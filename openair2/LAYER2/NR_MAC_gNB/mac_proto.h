/*
 * Licensed to the OpenAirInterface (OAI) Software Alliance under one or more
 * contributor license agreements.  See the NOTICE file distributed with
 * this work for additional information regarding copyright ownership.
 * The OpenAirInterface Software Alliance licenses this file to You under
 * the OAI Public License, Version 1.1  (the "License"); you may not use this file
 * except in compliance with the License.
 * You may obtain a copy of the License at
 *
 *      http://www.openairinterface.org/?page_id=698
 *
 * Unless required by applicable law or agreed to in writing, software
 * distributed under the License is distributed on an "AS IS" BASIS,
 * WITHOUT WARRANTIES OR CONDITIONS OF ANY KIND, either express or implied.
 * See the License for the specific language governing permissions and
 * limitations under the License.
 *-------------------------------------------------------------------------------
 * For more information about the OpenAirInterface (OAI) Software Alliance:
 *      contact@openairinterface.org
 */

/*! \file mac_proto.h
 * \brief MAC functions prototypes for gNB
 * \author Navid Nikaein and Raymond Knopp, WEI-TAI CHEN
 * \date 2010 - 2014, 2018
 * \email navid.nikaein@eurecom.fr, kroempa@gmail.com
 * \version 1.0
 * \company Eurecom, NTUST
 */

#ifndef __LAYER2_NR_MAC_PROTO_H__
#define __LAYER2_NR_MAC_PROTO_H__

#include "LAYER2/NR_MAC_gNB/nr_mac_gNB.h"
#include "NR_TAG-Id.h"

void set_cset_offset(uint16_t);

void mac_top_init_gNB(void);

void config_common(int Mod_idP,
                   int ssb_SubcarrierOffset,
                   int pdsch_AntennaPorts,
                   int pusch_AntennaPorts,
		   NR_ServingCellConfigCommon_t *scc
		   );

int rrc_mac_config_req_gNB(module_id_t Mod_idP,
                           int ssb_SubcarrierOffset,
                           int pdsch_AntennaPorts,
                           int pusch_AntennaPorts,
                           int sib1_tda,
                           NR_ServingCellConfigCommon_t *scc,
                           NR_BCCH_BCH_Message_t *mib,
		                       int add_ue,
			                     uint32_t rnti,
                           NR_CellGroupConfig_t *CellGroup);

void clear_nr_nfapi_information(gNB_MAC_INST * gNB, 
                                int CC_idP,
                                frame_t frameP, 
                                sub_frame_t subframeP);

void gNB_dlsch_ulsch_scheduler(module_id_t module_idP,
			       frame_t frame_rxP, sub_frame_t slot_rxP);

/* \brief main DL scheduler function. Calls a preprocessor to decide on
 * resource allocation, then "post-processes" resource allocation (nFAPI
 * messages, statistics, HARQ handling, CEs, ... */
void nr_schedule_ue_spec(module_id_t module_id,
                         frame_t frame,
                         sub_frame_t slot);

uint32_t schedule_control_sib1(module_id_t module_id,
                               int CC_id,
                               NR_Type0_PDCCH_CSS_config_t *type0_PDCCH_CSS_config,
                               int time_domain_allocation,
                               int startSymbolIndex,
                               int nrOfSymbols,
                               uint16_t dlDmrsSymbPos,
                               uint8_t candidate_idx,
                               int num_total_bytes);

/* \brief default FR1 DL preprocessor init routine, returns preprocessor to call */
nr_pp_impl_dl nr_init_fr1_dlsch_preprocessor(module_id_t module_id, int CC_id);

void schedule_nr_sib1(module_id_t module_idP, frame_t frameP, sub_frame_t subframeP);

void schedule_nr_mib(module_id_t module_idP, frame_t frameP, sub_frame_t slotP);

/* \brief main UL scheduler function. Calls a preprocessor to decide on
 * resource allocation, then "post-processes" resource allocation (nFAPI
 * messages, statistics, HARQ handling, ... */
void nr_schedule_ulsch(module_id_t module_id, frame_t frame, sub_frame_t slot);

/* \brief default FR1 UL preprocessor init routine, returns preprocessor to call */
nr_pp_impl_ul nr_init_fr1_ulsch_preprocessor(module_id_t module_id, int CC_id);

/////// Random Access MAC-PHY interface functions and primitives ///////

void nr_schedule_RA(module_id_t module_idP, frame_t frameP, sub_frame_t slotP);

/* \brief Function to indicate a received preamble on PRACH.  It initiates the RA procedure.
@param module_idP Instance ID of gNB
@param preamble_index index of the received RA request
@param slotP Slot number on which to act
@param timing_offset Offset in samples of the received PRACH w.r.t. eNB timing. This is used to
@param rnti RA rnti corresponding to this PRACH preamble
@param rach_resource type (0=non BL/CE,1 CE level 0,2 CE level 1, 3 CE level 2,4 CE level 3)
*/
void nr_initiate_ra_proc(module_id_t module_idP, int CC_id, frame_t frameP, sub_frame_t slotP,
                         uint16_t preamble_index, uint8_t freq_index, uint8_t symbol, int16_t timing_offset);

void nr_clear_ra_proc(module_id_t module_idP, int CC_id, frame_t frameP, NR_RA_t *ra);

int nr_allocate_CCEs(int module_idP, int CC_idP, frame_t frameP, sub_frame_t slotP, int test_only);

void nr_get_Msg3alloc(module_id_t module_id,
                      int CC_id,
                      NR_ServingCellConfigCommon_t *scc,
                      NR_BWP_Uplink_t *ubwp,
                      sub_frame_t current_subframe,
                      frame_t current_frame,
                      NR_RA_t *ra,
                      int16_t *tdd_beam_association);

void nr_generate_Msg3_retransmission(module_id_t module_idP, int CC_id, frame_t frameP, sub_frame_t slotP, NR_RA_t *ra);

/* \brief Function in gNB to fill RAR pdu when requested by PHY.
@param ra Instance of RA resources of gNB
@param dlsch_buffer Pointer to RAR input buffer
@param N_RB_UL Number of UL resource blocks
*/
void nr_fill_rar(uint8_t Mod_idP,
                 NR_RA_t * ra,
                 uint8_t * dlsch_buffer,
                 nfapi_nr_pusch_pdu_t  *pusch_pdu);

void fill_msg3_pusch_pdu(nfapi_nr_pusch_pdu_t *pusch_pdu,
                         NR_ServingCellConfigCommon_t *scc,
                         int round,
                         int startSymbolAndLength,
                         rnti_t rnti, int scs,
                         int bwp_size, int bwp_start,
                         int mappingtype, int fh,
                         int msg3_first_rb, int msg3_nb_rb);


void schedule_nr_prach(module_id_t module_idP, frame_t frameP, sub_frame_t slotP);

uint16_t nr_mac_compute_RIV(uint16_t N_RB_DL, uint16_t RBstart, uint16_t Lcrbs);

/////// Phy test scheduler ///////

/* \brief preprocessor for phytest: schedules UE_id 0 with fixed MCS on all
 * freq resources */
void nr_preprocessor_phytest(module_id_t module_id,
                             frame_t frame,
                             sub_frame_t slot);
/* \brief UL preprocessor for phytest: schedules UE_id 0 with fixed MCS on a
 * fixed set of resources */
bool nr_ul_preprocessor_phytest(module_id_t module_id, frame_t frame, sub_frame_t slot);

void nr_schedule_css_dlsch_phytest(module_id_t   module_idP,
                                   frame_t       frameP,
                                   sub_frame_t   subframeP);

void handle_nr_uci_pucch_0_1(module_id_t mod_id,
                             frame_t frame,
                             sub_frame_t slot,
                             const nfapi_nr_uci_pucch_pdu_format_0_1_t *uci_01);
void handle_nr_uci_pucch_2_3_4(module_id_t mod_id,
                               frame_t frame,
                               sub_frame_t slot,
                               const nfapi_nr_uci_pucch_pdu_format_2_3_4_t *uci_234);


void config_uldci(const NR_BWP_Uplink_t *ubwp,
                  const NR_BWP_UplinkDedicated_t *ubwpd,
                  const NR_ServingCellConfigCommon_t *scc,
                  const nfapi_nr_pusch_pdu_t *pusch_pdu,
                  dci_pdu_rel15_t *dci_pdu_rel15,
                  int dci_format,
                  int time_domain_assignment,
                  uint8_t tpc,
                  int n_ubwp,
                  int bwp_id);

void nr_schedule_pucch(int Mod_idP,
                       frame_t frameP,
                       sub_frame_t slotP);

void nr_csirs_scheduling(int Mod_idP,
                         frame_t frame,
                         sub_frame_t slot,
                         int n_slots_frame);

void nr_csi_meas_reporting(int Mod_idP,
                           frame_t frameP,
                           sub_frame_t slotP);

int nr_acknack_scheduling(int Mod_idP,
                           int UE_id,
                           frame_t frameP,
                           sub_frame_t slotP,
                           int r_pucch,
                           int do_common);

void get_pdsch_to_harq_feedback(int Mod_idP,
                                int UE_id,
                                int bwp_id,
                                NR_SearchSpace__searchSpaceType_PR ss_type,
                                int *max_fb_time,
                                uint8_t *pdsch_to_harq_feedback);
  
void nr_configure_css_dci_initial(nfapi_nr_dl_tti_pdcch_pdu_rel15_t* pdcch_pdu,
                                  nr_scs_e scs_common,
                                  nr_scs_e pdcch_scs,
                                  nr_frequency_range_e freq_range,
                                  uint8_t rmsi_pdcch_config,
                                  uint8_t ssb_idx,
                                  uint8_t k_ssb,
                                  uint16_t sfn_ssb,
                                  uint8_t n_ssb,
                                  uint16_t nb_slots_per_frame,
                                  uint16_t N_RB);
/*
int nr_is_dci_opportunity(nfapi_nr_search_space_t search_space,
                          nfapi_nr_coreset_t coreset,
                          uint16_t frame,
                          uint16_t slot,
                          nfapi_nr_config_request_scf_t cfg);
*/

void nr_configure_pucch(nfapi_nr_pucch_pdu_t* pucch_pdu,
                        NR_ServingCellConfigCommon_t *scc,
                        NR_CellGroupConfig_t *CellGroup,
                        NR_BWP_Uplink_t *bwp,
                        NR_BWP_UplinkDedicated_t *bwpd,
                        uint16_t rnti,
                        uint8_t pucch_resource,
                        uint16_t O_csi,
                        uint16_t O_ack,
                        uint8_t O_sr,
                        int r_pucch);

void find_search_space(int ss_type,
                       NR_BWP_Downlink_t *bwp,
                       NR_SearchSpace_t *ss);

void nr_configure_pdcch(gNB_MAC_INST *gNB_mac,
                        nfapi_nr_dl_tti_pdcch_pdu_rel15_t *pdcch_pdu,
                        NR_SearchSpace_t *ss,
                        NR_ControlResourceSet_t *coreset,
                        NR_ServingCellConfigCommon_t *scc,
                        NR_BWP_t *bwp,
                        NR_Type0_PDCCH_CSS_config_t *type0_PDCCH_CSS_config);

void fill_dci_pdu_rel15(const NR_ServingCellConfigCommon_t *scc,
                        const NR_CellGroupConfig_t *CellGroup,
                        nfapi_nr_dl_dci_pdu_t *pdcch_dci_pdu,
                        dci_pdu_rel15_t *dci_pdu_rel15,
                        int dci_formats,
                        int rnti_types,
                        int N_RB,
                        int bwp_id);

void prepare_dci(const NR_CellGroupConfig_t *CellGroup,
                 dci_pdu_rel15_t *dci_pdu_rel15,
                 nr_dci_format_t format,
                 int bwp_id);

/* find coreset within the search space */
NR_ControlResourceSet_t *get_coreset(module_id_t module_idP,
                                     NR_ServingCellConfigCommon_t *scc,
                                     void *bwp,
                                     NR_SearchSpace_t *ss,
                                     NR_SearchSpace__searchSpaceType_PR ss_type);

/* find a search space within a BWP */
NR_SearchSpace_t *get_searchspace(NR_ServingCellConfigCommon_t *scc,
                                  NR_BWP_DownlinkDedicated_t *bwp_Dedicated,
                                  NR_SearchSpace__searchSpaceType_PR target_ss);

long get_K2(NR_ServingCellConfigCommon_t *scc, NR_BWP_Uplink_t *ubwp, int time_domain_assignment, int mu);

void nr_set_pdsch_semi_static(const NR_ServingCellConfigCommon_t *scc,
                              const NR_CellGroupConfig_t *secondaryCellGroup,
                              const NR_BWP_Downlink_t *bwp,
                              const NR_BWP_DownlinkDedicated_t *bwpd0,
                              int tda,
                              uint8_t layers,
                              NR_UE_sched_ctrl_t *sched_ctrl,
                              NR_pdsch_semi_static_t *ps);

void nr_set_pusch_semi_static(const NR_ServingCellConfigCommon_t *scc,
                              const NR_BWP_Uplink_t *ubwp,
			                        const NR_BWP_UplinkDedicated_t *ubwpd,
                              long dci_format,
                              int tda,
                              uint8_t num_dmrs_cdm_grps_no_data,
                              NR_pusch_semi_static_t *ps);

uint8_t nr_get_tpc(int target, uint8_t cqi, int incr);

int get_spf(nfapi_nr_config_request_scf_t *cfg);

int to_absslot(nfapi_nr_config_request_scf_t *cfg,int frame,int slot);

void nr_get_tbs_dl(nfapi_nr_dl_tti_pdsch_pdu *pdsch_pdu,
		   int x_overhead,
                   uint8_t numdmrscdmgroupnodata,
                   uint8_t tb_scaling);
/** \brief Computes Q based on I_MCS PDSCH and table_idx for downlink. Implements MCS Tables from 38.214. */
uint8_t nr_get_Qm_dl(uint8_t Imcs, uint8_t table_idx);
uint32_t nr_get_code_rate_dl(uint8_t Imcs, uint8_t table_idx);

/** \brief Computes Q based on I_MCS PDSCH and table_idx for uplink. Implements MCS Tables from 38.214. */
uint8_t nr_get_Qm_ul(uint8_t Imcs, uint8_t table_idx);
uint32_t nr_get_code_rate_ul(uint8_t Imcs, uint8_t table_idx);

int NRRIV2BW(int locationAndBandwidth,int N_RB);

int NRRIV2PRBOFFSET(int locationAndBandwidth,int N_RB);

/* Functions to manage an NR_list_t */
void dump_nr_list(NR_list_t *listP);
void create_nr_list(NR_list_t *listP, int len);
void destroy_nr_list(NR_list_t *list);
void add_nr_list(NR_list_t *listP, int id);
void remove_nr_list(NR_list_t *listP, int id);
void add_tail_nr_list(NR_list_t *listP, int id);
void add_front_nr_list(NR_list_t *listP, int id);
void remove_front_nr_list(NR_list_t *listP);

int find_nr_UE_id(module_id_t mod_idP, rnti_t rntiP);

int find_nr_RA_id(module_id_t mod_idP, int CC_idP, rnti_t rntiP);

int add_new_nr_ue(module_id_t mod_idP, rnti_t rntiP, NR_CellGroupConfig_t *CellGroup);

void mac_remove_nr_ue(module_id_t mod_id, rnti_t rnti);

void nr_mac_remove_ra_rnti(module_id_t mod_id, rnti_t rnti);

int allocate_nr_CCEs(gNB_MAC_INST *nr_mac,
                     NR_BWP_Downlink_t *bwp,
                     NR_ControlResourceSet_t *coreset,
                     int aggregation,
                     uint16_t Y,
                     int m,
                     int nr_of_candidates);

int nr_get_default_pucch_res(int pucch_ResourceCommon);

void compute_csi_bitlen(NR_CSI_MeasConfig_t *csi_MeasConfig, NR_UE_info_t *UE_info, int UE_id, module_id_t Mod_idP);

int get_dlscs(nfapi_nr_config_request_t *cfg);

int get_ulscs(nfapi_nr_config_request_t *cfg);

int get_symbolsperslot(nfapi_nr_config_request_t *cfg);

void config_nr_mib(int Mod_idP, 
                   int CC_idP,
                   int p_gNBP,
                   int subCarrierSpacingCommon,
                   uint32_t ssb_SubcarrierOffset,
                   int dmrs_TypeA_Position,
                   uint32_t pdcch_ConfigSIB1,
                   int cellBarred,
                   int intraFreqReselection);

int nr_write_ce_dlsch_pdu(module_id_t module_idP,
                          const NR_UE_sched_ctrl_t *ue_sched_ctl,
                          unsigned char *mac_pdu,
                          unsigned char drx_cmd,
                          unsigned char *ue_cont_res_id);

void nr_generate_Msg2(module_id_t module_idP, int CC_id, frame_t frameP, sub_frame_t slotP, NR_RA_t *ra);

void nr_generate_Msg4(module_id_t module_idP, int CC_id, frame_t frameP, sub_frame_t slotP, NR_RA_t *ra);

void nr_check_Msg4_Ack(module_id_t module_id, int CC_id, frame_t frame, sub_frame_t slot, NR_RA_t *ra);

int binomial(int n, int k);

bool is_xlsch_in_slot(uint64_t bitmap, sub_frame_t slot);

void fill_ssb_vrb_map (NR_COMMON_channels_t *cc, int rbStart, uint16_t symStart, int CC_id);


/* \brief Function to indicate a received SDU on ULSCH.
@param Mod_id Instance ID of gNB
@param CC_id Component carrier index
@param rnti RNTI of UE transmitting the SDU
@param sdu Pointer to received SDU
@param sdu_len Length of SDU
@param timing_advance timing advance adjustment after this pdu
@param ul_cqi Uplink CQI estimate after this pdu (SNR quantized to 8 bits, -64 ... 63.5 dB in .5dB steps)
*/
void nr_rx_sdu(const module_id_t gnb_mod_idP,
               const int CC_idP,
               const frame_t frameP,
               const sub_frame_t subframeP,
               const rnti_t rntiP,
               uint8_t * sduP,
               const uint16_t sdu_lenP,
               const uint16_t timing_advance,
               const uint8_t ul_cqi,
               const uint16_t rssi);

void handle_nr_ul_harq(const int CC_idP,
                       module_id_t mod_id,
                       frame_t frame,
                       sub_frame_t slot,
                       const nfapi_nr_crc_t *crc_pdu);

int16_t ssb_index_from_prach(module_id_t module_idP,
                             frame_t frameP,
			     sub_frame_t slotP,
                             uint16_t preamble_index,
                             uint8_t freq_index,
                             uint8_t symbol);

void find_SSB_and_RO_available(module_id_t module_idP);

void set_dl_dmrs_ports(NR_pdsch_semi_static_t *ps);

void set_dl_mcs(NR_sched_pdsch_t *sched_pdsch,
                NR_UE_sched_ctrl_t *sched_ctrl,
<<<<<<< HEAD
=======
                uint8_t *target_mcs,
>>>>>>> fa2ce6e6
                uint8_t mcs_table_idx);

uint8_t set_dl_nrOfLayers(NR_UE_sched_ctrl_t *sched_ctrl);

void calculate_preferred_dl_tda(module_id_t module_id, const NR_BWP_Downlink_t *bwp);
void calculate_preferred_ul_tda(module_id_t module_id, const NR_BWP_Uplink_t *ubwp);

bool find_free_CCE(module_id_t module_id, sub_frame_t slot, int UE_id);

bool nr_find_nb_rb(uint16_t Qm,
                   uint16_t R,
                   uint8_t nrOfLayers,
                   uint16_t nb_symb_sch,
                   uint16_t nb_dmrs_prb,
                   uint32_t bytes,
                   uint16_t nb_rb_max,
                   uint32_t *tbs,
                   uint16_t *nb_rb);

void nr_sr_reporting(int Mod_idP, frame_t frameP, sub_frame_t slotP);

<<<<<<< HEAD
void dump_mac_stats(gNB_MAC_INST *gNB, char *output, int strlen);
=======
void dump_mac_stats(gNB_MAC_INST *gNB, char *output, int strlen, bool reset_rsrp);
>>>>>>> fa2ce6e6
#endif /*__LAYER2_NR_MAC_PROTO_H__*/<|MERGE_RESOLUTION|>--- conflicted
+++ resolved
@@ -429,10 +429,7 @@
 
 void set_dl_mcs(NR_sched_pdsch_t *sched_pdsch,
                 NR_UE_sched_ctrl_t *sched_ctrl,
-<<<<<<< HEAD
-=======
                 uint8_t *target_mcs,
->>>>>>> fa2ce6e6
                 uint8_t mcs_table_idx);
 
 uint8_t set_dl_nrOfLayers(NR_UE_sched_ctrl_t *sched_ctrl);
@@ -454,9 +451,5 @@
 
 void nr_sr_reporting(int Mod_idP, frame_t frameP, sub_frame_t slotP);
 
-<<<<<<< HEAD
-void dump_mac_stats(gNB_MAC_INST *gNB, char *output, int strlen);
-=======
 void dump_mac_stats(gNB_MAC_INST *gNB, char *output, int strlen, bool reset_rsrp);
->>>>>>> fa2ce6e6
 #endif /*__LAYER2_NR_MAC_PROTO_H__*/