/*
 * Licensed to the OpenAirInterface (OAI) Software Alliance under one or more
 * contributor license agreements.  See the NOTICE file distributed with
 * this work for additional information regarding copyright ownership.
 * The OpenAirInterface Software Alliance licenses this file to You under
 * the OAI Public License, Version 1.1  (the "License"); you may not use this file
 * except in compliance with the License.
 * You may obtain a copy of the License at
 *
 *      http://www.openairinterface.org/?page_id=698
 *
 * Unless required by applicable law or agreed to in writing, software
 * distributed under the License is distributed on an "AS IS" BASIS,
 * WITHOUT WARRANTIES OR CONDITIONS OF ANY KIND, either express or implied.
 * See the License for the specific language governing permissions and
 * limitations under the License.
 *-------------------------------------------------------------------------------
 * For more information about the OpenAirInterface (OAI) Software Alliance:
 *      contact@openairinterface.org
 */

/*! \file mac_proto.h
 * \brief MAC functions prototypes for gNB
 * \author Navid Nikaein and Raymond Knopp, WEI-TAI CHEN
 * \date 2010 - 2014, 2018
 * \email navid.nikaein@eurecom.fr, kroempa@gmail.com
 * \version 1.0
 * \company Eurecom, NTUST
 */

#ifndef __LAYER2_NR_MAC_PROTO_H__
#define __LAYER2_NR_MAC_PROTO_H__

#include "LAYER2/NR_MAC_gNB/nr_mac_gNB.h"
#include "NR_TAG-Id.h"

void set_cset_offset(uint16_t);

void mac_top_init_gNB(void);

void config_common(int Mod_idP,
                   int ssb_SubcarrierOffset,
                   int pdsch_AntennaPorts,
                   int pusch_AntennaPorts,
		   NR_ServingCellConfigCommon_t *scc
		   );

int rrc_mac_config_req_gNB(module_id_t Mod_idP,
                           int ssb_SubcarrierOffset,
                           int pdsch_AntennaPorts,
                           int pusch_AntennaPorts,
                           int sib1_tda,
                           int minRXTXTIMEpdsch,
                           NR_ServingCellConfigCommon_t *scc,
                           NR_BCCH_BCH_Message_t *mib,
                           NR_BCCH_DL_SCH_Message_t *sib1,
                           int add_ue,
                           uint32_t rnti,
                           NR_CellGroupConfig_t *CellGroup);

void clear_nr_nfapi_information(gNB_MAC_INST * gNB, 
                                int CC_idP,
                                frame_t frameP, 
                                sub_frame_t subframeP);

void gNB_dlsch_ulsch_scheduler(module_id_t module_idP,
			       frame_t frame_rxP, sub_frame_t slot_rxP);

/* \brief main DL scheduler function. Calls a preprocessor to decide on
 * resource allocation, then "post-processes" resource allocation (nFAPI
 * messages, statistics, HARQ handling, CEs, ... */
void nr_schedule_ue_spec(module_id_t module_id,
                         frame_t frame,
                         sub_frame_t slot);

uint32_t schedule_control_sib1(module_id_t module_id,
                               int CC_id,
                               NR_Type0_PDCCH_CSS_config_t *type0_PDCCH_CSS_config,
                               int time_domain_allocation,
                               int startSymbolIndex,
                               int nrOfSymbols,
                               uint16_t dlDmrsSymbPos,
                               uint8_t candidate_idx,
                               int num_total_bytes);

/* \brief default FR1 DL preprocessor init routine, returns preprocessor to call */
nr_pp_impl_dl nr_init_fr1_dlsch_preprocessor(module_id_t module_id, int CC_id);

void schedule_nr_sib1(module_id_t module_idP, frame_t frameP, sub_frame_t subframeP);

void schedule_nr_mib(module_id_t module_idP, frame_t frameP, sub_frame_t slotP);

/* \brief main UL scheduler function. Calls a preprocessor to decide on
 * resource allocation, then "post-processes" resource allocation (nFAPI
 * messages, statistics, HARQ handling, ... */
void nr_schedule_ulsch(module_id_t module_id, frame_t frame, sub_frame_t slot);

/* \brief default FR1 UL preprocessor init routine, returns preprocessor to call */
nr_pp_impl_ul nr_init_fr1_ulsch_preprocessor(module_id_t module_id, int CC_id);

/////// Random Access MAC-PHY interface functions and primitives ///////

void nr_schedule_RA(module_id_t module_idP, frame_t frameP, sub_frame_t slotP);

/* \brief Function to indicate a received preamble on PRACH.  It initiates the RA procedure.
@param module_idP Instance ID of gNB
@param preamble_index index of the received RA request
@param slotP Slot number on which to act
@param timing_offset Offset in samples of the received PRACH w.r.t. eNB timing. This is used to
@param rnti RA rnti corresponding to this PRACH preamble
@param rach_resource type (0=non BL/CE,1 CE level 0,2 CE level 1, 3 CE level 2,4 CE level 3)
*/
void nr_initiate_ra_proc(module_id_t module_idP, int CC_id, frame_t frameP, sub_frame_t slotP,
                         uint16_t preamble_index, uint8_t freq_index, uint8_t symbol, int16_t timing_offset);

void nr_clear_ra_proc(module_id_t module_idP, int CC_id, frame_t frameP, NR_RA_t *ra);

int nr_allocate_CCEs(int module_idP, int CC_idP, frame_t frameP, sub_frame_t slotP, int test_only);

void nr_get_Msg3alloc(module_id_t module_id,
                      int CC_id,
                      NR_ServingCellConfigCommon_t *scc,
                      NR_BWP_Uplink_t *ubwp,
                      sub_frame_t current_subframe,
                      frame_t current_frame,
                      NR_RA_t *ra,
                      int16_t *tdd_beam_association);

void nr_generate_Msg3_retransmission(module_id_t module_idP, int CC_id, frame_t frameP, sub_frame_t slotP, NR_RA_t *ra);

/* \brief Function in gNB to fill RAR pdu when requested by PHY.
@param ra Instance of RA resources of gNB
@param dlsch_buffer Pointer to RAR input buffer
@param N_RB_UL Number of UL resource blocks
*/
void nr_fill_rar(uint8_t Mod_idP,
                 NR_RA_t * ra,
                 uint8_t * dlsch_buffer,
                 nfapi_nr_pusch_pdu_t  *pusch_pdu);

void fill_msg3_pusch_pdu(nfapi_nr_pusch_pdu_t *pusch_pdu,
                         NR_ServingCellConfigCommon_t *scc,
                         int round,
                         int startSymbolAndLength,
                         rnti_t rnti, int scs,
                         int bwp_size, int bwp_start,
                         int mappingtype, int fh,
                         int msg3_first_rb, int msg3_nb_rb);


void schedule_nr_prach(module_id_t module_idP, frame_t frameP, sub_frame_t slotP);

uint16_t nr_mac_compute_RIV(uint16_t N_RB_DL, uint16_t RBstart, uint16_t Lcrbs);

/////// Phy test scheduler ///////

/* \brief preprocessor for phytest: schedules UE_id 0 with fixed MCS on all
 * freq resources */
void nr_preprocessor_phytest(module_id_t module_id,
                             frame_t frame,
                             sub_frame_t slot);
/* \brief UL preprocessor for phytest: schedules UE_id 0 with fixed MCS on a
 * fixed set of resources */
bool nr_ul_preprocessor_phytest(module_id_t module_id, frame_t frame, sub_frame_t slot);

void nr_schedule_css_dlsch_phytest(module_id_t   module_idP,
                                   frame_t       frameP,
                                   sub_frame_t   subframeP);

void handle_nr_uci_pucch_0_1(module_id_t mod_id,
                             frame_t frame,
                             sub_frame_t slot,
                             const nfapi_nr_uci_pucch_pdu_format_0_1_t *uci_01);
void handle_nr_uci_pucch_2_3_4(module_id_t mod_id,
                               frame_t frame,
                               sub_frame_t slot,
                               const nfapi_nr_uci_pucch_pdu_format_2_3_4_t *uci_234);


void config_uldci(const NR_SIB1_t *sib1,
                  const NR_BWP_Uplink_t *ubwp,
                  const NR_BWP_UplinkDedicated_t *ubwpd,
                  const NR_ServingCellConfigCommon_t *scc,
                  const nfapi_nr_pusch_pdu_t *pusch_pdu,
                  dci_pdu_rel15_t *dci_pdu_rel15,
                  int dci_format,
                  int time_domain_assignment,
                  uint8_t tpc,
                  int n_ubwp,
                  int bwp_id);

void nr_schedule_pucch(int Mod_idP,
                       frame_t frameP,
                       sub_frame_t slotP);

void nr_schedule_srs(int module_id, frame_t frame);

void nr_csirs_scheduling(int Mod_idP,
                         frame_t frame,
                         sub_frame_t slot,
                         int n_slots_frame);

void nr_csi_meas_reporting(int Mod_idP,
                           frame_t frameP,
                           sub_frame_t slotP);

int nr_acknack_scheduling(int Mod_idP,
                           int UE_id,
                           frame_t frameP,
                           sub_frame_t slotP,
                           int r_pucch,
                           int do_common);

void get_pdsch_to_harq_feedback(int Mod_idP,
                                int UE_id,
                                int bwp_id,
                                NR_SearchSpace__searchSpaceType_PR ss_type,
                                int *max_fb_time,
                                uint8_t *pdsch_to_harq_feedback);
  
void nr_configure_css_dci_initial(nfapi_nr_dl_tti_pdcch_pdu_rel15_t* pdcch_pdu,
                                  nr_scs_e scs_common,
                                  nr_scs_e pdcch_scs,
                                  nr_frequency_range_e freq_range,
                                  uint8_t rmsi_pdcch_config,
                                  uint8_t ssb_idx,
                                  uint8_t k_ssb,
                                  uint16_t sfn_ssb,
                                  uint8_t n_ssb,
                                  uint16_t nb_slots_per_frame,
                                  uint16_t N_RB);
/*
int nr_is_dci_opportunity(nfapi_nr_search_space_t search_space,
                          nfapi_nr_coreset_t coreset,
                          uint16_t frame,
                          uint16_t slot,
                          nfapi_nr_config_request_scf_t cfg);
*/

int nr_get_pucch_resource(NR_ControlResourceSet_t *coreset,
                          NR_BWP_Uplink_t *bwp,
                          NR_BWP_UplinkDedicated_t *bwpd,
                          int CCEIndex);

void nr_configure_pucch(const NR_SIB1_t *sib1,
                        nfapi_nr_pucch_pdu_t* pucch_pdu,
                        NR_ServingCellConfigCommon_t *scc,
                        NR_CellGroupConfig_t *CellGroup,
                        NR_BWP_Uplink_t *bwp,
                        NR_BWP_UplinkDedicated_t *bwpd,
                        uint16_t rnti,
                        uint8_t pucch_resource,
                        uint16_t O_csi,
                        uint16_t O_ack,
                        uint8_t O_sr,
                        int r_pucch);

void find_search_space(int ss_type,
                       NR_BWP_Downlink_t *bwp,
                       NR_SearchSpace_t *ss);

void nr_configure_pdcch(nfapi_nr_dl_tti_pdcch_pdu_rel15_t *pdcch_pdu,
                        NR_ControlResourceSet_t *coreset,
                        NR_BWP_t *bwp,
                        NR_sched_pdcch_t *pdcch);

NR_sched_pdcch_t set_pdcch_structure(gNB_MAC_INST *gNB_mac,
                                     NR_SearchSpace_t *ss,
                                     NR_ControlResourceSet_t *coreset,
                                     NR_ServingCellConfigCommon_t *scc,
                                     NR_BWP_t *bwp,
                                     NR_Type0_PDCCH_CSS_config_t *type0_PDCCH_CSS_config);

int find_pdcch_candidate(gNB_MAC_INST *mac,
                         int cc_id,
                         int aggregation,
                         int nr_of_candidates,
                         NR_sched_pdcch_t *pdcch,
                         NR_ControlResourceSet_t *coreset,
                         uint16_t Y);

void fill_pdcch_vrb_map(gNB_MAC_INST *mac,
                        int CC_id,
                        NR_sched_pdcch_t *pdcch,
                        int first_cce,
                        int aggregation);

void fill_dci_pdu_rel15(const NR_ServingCellConfigCommon_t *scc,
                        const NR_CellGroupConfig_t *CellGroup,
                        nfapi_nr_dl_dci_pdu_t *pdcch_dci_pdu,
                        dci_pdu_rel15_t *dci_pdu_rel15,
                        int dci_formats,
                        int rnti_types,
                        int N_RB,
                        int bwp_id,
                        uint16_t cset0_bwp_size);

void prepare_dci(const NR_CellGroupConfig_t *CellGroup,
                 dci_pdu_rel15_t *dci_pdu_rel15,
                 nr_dci_format_t format,
                 int bwp_id);

<<<<<<< HEAD
NR_BWP_t *get_dl_bwp_genericParameters(NR_BWP_Downlink_t *active_bwp,
                                       NR_ServingCellConfigCommon_t *ServingCellConfigCommon,
                                       const NR_SIB1_t *sib1);

NR_BWP_t *get_ul_bwp_genericParameters(NR_BWP_Uplink_t *active_ubwp,
                                       NR_ServingCellConfigCommon_t *ServingCellConfigCommon,
                                       const NR_SIB1_t *sib1);

NR_PDSCH_TimeDomainResourceAllocationList_t *get_pdsch_TimeDomainAllocationList(const NR_BWP_Downlink_t *active_bwp,
                                                                                const NR_ServingCellConfigCommon_t *ServingCellConfigCommon,
                                                                                const NR_SIB1_t *sib1);
=======
void set_r_pucch_parms(int rsetindex,
                       int r_pucch,
                       int bwp_size,
                       int *prb_start,
                       int *second_hop_prb,
                       int *nr_of_symbols,
                       int *start_symbol_index);
>>>>>>> 35a66874

/* find coreset within the search space */
NR_ControlResourceSet_t *get_coreset(module_id_t module_idP,
                                     NR_ServingCellConfigCommon_t *scc,
                                     void *bwp,
                                     NR_SearchSpace_t *ss,
                                     NR_SearchSpace__searchSpaceType_PR ss_type);

/* find a search space within a BWP */
NR_SearchSpace_t *get_searchspace(const NR_SIB1_t *sib1,
                                  NR_ServingCellConfigCommon_t *scc,
                                  NR_BWP_DownlinkDedicated_t *bwp_Dedicated,
                                  NR_SearchSpace__searchSpaceType_PR target_ss);

long get_K2(NR_ServingCellConfigCommon_t *scc,
            NR_ServingCellConfigCommonSIB_t *scc_sib1,
            NR_BWP_Uplink_t *ubwp,
            int time_domain_assignment,
            int mu);

void nr_set_pdsch_semi_static(const NR_SIB1_t *sib1,
                              const NR_ServingCellConfigCommon_t *scc,
                              const NR_CellGroupConfig_t *secondaryCellGroup,
                              const NR_BWP_Downlink_t *bwp,
                              const NR_BWP_DownlinkDedicated_t *bwpd0,
                              int tda,
                              uint8_t layers,
                              NR_UE_sched_ctrl_t *sched_ctrl,
                              NR_pdsch_semi_static_t *ps);

void nr_set_pusch_semi_static(const NR_SIB1_t *sib1,
                              const NR_ServingCellConfigCommon_t *scc,
                              const NR_BWP_Uplink_t *ubwp,
                              const NR_BWP_UplinkDedicated_t *ubwpd,
                              long dci_format,
                              int tda,
                              uint8_t num_dmrs_cdm_grps_no_data,
                              NR_pusch_semi_static_t *ps);

uint16_t get_Y(int cid, int slot, rnti_t rnti);

uint8_t nr_get_tpc(int target, uint8_t cqi, int incr);

int get_spf(nfapi_nr_config_request_scf_t *cfg);

int to_absslot(nfapi_nr_config_request_scf_t *cfg,int frame,int slot);

int get_nrofHARQ_ProcessesForPDSCH(e_NR_PDSCH_ServingCellConfig__nrofHARQ_ProcessesForPDSCH n);

void nr_get_tbs_dl(nfapi_nr_dl_tti_pdsch_pdu *pdsch_pdu,
		   int x_overhead,
                   uint8_t numdmrscdmgroupnodata,
                   uint8_t tb_scaling);
/** \brief Computes Q based on I_MCS PDSCH and table_idx for downlink. Implements MCS Tables from 38.214. */
uint8_t nr_get_Qm_dl(uint8_t Imcs, uint8_t table_idx);
uint32_t nr_get_code_rate_dl(uint8_t Imcs, uint8_t table_idx);

/** \brief Computes Q based on I_MCS PDSCH and table_idx for uplink. Implements MCS Tables from 38.214. */
uint8_t nr_get_Qm_ul(uint8_t Imcs, uint8_t table_idx);
uint32_t nr_get_code_rate_ul(uint8_t Imcs, uint8_t table_idx);

int NRRIV2BW(int locationAndBandwidth,int N_RB);

int NRRIV2PRBOFFSET(int locationAndBandwidth,int N_RB);

/* Functions to manage an NR_list_t */
void dump_nr_list(NR_list_t *listP);
void create_nr_list(NR_list_t *listP, int len);
void resize_nr_list(NR_list_t *list, int new_len);
void destroy_nr_list(NR_list_t *list);
void add_nr_list(NR_list_t *listP, int id);
void remove_nr_list(NR_list_t *listP, int id);
void add_tail_nr_list(NR_list_t *listP, int id);
void add_front_nr_list(NR_list_t *listP, int id);
void remove_front_nr_list(NR_list_t *listP);

int find_nr_UE_id(module_id_t mod_idP, rnti_t rntiP);

int find_nr_RA_id(module_id_t mod_idP, int CC_idP, rnti_t rntiP);

int add_new_nr_ue(module_id_t mod_idP, rnti_t rntiP, NR_CellGroupConfig_t *CellGroup);

void mac_remove_nr_ue(module_id_t mod_id, rnti_t rnti);

void nr_mac_remove_ra_rnti(module_id_t mod_id, rnti_t rnti);

int allocate_nr_CCEs(gNB_MAC_INST *nr_mac,
                     NR_BWP_Downlink_t *bwp,
                     NR_ControlResourceSet_t *coreset,
                     int aggregation,
                     uint16_t Y,
                     int m,
                     int nr_of_candidates);

int nr_get_default_pucch_res(int pucch_ResourceCommon);

void compute_csi_bitlen(NR_CSI_MeasConfig_t *csi_MeasConfig, NR_UE_info_t *UE_info, int UE_id, module_id_t Mod_idP);

int get_dlscs(nfapi_nr_config_request_t *cfg);

int get_ulscs(nfapi_nr_config_request_t *cfg);

int get_symbolsperslot(nfapi_nr_config_request_t *cfg);

void config_nr_mib(int Mod_idP, 
                   int CC_idP,
                   int p_gNBP,
                   int subCarrierSpacingCommon,
                   uint32_t ssb_SubcarrierOffset,
                   int dmrs_TypeA_Position,
                   uint32_t pdcch_ConfigSIB1,
                   int cellBarred,
                   int intraFreqReselection);

int nr_write_ce_dlsch_pdu(module_id_t module_idP,
                          const NR_UE_sched_ctrl_t *ue_sched_ctl,
                          unsigned char *mac_pdu,
                          unsigned char drx_cmd,
                          unsigned char *ue_cont_res_id);

void nr_generate_Msg2(module_id_t module_idP, int CC_id, frame_t frameP, sub_frame_t slotP, NR_RA_t *ra);

void nr_generate_Msg4(module_id_t module_idP, int CC_id, frame_t frameP, sub_frame_t slotP, NR_RA_t *ra);

void nr_check_Msg4_Ack(module_id_t module_id, int CC_id, frame_t frame, sub_frame_t slot, NR_RA_t *ra);

int binomial(int n, int k);

bool is_xlsch_in_slot(uint64_t bitmap, sub_frame_t slot);

void fill_ssb_vrb_map (NR_COMMON_channels_t *cc, int rbStart, uint16_t symStart, int CC_id);


/* \brief Function to indicate a received SDU on ULSCH.
@param Mod_id Instance ID of gNB
@param CC_id Component carrier index
@param rnti RNTI of UE transmitting the SDU
@param sdu Pointer to received SDU
@param sdu_len Length of SDU
@param timing_advance timing advance adjustment after this pdu
@param ul_cqi Uplink CQI estimate after this pdu (SNR quantized to 8 bits, -64 ... 63.5 dB in .5dB steps)
*/
void nr_rx_sdu(const module_id_t gnb_mod_idP,
               const int CC_idP,
               const frame_t frameP,
               const sub_frame_t subframeP,
               const rnti_t rntiP,
               uint8_t * sduP,
               const uint16_t sdu_lenP,
               const uint16_t timing_advance,
               const uint8_t ul_cqi,
               const uint16_t rssi);

void create_dl_harq_list(NR_UE_sched_ctrl_t *sched_ctrl,
                         const NR_PDSCH_ServingCellConfig_t *pdsch);

void handle_nr_ul_harq(const int CC_idP,
                       module_id_t mod_id,
                       frame_t frame,
                       sub_frame_t slot,
                       const nfapi_nr_crc_t *crc_pdu);

int16_t ssb_index_from_prach(module_id_t module_idP,
                             frame_t frameP,
			     sub_frame_t slotP,
                             uint16_t preamble_index,
                             uint8_t freq_index,
                             uint8_t symbol);

void find_SSB_and_RO_available(module_id_t module_idP);

void set_dl_dmrs_ports(NR_pdsch_semi_static_t *ps);

void set_dl_mcs(NR_sched_pdsch_t *sched_pdsch,
                NR_UE_sched_ctrl_t *sched_ctrl,
                uint8_t *target_mcs,
                uint8_t mcs_table_idx);

uint8_t set_dl_nrOfLayers(NR_UE_sched_ctrl_t *sched_ctrl);

void calculate_preferred_dl_tda(module_id_t module_id, const NR_BWP_Downlink_t *bwp);
void calculate_preferred_ul_tda(module_id_t module_id, const NR_BWP_Uplink_t *ubwp);

bool find_free_CCE(module_id_t module_id, sub_frame_t slot, int UE_id);

bool nr_find_nb_rb(uint16_t Qm,
                   uint16_t R,
                   uint8_t nrOfLayers,
                   uint16_t nb_symb_sch,
                   uint16_t nb_dmrs_prb,
                   uint32_t bytes,
                   uint16_t nb_rb_min,
                   uint16_t nb_rb_max,
                   uint32_t *tbs,
                   uint16_t *nb_rb);

void nr_sr_reporting(int Mod_idP, frame_t frameP, sub_frame_t slotP);

void dump_mac_stats(gNB_MAC_INST *gNB, char *output, int strlen, bool reset_rsrp);
#endif /*__LAYER2_NR_MAC_PROTO_H__*/<|MERGE_RESOLUTION|>--- conflicted
+++ resolved
@@ -300,19 +300,6 @@
                  nr_dci_format_t format,
                  int bwp_id);
 
-<<<<<<< HEAD
-NR_BWP_t *get_dl_bwp_genericParameters(NR_BWP_Downlink_t *active_bwp,
-                                       NR_ServingCellConfigCommon_t *ServingCellConfigCommon,
-                                       const NR_SIB1_t *sib1);
-
-NR_BWP_t *get_ul_bwp_genericParameters(NR_BWP_Uplink_t *active_ubwp,
-                                       NR_ServingCellConfigCommon_t *ServingCellConfigCommon,
-                                       const NR_SIB1_t *sib1);
-
-NR_PDSCH_TimeDomainResourceAllocationList_t *get_pdsch_TimeDomainAllocationList(const NR_BWP_Downlink_t *active_bwp,
-                                                                                const NR_ServingCellConfigCommon_t *ServingCellConfigCommon,
-                                                                                const NR_SIB1_t *sib1);
-=======
 void set_r_pucch_parms(int rsetindex,
                        int r_pucch,
                        int bwp_size,
@@ -320,7 +307,18 @@
                        int *second_hop_prb,
                        int *nr_of_symbols,
                        int *start_symbol_index);
->>>>>>> 35a66874
+
+NR_BWP_t *get_dl_bwp_genericParameters(NR_BWP_Downlink_t *active_bwp,
+                                       NR_ServingCellConfigCommon_t *ServingCellConfigCommon,
+                                       const NR_SIB1_t *sib1);
+
+NR_BWP_t *get_ul_bwp_genericParameters(NR_BWP_Uplink_t *active_ubwp,
+                                       NR_ServingCellConfigCommon_t *ServingCellConfigCommon,
+                                       const NR_SIB1_t *sib1);
+
+NR_PDSCH_TimeDomainResourceAllocationList_t *get_pdsch_TimeDomainAllocationList(const NR_BWP_Downlink_t *active_bwp,
+                                                                                const NR_ServingCellConfigCommon_t *ServingCellConfigCommon,
+                                                                                const NR_SIB1_t *sib1);
 
 /* find coreset within the search space */
 NR_ControlResourceSet_t *get_coreset(module_id_t module_idP,
