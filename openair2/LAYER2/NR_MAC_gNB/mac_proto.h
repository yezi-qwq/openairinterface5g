/*
 * Licensed to the OpenAirInterface (OAI) Software Alliance under one or more
 * contributor license agreements.  See the NOTICE file distributed with
 * this work for additional information regarding copyright ownership.
 * The OpenAirInterface Software Alliance licenses this file to You under
 * the OAI Public License, Version 1.1  (the "License"); you may not use this file
 * except in compliance with the License.
 * You may obtain a copy of the License at
 *
 *      http://www.openairinterface.org/?page_id=698
 *
 * Unless required by applicable law or agreed to in writing, software
 * distributed under the License is distributed on an "AS IS" BASIS,
 * WITHOUT WARRANTIES OR CONDITIONS OF ANY KIND, either express or implied.
 * See the License for the specific language governing permissions and
 * limitations under the License.
 *-------------------------------------------------------------------------------
 * For more information about the OpenAirInterface (OAI) Software Alliance:
 *      contact@openairinterface.org
 */

/*! \file mac_proto.h
 * \brief MAC functions prototypes for gNB
 * \author Navid Nikaein and Raymond Knopp, WEI-TAI CHEN
 * \date 2010 - 2014, 2018
 * \email navid.nikaein@eurecom.fr, kroempa@gmail.com
 * \version 1.0
 * \company Eurecom, NTUST
 */

#ifndef __LAYER2_NR_MAC_PROTO_H__
#define __LAYER2_NR_MAC_PROTO_H__

#include "PHY/defs_gNB.h"

#include "LAYER2/NR_MAC_gNB/nr_mac_gNB.h"
#include "NR_TAG-Id.h"

#define MAX_ACK_BITS 2 //only format 0 is available for now

void set_cset_offset(uint16_t);

void mac_top_init_gNB(void);

void config_common(int Mod_idP,
                   int pdsch_AntennaPorts,
		   NR_ServingCellConfigCommon_t *scc
		   );

int rrc_mac_config_req_gNB(module_id_t Mod_idP, 
			   int ssb_SubcarrierOffset,
                           int pdsch_AntennaPorts,
                           int pusch_tgt_snrx10,
                           int pucch_tgt_snrx10,
                           NR_ServingCellConfigCommon_t *scc,
			   int nsa_flag,
			   uint32_t rnti,
			   NR_CellGroupConfig_t *secondaryCellGroup
                           );

void clear_nr_nfapi_information(gNB_MAC_INST * gNB, 
                                int CC_idP,
                                frame_t frameP, 
                                sub_frame_t subframeP);

void gNB_dlsch_ulsch_scheduler(module_id_t module_idP,
			       frame_t frame_rxP, sub_frame_t slot_rxP);

int nr_generate_dlsch_pdu(module_id_t Mod_idP,
                          unsigned char *sdus_payload,
                          unsigned char *mac_pdu,
                          unsigned char num_sdus,
                          unsigned short *sdu_lengths,
                          unsigned char *sdu_lcids,
                          unsigned char drx_cmd,
                          unsigned char *ue_cont_res_id,
                          unsigned short post_padding);

void nr_schedule_ue_spec(module_id_t module_idP, frame_t frameP, sub_frame_t slotP);

void schedule_nr_mib(module_id_t module_idP, frame_t frameP, sub_frame_t subframeP);

/////// Random Access MAC-PHY interface functions and primitives ///////

void nr_schedule_RA(module_id_t module_idP, frame_t frameP, sub_frame_t slotP);

/* \brief Function to indicate a received preamble on PRACH.  It initiates the RA procedure.
@param module_idP Instance ID of gNB
@param preamble_index index of the received RA request
@param slotP Slot number on which to act
@param timing_offset Offset in samples of the received PRACH w.r.t. eNB timing. This is used to
@param rnti RA rnti corresponding to this PRACH preamble
@param rach_resource type (0=non BL/CE,1 CE level 0,2 CE level 1, 3 CE level 2,4 CE level 3)
*/
void nr_initiate_ra_proc(module_id_t module_idP, int CC_id, frame_t frameP, sub_frame_t slotP,
                         uint16_t preamble_index, uint8_t freq_index, uint8_t symbol, int16_t timing_offset);

void nr_clear_ra_proc(module_id_t module_idP, int CC_id, frame_t frameP);

int nr_allocate_CCEs(int module_idP, int CC_idP, frame_t frameP, sub_frame_t slotP, int test_only);

void nr_get_Msg3alloc(NR_ServingCellConfigCommon_t *scc,
                      NR_BWP_Uplink_t *ubwp,
                      sub_frame_t current_subframe,
                      frame_t current_frame,
                      NR_RA_t *ra);

/* \brief Function in gNB to fill RAR pdu when requested by PHY.
@param ra Instance of RA resources of gNB
@param dlsch_buffer Pointer to RAR input buffer
@param N_RB_UL Number of UL resource blocks
*/
void nr_fill_rar(uint8_t Mod_idP,
                 NR_RA_t * ra,
                 uint8_t * dlsch_buffer,
                 nfapi_nr_pusch_pdu_t  *pusch_pdu);


void schedule_nr_prach(module_id_t module_idP, frame_t frameP, sub_frame_t slotP);

uint16_t nr_mac_compute_RIV(uint16_t N_RB_DL, uint16_t RBstart, uint16_t Lcrbs);

/////// Phy test scheduler ///////

void nr_schedule_css_dlsch_phytest(module_id_t   module_idP,
                                   frame_t       frameP,
                                   sub_frame_t   subframeP);

int configure_fapi_dl_pdu(int Mod_id,
                         nfapi_nr_dl_tti_request_body_t *dl_req,
                         NR_sched_pucch *pucch_sched,
                         uint8_t *mcsIndex,
                         uint16_t *rbSize,
                         uint16_t *rbStart);

void config_uldci(NR_BWP_Uplink_t *ubwp,
                  nfapi_nr_pusch_pdu_t *pusch_pdu,
                  nfapi_nr_dl_tti_pdcch_pdu_rel15_t *pdcch_pdu_rel15,
                  dci_pdu_rel15_t *dci_pdu_rel15,
                  int *dci_formats, int *rnti_types,
                  int time_domain_assignment, uint8_t tpc,
                  int n_ubwp, int bwp_id);

void configure_fapi_dl_Tx(module_id_t Mod_idP,
                          frame_t       frameP,
                          sub_frame_t   slotP,
                          nfapi_nr_dl_tti_request_body_t *dl_req,
                          nfapi_nr_pdu_t *tx_req,
                          int tbs_bytes,
                          int16_t pdu_index);

void nr_schedule_uss_dlsch_phytest(module_id_t   module_idP,
                                   frame_t       frameP,
                                   sub_frame_t   slotP,
                                   NR_sched_pucch *pucch_sched,
                                   nfapi_nr_dl_tti_pdsch_pdu_rel15_t *pdsch_config);

void nr_schedule_pusch(int Mod_idP,
                       int UE_id,
                       int num_slots_per_tdd,
                       int ul_slots,
                       frame_t       frameP,
                       sub_frame_t   slotP);

void nr_schedule_pucch(int Mod_idP,
                       int UE_id,
                       int nr_ulmix_slots,
                       frame_t frameP,
                       sub_frame_t slotP);

void nr_update_pucch_scheduling(int Mod_idP,
                                int UE_id,
                                frame_t frameP,
                                sub_frame_t slotP,
                                int slots_per_tdd,
                                int *pucch_id);

void get_pdsch_to_harq_feedback(int Mod_idP,
                                int UE_id,
                                NR_SearchSpace__searchSpaceType_PR ss_type,
                                uint8_t *pdsch_to_harq_feedback);
  
void nr_configure_css_dci_initial(nfapi_nr_dl_tti_pdcch_pdu_rel15_t* pdcch_pdu,
                                  nr_scs_e scs_common,
                                  nr_scs_e pdcch_scs,
                                  nr_frequency_range_e freq_range,
                                  uint8_t rmsi_pdcch_config,
                                  uint8_t ssb_idx,
                                  uint8_t k_ssb,
                                  uint16_t sfn_ssb,
                                  uint8_t n_ssb,
                                  uint16_t nb_slots_per_frame,
                                  uint16_t N_RB);
/*
int nr_is_dci_opportunity(nfapi_nr_search_space_t search_space,
                          nfapi_nr_coreset_t coreset,
                          uint16_t frame,
                          uint16_t slot,
                          nfapi_nr_config_request_scf_t cfg);
*/

void nr_configure_pucch(nfapi_nr_pucch_pdu_t* pucch_pdu,
			NR_ServingCellConfigCommon_t *scc,
			NR_BWP_Uplink_t *bwp,
                        uint8_t pucch_resource,
                        uint16_t O_uci,
                        uint16_t O_ack,
                        uint8_t SR_flag);

void find_search_space(int ss_type,
                       NR_BWP_Downlink_t *bwp,
                       NR_SearchSpace_t *ss);

int nr_configure_pdcch(gNB_MAC_INST *nr_mac,
                       nfapi_nr_dl_tti_pdcch_pdu_rel15_t* pdcch_pdu,
                       uint16_t rnti,
                       int ss_type,
                       NR_SearchSpace_t *ss,
                       NR_ServingCellConfigCommon_t *scc,
                       NR_BWP_Downlink_t *bwp);

void fill_dci_pdu_rel15(NR_ServingCellConfigCommon_t *scc,
                        NR_CellGroupConfig_t *secondaryCellGroup,
                        nfapi_nr_dl_tti_pdcch_pdu_rel15_t *pdcch_pdu_rel15,
                        dci_pdu_rel15_t *dci_pdu_rel15,
                        int *dci_formats,
                        int *rnti_types,
                        int N_RB,
                        int bwp_id);

void prepare_dci(NR_CellGroupConfig_t *secondaryCellGroup,
                 dci_pdu_rel15_t *dci_pdu_rel15,
                 nr_dci_format_t format,
                 int bwp_id);

void find_aggregation_candidates(uint8_t *aggregation_level,
                                 uint8_t *nr_of_candidates,
                                 NR_SearchSpace_t *ss);

uint8_t nr_get_tpc(int target, uint8_t cqi, int incr);

int get_spf(nfapi_nr_config_request_scf_t *cfg);

int to_absslot(nfapi_nr_config_request_scf_t *cfg,int frame,int slot);

void nr_get_tbs_dl(nfapi_nr_dl_tti_pdsch_pdu *pdsch_pdu,
		   int x_overhead,
                   uint8_t numdmrscdmgroupnodata,
                   uint8_t tb_scaling);
/** \brief Computes Q based on I_MCS PDSCH and table_idx for downlink. Implements MCS Tables from 38.214. */
uint8_t nr_get_Qm_dl(uint8_t Imcs, uint8_t table_idx);
uint32_t nr_get_code_rate_dl(uint8_t Imcs, uint8_t table_idx);

/** \brief Computes Q based on I_MCS PDSCH and table_idx for uplink. Implements MCS Tables from 38.214. */
uint8_t nr_get_Qm_ul(uint8_t Imcs, uint8_t table_idx);
uint32_t nr_get_code_rate_ul(uint8_t Imcs, uint8_t table_idx);

int NRRIV2BW(int locationAndBandwidth,int N_RB);

int NRRIV2PRBOFFSET(int locationAndBandwidth,int N_RB);

void dump_nr_ue_list(NR_UE_list_t *listP, int ul_flag);

int find_nr_UE_id(module_id_t mod_idP, rnti_t rntiP);

int find_nr_RA_id(module_id_t mod_idP, int CC_idP, rnti_t rntiP);

int add_new_nr_ue(module_id_t mod_idP, rnti_t rntiP);

int allocate_nr_CCEs(gNB_MAC_INST *nr_mac,
                     int bwp_id,
                     int coreset_id,
                     int aggregation,
                     int search_space, // 0 common, 1 ue-specific
                     int UE_id,
                     int m
                     );

int get_dlscs(nfapi_nr_config_request_t *cfg);

int get_ulscs(nfapi_nr_config_request_t *cfg);

int get_symbolsperslot(nfapi_nr_config_request_t *cfg);

int32_t get_nr_uldl_offset(int nr_bandP);

void config_nr_mib(int Mod_idP, 
                   int CC_idP,
                   int p_gNBP,
                   int subCarrierSpacingCommon,
                   uint32_t ssb_SubcarrierOffset,
                   int dmrs_TypeA_Position,
                   uint32_t pdcch_ConfigSIB1,
                   int cellBarred,
                   int intraFreqReselection);


void nr_generate_Msg2(module_id_t module_idP,
                      int CC_id,
                      frame_t frameP,
                      sub_frame_t slotP,
											NR_RA_t *ra);

void nr_schedule_reception_msg3(module_id_t module_idP, int CC_id, frame_t frameP, sub_frame_t slotP);

void schedule_fapi_ul_pdu(int Mod_idP,
                          frame_t frameP,
                          sub_frame_t slotP,
                          int num_slots_per_tdd,
                          int ul_slots,
                          int time_domain_assignment);

void nr_process_mac_pdu(
    module_id_t module_idP,
    rnti_t rnti,
    uint8_t CC_id,
    frame_t frameP,
    uint8_t *pduP,
    uint16_t mac_pdu_len);

int binomial(int n, int k);

bool is_xlsch_in_slot(uint64_t bitmap, sub_frame_t slot);


/* \brief Function to indicate a received SDU on ULSCH.
@param Mod_id Instance ID of gNB
@param CC_id Component carrier index
@param rnti RNTI of UE transmitting the SDU
@param sdu Pointer to received SDU
@param sdu_len Length of SDU
@param timing_advance timing advance adjustment after this pdu
@param ul_cqi Uplink CQI estimate after this pdu (SNR quantized to 8 bits, -64 ... 63.5 dB in .5dB steps)
*/
void nr_rx_sdu(const module_id_t gnb_mod_idP,
               const int CC_idP,
               const frame_t frameP,
               const sub_frame_t subframeP,
               const rnti_t rntiP,
               uint8_t * sduP,
               const uint16_t sdu_lenP,
               const uint16_t timing_advance,
               const uint8_t ul_cqi,
               const uint16_t rssi);

void handle_nr_ul_harq(uint16_t slot, NR_UE_sched_ctrl_t *sched_ctrl, NR_mac_stats_t *stats, nfapi_nr_crc_t crc_pdu);

<<<<<<< HEAD
int16_t ssb_index_from_prach(module_id_t module_idP,
                             frame_t frameP,
													   sub_frame_t slotP,
                             uint16_t preamble_index,
                             uint8_t freq_index,
                             uint8_t symbol);

void find_SSB_and_RO_available(module_id_t module_idP);

=======
void handle_nr_uci(NR_UL_IND_t *UL_info, NR_UE_sched_ctrl_t *sched_ctrl, NR_mac_stats_t *stats, int target_snrx10);
>>>>>>> 5372a347
#endif /*__LAYER2_NR_MAC_PROTO_H__*/<|MERGE_RESOLUTION|>--- conflicted
+++ resolved
@@ -345,17 +345,14 @@
 
 void handle_nr_ul_harq(uint16_t slot, NR_UE_sched_ctrl_t *sched_ctrl, NR_mac_stats_t *stats, nfapi_nr_crc_t crc_pdu);
 
-<<<<<<< HEAD
 int16_t ssb_index_from_prach(module_id_t module_idP,
                              frame_t frameP,
-													   sub_frame_t slotP,
+			     sub_frame_t slotP,
                              uint16_t preamble_index,
                              uint8_t freq_index,
                              uint8_t symbol);
 
 void find_SSB_and_RO_available(module_id_t module_idP);
 
-=======
 void handle_nr_uci(NR_UL_IND_t *UL_info, NR_UE_sched_ctrl_t *sched_ctrl, NR_mac_stats_t *stats, int target_snrx10);
->>>>>>> 5372a347
 #endif /*__LAYER2_NR_MAC_PROTO_H__*/