/*
 * Licensed to the OpenAirInterface (OAI) Software Alliance under one or more
 * contributor license agreements.  See the NOTICE file distributed with
 * this work for additional information regarding copyright ownership.
 * The OpenAirInterface Software Alliance licenses this file to You under
 * the OAI Public License, Version 1.1  (the "License"); you may not use this file
 * except in compliance with the License.
 * You may obtain a copy of the License at
 *
 *      http://www.openairinterface.org/?page_id=698
 *
 * Unless required by applicable law or agreed to in writing, software
 * distributed under the License is distributed on an "AS IS" BASIS,
 * WITHOUT WARRANTIES OR CONDITIONS OF ANY KIND, either express or implied.
 * See the License for the specific language governing permissions and
 * limitations under the License.
 *-------------------------------------------------------------------------------
 * For more information about the OpenAirInterface (OAI) Software Alliance:
 *      contact@openairinterface.org
 */

/*! \file mac_proto.h
 * \brief MAC functions prototypes for gNB
 * \author Navid Nikaein and Raymond Knopp, WEI-TAI CHEN
 * \date 2010 - 2014, 2018
 * \email navid.nikaein@eurecom.fr, kroempa@gmail.com
 * \version 1.0
 * \company Eurecom, NTUST
 */

#ifndef __LAYER2_NR_MAC_PROTO_H__
#define __LAYER2_NR_MAC_PROTO_H__

#include "PHY/defs_gNB.h"

#include "LAYER2/NR_MAC_gNB/nr_mac_gNB.h"
#include "NR_TAG-Id.h"

void set_cset_offset(uint16_t);

void mac_top_init_gNB(void);

void config_common(int Mod_idP,
                   int pdsch_AntennaPorts,
                   int pusch_AntennaPorts,
		   NR_ServingCellConfigCommon_t *scc
		   );

int rrc_mac_config_req_gNB(module_id_t Mod_idP,
                           int ssb_SubcarrierOffset,
                           int pdsch_AntennaPorts,
<<<<<<< HEAD
=======
                           int pusch_AntennaPorts,
                           int pusch_tgt_snrx10,
                           int pucch_tgt_snrx10,
>>>>>>> 56673386
                           NR_ServingCellConfigCommon_t *scc,
			   int nsa_flag,
			   uint32_t rnti,
			   NR_CellGroupConfig_t *secondaryCellGroup
                           );

void clear_nr_nfapi_information(gNB_MAC_INST * gNB, 
                                int CC_idP,
                                frame_t frameP, 
                                sub_frame_t subframeP);

void gNB_dlsch_ulsch_scheduler(module_id_t module_idP,
			       frame_t frame_rxP, sub_frame_t slot_rxP);

void nr_schedule_ue_spec(module_id_t module_id,
                         frame_t frame,
                         sub_frame_t slot);

void schedule_control_sib1(module_id_t module_id,
                           int CC_id,
                           int time_domain_allocation,
                           uint8_t mcsTableIdx,
                           uint8_t mcs,
                           uint8_t candidate_idx,
                           int num_total_bytes);

void schedule_nr_sib1(module_id_t module_idP, frame_t frameP, sub_frame_t subframeP);

/* \brief default preprocessor */
void nr_simple_dlsch_preprocessor(module_id_t module_id,
                                  frame_t frame,
                                  sub_frame_t slot);

void schedule_nr_mib(module_id_t module_idP, frame_t frameP, sub_frame_t subframeP, uint8_t slots_per_frame);

/// uplink scheduler
void nr_schedule_ulsch(module_id_t module_id,
                       frame_t frame,
                       sub_frame_t slot,
                       int num_slots_per_tdd,
                       int ul_slots,
                       uint64_t ulsch_in_slot_bitmap);

bool nr_simple_ulsch_preprocessor(module_id_t module_id,
                                  frame_t frame,
                                  sub_frame_t slot,
                                  int num_slots_per_tdd,
                                  uint64_t ulsch_in_slot_bitmap);

/////// Random Access MAC-PHY interface functions and primitives ///////

void nr_schedule_RA(module_id_t module_idP, frame_t frameP, sub_frame_t slotP);

/* \brief Function to indicate a received preamble on PRACH.  It initiates the RA procedure.
@param module_idP Instance ID of gNB
@param preamble_index index of the received RA request
@param slotP Slot number on which to act
@param timing_offset Offset in samples of the received PRACH w.r.t. eNB timing. This is used to
@param rnti RA rnti corresponding to this PRACH preamble
@param rach_resource type (0=non BL/CE,1 CE level 0,2 CE level 1, 3 CE level 2,4 CE level 3)
*/
void nr_initiate_ra_proc(module_id_t module_idP, int CC_id, frame_t frameP, sub_frame_t slotP,
                         uint16_t preamble_index, uint8_t freq_index, uint8_t symbol, int16_t timing_offset);

void nr_clear_ra_proc(module_id_t module_idP, int CC_id, frame_t frameP, NR_RA_t *ra);

int nr_allocate_CCEs(int module_idP, int CC_idP, frame_t frameP, sub_frame_t slotP, int test_only);

void nr_get_Msg3alloc(module_id_t module_id,
                      int CC_id,
                      NR_ServingCellConfigCommon_t *scc,
                      NR_BWP_Uplink_t *ubwp,
                      sub_frame_t current_subframe,
                      frame_t current_frame,
                      NR_RA_t *ra);

/* \brief Function in gNB to fill RAR pdu when requested by PHY.
@param ra Instance of RA resources of gNB
@param dlsch_buffer Pointer to RAR input buffer
@param N_RB_UL Number of UL resource blocks
*/
void nr_fill_rar(uint8_t Mod_idP,
                 NR_RA_t * ra,
                 uint8_t * dlsch_buffer,
                 nfapi_nr_pusch_pdu_t  *pusch_pdu);


void schedule_nr_prach(module_id_t module_idP, frame_t frameP, sub_frame_t slotP);

uint16_t nr_mac_compute_RIV(uint16_t N_RB_DL, uint16_t RBstart, uint16_t Lcrbs);

/////// Phy test scheduler ///////

/* \brief preprocessor for phytest: schedules UE_id 0 with fixed MCS on all
 * freq resources */
void nr_preprocessor_phytest(module_id_t module_id,
                             frame_t frame,
                             sub_frame_t slot);
/* \brief UL preprocessor for phytest: schedules UE_id 0 with fixed MCS on a
 * fixed set of resources */
bool nr_ul_preprocessor_phytest(module_id_t module_id,
                                frame_t frame,
                                sub_frame_t slot,
                                int num_slots_per_tdd,
                                uint64_t ulsch_in_slot_bitmap);

void nr_schedule_css_dlsch_phytest(module_id_t   module_idP,
                                   frame_t       frameP,
                                   sub_frame_t   subframeP);

void handle_nr_uci_pucch_0_1(module_id_t mod_id,
                             frame_t frame,
                             sub_frame_t slot,
                             const nfapi_nr_uci_pucch_pdu_format_0_1_t *uci_01);
void handle_nr_uci_pucch_2_3_4(module_id_t mod_id,
                               frame_t frame,
                               sub_frame_t slot,
                               const nfapi_nr_uci_pucch_pdu_format_2_3_4_t *uci_234);


void config_uldci(const NR_BWP_Uplink_t *ubwp,
                  const nfapi_nr_pusch_pdu_t *pusch_pdu,
                  dci_pdu_rel15_t *dci_pdu_rel15,
                  int dci_format,
                  int time_domain_assignment,
                  uint8_t tpc,
                  int n_ubwp,
                  int bwp_id);

void nr_schedule_pucch(int Mod_idP,
                       frame_t frameP,
                       sub_frame_t slotP);

void csi_period_offset(const NR_CSI_ReportConfig_t *csirep,
                       int *period, int *offset);

void nr_csi_meas_reporting(int Mod_idP,
                           frame_t frameP,
                           sub_frame_t slotP);

bool nr_acknack_scheduling(int Mod_idP,
                           int UE_id,
                           frame_t frameP,
                           sub_frame_t slotP);

void get_pdsch_to_harq_feedback(int Mod_idP,
                                int UE_id,
                                NR_SearchSpace__searchSpaceType_PR ss_type,
                                uint8_t *pdsch_to_harq_feedback);
  
void nr_configure_css_dci_initial(nfapi_nr_dl_tti_pdcch_pdu_rel15_t* pdcch_pdu,
                                  nr_scs_e scs_common,
                                  nr_scs_e pdcch_scs,
                                  nr_frequency_range_e freq_range,
                                  uint8_t rmsi_pdcch_config,
                                  uint8_t ssb_idx,
                                  uint8_t k_ssb,
                                  uint16_t sfn_ssb,
                                  uint8_t n_ssb,
                                  uint16_t nb_slots_per_frame,
                                  uint16_t N_RB);
/*
int nr_is_dci_opportunity(nfapi_nr_search_space_t search_space,
                          nfapi_nr_coreset_t coreset,
                          uint16_t frame,
                          uint16_t slot,
                          nfapi_nr_config_request_scf_t cfg);
*/

void nr_configure_pucch(nfapi_nr_pucch_pdu_t* pucch_pdu,
			NR_ServingCellConfigCommon_t *scc,
			NR_BWP_Uplink_t *bwp,
                        uint16_t rnti,
                        uint8_t pucch_resource,
                        uint16_t O_csi,
                        uint16_t O_ack,
                        uint8_t O_sr);

void find_search_space(int ss_type,
                       NR_BWP_Downlink_t *bwp,
                       NR_SearchSpace_t *ss);

void nr_configure_pdcch(nfapi_nr_dl_tti_pdcch_pdu_rel15_t *pdcch_pdu,
                        NR_SearchSpace_t *ss,
                        NR_ControlResourceSet_t *coreset,
                        NR_ServingCellConfigCommon_t *scc,
                        NR_BWP_Downlink_t *bwp);

void fill_dci_pdu_rel15(const NR_ServingCellConfigCommon_t *scc,
                        const NR_CellGroupConfig_t *secondaryCellGroup,
                        nfapi_nr_dl_dci_pdu_t *pdcch_dci_pdu,
                        dci_pdu_rel15_t *dci_pdu_rel15,
                        int dci_formats,
                        int rnti_types,
                        int N_RB,
                        int bwp_id);

void prepare_dci(const NR_CellGroupConfig_t *secondaryCellGroup,
                 dci_pdu_rel15_t *dci_pdu_rel15,
                 nr_dci_format_t format,
                 int bwp_id);

/* find coreset within the search space */
NR_ControlResourceSet_t *get_coreset(NR_BWP_Downlink_t *bwp,
                                     NR_SearchSpace_t *ss,
                                     int ss_type);

/* find a search space within a BWP */
NR_SearchSpace_t *get_searchspace(
    NR_BWP_Downlink_t *bwp,
    NR_SearchSpace__searchSpaceType_PR target_ss);


long get_K2(NR_BWP_Uplink_t *ubwp, int time_domain_assignment, int mu);

void nr_save_pusch_fields(const NR_ServingCellConfigCommon_t *scc,
                          const NR_BWP_Uplink_t *ubwp,
                          long dci_format,
                          int tda,
                          uint8_t num_dmrs_cdm_grps_no_data,
                          NR_sched_pusch_save_t *ps);

uint8_t nr_get_tpc(int target, uint8_t cqi, int incr);

int get_spf(nfapi_nr_config_request_scf_t *cfg);

int to_absslot(nfapi_nr_config_request_scf_t *cfg,int frame,int slot);

void nr_get_tbs_dl(nfapi_nr_dl_tti_pdsch_pdu *pdsch_pdu,
		   int x_overhead,
                   uint8_t numdmrscdmgroupnodata,
                   uint8_t tb_scaling);
/** \brief Computes Q based on I_MCS PDSCH and table_idx for downlink. Implements MCS Tables from 38.214. */
uint8_t nr_get_Qm_dl(uint8_t Imcs, uint8_t table_idx);
uint32_t nr_get_code_rate_dl(uint8_t Imcs, uint8_t table_idx);

/** \brief Computes Q based on I_MCS PDSCH and table_idx for uplink. Implements MCS Tables from 38.214. */
uint8_t nr_get_Qm_ul(uint8_t Imcs, uint8_t table_idx);
uint32_t nr_get_code_rate_ul(uint8_t Imcs, uint8_t table_idx);

int NRRIV2BW(int locationAndBandwidth,int N_RB);

int NRRIV2PRBOFFSET(int locationAndBandwidth,int N_RB);

/* Functions to manage an NR_list_t */
void dump_nr_list(NR_list_t *listP);
void create_nr_list(NR_list_t *listP, int len);
void destroy_nr_list(NR_list_t *list);
void add_nr_list(NR_list_t *listP, int id);
void remove_nr_list(NR_list_t *listP, int id);
void add_tail_nr_list(NR_list_t *listP, int id);
void add_front_nr_list(NR_list_t *listP, int id);
void remove_front_nr_list(NR_list_t *listP);

int find_nr_UE_id(module_id_t mod_idP, rnti_t rntiP);

int find_nr_RA_id(module_id_t mod_idP, int CC_idP, rnti_t rntiP);

int add_new_nr_ue(module_id_t mod_idP, rnti_t rntiP, NR_CellGroupConfig_t *secondaryCellGroup);

void mac_remove_nr_ue(module_id_t mod_id, rnti_t rnti);

void nr_mac_remove_ra_rnti_ue(module_id_t mod_id, rnti_t rnti);

int allocate_nr_CCEs(gNB_MAC_INST *nr_mac,
                     NR_BWP_Downlink_t *bwp,
                     NR_ControlResourceSet_t *coreset,
                     int aggregation,
                     uint16_t Y,
                     int m,
                     int nr_of_candidates);

uint16_t compute_pucch_prb_size(uint8_t format,
                                uint8_t nr_prbs,
                                uint16_t O_tot,
                                uint16_t O_csi,
                                NR_PUCCH_MaxCodeRate_t *maxCodeRate,
                                uint8_t Qm,
                                uint8_t n_symb,
                                uint8_t n_re_ctrl);

void compute_csi_bitlen(NR_CSI_MeasConfig_t *csi_MeasConfig, NR_UE_info_t *UE_info, int UE_id, module_id_t Mod_idP);

int get_dlscs(nfapi_nr_config_request_t *cfg);

int get_ulscs(nfapi_nr_config_request_t *cfg);

int get_symbolsperslot(nfapi_nr_config_request_t *cfg);

void config_nr_mib(int Mod_idP, 
                   int CC_idP,
                   int p_gNBP,
                   int subCarrierSpacingCommon,
                   uint32_t ssb_SubcarrierOffset,
                   int dmrs_TypeA_Position,
                   uint32_t pdcch_ConfigSIB1,
                   int cellBarred,
                   int intraFreqReselection);

int nr_write_ce_dlsch_pdu(module_id_t module_idP,
                          const NR_UE_sched_ctrl_t *ue_sched_ctl,
                          unsigned char *mac_pdu,
                          unsigned char drx_cmd,
                          unsigned char *ue_cont_res_id);

void nr_generate_Msg2(module_id_t module_idP, int CC_id, frame_t frameP, sub_frame_t slotP, NR_RA_t *ra);

void nr_generate_Msg4(module_id_t module_idP, int CC_id, frame_t frameP, sub_frame_t slotP, NR_RA_t *ra);

void nr_check_Msg4_Ack(module_id_t module_id, int CC_id, frame_t frame, sub_frame_t slot, NR_RA_t *ra);

void nr_process_mac_pdu(
    module_id_t module_idP,
    rnti_t rnti,
    uint8_t CC_id,
    frame_t frameP,
    uint8_t *pduP,
    uint16_t mac_pdu_len);

int binomial(int n, int k);

bool is_xlsch_in_slot(uint64_t bitmap, sub_frame_t slot);

void fill_ssb_vrb_map (NR_COMMON_channels_t *cc, int rbStart, int CC_id);


/* \brief Function to indicate a received SDU on ULSCH.
@param Mod_id Instance ID of gNB
@param CC_id Component carrier index
@param rnti RNTI of UE transmitting the SDU
@param sdu Pointer to received SDU
@param sdu_len Length of SDU
@param timing_advance timing advance adjustment after this pdu
@param ul_cqi Uplink CQI estimate after this pdu (SNR quantized to 8 bits, -64 ... 63.5 dB in .5dB steps)
*/
void nr_rx_sdu(const module_id_t gnb_mod_idP,
               const int CC_idP,
               const frame_t frameP,
               const sub_frame_t subframeP,
               const rnti_t rntiP,
               uint8_t * sduP,
               const uint16_t sdu_lenP,
               const uint16_t timing_advance,
               const uint8_t ul_cqi,
               const uint16_t rssi);

void handle_nr_ul_harq(module_id_t mod_id,
                       frame_t frame,
                       sub_frame_t slot,
                       const nfapi_nr_crc_t *crc_pdu);

int16_t ssb_index_from_prach(module_id_t module_idP,
                             frame_t frameP,
			     sub_frame_t slotP,
                             uint16_t preamble_index,
                             uint8_t freq_index,
                             uint8_t symbol);

void find_SSB_and_RO_available(module_id_t module_idP);

bool find_free_CCE(module_id_t module_id, sub_frame_t slot, int UE_id);
#endif /*__LAYER2_NR_MAC_PROTO_H__*/<|MERGE_RESOLUTION|>--- conflicted
+++ resolved
@@ -49,16 +49,11 @@
 int rrc_mac_config_req_gNB(module_id_t Mod_idP,
                            int ssb_SubcarrierOffset,
                            int pdsch_AntennaPorts,
-<<<<<<< HEAD
-=======
                            int pusch_AntennaPorts,
-                           int pusch_tgt_snrx10,
-                           int pucch_tgt_snrx10,
->>>>>>> 56673386
                            NR_ServingCellConfigCommon_t *scc,
 			   int nsa_flag,
 			   uint32_t rnti,
-			   NR_CellGroupConfig_t *secondaryCellGroup
+			   NR_CellGroupConfig_t *CellGroup
                            );
 
 void clear_nr_nfapi_information(gNB_MAC_INST * gNB, 
