/*
 * Licensed to the OpenAirInterface (OAI) Software Alliance under one or more
 * contributor license agreements.  See the NOTICE file distributed with
 * this work for additional information regarding copyright ownership.
 * The OpenAirInterface Software Alliance licenses this file to You under
 * the OAI Public License, Version 1.1  (the "License"); you may not use this file
 * except in compliance with the License.
 * You may obtain a copy of the License at
 *
 *      http://www.openairinterface.org/?page_id=698
 *
 * Unless required by applicable law or agreed to in writing, software
 * distributed under the License is distributed on an "AS IS" BASIS,
 * WITHOUT WARRANTIES OR CONDITIONS OF ANY KIND, either express or implied.
 * See the License for the specific language governing permissions and
 * limitations under the License.
 *-------------------------------------------------------------------------------
 * For more information about the OpenAirInterface (OAI) Software Alliance:
 *      contact@openairinterface.org
 */

/*! \file mac_proto.h
 * \brief MAC functions prototypes for gNB
 * \author Navid Nikaein and Raymond Knopp, WEI-TAI CHEN
 * \date 2010 - 2014, 2018
 * \email navid.nikaein@eurecom.fr, kroempa@gmail.com
 * \version 1.0
 * \company Eurecom, NTUST
 */

#ifndef __LAYER2_NR_MAC_PROTO_H__
#define __LAYER2_NR_MAC_PROTO_H__

#include "LAYER2/NR_MAC_gNB/nr_mac_gNB.h"
#include "NR_TAG-Id.h"

void set_cset_offset(uint16_t);

void mac_top_init_gNB(void);

void config_common(int Mod_idP,
                   int ssb_SubcarrierOffset,
                   int pdsch_AntennaPorts,
                   int pusch_AntennaPorts,
		   NR_ServingCellConfigCommon_t *scc
		   );

int rrc_mac_config_req_gNB(module_id_t Mod_idP,
                           int ssb_SubcarrierOffset,
                           int pdsch_AntennaPorts,
                           int pusch_AntennaPorts,
                           int sib1_tda,
                           NR_ServingCellConfigCommon_t *scc,
                           NR_BCCH_BCH_Message_t *mib,
		                       int add_ue,
			                     uint32_t rnti,
                           NR_CellGroupConfig_t *CellGroup);

void clear_nr_nfapi_information(gNB_MAC_INST * gNB, 
                                int CC_idP,
                                frame_t frameP, 
                                sub_frame_t subframeP);

void gNB_dlsch_ulsch_scheduler(module_id_t module_idP,
			       frame_t frame_rxP, sub_frame_t slot_rxP);

/* \brief main DL scheduler function. Calls a preprocessor to decide on
 * resource allocation, then "post-processes" resource allocation (nFAPI
 * messages, statistics, HARQ handling, CEs, ... */
void nr_schedule_ue_spec(module_id_t module_id,
                         frame_t frame,
                         sub_frame_t slot);

uint32_t schedule_control_sib1(module_id_t module_id,
                               int CC_id,
                               NR_Type0_PDCCH_CSS_config_t *type0_PDCCH_CSS_config,
                               int time_domain_allocation,
                               int startSymbolIndex,
                               int nrOfSymbols,
                               uint16_t dlDmrsSymbPos,
                               uint8_t candidate_idx,
                               int num_total_bytes);

/* \brief default FR1 DL preprocessor init routine, returns preprocessor to call */
nr_pp_impl_dl nr_init_fr1_dlsch_preprocessor(module_id_t module_id, int CC_id);

void schedule_nr_sib1(module_id_t module_idP, frame_t frameP, sub_frame_t subframeP);

void schedule_nr_mib(module_id_t module_idP, frame_t frameP, sub_frame_t slotP);

/* \brief main UL scheduler function. Calls a preprocessor to decide on
 * resource allocation, then "post-processes" resource allocation (nFAPI
 * messages, statistics, HARQ handling, ... */
void nr_schedule_ulsch(module_id_t module_id, frame_t frame, sub_frame_t slot);

/* \brief default FR1 UL preprocessor init routine, returns preprocessor to call */
nr_pp_impl_ul nr_init_fr1_ulsch_preprocessor(module_id_t module_id, int CC_id);

/////// Random Access MAC-PHY interface functions and primitives ///////

void nr_schedule_RA(module_id_t module_idP, frame_t frameP, sub_frame_t slotP);

/* \brief Function to indicate a received preamble on PRACH.  It initiates the RA procedure.
@param module_idP Instance ID of gNB
@param preamble_index index of the received RA request
@param slotP Slot number on which to act
@param timing_offset Offset in samples of the received PRACH w.r.t. eNB timing. This is used to
@param rnti RA rnti corresponding to this PRACH preamble
@param rach_resource type (0=non BL/CE,1 CE level 0,2 CE level 1, 3 CE level 2,4 CE level 3)
*/
void nr_initiate_ra_proc(module_id_t module_idP, int CC_id, frame_t frameP, sub_frame_t slotP,
                         uint16_t preamble_index, uint8_t freq_index, uint8_t symbol, int16_t timing_offset);

void nr_clear_ra_proc(module_id_t module_idP, int CC_id, frame_t frameP, NR_RA_t *ra);

int nr_allocate_CCEs(int module_idP, int CC_idP, frame_t frameP, sub_frame_t slotP, int test_only);

void nr_get_Msg3alloc(module_id_t module_id,
                      int CC_id,
                      NR_ServingCellConfigCommon_t *scc,
                      NR_BWP_Uplink_t *ubwp,
                      sub_frame_t current_subframe,
                      frame_t current_frame,
                      NR_RA_t *ra,
                      int16_t *tdd_beam_association);

void nr_generate_Msg3_retransmission(module_id_t module_idP, int CC_id, frame_t frameP, sub_frame_t slotP, NR_RA_t *ra);

/* \brief Function in gNB to fill RAR pdu when requested by PHY.
@param ra Instance of RA resources of gNB
@param dlsch_buffer Pointer to RAR input buffer
@param N_RB_UL Number of UL resource blocks
*/
void nr_fill_rar(uint8_t Mod_idP,
                 NR_RA_t * ra,
                 uint8_t * dlsch_buffer,
                 nfapi_nr_pusch_pdu_t  *pusch_pdu);

void fill_msg3_pusch_pdu(nfapi_nr_pusch_pdu_t *pusch_pdu,
                         NR_ServingCellConfigCommon_t *scc,
                         int round,
                         int startSymbolAndLength,
                         rnti_t rnti, int scs,
                         int bwp_size, int bwp_start,
                         int mappingtype, int fh,
                         int msg3_first_rb, int msg3_nb_rb);


void schedule_nr_prach(module_id_t module_idP, frame_t frameP, sub_frame_t slotP);

uint16_t nr_mac_compute_RIV(uint16_t N_RB_DL, uint16_t RBstart, uint16_t Lcrbs);

/////// Phy test scheduler ///////

/* \brief preprocessor for phytest: schedules UE_id 0 with fixed MCS on all
 * freq resources */
void nr_preprocessor_phytest(module_id_t module_id,
                             frame_t frame,
                             sub_frame_t slot);
/* \brief UL preprocessor for phytest: schedules UE_id 0 with fixed MCS on a
 * fixed set of resources */
bool nr_ul_preprocessor_phytest(module_id_t module_id, frame_t frame, sub_frame_t slot);

void nr_schedule_css_dlsch_phytest(module_id_t   module_idP,
                                   frame_t       frameP,
                                   sub_frame_t   subframeP);

void handle_nr_uci_pucch_0_1(module_id_t mod_id,
                             frame_t frame,
                             sub_frame_t slot,
                             const nfapi_nr_uci_pucch_pdu_format_0_1_t *uci_01);
void handle_nr_uci_pucch_2_3_4(module_id_t mod_id,
                               frame_t frame,
                               sub_frame_t slot,
                               const nfapi_nr_uci_pucch_pdu_format_2_3_4_t *uci_234);


void config_uldci(const NR_BWP_Uplink_t *ubwp,
                  const NR_BWP_UplinkDedicated_t *ubwpd,
                  const NR_ServingCellConfigCommon_t *scc,
                  const nfapi_nr_pusch_pdu_t *pusch_pdu,
                  dci_pdu_rel15_t *dci_pdu_rel15,
                  int dci_format,
                  int time_domain_assignment,
                  uint8_t tpc,
                  int n_ubwp,
                  int bwp_id);

void nr_schedule_pucch(int Mod_idP,
                       frame_t frameP,
                       sub_frame_t slotP);

void nr_csirs_scheduling(int Mod_idP,
                         frame_t frame,
                         sub_frame_t slot,
                         int n_slots_frame);

void nr_csi_meas_reporting(int Mod_idP,
                           frame_t frameP,
                           sub_frame_t slotP);

int nr_acknack_scheduling(int Mod_idP,
                           int UE_id,
                           frame_t frameP,
                           sub_frame_t slotP,
                           int r_pucch,
                           int do_common);

void get_pdsch_to_harq_feedback(int Mod_idP,
                                int UE_id,
                                int bwp_id,
                                NR_SearchSpace__searchSpaceType_PR ss_type,
                                int *max_fb_time,
                                uint8_t *pdsch_to_harq_feedback);
  
void nr_configure_css_dci_initial(nfapi_nr_dl_tti_pdcch_pdu_rel15_t* pdcch_pdu,
                                  nr_scs_e scs_common,
                                  nr_scs_e pdcch_scs,
                                  nr_frequency_range_e freq_range,
                                  uint8_t rmsi_pdcch_config,
                                  uint8_t ssb_idx,
                                  uint8_t k_ssb,
                                  uint16_t sfn_ssb,
                                  uint8_t n_ssb,
                                  uint16_t nb_slots_per_frame,
                                  uint16_t N_RB);
/*
int nr_is_dci_opportunity(nfapi_nr_search_space_t search_space,
                          nfapi_nr_coreset_t coreset,
                          uint16_t frame,
                          uint16_t slot,
                          nfapi_nr_config_request_scf_t cfg);
*/

void nr_configure_pucch(nfapi_nr_pucch_pdu_t* pucch_pdu,
                        NR_ServingCellConfigCommon_t *scc,
                        NR_CellGroupConfig_t *CellGroup,
                        NR_BWP_Uplink_t *bwp,
                        NR_BWP_UplinkDedicated_t *bwpd,
                        uint16_t rnti,
                        uint8_t pucch_resource,
                        uint16_t O_csi,
                        uint16_t O_ack,
                        uint8_t O_sr,
			                  int r_pucch);

void find_search_space(int ss_type,
                       NR_BWP_Downlink_t *bwp,
                       NR_SearchSpace_t *ss);

void nr_configure_pdcch(nfapi_nr_dl_tti_pdcch_pdu_rel15_t *pdcch_pdu,
                        NR_ControlResourceSet_t *coreset,
                        NR_BWP_t *bwp,
                        NR_sched_pdcch_t *pdcch);

NR_sched_pdcch_t set_pdcch_structure(gNB_MAC_INST *gNB_mac,
                                     NR_SearchSpace_t *ss,
                                     NR_ControlResourceSet_t *coreset,
                                     NR_ServingCellConfigCommon_t *scc,
                                     NR_BWP_t *bwp,
                                     NR_Type0_PDCCH_CSS_config_t *type0_PDCCH_CSS_config);

<<<<<<< HEAD
uint8_t find_pdcch_candidate(gNB_MAC_INST *mac,
                             int cc_id,
                             int aggregation,
                             int nr_of_candidates,
                             NR_sched_pdcch_t *pdcch,
                             NR_ControlResourceSet_t *coreset,
                             uint16_t Y);
=======
int find_pdcch_candidate(gNB_MAC_INST *mac,
                         int cc_id,
                         int aggregation,
                         int nr_of_candidates,
                         NR_sched_pdcch_t *pdcch,
                         NR_ControlResourceSet_t *coreset,
                         uint16_t Y);
>>>>>>> 1ed58f65

void fill_pdcch_vrb_map(gNB_MAC_INST *mac,
                        int CC_id,
                        NR_sched_pdcch_t *pdcch,
                        int first_cce,
                        int aggregation);

void fill_dci_pdu_rel15(const NR_ServingCellConfigCommon_t *scc,
                        const NR_CellGroupConfig_t *CellGroup,
                        nfapi_nr_dl_dci_pdu_t *pdcch_dci_pdu,
                        dci_pdu_rel15_t *dci_pdu_rel15,
                        int dci_formats,
                        int rnti_types,
                        int N_RB,
                        int bwp_id);

void prepare_dci(const NR_CellGroupConfig_t *CellGroup,
                 dci_pdu_rel15_t *dci_pdu_rel15,
                 nr_dci_format_t format,
                 int bwp_id);

void set_r_pucch_parms(int rsetindex,
                       int r_pucch,
                       int bwp_size,
                       int *prb_start,
                       int *second_hop_prb,
                       int *nr_of_symbols,
                       int *start_symbol_index);

/* find coreset within the search space */
NR_ControlResourceSet_t *get_coreset(module_id_t module_idP,
                                     NR_ServingCellConfigCommon_t *scc,
                                     void *bwp,
                                     NR_SearchSpace_t *ss,
                                     NR_SearchSpace__searchSpaceType_PR ss_type);

/* find a search space within a BWP */
NR_SearchSpace_t *get_searchspace(NR_ServingCellConfigCommon_t *scc,
                                  NR_BWP_DownlinkDedicated_t *bwp_Dedicated,
                                  NR_SearchSpace__searchSpaceType_PR target_ss);

long get_K2(NR_ServingCellConfigCommon_t *scc, NR_BWP_Uplink_t *ubwp, int time_domain_assignment, int mu);

void nr_set_pdsch_semi_static(const NR_ServingCellConfigCommon_t *scc,
                              const NR_CellGroupConfig_t *secondaryCellGroup,
                              const NR_BWP_Downlink_t *bwp,
                              const NR_BWP_DownlinkDedicated_t *bwpd0,
                              int tda,
                              const long dci_format,
                              NR_pdsch_semi_static_t *ps);

void nr_set_pusch_semi_static(const NR_ServingCellConfigCommon_t *scc,
                              const NR_BWP_Uplink_t *ubwp,
			                        const NR_BWP_UplinkDedicated_t *ubwpd,
                              long dci_format,
                              int tda,
                              uint8_t num_dmrs_cdm_grps_no_data,
                              NR_pusch_semi_static_t *ps);

uint16_t get_Y(int cid, int slot, rnti_t rnti);

uint8_t nr_get_tpc(int target, uint8_t cqi, int incr);

int get_spf(nfapi_nr_config_request_scf_t *cfg);

int to_absslot(nfapi_nr_config_request_scf_t *cfg,int frame,int slot);

int get_nrofHARQ_ProcessesForPDSCH(e_NR_PDSCH_ServingCellConfig__nrofHARQ_ProcessesForPDSCH n);

void nr_get_tbs_dl(nfapi_nr_dl_tti_pdsch_pdu *pdsch_pdu,
		   int x_overhead,
                   uint8_t numdmrscdmgroupnodata,
                   uint8_t tb_scaling);
/** \brief Computes Q based on I_MCS PDSCH and table_idx for downlink. Implements MCS Tables from 38.214. */
uint8_t nr_get_Qm_dl(uint8_t Imcs, uint8_t table_idx);
uint32_t nr_get_code_rate_dl(uint8_t Imcs, uint8_t table_idx);

/** \brief Computes Q based on I_MCS PDSCH and table_idx for uplink. Implements MCS Tables from 38.214. */
uint8_t nr_get_Qm_ul(uint8_t Imcs, uint8_t table_idx);
uint32_t nr_get_code_rate_ul(uint8_t Imcs, uint8_t table_idx);

int NRRIV2BW(int locationAndBandwidth,int N_RB);

int NRRIV2PRBOFFSET(int locationAndBandwidth,int N_RB);

/* Functions to manage an NR_list_t */
void dump_nr_list(NR_list_t *listP);
void create_nr_list(NR_list_t *listP, int len);
void destroy_nr_list(NR_list_t *list);
void add_nr_list(NR_list_t *listP, int id);
void remove_nr_list(NR_list_t *listP, int id);
void add_tail_nr_list(NR_list_t *listP, int id);
void add_front_nr_list(NR_list_t *listP, int id);
void remove_front_nr_list(NR_list_t *listP);

int find_nr_UE_id(module_id_t mod_idP, rnti_t rntiP);

int find_nr_RA_id(module_id_t mod_idP, int CC_idP, rnti_t rntiP);

int add_new_nr_ue(module_id_t mod_idP, rnti_t rntiP, NR_CellGroupConfig_t *CellGroup);

void mac_remove_nr_ue(module_id_t mod_id, rnti_t rnti);

void nr_mac_remove_ra_rnti(module_id_t mod_id, rnti_t rnti);

int allocate_nr_CCEs(gNB_MAC_INST *nr_mac,
                     NR_BWP_Downlink_t *bwp,
                     NR_ControlResourceSet_t *coreset,
                     int aggregation,
                     uint16_t Y,
                     int m,
                     int nr_of_candidates);

int nr_get_default_pucch_res(int pucch_ResourceCommon);

void compute_csi_bitlen(NR_CSI_MeasConfig_t *csi_MeasConfig, NR_UE_info_t *UE_info, int UE_id, module_id_t Mod_idP);

int get_dlscs(nfapi_nr_config_request_t *cfg);

int get_ulscs(nfapi_nr_config_request_t *cfg);

int get_symbolsperslot(nfapi_nr_config_request_t *cfg);

void config_nr_mib(int Mod_idP, 
                   int CC_idP,
                   int p_gNBP,
                   int subCarrierSpacingCommon,
                   uint32_t ssb_SubcarrierOffset,
                   int dmrs_TypeA_Position,
                   uint32_t pdcch_ConfigSIB1,
                   int cellBarred,
                   int intraFreqReselection);

int nr_write_ce_dlsch_pdu(module_id_t module_idP,
                          const NR_UE_sched_ctrl_t *ue_sched_ctl,
                          unsigned char *mac_pdu,
                          unsigned char drx_cmd,
                          unsigned char *ue_cont_res_id);

void nr_generate_Msg2(module_id_t module_idP, int CC_id, frame_t frameP, sub_frame_t slotP, NR_RA_t *ra);

void nr_generate_Msg4(module_id_t module_idP, int CC_id, frame_t frameP, sub_frame_t slotP, NR_RA_t *ra);

void nr_check_Msg4_Ack(module_id_t module_id, int CC_id, frame_t frame, sub_frame_t slot, NR_RA_t *ra);

int binomial(int n, int k);

bool is_xlsch_in_slot(uint64_t bitmap, sub_frame_t slot);

void fill_ssb_vrb_map (NR_COMMON_channels_t *cc, int rbStart, uint16_t symStart, int CC_id);


/* \brief Function to indicate a received SDU on ULSCH.
@param Mod_id Instance ID of gNB
@param CC_id Component carrier index
@param rnti RNTI of UE transmitting the SDU
@param sdu Pointer to received SDU
@param sdu_len Length of SDU
@param timing_advance timing advance adjustment after this pdu
@param ul_cqi Uplink CQI estimate after this pdu (SNR quantized to 8 bits, -64 ... 63.5 dB in .5dB steps)
*/
void nr_rx_sdu(const module_id_t gnb_mod_idP,
               const int CC_idP,
               const frame_t frameP,
               const sub_frame_t subframeP,
               const rnti_t rntiP,
               uint8_t * sduP,
               const uint16_t sdu_lenP,
               const uint16_t timing_advance,
               const uint8_t ul_cqi,
               const uint16_t rssi);

void create_dl_harq_list(NR_UE_sched_ctrl_t *sched_ctrl,
                         const NR_PDSCH_ServingCellConfig_t *pdsch);

void handle_nr_ul_harq(const int CC_idP,
                       module_id_t mod_id,
                       frame_t frame,
                       sub_frame_t slot,
                       const nfapi_nr_crc_t *crc_pdu);

int16_t ssb_index_from_prach(module_id_t module_idP,
                             frame_t frameP,
			     sub_frame_t slotP,
                             uint16_t preamble_index,
                             uint8_t freq_index,
                             uint8_t symbol);

void find_SSB_and_RO_available(module_id_t module_idP);

void set_dl_dmrs_ports(NR_pdsch_semi_static_t *ps);

void calculate_preferred_dl_tda(module_id_t module_id, const NR_BWP_Downlink_t *bwp);
void calculate_preferred_ul_tda(module_id_t module_id, const NR_BWP_Uplink_t *ubwp);

bool find_free_CCE(module_id_t module_id, sub_frame_t slot, int UE_id);

bool nr_find_nb_rb(uint16_t Qm,
                   uint16_t R,
                   uint16_t nb_symb_sch,
                   uint16_t nb_dmrs_prb,
                   uint32_t bytes,
                   uint16_t nb_rb_max,
                   uint32_t *tbs,
                   uint16_t *nb_rb);

void nr_sr_reporting(int Mod_idP, frame_t frameP, sub_frame_t slotP);

void dump_mac_stats(gNB_MAC_INST *gNB, char *output, int strlen, bool reset_rsrp);
#endif /*__LAYER2_NR_MAC_PROTO_H__*/<|MERGE_RESOLUTION|>--- conflicted
+++ resolved
@@ -260,15 +260,6 @@
                                      NR_BWP_t *bwp,
                                      NR_Type0_PDCCH_CSS_config_t *type0_PDCCH_CSS_config);
 
-<<<<<<< HEAD
-uint8_t find_pdcch_candidate(gNB_MAC_INST *mac,
-                             int cc_id,
-                             int aggregation,
-                             int nr_of_candidates,
-                             NR_sched_pdcch_t *pdcch,
-                             NR_ControlResourceSet_t *coreset,
-                             uint16_t Y);
-=======
 int find_pdcch_candidate(gNB_MAC_INST *mac,
                          int cc_id,
                          int aggregation,
@@ -276,7 +267,6 @@
                          NR_sched_pdcch_t *pdcch,
                          NR_ControlResourceSet_t *coreset,
                          uint16_t Y);
->>>>>>> 1ed58f65
 
 void fill_pdcch_vrb_map(gNB_MAC_INST *mac,
                         int CC_id,
