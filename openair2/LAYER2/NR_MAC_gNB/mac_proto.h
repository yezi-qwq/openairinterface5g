--- conflicted
+++ resolved
@@ -199,13 +199,9 @@
 void fill_dci_pdu_rel15(nfapi_nr_dl_tti_pdcch_pdu_rel15_t *pdcch_pdu_rel15,
                         dci_pdu_rel15_t *dci_pdu_rel15,
                         int *dci_formats,
-<<<<<<< HEAD
                         int *rnti_types,
 			int N_RB);
 
-=======
-                        int *rnti_types);
->>>>>>> e376241a
 int get_spf(nfapi_nr_config_request_scf_t *cfg);
 
 int to_absslot(nfapi_nr_config_request_scf_t *cfg,int frame,int slot);
