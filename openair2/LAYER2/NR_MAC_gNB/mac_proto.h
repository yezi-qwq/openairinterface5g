/*
 * Licensed to the OpenAirInterface (OAI) Software Alliance under one or more
 * contributor license agreements.  See the NOTICE file distributed with
 * this work for additional information regarding copyright ownership.
 * The OpenAirInterface Software Alliance licenses this file to You under
 * the OAI Public License, Version 1.1  (the "License"); you may not use this file
 * except in compliance with the License.
 * You may obtain a copy of the License at
 *
 *      http://www.openairinterface.org/?page_id=698
 *
 * Unless required by applicable law or agreed to in writing, software
 * distributed under the License is distributed on an "AS IS" BASIS,
 * WITHOUT WARRANTIES OR CONDITIONS OF ANY KIND, either express or implied.
 * See the License for the specific language governing permissions and
 * limitations under the License.
 *-------------------------------------------------------------------------------
 * For more information about the OpenAirInterface (OAI) Software Alliance:
 *      contact@openairinterface.org
 */

/*! \file mac_proto.h
 * \brief MAC functions prototypes for gNB
 * \author Navid Nikaein and Raymond Knopp, WEI-TAI CHEN
 * \date 2010 - 2014, 2018
 * \email navid.nikaein@eurecom.fr, kroempa@gmail.com
 * \version 1.0
 * \company Eurecom, NTUST
 */

#ifndef __LAYER2_NR_MAC_PROTO_H__
#define __LAYER2_NR_MAC_PROTO_H__

#include "PHY/defs_gNB.h"

#include "LAYER2/NR_MAC_gNB/nr_mac_gNB.h"
#include "NR_TAG-Id.h"

void set_cset_offset(uint16_t);

void mac_top_init_gNB(void);

void config_common(int Mod_idP,
                   int ssb_SubcarrierOffset,
                   int pdsch_AntennaPorts,
                   int pusch_AntennaPorts,
		   NR_ServingCellConfigCommon_t *scc
		   );

int rrc_mac_config_req_gNB(module_id_t Mod_idP,
                           int ssb_SubcarrierOffset,
                           int pdsch_AntennaPorts,
                           int pusch_AntennaPorts,
                           int sib1_tda,
                           NR_ServingCellConfigCommon_t *scc,
		                  	   int nsa_flag,
			                     uint32_t rnti,
			                     NR_CellGroupConfig_t *CellGroup
                           );

void clear_nr_nfapi_information(gNB_MAC_INST * gNB, 
                                int CC_idP,
                                frame_t frameP, 
                                sub_frame_t subframeP);

void gNB_dlsch_ulsch_scheduler(module_id_t module_idP,
			       frame_t frame_rxP, sub_frame_t slot_rxP);

/* \brief main DL scheduler function. Calls a preprocessor to decide on
 * resource allocation, then "post-processes" resource allocation (nFAPI
 * messages, statistics, HARQ handling, CEs, ... */
void nr_schedule_ue_spec(module_id_t module_id,
                         frame_t frame,
                         sub_frame_t slot);

<<<<<<< HEAD
uint32_t schedule_control_sib1(module_id_t module_id,
                               int CC_id,
                               NR_Type0_PDCCH_CSS_config_t *type0_PDCCH_CSS_config,
                               int time_domain_allocation,
                               int startSymbolIndex,
                               int nrOfSymbols,
                               uint8_t candidate_idx,
                               int num_total_bytes);
=======
/* \brief default FR1 DL preprocessor init routine, returns preprocessor to call */
nr_pp_impl_dl nr_init_fr1_dlsch_preprocessor(module_id_t module_id, int CC_id);

void schedule_control_sib1(module_id_t module_id,
                           int CC_id,
                           NR_Type0_PDCCH_CSS_config_t *type0_PDCCH_CSS_config,
                           int time_domain_allocation,
                           uint8_t mcsTableIdx,
                           uint8_t mcs,
                           uint8_t candidate_idx,
                           int num_total_bytes);
>>>>>>> b9883694

void schedule_nr_sib1(module_id_t module_idP, frame_t frameP, sub_frame_t subframeP);

void schedule_nr_mib(module_id_t module_idP, frame_t frameP, sub_frame_t slotP);

/* \brief main UL scheduler function. Calls a preprocessor to decide on
 * resource allocation, then "post-processes" resource allocation (nFAPI
 * messages, statistics, HARQ handling, ... */
void nr_schedule_ulsch(module_id_t module_id, frame_t frame, sub_frame_t slot);

/* \brief default FR1 UL preprocessor init routine, returns preprocessor to call */
nr_pp_impl_ul nr_init_fr1_ulsch_preprocessor(module_id_t module_id, int CC_id);

/////// Random Access MAC-PHY interface functions and primitives ///////

void nr_schedule_RA(module_id_t module_idP, frame_t frameP, sub_frame_t slotP);

/* \brief Function to indicate a received preamble on PRACH.  It initiates the RA procedure.
@param module_idP Instance ID of gNB
@param preamble_index index of the received RA request
@param slotP Slot number on which to act
@param timing_offset Offset in samples of the received PRACH w.r.t. eNB timing. This is used to
@param rnti RA rnti corresponding to this PRACH preamble
@param rach_resource type (0=non BL/CE,1 CE level 0,2 CE level 1, 3 CE level 2,4 CE level 3)
*/
void nr_initiate_ra_proc(module_id_t module_idP, int CC_id, frame_t frameP, sub_frame_t slotP,
                         uint16_t preamble_index, uint8_t freq_index, uint8_t symbol, int16_t timing_offset);

void nr_clear_ra_proc(module_id_t module_idP, int CC_id, frame_t frameP, NR_RA_t *ra);

int nr_allocate_CCEs(int module_idP, int CC_idP, frame_t frameP, sub_frame_t slotP, int test_only);

void nr_get_Msg3alloc(module_id_t module_id,
                      int CC_id,
                      NR_ServingCellConfigCommon_t *scc,
                      NR_BWP_Uplink_t *ubwp,
                      sub_frame_t current_subframe,
                      frame_t current_frame,
                      NR_RA_t *ra,
                      int16_t *tdd_beam_association);

/* \brief Function in gNB to fill RAR pdu when requested by PHY.
@param ra Instance of RA resources of gNB
@param dlsch_buffer Pointer to RAR input buffer
@param N_RB_UL Number of UL resource blocks
*/
void nr_fill_rar(uint8_t Mod_idP,
                 NR_RA_t * ra,
                 uint8_t * dlsch_buffer,
                 nfapi_nr_pusch_pdu_t  *pusch_pdu);


void schedule_nr_prach(module_id_t module_idP, frame_t frameP, sub_frame_t slotP);

uint16_t nr_mac_compute_RIV(uint16_t N_RB_DL, uint16_t RBstart, uint16_t Lcrbs);

/////// Phy test scheduler ///////

/* \brief preprocessor for phytest: schedules UE_id 0 with fixed MCS on all
 * freq resources */
void nr_preprocessor_phytest(module_id_t module_id,
                             frame_t frame,
                             sub_frame_t slot);
/* \brief UL preprocessor for phytest: schedules UE_id 0 with fixed MCS on a
 * fixed set of resources */
bool nr_ul_preprocessor_phytest(module_id_t module_id, frame_t frame, sub_frame_t slot);

void nr_schedule_css_dlsch_phytest(module_id_t   module_idP,
                                   frame_t       frameP,
                                   sub_frame_t   subframeP);

void handle_nr_uci_pucch_0_1(module_id_t mod_id,
                             frame_t frame,
                             sub_frame_t slot,
                             const nfapi_nr_uci_pucch_pdu_format_0_1_t *uci_01);
void handle_nr_uci_pucch_2_3_4(module_id_t mod_id,
                               frame_t frame,
                               sub_frame_t slot,
                               const nfapi_nr_uci_pucch_pdu_format_2_3_4_t *uci_234);


void config_uldci(const NR_BWP_Uplink_t *ubwp,
		              const NR_ServingCellConfigCommon_t *scc,
                  const nfapi_nr_pusch_pdu_t *pusch_pdu,
                  dci_pdu_rel15_t *dci_pdu_rel15,
                  int dci_format,
                  int time_domain_assignment,
                  uint8_t tpc,
                  int n_ubwp,
                  int bwp_id);

void nr_schedule_pucch(int Mod_idP,
                       frame_t frameP,
                       sub_frame_t slotP);

void csi_period_offset(const NR_CSI_ReportConfig_t *csirep,
                       int *period, int *offset);

void nr_csi_meas_reporting(int Mod_idP,
                           frame_t frameP,
                           sub_frame_t slotP);

int nr_acknack_scheduling(int Mod_idP,
                           int UE_id,
                           frame_t frameP,
                           sub_frame_t slotP,
                           int r_pucch);

void get_pdsch_to_harq_feedback(int Mod_idP,
                                int UE_id,
                                NR_SearchSpace__searchSpaceType_PR ss_type,
                                uint8_t *pdsch_to_harq_feedback);
  
void nr_configure_css_dci_initial(nfapi_nr_dl_tti_pdcch_pdu_rel15_t* pdcch_pdu,
                                  nr_scs_e scs_common,
                                  nr_scs_e pdcch_scs,
                                  nr_frequency_range_e freq_range,
                                  uint8_t rmsi_pdcch_config,
                                  uint8_t ssb_idx,
                                  uint8_t k_ssb,
                                  uint16_t sfn_ssb,
                                  uint8_t n_ssb,
                                  uint16_t nb_slots_per_frame,
                                  uint16_t N_RB);
/*
int nr_is_dci_opportunity(nfapi_nr_search_space_t search_space,
                          nfapi_nr_coreset_t coreset,
                          uint16_t frame,
                          uint16_t slot,
                          nfapi_nr_config_request_scf_t cfg);
*/

void nr_configure_pucch(nfapi_nr_pucch_pdu_t* pucch_pdu,
                        NR_ServingCellConfigCommon_t *scc,
                        NR_CellGroupConfig_t *CellGroup,
                        NR_BWP_Uplink_t *bwp,
                        uint16_t rnti,
                        uint8_t pucch_resource,
                        uint16_t O_csi,
                        uint16_t O_ack,
                        uint8_t O_sr,
			                  int r_pucch);

void find_search_space(int ss_type,
                       NR_BWP_Downlink_t *bwp,
                       NR_SearchSpace_t *ss);

void nr_configure_pdcch(nfapi_nr_dl_tti_pdcch_pdu_rel15_t *pdcch_pdu,
                        NR_SearchSpace_t *ss,
                        NR_ControlResourceSet_t *coreset,
                        NR_ServingCellConfigCommon_t *scc,
                        NR_BWP_t *bwp,
                        NR_Type0_PDCCH_CSS_config_t *type0_PDCCH_CSS_config);

void fill_dci_pdu_rel15(const NR_ServingCellConfigCommon_t *scc,
                        const NR_CellGroupConfig_t *CellGroup,
                        nfapi_nr_dl_dci_pdu_t *pdcch_dci_pdu,
                        dci_pdu_rel15_t *dci_pdu_rel15,
                        int dci_formats,
                        int rnti_types,
                        int N_RB,
                        int bwp_id);

void prepare_dci(const NR_CellGroupConfig_t *CellGroup,
                 dci_pdu_rel15_t *dci_pdu_rel15,
                 nr_dci_format_t format,
                 int bwp_id);

/* find coreset within the search space */
NR_ControlResourceSet_t *get_coreset(NR_ServingCellConfigCommon_t *scc,
                                     NR_BWP_Downlink_t *bwp,
                                     NR_SearchSpace_t *ss,
                                     NR_SearchSpace__searchSpaceType_PR ss_type);

/* find a search space within a BWP */
NR_SearchSpace_t *get_searchspace(NR_ServingCellConfigCommon_t *scc,
                                  NR_BWP_DownlinkDedicated_t *bwp_Dedicated,
                                  NR_SearchSpace__searchSpaceType_PR target_ss);

long get_K2(NR_ServingCellConfigCommon_t *scc, NR_BWP_Uplink_t *ubwp, int time_domain_assignment, int mu);

void nr_set_pdsch_semi_static(const NR_ServingCellConfigCommon_t *scc,
                              const NR_CellGroupConfig_t *secondaryCellGroup,
                              const NR_BWP_Downlink_t *bwp,
                              int tda,
                              uint8_t num_dmrs_cdm_grps_no_data,
                              NR_pdsch_semi_static_t *ps);

void nr_set_pusch_semi_static(const NR_ServingCellConfigCommon_t *scc,
                              const NR_BWP_Uplink_t *ubwp,
                              long dci_format,
                              int tda,
                              uint8_t num_dmrs_cdm_grps_no_data,
                              NR_pusch_semi_static_t *ps);

uint8_t nr_get_tpc(int target, uint8_t cqi, int incr);

int get_spf(nfapi_nr_config_request_scf_t *cfg);

int to_absslot(nfapi_nr_config_request_scf_t *cfg,int frame,int slot);

void nr_get_tbs_dl(nfapi_nr_dl_tti_pdsch_pdu *pdsch_pdu,
		   int x_overhead,
                   uint8_t numdmrscdmgroupnodata,
                   uint8_t tb_scaling);
/** \brief Computes Q based on I_MCS PDSCH and table_idx for downlink. Implements MCS Tables from 38.214. */
uint8_t nr_get_Qm_dl(uint8_t Imcs, uint8_t table_idx);
uint32_t nr_get_code_rate_dl(uint8_t Imcs, uint8_t table_idx);

/** \brief Computes Q based on I_MCS PDSCH and table_idx for uplink. Implements MCS Tables from 38.214. */
uint8_t nr_get_Qm_ul(uint8_t Imcs, uint8_t table_idx);
uint32_t nr_get_code_rate_ul(uint8_t Imcs, uint8_t table_idx);

int NRRIV2BW(int locationAndBandwidth,int N_RB);

int NRRIV2PRBOFFSET(int locationAndBandwidth,int N_RB);

/* Functions to manage an NR_list_t */
void dump_nr_list(NR_list_t *listP);
void create_nr_list(NR_list_t *listP, int len);
void destroy_nr_list(NR_list_t *list);
void add_nr_list(NR_list_t *listP, int id);
void remove_nr_list(NR_list_t *listP, int id);
void add_tail_nr_list(NR_list_t *listP, int id);
void add_front_nr_list(NR_list_t *listP, int id);
void remove_front_nr_list(NR_list_t *listP);

int find_nr_UE_id(module_id_t mod_idP, rnti_t rntiP);

int find_nr_RA_id(module_id_t mod_idP, int CC_idP, rnti_t rntiP);

int add_new_nr_ue(module_id_t mod_idP, rnti_t rntiP, NR_CellGroupConfig_t *CellGroup);

void mac_remove_nr_ue(module_id_t mod_id, rnti_t rnti);

void nr_mac_remove_ra_rnti(module_id_t mod_id, rnti_t rnti);

int allocate_nr_CCEs(gNB_MAC_INST *nr_mac,
                     NR_BWP_Downlink_t *bwp,
                     NR_ControlResourceSet_t *coreset,
                     int aggregation,
                     uint16_t Y,
                     int m,
                     int nr_of_candidates);

uint16_t compute_pucch_prb_size(uint8_t format,
                                uint8_t nr_prbs,
                                uint16_t O_tot,
                                uint16_t O_csi,
                                NR_PUCCH_MaxCodeRate_t *maxCodeRate,
                                uint8_t Qm,
                                uint8_t n_symb,
                                uint8_t n_re_ctrl);

int nr_get_default_pucch_res(int pucch_ResourceCommon);

void compute_csi_bitlen(NR_CSI_MeasConfig_t *csi_MeasConfig, NR_UE_info_t *UE_info, int UE_id, module_id_t Mod_idP);

int get_dlscs(nfapi_nr_config_request_t *cfg);

int get_ulscs(nfapi_nr_config_request_t *cfg);

int get_symbolsperslot(nfapi_nr_config_request_t *cfg);

void config_nr_mib(int Mod_idP, 
                   int CC_idP,
                   int p_gNBP,
                   int subCarrierSpacingCommon,
                   uint32_t ssb_SubcarrierOffset,
                   int dmrs_TypeA_Position,
                   uint32_t pdcch_ConfigSIB1,
                   int cellBarred,
                   int intraFreqReselection);

int nr_write_ce_dlsch_pdu(module_id_t module_idP,
                          const NR_UE_sched_ctrl_t *ue_sched_ctl,
                          unsigned char *mac_pdu,
                          unsigned char drx_cmd,
                          unsigned char *ue_cont_res_id);

void nr_generate_Msg2(module_id_t module_idP, int CC_id, frame_t frameP, sub_frame_t slotP, NR_RA_t *ra);

void nr_generate_Msg4(module_id_t module_idP, int CC_id, frame_t frameP, sub_frame_t slotP, NR_RA_t *ra);

void nr_check_Msg4_Ack(module_id_t module_id, int CC_id, frame_t frame, sub_frame_t slot, NR_RA_t *ra);

int binomial(int n, int k);

bool is_xlsch_in_slot(uint64_t bitmap, sub_frame_t slot);

void fill_ssb_vrb_map (NR_COMMON_channels_t *cc, int rbStart, uint16_t symStart, int CC_id);


/* \brief Function to indicate a received SDU on ULSCH.
@param Mod_id Instance ID of gNB
@param CC_id Component carrier index
@param rnti RNTI of UE transmitting the SDU
@param sdu Pointer to received SDU
@param sdu_len Length of SDU
@param timing_advance timing advance adjustment after this pdu
@param ul_cqi Uplink CQI estimate after this pdu (SNR quantized to 8 bits, -64 ... 63.5 dB in .5dB steps)
*/
void nr_rx_sdu(const module_id_t gnb_mod_idP,
               const int CC_idP,
               const frame_t frameP,
               const sub_frame_t subframeP,
               const rnti_t rntiP,
               uint8_t * sduP,
               const uint16_t sdu_lenP,
               const uint16_t timing_advance,
               const uint8_t ul_cqi,
               const uint16_t rssi);

void handle_nr_ul_harq(module_id_t mod_id,
                       frame_t frame,
                       sub_frame_t slot,
                       const nfapi_nr_crc_t *crc_pdu);

int16_t ssb_index_from_prach(module_id_t module_idP,
                             frame_t frameP,
			     sub_frame_t slotP,
                             uint16_t preamble_index,
                             uint8_t freq_index,
                             uint8_t symbol);

void find_SSB_and_RO_available(module_id_t module_idP);

void calculate_preferred_dl_tda(module_id_t module_id, const NR_BWP_Downlink_t *bwp);
void calculate_preferred_ul_tda(module_id_t module_id, const NR_BWP_Uplink_t *ubwp);

bool find_free_CCE(module_id_t module_id, sub_frame_t slot, int UE_id);

bool nr_find_nb_rb(uint16_t Qm,
                   uint16_t R,
                   uint16_t nb_symb_sch,
                   uint16_t nb_dmrs_prb,
                   uint32_t bytes,
                   uint16_t nb_rb_max,
                   uint32_t *tbs,
                   uint16_t *nb_rb);

void nr_sr_reporting(int Mod_idP, frame_t frameP, sub_frame_t slotP);

void periodicity__SRR (NR_SchedulingRequestResourceConfig_t *SchedulingReqRecconf,
                       int *period,
                       int *offset);

#endif /*__LAYER2_NR_MAC_PROTO_H__*/<|MERGE_RESOLUTION|>--- conflicted
+++ resolved
@@ -73,28 +73,18 @@
                          frame_t frame,
                          sub_frame_t slot);
 
-<<<<<<< HEAD
 uint32_t schedule_control_sib1(module_id_t module_id,
                                int CC_id,
                                NR_Type0_PDCCH_CSS_config_t *type0_PDCCH_CSS_config,
                                int time_domain_allocation,
                                int startSymbolIndex,
                                int nrOfSymbols,
+                               uint16_t dlDmrsSymbPos,
                                uint8_t candidate_idx,
                                int num_total_bytes);
-=======
+
 /* \brief default FR1 DL preprocessor init routine, returns preprocessor to call */
 nr_pp_impl_dl nr_init_fr1_dlsch_preprocessor(module_id_t module_id, int CC_id);
-
-void schedule_control_sib1(module_id_t module_id,
-                           int CC_id,
-                           NR_Type0_PDCCH_CSS_config_t *type0_PDCCH_CSS_config,
-                           int time_domain_allocation,
-                           uint8_t mcsTableIdx,
-                           uint8_t mcs,
-                           uint8_t candidate_idx,
-                           int num_total_bytes);
->>>>>>> b9883694
 
 void schedule_nr_sib1(module_id_t module_idP, frame_t frameP, sub_frame_t subframeP);
 
