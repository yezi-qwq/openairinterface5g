--- conflicted
+++ resolved
@@ -165,16 +165,6 @@
                    int cellBarred,
                    int intraFreqReselection);
 
-<<<<<<< HEAD
-void nr_rx_sdu(module_id_t module_idP,
-                    uint8_t CC_id,
-                    frame_t frameP,
-                    uint8_t ttiP,
-                    const rnti_t rntiP,
-                    uint8_t * pdu,
-                    uint16_t pdu_len,
-                    const uint16_t timing_advance,
-                    const uint8_t ul_cqi);
 
 void nr_process_mac_pdu(
     module_id_t module_idP,
@@ -182,7 +172,7 @@
     frame_t frameP,
     uint8_t *pduP,
     uint16_t mac_pdu_len);
-=======
+
 /* \brief Function to indicate a received SDU on ULSCH.
 @param Mod_id Instance ID of gNB
 @param CC_id Component carrier index
@@ -200,6 +190,5 @@
       uint8_t * sduP,
       const uint16_t sdu_lenP,
       const uint16_t timing_advance, const uint8_t ul_cqi);
->>>>>>> f8037ab6
 
 #endif /*__LAYER2_NR_MAC_PROTO_H__*/