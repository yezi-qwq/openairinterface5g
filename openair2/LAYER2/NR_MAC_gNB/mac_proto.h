--- conflicted
+++ resolved
@@ -201,21 +201,12 @@
                            frame_t frameP,
                            sub_frame_t slotP);
 
-<<<<<<< HEAD
-int nr_acknack_scheduling(int mod_id,
-                          int UE_id,
-                          frame_t frame,
-                          sub_frame_t slot,
-                          int r_pucch,
-                          int is_common);
-=======
 int nr_acknack_scheduling(int Mod_idP,
                            int UE_id,
                            frame_t frameP,
                            sub_frame_t slotP,
                            int r_pucch,
                            int do_common);
->>>>>>> a7229937
 
 void get_pdsch_to_harq_feedback(int Mod_idP,
                                 int UE_id,
