--- conflicted
+++ resolved
@@ -32,12 +32,6 @@
 #define __LAYER2_NR_MAC_PROTO_H__
 
 #include "PHY/defs_gNB.h"
-<<<<<<< HEAD
-
-#include "LAYER2/NR_MAC_gNB/nr_mac_gNB.h"
-#include "NR_TAG-Id.h"
-=======
->>>>>>> 40141270
 
 #include "LAYER2/NR_MAC_gNB/nr_mac_gNB.h"
 #include "NR_TAG-Id.h"
@@ -92,7 +86,8 @@
                                   sub_frame_t slot,
                                   int num_slots_per_tdd);
 
-<<<<<<< HEAD
+void schedule_nr_mib(module_id_t module_idP, frame_t frameP, sub_frame_t subframeP, uint8_t slots_per_frame);
+
 /////// Random Access MAC-PHY interface functions and primitives ///////
 
 void nr_schedule_RA(module_id_t module_idP, frame_t frameP, sub_frame_t slotP);
@@ -128,99 +123,6 @@
                  uint8_t * dlsch_buffer,
                  nfapi_nr_pusch_pdu_t  *pusch_pdu);
 
-
-void schedule_nr_prach(module_id_t module_idP, frame_t frameP, sub_frame_t slotP);
-
-uint16_t nr_mac_compute_RIV(uint16_t N_RB_DL, uint16_t RBstart, uint16_t Lcrbs);
-
-/////// Phy test scheduler ///////
-
-void nr_schedule_css_dlsch_phytest(module_id_t   module_idP,
-                                   frame_t       frameP,
-                                   sub_frame_t   subframeP);
-
-int configure_fapi_dl_pdu(int Mod_id,
-                         nfapi_nr_dl_tti_request_t *dl_tti_req,
-                         NR_sched_pucch *pucch_sched,
-                         uint8_t *mcsIndex,
-                         uint16_t *rbSize,
-                         uint16_t *rbStart);
-
-void config_uldci(NR_BWP_Uplink_t *ubwp,
-                  nfapi_nr_pusch_pdu_t *pusch_pdu,
-                  nfapi_nr_dl_tti_pdcch_pdu_rel15_t *pdcch_pdu_rel15,
-                  dci_pdu_rel15_t *dci_pdu_rel15,
-                  int *dci_formats, int *rnti_types,
-                  int time_domain_assignment, uint8_t tpc,
-                  int n_ubwp, int bwp_id);
-
-void configure_fapi_dl_Tx(module_id_t Mod_idP,
-                          frame_t       frameP,
-                          sub_frame_t   slotP,
-                          nfapi_nr_dl_tti_request_t *dl_tti_req,
-                          nfapi_nr_pdu_t *tx_req,
-                          int tbs_bytes,
-                          int16_t pdu_index);
-=======
-void schedule_nr_mib(module_id_t module_idP, frame_t frameP, sub_frame_t subframeP, uint8_t slots_per_frame);
-
-/////// Random Access MAC-PHY interface functions and primitives ///////
-
-void nr_schedule_RA(module_id_t module_idP, frame_t frameP, sub_frame_t slotP);
-
-/* \brief Function to indicate a received preamble on PRACH.  It initiates the RA procedure.
-@param module_idP Instance ID of gNB
-@param preamble_index index of the received RA request
-@param slotP Slot number on which to act
-@param timing_offset Offset in samples of the received PRACH w.r.t. eNB timing. This is used to
-@param rnti RA rnti corresponding to this PRACH preamble
-@param rach_resource type (0=non BL/CE,1 CE level 0,2 CE level 1, 3 CE level 2,4 CE level 3)
-*/
-void nr_initiate_ra_proc(module_id_t module_idP, int CC_id, frame_t frameP, sub_frame_t slotP,
-                         uint16_t preamble_index, uint8_t freq_index, uint8_t symbol, int16_t timing_offset);
->>>>>>> 40141270
-
-void nr_clear_ra_proc(module_id_t module_idP, int CC_id, frame_t frameP);
-
-int nr_allocate_CCEs(int module_idP, int CC_idP, frame_t frameP, sub_frame_t slotP, int test_only);
-
-void nr_get_Msg3alloc(NR_ServingCellConfigCommon_t *scc,
-                      NR_BWP_Uplink_t *ubwp,
-                      sub_frame_t current_subframe,
-                      frame_t current_frame,
-                      NR_RA_t *ra);
-
-/* \brief Function in gNB to fill RAR pdu when requested by PHY.
-@param ra Instance of RA resources of gNB
-@param dlsch_buffer Pointer to RAR input buffer
-@param N_RB_UL Number of UL resource blocks
-*/
-void nr_fill_rar(uint8_t Mod_idP,
-                 NR_RA_t * ra,
-                 uint8_t * dlsch_buffer,
-                 nfapi_nr_pusch_pdu_t  *pusch_pdu);
-
-<<<<<<< HEAD
-void nr_schedule_pusch(int Mod_idP,
-                       int UE_id,
-                       int num_slots_per_tdd,
-                       int ul_slots,
-                       frame_t       frameP,
-                       sub_frame_t   slotP);
-
-void nr_schedule_pucch(int Mod_idP,
-                       int UE_id,
-                       int nr_ulmix_slots,
-                       frame_t frameP,
-                       sub_frame_t slotP);
-
-void nr_update_pucch_scheduling(int Mod_idP,
-                                int UE_id,
-                                frame_t frameP,
-                                sub_frame_t slotP,
-                                int slots_per_tdd,
-                                int *pucch_id);
-=======
 
 void schedule_nr_prach(module_id_t module_idP, frame_t frameP, sub_frame_t slotP);
 
@@ -298,7 +200,6 @@
                            int *pucch_occ);
 
 int get_pucch_resource(NR_UE_info_t *UE_info,int UE_id,int k,int l);
->>>>>>> 40141270
 
 void get_pdsch_to_harq_feedback(int Mod_idP,
                                 int UE_id,
@@ -331,22 +232,6 @@
                         uint8_t pucch_resource,
                         uint16_t O_csi,
                         uint16_t O_ack,
-<<<<<<< HEAD
-                        uint8_t SR_flag);
-
-void find_search_space(int ss_type,
-                       NR_BWP_Downlink_t *bwp,
-                       NR_SearchSpace_t *ss);
-
-int nr_configure_pdcch(gNB_MAC_INST *nr_mac,
-                       nfapi_nr_dl_tti_pdcch_pdu_rel15_t* pdcch_pdu,
-                       uint16_t rnti,
-                       int ss_type,
-                       NR_SearchSpace_t *ss,
-                       NR_ServingCellConfigCommon_t *scc,
-                       NR_BWP_Downlink_t *bwp);
-
-=======
                         uint8_t O_sr);
 
 void find_search_space(int ss_type,
@@ -363,7 +248,6 @@
                         uint8_t aggregation_level,
                         int CCEIndex);
 
->>>>>>> 40141270
 void fill_dci_pdu_rel15(NR_ServingCellConfigCommon_t *scc,
                         NR_CellGroupConfig_t *secondaryCellGroup,
                         nfapi_nr_dl_tti_pdcch_pdu_rel15_t *pdcch_pdu_rel15,
@@ -378,8 +262,6 @@
                  nr_dci_format_t format,
                  int bwp_id);
 
-<<<<<<< HEAD
-=======
 /* find coreset within the search space */
 NR_ControlResourceSet_t *get_coreset(NR_BWP_Downlink_t *bwp,
                                      NR_SearchSpace_t *ss,
@@ -390,7 +272,6 @@
     NR_BWP_Downlink_t *bwp,
     NR_SearchSpace__searchSpaceType_PR target_ss);
 
->>>>>>> 40141270
 void find_aggregation_candidates(uint8_t *aggregation_level,
                                  uint8_t *nr_of_candidates,
                                  NR_SearchSpace_t *ss);
@@ -422,17 +303,12 @@
 
 int find_nr_UE_id(module_id_t mod_idP, rnti_t rntiP);
 
-<<<<<<< HEAD
+int find_nr_RA_id(module_id_t mod_idP, int CC_idP, rnti_t rntiP);
+
 int add_new_nr_ue(module_id_t mod_idP, rnti_t rntiP);
 
-=======
-int find_nr_RA_id(module_id_t mod_idP, int CC_idP, rnti_t rntiP);
-
-int add_new_nr_ue(module_id_t mod_idP, rnti_t rntiP);
-
 void mac_remove_nr_ue(module_id_t mod_id, rnti_t rnti);
 
->>>>>>> 40141270
 int allocate_nr_CCEs(gNB_MAC_INST *nr_mac,
                      NR_BWP_Downlink_t *bwp,
                      NR_ControlResourceSet_t *coreset,
@@ -450,11 +326,8 @@
                                 uint8_t n_symb,
                                 uint8_t n_re_ctrl);
 
-<<<<<<< HEAD
-=======
 void compute_csi_bitlen (NR_CellGroupConfig_t *secondaryCellGroup, NR_UE_info_t *UE_info, int UE_id);
 
->>>>>>> 40141270
 int get_dlscs(nfapi_nr_config_request_t *cfg);
 
 int get_ulscs(nfapi_nr_config_request_t *cfg);
@@ -484,12 +357,8 @@
                           sub_frame_t slotP,
                           int num_slots_per_tdd,
                           int ul_slots,
-<<<<<<< HEAD
-                          int time_domain_assignment);
-=======
                           int time_domain_assignment,
                           uint64_t ulsch_in_slot_bitmap);
->>>>>>> 40141270
 
 void nr_process_mac_pdu(
     module_id_t module_idP,
@@ -503,11 +372,8 @@
 
 bool is_xlsch_in_slot(uint64_t bitmap, sub_frame_t slot);
 
-<<<<<<< HEAD
-=======
 void fill_ssb_vrb_map (NR_COMMON_channels_t *cc, int rbStart, int CC_id);
 
->>>>>>> 40141270
 
 /* \brief Function to indicate a received SDU on ULSCH.
 @param Mod_id Instance ID of gNB
@@ -530,8 +396,6 @@
                const uint16_t rssi);
 
 void handle_nr_ul_harq(uint16_t slot, NR_UE_sched_ctrl_t *sched_ctrl, NR_mac_stats_t *stats, nfapi_nr_crc_t crc_pdu);
-<<<<<<< HEAD
-=======
 
 int16_t ssb_index_from_prach(module_id_t module_idP,
                              frame_t frameP,
@@ -541,7 +405,6 @@
                              uint8_t symbol);
 
 void find_SSB_and_RO_available(module_id_t module_idP);
->>>>>>> 40141270
 
 void handle_nr_uci(NR_UL_IND_t *UL_info, NR_UE_sched_ctrl_t *sched_ctrl, NR_mac_stats_t *stats, int target_snrx10);
 #endif /*__LAYER2_NR_MAC_PROTO_H__*/