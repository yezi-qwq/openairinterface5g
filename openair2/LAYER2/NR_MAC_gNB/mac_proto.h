/*
 * Licensed to the OpenAirInterface (OAI) Software Alliance under one or more
 * contributor license agreements.  See the NOTICE file distributed with
 * this work for additional information regarding copyright ownership.
 * The OpenAirInterface Software Alliance licenses this file to You under
 * the OAI Public License, Version 1.1  (the "License"); you may not use this file
 * except in compliance with the License.
 * You may obtain a copy of the License at
 *
 *      http://www.openairinterface.org/?page_id=698
 *
 * Unless required by applicable law or agreed to in writing, software
 * distributed under the License is distributed on an "AS IS" BASIS,
 * WITHOUT WARRANTIES OR CONDITIONS OF ANY KIND, either express or implied.
 * See the License for the specific language governing permissions and
 * limitations under the License.
 *-------------------------------------------------------------------------------
 * For more information about the OpenAirInterface (OAI) Software Alliance:
 *      contact@openairinterface.org
 */

/*! \file mac_proto.h
 * \brief MAC functions prototypes for gNB
 * \author Navid Nikaein and Raymond Knopp, WEI-TAI CHEN
 * \date 2010 - 2014, 2018
 * \email navid.nikaein@eurecom.fr, kroempa@gmail.com
 * \version 1.0
 * \company Eurecom, NTUST
 */

#ifndef __LAYER2_NR_MAC_PROTO_H__
#define __LAYER2_NR_MAC_PROTO_H__

#include "PHY/defs_gNB.h"

#include "LAYER2/NR_MAC_gNB/nr_mac_gNB.h"
#include "NR_TAG-Id.h"

void set_cset_offset(uint16_t);

void mac_top_init_gNB(void);

void config_common(int Mod_idP,
                   int ssb_SubcarrierOffset,
                   int pdsch_AntennaPorts,
                   int pusch_AntennaPorts,
		   NR_ServingCellConfigCommon_t *scc
		   );

int rrc_mac_config_req_gNB(module_id_t Mod_idP,
                           int ssb_SubcarrierOffset,
                           int pdsch_AntennaPorts,
                           int pusch_AntennaPorts,
                           NR_ServingCellConfigCommon_t *scc,
		                  	   int nsa_flag,
			                     uint32_t rnti,
			                     NR_CellGroupConfig_t *CellGroup
                           );

void clear_nr_nfapi_information(gNB_MAC_INST * gNB, 
                                int CC_idP,
                                frame_t frameP, 
                                sub_frame_t subframeP);

void gNB_dlsch_ulsch_scheduler(module_id_t module_idP,
			       frame_t frame_rxP, sub_frame_t slot_rxP);

/* \brief main DL scheduler function. Calls a preprocessor to decide on
 * resource allocation, then "post-processes" resource allocation (nFAPI
 * messages, statistics, HARQ handling, CEs, ... */
void nr_schedule_ue_spec(module_id_t module_id,
                         frame_t frame,
                         sub_frame_t slot);

/* \brief default FR1 DL preprocessor init routine, returns preprocessor to call */
nr_pp_impl_dl nr_init_fr1_dlsch_preprocessor(module_id_t module_id, int CC_id);

void schedule_control_sib1(module_id_t module_id,
                           int CC_id,
                           NR_Type0_PDCCH_CSS_config_t *type0_PDCCH_CSS_config,
                           int time_domain_allocation,
                           uint8_t mcsTableIdx,
                           uint8_t mcs,
                           uint8_t candidate_idx,
                           int num_total_bytes);

void schedule_nr_sib1(module_id_t module_idP, frame_t frameP, sub_frame_t subframeP);

void schedule_nr_mib(module_id_t module_idP, frame_t frameP, sub_frame_t slotP);

/* \brief main UL scheduler function. Calls a preprocessor to decide on
 * resource allocation, then "post-processes" resource allocation (nFAPI
 * messages, statistics, HARQ handling, ... */
void nr_schedule_ulsch(module_id_t module_id, frame_t frame, sub_frame_t slot);

/* \brief default FR1 UL preprocessor init routine, returns preprocessor to call */
nr_pp_impl_ul nr_init_fr1_ulsch_preprocessor(module_id_t module_id, int CC_id);

/////// Random Access MAC-PHY interface functions and primitives ///////

void nr_schedule_RA(module_id_t module_idP, frame_t frameP, sub_frame_t slotP);

/* \brief Function to indicate a received preamble on PRACH.  It initiates the RA procedure.
@param module_idP Instance ID of gNB
@param preamble_index index of the received RA request
@param slotP Slot number on which to act
@param timing_offset Offset in samples of the received PRACH w.r.t. eNB timing. This is used to
@param rnti RA rnti corresponding to this PRACH preamble
@param rach_resource type (0=non BL/CE,1 CE level 0,2 CE level 1, 3 CE level 2,4 CE level 3)
*/
void nr_initiate_ra_proc(module_id_t module_idP, int CC_id, frame_t frameP, sub_frame_t slotP,
                         uint16_t preamble_index, uint8_t freq_index, uint8_t symbol, int16_t timing_offset);

void nr_clear_ra_proc(module_id_t module_idP, int CC_id, frame_t frameP, NR_RA_t *ra);

int nr_allocate_CCEs(int module_idP, int CC_idP, frame_t frameP, sub_frame_t slotP, int test_only);

void nr_get_Msg3alloc(module_id_t module_id,
                      int CC_id,
                      NR_ServingCellConfigCommon_t *scc,
                      NR_BWP_Uplink_t *ubwp,
                      sub_frame_t current_subframe,
                      frame_t current_frame,
                      NR_RA_t *ra,
                      int16_t *tdd_beam_association);

/* \brief Function in gNB to fill RAR pdu when requested by PHY.
@param ra Instance of RA resources of gNB
@param dlsch_buffer Pointer to RAR input buffer
@param N_RB_UL Number of UL resource blocks
*/
void nr_fill_rar(uint8_t Mod_idP,
                 NR_RA_t * ra,
                 uint8_t * dlsch_buffer,
                 nfapi_nr_pusch_pdu_t  *pusch_pdu);


void schedule_nr_prach(module_id_t module_idP, frame_t frameP, sub_frame_t slotP);

uint16_t nr_mac_compute_RIV(uint16_t N_RB_DL, uint16_t RBstart, uint16_t Lcrbs);

/////// Phy test scheduler ///////

/* \brief preprocessor for phytest: schedules UE_id 0 with fixed MCS on all
 * freq resources */
void nr_preprocessor_phytest(module_id_t module_id,
                             frame_t frame,
                             sub_frame_t slot);
/* \brief UL preprocessor for phytest: schedules UE_id 0 with fixed MCS on a
 * fixed set of resources */
bool nr_ul_preprocessor_phytest(module_id_t module_id, frame_t frame, sub_frame_t slot);

void nr_schedule_css_dlsch_phytest(module_id_t   module_idP,
                                   frame_t       frameP,
                                   sub_frame_t   subframeP);

void handle_nr_uci_pucch_0_1(module_id_t mod_id,
                             frame_t frame,
                             sub_frame_t slot,
                             const nfapi_nr_uci_pucch_pdu_format_0_1_t *uci_01);
void handle_nr_uci_pucch_2_3_4(module_id_t mod_id,
                               frame_t frame,
                               sub_frame_t slot,
                               const nfapi_nr_uci_pucch_pdu_format_2_3_4_t *uci_234);


void config_uldci(const NR_BWP_Uplink_t *ubwp,
		              const NR_ServingCellConfigCommon_t *scc,
                  const nfapi_nr_pusch_pdu_t *pusch_pdu,
                  dci_pdu_rel15_t *dci_pdu_rel15,
                  int dci_format,
                  int time_domain_assignment,
                  uint8_t tpc,
                  int n_ubwp,
                  int bwp_id);

void nr_schedule_pucch(int Mod_idP,
                       frame_t frameP,
                       sub_frame_t slotP);

<<<<<<< HEAD
=======
void nr_csirs_scheduling(int Mod_idP,
                         frame_t frame,
                         sub_frame_t slot,
                         int n_slots_frame);

void csi_period_offset(NR_CSI_ReportConfig_t *csirep,
                       NR_NZP_CSI_RS_Resource_t *nzpcsi,
                       int *period, int *offset);

>>>>>>> 4bfbb6f1
void nr_csi_meas_reporting(int Mod_idP,
                           frame_t frameP,
                           sub_frame_t slotP);

int nr_acknack_scheduling(int Mod_idP,
                           int UE_id,
                           frame_t frameP,
                           sub_frame_t slotP,
                           int r_pucch);

void get_pdsch_to_harq_feedback(int Mod_idP,
                                int UE_id,
                                NR_SearchSpace__searchSpaceType_PR ss_type,
                                uint8_t *pdsch_to_harq_feedback);
  
void nr_configure_css_dci_initial(nfapi_nr_dl_tti_pdcch_pdu_rel15_t* pdcch_pdu,
                                  nr_scs_e scs_common,
                                  nr_scs_e pdcch_scs,
                                  nr_frequency_range_e freq_range,
                                  uint8_t rmsi_pdcch_config,
                                  uint8_t ssb_idx,
                                  uint8_t k_ssb,
                                  uint16_t sfn_ssb,
                                  uint8_t n_ssb,
                                  uint16_t nb_slots_per_frame,
                                  uint16_t N_RB);
/*
int nr_is_dci_opportunity(nfapi_nr_search_space_t search_space,
                          nfapi_nr_coreset_t coreset,
                          uint16_t frame,
                          uint16_t slot,
                          nfapi_nr_config_request_scf_t cfg);
*/

void nr_configure_pucch(nfapi_nr_pucch_pdu_t* pucch_pdu,
                        NR_ServingCellConfigCommon_t *scc,
                        NR_CellGroupConfig_t *CellGroup,
                        NR_BWP_Uplink_t *bwp,
                        uint16_t rnti,
                        uint8_t pucch_resource,
                        uint16_t O_csi,
                        uint16_t O_ack,
                        uint8_t O_sr,
			                  int r_pucch);

void find_search_space(int ss_type,
                       NR_BWP_Downlink_t *bwp,
                       NR_SearchSpace_t *ss);

void nr_configure_pdcch(nfapi_nr_dl_tti_pdcch_pdu_rel15_t *pdcch_pdu,
                        NR_SearchSpace_t *ss,
                        NR_ControlResourceSet_t *coreset,
                        NR_ServingCellConfigCommon_t *scc,
                        NR_BWP_Downlink_t *bwp);

void fill_dci_pdu_rel15(const NR_ServingCellConfigCommon_t *scc,
                        const NR_CellGroupConfig_t *CellGroup,
                        nfapi_nr_dl_dci_pdu_t *pdcch_dci_pdu,
                        dci_pdu_rel15_t *dci_pdu_rel15,
                        int dci_formats,
                        int rnti_types,
                        int N_RB,
                        int bwp_id);

void prepare_dci(const NR_CellGroupConfig_t *CellGroup,
                 dci_pdu_rel15_t *dci_pdu_rel15,
                 nr_dci_format_t format,
                 int bwp_id);

/* find coreset within the search space */
NR_ControlResourceSet_t *get_coreset(NR_ServingCellConfigCommon_t *scc,
                                     NR_BWP_Downlink_t *bwp,
                                     NR_SearchSpace_t *ss,
                                     NR_SearchSpace__searchSpaceType_PR ss_type);

/* find a search space within a BWP */
NR_SearchSpace_t *get_searchspace(NR_ServingCellConfigCommon_t *scc,
                                  NR_BWP_DownlinkDedicated_t *bwp_Dedicated,
                                  NR_SearchSpace__searchSpaceType_PR target_ss);

long get_K2(NR_ServingCellConfigCommon_t *scc, NR_BWP_Uplink_t *ubwp, int time_domain_assignment, int mu);

void nr_set_pdsch_semi_static(const NR_ServingCellConfigCommon_t *scc,
                              const NR_CellGroupConfig_t *secondaryCellGroup,
                              const NR_BWP_Downlink_t *bwp,
                              int tda,
                              uint8_t num_dmrs_cdm_grps_no_data,
                              NR_pdsch_semi_static_t *ps);

void nr_set_pusch_semi_static(const NR_ServingCellConfigCommon_t *scc,
                              const NR_BWP_Uplink_t *ubwp,
                              long dci_format,
                              int tda,
                              uint8_t num_dmrs_cdm_grps_no_data,
                              NR_pusch_semi_static_t *ps);

uint8_t nr_get_tpc(int target, uint8_t cqi, int incr);

int get_spf(nfapi_nr_config_request_scf_t *cfg);

int to_absslot(nfapi_nr_config_request_scf_t *cfg,int frame,int slot);

void nr_get_tbs_dl(nfapi_nr_dl_tti_pdsch_pdu *pdsch_pdu,
		   int x_overhead,
                   uint8_t numdmrscdmgroupnodata,
                   uint8_t tb_scaling);
/** \brief Computes Q based on I_MCS PDSCH and table_idx for downlink. Implements MCS Tables from 38.214. */
uint8_t nr_get_Qm_dl(uint8_t Imcs, uint8_t table_idx);
uint32_t nr_get_code_rate_dl(uint8_t Imcs, uint8_t table_idx);

/** \brief Computes Q based on I_MCS PDSCH and table_idx for uplink. Implements MCS Tables from 38.214. */
uint8_t nr_get_Qm_ul(uint8_t Imcs, uint8_t table_idx);
uint32_t nr_get_code_rate_ul(uint8_t Imcs, uint8_t table_idx);

int NRRIV2BW(int locationAndBandwidth,int N_RB);

int NRRIV2PRBOFFSET(int locationAndBandwidth,int N_RB);

/* Functions to manage an NR_list_t */
void dump_nr_list(NR_list_t *listP);
void create_nr_list(NR_list_t *listP, int len);
void destroy_nr_list(NR_list_t *list);
void add_nr_list(NR_list_t *listP, int id);
void remove_nr_list(NR_list_t *listP, int id);
void add_tail_nr_list(NR_list_t *listP, int id);
void add_front_nr_list(NR_list_t *listP, int id);
void remove_front_nr_list(NR_list_t *listP);

int find_nr_UE_id(module_id_t mod_idP, rnti_t rntiP);

int find_nr_RA_id(module_id_t mod_idP, int CC_idP, rnti_t rntiP);

int add_new_nr_ue(module_id_t mod_idP, rnti_t rntiP, NR_CellGroupConfig_t *CellGroup);

void mac_remove_nr_ue(module_id_t mod_id, rnti_t rnti);

void nr_mac_remove_ra_rnti(module_id_t mod_id, rnti_t rnti);

int allocate_nr_CCEs(gNB_MAC_INST *nr_mac,
                     NR_BWP_Downlink_t *bwp,
                     NR_ControlResourceSet_t *coreset,
                     int aggregation,
                     uint16_t Y,
                     int m,
                     int nr_of_candidates);

int nr_get_default_pucch_res(int pucch_ResourceCommon);

void compute_csi_bitlen(NR_CSI_MeasConfig_t *csi_MeasConfig, NR_UE_info_t *UE_info, int UE_id, module_id_t Mod_idP);

int get_dlscs(nfapi_nr_config_request_t *cfg);

int get_ulscs(nfapi_nr_config_request_t *cfg);

int get_symbolsperslot(nfapi_nr_config_request_t *cfg);

void config_nr_mib(int Mod_idP, 
                   int CC_idP,
                   int p_gNBP,
                   int subCarrierSpacingCommon,
                   uint32_t ssb_SubcarrierOffset,
                   int dmrs_TypeA_Position,
                   uint32_t pdcch_ConfigSIB1,
                   int cellBarred,
                   int intraFreqReselection);

int nr_write_ce_dlsch_pdu(module_id_t module_idP,
                          const NR_UE_sched_ctrl_t *ue_sched_ctl,
                          unsigned char *mac_pdu,
                          unsigned char drx_cmd,
                          unsigned char *ue_cont_res_id);

void nr_generate_Msg2(module_id_t module_idP, int CC_id, frame_t frameP, sub_frame_t slotP, NR_RA_t *ra);

void nr_generate_Msg4(module_id_t module_idP, int CC_id, frame_t frameP, sub_frame_t slotP, NR_RA_t *ra);

void nr_check_Msg4_Ack(module_id_t module_id, int CC_id, frame_t frame, sub_frame_t slot, NR_RA_t *ra);

int binomial(int n, int k);

bool is_xlsch_in_slot(uint64_t bitmap, sub_frame_t slot);

void fill_ssb_vrb_map (NR_COMMON_channels_t *cc, int rbStart, uint16_t symStart, int CC_id);


/* \brief Function to indicate a received SDU on ULSCH.
@param Mod_id Instance ID of gNB
@param CC_id Component carrier index
@param rnti RNTI of UE transmitting the SDU
@param sdu Pointer to received SDU
@param sdu_len Length of SDU
@param timing_advance timing advance adjustment after this pdu
@param ul_cqi Uplink CQI estimate after this pdu (SNR quantized to 8 bits, -64 ... 63.5 dB in .5dB steps)
*/
void nr_rx_sdu(const module_id_t gnb_mod_idP,
               const int CC_idP,
               const frame_t frameP,
               const sub_frame_t subframeP,
               const rnti_t rntiP,
               uint8_t * sduP,
               const uint16_t sdu_lenP,
               const uint16_t timing_advance,
               const uint8_t ul_cqi,
               const uint16_t rssi);

void handle_nr_ul_harq(module_id_t mod_id,
                       frame_t frame,
                       sub_frame_t slot,
                       const nfapi_nr_crc_t *crc_pdu);

int16_t ssb_index_from_prach(module_id_t module_idP,
                             frame_t frameP,
			     sub_frame_t slotP,
                             uint16_t preamble_index,
                             uint8_t freq_index,
                             uint8_t symbol);

void find_SSB_and_RO_available(module_id_t module_idP);

void calculate_preferred_dl_tda(module_id_t module_id, const NR_BWP_Downlink_t *bwp);
void calculate_preferred_ul_tda(module_id_t module_id, const NR_BWP_Uplink_t *ubwp);

bool find_free_CCE(module_id_t module_id, sub_frame_t slot, int UE_id);

bool nr_find_nb_rb(uint16_t Qm,
                   uint16_t R,
                   uint16_t nb_symb_sch,
                   uint16_t nb_dmrs_prb,
                   uint32_t bytes,
                   uint16_t nb_rb_max,
                   uint32_t *tbs,
                   uint16_t *nb_rb);

void nr_sr_reporting(int Mod_idP, frame_t frameP, sub_frame_t slotP);

#endif /*__LAYER2_NR_MAC_PROTO_H__*/<|MERGE_RESOLUTION|>--- conflicted
+++ resolved
@@ -178,18 +178,11 @@
                        frame_t frameP,
                        sub_frame_t slotP);
 
-<<<<<<< HEAD
-=======
 void nr_csirs_scheduling(int Mod_idP,
                          frame_t frame,
                          sub_frame_t slot,
                          int n_slots_frame);
 
-void csi_period_offset(NR_CSI_ReportConfig_t *csirep,
-                       NR_NZP_CSI_RS_Resource_t *nzpcsi,
-                       int *period, int *offset);
-
->>>>>>> 4bfbb6f1
 void nr_csi_meas_reporting(int Mod_idP,
                            frame_t frameP,
                            sub_frame_t slotP);
