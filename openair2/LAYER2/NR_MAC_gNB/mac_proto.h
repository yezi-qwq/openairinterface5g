--- conflicted
+++ resolved
@@ -46,14 +46,10 @@
                    int pusch_AntennaPorts,
                    NR_ServingCellConfigCommon_t *scc);
 
-<<<<<<< HEAD
-void nr_rrc_mac_schedule_ue_enabled(module_id_t module_id, rnti_t rnti, bool schedule_enabled);
-=======
 int nr_mac_enable_ue_rrc_processing_timer(module_id_t Mod_idP,
                                           rnti_t rnti,
                                           NR_SubcarrierSpacing_t subcarrierSpacing,
                                           uint32_t rrc_reconfiguration_delay);
->>>>>>> 5bf454c7
 
 int rrc_mac_config_req_gNB(module_id_t Mod_idP,
                            int ssb_SubcarrierOffset,
