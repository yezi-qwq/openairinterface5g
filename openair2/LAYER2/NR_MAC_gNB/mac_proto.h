/*
 * Licensed to the OpenAirInterface (OAI) Software Alliance under one or more
 * contributor license agreements.  See the NOTICE file distributed with
 * this work for additional information regarding copyright ownership.
 * The OpenAirInterface Software Alliance licenses this file to You under
 * the OAI Public License, Version 1.1  (the "License"); you may not use this file
 * except in compliance with the License.
 * You may obtain a copy of the License at
 *
 *      http://www.openairinterface.org/?page_id=698
 *
 * Unless required by applicable law or agreed to in writing, software
 * distributed under the License is distributed on an "AS IS" BASIS,
 * WITHOUT WARRANTIES OR CONDITIONS OF ANY KIND, either express or implied.
 * See the License for the specific language governing permissions and
 * limitations under the License.
 *-------------------------------------------------------------------------------
 * For more information about the OpenAirInterface (OAI) Software Alliance:
 *      contact@openairinterface.org
 */

/*! \file mac_proto.h
 * \brief MAC functions prototypes for gNB
 * \author Navid Nikaein and Raymond Knopp, WEI-TAI CHEN
 * \date 2010 - 2014, 2018
 * \email navid.nikaein@eurecom.fr, kroempa@gmail.com
 * \version 1.0
 * \company Eurecom, NTUST
 */

#ifndef __LAYER2_NR_MAC_PROTO_H__
#define __LAYER2_NR_MAC_PROTO_H__

#include "PHY/defs_gNB.h"

#include "LAYER2/NR_MAC_gNB/nr_mac_gNB.h"
#include "NR_TAG-Id.h"

void set_cset_offset(uint16_t);

void mac_top_init_gNB(void);

void config_common(int Mod_idP,
                   int pdsch_AntennaPorts,
		   NR_ServingCellConfigCommon_t *scc
		   );

int rrc_mac_config_req_gNB(module_id_t Mod_idP, 
			   int ssb_SubcarrierOffset,
                           int pdsch_AntennaPorts,
                           NR_ServingCellConfigCommon_t *scc,
			   int nsa_flag,
			   uint32_t rnti,
			   NR_CellGroupConfig_t *secondaryCellGroup
                           );

void clear_nr_nfapi_information(gNB_MAC_INST * gNB, 
                                int CC_idP,
                                frame_t frameP, 
                                sub_frame_t subframeP);

void gNB_dlsch_ulsch_scheduler(module_id_t module_idP,
			       frame_t frame_txP, sub_frame_t slot_txP,
			       frame_t frame_rxP, sub_frame_t slot_rxP);

int nr_generate_dlsch_pdu(module_id_t Mod_idP,
                          unsigned char *sdus_payload,
                          unsigned char *mac_pdu,
                          unsigned char num_sdus,
                          unsigned short *sdu_lengths,
                          unsigned char *sdu_lcids,
                          unsigned char drx_cmd,
                          unsigned char *ue_cont_res_id,
                          unsigned short post_padding);

void nr_schedule_ue_spec(module_id_t module_idP, frame_t frameP, sub_frame_t slotP);

void schedule_nr_mib(module_id_t module_idP, frame_t frameP, sub_frame_t subframeP);

/////// Random Access MAC-PHY interface functions and primitives ///////

void nr_schedule_RA(module_id_t module_idP, frame_t frameP, sub_frame_t slotP);

/* \brief Function to indicate a received preamble on PRACH.  It initiates the RA procedure.
@param module_idP Instance ID of gNB
@param preamble_index index of the received RA request
@param slotP Slot number on which to act
@param timing_offset Offset in samples of the received PRACH w.r.t. eNB timing. This is used to
@param rnti RA rnti corresponding to this PRACH preamble
@param rach_resource type (0=non BL/CE,1 CE level 0,2 CE level 1, 3 CE level 2,4 CE level 3)
*/
void nr_initiate_ra_proc(module_id_t module_idP, int CC_id, frame_t frameP, sub_frame_t slotP,
                         uint16_t preamble_index, uint8_t freq_index, uint8_t symbol, int16_t timing_offset);

void nr_clear_ra_proc(module_id_t module_idP, int CC_id, frame_t frameP);

int nr_allocate_CCEs(int module_idP, int CC_idP, frame_t frameP, sub_frame_t slotP, int test_only);

void nr_get_Msg3alloc(NR_ServingCellConfigCommon_t *scc,
                      NR_BWP_Uplink_t *ubwp,
                      sub_frame_t current_subframe,
                      frame_t current_frame,
                      NR_RA_t *ra);

/* \brief Function in gNB to fill RAR pdu when requested by PHY.
@param ra Instance of RA resources of gNB
@param dlsch_buffer Pointer to RAR input buffer
@param N_RB_UL Number of UL resource blocks
*/
void nr_fill_rar(uint8_t Mod_idP,
                 NR_RA_t * ra,
                 uint8_t * dlsch_buffer,
                 nfapi_nr_pusch_pdu_t  *pusch_pdu);


void schedule_nr_prach(module_id_t module_idP, frame_t frameP, sub_frame_t slotP);

uint16_t nr_mac_compute_RIV(uint16_t N_RB_DL, uint16_t RBstart, uint16_t Lcrbs);

/////// Phy test scheduler ///////

void nr_schedule_css_dlsch_phytest(module_id_t   module_idP,
                                   frame_t       frameP,
                                   sub_frame_t   subframeP);

int configure_fapi_dl_pdu(int Mod_id,
                         int *CCEIndeces,
                         nfapi_nr_dl_tti_request_body_t *dl_req,
                         uint8_t *mcsIndex,
                         uint16_t *rbSize,
                         uint16_t *rbStart);

void config_uldci(NR_BWP_Uplink_t *ubwp,nfapi_nr_pusch_pdu_t *pusch_pdu,nfapi_nr_dl_tti_pdcch_pdu_rel15_t *pdcch_pdu_rel15, dci_pdu_rel15_t *dci_pdu_rel15, int *dci_formats, int *rnti_types);

void configure_fapi_dl_Tx(module_id_t Mod_idP,
                          frame_t       frameP,
                          sub_frame_t   slotP,
                          nfapi_nr_dl_tti_request_body_t *dl_req,
                          nfapi_nr_pdu_t *tx_req,
                          int tbs_bytes,
                          int16_t pdu_index);

void nr_schedule_uss_dlsch_phytest(module_id_t   module_idP,
                                   frame_t       frameP,
                                   sub_frame_t   slotP,
                                   nfapi_nr_dl_tti_pdsch_pdu_rel15_t *pdsch_config);

void nr_schedule_uss_ulsch_phytest(int Mod_idP,
                                   frame_t       frameP,
                                   sub_frame_t   slotP);
  
void nr_configure_css_dci_initial(nfapi_nr_dl_tti_pdcch_pdu_rel15_t* pdcch_pdu,
                                  nr_scs_e scs_common,
                                  nr_scs_e pdcch_scs,
                                  nr_frequency_range_e freq_range,
                                  uint8_t rmsi_pdcch_config,
                                  uint8_t ssb_idx,
                                  uint8_t k_ssb,
                                  uint16_t sfn_ssb,
                                  uint8_t n_ssb,
                                  uint16_t nb_slots_per_frame,
                                  uint16_t N_RB);
/*
int nr_is_dci_opportunity(nfapi_nr_search_space_t search_space,
                          nfapi_nr_coreset_t coreset,
                          uint16_t frame,
                          uint16_t slot,
                          nfapi_nr_config_request_scf_t cfg);
*/

void nr_configure_pdcch(nfapi_nr_dl_tti_pdcch_pdu_rel15_t* pdcch_pdu,
                        int ss_type,
                        NR_SearchSpace_t *ss,
                        NR_ServingCellConfigCommon_t *scc,
                        NR_BWP_Downlink_t *bwp);

void fill_dci_pdu_rel15(nfapi_nr_dl_tti_pdcch_pdu_rel15_t *pdcch_pdu_rel15,
                        dci_pdu_rel15_t *dci_pdu_rel15,
                        int *dci_formats,
                        int *rnti_types,
			int N_RB);

int get_spf(nfapi_nr_config_request_scf_t *cfg);

int to_absslot(nfapi_nr_config_request_scf_t *cfg,int frame,int slot);

void nr_get_tbs_dl(nfapi_nr_dl_tti_pdsch_pdu *pdsch_pdu,
		   int x_overhead,
                   uint8_t nodata_dmrs,
                   uint8_t tb_scaling);
/** \brief Computes Q based on I_MCS PDSCH and table_idx for downlink. Implements MCS Tables from 38.214. */
uint8_t nr_get_Qm_dl(uint8_t Imcs, uint8_t table_idx);
uint32_t nr_get_code_rate_dl(uint8_t Imcs, uint8_t table_idx);

/** \brief Computes Q based on I_MCS PDSCH and table_idx for uplink. Implements MCS Tables from 38.214. */
uint8_t nr_get_Qm_ul(uint8_t Imcs, uint8_t table_idx);
uint32_t nr_get_code_rate_ul(uint8_t Imcs, uint8_t table_idx);

int NRRIV2BW(int locationAndBandwidth,int N_RB);

int NRRIV2PRBOFFSET(int locationAndBandwidth,int N_RB);

void dump_nr_ue_list(NR_UE_list_t *listP, int ul_flag);

int find_nr_UE_id(module_id_t mod_idP, rnti_t rntiP);

int add_new_nr_ue(module_id_t mod_idP, rnti_t rntiP);

int get_num_dmrs(uint16_t dmrs_mask );

int allocate_nr_CCEs(gNB_MAC_INST *nr_mac,
                     int bwp_id,
                     int coreset_id,
                     int aggregation,
                     int search_space, // 0 common, 1 ue-specific
                     int UE_id,
                     int m
                     );

int get_dlscs(nfapi_nr_config_request_t *cfg);

int get_ulscs(nfapi_nr_config_request_t *cfg);

int get_symbolsperslot(nfapi_nr_config_request_t *cfg);

int32_t get_nr_uldl_offset(int nr_bandP);

void config_nr_mib(int Mod_idP, 
                   int CC_idP,
                   int p_gNBP,
                   int subCarrierSpacingCommon,
                   uint32_t ssb_SubcarrierOffset,
                   int dmrs_TypeA_Position,
                   uint32_t pdcch_ConfigSIB1,
                   int cellBarred,
                   int intraFreqReselection);

<<<<<<< HEAD
void nr_generate_Msg2(module_id_t module_idP,
                      int CC_id,
                      frame_t frameP,
                      sub_frame_t slotP);

void nr_schedule_reception_msg3(module_id_t module_idP, int CC_id, frame_t frameP, sub_frame_t slotP);

int find_aggregation_level (NR_SearchSpace_t *ss);

void find_monitoring_periodicity_offset_common(NR_SearchSpace_t *ss,
                                               uint16_t *slot_period,
                                               uint16_t *offset);
=======

void nr_process_mac_pdu(
    module_id_t module_idP,
    uint8_t CC_id,
    frame_t frameP,
    uint8_t *pduP,
    uint16_t mac_pdu_len);
>>>>>>> b630a983

/* \brief Function to indicate a received SDU on ULSCH.
@param Mod_id Instance ID of gNB
@param CC_id Component carrier index
@param rnti RNTI of UE transmitting the SDU
@param sdu Pointer to received SDU
@param sdu_len Length of SDU
@param timing_advance timing advance adjustment after this pdu
@param ul_cqi Uplink CQI estimate after this pdu (SNR quantized to 8 bits, -64 ... 63.5 dB in .5dB steps)
*/
void nr_rx_sdu(const module_id_t gnb_mod_idP,
               const int CC_idP,
               const frame_t frameP,
               const sub_frame_t subframeP,
               const rnti_t rntiP,
               uint8_t * sduP,
               const uint16_t sdu_lenP,
               const uint16_t timing_advance, const uint8_t ul_cqi);

#endif /*__LAYER2_NR_MAC_PROTO_H__*/<|MERGE_RESOLUTION|>--- conflicted
+++ resolved
@@ -235,7 +235,7 @@
                    int cellBarred,
                    int intraFreqReselection);
 
-<<<<<<< HEAD
+
 void nr_generate_Msg2(module_id_t module_idP,
                       int CC_id,
                       frame_t frameP,
@@ -248,7 +248,6 @@
 void find_monitoring_periodicity_offset_common(NR_SearchSpace_t *ss,
                                                uint16_t *slot_period,
                                                uint16_t *offset);
-=======
 
 void nr_process_mac_pdu(
     module_id_t module_idP,
@@ -256,7 +255,7 @@
     frame_t frameP,
     uint8_t *pduP,
     uint16_t mac_pdu_len);
->>>>>>> b630a983
+
 
 /* \brief Function to indicate a received SDU on ULSCH.
 @param Mod_id Instance ID of gNB
