--- conflicted
+++ resolved
@@ -165,7 +165,7 @@
 
 
 void config_uldci(const NR_BWP_Uplink_t *ubwp,
-		  const NR_ServingCellConfigCommon_t *scc,
+		              const NR_ServingCellConfigCommon_t *scc,
                   const nfapi_nr_pusch_pdu_t *pusch_pdu,
                   dci_pdu_rel15_t *dci_pdu_rel15,
                   int dci_format,
@@ -189,7 +189,7 @@
                            int UE_id,
                            frame_t frameP,
                            sub_frame_t slotP,
-			   int r_pucch);
+                           int r_pucch);
 
 void get_pdsch_to_harq_feedback(int Mod_idP,
                                 int UE_id,
@@ -216,15 +216,15 @@
 */
 
 void nr_configure_pucch(nfapi_nr_pucch_pdu_t* pucch_pdu,
-			NR_ServingCellConfigCommon_t *scc,
-			NR_CellGroupConfig_t *CellGroup,
-			NR_BWP_Uplink_t *bwp,
+                        NR_ServingCellConfigCommon_t *scc,
+                        NR_CellGroupConfig_t *CellGroup,
+                        NR_BWP_Uplink_t *bwp,
                         uint16_t rnti,
                         uint8_t pucch_resource,
                         uint16_t O_csi,
                         uint16_t O_ack,
                         uint8_t O_sr,
-			int r_pucch);
+			                  int r_pucch);
 
 void find_search_space(int ss_type,
                        NR_BWP_Downlink_t *bwp,
@@ -251,9 +251,8 @@
                  int bwp_id);
 
 /* find coreset within the search space */
-<<<<<<< HEAD
 NR_ControlResourceSet_t *get_coreset(NR_ServingCellConfigCommon_t *scc,
-				     NR_BWP_Downlink_t *bwp,
+                                     NR_BWP_Downlink_t *bwp,
                                      NR_SearchSpace_t *ss,
                                      NR_SearchSpace__searchSpaceType_PR ss_type);
 
@@ -263,13 +262,6 @@
                                   NR_SearchSpace__searchSpaceType_PR target_ss);
 
 long get_K2(NR_ServingCellConfigCommon_t *scc, NR_BWP_Uplink_t *ubwp, int time_domain_assignment, int mu);
-=======
-NR_ControlResourceSet_t *get_coreset(const NR_BWP_Downlink_t *bwp, const NR_SearchSpace_t *ss, int ss_type);
-
-/* find a search space within a BWP */
-NR_SearchSpace_t *get_searchspace(const NR_BWP_Downlink_t *bwp, NR_SearchSpace__searchSpaceType_PR target_ss);
-
-long get_K2(const NR_BWP_Uplink_t *ubwp, int time_domain_assignment, int mu);
 
 void nr_set_pdsch_semi_static(const NR_ServingCellConfigCommon_t *scc,
                               const NR_CellGroupConfig_t *secondaryCellGroup,
@@ -277,7 +269,6 @@
                               int tda,
                               uint8_t num_dmrs_cdm_grps_no_data,
                               NR_pdsch_semi_static_t *ps);
->>>>>>> d953b253
 
 void nr_set_pusch_semi_static(const NR_ServingCellConfigCommon_t *scc,
                               const NR_BWP_Uplink_t *ubwp,
