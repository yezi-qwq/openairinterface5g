/*
 * Licensed to the OpenAirInterface (OAI) Software Alliance under one or more
 * contributor license agreements.  See the NOTICE file distributed with
 * this work for additional information regarding copyright ownership.
 * The OpenAirInterface Software Alliance licenses this file to You under
 * the OAI Public License, Version 1.1  (the "License"); you may not use this file
 * except in compliance with the License.
 * You may obtain a copy of the License at
 *
 *      http://www.openairinterface.org/?page_id=698
 *
 * Unless required by applicable law or agreed to in writing, software
 * distributed under the License is distributed on an "AS IS" BASIS,
 * WITHOUT WARRANTIES OR CONDITIONS OF ANY KIND, either express or implied.
 * See the License for the specific language governing permissions and
 * limitations under the License.
 *-------------------------------------------------------------------------------
 * For more information about the OpenAirInterface (OAI) Software Alliance:
 *      contact@openairinterface.org
 */

/*! \file mac_proto.h
 * \brief MAC functions prototypes for gNB
 * \author Navid Nikaein and Raymond Knopp, WEI-TAI CHEN
 * \date 2010 - 2014, 2018
 * \email navid.nikaein@eurecom.fr, kroempa@gmail.com
 * \version 1.0
 * \company Eurecom, NTUST
 */

#ifndef __LAYER2_NR_MAC_PROTO_H__
#define __LAYER2_NR_MAC_PROTO_H__

#include "PHY/defs_gNB.h"

#include "LAYER2/NR_MAC_gNB/nr_mac_gNB.h"
#include "NR_TAG-Id.h"

void set_cset_offset(uint16_t);

void mac_top_init_gNB(void);

void config_common(int Mod_idP,
                   int ssb_SubcarrierOffset,
                   int pdsch_AntennaPorts,
                   int pusch_AntennaPorts,
		   NR_ServingCellConfigCommon_t *scc
		   );

int rrc_mac_config_req_gNB(module_id_t Mod_idP,
                           int ssb_SubcarrierOffset,
                           int pdsch_AntennaPorts,
                           int pusch_AntennaPorts,
                           NR_ServingCellConfigCommon_t *scc,
			   int nsa_flag,
			   uint32_t rnti,
			   NR_CellGroupConfig_t *CellGroup
                           );

void clear_nr_nfapi_information(gNB_MAC_INST * gNB, 
                                int CC_idP,
                                frame_t frameP, 
                                sub_frame_t subframeP);

void gNB_dlsch_ulsch_scheduler(module_id_t module_idP,
			       frame_t frame_rxP, sub_frame_t slot_rxP);

/* \brief main DL scheduler function. Calls a preprocessor to decide on
 * resource allocation, then "post-processes" resource allocation (nFAPI
 * messages, statistics, HARQ handling, CEs, ... */
void nr_schedule_ue_spec(module_id_t module_id,
                         frame_t frame,
                         sub_frame_t slot);

/* \brief default FR1 DL preprocessor init routine, returns preprocessor to call */
nr_pp_impl_dl nr_init_fr1_dlsch_preprocessor(module_id_t module_id, int CC_id);

void schedule_control_sib1(module_id_t module_id,
                           int CC_id,
                           NR_Type0_PDCCH_CSS_config_t *type0_PDCCH_CSS_config,
                           int time_domain_allocation,
                           uint8_t mcsTableIdx,
                           uint8_t mcs,
                           uint8_t candidate_idx,
                           int num_total_bytes);

void schedule_nr_sib1(module_id_t module_idP, frame_t frameP, sub_frame_t subframeP);

void schedule_nr_mib(module_id_t module_idP, frame_t frameP, sub_frame_t slotP);

/* \brief main UL scheduler function. Calls a preprocessor to decide on
 * resource allocation, then "post-processes" resource allocation (nFAPI
 * messages, statistics, HARQ handling, ... */
void nr_schedule_ulsch(module_id_t module_id, frame_t frame, sub_frame_t slot);

/* \brief default FR1 UL preprocessor init routine, returns preprocessor to call */
nr_pp_impl_ul nr_init_fr1_ulsch_preprocessor(module_id_t module_id, int CC_id);

/////// Random Access MAC-PHY interface functions and primitives ///////

void nr_schedule_RA(module_id_t module_idP, frame_t frameP, sub_frame_t slotP);

/* \brief Function to indicate a received preamble on PRACH.  It initiates the RA procedure.
@param module_idP Instance ID of gNB
@param preamble_index index of the received RA request
@param slotP Slot number on which to act
@param timing_offset Offset in samples of the received PRACH w.r.t. eNB timing. This is used to
@param rnti RA rnti corresponding to this PRACH preamble
@param rach_resource type (0=non BL/CE,1 CE level 0,2 CE level 1, 3 CE level 2,4 CE level 3)
*/
void nr_initiate_ra_proc(module_id_t module_idP, int CC_id, frame_t frameP, sub_frame_t slotP,
                         uint16_t preamble_index, uint8_t freq_index, uint8_t symbol, int16_t timing_offset);

void nr_clear_ra_proc(module_id_t module_idP, int CC_id, frame_t frameP, NR_RA_t *ra);

int nr_allocate_CCEs(int module_idP, int CC_idP, frame_t frameP, sub_frame_t slotP, int test_only);

void nr_get_Msg3alloc(module_id_t module_id,
                      int CC_id,
                      NR_ServingCellConfigCommon_t *scc,
                      NR_BWP_Uplink_t *ubwp,
                      sub_frame_t current_subframe,
                      frame_t current_frame,
                      NR_RA_t *ra,
                      int16_t *tdd_beam_association);

/* \brief Function in gNB to fill RAR pdu when requested by PHY.
@param ra Instance of RA resources of gNB
@param dlsch_buffer Pointer to RAR input buffer
@param N_RB_UL Number of UL resource blocks
*/
void nr_fill_rar(uint8_t Mod_idP,
                 NR_RA_t * ra,
                 uint8_t * dlsch_buffer,
                 nfapi_nr_pusch_pdu_t  *pusch_pdu);


void schedule_nr_prach(module_id_t module_idP, frame_t frameP, sub_frame_t slotP);

uint16_t nr_mac_compute_RIV(uint16_t N_RB_DL, uint16_t RBstart, uint16_t Lcrbs);

/////// Phy test scheduler ///////

/* \brief preprocessor for phytest: schedules UE_id 0 with fixed MCS on all
 * freq resources */
void nr_preprocessor_phytest(module_id_t module_id,
                             frame_t frame,
                             sub_frame_t slot);
/* \brief UL preprocessor for phytest: schedules UE_id 0 with fixed MCS on a
 * fixed set of resources */
bool nr_ul_preprocessor_phytest(module_id_t module_id, frame_t frame, sub_frame_t slot);

void nr_schedule_css_dlsch_phytest(module_id_t   module_idP,
                                   frame_t       frameP,
                                   sub_frame_t   subframeP);

void handle_nr_uci_pucch_0_1(module_id_t mod_id,
                             frame_t frame,
                             sub_frame_t slot,
                             const nfapi_nr_uci_pucch_pdu_format_0_1_t *uci_01);
void handle_nr_uci_pucch_2_3_4(module_id_t mod_id,
                               frame_t frame,
                               sub_frame_t slot,
                               const nfapi_nr_uci_pucch_pdu_format_2_3_4_t *uci_234);


void config_uldci(const NR_BWP_Uplink_t *ubwp,
		              const NR_ServingCellConfigCommon_t *scc,
                  const nfapi_nr_pusch_pdu_t *pusch_pdu,
                  dci_pdu_rel15_t *dci_pdu_rel15,
                  int dci_format,
                  int time_domain_assignment,
                  uint8_t tpc,
                  int n_ubwp,
                  int bwp_id);

void nr_schedule_pucch(int Mod_idP,
                       frame_t frameP,
                       sub_frame_t slotP);

void csi_period_offset(const NR_CSI_ReportConfig_t *csirep,
                       int *period, int *offset);

void nr_csi_meas_reporting(int Mod_idP,
                           frame_t frameP,
                           sub_frame_t slotP);

<<<<<<< HEAD
bool nr_acknack_scheduling(int Mod_idP,
                           int UE_id,
                           frame_t frameP,
                           sub_frame_t slotP,
                           int r_pucch);
=======
int nr_acknack_scheduling(int Mod_idP,
                          int UE_id,
                          frame_t frameP,
                          sub_frame_t slotP);
>>>>>>> e1523126

void get_pdsch_to_harq_feedback(int Mod_idP,
                                int UE_id,
                                NR_SearchSpace__searchSpaceType_PR ss_type,
                                uint8_t *pdsch_to_harq_feedback);
  
void nr_configure_css_dci_initial(nfapi_nr_dl_tti_pdcch_pdu_rel15_t* pdcch_pdu,
                                  nr_scs_e scs_common,
                                  nr_scs_e pdcch_scs,
                                  nr_frequency_range_e freq_range,
                                  uint8_t rmsi_pdcch_config,
                                  uint8_t ssb_idx,
                                  uint8_t k_ssb,
                                  uint16_t sfn_ssb,
                                  uint8_t n_ssb,
                                  uint16_t nb_slots_per_frame,
                                  uint16_t N_RB);
/*
int nr_is_dci_opportunity(nfapi_nr_search_space_t search_space,
                          nfapi_nr_coreset_t coreset,
                          uint16_t frame,
                          uint16_t slot,
                          nfapi_nr_config_request_scf_t cfg);
*/

void nr_configure_pucch(nfapi_nr_pucch_pdu_t* pucch_pdu,
                        NR_ServingCellConfigCommon_t *scc,
                        NR_CellGroupConfig_t *CellGroup,
                        NR_BWP_Uplink_t *bwp,
                        uint16_t rnti,
                        uint8_t pucch_resource,
                        uint16_t O_csi,
                        uint16_t O_ack,
                        uint8_t O_sr,
			                  int r_pucch);

void find_search_space(int ss_type,
                       NR_BWP_Downlink_t *bwp,
                       NR_SearchSpace_t *ss);

void nr_configure_pdcch(nfapi_nr_dl_tti_pdcch_pdu_rel15_t *pdcch_pdu,
                        NR_SearchSpace_t *ss,
                        NR_ControlResourceSet_t *coreset,
                        NR_ServingCellConfigCommon_t *scc,
                        NR_BWP_Downlink_t *bwp);

void fill_dci_pdu_rel15(const NR_ServingCellConfigCommon_t *scc,
                        const NR_CellGroupConfig_t *CellGroup,
                        nfapi_nr_dl_dci_pdu_t *pdcch_dci_pdu,
                        dci_pdu_rel15_t *dci_pdu_rel15,
                        int dci_formats,
                        int rnti_types,
                        int N_RB,
                        int bwp_id);

void prepare_dci(const NR_CellGroupConfig_t *CellGroup,
                 dci_pdu_rel15_t *dci_pdu_rel15,
                 nr_dci_format_t format,
                 int bwp_id);

/* find coreset within the search space */
NR_ControlResourceSet_t *get_coreset(NR_ServingCellConfigCommon_t *scc,
                                     NR_BWP_Downlink_t *bwp,
                                     NR_SearchSpace_t *ss,
                                     NR_SearchSpace__searchSpaceType_PR ss_type);

/* find a search space within a BWP */
NR_SearchSpace_t *get_searchspace(NR_ServingCellConfigCommon_t *scc,
                                  NR_BWP_DownlinkDedicated_t *bwp_Dedicated,
                                  NR_SearchSpace__searchSpaceType_PR target_ss);

long get_K2(NR_ServingCellConfigCommon_t *scc, NR_BWP_Uplink_t *ubwp, int time_domain_assignment, int mu);

void nr_set_pdsch_semi_static(const NR_ServingCellConfigCommon_t *scc,
                              const NR_CellGroupConfig_t *secondaryCellGroup,
                              const NR_BWP_Downlink_t *bwp,
                              int tda,
                              uint8_t num_dmrs_cdm_grps_no_data,
                              NR_pdsch_semi_static_t *ps);

void nr_set_pusch_semi_static(const NR_ServingCellConfigCommon_t *scc,
                              const NR_BWP_Uplink_t *ubwp,
                              long dci_format,
                              int tda,
                              uint8_t num_dmrs_cdm_grps_no_data,
                              NR_pusch_semi_static_t *ps);

uint8_t nr_get_tpc(int target, uint8_t cqi, int incr);

int get_spf(nfapi_nr_config_request_scf_t *cfg);

int to_absslot(nfapi_nr_config_request_scf_t *cfg,int frame,int slot);

void nr_get_tbs_dl(nfapi_nr_dl_tti_pdsch_pdu *pdsch_pdu,
		   int x_overhead,
                   uint8_t numdmrscdmgroupnodata,
                   uint8_t tb_scaling);
/** \brief Computes Q based on I_MCS PDSCH and table_idx for downlink. Implements MCS Tables from 38.214. */
uint8_t nr_get_Qm_dl(uint8_t Imcs, uint8_t table_idx);
uint32_t nr_get_code_rate_dl(uint8_t Imcs, uint8_t table_idx);

/** \brief Computes Q based on I_MCS PDSCH and table_idx for uplink. Implements MCS Tables from 38.214. */
uint8_t nr_get_Qm_ul(uint8_t Imcs, uint8_t table_idx);
uint32_t nr_get_code_rate_ul(uint8_t Imcs, uint8_t table_idx);

int NRRIV2BW(int locationAndBandwidth,int N_RB);

int NRRIV2PRBOFFSET(int locationAndBandwidth,int N_RB);

/* Functions to manage an NR_list_t */
void dump_nr_list(NR_list_t *listP);
void create_nr_list(NR_list_t *listP, int len);
void destroy_nr_list(NR_list_t *list);
void add_nr_list(NR_list_t *listP, int id);
void remove_nr_list(NR_list_t *listP, int id);
void add_tail_nr_list(NR_list_t *listP, int id);
void add_front_nr_list(NR_list_t *listP, int id);
void remove_front_nr_list(NR_list_t *listP);

int find_nr_UE_id(module_id_t mod_idP, rnti_t rntiP);

int find_nr_RA_id(module_id_t mod_idP, int CC_idP, rnti_t rntiP);

int add_new_nr_ue(module_id_t mod_idP, rnti_t rntiP, NR_CellGroupConfig_t *CellGroup);

void mac_remove_nr_ue(module_id_t mod_id, rnti_t rnti);

void nr_mac_remove_ra_rnti(module_id_t mod_id, rnti_t rnti);

int allocate_nr_CCEs(gNB_MAC_INST *nr_mac,
                     NR_BWP_Downlink_t *bwp,
                     NR_ControlResourceSet_t *coreset,
                     int aggregation,
                     uint16_t Y,
                     int m,
                     int nr_of_candidates);

uint16_t compute_pucch_prb_size(uint8_t format,
                                uint8_t nr_prbs,
                                uint16_t O_tot,
                                uint16_t O_csi,
                                NR_PUCCH_MaxCodeRate_t *maxCodeRate,
                                uint8_t Qm,
                                uint8_t n_symb,
                                uint8_t n_re_ctrl);

int nr_get_default_pucch_res(int pucch_ResourceCommon);

void compute_csi_bitlen(NR_CSI_MeasConfig_t *csi_MeasConfig, NR_UE_info_t *UE_info, int UE_id, module_id_t Mod_idP);

int get_dlscs(nfapi_nr_config_request_t *cfg);

int get_ulscs(nfapi_nr_config_request_t *cfg);

int get_symbolsperslot(nfapi_nr_config_request_t *cfg);

void config_nr_mib(int Mod_idP, 
                   int CC_idP,
                   int p_gNBP,
                   int subCarrierSpacingCommon,
                   uint32_t ssb_SubcarrierOffset,
                   int dmrs_TypeA_Position,
                   uint32_t pdcch_ConfigSIB1,
                   int cellBarred,
                   int intraFreqReselection);

int nr_write_ce_dlsch_pdu(module_id_t module_idP,
                          const NR_UE_sched_ctrl_t *ue_sched_ctl,
                          unsigned char *mac_pdu,
                          unsigned char drx_cmd,
                          unsigned char *ue_cont_res_id);

void nr_generate_Msg2(module_id_t module_idP, int CC_id, frame_t frameP, sub_frame_t slotP, NR_RA_t *ra);

void nr_generate_Msg4(module_id_t module_idP, int CC_id, frame_t frameP, sub_frame_t slotP, NR_RA_t *ra);

void nr_check_Msg4_Ack(module_id_t module_id, int CC_id, frame_t frame, sub_frame_t slot, NR_RA_t *ra);

int binomial(int n, int k);

bool is_xlsch_in_slot(uint64_t bitmap, sub_frame_t slot);

void fill_ssb_vrb_map (NR_COMMON_channels_t *cc, int rbStart, uint16_t symStart, int CC_id);


/* \brief Function to indicate a received SDU on ULSCH.
@param Mod_id Instance ID of gNB
@param CC_id Component carrier index
@param rnti RNTI of UE transmitting the SDU
@param sdu Pointer to received SDU
@param sdu_len Length of SDU
@param timing_advance timing advance adjustment after this pdu
@param ul_cqi Uplink CQI estimate after this pdu (SNR quantized to 8 bits, -64 ... 63.5 dB in .5dB steps)
*/
void nr_rx_sdu(const module_id_t gnb_mod_idP,
               const int CC_idP,
               const frame_t frameP,
               const sub_frame_t subframeP,
               const rnti_t rntiP,
               uint8_t * sduP,
               const uint16_t sdu_lenP,
               const uint16_t timing_advance,
               const uint8_t ul_cqi,
               const uint16_t rssi);

void handle_nr_ul_harq(module_id_t mod_id,
                       frame_t frame,
                       sub_frame_t slot,
                       const nfapi_nr_crc_t *crc_pdu);

int16_t ssb_index_from_prach(module_id_t module_idP,
                             frame_t frameP,
			     sub_frame_t slotP,
                             uint16_t preamble_index,
                             uint8_t freq_index,
                             uint8_t symbol);

void find_SSB_and_RO_available(module_id_t module_idP);

void calculate_preferred_dl_tda(module_id_t module_id, const NR_BWP_Downlink_t *bwp);
void calculate_preferred_ul_tda(module_id_t module_id, const NR_BWP_Uplink_t *ubwp);

bool find_free_CCE(module_id_t module_id, sub_frame_t slot, int UE_id);

bool nr_find_nb_rb(uint16_t Qm,
                   uint16_t R,
                   uint16_t nb_symb_sch,
                   uint16_t nb_dmrs_prb,
                   uint32_t bytes,
                   uint16_t nb_rb_max,
                   uint32_t *tbs,
                   uint16_t *nb_rb);

void nr_sr_reporting(int Mod_idP, frame_t frameP, sub_frame_t slotP);

void periodicity__SRR (NR_SchedulingRequestResourceConfig_t *SchedulingReqRecconf,
                       int *period,
                       int *offset);

#endif /*__LAYER2_NR_MAC_PROTO_H__*/<|MERGE_RESOLUTION|>--- conflicted
+++ resolved
@@ -185,18 +185,11 @@
                            frame_t frameP,
                            sub_frame_t slotP);
 
-<<<<<<< HEAD
-bool nr_acknack_scheduling(int Mod_idP,
+int nr_acknack_scheduling(int Mod_idP,
                            int UE_id,
                            frame_t frameP,
                            sub_frame_t slotP,
                            int r_pucch);
-=======
-int nr_acknack_scheduling(int Mod_idP,
-                          int UE_id,
-                          frame_t frameP,
-                          sub_frame_t slotP);
->>>>>>> e1523126
 
 void get_pdsch_to_harq_feedback(int Mod_idP,
                                 int UE_id,
