/*
 * Licensed to the OpenAirInterface (OAI) Software Alliance under one or more
 * contributor license agreements.  See the NOTICE file distributed with
 * this work for additional information regarding copyright ownership.
 * The OpenAirInterface Software Alliance licenses this file to You under
 * the OAI Public License, Version 1.1  (the "License"); you may not use this file
 * except in compliance with the License.
 * You may obtain a copy of the License at
 *
 *      http://www.openairinterface.org/?page_id=698
 *
 * Unless required by applicable law or agreed to in writing, software
 * distributed under the License is distributed on an "AS IS" BASIS,
 * WITHOUT WARRANTIES OR CONDITIONS OF ANY KIND, either express or implied.
 * See the License for the specific language governing permissions and
 * limitations under the License.
 *-------------------------------------------------------------------------------
 * For more information about the OpenAirInterface (OAI) Software Alliance:
 *      contact@openairinterface.org
 */

/*! \file mac_proto.h
 * \brief MAC functions prototypes for gNB
 * \author Navid Nikaein and Raymond Knopp, WEI-TAI CHEN
 * \date 2010 - 2014, 2018
 * \email navid.nikaein@eurecom.fr, kroempa@gmail.com
 * \version 1.0
 * \company Eurecom, NTUST
 */

#ifndef __LAYER2_NR_MAC_PROTO_H__
#define __LAYER2_NR_MAC_PROTO_H__

#include "nr_mac_gNB.h"
#include "PHY/defs_gNB.h"
#include "NR_TAG-Id.h"

#define MAX_ACK_BITS 2 //only format 0 is available for now

void set_cset_offset(uint16_t);

void mac_top_init_gNB(void);

void config_common(int Mod_idP,
                   int pdsch_AntennaPorts,
		   NR_ServingCellConfigCommon_t *scc
		   );

int rrc_mac_config_req_gNB(module_id_t Mod_idP, 
			   int ssb_SubcarrierOffset,
                           int pdsch_AntennaPorts,
                           NR_ServingCellConfigCommon_t *scc,
			   int nsa_flag,
			   uint32_t rnti,
			   NR_CellGroupConfig_t *secondaryCellGroup
                           );

void clear_nr_nfapi_information(gNB_MAC_INST * gNB, 
                                int CC_idP,
                                frame_t frameP, 
                                sub_frame_t subframeP);

void gNB_dlsch_ulsch_scheduler(module_id_t module_idP,
			       frame_t frame_txP, sub_frame_t slot_txP,
			       frame_t frame_rxP, sub_frame_t slot_rxP);

int nr_generate_dlsch_pdu(module_id_t Mod_idP,
                          unsigned char *sdus_payload,
                          unsigned char *mac_pdu,
                          unsigned char num_sdus,
                          unsigned short *sdu_lengths,
                          unsigned char *sdu_lcids,
                          unsigned char drx_cmd,
                          unsigned char *ue_cont_res_id,
                          unsigned short post_padding);

void nr_schedule_ue_spec(module_id_t module_idP, frame_t frameP, sub_frame_t slotP);

void schedule_nr_mib(module_id_t module_idP, frame_t frameP, sub_frame_t subframeP);

void nr_schedule_css_dlsch_phytest(module_id_t   module_idP,
                                   frame_t       frameP,
                                   sub_frame_t   subframeP);

<<<<<<< HEAD
int configure_fapi_dl_Tx(int Mod_id,
                         sub_frame_t slotP,
			 int *CCEIndeces,
			 nfapi_nr_dl_tti_request_body_t *dl_req,
			 nfapi_nr_pdu_t *TX_req,
                         NR_sched_pucch *pucch_sched,
			 uint8_t *mcsIndex,
			 uint16_t *rbSize,
			 uint16_t *rbStart);
=======
int configure_fapi_dl_pdu(int Mod_id,
                         int *CCEIndeces,
                         nfapi_nr_dl_tti_request_body_t *dl_req,
                         uint8_t *mcsIndex,
                         uint16_t *rbSize,
                         uint16_t *rbStart);
>>>>>>> 36bf56d4

void config_uldci(NR_BWP_Uplink_t *ubwp,nfapi_nr_pusch_pdu_t *pusch_pdu,nfapi_nr_dl_tti_pdcch_pdu_rel15_t *pdcch_pdu_rel15, dci_pdu_rel15_t *dci_pdu_rel15, int *dci_formats, int *rnti_types);

void configure_fapi_dl_Tx(module_id_t Mod_idP,
                          frame_t       frameP,
                          sub_frame_t   slotP,
                          nfapi_nr_dl_tti_request_body_t *dl_req,
                          nfapi_nr_pdu_t *tx_req,
                          int tbs_bytes,
                          int16_t pdu_index);

void nr_schedule_uss_dlsch_phytest(module_id_t   module_idP,
                                   frame_t       frameP,
                                   sub_frame_t   slotP,
                                   NR_sched_pucch *pucch_sched,
                                   nfapi_nr_dl_tti_pdsch_pdu_rel15_t *pdsch_config);

void nr_schedule_uss_ulsch_phytest(int Mod_idP,
                                   frame_t       frameP,
                                   sub_frame_t   slotP);

void nr_update_pucch_scheduling(int Mod_idP,
                                int UE_id,
                                frame_t frameP,
                                sub_frame_t slotP,
                                int slots_per_tdd,
                                NR_sched_pucch *sched_pucch);

void get_pdsch_to_harq_feedback(int Mod_idP,
                                int UE_id,
                                NR_SearchSpace__searchSpaceType_PR ss_type,
                                uint8_t *pdsch_to_harq_feedback);
  
void nr_configure_css_dci_initial(nfapi_nr_dl_tti_pdcch_pdu_rel15_t* pdcch_pdu,
                                  nr_scs_e scs_common,
                                  nr_scs_e pdcch_scs,
                                  nr_frequency_range_e freq_range,
                                  uint8_t rmsi_pdcch_config,
                                  uint8_t ssb_idx,
                                  uint8_t k_ssb,
                                  uint16_t sfn_ssb,
                                  uint8_t n_ssb,
                                  uint16_t nb_slots_per_frame,
                                  uint16_t N_RB);
/*
int nr_is_dci_opportunity(nfapi_nr_search_space_t search_space,
                          nfapi_nr_coreset_t coreset,
                          uint16_t frame,
                          uint16_t slot,
                          nfapi_nr_config_request_scf_t cfg);
*/
<<<<<<< HEAD
void nr_configure_pucch(nfapi_nr_pucch_pdu_t* pucch_pdu,
			NR_ServingCellConfigCommon_t *scc,
			NR_BWP_Uplink_t *bwp,
                        uint8_t pucch_resource,
                        uint16_t O_uci,
                        uint16_t O_ack,
                        uint8_t SR_flag);
=======

>>>>>>> 36bf56d4
void nr_configure_pdcch(nfapi_nr_dl_tti_pdcch_pdu_rel15_t* pdcch_pdu,
                        int ss_type,
                        NR_ServingCellConfigCommon_t *scc,
                        NR_BWP_Downlink_t *bwp);

void fill_dci_pdu_rel15(nfapi_nr_dl_tti_pdcch_pdu_rel15_t *pdcch_pdu_rel15,
<<<<<<< HEAD
			dci_pdu_rel15_t *dci_pdu_rel15,
			int *dci_formats,
			int *rnti_types);
=======
                        dci_pdu_rel15_t *dci_pdu_rel15,
                        int *dci_formats,
                        int *rnti_types);
>>>>>>> 36bf56d4

int get_spf(nfapi_nr_config_request_scf_t *cfg);

int to_absslot(nfapi_nr_config_request_scf_t *cfg,int frame,int slot);

void get_band(uint64_t downlink_frequency, uint16_t *current_band, int32_t *current_offset, lte_frame_type_t *current_type);

void nr_get_tbs_dl(nfapi_nr_dl_tti_pdsch_pdu *pdsch_pdu,
		   int x_overhead);
/** \brief Computes Q based on I_MCS PDSCH and table_idx for downlink. Implements MCS Tables from 38.214. */
uint8_t nr_get_Qm_dl(uint8_t Imcs, uint8_t table_idx);
uint32_t nr_get_code_rate_dl(uint8_t Imcs, uint8_t table_idx);

/** \brief Computes Q based on I_MCS PDSCH and table_idx for uplink. Implements MCS Tables from 38.214. */
uint8_t nr_get_Qm_ul(uint8_t Imcs, uint8_t table_idx);
uint32_t nr_get_code_rate_ul(uint8_t Imcs, uint8_t table_idx);

int NRRIV2BW(int locationAndBandwidth,int N_RB);

int NRRIV2PRBOFFSET(int locationAndBandwidth,int N_RB);

void dump_nr_ue_list(NR_UE_list_t *listP, int ul_flag);

int find_nr_UE_id(module_id_t mod_idP, rnti_t rntiP);

int add_new_nr_ue(module_id_t mod_idP, rnti_t rntiP);

int get_num_dmrs(uint16_t dmrs_mask );

uint16_t nr_dci_size(nr_dci_format_t format,
                         nr_rnti_type_t rnti_type,
                         uint16_t N_RB);

int allocate_nr_CCEs(gNB_MAC_INST *nr_mac,
                     int bwp_id,
                     int coreset_id,
                     int aggregation,
                     int search_space, // 0 common, 1 ue-specific
                     int UE_id,
                     int m
                     );

int is_nr_DL_slot(NR_ServingCellConfigCommon_t *scc,slot_t slotP);
int is_nr_UL_slot(NR_ServingCellConfigCommon_t *scc,slot_t slotP);

int get_dlscs(nfapi_nr_config_request_t *cfg);

int get_ulscs(nfapi_nr_config_request_t *cfg);

int get_symbolsperslot(nfapi_nr_config_request_t *cfg);

int32_t get_nr_uldl_offset(int nr_bandP);

void config_nr_mib(int Mod_idP, 
                   int CC_idP,
                   int p_gNBP,
                   int subCarrierSpacingCommon,
                   uint32_t ssb_SubcarrierOffset,
                   int dmrs_TypeA_Position,
                   uint32_t pdcch_ConfigSIB1,
                   int cellBarred,
                   int intraFreqReselection);


void nr_process_mac_pdu(
    module_id_t module_idP,
    uint8_t CC_id,
    frame_t frameP,
    uint8_t *pduP,
    uint16_t mac_pdu_len);

/* \brief Function to indicate a received SDU on ULSCH.
@param Mod_id Instance ID of gNB
@param CC_id Component carrier index
@param rnti RNTI of UE transmitting the SDU
@param sdu Pointer to received SDU
@param sdu_len Length of SDU
@param timing_advance timing advance adjustment after this pdu
@param ul_cqi Uplink CQI estimate after this pdu (SNR quantized to 8 bits, -64 ... 63.5 dB in .5dB steps)
*/
void nr_rx_sdu(const module_id_t gnb_mod_idP,
               const int CC_idP,
               const frame_t frameP,
               const sub_frame_t subframeP,
               const rnti_t rntiP,
               uint8_t * sduP,
               const uint16_t sdu_lenP,
               const uint16_t timing_advance, const uint8_t ul_cqi);

#endif /*__LAYER2_NR_MAC_PROTO_H__*/<|MERGE_RESOLUTION|>--- conflicted
+++ resolved
@@ -82,24 +82,13 @@
                                    frame_t       frameP,
                                    sub_frame_t   subframeP);
 
-<<<<<<< HEAD
-int configure_fapi_dl_Tx(int Mod_id,
-                         sub_frame_t slotP,
-			 int *CCEIndeces,
-			 nfapi_nr_dl_tti_request_body_t *dl_req,
-			 nfapi_nr_pdu_t *TX_req,
-                         NR_sched_pucch *pucch_sched,
-			 uint8_t *mcsIndex,
-			 uint16_t *rbSize,
-			 uint16_t *rbStart);
-=======
 int configure_fapi_dl_pdu(int Mod_id,
                          int *CCEIndeces,
                          nfapi_nr_dl_tti_request_body_t *dl_req,
+                         NR_sched_pucch *pucch_sched,
                          uint8_t *mcsIndex,
                          uint16_t *rbSize,
                          uint16_t *rbStart);
->>>>>>> 36bf56d4
 
 void config_uldci(NR_BWP_Uplink_t *ubwp,nfapi_nr_pusch_pdu_t *pusch_pdu,nfapi_nr_dl_tti_pdcch_pdu_rel15_t *pdcch_pdu_rel15, dci_pdu_rel15_t *dci_pdu_rel15, int *dci_formats, int *rnti_types);
 
@@ -151,7 +140,6 @@
                           uint16_t slot,
                           nfapi_nr_config_request_scf_t cfg);
 */
-<<<<<<< HEAD
 void nr_configure_pucch(nfapi_nr_pucch_pdu_t* pucch_pdu,
 			NR_ServingCellConfigCommon_t *scc,
 			NR_BWP_Uplink_t *bwp,
@@ -159,25 +147,15 @@
                         uint16_t O_uci,
                         uint16_t O_ack,
                         uint8_t SR_flag);
-=======
-
->>>>>>> 36bf56d4
 void nr_configure_pdcch(nfapi_nr_dl_tti_pdcch_pdu_rel15_t* pdcch_pdu,
                         int ss_type,
                         NR_ServingCellConfigCommon_t *scc,
                         NR_BWP_Downlink_t *bwp);
 
 void fill_dci_pdu_rel15(nfapi_nr_dl_tti_pdcch_pdu_rel15_t *pdcch_pdu_rel15,
-<<<<<<< HEAD
-			dci_pdu_rel15_t *dci_pdu_rel15,
-			int *dci_formats,
-			int *rnti_types);
-=======
                         dci_pdu_rel15_t *dci_pdu_rel15,
                         int *dci_formats,
                         int *rnti_types);
->>>>>>> 36bf56d4
-
 int get_spf(nfapi_nr_config_request_scf_t *cfg);
 
 int to_absslot(nfapi_nr_config_request_scf_t *cfg,int frame,int slot);
