--- conflicted
+++ resolved
@@ -45,11 +45,8 @@
                    rrc_pdsch_AntennaPorts_t pdsch_AntennaPorts,
                    int pusch_AntennaPorts,
                    NR_ServingCellConfigCommon_t *scc);
-<<<<<<< HEAD
 
 void nr_rrc_mac_schedule_ue_enabled(module_id_t module_id, rnti_t rnti, bool schedule_enabled);
-=======
->>>>>>> baa76323
 
 int rrc_mac_config_req_gNB(module_id_t Mod_idP,
                            int ssb_SubcarrierOffset,
@@ -303,11 +300,7 @@
                         int rnti_types,
                         int N_RB,
                         int bwp_id,
-<<<<<<< HEAD
-                        NR_ControlResourceSetId_t controlResourceSetId);
-=======
                         uint16_t cset0_bwp_size);
->>>>>>> baa76323
 
 void prepare_dci(const NR_CellGroupConfig_t *CellGroup,
                  dci_pdu_rel15_t *dci_pdu_rel15,
