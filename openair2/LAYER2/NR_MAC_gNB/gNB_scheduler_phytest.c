/*
 * Licensed to the OpenAirInterface (OAI) Software Alliance under one or more
 * contributor license agreements.  See the NOTICE file distributed with
 * this work for additional information regarding copyright ownership.
 * The OpenAirInterface Software Alliance licenses this file to You under
 * the OAI Public License, Version 1.0  (the "License"); you may not use this file
 * except in compliance with the License.
 * You may obtain a copy of the License at
 *
 *      http://www.openairinterface.org/?page_id=698
 *
 * Unless required by applicable law or agreed to in writing, software
 * distributed under the License is distributed on an "AS IS" BASIS,
 * WITHOUT WARRANTIES OR CONDITIONS OF ANY KIND, either express or implied.
 * See the License for the specific language governing permissions and
 * limitations under the License.
 *-------------------------------------------------------------------------------
 * For more information about the OpenAirInterface (OAI) Software Alliance:
 *      contact@openairinterface.org
 */

/*! \file gNB_scheduler_phytest.c
 * \brief gNB scheduling procedures in phy_test mode
 * \author  Guy De Souza
 * \date 07/2018
 * \email: desouza@eurecom.fr
 * \version 1.0
 * @ingroup _mac
 */

#include "nr_mac_gNB.h"
#include "SCHED_NR/sched_nr.h"
#include "mac_proto.h"
#include "PHY/NR_TRANSPORT/nr_dlsch.h"
#include "PHY/NR_TRANSPORT/nr_dci.h"
#include "executables/nr-softmodem.h"
extern RAN_CONTEXT_t RC;
//#define ENABLE_MAC_PAYLOAD_DEBUG 1

/*Scheduling of DLSCH with associated DCI in common search space
 * current version has only a DCI for type 1 PDCCH for C_RNTI*/
void nr_schedule_css_dlsch_phytest(module_id_t   module_idP,
                                   frame_t       frameP,
                                   sub_frame_t   slotP) {
  uint8_t  CC_id;
  gNB_MAC_INST                        *nr_mac      = RC.nrmac[module_idP];
  NR_COMMON_channels_t                *cc          = nr_mac->common_channels;
  nfapi_nr_dl_config_request_body_t   *dl_req;
  nfapi_nr_dl_config_request_pdu_t  *dl_config_dci_pdu;
  nfapi_nr_dl_config_request_pdu_t  *dl_config_dlsch_pdu;
  nfapi_tx_request_pdu_t            *TX_req;
  nfapi_nr_config_request_t *cfg = &nr_mac->config[0];
  uint16_t rnti = 0x1234;
  uint16_t sfn_sf = frameP << 7 | slotP;
  int dl_carrier_bandwidth = cfg->rf_config.dl_carrier_bandwidth.value;
  // everything here is hard-coded to 30 kHz
  int scs = get_dlscs(cfg);
  int slots_per_frame = get_spf(cfg);

  for (CC_id=0; CC_id<MAX_NUM_CCs; CC_id++) {
    LOG_D(MAC, "Scheduling common search space DCI type 1 for CC_id %d\n",CC_id);
    dl_req = &nr_mac->DL_req[CC_id].dl_config_request_body;
    dl_config_dci_pdu = &dl_req->dl_config_pdu_list[dl_req->number_pdu];
    memset((void *)dl_config_dci_pdu,0,sizeof(nfapi_nr_dl_config_request_pdu_t));
    dl_config_dci_pdu->pdu_type = NFAPI_NR_DL_CONFIG_DCI_DL_PDU_TYPE;
    dl_config_dci_pdu->pdu_size = (uint8_t)(2+sizeof(nfapi_nr_dl_config_dci_dl_pdu));
    dl_config_dlsch_pdu = &dl_req->dl_config_pdu_list[dl_req->number_pdu+1];
    memset((void *)dl_config_dlsch_pdu,0,sizeof(nfapi_nr_dl_config_request_pdu_t));
    dl_config_dlsch_pdu->pdu_type = NFAPI_NR_DL_CONFIG_DLSCH_PDU_TYPE;
    dl_config_dlsch_pdu->pdu_size = (uint8_t)(2+sizeof(nfapi_nr_dl_config_dlsch_pdu));
    nfapi_nr_dl_config_dci_dl_pdu_rel15_t *dci_dl_pdu_rel15 = &dl_config_dci_pdu->dci_dl_pdu.dci_dl_pdu_rel15;
    nfapi_nr_dl_config_pdcch_parameters_rel15_t *params_rel15 = &dl_config_dci_pdu->dci_dl_pdu.pdcch_params_rel15;
    nfapi_nr_dl_config_dlsch_pdu_rel15_t *dlsch_pdu_rel15 = &dl_config_dlsch_pdu->dlsch_pdu.dlsch_pdu_rel15;
    dlsch_pdu_rel15->start_prb = 0;
    dlsch_pdu_rel15->n_prb = 50;
    dlsch_pdu_rel15->start_symbol = 2;
    dlsch_pdu_rel15->nb_symbols = 8;
    dlsch_pdu_rel15->rnti = rnti;
    dlsch_pdu_rel15->nb_layers =1;
    dlsch_pdu_rel15->nb_codewords = 1;
    dlsch_pdu_rel15->mcs_idx = 9;
    dlsch_pdu_rel15->ndi = 1;
    dlsch_pdu_rel15->redundancy_version = 0;
    nr_configure_css_dci_initial(params_rel15,
                                 scs, scs, nr_FR1, 0, 0, 0,
                                 sfn_sf, slotP,
                                 slots_per_frame,
                                 dl_carrier_bandwidth);
    params_rel15->first_slot = 0;
    dci_dl_pdu_rel15->frequency_domain_assignment = get_RIV(dlsch_pdu_rel15->start_prb, dlsch_pdu_rel15->n_prb, cfg->rf_config.dl_carrier_bandwidth.value);
    dci_dl_pdu_rel15->time_domain_assignment = 3; // row index used here instead of SLIV
    dci_dl_pdu_rel15->vrb_to_prb_mapping = 1;
    dci_dl_pdu_rel15->mcs = 9;
    dci_dl_pdu_rel15->tb_scaling = 1;
    dci_dl_pdu_rel15->ra_preamble_index = 25;
    dci_dl_pdu_rel15->format_indicator = 1;
    dci_dl_pdu_rel15->ndi = 1;
    dci_dl_pdu_rel15->rv = 0;
    dci_dl_pdu_rel15->harq_pid = 0;
    dci_dl_pdu_rel15->dai = 2;
    dci_dl_pdu_rel15->tpc = 2;
    dci_dl_pdu_rel15->pucch_resource_indicator = 7;
    dci_dl_pdu_rel15->pdsch_to_harq_feedback_timing_indicator = 7;
    LOG_D(MAC, "[gNB scheduler phytest] DCI type 1 payload: freq_alloc %d, time_alloc %d, vrb to prb %d, mcs %d tb_scaling %d ndi %d rv %d\n",
          dci_dl_pdu_rel15->frequency_domain_assignment,
          dci_dl_pdu_rel15->time_domain_assignment,
          dci_dl_pdu_rel15->vrb_to_prb_mapping,
          dci_dl_pdu_rel15->mcs,
          dci_dl_pdu_rel15->tb_scaling,
          dci_dl_pdu_rel15->ndi,
          dci_dl_pdu_rel15->rv);
    params_rel15->rnti = rnti;
    params_rel15->rnti_type = NFAPI_NR_RNTI_C;
    params_rel15->dci_format = NFAPI_NR_DL_DCI_FORMAT_1_0;
    //params_rel15->aggregation_level = 1;
    LOG_D(MAC, "DCI type 1 params: rmsi_pdcch_config %d, rnti %d, rnti_type %d, dci_format %d\n \
                coreset params: mux_pattern %d, n_rb %d, n_symb %d, rb_offset %d  \n \
                ss params : nb_ss_sets_per_slot %d, first symb %d, nb_slots %d, sfn_mod2 %d, first slot %d\n",
          0,
          params_rel15->rnti,
          params_rel15->rnti_type,
          params_rel15->dci_format,
          params_rel15->mux_pattern,
          params_rel15->n_rb,
          params_rel15->n_symb,
          params_rel15->rb_offset,
          params_rel15->nb_ss_sets_per_slot,
          params_rel15->first_symbol,
          params_rel15->nb_slots,
          params_rel15->sfn_mod2,
          params_rel15->first_slot);
    nr_get_tbs_dl(&dl_config_dlsch_pdu->dlsch_pdu, dl_config_dci_pdu->dci_dl_pdu, *cfg);
    LOG_D(MAC, "DLSCH PDU: start PRB %d n_PRB %d start symbol %d nb_symbols %d nb_layers %d nb_codewords %d mcs %d\n",
          dlsch_pdu_rel15->start_prb,
          dlsch_pdu_rel15->n_prb,
          dlsch_pdu_rel15->start_symbol,
          dlsch_pdu_rel15->nb_symbols,
          dlsch_pdu_rel15->nb_layers,
          dlsch_pdu_rel15->nb_codewords,
          dlsch_pdu_rel15->mcs_idx);
    dl_req->number_dci++;
    dl_req->number_pdsch_rnti++;
    dl_req->number_pdu+=2;
    TX_req = &nr_mac->TX_req[CC_id].tx_request_body.tx_pdu_list[nr_mac->TX_req[CC_id].tx_request_body.number_of_pdus];
    TX_req->pdu_length = 6;
    TX_req->pdu_index = nr_mac->pdu_index[CC_id]++;
    TX_req->num_segments = 1;
    TX_req->segments[0].segment_length = 8;
    TX_req->segments[0].segment_data   = &cc[CC_id].RAR_pdu.payload[0];
    nr_mac->TX_req[CC_id].tx_request_body.number_of_pdus++;
    nr_mac->TX_req[CC_id].sfn_sf = sfn_sf;
    nr_mac->TX_req[CC_id].tx_request_body.tl.tag = NFAPI_TX_REQUEST_BODY_TAG;
    nr_mac->TX_req[CC_id].header.message_id = NFAPI_TX_REQUEST;
  }
}

int configure_fapi_dl_Tx(nfapi_nr_dl_config_request_body_t *dl_req,
                         nfapi_tx_request_pdu_t *TX_req,
                         nfapi_nr_config_request_t *cfg,
                         nfapi_nr_coreset_t *coreset,
                         nfapi_nr_search_space_t *search_space,
                         int16_t pdu_index,
                         nfapi_nr_dl_config_dlsch_pdu_rel15_t *dlsch_config) {
  nfapi_nr_dl_config_request_pdu_t  *dl_config_dci_pdu;
  nfapi_nr_dl_config_request_pdu_t  *dl_config_dlsch_pdu;
  int TBS;
  uint16_t rnti = 0x1234;
  int dl_carrier_bandwidth = cfg->rf_config.dl_carrier_bandwidth.value;
  dl_config_dci_pdu = &dl_req->dl_config_pdu_list[dl_req->number_pdu];
  memset((void *)dl_config_dci_pdu,0,sizeof(nfapi_nr_dl_config_request_pdu_t));
  dl_config_dci_pdu->pdu_type = NFAPI_NR_DL_CONFIG_DCI_DL_PDU_TYPE;
  dl_config_dci_pdu->pdu_size = (uint8_t)(2+sizeof(nfapi_nr_dl_config_dci_dl_pdu));
  dl_config_dlsch_pdu = &dl_req->dl_config_pdu_list[dl_req->number_pdu+1];
  memset((void *)dl_config_dlsch_pdu,0,sizeof(nfapi_nr_dl_config_request_pdu_t));
  dl_config_dlsch_pdu->pdu_type = NFAPI_NR_DL_CONFIG_DLSCH_PDU_TYPE;
  dl_config_dlsch_pdu->pdu_size = (uint8_t)(2+sizeof(nfapi_nr_dl_config_dlsch_pdu));
  nfapi_nr_dl_config_dci_dl_pdu_rel15_t *pdu_rel15 = &dl_config_dci_pdu->dci_dl_pdu.dci_dl_pdu_rel15;
  nfapi_nr_dl_config_pdcch_parameters_rel15_t *params_rel15 = &dl_config_dci_pdu->dci_dl_pdu.pdcch_params_rel15;
  nfapi_nr_dl_config_dlsch_pdu_rel15_t *dlsch_pdu_rel15 = &dl_config_dlsch_pdu->dlsch_pdu.dlsch_pdu_rel15;
  dlsch_pdu_rel15->start_prb = 0;
  dlsch_pdu_rel15->n_prb = 50;
  dlsch_pdu_rel15->start_symbol = 2;
  dlsch_pdu_rel15->nb_symbols = 9;
  dlsch_pdu_rel15->rnti = rnti;
  dlsch_pdu_rel15->nb_layers =1;
  dlsch_pdu_rel15->nb_codewords = 1;
  dlsch_pdu_rel15->mcs_idx = 9;
  dlsch_pdu_rel15->ndi = 1;
  dlsch_pdu_rel15->redundancy_version = 0;

  if (dlsch_config != NULL) {
    dlsch_pdu_rel15->start_prb = dlsch_config->start_prb;
    dlsch_pdu_rel15->n_prb = dlsch_config->n_prb;
    dlsch_pdu_rel15->start_symbol = dlsch_config->start_symbol;
    dlsch_pdu_rel15->nb_symbols = dlsch_config->nb_symbols;
    dlsch_pdu_rel15->mcs_idx = dlsch_config->mcs_idx;
  }

  nr_configure_dci_from_pdcch_config(params_rel15,
                                     coreset,
                                     search_space,
                                     *cfg,
                                     dl_carrier_bandwidth);
  pdu_rel15->frequency_domain_assignment = get_RIV(dlsch_pdu_rel15->start_prb, dlsch_pdu_rel15->n_prb, cfg->rf_config.dl_carrier_bandwidth.value);
  pdu_rel15->time_domain_assignment = 3; // row index used here instead of SLIV;
  pdu_rel15->vrb_to_prb_mapping = 1;
  pdu_rel15->mcs = dlsch_pdu_rel15->mcs_idx;
  pdu_rel15->tb_scaling = 1;
  pdu_rel15->ra_preamble_index = 25;
  pdu_rel15->format_indicator = 1;
  pdu_rel15->ndi = 1;
  pdu_rel15->rv = 0;
  pdu_rel15->harq_pid = 0;
  pdu_rel15->dai = 2;
  pdu_rel15->tpc = 2;
  pdu_rel15->pucch_resource_indicator = 7;
  pdu_rel15->pdsch_to_harq_feedback_timing_indicator = 7;
  LOG_D(MAC, "[gNB scheduler phytest] DCI type 1 payload: freq_alloc %d, time_alloc %d, vrb to prb %d, mcs %d tb_scaling %d ndi %d rv %d\n",
        pdu_rel15->frequency_domain_assignment,
        pdu_rel15->time_domain_assignment,
        pdu_rel15->vrb_to_prb_mapping,
        pdu_rel15->mcs,
        pdu_rel15->tb_scaling,
        pdu_rel15->ndi,
        pdu_rel15->rv);
  params_rel15->rnti = rnti;
  params_rel15->rnti_type = NFAPI_NR_RNTI_C;
  params_rel15->dci_format = NFAPI_NR_DL_DCI_FORMAT_1_0;
  //params_rel15->aggregation_level = 1;
  LOG_D(MAC, "DCI params: rnti %d, rnti_type %d, dci_format %d, config type %d\n \
	                      coreset params: mux_pattern %d, n_rb %d, n_symb %d, rb_offset %d  \n \
	                      ss params : first symb %d, ss type %d\n",
        params_rel15->rnti,
        params_rel15->rnti_type,
        params_rel15->config_type,
        params_rel15->dci_format,
        params_rel15->mux_pattern,
        params_rel15->n_rb,
        params_rel15->n_symb,
        params_rel15->rb_offset,
        params_rel15->first_symbol,
        params_rel15->search_space_type);
  nr_get_tbs_dl(&dl_config_dlsch_pdu->dlsch_pdu, dl_config_dci_pdu->dci_dl_pdu, *cfg);
  TBS = dl_config_dlsch_pdu->dlsch_pdu.dlsch_pdu_rel15.transport_block_size;
  LOG_D(MAC, "DLSCH PDU: start PRB %d n_PRB %d start symbol %d nb_symbols %d nb_layers %d nb_codewords %d mcs %d TBS: %d\n",
        dlsch_pdu_rel15->start_prb,
        dlsch_pdu_rel15->n_prb,
        dlsch_pdu_rel15->start_symbol,
        dlsch_pdu_rel15->nb_symbols,
        dlsch_pdu_rel15->nb_layers,
        dlsch_pdu_rel15->nb_codewords,
        dlsch_pdu_rel15->mcs_idx,
        TBS);
  dl_req->number_dci++;
  dl_req->number_pdsch_rnti++;
  dl_req->number_pdu+=2;
  TX_req->pdu_length = dlsch_pdu_rel15->transport_block_size/8;
  TX_req->pdu_index = pdu_index++;
  TX_req->num_segments = 1;
  return TBS/8; //Return TBS in bytes
}







void nr_schedule_uss_dlsch_phytest(module_id_t   module_idP,
                                   frame_t       frameP,
                                   sub_frame_t   slotP,
                                   nfapi_nr_dl_config_dlsch_pdu_rel15_t *dlsch_config) {
  LOG_D(MAC, "In nr_schedule_uss_dlsch_phytest \n");
  uint8_t  CC_id;
  gNB_MAC_INST                        *nr_mac      = RC.nrmac[module_idP];
  //NR_COMMON_channels_t                *cc           = nr_mac->common_channels;
  nfapi_nr_dl_config_request_body_t   *dl_req;
  nfapi_tx_request_pdu_t            *TX_req;
  uint16_t rnti = 0x1234;
  nfapi_nr_config_request_t *cfg = &nr_mac->config[0];
  uint16_t sfn_sf = frameP << 7 | slotP;
  // everything here is hard-coded to 30 kHz
  //int scs = get_dlscs(cfg);
  //int slots_per_frame = get_spf(cfg);
<<<<<<< HEAD

    int TBS;
    int TBS_bytes;
    int lcid;
    int ta_len = 0;
    int header_length_total=0;
    int header_length_last;
    int sdu_length_total = 0;
    mac_rlc_status_resp_t rlc_status;
    uint16_t sdu_lengths[NB_RB_MAX];
    int num_sdus = 0;
    unsigned char dlsch_buffer[MAX_NR_DLSCH_PAYLOAD_BYTES];
    int offset;
    int UE_id = 0;
    unsigned char sdu_lcids[NB_RB_MAX];
    int padding = 0, post_padding = 0;
    UE_list_t *UE_list = &nr_mac->UE_list;

    DLSCH_PDU DLSCH_pdu;
    //DLSCH_PDU *DLSCH_pdu = (DLSCH_PDU*) malloc(sizeof(DLSCH_PDU));

=======
  int TBS;
  int TBS_bytes;
  int lcid;
  int ta_len = 0;
  int header_length_total=0;
  int header_length_last;
  int sdu_length_total = 0;
  mac_rlc_status_resp_t rlc_status;
  uint16_t sdu_lengths[NB_RB_MAX];
  int num_sdus = 0;
  unsigned char dlsch_buffer[MAX_DLSCH_PAYLOAD_BYTES];
  int offset;
  int UE_id = 0;
  unsigned char sdu_lcids[NB_RB_MAX];
  int padding = 0, post_padding = 0;
  UE_list_t *UE_list = &nr_mac->UE_list;
  DLSCH_PDU DLSCH_pdu;
  //DLSCH_PDU *DLSCH_pdu = (DLSCH_PDU*) malloc(sizeof(DLSCH_PDU));
>>>>>>> bc864d13

  for (CC_id=0; CC_id<MAX_NUM_CCs; CC_id++) {
    LOG_D(MAC, "Scheduling UE specific search space DCI type 1 for CC_id %d\n",CC_id);
    dl_req = &nr_mac->DL_req[CC_id].dl_config_request_body;
    TX_req = &nr_mac->TX_req[CC_id].tx_request_body.tx_pdu_list[nr_mac->TX_req[CC_id].tx_request_body.number_of_pdus];

    //The --NOS1 use case currently schedules DLSCH transmissions only when there is IP traffic arriving
    //through the LTE stack
    if (IS_SOFTMODEM_NOS1) {
      memset(&DLSCH_pdu, 0, sizeof(DLSCH_pdu));
      int ta_update = 31;
      ta_len = 0;
      // Hardcode it for now
      TBS = 6784/8; //TBS in bytes
      //nr_get_tbs_dl(&dl_config_dlsch_pdu->dlsch_pdu, dl_config_dci_pdu->dci_dl_pdu, *cfg);
      //TBS = dl_config_dlsch_pdu->dlsch_pdu.dlsch_pdu_rel15.transport_block_size;

      for (lcid = NB_RB_MAX - 1; lcid >= DTCH; lcid--) {
        // TODO: check if the lcid is active
        LOG_D(MAC, "[eNB %d], Frame %d, DTCH%d->DLSCH, Checking RLC status (tbs %d, len %d)\n",
              module_idP, frameP, lcid, TBS,
              TBS - ta_len - header_length_total - sdu_length_total - 3);

        if (TBS - ta_len - header_length_total - sdu_length_total - 3 > 0) {
          rlc_status = mac_rlc_status_ind(module_idP,
                                          rnti,
                                          module_idP,
                                          frameP,
                                          slotP,
                                          ENB_FLAG_YES,
                                          MBMS_FLAG_NO,
                                          lcid,
                                          TBS - ta_len - header_length_total - sdu_length_total - 3,
                                          0,
                                          0);

          if (rlc_status.bytes_in_buffer > 0) {
            LOG_D(MAC,
                  "[eNB %d][USER-PLANE DEFAULT DRB] Frame %d : DTCH->DLSCH, Requesting %d bytes from RLC (lcid %d total hdr len %d), TBS: %d \n \n",
                  module_idP, frameP,
                  TBS - ta_len - header_length_total - sdu_length_total - 3,
                  lcid,
                  header_length_total,
                  TBS);
            sdu_lengths[num_sdus] = mac_rlc_data_req(module_idP,
                                    rnti,
                                    module_idP,
                                    frameP,
                                    ENB_FLAG_YES,
                                    MBMS_FLAG_NO,
                                    lcid,
                                    TBS,
                                    (char *)&dlsch_buffer[sdu_length_total],
                                    0,
                                    0);
            LOG_D(MAC,
                  "[eNB %d][USER-PLANE DEFAULT DRB] Got %d bytes for DTCH %d \n",
                  module_idP, sdu_lengths[num_sdus], lcid);
            sdu_lcids[num_sdus] = lcid;
            sdu_length_total += sdu_lengths[num_sdus];
            UE_list->eNB_UE_stats[CC_id][UE_id].num_pdu_tx[lcid]++;
            UE_list->eNB_UE_stats[CC_id][UE_id].lcid_sdu[num_sdus] = lcid;
            UE_list->eNB_UE_stats[CC_id][UE_id].sdu_length_tx[lcid] = sdu_lengths[num_sdus];
            UE_list->eNB_UE_stats[CC_id][UE_id].num_bytes_tx[lcid] += sdu_lengths[num_sdus];
            header_length_last = 1 + 1 + (sdu_lengths[num_sdus] >= 128);
            header_length_total += header_length_last;
            num_sdus++;
            UE_list->UE_sched_ctrl[UE_id].uplane_inactivity_timer = 0;
          }
        } else {
          // no TBS left
          break;
        }
      }

      // last header does not have length field
      if (header_length_total) {
        header_length_total -= header_length_last;
        header_length_total++;
      }

      if (ta_len + sdu_length_total + header_length_total > 0) {
        if (TBS - header_length_total - sdu_length_total - ta_len <= 2) {
          padding = TBS - header_length_total - sdu_length_total - ta_len;
          post_padding = 0;
        } else {
          padding = 0;
          post_padding = 1;
        }

        offset = generate_dlsch_header((unsigned char *)nr_mac->UE_list.DLSCH_pdu[CC_id][0][0].payload[0], //DLSCH_pdu.payload[0],
                                       num_sdus,    //num_sdus
                                       sdu_lengths,    //
                                       sdu_lcids, 255,    // no drx
                                       ta_update,    // timing advance
                                       NULL,    // contention res id
                                       padding, post_padding);
        LOG_D(MAC, "Offset bits: %d \n", offset);
        // Probably there should be other actions done before that
        // cycle through SDUs and place in dlsch_buffer
        //memcpy(&UE_list->DLSCH_pdu[CC_id][0][UE_id].payload[0][offset], dlsch_buffer, sdu_length_total);
        memcpy(&nr_mac->UE_list.DLSCH_pdu[CC_id][0][UE_id].payload[0][offset], dlsch_buffer, sdu_length_total);

        // fill remainder of DLSCH with 0
        for (int j = 0; j < (TBS - sdu_length_total - offset); j++) {
          //UE_list->DLSCH_pdu[CC_id][0][UE_id].payload[0][offset + sdu_length_total + j] = 0;
          nr_mac->UE_list.DLSCH_pdu[CC_id][0][0].payload[0][offset + sdu_length_total + j] = 0;
        }

        TBS_bytes = configure_fapi_dl_Tx(dl_req, TX_req, cfg, &nr_mac->coreset[CC_id][1], &nr_mac->search_space[CC_id][1], nr_mac->pdu_index[CC_id], dlsch_config);
#if defined(ENABLE_MAC_PAYLOAD_DEBUG)
        LOG_I(MAC, "Printing first 10 payload bytes at the gNB side, Frame: %d, slot: %d, , TBS size: %d \n \n", frameP, slotP, TBS_bytes);

        for(int i = 0; i < 10; i++) { // TBS_bytes dlsch_pdu_rel15->transport_block_size/8 6784/8
          LOG_I(MAC, "%x. ", ((uint8_t *)nr_mac->UE_list.DLSCH_pdu[CC_id][0][0].payload[0])[i]);
        }

#endif
        //TX_req->segments[0].segment_length = 8;
        TX_req->segments[0].segment_length = TBS_bytes +2;
        TX_req->segments[0].segment_data = nr_mac->UE_list.DLSCH_pdu[CC_id][0][0].payload[0];
        nr_mac->TX_req[CC_id].tx_request_body.number_of_pdus++;
        nr_mac->TX_req[CC_id].sfn_sf = sfn_sf;
        nr_mac->TX_req[CC_id].tx_request_body.tl.tag = NFAPI_TX_REQUEST_BODY_TAG;
        nr_mac->TX_req[CC_id].header.message_id = NFAPI_TX_REQUEST;
      } //if (ta_len + sdu_length_total + header_length_total > 0)
    } //if (IS_SOFTMODEM_NOS1)
    //When the --NOS1 option is not enabled, DLSCH transmissions with random data
    //occur every time that the current function is called (dlsch phytest mode)
    else {
      TBS_bytes = configure_fapi_dl_Tx(dl_req, TX_req, cfg, &nr_mac->coreset[CC_id][1], &nr_mac->search_space[CC_id][1], nr_mac->pdu_index[CC_id], dlsch_config);

      for(int i = 0; i < TBS_bytes; i++) { //
        ((uint8_t *)nr_mac->UE_list.DLSCH_pdu[CC_id][0][0].payload[0])[i] = (unsigned char) rand();
        //LOG_I(MAC, "%x. ", ((uint8_t *)nr_mac->UE_list.DLSCH_pdu[CC_id][0][0].payload[0])[i]);
      }

#if defined(ENABLE_MAC_PAYLOAD_DEBUG)

      if (frameP%100 == 0) {
        LOG_I(MAC, "Printing first 10 payload bytes at the gNB side, Frame: %d, slot: %d, TBS size: %d \n", frameP, slotP, TBS_bytes);

        for(int i = 0; i < 10; i++) {
          LOG_I(MAC, "%x. ", ((uint8_t *)nr_mac->UE_list.DLSCH_pdu[CC_id][0][0].payload[0])[i]);
        }
      }

#endif
      //TX_req->segments[0].segment_length = 8;
      TX_req->segments[0].segment_length = TBS_bytes +2;
      TX_req->segments[0].segment_data = nr_mac->UE_list.DLSCH_pdu[CC_id][0][0].payload[0];
      nr_mac->TX_req[CC_id].tx_request_body.number_of_pdus++;
      nr_mac->TX_req[CC_id].sfn_sf = sfn_sf;
      nr_mac->TX_req[CC_id].tx_request_body.tl.tag = NFAPI_TX_REQUEST_BODY_TAG;
      nr_mac->TX_req[CC_id].header.message_id = NFAPI_TX_REQUEST;

    }
  } //for (CC_id=0; CC_id<MAX_NUM_CCs; CC_id++)
}


void nr_schedule_uss_ulsch_phytest(nfapi_nr_ul_tti_request_t *UL_tti_req,
                                   frame_t       frameP,
                                   sub_frame_t   slotP) {
  //gNB_MAC_INST                      *nr_mac      = RC.nrmac[module_idP];
  //nfapi_nr_ul_tti_request_t         *UL_tti_req;
  uint16_t rnti = 0x1234;

  for (uint8_t CC_id=0; CC_id<MAX_NUM_CCs; CC_id++) {
    LOG_D(MAC, "Scheduling UE specific PUSCH for CC_id %d\n",CC_id);
    //UL_tti_req = &nr_mac->UL_tti_req[CC_id];
    UL_tti_req->sfn = frameP;
    UL_tti_req->slot = slotP;
    UL_tti_req->n_pdus = 1;
    UL_tti_req->pdus_list[0].pdu_type = NFAPI_NR_UL_CONFIG_PUSCH_PDU_TYPE;
    UL_tti_req->pdus_list[0].pdu_size = sizeof(nfapi_nr_pusch_pdu_t);
    nfapi_nr_pusch_pdu_t  *pusch_pdu = &UL_tti_req->pdus_list[0].pusch_pdu;
    memset(pusch_pdu,0,sizeof(nfapi_nr_pusch_pdu_t));
    /*
    // original configuration
        rel15_ul->rnti                           = 0x1234;
        rel15_ul->ulsch_pdu_rel15.start_rb       = 30;
        rel15_ul->ulsch_pdu_rel15.number_rbs     = 50;
        rel15_ul->ulsch_pdu_rel15.start_symbol   = 2;
        rel15_ul->ulsch_pdu_rel15.number_symbols = 12;
        rel15_ul->ulsch_pdu_rel15.nb_re_dmrs     = 6;
        rel15_ul->ulsch_pdu_rel15.length_dmrs    = 1;
        rel15_ul->ulsch_pdu_rel15.Qm             = 2;
        rel15_ul->ulsch_pdu_rel15.mcs            = 9;
        rel15_ul->ulsch_pdu_rel15.rv             = 0;
        rel15_ul->ulsch_pdu_rel15.n_layers       = 1;
    */
    pusch_pdu->pdu_bit_map = PUSCH_PDU_BITMAP_PUSCH_DATA;
    pusch_pdu->rnti = rnti;
    pusch_pdu->handle = 0; //not yet used
    //BWP related paramters - we don't yet use them as the PHY only uses one default BWP
    //pusch_pdu->bwp_size;
    //pusch_pdu->bwp_start;
    //pusch_pdu->subcarrier_spacing;
    //pusch_pdu->cyclic_prefix;
    //pusch information always include
    //this informantion seems to be redundant. with hthe mcs_index and the modulation table, the mod_order and target_code_rate can be determined.
    pusch_pdu->mcs_index = 9;
    pusch_pdu->mcs_table = 0; //0: notqam256 [TS38.214, table 5.1.3.1-1] - corresponds to nr_target_code_rate_table1 in PHY
    pusch_pdu->target_code_rate = nr_get_code_rate_ul(pusch_pdu->mcs_index,pusch_pdu->mcs_table) ;
    pusch_pdu->qam_mod_order = nr_get_Qm_ul(pusch_pdu->mcs_index,pusch_pdu->mcs_table) ;
    pusch_pdu->transform_precoding = 0;
    pusch_pdu->data_scrambling_id = 0; //It equals the higher-layer parameter Data-scrambling-Identity if configured and the RNTI equals the C-RNTI, otherwise L2 needs to set it to physical cell id.;
    pusch_pdu->nrOfLayers = 1;
    //DMRS
    pusch_pdu->ul_dmrs_symb_pos = 1;
    pusch_pdu->dmrs_config_type = 0;  //dmrs-type 1 (the one with a single DMRS symbol in the beginning)
    pusch_pdu->ul_dmrs_scrambling_id =  0; //If provided and the PUSCH is not a msg3 PUSCH, otherwise, L2 should set this to physical cell id.
    pusch_pdu->scid = 0; //DMRS sequence initialization [TS38.211, sec 6.4.1.1.1]. Should match what is sent in DCI 0_1, otherwise set to 0.
    //pusch_pdu->num_dmrs_cdm_grps_no_data;
    //pusch_pdu->dmrs_ports; //DMRS ports. [TS38.212 7.3.1.1.2] provides description between DCI 0-1 content and DMRS ports. Bitmap occupying the 11 LSBs with: bit 0: antenna port 1000 bit 11: antenna port 1011 and for each bit 0: DMRS port not used 1: DMRS port used
    //Pusch Allocation in frequency domain [TS38.214, sec 6.1.2.2]
    pusch_pdu->resource_alloc = 1; //type 1
    //pusch_pdu->rb_bitmap;// for ressource alloc type 0
    pusch_pdu->rb_start = 0;
    pusch_pdu->rb_size = 50;
    pusch_pdu->vrb_to_prb_mapping = 0;
    pusch_pdu->frequency_hopping = 0;
    //pusch_pdu->tx_direct_current_location;//The uplink Tx Direct Current location for the carrier. Only values in the value range of this field between 0 and 3299, which indicate the subcarrier index within the carrier corresponding 1o the numerology of the corresponding uplink BWP and value 3300, which indicates "Outside the carrier" and value 3301, which indicates "Undetermined position within the carrier" are used. [TS38.331, UplinkTxDirectCurrentBWP IE]
    pusch_pdu->uplink_frequency_shift_7p5khz = 0;
    //Resource Allocation in time domain
    pusch_pdu->start_symbol_index = 2;
    pusch_pdu->nr_of_symbols = 12;
    //Optional Data only included if indicated in pduBitmap
    pusch_pdu->pusch_data.rv_index = 0;
    pusch_pdu->pusch_data.harq_process_id = 0;
    pusch_pdu->pusch_data.new_data_indicator = 0;
    pusch_pdu->pusch_data.tb_size = nr_compute_tbs(pusch_pdu->mcs_index,
						   pusch_pdu->target_code_rate,
						   pusch_pdu->rb_size,
						   pusch_pdu->nr_of_symbols,
						   6, //nb_re_dmrs - not sure where this is coming from - its not in the FAPI
						   0, //nb_rb_oh
						   pusch_pdu->nrOfLayers = 1);
    pusch_pdu->pusch_data.num_cb = 0; //CBG not supported
    //pusch_pdu->pusch_data.cb_present_and_position;
    //pusch_pdu->pusch_uci;
    //pusch_pdu->pusch_ptrs;
    //pusch_pdu->dfts_ofdm;
    //beamforming
    //pusch_pdu->beamforming; //not used for now
  }
}<|MERGE_RESOLUTION|>--- conflicted
+++ resolved
@@ -282,29 +282,7 @@
   // everything here is hard-coded to 30 kHz
   //int scs = get_dlscs(cfg);
   //int slots_per_frame = get_spf(cfg);
-<<<<<<< HEAD
-
-    int TBS;
-    int TBS_bytes;
-    int lcid;
-    int ta_len = 0;
-    int header_length_total=0;
-    int header_length_last;
-    int sdu_length_total = 0;
-    mac_rlc_status_resp_t rlc_status;
-    uint16_t sdu_lengths[NB_RB_MAX];
-    int num_sdus = 0;
-    unsigned char dlsch_buffer[MAX_NR_DLSCH_PAYLOAD_BYTES];
-    int offset;
-    int UE_id = 0;
-    unsigned char sdu_lcids[NB_RB_MAX];
-    int padding = 0, post_padding = 0;
-    UE_list_t *UE_list = &nr_mac->UE_list;
-
-    DLSCH_PDU DLSCH_pdu;
-    //DLSCH_PDU *DLSCH_pdu = (DLSCH_PDU*) malloc(sizeof(DLSCH_PDU));
-
-=======
+
   int TBS;
   int TBS_bytes;
   int lcid;
@@ -315,7 +293,7 @@
   mac_rlc_status_resp_t rlc_status;
   uint16_t sdu_lengths[NB_RB_MAX];
   int num_sdus = 0;
-  unsigned char dlsch_buffer[MAX_DLSCH_PAYLOAD_BYTES];
+  unsigned char dlsch_buffer[MAX_NR_DLSCH_PAYLOAD_BYTES];
   int offset;
   int UE_id = 0;
   unsigned char sdu_lcids[NB_RB_MAX];
@@ -323,7 +301,7 @@
   UE_list_t *UE_list = &nr_mac->UE_list;
   DLSCH_PDU DLSCH_pdu;
   //DLSCH_PDU *DLSCH_pdu = (DLSCH_PDU*) malloc(sizeof(DLSCH_PDU));
->>>>>>> bc864d13
+
 
   for (CC_id=0; CC_id<MAX_NUM_CCs; CC_id++) {
     LOG_D(MAC, "Scheduling UE specific search space DCI type 1 for CC_id %d\n",CC_id);
