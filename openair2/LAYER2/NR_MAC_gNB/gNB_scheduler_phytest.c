/*
 * Licensed to the OpenAirInterface (OAI) Software Alliance under one or more
 * contributor license agreements.  See the NOTICE file distributed with
 * this work for additional information regarding copyright ownership.
 * The OpenAirInterface Software Alliance licenses this file to You under
 * the OAI Public License, Version 1.0  (the "License"); you may not use this file
 * except in compliance with the License.
 * You may obtain a copy of the License at
 *
 *      http://www.openairinterface.org/?page_id=698
 *
 * Unless required by applicable law or agreed to in writing, software
 * distributed under the License is distributed on an "AS IS" BASIS,
 * WITHOUT WARRANTIES OR CONDITIONS OF ANY KIND, either express or implied.
 * See the License for the specific language governing permissions and
 * limitations under the License.
 *-------------------------------------------------------------------------------
 * For more information about the OpenAirInterface (OAI) Software Alliance:
 *      contact@openairinterface.org
 */

/*! \file gNB_scheduler_phytest.c
 * \brief gNB scheduling procedures in phy_test mode
 * \author  Guy De Souza, G. Casati
 * \date 07/2018
 * \email: desouza@eurecom.fr, guido.casati@iis.fraunhofer.de
 * \version 1.0
 * @ingroup _mac
 */

#include "nr_mac_gNB.h"
#include "SCHED_NR/sched_nr.h"
#include "NR_MAC_gNB/mac_proto.h"
#include "LAYER2/NR_MAC_COMMON/nr_mac_common.h"
#include "PHY/NR_TRANSPORT/nr_dlsch.h"
#include "PHY/NR_TRANSPORT/nr_dci.h"
#include "executables/nr-softmodem.h"
#include "LAYER2/NR_MAC_COMMON/nr_mac.h"
#include "executables/softmodem-common.h"
#include "common/utils/nr/nr_common.h"
#include "NR_SCS-SpecificCarrier.h"
#include "NR_TDD-UL-DL-ConfigCommon.h"
#include "NR_FrequencyInfoUL.h"
#include "NR_RACH-ConfigGeneric.h"
#include "NR_RACH-ConfigCommon.h"
#include "NR_PUSCH-TimeDomainResourceAllocation.h"
#include "NR_PUSCH-ConfigCommon.h"
#include "NR_PUCCH-ConfigCommon.h"
#include "NR_PDSCH-TimeDomainResourceAllocation.h"
#include "NR_PDSCH-ConfigCommon.h"
#include "NR_RateMatchPattern.h"
#include "NR_RateMatchPatternLTE-CRS.h"
#include "NR_SearchSpace.h"
#include "NR_ControlResourceSet.h"

//#define UL_HARQ_PRINT
extern RAN_CONTEXT_t RC;

const uint8_t nr_rv_round_map[4] = {0, 2, 1, 3}; 
//#define ENABLE_MAC_PAYLOAD_DEBUG 1

//uint8_t mac_pdu[MAX_NR_DLSCH_PAYLOAD_BYTES];

/*Scheduling of DLSCH with associated DCI in common search space
 * current version has only a DCI for type 1 PDCCH for C_RNTI*/
void nr_schedule_css_dlsch_phytest(module_id_t   module_idP,
                                   frame_t       frameP,
                                   sub_frame_t   slotP) {
  uint8_t  CC_id;
  gNB_MAC_INST                      *nr_mac      = RC.nrmac[module_idP];
  NR_COMMON_channels_t              *cc = &nr_mac->common_channels[0];
  nfapi_nr_dl_tti_request_pdu_t     *dl_tti_pdcch_pdu;
  nfapi_nr_dl_tti_request_pdu_t     *dl_tti_pdsch_pdu;
  nfapi_nr_pdu_t        *TX_req;

  uint16_t rnti = 0x1234;
  
  //  int time_domain_assignment,k0;

  NR_ServingCellConfigCommon_t *scc=cc->ServingCellConfigCommon;

  int dlBWP_carrier_bandwidth = NRRIV2BW(scc->downlinkConfigCommon->initialDownlinkBWP->genericParameters.locationAndBandwidth, MAX_BWP_SIZE);

  
  /*
  int scs               = scc->downlinkConfigCommon->initialDownlinkBWP->genericParameters.subcarrierSpacing;
  
  int slots_per_frame   = 10*(1<<scs);

  int FR                = *scc->downlinkConfigCommon->frequencyInfoDL->frequencyBandList.list.array[0] >= 257 ? nr_FR2 : nr_FR1;
  */

  for (CC_id=0; CC_id<MAX_NUM_CCs; CC_id++) {
    LOG_D(MAC, "Scheduling common search space DCI type 1 dlBWP BW.firstRB %d.%d\n",
	  dlBWP_carrier_bandwidth,
<<<<<<< HEAD
	  NRRIV2PRBOFFSET(scc->downlinkConfigCommon->initialDownlinkBWP->genericParameters.locationAndBandwidth,275));
  
    dl_tti_pdcch_pdu = &nr_mac->DL_req[CC_id].dl_tti_request_body.dl_tti_pdu_list[nr_mac->DL_req[CC_id].dl_tti_request_body.nPDUs];
=======
	  NRRIV2PRBOFFSET(scc->downlinkConfigCommon->initialDownlinkBWP->genericParameters.locationAndBandwidth, MAX_BWP_SIZE));
    
    
    dl_req = &nr_mac->DL_req[CC_id].dl_tti_request_body;
    dl_tti_pdcch_pdu = &dl_req->dl_tti_pdu_list[dl_req->nPDUs];
>>>>>>> 403db5f6
    memset((void*)dl_tti_pdcch_pdu,0,sizeof(nfapi_nr_dl_tti_request_pdu_t));
    dl_tti_pdcch_pdu->PDUType = NFAPI_NR_DL_TTI_PDCCH_PDU_TYPE;
    dl_tti_pdcch_pdu->PDUSize = (uint8_t)(2+sizeof(nfapi_nr_dl_tti_pdcch_pdu));
    
    dl_tti_pdsch_pdu = &nr_mac->DL_req[CC_id].dl_tti_request_body.dl_tti_pdu_list[nr_mac->DL_req[CC_id].dl_tti_request_body.nPDUs+1];
    memset((void *)dl_tti_pdsch_pdu,0,sizeof(nfapi_nr_dl_tti_request_pdu_t));
    dl_tti_pdsch_pdu->PDUType = NFAPI_NR_DL_TTI_PDSCH_PDU_TYPE;
    dl_tti_pdsch_pdu->PDUSize = (uint8_t)(2+sizeof(nfapi_nr_dl_tti_pdsch_pdu));

    
    //    nfapi_nr_dl_tti_pdcch_pdu_rel15_t *pdcch_pdu_rel15 = &dl_tti_pdcch_pdu->pdcch_pdu.pdcch_pdu_rel15;
    nfapi_nr_dl_tti_pdsch_pdu_rel15_t *pdsch_pdu_rel15 = &dl_tti_pdsch_pdu->pdsch_pdu.pdsch_pdu_rel15;
    
    pdsch_pdu_rel15->pduBitmap = 0;
    pdsch_pdu_rel15->rnti = rnti;
    pdsch_pdu_rel15->pduIndex = 0;

    // BWP
    pdsch_pdu_rel15->BWPSize  = NRRIV2BW(scc->downlinkConfigCommon->initialDownlinkBWP->genericParameters.locationAndBandwidth, MAX_BWP_SIZE);
    pdsch_pdu_rel15->BWPStart = NRRIV2PRBOFFSET(scc->downlinkConfigCommon->initialDownlinkBWP->genericParameters.locationAndBandwidth, MAX_BWP_SIZE);
    pdsch_pdu_rel15->SubcarrierSpacing = scc->downlinkConfigCommon->initialDownlinkBWP->genericParameters.subcarrierSpacing;
    pdsch_pdu_rel15->CyclicPrefix = 0;
    pdsch_pdu_rel15->NrOfCodewords = 1;
    int mcsIndex = 9;
    pdsch_pdu_rel15->targetCodeRate[0] = nr_get_code_rate_dl(mcsIndex,0);
    pdsch_pdu_rel15->qamModOrder[0] = 2;
    pdsch_pdu_rel15->mcsIndex[0] = mcsIndex;
    pdsch_pdu_rel15->mcsTable[0] = 0;
    pdsch_pdu_rel15->rvIndex[0] = 0;
    pdsch_pdu_rel15->dataScramblingId = *scc->physCellId;
    pdsch_pdu_rel15->nrOfLayers = 1;    
    pdsch_pdu_rel15->transmissionScheme = 0;
    pdsch_pdu_rel15->refPoint = 0; // Point A
    
    pdsch_pdu_rel15->dmrsConfigType = 0; // Type 1 by default for InitialBWP
    pdsch_pdu_rel15->dlDmrsScramblingId = *scc->physCellId;
    pdsch_pdu_rel15->SCID = 0;
    pdsch_pdu_rel15->numDmrsCdmGrpsNoData = 1;
    pdsch_pdu_rel15->dmrsPorts = 1;
    pdsch_pdu_rel15->resourceAlloc = 1;
    pdsch_pdu_rel15->rbStart = 0;
    pdsch_pdu_rel15->rbSize = 6;
    pdsch_pdu_rel15->VRBtoPRBMapping = 1; // non-interleaved, check if this is ok for initialBWP
    // choose shortest PDSCH
    int startSymbolAndLength=0;
    int StartSymbolIndex=-1,NrOfSymbols=14;
    int StartSymbolIndex_tmp,NrOfSymbols_tmp;

    for (int i=0;
	 i<scc->downlinkConfigCommon->initialDownlinkBWP->pdsch_ConfigCommon->choice.setup->pdsch_TimeDomainAllocationList->list.count;
	 i++) {
      startSymbolAndLength = scc->downlinkConfigCommon->initialDownlinkBWP->pdsch_ConfigCommon->choice.setup->pdsch_TimeDomainAllocationList->list.array[i]->startSymbolAndLength;
      SLIV2SL(startSymbolAndLength,&StartSymbolIndex_tmp,&NrOfSymbols_tmp);
      if (NrOfSymbols_tmp < NrOfSymbols) {
	NrOfSymbols = NrOfSymbols_tmp;
        StartSymbolIndex = StartSymbolIndex_tmp;
	//	k0 = *scc->downlinkConfigCommon->initialDownlinkBWP->pdsch_ConfigCommon->choice.setup->pdsch_TimeDomainAllocationList->list.array[i]->k0;
	//	time_domain_assignment = i;
      }
    }
    AssertFatal(StartSymbolIndex>=0,"StartSymbolIndex is negative\n");
    pdsch_pdu_rel15->StartSymbolIndex = StartSymbolIndex;
    pdsch_pdu_rel15->NrOfSymbols      = NrOfSymbols;
    pdsch_pdu_rel15->dlDmrsSymbPos = fill_dmrs_mask(NULL,
						    scc->dmrs_TypeA_Position,
						    NrOfSymbols);

    /*
    AssertFatal(k0==0,"k0 is not zero for Initial DL BWP TimeDomain Alloc\n");
    nr_configure_css_dci_initial(pdcch_pdu_rel15,
				 scs, 
				 scs, 
				 FR, 
				 0, 
				 0, 
				 0,
				 sfn_sf, slotP,
				 slots_per_frame,
				 dlBWP_carrier_bandwidth);
    
    
    pdu_rel15->frequency_domain_assignment = PRBalloc_to_locationandbandwidth0(pdsch_pdu_rel15->rbSize, 
                                                                               pdsch_pdu_rel15->rbStart, 
                                                                               dlBWP_carrier_bandwidth);
    pdu_rel15->time_domain_assignment = time_domain_assignment;
    
    pdu_rel15->vrb_to_prb_mapping = 1;
    pdu_rel15->mcs = 9;
    pdu_rel15->tb_scaling = 1;
    
    pdu_rel15->ra_preamble_index = 25;
    pdu_rel15->format_indicator = 1;
    pdu_rel15->ndi = 1;
    pdu_rel15->rv = 0;
    pdu_rel15->harq_pid = 0;
    pdu_rel15->dai = 2;
    pdu_rel15->tpc = 2;
    pdu_rel15->pucch_resource_indicator = 7;
    pdu_rel15->pdsch_to_harq_feedback_timing_indicator = 7;
    
    LOG_D(MAC, "[gNB scheduler phytest] DCI type 1 payload: freq_alloc %d, time_alloc %d, vrb to prb %d, mcs %d tb_scaling %d ndi %d rv %d\n",
	  pdu_rel15->frequency_domain_assignment,
	  pdu_rel15->time_domain_assignment,
	  pdu_rel15->vrb_to_prb_mapping,
	  pdu_rel15->mcs,
	  pdu_rel15->tb_scaling,
	  pdu_rel15->ndi,
	  pdu_rel15->rv);
    
    params_rel15->rnti = rnti;
    params_rel15->rnti_type = NFAPI_NR_RNTI_C;
    params_rel15->dci_format = NFAPI_NR_DL_DCI_FORMAT_1_0;
    //params_rel15->aggregation_level = 1;
    LOG_D(MAC, "DCI type 1 params: rnti %x, rnti_type %d, dci_format %d\n \
                coreset params: mux_pattern %d, n_rb %d, n_symb %d, rb_offset %d  \n \
                ss params : nb_ss_sets_per_slot %d, first symb %d, nb_slots %d, sfn_mod2 %d, first slot %d\n",
	  params_rel15->rnti,
	  params_rel15->rnti_type,
	  params_rel15->dci_format,
	  params_rel15->mux_pattern,
	  params_rel15->n_rb,
	  params_rel15->n_symb,
	  params_rel15->rb_offset,
	  params_rel15->nb_ss_sets_per_slot,
	  params_rel15->first_symbol,
	  params_rel15->nb_slots,
	  params_rel15->sfn_mod2,
	  params_rel15->first_slot);
    nr_get_tbs_dl(&dl_tti_pdsch_pdu->pdsch_pdu, dl_tti_dci_pdu->dci_dl_pdu,0);
    LOG_D(MAC, "DLSCH PDU: start PRB %d n_PRB %d start symbol %d nb_symbols %d nb_layers %d nb_codewords %d mcs %d\n",
	  pdsch_pdu_rel15->rbStart,
	  pdsch_pdu_rel15->rbSize,
	  pdsch_pdu_rel15->StartSymbolIndex,
	  pdsch_pdu_rel15->NrOfSymbols,
	  pdsch_pdu_rel15->nrOfLayers,
	  pdsch_pdu_rel15->NrOfCodewords,
	  pdsch_pdu_rel15->mcsIndex[0]);
    */
    
    nr_mac->DL_req[CC_id].dl_tti_request_body.nPDUs+=2;
    
    TX_req = &nr_mac->TX_req[CC_id].pdu_list[nr_mac->TX_req[CC_id].Number_of_PDUs];
    TX_req->PDU_length = 6;
    TX_req->PDU_index = nr_mac->pdu_index[CC_id]++;
    TX_req->num_TLV = 1;
    TX_req->TLVs[0].length = 8;
    memcpy((void*)&TX_req->TLVs[0].value.direct[0],(void*)&cc[CC_id].RAR_pdu.payload[0],TX_req->TLVs[0].length);
    nr_mac->TX_req[CC_id].Number_of_PDUs++;
    nr_mac->TX_req[CC_id].SFN=frameP;
    nr_mac->TX_req[CC_id].Slot=slotP;
  }
}

/* schedules whole bandwidth for first user, all the time */
void nr_preprocessor_phytest(module_id_t module_id,
                             frame_t frame,
                             sub_frame_t slot,
                             int num_slots_per_tdd)
{
  // if (slot != 1)
  //   return; /* only schedule in slot 1 for now . DL in nFAPI mode is working when PDCCH and PDSCH are scheduled in even slots */
  NR_UE_info_t *UE_info = &RC.nrmac[module_id]->UE_info;
  const int UE_id = 0;
  const int CC_id = 0;
  AssertFatal(UE_info->active[UE_id],
              "%s(): expected UE %d to be active\n",
              __func__,
              UE_id);
  NR_UE_sched_ctrl_t *sched_ctrl = &UE_info->UE_sched_ctrl[UE_id];
  /* find largest unallocated chunk */
  const int bwpSize = NRRIV2BW(sched_ctrl->active_bwp->bwp_Common->genericParameters.locationAndBandwidth, MAX_BWP_SIZE);
  int rbStart = 0;
  int tStart = 0;
  int rbSize = 0;
  uint16_t *vrb_map = RC.nrmac[module_id]->common_channels[CC_id].vrb_map;
  /* find largest unallocated RB region */
  do {
    /* advance to first free RB */
    while (tStart < bwpSize && vrb_map[tStart])
      tStart++;
    /* find maximum rbSize at current rbStart */
    int tSize = 1;
    while (tStart + tSize < bwpSize && !vrb_map[tStart + tSize])
      tSize++;
    if (tSize > rbSize) {
      rbStart = tStart;
      rbSize = tSize;
    }
    tStart += tSize;
  } while (tStart < bwpSize);

  sched_ctrl->num_total_bytes = 0;
  const int lcid = DL_SCH_LCID_DTCH;
  const uint16_t rnti = UE_info->rnti[UE_id];
  /* update sched_ctrl->num_total_bytes so that postprocessor schedules data,
   * if available */
  sched_ctrl->rlc_status[lcid] = mac_rlc_status_ind(module_id,
                                                    rnti,
                                                    module_id,
                                                    frame,
                                                    slot,
                                                    ENB_FLAG_YES,
                                                    MBMS_FLAG_NO,
                                                    lcid,
                                                    0,
                                                    0);
  sched_ctrl->num_total_bytes += sched_ctrl->rlc_status[lcid].bytes_in_buffer;

  const int target_ss = NR_SearchSpace__searchSpaceType_PR_ue_Specific;
  sched_ctrl->search_space = get_searchspace(sched_ctrl->active_bwp, target_ss);
  uint8_t nr_of_candidates;
  find_aggregation_candidates(&sched_ctrl->aggregation_level,
                              &nr_of_candidates,
                              sched_ctrl->search_space);
  sched_ctrl->coreset = get_coreset(
      sched_ctrl->active_bwp, sched_ctrl->search_space, 1 /* dedicated */);
  const int cid = sched_ctrl->coreset->controlResourceSetId;
  const uint16_t Y = UE_info->Y[UE_id][cid][slot];
  const int m = UE_info->num_pdcch_cand[UE_id][cid];
  sched_ctrl->cce_index = allocate_nr_CCEs(RC.nrmac[module_id],
                                  sched_ctrl->active_bwp,
                                  sched_ctrl->coreset,
                                  sched_ctrl->aggregation_level,
                                  Y,
                                  m,
                                  nr_of_candidates);
  AssertFatal(sched_ctrl->cce_index >= 0,
              "%s(): could not find CCE for UE %d\n",
              __func__,
              UE_id);

  nr_acknack_scheduling(module_id,
                        UE_id,
                        frame,
                        slot,
                        num_slots_per_tdd,
                        &sched_ctrl->pucch_sched_idx,
                        &sched_ctrl->pucch_occ_idx);
  AssertFatal(sched_ctrl->pucch_sched_idx >= 0, "no uplink slot for PUCCH found!\n");

  sched_ctrl->rbStart = rbStart;
  sched_ctrl->rbSize = rbSize;
  sched_ctrl->time_domain_allocation = 2;
  if (!UE_info->secondaryCellGroup[UE_id]->spCellConfig->spCellConfigDedicated->initialDownlinkBWP->pdsch_Config->choice.setup->mcs_Table)
    sched_ctrl->mcsTableIdx = 0;
  else {
    if (*UE_info->secondaryCellGroup[UE_id]->spCellConfig->spCellConfigDedicated->initialDownlinkBWP->pdsch_Config->choice.setup->mcs_Table == 0)
      sched_ctrl->mcsTableIdx = 1;
    else
      sched_ctrl->mcsTableIdx = 2;
  }
  sched_ctrl->mcs = 9;
  sched_ctrl->numDmrsCdmGrpsNoData = 1;

  /* mark the corresponding RBs as used */
  for (int rb = 0; rb < sched_ctrl->rbSize; rb++)
    vrb_map[rb + sched_ctrl->rbStart] = 1;
}

void nr_ul_preprocessor_phytest(module_id_t module_id,
                                frame_t frame,
                                sub_frame_t slot,
                                int num_slots_per_tdd,
                                uint64_t ulsch_in_slot_bitmap) {
  gNB_MAC_INST *nr_mac = RC.nrmac[module_id];
  NR_COMMON_channels_t *cc = nr_mac->common_channels;
  NR_ServingCellConfigCommon_t *scc = cc->ServingCellConfigCommon;
  const int mu = scc->uplinkConfigCommon->initialUplinkBWP->genericParameters.subcarrierSpacing;
  NR_UE_info_t *UE_info = &nr_mac->UE_info;

  AssertFatal(UE_info->num_UEs <= 1,
              "%s() cannot handle more than one UE, but found %d\n",
              __func__,
              UE_info->num_UEs);
  if (UE_info->num_UEs == 0)
    return;

  const int UE_id = 0;
  const int CC_id = 0;

  NR_UE_sched_ctrl_t *sched_ctrl = &UE_info->UE_sched_ctrl[UE_id];

  const int tda = 1;
  const struct NR_PUSCH_TimeDomainResourceAllocationList *tdaList =
    sched_ctrl->active_ubwp->bwp_Common->pusch_ConfigCommon->choice.setup->pusch_TimeDomainAllocationList;
  AssertFatal(tda < tdaList->list.count,
              "time domain assignment %d >= %d\n",
              tda,
              tdaList->list.count);
  int K2 = get_K2(sched_ctrl->active_ubwp, tda, mu);
  const int sched_frame = frame + (slot + K2 >= num_slots_per_tdd);
  const int sched_slot = (slot + K2) % num_slots_per_tdd;
  /* check if slot is UL, and that slot is 8 (assuming K2=6 because of UE
   * limitations).  Note that if K2 or the TDD configuration is changed, below
   * conditions might exclude each other and never be true */
  if (!(is_xlsch_in_slot(ulsch_in_slot_bitmap, sched_slot) && sched_slot == 8))
    return;

  const int bw = NRRIV2BW(sched_ctrl->active_ubwp->bwp_Common->genericParameters.locationAndBandwidth, 275);
  uint16_t rbStart = 0;
  uint16_t rbSize = 50; /* due to OAI UE limitations */
  if (rbSize>bw)
    rbSize = bw;

  uint16_t *vrb_map_UL =
      &RC.nrmac[module_id]->common_channels[CC_id].vrb_map_UL[sched_slot * MAX_BWP_SIZE];
  for (int i = rbStart; i < rbStart + rbSize; ++i) {
    if (vrb_map_UL[i]) {
      LOG_E(MAC,
            "%s(): %4d.%2d RB %d is already reserved, cannot schedule UE\n",
            __func__,
            frame,
            slot,
            i);
      return;
    }
  }

  sched_ctrl->sched_pusch.slot = sched_slot;
  sched_ctrl->sched_pusch.frame = sched_frame;

  const int target_ss = NR_SearchSpace__searchSpaceType_PR_ue_Specific;
  sched_ctrl->search_space = get_searchspace(sched_ctrl->active_bwp, target_ss);
  uint8_t nr_of_candidates;
  find_aggregation_candidates(&sched_ctrl->aggregation_level,
                              &nr_of_candidates,
                              sched_ctrl->search_space);
  sched_ctrl->coreset = get_coreset(
      sched_ctrl->active_bwp, sched_ctrl->search_space, 1 /* dedicated */);
  const int cid = sched_ctrl->coreset->controlResourceSetId;
  const uint16_t Y = UE_info->Y[UE_id][cid][slot];
  const int m = UE_info->num_pdcch_cand[UE_id][cid];
  sched_ctrl->cce_index = allocate_nr_CCEs(RC.nrmac[module_id],
                                           sched_ctrl->active_bwp,
                                           sched_ctrl->coreset,
                                           sched_ctrl->aggregation_level,
                                           Y,
                                           m,
                                           nr_of_candidates);
  if (sched_ctrl->cce_index < 0) {
    LOG_E(MAC, "%s(): CCE list not empty, couldn't schedule PUSCH\n", __func__);
    return;
  }
  UE_info->num_pdcch_cand[UE_id][cid]++;

  sched_ctrl->sched_pusch.time_domain_allocation = tda;
  const long f = sched_ctrl->search_space->searchSpaceType->choice.ue_Specific->dci_Formats;
  const int dci_format = f ? NR_UL_DCI_FORMAT_0_1 : NR_UL_DCI_FORMAT_0_0;
  const uint8_t num_dmrs_cdm_grps_no_data = 1;
  /* we want to avoid a lengthy deduction of DMRS and other parameters in
   * every TTI if we can save it, so check whether dci_format, TDA, or
   * num_dmrs_cdm_grps_no_data has changed and only then recompute */
  NR_sched_pusch_save_t *ps = &sched_ctrl->pusch_save;
  if (ps->time_domain_allocation != tda
      || ps->dci_format != dci_format
      || ps->num_dmrs_cdm_grps_no_data != num_dmrs_cdm_grps_no_data)
    nr_save_pusch_fields(scc,
                         sched_ctrl->active_ubwp,
                         dci_format,
                         tda,
                         num_dmrs_cdm_grps_no_data,
                         ps);

  const int mcs = 9;
  NR_sched_pusch_t *sched_pusch = &sched_ctrl->sched_pusch;
  sched_pusch->mcs = mcs;
  sched_pusch->rbStart = rbStart;
  sched_pusch->rbSize = rbSize;

  /* Calculate TBS from MCS */
  sched_pusch->R = nr_get_code_rate_ul(mcs, ps->mcs_table);
  sched_pusch->Qm = nr_get_Qm_ul(mcs, ps->mcs_table);
  if (ps->pusch_Config->tp_pi2BPSK
      && ((ps->mcs_table == 3 && mcs < 2) || (ps->mcs_table == 4 && mcs < 6))) {
    sched_pusch->R >>= 1;
    sched_pusch->Qm <<= 1;
  }
  sched_pusch->tb_size = nr_compute_tbs(sched_pusch->Qm,
                                        sched_pusch->R,
                                        sched_pusch->rbSize,
                                        ps->nrOfSymbols,
                                        ps->N_PRB_DMRS * ps->num_dmrs_symb,
                                        0, // nb_rb_oh
                                        0,
                                        1 /* NrOfLayers */)
                         >> 3;

  /* mark the corresponding RBs as used */
  for (int rb = rbStart; rb < rbStart + rbSize; rb++)
    vrb_map_UL[rb] = 1;
}<|MERGE_RESOLUTION|>--- conflicted
+++ resolved
@@ -69,6 +69,7 @@
   uint8_t  CC_id;
   gNB_MAC_INST                      *nr_mac      = RC.nrmac[module_idP];
   NR_COMMON_channels_t              *cc = &nr_mac->common_channels[0];
+  nfapi_nr_dl_tti_request_body_t    *dl_req;
   nfapi_nr_dl_tti_request_pdu_t     *dl_tti_pdcch_pdu;
   nfapi_nr_dl_tti_request_pdu_t     *dl_tti_pdsch_pdu;
   nfapi_nr_pdu_t        *TX_req;
@@ -93,17 +94,11 @@
   for (CC_id=0; CC_id<MAX_NUM_CCs; CC_id++) {
     LOG_D(MAC, "Scheduling common search space DCI type 1 dlBWP BW.firstRB %d.%d\n",
 	  dlBWP_carrier_bandwidth,
-<<<<<<< HEAD
-	  NRRIV2PRBOFFSET(scc->downlinkConfigCommon->initialDownlinkBWP->genericParameters.locationAndBandwidth,275));
-  
-    dl_tti_pdcch_pdu = &nr_mac->DL_req[CC_id].dl_tti_request_body.dl_tti_pdu_list[nr_mac->DL_req[CC_id].dl_tti_request_body.nPDUs];
-=======
 	  NRRIV2PRBOFFSET(scc->downlinkConfigCommon->initialDownlinkBWP->genericParameters.locationAndBandwidth, MAX_BWP_SIZE));
     
     
     dl_req = &nr_mac->DL_req[CC_id].dl_tti_request_body;
     dl_tti_pdcch_pdu = &dl_req->dl_tti_pdu_list[dl_req->nPDUs];
->>>>>>> 403db5f6
     memset((void*)dl_tti_pdcch_pdu,0,sizeof(nfapi_nr_dl_tti_request_pdu_t));
     dl_tti_pdcch_pdu->PDUType = NFAPI_NR_DL_TTI_PDCCH_PDU_TYPE;
     dl_tti_pdcch_pdu->PDUSize = (uint8_t)(2+sizeof(nfapi_nr_dl_tti_pdcch_pdu));
@@ -263,8 +258,6 @@
                              sub_frame_t slot,
                              int num_slots_per_tdd)
 {
-  // if (slot != 1)
-  //   return; /* only schedule in slot 1 for now . DL in nFAPI mode is working when PDCCH and PDSCH are scheduled in even slots */
   NR_UE_info_t *UE_info = &RC.nrmac[module_id]->UE_info;
   const int UE_id = 0;
   const int CC_id = 0;
