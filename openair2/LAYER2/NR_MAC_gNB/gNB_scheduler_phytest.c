--- conflicted
+++ resolved
@@ -798,17 +798,8 @@
   pusch_pdu->transform_precoding = 0;
   pusch_pdu->data_scrambling_id = 0; //It equals the higher-layer parameter Data-scrambling-Identity if configured and the RNTI equals the C-RNTI, otherwise L2 needs to set it to physical cell id.;
   pusch_pdu->nrOfLayers = 1;
-<<<<<<< HEAD
-  //DMRS
-  pusch_pdu->ul_dmrs_symb_pos = 1<<2; //for now the gnb assumes dmrs in the first symbol of the scheduled pusch resource
-  pusch_pdu->dmrs_config_type = 0;  //dmrs-type 1 (the one with a single DMRS symbol in the beginning)
-  pusch_pdu->ul_dmrs_scrambling_id =  0; //If provided and the PUSCH is not a msg3 PUSCH, otherwise, L2 should set this to physical cell id.
-  pusch_pdu->scid = 0; //DMRS sequence initialization [TS38.211, sec 6.4.1.1.1]. Should match what is sent in DCI 0_1, otherwise set to 0.
-  pusch_pdu->num_dmrs_cdm_grps_no_data = 1;
-  //pusch_pdu->dmrs_ports; //DMRS ports. [TS38.212 7.3.1.1.2] provides description between DCI 0-1 content and DMRS ports. Bitmap occupying the 11 LSBs with: bit 0: antenna port 1000 bit 11: antenna port 1011 and for each bit 0: DMRS port not used 1: DMRS port used
+
   //Pusch Allocation in frequency domain [TS38.214, sec 6.1.2.2]
-=======
->>>>>>> 90b10268
   pusch_pdu->resource_alloc = 1; //type 1
   //pusch_pdu->rb_bitmap;// for ressource alloc type 0
   pusch_pdu->rb_start = 0;
@@ -830,7 +821,7 @@
   pusch_pdu->ul_dmrs_scrambling_id = 0;      // If provided and the PUSCH is not a msg3 PUSCH, otherwise, L2 should set this to physical cell id
   pusch_pdu->scid                  = 0;      // DMRS sequence initialization [TS38.211, sec 6.4.1.1.1]
                                              // Should match what is sent in DCI 0_1, otherwise set to 0
-  //pusch_pdu->num_dmrs_cdm_grps_no_data;
+  pusch_pdu->num_dmrs_cdm_grps_no_data = 1;
   //pusch_pdu->dmrs_ports; // DMRS ports. [TS38.212 7.3.1.1.2] provides description between DCI 0-1 content and DMRS ports
                            // Bitmap occupying the 11 LSBs with: bit 0: antenna port 1000 bit 11: antenna port 1011,
                            // and for each bit 0: DMRS port not used 1: DMRS port used
@@ -876,11 +867,7 @@
 						 pusch_pdu->target_code_rate,
 						 pusch_pdu->rb_size,
 						 pusch_pdu->nr_of_symbols,
-<<<<<<< HEAD
 						 N_PRB_DMRS * num_dmrs_symb,
-=======
-						 pusch_pdu->dmrs_config_type?4:6, //nb_re_dmrs - not sure where this is coming from - its not in the FAPI
->>>>>>> 90b10268
 						 0, //nb_rb_oh
                                                  0,
 						 pusch_pdu->nrOfLayers)>>3;
