/*
 * Licensed to the OpenAirInterface (OAI) Software Alliance under one or more
 * contributor license agreements.  See the NOTICE file distributed with
 * this work for additional information regarding copyright ownership.
 * The OpenAirInterface Software Alliance licenses this file to You under
 * the OAI Public License, Version 1.0  (the "License"); you may not use this file
 * except in compliance with the License.
 * You may obtain a copy of the License at
 *
 *      http://www.openairinterface.org/?page_id=698
 *
 * Unless required by applicable law or agreed to in writing, software
 * distributed under the License is distributed on an "AS IS" BASIS,
 * WITHOUT WARRANTIES OR CONDITIONS OF ANY KIND, either express or implied.
 * See the License for the specific language governing permissions and
 * limitations under the License.
 *-------------------------------------------------------------------------------
 * For more information about the OpenAirInterface (OAI) Software Alliance:
 *      contact@openairinterface.org
 */

/*! \file gNB_scheduler_phytest.c
 * \brief gNB scheduling procedures in phy_test mode
 * \author  Guy De Souza
 * \date 07/2018
 * \email: desouza@eurecom.fr
 * \version 1.0
 * @ingroup _mac
 */

#include "nr_mac_gNB.h"
#include "SCHED_NR/sched_nr.h"
#include "mac_proto.h"
#include "PHY/NR_TRANSPORT/nr_dlsch.h"
#include "PHY/NR_TRANSPORT/nr_dci.h"
#include "executables/nr-softmodem.h"
extern RAN_CONTEXT_t RC;
//#define ENABLE_MAC_PAYLOAD_DEBUG 1

/*Scheduling of DLSCH with associated DCI in common search space
 * current version has only a DCI for type 1 PDCCH for C_RNTI*/
void nr_schedule_css_dlsch_phytest(module_id_t   module_idP,
                                   frame_t       frameP,
                                   sub_frame_t   slotP)
{
  uint8_t  CC_id;

  gNB_MAC_INST                        *nr_mac      = RC.nrmac[module_idP];
  NR_COMMON_channels_t                *cc          = nr_mac->common_channels;
  nfapi_nr_dl_config_request_body_t   *dl_req;
  nfapi_nr_dl_config_request_pdu_t  *dl_config_dci_pdu;
  nfapi_nr_dl_config_request_pdu_t  *dl_config_dlsch_pdu;
  nfapi_tx_request_pdu_t            *TX_req;

  nfapi_nr_config_request_t *cfg = &nr_mac->config[0];
  uint16_t rnti = 0x1234;

  uint16_t sfn_sf = frameP << 7 | slotP;
  int dl_carrier_bandwidth = cfg->rf_config.dl_carrier_bandwidth.value;

  // everything here is hard-coded to 30 kHz
  int scs = get_dlscs(cfg);
  int slots_per_frame = get_spf(cfg);
  for (CC_id=0; CC_id<MAX_NUM_CCs; CC_id++) {
    LOG_D(MAC, "Scheduling common search space DCI type 1 for CC_id %d\n",CC_id);


    dl_req = &nr_mac->DL_req[CC_id].dl_config_request_body;
    dl_config_dci_pdu = &dl_req->dl_config_pdu_list[dl_req->number_pdu];
    memset((void*)dl_config_dci_pdu,0,sizeof(nfapi_nr_dl_config_request_pdu_t));
    dl_config_dci_pdu->pdu_type = NFAPI_NR_DL_CONFIG_DCI_DL_PDU_TYPE;
    dl_config_dci_pdu->pdu_size = (uint8_t)(2+sizeof(nfapi_nr_dl_config_dci_dl_pdu));

    dl_config_dlsch_pdu = &dl_req->dl_config_pdu_list[dl_req->number_pdu+1];
    memset((void*)dl_config_dlsch_pdu,0,sizeof(nfapi_nr_dl_config_request_pdu_t));
    dl_config_dlsch_pdu->pdu_type = NFAPI_NR_DL_CONFIG_DLSCH_PDU_TYPE;
    dl_config_dlsch_pdu->pdu_size = (uint8_t)(2+sizeof(nfapi_nr_dl_config_dlsch_pdu));

    nfapi_nr_dl_config_dci_dl_pdu_rel15_t *pdu_rel15 = &dl_config_dci_pdu->dci_dl_pdu.dci_dl_pdu_rel15;
    nfapi_nr_dl_config_pdcch_parameters_rel15_t *params_rel15 = &dl_config_dci_pdu->dci_dl_pdu.pdcch_params_rel15;
    nfapi_nr_dl_config_dlsch_pdu_rel15_t *dlsch_pdu_rel15 = &dl_config_dlsch_pdu->dlsch_pdu.dlsch_pdu_rel15;

    dlsch_pdu_rel15->start_prb = 0;
    dlsch_pdu_rel15->n_prb = 50;
    dlsch_pdu_rel15->start_symbol = 2;
    dlsch_pdu_rel15->nb_symbols = 8;
    dlsch_pdu_rel15->rnti = rnti;
    dlsch_pdu_rel15->nb_layers =1;
    dlsch_pdu_rel15->nb_codewords = 1;
    dlsch_pdu_rel15->mcs_idx = 9;
    dlsch_pdu_rel15->ndi = 1;
    dlsch_pdu_rel15->redundancy_version = 0;


    nr_configure_css_dci_initial(params_rel15,
				 scs, scs, nr_FR1, 0, 0, 0,
         sfn_sf, slotP,
				 slots_per_frame,
				 dl_carrier_bandwidth);

    params_rel15->first_slot = 0;

    pdu_rel15->frequency_domain_assignment = get_RIV(dlsch_pdu_rel15->start_prb, dlsch_pdu_rel15->n_prb, cfg->rf_config.dl_carrier_bandwidth.value);
    pdu_rel15->time_domain_assignment = 3; // row index used here instead of SLIV
    pdu_rel15->vrb_to_prb_mapping = 1;
    pdu_rel15->mcs = 9;
    pdu_rel15->tb_scaling = 1;

    pdu_rel15->ra_preamble_index = 25;
    pdu_rel15->format_indicator = 1;
    pdu_rel15->ndi = 1;
    pdu_rel15->rv = 0;
    pdu_rel15->harq_pid = 0;
    pdu_rel15->dai = 2;
    pdu_rel15->tpc = 2;
    pdu_rel15->pucch_resource_indicator = 7;
    pdu_rel15->pdsch_to_harq_feedback_timing_indicator = 7;

    LOG_D(MAC, "[gNB scheduler phytest] DCI type 1 payload: freq_alloc %d, time_alloc %d, vrb to prb %d, mcs %d tb_scaling %d ndi %d rv %d\n",
                pdu_rel15->frequency_domain_assignment,
                pdu_rel15->time_domain_assignment,
                pdu_rel15->vrb_to_prb_mapping,
                pdu_rel15->mcs,
                pdu_rel15->tb_scaling,
                pdu_rel15->ndi,
                pdu_rel15->rv);

    params_rel15->rnti = rnti;
    params_rel15->rnti_type = NFAPI_NR_RNTI_C;
    params_rel15->dci_format = NFAPI_NR_DL_DCI_FORMAT_1_0;
    //params_rel15->aggregation_level = 1;
    LOG_D(MAC, "DCI type 1 params: rmsi_pdcch_config %d, rnti %d, rnti_type %d, dci_format %d\n \
                coreset params: mux_pattern %d, n_rb %d, n_symb %d, rb_offset %d  \n \
                ss params : nb_ss_sets_per_slot %d, first symb %d, nb_slots %d, sfn_mod2 %d, first slot %d\n",
                0,
                params_rel15->rnti,
                params_rel15->rnti_type,
                params_rel15->dci_format,
                params_rel15->mux_pattern,
                params_rel15->n_rb,
                params_rel15->n_symb,
                params_rel15->rb_offset,
                params_rel15->nb_ss_sets_per_slot,
                params_rel15->first_symbol,
                params_rel15->nb_slots,
                params_rel15->sfn_mod2,
                params_rel15->first_slot);
  nr_get_tbs(&dl_config_dlsch_pdu->dlsch_pdu, dl_config_dci_pdu->dci_dl_pdu, *cfg);
  LOG_D(MAC, "DLSCH PDU: start PRB %d n_PRB %d start symbol %d nb_symbols %d nb_layers %d nb_codewords %d mcs %d\n",
  dlsch_pdu_rel15->start_prb,
  dlsch_pdu_rel15->n_prb,
  dlsch_pdu_rel15->start_symbol,
  dlsch_pdu_rel15->nb_symbols,
  dlsch_pdu_rel15->nb_layers,
  dlsch_pdu_rel15->nb_codewords,
  dlsch_pdu_rel15->mcs_idx);

  dl_req->number_dci++;
  dl_req->number_pdsch_rnti++;
  dl_req->number_pdu+=2;

  TX_req = &nr_mac->TX_req[CC_id].tx_request_body.tx_pdu_list[nr_mac->TX_req[CC_id].tx_request_body.number_of_pdus];
  TX_req->pdu_length = 6;
  TX_req->pdu_index = nr_mac->pdu_index[CC_id]++;
  TX_req->num_segments = 1;
  TX_req->segments[0].segment_length = 8;
  TX_req->segments[0].segment_data   = &cc[CC_id].RAR_pdu.payload[0];
  nr_mac->TX_req[CC_id].tx_request_body.number_of_pdus++;
  nr_mac->TX_req[CC_id].sfn_sf = sfn_sf;
  nr_mac->TX_req[CC_id].tx_request_body.tl.tag = NFAPI_TX_REQUEST_BODY_TAG;
  nr_mac->TX_req[CC_id].header.message_id = NFAPI_TX_REQUEST;

  }
}

int configure_fapi_dl_Tx(nfapi_nr_dl_config_request_body_t *dl_req,
		                  nfapi_tx_request_pdu_t *TX_req,
						  nfapi_nr_config_request_t *cfg,
						  nfapi_nr_coreset_t* coreset,
						  nfapi_nr_search_space_t* search_space,
						  int16_t pdu_index){

	nfapi_nr_dl_config_request_pdu_t  *dl_config_dci_pdu;
	nfapi_nr_dl_config_request_pdu_t  *dl_config_dlsch_pdu;
	int TBS;
	uint16_t rnti = 0x1234;
	int dl_carrier_bandwidth = cfg->rf_config.dl_carrier_bandwidth.value;


	          dl_config_dci_pdu = &dl_req->dl_config_pdu_list[dl_req->number_pdu];
	          memset((void*)dl_config_dci_pdu,0,sizeof(nfapi_nr_dl_config_request_pdu_t));
	          dl_config_dci_pdu->pdu_type = NFAPI_NR_DL_CONFIG_DCI_DL_PDU_TYPE;
	          dl_config_dci_pdu->pdu_size = (uint8_t)(2+sizeof(nfapi_nr_dl_config_dci_dl_pdu));

	          dl_config_dlsch_pdu = &dl_req->dl_config_pdu_list[dl_req->number_pdu+1];
	          memset((void*)dl_config_dlsch_pdu,0,sizeof(nfapi_nr_dl_config_request_pdu_t));
	          dl_config_dlsch_pdu->pdu_type = NFAPI_NR_DL_CONFIG_DLSCH_PDU_TYPE;
	          dl_config_dlsch_pdu->pdu_size = (uint8_t)(2+sizeof(nfapi_nr_dl_config_dlsch_pdu));

	          nfapi_nr_dl_config_dci_dl_pdu_rel15_t *pdu_rel15 = &dl_config_dci_pdu->dci_dl_pdu.dci_dl_pdu_rel15;
	          nfapi_nr_dl_config_pdcch_parameters_rel15_t *params_rel15 = &dl_config_dci_pdu->dci_dl_pdu.pdcch_params_rel15;
	          nfapi_nr_dl_config_dlsch_pdu_rel15_t *dlsch_pdu_rel15 = &dl_config_dlsch_pdu->dlsch_pdu.dlsch_pdu_rel15;

	          dlsch_pdu_rel15->start_prb = 0;
	          dlsch_pdu_rel15->n_prb = 50;
	          dlsch_pdu_rel15->start_symbol = 2;
	          dlsch_pdu_rel15->nb_symbols = 9;
	          dlsch_pdu_rel15->rnti = rnti;
	          dlsch_pdu_rel15->nb_layers =1;
	          dlsch_pdu_rel15->nb_codewords = 1;
	          dlsch_pdu_rel15->mcs_idx = 9;
	          dlsch_pdu_rel15->ndi = 1;
	          dlsch_pdu_rel15->redundancy_version = 0;

	          nr_configure_dci_from_pdcch_config(params_rel15,
	                                             coreset,
	                                             search_space,
	                                             *cfg,
	                                             dl_carrier_bandwidth);

	          pdu_rel15->frequency_domain_assignment = get_RIV(dlsch_pdu_rel15->start_prb, dlsch_pdu_rel15->n_prb, cfg->rf_config.dl_carrier_bandwidth.value);
	          pdu_rel15->time_domain_assignment = 3; // row index used here instead of SLIV;
	          pdu_rel15->vrb_to_prb_mapping = 1;
	          pdu_rel15->mcs = 9;
	          pdu_rel15->tb_scaling = 1;

	          pdu_rel15->ra_preamble_index = 25;
	          pdu_rel15->format_indicator = 1;
	          pdu_rel15->ndi = 1;
	          pdu_rel15->rv = 0;
	          pdu_rel15->harq_pid = 0;
	          pdu_rel15->dai = 2;
	          pdu_rel15->tpc = 2;
	          pdu_rel15->pucch_resource_indicator = 7;
	          pdu_rel15->pdsch_to_harq_feedback_timing_indicator = 7;

	          LOG_D(MAC, "[gNB scheduler phytest] DCI type 1 payload: freq_alloc %d, time_alloc %d, vrb to prb %d, mcs %d tb_scaling %d ndi %d rv %d\n",
	                      pdu_rel15->frequency_domain_assignment,
	                      pdu_rel15->time_domain_assignment,
	                      pdu_rel15->vrb_to_prb_mapping,
	                      pdu_rel15->mcs,
	                      pdu_rel15->tb_scaling,
	                      pdu_rel15->ndi,
	                      pdu_rel15->rv);

	          params_rel15->rnti = rnti;
	          params_rel15->rnti_type = NFAPI_NR_RNTI_C;
	          params_rel15->dci_format = NFAPI_NR_DL_DCI_FORMAT_1_0;

	          //params_rel15->aggregation_level = 1; 
	          LOG_D(MAC, "DCI params: rnti %d, rnti_type %d, dci_format %d, config type %d\n \
	                      coreset params: mux_pattern %d, n_rb %d, n_symb %d, rb_offset %d  \n \
	                      ss params : first symb %d, ss type %d\n",
	                      params_rel15->rnti,
	                      params_rel15->rnti_type,
	                      params_rel15->config_type,
	                      params_rel15->dci_format,
	                      params_rel15->mux_pattern,
	                      params_rel15->n_rb,
	                      params_rel15->n_symb,
	                      params_rel15->rb_offset,
	                      params_rel15->first_symbol,
	                      params_rel15->search_space_type);
	        nr_get_tbs(&dl_config_dlsch_pdu->dlsch_pdu, dl_config_dci_pdu->dci_dl_pdu, *cfg);
		    // Hardcode it for now
		    TBS = dl_config_dlsch_pdu->dlsch_pdu.dlsch_pdu_rel15.transport_block_size;
		    LOG_D(MAC, "DLSCH PDU: start PRB %d n_PRB %d start symbol %d nb_symbols %d nb_layers %d nb_codewords %d mcs %d TBS: %d\n",
	        dlsch_pdu_rel15->start_prb,
	        dlsch_pdu_rel15->n_prb,
	        dlsch_pdu_rel15->start_symbol,
	        dlsch_pdu_rel15->nb_symbols,
	        dlsch_pdu_rel15->nb_layers,
	        dlsch_pdu_rel15->nb_codewords,
	        dlsch_pdu_rel15->mcs_idx,
	        TBS);

	        dl_req->number_dci++;
	        dl_req->number_pdsch_rnti++;
	        dl_req->number_pdu+=2;

	  TX_req->pdu_length = dlsch_pdu_rel15->transport_block_size/8;
	  TX_req->pdu_index = pdu_index++;
	  TX_req->num_segments = 1;

	  return TBS/8; //Return TBS in bytes
}







void nr_schedule_uss_dlsch_phytest(module_id_t   module_idP,
                                   frame_t       frameP,
                                   sub_frame_t   slotP,
                                   nfapi_nr_dl_config_dlsch_pdu_rel15_t *dlsch_config)
{
	LOG_D(MAC, "In nr_schedule_uss_dlsch_phytest \n");
  uint8_t  CC_id;

  gNB_MAC_INST                        *nr_mac      = RC.nrmac[module_idP];
  //NR_COMMON_channels_t                *cc           = nr_mac->common_channels;
  nfapi_nr_dl_config_request_body_t   *dl_req;
  nfapi_tx_request_pdu_t            *TX_req;
  uint16_t rnti = 0x1234;

  nfapi_nr_config_request_t *cfg = &nr_mac->config[0];

  uint16_t sfn_sf = frameP << 7 | slotP;

  // everything here is hard-coded to 30 kHz
  //int scs = get_dlscs(cfg);
  //int slots_per_frame = get_spf(cfg);

    int TBS;
    int TBS_bytes;
    int lcid;
    int ta_len = 0;
    int header_length_total=0;
    int header_length_last;
    int sdu_length_total = 0;
    mac_rlc_status_resp_t rlc_status;
    uint16_t sdu_lengths[NB_RB_MAX];
    int num_sdus = 0;
    unsigned char dlsch_buffer[MAX_DLSCH_PAYLOAD_BYTES];
    int offset;
    int UE_id = 0;
    unsigned char sdu_lcids[NB_RB_MAX];
    int padding = 0, post_padding = 0;
    UE_list_t *UE_list = &nr_mac->UE_list;

    DLSCH_PDU DLSCH_pdu;
    //DLSCH_PDU *DLSCH_pdu = (DLSCH_PDU*) malloc(sizeof(DLSCH_PDU));


<<<<<<< HEAD
    dl_config_dlsch_pdu = &dl_req->dl_config_pdu_list[dl_req->number_pdu+1];
    memset((void*)dl_config_dlsch_pdu,0,sizeof(nfapi_nr_dl_config_request_pdu_t));
    dl_config_dlsch_pdu->pdu_type = NFAPI_NR_DL_CONFIG_DLSCH_PDU_TYPE;
    dl_config_dlsch_pdu->pdu_size = (uint8_t)(2+sizeof(nfapi_nr_dl_config_dlsch_pdu));

    nfapi_nr_dl_config_dci_dl_pdu_rel15_t *pdu_rel15 = &dl_config_dci_pdu->dci_dl_pdu.dci_dl_pdu_rel15;
    nfapi_nr_dl_config_pdcch_parameters_rel15_t *params_rel15 = &dl_config_dci_pdu->dci_dl_pdu.pdcch_params_rel15;
    nfapi_nr_dl_config_dlsch_pdu_rel15_t *dlsch_pdu_rel15 = &dl_config_dlsch_pdu->dlsch_pdu.dlsch_pdu_rel15;

    dlsch_pdu_rel15->start_prb = 0;
    dlsch_pdu_rel15->n_prb = 50;
    dlsch_pdu_rel15->start_symbol = 2;
    dlsch_pdu_rel15->nb_symbols = 9;
    dlsch_pdu_rel15->rnti = rnti;
    dlsch_pdu_rel15->nb_layers =1;
    dlsch_pdu_rel15->nb_codewords = 1;
    dlsch_pdu_rel15->mcs_idx = 9;
    dlsch_pdu_rel15->ndi = 1;
    dlsch_pdu_rel15->redundancy_version = 0;

    if (dlsch_config != NULL) {
      dlsch_pdu_rel15->start_prb = dlsch_config->start_prb;
      dlsch_pdu_rel15->n_prb = dlsch_config->n_prb;
      dlsch_pdu_rel15->start_symbol = dlsch_config->start_symbol;
      dlsch_pdu_rel15->nb_symbols = dlsch_config->nb_symbols;
      dlsch_pdu_rel15->mcs_idx = dlsch_config->mcs_idx;
    }

    nr_configure_dci_from_pdcch_config(params_rel15,
                                       coreset,
                                       search_space,
                                       *cfg,
                                       dl_carrier_bandwidth);

    pdu_rel15->frequency_domain_assignment = get_RIV(dlsch_pdu_rel15->start_prb, dlsch_pdu_rel15->n_prb, cfg->rf_config.dl_carrier_bandwidth.value);
    pdu_rel15->time_domain_assignment = 3; // row index used here instead of SLIV;
    pdu_rel15->vrb_to_prb_mapping = 1;
    pdu_rel15->mcs = 9;
    pdu_rel15->tb_scaling = 1;

    pdu_rel15->ra_preamble_index = 25;
    pdu_rel15->format_indicator = 1;
    pdu_rel15->ndi = 1;
    pdu_rel15->rv = 0;
    pdu_rel15->harq_pid = 0;
    pdu_rel15->dai = 2;
    pdu_rel15->tpc = 2;
    pdu_rel15->pucch_resource_indicator = 7;
    pdu_rel15->pdsch_to_harq_feedback_timing_indicator = 7;

    LOG_D(MAC, "[gNB scheduler phytest] DCI type 1 payload: freq_alloc %d, time_alloc %d, vrb to prb %d, mcs %d tb_scaling %d ndi %d rv %d\n",
                pdu_rel15->frequency_domain_assignment,
                pdu_rel15->time_domain_assignment,
                pdu_rel15->vrb_to_prb_mapping,
                pdu_rel15->mcs,
                pdu_rel15->tb_scaling,
                pdu_rel15->ndi,
                pdu_rel15->rv);

    params_rel15->rnti = rnti;
    params_rel15->rnti_type = NFAPI_NR_RNTI_C;
    params_rel15->dci_format = NFAPI_NR_DL_DCI_FORMAT_1_0;

    //params_rel15->aggregation_level = 1;
    LOG_D(MAC, "DCI params: rnti %d, rnti_type %d, dci_format %d, config type %d\n \
                coreset params: mux_pattern %d, n_rb %d, n_symb %d, rb_offset %d  \n \
                ss params : first symb %d, ss type %d\n",
                params_rel15->rnti,
                params_rel15->rnti_type,
                params_rel15->config_type,
                params_rel15->dci_format,
                params_rel15->mux_pattern,
                params_rel15->n_rb,
                params_rel15->n_symb,
                params_rel15->rb_offset,
                params_rel15->first_symbol,
                params_rel15->search_space_type);
  nr_get_tbs(&dl_config_dlsch_pdu->dlsch_pdu, dl_config_dci_pdu->dci_dl_pdu, *cfg);
  LOG_D(MAC, "DLSCH PDU: start PRB %d n_PRB %d start symbol %d nb_symbols %d nb_layers %d nb_codewords %d mcs %d\n",
  dlsch_pdu_rel15->start_prb,
  dlsch_pdu_rel15->n_prb,
  dlsch_pdu_rel15->start_symbol,
  dlsch_pdu_rel15->nb_symbols,
  dlsch_pdu_rel15->nb_layers,
  dlsch_pdu_rel15->nb_codewords,
  dlsch_pdu_rel15->mcs_idx);

  dl_req->number_dci++;
  dl_req->number_pdsch_rnti++;
  dl_req->number_pdu+=2;

  TX_req = &nr_mac->TX_req[CC_id].tx_request_body.tx_pdu_list[nr_mac->TX_req[CC_id].tx_request_body.number_of_pdus];
  TX_req->pdu_length = dlsch_pdu_rel15->transport_block_size;
  TX_req->pdu_index = nr_mac->pdu_index[CC_id]++;
  TX_req->num_segments = 1;

  // HOT FIX for all zero pdu problem
  // ------------------------------------------------------------------------------------------------
  for(int i = 0; i < dlsch_pdu_rel15->transport_block_size/8; i++) {
    ((uint8_t *)nr_mac->UE_list.DLSCH_pdu[CC_id][0][0].payload[0])[i] = (unsigned char) rand();
  }
  // ------------------------------------------------------------------------------------------------
=======
  for (CC_id=0; CC_id<MAX_NUM_CCs; CC_id++) {
>>>>>>> 7a6d1740

	  LOG_D(MAC, "Scheduling UE specific search space DCI type 1 for CC_id %d\n",CC_id);

	    dl_req = &nr_mac->DL_req[CC_id].dl_config_request_body;
	    TX_req = &nr_mac->TX_req[CC_id].tx_request_body.tx_pdu_list[nr_mac->TX_req[CC_id].tx_request_body.number_of_pdus];

	    //The --NOS1 use case currently schedules DLSCH transmissions only when there is IP traffic arriving
	    //through the LTE stack
	    if (IS_SOFTMODEM_NOS1){

	    	memset(&DLSCH_pdu, 0, sizeof(DLSCH_pdu));
      int ta_update = 31;
      ta_len = 0;

      // Hardcode it for now
      TBS = 6784/8; //TBS in bytes
      //nr_get_tbs(&dl_config_dlsch_pdu->dlsch_pdu, dl_config_dci_pdu->dci_dl_pdu, *cfg);
      //TBS = dl_config_dlsch_pdu->dlsch_pdu.dlsch_pdu_rel15.transport_block_size;

    	for (lcid = NB_RB_MAX - 1; lcid >= DTCH; lcid--) {
    	  // TODO: check if the lcid is active

    	  LOG_D(MAC, "[eNB %d], Frame %d, DTCH%d->DLSCH, Checking RLC status (tbs %d, len %d)\n",
    		module_idP, frameP, lcid, TBS,
                  TBS - ta_len - header_length_total - sdu_length_total - 3);

    	  if (TBS - ta_len - header_length_total - sdu_length_total - 3 > 0) {
    	    rlc_status = mac_rlc_status_ind(module_idP,
    					    rnti,
    					    module_idP,
    					    frameP,
    					    slotP,
    					    ENB_FLAG_YES,
    					    MBMS_FLAG_NO,
    					    lcid,
    					    TBS - ta_len - header_length_total - sdu_length_total - 3
    //#if (RRC_VERSION >= MAKE_VERSION(14, 0, 0))
                                                      ,0, 0
    //#endif
                                             );

    	    if (rlc_status.bytes_in_buffer > 0) {
    	      LOG_D(MAC,
    		    "[eNB %d][USER-PLANE DEFAULT DRB] Frame %d : DTCH->DLSCH, Requesting %d bytes from RLC (lcid %d total hdr len %d), TBS: %d \n \n",
    		    module_idP, frameP,
                      TBS - ta_len - header_length_total - sdu_length_total - 3,
    		    lcid,
    		    header_length_total,
				TBS);

    	      sdu_lengths[num_sdus] = mac_rlc_data_req(module_idP, rnti, module_idP, frameP, ENB_FLAG_YES, MBMS_FLAG_NO, lcid,
                                                         TBS,
    						       (char *)&dlsch_buffer[sdu_length_total]
    //#if (RRC_VERSION >= MAKE_VERSION(14, 0, 0))
                            ,0, 0
    //#endif
    	      );



    	      LOG_D(MAC,
    		    "[eNB %d][USER-PLANE DEFAULT DRB] Got %d bytes for DTCH %d \n",
    		    module_idP, sdu_lengths[num_sdus], lcid);

    	      sdu_lcids[num_sdus] = lcid;
    	      sdu_length_total += sdu_lengths[num_sdus];
    	      UE_list->eNB_UE_stats[CC_id][UE_id].num_pdu_tx[lcid]++;
                UE_list->eNB_UE_stats[CC_id][UE_id].lcid_sdu[num_sdus] = lcid;
                UE_list->eNB_UE_stats[CC_id][UE_id].sdu_length_tx[lcid] = sdu_lengths[num_sdus];
    	      UE_list->eNB_UE_stats[CC_id][UE_id].num_bytes_tx[lcid] += sdu_lengths[num_sdus];

                header_length_last = 1 + 1 + (sdu_lengths[num_sdus] >= 128);
                header_length_total += header_length_last;

    	      num_sdus++;

    	      UE_list->UE_sched_ctrl[UE_id].uplane_inactivity_timer = 0;
    	    }
    	  } else {
              // no TBS left
    	    break;
    	  }
    	}

    	// last header does not have length field
    	if (header_length_total) {
    		header_length_total -= header_length_last;
    		header_length_total++;
    	}


    if (ta_len + sdu_length_total + header_length_total > 0) {


    	if (TBS - header_length_total - sdu_length_total - ta_len <= 2) {
    		padding = TBS - header_length_total - sdu_length_total - ta_len;
    		post_padding = 0;
    	} else {
    		padding = 0;
    		post_padding = 1;
    	}

    	offset = generate_dlsch_header((unsigned char *)nr_mac->UE_list.DLSCH_pdu[CC_id][0][0].payload[0], //DLSCH_pdu.payload[0],
    	        		num_sdus,    //num_sdus
    	        		sdu_lengths,    //
    	        		sdu_lcids, 255,    // no drx
    	        		ta_update,    // timing advance
    	        		NULL,    // contention res id
    	        		padding, post_padding);
    	LOG_D(MAC, "Offset bits: %d \n", offset);

    	// Probably there should be other actions done before that
    	// cycle through SDUs and place in dlsch_buffer

    	//memcpy(&UE_list->DLSCH_pdu[CC_id][0][UE_id].payload[0][offset], dlsch_buffer, sdu_length_total);
        memcpy(&nr_mac->UE_list.DLSCH_pdu[CC_id][0][UE_id].payload[0][offset], dlsch_buffer, sdu_length_total);
          

    	// fill remainder of DLSCH with 0
    	for (int j = 0; j < (TBS - sdu_length_total - offset); j++) {
    		//UE_list->DLSCH_pdu[CC_id][0][UE_id].payload[0][offset + sdu_length_total + j] = 0;
                nr_mac->UE_list.DLSCH_pdu[CC_id][0][0].payload[0][offset + sdu_length_total + j] = 0;
    	}

    	TBS_bytes = configure_fapi_dl_Tx(dl_req, TX_req, cfg, &nr_mac->coreset[CC_id][1], &nr_mac->search_space[CC_id][1], nr_mac->pdu_index[CC_id]);        

        #if defined(ENABLE_MAC_PAYLOAD_DEBUG)
    		LOG_I(MAC, "Printing first 10 payload bytes at the gNB side, Frame: %d, slot: %d, , TBS size: %d \n \n", frameP, slotP, TBS_bytes);
    	  	for(int i = 0; i < 10; i++) { // TBS_bytes dlsch_pdu_rel15->transport_block_size/8 6784/8
    	  	  	LOG_I(MAC, "%x. ", ((uint8_t *)nr_mac->UE_list.DLSCH_pdu[CC_id][0][0].payload[0])[i]);
    	  	}
        #endif

    	  //TX_req->segments[0].segment_length = 8;
    	  TX_req->segments[0].segment_length = TBS_bytes +2;
    	  TX_req->segments[0].segment_data = nr_mac->UE_list.DLSCH_pdu[CC_id][0][0].payload[0];


    	  nr_mac->TX_req[CC_id].tx_request_body.number_of_pdus++;
    	  nr_mac->TX_req[CC_id].sfn_sf = sfn_sf;
    	  nr_mac->TX_req[CC_id].tx_request_body.tl.tag = NFAPI_TX_REQUEST_BODY_TAG;
    	  nr_mac->TX_req[CC_id].header.message_id = NFAPI_TX_REQUEST;
    } //if (ta_len + sdu_length_total + header_length_total > 0)
	  } //if (IS_SOFTMODEM_NOS1)

	    //When the --NOS1 option is not enabled, DLSCH transmissions with random data
	    //occur every time that the current function is called (dlsch phytest mode)
	  else{
		  TBS_bytes = configure_fapi_dl_Tx(dl_req, TX_req, cfg, &nr_mac->coreset[CC_id][1], &nr_mac->search_space[CC_id][1], nr_mac->pdu_index[CC_id]);
		  // HOT FIX for all zero pdu problem
		  // ------------------------------------------------------------------------------------------------
		  
		  for(int i = 0; i < TBS_bytes; i++) { //
		  	  ((uint8_t *)nr_mac->UE_list.DLSCH_pdu[CC_id][0][0].payload[0])[i] = (unsigned char) rand();
		  	  //LOG_I(MAC, "%x. ", ((uint8_t *)nr_mac->UE_list.DLSCH_pdu[CC_id][0][0].payload[0])[i]);
		    }
                  #if defined(ENABLE_MAC_PAYLOAD_DEBUG)
                  	if (frameP%100 == 0){
		      		LOG_I(MAC, "Printing first 10 payload bytes at the gNB side, Frame: %d, slot: %d, TBS size: %d \n", frameP, slotP, TBS_bytes);
  		      		for(int i = 0; i < 10; i++) {
			  		LOG_I(MAC, "%x. ", ((uint8_t *)nr_mac->UE_list.DLSCH_pdu[CC_id][0][0].payload[0])[i]);
  		      		}
		  	}
		 #endif
                             
		  //TX_req->segments[0].segment_length = 8;
		  TX_req->segments[0].segment_length = TBS_bytes +2;
		  TX_req->segments[0].segment_data = nr_mac->UE_list.DLSCH_pdu[CC_id][0][0].payload[0];

		  nr_mac->TX_req[CC_id].tx_request_body.number_of_pdus++;
		  nr_mac->TX_req[CC_id].sfn_sf = sfn_sf;
		  nr_mac->TX_req[CC_id].tx_request_body.tl.tag = NFAPI_TX_REQUEST_BODY_TAG;
		  nr_mac->TX_req[CC_id].header.message_id = NFAPI_TX_REQUEST;
		  // ------------------------------------------------------------------------------------------------
	  }
  } //for (CC_id=0; CC_id<MAX_NUM_CCs; CC_id++)
}

<|MERGE_RESOLUTION|>--- conflicted
+++ resolved
@@ -293,8 +293,7 @@
 
 void nr_schedule_uss_dlsch_phytest(module_id_t   module_idP,
                                    frame_t       frameP,
-                                   sub_frame_t   slotP,
-                                   nfapi_nr_dl_config_dlsch_pdu_rel15_t *dlsch_config)
+                                   sub_frame_t   slotP)
 {
 	LOG_D(MAC, "In nr_schedule_uss_dlsch_phytest \n");
   uint8_t  CC_id;
@@ -334,112 +333,7 @@
     //DLSCH_PDU *DLSCH_pdu = (DLSCH_PDU*) malloc(sizeof(DLSCH_PDU));
 
 
-<<<<<<< HEAD
-    dl_config_dlsch_pdu = &dl_req->dl_config_pdu_list[dl_req->number_pdu+1];
-    memset((void*)dl_config_dlsch_pdu,0,sizeof(nfapi_nr_dl_config_request_pdu_t));
-    dl_config_dlsch_pdu->pdu_type = NFAPI_NR_DL_CONFIG_DLSCH_PDU_TYPE;
-    dl_config_dlsch_pdu->pdu_size = (uint8_t)(2+sizeof(nfapi_nr_dl_config_dlsch_pdu));
-
-    nfapi_nr_dl_config_dci_dl_pdu_rel15_t *pdu_rel15 = &dl_config_dci_pdu->dci_dl_pdu.dci_dl_pdu_rel15;
-    nfapi_nr_dl_config_pdcch_parameters_rel15_t *params_rel15 = &dl_config_dci_pdu->dci_dl_pdu.pdcch_params_rel15;
-    nfapi_nr_dl_config_dlsch_pdu_rel15_t *dlsch_pdu_rel15 = &dl_config_dlsch_pdu->dlsch_pdu.dlsch_pdu_rel15;
-
-    dlsch_pdu_rel15->start_prb = 0;
-    dlsch_pdu_rel15->n_prb = 50;
-    dlsch_pdu_rel15->start_symbol = 2;
-    dlsch_pdu_rel15->nb_symbols = 9;
-    dlsch_pdu_rel15->rnti = rnti;
-    dlsch_pdu_rel15->nb_layers =1;
-    dlsch_pdu_rel15->nb_codewords = 1;
-    dlsch_pdu_rel15->mcs_idx = 9;
-    dlsch_pdu_rel15->ndi = 1;
-    dlsch_pdu_rel15->redundancy_version = 0;
-
-    if (dlsch_config != NULL) {
-      dlsch_pdu_rel15->start_prb = dlsch_config->start_prb;
-      dlsch_pdu_rel15->n_prb = dlsch_config->n_prb;
-      dlsch_pdu_rel15->start_symbol = dlsch_config->start_symbol;
-      dlsch_pdu_rel15->nb_symbols = dlsch_config->nb_symbols;
-      dlsch_pdu_rel15->mcs_idx = dlsch_config->mcs_idx;
-    }
-
-    nr_configure_dci_from_pdcch_config(params_rel15,
-                                       coreset,
-                                       search_space,
-                                       *cfg,
-                                       dl_carrier_bandwidth);
-
-    pdu_rel15->frequency_domain_assignment = get_RIV(dlsch_pdu_rel15->start_prb, dlsch_pdu_rel15->n_prb, cfg->rf_config.dl_carrier_bandwidth.value);
-    pdu_rel15->time_domain_assignment = 3; // row index used here instead of SLIV;
-    pdu_rel15->vrb_to_prb_mapping = 1;
-    pdu_rel15->mcs = 9;
-    pdu_rel15->tb_scaling = 1;
-
-    pdu_rel15->ra_preamble_index = 25;
-    pdu_rel15->format_indicator = 1;
-    pdu_rel15->ndi = 1;
-    pdu_rel15->rv = 0;
-    pdu_rel15->harq_pid = 0;
-    pdu_rel15->dai = 2;
-    pdu_rel15->tpc = 2;
-    pdu_rel15->pucch_resource_indicator = 7;
-    pdu_rel15->pdsch_to_harq_feedback_timing_indicator = 7;
-
-    LOG_D(MAC, "[gNB scheduler phytest] DCI type 1 payload: freq_alloc %d, time_alloc %d, vrb to prb %d, mcs %d tb_scaling %d ndi %d rv %d\n",
-                pdu_rel15->frequency_domain_assignment,
-                pdu_rel15->time_domain_assignment,
-                pdu_rel15->vrb_to_prb_mapping,
-                pdu_rel15->mcs,
-                pdu_rel15->tb_scaling,
-                pdu_rel15->ndi,
-                pdu_rel15->rv);
-
-    params_rel15->rnti = rnti;
-    params_rel15->rnti_type = NFAPI_NR_RNTI_C;
-    params_rel15->dci_format = NFAPI_NR_DL_DCI_FORMAT_1_0;
-
-    //params_rel15->aggregation_level = 1;
-    LOG_D(MAC, "DCI params: rnti %d, rnti_type %d, dci_format %d, config type %d\n \
-                coreset params: mux_pattern %d, n_rb %d, n_symb %d, rb_offset %d  \n \
-                ss params : first symb %d, ss type %d\n",
-                params_rel15->rnti,
-                params_rel15->rnti_type,
-                params_rel15->config_type,
-                params_rel15->dci_format,
-                params_rel15->mux_pattern,
-                params_rel15->n_rb,
-                params_rel15->n_symb,
-                params_rel15->rb_offset,
-                params_rel15->first_symbol,
-                params_rel15->search_space_type);
-  nr_get_tbs(&dl_config_dlsch_pdu->dlsch_pdu, dl_config_dci_pdu->dci_dl_pdu, *cfg);
-  LOG_D(MAC, "DLSCH PDU: start PRB %d n_PRB %d start symbol %d nb_symbols %d nb_layers %d nb_codewords %d mcs %d\n",
-  dlsch_pdu_rel15->start_prb,
-  dlsch_pdu_rel15->n_prb,
-  dlsch_pdu_rel15->start_symbol,
-  dlsch_pdu_rel15->nb_symbols,
-  dlsch_pdu_rel15->nb_layers,
-  dlsch_pdu_rel15->nb_codewords,
-  dlsch_pdu_rel15->mcs_idx);
-
-  dl_req->number_dci++;
-  dl_req->number_pdsch_rnti++;
-  dl_req->number_pdu+=2;
-
-  TX_req = &nr_mac->TX_req[CC_id].tx_request_body.tx_pdu_list[nr_mac->TX_req[CC_id].tx_request_body.number_of_pdus];
-  TX_req->pdu_length = dlsch_pdu_rel15->transport_block_size;
-  TX_req->pdu_index = nr_mac->pdu_index[CC_id]++;
-  TX_req->num_segments = 1;
-
-  // HOT FIX for all zero pdu problem
-  // ------------------------------------------------------------------------------------------------
-  for(int i = 0; i < dlsch_pdu_rel15->transport_block_size/8; i++) {
-    ((uint8_t *)nr_mac->UE_list.DLSCH_pdu[CC_id][0][0].payload[0])[i] = (unsigned char) rand();
-  }
-  // ------------------------------------------------------------------------------------------------
-=======
   for (CC_id=0; CC_id<MAX_NUM_CCs; CC_id++) {
->>>>>>> 7a6d1740
 
 	  LOG_D(MAC, "Scheduling UE specific search space DCI type 1 for CC_id %d\n",CC_id);
 
