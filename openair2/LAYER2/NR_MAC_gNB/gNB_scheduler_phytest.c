/*
 * Licensed to the OpenAirInterface (OAI) Software Alliance under one or more
 * contributor license agreements.  See the NOTICE file distributed with
 * this work for additional information regarding copyright ownership.
 * The OpenAirInterface Software Alliance licenses this file to You under
 * the OAI Public License, Version 1.0  (the "License"); you may not use this file
 * except in compliance with the License.
 * You may obtain a copy of the License at
 *
 *      http://www.openairinterface.org/?page_id=698
 *
 * Unless required by applicable law or agreed to in writing, software
 * distributed under the License is distributed on an "AS IS" BASIS,
 * WITHOUT WARRANTIES OR CONDITIONS OF ANY KIND, either express or implied.
 * See the License for the specific language governing permissions and
 * limitations under the License.
 *-------------------------------------------------------------------------------
 * For more information about the OpenAirInterface (OAI) Software Alliance:
 *      contact@openairinterface.org
 */

/*! \file gNB_scheduler_phytest.c
 * \brief gNB scheduling procedures in phy_test mode
 * \author  Guy De Souza, G. Casati
 * \date 07/2018
 * \email: desouza@eurecom.fr, guido.casati@iis.fraunhofer.de
 * \version 1.0
 * @ingroup _mac
 */

#include "nr_mac_gNB.h"
#include "NR_MAC_gNB/mac_proto.h"
#include "LAYER2/NR_MAC_COMMON/nr_mac_common.h"
#include "executables/nr-softmodem.h"
#include "LAYER2/NR_MAC_COMMON/nr_mac.h"
#include "executables/softmodem-common.h"
#include "common/utils/nr/nr_common.h"
#include "NR_SCS-SpecificCarrier.h"
#include "NR_TDD-UL-DL-ConfigCommon.h"
#include "NR_FrequencyInfoUL.h"
#include "NR_RACH-ConfigGeneric.h"
#include "NR_RACH-ConfigCommon.h"
#include "NR_PUSCH-TimeDomainResourceAllocation.h"
#include "NR_PUSCH-ConfigCommon.h"
#include "NR_PUCCH-ConfigCommon.h"
#include "NR_PDSCH-TimeDomainResourceAllocation.h"
#include "NR_PDSCH-ConfigCommon.h"
#include "NR_RateMatchPattern.h"
#include "NR_RateMatchPatternLTE-CRS.h"
#include "NR_SearchSpace.h"
#include "NR_ControlResourceSet.h"

//#define UL_HARQ_PRINT
extern RAN_CONTEXT_t RC;

const uint8_t nr_rv_round_map[4] = {0, 2, 3, 1};
//#define ENABLE_MAC_PAYLOAD_DEBUG 1

//uint8_t mac_pdu[MAX_NR_DLSCH_PAYLOAD_BYTES];

/*Scheduling of DLSCH with associated DCI in common search space
 * current version has only a DCI for type 1 PDCCH for C_RNTI*/
void nr_schedule_css_dlsch_phytest(module_id_t   module_idP,
                                   frame_t       frameP,
                                   sub_frame_t   slotP) {
  uint8_t  CC_id;
  gNB_MAC_INST                      *nr_mac      = RC.nrmac[module_idP];
  NR_COMMON_channels_t              *cc = &nr_mac->common_channels[0];
  nfapi_nr_dl_tti_request_body_t    *dl_req;
  nfapi_nr_dl_tti_request_pdu_t     *dl_tti_pdcch_pdu;
  nfapi_nr_dl_tti_request_pdu_t     *dl_tti_pdsch_pdu;
  nfapi_nr_pdu_t        *TX_req;

  uint16_t rnti = 0x1234;
  
  //  int time_domain_assignment,k0;

  NR_ServingCellConfigCommon_t *scc=cc->ServingCellConfigCommon;

  int dlBWP_carrier_bandwidth = NRRIV2BW(scc->downlinkConfigCommon->initialDownlinkBWP->genericParameters.locationAndBandwidth, MAX_BWP_SIZE);

  
  /*
  int scs               = scc->downlinkConfigCommon->initialDownlinkBWP->genericParameters.subcarrierSpacing;
  
  int slots_per_frame   = 10*(1<<scs);

  int FR                = *scc->downlinkConfigCommon->frequencyInfoDL->frequencyBandList.list.array[0] >= 257 ? nr_FR2 : nr_FR1;
  */

  for (CC_id=0; CC_id<MAX_NUM_CCs; CC_id++) {
    LOG_D(MAC, "Scheduling common search space DCI type 1 dlBWP BW.firstRB %d.%d\n",
	  dlBWP_carrier_bandwidth,
	  NRRIV2PRBOFFSET(scc->downlinkConfigCommon->initialDownlinkBWP->genericParameters.locationAndBandwidth, MAX_BWP_SIZE));
    
    
    dl_req = &nr_mac->DL_req[CC_id].dl_tti_request_body;
    dl_tti_pdcch_pdu = &dl_req->dl_tti_pdu_list[dl_req->nPDUs];
    memset((void*)dl_tti_pdcch_pdu,0,sizeof(nfapi_nr_dl_tti_request_pdu_t));
    dl_tti_pdcch_pdu->PDUType = NFAPI_NR_DL_TTI_PDCCH_PDU_TYPE;
    dl_tti_pdcch_pdu->PDUSize = (uint8_t)(2+sizeof(nfapi_nr_dl_tti_pdcch_pdu));
    
    dl_tti_pdsch_pdu = &nr_mac->DL_req[CC_id].dl_tti_request_body.dl_tti_pdu_list[nr_mac->DL_req[CC_id].dl_tti_request_body.nPDUs+1];
    memset((void *)dl_tti_pdsch_pdu,0,sizeof(nfapi_nr_dl_tti_request_pdu_t));
    dl_tti_pdsch_pdu->PDUType = NFAPI_NR_DL_TTI_PDSCH_PDU_TYPE;
    dl_tti_pdsch_pdu->PDUSize = (uint8_t)(2+sizeof(nfapi_nr_dl_tti_pdsch_pdu));

    
    //    nfapi_nr_dl_tti_pdcch_pdu_rel15_t *pdcch_pdu_rel15 = &dl_tti_pdcch_pdu->pdcch_pdu.pdcch_pdu_rel15;
    nfapi_nr_dl_tti_pdsch_pdu_rel15_t *pdsch_pdu_rel15 = &dl_tti_pdsch_pdu->pdsch_pdu.pdsch_pdu_rel15;
    
    pdsch_pdu_rel15->pduBitmap = 0;
    pdsch_pdu_rel15->rnti = rnti;
    pdsch_pdu_rel15->pduIndex = 0;

    // BWP
    pdsch_pdu_rel15->BWPSize  = NRRIV2BW(scc->downlinkConfigCommon->initialDownlinkBWP->genericParameters.locationAndBandwidth, MAX_BWP_SIZE);
    pdsch_pdu_rel15->BWPStart = NRRIV2PRBOFFSET(scc->downlinkConfigCommon->initialDownlinkBWP->genericParameters.locationAndBandwidth, MAX_BWP_SIZE);
    pdsch_pdu_rel15->SubcarrierSpacing = scc->downlinkConfigCommon->initialDownlinkBWP->genericParameters.subcarrierSpacing;
    pdsch_pdu_rel15->CyclicPrefix = 0;
    pdsch_pdu_rel15->NrOfCodewords = 1;
    int mcsIndex = 9;
    pdsch_pdu_rel15->targetCodeRate[0] = nr_get_code_rate_dl(mcsIndex,0);
    pdsch_pdu_rel15->qamModOrder[0] = 2;
    pdsch_pdu_rel15->mcsIndex[0] = mcsIndex;
    pdsch_pdu_rel15->mcsTable[0] = 0;
    pdsch_pdu_rel15->rvIndex[0] = 0;
    pdsch_pdu_rel15->dataScramblingId = *scc->physCellId;
    pdsch_pdu_rel15->nrOfLayers = 1;    
    pdsch_pdu_rel15->transmissionScheme = 0;
    pdsch_pdu_rel15->refPoint = 0; // Point A
    
    pdsch_pdu_rel15->dmrsConfigType = 0; // Type 1 by default for InitialBWP
    pdsch_pdu_rel15->dlDmrsScramblingId = *scc->physCellId;
    pdsch_pdu_rel15->SCID = 0;
    pdsch_pdu_rel15->numDmrsCdmGrpsNoData = 1;
    pdsch_pdu_rel15->dmrsPorts = 1;
    pdsch_pdu_rel15->resourceAlloc = 1;
    pdsch_pdu_rel15->rbStart = 0;
    pdsch_pdu_rel15->rbSize = 6;
    pdsch_pdu_rel15->VRBtoPRBMapping = 1; // non-interleaved, check if this is ok for initialBWP
    // choose shortest PDSCH
    int startSymbolAndLength=0;
    int StartSymbolIndex=-1,NrOfSymbols=14;
    int StartSymbolIndex_tmp,NrOfSymbols_tmp;
    int mappingtype_tmp, mappingtype=0;

    for (int i=0;
	 i<scc->downlinkConfigCommon->initialDownlinkBWP->pdsch_ConfigCommon->choice.setup->pdsch_TimeDomainAllocationList->list.count;
	 i++) {
      startSymbolAndLength = scc->downlinkConfigCommon->initialDownlinkBWP->pdsch_ConfigCommon->choice.setup->pdsch_TimeDomainAllocationList->list.array[i]->startSymbolAndLength;
      SLIV2SL(startSymbolAndLength,&StartSymbolIndex_tmp,&NrOfSymbols_tmp);
      mappingtype_tmp = scc->downlinkConfigCommon->initialDownlinkBWP->pdsch_ConfigCommon->choice.setup->pdsch_TimeDomainAllocationList->list.array[i]->mappingType;
      if (NrOfSymbols_tmp < NrOfSymbols) {
	NrOfSymbols = NrOfSymbols_tmp;
        StartSymbolIndex = StartSymbolIndex_tmp;
        mappingtype = mappingtype_tmp;
	//	k0 = *scc->downlinkConfigCommon->initialDownlinkBWP->pdsch_ConfigCommon->choice.setup->pdsch_TimeDomainAllocationList->list.array[i]->k0;
	//	time_domain_assignment = i;
      }
    }
    AssertFatal(StartSymbolIndex>=0,"StartSymbolIndex is negative\n");
    pdsch_pdu_rel15->StartSymbolIndex = StartSymbolIndex;
    pdsch_pdu_rel15->NrOfSymbols      = NrOfSymbols;
    pdsch_pdu_rel15->dlDmrsSymbPos = fill_dmrs_mask(NULL,
                                                    scc->dmrs_TypeA_Position,
                                                    NrOfSymbols,
                                                    StartSymbolIndex,
                                                    mappingtype, 1);

    /*
    AssertFatal(k0==0,"k0 is not zero for Initial DL BWP TimeDomain Alloc\n");
    nr_configure_css_dci_initial(pdcch_pdu_rel15,
				 scs, 
				 scs, 
				 FR, 
				 0, 
				 0, 
				 0,
				 sfn_sf, slotP,
				 slots_per_frame,
				 dlBWP_carrier_bandwidth);
    
    
    pdu_rel15->frequency_domain_assignment = PRBalloc_to_locationandbandwidth0(pdsch_pdu_rel15->rbSize, 
                                                                               pdsch_pdu_rel15->rbStart, 
                                                                               dlBWP_carrier_bandwidth);
    pdu_rel15->time_domain_assignment = time_domain_assignment;
    
    pdu_rel15->vrb_to_prb_mapping = 1;
    pdu_rel15->mcs = 9;
    pdu_rel15->tb_scaling = 1;
    
    pdu_rel15->ra_preamble_index = 25;
    pdu_rel15->format_indicator = 1;
    pdu_rel15->ndi = 1;
    pdu_rel15->rv = 0;
    pdu_rel15->harq_pid = 0;
    pdu_rel15->dai = 2;
    pdu_rel15->tpc = 2;
    pdu_rel15->pucch_resource_indicator = 7;
    pdu_rel15->pdsch_to_harq_feedback_timing_indicator = 7;
    
    LOG_D(MAC, "[gNB scheduler phytest] DCI type 1 payload: freq_alloc %d, time_alloc %d, vrb to prb %d, mcs %d tb_scaling %d ndi %d rv %d\n",
	  pdu_rel15->frequency_domain_assignment,
	  pdu_rel15->time_domain_assignment,
	  pdu_rel15->vrb_to_prb_mapping,
	  pdu_rel15->mcs,
	  pdu_rel15->tb_scaling,
	  pdu_rel15->ndi,
	  pdu_rel15->rv);
    
    params_rel15->rnti = rnti;
    params_rel15->rnti_type = NFAPI_NR_RNTI_C;
    params_rel15->dci_format = NFAPI_NR_DL_DCI_FORMAT_1_0;
    //params_rel15->aggregation_level = 1;
    LOG_D(MAC, "DCI type 1 params: rnti %x, rnti_type %d, dci_format %d\n \
                coreset params: mux_pattern %d, n_rb %d, n_symb %d, rb_offset %d  \n \
                ss params : nb_ss_sets_per_slot %d, first symb %d, nb_slots %d, sfn_mod2 %d, first slot %d\n",
	  params_rel15->rnti,
	  params_rel15->rnti_type,
	  params_rel15->dci_format,
	  params_rel15->mux_pattern,
	  params_rel15->n_rb,
	  params_rel15->n_symb,
	  params_rel15->rb_offset,
	  params_rel15->nb_ss_sets_per_slot,
	  params_rel15->first_symbol,
	  params_rel15->nb_slots,
	  params_rel15->sfn_mod2,
	  params_rel15->first_slot);
    nr_get_tbs_dl(&dl_tti_pdsch_pdu->pdsch_pdu, dl_tti_dci_pdu->dci_dl_pdu,0);
    LOG_D(MAC, "DLSCH PDU: start PRB %d n_PRB %d start symbol %d nb_symbols %d nb_layers %d nb_codewords %d mcs %d\n",
	  pdsch_pdu_rel15->rbStart,
	  pdsch_pdu_rel15->rbSize,
	  pdsch_pdu_rel15->StartSymbolIndex,
	  pdsch_pdu_rel15->NrOfSymbols,
	  pdsch_pdu_rel15->nrOfLayers,
	  pdsch_pdu_rel15->NrOfCodewords,
	  pdsch_pdu_rel15->mcsIndex[0]);
    */
    
    nr_mac->DL_req[CC_id].dl_tti_request_body.nPDUs+=2;
    
    TX_req = &nr_mac->TX_req[CC_id].pdu_list[nr_mac->TX_req[CC_id].Number_of_PDUs];
    TX_req->PDU_length = 6;
    TX_req->PDU_index = nr_mac->pdu_index[CC_id]++;
    TX_req->num_TLV = 1;
    TX_req->TLVs[0].length = 8;
    // why do we copy from RAR_pdu here? Shouldn't we fill some more or less
    // meaningful data, e.g., padding + random data?
    //memcpy((void *)&TX_req->TLVs[0].value.direct[0], (void *)&cc[CC_id].RAR_pdu[0].payload[0], TX_req->TLVs[0].length);
    nr_mac->TX_req[CC_id].Number_of_PDUs++;
    nr_mac->TX_req[CC_id].SFN=frameP;
    nr_mac->TX_req[CC_id].Slot=slotP;
  }
}

extern int getNrOfSymbols(NR_BWP_Downlink_t *bwp, int tda);
extern uint8_t getN_PRB_DMRS(NR_BWP_Downlink_t *bwp, int numDmrsCdmGrpsNoData);
uint32_t target_dl_mcs = 9;
uint32_t target_dl_Nl = 1;
uint32_t target_dl_bw = 50;
uint64_t dlsch_slot_bitmap = (1<<1);
/* schedules whole bandwidth for first user, all the time */
void nr_preprocessor_phytest(module_id_t module_id,
                             frame_t frame,
                             sub_frame_t slot)
{
  if (!is_xlsch_in_slot(dlsch_slot_bitmap, slot))
    return;
  NR_UE_info_t *UE_info = &RC.nrmac[module_id]->UE_info;
  NR_ServingCellConfigCommon_t *scc = RC.nrmac[module_id]->common_channels[0].ServingCellConfigCommon;
  const int UE_id = 0;
  const int CC_id = 0;
  AssertFatal(UE_info->active[UE_id],
              "%s(): expected UE %d to be active\n",
              __func__,
              UE_id);
  NR_UE_sched_ctrl_t *sched_ctrl = &UE_info->UE_sched_ctrl[UE_id];
  const int tda = sched_ctrl->active_bwp ? RC.nrmac[module_id]->preferred_dl_tda[sched_ctrl->active_bwp->bwp_Id][slot] : 1;
  const long f = sched_ctrl->active_bwp ? sched_ctrl->search_space->searchSpaceType->choice.ue_Specific->dci_Formats : 0;
  NR_pdsch_semi_static_t *ps = &sched_ctrl->pdsch_semi_static;
  ps->nrOfLayers = target_dl_Nl;
  if (ps->time_domain_allocation != tda)
    nr_set_pdsch_semi_static(
        scc, UE_info->CellGroup[UE_id], sched_ctrl->active_bwp, NULL, tda, f, ps);

  /* find largest unallocated chunk */
  const int bwpSize = NRRIV2BW(sched_ctrl->active_bwp->bwp_Common->genericParameters.locationAndBandwidth, MAX_BWP_SIZE);
  const int BWPStart = NRRIV2PRBOFFSET(sched_ctrl->active_bwp->bwp_Common->genericParameters.locationAndBandwidth, MAX_BWP_SIZE);
  int rbStart = 0;
  int rbSize = 0;
  if (target_dl_bw>bwpSize)
    target_dl_bw = bwpSize;
  uint16_t *vrb_map = RC.nrmac[module_id]->common_channels[CC_id].vrb_map;
  /* loop ensures that we allocate exactly target_dl_bw, or return */
  while (true) {
    /* advance to first free RB */
    while (rbStart < bwpSize &&
           (vrb_map[rbStart + BWPStart]&SL_to_bitmap(ps->startSymbolIndex, ps->nrOfSymbols)))
      rbStart++;
    rbSize = 1;
    /* iterate until we are at target_dl_bw or no available RBs */
    while (rbStart + rbSize < bwpSize &&
           !(vrb_map[rbStart + rbSize + BWPStart]&SL_to_bitmap(ps->startSymbolIndex, ps->nrOfSymbols)) &&
           rbSize < target_dl_bw)
      rbSize++;
    /* found target_dl_bw? */
    if (rbSize == target_dl_bw)
      break;
    /* at end and below target_dl_bw? */
    if (rbStart + rbSize >= bwpSize)
      return;
    rbStart += rbSize;
  }

  sched_ctrl->num_total_bytes = 0;
  const int lcid = DL_SCH_LCID_DTCH;
  const uint16_t rnti = UE_info->rnti[UE_id];
  /* update sched_ctrl->num_total_bytes so that postprocessor schedules data,
   * if available */
  sched_ctrl->rlc_status[lcid] = mac_rlc_status_ind(module_id,
                                                    rnti,
                                                    module_id,
                                                    frame,
                                                    slot,
                                                    ENB_FLAG_YES,
                                                    MBMS_FLAG_NO,
                                                    lcid,
                                                    0,
                                                    0);
  sched_ctrl->num_total_bytes += sched_ctrl->rlc_status[lcid].bytes_in_buffer;
  sched_ctrl->lcid_to_schedule = lcid;

  uint8_t nr_of_candidates;
  for (int i=0; i<5; i++) {
    // for now taking the lowest value among the available aggregation levels
    find_aggregation_candidates(&sched_ctrl->aggregation_level,
                                &nr_of_candidates,
                                sched_ctrl->search_space,
                                1<<i);
    if(nr_of_candidates>0) break;
  }
  AssertFatal(nr_of_candidates>0,"nr_of_candidates is 0\n");

  const int cid = sched_ctrl->coreset->controlResourceSetId;
  const uint16_t Y = get_Y(cid%3, slot, UE_info->rnti[UE_id]);

  int CCEIndex = find_pdcch_candidate(RC.nrmac[module_id],
                                      CC_id,
                                      sched_ctrl->aggregation_level,
                                      nr_of_candidates,
                                      &sched_ctrl->sched_pdcch,
                                      sched_ctrl->coreset,
                                      Y);

  AssertFatal(CCEIndex >= 0,
              "%s(): could not find CCE for UE %d\n",
              __func__,
              UE_id);

  const int alloc = nr_acknack_scheduling(module_id, UE_id, frame, slot, -1, 0);
  if (alloc < 0) {
    LOG_D(MAC,
          "%s(): could not find PUCCH for UE %d/%04x@%d.%d\n",
          __func__,
          UE_id,
          rnti,
          frame,
          slot);
    RC.nrmac[module_id]->pdcch_cand[cid]--;
    return;
  }

  sched_ctrl->cce_index = CCEIndex;

  fill_pdcch_vrb_map(RC.nrmac[module_id],
                     CC_id,
                     &sched_ctrl->sched_pdcch,
                     CCEIndex,
                     sched_ctrl->aggregation_level);

  //AssertFatal(alloc,
  //            "could not find uplink slot for PUCCH (RNTI %04x@%d.%d)!\n",
  //            rnti, frame, slot);

  NR_sched_pdsch_t *sched_pdsch = &sched_ctrl->sched_pdsch;
  sched_pdsch->pucch_allocation = alloc;
  sched_pdsch->rbStart = rbStart;
  sched_pdsch->rbSize = rbSize;
<<<<<<< HEAD
  const int tda = sched_ctrl->active_bwp ? RC.nrmac[module_id]->preferred_dl_tda[sched_ctrl->active_bwp->bwp_Id][slot] : 1;

  if (ps->time_domain_allocation != tda || ps->nrOfLayers != target_dl_Nl)
    nr_set_pdsch_semi_static(scc, UE_info->CellGroup[UE_id], sched_ctrl->active_bwp, NULL, tda, target_dl_Nl, sched_ctrl, ps);
=======
>>>>>>> 23350deb

  sched_pdsch->mcs = target_dl_mcs;
  sched_pdsch->Qm = nr_get_Qm_dl(sched_pdsch->mcs, ps->mcsTableIdx);
  sched_pdsch->R = nr_get_code_rate_dl(sched_pdsch->mcs, ps->mcsTableIdx);
  sched_pdsch->tb_size = nr_compute_tbs(sched_pdsch->Qm,
                                        sched_pdsch->R,
                                        sched_pdsch->rbSize,
                                        ps->nrOfSymbols,
                                        ps->N_PRB_DMRS * ps->N_DMRS_SLOT,
                                        0 /* N_PRB_oh, 0 for initialBWP */,
                                        0 /* tb_scaling */,
                                        ps->nrOfLayers)
                         >> 3;

  /* get the PID of a HARQ process awaiting retransmission, or -1 otherwise */
  sched_pdsch->dl_harq_pid = sched_ctrl->retrans_dl_harq.head;

  /* mark the corresponding RBs as used */
  for (int rb = 0; rb < sched_pdsch->rbSize; rb++)
    vrb_map[rb + sched_pdsch->rbStart + BWPStart] = SL_to_bitmap(ps->startSymbolIndex, ps->nrOfSymbols);

  if ((frame&127) == 0) LOG_D(MAC,"phytest: %d.%d DL mcs %d, DL rbStart %d, DL rbSize %d\n", frame, slot, sched_pdsch->mcs, rbStart,rbSize);
}

uint32_t target_ul_mcs = 9;
uint32_t target_ul_bw = 50;
uint64_t ulsch_slot_bitmap = (1 << 8);
bool nr_ul_preprocessor_phytest(module_id_t module_id, frame_t frame, sub_frame_t slot)
{
  gNB_MAC_INST *nr_mac = RC.nrmac[module_id];
  NR_COMMON_channels_t *cc = nr_mac->common_channels;
  NR_ServingCellConfigCommon_t *scc = cc->ServingCellConfigCommon;
  const int mu = scc->uplinkConfigCommon->initialUplinkBWP->genericParameters.subcarrierSpacing;
  NR_UE_info_t *UE_info = &nr_mac->UE_info;

  AssertFatal(UE_info->num_UEs <= 1,
              "%s() cannot handle more than one UE, but found %d\n",
              __func__,
              UE_info->num_UEs);
  if (UE_info->num_UEs == 0)
    return false;

  const int UE_id = 0;
  const int CC_id = 0;

  NR_UE_sched_ctrl_t *sched_ctrl = &UE_info->UE_sched_ctrl[UE_id];

  const int tda = sched_ctrl->active_ubwp ? RC.nrmac[module_id]->preferred_ul_tda[sched_ctrl->active_ubwp->bwp_Id][slot] : 1;
  if (tda < 0)
    return false;
  const struct NR_PUSCH_TimeDomainResourceAllocationList *tdaList =
    sched_ctrl->active_ubwp->bwp_Common->pusch_ConfigCommon->choice.setup->pusch_TimeDomainAllocationList;
  AssertFatal(tda < tdaList->list.count,
              "time domain assignment %d >= %d\n",
              tda,
              tdaList->list.count);
  int K2 = get_K2(scc,sched_ctrl->active_ubwp, tda, mu);
  const int sched_frame = frame + (slot + K2 >= nr_slots_per_frame[mu]);
  const int sched_slot = (slot + K2) % nr_slots_per_frame[mu];
  /* check if slot is UL, and that slot is 8 (assuming K2=6 because of UE
   * limitations).  Note that if K2 or the TDD configuration is changed, below
   * conditions might exclude each other and never be true */
  if (!is_xlsch_in_slot(ulsch_slot_bitmap, sched_slot))
    return false;

  const long f = sched_ctrl->search_space->searchSpaceType->choice.ue_Specific->dci_Formats;
  const int dci_format = f ? NR_UL_DCI_FORMAT_0_1 : NR_UL_DCI_FORMAT_0_0;
  const uint8_t num_dmrs_cdm_grps_no_data = 1;
  /* we want to avoid a lengthy deduction of DMRS and other parameters in
   * every TTI if we can save it, so check whether dci_format, TDA, or
   * num_dmrs_cdm_grps_no_data has changed and only then recompute */
  NR_pusch_semi_static_t *ps = &sched_ctrl->pusch_semi_static;
  if (ps->time_domain_allocation != tda
      || ps->dci_format != dci_format
      || ps->num_dmrs_cdm_grps_no_data != num_dmrs_cdm_grps_no_data)
    nr_set_pusch_semi_static(scc, sched_ctrl->active_ubwp, NULL,dci_format, tda, num_dmrs_cdm_grps_no_data, ps);

  uint16_t rbStart = 0;
  uint16_t rbSize;

  const int bw = NRRIV2BW(sched_ctrl->active_ubwp ?
                          sched_ctrl->active_ubwp->bwp_Common->genericParameters.locationAndBandwidth :
                          scc->uplinkConfigCommon->initialUplinkBWP->genericParameters.locationAndBandwidth, MAX_BWP_SIZE);
  const int BWPStart = NRRIV2PRBOFFSET(sched_ctrl->active_ubwp ?
                                       sched_ctrl->active_ubwp->bwp_Common->genericParameters.locationAndBandwidth :
                                       scc->uplinkConfigCommon->initialUplinkBWP->genericParameters.locationAndBandwidth, MAX_BWP_SIZE);

  if (target_ul_bw>bw)
    rbSize = bw;
  else
    rbSize = target_ul_bw;

  uint16_t *vrb_map_UL =
      &RC.nrmac[module_id]->common_channels[CC_id].vrb_map_UL[sched_slot * MAX_BWP_SIZE];
  const uint16_t symb = ((1 << ps->nrOfSymbols) - 1) << ps->startSymbolIndex;
  for (int i = rbStart; i < rbStart + rbSize; ++i) {
    if ((vrb_map_UL[i+BWPStart] & symb) != 0) {
      LOG_E(MAC,
            "%s(): %4d.%2d RB %d is already reserved, cannot schedule UE\n",
            __func__,
            frame,
            slot,
            i);
      return false;
    }
  }

  sched_ctrl->sched_pusch.slot = sched_slot;
  sched_ctrl->sched_pusch.frame = sched_frame;

  uint8_t nr_of_candidates;
  for (int i=0; i<5; i++) {
    // for now taking the lowest value among the available aggregation levels
    find_aggregation_candidates(&sched_ctrl->aggregation_level,
                                &nr_of_candidates,
                                sched_ctrl->search_space,
                                1<<i);
    if(nr_of_candidates>0) break;
  }
  AssertFatal(nr_of_candidates>0,"nr_of_candidates is 0\n");

  const int cid = sched_ctrl->coreset->controlResourceSetId;
  const uint16_t Y = get_Y(cid%3, slot, UE_info->rnti[UE_id]);

  int CCEIndex = find_pdcch_candidate(nr_mac,
                                      CC_id,
                                      sched_ctrl->aggregation_level,
                                      nr_of_candidates,
                                      &sched_ctrl->sched_pdcch,
                                      sched_ctrl->coreset,
                                      Y);

  if (sched_ctrl->cce_index < 0) {
    LOG_E(MAC, "%s(): CCE list not empty, couldn't schedule PUSCH\n", __func__);
    nr_mac->pdcch_cand[cid]--;
    return false;
  }

  const int mcs = target_ul_mcs;
  NR_sched_pusch_t *sched_pusch = &sched_ctrl->sched_pusch;
  sched_pusch->mcs = mcs;
  sched_pusch->rbStart = rbStart;
  sched_pusch->rbSize = rbSize;
  /* get the PID of a HARQ process awaiting retransmission, or -1 for "any new" */
  sched_pusch->ul_harq_pid = sched_ctrl->retrans_ul_harq.head;

  /* Calculate TBS from MCS */
  sched_pusch->R = nr_get_code_rate_ul(mcs, ps->mcs_table);
  sched_pusch->Qm = nr_get_Qm_ul(mcs, ps->mcs_table);
  if (ps->pusch_Config->tp_pi2BPSK
      && ((ps->mcs_table == 3 && mcs < 2) || (ps->mcs_table == 4 && mcs < 6))) {
    sched_pusch->R >>= 1;
    sched_pusch->Qm <<= 1;
  }
  sched_pusch->tb_size = nr_compute_tbs(sched_pusch->Qm,
                                        sched_pusch->R,
                                        sched_pusch->rbSize,
                                        ps->nrOfSymbols,
                                        ps->N_PRB_DMRS * ps->num_dmrs_symb,
                                        0, // nb_rb_oh
                                        0,
                                        1 /* NrOfLayers */)
                         >> 3;

  /* mark the corresponding RBs as used */
  fill_pdcch_vrb_map(nr_mac,
                     CC_id,
                     &sched_ctrl->sched_pdcch,
                     CCEIndex,
                     sched_ctrl->aggregation_level);

  for (int rb = rbStart; rb < rbStart + rbSize; rb++)
    vrb_map_UL[rb+BWPStart] = 1;
  return true;
}<|MERGE_RESOLUTION|>--- conflicted
+++ resolved
@@ -389,13 +389,10 @@
   sched_pdsch->pucch_allocation = alloc;
   sched_pdsch->rbStart = rbStart;
   sched_pdsch->rbSize = rbSize;
-<<<<<<< HEAD
   const int tda = sched_ctrl->active_bwp ? RC.nrmac[module_id]->preferred_dl_tda[sched_ctrl->active_bwp->bwp_Id][slot] : 1;
 
   if (ps->time_domain_allocation != tda || ps->nrOfLayers != target_dl_Nl)
     nr_set_pdsch_semi_static(scc, UE_info->CellGroup[UE_id], sched_ctrl->active_bwp, NULL, tda, target_dl_Nl, sched_ctrl, ps);
-=======
->>>>>>> 23350deb
 
   sched_pdsch->mcs = target_dl_mcs;
   sched_pdsch->Qm = nr_get_Qm_dl(sched_pdsch->mcs, ps->mcsTableIdx);
