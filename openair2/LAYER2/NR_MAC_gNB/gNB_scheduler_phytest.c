/*
 * Licensed to the OpenAirInterface (OAI) Software Alliance under one or more
 * contributor license agreements.  See the NOTICE file distributed with
 * this work for additional information regarding copyright ownership.
 * The OpenAirInterface Software Alliance licenses this file to You under
 * the OAI Public License, Version 1.0  (the "License"); you may not use this file
 * except in compliance with the License.
 * You may obtain a copy of the License at
 *
 *      http://www.openairinterface.org/?page_id=698
 *
 * Unless required by applicable law or agreed to in writing, software
 * distributed under the License is distributed on an "AS IS" BASIS,
 * WITHOUT WARRANTIES OR CONDITIONS OF ANY KIND, either express or implied.
 * See the License for the specific language governing permissions and
 * limitations under the License.
 *-------------------------------------------------------------------------------
 * For more information about the OpenAirInterface (OAI) Software Alliance:
 *      contact@openairinterface.org
 */

/*! \file gNB_scheduler_phytest.c
 * \brief gNB scheduling procedures in phy_test mode
 * \author  Guy De Souza, G. Casati
 * \date 07/2018
 * \email: desouza@eurecom.fr, guido.casati@iis.fraunhofer.de
 * \version 1.0
 * @ingroup _mac
 */

#include "nr_mac_gNB.h"
#include "SCHED_NR/sched_nr.h"
#include "NR_MAC_gNB/mac_proto.h"
#include "LAYER2/NR_MAC_COMMON/nr_mac_common.h"
#include "PHY/NR_TRANSPORT/nr_dlsch.h"
#include "PHY/NR_TRANSPORT/nr_dci.h"
#include "executables/nr-softmodem.h"
#include "LAYER2/NR_MAC_COMMON/nr_mac.h"
#include "executables/softmodem-common.h"
#include "common/utils/nr/nr_common.h"
#include "NR_SCS-SpecificCarrier.h"
#include "NR_TDD-UL-DL-ConfigCommon.h"
#include "NR_FrequencyInfoUL.h"
#include "NR_RACH-ConfigGeneric.h"
#include "NR_RACH-ConfigCommon.h"
#include "NR_PUSCH-TimeDomainResourceAllocation.h"
#include "NR_PUSCH-ConfigCommon.h"
#include "NR_PUCCH-ConfigCommon.h"
#include "NR_PDSCH-TimeDomainResourceAllocation.h"
#include "NR_PDSCH-ConfigCommon.h"
#include "NR_RateMatchPattern.h"
#include "NR_RateMatchPatternLTE-CRS.h"
#include "NR_SearchSpace.h"
#include "NR_ControlResourceSet.h"

//#define UL_HARQ_PRINT
extern RAN_CONTEXT_t RC;

const uint8_t nr_rv_round_map[4] = {0, 2, 1, 3}; 
//#define ENABLE_MAC_PAYLOAD_DEBUG 1

//uint8_t mac_pdu[MAX_NR_DLSCH_PAYLOAD_BYTES];

/*Scheduling of DLSCH with associated DCI in common search space
 * current version has only a DCI for type 1 PDCCH for C_RNTI*/
void nr_schedule_css_dlsch_phytest(module_id_t   module_idP,
                                   frame_t       frameP,
                                   sub_frame_t   slotP) {
  uint8_t  CC_id;
  gNB_MAC_INST                      *nr_mac      = RC.nrmac[module_idP];
  NR_COMMON_channels_t              *cc = &nr_mac->common_channels[0];
  nfapi_nr_dl_tti_request_body_t    *dl_req;
  nfapi_nr_dl_tti_request_pdu_t     *dl_tti_pdcch_pdu;
  nfapi_nr_dl_tti_request_pdu_t     *dl_tti_pdsch_pdu;
  nfapi_nr_pdu_t        *TX_req;

  uint16_t rnti = 0x1234;
  
  //  int time_domain_assignment,k0;

  NR_ServingCellConfigCommon_t *scc=cc->ServingCellConfigCommon;

  int dlBWP_carrier_bandwidth = NRRIV2BW(scc->downlinkConfigCommon->initialDownlinkBWP->genericParameters.locationAndBandwidth,275);

  
  /*
  int scs               = scc->downlinkConfigCommon->initialDownlinkBWP->genericParameters.subcarrierSpacing;
  
  int slots_per_frame   = 10*(1<<scs);

  int FR                = *scc->downlinkConfigCommon->frequencyInfoDL->frequencyBandList.list.array[0] >= 257 ? nr_FR2 : nr_FR1;
  */

  for (CC_id=0; CC_id<MAX_NUM_CCs; CC_id++) {
    LOG_D(MAC, "Scheduling common search space DCI type 1 dlBWP BW.firstRB %d.%d\n",
	  dlBWP_carrier_bandwidth,
	  NRRIV2PRBOFFSET(scc->downlinkConfigCommon->initialDownlinkBWP->genericParameters.locationAndBandwidth,275));
    
    
    dl_req = &nr_mac->DL_req[CC_id].dl_tti_request_body;
    dl_tti_pdcch_pdu = &dl_req->dl_tti_pdu_list[dl_req->nPDUs];
    memset((void*)dl_tti_pdcch_pdu,0,sizeof(nfapi_nr_dl_tti_request_pdu_t));
    dl_tti_pdcch_pdu->PDUType = NFAPI_NR_DL_TTI_PDCCH_PDU_TYPE;
    dl_tti_pdcch_pdu->PDUSize = (uint8_t)(2+sizeof(nfapi_nr_dl_tti_pdcch_pdu));
    
    dl_tti_pdsch_pdu = &dl_req->dl_tti_pdu_list[dl_req->nPDUs+1];
    memset((void *)dl_tti_pdsch_pdu,0,sizeof(nfapi_nr_dl_tti_request_pdu_t));
    dl_tti_pdsch_pdu->PDUType = NFAPI_NR_DL_TTI_PDSCH_PDU_TYPE;
    dl_tti_pdsch_pdu->PDUSize = (uint8_t)(2+sizeof(nfapi_nr_dl_tti_pdsch_pdu));

    
    //    nfapi_nr_dl_tti_pdcch_pdu_rel15_t *pdcch_pdu_rel15 = &dl_tti_pdcch_pdu->pdcch_pdu.pdcch_pdu_rel15;
    nfapi_nr_dl_tti_pdsch_pdu_rel15_t *pdsch_pdu_rel15 = &dl_tti_pdsch_pdu->pdsch_pdu.pdsch_pdu_rel15;
    
    pdsch_pdu_rel15->pduBitmap = 0;
    pdsch_pdu_rel15->rnti = rnti;
    pdsch_pdu_rel15->pduIndex = 0;

    // BWP
    pdsch_pdu_rel15->BWPSize  = NRRIV2BW(scc->downlinkConfigCommon->initialDownlinkBWP->genericParameters.locationAndBandwidth,275);
    pdsch_pdu_rel15->BWPStart = NRRIV2PRBOFFSET(scc->downlinkConfigCommon->initialDownlinkBWP->genericParameters.locationAndBandwidth,275);
    pdsch_pdu_rel15->SubcarrierSpacing = scc->downlinkConfigCommon->initialDownlinkBWP->genericParameters.subcarrierSpacing;
    pdsch_pdu_rel15->CyclicPrefix = 0;
    pdsch_pdu_rel15->NrOfCodewords = 1;
    int mcsIndex = 9;
    pdsch_pdu_rel15->targetCodeRate[0] = nr_get_code_rate_dl(mcsIndex,0);
    pdsch_pdu_rel15->qamModOrder[0] = 2;
    pdsch_pdu_rel15->mcsIndex[0] = mcsIndex;
    pdsch_pdu_rel15->mcsTable[0] = 0;
    pdsch_pdu_rel15->rvIndex[0] = 0;
    pdsch_pdu_rel15->dataScramblingId = *scc->physCellId;
    pdsch_pdu_rel15->nrOfLayers = 1;    
    pdsch_pdu_rel15->transmissionScheme = 0;
    pdsch_pdu_rel15->refPoint = 0; // Point A
    
    pdsch_pdu_rel15->dmrsConfigType = 0; // Type 1 by default for InitialBWP
    pdsch_pdu_rel15->dlDmrsScramblingId = *scc->physCellId;
    pdsch_pdu_rel15->SCID = 0;
    pdsch_pdu_rel15->numDmrsCdmGrpsNoData = 1;
    pdsch_pdu_rel15->dmrsPorts = 1;
    pdsch_pdu_rel15->resourceAlloc = 1;
    pdsch_pdu_rel15->rbStart = 0;
    pdsch_pdu_rel15->rbSize = 6;
    pdsch_pdu_rel15->VRBtoPRBMapping = 1; // non-interleaved, check if this is ok for initialBWP
    // choose shortest PDSCH
    int startSymbolAndLength=0;
    int StartSymbolIndex=-1,NrOfSymbols=14;
    int StartSymbolIndex_tmp,NrOfSymbols_tmp;

    for (int i=0;
	 i<scc->downlinkConfigCommon->initialDownlinkBWP->pdsch_ConfigCommon->choice.setup->pdsch_TimeDomainAllocationList->list.count;
	 i++) {
      startSymbolAndLength = scc->downlinkConfigCommon->initialDownlinkBWP->pdsch_ConfigCommon->choice.setup->pdsch_TimeDomainAllocationList->list.array[i]->startSymbolAndLength;
      SLIV2SL(startSymbolAndLength,&StartSymbolIndex_tmp,&NrOfSymbols_tmp);
      if (NrOfSymbols_tmp < NrOfSymbols) {
	NrOfSymbols = NrOfSymbols_tmp;
        StartSymbolIndex = StartSymbolIndex_tmp;
	//	k0 = *scc->downlinkConfigCommon->initialDownlinkBWP->pdsch_ConfigCommon->choice.setup->pdsch_TimeDomainAllocationList->list.array[i]->k0;
	//	time_domain_assignment = i;
      }
    }
    AssertFatal(StartSymbolIndex>=0,"StartSymbolIndex is negative\n");
    pdsch_pdu_rel15->StartSymbolIndex = StartSymbolIndex;
    pdsch_pdu_rel15->NrOfSymbols      = NrOfSymbols;
    pdsch_pdu_rel15->dlDmrsSymbPos = fill_dmrs_mask(NULL,
						    scc->dmrs_TypeA_Position,
						    NrOfSymbols);

    /*
    AssertFatal(k0==0,"k0 is not zero for Initial DL BWP TimeDomain Alloc\n");
    nr_configure_css_dci_initial(pdcch_pdu_rel15,
				 scs, 
				 scs, 
				 FR, 
				 0, 
				 0, 
				 0,
				 sfn_sf, slotP,
				 slots_per_frame,
				 dlBWP_carrier_bandwidth);
    
    
    pdu_rel15->frequency_domain_assignment = PRBalloc_to_locationandbandwidth0(pdsch_pdu_rel15->rbSize, 
                                                                               pdsch_pdu_rel15->rbStart, 
                                                                               dlBWP_carrier_bandwidth);
    pdu_rel15->time_domain_assignment = time_domain_assignment;
    
    pdu_rel15->vrb_to_prb_mapping = 1;
    pdu_rel15->mcs = 9;
    pdu_rel15->tb_scaling = 1;
    
    pdu_rel15->ra_preamble_index = 25;
    pdu_rel15->format_indicator = 1;
    pdu_rel15->ndi = 1;
    pdu_rel15->rv = 0;
    pdu_rel15->harq_pid = 0;
    pdu_rel15->dai = 2;
    pdu_rel15->tpc = 2;
    pdu_rel15->pucch_resource_indicator = 7;
    pdu_rel15->pdsch_to_harq_feedback_timing_indicator = 7;
    
    LOG_D(MAC, "[gNB scheduler phytest] DCI type 1 payload: freq_alloc %d, time_alloc %d, vrb to prb %d, mcs %d tb_scaling %d ndi %d rv %d\n",
	  pdu_rel15->frequency_domain_assignment,
	  pdu_rel15->time_domain_assignment,
	  pdu_rel15->vrb_to_prb_mapping,
	  pdu_rel15->mcs,
	  pdu_rel15->tb_scaling,
	  pdu_rel15->ndi,
	  pdu_rel15->rv);
    
    params_rel15->rnti = rnti;
    params_rel15->rnti_type = NFAPI_NR_RNTI_C;
    params_rel15->dci_format = NFAPI_NR_DL_DCI_FORMAT_1_0;
    //params_rel15->aggregation_level = 1;
    LOG_D(MAC, "DCI type 1 params: rnti %x, rnti_type %d, dci_format %d\n \
                coreset params: mux_pattern %d, n_rb %d, n_symb %d, rb_offset %d  \n \
                ss params : nb_ss_sets_per_slot %d, first symb %d, nb_slots %d, sfn_mod2 %d, first slot %d\n",
	  params_rel15->rnti,
	  params_rel15->rnti_type,
	  params_rel15->dci_format,
	  params_rel15->mux_pattern,
	  params_rel15->n_rb,
	  params_rel15->n_symb,
	  params_rel15->rb_offset,
	  params_rel15->nb_ss_sets_per_slot,
	  params_rel15->first_symbol,
	  params_rel15->nb_slots,
	  params_rel15->sfn_mod2,
	  params_rel15->first_slot);
    nr_get_tbs_dl(&dl_tti_pdsch_pdu->pdsch_pdu, dl_tti_dci_pdu->dci_dl_pdu,0);
    LOG_D(MAC, "DLSCH PDU: start PRB %d n_PRB %d start symbol %d nb_symbols %d nb_layers %d nb_codewords %d mcs %d\n",
	  pdsch_pdu_rel15->rbStart,
	  pdsch_pdu_rel15->rbSize,
	  pdsch_pdu_rel15->StartSymbolIndex,
	  pdsch_pdu_rel15->NrOfSymbols,
	  pdsch_pdu_rel15->nrOfLayers,
	  pdsch_pdu_rel15->NrOfCodewords,
	  pdsch_pdu_rel15->mcsIndex[0]);
    */
    
    dl_req->nPDUs+=2;
    
    TX_req = &nr_mac->TX_req[CC_id].pdu_list[nr_mac->TX_req[CC_id].Number_of_PDUs];
    TX_req->PDU_length = 6;
    TX_req->PDU_index = nr_mac->pdu_index[CC_id]++;
    TX_req->num_TLV = 1;
    TX_req->TLVs[0].length = 8;
    memcpy((void*)&TX_req->TLVs[0].value.direct[0],(void*)&cc[CC_id].RAR_pdu.payload[0],TX_req->TLVs[0].length);
    nr_mac->TX_req[CC_id].Number_of_PDUs++;
    nr_mac->TX_req[CC_id].SFN=frameP;
    nr_mac->TX_req[CC_id].Slot=slotP;
  }
}

int configure_fapi_dl_pdu_phytest(int Mod_idP,
                                  nfapi_nr_dl_tti_request_body_t *dl_req,
                                  NR_sched_pucch *pucch_sched,
                                  uint8_t *mcsIndex,
                                  uint16_t *rbSize,
                                  uint16_t *rbStart) {
  gNB_MAC_INST                        *nr_mac  = RC.nrmac[Mod_idP];
  NR_COMMON_channels_t                *cc      = nr_mac->common_channels;
  NR_ServingCellConfigCommon_t        *scc     = cc->ServingCellConfigCommon;

  nfapi_nr_dl_tti_request_pdu_t  *dl_tti_pdcch_pdu;
  nfapi_nr_dl_tti_request_pdu_t  *dl_tti_pdsch_pdu;

  int TBS;
  int bwp_id=1;
  int UE_id = 0;

  NR_UE_info_t *UE_info = &RC.nrmac[Mod_idP]->UE_info;

  NR_CellGroupConfig_t *secondaryCellGroup = UE_info->secondaryCellGroup[UE_id];
  AssertFatal(secondaryCellGroup->spCellConfig->spCellConfigDedicated->downlinkBWP_ToAddModList->list.count == 1,
	      "downlinkBWP_ToAddModList has %d BWP!\n",
	      secondaryCellGroup->spCellConfig->spCellConfigDedicated->downlinkBWP_ToAddModList->list.count);
  NR_BWP_Downlink_t *bwp=secondaryCellGroup->spCellConfig->spCellConfigDedicated->downlinkBWP_ToAddModList->list.array[bwp_id-1];

  AssertFatal(bwp->bwp_Dedicated->pdcch_Config->choice.setup->searchSpacesToAddModList!=NULL,"searchPsacesToAddModList is null\n");
  AssertFatal(bwp->bwp_Dedicated->pdcch_Config->choice.setup->searchSpacesToAddModList->list.count>0,
              "searchPsacesToAddModList is empty\n");

  dl_tti_pdcch_pdu = &dl_req->dl_tti_pdu_list[dl_req->nPDUs];
  memset((void*)dl_tti_pdcch_pdu,0,sizeof(nfapi_nr_dl_tti_request_pdu_t));
  dl_tti_pdcch_pdu->PDUType = NFAPI_NR_DL_TTI_PDCCH_PDU_TYPE;
  dl_tti_pdcch_pdu->PDUSize = (uint8_t)(2+sizeof(nfapi_nr_dl_tti_pdcch_pdu));
  
  dl_tti_pdsch_pdu = &dl_req->dl_tti_pdu_list[dl_req->nPDUs+1];
  memset((void*)dl_tti_pdsch_pdu,0,sizeof(nfapi_nr_dl_tti_request_pdu_t));
  dl_tti_pdsch_pdu->PDUType = NFAPI_NR_DL_TTI_PDSCH_PDU_TYPE;
  dl_tti_pdsch_pdu->PDUSize = (uint8_t)(2+sizeof(nfapi_nr_dl_tti_pdsch_pdu));

  nfapi_nr_dl_tti_pdcch_pdu_rel15_t *pdcch_pdu_rel15 = &dl_tti_pdcch_pdu->pdcch_pdu.pdcch_pdu_rel15;
  nfapi_nr_dl_tti_pdsch_pdu_rel15_t *pdsch_pdu_rel15 = &dl_tti_pdsch_pdu->pdsch_pdu.pdsch_pdu_rel15;


  pdsch_pdu_rel15->pduBitmap = 0;
  pdsch_pdu_rel15->rnti = UE_info->rnti[UE_id];
  pdsch_pdu_rel15->pduIndex = 0;

  // BWP
  pdsch_pdu_rel15->BWPSize  = NRRIV2BW(bwp->bwp_Common->genericParameters.locationAndBandwidth,275);
  pdsch_pdu_rel15->BWPStart = NRRIV2PRBOFFSET(bwp->bwp_Common->genericParameters.locationAndBandwidth,275);
  pdsch_pdu_rel15->SubcarrierSpacing = bwp->bwp_Common->genericParameters.subcarrierSpacing;
  if (bwp->bwp_Common->genericParameters.cyclicPrefix) pdsch_pdu_rel15->CyclicPrefix = *bwp->bwp_Common->genericParameters.cyclicPrefix;
  else pdsch_pdu_rel15->CyclicPrefix=0;

  pdsch_pdu_rel15->NrOfCodewords = 1;
  int mcs = (mcsIndex!=NULL) ? *mcsIndex : 9;
  int current_harq_pid = UE_info->UE_sched_ctrl[UE_id].current_harq_pid;
  pdsch_pdu_rel15->targetCodeRate[0] = nr_get_code_rate_dl(mcs,0);
  pdsch_pdu_rel15->qamModOrder[0] = 2;
  pdsch_pdu_rel15->mcsIndex[0] = mcs;
  pdsch_pdu_rel15->mcsTable[0] = 0;
  pdsch_pdu_rel15->rvIndex[0] = nr_rv_round_map[UE_info->UE_sched_ctrl[UE_id].harq_processes[current_harq_pid].round];
  pdsch_pdu_rel15->dataScramblingId = *scc->physCellId;
  pdsch_pdu_rel15->nrOfLayers = 1;    
  pdsch_pdu_rel15->transmissionScheme = 0;
  pdsch_pdu_rel15->refPoint = 0; // Point A
  UE_info->mac_stats[UE_id].dlsch_rounds[UE_info->UE_sched_ctrl[UE_id].harq_processes[current_harq_pid].round]++;
  pdsch_pdu_rel15->dmrsConfigType = bwp->bwp_Dedicated->pdsch_Config->choice.setup->dmrs_DownlinkForPDSCH_MappingTypeA->choice.setup->dmrs_Type == NULL ? 0 : 1;  
  pdsch_pdu_rel15->dlDmrsScramblingId = *scc->physCellId;
  pdsch_pdu_rel15->SCID = 0;
  pdsch_pdu_rel15->numDmrsCdmGrpsNoData = 1;
  pdsch_pdu_rel15->dmrsPorts = 1;
  pdsch_pdu_rel15->resourceAlloc = 1;
  pdsch_pdu_rel15->rbStart = (rbStart!=NULL) ? *rbStart : 0;
  pdsch_pdu_rel15->rbSize = (rbSize!=NULL) ? *rbSize : pdsch_pdu_rel15->BWPSize;
  pdsch_pdu_rel15->VRBtoPRBMapping = 1; // non-interleaved, check if this is ok for initialBWP

  int startSymbolAndLength=0;
  int time_domain_assignment=2;
  int StartSymbolIndex,NrOfSymbols;

  AssertFatal(time_domain_assignment<bwp->bwp_Common->pdsch_ConfigCommon->choice.setup->pdsch_TimeDomainAllocationList->list.count,"time_domain_assignment %d>=%d\n",time_domain_assignment,bwp->bwp_Common->pdsch_ConfigCommon->choice.setup->pdsch_TimeDomainAllocationList->list.count);
  startSymbolAndLength = bwp->bwp_Common->pdsch_ConfigCommon->choice.setup->pdsch_TimeDomainAllocationList->list.array[time_domain_assignment]->startSymbolAndLength;
  SLIV2SL(startSymbolAndLength,&StartSymbolIndex,&NrOfSymbols);
  pdsch_pdu_rel15->StartSymbolIndex = StartSymbolIndex;
  pdsch_pdu_rel15->NrOfSymbols      = NrOfSymbols;
 
  //  k0 = *bwp->bwp_Common->pdsch_ConfigCommon->choice.setup->pdsch_TimeDomainAllocationList->list.array[i]->k0;
  pdsch_pdu_rel15->dlDmrsSymbPos    = fill_dmrs_mask(bwp->bwp_Dedicated->pdsch_Config->choice.setup,
						     scc->dmrs_TypeA_Position,
						     pdsch_pdu_rel15->NrOfSymbols);

  dci_pdu_rel15_t *dci_pdu_rel15 = calloc(MAX_DCI_CORESET,sizeof(dci_pdu_rel15_t));
  
  // bwp indicator
  int n_dl_bwp = secondaryCellGroup->spCellConfig->spCellConfigDedicated->downlinkBWP_ToAddModList->list.count;
  if (n_dl_bwp < 4)
    dci_pdu_rel15[0].bwp_indicator.val = bwp_id;
  else
    dci_pdu_rel15[0].bwp_indicator.val = bwp_id - 1; // as per table 7.3.1.1.2-1 in 38.212
  // frequency domain assignment
  if (bwp->bwp_Dedicated->pdsch_Config->choice.setup->resourceAllocation==NR_PDSCH_Config__resourceAllocation_resourceAllocationType1)
    dci_pdu_rel15[0].frequency_domain_assignment.val = PRBalloc_to_locationandbandwidth0(pdsch_pdu_rel15->rbSize,
                                                                                         pdsch_pdu_rel15->rbStart,
										         NRRIV2BW(bwp->bwp_Common->genericParameters.locationAndBandwidth,275));
  else
    AssertFatal(1==0,"Only frequency resource allocation type 1 is currently supported\n");
  // time domain assignment
  dci_pdu_rel15[0].time_domain_assignment.val = time_domain_assignment; // row index used here instead of SLIV;
  // mcs and rv
  dci_pdu_rel15[0].mcs = pdsch_pdu_rel15->mcsIndex[0];
  dci_pdu_rel15[0].rv = pdsch_pdu_rel15->rvIndex[0];
  // harq pid and ndi
  dci_pdu_rel15[0].harq_pid = current_harq_pid;
  dci_pdu_rel15[0].ndi = UE_info->UE_sched_ctrl[UE_id].harq_processes[current_harq_pid].ndi;
  // DAI
  dci_pdu_rel15[0].dai[0].val = (pucch_sched->dai_c-1)&3;

  // TPC for PUCCH
  dci_pdu_rel15[0].tpc = UE_info->UE_sched_ctrl[UE_id].tpc1; // table 7.2.1-1 in 38.213
  // PUCCH resource indicator
  dci_pdu_rel15[0].pucch_resource_indicator = pucch_sched->resource_indicator;
  // PDSCH to HARQ TI
  dci_pdu_rel15[0].pdsch_to_harq_feedback_timing_indicator.val = pucch_sched->timing_indicator;
  UE_info->UE_sched_ctrl[UE_id].harq_processes[current_harq_pid].feedback_slot = pucch_sched->ul_slot;
  UE_info->UE_sched_ctrl[UE_id].harq_processes[current_harq_pid].is_waiting = 1;
  // antenna ports
  dci_pdu_rel15[0].antenna_ports.val = 0;  // nb of cdm groups w/o data 1 and dmrs port 0
  // dmrs sequence initialization
  dci_pdu_rel15[0].dmrs_sequence_initialization.val = pdsch_pdu_rel15->SCID;
  LOG_D(MAC, "[gNB scheduler phytest] DCI type 1 payload: freq_alloc %d (%d,%d,%d), time_alloc %d, vrb to prb %d, mcs %d tb_scaling %d ndi %d rv %d\n",
	dci_pdu_rel15[0].frequency_domain_assignment.val,
	pdsch_pdu_rel15->rbStart, 
	pdsch_pdu_rel15->rbSize,	
	NRRIV2BW(bwp->bwp_Common->genericParameters.locationAndBandwidth,275),
	dci_pdu_rel15[0].time_domain_assignment.val,
	dci_pdu_rel15[0].vrb_to_prb_mapping.val,
	dci_pdu_rel15[0].mcs,
	dci_pdu_rel15[0].tb_scaling,
	dci_pdu_rel15[0].ndi, 
	dci_pdu_rel15[0].rv);

  NR_SearchSpace_t *ss;
  int target_ss = NR_SearchSpace__searchSpaceType_PR_ue_Specific;

  AssertFatal(bwp->bwp_Dedicated->pdcch_Config->choice.setup->searchSpacesToAddModList!=NULL,"searchPsacesToAddModList is null\n");
  AssertFatal(bwp->bwp_Dedicated->pdcch_Config->choice.setup->searchSpacesToAddModList->list.count>0,
              "searchPsacesToAddModList is empty\n");

  int found=0;

  for (int i=0;i<bwp->bwp_Dedicated->pdcch_Config->choice.setup->searchSpacesToAddModList->list.count;i++) {
    ss=bwp->bwp_Dedicated->pdcch_Config->choice.setup->searchSpacesToAddModList->list.array[i];
    AssertFatal(ss->controlResourceSetId != NULL,"ss->controlResourceSetId is null\n");
    AssertFatal(ss->searchSpaceType != NULL,"ss->searchSpaceType is null\n");
    if (ss->searchSpaceType->present == target_ss) {
      found=1;
      break;
    }
  }
  AssertFatal(found==1,"Couldn't find an adequate searchspace\n");

  uint8_t nr_of_candidates, aggregation_level;
  find_aggregation_candidates(&aggregation_level, &nr_of_candidates, ss);
  NR_ControlResourceSet_t *coreset = get_coreset(bwp, ss, 1 /* dedicated */);
  int CCEIndex = allocate_nr_CCEs(
      nr_mac,
      bwp,
      coreset,
      aggregation_level,
      UE_info->rnti[UE_id],
      0); // m
  if (CCEIndex < 0) {
    LOG_E(MAC, "%s(): CCE list not empty, couldn't schedule PDSCH\n", __func__);
    free(dci_pdu_rel15);
    return 0;
  }
  nr_configure_pdcch(nr_mac,
                     pdcch_pdu_rel15,
                     UE_info->rnti[UE_id],
                     ss,
                     coreset,
                     scc,
                     bwp,
                     aggregation_level,
                     CCEIndex);

  int dci_formats[2];
  int rnti_types[2];
  
  if (ss->searchSpaceType->choice.ue_Specific->dci_Formats)
    dci_formats[0]  = NR_DL_DCI_FORMAT_1_1;
  else
    dci_formats[0]  = NR_DL_DCI_FORMAT_1_0;

  rnti_types[0]   = NR_RNTI_C;

  fill_dci_pdu_rel15(scc,secondaryCellGroup,pdcch_pdu_rel15,dci_pdu_rel15,dci_formats,rnti_types,pdsch_pdu_rel15->BWPSize,bwp_id);

  LOG_D(MAC, "DCI params: rnti %x, rnti_type %d, dci_format %d\n \
	                      coreset params: FreqDomainResource %llx, start_symbol %d  n_symb %d\n",
	pdcch_pdu_rel15->dci_pdu.RNTI[0],
	rnti_types[0],
	dci_formats[0],
	(unsigned long long)pdcch_pdu_rel15->FreqDomainResource,
	pdcch_pdu_rel15->StartSymbolIndex,
	pdcch_pdu_rel15->DurationSymbols);

  int x_Overhead = 0; // should be 0 for initialBWP
  nr_get_tbs_dl(&dl_tti_pdsch_pdu->pdsch_pdu,x_Overhead,pdsch_pdu_rel15->numDmrsCdmGrpsNoData,0);

  // Hardcode it for now
  TBS = dl_tti_pdsch_pdu->pdsch_pdu.pdsch_pdu_rel15.TBSize[0];
  if (UE_info->UE_sched_ctrl[UE_id].harq_processes[current_harq_pid].round==0)
    UE_info->mac_stats[UE_id].dlsch_total_bytes += TBS;

  LOG_D(MAC, "DLSCH PDU: start PRB %d n_PRB %d startSymbolAndLength %d start symbol %d nb_symbols %d nb_layers %d nb_codewords %d mcs %d TBS: %d\n",
	pdsch_pdu_rel15->rbStart,
	pdsch_pdu_rel15->rbSize,
	startSymbolAndLength,
	pdsch_pdu_rel15->StartSymbolIndex,
	pdsch_pdu_rel15->NrOfSymbols,
	pdsch_pdu_rel15->nrOfLayers,
	pdsch_pdu_rel15->NrOfCodewords,
	pdsch_pdu_rel15->mcsIndex[0],
	TBS);

  free(dci_pdu_rel15);
  return TBS; //Return TBS in bytes
}

void config_uldci(NR_BWP_Uplink_t *ubwp,
                  nfapi_nr_pusch_pdu_t *pusch_pdu,
                  nfapi_nr_dl_tti_pdcch_pdu_rel15_t *pdcch_pdu_rel15,
                  dci_pdu_rel15_t *dci_pdu_rel15,
                  int *dci_formats, int *rnti_types,
                  int time_domain_assignment, uint8_t tpc,
                  int n_ubwp, int bwp_id) {

  switch(dci_formats[(pdcch_pdu_rel15->numDlDci)-1]) {
    case NR_UL_DCI_FORMAT_0_0:
      dci_pdu_rel15->frequency_domain_assignment.val = PRBalloc_to_locationandbandwidth0(pusch_pdu->rb_size,
                                                                                         pusch_pdu->rb_start,
	                                                                                 NRRIV2BW(ubwp->bwp_Common->genericParameters.locationAndBandwidth,275));

      dci_pdu_rel15->time_domain_assignment.val = time_domain_assignment;
      dci_pdu_rel15->frequency_hopping_flag.val = pusch_pdu->frequency_hopping;
      dci_pdu_rel15->mcs = 9;

      dci_pdu_rel15->format_indicator = 0;
      dci_pdu_rel15->ndi = 1;
      dci_pdu_rel15->rv = 0;
      dci_pdu_rel15->harq_pid = 0;
      dci_pdu_rel15->tpc = 1;
      break;
    case NR_UL_DCI_FORMAT_0_1:
      dci_pdu_rel15->ndi = pusch_pdu->pusch_data.new_data_indicator;
      dci_pdu_rel15->rv = pusch_pdu->pusch_data.rv_index;
      dci_pdu_rel15->harq_pid = pusch_pdu->pusch_data.harq_process_id;
      dci_pdu_rel15->frequency_hopping_flag.val = pusch_pdu->frequency_hopping;
      dci_pdu_rel15->dai[0].val = 0; //TODO
      // bwp indicator
      if (n_ubwp < 4)
        dci_pdu_rel15->bwp_indicator.val = bwp_id;
      else
        dci_pdu_rel15->bwp_indicator.val = bwp_id - 1; // as per table 7.3.1.1.2-1 in 38.212
      // frequency domain assignment
      if (ubwp->bwp_Dedicated->pusch_Config->choice.setup->resourceAllocation==NR_PUSCH_Config__resourceAllocation_resourceAllocationType1)
        dci_pdu_rel15->frequency_domain_assignment.val = PRBalloc_to_locationandbandwidth0(pusch_pdu->rb_size,
                                                                                             pusch_pdu->rb_start,
                                                                                             NRRIV2BW(ubwp->bwp_Common->genericParameters.locationAndBandwidth,275));
      else
        AssertFatal(1==0,"Only frequency resource allocation type 1 is currently supported\n");
      // time domain assignment
      dci_pdu_rel15->time_domain_assignment.val = time_domain_assignment;
      // mcs
      dci_pdu_rel15->mcs = pusch_pdu->mcs_index;
      // tpc command for pusch
      dci_pdu_rel15->tpc = tpc;
      // SRS resource indicator
      if (ubwp->bwp_Dedicated->pusch_Config->choice.setup->txConfig != NULL) {
        if (*ubwp->bwp_Dedicated->pusch_Config->choice.setup->txConfig == NR_PUSCH_Config__txConfig_codebook)
          dci_pdu_rel15->srs_resource_indicator.val = 0; // taking resource 0 for SRS
        else
          AssertFatal(1==0,"Non Codebook configuration non supported\n");
      }
      // Antenna Ports
      dci_pdu_rel15->antenna_ports.val = 0; // TODO for now it is hardcoded, it should depends on cdm group no data and rank
      // DMRS sequence initialization
      dci_pdu_rel15->dmrs_sequence_initialization.val = pusch_pdu->scid;
      break;
    default :
      AssertFatal(1==0,"Valid UL formats are 0_0 and 0_1 \n");
  }

  LOG_D(MAC, "[gNB scheduler phytest] ULDCI type 0 payload: PDCCH CCEIndex %d, freq_alloc %d, time_alloc %d, freq_hop_flag %d, mcs %d tpc %d ndi %d rv %d\n",
	pdcch_pdu_rel15->dci_pdu.CceIndex[pdcch_pdu_rel15->numDlDci],
	dci_pdu_rel15->frequency_domain_assignment.val,
	dci_pdu_rel15->time_domain_assignment.val,
	dci_pdu_rel15->frequency_hopping_flag.val,
	dci_pdu_rel15->mcs,
	dci_pdu_rel15->tpc,
	dci_pdu_rel15->ndi, 
	dci_pdu_rel15->rv);

}
    

void configure_fapi_dl_Tx(module_id_t Mod_idP,
                          frame_t       frameP,
                          sub_frame_t   slotP,
                          nfapi_nr_dl_tti_request_body_t *dl_req,
                          nfapi_nr_pdu_t *tx_req,
                          int tbs_bytes,
                          int16_t pdu_index){

  int CC_id = 0;

  nfapi_nr_dl_tti_request_pdu_t  *dl_tti_pdsch_pdu = &dl_req->dl_tti_pdu_list[dl_req->nPDUs+1];
  nfapi_nr_dl_tti_pdsch_pdu_rel15_t *pdsch_pdu_rel15 = &dl_tti_pdsch_pdu->pdsch_pdu.pdsch_pdu_rel15;
  gNB_MAC_INST *nr_mac  = RC.nrmac[Mod_idP];

  LOG_D(MAC, "DLSCH PDU: start PRB %d n_PRB %d start symbol %d nb_symbols %d nb_layers %d nb_codewords %d mcs %d TBS (bytes): %d\n",
        pdsch_pdu_rel15->rbStart,
        pdsch_pdu_rel15->rbSize,
        pdsch_pdu_rel15->StartSymbolIndex,
        pdsch_pdu_rel15->NrOfSymbols,
        pdsch_pdu_rel15->nrOfLayers,
        pdsch_pdu_rel15->NrOfCodewords,
        pdsch_pdu_rel15->mcsIndex[0],
        tbs_bytes);

  dl_req->nPDUs+=2;

  tx_req->PDU_length = pdsch_pdu_rel15->TBSize[0];
  tx_req->PDU_index  = nr_mac->pdu_index[0]++;
  tx_req->num_TLV = 1;
  tx_req->TLVs[0].length = tbs_bytes +2;

  memcpy((void*)&tx_req->TLVs[0].value.direct[0], (void*)&nr_mac->UE_info.DLSCH_pdu[0][0].payload[0], tbs_bytes);

  nr_mac->TX_req[CC_id].Number_of_PDUs++;
  nr_mac->TX_req[CC_id].SFN = frameP;
  nr_mac->TX_req[CC_id].Slot = slotP;
}

void nr_schedule_uss_dlsch_phytest(module_id_t   module_idP,
                                   frame_t       frameP,
                                   sub_frame_t   slotP,
                                   NR_sched_pucch *pucch_sched,
                                   nfapi_nr_dl_tti_pdsch_pdu_rel15_t *dlsch_config){

  LOG_D(MAC, "In nr_schedule_uss_dlsch_phytest frame %d slot %d\n",frameP,slotP);

  int post_padding = 0, header_length_total = 0, sdu_length_total = 0, num_sdus = 0;
  int lcid, offset, i, header_length_last, TBS_bytes = 0;
  int UE_id = 0, CC_id = 0;

  gNB_MAC_INST *gNB_mac = RC.nrmac[module_idP];
  //NR_COMMON_channels_t                *cc           = nr_mac->common_channels;
  //NR_ServingCellConfigCommon_t *scc=cc->ServingCellConfigCommon;
  nfapi_nr_dl_tti_request_body_t *dl_req = &gNB_mac->DL_req[CC_id].dl_tti_request_body;
  nfapi_nr_pdu_t *tx_req = &gNB_mac->TX_req[CC_id].pdu_list[gNB_mac->TX_req[CC_id].Number_of_PDUs];

  mac_rlc_status_resp_t rlc_status;

  NR_UE_info_t *UE_info = &gNB_mac->UE_info;
 
  if (UE_info->num_UEs ==0) return;
 
  unsigned char sdu_lcids[NB_RB_MAX] = {0};
  uint16_t sdu_lengths[NB_RB_MAX] = {0};
  uint16_t rnti = UE_info->rnti[UE_id];
  NR_UE_sched_ctrl_t *ue_sched_ctl = &UE_info->UE_sched_ctrl[UE_id];

  uint8_t mac_sdus[MAX_NR_DLSCH_PAYLOAD_BYTES];
  
  LOG_D(MAC, "Scheduling UE specific search space DCI type 1\n");

  int ta_len = (ue_sched_ctl->ta_apply)?2:0;

  TBS_bytes = configure_fapi_dl_pdu_phytest(
      module_idP,
      dl_req,
      pucch_sched,
      dlsch_config != NULL ? dlsch_config->mcsIndex : NULL,
      dlsch_config != NULL ? &dlsch_config->rbSize : NULL,
      dlsch_config != NULL ? &dlsch_config->rbStart : NULL);

  if (TBS_bytes == 0)
   return;

  lcid = DL_SCH_LCID_DTCH;

  //for (lcid = NB_RB_MAX - 1; lcid >= DTCH; lcid--) {

  // TODO: check if the lcid is active

  LOG_D(MAC, "[gNB %d], Frame %d, DTCH%d->DLSCH, Checking RLC status (TBS %d bytes, len %d)\n",
      module_idP, frameP, lcid, TBS_bytes, TBS_bytes - ta_len - header_length_total - sdu_length_total - 3);

  //if (TBS_bytes - ta_len - header_length_total - sdu_length_total - 3 > 0) {
  rlc_status = mac_rlc_status_ind(module_idP,
      rnti,
      module_idP,
      frameP,
      slotP,
      ENB_FLAG_YES,
      MBMS_FLAG_NO,
      lcid,
      0,
      0);

  if (rlc_status.bytes_in_buffer > 0) {

    LOG_I(MAC, "configure fapi due to data availability \n");

    LOG_I(MAC, "[gNB %d][USER-PLANE DEFAULT DRB] Frame %d : DTCH->DLSCH, Requesting %d bytes from RLC (lcid %d total hdr len %d), TBS_bytes: %d \n \n",
        module_idP, frameP, TBS_bytes - ta_len - header_length_total - sdu_length_total - 3,
        lcid, header_length_total, TBS_bytes);

    sdu_lengths[num_sdus] = mac_rlc_data_req(module_idP,
        rnti,
        module_idP,
        frameP,
        ENB_FLAG_YES,
        MBMS_FLAG_NO,
        lcid,
        TBS_bytes - ta_len - header_length_total - sdu_length_total - 3,
        (char *)&mac_sdus[sdu_length_total],
        0,
        0);

    LOG_W(MAC, "[gNB %d][USER-PLANE DEFAULT DRB] Got %d bytes for DTCH %d \n", module_idP, sdu_lengths[num_sdus], lcid);

    sdu_lcids[num_sdus] = lcid;
    sdu_length_total += sdu_lengths[num_sdus];
    header_length_last = 1 + 1 + (sdu_lengths[num_sdus] >= 128);
    header_length_total += header_length_last;

    num_sdus++;

    //ue_sched_ctl->uplane_inactivity_timer = 0;
  }

  else {

    LOG_D(MAC,"Configuring DL_TX in %d.%d\n", frameP, slotP);

    // fill dlsch_buffer with random data
    for (i = 0; i < TBS_bytes; i++){
      mac_sdus[i] = (unsigned char) (lrand48()&0xff);
      //((uint8_t *)gNB_mac->UE_info.DLSCH_pdu[0][0].payload[0])[i] = (unsigned char) (lrand48()&0xff);
    }
    //Sending SDUs with size 1
    //Initialize elements of sdu_lcids and sdu_lengths
    sdu_lcids[0] = 0x3f; // DRB
    sdu_lengths[0] = TBS_bytes - ta_len - 3;
    header_length_total += 2 + (sdu_lengths[0] >= 128);
    sdu_length_total += sdu_lengths[0];
    num_sdus +=1;

    #if defined(ENABLE_MAC_PAYLOAD_DEBUG)
    if (frameP%100 == 0){
      LOG_I(MAC, "Printing first 10 payload bytes at the gNB side, Frame: %d, slot: %d, TBS size: %d \n", frameP, slotP, TBS_bytes);
      for(int i = 0; i < 10; i++) {
        LOG_I(MAC, "%x. ", ((uint8_t *)gNB_mac->UE_info.DLSCH_pdu[CC_id][0][0].payload[0])[i]);
      }
    }
    #endif

  }

  UE_info->mac_stats[UE_id].lc_bytes_tx[lcid] += sdu_length_total;

  // there is at least one SDU or TA command
  // if (num_sdus > 0 ){
  if (ta_len + sdu_length_total + header_length_total > 0) {

    // Check if there is data from RLC or CE
    if (TBS_bytes >= 2 + header_length_total + sdu_length_total + ta_len) {
      // we have to consider padding
      // padding param currently not in use
      //padding = TBS_bytes - header_length_total - sdu_length_total - ta_len - 1;
      post_padding = 1;
    } else {
      //padding = 0;
      post_padding = 0;
    }

    offset = nr_generate_dlsch_pdu(module_idP,
                                   &UE_info->UE_sched_ctrl[UE_id],
                                   (unsigned char *) mac_sdus,
                                   (unsigned char *) gNB_mac->UE_info.DLSCH_pdu[0][0].payload[0],
                                   num_sdus, //num_sdus
                                   sdu_lengths,
                                   sdu_lcids,
                                   255, // no drx
                                   NULL, // contention res id
                                   post_padding);

    // Padding: fill remainder of DLSCH with 0
    if (post_padding > 0){
      for (int j = 0; j < (TBS_bytes - offset); j++)
        gNB_mac->UE_info.DLSCH_pdu[0][0].payload[0][offset + j] = 0; // mac_pdu[offset + j] = 0;
    }

    configure_fapi_dl_Tx(module_idP, frameP, slotP, dl_req, tx_req, TBS_bytes, gNB_mac->pdu_index[CC_id]);

    if(IS_SOFTMODEM_NOS1){
      #if defined(ENABLE_MAC_PAYLOAD_DEBUG)
        LOG_I(MAC, "Printing first 10 payload bytes at the gNB side, Frame: %d, slot: %d, TBS size: %d \n \n", frameP, slotP, TBS_bytes);
        for(int i = 0; i < 10; i++) { // TBS_bytes dlsch_pdu_rel15->transport_block_size/8 6784/8
          LOG_I(MAC, "%x. ", mac_payload[i]);
        }
      #endif
    } else {
#if defined(ENABLE_MAC_PAYLOAD_DEBUG)
      if (frameP%100 == 0){
        LOG_I(MAC, "Printing first 10 payload bytes at the gNB side, Frame: %d, slot: %d, TBS size: %d \n", frameP, slotP, TBS_bytes);
        for(int i = 0; i < 10; i++) {
          LOG_I(MAC, "byte %d : %x\n", i,((uint8_t *)gNB_mac->UE_info.DLSCH_pdu[0][0].payload[0])[i]); //LOG_I(MAC, "%x. ", mac_payload[i]);
        }
      }
#endif
    }
  }
  else {  // There is no data from RLC or MAC header, so don't schedule
  }

}

int8_t select_ul_harq_pid(NR_UE_sched_ctrl_t *sched_ctrl) {

  uint8_t hrq_id;
  uint8_t max_ul_harq_pids = 3; // temp: for testing
  // schedule active harq processes
  NR_UE_ul_harq_t cur_harq;
  for (hrq_id=0; hrq_id < max_ul_harq_pids; hrq_id++) {
    cur_harq = sched_ctrl->ul_harq_processes[hrq_id];
    if (cur_harq.state==ACTIVE_NOT_SCHED) {
#ifdef UL_HARQ_PRINT
      printf("[SCHED] Found ulharq id %d, scheduling it for retransmission\n",hrq_id);
#endif
      return hrq_id;
    }
  }

  // schedule new harq processes
  for (hrq_id=0; hrq_id < max_ul_harq_pids; hrq_id++) {
    cur_harq = sched_ctrl->ul_harq_processes[hrq_id];
    if (cur_harq.state==INACTIVE) {
#ifdef UL_HARQ_PRINT
      printf("[SCHED] Found new ulharq id %d, scheduling it\n",hrq_id);
#endif
      return hrq_id;
    }
  }
  LOG_E(MAC,"All UL HARQ processes are busy. Cannot schedule ULSCH\n");
  return -1;
}

long get_K2(NR_BWP_Uplink_t *ubwp, int time_domain_assignment, int mu) {
  DevAssert(ubwp);
  const NR_PUSCH_TimeDomainResourceAllocation_t *tda_list = ubwp->bwp_Common->pusch_ConfigCommon->choice.setup->pusch_TimeDomainAllocationList->list.array[time_domain_assignment];
  if (tda_list->k2)
    return *tda_list->k2;
  else if (mu < 2)
    return 1;
  else if (mu == 2)
    return 2;
  else
    return 3;
}

void schedule_fapi_ul_pdu(int Mod_idP,
                          frame_t frameP,
                          sub_frame_t slotP,
                          int num_slots_per_tdd,
                          int ul_slots,
                          int time_domain_assignment,
                          uint64_t ulsch_in_slot_bitmap) {

  gNB_MAC_INST                      *nr_mac    = RC.nrmac[Mod_idP];
  NR_COMMON_channels_t                  *cc    = nr_mac->common_channels;
  NR_ServingCellConfigCommon_t         *scc    = cc->ServingCellConfigCommon;

  int bwp_id=1;
  int mu = scc->uplinkConfigCommon->initialUplinkBWP->genericParameters.subcarrierSpacing;
  int UE_id = 0;
  NR_UE_info_t *UE_info = &RC.nrmac[Mod_idP]->UE_info;
  AssertFatal(UE_info->active[UE_id],"Cannot find UE_id %d is not active\n",UE_id);

  NR_CellGroupConfig_t *secondaryCellGroup = UE_info->secondaryCellGroup[UE_id];
  AssertFatal(secondaryCellGroup->spCellConfig->spCellConfigDedicated->downlinkBWP_ToAddModList->list.count == 1,
	      "downlinkBWP_ToAddModList has %d BWP!\n",
	      secondaryCellGroup->spCellConfig->spCellConfigDedicated->downlinkBWP_ToAddModList->list.count);
  NR_BWP_Uplink_t *ubwp=secondaryCellGroup->spCellConfig->spCellConfigDedicated->uplinkConfig->uplinkBWP_ToAddModList->list.array[bwp_id-1];
  int n_ubwp = secondaryCellGroup->spCellConfig->spCellConfigDedicated->uplinkConfig->uplinkBWP_ToAddModList->list.count;
  NR_BWP_Downlink_t *bwp=secondaryCellGroup->spCellConfig->spCellConfigDedicated->downlinkBWP_ToAddModList->list.array[bwp_id-1];
  NR_PUSCH_Config_t *pusch_Config = ubwp->bwp_Dedicated->pusch_Config->choice.setup;

  AssertFatal(time_domain_assignment<ubwp->bwp_Common->pusch_ConfigCommon->choice.setup->pusch_TimeDomainAllocationList->list.count,
              "time_domain_assignment %d>=%d\n",time_domain_assignment,ubwp->bwp_Common->pusch_ConfigCommon->choice.setup->pusch_TimeDomainAllocationList->list.count);

  int K2 = get_K2(ubwp, time_domain_assignment,mu);
  /* check if slot is UL, and for phy test verify that it is in first TDD
   * period, slot 8 (for K2=2, this is at slot 6 in the gNB; because of UE
   * limitations).  Note that if K2 or the TDD configuration is changed, below
   * conditions might exclude each other and never be true */
  const int slot_idx = (slotP + K2) % num_slots_per_tdd;
  if (is_xlsch_in_slot(ulsch_in_slot_bitmap, slot_idx)
<<<<<<< HEAD
        && (!get_softmodem_params()->phy_test || slotP == 6)) {
=======
        && (!get_softmodem_params()->phy_test || slot_idx == 8)) {
>>>>>>> 0fe3e5fd
    nfapi_nr_ul_dci_request_t *UL_dci_req = &RC.nrmac[Mod_idP]->UL_dci_req[0];
    UL_dci_req->SFN = frameP;
    UL_dci_req->Slot = slotP;
    nfapi_nr_ul_dci_request_pdus_t  *ul_dci_request_pdu;

    AssertFatal(bwp->bwp_Dedicated->pdcch_Config->choice.setup->searchSpacesToAddModList!=NULL,"searchPsacesToAddModList is null\n");
    AssertFatal(bwp->bwp_Dedicated->pdcch_Config->choice.setup->searchSpacesToAddModList->list.count>0,
                "searchPsacesToAddModList is empty\n");

    uint16_t rnti = UE_info->rnti[UE_id];

    int first_ul_slot = num_slots_per_tdd - ul_slots;
    NR_sched_pusch *pusch_sched = &UE_info->UE_sched_ctrl[UE_id].sched_pusch[slotP+K2-first_ul_slot];
    pusch_sched->frame = frameP;
    pusch_sched->slot = slotP + K2;
    pusch_sched->active = true;
    nfapi_nr_pusch_pdu_t  *pusch_pdu = &pusch_sched->pusch_pdu;
    memset(pusch_pdu,0,sizeof(nfapi_nr_pusch_pdu_t));

    LOG_D(MAC, "Scheduling UE specific PUSCH\n");
    //UL_tti_req = &nr_mac->UL_tti_req[CC_id];

    int dci_formats[2];
    int rnti_types[2];

    NR_SearchSpace_t *ss;
    int target_ss = NR_SearchSpace__searchSpaceType_PR_ue_Specific;

    AssertFatal(bwp->bwp_Dedicated->pdcch_Config->choice.setup->searchSpacesToAddModList!=NULL,"searchPsacesToAddModList is null\n");
    AssertFatal(bwp->bwp_Dedicated->pdcch_Config->choice.setup->searchSpacesToAddModList->list.count>0,
                "searchPsacesToAddModList is empty\n");

    int found=0;

    for (int i=0;i<bwp->bwp_Dedicated->pdcch_Config->choice.setup->searchSpacesToAddModList->list.count;i++) {
      ss=bwp->bwp_Dedicated->pdcch_Config->choice.setup->searchSpacesToAddModList->list.array[i];
      AssertFatal(ss->controlResourceSetId != NULL,"ss->controlResourceSetId is null\n");
      AssertFatal(ss->searchSpaceType != NULL,"ss->searchSpaceType is null\n");
      if (ss->searchSpaceType->present == target_ss) {
        found=1;
        break;
      }
    }
    AssertFatal(found==1,"Couldn't find an adequate searchspace\n");

    if (ss->searchSpaceType->choice.ue_Specific->dci_Formats)
      dci_formats[0]  = NR_UL_DCI_FORMAT_0_1;
    else
      dci_formats[0]  = NR_UL_DCI_FORMAT_0_0;

    rnti_types[0]   = NR_RNTI_C;

    //Resource Allocation in time domain
    int startSymbolAndLength=0;
    int StartSymbolIndex,NrOfSymbols,mapping_type;

    startSymbolAndLength = ubwp->bwp_Common->pusch_ConfigCommon->choice.setup->pusch_TimeDomainAllocationList->list.array[time_domain_assignment]->startSymbolAndLength;
    SLIV2SL(startSymbolAndLength,&StartSymbolIndex,&NrOfSymbols);
    pusch_pdu->start_symbol_index = StartSymbolIndex;
    pusch_pdu->nr_of_symbols = NrOfSymbols;

    mapping_type = ubwp->bwp_Common->pusch_ConfigCommon->choice.setup->pusch_TimeDomainAllocationList->list.array[time_domain_assignment]->mappingType;

    pusch_pdu->pdu_bit_map = PUSCH_PDU_BITMAP_PUSCH_DATA;
    pusch_pdu->rnti = rnti;
    pusch_pdu->handle = 0; //not yet used
  
    pusch_pdu->bwp_size  = NRRIV2BW(ubwp->bwp_Common->genericParameters.locationAndBandwidth,275);
    pusch_pdu->bwp_start = NRRIV2PRBOFFSET(ubwp->bwp_Common->genericParameters.locationAndBandwidth,275);
    pusch_pdu->subcarrier_spacing = ubwp->bwp_Common->genericParameters.subcarrierSpacing;
    pusch_pdu->cyclic_prefix = 0;

    if (pusch_Config->transformPrecoder == NULL) {
      if (scc->uplinkConfigCommon->initialUplinkBWP->rach_ConfigCommon->choice.setup->msg3_transformPrecoder == NULL)
        pusch_pdu->transform_precoding = 1;
      else
        pusch_pdu->transform_precoding = 0;
    }
    else
      pusch_pdu->transform_precoding = *pusch_Config->transformPrecoder;
    if (pusch_Config->dataScramblingIdentityPUSCH != NULL)
      pusch_pdu->data_scrambling_id = *pusch_Config->dataScramblingIdentityPUSCH;
    else
      pusch_pdu->data_scrambling_id = *scc->physCellId;

    pusch_pdu->mcs_index = 9;
    if (pusch_pdu->transform_precoding)
      pusch_pdu->mcs_table = get_pusch_mcs_table(pusch_Config->mcs_Table, 0,
                                                 dci_formats[0], rnti_types[0], target_ss, false);
    else
      pusch_pdu->mcs_table = get_pusch_mcs_table(pusch_Config->mcs_TableTransformPrecoder, 1,
                                                 dci_formats[0], rnti_types[0], target_ss, false);

    pusch_pdu->target_code_rate = nr_get_code_rate_ul(pusch_pdu->mcs_index,pusch_pdu->mcs_table);
    pusch_pdu->qam_mod_order = nr_get_Qm_ul(pusch_pdu->mcs_index,pusch_pdu->mcs_table);
    if (pusch_Config->tp_pi2BPSK!=NULL) {
      if(((pusch_pdu->mcs_table==3)&&(pusch_pdu->mcs_index<2)) ||
         ((pusch_pdu->mcs_table==4)&&(pusch_pdu->mcs_index<6))) {
        pusch_pdu->target_code_rate = pusch_pdu->target_code_rate>>1;
        pusch_pdu->qam_mod_order = pusch_pdu->qam_mod_order<<1;
      }
    }
    pusch_pdu->nrOfLayers = 1;

    //Pusch Allocation in frequency domain [TS38.214, sec 6.1.2.2]
    if (pusch_Config->resourceAllocation==NR_PUSCH_Config__resourceAllocation_resourceAllocationType1) {
      pusch_pdu->resource_alloc = 1; //type 1
      pusch_pdu->rb_start = 0;
      if (get_softmodem_params()->phy_test==1)
        pusch_pdu->rb_size = 50;
      else
        pusch_pdu->rb_size = pusch_pdu->bwp_size;
    }
    else
      AssertFatal(1==0,"Only frequency resource allocation type 1 is currently supported\n");

    pusch_pdu->vrb_to_prb_mapping = 0;

    if (pusch_Config->frequencyHopping==NULL)
      pusch_pdu->frequency_hopping = 0;
    else
      pusch_pdu->frequency_hopping = 1;

    //pusch_pdu->tx_direct_current_location;//The uplink Tx Direct Current location for the carrier. Only values in the value range of this field between 0 and 3299, which indicate the subcarrier index within the carrier corresponding 1o the numerology of the corresponding uplink BWP and value 3300, which indicates "Outside the carrier" and value 3301, which indicates "Undetermined position within the carrier" are used. [TS38.331, UplinkTxDirectCurrentBWP IE]
    //pusch_pdu->uplink_frequency_shift_7p5khz = 0;


    // --------------------
    // ------- DMRS -------
    // --------------------
    NR_DMRS_UplinkConfig_t *NR_DMRS_UplinkConfig;
    if (mapping_type == NR_PUSCH_TimeDomainResourceAllocation__mappingType_typeA)
      NR_DMRS_UplinkConfig = pusch_Config->dmrs_UplinkForPUSCH_MappingTypeA->choice.setup;
    else
      NR_DMRS_UplinkConfig = pusch_Config->dmrs_UplinkForPUSCH_MappingTypeB->choice.setup;
    if (NR_DMRS_UplinkConfig->dmrs_Type == NULL)
      pusch_pdu->dmrs_config_type = 0;
    else
      pusch_pdu->dmrs_config_type = 1;
    pusch_pdu->scid = 0;      // DMRS sequence initialization [TS38.211, sec 6.4.1.1.1]
    if (pusch_pdu->transform_precoding) { // transform precoding disabled
      long *scramblingid;
      if (pusch_pdu->scid == 0)
        scramblingid = NR_DMRS_UplinkConfig->transformPrecodingDisabled->scramblingID0;
      else
        scramblingid = NR_DMRS_UplinkConfig->transformPrecodingDisabled->scramblingID1;
      if (scramblingid == NULL)
        pusch_pdu->ul_dmrs_scrambling_id = *scc->physCellId;
      else
        pusch_pdu->ul_dmrs_scrambling_id = *scramblingid;
    }
    else {
      pusch_pdu->ul_dmrs_scrambling_id = *scc->physCellId;
      if (NR_DMRS_UplinkConfig->transformPrecodingEnabled->nPUSCH_Identity != NULL)
        pusch_pdu->pusch_identity = *NR_DMRS_UplinkConfig->transformPrecodingEnabled->nPUSCH_Identity;
      else
        pusch_pdu->pusch_identity = *scc->physCellId;
    }
    pusch_dmrs_AdditionalPosition_t additional_pos;
    if (NR_DMRS_UplinkConfig->dmrs_AdditionalPosition == NULL)
      additional_pos = 2;
    else {
      if (*NR_DMRS_UplinkConfig->dmrs_AdditionalPosition == NR_DMRS_UplinkConfig__dmrs_AdditionalPosition_pos3)
        additional_pos = 3;
      else
        additional_pos = *NR_DMRS_UplinkConfig->dmrs_AdditionalPosition;
    }
    pusch_maxLength_t pusch_maxLength;
    if (NR_DMRS_UplinkConfig->maxLength == NULL)
      pusch_maxLength = 1;
    else
      pusch_maxLength = 2;
    uint16_t l_prime_mask = get_l_prime(pusch_pdu->nr_of_symbols, mapping_type, additional_pos, pusch_maxLength);
    pusch_pdu->ul_dmrs_symb_pos = l_prime_mask << pusch_pdu->start_symbol_index;

    pusch_pdu->num_dmrs_cdm_grps_no_data = 1;
    pusch_pdu->dmrs_ports = 1;
    // --------------------------------------------------------------------------------------------------------------------------------------------

    // --------------------
    // ------- PTRS -------
    // --------------------
    if (NR_DMRS_UplinkConfig->phaseTrackingRS != NULL) {
      // TODO to be fixed from RRC config
      uint8_t ptrs_mcs1 = 2;  // higher layer parameter in PTRS-UplinkConfig
      uint8_t ptrs_mcs2 = 4;  // higher layer parameter in PTRS-UplinkConfig
      uint8_t ptrs_mcs3 = 10; // higher layer parameter in PTRS-UplinkConfig
      uint16_t n_rb0 = 25;    // higher layer parameter in PTRS-UplinkConfig
      uint16_t n_rb1 = 75;    // higher layer parameter in PTRS-UplinkConfig
      pusch_pdu->pusch_ptrs.ptrs_time_density = get_L_ptrs(ptrs_mcs1, ptrs_mcs2, ptrs_mcs3, pusch_pdu->mcs_index, pusch_pdu->mcs_table);
      pusch_pdu->pusch_ptrs.ptrs_freq_density = get_K_ptrs(n_rb0, n_rb1, pusch_pdu->rb_size);
      pusch_pdu->pusch_ptrs.ptrs_ports_list   = (nfapi_nr_ptrs_ports_t *) malloc(2*sizeof(nfapi_nr_ptrs_ports_t));
      pusch_pdu->pusch_ptrs.ptrs_ports_list[0].ptrs_re_offset = 0;

      pusch_pdu->pdu_bit_map |= PUSCH_PDU_BITMAP_PUSCH_PTRS; // enable PUSCH PTRS
    }
    else{
      pusch_pdu->pdu_bit_map &= ~PUSCH_PDU_BITMAP_PUSCH_PTRS; // disable PUSCH PTRS
    }

    // --------------------------------------------------------------------------------------------------------------------------------------------

    //Pusch Allocation in frequency domain [TS38.214, sec 6.1.2.2]
    //Optional Data only included if indicated in pduBitmap
    int8_t harq_id = select_ul_harq_pid(&UE_info->UE_sched_ctrl[UE_id]);
    if (harq_id < 0) return;
    NR_UE_ul_harq_t *cur_harq = &UE_info->UE_sched_ctrl[UE_id].ul_harq_processes[harq_id];
    pusch_pdu->pusch_data.harq_process_id = harq_id;
    pusch_pdu->pusch_data.new_data_indicator = cur_harq->ndi;
    pusch_pdu->pusch_data.rv_index = nr_rv_round_map[cur_harq->round];

    cur_harq->state = ACTIVE_SCHED;
    cur_harq->last_tx_slot = pusch_sched->slot;

    uint8_t num_dmrs_symb = 0;

    for(int dmrs_counter = pusch_pdu->start_symbol_index; dmrs_counter < pusch_pdu->start_symbol_index + pusch_pdu->nr_of_symbols; dmrs_counter++)
      num_dmrs_symb += ((pusch_pdu->ul_dmrs_symb_pos >> dmrs_counter) & 1);

    uint8_t N_PRB_DMRS;
    if (pusch_pdu->dmrs_config_type == 0) {
      N_PRB_DMRS = pusch_pdu->num_dmrs_cdm_grps_no_data*6;
    }
    else {
      N_PRB_DMRS = pusch_pdu->num_dmrs_cdm_grps_no_data*4;
    }

    pusch_pdu->pusch_data.tb_size = nr_compute_tbs(pusch_pdu->qam_mod_order,
                                                   pusch_pdu->target_code_rate,
                                                   pusch_pdu->rb_size,
                                                   pusch_pdu->nr_of_symbols,
                                                   N_PRB_DMRS * num_dmrs_symb,
                                                   0, //nb_rb_oh
                                                   0,
                                                   pusch_pdu->nrOfLayers)>>3;

    UE_info->mac_stats[UE_id].ulsch_rounds[cur_harq->round]++;
    if (cur_harq->round == 0) UE_info->mac_stats[UE_id].ulsch_total_bytes_scheduled+=pusch_pdu->pusch_data.tb_size;

    pusch_pdu->pusch_data.num_cb = 0; //CBG not supported
    //pusch_pdu->pusch_data.cb_present_and_position;
    //pusch_pdu->pusch_uci;
    //pusch_pdu->pusch_ptrs;
    //pusch_pdu->dfts_ofdm;
    //beamforming
    //pusch_pdu->beamforming; //not used for now


    ul_dci_request_pdu = &UL_dci_req->ul_dci_pdu_list[UL_dci_req->numPdus];
    memset((void*)ul_dci_request_pdu,0,sizeof(nfapi_nr_ul_dci_request_pdus_t));
    ul_dci_request_pdu->PDUType = NFAPI_NR_DL_TTI_PDCCH_PDU_TYPE;
    ul_dci_request_pdu->PDUSize = (uint8_t)(2+sizeof(nfapi_nr_dl_tti_pdcch_pdu));
    nfapi_nr_dl_tti_pdcch_pdu_rel15_t *pdcch_pdu_rel15 = &ul_dci_request_pdu->pdcch_pdu.pdcch_pdu_rel15;
    UL_dci_req->numPdus+=1;


    LOG_D(MAC,"Configuring ULDCI/PDCCH in %d.%d\n", frameP,slotP);

    uint8_t nr_of_candidates, aggregation_level;
    find_aggregation_candidates(&aggregation_level, &nr_of_candidates, ss);
    NR_ControlResourceSet_t *coreset = get_coreset(bwp, ss, 1 /* dedicated */);
    int CCEIndex = allocate_nr_CCEs(
        nr_mac,
        bwp,
        coreset,
        aggregation_level,
        UE_info->rnti[UE_id],
        0); // m
    if (CCEIndex < 0) {
      LOG_E(MAC, "%s(): CCE list not empty, couldn't schedule PUSCH\n", __func__);
      pusch_sched->active = false;
      return;
    }
    else {
      nr_configure_pdcch(nr_mac,
                         pdcch_pdu_rel15,
                         UE_info->rnti[UE_id],
                         ss,
                         coreset,
                         scc,
                         bwp,
                         aggregation_level,
                         CCEIndex);

      dci_pdu_rel15_t *dci_pdu_rel15 = calloc(MAX_DCI_CORESET,sizeof(dci_pdu_rel15_t));
      config_uldci(ubwp,pusch_pdu,pdcch_pdu_rel15,&dci_pdu_rel15[0],dci_formats,rnti_types,time_domain_assignment,UE_info->UE_sched_ctrl[UE_id].tpc0,n_ubwp,bwp_id);
      fill_dci_pdu_rel15(scc,secondaryCellGroup,pdcch_pdu_rel15,dci_pdu_rel15,dci_formats,rnti_types,pusch_pdu->bwp_size,bwp_id);
      free(dci_pdu_rel15);
    }
  }
}
<|MERGE_RESOLUTION|>--- conflicted
+++ resolved
@@ -864,11 +864,8 @@
    * conditions might exclude each other and never be true */
   const int slot_idx = (slotP + K2) % num_slots_per_tdd;
   if (is_xlsch_in_slot(ulsch_in_slot_bitmap, slot_idx)
-<<<<<<< HEAD
-        && (!get_softmodem_params()->phy_test || slotP == 6)) {
-=======
-        && (!get_softmodem_params()->phy_test || slot_idx == 8)) {
->>>>>>> 0fe3e5fd
+      && (!get_softmodem_params()->phy_test || slot_idx == 8)) {
+
     nfapi_nr_ul_dci_request_t *UL_dci_req = &RC.nrmac[Mod_idP]->UL_dci_req[0];
     UL_dci_req->SFN = frameP;
     UL_dci_req->Slot = slotP;
