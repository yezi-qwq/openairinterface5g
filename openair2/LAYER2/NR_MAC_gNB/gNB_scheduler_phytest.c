--- conflicted
+++ resolved
@@ -33,12 +33,9 @@
 #include "mac_proto.h"
 #include "PHY/NR_TRANSPORT/nr_dlsch.h"
 #include "PHY/NR_TRANSPORT/nr_dci.h"
-<<<<<<< HEAD
 #include "executables/nr-softmodem.h"
 #include "LAYER2/NR_MAC_COMMON/nr_mac.h"
-=======
 #include "executables/softmodem-common.h"
->>>>>>> f8037ab6
 extern RAN_CONTEXT_t RC;
 //#define ENABLE_MAC_PAYLOAD_DEBUG 1
 
@@ -729,7 +726,7 @@
     }
 }
 
-void nr_rx_sdu(module_id_t module_idP,
+/*void nr_rx_sdu(module_id_t module_idP,
                     uint8_t CC_id,
                     frame_t frameP,
                     uint8_t ttiP,
@@ -762,194 +759,4 @@
 	  nr_process_mac_pdu(module_idP, CC_id, frameP, pduP, pdu_len);
   }
 
-}
-
-
-/* LTE based function to be substituted once NR version is ready */
-/*void
-nr_rx_sdu(const module_id_t enb_mod_idP,
-       const int CC_idP,
-       const frame_t frameP,
-       const sub_frame_t subframeP,
-       const rnti_t rntiP,
-       uint8_t *sduP,
-       const uint16_t sdu_lenP,
-       const uint16_t timing_advance,
-       const uint8_t ul_cqi)
-//-----------------------------------------------------------------------------
-{
-  int current_rnti = 0;
-  int UE_id = -1;
-  int RA_id = 0;
-  int old_rnti = -1;
-  int old_UE_id = -1;
-  int crnti_rx = 0;
-  //int harq_pid = 0;
-  int first_rb = 0;
-  unsigned char num_ce = 0;
-  unsigned char num_sdu = 0;
-  unsigned char *payload_ptr = NULL;
-  unsigned char rx_ces[MAX_NUM_CE];
-  unsigned char rx_lcids[NB_RB_MAX];
-  unsigned short rx_lengths[NB_RB_MAX];
-  uint8_t lcgid = 0;
-  int lcgid_updated[4] = {0, 0, 0, 0};
-  //eNB_MAC_INST *mac = NULL;
-  UE_list_t *UE_list = NULL;
-  rrc_eNB_ue_context_t *ue_contextP = NULL;
-  UE_sched_ctrl_t *UE_scheduling_control = NULL;
-  UE_TEMPLATE *UE_template_ptr = NULL;
-  // Init
-  current_rnti = rntiP;
-  UE_id = 0; //find_UE_id(enb_mod_idP, current_rnti);
-  //mac = RC.mac[enb_mod_idP];
-  //harq_pid = subframe2harqpid(&mac->common_channels[CC_idP], frameP, subframeP);
-  //UE_list = &mac->UE_list;
-  memset(rx_ces, 0, MAX_NUM_CE * sizeof(unsigned char));
-  memset(rx_lcids, 0, NB_RB_MAX * sizeof(unsigned char));
-  memset(rx_lengths, 0, NB_RB_MAX * sizeof(unsigned short));
-  //start_meas(&mac->rx_ulsch_sdu);
-
-  payload_ptr = parse_ulsch_header(sduP, &num_ce, &num_sdu, rx_ces, rx_lcids, rx_lengths, sdu_lenP);
-
-  if (payload_ptr == NULL) {
-    LOG_E(MAC,"[eNB %d] CC_id %d ulsch header unknown lcid(rnti %x, UE_id %d)\n",
-          enb_mod_idP,
-          CC_idP,
-          current_rnti,
-          UE_id);
-    return;
-  }
-
-  // Control element
-  for (int i = 0; i < num_ce; i++) {
-
-    switch (rx_ces[i]) {  // implement and process PHR + CRNTI + BSR
-      case POWER_HEADROOM:
-
-    	  break;
-
-      case CRNTI:
-    	  break;
-
-      case TRUNCATED_BSR:
-      case SHORT_BSR:
-
-    	  break;
-
-      case LONG_BSR:
-
-    	  break;
-
-      default:
-        LOG_E(MAC, "[eNB %d] CC_id %d Received unknown MAC header (0x%02x)\n",
-              enb_mod_idP,
-              CC_idP,
-              rx_ces[i]);
-        break;
-    } // end switch on control element
-  } // end for loop on control element
-
-  for (int i = 0; i < num_sdu; i++) {
-    LOG_D(MAC, "SDU Number %d MAC Subheader SDU_LCID %d, length %d\n",
-          i,
-          rx_lcids[i],
-          rx_lengths[i]);
-    T(T_ENB_MAC_UE_UL_SDU,
-      T_INT(enb_mod_idP),
-      T_INT(CC_idP),
-      T_INT(current_rnti),
-      T_INT(frameP),
-      T_INT(subframeP),
-      T_INT(rx_lcids[i]),
-      T_INT(rx_lengths[i]));
-    T(T_ENB_MAC_UE_UL_SDU_WITH_DATA,
-      T_INT(enb_mod_idP),
-      T_INT(CC_idP),
-      T_INT(current_rnti),
-      T_INT(frameP),
-      T_INT(subframeP),
-      T_INT(rx_lcids[i]),
-      T_INT(rx_lengths[i]),
-      T_BUFFER(payload_ptr, rx_lengths[i]));
-
-    switch (rx_lcids[i]) {
-      case CCCH:
-
-        break;
-
-      case DCCH:
-      case DCCH1:
-
-        break;
-
-      // all the DRBS
-      case DTCH:
-      default:
-#if defined(ENABLE_MAC_PAYLOAD_DEBUG)
-        LOG_T(MAC, "offset: %d\n",
-              (unsigned char) ((unsigned char *) payload_ptr - sduP));
-
-        for (int j = 0; j < 32; j++) {
-          LOG_T(MAC, "%x ", payload_ptr[j]);
-        }
-
-        LOG_T(MAC, "\n");
-#endif
-
-        if (rx_lcids[i] < NB_RB_MAX) {
-          LOG_D(MAC, "[eNB %d] CC_id %d Frame %d : ULSCH -> UL-DTCH, received %d bytes from UE %d for lcid %d\n",
-                enb_mod_idP,
-                CC_idP,
-                frameP,
-                rx_lengths[i],
-                UE_id,
-                rx_lcids[i]);
-
-          if (UE_id != -1) {
-            // Adjust buffer occupancy of the correponding logical channel group
-            LOG_D(MAC, "[eNB %d] CC_id %d Frame %d : ULSCH -> UL-DTCH, received %d bytes from UE %d for lcid %d \n",
-                  enb_mod_idP,
-                  CC_idP,
-                  frameP,
-                  rx_lengths[i],
-                  UE_id,
-                  rx_lcids[i]);
-
-
-            if ((rx_lengths[i] < SCH_PAYLOAD_SIZE_MAX) && (rx_lengths[i] > 0)) {  // MAX SIZE OF transport block
-#if defined(ENABLE_MAC_PAYLOAD_DEBUG)
-            	LOG_I(MAC, "Printing UL MAC payload after removing the header: \n");
-            	    for (int j = 0; j < rx_lengths[i] ; j++) {
-            	  	  printf("%02x ",(unsigned char) *(payload_ptr+j));
-            	    }
-            	    pritnf("\n");
-#endif
-              mac_rlc_data_ind(enb_mod_idP, current_rnti, enb_mod_idP, frameP, ENB_FLAG_YES, MBMS_FLAG_NO, rx_lcids[i], (char *) payload_ptr+1, rx_lengths[i], 1, NULL);
-            } else {  // rx_length[i] Max size
-              //UE_list->eNB_UE_stats[CC_idP][UE_id].num_errors_rx += 1;
-              LOG_E(MAC, "[eNB %d] CC_id %d Frame %d : Max size of transport block reached LCID %d from UE %d. Size of received payload: %d \n",
-                    enb_mod_idP,
-                    CC_idP,
-                    frameP,
-                    rx_lcids[i],
-                    UE_id,
-                    rx_lengths[i]);
-            }
-          } else {  // end if (UE_id != -1)
-            LOG_E(MAC,"[eNB %d] CC_id %d Frame %d : received unsupported or unknown LCID %d from UE %d ",
-                  enb_mod_idP,
-                  CC_idP,
-                  frameP,
-                  rx_lcids[i],
-                  UE_id);
-          }
-        }
-
-        break;
-    }
-
-    payload_ptr += rx_lengths[i];
-  }
-
 }*/
