--- conflicted
+++ resolved
@@ -624,12 +624,8 @@
  
   unsigned char sdu_lcids[NB_RB_MAX] = {0};
   uint16_t sdu_lengths[NB_RB_MAX] = {0};
-<<<<<<< HEAD
-  uint16_t rnti = UE_info->rnti[UE_id];
-=======
   uint16_t rnti = UE_list->rnti[UE_id];
   NR_UE_sched_ctrl_t *ue_sched_ctl = &UE_list->UE_sched_ctrl[UE_id];
->>>>>>> bc73585d
 
   uint8_t mac_sdus[MAX_NR_DLSCH_PAYLOAD_BYTES];
   
