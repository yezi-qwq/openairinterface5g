--- conflicted
+++ resolved
@@ -165,12 +165,8 @@
                                                     scc->dmrs_TypeA_Position,
                                                     NrOfSymbols,
                                                     StartSymbolIndex,
-<<<<<<< HEAD
                                                     mappingtype,
                                                     1);
-=======
-                                                    mappingtype, 1);
->>>>>>> 6fbfa3b0
 
     /*
     AssertFatal(k0==0,"k0 is not zero for Initial DL BWP TimeDomain Alloc\n");
@@ -285,14 +281,9 @@
   const int tda = sched_ctrl->active_bwp ? RC.nrmac[module_id]->preferred_dl_tda[sched_ctrl->active_bwp->bwp_Id][slot] : 1;
   NR_pdsch_semi_static_t *ps = &sched_ctrl->pdsch_semi_static;
   ps->nrOfLayers = target_dl_Nl;
-<<<<<<< HEAD
-  if (ps->time_domain_allocation != tda)
-    nr_set_pdsch_semi_static(scc, UE_info->CellGroup[UE_id], sched_ctrl->active_bwp, NULL, tda, ps->nrOfLayers, sched_ctrl, ps);
-=======
 
   if (ps->time_domain_allocation != tda || ps->nrOfLayers != target_dl_Nl)
     nr_set_pdsch_semi_static(scc, UE_info->CellGroup[UE_id], sched_ctrl->active_bwp, NULL, tda, target_dl_Nl, sched_ctrl, ps);
->>>>>>> 6fbfa3b0
 
   /* find largest unallocated chunk */
   const int bwpSize = NRRIV2BW(sched_ctrl->active_bwp->bwp_Common->genericParameters.locationAndBandwidth, MAX_BWP_SIZE);
