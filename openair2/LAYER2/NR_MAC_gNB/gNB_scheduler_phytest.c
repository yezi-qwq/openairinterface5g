/*
 * Licensed to the OpenAirInterface (OAI) Software Alliance under one or more
 * contributor license agreements.  See the NOTICE file distributed with
 * this work for additional information regarding copyright ownership.
 * The OpenAirInterface Software Alliance licenses this file to You under
 * the OAI Public License, Version 1.0  (the "License"); you may not use this file
 * except in compliance with the License.
 * You may obtain a copy of the License at
 *
 *      http://www.openairinterface.org/?page_id=698
 *
 * Unless required by applicable law or agreed to in writing, software
 * distributed under the License is distributed on an "AS IS" BASIS,
 * WITHOUT WARRANTIES OR CONDITIONS OF ANY KIND, either express or implied.
 * See the License for the specific language governing permissions and
 * limitations under the License.
 *-------------------------------------------------------------------------------
 * For more information about the OpenAirInterface (OAI) Software Alliance:
 *      contact@openairinterface.org
 */

/*! \file gNB_scheduler_phytest.c
 * \brief gNB scheduling procedures in phy_test mode
 * \author  Guy De Souza, G. Casati
 * \date 07/2018
 * \email: desouza@eurecom.fr, guido.casati@iis.fraunhofer.de
 * \version 1.0
 * @ingroup _mac
 */

#include "nr_mac_gNB.h"
#include "SCHED_NR/sched_nr.h"
#include "NR_MAC_gNB/mac_proto.h"
#include "LAYER2/NR_MAC_COMMON/nr_mac_common.h"
#include "PHY/NR_TRANSPORT/nr_dlsch.h"
#include "PHY/NR_TRANSPORT/nr_dci.h"
#include "executables/nr-softmodem.h"
#include "LAYER2/NR_MAC_COMMON/nr_mac.h"
#include "executables/softmodem-common.h"
#include "common/utils/nr/nr_common.h"
#include "NR_SCS-SpecificCarrier.h"
#include "NR_TDD-UL-DL-ConfigCommon.h"
#include "NR_FrequencyInfoUL.h"
#include "NR_RACH-ConfigGeneric.h"
#include "NR_RACH-ConfigCommon.h"
#include "NR_PUSCH-TimeDomainResourceAllocation.h"
#include "NR_PUSCH-ConfigCommon.h"
#include "NR_PUCCH-ConfigCommon.h"
#include "NR_PDSCH-TimeDomainResourceAllocation.h"
#include "NR_PDSCH-ConfigCommon.h"
#include "NR_RateMatchPattern.h"
#include "NR_RateMatchPatternLTE-CRS.h"
#include "NR_SearchSpace.h"
#include "NR_ControlResourceSet.h"

//#define UL_HARQ_PRINT
extern RAN_CONTEXT_t RC;

const uint8_t nr_rv_round_map[4] = {0, 2, 3, 1};
//#define ENABLE_MAC_PAYLOAD_DEBUG 1

//uint8_t mac_pdu[MAX_NR_DLSCH_PAYLOAD_BYTES];

/*Scheduling of DLSCH with associated DCI in common search space
 * current version has only a DCI for type 1 PDCCH for C_RNTI*/
void nr_schedule_css_dlsch_phytest(module_id_t   module_idP,
                                   frame_t       frameP,
                                   sub_frame_t   slotP) {
  uint8_t  CC_id;
  gNB_MAC_INST                      *nr_mac      = RC.nrmac[module_idP];
  NR_COMMON_channels_t              *cc = &nr_mac->common_channels[0];
  nfapi_nr_dl_tti_request_body_t    *dl_req;
  nfapi_nr_dl_tti_request_pdu_t     *dl_tti_pdcch_pdu;
  nfapi_nr_dl_tti_request_pdu_t     *dl_tti_pdsch_pdu;
  nfapi_nr_pdu_t        *TX_req;

  uint16_t rnti = 0x1234;
  
  //  int time_domain_assignment,k0;

  NR_ServingCellConfigCommon_t *scc=cc->ServingCellConfigCommon;

  int dlBWP_carrier_bandwidth = NRRIV2BW(scc->downlinkConfigCommon->initialDownlinkBWP->genericParameters.locationAndBandwidth, MAX_BWP_SIZE);

  
  /*
  int scs               = scc->downlinkConfigCommon->initialDownlinkBWP->genericParameters.subcarrierSpacing;
  
  int slots_per_frame   = 10*(1<<scs);

  int FR                = *scc->downlinkConfigCommon->frequencyInfoDL->frequencyBandList.list.array[0] >= 257 ? nr_FR2 : nr_FR1;
  */

  for (CC_id=0; CC_id<MAX_NUM_CCs; CC_id++) {
    LOG_D(MAC, "Scheduling common search space DCI type 1 dlBWP BW.firstRB %d.%d\n",
	  dlBWP_carrier_bandwidth,
	  NRRIV2PRBOFFSET(scc->downlinkConfigCommon->initialDownlinkBWP->genericParameters.locationAndBandwidth, MAX_BWP_SIZE));
    
    
    dl_req = &nr_mac->DL_req[CC_id].dl_tti_request_body;
    dl_tti_pdcch_pdu = &dl_req->dl_tti_pdu_list[dl_req->nPDUs];
    memset((void*)dl_tti_pdcch_pdu,0,sizeof(nfapi_nr_dl_tti_request_pdu_t));
    dl_tti_pdcch_pdu->PDUType = NFAPI_NR_DL_TTI_PDCCH_PDU_TYPE;
    dl_tti_pdcch_pdu->PDUSize = (uint8_t)(2+sizeof(nfapi_nr_dl_tti_pdcch_pdu));
    
    dl_tti_pdsch_pdu = &nr_mac->DL_req[CC_id].dl_tti_request_body.dl_tti_pdu_list[nr_mac->DL_req[CC_id].dl_tti_request_body.nPDUs+1];
    memset((void *)dl_tti_pdsch_pdu,0,sizeof(nfapi_nr_dl_tti_request_pdu_t));
    dl_tti_pdsch_pdu->PDUType = NFAPI_NR_DL_TTI_PDSCH_PDU_TYPE;
    dl_tti_pdsch_pdu->PDUSize = (uint8_t)(2+sizeof(nfapi_nr_dl_tti_pdsch_pdu));

    
    //    nfapi_nr_dl_tti_pdcch_pdu_rel15_t *pdcch_pdu_rel15 = &dl_tti_pdcch_pdu->pdcch_pdu.pdcch_pdu_rel15;
    nfapi_nr_dl_tti_pdsch_pdu_rel15_t *pdsch_pdu_rel15 = &dl_tti_pdsch_pdu->pdsch_pdu.pdsch_pdu_rel15;
    
    pdsch_pdu_rel15->pduBitmap = 0;
    pdsch_pdu_rel15->rnti = rnti;
    pdsch_pdu_rel15->pduIndex = 0;

    // BWP
    pdsch_pdu_rel15->BWPSize  = NRRIV2BW(scc->downlinkConfigCommon->initialDownlinkBWP->genericParameters.locationAndBandwidth, MAX_BWP_SIZE);
    pdsch_pdu_rel15->BWPStart = NRRIV2PRBOFFSET(scc->downlinkConfigCommon->initialDownlinkBWP->genericParameters.locationAndBandwidth, MAX_BWP_SIZE);
    pdsch_pdu_rel15->SubcarrierSpacing = scc->downlinkConfigCommon->initialDownlinkBWP->genericParameters.subcarrierSpacing;
    pdsch_pdu_rel15->CyclicPrefix = 0;
    pdsch_pdu_rel15->NrOfCodewords = 1;
    int mcsIndex = 9;
    pdsch_pdu_rel15->targetCodeRate[0] = nr_get_code_rate_dl(mcsIndex,0);
    pdsch_pdu_rel15->qamModOrder[0] = 2;
    pdsch_pdu_rel15->mcsIndex[0] = mcsIndex;
    pdsch_pdu_rel15->mcsTable[0] = 0;
    pdsch_pdu_rel15->rvIndex[0] = 0;
    pdsch_pdu_rel15->dataScramblingId = *scc->physCellId;
    pdsch_pdu_rel15->nrOfLayers = 1;    
    pdsch_pdu_rel15->transmissionScheme = 0;
    pdsch_pdu_rel15->refPoint = 0; // Point A
    
    pdsch_pdu_rel15->dmrsConfigType = 0; // Type 1 by default for InitialBWP
    pdsch_pdu_rel15->dlDmrsScramblingId = *scc->physCellId;
    pdsch_pdu_rel15->SCID = 0;
    pdsch_pdu_rel15->numDmrsCdmGrpsNoData = 1;
    pdsch_pdu_rel15->dmrsPorts = 1;
    pdsch_pdu_rel15->resourceAlloc = 1;
    pdsch_pdu_rel15->rbStart = 0;
    pdsch_pdu_rel15->rbSize = 6;
    pdsch_pdu_rel15->VRBtoPRBMapping = 1; // non-interleaved, check if this is ok for initialBWP
    // choose shortest PDSCH
    int startSymbolAndLength=0;
    int StartSymbolIndex=-1,NrOfSymbols=14;
    int StartSymbolIndex_tmp,NrOfSymbols_tmp;
    int mappingtype_tmp, mappingtype=0;

    for (int i=0;
	 i<scc->downlinkConfigCommon->initialDownlinkBWP->pdsch_ConfigCommon->choice.setup->pdsch_TimeDomainAllocationList->list.count;
	 i++) {
      startSymbolAndLength = scc->downlinkConfigCommon->initialDownlinkBWP->pdsch_ConfigCommon->choice.setup->pdsch_TimeDomainAllocationList->list.array[i]->startSymbolAndLength;
      SLIV2SL(startSymbolAndLength,&StartSymbolIndex_tmp,&NrOfSymbols_tmp);
      mappingtype_tmp = scc->downlinkConfigCommon->initialDownlinkBWP->pdsch_ConfigCommon->choice.setup->pdsch_TimeDomainAllocationList->list.array[i]->mappingType;
      if (NrOfSymbols_tmp < NrOfSymbols) {
	NrOfSymbols = NrOfSymbols_tmp;
        StartSymbolIndex = StartSymbolIndex_tmp;
        mappingtype = mappingtype_tmp;
	//	k0 = *scc->downlinkConfigCommon->initialDownlinkBWP->pdsch_ConfigCommon->choice.setup->pdsch_TimeDomainAllocationList->list.array[i]->k0;
	//	time_domain_assignment = i;
      }
    }
    AssertFatal(StartSymbolIndex>=0,"StartSymbolIndex is negative\n");
    pdsch_pdu_rel15->StartSymbolIndex = StartSymbolIndex;
    pdsch_pdu_rel15->NrOfSymbols      = NrOfSymbols;
    pdsch_pdu_rel15->dlDmrsSymbPos = fill_dmrs_mask(NULL,
                                                    scc->dmrs_TypeA_Position,
                                                    NrOfSymbols,
                                                    StartSymbolIndex,
                                                    mappingtype);

    /*
    AssertFatal(k0==0,"k0 is not zero for Initial DL BWP TimeDomain Alloc\n");
    nr_configure_css_dci_initial(pdcch_pdu_rel15,
				 scs, 
				 scs, 
				 FR, 
				 0, 
				 0, 
				 0,
				 sfn_sf, slotP,
				 slots_per_frame,
				 dlBWP_carrier_bandwidth);
    
    
    pdu_rel15->frequency_domain_assignment = PRBalloc_to_locationandbandwidth0(pdsch_pdu_rel15->rbSize, 
                                                                               pdsch_pdu_rel15->rbStart, 
                                                                               dlBWP_carrier_bandwidth);
    pdu_rel15->time_domain_assignment = time_domain_assignment;
    
    pdu_rel15->vrb_to_prb_mapping = 1;
    pdu_rel15->mcs = 9;
    pdu_rel15->tb_scaling = 1;
    
    pdu_rel15->ra_preamble_index = 25;
    pdu_rel15->format_indicator = 1;
    pdu_rel15->ndi = 1;
    pdu_rel15->rv = 0;
    pdu_rel15->harq_pid = 0;
    pdu_rel15->dai = 2;
    pdu_rel15->tpc = 2;
    pdu_rel15->pucch_resource_indicator = 7;
    pdu_rel15->pdsch_to_harq_feedback_timing_indicator = 7;
    
    LOG_D(MAC, "[gNB scheduler phytest] DCI type 1 payload: freq_alloc %d, time_alloc %d, vrb to prb %d, mcs %d tb_scaling %d ndi %d rv %d\n",
	  pdu_rel15->frequency_domain_assignment,
	  pdu_rel15->time_domain_assignment,
	  pdu_rel15->vrb_to_prb_mapping,
	  pdu_rel15->mcs,
	  pdu_rel15->tb_scaling,
	  pdu_rel15->ndi,
	  pdu_rel15->rv);
    
    params_rel15->rnti = rnti;
    params_rel15->rnti_type = NFAPI_NR_RNTI_C;
    params_rel15->dci_format = NFAPI_NR_DL_DCI_FORMAT_1_0;
    //params_rel15->aggregation_level = 1;
    LOG_D(MAC, "DCI type 1 params: rnti %x, rnti_type %d, dci_format %d\n \
                coreset params: mux_pattern %d, n_rb %d, n_symb %d, rb_offset %d  \n \
                ss params : nb_ss_sets_per_slot %d, first symb %d, nb_slots %d, sfn_mod2 %d, first slot %d\n",
	  params_rel15->rnti,
	  params_rel15->rnti_type,
	  params_rel15->dci_format,
	  params_rel15->mux_pattern,
	  params_rel15->n_rb,
	  params_rel15->n_symb,
	  params_rel15->rb_offset,
	  params_rel15->nb_ss_sets_per_slot,
	  params_rel15->first_symbol,
	  params_rel15->nb_slots,
	  params_rel15->sfn_mod2,
	  params_rel15->first_slot);
    nr_get_tbs_dl(&dl_tti_pdsch_pdu->pdsch_pdu, dl_tti_dci_pdu->dci_dl_pdu,0);
    LOG_D(MAC, "DLSCH PDU: start PRB %d n_PRB %d start symbol %d nb_symbols %d nb_layers %d nb_codewords %d mcs %d\n",
	  pdsch_pdu_rel15->rbStart,
	  pdsch_pdu_rel15->rbSize,
	  pdsch_pdu_rel15->StartSymbolIndex,
	  pdsch_pdu_rel15->NrOfSymbols,
	  pdsch_pdu_rel15->nrOfLayers,
	  pdsch_pdu_rel15->NrOfCodewords,
	  pdsch_pdu_rel15->mcsIndex[0]);
    */
    
    nr_mac->DL_req[CC_id].dl_tti_request_body.nPDUs+=2;
    
    TX_req = &nr_mac->TX_req[CC_id].pdu_list[nr_mac->TX_req[CC_id].Number_of_PDUs];
    TX_req->PDU_length = 6;
    TX_req->PDU_index = nr_mac->pdu_index[CC_id]++;
    TX_req->num_TLV = 1;
    TX_req->TLVs[0].length = 8;
    // why do we copy from RAR_pdu here? Shouldn't we fill some more or less
    // meaningful data, e.g., padding + random data?
    //memcpy((void *)&TX_req->TLVs[0].value.direct[0], (void *)&cc[CC_id].RAR_pdu[0].payload[0], TX_req->TLVs[0].length);
    nr_mac->TX_req[CC_id].Number_of_PDUs++;
    nr_mac->TX_req[CC_id].SFN=frameP;
    nr_mac->TX_req[CC_id].Slot=slotP;
  }
}

extern int getNrOfSymbols(NR_BWP_Downlink_t *bwp, int tda);
extern uint8_t getN_PRB_DMRS(NR_BWP_Downlink_t *bwp, int numDmrsCdmGrpsNoData);
uint32_t target_dl_mcs = 9;
uint32_t target_dl_Nl = 1;
uint32_t target_dl_bw = 50;
uint64_t dlsch_slot_bitmap = (1<<1);
/* schedules whole bandwidth for first user, all the time */
void nr_preprocessor_phytest(module_id_t module_id,
                             frame_t frame,
                             sub_frame_t slot)
{
  if (!is_xlsch_in_slot(dlsch_slot_bitmap, slot))
    return;
  NR_UE_info_t *UE_info = &RC.nrmac[module_id]->UE_info;
  NR_ServingCellConfigCommon_t *scc = RC.nrmac[module_id]->common_channels[0].ServingCellConfigCommon;
  const int UE_id = 0;
  const int CC_id = 0;
  AssertFatal(UE_info->active[UE_id],
              "%s(): expected UE %d to be active\n",
              __func__,
              UE_id);
  NR_UE_sched_ctrl_t *sched_ctrl = &UE_info->UE_sched_ctrl[UE_id];
  /* find largest unallocated chunk */
  const int bwpSize = NRRIV2BW(sched_ctrl->active_bwp->bwp_Common->genericParameters.locationAndBandwidth, MAX_BWP_SIZE);
  int rbStart = 0;
  int rbSize = 0;
  if (target_dl_bw>bwpSize)
    target_dl_bw = bwpSize;
  uint16_t *vrb_map = RC.nrmac[module_id]->common_channels[CC_id].vrb_map;
  /* loop ensures that we allocate exactly target_dl_bw, or return */
  while (true) {
    /* advance to first free RB */
    while (rbStart < bwpSize && vrb_map[rbStart])
      rbStart++;
    rbSize = 1;
    /* iterate until we are at target_dl_bw or no available RBs */
    while (rbStart + rbSize < bwpSize && !vrb_map[rbStart + rbSize] && rbSize < target_dl_bw)
      rbSize++;
    /* found target_dl_bw? */
    if (rbSize == target_dl_bw)
      break;
    /* at end and below target_dl_bw? */
    if (rbStart + rbSize >= bwpSize)
      return;
    rbStart += rbSize;
  }

  sched_ctrl->num_total_bytes = 0;
  const int lcid = DL_SCH_LCID_DTCH;
  const uint16_t rnti = UE_info->rnti[UE_id];
  /* update sched_ctrl->num_total_bytes so that postprocessor schedules data,
   * if available */
  sched_ctrl->rlc_status[lcid] = mac_rlc_status_ind(module_id,
                                                    rnti,
                                                    module_id,
                                                    frame,
                                                    slot,
                                                    ENB_FLAG_YES,
                                                    MBMS_FLAG_NO,
                                                    lcid,
                                                    0,
                                                    0);
  sched_ctrl->num_total_bytes += sched_ctrl->rlc_status[lcid].bytes_in_buffer;
  sched_ctrl->lcid_to_schedule = lcid;

  uint8_t nr_of_candidates;
  for (int i=0; i<5; i++) {
    // for now taking the lowest value among the available aggregation levels
    find_aggregation_candidates(&sched_ctrl->aggregation_level,
                                &nr_of_candidates,
                                sched_ctrl->search_space,
                                1<<i);
    if(nr_of_candidates>0) break;
  }
  AssertFatal(nr_of_candidates>0,"nr_of_candidates is 0\n");

  const int cid = sched_ctrl->coreset->controlResourceSetId;
  const uint16_t Y = UE_info->Y[UE_id][cid][slot];
  const int m = UE_info->num_pdcch_cand[UE_id][cid];
  sched_ctrl->cce_index = allocate_nr_CCEs(RC.nrmac[module_id],
                                  sched_ctrl->active_bwp,
                                  sched_ctrl->coreset,
                                  sched_ctrl->aggregation_level,
                                  Y,
                                  m,
                                  nr_of_candidates);
  AssertFatal(sched_ctrl->cce_index >= 0,
              "%s(): could not find CCE for UE %d\n",
              __func__,
              UE_id);

  const int alloc = nr_acknack_scheduling(module_id, UE_id, frame, slot, -1,0);
  if (alloc < 0) {
    LOG_D(MAC,
          "%s(): could not find PUCCH for UE %d/%04x@%d.%d\n",
          __func__,
          UE_id,
          rnti,
          frame,
          slot);
    UE_info->num_pdcch_cand[UE_id][cid]--;
    int *cce_list = RC.nrmac[module_id]->cce_list[sched_ctrl->active_bwp->bwp_Id][cid];
    for (int i = 0; i < sched_ctrl->aggregation_level; i++)
      cce_list[sched_ctrl->cce_index + i] = 0;
    return;
  }

  //AssertFatal(alloc,
  //            "could not find uplink slot for PUCCH (RNTI %04x@%d.%d)!\n",
  //            rnti, frame, slot);

  NR_sched_pdsch_t *sched_pdsch = &sched_ctrl->sched_pdsch;
  NR_pdsch_semi_static_t *ps = &sched_ctrl->pdsch_semi_static;
  sched_pdsch->pucch_allocation = alloc;
  sched_pdsch->rbStart = rbStart;
  sched_pdsch->rbSize = rbSize;
  const int tda = sched_ctrl->active_bwp ? RC.nrmac[module_id]->preferred_dl_tda[sched_ctrl->active_bwp->bwp_Id][slot] : 1;
<<<<<<< HEAD
  const long f = sched_ctrl->active_bwp ? sched_ctrl->search_space->searchSpaceType->choice.ue_Specific->dci_Formats : 0;
=======
  const uint8_t num_dmrs_cdm_grps_no_data = 1;
  const long f = 1;
>>>>>>> a7229937
  ps->nrOfLayers = target_dl_Nl;
  if (ps->time_domain_allocation != tda)
    nr_set_pdsch_semi_static(
<<<<<<< HEAD
        scc, UE_info->CellGroup[UE_id], sched_ctrl->active_bwp, tda, f, ps);
=======
        scc, UE_info->CellGroup[UE_id], sched_ctrl->active_bwp, NULL, tda, f, ps);
>>>>>>> a7229937


  sched_pdsch->mcs = target_dl_mcs;
  sched_pdsch->Qm = nr_get_Qm_dl(sched_pdsch->mcs, ps->mcsTableIdx);
  sched_pdsch->R = nr_get_code_rate_dl(sched_pdsch->mcs, ps->mcsTableIdx);
  sched_pdsch->tb_size = nr_compute_tbs(sched_pdsch->Qm,
                                        sched_pdsch->R,
                                        sched_pdsch->rbSize,
                                        ps->nrOfSymbols,
                                        ps->N_PRB_DMRS * ps->N_DMRS_SLOT,
                                        0 /* N_PRB_oh, 0 for initialBWP */,
                                        0 /* tb_scaling */,
                                        ps->nrOfLayers)
                         >> 3;

  /* get the PID of a HARQ process awaiting retransmission, or -1 otherwise */
  sched_pdsch->dl_harq_pid = sched_ctrl->retrans_dl_harq.head;

  /* mark the corresponding RBs as used */
  for (int rb = 0; rb < sched_pdsch->rbSize; rb++)
    vrb_map[rb + sched_pdsch->rbStart] = 1;

  if ((frame&127) == 0) LOG_D(MAC,"phytest: %d.%d DL mcs %d, DL rbStart %d, DL rbSize %d\n", frame, slot, sched_pdsch->mcs, rbStart,rbSize);
}

uint32_t target_ul_mcs = 9;
uint32_t target_ul_bw = 50;
uint64_t ulsch_slot_bitmap = (1 << 8);
bool nr_ul_preprocessor_phytest(module_id_t module_id, frame_t frame, sub_frame_t slot)
{
  gNB_MAC_INST *nr_mac = RC.nrmac[module_id];
  NR_COMMON_channels_t *cc = nr_mac->common_channels;
  NR_ServingCellConfigCommon_t *scc = cc->ServingCellConfigCommon;
  const int mu = scc->uplinkConfigCommon->initialUplinkBWP->genericParameters.subcarrierSpacing;
  NR_UE_info_t *UE_info = &nr_mac->UE_info;

  AssertFatal(UE_info->num_UEs <= 1,
              "%s() cannot handle more than one UE, but found %d\n",
              __func__,
              UE_info->num_UEs);
  if (UE_info->num_UEs == 0)
    return false;

  const int UE_id = 0;
  const int CC_id = 0;

  NR_UE_sched_ctrl_t *sched_ctrl = &UE_info->UE_sched_ctrl[UE_id];

  const int tda = sched_ctrl->active_ubwp ? RC.nrmac[module_id]->preferred_ul_tda[sched_ctrl->active_ubwp->bwp_Id][slot] : 1;
  if (tda < 0)
    return false;
  const struct NR_PUSCH_TimeDomainResourceAllocationList *tdaList =
    sched_ctrl->active_ubwp->bwp_Common->pusch_ConfigCommon->choice.setup->pusch_TimeDomainAllocationList;
  AssertFatal(tda < tdaList->list.count,
              "time domain assignment %d >= %d\n",
              tda,
              tdaList->list.count);
  int K2 = get_K2(scc,sched_ctrl->active_ubwp, tda, mu);
  const int sched_frame = frame + (slot + K2 >= nr_slots_per_frame[mu]);
  const int sched_slot = (slot + K2) % nr_slots_per_frame[mu];
  /* check if slot is UL, and that slot is 8 (assuming K2=6 because of UE
   * limitations).  Note that if K2 or the TDD configuration is changed, below
   * conditions might exclude each other and never be true */
  if (!is_xlsch_in_slot(ulsch_slot_bitmap, sched_slot))
    return false;

  const long f = sched_ctrl->search_space->searchSpaceType->choice.ue_Specific->dci_Formats;
  const int dci_format = f ? NR_UL_DCI_FORMAT_0_1 : NR_UL_DCI_FORMAT_0_0;
  const uint8_t num_dmrs_cdm_grps_no_data = 1;
  /* we want to avoid a lengthy deduction of DMRS and other parameters in
   * every TTI if we can save it, so check whether dci_format, TDA, or
   * num_dmrs_cdm_grps_no_data has changed and only then recompute */
  NR_pusch_semi_static_t *ps = &sched_ctrl->pusch_semi_static;
  if (ps->time_domain_allocation != tda
      || ps->dci_format != dci_format
      || ps->num_dmrs_cdm_grps_no_data != num_dmrs_cdm_grps_no_data)
    nr_set_pusch_semi_static(scc, sched_ctrl->active_ubwp, NULL,dci_format, tda, num_dmrs_cdm_grps_no_data, ps);

  uint16_t rbStart = 0;
  uint16_t rbSize;

  const int bw = NRRIV2BW(sched_ctrl->active_ubwp ?
			  sched_ctrl->active_ubwp->bwp_Common->genericParameters.locationAndBandwidth :
			  scc->uplinkConfigCommon->initialUplinkBWP->genericParameters.locationAndBandwidth, MAX_BWP_SIZE);

  if (target_ul_bw>bw)
    rbSize = bw;
  else
    rbSize = target_ul_bw;

  uint16_t *vrb_map_UL =
      &RC.nrmac[module_id]->common_channels[CC_id].vrb_map_UL[sched_slot * MAX_BWP_SIZE];
  const uint16_t symb = ((1 << ps->nrOfSymbols) - 1) << ps->startSymbolIndex;
  for (int i = rbStart; i < rbStart + rbSize; ++i) {
    if ((vrb_map_UL[i] & symb) != 0) {
      LOG_E(MAC,
            "%s(): %4d.%2d RB %d is already reserved, cannot schedule UE\n",
            __func__,
            frame,
            slot,
            i);
      return false;
    }
  }

  sched_ctrl->sched_pusch.slot = sched_slot;
  sched_ctrl->sched_pusch.frame = sched_frame;

  uint8_t nr_of_candidates;
  for (int i=0; i<5; i++) {
    // for now taking the lowest value among the available aggregation levels
    find_aggregation_candidates(&sched_ctrl->aggregation_level,
                                &nr_of_candidates,
                                sched_ctrl->search_space,
                                1<<i);
    if(nr_of_candidates>0) break;
  }
  AssertFatal(nr_of_candidates>0,"nr_of_candidates is 0\n");

  const int cid = sched_ctrl->coreset->controlResourceSetId;
  const uint16_t Y = UE_info->Y[UE_id][cid][slot];
  const int m = UE_info->num_pdcch_cand[UE_id][cid];
  sched_ctrl->cce_index = allocate_nr_CCEs(RC.nrmac[module_id],
                                           sched_ctrl->active_bwp,
                                           sched_ctrl->coreset,
                                           sched_ctrl->aggregation_level,
                                           Y,
                                           m,
                                           nr_of_candidates);
  if (sched_ctrl->cce_index < 0) {
    LOG_E(MAC, "%s(): CCE list not empty, couldn't schedule PUSCH\n", __func__);
    return false;
  }
  UE_info->num_pdcch_cand[UE_id][cid]++;

  const int mcs = target_ul_mcs;
  NR_sched_pusch_t *sched_pusch = &sched_ctrl->sched_pusch;
  sched_pusch->mcs = mcs;
  sched_pusch->rbStart = rbStart;
  sched_pusch->rbSize = rbSize;
  /* get the PID of a HARQ process awaiting retransmission, or -1 for "any new" */
  sched_pusch->ul_harq_pid = sched_ctrl->retrans_ul_harq.head;

  /* Calculate TBS from MCS */
  sched_pusch->R = nr_get_code_rate_ul(mcs, ps->mcs_table);
  sched_pusch->Qm = nr_get_Qm_ul(mcs, ps->mcs_table);
  if (ps->pusch_Config->tp_pi2BPSK
      && ((ps->mcs_table == 3 && mcs < 2) || (ps->mcs_table == 4 && mcs < 6))) {
    sched_pusch->R >>= 1;
    sched_pusch->Qm <<= 1;
  }
  sched_pusch->tb_size = nr_compute_tbs(sched_pusch->Qm,
                                        sched_pusch->R,
                                        sched_pusch->rbSize,
                                        ps->nrOfSymbols,
                                        ps->N_PRB_DMRS * ps->num_dmrs_symb,
                                        0, // nb_rb_oh
                                        0,
                                        1 /* NrOfLayers */)
                         >> 3;

  /* mark the corresponding RBs as used */
  for (int rb = rbStart; rb < rbStart + rbSize; rb++)
    vrb_map_UL[rb] = 1;
  return true;
}<|MERGE_RESOLUTION|>--- conflicted
+++ resolved
@@ -376,21 +376,11 @@
   sched_pdsch->rbStart = rbStart;
   sched_pdsch->rbSize = rbSize;
   const int tda = sched_ctrl->active_bwp ? RC.nrmac[module_id]->preferred_dl_tda[sched_ctrl->active_bwp->bwp_Id][slot] : 1;
-<<<<<<< HEAD
   const long f = sched_ctrl->active_bwp ? sched_ctrl->search_space->searchSpaceType->choice.ue_Specific->dci_Formats : 0;
-=======
-  const uint8_t num_dmrs_cdm_grps_no_data = 1;
-  const long f = 1;
->>>>>>> a7229937
   ps->nrOfLayers = target_dl_Nl;
   if (ps->time_domain_allocation != tda)
     nr_set_pdsch_semi_static(
-<<<<<<< HEAD
-        scc, UE_info->CellGroup[UE_id], sched_ctrl->active_bwp, tda, f, ps);
-=======
         scc, UE_info->CellGroup[UE_id], sched_ctrl->active_bwp, NULL, tda, f, ps);
->>>>>>> a7229937
-
 
   sched_pdsch->mcs = target_dl_mcs;
   sched_pdsch->Qm = nr_get_Qm_dl(sched_pdsch->mcs, ps->mcsTableIdx);
