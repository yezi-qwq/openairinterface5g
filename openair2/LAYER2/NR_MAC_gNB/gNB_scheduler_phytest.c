/*
 * Licensed to the OpenAirInterface (OAI) Software Alliance under one or more
 * contributor license agreements.  See the NOTICE file distributed with
 * this work for additional information regarding copyright ownership.
 * The OpenAirInterface Software Alliance licenses this file to You under
 * the OAI Public License, Version 1.0  (the "License"); you may not use this file
 * except in compliance with the License.
 * You may obtain a copy of the License at
 *
 *      http://www.openairinterface.org/?page_id=698
 *
 * Unless required by applicable law or agreed to in writing, software
 * distributed under the License is distributed on an "AS IS" BASIS,
 * WITHOUT WARRANTIES OR CONDITIONS OF ANY KIND, either express or implied.
 * See the License for the specific language governing permissions and
 * limitations under the License.
 *-------------------------------------------------------------------------------
 * For more information about the OpenAirInterface (OAI) Software Alliance:
 *      contact@openairinterface.org
 */

/*! \file gNB_scheduler_phytest.c
 * \brief gNB scheduling procedures in phy_test mode
 * \author  Guy De Souza, G. Casati
 * \date 07/2018
 * \email: desouza@eurecom.fr, guido.casati@iis.fraunhofer.de
 * \version 1.0
 * @ingroup _mac
 */

#include "nr_mac_gNB.h"
#include "NR_MAC_gNB/mac_proto.h"
#include "LAYER2/NR_MAC_COMMON/nr_mac_common.h"
#include "executables/nr-softmodem.h"
#include "LAYER2/NR_MAC_COMMON/nr_mac.h"
#include "executables/softmodem-common.h"
#include "common/utils/nr/nr_common.h"
#include "NR_SCS-SpecificCarrier.h"
#include "NR_TDD-UL-DL-ConfigCommon.h"
#include "NR_FrequencyInfoUL.h"
#include "NR_RACH-ConfigGeneric.h"
#include "NR_RACH-ConfigCommon.h"
#include "NR_PUSCH-TimeDomainResourceAllocation.h"
#include "NR_PUSCH-ConfigCommon.h"
#include "NR_PUCCH-ConfigCommon.h"
#include "NR_PDSCH-TimeDomainResourceAllocation.h"
#include "NR_PDSCH-ConfigCommon.h"
#include "NR_RateMatchPattern.h"
#include "NR_RateMatchPatternLTE-CRS.h"
#include "NR_SearchSpace.h"
#include "NR_ControlResourceSet.h"

//#define UL_HARQ_PRINT
extern RAN_CONTEXT_t RC;

const uint8_t nr_rv_round_map[4] = {0, 2, 3, 1};
//#define ENABLE_MAC_PAYLOAD_DEBUG 1

//uint8_t mac_pdu[MAX_NR_DLSCH_PAYLOAD_BYTES];

/*Scheduling of DLSCH with associated DCI in common search space
 * current version has only a DCI for type 1 PDCCH for C_RNTI*/
void nr_schedule_css_dlsch_phytest(module_id_t   module_idP,
                                   frame_t       frameP,
                                   sub_frame_t   slotP) {
  uint8_t  CC_id;
  gNB_MAC_INST                      *nr_mac      = RC.nrmac[module_idP];
  NR_COMMON_channels_t              *cc = &nr_mac->common_channels[0];
  nfapi_nr_dl_tti_request_body_t    *dl_req;
  nfapi_nr_dl_tti_request_pdu_t     *dl_tti_pdcch_pdu;
  nfapi_nr_dl_tti_request_pdu_t     *dl_tti_pdsch_pdu;
  nfapi_nr_pdu_t        *TX_req;

  uint16_t rnti = 0x1234;
  
  //  int time_domain_assignment,k0;

  NR_ServingCellConfigCommon_t *scc=cc->ServingCellConfigCommon;

  int dlBWP_carrier_bandwidth = NRRIV2BW(scc->downlinkConfigCommon->initialDownlinkBWP->genericParameters.locationAndBandwidth, MAX_BWP_SIZE);

  
  /*
  int scs               = scc->downlinkConfigCommon->initialDownlinkBWP->genericParameters.subcarrierSpacing;
  
  int slots_per_frame   = 10*(1<<scs);

  int FR                = *scc->downlinkConfigCommon->frequencyInfoDL->frequencyBandList.list.array[0] >= 257 ? nr_FR2 : nr_FR1;
  */

  for (CC_id=0; CC_id<MAX_NUM_CCs; CC_id++) {
    LOG_D(MAC, "Scheduling common search space DCI type 1 dlBWP BW.firstRB %d.%d\n",
	  dlBWP_carrier_bandwidth,
	  NRRIV2PRBOFFSET(scc->downlinkConfigCommon->initialDownlinkBWP->genericParameters.locationAndBandwidth, MAX_BWP_SIZE));
    
    
    dl_req = &nr_mac->DL_req[CC_id].dl_tti_request_body;
    dl_tti_pdcch_pdu = &dl_req->dl_tti_pdu_list[dl_req->nPDUs];
    memset((void*)dl_tti_pdcch_pdu,0,sizeof(nfapi_nr_dl_tti_request_pdu_t));
    dl_tti_pdcch_pdu->PDUType = NFAPI_NR_DL_TTI_PDCCH_PDU_TYPE;
    dl_tti_pdcch_pdu->PDUSize = (uint8_t)(2+sizeof(nfapi_nr_dl_tti_pdcch_pdu));
    
    dl_tti_pdsch_pdu = &nr_mac->DL_req[CC_id].dl_tti_request_body.dl_tti_pdu_list[nr_mac->DL_req[CC_id].dl_tti_request_body.nPDUs+1];
    memset((void *)dl_tti_pdsch_pdu,0,sizeof(nfapi_nr_dl_tti_request_pdu_t));
    dl_tti_pdsch_pdu->PDUType = NFAPI_NR_DL_TTI_PDSCH_PDU_TYPE;
    dl_tti_pdsch_pdu->PDUSize = (uint8_t)(2+sizeof(nfapi_nr_dl_tti_pdsch_pdu));

    
    //    nfapi_nr_dl_tti_pdcch_pdu_rel15_t *pdcch_pdu_rel15 = &dl_tti_pdcch_pdu->pdcch_pdu.pdcch_pdu_rel15;
    nfapi_nr_dl_tti_pdsch_pdu_rel15_t *pdsch_pdu_rel15 = &dl_tti_pdsch_pdu->pdsch_pdu.pdsch_pdu_rel15;
    
    pdsch_pdu_rel15->pduBitmap = 0;
    pdsch_pdu_rel15->rnti = rnti;
    pdsch_pdu_rel15->pduIndex = 0;

    // BWP
    pdsch_pdu_rel15->BWPSize  = NRRIV2BW(scc->downlinkConfigCommon->initialDownlinkBWP->genericParameters.locationAndBandwidth, MAX_BWP_SIZE);
    pdsch_pdu_rel15->BWPStart = NRRIV2PRBOFFSET(scc->downlinkConfigCommon->initialDownlinkBWP->genericParameters.locationAndBandwidth, MAX_BWP_SIZE);
    pdsch_pdu_rel15->SubcarrierSpacing = scc->downlinkConfigCommon->initialDownlinkBWP->genericParameters.subcarrierSpacing;
    pdsch_pdu_rel15->CyclicPrefix = 0;
    pdsch_pdu_rel15->NrOfCodewords = 1;
    int mcsIndex = 9;
    pdsch_pdu_rel15->targetCodeRate[0] = nr_get_code_rate_dl(mcsIndex,0);
    pdsch_pdu_rel15->qamModOrder[0] = 2;
    pdsch_pdu_rel15->mcsIndex[0] = mcsIndex;
    pdsch_pdu_rel15->mcsTable[0] = 0;
    pdsch_pdu_rel15->rvIndex[0] = 0;
    pdsch_pdu_rel15->dataScramblingId = *scc->physCellId;
    pdsch_pdu_rel15->nrOfLayers = 1;    
    pdsch_pdu_rel15->transmissionScheme = 0;
    pdsch_pdu_rel15->refPoint = 0; // Point A
    
    pdsch_pdu_rel15->dmrsConfigType = 0; // Type 1 by default for InitialBWP
    pdsch_pdu_rel15->dlDmrsScramblingId = *scc->physCellId;
    pdsch_pdu_rel15->SCID = 0;
    pdsch_pdu_rel15->numDmrsCdmGrpsNoData = 1;
    pdsch_pdu_rel15->dmrsPorts = 1;
    pdsch_pdu_rel15->resourceAlloc = 1;
    pdsch_pdu_rel15->rbStart = 0;
    pdsch_pdu_rel15->rbSize = 6;
    pdsch_pdu_rel15->VRBtoPRBMapping = 1; // non-interleaved, check if this is ok for initialBWP
    // choose shortest PDSCH
    int startSymbolAndLength=0;
    int StartSymbolIndex=-1,NrOfSymbols=14;
    int StartSymbolIndex_tmp,NrOfSymbols_tmp;
    int mappingtype_tmp, mappingtype=0;

    for (int i=0;
	 i<scc->downlinkConfigCommon->initialDownlinkBWP->pdsch_ConfigCommon->choice.setup->pdsch_TimeDomainAllocationList->list.count;
	 i++) {
      startSymbolAndLength = scc->downlinkConfigCommon->initialDownlinkBWP->pdsch_ConfigCommon->choice.setup->pdsch_TimeDomainAllocationList->list.array[i]->startSymbolAndLength;
      SLIV2SL(startSymbolAndLength,&StartSymbolIndex_tmp,&NrOfSymbols_tmp);
      mappingtype_tmp = scc->downlinkConfigCommon->initialDownlinkBWP->pdsch_ConfigCommon->choice.setup->pdsch_TimeDomainAllocationList->list.array[i]->mappingType;
      if (NrOfSymbols_tmp < NrOfSymbols) {
	NrOfSymbols = NrOfSymbols_tmp;
        StartSymbolIndex = StartSymbolIndex_tmp;
        mappingtype = mappingtype_tmp;
	//	k0 = *scc->downlinkConfigCommon->initialDownlinkBWP->pdsch_ConfigCommon->choice.setup->pdsch_TimeDomainAllocationList->list.array[i]->k0;
	//	time_domain_assignment = i;
      }
    }
    AssertFatal(StartSymbolIndex>=0,"StartSymbolIndex is negative\n");
    pdsch_pdu_rel15->StartSymbolIndex = StartSymbolIndex;
    pdsch_pdu_rel15->NrOfSymbols      = NrOfSymbols;
    pdsch_pdu_rel15->dlDmrsSymbPos = fill_dmrs_mask(NULL,
                                                    scc->dmrs_TypeA_Position,
                                                    NrOfSymbols,
                                                    StartSymbolIndex,
                                                    mappingtype, 1);

    /*
    AssertFatal(k0==0,"k0 is not zero for Initial DL BWP TimeDomain Alloc\n");
    nr_configure_css_dci_initial(pdcch_pdu_rel15,
				 scs, 
				 scs, 
				 FR, 
				 0, 
				 0, 
				 0,
				 sfn_sf, slotP,
				 slots_per_frame,
				 dlBWP_carrier_bandwidth);
    
    
    pdu_rel15->frequency_domain_assignment = PRBalloc_to_locationandbandwidth0(pdsch_pdu_rel15->rbSize, 
                                                                               pdsch_pdu_rel15->rbStart, 
                                                                               dlBWP_carrier_bandwidth);
    pdu_rel15->time_domain_assignment = time_domain_assignment;
    
    pdu_rel15->vrb_to_prb_mapping = 1;
    pdu_rel15->mcs = 9;
    pdu_rel15->tb_scaling = 1;
    
    pdu_rel15->ra_preamble_index = 25;
    pdu_rel15->format_indicator = 1;
    pdu_rel15->ndi = 1;
    pdu_rel15->rv = 0;
    pdu_rel15->harq_pid = 0;
    pdu_rel15->dai = 2;
    pdu_rel15->tpc = 2;
    pdu_rel15->pucch_resource_indicator = 7;
    pdu_rel15->pdsch_to_harq_feedback_timing_indicator = 7;
    
    LOG_D(MAC, "[gNB scheduler phytest] DCI type 1 payload: freq_alloc %d, time_alloc %d, vrb to prb %d, mcs %d tb_scaling %d ndi %d rv %d\n",
	  pdu_rel15->frequency_domain_assignment,
	  pdu_rel15->time_domain_assignment,
	  pdu_rel15->vrb_to_prb_mapping,
	  pdu_rel15->mcs,
	  pdu_rel15->tb_scaling,
	  pdu_rel15->ndi,
	  pdu_rel15->rv);
    
    params_rel15->rnti = rnti;
    params_rel15->rnti_type = NFAPI_NR_RNTI_C;
    params_rel15->dci_format = NFAPI_NR_DL_DCI_FORMAT_1_0;
    //params_rel15->aggregation_level = 1;
    LOG_D(MAC, "DCI type 1 params: rnti %x, rnti_type %d, dci_format %d\n \
                coreset params: mux_pattern %d, n_rb %d, n_symb %d, rb_offset %d  \n \
                ss params : nb_ss_sets_per_slot %d, first symb %d, nb_slots %d, sfn_mod2 %d, first slot %d\n",
	  params_rel15->rnti,
	  params_rel15->rnti_type,
	  params_rel15->dci_format,
	  params_rel15->mux_pattern,
	  params_rel15->n_rb,
	  params_rel15->n_symb,
	  params_rel15->rb_offset,
	  params_rel15->nb_ss_sets_per_slot,
	  params_rel15->first_symbol,
	  params_rel15->nb_slots,
	  params_rel15->sfn_mod2,
	  params_rel15->first_slot);
    nr_get_tbs_dl(&dl_tti_pdsch_pdu->pdsch_pdu, dl_tti_dci_pdu->dci_dl_pdu,0);
    LOG_D(MAC, "DLSCH PDU: start PRB %d n_PRB %d start symbol %d nb_symbols %d nb_layers %d nb_codewords %d mcs %d\n",
	  pdsch_pdu_rel15->rbStart,
	  pdsch_pdu_rel15->rbSize,
	  pdsch_pdu_rel15->StartSymbolIndex,
	  pdsch_pdu_rel15->NrOfSymbols,
	  pdsch_pdu_rel15->nrOfLayers,
	  pdsch_pdu_rel15->NrOfCodewords,
	  pdsch_pdu_rel15->mcsIndex[0]);
    */
    
    nr_mac->DL_req[CC_id].dl_tti_request_body.nPDUs+=2;
    
    TX_req = &nr_mac->TX_req[CC_id].pdu_list[nr_mac->TX_req[CC_id].Number_of_PDUs];
    TX_req->PDU_length = 6;
    TX_req->PDU_index = nr_mac->pdu_index[CC_id]++;
    TX_req->num_TLV = 1;
    TX_req->TLVs[0].length = 8;
    // why do we copy from RAR_pdu here? Shouldn't we fill some more or less
    // meaningful data, e.g., padding + random data?
    //memcpy((void *)&TX_req->TLVs[0].value.direct[0], (void *)&cc[CC_id].RAR_pdu[0].payload[0], TX_req->TLVs[0].length);
    nr_mac->TX_req[CC_id].Number_of_PDUs++;
    nr_mac->TX_req[CC_id].SFN=frameP;
    nr_mac->TX_req[CC_id].Slot=slotP;
  }
}

extern int getNrOfSymbols(NR_BWP_Downlink_t *bwp, int tda);
extern uint8_t getN_PRB_DMRS(NR_BWP_Downlink_t *bwp, int numDmrsCdmGrpsNoData);
uint32_t target_dl_mcs = 9;
uint32_t target_dl_Nl = 1;
uint32_t target_dl_bw = 50;
uint64_t dlsch_slot_bitmap = (1<<1);
/* schedules whole bandwidth for first user, all the time */
void nr_preprocessor_phytest(module_id_t module_id,
                             frame_t frame,
                             sub_frame_t slot)
{
  if (!is_xlsch_in_slot(dlsch_slot_bitmap, slot))
    return;
  NR_UE_info_t *UE_info = &RC.nrmac[module_id]->UE_info;
  NR_ServingCellConfigCommon_t *scc = RC.nrmac[module_id]->common_channels[0].ServingCellConfigCommon;
  const int UE_id = 0;
  const int CC_id = 0;
  AssertFatal(UE_info->active[UE_id],
              "%s(): expected UE %d to be active\n",
              __func__,
              UE_id);
  NR_UE_sched_ctrl_t *sched_ctrl = &UE_info->UE_sched_ctrl[UE_id];
  /* find largest unallocated chunk */
  const int bwpSize = NRRIV2BW(sched_ctrl->active_bwp->bwp_Common->genericParameters.locationAndBandwidth, MAX_BWP_SIZE);
  const int BWPStart = NRRIV2PRBOFFSET(sched_ctrl->active_bwp->bwp_Common->genericParameters.locationAndBandwidth, MAX_BWP_SIZE);
  int rbStart = 0;
  int rbSize = 0;
  if (target_dl_bw>bwpSize)
    target_dl_bw = bwpSize;
  uint16_t *vrb_map = RC.nrmac[module_id]->common_channels[CC_id].vrb_map;
  /* loop ensures that we allocate exactly target_dl_bw, or return */
  while (true) {
    /* advance to first free RB */
    while (rbStart < bwpSize && vrb_map[rbStart + BWPStart])
      rbStart++;
    rbSize = 1;
    /* iterate until we are at target_dl_bw or no available RBs */
    while (rbStart + rbSize < bwpSize && !vrb_map[rbStart + rbSize + BWPStart] && rbSize < target_dl_bw)
      rbSize++;
    /* found target_dl_bw? */
    if (rbSize == target_dl_bw)
      break;
    /* at end and below target_dl_bw? */
    if (rbStart + rbSize >= bwpSize)
      return;
    rbStart += rbSize;
  }

  sched_ctrl->num_total_bytes = 0;
  const int lcid = DL_SCH_LCID_DTCH;
  const uint16_t rnti = UE_info->rnti[UE_id];
  /* update sched_ctrl->num_total_bytes so that postprocessor schedules data,
   * if available */
  sched_ctrl->rlc_status[lcid] = mac_rlc_status_ind(module_id,
                                                    rnti,
                                                    module_id,
                                                    frame,
                                                    slot,
                                                    ENB_FLAG_YES,
                                                    MBMS_FLAG_NO,
                                                    lcid,
                                                    0,
                                                    0);
  sched_ctrl->num_total_bytes += sched_ctrl->rlc_status[lcid].bytes_in_buffer;
  sched_ctrl->lcid_to_schedule = lcid;

  uint8_t nr_of_candidates;
  for (int i=0; i<5; i++) {
    // for now taking the lowest value among the available aggregation levels
    find_aggregation_candidates(&sched_ctrl->aggregation_level,
                                &nr_of_candidates,
                                sched_ctrl->search_space,
                                1<<i);
    if(nr_of_candidates>0) break;
  }
  AssertFatal(nr_of_candidates>0,"nr_of_candidates is 0\n");

  const int cid = sched_ctrl->coreset->controlResourceSetId;
  const uint16_t Y = UE_info->Y[UE_id][cid][slot];
  const int m = UE_info->num_pdcch_cand[UE_id][cid];
  sched_ctrl->cce_index = allocate_nr_CCEs(RC.nrmac[module_id],
                                  sched_ctrl->active_bwp,
                                  sched_ctrl->coreset,
                                  sched_ctrl->aggregation_level,
                                  Y,
                                  m,
                                  nr_of_candidates);
  AssertFatal(sched_ctrl->cce_index >= 0,
              "%s(): could not find CCE for UE %d\n",
              __func__,
              UE_id);

  const int alloc = nr_acknack_scheduling(module_id, UE_id, frame, slot, -1,0);
  if (alloc < 0) {
    LOG_D(MAC,
          "%s(): could not find PUCCH for UE %d/%04x@%d.%d\n",
          __func__,
          UE_id,
          rnti,
          frame,
          slot);
    UE_info->num_pdcch_cand[UE_id][cid]--;
    int *cce_list = RC.nrmac[module_id]->cce_list[sched_ctrl->active_bwp->bwp_Id][cid];
    for (int i = 0; i < sched_ctrl->aggregation_level; i++)
      cce_list[sched_ctrl->cce_index + i] = 0;
    return;
  }

  //AssertFatal(alloc,
  //            "could not find uplink slot for PUCCH (RNTI %04x@%d.%d)!\n",
  //            rnti, frame, slot);

  NR_sched_pdsch_t *sched_pdsch = &sched_ctrl->sched_pdsch;
  NR_pdsch_semi_static_t *ps = &sched_ctrl->pdsch_semi_static;
  sched_pdsch->pucch_allocation = alloc;
  sched_pdsch->rbStart = rbStart;
  sched_pdsch->rbSize = rbSize;
  const int tda = sched_ctrl->active_bwp ? RC.nrmac[module_id]->preferred_dl_tda[sched_ctrl->active_bwp->bwp_Id][slot] : 1;
<<<<<<< HEAD
=======

>>>>>>> fa2ce6e6
  if (ps->time_domain_allocation != tda || ps->nrOfLayers != target_dl_Nl)
    nr_set_pdsch_semi_static(scc, UE_info->CellGroup[UE_id], sched_ctrl->active_bwp, NULL, tda, target_dl_Nl, sched_ctrl, ps);

  sched_pdsch->mcs = target_dl_mcs;
  sched_pdsch->Qm = nr_get_Qm_dl(sched_pdsch->mcs, ps->mcsTableIdx);
  sched_pdsch->R = nr_get_code_rate_dl(sched_pdsch->mcs, ps->mcsTableIdx);
  sched_pdsch->tb_size = nr_compute_tbs(sched_pdsch->Qm,
                                        sched_pdsch->R,
                                        sched_pdsch->rbSize,
                                        ps->nrOfSymbols,
                                        ps->N_PRB_DMRS * ps->N_DMRS_SLOT,
                                        0 /* N_PRB_oh, 0 for initialBWP */,
                                        0 /* tb_scaling */,
                                        ps->nrOfLayers)
                         >> 3;

  /* get the PID of a HARQ process awaiting retransmission, or -1 otherwise */
  sched_pdsch->dl_harq_pid = sched_ctrl->retrans_dl_harq.head;

  /* mark the corresponding RBs as used */
  for (int rb = 0; rb < sched_pdsch->rbSize; rb++)
    vrb_map[rb + sched_pdsch->rbStart + BWPStart] = 1;

  if ((frame&127) == 0) LOG_D(MAC,"phytest: %d.%d DL mcs %d, DL rbStart %d, DL rbSize %d\n", frame, slot, sched_pdsch->mcs, rbStart,rbSize);
}

uint32_t target_ul_mcs = 9;
uint32_t target_ul_bw = 50;
uint64_t ulsch_slot_bitmap = (1 << 8);
bool nr_ul_preprocessor_phytest(module_id_t module_id, frame_t frame, sub_frame_t slot)
{
  gNB_MAC_INST *nr_mac = RC.nrmac[module_id];
  NR_COMMON_channels_t *cc = nr_mac->common_channels;
  NR_ServingCellConfigCommon_t *scc = cc->ServingCellConfigCommon;
  const int mu = scc->uplinkConfigCommon->initialUplinkBWP->genericParameters.subcarrierSpacing;
  NR_UE_info_t *UE_info = &nr_mac->UE_info;

  AssertFatal(UE_info->num_UEs <= 1,
              "%s() cannot handle more than one UE, but found %d\n",
              __func__,
              UE_info->num_UEs);
  if (UE_info->num_UEs == 0)
    return false;

  const int UE_id = 0;
  const int CC_id = 0;

  NR_UE_sched_ctrl_t *sched_ctrl = &UE_info->UE_sched_ctrl[UE_id];

  const int tda = sched_ctrl->active_ubwp ? RC.nrmac[module_id]->preferred_ul_tda[sched_ctrl->active_ubwp->bwp_Id][slot] : 1;
  if (tda < 0)
    return false;
  const struct NR_PUSCH_TimeDomainResourceAllocationList *tdaList =
    sched_ctrl->active_ubwp->bwp_Common->pusch_ConfigCommon->choice.setup->pusch_TimeDomainAllocationList;
  AssertFatal(tda < tdaList->list.count,
              "time domain assignment %d >= %d\n",
              tda,
              tdaList->list.count);
  int K2 = get_K2(scc,sched_ctrl->active_ubwp, tda, mu);
  const int sched_frame = frame + (slot + K2 >= nr_slots_per_frame[mu]);
  const int sched_slot = (slot + K2) % nr_slots_per_frame[mu];
  /* check if slot is UL, and that slot is 8 (assuming K2=6 because of UE
   * limitations).  Note that if K2 or the TDD configuration is changed, below
   * conditions might exclude each other and never be true */
  if (!is_xlsch_in_slot(ulsch_slot_bitmap, sched_slot))
    return false;

  const long f = sched_ctrl->search_space->searchSpaceType->choice.ue_Specific->dci_Formats;
  const int dci_format = f ? NR_UL_DCI_FORMAT_0_1 : NR_UL_DCI_FORMAT_0_0;
  const uint8_t num_dmrs_cdm_grps_no_data = 1;
  /* we want to avoid a lengthy deduction of DMRS and other parameters in
   * every TTI if we can save it, so check whether dci_format, TDA, or
   * num_dmrs_cdm_grps_no_data has changed and only then recompute */
  NR_pusch_semi_static_t *ps = &sched_ctrl->pusch_semi_static;
  if (ps->time_domain_allocation != tda
      || ps->dci_format != dci_format
      || ps->num_dmrs_cdm_grps_no_data != num_dmrs_cdm_grps_no_data)
    nr_set_pusch_semi_static(scc, sched_ctrl->active_ubwp, NULL,dci_format, tda, num_dmrs_cdm_grps_no_data, ps);

  uint16_t rbStart = 0;
  uint16_t rbSize;

  const int bw = NRRIV2BW(sched_ctrl->active_ubwp ?
                          sched_ctrl->active_ubwp->bwp_Common->genericParameters.locationAndBandwidth :
                          scc->uplinkConfigCommon->initialUplinkBWP->genericParameters.locationAndBandwidth, MAX_BWP_SIZE);
  const int BWPStart = NRRIV2PRBOFFSET(sched_ctrl->active_ubwp ?
                                       sched_ctrl->active_ubwp->bwp_Common->genericParameters.locationAndBandwidth :
                                       scc->uplinkConfigCommon->initialUplinkBWP->genericParameters.locationAndBandwidth, MAX_BWP_SIZE);

  if (target_ul_bw>bw)
    rbSize = bw;
  else
    rbSize = target_ul_bw;

  uint16_t *vrb_map_UL =
      &RC.nrmac[module_id]->common_channels[CC_id].vrb_map_UL[sched_slot * MAX_BWP_SIZE];
  const uint16_t symb = ((1 << ps->nrOfSymbols) - 1) << ps->startSymbolIndex;
  for (int i = rbStart; i < rbStart + rbSize; ++i) {
    if ((vrb_map_UL[i+BWPStart] & symb) != 0) {
      LOG_E(MAC,
            "%s(): %4d.%2d RB %d is already reserved, cannot schedule UE\n",
            __func__,
            frame,
            slot,
            i);
      return false;
    }
  }

  sched_ctrl->sched_pusch.slot = sched_slot;
  sched_ctrl->sched_pusch.frame = sched_frame;

  uint8_t nr_of_candidates;
  for (int i=0; i<5; i++) {
    // for now taking the lowest value among the available aggregation levels
    find_aggregation_candidates(&sched_ctrl->aggregation_level,
                                &nr_of_candidates,
                                sched_ctrl->search_space,
                                1<<i);
    if(nr_of_candidates>0) break;
  }
  AssertFatal(nr_of_candidates>0,"nr_of_candidates is 0\n");

  const int cid = sched_ctrl->coreset->controlResourceSetId;
  const uint16_t Y = UE_info->Y[UE_id][cid][slot];
  const int m = UE_info->num_pdcch_cand[UE_id][cid];
  sched_ctrl->cce_index = allocate_nr_CCEs(RC.nrmac[module_id],
                                           sched_ctrl->active_bwp,
                                           sched_ctrl->coreset,
                                           sched_ctrl->aggregation_level,
                                           Y,
                                           m,
                                           nr_of_candidates);
  if (sched_ctrl->cce_index < 0) {
    LOG_E(MAC, "%s(): CCE list not empty, couldn't schedule PUSCH\n", __func__);
    return false;
  }
  UE_info->num_pdcch_cand[UE_id][cid]++;

  const int mcs = target_ul_mcs;
  NR_sched_pusch_t *sched_pusch = &sched_ctrl->sched_pusch;
  sched_pusch->mcs = mcs;
  sched_pusch->rbStart = rbStart;
  sched_pusch->rbSize = rbSize;
  /* get the PID of a HARQ process awaiting retransmission, or -1 for "any new" */
  sched_pusch->ul_harq_pid = sched_ctrl->retrans_ul_harq.head;

  /* Calculate TBS from MCS */
  sched_pusch->R = nr_get_code_rate_ul(mcs, ps->mcs_table);
  sched_pusch->Qm = nr_get_Qm_ul(mcs, ps->mcs_table);
  if (ps->pusch_Config->tp_pi2BPSK
      && ((ps->mcs_table == 3 && mcs < 2) || (ps->mcs_table == 4 && mcs < 6))) {
    sched_pusch->R >>= 1;
    sched_pusch->Qm <<= 1;
  }
  sched_pusch->tb_size = nr_compute_tbs(sched_pusch->Qm,
                                        sched_pusch->R,
                                        sched_pusch->rbSize,
                                        ps->nrOfSymbols,
                                        ps->N_PRB_DMRS * ps->num_dmrs_symb,
                                        0, // nb_rb_oh
                                        0,
                                        1 /* NrOfLayers */)
                         >> 3;

  /* mark the corresponding RBs as used */
  for (int rb = rbStart; rb < rbStart + rbSize; rb++)
    vrb_map_UL[rb+BWPStart] = 1;
  return true;
}<|MERGE_RESOLUTION|>--- conflicted
+++ resolved
@@ -374,10 +374,7 @@
   sched_pdsch->rbStart = rbStart;
   sched_pdsch->rbSize = rbSize;
   const int tda = sched_ctrl->active_bwp ? RC.nrmac[module_id]->preferred_dl_tda[sched_ctrl->active_bwp->bwp_Id][slot] : 1;
-<<<<<<< HEAD
-=======
-
->>>>>>> fa2ce6e6
+
   if (ps->time_domain_allocation != tda || ps->nrOfLayers != target_dl_Nl)
     nr_set_pdsch_semi_static(scc, UE_info->CellGroup[UE_id], sched_ctrl->active_bwp, NULL, tda, target_dl_Nl, sched_ctrl, ps);
 
