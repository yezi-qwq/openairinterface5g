--- conflicted
+++ resolved
@@ -249,227 +249,6 @@
   }
 }
 
-<<<<<<< HEAD
-
-int configure_fapi_dl_pdu(int Mod_idP,
-                          nfapi_nr_dl_tti_request_t *dl_tti_req,
-			  NR_sched_pucch *pucch_sched,
-                          uint8_t *mcsIndex,
-                          uint16_t *rbSize,
-                          uint16_t *rbStart) {
-
-  gNB_MAC_INST                        *nr_mac  = RC.nrmac[Mod_idP];
-  NR_COMMON_channels_t                *cc      = nr_mac->common_channels;
-  NR_ServingCellConfigCommon_t        *scc     = cc->ServingCellConfigCommon;
-
-  nfapi_nr_dl_tti_request_pdu_t  *dl_tti_pdcch_pdu;
-  nfapi_nr_dl_tti_request_pdu_t  *dl_tti_pdsch_pdu;
-
-  int TBS;
-  int bwp_id=1;
-  int UE_id = 0;
-
-  NR_UE_list_t *UE_list = &RC.nrmac[Mod_idP]->UE_list;
-
-  NR_CellGroupConfig_t *secondaryCellGroup = UE_list->secondaryCellGroup[UE_id];
-  AssertFatal(secondaryCellGroup->spCellConfig->spCellConfigDedicated->downlinkBWP_ToAddModList->list.count == 1,
-	      "downlinkBWP_ToAddModList has %d BWP!\n",
-	      secondaryCellGroup->spCellConfig->spCellConfigDedicated->downlinkBWP_ToAddModList->list.count);
-  NR_BWP_Downlink_t *bwp=secondaryCellGroup->spCellConfig->spCellConfigDedicated->downlinkBWP_ToAddModList->list.array[bwp_id-1];
-
-  AssertFatal(bwp->bwp_Dedicated->pdcch_Config->choice.setup->searchSpacesToAddModList!=NULL,"searchPsacesToAddModList is null\n");
-  AssertFatal(bwp->bwp_Dedicated->pdcch_Config->choice.setup->searchSpacesToAddModList->list.count>0,
-              "searchPsacesToAddModList is empty\n");
-
-  dl_tti_pdcch_pdu = &dl_tti_req->dl_tti_pdu_list[dl_tti_req->nPDUs];
-  memset((void*)dl_tti_pdcch_pdu,0,sizeof(nfapi_nr_dl_tti_request_pdu_t));
-  dl_tti_pdcch_pdu->PDUType = NFAPI_NR_DL_TTI_PDCCH_PDU_TYPE;
-  dl_tti_pdcch_pdu->PDUSize = (uint8_t)(2+sizeof(nfapi_nr_dl_tti_pdcch_pdu));
-  
-  dl_tti_pdsch_pdu = &dl_tti_req->dl_tti_pdu_list[dl_tti_req->nPDUs+1];
-  memset((void*)dl_tti_pdsch_pdu,0,sizeof(nfapi_nr_dl_tti_request_pdu_t));
-  dl_tti_pdsch_pdu->PDUType = NFAPI_NR_DL_TTI_PDSCH_PDU_TYPE;
-  dl_tti_pdsch_pdu->PDUSize = (uint8_t)(2+sizeof(nfapi_nr_dl_tti_pdsch_pdu));
-
-  nfapi_nr_dl_tti_pdcch_pdu_rel15_t *pdcch_pdu_rel15 = &dl_tti_pdcch_pdu->pdcch_pdu.pdcch_pdu_rel15;
-  nfapi_nr_dl_tti_pdsch_pdu_rel15_t *pdsch_pdu_rel15 = &dl_tti_pdsch_pdu->pdsch_pdu.pdsch_pdu_rel15;
-
-
-  pdsch_pdu_rel15->pduBitmap = 0;
-  pdsch_pdu_rel15->rnti = UE_list->rnti[UE_id];
-  pdsch_pdu_rel15->pduIndex = 0;
-
-  // BWP
-  pdsch_pdu_rel15->BWPSize  = NRRIV2BW(bwp->bwp_Common->genericParameters.locationAndBandwidth,275);
-  pdsch_pdu_rel15->BWPStart = NRRIV2PRBOFFSET(bwp->bwp_Common->genericParameters.locationAndBandwidth,275);
-  pdsch_pdu_rel15->SubcarrierSpacing = bwp->bwp_Common->genericParameters.subcarrierSpacing;
-  if (bwp->bwp_Common->genericParameters.cyclicPrefix) pdsch_pdu_rel15->CyclicPrefix = *bwp->bwp_Common->genericParameters.cyclicPrefix;
-  else pdsch_pdu_rel15->CyclicPrefix=0;
-
-  pdsch_pdu_rel15->NrOfCodewords = 1;
-  int mcs = (mcsIndex!=NULL) ? *mcsIndex : 9;
-  int current_harq_pid = UE_list->UE_sched_ctrl[UE_id].current_harq_pid;
-  pdsch_pdu_rel15->targetCodeRate[0] = nr_get_code_rate_dl(mcs,0);
-  pdsch_pdu_rel15->qamModOrder[0] = 2;
-  pdsch_pdu_rel15->mcsIndex[0] = mcs;
-  pdsch_pdu_rel15->mcsTable[0] = 0;
-  pdsch_pdu_rel15->rvIndex[0] = nr_rv_round_map[UE_list->UE_sched_ctrl[UE_id].harq_processes[current_harq_pid].round];
-  pdsch_pdu_rel15->dataScramblingId = *scc->physCellId;
-  pdsch_pdu_rel15->nrOfLayers = 1;    
-  pdsch_pdu_rel15->transmissionScheme = 0;
-  pdsch_pdu_rel15->refPoint = 0; // Point A
-  UE_list->mac_stats[UE_id].dlsch_rounds[UE_list->UE_sched_ctrl[UE_id].harq_processes[current_harq_pid].round]++;
-  pdsch_pdu_rel15->dmrsConfigType = bwp->bwp_Dedicated->pdsch_Config->choice.setup->dmrs_DownlinkForPDSCH_MappingTypeA->choice.setup->dmrs_Type == NULL ? 0 : 1;  
-  pdsch_pdu_rel15->dlDmrsScramblingId = *scc->physCellId;
-  pdsch_pdu_rel15->SCID = 0;
-  pdsch_pdu_rel15->numDmrsCdmGrpsNoData = 1;
-  pdsch_pdu_rel15->dmrsPorts = 1;
-  pdsch_pdu_rel15->resourceAlloc = 1;
-  pdsch_pdu_rel15->rbStart = (rbStart!=NULL) ? *rbStart : 0;
-  pdsch_pdu_rel15->rbSize = (rbSize!=NULL) ? *rbSize : pdsch_pdu_rel15->BWPSize;
-  pdsch_pdu_rel15->VRBtoPRBMapping = 1; // non-interleaved, check if this is ok for initialBWP
-
-  int startSymbolAndLength=0;
-  int time_domain_assignment=2;
-  int StartSymbolIndex,NrOfSymbols;
-
-  AssertFatal(time_domain_assignment<bwp->bwp_Common->pdsch_ConfigCommon->choice.setup->pdsch_TimeDomainAllocationList->list.count,"time_domain_assignment %d>=%d\n",time_domain_assignment,bwp->bwp_Common->pdsch_ConfigCommon->choice.setup->pdsch_TimeDomainAllocationList->list.count);
-  startSymbolAndLength = bwp->bwp_Common->pdsch_ConfigCommon->choice.setup->pdsch_TimeDomainAllocationList->list.array[time_domain_assignment]->startSymbolAndLength;
-  SLIV2SL(startSymbolAndLength,&StartSymbolIndex,&NrOfSymbols);
-  pdsch_pdu_rel15->StartSymbolIndex = StartSymbolIndex;
-  pdsch_pdu_rel15->NrOfSymbols      = NrOfSymbols;
- 
-  //  k0 = *bwp->bwp_Common->pdsch_ConfigCommon->choice.setup->pdsch_TimeDomainAllocationList->list.array[i]->k0;
-  pdsch_pdu_rel15->dlDmrsSymbPos    = fill_dmrs_mask(bwp->bwp_Dedicated->pdsch_Config->choice.setup,
-						     scc->dmrs_TypeA_Position,
-						     pdsch_pdu_rel15->NrOfSymbols);
-
-  dci_pdu_rel15_t *dci_pdu_rel15 = calloc(MAX_DCI_CORESET,sizeof(dci_pdu_rel15_t));
-  
-  // bwp indicator
-  int n_dl_bwp = secondaryCellGroup->spCellConfig->spCellConfigDedicated->downlinkBWP_ToAddModList->list.count;
-  if (n_dl_bwp < 4)
-    dci_pdu_rel15[0].bwp_indicator.val = bwp_id;
-  else
-    dci_pdu_rel15[0].bwp_indicator.val = bwp_id - 1; // as per table 7.3.1.1.2-1 in 38.212
-  // frequency domain assignment
-  if (bwp->bwp_Dedicated->pdsch_Config->choice.setup->resourceAllocation==NR_PDSCH_Config__resourceAllocation_resourceAllocationType1)
-    dci_pdu_rel15[0].frequency_domain_assignment.val = PRBalloc_to_locationandbandwidth0(pdsch_pdu_rel15->rbSize,
-                                                                                         pdsch_pdu_rel15->rbStart,
-										         NRRIV2BW(bwp->bwp_Common->genericParameters.locationAndBandwidth,275));
-  else
-    AssertFatal(1==0,"Only frequency resource allocation type 1 is currently supported\n");
-  // time domain assignment
-  dci_pdu_rel15[0].time_domain_assignment.val = time_domain_assignment; // row index used here instead of SLIV;
-  // mcs and rv
-  dci_pdu_rel15[0].mcs = pdsch_pdu_rel15->mcsIndex[0];
-  dci_pdu_rel15[0].rv = pdsch_pdu_rel15->rvIndex[0];
-  // harq pid and ndi
-  dci_pdu_rel15[0].harq_pid = current_harq_pid;
-  dci_pdu_rel15[0].ndi = UE_list->UE_sched_ctrl[UE_id].harq_processes[current_harq_pid].ndi;
-  // DAI
-  dci_pdu_rel15[0].dai[0].val = (pucch_sched->dai_c-1)&3;
-
-  // TPC for PUCCH
-  dci_pdu_rel15[0].tpc = UE_list->UE_sched_ctrl[UE_id].tpc1; // table 7.2.1-1 in 38.213
-  // PUCCH resource indicator
-  dci_pdu_rel15[0].pucch_resource_indicator = pucch_sched->resource_indicator;
-  // PDSCH to HARQ TI
-  dci_pdu_rel15[0].pdsch_to_harq_feedback_timing_indicator.val = pucch_sched->timing_indicator;
-  UE_list->UE_sched_ctrl[UE_id].harq_processes[current_harq_pid].feedback_slot = pucch_sched->ul_slot;
-  UE_list->UE_sched_ctrl[UE_id].harq_processes[current_harq_pid].is_waiting = 1;
-  // antenna ports
-  dci_pdu_rel15[0].antenna_ports.val = 0;  // nb of cdm groups w/o data 1 and dmrs port 0
-  // dmrs sequence initialization
-  dci_pdu_rel15[0].dmrs_sequence_initialization.val = pdsch_pdu_rel15->SCID;
-  LOG_D(MAC, "[gNB scheduler phytest] DCI type 1 payload: freq_alloc %d (%d,%d,%d), time_alloc %d, vrb to prb %d, mcs %d tb_scaling %d ndi %d rv %d\n",
-	dci_pdu_rel15[0].frequency_domain_assignment.val,
-	pdsch_pdu_rel15->rbStart, 
-	pdsch_pdu_rel15->rbSize,	
-	NRRIV2BW(bwp->bwp_Common->genericParameters.locationAndBandwidth,275),
-	dci_pdu_rel15[0].time_domain_assignment.val,
-	dci_pdu_rel15[0].vrb_to_prb_mapping.val,
-	dci_pdu_rel15[0].mcs,
-	dci_pdu_rel15[0].tb_scaling,
-	dci_pdu_rel15[0].ndi, 
-	dci_pdu_rel15[0].rv);
-
-  NR_SearchSpace_t *ss;
-  int target_ss = NR_SearchSpace__searchSpaceType_PR_ue_Specific;
-
-  AssertFatal(bwp->bwp_Dedicated->pdcch_Config->choice.setup->searchSpacesToAddModList!=NULL,"searchPsacesToAddModList is null\n");
-  AssertFatal(bwp->bwp_Dedicated->pdcch_Config->choice.setup->searchSpacesToAddModList->list.count>0,
-              "searchPsacesToAddModList is empty\n");
-
-  int found=0;
-
-  for (int i=0;i<bwp->bwp_Dedicated->pdcch_Config->choice.setup->searchSpacesToAddModList->list.count;i++) {
-    ss=bwp->bwp_Dedicated->pdcch_Config->choice.setup->searchSpacesToAddModList->list.array[i];
-    AssertFatal(ss->controlResourceSetId != NULL,"ss->controlResourceSetId is null\n");
-    AssertFatal(ss->searchSpaceType != NULL,"ss->searchSpaceType is null\n");
-    if (ss->searchSpaceType->present == target_ss) {
-      found=1;
-      break;
-    }
-  }
-  AssertFatal(found==1,"Couldn't find an adequate searchspace\n");
-
-  int ret = nr_configure_pdcch(nr_mac,
-                               pdcch_pdu_rel15,
-                               UE_list->rnti[UE_id],
-		               1, // ue-specific
-		               ss,
-		               scc,
-		               bwp);
-  if (ret < 0) {
-   LOG_I(MAC,"CCE list not empty, couldn't schedule PDSCH\n");
-   free(dci_pdu_rel15);
-   return (0);
-  }
-
-  int dci_formats[2];
-  int rnti_types[2];
-  
-  if (ss->searchSpaceType->choice.ue_Specific->dci_Formats)
-    dci_formats[0]  = NR_DL_DCI_FORMAT_1_1;
-  else
-    dci_formats[0]  = NR_DL_DCI_FORMAT_1_0;
-
-  rnti_types[0]   = NR_RNTI_C;
-
-  fill_dci_pdu_rel15(scc,secondaryCellGroup,pdcch_pdu_rel15,dci_pdu_rel15,dci_formats,rnti_types,pdsch_pdu_rel15->BWPSize,bwp_id);
-
-  LOG_D(MAC, "DCI params: rnti %x, rnti_type %d, dci_format %d\n \
-	                      coreset params: FreqDomainResource %llx, start_symbol %d  n_symb %d\n",
-	pdcch_pdu_rel15->dci_pdu.RNTI[0],
-	rnti_types[0],
-	dci_formats[0],
-	(unsigned long long)pdcch_pdu_rel15->FreqDomainResource,
-	pdcch_pdu_rel15->StartSymbolIndex,
-	pdcch_pdu_rel15->DurationSymbols);
-
-  int x_Overhead = 0; // should be 0 for initialBWP
-  nr_get_tbs_dl(&dl_tti_pdsch_pdu->pdsch_pdu,x_Overhead,pdsch_pdu_rel15->numDmrsCdmGrpsNoData,0);
-
-  // Hardcode it for now
-  TBS = dl_tti_pdsch_pdu->pdsch_pdu.pdsch_pdu_rel15.TBSize[0];
-  if (UE_list->UE_sched_ctrl[UE_id].harq_processes[current_harq_pid].round==0)
-    UE_list->mac_stats[UE_id].dlsch_total_bytes += TBS;
-
-  LOG_D(MAC, "DLSCH PDU: start PRB %d n_PRB %d startSymbolAndLength %d start symbol %d nb_symbols %d nb_layers %d nb_codewords %d mcs %d TBS: %d\n",
-	pdsch_pdu_rel15->rbStart,
-	pdsch_pdu_rel15->rbSize,
-	startSymbolAndLength,
-	pdsch_pdu_rel15->StartSymbolIndex,
-	pdsch_pdu_rel15->NrOfSymbols,
-	pdsch_pdu_rel15->nrOfLayers,
-	pdsch_pdu_rel15->NrOfCodewords,
-	pdsch_pdu_rel15->mcsIndex[0],
-	TBS);
-
-  free(dci_pdu_rel15);
-  return TBS; //Return TBS in bytes
-=======
 /* schedules whole bandwidth for first user, all the time */
 void nr_preprocessor_phytest(module_id_t module_id,
                              frame_t frame,
@@ -568,7 +347,6 @@
   /* mark the corresponding RBs as used */
   for (int rb = 0; rb < sched_ctrl->rbSize; rb++)
     vrb_map[rb + sched_ctrl->rbStart] = 1;
->>>>>>> 40141270
 }
 
 void config_uldci(NR_BWP_Uplink_t *ubwp,
@@ -647,186 +425,6 @@
 
 }
     
-<<<<<<< HEAD
-
-void configure_fapi_dl_Tx(module_id_t Mod_idP,
-                          frame_t       frameP,
-                          sub_frame_t   slotP,
-                          nfapi_nr_dl_tti_request_t *dl_tti_req,
-                          nfapi_nr_pdu_t *tx_req,
-                          int tbs_bytes,
-                          int16_t pdu_index){
-
-  int CC_id = 0;
-
-  nfapi_nr_dl_tti_request_pdu_t  *dl_tti_pdsch_pdu = &dl_tti_req->dl_tti_pdu_list[dl_tti_req->nPDUs+1];
-  nfapi_nr_dl_tti_pdsch_pdu_rel15_t *pdsch_pdu_rel15 = &dl_tti_pdsch_pdu->pdsch_pdu.pdsch_pdu_rel15;
-  gNB_MAC_INST *nr_mac  = RC.nrmac[Mod_idP];
-
-  LOG_D(MAC, "DLSCH PDU: start PRB %d n_PRB %d start symbol %d nb_symbols %d nb_layers %d nb_codewords %d mcs %d TBS (bytes): %d\n",
-        pdsch_pdu_rel15->rbStart,
-        pdsch_pdu_rel15->rbSize,
-        pdsch_pdu_rel15->StartSymbolIndex,
-        pdsch_pdu_rel15->NrOfSymbols,
-        pdsch_pdu_rel15->nrOfLayers,
-        pdsch_pdu_rel15->NrOfCodewords,
-        pdsch_pdu_rel15->mcsIndex[0],
-        tbs_bytes);
-
-  dl_tti_req->nPDUs+=2;
-
-  tx_req->PDU_length = pdsch_pdu_rel15->TBSize[0];
-  tx_req->PDU_index  = nr_mac->pdu_index[0]++;
-  tx_req->num_TLV = 1;
-  tx_req->TLVs[0].length = tbs_bytes +2;
-
-  memcpy((void*)&tx_req->TLVs[0].value.direct[0], (void*)&nr_mac->UE_list.DLSCH_pdu[0][0].payload[0], tbs_bytes);
-
-  nr_mac->TX_req[CC_id].Number_of_PDUs++;
-  nr_mac->TX_req[CC_id].SFN = frameP;
-  nr_mac->TX_req[CC_id].Slot = slotP;
-}
-
-void nr_schedule_uss_dlsch_phytest(module_id_t   module_idP,
-                                   frame_t       frameP,
-                                   sub_frame_t   slotP,
-                                   NR_sched_pucch *pucch_sched,
-                                   nfapi_nr_dl_tti_pdsch_pdu_rel15_t *dlsch_config){
-
-  
-
-  int post_padding = 0, ta_len = 0, header_length_total = 0, sdu_length_total = 0, num_sdus = 0;
-  int lcid, offset, i, header_length_last, TBS_bytes = 0;
-  int UE_id = 0,CC_id = 0;
-LOG_I(MAC, "In nr_schedule_uss_dlsch_phytest frame %d slot %d DL req sfn %d slot %d\n",frameP,slotP,RC.nrmac[module_idP]->DL_req[CC_id].SFN,RC.nrmac[module_idP]->DL_req[CC_id].Slot);
-  gNB_MAC_INST *gNB_mac = RC.nrmac[module_idP];
-  //NR_COMMON_channels_t                *cc           = nr_mac->common_channels;
-  //NR_ServingCellConfigCommon_t *scc=cc->ServingCellConfigCommon;
-  nfapi_nr_dl_tti_request_t *dl_tti_req = &gNB_mac->DL_req[CC_id];
-  nfapi_nr_pdu_t *tx_req = &gNB_mac->TX_req[CC_id].pdu_list[gNB_mac->TX_req[CC_id].Number_of_PDUs];
-
-  mac_rlc_status_resp_t rlc_status;
-
-  NR_UE_list_t *UE_list = &gNB_mac->UE_list;
- 
-  if (UE_list->num_UEs ==0) return;
- 
-  unsigned char sdu_lcids[NB_RB_MAX] = {0};
-  uint16_t sdu_lengths[NB_RB_MAX] = {0};
-  uint16_t rnti = UE_list->rnti[UE_id];
-
-  uint8_t mac_sdus[MAX_NR_DLSCH_PAYLOAD_BYTES];
-  
-  LOG_D(MAC, "Scheduling UE specific search space DCI type 1\n");
-
-  ta_len = gNB_mac->ta_len;
-
-  TBS_bytes = configure_fapi_dl_pdu(module_idP,
-                                    dl_tti_req,
-				    pucch_sched, 
-                                    dlsch_config!=NULL ? dlsch_config->mcsIndex : NULL,
-                                    dlsch_config!=NULL ? &dlsch_config->rbSize : NULL,
-                                    dlsch_config!=NULL ? &dlsch_config->rbStart : NULL);
-
-  if (TBS_bytes == 0)
-   return;
-
-  lcid = DL_SCH_LCID_DTCH;
-
-  //for (lcid = NB_RB_MAX - 1; lcid >= DTCH; lcid--) {
-
-  // TODO: check if the lcid is active
-
-  LOG_D(MAC, "[gNB %d], Frame %d, DTCH%d->DLSCH, Checking RLC status (TBS %d bytes, len %d)\n",
-      module_idP, frameP, lcid, TBS_bytes, TBS_bytes - ta_len - header_length_total - sdu_length_total - 3);
-
-  //if (TBS_bytes - ta_len - header_length_total - sdu_length_total - 3 > 0) {
-  rlc_status = mac_rlc_status_ind(module_idP,
-      rnti,
-      module_idP,
-      frameP,
-      slotP,
-      ENB_FLAG_YES,
-      MBMS_FLAG_NO,
-      lcid,
-      0,
-      0);
-
-  if (rlc_status.bytes_in_buffer > 0) {
-
-    LOG_I(MAC, "configure fapi due to data availability \n");
-
-    LOG_I(MAC, "[gNB %d][USER-PLANE DEFAULT DRB] Frame %d : DTCH->DLSCH, Requesting %d bytes from RLC (lcid %d total hdr len %d), TBS_bytes: %d \n \n",
-        module_idP, frameP, TBS_bytes - ta_len - header_length_total - sdu_length_total - 3,
-        lcid, header_length_total, TBS_bytes);
-
-    sdu_lengths[num_sdus] = mac_rlc_data_req(module_idP,
-        rnti,
-        module_idP,
-        frameP,
-        ENB_FLAG_YES,
-        MBMS_FLAG_NO,
-        lcid,
-        TBS_bytes - ta_len - header_length_total - sdu_length_total - 3,
-        (char *)&mac_sdus[sdu_length_total],
-        0,
-        0);
-
-    LOG_W(MAC, "[gNB %d][USER-PLANE DEFAULT DRB] Got %d bytes for DTCH %d \n", module_idP, sdu_lengths[num_sdus], lcid);
-
-    sdu_lcids[num_sdus] = lcid;
-    sdu_length_total += sdu_lengths[num_sdus];
-    header_length_last = 1 + 1 + (sdu_lengths[num_sdus] >= 128);
-    header_length_total += header_length_last;
-
-    num_sdus++;
-
-    //ue_sched_ctl->uplane_inactivity_timer = 0;
-  }
-
-  else {
-
-    LOG_D(MAC,"Configuring DL_TX in %d.%d\n", frameP, slotP);
-
-    // fill dlsch_buffer with random data
-    for (i = 0; i < TBS_bytes; i++){
-      //mac_sdus[i] = (unsigned char) (lrand48()&0xff);
-      mac_sdus[i] = (unsigned char) (0x01);//for testing
-      //((uint8_t *)gNB_mac->UE_list.DLSCH_pdu[0][0].payload[0])[i] = (unsigned char) (lrand48()&0xff);
-    }
-    //Sending SDUs with size 1
-    //Initialize elements of sdu_lcids and sdu_lengths
-    sdu_lcids[0] = 0x3f; // DRB
-    sdu_lengths[0] = TBS_bytes - ta_len - 3;
-    header_length_total += 2 + (sdu_lengths[0] >= 128);
-    sdu_length_total += sdu_lengths[0];
-    num_sdus +=1;
-
-    #if defined(ENABLE_MAC_PAYLOAD_DEBUG)
-    if (frameP%100 == 0){
-      LOG_I(MAC, "Printing first 10 payload bytes at the gNB side, Frame: %d, slot: %d, TBS size: %d \n", frameP, slotP, TBS_bytes);
-      for(int i = 0; i < 10; i++) {
-        LOG_I(MAC, "%x. ", ((uint8_t *)gNB_mac->UE_list.DLSCH_pdu[CC_id][0][0].payload[0])[i]);
-      }
-    }
-    #endif
-
-  }
-
-  // there is at least one SDU or TA command
-  // if (num_sdus > 0 ){
-  if (ta_len + sdu_length_total + header_length_total > 0) {
-
-    // Check if there is data from RLC or CE
-    if (TBS_bytes >= 2 + header_length_total + sdu_length_total + ta_len) {
-      // we have to consider padding
-      // padding param currently not in use
-      //padding = TBS_bytes - header_length_total - sdu_length_total - ta_len - 1;
-      post_padding = 1;
-    } else {
-      //padding = 0;
-      post_padding = 0;
-=======
 int8_t select_ul_harq_pid(NR_UE_sched_ctrl_t *sched_ctrl) {
 
   uint8_t hrq_id;
@@ -840,49 +438,9 @@
       printf("[SCHED] Found ulharq id %d, scheduling it for retransmission\n",hrq_id);
 #endif
       return hrq_id;
->>>>>>> 40141270
     }
   }
 
-<<<<<<< HEAD
-    offset = nr_generate_dlsch_pdu(module_idP,
-                                   (unsigned char *) mac_sdus,
-                                   (unsigned char *) gNB_mac->UE_list.DLSCH_pdu[0][0].payload[0],
-                                   num_sdus, //num_sdus
-                                   sdu_lengths,
-                                   sdu_lcids,
-                                   255, // no drx
-                                   NULL, // contention res id
-                                   post_padding);
-
-    // Padding: fill remainder of DLSCH with 0
-    if (post_padding > 0){
-      for (int j = 0; j < (TBS_bytes - offset); j++)
-        gNB_mac->UE_list.DLSCH_pdu[0][0].payload[0][offset + j] = 0; // mac_pdu[offset + j] = 0;
-    }
-
-    configure_fapi_dl_Tx(module_idP, frameP, slotP, dl_tti_req, tx_req, TBS_bytes, gNB_mac->pdu_index[CC_id]);
-
-    if(IS_SOFTMODEM_NOS1){
-      #if defined(ENABLE_MAC_PAYLOAD_DEBUG)
-        LOG_I(MAC, "Printing first 10 payload bytes at the gNB side, Frame: %d, slot: %d, TBS size: %d \n \n", frameP, slotP, TBS_bytes);
-        for(int i = 0; i < 10; i++) { // TBS_bytes dlsch_pdu_rel15->transport_block_size/8 6784/8
-          LOG_I(MAC, "%x. ", mac_payload[i]);
-        }
-      #endif
-    } else {
-#if defined(ENABLE_MAC_PAYLOAD_DEBUG)
-      if (frameP%100 == 0){
-        LOG_I(MAC, "Printing first 10 payload bytes at the gNB side, Frame: %d, slot: %d, TBS size: %d \n", frameP, slotP, TBS_bytes);
-        for(int i = 0; i < 10; i++) {
-          LOG_I(MAC, "byte %d : %x\n", i,((uint8_t *)gNB_mac->UE_list.DLSCH_pdu[0][0].payload[0])[i]); //LOG_I(MAC, "%x. ", mac_payload[i]);
-        }
-      }
-#endif
-    }
-  }
-  else {  // There is no data from RLC or MAC header, so don't schedule
-=======
   // schedule new harq processes
   for (hrq_id=0; hrq_id < max_ul_harq_pids; hrq_id++) {
     cur_harq = sched_ctrl->ul_harq_processes[hrq_id];
@@ -892,44 +450,11 @@
 #endif
       return hrq_id;
     }
->>>>>>> 40141270
   }
   LOG_E(MAC,"All UL HARQ processes are busy. Cannot schedule ULSCH\n");
   return -1;
 }
 
-<<<<<<< HEAD
-int8_t select_ul_harq_pid(NR_UE_sched_ctrl_t *sched_ctrl) {
-
-  uint8_t hrq_id;
-  uint8_t max_ul_harq_pids = 3; // temp: for testing
-  // schedule active harq processes
-  NR_UE_ul_harq_t cur_harq;
-  for (hrq_id=0; hrq_id < max_ul_harq_pids; hrq_id++) {
-    cur_harq = sched_ctrl->ul_harq_processes[hrq_id];
-    if (cur_harq.state==ACTIVE_NOT_SCHED) {
-#ifdef UL_HARQ_PRINT
-      printf("[SCHED] Found ulharq id %d, scheduling it for retransmission\n",hrq_id);
-#endif
-      return hrq_id;
-    }
-  }
-
-  // schedule new harq processes
-  for (hrq_id=0; hrq_id < max_ul_harq_pids; hrq_id++) {
-    cur_harq = sched_ctrl->ul_harq_processes[hrq_id];
-    if (cur_harq.state==INACTIVE) {
-#ifdef UL_HARQ_PRINT
-      printf("[SCHED] Found new ulharq id %d, scheduling it\n",hrq_id);
-#endif
-      return hrq_id;
-    }
-  }
-  LOG_E(MAC,"All UL HARQ processes are busy. Cannot schedule ULSCH\n");
-  return -1;
-}
-
-=======
 long get_K2(NR_BWP_Uplink_t *ubwp, int time_domain_assignment, int mu) {
   DevAssert(ubwp);
   const NR_PUSCH_TimeDomainResourceAllocation_t *tda_list = ubwp->bwp_Common->pusch_ConfigCommon->choice.setup->pusch_TimeDomainAllocationList->list.array[time_domain_assignment];
@@ -943,18 +468,13 @@
     return 3;
 }
 
->>>>>>> 40141270
 void schedule_fapi_ul_pdu(int Mod_idP,
                           frame_t frameP,
                           sub_frame_t slotP,
                           int num_slots_per_tdd,
                           int ul_slots,
-<<<<<<< HEAD
-                          int time_domain_assignment) {
-=======
                           int time_domain_assignment,
                           uint64_t ulsch_in_slot_bitmap) {
->>>>>>> 40141270
 
   gNB_MAC_INST                      *nr_mac    = RC.nrmac[Mod_idP];
   NR_COMMON_channels_t                  *cc    = nr_mac->common_channels;
@@ -974,23 +494,19 @@
   int n_ubwp = secondaryCellGroup->spCellConfig->spCellConfigDedicated->uplinkConfig->uplinkBWP_ToAddModList->list.count;
   NR_BWP_Downlink_t *bwp=secondaryCellGroup->spCellConfig->spCellConfigDedicated->downlinkBWP_ToAddModList->list.array[bwp_id-1];
   NR_PUSCH_Config_t *pusch_Config = ubwp->bwp_Dedicated->pusch_Config->choice.setup;
-<<<<<<< HEAD
 
   AssertFatal(time_domain_assignment<ubwp->bwp_Common->pusch_ConfigCommon->choice.setup->pusch_TimeDomainAllocationList->list.count,
               "time_domain_assignment %d>=%d\n",time_domain_assignment,ubwp->bwp_Common->pusch_ConfigCommon->choice.setup->pusch_TimeDomainAllocationList->list.count);
 
-  int K2;
-  if (ubwp->bwp_Common->pusch_ConfigCommon->choice.setup->pusch_TimeDomainAllocationList->list.array[time_domain_assignment]->k2 != NULL)
-   K2 = *ubwp->bwp_Common->pusch_ConfigCommon->choice.setup->pusch_TimeDomainAllocationList->list.array[time_domain_assignment]->k2;
-  else {
-    if (mu<2) K2=1;
-    else if(mu==2) K2=2;
-         else K2=3;
-  }
-
-  if (is_xlsch_in_slot(UE_list->UE_sched_ctrl[UE_id].ulsch_in_slot_bitmap,(slotP+K2)%num_slots_per_tdd)) {
-
-    //nfapi_nr_ul_tti_request_t *UL_tti_req = &RC.nrmac[Mod_idP]->UL_tti_req[0];
+  int K2 = get_K2(ubwp, time_domain_assignment,mu);
+  /* check if slot is UL, and for phy test verify that it is in first TDD
+   * period, slot 8 (for K2=2, this is at slot 6 in the gNB; because of UE
+   * limitations).  Note that if K2 or the TDD configuration is changed, below
+   * conditions might exclude each other and never be true */
+  const int slot_idx = (slotP + K2) % num_slots_per_tdd;
+  if (is_xlsch_in_slot(ulsch_in_slot_bitmap, slot_idx)
+      && (!get_softmodem_params()->phy_test || slot_idx == 8)) {
+
     nfapi_nr_ul_dci_request_t *UL_dci_req = &RC.nrmac[Mod_idP]->UL_dci_req[0];
     UL_dci_req->SFN = frameP;
     UL_dci_req->Slot = slotP;
@@ -1000,10 +516,10 @@
     AssertFatal(bwp->bwp_Dedicated->pdcch_Config->choice.setup->searchSpacesToAddModList->list.count>0,
                 "searchPsacesToAddModList is empty\n");
 
-    uint16_t rnti = UE_list->rnti[UE_id];
+    uint16_t rnti = UE_info->rnti[UE_id];
 
     int first_ul_slot = num_slots_per_tdd - ul_slots;
-    NR_sched_pusch *pusch_sched = &UE_list->UE_sched_ctrl[UE_id].sched_pusch[slotP+K2-first_ul_slot];
+    NR_sched_pusch *pusch_sched = &UE_info->UE_sched_ctrl[UE_id].sched_pusch[slotP+K2-first_ul_slot];
     pusch_sched->frame = frameP;
     pusch_sched->slot = slotP + K2;
     pusch_sched->active = true;
@@ -1012,6 +528,36 @@
 
     LOG_D(MAC, "Scheduling UE specific PUSCH\n");
     //UL_tti_req = &nr_mac->UL_tti_req[CC_id];
+
+    int dci_formats[2];
+    int rnti_types[2];
+
+    NR_SearchSpace_t *ss;
+    int target_ss = NR_SearchSpace__searchSpaceType_PR_ue_Specific;
+
+    AssertFatal(bwp->bwp_Dedicated->pdcch_Config->choice.setup->searchSpacesToAddModList!=NULL,"searchPsacesToAddModList is null\n");
+    AssertFatal(bwp->bwp_Dedicated->pdcch_Config->choice.setup->searchSpacesToAddModList->list.count>0,
+                "searchPsacesToAddModList is empty\n");
+
+    int found=0;
+
+    for (int i=0;i<bwp->bwp_Dedicated->pdcch_Config->choice.setup->searchSpacesToAddModList->list.count;i++) {
+      ss=bwp->bwp_Dedicated->pdcch_Config->choice.setup->searchSpacesToAddModList->list.array[i];
+      AssertFatal(ss->controlResourceSetId != NULL,"ss->controlResourceSetId is null\n");
+      AssertFatal(ss->searchSpaceType != NULL,"ss->searchSpaceType is null\n");
+      if (ss->searchSpaceType->present == target_ss) {
+        found=1;
+        break;
+      }
+    }
+    AssertFatal(found==1,"Couldn't find an adequate searchspace\n");
+
+    if (ss->searchSpaceType->choice.ue_Specific->dci_Formats)
+      dci_formats[0]  = NR_UL_DCI_FORMAT_0_1;
+    else
+      dci_formats[0]  = NR_UL_DCI_FORMAT_0_0;
+
+    rnti_types[0]   = NR_RNTI_C;
 
     //Resource Allocation in time domain
     int startSymbolAndLength=0;
@@ -1032,12 +578,7 @@
     pusch_pdu->bwp_start = NRRIV2PRBOFFSET(ubwp->bwp_Common->genericParameters.locationAndBandwidth,275);
     pusch_pdu->subcarrier_spacing = ubwp->bwp_Common->genericParameters.subcarrierSpacing;
     pusch_pdu->cyclic_prefix = 0;
-    //pusch information always include
-    //this informantion seems to be redundant. with hthe mcs_index and the modulation table, the mod_order and target_code_rate can be determined.
-    pusch_pdu->mcs_index = 9;
-    pusch_pdu->mcs_table = 0; //0: notqam256 [TS38.214, table 5.1.3.1-1] - corresponds to nr_target_code_rate_table1 in PHY
-    pusch_pdu->target_code_rate = nr_get_code_rate_ul(pusch_pdu->mcs_index,pusch_pdu->mcs_table) ;
-    pusch_pdu->qam_mod_order = nr_get_Qm_ul(pusch_pdu->mcs_index,pusch_pdu->mcs_table) ;
+
     if (pusch_Config->transformPrecoder == NULL) {
       if (scc->uplinkConfigCommon->initialUplinkBWP->rach_ConfigCommon->choice.setup->msg3_transformPrecoder == NULL)
         pusch_pdu->transform_precoding = 1;
@@ -1051,6 +592,23 @@
     else
       pusch_pdu->data_scrambling_id = *scc->physCellId;
 
+    pusch_pdu->mcs_index = 9;
+    if (pusch_pdu->transform_precoding)
+      pusch_pdu->mcs_table = get_pusch_mcs_table(pusch_Config->mcs_Table, 0,
+                                                 dci_formats[0], rnti_types[0], target_ss, false);
+    else
+      pusch_pdu->mcs_table = get_pusch_mcs_table(pusch_Config->mcs_TableTransformPrecoder, 1,
+                                                 dci_formats[0], rnti_types[0], target_ss, false);
+
+    pusch_pdu->target_code_rate = nr_get_code_rate_ul(pusch_pdu->mcs_index,pusch_pdu->mcs_table);
+    pusch_pdu->qam_mod_order = nr_get_Qm_ul(pusch_pdu->mcs_index,pusch_pdu->mcs_table);
+    if (pusch_Config->tp_pi2BPSK!=NULL) {
+      if(((pusch_pdu->mcs_table==3)&&(pusch_pdu->mcs_index<2)) ||
+         ((pusch_pdu->mcs_table==4)&&(pusch_pdu->mcs_index<6))) {
+        pusch_pdu->target_code_rate = pusch_pdu->target_code_rate>>1;
+        pusch_pdu->qam_mod_order = pusch_pdu->qam_mod_order<<1;
+      }
+    }
     pusch_pdu->nrOfLayers = 1;
 
     //Pusch Allocation in frequency domain [TS38.214, sec 6.1.2.2]
@@ -1058,9 +616,9 @@
       pusch_pdu->resource_alloc = 1; //type 1
       pusch_pdu->rb_start = 0;
       if (get_softmodem_params()->phy_test==1)
-        pusch_pdu->rb_size = 50;
+        pusch_pdu->rb_size = min(pusch_pdu->bwp_size,50);
       else
-        pusch_pdu->rb_size = 5;
+        pusch_pdu->rb_size = pusch_pdu->bwp_size;
     }
     else
       AssertFatal(1==0,"Only frequency resource allocation type 1 is currently supported\n");
@@ -1153,231 +711,6 @@
 
     //Pusch Allocation in frequency domain [TS38.214, sec 6.1.2.2]
     //Optional Data only included if indicated in pduBitmap
-    int8_t harq_id = select_ul_harq_pid(&UE_list->UE_sched_ctrl[UE_id]);
-    if (harq_id < 0) return;
-    NR_UE_ul_harq_t *cur_harq = &UE_list->UE_sched_ctrl[UE_id].ul_harq_processes[harq_id];
-    pusch_pdu->pusch_data.harq_process_id = harq_id;
-    pusch_pdu->pusch_data.new_data_indicator = cur_harq->ndi;
-    pusch_pdu->pusch_data.rv_index = nr_rv_round_map[cur_harq->round];
-
-=======
-
-  AssertFatal(time_domain_assignment<ubwp->bwp_Common->pusch_ConfigCommon->choice.setup->pusch_TimeDomainAllocationList->list.count,
-              "time_domain_assignment %d>=%d\n",time_domain_assignment,ubwp->bwp_Common->pusch_ConfigCommon->choice.setup->pusch_TimeDomainAllocationList->list.count);
-
-  int K2 = get_K2(ubwp, time_domain_assignment,mu);
-  /* check if slot is UL, and for phy test verify that it is in first TDD
-   * period, slot 8 (for K2=2, this is at slot 6 in the gNB; because of UE
-   * limitations).  Note that if K2 or the TDD configuration is changed, below
-   * conditions might exclude each other and never be true */
-  const int slot_idx = (slotP + K2) % num_slots_per_tdd;
-  if (is_xlsch_in_slot(ulsch_in_slot_bitmap, slot_idx)
-      && (!get_softmodem_params()->phy_test || slot_idx == 8)) {
-
-    nfapi_nr_ul_dci_request_t *UL_dci_req = &RC.nrmac[Mod_idP]->UL_dci_req[0];
-    UL_dci_req->SFN = frameP;
-    UL_dci_req->Slot = slotP;
-    nfapi_nr_ul_dci_request_pdus_t  *ul_dci_request_pdu;
-
-    AssertFatal(bwp->bwp_Dedicated->pdcch_Config->choice.setup->searchSpacesToAddModList!=NULL,"searchPsacesToAddModList is null\n");
-    AssertFatal(bwp->bwp_Dedicated->pdcch_Config->choice.setup->searchSpacesToAddModList->list.count>0,
-                "searchPsacesToAddModList is empty\n");
-
-    uint16_t rnti = UE_info->rnti[UE_id];
-
-    int first_ul_slot = num_slots_per_tdd - ul_slots;
-    NR_sched_pusch *pusch_sched = &UE_info->UE_sched_ctrl[UE_id].sched_pusch[slotP+K2-first_ul_slot];
-    pusch_sched->frame = frameP;
-    pusch_sched->slot = slotP + K2;
-    pusch_sched->active = true;
-    nfapi_nr_pusch_pdu_t  *pusch_pdu = &pusch_sched->pusch_pdu;
-    memset(pusch_pdu,0,sizeof(nfapi_nr_pusch_pdu_t));
-
-    LOG_D(MAC, "Scheduling UE specific PUSCH\n");
-    //UL_tti_req = &nr_mac->UL_tti_req[CC_id];
-
-    int dci_formats[2];
-    int rnti_types[2];
-
-    NR_SearchSpace_t *ss;
-    int target_ss = NR_SearchSpace__searchSpaceType_PR_ue_Specific;
-
-    AssertFatal(bwp->bwp_Dedicated->pdcch_Config->choice.setup->searchSpacesToAddModList!=NULL,"searchPsacesToAddModList is null\n");
-    AssertFatal(bwp->bwp_Dedicated->pdcch_Config->choice.setup->searchSpacesToAddModList->list.count>0,
-                "searchPsacesToAddModList is empty\n");
-
-    int found=0;
-
-    for (int i=0;i<bwp->bwp_Dedicated->pdcch_Config->choice.setup->searchSpacesToAddModList->list.count;i++) {
-      ss=bwp->bwp_Dedicated->pdcch_Config->choice.setup->searchSpacesToAddModList->list.array[i];
-      AssertFatal(ss->controlResourceSetId != NULL,"ss->controlResourceSetId is null\n");
-      AssertFatal(ss->searchSpaceType != NULL,"ss->searchSpaceType is null\n");
-      if (ss->searchSpaceType->present == target_ss) {
-        found=1;
-        break;
-      }
-    }
-    AssertFatal(found==1,"Couldn't find an adequate searchspace\n");
-
-    if (ss->searchSpaceType->choice.ue_Specific->dci_Formats)
-      dci_formats[0]  = NR_UL_DCI_FORMAT_0_1;
-    else
-      dci_formats[0]  = NR_UL_DCI_FORMAT_0_0;
-
-    rnti_types[0]   = NR_RNTI_C;
-
-    //Resource Allocation in time domain
-    int startSymbolAndLength=0;
-    int StartSymbolIndex,NrOfSymbols,mapping_type;
-
-    startSymbolAndLength = ubwp->bwp_Common->pusch_ConfigCommon->choice.setup->pusch_TimeDomainAllocationList->list.array[time_domain_assignment]->startSymbolAndLength;
-    SLIV2SL(startSymbolAndLength,&StartSymbolIndex,&NrOfSymbols);
-    pusch_pdu->start_symbol_index = StartSymbolIndex;
-    pusch_pdu->nr_of_symbols = NrOfSymbols;
-
-    mapping_type = ubwp->bwp_Common->pusch_ConfigCommon->choice.setup->pusch_TimeDomainAllocationList->list.array[time_domain_assignment]->mappingType;
-
-    pusch_pdu->pdu_bit_map = PUSCH_PDU_BITMAP_PUSCH_DATA;
-    pusch_pdu->rnti = rnti;
-    pusch_pdu->handle = 0; //not yet used
-  
-    pusch_pdu->bwp_size  = NRRIV2BW(ubwp->bwp_Common->genericParameters.locationAndBandwidth,275);
-    pusch_pdu->bwp_start = NRRIV2PRBOFFSET(ubwp->bwp_Common->genericParameters.locationAndBandwidth,275);
-    pusch_pdu->subcarrier_spacing = ubwp->bwp_Common->genericParameters.subcarrierSpacing;
-    pusch_pdu->cyclic_prefix = 0;
-
-    if (pusch_Config->transformPrecoder == NULL) {
-      if (scc->uplinkConfigCommon->initialUplinkBWP->rach_ConfigCommon->choice.setup->msg3_transformPrecoder == NULL)
-        pusch_pdu->transform_precoding = 1;
-      else
-        pusch_pdu->transform_precoding = 0;
-    }
-    else
-      pusch_pdu->transform_precoding = *pusch_Config->transformPrecoder;
-    if (pusch_Config->dataScramblingIdentityPUSCH != NULL)
-      pusch_pdu->data_scrambling_id = *pusch_Config->dataScramblingIdentityPUSCH;
-    else
-      pusch_pdu->data_scrambling_id = *scc->physCellId;
-
-    pusch_pdu->mcs_index = 9;
-    if (pusch_pdu->transform_precoding)
-      pusch_pdu->mcs_table = get_pusch_mcs_table(pusch_Config->mcs_Table, 0,
-                                                 dci_formats[0], rnti_types[0], target_ss, false);
-    else
-      pusch_pdu->mcs_table = get_pusch_mcs_table(pusch_Config->mcs_TableTransformPrecoder, 1,
-                                                 dci_formats[0], rnti_types[0], target_ss, false);
-
-    pusch_pdu->target_code_rate = nr_get_code_rate_ul(pusch_pdu->mcs_index,pusch_pdu->mcs_table);
-    pusch_pdu->qam_mod_order = nr_get_Qm_ul(pusch_pdu->mcs_index,pusch_pdu->mcs_table);
-    if (pusch_Config->tp_pi2BPSK!=NULL) {
-      if(((pusch_pdu->mcs_table==3)&&(pusch_pdu->mcs_index<2)) ||
-         ((pusch_pdu->mcs_table==4)&&(pusch_pdu->mcs_index<6))) {
-        pusch_pdu->target_code_rate = pusch_pdu->target_code_rate>>1;
-        pusch_pdu->qam_mod_order = pusch_pdu->qam_mod_order<<1;
-      }
-    }
-    pusch_pdu->nrOfLayers = 1;
-
-    //Pusch Allocation in frequency domain [TS38.214, sec 6.1.2.2]
-    if (pusch_Config->resourceAllocation==NR_PUSCH_Config__resourceAllocation_resourceAllocationType1) {
-      pusch_pdu->resource_alloc = 1; //type 1
-      pusch_pdu->rb_start = 0;
-      if (get_softmodem_params()->phy_test==1)
-        pusch_pdu->rb_size = min(pusch_pdu->bwp_size,50);
-      else
-        pusch_pdu->rb_size = pusch_pdu->bwp_size;
-    }
-    else
-      AssertFatal(1==0,"Only frequency resource allocation type 1 is currently supported\n");
-
-    pusch_pdu->vrb_to_prb_mapping = 0;
-
-    if (pusch_Config->frequencyHopping==NULL)
-      pusch_pdu->frequency_hopping = 0;
-    else
-      pusch_pdu->frequency_hopping = 1;
-
-    //pusch_pdu->tx_direct_current_location;//The uplink Tx Direct Current location for the carrier. Only values in the value range of this field between 0 and 3299, which indicate the subcarrier index within the carrier corresponding 1o the numerology of the corresponding uplink BWP and value 3300, which indicates "Outside the carrier" and value 3301, which indicates "Undetermined position within the carrier" are used. [TS38.331, UplinkTxDirectCurrentBWP IE]
-    //pusch_pdu->uplink_frequency_shift_7p5khz = 0;
-
-
-    // --------------------
-    // ------- DMRS -------
-    // --------------------
-    NR_DMRS_UplinkConfig_t *NR_DMRS_UplinkConfig;
-    if (mapping_type == NR_PUSCH_TimeDomainResourceAllocation__mappingType_typeA)
-      NR_DMRS_UplinkConfig = pusch_Config->dmrs_UplinkForPUSCH_MappingTypeA->choice.setup;
-    else
-      NR_DMRS_UplinkConfig = pusch_Config->dmrs_UplinkForPUSCH_MappingTypeB->choice.setup;
-    if (NR_DMRS_UplinkConfig->dmrs_Type == NULL)
-      pusch_pdu->dmrs_config_type = 0;
-    else
-      pusch_pdu->dmrs_config_type = 1;
-    pusch_pdu->scid = 0;      // DMRS sequence initialization [TS38.211, sec 6.4.1.1.1]
-    if (pusch_pdu->transform_precoding) { // transform precoding disabled
-      long *scramblingid;
-      if (pusch_pdu->scid == 0)
-        scramblingid = NR_DMRS_UplinkConfig->transformPrecodingDisabled->scramblingID0;
-      else
-        scramblingid = NR_DMRS_UplinkConfig->transformPrecodingDisabled->scramblingID1;
-      if (scramblingid == NULL)
-        pusch_pdu->ul_dmrs_scrambling_id = *scc->physCellId;
-      else
-        pusch_pdu->ul_dmrs_scrambling_id = *scramblingid;
-    }
-    else {
-      pusch_pdu->ul_dmrs_scrambling_id = *scc->physCellId;
-      if (NR_DMRS_UplinkConfig->transformPrecodingEnabled->nPUSCH_Identity != NULL)
-        pusch_pdu->pusch_identity = *NR_DMRS_UplinkConfig->transformPrecodingEnabled->nPUSCH_Identity;
-      else
-        pusch_pdu->pusch_identity = *scc->physCellId;
-    }
-    pusch_dmrs_AdditionalPosition_t additional_pos;
-    if (NR_DMRS_UplinkConfig->dmrs_AdditionalPosition == NULL)
-      additional_pos = 2;
-    else {
-      if (*NR_DMRS_UplinkConfig->dmrs_AdditionalPosition == NR_DMRS_UplinkConfig__dmrs_AdditionalPosition_pos3)
-        additional_pos = 3;
-      else
-        additional_pos = *NR_DMRS_UplinkConfig->dmrs_AdditionalPosition;
-    }
-    pusch_maxLength_t pusch_maxLength;
-    if (NR_DMRS_UplinkConfig->maxLength == NULL)
-      pusch_maxLength = 1;
-    else
-      pusch_maxLength = 2;
-    uint16_t l_prime_mask = get_l_prime(pusch_pdu->nr_of_symbols, mapping_type, additional_pos, pusch_maxLength);
-    pusch_pdu->ul_dmrs_symb_pos = l_prime_mask << pusch_pdu->start_symbol_index;
-
-    pusch_pdu->num_dmrs_cdm_grps_no_data = 1;
-    pusch_pdu->dmrs_ports = 1;
-    // --------------------------------------------------------------------------------------------------------------------------------------------
-
-    // --------------------
-    // ------- PTRS -------
-    // --------------------
-    if (NR_DMRS_UplinkConfig->phaseTrackingRS != NULL) {
-      // TODO to be fixed from RRC config
-      uint8_t ptrs_mcs1 = 2;  // higher layer parameter in PTRS-UplinkConfig
-      uint8_t ptrs_mcs2 = 4;  // higher layer parameter in PTRS-UplinkConfig
-      uint8_t ptrs_mcs3 = 10; // higher layer parameter in PTRS-UplinkConfig
-      uint16_t n_rb0 = 25;    // higher layer parameter in PTRS-UplinkConfig
-      uint16_t n_rb1 = 75;    // higher layer parameter in PTRS-UplinkConfig
-      pusch_pdu->pusch_ptrs.ptrs_time_density = get_L_ptrs(ptrs_mcs1, ptrs_mcs2, ptrs_mcs3, pusch_pdu->mcs_index, pusch_pdu->mcs_table);
-      pusch_pdu->pusch_ptrs.ptrs_freq_density = get_K_ptrs(n_rb0, n_rb1, pusch_pdu->rb_size);
-      pusch_pdu->pusch_ptrs.ptrs_ports_list   = (nfapi_nr_ptrs_ports_t *) malloc(2*sizeof(nfapi_nr_ptrs_ports_t));
-      pusch_pdu->pusch_ptrs.ptrs_ports_list[0].ptrs_re_offset = 0;
-
-      pusch_pdu->pdu_bit_map |= PUSCH_PDU_BITMAP_PUSCH_PTRS; // enable PUSCH PTRS
-    }
-    else{
-      pusch_pdu->pdu_bit_map &= ~PUSCH_PDU_BITMAP_PUSCH_PTRS; // disable PUSCH PTRS
-    }
-
-    // --------------------------------------------------------------------------------------------------------------------------------------------
-
-    //Pusch Allocation in frequency domain [TS38.214, sec 6.1.2.2]
-    //Optional Data only included if indicated in pduBitmap
     int8_t harq_id = select_ul_harq_pid(&UE_info->UE_sched_ctrl[UE_id]);
     if (harq_id < 0) return;
     NR_UE_ul_harq_t *cur_harq = &UE_info->UE_sched_ctrl[UE_id].ul_harq_processes[harq_id];
@@ -1385,7 +718,6 @@
     pusch_pdu->pusch_data.new_data_indicator = cur_harq->ndi;
     pusch_pdu->pusch_data.rv_index = nr_rv_round_map[cur_harq->round];
 
->>>>>>> 40141270
     cur_harq->state = ACTIVE_SCHED;
     cur_harq->last_tx_slot = pusch_sched->slot;
 
@@ -1411,13 +743,8 @@
                                                    0,
                                                    pusch_pdu->nrOfLayers)>>3;
 
-<<<<<<< HEAD
-    UE_list->mac_stats[UE_id].ulsch_rounds[cur_harq->round]++;      
-    if (cur_harq->round == 0) UE_list->mac_stats[UE_id].ulsch_total_bytes_scheduled+=pusch_pdu->pusch_data.tb_size;      
-=======
     UE_info->mac_stats[UE_id].ulsch_rounds[cur_harq->round]++;
     if (cur_harq->round == 0) UE_info->mac_stats[UE_id].ulsch_total_bytes_scheduled+=pusch_pdu->pusch_data.tb_size;
->>>>>>> 40141270
 
     pusch_pdu->pusch_data.num_cb = 0; //CBG not supported
     //pusch_pdu->pusch_data.cb_present_and_position;
@@ -1435,49 +762,6 @@
     nfapi_nr_dl_tti_pdcch_pdu_rel15_t *pdcch_pdu_rel15 = &ul_dci_request_pdu->pdcch_pdu.pdcch_pdu_rel15;
     UL_dci_req->numPdus+=1;
 
-<<<<<<< HEAD
-    int dci_formats[2];
-    int rnti_types[2];
-
-    NR_SearchSpace_t *ss;
-    int target_ss = NR_SearchSpace__searchSpaceType_PR_ue_Specific;
-
-    AssertFatal(bwp->bwp_Dedicated->pdcch_Config->choice.setup->searchSpacesToAddModList!=NULL,"searchPsacesToAddModList is null\n");
-    AssertFatal(bwp->bwp_Dedicated->pdcch_Config->choice.setup->searchSpacesToAddModList->list.count>0,
-                "searchPsacesToAddModList is empty\n");
-
-    int found=0;
-
-    for (int i=0;i<bwp->bwp_Dedicated->pdcch_Config->choice.setup->searchSpacesToAddModList->list.count;i++) {
-      ss=bwp->bwp_Dedicated->pdcch_Config->choice.setup->searchSpacesToAddModList->list.array[i];
-      AssertFatal(ss->controlResourceSetId != NULL,"ss->controlResourceSetId is null\n");
-      AssertFatal(ss->searchSpaceType != NULL,"ss->searchSpaceType is null\n");
-      if (ss->searchSpaceType->present == target_ss) {
-        found=1;
-        break;
-      }
-    }
-    AssertFatal(found==1,"Couldn't find an adequate searchspace\n");
-
-    if (ss->searchSpaceType->choice.ue_Specific->dci_Formats)
-      dci_formats[0]  = NR_UL_DCI_FORMAT_0_1;
-    else
-      dci_formats[0]  = NR_UL_DCI_FORMAT_0_0;
-
-    rnti_types[0]   = NR_RNTI_C;
-    LOG_D(MAC,"Configuring ULDCI/PDCCH in %d.%d\n", frameP,slotP);
-
-    int ret = nr_configure_pdcch(nr_mac,
-                                 pdcch_pdu_rel15,
-                                 UE_list->rnti[UE_id],
-                                 1, // ue-specific,
-                                 ss,
-		                 scc,
-		                 bwp);
-
-    if (ret < 0) {
-      LOG_I(MAC,"CCE list not empty, couldn't schedule PUSCH\n");
-=======
 
     LOG_D(MAC,"Configuring ULDCI/PDCCH in %d.%d\n", frameP,slotP);
 
@@ -1496,15 +780,10 @@
                                     nr_of_candidates);
     if (CCEIndex < 0) {
       LOG_E(MAC, "%s(): CCE list not empty, couldn't schedule PUSCH\n", __func__);
->>>>>>> 40141270
       pusch_sched->active = false;
       return;
     }
     else {
-<<<<<<< HEAD
-      dci_pdu_rel15_t *dci_pdu_rel15 = calloc(MAX_DCI_CORESET,sizeof(dci_pdu_rel15_t));
-      config_uldci(ubwp,pusch_pdu,pdcch_pdu_rel15,&dci_pdu_rel15[0],dci_formats,rnti_types,time_domain_assignment,UE_list->UE_sched_ctrl[UE_id].tpc0,n_ubwp,bwp_id);
-=======
       UE_info->num_pdcch_cand[UE_id][cid]++;
       nr_configure_pdcch(nr_mac,
                          pdcch_pdu_rel15,
@@ -1518,7 +797,6 @@
 
       dci_pdu_rel15_t *dci_pdu_rel15 = calloc(MAX_DCI_CORESET,sizeof(dci_pdu_rel15_t));
       config_uldci(ubwp,pusch_pdu,pdcch_pdu_rel15,&dci_pdu_rel15[0],dci_formats,rnti_types,time_domain_assignment,UE_info->UE_sched_ctrl[UE_id].tpc0,n_ubwp,bwp_id);
->>>>>>> 40141270
       fill_dci_pdu_rel15(scc,secondaryCellGroup,pdcch_pdu_rel15,dci_pdu_rel15,dci_formats,rnti_types,pusch_pdu->bwp_size,bwp_id);
       free(dci_pdu_rel15);
     }
