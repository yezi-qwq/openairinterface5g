/*
 * Licensed to the OpenAirInterface (OAI) Software Alliance under one or more
 * contributor license agreements.  See the NOTICE file distributed with
 * this work for additional information regarding copyright ownership.
 * The OpenAirInterface Software Alliance licenses this file to You under
 * the OAI Public License, Version 1.0  (the "License"); you may not use this file
 * except in compliance with the License.
 * You may obtain a copy of the License at
 *
 *      http://www.openairinterface.org/?page_id=698
 *
 * Unless required by applicable law or agreed to in writing, software
 * distributed under the License is distributed on an "AS IS" BASIS,
 * WITHOUT WARRANTIES OR CONDITIONS OF ANY KIND, either express or implied.
 * See the License for the specific language governing permissions and
 * limitations under the License.
 *-------------------------------------------------------------------------------
 * For more information about the OpenAirInterface (OAI) Software Alliance:
 *      contact@openairinterface.org
 */

/*! \file gNB_scheduler_phytest.c
 * \brief gNB scheduling procedures in phy_test mode
 * \author  Guy De Souza, G. Casati
 * \date 07/2018
 * \email: desouza@eurecom.fr, guido.casati@iis.fraunhofer.de
 * \version 1.0
 * @ingroup _mac
 */

#include "nr_mac_gNB.h"
#include "SCHED_NR/sched_nr.h"
#include "NR_MAC_gNB/mac_proto.h"
#include "LAYER2/NR_MAC_COMMON/nr_mac_common.h"
#include "PHY/NR_TRANSPORT/nr_dlsch.h"
#include "PHY/NR_TRANSPORT/nr_dci.h"
#include "executables/nr-softmodem.h"
#include "LAYER2/NR_MAC_COMMON/nr_mac.h"
#include "executables/softmodem-common.h"
#include "common/utils/nr/nr_common.h"
#include "NR_SCS-SpecificCarrier.h"
#include "NR_TDD-UL-DL-ConfigCommon.h"
#include "NR_FrequencyInfoUL.h"
#include "NR_RACH-ConfigGeneric.h"
#include "NR_RACH-ConfigCommon.h"
#include "NR_PUSCH-TimeDomainResourceAllocation.h"
#include "NR_PUSCH-ConfigCommon.h"
#include "NR_PUCCH-ConfigCommon.h"
#include "NR_PDSCH-TimeDomainResourceAllocation.h"
#include "NR_PDSCH-ConfigCommon.h"
#include "NR_RateMatchPattern.h"
#include "NR_RateMatchPatternLTE-CRS.h"
#include "NR_SearchSpace.h"
#include "NR_ControlResourceSet.h"

extern RAN_CONTEXT_t RC;
//#define ENABLE_MAC_PAYLOAD_DEBUG 1

//uint8_t mac_pdu[MAX_NR_DLSCH_PAYLOAD_BYTES];

/*Scheduling of DLSCH with associated DCI in common search space
 * current version has only a DCI for type 1 PDCCH for C_RNTI*/
void nr_schedule_css_dlsch_phytest(module_id_t   module_idP,
                                   frame_t       frameP,
                                   sub_frame_t   slotP) {
  uint8_t  CC_id;
  gNB_MAC_INST                      *nr_mac      = RC.nrmac[module_idP];
  NR_COMMON_channels_t              *cc = &nr_mac->common_channels[0];
  nfapi_nr_dl_tti_request_body_t    *dl_req;
  nfapi_nr_dl_tti_request_pdu_t     *dl_tti_pdcch_pdu;
  nfapi_nr_dl_tti_request_pdu_t     *dl_tti_pdsch_pdu;
  nfapi_nr_pdu_t        *TX_req;

  uint16_t rnti = 0x1234;
  
  //  int time_domain_assignment,k0;

  NR_ServingCellConfigCommon_t *scc=cc->ServingCellConfigCommon;

  int dlBWP_carrier_bandwidth = NRRIV2BW(scc->downlinkConfigCommon->initialDownlinkBWP->genericParameters.locationAndBandwidth,275);

  
  /*
  int scs               = scc->downlinkConfigCommon->initialDownlinkBWP->genericParameters.subcarrierSpacing;
  
  int slots_per_frame   = 10*(1<<scs);

  int FR                = *scc->downlinkConfigCommon->frequencyInfoDL->frequencyBandList.list.array[0] >= 257 ? nr_FR2 : nr_FR1;
  */

  for (CC_id=0; CC_id<MAX_NUM_CCs; CC_id++) {
    LOG_D(MAC, "Scheduling common search space DCI type 1 dlBWP BW.firstRB %d.%d\n",
	  dlBWP_carrier_bandwidth,
	  NRRIV2PRBOFFSET(scc->downlinkConfigCommon->initialDownlinkBWP->genericParameters.locationAndBandwidth,275));
    
    
    dl_req = &nr_mac->DL_req[CC_id].dl_tti_request_body;
    dl_tti_pdcch_pdu = &dl_req->dl_tti_pdu_list[dl_req->nPDUs];
    memset((void*)dl_tti_pdcch_pdu,0,sizeof(nfapi_nr_dl_tti_request_pdu_t));
    dl_tti_pdcch_pdu->PDUType = NFAPI_NR_DL_TTI_PDCCH_PDU_TYPE;
    dl_tti_pdcch_pdu->PDUSize = (uint8_t)(2+sizeof(nfapi_nr_dl_tti_pdcch_pdu));
    
    dl_tti_pdsch_pdu = &dl_req->dl_tti_pdu_list[dl_req->nPDUs+1];
    memset((void *)dl_tti_pdsch_pdu,0,sizeof(nfapi_nr_dl_tti_request_pdu_t));
    dl_tti_pdsch_pdu->PDUType = NFAPI_NR_DL_TTI_PDSCH_PDU_TYPE;
    dl_tti_pdsch_pdu->PDUSize = (uint8_t)(2+sizeof(nfapi_nr_dl_tti_pdsch_pdu));

    
    //    nfapi_nr_dl_tti_pdcch_pdu_rel15_t *pdcch_pdu_rel15 = &dl_tti_pdcch_pdu->pdcch_pdu.pdcch_pdu_rel15;
    nfapi_nr_dl_tti_pdsch_pdu_rel15_t *pdsch_pdu_rel15 = &dl_tti_pdsch_pdu->pdsch_pdu.pdsch_pdu_rel15;
    
    pdsch_pdu_rel15->pduBitmap = 0;
    pdsch_pdu_rel15->rnti = rnti;
    pdsch_pdu_rel15->pduIndex = 0;

    // BWP
    pdsch_pdu_rel15->BWPSize  = NRRIV2BW(scc->downlinkConfigCommon->initialDownlinkBWP->genericParameters.locationAndBandwidth,275);
    pdsch_pdu_rel15->BWPStart = NRRIV2PRBOFFSET(scc->downlinkConfigCommon->initialDownlinkBWP->genericParameters.locationAndBandwidth,275);
    pdsch_pdu_rel15->SubcarrierSpacing = scc->downlinkConfigCommon->initialDownlinkBWP->genericParameters.subcarrierSpacing;
    pdsch_pdu_rel15->CyclicPrefix = 0;
    pdsch_pdu_rel15->NrOfCodewords = 1;
    int mcsIndex = 9;
    pdsch_pdu_rel15->targetCodeRate[0] = nr_get_code_rate_dl(mcsIndex,0);
    pdsch_pdu_rel15->qamModOrder[0] = 2;
    pdsch_pdu_rel15->mcsIndex[0] = mcsIndex;
    pdsch_pdu_rel15->mcsTable[0] = 0;
    pdsch_pdu_rel15->rvIndex[0] = 0;
    pdsch_pdu_rel15->dataScramblingId = *scc->physCellId;
    pdsch_pdu_rel15->nrOfLayers = 1;    
    pdsch_pdu_rel15->transmissionScheme = 0;
    pdsch_pdu_rel15->refPoint = 0; // Point A
    
    pdsch_pdu_rel15->dmrsConfigType = 0; // Type 1 by default for InitialBWP
    pdsch_pdu_rel15->dlDmrsScramblingId = *scc->physCellId;
    pdsch_pdu_rel15->SCID = 0;
    pdsch_pdu_rel15->numDmrsCdmGrpsNoData = 1;
    pdsch_pdu_rel15->dmrsPorts = 1;
    pdsch_pdu_rel15->resourceAlloc = 1;
    pdsch_pdu_rel15->rbStart = 0;
    pdsch_pdu_rel15->rbSize = 6;
    pdsch_pdu_rel15->VRBtoPRBMapping = 1; // non-interleaved, check if this is ok for initialBWP
    // choose shortest PDSCH
    int startSymbolAndLength=0;
    int StartSymbolIndex=-1,NrOfSymbols=14;
    int StartSymbolIndex_tmp,NrOfSymbols_tmp;

    for (int i=0;
	 i<scc->downlinkConfigCommon->initialDownlinkBWP->pdsch_ConfigCommon->choice.setup->pdsch_TimeDomainAllocationList->list.count;
	 i++) {
      startSymbolAndLength = scc->downlinkConfigCommon->initialDownlinkBWP->pdsch_ConfigCommon->choice.setup->pdsch_TimeDomainAllocationList->list.array[i]->startSymbolAndLength;
      SLIV2SL(startSymbolAndLength,&StartSymbolIndex_tmp,&NrOfSymbols_tmp);
      if (NrOfSymbols_tmp < NrOfSymbols) {
	NrOfSymbols = NrOfSymbols_tmp;
        StartSymbolIndex = StartSymbolIndex_tmp;
	//	k0 = *scc->downlinkConfigCommon->initialDownlinkBWP->pdsch_ConfigCommon->choice.setup->pdsch_TimeDomainAllocationList->list.array[i]->k0;
	//	time_domain_assignment = i;
      }
    }
    AssertFatal(StartSymbolIndex>=0,"StartSymbolIndex is negative\n");
    pdsch_pdu_rel15->StartSymbolIndex = StartSymbolIndex;
    pdsch_pdu_rel15->NrOfSymbols      = NrOfSymbols;
    pdsch_pdu_rel15->dlDmrsSymbPos = fill_dmrs_mask(NULL,
						    scc->dmrs_TypeA_Position,
						    NrOfSymbols);

    /*
    AssertFatal(k0==0,"k0 is not zero for Initial DL BWP TimeDomain Alloc\n");
    nr_configure_css_dci_initial(pdcch_pdu_rel15,
				 scs, 
				 scs, 
				 FR, 
				 0, 
				 0, 
				 0,
				 sfn_sf, slotP,
				 slots_per_frame,
				 dlBWP_carrier_bandwidth);
    
    
    pdu_rel15->frequency_domain_assignment = PRBalloc_to_locationandbandwidth0(pdsch_pdu_rel15->rbSize, 
                                                                               pdsch_pdu_rel15->rbStart, 
                                                                               dlBWP_carrier_bandwidth);
    pdu_rel15->time_domain_assignment = time_domain_assignment;
    
    pdu_rel15->vrb_to_prb_mapping = 1;
    pdu_rel15->mcs = 9;
    pdu_rel15->tb_scaling = 1;
    
    pdu_rel15->ra_preamble_index = 25;
    pdu_rel15->format_indicator = 1;
    pdu_rel15->ndi = 1;
    pdu_rel15->rv = 0;
    pdu_rel15->harq_pid = 0;
    pdu_rel15->dai = 2;
    pdu_rel15->tpc = 2;
    pdu_rel15->pucch_resource_indicator = 7;
    pdu_rel15->pdsch_to_harq_feedback_timing_indicator = 7;
    
    LOG_D(MAC, "[gNB scheduler phytest] DCI type 1 payload: freq_alloc %d, time_alloc %d, vrb to prb %d, mcs %d tb_scaling %d ndi %d rv %d\n",
	  pdu_rel15->frequency_domain_assignment,
	  pdu_rel15->time_domain_assignment,
	  pdu_rel15->vrb_to_prb_mapping,
	  pdu_rel15->mcs,
	  pdu_rel15->tb_scaling,
	  pdu_rel15->ndi,
	  pdu_rel15->rv);
    
    params_rel15->rnti = rnti;
    params_rel15->rnti_type = NFAPI_NR_RNTI_C;
    params_rel15->dci_format = NFAPI_NR_DL_DCI_FORMAT_1_0;
    //params_rel15->aggregation_level = 1;
    LOG_D(MAC, "DCI type 1 params: rnti %x, rnti_type %d, dci_format %d\n \
                coreset params: mux_pattern %d, n_rb %d, n_symb %d, rb_offset %d  \n \
                ss params : nb_ss_sets_per_slot %d, first symb %d, nb_slots %d, sfn_mod2 %d, first slot %d\n",
	  params_rel15->rnti,
	  params_rel15->rnti_type,
	  params_rel15->dci_format,
	  params_rel15->mux_pattern,
	  params_rel15->n_rb,
	  params_rel15->n_symb,
	  params_rel15->rb_offset,
	  params_rel15->nb_ss_sets_per_slot,
	  params_rel15->first_symbol,
	  params_rel15->nb_slots,
	  params_rel15->sfn_mod2,
	  params_rel15->first_slot);
    nr_get_tbs_dl(&dl_tti_pdsch_pdu->pdsch_pdu, dl_tti_dci_pdu->dci_dl_pdu,0);
    LOG_D(MAC, "DLSCH PDU: start PRB %d n_PRB %d start symbol %d nb_symbols %d nb_layers %d nb_codewords %d mcs %d\n",
	  pdsch_pdu_rel15->rbStart,
	  pdsch_pdu_rel15->rbSize,
	  pdsch_pdu_rel15->StartSymbolIndex,
	  pdsch_pdu_rel15->NrOfSymbols,
	  pdsch_pdu_rel15->nrOfLayers,
	  pdsch_pdu_rel15->NrOfCodewords,
	  pdsch_pdu_rel15->mcsIndex[0]);
    */
    
    dl_req->nPDUs+=2;
    
    TX_req = &nr_mac->TX_req[CC_id].pdu_list[nr_mac->TX_req[CC_id].Number_of_PDUs];
    TX_req->PDU_length = 6;
    TX_req->PDU_index = nr_mac->pdu_index[CC_id]++;
    TX_req->num_TLV = 1;
    TX_req->TLVs[0].length = 8;
    memcpy((void*)&TX_req->TLVs[0].value.direct[0],(void*)&cc[CC_id].RAR_pdu.payload[0],TX_req->TLVs[0].length);
    nr_mac->TX_req[CC_id].Number_of_PDUs++;
    nr_mac->TX_req[CC_id].SFN=frameP;
    nr_mac->TX_req[CC_id].Slot=slotP;
  }
}





int configure_fapi_dl_pdu(int Mod_idP,
                          int *CCEIndex,
                          nfapi_nr_dl_tti_request_body_t *dl_req,
			  NR_sched_pucch *pucch_sched,
                          uint8_t *mcsIndex,
                          uint16_t *rbSize,
                          uint16_t *rbStart) {


  gNB_MAC_INST                        *nr_mac  = RC.nrmac[Mod_idP];
  NR_COMMON_channels_t                *cc      = nr_mac->common_channels;
  NR_ServingCellConfigCommon_t        *scc     = cc->ServingCellConfigCommon;

  nfapi_nr_dl_tti_request_pdu_t  *dl_tti_pdcch_pdu;
  nfapi_nr_dl_tti_request_pdu_t  *dl_tti_pdsch_pdu;
  int TBS, bwp_id = 1, UE_id = 0;
  NR_UE_list_t *UE_list = &RC.nrmac[Mod_idP]->UE_list;

  NR_CellGroupConfig_t *secondaryCellGroup = UE_list->secondaryCellGroup[UE_id];
  AssertFatal(secondaryCellGroup->spCellConfig->spCellConfigDedicated->downlinkBWP_ToAddModList->list.count == 1,
	      "downlinkBWP_ToAddModList has %d BWP!\n",
	      secondaryCellGroup->spCellConfig->spCellConfigDedicated->downlinkBWP_ToAddModList->list.count);
  NR_BWP_Downlink_t *bwp=secondaryCellGroup->spCellConfig->spCellConfigDedicated->downlinkBWP_ToAddModList->list.array[bwp_id-1];

  AssertFatal(bwp->bwp_Dedicated->pdcch_Config->choice.setup->searchSpacesToAddModList!=NULL,"searchPsacesToAddModList is null\n");
  AssertFatal(bwp->bwp_Dedicated->pdcch_Config->choice.setup->searchSpacesToAddModList->list.count>0,
              "searchPsacesToAddModList is empty\n");
  NR_SearchSpace_t *ss;
  // TO BE FIXED we are just selecting the first search space here (only one is configured)
  ss=bwp->bwp_Dedicated->pdcch_Config->choice.setup->searchSpacesToAddModList->list.array[0];


  dl_tti_pdcch_pdu = &dl_req->dl_tti_pdu_list[dl_req->nPDUs];
  memset((void*)dl_tti_pdcch_pdu,0,sizeof(nfapi_nr_dl_tti_request_pdu_t));
  dl_tti_pdcch_pdu->PDUType = NFAPI_NR_DL_TTI_PDCCH_PDU_TYPE;
  dl_tti_pdcch_pdu->PDUSize = (uint8_t)(2+sizeof(nfapi_nr_dl_tti_pdcch_pdu));
  
  dl_tti_pdsch_pdu = &dl_req->dl_tti_pdu_list[dl_req->nPDUs+1];
  memset((void*)dl_tti_pdsch_pdu,0,sizeof(nfapi_nr_dl_tti_request_pdu_t));
  dl_tti_pdsch_pdu->PDUType = NFAPI_NR_DL_TTI_PDSCH_PDU_TYPE;
  dl_tti_pdsch_pdu->PDUSize = (uint8_t)(2+sizeof(nfapi_nr_dl_tti_pdsch_pdu));

  nfapi_nr_dl_tti_pdcch_pdu_rel15_t *pdcch_pdu_rel15 = &dl_tti_pdcch_pdu->pdcch_pdu.pdcch_pdu_rel15;
  nfapi_nr_dl_tti_pdsch_pdu_rel15_t *pdsch_pdu_rel15 = &dl_tti_pdsch_pdu->pdsch_pdu.pdsch_pdu_rel15;


  pdsch_pdu_rel15->pduBitmap = 0;
  pdsch_pdu_rel15->rnti = UE_list->rnti[UE_id];
  pdsch_pdu_rel15->pduIndex = 0;

  // BWP
  pdsch_pdu_rel15->BWPSize  = NRRIV2BW(bwp->bwp_Common->genericParameters.locationAndBandwidth,275);
  pdsch_pdu_rel15->BWPStart = NRRIV2PRBOFFSET(bwp->bwp_Common->genericParameters.locationAndBandwidth,275);
  pdsch_pdu_rel15->SubcarrierSpacing = bwp->bwp_Common->genericParameters.subcarrierSpacing;
  if (bwp->bwp_Common->genericParameters.cyclicPrefix) pdsch_pdu_rel15->CyclicPrefix = *bwp->bwp_Common->genericParameters.cyclicPrefix;
  else pdsch_pdu_rel15->CyclicPrefix=0;

  pdsch_pdu_rel15->NrOfCodewords = 1;
  int mcs = (mcsIndex!=NULL) ? *mcsIndex : 9;
  pdsch_pdu_rel15->targetCodeRate[0] = nr_get_code_rate_dl(mcs,0);
  pdsch_pdu_rel15->qamModOrder[0] = 2;
  pdsch_pdu_rel15->mcsIndex[0] = mcs;
  pdsch_pdu_rel15->mcsTable[0] = 0;
  pdsch_pdu_rel15->rvIndex[0] = 0;
  pdsch_pdu_rel15->dataScramblingId = *scc->physCellId;
  pdsch_pdu_rel15->nrOfLayers = 1;    
  pdsch_pdu_rel15->transmissionScheme = 0;
  pdsch_pdu_rel15->refPoint = 0; // Point A
    
  pdsch_pdu_rel15->dmrsConfigType = bwp->bwp_Dedicated->pdsch_Config->choice.setup->dmrs_DownlinkForPDSCH_MappingTypeA->choice.setup->dmrs_Type == NULL ? 0 : 1;  
  pdsch_pdu_rel15->dlDmrsScramblingId = *scc->physCellId;
  pdsch_pdu_rel15->SCID = 0;
  pdsch_pdu_rel15->numDmrsCdmGrpsNoData = 1;
  pdsch_pdu_rel15->dmrsPorts = 1;
  pdsch_pdu_rel15->resourceAlloc = 1;
  pdsch_pdu_rel15->rbStart = (rbStart!=NULL) ? *rbStart : 0;
  pdsch_pdu_rel15->rbSize = (rbSize!=NULL) ? *rbSize : pdsch_pdu_rel15->BWPSize;
  pdsch_pdu_rel15->VRBtoPRBMapping = 1; // non-interleaved, check if this is ok for initialBWP
    // choose shortest PDSCH
  int startSymbolAndLength=0;
  int time_domain_assignment=2;
  int StartSymbolIndex,NrOfSymbols;

  AssertFatal(time_domain_assignment<bwp->bwp_Common->pdsch_ConfigCommon->choice.setup->pdsch_TimeDomainAllocationList->list.count,"time_domain_assignment %d>=%d\n",time_domain_assignment,bwp->bwp_Common->pdsch_ConfigCommon->choice.setup->pdsch_TimeDomainAllocationList->list.count);
  startSymbolAndLength = bwp->bwp_Common->pdsch_ConfigCommon->choice.setup->pdsch_TimeDomainAllocationList->list.array[time_domain_assignment]->startSymbolAndLength;
  SLIV2SL(startSymbolAndLength,&StartSymbolIndex,&NrOfSymbols);
  pdsch_pdu_rel15->StartSymbolIndex = StartSymbolIndex;
  pdsch_pdu_rel15->NrOfSymbols      = NrOfSymbols;
 
  //  k0 = *bwp->bwp_Common->pdsch_ConfigCommon->choice.setup->pdsch_TimeDomainAllocationList->list.array[i]->k0;
  pdsch_pdu_rel15->dlDmrsSymbPos    = fill_dmrs_mask(bwp->bwp_Dedicated->pdsch_Config->choice.setup,
						     scc->dmrs_TypeA_Position,
						     pdsch_pdu_rel15->NrOfSymbols);

  dci_pdu_rel15_t dci_pdu_rel15[MAX_DCI_CORESET];
  
  dci_pdu_rel15[0].frequency_domain_assignment = PRBalloc_to_locationandbandwidth0(pdsch_pdu_rel15->rbSize, 
										   pdsch_pdu_rel15->rbStart, 
										   NRRIV2BW(bwp->bwp_Common->genericParameters.locationAndBandwidth,275));
  dci_pdu_rel15[0].time_domain_assignment = time_domain_assignment; // row index used here instead of SLIV;
  dci_pdu_rel15[0].vrb_to_prb_mapping = 1;
  dci_pdu_rel15[0].mcs = pdsch_pdu_rel15->mcsIndex[0];
  dci_pdu_rel15[0].tb_scaling = 1;
  
  dci_pdu_rel15[0].ra_preamble_index = 25;
  dci_pdu_rel15[0].format_indicator = 1;
  dci_pdu_rel15[0].ndi = 1;
  dci_pdu_rel15[0].rv = 0;
  dci_pdu_rel15[0].harq_pid = 0;
  dci_pdu_rel15[0].dai = (pucch_sched->dai_c-1)&3;
  dci_pdu_rel15[0].tpc = 2;
  dci_pdu_rel15[0].pucch_resource_indicator = pucch_sched->resource_indicator;
  dci_pdu_rel15[0].pdsch_to_harq_feedback_timing_indicator = pucch_sched->timing_indicator;
  
  LOG_D(MAC, "[gNB scheduler phytest] DCI type 1 payload: freq_alloc %d (%d,%d,%d), time_alloc %d, vrb to prb %d, mcs %d tb_scaling %d ndi %d rv %d\n",
	dci_pdu_rel15[0].frequency_domain_assignment,
	pdsch_pdu_rel15->rbStart, 
	pdsch_pdu_rel15->rbSize,	
	NRRIV2BW(bwp->bwp_Common->genericParameters.locationAndBandwidth,275),
	dci_pdu_rel15[0].time_domain_assignment,
	dci_pdu_rel15[0].vrb_to_prb_mapping,
	dci_pdu_rel15[0].mcs,
	dci_pdu_rel15[0].tb_scaling,
	dci_pdu_rel15[0].ndi, 
	dci_pdu_rel15[0].rv);
    
  nr_configure_pdcch(pdcch_pdu_rel15,
		     1, // ue-specific
                     ss,
		     scc,
		     bwp);
  
  pdcch_pdu_rel15->numDlDci = 1;
  pdcch_pdu_rel15->dci_pdu.AggregationLevel[0] = 4;
  pdcch_pdu_rel15->dci_pdu.RNTI[0]=UE_list->rnti[0];
  pdcch_pdu_rel15->dci_pdu.ScramblingRNTI[0]=UE_list->rnti[0];
  pdcch_pdu_rel15->dci_pdu.CceIndex[0] = CCEIndex[0];
  pdcch_pdu_rel15->dci_pdu.beta_PDCCH_1_0[0]=0;
  pdcch_pdu_rel15->dci_pdu.powerControlOffsetSS[0]=1;
  
  int dci_formats[2];
  int rnti_types[2];
  
  if (ss->searchSpaceType->choice.ue_Specific->dci_Formats)
    dci_formats[0]  = NR_DL_DCI_FORMAT_1_1;
  else
    dci_formats[0]  = NR_DL_DCI_FORMAT_1_0;

  rnti_types[0]   = NR_RNTI_C;

  pdcch_pdu_rel15->dci_pdu.PayloadSizeBits[0]=nr_dci_size(dci_formats[0],rnti_types[0],pdcch_pdu_rel15->BWPSize);
  fill_dci_pdu_rel15(pdcch_pdu_rel15,&dci_pdu_rel15[0],dci_formats,rnti_types,pdcch_pdu_rel15->BWPSize);

  LOG_D(MAC, "DCI params: rnti %x, rnti_type %d, dci_format %d\n \
	                      coreset params: FreqDomainResource %llx, start_symbol %d  n_symb %d\n",
	pdcch_pdu_rel15->dci_pdu.RNTI[0],
	rnti_types[0],
	dci_formats[0],
	(unsigned long long)pdcch_pdu_rel15->FreqDomainResource,
	pdcch_pdu_rel15->StartSymbolIndex,
	pdcch_pdu_rel15->DurationSymbols);

  int x_Overhead = 0; // should be 0 for initialBWP
  nr_get_tbs_dl(&dl_tti_pdsch_pdu->pdsch_pdu, x_Overhead,1,0);

  // Hardcode it for now
  TBS = dl_tti_pdsch_pdu->pdsch_pdu.pdsch_pdu_rel15.TBSize[0];
  LOG_D(MAC, "DLSCH PDU: start PRB %d n_PRB %d startSymbolAndLength %d start symbol %d nb_symbols %d nb_layers %d nb_codewords %d mcs %d TBS: %d\n",
	pdsch_pdu_rel15->rbStart,
	pdsch_pdu_rel15->rbSize,
	startSymbolAndLength,
	pdsch_pdu_rel15->StartSymbolIndex,
	pdsch_pdu_rel15->NrOfSymbols,
	pdsch_pdu_rel15->nrOfLayers,
	pdsch_pdu_rel15->NrOfCodewords,
	pdsch_pdu_rel15->mcsIndex[0],
	TBS);
  return TBS; //Return TBS in bytes
}

void config_uldci(NR_BWP_Uplink_t *ubwp,nfapi_nr_pusch_pdu_t *pusch_pdu,nfapi_nr_dl_tti_pdcch_pdu_rel15_t *pdcch_pdu_rel15, dci_pdu_rel15_t *dci_pdu_rel15, int *dci_formats, int *rnti_types) {

  dci_pdu_rel15->frequency_domain_assignment = PRBalloc_to_locationandbandwidth0(pusch_pdu->rb_size, 
										 pusch_pdu->rb_start, 
										 NRRIV2BW(ubwp->bwp_Common->genericParameters.locationAndBandwidth,275));

  dci_pdu_rel15->time_domain_assignment = 2; // row index used here instead of SLIV;
  dci_pdu_rel15->frequency_hopping_flag = 0;
  dci_pdu_rel15->mcs = 9;
  
  dci_pdu_rel15->format_indicator = 0;
  dci_pdu_rel15->ndi = 1;
  dci_pdu_rel15->rv = 0;
  dci_pdu_rel15->harq_pid = 0;
  dci_pdu_rel15->tpc = 2;
  
  LOG_D(MAC, "[gNB scheduler phytest] ULDCI type 0 payload: PDCCH CCEIndex %d, freq_alloc %d, time_alloc %d, freq_hop_flag %d, mcs %d tpc %d ndi %d rv %d\n",
	pdcch_pdu_rel15->dci_pdu.CceIndex[pdcch_pdu_rel15->numDlDci],
	dci_pdu_rel15->frequency_domain_assignment,
	dci_pdu_rel15->time_domain_assignment,
	dci_pdu_rel15->frequency_hopping_flag,
	dci_pdu_rel15->mcs,
	dci_pdu_rel15->tpc,
	dci_pdu_rel15->ndi, 
	dci_pdu_rel15->rv);
  
  dci_formats[pdcch_pdu_rel15->numDlDci] = NR_UL_DCI_FORMAT_0_0;
  rnti_types[pdcch_pdu_rel15->numDlDci]  = NR_RNTI_C;
  pdcch_pdu_rel15->numDlDci++;

}
    

void configure_fapi_dl_Tx(module_id_t Mod_idP,
                          frame_t       frameP,
                          sub_frame_t   slotP,
                          nfapi_nr_dl_tti_request_body_t *dl_req,
                          nfapi_nr_pdu_t *tx_req,
                          int tbs_bytes,
                          int16_t pdu_index){

  int CC_id = 0;

  nfapi_nr_dl_tti_request_pdu_t  *dl_tti_pdsch_pdu = &dl_req->dl_tti_pdu_list[dl_req->nPDUs+1];
  nfapi_nr_dl_tti_pdsch_pdu_rel15_t *pdsch_pdu_rel15 = &dl_tti_pdsch_pdu->pdsch_pdu.pdsch_pdu_rel15;
  gNB_MAC_INST *nr_mac  = RC.nrmac[Mod_idP];

  LOG_D(MAC, "DLSCH PDU: start PRB %d n_PRB %d start symbol %d nb_symbols %d nb_layers %d nb_codewords %d mcs %d TBS (bytes): %d\n",
        pdsch_pdu_rel15->rbStart,
        pdsch_pdu_rel15->rbSize,
        pdsch_pdu_rel15->StartSymbolIndex,
        pdsch_pdu_rel15->NrOfSymbols,
        pdsch_pdu_rel15->nrOfLayers,
        pdsch_pdu_rel15->NrOfCodewords,
        pdsch_pdu_rel15->mcsIndex[0],
        tbs_bytes);

  dl_req->nPDUs+=2;

  tx_req->PDU_length = pdsch_pdu_rel15->TBSize[0];
  tx_req->PDU_index  = nr_mac->pdu_index[0]++;
  tx_req->num_TLV = 1;
  tx_req->TLVs[0].length = tbs_bytes +2;

  memcpy((void*)&tx_req->TLVs[0].value.direct[0], (void*)&nr_mac->UE_list.DLSCH_pdu[0][0].payload[0], tbs_bytes);

  nr_mac->TX_req[CC_id].Number_of_PDUs++;
  nr_mac->TX_req[CC_id].SFN = frameP;
  nr_mac->TX_req[CC_id].Slot = slotP;
}

void nr_schedule_uss_dlsch_phytest(module_id_t   module_idP,
                                   frame_t       frameP,
                                   sub_frame_t   slotP,
                                   NR_sched_pucch *pucch_sched,
                                   nfapi_nr_dl_tti_pdsch_pdu_rel15_t *dlsch_config){

  LOG_D(MAC, "In nr_schedule_uss_dlsch_phytest \n");

  int post_padding = 0, ta_len = 0, header_length_total = 0, sdu_length_total = 0, num_sdus = 0;
  int lcid, offset, i, header_length_last, TBS_bytes;
  int UE_id = 0, CCEIndex = -1, CC_id = 0;

  gNB_MAC_INST *gNB_mac = RC.nrmac[module_idP];
  //NR_COMMON_channels_t                *cc           = nr_mac->common_channels;
  //NR_ServingCellConfigCommon_t *scc=cc->ServingCellConfigCommon;
  nfapi_nr_dl_tti_request_body_t *dl_req = &gNB_mac->DL_req[CC_id].dl_tti_request_body;
  nfapi_nr_pdu_t *tx_req = &gNB_mac->TX_req[CC_id].pdu_list[gNB_mac->TX_req[CC_id].Number_of_PDUs];

  mac_rlc_status_resp_t rlc_status;

  NR_UE_list_t *UE_list = &gNB_mac->UE_list;
 
  if (UE_list->num_UEs ==0) return;
 
  unsigned char sdu_lcids[NB_RB_MAX] = {0};
  uint16_t sdu_lengths[NB_RB_MAX] = {0};
  uint16_t rnti = UE_list->rnti[UE_id];

  uint8_t mac_sdus[MAX_NR_DLSCH_PAYLOAD_BYTES];
  
  LOG_D(MAC, "Scheduling UE specific search space DCI type 1\n");

  ta_len = gNB_mac->ta_len;

  CCEIndex = allocate_nr_CCEs(gNB_mac,
                              1, // bwp_id
                              0, // coreset_id
                              4, // aggregation,
                              1, // search_space, 0 common, 1 ue-specific
                              UE_id,
                              0); // m

  AssertFatal(CCEIndex>0,"CCEIndex is negative\n");
  int CCEIndices[2];
  CCEIndices[0] = CCEIndex;

  TBS_bytes = configure_fapi_dl_pdu(module_idP,
                                    CCEIndices,
                                    dl_req,
				    pucch_sched, 
                                    dlsch_config!=NULL ? dlsch_config->mcsIndex : NULL,
                                    dlsch_config!=NULL ? &dlsch_config->rbSize : NULL,
                                    dlsch_config!=NULL ? &dlsch_config->rbStart : NULL);
 
  //The --NOS1 use case currently schedules DLSCH transmissions only when there is IP traffic arriving
  //through the LTE stack
  if (IS_SOFTMODEM_NOS1){

    for (lcid = NB_RB_MAX - 1; lcid >= DTCH; lcid--) {

      // TODO: check if the lcid is active

      LOG_D(MAC, "[gNB %d], Frame %d, DTCH%d->DLSCH, Checking RLC status (TBS %d bytes, len %d)\n",
        module_idP, frameP, lcid, TBS_bytes, TBS_bytes - ta_len - header_length_total - sdu_length_total - 3);

      if (TBS_bytes - ta_len - header_length_total - sdu_length_total - 3 > 0) {
        rlc_status = mac_rlc_status_ind(module_idP,
                                        rnti,
                                        module_idP,
                                        frameP,
                                        slotP,
                                        ENB_FLAG_YES,
                                        MBMS_FLAG_NO,
                                        lcid,
                                        0,
                                        0);

        if (rlc_status.bytes_in_buffer > 0) {

          LOG_D(MAC, "[gNB %d][USER-PLANE DEFAULT DRB] Frame %d : DTCH->DLSCH, Requesting %d bytes from RLC (lcid %d total hdr len %d), TBS_bytes: %d \n \n",
            module_idP, frameP, TBS_bytes - ta_len - header_length_total - sdu_length_total - 3,
            lcid, header_length_total, TBS_bytes);

          sdu_lengths[num_sdus] = mac_rlc_data_req(module_idP,
                                                   rnti,
                                                   module_idP,
                                                   frameP,
                                                   ENB_FLAG_YES,
                                                   MBMS_FLAG_NO,
                                                   lcid,
                                                   TBS_bytes - ta_len - header_length_total - sdu_length_total - 3,
                                                   (char *)&mac_sdus[sdu_length_total],
                                                   0,
                                                   0);

          LOG_D(MAC, "[gNB %d][USER-PLANE DEFAULT DRB] Got %d bytes for DTCH %d \n", module_idP, sdu_lengths[num_sdus], lcid);

          sdu_lcids[num_sdus] = lcid;
          sdu_length_total += sdu_lengths[num_sdus];
          header_length_last = 1 + 1 + (sdu_lengths[num_sdus] >= 128);
          header_length_total += header_length_last;

          num_sdus++;

          //ue_sched_ctl->uplane_inactivity_timer = 0;
        }
      } else { // no TBS_bytes left
      break;
      }
    }
  } //if (IS_SOFTMODEM_NOS1)
  else {

    //When the --NOS1 option is not enabled, DLSCH transmissions with random data
    //occur every time that the current function is called (dlsch phytest mode)
    LOG_D(MAC,"Configuring DL_TX in %d.%d\n", frameP, slotP);

    // fill dlsch_buffer with random data
    for (i = 0; i < TBS_bytes; i++){
      //mac_sdus[i] = (unsigned char) rand(); 
      ((uint8_t *)gNB_mac->UE_list.DLSCH_pdu[0][0].payload[0])[i] = (unsigned char) (lrand48()&0xff);
    }
    //Sending SDUs with size 1
    //Initialize elements of sdu_lcids and sdu_lengths
    sdu_lcids[0] = 0x05; // DRB
    sdu_lengths[0] = TBS_bytes - ta_len - 3;
    header_length_total += 2 + (sdu_lengths[0] >= 128);
    sdu_length_total += sdu_lengths[0];
    num_sdus +=1;

    #if defined(ENABLE_MAC_PAYLOAD_DEBUG)
    if (frameP%100 == 0){
      LOG_I(MAC, "Printing first 10 payload bytes at the gNB side, Frame: %d, slot: %d, TBS size: %d \n", frameP, slotP, TBS_bytes);
      for(int i = 0; i < 10; i++) {
        LOG_I(MAC, "%x. ", ((uint8_t *)gNB_mac->UE_list.DLSCH_pdu[CC_id][0][0].payload[0])[i]);
      }
    }
    #endif

  } // else IS_SOFTMODEM_NOS1

  // there is at least one SDU or TA command
  // if (num_sdus > 0 ){
  if (ta_len + sdu_length_total + header_length_total > 0) {

    // Check if there is data from RLC or CE
    if (TBS_bytes >= 2 + header_length_total + sdu_length_total + ta_len) {
      // we have to consider padding
      // padding param currently not in use
      //padding = TBS_bytes - header_length_total - sdu_length_total - ta_len - 1;
      post_padding = 1;
    } else {
      //padding = 0;
      post_padding = 0;
    }

    offset = nr_generate_dlsch_pdu(module_idP,
                                   (unsigned char *) mac_sdus,
                                   (unsigned char *) gNB_mac->UE_list.DLSCH_pdu[0][0].payload[0], //(unsigned char *) mac_pdu,
                                   num_sdus, //num_sdus
                                   sdu_lengths,
                                   sdu_lcids,
                                   255, // no drx
                                   NULL, // contention res id
                                   post_padding);

    // Padding: fill remainder of DLSCH with 0
    if (post_padding > 0){
      for (int j = 0; j < (TBS_bytes - offset); j++)
        gNB_mac->UE_list.DLSCH_pdu[0][0].payload[0][offset + j] = 0; // mac_pdu[offset + j] = 0;
    }

    configure_fapi_dl_Tx(module_idP, frameP, slotP, dl_req, tx_req, TBS_bytes, gNB_mac->pdu_index[CC_id]);

    if(IS_SOFTMODEM_NOS1){
      #if defined(ENABLE_MAC_PAYLOAD_DEBUG)
        LOG_I(MAC, "Printing first 10 payload bytes at the gNB side, Frame: %d, slot: %d, TBS size: %d \n \n", frameP, slotP, TBS_bytes);
        for(int i = 0; i < 10; i++) { // TBS_bytes dlsch_pdu_rel15->transport_block_size/8 6784/8
          LOG_I(MAC, "%x. ", mac_payload[i]);
        }
      #endif
    } else {
      #if defined(ENABLE_MAC_PAYLOAD_DEBUG)
      if (frameP%100 == 0){
        LOG_I(MAC, "Printing first 10 payload bytes at the gNB side, Frame: %d, slot: %d, TBS size: %d \n", frameP, slotP, TBS_bytes);
        for(int i = 0; i < 10; i++) {
          LOG_I(MAC, "%x. ", ((uint8_t *)gNB_mac->UE_list.DLSCH_pdu[CC_id][0][0].payload[0])[i]); //LOG_I(MAC, "%x. ", mac_payload[i]);
        }
      }
      #endif
    }
  }
  else {  // There is no data from RLC or MAC header, so don't schedule
  }

}


void nr_schedule_uss_ulsch_phytest(int Mod_idP,
                                   frame_t       frameP,
                                   sub_frame_t   slotP) {

  gNB_MAC_INST                      *nr_mac    = RC.nrmac[Mod_idP];
  NR_COMMON_channels_t                  *cc    = nr_mac->common_channels;
  NR_ServingCellConfigCommon_t         *scc    = cc->ServingCellConfigCommon;

  int bwp_id=1;

  int UE_id = 0;
  NR_UE_list_t *UE_list = &RC.nrmac[Mod_idP]->UE_list;
  AssertFatal(UE_list->active[UE_id] >=0,"Cannot find UE_id %d is not active\n",UE_id);

  NR_CellGroupConfig_t *secondaryCellGroup = UE_list->secondaryCellGroup[UE_id];
  AssertFatal(secondaryCellGroup->spCellConfig->spCellConfigDedicated->downlinkBWP_ToAddModList->list.count == 1,
	      "downlinkBWP_ToAddModList has %d BWP!\n",
	      secondaryCellGroup->spCellConfig->spCellConfigDedicated->downlinkBWP_ToAddModList->list.count);
  NR_BWP_Uplink_t *ubwp=secondaryCellGroup->spCellConfig->spCellConfigDedicated->uplinkConfig->uplinkBWP_ToAddModList->list.array[bwp_id-1];
  NR_BWP_Downlink_t *bwp=secondaryCellGroup->spCellConfig->spCellConfigDedicated->downlinkBWP_ToAddModList->list.array[bwp_id-1];
  nfapi_nr_ul_tti_request_t *UL_tti_req = &RC.nrmac[Mod_idP]->UL_tti_req[0];
  nfapi_nr_ul_dci_request_t *UL_dci_req = &RC.nrmac[Mod_idP]->UL_dci_req[0];

  AssertFatal(bwp->bwp_Dedicated->pdcch_Config->choice.setup->searchSpacesToAddModList!=NULL,"searchPsacesToAddModList is null\n");
  AssertFatal(bwp->bwp_Dedicated->pdcch_Config->choice.setup->searchSpacesToAddModList->list.count>0,
              "searchPsacesToAddModList is empty\n");
  NR_SearchSpace_t *ss;
  // TO BE FIXED we are just selecting the first search space here (only one is configured)
  ss=bwp->bwp_Dedicated->pdcch_Config->choice.setup->searchSpacesToAddModList->list.array[0];

  uint16_t rnti = UE_list->rnti[UE_id];
  nfapi_nr_ul_dci_request_pdus_t  *ul_dci_request_pdu;

  UL_tti_req->SFN = frameP;
  UL_tti_req->Slot = slotP;
  UL_tti_req->pdus_list[UL_tti_req->n_pdus].pdu_type = NFAPI_NR_UL_CONFIG_PUSCH_PDU_TYPE;
  UL_tti_req->pdus_list[UL_tti_req->n_pdus].pdu_size = sizeof(nfapi_nr_pusch_pdu_t);
  nfapi_nr_pusch_pdu_t  *pusch_pdu = &UL_tti_req->pdus_list[UL_tti_req->n_pdus].pusch_pdu;
  memset(pusch_pdu,0,sizeof(nfapi_nr_pusch_pdu_t));
  UL_tti_req->n_pdus+=1;  
<<<<<<< HEAD
  
=======

>>>>>>> e376241a
  LOG_D(MAC, "Scheduling UE specific PUSCH\n");
  //UL_tti_req = &nr_mac->UL_tti_req[CC_id];
  /*
  // original configuration
  rel15_ul->rnti                           = 0x1234;
  rel15_ul->ulsch_pdu_rel15.start_rb       = 30;
  rel15_ul->ulsch_pdu_rel15.number_rbs     = 50;
  rel15_ul->ulsch_pdu_rel15.start_symbol   = 2;
  rel15_ul->ulsch_pdu_rel15.number_symbols = 12;
  rel15_ul->ulsch_pdu_rel15.nb_re_dmrs     = 6;
  rel15_ul->ulsch_pdu_rel15.length_dmrs    = 1;
  rel15_ul->ulsch_pdu_rel15.Qm             = 2;
  rel15_ul->ulsch_pdu_rel15.mcs            = 9;
  rel15_ul->ulsch_pdu_rel15.rv             = 0;
  rel15_ul->ulsch_pdu_rel15.n_layers       = 1;
  */
  pusch_pdu->pdu_bit_map = PUSCH_PDU_BITMAP_PUSCH_DATA;
  pusch_pdu->rnti = rnti;
  pusch_pdu->handle = 0; //not yet used
  
  pusch_pdu->bwp_size  = NRRIV2BW(ubwp->bwp_Common->genericParameters.locationAndBandwidth,275);
  pusch_pdu->bwp_start = NRRIV2PRBOFFSET(ubwp->bwp_Common->genericParameters.locationAndBandwidth,275);
  pusch_pdu->subcarrier_spacing = ubwp->bwp_Common->genericParameters.subcarrierSpacing;
  pusch_pdu->cyclic_prefix = 0;
  //pusch information always include
  //this informantion seems to be redundant. with hthe mcs_index and the modulation table, the mod_order and target_code_rate can be determined.
  pusch_pdu->mcs_index = 9;
  pusch_pdu->mcs_table = 0; //0: notqam256 [TS38.214, table 5.1.3.1-1] - corresponds to nr_target_code_rate_table1 in PHY
  pusch_pdu->target_code_rate = nr_get_code_rate_ul(pusch_pdu->mcs_index,pusch_pdu->mcs_table) ;
  pusch_pdu->qam_mod_order = nr_get_Qm_ul(pusch_pdu->mcs_index,pusch_pdu->mcs_table) ;
  pusch_pdu->transform_precoding = 0;
  pusch_pdu->data_scrambling_id = 0; //It equals the higher-layer parameter Data-scrambling-Identity if configured and the RNTI equals the C-RNTI, otherwise L2 needs to set it to physical cell id.;
  pusch_pdu->nrOfLayers = 1;
  //DMRS
  pusch_pdu->ul_dmrs_symb_pos = 1<<2; //for now the gnb assumes dmrs in the first symbol of the scheduled pusch resource
  pusch_pdu->dmrs_config_type = 0;  //dmrs-type 1 (the one with a single DMRS symbol in the beginning)
  pusch_pdu->ul_dmrs_scrambling_id =  0; //If provided and the PUSCH is not a msg3 PUSCH, otherwise, L2 should set this to physical cell id.
  pusch_pdu->scid = 0; //DMRS sequence initialization [TS38.211, sec 6.4.1.1.1]. Should match what is sent in DCI 0_1, otherwise set to 0.
  //pusch_pdu->num_dmrs_cdm_grps_no_data;
  //pusch_pdu->dmrs_ports; //DMRS ports. [TS38.212 7.3.1.1.2] provides description between DCI 0-1 content and DMRS ports. Bitmap occupying the 11 LSBs with: bit 0: antenna port 1000 bit 11: antenna port 1011 and for each bit 0: DMRS port not used 1: DMRS port used
  //Pusch Allocation in frequency domain [TS38.214, sec 6.1.2.2]
  pusch_pdu->resource_alloc = 1; //type 1
  //pusch_pdu->rb_bitmap;// for ressource alloc type 0
  pusch_pdu->rb_start = 0;
  pusch_pdu->rb_size = 50;
  pusch_pdu->vrb_to_prb_mapping = 0;
  pusch_pdu->frequency_hopping = 0;
  //pusch_pdu->tx_direct_current_location;//The uplink Tx Direct Current location for the carrier. Only values in the value range of this field between 0 and 3299, which indicate the subcarrier index within the carrier corresponding 1o the numerology of the corresponding uplink BWP and value 3300, which indicates "Outside the carrier" and value 3301, which indicates "Undetermined position within the carrier" are used. [TS38.331, UplinkTxDirectCurrentBWP IE]
  pusch_pdu->uplink_frequency_shift_7p5khz = 0;
  //Resource Allocation in time domain
  pusch_pdu->start_symbol_index = 2;
  pusch_pdu->nr_of_symbols = 12;
  //Optional Data only included if indicated in pduBitmap
  pusch_pdu->pusch_data.rv_index = 0;
  pusch_pdu->pusch_data.harq_process_id = 0;
  pusch_pdu->pusch_data.new_data_indicator = 0;

  uint8_t no_data_in_dmrs = 1; // temp implementation
  uint8_t num_dmrs_symb = 0;

  for(int dmrs_counter = pusch_pdu->start_symbol_index; dmrs_counter < pusch_pdu->start_symbol_index + pusch_pdu->nr_of_symbols; dmrs_counter++)
    num_dmrs_symb += ((pusch_pdu->ul_dmrs_symb_pos >> dmrs_counter) & 1);

  pusch_pdu->pusch_data.tb_size = nr_compute_tbs(pusch_pdu->qam_mod_order,
						 pusch_pdu->target_code_rate,
						 pusch_pdu->rb_size,
						 pusch_pdu->nr_of_symbols,
						 ( no_data_in_dmrs ? 12 : ((pusch_pdu->dmrs_config_type == pusch_dmrs_type1) ? 6 : 4) ) * num_dmrs_symb,
						 0, //nb_rb_oh
                                                 0,
						 pusch_pdu->nrOfLayers)>>3;

  pusch_pdu->pusch_data.num_cb = 0; //CBG not supported
  //pusch_pdu->pusch_data.cb_present_and_position;
  //pusch_pdu->pusch_uci;
  //pusch_pdu->pusch_ptrs;
  //pusch_pdu->dfts_ofdm;
  //beamforming
  //pusch_pdu->beamforming; //not used for now


  ul_dci_request_pdu = &UL_dci_req->ul_dci_pdu_list[UL_dci_req->numPdus];
  memset((void*)ul_dci_request_pdu,0,sizeof(nfapi_nr_ul_dci_request_pdus_t));
  ul_dci_request_pdu->PDUType = NFAPI_NR_DL_TTI_PDCCH_PDU_TYPE;
  ul_dci_request_pdu->PDUSize = (uint8_t)(2+sizeof(nfapi_nr_dl_tti_pdcch_pdu));
  nfapi_nr_dl_tti_pdcch_pdu_rel15_t *pdcch_pdu_rel15 = &ul_dci_request_pdu->pdcch_pdu.pdcch_pdu_rel15;

  int dci_formats[2];
  int rnti_types[2];

  int CCEIndex = allocate_nr_CCEs(nr_mac,
				  1, // bwp_id
				  0, // coreset_id
				  4, // aggregation,
				  1, // search_space, 0 common, 1 ue-specific
				  UE_id,
				  0); // m

  dci_formats[0]  = NR_UL_DCI_FORMAT_0_0;
  rnti_types[0]   = NR_RNTI_C;
  LOG_D(MAC,"Configuring ULDCI/PDCCH in %d.%d\n", frameP,slotP);
  nr_configure_pdcch(pdcch_pdu_rel15,
		     1, // ue-specific,
                     ss,
		     scc,
		     bwp);
  
  dci_pdu_rel15_t dci_pdu_rel15[MAX_DCI_CORESET];

  AssertFatal(CCEIndex>=0,"CCEIndex is negative \n");
  pdcch_pdu_rel15->dci_pdu.CceIndex[pdcch_pdu_rel15->numDlDci] = CCEIndex;

  LOG_D(PHY,"CCEIndex %d\n",pdcch_pdu_rel15->dci_pdu.CceIndex[pdcch_pdu_rel15->numDlDci]);

  config_uldci(ubwp,pusch_pdu,pdcch_pdu_rel15, &dci_pdu_rel15[0], dci_formats, rnti_types);
  
  pdcch_pdu_rel15->dci_pdu.PayloadSizeBits[0]=nr_dci_size(dci_formats[0],rnti_types[0],pdcch_pdu_rel15->BWPSize);
  fill_dci_pdu_rel15(pdcch_pdu_rel15,&dci_pdu_rel15[0],dci_formats,rnti_types,pdcch_pdu_rel15->BWPSize);
  
}
<|MERGE_RESOLUTION|>--- conflicted
+++ resolved
@@ -256,7 +256,7 @@
 int configure_fapi_dl_pdu(int Mod_idP,
                           int *CCEIndex,
                           nfapi_nr_dl_tti_request_body_t *dl_req,
-			  NR_sched_pucch *pucch_sched,
+                          NR_sched_pucch *pucch_sched,
                           uint8_t *mcsIndex,
                           uint16_t *rbSize,
                           uint16_t *rbStart) {
@@ -553,7 +553,7 @@
   TBS_bytes = configure_fapi_dl_pdu(module_idP,
                                     CCEIndices,
                                     dl_req,
-				    pucch_sched, 
+                                    pucch_sched,
                                     dlsch_config!=NULL ? dlsch_config->mcsIndex : NULL,
                                     dlsch_config!=NULL ? &dlsch_config->rbSize : NULL,
                                     dlsch_config!=NULL ? &dlsch_config->rbStart : NULL);
@@ -742,11 +742,7 @@
   nfapi_nr_pusch_pdu_t  *pusch_pdu = &UL_tti_req->pdus_list[UL_tti_req->n_pdus].pusch_pdu;
   memset(pusch_pdu,0,sizeof(nfapi_nr_pusch_pdu_t));
   UL_tti_req->n_pdus+=1;  
-<<<<<<< HEAD
-  
-=======
-
->>>>>>> e376241a
+
   LOG_D(MAC, "Scheduling UE specific PUSCH\n");
   //UL_tti_req = &nr_mac->UL_tti_req[CC_id];
   /*
