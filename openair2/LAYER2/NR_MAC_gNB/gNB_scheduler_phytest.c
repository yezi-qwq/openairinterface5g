/*
 * Licensed to the OpenAirInterface (OAI) Software Alliance under one or more
 * contributor license agreements.  See the NOTICE file distributed with
 * this work for additional information regarding copyright ownership.
 * The OpenAirInterface Software Alliance licenses this file to You under
 * the OAI Public License, Version 1.0  (the "License"); you may not use this file
 * except in compliance with the License.
 * You may obtain a copy of the License at
 *
 *      http://www.openairinterface.org/?page_id=698
 *
 * Unless required by applicable law or agreed to in writing, software
 * distributed under the License is distributed on an "AS IS" BASIS,
 * WITHOUT WARRANTIES OR CONDITIONS OF ANY KIND, either express or implied.
 * See the License for the specific language governing permissions and
 * limitations under the License.
 *-------------------------------------------------------------------------------
 * For more information about the OpenAirInterface (OAI) Software Alliance:
 *      contact@openairinterface.org
 */

/*! \file gNB_scheduler_phytest.c
 * \brief gNB scheduling procedures in phy_test mode
 * \author  Guy De Souza
 * \date 07/2018
 * \email: desouza@eurecom.fr
 * \version 1.0
 * @ingroup _mac
 */

#include "nr_mac_gNB.h"
#include "SCHED_NR/sched_nr.h"
#include "mac_proto.h"
#include "PHY/NR_TRANSPORT/nr_dlsch.h"
#include "PHY/NR_TRANSPORT/nr_dci.h"
extern RAN_CONTEXT_t RC;

/*Scheduling of DLSCH with associated DCI in common search space
 * current version has only a DCI for type 1 PDCCH for C_RNTI*/
void nr_schedule_css_dlsch_phytest(module_id_t   module_idP,
                                   frame_t       frameP,
                                   sub_frame_t   slotP)
{
  uint8_t  CC_id;

  gNB_MAC_INST                        *nr_mac      = RC.nrmac[module_idP];
  NR_COMMON_channels_t                *cc          = nr_mac->common_channels;
  nfapi_nr_dl_config_request_body_t   *dl_req;
  nfapi_nr_dl_config_request_pdu_t  *dl_config_dci_pdu;
  nfapi_nr_dl_config_request_pdu_t  *dl_config_dlsch_pdu;
  nfapi_tx_request_pdu_t            *TX_req;

  nfapi_nr_config_request_t *cfg = &nr_mac->config[0];
  uint16_t rnti = 0x1234;

  uint16_t sfn_sf = frameP << 7 | slotP;
  int dl_carrier_bandwidth = cfg->rf_config.dl_carrier_bandwidth.value;

  // everything here is hard-coded to 30 kHz
  int scs = get_dlscs(cfg);
  int slots_per_frame = get_spf(cfg);
  for (CC_id=0; CC_id<MAX_NUM_CCs; CC_id++) {
    LOG_D(MAC, "Scheduling common search space DCI type 1 for CC_id %d\n",CC_id);


    dl_req = &nr_mac->DL_req[CC_id].dl_config_request_body;
    dl_config_dci_pdu = &dl_req->dl_config_pdu_list[dl_req->number_pdu];
    memset((void*)dl_config_dci_pdu,0,sizeof(nfapi_nr_dl_config_request_pdu_t));
    dl_config_dci_pdu->pdu_type = NFAPI_NR_DL_CONFIG_DCI_DL_PDU_TYPE;
    dl_config_dci_pdu->pdu_size = (uint8_t)(2+sizeof(nfapi_nr_dl_config_dci_dl_pdu));

    dl_config_dlsch_pdu = &dl_req->dl_config_pdu_list[dl_req->number_pdu+1];
    memset((void*)dl_config_dlsch_pdu,0,sizeof(nfapi_nr_dl_config_request_pdu_t));
    dl_config_dlsch_pdu->pdu_type = NFAPI_NR_DL_CONFIG_DLSCH_PDU_TYPE;
    dl_config_dlsch_pdu->pdu_size = (uint8_t)(2+sizeof(nfapi_nr_dl_config_dlsch_pdu));

    nfapi_nr_dl_config_dci_dl_pdu_rel15_t *pdu_rel15 = &dl_config_dci_pdu->dci_dl_pdu.dci_dl_pdu_rel15;
    nfapi_nr_dl_config_pdcch_parameters_rel15_t *params_rel15 = &dl_config_dci_pdu->dci_dl_pdu.pdcch_params_rel15;
    nfapi_nr_dl_config_dlsch_pdu_rel15_t *dlsch_pdu_rel15 = &dl_config_dlsch_pdu->dlsch_pdu.dlsch_pdu_rel15;

    dlsch_pdu_rel15->start_prb = 0;
    dlsch_pdu_rel15->n_prb = 50;
    dlsch_pdu_rel15->start_symbol = 2;
    dlsch_pdu_rel15->nb_symbols = 8;
    dlsch_pdu_rel15->rnti = rnti;
    dlsch_pdu_rel15->nb_layers =1;
    dlsch_pdu_rel15->nb_codewords = 1;
    dlsch_pdu_rel15->mcs_idx = 9;
    dlsch_pdu_rel15->ndi = 1;
    dlsch_pdu_rel15->redundancy_version = 0;


    nr_configure_css_dci_initial(params_rel15,
				 scs, scs, nr_FR1, 0, 0, 0,
         sfn_sf, slotP,
				 slots_per_frame,
				 dl_carrier_bandwidth);

    params_rel15->first_slot = 0;

    pdu_rel15->frequency_domain_assignment = get_RIV(dlsch_pdu_rel15->start_prb, dlsch_pdu_rel15->n_prb, cfg->rf_config.dl_carrier_bandwidth.value);
    pdu_rel15->time_domain_assignment = 3; // row index used here instead of SLIV
    pdu_rel15->vrb_to_prb_mapping = 1;
    pdu_rel15->mcs = 9;
    pdu_rel15->tb_scaling = 1;

    pdu_rel15->ra_preamble_index = 25;
    pdu_rel15->format_indicator = 1;
    pdu_rel15->ndi = 1;
    pdu_rel15->rv = 0;
    pdu_rel15->harq_pid = 0;
    pdu_rel15->dai = 2;
    pdu_rel15->tpc = 2;
    pdu_rel15->pucch_resource_indicator = 7;
    pdu_rel15->pdsch_to_harq_feedback_timing_indicator = 7;

    LOG_D(MAC, "[gNB scheduler phytest] DCI type 1 payload: freq_alloc %d, time_alloc %d, vrb to prb %d, mcs %d tb_scaling %d ndi %d rv %d\n",
                pdu_rel15->frequency_domain_assignment,
                pdu_rel15->time_domain_assignment,
                pdu_rel15->vrb_to_prb_mapping,
                pdu_rel15->mcs,
                pdu_rel15->tb_scaling,
                pdu_rel15->ndi,
                pdu_rel15->rv);

    params_rel15->rnti = rnti;
    params_rel15->rnti_type = NFAPI_NR_RNTI_C;
    params_rel15->dci_format = NFAPI_NR_DL_DCI_FORMAT_1_0;
    //params_rel15->aggregation_level = 1;
    LOG_D(MAC, "DCI type 1 params: rmsi_pdcch_config %d, rnti %d, rnti_type %d, dci_format %d\n \
                coreset params: mux_pattern %d, n_rb %d, n_symb %d, rb_offset %d  \n \
                ss params : nb_ss_sets_per_slot %d, first symb %d, nb_slots %d, sfn_mod2 %d, first slot %d\n",
                0,
                params_rel15->rnti,
                params_rel15->rnti_type,
                params_rel15->dci_format,
                params_rel15->mux_pattern,
                params_rel15->n_rb,
                params_rel15->n_symb,
                params_rel15->rb_offset,
                params_rel15->nb_ss_sets_per_slot,
                params_rel15->first_symbol,
                params_rel15->nb_slots,
                params_rel15->sfn_mod2,
                params_rel15->first_slot);
  nr_get_tbs(&dl_config_dlsch_pdu->dlsch_pdu, dl_config_dci_pdu->dci_dl_pdu, *cfg);
  LOG_D(MAC, "DLSCH PDU: start PRB %d n_PRB %d start symbol %d nb_symbols %d nb_layers %d nb_codewords %d mcs %d\n",
  dlsch_pdu_rel15->start_prb,
  dlsch_pdu_rel15->n_prb,
  dlsch_pdu_rel15->start_symbol,
  dlsch_pdu_rel15->nb_symbols,
  dlsch_pdu_rel15->nb_layers,
  dlsch_pdu_rel15->nb_codewords,
  dlsch_pdu_rel15->mcs_idx);

  dl_req->number_dci++;
  dl_req->number_pdsch_rnti++;
  dl_req->number_pdu+=2;

  TX_req = &nr_mac->TX_req[CC_id].tx_request_body.tx_pdu_list[nr_mac->TX_req[CC_id].tx_request_body.number_of_pdus];
  TX_req->pdu_length = 6;
  TX_req->pdu_index = nr_mac->pdu_index[CC_id]++;
  TX_req->num_segments = 1;
  TX_req->segments[0].segment_length = 8;
  TX_req->segments[0].segment_data   = &cc[CC_id].RAR_pdu.payload[0];
  nr_mac->TX_req[CC_id].tx_request_body.number_of_pdus++;
  nr_mac->TX_req[CC_id].sfn_sf = sfn_sf;
  nr_mac->TX_req[CC_id].tx_request_body.tl.tag = NFAPI_TX_REQUEST_BODY_TAG;
  nr_mac->TX_req[CC_id].header.message_id = NFAPI_TX_REQUEST;

<<<<<<< HEAD
  TX_req = &nr_mac->TX_req[CC_id].tx_request_body.tx_pdu_list[nr_mac->TX_req[CC_id].tx_request_body.number_of_pdus+1];
  TX_req->pdu_length = dlsch_pdu_rel15->transport_block_size;
  TX_req->pdu_index = nr_mac->pdu_index[CC_id]++;
  TX_req->num_segments = 1;
  TX_req->segments[0].segment_length = 8;
  nr_mac->TX_req[CC_id].tx_request_body.number_of_pdus++;
  nr_mac->TX_req[CC_id].sfn_sf = sfn_sf;
  nr_mac->TX_req[CC_id].tx_request_body.tl.tag = NFAPI_TX_REQUEST_BODY_TAG;
  nr_mac->TX_req[CC_id].header.message_id = NFAPI_TX_REQUEST;

=======
    
>>>>>>> 26f1e090
  }
}



void nr_schedule_uss_dlsch_phytest(module_id_t   module_idP,
                                   frame_t       frameP,
                                   sub_frame_t   slotP)
{
	LOG_I(MAC, "In nr_schedule_uss_dlsch_phytest \n");
  uint8_t  CC_id;

  gNB_MAC_INST                        *nr_mac      = RC.nrmac[module_idP];
  //NR_COMMON_channels_t                *cc           = nr_mac->common_channels;
  nfapi_nr_dl_config_request_body_t   *dl_req;
  nfapi_nr_dl_config_request_pdu_t  *dl_config_dci_pdu;
  nfapi_nr_dl_config_request_pdu_t  *dl_config_dlsch_pdu;
  nfapi_tx_request_pdu_t            *TX_req;

  nfapi_nr_config_request_t *cfg = &nr_mac->config[0];
  uint16_t rnti = 0x1234;

  uint16_t sfn_sf = frameP << 7 | slotP;
  int dl_carrier_bandwidth = cfg->rf_config.dl_carrier_bandwidth.value;

  // everything here is hard-coded to 30 kHz
  //int scs = get_dlscs(cfg);
  //int slots_per_frame = get_spf(cfg);
<<<<<<< HEAD
=======
  for (CC_id=0; CC_id<MAX_NUM_CCs; CC_id++) {
    LOG_D(MAC, "Scheduling UE specific search space DCI type 1 for CC_id %d\n",CC_id);
>>>>>>> 26f1e090


  //Connection with the LTE protocol stack
    /* int ta_len = 0;
    unsigned char sdu_lcids[NB_RB_MAX];
    int lcid, offset, num_sdus = 0;
    int nb_rb, nb_rb_temp, nb_available_rb;
    uint16_t sdu_lengths[NB_RB_MAX];
    int TBS, j, rnti, padding = 0, post_padding = 0;
    unsigned char dlsch_buffer[MAX_DLSCH_PAYLOAD_BYTES];
    int sdu_length_total = 0;
    */

    int TBS;
    int lcid;
    int ta_len = 0;
    UE_sched_ctrl *ue_sched_ctl;
    int header_length_total=0;
    int header_length_last;
    int sdu_length_total = 0;
    mac_rlc_status_resp_t rlc_status;
    uint16_t sdu_lengths[NB_RB_MAX];
    int num_sdus = 0;
    unsigned char dlsch_buffer[MAX_DLSCH_PAYLOAD_BYTES];
    int offset;
    int UE_id;
    unsigned char sdu_lcids[NB_RB_MAX];
    int padding = 0, post_padding = 0;
    UE_list_t *UE_list = &nr_mac->UE_list;

    DLSCH_PDU DLSCH_pdu;
    //DLSCH_PDU *DLSCH_pdu = (DLSCH_PDU*) malloc(sizeof(DLSCH_PDU));
    memset(&DLSCH_pdu, 0, sizeof(DLSCH_pdu));


  for (CC_id=0; CC_id<MAX_NUM_CCs; CC_id++) {
    LOG_I(MAC, "Scheduling UE specific search space DCI type 1 for CC_id %d\n",CC_id);

<<<<<<< HEAD
    nfapi_nr_coreset_t* coreset = &nr_mac->coreset[CC_id][1];
    nfapi_nr_search_space_t* search_space = &nr_mac->search_space[CC_id][1];
=======
    LOG_D(MAC, "[gNB scheduler phytest] DCI type 1 payload: freq_alloc %d, time_alloc %d, vrb to prb %d, mcs %d tb_scaling %d ndi %d rv %d\n",
                pdu_rel15->frequency_domain_assignment,
                pdu_rel15->time_domain_assignment,
                pdu_rel15->vrb_to_prb_mapping,
                pdu_rel15->mcs,
                pdu_rel15->tb_scaling,
                pdu_rel15->ndi,
                pdu_rel15->rv);
>>>>>>> 26f1e090


<<<<<<< HEAD
      //for (UE_id = UE_list->head; UE_id >= 0; UE_id = UE_list->next[UE_id]) {
    	  LOG_I(MAC, "UE list loop \n");

      //Not sure if TA update procedures are required at this point. Maybe we can skip
      //lines 326-337


      /*ue_sched_ctl = &UE_list->UE_sched_ctrl[UE_id];
      int ta_update;
      if (ue_sched_ctl->ta_timer == 0) {
        ta_update = ue_sched_ctl->ta_update;
        // if we send TA then set timer to not send it for a while
        if (ta_update != 31)
          ue_sched_ctl->ta_timer = 20;
        // reset ta_update
        ue_sched_ctl->ta_update = 31;
      } else {
        ta_update = 31;
      }

      ta_len = (ta_update != 31) ? 2 : 0;*/

      int ta_update = 31;
      ta_len = 0;


      /*dl_req = &nr_mac->DL_req[CC_id].dl_config_request_body;
      dl_config_dlsch_pdu = &dl_req->dl_config_pdu_list[dl_req->number_pdu+1];

      dl_config_dci_pdu = &dl_req->dl_config_pdu_list[dl_req->number_pdu];
      nr_get_tbs(&dl_config_dlsch_pdu->dlsch_pdu, dl_config_dci_pdu->dci_dl_pdu, *cfg);
      TBS = dl_config_dlsch_pdu->dlsch_pdu.dlsch_pdu_rel15.transport_block_size;*/


      // Move this later for now
      /*dl_req = &nr_mac->DL_req[CC_id].dl_config_request_body;
          dl_config_dci_pdu = &dl_req->dl_config_pdu_list[dl_req->number_pdu];
          memset((void*)dl_config_dci_pdu,0,sizeof(nfapi_nr_dl_config_request_pdu_t));
          dl_config_dci_pdu->pdu_type = NFAPI_NR_DL_CONFIG_DCI_DL_PDU_TYPE;
          dl_config_dci_pdu->pdu_size = (uint8_t)(2+sizeof(nfapi_nr_dl_config_dci_dl_pdu));

          dl_config_dlsch_pdu = &dl_req->dl_config_pdu_list[dl_req->number_pdu+1];
          memset((void*)dl_config_dlsch_pdu,0,sizeof(nfapi_nr_dl_config_request_pdu_t));
          dl_config_dlsch_pdu->pdu_type = NFAPI_NR_DL_CONFIG_DLSCH_PDU_TYPE;
          dl_config_dlsch_pdu->pdu_size = (uint8_t)(2+sizeof(nfapi_nr_dl_config_dlsch_pdu));

          nfapi_nr_dl_config_dci_dl_pdu_rel15_t *pdu_rel15 = &dl_config_dci_pdu->dci_dl_pdu.dci_dl_pdu_rel15;
          nfapi_nr_dl_config_pdcch_parameters_rel15_t *params_rel15 = &dl_config_dci_pdu->dci_dl_pdu.pdcch_params_rel15;
          nfapi_nr_dl_config_dlsch_pdu_rel15_t *dlsch_pdu_rel15 = &dl_config_dlsch_pdu->dlsch_pdu.dlsch_pdu_rel15;

          dlsch_pdu_rel15->start_prb = 0;
          dlsch_pdu_rel15->n_prb = 50;
          dlsch_pdu_rel15->start_symbol = 2;
          dlsch_pdu_rel15->nb_symbols = 9;
          dlsch_pdu_rel15->rnti = rnti;
          dlsch_pdu_rel15->nb_layers =1;
          dlsch_pdu_rel15->nb_codewords = 1;
          dlsch_pdu_rel15->mcs_idx = 9;
          dlsch_pdu_rel15->ndi = 1;
          dlsch_pdu_rel15->redundancy_version = 0;

          nr_configure_dci_from_pdcch_config(params_rel15,
                                             coreset,
                                             search_space,
                                             *cfg,
                                             dl_carrier_bandwidth);

          pdu_rel15->frequency_domain_assignment = get_RIV(dlsch_pdu_rel15->start_prb, dlsch_pdu_rel15->n_prb, cfg->rf_config.dl_carrier_bandwidth.value);
          pdu_rel15->time_domain_assignment = 3; // row index used here instead of SLIV;
          pdu_rel15->vrb_to_prb_mapping = 1;
          pdu_rel15->mcs = 9;
          pdu_rel15->tb_scaling = 1;

          pdu_rel15->ra_preamble_index = 25;
          pdu_rel15->format_indicator = 1;
          pdu_rel15->ndi = 1;
          pdu_rel15->rv = 0;
          pdu_rel15->harq_pid = 0;
          pdu_rel15->dai = 2;
          pdu_rel15->tpc = 2;
          pdu_rel15->pucch_resource_indicator = 7;
          pdu_rel15->pdsch_to_harq_feedback_timing_indicator = 7;

          LOG_I(MAC, "[gNB scheduler phytest] DCI type 1 payload: freq_alloc %d, time_alloc %d, vrb to prb %d, mcs %d tb_scaling %d ndi %d rv %d\n",
                      pdu_rel15->frequency_domain_assignment,
                      pdu_rel15->time_domain_assignment,
                      pdu_rel15->vrb_to_prb_mapping,
                      pdu_rel15->mcs,
                      pdu_rel15->tb_scaling,
                      pdu_rel15->ndi,
                      pdu_rel15->rv);

          params_rel15->rnti = rnti;
          params_rel15->rnti_type = NFAPI_NR_RNTI_C;
          params_rel15->dci_format = NFAPI_NR_DL_DCI_FORMAT_1_0;

          //params_rel15->aggregation_level = 1;
          LOG_I(MAC, "DCI params: rnti %d, rnti_type %d, dci_format %d, config type %d\n \
                      coreset params: mux_pattern %d, n_rb %d, n_symb %d, rb_offset %d  \n \
                      ss params : first symb %d, ss type %d\n",
                      params_rel15->rnti,
                      params_rel15->rnti_type,
                      params_rel15->config_type,
                      params_rel15->dci_format,
                      params_rel15->mux_pattern,
                      params_rel15->n_rb,
                      params_rel15->n_symb,
                      params_rel15->rb_offset,
                      params_rel15->first_symbol,
                      params_rel15->search_space_type);
        nr_get_tbs(&dl_config_dlsch_pdu->dlsch_pdu, dl_config_dci_pdu->dci_dl_pdu, *cfg);
	    // Hardcode it for now
	    TBS = dl_config_dlsch_pdu->dlsch_pdu.dlsch_pdu_rel15.transport_block_size;*/
        TBS = 6784;
        /*LOG_I(MAC, "DLSCH PDU: start PRB %d n_PRB %d start symbol %d nb_symbols %d nb_layers %d nb_codewords %d mcs %d TBS: %d\n",
        dlsch_pdu_rel15->start_prb,
        dlsch_pdu_rel15->n_prb,
        dlsch_pdu_rel15->start_symbol,
        dlsch_pdu_rel15->nb_symbols,
        dlsch_pdu_rel15->nb_layers,
        dlsch_pdu_rel15->nb_codewords,
        dlsch_pdu_rel15->mcs_idx,
        TBS);

        dl_req->number_dci++;
        dl_req->number_pdsch_rnti++;
        dl_req->number_pdu+=2;*/

    	for (lcid = NB_RB_MAX - 1; lcid >= DTCH; lcid--) {
    	  // TODO: check if the lcid is active

    	  LOG_I(MAC, "[eNB %d], Frame %d, DTCH%d->DLSCH, Checking RLC status (tbs %d, len %d)\n",
    		module_idP, frameP, lcid, TBS,
                  TBS - ta_len - header_length_total - sdu_length_total - 3);

    	  if (TBS - ta_len - header_length_total - sdu_length_total - 3 > 0) {
    	    rlc_status = mac_rlc_status_ind(module_idP,
    					    rnti,
    					    module_idP,
    					    frameP,
    					    slotP,
    					    ENB_FLAG_YES,
    					    MBMS_FLAG_NO,
    					    lcid,
    					    TBS - ta_len - header_length_total - sdu_length_total - 3
    #if (RRC_VERSION >= MAKE_VERSION(14, 0, 0))
                                                      ,0, 0
    #endif
                                             );

    	    if (rlc_status.bytes_in_buffer > 0) {
    	      LOG_I(MAC,
    		    "[eNB %d][USER-PLANE DEFAULT DRB] Frame %d : DTCH->DLSCH, Requesting %d bytes from RLC (lcid %d total hdr len %d)\n \n",
    		    module_idP, frameP,
                      TBS - ta_len - header_length_total - sdu_length_total - 3,
    		    lcid,
    		    header_length_total);

    	      sdu_lengths[num_sdus] = mac_rlc_data_req(module_idP, rnti, module_idP, frameP, ENB_FLAG_YES, MBMS_FLAG_NO, lcid,
                                                         TBS,
    						       (char *)&dlsch_buffer[sdu_length_total]
    #if (RRC_VERSION >= MAKE_VERSION(14, 0, 0))
                            ,0, 0
    #endif
    	      );

    	    /*  T(T_ENB_MAC_UE_DL_SDU, T_INT(module_idP),
    		T_INT(CC_id), T_INT(rnti), T_INT(frameP),
    		T_INT(subframeP), T_INT(harq_pid),
    		T_INT(lcid), T_INT(sdu_lengths[num_sdus]));*/

    	      LOG_D(MAC,
    		    "[eNB %d][USER-PLANE DEFAULT DRB] Got %d bytes for DTCH %d \n",
    		    module_idP, sdu_lengths[num_sdus], lcid);

    	      sdu_lcids[num_sdus] = lcid;
    	      sdu_length_total += sdu_lengths[num_sdus];
    	      UE_list->eNB_UE_stats[CC_id][UE_id].num_pdu_tx[lcid]++;
                UE_list->eNB_UE_stats[CC_id][UE_id].lcid_sdu[num_sdus] = lcid;
                UE_list->eNB_UE_stats[CC_id][UE_id].sdu_length_tx[lcid] = sdu_lengths[num_sdus];
    	      UE_list->eNB_UE_stats[CC_id][UE_id].num_bytes_tx[lcid] += sdu_lengths[num_sdus];

                header_length_last = 1 + 1 + (sdu_lengths[num_sdus] >= 128);
                header_length_total += header_length_last;

    	      num_sdus++;

    	      UE_list->UE_sched_ctrl[UE_id].uplane_inactivity_timer = 0;
    	    }
    	  } else {
              // no TBS left
    	    break;
    	  }
    	}

    	/* last header does not have length field */
    	if (header_length_total) {
    		header_length_total -= header_length_last;
    		header_length_total++;
    	}


    if (ta_len + sdu_length_total + header_length_total > 0) {


    	if (TBS - header_length_total - sdu_length_total - ta_len <= 2) {
    		padding = TBS - header_length_total - sdu_length_total - ta_len;
    		post_padding = 0;
    	} else {
    		padding = 0;
    		post_padding = 1;
    	}

    	// Since we do not have an active UE_list for now we replace with a single DLSCH_pdu
    	/*offset = generate_dlsch_header((unsigned char *) UE_list->DLSCH_pdu[CC_id][0][UE_id].payload[0],
        		num_sdus,    //num_sdus
        		sdu_lengths,    //
        		sdu_lcids, 255,    // no drx
        		ta_update,    // timing advance
        		NULL,    // contention res id
        		padding, post_padding);*/

    	offset = generate_dlsch_header((unsigned char *) DLSCH_pdu.payload[0],
    	        		num_sdus,    //num_sdus
    	        		sdu_lengths,    //
    	        		sdu_lcids, 255,    // no drx
    	        		ta_update,    // timing advance
    	        		NULL,    // contention res id
    	        		padding, post_padding);

    	// Probably there should be other actions done before that
    	// cycle through SDUs and place in dlsch_buffer

    	// Since we do not have an active UE_list for now we replace with a single DLSCH_pdu
    	//memcpy(&UE_list->DLSCH_pdu[CC_id][0][UE_id].payload[0][offset], dlsch_buffer, sdu_length_total);
    	memcpy(&DLSCH_pdu.payload[0][offset], dlsch_buffer, sdu_length_total);

    	// fill remainder of DLSCH with 0
    	for (int j = 0; j < (TBS - sdu_length_total - offset); j++) {
    		// Since we do not have an active UE_list for now we replace with a single DLSCH_pdu
    		//UE_list->DLSCH_pdu[CC_id][0][UE_id].payload[0][offset + sdu_length_total + j] = 0;
    		DLSCH_pdu.payload[0][offset + sdu_length_total + j] = 0;
    	}

    	dl_req = &nr_mac->DL_req[CC_id].dl_config_request_body;
          dl_config_dci_pdu = &dl_req->dl_config_pdu_list[dl_req->number_pdu];
          memset((void*)dl_config_dci_pdu,0,sizeof(nfapi_nr_dl_config_request_pdu_t));
          dl_config_dci_pdu->pdu_type = NFAPI_NR_DL_CONFIG_DCI_DL_PDU_TYPE;
          dl_config_dci_pdu->pdu_size = (uint8_t)(2+sizeof(nfapi_nr_dl_config_dci_dl_pdu));

          dl_config_dlsch_pdu = &dl_req->dl_config_pdu_list[dl_req->number_pdu+1];
          memset((void*)dl_config_dlsch_pdu,0,sizeof(nfapi_nr_dl_config_request_pdu_t));
          dl_config_dlsch_pdu->pdu_type = NFAPI_NR_DL_CONFIG_DLSCH_PDU_TYPE;
          dl_config_dlsch_pdu->pdu_size = (uint8_t)(2+sizeof(nfapi_nr_dl_config_dlsch_pdu));

          nfapi_nr_dl_config_dci_dl_pdu_rel15_t *pdu_rel15 = &dl_config_dci_pdu->dci_dl_pdu.dci_dl_pdu_rel15;
          nfapi_nr_dl_config_pdcch_parameters_rel15_t *params_rel15 = &dl_config_dci_pdu->dci_dl_pdu.pdcch_params_rel15;
          nfapi_nr_dl_config_dlsch_pdu_rel15_t *dlsch_pdu_rel15 = &dl_config_dlsch_pdu->dlsch_pdu.dlsch_pdu_rel15;

          dlsch_pdu_rel15->start_prb = 0;
          dlsch_pdu_rel15->n_prb = 50;
          dlsch_pdu_rel15->start_symbol = 2;
          dlsch_pdu_rel15->nb_symbols = 9;
          dlsch_pdu_rel15->rnti = rnti;
          dlsch_pdu_rel15->nb_layers =1;
          dlsch_pdu_rel15->nb_codewords = 1;
          dlsch_pdu_rel15->mcs_idx = 9;
          dlsch_pdu_rel15->ndi = 1;
          dlsch_pdu_rel15->redundancy_version = 0;

          nr_configure_dci_from_pdcch_config(params_rel15,
                                             coreset,
                                             search_space,
                                             *cfg,
                                             dl_carrier_bandwidth);

          pdu_rel15->frequency_domain_assignment = get_RIV(dlsch_pdu_rel15->start_prb, dlsch_pdu_rel15->n_prb, cfg->rf_config.dl_carrier_bandwidth.value);
          pdu_rel15->time_domain_assignment = 3; // row index used here instead of SLIV;
          pdu_rel15->vrb_to_prb_mapping = 1;
          pdu_rel15->mcs = 9;
          pdu_rel15->tb_scaling = 1;

          pdu_rel15->ra_preamble_index = 25;
          pdu_rel15->format_indicator = 1;
          pdu_rel15->ndi = 1;
          pdu_rel15->rv = 0;
          pdu_rel15->harq_pid = 0;
          pdu_rel15->dai = 2;
          pdu_rel15->tpc = 2;
          pdu_rel15->pucch_resource_indicator = 7;
          pdu_rel15->pdsch_to_harq_feedback_timing_indicator = 7;

          LOG_I(MAC, "[gNB scheduler phytest] DCI type 1 payload: freq_alloc %d, time_alloc %d, vrb to prb %d, mcs %d tb_scaling %d ndi %d rv %d\n",
                      pdu_rel15->frequency_domain_assignment,
                      pdu_rel15->time_domain_assignment,
                      pdu_rel15->vrb_to_prb_mapping,
                      pdu_rel15->mcs,
                      pdu_rel15->tb_scaling,
                      pdu_rel15->ndi,
                      pdu_rel15->rv);

          params_rel15->rnti = rnti;
          params_rel15->rnti_type = NFAPI_NR_RNTI_C;
          params_rel15->dci_format = NFAPI_NR_DL_DCI_FORMAT_1_0;

          //params_rel15->aggregation_level = 1;
          LOG_I(MAC, "DCI params: rnti %d, rnti_type %d, dci_format %d, config type %d\n \
                      coreset params: mux_pattern %d, n_rb %d, n_symb %d, rb_offset %d  \n \
                      ss params : first symb %d, ss type %d\n",
                      params_rel15->rnti,
                      params_rel15->rnti_type,
                      params_rel15->config_type,
                      params_rel15->dci_format,
                      params_rel15->mux_pattern,
                      params_rel15->n_rb,
                      params_rel15->n_symb,
                      params_rel15->rb_offset,
                      params_rel15->first_symbol,
                      params_rel15->search_space_type);
        nr_get_tbs(&dl_config_dlsch_pdu->dlsch_pdu, dl_config_dci_pdu->dci_dl_pdu, *cfg);
	    // Hardcode it for now
	    TBS = dl_config_dlsch_pdu->dlsch_pdu.dlsch_pdu_rel15.transport_block_size;
	    LOG_I(MAC, "DLSCH PDU: start PRB %d n_PRB %d start symbol %d nb_symbols %d nb_layers %d nb_codewords %d mcs %d TBS: %d\n",
        dlsch_pdu_rel15->start_prb,
        dlsch_pdu_rel15->n_prb,
        dlsch_pdu_rel15->start_symbol,
        dlsch_pdu_rel15->nb_symbols,
        dlsch_pdu_rel15->nb_layers,
        dlsch_pdu_rel15->nb_codewords,
        dlsch_pdu_rel15->mcs_idx,
        TBS);

        dl_req->number_dci++;
        dl_req->number_pdsch_rnti++;
        dl_req->number_pdu+=2;
=======
    //params_rel15->aggregation_level = 1;
    LOG_D(MAC, "DCI params: rnti %d, rnti_type %d, dci_format %d, config type %d\n \
                coreset params: mux_pattern %d, n_rb %d, n_symb %d, rb_offset %d  \n \
                ss params : first symb %d, ss type %d\n",
                params_rel15->rnti,
                params_rel15->rnti_type,
                params_rel15->config_type,
                params_rel15->dci_format,
                params_rel15->mux_pattern,
                params_rel15->n_rb,
                params_rel15->n_symb,
                params_rel15->rb_offset,
                params_rel15->first_symbol,
                params_rel15->search_space_type);
  nr_get_tbs(&dl_config_dlsch_pdu->dlsch_pdu, dl_config_dci_pdu->dci_dl_pdu, *cfg);
  LOG_D(MAC, "DLSCH PDU: start PRB %d n_PRB %d start symbol %d nb_symbols %d nb_layers %d nb_codewords %d mcs %d\n",
  dlsch_pdu_rel15->start_prb,
  dlsch_pdu_rel15->n_prb,
  dlsch_pdu_rel15->start_symbol,
  dlsch_pdu_rel15->nb_symbols,
  dlsch_pdu_rel15->nb_layers,
  dlsch_pdu_rel15->nb_codewords,
  dlsch_pdu_rel15->mcs_idx);
>>>>>>> 26f1e090


  TX_req = &nr_mac->TX_req[CC_id].tx_request_body.tx_pdu_list[nr_mac->TX_req[CC_id].tx_request_body.number_of_pdus];
  TX_req->pdu_length = dlsch_pdu_rel15->transport_block_size;
  TX_req->pdu_index = nr_mac->pdu_index[CC_id]++;
  TX_req->num_segments = 1;
<<<<<<< HEAD
  TX_req->segments[0].segment_length = 8;

  // Since we do not have an active UE_list for now we replace with a single DLSCH_pdu
  //TX_req->segments[0].segment_data =  nr_mac->UE_list.DLSCH_pdu[CC_id][0][UE_id].payload[0];
  TX_req->segments[0].segment_data =  DLSCH_pdu.payload[0];

=======

  // HOT FIX for all zero pdu problem
  // ------------------------------------------------------------------------------------------------
  for(int i = 0; i < dlsch_pdu_rel15->transport_block_size/8; i++) {
    ((uint8_t *)nr_mac->UE_list.DLSCH_pdu[CC_id][0][0].payload[0])[i] = (unsigned char) rand();
  }
  // ------------------------------------------------------------------------------------------------

  TX_req->segments[0].segment_data   = nr_mac->UE_list.DLSCH_pdu[CC_id][0][0].payload[0];
  TX_req->segments[0].segment_length = dlsch_pdu_rel15->transport_block_size+2;
>>>>>>> 26f1e090
  nr_mac->TX_req[CC_id].tx_request_body.number_of_pdus++;
  nr_mac->TX_req[CC_id].sfn_sf = sfn_sf;
  nr_mac->TX_req[CC_id].tx_request_body.tl.tag = NFAPI_TX_REQUEST_BODY_TAG;
  nr_mac->TX_req[CC_id].header.message_id = NFAPI_TX_REQUEST;

  } //if (ta_len + sdu_length_total + header_length_total > 0)


  //} //for (UE_id = UE_list->head; UE_id >= 0; UE_id = UE_list->next[UE_id])
  } //for (CC_id=0; CC_id<MAX_NUM_CCs; CC_id++)
}<|MERGE_RESOLUTION|>--- conflicted
+++ resolved
@@ -168,20 +168,6 @@
   nr_mac->TX_req[CC_id].tx_request_body.tl.tag = NFAPI_TX_REQUEST_BODY_TAG;
   nr_mac->TX_req[CC_id].header.message_id = NFAPI_TX_REQUEST;
 
-<<<<<<< HEAD
-  TX_req = &nr_mac->TX_req[CC_id].tx_request_body.tx_pdu_list[nr_mac->TX_req[CC_id].tx_request_body.number_of_pdus+1];
-  TX_req->pdu_length = dlsch_pdu_rel15->transport_block_size;
-  TX_req->pdu_index = nr_mac->pdu_index[CC_id]++;
-  TX_req->num_segments = 1;
-  TX_req->segments[0].segment_length = 8;
-  nr_mac->TX_req[CC_id].tx_request_body.number_of_pdus++;
-  nr_mac->TX_req[CC_id].sfn_sf = sfn_sf;
-  nr_mac->TX_req[CC_id].tx_request_body.tl.tag = NFAPI_TX_REQUEST_BODY_TAG;
-  nr_mac->TX_req[CC_id].header.message_id = NFAPI_TX_REQUEST;
-
-=======
-    
->>>>>>> 26f1e090
   }
 }
 
@@ -191,7 +177,7 @@
                                    frame_t       frameP,
                                    sub_frame_t   slotP)
 {
-	LOG_I(MAC, "In nr_schedule_uss_dlsch_phytest \n");
+	LOG_D(MAC, "In nr_schedule_uss_dlsch_phytest \n");
   uint8_t  CC_id;
 
   gNB_MAC_INST                        *nr_mac      = RC.nrmac[module_idP];
@@ -210,28 +196,10 @@
   // everything here is hard-coded to 30 kHz
   //int scs = get_dlscs(cfg);
   //int slots_per_frame = get_spf(cfg);
-<<<<<<< HEAD
-=======
-  for (CC_id=0; CC_id<MAX_NUM_CCs; CC_id++) {
-    LOG_D(MAC, "Scheduling UE specific search space DCI type 1 for CC_id %d\n",CC_id);
->>>>>>> 26f1e090
-
-
-  //Connection with the LTE protocol stack
-    /* int ta_len = 0;
-    unsigned char sdu_lcids[NB_RB_MAX];
-    int lcid, offset, num_sdus = 0;
-    int nb_rb, nb_rb_temp, nb_available_rb;
-    uint16_t sdu_lengths[NB_RB_MAX];
-    int TBS, j, rnti, padding = 0, post_padding = 0;
-    unsigned char dlsch_buffer[MAX_DLSCH_PAYLOAD_BYTES];
-    int sdu_length_total = 0;
-    */
 
     int TBS;
     int lcid;
     int ta_len = 0;
-    UE_sched_ctrl *ue_sched_ctl;
     int header_length_total=0;
     int header_length_last;
     int sdu_length_total = 0;
@@ -247,30 +215,14 @@
 
     DLSCH_PDU DLSCH_pdu;
     //DLSCH_PDU *DLSCH_pdu = (DLSCH_PDU*) malloc(sizeof(DLSCH_PDU));
-    memset(&DLSCH_pdu, 0, sizeof(DLSCH_pdu));
 
 
   for (CC_id=0; CC_id<MAX_NUM_CCs; CC_id++) {
-    LOG_I(MAC, "Scheduling UE specific search space DCI type 1 for CC_id %d\n",CC_id);
-
-<<<<<<< HEAD
+	  memset(&DLSCH_pdu, 0, sizeof(DLSCH_pdu));
+    LOG_D(MAC, "Scheduling UE specific search space DCI type 1 for CC_id %d\n",CC_id);
+
     nfapi_nr_coreset_t* coreset = &nr_mac->coreset[CC_id][1];
     nfapi_nr_search_space_t* search_space = &nr_mac->search_space[CC_id][1];
-=======
-    LOG_D(MAC, "[gNB scheduler phytest] DCI type 1 payload: freq_alloc %d, time_alloc %d, vrb to prb %d, mcs %d tb_scaling %d ndi %d rv %d\n",
-                pdu_rel15->frequency_domain_assignment,
-                pdu_rel15->time_domain_assignment,
-                pdu_rel15->vrb_to_prb_mapping,
-                pdu_rel15->mcs,
-                pdu_rel15->tb_scaling,
-                pdu_rel15->ndi,
-                pdu_rel15->rv);
->>>>>>> 26f1e090
-
-
-<<<<<<< HEAD
-      //for (UE_id = UE_list->head; UE_id >= 0; UE_id = UE_list->next[UE_id]) {
-    	  LOG_I(MAC, "UE list loop \n");
 
       //Not sure if TA update procedures are required at this point. Maybe we can skip
       //lines 326-337
@@ -294,113 +246,15 @@
       int ta_update = 31;
       ta_len = 0;
 
-
-      /*dl_req = &nr_mac->DL_req[CC_id].dl_config_request_body;
-      dl_config_dlsch_pdu = &dl_req->dl_config_pdu_list[dl_req->number_pdu+1];
-
-      dl_config_dci_pdu = &dl_req->dl_config_pdu_list[dl_req->number_pdu];
-      nr_get_tbs(&dl_config_dlsch_pdu->dlsch_pdu, dl_config_dci_pdu->dci_dl_pdu, *cfg);
-      TBS = dl_config_dlsch_pdu->dlsch_pdu.dlsch_pdu_rel15.transport_block_size;*/
-
-
-      // Move this later for now
-      /*dl_req = &nr_mac->DL_req[CC_id].dl_config_request_body;
-          dl_config_dci_pdu = &dl_req->dl_config_pdu_list[dl_req->number_pdu];
-          memset((void*)dl_config_dci_pdu,0,sizeof(nfapi_nr_dl_config_request_pdu_t));
-          dl_config_dci_pdu->pdu_type = NFAPI_NR_DL_CONFIG_DCI_DL_PDU_TYPE;
-          dl_config_dci_pdu->pdu_size = (uint8_t)(2+sizeof(nfapi_nr_dl_config_dci_dl_pdu));
-
-          dl_config_dlsch_pdu = &dl_req->dl_config_pdu_list[dl_req->number_pdu+1];
-          memset((void*)dl_config_dlsch_pdu,0,sizeof(nfapi_nr_dl_config_request_pdu_t));
-          dl_config_dlsch_pdu->pdu_type = NFAPI_NR_DL_CONFIG_DLSCH_PDU_TYPE;
-          dl_config_dlsch_pdu->pdu_size = (uint8_t)(2+sizeof(nfapi_nr_dl_config_dlsch_pdu));
-
-          nfapi_nr_dl_config_dci_dl_pdu_rel15_t *pdu_rel15 = &dl_config_dci_pdu->dci_dl_pdu.dci_dl_pdu_rel15;
-          nfapi_nr_dl_config_pdcch_parameters_rel15_t *params_rel15 = &dl_config_dci_pdu->dci_dl_pdu.pdcch_params_rel15;
-          nfapi_nr_dl_config_dlsch_pdu_rel15_t *dlsch_pdu_rel15 = &dl_config_dlsch_pdu->dlsch_pdu.dlsch_pdu_rel15;
-
-          dlsch_pdu_rel15->start_prb = 0;
-          dlsch_pdu_rel15->n_prb = 50;
-          dlsch_pdu_rel15->start_symbol = 2;
-          dlsch_pdu_rel15->nb_symbols = 9;
-          dlsch_pdu_rel15->rnti = rnti;
-          dlsch_pdu_rel15->nb_layers =1;
-          dlsch_pdu_rel15->nb_codewords = 1;
-          dlsch_pdu_rel15->mcs_idx = 9;
-          dlsch_pdu_rel15->ndi = 1;
-          dlsch_pdu_rel15->redundancy_version = 0;
-
-          nr_configure_dci_from_pdcch_config(params_rel15,
-                                             coreset,
-                                             search_space,
-                                             *cfg,
-                                             dl_carrier_bandwidth);
-
-          pdu_rel15->frequency_domain_assignment = get_RIV(dlsch_pdu_rel15->start_prb, dlsch_pdu_rel15->n_prb, cfg->rf_config.dl_carrier_bandwidth.value);
-          pdu_rel15->time_domain_assignment = 3; // row index used here instead of SLIV;
-          pdu_rel15->vrb_to_prb_mapping = 1;
-          pdu_rel15->mcs = 9;
-          pdu_rel15->tb_scaling = 1;
-
-          pdu_rel15->ra_preamble_index = 25;
-          pdu_rel15->format_indicator = 1;
-          pdu_rel15->ndi = 1;
-          pdu_rel15->rv = 0;
-          pdu_rel15->harq_pid = 0;
-          pdu_rel15->dai = 2;
-          pdu_rel15->tpc = 2;
-          pdu_rel15->pucch_resource_indicator = 7;
-          pdu_rel15->pdsch_to_harq_feedback_timing_indicator = 7;
-
-          LOG_I(MAC, "[gNB scheduler phytest] DCI type 1 payload: freq_alloc %d, time_alloc %d, vrb to prb %d, mcs %d tb_scaling %d ndi %d rv %d\n",
-                      pdu_rel15->frequency_domain_assignment,
-                      pdu_rel15->time_domain_assignment,
-                      pdu_rel15->vrb_to_prb_mapping,
-                      pdu_rel15->mcs,
-                      pdu_rel15->tb_scaling,
-                      pdu_rel15->ndi,
-                      pdu_rel15->rv);
-
-          params_rel15->rnti = rnti;
-          params_rel15->rnti_type = NFAPI_NR_RNTI_C;
-          params_rel15->dci_format = NFAPI_NR_DL_DCI_FORMAT_1_0;
-
-          //params_rel15->aggregation_level = 1;
-          LOG_I(MAC, "DCI params: rnti %d, rnti_type %d, dci_format %d, config type %d\n \
-                      coreset params: mux_pattern %d, n_rb %d, n_symb %d, rb_offset %d  \n \
-                      ss params : first symb %d, ss type %d\n",
-                      params_rel15->rnti,
-                      params_rel15->rnti_type,
-                      params_rel15->config_type,
-                      params_rel15->dci_format,
-                      params_rel15->mux_pattern,
-                      params_rel15->n_rb,
-                      params_rel15->n_symb,
-                      params_rel15->rb_offset,
-                      params_rel15->first_symbol,
-                      params_rel15->search_space_type);
-        nr_get_tbs(&dl_config_dlsch_pdu->dlsch_pdu, dl_config_dci_pdu->dci_dl_pdu, *cfg);
-	    // Hardcode it for now
-	    TBS = dl_config_dlsch_pdu->dlsch_pdu.dlsch_pdu_rel15.transport_block_size;*/
-        TBS = 6784;
-        /*LOG_I(MAC, "DLSCH PDU: start PRB %d n_PRB %d start symbol %d nb_symbols %d nb_layers %d nb_codewords %d mcs %d TBS: %d\n",
-        dlsch_pdu_rel15->start_prb,
-        dlsch_pdu_rel15->n_prb,
-        dlsch_pdu_rel15->start_symbol,
-        dlsch_pdu_rel15->nb_symbols,
-        dlsch_pdu_rel15->nb_layers,
-        dlsch_pdu_rel15->nb_codewords,
-        dlsch_pdu_rel15->mcs_idx,
-        TBS);
-
-        dl_req->number_dci++;
-        dl_req->number_pdsch_rnti++;
-        dl_req->number_pdu+=2;*/
+      // Hardcode it for now
+      TBS = 6784;
+      //nr_get_tbs(&dl_config_dlsch_pdu->dlsch_pdu, dl_config_dci_pdu->dci_dl_pdu, *cfg);
+      //TBS = dl_config_dlsch_pdu->dlsch_pdu.dlsch_pdu_rel15.transport_block_size;
 
     	for (lcid = NB_RB_MAX - 1; lcid >= DTCH; lcid--) {
     	  // TODO: check if the lcid is active
 
-    	  LOG_I(MAC, "[eNB %d], Frame %d, DTCH%d->DLSCH, Checking RLC status (tbs %d, len %d)\n",
+    	  LOG_D(MAC, "[eNB %d], Frame %d, DTCH%d->DLSCH, Checking RLC status (tbs %d, len %d)\n",
     		module_idP, frameP, lcid, TBS,
                   TBS - ta_len - header_length_total - sdu_length_total - 3);
 
@@ -414,25 +268,26 @@
     					    MBMS_FLAG_NO,
     					    lcid,
     					    TBS - ta_len - header_length_total - sdu_length_total - 3
-    #if (RRC_VERSION >= MAKE_VERSION(14, 0, 0))
+    //#if (RRC_VERSION >= MAKE_VERSION(14, 0, 0))
                                                       ,0, 0
-    #endif
+    //#endif
                                              );
 
     	    if (rlc_status.bytes_in_buffer > 0) {
     	      LOG_I(MAC,
-    		    "[eNB %d][USER-PLANE DEFAULT DRB] Frame %d : DTCH->DLSCH, Requesting %d bytes from RLC (lcid %d total hdr len %d)\n \n",
+    		    "[eNB %d][USER-PLANE DEFAULT DRB] Frame %d : DTCH->DLSCH, Requesting %d bytes from RLC (lcid %d total hdr len %d), TBS: %d \n \n",
     		    module_idP, frameP,
                       TBS - ta_len - header_length_total - sdu_length_total - 3,
     		    lcid,
-    		    header_length_total);
+    		    header_length_total,
+				TBS);
 
     	      sdu_lengths[num_sdus] = mac_rlc_data_req(module_idP, rnti, module_idP, frameP, ENB_FLAG_YES, MBMS_FLAG_NO, lcid,
                                                          TBS,
     						       (char *)&dlsch_buffer[sdu_length_total]
-    #if (RRC_VERSION >= MAKE_VERSION(14, 0, 0))
+    //#if (RRC_VERSION >= MAKE_VERSION(14, 0, 0))
                             ,0, 0
-    #endif
+    //#endif
     	      );
 
     	    /*  T(T_ENB_MAC_UE_DL_SDU, T_INT(module_idP),
@@ -440,7 +295,7 @@
     		T_INT(subframeP), T_INT(harq_pid),
     		T_INT(lcid), T_INT(sdu_lengths[num_sdus]));*/
 
-    	      LOG_D(MAC,
+    	      LOG_I(MAC,
     		    "[eNB %d][USER-PLANE DEFAULT DRB] Got %d bytes for DTCH %d \n",
     		    module_idP, sdu_lengths[num_sdus], lcid);
 
@@ -498,6 +353,7 @@
     	        		ta_update,    // timing advance
     	        		NULL,    // contention res id
     	        		padding, post_padding);
+    	LOG_I(MAC, "Offset bits: %d \n", offset);
 
     	// Probably there should be other actions done before that
     	// cycle through SDUs and place in dlsch_buffer
@@ -604,56 +460,35 @@
         dl_req->number_dci++;
         dl_req->number_pdsch_rnti++;
         dl_req->number_pdu+=2;
-=======
-    //params_rel15->aggregation_level = 1;
-    LOG_D(MAC, "DCI params: rnti %d, rnti_type %d, dci_format %d, config type %d\n \
-                coreset params: mux_pattern %d, n_rb %d, n_symb %d, rb_offset %d  \n \
-                ss params : first symb %d, ss type %d\n",
-                params_rel15->rnti,
-                params_rel15->rnti_type,
-                params_rel15->config_type,
-                params_rel15->dci_format,
-                params_rel15->mux_pattern,
-                params_rel15->n_rb,
-                params_rel15->n_symb,
-                params_rel15->rb_offset,
-                params_rel15->first_symbol,
-                params_rel15->search_space_type);
-  nr_get_tbs(&dl_config_dlsch_pdu->dlsch_pdu, dl_config_dci_pdu->dci_dl_pdu, *cfg);
-  LOG_D(MAC, "DLSCH PDU: start PRB %d n_PRB %d start symbol %d nb_symbols %d nb_layers %d nb_codewords %d mcs %d\n",
-  dlsch_pdu_rel15->start_prb,
-  dlsch_pdu_rel15->n_prb,
-  dlsch_pdu_rel15->start_symbol,
-  dlsch_pdu_rel15->nb_symbols,
-  dlsch_pdu_rel15->nb_layers,
-  dlsch_pdu_rel15->nb_codewords,
-  dlsch_pdu_rel15->mcs_idx);
->>>>>>> 26f1e090
-
 
   TX_req = &nr_mac->TX_req[CC_id].tx_request_body.tx_pdu_list[nr_mac->TX_req[CC_id].tx_request_body.number_of_pdus];
   TX_req->pdu_length = dlsch_pdu_rel15->transport_block_size;
   TX_req->pdu_index = nr_mac->pdu_index[CC_id]++;
   TX_req->num_segments = 1;
-<<<<<<< HEAD
-  TX_req->segments[0].segment_length = 8;
-
-  // Since we do not have an active UE_list for now we replace with a single DLSCH_pdu
-  //TX_req->segments[0].segment_data =  nr_mac->UE_list.DLSCH_pdu[CC_id][0][UE_id].payload[0];
-  TX_req->segments[0].segment_data =  DLSCH_pdu.payload[0];
-
-=======
 
   // HOT FIX for all zero pdu problem
   // ------------------------------------------------------------------------------------------------
+
+
+  /*for(int i = 0; i < dlsch_pdu_rel15->transport_block_size/8; i++) {
+	  ((uint8_t *)nr_mac->UE_list.DLSCH_pdu[CC_id][0][0].payload[0])[i] = (unsigned char) rand();
+	  printf("%d : %d \n", i, ((uint8_t *)nr_mac->UE_list.DLSCH_pdu[CC_id][0][0].payload[0])[i]);
+  }*/
+  // ------------------------------------------------------------------------------------------------
+
+
+  memcpy(nr_mac->UE_list.DLSCH_pdu[CC_id][0][0].payload[0],DLSCH_pdu.payload[0],TBS/8);
+
+  LOG_I(MAC, "Printing payload bytes at the gNB side: \n");
   for(int i = 0; i < dlsch_pdu_rel15->transport_block_size/8; i++) {
-    ((uint8_t *)nr_mac->UE_list.DLSCH_pdu[CC_id][0][0].payload[0])[i] = (unsigned char) rand();
+  	  printf("%d : %x \n", i, ((uint8_t *)nr_mac->UE_list.DLSCH_pdu[CC_id][0][0].payload[0])[i]);
   }
-  // ------------------------------------------------------------------------------------------------
-
-  TX_req->segments[0].segment_data   = nr_mac->UE_list.DLSCH_pdu[CC_id][0][0].payload[0];
+
+  //TX_req->segments[0].segment_length = 8;
   TX_req->segments[0].segment_length = dlsch_pdu_rel15->transport_block_size+2;
->>>>>>> 26f1e090
+  TX_req->segments[0].segment_data = nr_mac->UE_list.DLSCH_pdu[CC_id][0][0].payload[0];
+
+
   nr_mac->TX_req[CC_id].tx_request_body.number_of_pdus++;
   nr_mac->TX_req[CC_id].sfn_sf = sfn_sf;
   nr_mac->TX_req[CC_id].tx_request_body.tl.tag = NFAPI_TX_REQUEST_BODY_TAG;
@@ -664,4 +499,4 @@
 
   //} //for (UE_id = UE_list->head; UE_id >= 0; UE_id = UE_list->next[UE_id])
   } //for (CC_id=0; CC_id<MAX_NUM_CCs; CC_id++)
-}+}
