--- conflicted
+++ resolved
@@ -339,13 +339,8 @@
               __func__,
               UE_id);
 
-<<<<<<< HEAD
-  const bool alloc = nr_acknack_scheduling(module_id, UE_id, frame, slot,-1);
-  if (!alloc) {
-=======
-  const int alloc = nr_acknack_scheduling(module_id, UE_id, frame, slot);
+  const int alloc = nr_acknack_scheduling(module_id, UE_id, frame, slot, -1);
   if (alloc < 0) {
->>>>>>> e1523126
     LOG_D(MAC,
           "%s(): could not find PUCCH for UE %d/%04x@%d.%d\n",
           __func__,
