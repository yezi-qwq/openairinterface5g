--- conflicted
+++ resolved
@@ -309,14 +309,9 @@
   sched_pdsch->rbSize = rbSize;
 
   sched_pdsch->mcs = target_dl_mcs;
-<<<<<<< HEAD
   sched_pdsch->Qm = nr_get_Qm_dl(sched_pdsch->mcs, BWP->mcsTableIdx);
   sched_pdsch->R = nr_get_code_rate_dl(sched_pdsch->mcs, BWP->mcsTableIdx);
-=======
   sched_ctrl->dl_bler_stats.mcs = target_dl_mcs; /* for logging output */
-  sched_pdsch->Qm = nr_get_Qm_dl(sched_pdsch->mcs, ps->mcsTableIdx);
-  sched_pdsch->R = nr_get_code_rate_dl(sched_pdsch->mcs, ps->mcsTableIdx);
->>>>>>> 12a23fb1
   sched_pdsch->tb_size = nr_compute_tbs(sched_pdsch->Qm,
                                         sched_pdsch->R,
                                         sched_pdsch->rbSize,
