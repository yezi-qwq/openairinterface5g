/*
 * Licensed to the OpenAirInterface (OAI) Software Alliance under one or more
 * contributor license agreements.  See the NOTICE file distributed with
 * this work for additional information regarding copyright ownership.
 * The OpenAirInterface Software Alliance licenses this file to You under
 * the OAI Public License, Version 1.0  (the "License"); you may not use this file
 * except in compliance with the License.
 * You may obtain a copy of the License at
 *
 *      http://www.openairinterface.org/?page_id=698
 *
 * Unless required by applicable law or agreed to in writing, software
 * distributed under the License is distributed on an "AS IS" BASIS,
 * WITHOUT WARRANTIES OR CONDITIONS OF ANY KIND, either express or implied.
 * See the License for the specific language governing permissions and
 * limitations under the License.
 *-------------------------------------------------------------------------------
 * For more information about the OpenAirInterface (OAI) Software Alliance:
 *      contact@openairinterface.org
 */

/*! \file gNB_scheduler_phytest.c
 * \brief gNB scheduling procedures in phy_test mode
 * \author  Guy De Souza, G. Casati
 * \date 07/2018
 * \email: desouza@eurecom.fr, guido.casati@iis.fraunhofer.de
 * \version 1.0
 * @ingroup _mac
 */

#include "nr_mac_gNB.h"
#include "SCHED_NR/sched_nr.h"
#include "NR_MAC_gNB/mac_proto.h"
#include "LAYER2/NR_MAC_COMMON/nr_mac_common.h"
#include "PHY/NR_TRANSPORT/nr_dlsch.h"
#include "PHY/NR_TRANSPORT/nr_dci.h"
#include "executables/nr-softmodem.h"
#include "LAYER2/NR_MAC_COMMON/nr_mac.h"
#include "executables/softmodem-common.h"
#include "common/utils/nr/nr_common.h"
#include "NR_SCS-SpecificCarrier.h"
#include "NR_TDD-UL-DL-ConfigCommon.h"
#include "NR_FrequencyInfoUL.h"
#include "NR_RACH-ConfigGeneric.h"
#include "NR_RACH-ConfigCommon.h"
#include "NR_PUSCH-TimeDomainResourceAllocation.h"
#include "NR_PUSCH-ConfigCommon.h"
#include "NR_PUCCH-ConfigCommon.h"
#include "NR_PDSCH-TimeDomainResourceAllocation.h"
#include "NR_PDSCH-ConfigCommon.h"
#include "NR_RateMatchPattern.h"
#include "NR_RateMatchPatternLTE-CRS.h"
#include "NR_SearchSpace.h"
#include "NR_ControlResourceSet.h"

//#define UL_HARQ_PRINT
extern RAN_CONTEXT_t RC;

const uint8_t nr_rv_round_map[4] = {0, 2, 1, 3}; 
//#define ENABLE_MAC_PAYLOAD_DEBUG 1

//uint8_t mac_pdu[MAX_NR_DLSCH_PAYLOAD_BYTES];

/*Scheduling of DLSCH with associated DCI in common search space
 * current version has only a DCI for type 1 PDCCH for C_RNTI*/
void nr_schedule_css_dlsch_phytest(module_id_t   module_idP,
                                   frame_t       frameP,
                                   sub_frame_t   slotP) {
  uint8_t  CC_id;
  gNB_MAC_INST                      *nr_mac      = RC.nrmac[module_idP];
  NR_COMMON_channels_t              *cc = &nr_mac->common_channels[0];
  nfapi_nr_dl_tti_request_body_t    *dl_req;
  nfapi_nr_dl_tti_request_pdu_t     *dl_tti_pdcch_pdu;
  nfapi_nr_dl_tti_request_pdu_t     *dl_tti_pdsch_pdu;
  nfapi_nr_pdu_t        *TX_req;

  uint16_t rnti = 0x1234;
  
  //  int time_domain_assignment,k0;

  NR_ServingCellConfigCommon_t *scc=cc->ServingCellConfigCommon;

  int dlBWP_carrier_bandwidth = NRRIV2BW(scc->downlinkConfigCommon->initialDownlinkBWP->genericParameters.locationAndBandwidth, MAX_BWP_SIZE);

  
  /*
  int scs               = scc->downlinkConfigCommon->initialDownlinkBWP->genericParameters.subcarrierSpacing;
  
  int slots_per_frame   = 10*(1<<scs);

  int FR                = *scc->downlinkConfigCommon->frequencyInfoDL->frequencyBandList.list.array[0] >= 257 ? nr_FR2 : nr_FR1;
  */

  for (CC_id=0; CC_id<MAX_NUM_CCs; CC_id++) {
    LOG_D(MAC, "Scheduling common search space DCI type 1 dlBWP BW.firstRB %d.%d\n",
	  dlBWP_carrier_bandwidth,
	  NRRIV2PRBOFFSET(scc->downlinkConfigCommon->initialDownlinkBWP->genericParameters.locationAndBandwidth, MAX_BWP_SIZE));
    
    
    dl_req = &nr_mac->DL_req[CC_id].dl_tti_request_body;
    dl_tti_pdcch_pdu = &dl_req->dl_tti_pdu_list[dl_req->nPDUs];
    memset((void*)dl_tti_pdcch_pdu,0,sizeof(nfapi_nr_dl_tti_request_pdu_t));
    dl_tti_pdcch_pdu->PDUType = NFAPI_NR_DL_TTI_PDCCH_PDU_TYPE;
    dl_tti_pdcch_pdu->PDUSize = (uint8_t)(2+sizeof(nfapi_nr_dl_tti_pdcch_pdu));
    
    dl_tti_pdsch_pdu = &nr_mac->DL_req[CC_id].dl_tti_request_body.dl_tti_pdu_list[nr_mac->DL_req[CC_id].dl_tti_request_body.nPDUs+1];
    memset((void *)dl_tti_pdsch_pdu,0,sizeof(nfapi_nr_dl_tti_request_pdu_t));
    dl_tti_pdsch_pdu->PDUType = NFAPI_NR_DL_TTI_PDSCH_PDU_TYPE;
    dl_tti_pdsch_pdu->PDUSize = (uint8_t)(2+sizeof(nfapi_nr_dl_tti_pdsch_pdu));

    
    //    nfapi_nr_dl_tti_pdcch_pdu_rel15_t *pdcch_pdu_rel15 = &dl_tti_pdcch_pdu->pdcch_pdu.pdcch_pdu_rel15;
    nfapi_nr_dl_tti_pdsch_pdu_rel15_t *pdsch_pdu_rel15 = &dl_tti_pdsch_pdu->pdsch_pdu.pdsch_pdu_rel15;
    
    pdsch_pdu_rel15->pduBitmap = 0;
    pdsch_pdu_rel15->rnti = rnti;
    pdsch_pdu_rel15->pduIndex = 0;

    // BWP
    pdsch_pdu_rel15->BWPSize  = NRRIV2BW(scc->downlinkConfigCommon->initialDownlinkBWP->genericParameters.locationAndBandwidth, MAX_BWP_SIZE);
    pdsch_pdu_rel15->BWPStart = NRRIV2PRBOFFSET(scc->downlinkConfigCommon->initialDownlinkBWP->genericParameters.locationAndBandwidth, MAX_BWP_SIZE);
    pdsch_pdu_rel15->SubcarrierSpacing = scc->downlinkConfigCommon->initialDownlinkBWP->genericParameters.subcarrierSpacing;
    pdsch_pdu_rel15->CyclicPrefix = 0;
    pdsch_pdu_rel15->NrOfCodewords = 1;
    int mcsIndex = 9;
    pdsch_pdu_rel15->targetCodeRate[0] = nr_get_code_rate_dl(mcsIndex,0);
    pdsch_pdu_rel15->qamModOrder[0] = 2;
    pdsch_pdu_rel15->mcsIndex[0] = mcsIndex;
    pdsch_pdu_rel15->mcsTable[0] = 0;
    pdsch_pdu_rel15->rvIndex[0] = 0;
    pdsch_pdu_rel15->dataScramblingId = *scc->physCellId;
    pdsch_pdu_rel15->nrOfLayers = 1;    
    pdsch_pdu_rel15->transmissionScheme = 0;
    pdsch_pdu_rel15->refPoint = 0; // Point A
    
    pdsch_pdu_rel15->dmrsConfigType = 0; // Type 1 by default for InitialBWP
    pdsch_pdu_rel15->dlDmrsScramblingId = *scc->physCellId;
    pdsch_pdu_rel15->SCID = 0;
    pdsch_pdu_rel15->numDmrsCdmGrpsNoData = 1;
    pdsch_pdu_rel15->dmrsPorts = 1;
    pdsch_pdu_rel15->resourceAlloc = 1;
    pdsch_pdu_rel15->rbStart = 0;
    pdsch_pdu_rel15->rbSize = 6;
    pdsch_pdu_rel15->VRBtoPRBMapping = 1; // non-interleaved, check if this is ok for initialBWP
    // choose shortest PDSCH
    int startSymbolAndLength=0;
    int StartSymbolIndex=-1,NrOfSymbols=14;
    int StartSymbolIndex_tmp,NrOfSymbols_tmp;

    for (int i=0;
	 i<scc->downlinkConfigCommon->initialDownlinkBWP->pdsch_ConfigCommon->choice.setup->pdsch_TimeDomainAllocationList->list.count;
	 i++) {
      startSymbolAndLength = scc->downlinkConfigCommon->initialDownlinkBWP->pdsch_ConfigCommon->choice.setup->pdsch_TimeDomainAllocationList->list.array[i]->startSymbolAndLength;
      SLIV2SL(startSymbolAndLength,&StartSymbolIndex_tmp,&NrOfSymbols_tmp);
      if (NrOfSymbols_tmp < NrOfSymbols) {
	NrOfSymbols = NrOfSymbols_tmp;
        StartSymbolIndex = StartSymbolIndex_tmp;
	//	k0 = *scc->downlinkConfigCommon->initialDownlinkBWP->pdsch_ConfigCommon->choice.setup->pdsch_TimeDomainAllocationList->list.array[i]->k0;
	//	time_domain_assignment = i;
      }
    }
    AssertFatal(StartSymbolIndex>=0,"StartSymbolIndex is negative\n");
    pdsch_pdu_rel15->StartSymbolIndex = StartSymbolIndex;
    pdsch_pdu_rel15->NrOfSymbols      = NrOfSymbols;
    pdsch_pdu_rel15->dlDmrsSymbPos = fill_dmrs_mask(NULL,
						    scc->dmrs_TypeA_Position,
						    NrOfSymbols,
                StartSymbolIndex);

    /*
    AssertFatal(k0==0,"k0 is not zero for Initial DL BWP TimeDomain Alloc\n");
    nr_configure_css_dci_initial(pdcch_pdu_rel15,
				 scs, 
				 scs, 
				 FR, 
				 0, 
				 0, 
				 0,
				 sfn_sf, slotP,
				 slots_per_frame,
				 dlBWP_carrier_bandwidth);
    
    
    pdu_rel15->frequency_domain_assignment = PRBalloc_to_locationandbandwidth0(pdsch_pdu_rel15->rbSize, 
                                                                               pdsch_pdu_rel15->rbStart, 
                                                                               dlBWP_carrier_bandwidth);
    pdu_rel15->time_domain_assignment = time_domain_assignment;
    
    pdu_rel15->vrb_to_prb_mapping = 1;
    pdu_rel15->mcs = 9;
    pdu_rel15->tb_scaling = 1;
    
    pdu_rel15->ra_preamble_index = 25;
    pdu_rel15->format_indicator = 1;
    pdu_rel15->ndi = 1;
    pdu_rel15->rv = 0;
    pdu_rel15->harq_pid = 0;
    pdu_rel15->dai = 2;
    pdu_rel15->tpc = 2;
    pdu_rel15->pucch_resource_indicator = 7;
    pdu_rel15->pdsch_to_harq_feedback_timing_indicator = 7;
    
    LOG_D(MAC, "[gNB scheduler phytest] DCI type 1 payload: freq_alloc %d, time_alloc %d, vrb to prb %d, mcs %d tb_scaling %d ndi %d rv %d\n",
	  pdu_rel15->frequency_domain_assignment,
	  pdu_rel15->time_domain_assignment,
	  pdu_rel15->vrb_to_prb_mapping,
	  pdu_rel15->mcs,
	  pdu_rel15->tb_scaling,
	  pdu_rel15->ndi,
	  pdu_rel15->rv);
    
    params_rel15->rnti = rnti;
    params_rel15->rnti_type = NFAPI_NR_RNTI_C;
    params_rel15->dci_format = NFAPI_NR_DL_DCI_FORMAT_1_0;
    //params_rel15->aggregation_level = 1;
    LOG_D(MAC, "DCI type 1 params: rnti %x, rnti_type %d, dci_format %d\n \
                coreset params: mux_pattern %d, n_rb %d, n_symb %d, rb_offset %d  \n \
                ss params : nb_ss_sets_per_slot %d, first symb %d, nb_slots %d, sfn_mod2 %d, first slot %d\n",
	  params_rel15->rnti,
	  params_rel15->rnti_type,
	  params_rel15->dci_format,
	  params_rel15->mux_pattern,
	  params_rel15->n_rb,
	  params_rel15->n_symb,
	  params_rel15->rb_offset,
	  params_rel15->nb_ss_sets_per_slot,
	  params_rel15->first_symbol,
	  params_rel15->nb_slots,
	  params_rel15->sfn_mod2,
	  params_rel15->first_slot);
    nr_get_tbs_dl(&dl_tti_pdsch_pdu->pdsch_pdu, dl_tti_dci_pdu->dci_dl_pdu,0);
    LOG_D(MAC, "DLSCH PDU: start PRB %d n_PRB %d start symbol %d nb_symbols %d nb_layers %d nb_codewords %d mcs %d\n",
	  pdsch_pdu_rel15->rbStart,
	  pdsch_pdu_rel15->rbSize,
	  pdsch_pdu_rel15->StartSymbolIndex,
	  pdsch_pdu_rel15->NrOfSymbols,
	  pdsch_pdu_rel15->nrOfLayers,
	  pdsch_pdu_rel15->NrOfCodewords,
	  pdsch_pdu_rel15->mcsIndex[0]);
    */
    
    nr_mac->DL_req[CC_id].dl_tti_request_body.nPDUs+=2;
    
    TX_req = &nr_mac->TX_req[CC_id].pdu_list[nr_mac->TX_req[CC_id].Number_of_PDUs];
    TX_req->PDU_length = 6;
    TX_req->PDU_index = nr_mac->pdu_index[CC_id]++;
    TX_req->num_TLV = 1;
    TX_req->TLVs[0].length = 8;
    // why do we copy from RAR_pdu here? Shouldn't we fill some more or less
    // meaningful data, e.g., padding + random data?
    //memcpy((void *)&TX_req->TLVs[0].value.direct[0], (void *)&cc[CC_id].RAR_pdu[0].payload[0], TX_req->TLVs[0].length);
    nr_mac->TX_req[CC_id].Number_of_PDUs++;
    nr_mac->TX_req[CC_id].SFN=frameP;
    nr_mac->TX_req[CC_id].Slot=slotP;
  }
}

extern int getNrOfSymbols(NR_BWP_Downlink_t *bwp, int tda);
extern uint8_t getN_PRB_DMRS(NR_BWP_Downlink_t *bwp, int numDmrsCdmGrpsNoData);
uint32_t target_dl_mcs = 9;
uint32_t target_dl_bw = 50;
uint64_t dlsch_slot_bitmap = (1<<1);
/* schedules whole bandwidth for first user, all the time */
void nr_preprocessor_phytest(module_id_t module_id,
                             frame_t frame,
                             sub_frame_t slot)
{
  if (!is_xlsch_in_slot(dlsch_slot_bitmap, slot))
    return;
  const int CC_id = 0;
  const NR_ServingCellConfigCommon_t *scc = RC.nrmac[module_id]->common_channels[CC_id].ServingCellConfigCommon;
  NR_UE_info_t *UE_info = &RC.nrmac[module_id]->UE_info;
  const int UE_id = 0;
  AssertFatal(UE_info->active[UE_id],
              "%s(): expected UE %d to be active\n",
              __func__,
              UE_id);
  NR_UE_sched_ctrl_t *sched_ctrl = &UE_info->UE_sched_ctrl[UE_id];
  /* find largest unallocated chunk */
  const int bwpSize = NRRIV2BW(sched_ctrl->active_bwp->bwp_Common->genericParameters.locationAndBandwidth, MAX_BWP_SIZE);
  int rbStart = 0;
  int rbSize = 0;
  uint16_t *vrb_map = RC.nrmac[module_id]->common_channels[CC_id].vrb_map;
  /* loop ensures that we allocate exactly target_dl_bw, or return */
  while (true) {
    /* advance to first free RB */
    while (rbStart < bwpSize && vrb_map[rbStart])
      rbStart++;
    rbSize = 1;
    /* iterate until we are at target_dl_bw or no available RBs */
    while (rbStart + rbSize < bwpSize && !vrb_map[rbStart + rbSize] && rbSize < target_dl_bw)
      rbSize++;
    /* found target_dl_bw? */
    if (rbSize == target_dl_bw)
      break;
    /* at end and below target_dl_bw? */
    if (rbStart + rbSize >= bwpSize)
      return;
    rbStart += rbSize;
  }

  sched_ctrl->num_total_bytes = 0;
  const int lcid = DL_SCH_LCID_DTCH;
  const uint16_t rnti = UE_info->rnti[UE_id];
  /* update sched_ctrl->num_total_bytes so that postprocessor schedules data,
   * if available */
  sched_ctrl->rlc_status[lcid] = mac_rlc_status_ind(module_id,
                                                    rnti,
                                                    module_id,
                                                    frame,
                                                    slot,
                                                    ENB_FLAG_YES,
                                                    MBMS_FLAG_NO,
                                                    lcid,
                                                    0,
                                                    0);
  sched_ctrl->num_total_bytes += sched_ctrl->rlc_status[lcid].bytes_in_buffer;

  uint8_t nr_of_candidates;
  find_aggregation_candidates(&sched_ctrl->aggregation_level,
                              &nr_of_candidates,
                              sched_ctrl->search_space);
  const int cid = sched_ctrl->coreset->controlResourceSetId;
  const uint16_t Y = UE_info->Y[UE_id][cid][slot];
  const int m = UE_info->num_pdcch_cand[UE_id][cid];
  sched_ctrl->cce_index = allocate_nr_CCEs(RC.nrmac[module_id],
                                  sched_ctrl->active_bwp,
                                  sched_ctrl->coreset,
                                  sched_ctrl->aggregation_level,
                                  Y,
                                  m,
                                  nr_of_candidates);
  AssertFatal(sched_ctrl->cce_index >= 0,
              "%s(): could not find CCE for UE %d\n",
              __func__,
              UE_id);

  const bool alloc = nr_acknack_scheduling(module_id, UE_id, frame, slot);
  if (!alloc) {
    LOG_D(MAC,
          "%s(): could not find PUCCH for UE %d/%04x@%d.%d\n",
          __func__,
          UE_id,
          rnti,
          frame,
          slot);
    UE_info->num_pdcch_cand[UE_id][cid]--;
    int *cce_list = RC.nrmac[module_id]->cce_list[sched_ctrl->active_bwp->bwp_Id][cid];
    for (int i = 0; i < sched_ctrl->aggregation_level; i++)
      cce_list[sched_ctrl->cce_index + i] = 0;
    return;
  }

  AssertFatal(alloc,
              "could not find uplink slot for PUCCH (RNTI %04x@%d.%d)!\n",
              rnti, frame, slot);

<<<<<<< HEAD
  NR_sched_pdsch_t *sched_pdsch = &sched_ctrl->sched_pdsch;
  NR_pdsch_semi_static_t *ps = &sched_ctrl->pdsch_semi_static;
  sched_pdsch->rbStart = rbStart;
  sched_pdsch->rbSize = rbSize;
  const int tda = RC.nrmac[module_id]->preferred_dl_tda[sched_ctrl->active_bwp->bwp_Id][slot];
  const uint8_t num_dmrs_cdm_grps_no_data = 1;
  if (ps->time_domain_allocation != tda || ps->numDmrsCdmGrpsNoData != num_dmrs_cdm_grps_no_data)
    nr_set_pdsch_semi_static(
        scc, UE_info->secondaryCellGroup[UE_id], sched_ctrl->active_bwp, tda, num_dmrs_cdm_grps_no_data, ps);

  sched_pdsch->mcs = target_dl_mcs;
  sched_pdsch->Qm = nr_get_Qm_dl(sched_pdsch->mcs, ps->mcsTableIdx);
  sched_pdsch->R = nr_get_code_rate_dl(sched_pdsch->mcs, ps->mcsTableIdx);
  sched_pdsch->tb_size = nr_compute_tbs(sched_pdsch->Qm,
                                        sched_pdsch->R,
                                        sched_pdsch->rbSize,
                                        ps->nrOfSymbols,
                                        ps->N_PRB_DMRS * ps->N_DMRS_SLOT,
                                        0 /* N_PRB_oh, 0 for initialBWP */,
                                        0 /* tb_scaling */,
                                        1 /* nrOfLayers */)
                         >> 3;

=======
  sched_ctrl->rbStart = rbStart;
  sched_ctrl->rbSize = rbSize;
  sched_ctrl->time_domain_allocation = 2;
  if (!UE_info->secondaryCellGroup[UE_id]->spCellConfig->spCellConfigDedicated->initialDownlinkBWP->pdsch_Config->choice.setup->mcs_Table)
    sched_ctrl->mcsTableIdx = 0;
  else {
    if (*UE_info->secondaryCellGroup[UE_id]->spCellConfig->spCellConfigDedicated->initialDownlinkBWP->pdsch_Config->choice.setup->mcs_Table == 0)
      sched_ctrl->mcsTableIdx = 1;
    else
      sched_ctrl->mcsTableIdx = 2;
  }
  sched_ctrl->mcs = target_dl_mcs;
  sched_ctrl->numDmrsCdmGrpsNoData = 1;
>>>>>>> 5d834473
  /* get the PID of a HARQ process awaiting retransmission, or -1 otherwise */
  sched_pdsch->dl_harq_pid = sched_ctrl->retrans_dl_harq.head;

  /* mark the corresponding RBs as used */
  for (int rb = 0; rb < sched_pdsch->rbSize; rb++)
    vrb_map[rb + sched_pdsch->rbStart] = 1;
}

uint32_t target_ul_mcs = 9;
uint32_t target_ul_bw = 50;
<<<<<<< HEAD
uint64_t ulsch_slot_bitmap = (1 << 8) | (1 << 18);
bool nr_ul_preprocessor_phytest(module_id_t module_id, frame_t frame, sub_frame_t slot)
{
=======
uint64_t ulsch_slot_bitmap = (1<<8);
bool nr_ul_preprocessor_phytest(module_id_t module_id,
                                frame_t frame,
                                sub_frame_t slot,
                                int num_slots_per_tdd,
                                uint64_t ulsch_in_slot_bitmap) {
>>>>>>> 5d834473
  gNB_MAC_INST *nr_mac = RC.nrmac[module_id];
  NR_COMMON_channels_t *cc = nr_mac->common_channels;
  NR_ServingCellConfigCommon_t *scc = cc->ServingCellConfigCommon;
  const int mu = scc->uplinkConfigCommon->initialUplinkBWP->genericParameters.subcarrierSpacing;
  NR_UE_info_t *UE_info = &nr_mac->UE_info;

  AssertFatal(UE_info->num_UEs <= 1,
              "%s() cannot handle more than one UE, but found %d\n",
              __func__,
              UE_info->num_UEs);
  if (UE_info->num_UEs == 0)
    return false;

  const int UE_id = 0;
  const int CC_id = 0;

  NR_UE_sched_ctrl_t *sched_ctrl = &UE_info->UE_sched_ctrl[UE_id];

  const int tda = RC.nrmac[module_id]->preferred_ul_tda[sched_ctrl->active_ubwp->bwp_Id][slot];
  if (tda < 0)
    return false;
  const struct NR_PUSCH_TimeDomainResourceAllocationList *tdaList =
    sched_ctrl->active_ubwp->bwp_Common->pusch_ConfigCommon->choice.setup->pusch_TimeDomainAllocationList;
  AssertFatal(tda < tdaList->list.count,
              "time domain assignment %d >= %d\n",
              tda,
              tdaList->list.count);
  int K2 = get_K2(sched_ctrl->active_ubwp, tda, mu);
  const int sched_frame = frame + (slot + K2 >= nr_slots_per_frame[mu]);
  const int sched_slot = (slot + K2) % nr_slots_per_frame[mu];
  /* check if slot is UL, and that slot is 8 (assuming K2=6 because of UE
   * limitations).  Note that if K2 or the TDD configuration is changed, below
   * conditions might exclude each other and never be true */
  if (!is_xlsch_in_slot(ulsch_slot_bitmap, sched_slot))
    return false;

<<<<<<< HEAD
  const long f = sched_ctrl->search_space->searchSpaceType->choice.ue_Specific->dci_Formats;
  const int dci_format = f ? NR_UL_DCI_FORMAT_0_1 : NR_UL_DCI_FORMAT_0_0;
  const uint8_t num_dmrs_cdm_grps_no_data = 1;
  /* we want to avoid a lengthy deduction of DMRS and other parameters in
   * every TTI if we can save it, so check whether dci_format, TDA, or
   * num_dmrs_cdm_grps_no_data has changed and only then recompute */
  NR_pusch_semi_static_t *ps = &sched_ctrl->pusch_semi_static;
  if (ps->time_domain_allocation != tda
      || ps->dci_format != dci_format
      || ps->num_dmrs_cdm_grps_no_data != num_dmrs_cdm_grps_no_data)
    nr_set_pusch_semi_static(scc, sched_ctrl->active_ubwp, dci_format, tda, num_dmrs_cdm_grps_no_data, ps);

=======
>>>>>>> 5d834473
  uint16_t rbStart = 0;
  uint16_t rbSize = target_ul_bw;

  uint16_t *vrb_map_UL =
      &RC.nrmac[module_id]->common_channels[CC_id].vrb_map_UL[sched_slot * MAX_BWP_SIZE];
<<<<<<< HEAD
  const uint16_t symb = ((1 << ps->nrOfSymbols) - 1) << ps->startSymbolIndex;
=======
  const int startSymbolAndLength = tdaList->list.array[tda]->startSymbolAndLength;
  int startSymbolIndex, nrOfSymbols;
  SLIV2SL(startSymbolAndLength, &startSymbolIndex, &nrOfSymbols);
  const uint16_t symb = ((1 << nrOfSymbols) - 1) << startSymbolIndex;
>>>>>>> 5d834473
  for (int i = rbStart; i < rbStart + rbSize; ++i) {
    if ((vrb_map_UL[i] & symb) != 0) {
      LOG_E(MAC,
            "%s(): %4d.%2d RB %d is already reserved, cannot schedule UE\n",
            __func__,
            frame,
            slot,
            i);
      return false;
    }
  }

  sched_ctrl->sched_pusch.slot = sched_slot;
  sched_ctrl->sched_pusch.frame = sched_frame;

  uint8_t nr_of_candidates;
  find_aggregation_candidates(&sched_ctrl->aggregation_level,
                              &nr_of_candidates,
                              sched_ctrl->search_space);
  const int cid = sched_ctrl->coreset->controlResourceSetId;
  const uint16_t Y = UE_info->Y[UE_id][cid][slot];
  const int m = UE_info->num_pdcch_cand[UE_id][cid];
  sched_ctrl->cce_index = allocate_nr_CCEs(RC.nrmac[module_id],
                                           sched_ctrl->active_bwp,
                                           sched_ctrl->coreset,
                                           sched_ctrl->aggregation_level,
                                           Y,
                                           m,
                                           nr_of_candidates);
  if (sched_ctrl->cce_index < 0) {
    LOG_E(MAC, "%s(): CCE list not empty, couldn't schedule PUSCH\n", __func__);
    return false;
  }
  UE_info->num_pdcch_cand[UE_id][cid]++;

<<<<<<< HEAD
=======
  sched_ctrl->sched_pusch.time_domain_allocation = tda;
  const long f = sched_ctrl->search_space->searchSpaceType->choice.ue_Specific->dci_Formats;
  const int dci_format = f ? NR_UL_DCI_FORMAT_0_1 : NR_UL_DCI_FORMAT_0_0;
  const uint8_t num_dmrs_cdm_grps_no_data = 1;
  /* we want to avoid a lengthy deduction of DMRS and other parameters in
   * every TTI if we can save it, so check whether dci_format, TDA, or
   * num_dmrs_cdm_grps_no_data has changed and only then recompute */
  NR_sched_pusch_save_t *ps = &sched_ctrl->pusch_save;
  if (ps->time_domain_allocation != tda
      || ps->dci_format != dci_format
      || ps->num_dmrs_cdm_grps_no_data != num_dmrs_cdm_grps_no_data)
    nr_save_pusch_fields(scc,
                         sched_ctrl->active_ubwp,
                         dci_format,
                         tda,
                         num_dmrs_cdm_grps_no_data,
                         ps);

>>>>>>> 5d834473
  const int mcs = target_ul_mcs;
  NR_sched_pusch_t *sched_pusch = &sched_ctrl->sched_pusch;
  sched_pusch->mcs = mcs;
  sched_pusch->rbStart = rbStart;
  sched_pusch->rbSize = rbSize;
  /* get the PID of a HARQ process awaiting retransmission, or -1 for "any new" */
  sched_pusch->ul_harq_pid = sched_ctrl->retrans_ul_harq.head;

  /* Calculate TBS from MCS */
  sched_pusch->R = nr_get_code_rate_ul(mcs, ps->mcs_table);
  sched_pusch->Qm = nr_get_Qm_ul(mcs, ps->mcs_table);
  if (ps->pusch_Config->tp_pi2BPSK
      && ((ps->mcs_table == 3 && mcs < 2) || (ps->mcs_table == 4 && mcs < 6))) {
    sched_pusch->R >>= 1;
    sched_pusch->Qm <<= 1;
  }
  sched_pusch->tb_size = nr_compute_tbs(sched_pusch->Qm,
                                        sched_pusch->R,
                                        sched_pusch->rbSize,
                                        ps->nrOfSymbols,
                                        ps->N_PRB_DMRS * ps->num_dmrs_symb,
                                        0, // nb_rb_oh
                                        0,
                                        1 /* NrOfLayers */)
                         >> 3;

  /* mark the corresponding RBs as used */
  for (int rb = rbStart; rb < rbStart + rbSize; rb++)
    vrb_map_UL[rb] = 1;
  return true;
}<|MERGE_RESOLUTION|>--- conflicted
+++ resolved
@@ -355,7 +355,6 @@
               "could not find uplink slot for PUCCH (RNTI %04x@%d.%d)!\n",
               rnti, frame, slot);
 
-<<<<<<< HEAD
   NR_sched_pdsch_t *sched_pdsch = &sched_ctrl->sched_pdsch;
   NR_pdsch_semi_static_t *ps = &sched_ctrl->pdsch_semi_static;
   sched_pdsch->rbStart = rbStart;
@@ -379,21 +378,6 @@
                                         1 /* nrOfLayers */)
                          >> 3;
 
-=======
-  sched_ctrl->rbStart = rbStart;
-  sched_ctrl->rbSize = rbSize;
-  sched_ctrl->time_domain_allocation = 2;
-  if (!UE_info->secondaryCellGroup[UE_id]->spCellConfig->spCellConfigDedicated->initialDownlinkBWP->pdsch_Config->choice.setup->mcs_Table)
-    sched_ctrl->mcsTableIdx = 0;
-  else {
-    if (*UE_info->secondaryCellGroup[UE_id]->spCellConfig->spCellConfigDedicated->initialDownlinkBWP->pdsch_Config->choice.setup->mcs_Table == 0)
-      sched_ctrl->mcsTableIdx = 1;
-    else
-      sched_ctrl->mcsTableIdx = 2;
-  }
-  sched_ctrl->mcs = target_dl_mcs;
-  sched_ctrl->numDmrsCdmGrpsNoData = 1;
->>>>>>> 5d834473
   /* get the PID of a HARQ process awaiting retransmission, or -1 otherwise */
   sched_pdsch->dl_harq_pid = sched_ctrl->retrans_dl_harq.head;
 
@@ -404,18 +388,9 @@
 
 uint32_t target_ul_mcs = 9;
 uint32_t target_ul_bw = 50;
-<<<<<<< HEAD
-uint64_t ulsch_slot_bitmap = (1 << 8) | (1 << 18);
+uint64_t ulsch_slot_bitmap = (1 << 8);
 bool nr_ul_preprocessor_phytest(module_id_t module_id, frame_t frame, sub_frame_t slot)
 {
-=======
-uint64_t ulsch_slot_bitmap = (1<<8);
-bool nr_ul_preprocessor_phytest(module_id_t module_id,
-                                frame_t frame,
-                                sub_frame_t slot,
-                                int num_slots_per_tdd,
-                                uint64_t ulsch_in_slot_bitmap) {
->>>>>>> 5d834473
   gNB_MAC_INST *nr_mac = RC.nrmac[module_id];
   NR_COMMON_channels_t *cc = nr_mac->common_channels;
   NR_ServingCellConfigCommon_t *scc = cc->ServingCellConfigCommon;
@@ -452,7 +427,6 @@
   if (!is_xlsch_in_slot(ulsch_slot_bitmap, sched_slot))
     return false;
 
-<<<<<<< HEAD
   const long f = sched_ctrl->search_space->searchSpaceType->choice.ue_Specific->dci_Formats;
   const int dci_format = f ? NR_UL_DCI_FORMAT_0_1 : NR_UL_DCI_FORMAT_0_0;
   const uint8_t num_dmrs_cdm_grps_no_data = 1;
@@ -465,21 +439,12 @@
       || ps->num_dmrs_cdm_grps_no_data != num_dmrs_cdm_grps_no_data)
     nr_set_pusch_semi_static(scc, sched_ctrl->active_ubwp, dci_format, tda, num_dmrs_cdm_grps_no_data, ps);
 
-=======
->>>>>>> 5d834473
   uint16_t rbStart = 0;
   uint16_t rbSize = target_ul_bw;
 
   uint16_t *vrb_map_UL =
       &RC.nrmac[module_id]->common_channels[CC_id].vrb_map_UL[sched_slot * MAX_BWP_SIZE];
-<<<<<<< HEAD
   const uint16_t symb = ((1 << ps->nrOfSymbols) - 1) << ps->startSymbolIndex;
-=======
-  const int startSymbolAndLength = tdaList->list.array[tda]->startSymbolAndLength;
-  int startSymbolIndex, nrOfSymbols;
-  SLIV2SL(startSymbolAndLength, &startSymbolIndex, &nrOfSymbols);
-  const uint16_t symb = ((1 << nrOfSymbols) - 1) << startSymbolIndex;
->>>>>>> 5d834473
   for (int i = rbStart; i < rbStart + rbSize; ++i) {
     if ((vrb_map_UL[i] & symb) != 0) {
       LOG_E(MAC,
@@ -515,27 +480,6 @@
   }
   UE_info->num_pdcch_cand[UE_id][cid]++;
 
-<<<<<<< HEAD
-=======
-  sched_ctrl->sched_pusch.time_domain_allocation = tda;
-  const long f = sched_ctrl->search_space->searchSpaceType->choice.ue_Specific->dci_Formats;
-  const int dci_format = f ? NR_UL_DCI_FORMAT_0_1 : NR_UL_DCI_FORMAT_0_0;
-  const uint8_t num_dmrs_cdm_grps_no_data = 1;
-  /* we want to avoid a lengthy deduction of DMRS and other parameters in
-   * every TTI if we can save it, so check whether dci_format, TDA, or
-   * num_dmrs_cdm_grps_no_data has changed and only then recompute */
-  NR_sched_pusch_save_t *ps = &sched_ctrl->pusch_save;
-  if (ps->time_domain_allocation != tda
-      || ps->dci_format != dci_format
-      || ps->num_dmrs_cdm_grps_no_data != num_dmrs_cdm_grps_no_data)
-    nr_save_pusch_fields(scc,
-                         sched_ctrl->active_ubwp,
-                         dci_format,
-                         tda,
-                         num_dmrs_cdm_grps_no_data,
-                         ps);
-
->>>>>>> 5d834473
   const int mcs = target_ul_mcs;
   NR_sched_pusch_t *sched_pusch = &sched_ctrl->sched_pusch;
   sched_pusch->mcs = mcs;
