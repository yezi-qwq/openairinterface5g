/*
 * Licensed to the OpenAirInterface (OAI) Software Alliance under one or more
 * contributor license agreements.  See the NOTICE file distributed with
 * this work for additional information regarding copyright ownership.
 * The OpenAirInterface Software Alliance licenses this file to You under
 * the OAI Public License, Version 1.0  (the "License"); you may not use this file
 * except in compliance with the License.
 * You may obtain a copy of the License at
 *
 *      http://www.openairinterface.org/?page_id=698
 *
 * Unless required by applicable law or agreed to in writing, software
 * distributed under the License is distributed on an "AS IS" BASIS,
 * WITHOUT WARRANTIES OR CONDITIONS OF ANY KIND, either express or implied.
 * See the License for the specific language governing permissions and
 * limitations under the License.
 *-------------------------------------------------------------------------------
 * For more information about the OpenAirInterface (OAI) Software Alliance:
 *      contact@openairinterface.org
 */

/*! \file gNB_scheduler_phytest.c
 * \brief gNB scheduling procedures in phy_test mode
 * \author  Guy De Souza, G. Casati
 * \date 07/2018
 * \email: desouza@eurecom.fr, guido.casati@iis.fraunhofer.de
 * \version 1.0
 * @ingroup _mac
 */

#include "nr_mac_gNB.h"
#include "NR_MAC_gNB/mac_proto.h"
#include "LAYER2/NR_MAC_COMMON/nr_mac_common.h"
#include "executables/nr-softmodem.h"
#include "LAYER2/NR_MAC_COMMON/nr_mac.h"
#include "executables/softmodem-common.h"
#include "common/utils/nr/nr_common.h"
#include "NR_SCS-SpecificCarrier.h"
#include "NR_TDD-UL-DL-ConfigCommon.h"
#include "NR_FrequencyInfoUL.h"
#include "NR_RACH-ConfigGeneric.h"
#include "NR_RACH-ConfigCommon.h"
#include "NR_PUSCH-TimeDomainResourceAllocation.h"
#include "NR_PUSCH-ConfigCommon.h"
#include "NR_PUCCH-ConfigCommon.h"
#include "NR_PDSCH-TimeDomainResourceAllocation.h"
#include "NR_PDSCH-ConfigCommon.h"
#include "NR_RateMatchPattern.h"
#include "NR_RateMatchPatternLTE-CRS.h"
#include "NR_SearchSpace.h"
#include "NR_ControlResourceSet.h"

//#define UL_HARQ_PRINT
extern RAN_CONTEXT_t RC;

//#define ENABLE_MAC_PAYLOAD_DEBUG 1

//uint8_t mac_pdu[MAX_NR_DLSCH_PAYLOAD_BYTES];

/*Scheduling of DLSCH with associated DCI in common search space
 * current version has only a DCI for type 1 PDCCH for C_RNTI*/
void nr_schedule_css_dlsch_phytest(module_id_t   module_idP,
                                   frame_t       frameP,
                                   sub_frame_t   slotP) {
  uint8_t  CC_id;
  gNB_MAC_INST                      *nr_mac      = RC.nrmac[module_idP];
  NR_COMMON_channels_t              *cc = &nr_mac->common_channels[0];
  nfapi_nr_dl_tti_request_body_t    *dl_req;
  nfapi_nr_dl_tti_request_pdu_t     *dl_tti_pdcch_pdu;
  nfapi_nr_dl_tti_request_pdu_t     *dl_tti_pdsch_pdu;
  nfapi_nr_pdu_t        *TX_req;

  uint16_t rnti = 0x1234;
  
  //  int time_domain_assignment,k0;

  NR_ServingCellConfigCommon_t *scc=cc->ServingCellConfigCommon;

  int dlBWP_carrier_bandwidth = NRRIV2BW(scc->downlinkConfigCommon->initialDownlinkBWP->genericParameters.locationAndBandwidth, MAX_BWP_SIZE);

  
  /*
  int scs               = scc->downlinkConfigCommon->initialDownlinkBWP->genericParameters.subcarrierSpacing;
  
  int slots_per_frame   = 10*(1<<scs);

  int FR                = *scc->downlinkConfigCommon->frequencyInfoDL->frequencyBandList.list.array[0] >= 257 ? nr_FR2 : nr_FR1;
  */

  for (CC_id=0; CC_id<MAX_NUM_CCs; CC_id++) {
    LOG_D(MAC, "Scheduling common search space DCI type 1 dlBWP BW.firstRB %d.%d\n",
	  dlBWP_carrier_bandwidth,
	  NRRIV2PRBOFFSET(scc->downlinkConfigCommon->initialDownlinkBWP->genericParameters.locationAndBandwidth, MAX_BWP_SIZE));
    
    
    dl_req = &nr_mac->DL_req[CC_id].dl_tti_request_body;
    dl_tti_pdcch_pdu = &dl_req->dl_tti_pdu_list[dl_req->nPDUs];
    memset((void*)dl_tti_pdcch_pdu,0,sizeof(nfapi_nr_dl_tti_request_pdu_t));
    dl_tti_pdcch_pdu->PDUType = NFAPI_NR_DL_TTI_PDCCH_PDU_TYPE;
    dl_tti_pdcch_pdu->PDUSize = (uint8_t)(2+sizeof(nfapi_nr_dl_tti_pdcch_pdu));
    
    dl_tti_pdsch_pdu = &nr_mac->DL_req[CC_id].dl_tti_request_body.dl_tti_pdu_list[nr_mac->DL_req[CC_id].dl_tti_request_body.nPDUs+1];
    memset((void *)dl_tti_pdsch_pdu,0,sizeof(nfapi_nr_dl_tti_request_pdu_t));
    dl_tti_pdsch_pdu->PDUType = NFAPI_NR_DL_TTI_PDSCH_PDU_TYPE;
    dl_tti_pdsch_pdu->PDUSize = (uint8_t)(2+sizeof(nfapi_nr_dl_tti_pdsch_pdu));

    
    //    nfapi_nr_dl_tti_pdcch_pdu_rel15_t *pdcch_pdu_rel15 = &dl_tti_pdcch_pdu->pdcch_pdu.pdcch_pdu_rel15;
    nfapi_nr_dl_tti_pdsch_pdu_rel15_t *pdsch_pdu_rel15 = &dl_tti_pdsch_pdu->pdsch_pdu.pdsch_pdu_rel15;
    
    pdsch_pdu_rel15->pduBitmap = 0;
    pdsch_pdu_rel15->rnti = rnti;
    pdsch_pdu_rel15->pduIndex = 0;

    // BWP
    pdsch_pdu_rel15->BWPSize  = NRRIV2BW(scc->downlinkConfigCommon->initialDownlinkBWP->genericParameters.locationAndBandwidth, MAX_BWP_SIZE);
    pdsch_pdu_rel15->BWPStart = NRRIV2PRBOFFSET(scc->downlinkConfigCommon->initialDownlinkBWP->genericParameters.locationAndBandwidth, MAX_BWP_SIZE);
    pdsch_pdu_rel15->SubcarrierSpacing = scc->downlinkConfigCommon->initialDownlinkBWP->genericParameters.subcarrierSpacing;
    pdsch_pdu_rel15->CyclicPrefix = 0;
    pdsch_pdu_rel15->NrOfCodewords = 1;
    int mcsIndex = 9;
    pdsch_pdu_rel15->targetCodeRate[0] = nr_get_code_rate_dl(mcsIndex,0);
    pdsch_pdu_rel15->qamModOrder[0] = 2;
    pdsch_pdu_rel15->mcsIndex[0] = mcsIndex;
    pdsch_pdu_rel15->mcsTable[0] = 0;
    pdsch_pdu_rel15->rvIndex[0] = 0;
    pdsch_pdu_rel15->dataScramblingId = *scc->physCellId;
    pdsch_pdu_rel15->nrOfLayers = 1;    
    pdsch_pdu_rel15->transmissionScheme = 0;
    pdsch_pdu_rel15->refPoint = 0; // Point A
    
    pdsch_pdu_rel15->dmrsConfigType = 0; // Type 1 by default for InitialBWP
    pdsch_pdu_rel15->dlDmrsScramblingId = *scc->physCellId;
    pdsch_pdu_rel15->SCID = 0;
    pdsch_pdu_rel15->numDmrsCdmGrpsNoData = 1;
    pdsch_pdu_rel15->dmrsPorts = 1;
    pdsch_pdu_rel15->resourceAlloc = 1;
    pdsch_pdu_rel15->rbStart = 0;
    pdsch_pdu_rel15->rbSize = 6;
    pdsch_pdu_rel15->VRBtoPRBMapping = 1; // non-interleaved, check if this is ok for initialBWP
    // choose shortest PDSCH
    int startSymbolAndLength=0;
    int StartSymbolIndex=-1,NrOfSymbols=14;
    int StartSymbolIndex_tmp,NrOfSymbols_tmp;
    int mappingtype_tmp, mappingtype=0;

    for (int i=0;
	 i<scc->downlinkConfigCommon->initialDownlinkBWP->pdsch_ConfigCommon->choice.setup->pdsch_TimeDomainAllocationList->list.count;
	 i++) {
      startSymbolAndLength = scc->downlinkConfigCommon->initialDownlinkBWP->pdsch_ConfigCommon->choice.setup->pdsch_TimeDomainAllocationList->list.array[i]->startSymbolAndLength;
      SLIV2SL(startSymbolAndLength,&StartSymbolIndex_tmp,&NrOfSymbols_tmp);
      mappingtype_tmp = scc->downlinkConfigCommon->initialDownlinkBWP->pdsch_ConfigCommon->choice.setup->pdsch_TimeDomainAllocationList->list.array[i]->mappingType;
      if (NrOfSymbols_tmp < NrOfSymbols) {
	NrOfSymbols = NrOfSymbols_tmp;
        StartSymbolIndex = StartSymbolIndex_tmp;
        mappingtype = mappingtype_tmp;
	//	k0 = *scc->downlinkConfigCommon->initialDownlinkBWP->pdsch_ConfigCommon->choice.setup->pdsch_TimeDomainAllocationList->list.array[i]->k0;
	//	time_domain_assignment = i;
      }
    }
    AssertFatal(StartSymbolIndex>=0,"StartSymbolIndex is negative\n");
    pdsch_pdu_rel15->StartSymbolIndex = StartSymbolIndex;
    pdsch_pdu_rel15->NrOfSymbols      = NrOfSymbols;
    pdsch_pdu_rel15->dlDmrsSymbPos = fill_dmrs_mask(NULL,
                                                    scc->dmrs_TypeA_Position,
                                                    NrOfSymbols,
                                                    StartSymbolIndex,
                                                    mappingtype, 1);

    /*
    AssertFatal(k0==0,"k0 is not zero for Initial DL BWP TimeDomain Alloc\n");
    nr_configure_css_dci_initial(pdcch_pdu_rel15,
				 scs, 
				 scs, 
				 FR, 
				 0, 
				 0, 
				 0,
				 sfn_sf, slotP,
				 slots_per_frame,
				 dlBWP_carrier_bandwidth);
    
    
    pdu_rel15->frequency_domain_assignment = PRBalloc_to_locationandbandwidth0(pdsch_pdu_rel15->rbSize, 
                                                                               pdsch_pdu_rel15->rbStart, 
                                                                               dlBWP_carrier_bandwidth);
    pdu_rel15->time_domain_assignment = time_domain_assignment;
    
    pdu_rel15->vrb_to_prb_mapping = 1;
    pdu_rel15->mcs = 9;
    pdu_rel15->tb_scaling = 1;
    
    pdu_rel15->ra_preamble_index = 25;
    pdu_rel15->format_indicator = 1;
    pdu_rel15->ndi = 1;
    pdu_rel15->rv = 0;
    pdu_rel15->harq_pid = 0;
    pdu_rel15->dai = 2;
    pdu_rel15->tpc = 2;
    pdu_rel15->pucch_resource_indicator = 7;
    pdu_rel15->pdsch_to_harq_feedback_timing_indicator = 7;
    
    LOG_D(MAC, "[gNB scheduler phytest] DCI type 1 payload: freq_alloc %d, time_alloc %d, vrb to prb %d, mcs %d tb_scaling %d ndi %d rv %d\n",
	  pdu_rel15->frequency_domain_assignment,
	  pdu_rel15->time_domain_assignment,
	  pdu_rel15->vrb_to_prb_mapping,
	  pdu_rel15->mcs,
	  pdu_rel15->tb_scaling,
	  pdu_rel15->ndi,
	  pdu_rel15->rv);
    
    params_rel15->rnti = rnti;
    params_rel15->rnti_type = NFAPI_NR_RNTI_C;
    params_rel15->dci_format = NFAPI_NR_DL_DCI_FORMAT_1_0;
    //params_rel15->aggregation_level = 1;
    LOG_D(MAC, "DCI type 1 params: rnti %x, rnti_type %d, dci_format %d\n \
                coreset params: mux_pattern %d, n_rb %d, n_symb %d, rb_offset %d  \n \
                ss params : nb_ss_sets_per_slot %d, first symb %d, nb_slots %d, sfn_mod2 %d, first slot %d\n",
	  params_rel15->rnti,
	  params_rel15->rnti_type,
	  params_rel15->dci_format,
	  params_rel15->mux_pattern,
	  params_rel15->n_rb,
	  params_rel15->n_symb,
	  params_rel15->rb_offset,
	  params_rel15->nb_ss_sets_per_slot,
	  params_rel15->first_symbol,
	  params_rel15->nb_slots,
	  params_rel15->sfn_mod2,
	  params_rel15->first_slot);
    nr_get_tbs_dl(&dl_tti_pdsch_pdu->pdsch_pdu, dl_tti_dci_pdu->dci_dl_pdu,0);
    LOG_D(MAC, "DLSCH PDU: start PRB %d n_PRB %d start symbol %d nb_symbols %d nb_layers %d nb_codewords %d mcs %d\n",
	  pdsch_pdu_rel15->rbStart,
	  pdsch_pdu_rel15->rbSize,
	  pdsch_pdu_rel15->StartSymbolIndex,
	  pdsch_pdu_rel15->NrOfSymbols,
	  pdsch_pdu_rel15->nrOfLayers,
	  pdsch_pdu_rel15->NrOfCodewords,
	  pdsch_pdu_rel15->mcsIndex[0]);
    */
    
    nr_mac->DL_req[CC_id].dl_tti_request_body.nPDUs+=2;
    
    TX_req = &nr_mac->TX_req[CC_id].pdu_list[nr_mac->TX_req[CC_id].Number_of_PDUs];
    TX_req->PDU_length = 6;
    TX_req->PDU_index = nr_mac->pdu_index[CC_id]++;
    TX_req->num_TLV = 1;
    TX_req->TLVs[0].length = 8;
    // why do we copy from RAR_pdu here? Shouldn't we fill some more or less
    // meaningful data, e.g., padding + random data?
    //memcpy((void *)&TX_req->TLVs[0].value.direct[0], (void *)&cc[CC_id].RAR_pdu[0].payload[0], TX_req->TLVs[0].length);
    nr_mac->TX_req[CC_id].Number_of_PDUs++;
    nr_mac->TX_req[CC_id].SFN=frameP;
    nr_mac->TX_req[CC_id].Slot=slotP;
  }
}

extern int getNrOfSymbols(NR_BWP_Downlink_t *bwp, int tda);
extern uint8_t getN_PRB_DMRS(NR_BWP_Downlink_t *bwp, int numDmrsCdmGrpsNoData);
uint32_t target_dl_mcs = 9;
uint32_t target_dl_Nl = 1;
uint32_t target_dl_bw = 50;
uint64_t dlsch_slot_bitmap = (1<<1);
/* schedules whole bandwidth for first user, all the time */
void nr_preprocessor_phytest(module_id_t module_id,
                             frame_t frame,
                             sub_frame_t slot)
{
  if (!is_xlsch_in_slot(dlsch_slot_bitmap, slot))
    return;
  NR_UE_info_t *UE_info = &RC.nrmac[module_id]->UE_info;
  NR_ServingCellConfigCommon_t *scc = RC.nrmac[module_id]->common_channels[0].ServingCellConfigCommon;
  const int UE_id = 0;
  const int CC_id = 0;
  AssertFatal(UE_info->active[UE_id],
              "%s(): expected UE %d to be active\n",
              __func__,
              UE_id);
  NR_UE_sched_ctrl_t *sched_ctrl = &UE_info->UE_sched_ctrl[UE_id];
  const int tda = sched_ctrl->active_bwp ? RC.nrmac[module_id]->preferred_dl_tda[sched_ctrl->active_bwp->bwp_Id][slot] : 1;
  const long f = sched_ctrl->active_bwp ? sched_ctrl->search_space->searchSpaceType->choice.ue_Specific->dci_Formats : 0;
  NR_pdsch_semi_static_t *ps = &sched_ctrl->pdsch_semi_static;
  ps->nrOfLayers = target_dl_Nl;
  if (ps->time_domain_allocation != tda)
    nr_set_pdsch_semi_static(
        scc, UE_info->CellGroup[UE_id], sched_ctrl->active_bwp, NULL, tda, f, ps);

  /* find largest unallocated chunk */
  const int bwpSize = NRRIV2BW(sched_ctrl->active_bwp->bwp_Common->genericParameters.locationAndBandwidth, MAX_BWP_SIZE);
  const int BWPStart = NRRIV2PRBOFFSET(sched_ctrl->active_bwp->bwp_Common->genericParameters.locationAndBandwidth, MAX_BWP_SIZE);
  int rbStart = 0;
  int rbSize = 0;
  if (target_dl_bw>bwpSize)
    target_dl_bw = bwpSize;
  uint16_t *vrb_map = RC.nrmac[module_id]->common_channels[CC_id].vrb_map;
  /* loop ensures that we allocate exactly target_dl_bw, or return */
  while (true) {
    /* advance to first free RB */
    while (rbStart < bwpSize &&
           (vrb_map[rbStart + BWPStart]&SL_to_bitmap(ps->startSymbolIndex, ps->nrOfSymbols)))
      rbStart++;
    rbSize = 1;
    /* iterate until we are at target_dl_bw or no available RBs */
    while (rbStart + rbSize < bwpSize &&
           !(vrb_map[rbStart + rbSize + BWPStart]&SL_to_bitmap(ps->startSymbolIndex, ps->nrOfSymbols)) &&
           rbSize < target_dl_bw)
      rbSize++;
    /* found target_dl_bw? */
    if (rbSize == target_dl_bw)
      break;
    /* at end and below target_dl_bw? */
    if (rbStart + rbSize >= bwpSize)
      return;
    rbStart += rbSize;
  }

  sched_ctrl->num_total_bytes = 0;
  const int lcid = DL_SCH_LCID_DTCH;
  const uint16_t rnti = UE_info->rnti[UE_id];
  /* update sched_ctrl->num_total_bytes so that postprocessor schedules data,
   * if available */
  sched_ctrl->rlc_status[lcid] = mac_rlc_status_ind(module_id,
                                                    rnti,
                                                    module_id,
                                                    frame,
                                                    slot,
                                                    ENB_FLAG_YES,
                                                    MBMS_FLAG_NO,
                                                    lcid,
                                                    0,
                                                    0);
  sched_ctrl->num_total_bytes += sched_ctrl->rlc_status[lcid].bytes_in_buffer;
  sched_ctrl->lcid_to_schedule = lcid;

  uint8_t nr_of_candidates;
  for (int i=0; i<5; i++) {
    // for now taking the lowest value among the available aggregation levels
    find_aggregation_candidates(&sched_ctrl->aggregation_level,
                                &nr_of_candidates,
                                sched_ctrl->search_space,
                                1<<i);
    if(nr_of_candidates>0) break;
  }
  AssertFatal(nr_of_candidates>0,"nr_of_candidates is 0\n");

  const int cid = sched_ctrl->coreset->controlResourceSetId;
  const uint16_t Y = get_Y(cid%3, slot, UE_info->rnti[UE_id]);

  int CCEIndex = find_pdcch_candidate(RC.nrmac[module_id],
                                      CC_id,
                                      sched_ctrl->aggregation_level,
                                      nr_of_candidates,
                                      &sched_ctrl->sched_pdcch,
                                      sched_ctrl->coreset,
                                      Y);

  AssertFatal(CCEIndex >= 0,
              "%s(): could not find CCE for UE %d\n",
              __func__,
              UE_id);

  const int alloc = nr_acknack_scheduling(module_id, UE_id, frame, slot, -1, 0);
  if (alloc < 0) {
    LOG_D(MAC,
          "%s(): could not find PUCCH for UE %d/%04x@%d.%d\n",
          __func__,
          UE_id,
          rnti,
          frame,
          slot);
    RC.nrmac[module_id]->pdcch_cand[cid]--;
    return;
  }

  sched_ctrl->cce_index = CCEIndex;

  fill_pdcch_vrb_map(RC.nrmac[module_id],
                     CC_id,
                     &sched_ctrl->sched_pdcch,
                     CCEIndex,
                     sched_ctrl->aggregation_level);

  //AssertFatal(alloc,
  //            "could not find uplink slot for PUCCH (RNTI %04x@%d.%d)!\n",
  //            rnti, frame, slot);

  NR_sched_pdsch_t *sched_pdsch = &sched_ctrl->sched_pdsch;
  sched_pdsch->pucch_allocation = alloc;
  sched_pdsch->rbStart = rbStart;
  sched_pdsch->rbSize = rbSize;
<<<<<<< HEAD
  const int tda = sched_ctrl->active_bwp ? RC.nrmac[module_id]->preferred_dl_tda[sched_ctrl->active_bwp->bwp_Id][slot] : 1;

  if (ps->time_domain_allocation != tda || ps->nrOfLayers != target_dl_Nl)
    nr_set_pdsch_semi_static(scc, UE_info->CellGroup[UE_id], sched_ctrl->active_bwp, NULL, tda, target_dl_Nl, sched_ctrl, ps);
=======
>>>>>>> 1ed58f65

  sched_pdsch->mcs = target_dl_mcs;
  sched_pdsch->Qm = nr_get_Qm_dl(sched_pdsch->mcs, ps->mcsTableIdx);
  sched_pdsch->R = nr_get_code_rate_dl(sched_pdsch->mcs, ps->mcsTableIdx);
  sched_pdsch->tb_size = nr_compute_tbs(sched_pdsch->Qm,
                                        sched_pdsch->R,
                                        sched_pdsch->rbSize,
                                        ps->nrOfSymbols,
                                        ps->N_PRB_DMRS * ps->N_DMRS_SLOT,
                                        0 /* N_PRB_oh, 0 for initialBWP */,
                                        0 /* tb_scaling */,
                                        ps->nrOfLayers)
                         >> 3;

  /* get the PID of a HARQ process awaiting retransmission, or -1 otherwise */
  sched_pdsch->dl_harq_pid = sched_ctrl->retrans_dl_harq.head;

  /* mark the corresponding RBs as used */
  for (int rb = 0; rb < sched_pdsch->rbSize; rb++)
    vrb_map[rb + sched_pdsch->rbStart + BWPStart] = SL_to_bitmap(ps->startSymbolIndex, ps->nrOfSymbols);

  if ((frame&127) == 0) LOG_D(MAC,"phytest: %d.%d DL mcs %d, DL rbStart %d, DL rbSize %d\n", frame, slot, sched_pdsch->mcs, rbStart,rbSize);
}

uint32_t target_ul_mcs = 9;
uint32_t target_ul_bw = 50;
uint64_t ulsch_slot_bitmap = (1 << 8);
bool nr_ul_preprocessor_phytest(module_id_t module_id, frame_t frame, sub_frame_t slot)
{
  gNB_MAC_INST *nr_mac = RC.nrmac[module_id];
  NR_COMMON_channels_t *cc = nr_mac->common_channels;
  NR_ServingCellConfigCommon_t *scc = cc->ServingCellConfigCommon;
  const int mu = scc->uplinkConfigCommon->initialUplinkBWP->genericParameters.subcarrierSpacing;
  NR_UE_info_t *UE_info = &nr_mac->UE_info;

  AssertFatal(UE_info->num_UEs <= 1,
              "%s() cannot handle more than one UE, but found %d\n",
              __func__,
              UE_info->num_UEs);
  if (UE_info->num_UEs == 0)
    return false;

  const int UE_id = 0;
  const int CC_id = 0;

  NR_UE_sched_ctrl_t *sched_ctrl = &UE_info->UE_sched_ctrl[UE_id];

  const int tda = sched_ctrl->active_ubwp ? RC.nrmac[module_id]->preferred_ul_tda[sched_ctrl->active_ubwp->bwp_Id][slot] : 1;
  if (tda < 0)
    return false;
  const struct NR_PUSCH_TimeDomainResourceAllocationList *tdaList =
    sched_ctrl->active_ubwp->bwp_Common->pusch_ConfigCommon->choice.setup->pusch_TimeDomainAllocationList;
  AssertFatal(tda < tdaList->list.count,
              "time domain assignment %d >= %d\n",
              tda,
              tdaList->list.count);
  int K2 = get_K2(scc,sched_ctrl->active_ubwp, tda, mu);
  const int sched_frame = frame + (slot + K2 >= nr_slots_per_frame[mu]);
  const int sched_slot = (slot + K2) % nr_slots_per_frame[mu];
  /* check if slot is UL, and that slot is 8 (assuming K2=6 because of UE
   * limitations).  Note that if K2 or the TDD configuration is changed, below
   * conditions might exclude each other and never be true */
  if (!is_xlsch_in_slot(ulsch_slot_bitmap, sched_slot))
    return false;

  const long f = sched_ctrl->search_space->searchSpaceType->choice.ue_Specific->dci_Formats;
  const int dci_format = f ? NR_UL_DCI_FORMAT_0_1 : NR_UL_DCI_FORMAT_0_0;
  const uint8_t num_dmrs_cdm_grps_no_data = 1;
  /* we want to avoid a lengthy deduction of DMRS and other parameters in
   * every TTI if we can save it, so check whether dci_format, TDA, or
   * num_dmrs_cdm_grps_no_data has changed and only then recompute */
  NR_pusch_semi_static_t *ps = &sched_ctrl->pusch_semi_static;
  if (ps->time_domain_allocation != tda
      || ps->dci_format != dci_format
      || ps->num_dmrs_cdm_grps_no_data != num_dmrs_cdm_grps_no_data)
    nr_set_pusch_semi_static(scc, sched_ctrl->active_ubwp, NULL,dci_format, tda, num_dmrs_cdm_grps_no_data, ps);

  uint16_t rbStart = 0;
  uint16_t rbSize;

  const int bw = NRRIV2BW(sched_ctrl->active_ubwp ?
                          sched_ctrl->active_ubwp->bwp_Common->genericParameters.locationAndBandwidth :
                          scc->uplinkConfigCommon->initialUplinkBWP->genericParameters.locationAndBandwidth, MAX_BWP_SIZE);
  const int BWPStart = NRRIV2PRBOFFSET(sched_ctrl->active_ubwp ?
                                       sched_ctrl->active_ubwp->bwp_Common->genericParameters.locationAndBandwidth :
                                       scc->uplinkConfigCommon->initialUplinkBWP->genericParameters.locationAndBandwidth, MAX_BWP_SIZE);

  if (target_ul_bw>bw)
    rbSize = bw;
  else
    rbSize = target_ul_bw;

  uint16_t *vrb_map_UL =
      &RC.nrmac[module_id]->common_channels[CC_id].vrb_map_UL[sched_slot * MAX_BWP_SIZE];
  const uint16_t symb = ((1 << ps->nrOfSymbols) - 1) << ps->startSymbolIndex;
  for (int i = rbStart; i < rbStart + rbSize; ++i) {
    if ((vrb_map_UL[i+BWPStart] & symb) != 0) {
      LOG_E(MAC,
            "%s(): %4d.%2d RB %d is already reserved, cannot schedule UE\n",
            __func__,
            frame,
            slot,
            i);
      return false;
    }
  }

  sched_ctrl->sched_pusch.slot = sched_slot;
  sched_ctrl->sched_pusch.frame = sched_frame;

  uint8_t nr_of_candidates;
  for (int i=0; i<5; i++) {
    // for now taking the lowest value among the available aggregation levels
    find_aggregation_candidates(&sched_ctrl->aggregation_level,
                                &nr_of_candidates,
                                sched_ctrl->search_space,
                                1<<i);
    if(nr_of_candidates>0) break;
  }
  AssertFatal(nr_of_candidates>0,"nr_of_candidates is 0\n");

  const int cid = sched_ctrl->coreset->controlResourceSetId;
  const uint16_t Y = get_Y(cid%3, slot, UE_info->rnti[UE_id]);

  int CCEIndex = find_pdcch_candidate(nr_mac,
                                      CC_id,
                                      sched_ctrl->aggregation_level,
                                      nr_of_candidates,
                                      &sched_ctrl->sched_pdcch,
                                      sched_ctrl->coreset,
                                      Y);

  if (sched_ctrl->cce_index < 0) {
    LOG_E(MAC, "%s(): CCE list not empty, couldn't schedule PUSCH\n", __func__);
    nr_mac->pdcch_cand[cid]--;
    return false;
  }

  const int mcs = target_ul_mcs;
  NR_sched_pusch_t *sched_pusch = &sched_ctrl->sched_pusch;
  sched_pusch->mcs = mcs;
  sched_pusch->rbStart = rbStart;
  sched_pusch->rbSize = rbSize;
  /* get the PID of a HARQ process awaiting retransmission, or -1 for "any new" */
  sched_pusch->ul_harq_pid = sched_ctrl->retrans_ul_harq.head;

  /* Calculate TBS from MCS */
  sched_pusch->R = nr_get_code_rate_ul(mcs, ps->mcs_table);
  sched_pusch->Qm = nr_get_Qm_ul(mcs, ps->mcs_table);
  if (ps->pusch_Config->tp_pi2BPSK
      && ((ps->mcs_table == 3 && mcs < 2) || (ps->mcs_table == 4 && mcs < 6))) {
    sched_pusch->R >>= 1;
    sched_pusch->Qm <<= 1;
  }
  sched_pusch->tb_size = nr_compute_tbs(sched_pusch->Qm,
                                        sched_pusch->R,
                                        sched_pusch->rbSize,
                                        ps->nrOfSymbols,
                                        ps->N_PRB_DMRS * ps->num_dmrs_symb,
                                        0, // nb_rb_oh
                                        0,
                                        1 /* NrOfLayers */)
                         >> 3;

  /* mark the corresponding RBs as used */
  fill_pdcch_vrb_map(nr_mac,
                     CC_id,
                     &sched_ctrl->sched_pdcch,
                     CCEIndex,
                     sched_ctrl->aggregation_level);

  for (int rb = rbStart; rb < rbStart + rbSize; rb++)
    vrb_map_UL[rb+BWPStart] = 1;
  return true;
}<|MERGE_RESOLUTION|>--- conflicted
+++ resolved
@@ -278,12 +278,11 @@
               UE_id);
   NR_UE_sched_ctrl_t *sched_ctrl = &UE_info->UE_sched_ctrl[UE_id];
   const int tda = sched_ctrl->active_bwp ? RC.nrmac[module_id]->preferred_dl_tda[sched_ctrl->active_bwp->bwp_Id][slot] : 1;
-  const long f = sched_ctrl->active_bwp ? sched_ctrl->search_space->searchSpaceType->choice.ue_Specific->dci_Formats : 0;
   NR_pdsch_semi_static_t *ps = &sched_ctrl->pdsch_semi_static;
   ps->nrOfLayers = target_dl_Nl;
-  if (ps->time_domain_allocation != tda)
-    nr_set_pdsch_semi_static(
-        scc, UE_info->CellGroup[UE_id], sched_ctrl->active_bwp, NULL, tda, f, ps);
+
+  if (ps->time_domain_allocation != tda || ps->nrOfLayers != target_dl_Nl)
+    nr_set_pdsch_semi_static(scc, UE_info->CellGroup[UE_id], sched_ctrl->active_bwp, NULL, tda, target_dl_Nl, sched_ctrl, ps);
 
   /* find largest unallocated chunk */
   const int bwpSize = NRRIV2BW(sched_ctrl->active_bwp->bwp_Common->genericParameters.locationAndBandwidth, MAX_BWP_SIZE);
@@ -388,13 +387,6 @@
   sched_pdsch->pucch_allocation = alloc;
   sched_pdsch->rbStart = rbStart;
   sched_pdsch->rbSize = rbSize;
-<<<<<<< HEAD
-  const int tda = sched_ctrl->active_bwp ? RC.nrmac[module_id]->preferred_dl_tda[sched_ctrl->active_bwp->bwp_Id][slot] : 1;
-
-  if (ps->time_domain_allocation != tda || ps->nrOfLayers != target_dl_Nl)
-    nr_set_pdsch_semi_static(scc, UE_info->CellGroup[UE_id], sched_ctrl->active_bwp, NULL, tda, target_dl_Nl, sched_ctrl, ps);
-=======
->>>>>>> 1ed58f65
 
   sched_pdsch->mcs = target_dl_mcs;
   sched_pdsch->Qm = nr_get_Qm_dl(sched_pdsch->mcs, ps->mcsTableIdx);
