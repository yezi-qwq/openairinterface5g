--- conflicted
+++ resolved
@@ -372,7 +372,7 @@
   if (ps->time_domain_allocation != tda || ps->nrOfLayers != nrOfLayers)
     nr_set_pdsch_semi_static(scc, UE_info->CellGroup[UE_id], sched_ctrl->active_bwp, tda, nrOfLayers, sched_ctrl, ps);
 
-  sched_pdsch->nrOfLayers = target_dl_Nl;
+  ps->nrOfLayers = target_dl_Nl;
   sched_pdsch->mcs = target_dl_mcs;
   sched_pdsch->Qm = nr_get_Qm_dl(sched_pdsch->mcs, ps->mcsTableIdx);
   sched_pdsch->R = nr_get_code_rate_dl(sched_pdsch->mcs, ps->mcsTableIdx);
@@ -383,11 +383,7 @@
                                         ps->N_PRB_DMRS * ps->N_DMRS_SLOT,
                                         0 /* N_PRB_oh, 0 for initialBWP */,
                                         0 /* tb_scaling */,
-<<<<<<< HEAD
                                         ps->nrOfLayers)
-=======
-                                        sched_pdsch->nrOfLayers)
->>>>>>> 4bfbb6f1
                          >> 3;
 
   /* get the PID of a HARQ process awaiting retransmission, or -1 otherwise */
