--- conflicted
+++ resolved
@@ -166,16 +166,10 @@
     pdsch_pdu_rel15->StartSymbolIndex = StartSymbolIndex;
     pdsch_pdu_rel15->NrOfSymbols      = NrOfSymbols;
     pdsch_pdu_rel15->dlDmrsSymbPos = fill_dmrs_mask(NULL,
-<<<<<<< HEAD
                                                     scc->dmrs_TypeA_Position,
                                                     NrOfSymbols,
-                                                    StartSymbolIndex);
-=======
-						    scc->dmrs_TypeA_Position,
-						    NrOfSymbols,
-                StartSymbolIndex,
-                mappingtype);
->>>>>>> b9883694
+                                                    StartSymbolIndex,
+                                                    mappingtype);
 
     /*
     AssertFatal(k0==0,"k0 is not zero for Initial DL BWP TimeDomain Alloc\n");
