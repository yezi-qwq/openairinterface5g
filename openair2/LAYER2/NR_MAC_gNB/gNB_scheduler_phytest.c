--- conflicted
+++ resolved
@@ -280,12 +280,8 @@
   NR_UE_sched_ctrl_t *sched_ctrl = &UE_info->UE_sched_ctrl[UE_id];
   /* find largest unallocated chunk */
   const int bwpSize = NRRIV2BW(sched_ctrl->active_bwp->bwp_Common->genericParameters.locationAndBandwidth, MAX_BWP_SIZE);
-<<<<<<< HEAD
-  
-  target_dl_bw = (bwpSize < target_dl_bw) ?bwpSize : target_dl_bw;
-=======
   const int BWPStart = NRRIV2PRBOFFSET(sched_ctrl->active_bwp->bwp_Common->genericParameters.locationAndBandwidth, MAX_BWP_SIZE);
->>>>>>> 1b742fbe
+
   int rbStart = 0;
   int rbSize = 0;
   if (target_dl_bw>bwpSize)
