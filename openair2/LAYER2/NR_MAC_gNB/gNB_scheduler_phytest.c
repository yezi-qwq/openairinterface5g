--- conflicted
+++ resolved
@@ -30,12 +30,9 @@
 
 #include "nr_mac_gNB.h"
 #include "SCHED_NR/sched_nr.h"
-<<<<<<< HEAD
 #include "mac_proto.h"
-=======
 #include "PHY/NR_TRANSPORT/nr_dlsch.h"
 #include "PHY/NR_TRANSPORT/nr_dci.h"
->>>>>>> 0a183d0e
 
 extern RAN_CONTEXT_t RC;
 
@@ -53,12 +50,9 @@
   nfapi_nr_dl_config_request_pdu_t  *dl_config_dci_pdu;
   nfapi_nr_dl_config_request_pdu_t  *dl_config_dlsch_pdu;
   nfapi_tx_request_pdu_t            *TX_req;
-<<<<<<< HEAD
+
   nfapi_nr_config_request_t *cfg = &nr_mac->config[0];
-=======
-  uint16_t sfn_sf = frameP << 4 | subframeP;
   uint16_t rnti = 0x1234;
->>>>>>> 0a183d0e
 
   uint16_t sfn_sf = frameP << 7 | slotP;
   int dl_carrier_bandwidth = cfg->rf_config.dl_carrier_bandwidth.value;
