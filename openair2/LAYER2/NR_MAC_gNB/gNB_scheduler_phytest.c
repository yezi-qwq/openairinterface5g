/*
 * Licensed to the OpenAirInterface (OAI) Software Alliance under one or more
 * contributor license agreements.  See the NOTICE file distributed with
 * this work for additional information regarding copyright ownership.
 * The OpenAirInterface Software Alliance licenses this file to You under
 * the OAI Public License, Version 1.0  (the "License"); you may not use this file
 * except in compliance with the License.
 * You may obtain a copy of the License at
 *
 *      http://www.openairinterface.org/?page_id=698
 *
 * Unless required by applicable law or agreed to in writing, software
 * distributed under the License is distributed on an "AS IS" BASIS,
 * WITHOUT WARRANTIES OR CONDITIONS OF ANY KIND, either express or implied.
 * See the License for the specific language governing permissions and
 * limitations under the License.
 *-------------------------------------------------------------------------------
 * For more information about the OpenAirInterface (OAI) Software Alliance:
 *      contact@openairinterface.org
 */

/*! \file gNB_scheduler_phytest.c
 * \brief gNB scheduling procedures in phy_test mode
 * \author  Guy De Souza, G. Casati
 * \date 07/2018
 * \email: desouza@eurecom.fr, guido.casati@iis.fraunhofer.de
 * \version 1.0
 * @ingroup _mac
 */

#include "nr_mac_gNB.h"
#include "SCHED_NR/sched_nr.h"
#include "NR_MAC_gNB/mac_proto.h"
#include "LAYER2/NR_MAC_COMMON/nr_mac_common.h"
#include "PHY/NR_TRANSPORT/nr_dlsch.h"
#include "PHY/NR_TRANSPORT/nr_dci.h"
#include "executables/nr-softmodem.h"
#include "LAYER2/NR_MAC_COMMON/nr_mac.h"
#include "executables/softmodem-common.h"
#include "common/utils/nr/nr_common.h"
#include "NR_SCS-SpecificCarrier.h"
#include "NR_TDD-UL-DL-ConfigCommon.h"
#include "NR_FrequencyInfoUL.h"
#include "NR_RACH-ConfigGeneric.h"
#include "NR_RACH-ConfigCommon.h"
#include "NR_PUSCH-TimeDomainResourceAllocation.h"
#include "NR_PUSCH-ConfigCommon.h"
#include "NR_PUCCH-ConfigCommon.h"
#include "NR_PDSCH-TimeDomainResourceAllocation.h"
#include "NR_PDSCH-ConfigCommon.h"
#include "NR_RateMatchPattern.h"
#include "NR_RateMatchPatternLTE-CRS.h"
#include "NR_SearchSpace.h"
#include "NR_ControlResourceSet.h"

//#define UL_HARQ_PRINT
extern RAN_CONTEXT_t RC;

const uint8_t nr_rv_round_map[4] = {0, 2, 1, 3}; 
//#define ENABLE_MAC_PAYLOAD_DEBUG 1

//uint8_t mac_pdu[MAX_NR_DLSCH_PAYLOAD_BYTES];

/*Scheduling of DLSCH with associated DCI in common search space
 * current version has only a DCI for type 1 PDCCH for C_RNTI*/
void nr_schedule_css_dlsch_phytest(module_id_t   module_idP,
                                   frame_t       frameP,
                                   sub_frame_t   slotP) {
  uint8_t  CC_id;
  gNB_MAC_INST                      *nr_mac      = RC.nrmac[module_idP];
  NR_COMMON_channels_t              *cc = &nr_mac->common_channels[0];
  nfapi_nr_dl_tti_request_body_t    *dl_req;
  nfapi_nr_dl_tti_request_pdu_t     *dl_tti_pdcch_pdu;
  nfapi_nr_dl_tti_request_pdu_t     *dl_tti_pdsch_pdu;
  nfapi_nr_pdu_t        *TX_req;

  uint16_t rnti = 0x1234;
  
  //  int time_domain_assignment,k0;

  NR_ServingCellConfigCommon_t *scc=cc->ServingCellConfigCommon;

  int dlBWP_carrier_bandwidth = NRRIV2BW(scc->downlinkConfigCommon->initialDownlinkBWP->genericParameters.locationAndBandwidth, MAX_BWP_SIZE);

  
  /*
  int scs               = scc->downlinkConfigCommon->initialDownlinkBWP->genericParameters.subcarrierSpacing;
  
  int slots_per_frame   = 10*(1<<scs);

  int FR                = *scc->downlinkConfigCommon->frequencyInfoDL->frequencyBandList.list.array[0] >= 257 ? nr_FR2 : nr_FR1;
  */

  for (CC_id=0; CC_id<MAX_NUM_CCs; CC_id++) {
    LOG_D(MAC, "Scheduling common search space DCI type 1 dlBWP BW.firstRB %d.%d\n",
	  dlBWP_carrier_bandwidth,
	  NRRIV2PRBOFFSET(scc->downlinkConfigCommon->initialDownlinkBWP->genericParameters.locationAndBandwidth, MAX_BWP_SIZE));
    
    
    dl_req = &nr_mac->DL_req[CC_id].dl_tti_request_body;
    dl_tti_pdcch_pdu = &dl_req->dl_tti_pdu_list[dl_req->nPDUs];
    memset((void*)dl_tti_pdcch_pdu,0,sizeof(nfapi_nr_dl_tti_request_pdu_t));
    dl_tti_pdcch_pdu->PDUType = NFAPI_NR_DL_TTI_PDCCH_PDU_TYPE;
    dl_tti_pdcch_pdu->PDUSize = (uint8_t)(2+sizeof(nfapi_nr_dl_tti_pdcch_pdu));
    
    dl_tti_pdsch_pdu = &nr_mac->DL_req[CC_id].dl_tti_request_body.dl_tti_pdu_list[nr_mac->DL_req[CC_id].dl_tti_request_body.nPDUs+1];
    memset((void *)dl_tti_pdsch_pdu,0,sizeof(nfapi_nr_dl_tti_request_pdu_t));
    dl_tti_pdsch_pdu->PDUType = NFAPI_NR_DL_TTI_PDSCH_PDU_TYPE;
    dl_tti_pdsch_pdu->PDUSize = (uint8_t)(2+sizeof(nfapi_nr_dl_tti_pdsch_pdu));

    
    //    nfapi_nr_dl_tti_pdcch_pdu_rel15_t *pdcch_pdu_rel15 = &dl_tti_pdcch_pdu->pdcch_pdu.pdcch_pdu_rel15;
    nfapi_nr_dl_tti_pdsch_pdu_rel15_t *pdsch_pdu_rel15 = &dl_tti_pdsch_pdu->pdsch_pdu.pdsch_pdu_rel15;
    
    pdsch_pdu_rel15->pduBitmap = 0;
    pdsch_pdu_rel15->rnti = rnti;
    pdsch_pdu_rel15->pduIndex = 0;

    // BWP
    pdsch_pdu_rel15->BWPSize  = NRRIV2BW(scc->downlinkConfigCommon->initialDownlinkBWP->genericParameters.locationAndBandwidth, MAX_BWP_SIZE);
    pdsch_pdu_rel15->BWPStart = NRRIV2PRBOFFSET(scc->downlinkConfigCommon->initialDownlinkBWP->genericParameters.locationAndBandwidth, MAX_BWP_SIZE);
    pdsch_pdu_rel15->SubcarrierSpacing = scc->downlinkConfigCommon->initialDownlinkBWP->genericParameters.subcarrierSpacing;
    pdsch_pdu_rel15->CyclicPrefix = 0;
    pdsch_pdu_rel15->NrOfCodewords = 1;
    int mcsIndex = 9;
    pdsch_pdu_rel15->targetCodeRate[0] = nr_get_code_rate_dl(mcsIndex,0);
    pdsch_pdu_rel15->qamModOrder[0] = 2;
    pdsch_pdu_rel15->mcsIndex[0] = mcsIndex;
    pdsch_pdu_rel15->mcsTable[0] = 0;
    pdsch_pdu_rel15->rvIndex[0] = 0;
    pdsch_pdu_rel15->dataScramblingId = *scc->physCellId;
    pdsch_pdu_rel15->nrOfLayers = 1;    
    pdsch_pdu_rel15->transmissionScheme = 0;
    pdsch_pdu_rel15->refPoint = 0; // Point A
    
    pdsch_pdu_rel15->dmrsConfigType = 0; // Type 1 by default for InitialBWP
    pdsch_pdu_rel15->dlDmrsScramblingId = *scc->physCellId;
    pdsch_pdu_rel15->SCID = 0;
    pdsch_pdu_rel15->numDmrsCdmGrpsNoData = 1;
    pdsch_pdu_rel15->dmrsPorts = 1;
    pdsch_pdu_rel15->resourceAlloc = 1;
    pdsch_pdu_rel15->rbStart = 0;
    pdsch_pdu_rel15->rbSize = 6;
    pdsch_pdu_rel15->VRBtoPRBMapping = 1; // non-interleaved, check if this is ok for initialBWP
    // choose shortest PDSCH
    int startSymbolAndLength=0;
    int StartSymbolIndex=-1,NrOfSymbols=14;
    int StartSymbolIndex_tmp,NrOfSymbols_tmp;
    int mappingtype_tmp, mappingtype;

    for (int i=0;
	 i<scc->downlinkConfigCommon->initialDownlinkBWP->pdsch_ConfigCommon->choice.setup->pdsch_TimeDomainAllocationList->list.count;
	 i++) {
      startSymbolAndLength = scc->downlinkConfigCommon->initialDownlinkBWP->pdsch_ConfigCommon->choice.setup->pdsch_TimeDomainAllocationList->list.array[i]->startSymbolAndLength;
      SLIV2SL(startSymbolAndLength,&StartSymbolIndex_tmp,&NrOfSymbols_tmp);
      mappingtype_tmp = scc->downlinkConfigCommon->initialDownlinkBWP->pdsch_ConfigCommon->choice.setup->pdsch_TimeDomainAllocationList->list.array[i]->mappingType;
      if (NrOfSymbols_tmp < NrOfSymbols) {
	NrOfSymbols = NrOfSymbols_tmp;
        StartSymbolIndex = StartSymbolIndex_tmp;
        mappingtype = mappingtype_tmp;
	//	k0 = *scc->downlinkConfigCommon->initialDownlinkBWP->pdsch_ConfigCommon->choice.setup->pdsch_TimeDomainAllocationList->list.array[i]->k0;
	//	time_domain_assignment = i;
      }
    }
    AssertFatal(StartSymbolIndex>=0,"StartSymbolIndex is negative\n");
    pdsch_pdu_rel15->StartSymbolIndex = StartSymbolIndex;
    pdsch_pdu_rel15->NrOfSymbols      = NrOfSymbols;
    pdsch_pdu_rel15->dlDmrsSymbPos = fill_dmrs_mask(NULL,
						    scc->dmrs_TypeA_Position,
						    NrOfSymbols,
                StartSymbolIndex,
                mappingtype);

    /*
    AssertFatal(k0==0,"k0 is not zero for Initial DL BWP TimeDomain Alloc\n");
    nr_configure_css_dci_initial(pdcch_pdu_rel15,
				 scs, 
				 scs, 
				 FR, 
				 0, 
				 0, 
				 0,
				 sfn_sf, slotP,
				 slots_per_frame,
				 dlBWP_carrier_bandwidth);
    
    
    pdu_rel15->frequency_domain_assignment = PRBalloc_to_locationandbandwidth0(pdsch_pdu_rel15->rbSize, 
                                                                               pdsch_pdu_rel15->rbStart, 
                                                                               dlBWP_carrier_bandwidth);
    pdu_rel15->time_domain_assignment = time_domain_assignment;
    
    pdu_rel15->vrb_to_prb_mapping = 1;
    pdu_rel15->mcs = 9;
    pdu_rel15->tb_scaling = 1;
    
    pdu_rel15->ra_preamble_index = 25;
    pdu_rel15->format_indicator = 1;
    pdu_rel15->ndi = 1;
    pdu_rel15->rv = 0;
    pdu_rel15->harq_pid = 0;
    pdu_rel15->dai = 2;
    pdu_rel15->tpc = 2;
    pdu_rel15->pucch_resource_indicator = 7;
    pdu_rel15->pdsch_to_harq_feedback_timing_indicator = 7;
    
    LOG_D(MAC, "[gNB scheduler phytest] DCI type 1 payload: freq_alloc %d, time_alloc %d, vrb to prb %d, mcs %d tb_scaling %d ndi %d rv %d\n",
	  pdu_rel15->frequency_domain_assignment,
	  pdu_rel15->time_domain_assignment,
	  pdu_rel15->vrb_to_prb_mapping,
	  pdu_rel15->mcs,
	  pdu_rel15->tb_scaling,
	  pdu_rel15->ndi,
	  pdu_rel15->rv);
    
    params_rel15->rnti = rnti;
    params_rel15->rnti_type = NFAPI_NR_RNTI_C;
    params_rel15->dci_format = NFAPI_NR_DL_DCI_FORMAT_1_0;
    //params_rel15->aggregation_level = 1;
    LOG_D(MAC, "DCI type 1 params: rnti %x, rnti_type %d, dci_format %d\n \
                coreset params: mux_pattern %d, n_rb %d, n_symb %d, rb_offset %d  \n \
                ss params : nb_ss_sets_per_slot %d, first symb %d, nb_slots %d, sfn_mod2 %d, first slot %d\n",
	  params_rel15->rnti,
	  params_rel15->rnti_type,
	  params_rel15->dci_format,
	  params_rel15->mux_pattern,
	  params_rel15->n_rb,
	  params_rel15->n_symb,
	  params_rel15->rb_offset,
	  params_rel15->nb_ss_sets_per_slot,
	  params_rel15->first_symbol,
	  params_rel15->nb_slots,
	  params_rel15->sfn_mod2,
	  params_rel15->first_slot);
    nr_get_tbs_dl(&dl_tti_pdsch_pdu->pdsch_pdu, dl_tti_dci_pdu->dci_dl_pdu,0);
    LOG_D(MAC, "DLSCH PDU: start PRB %d n_PRB %d start symbol %d nb_symbols %d nb_layers %d nb_codewords %d mcs %d\n",
	  pdsch_pdu_rel15->rbStart,
	  pdsch_pdu_rel15->rbSize,
	  pdsch_pdu_rel15->StartSymbolIndex,
	  pdsch_pdu_rel15->NrOfSymbols,
	  pdsch_pdu_rel15->nrOfLayers,
	  pdsch_pdu_rel15->NrOfCodewords,
	  pdsch_pdu_rel15->mcsIndex[0]);
    */
    
    nr_mac->DL_req[CC_id].dl_tti_request_body.nPDUs+=2;
    
    TX_req = &nr_mac->TX_req[CC_id].pdu_list[nr_mac->TX_req[CC_id].Number_of_PDUs];
    TX_req->PDU_length = 6;
    TX_req->PDU_index = nr_mac->pdu_index[CC_id]++;
    TX_req->num_TLV = 1;
    TX_req->TLVs[0].length = 8;
    // why do we copy from RAR_pdu here? Shouldn't we fill some more or less
    // meaningful data, e.g., padding + random data?
    //memcpy((void *)&TX_req->TLVs[0].value.direct[0], (void *)&cc[CC_id].RAR_pdu[0].payload[0], TX_req->TLVs[0].length);
    nr_mac->TX_req[CC_id].Number_of_PDUs++;
    nr_mac->TX_req[CC_id].SFN=frameP;
    nr_mac->TX_req[CC_id].Slot=slotP;
  }
}

extern int getNrOfSymbols(NR_BWP_Downlink_t *bwp, int tda);
extern uint8_t getN_PRB_DMRS(NR_BWP_Downlink_t *bwp, int numDmrsCdmGrpsNoData);
uint32_t target_dl_mcs = 9;
uint32_t target_dl_bw = 50;
uint64_t dlsch_slot_bitmap = (1<<1);
/* schedules whole bandwidth for first user, all the time */
void nr_preprocessor_phytest(module_id_t module_id,
                             frame_t frame,
                             sub_frame_t slot)
{
  if (!is_xlsch_in_slot(dlsch_slot_bitmap, slot))
    return;
  NR_UE_info_t *UE_info = &RC.nrmac[module_id]->UE_info;
  NR_ServingCellConfigCommon_t *scc = RC.nrmac[module_id]->common_channels[0].ServingCellConfigCommon;
  const int UE_id = 0;
  const int CC_id = 0;
  AssertFatal(UE_info->active[UE_id],
              "%s(): expected UE %d to be active\n",
              __func__,
              UE_id);
  NR_UE_sched_ctrl_t *sched_ctrl = &UE_info->UE_sched_ctrl[UE_id];
  /* find largest unallocated chunk */
  const int bwpSize = NRRIV2BW(sched_ctrl->active_bwp->bwp_Common->genericParameters.locationAndBandwidth, MAX_BWP_SIZE);
  int rbStart = 0;
  int rbSize = 0;
  uint16_t *vrb_map = RC.nrmac[module_id]->common_channels[CC_id].vrb_map;
  /* loop ensures that we allocate exactly target_dl_bw, or return */
  while (true) {
    /* advance to first free RB */
    while (rbStart < bwpSize && vrb_map[rbStart])
      rbStart++;
    rbSize = 1;
    /* iterate until we are at target_dl_bw or no available RBs */
    while (rbStart + rbSize < bwpSize && !vrb_map[rbStart + rbSize] && rbSize < target_dl_bw)
      rbSize++;
    /* found target_dl_bw? */
    if (rbSize == target_dl_bw)
      break;
    /* at end and below target_dl_bw? */
    if (rbStart + rbSize >= bwpSize)
      return;
    rbStart += rbSize;
  }

  sched_ctrl->num_total_bytes = 0;
  const int lcid = DL_SCH_LCID_DTCH;
  const uint16_t rnti = UE_info->rnti[UE_id];
  /* update sched_ctrl->num_total_bytes so that postprocessor schedules data,
   * if available */
  sched_ctrl->rlc_status[lcid] = mac_rlc_status_ind(module_id,
                                                    rnti,
                                                    module_id,
                                                    frame,
                                                    slot,
                                                    ENB_FLAG_YES,
                                                    MBMS_FLAG_NO,
                                                    lcid,
                                                    0,
                                                    0);
  sched_ctrl->num_total_bytes += sched_ctrl->rlc_status[lcid].bytes_in_buffer;

  uint8_t nr_of_candidates;
  find_aggregation_candidates(&sched_ctrl->aggregation_level,
                              &nr_of_candidates,
                              sched_ctrl->search_space);
  const int cid = sched_ctrl->coreset->controlResourceSetId;
  const uint16_t Y = UE_info->Y[UE_id][cid][slot];
  const int m = UE_info->num_pdcch_cand[UE_id][cid];
  sched_ctrl->cce_index = allocate_nr_CCEs(RC.nrmac[module_id],
                                  sched_ctrl->active_bwp,
                                  sched_ctrl->coreset,
                                  sched_ctrl->aggregation_level,
                                  Y,
                                  m,
                                  nr_of_candidates);
  AssertFatal(sched_ctrl->cce_index >= 0,
              "%s(): could not find CCE for UE %d\n",
              __func__,
              UE_id);

  const int alloc = nr_acknack_scheduling(module_id, UE_id, frame, slot, -1);
  if (alloc < 0) {
    LOG_D(MAC,
          "%s(): could not find PUCCH for UE %d/%04x@%d.%d\n",
          __func__,
          UE_id,
          rnti,
          frame,
          slot);
    UE_info->num_pdcch_cand[UE_id][cid]--;
    int *cce_list = RC.nrmac[module_id]->cce_list[sched_ctrl->active_bwp->bwp_Id][cid];
    for (int i = 0; i < sched_ctrl->aggregation_level; i++)
      cce_list[sched_ctrl->cce_index + i] = 0;
    return;
  }

  //AssertFatal(alloc,
  //            "could not find uplink slot for PUCCH (RNTI %04x@%d.%d)!\n",
  //            rnti, frame, slot);

  NR_sched_pdsch_t *sched_pdsch = &sched_ctrl->sched_pdsch;
  NR_pdsch_semi_static_t *ps = &sched_ctrl->pdsch_semi_static;
  sched_pdsch->pucch_allocation = alloc;
  sched_pdsch->rbStart = rbStart;
  sched_pdsch->rbSize = rbSize;
  const int tda = sched_ctrl->active_bwp ? RC.nrmac[module_id]->preferred_dl_tda[sched_ctrl->active_bwp->bwp_Id][slot] : 1;
  const uint8_t num_dmrs_cdm_grps_no_data = 1;
  if (ps->time_domain_allocation != tda || ps->numDmrsCdmGrpsNoData != num_dmrs_cdm_grps_no_data)
    nr_set_pdsch_semi_static(
        scc, UE_info->CellGroup[UE_id], sched_ctrl->active_bwp, tda, num_dmrs_cdm_grps_no_data, ps);

  sched_pdsch->mcs = target_dl_mcs;
  sched_pdsch->Qm = nr_get_Qm_dl(sched_pdsch->mcs, ps->mcsTableIdx);
  sched_pdsch->R = nr_get_code_rate_dl(sched_pdsch->mcs, ps->mcsTableIdx);
  sched_pdsch->tb_size = nr_compute_tbs(sched_pdsch->Qm,
                                        sched_pdsch->R,
                                        sched_pdsch->rbSize,
                                        ps->nrOfSymbols,
                                        ps->N_PRB_DMRS * ps->N_DMRS_SLOT,
                                        0 /* N_PRB_oh, 0 for initialBWP */,
                                        0 /* tb_scaling */,
                                        1 /* nrOfLayers */)
                         >> 3;

  /* get the PID of a HARQ process awaiting retransmission, or -1 otherwise */
  sched_pdsch->dl_harq_pid = sched_ctrl->retrans_dl_harq.head;

  /* mark the corresponding RBs as used */
<<<<<<< HEAD
  for (int rb = 0; rb < sched_pdsch->rbSize; rb++)
    vrb_map[rb + sched_pdsch->rbStart] = 1;
=======
  for (int rb = 0; rb < sched_ctrl->rbSize; rb++)
    vrb_map[rb + sched_ctrl->rbStart] = 1;

  if ((frame&127) == 0) LOG_I(MAC,"phytest: %d.%d DL mcs %d, DL rbStart %d, DL rbSize %d\n", frame, slot, sched_ctrl->mcs, rbStart,rbSize);
>>>>>>> 408d05c6
}

uint32_t target_ul_mcs = 9;
uint32_t target_ul_bw = 50;
uint64_t ulsch_slot_bitmap = (1 << 8);
bool nr_ul_preprocessor_phytest(module_id_t module_id, frame_t frame, sub_frame_t slot)
{
  gNB_MAC_INST *nr_mac = RC.nrmac[module_id];
  NR_COMMON_channels_t *cc = nr_mac->common_channels;
  NR_ServingCellConfigCommon_t *scc = cc->ServingCellConfigCommon;
  const int mu = scc->uplinkConfigCommon->initialUplinkBWP->genericParameters.subcarrierSpacing;
  NR_UE_info_t *UE_info = &nr_mac->UE_info;

  AssertFatal(UE_info->num_UEs <= 1,
              "%s() cannot handle more than one UE, but found %d\n",
              __func__,
              UE_info->num_UEs);
  if (UE_info->num_UEs == 0)
    return false;

  const int UE_id = 0;
  const int CC_id = 0;

  NR_UE_sched_ctrl_t *sched_ctrl = &UE_info->UE_sched_ctrl[UE_id];

  const int tda = sched_ctrl->active_ubwp ? RC.nrmac[module_id]->preferred_ul_tda[sched_ctrl->active_ubwp->bwp_Id][slot] : 1;
  if (tda < 0)
    return false;
  const struct NR_PUSCH_TimeDomainResourceAllocationList *tdaList =
    sched_ctrl->active_ubwp->bwp_Common->pusch_ConfigCommon->choice.setup->pusch_TimeDomainAllocationList;
  AssertFatal(tda < tdaList->list.count,
              "time domain assignment %d >= %d\n",
              tda,
              tdaList->list.count);
  int K2 = get_K2(scc,sched_ctrl->active_ubwp, tda, mu);
  const int sched_frame = frame + (slot + K2 >= nr_slots_per_frame[mu]);
  const int sched_slot = (slot + K2) % nr_slots_per_frame[mu];
  /* check if slot is UL, and that slot is 8 (assuming K2=6 because of UE
   * limitations).  Note that if K2 or the TDD configuration is changed, below
   * conditions might exclude each other and never be true */
  if (!is_xlsch_in_slot(ulsch_slot_bitmap, sched_slot))
    return false;

  const long f = sched_ctrl->search_space->searchSpaceType->choice.ue_Specific->dci_Formats;
  const int dci_format = f ? NR_UL_DCI_FORMAT_0_1 : NR_UL_DCI_FORMAT_0_0;
  const uint8_t num_dmrs_cdm_grps_no_data = 1;
  /* we want to avoid a lengthy deduction of DMRS and other parameters in
   * every TTI if we can save it, so check whether dci_format, TDA, or
   * num_dmrs_cdm_grps_no_data has changed and only then recompute */
  NR_pusch_semi_static_t *ps = &sched_ctrl->pusch_semi_static;
  if (ps->time_domain_allocation != tda
      || ps->dci_format != dci_format
      || ps->num_dmrs_cdm_grps_no_data != num_dmrs_cdm_grps_no_data)
    nr_set_pusch_semi_static(scc, sched_ctrl->active_ubwp, dci_format, tda, num_dmrs_cdm_grps_no_data, ps);

  uint16_t rbStart = 0;
  uint16_t rbSize = target_ul_bw;

  uint16_t *vrb_map_UL =
      &RC.nrmac[module_id]->common_channels[CC_id].vrb_map_UL[sched_slot * MAX_BWP_SIZE];
  const uint16_t symb = ((1 << ps->nrOfSymbols) - 1) << ps->startSymbolIndex;
  for (int i = rbStart; i < rbStart + rbSize; ++i) {
    if ((vrb_map_UL[i] & symb) != 0) {
      LOG_E(MAC,
            "%s(): %4d.%2d RB %d is already reserved, cannot schedule UE\n",
            __func__,
            frame,
            slot,
            i);
      return false;
    }
  }

  sched_ctrl->sched_pusch.slot = sched_slot;
  sched_ctrl->sched_pusch.frame = sched_frame;

  uint8_t nr_of_candidates;
  find_aggregation_candidates(&sched_ctrl->aggregation_level,
                              &nr_of_candidates,
                              sched_ctrl->search_space);
  const int cid = sched_ctrl->coreset->controlResourceSetId;
  const uint16_t Y = UE_info->Y[UE_id][cid][slot];
  const int m = UE_info->num_pdcch_cand[UE_id][cid];
  sched_ctrl->cce_index = allocate_nr_CCEs(RC.nrmac[module_id],
                                           sched_ctrl->active_bwp,
                                           sched_ctrl->coreset,
                                           sched_ctrl->aggregation_level,
                                           Y,
                                           m,
                                           nr_of_candidates);
  if (sched_ctrl->cce_index < 0) {
    LOG_E(MAC, "%s(): CCE list not empty, couldn't schedule PUSCH\n", __func__);
    return false;
  }
  UE_info->num_pdcch_cand[UE_id][cid]++;

  const int mcs = target_ul_mcs;
  NR_sched_pusch_t *sched_pusch = &sched_ctrl->sched_pusch;
  sched_pusch->mcs = mcs;
  sched_pusch->rbStart = rbStart;
  sched_pusch->rbSize = rbSize;
  /* get the PID of a HARQ process awaiting retransmission, or -1 for "any new" */
  sched_pusch->ul_harq_pid = sched_ctrl->retrans_ul_harq.head;

  /* Calculate TBS from MCS */
  sched_pusch->R = nr_get_code_rate_ul(mcs, ps->mcs_table);
  sched_pusch->Qm = nr_get_Qm_ul(mcs, ps->mcs_table);
  if (ps->pusch_Config->tp_pi2BPSK
      && ((ps->mcs_table == 3 && mcs < 2) || (ps->mcs_table == 4 && mcs < 6))) {
    sched_pusch->R >>= 1;
    sched_pusch->Qm <<= 1;
  }
  sched_pusch->tb_size = nr_compute_tbs(sched_pusch->Qm,
                                        sched_pusch->R,
                                        sched_pusch->rbSize,
                                        ps->nrOfSymbols,
                                        ps->N_PRB_DMRS * ps->num_dmrs_symb,
                                        0, // nb_rb_oh
                                        0,
                                        1 /* NrOfLayers */)
                         >> 3;

  /* mark the corresponding RBs as used */
  for (int rb = rbStart; rb < rbStart + rbSize; rb++)
    vrb_map_UL[rb] = 1;
  return true;
}<|MERGE_RESOLUTION|>--- conflicted
+++ resolved
@@ -387,15 +387,10 @@
   sched_pdsch->dl_harq_pid = sched_ctrl->retrans_dl_harq.head;
 
   /* mark the corresponding RBs as used */
-<<<<<<< HEAD
   for (int rb = 0; rb < sched_pdsch->rbSize; rb++)
     vrb_map[rb + sched_pdsch->rbStart] = 1;
-=======
-  for (int rb = 0; rb < sched_ctrl->rbSize; rb++)
-    vrb_map[rb + sched_ctrl->rbStart] = 1;
-
-  if ((frame&127) == 0) LOG_I(MAC,"phytest: %d.%d DL mcs %d, DL rbStart %d, DL rbSize %d\n", frame, slot, sched_ctrl->mcs, rbStart,rbSize);
->>>>>>> 408d05c6
+
+  if ((frame&127) == 0) LOG_I(MAC,"phytest: %d.%d DL mcs %d, DL rbStart %d, DL rbSize %d\n", frame, slot, sched_pdsch->mcs, rbStart,rbSize);
 }
 
 uint32_t target_ul_mcs = 9;
