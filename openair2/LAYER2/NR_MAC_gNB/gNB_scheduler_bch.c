/*
 * Licensed to the OpenAirInterface (OAI) Software Alliance under one or more
 * contributor license agreements.  See the NOTICE file distributed with
 * this work for additional information regarding copyright ownership.
 * The OpenAirInterface Software Alliance licenses this file to You under
 * the OAI Public License, Version 1.1  (the "License"); you may not use this file
 * except in compliance with the License.
 * You may obtain a copy of the License at
 *
 *      http://www.openairinterface.org/?page_id=698
 *
 * Unless required by applicable law or agreed to in writing, software
 * distributed under the License is distributed on an "AS IS" BASIS,
 * WITHOUT WARRANTIES OR CONDITIONS OF ANY KIND, either express or implied.
 * See the License for the specific language governing permissions and
 * limitations under the License.
 *-------------------------------------------------------------------------------
 * For more information about the OpenAirInterface (OAI) Software Alliance:
 *      contact@openairinterface.org
 */

/*! \file gNB_scheduler_bch.c
 * \brief procedures related to eNB for the BCH transport channel
 * \author  Navid Nikaein and Raymond Knopp, WEI-TAI CHEN
 * \date 2010 - 2014, 2018
 * \email: navid.nikaein@eurecom.fr, kroempa@gmail.com
 * \version 1.0
 * \company Eurecom, NTUST
 * @ingroup _mac

 */

#include "GNB_APP/RRC_nr_paramsvalues.h"
#include "assertions.h"
#include "NR_MAC_gNB/nr_mac_gNB.h"
#include "NR_MAC_gNB/mac_proto.h"
#include "NR_MAC_COMMON/nr_mac_extern.h"
#include "common/utils/LOG/log.h"
#include "common/utils/LOG/vcd_signal_dumper.h"
#include "UTIL/OPT/opt.h"
#include "OCG.h"
#include "RRC/NR/nr_rrc_extern.h"
#include "common/utils/nr/nr_common.h"


#include "pdcp.h"

#define ENABLE_MAC_PAYLOAD_DEBUG
#define DEBUG_eNB_SCHEDULER 1

#include "common/ran_context.h"

#include "executables/softmodem-common.h"

extern RAN_CONTEXT_t RC;


uint16_t get_ssboffset_pointa(NR_ServingCellConfigCommon_t *scc,const long band) {

  int ratio;
  switch (*scc->ssbSubcarrierSpacing) {
    case NR_SubcarrierSpacing_kHz15:
      AssertFatal(band <= 79,
                  "Band %ld is not possible for SSB with 15 kHz SCS\n",
                  band);
      if (band < 77)  // below 3GHz
        ratio = 3;    // NRARFCN step is 5 kHz
      else
        ratio = 1;  // NRARFCN step is 15 kHz
      break;
    case NR_SubcarrierSpacing_kHz30:
      AssertFatal(band <= 79,
                  "Band %ld is not possible for SSB with 15 kHz SCS\n",
                  band);
      if (band < 77)  // below 3GHz
        ratio = 6;    // NRARFCN step is 5 kHz
      else
        ratio = 2;  // NRARFCN step is 15 kHz
      break;
    case NR_SubcarrierSpacing_kHz120:
      AssertFatal(band >= 257,
                  "Band %ld is not possible for SSB with 120 kHz SCS\n",
                  band);
      ratio = 2;  // NRARFCN step is 15 kHz
      break;
    case NR_SubcarrierSpacing_kHz240:
      AssertFatal(band >= 257,
                  "Band %ld is not possible for SSB with 240 kHz SCS\n",
                  band);
      ratio = 4;  // NRARFCN step is 15 kHz
      break;
    default:
      AssertFatal(1 == 0, "SCS %ld not allowed for SSB \n",
                  *scc->ssbSubcarrierSpacing);
  }

  const uint32_t ssb_offset0 = *scc->downlinkConfigCommon->frequencyInfoDL->absoluteFrequencySSB - scc->downlinkConfigCommon->frequencyInfoDL->absoluteFrequencyPointA;

  return (ssb_offset0/(ratio*12) - 10); // absoluteFrequencySSB is the center of SSB

}


void schedule_ssb(frame_t frame, sub_frame_t slot,
                  NR_ServingCellConfigCommon_t *scc,
                  nfapi_nr_dl_tti_request_body_t *dl_req,
                  int i_ssb, uint8_t scoffset, uint16_t offset_pointa, uint32_t payload) {

  uint8_t beam_index = 0;
  nfapi_nr_dl_tti_request_pdu_t  *dl_config_pdu = &dl_req->dl_tti_pdu_list[dl_req->nPDUs];
  memset((void *) dl_config_pdu, 0,sizeof(nfapi_nr_dl_tti_request_pdu_t));
  dl_config_pdu->PDUType      = NFAPI_NR_DL_TTI_SSB_PDU_TYPE;
  dl_config_pdu->PDUSize      =2 + sizeof(nfapi_nr_dl_tti_ssb_pdu_rel15_t);

  AssertFatal(scc->physCellId!=NULL,"ServingCellConfigCommon->physCellId is null\n");
  dl_config_pdu->ssb_pdu.ssb_pdu_rel15.PhysCellId          = *scc->physCellId;
  dl_config_pdu->ssb_pdu.ssb_pdu_rel15.BetaPss             = 0;
  dl_config_pdu->ssb_pdu.ssb_pdu_rel15.SsbBlockIndex       = i_ssb;
  AssertFatal(scc->downlinkConfigCommon!=NULL,"scc->downlinkConfigCommonL is null\n");
  AssertFatal(scc->downlinkConfigCommon->frequencyInfoDL!=NULL,"scc->downlinkConfigCommon->frequencyInfoDL is null\n");
  AssertFatal(scc->downlinkConfigCommon->frequencyInfoDL->absoluteFrequencySSB!=NULL,"scc->downlinkConfigCommon->frequencyInfoDL->absoluteFrequencySSB is null\n");
  AssertFatal(scc->downlinkConfigCommon->frequencyInfoDL->frequencyBandList.list.count==1,"Frequency Band list does not have 1 element (%d)\n",
              scc->downlinkConfigCommon->frequencyInfoDL->frequencyBandList.list.count);
  AssertFatal(scc->ssbSubcarrierSpacing,"ssbSubcarrierSpacing is null\n");
  AssertFatal(scc->downlinkConfigCommon->frequencyInfoDL->frequencyBandList.list.array[0],"band is null\n");

  dl_config_pdu->ssb_pdu.ssb_pdu_rel15.SsbSubcarrierOffset = scoffset; //kSSB
  dl_config_pdu->ssb_pdu.ssb_pdu_rel15.ssbOffsetPointA     = offset_pointa;
  dl_config_pdu->ssb_pdu.ssb_pdu_rel15.bchPayloadFlag      = 1;
  dl_config_pdu->ssb_pdu.ssb_pdu_rel15.bchPayload          = payload;
  dl_config_pdu->ssb_pdu.ssb_pdu_rel15.precoding_and_beamforming.num_prgs=1;
  dl_config_pdu->ssb_pdu.ssb_pdu_rel15.precoding_and_beamforming.prg_size=275; //1 PRG of max size for analogue beamforming
  dl_config_pdu->ssb_pdu.ssb_pdu_rel15.precoding_and_beamforming.dig_bf_interfaces=1;
  dl_config_pdu->ssb_pdu.ssb_pdu_rel15.precoding_and_beamforming.prgs_list[0].pm_idx = 0;
  dl_config_pdu->ssb_pdu.ssb_pdu_rel15.precoding_and_beamforming.prgs_list[0].dig_bf_interface_list[0].beam_idx = beam_index;
  dl_req->nPDUs++;

  LOG_D(MAC,"Scheduling ssb %d at frame %d and slot %d\n",i_ssb,frame,slot);

}

void schedule_nr_mib(module_id_t module_idP, frame_t frameP, sub_frame_t slotP)
{
  gNB_MAC_INST *gNB = RC.nrmac[module_idP];
  NR_COMMON_channels_t *cc;
  nfapi_nr_dl_tti_request_t      *dl_tti_request;
  nfapi_nr_dl_tti_request_body_t *dl_req;
  NR_MIB_t *mib = RC.nrrrc[module_idP]->carrier.mib.message.choice.mib;
  uint8_t num_tdd_period,num_ssb;
  int mib_sdu_length;
  int CC_id;

  for (CC_id = 0; CC_id < MAX_NUM_CCs; CC_id++) {
    cc = &gNB->common_channels[CC_id];
    NR_ServingCellConfigCommon_t *scc = cc->ServingCellConfigCommon;
    const int slots_per_frame = nr_slots_per_frame[*scc->ssbSubcarrierSpacing];
    dl_tti_request = &gNB->DL_req[CC_id];
    dl_req = &dl_tti_request->dl_tti_request_body;

    // get MIB every 8 frames
    if((slotP == 0) && (frameP & 7) == 0) {

      mib_sdu_length = mac_rrc_nr_data_req(module_idP, CC_id, frameP, MIBCH, 0, 1, &cc->MIB_pdu.payload[0]);

      LOG_D(MAC,
            "[gNB %d] Frame %d : MIB->BCH  CC_id %d, Received %d bytes\n",
            module_idP,
            frameP,
            CC_id,
            mib_sdu_length);
    }

    int8_t ssb_period = *scc->ssb_periodicityServingCell;
    uint8_t ssb_frame_periodicity = 1;  // every how many frames SSB are generated

    if (ssb_period > 1) // 0 is every half frame
      ssb_frame_periodicity = 1 << (ssb_period -1);

    if (!(frameP%ssb_frame_periodicity) &&
        ((slotP<(slots_per_frame>>1)) || (ssb_period == 0))) {
      // schedule SSB only for given frames according to SSB periodicity
      // and in first half frame unless periodicity of 5ms
      int rel_slot;
      if (ssb_period == 0) // scheduling every half frame
        rel_slot = slotP%(slots_per_frame>>1);
      else
        rel_slot = slotP;

      NR_SubcarrierSpacing_t scs = *scc->ssbSubcarrierSpacing;
      const long band = *scc->downlinkConfigCommon->frequencyInfoDL->frequencyBandList.list.array[0];
      uint16_t offset_pointa = get_ssboffset_pointa(scc,band);
      uint8_t ssbSubcarrierOffset = gNB->ssb_SubcarrierOffset;

      const BIT_STRING_t *shortBitmap = &scc->ssb_PositionsInBurst->choice.shortBitmap;
      const BIT_STRING_t *mediumBitmap = &scc->ssb_PositionsInBurst->choice.mediumBitmap;
      const BIT_STRING_t *longBitmap = &scc->ssb_PositionsInBurst->choice.longBitmap;

      uint16_t ssb_start_symbol;

      switch (scc->ssb_PositionsInBurst->present) {
        case 1:
          // short bitmap (<3GHz) max 4 SSBs
          for (int i_ssb=0; i_ssb<4; i_ssb++) {
            if ((shortBitmap->buf[0]>>(7-i_ssb))&0x01) {
              ssb_start_symbol = get_ssb_start_symbol(band,scs,i_ssb);
              // if start symbol is in current slot, schedule current SSB, fill VRB map and call get_type0_PDCCH_CSS_config_parameters
              if ((ssb_start_symbol/14) == rel_slot){
                schedule_ssb(frameP, slotP, scc, dl_req, i_ssb, ssbSubcarrierOffset, offset_pointa, (*(uint32_t*)cc->MIB_pdu.payload) & ((1<<24)-1));
                fill_ssb_vrb_map(cc, offset_pointa, ssb_start_symbol, CC_id);
                if (get_softmodem_params()->sa == 1) {
                  get_type0_PDCCH_CSS_config_parameters(&gNB->type0_PDCCH_CSS_config[i_ssb],
                                                        frameP,
                                                        mib,
                                                        slots_per_frame,
                                                        ssbSubcarrierOffset,
                                                        ssb_start_symbol,
                                                        scs,
                                                        FR1,
                                                        i_ssb,
                                                        offset_pointa);
                  gNB->type0_PDCCH_CSS_config[i_ssb].active = true;
                }
              }
            }
          }
          break;
        case 2:
          // medium bitmap (<6GHz) max 8 SSBs
          for (int i_ssb=0; i_ssb<8; i_ssb++) {
            if ((mediumBitmap->buf[0]>>(7-i_ssb))&0x01) {
              ssb_start_symbol = get_ssb_start_symbol(band,scs,i_ssb);
              // if start symbol is in current slot, schedule current SSB, fill VRB map and call get_type0_PDCCH_CSS_config_parameters
              if ((ssb_start_symbol/14) == rel_slot){
                schedule_ssb(frameP, slotP, scc, dl_req, i_ssb, ssbSubcarrierOffset, offset_pointa, (*(uint32_t*)cc->MIB_pdu.payload) & ((1<<24)-1));
                fill_ssb_vrb_map(cc, offset_pointa, ssb_start_symbol, CC_id);
                if (get_softmodem_params()->sa == 1) {
                  get_type0_PDCCH_CSS_config_parameters(&gNB->type0_PDCCH_CSS_config[i_ssb],
                                                        frameP,
                                                        mib,
                                                        slots_per_frame,
                                                        ssbSubcarrierOffset,
                                                        ssb_start_symbol,
                                                        scs,
                                                        FR1,
                                                        i_ssb,
                                                        offset_pointa);
                  gNB->type0_PDCCH_CSS_config[i_ssb].active = true;
                }
              }
            }
          }
          break;
        case 3:
          // long bitmap FR2 max 64 SSBs
          num_ssb = 0;
          for (int i_ssb=0; i_ssb<64; i_ssb++) {
            if ((longBitmap->buf[i_ssb/8]>>(7-(i_ssb%8)))&0x01) {
              ssb_start_symbol = get_ssb_start_symbol(band,scs,i_ssb);
              // if start symbol is in current slot, schedule current SSB, fill VRB map and call get_type0_PDCCH_CSS_config_parameters
              if ((ssb_start_symbol/14) == rel_slot){
                schedule_ssb(frameP, slotP, scc, dl_req, i_ssb, ssbSubcarrierOffset, offset_pointa, (*(uint32_t*)cc->MIB_pdu.payload) & ((1<<24)-1));
                fill_ssb_vrb_map(cc, offset_pointa, ssb_start_symbol, CC_id);
                const NR_TDD_UL_DL_Pattern_t *tdd = &scc->tdd_UL_DL_ConfigurationCommon->pattern1;
                const int nr_mix_slots = tdd->nrofDownlinkSymbols != 0 || tdd->nrofUplinkSymbols != 0;
                const int nr_slots_period = tdd->nrofDownlinkSlots + tdd->nrofUplinkSlots + nr_mix_slots;
                num_tdd_period = rel_slot/nr_slots_period;
                gNB->tdd_beam_association[num_tdd_period]=i_ssb;
                num_ssb++;
                AssertFatal(num_ssb<2,"beamforming currently not supported for more than one SSB per slot\n");
                if (get_softmodem_params()->sa == 1) {
                  get_type0_PDCCH_CSS_config_parameters(&gNB->type0_PDCCH_CSS_config[i_ssb],
                                                        frameP,
                                                        mib,
                                                        slots_per_frame,
                                                        ssbSubcarrierOffset,
                                                        ssb_start_symbol,
                                                        scs,
                                                        FR2,
                                                        i_ssb,
                                                        offset_pointa);
                  gNB->type0_PDCCH_CSS_config[i_ssb].active = true;
                }
              }
            }
          }
          break;
        default:
          AssertFatal(0,"SSB bitmap size value %d undefined (allowed values 1,2,3)\n",
                      scc->ssb_PositionsInBurst->present);
      }
    }
  }
}


void schedule_nr_SI(module_id_t module_idP, frame_t frameP, sub_frame_t subframeP) {
//----------------------------------------  
}

void fill_ssb_vrb_map (NR_COMMON_channels_t *cc, int rbStart,  uint16_t symStart, int CC_id) {

  AssertFatal(*cc->ServingCellConfigCommon->ssbSubcarrierSpacing !=
              NR_SubcarrierSpacing_kHz240,
              "240kHZ subcarrier won't work with current VRB map because a single SSB might be across 2 slots\n");

  uint16_t *vrb_map = cc[CC_id].vrb_map;

  for (int rb = 0; rb < 20; rb++)
    vrb_map[rbStart + rb] = 15<<symStart;

}

void schedule_control_sib1(module_id_t module_id,
                           int CC_id,
                           NR_Type0_PDCCH_CSS_config_t *type0_PDCCH_CSS_config,
                           int time_domain_allocation,
                           uint8_t mcsTableIdx,
                           uint8_t mcs,
                           uint8_t candidate_idx,
                           int num_total_bytes) {

  gNB_MAC_INST *gNB_mac = RC.nrmac[module_id];
  NR_ServingCellConfigCommon_t *servingcellconfigcommon = gNB_mac->common_channels[CC_id].ServingCellConfigCommon;
  uint16_t *vrb_map = RC.nrmac[module_id]->common_channels[CC_id].vrb_map;

  if (gNB_mac->sched_ctrlCommon == NULL){
    LOG_D(NR_MAC,"schedule_control_common: Filling nr_mac->sched_ctrlCommon\n");
    gNB_mac->sched_ctrlCommon = calloc(1,sizeof(*gNB_mac->sched_ctrlCommon));
    gNB_mac->sched_ctrlCommon->search_space = calloc(1,sizeof(*gNB_mac->sched_ctrlCommon->search_space));
    gNB_mac->sched_ctrlCommon->coreset = calloc(1,sizeof(*gNB_mac->sched_ctrlCommon->coreset));
    gNB_mac->sched_ctrlCommon->active_bwp = calloc(1,sizeof(*gNB_mac->sched_ctrlCommon->active_bwp));
    fill_default_searchSpaceZero(gNB_mac->sched_ctrlCommon->search_space);
    fill_default_coresetZero(gNB_mac->sched_ctrlCommon->coreset,servingcellconfigcommon);
    fill_default_initialDownlinkBWP(gNB_mac->sched_ctrlCommon->active_bwp,servingcellconfigcommon);
  }

  gNB_mac->sched_ctrlCommon->pdsch_semi_static.time_domain_allocation = time_domain_allocation;
  gNB_mac->sched_ctrlCommon->pdsch_semi_static.mcsTableIdx = mcsTableIdx;
  gNB_mac->sched_ctrlCommon->sched_pdsch.mcs = mcs;
  gNB_mac->sched_ctrlCommon->num_total_bytes = num_total_bytes;

  uint8_t nr_of_candidates;
  find_aggregation_candidates(&gNB_mac->sched_ctrlCommon->aggregation_level, &nr_of_candidates, gNB_mac->sched_ctrlCommon->search_space);

  gNB_mac->sched_ctrlCommon->cce_index = allocate_nr_CCEs(RC.nrmac[module_id],
                                                          gNB_mac->sched_ctrlCommon->active_bwp,
                                                          gNB_mac->sched_ctrlCommon->coreset,
                                                          gNB_mac->sched_ctrlCommon->aggregation_level,
                                                          0,
                                                          candidate_idx,
                                                          nr_of_candidates);

  AssertFatal(gNB_mac->sched_ctrlCommon->cce_index >= 0, "Could not find CCE for coreset0\n");

  const uint16_t bwpSize = type0_PDCCH_CSS_config->num_rbs;
  int rbStart = type0_PDCCH_CSS_config->cset_start_rb;

  int startSymbolIndex = 0;
  int nrOfSymbols = 0;

  if(gNB_mac->common_channels->ServingCellConfigCommon->dmrs_TypeA_Position == 0) {
    startSymbolIndex = table_5_1_2_1_1_2_time_dom_res_alloc_A_dmrs_typeA_pos2[gNB_mac->sched_ctrlCommon->pdsch_semi_static.time_domain_allocation][1];
    nrOfSymbols = table_5_1_2_1_1_2_time_dom_res_alloc_A_dmrs_typeA_pos2[gNB_mac->sched_ctrlCommon->pdsch_semi_static.time_domain_allocation][2];
  } else {
    startSymbolIndex = table_5_1_2_1_1_2_time_dom_res_alloc_A_dmrs_typeA_pos3[gNB_mac->sched_ctrlCommon->pdsch_semi_static.time_domain_allocation][1];
    nrOfSymbols = table_5_1_2_1_1_2_time_dom_res_alloc_A_dmrs_typeA_pos3[gNB_mac->sched_ctrlCommon->pdsch_semi_static.time_domain_allocation][2];
  }

  // TODO: There are exceptions to this in table 5.1.2.1.1-4,5 (Default time domain allocation tables B, C)
  int mappingtype = (startSymbolIndex <= 3)? typeA: typeB;

  if (nrOfSymbols == 2) {
    gNB_mac->sched_ctrlCommon->pdsch_semi_static.numDmrsCdmGrpsNoData = 1;
  } else {
    gNB_mac->sched_ctrlCommon->pdsch_semi_static.numDmrsCdmGrpsNoData = 2;
  }

  // Calculate number of PRB_DMRS
  uint8_t N_PRB_DMRS = gNB_mac->sched_ctrlCommon->pdsch_semi_static.numDmrsCdmGrpsNoData * 6;
  uint16_t dlDmrsSymbPos = fill_dmrs_mask(NULL, gNB_mac->common_channels->ServingCellConfigCommon->dmrs_TypeA_Position, nrOfSymbols, startSymbolIndex, mappingtype);
  uint16_t dmrs_length = get_num_dmrs(dlDmrsSymbPos);

  int rbSize = 0;
  uint32_t TBS = 0;
  do {
    rbSize++;
    TBS = nr_compute_tbs(nr_get_Qm_dl(gNB_mac->sched_ctrlCommon->sched_pdsch.mcs,
                                      gNB_mac->sched_ctrlCommon->pdsch_semi_static.mcsTableIdx),
                         nr_get_code_rate_dl(gNB_mac->sched_ctrlCommon->sched_pdsch.mcs,
                                             gNB_mac->sched_ctrlCommon->pdsch_semi_static.mcsTableIdx),
                         rbSize, nrOfSymbols, N_PRB_DMRS * dmrs_length,0, 0,1) >> 3;
  } while (rbStart + rbSize < bwpSize && !vrb_map[rbStart + rbSize] && TBS < gNB_mac->sched_ctrlCommon->num_total_bytes);

  gNB_mac->sched_ctrlCommon->sched_pdsch.rbSize = rbSize;
  gNB_mac->sched_ctrlCommon->sched_pdsch.rbStart = 0;

  LOG_D(MAC,"startSymbolIndex = %i\n", startSymbolIndex);
  LOG_D(MAC,"nrOfSymbols = %i\n", nrOfSymbols);
  LOG_D(MAC, "rbSize = %i\n", gNB_mac->sched_ctrlCommon->sched_pdsch.rbSize);
  LOG_D(MAC,"TBS = %i\n", TBS);
  LOG_D(MAC,"mappingtype = %d\n", mappingtype);

  // Mark the corresponding RBs as used
  for (int rb = 0; rb < gNB_mac->sched_ctrlCommon->sched_pdsch.rbSize; rb++) {
    vrb_map[rb + rbStart] = 1;
  }
}

void nr_fill_nfapi_dl_sib1_pdu(int Mod_idP,
                               nfapi_nr_dl_tti_request_body_t *dl_req,
                               NR_Type0_PDCCH_CSS_config_t *type0_PDCCH_CSS_config,
                               uint32_t TBS,
                               int StartSymbolIndex,
                               int NrOfSymbols,
                               uint16_t dlDmrsSymbPos) {

  gNB_MAC_INST *gNB_mac = RC.nrmac[Mod_idP];
  NR_COMMON_channels_t *cc = gNB_mac->common_channels;
  NR_ServingCellConfigCommon_t *scc = cc->ServingCellConfigCommon;
  NR_CellGroupConfig_t *secondaryCellGroup = gNB_mac->secondaryCellGroupCommon;
  NR_BWP_Downlink_t *bwp = gNB_mac->sched_ctrlCommon->active_bwp;

  nfapi_nr_dl_tti_request_pdu_t *dl_tti_pdcch_pdu = &dl_req->dl_tti_pdu_list[dl_req->nPDUs];
  memset((void*)dl_tti_pdcch_pdu,0,sizeof(nfapi_nr_dl_tti_request_pdu_t));
  dl_tti_pdcch_pdu->PDUType = NFAPI_NR_DL_TTI_PDCCH_PDU_TYPE;
  dl_tti_pdcch_pdu->PDUSize = (uint8_t)(2+sizeof(nfapi_nr_dl_tti_pdcch_pdu));
  dl_req->nPDUs += 1;
  nfapi_nr_dl_tti_pdcch_pdu_rel15_t *pdcch_pdu_rel15 = &dl_tti_pdcch_pdu->pdcch_pdu.pdcch_pdu_rel15;
  nr_configure_pdcch(pdcch_pdu_rel15,
                     gNB_mac->sched_ctrlCommon->search_space,
                     gNB_mac->sched_ctrlCommon->coreset,
                     scc,
                     bwp);

  // TODO: This assignment should be done in function nr_configure_pdcch()
  pdcch_pdu_rel15->BWPSize = type0_PDCCH_CSS_config->num_rbs;
  pdcch_pdu_rel15->BWPStart = type0_PDCCH_CSS_config->cset_start_rb;

  nfapi_nr_dl_tti_request_pdu_t *dl_tti_pdsch_pdu = &dl_req->dl_tti_pdu_list[dl_req->nPDUs];
  memset((void*)dl_tti_pdsch_pdu,0,sizeof(nfapi_nr_dl_tti_request_pdu_t));
  dl_tti_pdsch_pdu->PDUType = NFAPI_NR_DL_TTI_PDSCH_PDU_TYPE;
  dl_tti_pdsch_pdu->PDUSize = (uint8_t)(2+sizeof(nfapi_nr_dl_tti_pdsch_pdu));
  dl_req->nPDUs += 1;
  nfapi_nr_dl_tti_pdsch_pdu_rel15_t *pdsch_pdu_rel15 = &dl_tti_pdsch_pdu->pdsch_pdu.pdsch_pdu_rel15;

  pdcch_pdu_rel15->CoreSetType = NFAPI_NR_CSET_CONFIG_MIB_SIB1;

  pdsch_pdu_rel15->pduBitmap = 0;
  pdsch_pdu_rel15->rnti = SI_RNTI;
  pdsch_pdu_rel15->pduIndex = gNB_mac->pdu_index[0]++;

  pdsch_pdu_rel15->BWPSize  = type0_PDCCH_CSS_config->num_rbs;
  pdsch_pdu_rel15->BWPStart = type0_PDCCH_CSS_config->cset_start_rb;

  pdsch_pdu_rel15->SubcarrierSpacing = bwp->bwp_Common->genericParameters.subcarrierSpacing;
  if (bwp->bwp_Common->genericParameters.cyclicPrefix) {
    pdsch_pdu_rel15->CyclicPrefix = *bwp->bwp_Common->genericParameters.cyclicPrefix;
  } else {
    pdsch_pdu_rel15->CyclicPrefix = 0;
  }

  pdsch_pdu_rel15->NrOfCodewords = 1;
  pdsch_pdu_rel15->targetCodeRate[0] = nr_get_code_rate_dl(gNB_mac->sched_ctrlCommon->sched_pdsch.mcs, 0);
  pdsch_pdu_rel15->qamModOrder[0] = 2;
  pdsch_pdu_rel15->mcsIndex[0] = gNB_mac->sched_ctrlCommon->sched_pdsch.mcs;
  pdsch_pdu_rel15->mcsTable[0] = 0;
  pdsch_pdu_rel15->rvIndex[0] = nr_rv_round_map[0];
  pdsch_pdu_rel15->dataScramblingId = *scc->physCellId;
  pdsch_pdu_rel15->nrOfLayers = 1;
  pdsch_pdu_rel15->transmissionScheme = 0;
  pdsch_pdu_rel15->refPoint = 1;
  pdsch_pdu_rel15->dmrsConfigType = 0;
  pdsch_pdu_rel15->dlDmrsScramblingId = *scc->physCellId;
  pdsch_pdu_rel15->SCID = 0;
  pdsch_pdu_rel15->numDmrsCdmGrpsNoData = gNB_mac->sched_ctrlCommon->pdsch_semi_static.numDmrsCdmGrpsNoData;
  pdsch_pdu_rel15->dmrsPorts = 1;
  pdsch_pdu_rel15->resourceAlloc = 1;
  pdsch_pdu_rel15->rbStart = gNB_mac->sched_ctrlCommon->sched_pdsch.rbStart;
  pdsch_pdu_rel15->rbSize = gNB_mac->sched_ctrlCommon->sched_pdsch.rbSize;
  pdsch_pdu_rel15->VRBtoPRBMapping = 0;
  pdsch_pdu_rel15->qamModOrder[0] = nr_get_Qm_dl(gNB_mac->sched_ctrlCommon->sched_pdsch.mcs,
                                                 gNB_mac->sched_ctrlCommon->pdsch_semi_static.mcsTableIdx);
  pdsch_pdu_rel15->TBSize[0] = TBS;
  pdsch_pdu_rel15->mcsTable[0] = gNB_mac->sched_ctrlCommon->pdsch_semi_static.mcsTableIdx;
  pdsch_pdu_rel15->StartSymbolIndex = StartSymbolIndex;
  pdsch_pdu_rel15->NrOfSymbols = NrOfSymbols;
  pdsch_pdu_rel15->dlDmrsSymbPos = dlDmrsSymbPos;
  LOG_D(MAC,"dlDmrsSymbPos = 0x%x\n", pdsch_pdu_rel15->dlDmrsSymbPos);

  /* Fill PDCCH DL DCI PDU */
  nfapi_nr_dl_dci_pdu_t *dci_pdu = &pdcch_pdu_rel15->dci_pdu[pdcch_pdu_rel15->numDlDci];
  pdcch_pdu_rel15->numDlDci++;
  dci_pdu->RNTI = SI_RNTI;
  dci_pdu->ScramblingId = *scc->physCellId;
  dci_pdu->ScramblingRNTI = 0;
  dci_pdu->AggregationLevel = gNB_mac->sched_ctrlCommon->aggregation_level;
  dci_pdu->CceIndex = gNB_mac->sched_ctrlCommon->cce_index;
  dci_pdu->beta_PDCCH_1_0 = 0;
  dci_pdu->powerControlOffsetSS = 1;

  /* DCI payload */
  dci_pdu_rel15_t dci_payload;
  memset(&dci_payload, 0, sizeof(dci_pdu_rel15_t));

  dci_payload.bwp_indicator.val = gNB_mac->sched_ctrlCommon->active_bwp->bwp_Id;

  // frequency domain assignment
  dci_payload.frequency_domain_assignment.val = PRBalloc_to_locationandbandwidth0(
      pdsch_pdu_rel15->rbSize, pdsch_pdu_rel15->rbStart, type0_PDCCH_CSS_config->num_rbs);

  dci_payload.time_domain_assignment.val = gNB_mac->sched_ctrlCommon->pdsch_semi_static.time_domain_allocation;
  dci_payload.mcs = gNB_mac->sched_ctrlCommon->sched_pdsch.mcs;
  dci_payload.rv = pdsch_pdu_rel15->rvIndex[0];
  dci_payload.harq_pid = 0;
  dci_payload.ndi = 0;
  dci_payload.dai[0].val = 0;
  dci_payload.tpc = 0; // table 7.2.1-1 in 38.213
  dci_payload.pucch_resource_indicator = 0;
  dci_payload.pdsch_to_harq_feedback_timing_indicator.val = 0;
  dci_payload.antenna_ports.val = 0;
  dci_payload.dmrs_sequence_initialization.val = pdsch_pdu_rel15->SCID;

  int dci_format = NR_DL_DCI_FORMAT_1_0;
  int rnti_type = NR_RNTI_SI;

  fill_dci_pdu_rel15(scc,
                     secondaryCellGroup,
                     &pdcch_pdu_rel15->dci_pdu[pdcch_pdu_rel15->numDlDci - 1],
                     &dci_payload,
                     dci_format,
                     rnti_type,
                     pdsch_pdu_rel15->BWPSize,
                     gNB_mac->sched_ctrlCommon->active_bwp->bwp_Id);

  LOG_D(MAC,"BWPSize: %i\n", pdcch_pdu_rel15->BWPSize);
  LOG_D(MAC,"BWPStart: %i\n", pdcch_pdu_rel15->BWPStart);
  LOG_D(MAC,"SubcarrierSpacing: %i\n", pdcch_pdu_rel15->SubcarrierSpacing);
  LOG_D(MAC,"CyclicPrefix: %i\n", pdcch_pdu_rel15->CyclicPrefix);
  LOG_D(MAC,"StartSymbolIndex: %i\n", pdcch_pdu_rel15->StartSymbolIndex);
  LOG_D(MAC,"DurationSymbols: %i\n", pdcch_pdu_rel15->DurationSymbols);
  for(int n=0;n<6;n++) LOG_D(MAC,"FreqDomainResource[%i]: %x\n",n, pdcch_pdu_rel15->FreqDomainResource[n]);
  LOG_D(MAC,"CceRegMappingType: %i\n", pdcch_pdu_rel15->CceRegMappingType);
  LOG_D(MAC,"RegBundleSize: %i\n", pdcch_pdu_rel15->RegBundleSize);
  LOG_D(MAC,"InterleaverSize: %i\n", pdcch_pdu_rel15->InterleaverSize);
  LOG_D(MAC,"CoreSetType: %i\n", pdcch_pdu_rel15->CoreSetType);
  LOG_D(MAC,"ShiftIndex: %i\n", pdcch_pdu_rel15->ShiftIndex);
  LOG_D(MAC,"precoderGranularity: %i\n", pdcch_pdu_rel15->precoderGranularity);
  LOG_D(MAC,"numDlDci: %i\n", pdcch_pdu_rel15->numDlDci);

}

void schedule_nr_sib1(module_id_t module_idP, frame_t frameP, sub_frame_t slotP) {

  // TODO: Get these values from RRC
  const int CC_id = 0;
  int time_domain_allocation = 0;
  uint8_t mcsTableIdx = 0;
  uint8_t mcs = 6;
  uint8_t candidate_idx = 0;

  gNB_MAC_INST *gNB_mac = RC.nrmac[module_idP];
  NR_ServingCellConfigCommon_t *scc = gNB_mac->common_channels[CC_id].ServingCellConfigCommon;

  int L_max;
  switch (scc->ssb_PositionsInBurst->present) {
    case 1:
      L_max = 4;
      break;
    case 2:
      L_max = 8;
      break;
    case 3:
      L_max = 64;
      break;
    default:
      AssertFatal(0,"SSB bitmap size value %d undefined (allowed values 1,2,3)\n",
                  scc->ssb_PositionsInBurst->present);
  }

  for (int i=0; i<L_max; i++) {

    NR_Type0_PDCCH_CSS_config_t *type0_PDCCH_CSS_config = &gNB_mac->type0_PDCCH_CSS_config[i];

    if((frameP%2 == type0_PDCCH_CSS_config->sfn_c) &&
       (slotP == type0_PDCCH_CSS_config->n_0) &&
       (type0_PDCCH_CSS_config->num_rbs > 0) &&
       (type0_PDCCH_CSS_config->active == true)) {

      LOG_D(NR_MAC,"(%d.%d) SIB1 transmission: ssb_index %d\n", frameP, slotP, type0_PDCCH_CSS_config->ssb_index);

      // Get SIB1
      uint8_t sib1_payload[NR_MAX_SIB_LENGTH/8];
      uint8_t sib1_sdu_length = mac_rrc_nr_data_req(module_idP, CC_id, frameP, BCCH, SI_RNTI, 1, sib1_payload);
      LOG_D(NR_MAC,"sib1_sdu_length = %i\n", sib1_sdu_length);
      LOG_D(NR_MAC,"SIB1: \n");
      for (int k=0;k<sib1_sdu_length;k++)
        LOG_D(NR_MAC,"byte %d : %x\n",k,((uint8_t*)sib1_payload)[k]);

      // Configure sched_ctrlCommon for SIB1
      schedule_control_sib1(module_idP, CC_id, type0_PDCCH_CSS_config, time_domain_allocation, mcsTableIdx, mcs, candidate_idx, sib1_sdu_length);

      int startSymbolIndex = 0;
      int nrOfSymbols = 0;
      if(gNB_mac->common_channels->ServingCellConfigCommon->dmrs_TypeA_Position == 0) {
        startSymbolIndex = table_5_1_2_1_1_2_time_dom_res_alloc_A_dmrs_typeA_pos2[gNB_mac->sched_ctrlCommon->pdsch_semi_static.time_domain_allocation][1];
        nrOfSymbols = table_5_1_2_1_1_2_time_dom_res_alloc_A_dmrs_typeA_pos2[gNB_mac->sched_ctrlCommon->pdsch_semi_static.time_domain_allocation][2];
      } else {
        startSymbolIndex = table_5_1_2_1_1_2_time_dom_res_alloc_A_dmrs_typeA_pos3[gNB_mac->sched_ctrlCommon->pdsch_semi_static.time_domain_allocation][1];
        nrOfSymbols = table_5_1_2_1_1_2_time_dom_res_alloc_A_dmrs_typeA_pos3[gNB_mac->sched_ctrlCommon->pdsch_semi_static.time_domain_allocation][2];
      }
<<<<<<< HEAD

      // TODO: There are exceptions to this in table 5.1.2.1.1-4,5 (Default time domain allocation tables B, C)
      int mappingtype = (startSymbolIndex <= 3) ? typeA : typeB ;

      // Calculate number of PRB_DMRS
      uint8_t N_PRB_DMRS = gNB_mac->sched_ctrlCommon->pdsch_semi_static.numDmrsCdmGrpsNoData * 6;
      uint16_t dlDmrsSymbPos = fill_dmrs_mask(NULL, gNB_mac->common_channels->ServingCellConfigCommon->dmrs_TypeA_Position, nrOfSymbols, startSymbolIndex, mappingtype);
=======

      // Calculate number of PRB_DMRS
      uint8_t N_PRB_DMRS = gNB_mac->sched_ctrlCommon->pdsch_semi_static.numDmrsCdmGrpsNoData * 6;
      uint16_t dlDmrsSymbPos = fill_dmrs_mask(NULL, gNB_mac->common_channels->ServingCellConfigCommon->dmrs_TypeA_Position, nrOfSymbols, startSymbolIndex);
>>>>>>> cf1822be
      uint16_t dmrs_length = get_num_dmrs(dlDmrsSymbPos);

      const uint32_t TBS = nr_compute_tbs(nr_get_Qm_dl(gNB_mac->sched_ctrlCommon->sched_pdsch.mcs, gNB_mac->sched_ctrlCommon->pdsch_semi_static.mcsTableIdx),
                                          nr_get_code_rate_dl(gNB_mac->sched_ctrlCommon->sched_pdsch.mcs, gNB_mac->sched_ctrlCommon->pdsch_semi_static.mcsTableIdx),
                                          gNB_mac->sched_ctrlCommon->sched_pdsch.rbSize, nrOfSymbols, N_PRB_DMRS * dmrs_length,0 ,0 ,1 ) >> 3;

      nfapi_nr_dl_tti_request_body_t *dl_req = &gNB_mac->DL_req[CC_id].dl_tti_request_body;
      nr_fill_nfapi_dl_sib1_pdu(module_idP, dl_req, type0_PDCCH_CSS_config, TBS, startSymbolIndex, nrOfSymbols, dlDmrsSymbPos);

      const int ntx_req = gNB_mac->TX_req[CC_id].Number_of_PDUs;
      nfapi_nr_pdu_t *tx_req = &gNB_mac->TX_req[CC_id].pdu_list[ntx_req];

      // Data to be transmitted
      bzero(tx_req->TLVs[0].value.direct,MAX_NR_DLSCH_PAYLOAD_BYTES);
      memcpy(tx_req->TLVs[0].value.direct, sib1_payload, sib1_sdu_length);

      tx_req->PDU_length = TBS;
      tx_req->PDU_index  = gNB_mac->pdu_index[0]++;
      tx_req->num_TLV = 1;
      tx_req->TLVs[0].length = TBS + 2;
      gNB_mac->TX_req[CC_id].Number_of_PDUs++;
      gNB_mac->TX_req[CC_id].SFN = frameP;
      gNB_mac->TX_req[CC_id].Slot = slotP;

      type0_PDCCH_CSS_config->active = false;
    }
  }
}<|MERGE_RESOLUTION|>--- conflicted
+++ resolved
@@ -608,20 +608,13 @@
         startSymbolIndex = table_5_1_2_1_1_2_time_dom_res_alloc_A_dmrs_typeA_pos3[gNB_mac->sched_ctrlCommon->pdsch_semi_static.time_domain_allocation][1];
         nrOfSymbols = table_5_1_2_1_1_2_time_dom_res_alloc_A_dmrs_typeA_pos3[gNB_mac->sched_ctrlCommon->pdsch_semi_static.time_domain_allocation][2];
       }
-<<<<<<< HEAD
 
       // TODO: There are exceptions to this in table 5.1.2.1.1-4,5 (Default time domain allocation tables B, C)
-      int mappingtype = (startSymbolIndex <= 3) ? typeA : typeB ;
+      int mappingtype = (startSymbolIndex <= 3) ? typeA : typeB;
 
       // Calculate number of PRB_DMRS
       uint8_t N_PRB_DMRS = gNB_mac->sched_ctrlCommon->pdsch_semi_static.numDmrsCdmGrpsNoData * 6;
       uint16_t dlDmrsSymbPos = fill_dmrs_mask(NULL, gNB_mac->common_channels->ServingCellConfigCommon->dmrs_TypeA_Position, nrOfSymbols, startSymbolIndex, mappingtype);
-=======
-
-      // Calculate number of PRB_DMRS
-      uint8_t N_PRB_DMRS = gNB_mac->sched_ctrlCommon->pdsch_semi_static.numDmrsCdmGrpsNoData * 6;
-      uint16_t dlDmrsSymbPos = fill_dmrs_mask(NULL, gNB_mac->common_channels->ServingCellConfigCommon->dmrs_TypeA_Position, nrOfSymbols, startSymbolIndex);
->>>>>>> cf1822be
       uint16_t dmrs_length = get_num_dmrs(dlDmrsSymbPos);
 
       const uint32_t TBS = nr_compute_tbs(nr_get_Qm_dl(gNB_mac->sched_ctrlCommon->sched_pdsch.mcs, gNB_mac->sched_ctrlCommon->pdsch_semi_static.mcsTableIdx),
