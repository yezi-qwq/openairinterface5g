/*
 * Licensed to the OpenAirInterface (OAI) Software Alliance under one or more
 * contributor license agreements.  See the NOTICE file distributed with
 * this work for additional information regarding copyright ownership.
 * The OpenAirInterface Software Alliance licenses this file to You under
 * the OAI Public License, Version 1.1  (the "License"); you may not use this file
 * except in compliance with the License.
 * You may obtain a copy of the License at
 *
 *      http://www.openairinterface.org/?page_id=698
 *
 * Unless required by applicable law or agreed to in writing, software
 * distributed under the License is distributed on an "AS IS" BASIS,
 * WITHOUT WARRANTIES OR CONDITIONS OF ANY KIND, either express or implied.
 * See the License for the specific language governing permissions and
 * limitations under the License.
 *-------------------------------------------------------------------------------
 * For more information about the OpenAirInterface (OAI) Software Alliance:
 *      contact@openairinterface.org
 */

/*! \file gNB_scheduler_bch.c
 * \brief procedures related to eNB for the BCH transport channel
 * \author  Navid Nikaein and Raymond Knopp, WEI-TAI CHEN
 * \date 2010 - 2014, 2018
 * \email: navid.nikaein@eurecom.fr, kroempa@gmail.com
 * \version 1.0
 * \company Eurecom, NTUST
 * @ingroup _mac

 */

#include "GNB_APP/RRC_nr_paramsvalues.h"
#include "assertions.h"
#include "NR_MAC_gNB/nr_mac_gNB.h"
#include "NR_MAC_gNB/mac_proto.h"
#include "NR_MAC_COMMON/nr_mac_extern.h"
#include "common/utils/LOG/log.h"
#include "common/utils/LOG/vcd_signal_dumper.h"
#include "UTIL/OPT/opt.h"
#include "OCG.h"
#include "RRC/NR/nr_rrc_extern.h"
#include "common/utils/nr/nr_common.h"


#include "pdcp.h"

#define ENABLE_MAC_PAYLOAD_DEBUG
#define DEBUG_eNB_SCHEDULER 1

#include "common/ran_context.h"

#include "executables/softmodem-common.h"

extern RAN_CONTEXT_t RC;
extern uint8_t SSB_Table[38];

void schedule_nr_mib(module_id_t module_idP, frame_t frameP, sub_frame_t slotP, uint8_t slots_per_frame){

  gNB_MAC_INST *gNB_mac = RC.nrmac[module_idP];
  NR_COMMON_channels_t *cc;

  nfapi_nr_dl_tti_request_t      *dl_tti_request;
  nfapi_nr_dl_tti_request_body_t *dl_req;
  nfapi_nr_dl_tti_request_pdu_t  *dl_config_pdu;

  int mib_sdu_length;
  int CC_id;

  for (CC_id = 0; CC_id < MAX_NUM_CCs; CC_id++) {
<<<<<<< HEAD

    dl_tti_request = &gNB_mac->DL_req[CC_id];
    nfapi_nr_config_request_scf_t *cfg = &RC.nrmac[module_idP]->config[0];
    dl_tti_request = &gNB_mac->DL_req[CC_id];
    dl_req = &dl_tti_request->dl_tti_request_body;
    cc = &gNB_mac->common_channels[CC_id];
#if 0
   //SSB is transmitted based on SSB periodicity
    if((frameP % cfg->ssb_table.ssb_period.value) == 0) {
    uint64_t L_ssb = (((uint64_t) cfg->ssb_table.ssb_mask_list[0].ssb_mask.value)<<32) | cfg->ssb_table.ssb_mask_list[1].ssb_mask.value ;
    uint32_t ssb_index = -1;
    for (int i=0; i<2; i++)  {  // max two SSB per slot
      ssb_index = i + SSB_Table[slotP]; // computing the ssb_index
      if ((ssb_index<64) && ((L_ssb >> (63-ssb_index)) & 0x01))  { // generating the ssb only if the bit of L_ssb at current ssb index is 1
#endif

    mib_sdu_length = mac_rrc_nr_data_req(module_idP, CC_id, frameP, MIBCH, 1, &cc->MIB_pdu.payload[0]); // not used in this case

    LOG_D(MAC, "Frame %d, slot %d: BCH PDU length %d\n", frameP, slotP, mib_sdu_length);

    if (mib_sdu_length > 0) {

      LOG_D(MAC, "Frame %d, slot %d: Adding BCH PDU in position %d (length %d)\n", frameP, slotP, dl_req->nPDUs, mib_sdu_length);
=======
    cc = &gNB->common_channels[CC_id];
    const long band = *cc->ServingCellConfigCommon->downlinkConfigCommon->frequencyInfoDL->frequencyBandList.list.array[0];
    const uint32_t ssb_offset0 = *cc->ServingCellConfigCommon->downlinkConfigCommon->frequencyInfoDL->absoluteFrequencySSB - cc->ServingCellConfigCommon->downlinkConfigCommon->frequencyInfoDL->absoluteFrequencyPointA;
    int ratio;
    switch (*cc->ServingCellConfigCommon->ssbSubcarrierSpacing) {
    case NR_SubcarrierSpacing_kHz15:
      AssertFatal(band <= 79,
                  "Band %ld is not possible for SSB with 15 kHz SCS\n",
                  band);
      if (band < 77)  // below 3GHz
        ratio = 3;    // NRARFCN step is 5 kHz
      else
        ratio = 1;  // NRARFCN step is 15 kHz
      break;
    case NR_SubcarrierSpacing_kHz30:
      AssertFatal(band <= 79,
                  "Band %ld is not possible for SSB with 15 kHz SCS\n",
                  band);
      if (band < 77)  // below 3GHz
        ratio = 6;    // NRARFCN step is 5 kHz
      else
        ratio = 2;  // NRARFCN step is 15 kHz
      break;
    case NR_SubcarrierSpacing_kHz120:
      AssertFatal(band >= 257,
                  "Band %ld is not possible for SSB with 120 kHz SCS\n",
                  band);
      ratio = 2;  // NRARFCN step is 15 kHz
      break;
    case NR_SubcarrierSpacing_kHz240:
      AssertFatal(band >= 257,
                  "Band %ld is not possible for SSB with 240 kHz SCS\n",
                  band);
      ratio = 4;  // NRARFCN step is 15 kHz
      break;
    default:
      AssertFatal(1 == 0, "SCS %ld not allowed for SSB \n",
                  *cc->ServingCellConfigCommon->ssbSubcarrierSpacing);
    }
>>>>>>> 8f03a80a

    // scheduling MIB every 8 frames, PHY repeats it in between
    if((slotP == 0) && (frameP & 7) == 0) {
      dl_tti_request = &gNB->DL_req[CC_id];
      dl_req = &dl_tti_request->dl_tti_request_body;

      mib_sdu_length = mac_rrc_nr_data_req(module_idP, CC_id, frameP, MIBCH, 1, &cc->MIB_pdu.payload[0]);

      LOG_D(MAC, "Frame %d, slot %d: BCH PDU length %d\n", frameP, slotP, mib_sdu_length);

      if (mib_sdu_length > 0) {
        LOG_D(MAC,
              "Frame %d, slot %d: Adding BCH PDU in position %d (length %d)\n",
              frameP,
              slotP,
              dl_req->nPDUs,
              mib_sdu_length);

        if ((frameP & 1023) < 80){
          LOG_I(MAC,"[gNB %d] Frame %d : MIB->BCH  CC_id %d, Received %d bytes\n",module_idP, frameP, CC_id, mib_sdu_length);
        }

        dl_config_pdu = &dl_req->dl_tti_pdu_list[dl_req->nPDUs];
        memset((void *) dl_config_pdu, 0,sizeof(nfapi_nr_dl_tti_request_pdu_t));
        dl_config_pdu->PDUType      = NFAPI_NR_DL_TTI_SSB_PDU_TYPE;
        dl_config_pdu->PDUSize      =2 + sizeof(nfapi_nr_dl_tti_ssb_pdu_rel15_t);

        AssertFatal(cc->ServingCellConfigCommon->physCellId!=NULL,"cc->ServingCellConfigCommon->physCellId is null\n");
        dl_config_pdu->ssb_pdu.ssb_pdu_rel15.PhysCellId          = *cc->ServingCellConfigCommon->physCellId;
        dl_config_pdu->ssb_pdu.ssb_pdu_rel15.BetaPss             = 0;
        dl_config_pdu->ssb_pdu.ssb_pdu_rel15.SsbBlockIndex       = 0;
        AssertFatal(cc->ServingCellConfigCommon->downlinkConfigCommon!=NULL,"scc->downlinkConfigCommonL is null\n");
        AssertFatal(cc->ServingCellConfigCommon->downlinkConfigCommon->frequencyInfoDL!=NULL,"scc->downlinkConfigCommon->frequencyInfoDL is null\n");
        AssertFatal(cc->ServingCellConfigCommon->downlinkConfigCommon->frequencyInfoDL->absoluteFrequencySSB!=NULL,"scc->downlinkConfigCommon->frequencyInfoDL->absoluteFrequencySSB is null\n");
        AssertFatal(cc->ServingCellConfigCommon->downlinkConfigCommon->frequencyInfoDL->frequencyBandList.list.count==1,"Frequency Band list does not have 1 element (%d)\n",cc->ServingCellConfigCommon->downlinkConfigCommon->frequencyInfoDL->frequencyBandList.list.count);
        AssertFatal(cc->ServingCellConfigCommon->ssbSubcarrierSpacing,"ssbSubcarrierSpacing is null\n");
        AssertFatal(cc->ServingCellConfigCommon->downlinkConfigCommon->frequencyInfoDL->frequencyBandList.list.array[0],"band is null\n");

        const nfapi_nr_config_request_scf_t *cfg = &RC.nrmac[module_idP]->config[0];
        dl_config_pdu->ssb_pdu.ssb_pdu_rel15.SsbSubcarrierOffset = cfg->ssb_table.ssb_subcarrier_offset.value; //kSSB
        dl_config_pdu->ssb_pdu.ssb_pdu_rel15.ssbOffsetPointA     = ssb_offset0/(ratio*12) - 10; // absoluteFrequencySSB is the center of SSB
        dl_config_pdu->ssb_pdu.ssb_pdu_rel15.bchPayloadFlag      = 1;
        dl_config_pdu->ssb_pdu.ssb_pdu_rel15.bchPayload          = (*(uint32_t*)cc->MIB_pdu.payload) & ((1<<24)-1);
        dl_req->nPDUs++;
      }
    }

<<<<<<< HEAD
      dl_config_pdu = &dl_req->dl_tti_pdu_list[dl_req->nPDUs];
      memset((void *) dl_config_pdu, 0,sizeof(nfapi_nr_dl_tti_request_pdu_t));
      dl_config_pdu->PDUType      = NFAPI_NR_DL_TTI_SSB_PDU_TYPE;
      dl_config_pdu->PDUSize      =2 + sizeof(nfapi_nr_dl_tti_ssb_pdu_rel15_t);

      AssertFatal(cc->ServingCellConfigCommon->physCellId!=NULL,"cc->ServingCellConfigCommon->physCellId is null\n");
      dl_config_pdu->ssb_pdu.ssb_pdu_rel15.PhysCellId          = *cc->ServingCellConfigCommon->physCellId;
      dl_config_pdu->ssb_pdu.ssb_pdu_rel15.BetaPss             = 0;
      dl_config_pdu->ssb_pdu.ssb_pdu_rel15.SsbBlockIndex       = 0;//ssb_index ;//SSB index for each SSB
      AssertFatal(cc->ServingCellConfigCommon->downlinkConfigCommon!=NULL,"scc->downlinkConfigCommonL is null\n");
      AssertFatal(cc->ServingCellConfigCommon->downlinkConfigCommon->frequencyInfoDL!=NULL,"scc->downlinkConfigCommon->frequencyInfoDL is null\n");
      AssertFatal(cc->ServingCellConfigCommon->downlinkConfigCommon->frequencyInfoDL->absoluteFrequencySSB!=NULL,"scc->downlinkConfigCommon->frequencyInfoDL->absoluteFrequencySSB is null\n");
      AssertFatal(cc->ServingCellConfigCommon->downlinkConfigCommon->frequencyInfoDL->frequencyBandList.list.count==1,"Frequency Band list does not have 1 element (%d)\n",cc->ServingCellConfigCommon->downlinkConfigCommon->frequencyInfoDL->frequencyBandList.list.count);
      AssertFatal(cc->ServingCellConfigCommon->ssbSubcarrierSpacing,"ssbSubcarrierSpacing is null\n");
      AssertFatal(cc->ServingCellConfigCommon->downlinkConfigCommon->frequencyInfoDL->frequencyBandList.list.array[0],"band is null\n");
      long band = *cc->ServingCellConfigCommon->downlinkConfigCommon->frequencyInfoDL->frequencyBandList.list.array[0];
      uint32_t ssb_offset0 = *cc->ServingCellConfigCommon->downlinkConfigCommon->frequencyInfoDL->absoluteFrequencySSB - cc->ServingCellConfigCommon->downlinkConfigCommon->frequencyInfoDL->absoluteFrequencyPointA;
      int ratio;
      switch (*cc->ServingCellConfigCommon->ssbSubcarrierSpacing) {
        case NR_SubcarrierSpacing_kHz15:
          AssertFatal(band <= 79, "Band %ld is not possible for SSB with 15 kHz SCS\n",band);
          if (band<77) // below 3GHz
            ratio=3; // NRARFCN step is 5 kHz
          else
            ratio=1; // NRARFCN step is 15 kHz
          break;
        case NR_SubcarrierSpacing_kHz30:
          AssertFatal(band <= 79, "Band %ld is not possible for SSB with 15 kHz SCS\n",band);
          if (band<77) // below 3GHz
            ratio=6; // NRARFCN step is 5 kHz
          else
            ratio=2; // NRARFCN step is 15 kHz
          break;
        case NR_SubcarrierSpacing_kHz120:
          AssertFatal(band >= 257, "Band %ld is not possible for SSB with 120 kHz SCS\n",band);
          ratio=2; // NRARFCN step is 15 kHz
          break;
        case NR_SubcarrierSpacing_kHz240:
          AssertFatal(band >= 257, "Band %ld is not possible for SSB with 240 kHz SCS\n",band);
          ratio=4; // NRARFCN step is 15 kHz
          break;
        default:
          AssertFatal(1==0,"SCS %ld not allowed for SSB \n", *cc->ServingCellConfigCommon->ssbSubcarrierSpacing);
      }
      dl_config_pdu->ssb_pdu.ssb_pdu_rel15.SsbSubcarrierOffset = cfg->ssb_table.ssb_subcarrier_offset.value; //kSSB
      dl_config_pdu->ssb_pdu.ssb_pdu_rel15.ssbOffsetPointA     = ssb_offset0/(ratio*12) - 10;/*cfg->ssb_table.ssb_offset_point_a.value;*/ // absoluteFrequencySSB is the center of SSB
      dl_config_pdu->ssb_pdu.ssb_pdu_rel15.bchPayloadFlag      = 1;
      dl_config_pdu->ssb_pdu.ssb_pdu_rel15.bchPayload          = (*(uint32_t*)cc->MIB_pdu.payload) & ((1<<24)-1);
      dl_req->nPDUs++;

      uint8_t *vrb_map = cc[CC_id].vrb_map;
      const int rbStart = dl_config_pdu->ssb_pdu.ssb_pdu_rel15.ssbOffsetPointA;
      for (int rb = 0; rb < 20; rb++)
        vrb_map[rbStart + rb] = 1;
=======
    // checking if there is any SSB in slot
    const int abs_slot = (slots_per_frame * frameP) + slotP;
    const int slot_per_period = (slots_per_frame>>1)<<(*cc->ServingCellConfigCommon->ssb_periodicityServingCell);
    int eff_120_slot;
    const BIT_STRING_t *mediumBitmap = &cc->ServingCellConfigCommon->ssb_PositionsInBurst->choice.mediumBitmap;
    uint8_t buf = 0;
    switch (cc->ServingCellConfigCommon->ssb_PositionsInBurst->present) {
      case 1:
        // presence of ssbs possible in the first 2 slots of ssb period
        if ((abs_slot % slot_per_period) < 2 &&
            (((mediumBitmap->buf[0]) >> (6 - (slotP << 1))) & 3) != 0)
          fill_ssb_vrb_map(cc, (ssb_offset0 / (ratio * 12) - 10), CC_id);
        break;
      case 2:
        // presence of ssbs possible in the first 4 slots of ssb period
        if ((abs_slot % slot_per_period) < 4 &&
            (((mediumBitmap->buf[0]) >> (6 - (slotP << 1))) & 3) != 0)
          fill_ssb_vrb_map(cc, (ssb_offset0 / (ratio * 12) - 10), CC_id);
        break;
      case 3:
        AssertFatal(*cc->ServingCellConfigCommon->ssbSubcarrierSpacing ==
                      NR_SubcarrierSpacing_kHz120,
                    "240kHZ subcarrier spacing currently not supported for SSBs\n");
        if ((abs_slot % slot_per_period) < 8) {
          eff_120_slot = slotP;
          buf = mediumBitmap->buf[0];
        } else if ((abs_slot % slot_per_period) < 17) {
          eff_120_slot = slotP - 9;
          buf = mediumBitmap->buf[1];
        } else if ((abs_slot % slot_per_period) < 26) {
          eff_120_slot = slotP - 18;
          buf = mediumBitmap->buf[2];
        } else if ((abs_slot % slot_per_period) < 35) {
          eff_120_slot = slotP - 27;
          buf = mediumBitmap->buf[3];
        }
        if (((buf >> (6 - (eff_120_slot << 1))) & 3) != 0)
          fill_ssb_vrb_map(cc, ssb_offset0 / (ratio * 12) - 10, CC_id);
        break;
    default:
      AssertFatal(0,
                  "SSB bitmap size value %d undefined (allowed values 1,2,3)\n",
                  cc->ServingCellConfigCommon->ssb_PositionsInBurst->present);
>>>>>>> 8f03a80a
    }
  }

  // Get type0_PDCCH_CSS_config parameters
  PHY_VARS_gNB *gNB = RC.gNB[module_idP];
  NR_DL_FRAME_PARMS *frame_parms = &gNB->frame_parms;
  NR_MIB_t *mib = RC.nrrrc[module_idP]->carrier.mib.message.choice.mib;
  uint8_t gNB_xtra_byte = 0;
  for (int i = 0; i < 8; i++) {
    gNB_xtra_byte |= ((gNB->pbch.pbch_a >> (31 - i)) & 1) << (7 - i);
  }
  get_type0_PDCCH_CSS_config_parameters(&gNB_mac->type0_PDCCH_CSS_config, mib, gNB_xtra_byte, frame_parms->Lmax,
                                        frame_parms->ssb_index, frame_parms->ssb_start_subcarrier/NR_NB_SC_PER_RB);
}

void schedule_control_sib1(module_id_t module_id,
                           int CC_id,
                           int time_domain_allocation,
                           uint8_t mcsTableIdx,
                           uint8_t mcs,
                           uint8_t numDmrsCdmGrpsNoData,
                           int num_total_bytes) {

  gNB_MAC_INST *gNB_mac = RC.nrmac[module_id];
  NR_ServingCellConfigCommon_t *servingcellconfigcommon = gNB_mac->common_channels[CC_id].ServingCellConfigCommon;
  uint8_t *vrb_map = RC.nrmac[module_id]->common_channels[CC_id].vrb_map;

  if (gNB_mac->sched_ctrlCommon == NULL){
    gNB_mac->sched_ctrlCommon = calloc(1,sizeof(*gNB_mac->sched_ctrlCommon));
    gNB_mac->sched_ctrlCommon->search_space = calloc(1,sizeof(*gNB_mac->sched_ctrlCommon->search_space));
    gNB_mac->sched_ctrlCommon->active_bwp = calloc(1,sizeof(*gNB_mac->sched_ctrlCommon->active_bwp));
    gNB_mac->sched_ctrlCommon->coreset = calloc(1,sizeof(*gNB_mac->sched_ctrlCommon->coreset));
    gNB_mac->sched_ctrlCommon->active_bwp = calloc(1,sizeof(*gNB_mac->sched_ctrlCommon->active_bwp));
    fill_default_searchSpaceZero(gNB_mac->sched_ctrlCommon->search_space);
    fill_default_coresetZero(gNB_mac->sched_ctrlCommon->coreset,servingcellconfigcommon);
    fill_default_initialDownlinkBWP(gNB_mac->sched_ctrlCommon->active_bwp,servingcellconfigcommon);
  }

  gNB_mac->sched_ctrlCommon->time_domain_allocation = time_domain_allocation;
  gNB_mac->sched_ctrlCommon->mcsTableIdx = mcsTableIdx;
  gNB_mac->sched_ctrlCommon->mcs = mcs;
  gNB_mac->sched_ctrlCommon->numDmrsCdmGrpsNoData = numDmrsCdmGrpsNoData;
  gNB_mac->sched_ctrlCommon->num_total_bytes = num_total_bytes;

  uint8_t nr_of_candidates;
  find_aggregation_candidates(&gNB_mac->sched_ctrlCommon->aggregation_level, &nr_of_candidates, gNB_mac->sched_ctrlCommon->search_space);

  gNB_mac->sched_ctrlCommon->cce_index = allocate_nr_CCEs(RC.nrmac[module_id],
                                                          gNB_mac->sched_ctrlCommon->active_bwp,
                                                          gNB_mac->sched_ctrlCommon->coreset,
                                                          gNB_mac->sched_ctrlCommon->aggregation_level,
                                                          0,
                                                          0,
                                                          nr_of_candidates);

  if (gNB_mac->sched_ctrlCommon->cce_index < 0) {
    LOG_E(MAC, "%s(): could not find CCE for coreset0\n", __func__);
    return;
  }

  const uint16_t bwpSize = gNB_mac->type0_PDCCH_CSS_config.num_rbs;
  int rbStart = gNB_mac->type0_PDCCH_CSS_config.cset_start_rb;

  // Calculate number of PRB_DMRS
  uint8_t N_PRB_DMRS = gNB_mac->sched_ctrlCommon->numDmrsCdmGrpsNoData * 6;

  // Calculate number of symbols
  struct NR_PDSCH_TimeDomainResourceAllocationList *tdaList = gNB_mac->sched_ctrlCommon->active_bwp->bwp_Common->pdsch_ConfigCommon->choice.setup->pdsch_TimeDomainAllocationList;
  const int startSymbolAndLength = tdaList->list.array[gNB_mac->sched_ctrlCommon->time_domain_allocation]->startSymbolAndLength;
  int startSymbolIndex, nrOfSymbols;
  SLIV2SL(startSymbolAndLength, &startSymbolIndex, &nrOfSymbols);

  LOG_I(MAC,"SLIV = %i\n", startSymbolAndLength);
  LOG_I(MAC,"startSymbolIndex = %i\n", startSymbolIndex);
  LOG_I(MAC,"nrOfSymbols = %i\n", nrOfSymbols);

  int rbSize = 0;
  uint32_t TBS = 0;
  do {
    rbSize++;
    TBS = nr_compute_tbs(nr_get_Qm_dl(gNB_mac->sched_ctrlCommon->mcs, gNB_mac->sched_ctrlCommon->mcsTableIdx),
                           nr_get_code_rate_dl(gNB_mac->sched_ctrlCommon->mcs, gNB_mac->sched_ctrlCommon->mcsTableIdx),
                           rbSize, nrOfSymbols, N_PRB_DMRS,0, 0,1) >> 3;
  } while (rbStart + rbSize < bwpSize && !vrb_map[rbStart + rbSize] && TBS < gNB_mac->sched_ctrlCommon->num_total_bytes);
  gNB_mac->sched_ctrlCommon->rbSize = rbSize;
  gNB_mac->sched_ctrlCommon->rbStart = 0;

  // Mark the corresponding RBs as used
  for (int rb = 0; rb < gNB_mac->sched_ctrlCommon->rbSize; rb++) {
    vrb_map[rb + rbStart] = 1;
  }
}

void nr_fill_nfapi_dl_sib1_pdu(int Mod_idP,
                              nfapi_nr_dl_tti_request_body_t *dl_req,
                              uint32_t TBS,
                              int StartSymbolIndex,
                              int NrOfSymbols) {

  gNB_MAC_INST *gNB_mac = RC.nrmac[Mod_idP];
  NR_COMMON_channels_t *cc = gNB_mac->common_channels;
  NR_ServingCellConfigCommon_t *scc = cc->ServingCellConfigCommon;
  NR_CellGroupConfig_t *secondaryCellGroup = gNB_mac->secondaryCellGroupCommon;
  NR_BWP_Downlink_t *bwp = gNB_mac->sched_ctrlCommon->active_bwp;

  nfapi_nr_dl_tti_request_pdu_t *dl_tti_pdcch_pdu = &dl_req->dl_tti_pdu_list[dl_req->nPDUs];
  memset((void*)dl_tti_pdcch_pdu,0,sizeof(nfapi_nr_dl_tti_request_pdu_t));
  dl_tti_pdcch_pdu->PDUType = NFAPI_NR_DL_TTI_PDCCH_PDU_TYPE;
  dl_tti_pdcch_pdu->PDUSize = (uint8_t)(2+sizeof(nfapi_nr_dl_tti_pdcch_pdu));

  nfapi_nr_dl_tti_request_pdu_t *dl_tti_pdsch_pdu = &dl_req->dl_tti_pdu_list[dl_req->nPDUs+1];
  memset((void*)dl_tti_pdsch_pdu,0,sizeof(nfapi_nr_dl_tti_request_pdu_t));
  dl_tti_pdsch_pdu->PDUType = NFAPI_NR_DL_TTI_PDSCH_PDU_TYPE;
  dl_tti_pdsch_pdu->PDUSize = (uint8_t)(2+sizeof(nfapi_nr_dl_tti_pdsch_pdu));

  nfapi_nr_dl_tti_pdcch_pdu_rel15_t *pdcch_pdu_rel15 = &dl_tti_pdcch_pdu->pdcch_pdu.pdcch_pdu_rel15;
  nfapi_nr_dl_tti_pdsch_pdu_rel15_t *pdsch_pdu_rel15 = &dl_tti_pdsch_pdu->pdsch_pdu.pdsch_pdu_rel15;

  pdcch_pdu_rel15->CoreSetType = NFAPI_NR_CSET_CONFIG_MIB_SIB1;

  pdsch_pdu_rel15->pduBitmap = 0;
  pdsch_pdu_rel15->rnti = SI_RNTI;
  pdsch_pdu_rel15->pduIndex = gNB_mac->pdu_index[0]++;

  pdsch_pdu_rel15->BWPSize  = gNB_mac->type0_PDCCH_CSS_config.num_rbs;
  pdsch_pdu_rel15->BWPStart = gNB_mac->type0_PDCCH_CSS_config.cset_start_rb;

  pdsch_pdu_rel15->SubcarrierSpacing = bwp->bwp_Common->genericParameters.subcarrierSpacing;
  if (bwp->bwp_Common->genericParameters.cyclicPrefix) {
    pdsch_pdu_rel15->CyclicPrefix = *bwp->bwp_Common->genericParameters.cyclicPrefix;
  } else {
    pdsch_pdu_rel15->CyclicPrefix = 0;
  }

  pdsch_pdu_rel15->NrOfCodewords = 1;
  pdsch_pdu_rel15->targetCodeRate[0] = nr_get_code_rate_dl(gNB_mac->sched_ctrlCommon->mcs,0);
  pdsch_pdu_rel15->qamModOrder[0] = 2;
  pdsch_pdu_rel15->mcsIndex[0] = gNB_mac->sched_ctrlCommon->mcs;
  pdsch_pdu_rel15->mcsTable[0] = 0;
  pdsch_pdu_rel15->rvIndex[0] = nr_rv_round_map[0];
  pdsch_pdu_rel15->dataScramblingId = *scc->physCellId;
  pdsch_pdu_rel15->nrOfLayers = 1;
  pdsch_pdu_rel15->transmissionScheme = 0;
  pdsch_pdu_rel15->refPoint = 1;
  pdsch_pdu_rel15->dmrsConfigType = gNB_mac->sched_ctrlCommon->active_bwp->bwp_Dedicated->pdsch_Config->choice.setup->dmrs_DownlinkForPDSCH_MappingTypeA->choice.setup->dmrs_Type == NULL ? 0 : 1;
  pdsch_pdu_rel15->dlDmrsScramblingId = *scc->physCellId;
  pdsch_pdu_rel15->SCID = 0;
  pdsch_pdu_rel15->numDmrsCdmGrpsNoData = gNB_mac->sched_ctrlCommon->numDmrsCdmGrpsNoData;
  pdsch_pdu_rel15->dmrsPorts = 1;
  pdsch_pdu_rel15->resourceAlloc = 1;
  pdsch_pdu_rel15->rbStart = gNB_mac->sched_ctrlCommon->rbStart;
  pdsch_pdu_rel15->rbSize = gNB_mac->sched_ctrlCommon->rbSize;
  pdsch_pdu_rel15->VRBtoPRBMapping = 0;
  pdsch_pdu_rel15->qamModOrder[0] = nr_get_Qm_dl(gNB_mac->sched_ctrlCommon->mcs, gNB_mac->sched_ctrlCommon->mcsTableIdx);
  pdsch_pdu_rel15->TBSize[0] = TBS;
  pdsch_pdu_rel15->mcsTable[0] = gNB_mac->sched_ctrlCommon->mcsTableIdx;
  pdsch_pdu_rel15->StartSymbolIndex = StartSymbolIndex;
  pdsch_pdu_rel15->NrOfSymbols = NrOfSymbols;

  pdsch_pdu_rel15->dlDmrsSymbPos = fill_dmrs_mask(bwp->bwp_Dedicated->pdsch_Config->choice.setup, scc->dmrs_TypeA_Position, pdsch_pdu_rel15->NrOfSymbols);

  dci_pdu_rel15_t dci_pdu_rel15[MAX_DCI_CORESET];
  memset(dci_pdu_rel15, 0, sizeof(dci_pdu_rel15_t) * MAX_DCI_CORESET);

  dci_pdu_rel15[0].bwp_indicator.val = gNB_mac->sched_ctrlCommon->active_bwp->bwp_Id;

  // frequency domain assignment
  dci_pdu_rel15[0].frequency_domain_assignment.val =
      PRBalloc_to_locationandbandwidth0(pdsch_pdu_rel15->rbSize,
                                        pdsch_pdu_rel15->rbStart,
                                        gNB_mac->type0_PDCCH_CSS_config.num_rbs);

  dci_pdu_rel15[0].time_domain_assignment.val = gNB_mac->sched_ctrlCommon->time_domain_allocation;
  dci_pdu_rel15[0].mcs = gNB_mac->sched_ctrlCommon->mcs;
  dci_pdu_rel15[0].rv = pdsch_pdu_rel15->rvIndex[0];
  dci_pdu_rel15[0].harq_pid = 0;
  dci_pdu_rel15[0].ndi = 0;
  dci_pdu_rel15[0].dai[0].val = 0;
  dci_pdu_rel15[0].tpc = 0; // table 7.2.1-1 in 38.213
  dci_pdu_rel15[0].pucch_resource_indicator = 0;
  dci_pdu_rel15[0].pdsch_to_harq_feedback_timing_indicator.val = 0;
  dci_pdu_rel15[0].antenna_ports.val = 0;
  dci_pdu_rel15[0].dmrs_sequence_initialization.val = pdsch_pdu_rel15->SCID;

  nr_configure_pdcch(gNB_mac,
                     pdcch_pdu_rel15,
                     SI_RNTI,
                     gNB_mac->sched_ctrlCommon->search_space,
                     gNB_mac->sched_ctrlCommon->coreset,
                     scc,
                     bwp,
                     gNB_mac->sched_ctrlCommon->aggregation_level,
                     gNB_mac->sched_ctrlCommon->cce_index);

  int dci_formats[2];
  int rnti_types[2];

  dci_formats[0]  = NR_DL_DCI_FORMAT_1_0;
  rnti_types[0]   = NR_RNTI_SI;

  fill_dci_pdu_rel15(scc,secondaryCellGroup,pdcch_pdu_rel15,dci_pdu_rel15,dci_formats,rnti_types,pdsch_pdu_rel15->BWPSize,gNB_mac->sched_ctrlCommon->active_bwp->bwp_Id);

  dl_req->nPDUs += 2;

  LOG_D(MAC,"BWPSize: %i\n", pdcch_pdu_rel15->BWPSize);
  LOG_D(MAC,"BWPStart: %i\n", pdcch_pdu_rel15->BWPStart);
  LOG_D(MAC,"SubcarrierSpacing: %i\n", pdcch_pdu_rel15->SubcarrierSpacing);
  LOG_D(MAC,"CyclicPrefix: %i\n", pdcch_pdu_rel15->CyclicPrefix);
  LOG_D(MAC,"StartSymbolIndex: %i\n", pdcch_pdu_rel15->StartSymbolIndex);
  LOG_D(MAC,"DurationSymbols: %i\n", pdcch_pdu_rel15->DurationSymbols);
  for(int n=0;n<6;n++) LOG_D(MAC,"FreqDomainResource[%i]: %x\n",n, pdcch_pdu_rel15->FreqDomainResource[n]);
  LOG_D(MAC,"CceRegMappingType: %i\n", pdcch_pdu_rel15->CceRegMappingType);
  LOG_D(MAC,"RegBundleSize: %i\n", pdcch_pdu_rel15->RegBundleSize);
  LOG_D(MAC,"InterleaverSize: %i\n", pdcch_pdu_rel15->InterleaverSize);
  LOG_D(MAC,"CoreSetType: %i\n", pdcch_pdu_rel15->CoreSetType);
  LOG_D(MAC,"ShiftIndex: %i\n", pdcch_pdu_rel15->ShiftIndex);
  LOG_D(MAC,"precoderGranularity: %i\n", pdcch_pdu_rel15->precoderGranularity);
  LOG_D(MAC,"numDlDci: %i\n", pdcch_pdu_rel15->numDlDci);

}

void schedule_nr_sib1(module_id_t module_idP, frame_t frameP, sub_frame_t slotP) {

  LOG_D(MAC,"Schedule_nr_sib1: frameP = %i, slotP = %i\n", frameP, slotP);

  // static values
  const int CC_id = 0;
  int time_domain_allocation = 2;
  uint8_t mcsTableIdx = 0;
  uint8_t mcs = 0;
  uint8_t numDmrsCdmGrpsNoData = 1;

  gNB_MAC_INST *gNB_mac = RC.nrmac[module_idP];

  if( (frameP%2 == gNB_mac->type0_PDCCH_CSS_config.sfn_c) && (slotP == gNB_mac->type0_PDCCH_CSS_config.n_0) && (gNB_mac->type0_PDCCH_CSS_config.num_rbs > 0) ) {

    LOG_D(MAC,"> SIB1 transmission\n");

    // Get SIB1
    uint8_t sib1_payload[100];
    uint8_t sib1_sdu_length = mac_rrc_nr_data_req(module_idP, CC_id, frameP, BCCH, 1, sib1_payload);
    LOG_D(MAC,"sib1_sdu_length = %i\n", sib1_sdu_length);
    LOG_I(MAC,"SIB1: \n");
    for (int i=0;i<sib1_sdu_length;i++) LOG_I(MAC,"byte %d : %x\n",i,((uint8_t*)sib1_payload)[i]);

    // Configure sched_ctrlCommon for SIB1
    schedule_control_sib1(module_idP, CC_id, time_domain_allocation, mcsTableIdx, mcs, numDmrsCdmGrpsNoData, sib1_sdu_length);

    // Calculate number of symbols
    int startSymbolIndex, nrOfSymbols;
    struct NR_PDSCH_TimeDomainResourceAllocationList *tdaList = gNB_mac->sched_ctrlCommon->active_bwp->bwp_Common->pdsch_ConfigCommon->choice.setup->pdsch_TimeDomainAllocationList;
    const int startSymbolAndLength = tdaList->list.array[gNB_mac->sched_ctrlCommon->time_domain_allocation]->startSymbolAndLength;
    SLIV2SL(startSymbolAndLength, &startSymbolIndex, &nrOfSymbols);

    // Calculate number of PRB_DMRS
    uint8_t N_PRB_DMRS = gNB_mac->sched_ctrlCommon->numDmrsCdmGrpsNoData * 6;

    const uint32_t TBS = nr_compute_tbs(nr_get_Qm_dl(gNB_mac->sched_ctrlCommon->mcs, gNB_mac->sched_ctrlCommon->mcsTableIdx),
                         nr_get_code_rate_dl(gNB_mac->sched_ctrlCommon->mcs, gNB_mac->sched_ctrlCommon->mcsTableIdx),
                                        gNB_mac->sched_ctrlCommon->rbSize, nrOfSymbols, N_PRB_DMRS,0 ,0 ,1 ) >> 3;

    nfapi_nr_dl_tti_request_body_t *dl_req = &gNB_mac->DL_req[CC_id].dl_tti_request_body;
    nr_fill_nfapi_dl_sib1_pdu(module_idP, dl_req, TBS, startSymbolIndex, nrOfSymbols);

    const int ntx_req = gNB_mac->TX_req[CC_id].Number_of_PDUs;
    nfapi_nr_pdu_t *tx_req = &gNB_mac->TX_req[CC_id].pdu_list[ntx_req];

    // Data to be transmitted
    bzero(tx_req->TLVs[0].value.direct,MAX_NR_DLSCH_PAYLOAD_BYTES);
    memcpy(tx_req->TLVs[0].value.direct, sib1_payload, sib1_sdu_length);

    tx_req->PDU_length = TBS;
    tx_req->PDU_index  = gNB_mac->pdu_index[0]++;
    tx_req->num_TLV = 1;
    tx_req->TLVs[0].length = TBS + 2;
    gNB_mac->TX_req[CC_id].Number_of_PDUs++;
    gNB_mac->TX_req[CC_id].SFN = frameP;
    gNB_mac->TX_req[CC_id].Slot = slotP;
  }
}


void schedule_nr_SI(module_id_t module_idP, frame_t frameP, sub_frame_t subframeP) {
//----------------------------------------  
}

void fill_ssb_vrb_map (NR_COMMON_channels_t *cc, int rbStart, int CC_id) {
  uint16_t *vrb_map = cc[CC_id].vrb_map;
  for (int rb = 0; rb < 20; rb++)
    vrb_map[rbStart + rb] = 1;
}<|MERGE_RESOLUTION|>--- conflicted
+++ resolved
@@ -57,9 +57,9 @@
 
 void schedule_nr_mib(module_id_t module_idP, frame_t frameP, sub_frame_t slotP, uint8_t slots_per_frame){
 
-  gNB_MAC_INST *gNB_mac = RC.nrmac[module_idP];
+  gNB_MAC_INST *gNB = RC.nrmac[module_idP];
   NR_COMMON_channels_t *cc;
-
+  
   nfapi_nr_dl_tti_request_t      *dl_tti_request;
   nfapi_nr_dl_tti_request_body_t *dl_req;
   nfapi_nr_dl_tti_request_pdu_t  *dl_config_pdu;
@@ -68,31 +68,6 @@
   int CC_id;
 
   for (CC_id = 0; CC_id < MAX_NUM_CCs; CC_id++) {
-<<<<<<< HEAD
-
-    dl_tti_request = &gNB_mac->DL_req[CC_id];
-    nfapi_nr_config_request_scf_t *cfg = &RC.nrmac[module_idP]->config[0];
-    dl_tti_request = &gNB_mac->DL_req[CC_id];
-    dl_req = &dl_tti_request->dl_tti_request_body;
-    cc = &gNB_mac->common_channels[CC_id];
-#if 0
-   //SSB is transmitted based on SSB periodicity
-    if((frameP % cfg->ssb_table.ssb_period.value) == 0) {
-    uint64_t L_ssb = (((uint64_t) cfg->ssb_table.ssb_mask_list[0].ssb_mask.value)<<32) | cfg->ssb_table.ssb_mask_list[1].ssb_mask.value ;
-    uint32_t ssb_index = -1;
-    for (int i=0; i<2; i++)  {  // max two SSB per slot
-      ssb_index = i + SSB_Table[slotP]; // computing the ssb_index
-      if ((ssb_index<64) && ((L_ssb >> (63-ssb_index)) & 0x01))  { // generating the ssb only if the bit of L_ssb at current ssb index is 1
-#endif
-
-    mib_sdu_length = mac_rrc_nr_data_req(module_idP, CC_id, frameP, MIBCH, 1, &cc->MIB_pdu.payload[0]); // not used in this case
-
-    LOG_D(MAC, "Frame %d, slot %d: BCH PDU length %d\n", frameP, slotP, mib_sdu_length);
-
-    if (mib_sdu_length > 0) {
-
-      LOG_D(MAC, "Frame %d, slot %d: Adding BCH PDU in position %d (length %d)\n", frameP, slotP, dl_req->nPDUs, mib_sdu_length);
-=======
     cc = &gNB->common_channels[CC_id];
     const long band = *cc->ServingCellConfigCommon->downlinkConfigCommon->frequencyInfoDL->frequencyBandList.list.array[0];
     const uint32_t ssb_offset0 = *cc->ServingCellConfigCommon->downlinkConfigCommon->frequencyInfoDL->absoluteFrequencySSB - cc->ServingCellConfigCommon->downlinkConfigCommon->frequencyInfoDL->absoluteFrequencyPointA;
@@ -132,7 +107,6 @@
       AssertFatal(1 == 0, "SCS %ld not allowed for SSB \n",
                   *cc->ServingCellConfigCommon->ssbSubcarrierSpacing);
     }
->>>>>>> 8f03a80a
 
     // scheduling MIB every 8 frames, PHY repeats it in between
     if((slotP == 0) && (frameP & 7) == 0) {
@@ -178,64 +152,19 @@
         dl_config_pdu->ssb_pdu.ssb_pdu_rel15.bchPayload          = (*(uint32_t*)cc->MIB_pdu.payload) & ((1<<24)-1);
         dl_req->nPDUs++;
       }
+
+      // Get type0_PDCCH_CSS_config parameters
+      NR_DL_FRAME_PARMS *frame_parms = &RC.gNB[module_idP]->frame_parms;
+      NR_MIB_t *mib = RC.nrrrc[module_idP]->carrier.mib.message.choice.mib;
+      uint8_t gNB_xtra_byte = 0;
+      for (int i = 0; i < 8; i++) {
+        gNB_xtra_byte |= ((RC.gNB[module_idP]->pbch.pbch_a >> (31 - i)) & 1) << (7 - i);
+      }
+      get_type0_PDCCH_CSS_config_parameters(&RC.gNB[module_idP]->type0_PDCCH_CSS_config, mib, gNB_xtra_byte, frame_parms->Lmax,
+                                            frame_parms->ssb_index, frame_parms->ssb_start_subcarrier/NR_NB_SC_PER_RB);
+
     }
 
-<<<<<<< HEAD
-      dl_config_pdu = &dl_req->dl_tti_pdu_list[dl_req->nPDUs];
-      memset((void *) dl_config_pdu, 0,sizeof(nfapi_nr_dl_tti_request_pdu_t));
-      dl_config_pdu->PDUType      = NFAPI_NR_DL_TTI_SSB_PDU_TYPE;
-      dl_config_pdu->PDUSize      =2 + sizeof(nfapi_nr_dl_tti_ssb_pdu_rel15_t);
-
-      AssertFatal(cc->ServingCellConfigCommon->physCellId!=NULL,"cc->ServingCellConfigCommon->physCellId is null\n");
-      dl_config_pdu->ssb_pdu.ssb_pdu_rel15.PhysCellId          = *cc->ServingCellConfigCommon->physCellId;
-      dl_config_pdu->ssb_pdu.ssb_pdu_rel15.BetaPss             = 0;
-      dl_config_pdu->ssb_pdu.ssb_pdu_rel15.SsbBlockIndex       = 0;//ssb_index ;//SSB index for each SSB
-      AssertFatal(cc->ServingCellConfigCommon->downlinkConfigCommon!=NULL,"scc->downlinkConfigCommonL is null\n");
-      AssertFatal(cc->ServingCellConfigCommon->downlinkConfigCommon->frequencyInfoDL!=NULL,"scc->downlinkConfigCommon->frequencyInfoDL is null\n");
-      AssertFatal(cc->ServingCellConfigCommon->downlinkConfigCommon->frequencyInfoDL->absoluteFrequencySSB!=NULL,"scc->downlinkConfigCommon->frequencyInfoDL->absoluteFrequencySSB is null\n");
-      AssertFatal(cc->ServingCellConfigCommon->downlinkConfigCommon->frequencyInfoDL->frequencyBandList.list.count==1,"Frequency Band list does not have 1 element (%d)\n",cc->ServingCellConfigCommon->downlinkConfigCommon->frequencyInfoDL->frequencyBandList.list.count);
-      AssertFatal(cc->ServingCellConfigCommon->ssbSubcarrierSpacing,"ssbSubcarrierSpacing is null\n");
-      AssertFatal(cc->ServingCellConfigCommon->downlinkConfigCommon->frequencyInfoDL->frequencyBandList.list.array[0],"band is null\n");
-      long band = *cc->ServingCellConfigCommon->downlinkConfigCommon->frequencyInfoDL->frequencyBandList.list.array[0];
-      uint32_t ssb_offset0 = *cc->ServingCellConfigCommon->downlinkConfigCommon->frequencyInfoDL->absoluteFrequencySSB - cc->ServingCellConfigCommon->downlinkConfigCommon->frequencyInfoDL->absoluteFrequencyPointA;
-      int ratio;
-      switch (*cc->ServingCellConfigCommon->ssbSubcarrierSpacing) {
-        case NR_SubcarrierSpacing_kHz15:
-          AssertFatal(band <= 79, "Band %ld is not possible for SSB with 15 kHz SCS\n",band);
-          if (band<77) // below 3GHz
-            ratio=3; // NRARFCN step is 5 kHz
-          else
-            ratio=1; // NRARFCN step is 15 kHz
-          break;
-        case NR_SubcarrierSpacing_kHz30:
-          AssertFatal(band <= 79, "Band %ld is not possible for SSB with 15 kHz SCS\n",band);
-          if (band<77) // below 3GHz
-            ratio=6; // NRARFCN step is 5 kHz
-          else
-            ratio=2; // NRARFCN step is 15 kHz
-          break;
-        case NR_SubcarrierSpacing_kHz120:
-          AssertFatal(band >= 257, "Band %ld is not possible for SSB with 120 kHz SCS\n",band);
-          ratio=2; // NRARFCN step is 15 kHz
-          break;
-        case NR_SubcarrierSpacing_kHz240:
-          AssertFatal(band >= 257, "Band %ld is not possible for SSB with 240 kHz SCS\n",band);
-          ratio=4; // NRARFCN step is 15 kHz
-          break;
-        default:
-          AssertFatal(1==0,"SCS %ld not allowed for SSB \n", *cc->ServingCellConfigCommon->ssbSubcarrierSpacing);
-      }
-      dl_config_pdu->ssb_pdu.ssb_pdu_rel15.SsbSubcarrierOffset = cfg->ssb_table.ssb_subcarrier_offset.value; //kSSB
-      dl_config_pdu->ssb_pdu.ssb_pdu_rel15.ssbOffsetPointA     = ssb_offset0/(ratio*12) - 10;/*cfg->ssb_table.ssb_offset_point_a.value;*/ // absoluteFrequencySSB is the center of SSB
-      dl_config_pdu->ssb_pdu.ssb_pdu_rel15.bchPayloadFlag      = 1;
-      dl_config_pdu->ssb_pdu.ssb_pdu_rel15.bchPayload          = (*(uint32_t*)cc->MIB_pdu.payload) & ((1<<24)-1);
-      dl_req->nPDUs++;
-
-      uint8_t *vrb_map = cc[CC_id].vrb_map;
-      const int rbStart = dl_config_pdu->ssb_pdu.ssb_pdu_rel15.ssbOffsetPointA;
-      for (int rb = 0; rb < 20; rb++)
-        vrb_map[rbStart + rb] = 1;
-=======
     // checking if there is any SSB in slot
     const int abs_slot = (slots_per_frame * frameP) + slotP;
     const int slot_per_period = (slots_per_frame>>1)<<(*cc->ServingCellConfigCommon->ssb_periodicityServingCell);
@@ -279,291 +208,14 @@
       AssertFatal(0,
                   "SSB bitmap size value %d undefined (allowed values 1,2,3)\n",
                   cc->ServingCellConfigCommon->ssb_PositionsInBurst->present);
->>>>>>> 8f03a80a
     }
   }
-
-  // Get type0_PDCCH_CSS_config parameters
-  PHY_VARS_gNB *gNB = RC.gNB[module_idP];
-  NR_DL_FRAME_PARMS *frame_parms = &gNB->frame_parms;
-  NR_MIB_t *mib = RC.nrrrc[module_idP]->carrier.mib.message.choice.mib;
-  uint8_t gNB_xtra_byte = 0;
-  for (int i = 0; i < 8; i++) {
-    gNB_xtra_byte |= ((gNB->pbch.pbch_a >> (31 - i)) & 1) << (7 - i);
-  }
-  get_type0_PDCCH_CSS_config_parameters(&gNB_mac->type0_PDCCH_CSS_config, mib, gNB_xtra_byte, frame_parms->Lmax,
-                                        frame_parms->ssb_index, frame_parms->ssb_start_subcarrier/NR_NB_SC_PER_RB);
 }
 
-void schedule_control_sib1(module_id_t module_id,
-                           int CC_id,
-                           int time_domain_allocation,
-                           uint8_t mcsTableIdx,
-                           uint8_t mcs,
-                           uint8_t numDmrsCdmGrpsNoData,
-                           int num_total_bytes) {
-
-  gNB_MAC_INST *gNB_mac = RC.nrmac[module_id];
-  NR_ServingCellConfigCommon_t *servingcellconfigcommon = gNB_mac->common_channels[CC_id].ServingCellConfigCommon;
-  uint8_t *vrb_map = RC.nrmac[module_id]->common_channels[CC_id].vrb_map;
-
-  if (gNB_mac->sched_ctrlCommon == NULL){
-    gNB_mac->sched_ctrlCommon = calloc(1,sizeof(*gNB_mac->sched_ctrlCommon));
-    gNB_mac->sched_ctrlCommon->search_space = calloc(1,sizeof(*gNB_mac->sched_ctrlCommon->search_space));
-    gNB_mac->sched_ctrlCommon->active_bwp = calloc(1,sizeof(*gNB_mac->sched_ctrlCommon->active_bwp));
-    gNB_mac->sched_ctrlCommon->coreset = calloc(1,sizeof(*gNB_mac->sched_ctrlCommon->coreset));
-    gNB_mac->sched_ctrlCommon->active_bwp = calloc(1,sizeof(*gNB_mac->sched_ctrlCommon->active_bwp));
-    fill_default_searchSpaceZero(gNB_mac->sched_ctrlCommon->search_space);
-    fill_default_coresetZero(gNB_mac->sched_ctrlCommon->coreset,servingcellconfigcommon);
-    fill_default_initialDownlinkBWP(gNB_mac->sched_ctrlCommon->active_bwp,servingcellconfigcommon);
-  }
-
-  gNB_mac->sched_ctrlCommon->time_domain_allocation = time_domain_allocation;
-  gNB_mac->sched_ctrlCommon->mcsTableIdx = mcsTableIdx;
-  gNB_mac->sched_ctrlCommon->mcs = mcs;
-  gNB_mac->sched_ctrlCommon->numDmrsCdmGrpsNoData = numDmrsCdmGrpsNoData;
-  gNB_mac->sched_ctrlCommon->num_total_bytes = num_total_bytes;
-
-  uint8_t nr_of_candidates;
-  find_aggregation_candidates(&gNB_mac->sched_ctrlCommon->aggregation_level, &nr_of_candidates, gNB_mac->sched_ctrlCommon->search_space);
-
-  gNB_mac->sched_ctrlCommon->cce_index = allocate_nr_CCEs(RC.nrmac[module_id],
-                                                          gNB_mac->sched_ctrlCommon->active_bwp,
-                                                          gNB_mac->sched_ctrlCommon->coreset,
-                                                          gNB_mac->sched_ctrlCommon->aggregation_level,
-                                                          0,
-                                                          0,
-                                                          nr_of_candidates);
-
-  if (gNB_mac->sched_ctrlCommon->cce_index < 0) {
-    LOG_E(MAC, "%s(): could not find CCE for coreset0\n", __func__);
-    return;
-  }
-
-  const uint16_t bwpSize = gNB_mac->type0_PDCCH_CSS_config.num_rbs;
-  int rbStart = gNB_mac->type0_PDCCH_CSS_config.cset_start_rb;
-
-  // Calculate number of PRB_DMRS
-  uint8_t N_PRB_DMRS = gNB_mac->sched_ctrlCommon->numDmrsCdmGrpsNoData * 6;
-
-  // Calculate number of symbols
-  struct NR_PDSCH_TimeDomainResourceAllocationList *tdaList = gNB_mac->sched_ctrlCommon->active_bwp->bwp_Common->pdsch_ConfigCommon->choice.setup->pdsch_TimeDomainAllocationList;
-  const int startSymbolAndLength = tdaList->list.array[gNB_mac->sched_ctrlCommon->time_domain_allocation]->startSymbolAndLength;
-  int startSymbolIndex, nrOfSymbols;
-  SLIV2SL(startSymbolAndLength, &startSymbolIndex, &nrOfSymbols);
-
-  LOG_I(MAC,"SLIV = %i\n", startSymbolAndLength);
-  LOG_I(MAC,"startSymbolIndex = %i\n", startSymbolIndex);
-  LOG_I(MAC,"nrOfSymbols = %i\n", nrOfSymbols);
-
-  int rbSize = 0;
-  uint32_t TBS = 0;
-  do {
-    rbSize++;
-    TBS = nr_compute_tbs(nr_get_Qm_dl(gNB_mac->sched_ctrlCommon->mcs, gNB_mac->sched_ctrlCommon->mcsTableIdx),
-                           nr_get_code_rate_dl(gNB_mac->sched_ctrlCommon->mcs, gNB_mac->sched_ctrlCommon->mcsTableIdx),
-                           rbSize, nrOfSymbols, N_PRB_DMRS,0, 0,1) >> 3;
-  } while (rbStart + rbSize < bwpSize && !vrb_map[rbStart + rbSize] && TBS < gNB_mac->sched_ctrlCommon->num_total_bytes);
-  gNB_mac->sched_ctrlCommon->rbSize = rbSize;
-  gNB_mac->sched_ctrlCommon->rbStart = 0;
-
-  // Mark the corresponding RBs as used
-  for (int rb = 0; rb < gNB_mac->sched_ctrlCommon->rbSize; rb++) {
-    vrb_map[rb + rbStart] = 1;
-  }
-}
-
-void nr_fill_nfapi_dl_sib1_pdu(int Mod_idP,
-                              nfapi_nr_dl_tti_request_body_t *dl_req,
-                              uint32_t TBS,
-                              int StartSymbolIndex,
-                              int NrOfSymbols) {
-
-  gNB_MAC_INST *gNB_mac = RC.nrmac[Mod_idP];
-  NR_COMMON_channels_t *cc = gNB_mac->common_channels;
-  NR_ServingCellConfigCommon_t *scc = cc->ServingCellConfigCommon;
-  NR_CellGroupConfig_t *secondaryCellGroup = gNB_mac->secondaryCellGroupCommon;
-  NR_BWP_Downlink_t *bwp = gNB_mac->sched_ctrlCommon->active_bwp;
-
-  nfapi_nr_dl_tti_request_pdu_t *dl_tti_pdcch_pdu = &dl_req->dl_tti_pdu_list[dl_req->nPDUs];
-  memset((void*)dl_tti_pdcch_pdu,0,sizeof(nfapi_nr_dl_tti_request_pdu_t));
-  dl_tti_pdcch_pdu->PDUType = NFAPI_NR_DL_TTI_PDCCH_PDU_TYPE;
-  dl_tti_pdcch_pdu->PDUSize = (uint8_t)(2+sizeof(nfapi_nr_dl_tti_pdcch_pdu));
-
-  nfapi_nr_dl_tti_request_pdu_t *dl_tti_pdsch_pdu = &dl_req->dl_tti_pdu_list[dl_req->nPDUs+1];
-  memset((void*)dl_tti_pdsch_pdu,0,sizeof(nfapi_nr_dl_tti_request_pdu_t));
-  dl_tti_pdsch_pdu->PDUType = NFAPI_NR_DL_TTI_PDSCH_PDU_TYPE;
-  dl_tti_pdsch_pdu->PDUSize = (uint8_t)(2+sizeof(nfapi_nr_dl_tti_pdsch_pdu));
-
-  nfapi_nr_dl_tti_pdcch_pdu_rel15_t *pdcch_pdu_rel15 = &dl_tti_pdcch_pdu->pdcch_pdu.pdcch_pdu_rel15;
-  nfapi_nr_dl_tti_pdsch_pdu_rel15_t *pdsch_pdu_rel15 = &dl_tti_pdsch_pdu->pdsch_pdu.pdsch_pdu_rel15;
-
-  pdcch_pdu_rel15->CoreSetType = NFAPI_NR_CSET_CONFIG_MIB_SIB1;
-
-  pdsch_pdu_rel15->pduBitmap = 0;
-  pdsch_pdu_rel15->rnti = SI_RNTI;
-  pdsch_pdu_rel15->pduIndex = gNB_mac->pdu_index[0]++;
-
-  pdsch_pdu_rel15->BWPSize  = gNB_mac->type0_PDCCH_CSS_config.num_rbs;
-  pdsch_pdu_rel15->BWPStart = gNB_mac->type0_PDCCH_CSS_config.cset_start_rb;
-
-  pdsch_pdu_rel15->SubcarrierSpacing = bwp->bwp_Common->genericParameters.subcarrierSpacing;
-  if (bwp->bwp_Common->genericParameters.cyclicPrefix) {
-    pdsch_pdu_rel15->CyclicPrefix = *bwp->bwp_Common->genericParameters.cyclicPrefix;
-  } else {
-    pdsch_pdu_rel15->CyclicPrefix = 0;
-  }
-
-  pdsch_pdu_rel15->NrOfCodewords = 1;
-  pdsch_pdu_rel15->targetCodeRate[0] = nr_get_code_rate_dl(gNB_mac->sched_ctrlCommon->mcs,0);
-  pdsch_pdu_rel15->qamModOrder[0] = 2;
-  pdsch_pdu_rel15->mcsIndex[0] = gNB_mac->sched_ctrlCommon->mcs;
-  pdsch_pdu_rel15->mcsTable[0] = 0;
-  pdsch_pdu_rel15->rvIndex[0] = nr_rv_round_map[0];
-  pdsch_pdu_rel15->dataScramblingId = *scc->physCellId;
-  pdsch_pdu_rel15->nrOfLayers = 1;
-  pdsch_pdu_rel15->transmissionScheme = 0;
-  pdsch_pdu_rel15->refPoint = 1;
-  pdsch_pdu_rel15->dmrsConfigType = gNB_mac->sched_ctrlCommon->active_bwp->bwp_Dedicated->pdsch_Config->choice.setup->dmrs_DownlinkForPDSCH_MappingTypeA->choice.setup->dmrs_Type == NULL ? 0 : 1;
-  pdsch_pdu_rel15->dlDmrsScramblingId = *scc->physCellId;
-  pdsch_pdu_rel15->SCID = 0;
-  pdsch_pdu_rel15->numDmrsCdmGrpsNoData = gNB_mac->sched_ctrlCommon->numDmrsCdmGrpsNoData;
-  pdsch_pdu_rel15->dmrsPorts = 1;
-  pdsch_pdu_rel15->resourceAlloc = 1;
-  pdsch_pdu_rel15->rbStart = gNB_mac->sched_ctrlCommon->rbStart;
-  pdsch_pdu_rel15->rbSize = gNB_mac->sched_ctrlCommon->rbSize;
-  pdsch_pdu_rel15->VRBtoPRBMapping = 0;
-  pdsch_pdu_rel15->qamModOrder[0] = nr_get_Qm_dl(gNB_mac->sched_ctrlCommon->mcs, gNB_mac->sched_ctrlCommon->mcsTableIdx);
-  pdsch_pdu_rel15->TBSize[0] = TBS;
-  pdsch_pdu_rel15->mcsTable[0] = gNB_mac->sched_ctrlCommon->mcsTableIdx;
-  pdsch_pdu_rel15->StartSymbolIndex = StartSymbolIndex;
-  pdsch_pdu_rel15->NrOfSymbols = NrOfSymbols;
-
-  pdsch_pdu_rel15->dlDmrsSymbPos = fill_dmrs_mask(bwp->bwp_Dedicated->pdsch_Config->choice.setup, scc->dmrs_TypeA_Position, pdsch_pdu_rel15->NrOfSymbols);
-
-  dci_pdu_rel15_t dci_pdu_rel15[MAX_DCI_CORESET];
-  memset(dci_pdu_rel15, 0, sizeof(dci_pdu_rel15_t) * MAX_DCI_CORESET);
-
-  dci_pdu_rel15[0].bwp_indicator.val = gNB_mac->sched_ctrlCommon->active_bwp->bwp_Id;
-
-  // frequency domain assignment
-  dci_pdu_rel15[0].frequency_domain_assignment.val =
-      PRBalloc_to_locationandbandwidth0(pdsch_pdu_rel15->rbSize,
-                                        pdsch_pdu_rel15->rbStart,
-                                        gNB_mac->type0_PDCCH_CSS_config.num_rbs);
-
-  dci_pdu_rel15[0].time_domain_assignment.val = gNB_mac->sched_ctrlCommon->time_domain_allocation;
-  dci_pdu_rel15[0].mcs = gNB_mac->sched_ctrlCommon->mcs;
-  dci_pdu_rel15[0].rv = pdsch_pdu_rel15->rvIndex[0];
-  dci_pdu_rel15[0].harq_pid = 0;
-  dci_pdu_rel15[0].ndi = 0;
-  dci_pdu_rel15[0].dai[0].val = 0;
-  dci_pdu_rel15[0].tpc = 0; // table 7.2.1-1 in 38.213
-  dci_pdu_rel15[0].pucch_resource_indicator = 0;
-  dci_pdu_rel15[0].pdsch_to_harq_feedback_timing_indicator.val = 0;
-  dci_pdu_rel15[0].antenna_ports.val = 0;
-  dci_pdu_rel15[0].dmrs_sequence_initialization.val = pdsch_pdu_rel15->SCID;
-
-  nr_configure_pdcch(gNB_mac,
-                     pdcch_pdu_rel15,
-                     SI_RNTI,
-                     gNB_mac->sched_ctrlCommon->search_space,
-                     gNB_mac->sched_ctrlCommon->coreset,
-                     scc,
-                     bwp,
-                     gNB_mac->sched_ctrlCommon->aggregation_level,
-                     gNB_mac->sched_ctrlCommon->cce_index);
-
-  int dci_formats[2];
-  int rnti_types[2];
-
-  dci_formats[0]  = NR_DL_DCI_FORMAT_1_0;
-  rnti_types[0]   = NR_RNTI_SI;
-
-  fill_dci_pdu_rel15(scc,secondaryCellGroup,pdcch_pdu_rel15,dci_pdu_rel15,dci_formats,rnti_types,pdsch_pdu_rel15->BWPSize,gNB_mac->sched_ctrlCommon->active_bwp->bwp_Id);
-
-  dl_req->nPDUs += 2;
-
-  LOG_D(MAC,"BWPSize: %i\n", pdcch_pdu_rel15->BWPSize);
-  LOG_D(MAC,"BWPStart: %i\n", pdcch_pdu_rel15->BWPStart);
-  LOG_D(MAC,"SubcarrierSpacing: %i\n", pdcch_pdu_rel15->SubcarrierSpacing);
-  LOG_D(MAC,"CyclicPrefix: %i\n", pdcch_pdu_rel15->CyclicPrefix);
-  LOG_D(MAC,"StartSymbolIndex: %i\n", pdcch_pdu_rel15->StartSymbolIndex);
-  LOG_D(MAC,"DurationSymbols: %i\n", pdcch_pdu_rel15->DurationSymbols);
-  for(int n=0;n<6;n++) LOG_D(MAC,"FreqDomainResource[%i]: %x\n",n, pdcch_pdu_rel15->FreqDomainResource[n]);
-  LOG_D(MAC,"CceRegMappingType: %i\n", pdcch_pdu_rel15->CceRegMappingType);
-  LOG_D(MAC,"RegBundleSize: %i\n", pdcch_pdu_rel15->RegBundleSize);
-  LOG_D(MAC,"InterleaverSize: %i\n", pdcch_pdu_rel15->InterleaverSize);
-  LOG_D(MAC,"CoreSetType: %i\n", pdcch_pdu_rel15->CoreSetType);
-  LOG_D(MAC,"ShiftIndex: %i\n", pdcch_pdu_rel15->ShiftIndex);
-  LOG_D(MAC,"precoderGranularity: %i\n", pdcch_pdu_rel15->precoderGranularity);
-  LOG_D(MAC,"numDlDci: %i\n", pdcch_pdu_rel15->numDlDci);
-
-}
-
-void schedule_nr_sib1(module_id_t module_idP, frame_t frameP, sub_frame_t slotP) {
-
-  LOG_D(MAC,"Schedule_nr_sib1: frameP = %i, slotP = %i\n", frameP, slotP);
-
-  // static values
-  const int CC_id = 0;
-  int time_domain_allocation = 2;
-  uint8_t mcsTableIdx = 0;
-  uint8_t mcs = 0;
-  uint8_t numDmrsCdmGrpsNoData = 1;
-
-  gNB_MAC_INST *gNB_mac = RC.nrmac[module_idP];
-
-  if( (frameP%2 == gNB_mac->type0_PDCCH_CSS_config.sfn_c) && (slotP == gNB_mac->type0_PDCCH_CSS_config.n_0) && (gNB_mac->type0_PDCCH_CSS_config.num_rbs > 0) ) {
-
-    LOG_D(MAC,"> SIB1 transmission\n");
-
-    // Get SIB1
-    uint8_t sib1_payload[100];
-    uint8_t sib1_sdu_length = mac_rrc_nr_data_req(module_idP, CC_id, frameP, BCCH, 1, sib1_payload);
-    LOG_D(MAC,"sib1_sdu_length = %i\n", sib1_sdu_length);
-    LOG_I(MAC,"SIB1: \n");
-    for (int i=0;i<sib1_sdu_length;i++) LOG_I(MAC,"byte %d : %x\n",i,((uint8_t*)sib1_payload)[i]);
-
-    // Configure sched_ctrlCommon for SIB1
-    schedule_control_sib1(module_idP, CC_id, time_domain_allocation, mcsTableIdx, mcs, numDmrsCdmGrpsNoData, sib1_sdu_length);
-
-    // Calculate number of symbols
-    int startSymbolIndex, nrOfSymbols;
-    struct NR_PDSCH_TimeDomainResourceAllocationList *tdaList = gNB_mac->sched_ctrlCommon->active_bwp->bwp_Common->pdsch_ConfigCommon->choice.setup->pdsch_TimeDomainAllocationList;
-    const int startSymbolAndLength = tdaList->list.array[gNB_mac->sched_ctrlCommon->time_domain_allocation]->startSymbolAndLength;
-    SLIV2SL(startSymbolAndLength, &startSymbolIndex, &nrOfSymbols);
-
-    // Calculate number of PRB_DMRS
-    uint8_t N_PRB_DMRS = gNB_mac->sched_ctrlCommon->numDmrsCdmGrpsNoData * 6;
-
-    const uint32_t TBS = nr_compute_tbs(nr_get_Qm_dl(gNB_mac->sched_ctrlCommon->mcs, gNB_mac->sched_ctrlCommon->mcsTableIdx),
-                         nr_get_code_rate_dl(gNB_mac->sched_ctrlCommon->mcs, gNB_mac->sched_ctrlCommon->mcsTableIdx),
-                                        gNB_mac->sched_ctrlCommon->rbSize, nrOfSymbols, N_PRB_DMRS,0 ,0 ,1 ) >> 3;
-
-    nfapi_nr_dl_tti_request_body_t *dl_req = &gNB_mac->DL_req[CC_id].dl_tti_request_body;
-    nr_fill_nfapi_dl_sib1_pdu(module_idP, dl_req, TBS, startSymbolIndex, nrOfSymbols);
-
-    const int ntx_req = gNB_mac->TX_req[CC_id].Number_of_PDUs;
-    nfapi_nr_pdu_t *tx_req = &gNB_mac->TX_req[CC_id].pdu_list[ntx_req];
-
-    // Data to be transmitted
-    bzero(tx_req->TLVs[0].value.direct,MAX_NR_DLSCH_PAYLOAD_BYTES);
-    memcpy(tx_req->TLVs[0].value.direct, sib1_payload, sib1_sdu_length);
-
-    tx_req->PDU_length = TBS;
-    tx_req->PDU_index  = gNB_mac->pdu_index[0]++;
-    tx_req->num_TLV = 1;
-    tx_req->TLVs[0].length = TBS + 2;
-    gNB_mac->TX_req[CC_id].Number_of_PDUs++;
-    gNB_mac->TX_req[CC_id].SFN = frameP;
-    gNB_mac->TX_req[CC_id].Slot = slotP;
-  }
-}
 
 
 void schedule_nr_SI(module_id_t module_idP, frame_t frameP, sub_frame_t subframeP) {
-//----------------------------------------  
+//----------------------------------------
 }
 
 void fill_ssb_vrb_map (NR_COMMON_channels_t *cc, int rbStart, int CC_id) {
