--- conflicted
+++ resolved
@@ -322,6 +322,7 @@
                                int time_domain_allocation,
                                int startSymbolIndex,
                                int nrOfSymbols,
+                               uint16_t dlDmrsSymbPos,
                                uint8_t candidate_idx,
                                int num_total_bytes) {
 
@@ -342,15 +343,9 @@
     fill_coresetZero(gNB_mac->sched_ctrlCommon->coreset,type0_PDCCH_CSS_config);
   }
 
-<<<<<<< HEAD
-  gNB_mac->sched_ctrlCommon->time_domain_allocation = time_domain_allocation;
-  gNB_mac->sched_ctrlCommon->mcsTableIdx = 0;
-  gNB_mac->sched_ctrlCommon->mcs = 0; // starting from mcs 0
-=======
   gNB_mac->sched_ctrlCommon->pdsch_semi_static.time_domain_allocation = time_domain_allocation;
-  gNB_mac->sched_ctrlCommon->pdsch_semi_static.mcsTableIdx = mcsTableIdx;
-  gNB_mac->sched_ctrlCommon->sched_pdsch.mcs = mcs;
->>>>>>> b9883694
+  gNB_mac->sched_ctrlCommon->pdsch_semi_static.mcsTableIdx = 0;
+  gNB_mac->sched_ctrlCommon->sched_pdsch.mcs = 0; // starting from mcs 0
   gNB_mac->sched_ctrlCommon->num_total_bytes = num_total_bytes;
 
   uint8_t nr_of_candidates;
@@ -369,23 +364,9 @@
   const uint16_t bwpSize = type0_PDCCH_CSS_config->num_rbs;
   int rbStart = type0_PDCCH_CSS_config->cset_start_rb;
 
-<<<<<<< HEAD
-=======
-  int startSymbolIndex = 0;
-  int nrOfSymbols = 0;
-
-  if(gNB_mac->common_channels->ServingCellConfigCommon->dmrs_TypeA_Position == 0) {
-    startSymbolIndex = table_5_1_2_1_1_2_time_dom_res_alloc_A_dmrs_typeA_pos2[gNB_mac->sched_ctrlCommon->pdsch_semi_static.time_domain_allocation][1];
-    nrOfSymbols = table_5_1_2_1_1_2_time_dom_res_alloc_A_dmrs_typeA_pos2[gNB_mac->sched_ctrlCommon->pdsch_semi_static.time_domain_allocation][2];
-  } else {
-    startSymbolIndex = table_5_1_2_1_1_2_time_dom_res_alloc_A_dmrs_typeA_pos3[gNB_mac->sched_ctrlCommon->pdsch_semi_static.time_domain_allocation][1];
-    nrOfSymbols = table_5_1_2_1_1_2_time_dom_res_alloc_A_dmrs_typeA_pos3[gNB_mac->sched_ctrlCommon->pdsch_semi_static.time_domain_allocation][2];
-  }
-
   // TODO: There are exceptions to this in table 5.1.2.1.1-4,5 (Default time domain allocation tables B, C)
   int mappingtype = (startSymbolIndex <= 3)? typeA: typeB;
 
->>>>>>> b9883694
   if (nrOfSymbols == 2) {
     gNB_mac->sched_ctrlCommon->pdsch_semi_static.numDmrsCdmGrpsNoData = 1;
   } else {
@@ -393,37 +374,23 @@
   }
 
   // Calculate number of PRB_DMRS
-<<<<<<< HEAD
-  uint8_t N_PRB_DMRS = gNB_mac->sched_ctrlCommon->numDmrsCdmGrpsNoData * 6;
-  uint16_t dlDmrsSymbPos = fill_dmrs_mask(NULL,
-                                          gNB_mac->common_channels->ServingCellConfigCommon->dmrs_TypeA_Position,
-                                          nrOfSymbols, startSymbolIndex);
-=======
   uint8_t N_PRB_DMRS = gNB_mac->sched_ctrlCommon->pdsch_semi_static.numDmrsCdmGrpsNoData * 6;
-  uint16_t dlDmrsSymbPos = fill_dmrs_mask(NULL, gNB_mac->common_channels->ServingCellConfigCommon->dmrs_TypeA_Position, nrOfSymbols, startSymbolIndex, mappingtype);
->>>>>>> b9883694
   uint16_t dmrs_length = get_num_dmrs(dlDmrsSymbPos);
 
   LOG_D(MAC,"dlDmrsSymbPos %x\n",dlDmrsSymbPos);
   int rbSize = 0;
   uint32_t TBS = 0;
   do {
-<<<<<<< HEAD
     if(rbSize < bwpSize && !vrb_map[rbStart + rbSize])
       rbSize++;
     else{
-      if (gNB_mac->sched_ctrlCommon->mcs<10)
-        gNB_mac->sched_ctrlCommon->mcs++;
+      if (gNB_mac->sched_ctrlCommon->sched_pdsch.mcs<10)
+        gNB_mac->sched_ctrlCommon->sched_pdsch.mcs++;
       else
         break;
     }
-    TBS = nr_compute_tbs(nr_get_Qm_dl(gNB_mac->sched_ctrlCommon->mcs, gNB_mac->sched_ctrlCommon->mcsTableIdx),
-                         nr_get_code_rate_dl(gNB_mac->sched_ctrlCommon->mcs, gNB_mac->sched_ctrlCommon->mcsTableIdx),
-=======
-    rbSize++;
     TBS = nr_compute_tbs(nr_get_Qm_dl(gNB_mac->sched_ctrlCommon->sched_pdsch.mcs, gNB_mac->sched_ctrlCommon->pdsch_semi_static.mcsTableIdx),
                          nr_get_code_rate_dl(gNB_mac->sched_ctrlCommon->sched_pdsch.mcs, gNB_mac->sched_ctrlCommon->pdsch_semi_static.mcsTableIdx),
->>>>>>> b9883694
                          rbSize, nrOfSymbols, N_PRB_DMRS * dmrs_length,0, 0,1) >> 3;
   } while (TBS < gNB_mac->sched_ctrlCommon->num_total_bytes);
 
@@ -433,7 +400,7 @@
   gNB_mac->sched_ctrlCommon->sched_pdsch.rbSize = rbSize;
   gNB_mac->sched_ctrlCommon->sched_pdsch.rbStart = 0;
 
-  LOG_D(MAC,"mcs = %i\n", gNB_mac->sched_ctrlCommon->mcs);
+  LOG_D(MAC,"mcs = %i\n", gNB_mac->sched_ctrlCommon->sched_pdsch.mcs);
   LOG_D(MAC,"startSymbolIndex = %i\n", startSymbolIndex);
   LOG_D(MAC,"nrOfSymbols = %i\n", nrOfSymbols);
   LOG_D(MAC, "rbSize = %i\n", gNB_mac->sched_ctrlCommon->sched_pdsch.rbSize);
@@ -471,16 +438,8 @@
                      gNB_mac->sched_ctrlCommon->search_space,
                      gNB_mac->sched_ctrlCommon->coreset,
                      scc,
-<<<<<<< HEAD
                      NULL,
                      type0_PDCCH_CSS_config);
-=======
-                     bwp);
-
-  // TODO: This assignment should be done in function nr_configure_pdcch()
-  pdcch_pdu_rel15->BWPSize = type0_PDCCH_CSS_config->num_rbs;
-  pdcch_pdu_rel15->BWPStart = type0_PDCCH_CSS_config->cset_start_rb;
->>>>>>> b9883694
 
   nfapi_nr_dl_tti_request_pdu_t *dl_tti_pdsch_pdu = &dl_req->dl_tti_pdu_list[dl_req->nPDUs];
   memset((void*)dl_tti_pdsch_pdu,0,sizeof(nfapi_nr_dl_tti_request_pdu_t));
@@ -639,12 +598,16 @@
 
       int startSymbolIndex = 0;
       int nrOfSymbols = 0;
-<<<<<<< HEAD
 
       get_info_from_tda_tables(type0_PDCCH_CSS_config->type0_pdcch_ss_mux_pattern,
                                time_domain_allocation,
                                gNB_mac->common_channels->ServingCellConfigCommon->dmrs_TypeA_Position,
                                1, &startSymbolIndex, &nrOfSymbols);
+
+      // TODO: There are exceptions to this in table 5.1.2.1.1-4,5 (Default time domain allocation tables B, C)
+      int mappingtype = (startSymbolIndex <= 3)? typeA: typeB;
+
+      uint16_t dlDmrsSymbPos = fill_dmrs_mask(NULL, gNB_mac->common_channels->ServingCellConfigCommon->dmrs_TypeA_Position, nrOfSymbols, startSymbolIndex, mappingtype);
 
       // Configure sched_ctrlCommon for SIB1
       uint32_t TBS = schedule_control_sib1(module_idP, CC_id,
@@ -652,28 +615,8 @@
                                            time_domain_allocation,
                                            startSymbolIndex,
                                            nrOfSymbols,
+                                           dlDmrsSymbPos,
                                            candidate_idx, sib1_sdu_length);
-=======
-      if(gNB_mac->common_channels->ServingCellConfigCommon->dmrs_TypeA_Position == 0) {
-        startSymbolIndex = table_5_1_2_1_1_2_time_dom_res_alloc_A_dmrs_typeA_pos2[gNB_mac->sched_ctrlCommon->pdsch_semi_static.time_domain_allocation][1];
-        nrOfSymbols = table_5_1_2_1_1_2_time_dom_res_alloc_A_dmrs_typeA_pos2[gNB_mac->sched_ctrlCommon->pdsch_semi_static.time_domain_allocation][2];
-      } else {
-        startSymbolIndex = table_5_1_2_1_1_2_time_dom_res_alloc_A_dmrs_typeA_pos3[gNB_mac->sched_ctrlCommon->pdsch_semi_static.time_domain_allocation][1];
-        nrOfSymbols = table_5_1_2_1_1_2_time_dom_res_alloc_A_dmrs_typeA_pos3[gNB_mac->sched_ctrlCommon->pdsch_semi_static.time_domain_allocation][2];
-      }
-
-      // TODO: There are exceptions to this in table 5.1.2.1.1-4,5 (Default time domain allocation tables B, C)
-      int mappingtype = (startSymbolIndex <= 3) ? typeA : typeB;
-
-      // Calculate number of PRB_DMRS
-      uint8_t N_PRB_DMRS = gNB_mac->sched_ctrlCommon->pdsch_semi_static.numDmrsCdmGrpsNoData * 6;
-      uint16_t dlDmrsSymbPos = fill_dmrs_mask(NULL, gNB_mac->common_channels->ServingCellConfigCommon->dmrs_TypeA_Position, nrOfSymbols, startSymbolIndex, mappingtype);
-      uint16_t dmrs_length = get_num_dmrs(dlDmrsSymbPos);
-
-      const uint32_t TBS = nr_compute_tbs(nr_get_Qm_dl(gNB_mac->sched_ctrlCommon->sched_pdsch.mcs, gNB_mac->sched_ctrlCommon->pdsch_semi_static.mcsTableIdx),
-                                          nr_get_code_rate_dl(gNB_mac->sched_ctrlCommon->sched_pdsch.mcs, gNB_mac->sched_ctrlCommon->pdsch_semi_static.mcsTableIdx),
-                                          gNB_mac->sched_ctrlCommon->sched_pdsch.rbSize, nrOfSymbols, N_PRB_DMRS * dmrs_length,0 ,0 ,1 ) >> 3;
->>>>>>> b9883694
 
       nfapi_nr_dl_tti_request_body_t *dl_req = &gNB_mac->DL_req[CC_id].dl_tti_request_body;
       nr_fill_nfapi_dl_sib1_pdu(module_idP, dl_req, type0_PDCCH_CSS_config, TBS, startSymbolIndex, nrOfSymbols, dlDmrsSymbPos);
