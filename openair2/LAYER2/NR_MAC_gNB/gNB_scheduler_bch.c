/*
 * Licensed to the OpenAirInterface (OAI) Software Alliance under one or more
 * contributor license agreements.  See the NOTICE file distributed with
 * this work for additional information regarding copyright ownership.
 * The OpenAirInterface Software Alliance licenses this file to You under
 * the OAI Public License, Version 1.1  (the "License"); you may not use this file
 * except in compliance with the License.
 * You may obtain a copy of the License at
 *
 *      http://www.openairinterface.org/?page_id=698
 *
 * Unless required by applicable law or agreed to in writing, software
 * distributed under the License is distributed on an "AS IS" BASIS,
 * WITHOUT WARRANTIES OR CONDITIONS OF ANY KIND, either express or implied.
 * See the License for the specific language governing permissions and
 * limitations under the License.
 *-------------------------------------------------------------------------------
 * For more information about the OpenAirInterface (OAI) Software Alliance:
 *      contact@openairinterface.org
 */

/*! \file gNB_scheduler_bch.c
 * \brief procedures related to eNB for the BCH transport channel
 * \author  Navid Nikaein and Raymond Knopp, WEI-TAI CHEN
 * \date 2010 - 2014, 2018
 * \email: navid.nikaein@eurecom.fr, kroempa@gmail.com
 * \version 1.0
 * \company Eurecom, NTUST
 * @ingroup _mac

 */

#include <GNB_APP/RRC_nr_paramsvalues.h>
#include "assertions.h"
#include "NR_MAC_gNB/nr_mac_gNB.h"
#include "NR_MAC_gNB/mac_proto.h"
#include "NR_MAC_COMMON/nr_mac_extern.h"
#include "common/utils/LOG/log.h"
#include "common/utils/LOG/vcd_signal_dumper.h"
#include "UTIL/OPT/opt.h"
#include "OCG.h"
#include "RRC/NR/nr_rrc_extern.h"
#include "common/utils/nr/nr_common.h"


#include "pdcp.h"

#define ENABLE_MAC_PAYLOAD_DEBUG
#define DEBUG_eNB_SCHEDULER 1

#include "common/ran_context.h"

#include "executables/softmodem-common.h"

extern RAN_CONTEXT_t RC;
extern uint8_t SSB_Table[38];

void schedule_nr_mib(module_id_t module_idP, frame_t frameP, sub_frame_t slotP){

  gNB_MAC_INST *gNB_mac = RC.nrmac[module_idP];
  NR_COMMON_channels_t *cc;

  nfapi_nr_dl_tti_request_t      *dl_tti_request;
  nfapi_nr_dl_tti_request_body_t *dl_req;
  nfapi_nr_dl_tti_request_pdu_t  *dl_config_pdu;

  int mib_sdu_length;
  int CC_id;
  AssertFatal(slotP == 0, "Subframe must be 0\n");
  AssertFatal((frameP & 7) == 0, "Frame must be a multiple of 8\n");

  for (CC_id = 0; CC_id < MAX_NUM_CCs; CC_id++) {

<<<<<<< HEAD
    dl_tti_request = &gNB_mac->DL_req[CC_id];
    dl_req = &dl_tti_request->dl_tti_request_body;
    cc = &gNB_mac->common_channels[CC_id];
=======
    nfapi_nr_config_request_scf_t *cfg = &RC.nrmac[module_idP]->config[0];
    dl_tti_request = &gNB->DL_req[CC_id];
    dl_req = &dl_tti_request->dl_tti_request_body;
    cc = &gNB->common_channels[CC_id];
#if 0    
   //SSB is transmitted based on SSB periodicity
    if((frameP % cfg->ssb_table.ssb_period.value) == 0) {
    uint64_t L_ssb = (((uint64_t) cfg->ssb_table.ssb_mask_list[0].ssb_mask.value)<<32) | cfg->ssb_table.ssb_mask_list[1].ssb_mask.value ;
    uint32_t ssb_index = -1;
    for (int i=0; i<2; i++)  {  // max two SSB per slot  
      ssb_index = i + SSB_Table[slotP]; // computing the ssb_index
      if ((ssb_index<64) && ((L_ssb >> (63-ssb_index)) & 0x01))  { // generating the ssb only if the bit of L_ssb at current ssb index is 1
#endif 			  
>>>>>>> adcf9e9f

    mib_sdu_length = mac_rrc_nr_data_req(module_idP, CC_id, frameP, MIBCH, 1, &cc->MIB_pdu.payload[0]); // not used in this case

    LOG_D(MAC, "Frame %d, slot %d: BCH PDU length %d\n", frameP, slotP, mib_sdu_length);

    if (mib_sdu_length > 0) {

      LOG_D(MAC, "Frame %d, slot %d: Adding BCH PDU in position %d (length %d)\n", frameP, slotP, dl_req->nPDUs, mib_sdu_length);

      if ((frameP & 1023) < 80){
        LOG_I(MAC,"[gNB %d] Frame %d : MIB->BCH  CC_id %d, Received %d bytes\n",module_idP, frameP, CC_id, mib_sdu_length);
      }

      dl_config_pdu = &dl_req->dl_tti_pdu_list[dl_req->nPDUs];
      memset((void *) dl_config_pdu, 0,sizeof(nfapi_nr_dl_tti_request_pdu_t));
      dl_config_pdu->PDUType      = NFAPI_NR_DL_TTI_SSB_PDU_TYPE;
      dl_config_pdu->PDUSize      =2 + sizeof(nfapi_nr_dl_tti_ssb_pdu_rel15_t);

      AssertFatal(cc->ServingCellConfigCommon->physCellId!=NULL,"cc->ServingCellConfigCommon->physCellId is null\n");
      dl_config_pdu->ssb_pdu.ssb_pdu_rel15.PhysCellId          = *cc->ServingCellConfigCommon->physCellId;
      dl_config_pdu->ssb_pdu.ssb_pdu_rel15.BetaPss             = 0;
      dl_config_pdu->ssb_pdu.ssb_pdu_rel15.SsbBlockIndex       = 0;//ssb_index ;//SSB index for each SSB
      AssertFatal(cc->ServingCellConfigCommon->downlinkConfigCommon!=NULL,"scc->downlinkConfigCommonL is null\n");
      AssertFatal(cc->ServingCellConfigCommon->downlinkConfigCommon->frequencyInfoDL!=NULL,"scc->downlinkConfigCommon->frequencyInfoDL is null\n");
      AssertFatal(cc->ServingCellConfigCommon->downlinkConfigCommon->frequencyInfoDL->absoluteFrequencySSB!=NULL,"scc->downlinkConfigCommon->frequencyInfoDL->absoluteFrequencySSB is null\n");
      AssertFatal(cc->ServingCellConfigCommon->downlinkConfigCommon->frequencyInfoDL->frequencyBandList.list.count==1,"Frequency Band list does not have 1 element (%d)\n",cc->ServingCellConfigCommon->downlinkConfigCommon->frequencyInfoDL->frequencyBandList.list.count);
      AssertFatal(cc->ServingCellConfigCommon->ssbSubcarrierSpacing,"ssbSubcarrierSpacing is null\n");
      AssertFatal(cc->ServingCellConfigCommon->downlinkConfigCommon->frequencyInfoDL->frequencyBandList.list.array[0],"band is null\n");
      long band = *cc->ServingCellConfigCommon->downlinkConfigCommon->frequencyInfoDL->frequencyBandList.list.array[0];
      uint32_t ssb_offset0 = *cc->ServingCellConfigCommon->downlinkConfigCommon->frequencyInfoDL->absoluteFrequencySSB - cc->ServingCellConfigCommon->downlinkConfigCommon->frequencyInfoDL->absoluteFrequencyPointA;
      int ratio;
      switch (*cc->ServingCellConfigCommon->ssbSubcarrierSpacing) {
        case NR_SubcarrierSpacing_kHz15:
          AssertFatal(band <= 79, "Band %ld is not possible for SSB with 15 kHz SCS\n",band);
          if (band<77) // below 3GHz
            ratio=3; // NRARFCN step is 5 kHz
          else
            ratio=1; // NRARFCN step is 15 kHz
          break;
        case NR_SubcarrierSpacing_kHz30:
          AssertFatal(band <= 79, "Band %ld is not possible for SSB with 15 kHz SCS\n",band);
          if (band<77) // below 3GHz
            ratio=6; // NRARFCN step is 5 kHz
          else
            ratio=2; // NRARFCN step is 15 kHz
          break;
        case NR_SubcarrierSpacing_kHz120:
          AssertFatal(band >= 257, "Band %ld is not possible for SSB with 120 kHz SCS\n",band);
          ratio=2; // NRARFCN step is 15 kHz
          break;
        case NR_SubcarrierSpacing_kHz240:
          AssertFatal(band >= 257, "Band %ld is not possible for SSB with 240 kHz SCS\n",band);
          ratio=4; // NRARFCN step is 15 kHz
          break;
        default:
          AssertFatal(1==0,"SCS %ld not allowed for SSB \n", *cc->ServingCellConfigCommon->ssbSubcarrierSpacing);
      }
      dl_config_pdu->ssb_pdu.ssb_pdu_rel15.SsbSubcarrierOffset = cfg->ssb_table.ssb_subcarrier_offset.value; //kSSB
      dl_config_pdu->ssb_pdu.ssb_pdu_rel15.ssbOffsetPointA     = ssb_offset0/(ratio*12) - 10;/*cfg->ssb_table.ssb_offset_point_a.value;*/ // absoluteFrequencySSB is the center of SSB
      dl_config_pdu->ssb_pdu.ssb_pdu_rel15.bchPayloadFlag      = 1;
      dl_config_pdu->ssb_pdu.ssb_pdu_rel15.bchPayload          = (*(uint32_t*)cc->MIB_pdu.payload) & ((1<<24)-1);
      dl_req->nPDUs++;

      uint8_t *vrb_map = cc[CC_id].vrb_map;
      const int rbStart = dl_config_pdu->ssb_pdu.ssb_pdu_rel15.ssbOffsetPointA;
      for (int rb = 0; rb < 20; rb++)
        vrb_map[rbStart + rb] = 1;
    }
  }

  // Get type0_PDCCH_CSS_config parameters
  PHY_VARS_gNB *gNB = RC.gNB[module_idP];
  NR_DL_FRAME_PARMS *frame_parms = &gNB->frame_parms;
  NR_MIB_t *mib = RC.nrrrc[module_idP]->carrier.mib.message.choice.mib;
  uint8_t gNB_xtra_byte = 0;
  for (int i = 0; i < 8; i++) {
    gNB_xtra_byte |= ((gNB->pbch.pbch_a >> (31 - i)) & 1) << (7 - i);
  }
  get_type0_PDCCH_CSS_config_parameters(&gNB_mac->type0_PDCCH_CSS_config, mib, gNB_xtra_byte, frame_parms->Lmax,
                                        frame_parms->ssb_index);
}

void schedule_control_sib1(module_id_t module_id,
                           int CC_id,
                           int bwp_id,
                           int time_domain_allocation,
                           uint8_t mcsTableIdx,
                           uint8_t mcs,
                           uint8_t numDmrsCdmGrpsNoData,
                           int num_total_bytes) {

  gNB_MAC_INST *gNB_mac = RC.nrmac[module_id];
  uint8_t *vrb_map = RC.nrmac[module_id]->common_channels[CC_id].vrb_map;

  if (gNB_mac->sched_ctrlCommon == NULL){
    gNB_mac->sched_ctrlCommon = calloc(1,sizeof(*gNB_mac->sched_ctrlCommon));
    gNB_mac->sched_ctrlCommon->search_space = calloc(1,sizeof(*gNB_mac->sched_ctrlCommon->search_space));
    gNB_mac->sched_ctrlCommon->active_bwp = calloc(1,sizeof(*gNB_mac->sched_ctrlCommon->active_bwp));
    gNB_mac->sched_ctrlCommon->coreset = calloc(1,sizeof(*gNB_mac->sched_ctrlCommon->coreset));
    fill_default_searchSpaceZero(gNB_mac->sched_ctrlCommon->search_space);
    fill_default_coresetZero(gNB_mac->sched_ctrlCommon->coreset);
  }

  gNB_mac->sched_ctrlCommon->active_bwp = gNB_mac->secondaryCellGroupCommon->spCellConfig->spCellConfigDedicated->downlinkBWP_ToAddModList->list.array[bwp_id-1];

  gNB_mac->sched_ctrlCommon->time_domain_allocation = time_domain_allocation;
  gNB_mac->sched_ctrlCommon->mcsTableIdx = mcsTableIdx;
  gNB_mac->sched_ctrlCommon->mcs = mcs;
  gNB_mac->sched_ctrlCommon->numDmrsCdmGrpsNoData = numDmrsCdmGrpsNoData;
  gNB_mac->sched_ctrlCommon->num_total_bytes = num_total_bytes;

  uint8_t nr_of_candidates;
  find_aggregation_candidates(&gNB_mac->sched_ctrlCommon->aggregation_level, &nr_of_candidates, gNB_mac->sched_ctrlCommon->search_space);

  gNB_mac->sched_ctrlCommon->cce_index = allocate_nr_CCEs(RC.nrmac[module_id],
                                                          gNB_mac->sched_ctrlCommon->active_bwp,
                                                          gNB_mac->sched_ctrlCommon->coreset,
                                                          gNB_mac->sched_ctrlCommon->aggregation_level,
                                                          0,
                                                              0);

  const uint16_t bwpSize = NRRIV2BW(gNB_mac->sched_ctrlCommon->active_bwp->bwp_Common->genericParameters.locationAndBandwidth, 275);
  int rbStart = NRRIV2PRBOFFSET(gNB_mac->sched_ctrlCommon->active_bwp->bwp_Common->genericParameters.locationAndBandwidth, 275);

  // Freq-domain allocation
  while (rbStart < bwpSize && vrb_map[rbStart]) rbStart++;

  // Calculate number of PRB_DMRS
  uint8_t N_PRB_DMRS;
  if(gNB_mac->sched_ctrlCommon->active_bwp->bwp_Dedicated->pdsch_Config->choice.setup->dmrs_DownlinkForPDSCH_MappingTypeA->choice.setup->dmrs_Type == NFAPI_NR_DMRS_TYPE1) {
    N_PRB_DMRS = gNB_mac->sched_ctrlCommon->numDmrsCdmGrpsNoData * 6;
  } else {
    N_PRB_DMRS = gNB_mac->sched_ctrlCommon->numDmrsCdmGrpsNoData * 4;
  }

  // Calculate number of symbols
  struct NR_PDSCH_TimeDomainResourceAllocationList *tdaList = gNB_mac->sched_ctrlCommon->active_bwp->bwp_Common->pdsch_ConfigCommon->choice.setup->pdsch_TimeDomainAllocationList;
  const int startSymbolAndLength = tdaList->list.array[gNB_mac->sched_ctrlCommon->time_domain_allocation]->startSymbolAndLength;
  int startSymbolIndex, nrOfSymbols;
  SLIV2SL(startSymbolAndLength, &startSymbolIndex, &nrOfSymbols);

  int rbSize = 0;
  uint32_t TBS = 0;
  do {
    rbSize++;
    TBS = nr_compute_tbs(nr_get_Qm_dl(gNB_mac->sched_ctrlCommon->mcs, gNB_mac->sched_ctrlCommon->mcsTableIdx),
                           nr_get_code_rate_dl(gNB_mac->sched_ctrlCommon->mcs, gNB_mac->sched_ctrlCommon->mcsTableIdx),
                           rbSize, nrOfSymbols, N_PRB_DMRS,0, 0,1) >> 3;
  } while (rbStart + rbSize < bwpSize && !vrb_map[rbStart + rbSize] && TBS < gNB_mac->sched_ctrlCommon->num_total_bytes);
  gNB_mac->sched_ctrlCommon->rbSize = rbSize;
  gNB_mac->sched_ctrlCommon->rbStart = rbStart;

  // Mark the corresponding RBs as used
  for (int rb = 0; rb < gNB_mac->sched_ctrlCommon->rbSize; rb++) {
    vrb_map[rb + gNB_mac->sched_ctrlCommon->rbStart] = 1;
  }

}

void nr_fill_nfapi_dl_sib1_pdu(int Mod_idP,
                              nfapi_nr_dl_tti_request_body_t *dl_req,
                              uint32_t TBS,
                              int StartSymbolIndex,
                              int NrOfSymbols) {

  gNB_MAC_INST *gNB_mac = RC.nrmac[Mod_idP];
  NR_COMMON_channels_t *cc = gNB_mac->common_channels;
  NR_ServingCellConfigCommon_t *scc = cc->ServingCellConfigCommon;
  NR_CellGroupConfig_t *secondaryCellGroup = gNB_mac->secondaryCellGroupCommon;
  NR_BWP_Downlink_t *bwp = gNB_mac->sched_ctrlCommon->active_bwp;

  nfapi_nr_dl_tti_request_pdu_t *dl_tti_pdcch_pdu = &dl_req->dl_tti_pdu_list[dl_req->nPDUs];
  memset((void*)dl_tti_pdcch_pdu,0,sizeof(nfapi_nr_dl_tti_request_pdu_t));
  dl_tti_pdcch_pdu->PDUType = NFAPI_NR_DL_TTI_PDCCH_PDU_TYPE;
  dl_tti_pdcch_pdu->PDUSize = (uint8_t)(2+sizeof(nfapi_nr_dl_tti_pdcch_pdu));

  nfapi_nr_dl_tti_request_pdu_t *dl_tti_pdsch_pdu = &dl_req->dl_tti_pdu_list[dl_req->nPDUs+1];
  memset((void*)dl_tti_pdsch_pdu,0,sizeof(nfapi_nr_dl_tti_request_pdu_t));
  dl_tti_pdsch_pdu->PDUType = NFAPI_NR_DL_TTI_PDSCH_PDU_TYPE;
  dl_tti_pdsch_pdu->PDUSize = (uint8_t)(2+sizeof(nfapi_nr_dl_tti_pdsch_pdu));

  nfapi_nr_dl_tti_pdcch_pdu_rel15_t *pdcch_pdu_rel15 = &dl_tti_pdcch_pdu->pdcch_pdu.pdcch_pdu_rel15;
  nfapi_nr_dl_tti_pdsch_pdu_rel15_t *pdsch_pdu_rel15 = &dl_tti_pdsch_pdu->pdsch_pdu.pdsch_pdu_rel15;

  pdsch_pdu_rel15->pduBitmap = 0;
  pdsch_pdu_rel15->rnti = SI_RNTI;
  pdsch_pdu_rel15->pduIndex = gNB_mac->pdu_index[0]++;

  pdsch_pdu_rel15->BWPSize  = NRRIV2BW(bwp->bwp_Common->genericParameters.locationAndBandwidth,275);
  pdsch_pdu_rel15->BWPStart = NRRIV2PRBOFFSET(bwp->bwp_Common->genericParameters.locationAndBandwidth,275);
  pdsch_pdu_rel15->SubcarrierSpacing = bwp->bwp_Common->genericParameters.subcarrierSpacing;
  if (bwp->bwp_Common->genericParameters.cyclicPrefix) {
    pdsch_pdu_rel15->CyclicPrefix = *bwp->bwp_Common->genericParameters.cyclicPrefix;
  } else {
    pdsch_pdu_rel15->CyclicPrefix = 0;
  }

  pdsch_pdu_rel15->NrOfCodewords = 1;
  pdsch_pdu_rel15->targetCodeRate[0] = nr_get_code_rate_dl(gNB_mac->sched_ctrlCommon->mcs,0);
  pdsch_pdu_rel15->qamModOrder[0] = 2;
  pdsch_pdu_rel15->mcsIndex[0] = gNB_mac->sched_ctrlCommon->mcs;
  pdsch_pdu_rel15->mcsTable[0] = 0;
  pdsch_pdu_rel15->rvIndex[0] = nr_rv_round_map[0];
  pdsch_pdu_rel15->dataScramblingId = *scc->physCellId;
  pdsch_pdu_rel15->nrOfLayers = 1;
  pdsch_pdu_rel15->transmissionScheme = 0;
  pdsch_pdu_rel15->refPoint = 0; // Point A
  pdsch_pdu_rel15->dmrsConfigType = gNB_mac->sched_ctrlCommon->active_bwp->bwp_Dedicated->pdsch_Config->choice.setup->dmrs_DownlinkForPDSCH_MappingTypeA->choice.setup->dmrs_Type == NULL ? 0 : 1;
  pdsch_pdu_rel15->dlDmrsScramblingId = *scc->physCellId;
  pdsch_pdu_rel15->SCID = 0;
  pdsch_pdu_rel15->numDmrsCdmGrpsNoData = gNB_mac->sched_ctrlCommon->numDmrsCdmGrpsNoData;
  pdsch_pdu_rel15->dmrsPorts = 1;
  pdsch_pdu_rel15->resourceAlloc = 1;
  pdsch_pdu_rel15->rbStart = gNB_mac->sched_ctrlCommon->rbStart;
  pdsch_pdu_rel15->rbSize = gNB_mac->sched_ctrlCommon->rbSize;
  pdsch_pdu_rel15->VRBtoPRBMapping = 1;
  pdsch_pdu_rel15->qamModOrder[0] = nr_get_Qm_dl(gNB_mac->sched_ctrlCommon->mcs, gNB_mac->sched_ctrlCommon->mcsTableIdx);
  pdsch_pdu_rel15->TBSize[0] = TBS;
  pdsch_pdu_rel15->mcsTable[0] = gNB_mac->sched_ctrlCommon->mcsTableIdx;
  pdsch_pdu_rel15->StartSymbolIndex = StartSymbolIndex;
  pdsch_pdu_rel15->NrOfSymbols = NrOfSymbols;

  pdsch_pdu_rel15->dlDmrsSymbPos = fill_dmrs_mask(bwp->bwp_Dedicated->pdsch_Config->choice.setup, scc->dmrs_TypeA_Position, pdsch_pdu_rel15->NrOfSymbols);

  dci_pdu_rel15_t dci_pdu_rel15[MAX_DCI_CORESET];
  memset(dci_pdu_rel15, 0, sizeof(dci_pdu_rel15_t) * MAX_DCI_CORESET);

  int n_dl_bwp = secondaryCellGroup->spCellConfig->spCellConfigDedicated->downlinkBWP_ToAddModList->list.count;

  if (n_dl_bwp < 4) {
    dci_pdu_rel15[0].bwp_indicator.val = gNB_mac->sched_ctrlCommon->active_bwp->bwp_Id;
  } else {
    dci_pdu_rel15[0].bwp_indicator.val = gNB_mac->sched_ctrlCommon->active_bwp->bwp_Id - 1; // as per table 7.3.1.1.2-1 in 38.212
  }

  // frequency domain assignment
  dci_pdu_rel15[0].frequency_domain_assignment.val =
      PRBalloc_to_locationandbandwidth0(pdsch_pdu_rel15->rbSize,
                                        pdsch_pdu_rel15->rbStart,
                                NRRIV2BW(bwp->bwp_Common->genericParameters.locationAndBandwidth,275));

  dci_pdu_rel15[0].time_domain_assignment.val = gNB_mac->sched_ctrlCommon->time_domain_allocation;
  dci_pdu_rel15[0].mcs = gNB_mac->sched_ctrlCommon->mcs;
  dci_pdu_rel15[0].rv = pdsch_pdu_rel15->rvIndex[0];
  dci_pdu_rel15[0].harq_pid = 0;
  dci_pdu_rel15[0].ndi = 0;
  dci_pdu_rel15[0].dai[0].val = 0;
  dci_pdu_rel15[0].tpc = 0; // table 7.2.1-1 in 38.213
  dci_pdu_rel15[0].pucch_resource_indicator = 0;
  dci_pdu_rel15[0].pdsch_to_harq_feedback_timing_indicator.val = 0;
  dci_pdu_rel15[0].antenna_ports.val = 0;
  dci_pdu_rel15[0].dmrs_sequence_initialization.val = pdsch_pdu_rel15->SCID;

  nr_configure_pdcch(gNB_mac,
                     pdcch_pdu_rel15,
                     SI_RNTI,
                     gNB_mac->sched_ctrlCommon->search_space,
                     gNB_mac->sched_ctrlCommon->coreset,
                     scc,
                     bwp,
                     gNB_mac->sched_ctrlCommon->aggregation_level,
                     gNB_mac->sched_ctrlCommon->cce_index);

  int dci_formats[2];
  int rnti_types[2];

  dci_formats[0]  = NR_DL_DCI_FORMAT_1_0;
  rnti_types[0]   = NR_RNTI_SI;

  fill_dci_pdu_rel15(scc,secondaryCellGroup,pdcch_pdu_rel15,dci_pdu_rel15,dci_formats,rnti_types,pdsch_pdu_rel15->BWPSize,gNB_mac->sched_ctrlCommon->active_bwp->bwp_Id);

  dl_req->nPDUs += 2;
}

void schedule_nr_sib1(module_id_t module_idP, frame_t frameP, sub_frame_t slotP) {

  LOG_D(MAC,"Schedule_nr_sib1: frameP = %i, slotP = %i\n", frameP, slotP);

  // static values
  const int CC_id = 0;
  int time_domain_allocation = 2;
  uint8_t mcsTableIdx = 0;
  uint8_t mcs = 0;
  uint8_t numDmrsCdmGrpsNoData = 1;
  int bwp_id = 1;

  gNB_MAC_INST *gNB_mac = RC.nrmac[module_idP];

  if( (frameP%2 == gNB_mac->type0_PDCCH_CSS_config.sfn_c) && (slotP == gNB_mac->type0_PDCCH_CSS_config.n_0 ) ) {

    LOG_D(MAC,"> SIB1 transmission\n");

    // Get SIB1
    uint8_t sib1_payload[100];
    uint8_t sib1_sdu_length = mac_rrc_nr_data_req(module_idP, CC_id, frameP, BCCH, 1, sib1_payload);
    LOG_D(MAC,"sib1_sdu_length = %i\n", sib1_sdu_length);
    LOG_I(MAC,"SIB1: \n");
    for (int i=0;i<sib1_sdu_length;i++) LOG_I(MAC,"byte %d : %x\n",i,((uint8_t*)sib1_payload)[i]);

    // Configure sched_ctrlCommon for SIB1
    schedule_control_sib1(module_idP, CC_id, bwp_id, time_domain_allocation, mcsTableIdx, mcs, numDmrsCdmGrpsNoData, sib1_sdu_length);

    // Calculate number of symbols
    int startSymbolIndex, nrOfSymbols;
    struct NR_PDSCH_TimeDomainResourceAllocationList *tdaList = gNB_mac->sched_ctrlCommon->active_bwp->bwp_Common->pdsch_ConfigCommon->choice.setup->pdsch_TimeDomainAllocationList;
    const int startSymbolAndLength = tdaList->list.array[gNB_mac->sched_ctrlCommon->time_domain_allocation]->startSymbolAndLength;
    SLIV2SL(startSymbolAndLength, &startSymbolIndex, &nrOfSymbols);

    // Calculate number of PRB_DMRS
    uint8_t N_PRB_DMRS;
    if(gNB_mac->sched_ctrlCommon->active_bwp->bwp_Dedicated->pdsch_Config->choice.setup->dmrs_DownlinkForPDSCH_MappingTypeA->choice.setup->dmrs_Type == NFAPI_NR_DMRS_TYPE1) {
      N_PRB_DMRS = gNB_mac->sched_ctrlCommon->numDmrsCdmGrpsNoData * 6;
    } else {
      N_PRB_DMRS = gNB_mac->sched_ctrlCommon->numDmrsCdmGrpsNoData * 4;
    }

    const uint32_t TBS = nr_compute_tbs(nr_get_Qm_dl(gNB_mac->sched_ctrlCommon->mcs, gNB_mac->sched_ctrlCommon->mcsTableIdx),
                         nr_get_code_rate_dl(gNB_mac->sched_ctrlCommon->mcs, gNB_mac->sched_ctrlCommon->mcsTableIdx),
                                        gNB_mac->sched_ctrlCommon->rbSize, nrOfSymbols, N_PRB_DMRS,0 ,0 ,1 ) >> 3;

    nfapi_nr_dl_tti_request_body_t *dl_req = &gNB_mac->DL_req[CC_id].dl_tti_request_body;
    nr_fill_nfapi_dl_sib1_pdu(module_idP, dl_req, TBS, startSymbolIndex, nrOfSymbols);

    const int ntx_req = gNB_mac->TX_req[CC_id].Number_of_PDUs;
    nfapi_nr_pdu_t *tx_req = &gNB_mac->TX_req[CC_id].pdu_list[ntx_req];

    // Data to be transmitted
    bzero(tx_req->TLVs[0].value.direct,MAX_NR_DLSCH_PAYLOAD_BYTES);
    memcpy(tx_req->TLVs[0].value.direct, sib1_payload, sib1_sdu_length);

    tx_req->PDU_length = TBS;
    tx_req->PDU_index  = gNB_mac->pdu_index[0]++;
    tx_req->num_TLV = 1;
    tx_req->TLVs[0].length = TBS + 2;
    gNB_mac->TX_req[CC_id].Number_of_PDUs++;
    gNB_mac->TX_req[CC_id].SFN = frameP;
    gNB_mac->TX_req[CC_id].Slot = slotP;

  }

}

<|MERGE_RESOLUTION|>--- conflicted
+++ resolved
@@ -30,7 +30,7 @@
 
  */
 
-#include <GNB_APP/RRC_nr_paramsvalues.h>
+#include "GNB_APP/RRC_nr_paramsvalues.h"
 #include "assertions.h"
 #include "NR_MAC_gNB/nr_mac_gNB.h"
 #include "NR_MAC_gNB/mac_proto.h"
@@ -71,25 +71,21 @@
 
   for (CC_id = 0; CC_id < MAX_NUM_CCs; CC_id++) {
 
-<<<<<<< HEAD
+    dl_tti_request = &gNB_mac->DL_req[CC_id];
+    nfapi_nr_config_request_scf_t *cfg = &RC.nrmac[module_idP]->config[0];
     dl_tti_request = &gNB_mac->DL_req[CC_id];
     dl_req = &dl_tti_request->dl_tti_request_body;
     cc = &gNB_mac->common_channels[CC_id];
-=======
-    nfapi_nr_config_request_scf_t *cfg = &RC.nrmac[module_idP]->config[0];
-    dl_tti_request = &gNB->DL_req[CC_id];
-    dl_req = &dl_tti_request->dl_tti_request_body;
-    cc = &gNB->common_channels[CC_id];
-#if 0    
+    cc = &gNB_mac->common_channels[CC_id];
+#if 0
    //SSB is transmitted based on SSB periodicity
     if((frameP % cfg->ssb_table.ssb_period.value) == 0) {
     uint64_t L_ssb = (((uint64_t) cfg->ssb_table.ssb_mask_list[0].ssb_mask.value)<<32) | cfg->ssb_table.ssb_mask_list[1].ssb_mask.value ;
     uint32_t ssb_index = -1;
-    for (int i=0; i<2; i++)  {  // max two SSB per slot  
+    for (int i=0; i<2; i++)  {  // max two SSB per slot
       ssb_index = i + SSB_Table[slotP]; // computing the ssb_index
       if ((ssb_index<64) && ((L_ssb >> (63-ssb_index)) & 0x01))  { // generating the ssb only if the bit of L_ssb at current ssb index is 1
-#endif 			  
->>>>>>> adcf9e9f
+#endif
 
     mib_sdu_length = mac_rrc_nr_data_req(module_idP, CC_id, frameP, MIBCH, 1, &cc->MIB_pdu.payload[0]); // not used in this case
 
