--- conflicted
+++ resolved
@@ -396,12 +396,9 @@
   LOG_D(MAC,"nrOfSymbols = %i\n", nrOfSymbols);
   LOG_D(MAC, "rbSize = %i\n", gNB_mac->sched_ctrlCommon->sched_pdsch.rbSize);
   LOG_D(MAC,"TBS = %i\n", TBS);
-<<<<<<< HEAD
   LOG_D(MAC,"dmrs_length %d\n",dmrs_length);
   LOG_D(MAC,"N_PRB_DMRS = %d\n",N_PRB_DMRS);
-=======
   LOG_D(MAC,"mappingtype = %d\n", mappingtype);
->>>>>>> df6b6a72
 
   // Mark the corresponding RBs as used
   for (int rb = 0; rb < gNB_mac->sched_ctrlCommon->sched_pdsch.rbSize; rb++) {
