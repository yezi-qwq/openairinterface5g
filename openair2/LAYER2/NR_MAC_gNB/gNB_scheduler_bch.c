/*
 * Licensed to the OpenAirInterface (OAI) Software Alliance under one or more
 * contributor license agreements.  See the NOTICE file distributed with
 * this work for additional information regarding copyright ownership.
 * The OpenAirInterface Software Alliance licenses this file to You under
 * the OAI Public License, Version 1.1  (the "License"); you may not use this file
 * except in compliance with the License.
 * You may obtain a copy of the License at
 *
 *      http://www.openairinterface.org/?page_id=698
 *
 * Unless required by applicable law or agreed to in writing, software
 * distributed under the License is distributed on an "AS IS" BASIS,
 * WITHOUT WARRANTIES OR CONDITIONS OF ANY KIND, either express or implied.
 * See the License for the specific language governing permissions and
 * limitations under the License.
 *-------------------------------------------------------------------------------
 * For more information about the OpenAirInterface (OAI) Software Alliance:
 *      contact@openairinterface.org
 */

/*! \file gNB_scheduler_bch.c
 * \brief procedures related to eNB for the BCH transport channel
 * \author  Navid Nikaein and Raymond Knopp, WEI-TAI CHEN
 * \date 2010 - 2014, 2018
 * \email: navid.nikaein@eurecom.fr, kroempa@gmail.com
 * \version 1.0
 * \company Eurecom, NTUST
 * @ingroup _mac

 */

#include "GNB_APP/RRC_nr_paramsvalues.h"
#include "assertions.h"
#include "NR_MAC_gNB/nr_mac_gNB.h"
#include "NR_MAC_gNB/mac_proto.h"
#include "NR_MAC_COMMON/nr_mac_extern.h"
#include "common/utils/LOG/log.h"
#include "common/utils/LOG/vcd_signal_dumper.h"
#include "UTIL/OPT/opt.h"
#include "OCG.h"
#include "RRC/NR/nr_rrc_extern.h"
#include "common/utils/nr/nr_common.h"


#include "pdcp.h"

#define ENABLE_MAC_PAYLOAD_DEBUG
#define DEBUG_eNB_SCHEDULER 1

#include "common/ran_context.h"

#include "executables/softmodem-common.h"

extern RAN_CONTEXT_t RC;


uint16_t get_ssboffset_pointa(NR_ServingCellConfigCommon_t *scc,const long band) {

  int ratio;
  switch (*scc->ssbSubcarrierSpacing) {
    case NR_SubcarrierSpacing_kHz15:
      AssertFatal(band <= 95,
                  "Band %ld is not possible for SSB with 15 kHz SCS\n",
                  band);
      // no band available above 3GHz using 15kHz
      ratio = 3;  // NRARFCN step is 5 kHz
      break;
    case NR_SubcarrierSpacing_kHz30:
      AssertFatal(band <= 96,
                  "Band %ld is not possible for SSB with 30 kHz SCS\n",
                  band);
      if (band == 46 || band == 48 || band == 77 ||
          band == 78 || band == 79 || band == 96)  // above 3GHz
        ratio = 2;    // NRARFCN step is 15 kHz
      else
        ratio = 6;  // NRARFCN step is 5 kHz
      break;
    case NR_SubcarrierSpacing_kHz120:
      AssertFatal(band >= 257,
                  "Band %ld is not possible for SSB with 120 kHz SCS\n",
                  band);
      ratio = 2;  // NRARFCN step is 15 kHz
      break;
    case NR_SubcarrierSpacing_kHz240:
      AssertFatal(band >= 257,
                  "Band %ld is not possible for SSB with 240 kHz SCS\n",
                  band);
      ratio = 4;  // NRARFCN step is 15 kHz
      break;
    default:
      AssertFatal(1 == 0, "SCS %ld not allowed for SSB \n",
                  *scc->ssbSubcarrierSpacing);
  }

  const uint32_t ssb_offset0 = *scc->downlinkConfigCommon->frequencyInfoDL->absoluteFrequencySSB - scc->downlinkConfigCommon->frequencyInfoDL->absoluteFrequencyPointA;

  return (ssb_offset0/(ratio*12) - 10); // absoluteFrequencySSB is the center of SSB

}


void schedule_ssb(frame_t frame, sub_frame_t slot,
                  NR_ServingCellConfigCommon_t *scc,
                  nfapi_nr_dl_tti_request_body_t *dl_req,
                  int i_ssb, uint8_t scoffset, uint16_t offset_pointa, uint32_t payload) {

  uint8_t beam_index = 0;
  nfapi_nr_dl_tti_request_pdu_t  *dl_config_pdu = &dl_req->dl_tti_pdu_list[dl_req->nPDUs];
  memset((void *) dl_config_pdu, 0,sizeof(nfapi_nr_dl_tti_request_pdu_t));
  dl_config_pdu->PDUType      = NFAPI_NR_DL_TTI_SSB_PDU_TYPE;
  dl_config_pdu->PDUSize      =2 + sizeof(nfapi_nr_dl_tti_ssb_pdu_rel15_t);

  AssertFatal(scc->physCellId!=NULL,"ServingCellConfigCommon->physCellId is null\n");
  dl_config_pdu->ssb_pdu.ssb_pdu_rel15.PhysCellId          = *scc->physCellId;
  dl_config_pdu->ssb_pdu.ssb_pdu_rel15.BetaPss             = 0;
  dl_config_pdu->ssb_pdu.ssb_pdu_rel15.SsbBlockIndex       = i_ssb;
  AssertFatal(scc->downlinkConfigCommon!=NULL,"scc->downlinkConfigCommonL is null\n");
  AssertFatal(scc->downlinkConfigCommon->frequencyInfoDL!=NULL,"scc->downlinkConfigCommon->frequencyInfoDL is null\n");
  AssertFatal(scc->downlinkConfigCommon->frequencyInfoDL->absoluteFrequencySSB!=NULL,"scc->downlinkConfigCommon->frequencyInfoDL->absoluteFrequencySSB is null\n");
  AssertFatal(scc->downlinkConfigCommon->frequencyInfoDL->frequencyBandList.list.count==1,"Frequency Band list does not have 1 element (%d)\n",
              scc->downlinkConfigCommon->frequencyInfoDL->frequencyBandList.list.count);
  AssertFatal(scc->ssbSubcarrierSpacing,"ssbSubcarrierSpacing is null\n");
  AssertFatal(scc->downlinkConfigCommon->frequencyInfoDL->frequencyBandList.list.array[0],"band is null\n");

  dl_config_pdu->ssb_pdu.ssb_pdu_rel15.SsbSubcarrierOffset = scoffset; //kSSB
  dl_config_pdu->ssb_pdu.ssb_pdu_rel15.ssbOffsetPointA     = offset_pointa;
  dl_config_pdu->ssb_pdu.ssb_pdu_rel15.bchPayloadFlag      = 1;
  dl_config_pdu->ssb_pdu.ssb_pdu_rel15.bchPayload          = payload;
  dl_config_pdu->ssb_pdu.ssb_pdu_rel15.precoding_and_beamforming.num_prgs=1;
  dl_config_pdu->ssb_pdu.ssb_pdu_rel15.precoding_and_beamforming.prg_size=275; //1 PRG of max size for analogue beamforming
  dl_config_pdu->ssb_pdu.ssb_pdu_rel15.precoding_and_beamforming.dig_bf_interfaces=1;
  dl_config_pdu->ssb_pdu.ssb_pdu_rel15.precoding_and_beamforming.prgs_list[0].pm_idx = 0;
  dl_config_pdu->ssb_pdu.ssb_pdu_rel15.precoding_and_beamforming.prgs_list[0].dig_bf_interface_list[0].beam_idx = beam_index;
  dl_req->nPDUs++;

  LOG_D(MAC,"Scheduling ssb %d at frame %d and slot %d\n",i_ssb,frame,slot);

}

void schedule_nr_mib(module_id_t module_idP, frame_t frameP, sub_frame_t slotP) {
  gNB_MAC_INST *gNB = RC.nrmac[module_idP];
  NR_COMMON_channels_t *cc;
  nfapi_nr_dl_tti_request_t      *dl_tti_request;
  nfapi_nr_dl_tti_request_body_t *dl_req;
  NR_MIB_t *mib = RC.nrrrc[module_idP]->carrier.mib.message.choice.mib;
  uint8_t num_tdd_period,num_ssb;
  int mib_sdu_length;
  int CC_id;

  for (CC_id = 0; CC_id < MAX_NUM_CCs; CC_id++) {
    cc = &gNB->common_channels[CC_id];
    NR_ServingCellConfigCommon_t *scc = cc->ServingCellConfigCommon;
    const int slots_per_frame = nr_slots_per_frame[*scc->ssbSubcarrierSpacing];
    dl_tti_request = &gNB->DL_req[CC_id];
    dl_req = &dl_tti_request->dl_tti_request_body;

    // get MIB every 8 frames
    if(((slotP == 0) && (frameP & 7) == 0) ||
       gNB->first_MIB) {

      mib_sdu_length = mac_rrc_nr_data_req(module_idP, CC_id, frameP, MIBCH, 0, 1, &cc->MIB_pdu.payload[0]);

      // flag to avoid sending an empty MIB in the first frames of execution since gNB doesn't get at the beginning in frame 0 slot 0
      gNB->first_MIB = false;

      LOG_D(MAC,
            "[gNB %d] Frame %d : MIB->BCH  CC_id %d, Received %d bytes\n",
            module_idP,
            frameP,
            CC_id,
            mib_sdu_length);
    }

    int8_t ssb_period = *scc->ssb_periodicityServingCell;
    uint8_t ssb_frame_periodicity = 1;  // every how many frames SSB are generated

    if (ssb_period > 1) // 0 is every half frame
      ssb_frame_periodicity = 1 << (ssb_period -1);

    if (!(frameP%ssb_frame_periodicity) &&
        ((slotP<(slots_per_frame>>1)) || (ssb_period == 0))) {
      // schedule SSB only for given frames according to SSB periodicity
      // and in first half frame unless periodicity of 5ms
      int rel_slot;
      if (ssb_period == 0) // scheduling every half frame
        rel_slot = slotP%(slots_per_frame>>1);
      else
        rel_slot = slotP;

      NR_SubcarrierSpacing_t scs = *scc->ssbSubcarrierSpacing;
      const long band = *scc->downlinkConfigCommon->frequencyInfoDL->frequencyBandList.list.array[0];
      uint16_t offset_pointa = get_ssboffset_pointa(scc,band);
      uint8_t ssbSubcarrierOffset = gNB->ssb_SubcarrierOffset;

      const BIT_STRING_t *shortBitmap = &scc->ssb_PositionsInBurst->choice.shortBitmap;
      const BIT_STRING_t *mediumBitmap = &scc->ssb_PositionsInBurst->choice.mediumBitmap;
      const BIT_STRING_t *longBitmap = &scc->ssb_PositionsInBurst->choice.longBitmap;

      uint16_t ssb_start_symbol;

      switch (scc->ssb_PositionsInBurst->present) {
        case 1:
          // short bitmap (<3GHz) max 4 SSBs
          for (int i_ssb=0; i_ssb<4; i_ssb++) {
            if ((shortBitmap->buf[0]>>(7-i_ssb))&0x01) {
              ssb_start_symbol = get_ssb_start_symbol(band,scs,i_ssb);
              // if start symbol is in current slot, schedule current SSB, fill VRB map and call get_type0_PDCCH_CSS_config_parameters
              if ((ssb_start_symbol/14) == rel_slot){
                schedule_ssb(frameP, slotP, scc, dl_req, i_ssb, ssbSubcarrierOffset, offset_pointa, (*(uint32_t*)cc->MIB_pdu.payload) & ((1<<24)-1));
                fill_ssb_vrb_map(cc, offset_pointa, ssb_start_symbol, CC_id);
                if (get_softmodem_params()->sa == 1) {
                  get_type0_PDCCH_CSS_config_parameters(&gNB->type0_PDCCH_CSS_config[i_ssb],
                                                        frameP,
                                                        mib,
                                                        slots_per_frame,
                                                        ssbSubcarrierOffset,
                                                        ssb_start_symbol,
                                                        scs,
                                                        FR1,
                                                        band,
                                                        i_ssb,
                                                        ssb_frame_periodicity,
                                                        offset_pointa);
                  gNB->type0_PDCCH_CSS_config[i_ssb].active = true;
                }
              }
            }
          }
          break;
        case 2:
          // medium bitmap (<6GHz) max 8 SSBs
          for (int i_ssb=0; i_ssb<8; i_ssb++) {
            if ((mediumBitmap->buf[0]>>(7-i_ssb))&0x01) {
              ssb_start_symbol = get_ssb_start_symbol(band,scs,i_ssb);
              // if start symbol is in current slot, schedule current SSB, fill VRB map and call get_type0_PDCCH_CSS_config_parameters
              if ((ssb_start_symbol/14) == rel_slot){
                schedule_ssb(frameP, slotP, scc, dl_req, i_ssb, ssbSubcarrierOffset, offset_pointa, (*(uint32_t*)cc->MIB_pdu.payload) & ((1<<24)-1));
                fill_ssb_vrb_map(cc, offset_pointa, ssb_start_symbol, CC_id);
                if (get_softmodem_params()->sa == 1) {
                  get_type0_PDCCH_CSS_config_parameters(&gNB->type0_PDCCH_CSS_config[i_ssb],
                                                        frameP,
                                                        mib,
                                                        slots_per_frame,
                                                        ssbSubcarrierOffset,
                                                        ssb_start_symbol,
                                                        scs,
                                                        FR1,
                                                        band,
                                                        i_ssb,
                                                        ssb_frame_periodicity,
                                                        offset_pointa);
                  gNB->type0_PDCCH_CSS_config[i_ssb].active = true;
                }
              }
            }
          }
          break;
        case 3:
          // long bitmap FR2 max 64 SSBs
          num_ssb = 0;
          for (int i_ssb=0; i_ssb<64; i_ssb++) {
            if ((longBitmap->buf[i_ssb/8]>>(7-(i_ssb%8)))&0x01) {
              ssb_start_symbol = get_ssb_start_symbol(band,scs,i_ssb);
              // if start symbol is in current slot, schedule current SSB, fill VRB map and call get_type0_PDCCH_CSS_config_parameters
              if ((ssb_start_symbol/14) == rel_slot){
                schedule_ssb(frameP, slotP, scc, dl_req, i_ssb, ssbSubcarrierOffset, offset_pointa, (*(uint32_t*)cc->MIB_pdu.payload) & ((1<<24)-1));
                fill_ssb_vrb_map(cc, offset_pointa, ssb_start_symbol, CC_id);
                const NR_TDD_UL_DL_Pattern_t *tdd = &scc->tdd_UL_DL_ConfigurationCommon->pattern1;
                const int nr_mix_slots = tdd->nrofDownlinkSymbols != 0 || tdd->nrofUplinkSymbols != 0;
                const int nr_slots_period = tdd->nrofDownlinkSlots + tdd->nrofUplinkSlots + nr_mix_slots;
                num_tdd_period = rel_slot/nr_slots_period;
                gNB->tdd_beam_association[num_tdd_period]=i_ssb;
                num_ssb++;
                AssertFatal(num_ssb<2,"beamforming currently not supported for more than one SSB per slot\n");
                if (get_softmodem_params()->sa == 1) {
                  get_type0_PDCCH_CSS_config_parameters(&gNB->type0_PDCCH_CSS_config[i_ssb],
                                                        frameP,
                                                        mib,
                                                        slots_per_frame,
                                                        ssbSubcarrierOffset,
                                                        ssb_start_symbol,
                                                        scs,
                                                        FR2,
                                                        band,
                                                        i_ssb,
                                                        ssb_frame_periodicity,
                                                        offset_pointa);
                  gNB->type0_PDCCH_CSS_config[i_ssb].active = true;
                }
              }
            }
          }
          break;
        default:
          AssertFatal(0,"SSB bitmap size value %d undefined (allowed values 1,2,3)\n",
                      scc->ssb_PositionsInBurst->present);
      }
    }
  }
}


void schedule_nr_SI(module_id_t module_idP, frame_t frameP, sub_frame_t subframeP) {
//----------------------------------------  
}

void fill_ssb_vrb_map (NR_COMMON_channels_t *cc, int rbStart,  uint16_t symStart, int CC_id) {

  AssertFatal(*cc->ServingCellConfigCommon->ssbSubcarrierSpacing !=
              NR_SubcarrierSpacing_kHz240,
              "240kHZ subcarrier won't work with current VRB map because a single SSB might be across 2 slots\n");

  uint16_t *vrb_map = cc[CC_id].vrb_map;

  for (int rb = 0; rb < 20; rb++)
    vrb_map[rbStart + rb] = SL_to_bitmap(symStart, 4);

}

uint32_t schedule_control_sib1(module_id_t module_id,
                               int CC_id,
                               NR_Type0_PDCCH_CSS_config_t *type0_PDCCH_CSS_config,
                               int time_domain_allocation,
                               int startSymbolIndex,
                               int nrOfSymbols,
                               uint16_t dlDmrsSymbPos,
                               uint8_t candidate_idx,
                               int num_total_bytes) {

  gNB_MAC_INST *gNB_mac = RC.nrmac[module_id];
  NR_COMMON_channels_t *cc = &gNB_mac->common_channels[CC_id];
  NR_ServingCellConfigCommon_t *scc = cc->ServingCellConfigCommon;
  uint16_t *vrb_map = cc->vrb_map;

  if (gNB_mac->sched_ctrlCommon == NULL){
    LOG_D(NR_MAC,"schedule_control_common: Filling nr_mac->sched_ctrlCommon\n");
    gNB_mac->sched_ctrlCommon = calloc(1,sizeof(*gNB_mac->sched_ctrlCommon));
    gNB_mac->sched_ctrlCommon->search_space = calloc(1,sizeof(*gNB_mac->sched_ctrlCommon->search_space));
    gNB_mac->sched_ctrlCommon->coreset = calloc(1,sizeof(*gNB_mac->sched_ctrlCommon->coreset));
    fill_searchSpaceZero(gNB_mac->sched_ctrlCommon->search_space,type0_PDCCH_CSS_config);
    fill_coresetZero(gNB_mac->sched_ctrlCommon->coreset,type0_PDCCH_CSS_config);
    gNB_mac->cset0_bwp_start = type0_PDCCH_CSS_config->cset_start_rb;
    gNB_mac->cset0_bwp_size = type0_PDCCH_CSS_config->num_rbs;
    gNB_mac->sched_ctrlCommon->sched_pdcch = set_pdcch_structure(NULL,
                                                                 gNB_mac->sched_ctrlCommon->search_space,
                                                                 gNB_mac->sched_ctrlCommon->coreset,
                                                                 scc,
                                                                 NULL,
                                                                 type0_PDCCH_CSS_config);
  }

  gNB_mac->sched_ctrlCommon->pdsch_semi_static.time_domain_allocation = time_domain_allocation;
  gNB_mac->sched_ctrlCommon->pdsch_semi_static.mcsTableIdx = 0;
  gNB_mac->sched_ctrlCommon->sched_pdsch.mcs = 0; // starting from mcs 0
  gNB_mac->sched_ctrlCommon->num_total_bytes = num_total_bytes;

  uint8_t nr_of_candidates;

  for (int i=0; i<3; i++) {
    find_aggregation_candidates(&gNB_mac->sched_ctrlCommon->aggregation_level, &nr_of_candidates, gNB_mac->sched_ctrlCommon->search_space,4<<i);
    if (nr_of_candidates>0) break; // choosing the lower value of aggregation level available
  }
  AssertFatal(nr_of_candidates>0,"nr_of_candidates is 0\n");
  gNB_mac->sched_ctrlCommon->cce_index = find_pdcch_candidate(gNB_mac,
                                                              CC_id,
                                                              gNB_mac->sched_ctrlCommon->aggregation_level,
                                                              nr_of_candidates,
                                                              &gNB_mac->sched_ctrlCommon->sched_pdcch,
                                                              gNB_mac->sched_ctrlCommon->coreset,
                                                              0);

  AssertFatal(gNB_mac->sched_ctrlCommon->cce_index >= 0, "Could not find CCE for coreset0\n");

  const uint16_t bwpSize = type0_PDCCH_CSS_config->num_rbs;
  int rbStart = type0_PDCCH_CSS_config->cset_start_rb;

  // TODO: There are exceptions to this in table 5.1.2.1.1-4,5 (Default time domain allocation tables B, C)
  int mappingtype = (startSymbolIndex <= 3)? typeA: typeB;

  if (nrOfSymbols == 2) {
    gNB_mac->sched_ctrlCommon->pdsch_semi_static.numDmrsCdmGrpsNoData = 1;
  } else {
    gNB_mac->sched_ctrlCommon->pdsch_semi_static.numDmrsCdmGrpsNoData = 2;
  }

  // Calculate number of PRB_DMRS
  uint8_t N_PRB_DMRS = gNB_mac->sched_ctrlCommon->pdsch_semi_static.numDmrsCdmGrpsNoData * 6;
  uint16_t dmrs_length = get_num_dmrs(dlDmrsSymbPos);
  LOG_D(MAC,"dlDmrsSymbPos %x\n",dlDmrsSymbPos);
  int rbSize = 0;
  uint32_t TBS = 0;
  do {
    if(rbSize < bwpSize && !(vrb_map[rbStart + rbSize]&SL_to_bitmap(startSymbolIndex, nrOfSymbols)))
      rbSize++;
    else{
      if (gNB_mac->sched_ctrlCommon->sched_pdsch.mcs<10)
        gNB_mac->sched_ctrlCommon->sched_pdsch.mcs++;
      else
        break;
    }
    TBS = nr_compute_tbs(nr_get_Qm_dl(gNB_mac->sched_ctrlCommon->sched_pdsch.mcs, gNB_mac->sched_ctrlCommon->pdsch_semi_static.mcsTableIdx),
                         nr_get_code_rate_dl(gNB_mac->sched_ctrlCommon->sched_pdsch.mcs, gNB_mac->sched_ctrlCommon->pdsch_semi_static.mcsTableIdx),
                         rbSize, nrOfSymbols, N_PRB_DMRS * dmrs_length,0, 0,1) >> 3;
  } while (TBS < gNB_mac->sched_ctrlCommon->num_total_bytes);

  AssertFatal(TBS>=gNB_mac->sched_ctrlCommon->num_total_bytes,"Couldn't allocate enough resources for %d bytes in SIB1 PDSCH\n",
              gNB_mac->sched_ctrlCommon->num_total_bytes);

  gNB_mac->sched_ctrlCommon->sched_pdsch.rbSize = rbSize;
  gNB_mac->sched_ctrlCommon->sched_pdsch.rbStart = 0;

<<<<<<< HEAD
  LOG_D(NR_MAC,"mcs = %i\n", gNB_mac->sched_ctrlCommon->sched_pdsch.mcs);
  LOG_D(NR_MAC,"startSymbolIndex = %i\n", startSymbolIndex);
  LOG_D(NR_MAC,"nrOfSymbols = %i\n", nrOfSymbols);
  LOG_D(NR_MAC, "rbSize = %i\n", gNB_mac->sched_ctrlCommon->sched_pdsch.rbSize);
  LOG_D(NR_MAC,"TBS = %i\n", TBS);
  LOG_D(NR_MAC,"dmrs_length %d\n",dmrs_length);
  LOG_D(NR_MAC,"N_PRB_DMRS = %d\n",N_PRB_DMRS);
  LOG_D(NR_MAC,"mappingtype = %d\n", mappingtype);

=======
  LOG_D(MAC,"mcs = %i\n", gNB_mac->sched_ctrlCommon->sched_pdsch.mcs);
  LOG_D(MAC,"startSymbolIndex = %i\n", startSymbolIndex);
  LOG_D(MAC,"nrOfSymbols = %i\n", nrOfSymbols);
  LOG_D(MAC, "rbSize = %i\n", gNB_mac->sched_ctrlCommon->sched_pdsch.rbSize);
  LOG_D(MAC,"TBS = %i\n", TBS);
  LOG_D(MAC,"dmrs_length %d\n",dmrs_length);
  LOG_D(MAC,"N_PRB_DMRS = %d\n",N_PRB_DMRS);
  LOG_D(MAC,"mappingtype = %d\n", mappingtype);
>>>>>>> 23350deb
  // Mark the corresponding RBs as used
  fill_pdcch_vrb_map(gNB_mac,
                     CC_id,
                     &gNB_mac->sched_ctrlCommon->sched_pdcch,
                     gNB_mac->sched_ctrlCommon->cce_index,
                     gNB_mac->sched_ctrlCommon->aggregation_level);
  for (int rb = 0; rb < gNB_mac->sched_ctrlCommon->sched_pdsch.rbSize; rb++) {
    vrb_map[rb + rbStart] = SL_to_bitmap(startSymbolIndex, nrOfSymbols);
  }
  return TBS;
}

void nr_fill_nfapi_dl_sib1_pdu(int Mod_idP,
                               nfapi_nr_dl_tti_request_body_t *dl_req,
                               int pdu_index,
                               NR_Type0_PDCCH_CSS_config_t *type0_PDCCH_CSS_config,
                               uint32_t TBS,
                               int StartSymbolIndex,
                               int NrOfSymbols,
                               uint16_t dlDmrsSymbPos) {

  gNB_MAC_INST *gNB_mac = RC.nrmac[Mod_idP];
  NR_COMMON_channels_t *cc = gNB_mac->common_channels;
  NR_ServingCellConfigCommon_t *scc = cc->ServingCellConfigCommon;

  nfapi_nr_dl_tti_request_pdu_t *dl_tti_pdcch_pdu = &dl_req->dl_tti_pdu_list[dl_req->nPDUs];
  memset((void*)dl_tti_pdcch_pdu,0,sizeof(nfapi_nr_dl_tti_request_pdu_t));
  dl_tti_pdcch_pdu->PDUType = NFAPI_NR_DL_TTI_PDCCH_PDU_TYPE;
  dl_tti_pdcch_pdu->PDUSize = (uint8_t)(2+sizeof(nfapi_nr_dl_tti_pdcch_pdu));
  dl_req->nPDUs += 1;
  nfapi_nr_dl_tti_pdcch_pdu_rel15_t *pdcch_pdu_rel15 = &dl_tti_pdcch_pdu->pdcch_pdu.pdcch_pdu_rel15;
  nr_configure_pdcch(pdcch_pdu_rel15,
                     gNB_mac->sched_ctrlCommon->coreset,
                     NULL,
                     &gNB_mac->sched_ctrlCommon->sched_pdcch);

  nfapi_nr_dl_tti_request_pdu_t *dl_tti_pdsch_pdu = &dl_req->dl_tti_pdu_list[dl_req->nPDUs];
  memset((void*)dl_tti_pdsch_pdu,0,sizeof(nfapi_nr_dl_tti_request_pdu_t));
  dl_tti_pdsch_pdu->PDUType = NFAPI_NR_DL_TTI_PDSCH_PDU_TYPE;
  dl_tti_pdsch_pdu->PDUSize = (uint8_t)(2+sizeof(nfapi_nr_dl_tti_pdsch_pdu));
  dl_req->nPDUs += 1;
  nfapi_nr_dl_tti_pdsch_pdu_rel15_t *pdsch_pdu_rel15 = &dl_tti_pdsch_pdu->pdsch_pdu.pdsch_pdu_rel15;

  pdcch_pdu_rel15->CoreSetType = NFAPI_NR_CSET_CONFIG_MIB_SIB1;

  pdsch_pdu_rel15->pduBitmap = 0;
  pdsch_pdu_rel15->rnti = SI_RNTI;
  pdsch_pdu_rel15->pduIndex = pdu_index;

  pdsch_pdu_rel15->BWPSize  = type0_PDCCH_CSS_config->num_rbs;
  pdsch_pdu_rel15->BWPStart = type0_PDCCH_CSS_config->cset_start_rb;

  pdsch_pdu_rel15->SubcarrierSpacing = type0_PDCCH_CSS_config->scs_pdcch;
  pdsch_pdu_rel15->CyclicPrefix = 0;

  pdsch_pdu_rel15->NrOfCodewords = 1;
  pdsch_pdu_rel15->targetCodeRate[0] = nr_get_code_rate_dl(gNB_mac->sched_ctrlCommon->sched_pdsch.mcs, 0);
  pdsch_pdu_rel15->qamModOrder[0] = 2;
  pdsch_pdu_rel15->mcsIndex[0] = gNB_mac->sched_ctrlCommon->sched_pdsch.mcs;
  pdsch_pdu_rel15->mcsTable[0] = 0;
  pdsch_pdu_rel15->rvIndex[0] = nr_rv_round_map[0];
  pdsch_pdu_rel15->dataScramblingId = *scc->physCellId;
  pdsch_pdu_rel15->nrOfLayers = 1;
  pdsch_pdu_rel15->transmissionScheme = 0;
  pdsch_pdu_rel15->refPoint = 1;
  pdsch_pdu_rel15->dmrsConfigType = 0;
  pdsch_pdu_rel15->dlDmrsScramblingId = *scc->physCellId;
  pdsch_pdu_rel15->SCID = 0;
  pdsch_pdu_rel15->numDmrsCdmGrpsNoData = gNB_mac->sched_ctrlCommon->pdsch_semi_static.numDmrsCdmGrpsNoData;
  pdsch_pdu_rel15->dmrsPorts = 1;
  pdsch_pdu_rel15->resourceAlloc = 1;
  pdsch_pdu_rel15->rbStart = gNB_mac->sched_ctrlCommon->sched_pdsch.rbStart;
  pdsch_pdu_rel15->rbSize = gNB_mac->sched_ctrlCommon->sched_pdsch.rbSize;
  pdsch_pdu_rel15->VRBtoPRBMapping = 0;
  pdsch_pdu_rel15->qamModOrder[0] = nr_get_Qm_dl(gNB_mac->sched_ctrlCommon->sched_pdsch.mcs,
                                                 gNB_mac->sched_ctrlCommon->pdsch_semi_static.mcsTableIdx);
  pdsch_pdu_rel15->TBSize[0] = TBS;
  pdsch_pdu_rel15->mcsTable[0] = gNB_mac->sched_ctrlCommon->pdsch_semi_static.mcsTableIdx;
  pdsch_pdu_rel15->StartSymbolIndex = StartSymbolIndex;
  pdsch_pdu_rel15->NrOfSymbols = NrOfSymbols;
  pdsch_pdu_rel15->dlDmrsSymbPos = dlDmrsSymbPos;
  LOG_D(NR_MAC,"sib1:bwpStart %d, bwpSize %d\n",pdsch_pdu_rel15->BWPStart,pdsch_pdu_rel15->BWPSize);
  LOG_D(NR_MAC,"sib1:rbStart %d, rbSize %d\n",pdsch_pdu_rel15->rbStart,pdsch_pdu_rel15->rbSize);
  LOG_D(NR_MAC,"sib1:dlDmrsSymbPos = 0x%x\n", pdsch_pdu_rel15->dlDmrsSymbPos);

  /* Fill PDCCH DL DCI PDU */
  nfapi_nr_dl_dci_pdu_t *dci_pdu = &pdcch_pdu_rel15->dci_pdu[pdcch_pdu_rel15->numDlDci];
  pdcch_pdu_rel15->numDlDci++;
  dci_pdu->RNTI = SI_RNTI;
  dci_pdu->ScramblingId = *scc->physCellId;
  dci_pdu->ScramblingRNTI = 0;
  dci_pdu->AggregationLevel = gNB_mac->sched_ctrlCommon->aggregation_level;
  dci_pdu->CceIndex = gNB_mac->sched_ctrlCommon->cce_index;
  dci_pdu->beta_PDCCH_1_0 = 0;
  dci_pdu->powerControlOffsetSS = 1;

  /* DCI payload */
  dci_pdu_rel15_t dci_payload;
  memset(&dci_payload, 0, sizeof(dci_pdu_rel15_t));

  dci_payload.bwp_indicator.val = 0;

  // frequency domain assignment
  dci_payload.frequency_domain_assignment.val = PRBalloc_to_locationandbandwidth0(
      pdsch_pdu_rel15->rbSize, pdsch_pdu_rel15->rbStart, type0_PDCCH_CSS_config->num_rbs);

  dci_payload.time_domain_assignment.val = gNB_mac->sched_ctrlCommon->pdsch_semi_static.time_domain_allocation;
  dci_payload.mcs = gNB_mac->sched_ctrlCommon->sched_pdsch.mcs;
  dci_payload.rv = pdsch_pdu_rel15->rvIndex[0];
  dci_payload.harq_pid = 0;
  dci_payload.ndi = 0;
  dci_payload.dai[0].val = 0;
  dci_payload.tpc = 0; // table 7.2.1-1 in 38.213
  dci_payload.pucch_resource_indicator = 0;
  dci_payload.pdsch_to_harq_feedback_timing_indicator.val = 0;
  dci_payload.antenna_ports.val = 0;
  dci_payload.dmrs_sequence_initialization.val = pdsch_pdu_rel15->SCID;

  int dci_format = NR_DL_DCI_FORMAT_1_0;
  int rnti_type = NR_RNTI_SI;

  fill_dci_pdu_rel15(scc,
                     NULL,
                     &pdcch_pdu_rel15->dci_pdu[pdcch_pdu_rel15->numDlDci - 1],
                     &dci_payload,
                     dci_format,
                     rnti_type,
                     pdsch_pdu_rel15->BWPSize,
                     0);

  LOG_D(MAC,"BWPSize: %i\n", pdcch_pdu_rel15->BWPSize);
  LOG_D(MAC,"BWPStart: %i\n", pdcch_pdu_rel15->BWPStart);
  LOG_D(MAC,"SubcarrierSpacing: %i\n", pdcch_pdu_rel15->SubcarrierSpacing);
  LOG_D(MAC,"CyclicPrefix: %i\n", pdcch_pdu_rel15->CyclicPrefix);
  LOG_D(MAC,"StartSymbolIndex: %i\n", pdcch_pdu_rel15->StartSymbolIndex);
  LOG_D(MAC,"DurationSymbols: %i\n", pdcch_pdu_rel15->DurationSymbols);
  for(int n=0;n<6;n++) LOG_D(MAC,"FreqDomainResource[%i]: %x\n",n, pdcch_pdu_rel15->FreqDomainResource[n]);
  LOG_D(MAC,"CceRegMappingType: %i\n", pdcch_pdu_rel15->CceRegMappingType);
  LOG_D(MAC,"RegBundleSize: %i\n", pdcch_pdu_rel15->RegBundleSize);
  LOG_D(MAC,"InterleaverSize: %i\n", pdcch_pdu_rel15->InterleaverSize);
  LOG_D(MAC,"CoreSetType: %i\n", pdcch_pdu_rel15->CoreSetType);
  LOG_D(MAC,"ShiftIndex: %i\n", pdcch_pdu_rel15->ShiftIndex);
  LOG_D(MAC,"precoderGranularity: %i\n", pdcch_pdu_rel15->precoderGranularity);
  LOG_D(MAC,"numDlDci: %i\n", pdcch_pdu_rel15->numDlDci);

}

void schedule_nr_sib1(module_id_t module_idP, frame_t frameP, sub_frame_t slotP) {

  // TODO: Get these values from RRC
  const int CC_id = 0;
  uint8_t candidate_idx = 0;

  gNB_MAC_INST *gNB_mac = RC.nrmac[module_idP];
  NR_ServingCellConfigCommon_t *scc = gNB_mac->common_channels[CC_id].ServingCellConfigCommon;

  int time_domain_allocation = gNB_mac->sib1_tda;

  int L_max;
  switch (scc->ssb_PositionsInBurst->present) {
    case 1:
      L_max = 4;
      break;
    case 2:
      L_max = 8;
      break;
    case 3:
      L_max = 64;
      break;
    default:
      AssertFatal(0,"SSB bitmap size value %d undefined (allowed values 1,2,3)\n",
                  scc->ssb_PositionsInBurst->present);
  }

  for (int i=0; i<L_max; i++) {

    NR_Type0_PDCCH_CSS_config_t *type0_PDCCH_CSS_config = &gNB_mac->type0_PDCCH_CSS_config[i];

    if((frameP%2 == type0_PDCCH_CSS_config->sfn_c) &&
       (slotP == type0_PDCCH_CSS_config->n_0) &&
       (type0_PDCCH_CSS_config->num_rbs > 0) &&
       (type0_PDCCH_CSS_config->active == true)) {

      LOG_D(NR_MAC,"(%d.%d) SIB1 transmission: ssb_index %d\n", frameP, slotP, type0_PDCCH_CSS_config->ssb_index);

      // Get SIB1
      uint8_t sib1_payload[NR_MAX_SIB_LENGTH/8];
      uint8_t sib1_sdu_length = mac_rrc_nr_data_req(module_idP, CC_id, frameP, BCCH, SI_RNTI, 1, sib1_payload);
      LOG_D(NR_MAC,"sib1_sdu_length = %i\n", sib1_sdu_length);
      LOG_D(NR_MAC,"SIB1: \n");
      for (int k=0;k<sib1_sdu_length;k++)
        LOG_D(NR_MAC,"byte %d : %x\n",k,((uint8_t*)sib1_payload)[k]);

      int startSymbolIndex = 0;
      int nrOfSymbols = 0;

      get_info_from_tda_tables(type0_PDCCH_CSS_config->type0_pdcch_ss_mux_pattern,
                               time_domain_allocation,
                               gNB_mac->common_channels->ServingCellConfigCommon->dmrs_TypeA_Position,
                               1, &startSymbolIndex, &nrOfSymbols);

      // TODO: There are exceptions to this in table 5.1.2.1.1-4,5 (Default time domain allocation tables B, C)
      int mappingtype = (startSymbolIndex <= 3)? typeA: typeB;
      uint16_t dlDmrsSymbPos = fill_dmrs_mask(NULL, gNB_mac->common_channels->ServingCellConfigCommon->dmrs_TypeA_Position, nrOfSymbols, startSymbolIndex, mappingtype, 1);

      // Configure sched_ctrlCommon for SIB1
      uint32_t TBS = schedule_control_sib1(module_idP, CC_id,
                                           type0_PDCCH_CSS_config,
                                           time_domain_allocation,
                                           startSymbolIndex,
                                           nrOfSymbols,
                                           dlDmrsSymbPos,
                                           candidate_idx, sib1_sdu_length);

      nfapi_nr_dl_tti_request_body_t *dl_req = &gNB_mac->DL_req[CC_id].dl_tti_request_body;
      int pdu_index = gNB_mac->pdu_index[0]++;
      nr_fill_nfapi_dl_sib1_pdu(module_idP, dl_req, pdu_index, type0_PDCCH_CSS_config, TBS, startSymbolIndex, nrOfSymbols, dlDmrsSymbPos);

      const int ntx_req = gNB_mac->TX_req[CC_id].Number_of_PDUs;
      nfapi_nr_pdu_t *tx_req = &gNB_mac->TX_req[CC_id].pdu_list[ntx_req];

      // Data to be transmitted
      bzero(tx_req->TLVs[0].value.direct,MAX_NR_DLSCH_PAYLOAD_BYTES);
      memcpy(tx_req->TLVs[0].value.direct, sib1_payload, sib1_sdu_length);

      tx_req->PDU_length = TBS;
      tx_req->PDU_index  = pdu_index;
      tx_req->num_TLV = 1;
      tx_req->TLVs[0].length = TBS + 2;
      gNB_mac->TX_req[CC_id].Number_of_PDUs++;
      gNB_mac->TX_req[CC_id].SFN = frameP;
      gNB_mac->TX_req[CC_id].Slot = slotP;

      type0_PDCCH_CSS_config->active = false;
    }
  }
}<|MERGE_RESOLUTION|>--- conflicted
+++ resolved
@@ -410,7 +410,6 @@
   gNB_mac->sched_ctrlCommon->sched_pdsch.rbSize = rbSize;
   gNB_mac->sched_ctrlCommon->sched_pdsch.rbStart = 0;
 
-<<<<<<< HEAD
   LOG_D(NR_MAC,"mcs = %i\n", gNB_mac->sched_ctrlCommon->sched_pdsch.mcs);
   LOG_D(NR_MAC,"startSymbolIndex = %i\n", startSymbolIndex);
   LOG_D(NR_MAC,"nrOfSymbols = %i\n", nrOfSymbols);
@@ -419,17 +418,6 @@
   LOG_D(NR_MAC,"dmrs_length %d\n",dmrs_length);
   LOG_D(NR_MAC,"N_PRB_DMRS = %d\n",N_PRB_DMRS);
   LOG_D(NR_MAC,"mappingtype = %d\n", mappingtype);
-
-=======
-  LOG_D(MAC,"mcs = %i\n", gNB_mac->sched_ctrlCommon->sched_pdsch.mcs);
-  LOG_D(MAC,"startSymbolIndex = %i\n", startSymbolIndex);
-  LOG_D(MAC,"nrOfSymbols = %i\n", nrOfSymbols);
-  LOG_D(MAC, "rbSize = %i\n", gNB_mac->sched_ctrlCommon->sched_pdsch.rbSize);
-  LOG_D(MAC,"TBS = %i\n", TBS);
-  LOG_D(MAC,"dmrs_length %d\n",dmrs_length);
-  LOG_D(MAC,"N_PRB_DMRS = %d\n",N_PRB_DMRS);
-  LOG_D(MAC,"mappingtype = %d\n", mappingtype);
->>>>>>> 23350deb
   // Mark the corresponding RBs as used
   fill_pdcch_vrb_map(gNB_mac,
                      CC_id,
