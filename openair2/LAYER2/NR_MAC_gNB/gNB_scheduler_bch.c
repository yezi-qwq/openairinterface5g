--- conflicted
+++ resolved
@@ -243,11 +243,7 @@
   uint16_t *vrb_map = RC.nrmac[module_id]->common_channels[CC_id].vrb_map;
 
   if (gNB_mac->sched_ctrlCommon == NULL){
-<<<<<<< HEAD
-    LOG_D(MAC,"schedule_control_common: Filling nr_mca->sched_ctrlCommon\n");
-=======
     LOG_D(NR_MAC,"schedule_control_common: Filling nr_mac->sched_ctrlCommon\n");
->>>>>>> 114508c1
     gNB_mac->sched_ctrlCommon = calloc(1,sizeof(*gNB_mac->sched_ctrlCommon));
     gNB_mac->sched_ctrlCommon->search_space = calloc(1,sizeof(*gNB_mac->sched_ctrlCommon->search_space));
     gNB_mac->sched_ctrlCommon->coreset = calloc(1,sizeof(*gNB_mac->sched_ctrlCommon->coreset));
@@ -303,7 +299,8 @@
     TBS = nr_compute_tbs(nr_get_Qm_dl(gNB_mac->sched_ctrlCommon->mcs, gNB_mac->sched_ctrlCommon->mcsTableIdx),
                          nr_get_code_rate_dl(gNB_mac->sched_ctrlCommon->mcs, gNB_mac->sched_ctrlCommon->mcsTableIdx),
                          rbSize, nrOfSymbols, N_PRB_DMRS * dmrs_length,0, 0,1) >> 3;
-  } while (rbStart + rbSize < bwpSize && !vrb_map[rbStart + rbSize] && TBS < gNB_mac->sched_ctrlCommon->num_total_bytes);
+    printf("SIB1: rbStart %d, rbSize %d,bwpSize %d,vrb_map[rbStart+rbSize] %d TBS %d : total_bytes %d\n",rbStart,rbSize,bwpSize,vrb_map[rbStart+rbSize],TBS,gNB_mac->sched_ctrlCommon->num_total_bytes);
+  } while (rbSize < bwpSize && !vrb_map[rbStart + rbSize] && TBS < gNB_mac->sched_ctrlCommon->num_total_bytes);
 
   gNB_mac->sched_ctrlCommon->rbSize = rbSize;
   gNB_mac->sched_ctrlCommon->rbStart = 0;
