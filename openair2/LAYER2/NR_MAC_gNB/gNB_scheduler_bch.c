--- conflicted
+++ resolved
@@ -375,12 +375,7 @@
 
   // Calculate number of PRB_DMRS
   uint8_t N_PRB_DMRS = gNB_mac->sched_ctrlCommon->pdsch_semi_static.numDmrsCdmGrpsNoData * 6;
-<<<<<<< HEAD
-  uint16_t dlDmrsSymbPos = fill_dmrs_mask(NULL, gNB_mac->common_channels->ServingCellConfigCommon->dmrs_TypeA_Position, nrOfSymbols, startSymbolIndex, mappingtype, 1);
-=======
->>>>>>> b590cec2
   uint16_t dmrs_length = get_num_dmrs(dlDmrsSymbPos);
-
   LOG_D(MAC,"dlDmrsSymbPos %x\n",dlDmrsSymbPos);
   int rbSize = 0;
   uint32_t TBS = 0;
@@ -610,15 +605,7 @@
 
       // TODO: There are exceptions to this in table 5.1.2.1.1-4,5 (Default time domain allocation tables B, C)
       int mappingtype = (startSymbolIndex <= 3)? typeA: typeB;
-
-<<<<<<< HEAD
-      // Calculate number of PRB_DMRS
-      uint8_t N_PRB_DMRS = gNB_mac->sched_ctrlCommon->pdsch_semi_static.numDmrsCdmGrpsNoData * 6;
       uint16_t dlDmrsSymbPos = fill_dmrs_mask(NULL, gNB_mac->common_channels->ServingCellConfigCommon->dmrs_TypeA_Position, nrOfSymbols, startSymbolIndex, mappingtype, 1);
-      uint16_t dmrs_length = get_num_dmrs(dlDmrsSymbPos);
-=======
-      uint16_t dlDmrsSymbPos = fill_dmrs_mask(NULL, gNB_mac->common_channels->ServingCellConfigCommon->dmrs_TypeA_Position, nrOfSymbols, startSymbolIndex, mappingtype);
->>>>>>> b590cec2
 
       // Configure sched_ctrlCommon for SIB1
       uint32_t TBS = schedule_control_sib1(module_idP, CC_id,
