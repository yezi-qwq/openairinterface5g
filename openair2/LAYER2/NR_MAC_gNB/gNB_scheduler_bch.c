/*
 * Licensed to the OpenAirInterface (OAI) Software Alliance under one or more
 * contributor license agreements.  See the NOTICE file distributed with
 * this work for additional information regarding copyright ownership.
 * The OpenAirInterface Software Alliance licenses this file to You under
 * the OAI Public License, Version 1.1  (the "License"); you may not use this file
 * except in compliance with the License.
 * You may obtain a copy of the License at
 *
 *      http://www.openairinterface.org/?page_id=698
 *
 * Unless required by applicable law or agreed to in writing, software
 * distributed under the License is distributed on an "AS IS" BASIS,
 * WITHOUT WARRANTIES OR CONDITIONS OF ANY KIND, either express or implied.
 * See the License for the specific language governing permissions and
 * limitations under the License.
 *-------------------------------------------------------------------------------
 * For more information about the OpenAirInterface (OAI) Software Alliance:
 *      contact@openairinterface.org
 */

/*! \file gNB_scheduler_bch.c
 * \brief procedures related to eNB for the BCH transport channel
 * \author  Navid Nikaein and Raymond Knopp, WEI-TAI CHEN
 * \date 2010 - 2014, 2018
 * \email: navid.nikaein@eurecom.fr, kroempa@gmail.com
 * \version 1.0
 * \company Eurecom, NTUST
 * @ingroup _mac

 */

#include "assertions.h"
#include "NR_MAC_gNB/nr_mac_gNB.h"
#include "NR_MAC_gNB/mac_proto.h"
#include "NR_MAC_COMMON/nr_mac_extern.h"
#include "common/utils/LOG/log.h"
#include "common/utils/LOG/vcd_signal_dumper.h"
#include "UTIL/OPT/opt.h"
#include "OCG.h"
#include "OCG_extern.h"

#include "RRC/NR/nr_rrc_extern.h"


//#include "LAYER2/MAC/pre_processor.c"
#include "pdcp.h"

#include "intertask_interface.h"

#define ENABLE_MAC_PAYLOAD_DEBUG
#define DEBUG_eNB_SCHEDULER 1

#include "common/ran_context.h"

extern RAN_CONTEXT_t RC;
extern uint8_t SSB_Table[38];

void schedule_nr_mib(module_id_t module_idP, frame_t frameP, sub_frame_t slotP, uint8_t slots_per_frame){

  gNB_MAC_INST *gNB = RC.nrmac[module_idP];
  NR_COMMON_channels_t *cc;
  
  nfapi_nr_dl_tti_request_t      *dl_tti_request;
  nfapi_nr_dl_tti_request_body_t *dl_req;
  nfapi_nr_dl_tti_request_pdu_t  *dl_config_pdu;

  int mib_sdu_length;
  int CC_id;
<<<<<<< HEAD
  uint8_t beam_index = 0;
  
  AssertFatal(slotP == 0, "Subframe must be 0\n");
  AssertFatal((frameP & 7) == 0, "Frame must be a multiple of 8\n");
=======
>>>>>>> 3d60e953

  for (CC_id = 0; CC_id < MAX_NUM_CCs; CC_id++) {
    cc = &gNB->common_channels[CC_id];
    const long band = *cc->ServingCellConfigCommon->downlinkConfigCommon->frequencyInfoDL->frequencyBandList.list.array[0];
    const uint32_t ssb_offset0 = *cc->ServingCellConfigCommon->downlinkConfigCommon->frequencyInfoDL->absoluteFrequencySSB - cc->ServingCellConfigCommon->downlinkConfigCommon->frequencyInfoDL->absoluteFrequencyPointA;
    int ratio;
    switch (*cc->ServingCellConfigCommon->ssbSubcarrierSpacing) {
    case NR_SubcarrierSpacing_kHz15:
      AssertFatal(band <= 79,
                  "Band %ld is not possible for SSB with 15 kHz SCS\n",
                  band);
      if (band < 77)  // below 3GHz
        ratio = 3;    // NRARFCN step is 5 kHz
      else
        ratio = 1;  // NRARFCN step is 15 kHz
      break;
    case NR_SubcarrierSpacing_kHz30:
      AssertFatal(band <= 79,
                  "Band %ld is not possible for SSB with 15 kHz SCS\n",
                  band);
      if (band < 77)  // below 3GHz
        ratio = 6;    // NRARFCN step is 5 kHz
      else
        ratio = 2;  // NRARFCN step is 15 kHz
      break;
    case NR_SubcarrierSpacing_kHz120:
      AssertFatal(band >= 257,
                  "Band %ld is not possible for SSB with 120 kHz SCS\n",
                  band);
      ratio = 2;  // NRARFCN step is 15 kHz
      break;
    case NR_SubcarrierSpacing_kHz240:
      AssertFatal(band >= 257,
                  "Band %ld is not possible for SSB with 240 kHz SCS\n",
                  band);
      ratio = 4;  // NRARFCN step is 15 kHz
      break;
    default:
      AssertFatal(1 == 0, "SCS %ld not allowed for SSB \n",
                  *cc->ServingCellConfigCommon->ssbSubcarrierSpacing);
    }

    // scheduling MIB every 8 frames, PHY repeats it in between
    if((slotP == 0) && (frameP & 7) == 0) {
      dl_tti_request = &gNB->DL_req[CC_id];
      dl_req = &dl_tti_request->dl_tti_request_body;

      mib_sdu_length = mac_rrc_nr_data_req(module_idP, CC_id, frameP, MIBCH, 1, &cc->MIB_pdu.payload[0]);

      LOG_D(MAC, "Frame %d, slot %d: BCH PDU length %d\n", frameP, slotP, mib_sdu_length);

      if (mib_sdu_length > 0) {
        LOG_D(MAC,
              "Frame %d, slot %d: Adding BCH PDU in position %d (length %d)\n",
              frameP,
              slotP,
              dl_req->nPDUs,
              mib_sdu_length);

        if ((frameP & 1023) < 80){
          LOG_I(MAC,"[gNB %d] Frame %d : MIB->BCH  CC_id %d, Received %d bytes\n",module_idP, frameP, CC_id, mib_sdu_length);
        }

        dl_config_pdu = &dl_req->dl_tti_pdu_list[dl_req->nPDUs];
        memset((void *) dl_config_pdu, 0,sizeof(nfapi_nr_dl_tti_request_pdu_t));
        dl_config_pdu->PDUType      = NFAPI_NR_DL_TTI_SSB_PDU_TYPE;
        dl_config_pdu->PDUSize      =2 + sizeof(nfapi_nr_dl_tti_ssb_pdu_rel15_t);

        AssertFatal(cc->ServingCellConfigCommon->physCellId!=NULL,"cc->ServingCellConfigCommon->physCellId is null\n");
        dl_config_pdu->ssb_pdu.ssb_pdu_rel15.PhysCellId          = *cc->ServingCellConfigCommon->physCellId;
        dl_config_pdu->ssb_pdu.ssb_pdu_rel15.BetaPss             = 0;
        dl_config_pdu->ssb_pdu.ssb_pdu_rel15.SsbBlockIndex       = 0;
        AssertFatal(cc->ServingCellConfigCommon->downlinkConfigCommon!=NULL,"scc->downlinkConfigCommonL is null\n");
        AssertFatal(cc->ServingCellConfigCommon->downlinkConfigCommon->frequencyInfoDL!=NULL,"scc->downlinkConfigCommon->frequencyInfoDL is null\n");
        AssertFatal(cc->ServingCellConfigCommon->downlinkConfigCommon->frequencyInfoDL->absoluteFrequencySSB!=NULL,"scc->downlinkConfigCommon->frequencyInfoDL->absoluteFrequencySSB is null\n");
        AssertFatal(cc->ServingCellConfigCommon->downlinkConfigCommon->frequencyInfoDL->frequencyBandList.list.count==1,"Frequency Band list does not have 1 element (%d)\n",cc->ServingCellConfigCommon->downlinkConfigCommon->frequencyInfoDL->frequencyBandList.list.count);
        AssertFatal(cc->ServingCellConfigCommon->ssbSubcarrierSpacing,"ssbSubcarrierSpacing is null\n");
        AssertFatal(cc->ServingCellConfigCommon->downlinkConfigCommon->frequencyInfoDL->frequencyBandList.list.array[0],"band is null\n");

        const nfapi_nr_config_request_scf_t *cfg = &RC.nrmac[module_idP]->config[0];
        dl_config_pdu->ssb_pdu.ssb_pdu_rel15.SsbSubcarrierOffset = cfg->ssb_table.ssb_subcarrier_offset.value; //kSSB
        dl_config_pdu->ssb_pdu.ssb_pdu_rel15.ssbOffsetPointA     = ssb_offset0/(ratio*12) - 10; // absoluteFrequencySSB is the center of SSB
        dl_config_pdu->ssb_pdu.ssb_pdu_rel15.bchPayloadFlag      = 1;
        dl_config_pdu->ssb_pdu.ssb_pdu_rel15.bchPayload          = (*(uint32_t*)cc->MIB_pdu.payload) & ((1<<24)-1);
        dl_req->nPDUs++;
      }
    }

<<<<<<< HEAD
      dl_config_pdu = &dl_req->dl_tti_pdu_list[dl_req->nPDUs];
      memset((void *) dl_config_pdu, 0,sizeof(nfapi_nr_dl_tti_request_pdu_t));
      dl_config_pdu->PDUType      = NFAPI_NR_DL_TTI_SSB_PDU_TYPE;
      dl_config_pdu->PDUSize      =2 + sizeof(nfapi_nr_dl_tti_ssb_pdu_rel15_t);

      AssertFatal(cc->ServingCellConfigCommon->physCellId!=NULL,"cc->ServingCellConfigCommon->physCellId is null\n");
      dl_config_pdu->ssb_pdu.ssb_pdu_rel15.PhysCellId          = *cc->ServingCellConfigCommon->physCellId;
      dl_config_pdu->ssb_pdu.ssb_pdu_rel15.BetaPss             = 0;
      dl_config_pdu->ssb_pdu.ssb_pdu_rel15.SsbBlockIndex       = 0;//ssb_index ;//SSB index for each SSB
      AssertFatal(cc->ServingCellConfigCommon->downlinkConfigCommon!=NULL,"scc->downlinkConfigCommonL is null\n");
      AssertFatal(cc->ServingCellConfigCommon->downlinkConfigCommon->frequencyInfoDL!=NULL,"scc->downlinkConfigCommon->frequencyInfoDL is null\n");
      AssertFatal(cc->ServingCellConfigCommon->downlinkConfigCommon->frequencyInfoDL->absoluteFrequencySSB!=NULL,"scc->downlinkConfigCommon->frequencyInfoDL->absoluteFrequencySSB is null\n");
      AssertFatal(cc->ServingCellConfigCommon->downlinkConfigCommon->frequencyInfoDL->frequencyBandList.list.count==1,"Frequency Band list does not have 1 element (%d)\n",cc->ServingCellConfigCommon->downlinkConfigCommon->frequencyInfoDL->frequencyBandList.list.count);
      AssertFatal(cc->ServingCellConfigCommon->ssbSubcarrierSpacing,"ssbSubcarrierSpacing is null\n");
      AssertFatal(cc->ServingCellConfigCommon->downlinkConfigCommon->frequencyInfoDL->frequencyBandList.list.array[0],"band is null\n");
      long band = *cc->ServingCellConfigCommon->downlinkConfigCommon->frequencyInfoDL->frequencyBandList.list.array[0];
      uint32_t ssb_offset0 = *cc->ServingCellConfigCommon->downlinkConfigCommon->frequencyInfoDL->absoluteFrequencySSB - cc->ServingCellConfigCommon->downlinkConfigCommon->frequencyInfoDL->absoluteFrequencyPointA;
      int ratio;
      switch (*cc->ServingCellConfigCommon->ssbSubcarrierSpacing) {
      case NR_SubcarrierSpacing_kHz15:
	AssertFatal(band <= 79, "Band %ld is not possible for SSB with 15 kHz SCS\n",band);
	if (band<77) // below 3GHz
	  ratio=3; // NRARFCN step is 5 kHz
	else
	  ratio=1; // NRARFCN step is 15 kHz
	break;
      case NR_SubcarrierSpacing_kHz30:
	AssertFatal(band <= 79, "Band %ld is not possible for SSB with 15 kHz SCS\n",band);
	if (band<77) // below 3GHz
	  ratio=6; // NRARFCN step is 5 kHz
	else
	  ratio=2; // NRARFCN step is 15 kHz
	break;
      case NR_SubcarrierSpacing_kHz120:
	AssertFatal(band >= 257, "Band %ld is not possible for SSB with 120 kHz SCS\n",band);
	ratio=2; // NRARFCN step is 15 kHz
	break;
      case NR_SubcarrierSpacing_kHz240:
	AssertFatal(band >= 257, "Band %ld is not possible for SSB with 240 kHz SCS\n",band);
	ratio=4; // NRARFCN step is 15 kHz
	break;
      default:
        AssertFatal(1==0,"SCS %ld not allowed for SSB \n", *cc->ServingCellConfigCommon->ssbSubcarrierSpacing);
      }
      dl_config_pdu->ssb_pdu.ssb_pdu_rel15.SsbSubcarrierOffset = cfg->ssb_table.ssb_subcarrier_offset.value; //kSSB
      dl_config_pdu->ssb_pdu.ssb_pdu_rel15.ssbOffsetPointA     = ssb_offset0/(ratio*12) - 10;/*cfg->ssb_table.ssb_offset_point_a.value;*/ // absoluteFrequencySSB is the center of SSB
      dl_config_pdu->ssb_pdu.ssb_pdu_rel15.bchPayloadFlag      = 1;
      dl_config_pdu->ssb_pdu.ssb_pdu_rel15.bchPayload          = (*(uint32_t*)cc->MIB_pdu.payload) & ((1<<24)-1);
      dl_config_pdu->ssb_pdu.ssb_pdu_rel15.precoding_and_beamforming.num_prgs=1;
      dl_config_pdu->ssb_pdu.ssb_pdu_rel15.precoding_and_beamforming.prg_size=275; //1 PRG of max size for analogue beamforming
      dl_config_pdu->ssb_pdu.ssb_pdu_rel15.precoding_and_beamforming.dig_bf_interfaces=1;
      dl_config_pdu->ssb_pdu.ssb_pdu_rel15.precoding_and_beamforming.prgs_list[0].pm_idx = 0;
      dl_config_pdu->ssb_pdu.ssb_pdu_rel15.precoding_and_beamforming.prgs_list[0].dig_bf_interface_list[0].beam_idx = beam_index;
      dl_req->nPDUs++;

      uint8_t *vrb_map = cc[CC_id].vrb_map;
      const int rbStart = dl_config_pdu->ssb_pdu.ssb_pdu_rel15.ssbOffsetPointA;
      for (int rb = 0; rb < 20; rb++)
        vrb_map[rbStart + rb] = 1;
=======
    // checking if there is any SSB in slot
    const int abs_slot = (slots_per_frame * frameP) + slotP;
    const int slot_per_period = (slots_per_frame>>1)<<(*cc->ServingCellConfigCommon->ssb_periodicityServingCell);
    int eff_120_slot;
    const BIT_STRING_t *mediumBitmap = &cc->ServingCellConfigCommon->ssb_PositionsInBurst->choice.mediumBitmap;
    uint8_t buf = 0;
    switch (cc->ServingCellConfigCommon->ssb_PositionsInBurst->present) {
      case 1:
        // presence of ssbs possible in the first 2 slots of ssb period
        if ((abs_slot % slot_per_period) < 2 &&
            (((mediumBitmap->buf[0]) >> (6 - (slotP << 1))) & 3) != 0)
          fill_ssb_vrb_map(cc, (ssb_offset0 / (ratio * 12) - 10), CC_id);
        break;
      case 2:
        // presence of ssbs possible in the first 4 slots of ssb period
        if ((abs_slot % slot_per_period) < 4 &&
            (((mediumBitmap->buf[0]) >> (6 - (slotP << 1))) & 3) != 0)
          fill_ssb_vrb_map(cc, (ssb_offset0 / (ratio * 12) - 10), CC_id);
        break;
      case 3:
        AssertFatal(*cc->ServingCellConfigCommon->ssbSubcarrierSpacing ==
                      NR_SubcarrierSpacing_kHz120,
                    "240kHZ subcarrier spacing currently not supported for SSBs\n");
        if ((abs_slot % slot_per_period) < 8) {
          eff_120_slot = slotP;
          buf = mediumBitmap->buf[0];
        } else if ((abs_slot % slot_per_period) < 17) {
          eff_120_slot = slotP - 9;
          buf = mediumBitmap->buf[1];
        } else if ((abs_slot % slot_per_period) < 26) {
          eff_120_slot = slotP - 18;
          buf = mediumBitmap->buf[2];
        } else if ((abs_slot % slot_per_period) < 35) {
          eff_120_slot = slotP - 27;
          buf = mediumBitmap->buf[3];
        }
        if (((buf >> (6 - (eff_120_slot << 1))) & 3) != 0)
          fill_ssb_vrb_map(cc, ssb_offset0 / (ratio * 12) - 10, CC_id);
        break;
    default:
      AssertFatal(0,
                  "SSB bitmap size value %d undefined (allowed values 1,2,3)\n",
                  cc->ServingCellConfigCommon->ssb_PositionsInBurst->present);
>>>>>>> 3d60e953
    }
  }
}


void schedule_nr_SI(module_id_t module_idP, frame_t frameP, sub_frame_t subframeP) {
//----------------------------------------  
}

void fill_ssb_vrb_map (NR_COMMON_channels_t *cc, int rbStart, int CC_id) {
  uint16_t *vrb_map = cc[CC_id].vrb_map;
  for (int rb = 0; rb < 20; rb++)
    vrb_map[rbStart + rb] = 1;
}<|MERGE_RESOLUTION|>--- conflicted
+++ resolved
@@ -67,14 +67,8 @@
 
   int mib_sdu_length;
   int CC_id;
-<<<<<<< HEAD
   uint8_t beam_index = 0;
   
-  AssertFatal(slotP == 0, "Subframe must be 0\n");
-  AssertFatal((frameP & 7) == 0, "Frame must be a multiple of 8\n");
-=======
->>>>>>> 3d60e953
-
   for (CC_id = 0; CC_id < MAX_NUM_CCs; CC_id++) {
     cc = &gNB->common_channels[CC_id];
     const long band = *cc->ServingCellConfigCommon->downlinkConfigCommon->frequencyInfoDL->frequencyBandList.list.array[0];
@@ -158,71 +152,15 @@
         dl_config_pdu->ssb_pdu.ssb_pdu_rel15.ssbOffsetPointA     = ssb_offset0/(ratio*12) - 10; // absoluteFrequencySSB is the center of SSB
         dl_config_pdu->ssb_pdu.ssb_pdu_rel15.bchPayloadFlag      = 1;
         dl_config_pdu->ssb_pdu.ssb_pdu_rel15.bchPayload          = (*(uint32_t*)cc->MIB_pdu.payload) & ((1<<24)-1);
+	dl_config_pdu->ssb_pdu.ssb_pdu_rel15.precoding_and_beamforming.num_prgs=1;
+	dl_config_pdu->ssb_pdu.ssb_pdu_rel15.precoding_and_beamforming.prg_size=275; //1 PRG of max size for analogue beamforming
+	dl_config_pdu->ssb_pdu.ssb_pdu_rel15.precoding_and_beamforming.dig_bf_interfaces=1;
+	dl_config_pdu->ssb_pdu.ssb_pdu_rel15.precoding_and_beamforming.prgs_list[0].pm_idx = 0;
+	dl_config_pdu->ssb_pdu.ssb_pdu_rel15.precoding_and_beamforming.prgs_list[0].dig_bf_interface_list[0].beam_idx = beam_index;
         dl_req->nPDUs++;
       }
     }
 
-<<<<<<< HEAD
-      dl_config_pdu = &dl_req->dl_tti_pdu_list[dl_req->nPDUs];
-      memset((void *) dl_config_pdu, 0,sizeof(nfapi_nr_dl_tti_request_pdu_t));
-      dl_config_pdu->PDUType      = NFAPI_NR_DL_TTI_SSB_PDU_TYPE;
-      dl_config_pdu->PDUSize      =2 + sizeof(nfapi_nr_dl_tti_ssb_pdu_rel15_t);
-
-      AssertFatal(cc->ServingCellConfigCommon->physCellId!=NULL,"cc->ServingCellConfigCommon->physCellId is null\n");
-      dl_config_pdu->ssb_pdu.ssb_pdu_rel15.PhysCellId          = *cc->ServingCellConfigCommon->physCellId;
-      dl_config_pdu->ssb_pdu.ssb_pdu_rel15.BetaPss             = 0;
-      dl_config_pdu->ssb_pdu.ssb_pdu_rel15.SsbBlockIndex       = 0;//ssb_index ;//SSB index for each SSB
-      AssertFatal(cc->ServingCellConfigCommon->downlinkConfigCommon!=NULL,"scc->downlinkConfigCommonL is null\n");
-      AssertFatal(cc->ServingCellConfigCommon->downlinkConfigCommon->frequencyInfoDL!=NULL,"scc->downlinkConfigCommon->frequencyInfoDL is null\n");
-      AssertFatal(cc->ServingCellConfigCommon->downlinkConfigCommon->frequencyInfoDL->absoluteFrequencySSB!=NULL,"scc->downlinkConfigCommon->frequencyInfoDL->absoluteFrequencySSB is null\n");
-      AssertFatal(cc->ServingCellConfigCommon->downlinkConfigCommon->frequencyInfoDL->frequencyBandList.list.count==1,"Frequency Band list does not have 1 element (%d)\n",cc->ServingCellConfigCommon->downlinkConfigCommon->frequencyInfoDL->frequencyBandList.list.count);
-      AssertFatal(cc->ServingCellConfigCommon->ssbSubcarrierSpacing,"ssbSubcarrierSpacing is null\n");
-      AssertFatal(cc->ServingCellConfigCommon->downlinkConfigCommon->frequencyInfoDL->frequencyBandList.list.array[0],"band is null\n");
-      long band = *cc->ServingCellConfigCommon->downlinkConfigCommon->frequencyInfoDL->frequencyBandList.list.array[0];
-      uint32_t ssb_offset0 = *cc->ServingCellConfigCommon->downlinkConfigCommon->frequencyInfoDL->absoluteFrequencySSB - cc->ServingCellConfigCommon->downlinkConfigCommon->frequencyInfoDL->absoluteFrequencyPointA;
-      int ratio;
-      switch (*cc->ServingCellConfigCommon->ssbSubcarrierSpacing) {
-      case NR_SubcarrierSpacing_kHz15:
-	AssertFatal(band <= 79, "Band %ld is not possible for SSB with 15 kHz SCS\n",band);
-	if (band<77) // below 3GHz
-	  ratio=3; // NRARFCN step is 5 kHz
-	else
-	  ratio=1; // NRARFCN step is 15 kHz
-	break;
-      case NR_SubcarrierSpacing_kHz30:
-	AssertFatal(band <= 79, "Band %ld is not possible for SSB with 15 kHz SCS\n",band);
-	if (band<77) // below 3GHz
-	  ratio=6; // NRARFCN step is 5 kHz
-	else
-	  ratio=2; // NRARFCN step is 15 kHz
-	break;
-      case NR_SubcarrierSpacing_kHz120:
-	AssertFatal(band >= 257, "Band %ld is not possible for SSB with 120 kHz SCS\n",band);
-	ratio=2; // NRARFCN step is 15 kHz
-	break;
-      case NR_SubcarrierSpacing_kHz240:
-	AssertFatal(band >= 257, "Band %ld is not possible for SSB with 240 kHz SCS\n",band);
-	ratio=4; // NRARFCN step is 15 kHz
-	break;
-      default:
-        AssertFatal(1==0,"SCS %ld not allowed for SSB \n", *cc->ServingCellConfigCommon->ssbSubcarrierSpacing);
-      }
-      dl_config_pdu->ssb_pdu.ssb_pdu_rel15.SsbSubcarrierOffset = cfg->ssb_table.ssb_subcarrier_offset.value; //kSSB
-      dl_config_pdu->ssb_pdu.ssb_pdu_rel15.ssbOffsetPointA     = ssb_offset0/(ratio*12) - 10;/*cfg->ssb_table.ssb_offset_point_a.value;*/ // absoluteFrequencySSB is the center of SSB
-      dl_config_pdu->ssb_pdu.ssb_pdu_rel15.bchPayloadFlag      = 1;
-      dl_config_pdu->ssb_pdu.ssb_pdu_rel15.bchPayload          = (*(uint32_t*)cc->MIB_pdu.payload) & ((1<<24)-1);
-      dl_config_pdu->ssb_pdu.ssb_pdu_rel15.precoding_and_beamforming.num_prgs=1;
-      dl_config_pdu->ssb_pdu.ssb_pdu_rel15.precoding_and_beamforming.prg_size=275; //1 PRG of max size for analogue beamforming
-      dl_config_pdu->ssb_pdu.ssb_pdu_rel15.precoding_and_beamforming.dig_bf_interfaces=1;
-      dl_config_pdu->ssb_pdu.ssb_pdu_rel15.precoding_and_beamforming.prgs_list[0].pm_idx = 0;
-      dl_config_pdu->ssb_pdu.ssb_pdu_rel15.precoding_and_beamforming.prgs_list[0].dig_bf_interface_list[0].beam_idx = beam_index;
-      dl_req->nPDUs++;
-
-      uint8_t *vrb_map = cc[CC_id].vrb_map;
-      const int rbStart = dl_config_pdu->ssb_pdu.ssb_pdu_rel15.ssbOffsetPointA;
-      for (int rb = 0; rb < 20; rb++)
-        vrb_map[rbStart + rb] = 1;
-=======
     // checking if there is any SSB in slot
     const int abs_slot = (slots_per_frame * frameP) + slotP;
     const int slot_per_period = (slots_per_frame>>1)<<(*cc->ServingCellConfigCommon->ssb_periodicityServingCell);
@@ -266,7 +204,6 @@
       AssertFatal(0,
                   "SSB bitmap size value %d undefined (allowed values 1,2,3)\n",
                   cc->ServingCellConfigCommon->ssb_PositionsInBurst->present);
->>>>>>> 3d60e953
     }
   }
 }
