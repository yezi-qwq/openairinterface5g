--- conflicted
+++ resolved
@@ -354,24 +354,15 @@
   const uint16_t bwpSize = type0_PDCCH_CSS_config->num_rbs;
   int rbStart = type0_PDCCH_CSS_config->cset_start_rb;
 
-<<<<<<< HEAD
-  // Calculate number of symbols
-  struct NR_PDSCH_TimeDomainResourceAllocationList *tdaList = gNB_mac->sched_ctrlCommon->active_bwp->bwp_Common->pdsch_ConfigCommon->choice.setup->pdsch_TimeDomainAllocationList;
-  const int startSymbolAndLength =
-      tdaList->list.array[gNB_mac->sched_ctrlCommon->pdsch_semi_static.time_domain_allocation]->startSymbolAndLength;
-  int startSymbolIndex, nrOfSymbols;
-  SLIV2SL(startSymbolAndLength, &startSymbolIndex, &nrOfSymbols);
-=======
   int startSymbolIndex = 0;
   int nrOfSymbols = 0;
   if(gNB_mac->common_channels->ServingCellConfigCommon->dmrs_TypeA_Position == 0) {
-    startSymbolIndex = table_5_1_2_1_1_2_time_dom_res_alloc_A_dmrs_typeA_pos2[gNB_mac->sched_ctrlCommon->time_domain_allocation][1];
-    nrOfSymbols = table_5_1_2_1_1_2_time_dom_res_alloc_A_dmrs_typeA_pos2[gNB_mac->sched_ctrlCommon->time_domain_allocation][2];
+    startSymbolIndex = table_5_1_2_1_1_2_time_dom_res_alloc_A_dmrs_typeA_pos2[gNB_mac->sched_ctrlCommon->pdsch_semi_static.time_domain_allocation][1];
+    nrOfSymbols = table_5_1_2_1_1_2_time_dom_res_alloc_A_dmrs_typeA_pos2[gNB_mac->sched_ctrlCommon->pdsch_semi_static.time_domain_allocation][2];
   } else {
-    startSymbolIndex = table_5_1_2_1_1_2_time_dom_res_alloc_A_dmrs_typeA_pos3[gNB_mac->sched_ctrlCommon->time_domain_allocation][1];
-    nrOfSymbols = table_5_1_2_1_1_2_time_dom_res_alloc_A_dmrs_typeA_pos3[gNB_mac->sched_ctrlCommon->time_domain_allocation][2];
-  }
->>>>>>> 875e2906
+    startSymbolIndex = table_5_1_2_1_1_2_time_dom_res_alloc_A_dmrs_typeA_pos3[gNB_mac->sched_ctrlCommon->pdsch_semi_static.time_domain_allocation][1];
+    nrOfSymbols = table_5_1_2_1_1_2_time_dom_res_alloc_A_dmrs_typeA_pos3[gNB_mac->sched_ctrlCommon->pdsch_semi_static.time_domain_allocation][2];
+  }
 
   if (nrOfSymbols == 2) {
     gNB_mac->sched_ctrlCommon->pdsch_semi_static.numDmrsCdmGrpsNoData = 1;
@@ -380,13 +371,8 @@
   }
 
   // Calculate number of PRB_DMRS
-<<<<<<< HEAD
   uint8_t N_PRB_DMRS = gNB_mac->sched_ctrlCommon->pdsch_semi_static.numDmrsCdmGrpsNoData * 6;
-  uint16_t dlDmrsSymbPos = fill_dmrs_mask(gNB_mac->sched_ctrlCommon->active_bwp->bwp_Dedicated->pdsch_Config->choice.setup, gNB_mac->common_channels->ServingCellConfigCommon->dmrs_TypeA_Position, startSymbolIndex+nrOfSymbols);
-=======
-  uint8_t N_PRB_DMRS = gNB_mac->sched_ctrlCommon->numDmrsCdmGrpsNoData * 6;
   uint16_t dlDmrsSymbPos = fill_dmrs_mask(NULL, gNB_mac->common_channels->ServingCellConfigCommon->dmrs_TypeA_Position, nrOfSymbols, startSymbolIndex);
->>>>>>> 875e2906
   uint16_t dmrs_length = get_num_dmrs(dlDmrsSymbPos);
 
   int rbSize = 0;
@@ -607,34 +593,20 @@
       // Configure sched_ctrlCommon for SIB1
       schedule_control_sib1(module_idP, CC_id, type0_PDCCH_CSS_config, time_domain_allocation, mcsTableIdx, mcs, candidate_idx, sib1_sdu_length);
 
-<<<<<<< HEAD
-      // Calculate number of symbols
-      int startSymbolIndex, nrOfSymbols;
-      struct NR_PDSCH_TimeDomainResourceAllocationList *tdaList = gNB_mac->sched_ctrlCommon->active_bwp->bwp_Common->pdsch_ConfigCommon->choice.setup->pdsch_TimeDomainAllocationList;
-      const int startSymbolAndLength = tdaList->list.array[gNB_mac->sched_ctrlCommon->pdsch_semi_static.time_domain_allocation]->startSymbolAndLength;
-      SLIV2SL(startSymbolAndLength, &startSymbolIndex, &nrOfSymbols);
-
-      // Calculate number of PRB_DMRS
-      uint8_t N_PRB_DMRS = gNB_mac->sched_ctrlCommon->pdsch_semi_static.numDmrsCdmGrpsNoData * 6;
-      uint16_t dlDmrsSymbPos = fill_dmrs_mask(gNB_mac->sched_ctrlCommon->active_bwp->bwp_Dedicated->pdsch_Config->choice.setup,
-                                              gNB_mac->common_channels->ServingCellConfigCommon->dmrs_TypeA_Position, startSymbolIndex+nrOfSymbols);
-      uint16_t dmrs_length = get_num_dmrs(dlDmrsSymbPos);
-=======
     int startSymbolIndex = 0;
     int nrOfSymbols = 0;
     if(gNB_mac->common_channels->ServingCellConfigCommon->dmrs_TypeA_Position == 0) {
-      startSymbolIndex = table_5_1_2_1_1_2_time_dom_res_alloc_A_dmrs_typeA_pos2[gNB_mac->sched_ctrlCommon->time_domain_allocation][1];
-      nrOfSymbols = table_5_1_2_1_1_2_time_dom_res_alloc_A_dmrs_typeA_pos2[gNB_mac->sched_ctrlCommon->time_domain_allocation][2];
+      startSymbolIndex = table_5_1_2_1_1_2_time_dom_res_alloc_A_dmrs_typeA_pos2[gNB_mac->sched_ctrlCommon->pdsch_semi_static.time_domain_allocation][1];
+      nrOfSymbols = table_5_1_2_1_1_2_time_dom_res_alloc_A_dmrs_typeA_pos2[gNB_mac->sched_ctrlCommon->pdsch_semi_static.time_domain_allocation][2];
     } else {
-      startSymbolIndex = table_5_1_2_1_1_2_time_dom_res_alloc_A_dmrs_typeA_pos3[gNB_mac->sched_ctrlCommon->time_domain_allocation][1];
-      nrOfSymbols = table_5_1_2_1_1_2_time_dom_res_alloc_A_dmrs_typeA_pos3[gNB_mac->sched_ctrlCommon->time_domain_allocation][2];
+      startSymbolIndex = table_5_1_2_1_1_2_time_dom_res_alloc_A_dmrs_typeA_pos3[gNB_mac->sched_ctrlCommon->pdsch_semi_static.time_domain_allocation][1];
+      nrOfSymbols = table_5_1_2_1_1_2_time_dom_res_alloc_A_dmrs_typeA_pos3[gNB_mac->sched_ctrlCommon->pdsch_semi_static.time_domain_allocation][2];
     }
 
     // Calculate number of PRB_DMRS
-    uint8_t N_PRB_DMRS = gNB_mac->sched_ctrlCommon->numDmrsCdmGrpsNoData * 6;
+    uint8_t N_PRB_DMRS = gNB_mac->sched_ctrlCommon->pdsch_semi_static.numDmrsCdmGrpsNoData * 6;
     uint16_t dlDmrsSymbPos = fill_dmrs_mask(NULL, gNB_mac->common_channels->ServingCellConfigCommon->dmrs_TypeA_Position, nrOfSymbols, startSymbolIndex);
     uint16_t dmrs_length = get_num_dmrs(dlDmrsSymbPos);
->>>>>>> 875e2906
 
       const uint32_t TBS = nr_compute_tbs(nr_get_Qm_dl(gNB_mac->sched_ctrlCommon->sched_pdsch.mcs, gNB_mac->sched_ctrlCommon->pdsch_semi_static.mcsTableIdx),
                                           nr_get_code_rate_dl(gNB_mac->sched_ctrlCommon->sched_pdsch.mcs, gNB_mac->sched_ctrlCommon->pdsch_semi_static.mcsTableIdx),
