/*
 * Licensed to the OpenAirInterface (OAI) Software Alliance under one or more
 * contributor license agreements.  See the NOTICE file distributed with
 * this work for additional information regarding copyright ownership.
 * The OpenAirInterface Software Alliance licenses this file to You under
 * the OAI Public License, Version 1.1  (the "License"); you may not use this file
 * except in compliance with the License.
 * You may obtain a copy of the License at
 *
 *      http://www.openairinterface.org/?page_id=698
 *
 * Unless required by applicable law or agreed to in writing, software
 * distributed under the License is distributed on an "AS IS" BASIS,
 * WITHOUT WARRANTIES OR CONDITIONS OF ANY KIND, either express or implied.
 * See the License for the specific language governing permissions and
 * limitations under the License.
 *-------------------------------------------------------------------------------
 * For more information about the OpenAirInterface (OAI) Software Alliance:
 *      contact@openairinterface.org
 */

/*! \file gNB_scheduler_bch.c
 * \brief procedures related to eNB for the BCH transport channel
 * \author  Navid Nikaein and Raymond Knopp, WEI-TAI CHEN
 * \date 2010 - 2014, 2018
 * \email: navid.nikaein@eurecom.fr, kroempa@gmail.com
 * \version 1.0
 * \company Eurecom, NTUST
 * @ingroup _mac

 */

#include "GNB_APP/RRC_nr_paramsvalues.h"
#include "assertions.h"
#include "NR_MAC_gNB/nr_mac_gNB.h"
#include "NR_MAC_gNB/mac_proto.h"
#include "NR_MAC_COMMON/nr_mac_extern.h"
#include "common/utils/LOG/log.h"
#include "common/utils/LOG/vcd_signal_dumper.h"
#include "UTIL/OPT/opt.h"
#include "OCG.h"
#include "RRC/NR/nr_rrc_extern.h"
#include "common/utils/nr/nr_common.h"


#include "pdcp.h"

#define ENABLE_MAC_PAYLOAD_DEBUG
#define DEBUG_eNB_SCHEDULER 1

#include "common/ran_context.h"

#include "executables/softmodem-common.h"

extern RAN_CONTEXT_t RC;


uint16_t get_ssboffset_pointa(NR_ServingCellConfigCommon_t *scc,const long band) {

  int ratio;
  switch (*scc->ssbSubcarrierSpacing) {
    case NR_SubcarrierSpacing_kHz15:
      AssertFatal(band <= 79,
                  "Band %ld is not possible for SSB with 15 kHz SCS\n",
                  band);
      if (band < 77)  // below 3GHz
        ratio = 3;    // NRARFCN step is 5 kHz
      else
        ratio = 1;  // NRARFCN step is 15 kHz
      break;
    case NR_SubcarrierSpacing_kHz30:
      AssertFatal(band <= 79,
                  "Band %ld is not possible for SSB with 15 kHz SCS\n",
                  band);
      if (band < 77)  // below 3GHz
        ratio = 6;    // NRARFCN step is 5 kHz
      else
        ratio = 2;  // NRARFCN step is 15 kHz
      break;
    case NR_SubcarrierSpacing_kHz120:
      AssertFatal(band >= 257,
                  "Band %ld is not possible for SSB with 120 kHz SCS\n",
                  band);
      ratio = 2;  // NRARFCN step is 15 kHz
      break;
    case NR_SubcarrierSpacing_kHz240:
      AssertFatal(band >= 257,
                  "Band %ld is not possible for SSB with 240 kHz SCS\n",
                  band);
      ratio = 4;  // NRARFCN step is 15 kHz
      break;
    default:
      AssertFatal(1 == 0, "SCS %ld not allowed for SSB \n",
                  *scc->ssbSubcarrierSpacing);
  }

  const uint32_t ssb_offset0 = *scc->downlinkConfigCommon->frequencyInfoDL->absoluteFrequencySSB - scc->downlinkConfigCommon->frequencyInfoDL->absoluteFrequencyPointA;

  return (ssb_offset0/(ratio*12) - 10); // absoluteFrequencySSB is the center of SSB

}


void schedule_ssb(frame_t frame, sub_frame_t slot,
                  NR_ServingCellConfigCommon_t *scc,
                  nfapi_nr_dl_tti_request_body_t *dl_req,
                  int i_ssb, uint8_t scoffset, uint16_t offset_pointa, uint32_t payload) {

  uint8_t beam_index = 0;
  nfapi_nr_dl_tti_request_pdu_t  *dl_config_pdu = &dl_req->dl_tti_pdu_list[dl_req->nPDUs];
  memset((void *) dl_config_pdu, 0,sizeof(nfapi_nr_dl_tti_request_pdu_t));
  dl_config_pdu->PDUType      = NFAPI_NR_DL_TTI_SSB_PDU_TYPE;
  dl_config_pdu->PDUSize      =2 + sizeof(nfapi_nr_dl_tti_ssb_pdu_rel15_t);

  AssertFatal(scc->physCellId!=NULL,"ServingCellConfigCommon->physCellId is null\n");
  dl_config_pdu->ssb_pdu.ssb_pdu_rel15.PhysCellId          = *scc->physCellId;
  dl_config_pdu->ssb_pdu.ssb_pdu_rel15.BetaPss             = 0;
  dl_config_pdu->ssb_pdu.ssb_pdu_rel15.SsbBlockIndex       = i_ssb;
  AssertFatal(scc->downlinkConfigCommon!=NULL,"scc->downlinkConfigCommonL is null\n");
  AssertFatal(scc->downlinkConfigCommon->frequencyInfoDL!=NULL,"scc->downlinkConfigCommon->frequencyInfoDL is null\n");
  AssertFatal(scc->downlinkConfigCommon->frequencyInfoDL->absoluteFrequencySSB!=NULL,"scc->downlinkConfigCommon->frequencyInfoDL->absoluteFrequencySSB is null\n");
  AssertFatal(scc->downlinkConfigCommon->frequencyInfoDL->frequencyBandList.list.count==1,"Frequency Band list does not have 1 element (%d)\n",
              scc->downlinkConfigCommon->frequencyInfoDL->frequencyBandList.list.count);
  AssertFatal(scc->ssbSubcarrierSpacing,"ssbSubcarrierSpacing is null\n");
  AssertFatal(scc->downlinkConfigCommon->frequencyInfoDL->frequencyBandList.list.array[0],"band is null\n");

  dl_config_pdu->ssb_pdu.ssb_pdu_rel15.SsbSubcarrierOffset = scoffset; //kSSB
  dl_config_pdu->ssb_pdu.ssb_pdu_rel15.ssbOffsetPointA     = offset_pointa;
  dl_config_pdu->ssb_pdu.ssb_pdu_rel15.bchPayloadFlag      = 1;
  dl_config_pdu->ssb_pdu.ssb_pdu_rel15.bchPayload          = payload;
  dl_config_pdu->ssb_pdu.ssb_pdu_rel15.precoding_and_beamforming.num_prgs=1;
  dl_config_pdu->ssb_pdu.ssb_pdu_rel15.precoding_and_beamforming.prg_size=275; //1 PRG of max size for analogue beamforming
  dl_config_pdu->ssb_pdu.ssb_pdu_rel15.precoding_and_beamforming.dig_bf_interfaces=1;
  dl_config_pdu->ssb_pdu.ssb_pdu_rel15.precoding_and_beamforming.prgs_list[0].pm_idx = 0;
  dl_config_pdu->ssb_pdu.ssb_pdu_rel15.precoding_and_beamforming.prgs_list[0].dig_bf_interface_list[0].beam_idx = beam_index;
  dl_req->nPDUs++;

  LOG_D(MAC,"Scheduling ssb %d at frame %d and slot %d\n",i_ssb,frame,slot);

}

void schedule_nr_mib(module_id_t module_idP, frame_t frameP, sub_frame_t slotP) {
  gNB_MAC_INST *gNB = RC.nrmac[module_idP];
  NR_COMMON_channels_t *cc;
  nfapi_nr_dl_tti_request_t      *dl_tti_request;
  nfapi_nr_dl_tti_request_body_t *dl_req;
  NR_MIB_t *mib = RC.nrrrc[module_idP]->carrier.mib.message.choice.mib;
  uint8_t num_tdd_period,num_ssb;
  int mib_sdu_length;
  int CC_id;

  for (CC_id = 0; CC_id < MAX_NUM_CCs; CC_id++) {
    cc = &gNB->common_channels[CC_id];
    NR_ServingCellConfigCommon_t *scc = cc->ServingCellConfigCommon;
    const int slots_per_frame = nr_slots_per_frame[*scc->ssbSubcarrierSpacing];
    dl_tti_request = &gNB->DL_req[CC_id];
    dl_req = &dl_tti_request->dl_tti_request_body;

    // get MIB every 8 frames
    if(((slotP == 0) && (frameP & 7) == 0) ||
       gNB->first_MIB) {

      mib_sdu_length = mac_rrc_nr_data_req(module_idP, CC_id, frameP, MIBCH, 0, 1, &cc->MIB_pdu.payload[0]);

      // flag to avoid sending an empty MIB in the first frames of execution since gNB doesn't get at the beginning in frame 0 slot 0
      gNB->first_MIB = false;

      LOG_D(MAC,
            "[gNB %d] Frame %d : MIB->BCH  CC_id %d, Received %d bytes\n",
            module_idP,
            frameP,
            CC_id,
            mib_sdu_length);
    }

    int8_t ssb_period = *scc->ssb_periodicityServingCell;
    uint8_t ssb_frame_periodicity = 1;  // every how many frames SSB are generated

    if (ssb_period > 1) // 0 is every half frame
      ssb_frame_periodicity = 1 << (ssb_period -1);

    if (!(frameP%ssb_frame_periodicity) &&
        ((slotP<(slots_per_frame>>1)) || (ssb_period == 0))) {
      // schedule SSB only for given frames according to SSB periodicity
      // and in first half frame unless periodicity of 5ms
      int rel_slot;
      if (ssb_period == 0) // scheduling every half frame
        rel_slot = slotP%(slots_per_frame>>1);
      else
        rel_slot = slotP;

      NR_SubcarrierSpacing_t scs = *scc->ssbSubcarrierSpacing;
      const long band = *scc->downlinkConfigCommon->frequencyInfoDL->frequencyBandList.list.array[0];
      uint16_t offset_pointa = get_ssboffset_pointa(scc,band);
      uint8_t ssbSubcarrierOffset = gNB->ssb_SubcarrierOffset;

      const BIT_STRING_t *shortBitmap = &scc->ssb_PositionsInBurst->choice.shortBitmap;
      const BIT_STRING_t *mediumBitmap = &scc->ssb_PositionsInBurst->choice.mediumBitmap;
      const BIT_STRING_t *longBitmap = &scc->ssb_PositionsInBurst->choice.longBitmap;

      uint16_t ssb_start_symbol;

      switch (scc->ssb_PositionsInBurst->present) {
        case 1:
          // short bitmap (<3GHz) max 4 SSBs
          for (int i_ssb=0; i_ssb<4; i_ssb++) {
            if ((shortBitmap->buf[0]>>(7-i_ssb))&0x01) {
              ssb_start_symbol = get_ssb_start_symbol(band,scs,i_ssb);
              // if start symbol is in current slot, schedule current SSB, fill VRB map and call get_type0_PDCCH_CSS_config_parameters
              if ((ssb_start_symbol/14) == rel_slot){
                schedule_ssb(frameP, slotP, scc, dl_req, i_ssb, ssbSubcarrierOffset, offset_pointa, (*(uint32_t*)cc->MIB_pdu.payload) & ((1<<24)-1));
                fill_ssb_vrb_map(cc, offset_pointa, ssb_start_symbol, CC_id);
                if (get_softmodem_params()->sa == 1) {
                  get_type0_PDCCH_CSS_config_parameters(&gNB->type0_PDCCH_CSS_config[i_ssb],
                                                        frameP,
                                                        mib,
                                                        slots_per_frame,
                                                        ssbSubcarrierOffset,
                                                        ssb_start_symbol,
                                                        scs,
                                                        FR1,
                                                        i_ssb,
                                                        ssb_frame_periodicity,
                                                        offset_pointa);
                  gNB->type0_PDCCH_CSS_config[i_ssb].active = true;
                }
              }
            }
          }
          break;
        case 2:
          // medium bitmap (<6GHz) max 8 SSBs
          for (int i_ssb=0; i_ssb<8; i_ssb++) {
            if ((mediumBitmap->buf[0]>>(7-i_ssb))&0x01) {
              ssb_start_symbol = get_ssb_start_symbol(band,scs,i_ssb);
              // if start symbol is in current slot, schedule current SSB, fill VRB map and call get_type0_PDCCH_CSS_config_parameters
              if ((ssb_start_symbol/14) == rel_slot){
                schedule_ssb(frameP, slotP, scc, dl_req, i_ssb, ssbSubcarrierOffset, offset_pointa, (*(uint32_t*)cc->MIB_pdu.payload) & ((1<<24)-1));
                fill_ssb_vrb_map(cc, offset_pointa, ssb_start_symbol, CC_id);
                if (get_softmodem_params()->sa == 1) {
                  get_type0_PDCCH_CSS_config_parameters(&gNB->type0_PDCCH_CSS_config[i_ssb],
                                                        frameP,
                                                        mib,
                                                        slots_per_frame,
                                                        ssbSubcarrierOffset,
                                                        ssb_start_symbol,
                                                        scs,
                                                        FR1,
                                                        i_ssb,
                                                        ssb_frame_periodicity,
                                                        offset_pointa);
                  gNB->type0_PDCCH_CSS_config[i_ssb].active = true;
                }
              }
            }
          }
          break;
        case 3:
          // long bitmap FR2 max 64 SSBs
          num_ssb = 0;
          for (int i_ssb=0; i_ssb<64; i_ssb++) {
            if ((longBitmap->buf[i_ssb/8]>>(7-(i_ssb%8)))&0x01) {
              ssb_start_symbol = get_ssb_start_symbol(band,scs,i_ssb);
              // if start symbol is in current slot, schedule current SSB, fill VRB map and call get_type0_PDCCH_CSS_config_parameters
              if ((ssb_start_symbol/14) == rel_slot){
                schedule_ssb(frameP, slotP, scc, dl_req, i_ssb, ssbSubcarrierOffset, offset_pointa, (*(uint32_t*)cc->MIB_pdu.payload) & ((1<<24)-1));
                fill_ssb_vrb_map(cc, offset_pointa, ssb_start_symbol, CC_id);
                const NR_TDD_UL_DL_Pattern_t *tdd = &scc->tdd_UL_DL_ConfigurationCommon->pattern1;
                const int nr_mix_slots = tdd->nrofDownlinkSymbols != 0 || tdd->nrofUplinkSymbols != 0;
                const int nr_slots_period = tdd->nrofDownlinkSlots + tdd->nrofUplinkSlots + nr_mix_slots;
                num_tdd_period = rel_slot/nr_slots_period;
                gNB->tdd_beam_association[num_tdd_period]=i_ssb;
                num_ssb++;
                AssertFatal(num_ssb<2,"beamforming currently not supported for more than one SSB per slot\n");
                if (get_softmodem_params()->sa == 1) {
                  get_type0_PDCCH_CSS_config_parameters(&gNB->type0_PDCCH_CSS_config[i_ssb],
                                                        frameP,
                                                        mib,
                                                        slots_per_frame,
                                                        ssbSubcarrierOffset,
                                                        ssb_start_symbol,
                                                        scs,
                                                        FR2,
                                                        i_ssb,
                                                        ssb_frame_periodicity,
                                                        offset_pointa);
                  gNB->type0_PDCCH_CSS_config[i_ssb].active = true;
                }
              }
            }
          }
          break;
        default:
          AssertFatal(0,"SSB bitmap size value %d undefined (allowed values 1,2,3)\n",
                      scc->ssb_PositionsInBurst->present);
      }
    }
  }
}


void schedule_nr_SI(module_id_t module_idP, frame_t frameP, sub_frame_t subframeP) {
//----------------------------------------  
}

void fill_ssb_vrb_map (NR_COMMON_channels_t *cc, int rbStart,  uint16_t symStart, int CC_id) {

  AssertFatal(*cc->ServingCellConfigCommon->ssbSubcarrierSpacing !=
              NR_SubcarrierSpacing_kHz240,
              "240kHZ subcarrier won't work with current VRB map because a single SSB might be across 2 slots\n");

  uint16_t *vrb_map = cc[CC_id].vrb_map;

  for (int rb = 0; rb < 20; rb++)
    vrb_map[rbStart + rb] = 15<<symStart;

}

uint32_t schedule_control_sib1(module_id_t module_id,
                               int CC_id,
                               NR_Type0_PDCCH_CSS_config_t *type0_PDCCH_CSS_config,
                               int time_domain_allocation,
                               int startSymbolIndex,
                               int nrOfSymbols,
                               uint16_t dlDmrsSymbPos,
                               uint8_t candidate_idx,
                               int num_total_bytes) {

  gNB_MAC_INST *gNB_mac = RC.nrmac[module_id];
<<<<<<< HEAD
  nfapi_nr_config_request_scf_t *cfg = &gNB_mac->config[0];
  NR_ServingCellConfigCommon_t *servingcellconfigcommon = gNB_mac->common_channels[CC_id].ServingCellConfigCommon;
  NR_MIB_t *mib=gNB_mac->common_channels[CC_id].mib->message.choice.mib;
=======
>>>>>>> 8fbc5a71
  uint16_t *vrb_map = RC.nrmac[module_id]->common_channels[CC_id].vrb_map;
  int ret;

  if (gNB_mac->sched_ctrlCommon == NULL){
    LOG_D(NR_MAC,"schedule_control_common: Filling nr_mac->sched_ctrlCommon\n");
    gNB_mac->sched_ctrlCommon = calloc(1,sizeof(*gNB_mac->sched_ctrlCommon));
    gNB_mac->sched_ctrlCommon->search_space = calloc(1,sizeof(*gNB_mac->sched_ctrlCommon->search_space));
    gNB_mac->sched_ctrlCommon->coreset = calloc(1,sizeof(*gNB_mac->sched_ctrlCommon->coreset));
<<<<<<< HEAD
    gNB_mac->sched_ctrlCommon->active_bwp = calloc(1,sizeof(*gNB_mac->sched_ctrlCommon->active_bwp));
    fill_default_searchSpaceZero(gNB_mac->sched_ctrlCommon->search_space);
    int frequency_range=FR1;
    if (servingcellconfigcommon->downlinkConfigCommon->frequencyInfoDL->absoluteFrequencyPointA > 2016666)
      frequency_range=FR2;
    fill_default_coresetZero(gNB_mac->sched_ctrlCommon->coreset,
                             mib,
                             cfg->ssb_table.ssb_subcarrier_offset.value,
                             cfg->ssb_config.scs_common.value,
                             get_ssb_start_symbol(*servingcellconfigcommon->downlinkConfigCommon->frequencyInfoDL->frequencyBandList.list.array[0],
                                                  cfg->ssb_config.scs_common.value,
                                                  0),
                             frequency_range,
                             cfg->ssb_table.ssb_offset_point_a.value,
                             cfg->cell_config.phy_cell_id.value);
    fill_default_initialDownlinkBWP(gNB_mac->sched_ctrlCommon->active_bwp,servingcellconfigcommon);
=======
    for (int i=0; i<3; i++){ // loop over possible aggregation levels
      ret = fill_searchSpaceZero(gNB_mac->sched_ctrlCommon->search_space,type0_PDCCH_CSS_config,4<<i);
      if (ret == 1) break;
    }
    AssertFatal(ret==1,"No aggregation level for type0_PDCCH_CSS found\n");
    fill_coresetZero(gNB_mac->sched_ctrlCommon->coreset,type0_PDCCH_CSS_config);
>>>>>>> 8fbc5a71
  }

  gNB_mac->sched_ctrlCommon->pdsch_semi_static.time_domain_allocation = time_domain_allocation;
  gNB_mac->sched_ctrlCommon->pdsch_semi_static.mcsTableIdx = 0;
  gNB_mac->sched_ctrlCommon->sched_pdsch.mcs = 0; // starting from mcs 0
  gNB_mac->sched_ctrlCommon->num_total_bytes = num_total_bytes;

  uint8_t nr_of_candidates;
  find_aggregation_candidates(&gNB_mac->sched_ctrlCommon->aggregation_level, &nr_of_candidates, gNB_mac->sched_ctrlCommon->search_space);

  gNB_mac->sched_ctrlCommon->cce_index = allocate_nr_CCEs(RC.nrmac[module_id],
                                                          NULL,
                                                          gNB_mac->sched_ctrlCommon->coreset,
                                                          gNB_mac->sched_ctrlCommon->aggregation_level,
                                                          0,
                                                          candidate_idx,
                                                          nr_of_candidates);

  AssertFatal(gNB_mac->sched_ctrlCommon->cce_index >= 0, "Could not find CCE for coreset0\n");

  const uint16_t bwpSize = type0_PDCCH_CSS_config->num_rbs;
  int rbStart = type0_PDCCH_CSS_config->cset_start_rb;

  // TODO: There are exceptions to this in table 5.1.2.1.1-4,5 (Default time domain allocation tables B, C)
  int mappingtype = (startSymbolIndex <= 3)? typeA: typeB;

  if (nrOfSymbols == 2) {
    gNB_mac->sched_ctrlCommon->pdsch_semi_static.numDmrsCdmGrpsNoData = 1;
  } else {
    gNB_mac->sched_ctrlCommon->pdsch_semi_static.numDmrsCdmGrpsNoData = 2;
  }

  // Calculate number of PRB_DMRS
  uint8_t N_PRB_DMRS = gNB_mac->sched_ctrlCommon->pdsch_semi_static.numDmrsCdmGrpsNoData * 6;
  uint16_t dmrs_length = get_num_dmrs(dlDmrsSymbPos);

  LOG_D(MAC,"dlDmrsSymbPos %x\n",dlDmrsSymbPos);
  int rbSize = 0;
  uint32_t TBS = 0;
  do {
    if(rbSize < bwpSize && !vrb_map[rbStart + rbSize])
      rbSize++;
    else{
      if (gNB_mac->sched_ctrlCommon->sched_pdsch.mcs<10)
        gNB_mac->sched_ctrlCommon->sched_pdsch.mcs++;
      else
        break;
    }
    TBS = nr_compute_tbs(nr_get_Qm_dl(gNB_mac->sched_ctrlCommon->sched_pdsch.mcs, gNB_mac->sched_ctrlCommon->pdsch_semi_static.mcsTableIdx),
                         nr_get_code_rate_dl(gNB_mac->sched_ctrlCommon->sched_pdsch.mcs, gNB_mac->sched_ctrlCommon->pdsch_semi_static.mcsTableIdx),
                         rbSize, nrOfSymbols, N_PRB_DMRS * dmrs_length,0, 0,1) >> 3;
  } while (TBS < gNB_mac->sched_ctrlCommon->num_total_bytes);

  AssertFatal(TBS>=gNB_mac->sched_ctrlCommon->num_total_bytes,"Couldn't allocate enough resources for %d bytes in SIB1 PDSCH\n",
              gNB_mac->sched_ctrlCommon->num_total_bytes);

  gNB_mac->sched_ctrlCommon->sched_pdsch.rbSize = rbSize;
  gNB_mac->sched_ctrlCommon->sched_pdsch.rbStart = 0;

  LOG_D(MAC,"mcs = %i\n", gNB_mac->sched_ctrlCommon->sched_pdsch.mcs);
  LOG_D(MAC,"startSymbolIndex = %i\n", startSymbolIndex);
  LOG_D(MAC,"nrOfSymbols = %i\n", nrOfSymbols);
  LOG_D(MAC, "rbSize = %i\n", gNB_mac->sched_ctrlCommon->sched_pdsch.rbSize);
  LOG_D(MAC,"TBS = %i\n", TBS);
  LOG_D(MAC,"dmrs_length %d\n",dmrs_length);
  LOG_D(MAC,"N_PRB_DMRS = %d\n",N_PRB_DMRS);
  LOG_D(MAC,"mappingtype = %d\n", mappingtype);

  // Mark the corresponding RBs as used
  for (int rb = 0; rb < gNB_mac->sched_ctrlCommon->sched_pdsch.rbSize; rb++) {
    vrb_map[rb + rbStart] = 1;
  }
  return TBS;
}

void nr_fill_nfapi_dl_sib1_pdu(int Mod_idP,
                               nfapi_nr_dl_tti_request_body_t *dl_req,
                               NR_Type0_PDCCH_CSS_config_t *type0_PDCCH_CSS_config,
                               uint32_t TBS,
                               int StartSymbolIndex,
                               int NrOfSymbols,
                               uint16_t dlDmrsSymbPos) {

  gNB_MAC_INST *gNB_mac = RC.nrmac[Mod_idP];
  NR_COMMON_channels_t *cc = gNB_mac->common_channels;
  NR_ServingCellConfigCommon_t *scc = cc->ServingCellConfigCommon;

  nfapi_nr_dl_tti_request_pdu_t *dl_tti_pdcch_pdu = &dl_req->dl_tti_pdu_list[dl_req->nPDUs];
  memset((void*)dl_tti_pdcch_pdu,0,sizeof(nfapi_nr_dl_tti_request_pdu_t));
  dl_tti_pdcch_pdu->PDUType = NFAPI_NR_DL_TTI_PDCCH_PDU_TYPE;
  dl_tti_pdcch_pdu->PDUSize = (uint8_t)(2+sizeof(nfapi_nr_dl_tti_pdcch_pdu));
  dl_req->nPDUs += 1;
  nfapi_nr_dl_tti_pdcch_pdu_rel15_t *pdcch_pdu_rel15 = &dl_tti_pdcch_pdu->pdcch_pdu.pdcch_pdu_rel15;
  nr_configure_pdcch(pdcch_pdu_rel15,
                     gNB_mac->sched_ctrlCommon->search_space,
                     gNB_mac->sched_ctrlCommon->coreset,
                     scc,
                     NULL,
                     type0_PDCCH_CSS_config);

  nfapi_nr_dl_tti_request_pdu_t *dl_tti_pdsch_pdu = &dl_req->dl_tti_pdu_list[dl_req->nPDUs];
  memset((void*)dl_tti_pdsch_pdu,0,sizeof(nfapi_nr_dl_tti_request_pdu_t));
  dl_tti_pdsch_pdu->PDUType = NFAPI_NR_DL_TTI_PDSCH_PDU_TYPE;
  dl_tti_pdsch_pdu->PDUSize = (uint8_t)(2+sizeof(nfapi_nr_dl_tti_pdsch_pdu));
  dl_req->nPDUs += 1;
  nfapi_nr_dl_tti_pdsch_pdu_rel15_t *pdsch_pdu_rel15 = &dl_tti_pdsch_pdu->pdsch_pdu.pdsch_pdu_rel15;

  pdcch_pdu_rel15->CoreSetType = NFAPI_NR_CSET_CONFIG_MIB_SIB1;

  pdsch_pdu_rel15->pduBitmap = 0;
  pdsch_pdu_rel15->rnti = SI_RNTI;
  pdsch_pdu_rel15->pduIndex = gNB_mac->pdu_index[0]++;

  pdsch_pdu_rel15->BWPSize  = type0_PDCCH_CSS_config->num_rbs;
  pdsch_pdu_rel15->BWPStart = type0_PDCCH_CSS_config->cset_start_rb;

  pdsch_pdu_rel15->SubcarrierSpacing = type0_PDCCH_CSS_config->scs_pdcch;
  pdsch_pdu_rel15->CyclicPrefix = 0;

  pdsch_pdu_rel15->NrOfCodewords = 1;
  pdsch_pdu_rel15->targetCodeRate[0] = nr_get_code_rate_dl(gNB_mac->sched_ctrlCommon->sched_pdsch.mcs, 0);
  pdsch_pdu_rel15->qamModOrder[0] = 2;
  pdsch_pdu_rel15->mcsIndex[0] = gNB_mac->sched_ctrlCommon->sched_pdsch.mcs;
  pdsch_pdu_rel15->mcsTable[0] = 0;
  pdsch_pdu_rel15->rvIndex[0] = nr_rv_round_map[0];
  pdsch_pdu_rel15->dataScramblingId = *scc->physCellId;
  pdsch_pdu_rel15->nrOfLayers = 1;
  pdsch_pdu_rel15->transmissionScheme = 0;
  pdsch_pdu_rel15->refPoint = 1;
  pdsch_pdu_rel15->dmrsConfigType = 0;
  pdsch_pdu_rel15->dlDmrsScramblingId = *scc->physCellId;
  pdsch_pdu_rel15->SCID = 0;
  pdsch_pdu_rel15->numDmrsCdmGrpsNoData = gNB_mac->sched_ctrlCommon->pdsch_semi_static.numDmrsCdmGrpsNoData;
  pdsch_pdu_rel15->dmrsPorts = 1;
  pdsch_pdu_rel15->resourceAlloc = 1;
  pdsch_pdu_rel15->rbStart = gNB_mac->sched_ctrlCommon->sched_pdsch.rbStart;
  pdsch_pdu_rel15->rbSize = gNB_mac->sched_ctrlCommon->sched_pdsch.rbSize;
  pdsch_pdu_rel15->VRBtoPRBMapping = 0;
  pdsch_pdu_rel15->qamModOrder[0] = nr_get_Qm_dl(gNB_mac->sched_ctrlCommon->sched_pdsch.mcs,
                                                 gNB_mac->sched_ctrlCommon->pdsch_semi_static.mcsTableIdx);
  pdsch_pdu_rel15->TBSize[0] = TBS;
  pdsch_pdu_rel15->mcsTable[0] = gNB_mac->sched_ctrlCommon->pdsch_semi_static.mcsTableIdx;
  pdsch_pdu_rel15->StartSymbolIndex = StartSymbolIndex;
  pdsch_pdu_rel15->NrOfSymbols = NrOfSymbols;
  pdsch_pdu_rel15->dlDmrsSymbPos = dlDmrsSymbPos;
  LOG_D(MAC,"dlDmrsSymbPos = 0x%x\n", pdsch_pdu_rel15->dlDmrsSymbPos);

  /* Fill PDCCH DL DCI PDU */
  nfapi_nr_dl_dci_pdu_t *dci_pdu = &pdcch_pdu_rel15->dci_pdu[pdcch_pdu_rel15->numDlDci];
  pdcch_pdu_rel15->numDlDci++;
  dci_pdu->RNTI = SI_RNTI;
  dci_pdu->ScramblingId = *scc->physCellId;
  dci_pdu->ScramblingRNTI = 0;
  dci_pdu->AggregationLevel = gNB_mac->sched_ctrlCommon->aggregation_level;
  dci_pdu->CceIndex = gNB_mac->sched_ctrlCommon->cce_index;
  dci_pdu->beta_PDCCH_1_0 = 0;
  dci_pdu->powerControlOffsetSS = 1;

  /* DCI payload */
  dci_pdu_rel15_t dci_payload;
  memset(&dci_payload, 0, sizeof(dci_pdu_rel15_t));

  dci_payload.bwp_indicator.val = 0;

  // frequency domain assignment
  dci_payload.frequency_domain_assignment.val = PRBalloc_to_locationandbandwidth0(
      pdsch_pdu_rel15->rbSize, pdsch_pdu_rel15->rbStart, type0_PDCCH_CSS_config->num_rbs);

  dci_payload.time_domain_assignment.val = gNB_mac->sched_ctrlCommon->pdsch_semi_static.time_domain_allocation;
  dci_payload.mcs = gNB_mac->sched_ctrlCommon->sched_pdsch.mcs;
  dci_payload.rv = pdsch_pdu_rel15->rvIndex[0];
  dci_payload.harq_pid = 0;
  dci_payload.ndi = 0;
  dci_payload.dai[0].val = 0;
  dci_payload.tpc = 0; // table 7.2.1-1 in 38.213
  dci_payload.pucch_resource_indicator = 0;
  dci_payload.pdsch_to_harq_feedback_timing_indicator.val = 0;
  dci_payload.antenna_ports.val = 0;
  dci_payload.dmrs_sequence_initialization.val = pdsch_pdu_rel15->SCID;

  int dci_format = NR_DL_DCI_FORMAT_1_0;
  int rnti_type = NR_RNTI_SI;

  fill_dci_pdu_rel15(scc,
                     NULL,
                     &pdcch_pdu_rel15->dci_pdu[pdcch_pdu_rel15->numDlDci - 1],
                     &dci_payload,
                     dci_format,
                     rnti_type,
                     pdsch_pdu_rel15->BWPSize,
                     0);

  LOG_D(MAC,"BWPSize: %i\n", pdcch_pdu_rel15->BWPSize);
  LOG_D(MAC,"BWPStart: %i\n", pdcch_pdu_rel15->BWPStart);
  LOG_D(MAC,"SubcarrierSpacing: %i\n", pdcch_pdu_rel15->SubcarrierSpacing);
  LOG_D(MAC,"CyclicPrefix: %i\n", pdcch_pdu_rel15->CyclicPrefix);
  LOG_D(MAC,"StartSymbolIndex: %i\n", pdcch_pdu_rel15->StartSymbolIndex);
  LOG_D(MAC,"DurationSymbols: %i\n", pdcch_pdu_rel15->DurationSymbols);
  for(int n=0;n<6;n++) LOG_D(MAC,"FreqDomainResource[%i]: %x\n",n, pdcch_pdu_rel15->FreqDomainResource[n]);
  LOG_D(MAC,"CceRegMappingType: %i\n", pdcch_pdu_rel15->CceRegMappingType);
  LOG_D(MAC,"RegBundleSize: %i\n", pdcch_pdu_rel15->RegBundleSize);
  LOG_D(MAC,"InterleaverSize: %i\n", pdcch_pdu_rel15->InterleaverSize);
  LOG_D(MAC,"CoreSetType: %i\n", pdcch_pdu_rel15->CoreSetType);
  LOG_D(MAC,"ShiftIndex: %i\n", pdcch_pdu_rel15->ShiftIndex);
  LOG_D(MAC,"precoderGranularity: %i\n", pdcch_pdu_rel15->precoderGranularity);
  LOG_D(MAC,"numDlDci: %i\n", pdcch_pdu_rel15->numDlDci);

}

void schedule_nr_sib1(module_id_t module_idP, frame_t frameP, sub_frame_t slotP) {

  // TODO: Get these values from RRC
  const int CC_id = 0;
  uint8_t candidate_idx = 0;

  gNB_MAC_INST *gNB_mac = RC.nrmac[module_idP];
  NR_ServingCellConfigCommon_t *scc = gNB_mac->common_channels[CC_id].ServingCellConfigCommon;

  int time_domain_allocation = gNB_mac->sib1_tda;

  int L_max;
  switch (scc->ssb_PositionsInBurst->present) {
    case 1:
      L_max = 4;
      break;
    case 2:
      L_max = 8;
      break;
    case 3:
      L_max = 64;
      break;
    default:
      AssertFatal(0,"SSB bitmap size value %d undefined (allowed values 1,2,3)\n",
                  scc->ssb_PositionsInBurst->present);
  }

  for (int i=0; i<L_max; i++) {

    NR_Type0_PDCCH_CSS_config_t *type0_PDCCH_CSS_config = &gNB_mac->type0_PDCCH_CSS_config[i];

    if((frameP%2 == type0_PDCCH_CSS_config->sfn_c) &&
       (slotP == type0_PDCCH_CSS_config->n_0) &&
       (type0_PDCCH_CSS_config->num_rbs > 0) &&
       (type0_PDCCH_CSS_config->active == true)) {

      LOG_D(NR_MAC,"(%d.%d) SIB1 transmission: ssb_index %d\n", frameP, slotP, type0_PDCCH_CSS_config->ssb_index);

      // Get SIB1
      uint8_t sib1_payload[NR_MAX_SIB_LENGTH/8];
      uint8_t sib1_sdu_length = mac_rrc_nr_data_req(module_idP, CC_id, frameP, BCCH, SI_RNTI, 1, sib1_payload);
      LOG_D(NR_MAC,"sib1_sdu_length = %i\n", sib1_sdu_length);
      LOG_D(NR_MAC,"SIB1: \n");
      for (int k=0;k<sib1_sdu_length;k++)
        LOG_D(NR_MAC,"byte %d : %x\n",k,((uint8_t*)sib1_payload)[k]);

      int startSymbolIndex = 0;
      int nrOfSymbols = 0;

      get_info_from_tda_tables(type0_PDCCH_CSS_config->type0_pdcch_ss_mux_pattern,
                               time_domain_allocation,
                               gNB_mac->common_channels->ServingCellConfigCommon->dmrs_TypeA_Position,
                               1, &startSymbolIndex, &nrOfSymbols);

      // TODO: There are exceptions to this in table 5.1.2.1.1-4,5 (Default time domain allocation tables B, C)
      int mappingtype = (startSymbolIndex <= 3)? typeA: typeB;

      uint16_t dlDmrsSymbPos = fill_dmrs_mask(NULL, gNB_mac->common_channels->ServingCellConfigCommon->dmrs_TypeA_Position, nrOfSymbols, startSymbolIndex, mappingtype);

      // Configure sched_ctrlCommon for SIB1
      uint32_t TBS = schedule_control_sib1(module_idP, CC_id,
                                           type0_PDCCH_CSS_config,
                                           time_domain_allocation,
                                           startSymbolIndex,
                                           nrOfSymbols,
                                           dlDmrsSymbPos,
                                           candidate_idx, sib1_sdu_length);

      nfapi_nr_dl_tti_request_body_t *dl_req = &gNB_mac->DL_req[CC_id].dl_tti_request_body;
      nr_fill_nfapi_dl_sib1_pdu(module_idP, dl_req, type0_PDCCH_CSS_config, TBS, startSymbolIndex, nrOfSymbols, dlDmrsSymbPos);

      const int ntx_req = gNB_mac->TX_req[CC_id].Number_of_PDUs;
      nfapi_nr_pdu_t *tx_req = &gNB_mac->TX_req[CC_id].pdu_list[ntx_req];

      // Data to be transmitted
      bzero(tx_req->TLVs[0].value.direct,MAX_NR_DLSCH_PAYLOAD_BYTES);
      memcpy(tx_req->TLVs[0].value.direct, sib1_payload, sib1_sdu_length);

      tx_req->PDU_length = TBS;
      tx_req->PDU_index  = gNB_mac->pdu_index[0]++;
      tx_req->num_TLV = 1;
      tx_req->TLVs[0].length = TBS + 2;
      gNB_mac->TX_req[CC_id].Number_of_PDUs++;
      gNB_mac->TX_req[CC_id].SFN = frameP;
      gNB_mac->TX_req[CC_id].Slot = slotP;

      type0_PDCCH_CSS_config->active = false;
    }
  }
}<|MERGE_RESOLUTION|>--- conflicted
+++ resolved
@@ -327,12 +327,6 @@
                                int num_total_bytes) {
 
   gNB_MAC_INST *gNB_mac = RC.nrmac[module_id];
-<<<<<<< HEAD
-  nfapi_nr_config_request_scf_t *cfg = &gNB_mac->config[0];
-  NR_ServingCellConfigCommon_t *servingcellconfigcommon = gNB_mac->common_channels[CC_id].ServingCellConfigCommon;
-  NR_MIB_t *mib=gNB_mac->common_channels[CC_id].mib->message.choice.mib;
-=======
->>>>>>> 8fbc5a71
   uint16_t *vrb_map = RC.nrmac[module_id]->common_channels[CC_id].vrb_map;
   int ret;
 
@@ -341,31 +335,12 @@
     gNB_mac->sched_ctrlCommon = calloc(1,sizeof(*gNB_mac->sched_ctrlCommon));
     gNB_mac->sched_ctrlCommon->search_space = calloc(1,sizeof(*gNB_mac->sched_ctrlCommon->search_space));
     gNB_mac->sched_ctrlCommon->coreset = calloc(1,sizeof(*gNB_mac->sched_ctrlCommon->coreset));
-<<<<<<< HEAD
-    gNB_mac->sched_ctrlCommon->active_bwp = calloc(1,sizeof(*gNB_mac->sched_ctrlCommon->active_bwp));
-    fill_default_searchSpaceZero(gNB_mac->sched_ctrlCommon->search_space);
-    int frequency_range=FR1;
-    if (servingcellconfigcommon->downlinkConfigCommon->frequencyInfoDL->absoluteFrequencyPointA > 2016666)
-      frequency_range=FR2;
-    fill_default_coresetZero(gNB_mac->sched_ctrlCommon->coreset,
-                             mib,
-                             cfg->ssb_table.ssb_subcarrier_offset.value,
-                             cfg->ssb_config.scs_common.value,
-                             get_ssb_start_symbol(*servingcellconfigcommon->downlinkConfigCommon->frequencyInfoDL->frequencyBandList.list.array[0],
-                                                  cfg->ssb_config.scs_common.value,
-                                                  0),
-                             frequency_range,
-                             cfg->ssb_table.ssb_offset_point_a.value,
-                             cfg->cell_config.phy_cell_id.value);
-    fill_default_initialDownlinkBWP(gNB_mac->sched_ctrlCommon->active_bwp,servingcellconfigcommon);
-=======
     for (int i=0; i<3; i++){ // loop over possible aggregation levels
       ret = fill_searchSpaceZero(gNB_mac->sched_ctrlCommon->search_space,type0_PDCCH_CSS_config,4<<i);
       if (ret == 1) break;
     }
     AssertFatal(ret==1,"No aggregation level for type0_PDCCH_CSS found\n");
     fill_coresetZero(gNB_mac->sched_ctrlCommon->coreset,type0_PDCCH_CSS_config);
->>>>>>> 8fbc5a71
   }
 
   gNB_mac->sched_ctrlCommon->pdsch_semi_static.time_domain_allocation = time_domain_allocation;
