--- conflicted
+++ resolved
@@ -619,17 +619,10 @@
       get_info_from_tda_tables(type0_PDCCH_CSS_config->type0_pdcch_ss_mux_pattern,
                                time_domain_allocation,
                                gNB_mac->common_channels->ServingCellConfigCommon->dmrs_TypeA_Position,
-<<<<<<< HEAD
-                               1, &startSymbolIndex, &nrOfSymbols);
-
-      // TODO: There are exceptions to this in table 5.1.2.1.1-4,5 (Default time domain allocation tables B, C)
-      int mappingtype = (startSymbolIndex <= 3)? typeA: typeB;
-=======
                                1, &is_typeA,
                                &startSymbolIndex, &nrOfSymbols);
 
       int mappingtype = is_typeA? typeA: typeB;
->>>>>>> a45bbd40
       uint16_t dlDmrsSymbPos = fill_dmrs_mask(NULL, gNB_mac->common_channels->ServingCellConfigCommon->dmrs_TypeA_Position, nrOfSymbols, startSymbolIndex, mappingtype, 1);
 
       // Configure sched_ctrlCommon for SIB1
