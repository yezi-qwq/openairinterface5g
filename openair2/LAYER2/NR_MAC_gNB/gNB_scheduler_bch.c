/*
 * Licensed to the OpenAirInterface (OAI) Software Alliance under one or more
 * contributor license agreements.  See the NOTICE file distributed with
 * this work for additional information regarding copyright ownership.
 * The OpenAirInterface Software Alliance licenses this file to You under
 * the OAI Public License, Version 1.1  (the "License"); you may not use this file
 * except in compliance with the License.
 * You may obtain a copy of the License at
 *
 *      http://www.openairinterface.org/?page_id=698
 *
 * Unless required by applicable law or agreed to in writing, software
 * distributed under the License is distributed on an "AS IS" BASIS,
 * WITHOUT WARRANTIES OR CONDITIONS OF ANY KIND, either express or implied.
 * See the License for the specific language governing permissions and
 * limitations under the License.
 *-------------------------------------------------------------------------------
 * For more information about the OpenAirInterface (OAI) Software Alliance:
 *      contact@openairinterface.org
 */

/*! \file gNB_scheduler_bch.c
 * \brief procedures related to eNB for the BCH transport channel
 * \author  Navid Nikaein and Raymond Knopp, WEI-TAI CHEN
 * \date 2010 - 2014, 2018
 * \email: navid.nikaein@eurecom.fr, kroempa@gmail.com
 * \version 1.0
 * \company Eurecom, NTUST
 * @ingroup _mac

 */

#include "GNB_APP/RRC_nr_paramsvalues.h"
#include "assertions.h"
#include "NR_MAC_gNB/nr_mac_gNB.h"
#include "NR_MAC_gNB/mac_proto.h"
#include "NR_MAC_COMMON/nr_mac_extern.h"
#include "common/utils/LOG/log.h"
#include "common/utils/LOG/vcd_signal_dumper.h"
#include "UTIL/OPT/opt.h"
#include "OCG.h"
#include "RRC/NR/nr_rrc_extern.h"
#include "common/utils/nr/nr_common.h"


#include "pdcp.h"

#define ENABLE_MAC_PAYLOAD_DEBUG
#define DEBUG_eNB_SCHEDULER 1

#include "common/ran_context.h"

#include "executables/softmodem-common.h"

extern RAN_CONTEXT_t RC;


uint16_t get_ssboffset_pointa(NR_ServingCellConfigCommon_t *scc,const long band) {

  int ratio;
  switch (*scc->ssbSubcarrierSpacing) {
    case NR_SubcarrierSpacing_kHz15:
      AssertFatal(band <= 79,
                  "Band %ld is not possible for SSB with 15 kHz SCS\n",
                  band);
      if (band < 77)  // below 3GHz
        ratio = 3;    // NRARFCN step is 5 kHz
      else
        ratio = 1;  // NRARFCN step is 15 kHz
      break;
    case NR_SubcarrierSpacing_kHz30:
      AssertFatal(band <= 79,
                  "Band %ld is not possible for SSB with 15 kHz SCS\n",
                  band);
      if (band < 77)  // below 3GHz
        ratio = 6;    // NRARFCN step is 5 kHz
      else
        ratio = 2;  // NRARFCN step is 15 kHz
      break;
    case NR_SubcarrierSpacing_kHz120:
      AssertFatal(band >= 257,
                  "Band %ld is not possible for SSB with 120 kHz SCS\n",
                  band);
      ratio = 2;  // NRARFCN step is 15 kHz
      break;
    case NR_SubcarrierSpacing_kHz240:
      AssertFatal(band >= 257,
                  "Band %ld is not possible for SSB with 240 kHz SCS\n",
                  band);
      ratio = 4;  // NRARFCN step is 15 kHz
      break;
    default:
      AssertFatal(1 == 0, "SCS %ld not allowed for SSB \n",
                  *scc->ssbSubcarrierSpacing);
  }

  const uint32_t ssb_offset0 = *scc->downlinkConfigCommon->frequencyInfoDL->absoluteFrequencySSB - scc->downlinkConfigCommon->frequencyInfoDL->absoluteFrequencyPointA;

  return (ssb_offset0/(ratio*12) - 10); // absoluteFrequencySSB is the center of SSB

}


void schedule_ssb(frame_t frame, sub_frame_t slot,
                  NR_ServingCellConfigCommon_t *scc,
                  nfapi_nr_dl_tti_request_body_t *dl_req,
                  int i_ssb, uint8_t scoffset, uint16_t offset_pointa, uint32_t payload) {

  nfapi_nr_dl_tti_request_pdu_t  *dl_config_pdu = &dl_req->dl_tti_pdu_list[dl_req->nPDUs];
  memset((void *) dl_config_pdu, 0,sizeof(nfapi_nr_dl_tti_request_pdu_t));
  dl_config_pdu->PDUType      = NFAPI_NR_DL_TTI_SSB_PDU_TYPE;
  dl_config_pdu->PDUSize      =2 + sizeof(nfapi_nr_dl_tti_ssb_pdu_rel15_t);

  AssertFatal(scc->physCellId!=NULL,"ServingCellConfigCommon->physCellId is null\n");
  dl_config_pdu->ssb_pdu.ssb_pdu_rel15.PhysCellId          = *scc->physCellId;
  dl_config_pdu->ssb_pdu.ssb_pdu_rel15.BetaPss             = 0;
  dl_config_pdu->ssb_pdu.ssb_pdu_rel15.SsbBlockIndex       = i_ssb;
  AssertFatal(scc->downlinkConfigCommon!=NULL,"scc->downlinkConfigCommonL is null\n");
  AssertFatal(scc->downlinkConfigCommon->frequencyInfoDL!=NULL,"scc->downlinkConfigCommon->frequencyInfoDL is null\n");
  AssertFatal(scc->downlinkConfigCommon->frequencyInfoDL->absoluteFrequencySSB!=NULL,"scc->downlinkConfigCommon->frequencyInfoDL->absoluteFrequencySSB is null\n");
  AssertFatal(scc->downlinkConfigCommon->frequencyInfoDL->frequencyBandList.list.count==1,"Frequency Band list does not have 1 element (%d)\n",
              scc->downlinkConfigCommon->frequencyInfoDL->frequencyBandList.list.count);
  AssertFatal(scc->ssbSubcarrierSpacing,"ssbSubcarrierSpacing is null\n");
  AssertFatal(scc->downlinkConfigCommon->frequencyInfoDL->frequencyBandList.list.array[0],"band is null\n");

  dl_config_pdu->ssb_pdu.ssb_pdu_rel15.SsbSubcarrierOffset = scoffset; //kSSB
  dl_config_pdu->ssb_pdu.ssb_pdu_rel15.ssbOffsetPointA     = offset_pointa;
  dl_config_pdu->ssb_pdu.ssb_pdu_rel15.bchPayloadFlag      = 1;
  dl_config_pdu->ssb_pdu.ssb_pdu_rel15.bchPayload          = payload;
  dl_req->nPDUs++;

  LOG_D(MAC,"Scheduling ssb %d at frame %d and slot %d\n",i_ssb,frame,slot);

}

void schedule_nr_mib(module_id_t module_idP, frame_t frameP, sub_frame_t slotP, uint8_t slots_per_frame){

  gNB_MAC_INST *gNB = RC.nrmac[module_idP];
  NR_COMMON_channels_t *cc;
  nfapi_nr_dl_tti_request_t      *dl_tti_request;
  nfapi_nr_dl_tti_request_body_t *dl_req;
  NR_MIB_t *mib = RC.nrrrc[module_idP]->carrier.mib.message.choice.mib;

  int mib_sdu_length;
  int CC_id;

  for (CC_id = 0; CC_id < MAX_NUM_CCs; CC_id++) {
    cc = &gNB->common_channels[CC_id];
    NR_ServingCellConfigCommon_t *scc = cc->ServingCellConfigCommon;

    dl_tti_request = &gNB->DL_req[CC_id];
    dl_req = &dl_tti_request->dl_tti_request_body;

    // get MIB every 8 frames
    if((slotP == 0) && (frameP & 7) == 0) {

      mib_sdu_length = mac_rrc_nr_data_req(module_idP, CC_id, frameP, MIBCH, 1, &cc->MIB_pdu.payload[0]);

      LOG_I(MAC,
            "[gNB %d] Frame %d : MIB->BCH  CC_id %d, Received %d bytes\n",
            module_idP,
            frameP,
            CC_id,
            mib_sdu_length);
    }

    int8_t ssb_period = *scc->ssb_periodicityServingCell;
    uint8_t ssb_frame_periodicity = 1;  // every how many frames SSB are generated

    if (ssb_period > 1) // 0 is every half frame
      ssb_frame_periodicity = 1 << (ssb_period -1);

    if (!(frameP%ssb_frame_periodicity) &&
        ((slotP<(slots_per_frame>>1)) || (ssb_period == 0))) {
      // schedule SSB only for given frames according to SSB periodicity
      // and in first half frame unless periodicity of 5ms
      int rel_slot;
      if (ssb_period == 0) // scheduling every half frame
        rel_slot = slotP%(slots_per_frame>>1);
      else
        rel_slot = slotP;

      NR_SubcarrierSpacing_t scs = *scc->ssbSubcarrierSpacing;
      const long band = *scc->downlinkConfigCommon->frequencyInfoDL->frequencyBandList.list.array[0];
      uint16_t offset_pointa = get_ssboffset_pointa(scc,band);
      uint8_t ssbSubcarrierOffset = gNB->ssb_SubcarrierOffset;

      const BIT_STRING_t *shortBitmap = &scc->ssb_PositionsInBurst->choice.shortBitmap;
      const BIT_STRING_t *mediumBitmap = &scc->ssb_PositionsInBurst->choice.mediumBitmap;
      const BIT_STRING_t *longBitmap = &scc->ssb_PositionsInBurst->choice.longBitmap;

      uint16_t ssb_start_symbol;

      switch (scc->ssb_PositionsInBurst->present) {
        case 1:
          // short bitmap (<3GHz) max 4 SSBs
          for (int i_ssb=0; i_ssb<4; i_ssb++) {
            if ((shortBitmap->buf[0]>>(7-i_ssb))&0x01) {
              ssb_start_symbol = get_ssb_start_symbol(band,scs,i_ssb);
              // if start symbol is in current slot, schedule current SSB, fill VRB map and call get_type0_PDCCH_CSS_config_parameters
              if ((ssb_start_symbol/14) == rel_slot){
                schedule_ssb(frameP, slotP, scc, dl_req, i_ssb, ssbSubcarrierOffset, offset_pointa, (*(uint32_t*)cc->MIB_pdu.payload) & ((1<<24)-1));
                fill_ssb_vrb_map(cc, offset_pointa, ssb_start_symbol, CC_id);
                if (get_softmodem_params()->sa == 1) {
                  get_type0_PDCCH_CSS_config_parameters(&gNB->type0_PDCCH_CSS_config[i_ssb],
                                                        frameP,
                                                        mib,
                                                        slots_per_frame,
                                                        ssbSubcarrierOffset,
                                                        ssb_start_symbol,
                                                        scs,
                                                        FR1,
                                                        i_ssb,
                                                        offset_pointa);
                  gNB->type0_PDCCH_CSS_config[i_ssb].active = true;
                }
              }
            }
          }
          break;
        case 2:
          // medium bitmap (<6GHz) max 8 SSBs
          for (int i_ssb=0; i_ssb<8; i_ssb++) {
            if ((mediumBitmap->buf[0]>>(7-i_ssb))&0x01) {
              ssb_start_symbol = get_ssb_start_symbol(band,scs,i_ssb);
              // if start symbol is in current slot, schedule current SSB, fill VRB map and call get_type0_PDCCH_CSS_config_parameters
              if ((ssb_start_symbol/14) == rel_slot){
                schedule_ssb(frameP, slotP, scc, dl_req, i_ssb, ssbSubcarrierOffset, offset_pointa, (*(uint32_t*)cc->MIB_pdu.payload) & ((1<<24)-1));
                fill_ssb_vrb_map(cc, offset_pointa, ssb_start_symbol, CC_id);
                if (get_softmodem_params()->sa == 1) {
                  get_type0_PDCCH_CSS_config_parameters(&gNB->type0_PDCCH_CSS_config[i_ssb],
                                                        frameP,
                                                        mib,
                                                        slots_per_frame,
                                                        ssbSubcarrierOffset,
                                                        ssb_start_symbol,
                                                        scs,
                                                        FR1,
                                                        i_ssb,
                                                        offset_pointa);
                  gNB->type0_PDCCH_CSS_config[i_ssb].active = true;
                }
              }
            }
          }
          break;
        case 3:
          // long bitmap FR2 max 64 SSBs
          for (int i_ssb=0; i_ssb<63; i_ssb++) {
            if ((longBitmap->buf[i_ssb/8]>>(7-i_ssb))&0x01) {
              ssb_start_symbol = get_ssb_start_symbol(band,scs,i_ssb);
              // if start symbol is in current slot, schedule current SSB, fill VRB map and call get_type0_PDCCH_CSS_config_parameters
              if ((ssb_start_symbol/14) == rel_slot){
                schedule_ssb(frameP, slotP, scc, dl_req, i_ssb, ssbSubcarrierOffset, offset_pointa, (*(uint32_t*)cc->MIB_pdu.payload) & ((1<<24)-1));
                fill_ssb_vrb_map(cc, offset_pointa, ssb_start_symbol, CC_id);
                if (get_softmodem_params()->sa == 1) {
                  get_type0_PDCCH_CSS_config_parameters(&gNB->type0_PDCCH_CSS_config[i_ssb],
                                                        frameP,
                                                        mib,
                                                        slots_per_frame,
                                                        ssbSubcarrierOffset,
                                                        ssb_start_symbol,
                                                        scs,
                                                        FR2,
                                                        i_ssb,
                                                        offset_pointa);
                  gNB->type0_PDCCH_CSS_config[i_ssb].active = true;
                }
              }
            }
          }
          break;
        default:
          AssertFatal(0,"SSB bitmap size value %d undefined (allowed values 1,2,3)\n",
                      scc->ssb_PositionsInBurst->present);
      }
    }
  }
}



void schedule_nr_SI(module_id_t module_idP, frame_t frameP, sub_frame_t subframeP) {
//----------------------------------------  
}

void fill_ssb_vrb_map (NR_COMMON_channels_t *cc, int rbStart,  uint16_t symStart, int CC_id) {

  AssertFatal(*cc->ServingCellConfigCommon->ssbSubcarrierSpacing !=
              NR_SubcarrierSpacing_kHz240,
              "240kHZ subcarrier won't work with current VRB map because a single SSB might be across 2 slots\n");

  uint16_t *vrb_map = cc[CC_id].vrb_map;

  for (int rb = 0; rb < 20; rb++)
    vrb_map[rbStart + rb] = 15<<symStart;

}

void schedule_control_sib1(module_id_t module_id,
                           int CC_id,
                           NR_Type0_PDCCH_CSS_config_t *type0_PDCCH_CSS_config,
                           int time_domain_allocation,
                           uint8_t mcsTableIdx,
                           uint8_t mcs,
                           uint8_t candidate_idx,
                           int num_total_bytes) {

  gNB_MAC_INST *gNB_mac = RC.nrmac[module_id];
  NR_ServingCellConfigCommon_t *servingcellconfigcommon = gNB_mac->common_channels[CC_id].ServingCellConfigCommon;
  uint16_t *vrb_map = RC.nrmac[module_id]->common_channels[CC_id].vrb_map;

  if (gNB_mac->sched_ctrlCommon == NULL){
    gNB_mac->sched_ctrlCommon = calloc(1,sizeof(*gNB_mac->sched_ctrlCommon));
    gNB_mac->sched_ctrlCommon->search_space = calloc(1,sizeof(*gNB_mac->sched_ctrlCommon->search_space));
    gNB_mac->sched_ctrlCommon->coreset = calloc(1,sizeof(*gNB_mac->sched_ctrlCommon->coreset));
    gNB_mac->sched_ctrlCommon->active_bwp = calloc(1,sizeof(*gNB_mac->sched_ctrlCommon->active_bwp));
    fill_default_searchSpaceZero(gNB_mac->sched_ctrlCommon->search_space);
    fill_default_coresetZero(gNB_mac->sched_ctrlCommon->coreset,servingcellconfigcommon);
    fill_default_initialDownlinkBWP(gNB_mac->sched_ctrlCommon->active_bwp,servingcellconfigcommon);
  }
  gNB_mac->sched_ctrlCommon->active_bwp->bwp_Dedicated->pdsch_Config->choice.setup->dmrs_DownlinkForPDSCH_MappingTypeA->choice.setup->dmrs_AdditionalPosition = NULL;

  gNB_mac->sched_ctrlCommon->time_domain_allocation = time_domain_allocation;
  gNB_mac->sched_ctrlCommon->mcsTableIdx = mcsTableIdx;
  gNB_mac->sched_ctrlCommon->mcs = mcs;
  gNB_mac->sched_ctrlCommon->num_total_bytes = num_total_bytes;

  uint8_t nr_of_candidates;
  find_aggregation_candidates(&gNB_mac->sched_ctrlCommon->aggregation_level, &nr_of_candidates, gNB_mac->sched_ctrlCommon->search_space);

  gNB_mac->sched_ctrlCommon->cce_index = allocate_nr_CCEs(RC.nrmac[module_id],
                                                          gNB_mac->sched_ctrlCommon->active_bwp,
                                                          gNB_mac->sched_ctrlCommon->coreset,
                                                          gNB_mac->sched_ctrlCommon->aggregation_level,
                                                          0,
                                                          candidate_idx,
                                                          nr_of_candidates);

  AssertFatal(gNB_mac->sched_ctrlCommon->cce_index >= 0, "Could not find CCE for coreset0\n");

  const uint16_t bwpSize = type0_PDCCH_CSS_config->num_rbs;
  int rbStart = type0_PDCCH_CSS_config->cset_start_rb;

  // Calculate number of symbols
  struct NR_PDSCH_TimeDomainResourceAllocationList *tdaList = gNB_mac->sched_ctrlCommon->active_bwp->bwp_Common->pdsch_ConfigCommon->choice.setup->pdsch_TimeDomainAllocationList;
  const int startSymbolAndLength = tdaList->list.array[gNB_mac->sched_ctrlCommon->time_domain_allocation]->startSymbolAndLength;
  int startSymbolIndex, nrOfSymbols;
  SLIV2SL(startSymbolAndLength, &startSymbolIndex, &nrOfSymbols);

  if (nrOfSymbols == 2) {
    gNB_mac->sched_ctrlCommon->numDmrsCdmGrpsNoData = 1;
  } else {
    gNB_mac->sched_ctrlCommon->numDmrsCdmGrpsNoData = 2;
  }

  // Calculate number of PRB_DMRS
  uint8_t N_PRB_DMRS = gNB_mac->sched_ctrlCommon->numDmrsCdmGrpsNoData * 6;
  uint16_t dlDmrsSymbPos = fill_dmrs_mask(gNB_mac->sched_ctrlCommon->active_bwp->bwp_Dedicated->pdsch_Config->choice.setup, gNB_mac->common_channels->ServingCellConfigCommon->dmrs_TypeA_Position, startSymbolIndex+nrOfSymbols);
  uint16_t dmrs_length = get_num_dmrs(dlDmrsSymbPos);

  int rbSize = 0;
  uint32_t TBS = 0;
  do {
    rbSize++;
    TBS = nr_compute_tbs(nr_get_Qm_dl(gNB_mac->sched_ctrlCommon->mcs, gNB_mac->sched_ctrlCommon->mcsTableIdx),
                         nr_get_code_rate_dl(gNB_mac->sched_ctrlCommon->mcs, gNB_mac->sched_ctrlCommon->mcsTableIdx),
                         rbSize, nrOfSymbols, N_PRB_DMRS * dmrs_length,0, 0,1) >> 3;
  } while (rbStart + rbSize < bwpSize && !vrb_map[rbStart + rbSize] && TBS < gNB_mac->sched_ctrlCommon->num_total_bytes);

  gNB_mac->sched_ctrlCommon->rbSize = rbSize;
  gNB_mac->sched_ctrlCommon->rbStart = 0;

  LOG_D(MAC,"SLIV = %i\n", startSymbolAndLength);
  LOG_D(MAC,"startSymbolIndex = %i\n", startSymbolIndex);
  LOG_D(MAC,"nrOfSymbols = %i\n", nrOfSymbols);
  LOG_D(MAC,"rbSize = %i\n", gNB_mac->sched_ctrlCommon->rbSize);
  LOG_D(MAC,"TBS = %i\n", TBS);

  // Mark the corresponding RBs as used
  for (int rb = 0; rb < gNB_mac->sched_ctrlCommon->rbSize; rb++) {
    vrb_map[rb + rbStart] = 1;
  }
}

void nr_fill_nfapi_dl_sib1_pdu(int Mod_idP,
                               nfapi_nr_dl_tti_request_body_t *dl_req,
                               NR_Type0_PDCCH_CSS_config_t *type0_PDCCH_CSS_config,
                               uint32_t TBS,
                               int StartSymbolIndex,
                               int NrOfSymbols) {

  gNB_MAC_INST *gNB_mac = RC.nrmac[Mod_idP];
  NR_COMMON_channels_t *cc = gNB_mac->common_channels;
  NR_ServingCellConfigCommon_t *scc = cc->ServingCellConfigCommon;
  NR_CellGroupConfig_t *secondaryCellGroup = gNB_mac->secondaryCellGroupCommon;
  NR_BWP_Downlink_t *bwp = gNB_mac->sched_ctrlCommon->active_bwp;

  nfapi_nr_dl_tti_request_pdu_t *dl_tti_pdcch_pdu = &dl_req->dl_tti_pdu_list[dl_req->nPDUs];
  memset((void*)dl_tti_pdcch_pdu,0,sizeof(nfapi_nr_dl_tti_request_pdu_t));
  dl_tti_pdcch_pdu->PDUType = NFAPI_NR_DL_TTI_PDCCH_PDU_TYPE;
  dl_tti_pdcch_pdu->PDUSize = (uint8_t)(2+sizeof(nfapi_nr_dl_tti_pdcch_pdu));
  dl_req->nPDUs += 1;
  nfapi_nr_dl_tti_pdcch_pdu_rel15_t *pdcch_pdu_rel15 = &dl_tti_pdcch_pdu->pdcch_pdu.pdcch_pdu_rel15;
  nr_configure_pdcch(pdcch_pdu_rel15,
                     gNB_mac->sched_ctrlCommon->search_space,
                     gNB_mac->sched_ctrlCommon->coreset,
                     scc,
                     bwp);

  // TODO: This assignment should be done in function nr_configure_pdcch()
  pdcch_pdu_rel15->BWPSize = gNB_mac->type0_PDCCH_CSS_config->num_rbs;
  pdcch_pdu_rel15->BWPStart = gNB_mac->type0_PDCCH_CSS_config->cset_start_rb;

  nfapi_nr_dl_tti_request_pdu_t *dl_tti_pdsch_pdu = &dl_req->dl_tti_pdu_list[dl_req->nPDUs];
  memset((void*)dl_tti_pdsch_pdu,0,sizeof(nfapi_nr_dl_tti_request_pdu_t));
  dl_tti_pdsch_pdu->PDUType = NFAPI_NR_DL_TTI_PDSCH_PDU_TYPE;
  dl_tti_pdsch_pdu->PDUSize = (uint8_t)(2+sizeof(nfapi_nr_dl_tti_pdsch_pdu));
  dl_req->nPDUs += 1;
  nfapi_nr_dl_tti_pdsch_pdu_rel15_t *pdsch_pdu_rel15 = &dl_tti_pdsch_pdu->pdsch_pdu.pdsch_pdu_rel15;

  pdcch_pdu_rel15->CoreSetType = NFAPI_NR_CSET_CONFIG_MIB_SIB1;

  pdsch_pdu_rel15->pduBitmap = 0;
  pdsch_pdu_rel15->rnti = SI_RNTI;
  pdsch_pdu_rel15->pduIndex = gNB_mac->pdu_index[0]++;

  pdsch_pdu_rel15->BWPSize  = type0_PDCCH_CSS_config->num_rbs;
  pdsch_pdu_rel15->BWPStart = type0_PDCCH_CSS_config->cset_start_rb;

  pdsch_pdu_rel15->SubcarrierSpacing = bwp->bwp_Common->genericParameters.subcarrierSpacing;
  if (bwp->bwp_Common->genericParameters.cyclicPrefix) {
    pdsch_pdu_rel15->CyclicPrefix = *bwp->bwp_Common->genericParameters.cyclicPrefix;
  } else {
    pdsch_pdu_rel15->CyclicPrefix = 0;
  }

  pdsch_pdu_rel15->NrOfCodewords = 1;
  pdsch_pdu_rel15->targetCodeRate[0] = nr_get_code_rate_dl(gNB_mac->sched_ctrlCommon->mcs,0);
  pdsch_pdu_rel15->qamModOrder[0] = 2;
  pdsch_pdu_rel15->mcsIndex[0] = gNB_mac->sched_ctrlCommon->mcs;
  pdsch_pdu_rel15->mcsTable[0] = 0;
  pdsch_pdu_rel15->rvIndex[0] = nr_rv_round_map[0];
  pdsch_pdu_rel15->dataScramblingId = *scc->physCellId;
  pdsch_pdu_rel15->nrOfLayers = 1;
  pdsch_pdu_rel15->transmissionScheme = 0;
  pdsch_pdu_rel15->refPoint = 1;
  pdsch_pdu_rel15->dmrsConfigType = gNB_mac->sched_ctrlCommon->active_bwp->bwp_Dedicated->pdsch_Config->choice.setup->dmrs_DownlinkForPDSCH_MappingTypeA->choice.setup->dmrs_Type == NULL ? 0 : 1;
  pdsch_pdu_rel15->dlDmrsScramblingId = *scc->physCellId;
  pdsch_pdu_rel15->SCID = 0;
  pdsch_pdu_rel15->numDmrsCdmGrpsNoData = gNB_mac->sched_ctrlCommon->numDmrsCdmGrpsNoData;
  pdsch_pdu_rel15->dmrsPorts = 1;
  pdsch_pdu_rel15->resourceAlloc = 1;
  pdsch_pdu_rel15->rbStart = gNB_mac->sched_ctrlCommon->rbStart;
  pdsch_pdu_rel15->rbSize = gNB_mac->sched_ctrlCommon->rbSize;
  pdsch_pdu_rel15->VRBtoPRBMapping = 0;
  pdsch_pdu_rel15->qamModOrder[0] = nr_get_Qm_dl(gNB_mac->sched_ctrlCommon->mcs, gNB_mac->sched_ctrlCommon->mcsTableIdx);
  pdsch_pdu_rel15->TBSize[0] = TBS;
  pdsch_pdu_rel15->mcsTable[0] = gNB_mac->sched_ctrlCommon->mcsTableIdx;
  pdsch_pdu_rel15->StartSymbolIndex = StartSymbolIndex;
  pdsch_pdu_rel15->NrOfSymbols = NrOfSymbols;

  pdsch_pdu_rel15->dlDmrsSymbPos = fill_dmrs_mask(bwp->bwp_Dedicated->pdsch_Config->choice.setup, scc->dmrs_TypeA_Position, pdsch_pdu_rel15->StartSymbolIndex+pdsch_pdu_rel15->NrOfSymbols);

  LOG_D(MAC,"dlDmrsSymbPos = 0x%x\n", pdsch_pdu_rel15->dlDmrsSymbPos);

  /* Fill PDCCH DL DCI PDU */
  nfapi_nr_dl_dci_pdu_t *dci_pdu = &pdcch_pdu_rel15->dci_pdu[pdcch_pdu_rel15->numDlDci];
  pdcch_pdu_rel15->numDlDci++;
  dci_pdu->RNTI = SI_RNTI;
  dci_pdu->ScramblingId = *scc->physCellId;
  dci_pdu->ScramblingRNTI = 0;
  dci_pdu->AggregationLevel = gNB_mac->sched_ctrlCommon->aggregation_level;
  dci_pdu->CceIndex = gNB_mac->sched_ctrlCommon->cce_index;
  dci_pdu->beta_PDCCH_1_0 = 0;
  dci_pdu->powerControlOffsetSS = 1;

  /* DCI payload */
  dci_pdu_rel15_t dci_payload;
  memset(&dci_payload, 0, sizeof(dci_pdu_rel15_t));

  dci_payload.bwp_indicator.val = gNB_mac->sched_ctrlCommon->active_bwp->bwp_Id;

  // frequency domain assignment
  dci_payload.frequency_domain_assignment.val = PRBalloc_to_locationandbandwidth0(
      pdsch_pdu_rel15->rbSize, pdsch_pdu_rel15->rbStart, type0_PDCCH_CSS_config->num_rbs);

  dci_payload.time_domain_assignment.val = gNB_mac->sched_ctrlCommon->time_domain_allocation;
  dci_payload.mcs = gNB_mac->sched_ctrlCommon->mcs;
  dci_payload.rv = pdsch_pdu_rel15->rvIndex[0];
  dci_payload.harq_pid = 0;
  dci_payload.ndi = 0;
  dci_payload.dai[0].val = 0;
  dci_payload.tpc = 0; // table 7.2.1-1 in 38.213
  dci_payload.pucch_resource_indicator = 0;
  dci_payload.pdsch_to_harq_feedback_timing_indicator.val = 0;
  dci_payload.antenna_ports.val = 0;
  dci_payload.dmrs_sequence_initialization.val = pdsch_pdu_rel15->SCID;

  int dci_format = NR_DL_DCI_FORMAT_1_0;
  int rnti_type = NR_RNTI_SI;

  fill_dci_pdu_rel15(scc,
                     secondaryCellGroup,
                     &pdcch_pdu_rel15->dci_pdu[pdcch_pdu_rel15->numDlDci - 1],
                     &dci_payload,
                     dci_format,
                     rnti_type,
                     pdsch_pdu_rel15->BWPSize,
                     gNB_mac->sched_ctrlCommon->active_bwp->bwp_Id);

  LOG_D(MAC,"BWPSize: %i\n", pdcch_pdu_rel15->BWPSize);
  LOG_D(MAC,"BWPStart: %i\n", pdcch_pdu_rel15->BWPStart);
  LOG_D(MAC,"SubcarrierSpacing: %i\n", pdcch_pdu_rel15->SubcarrierSpacing);
  LOG_D(MAC,"CyclicPrefix: %i\n", pdcch_pdu_rel15->CyclicPrefix);
  LOG_D(MAC,"StartSymbolIndex: %i\n", pdcch_pdu_rel15->StartSymbolIndex);
  LOG_D(MAC,"DurationSymbols: %i\n", pdcch_pdu_rel15->DurationSymbols);
  for(int n=0;n<6;n++) LOG_D(MAC,"FreqDomainResource[%i]: %x\n",n, pdcch_pdu_rel15->FreqDomainResource[n]);
  LOG_D(MAC,"CceRegMappingType: %i\n", pdcch_pdu_rel15->CceRegMappingType);
  LOG_D(MAC,"RegBundleSize: %i\n", pdcch_pdu_rel15->RegBundleSize);
  LOG_D(MAC,"InterleaverSize: %i\n", pdcch_pdu_rel15->InterleaverSize);
  LOG_D(MAC,"CoreSetType: %i\n", pdcch_pdu_rel15->CoreSetType);
  LOG_D(MAC,"ShiftIndex: %i\n", pdcch_pdu_rel15->ShiftIndex);
  LOG_D(MAC,"precoderGranularity: %i\n", pdcch_pdu_rel15->precoderGranularity);
  LOG_D(MAC,"numDlDci: %i\n", pdcch_pdu_rel15->numDlDci);

}

void schedule_nr_sib1(module_id_t module_idP, frame_t frameP, sub_frame_t slotP) {

  LOG_D(MAC,"Schedule_nr_sib1: frameP = %i, slotP = %i\n", frameP, slotP);

  // TODO: Get these values from RRC
  const int CC_id = 0;
  int time_domain_allocation = 0;
  uint8_t mcsTableIdx = 0;
  uint8_t mcs = 6;
  uint8_t candidate_idx = 0;

  gNB_MAC_INST *gNB_mac = RC.nrmac[module_idP];
  NR_ServingCellConfigCommon_t *scc = gNB_mac->common_channels[CC_id].ServingCellConfigCommon;

  int L_max;
  switch (scc->ssb_PositionsInBurst->present) {
    case 1:
      L_max = 4;
      break;
    case 2:
      L_max = 8;
      break;
    case 3:
      L_max = 64;
      break;
    default:
      AssertFatal(0,"SSB bitmap size value %d undefined (allowed values 1,2,3)\n",
                  scc->ssb_PositionsInBurst->present);
  }

  for (int i=0; i<L_max; i++) {

    NR_Type0_PDCCH_CSS_config_t *type0_PDCCH_CSS_config = &gNB_mac->type0_PDCCH_CSS_config[i];

    if((frameP%2 == type0_PDCCH_CSS_config->sfn_c) &&
       (slotP == type0_PDCCH_CSS_config->n_0) &&
       (type0_PDCCH_CSS_config->num_rbs > 0) &&
       (type0_PDCCH_CSS_config->active == true)) {

      LOG_D(MAC,"> SIB1 transmission\n");

<<<<<<< HEAD
      // Get SIB1
      uint8_t sib1_payload[NR_MAX_SIB_LENGTH/8];
      uint8_t sib1_sdu_length = mac_rrc_nr_data_req(module_idP, CC_id, frameP, BCCH, 1, sib1_payload);
      LOG_D(MAC,"sib1_sdu_length = %i\n", sib1_sdu_length);
      LOG_D(MAC,"SIB1: \n");
      for (int i=0;i<sib1_sdu_length;i++) LOG_D(MAC,"byte %d : %x\n",i,((uint8_t*)sib1_payload)[i]);
=======
    // Configure sched_ctrlCommon for SIB1
    schedule_control_sib1(module_idP, CC_id, time_domain_allocation, mcsTableIdx, mcs, candidate_idx, sib1_sdu_length);
>>>>>>> fe49a225

      // Configure sched_ctrlCommon for SIB1
      schedule_control_sib1(module_idP, CC_id, type0_PDCCH_CSS_config, time_domain_allocation, mcsTableIdx, mcs, sib1_sdu_length);

      // Calculate number of symbols
      int startSymbolIndex, nrOfSymbols;
      struct NR_PDSCH_TimeDomainResourceAllocationList *tdaList = gNB_mac->sched_ctrlCommon->active_bwp->bwp_Common->pdsch_ConfigCommon->choice.setup->pdsch_TimeDomainAllocationList;
      const int startSymbolAndLength = tdaList->list.array[gNB_mac->sched_ctrlCommon->time_domain_allocation]->startSymbolAndLength;
      SLIV2SL(startSymbolAndLength, &startSymbolIndex, &nrOfSymbols);

      // Calculate number of PRB_DMRS
      uint8_t N_PRB_DMRS = gNB_mac->sched_ctrlCommon->numDmrsCdmGrpsNoData * 6;
      uint16_t dlDmrsSymbPos = fill_dmrs_mask(gNB_mac->sched_ctrlCommon->active_bwp->bwp_Dedicated->pdsch_Config->choice.setup,
                                              gNB_mac->common_channels->ServingCellConfigCommon->dmrs_TypeA_Position, startSymbolIndex+nrOfSymbols);
      uint16_t dmrs_length = get_num_dmrs(dlDmrsSymbPos);

      const uint32_t TBS = nr_compute_tbs(nr_get_Qm_dl(gNB_mac->sched_ctrlCommon->mcs, gNB_mac->sched_ctrlCommon->mcsTableIdx),
                                          nr_get_code_rate_dl(gNB_mac->sched_ctrlCommon->mcs, gNB_mac->sched_ctrlCommon->mcsTableIdx),
                                          gNB_mac->sched_ctrlCommon->rbSize, nrOfSymbols, N_PRB_DMRS * dmrs_length,0 ,0 ,1 ) >> 3;

      nfapi_nr_dl_tti_request_body_t *dl_req = &gNB_mac->DL_req[CC_id].dl_tti_request_body;
      nr_fill_nfapi_dl_sib1_pdu(module_idP, dl_req, type0_PDCCH_CSS_config, TBS, startSymbolIndex, nrOfSymbols);

      const int ntx_req = gNB_mac->TX_req[CC_id].Number_of_PDUs;
      nfapi_nr_pdu_t *tx_req = &gNB_mac->TX_req[CC_id].pdu_list[ntx_req];

      // Data to be transmitted
      bzero(tx_req->TLVs[0].value.direct,MAX_NR_DLSCH_PAYLOAD_BYTES);
      memcpy(tx_req->TLVs[0].value.direct, sib1_payload, sib1_sdu_length);

      tx_req->PDU_length = TBS;
      tx_req->PDU_index  = gNB_mac->pdu_index[0]++;
      tx_req->num_TLV = 1;
      tx_req->TLVs[0].length = TBS + 2;
      gNB_mac->TX_req[CC_id].Number_of_PDUs++;
      gNB_mac->TX_req[CC_id].SFN = frameP;
      gNB_mac->TX_req[CC_id].Slot = slotP;

      type0_PDCCH_CSS_config->active = false;
    }
  }
}<|MERGE_RESOLUTION|>--- conflicted
+++ resolved
@@ -567,20 +567,15 @@
 
       LOG_D(MAC,"> SIB1 transmission\n");
 
-<<<<<<< HEAD
       // Get SIB1
       uint8_t sib1_payload[NR_MAX_SIB_LENGTH/8];
       uint8_t sib1_sdu_length = mac_rrc_nr_data_req(module_idP, CC_id, frameP, BCCH, 1, sib1_payload);
       LOG_D(MAC,"sib1_sdu_length = %i\n", sib1_sdu_length);
       LOG_D(MAC,"SIB1: \n");
       for (int i=0;i<sib1_sdu_length;i++) LOG_D(MAC,"byte %d : %x\n",i,((uint8_t*)sib1_payload)[i]);
-=======
-    // Configure sched_ctrlCommon for SIB1
-    schedule_control_sib1(module_idP, CC_id, time_domain_allocation, mcsTableIdx, mcs, candidate_idx, sib1_sdu_length);
->>>>>>> fe49a225
 
       // Configure sched_ctrlCommon for SIB1
-      schedule_control_sib1(module_idP, CC_id, type0_PDCCH_CSS_config, time_domain_allocation, mcsTableIdx, mcs, sib1_sdu_length);
+      schedule_control_sib1(module_idP, CC_id, type0_PDCCH_CSS_config, time_domain_allocation, mcsTableIdx, mcs, candidate_idx, sib1_sdu_length);
 
       // Calculate number of symbols
       int startSymbolIndex, nrOfSymbols;
