/*
 * Licensed to the OpenAirInterface (OAI) Software Alliance under one or more
 * contributor license agreements.  See the NOTICE file distributed with
 * this work for additional information regarding copyright ownership.
 * The OpenAirInterface Software Alliance licenses this file to You under
 * the OAI Public License, Version 1.1  (the "License"); you may not use this file
 * except in compliance with the License.
 * You may obtain a copy of the License at
 *
 *      http://www.openairinterface.org/?page_id=698
 *
 * Unless required by applicable law or agreed to in writing, software
 * distributed under the License is distributed on an "AS IS" BASIS,
 * WITHOUT WARRANTIES OR CONDITIONS OF ANY KIND, either express or implied.
 * See the License for the specific language governing permissions and
 * limitations under the License.
 *-------------------------------------------------------------------------------
 * For more information about the OpenAirInterface (OAI) Software Alliance:
 *      contact@openairinterface.org
 */

/*! \file gNB_scheduler_bch.c
 * \brief procedures related to eNB for the BCH transport channel
 * \author  Navid Nikaein and Raymond Knopp, WEI-TAI CHEN
 * \date 2010 - 2014, 2018
 * \email: navid.nikaein@eurecom.fr, kroempa@gmail.com
 * \version 1.0
 * \company Eurecom, NTUST
 * @ingroup _mac

 */

#include "GNB_APP/RRC_nr_paramsvalues.h"
#include "assertions.h"
#include "NR_MAC_gNB/nr_mac_gNB.h"
#include "NR_MAC_gNB/mac_proto.h"
#include "NR_MAC_COMMON/nr_mac_extern.h"
#include "common/utils/LOG/log.h"
#include "common/utils/LOG/vcd_signal_dumper.h"
#include "UTIL/OPT/opt.h"
#include "OCG.h"
#include "RRC/NR/nr_rrc_extern.h"
#include "common/utils/nr/nr_common.h"


#include "pdcp.h"

#define ENABLE_MAC_PAYLOAD_DEBUG
#define DEBUG_eNB_SCHEDULER 1

#include "common/ran_context.h"

#include "executables/softmodem-common.h"

extern RAN_CONTEXT_t RC;

<<<<<<< HEAD
void schedule_nr_mib(module_id_t module_idP, frame_t frameP, sub_frame_t slotP)
{
  gNB_MAC_INST *gNB = RC.nrmac[module_idP];
  NR_COMMON_channels_t *cc;
  
  nfapi_nr_dl_tti_request_t      *dl_tti_request;
  nfapi_nr_dl_tti_request_body_t *dl_req;
  nfapi_nr_dl_tti_request_pdu_t  *dl_config_pdu;

  int mib_sdu_length;
  int CC_id;
  uint8_t beam_index = 0;
  
  for (CC_id = 0; CC_id < MAX_NUM_CCs; CC_id++) {
    cc = &gNB->common_channels[CC_id];
    NR_ServingCellConfigCommon_t *scc = cc->ServingCellConfigCommon;
    const int slots_per_frame = nr_slots_per_frame[*scc->ssbSubcarrierSpacing];
    const long band = *scc->downlinkConfigCommon->frequencyInfoDL->frequencyBandList.list.array[0];
    const uint32_t ssb_offset0 = *scc->downlinkConfigCommon->frequencyInfoDL->absoluteFrequencySSB - scc->downlinkConfigCommon->frequencyInfoDL->absoluteFrequencyPointA;
    int ratio;
    switch (*scc->ssbSubcarrierSpacing) {
=======

uint16_t get_ssboffset_pointa(NR_ServingCellConfigCommon_t *scc,const long band) {

  int ratio;
  switch (*scc->ssbSubcarrierSpacing) {
>>>>>>> f21ac1a8
    case NR_SubcarrierSpacing_kHz15:
      AssertFatal(band <= 79,
                  "Band %ld is not possible for SSB with 15 kHz SCS\n",
                  band);
      if (band < 77)  // below 3GHz
        ratio = 3;    // NRARFCN step is 5 kHz
      else
        ratio = 1;  // NRARFCN step is 15 kHz
      break;
    case NR_SubcarrierSpacing_kHz30:
      AssertFatal(band <= 79,
                  "Band %ld is not possible for SSB with 15 kHz SCS\n",
                  band);
      if (band < 77)  // below 3GHz
        ratio = 6;    // NRARFCN step is 5 kHz
      else
        ratio = 2;  // NRARFCN step is 15 kHz
      break;
    case NR_SubcarrierSpacing_kHz120:
      AssertFatal(band >= 257,
                  "Band %ld is not possible for SSB with 120 kHz SCS\n",
                  band);
      ratio = 2;  // NRARFCN step is 15 kHz
      break;
    case NR_SubcarrierSpacing_kHz240:
      AssertFatal(band >= 257,
                  "Band %ld is not possible for SSB with 240 kHz SCS\n",
                  band);
      ratio = 4;  // NRARFCN step is 15 kHz
      break;
    default:
      AssertFatal(1 == 0, "SCS %ld not allowed for SSB \n",
                  *scc->ssbSubcarrierSpacing);
  }

  const uint32_t ssb_offset0 = *scc->downlinkConfigCommon->frequencyInfoDL->absoluteFrequencySSB - scc->downlinkConfigCommon->frequencyInfoDL->absoluteFrequencyPointA;

  return (ssb_offset0/(ratio*12) - 10); // absoluteFrequencySSB is the center of SSB

}


void schedule_ssb(frame_t frame, sub_frame_t slot,
                  NR_ServingCellConfigCommon_t *scc,
                  nfapi_nr_dl_tti_request_body_t *dl_req,
                  int i_ssb, uint8_t scoffset, uint16_t offset_pointa, uint32_t payload) {

  uint8_t beam_index = 0;
  nfapi_nr_dl_tti_request_pdu_t  *dl_config_pdu = &dl_req->dl_tti_pdu_list[dl_req->nPDUs];
  memset((void *) dl_config_pdu, 0,sizeof(nfapi_nr_dl_tti_request_pdu_t));
  dl_config_pdu->PDUType      = NFAPI_NR_DL_TTI_SSB_PDU_TYPE;
  dl_config_pdu->PDUSize      =2 + sizeof(nfapi_nr_dl_tti_ssb_pdu_rel15_t);

  AssertFatal(scc->physCellId!=NULL,"ServingCellConfigCommon->physCellId is null\n");
  dl_config_pdu->ssb_pdu.ssb_pdu_rel15.PhysCellId          = *scc->physCellId;
  dl_config_pdu->ssb_pdu.ssb_pdu_rel15.BetaPss             = 0;
  dl_config_pdu->ssb_pdu.ssb_pdu_rel15.SsbBlockIndex       = i_ssb;
  AssertFatal(scc->downlinkConfigCommon!=NULL,"scc->downlinkConfigCommonL is null\n");
  AssertFatal(scc->downlinkConfigCommon->frequencyInfoDL!=NULL,"scc->downlinkConfigCommon->frequencyInfoDL is null\n");
  AssertFatal(scc->downlinkConfigCommon->frequencyInfoDL->absoluteFrequencySSB!=NULL,"scc->downlinkConfigCommon->frequencyInfoDL->absoluteFrequencySSB is null\n");
  AssertFatal(scc->downlinkConfigCommon->frequencyInfoDL->frequencyBandList.list.count==1,"Frequency Band list does not have 1 element (%d)\n",
              scc->downlinkConfigCommon->frequencyInfoDL->frequencyBandList.list.count);
  AssertFatal(scc->ssbSubcarrierSpacing,"ssbSubcarrierSpacing is null\n");
  AssertFatal(scc->downlinkConfigCommon->frequencyInfoDL->frequencyBandList.list.array[0],"band is null\n");

  dl_config_pdu->ssb_pdu.ssb_pdu_rel15.SsbSubcarrierOffset = scoffset; //kSSB
  dl_config_pdu->ssb_pdu.ssb_pdu_rel15.ssbOffsetPointA     = offset_pointa;
  dl_config_pdu->ssb_pdu.ssb_pdu_rel15.bchPayloadFlag      = 1;
  dl_config_pdu->ssb_pdu.ssb_pdu_rel15.bchPayload          = payload;
  dl_config_pdu->ssb_pdu.ssb_pdu_rel15.precoding_and_beamforming.num_prgs=1;
  dl_config_pdu->ssb_pdu.ssb_pdu_rel15.precoding_and_beamforming.prg_size=275; //1 PRG of max size for analogue beamforming
  dl_config_pdu->ssb_pdu.ssb_pdu_rel15.precoding_and_beamforming.dig_bf_interfaces=1;
  dl_config_pdu->ssb_pdu.ssb_pdu_rel15.precoding_and_beamforming.prgs_list[0].pm_idx = 0;
  dl_config_pdu->ssb_pdu.ssb_pdu_rel15.precoding_and_beamforming.prgs_list[0].dig_bf_interface_list[0].beam_idx = beam_index;
  dl_req->nPDUs++;

  LOG_D(MAC,"Scheduling ssb %d at frame %d and slot %d\n",i_ssb,frame,slot);

}

void schedule_nr_mib(module_id_t module_idP, frame_t frameP, sub_frame_t slotP, uint8_t slots_per_frame, int nb_periods_per_frame){

  gNB_MAC_INST *gNB = RC.nrmac[module_idP];
  NR_COMMON_channels_t *cc;
  nfapi_nr_dl_tti_request_t      *dl_tti_request;
  nfapi_nr_dl_tti_request_body_t *dl_req;
  NR_MIB_t *mib = RC.nrrrc[module_idP]->carrier.mib.message.choice.mib;
  uint8_t num_tdd_period,num_ssb;
  int mib_sdu_length;
  int CC_id;

  for (CC_id = 0; CC_id < MAX_NUM_CCs; CC_id++) {
    cc = &gNB->common_channels[CC_id];
    NR_ServingCellConfigCommon_t *scc = cc->ServingCellConfigCommon;
    dl_tti_request = &gNB->DL_req[CC_id];
    dl_req = &dl_tti_request->dl_tti_request_body;

    // get MIB every 8 frames
    if((slotP == 0) && (frameP & 7) == 0) {

      mib_sdu_length = mac_rrc_nr_data_req(module_idP, CC_id, frameP, MIBCH, 1, &cc->MIB_pdu.payload[0]);

      LOG_D(MAC,
            "[gNB %d] Frame %d : MIB->BCH  CC_id %d, Received %d bytes\n",
            module_idP,
            frameP,
            CC_id,
            mib_sdu_length);
    }

    int8_t ssb_period = *scc->ssb_periodicityServingCell;
    uint8_t ssb_frame_periodicity = 1;  // every how many frames SSB are generated

    if (ssb_period > 1) // 0 is every half frame
      ssb_frame_periodicity = 1 << (ssb_period -1);

<<<<<<< HEAD
    // checking if there is any SSB in slot
    const int abs_slot = (slots_per_frame * frameP) + slotP;
    const int slot_per_period = (slots_per_frame>>1)<<(*scc->ssb_periodicityServingCell);
    int eff_120_slot;
    const BIT_STRING_t *shortBitmap = &scc->ssb_PositionsInBurst->choice.shortBitmap;
    const BIT_STRING_t *mediumBitmap = &scc->ssb_PositionsInBurst->choice.mediumBitmap;
    const BIT_STRING_t *longBitmap = &scc->ssb_PositionsInBurst->choice.longBitmap;
    uint8_t buf = 0;
    switch (scc->ssb_PositionsInBurst->present) {
      case 1:
        // presence of ssbs possible in the first 2 slots of ssb period
        if ((abs_slot % slot_per_period) < 2 &&
            (((shortBitmap->buf[0]) >> (6 - (slotP << 1))) & 3) != 0)
          fill_ssb_vrb_map(cc, (ssb_offset0 / (ratio * 12) - 10), CC_id);
        break;
      case 2:
        // presence of ssbs possible in the first 4 slots of ssb period
        if ((abs_slot % slot_per_period) < 4 &&
            (((mediumBitmap->buf[0]) >> (6 - (slotP << 1))) & 3) != 0)
          fill_ssb_vrb_map(cc, (ssb_offset0 / (ratio * 12) - 10), CC_id);
        break;
      case 3:
        AssertFatal(*scc->ssbSubcarrierSpacing ==
                    NR_SubcarrierSpacing_kHz120,
                    "240kHZ subcarrier spacing currently not supported for SSBs\n");
        if ((abs_slot % slot_per_period) < 8) {
          eff_120_slot = slotP;
          if((abs_slot % slot_per_period) < 3)
            buf = longBitmap->buf[0];
          else
            buf = longBitmap->buf[1];
        } else if ((abs_slot % slot_per_period) < 18) {
          eff_120_slot = slotP - 10;
          if((abs_slot % slot_per_period) < 13)
            buf = longBitmap->buf[2];
          else
            buf = longBitmap->buf[3];
        } else if ((abs_slot % slot_per_period) < 28) {
          eff_120_slot = slotP - 20;
          if((abs_slot % slot_per_period) < 23)
            buf = longBitmap->buf[4];
          else
            buf = longBitmap->buf[5];
        } else if ((abs_slot % slot_per_period) < 38) {
          eff_120_slot = slotP - 30;
          if((abs_slot % slot_per_period) < 33)
            buf = longBitmap->buf[6];
          else
            buf = longBitmap->buf[7];
        }
        if ((eff_120_slot>=0) && (((buf >> (6 - (eff_120_slot << 1))) & 3) != 0)) {
          AssertFatal(((buf >> (6 - (eff_120_slot << 1))) & 3)<3,"We only support 1 ssb per slot max in FR2 for the moment\n");
          fill_ssb_vrb_map(cc, ssb_offset0 / (ratio * 12) - 10, CC_id);
        }
        break;
    default:
      AssertFatal(0,"SSB bitmap size value %d undefined (allowed values 1,2,3)\n",
                  scc->ssb_PositionsInBurst->present);
    }
    const NR_TDD_UL_DL_Pattern_t *tdd = &scc->tdd_UL_DL_ConfigurationCommon->pattern1;
    const int nr_mix_slots = tdd->nrofDownlinkSymbols != 0 || tdd->nrofUplinkSymbols != 0;
    const int nr_slots_period = tdd->nrofDownlinkSlots + tdd->nrofUplinkSlots + nr_mix_slots;
    // For FR2 beam ssb association at the beginning of every SSB period
    if((scc->ssb_PositionsInBurst->present==3) && (abs_slot%slot_per_period == 0)){
      uint8_t i_ssb,num_tdd_period;
      uint8_t num_ssb = 0;
      for (int i=0; i<64; i++){
        i_ssb=((longBitmap->buf[i/8])>>(7-(i%8)))&1;
        if(i_ssb==1){
          num_tdd_period = SSB_Slot[i]/nr_slots_period;
          gNB->tdd_beam_association[num_tdd_period]=num_ssb;
          num_ssb++;
        }
=======
    if (!(frameP%ssb_frame_periodicity) &&
        ((slotP<(slots_per_frame>>1)) || (ssb_period == 0))) {
      // schedule SSB only for given frames according to SSB periodicity
      // and in first half frame unless periodicity of 5ms
      int rel_slot;
      if (ssb_period == 0) // scheduling every half frame
        rel_slot = slotP%(slots_per_frame>>1);
      else
        rel_slot = slotP;

      NR_SubcarrierSpacing_t scs = *scc->ssbSubcarrierSpacing;
      const long band = *scc->downlinkConfigCommon->frequencyInfoDL->frequencyBandList.list.array[0];
      uint16_t offset_pointa = get_ssboffset_pointa(scc,band);
      uint8_t ssbSubcarrierOffset = gNB->ssb_SubcarrierOffset;

      const BIT_STRING_t *shortBitmap = &scc->ssb_PositionsInBurst->choice.shortBitmap;
      const BIT_STRING_t *mediumBitmap = &scc->ssb_PositionsInBurst->choice.mediumBitmap;
      const BIT_STRING_t *longBitmap = &scc->ssb_PositionsInBurst->choice.longBitmap;

      uint16_t ssb_start_symbol;

      switch (scc->ssb_PositionsInBurst->present) {
        case 1:
          // short bitmap (<3GHz) max 4 SSBs
          for (int i_ssb=0; i_ssb<4; i_ssb++) {
            if ((shortBitmap->buf[0]>>(7-i_ssb))&0x01) {
              ssb_start_symbol = get_ssb_start_symbol(band,scs,i_ssb);
              // if start symbol is in current slot, schedule current SSB, fill VRB map and call get_type0_PDCCH_CSS_config_parameters
              if ((ssb_start_symbol/14) == rel_slot){
                schedule_ssb(frameP, slotP, scc, dl_req, i_ssb, ssbSubcarrierOffset, offset_pointa, (*(uint32_t*)cc->MIB_pdu.payload) & ((1<<24)-1));
                fill_ssb_vrb_map(cc, offset_pointa, ssb_start_symbol, CC_id);
                if (get_softmodem_params()->sa == 1) {
                  get_type0_PDCCH_CSS_config_parameters(&gNB->type0_PDCCH_CSS_config[i_ssb],
                                                        frameP,
                                                        mib,
                                                        slots_per_frame,
                                                        ssbSubcarrierOffset,
                                                        ssb_start_symbol,
                                                        scs,
                                                        FR1,
                                                        i_ssb,
                                                        offset_pointa);
                  gNB->type0_PDCCH_CSS_config[i_ssb].active = true;
                }
              }
            }
          }
          break;
        case 2:
          // medium bitmap (<6GHz) max 8 SSBs
          for (int i_ssb=0; i_ssb<8; i_ssb++) {
            if ((mediumBitmap->buf[0]>>(7-i_ssb))&0x01) {
              ssb_start_symbol = get_ssb_start_symbol(band,scs,i_ssb);
              // if start symbol is in current slot, schedule current SSB, fill VRB map and call get_type0_PDCCH_CSS_config_parameters
              if ((ssb_start_symbol/14) == rel_slot){
                schedule_ssb(frameP, slotP, scc, dl_req, i_ssb, ssbSubcarrierOffset, offset_pointa, (*(uint32_t*)cc->MIB_pdu.payload) & ((1<<24)-1));
                fill_ssb_vrb_map(cc, offset_pointa, ssb_start_symbol, CC_id);
                if (get_softmodem_params()->sa == 1) {
                  get_type0_PDCCH_CSS_config_parameters(&gNB->type0_PDCCH_CSS_config[i_ssb],
                                                        frameP,
                                                        mib,
                                                        slots_per_frame,
                                                        ssbSubcarrierOffset,
                                                        ssb_start_symbol,
                                                        scs,
                                                        FR1,
                                                        i_ssb,
                                                        offset_pointa);
                  gNB->type0_PDCCH_CSS_config[i_ssb].active = true;
                }
              }
            }
          }
          break;
        case 3:
          // long bitmap FR2 max 64 SSBs
          num_ssb = 0;
          for (int i_ssb=0; i_ssb<63; i_ssb++) {
            if ((longBitmap->buf[i_ssb/8]>>(7-i_ssb))&0x01) {
              ssb_start_symbol = get_ssb_start_symbol(band,scs,i_ssb);
              // if start symbol is in current slot, schedule current SSB, fill VRB map and call get_type0_PDCCH_CSS_config_parameters
              if ((ssb_start_symbol/14) == rel_slot){
                schedule_ssb(frameP, slotP, scc, dl_req, i_ssb, ssbSubcarrierOffset, offset_pointa, (*(uint32_t*)cc->MIB_pdu.payload) & ((1<<24)-1));
                fill_ssb_vrb_map(cc, offset_pointa, ssb_start_symbol, CC_id);
                num_tdd_period = rel_slot/(slots_per_frame/nb_periods_per_frame);
                gNB->tdd_beam_association[num_tdd_period]=i_ssb;
                num_ssb++;
                AssertFatal(num_ssb<2,"beamforming currently not supported for more than one SSB per slot\n");
                if (get_softmodem_params()->sa == 1) {
                  get_type0_PDCCH_CSS_config_parameters(&gNB->type0_PDCCH_CSS_config[i_ssb],
                                                        frameP,
                                                        mib,
                                                        slots_per_frame,
                                                        ssbSubcarrierOffset,
                                                        ssb_start_symbol,
                                                        scs,
                                                        FR2,
                                                        i_ssb,
                                                        offset_pointa);
                  gNB->type0_PDCCH_CSS_config[i_ssb].active = true;
                }
              }
            }
          }
          break;
        default:
          AssertFatal(0,"SSB bitmap size value %d undefined (allowed values 1,2,3)\n",
                      scc->ssb_PositionsInBurst->present);
>>>>>>> f21ac1a8
      }
    }
  }
}


void schedule_nr_SI(module_id_t module_idP, frame_t frameP, sub_frame_t subframeP) {
//----------------------------------------  
}

void fill_ssb_vrb_map (NR_COMMON_channels_t *cc, int rbStart,  uint16_t symStart, int CC_id) {

  AssertFatal(*cc->ServingCellConfigCommon->ssbSubcarrierSpacing !=
              NR_SubcarrierSpacing_kHz240,
              "240kHZ subcarrier won't work with current VRB map because a single SSB might be across 2 slots\n");

  uint16_t *vrb_map = cc[CC_id].vrb_map;

  for (int rb = 0; rb < 20; rb++)
    vrb_map[rbStart + rb] = 15<<symStart;

}

void schedule_control_sib1(module_id_t module_id,
                           int CC_id,
                           NR_Type0_PDCCH_CSS_config_t *type0_PDCCH_CSS_config,
                           int time_domain_allocation,
                           uint8_t mcsTableIdx,
                           uint8_t mcs,
                           uint8_t candidate_idx,
                           int num_total_bytes) {

  gNB_MAC_INST *gNB_mac = RC.nrmac[module_id];
  NR_ServingCellConfigCommon_t *servingcellconfigcommon = gNB_mac->common_channels[CC_id].ServingCellConfigCommon;
  uint16_t *vrb_map = RC.nrmac[module_id]->common_channels[CC_id].vrb_map;

  if (gNB_mac->sched_ctrlCommon == NULL){
    gNB_mac->sched_ctrlCommon = calloc(1,sizeof(*gNB_mac->sched_ctrlCommon));
    gNB_mac->sched_ctrlCommon->search_space = calloc(1,sizeof(*gNB_mac->sched_ctrlCommon->search_space));
    gNB_mac->sched_ctrlCommon->coreset = calloc(1,sizeof(*gNB_mac->sched_ctrlCommon->coreset));
    gNB_mac->sched_ctrlCommon->active_bwp = calloc(1,sizeof(*gNB_mac->sched_ctrlCommon->active_bwp));
    fill_default_searchSpaceZero(gNB_mac->sched_ctrlCommon->search_space);
    fill_default_coresetZero(gNB_mac->sched_ctrlCommon->coreset,servingcellconfigcommon);
    fill_default_initialDownlinkBWP(gNB_mac->sched_ctrlCommon->active_bwp,servingcellconfigcommon);
  }
  gNB_mac->sched_ctrlCommon->active_bwp->bwp_Dedicated->pdsch_Config->choice.setup->dmrs_DownlinkForPDSCH_MappingTypeA->choice.setup->dmrs_AdditionalPosition = NULL;

  gNB_mac->sched_ctrlCommon->pdsch_semi_static.time_domain_allocation = time_domain_allocation;
  gNB_mac->sched_ctrlCommon->pdsch_semi_static.mcsTableIdx = mcsTableIdx;
  gNB_mac->sched_ctrlCommon->sched_pdsch.mcs = mcs;
  gNB_mac->sched_ctrlCommon->num_total_bytes = num_total_bytes;

  uint8_t nr_of_candidates;
  find_aggregation_candidates(&gNB_mac->sched_ctrlCommon->aggregation_level, &nr_of_candidates, gNB_mac->sched_ctrlCommon->search_space);

  gNB_mac->sched_ctrlCommon->cce_index = allocate_nr_CCEs(RC.nrmac[module_id],
                                                          gNB_mac->sched_ctrlCommon->active_bwp,
                                                          gNB_mac->sched_ctrlCommon->coreset,
                                                          gNB_mac->sched_ctrlCommon->aggregation_level,
                                                          0,
                                                          candidate_idx,
                                                          nr_of_candidates);

  AssertFatal(gNB_mac->sched_ctrlCommon->cce_index >= 0, "Could not find CCE for coreset0\n");

  const uint16_t bwpSize = type0_PDCCH_CSS_config->num_rbs;
  int rbStart = type0_PDCCH_CSS_config->cset_start_rb;

  // Calculate number of symbols
  struct NR_PDSCH_TimeDomainResourceAllocationList *tdaList = gNB_mac->sched_ctrlCommon->active_bwp->bwp_Common->pdsch_ConfigCommon->choice.setup->pdsch_TimeDomainAllocationList;
  const int startSymbolAndLength =
      tdaList->list.array[gNB_mac->sched_ctrlCommon->pdsch_semi_static.time_domain_allocation]->startSymbolAndLength;
  int startSymbolIndex, nrOfSymbols;
  SLIV2SL(startSymbolAndLength, &startSymbolIndex, &nrOfSymbols);

  if (nrOfSymbols == 2) {
    gNB_mac->sched_ctrlCommon->pdsch_semi_static.numDmrsCdmGrpsNoData = 1;
  } else {
    gNB_mac->sched_ctrlCommon->pdsch_semi_static.numDmrsCdmGrpsNoData = 2;
  }

  // Calculate number of PRB_DMRS
  uint8_t N_PRB_DMRS = gNB_mac->sched_ctrlCommon->pdsch_semi_static.numDmrsCdmGrpsNoData * 6;
  uint16_t dlDmrsSymbPos = fill_dmrs_mask(gNB_mac->sched_ctrlCommon->active_bwp->bwp_Dedicated->pdsch_Config->choice.setup, gNB_mac->common_channels->ServingCellConfigCommon->dmrs_TypeA_Position, startSymbolIndex+nrOfSymbols);
  uint16_t dmrs_length = get_num_dmrs(dlDmrsSymbPos);

  int rbSize = 0;
  uint32_t TBS = 0;
  do {
    rbSize++;
    TBS = nr_compute_tbs(nr_get_Qm_dl(gNB_mac->sched_ctrlCommon->sched_pdsch.mcs,
                                      gNB_mac->sched_ctrlCommon->pdsch_semi_static.mcsTableIdx),
                         nr_get_code_rate_dl(gNB_mac->sched_ctrlCommon->sched_pdsch.mcs,
                                             gNB_mac->sched_ctrlCommon->pdsch_semi_static.mcsTableIdx),
                         rbSize, nrOfSymbols, N_PRB_DMRS * dmrs_length,0, 0,1) >> 3;
  } while (rbStart + rbSize < bwpSize && !vrb_map[rbStart + rbSize] && TBS < gNB_mac->sched_ctrlCommon->num_total_bytes);

  gNB_mac->sched_ctrlCommon->sched_pdsch.rbSize = rbSize;
  gNB_mac->sched_ctrlCommon->sched_pdsch.rbStart = 0;

  LOG_D(MAC,"SLIV = %i\n", startSymbolAndLength);
  LOG_D(MAC,"startSymbolIndex = %i\n", startSymbolIndex);
  LOG_D(MAC,"nrOfSymbols = %i\n", nrOfSymbols);
  LOG_D(MAC, "rbSize = %i\n", gNB_mac->sched_ctrlCommon->sched_pdsch.rbSize);
  LOG_D(MAC,"TBS = %i\n", TBS);

  // Mark the corresponding RBs as used
  for (int rb = 0; rb < gNB_mac->sched_ctrlCommon->sched_pdsch.rbSize; rb++) {
    vrb_map[rb + rbStart] = 1;
  }
}

void nr_fill_nfapi_dl_sib1_pdu(int Mod_idP,
                               nfapi_nr_dl_tti_request_body_t *dl_req,
                               NR_Type0_PDCCH_CSS_config_t *type0_PDCCH_CSS_config,
                               uint32_t TBS,
                               int StartSymbolIndex,
                               int NrOfSymbols) {

  gNB_MAC_INST *gNB_mac = RC.nrmac[Mod_idP];
  NR_COMMON_channels_t *cc = gNB_mac->common_channels;
  NR_ServingCellConfigCommon_t *scc = cc->ServingCellConfigCommon;
  NR_CellGroupConfig_t *secondaryCellGroup = gNB_mac->secondaryCellGroupCommon;
  NR_BWP_Downlink_t *bwp = gNB_mac->sched_ctrlCommon->active_bwp;

  nfapi_nr_dl_tti_request_pdu_t *dl_tti_pdcch_pdu = &dl_req->dl_tti_pdu_list[dl_req->nPDUs];
  memset((void*)dl_tti_pdcch_pdu,0,sizeof(nfapi_nr_dl_tti_request_pdu_t));
  dl_tti_pdcch_pdu->PDUType = NFAPI_NR_DL_TTI_PDCCH_PDU_TYPE;
  dl_tti_pdcch_pdu->PDUSize = (uint8_t)(2+sizeof(nfapi_nr_dl_tti_pdcch_pdu));
  dl_req->nPDUs += 1;
  nfapi_nr_dl_tti_pdcch_pdu_rel15_t *pdcch_pdu_rel15 = &dl_tti_pdcch_pdu->pdcch_pdu.pdcch_pdu_rel15;
  nr_configure_pdcch(pdcch_pdu_rel15,
                     gNB_mac->sched_ctrlCommon->search_space,
                     gNB_mac->sched_ctrlCommon->coreset,
                     scc,
                     bwp);

  // TODO: This assignment should be done in function nr_configure_pdcch()
  pdcch_pdu_rel15->BWPSize = gNB_mac->type0_PDCCH_CSS_config->num_rbs;
  pdcch_pdu_rel15->BWPStart = gNB_mac->type0_PDCCH_CSS_config->cset_start_rb;

  nfapi_nr_dl_tti_request_pdu_t *dl_tti_pdsch_pdu = &dl_req->dl_tti_pdu_list[dl_req->nPDUs];
  memset((void*)dl_tti_pdsch_pdu,0,sizeof(nfapi_nr_dl_tti_request_pdu_t));
  dl_tti_pdsch_pdu->PDUType = NFAPI_NR_DL_TTI_PDSCH_PDU_TYPE;
  dl_tti_pdsch_pdu->PDUSize = (uint8_t)(2+sizeof(nfapi_nr_dl_tti_pdsch_pdu));
  dl_req->nPDUs += 1;
  nfapi_nr_dl_tti_pdsch_pdu_rel15_t *pdsch_pdu_rel15 = &dl_tti_pdsch_pdu->pdsch_pdu.pdsch_pdu_rel15;

  pdcch_pdu_rel15->CoreSetType = NFAPI_NR_CSET_CONFIG_MIB_SIB1;

  pdsch_pdu_rel15->pduBitmap = 0;
  pdsch_pdu_rel15->rnti = SI_RNTI;
  pdsch_pdu_rel15->pduIndex = gNB_mac->pdu_index[0]++;

  pdsch_pdu_rel15->BWPSize  = type0_PDCCH_CSS_config->num_rbs;
  pdsch_pdu_rel15->BWPStart = type0_PDCCH_CSS_config->cset_start_rb;

  pdsch_pdu_rel15->SubcarrierSpacing = bwp->bwp_Common->genericParameters.subcarrierSpacing;
  if (bwp->bwp_Common->genericParameters.cyclicPrefix) {
    pdsch_pdu_rel15->CyclicPrefix = *bwp->bwp_Common->genericParameters.cyclicPrefix;
  } else {
    pdsch_pdu_rel15->CyclicPrefix = 0;
  }

  pdsch_pdu_rel15->NrOfCodewords = 1;
  pdsch_pdu_rel15->targetCodeRate[0] = nr_get_code_rate_dl(gNB_mac->sched_ctrlCommon->sched_pdsch.mcs, 0);
  pdsch_pdu_rel15->qamModOrder[0] = 2;
  pdsch_pdu_rel15->mcsIndex[0] = gNB_mac->sched_ctrlCommon->sched_pdsch.mcs;
  pdsch_pdu_rel15->mcsTable[0] = 0;
  pdsch_pdu_rel15->rvIndex[0] = nr_rv_round_map[0];
  pdsch_pdu_rel15->dataScramblingId = *scc->physCellId;
  pdsch_pdu_rel15->nrOfLayers = 1;
  pdsch_pdu_rel15->transmissionScheme = 0;
  pdsch_pdu_rel15->refPoint = 1;
  pdsch_pdu_rel15->dmrsConfigType = gNB_mac->sched_ctrlCommon->active_bwp->bwp_Dedicated->pdsch_Config->choice.setup->dmrs_DownlinkForPDSCH_MappingTypeA->choice.setup->dmrs_Type == NULL ? 0 : 1;
  pdsch_pdu_rel15->dlDmrsScramblingId = *scc->physCellId;
  pdsch_pdu_rel15->SCID = 0;
  pdsch_pdu_rel15->numDmrsCdmGrpsNoData = gNB_mac->sched_ctrlCommon->pdsch_semi_static.numDmrsCdmGrpsNoData;
  pdsch_pdu_rel15->dmrsPorts = 1;
  pdsch_pdu_rel15->resourceAlloc = 1;
  pdsch_pdu_rel15->rbStart = gNB_mac->sched_ctrlCommon->sched_pdsch.rbStart;
  pdsch_pdu_rel15->rbSize = gNB_mac->sched_ctrlCommon->sched_pdsch.rbSize;
  pdsch_pdu_rel15->VRBtoPRBMapping = 0;
  pdsch_pdu_rel15->qamModOrder[0] = nr_get_Qm_dl(gNB_mac->sched_ctrlCommon->sched_pdsch.mcs,
                                                 gNB_mac->sched_ctrlCommon->pdsch_semi_static.mcsTableIdx);
  pdsch_pdu_rel15->TBSize[0] = TBS;
  pdsch_pdu_rel15->mcsTable[0] = gNB_mac->sched_ctrlCommon->pdsch_semi_static.mcsTableIdx;
  pdsch_pdu_rel15->StartSymbolIndex = StartSymbolIndex;
  pdsch_pdu_rel15->NrOfSymbols = NrOfSymbols;

  pdsch_pdu_rel15->dlDmrsSymbPos = fill_dmrs_mask(bwp->bwp_Dedicated->pdsch_Config->choice.setup, scc->dmrs_TypeA_Position, pdsch_pdu_rel15->StartSymbolIndex+pdsch_pdu_rel15->NrOfSymbols);

  LOG_D(MAC,"dlDmrsSymbPos = 0x%x\n", pdsch_pdu_rel15->dlDmrsSymbPos);

  /* Fill PDCCH DL DCI PDU */
  nfapi_nr_dl_dci_pdu_t *dci_pdu = &pdcch_pdu_rel15->dci_pdu[pdcch_pdu_rel15->numDlDci];
  pdcch_pdu_rel15->numDlDci++;
  dci_pdu->RNTI = SI_RNTI;
  dci_pdu->ScramblingId = *scc->physCellId;
  dci_pdu->ScramblingRNTI = 0;
  dci_pdu->AggregationLevel = gNB_mac->sched_ctrlCommon->aggregation_level;
  dci_pdu->CceIndex = gNB_mac->sched_ctrlCommon->cce_index;
  dci_pdu->beta_PDCCH_1_0 = 0;
  dci_pdu->powerControlOffsetSS = 1;

  /* DCI payload */
  dci_pdu_rel15_t dci_payload;
  memset(&dci_payload, 0, sizeof(dci_pdu_rel15_t));

  dci_payload.bwp_indicator.val = gNB_mac->sched_ctrlCommon->active_bwp->bwp_Id;

  // frequency domain assignment
  dci_payload.frequency_domain_assignment.val = PRBalloc_to_locationandbandwidth0(
      pdsch_pdu_rel15->rbSize, pdsch_pdu_rel15->rbStart, type0_PDCCH_CSS_config->num_rbs);

  dci_payload.time_domain_assignment.val = gNB_mac->sched_ctrlCommon->pdsch_semi_static.time_domain_allocation;
  dci_payload.mcs = gNB_mac->sched_ctrlCommon->sched_pdsch.mcs;
  dci_payload.rv = pdsch_pdu_rel15->rvIndex[0];
  dci_payload.harq_pid = 0;
  dci_payload.ndi = 0;
  dci_payload.dai[0].val = 0;
  dci_payload.tpc = 0; // table 7.2.1-1 in 38.213
  dci_payload.pucch_resource_indicator = 0;
  dci_payload.pdsch_to_harq_feedback_timing_indicator.val = 0;
  dci_payload.antenna_ports.val = 0;
  dci_payload.dmrs_sequence_initialization.val = pdsch_pdu_rel15->SCID;

  int dci_format = NR_DL_DCI_FORMAT_1_0;
  int rnti_type = NR_RNTI_SI;

  fill_dci_pdu_rel15(scc,
                     secondaryCellGroup,
                     &pdcch_pdu_rel15->dci_pdu[pdcch_pdu_rel15->numDlDci - 1],
                     &dci_payload,
                     dci_format,
                     rnti_type,
                     pdsch_pdu_rel15->BWPSize,
                     gNB_mac->sched_ctrlCommon->active_bwp->bwp_Id);

  LOG_D(MAC,"BWPSize: %i\n", pdcch_pdu_rel15->BWPSize);
  LOG_D(MAC,"BWPStart: %i\n", pdcch_pdu_rel15->BWPStart);
  LOG_D(MAC,"SubcarrierSpacing: %i\n", pdcch_pdu_rel15->SubcarrierSpacing);
  LOG_D(MAC,"CyclicPrefix: %i\n", pdcch_pdu_rel15->CyclicPrefix);
  LOG_D(MAC,"StartSymbolIndex: %i\n", pdcch_pdu_rel15->StartSymbolIndex);
  LOG_D(MAC,"DurationSymbols: %i\n", pdcch_pdu_rel15->DurationSymbols);
  for(int n=0;n<6;n++) LOG_D(MAC,"FreqDomainResource[%i]: %x\n",n, pdcch_pdu_rel15->FreqDomainResource[n]);
  LOG_D(MAC,"CceRegMappingType: %i\n", pdcch_pdu_rel15->CceRegMappingType);
  LOG_D(MAC,"RegBundleSize: %i\n", pdcch_pdu_rel15->RegBundleSize);
  LOG_D(MAC,"InterleaverSize: %i\n", pdcch_pdu_rel15->InterleaverSize);
  LOG_D(MAC,"CoreSetType: %i\n", pdcch_pdu_rel15->CoreSetType);
  LOG_D(MAC,"ShiftIndex: %i\n", pdcch_pdu_rel15->ShiftIndex);
  LOG_D(MAC,"precoderGranularity: %i\n", pdcch_pdu_rel15->precoderGranularity);
  LOG_D(MAC,"numDlDci: %i\n", pdcch_pdu_rel15->numDlDci);

}

void schedule_nr_sib1(module_id_t module_idP, frame_t frameP, sub_frame_t slotP) {

  LOG_D(MAC,"Schedule_nr_sib1: frameP = %i, slotP = %i\n", frameP, slotP);

  // TODO: Get these values from RRC
  const int CC_id = 0;
  int time_domain_allocation = 0;
  uint8_t mcsTableIdx = 0;
  uint8_t mcs = 6;
  uint8_t candidate_idx = 0;

  gNB_MAC_INST *gNB_mac = RC.nrmac[module_idP];
  NR_ServingCellConfigCommon_t *scc = gNB_mac->common_channels[CC_id].ServingCellConfigCommon;

  int L_max;
  switch (scc->ssb_PositionsInBurst->present) {
    case 1:
      L_max = 4;
      break;
    case 2:
      L_max = 8;
      break;
    case 3:
      L_max = 64;
      break;
    default:
      AssertFatal(0,"SSB bitmap size value %d undefined (allowed values 1,2,3)\n",
                  scc->ssb_PositionsInBurst->present);
  }

  for (int i=0; i<L_max; i++) {

    NR_Type0_PDCCH_CSS_config_t *type0_PDCCH_CSS_config = &gNB_mac->type0_PDCCH_CSS_config[i];

    if((frameP%2 == type0_PDCCH_CSS_config->sfn_c) &&
       (slotP == type0_PDCCH_CSS_config->n_0) &&
       (type0_PDCCH_CSS_config->num_rbs > 0) &&
       (type0_PDCCH_CSS_config->active == true)) {

      LOG_D(MAC,"> SIB1 transmission\n");

      // Get SIB1
      uint8_t sib1_payload[NR_MAX_SIB_LENGTH/8];
      uint8_t sib1_sdu_length = mac_rrc_nr_data_req(module_idP, CC_id, frameP, BCCH, 1, sib1_payload);
      LOG_D(MAC,"sib1_sdu_length = %i\n", sib1_sdu_length);
      LOG_D(MAC,"SIB1: \n");
      for (int i=0;i<sib1_sdu_length;i++) LOG_D(MAC,"byte %d : %x\n",i,((uint8_t*)sib1_payload)[i]);

<<<<<<< HEAD
    // Calculate number of symbols
    int startSymbolIndex, nrOfSymbols;
    struct NR_PDSCH_TimeDomainResourceAllocationList *tdaList = gNB_mac->sched_ctrlCommon->active_bwp->bwp_Common->pdsch_ConfigCommon->choice.setup->pdsch_TimeDomainAllocationList;
    const int startSymbolAndLength =
        tdaList->list.array[gNB_mac->sched_ctrlCommon->pdsch_semi_static.time_domain_allocation]->startSymbolAndLength;
    SLIV2SL(startSymbolAndLength, &startSymbolIndex, &nrOfSymbols);

    // Calculate number of PRB_DMRS
    uint8_t N_PRB_DMRS = gNB_mac->sched_ctrlCommon->pdsch_semi_static.numDmrsCdmGrpsNoData * 6;
    uint16_t dlDmrsSymbPos = fill_dmrs_mask(gNB_mac->sched_ctrlCommon->active_bwp->bwp_Dedicated->pdsch_Config->choice.setup, gNB_mac->common_channels->ServingCellConfigCommon->dmrs_TypeA_Position, startSymbolIndex+nrOfSymbols);
    uint16_t dmrs_length = get_num_dmrs(dlDmrsSymbPos);

    const uint32_t TBS = nr_compute_tbs(nr_get_Qm_dl(gNB_mac->sched_ctrlCommon->sched_pdsch.mcs,
                                                     gNB_mac->sched_ctrlCommon->pdsch_semi_static.mcsTableIdx),
                                        nr_get_code_rate_dl(gNB_mac->sched_ctrlCommon->sched_pdsch.mcs,
                                                            gNB_mac->sched_ctrlCommon->pdsch_semi_static.mcsTableIdx),
                                        gNB_mac->sched_ctrlCommon->sched_pdsch.rbSize,
                                        nrOfSymbols,
                                        N_PRB_DMRS * dmrs_length,
                                        0,
                                        0,
                                        1)
                         >> 3;
=======
      // Configure sched_ctrlCommon for SIB1
      schedule_control_sib1(module_idP, CC_id, type0_PDCCH_CSS_config, time_domain_allocation, mcsTableIdx, mcs, candidate_idx, sib1_sdu_length);

      // Calculate number of symbols
      int startSymbolIndex, nrOfSymbols;
      struct NR_PDSCH_TimeDomainResourceAllocationList *tdaList = gNB_mac->sched_ctrlCommon->active_bwp->bwp_Common->pdsch_ConfigCommon->choice.setup->pdsch_TimeDomainAllocationList;
      const int startSymbolAndLength = tdaList->list.array[gNB_mac->sched_ctrlCommon->time_domain_allocation]->startSymbolAndLength;
      SLIV2SL(startSymbolAndLength, &startSymbolIndex, &nrOfSymbols);

      // Calculate number of PRB_DMRS
      uint8_t N_PRB_DMRS = gNB_mac->sched_ctrlCommon->numDmrsCdmGrpsNoData * 6;
      uint16_t dlDmrsSymbPos = fill_dmrs_mask(gNB_mac->sched_ctrlCommon->active_bwp->bwp_Dedicated->pdsch_Config->choice.setup,
                                              gNB_mac->common_channels->ServingCellConfigCommon->dmrs_TypeA_Position, startSymbolIndex+nrOfSymbols);
      uint16_t dmrs_length = get_num_dmrs(dlDmrsSymbPos);
>>>>>>> f21ac1a8

      const uint32_t TBS = nr_compute_tbs(nr_get_Qm_dl(gNB_mac->sched_ctrlCommon->mcs, gNB_mac->sched_ctrlCommon->mcsTableIdx),
                                          nr_get_code_rate_dl(gNB_mac->sched_ctrlCommon->mcs, gNB_mac->sched_ctrlCommon->mcsTableIdx),
                                          gNB_mac->sched_ctrlCommon->rbSize, nrOfSymbols, N_PRB_DMRS * dmrs_length,0 ,0 ,1 ) >> 3;

      nfapi_nr_dl_tti_request_body_t *dl_req = &gNB_mac->DL_req[CC_id].dl_tti_request_body;
      nr_fill_nfapi_dl_sib1_pdu(module_idP, dl_req, type0_PDCCH_CSS_config, TBS, startSymbolIndex, nrOfSymbols);

      const int ntx_req = gNB_mac->TX_req[CC_id].Number_of_PDUs;
      nfapi_nr_pdu_t *tx_req = &gNB_mac->TX_req[CC_id].pdu_list[ntx_req];

      // Data to be transmitted
      bzero(tx_req->TLVs[0].value.direct,MAX_NR_DLSCH_PAYLOAD_BYTES);
      memcpy(tx_req->TLVs[0].value.direct, sib1_payload, sib1_sdu_length);

      tx_req->PDU_length = TBS;
      tx_req->PDU_index  = gNB_mac->pdu_index[0]++;
      tx_req->num_TLV = 1;
      tx_req->TLVs[0].length = TBS + 2;
      gNB_mac->TX_req[CC_id].Number_of_PDUs++;
      gNB_mac->TX_req[CC_id].SFN = frameP;
      gNB_mac->TX_req[CC_id].Slot = slotP;

      type0_PDCCH_CSS_config->active = false;
    }
  }
}<|MERGE_RESOLUTION|>--- conflicted
+++ resolved
@@ -54,35 +54,11 @@
 
 extern RAN_CONTEXT_t RC;
 
-<<<<<<< HEAD
-void schedule_nr_mib(module_id_t module_idP, frame_t frameP, sub_frame_t slotP)
-{
-  gNB_MAC_INST *gNB = RC.nrmac[module_idP];
-  NR_COMMON_channels_t *cc;
-  
-  nfapi_nr_dl_tti_request_t      *dl_tti_request;
-  nfapi_nr_dl_tti_request_body_t *dl_req;
-  nfapi_nr_dl_tti_request_pdu_t  *dl_config_pdu;
-
-  int mib_sdu_length;
-  int CC_id;
-  uint8_t beam_index = 0;
-  
-  for (CC_id = 0; CC_id < MAX_NUM_CCs; CC_id++) {
-    cc = &gNB->common_channels[CC_id];
-    NR_ServingCellConfigCommon_t *scc = cc->ServingCellConfigCommon;
-    const int slots_per_frame = nr_slots_per_frame[*scc->ssbSubcarrierSpacing];
-    const long band = *scc->downlinkConfigCommon->frequencyInfoDL->frequencyBandList.list.array[0];
-    const uint32_t ssb_offset0 = *scc->downlinkConfigCommon->frequencyInfoDL->absoluteFrequencySSB - scc->downlinkConfigCommon->frequencyInfoDL->absoluteFrequencyPointA;
-    int ratio;
-    switch (*scc->ssbSubcarrierSpacing) {
-=======
 
 uint16_t get_ssboffset_pointa(NR_ServingCellConfigCommon_t *scc,const long band) {
 
   int ratio;
   switch (*scc->ssbSubcarrierSpacing) {
->>>>>>> f21ac1a8
     case NR_SubcarrierSpacing_kHz15:
       AssertFatal(band <= 79,
                   "Band %ld is not possible for SSB with 15 kHz SCS\n",
@@ -163,8 +139,8 @@
 
 }
 
-void schedule_nr_mib(module_id_t module_idP, frame_t frameP, sub_frame_t slotP, uint8_t slots_per_frame, int nb_periods_per_frame){
-
+void schedule_nr_mib(module_id_t module_idP, frame_t frameP, sub_frame_t slotP)
+{
   gNB_MAC_INST *gNB = RC.nrmac[module_idP];
   NR_COMMON_channels_t *cc;
   nfapi_nr_dl_tti_request_t      *dl_tti_request;
@@ -177,6 +153,7 @@
   for (CC_id = 0; CC_id < MAX_NUM_CCs; CC_id++) {
     cc = &gNB->common_channels[CC_id];
     NR_ServingCellConfigCommon_t *scc = cc->ServingCellConfigCommon;
+    const int slots_per_frame = nr_slots_per_frame[*scc->ssbSubcarrierSpacing];
     dl_tti_request = &gNB->DL_req[CC_id];
     dl_req = &dl_tti_request->dl_tti_request_body;
 
@@ -199,81 +176,6 @@
     if (ssb_period > 1) // 0 is every half frame
       ssb_frame_periodicity = 1 << (ssb_period -1);
 
-<<<<<<< HEAD
-    // checking if there is any SSB in slot
-    const int abs_slot = (slots_per_frame * frameP) + slotP;
-    const int slot_per_period = (slots_per_frame>>1)<<(*scc->ssb_periodicityServingCell);
-    int eff_120_slot;
-    const BIT_STRING_t *shortBitmap = &scc->ssb_PositionsInBurst->choice.shortBitmap;
-    const BIT_STRING_t *mediumBitmap = &scc->ssb_PositionsInBurst->choice.mediumBitmap;
-    const BIT_STRING_t *longBitmap = &scc->ssb_PositionsInBurst->choice.longBitmap;
-    uint8_t buf = 0;
-    switch (scc->ssb_PositionsInBurst->present) {
-      case 1:
-        // presence of ssbs possible in the first 2 slots of ssb period
-        if ((abs_slot % slot_per_period) < 2 &&
-            (((shortBitmap->buf[0]) >> (6 - (slotP << 1))) & 3) != 0)
-          fill_ssb_vrb_map(cc, (ssb_offset0 / (ratio * 12) - 10), CC_id);
-        break;
-      case 2:
-        // presence of ssbs possible in the first 4 slots of ssb period
-        if ((abs_slot % slot_per_period) < 4 &&
-            (((mediumBitmap->buf[0]) >> (6 - (slotP << 1))) & 3) != 0)
-          fill_ssb_vrb_map(cc, (ssb_offset0 / (ratio * 12) - 10), CC_id);
-        break;
-      case 3:
-        AssertFatal(*scc->ssbSubcarrierSpacing ==
-                    NR_SubcarrierSpacing_kHz120,
-                    "240kHZ subcarrier spacing currently not supported for SSBs\n");
-        if ((abs_slot % slot_per_period) < 8) {
-          eff_120_slot = slotP;
-          if((abs_slot % slot_per_period) < 3)
-            buf = longBitmap->buf[0];
-          else
-            buf = longBitmap->buf[1];
-        } else if ((abs_slot % slot_per_period) < 18) {
-          eff_120_slot = slotP - 10;
-          if((abs_slot % slot_per_period) < 13)
-            buf = longBitmap->buf[2];
-          else
-            buf = longBitmap->buf[3];
-        } else if ((abs_slot % slot_per_period) < 28) {
-          eff_120_slot = slotP - 20;
-          if((abs_slot % slot_per_period) < 23)
-            buf = longBitmap->buf[4];
-          else
-            buf = longBitmap->buf[5];
-        } else if ((abs_slot % slot_per_period) < 38) {
-          eff_120_slot = slotP - 30;
-          if((abs_slot % slot_per_period) < 33)
-            buf = longBitmap->buf[6];
-          else
-            buf = longBitmap->buf[7];
-        }
-        if ((eff_120_slot>=0) && (((buf >> (6 - (eff_120_slot << 1))) & 3) != 0)) {
-          AssertFatal(((buf >> (6 - (eff_120_slot << 1))) & 3)<3,"We only support 1 ssb per slot max in FR2 for the moment\n");
-          fill_ssb_vrb_map(cc, ssb_offset0 / (ratio * 12) - 10, CC_id);
-        }
-        break;
-    default:
-      AssertFatal(0,"SSB bitmap size value %d undefined (allowed values 1,2,3)\n",
-                  scc->ssb_PositionsInBurst->present);
-    }
-    const NR_TDD_UL_DL_Pattern_t *tdd = &scc->tdd_UL_DL_ConfigurationCommon->pattern1;
-    const int nr_mix_slots = tdd->nrofDownlinkSymbols != 0 || tdd->nrofUplinkSymbols != 0;
-    const int nr_slots_period = tdd->nrofDownlinkSlots + tdd->nrofUplinkSlots + nr_mix_slots;
-    // For FR2 beam ssb association at the beginning of every SSB period
-    if((scc->ssb_PositionsInBurst->present==3) && (abs_slot%slot_per_period == 0)){
-      uint8_t i_ssb,num_tdd_period;
-      uint8_t num_ssb = 0;
-      for (int i=0; i<64; i++){
-        i_ssb=((longBitmap->buf[i/8])>>(7-(i%8)))&1;
-        if(i_ssb==1){
-          num_tdd_period = SSB_Slot[i]/nr_slots_period;
-          gNB->tdd_beam_association[num_tdd_period]=num_ssb;
-          num_ssb++;
-        }
-=======
     if (!(frameP%ssb_frame_periodicity) &&
         ((slotP<(slots_per_frame>>1)) || (ssb_period == 0))) {
       // schedule SSB only for given frames according to SSB periodicity
@@ -358,7 +260,10 @@
               if ((ssb_start_symbol/14) == rel_slot){
                 schedule_ssb(frameP, slotP, scc, dl_req, i_ssb, ssbSubcarrierOffset, offset_pointa, (*(uint32_t*)cc->MIB_pdu.payload) & ((1<<24)-1));
                 fill_ssb_vrb_map(cc, offset_pointa, ssb_start_symbol, CC_id);
-                num_tdd_period = rel_slot/(slots_per_frame/nb_periods_per_frame);
+                const NR_TDD_UL_DL_Pattern_t *tdd = &scc->tdd_UL_DL_ConfigurationCommon->pattern1;
+                const int nr_mix_slots = tdd->nrofDownlinkSymbols != 0 || tdd->nrofUplinkSymbols != 0;
+                const int nr_slots_period = tdd->nrofDownlinkSlots + tdd->nrofUplinkSlots + nr_mix_slots;
+                num_tdd_period = rel_slot/nr_slots_period;
                 gNB->tdd_beam_association[num_tdd_period]=i_ssb;
                 num_ssb++;
                 AssertFatal(num_ssb<2,"beamforming currently not supported for more than one SSB per slot\n");
@@ -382,7 +287,6 @@
         default:
           AssertFatal(0,"SSB bitmap size value %d undefined (allowed values 1,2,3)\n",
                       scc->ssb_PositionsInBurst->present);
->>>>>>> f21ac1a8
       }
     }
   }
@@ -687,50 +591,24 @@
       LOG_D(MAC,"SIB1: \n");
       for (int i=0;i<sib1_sdu_length;i++) LOG_D(MAC,"byte %d : %x\n",i,((uint8_t*)sib1_payload)[i]);
 
-<<<<<<< HEAD
-    // Calculate number of symbols
-    int startSymbolIndex, nrOfSymbols;
-    struct NR_PDSCH_TimeDomainResourceAllocationList *tdaList = gNB_mac->sched_ctrlCommon->active_bwp->bwp_Common->pdsch_ConfigCommon->choice.setup->pdsch_TimeDomainAllocationList;
-    const int startSymbolAndLength =
-        tdaList->list.array[gNB_mac->sched_ctrlCommon->pdsch_semi_static.time_domain_allocation]->startSymbolAndLength;
-    SLIV2SL(startSymbolAndLength, &startSymbolIndex, &nrOfSymbols);
-
-    // Calculate number of PRB_DMRS
-    uint8_t N_PRB_DMRS = gNB_mac->sched_ctrlCommon->pdsch_semi_static.numDmrsCdmGrpsNoData * 6;
-    uint16_t dlDmrsSymbPos = fill_dmrs_mask(gNB_mac->sched_ctrlCommon->active_bwp->bwp_Dedicated->pdsch_Config->choice.setup, gNB_mac->common_channels->ServingCellConfigCommon->dmrs_TypeA_Position, startSymbolIndex+nrOfSymbols);
-    uint16_t dmrs_length = get_num_dmrs(dlDmrsSymbPos);
-
-    const uint32_t TBS = nr_compute_tbs(nr_get_Qm_dl(gNB_mac->sched_ctrlCommon->sched_pdsch.mcs,
-                                                     gNB_mac->sched_ctrlCommon->pdsch_semi_static.mcsTableIdx),
-                                        nr_get_code_rate_dl(gNB_mac->sched_ctrlCommon->sched_pdsch.mcs,
-                                                            gNB_mac->sched_ctrlCommon->pdsch_semi_static.mcsTableIdx),
-                                        gNB_mac->sched_ctrlCommon->sched_pdsch.rbSize,
-                                        nrOfSymbols,
-                                        N_PRB_DMRS * dmrs_length,
-                                        0,
-                                        0,
-                                        1)
-                         >> 3;
-=======
       // Configure sched_ctrlCommon for SIB1
       schedule_control_sib1(module_idP, CC_id, type0_PDCCH_CSS_config, time_domain_allocation, mcsTableIdx, mcs, candidate_idx, sib1_sdu_length);
 
       // Calculate number of symbols
       int startSymbolIndex, nrOfSymbols;
       struct NR_PDSCH_TimeDomainResourceAllocationList *tdaList = gNB_mac->sched_ctrlCommon->active_bwp->bwp_Common->pdsch_ConfigCommon->choice.setup->pdsch_TimeDomainAllocationList;
-      const int startSymbolAndLength = tdaList->list.array[gNB_mac->sched_ctrlCommon->time_domain_allocation]->startSymbolAndLength;
+      const int startSymbolAndLength = tdaList->list.array[gNB_mac->sched_ctrlCommon->pdsch_semi_static.time_domain_allocation]->startSymbolAndLength;
       SLIV2SL(startSymbolAndLength, &startSymbolIndex, &nrOfSymbols);
 
       // Calculate number of PRB_DMRS
-      uint8_t N_PRB_DMRS = gNB_mac->sched_ctrlCommon->numDmrsCdmGrpsNoData * 6;
+      uint8_t N_PRB_DMRS = gNB_mac->sched_ctrlCommon->pdsch_semi_static.numDmrsCdmGrpsNoData * 6;
       uint16_t dlDmrsSymbPos = fill_dmrs_mask(gNB_mac->sched_ctrlCommon->active_bwp->bwp_Dedicated->pdsch_Config->choice.setup,
                                               gNB_mac->common_channels->ServingCellConfigCommon->dmrs_TypeA_Position, startSymbolIndex+nrOfSymbols);
       uint16_t dmrs_length = get_num_dmrs(dlDmrsSymbPos);
->>>>>>> f21ac1a8
-
-      const uint32_t TBS = nr_compute_tbs(nr_get_Qm_dl(gNB_mac->sched_ctrlCommon->mcs, gNB_mac->sched_ctrlCommon->mcsTableIdx),
-                                          nr_get_code_rate_dl(gNB_mac->sched_ctrlCommon->mcs, gNB_mac->sched_ctrlCommon->mcsTableIdx),
-                                          gNB_mac->sched_ctrlCommon->rbSize, nrOfSymbols, N_PRB_DMRS * dmrs_length,0 ,0 ,1 ) >> 3;
+
+      const uint32_t TBS = nr_compute_tbs(nr_get_Qm_dl(gNB_mac->sched_ctrlCommon->sched_pdsch.mcs, gNB_mac->sched_ctrlCommon->pdsch_semi_static.mcsTableIdx),
+                                          nr_get_code_rate_dl(gNB_mac->sched_ctrlCommon->sched_pdsch.mcs, gNB_mac->sched_ctrlCommon->pdsch_semi_static.mcsTableIdx),
+                                          gNB_mac->sched_ctrlCommon->sched_pdsch.rbSize, nrOfSymbols, N_PRB_DMRS * dmrs_length,0 ,0 ,1 ) >> 3;
 
       nfapi_nr_dl_tti_request_body_t *dl_req = &gNB_mac->DL_req[CC_id].dl_tti_request_body;
       nr_fill_nfapi_dl_sib1_pdu(module_idP, dl_req, type0_PDCCH_CSS_config, TBS, startSymbolIndex, nrOfSymbols);
