--- conflicted
+++ resolved
@@ -60,8 +60,6 @@
 #include "executables/softmodem-common.h"
 
 uint16_t nr_pdcch_order_table[6] = { 31, 31, 511, 2047, 2047, 8191 };
-
-uint8_t nr_slots_per_frame[5] = {10, 20, 40, 80, 160};
 
 void clear_nr_nfapi_information(gNB_MAC_INST * gNB,
                                 int CC_idP,
@@ -396,7 +394,6 @@
       if (UE_list->active[i]) {
 
         nfapi_nr_config_request_t *cfg = &RC.nrmac[module_idP]->config[CC_id];
-<<<<<<< HEAD
       
         rnti = 0;//UE_RNTI(module_idP, i);
         CC_id = 0;//UE_PCCID(module_idP, i);
@@ -404,17 +401,6 @@
       } //END if (UE_list->active[i])
     } //END for (i = 0; i < MAX_MOBILES_PER_GNB; i++)
     */
-    PROTOCOL_CTXT_SET_BY_MODULE_ID(&ctxt, module_idP, ENB_FLAG_YES,NOT_A_RNTI, frame_txP, slot_txP,module_idP);
-=======
-      
-      
-        rnti = 0;//UE_RNTI(module_idP, i);
-        CC_id = 0;//UE_PCCID(module_idP, i);
-      
-    } //END if (UE_list->active[i])
-  } //END for (i = 0; i < MAX_MOBILES_PER_GNB; i++)
-  */
->>>>>>> e376241a
   
     // This schedules MIB
     if((slot_txP == 0) && (frame_txP & 7) == 0){
@@ -440,20 +426,11 @@
     
     // Phytest scheduling
     if (get_softmodem_params()->phy_test && slot_txP==1){
-      nr_schedule_uss_dlsch_phytest(module_idP, frame_txP, slot_txP,NULL);
+      nr_schedule_uss_dlsch_phytest(module_idP, frame_txP, slot_txP, pucch_sched, NULL);
       // resetting ta flag
       gNB->ta_len = 0;
     }
 
-<<<<<<< HEAD
-=======
-  // Phytest scheduling
-  if (get_softmodem_params()->phy_test && slot_txP==1){
-    nr_schedule_uss_dlsch_phytest(module_idP, frame_txP, slot_txP, pucch_sched, NULL);
-        // resetting ta flag
-    gNB->ta_len = 0;
-  }
->>>>>>> e376241a
 
     /*
     // Allocate CCEs for good after scheduling is done
