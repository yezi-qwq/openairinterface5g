--- conflicted
+++ resolved
@@ -346,12 +346,8 @@
      LOG_I(NR_MAC,"Frame.Slot %d.%d\n%s\n",frame,slot,stats_output);
   }
 
-<<<<<<< HEAD
-  // This schedules the BWP switching
-=======
   nr_mac_update_timers(module_idP, frame, slot);
 
->>>>>>> 5bf454c7
   schedule_nr_bwp_switch(module_idP, frame, slot);
 
   // This schedules MIB
