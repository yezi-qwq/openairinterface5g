/*
 * Licensed to the OpenAirInterface (OAI) Software Alliance under one or more
 * contributor license agreements.  See the NOTICE file distributed with
 * this work for additional information regarding copyright ownership.
 * The OpenAirInterface Software Alliance licenses this file to You under
 * the OAI Public License, Version 1.1  (the "License"); you may not use this file
 * except in compliance with the License.
 * You may obtain a copy of the License at
 *
 *      http://www.openairinterface.org/?page_id=698
 *
 * Unless required by applicable law or agreed to in writing, software
 * distributed under the License is distributed on an "AS IS" BASIS,
 * WITHOUT WARRANTIES OR CONDITIONS OF ANY KIND, either express or implied.
 * See the License for the specific language governing permissions and
 * limitations under the License.
 *-------------------------------------------------------------------------------
 * For more information about the OpenAirInterface (OAI) Software Alliance:
 *      contact@openairinterface.org
 */

/*! \file gNB_scheduler.c
 * \brief gNB scheduler top level function operates on per subframe basis
 * \author  Navid Nikaein and Raymond Knopp, WEI-TAI CHEN
 * \date 2010 - 2014, 2018
 * \email: navid.nikaein@eurecom.fr, kroempa@gmail.com
 * \version 0.5
 * \company Eurecom, NTUST
 * @ingroup _mac

 */

#include "assertions.h"

#include "LAYER2/MAC/mac.h"
#include "LAYER2/MAC/mac_extern.h"
#include "LAYER2/MAC/mac_proto.h"
#include "LAYER2/NR_MAC_gNB/mac_proto.h"
#include "common/utils/LOG/log.h"
#include "common/utils/LOG/vcd_signal_dumper.h"
#include "UTIL/OPT/opt.h"
#include "OCG.h"
#include "OCG_extern.h"

#include "RRC/NR/nr_rrc_extern.h"

//#include "LAYER2/MAC/pre_processor.c"
#include "pdcp.h"

#include "openair1/PHY/defs_gNB.h"

//Agent-related headers
#include "flexran_agent_extern.h"
#include "flexran_agent_mac.h"

#if defined(ENABLE_ITTI)
#include "intertask_interface.h"
#endif

#include "assertions.h"
#include <openair1/PHY/LTE_TRANSPORT/transport_proto.h>

#define ENABLE_MAC_PAYLOAD_DEBUG
#define DEBUG_eNB_SCHEDULER 1

extern RAN_CONTEXT_t RC;
extern int phy_test;
extern uint8_t nfapi_mode;

uint16_t nr_pdcch_order_table[6] = { 31, 31, 511, 2047, 2047, 8191 };

void clear_nr_nfapi_information(gNB_MAC_INST * gNB, 
                                int CC_idP,
                                frame_t frameP, 
                                sub_frame_t slotP){

  nfapi_nr_dl_config_request_t    *DL_req = &gNB->DL_req[0];
  nfapi_ul_config_request_t       *UL_req = &gNB->UL_req[0];
  nfapi_hi_dci0_request_t   *     HI_DCI0_req = &gNB->HI_DCI0_req[0];
  nfapi_tx_request_t              *TX_req = &gNB->TX_req[0];

  gNB->pdu_index[CC_idP] = 0;

  if (nfapi_mode==0 || nfapi_mode == 1) { // monolithic or PNF

    DL_req[CC_idP].dl_config_request_body.number_dci                          = 0;
    DL_req[CC_idP].dl_config_request_body.number_pdu                          = 0;
    DL_req[CC_idP].dl_config_request_body.number_pdsch_rnti                   = 0;
    //DL_req[CC_idP].dl_config_request_body.transmission_power_pcfich           = 6000;

    HI_DCI0_req[CC_idP].hi_dci0_request_body.sfnsf                            = slotP + (frameP<<7);
    HI_DCI0_req[CC_idP].hi_dci0_request_body.number_of_dci                    = 0;


    UL_req[CC_idP].ul_config_request_body.number_of_pdus                      = 0;
    UL_req[CC_idP].ul_config_request_body.rach_prach_frequency_resources      = 0; // ignored, handled by PHY for now
    UL_req[CC_idP].ul_config_request_body.srs_present                         = 0; // ignored, handled by PHY for now

    TX_req[CC_idP].tx_request_body.number_of_pdus                 = 0;

  }
}
/*
void check_nr_ul_failure(module_id_t module_idP, 
                         int CC_id, 
                         int UE_id,
                         frame_t frameP, 
                         sub_frame_t slotP) {

  UE_list_t                     *UE_list  = &RC.nrmac[module_idP]->UE_list;
  nfapi_nr_dl_config_request_t  *DL_req   = &RC.nrmac[module_idP]->DL_req[0];
  uint16_t                      rnti      = UE_RNTI(module_idP, UE_id);
  NR_COMMON_channels_t          *cc       = RC.nrmac[module_idP]->common_channels;

  // check uplink failure
  if ((UE_list->UE_sched_ctrl[UE_id].ul_failure_timer > 0) &&
      (UE_list->UE_sched_ctrl[UE_id].ul_out_of_sync == 0)) {
    LOG_I(MAC, "UE %d rnti %x: UL Failure timer %d \n", UE_id, rnti,
    UE_list->UE_sched_ctrl[UE_id].ul_failure_timer);
    if (UE_list->UE_sched_ctrl[UE_id].ra_pdcch_order_sent == 0) {
      UE_list->UE_sched_ctrl[UE_id].ra_pdcch_order_sent = 1;

      // add a format 1A dci for this UE to request an RA procedure (only one UE per subframe)
      nfapi_nr_dl_config_request_pdu_t *dl_config_pdu                    = &DL_req[CC_id].dl_config_request_body.dl_config_pdu_list[DL_req[CC_id].dl_config_request_body.number_pdu];
      memset((void *) dl_config_pdu, 0,sizeof(nfapi_dl_config_request_pdu_t));
      dl_config_pdu->pdu_type                                         = NFAPI_DL_CONFIG_DCI_DL_PDU_TYPE;
      dl_config_pdu->pdu_size                                         = (uint8_t) (2 + sizeof(nfapi_dl_config_dci_dl_pdu));
      dl_config_pdu->dci_dl_pdu.dci_dl_pdu_rel8.tl.tag                = NFAPI_DL_CONFIG_REQUEST_DCI_DL_PDU_REL8_TAG;
      dl_config_pdu->dci_dl_pdu.dci_dl_pdu_rel8.dci_format            = NFAPI_DL_DCI_FORMAT_1A;
      dl_config_pdu->dci_dl_pdu.dci_dl_pdu_rel8.aggregation_level     = get_aggregation(get_bw_index(module_idP, CC_id),
                      UE_list->UE_sched_ctrl[UE_id].
                      dl_cqi[CC_id], format1A);
      dl_config_pdu->dci_dl_pdu.dci_dl_pdu_rel8.rnti                  = rnti;
      dl_config_pdu->dci_dl_pdu.dci_dl_pdu_rel8.rnti_type             = 1;  // CRNTI : see Table 4-10 from SCF082 - nFAPI specifications
      dl_config_pdu->dci_dl_pdu.dci_dl_pdu_rel8.transmission_power    = 6000; // equal to RS power

      AssertFatal((cc[CC_id].mib->message.dl_Bandwidth >= 0) && (cc[CC_id].mib->message.dl_Bandwidth < 6),
      "illegal dl_Bandwidth %d\n",
      (int) cc[CC_id].mib->message.dl_Bandwidth);
      dl_config_pdu->dci_dl_pdu.dci_dl_pdu_rel8.resource_block_coding = nr_pdcch_order_table[cc[CC_id].mib->message.dl_Bandwidth];
      DL_req[CC_id].dl_config_request_body.number_dci++;
      DL_req[CC_id].dl_config_request_body.number_pdu++;
      DL_req[CC_id].dl_config_request_body.tl.tag                      = NFAPI_DL_CONFIG_REQUEST_BODY_TAG;
      LOG_I(MAC,
      "UE %d rnti %x: sending PDCCH order for RAPROC (failure timer %d), resource_block_coding %d \n",
      UE_id, rnti,
      UE_list->UE_sched_ctrl[UE_id].ul_failure_timer,
      dl_config_pdu->dci_dl_pdu.
      dci_dl_pdu_rel8.resource_block_coding);
    } else {    // ra_pdcch_sent==1
      LOG_I(MAC,
      "UE %d rnti %x: sent PDCCH order for RAPROC waiting (failure timer %d) \n",
      UE_id, rnti,
      UE_list->UE_sched_ctrl[UE_id].ul_failure_timer);
      if ((UE_list->UE_sched_ctrl[UE_id].ul_failure_timer % 40) == 0) UE_list->UE_sched_ctrl[UE_id].ra_pdcch_order_sent = 0;  // resend every 4 frames
    }

    UE_list->UE_sched_ctrl[UE_id].ul_failure_timer++;
    // check threshold
    if (UE_list->UE_sched_ctrl[UE_id].ul_failure_timer > 20000) {
      // inform RRC of failure and clear timer
      LOG_I(MAC,
      "UE %d rnti %x: UL Failure after repeated PDCCH orders: Triggering RRC \n",
      UE_id, rnti);
      mac_eNB_rrc_ul_failure(module_idP, CC_id, frameP, subframeP,rnti);
      UE_list->UE_sched_ctrl[UE_id].ul_failure_timer = 0;
      UE_list->UE_sched_ctrl[UE_id].ul_out_of_sync   = 1;

      //Inform the controller about the UE deactivation. Should be moved to RRC agent in the future
      if (rrc_agent_registered[module_idP]) {
        LOG_W(MAC, "notify flexran Agent of UE state change\n");
        agent_rrc_xface[module_idP]->flexran_agent_notify_ue_state_change(module_idP,
            rnti, PROTOCOL__FLEX_UE_STATE_CHANGE_TYPE__FLUESC_DEACTIVATED);
      }
    }
  }       // ul_failure_timer>0

}
*/
/*
void schedule_nr_SRS(module_id_t module_idP, frame_t frameP, sub_frame_t subframeP)
{
  gNB_MAC_INST *gNB = RC.nrmac[module_idP];
  UE_list_t *UE_list = &gNB->UE_list;
  nfapi_ul_config_request_body_t *ul_req;
  int CC_id, UE_id;
  NR_COMMON_channels_t *cc = RC.nrmac[module_idP]->common_channels;
  SoundingRS_UL_ConfigCommon_t *soundingRS_UL_ConfigCommon;
  struct SoundingRS_UL_ConfigDedicated *soundingRS_UL_ConfigDedicated;
  uint8_t TSFC;
  uint16_t deltaTSFC;   // bitmap
  uint8_t srs_SubframeConfig;
  
  // table for TSFC (Period) and deltaSFC (offset)
  const uint16_t deltaTSFCTabType1[15][2] = { {1, 1}, {1, 2}, {2, 2}, {1, 5}, {2, 5}, {4, 5}, {8, 5}, {3, 5}, {12, 5}, {1, 10}, {2, 10}, {4, 10}, {8, 10}, {351, 10}, {383, 10} };  // Table 5.5.3.3-2 3GPP 36.211 FDD
  const uint16_t deltaTSFCTabType2[14][2] = { {2, 5}, {6, 5}, {10, 5}, {18, 5}, {14, 5}, {22, 5}, {26, 5}, {30, 5}, {70, 10}, {74, 10}, {194, 10}, {326, 10}, {586, 10}, {210, 10} }; // Table 5.5.3.3-2 3GPP 36.211 TDD
  
  uint16_t srsPeriodicity, srsOffset;
  
  for (CC_id = 0; CC_id < MAX_NUM_CCs; CC_id++) {
    soundingRS_UL_ConfigCommon = &cc[CC_id].radioResourceConfigCommon->soundingRS_UL_ConfigCommon;
    // check if SRS is enabled in this frame/subframe
    if (soundingRS_UL_ConfigCommon) {
      srs_SubframeConfig = soundingRS_UL_ConfigCommon->choice.setup.srs_SubframeConfig;
      if (cc[CC_id].tdd_Config == NULL) { // FDD
  deltaTSFC = deltaTSFCTabType1[srs_SubframeConfig][0];
  TSFC = deltaTSFCTabType1[srs_SubframeConfig][1];
      } else {    // TDD
  deltaTSFC = deltaTSFCTabType2[srs_SubframeConfig][0];
  TSFC = deltaTSFCTabType2[srs_SubframeConfig][1];
      }
      // Sounding reference signal subframes are the subframes satisfying ns/2 mod TSFC (- deltaTSFC
      uint16_t tmp = (subframeP % TSFC);
      
      if ((1 << tmp) & deltaTSFC) {
  // This is an SRS subframe, loop over UEs
  for (UE_id = 0; UE_id < MAX_MOBILES_PER_GNB; UE_id++) {
    if (!RC.nrmac[module_idP]->UE_list.active[UE_id]) continue;
    ul_req = &RC.nrmac[module_idP]->UL_req[CC_id].ul_config_request_body;
    // drop the allocation if the UE hasn't send RRCConnectionSetupComplete yet
    if (mac_eNB_get_rrc_status(module_idP,UE_RNTI(module_idP, UE_id)) < RRC_CONNECTED) continue;
    
    AssertFatal(UE_list->UE_template[CC_id][UE_id].physicalConfigDedicated != NULL,
          "physicalConfigDedicated is null for UE %d\n",
          UE_id);
    
    if ((soundingRS_UL_ConfigDedicated = UE_list->UE_template[CC_id][UE_id].physicalConfigDedicated->soundingRS_UL_ConfigDedicated) != NULL) {
      if (soundingRS_UL_ConfigDedicated->present == SoundingRS_UL_ConfigDedicated_PR_setup) {
        get_srs_pos(&cc[CC_id],
        soundingRS_UL_ConfigDedicated->choice.
        setup.srs_ConfigIndex,
        &srsPeriodicity, &srsOffset);
        if (((10 * frameP + subframeP) % srsPeriodicity) == srsOffset) {
    // Program SRS
    ul_req->srs_present = 1;
    nfapi_ul_config_request_pdu_t * ul_config_pdu = &ul_req->ul_config_pdu_list[ul_req->number_of_pdus];
    memset((void *) ul_config_pdu, 0, sizeof(nfapi_ul_config_request_pdu_t));
    ul_config_pdu->pdu_type =  NFAPI_UL_CONFIG_SRS_PDU_TYPE;
    ul_config_pdu->pdu_size =  2 + (uint8_t) (2 + sizeof(nfapi_ul_config_srs_pdu));
    ul_config_pdu->srs_pdu.srs_pdu_rel8.tl.tag = NFAPI_UL_CONFIG_REQUEST_SRS_PDU_REL8_TAG;
    ul_config_pdu->srs_pdu.srs_pdu_rel8.size = (uint8_t)sizeof(nfapi_ul_config_srs_pdu);
    ul_config_pdu->srs_pdu.srs_pdu_rel8.rnti = UE_list->UE_template[CC_id][UE_id].rnti;
    ul_config_pdu->srs_pdu.srs_pdu_rel8.srs_bandwidth = soundingRS_UL_ConfigDedicated->choice.setup.srs_Bandwidth;
    ul_config_pdu->srs_pdu.srs_pdu_rel8.frequency_domain_position = soundingRS_UL_ConfigDedicated->choice.setup.freqDomainPosition;
    ul_config_pdu->srs_pdu.srs_pdu_rel8.srs_hopping_bandwidth = soundingRS_UL_ConfigDedicated->choice.setup.srs_HoppingBandwidth;;
    ul_config_pdu->srs_pdu.srs_pdu_rel8.transmission_comb = soundingRS_UL_ConfigDedicated->choice.setup.transmissionComb;
    ul_config_pdu->srs_pdu.srs_pdu_rel8.i_srs = soundingRS_UL_ConfigDedicated->choice.setup.srs_ConfigIndex;
    ul_config_pdu->srs_pdu.srs_pdu_rel8.sounding_reference_cyclic_shift = soundingRS_UL_ConfigDedicated->choice.setup.cyclicShift;    //              ul_config_pdu->srs_pdu.srs_pdu_rel10.antenna_port                   = ;//
    //              ul_config_pdu->srs_pdu.srs_pdu_rel13.number_of_combs                = ;//
    RC.nrmac[module_idP]->UL_req[CC_id].sfn_sf = (frameP << 4) + subframeP;
    RC.nrmac[module_idP]->UL_req[CC_id].header.message_id = NFAPI_UL_CONFIG_REQUEST;
    ul_req->number_of_pdus++;
        } // if (((10*frameP+subframeP) % srsPeriodicity) == srsOffset)
      } // if (soundingRS_UL_ConfigDedicated->present == SoundingRS_UL_ConfigDedicated_PR_setup)
    }   // if ((soundingRS_UL_ConfigDedicated = UE_list->UE_template[CC_id][UE_id].physicalConfigDedicated->soundingRS_UL_ConfigDedicated)!=NULL)
  }   // for (UE_id ...
      }     // if((1<<tmp) & deltaTSFC)
      
    }     // SRS config
  }
}
*/
void copy_nr_ulreq(module_id_t module_idP, frame_t frameP, sub_frame_t slotP)
{
  int CC_id;
  gNB_MAC_INST *mac = RC.nrmac[module_idP];

  for (CC_id = 0; CC_id < MAX_NUM_CCs; CC_id++) {

    nfapi_ul_config_request_t *ul_req_tmp             = &mac->UL_req_tmp[CC_id][slotP];
    nfapi_ul_config_request_t *ul_req                 = &mac->UL_req[CC_id];
    nfapi_ul_config_request_pdu_t *ul_req_pdu         = ul_req->ul_config_request_body.ul_config_pdu_list;

    *ul_req = *ul_req_tmp;

    // Restore the pointer
    ul_req->ul_config_request_body.ul_config_pdu_list = ul_req_pdu;
    ul_req->sfn_sf                                    = (frameP<<7) + slotP;
    ul_req_tmp->ul_config_request_body.number_of_pdus = 0;

    if (ul_req->ul_config_request_body.number_of_pdus>0)
      {
        LOG_D(PHY, "%s() active NOW (frameP:%d slotP:%d) pdus:%d\n", __FUNCTION__, frameP, slotP, ul_req->ul_config_request_body.number_of_pdus);
      }

    memcpy((void*)ul_req->ul_config_request_body.ul_config_pdu_list,
     (void*)ul_req_tmp->ul_config_request_body.ul_config_pdu_list,
     ul_req->ul_config_request_body.number_of_pdus*sizeof(nfapi_ul_config_request_pdu_t));
  }
}

void gNB_dlsch_ulsch_scheduler(module_id_t module_idP, 
                               frame_t frameP,
                               sub_frame_t slotP){
  protocol_ctxt_t   ctxt;

  int               CC_id, i = -1;
  UE_list_t         *UE_list = &RC.nrmac[module_idP]->UE_list;
  rnti_t            rnti;

  NR_COMMON_channels_t *cc      = RC.nrmac[module_idP]->common_channels;

  start_meas(&RC.nrmac[module_idP]->eNB_scheduler);
  VCD_SIGNAL_DUMPER_DUMP_FUNCTION_BY_NAME(VCD_SIGNAL_DUMPER_FUNCTIONS_ENB_DLSCH_ULSCH_SCHEDULER,VCD_FUNCTION_IN);

  RC.nrmac[module_idP]->frame    = frameP;
  RC.nrmac[module_idP]->slot     = slotP;


  for (CC_id = 0; CC_id < MAX_NUM_CCs; CC_id++) {
    //mbsfn_status[CC_id] = 0;

    // clear vrb_maps
    memset(cc[CC_id].vrb_map, 0, 100);
    memset(cc[CC_id].vrb_map_UL, 0, 100);

    clear_nr_nfapi_information(RC.nrmac[module_idP], CC_id, frameP, slotP);
  }

  // refresh UE list based on UEs dropped by PHY in previous subframe
  for (i = 0; i < MAX_MOBILES_PER_GNB; i++) {
    if (UE_list->active[i]) {

      nfapi_nr_config_request_t *cfg = &RC.nrmac[module_idP]->config[CC_id];

      nfapi_nr_coreset_t coreset = RC.nrmac[module_idP]->coreset[CC_id][1];
      nfapi_nr_search_space_t search_space = RC.nrmac[module_idP]->search_space[CC_id][1];

      if (nr_is_dci_opportunity(search_space,
                                    coreset,
                                    frameP,
                                    slotP,
                                    *cfg))
          nr_schedule_uss_dlsch_phytest(module_idP, frameP, slotP);

      rnti = UE_RNTI(module_idP, i);
      CC_id = UE_PCCID(module_idP, i);
      int spf = get_spf(cfg);
  
      if (((frameP&127) == 0) && (slotP == 0)) {
        LOG_I(MAC,
        "UE  rnti %x : %s, PHR %d dB DL CQI %d PUSCH SNR %d PUCCH SNR %d\n",
        rnti,
        UE_list->UE_sched_ctrl[i].ul_out_of_sync ==
        0 ? "in synch" : "out of sync",
        UE_list->UE_template[CC_id][i].phr_info,
        UE_list->UE_sched_ctrl[i].dl_cqi[CC_id],
        (UE_list->UE_sched_ctrl[i].pusch_snr[CC_id] - 128) / 2,
        (UE_list->UE_sched_ctrl[i].pucch1_snr[CC_id] - 128) / 2);
      }
      
      RC.gNB[module_idP][CC_id]->pusch_stats_bsr[i][to_absslot(cfg,frameP,slotP)] = -63;
      
      if (i == UE_list->head)
        VCD_SIGNAL_DUMPER_DUMP_VARIABLE_BY_NAME(VCD_SIGNAL_DUMPER_VARIABLES_UE0_BSR,RC.gNB[module_idP][CC_id]->
                                                pusch_stats_bsr[i][to_absslot(cfg,frameP,slotP)]);
      
      // increment this, it is cleared when we receive an sdu
      RC.nrmac[module_idP]->UE_list.UE_sched_ctrl[i].ul_inactivity_timer++;
      RC.nrmac[module_idP]->UE_list.UE_sched_ctrl[i].cqi_req_timer++;
      
      LOG_D(MAC, "UE %d/%x : ul_inactivity %d, cqi_req %d\n", 
            i, 
            rnti,
            RC.nrmac[module_idP]->UE_list.UE_sched_ctrl[i].ul_inactivity_timer,
            RC.nrmac[module_idP]->UE_list.UE_sched_ctrl[i].cqi_req_timer);
      
      //check_nr_ul_failure(module_idP, CC_id, i, frameP, subframeP);
      
      if (RC.nrmac[module_idP]->UE_list.UE_sched_ctrl[i].ue_reestablishment_reject_timer > 0) {
        RC.nrmac[module_idP]->UE_list.UE_sched_ctrl[i].ue_reestablishment_reject_timer++;
      
        if(RC.nrmac[module_idP]->UE_list.UE_sched_ctrl[i].ue_reestablishment_reject_timer >=
          RC.nrmac[module_idP]->UE_list.UE_sched_ctrl[i].ue_reestablishment_reject_timer_thres) {
          RC.nrmac[module_idP]->UE_list.UE_sched_ctrl[i].ue_reestablishment_reject_timer = 0;
        
          for (int ue_id_l = 0; ue_id_l < MAX_MOBILES_PER_GNB; ue_id_l++) {
            if (reestablish_rnti_map[ue_id_l][0] == rnti) {
            // clear currentC-RNTI from map
            reestablish_rnti_map[ue_id_l][0] = 0;
            reestablish_rnti_map[ue_id_l][1] = 0;
            break;
            }
          }
      
          // Note: This should not be done in the MAC!
          for (int ii=0; ii<MAX_MOBILES_PER_GNB; ii++) {
<<<<<<< HEAD
        	  NR_gNB_ULSCH_t *ulsch = RC.gNB[module_idP][CC_id]->ulsch[ii][0];
            if((ulsch != NULL) && (ulsch->rnti == rnti)){
              LOG_I(MAC, "clean_eNb_ulsch UE %x \n", rnti);
              clean_gNB_ulsch(ulsch);
=======
            NR_gNB_ULSCH_t *ulsch = RC.gNB[module_idP][CC_id]->ulsch[ii][0];       
            if((ulsch != NULL) && (ulsch->rnti == rnti)){
              LOG_W(MAC, "TODO: clean_eNb_ulsch UE %x \n", rnti);
              //clean_eNb_ulsch(ulsch);
>>>>>>> 99c6c922
            }
          }

          for (int ii=0; ii<MAX_MOBILES_PER_GNB; ii++) {
<<<<<<< HEAD
        	  NR_gNB_DLSCH_t *dlsch = RC.gNB[module_idP][CC_id]->dlsch[ii][0];
        	  if((dlsch != NULL) && (dlsch->rnti == rnti)){
        		  LOG_I(MAC, "clean_eNb_dlsch UE %x \n", rnti);
        		  LOG_E(PHY,"Calling with wrong parameter type\n");
        		  clean_gNB_dlsch(dlsch);
        	  }
=======
            NR_gNB_DLSCH_t *dlsch = RC.gNB[module_idP][CC_id]->dlsch[ii][0];
            if((dlsch != NULL) && (dlsch->rnti == rnti)){
              LOG_W(MAC, "TODO: clean_eNb_dlsch UE %x \n", rnti);
              //clean_eNb_dlsch(dlsch);
            }
>>>>>>> 99c6c922
          }
    
          for(int j = 0; j < 10; j++){
            nfapi_ul_config_request_body_t *ul_req_tmp = NULL;
            ul_req_tmp = &RC.nrmac[module_idP]->UL_req_tmp[CC_id][j].ul_config_request_body;
            if(ul_req_tmp){
              int pdu_number = ul_req_tmp->number_of_pdus;
              for(int pdu_index = pdu_number-1; pdu_index >= 0; pdu_index--){
                if(ul_req_tmp->ul_config_pdu_list[pdu_index].ulsch_pdu.ulsch_pdu_rel8.rnti == rnti){
                  LOG_I(MAC, "remove UE %x from ul_config_pdu_list %d/%d\n", rnti, pdu_index, pdu_number);
                 if(pdu_index < pdu_number -1){
                    memcpy(&ul_req_tmp->ul_config_pdu_list[pdu_index], &ul_req_tmp->ul_config_pdu_list[pdu_index+1], (pdu_number-1-pdu_index) * sizeof(nfapi_ul_config_request_pdu_t));
                  }
                  ul_req_tmp->number_of_pdus--;
                }
              }
            }
          }
          rrc_mac_remove_ue(module_idP,rnti);
        }
      } //END if (RC.nrmac[module_idP]->UE_list.UE_sched_ctrl[i].ue_reestablishment_reject_timer > 0)
    } //END if (UE_list->active[i])
  } //END for (i = 0; i < MAX_MOBILES_PER_GNB; i++)
  
  PROTOCOL_CTXT_SET_BY_MODULE_ID(&ctxt, module_idP, ENB_FLAG_YES,NOT_A_RNTI, frameP, slotP,module_idP);
  
  pdcp_run(&ctxt);

  //rrc_rx_tx(&ctxt, CC_id);

  // This schedules MIB
  if((slotP == 0) && (frameP & 7) == 0){
    schedule_nr_mib(module_idP, frameP, slotP);
  }

  // Phytest scheduling/ option not activated because of pending bug

  /*if (slotP==2)
    nr_schedule_css_dlsch_phytest(module_idP, frameP, slotP);*/

  if (slotP==1)
  nr_schedule_uss_dlsch_phytest(module_idP, frameP, slotP);

  /*
  // Allocate CCEs for good after scheduling is done
  for (CC_id = 0; CC_id < MAX_NUM_CCs; CC_id++)
    allocate_CCEs(module_idP, CC_id, subframeP, 0);

  stop_meas(&RC.nrmac[module_idP]->eNB_scheduler);
  */
  
  VCD_SIGNAL_DUMPER_DUMP_FUNCTION_BY_NAME(VCD_SIGNAL_DUMPER_FUNCTIONS_ENB_DLSCH_ULSCH_SCHEDULER,VCD_FUNCTION_OUT);
}<|MERGE_RESOLUTION|>--- conflicted
+++ resolved
@@ -385,35 +385,19 @@
       
           // Note: This should not be done in the MAC!
           for (int ii=0; ii<MAX_MOBILES_PER_GNB; ii++) {
-<<<<<<< HEAD
-        	  NR_gNB_ULSCH_t *ulsch = RC.gNB[module_idP][CC_id]->ulsch[ii][0];
-            if((ulsch != NULL) && (ulsch->rnti == rnti)){
-              LOG_I(MAC, "clean_eNb_ulsch UE %x \n", rnti);
-              clean_gNB_ulsch(ulsch);
-=======
             NR_gNB_ULSCH_t *ulsch = RC.gNB[module_idP][CC_id]->ulsch[ii][0];       
             if((ulsch != NULL) && (ulsch->rnti == rnti)){
               LOG_W(MAC, "TODO: clean_eNb_ulsch UE %x \n", rnti);
-              //clean_eNb_ulsch(ulsch);
->>>>>>> 99c6c922
+              clean_gNB_ulsch(ulsch);
             }
           }
 
           for (int ii=0; ii<MAX_MOBILES_PER_GNB; ii++) {
-<<<<<<< HEAD
-        	  NR_gNB_DLSCH_t *dlsch = RC.gNB[module_idP][CC_id]->dlsch[ii][0];
-        	  if((dlsch != NULL) && (dlsch->rnti == rnti)){
-        		  LOG_I(MAC, "clean_eNb_dlsch UE %x \n", rnti);
-        		  LOG_E(PHY,"Calling with wrong parameter type\n");
-        		  clean_gNB_dlsch(dlsch);
-        	  }
-=======
             NR_gNB_DLSCH_t *dlsch = RC.gNB[module_idP][CC_id]->dlsch[ii][0];
             if((dlsch != NULL) && (dlsch->rnti == rnti)){
               LOG_W(MAC, "TODO: clean_eNb_dlsch UE %x \n", rnti);
-              //clean_eNb_dlsch(dlsch);
+              clean_gNB_dlsch(dlsch);
             }
->>>>>>> 99c6c922
           }
     
           for(int j = 0; j < 10; j++){
