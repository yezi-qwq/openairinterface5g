--- conflicted
+++ resolved
@@ -381,6 +381,7 @@
   int UE_id;
   uint64_t *dlsch_in_slot_bitmap=NULL;
   uint64_t *ulsch_in_slot_bitmap=NULL;
+  int pucch_sched;
 
   UE_id=0;
   int bwp_id = 1;
@@ -500,14 +501,6 @@
     }
   }
 
-<<<<<<< HEAD
-    if (UE_list->fiveG_connected[UE_id] && (is_xlsch_in_slot(*dlsch_in_slot_bitmap,slot_txP%num_slots_per_tdd))) {
-      ue_sched_ctl->current_harq_pid = slot_txP % num_slots_per_tdd;
-      nr_schedule_uss_dlsch_phytest(module_idP, frame_txP, slot_txP, num_slots_per_tdd, NULL);
-      // resetting ta flag
-      gNB->ta_len = 0;
-    }
-=======
   // This schedules the DCI for Uplink and subsequently PUSCH
   if (UE_list->fiveG_connected[UE_id]) {
     int tda = 1; // time domain assignment hardcoded for now
@@ -525,33 +518,12 @@
 
   if (UE_list->fiveG_connected[UE_id])
     nr_schedule_pucch(module_idP, UE_id, frame_rxP, slot_rxP);
->>>>>>> c810300e
 
     /*
     // Allocate CCEs for good after scheduling is done
     for (CC_id = 0; CC_id < MAX_NUM_CCs; CC_id++)
       allocate_CCEs(module_idP, CC_id, subframeP, 0);
     */
-<<<<<<< HEAD
-  } //is_nr_DL_slot
-
-  if (is_nr_UL_slot(cc->ServingCellConfigCommon,slot_rxP)) {
-
-    if (get_softmodem_params()->phy_test == 0) {
-      if (UE_list->fiveG_connected[UE_id])
-        nr_schedule_pucch(module_idP, UE_id, frame_rxP, slot_rxP);
-      schedule_nr_prach(module_idP, (frame_rxP+1)&1023, slot_rxP);
-      nr_schedule_reception_msg3(module_idP, 0, frame_rxP, slot_rxP);
-    }
-    if (get_softmodem_params()->phy_test){
-      nr_schedule_pucch(module_idP, UE_id, frame_rxP, slot_rxP);
-      if (is_xlsch_in_slot(*ulsch_in_slot_bitmap,slot_rxP%num_slots_per_tdd)){
-        nr_schedule_uss_ulsch_phytest(module_idP, frame_rxP, slot_rxP);
-      }
-    }
-  }
-=======
->>>>>>> c810300e
 
   stop_meas(&RC.nrmac[module_idP]->eNB_scheduler);
   
