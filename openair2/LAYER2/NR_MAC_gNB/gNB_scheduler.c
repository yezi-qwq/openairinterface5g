--- conflicted
+++ resolved
@@ -350,15 +350,9 @@
 void gNB_dlsch_ulsch_scheduler(module_id_t module_idP,
                                frame_t frame,
                                sub_frame_t slot){
-<<<<<<< HEAD
-  protocol_ctxt_t   ctxt;
-  PROTOCOL_CTXT_SET_BY_MODULE_ID(&ctxt, module_idP, ENB_FLAG_YES, NOT_A_RNTI, frame, slot,module_idP);
-  int nb_periods_per_frame;
-=======
 
   protocol_ctxt_t   ctxt={0};
   PROTOCOL_CTXT_SET_BY_MODULE_ID(&ctxt, module_idP, ENB_FLAG_YES, NOT_A_RNTI, frame, slot,module_idP);
->>>>>>> efc696cc
 
   const int bwp_id = 1;
   gNB_MAC_INST *gNB = RC.nrmac[module_idP];
@@ -382,12 +376,6 @@
       gNB->tdd_beam_association[i] = -1;
   }
 
-<<<<<<< HEAD
-  int num_slots_per_tdd = (nr_slots_per_frame[*scc->ssbSubcarrierSpacing])/nb_periods_per_frame;
-
-  const int nr_ulmix_slots = tdd_pattern->nrofUplinkSlots + (tdd_pattern->nrofUplinkSymbols!=0);
-=======
->>>>>>> efc696cc
   start_meas(&RC.nrmac[module_idP]->eNB_scheduler);
   VCD_SIGNAL_DUMPER_DUMP_FUNCTION_BY_NAME(VCD_SIGNAL_DUMPER_FUNCTIONS_gNB_DLSCH_ULSCH_SCHEDULER,VCD_FUNCTION_IN);
 
@@ -463,25 +451,10 @@
   }
 
   // This schedules the DCI for Uplink and subsequently PUSCH
-<<<<<<< HEAD
-  {
-    if (NFAPI_MODE == NFAPI_MODE_VNF) {
-      for (int i = 0; i < 20; i++) {
-        gNB->UL_tti_req_ahead[0][i].SFN = frame;
-      }
-      gNB->UL_tti_req[0] = &gNB->UL_tti_req_ahead[0][slot];
-    }
-    nr_schedule_ulsch(module_idP, frame, slot, num_slots_per_tdd, nr_ulmix_slots, ulsch_in_slot_bitmap);
-  }
-  // This schedules the DCI for Downlink and PDSCH
-  if (is_xlsch_in_slot(dlsch_in_slot_bitmap, slot))
-    nr_schedule_ue_spec(module_idP, frame, slot);
-=======
   nr_schedule_ulsch(module_idP, frame, slot);
 
   // This schedules the DCI for Downlink and PDSCH
   nr_schedule_ue_spec(module_idP, frame, slot);
->>>>>>> efc696cc
 
   nr_schedule_pucch(module_idP, frame, slot);
 
