/*
 * Licensed to the OpenAirInterface (OAI) Software Alliance under one or more
 * contributor license agreements.  See the NOTICE file distributed with
 * this work for additional information regarding copyright ownership.
 * The OpenAirInterface Software Alliance licenses this file to You under
 * the OAI Public License, Version 1.1  (the "License"); you may not use this file
 * except in compliance with the License.
 * You may obtain a copy of the License at
 *
 *      http://www.openairinterface.org/?page_id=698
 *
 * Unless required by applicable law or agreed to in writing, software
 * distributed under the License is distributed on an "AS IS" BASIS,
 * WITHOUT WARRANTIES OR CONDITIONS OF ANY KIND, either express or implied.
 * See the License for the specific language governing permissions and
 * limitations under the License.
 *-------------------------------------------------------------------------------
 * For more information about the OpenAirInterface (OAI) Software Alliance:
 *      contact@openairinterface.org
 */

/*! \file gNB_scheduler.c
 * \brief gNB scheduler top level function operates on per subframe basis
 * \author  Navid Nikaein and Raymond Knopp, WEI-TAI CHEN
 * \date 2010 - 2014, 2018
 * \email: navid.nikaein@eurecom.fr, kroempa@gmail.com
 * \version 0.5
 * \company Eurecom, NTUST
 * @ingroup _mac

 */

#include "assertions.h"

#include "LAYER2/MAC/mac.h"
#include "NR_MAC_COMMON/nr_mac_extern.h"
#include "LAYER2/MAC/mac_proto.h"
#include "NR_MAC_gNB/mac_proto.h"

#include "common/utils/LOG/log.h"
#include "common/utils/LOG/vcd_signal_dumper.h"
#include "UTIL/OPT/opt.h"
#include "OCG.h"
#include "OCG_extern.h"

#include "RRC/NR/nr_rrc_extern.h"

//#include "LAYER2/MAC/pre_processor.c"
#include "pdcp.h"

#include "openair1/PHY/defs_gNB.h"
#include "openair1/PHY/NR_TRANSPORT/nr_dlsch.h"

//Agent-related headers
#include "flexran_agent_extern.h"
#include "flexran_agent_mac.h"

#include "intertask_interface.h"

#include "executables/softmodem-common.h"

const uint8_t nr_slots_per_frame[5] = {10, 20, 40, 80, 160};
uint16_t nr_pdcch_order_table[6] = { 31, 31, 511, 2047, 2047, 8191 };

void clear_nr_nfapi_information(gNB_MAC_INST * gNB,
                                int CC_idP,
                                frame_t frameP,
                                sub_frame_t slotP){

  nfapi_nr_dl_tti_request_t    *DL_req = &gNB->DL_req[0];
  nfapi_nr_ul_tti_request_t    *UL_tti_req = &gNB->UL_tti_req[0];
  nfapi_nr_ul_dci_request_t    *UL_dci_req = &gNB->UL_dci_req[0];
  nfapi_nr_tx_data_request_t   *TX_req = &gNB->TX_req[0];

  gNB->pdu_index[CC_idP] = 0;

  if (nfapi_mode==0 || nfapi_mode == 1) { // monolithic or PNF

    DL_req[CC_idP].SFN                                   = frameP;
    DL_req[CC_idP].Slot                                  = slotP;
    DL_req[CC_idP].dl_tti_request_body.nPDUs             = 0;
    DL_req[CC_idP].dl_tti_request_body.nGroup            = 0;
    //DL_req[CC_idP].dl_tti_request_body.transmission_power_pcfich           = 6000;

    UL_dci_req[CC_idP].SFN                         = frameP;
    UL_dci_req[CC_idP].Slot                        = slotP;
    UL_dci_req[CC_idP].numPdus                     = 0;

    UL_tti_req[CC_idP].SFN                         = frameP;
    UL_tti_req[CC_idP].Slot                        = slotP;
    UL_tti_req[CC_idP].n_pdus                      = 0;
    UL_tti_req[CC_idP].n_ulsch                     = 0;
    UL_tti_req[CC_idP].n_ulcch                     = 0;
    UL_tti_req[CC_idP].n_group                     = 0;

    TX_req[CC_idP].Number_of_PDUs                  = 0;

  }
}
/*
void check_nr_ul_failure(module_id_t module_idP,
                         int CC_id,
                         int UE_id,
                         frame_t frameP,
                         sub_frame_t slotP) {

  UE_list_t                     *UE_list  = &RC.nrmac[module_idP]->UE_list;
  nfapi_nr_dl_dci_request_t  *DL_req   = &RC.nrmac[module_idP]->DL_req[0];
  uint16_t                      rnti      = UE_RNTI(module_idP, UE_id);
  NR_COMMON_channels_t          *cc       = RC.nrmac[module_idP]->common_channels;

  // check uplink failure
  if ((UE_list->UE_sched_ctrl[UE_id].ul_failure_timer > 0) &&
      (UE_list->UE_sched_ctrl[UE_id].ul_out_of_sync == 0)) {
    LOG_I(MAC, "UE %d rnti %x: UL Failure timer %d \n", UE_id, rnti,
    UE_list->UE_sched_ctrl[UE_id].ul_failure_timer);
    if (UE_list->UE_sched_ctrl[UE_id].ra_pdcch_order_sent == 0) {
      UE_list->UE_sched_ctrl[UE_id].ra_pdcch_order_sent = 1;

      // add a format 1A dci for this UE to request an RA procedure (only one UE per subframe)
      nfapi_nr_dl_dci_request_pdu_t *dl_config_pdu                    = &DL_req[CC_id].dl_tti_request_body.dl_config_pdu_list[DL_req[CC_id].dl_tti_request_body.number_pdu];
      memset((void *) dl_config_pdu, 0,sizeof(nfapi_dl_dci_request_pdu_t));
      dl_config_pdu->pdu_type                                         = NFAPI_DL_CONFIG_DCI_DL_PDU_TYPE;
      dl_config_pdu->pdu_size                                         = (uint8_t) (2 + sizeof(nfapi_dl_config_dci_dl_pdu));
      dl_config_pdu->dci_dl_pdu.dci_dl_pdu_rel8.tl.tag                = NFAPI_DL_DCI_REQUEST_DCI_DL_PDU_REL8_TAG;
      dl_config_pdu->dci_dl_pdu.dci_dl_pdu_rel8.dci_format            = NFAPI_DL_DCI_FORMAT_1A;
      dl_config_pdu->dci_dl_pdu.dci_dl_pdu_rel8.aggregation_level     = get_aggregation(get_bw_index(module_idP, CC_id),
                      UE_list->UE_sched_ctrl[UE_id].
                      dl_cqi[CC_id], format1A);
      dl_config_pdu->dci_dl_pdu.dci_dl_pdu_rel8.rnti                  = rnti;
      dl_config_pdu->dci_dl_pdu.dci_dl_pdu_rel8.rnti_type             = 1;  // CRNTI : see Table 4-10 from SCF082 - nFAPI specifications
      dl_config_pdu->dci_dl_pdu.dci_dl_pdu_rel8.transmission_power    = 6000; // equal to RS power

      AssertFatal((cc[CC_id].mib->message.dl_Bandwidth >= 0) && (cc[CC_id].mib->message.dl_Bandwidth < 6),
      "illegal dl_Bandwidth %d\n",
      (int) cc[CC_id].mib->message.dl_Bandwidth);
      dl_config_pdu->dci_dl_pdu.dci_dl_pdu_rel8.resource_block_coding = nr_pdcch_order_table[cc[CC_id].mib->message.dl_Bandwidth];
      DL_req[CC_id].dl_tti_request_body.number_dci++;
      DL_req[CC_id].dl_tti_request_body.number_pdu++;
      DL_req[CC_id].dl_tti_request_body.tl.tag                      = NFAPI_DL_TTI_REQUEST_BODY_TAG;
      LOG_I(MAC,
      "UE %d rnti %x: sending PDCCH order for RAPROC (failure timer %d), resource_block_coding %d \n",
      UE_id, rnti,
      UE_list->UE_sched_ctrl[UE_id].ul_failure_timer,
      dl_config_pdu->dci_dl_pdu.
      dci_dl_pdu_rel8.resource_block_coding);
    } else {    // ra_pdcch_sent==1
      LOG_I(MAC,
      "UE %d rnti %x: sent PDCCH order for RAPROC waiting (failure timer %d) \n",
      UE_id, rnti,
      UE_list->UE_sched_ctrl[UE_id].ul_failure_timer);
      if ((UE_list->UE_sched_ctrl[UE_id].ul_failure_timer % 40) == 0) UE_list->UE_sched_ctrl[UE_id].ra_pdcch_order_sent = 0;  // resend every 4 frames
    }

    UE_list->UE_sched_ctrl[UE_id].ul_failure_timer++;
    // check threshold
    if (UE_list->UE_sched_ctrl[UE_id].ul_failure_timer > 20000) {
      // inform RRC of failure and clear timer
      LOG_I(MAC,
      "UE %d rnti %x: UL Failure after repeated PDCCH orders: Triggering RRC \n",
      UE_id, rnti);
      mac_eNB_rrc_ul_failure(module_idP, CC_id, frameP, subframeP,rnti);
      UE_list->UE_sched_ctrl[UE_id].ul_failure_timer = 0;
      UE_list->UE_sched_ctrl[UE_id].ul_out_of_sync   = 1;

      //Inform the controller about the UE deactivation. Should be moved to RRC agent in the future
      if (rrc_agent_registered[module_idP]) {
        LOG_W(MAC, "notify flexran Agent of UE state change\n");
        agent_rrc_xface[module_idP]->flexran_agent_notify_ue_state_change(module_idP,
            rnti, PROTOCOL__FLEX_UE_STATE_CHANGE_TYPE__FLUESC_DEACTIVATED);
      }
    }
  }       // ul_failure_timer>0

}
*/
/*
void schedule_nr_SRS(module_id_t module_idP, frame_t frameP, sub_frame_t subframeP)
{
  gNB_MAC_INST *gNB = RC.nrmac[module_idP];
  UE_list_t *UE_list = &gNB->UE_list;
  nfapi_ul_config_request_body_t *ul_req;
  int CC_id, UE_id;
  NR_COMMON_channels_t *cc = RC.nrmac[module_idP]->common_channels;
  SoundingRS_UL_ConfigCommon_t *soundingRS_UL_ConfigCommon;
  struct SoundingRS_UL_ConfigDedicated *soundingRS_UL_ConfigDedicated;
  uint8_t TSFC;
  uint16_t deltaTSFC;   // bitmap
  uint8_t srs_SubframeConfig;

  // table for TSFC (Period) and deltaSFC (offset)
  const uint16_t deltaTSFCTabType1[15][2] = { {1, 1}, {1, 2}, {2, 2}, {1, 5}, {2, 5}, {4, 5}, {8, 5}, {3, 5}, {12, 5}, {1, 10}, {2, 10}, {4, 10}, {8, 10}, {351, 10}, {383, 10} };  // Table 5.5.3.3-2 3GPP 36.211 FDD
  const uint16_t deltaTSFCTabType2[14][2] = { {2, 5}, {6, 5}, {10, 5}, {18, 5}, {14, 5}, {22, 5}, {26, 5}, {30, 5}, {70, 10}, {74, 10}, {194, 10}, {326, 10}, {586, 10}, {210, 10} }; // Table 5.5.3.3-2 3GPP 36.211 TDD

  uint16_t srsPeriodicity, srsOffset;

  for (CC_id = 0; CC_id < MAX_NUM_CCs; CC_id++) {
    soundingRS_UL_ConfigCommon = &cc[CC_id].radioResourceConfigCommon->soundingRS_UL_ConfigCommon;
    // check if SRS is enabled in this frame/subframe
    if (soundingRS_UL_ConfigCommon) {
      srs_SubframeConfig = soundingRS_UL_ConfigCommon->choice.setup.srs_SubframeConfig;
      if (cc[CC_id].tdd_Config == NULL) { // FDD
  deltaTSFC = deltaTSFCTabType1[srs_SubframeConfig][0];
  TSFC = deltaTSFCTabType1[srs_SubframeConfig][1];
      } else {    // TDD
  deltaTSFC = deltaTSFCTabType2[srs_SubframeConfig][0];
  TSFC = deltaTSFCTabType2[srs_SubframeConfig][1];
      }
      // Sounding reference signal subframes are the subframes satisfying ns/2 mod TSFC (- deltaTSFC
      uint16_t tmp = (subframeP % TSFC);

      if ((1 << tmp) & deltaTSFC) {
  // This is an SRS subframe, loop over UEs
  for (UE_id = 0; UE_id < MAX_MOBILES_PER_GNB; UE_id++) {
    if (!RC.nrmac[module_idP]->UE_list.active[UE_id]) continue;
    ul_req = &RC.nrmac[module_idP]->UL_req[CC_id].ul_config_request_body;
    // drop the allocation if the UE hasn't send RRCConnectionSetupComplete yet
    if (mac_eNB_get_rrc_status(module_idP,UE_RNTI(module_idP, UE_id)) < RRC_CONNECTED) continue;

    AssertFatal(UE_list->UE_template[CC_id][UE_id].physicalConfigDedicated != NULL,
          "physicalConfigDedicated is null for UE %d\n",
          UE_id);

    if ((soundingRS_UL_ConfigDedicated = UE_list->UE_template[CC_id][UE_id].physicalConfigDedicated->soundingRS_UL_ConfigDedicated) != NULL) {
      if (soundingRS_UL_ConfigDedicated->present == SoundingRS_UL_ConfigDedicated_PR_setup) {
        get_srs_pos(&cc[CC_id],
        soundingRS_UL_ConfigDedicated->choice.
        setup.srs_ConfigIndex,
        &srsPeriodicity, &srsOffset);
        if (((10 * frameP + subframeP) % srsPeriodicity) == srsOffset) {
    // Program SRS
    ul_req->srs_present = 1;
    nfapi_ul_config_request_pdu_t * ul_config_pdu = &ul_req->ul_config_pdu_list[ul_req->number_of_pdus];
    memset((void *) ul_config_pdu, 0, sizeof(nfapi_ul_config_request_pdu_t));
    ul_config_pdu->pdu_type =  NFAPI_UL_CONFIG_SRS_PDU_TYPE;
    ul_config_pdu->pdu_size =  2 + (uint8_t) (2 + sizeof(nfapi_ul_config_srs_pdu));
    ul_config_pdu->srs_pdu.srs_pdu_rel8.tl.tag = NFAPI_UL_CONFIG_REQUEST_SRS_PDU_REL8_TAG;
    ul_config_pdu->srs_pdu.srs_pdu_rel8.size = (uint8_t)sizeof(nfapi_ul_config_srs_pdu);
    ul_config_pdu->srs_pdu.srs_pdu_rel8.rnti = UE_list->UE_template[CC_id][UE_id].rnti;
    ul_config_pdu->srs_pdu.srs_pdu_rel8.srs_bandwidth = soundingRS_UL_ConfigDedicated->choice.setup.srs_Bandwidth;
    ul_config_pdu->srs_pdu.srs_pdu_rel8.frequency_domain_position = soundingRS_UL_ConfigDedicated->choice.setup.freqDomainPosition;
    ul_config_pdu->srs_pdu.srs_pdu_rel8.srs_hopping_bandwidth = soundingRS_UL_ConfigDedicated->choice.setup.srs_HoppingBandwidth;;
    ul_config_pdu->srs_pdu.srs_pdu_rel8.transmission_comb = soundingRS_UL_ConfigDedicated->choice.setup.transmissionComb;
    ul_config_pdu->srs_pdu.srs_pdu_rel8.i_srs = soundingRS_UL_ConfigDedicated->choice.setup.srs_ConfigIndex;
    ul_config_pdu->srs_pdu.srs_pdu_rel8.sounding_reference_cyclic_shift = soundingRS_UL_ConfigDedicated->choice.setup.cyclicShift;    //              ul_config_pdu->srs_pdu.srs_pdu_rel10.antenna_port                   = ;//
    //              ul_config_pdu->srs_pdu.srs_pdu_rel13.number_of_combs                = ;//
    RC.nrmac[module_idP]->UL_req[CC_id].sfn_sf = (frameP << 4) + subframeP;
    RC.nrmac[module_idP]->UL_req[CC_id].header.message_id = NFAPI_UL_CONFIG_REQUEST;
    ul_req->number_of_pdus++;
        } // if (((10*frameP+subframeP) % srsPeriodicity) == srsOffset)
      } // if (soundingRS_UL_ConfigDedicated->present == SoundingRS_UL_ConfigDedicated_PR_setup)
    }   // if ((soundingRS_UL_ConfigDedicated = UE_list->UE_template[CC_id][UE_id].physicalConfigDedicated->soundingRS_UL_ConfigDedicated)!=NULL)
  }   // for (UE_id ...
      }     // if((1<<tmp) & deltaTSFC)

    }     // SRS config
  }
}
*/


/*
void copy_nr_ulreq(module_id_t module_idP, frame_t frameP, sub_frame_t slotP)
{
  int CC_id;
  gNB_MAC_INST *mac = RC.nrmac[module_idP];

  for (CC_id = 0; CC_id < MAX_NUM_CCs; CC_id++) {

    nfapi_ul_config_request_t *ul_req                 = &mac->UL_tti_req[CC_id];

    *ul_req = *ul_req_tmp;

    // Restore the pointer
    ul_req->ul_config_request_body.ul_config_pdu_list = ul_req_pdu;
    ul_req->sfn_sf                                    = (frameP<<7) + slotP;
    ul_req_tmp->ul_config_request_body.number_of_pdus = 0;

    if (ul_req->ul_config_request_body.number_of_pdus>0)
      {
        LOG_D(PHY, "%s() active NOW (frameP:%d slotP:%d) pdus:%d\n", __FUNCTION__, frameP, slotP, ul_req->ul_config_request_body.number_of_pdus);
      }

    memcpy((void*)ul_req->ul_config_request_body.ul_config_pdu_list,
     (void*)ul_req_tmp->ul_config_request_body.ul_config_pdu_list,
     ul_req->ul_config_request_body.number_of_pdus*sizeof(nfapi_ul_config_request_pdu_t));
  }
}
*/

void nr_schedule_pucch(int Mod_idP,
                       int UE_id,
                       frame_t frameP,
                       sub_frame_t slotP) {

  uint16_t O_uci;
  uint16_t O_ack;
  uint8_t SR_flag = 0; // no SR in PUCCH implemented for now
  NR_ServingCellConfigCommon_t *scc = RC.nrmac[Mod_idP]->common_channels->ServingCellConfigCommon;
  NR_UE_list_t *UE_list = &RC.nrmac[Mod_idP]->UE_list;
  AssertFatal(UE_list->active[UE_id] >=0,"Cannot find UE_id %d is not active\n",UE_id);

  NR_CellGroupConfig_t *secondaryCellGroup = UE_list->secondaryCellGroup[UE_id];
  int bwp_id=1;
  NR_BWP_Uplink_t *ubwp=secondaryCellGroup->spCellConfig->spCellConfigDedicated->uplinkConfig->uplinkBWP_ToAddModList->list.array[bwp_id-1];
  nfapi_nr_ul_tti_request_t *UL_tti_req = &RC.nrmac[Mod_idP]->UL_tti_req[0];

  NR_sched_pucch *curr_pucch;
  int nr_ulmix_slots = scc->tdd_UL_DL_ConfigurationCommon->pattern1.nrofUplinkSlots;
  if (scc->tdd_UL_DL_ConfigurationCommon->pattern1.nrofUplinkSymbols!=0)
    nr_ulmix_slots++;

  for (int k=0; k<nr_ulmix_slots; k++) {
    curr_pucch = &UE_list->UE_sched_ctrl[UE_id].sched_pucch[k];
    if ((curr_pucch->dai_c > 0) && (frameP == curr_pucch->frame) && (slotP == curr_pucch->ul_slot)) {
      UL_tti_req->SFN = frameP;
      UL_tti_req->Slot = slotP;
      UL_tti_req->pdus_list[UL_tti_req->n_pdus].pdu_type = NFAPI_NR_UL_CONFIG_PUCCH_PDU_TYPE;
      UL_tti_req->pdus_list[UL_tti_req->n_pdus].pdu_size = sizeof(nfapi_nr_pucch_pdu_t);
      nfapi_nr_pucch_pdu_t  *pucch_pdu = &UL_tti_req->pdus_list[UL_tti_req->n_pdus].pucch_pdu;
      memset(pucch_pdu,0,sizeof(nfapi_nr_pucch_pdu_t));
      UL_tti_req->n_pdus+=1;
      O_ack = curr_pucch->dai_c;
      O_uci = O_ack; // for now we are just sending acknacks in pucch

      LOG_I(MAC, "Scheduling pucch reception for frame %d slot %d\n", frameP, slotP);

      nr_configure_pucch(pucch_pdu,
			 scc,
			 ubwp,
                         curr_pucch->resource_indicator,
                         O_uci,
                         O_ack,
                         SR_flag);

      curr_pucch->dai_c = 0;
    }
  }
}

bool is_xlsch_in_slot(uint64_t bitmap, sub_frame_t slot){

  if((bitmap>>slot)&0x01)
    return true;
  else
    return false;
}

void gNB_dlsch_ulsch_scheduler(module_id_t module_idP,
                               frame_t frame_rxP,
                               sub_frame_t slot_rxP,
                               frame_t frame_txP,
                               sub_frame_t slot_txP){

  //printf("gNB_dlsch_ulsch_scheduler frameRX %d slotRX %d frameTX %d slotTX %d\n",frame_rxP,slot_rxP,frame_txP,slot_txP);
			       
  protocol_ctxt_t   ctxt;
  PROTOCOL_CTXT_SET_BY_MODULE_ID(&ctxt, module_idP, ENB_FLAG_YES, NOT_A_RNTI, frame_txP, slot_txP,module_idP);
 
  int CC_id;
  int UE_id;
  uint64_t *dlsch_in_slot_bitmap=NULL;
  uint64_t *ulsch_in_slot_bitmap=NULL;
  int pucch_sched;

  UE_id=0;
  int bwp_id = 1;

  gNB_MAC_INST *gNB = RC.nrmac[module_idP];
  NR_UE_list_t *UE_list = &gNB->UE_list;
  NR_UE_sched_ctrl_t *ue_sched_ctl = &UE_list->UE_sched_ctrl[UE_id];
  NR_COMMON_channels_t *cc      = RC.nrmac[module_idP]->common_channels;
  NR_ServingCellConfigCommon_t        *scc     = cc->ServingCellConfigCommon;
  int num_slots_per_tdd = (nr_slots_per_frame[*scc->ssbSubcarrierSpacing])>>(7-scc->tdd_UL_DL_ConfigurationCommon->pattern1.dl_UL_TransmissionPeriodicity);

  int nr_ulmix_slots = scc->tdd_UL_DL_ConfigurationCommon->pattern1.nrofUplinkSlots;
  if (scc->tdd_UL_DL_ConfigurationCommon->pattern1.nrofUplinkSymbols!=0)
    nr_ulmix_slots++;

  if ((slot_txP == 0) && (UE_list->fiveG_connected[UE_id] || get_softmodem_params()->phy_test)) {
    for (int k=0; k<nr_ulmix_slots; k++) {
      memset((void *) &UE_list->UE_sched_ctrl[UE_id].sched_pucch[k],
             0,
             sizeof(NR_sched_pucch));
    }
  }

  start_meas(&RC.nrmac[module_idP]->eNB_scheduler);
  VCD_SIGNAL_DUMPER_DUMP_FUNCTION_BY_NAME(VCD_SIGNAL_DUMPER_FUNCTIONS_ENB_DLSCH_ULSCH_SCHEDULER,VCD_FUNCTION_IN);

  pdcp_run(&ctxt);
  //rrc_rx_tx(&ctxt, CC_id);

  RC.nrmac[module_idP]->frame    = frame_rxP;
  RC.nrmac[module_idP]->slot     = slot_rxP;

  if (get_softmodem_params()->phy_test) {
    dlsch_in_slot_bitmap = &RC.nrmac[module_idP]->UE_list.UE_sched_ctrl[UE_id].dlsch_in_slot_bitmap;  // static bitmap signaling which slot in a tdd period contains dlsch
    ulsch_in_slot_bitmap = &RC.nrmac[module_idP]->UE_list.UE_sched_ctrl[UE_id].ulsch_in_slot_bitmap;  // static bitmap signaling which slot in a tdd period contains ulsch

    // hardcoding dlsch to be in slot 1
    if (!(slot_txP%num_slots_per_tdd)) {
      if(slot_txP==0)
        *dlsch_in_slot_bitmap = 0x02;
      else
        *dlsch_in_slot_bitmap = 0x00;
    }

    // hardcoding ulsch to be in slot 8
    if (!(slot_rxP%num_slots_per_tdd)) {
      if(slot_rxP==0)
        *ulsch_in_slot_bitmap = 0x100;
      else
        *ulsch_in_slot_bitmap = 0x00;
    }
  }

  // Check if there are downlink symbols in the slot, 
  if (is_nr_DL_slot(cc->ServingCellConfigCommon,slot_txP)) {
    memset(RC.nrmac[module_idP]->cce_list[bwp_id][0],0,MAX_NUM_CCE*sizeof(int)); // coreset0
    memset(RC.nrmac[module_idP]->cce_list[bwp_id][1],0,MAX_NUM_CCE*sizeof(int)); // coresetid 1
    for (CC_id = 0; CC_id < MAX_NUM_CCs; CC_id++) {
      //mbsfn_status[CC_id] = 0;

      // clear vrb_maps
      memset(cc[CC_id].vrb_map, 0, 100);
      memset(cc[CC_id].vrb_map_UL, 0, 100);

      clear_nr_nfapi_information(RC.nrmac[module_idP], CC_id, frame_txP, slot_txP);
    }

    // refresh UE list based on UEs dropped by PHY in previous subframe
    /*
    for (i = 0; i < MAX_MOBILES_PER_GNB; i++) {
      if (UE_list->active[i]) {

        nfapi_nr_config_request_t *cfg = &RC.nrmac[module_idP]->config[CC_id];      
      
        rnti = 0;//UE_RNTI(module_idP, i);
        CC_id = 0;//UE_PCCID(module_idP, i);
      
      } //END if (UE_list->active[i])
    } //END for (i = 0; i < MAX_MOBILES_PER_GNB; i++)
    */

    // This schedules MIB
    if((slot_txP == 0) && (frame_txP & 7) == 0){
      schedule_nr_mib(module_idP, frame_txP, slot_txP);
    }

    // TbD once RACH is available, start ta_timer when UE is connected
    if (ue_sched_ctl->ta_timer) ue_sched_ctl->ta_timer--;

    if (ue_sched_ctl->ta_timer == 0) {
      gNB->ta_command = ue_sched_ctl->ta_update;
      /* if time is up, then set the timer to not send it for 5 frames
      // regardless of the TA value */
      ue_sched_ctl->ta_timer = 100;
      /* reset ta_update */
      ue_sched_ctl->ta_update = 31;
      /* MAC CE flag indicating TA length */
      gNB->ta_len = 2;
    }

    if (get_softmodem_params()->phy_test == 0)
      nr_schedule_RA(module_idP, frame_txP, slot_txP);

    // Phytest scheduling
    if (get_softmodem_params()->phy_test && (is_xlsch_in_slot(*dlsch_in_slot_bitmap,slot_txP%num_slots_per_tdd))) {
      ue_sched_ctl->current_harq_pid = slot_txP % num_slots_per_tdd;
      nr_update_pucch_scheduling(module_idP, UE_id, frame_txP, slot_txP, num_slots_per_tdd,&pucch_sched);
      nr_schedule_uss_dlsch_phytest(module_idP, frame_txP, slot_txP, &UE_list->UE_sched_ctrl[UE_id].sched_pucch[pucch_sched], NULL);
      // resetting ta flag
      gNB->ta_len = 0;
    }

    // Test DL scheduling
<<<<<<< HEAD
    if (get_softmodem_params()->phy_test == 0 && slot_txP>0 && slot_txP<7 && UE_list->fiveG_connected[UE_id]) {
=======
    if (get_softmodem_params()->phy_test == 0 && slot_txP == 1 && UE_list->fiveG_connected[UE_id]) {
      ue_sched_ctl->current_harq_pid = slot_txP % num_slots_per_tdd;
>>>>>>> 94b88cf2
      nr_update_pucch_scheduling(module_idP, UE_id, frame_txP, slot_txP, num_slots_per_tdd,&pucch_sched);
      nr_schedule_uss_dlsch_phytest(module_idP, frame_txP, slot_txP, &UE_list->UE_sched_ctrl[UE_id].sched_pucch[pucch_sched], NULL);
      // resetting ta flag
      gNB->ta_len = 0;
    }


    /*
    // Allocate CCEs for good after scheduling is done
    for (CC_id = 0; CC_id < MAX_NUM_CCs; CC_id++)
      allocate_CCEs(module_idP, CC_id, subframeP, 0);
    */

  } //is_nr_DL_slot

  if (is_nr_UL_slot(cc->ServingCellConfigCommon,slot_rxP)) { 

    if (get_softmodem_params()->phy_test == 0) {
      if (UE_list->fiveG_connected[UE_id])
        nr_schedule_pucch(module_idP, UE_id, frame_rxP, slot_rxP);
      schedule_nr_prach(module_idP, (frame_rxP+1)&1023, slot_rxP);
      nr_schedule_reception_msg3(module_idP, 0, frame_rxP, slot_rxP);
    }
    if (get_softmodem_params()->phy_test){
      nr_schedule_pucch(module_idP, UE_id, frame_rxP, slot_rxP);
      if (is_xlsch_in_slot(*ulsch_in_slot_bitmap,slot_rxP%num_slots_per_tdd)){
        nr_schedule_uss_ulsch_phytest(module_idP, frame_rxP, slot_rxP);
      }
    }
  }

  stop_meas(&RC.nrmac[module_idP]->eNB_scheduler);
  
  VCD_SIGNAL_DUMPER_DUMP_FUNCTION_BY_NAME(VCD_SIGNAL_DUMPER_FUNCTIONS_ENB_DLSCH_ULSCH_SCHEDULER,VCD_FUNCTION_OUT);
}<|MERGE_RESOLUTION|>--- conflicted
+++ resolved
@@ -475,12 +475,8 @@
     }
 
     // Test DL scheduling
-<<<<<<< HEAD
     if (get_softmodem_params()->phy_test == 0 && slot_txP>0 && slot_txP<7 && UE_list->fiveG_connected[UE_id]) {
-=======
-    if (get_softmodem_params()->phy_test == 0 && slot_txP == 1 && UE_list->fiveG_connected[UE_id]) {
       ue_sched_ctl->current_harq_pid = slot_txP % num_slots_per_tdd;
->>>>>>> 94b88cf2
       nr_update_pucch_scheduling(module_idP, UE_id, frame_txP, slot_txP, num_slots_per_tdd,&pucch_sched);
       nr_schedule_uss_dlsch_phytest(module_idP, frame_txP, slot_txP, &UE_list->UE_sched_ctrl[UE_id].sched_pucch[pucch_sched], NULL);
       // resetting ta flag
