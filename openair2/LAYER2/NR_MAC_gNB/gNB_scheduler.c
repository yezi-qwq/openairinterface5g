/*
 * Licensed to the OpenAirInterface (OAI) Software Alliance under one or more
 * contributor license agreements.  See the NOTICE file distributed with
 * this work for additional information regarding copyright ownership.
 * The OpenAirInterface Software Alliance licenses this file to You under
 * the OAI Public License, Version 1.1  (the "License"); you may not use this file
 * except in compliance with the License.
 * You may obtain a copy of the License at
 *
 *      http://www.openairinterface.org/?page_id=698
 *
 * Unless required by applicable law or agreed to in writing, software
 * distributed under the License is distributed on an "AS IS" BASIS,
 * WITHOUT WARRANTIES OR CONDITIONS OF ANY KIND, either express or implied.
 * See the License for the specific language governing permissions and
 * limitations under the License.
 *-------------------------------------------------------------------------------
 * For more information about the OpenAirInterface (OAI) Software Alliance:
 *      contact@openairinterface.org
 */

/*! \file gNB_scheduler.c
 * \brief gNB scheduler top level function operates on per subframe basis
 * \author  Navid Nikaein and Raymond Knopp, WEI-TAI CHEN
 * \date 2010 - 2014, 2018
 * \email: navid.nikaein@eurecom.fr, kroempa@gmail.com
 * \version 0.5
 * \company Eurecom, NTUST
 * @ingroup _mac

 */

#include "assertions.h"

#include "NR_MAC_COMMON/nr_mac_extern.h"
#include "NR_MAC_gNB/mac_proto.h"

#include "common/utils/LOG/log.h"
#include "common/utils/LOG/vcd_signal_dumper.h"
#include "UTIL/OPT/opt.h"
#include "OCG.h"
#include "OCG_extern.h"

#include "RRC/NR/nr_rrc_extern.h"

//#include "LAYER2/MAC/pre_processor.c"
#include "pdcp.h"

#include "openair1/PHY/defs_gNB.h"
#include "openair1/PHY/NR_TRANSPORT/nr_dlsch.h"

#include "intertask_interface.h"

#include "executables/softmodem-common.h"
#include "nfapi/oai_integration/vendor_ext.h"
#include "executables/nr-softmodem.h"

#include <errno.h>
#include <string.h>

uint16_t nr_pdcch_order_table[6] = { 31, 31, 511, 2047, 2047, 8191 };

uint8_t vnf_first_sched_entry = 1;

void clear_mac_stats(gNB_MAC_INST *gNB) {
  memset((void*)gNB->UE_info.mac_stats,0,MAX_MOBILES_PER_GNB*sizeof(NR_mac_stats_t));
}
#define MACSTATSSTRLEN 16384
void dump_mac_stats(gNB_MAC_INST *gNB)
{
  NR_UE_info_t *UE_info = &gNB->UE_info;
  int num = 1;
  FILE *fd=fopen("nrMAC_stats.log","w");
  AssertFatal(fd!=NULL,"Cannot open nrMAC_stats.log, error %s\n",strerror(errno));
  char output[MACSTATSSTRLEN];
  memset(output,0,MACSTATSSTRLEN);
  int stroff=0;
  for (int UE_id = UE_info->list.head; UE_id >= 0; UE_id = UE_info->list.next[UE_id]) {
<<<<<<< HEAD
    stroff = sprintf(output,"UE ID %d RNTI %04x (%d/%d)\n", UE_id, UE_info->rnti[UE_id], num++, UE_info->num_UEs);
=======

    stroff+=sprintf(output+stroff,"UE ID %d RNTI %04x (%d/%d) PH %d dB PCMAX %d dBm\n",
      UE_id,
      UE_info->rnti[UE_id],
      num++,
      UE_info->num_UEs,
      UE_info->UE_sched_ctrl[UE_id].ph,
      UE_info->UE_sched_ctrl[UE_id].pcmax);

>>>>>>> a7229937
    LOG_I(NR_MAC, "UE ID %d RNTI %04x (%d/%d) PH %d dB PCMAX %d dBm\n",
          UE_id,
          UE_info->rnti[UE_id],
          num++,
          UE_info->num_UEs,
          UE_info->UE_sched_ctrl[UE_id].ph,
          UE_info->UE_sched_ctrl[UE_id].pcmax);
<<<<<<< HEAD
    NR_mac_stats_t *stats = &UE_info->mac_stats[UE_id];
    const int avg_rsrp = stats->num_rsrp_meas > 0 ? stats->cumul_rsrp / stats->num_rsrp_meas : 0;
    stroff+=sprintf(output+stroff,"UE %d: dlsch_rounds %d/%d/%d/%d, dlsch_errors %d, average RSRP %d (%d meas)\n",
                    UE_id,
                    stats->dlsch_rounds[0], stats->dlsch_rounds[1],
                    stats->dlsch_rounds[2], stats->dlsch_rounds[3], stats->dlsch_errors,
                    avg_rsrp, stats->num_rsrp_meas);
    LOG_I(NR_MAC, "UE %d: dlsch_rounds %d/%d/%d/%d, dlsch_errors %d, average RSRP %d (%d meas)\n",
      UE_id,
      stats->dlsch_rounds[0], stats->dlsch_rounds[1],
      stats->dlsch_rounds[2], stats->dlsch_rounds[3], stats->dlsch_errors,
      avg_rsrp, stats->num_rsrp_meas);

=======

    NR_mac_stats_t *stats = &UE_info->mac_stats[UE_id];
    const int avg_rsrp = stats->num_rsrp_meas > 0 ? stats->cumul_rsrp / stats->num_rsrp_meas : 0;
    stroff+=sprintf(output+stroff,"UE %d: dlsch_rounds %d/%d/%d/%d, dlsch_errors %d, pucch0_DTX %d average RSRP %d (%d meas)\n",
          UE_id,
          stats->dlsch_rounds[0], stats->dlsch_rounds[1],
          stats->dlsch_rounds[2], stats->dlsch_rounds[3], stats->dlsch_errors,
          stats->pucch0_DTX,
          avg_rsrp, stats->num_rsrp_meas);
    LOG_I(NR_MAC, "UE %d: dlsch_rounds %d/%d/%d/%d, dlsch_errors %d, pucch0_DTX %d\n",
          UE_id, stats->dlsch_rounds[0], stats->dlsch_rounds[1], stats->dlsch_rounds[2], stats->dlsch_rounds[3],
          stats->dlsch_errors, stats->pucch0_DTX);
>>>>>>> a7229937
    stats->num_rsrp_meas = 0;
    stats->cumul_rsrp = 0 ;
    stroff+=sprintf(output+stroff,"UE %d: dlsch_total_bytes %d\n", UE_id, stats->dlsch_total_bytes);
    stroff+=sprintf(output+stroff,"UE %d: ulsch_rounds %d/%d/%d/%d, ulsch_DTX %d, ulsch_errors %d\n",
                    UE_id,
                    stats->ulsch_rounds[0], stats->ulsch_rounds[1],
                    stats->ulsch_rounds[2], stats->ulsch_rounds[3],
                    stats->ulsch_DTX,
                    stats->ulsch_errors);
    stroff+=sprintf(output+stroff,
                    "UE %d: ulsch_total_bytes_scheduled %d, ulsch_total_bytes_received %d\n",
                    UE_id,
                    stats->ulsch_total_bytes_scheduled, stats->ulsch_total_bytes_rx);
    LOG_I(NR_MAC, "UE %d: dlsch_total_bytes %d\n", UE_id, stats->dlsch_total_bytes);
    LOG_I(NR_MAC, "UE %d: ulsch_rounds %d/%d/%d/%d, ulsch_errors %d, ulsch_DTX %d\n",
          UE_id, stats->ulsch_rounds[0], stats->ulsch_rounds[1], stats->ulsch_rounds[2], stats->ulsch_rounds[3],
          stats->ulsch_errors, stats->ulsch_DTX);
    LOG_I(NR_MAC,
          "UE %d: ulsch_total_bytes (scheduled/received): %d / %d\n",
          UE_id,
          stats->ulsch_total_bytes_scheduled, stats->ulsch_total_bytes_rx);
    for (int lc_id = 0; lc_id < 63; lc_id++) {
      if (stats->lc_bytes_tx[lc_id] > 0) {
        stroff+=sprintf(output+stroff, "UE %d: LCID %d: %d bytes TX\n", UE_id, lc_id, stats->lc_bytes_tx[lc_id]);
	LOG_D(NR_MAC, "UE %d: LCID %d: %d bytes TX\n", UE_id, lc_id, stats->lc_bytes_tx[lc_id]);
      }
      if (stats->lc_bytes_rx[lc_id] > 0) {
        stroff+=sprintf(output+stroff, "UE %d: LCID %d: %d bytes RX\n", UE_id, lc_id, stats->lc_bytes_rx[lc_id]);
	LOG_D(NR_MAC, "UE %d: LCID %d: %d bytes RX\n", UE_id, lc_id, stats->lc_bytes_rx[lc_id]);
      }
    }
  }
  print_meas(&gNB->eNB_scheduler, "DL & UL scheduling timing stats", NULL, NULL);
  if (stroff>0) fprintf(fd,"%s",output);
  fclose(fd);
}

void clear_nr_nfapi_information(gNB_MAC_INST * gNB,
                                int CC_idP,
                                frame_t frameP,
                                sub_frame_t slotP){
  NR_ServingCellConfigCommon_t *scc = gNB->common_channels->ServingCellConfigCommon;
  const int num_slots = nr_slots_per_frame[*scc->ssbSubcarrierSpacing];

  nfapi_nr_dl_tti_request_t    *DL_req = &gNB->DL_req[0];
  nfapi_nr_dl_tti_pdcch_pdu_rel15_t ***pdcch = (nfapi_nr_dl_tti_pdcch_pdu_rel15_t ***)gNB->pdcch_pdu_idx[CC_idP];
  nfapi_nr_ul_tti_request_t    *future_ul_tti_req =
      &gNB->UL_tti_req_ahead[CC_idP][(slotP + num_slots - 1) % num_slots];
  nfapi_nr_ul_dci_request_t    *UL_dci_req = &gNB->UL_dci_req[0];
  nfapi_nr_tx_data_request_t   *TX_req = &gNB->TX_req[0];

  gNB->pdu_index[CC_idP] = 0;

  DL_req[CC_idP].SFN                                   = frameP;
  DL_req[CC_idP].Slot                                  = slotP;
  DL_req[CC_idP].dl_tti_request_body.nPDUs             = 0;
  DL_req[CC_idP].dl_tti_request_body.nGroup            = 0;
  //DL_req[CC_idP].dl_tti_request_body.transmission_power_pcfich           = 6000;
  memset(pdcch, 0, sizeof(**pdcch) * MAX_NUM_BWP * MAX_NUM_CORESET);

  UL_dci_req[CC_idP].SFN                         = frameP;
  UL_dci_req[CC_idP].Slot                        = slotP;
  UL_dci_req[CC_idP].numPdus                     = 0;

  /* advance last round's future UL_tti_req to be ahead of current frame/slot */
  future_ul_tti_req->SFN = (slotP == 0 ? frameP : frameP + 1) % 1024;
  LOG_D(MAC,"Future_ul_tti SFN = %d for slot %d \n", future_ul_tti_req->SFN, (slotP + num_slots - 1) % num_slots);
  /* future_ul_tti_req->Slot is fixed! */
  future_ul_tti_req->n_pdus = 0;
  future_ul_tti_req->n_ulsch = 0;
  future_ul_tti_req->n_ulcch = 0;
  future_ul_tti_req->n_group = 0;

  /* UL_tti_req is a simple pointer into the current UL_tti_req_ahead, i.e.,
   * it walks over UL_tti_req_ahead in a circular fashion */
  gNB->UL_tti_req[CC_idP] = &gNB->UL_tti_req_ahead[CC_idP][slotP];

  TX_req[CC_idP].Number_of_PDUs                  = 0;

}
/*
void check_nr_ul_failure(module_id_t module_idP,
                         int CC_id,
                         int UE_id,
                         frame_t frameP,
                         sub_frame_t slotP) {

  NR_UE_info_t                 *UE_info  = &RC.nrmac[module_idP]->UE_info;
  nfapi_nr_dl_dci_request_t  *DL_req   = &RC.nrmac[module_idP]->DL_req[0];
  uint16_t                      rnti      = UE_RNTI(module_idP, UE_id);
  NR_COMMON_channels_t          *cc       = RC.nrmac[module_idP]->common_channels;

  // check uplink failure
  if ((UE_info->UE_sched_ctrl[UE_id].ul_failure_timer > 0) &&
      (UE_info->UE_sched_ctrl[UE_id].ul_out_of_sync == 0)) {
    LOG_I(MAC, "UE %d rnti %x: UL Failure timer %d \n", UE_id, rnti,
    UE_info->UE_sched_ctrl[UE_id].ul_failure_timer);
    if (UE_info->UE_sched_ctrl[UE_id].ra_pdcch_order_sent == 0) {
      UE_info->UE_sched_ctrl[UE_id].ra_pdcch_order_sent = 1;

      // add a format 1A dci for this UE to request an RA procedure (only one UE per subframe)
      nfapi_nr_dl_dci_request_pdu_t *dl_config_pdu                    = &DL_req[CC_id].dl_tti_request_body.dl_config_pdu_list[DL_req[CC_id].dl_tti_request_body.number_pdu];
      memset((void *) dl_config_pdu, 0,sizeof(nfapi_dl_dci_request_pdu_t));
      dl_config_pdu->pdu_type                                         = NFAPI_DL_CONFIG_DCI_DL_PDU_TYPE;
      dl_config_pdu->pdu_size                                         = (uint8_t) (2 + sizeof(nfapi_dl_config_dci_dl_pdu));
      dl_config_pdu->dci_dl_pdu.dci_dl_pdu_rel8.tl.tag                = NFAPI_DL_DCI_REQUEST_DCI_DL_PDU_REL8_TAG;
      dl_config_pdu->dci_dl_pdu.dci_dl_pdu_rel8.dci_format            = NFAPI_DL_DCI_FORMAT_1A;
      dl_config_pdu->dci_dl_pdu.dci_dl_pdu_rel8.aggregation_level     = get_aggregation(get_bw_index(module_idP, CC_id),
                      UE_info->UE_sched_ctrl[UE_id].
                      dl_cqi[CC_id], format1A);
      dl_config_pdu->dci_dl_pdu.dci_dl_pdu_rel8.rnti                  = rnti;
      dl_config_pdu->dci_dl_pdu.dci_dl_pdu_rel8.rnti_type             = 1;  // CRNTI : see Table 4-10 from SCF082 - nFAPI specifications
      dl_config_pdu->dci_dl_pdu.dci_dl_pdu_rel8.transmission_power    = 6000; // equal to RS power

      AssertFatal((cc[CC_id].mib->message.dl_Bandwidth >= 0) && (cc[CC_id].mib->message.dl_Bandwidth < 6),
      "illegal dl_Bandwidth %d\n",
      (int) cc[CC_id].mib->message.dl_Bandwidth);
      dl_config_pdu->dci_dl_pdu.dci_dl_pdu_rel8.resource_block_coding = nr_pdcch_order_table[cc[CC_id].mib->message.dl_Bandwidth];
      DL_req[CC_id].dl_tti_request_body.number_dci++;
      DL_req[CC_id].dl_tti_request_body.number_pdu++;
      DL_req[CC_id].dl_tti_request_body.tl.tag                      = NFAPI_DL_TTI_REQUEST_BODY_TAG;
      LOG_I(MAC,
      "UE %d rnti %x: sending PDCCH order for RAPROC (failure timer %d), resource_block_coding %d \n",
      UE_id, rnti,
      UE_info->UE_sched_ctrl[UE_id].ul_failure_timer,
      dl_config_pdu->dci_dl_pdu.
      dci_dl_pdu_rel8.resource_block_coding);
    } else {    // ra_pdcch_sent==1
      LOG_I(MAC,
      "UE %d rnti %x: sent PDCCH order for RAPROC waiting (failure timer %d) \n",
      UE_id, rnti,
      UE_info->UE_sched_ctrl[UE_id].ul_failure_timer);
      if ((UE_info->UE_sched_ctrl[UE_id].ul_failure_timer % 40) == 0) UE_info->UE_sched_ctrl[UE_id].ra_pdcch_order_sent = 0;  // resend every 4 frames
    }

    UE_info->UE_sched_ctrl[UE_id].ul_failure_timer++;
    // check threshold
    if (UE_info->UE_sched_ctrl[UE_id].ul_failure_timer > 20000) {
      // inform RRC of failure and clear timer
      LOG_I(MAC,
      "UE %d rnti %x: UL Failure after repeated PDCCH orders: Triggering RRC \n",
      UE_id, rnti);
      mac_eNB_rrc_ul_failure(module_idP, CC_id, frameP, subframeP,rnti);
      UE_info->UE_sched_ctrl[UE_id].ul_failure_timer = 0;
      UE_info->UE_sched_ctrl[UE_id].ul_out_of_sync   = 1;

      //Inform the controller about the UE deactivation. Should be moved to RRC agent in the future
      if (rrc_agent_registered[module_idP]) {
        LOG_W(MAC, "notify flexran Agent of UE state change\n");
        agent_rrc_xface[module_idP]->flexran_agent_notify_ue_state_change(module_idP,
            rnti, PROTOCOL__FLEX_UE_STATE_CHANGE_TYPE__FLUESC_DEACTIVATED);
      }
    }
  }       // ul_failure_timer>0

}
*/
/*
void schedule_nr_SRS(module_id_t module_idP, frame_t frameP, sub_frame_t subframeP)
{
  gNB_MAC_INST *gNB = RC.nrmac[module_idP];
  NR_UE_info_t *UE_info = &gNB->UE_info;
  nfapi_ul_config_request_body_t *ul_req;
  int CC_id, UE_id;
  NR_COMMON_channels_t *cc = RC.nrmac[module_idP]->common_channels;
  SoundingRS_UL_ConfigCommon_t *soundingRS_UL_ConfigCommon;
  struct SoundingRS_UL_ConfigDedicated *soundingRS_UL_ConfigDedicated;
  uint8_t TSFC;
  uint16_t deltaTSFC;   // bitmap
  uint8_t srs_SubframeConfig;

  // table for TSFC (Period) and deltaSFC (offset)
  const uint16_t deltaTSFCTabType1[15][2] = { {1, 1}, {1, 2}, {2, 2}, {1, 5}, {2, 5}, {4, 5}, {8, 5}, {3, 5}, {12, 5}, {1, 10}, {2, 10}, {4, 10}, {8, 10}, {351, 10}, {383, 10} };  // Table 5.5.3.3-2 3GPP 36.211 FDD
  const uint16_t deltaTSFCTabType2[14][2] = { {2, 5}, {6, 5}, {10, 5}, {18, 5}, {14, 5}, {22, 5}, {26, 5}, {30, 5}, {70, 10}, {74, 10}, {194, 10}, {326, 10}, {586, 10}, {210, 10} }; // Table 5.5.3.3-2 3GPP 36.211 TDD

  uint16_t srsPeriodicity, srsOffset;

  for (CC_id = 0; CC_id < MAX_NUM_CCs; CC_id++) {
    soundingRS_UL_ConfigCommon = &cc[CC_id].radioResourceConfigCommon->soundingRS_UL_ConfigCommon;
    // check if SRS is enabled in this frame/subframe
    if (soundingRS_UL_ConfigCommon) {
      srs_SubframeConfig = soundingRS_UL_ConfigCommon->choice.setup.srs_SubframeConfig;
      if (cc[CC_id].tdd_Config == NULL) { // FDD
  deltaTSFC = deltaTSFCTabType1[srs_SubframeConfig][0];
  TSFC = deltaTSFCTabType1[srs_SubframeConfig][1];
      } else {    // TDD
  deltaTSFC = deltaTSFCTabType2[srs_SubframeConfig][0];
  TSFC = deltaTSFCTabType2[srs_SubframeConfig][1];
      }
      // Sounding reference signal subframes are the subframes satisfying ns/2 mod TSFC (- deltaTSFC
      uint16_t tmp = (subframeP % TSFC);

      if ((1 << tmp) & deltaTSFC) {
  // This is an SRS subframe, loop over UEs
  for (UE_id = 0; UE_id < MAX_MOBILES_PER_GNB; UE_id++) {
    if (!RC.nrmac[module_idP]->UE_info.active[UE_id]) continue;
    ul_req = &RC.nrmac[module_idP]->UL_req[CC_id].ul_config_request_body;
    // drop the allocation if the UE hasn't send RRCConnectionSetupComplete yet
    if (mac_eNB_get_rrc_status(module_idP,UE_RNTI(module_idP, UE_id)) < RRC_CONNECTED) continue;

    AssertFatal(UE_info->UE_template[CC_id][UE_id].physicalConfigDedicated != NULL,
          "physicalConfigDedicated is null for UE %d\n",
          UE_id);

    if ((soundingRS_UL_ConfigDedicated = UE_info->UE_template[CC_id][UE_id].physicalConfigDedicated->soundingRS_UL_ConfigDedicated) != NULL) {
      if (soundingRS_UL_ConfigDedicated->present == SoundingRS_UL_ConfigDedicated_PR_setup) {
        get_srs_pos(&cc[CC_id],
        soundingRS_UL_ConfigDedicated->choice.
        setup.srs_ConfigIndex,
        &srsPeriodicity, &srsOffset);
        if (((10 * frameP + subframeP) % srsPeriodicity) == srsOffset) {
    // Program SRS
    ul_req->srs_present = 1;
    nfapi_ul_config_request_pdu_t * ul_config_pdu = &ul_req->ul_config_pdu_list[ul_req->number_of_pdus];
    memset((void *) ul_config_pdu, 0, sizeof(nfapi_ul_config_request_pdu_t));
    ul_config_pdu->pdu_type =  NFAPI_UL_CONFIG_SRS_PDU_TYPE;
    ul_config_pdu->pdu_size =  2 + (uint8_t) (2 + sizeof(nfapi_ul_config_srs_pdu));
    ul_config_pdu->srs_pdu.srs_pdu_rel8.tl.tag = NFAPI_UL_CONFIG_REQUEST_SRS_PDU_REL8_TAG;
    ul_config_pdu->srs_pdu.srs_pdu_rel8.size = (uint8_t)sizeof(nfapi_ul_config_srs_pdu);
    ul_config_pdu->srs_pdu.srs_pdu_rel8.rnti = UE_info->UE_template[CC_id][UE_id].rnti;
    ul_config_pdu->srs_pdu.srs_pdu_rel8.srs_bandwidth = soundingRS_UL_ConfigDedicated->choice.setup.srs_Bandwidth;
    ul_config_pdu->srs_pdu.srs_pdu_rel8.frequency_domain_position = soundingRS_UL_ConfigDedicated->choice.setup.freqDomainPosition;
    ul_config_pdu->srs_pdu.srs_pdu_rel8.srs_hopping_bandwidth = soundingRS_UL_ConfigDedicated->choice.setup.srs_HoppingBandwidth;;
    ul_config_pdu->srs_pdu.srs_pdu_rel8.transmission_comb = soundingRS_UL_ConfigDedicated->choice.setup.transmissionComb;
    ul_config_pdu->srs_pdu.srs_pdu_rel8.i_srs = soundingRS_UL_ConfigDedicated->choice.setup.srs_ConfigIndex;
    ul_config_pdu->srs_pdu.srs_pdu_rel8.sounding_reference_cyclic_shift = soundingRS_UL_ConfigDedicated->choice.setup.cyclicShift;    //              ul_config_pdu->srs_pdu.srs_pdu_rel10.antenna_port                   = ;//
    //              ul_config_pdu->srs_pdu.srs_pdu_rel13.number_of_combs                = ;//
    RC.nrmac[module_idP]->UL_req[CC_id].sfn_sf = (frameP << 4) + subframeP;
    RC.nrmac[module_idP]->UL_req[CC_id].header.message_id = NFAPI_UL_CONFIG_REQUEST;
    ul_req->number_of_pdus++;
        } // if (((10*frameP+subframeP) % srsPeriodicity) == srsOffset)
      } // if (soundingRS_UL_ConfigDedicated->present == SoundingRS_UL_ConfigDedicated_PR_setup)
    }   // if ((soundingRS_UL_ConfigDedicated = UE_info->UE_template[CC_id][UE_id].physicalConfigDedicated->soundingRS_UL_ConfigDedicated)!=NULL)
  }   // for (UE_id ...
      }     // if((1<<tmp) & deltaTSFC)

    }     // SRS config
  }
}
*/


bool is_xlsch_in_slot(uint64_t bitmap, sub_frame_t slot) {
  if (slot>=64) return false; //quickfix for FR2 where there are more than 64 slots (bitmap to be removed)
  return (bitmap >> slot) & 0x01;
}

void gNB_dlsch_ulsch_scheduler(module_id_t module_idP,
                               frame_t frame,
                               sub_frame_t slot){

  protocol_ctxt_t   ctxt={0};
  PROTOCOL_CTXT_SET_BY_MODULE_ID(&ctxt, module_idP, ENB_FLAG_YES, NOT_A_RNTI, frame, slot,module_idP);

  const int bwp_id = 1;

  gNB_MAC_INST *gNB = RC.nrmac[module_idP];
  NR_COMMON_channels_t *cc = gNB->common_channels;
  NR_ServingCellConfigCommon_t        *scc     = cc->ServingCellConfigCommon;

  if (slot==0 && (*scc->downlinkConfigCommon->frequencyInfoDL->frequencyBandList.list.array[0]>=257)) {
    const NR_TDD_UL_DL_Pattern_t *tdd = &scc->tdd_UL_DL_ConfigurationCommon->pattern1;
    const int n = nr_slots_per_frame[*scc->ssbSubcarrierSpacing];
    const int nr_mix_slots = tdd->nrofDownlinkSymbols != 0 || tdd->nrofUplinkSymbols != 0;
    const int nr_slots_period = tdd->nrofDownlinkSlots + tdd->nrofUplinkSlots + nr_mix_slots;
    const int nb_periods_per_frame = n / nr_slots_period;
    // re-initialization of tdd_beam_association at beginning of frame (only for FR2)
    for (int i=0; i<nb_periods_per_frame; i++)
      gNB->tdd_beam_association[i] = -1;
  }

  start_meas(&RC.nrmac[module_idP]->eNB_scheduler);
  VCD_SIGNAL_DUMPER_DUMP_FUNCTION_BY_NAME(VCD_SIGNAL_DUMPER_FUNCTIONS_gNB_DLSCH_ULSCH_SCHEDULER,VCD_FUNCTION_IN);

  pdcp_run(&ctxt);
  /* send tick to RLC and RRC every ms */
  if ((slot & ((1 << *scc->ssbSubcarrierSpacing) - 1)) == 0) {
    void nr_rlc_tick(int frame, int subframe);
    void nr_pdcp_tick(int frame, int subframe);
    nr_rlc_tick(frame, slot >> *scc->ssbSubcarrierSpacing);
    nr_pdcp_tick(frame, slot >> *scc->ssbSubcarrierSpacing);
    nr_rrc_trigger(&ctxt, 0 /*CC_id*/, frame, slot >> *scc->ssbSubcarrierSpacing);
  }

  memset(RC.nrmac[module_idP]->cce_list[0][0],0,MAX_NUM_CCE*sizeof(int)); // coreset0
  memset(RC.nrmac[module_idP]->cce_list[0][1],0,MAX_NUM_CCE*sizeof(int)); // coreset1 on initialBWP
  memset(RC.nrmac[module_idP]->cce_list[bwp_id][1],0,MAX_NUM_CCE*sizeof(int)); // coresetid 1
  NR_UE_info_t *UE_info = &RC.nrmac[module_idP]->UE_info;
  for (int UE_id = UE_info->list.head; UE_id >= 0; UE_id = UE_info->list.next[UE_id])
    for (int i=0; i<MAX_NUM_CORESET; i++)
      UE_info->num_pdcch_cand[UE_id][i] = 0;
  for (int CC_id = 0; CC_id < MAX_NUM_CCs; CC_id++) {
    //mbsfn_status[CC_id] = 0;

    // clear vrb_maps
    memset(cc[CC_id].vrb_map, 0, sizeof(uint16_t) * MAX_BWP_SIZE);
    // clear last scheduled slot's content (only)!
    const int num_slots = nr_slots_per_frame[*scc->ssbSubcarrierSpacing];
    const int last_slot = (slot + num_slots - 1) % num_slots;
    uint16_t *vrb_map_UL = cc[CC_id].vrb_map_UL;
    memset(&vrb_map_UL[last_slot * MAX_BWP_SIZE], 0, sizeof(uint16_t) * MAX_BWP_SIZE);

    clear_nr_nfapi_information(RC.nrmac[module_idP], CC_id, frame, slot);

    /*VNF first entry into scheduler. Since frame numbers for future_ul_tti_req of some future slots 
    will not be set before we encounter them, set them here */

    if (NFAPI_MODE == NFAPI_MODE_VNF){
      if(vnf_first_sched_entry == 1)
      {
        for (int i = 0; i<num_slots; i++){
          if(i < slot)
            gNB->UL_tti_req_ahead[CC_id][i].SFN = (frame + 1) % 1024;
          else
            gNB->UL_tti_req_ahead[CC_id][i].SFN = frame;
        }
        vnf_first_sched_entry = 0;
      }
    }
  }


  if ((slot == 0) && (frame & 127) == 0) dump_mac_stats(RC.nrmac[module_idP]);


  // This schedules MIB
  schedule_nr_mib(module_idP, frame, slot);

  // This schedules SIB1
  if ( get_softmodem_params()->sa == 1 )
    schedule_nr_sib1(module_idP, frame, slot);


  // This schedule PRACH if we are not in phy_test mode
  if (get_softmodem_params()->phy_test == 0) {
    /* we need to make sure that resources for PRACH are free. To avoid that
       e.g. PUSCH has already been scheduled, make sure we schedule before
       anything else: below, we simply assume an advance one frame (minus one
       slot, because otherwise we would allocate the current slot in
       UL_tti_req_ahead), but be aware that, e.g., K2 is allowed to be larger
       (schedule_nr_prach will assert if resources are not free). */
    const sub_frame_t n_slots_ahead = nr_slots_per_frame[*scc->ssbSubcarrierSpacing] - 1;
    const frame_t f = (frame + (slot + n_slots_ahead) / nr_slots_per_frame[*scc->ssbSubcarrierSpacing]) % 1024;
    const sub_frame_t s = (slot + n_slots_ahead) % nr_slots_per_frame[*scc->ssbSubcarrierSpacing];
    schedule_nr_prach(module_idP, f, s);
  }

    // This schedule SR
  nr_sr_reporting(module_idP, frame, slot);

  // Schedule CSI-RS transmission
  nr_csirs_scheduling(module_idP, frame, slot, nr_slots_per_frame[*scc->ssbSubcarrierSpacing]);

  // Schedule CSI measurement reporting: check in slot 0 for the whole frame
  if (slot == 0)
    nr_csi_meas_reporting(module_idP, frame, slot);

  // This schedule RA procedure if not in phy_test mode
  // Otherwise already consider 5G already connected
  if (get_softmodem_params()->phy_test == 0) {
    nr_schedule_RA(module_idP, frame, slot);
  }

  // This schedules the DCI for Uplink and subsequently PUSCH
  nr_schedule_ulsch(module_idP, frame, slot);

  // This schedules the DCI for Downlink and PDSCH
  nr_schedule_ue_spec(module_idP, frame, slot);

  nr_schedule_pucch(module_idP, frame, slot);

  stop_meas(&RC.nrmac[module_idP]->eNB_scheduler);
  
  VCD_SIGNAL_DUMPER_DUMP_FUNCTION_BY_NAME(VCD_SIGNAL_DUMPER_FUNCTIONS_gNB_DLSCH_ULSCH_SCHEDULER,VCD_FUNCTION_OUT);
}<|MERGE_RESOLUTION|>--- conflicted
+++ resolved
@@ -76,10 +76,6 @@
   memset(output,0,MACSTATSSTRLEN);
   int stroff=0;
   for (int UE_id = UE_info->list.head; UE_id >= 0; UE_id = UE_info->list.next[UE_id]) {
-<<<<<<< HEAD
-    stroff = sprintf(output,"UE ID %d RNTI %04x (%d/%d)\n", UE_id, UE_info->rnti[UE_id], num++, UE_info->num_UEs);
-=======
-
     stroff+=sprintf(output+stroff,"UE ID %d RNTI %04x (%d/%d) PH %d dB PCMAX %d dBm\n",
       UE_id,
       UE_info->rnti[UE_id],
@@ -87,8 +83,6 @@
       UE_info->num_UEs,
       UE_info->UE_sched_ctrl[UE_id].ph,
       UE_info->UE_sched_ctrl[UE_id].pcmax);
-
->>>>>>> a7229937
     LOG_I(NR_MAC, "UE ID %d RNTI %04x (%d/%d) PH %d dB PCMAX %d dBm\n",
           UE_id,
           UE_info->rnti[UE_id],
@@ -96,22 +90,6 @@
           UE_info->num_UEs,
           UE_info->UE_sched_ctrl[UE_id].ph,
           UE_info->UE_sched_ctrl[UE_id].pcmax);
-<<<<<<< HEAD
-    NR_mac_stats_t *stats = &UE_info->mac_stats[UE_id];
-    const int avg_rsrp = stats->num_rsrp_meas > 0 ? stats->cumul_rsrp / stats->num_rsrp_meas : 0;
-    stroff+=sprintf(output+stroff,"UE %d: dlsch_rounds %d/%d/%d/%d, dlsch_errors %d, average RSRP %d (%d meas)\n",
-                    UE_id,
-                    stats->dlsch_rounds[0], stats->dlsch_rounds[1],
-                    stats->dlsch_rounds[2], stats->dlsch_rounds[3], stats->dlsch_errors,
-                    avg_rsrp, stats->num_rsrp_meas);
-    LOG_I(NR_MAC, "UE %d: dlsch_rounds %d/%d/%d/%d, dlsch_errors %d, average RSRP %d (%d meas)\n",
-      UE_id,
-      stats->dlsch_rounds[0], stats->dlsch_rounds[1],
-      stats->dlsch_rounds[2], stats->dlsch_rounds[3], stats->dlsch_errors,
-      avg_rsrp, stats->num_rsrp_meas);
-
-=======
-
     NR_mac_stats_t *stats = &UE_info->mac_stats[UE_id];
     const int avg_rsrp = stats->num_rsrp_meas > 0 ? stats->cumul_rsrp / stats->num_rsrp_meas : 0;
     stroff+=sprintf(output+stroff,"UE %d: dlsch_rounds %d/%d/%d/%d, dlsch_errors %d, pucch0_DTX %d average RSRP %d (%d meas)\n",
@@ -123,7 +101,6 @@
     LOG_I(NR_MAC, "UE %d: dlsch_rounds %d/%d/%d/%d, dlsch_errors %d, pucch0_DTX %d\n",
           UE_id, stats->dlsch_rounds[0], stats->dlsch_rounds[1], stats->dlsch_rounds[2], stats->dlsch_rounds[3],
           stats->dlsch_errors, stats->pucch0_DTX);
->>>>>>> a7229937
     stats->num_rsrp_meas = 0;
     stats->cumul_rsrp = 0 ;
     stroff+=sprintf(output+stroff,"UE %d: dlsch_total_bytes %d\n", UE_id, stats->dlsch_total_bytes);
