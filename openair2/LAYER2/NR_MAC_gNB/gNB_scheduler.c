--- conflicted
+++ resolved
@@ -296,17 +296,10 @@
   //printf("gNB_dlsch_ulsch_scheduler frameRX %d slotRX %d frameTX %d slotTX %d\n",frame_rxP,slot_rxP,frame_txP,slot_txP);
 			       
   protocol_ctxt_t   ctxt;
-<<<<<<< HEAD
-  int CC_id, UE_id = 0; // i = -1
-  gNB_MAC_INST *gNB = RC.nrmac[module_idP];
-  NR_UE_list_t *UE_list = &gNB->UE_list;
-  // rnti_t rnti;
-=======
   PROTOCOL_CTXT_SET_BY_MODULE_ID(&ctxt, module_idP, ENB_FLAG_YES, NOT_A_RNTI, frame_txP, slot_txP,module_idP);
   int CC_id, UE_id = 0;
   gNB_MAC_INST *gNB = RC.nrmac[module_idP];
   NR_UE_list_t *UE_list = &gNB->UE_list;
->>>>>>> b630a983
   UE_sched_ctrl_t *ue_sched_ctl = &UE_list->UE_sched_ctrl[UE_id];
   NR_COMMON_channels_t *cc = gNB->common_channels;
 
@@ -342,17 +335,11 @@
       
         rnti = 0;//UE_RNTI(module_idP, i);
         CC_id = 0;//UE_PCCID(module_idP, i);
-      
-<<<<<<< HEAD
+    
       } //END if (UE_list->active[i])
     } //END for (i = 0; i < MAX_MOBILES_PER_GNB; i++)
     */
     PROTOCOL_CTXT_SET_BY_MODULE_ID(&ctxt, module_idP, ENB_FLAG_YES,NOT_A_RNTI, frame_txP, slot_txP,module_idP);
-=======
-    } //END if (UE_list->active[i])
-  } //END for (i = 0; i < MAX_MOBILES_PER_GNB; i++)
-  */
->>>>>>> b630a983
   
     // This schedules MIB
     if((slot_txP == 0) && (frame_txP & 7) == 0){
