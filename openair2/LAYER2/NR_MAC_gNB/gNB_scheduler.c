/*
 * Licensed to the OpenAirInterface (OAI) Software Alliance under one or more
 * contributor license agreements.  See the NOTICE file distributed with
 * this work for additional information regarding copyright ownership.
 * The OpenAirInterface Software Alliance licenses this file to You under
 * the OAI Public License, Version 1.1  (the "License"); you may not use this file
 * except in compliance with the License.
 * You may obtain a copy of the License at
 *
 *      http://www.openairinterface.org/?page_id=698
 *
 * Unless required by applicable law or agreed to in writing, software
 * distributed under the License is distributed on an "AS IS" BASIS,
 * WITHOUT WARRANTIES OR CONDITIONS OF ANY KIND, either express or implied.
 * See the License for the specific language governing permissions and
 * limitations under the License.
 *-------------------------------------------------------------------------------
 * For more information about the OpenAirInterface (OAI) Software Alliance:
 *      contact@openairinterface.org
 */

/*! \file gNB_scheduler.c
 * \brief gNB scheduler top level function operates on per subframe basis
 * \author  Navid Nikaein and Raymond Knopp, WEI-TAI CHEN
 * \date 2010 - 2014, 2018
 * \email: navid.nikaein@eurecom.fr, kroempa@gmail.com
 * \version 0.5
 * \company Eurecom, NTUST
 * @ingroup _mac

 */

#include "assertions.h"

#include "NR_MAC_COMMON/nr_mac_extern.h"
#include "NR_MAC_gNB/mac_proto.h"

#include "common/utils/LOG/log.h"
#include "common/utils/nr/nr_common.h"
#include "common/utils/LOG/vcd_signal_dumper.h"
#include "UTIL/OPT/opt.h"
#include "OCG.h"
#include "OCG_extern.h"

#include "RRC/NR/nr_rrc_extern.h"

//#include "LAYER2/MAC/pre_processor.c"
#include "pdcp.h"

#include "intertask_interface.h"

#include "executables/softmodem-common.h"
#include "nfapi/oai_integration/vendor_ext.h"
#include "executables/nr-softmodem.h"

#include <errno.h>
#include <string.h>

const uint8_t nr_rv_round_map[4] = { 0, 2, 3, 1 };
uint16_t nr_pdcch_order_table[6] = { 31, 31, 511, 2047, 2047, 8191 };

uint8_t vnf_first_sched_entry = 1;

void clear_nr_nfapi_information(gNB_MAC_INST * gNB,
                                int CC_idP,
                                frame_t frameP,
                                sub_frame_t slotP){
  NR_ServingCellConfigCommon_t *scc = gNB->common_channels->ServingCellConfigCommon;
  const int num_slots = nr_slots_per_frame[*scc->ssbSubcarrierSpacing];

  nfapi_nr_dl_tti_request_t    *DL_req = &gNB->DL_req[0];
  nfapi_nr_dl_tti_pdcch_pdu_rel15_t **pdcch = (nfapi_nr_dl_tti_pdcch_pdu_rel15_t **)gNB->pdcch_pdu_idx[CC_idP];
  nfapi_nr_ul_tti_request_t    *future_ul_tti_req =
    &gNB->UL_tti_req_ahead[CC_idP][(slotP + num_slots - 1) % num_slots];
  nfapi_nr_ul_dci_request_t    *UL_dci_req = &gNB->UL_dci_req[0];
  nfapi_nr_tx_data_request_t   *TX_req = &gNB->TX_req[0];

  gNB->pdu_index[CC_idP] = 0;

  DL_req[CC_idP].SFN                                   = frameP;
  DL_req[CC_idP].Slot                                  = slotP;
  DL_req[CC_idP].dl_tti_request_body.nPDUs             = 0;
  DL_req[CC_idP].dl_tti_request_body.nGroup            = 0;
  //DL_req[CC_idP].dl_tti_request_body.transmission_power_pcfich           = 6000;
  memset(pdcch, 0, sizeof(*pdcch) * MAX_NUM_CORESET);

  UL_dci_req[CC_idP].SFN                         = frameP;
  UL_dci_req[CC_idP].Slot                        = slotP;
  UL_dci_req[CC_idP].numPdus                     = 0;

  /* advance last round's future UL_tti_req to be ahead of current frame/slot */
<<<<<<< HEAD
  future_ul_tti_req->SFN = ((slotP+6<num_slots) ? frameP : frameP + 1) % 1024;
  LOG_D(NR_MAC, "In %s: UL_tti_req_ahead SFN.slot = %d.%d for slot %d \n", __FUNCTION__, future_ul_tti_req->SFN, future_ul_tti_req->Slot, (slotP + num_slots - 1) % num_slots);
=======
  future_ul_tti_req->SFN = (slotP == 0 ? frameP : frameP + 1) % 1024;
  LOG_D(MAC,"Future_ul_tti SFN = %d for slot %d \n", future_ul_tti_req->SFN, (slotP + num_slots - 1) % num_slots);
>>>>>>> f2c60f44
  /* future_ul_tti_req->Slot is fixed! */
  future_ul_tti_req->n_pdus = 0;
  future_ul_tti_req->n_ulsch = 0;
  future_ul_tti_req->n_ulcch = 0;
  future_ul_tti_req->n_group = 0;

  /* UL_tti_req is a simple pointer into the current UL_tti_req_ahead, i.e.,
   * it walks over UL_tti_req_ahead in a circular fashion */
  gNB->UL_tti_req[CC_idP] = &gNB->UL_tti_req_ahead[CC_idP][slotP];

  TX_req[CC_idP].Number_of_PDUs                  = 0;

}
/*
void check_nr_ul_failure(module_id_t module_idP,
                         int CC_id,
                         int UE_id,
                         frame_t frameP,
                         sub_frame_t slotP) {

  NR_UE_info_t                 *UE_info  = &RC.nrmac[module_idP]->UE_info;
  nfapi_nr_dl_dci_request_t  *DL_req   = &RC.nrmac[module_idP]->DL_req[0];
  uint16_t                      rnti      = UE_RNTI(module_idP, UE_id);
  NR_COMMON_channels_t          *cc       = RC.nrmac[module_idP]->common_channels;

  // check uplink failure
  if ((UE_info->UE_sched_ctrl[UE_id].ul_failure_timer > 0) &&
      (UE_info->UE_sched_ctrl[UE_id].ul_out_of_sync == 0)) {
    LOG_I(MAC, "UE %d rnti %x: UL Failure timer %d \n", UE_id, rnti,
    UE_info->UE_sched_ctrl[UE_id].ul_failure_timer);
    if (UE_info->UE_sched_ctrl[UE_id].ra_pdcch_order_sent == 0) {
      UE_info->UE_sched_ctrl[UE_id].ra_pdcch_order_sent = 1;

      // add a format 1A dci for this UE to request an RA procedure (only one UE per subframe)
      nfapi_nr_dl_dci_request_pdu_t *dl_config_pdu                    = &DL_req[CC_id].dl_tti_request_body.dl_config_pdu_list[DL_req[CC_id].dl_tti_request_body.number_pdu];
      memset((void *) dl_config_pdu, 0,sizeof(nfapi_dl_dci_request_pdu_t));
      dl_config_pdu->pdu_type                                         = NFAPI_DL_CONFIG_DCI_DL_PDU_TYPE;
      dl_config_pdu->pdu_size                                         = (uint8_t) (2 + sizeof(nfapi_dl_config_dci_dl_pdu));
      dl_config_pdu->dci_dl_pdu.dci_dl_pdu_rel8.tl.tag                = NFAPI_DL_DCI_REQUEST_DCI_DL_PDU_REL8_TAG;
      dl_config_pdu->dci_dl_pdu.dci_dl_pdu_rel8.dci_format            = NFAPI_DL_DCI_FORMAT_1A;
      dl_config_pdu->dci_dl_pdu.dci_dl_pdu_rel8.aggregation_level     = get_aggregation(get_bw_index(module_idP, CC_id),
                      UE_info->UE_sched_ctrl[UE_id].
                      dl_cqi[CC_id], format1A);
      dl_config_pdu->dci_dl_pdu.dci_dl_pdu_rel8.rnti                  = rnti;
      dl_config_pdu->dci_dl_pdu.dci_dl_pdu_rel8.rnti_type             = 1;  // CRNTI : see Table 4-10 from SCF082 - nFAPI specifications
      dl_config_pdu->dci_dl_pdu.dci_dl_pdu_rel8.transmission_power    = 6000; // equal to RS power

      AssertFatal((cc[CC_id].mib->message.dl_Bandwidth >= 0) && (cc[CC_id].mib->message.dl_Bandwidth < 6),
      "illegal dl_Bandwidth %d\n",
      (int) cc[CC_id].mib->message.dl_Bandwidth);
      dl_config_pdu->dci_dl_pdu.dci_dl_pdu_rel8.resource_block_coding = nr_pdcch_order_table[cc[CC_id].mib->message.dl_Bandwidth];
      DL_req[CC_id].dl_tti_request_body.number_dci++;
      DL_req[CC_id].dl_tti_request_body.number_pdu++;
      DL_req[CC_id].dl_tti_request_body.tl.tag                      = NFAPI_DL_TTI_REQUEST_BODY_TAG;
      LOG_I(MAC,
      "UE %d rnti %x: sending PDCCH order for RAPROC (failure timer %d), resource_block_coding %d \n",
      UE_id, rnti,
      UE_info->UE_sched_ctrl[UE_id].ul_failure_timer,
      dl_config_pdu->dci_dl_pdu.
      dci_dl_pdu_rel8.resource_block_coding);
    } else {    // ra_pdcch_sent==1
      LOG_I(MAC,
      "UE %d rnti %x: sent PDCCH order for RAPROC waiting (failure timer %d) \n",
      UE_id, rnti,
      UE_info->UE_sched_ctrl[UE_id].ul_failure_timer);
      if ((UE_info->UE_sched_ctrl[UE_id].ul_failure_timer % 40) == 0) UE_info->UE_sched_ctrl[UE_id].ra_pdcch_order_sent = 0;  // resend every 4 frames
    }

    UE_info->UE_sched_ctrl[UE_id].ul_failure_timer++;
    // check threshold
    if (UE_info->UE_sched_ctrl[UE_id].ul_failure_timer > 20000) {
      // inform RRC of failure and clear timer
      LOG_I(MAC,
      "UE %d rnti %x: UL Failure after repeated PDCCH orders: Triggering RRC \n",
      UE_id, rnti);
      mac_eNB_rrc_ul_failure(module_idP, CC_id, frameP, subframeP,rnti);
      UE_info->UE_sched_ctrl[UE_id].ul_failure_timer = 0;
      UE_info->UE_sched_ctrl[UE_id].ul_out_of_sync   = 1;

      //Inform the controller about the UE deactivation. Should be moved to RRC agent in the future
      if (rrc_agent_registered[module_idP]) {
        LOG_W(MAC, "notify flexran Agent of UE state change\n");
        agent_rrc_xface[module_idP]->flexran_agent_notify_ue_state_change(module_idP,
            rnti, PROTOCOL__FLEX_UE_STATE_CHANGE_TYPE__FLUESC_DEACTIVATED);
      }
    }
  }       // ul_failure_timer>0

}
*/
/*
void schedule_nr_SRS(module_id_t module_idP, frame_t frameP, sub_frame_t subframeP)
{
  gNB_MAC_INST *gNB = RC.nrmac[module_idP];
  NR_UE_info_t *UE_info = &gNB->UE_info;
  nfapi_ul_config_request_body_t *ul_req;
  int CC_id, UE_id;
  NR_COMMON_channels_t *cc = RC.nrmac[module_idP]->common_channels;
  SoundingRS_UL_ConfigCommon_t *soundingRS_UL_ConfigCommon;
  struct SoundingRS_UL_ConfigDedicated *soundingRS_UL_ConfigDedicated;
  uint8_t TSFC;
  uint16_t deltaTSFC;   // bitmap
  uint8_t srs_SubframeConfig;

  // table for TSFC (Period) and deltaSFC (offset)
  const uint16_t deltaTSFCTabType1[15][2] = { {1, 1}, {1, 2}, {2, 2}, {1, 5}, {2, 5}, {4, 5}, {8, 5}, {3, 5}, {12, 5}, {1, 10}, {2, 10}, {4, 10}, {8, 10}, {351, 10}, {383, 10} };  // Table 5.5.3.3-2 3GPP 36.211 FDD
  const uint16_t deltaTSFCTabType2[14][2] = { {2, 5}, {6, 5}, {10, 5}, {18, 5}, {14, 5}, {22, 5}, {26, 5}, {30, 5}, {70, 10}, {74, 10}, {194, 10}, {326, 10}, {586, 10}, {210, 10} }; // Table 5.5.3.3-2 3GPP 36.211 TDD

  uint16_t srsPeriodicity, srsOffset;

  for (CC_id = 0; CC_id < MAX_NUM_CCs; CC_id++) {
    soundingRS_UL_ConfigCommon = &cc[CC_id].radioResourceConfigCommon->soundingRS_UL_ConfigCommon;
    // check if SRS is enabled in this frame/subframe
    if (soundingRS_UL_ConfigCommon) {
      srs_SubframeConfig = soundingRS_UL_ConfigCommon->choice.setup.srs_SubframeConfig;
      if (cc[CC_id].tdd_Config == NULL) { // FDD
  deltaTSFC = deltaTSFCTabType1[srs_SubframeConfig][0];
  TSFC = deltaTSFCTabType1[srs_SubframeConfig][1];
      } else {    // TDD
  deltaTSFC = deltaTSFCTabType2[srs_SubframeConfig][0];
  TSFC = deltaTSFCTabType2[srs_SubframeConfig][1];
      }
      // Sounding reference signal subframes are the subframes satisfying ns/2 mod TSFC (- deltaTSFC
      uint16_t tmp = (subframeP % TSFC);

      if ((1 << tmp) & deltaTSFC) {
  // This is an SRS subframe, loop over UEs
  for (UE_id = 0; UE_id < MAX_MOBILES_PER_GNB; UE_id++) {
    if (!RC.nrmac[module_idP]->UE_info.active[UE_id]) continue;
    ul_req = &RC.nrmac[module_idP]->UL_req[CC_id].ul_config_request_body;
    // drop the allocation if the UE hasn't send RRCConnectionSetupComplete yet
    if (mac_eNB_get_rrc_status(module_idP,UE_RNTI(module_idP, UE_id)) < RRC_CONNECTED) continue;

    AssertFatal(UE_info->UE_template[CC_id][UE_id].physicalConfigDedicated != NULL,
          "physicalConfigDedicated is null for UE %d\n",
          UE_id);

    if ((soundingRS_UL_ConfigDedicated = UE_info->UE_template[CC_id][UE_id].physicalConfigDedicated->soundingRS_UL_ConfigDedicated) != NULL) {
      if (soundingRS_UL_ConfigDedicated->present == SoundingRS_UL_ConfigDedicated_PR_setup) {
        get_srs_pos(&cc[CC_id],
        soundingRS_UL_ConfigDedicated->choice.
        setup.srs_ConfigIndex,
        &srsPeriodicity, &srsOffset);
        if (((10 * frameP + subframeP) % srsPeriodicity) == srsOffset) {
    // Program SRS
    ul_req->srs_present = 1;
    nfapi_ul_config_request_pdu_t * ul_config_pdu = &ul_req->ul_config_pdu_list[ul_req->number_of_pdus];
    memset((void *) ul_config_pdu, 0, sizeof(nfapi_ul_config_request_pdu_t));
    ul_config_pdu->pdu_type =  NFAPI_UL_CONFIG_SRS_PDU_TYPE;
    ul_config_pdu->pdu_size =  2 + (uint8_t) (2 + sizeof(nfapi_ul_config_srs_pdu));
    ul_config_pdu->srs_pdu.srs_pdu_rel8.tl.tag = NFAPI_UL_CONFIG_REQUEST_SRS_PDU_REL8_TAG;
    ul_config_pdu->srs_pdu.srs_pdu_rel8.size = (uint8_t)sizeof(nfapi_ul_config_srs_pdu);
    ul_config_pdu->srs_pdu.srs_pdu_rel8.rnti = UE_info->UE_template[CC_id][UE_id].rnti;
    ul_config_pdu->srs_pdu.srs_pdu_rel8.srs_bandwidth = soundingRS_UL_ConfigDedicated->choice.setup.srs_Bandwidth;
    ul_config_pdu->srs_pdu.srs_pdu_rel8.frequency_domain_position = soundingRS_UL_ConfigDedicated->choice.setup.freqDomainPosition;
    ul_config_pdu->srs_pdu.srs_pdu_rel8.srs_hopping_bandwidth = soundingRS_UL_ConfigDedicated->choice.setup.srs_HoppingBandwidth;;
    ul_config_pdu->srs_pdu.srs_pdu_rel8.transmission_comb = soundingRS_UL_ConfigDedicated->choice.setup.transmissionComb;
    ul_config_pdu->srs_pdu.srs_pdu_rel8.i_srs = soundingRS_UL_ConfigDedicated->choice.setup.srs_ConfigIndex;
    ul_config_pdu->srs_pdu.srs_pdu_rel8.sounding_reference_cyclic_shift = soundingRS_UL_ConfigDedicated->choice.setup.cyclicShift;    //              ul_config_pdu->srs_pdu.srs_pdu_rel10.antenna_port                   = ;//
    //              ul_config_pdu->srs_pdu.srs_pdu_rel13.number_of_combs                = ;//
    RC.nrmac[module_idP]->UL_req[CC_id].sfn_sf = (frameP << 4) + subframeP;
    RC.nrmac[module_idP]->UL_req[CC_id].header.message_id = NFAPI_UL_CONFIG_REQUEST;
    ul_req->number_of_pdus++;
        } // if (((10*frameP+subframeP) % srsPeriodicity) == srsOffset)
      } // if (soundingRS_UL_ConfigDedicated->present == SoundingRS_UL_ConfigDedicated_PR_setup)
    }   // if ((soundingRS_UL_ConfigDedicated = UE_info->UE_template[CC_id][UE_id].physicalConfigDedicated->soundingRS_UL_ConfigDedicated)!=NULL)
  }   // for (UE_id ...
      }     // if((1<<tmp) & deltaTSFC)

    }     // SRS config
  }
}
*/


bool is_xlsch_in_slot(uint64_t bitmap, sub_frame_t slot) {
  if (slot>=64) return false; //quickfix for FR2 where there are more than 64 slots (bitmap to be removed)
  return (bitmap >> slot) & 0x01;
}

void gNB_dlsch_ulsch_scheduler(module_id_t module_idP,
                               frame_t frame,
                               sub_frame_t slot){

  protocol_ctxt_t   ctxt={0};
  PROTOCOL_CTXT_SET_BY_MODULE_ID(&ctxt, module_idP, ENB_FLAG_YES, NOT_A_RNTI, frame, slot,module_idP);

  char stats_output[16384];

  gNB_MAC_INST *gNB = RC.nrmac[module_idP];
  NR_COMMON_channels_t *cc = gNB->common_channels;
  NR_ServingCellConfigCommon_t        *scc     = cc->ServingCellConfigCommon;

  if (slot==0 && (*scc->downlinkConfigCommon->frequencyInfoDL->frequencyBandList.list.array[0]>=257)) {
    //FR2
    const NR_TDD_UL_DL_Pattern_t *tdd = &scc->tdd_UL_DL_ConfigurationCommon->pattern1;
    AssertFatal(tdd,"Dynamic TDD not handled yet\n");
    const int nb_periods_per_frame = get_nb_periods_per_frame(tdd->dl_UL_TransmissionPeriodicity);
    // re-initialization of tdd_beam_association at beginning of frame
    for (int i=0; i<nb_periods_per_frame; i++)
      gNB->tdd_beam_association[i] = -1;
  }

  start_meas(&RC.nrmac[module_idP]->eNB_scheduler);
  VCD_SIGNAL_DUMPER_DUMP_FUNCTION_BY_NAME(VCD_SIGNAL_DUMPER_FUNCTIONS_gNB_DLSCH_ULSCH_SCHEDULER,VCD_FUNCTION_IN);

  pdcp_run(&ctxt);
  /* send tick to RLC and RRC every ms */
  if ((slot & ((1 << *scc->ssbSubcarrierSpacing) - 1)) == 0) {
    void nr_rlc_tick(int frame, int subframe);
    void nr_pdcp_tick(int frame, int subframe);
    nr_rlc_tick(frame, slot >> *scc->ssbSubcarrierSpacing);
    nr_pdcp_tick(frame, slot >> *scc->ssbSubcarrierSpacing);
    nr_rrc_trigger(&ctxt, 0 /*CC_id*/, frame, slot >> *scc->ssbSubcarrierSpacing);
  }

  for (int i=0; i<MAX_NUM_CORESET; i++)
    RC.nrmac[module_idP]->pdcch_cand[i] = 0;
  for (int CC_id = 0; CC_id < MAX_NUM_CCs; CC_id++) {
    //mbsfn_status[CC_id] = 0;

    // clear vrb_maps
    memset(cc[CC_id].vrb_map, 0, sizeof(uint16_t) * MAX_BWP_SIZE);
    // clear last scheduled slot's content (only)!
    const int num_slots = nr_slots_per_frame[*scc->ssbSubcarrierSpacing];
    const int last_slot = (slot + num_slots - 1) % num_slots;
    uint16_t *vrb_map_UL = cc[CC_id].vrb_map_UL;
    memcpy(&vrb_map_UL[last_slot * MAX_BWP_SIZE], &RC.nrmac[module_idP]->ulprbbl, sizeof(uint16_t) * MAX_BWP_SIZE);

    clear_nr_nfapi_information(RC.nrmac[module_idP], CC_id, frame, slot);

    /*VNF first entry into scheduler. Since frame numbers for future_ul_tti_req of some future slots 
    will not be set before we encounter them, set them here */

    if (NFAPI_MODE == NFAPI_MODE_VNF){
      if(vnf_first_sched_entry == 1)
      {
        for (int i = 0; i<num_slots; i++){
          if(i < slot)
            gNB->UL_tti_req_ahead[CC_id][i].SFN = (frame + 1) % 1024;
          else
            gNB->UL_tti_req_ahead[CC_id][i].SFN = frame;
        }
        vnf_first_sched_entry = 0;
      }
    }
  }


  if ((slot == 0) && (frame & 127) == 0) {
     stats_output[0]='\0';
     dump_mac_stats(RC.nrmac[module_idP],stats_output,16384,true);
     LOG_I(NR_MAC,"Frame.Slot %d.%d\n%s\n",frame,slot,stats_output);
  }

  nr_mac_update_timers(module_idP, frame, slot);

  // This schedules MIB
  schedule_nr_mib(module_idP, frame, slot);

  // This schedules SIB1
  if ( get_softmodem_params()->sa == 1 )
    schedule_nr_sib1(module_idP, frame, slot);


  // This schedule PRACH if we are not in phy_test mode
  if (get_softmodem_params()->phy_test == 0) {
    /* we need to make sure that resources for PRACH are free. To avoid that
       e.g. PUSCH has already been scheduled, make sure we schedule before
       anything else: below, we simply assume an advance one frame (minus one
       slot, because otherwise we would allocate the current slot in
       UL_tti_req_ahead), but be aware that, e.g., K2 is allowed to be larger
       (schedule_nr_prach will assert if resources are not free). */
    const sub_frame_t n_slots_ahead = nr_slots_per_frame[*scc->ssbSubcarrierSpacing] - 1;
    const frame_t f = (frame + (slot + n_slots_ahead) / nr_slots_per_frame[*scc->ssbSubcarrierSpacing]) % 1024;
    const sub_frame_t s = (slot + n_slots_ahead) % nr_slots_per_frame[*scc->ssbSubcarrierSpacing];
    schedule_nr_prach(module_idP, f, s);
  }


  // Schedule CSI-RS transmission
  nr_csirs_scheduling(module_idP, frame, slot, nr_slots_per_frame[*scc->ssbSubcarrierSpacing]);

  // Schedule CSI measurement reporting: check in slot 0 for the whole frame
  if (slot == 0)
    nr_csi_meas_reporting(module_idP, frame, slot);

  // Schedule SRS: check in slot 0 for the whole frame
  if (slot == 0)
    nr_schedule_srs(module_idP, frame);

  // This schedule RA procedure if not in phy_test mode
  // Otherwise already consider 5G already connected
  if (get_softmodem_params()->phy_test == 0) {
    nr_schedule_RA(module_idP, frame, slot);
  }

  // This schedules the DCI for Uplink and subsequently PUSCH
  nr_schedule_ulsch(module_idP, frame, slot);

  // This schedules the DCI for Downlink and PDSCH
  start_meas(&gNB->schedule_dlsch);
  nr_schedule_ue_spec(module_idP, frame, slot); 
  stop_meas(&gNB->schedule_dlsch);

  nr_schedule_pucch(module_idP, frame, slot);

  // This schedule SR after PUCCH for multiplexing
  nr_sr_reporting(module_idP, frame, slot);

  stop_meas(&RC.nrmac[module_idP]->eNB_scheduler);
  
  VCD_SIGNAL_DUMPER_DUMP_FUNCTION_BY_NAME(VCD_SIGNAL_DUMPER_FUNCTIONS_gNB_DLSCH_ULSCH_SCHEDULER,VCD_FUNCTION_OUT);
}<|MERGE_RESOLUTION|>--- conflicted
+++ resolved
@@ -89,13 +89,8 @@
   UL_dci_req[CC_idP].numPdus                     = 0;
 
   /* advance last round's future UL_tti_req to be ahead of current frame/slot */
-<<<<<<< HEAD
-  future_ul_tti_req->SFN = ((slotP+6<num_slots) ? frameP : frameP + 1) % 1024;
+  future_ul_tti_req->SFN = (slotP == 0 ? frameP : frameP + 1) % 1024;
   LOG_D(NR_MAC, "In %s: UL_tti_req_ahead SFN.slot = %d.%d for slot %d \n", __FUNCTION__, future_ul_tti_req->SFN, future_ul_tti_req->Slot, (slotP + num_slots - 1) % num_slots);
-=======
-  future_ul_tti_req->SFN = (slotP == 0 ? frameP : frameP + 1) % 1024;
-  LOG_D(MAC,"Future_ul_tti SFN = %d for slot %d \n", future_ul_tti_req->SFN, (slotP + num_slots - 1) % num_slots);
->>>>>>> f2c60f44
   /* future_ul_tti_req->Slot is fixed! */
   future_ul_tti_req->n_pdus = 0;
   future_ul_tti_req->n_ulsch = 0;
