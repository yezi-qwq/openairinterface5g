/*
 * Licensed to the OpenAirInterface (OAI) Software Alliance under one or more
 * contributor license agreements.  See the NOTICE file distributed with
 * this work for additional information regarding copyright ownership.
 * The OpenAirInterface Software Alliance licenses this file to You under
 * the OAI Public License, Version 1.1  (the "License"); you may not use this file
 * except in compliance with the License.
 * You may obtain a copy of the License at
 *
 *      http://www.openairinterface.org/?page_id=698
 *
 * Unless required by applicable law or agreed to in writing, software
 * distributed under the License is distributed on an "AS IS" BASIS,
 * WITHOUT WARRANTIES OR CONDITIONS OF ANY KIND, either express or implied.
 * See the License for the specific language governing permissions and
 * limitations under the License.
 *-------------------------------------------------------------------------------
 * For more information about the OpenAirInterface (OAI) Software Alliance:
 *      contact@openairinterface.org
 */

/*! \file gNB_scheduler.c
 * \brief gNB scheduler top level function operates on per subframe basis
 * \author  Navid Nikaein and Raymond Knopp, WEI-TAI CHEN
 * \date 2010 - 2014, 2018
 * \email: navid.nikaein@eurecom.fr, kroempa@gmail.com
 * \version 0.5
 * \company Eurecom, NTUST
 * @ingroup _mac

 */

#include "assertions.h"

#include "NR_MAC_COMMON/nr_mac_extern.h"
#include "NR_MAC_gNB/mac_proto.h"

#include "common/utils/LOG/log.h"
#include "common/utils/LOG/vcd_signal_dumper.h"
#include "UTIL/OPT/opt.h"
#include "OCG.h"
#include "OCG_extern.h"

#include "RRC/NR/nr_rrc_extern.h"

//#include "LAYER2/MAC/pre_processor.c"
#include "pdcp.h"

#include "openair1/PHY/defs_gNB.h"
#include "openair1/PHY/NR_TRANSPORT/nr_dlsch.h"

#include "intertask_interface.h"

#include "executables/softmodem-common.h"
#include "nfapi/oai_integration/vendor_ext.h"
#include "executables/nr-softmodem.h"

uint16_t nr_pdcch_order_table[6] = { 31, 31, 511, 2047, 2047, 8191 };

void clear_mac_stats(gNB_MAC_INST *gNB) {
  memset((void*)gNB->UE_info.mac_stats,0,MAX_MOBILES_PER_GNB*sizeof(NR_mac_stats_t));
}

void dump_mac_stats(gNB_MAC_INST *gNB)
{
  NR_UE_info_t *UE_info = &gNB->UE_info;
  int num = 1;
  for (int UE_id = UE_info->list.head; UE_id >= 0; UE_id = UE_info->list.next[UE_id]) {
<<<<<<< HEAD
    LOG_I(MAC, "UE ID %d RNTI %04x (%d/%d)\n", UE_id, UE_info->rnti[UE_id], num++, UE_info->num_UEs);
=======
    LOG_I(MAC, "UE ID %d RNTI %04x (%d/%d) PH %d dB PCMAX %d dBm\n",
          UE_id,
          UE_info->rnti[UE_id],
          num++,
          UE_info->num_UEs,
          UE_info->UE_sched_ctrl[UE_id].ph,
          UE_info->UE_sched_ctrl[UE_id].pcmax);
>>>>>>> c19ba39e
    NR_mac_stats_t *stats = &UE_info->mac_stats[UE_id];
    const int avg_rsrp = stats->num_rsrp_meas > 0 ? stats->cumul_rsrp / stats->num_rsrp_meas : 0;
    LOG_I(MAC, "UE %d: dlsch_rounds %d/%d/%d/%d, dlsch_errors %d, average RSRP %d (%d meas)\n",
          UE_id,
          stats->dlsch_rounds[0], stats->dlsch_rounds[1],
          stats->dlsch_rounds[2], stats->dlsch_rounds[3], stats->dlsch_errors,
          avg_rsrp, stats->num_rsrp_meas);
    stats->num_rsrp_meas = 0;
    stats->cumul_rsrp = 0 ;
    LOG_I(MAC, "UE %d: dlsch_total_bytes %d\n", UE_id, stats->dlsch_total_bytes);
    const NR_UE_sched_ctrl_t *sched_ctrl = &UE_info->UE_sched_ctrl[UE_id];
    LOG_I(MAC, "UE %d: ulsch_rounds %d/%d/%d/%d, ulsch_errors %d, PUSCH SNR %2.1f dB, PUCCH SNR %2.1f dB, noise rssi %2.1f dB\n",
          UE_id,
          stats->ulsch_rounds[0], stats->ulsch_rounds[1],
          stats->ulsch_rounds[2], stats->ulsch_rounds[3],
          stats->ulsch_errors,
          (float) sched_ctrl->pusch_snrx10 / 10,
          (float) sched_ctrl->pucch_snrx10 / 10,
          (float) (sched_ctrl->raw_rssi - 1280) / 10);
    LOG_I(MAC,
          "UE %d: ulsch_total_bytes_scheduled %d, ulsch_total_bytes_received %d\n",
          UE_id,
          stats->ulsch_total_bytes_scheduled, stats->ulsch_total_bytes_rx);
    for (int lc_id = 0; lc_id < 63; lc_id++) {
      if (stats->lc_bytes_tx[lc_id] > 0)
        LOG_I(MAC, "UE %d: LCID %d: %d bytes TX\n", UE_id, lc_id, stats->lc_bytes_tx[lc_id]);
      if (stats->lc_bytes_rx[lc_id] > 0)
        LOG_I(MAC, "UE %d: LCID %d: %d bytes RX\n", UE_id, lc_id, stats->lc_bytes_rx[lc_id]);
    }
  }
  print_meas(&gNB->eNB_scheduler, "DL & UL scheduling timing stats", NULL, NULL);
}

void clear_nr_nfapi_information(gNB_MAC_INST * gNB,
                                int CC_idP,
                                frame_t frameP,
                                sub_frame_t slotP){
  NR_ServingCellConfigCommon_t *scc = gNB->common_channels->ServingCellConfigCommon;
  const int num_slots = nr_slots_per_frame[*scc->ssbSubcarrierSpacing];

  nfapi_nr_dl_tti_request_t    *DL_req = &gNB->DL_req[0];
  nfapi_nr_dl_tti_pdcch_pdu_rel15_t ***pdcch = (nfapi_nr_dl_tti_pdcch_pdu_rel15_t ***)gNB->pdcch_pdu_idx[CC_idP];
  nfapi_nr_ul_tti_request_t    *future_ul_tti_req =
      &gNB->UL_tti_req_ahead[CC_idP][(slotP + num_slots - 1) % num_slots];
  nfapi_nr_ul_dci_request_t    *UL_dci_req = &gNB->UL_dci_req[0];
  nfapi_nr_tx_data_request_t   *TX_req = &gNB->TX_req[0];

  gNB->pdu_index[CC_idP] = 0;
   if (NFAPI_MODE == NFAPI_MODE_VNF)
   {
     memset(pdcch, 0, sizeof(**pdcch) * MAX_NUM_BWP * MAX_NUM_CORESET);
   }
  if (NFAPI_MODE == NFAPI_MONOLITHIC || NFAPI_MODE == NFAPI_MODE_PNF) { // monolithic or PNF

    DL_req[CC_idP].SFN                                   = frameP;
    DL_req[CC_idP].Slot                                  = slotP;
    DL_req[CC_idP].dl_tti_request_body.nPDUs             = 0;
    DL_req[CC_idP].dl_tti_request_body.nGroup            = 0;
    //DL_req[CC_idP].dl_tti_request_body.transmission_power_pcfich           = 6000;
    memset(pdcch, 0, sizeof(**pdcch) * MAX_NUM_BWP * MAX_NUM_CORESET);

    UL_dci_req[CC_idP].SFN                         = frameP;
    UL_dci_req[CC_idP].Slot                        = slotP;
    UL_dci_req[CC_idP].numPdus                     = 0;

    /* advance last round's future UL_tti_req to be ahead of current frame/slot */
    future_ul_tti_req->SFN = (slotP == 0 ? frameP : frameP + 1) % 1024;
    /* future_ul_tti_req->Slot is fixed! */
    future_ul_tti_req->n_pdus = 0;
    future_ul_tti_req->n_ulsch = 0;
    future_ul_tti_req->n_ulcch = 0;
    future_ul_tti_req->n_group = 0;

    /* UL_tti_req is a simple pointer into the current UL_tti_req_ahead, i.e.,
     * it walks over UL_tti_req_ahead in a circular fashion */
    gNB->UL_tti_req[CC_idP] = &gNB->UL_tti_req_ahead[CC_idP][slotP];

    TX_req[CC_idP].Number_of_PDUs                  = 0;

  }
}
/*
void check_nr_ul_failure(module_id_t module_idP,
                         int CC_id,
                         int UE_id,
                         frame_t frameP,
                         sub_frame_t slotP) {

  NR_UE_info_t                 *UE_info  = &RC.nrmac[module_idP]->UE_info;
  nfapi_nr_dl_dci_request_t  *DL_req   = &RC.nrmac[module_idP]->DL_req[0];
  uint16_t                      rnti      = UE_RNTI(module_idP, UE_id);
  NR_COMMON_channels_t          *cc       = RC.nrmac[module_idP]->common_channels;

  // check uplink failure
  if ((UE_info->UE_sched_ctrl[UE_id].ul_failure_timer > 0) &&
      (UE_info->UE_sched_ctrl[UE_id].ul_out_of_sync == 0)) {
    LOG_I(MAC, "UE %d rnti %x: UL Failure timer %d \n", UE_id, rnti,
    UE_info->UE_sched_ctrl[UE_id].ul_failure_timer);
    if (UE_info->UE_sched_ctrl[UE_id].ra_pdcch_order_sent == 0) {
      UE_info->UE_sched_ctrl[UE_id].ra_pdcch_order_sent = 1;

      // add a format 1A dci for this UE to request an RA procedure (only one UE per subframe)
      nfapi_nr_dl_dci_request_pdu_t *dl_config_pdu                    = &DL_req[CC_id].dl_tti_request_body.dl_config_pdu_list[DL_req[CC_id].dl_tti_request_body.number_pdu];
      memset((void *) dl_config_pdu, 0,sizeof(nfapi_dl_dci_request_pdu_t));
      dl_config_pdu->pdu_type                                         = NFAPI_DL_CONFIG_DCI_DL_PDU_TYPE;
      dl_config_pdu->pdu_size                                         = (uint8_t) (2 + sizeof(nfapi_dl_config_dci_dl_pdu));
      dl_config_pdu->dci_dl_pdu.dci_dl_pdu_rel8.tl.tag                = NFAPI_DL_DCI_REQUEST_DCI_DL_PDU_REL8_TAG;
      dl_config_pdu->dci_dl_pdu.dci_dl_pdu_rel8.dci_format            = NFAPI_DL_DCI_FORMAT_1A;
      dl_config_pdu->dci_dl_pdu.dci_dl_pdu_rel8.aggregation_level     = get_aggregation(get_bw_index(module_idP, CC_id),
                      UE_info->UE_sched_ctrl[UE_id].
                      dl_cqi[CC_id], format1A);
      dl_config_pdu->dci_dl_pdu.dci_dl_pdu_rel8.rnti                  = rnti;
      dl_config_pdu->dci_dl_pdu.dci_dl_pdu_rel8.rnti_type             = 1;  // CRNTI : see Table 4-10 from SCF082 - nFAPI specifications
      dl_config_pdu->dci_dl_pdu.dci_dl_pdu_rel8.transmission_power    = 6000; // equal to RS power

      AssertFatal((cc[CC_id].mib->message.dl_Bandwidth >= 0) && (cc[CC_id].mib->message.dl_Bandwidth < 6),
      "illegal dl_Bandwidth %d\n",
      (int) cc[CC_id].mib->message.dl_Bandwidth);
      dl_config_pdu->dci_dl_pdu.dci_dl_pdu_rel8.resource_block_coding = nr_pdcch_order_table[cc[CC_id].mib->message.dl_Bandwidth];
      DL_req[CC_id].dl_tti_request_body.number_dci++;
      DL_req[CC_id].dl_tti_request_body.number_pdu++;
      DL_req[CC_id].dl_tti_request_body.tl.tag                      = NFAPI_DL_TTI_REQUEST_BODY_TAG;
      LOG_I(MAC,
      "UE %d rnti %x: sending PDCCH order for RAPROC (failure timer %d), resource_block_coding %d \n",
      UE_id, rnti,
      UE_info->UE_sched_ctrl[UE_id].ul_failure_timer,
      dl_config_pdu->dci_dl_pdu.
      dci_dl_pdu_rel8.resource_block_coding);
    } else {    // ra_pdcch_sent==1
      LOG_I(MAC,
      "UE %d rnti %x: sent PDCCH order for RAPROC waiting (failure timer %d) \n",
      UE_id, rnti,
      UE_info->UE_sched_ctrl[UE_id].ul_failure_timer);
      if ((UE_info->UE_sched_ctrl[UE_id].ul_failure_timer % 40) == 0) UE_info->UE_sched_ctrl[UE_id].ra_pdcch_order_sent = 0;  // resend every 4 frames
    }

    UE_info->UE_sched_ctrl[UE_id].ul_failure_timer++;
    // check threshold
    if (UE_info->UE_sched_ctrl[UE_id].ul_failure_timer > 20000) {
      // inform RRC of failure and clear timer
      LOG_I(MAC,
      "UE %d rnti %x: UL Failure after repeated PDCCH orders: Triggering RRC \n",
      UE_id, rnti);
      mac_eNB_rrc_ul_failure(module_idP, CC_id, frameP, subframeP,rnti);
      UE_info->UE_sched_ctrl[UE_id].ul_failure_timer = 0;
      UE_info->UE_sched_ctrl[UE_id].ul_out_of_sync   = 1;

      //Inform the controller about the UE deactivation. Should be moved to RRC agent in the future
      if (rrc_agent_registered[module_idP]) {
        LOG_W(MAC, "notify flexran Agent of UE state change\n");
        agent_rrc_xface[module_idP]->flexran_agent_notify_ue_state_change(module_idP,
            rnti, PROTOCOL__FLEX_UE_STATE_CHANGE_TYPE__FLUESC_DEACTIVATED);
      }
    }
  }       // ul_failure_timer>0

}
*/
/*
void schedule_nr_SRS(module_id_t module_idP, frame_t frameP, sub_frame_t subframeP)
{
  gNB_MAC_INST *gNB = RC.nrmac[module_idP];
  NR_UE_info_t *UE_info = &gNB->UE_info;
  nfapi_ul_config_request_body_t *ul_req;
  int CC_id, UE_id;
  NR_COMMON_channels_t *cc = RC.nrmac[module_idP]->common_channels;
  SoundingRS_UL_ConfigCommon_t *soundingRS_UL_ConfigCommon;
  struct SoundingRS_UL_ConfigDedicated *soundingRS_UL_ConfigDedicated;
  uint8_t TSFC;
  uint16_t deltaTSFC;   // bitmap
  uint8_t srs_SubframeConfig;

  // table for TSFC (Period) and deltaSFC (offset)
  const uint16_t deltaTSFCTabType1[15][2] = { {1, 1}, {1, 2}, {2, 2}, {1, 5}, {2, 5}, {4, 5}, {8, 5}, {3, 5}, {12, 5}, {1, 10}, {2, 10}, {4, 10}, {8, 10}, {351, 10}, {383, 10} };  // Table 5.5.3.3-2 3GPP 36.211 FDD
  const uint16_t deltaTSFCTabType2[14][2] = { {2, 5}, {6, 5}, {10, 5}, {18, 5}, {14, 5}, {22, 5}, {26, 5}, {30, 5}, {70, 10}, {74, 10}, {194, 10}, {326, 10}, {586, 10}, {210, 10} }; // Table 5.5.3.3-2 3GPP 36.211 TDD

  uint16_t srsPeriodicity, srsOffset;

  for (CC_id = 0; CC_id < MAX_NUM_CCs; CC_id++) {
    soundingRS_UL_ConfigCommon = &cc[CC_id].radioResourceConfigCommon->soundingRS_UL_ConfigCommon;
    // check if SRS is enabled in this frame/subframe
    if (soundingRS_UL_ConfigCommon) {
      srs_SubframeConfig = soundingRS_UL_ConfigCommon->choice.setup.srs_SubframeConfig;
      if (cc[CC_id].tdd_Config == NULL) { // FDD
  deltaTSFC = deltaTSFCTabType1[srs_SubframeConfig][0];
  TSFC = deltaTSFCTabType1[srs_SubframeConfig][1];
      } else {    // TDD
  deltaTSFC = deltaTSFCTabType2[srs_SubframeConfig][0];
  TSFC = deltaTSFCTabType2[srs_SubframeConfig][1];
      }
      // Sounding reference signal subframes are the subframes satisfying ns/2 mod TSFC (- deltaTSFC
      uint16_t tmp = (subframeP % TSFC);

      if ((1 << tmp) & deltaTSFC) {
  // This is an SRS subframe, loop over UEs
  for (UE_id = 0; UE_id < MAX_MOBILES_PER_GNB; UE_id++) {
    if (!RC.nrmac[module_idP]->UE_info.active[UE_id]) continue;
    ul_req = &RC.nrmac[module_idP]->UL_req[CC_id].ul_config_request_body;
    // drop the allocation if the UE hasn't send RRCConnectionSetupComplete yet
    if (mac_eNB_get_rrc_status(module_idP,UE_RNTI(module_idP, UE_id)) < RRC_CONNECTED) continue;

    AssertFatal(UE_info->UE_template[CC_id][UE_id].physicalConfigDedicated != NULL,
          "physicalConfigDedicated is null for UE %d\n",
          UE_id);

    if ((soundingRS_UL_ConfigDedicated = UE_info->UE_template[CC_id][UE_id].physicalConfigDedicated->soundingRS_UL_ConfigDedicated) != NULL) {
      if (soundingRS_UL_ConfigDedicated->present == SoundingRS_UL_ConfigDedicated_PR_setup) {
        get_srs_pos(&cc[CC_id],
        soundingRS_UL_ConfigDedicated->choice.
        setup.srs_ConfigIndex,
        &srsPeriodicity, &srsOffset);
        if (((10 * frameP + subframeP) % srsPeriodicity) == srsOffset) {
    // Program SRS
    ul_req->srs_present = 1;
    nfapi_ul_config_request_pdu_t * ul_config_pdu = &ul_req->ul_config_pdu_list[ul_req->number_of_pdus];
    memset((void *) ul_config_pdu, 0, sizeof(nfapi_ul_config_request_pdu_t));
    ul_config_pdu->pdu_type =  NFAPI_UL_CONFIG_SRS_PDU_TYPE;
    ul_config_pdu->pdu_size =  2 + (uint8_t) (2 + sizeof(nfapi_ul_config_srs_pdu));
    ul_config_pdu->srs_pdu.srs_pdu_rel8.tl.tag = NFAPI_UL_CONFIG_REQUEST_SRS_PDU_REL8_TAG;
    ul_config_pdu->srs_pdu.srs_pdu_rel8.size = (uint8_t)sizeof(nfapi_ul_config_srs_pdu);
    ul_config_pdu->srs_pdu.srs_pdu_rel8.rnti = UE_info->UE_template[CC_id][UE_id].rnti;
    ul_config_pdu->srs_pdu.srs_pdu_rel8.srs_bandwidth = soundingRS_UL_ConfigDedicated->choice.setup.srs_Bandwidth;
    ul_config_pdu->srs_pdu.srs_pdu_rel8.frequency_domain_position = soundingRS_UL_ConfigDedicated->choice.setup.freqDomainPosition;
    ul_config_pdu->srs_pdu.srs_pdu_rel8.srs_hopping_bandwidth = soundingRS_UL_ConfigDedicated->choice.setup.srs_HoppingBandwidth;;
    ul_config_pdu->srs_pdu.srs_pdu_rel8.transmission_comb = soundingRS_UL_ConfigDedicated->choice.setup.transmissionComb;
    ul_config_pdu->srs_pdu.srs_pdu_rel8.i_srs = soundingRS_UL_ConfigDedicated->choice.setup.srs_ConfigIndex;
    ul_config_pdu->srs_pdu.srs_pdu_rel8.sounding_reference_cyclic_shift = soundingRS_UL_ConfigDedicated->choice.setup.cyclicShift;    //              ul_config_pdu->srs_pdu.srs_pdu_rel10.antenna_port                   = ;//
    //              ul_config_pdu->srs_pdu.srs_pdu_rel13.number_of_combs                = ;//
    RC.nrmac[module_idP]->UL_req[CC_id].sfn_sf = (frameP << 4) + subframeP;
    RC.nrmac[module_idP]->UL_req[CC_id].header.message_id = NFAPI_UL_CONFIG_REQUEST;
    ul_req->number_of_pdus++;
        } // if (((10*frameP+subframeP) % srsPeriodicity) == srsOffset)
      } // if (soundingRS_UL_ConfigDedicated->present == SoundingRS_UL_ConfigDedicated_PR_setup)
    }   // if ((soundingRS_UL_ConfigDedicated = UE_info->UE_template[CC_id][UE_id].physicalConfigDedicated->soundingRS_UL_ConfigDedicated)!=NULL)
  }   // for (UE_id ...
      }     // if((1<<tmp) & deltaTSFC)

    }     // SRS config
  }
}
*/


bool is_xlsch_in_slot(uint64_t bitmap, sub_frame_t slot) {
  if (slot>64) return false; //quickfix for FR2 where there are more than 64 slots (bitmap to be removed)
  return (bitmap >> slot) & 0x01;
}

void gNB_dlsch_ulsch_scheduler(module_id_t module_idP,
                               frame_t frame,
                               sub_frame_t slot){
  gNB_MAC_INST     *mac        = RC.nrmac[module_idP];
  nfapi_nr_config_request_scf_t *cfg = &mac->config[0];
  protocol_ctxt_t   ctxt;
  PROTOCOL_CTXT_SET_BY_MODULE_ID(&ctxt, module_idP, ENB_FLAG_YES, NOT_A_RNTI, frame, slot,module_idP);
<<<<<<< HEAD
  int nb_periods_per_frame;

=======
 
>>>>>>> c19ba39e
  const int bwp_id = 1;
  gNB_MAC_INST *gNB = RC.nrmac[module_idP];
  NR_COMMON_channels_t *cc = gNB->common_channels;
  NR_ServingCellConfigCommon_t        *scc     = cc->ServingCellConfigCommon;

  if (slot==0 && (*scc->downlinkConfigCommon->frequencyInfoDL->frequencyBandList.list.array[0]>=257)) {
    const NR_TDD_UL_DL_Pattern_t *tdd = &scc->tdd_UL_DL_ConfigurationCommon->pattern1;
    const int n = nr_slots_per_frame[*scc->ssbSubcarrierSpacing];
    const int nr_mix_slots = tdd->nrofDownlinkSymbols != 0 || tdd->nrofUplinkSymbols != 0;
    const int nr_slots_period = tdd->nrofDownlinkSlots + tdd->nrofUplinkSlots + nr_mix_slots;
    const int nb_periods_per_frame = n / nr_slots_period;
    // re-initialization of tdd_beam_association at beginning of frame (only for FR2)
    for (int i=0; i<nb_periods_per_frame; i++)
      gNB->tdd_beam_association[i] = -1;
  }

<<<<<<< HEAD
  int num_slots_per_tdd = (nr_slots_per_frame[*scc->ssbSubcarrierSpacing])/nb_periods_per_frame;

  const int nr_ulmix_slots = tdd_pattern->nrofUplinkSlots + (tdd_pattern->nrofUplinkSymbols!=0);
=======
>>>>>>> c19ba39e
  start_meas(&RC.nrmac[module_idP]->eNB_scheduler);
  VCD_SIGNAL_DUMPER_DUMP_FUNCTION_BY_NAME(VCD_SIGNAL_DUMPER_FUNCTIONS_gNB_DLSCH_ULSCH_SCHEDULER,VCD_FUNCTION_IN);

  pdcp_run(&ctxt);
  /* send tick to RLC and RRC every ms */
  if ((slot & ((1 << *scc->ssbSubcarrierSpacing) - 1)) == 0) {
    void nr_rlc_tick(int frame, int subframe);
    void nr_pdcp_tick(int frame, int subframe);
    nr_rlc_tick(frame, slot >> *scc->ssbSubcarrierSpacing);
    nr_pdcp_tick(frame, slot >> *scc->ssbSubcarrierSpacing);
    nr_rrc_trigger(&ctxt, 0 /*CC_id*/, frame, slot >> *scc->ssbSubcarrierSpacing);
  }

  memset(RC.nrmac[module_idP]->cce_list[bwp_id][0],0,MAX_NUM_CCE*sizeof(int)); // coreset0
  memset(RC.nrmac[module_idP]->cce_list[bwp_id][1],0,MAX_NUM_CCE*sizeof(int)); // coresetid 1
  NR_UE_info_t *UE_info = &RC.nrmac[module_idP]->UE_info;
  for (int UE_id = UE_info->list.head; UE_id >= 0; UE_id = UE_info->list.next[UE_id])
    for (int i=0; i<MAX_NUM_CORESET; i++)
      UE_info->num_pdcch_cand[UE_id][i] = 0;
  for (int CC_id = 0; CC_id < MAX_NUM_CCs; CC_id++) {
    //mbsfn_status[CC_id] = 0;

    // clear vrb_maps
    memset(cc[CC_id].vrb_map, 0, sizeof(uint16_t) * MAX_BWP_SIZE);
    // clear last scheduled slot's content (only)!
    const int num_slots = nr_slots_per_frame[*scc->ssbSubcarrierSpacing];
    const int last_slot = (slot + num_slots - 1) % num_slots;
    uint16_t *vrb_map_UL = cc[CC_id].vrb_map_UL;
    memset(&vrb_map_UL[last_slot * MAX_BWP_SIZE], 0, sizeof(uint16_t) * MAX_BWP_SIZE);
    clear_nr_nfapi_information(RC.nrmac[module_idP], CC_id, frame, slot);
  }


  if ((slot == 0) && (frame & 127) == 0) dump_mac_stats(RC.nrmac[module_idP]);


  // This schedules MIB
  schedule_nr_mib(module_idP, frame, slot);

  // This schedules SIB1
  if ( get_softmodem_params()->sa == 1 )
    schedule_nr_sib1(module_idP, frame, slot);


  // This schedule PRACH if we are not in phy_test mode
  if (get_softmodem_params()->phy_test == 0) {
    /* we need to make sure that resources for PRACH are free. To avoid that
       e.g. PUSCH has already been scheduled, make sure we schedule before
       anything else: below, we simply assume an advance one frame (minus one
       slot, because otherwise we would allocate the current slot in
       UL_tti_req_ahead), but be aware that, e.g., K2 is allowed to be larger
       (schedule_nr_prach will assert if resources are not free). */
    const sub_frame_t n_slots_ahead = nr_slots_per_frame[*scc->ssbSubcarrierSpacing] - 1;
    const frame_t f = (frame + (slot + n_slots_ahead) / nr_slots_per_frame[*scc->ssbSubcarrierSpacing]) % 1024;
    const sub_frame_t s = (slot + n_slots_ahead) % nr_slots_per_frame[*scc->ssbSubcarrierSpacing];
    schedule_nr_prach(module_idP, f, s);
  }

  // This schedule SR
  nr_sr_reporting(module_idP, frame, slot);

  // Schedule CSI measurement reporting: check in slot 0 for the whole frame
  if (slot == 0)
    nr_csi_meas_reporting(module_idP, frame, slot);

  // This schedule RA procedure if not in phy_test mode
  // Otherwise already consider 5G already connected
  if (get_softmodem_params()->phy_test == 0) {
    nr_schedule_RA(module_idP, frame, slot);
  }

  // This schedules the DCI for Uplink and subsequently PUSCH
<<<<<<< HEAD
  {
    if(NFAPI_MODE == NFAPI_MODE_VNF){
      gNB->UL_tti_req_ahead[0][7].SFN = frame;//Added to set the UL_tti_req_ahead SFN in VNF mode for slot 7
      gNB->UL_tti_req_ahead[0][8].SFN = frame;//Added to set the UL_tti_req_ahead SFN in VNF mode for slot 8
      gNB->UL_tti_req_ahead[0][9].SFN = frame;//Added to set the UL_tti_req_ahead SFN in VNF mode for slot 9
      gNB->UL_tti_req[0] = &gNB->UL_tti_req_ahead[0][slot];
    }
    nr_schedule_ulsch(module_idP, frame, slot, num_slots_per_tdd, nr_ulmix_slots, ulsch_in_slot_bitmap);
  }
  // This schedules the DCI for Downlink and PDSCH
  if (is_xlsch_in_slot(dlsch_in_slot_bitmap, slot))
    nr_schedule_ue_spec(module_idP, frame, slot);
=======
  nr_schedule_ulsch(module_idP, frame, slot);

  // This schedules the DCI for Downlink and PDSCH
  nr_schedule_ue_spec(module_idP, frame, slot);
>>>>>>> c19ba39e

  nr_schedule_pucch(module_idP, frame, slot);

  stop_meas(&RC.nrmac[module_idP]->eNB_scheduler);
  
  VCD_SIGNAL_DUMPER_DUMP_FUNCTION_BY_NAME(VCD_SIGNAL_DUMPER_FUNCTIONS_gNB_DLSCH_ULSCH_SCHEDULER,VCD_FUNCTION_OUT);
}<|MERGE_RESOLUTION|>--- conflicted
+++ resolved
@@ -66,9 +66,6 @@
   NR_UE_info_t *UE_info = &gNB->UE_info;
   int num = 1;
   for (int UE_id = UE_info->list.head; UE_id >= 0; UE_id = UE_info->list.next[UE_id]) {
-<<<<<<< HEAD
-    LOG_I(MAC, "UE ID %d RNTI %04x (%d/%d)\n", UE_id, UE_info->rnti[UE_id], num++, UE_info->num_UEs);
-=======
     LOG_I(MAC, "UE ID %d RNTI %04x (%d/%d) PH %d dB PCMAX %d dBm\n",
           UE_id,
           UE_info->rnti[UE_id],
@@ -76,7 +73,6 @@
           UE_info->num_UEs,
           UE_info->UE_sched_ctrl[UE_id].ph,
           UE_info->UE_sched_ctrl[UE_id].pcmax);
->>>>>>> c19ba39e
     NR_mac_stats_t *stats = &UE_info->mac_stats[UE_id];
     const int avg_rsrp = stats->num_rsrp_meas > 0 ? stats->cumul_rsrp / stats->num_rsrp_meas : 0;
     LOG_I(MAC, "UE %d: dlsch_rounds %d/%d/%d/%d, dlsch_errors %d, average RSRP %d (%d meas)\n",
@@ -332,12 +328,7 @@
   nfapi_nr_config_request_scf_t *cfg = &mac->config[0];
   protocol_ctxt_t   ctxt;
   PROTOCOL_CTXT_SET_BY_MODULE_ID(&ctxt, module_idP, ENB_FLAG_YES, NOT_A_RNTI, frame, slot,module_idP);
-<<<<<<< HEAD
-  int nb_periods_per_frame;
-
-=======
  
->>>>>>> c19ba39e
   const int bwp_id = 1;
   gNB_MAC_INST *gNB = RC.nrmac[module_idP];
   NR_COMMON_channels_t *cc = gNB->common_channels;
@@ -354,12 +345,6 @@
       gNB->tdd_beam_association[i] = -1;
   }
 
-<<<<<<< HEAD
-  int num_slots_per_tdd = (nr_slots_per_frame[*scc->ssbSubcarrierSpacing])/nb_periods_per_frame;
-
-  const int nr_ulmix_slots = tdd_pattern->nrofUplinkSlots + (tdd_pattern->nrofUplinkSymbols!=0);
-=======
->>>>>>> c19ba39e
   start_meas(&RC.nrmac[module_idP]->eNB_scheduler);
   VCD_SIGNAL_DUMPER_DUMP_FUNCTION_BY_NAME(VCD_SIGNAL_DUMPER_FUNCTIONS_gNB_DLSCH_ULSCH_SCHEDULER,VCD_FUNCTION_IN);
 
@@ -432,25 +417,18 @@
   }
 
   // This schedules the DCI for Uplink and subsequently PUSCH
-<<<<<<< HEAD
-  {
-    if(NFAPI_MODE == NFAPI_MODE_VNF){
-      gNB->UL_tti_req_ahead[0][7].SFN = frame;//Added to set the UL_tti_req_ahead SFN in VNF mode for slot 7
-      gNB->UL_tti_req_ahead[0][8].SFN = frame;//Added to set the UL_tti_req_ahead SFN in VNF mode for slot 8
-      gNB->UL_tti_req_ahead[0][9].SFN = frame;//Added to set the UL_tti_req_ahead SFN in VNF mode for slot 9
-      gNB->UL_tti_req[0] = &gNB->UL_tti_req_ahead[0][slot];
-    }
-    nr_schedule_ulsch(module_idP, frame, slot, num_slots_per_tdd, nr_ulmix_slots, ulsch_in_slot_bitmap);
-  }
-  // This schedules the DCI for Downlink and PDSCH
-  if (is_xlsch_in_slot(dlsch_in_slot_bitmap, slot))
-    nr_schedule_ue_spec(module_idP, frame, slot);
-=======
+  
+  if(NFAPI_MODE == NFAPI_MODE_VNF){
+    gNB->UL_tti_req_ahead[0][7].SFN = frame;//Added to set the UL_tti_req_ahead SFN in VNF mode for slot 7
+    gNB->UL_tti_req_ahead[0][8].SFN = frame;//Added to set the UL_tti_req_ahead SFN in VNF mode for slot 8
+    gNB->UL_tti_req_ahead[0][9].SFN = frame;//Added to set the UL_tti_req_ahead SFN in VNF mode for slot 9
+    gNB->UL_tti_req[0] = &gNB->UL_tti_req_ahead[0][slot];
+  }
+  
   nr_schedule_ulsch(module_idP, frame, slot);
 
   // This schedules the DCI for Downlink and PDSCH
   nr_schedule_ue_spec(module_idP, frame, slot);
->>>>>>> c19ba39e
 
   nr_schedule_pucch(module_idP, frame, slot);
 
