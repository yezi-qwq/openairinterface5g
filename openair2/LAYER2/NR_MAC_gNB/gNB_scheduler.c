/*
 * Licensed to the OpenAirInterface (OAI) Software Alliance under one or more
 * contributor license agreements.  See the NOTICE file distributed with
 * this work for additional information regarding copyright ownership.
 * The OpenAirInterface Software Alliance licenses this file to You under
 * the OAI Public License, Version 1.1  (the "License"); you may not use this file
 * except in compliance with the License.
 * You may obtain a copy of the License at
 *
 *      http://www.openairinterface.org/?page_id=698
 *
 * Unless required by applicable law or agreed to in writing, software
 * distributed under the License is distributed on an "AS IS" BASIS,
 * WITHOUT WARRANTIES OR CONDITIONS OF ANY KIND, either express or implied.
 * See the License for the specific language governing permissions and
 * limitations under the License.
 *-------------------------------------------------------------------------------
 * For more information about the OpenAirInterface (OAI) Software Alliance:
 *      contact@openairinterface.org
 */

/*! \file gNB_scheduler.c
 * \brief gNB scheduler top level function operates on per subframe basis
 * \author  Navid Nikaein and Raymond Knopp, WEI-TAI CHEN
 * \date 2010 - 2014, 2018
 * \email: navid.nikaein@eurecom.fr, kroempa@gmail.com
 * \version 0.5
 * \company Eurecom, NTUST
 * @ingroup _mac

 */

#include "assertions.h"

#include "LAYER2/MAC/mac.h"
#include "NR_MAC_COMMON/nr_mac_extern.h"
#include "LAYER2/MAC/mac_proto.h"
#include "NR_MAC_gNB/mac_proto.h"

#include "common/utils/LOG/log.h"
#include "common/utils/LOG/vcd_signal_dumper.h"
#include "UTIL/OPT/opt.h"
#include "OCG.h"
#include "OCG_extern.h"

#include "RRC/NR/nr_rrc_extern.h"

//#include "LAYER2/MAC/pre_processor.c"
#include "pdcp.h"

#include "openair1/PHY/defs_gNB.h"
#include "openair1/PHY/NR_TRANSPORT/nr_dlsch.h"

//Agent-related headers
#include "flexran_agent_extern.h"
#include "flexran_agent_mac.h"

#include "intertask_interface.h"

#include "executables/softmodem-common.h"

const uint8_t slots_per_frame[5] = {10, 20, 40, 80, 160};
uint16_t nr_pdcch_order_table[6] = { 31, 31, 511, 2047, 2047, 8191 };

void clear_mac_stats(gNB_MAC_INST *gNB) {
  memset((void*)gNB->UE_info.mac_stats,0,MAX_MOBILES_PER_GNB*sizeof(NR_mac_stats_t));
}

void dump_mac_stats(gNB_MAC_INST *gNB) {

  NR_UE_info_t *UE_info = &gNB->UE_info;
  NR_mac_stats_t *stats;
  int lc_id;

  for (int UE_id=0;UE_id<MAX_MOBILES_PER_GNB;UE_id++) {
    if (UE_info->active[UE_id]) {
      LOG_I(MAC, "UE %x\n", UE_info->rnti[UE_id]);
      stats = &UE_info->mac_stats[UE_id];
      LOG_I(MAC,"dlsch_rounds %d/%d/%d/%d, dlsch_errors %d\n",stats->dlsch_rounds[0],stats->dlsch_rounds[1],stats->dlsch_rounds[2],stats->dlsch_rounds[3],stats->dlsch_errors);
      LOG_I(MAC,"dlsch_total_bytes %d\n",stats->dlsch_total_bytes);
      LOG_I(MAC,"ulsch_rounds %d/%d/%d/%d, ulsch_errors %d\n",stats->ulsch_rounds[0],stats->ulsch_rounds[1],stats->ulsch_rounds[2],stats->ulsch_rounds[3],stats->ulsch_errors);
      LOG_I(MAC,"ulsch_total_bytes_scheduled %d, ulsch_total_bytes_received %d\n",stats->ulsch_total_bytes_scheduled,stats->ulsch_total_bytes_rx);
      for (lc_id=0;lc_id<63;lc_id++) {
	if (stats->lc_bytes_tx[lc_id]>0) LOG_I(MAC,"LCID %d : %d bytes TX\n",lc_id,stats->lc_bytes_tx[lc_id]);
	if (stats->lc_bytes_rx[lc_id]>0) LOG_I(MAC,"LCID %d : %d bytes RX\n",lc_id,stats->lc_bytes_rx[lc_id]);
      }
    }
  }
}

void clear_nr_nfapi_information(gNB_MAC_INST * gNB,
                                int CC_idP,
                                frame_t frameP,
                                sub_frame_t slotP){

  nfapi_nr_dl_tti_request_t    *DL_req = &gNB->DL_req[0];
  nfapi_nr_ul_tti_request_t    *UL_tti_req = &gNB->UL_tti_req[0];
  nfapi_nr_ul_dci_request_t    *UL_dci_req = &gNB->UL_dci_req[0];
  nfapi_nr_tx_data_request_t   *TX_req = &gNB->TX_req[0];

  gNB->pdu_index[CC_idP] = 0;

  if (nfapi_mode==0 || nfapi_mode == 1) { // monolithic or PNF

    DL_req[CC_idP].SFN                                   = frameP;
    DL_req[CC_idP].Slot                                  = slotP;
    DL_req[CC_idP].dl_tti_request_body.nPDUs             = 0;
    DL_req[CC_idP].dl_tti_request_body.nGroup            = 0;
    //DL_req[CC_idP].dl_tti_request_body.transmission_power_pcfich           = 6000;

    UL_dci_req[CC_idP].SFN                         = frameP;
    UL_dci_req[CC_idP].Slot                        = slotP;
    UL_dci_req[CC_idP].numPdus                     = 0;

    UL_tti_req[CC_idP].SFN                         = frameP;
    UL_tti_req[CC_idP].Slot                        = slotP;
    UL_tti_req[CC_idP].n_pdus                      = 0;
    UL_tti_req[CC_idP].n_ulsch                     = 0;
    UL_tti_req[CC_idP].n_ulcch                     = 0;
    UL_tti_req[CC_idP].n_group                     = 0;

    TX_req[CC_idP].Number_of_PDUs                  = 0;

  }
}
/*
void check_nr_ul_failure(module_id_t module_idP,
                         int CC_id,
                         int UE_id,
                         frame_t frameP,
                         sub_frame_t slotP) {

  NR_UE_info_t                 *UE_info  = &RC.nrmac[module_idP]->UE_info;
  nfapi_nr_dl_dci_request_t  *DL_req   = &RC.nrmac[module_idP]->DL_req[0];
  uint16_t                      rnti      = UE_RNTI(module_idP, UE_id);
  NR_COMMON_channels_t          *cc       = RC.nrmac[module_idP]->common_channels;

  // check uplink failure
  if ((UE_info->UE_sched_ctrl[UE_id].ul_failure_timer > 0) &&
      (UE_info->UE_sched_ctrl[UE_id].ul_out_of_sync == 0)) {
    LOG_I(MAC, "UE %d rnti %x: UL Failure timer %d \n", UE_id, rnti,
    UE_info->UE_sched_ctrl[UE_id].ul_failure_timer);
    if (UE_info->UE_sched_ctrl[UE_id].ra_pdcch_order_sent == 0) {
      UE_info->UE_sched_ctrl[UE_id].ra_pdcch_order_sent = 1;

      // add a format 1A dci for this UE to request an RA procedure (only one UE per subframe)
      nfapi_nr_dl_dci_request_pdu_t *dl_config_pdu                    = &DL_req[CC_id].dl_tti_request_body.dl_config_pdu_list[DL_req[CC_id].dl_tti_request_body.number_pdu];
      memset((void *) dl_config_pdu, 0,sizeof(nfapi_dl_dci_request_pdu_t));
      dl_config_pdu->pdu_type                                         = NFAPI_DL_CONFIG_DCI_DL_PDU_TYPE;
      dl_config_pdu->pdu_size                                         = (uint8_t) (2 + sizeof(nfapi_dl_config_dci_dl_pdu));
      dl_config_pdu->dci_dl_pdu.dci_dl_pdu_rel8.tl.tag                = NFAPI_DL_DCI_REQUEST_DCI_DL_PDU_REL8_TAG;
      dl_config_pdu->dci_dl_pdu.dci_dl_pdu_rel8.dci_format            = NFAPI_DL_DCI_FORMAT_1A;
      dl_config_pdu->dci_dl_pdu.dci_dl_pdu_rel8.aggregation_level     = get_aggregation(get_bw_index(module_idP, CC_id),
                      UE_info->UE_sched_ctrl[UE_id].
                      dl_cqi[CC_id], format1A);
      dl_config_pdu->dci_dl_pdu.dci_dl_pdu_rel8.rnti                  = rnti;
      dl_config_pdu->dci_dl_pdu.dci_dl_pdu_rel8.rnti_type             = 1;  // CRNTI : see Table 4-10 from SCF082 - nFAPI specifications
      dl_config_pdu->dci_dl_pdu.dci_dl_pdu_rel8.transmission_power    = 6000; // equal to RS power

      AssertFatal((cc[CC_id].mib->message.dl_Bandwidth >= 0) && (cc[CC_id].mib->message.dl_Bandwidth < 6),
      "illegal dl_Bandwidth %d\n",
      (int) cc[CC_id].mib->message.dl_Bandwidth);
      dl_config_pdu->dci_dl_pdu.dci_dl_pdu_rel8.resource_block_coding = nr_pdcch_order_table[cc[CC_id].mib->message.dl_Bandwidth];
      DL_req[CC_id].dl_tti_request_body.number_dci++;
      DL_req[CC_id].dl_tti_request_body.number_pdu++;
      DL_req[CC_id].dl_tti_request_body.tl.tag                      = NFAPI_DL_TTI_REQUEST_BODY_TAG;
      LOG_I(MAC,
      "UE %d rnti %x: sending PDCCH order for RAPROC (failure timer %d), resource_block_coding %d \n",
      UE_id, rnti,
      UE_info->UE_sched_ctrl[UE_id].ul_failure_timer,
      dl_config_pdu->dci_dl_pdu.
      dci_dl_pdu_rel8.resource_block_coding);
    } else {    // ra_pdcch_sent==1
      LOG_I(MAC,
      "UE %d rnti %x: sent PDCCH order for RAPROC waiting (failure timer %d) \n",
      UE_id, rnti,
      UE_info->UE_sched_ctrl[UE_id].ul_failure_timer);
      if ((UE_info->UE_sched_ctrl[UE_id].ul_failure_timer % 40) == 0) UE_info->UE_sched_ctrl[UE_id].ra_pdcch_order_sent = 0;  // resend every 4 frames
    }

    UE_info->UE_sched_ctrl[UE_id].ul_failure_timer++;
    // check threshold
    if (UE_info->UE_sched_ctrl[UE_id].ul_failure_timer > 20000) {
      // inform RRC of failure and clear timer
      LOG_I(MAC,
      "UE %d rnti %x: UL Failure after repeated PDCCH orders: Triggering RRC \n",
      UE_id, rnti);
      mac_eNB_rrc_ul_failure(module_idP, CC_id, frameP, subframeP,rnti);
      UE_info->UE_sched_ctrl[UE_id].ul_failure_timer = 0;
      UE_info->UE_sched_ctrl[UE_id].ul_out_of_sync   = 1;

      //Inform the controller about the UE deactivation. Should be moved to RRC agent in the future
      if (rrc_agent_registered[module_idP]) {
        LOG_W(MAC, "notify flexran Agent of UE state change\n");
        agent_rrc_xface[module_idP]->flexran_agent_notify_ue_state_change(module_idP,
            rnti, PROTOCOL__FLEX_UE_STATE_CHANGE_TYPE__FLUESC_DEACTIVATED);
      }
    }
  }       // ul_failure_timer>0

}
*/
/*
void schedule_nr_SRS(module_id_t module_idP, frame_t frameP, sub_frame_t subframeP)
{
  gNB_MAC_INST *gNB = RC.nrmac[module_idP];
  NR_UE_info_t *UE_info = &gNB->UE_info;
  nfapi_ul_config_request_body_t *ul_req;
  int CC_id, UE_id;
  NR_COMMON_channels_t *cc = RC.nrmac[module_idP]->common_channels;
  SoundingRS_UL_ConfigCommon_t *soundingRS_UL_ConfigCommon;
  struct SoundingRS_UL_ConfigDedicated *soundingRS_UL_ConfigDedicated;
  uint8_t TSFC;
  uint16_t deltaTSFC;   // bitmap
  uint8_t srs_SubframeConfig;

  // table for TSFC (Period) and deltaSFC (offset)
  const uint16_t deltaTSFCTabType1[15][2] = { {1, 1}, {1, 2}, {2, 2}, {1, 5}, {2, 5}, {4, 5}, {8, 5}, {3, 5}, {12, 5}, {1, 10}, {2, 10}, {4, 10}, {8, 10}, {351, 10}, {383, 10} };  // Table 5.5.3.3-2 3GPP 36.211 FDD
  const uint16_t deltaTSFCTabType2[14][2] = { {2, 5}, {6, 5}, {10, 5}, {18, 5}, {14, 5}, {22, 5}, {26, 5}, {30, 5}, {70, 10}, {74, 10}, {194, 10}, {326, 10}, {586, 10}, {210, 10} }; // Table 5.5.3.3-2 3GPP 36.211 TDD

  uint16_t srsPeriodicity, srsOffset;

  for (CC_id = 0; CC_id < MAX_NUM_CCs; CC_id++) {
    soundingRS_UL_ConfigCommon = &cc[CC_id].radioResourceConfigCommon->soundingRS_UL_ConfigCommon;
    // check if SRS is enabled in this frame/subframe
    if (soundingRS_UL_ConfigCommon) {
      srs_SubframeConfig = soundingRS_UL_ConfigCommon->choice.setup.srs_SubframeConfig;
      if (cc[CC_id].tdd_Config == NULL) { // FDD
  deltaTSFC = deltaTSFCTabType1[srs_SubframeConfig][0];
  TSFC = deltaTSFCTabType1[srs_SubframeConfig][1];
      } else {    // TDD
  deltaTSFC = deltaTSFCTabType2[srs_SubframeConfig][0];
  TSFC = deltaTSFCTabType2[srs_SubframeConfig][1];
      }
      // Sounding reference signal subframes are the subframes satisfying ns/2 mod TSFC (- deltaTSFC
      uint16_t tmp = (subframeP % TSFC);

      if ((1 << tmp) & deltaTSFC) {
  // This is an SRS subframe, loop over UEs
  for (UE_id = 0; UE_id < MAX_MOBILES_PER_GNB; UE_id++) {
    if (!RC.nrmac[module_idP]->UE_info.active[UE_id]) continue;
    ul_req = &RC.nrmac[module_idP]->UL_req[CC_id].ul_config_request_body;
    // drop the allocation if the UE hasn't send RRCConnectionSetupComplete yet
    if (mac_eNB_get_rrc_status(module_idP,UE_RNTI(module_idP, UE_id)) < RRC_CONNECTED) continue;

    AssertFatal(UE_info->UE_template[CC_id][UE_id].physicalConfigDedicated != NULL,
          "physicalConfigDedicated is null for UE %d\n",
          UE_id);

    if ((soundingRS_UL_ConfigDedicated = UE_info->UE_template[CC_id][UE_id].physicalConfigDedicated->soundingRS_UL_ConfigDedicated) != NULL) {
      if (soundingRS_UL_ConfigDedicated->present == SoundingRS_UL_ConfigDedicated_PR_setup) {
        get_srs_pos(&cc[CC_id],
        soundingRS_UL_ConfigDedicated->choice.
        setup.srs_ConfigIndex,
        &srsPeriodicity, &srsOffset);
        if (((10 * frameP + subframeP) % srsPeriodicity) == srsOffset) {
    // Program SRS
    ul_req->srs_present = 1;
    nfapi_ul_config_request_pdu_t * ul_config_pdu = &ul_req->ul_config_pdu_list[ul_req->number_of_pdus];
    memset((void *) ul_config_pdu, 0, sizeof(nfapi_ul_config_request_pdu_t));
    ul_config_pdu->pdu_type =  NFAPI_UL_CONFIG_SRS_PDU_TYPE;
    ul_config_pdu->pdu_size =  2 + (uint8_t) (2 + sizeof(nfapi_ul_config_srs_pdu));
    ul_config_pdu->srs_pdu.srs_pdu_rel8.tl.tag = NFAPI_UL_CONFIG_REQUEST_SRS_PDU_REL8_TAG;
    ul_config_pdu->srs_pdu.srs_pdu_rel8.size = (uint8_t)sizeof(nfapi_ul_config_srs_pdu);
    ul_config_pdu->srs_pdu.srs_pdu_rel8.rnti = UE_info->UE_template[CC_id][UE_id].rnti;
    ul_config_pdu->srs_pdu.srs_pdu_rel8.srs_bandwidth = soundingRS_UL_ConfigDedicated->choice.setup.srs_Bandwidth;
    ul_config_pdu->srs_pdu.srs_pdu_rel8.frequency_domain_position = soundingRS_UL_ConfigDedicated->choice.setup.freqDomainPosition;
    ul_config_pdu->srs_pdu.srs_pdu_rel8.srs_hopping_bandwidth = soundingRS_UL_ConfigDedicated->choice.setup.srs_HoppingBandwidth;;
    ul_config_pdu->srs_pdu.srs_pdu_rel8.transmission_comb = soundingRS_UL_ConfigDedicated->choice.setup.transmissionComb;
    ul_config_pdu->srs_pdu.srs_pdu_rel8.i_srs = soundingRS_UL_ConfigDedicated->choice.setup.srs_ConfigIndex;
    ul_config_pdu->srs_pdu.srs_pdu_rel8.sounding_reference_cyclic_shift = soundingRS_UL_ConfigDedicated->choice.setup.cyclicShift;    //              ul_config_pdu->srs_pdu.srs_pdu_rel10.antenna_port                   = ;//
    //              ul_config_pdu->srs_pdu.srs_pdu_rel13.number_of_combs                = ;//
    RC.nrmac[module_idP]->UL_req[CC_id].sfn_sf = (frameP << 4) + subframeP;
    RC.nrmac[module_idP]->UL_req[CC_id].header.message_id = NFAPI_UL_CONFIG_REQUEST;
    ul_req->number_of_pdus++;
        } // if (((10*frameP+subframeP) % srsPeriodicity) == srsOffset)
      } // if (soundingRS_UL_ConfigDedicated->present == SoundingRS_UL_ConfigDedicated_PR_setup)
    }   // if ((soundingRS_UL_ConfigDedicated = UE_info->UE_template[CC_id][UE_id].physicalConfigDedicated->soundingRS_UL_ConfigDedicated)!=NULL)
  }   // for (UE_id ...
      }     // if((1<<tmp) & deltaTSFC)

    }     // SRS config
  }
}
*/


/*
void copy_nr_ulreq(module_id_t module_idP, frame_t frameP, sub_frame_t slotP)
{
  int CC_id;
  gNB_MAC_INST *mac = RC.nrmac[module_idP];

  for (CC_id = 0; CC_id < MAX_NUM_CCs; CC_id++) {

    nfapi_ul_config_request_t *ul_req                 = &mac->UL_tti_req[CC_id];

    *ul_req = *ul_req_tmp;

    // Restore the pointer
    ul_req->ul_config_request_body.ul_config_pdu_list = ul_req_pdu;
    ul_req->sfn_sf                                    = (frameP<<7) + slotP;
    ul_req_tmp->ul_config_request_body.number_of_pdus = 0;

    if (ul_req->ul_config_request_body.number_of_pdus>0)
      {
        LOG_D(PHY, "%s() active NOW (frameP:%d slotP:%d) pdus:%d\n", __FUNCTION__, frameP, slotP, ul_req->ul_config_request_body.number_of_pdus);
      }

    memcpy((void*)ul_req->ul_config_request_body.ul_config_pdu_list,
     (void*)ul_req_tmp->ul_config_request_body.ul_config_pdu_list,
     ul_req->ul_config_request_body.number_of_pdus*sizeof(nfapi_ul_config_request_pdu_t));
  }
}
*/

void nr_schedule_pusch(int Mod_idP,
                       int UE_id,
                       int num_slots_per_tdd,
                       int ul_slots,
                       frame_t frameP,
                       sub_frame_t slotP) {

  nfapi_nr_ul_tti_request_t *UL_tti_req = &RC.nrmac[Mod_idP]->UL_tti_req[0];
  NR_UE_info_t *UE_info = &RC.nrmac[Mod_idP]->UE_info;
  int k = slotP + ul_slots - num_slots_per_tdd;
  NR_sched_pusch *pusch = &UE_info->UE_sched_ctrl[UE_id].sched_pusch[k];
  if ((pusch->active == true) && (frameP == pusch->frame) && (slotP == pusch->slot)) {
    UL_tti_req->SFN = pusch->frame;
    UL_tti_req->Slot = pusch->slot;
    UL_tti_req->pdus_list[UL_tti_req->n_pdus].pdu_type = NFAPI_NR_UL_CONFIG_PUSCH_PDU_TYPE;
    UL_tti_req->pdus_list[UL_tti_req->n_pdus].pdu_size = sizeof(nfapi_nr_pusch_pdu_t);
    UL_tti_req->pdus_list[UL_tti_req->n_pdus].pusch_pdu = pusch->pusch_pdu;
    UL_tti_req->n_pdus+=1;
    memset((void *) &UE_info->UE_sched_ctrl[UE_id].sched_pusch[k],
           0, sizeof(NR_sched_pusch));
  }
}


void nr_schedule_pucch(int Mod_idP,
                       int UE_id,
                       int nr_ulmix_slots,
                       frame_t frameP,
                       sub_frame_t slotP) {

  uint16_t O_csi, O_ack, O_uci;
  uint8_t O_sr = 0; // no SR in PUCCH implemented for now
  NR_ServingCellConfigCommon_t *scc = RC.nrmac[Mod_idP]->common_channels->ServingCellConfigCommon;
  NR_UE_info_t *UE_info = &RC.nrmac[Mod_idP]->UE_info;
  AssertFatal(UE_info->active[UE_id],"Cannot find UE_id %d is not active\n",UE_id);

  NR_CellGroupConfig_t *secondaryCellGroup = UE_info->secondaryCellGroup[UE_id];
  int bwp_id=1;
  NR_BWP_Uplink_t *ubwp=secondaryCellGroup->spCellConfig->spCellConfigDedicated->uplinkConfig->uplinkBWP_ToAddModList->list.array[bwp_id-1];
  nfapi_nr_ul_tti_request_t *UL_tti_req = &RC.nrmac[Mod_idP]->UL_tti_req[0];

  NR_sched_pucch *curr_pucch;

  for (int k=0; k<nr_ulmix_slots; k++) {
    for (int l=0; l<2; l++) {
      curr_pucch = &UE_info->UE_sched_ctrl[UE_id].sched_pucch[k][l];
      O_ack = curr_pucch->dai_c;
      O_csi = curr_pucch->csi_bits;
      O_uci = O_ack + O_csi + O_sr;
      if ((O_uci>0) && (frameP == curr_pucch->frame) && (slotP == curr_pucch->ul_slot)) {
        UL_tti_req->SFN = curr_pucch->frame;
        UL_tti_req->Slot = curr_pucch->ul_slot;
        UL_tti_req->pdus_list[UL_tti_req->n_pdus].pdu_type = NFAPI_NR_UL_CONFIG_PUCCH_PDU_TYPE;
        UL_tti_req->pdus_list[UL_tti_req->n_pdus].pdu_size = sizeof(nfapi_nr_pucch_pdu_t);
        nfapi_nr_pucch_pdu_t  *pucch_pdu = &UL_tti_req->pdus_list[UL_tti_req->n_pdus].pucch_pdu;
        memset(pucch_pdu,0,sizeof(nfapi_nr_pucch_pdu_t));
        UL_tti_req->n_pdus+=1;

        LOG_D(MAC,"Scheduling pucch reception for frame %d slot %d with (%d, %d, %d) (SR ACK, CSI) bits\n",
              frameP,slotP,O_sr,O_ack,curr_pucch->csi_bits);

        nr_configure_pucch(pucch_pdu,
                           scc,
                           ubwp,
                           UE_info->rnti[UE_id],
                           curr_pucch->resource_indicator,
                           O_csi,
                           O_ack,
                           O_sr);

        memset((void *) &UE_info->UE_sched_ctrl[UE_id].sched_pucch[k][l],
               0,
               sizeof(NR_sched_pucch));
      }
    }
  }
}

bool is_xlsch_in_slot(uint64_t bitmap, sub_frame_t slot) {
  return (bitmap >> slot) & 0x01;
}

void gNB_dlsch_ulsch_scheduler(module_id_t module_idP,
                               frame_t frame,
                               sub_frame_t slot){

  protocol_ctxt_t   ctxt;
  PROTOCOL_CTXT_SET_BY_MODULE_ID(&ctxt, module_idP, ENB_FLAG_YES, NOT_A_RNTI, frame, slot,module_idP);
 
  int nb_periods_per_frame;

  const int UE_id = 0;
  const int bwp_id = 1;

  gNB_MAC_INST *gNB = RC.nrmac[module_idP];
  NR_UE_info_t *UE_info = &gNB->UE_info;
  NR_UE_sched_ctrl_t *ue_sched_ctl = &UE_info->UE_sched_ctrl[UE_id];
  NR_COMMON_channels_t *cc = gNB->common_channels;
  NR_ServingCellConfigCommon_t        *scc     = cc->ServingCellConfigCommon;
  NR_TDD_UL_DL_Pattern_t *tdd_pattern = &scc->tdd_UL_DL_ConfigurationCommon->pattern1;

  switch(scc->tdd_UL_DL_ConfigurationCommon->pattern1.dl_UL_TransmissionPeriodicity) {
    case 0:
      nb_periods_per_frame = 20; // 10ms/0p5ms
      break;

    case 1:
      nb_periods_per_frame = 16; // 10ms/0p625ms
      break;

    case 2:
      nb_periods_per_frame = 10; // 10ms/1ms
      break;

    case 3:
      nb_periods_per_frame = 8; // 10ms/1p25ms
      break;

    case 4:
      nb_periods_per_frame = 5; // 10ms/2ms
      break;

    case 5:
      nb_periods_per_frame = 4; // 10ms/2p5ms
      break;

    case 6:
      nb_periods_per_frame = 2; // 10ms/5ms
      break;

    case 7:
      nb_periods_per_frame = 1; // 10ms/10ms
      break;

    default:
      AssertFatal(1==0,"Undefined tdd period %ld\n", scc->tdd_UL_DL_ConfigurationCommon->pattern1.dl_UL_TransmissionPeriodicity);
  }

  int num_slots_per_tdd = (slots_per_frame[*scc->ssbSubcarrierSpacing])/nb_periods_per_frame;

  const int nr_ulmix_slots = tdd_pattern->nrofUplinkSlots + (tdd_pattern->nrofUplinkSymbols!=0);

  start_meas(&RC.nrmac[module_idP]->eNB_scheduler);
  VCD_SIGNAL_DUMPER_DUMP_FUNCTION_BY_NAME(VCD_SIGNAL_DUMPER_FUNCTIONS_gNB_DLSCH_ULSCH_SCHEDULER,VCD_FUNCTION_IN);

  pdcp_run(&ctxt);
  /* send tick to RLC and RRC every ms */
  if ((slot & ((1 << *scc->ssbSubcarrierSpacing) - 1)) == 0) {
    void nr_rlc_tick(int frame, int subframe);
    nr_rlc_tick(frame, slot >> *scc->ssbSubcarrierSpacing);
    nr_rrc_trigger(&ctxt, 0 /*CC_id*/, frame, slot >> *scc->ssbSubcarrierSpacing);
  }

  const uint64_t dlsch_in_slot_bitmap = (1 << 1) | (1 << 2);
  const uint64_t ulsch_in_slot_bitmap = (1 << 8);

  memset(RC.nrmac[module_idP]->cce_list[bwp_id][0],0,MAX_NUM_CCE*sizeof(int)); // coreset0
  memset(RC.nrmac[module_idP]->cce_list[bwp_id][1],0,MAX_NUM_CCE*sizeof(int)); // coresetid 1
  for (int i=0; i<MAX_NUM_CORESET; i++)
    RC.nrmac[module_idP]->UE_info.num_pdcch_cand[UE_id][i] = 0;
  for (int CC_id = 0; CC_id < MAX_NUM_CCs; CC_id++) {
    //mbsfn_status[CC_id] = 0;

    // clear vrb_maps
    memset(cc[CC_id].vrb_map, 0, sizeof(uint16_t) * 275);
    memset(cc[CC_id].vrb_map_UL, 0, sizeof(uint16_t) * 275);

    clear_nr_nfapi_information(RC.nrmac[module_idP], CC_id, frame, slot);
  }


  if ((slot == 0) && (frame & 127) == 0) dump_mac_stats(RC.nrmac[module_idP]);


  // This schedules MIB
  schedule_nr_mib(module_idP, frame, slot, slots_per_frame[*scc->ssbSubcarrierSpacing]);

  // This schedules SIB1
  schedule_nr_sib1(module_idP, frame, slot);

  // This schedule PRACH if we are not in phy_test mode
  if (get_softmodem_params()->phy_test == 0) {
    schedule_nr_prach(module_idP, frame, slot);
  }

  // This schedule SR
  // TODO

  // This schedule CSI measurement reporting
  if (UE_info->active[UE_id])
    nr_csi_meas_reporting(module_idP, UE_id, frame, slot, num_slots_per_tdd, nr_ulmix_slots, slots_per_frame[*scc->ssbSubcarrierSpacing]);

  // This schedule RA procedure if not in phy_test mode
  // Otherwise already consider 5G already connected
  RC.nrmac[module_idP]->current_slot=slot;
  if (get_softmodem_params()->phy_test == 0) {
    nr_schedule_RA(module_idP, frame, slot);
    nr_schedule_reception_msg3(module_idP, 0, frame, slot);

  }

  // This schedules the DCI for Uplink and subsequently PUSCH

  // The decision about whether to schedule is done for each UE independently
  // inside
  if (UE_info->active[UE_id] && slot < 10) {

    int tda = 1; // time domain assignment hardcoded for now
    schedule_fapi_ul_pdu(module_idP, frame, slot, num_slots_per_tdd, nr_ulmix_slots, tda, ulsch_in_slot_bitmap);
    nr_schedule_pusch(module_idP, UE_id, num_slots_per_tdd, nr_ulmix_slots, frame, slot);
  }


  if (UE_info->active[UE_id]
      && (is_xlsch_in_slot(dlsch_in_slot_bitmap, slot % num_slots_per_tdd))
      && slot < 10) {

    ue_sched_ctl->current_harq_pid = slot % num_slots_per_tdd;
    nr_schedule_ue_spec(module_idP, frame, slot, num_slots_per_tdd);
  }

<<<<<<< HEAD
  if (UE_info->active[UE_id]) {
=======

  if (UE_info->active[UE_id])
>>>>>>> 8f03a80a
    nr_schedule_pucch(module_idP, UE_id, nr_ulmix_slots, frame, slot);
  }

  stop_meas(&RC.nrmac[module_idP]->eNB_scheduler);
  
  VCD_SIGNAL_DUMPER_DUMP_FUNCTION_BY_NAME(VCD_SIGNAL_DUMPER_FUNCTIONS_gNB_DLSCH_ULSCH_SCHEDULER,VCD_FUNCTION_OUT);
}<|MERGE_RESOLUTION|>--- conflicted
+++ resolved
@@ -495,9 +495,8 @@
   schedule_nr_sib1(module_idP, frame, slot);
 
   // This schedule PRACH if we are not in phy_test mode
-  if (get_softmodem_params()->phy_test == 0) {
+  if (get_softmodem_params()->phy_test == 0)
     schedule_nr_prach(module_idP, frame, slot);
-  }
 
   // This schedule SR
   // TODO
@@ -535,14 +534,9 @@
     nr_schedule_ue_spec(module_idP, frame, slot, num_slots_per_tdd);
   }
 
-<<<<<<< HEAD
-  if (UE_info->active[UE_id]) {
-=======
 
   if (UE_info->active[UE_id])
->>>>>>> 8f03a80a
     nr_schedule_pucch(module_idP, UE_id, nr_ulmix_slots, frame, slot);
-  }
 
   stop_meas(&RC.nrmac[module_idP]->eNB_scheduler);
   
