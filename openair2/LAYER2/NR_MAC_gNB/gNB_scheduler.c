--- conflicted
+++ resolved
@@ -411,12 +411,9 @@
   const int num_slots_per_tdd = slots_per_frame[*scc->ssbSubcarrierSpacing] >> (7 - tdd_pattern->dl_UL_TransmissionPeriodicity);
   const int nr_ulmix_slots = tdd_pattern->nrofUplinkSlots + (tdd_pattern->nrofUplinkSymbols!=0);
 
-<<<<<<< HEAD
-  if (slot== 0 && (UE_list->UEcontext[UE_id].fiveG_connected || get_softmodem_params()->phy_test)) {
-
-=======
+
   if (slot == 0 && UE_info->active[UE_id]) {
->>>>>>> 0fe3e5fd
+
     for (int k=0; k<nr_ulmix_slots; k++) {
       /* Seems to be covered 384? */
       /*memset((void *) &UE_info->UE_sched_ctrl[UE_id].sched_pucch[k],
@@ -433,9 +430,6 @@
   VCD_SIGNAL_DUMPER_DUMP_FUNCTION_BY_NAME(VCD_SIGNAL_DUMPER_FUNCTIONS_gNB_DLSCH_ULSCH_SCHEDULER,VCD_FUNCTION_IN);
 
   pdcp_run(&ctxt);
-
-  nr_rrc_rx_tx(); //&ctxt, CC_id);
-  /* send tick to RLC every ms */
   /* send tick to RLC and RRC every ms */
   if ((slot & ((1 << *scc->ssbSubcarrierSpacing) - 1)) == 0) {
     void nr_rlc_tick(int frame, int subframe);
@@ -458,34 +452,7 @@
     clear_nr_nfapi_information(RC.nrmac[module_idP], CC_id, frame, slot);
   }
 
-<<<<<<< HEAD
-  // refresh UE list based on UEs dropped by PHY in previous subframe
-  /*
-  for (i = 0; i < MAX_MOBILES_PER_GNB; i++) {
-    if (UE_list->active[i]) {
-
-      nfapi_nr_config_request_t *cfg = &RC.nrmac[module_idP]->config[CC_id];      
-      
-      rnti = 0;//UE_RNTI(module_idP, i);
-      CC_id = 0;//UE_PCCID(module_idP, i);
-
-    } //END if (UE_list->active[i])
-  } //END for (i = 0; i < MAX_MOBILES_PER_GNB; i++)
-  */
-
-
-    // This schedules MIB
-    if((slot == 0) && (frame & 7) == 0){
-      schedule_nr_mib(module_idP, frame, slot);
-    }
-
-    if (get_softmodem_params()->phy_test == 0)
-      nr_schedule_RA(module_idP, frame, slot);
-    else
-      UE_list->UEcontext[UE_id].fiveG_connected = true;
-
-=======
->>>>>>> 0fe3e5fd
+
   if ((slot == 0) && (frame & 127) == 0) dump_mac_stats(RC.nrmac[module_idP]);
 
 
@@ -509,16 +476,10 @@
   if (get_softmodem_params()->phy_test == 0) {
     nr_schedule_RA(module_idP, frame, slot);
     nr_schedule_reception_msg3(module_idP, 0, frame, slot);
-<<<<<<< HEAD
-  } else
-    UE_list->UEcontext[UE_id].fiveG_connected = true;
-
-  if (UE_list->UEcontext[UE_id].fiveG_connected ) {
-=======
+
   }
 
   if (UE_info->active[UE_id]) {
->>>>>>> 0fe3e5fd
     // TbD once RACH is available, start ta_timer when UE is connected
     if (ue_sched_ctl->ta_timer)
       ue_sched_ctl->ta_timer--;
@@ -531,26 +492,22 @@
   }
 
   // This schedules the DCI for Uplink and subsequently PUSCH
-<<<<<<< HEAD
-  if (UE_list->UEcontext[UE_id].fiveG_connected) {
-=======
+
   // The decision about whether to schedule is done for each UE independently
   // inside
   if (UE_info->active[UE_id] && slot < 10) {
->>>>>>> 0fe3e5fd
+
     int tda = 1; // time domain assignment hardcoded for now
     schedule_fapi_ul_pdu(module_idP, frame, slot, num_slots_per_tdd, nr_ulmix_slots, tda, ulsch_in_slot_bitmap);
     nr_schedule_pusch(module_idP, UE_id, num_slots_per_tdd, nr_ulmix_slots, frame, slot);
   }
 
-<<<<<<< HEAD
-  if (UE_list->UEcontext[UE_id].fiveG_connected && (is_xlsch_in_slot(*dlsch_in_slot_bitmap,slot%num_slots_per_tdd))) {
-=======
+
   if (UE_info->active[UE_id]
       && (is_xlsch_in_slot(dlsch_in_slot_bitmap, slot % num_slots_per_tdd))
       && (!get_softmodem_params()->phy_test || slot == 1)
       && slot < 10) {
->>>>>>> 0fe3e5fd
+
     ue_sched_ctl->current_harq_pid = slot % num_slots_per_tdd;
     //int pucch_sched;
     //nr_update_pucch_scheduling(module_idP, UE_id, frame, slot, num_slots_per_tdd,&pucch_sched);
@@ -559,12 +516,8 @@
     ue_sched_ctl->ta_apply = false;
   }
 
-<<<<<<< HEAD
-
-  if (UE_list->UEcontext[UE_id].fiveG_connected )
-=======
+
   if (UE_info->active[UE_id])
->>>>>>> 0fe3e5fd
     nr_schedule_pucch(module_idP, UE_id, nr_ulmix_slots, frame, slot);
 
   stop_meas(&RC.nrmac[module_idP]->eNB_scheduler);
