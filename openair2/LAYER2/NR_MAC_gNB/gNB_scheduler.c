/*
 * Licensed to the OpenAirInterface (OAI) Software Alliance under one or more
 * contributor license agreements.  See the NOTICE file distributed with
 * this work for additional information regarding copyright ownership.
 * The OpenAirInterface Software Alliance licenses this file to You under
 * the OAI Public License, Version 1.1  (the "License"); you may not use this file
 * except in compliance with the License.
 * You may obtain a copy of the License at
 *
 *      http://www.openairinterface.org/?page_id=698
 *
 * Unless required by applicable law or agreed to in writing, software
 * distributed under the License is distributed on an "AS IS" BASIS,
 * WITHOUT WARRANTIES OR CONDITIONS OF ANY KIND, either express or implied.
 * See the License for the specific language governing permissions and
 * limitations under the License.
 *-------------------------------------------------------------------------------
 * For more information about the OpenAirInterface (OAI) Software Alliance:
 *      contact@openairinterface.org
 */

/*! \file gNB_scheduler.c
 * \brief gNB scheduler top level function operates on per subframe basis
 * \author  Navid Nikaein and Raymond Knopp, WEI-TAI CHEN
 * \date 2010 - 2014, 2018
 * \email: navid.nikaein@eurecom.fr, kroempa@gmail.com
 * \version 0.5
 * \company Eurecom, NTUST
 * @ingroup _mac

 */

#include "assertions.h"

#include "NR_MAC_COMMON/nr_mac_extern.h"
#include "NR_MAC_gNB/mac_proto.h"

#include "common/utils/LOG/log.h"
#include "common/utils/LOG/vcd_signal_dumper.h"
#include "UTIL/OPT/opt.h"
#include "OCG.h"
#include "OCG_extern.h"

#include "RRC/NR/nr_rrc_extern.h"

//#include "LAYER2/MAC/pre_processor.c"
#include "pdcp.h"

#include "intertask_interface.h"

#include "executables/softmodem-common.h"
#include "nfapi/oai_integration/vendor_ext.h"
#include "executables/nr-softmodem.h"

#include <errno.h>
#include <string.h>

uint16_t nr_pdcch_order_table[6] = { 31, 31, 511, 2047, 2047, 8191 };

uint8_t vnf_first_sched_entry = 1;

void clear_nr_nfapi_information(gNB_MAC_INST * gNB,
                                int CC_idP,
                                frame_t frameP,
                                sub_frame_t slotP){
  NR_ServingCellConfigCommon_t *scc = gNB->common_channels->ServingCellConfigCommon;
  const int num_slots = nr_slots_per_frame[*scc->ssbSubcarrierSpacing];

  nfapi_nr_dl_tti_request_t    *DL_req = &gNB->DL_req[0];
  nfapi_nr_dl_tti_pdcch_pdu_rel15_t ***pdcch = (nfapi_nr_dl_tti_pdcch_pdu_rel15_t ***)gNB->pdcch_pdu_idx[CC_idP];
  nfapi_nr_ul_tti_request_t    *future_ul_tti_req =
      &gNB->UL_tti_req_ahead[CC_idP][(slotP + num_slots - 1) % num_slots];
  nfapi_nr_ul_dci_request_t    *UL_dci_req = &gNB->UL_dci_req[0];
  nfapi_nr_tx_data_request_t   *TX_req = &gNB->TX_req[0];

  gNB->pdu_index[CC_idP] = 0;

  DL_req[CC_idP].SFN                                   = frameP;
  DL_req[CC_idP].Slot                                  = slotP;
  DL_req[CC_idP].dl_tti_request_body.nPDUs             = 0;
  DL_req[CC_idP].dl_tti_request_body.nGroup            = 0;
  //DL_req[CC_idP].dl_tti_request_body.transmission_power_pcfich           = 6000;
  memset(pdcch, 0, sizeof(**pdcch) * MAX_NUM_BWP * MAX_NUM_CORESET);

  UL_dci_req[CC_idP].SFN                         = frameP;
  UL_dci_req[CC_idP].Slot                        = slotP;
  UL_dci_req[CC_idP].numPdus                     = 0;

  /* advance last round's future UL_tti_req to be ahead of current frame/slot */
  future_ul_tti_req->SFN = (slotP == 0 ? frameP : frameP + 1) % 1024;
  LOG_D(MAC,"Future_ul_tti SFN = %d for slot %d \n", future_ul_tti_req->SFN, (slotP + num_slots - 1) % num_slots);
  /* future_ul_tti_req->Slot is fixed! */
  future_ul_tti_req->n_pdus = 0;
  future_ul_tti_req->n_ulsch = 0;
  future_ul_tti_req->n_ulcch = 0;
  future_ul_tti_req->n_group = 0;

  /* UL_tti_req is a simple pointer into the current UL_tti_req_ahead, i.e.,
   * it walks over UL_tti_req_ahead in a circular fashion */
  gNB->UL_tti_req[CC_idP] = &gNB->UL_tti_req_ahead[CC_idP][slotP];

  TX_req[CC_idP].Number_of_PDUs                  = 0;

}
/*
void check_nr_ul_failure(module_id_t module_idP,
                         int CC_id,
                         int UE_id,
                         frame_t frameP,
                         sub_frame_t slotP) {

  NR_UE_info_t                 *UE_info  = &RC.nrmac[module_idP]->UE_info;
  nfapi_nr_dl_dci_request_t  *DL_req   = &RC.nrmac[module_idP]->DL_req[0];
  uint16_t                      rnti      = UE_RNTI(module_idP, UE_id);
  NR_COMMON_channels_t          *cc       = RC.nrmac[module_idP]->common_channels;

  // check uplink failure
  if ((UE_info->UE_sched_ctrl[UE_id].ul_failure_timer > 0) &&
      (UE_info->UE_sched_ctrl[UE_id].ul_out_of_sync == 0)) {
    LOG_I(MAC, "UE %d rnti %x: UL Failure timer %d \n", UE_id, rnti,
    UE_info->UE_sched_ctrl[UE_id].ul_failure_timer);
    if (UE_info->UE_sched_ctrl[UE_id].ra_pdcch_order_sent == 0) {
      UE_info->UE_sched_ctrl[UE_id].ra_pdcch_order_sent = 1;

      // add a format 1A dci for this UE to request an RA procedure (only one UE per subframe)
      nfapi_nr_dl_dci_request_pdu_t *dl_config_pdu                    = &DL_req[CC_id].dl_tti_request_body.dl_config_pdu_list[DL_req[CC_id].dl_tti_request_body.number_pdu];
      memset((void *) dl_config_pdu, 0,sizeof(nfapi_dl_dci_request_pdu_t));
      dl_config_pdu->pdu_type                                         = NFAPI_DL_CONFIG_DCI_DL_PDU_TYPE;
      dl_config_pdu->pdu_size                                         = (uint8_t) (2 + sizeof(nfapi_dl_config_dci_dl_pdu));
      dl_config_pdu->dci_dl_pdu.dci_dl_pdu_rel8.tl.tag                = NFAPI_DL_DCI_REQUEST_DCI_DL_PDU_REL8_TAG;
      dl_config_pdu->dci_dl_pdu.dci_dl_pdu_rel8.dci_format            = NFAPI_DL_DCI_FORMAT_1A;
      dl_config_pdu->dci_dl_pdu.dci_dl_pdu_rel8.aggregation_level     = get_aggregation(get_bw_index(module_idP, CC_id),
                      UE_info->UE_sched_ctrl[UE_id].
                      dl_cqi[CC_id], format1A);
      dl_config_pdu->dci_dl_pdu.dci_dl_pdu_rel8.rnti                  = rnti;
      dl_config_pdu->dci_dl_pdu.dci_dl_pdu_rel8.rnti_type             = 1;  // CRNTI : see Table 4-10 from SCF082 - nFAPI specifications
      dl_config_pdu->dci_dl_pdu.dci_dl_pdu_rel8.transmission_power    = 6000; // equal to RS power

      AssertFatal((cc[CC_id].mib->message.dl_Bandwidth >= 0) && (cc[CC_id].mib->message.dl_Bandwidth < 6),
      "illegal dl_Bandwidth %d\n",
      (int) cc[CC_id].mib->message.dl_Bandwidth);
      dl_config_pdu->dci_dl_pdu.dci_dl_pdu_rel8.resource_block_coding = nr_pdcch_order_table[cc[CC_id].mib->message.dl_Bandwidth];
      DL_req[CC_id].dl_tti_request_body.number_dci++;
      DL_req[CC_id].dl_tti_request_body.number_pdu++;
      DL_req[CC_id].dl_tti_request_body.tl.tag                      = NFAPI_DL_TTI_REQUEST_BODY_TAG;
      LOG_I(MAC,
      "UE %d rnti %x: sending PDCCH order for RAPROC (failure timer %d), resource_block_coding %d \n",
      UE_id, rnti,
      UE_info->UE_sched_ctrl[UE_id].ul_failure_timer,
      dl_config_pdu->dci_dl_pdu.
      dci_dl_pdu_rel8.resource_block_coding);
    } else {    // ra_pdcch_sent==1
      LOG_I(MAC,
      "UE %d rnti %x: sent PDCCH order for RAPROC waiting (failure timer %d) \n",
      UE_id, rnti,
      UE_info->UE_sched_ctrl[UE_id].ul_failure_timer);
      if ((UE_info->UE_sched_ctrl[UE_id].ul_failure_timer % 40) == 0) UE_info->UE_sched_ctrl[UE_id].ra_pdcch_order_sent = 0;  // resend every 4 frames
    }

    UE_info->UE_sched_ctrl[UE_id].ul_failure_timer++;
    // check threshold
    if (UE_info->UE_sched_ctrl[UE_id].ul_failure_timer > 20000) {
      // inform RRC of failure and clear timer
      LOG_I(MAC,
      "UE %d rnti %x: UL Failure after repeated PDCCH orders: Triggering RRC \n",
      UE_id, rnti);
      mac_eNB_rrc_ul_failure(module_idP, CC_id, frameP, subframeP,rnti);
      UE_info->UE_sched_ctrl[UE_id].ul_failure_timer = 0;
      UE_info->UE_sched_ctrl[UE_id].ul_out_of_sync   = 1;

      //Inform the controller about the UE deactivation. Should be moved to RRC agent in the future
      if (rrc_agent_registered[module_idP]) {
        LOG_W(MAC, "notify flexran Agent of UE state change\n");
        agent_rrc_xface[module_idP]->flexran_agent_notify_ue_state_change(module_idP,
            rnti, PROTOCOL__FLEX_UE_STATE_CHANGE_TYPE__FLUESC_DEACTIVATED);
      }
    }
  }       // ul_failure_timer>0

}
*/
/*
void schedule_nr_SRS(module_id_t module_idP, frame_t frameP, sub_frame_t subframeP)
{
  gNB_MAC_INST *gNB = RC.nrmac[module_idP];
  NR_UE_info_t *UE_info = &gNB->UE_info;
  nfapi_ul_config_request_body_t *ul_req;
  int CC_id, UE_id;
  NR_COMMON_channels_t *cc = RC.nrmac[module_idP]->common_channels;
  SoundingRS_UL_ConfigCommon_t *soundingRS_UL_ConfigCommon;
  struct SoundingRS_UL_ConfigDedicated *soundingRS_UL_ConfigDedicated;
  uint8_t TSFC;
  uint16_t deltaTSFC;   // bitmap
  uint8_t srs_SubframeConfig;

  // table for TSFC (Period) and deltaSFC (offset)
  const uint16_t deltaTSFCTabType1[15][2] = { {1, 1}, {1, 2}, {2, 2}, {1, 5}, {2, 5}, {4, 5}, {8, 5}, {3, 5}, {12, 5}, {1, 10}, {2, 10}, {4, 10}, {8, 10}, {351, 10}, {383, 10} };  // Table 5.5.3.3-2 3GPP 36.211 FDD
  const uint16_t deltaTSFCTabType2[14][2] = { {2, 5}, {6, 5}, {10, 5}, {18, 5}, {14, 5}, {22, 5}, {26, 5}, {30, 5}, {70, 10}, {74, 10}, {194, 10}, {326, 10}, {586, 10}, {210, 10} }; // Table 5.5.3.3-2 3GPP 36.211 TDD

  uint16_t srsPeriodicity, srsOffset;

  for (CC_id = 0; CC_id < MAX_NUM_CCs; CC_id++) {
    soundingRS_UL_ConfigCommon = &cc[CC_id].radioResourceConfigCommon->soundingRS_UL_ConfigCommon;
    // check if SRS is enabled in this frame/subframe
    if (soundingRS_UL_ConfigCommon) {
      srs_SubframeConfig = soundingRS_UL_ConfigCommon->choice.setup.srs_SubframeConfig;
      if (cc[CC_id].tdd_Config == NULL) { // FDD
  deltaTSFC = deltaTSFCTabType1[srs_SubframeConfig][0];
  TSFC = deltaTSFCTabType1[srs_SubframeConfig][1];
      } else {    // TDD
  deltaTSFC = deltaTSFCTabType2[srs_SubframeConfig][0];
  TSFC = deltaTSFCTabType2[srs_SubframeConfig][1];
      }
      // Sounding reference signal subframes are the subframes satisfying ns/2 mod TSFC (- deltaTSFC
      uint16_t tmp = (subframeP % TSFC);

      if ((1 << tmp) & deltaTSFC) {
  // This is an SRS subframe, loop over UEs
  for (UE_id = 0; UE_id < MAX_MOBILES_PER_GNB; UE_id++) {
    if (!RC.nrmac[module_idP]->UE_info.active[UE_id]) continue;
    ul_req = &RC.nrmac[module_idP]->UL_req[CC_id].ul_config_request_body;
    // drop the allocation if the UE hasn't send RRCConnectionSetupComplete yet
    if (mac_eNB_get_rrc_status(module_idP,UE_RNTI(module_idP, UE_id)) < RRC_CONNECTED) continue;

    AssertFatal(UE_info->UE_template[CC_id][UE_id].physicalConfigDedicated != NULL,
          "physicalConfigDedicated is null for UE %d\n",
          UE_id);

    if ((soundingRS_UL_ConfigDedicated = UE_info->UE_template[CC_id][UE_id].physicalConfigDedicated->soundingRS_UL_ConfigDedicated) != NULL) {
      if (soundingRS_UL_ConfigDedicated->present == SoundingRS_UL_ConfigDedicated_PR_setup) {
        get_srs_pos(&cc[CC_id],
        soundingRS_UL_ConfigDedicated->choice.
        setup.srs_ConfigIndex,
        &srsPeriodicity, &srsOffset);
        if (((10 * frameP + subframeP) % srsPeriodicity) == srsOffset) {
    // Program SRS
    ul_req->srs_present = 1;
    nfapi_ul_config_request_pdu_t * ul_config_pdu = &ul_req->ul_config_pdu_list[ul_req->number_of_pdus];
    memset((void *) ul_config_pdu, 0, sizeof(nfapi_ul_config_request_pdu_t));
    ul_config_pdu->pdu_type =  NFAPI_UL_CONFIG_SRS_PDU_TYPE;
    ul_config_pdu->pdu_size =  2 + (uint8_t) (2 + sizeof(nfapi_ul_config_srs_pdu));
    ul_config_pdu->srs_pdu.srs_pdu_rel8.tl.tag = NFAPI_UL_CONFIG_REQUEST_SRS_PDU_REL8_TAG;
    ul_config_pdu->srs_pdu.srs_pdu_rel8.size = (uint8_t)sizeof(nfapi_ul_config_srs_pdu);
    ul_config_pdu->srs_pdu.srs_pdu_rel8.rnti = UE_info->UE_template[CC_id][UE_id].rnti;
    ul_config_pdu->srs_pdu.srs_pdu_rel8.srs_bandwidth = soundingRS_UL_ConfigDedicated->choice.setup.srs_Bandwidth;
    ul_config_pdu->srs_pdu.srs_pdu_rel8.frequency_domain_position = soundingRS_UL_ConfigDedicated->choice.setup.freqDomainPosition;
    ul_config_pdu->srs_pdu.srs_pdu_rel8.srs_hopping_bandwidth = soundingRS_UL_ConfigDedicated->choice.setup.srs_HoppingBandwidth;;
    ul_config_pdu->srs_pdu.srs_pdu_rel8.transmission_comb = soundingRS_UL_ConfigDedicated->choice.setup.transmissionComb;
    ul_config_pdu->srs_pdu.srs_pdu_rel8.i_srs = soundingRS_UL_ConfigDedicated->choice.setup.srs_ConfigIndex;
    ul_config_pdu->srs_pdu.srs_pdu_rel8.sounding_reference_cyclic_shift = soundingRS_UL_ConfigDedicated->choice.setup.cyclicShift;    //              ul_config_pdu->srs_pdu.srs_pdu_rel10.antenna_port                   = ;//
    //              ul_config_pdu->srs_pdu.srs_pdu_rel13.number_of_combs                = ;//
    RC.nrmac[module_idP]->UL_req[CC_id].sfn_sf = (frameP << 4) + subframeP;
    RC.nrmac[module_idP]->UL_req[CC_id].header.message_id = NFAPI_UL_CONFIG_REQUEST;
    ul_req->number_of_pdus++;
        } // if (((10*frameP+subframeP) % srsPeriodicity) == srsOffset)
      } // if (soundingRS_UL_ConfigDedicated->present == SoundingRS_UL_ConfigDedicated_PR_setup)
    }   // if ((soundingRS_UL_ConfigDedicated = UE_info->UE_template[CC_id][UE_id].physicalConfigDedicated->soundingRS_UL_ConfigDedicated)!=NULL)
  }   // for (UE_id ...
      }     // if((1<<tmp) & deltaTSFC)

    }     // SRS config
  }
}
*/


bool is_xlsch_in_slot(uint64_t bitmap, sub_frame_t slot) {
  if (slot>=64) return false; //quickfix for FR2 where there are more than 64 slots (bitmap to be removed)
  return (bitmap >> slot) & 0x01;
}

void gNB_dlsch_ulsch_scheduler(module_id_t module_idP,
                               frame_t frame,
                               sub_frame_t slot){

  protocol_ctxt_t   ctxt={0};
  PROTOCOL_CTXT_SET_BY_MODULE_ID(&ctxt, module_idP, ENB_FLAG_YES, NOT_A_RNTI, frame, slot,module_idP);

  const int bwp_id = 1;
  char stats_output[16384];

  gNB_MAC_INST *gNB = RC.nrmac[module_idP];
  NR_COMMON_channels_t *cc = gNB->common_channels;
  NR_ServingCellConfigCommon_t        *scc     = cc->ServingCellConfigCommon;

  if (slot==0 && (*scc->downlinkConfigCommon->frequencyInfoDL->frequencyBandList.list.array[0]>=257)) {
    const NR_TDD_UL_DL_Pattern_t *tdd = &scc->tdd_UL_DL_ConfigurationCommon->pattern1;
    const int n = nr_slots_per_frame[*scc->ssbSubcarrierSpacing];
    const int nr_mix_slots = tdd->nrofDownlinkSymbols != 0 || tdd->nrofUplinkSymbols != 0;
    const int nr_slots_period = tdd->nrofDownlinkSlots + tdd->nrofUplinkSlots + nr_mix_slots;
    const int nb_periods_per_frame = n / nr_slots_period;
    // re-initialization of tdd_beam_association at beginning of frame (only for FR2)
    for (int i=0; i<nb_periods_per_frame; i++)
      gNB->tdd_beam_association[i] = -1;
  }

  start_meas(&RC.nrmac[module_idP]->eNB_scheduler);
  VCD_SIGNAL_DUMPER_DUMP_FUNCTION_BY_NAME(VCD_SIGNAL_DUMPER_FUNCTIONS_gNB_DLSCH_ULSCH_SCHEDULER,VCD_FUNCTION_IN);

  pdcp_run(&ctxt);
  /* send tick to RLC and RRC every ms */
  if ((slot & ((1 << *scc->ssbSubcarrierSpacing) - 1)) == 0) {
    void nr_rlc_tick(int frame, int subframe);
    void nr_pdcp_tick(int frame, int subframe);
    nr_rlc_tick(frame, slot >> *scc->ssbSubcarrierSpacing);
    nr_pdcp_tick(frame, slot >> *scc->ssbSubcarrierSpacing);
    nr_rrc_trigger(&ctxt, 0 /*CC_id*/, frame, slot >> *scc->ssbSubcarrierSpacing);
  }

  memset(RC.nrmac[module_idP]->cce_list[0][0],0,MAX_NUM_CCE*sizeof(int)); // coreset0
  memset(RC.nrmac[module_idP]->cce_list[0][1],0,MAX_NUM_CCE*sizeof(int)); // coreset1 on initialBWP
  memset(RC.nrmac[module_idP]->cce_list[bwp_id][1],0,MAX_NUM_CCE*sizeof(int)); // coresetid 1
  NR_UE_info_t *UE_info = &RC.nrmac[module_idP]->UE_info;
  for (int UE_id = UE_info->list.head; UE_id >= 0; UE_id = UE_info->list.next[UE_id])
    for (int i=0; i<MAX_NUM_CORESET; i++)
      UE_info->num_pdcch_cand[UE_id][i] = 0;
  for (int CC_id = 0; CC_id < MAX_NUM_CCs; CC_id++) {
    //mbsfn_status[CC_id] = 0;

    // clear vrb_maps
    memset(cc[CC_id].vrb_map, 0, sizeof(uint16_t) * MAX_BWP_SIZE);
    // clear last scheduled slot's content (only)!
    const int num_slots = nr_slots_per_frame[*scc->ssbSubcarrierSpacing];
    const int last_slot = (slot + num_slots - 1) % num_slots;
    uint16_t *vrb_map_UL = cc[CC_id].vrb_map_UL;
    memset(&vrb_map_UL[last_slot * MAX_BWP_SIZE], 0, sizeof(uint16_t) * MAX_BWP_SIZE);

    clear_nr_nfapi_information(RC.nrmac[module_idP], CC_id, frame, slot);

    /*VNF first entry into scheduler. Since frame numbers for future_ul_tti_req of some future slots 
    will not be set before we encounter them, set them here */

    if (NFAPI_MODE == NFAPI_MODE_VNF){
      if(vnf_first_sched_entry == 1)
      {
        for (int i = 0; i<num_slots; i++){
          if(i < slot)
            gNB->UL_tti_req_ahead[CC_id][i].SFN = (frame + 1) % 1024;
          else
            gNB->UL_tti_req_ahead[CC_id][i].SFN = frame;
        }
        vnf_first_sched_entry = 0;
      }
    }
  }


  if ((slot == 0) && (frame & 127) == 0) {
     stats_output[0]='\0';
<<<<<<< HEAD
     dump_mac_stats(RC.nrmac[module_idP],stats_output,16384);
=======
     dump_mac_stats(RC.nrmac[module_idP],stats_output,16384,true);
>>>>>>> fa2ce6e6
     LOG_I(NR_MAC,"Frame.Slot %d.%d\n%s\n",frame,slot,stats_output);
  }

  // This schedules MIB
  schedule_nr_mib(module_idP, frame, slot);

  // This schedules SIB1
  if ( get_softmodem_params()->sa == 1 )
    schedule_nr_sib1(module_idP, frame, slot);


  // This schedule PRACH if we are not in phy_test mode
  if (get_softmodem_params()->phy_test == 0) {
    /* we need to make sure that resources for PRACH are free. To avoid that
       e.g. PUSCH has already been scheduled, make sure we schedule before
       anything else: below, we simply assume an advance one frame (minus one
       slot, because otherwise we would allocate the current slot in
       UL_tti_req_ahead), but be aware that, e.g., K2 is allowed to be larger
       (schedule_nr_prach will assert if resources are not free). */
    const sub_frame_t n_slots_ahead = nr_slots_per_frame[*scc->ssbSubcarrierSpacing] - 1;
    const frame_t f = (frame + (slot + n_slots_ahead) / nr_slots_per_frame[*scc->ssbSubcarrierSpacing]) % 1024;
    const sub_frame_t s = (slot + n_slots_ahead) % nr_slots_per_frame[*scc->ssbSubcarrierSpacing];
    schedule_nr_prach(module_idP, f, s);
  }

    // This schedule SR
  nr_sr_reporting(module_idP, frame, slot);

  // Schedule CSI-RS transmission
  nr_csirs_scheduling(module_idP, frame, slot, nr_slots_per_frame[*scc->ssbSubcarrierSpacing]);

  // Schedule CSI measurement reporting: check in slot 0 for the whole frame
  if (slot == 0)
    nr_csi_meas_reporting(module_idP, frame, slot);

  // This schedule RA procedure if not in phy_test mode
  // Otherwise already consider 5G already connected
  if (get_softmodem_params()->phy_test == 0) {
    nr_schedule_RA(module_idP, frame, slot);
  }

  // This schedules the DCI for Uplink and subsequently PUSCH
  nr_schedule_ulsch(module_idP, frame, slot);

  // This schedules the DCI for Downlink and PDSCH
  nr_schedule_ue_spec(module_idP, frame, slot);

  nr_schedule_pucch(module_idP, frame, slot);

  stop_meas(&RC.nrmac[module_idP]->eNB_scheduler);
  
  VCD_SIGNAL_DUMPER_DUMP_FUNCTION_BY_NAME(VCD_SIGNAL_DUMPER_FUNCTIONS_gNB_DLSCH_ULSCH_SCHEDULER,VCD_FUNCTION_OUT);
}<|MERGE_RESOLUTION|>--- conflicted
+++ resolved
@@ -347,11 +347,7 @@
 
   if ((slot == 0) && (frame & 127) == 0) {
      stats_output[0]='\0';
-<<<<<<< HEAD
-     dump_mac_stats(RC.nrmac[module_idP],stats_output,16384);
-=======
      dump_mac_stats(RC.nrmac[module_idP],stats_output,16384,true);
->>>>>>> fa2ce6e6
      LOG_I(NR_MAC,"Frame.Slot %d.%d\n%s\n",frame,slot,stats_output);
   }
 
