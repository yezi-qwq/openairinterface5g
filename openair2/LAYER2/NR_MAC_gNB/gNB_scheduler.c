--- conflicted
+++ resolved
@@ -92,53 +92,6 @@
   LOG_D(NR_MAC, "%d.%d UL_tti_req_ahead SFN.slot = %d.%d for index %d \n", frameP, slotP, future_ul_tti_req->SFN, future_ul_tti_req->Slot, prev_slot % size);
   /* future_ul_tti_req->Slot is fixed! */
   for (int i = 0; i < future_ul_tti_req->n_pdus; i++) {
-<<<<<<< HEAD
-    switch(future_ul_tti_req->pdus_list[i].pdu_type){
-      case NFAPI_NR_UL_CONFIG_PRACH_PDU_TYPE:
-        if(future_ul_tti_req->pdus_list[i].prach_pdu.beamforming.prgs_list){
-          for (int j = 0; j < future_ul_tti_req->pdus_list[i].prach_pdu.beamforming.num_prgs; ++j) {
-            if(future_ul_tti_req->pdus_list[i].prach_pdu.beamforming.prgs_list[j].dig_bf_interface_list){
-              free(future_ul_tti_req->pdus_list[i].prach_pdu.beamforming.prgs_list[j].dig_bf_interface_list);
-            }
-          }
-          free(future_ul_tti_req->pdus_list[i].prach_pdu.beamforming.prgs_list);
-        }
-        break;
-      case NFAPI_NR_UL_CONFIG_PUSCH_PDU_TYPE:
-        if(future_ul_tti_req->pdus_list[i].pusch_pdu.beamforming.prgs_list){
-          for (int j = 0; j < future_ul_tti_req->pdus_list[i].pusch_pdu.beamforming.num_prgs; ++j) {
-            if(future_ul_tti_req->pdus_list[i].pusch_pdu.beamforming.prgs_list[j].dig_bf_interface_list){
-              free(future_ul_tti_req->pdus_list[i].pusch_pdu.beamforming.prgs_list[j].dig_bf_interface_list);
-            }
-          }
-          free(future_ul_tti_req->pdus_list[i].pusch_pdu.beamforming.prgs_list);
-        }
-        break;
-      case NFAPI_NR_UL_CONFIG_PUCCH_PDU_TYPE:
-        if(future_ul_tti_req->pdus_list[i].pucch_pdu.beamforming.prgs_list){
-          for (int j = 0; j < future_ul_tti_req->pdus_list[i].pucch_pdu.beamforming.num_prgs; ++j) {
-            if(future_ul_tti_req->pdus_list[i].pucch_pdu.beamforming.prgs_list[j].dig_bf_interface_list){
-              free(future_ul_tti_req->pdus_list[i].pucch_pdu.beamforming.prgs_list[j].dig_bf_interface_list);
-            }
-          }
-          free(future_ul_tti_req->pdus_list[i].pucch_pdu.beamforming.prgs_list);
-        }
-        break;
-      case NFAPI_NR_UL_CONFIG_SRS_PDU_TYPE:
-        if(future_ul_tti_req->pdus_list[i].srs_pdu.beamforming.prgs_list){
-          for (int j = 0; j < future_ul_tti_req->pdus_list[i].srs_pdu.beamforming.num_prgs; ++j) {
-            if(future_ul_tti_req->pdus_list[i].srs_pdu.beamforming.prgs_list[j].dig_bf_interface_list){
-              free(future_ul_tti_req->pdus_list[i].srs_pdu.beamforming.prgs_list[j].dig_bf_interface_list);
-            }
-          }
-          free(future_ul_tti_req->pdus_list[i].srs_pdu.beamforming.prgs_list);
-        }
-        break;
-      default:
-        break;
-    }
-=======
->>>>>>> a4c211f2
     future_ul_tti_req->pdus_list[i].pdu_type = 0;
     future_ul_tti_req->pdus_list[i].pdu_size = 0;
   }
