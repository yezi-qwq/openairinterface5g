--- conflicted
+++ resolved
@@ -489,18 +489,7 @@
   } //END for (i = 0; i < MAX_MOBILES_PER_GNB; i++)
   */
 
-<<<<<<< HEAD
-    // This schedules MIB
-    if((slot_txP == 0) && (frame_txP & 7) == 0)
-    schedule_nr_mib(module_idP, frame_txP, slot_txP);
-
-    if (get_softmodem_params()->phy_test == 0)
-      nr_schedule_RA(module_idP, frame_txP, slot_txP);
-    else
-      UE_list->fiveG_connected[UE_id] = true;
-=======
   if ((slot == 0) && (frame & 127) == 0) dump_mac_stats(RC.nrmac[module_idP]);
->>>>>>> 5372a347
 
   // This schedules MIB
   if((slot == 0) && (frame & 7) == 0){
