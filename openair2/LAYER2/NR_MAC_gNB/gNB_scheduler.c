--- conflicted
+++ resolved
@@ -472,10 +472,6 @@
       nr_schedule_uss_dlsch_phytest(module_idP, frame_txP, slot_txP, &UE_list->UE_sched_ctrl[UE_id].sched_pucch[pucch_sched], NULL);
       // resetting ta flag
       gNB->ta_len = 0;
-<<<<<<< HEAD
-      //UE_list->fiveG_connected[UE_id] = false;
-=======
->>>>>>> 4e12c394
     }
 
     /*
