--- conflicted
+++ resolved
@@ -416,24 +416,6 @@
   const int num_slots_per_tdd = slots_per_frame[*scc->ssbSubcarrierSpacing] >> (7 - tdd_pattern->dl_UL_TransmissionPeriodicity);
   const int nr_ulmix_slots = tdd_pattern->nrofUplinkSlots + (tdd_pattern->nrofUplinkSymbols!=0);
 
-<<<<<<< HEAD
-
-  if (slot == 0 && UE_info->active[UE_id]) {
-
-    for (int k=0; k<nr_ulmix_slots; k++) {
-      /* Seems to be covered 384? */
-      /*memset((void *) &UE_info->UE_sched_ctrl[UE_id].sched_pucch[k],
-             0,
-             sizeof(NR_sched_pucch));*/
-      /* Seems to be covered in line 335? */
-      /*memset((void *) &UE_info->UE_sched_ctrl[UE_id].sched_pusch[k],
-             0,
-             sizeof(NR_sched_pusch));*/
-    }
-  }
-
-=======
->>>>>>> 68619cae
   start_meas(&RC.nrmac[module_idP]->eNB_scheduler);
   VCD_SIGNAL_DUMPER_DUMP_FUNCTION_BY_NAME(VCD_SIGNAL_DUMPER_FUNCTIONS_gNB_DLSCH_ULSCH_SCHEDULER,VCD_FUNCTION_IN);
 
