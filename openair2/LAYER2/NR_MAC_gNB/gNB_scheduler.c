/*
 * Licensed to the OpenAirInterface (OAI) Software Alliance under one or more
 * contributor license agreements.  See the NOTICE file distributed with
 * this work for additional information regarding copyright ownership.
 * The OpenAirInterface Software Alliance licenses this file to You under
 * the OAI Public License, Version 1.1  (the "License"); you may not use this file
 * except in compliance with the License.
 * You may obtain a copy of the License at
 *
 *      http://www.openairinterface.org/?page_id=698
 *
 * Unless required by applicable law or agreed to in writing, software
 * distributed under the License is distributed on an "AS IS" BASIS,
 * WITHOUT WARRANTIES OR CONDITIONS OF ANY KIND, either express or implied.
 * See the License for the specific language governing permissions and
 * limitations under the License.
 *-------------------------------------------------------------------------------
 * For more information about the OpenAirInterface (OAI) Software Alliance:
 *      contact@openairinterface.org
 */

/*! \file gNB_scheduler.c
 * \brief gNB scheduler top level function operates on per subframe basis
 * \author  Navid Nikaein and Raymond Knopp, WEI-TAI CHEN
 * \date 2010 - 2014, 2018
 * \email: navid.nikaein@eurecom.fr, kroempa@gmail.com
 * \version 0.5
 * \company Eurecom, NTUST
 * @ingroup _mac

 */

#include "assertions.h"

#include "LAYER2/MAC/mac.h"
#include "LAYER2/MAC/mac_extern.h"
#include "LAYER2/MAC/mac_proto.h"
#include "LAYER2/NR_MAC_gNB/mac_proto.h"
#include "common/utils/LOG/log.h"
#include "common/utils/LOG/vcd_signal_dumper.h"
#include "UTIL/OPT/opt.h"
#include "OCG.h"
#include "OCG_extern.h"

#include "RRC/NR/nr_rrc_extern.h"

//#include "LAYER2/MAC/pre_processor.c"
#include "pdcp.h"

#include "openair1/PHY/defs_gNB.h"
#include "openair1/PHY/NR_TRANSPORT/nr_dlsch.h"

//Agent-related headers
#include "flexran_agent_extern.h"
#include "flexran_agent_mac.h"

#if defined(ENABLE_ITTI)
#include "intertask_interface.h"
#endif

#include "assertions.h"
#include <openair1/PHY/LTE_TRANSPORT/transport_proto.h>

#define ENABLE_MAC_PAYLOAD_DEBUG
#define DEBUG_eNB_SCHEDULER 1

extern RAN_CONTEXT_t RC;
extern int phy_test;
extern uint8_t nfapi_mode;

uint16_t nr_pdcch_order_table[6] = { 31, 31, 511, 2047, 2047, 8191 };

void clear_nr_nfapi_information(gNB_MAC_INST * gNB,
                                int CC_idP,
                                frame_t frameP,
                                sub_frame_t slotP){

  nfapi_nr_dl_config_request_t    *DL_req = &gNB->DL_req[0];
  nfapi_nr_ul_tti_request_t          *UL_tti_req = &gNB->UL_tti_req[0];
  nfapi_hi_dci0_request_t   *     HI_DCI0_req = &gNB->HI_DCI0_req[0];
  nfapi_tx_request_t              *TX_req = &gNB->TX_req[0];

  gNB->pdu_index[CC_idP] = 0;

  if (nfapi_mode==0 || nfapi_mode == 1) { // monolithic or PNF

    DL_req[CC_idP].dl_config_request_body.number_dci                          = 0;
    DL_req[CC_idP].dl_config_request_body.number_pdu                          = 0;
    DL_req[CC_idP].dl_config_request_body.number_pdsch_rnti                   = 0;
    //DL_req[CC_idP].dl_config_request_body.transmission_power_pcfich           = 6000;

    HI_DCI0_req[CC_idP].hi_dci0_request_body.sfnsf                            = slotP + (frameP<<7);
    HI_DCI0_req[CC_idP].hi_dci0_request_body.number_of_dci                    = 0;


    UL_tti_req[CC_idP].n_pdus                      = 0;
    UL_tti_req[CC_idP].n_ulsch                     = 0;
    UL_tti_req[CC_idP].n_ulcch                     = 0;
    UL_tti_req[CC_idP].n_group                     = 0;

    TX_req[CC_idP].tx_request_body.number_of_pdus                 = 0;

  }
}
/*
void check_nr_ul_failure(module_id_t module_idP,
                         int CC_id,
                         int UE_id,
                         frame_t frameP,
                         sub_frame_t slotP) {

  UE_list_t                     *UE_list  = &RC.nrmac[module_idP]->UE_list;
  nfapi_nr_dl_config_request_t  *DL_req   = &RC.nrmac[module_idP]->DL_req[0];
  uint16_t                      rnti      = UE_RNTI(module_idP, UE_id);
  NR_COMMON_channels_t          *cc       = RC.nrmac[module_idP]->common_channels;

  // check uplink failure
  if ((UE_list->UE_sched_ctrl[UE_id].ul_failure_timer > 0) &&
      (UE_list->UE_sched_ctrl[UE_id].ul_out_of_sync == 0)) {
    LOG_I(MAC, "UE %d rnti %x: UL Failure timer %d \n", UE_id, rnti,
    UE_list->UE_sched_ctrl[UE_id].ul_failure_timer);
    if (UE_list->UE_sched_ctrl[UE_id].ra_pdcch_order_sent == 0) {
      UE_list->UE_sched_ctrl[UE_id].ra_pdcch_order_sent = 1;

      // add a format 1A dci for this UE to request an RA procedure (only one UE per subframe)
      nfapi_nr_dl_config_request_pdu_t *dl_config_pdu                    = &DL_req[CC_id].dl_config_request_body.dl_config_pdu_list[DL_req[CC_id].dl_config_request_body.number_pdu];
      memset((void *) dl_config_pdu, 0,sizeof(nfapi_dl_config_request_pdu_t));
      dl_config_pdu->pdu_type                                         = NFAPI_DL_CONFIG_DCI_DL_PDU_TYPE;
      dl_config_pdu->pdu_size                                         = (uint8_t) (2 + sizeof(nfapi_dl_config_dci_dl_pdu));
      dl_config_pdu->dci_dl_pdu.dci_dl_pdu_rel8.tl.tag                = NFAPI_DL_CONFIG_REQUEST_DCI_DL_PDU_REL8_TAG;
      dl_config_pdu->dci_dl_pdu.dci_dl_pdu_rel8.dci_format            = NFAPI_DL_DCI_FORMAT_1A;
      dl_config_pdu->dci_dl_pdu.dci_dl_pdu_rel8.aggregation_level     = get_aggregation(get_bw_index(module_idP, CC_id),
                      UE_list->UE_sched_ctrl[UE_id].
                      dl_cqi[CC_id], format1A);
      dl_config_pdu->dci_dl_pdu.dci_dl_pdu_rel8.rnti                  = rnti;
      dl_config_pdu->dci_dl_pdu.dci_dl_pdu_rel8.rnti_type             = 1;  // CRNTI : see Table 4-10 from SCF082 - nFAPI specifications
      dl_config_pdu->dci_dl_pdu.dci_dl_pdu_rel8.transmission_power    = 6000; // equal to RS power

      AssertFatal((cc[CC_id].mib->message.dl_Bandwidth >= 0) && (cc[CC_id].mib->message.dl_Bandwidth < 6),
      "illegal dl_Bandwidth %d\n",
      (int) cc[CC_id].mib->message.dl_Bandwidth);
      dl_config_pdu->dci_dl_pdu.dci_dl_pdu_rel8.resource_block_coding = nr_pdcch_order_table[cc[CC_id].mib->message.dl_Bandwidth];
      DL_req[CC_id].dl_config_request_body.number_dci++;
      DL_req[CC_id].dl_config_request_body.number_pdu++;
      DL_req[CC_id].dl_config_request_body.tl.tag                      = NFAPI_DL_CONFIG_REQUEST_BODY_TAG;
      LOG_I(MAC,
      "UE %d rnti %x: sending PDCCH order for RAPROC (failure timer %d), resource_block_coding %d \n",
      UE_id, rnti,
      UE_list->UE_sched_ctrl[UE_id].ul_failure_timer,
      dl_config_pdu->dci_dl_pdu.
      dci_dl_pdu_rel8.resource_block_coding);
    } else {    // ra_pdcch_sent==1
      LOG_I(MAC,
      "UE %d rnti %x: sent PDCCH order for RAPROC waiting (failure timer %d) \n",
      UE_id, rnti,
      UE_list->UE_sched_ctrl[UE_id].ul_failure_timer);
      if ((UE_list->UE_sched_ctrl[UE_id].ul_failure_timer % 40) == 0) UE_list->UE_sched_ctrl[UE_id].ra_pdcch_order_sent = 0;  // resend every 4 frames
    }

    UE_list->UE_sched_ctrl[UE_id].ul_failure_timer++;
    // check threshold
    if (UE_list->UE_sched_ctrl[UE_id].ul_failure_timer > 20000) {
      // inform RRC of failure and clear timer
      LOG_I(MAC,
      "UE %d rnti %x: UL Failure after repeated PDCCH orders: Triggering RRC \n",
      UE_id, rnti);
      mac_eNB_rrc_ul_failure(module_idP, CC_id, frameP, subframeP,rnti);
      UE_list->UE_sched_ctrl[UE_id].ul_failure_timer = 0;
      UE_list->UE_sched_ctrl[UE_id].ul_out_of_sync   = 1;

      //Inform the controller about the UE deactivation. Should be moved to RRC agent in the future
      if (rrc_agent_registered[module_idP]) {
        LOG_W(MAC, "notify flexran Agent of UE state change\n");
        agent_rrc_xface[module_idP]->flexran_agent_notify_ue_state_change(module_idP,
            rnti, PROTOCOL__FLEX_UE_STATE_CHANGE_TYPE__FLUESC_DEACTIVATED);
      }
    }
  }       // ul_failure_timer>0

}
*/
/*
void schedule_nr_SRS(module_id_t module_idP, frame_t frameP, sub_frame_t subframeP)
{
  gNB_MAC_INST *gNB = RC.nrmac[module_idP];
  UE_list_t *UE_list = &gNB->UE_list;
  nfapi_ul_config_request_body_t *ul_req;
  int CC_id, UE_id;
  NR_COMMON_channels_t *cc = RC.nrmac[module_idP]->common_channels;
  SoundingRS_UL_ConfigCommon_t *soundingRS_UL_ConfigCommon;
  struct SoundingRS_UL_ConfigDedicated *soundingRS_UL_ConfigDedicated;
  uint8_t TSFC;
  uint16_t deltaTSFC;   // bitmap
  uint8_t srs_SubframeConfig;

  // table for TSFC (Period) and deltaSFC (offset)
  const uint16_t deltaTSFCTabType1[15][2] = { {1, 1}, {1, 2}, {2, 2}, {1, 5}, {2, 5}, {4, 5}, {8, 5}, {3, 5}, {12, 5}, {1, 10}, {2, 10}, {4, 10}, {8, 10}, {351, 10}, {383, 10} };  // Table 5.5.3.3-2 3GPP 36.211 FDD
  const uint16_t deltaTSFCTabType2[14][2] = { {2, 5}, {6, 5}, {10, 5}, {18, 5}, {14, 5}, {22, 5}, {26, 5}, {30, 5}, {70, 10}, {74, 10}, {194, 10}, {326, 10}, {586, 10}, {210, 10} }; // Table 5.5.3.3-2 3GPP 36.211 TDD

  uint16_t srsPeriodicity, srsOffset;

  for (CC_id = 0; CC_id < MAX_NUM_CCs; CC_id++) {
    soundingRS_UL_ConfigCommon = &cc[CC_id].radioResourceConfigCommon->soundingRS_UL_ConfigCommon;
    // check if SRS is enabled in this frame/subframe
    if (soundingRS_UL_ConfigCommon) {
      srs_SubframeConfig = soundingRS_UL_ConfigCommon->choice.setup.srs_SubframeConfig;
      if (cc[CC_id].tdd_Config == NULL) { // FDD
  deltaTSFC = deltaTSFCTabType1[srs_SubframeConfig][0];
  TSFC = deltaTSFCTabType1[srs_SubframeConfig][1];
      } else {    // TDD
  deltaTSFC = deltaTSFCTabType2[srs_SubframeConfig][0];
  TSFC = deltaTSFCTabType2[srs_SubframeConfig][1];
      }
      // Sounding reference signal subframes are the subframes satisfying ns/2 mod TSFC (- deltaTSFC
      uint16_t tmp = (subframeP % TSFC);

      if ((1 << tmp) & deltaTSFC) {
  // This is an SRS subframe, loop over UEs
  for (UE_id = 0; UE_id < MAX_MOBILES_PER_GNB; UE_id++) {
    if (!RC.nrmac[module_idP]->UE_list.active[UE_id]) continue;
    ul_req = &RC.nrmac[module_idP]->UL_req[CC_id].ul_config_request_body;
    // drop the allocation if the UE hasn't send RRCConnectionSetupComplete yet
    if (mac_eNB_get_rrc_status(module_idP,UE_RNTI(module_idP, UE_id)) < RRC_CONNECTED) continue;

    AssertFatal(UE_list->UE_template[CC_id][UE_id].physicalConfigDedicated != NULL,
          "physicalConfigDedicated is null for UE %d\n",
          UE_id);

    if ((soundingRS_UL_ConfigDedicated = UE_list->UE_template[CC_id][UE_id].physicalConfigDedicated->soundingRS_UL_ConfigDedicated) != NULL) {
      if (soundingRS_UL_ConfigDedicated->present == SoundingRS_UL_ConfigDedicated_PR_setup) {
        get_srs_pos(&cc[CC_id],
        soundingRS_UL_ConfigDedicated->choice.
        setup.srs_ConfigIndex,
        &srsPeriodicity, &srsOffset);
        if (((10 * frameP + subframeP) % srsPeriodicity) == srsOffset) {
    // Program SRS
    ul_req->srs_present = 1;
    nfapi_ul_config_request_pdu_t * ul_config_pdu = &ul_req->ul_config_pdu_list[ul_req->number_of_pdus];
    memset((void *) ul_config_pdu, 0, sizeof(nfapi_ul_config_request_pdu_t));
    ul_config_pdu->pdu_type =  NFAPI_UL_CONFIG_SRS_PDU_TYPE;
    ul_config_pdu->pdu_size =  2 + (uint8_t) (2 + sizeof(nfapi_ul_config_srs_pdu));
    ul_config_pdu->srs_pdu.srs_pdu_rel8.tl.tag = NFAPI_UL_CONFIG_REQUEST_SRS_PDU_REL8_TAG;
    ul_config_pdu->srs_pdu.srs_pdu_rel8.size = (uint8_t)sizeof(nfapi_ul_config_srs_pdu);
    ul_config_pdu->srs_pdu.srs_pdu_rel8.rnti = UE_list->UE_template[CC_id][UE_id].rnti;
    ul_config_pdu->srs_pdu.srs_pdu_rel8.srs_bandwidth = soundingRS_UL_ConfigDedicated->choice.setup.srs_Bandwidth;
    ul_config_pdu->srs_pdu.srs_pdu_rel8.frequency_domain_position = soundingRS_UL_ConfigDedicated->choice.setup.freqDomainPosition;
    ul_config_pdu->srs_pdu.srs_pdu_rel8.srs_hopping_bandwidth = soundingRS_UL_ConfigDedicated->choice.setup.srs_HoppingBandwidth;;
    ul_config_pdu->srs_pdu.srs_pdu_rel8.transmission_comb = soundingRS_UL_ConfigDedicated->choice.setup.transmissionComb;
    ul_config_pdu->srs_pdu.srs_pdu_rel8.i_srs = soundingRS_UL_ConfigDedicated->choice.setup.srs_ConfigIndex;
    ul_config_pdu->srs_pdu.srs_pdu_rel8.sounding_reference_cyclic_shift = soundingRS_UL_ConfigDedicated->choice.setup.cyclicShift;    //              ul_config_pdu->srs_pdu.srs_pdu_rel10.antenna_port                   = ;//
    //              ul_config_pdu->srs_pdu.srs_pdu_rel13.number_of_combs                = ;//
    RC.nrmac[module_idP]->UL_req[CC_id].sfn_sf = (frameP << 4) + subframeP;
    RC.nrmac[module_idP]->UL_req[CC_id].header.message_id = NFAPI_UL_CONFIG_REQUEST;
    ul_req->number_of_pdus++;
        } // if (((10*frameP+subframeP) % srsPeriodicity) == srsOffset)
      } // if (soundingRS_UL_ConfigDedicated->present == SoundingRS_UL_ConfigDedicated_PR_setup)
    }   // if ((soundingRS_UL_ConfigDedicated = UE_list->UE_template[CC_id][UE_id].physicalConfigDedicated->soundingRS_UL_ConfigDedicated)!=NULL)
  }   // for (UE_id ...
      }     // if((1<<tmp) & deltaTSFC)

    }     // SRS config
  }
}
*/

/*
void copy_nr_ulreq(module_id_t module_idP, frame_t frameP, sub_frame_t slotP)
{
  int CC_id;
  gNB_MAC_INST *mac = RC.nrmac[module_idP];

  for (CC_id = 0; CC_id < MAX_NUM_CCs; CC_id++) {

    nfapi_ul_config_request_t *ul_req_tmp             = &mac->UL_req_tmp[CC_id][slotP];
    nfapi_ul_config_request_t *ul_req                 = &mac->UL_req[CC_id];
    nfapi_ul_config_request_pdu_t *ul_req_pdu         = ul_req->ul_config_request_body.ul_config_pdu_list;

    *ul_req = *ul_req_tmp;

    // Restore the pointer
    ul_req->ul_config_request_body.ul_config_pdu_list = ul_req_pdu;
    ul_req->sfn_sf                                    = (frameP<<7) + slotP;
    ul_req_tmp->ul_config_request_body.number_of_pdus = 0;

    if (ul_req->ul_config_request_body.number_of_pdus>0)
      {
        LOG_D(PHY, "%s() active NOW (frameP:%d slotP:%d) pdus:%d\n", __FUNCTION__, frameP, slotP, ul_req->ul_config_request_body.number_of_pdus);
      }

    memcpy((void*)ul_req->ul_config_request_body.ul_config_pdu_list,
     (void*)ul_req_tmp->ul_config_request_body.ul_config_pdu_list,
     ul_req->ul_config_request_body.number_of_pdus*sizeof(nfapi_ul_config_request_pdu_t));
  }
}
*/

void gNB_dlsch_ulsch_scheduler(module_id_t module_idP,
<<<<<<< HEAD
                               frame_t frame_rxP,
                               sub_frame_t slot_rxP,
                               frame_t frame_txP,
                               sub_frame_t slot_txP){
			       
=======
                               frame_t frameP,
                               sub_frame_t slotP){
>>>>>>> 3c16c57a
  protocol_ctxt_t   ctxt;

  int               CC_id, i = -1;
  UE_list_t         *UE_list = &RC.nrmac[module_idP]->UE_list;
  rnti_t            rnti;

  NR_COMMON_channels_t *cc      = RC.nrmac[module_idP]->common_channels;

  start_meas(&RC.nrmac[module_idP]->eNB_scheduler);
  VCD_SIGNAL_DUMPER_DUMP_FUNCTION_BY_NAME(VCD_SIGNAL_DUMPER_FUNCTIONS_ENB_DLSCH_ULSCH_SCHEDULER,VCD_FUNCTION_IN);

  RC.nrmac[module_idP]->frame    = frame_rxP;
  RC.nrmac[module_idP]->slot     = slot_rxP;


  for (CC_id = 0; CC_id < MAX_NUM_CCs; CC_id++) {
    //mbsfn_status[CC_id] = 0;

    // clear vrb_maps
    memset(cc[CC_id].vrb_map, 0, 100);
    memset(cc[CC_id].vrb_map_UL, 0, 100);

    clear_nr_nfapi_information(RC.nrmac[module_idP], CC_id, frame_txP, slot_txP);
  }

  // refresh UE list based on UEs dropped by PHY in previous subframe
  for (i = 0; i < MAX_MOBILES_PER_GNB; i++) {
    if (0 /*UE_list->active[i]*/) {

      nfapi_nr_config_request_t *cfg = &RC.nrmac[module_idP]->config[CC_id];

      nfapi_nr_coreset_t coreset = RC.nrmac[module_idP]->coreset[CC_id][1];
      nfapi_nr_search_space_t search_space = RC.nrmac[module_idP]->search_space[CC_id][1];

      if (nr_is_dci_opportunity(search_space,
                                    coreset,
<<<<<<< HEAD
                                    frame_txP,
                                    slot_txP,
                                    *cfg))
          nr_schedule_uss_dlsch_phytest(module_idP, frame_txP, slot_txP);
=======
                                    frameP,
                                    slotP,
                                    *cfg)){
          nr_schedule_uss_dlsch_phytest(module_idP, frameP, slotP);
          }
>>>>>>> 3c16c57a

      rnti = UE_RNTI(module_idP, i);
      CC_id = UE_PCCID(module_idP, i);
      //int spf = get_spf(cfg);
<<<<<<< HEAD
  
      if (((frame_txP&127) == 0) && (slot_txP == 0)) {
=======

      if (((frameP&127) == 0) && (slotP == 0)) {
>>>>>>> 3c16c57a
        LOG_I(MAC,
        "UE  rnti %x : %s, PHR %d dB DL CQI %d PUSCH SNR %d PUCCH SNR %d\n",
        rnti,
        UE_list->UE_sched_ctrl[i].ul_out_of_sync ==
        0 ? "in synch" : "out of sync",
        UE_list->UE_template[CC_id][i].phr_info,
        UE_list->UE_sched_ctrl[i].dl_cqi[CC_id],
        (UE_list->UE_sched_ctrl[i].pusch_snr[CC_id] - 128) / 2,
        (UE_list->UE_sched_ctrl[i].pucch1_snr[CC_id] - 128) / 2);
      }
<<<<<<< HEAD
      
    } //END if (UE_list->active[i])
  } //END for (i = 0; i < MAX_MOBILES_PER_GNB; i++)
  
  PROTOCOL_CTXT_SET_BY_MODULE_ID(&ctxt, module_idP, ENB_FLAG_YES,NOT_A_RNTI, frame_txP, slot_txP,module_idP);
  
=======

      RC.gNB[module_idP][CC_id]->pusch_stats_bsr[i][to_absslot(cfg,frameP,slotP)] = -63;

      if (i == UE_list->head)
        VCD_SIGNAL_DUMPER_DUMP_VARIABLE_BY_NAME(VCD_SIGNAL_DUMPER_VARIABLES_UE0_BSR,RC.gNB[module_idP][CC_id]->
                                                pusch_stats_bsr[i][to_absslot(cfg,frameP,slotP)]);

      // increment this, it is cleared when we receive an sdu
      RC.nrmac[module_idP]->UE_list.UE_sched_ctrl[i].ul_inactivity_timer++;
      RC.nrmac[module_idP]->UE_list.UE_sched_ctrl[i].cqi_req_timer++;

      LOG_D(MAC, "UE %d/%x : ul_inactivity %d, cqi_req %d\n",
            i,
            rnti,
            RC.nrmac[module_idP]->UE_list.UE_sched_ctrl[i].ul_inactivity_timer,
            RC.nrmac[module_idP]->UE_list.UE_sched_ctrl[i].cqi_req_timer);

      //check_nr_ul_failure(module_idP, CC_id, i, frameP, subframeP);

      if (RC.nrmac[module_idP]->UE_list.UE_sched_ctrl[i].ue_reestablishment_reject_timer > 0) {
        RC.nrmac[module_idP]->UE_list.UE_sched_ctrl[i].ue_reestablishment_reject_timer++;

        if(RC.nrmac[module_idP]->UE_list.UE_sched_ctrl[i].ue_reestablishment_reject_timer >=
          RC.nrmac[module_idP]->UE_list.UE_sched_ctrl[i].ue_reestablishment_reject_timer_thres) {
          RC.nrmac[module_idP]->UE_list.UE_sched_ctrl[i].ue_reestablishment_reject_timer = 0;

          for (int ue_id_l = 0; ue_id_l < MAX_MOBILES_PER_GNB; ue_id_l++) {
            if (reestablish_rnti_map[ue_id_l][0] == rnti) {
            // clear currentC-RNTI from map
            reestablish_rnti_map[ue_id_l][0] = 0;
            reestablish_rnti_map[ue_id_l][1] = 0;
            break;
            }
          }

          // Note: This should not be done in the MAC!
          for (int ii=0; ii<MAX_MOBILES_PER_GNB; ii++) {
            NR_gNB_ULSCH_t *ulsch = RC.gNB[module_idP][CC_id]->ulsch[ii][0];
            if((ulsch != NULL) && (ulsch->rnti == rnti)){
              LOG_W(MAC, "TODO: clean_eNb_ulsch UE %x \n", rnti);
              clean_gNB_ulsch(ulsch);
            }
          }

          for (int ii=0; ii<MAX_MOBILES_PER_GNB; ii++) {
            NR_gNB_DLSCH_t *dlsch = RC.gNB[module_idP][CC_id]->dlsch[ii][0];
            if((dlsch != NULL) && (dlsch->rnti == rnti)){
              LOG_W(MAC, "TODO: clean_eNb_dlsch UE %x \n", rnti);
              clean_gNB_dlsch(dlsch);
            }
          }

          for(int j = 0; j < 10; j++){
            nfapi_ul_config_request_body_t *ul_req_tmp = NULL;
            ul_req_tmp = &RC.nrmac[module_idP]->UL_req_tmp[CC_id][j].ul_config_request_body;
            if(ul_req_tmp){
              int pdu_number = ul_req_tmp->number_of_pdus;
              for(int pdu_index = pdu_number-1; pdu_index >= 0; pdu_index--){
                if(ul_req_tmp->ul_config_pdu_list[pdu_index].ulsch_pdu.ulsch_pdu_rel8.rnti == rnti){
                  LOG_I(MAC, "remove UE %x from ul_config_pdu_list %d/%d\n", rnti, pdu_index, pdu_number);
                 if(pdu_index < pdu_number -1){
                    memcpy(&ul_req_tmp->ul_config_pdu_list[pdu_index], &ul_req_tmp->ul_config_pdu_list[pdu_index+1], (pdu_number-1-pdu_index) * sizeof(nfapi_ul_config_request_pdu_t));
                  }
                  ul_req_tmp->number_of_pdus--;
                }
              }
            }
          }
          rrc_mac_remove_ue(module_idP,rnti);
        }
      } //END if (RC.nrmac[module_idP]->UE_list.UE_sched_ctrl[i].ue_reestablishment_reject_timer > 0)
    } //END if (UE_list->active[i])
  } //END for (i = 0; i < MAX_MOBILES_PER_GNB; i++)

  PROTOCOL_CTXT_SET_BY_MODULE_ID(&ctxt, module_idP, ENB_FLAG_YES,NOT_A_RNTI, frameP, slotP,module_idP);

>>>>>>> 3c16c57a
  pdcp_run(&ctxt);

  //rrc_rx_tx(&ctxt, CC_id);

  // This schedules MIB
  if((slot_txP == 0) && (frame_txP & 7) == 0){
    schedule_nr_mib(module_idP, frame_txP, slot_txP);
  }

  // Phytest scheduling
 
  if (slot_rxP==2)
    nr_schedule_uss_ulsch_phytest(&RC.nrmac[module_idP]->UL_tti_req[0], frame_rxP, slot_rxP);

<<<<<<< HEAD
  if (slot_txP==1)
    nr_schedule_uss_dlsch_phytest(module_idP, frame_txP, slot_txP);
=======
  /*if (slotP==2)
    nr_schedule_css_dlsch_phytest(module_idP, frameP, slotP);*/

  if (slotP==1){
  nr_schedule_uss_dlsch_phytest(module_idP, frameP, slotP);
  }
>>>>>>> 3c16c57a

  /*
  // Allocate CCEs for good after scheduling is done
  for (CC_id = 0; CC_id < MAX_NUM_CCs; CC_id++)
    allocate_CCEs(module_idP, CC_id, subframeP, 0);
  */

  stop_meas(&RC.nrmac[module_idP]->eNB_scheduler);
<<<<<<< HEAD
  
=======
  */

>>>>>>> 3c16c57a
  VCD_SIGNAL_DUMPER_DUMP_FUNCTION_BY_NAME(VCD_SIGNAL_DUMPER_FUNCTIONS_ENB_DLSCH_ULSCH_SCHEDULER,VCD_FUNCTION_OUT);
}<|MERGE_RESOLUTION|>--- conflicted
+++ resolved
@@ -295,16 +295,11 @@
 */
 
 void gNB_dlsch_ulsch_scheduler(module_id_t module_idP,
-<<<<<<< HEAD
                                frame_t frame_rxP,
                                sub_frame_t slot_rxP,
                                frame_t frame_txP,
                                sub_frame_t slot_txP){
 			       
-=======
-                               frame_t frameP,
-                               sub_frame_t slotP){
->>>>>>> 3c16c57a
   protocol_ctxt_t   ctxt;
 
   int               CC_id, i = -1;
@@ -341,29 +336,17 @@
 
       if (nr_is_dci_opportunity(search_space,
                                     coreset,
-<<<<<<< HEAD
                                     frame_txP,
                                     slot_txP,
-                                    *cfg))
+                                    *cfg)){
           nr_schedule_uss_dlsch_phytest(module_idP, frame_txP, slot_txP);
-=======
-                                    frameP,
-                                    slotP,
-                                    *cfg)){
-          nr_schedule_uss_dlsch_phytest(module_idP, frameP, slotP);
           }
->>>>>>> 3c16c57a
 
       rnti = UE_RNTI(module_idP, i);
       CC_id = UE_PCCID(module_idP, i);
       //int spf = get_spf(cfg);
-<<<<<<< HEAD
   
       if (((frame_txP&127) == 0) && (slot_txP == 0)) {
-=======
-
-      if (((frameP&127) == 0) && (slotP == 0)) {
->>>>>>> 3c16c57a
         LOG_I(MAC,
         "UE  rnti %x : %s, PHR %d dB DL CQI %d PUSCH SNR %d PUCCH SNR %d\n",
         rnti,
@@ -374,91 +357,12 @@
         (UE_list->UE_sched_ctrl[i].pusch_snr[CC_id] - 128) / 2,
         (UE_list->UE_sched_ctrl[i].pucch1_snr[CC_id] - 128) / 2);
       }
-<<<<<<< HEAD
       
     } //END if (UE_list->active[i])
   } //END for (i = 0; i < MAX_MOBILES_PER_GNB; i++)
   
   PROTOCOL_CTXT_SET_BY_MODULE_ID(&ctxt, module_idP, ENB_FLAG_YES,NOT_A_RNTI, frame_txP, slot_txP,module_idP);
   
-=======
-
-      RC.gNB[module_idP][CC_id]->pusch_stats_bsr[i][to_absslot(cfg,frameP,slotP)] = -63;
-
-      if (i == UE_list->head)
-        VCD_SIGNAL_DUMPER_DUMP_VARIABLE_BY_NAME(VCD_SIGNAL_DUMPER_VARIABLES_UE0_BSR,RC.gNB[module_idP][CC_id]->
-                                                pusch_stats_bsr[i][to_absslot(cfg,frameP,slotP)]);
-
-      // increment this, it is cleared when we receive an sdu
-      RC.nrmac[module_idP]->UE_list.UE_sched_ctrl[i].ul_inactivity_timer++;
-      RC.nrmac[module_idP]->UE_list.UE_sched_ctrl[i].cqi_req_timer++;
-
-      LOG_D(MAC, "UE %d/%x : ul_inactivity %d, cqi_req %d\n",
-            i,
-            rnti,
-            RC.nrmac[module_idP]->UE_list.UE_sched_ctrl[i].ul_inactivity_timer,
-            RC.nrmac[module_idP]->UE_list.UE_sched_ctrl[i].cqi_req_timer);
-
-      //check_nr_ul_failure(module_idP, CC_id, i, frameP, subframeP);
-
-      if (RC.nrmac[module_idP]->UE_list.UE_sched_ctrl[i].ue_reestablishment_reject_timer > 0) {
-        RC.nrmac[module_idP]->UE_list.UE_sched_ctrl[i].ue_reestablishment_reject_timer++;
-
-        if(RC.nrmac[module_idP]->UE_list.UE_sched_ctrl[i].ue_reestablishment_reject_timer >=
-          RC.nrmac[module_idP]->UE_list.UE_sched_ctrl[i].ue_reestablishment_reject_timer_thres) {
-          RC.nrmac[module_idP]->UE_list.UE_sched_ctrl[i].ue_reestablishment_reject_timer = 0;
-
-          for (int ue_id_l = 0; ue_id_l < MAX_MOBILES_PER_GNB; ue_id_l++) {
-            if (reestablish_rnti_map[ue_id_l][0] == rnti) {
-            // clear currentC-RNTI from map
-            reestablish_rnti_map[ue_id_l][0] = 0;
-            reestablish_rnti_map[ue_id_l][1] = 0;
-            break;
-            }
-          }
-
-          // Note: This should not be done in the MAC!
-          for (int ii=0; ii<MAX_MOBILES_PER_GNB; ii++) {
-            NR_gNB_ULSCH_t *ulsch = RC.gNB[module_idP][CC_id]->ulsch[ii][0];
-            if((ulsch != NULL) && (ulsch->rnti == rnti)){
-              LOG_W(MAC, "TODO: clean_eNb_ulsch UE %x \n", rnti);
-              clean_gNB_ulsch(ulsch);
-            }
-          }
-
-          for (int ii=0; ii<MAX_MOBILES_PER_GNB; ii++) {
-            NR_gNB_DLSCH_t *dlsch = RC.gNB[module_idP][CC_id]->dlsch[ii][0];
-            if((dlsch != NULL) && (dlsch->rnti == rnti)){
-              LOG_W(MAC, "TODO: clean_eNb_dlsch UE %x \n", rnti);
-              clean_gNB_dlsch(dlsch);
-            }
-          }
-
-          for(int j = 0; j < 10; j++){
-            nfapi_ul_config_request_body_t *ul_req_tmp = NULL;
-            ul_req_tmp = &RC.nrmac[module_idP]->UL_req_tmp[CC_id][j].ul_config_request_body;
-            if(ul_req_tmp){
-              int pdu_number = ul_req_tmp->number_of_pdus;
-              for(int pdu_index = pdu_number-1; pdu_index >= 0; pdu_index--){
-                if(ul_req_tmp->ul_config_pdu_list[pdu_index].ulsch_pdu.ulsch_pdu_rel8.rnti == rnti){
-                  LOG_I(MAC, "remove UE %x from ul_config_pdu_list %d/%d\n", rnti, pdu_index, pdu_number);
-                 if(pdu_index < pdu_number -1){
-                    memcpy(&ul_req_tmp->ul_config_pdu_list[pdu_index], &ul_req_tmp->ul_config_pdu_list[pdu_index+1], (pdu_number-1-pdu_index) * sizeof(nfapi_ul_config_request_pdu_t));
-                  }
-                  ul_req_tmp->number_of_pdus--;
-                }
-              }
-            }
-          }
-          rrc_mac_remove_ue(module_idP,rnti);
-        }
-      } //END if (RC.nrmac[module_idP]->UE_list.UE_sched_ctrl[i].ue_reestablishment_reject_timer > 0)
-    } //END if (UE_list->active[i])
-  } //END for (i = 0; i < MAX_MOBILES_PER_GNB; i++)
-
-  PROTOCOL_CTXT_SET_BY_MODULE_ID(&ctxt, module_idP, ENB_FLAG_YES,NOT_A_RNTI, frameP, slotP,module_idP);
-
->>>>>>> 3c16c57a
   pdcp_run(&ctxt);
 
   //rrc_rx_tx(&ctxt, CC_id);
@@ -470,20 +374,13 @@
 
   // Phytest scheduling
  
-  if (slot_rxP==2)
+  if (slot_rxP==2){
     nr_schedule_uss_ulsch_phytest(&RC.nrmac[module_idP]->UL_tti_req[0], frame_rxP, slot_rxP);
-
-<<<<<<< HEAD
-  if (slot_txP==1)
+  }
+  
+  if (slot_txP==1){
     nr_schedule_uss_dlsch_phytest(module_idP, frame_txP, slot_txP);
-=======
-  /*if (slotP==2)
-    nr_schedule_css_dlsch_phytest(module_idP, frameP, slotP);*/
-
-  if (slotP==1){
-  nr_schedule_uss_dlsch_phytest(module_idP, frameP, slotP);
-  }
->>>>>>> 3c16c57a
+  }
 
   /*
   // Allocate CCEs for good after scheduling is done
@@ -492,11 +389,6 @@
   */
 
   stop_meas(&RC.nrmac[module_idP]->eNB_scheduler);
-<<<<<<< HEAD
-  
-=======
-  */
-
->>>>>>> 3c16c57a
+  
   VCD_SIGNAL_DUMPER_DUMP_FUNCTION_BY_NAME(VCD_SIGNAL_DUMPER_FUNCTIONS_ENB_DLSCH_ULSCH_SCHEDULER,VCD_FUNCTION_OUT);
 }