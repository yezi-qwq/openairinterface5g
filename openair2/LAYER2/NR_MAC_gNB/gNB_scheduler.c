/*
 * Licensed to the OpenAirInterface (OAI) Software Alliance under one or more
 * contributor license agreements.  See the NOTICE file distributed with
 * this work for additional information regarding copyright ownership.
 * The OpenAirInterface Software Alliance licenses this file to You under
 * the OAI Public License, Version 1.1  (the "License"); you may not use this file
 * except in compliance with the License.
 * You may obtain a copy of the License at
 *
 *      http://www.openairinterface.org/?page_id=698
 *
 * Unless required by applicable law or agreed to in writing, software
 * distributed under the License is distributed on an "AS IS" BASIS,
 * WITHOUT WARRANTIES OR CONDITIONS OF ANY KIND, either express or implied.
 * See the License for the specific language governing permissions and
 * limitations under the License.
 *-------------------------------------------------------------------------------
 * For more information about the OpenAirInterface (OAI) Software Alliance:
 *      contact@openairinterface.org
 */

/*! \file gNB_scheduler.c
 * \brief gNB scheduler top level function operates on per subframe basis
 * \author  Navid Nikaein and Raymond Knopp, WEI-TAI CHEN
 * \date 2010 - 2014, 2018
 * \email: navid.nikaein@eurecom.fr, kroempa@gmail.com
 * \version 0.5
 * \company Eurecom, NTUST
 * @ingroup _mac

 */

#include "assertions.h"

#include "LAYER2/MAC/mac.h"
#include "LAYER2/MAC/mac_extern.h"
#include "LAYER2/MAC/mac_proto.h"
#include "LAYER2/NR_MAC_gNB/mac_proto.h"
#include "common/utils/LOG/log.h"
#include "common/utils/LOG/vcd_signal_dumper.h"
#include "UTIL/OPT/opt.h"
#include "OCG.h"
#include "OCG_extern.h"

#include "RRC/NR/nr_rrc_extern.h"

//#include "LAYER2/MAC/pre_processor.c"
#include "pdcp.h"

#include "openair1/PHY/defs_gNB.h"

//Agent-related headers
#include "flexran_agent_extern.h"
#include "flexran_agent_mac.h"

#if defined(ENABLE_ITTI)
#include "intertask_interface.h"
#endif

#include "assertions.h"

#define ENABLE_MAC_PAYLOAD_DEBUG
#define DEBUG_eNB_SCHEDULER 1

extern RAN_CONTEXT_t RC;
extern int phy_test;
extern uint8_t nfapi_mode;

uint16_t nr_pdcch_order_table[6] = { 31, 31, 511, 2047, 2047, 8191 };

void clear_nr_nfapi_information(gNB_MAC_INST * gNB, 
                                int CC_idP,
                                frame_t frameP, 
                                sub_frame_t slotP){

  nfapi_nr_dl_config_request_t    *DL_req = &gNB->DL_req[0];
  nfapi_ul_config_request_t       *UL_req = &gNB->UL_req[0];
  nfapi_hi_dci0_request_t   *     HI_DCI0_req = &gNB->HI_DCI0_req[0];
  nfapi_tx_request_t              *TX_req = &gNB->TX_req[0];

  gNB->pdu_index[CC_idP] = 0;

  if (nfapi_mode==0 || nfapi_mode == 1) { // monolithic or PNF

    DL_req[CC_idP].dl_config_request_body.number_dci                          = 0;
    DL_req[CC_idP].dl_config_request_body.number_pdu                          = 0;
    DL_req[CC_idP].dl_config_request_body.number_pdsch_rnti                   = 0;
    //DL_req[CC_idP].dl_config_request_body.transmission_power_pcfich           = 6000;

    HI_DCI0_req[CC_idP].hi_dci0_request_body.sfnsf                            = slotP + (frameP<<7);
    HI_DCI0_req[CC_idP].hi_dci0_request_body.number_of_dci                    = 0;


    UL_req[CC_idP].ul_config_request_body.number_of_pdus                      = 0;
    UL_req[CC_idP].ul_config_request_body.rach_prach_frequency_resources      = 0; // ignored, handled by PHY for now
    UL_req[CC_idP].ul_config_request_body.srs_present                         = 0; // ignored, handled by PHY for now

    TX_req[CC_idP].tx_request_body.number_of_pdus                 = 0;

  }
}
/*
void check_nr_ul_failure(module_id_t module_idP, 
                         int CC_id, 
                         int UE_id,
                         frame_t frameP, 
                         sub_frame_t slotP) {

  UE_list_t                     *UE_list  = &RC.nrmac[module_idP]->UE_list;
  nfapi_nr_dl_config_request_t  *DL_req   = &RC.nrmac[module_idP]->DL_req[0];
  uint16_t                      rnti      = UE_RNTI(module_idP, UE_id);
  NR_COMMON_channels_t          *cc       = RC.nrmac[module_idP]->common_channels;

  // check uplink failure
  if ((UE_list->UE_sched_ctrl[UE_id].ul_failure_timer > 0) &&
      (UE_list->UE_sched_ctrl[UE_id].ul_out_of_sync == 0)) {
    LOG_I(MAC, "UE %d rnti %x: UL Failure timer %d \n", UE_id, rnti,
    UE_list->UE_sched_ctrl[UE_id].ul_failure_timer);
    if (UE_list->UE_sched_ctrl[UE_id].ra_pdcch_order_sent == 0) {
      UE_list->UE_sched_ctrl[UE_id].ra_pdcch_order_sent = 1;

      // add a format 1A dci for this UE to request an RA procedure (only one UE per subframe)
      nfapi_nr_dl_config_request_pdu_t *dl_config_pdu                    = &DL_req[CC_id].dl_config_request_body.dl_config_pdu_list[DL_req[CC_id].dl_config_request_body.number_pdu];
      memset((void *) dl_config_pdu, 0,sizeof(nfapi_dl_config_request_pdu_t));
      dl_config_pdu->pdu_type                                         = NFAPI_DL_CONFIG_DCI_DL_PDU_TYPE;
      dl_config_pdu->pdu_size                                         = (uint8_t) (2 + sizeof(nfapi_dl_config_dci_dl_pdu));
      dl_config_pdu->dci_dl_pdu.dci_dl_pdu_rel8.tl.tag                = NFAPI_DL_CONFIG_REQUEST_DCI_DL_PDU_REL8_TAG;
      dl_config_pdu->dci_dl_pdu.dci_dl_pdu_rel8.dci_format            = NFAPI_DL_DCI_FORMAT_1A;
      dl_config_pdu->dci_dl_pdu.dci_dl_pdu_rel8.aggregation_level     = get_aggregation(get_bw_index(module_idP, CC_id),
                      UE_list->UE_sched_ctrl[UE_id].
                      dl_cqi[CC_id], format1A);
      dl_config_pdu->dci_dl_pdu.dci_dl_pdu_rel8.rnti                  = rnti;
      dl_config_pdu->dci_dl_pdu.dci_dl_pdu_rel8.rnti_type             = 1;  // CRNTI : see Table 4-10 from SCF082 - nFAPI specifications
      dl_config_pdu->dci_dl_pdu.dci_dl_pdu_rel8.transmission_power    = 6000; // equal to RS power

      AssertFatal((cc[CC_id].mib->message.dl_Bandwidth >= 0) && (cc[CC_id].mib->message.dl_Bandwidth < 6),
      "illegal dl_Bandwidth %d\n",
      (int) cc[CC_id].mib->message.dl_Bandwidth);
      dl_config_pdu->dci_dl_pdu.dci_dl_pdu_rel8.resource_block_coding = nr_pdcch_order_table[cc[CC_id].mib->message.dl_Bandwidth];
      DL_req[CC_id].dl_config_request_body.number_dci++;
      DL_req[CC_id].dl_config_request_body.number_pdu++;
      DL_req[CC_id].dl_config_request_body.tl.tag                      = NFAPI_DL_CONFIG_REQUEST_BODY_TAG;
      LOG_I(MAC,
      "UE %d rnti %x: sending PDCCH order for RAPROC (failure timer %d), resource_block_coding %d \n",
      UE_id, rnti,
      UE_list->UE_sched_ctrl[UE_id].ul_failure_timer,
      dl_config_pdu->dci_dl_pdu.
      dci_dl_pdu_rel8.resource_block_coding);
    } else {    // ra_pdcch_sent==1
      LOG_I(MAC,
      "UE %d rnti %x: sent PDCCH order for RAPROC waiting (failure timer %d) \n",
      UE_id, rnti,
      UE_list->UE_sched_ctrl[UE_id].ul_failure_timer);
      if ((UE_list->UE_sched_ctrl[UE_id].ul_failure_timer % 40) == 0) UE_list->UE_sched_ctrl[UE_id].ra_pdcch_order_sent = 0;  // resend every 4 frames
    }

    UE_list->UE_sched_ctrl[UE_id].ul_failure_timer++;
    // check threshold
    if (UE_list->UE_sched_ctrl[UE_id].ul_failure_timer > 20000) {
      // inform RRC of failure and clear timer
      LOG_I(MAC,
      "UE %d rnti %x: UL Failure after repeated PDCCH orders: Triggering RRC \n",
      UE_id, rnti);
      mac_eNB_rrc_ul_failure(module_idP, CC_id, frameP, subframeP,rnti);
      UE_list->UE_sched_ctrl[UE_id].ul_failure_timer = 0;
      UE_list->UE_sched_ctrl[UE_id].ul_out_of_sync   = 1;

      //Inform the controller about the UE deactivation. Should be moved to RRC agent in the future
      if (rrc_agent_registered[module_idP]) {
        LOG_W(MAC, "notify flexran Agent of UE state change\n");
        agent_rrc_xface[module_idP]->flexran_agent_notify_ue_state_change(module_idP,
            rnti, PROTOCOL__FLEX_UE_STATE_CHANGE_TYPE__FLUESC_DEACTIVATED);
      }
    }
  }       // ul_failure_timer>0

}
*/
/*
void schedule_nr_SRS(module_id_t module_idP, frame_t frameP, sub_frame_t subframeP)
{
  gNB_MAC_INST *gNB = RC.nrmac[module_idP];
  UE_list_t *UE_list = &gNB->UE_list;
  nfapi_ul_config_request_body_t *ul_req;
  int CC_id, UE_id;
  NR_COMMON_channels_t *cc = RC.nrmac[module_idP]->common_channels;
  SoundingRS_UL_ConfigCommon_t *soundingRS_UL_ConfigCommon;
  struct SoundingRS_UL_ConfigDedicated *soundingRS_UL_ConfigDedicated;
  uint8_t TSFC;
  uint16_t deltaTSFC;   // bitmap
  uint8_t srs_SubframeConfig;
  
  // table for TSFC (Period) and deltaSFC (offset)
  const uint16_t deltaTSFCTabType1[15][2] = { {1, 1}, {1, 2}, {2, 2}, {1, 5}, {2, 5}, {4, 5}, {8, 5}, {3, 5}, {12, 5}, {1, 10}, {2, 10}, {4, 10}, {8, 10}, {351, 10}, {383, 10} };  // Table 5.5.3.3-2 3GPP 36.211 FDD
  const uint16_t deltaTSFCTabType2[14][2] = { {2, 5}, {6, 5}, {10, 5}, {18, 5}, {14, 5}, {22, 5}, {26, 5}, {30, 5}, {70, 10}, {74, 10}, {194, 10}, {326, 10}, {586, 10}, {210, 10} }; // Table 5.5.3.3-2 3GPP 36.211 TDD
  
  uint16_t srsPeriodicity, srsOffset;
  
  for (CC_id = 0; CC_id < MAX_NUM_CCs; CC_id++) {
    soundingRS_UL_ConfigCommon = &cc[CC_id].radioResourceConfigCommon->soundingRS_UL_ConfigCommon;
    // check if SRS is enabled in this frame/subframe
    if (soundingRS_UL_ConfigCommon) {
      srs_SubframeConfig = soundingRS_UL_ConfigCommon->choice.setup.srs_SubframeConfig;
      if (cc[CC_id].tdd_Config == NULL) { // FDD
  deltaTSFC = deltaTSFCTabType1[srs_SubframeConfig][0];
  TSFC = deltaTSFCTabType1[srs_SubframeConfig][1];
      } else {    // TDD
  deltaTSFC = deltaTSFCTabType2[srs_SubframeConfig][0];
  TSFC = deltaTSFCTabType2[srs_SubframeConfig][1];
      }
      // Sounding reference signal subframes are the subframes satisfying ns/2 mod TSFC (- deltaTSFC
      uint16_t tmp = (subframeP % TSFC);
      
      if ((1 << tmp) & deltaTSFC) {
  // This is an SRS subframe, loop over UEs
  for (UE_id = 0; UE_id < MAX_MOBILES_PER_GNB; UE_id++) {
    if (!RC.nrmac[module_idP]->UE_list.active[UE_id]) continue;
    ul_req = &RC.nrmac[module_idP]->UL_req[CC_id].ul_config_request_body;
    // drop the allocation if the UE hasn't send RRCConnectionSetupComplete yet
    if (mac_eNB_get_rrc_status(module_idP,UE_RNTI(module_idP, UE_id)) < RRC_CONNECTED) continue;
    
    AssertFatal(UE_list->UE_template[CC_id][UE_id].physicalConfigDedicated != NULL,
          "physicalConfigDedicated is null for UE %d\n",
          UE_id);
    
    if ((soundingRS_UL_ConfigDedicated = UE_list->UE_template[CC_id][UE_id].physicalConfigDedicated->soundingRS_UL_ConfigDedicated) != NULL) {
      if (soundingRS_UL_ConfigDedicated->present == SoundingRS_UL_ConfigDedicated_PR_setup) {
        get_srs_pos(&cc[CC_id],
        soundingRS_UL_ConfigDedicated->choice.
        setup.srs_ConfigIndex,
        &srsPeriodicity, &srsOffset);
        if (((10 * frameP + subframeP) % srsPeriodicity) == srsOffset) {
    // Program SRS
    ul_req->srs_present = 1;
    nfapi_ul_config_request_pdu_t * ul_config_pdu = &ul_req->ul_config_pdu_list[ul_req->number_of_pdus];
    memset((void *) ul_config_pdu, 0, sizeof(nfapi_ul_config_request_pdu_t));
    ul_config_pdu->pdu_type =  NFAPI_UL_CONFIG_SRS_PDU_TYPE;
    ul_config_pdu->pdu_size =  2 + (uint8_t) (2 + sizeof(nfapi_ul_config_srs_pdu));
    ul_config_pdu->srs_pdu.srs_pdu_rel8.tl.tag = NFAPI_UL_CONFIG_REQUEST_SRS_PDU_REL8_TAG;
    ul_config_pdu->srs_pdu.srs_pdu_rel8.size = (uint8_t)sizeof(nfapi_ul_config_srs_pdu);
    ul_config_pdu->srs_pdu.srs_pdu_rel8.rnti = UE_list->UE_template[CC_id][UE_id].rnti;
    ul_config_pdu->srs_pdu.srs_pdu_rel8.srs_bandwidth = soundingRS_UL_ConfigDedicated->choice.setup.srs_Bandwidth;
    ul_config_pdu->srs_pdu.srs_pdu_rel8.frequency_domain_position = soundingRS_UL_ConfigDedicated->choice.setup.freqDomainPosition;
    ul_config_pdu->srs_pdu.srs_pdu_rel8.srs_hopping_bandwidth = soundingRS_UL_ConfigDedicated->choice.setup.srs_HoppingBandwidth;;
    ul_config_pdu->srs_pdu.srs_pdu_rel8.transmission_comb = soundingRS_UL_ConfigDedicated->choice.setup.transmissionComb;
    ul_config_pdu->srs_pdu.srs_pdu_rel8.i_srs = soundingRS_UL_ConfigDedicated->choice.setup.srs_ConfigIndex;
    ul_config_pdu->srs_pdu.srs_pdu_rel8.sounding_reference_cyclic_shift = soundingRS_UL_ConfigDedicated->choice.setup.cyclicShift;    //              ul_config_pdu->srs_pdu.srs_pdu_rel10.antenna_port                   = ;//
    //              ul_config_pdu->srs_pdu.srs_pdu_rel13.number_of_combs                = ;//
    RC.nrmac[module_idP]->UL_req[CC_id].sfn_sf = (frameP << 4) + subframeP;
    RC.nrmac[module_idP]->UL_req[CC_id].header.message_id = NFAPI_UL_CONFIG_REQUEST;
    ul_req->number_of_pdus++;
        } // if (((10*frameP+subframeP) % srsPeriodicity) == srsOffset)
      } // if (soundingRS_UL_ConfigDedicated->present == SoundingRS_UL_ConfigDedicated_PR_setup)
    }   // if ((soundingRS_UL_ConfigDedicated = UE_list->UE_template[CC_id][UE_id].physicalConfigDedicated->soundingRS_UL_ConfigDedicated)!=NULL)
  }   // for (UE_id ...
      }     // if((1<<tmp) & deltaTSFC)
      
    }     // SRS config
  }
}
*/
void copy_nr_ulreq(module_id_t module_idP, frame_t frameP, sub_frame_t slotP)
{
  int CC_id;
  gNB_MAC_INST *mac = RC.nrmac[module_idP];

  for (CC_id = 0; CC_id < MAX_NUM_CCs; CC_id++) {

    nfapi_ul_config_request_t *ul_req_tmp             = &mac->UL_req_tmp[CC_id][slotP];
    nfapi_ul_config_request_t *ul_req                 = &mac->UL_req[CC_id];
    nfapi_ul_config_request_pdu_t *ul_req_pdu         = ul_req->ul_config_request_body.ul_config_pdu_list;

    *ul_req = *ul_req_tmp;

    // Restore the pointer
    ul_req->ul_config_request_body.ul_config_pdu_list = ul_req_pdu;
    ul_req->sfn_sf                                    = (frameP<<7) + slotP;
    ul_req_tmp->ul_config_request_body.number_of_pdus = 0;

    if (ul_req->ul_config_request_body.number_of_pdus>0)
      {
        LOG_D(PHY, "%s() active NOW (frameP:%d slotP:%d) pdus:%d\n", __FUNCTION__, frameP, slotP, ul_req->ul_config_request_body.number_of_pdus);
      }

    memcpy((void*)ul_req->ul_config_request_body.ul_config_pdu_list,
     (void*)ul_req_tmp->ul_config_request_body.ul_config_pdu_list,
     ul_req->ul_config_request_body.number_of_pdus*sizeof(nfapi_ul_config_request_pdu_t));
  }
}

void gNB_dlsch_ulsch_scheduler(module_id_t module_idP, 
                               frame_t frameP,
                               sub_frame_t slotP){
  protocol_ctxt_t   ctxt;

  int               CC_id, i = -1;
  UE_list_t         *UE_list = &RC.nrmac[module_idP]->UE_list;
  rnti_t            rnti;

  NR_COMMON_channels_t *cc      = RC.nrmac[module_idP]->common_channels;

  start_meas(&RC.nrmac[module_idP]->eNB_scheduler);
  VCD_SIGNAL_DUMPER_DUMP_FUNCTION_BY_NAME(VCD_SIGNAL_DUMPER_FUNCTIONS_ENB_DLSCH_ULSCH_SCHEDULER,VCD_FUNCTION_IN);

  RC.nrmac[module_idP]->frame    = frameP;
  RC.nrmac[module_idP]->slot     = slotP;


  for (CC_id = 0; CC_id < MAX_NUM_CCs; CC_id++) {
    //mbsfn_status[CC_id] = 0;

    // clear vrb_maps
    memset(cc[CC_id].vrb_map, 0, 100);
    memset(cc[CC_id].vrb_map_UL, 0, 100);

    clear_nr_nfapi_information(RC.nrmac[module_idP], CC_id, frameP, slotP);
  }

  // refresh UE list based on UEs dropped by PHY in previous subframe
  for (i = 0; i < MAX_MOBILES_PER_GNB; i++) {
    if (UE_list->active[i]) {

      nfapi_nr_config_request_t *cfg = &RC.nrmac[module_idP]->config[CC_id];

      rnti = UE_RNTI(module_idP, i);
      CC_id = UE_PCCID(module_idP, i);
      int spf = get_spf(cfg);
  
      if (((frameP&127) == 0) && (slotP == 0)) {
        LOG_I(MAC,
        "UE  rnti %x : %s, PHR %d dB DL CQI %d PUSCH SNR %d PUCCH SNR %d\n",
        rnti,
        UE_list->UE_sched_ctrl[i].ul_out_of_sync ==
        0 ? "in synch" : "out of sync",
        UE_list->UE_template[CC_id][i].phr_info,
        UE_list->UE_sched_ctrl[i].dl_cqi[CC_id],
        (UE_list->UE_sched_ctrl[i].pusch_snr[CC_id] - 128) / 2,
        (UE_list->UE_sched_ctrl[i].pucch1_snr[CC_id] - 128) / 2);
      }
      
      RC.gNB[module_idP][CC_id]->pusch_stats_bsr[i][to_absslot(cfg,frameP,slotP)] = -63;
      
      if (i == UE_list->head)
        VCD_SIGNAL_DUMPER_DUMP_VARIABLE_BY_NAME(VCD_SIGNAL_DUMPER_VARIABLES_UE0_BSR,RC.gNB[module_idP][CC_id]->
                                                pusch_stats_bsr[i][to_absslot(cfg,frameP,slotP)]);
      
      // increment this, it is cleared when we receive an sdu
      RC.nrmac[module_idP]->UE_list.UE_sched_ctrl[i].ul_inactivity_timer++;
      RC.nrmac[module_idP]->UE_list.UE_sched_ctrl[i].cqi_req_timer++;
      
      LOG_D(MAC, "UE %d/%x : ul_inactivity %d, cqi_req %d\n", 
            i, 
            rnti,
            RC.nrmac[module_idP]->UE_list.UE_sched_ctrl[i].ul_inactivity_timer,
            RC.nrmac[module_idP]->UE_list.UE_sched_ctrl[i].cqi_req_timer);
      
      //check_nr_ul_failure(module_idP, CC_id, i, frameP, subframeP);
      
      if (RC.nrmac[module_idP]->UE_list.UE_sched_ctrl[i].ue_reestablishment_reject_timer > 0) {
        RC.nrmac[module_idP]->UE_list.UE_sched_ctrl[i].ue_reestablishment_reject_timer++;
      
        if(RC.nrmac[module_idP]->UE_list.UE_sched_ctrl[i].ue_reestablishment_reject_timer >=
          RC.nrmac[module_idP]->UE_list.UE_sched_ctrl[i].ue_reestablishment_reject_timer_thres) {
          RC.nrmac[module_idP]->UE_list.UE_sched_ctrl[i].ue_reestablishment_reject_timer = 0;
        
          for (int ue_id_l = 0; ue_id_l < MAX_MOBILES_PER_GNB; ue_id_l++) {
            if (reestablish_rnti_map[ue_id_l][0] == rnti) {
            // clear currentC-RNTI from map
            reestablish_rnti_map[ue_id_l][0] = 0;
            reestablish_rnti_map[ue_id_l][1] = 0;
            break;
            }
          }
      
          // Note: This should not be done in the MAC!
          for (int ii=0; ii<MAX_MOBILES_PER_GNB; ii++) {
            LTE_eNB_ULSCH_t *ulsch = RC.gNB[module_idP][CC_id]->ulsch[ii];       
            if((ulsch != NULL) && (ulsch->rnti == rnti)){
              LOG_I(MAC, "clean_eNb_ulsch UE %x \n", rnti);
              clean_eNb_ulsch(ulsch);
            }
          }

          for (int ii=0; ii<MAX_MOBILES_PER_GNB; ii++) {
            LTE_eNB_DLSCH_t *dlsch = RC.gNB[module_idP][CC_id]->dlsch[ii][0];
            if((dlsch != NULL) && (dlsch->rnti == rnti)){
              LOG_I(MAC, "clean_eNb_dlsch UE %x \n", rnti);
              clean_eNb_dlsch(dlsch);
            }
          }
    
          for(int j = 0; j < 10; j++){
            nfapi_ul_config_request_body_t *ul_req_tmp = NULL;
            ul_req_tmp = &RC.nrmac[module_idP]->UL_req_tmp[CC_id][j].ul_config_request_body;
            if(ul_req_tmp){
              int pdu_number = ul_req_tmp->number_of_pdus;
              for(int pdu_index = pdu_number-1; pdu_index >= 0; pdu_index--){
                if(ul_req_tmp->ul_config_pdu_list[pdu_index].ulsch_pdu.ulsch_pdu_rel8.rnti == rnti){
                  LOG_I(MAC, "remove UE %x from ul_config_pdu_list %d/%d\n", rnti, pdu_index, pdu_number);
                 if(pdu_index < pdu_number -1){
                    memcpy(&ul_req_tmp->ul_config_pdu_list[pdu_index], &ul_req_tmp->ul_config_pdu_list[pdu_index+1], (pdu_number-1-pdu_index) * sizeof(nfapi_ul_config_request_pdu_t));
                  }
                  ul_req_tmp->number_of_pdus--;
                }
              }
            }
          }
          rrc_mac_remove_ue(module_idP,rnti);
        }
      } //END if (RC.nrmac[module_idP]->UE_list.UE_sched_ctrl[i].ue_reestablishment_reject_timer > 0)
    } //END if (UE_list->active[i])
  } //END for (i = 0; i < MAX_MOBILES_PER_GNB; i++)
  
  PROTOCOL_CTXT_SET_BY_MODULE_ID(&ctxt, module_idP, ENB_FLAG_YES,NOT_A_RNTI, frameP, slotP,module_idP);
  
  pdcp_run(&ctxt);

  //rrc_rx_tx(&ctxt, CC_id);

  // This schedules MIB
  if((slotP == 0) && (frameP & 7) == 0){
    schedule_nr_mib(module_idP, frameP, slotP);
  }

  // Phytest scheduling/ option not activated because of pending bug
<<<<<<< HEAD
  nr_schedule_css_dlsch_phytest(module_idP, frameP, slotP);
=======
  if (subframeP==1)
    nr_schedule_css_dlsch_phytest(module_idP, frameP, subframeP);
>>>>>>> 0a183d0e


  /*
  // Allocate CCEs for good after scheduling is done
  for (CC_id = 0; CC_id < MAX_NUM_CCs; CC_id++)
    allocate_CCEs(module_idP, CC_id, subframeP, 0);

  stop_meas(&RC.nrmac[module_idP]->eNB_scheduler);
  */
  
  VCD_SIGNAL_DUMPER_DUMP_FUNCTION_BY_NAME(VCD_SIGNAL_DUMPER_FUNCTIONS_ENB_DLSCH_ULSCH_SCHEDULER,VCD_FUNCTION_OUT);
}<|MERGE_RESOLUTION|>--- conflicted
+++ resolved
@@ -423,12 +423,9 @@
   }
 
   // Phytest scheduling/ option not activated because of pending bug
-<<<<<<< HEAD
-  nr_schedule_css_dlsch_phytest(module_idP, frameP, slotP);
-=======
-  if (subframeP==1)
-    nr_schedule_css_dlsch_phytest(module_idP, frameP, subframeP);
->>>>>>> 0a183d0e
+
+  if (slotP==2)
+    nr_schedule_css_dlsch_phytest(module_idP, frameP, slotP);
 
 
   /*
