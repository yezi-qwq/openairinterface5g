--- conflicted
+++ resolved
@@ -413,10 +413,6 @@
   // Otherwise already consider 5G already connected
   if (get_softmodem_params()->phy_test == 0) {
     nr_schedule_RA(module_idP, frame, slot);
-<<<<<<< HEAD
-    nr_schedule_reception_msg3(module_idP, 0, frame, slot);
-=======
->>>>>>> b9b2f289
   }
 
   // This schedules the DCI for Uplink and subsequently PUSCH
