/*
 * Licensed to the OpenAirInterface (OAI) Software Alliance under one or more
 * contributor license agreements.  See the NOTICE file distributed with
 * this work for additional information regarding copyright ownership.
 * The OpenAirInterface Software Alliance licenses this file to You under
 * the OAI Public License, Version 1.1  (the "License"); you may not use this file
 * except in compliance with the License.
 * You may obtain a copy of the License at
 *
 *      http://www.openairinterface.org/?page_id=698
 *
 * Unless required by applicable law or agreed to in writing, software
 * distributed under the License is distributed on an "AS IS" BASIS,
 * WITHOUT WARRANTIES OR CONDITIONS OF ANY KIND, either express or implied.
 * See the License for the specific language governing permissions and
 * limitations under the License.
 *-------------------------------------------------------------------------------
 * For more information about the OpenAirInterface (OAI) Software Alliance:
 *      contact@openairinterface.org
 */

/*! \file gNB_scheduler.c
 * \brief gNB scheduler top level function operates on per subframe basis
 * \author  Navid Nikaein and Raymond Knopp, WEI-TAI CHEN
 * \date 2010 - 2014, 2018
 * \email: navid.nikaein@eurecom.fr, kroempa@gmail.com
 * \version 0.5
 * \company Eurecom, NTUST
 * @ingroup _mac

 */

#include "assertions.h"

#include "LAYER2/MAC/mac.h"
#include "LAYER2/MAC/mac_extern.h"
#include "LAYER2/MAC/mac_proto.h"
#include "LAYER2/NR_MAC_gNB/mac_proto.h"
#include "openair1/PHY/LTE_TRANSPORT/transport_proto.h"
#include "openair1/PHY/NR_TRANSPORT/nr_dlsch.h"
#include "common/utils/LOG/log.h"
#include "common/utils/LOG/vcd_signal_dumper.h"
#include "UTIL/OPT/opt.h"
#include "OCG.h"
#include "OCG_extern.h"

#include "RRC/NR/nr_rrc_extern.h"

//#include "LAYER2/MAC/pre_processor.c"
#include "pdcp.h"

#include "openair1/PHY/defs_gNB.h"

//Agent-related headers
#include "flexran_agent_extern.h"
#include "flexran_agent_mac.h"

#if defined(ENABLE_ITTI)
#include "intertask_interface.h"
#endif

#include "assertions.h"
#include <openair1/PHY/LTE_TRANSPORT/transport_proto.h>

#define ENABLE_MAC_PAYLOAD_DEBUG
#define DEBUG_eNB_SCHEDULER 1

extern RAN_CONTEXT_t RC;
extern int phy_test;
extern uint8_t nfapi_mode;

uint16_t nr_pdcch_order_table[6] = { 31, 31, 511, 2047, 2047, 8191 };

void clear_nr_nfapi_information(gNB_MAC_INST * gNB, 
                                int CC_idP,
                                frame_t frameP, 
                                sub_frame_t slotP){

  nfapi_nr_dl_config_request_t    *DL_req = &gNB->DL_req[0];
  nfapi_ul_config_request_t       *UL_req = &gNB->UL_req[0];
  nfapi_hi_dci0_request_t   *     HI_DCI0_req = &gNB->HI_DCI0_req[0];
  nfapi_tx_request_t              *TX_req = &gNB->TX_req[0];

  gNB->pdu_index[CC_idP] = 0;

  if (nfapi_mode==0 || nfapi_mode == 1) { // monolithic or PNF

    DL_req[CC_idP].dl_config_request_body.number_dci                          = 0;
    DL_req[CC_idP].dl_config_request_body.number_pdu                          = 0;
    DL_req[CC_idP].dl_config_request_body.number_pdsch_rnti                   = 0;
    //DL_req[CC_idP].dl_config_request_body.transmission_power_pcfich           = 6000;

    HI_DCI0_req[CC_idP].hi_dci0_request_body.sfnsf                            = slotP + (frameP<<7);
    HI_DCI0_req[CC_idP].hi_dci0_request_body.number_of_dci                    = 0;


    UL_req[CC_idP].ul_config_request_body.number_of_pdus                      = 0;
    UL_req[CC_idP].ul_config_request_body.rach_prach_frequency_resources      = 0; // ignored, handled by PHY for now
    UL_req[CC_idP].ul_config_request_body.srs_present                         = 0; // ignored, handled by PHY for now

    TX_req[CC_idP].tx_request_body.number_of_pdus                 = 0;

  }
}
/*
void check_nr_ul_failure(module_id_t module_idP, 
                         int CC_id, 
                         int UE_id,
                         frame_t frameP, 
                         sub_frame_t slotP) {

  UE_list_t                     *UE_list  = &RC.nrmac[module_idP]->UE_list;
  nfapi_nr_dl_config_request_t  *DL_req   = &RC.nrmac[module_idP]->DL_req[0];
  uint16_t                      rnti      = UE_RNTI(module_idP, UE_id);
  NR_COMMON_channels_t          *cc       = RC.nrmac[module_idP]->common_channels;

  // check uplink failure
  if ((UE_list->UE_sched_ctrl[UE_id].ul_failure_timer > 0) &&
      (UE_list->UE_sched_ctrl[UE_id].ul_out_of_sync == 0)) {
    LOG_I(MAC, "UE %d rnti %x: UL Failure timer %d \n", UE_id, rnti,
    UE_list->UE_sched_ctrl[UE_id].ul_failure_timer);
    if (UE_list->UE_sched_ctrl[UE_id].ra_pdcch_order_sent == 0) {
      UE_list->UE_sched_ctrl[UE_id].ra_pdcch_order_sent = 1;

      // add a format 1A dci for this UE to request an RA procedure (only one UE per subframe)
      nfapi_nr_dl_config_request_pdu_t *dl_config_pdu                    = &DL_req[CC_id].dl_config_request_body.dl_config_pdu_list[DL_req[CC_id].dl_config_request_body.number_pdu];
      memset((void *) dl_config_pdu, 0,sizeof(nfapi_dl_config_request_pdu_t));
      dl_config_pdu->pdu_type                                         = NFAPI_DL_CONFIG_DCI_DL_PDU_TYPE;
      dl_config_pdu->pdu_size                                         = (uint8_t) (2 + sizeof(nfapi_dl_config_dci_dl_pdu));
      dl_config_pdu->dci_dl_pdu.dci_dl_pdu_rel8.tl.tag                = NFAPI_DL_CONFIG_REQUEST_DCI_DL_PDU_REL8_TAG;
      dl_config_pdu->dci_dl_pdu.dci_dl_pdu_rel8.dci_format            = NFAPI_DL_DCI_FORMAT_1A;
      dl_config_pdu->dci_dl_pdu.dci_dl_pdu_rel8.aggregation_level     = get_aggregation(get_bw_index(module_idP, CC_id),
                      UE_list->UE_sched_ctrl[UE_id].
                      dl_cqi[CC_id], format1A);
      dl_config_pdu->dci_dl_pdu.dci_dl_pdu_rel8.rnti                  = rnti;
      dl_config_pdu->dci_dl_pdu.dci_dl_pdu_rel8.rnti_type             = 1;  // CRNTI : see Table 4-10 from SCF082 - nFAPI specifications
      dl_config_pdu->dci_dl_pdu.dci_dl_pdu_rel8.transmission_power    = 6000; // equal to RS power

      AssertFatal((cc[CC_id].mib->message.dl_Bandwidth >= 0) && (cc[CC_id].mib->message.dl_Bandwidth < 6),
      "illegal dl_Bandwidth %d\n",
      (int) cc[CC_id].mib->message.dl_Bandwidth);
      dl_config_pdu->dci_dl_pdu.dci_dl_pdu_rel8.resource_block_coding = nr_pdcch_order_table[cc[CC_id].mib->message.dl_Bandwidth];
      DL_req[CC_id].dl_config_request_body.number_dci++;
      DL_req[CC_id].dl_config_request_body.number_pdu++;
      DL_req[CC_id].dl_config_request_body.tl.tag                      = NFAPI_DL_CONFIG_REQUEST_BODY_TAG;
      LOG_I(MAC,
      "UE %d rnti %x: sending PDCCH order for RAPROC (failure timer %d), resource_block_coding %d \n",
      UE_id, rnti,
      UE_list->UE_sched_ctrl[UE_id].ul_failure_timer,
      dl_config_pdu->dci_dl_pdu.
      dci_dl_pdu_rel8.resource_block_coding);
    } else {    // ra_pdcch_sent==1
      LOG_I(MAC,
      "UE %d rnti %x: sent PDCCH order for RAPROC waiting (failure timer %d) \n",
      UE_id, rnti,
      UE_list->UE_sched_ctrl[UE_id].ul_failure_timer);
      if ((UE_list->UE_sched_ctrl[UE_id].ul_failure_timer % 40) == 0) UE_list->UE_sched_ctrl[UE_id].ra_pdcch_order_sent = 0;  // resend every 4 frames
    }

    UE_list->UE_sched_ctrl[UE_id].ul_failure_timer++;
    // check threshold
    if (UE_list->UE_sched_ctrl[UE_id].ul_failure_timer > 20000) {
      // inform RRC of failure and clear timer
      LOG_I(MAC,
      "UE %d rnti %x: UL Failure after repeated PDCCH orders: Triggering RRC \n",
      UE_id, rnti);
      mac_eNB_rrc_ul_failure(module_idP, CC_id, frameP, subframeP,rnti);
      UE_list->UE_sched_ctrl[UE_id].ul_failure_timer = 0;
      UE_list->UE_sched_ctrl[UE_id].ul_out_of_sync   = 1;

      //Inform the controller about the UE deactivation. Should be moved to RRC agent in the future
      if (rrc_agent_registered[module_idP]) {
        LOG_W(MAC, "notify flexran Agent of UE state change\n");
        agent_rrc_xface[module_idP]->flexran_agent_notify_ue_state_change(module_idP,
            rnti, PROTOCOL__FLEX_UE_STATE_CHANGE_TYPE__FLUESC_DEACTIVATED);
      }
    }
  }       // ul_failure_timer>0

}
*/
/*
void schedule_nr_SRS(module_id_t module_idP, frame_t frameP, sub_frame_t subframeP)
{
  gNB_MAC_INST *gNB = RC.nrmac[module_idP];
  UE_list_t *UE_list = &gNB->UE_list;
  nfapi_ul_config_request_body_t *ul_req;
  int CC_id, UE_id;
  NR_COMMON_channels_t *cc = RC.nrmac[module_idP]->common_channels;
  SoundingRS_UL_ConfigCommon_t *soundingRS_UL_ConfigCommon;
  struct SoundingRS_UL_ConfigDedicated *soundingRS_UL_ConfigDedicated;
  uint8_t TSFC;
  uint16_t deltaTSFC;   // bitmap
  uint8_t srs_SubframeConfig;
  
  // table for TSFC (Period) and deltaSFC (offset)
  const uint16_t deltaTSFCTabType1[15][2] = { {1, 1}, {1, 2}, {2, 2}, {1, 5}, {2, 5}, {4, 5}, {8, 5}, {3, 5}, {12, 5}, {1, 10}, {2, 10}, {4, 10}, {8, 10}, {351, 10}, {383, 10} };  // Table 5.5.3.3-2 3GPP 36.211 FDD
  const uint16_t deltaTSFCTabType2[14][2] = { {2, 5}, {6, 5}, {10, 5}, {18, 5}, {14, 5}, {22, 5}, {26, 5}, {30, 5}, {70, 10}, {74, 10}, {194, 10}, {326, 10}, {586, 10}, {210, 10} }; // Table 5.5.3.3-2 3GPP 36.211 TDD
  
  uint16_t srsPeriodicity, srsOffset;
  
  for (CC_id = 0; CC_id < MAX_NUM_CCs; CC_id++) {
    soundingRS_UL_ConfigCommon = &cc[CC_id].radioResourceConfigCommon->soundingRS_UL_ConfigCommon;
    // check if SRS is enabled in this frame/subframe
    if (soundingRS_UL_ConfigCommon) {
      srs_SubframeConfig = soundingRS_UL_ConfigCommon->choice.setup.srs_SubframeConfig;
      if (cc[CC_id].tdd_Config == NULL) { // FDD
  deltaTSFC = deltaTSFCTabType1[srs_SubframeConfig][0];
  TSFC = deltaTSFCTabType1[srs_SubframeConfig][1];
      } else {    // TDD
  deltaTSFC = deltaTSFCTabType2[srs_SubframeConfig][0];
  TSFC = deltaTSFCTabType2[srs_SubframeConfig][1];
      }
      // Sounding reference signal subframes are the subframes satisfying ns/2 mod TSFC (- deltaTSFC
      uint16_t tmp = (subframeP % TSFC);
      
      if ((1 << tmp) & deltaTSFC) {
  // This is an SRS subframe, loop over UEs
  for (UE_id = 0; UE_id < MAX_MOBILES_PER_GNB; UE_id++) {
    if (!RC.nrmac[module_idP]->UE_list.active[UE_id]) continue;
    ul_req = &RC.nrmac[module_idP]->UL_req[CC_id].ul_config_request_body;
    // drop the allocation if the UE hasn't send RRCConnectionSetupComplete yet
    if (mac_eNB_get_rrc_status(module_idP,UE_RNTI(module_idP, UE_id)) < RRC_CONNECTED) continue;
    
    AssertFatal(UE_list->UE_template[CC_id][UE_id].physicalConfigDedicated != NULL,
          "physicalConfigDedicated is null for UE %d\n",
          UE_id);
    
    if ((soundingRS_UL_ConfigDedicated = UE_list->UE_template[CC_id][UE_id].physicalConfigDedicated->soundingRS_UL_ConfigDedicated) != NULL) {
      if (soundingRS_UL_ConfigDedicated->present == SoundingRS_UL_ConfigDedicated_PR_setup) {
        get_srs_pos(&cc[CC_id],
        soundingRS_UL_ConfigDedicated->choice.
        setup.srs_ConfigIndex,
        &srsPeriodicity, &srsOffset);
        if (((10 * frameP + subframeP) % srsPeriodicity) == srsOffset) {
    // Program SRS
    ul_req->srs_present = 1;
    nfapi_ul_config_request_pdu_t * ul_config_pdu = &ul_req->ul_config_pdu_list[ul_req->number_of_pdus];
    memset((void *) ul_config_pdu, 0, sizeof(nfapi_ul_config_request_pdu_t));
    ul_config_pdu->pdu_type =  NFAPI_UL_CONFIG_SRS_PDU_TYPE;
    ul_config_pdu->pdu_size =  2 + (uint8_t) (2 + sizeof(nfapi_ul_config_srs_pdu));
    ul_config_pdu->srs_pdu.srs_pdu_rel8.tl.tag = NFAPI_UL_CONFIG_REQUEST_SRS_PDU_REL8_TAG;
    ul_config_pdu->srs_pdu.srs_pdu_rel8.size = (uint8_t)sizeof(nfapi_ul_config_srs_pdu);
    ul_config_pdu->srs_pdu.srs_pdu_rel8.rnti = UE_list->UE_template[CC_id][UE_id].rnti;
    ul_config_pdu->srs_pdu.srs_pdu_rel8.srs_bandwidth = soundingRS_UL_ConfigDedicated->choice.setup.srs_Bandwidth;
    ul_config_pdu->srs_pdu.srs_pdu_rel8.frequency_domain_position = soundingRS_UL_ConfigDedicated->choice.setup.freqDomainPosition;
    ul_config_pdu->srs_pdu.srs_pdu_rel8.srs_hopping_bandwidth = soundingRS_UL_ConfigDedicated->choice.setup.srs_HoppingBandwidth;;
    ul_config_pdu->srs_pdu.srs_pdu_rel8.transmission_comb = soundingRS_UL_ConfigDedicated->choice.setup.transmissionComb;
    ul_config_pdu->srs_pdu.srs_pdu_rel8.i_srs = soundingRS_UL_ConfigDedicated->choice.setup.srs_ConfigIndex;
    ul_config_pdu->srs_pdu.srs_pdu_rel8.sounding_reference_cyclic_shift = soundingRS_UL_ConfigDedicated->choice.setup.cyclicShift;    //              ul_config_pdu->srs_pdu.srs_pdu_rel10.antenna_port                   = ;//
    //              ul_config_pdu->srs_pdu.srs_pdu_rel13.number_of_combs                = ;//
    RC.nrmac[module_idP]->UL_req[CC_id].sfn_sf = (frameP << 4) + subframeP;
    RC.nrmac[module_idP]->UL_req[CC_id].header.message_id = NFAPI_UL_CONFIG_REQUEST;
    ul_req->number_of_pdus++;
        } // if (((10*frameP+subframeP) % srsPeriodicity) == srsOffset)
      } // if (soundingRS_UL_ConfigDedicated->present == SoundingRS_UL_ConfigDedicated_PR_setup)
    }   // if ((soundingRS_UL_ConfigDedicated = UE_list->UE_template[CC_id][UE_id].physicalConfigDedicated->soundingRS_UL_ConfigDedicated)!=NULL)
  }   // for (UE_id ...
      }     // if((1<<tmp) & deltaTSFC)
      
    }     // SRS config
  }
}
*/
void copy_nr_ulreq(module_id_t module_idP, frame_t frameP, sub_frame_t slotP)
{
  int CC_id;
  gNB_MAC_INST *mac = RC.nrmac[module_idP];

  for (CC_id = 0; CC_id < MAX_NUM_CCs; CC_id++) {

    nfapi_ul_config_request_t *ul_req_tmp             = &mac->UL_req_tmp[CC_id][slotP];
    nfapi_ul_config_request_t *ul_req                 = &mac->UL_req[CC_id];
    nfapi_ul_config_request_pdu_t *ul_req_pdu         = ul_req->ul_config_request_body.ul_config_pdu_list;

    *ul_req = *ul_req_tmp;

    // Restore the pointer
    ul_req->ul_config_request_body.ul_config_pdu_list = ul_req_pdu;
    ul_req->sfn_sf                                    = (frameP<<7) + slotP;
    ul_req_tmp->ul_config_request_body.number_of_pdus = 0;

    if (ul_req->ul_config_request_body.number_of_pdus>0)
      {
        LOG_D(PHY, "%s() active NOW (frameP:%d slotP:%d) pdus:%d\n", __FUNCTION__, frameP, slotP, ul_req->ul_config_request_body.number_of_pdus);
      }

    memcpy((void*)ul_req->ul_config_request_body.ul_config_pdu_list,
     (void*)ul_req_tmp->ul_config_request_body.ul_config_pdu_list,
     ul_req->ul_config_request_body.number_of_pdus*sizeof(nfapi_ul_config_request_pdu_t));
  }
}

void gNB_dlsch_ulsch_scheduler(module_id_t module_idP, 
                               frame_t frameP,
                               sub_frame_t slotP){
  protocol_ctxt_t   ctxt;

  int               CC_id, i = -1;
  UE_list_t         *UE_list = &RC.nrmac[module_idP]->UE_list;
  rnti_t            rnti;

  NR_COMMON_channels_t *cc      = RC.nrmac[module_idP]->common_channels;

  start_meas(&RC.nrmac[module_idP]->eNB_scheduler);
  VCD_SIGNAL_DUMPER_DUMP_FUNCTION_BY_NAME(VCD_SIGNAL_DUMPER_FUNCTIONS_ENB_DLSCH_ULSCH_SCHEDULER,VCD_FUNCTION_IN);

  RC.nrmac[module_idP]->frame    = frameP;
  RC.nrmac[module_idP]->slot     = slotP;


  for (CC_id = 0; CC_id < MAX_NUM_CCs; CC_id++) {
    //mbsfn_status[CC_id] = 0;

    // clear vrb_maps
    memset(cc[CC_id].vrb_map, 0, 100);
    memset(cc[CC_id].vrb_map_UL, 0, 100);

    clear_nr_nfapi_information(RC.nrmac[module_idP], CC_id, frameP, slotP);
  }

  // refresh UE list based on UEs dropped by PHY in previous subframe
  for (i = 0; i < MAX_MOBILES_PER_GNB; i++) {
    if (UE_list->active[i]) {

      nfapi_nr_config_request_t *cfg = &RC.nrmac[module_idP]->config[CC_id];

      nfapi_nr_coreset_t coreset = RC.nrmac[module_idP]->coreset[CC_id][1];
      nfapi_nr_search_space_t search_space = RC.nrmac[module_idP]->search_space[CC_id][1];

      if (nr_is_dci_opportunity(search_space,
                                    coreset,
                                    frameP,
                                    slotP,
                                    *cfg))
          nr_schedule_uss_dlsch_phytest(module_idP, frameP, slotP);

      rnti = UE_RNTI(module_idP, i);
      CC_id = UE_PCCID(module_idP, i);
      //int spf = get_spf(cfg);
  
      if (((frameP&127) == 0) && (slotP == 0)) {
        LOG_I(MAC,
        "UE  rnti %x : %s, PHR %d dB DL CQI %d PUSCH SNR %d PUCCH SNR %d\n",
        rnti,
        UE_list->UE_sched_ctrl[i].ul_out_of_sync ==
        0 ? "in synch" : "out of sync",
        UE_list->UE_template[CC_id][i].phr_info,
        UE_list->UE_sched_ctrl[i].dl_cqi[CC_id],
        (UE_list->UE_sched_ctrl[i].pusch_snr[CC_id] - 128) / 2,
        (UE_list->UE_sched_ctrl[i].pucch1_snr[CC_id] - 128) / 2);
      }
      
      RC.gNB[module_idP][CC_id]->pusch_stats_bsr[i][to_absslot(cfg,frameP,slotP)] = -63;
      
      if (i == UE_list->head)
        VCD_SIGNAL_DUMPER_DUMP_VARIABLE_BY_NAME(VCD_SIGNAL_DUMPER_VARIABLES_UE0_BSR,RC.gNB[module_idP][CC_id]->
                                                pusch_stats_bsr[i][to_absslot(cfg,frameP,slotP)]);
      
      // increment this, it is cleared when we receive an sdu
      RC.nrmac[module_idP]->UE_list.UE_sched_ctrl[i].ul_inactivity_timer++;
      RC.nrmac[module_idP]->UE_list.UE_sched_ctrl[i].cqi_req_timer++;
      
      LOG_D(MAC, "UE %d/%x : ul_inactivity %d, cqi_req %d\n", 
            i, 
            rnti,
            RC.nrmac[module_idP]->UE_list.UE_sched_ctrl[i].ul_inactivity_timer,
            RC.nrmac[module_idP]->UE_list.UE_sched_ctrl[i].cqi_req_timer);
      
      //check_nr_ul_failure(module_idP, CC_id, i, frameP, subframeP);
      
      if (RC.nrmac[module_idP]->UE_list.UE_sched_ctrl[i].ue_reestablishment_reject_timer > 0) {
        RC.nrmac[module_idP]->UE_list.UE_sched_ctrl[i].ue_reestablishment_reject_timer++;
      
        if(RC.nrmac[module_idP]->UE_list.UE_sched_ctrl[i].ue_reestablishment_reject_timer >=
          RC.nrmac[module_idP]->UE_list.UE_sched_ctrl[i].ue_reestablishment_reject_timer_thres) {
          RC.nrmac[module_idP]->UE_list.UE_sched_ctrl[i].ue_reestablishment_reject_timer = 0;
        
          for (int ue_id_l = 0; ue_id_l < MAX_MOBILES_PER_GNB; ue_id_l++) {
            if (reestablish_rnti_map[ue_id_l][0] == rnti) {
            // clear currentC-RNTI from map
            reestablish_rnti_map[ue_id_l][0] = 0;
            reestablish_rnti_map[ue_id_l][1] = 0;
            break;
            }
          }
      
          // Note: This should not be done in the MAC!
          for (int ii=0; ii<MAX_MOBILES_PER_GNB; ii++) {
            LTE_eNB_ULSCH_t *ulsch = RC.gNB[module_idP][CC_id]->ulsch[ii];       
            if((ulsch != NULL) && (ulsch->rnti == rnti)){
              LOG_I(MAC, "clean_eNb_ulsch UE %x \n", rnti);
              clean_eNb_ulsch(ulsch);
            }
          }

          for (int ii=0; ii<MAX_MOBILES_PER_GNB; ii++) {
<<<<<<< HEAD
        	  NR_gNB_DLSCH_t *dlsch = RC.gNB[module_idP][CC_id]->dlsch[ii][0];
        	  if((dlsch != NULL) && (dlsch->rnti == rnti)){
        		  LOG_I(MAC, "clean_gNB_dlsch UE %x \n", rnti);
        		  clean_gNB_dlsch(dlsch);
        	  }
=======
            NR_gNB_DLSCH_t *dlsch = RC.gNB[module_idP][CC_id]->dlsch[ii][0];
            if((dlsch != NULL) && (dlsch->rnti == rnti)){
              LOG_I(MAC, "clean_eNb_dlsch UE %x \n", rnti);
	      LOG_E(PHY,"Calling with wrong paramter type\n");
              clean_eNb_dlsch(dlsch);
            }
>>>>>>> 5db1b116
          }
    
          for(int j = 0; j < 10; j++){
            nfapi_ul_config_request_body_t *ul_req_tmp = NULL;
            ul_req_tmp = &RC.nrmac[module_idP]->UL_req_tmp[CC_id][j].ul_config_request_body;
            if(ul_req_tmp){
              int pdu_number = ul_req_tmp->number_of_pdus;
              for(int pdu_index = pdu_number-1; pdu_index >= 0; pdu_index--){
                if(ul_req_tmp->ul_config_pdu_list[pdu_index].ulsch_pdu.ulsch_pdu_rel8.rnti == rnti){
                  LOG_I(MAC, "remove UE %x from ul_config_pdu_list %d/%d\n", rnti, pdu_index, pdu_number);
                 if(pdu_index < pdu_number -1){
                    memcpy(&ul_req_tmp->ul_config_pdu_list[pdu_index], &ul_req_tmp->ul_config_pdu_list[pdu_index+1], (pdu_number-1-pdu_index) * sizeof(nfapi_ul_config_request_pdu_t));
                  }
                  ul_req_tmp->number_of_pdus--;
                }
              }
            }
          }
          rrc_mac_remove_ue(module_idP,rnti);
        }
      } //END if (RC.nrmac[module_idP]->UE_list.UE_sched_ctrl[i].ue_reestablishment_reject_timer > 0)
    } //END if (UE_list->active[i])
  } //END for (i = 0; i < MAX_MOBILES_PER_GNB; i++)
  
  PROTOCOL_CTXT_SET_BY_MODULE_ID(&ctxt, module_idP, ENB_FLAG_YES,NOT_A_RNTI, frameP, slotP,module_idP);
  
  pdcp_run(&ctxt);

  //rrc_rx_tx(&ctxt, CC_id);

  // This schedules MIB
  if((slotP == 0) && (frameP & 7) == 0){
    schedule_nr_mib(module_idP, frameP, slotP);
  }

  // Phytest scheduling/ option not activated because of pending bug

  /*if (slotP==2)
    nr_schedule_css_dlsch_phytest(module_idP, frameP, slotP);*/

  if (slotP==1)
  nr_schedule_uss_dlsch_phytest(module_idP, frameP, slotP);

  /*
  // Allocate CCEs for good after scheduling is done
  for (CC_id = 0; CC_id < MAX_NUM_CCs; CC_id++)
    allocate_CCEs(module_idP, CC_id, subframeP, 0);

  stop_meas(&RC.nrmac[module_idP]->eNB_scheduler);
  */
  
  VCD_SIGNAL_DUMPER_DUMP_FUNCTION_BY_NAME(VCD_SIGNAL_DUMPER_FUNCTIONS_ENB_DLSCH_ULSCH_SCHEDULER,VCD_FUNCTION_OUT);
}<|MERGE_RESOLUTION|>--- conflicted
+++ resolved
@@ -395,20 +395,12 @@
           }
 
           for (int ii=0; ii<MAX_MOBILES_PER_GNB; ii++) {
-<<<<<<< HEAD
-        	  NR_gNB_DLSCH_t *dlsch = RC.gNB[module_idP][CC_id]->dlsch[ii][0];
-        	  if((dlsch != NULL) && (dlsch->rnti == rnti)){
-        		  LOG_I(MAC, "clean_gNB_dlsch UE %x \n", rnti);
-        		  clean_gNB_dlsch(dlsch);
-        	  }
-=======
             NR_gNB_DLSCH_t *dlsch = RC.gNB[module_idP][CC_id]->dlsch[ii][0];
             if((dlsch != NULL) && (dlsch->rnti == rnti)){
               LOG_I(MAC, "clean_eNb_dlsch UE %x \n", rnti);
 	      LOG_E(PHY,"Calling with wrong paramter type\n");
               clean_eNb_dlsch(dlsch);
             }
->>>>>>> 5db1b116
           }
     
           for(int j = 0; j < 10; j++){
