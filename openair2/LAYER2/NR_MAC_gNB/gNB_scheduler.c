--- conflicted
+++ resolved
@@ -442,12 +442,10 @@
   VCD_SIGNAL_DUMPER_DUMP_FUNCTION_BY_NAME(VCD_SIGNAL_DUMPER_FUNCTIONS_gNB_DLSCH_ULSCH_SCHEDULER,VCD_FUNCTION_IN);
 
   pdcp_run(&ctxt);
-<<<<<<< HEAD
+
   nr_rrc_rx_tx(); //&ctxt, CC_id);
   /* send tick to RLC every ms */
-=======
   /* send tick to RLC and RRC every ms */
->>>>>>> bc73585d
   if ((slot & ((1 << *scc->ssbSubcarrierSpacing) - 1)) == 0) {
     void nr_rlc_tick(int frame, int subframe);
     nr_rlc_tick(frame, slot >> *scc->ssbSubcarrierSpacing);
@@ -532,7 +530,7 @@
   } else
     UE_list->UEcontext[UE_id].fiveG_connected = true;
 
-  if (UE_list->fiveG_connected[UE_id]) {
+  if (UE_list->UEcontext[UE_id].fiveG_connected ) {
     // TbD once RACH is available, start ta_timer when UE is connected
     if (ue_sched_ctl->ta_timer)
       ue_sched_ctl->ta_timer--;
