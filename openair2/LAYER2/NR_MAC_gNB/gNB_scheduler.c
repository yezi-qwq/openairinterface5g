/*
 * Licensed to the OpenAirInterface (OAI) Software Alliance under one or more
 * contributor license agreements.  See the NOTICE file distributed with
 * this work for additional information regarding copyright ownership.
 * The OpenAirInterface Software Alliance licenses this file to You under
 * the OAI Public License, Version 1.1  (the "License"); you may not use this file
 * except in compliance with the License.
 * You may obtain a copy of the License at
 *
 *      http://www.openairinterface.org/?page_id=698
 *
 * Unless required by applicable law or agreed to in writing, software
 * distributed under the License is distributed on an "AS IS" BASIS,
 * WITHOUT WARRANTIES OR CONDITIONS OF ANY KIND, either express or implied.
 * See the License for the specific language governing permissions and
 * limitations under the License.
 *-------------------------------------------------------------------------------
 * For more information about the OpenAirInterface (OAI) Software Alliance:
 *      contact@openairinterface.org
 */

/*! \file gNB_scheduler.c
 * \brief gNB scheduler top level function operates on per subframe basis
 * \author  Navid Nikaein and Raymond Knopp, WEI-TAI CHEN
 * \date 2010 - 2014, 2018
 * \email: navid.nikaein@eurecom.fr, kroempa@gmail.com
 * \version 0.5
 * \company Eurecom, NTUST
 * @ingroup _mac

 */

#include "assertions.h"

#include "LAYER2/MAC/mac.h"
#include "LAYER2/MAC/mac_extern.h"
#include "LAYER2/MAC/mac_proto.h"
#include "LAYER2/NR_MAC_gNB/mac_proto.h"
#include "common/utils/LOG/log.h"
#include "common/utils/LOG/vcd_signal_dumper.h"
#include "UTIL/OPT/opt.h"
#include "OCG.h"
#include "OCG_extern.h"

#include "RRC/NR/nr_rrc_extern.h"

//#include "LAYER2/MAC/pre_processor.c"
#include "pdcp.h"

#include "openair1/PHY/defs_gNB.h"
#include "openair1/PHY/NR_TRANSPORT/nr_dlsch.h"

//Agent-related headers
#include "flexran_agent_extern.h"
#include "flexran_agent_mac.h"

#if defined(ENABLE_ITTI)
#include "intertask_interface.h"
#endif

#include "assertions.h"
#include <openair1/PHY/LTE_TRANSPORT/transport_proto.h>

#define ENABLE_MAC_PAYLOAD_DEBUG
#define DEBUG_eNB_SCHEDULER 1

extern RAN_CONTEXT_t RC;
extern int phy_test;
extern uint8_t nfapi_mode;

uint16_t nr_pdcch_order_table[6] = { 31, 31, 511, 2047, 2047, 8191 };

void clear_nr_nfapi_information(gNB_MAC_INST * gNB,
                                int CC_idP,
                                frame_t frameP,
                                sub_frame_t slotP){

  nfapi_nr_dl_config_request_t    *DL_req = &gNB->DL_req[0];
  nfapi_nr_ul_tti_request_t          *UL_tti_req = &gNB->UL_tti_req[0];
  nfapi_hi_dci0_request_t   *     HI_DCI0_req = &gNB->HI_DCI0_req[0];
  nfapi_tx_request_t              *TX_req = &gNB->TX_req[0];

  gNB->pdu_index[CC_idP] = 0;

  if (nfapi_mode==0 || nfapi_mode == 1) { // monolithic or PNF

    DL_req[CC_idP].dl_config_request_body.number_dci                          = 0;
    DL_req[CC_idP].dl_config_request_body.number_pdu                          = 0;
    DL_req[CC_idP].dl_config_request_body.number_pdsch_rnti                   = 0;
    //DL_req[CC_idP].dl_config_request_body.transmission_power_pcfich           = 6000;

    HI_DCI0_req[CC_idP].hi_dci0_request_body.sfnsf                            = slotP + (frameP<<7);
    HI_DCI0_req[CC_idP].hi_dci0_request_body.number_of_dci                    = 0;


    UL_tti_req[CC_idP].n_pdus                      = 0;
    UL_tti_req[CC_idP].n_ulsch                     = 0;
    UL_tti_req[CC_idP].n_ulcch                     = 0;
    UL_tti_req[CC_idP].n_group                     = 0;

    TX_req[CC_idP].tx_request_body.number_of_pdus                 = 0;

  }
}
/*
void check_nr_ul_failure(module_id_t module_idP,
                         int CC_id,
                         int UE_id,
                         frame_t frameP,
                         sub_frame_t slotP) {

  UE_list_t                     *UE_list  = &RC.nrmac[module_idP]->UE_list;
  nfapi_nr_dl_config_request_t  *DL_req   = &RC.nrmac[module_idP]->DL_req[0];
  uint16_t                      rnti      = UE_RNTI(module_idP, UE_id);
  NR_COMMON_channels_t          *cc       = RC.nrmac[module_idP]->common_channels;

  // check uplink failure
  if ((UE_list->UE_sched_ctrl[UE_id].ul_failure_timer > 0) &&
      (UE_list->UE_sched_ctrl[UE_id].ul_out_of_sync == 0)) {
    LOG_I(MAC, "UE %d rnti %x: UL Failure timer %d \n", UE_id, rnti,
    UE_list->UE_sched_ctrl[UE_id].ul_failure_timer);
    if (UE_list->UE_sched_ctrl[UE_id].ra_pdcch_order_sent == 0) {
      UE_list->UE_sched_ctrl[UE_id].ra_pdcch_order_sent = 1;

      // add a format 1A dci for this UE to request an RA procedure (only one UE per subframe)
      nfapi_nr_dl_config_request_pdu_t *dl_config_pdu                    = &DL_req[CC_id].dl_config_request_body.dl_config_pdu_list[DL_req[CC_id].dl_config_request_body.number_pdu];
      memset((void *) dl_config_pdu, 0,sizeof(nfapi_dl_config_request_pdu_t));
      dl_config_pdu->pdu_type                                         = NFAPI_DL_CONFIG_DCI_DL_PDU_TYPE;
      dl_config_pdu->pdu_size                                         = (uint8_t) (2 + sizeof(nfapi_dl_config_dci_dl_pdu));
      dl_config_pdu->dci_dl_pdu.dci_dl_pdu_rel8.tl.tag                = NFAPI_DL_CONFIG_REQUEST_DCI_DL_PDU_REL8_TAG;
      dl_config_pdu->dci_dl_pdu.dci_dl_pdu_rel8.dci_format            = NFAPI_DL_DCI_FORMAT_1A;
      dl_config_pdu->dci_dl_pdu.dci_dl_pdu_rel8.aggregation_level     = get_aggregation(get_bw_index(module_idP, CC_id),
                      UE_list->UE_sched_ctrl[UE_id].
                      dl_cqi[CC_id], format1A);
      dl_config_pdu->dci_dl_pdu.dci_dl_pdu_rel8.rnti                  = rnti;
      dl_config_pdu->dci_dl_pdu.dci_dl_pdu_rel8.rnti_type             = 1;  // CRNTI : see Table 4-10 from SCF082 - nFAPI specifications
      dl_config_pdu->dci_dl_pdu.dci_dl_pdu_rel8.transmission_power    = 6000; // equal to RS power

      AssertFatal((cc[CC_id].mib->message.dl_Bandwidth >= 0) && (cc[CC_id].mib->message.dl_Bandwidth < 6),
      "illegal dl_Bandwidth %d\n",
      (int) cc[CC_id].mib->message.dl_Bandwidth);
      dl_config_pdu->dci_dl_pdu.dci_dl_pdu_rel8.resource_block_coding = nr_pdcch_order_table[cc[CC_id].mib->message.dl_Bandwidth];
      DL_req[CC_id].dl_config_request_body.number_dci++;
      DL_req[CC_id].dl_config_request_body.number_pdu++;
      DL_req[CC_id].dl_config_request_body.tl.tag                      = NFAPI_DL_CONFIG_REQUEST_BODY_TAG;
      LOG_I(MAC,
      "UE %d rnti %x: sending PDCCH order for RAPROC (failure timer %d), resource_block_coding %d \n",
      UE_id, rnti,
      UE_list->UE_sched_ctrl[UE_id].ul_failure_timer,
      dl_config_pdu->dci_dl_pdu.
      dci_dl_pdu_rel8.resource_block_coding);
    } else {    // ra_pdcch_sent==1
      LOG_I(MAC,
      "UE %d rnti %x: sent PDCCH order for RAPROC waiting (failure timer %d) \n",
      UE_id, rnti,
      UE_list->UE_sched_ctrl[UE_id].ul_failure_timer);
      if ((UE_list->UE_sched_ctrl[UE_id].ul_failure_timer % 40) == 0) UE_list->UE_sched_ctrl[UE_id].ra_pdcch_order_sent = 0;  // resend every 4 frames
    }

    UE_list->UE_sched_ctrl[UE_id].ul_failure_timer++;
    // check threshold
    if (UE_list->UE_sched_ctrl[UE_id].ul_failure_timer > 20000) {
      // inform RRC of failure and clear timer
      LOG_I(MAC,
      "UE %d rnti %x: UL Failure after repeated PDCCH orders: Triggering RRC \n",
      UE_id, rnti);
      mac_eNB_rrc_ul_failure(module_idP, CC_id, frameP, subframeP,rnti);
      UE_list->UE_sched_ctrl[UE_id].ul_failure_timer = 0;
      UE_list->UE_sched_ctrl[UE_id].ul_out_of_sync   = 1;

      //Inform the controller about the UE deactivation. Should be moved to RRC agent in the future
      if (rrc_agent_registered[module_idP]) {
        LOG_W(MAC, "notify flexran Agent of UE state change\n");
        agent_rrc_xface[module_idP]->flexran_agent_notify_ue_state_change(module_idP,
            rnti, PROTOCOL__FLEX_UE_STATE_CHANGE_TYPE__FLUESC_DEACTIVATED);
      }
    }
  }       // ul_failure_timer>0

}
*/
/*
void schedule_nr_SRS(module_id_t module_idP, frame_t frameP, sub_frame_t subframeP)
{
  gNB_MAC_INST *gNB = RC.nrmac[module_idP];
  UE_list_t *UE_list = &gNB->UE_list;
  nfapi_ul_config_request_body_t *ul_req;
  int CC_id, UE_id;
  NR_COMMON_channels_t *cc = RC.nrmac[module_idP]->common_channels;
  SoundingRS_UL_ConfigCommon_t *soundingRS_UL_ConfigCommon;
  struct SoundingRS_UL_ConfigDedicated *soundingRS_UL_ConfigDedicated;
  uint8_t TSFC;
  uint16_t deltaTSFC;   // bitmap
  uint8_t srs_SubframeConfig;

  // table for TSFC (Period) and deltaSFC (offset)
  const uint16_t deltaTSFCTabType1[15][2] = { {1, 1}, {1, 2}, {2, 2}, {1, 5}, {2, 5}, {4, 5}, {8, 5}, {3, 5}, {12, 5}, {1, 10}, {2, 10}, {4, 10}, {8, 10}, {351, 10}, {383, 10} };  // Table 5.5.3.3-2 3GPP 36.211 FDD
  const uint16_t deltaTSFCTabType2[14][2] = { {2, 5}, {6, 5}, {10, 5}, {18, 5}, {14, 5}, {22, 5}, {26, 5}, {30, 5}, {70, 10}, {74, 10}, {194, 10}, {326, 10}, {586, 10}, {210, 10} }; // Table 5.5.3.3-2 3GPP 36.211 TDD

  uint16_t srsPeriodicity, srsOffset;

  for (CC_id = 0; CC_id < MAX_NUM_CCs; CC_id++) {
    soundingRS_UL_ConfigCommon = &cc[CC_id].radioResourceConfigCommon->soundingRS_UL_ConfigCommon;
    // check if SRS is enabled in this frame/subframe
    if (soundingRS_UL_ConfigCommon) {
      srs_SubframeConfig = soundingRS_UL_ConfigCommon->choice.setup.srs_SubframeConfig;
      if (cc[CC_id].tdd_Config == NULL) { // FDD
  deltaTSFC = deltaTSFCTabType1[srs_SubframeConfig][0];
  TSFC = deltaTSFCTabType1[srs_SubframeConfig][1];
      } else {    // TDD
  deltaTSFC = deltaTSFCTabType2[srs_SubframeConfig][0];
  TSFC = deltaTSFCTabType2[srs_SubframeConfig][1];
      }
      // Sounding reference signal subframes are the subframes satisfying ns/2 mod TSFC (- deltaTSFC
      uint16_t tmp = (subframeP % TSFC);

      if ((1 << tmp) & deltaTSFC) {
  // This is an SRS subframe, loop over UEs
  for (UE_id = 0; UE_id < MAX_MOBILES_PER_GNB; UE_id++) {
    if (!RC.nrmac[module_idP]->UE_list.active[UE_id]) continue;
    ul_req = &RC.nrmac[module_idP]->UL_req[CC_id].ul_config_request_body;
    // drop the allocation if the UE hasn't send RRCConnectionSetupComplete yet
    if (mac_eNB_get_rrc_status(module_idP,UE_RNTI(module_idP, UE_id)) < RRC_CONNECTED) continue;

    AssertFatal(UE_list->UE_template[CC_id][UE_id].physicalConfigDedicated != NULL,
          "physicalConfigDedicated is null for UE %d\n",
          UE_id);

    if ((soundingRS_UL_ConfigDedicated = UE_list->UE_template[CC_id][UE_id].physicalConfigDedicated->soundingRS_UL_ConfigDedicated) != NULL) {
      if (soundingRS_UL_ConfigDedicated->present == SoundingRS_UL_ConfigDedicated_PR_setup) {
        get_srs_pos(&cc[CC_id],
        soundingRS_UL_ConfigDedicated->choice.
        setup.srs_ConfigIndex,
        &srsPeriodicity, &srsOffset);
        if (((10 * frameP + subframeP) % srsPeriodicity) == srsOffset) {
    // Program SRS
    ul_req->srs_present = 1;
    nfapi_ul_config_request_pdu_t * ul_config_pdu = &ul_req->ul_config_pdu_list[ul_req->number_of_pdus];
    memset((void *) ul_config_pdu, 0, sizeof(nfapi_ul_config_request_pdu_t));
    ul_config_pdu->pdu_type =  NFAPI_UL_CONFIG_SRS_PDU_TYPE;
    ul_config_pdu->pdu_size =  2 + (uint8_t) (2 + sizeof(nfapi_ul_config_srs_pdu));
    ul_config_pdu->srs_pdu.srs_pdu_rel8.tl.tag = NFAPI_UL_CONFIG_REQUEST_SRS_PDU_REL8_TAG;
    ul_config_pdu->srs_pdu.srs_pdu_rel8.size = (uint8_t)sizeof(nfapi_ul_config_srs_pdu);
    ul_config_pdu->srs_pdu.srs_pdu_rel8.rnti = UE_list->UE_template[CC_id][UE_id].rnti;
    ul_config_pdu->srs_pdu.srs_pdu_rel8.srs_bandwidth = soundingRS_UL_ConfigDedicated->choice.setup.srs_Bandwidth;
    ul_config_pdu->srs_pdu.srs_pdu_rel8.frequency_domain_position = soundingRS_UL_ConfigDedicated->choice.setup.freqDomainPosition;
    ul_config_pdu->srs_pdu.srs_pdu_rel8.srs_hopping_bandwidth = soundingRS_UL_ConfigDedicated->choice.setup.srs_HoppingBandwidth;;
    ul_config_pdu->srs_pdu.srs_pdu_rel8.transmission_comb = soundingRS_UL_ConfigDedicated->choice.setup.transmissionComb;
    ul_config_pdu->srs_pdu.srs_pdu_rel8.i_srs = soundingRS_UL_ConfigDedicated->choice.setup.srs_ConfigIndex;
    ul_config_pdu->srs_pdu.srs_pdu_rel8.sounding_reference_cyclic_shift = soundingRS_UL_ConfigDedicated->choice.setup.cyclicShift;    //              ul_config_pdu->srs_pdu.srs_pdu_rel10.antenna_port                   = ;//
    //              ul_config_pdu->srs_pdu.srs_pdu_rel13.number_of_combs                = ;//
    RC.nrmac[module_idP]->UL_req[CC_id].sfn_sf = (frameP << 4) + subframeP;
    RC.nrmac[module_idP]->UL_req[CC_id].header.message_id = NFAPI_UL_CONFIG_REQUEST;
    ul_req->number_of_pdus++;
        } // if (((10*frameP+subframeP) % srsPeriodicity) == srsOffset)
      } // if (soundingRS_UL_ConfigDedicated->present == SoundingRS_UL_ConfigDedicated_PR_setup)
    }   // if ((soundingRS_UL_ConfigDedicated = UE_list->UE_template[CC_id][UE_id].physicalConfigDedicated->soundingRS_UL_ConfigDedicated)!=NULL)
  }   // for (UE_id ...
      }     // if((1<<tmp) & deltaTSFC)

    }     // SRS config
  }
}
*/

/*
void copy_nr_ulreq(module_id_t module_idP, frame_t frameP, sub_frame_t slotP)
{
  int CC_id;
  gNB_MAC_INST *mac = RC.nrmac[module_idP];

  for (CC_id = 0; CC_id < MAX_NUM_CCs; CC_id++) {

    nfapi_ul_config_request_t *ul_req_tmp             = &mac->UL_req_tmp[CC_id][slotP];
    nfapi_ul_config_request_t *ul_req                 = &mac->UL_req[CC_id];
    nfapi_ul_config_request_pdu_t *ul_req_pdu         = ul_req->ul_config_request_body.ul_config_pdu_list;

    *ul_req = *ul_req_tmp;

    // Restore the pointer
    ul_req->ul_config_request_body.ul_config_pdu_list = ul_req_pdu;
    ul_req->sfn_sf                                    = (frameP<<7) + slotP;
    ul_req_tmp->ul_config_request_body.number_of_pdus = 0;

    if (ul_req->ul_config_request_body.number_of_pdus>0)
      {
        LOG_D(PHY, "%s() active NOW (frameP:%d slotP:%d) pdus:%d\n", __FUNCTION__, frameP, slotP, ul_req->ul_config_request_body.number_of_pdus);
      }

    memcpy((void*)ul_req->ul_config_request_body.ul_config_pdu_list,
     (void*)ul_req_tmp->ul_config_request_body.ul_config_pdu_list,
     ul_req->ul_config_request_body.number_of_pdus*sizeof(nfapi_ul_config_request_pdu_t));
  }
}
*/

void gNB_dlsch_ulsch_scheduler(module_id_t module_idP,
                               frame_t frame_rxP,
                               sub_frame_t slot_rxP,
                               frame_t frame_txP,
                               sub_frame_t slot_txP){
			       
  protocol_ctxt_t   ctxt;

  int               CC_id, i = -1;
  UE_list_t         *UE_list = &RC.nrmac[module_idP]->UE_list;
  rnti_t            rnti;

  NR_COMMON_channels_t *cc      = RC.nrmac[module_idP]->common_channels;
  //nfapi_nr_dl_config_dlsch_pdu_rel15_t *dlsch_config = NULL;

  start_meas(&RC.nrmac[module_idP]->eNB_scheduler);
  VCD_SIGNAL_DUMPER_DUMP_FUNCTION_BY_NAME(VCD_SIGNAL_DUMPER_FUNCTIONS_ENB_DLSCH_ULSCH_SCHEDULER,VCD_FUNCTION_IN);

  RC.nrmac[module_idP]->frame    = frame_rxP;
  RC.nrmac[module_idP]->slot     = slot_rxP;


  for (CC_id = 0; CC_id < MAX_NUM_CCs; CC_id++) {
    //mbsfn_status[CC_id] = 0;

    // clear vrb_maps
    memset(cc[CC_id].vrb_map, 0, 100);
    memset(cc[CC_id].vrb_map_UL, 0, 100);

    clear_nr_nfapi_information(RC.nrmac[module_idP], CC_id, frame_txP, slot_txP);
  }

  // refresh UE list based on UEs dropped by PHY in previous subframe
  for (i = 0; i < MAX_MOBILES_PER_GNB; i++) {
    if (0 /*UE_list->active[i]*/) {

      nfapi_nr_config_request_t *cfg = &RC.nrmac[module_idP]->config[CC_id];

      nfapi_nr_coreset_t coreset = RC.nrmac[module_idP]->coreset[CC_id][1];
      nfapi_nr_search_space_t search_space = RC.nrmac[module_idP]->search_space[CC_id][1];

      if (nr_is_dci_opportunity(search_space,
                                    coreset,
                                    frame_txP,
                                    slot_txP,
                                    *cfg)){
<<<<<<< HEAD
          nr_schedule_uss_dlsch_phytest(module_idP, frame_txP, slot_txP);
=======
          nr_schedule_uss_dlsch_phytest(module_idP, frameP, slotP, NULL);
>>>>>>> 615f2787
          }

      rnti = UE_RNTI(module_idP, i);
      CC_id = UE_PCCID(module_idP, i);
      //int spf = get_spf(cfg);
  
      if (((frame_txP&127) == 0) && (slot_txP == 0)) {
        LOG_I(MAC,
        "UE  rnti %x : %s, PHR %d dB DL CQI %d PUSCH SNR %d PUCCH SNR %d\n",
        rnti,
        UE_list->UE_sched_ctrl[i].ul_out_of_sync ==
        0 ? "in synch" : "out of sync",
        UE_list->UE_template[CC_id][i].phr_info,
        UE_list->UE_sched_ctrl[i].dl_cqi[CC_id],
        (UE_list->UE_sched_ctrl[i].pusch_snr[CC_id] - 128) / 2,
        (UE_list->UE_sched_ctrl[i].pucch1_snr[CC_id] - 128) / 2);
      }
      
    } //END if (UE_list->active[i])
  } //END for (i = 0; i < MAX_MOBILES_PER_GNB; i++)
  
  PROTOCOL_CTXT_SET_BY_MODULE_ID(&ctxt, module_idP, ENB_FLAG_YES,NOT_A_RNTI, frame_txP, slot_txP,module_idP);
  
  pdcp_run(&ctxt);

  //rrc_rx_tx(&ctxt, CC_id);

  // This schedules MIB
  if((slot_txP == 0) && (frame_txP & 7) == 0){
    schedule_nr_mib(module_idP, frame_txP, slot_txP);
  }

<<<<<<< HEAD
  // Phytest scheduling
 
  if (slot_rxP==2){
    nr_schedule_uss_ulsch_phytest(&RC.nrmac[module_idP]->UL_tti_req[0], frame_rxP, slot_rxP);
  }
  
  if (slot_txP==1){
    nr_schedule_uss_dlsch_phytest(module_idP, frame_txP, slot_txP);
=======
  // Phytest scheduling/ option not activated because of pending bug

  /*if (slotP==2)
    nr_schedule_css_dlsch_phytest(module_idP, frameP, slotP);*/

  if (slotP==1){
  nr_schedule_uss_dlsch_phytest(module_idP, frameP, slotP, NULL);
>>>>>>> 615f2787
  }

  /*
  // Allocate CCEs for good after scheduling is done
  for (CC_id = 0; CC_id < MAX_NUM_CCs; CC_id++)
    allocate_CCEs(module_idP, CC_id, subframeP, 0);
  */

  stop_meas(&RC.nrmac[module_idP]->eNB_scheduler);
  
  VCD_SIGNAL_DUMPER_DUMP_FUNCTION_BY_NAME(VCD_SIGNAL_DUMPER_FUNCTIONS_ENB_DLSCH_ULSCH_SCHEDULER,VCD_FUNCTION_OUT);
}<|MERGE_RESOLUTION|>--- conflicted
+++ resolved
@@ -340,11 +340,7 @@
                                     frame_txP,
                                     slot_txP,
                                     *cfg)){
-<<<<<<< HEAD
-          nr_schedule_uss_dlsch_phytest(module_idP, frame_txP, slot_txP);
-=======
-          nr_schedule_uss_dlsch_phytest(module_idP, frameP, slotP, NULL);
->>>>>>> 615f2787
+          nr_schedule_uss_dlsch_phytest(module_idP, frame_txP, slot_txP, NULL);
           }
 
       rnti = UE_RNTI(module_idP, i);
@@ -377,7 +373,6 @@
     schedule_nr_mib(module_idP, frame_txP, slot_txP);
   }
 
-<<<<<<< HEAD
   // Phytest scheduling
  
   if (slot_rxP==2){
@@ -385,16 +380,7 @@
   }
   
   if (slot_txP==1){
-    nr_schedule_uss_dlsch_phytest(module_idP, frame_txP, slot_txP);
-=======
-  // Phytest scheduling/ option not activated because of pending bug
-
-  /*if (slotP==2)
-    nr_schedule_css_dlsch_phytest(module_idP, frameP, slotP);*/
-
-  if (slotP==1){
-  nr_schedule_uss_dlsch_phytest(module_idP, frameP, slotP, NULL);
->>>>>>> 615f2787
+    nr_schedule_uss_dlsch_phytest(module_idP, frame_txP, slot_txP,NULL);
   }
 
   /*
