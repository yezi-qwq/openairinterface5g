--- conflicted
+++ resolved
@@ -151,20 +151,10 @@
   nfapi_nr_tx_data_request_t   *TX_req = &gNB->TX_req[0];
 
   gNB->pdu_index[CC_idP] = 0;
-<<<<<<< HEAD
-   if (NFAPI_MODE == NFAPI_MODE_VNF)
-   {
-     memset(pdcch, 0, sizeof(**pdcch) * MAX_NUM_BWP * MAX_NUM_CORESET);
-   }
-  if (1) { // Melissa. NFAPI_MODE == NFAPI_MONOLITHIC || NFAPI_MODE == NFAPI_MODE_PNF
-
-    DL_req[CC_idP].SFN                                   = frameP;
-    DL_req[CC_idP].Slot                                  = slotP;
-    DL_req[CC_idP].dl_tti_request_body.nPDUs             = 0;
-    DL_req[CC_idP].dl_tti_request_body.nGroup            = 0;
-    //DL_req[CC_idP].dl_tti_request_body.transmission_power_pcfich           = 6000;
+  if (NFAPI_MODE == NFAPI_MODE_VNF)
+  {
     memset(pdcch, 0, sizeof(**pdcch) * MAX_NUM_BWP * MAX_NUM_CORESET);
-=======
+  }
 
   DL_req[CC_idP].SFN                                   = frameP;
   DL_req[CC_idP].Slot                                  = slotP;
@@ -172,7 +162,6 @@
   DL_req[CC_idP].dl_tti_request_body.nGroup            = 0;
   //DL_req[CC_idP].dl_tti_request_body.transmission_power_pcfich           = 6000;
   memset(pdcch, 0, sizeof(**pdcch) * MAX_NUM_BWP * MAX_NUM_CORESET);
->>>>>>> 540d2e29
 
   UL_dci_req[CC_idP].SFN                         = frameP;
   UL_dci_req[CC_idP].Slot                        = slotP;
