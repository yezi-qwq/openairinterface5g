--- conflicted
+++ resolved
@@ -59,85 +59,6 @@
 
 uint8_t vnf_first_sched_entry = 1;
 
-<<<<<<< HEAD
-void clear_mac_stats(gNB_MAC_INST *gNB) {
-  memset((void*)gNB->UE_info.mac_stats,0,MAX_MOBILES_PER_GNB*sizeof(NR_mac_stats_t));
-}
-#define MACSTATSSTRLEN 16384
-void dump_mac_stats(gNB_MAC_INST *gNB)
-{
-  NR_UE_info_t *UE_info = &gNB->UE_info;
-  int num = 1;
-  FILE *fd=fopen("nrMAC_stats.log","w");
-  AssertFatal(fd!=NULL,"Cannot open nrMAC_stats.log, error %s\n",strerror(errno));
-  char output[MACSTATSSTRLEN];
-  memset(output,0,MACSTATSSTRLEN);
-  int stroff=0;
-  for (int UE_id = UE_info->list.head; UE_id >= 0; UE_id = UE_info->list.next[UE_id]) {
-    stroff+=sprintf(output+stroff,"UE ID %d RNTI %04x (%d/%d) PH %d dB PCMAX %d dBm\n",
-      UE_id,
-      UE_info->rnti[UE_id],
-      num++,
-      UE_info->num_UEs,
-      UE_info->UE_sched_ctrl[UE_id].ph,
-      UE_info->UE_sched_ctrl[UE_id].pcmax);
-    LOG_I(NR_MAC, "UE ID %d RNTI %04x (%d/%d) PH %d dB PCMAX %d dBm\n",
-          UE_id,
-          UE_info->rnti[UE_id],
-          num++,
-          UE_info->num_UEs,
-          UE_info->UE_sched_ctrl[UE_id].ph,
-          UE_info->UE_sched_ctrl[UE_id].pcmax);
-    NR_mac_stats_t *stats = &UE_info->mac_stats[UE_id];
-    const int avg_rsrp = stats->num_rsrp_meas > 0 ? stats->cumul_rsrp / stats->num_rsrp_meas : 0;
-    stroff+=sprintf(output+stroff,"UE %d: dlsch_rounds %d/%d/%d/%d, dlsch_errors %d, pucch0_DTX %d average RSRP %d (%d meas)\n",
-          UE_id,
-          stats->dlsch_rounds[0], stats->dlsch_rounds[1],
-          stats->dlsch_rounds[2], stats->dlsch_rounds[3], stats->dlsch_errors,
-          stats->pucch0_DTX,
-          avg_rsrp, stats->num_rsrp_meas);
-    LOG_I(NR_MAC, "UE %d: dlsch_rounds %d/%d/%d/%d, dlsch_errors %d, pucch0_DTX %d\n",
-          UE_id, stats->dlsch_rounds[0], stats->dlsch_rounds[1], stats->dlsch_rounds[2], stats->dlsch_rounds[3],
-          stats->dlsch_errors, stats->pucch0_DTX);
-    stats->num_rsrp_meas = 0;
-    stats->cumul_rsrp = 0 ;
-    stroff+=sprintf(output+stroff,"UE %d: dlsch_total_bytes %d\n", UE_id, stats->dlsch_total_bytes);
-    stroff+=sprintf(output+stroff,"UE %d: ulsch_rounds %d/%d/%d/%d, ulsch_DTX %d, ulsch_errors %d\n",
-                    UE_id,
-                    stats->ulsch_rounds[0], stats->ulsch_rounds[1],
-                    stats->ulsch_rounds[2], stats->ulsch_rounds[3],
-                    stats->ulsch_DTX,
-                    stats->ulsch_errors);
-    stroff+=sprintf(output+stroff,
-                    "UE %d: ulsch_total_bytes_scheduled %d, ulsch_total_bytes_received %d\n",
-                    UE_id,
-                    stats->ulsch_total_bytes_scheduled, stats->ulsch_total_bytes_rx);
-    LOG_I(NR_MAC, "UE %d: dlsch_total_bytes %d\n", UE_id, stats->dlsch_total_bytes);
-    LOG_I(NR_MAC, "UE %d: ulsch_rounds %d/%d/%d/%d, ulsch_errors %d, ulsch_DTX %d\n",
-          UE_id, stats->ulsch_rounds[0], stats->ulsch_rounds[1], stats->ulsch_rounds[2], stats->ulsch_rounds[3],
-          stats->ulsch_errors, stats->ulsch_DTX);
-    LOG_I(NR_MAC,
-          "UE %d: ulsch_total_bytes (scheduled/received): %d / %d\n",
-          UE_id,
-          stats->ulsch_total_bytes_scheduled, stats->ulsch_total_bytes_rx);
-    for (int lc_id = 0; lc_id < 63; lc_id++) {
-      if (stats->lc_bytes_tx[lc_id] > 0) {
-        stroff+=sprintf(output+stroff, "UE %d: LCID %d: %d bytes TX\n", UE_id, lc_id, stats->lc_bytes_tx[lc_id]);
-	LOG_D(NR_MAC, "UE %d: LCID %d: %d bytes TX\n", UE_id, lc_id, stats->lc_bytes_tx[lc_id]);
-      }
-      if (stats->lc_bytes_rx[lc_id] > 0) {
-        stroff+=sprintf(output+stroff, "UE %d: LCID %d: %d bytes RX\n", UE_id, lc_id, stats->lc_bytes_rx[lc_id]);
-	LOG_D(NR_MAC, "UE %d: LCID %d: %d bytes RX\n", UE_id, lc_id, stats->lc_bytes_rx[lc_id]);
-      }
-    }
-  }
-  print_meas(&gNB->eNB_scheduler, "DL & UL scheduling timing stats", NULL, NULL);
-  if (stroff>0) fprintf(fd,"%s",output);
-  fclose(fd);
-}
-
-=======
->>>>>>> 6e5527e0
 void clear_nr_nfapi_information(gNB_MAC_INST * gNB,
                                 int CC_idP,
                                 frame_t frameP,
