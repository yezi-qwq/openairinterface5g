--- conflicted
+++ resolved
@@ -501,13 +501,7 @@
 
       // find free PUCCH that is in order with possibly existing PUCCH
       // schedulings (other CSI, SR)
-<<<<<<< HEAD
-      NR_sched_pucch_t *curr_pucch = &sched_ctrl->sched_pucch[2];
-      if(NFAPI_MODE == NFAPI_MODE_VNF)
-        curr_pucch->csi_bits = 0;
-=======
       NR_sched_pucch_t *curr_pucch = &sched_ctrl->sched_pucch[1];
->>>>>>> efc696cc
       AssertFatal(curr_pucch->csi_bits == 0
                   && !curr_pucch->sr_flag
                   && curr_pucch->dai_c == 0,
@@ -570,11 +564,7 @@
     add_tail_nr_list(&UE_info->UE_sched_ctrl[UE_id].available_dl_harq, harq_pid);
     harq->round = 0;
     harq->ndi ^= 1;
-<<<<<<< HEAD
-  } else if (harq->round >= MAX_HARQ_ROUNDS -1) {
-=======
   } else if (harq->round >= MAX_HARQ_ROUNDS - 1) {
->>>>>>> efc696cc
     add_tail_nr_list(&UE_info->UE_sched_ctrl[UE_id].available_dl_harq, harq_pid);
     harq->round = 0;
     harq->ndi ^= 1;
@@ -587,8 +577,6 @@
   }
 }
 
-<<<<<<< HEAD
-=======
 int checkTargetSSBInFirst64TCIStates_pdschConfig(int ssb_index_t, int Mod_idP, int UE_id) {
   NR_UE_info_t *UE_info = &RC.nrmac[Mod_idP]->UE_info;
   NR_CellGroupConfig_t *CellGroup = UE_info->CellGroup[UE_id] ;
@@ -1026,7 +1014,6 @@
   }
 }
 
->>>>>>> efc696cc
 static NR_UE_harq_t *find_harq(module_id_t mod_id, frame_t frame, sub_frame_t slot, int UE_id)
 {
   /* In case of realtime problems: we can only identify a HARQ process by
@@ -1041,19 +1028,12 @@
     return NULL;
   NR_UE_harq_t *harq = &sched_ctrl->harq_processes[pid];
   /* old feedbacks we missed: mark for retransmission */
-<<<<<<< HEAD
-  while (harq->feedback_slot < slot) {
-    LOG_W(MAC,
-          "expected HARQ pid %d feedback at slot %d, but is at %d.%d instead (HARQ feedback is in the past)\n",
-          pid,
-=======
   while (harq->feedback_frame != frame
          || (harq->feedback_frame == frame && harq->feedback_slot < slot)) {
     LOG_W(MAC,
           "expected HARQ pid %d feedback at %d.%d, but is at %d.%d instead (HARQ feedback is in the past)\n",
           pid,
           harq->feedback_frame,
->>>>>>> efc696cc
           harq->feedback_slot,
           frame,
           slot);
@@ -1067,14 +1047,9 @@
   /* feedbacks that we wait for in the future: don't do anything */
   if (harq->feedback_slot > slot) {
     LOG_W(MAC,
-<<<<<<< HEAD
-          "expected HARQ pid %d feedback at slot %d, but is at %d.%d instead (HARQ feedback is in the future)\n",
-          pid,
-=======
           "expected HARQ pid %d feedback at %d.%d, but is at %d.%d instead (HARQ feedback is in the future)\n",
           pid,
           harq->feedback_frame,
->>>>>>> efc696cc
           harq->feedback_slot,
           frame,
           slot);
@@ -1102,7 +1077,6 @@
       const uint8_t harq_value = uci_01->harq->harq_list[harq_bit].harq_value;
       const uint8_t harq_confidence = uci_01->harq->harq_confidence_level;
       NR_UE_harq_t *harq = find_harq(mod_id, frame, slot, UE_id);
-<<<<<<< HEAD
       if (!harq) {
         LOG_E(NR_MAC, "Oh no! Could not find a harq in %s!\n", __FUNCTION__);
         break;
@@ -1113,14 +1087,6 @@
       /* Melissa: according to nfapi_nr_interface_scf.h, harq_value = 0 is a pass
       (check below was for harq_value == 1 in develop branch) */
       handle_dl_harq(mod_id, UE_id, pid, harq_value == 0 && harq_confidence == 0);
-=======
-      if (!harq)
-        break;
-      DevAssert(harq->is_waiting);
-      const int8_t pid = sched_ctrl->feedback_dl_harq.head;
-      remove_front_nr_list(&sched_ctrl->feedback_dl_harq);
-      handle_dl_harq(mod_id, UE_id, pid, harq_value == 1 && harq_confidence == 0);
->>>>>>> efc696cc
     }
   }
 
@@ -1143,7 +1109,8 @@
                                frame_t frame,
                                sub_frame_t slot,
                                const nfapi_nr_uci_pucch_pdu_format_2_3_4_t *uci_234)
-{ NR_UE_info_t *UE_info = &RC.nrmac[mod_id]->UE_info;
+{
+  NR_UE_info_t *UE_info = &RC.nrmac[mod_id]->UE_info;
   UE_info->active[0] = 1;
   UE_info->rnti[0] = uci_234->rnti;
   int UE_id = find_nr_UE_id(mod_id, uci_234->rnti);
@@ -1151,17 +1118,12 @@
     LOG_E(MAC, "%s(): unknown RNTI %04x in PUCCH UCI\n", __func__, uci_234->rnti);
     return;
   }
-<<<<<<< HEAD
-  //NR_UE_info_t *UE_info = &RC.nrmac[mod_id]->UE_info;
-=======
   AssertFatal(RC.nrmac[mod_id]->UE_info.CellGroup[UE_id],"Cellgroup is null for UE %d/%x\n",UE_id,uci_234->rnti);
   AssertFatal(RC.nrmac[mod_id]->UE_info.CellGroup[UE_id]->spCellConfig, "Cellgroup->spCellConfig is null for UE %d/%x\n",UE_id,uci_234->rnti);
   AssertFatal(RC.nrmac[mod_id]->UE_info.CellGroup[UE_id]->spCellConfig->spCellConfigDedicated, "Cellgroup->spCellConfig->spCellConfigDedicated is null for UE %d/%x\n",UE_id,uci_234->rnti);
   if ( RC.nrmac[mod_id]->UE_info.CellGroup[UE_id]->spCellConfig->spCellConfigDedicated->csi_MeasConfig==NULL) return;
 
   NR_CSI_MeasConfig_t *csi_MeasConfig = RC.nrmac[mod_id]->UE_info.CellGroup[UE_id]->spCellConfig->spCellConfigDedicated->csi_MeasConfig->choice.setup;
-  NR_UE_info_t *UE_info = &RC.nrmac[mod_id]->UE_info;
->>>>>>> efc696cc
   NR_UE_sched_ctrl_t *sched_ctrl = &UE_info->UE_sched_ctrl[UE_id];
 
   // tpc (power control)
@@ -1170,40 +1132,6 @@
                                 30);
   sched_ctrl->pucch_snrx10 = uci_234->ul_cqi * 5 - 640;
 
-<<<<<<< HEAD
-  // NR_ServingCellConfigCommon_t *scc = RC.nrmac[mod_id]->common_channels->ServingCellConfigCommon;
-  // const int num_slots = nr_slots_per_frame[*scc->ssbSubcarrierSpacing];
-  //const int num_slots = 20;
-  // if ((uci_234->pduBitmap >> 1) & 0x01) {
-  //   // iterate over received harq bits
-  //   for (int harq_bit = 0; harq_bit < uci_234->harq.harq_bit_len; harq_bit++) {
-  //     const int acknack = ((uci_234->harq.harq_payload[harq_bit >> 3]) >> harq_bit) & 0x01;
-  //     const int feedback_slot = (slot - 1 + num_slots) % num_slots;
-  //     /* In case of realtime problems: we can only identify a HARQ process by
-  //      * timing. If the HARQ process's feedback_slot is not the one we
-  //      * expected, we assume that processing has been aborted and we need to
-  //      * skip this HARQ process, which is what happens in the loop below. If
-  //      * you don't experience real-time problems, you might simply revert the
-  //      * commit that introduced these changes. */
-  //     int8_t pid = sched_ctrl->feedback_dl_harq.head;
-  //     DevAssert(pid >= 0);
-  //     while (sched_ctrl->harq_processes[pid].feedback_slot != feedback_slot) {
-  //       LOG_W(MAC,
-  //             "expected feedback slot %d, but found %d instead\n",
-  //             sched_ctrl->harq_processes[pid].feedback_slot,
-  //             feedback_slot);
-  //       remove_front_nr_list(&sched_ctrl->feedback_dl_harq);
-  //       handle_dl_harq(mod_id, UE_id, pid, 0);
-  //       pid = sched_ctrl->feedback_dl_harq.head;
-  //       DevAssert(pid >= 0);
-  //     }
-  //     remove_front_nr_list(&sched_ctrl->feedback_dl_harq);
-  //     NR_UE_harq_t *harq = &sched_ctrl->harq_processes[pid];
-  //     DevAssert(harq->is_waiting);
-  //     handle_dl_harq(mod_id, UE_id, pid, uci_234->harq.harq_crc != 1 && acknack);
-  //   }
-  // }
-=======
   if ((uci_234->pduBitmap >> 1) & 0x01) {
     // iterate over received harq bits
     for (int harq_bit = 0; harq_bit < uci_234->harq.harq_bit_len; harq_bit++) {
@@ -1226,7 +1154,6 @@
   if ((uci_234->pduBitmap >> 3) & 0x01) {
     //@TODO:Handle CSI Report 2
   }
->>>>>>> efc696cc
 }
 
 
@@ -1238,12 +1165,8 @@
 int nr_acknack_scheduling(int mod_id,
                           int UE_id,
                           frame_t frame,
-<<<<<<< HEAD
-                          sub_frame_t slot)
-=======
                           sub_frame_t slot,
                           int r_pucch)
->>>>>>> efc696cc
 {
   const NR_ServingCellConfigCommon_t *scc = RC.nrmac[mod_id]->common_channels->ServingCellConfigCommon;
   const int n_slots_frame = nr_slots_per_frame[*scc->ssbSubcarrierSpacing];
@@ -1288,10 +1211,7 @@
     csi_pucch = &sched_ctrl->sched_pucch[1];
     // skip the CSI PUCCH if it is present and if in the next frame/slot
     // and if we don't multiplex
-<<<<<<< HEAD
-=======
     csi_pucch->r_pucch=-1;
->>>>>>> efc696cc
     if (csi_pucch->csi_bits > 0
         && csi_pucch->frame == pucch->frame
         && csi_pucch->ul_slot == pucch->ul_slot
@@ -1318,12 +1238,7 @@
   get_pdsch_to_harq_feedback(mod_id, UE_id, ss_type, pdsch_to_harq_feedback);
 
   /* there is a HARQ. Check whether we can use it for this ACKNACK */
-<<<<<<< HEAD
-  //TODO:: The 2nd condition should be removed.
-  if (pucch->dai_c > 0 && pucch->frame == frame) {
-=======
   if (pucch->dai_c > 0) {
->>>>>>> efc696cc
     /* this UE already has a PUCCH occasion */
     DevAssert(pucch->frame == frame);
 
@@ -1359,10 +1274,6 @@
    * scheduled a lot and used all AckNacks, pucch->frame might have been
    * wrapped around to next frame */
   if (frame != pucch->frame || pucch->ul_slot < first_ul_slot_tdd) {
-<<<<<<< HEAD
-    pucch->dai_c = 0;
-=======
->>>>>>> efc696cc
     AssertFatal(pucch->sr_flag + pucch->dai_c == 0,
                 "expected no SR/AckNack for UE %d in %4d.%2d, but has %d/%d for %4d.%2d\n",
                 UE_id, frame, slot, pucch->sr_flag, pucch->dai_c, pucch->frame, pucch->ul_slot);
@@ -1415,11 +1326,7 @@
       memset(pucch, 0, sizeof(*pucch));
       pucch->frame = s == n_slots_frame - 1 ? (f + 1) % 1024 : f;
       pucch->ul_slot = (s + 1) % n_slots_frame;
-<<<<<<< HEAD
-      return nr_acknack_scheduling(mod_id, UE_id, frame, slot);
-=======
       return nr_acknack_scheduling(mod_id, UE_id, frame, slot, -1);
->>>>>>> efc696cc
     }
     // multiplexing harq and csi in a pucch
     else {
@@ -1431,11 +1338,7 @@
 
   pucch->timing_indicator = i; // index in the list of timing indicators
 
-<<<<<<< HEAD
-  LOG_I(NR_MAC,"2. DL slot %d, UL_ACK %d (index %d)\n", slot, pucch->ul_slot, i);
-=======
   LOG_D(MAC,"2. DL slot %d, UL_ACK %d (index %d)\n",slot,pucch->ul_slot,i);
->>>>>>> efc696cc
 
   pucch->dai_c++;
   pucch->resource_indicator = 0; // each UE has dedicated PUCCH resources
@@ -1443,15 +1346,6 @@
   NR_PUCCH_Config_t *pucch_Config = NULL;
   if (sched_ctrl->active_ubwp) {
     pucch_Config = sched_ctrl->active_ubwp->bwp_Dedicated->pucch_Config->choice.setup;
-<<<<<<< HEAD
-  } else if (RC.nrmac[mod_id]->UE_info.secondaryCellGroup[UE_id] &&
-             RC.nrmac[mod_id]->UE_info.secondaryCellGroup[UE_id]->spCellConfig &&
-             RC.nrmac[mod_id]->UE_info.secondaryCellGroup[UE_id]->spCellConfig->spCellConfigDedicated &&
-             RC.nrmac[mod_id]->UE_info.secondaryCellGroup[UE_id]->spCellConfig->spCellConfigDedicated->uplinkConfig &&
-             RC.nrmac[mod_id]->UE_info.secondaryCellGroup[UE_id]->spCellConfig->spCellConfigDedicated->uplinkConfig->initialUplinkBWP &&
-             RC.nrmac[mod_id]->UE_info.secondaryCellGroup[UE_id]->spCellConfig->spCellConfigDedicated->uplinkConfig->initialUplinkBWP->pucch_Config->choice.setup) {
-    pucch_Config = RC.nrmac[mod_id]->UE_info.secondaryCellGroup[UE_id]->spCellConfig->spCellConfigDedicated->uplinkConfig->initialUplinkBWP->pucch_Config->choice.setup;
-=======
   } else if (RC.nrmac[mod_id]->UE_info.CellGroup[UE_id] &&
              RC.nrmac[mod_id]->UE_info.CellGroup[UE_id]->spCellConfig &&
              RC.nrmac[mod_id]->UE_info.CellGroup[UE_id]->spCellConfig->spCellConfigDedicated &&
@@ -1459,7 +1353,6 @@
              RC.nrmac[mod_id]->UE_info.CellGroup[UE_id]->spCellConfig->spCellConfigDedicated->uplinkConfig->initialUplinkBWP &&
              RC.nrmac[mod_id]->UE_info.CellGroup[UE_id]->spCellConfig->spCellConfigDedicated->uplinkConfig->initialUplinkBWP->pucch_Config->choice.setup) {
     pucch_Config = RC.nrmac[mod_id]->UE_info.CellGroup[UE_id]->spCellConfig->spCellConfigDedicated->uplinkConfig->initialUplinkBWP->pucch_Config->choice.setup;
->>>>>>> efc696cc
   }
 
   /* verify that at that slot and symbol, resources are free. We only do this
