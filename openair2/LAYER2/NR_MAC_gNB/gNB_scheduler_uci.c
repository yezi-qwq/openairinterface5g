--- conflicted
+++ resolved
@@ -1491,7 +1491,6 @@
   pucch->resource_indicator = 0; // each UE has dedicated PUCCH resources
   pucch->r_pucch=r_pucch;
 
-<<<<<<< HEAD
   uint16_t *vrb_map_UL = &RC.nrmac[mod_id]->common_channels[CC_id].vrb_map_UL[pucch->ul_slot * MAX_BWP_SIZE];
   for (int l=0; l<pucch->nr_of_symb; l++) {
     uint16_t symb = SL_to_bitmap(pucch->start_symb+l, 1);
@@ -1501,31 +1500,6 @@
     else
       prb = pucch->prb_start;
     vrb_map_UL[bwp_start+prb] |= symb;
-=======
-  /* verify that at that slot and symbol, resources are free. We only do this
-   * for initialCyclicShift 0 (we assume it always has that one), so other
-   * initialCyclicShifts can overlap with ICS 0!*/
-
-  if (pucch_Config) {
-    const NR_PUCCH_Resource_t *resource = pucch_Config->resourceToAddModList->list.array[pucch->resource_indicator];
-    DevAssert(resource->format.present == NR_PUCCH_Resource__format_PR_format0);
-    int second_hop_prb = resource->secondHopPRB!= NULL ?  *resource->secondHopPRB : 0;
-    int nr_of_symbols = resource->format.choice.format0->nrofSymbols;
-    if (resource->format.choice.format0->initialCyclicShift == 0) {
-      uint16_t *vrb_map_UL = &RC.nrmac[mod_id]->common_channels[CC_id].vrb_map_UL[pucch->ul_slot * MAX_BWP_SIZE];
-      for (int l=0; l<nr_of_symbols; l++) {
-        uint16_t symb = 1 << (resource->format.choice.format0->startingSymbolIndex + l);
-        int prb;
-        if (l==1 && second_hop_prb != 0)
-          prb = second_hop_prb;
-        else
-          prb = resource->startingPRB;
-        if ((vrb_map_UL[bwp_start+prb] & symb) != 0)
-          LOG_W(MAC, "symbol 0x%x is not free for PUCCH alloc in vrb_map_UL at RB %ld and slot %d.%d\n", symb, resource->startingPRB, pucch->frame, pucch->ul_slot);
-        vrb_map_UL[bwp_start+prb] |= symb;
-      }
-    }
->>>>>>> 2ac6a30c
   }
   return 0;
 }
