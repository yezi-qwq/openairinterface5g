--- conflicted
+++ resolved
@@ -1403,34 +1403,24 @@
   /* verify that at that slot and symbol, resources are free. We only do this
    * for initialCyclicShift 0 (we assume it always has that one), so other
    * initialCyclicShifts can overlap with ICS 0!*/
-<<<<<<< HEAD
-  const NR_PUCCH_Resource_t *resource = pucch_Config->resourceToAddModList->list.array[pucch->resource_indicator];
-  DevAssert(resource->format.present == NR_PUCCH_Resource__format_PR_format0);
-  int second_hop_prb = resource->secondHopPRB!= NULL ?  *resource->secondHopPRB : 0;
-  int nr_of_symbols = resource->format.choice.format0->nrofSymbols;
-  if (resource->format.choice.format0->initialCyclicShift == 0) {
-    uint16_t *vrb_map_UL = &RC.nrmac[mod_id]->common_channels[CC_id].vrb_map_UL[pucch->ul_slot * MAX_BWP_SIZE];
-    for (int l=0; l<nr_of_symbols; l++) {
-      uint16_t symb = 1 << (resource->format.choice.format0->startingSymbolIndex + l);
-      int prb;
-      if (l==1 && second_hop_prb != 0)
-        prb = second_hop_prb;
-      else
-        prb = resource->startingPRB;
-      if ((vrb_map_UL[bwp_start+prb] & symb) != 0)
-        LOG_W(MAC, "symbol 0x%x is not free for PUCCH alloc in vrb_map_UL at RB %ld and slot %d.%d\n", symb, resource->startingPRB, pucch->frame, pucch->ul_slot);
-      vrb_map_UL[bwp_start+prb] |= symb;
-=======
   if (pucch_Config) {
     const NR_PUCCH_Resource_t *resource = pucch_Config->resourceToAddModList->list.array[pucch->resource_indicator];
     DevAssert(resource->format.present == NR_PUCCH_Resource__format_PR_format0);
+    int second_hop_prb = resource->secondHopPRB!= NULL ?  *resource->secondHopPRB : 0;
+    int nr_of_symbols = resource->format.choice.format0->nrofSymbols;
     if (resource->format.choice.format0->initialCyclicShift == 0) {
       uint16_t *vrb_map_UL = &RC.nrmac[mod_id]->common_channels[CC_id].vrb_map_UL[pucch->ul_slot * MAX_BWP_SIZE];
-      const uint16_t symb = 1 << resource->format.choice.format0->startingSymbolIndex;
-      if ((vrb_map_UL[resource->startingPRB] & symb) != 0)
-        LOG_W(NR_MAC, "symbol 0x%x is not free for PUCCH alloc in vrb_map_UL at RB %ld and slot %d.%d\n", symb, resource->startingPRB, pucch->frame, pucch->ul_slot);
-      vrb_map_UL[resource->startingPRB] |= symb;
->>>>>>> a7229937
+      for (int l=0; l<nr_of_symbols; l++) {
+        uint16_t symb = 1 << (resource->format.choice.format0->startingSymbolIndex + l);
+        int prb;
+        if (l==1 && second_hop_prb != 0)
+          prb = second_hop_prb;
+        else
+          prb = resource->startingPRB;
+        if ((vrb_map_UL[bwp_start+prb] & symb) != 0)
+          LOG_W(MAC, "symbol 0x%x is not free for PUCCH alloc in vrb_map_UL at RB %ld and slot %d.%d\n", symb, resource->startingPRB, pucch->frame, pucch->ul_slot);
+        vrb_map_UL[bwp_start+prb] |= symb;
+      }
     }
   }
   return 0;
