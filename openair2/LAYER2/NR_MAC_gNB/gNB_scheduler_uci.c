/*
 * Licensed to the OpenAirInterface (OAI) Software Alliance under one or more
 * contributor license agreements.  See the NOTICE file distributed with
 * this work for additional information regarding copyright ownership.
 * The OpenAirInterface Software Alliance licenses this file to You under
 * the OAI Public License, Version 1.1  (the "License"); you may not use this file
 * except in compliance with the License.
 * You may obtain a copy of the License at
 *
 *      http://www.openairinterface.org/?page_id=698
 *
 * Unless required by applicable law or agreed to in writing, software
 * distributed under the License is distributed on an "AS IS" BASIS,
 * WITHOUT WARRANTIES OR CONDITIONS OF ANY KIND, either express or implied.
 * See the License for the specific language governing permissions and
 * limitations under the License.
 *-------------------------------------------------------------------------------
 * For more information about the OpenAirInterface (OAI) Software Alliance:
 *      contact@openairinterface.org
 */

/*! \file gNB_scheduler_uci.c
 * \brief MAC procedures related to UCI
 * \date 2020
 * \version 1.0
 * \company Eurecom
 */

#include <softmodem-common.h>
#include "LAYER2/MAC/mac.h"
#include "NR_MAC_gNB/nr_mac_gNB.h"
#include "NR_MAC_COMMON/nr_mac_extern.h"
#include "NR_MAC_gNB/mac_proto.h"
#include "common/ran_context.h"
#include "nfapi/oai_integration/vendor_ext.h"

extern RAN_CONTEXT_t RC;

void nr_fill_nfapi_pucch(module_id_t mod_id,
                         frame_t frame,
                         sub_frame_t slot,
                         const NR_sched_pucch_t *pucch,
                         int UE_id)
{
  NR_UE_info_t *UE_info = &RC.nrmac[mod_id]->UE_info;

  nfapi_nr_ul_tti_request_t *future_ul_tti_req =
      &RC.nrmac[mod_id]->UL_tti_req_ahead[0][pucch->ul_slot];
  AssertFatal(future_ul_tti_req->SFN == pucch->frame
              && future_ul_tti_req->Slot == pucch->ul_slot,
              "future UL_tti_req's frame.slot %d.%d does not match PUCCH %d.%d\n",
              future_ul_tti_req->SFN,
              future_ul_tti_req->Slot,
              pucch->frame,
              pucch->ul_slot);
  future_ul_tti_req->pdus_list[future_ul_tti_req->n_pdus].pdu_type = NFAPI_NR_UL_CONFIG_PUCCH_PDU_TYPE;
  future_ul_tti_req->pdus_list[future_ul_tti_req->n_pdus].pdu_size = sizeof(nfapi_nr_pucch_pdu_t);
  nfapi_nr_pucch_pdu_t *pucch_pdu = &future_ul_tti_req->pdus_list[future_ul_tti_req->n_pdus].pucch_pdu;
  memset(pucch_pdu, 0, sizeof(nfapi_nr_pucch_pdu_t));
  future_ul_tti_req->n_pdus += 1;

  LOG_D(MAC,
        "%4d.%2d Scheduling pucch reception in %4d.%2d: bits SR %d, ACK %d, CSI %d on res %d\n",
        frame,
        slot,
        pucch->frame,
        pucch->ul_slot,
        pucch->sr_flag,
        pucch->dai_c,
        pucch->csi_bits,
        pucch->resource_indicator);

  NR_ServingCellConfigCommon_t *scc = RC.nrmac[mod_id]->common_channels->ServingCellConfigCommon;
  nr_configure_pucch(pucch_pdu,
                     scc,
                     UE_info->CellGroup[UE_id],
                     UE_info->UE_sched_ctrl[UE_id].active_ubwp,
                     UE_info->rnti[UE_id],
                     pucch->resource_indicator,
                     pucch->csi_bits,
                     pucch->dai_c,
                     pucch->sr_flag,
                     pucch->r_pucch);
}

#define MIN_RSRP_VALUE -141
#define MAX_NUM_SSB 128
#define MAX_SSB_SCHED 8
#define L1_RSRP_HYSTERIS 10 //considering 10 dBm as hysterisis for avoiding frequent SSB Beam Switching. !Fixme provide exact value if any
//#define L1_DIFF_RSRP_STEP_SIZE 2

int ssb_index_sorted[MAX_NUM_SSB] = {0};
int ssb_rsrp_sorted[MAX_NUM_SSB] = {0};

//Measured RSRP Values Table 10.1.16.1-1 from 36.133
//Stored all the upper limits[Max RSRP Value of corresponding index]
//stored -1 for invalid values
int L1_SSB_CSI_RSRP_measReport_mapping_38133_10_1_6_1_1[128] = {
  -1, -1, -1, -1, -1, -1, -1, -1, -1, -1, //0 - 9
    -1, -1, -1, -1, -1, -1, -140, -139, -138, -137, //10 - 19
    -136, -135, -134, -133, -132, -131, -130, -129, -128, -127, //20 - 29
    -126, -125, -124, -123, -122, -121, -120, -119, -118, -117, //30 - 39
    -116, -115, -114, -113, -112, -111, -110, -109, -108, -107, //40 - 49
    -106, -105, -104, -103, -102, -101, -100, -99, -98, -97, //50 - 59
    -96, -95, -94, -93, -92, -91, -90, -89, -88, -87, //60 - 69
    -86, -85, -84, -83, -82, -81, -80, -79, -78, -77, //70 - 79
    -76, -75, -74, -73, -72, -71, -70, -69, -68, -67, //80 - 89
    -66, -65, -64, -63, -62, -61, -60, -59, -58, -57, //90 - 99
    -56, -55, -54, -53, -52, -51, -50, -49, -48, -47, //100 - 109
    -46, -45, -44, -44, -1, -1, -1, -1, -1, -1, //110 - 119
    -1, -1, -1, -1, -1, -1, -1, -1//120 - 127
  };

//Differential RSRP values Table 10.1.6.1-2 from 36.133
//Stored the upper limits[MAX RSRP Value]
int diff_rsrp_ssb_csi_meas_10_1_6_1_2[16] = {
  0, -2, -4, -6, -8, -10, -12, -14, -16, -18, //0 - 9
  -20, -22, -24, -26, -28, -30 //10 - 15
};


void nr_schedule_pucch(int Mod_idP,
                       frame_t frameP,
                       sub_frame_t slotP)
{
  gNB_MAC_INST *nrmac = RC.nrmac[Mod_idP];
  if (!is_xlsch_in_slot(nrmac->ulsch_slot_bitmap[slotP / 64], slotP))
    return;

  NR_UE_info_t *UE_info = &nrmac->UE_info;
  const NR_list_t *UE_list = &UE_info->list;

  for (int UE_id = UE_list->head; UE_id >= 0; UE_id = UE_list->next[UE_id]) {
    NR_UE_sched_ctrl_t *sched_ctrl = &UE_info->UE_sched_ctrl[UE_id];
    if (sched_ctrl->ul_failure==1 && get_softmodem_params()->phy_test==0) continue;
    const int n = sizeof(sched_ctrl->sched_pucch) / sizeof(*sched_ctrl->sched_pucch);
    for (int i = 0; i < n; i++) {
      NR_sched_pucch_t *curr_pucch = &UE_info->UE_sched_ctrl[UE_id].sched_pucch[i];
      const uint16_t O_ack = curr_pucch->dai_c;
      const uint16_t O_csi = curr_pucch->csi_bits;
      const uint8_t O_sr = curr_pucch->sr_flag;
      if (O_ack + O_csi + O_sr == 0
          || frameP != curr_pucch->frame
          || slotP != curr_pucch->ul_slot)
        continue;
      LOG_D(NR_MAC,"Scheduling PUCCH[%d] RX for UE %d in %d.%d O_ack %d\n",i,UE_id,curr_pucch->frame,curr_pucch->ul_slot,O_ack);
      nr_fill_nfapi_pucch(Mod_idP, frameP, slotP, curr_pucch, UE_id);
      memset(curr_pucch, 0, sizeof(*curr_pucch));
    }
  }
}


//! Calculating number of bits set
uint8_t number_of_bits_set (uint8_t buf,uint8_t * max_ri){
  uint8_t nb_of_bits_set = 0;
  uint8_t mask = 0xff;
  uint8_t index = 0;

  for (index=7; (buf & mask) && (index>=0)  ; index--){
    if (buf & (1<<index))
      nb_of_bits_set++;

    mask>>=1;
  }
  *max_ri = 8-index;
  return nb_of_bits_set;
}


//!TODO : same function can be written to handle csi_resources
void compute_csi_bitlen(NR_CSI_MeasConfig_t *csi_MeasConfig, NR_UE_info_t *UE_info, int UE_id, module_id_t Mod_idP){
  uint8_t csi_report_id = 0;
  uint8_t csi_resourceidx =0;
  uint8_t csi_ssb_idx =0;
  NR_CSI_ReportConfig__reportQuantity_PR reportQuantity_type;
  NR_CSI_ResourceConfigId_t csi_ResourceConfigId;

  for (csi_report_id=0; csi_report_id < csi_MeasConfig->csi_ReportConfigToAddModList->list.count; csi_report_id++){
    struct NR_CSI_ReportConfig *csi_reportconfig = csi_MeasConfig->csi_ReportConfigToAddModList->list.array[csi_report_id];
		nr_csi_report_t *csi_report = &UE_info->csi_report_template[UE_id][csi_report_id];
    csi_ResourceConfigId=csi_reportconfig->resourcesForChannelMeasurement;
    reportQuantity_type = csi_reportconfig->reportQuantity.present;
    csi_report->reportQuantity_type = reportQuantity_type;

    for ( csi_resourceidx = 0; csi_resourceidx < csi_MeasConfig->csi_ResourceConfigToAddModList->list.count; csi_resourceidx++) {
      struct NR_CSI_ResourceConfig *csi_resourceconfig = csi_MeasConfig->csi_ResourceConfigToAddModList->list.array[csi_resourceidx];
      if ( csi_resourceconfig->csi_ResourceConfigId != csi_ResourceConfigId)
        continue;
      else {
        uint8_t nb_ssb_resources =0;
        //Finding the CSI_RS or SSB Resources
        if (NR_CSI_ReportConfig__reportQuantity_PR_cri_RSRP == reportQuantity_type ||
            NR_CSI_ReportConfig__reportQuantity_PR_ssb_Index_RSRP == reportQuantity_type) {

          if (NR_CSI_ReportConfig__groupBasedBeamReporting_PR_disabled == csi_reportconfig->groupBasedBeamReporting.present) {
            if (NULL != csi_reportconfig->groupBasedBeamReporting.choice.disabled->nrofReportedRS)
              csi_report->CSI_report_bitlen.nb_ssbri_cri = *(csi_reportconfig->groupBasedBeamReporting.choice.disabled->nrofReportedRS)+1;
            else
		/*! From Spec 38.331
		 * nrofReportedRS
		 * The number (N) of measured RS resources to be reported per report setting in a non-group-based report. N <= N_max, where N_max is either 2 or 4 depending on UE
		 * capability. FFS: The signaling mechanism for the gNB to select a subset of N beams for the UE to measure and report.
		 * When the field is absent the UE applies the value 1
		 */
              csi_report->CSI_report_bitlen.nb_ssbri_cri= 1;
          }else
	    csi_report->CSI_report_bitlen.nb_ssbri_cri= 2;

          if (NR_CSI_ReportConfig__reportQuantity_PR_ssb_Index_RSRP == csi_report->reportQuantity_type) {
            for ( csi_ssb_idx = 0; csi_ssb_idx < csi_MeasConfig->csi_SSB_ResourceSetToAddModList->list.count; csi_ssb_idx++) {
              if (csi_MeasConfig->csi_SSB_ResourceSetToAddModList->list.array[csi_ssb_idx]->csi_SSB_ResourceSetId ==
                  *(csi_resourceconfig->csi_RS_ResourceSetList.choice.nzp_CSI_RS_SSB->csi_SSB_ResourceSetList->list.array[0])){

                ///We can configure only one SSB resource set from spec 38.331 IE CSI-ResourceConfig
                nb_ssb_resources=  csi_MeasConfig->csi_SSB_ResourceSetToAddModList->list.array[csi_ssb_idx]->csi_SSB_ResourceList.list.count;
                csi_report->SSB_Index_list = csi_MeasConfig->csi_SSB_ResourceSetToAddModList->list.array[csi_ssb_idx]->csi_SSB_ResourceList.list.array;
                csi_report->CSI_Index_list = NULL;
								break;
              }
            }
          } else /*if (NR_CSI_ReportConfig__reportQuantity_PR_cri_RSRP == UE_info->csi_report_template[UE_id][csi_report_id].reportQuantity_type)*/{
            for ( csi_ssb_idx = 0; csi_ssb_idx < csi_MeasConfig->nzp_CSI_RS_ResourceSetToAddModList->list.count; csi_ssb_idx++) {
              if (csi_MeasConfig->nzp_CSI_RS_ResourceSetToAddModList->list.array[csi_ssb_idx]->nzp_CSI_ResourceSetId ==
                  *(csi_resourceconfig->csi_RS_ResourceSetList.choice.nzp_CSI_RS_SSB->nzp_CSI_RS_ResourceSetList->list.array[0])) {

                ///For periodic and semi-persistent CSI Resource Settings, the number of CSI-RS Resource Sets configured is limited to S=1 for spec 38.212
                nb_ssb_resources=  csi_MeasConfig->nzp_CSI_RS_ResourceSetToAddModList->list.array[csi_ssb_idx]->nzp_CSI_RS_Resources.list.count;
                csi_report->CSI_Index_list = csi_MeasConfig->nzp_CSI_RS_ResourceSetToAddModList->list.array[csi_ssb_idx]->nzp_CSI_RS_Resources.list.array;
                csi_report->SSB_Index_list = NULL;
                break;
              }
            }
         }

         if (nb_ssb_resources) {
           csi_report->CSI_report_bitlen.cri_ssbri_bitlen =ceil(log2 (nb_ssb_resources));
           csi_report->CSI_report_bitlen.rsrp_bitlen = 7; //From spec 38.212 Table 6.3.1.1.2-6: CRI, SSBRI, and RSRP
           csi_report->CSI_report_bitlen.diff_rsrp_bitlen =4; //From spec 38.212 Table 6.3.1.1.2-6: CRI, SSBRI, and RSRP
         } else {
            csi_report->CSI_report_bitlen.cri_ssbri_bitlen =0;
            csi_report->CSI_report_bitlen.rsrp_bitlen = 0;
            csi_report->CSI_report_bitlen.diff_rsrp_bitlen =0;
         }

        LOG_I (MAC, "UCI: CSI_bit len : ssbri %d, rsrp: %d, diff_rsrp: %d\n",
               csi_report->CSI_report_bitlen.cri_ssbri_bitlen,
               csi_report->CSI_report_bitlen.rsrp_bitlen,
               csi_report->CSI_report_bitlen.diff_rsrp_bitlen);
        }

        uint8_t ri_restriction;
        uint8_t ri_bitlen;
        uint8_t nb_allowed_ri;
        uint8_t max_ri;

        if (NR_CSI_ReportConfig__reportQuantity_PR_cri_RI_PMI_CQI == reportQuantity_type ||
            NR_CSI_ReportConfig__reportQuantity_PR_cri_RI_LI_PMI_CQI==reportQuantity_type ||
            NR_CSI_ReportConfig__reportQuantity_PR_cri_RI_CQI==reportQuantity_type ||
            NR_CSI_ReportConfig__reportQuantity_PR_cri_RI_i1_CQI==reportQuantity_type||
            NR_CSI_ReportConfig__reportQuantity_PR_cri_RI_i1==reportQuantity_type){

          for ( csi_ssb_idx = 0; csi_ssb_idx < csi_MeasConfig->csi_SSB_ResourceSetToAddModList->list.count; csi_ssb_idx++) {
            if (csi_MeasConfig->nzp_CSI_RS_ResourceSetToAddModList->list.array[csi_ssb_idx]->nzp_CSI_ResourceSetId ==
                *(csi_resourceconfig->csi_RS_ResourceSetList.choice.nzp_CSI_RS_SSB->nzp_CSI_RS_ResourceSetList->list.array[0])) {
              ///For periodic and semi-persistent CSI Resource Settings, the number of CSI-RS Resource Sets configured is limited to S=1 for spec 38.212
              nb_ssb_resources=  csi_MeasConfig->nzp_CSI_RS_ResourceSetToAddModList->list.array[csi_ssb_idx]->nzp_CSI_RS_Resources.list.count;
              csi_report->CSI_Index_list = csi_MeasConfig->nzp_CSI_RS_ResourceSetToAddModList->list.array[csi_ssb_idx]->nzp_CSI_RS_Resources.list.array;
              csi_report->SSB_Index_list = NULL;
            }
            break;
          }
          csi_report->csi_meas_bitlen.cri_bitlen=ceil(log2 (nb_ssb_resources));

          if (NR_CodebookConfig__codebookType__type1__subType_PR_typeI_SinglePanel==csi_reportconfig->codebookConfig->codebookType.choice.type1->subType.present){

            switch (RC.nrmac[Mod_idP]->config[0].carrier_config.num_tx_ant.value) {
              case 1:;
                csi_report->csi_meas_bitlen.ri_bitlen=0;
                break;
              case 2:
		/*  From Spec 38.212
		 *  If the higher layer parameter nrofCQIsPerReport=1, nRI in Table 6.3.1.1.2-3 is the number of allowed rank indicator
		 *  values in the 4 LSBs of the higher layer parameter typeI-SinglePanel-ri-Restriction according to Subclause 5.2.2.2.1 [6,
		 *  TS 38.214]; otherwise nRI in Table 6.3.1.1.2-3 is the number of allowed rank indicator values according to Subclause
		 *  5.2.2.2.1 [6, TS 38.214].
		 *
		 *  But from Current RRC ASN structures nrofCQIsPerReport is not present. Present a dummy variable is present so using it to
		 *  calculate RI for antennas equal or more than two.
		 * */
                 AssertFatal (NULL!=csi_reportconfig->dummy, "nrofCQIsPerReport is not present");

                 ri_restriction = csi_reportconfig->codebookConfig->codebookType.choice.type1->subType.choice.typeI_SinglePanel->typeI_SinglePanel_ri_Restriction.buf[0];

                 /* Replace dummy with the nrofCQIsPerReport from the CSIreport
                 config when equalent ASN structure present */
                if (0==*(csi_reportconfig->dummy)){
                  nb_allowed_ri = number_of_bits_set((ri_restriction & 0xf0), &max_ri);
                  ri_bitlen = ceil(log2(nb_allowed_ri));
                }
                else{
                  nb_allowed_ri = number_of_bits_set(ri_restriction, &max_ri);
                  ri_bitlen = ceil(log2(nb_allowed_ri));
                }
                ri_bitlen = ri_bitlen<1?ri_bitlen:1; //from the spec 38.212 and table  6.3.1.1.2-3: RI, LI, CQI, and CRI of codebookType=typeI-SinglePanel
                csi_report->csi_meas_bitlen.ri_bitlen=ri_bitlen;
                break;
              case 4:
                AssertFatal (NULL!=csi_reportconfig->dummy, "nrofCQIsPerReport is not present");

                ri_restriction = csi_reportconfig->codebookConfig->codebookType.choice.type1->subType.choice.typeI_SinglePanel->typeI_SinglePanel_ri_Restriction.buf[0];

                /* Replace dummy with the nrofCQIsPerReport from the CSIreport
                config when equalent ASN structure present */
                if (0==*(csi_reportconfig->dummy)){
                  nb_allowed_ri = number_of_bits_set((ri_restriction & 0xf0), &max_ri);
                  ri_bitlen = ceil(log2(nb_allowed_ri));
                }
                else{
                  nb_allowed_ri = number_of_bits_set(ri_restriction,&max_ri);
                  ri_bitlen = ceil(log2(nb_allowed_ri));
                }
                ri_bitlen = ri_bitlen<2?ri_bitlen:2; //from the spec 38.212 and table  6.3.1.1.2-3: RI, LI, CQI, and CRI of codebookType=typeI-SinglePanel
                csi_report->csi_meas_bitlen.ri_bitlen=ri_bitlen;
                break;
              case 6:
              case 8:
                AssertFatal (NULL!=csi_reportconfig->dummy, "nrofCQIsPerReport is not present");

                ri_restriction = csi_reportconfig->codebookConfig->codebookType.choice.type1->subType.choice.typeI_SinglePanel->typeI_SinglePanel_ri_Restriction.buf[0];

                /* Replace dummy with the nrofCQIsPerReport from the CSIreport
                config when equalent ASN structure present */
                if (0==*(csi_reportconfig->dummy)){
                  nb_allowed_ri = number_of_bits_set((ri_restriction & 0xf0),&max_ri);
                  ri_bitlen = ceil(log2(nb_allowed_ri));
                }
                else{
                  nb_allowed_ri = number_of_bits_set(ri_restriction, &max_ri);
                  ri_bitlen = ceil(log2(nb_allowed_ri));
                }
                csi_report->csi_meas_bitlen.ri_bitlen=ri_bitlen;
                break;
              default:
                AssertFatal(RC.nrmac[Mod_idP]->config[0].carrier_config.num_tx_ant.value>8,"Number of antennas %d are out of range", RC.nrmac[Mod_idP]->config[0].carrier_config.num_tx_ant.value);
            }
          }
          csi_report->csi_meas_bitlen.li_bitlen=0;
          csi_report->csi_meas_bitlen.cqi_bitlen=0;
          csi_report->csi_meas_bitlen.pmi_x1_bitlen=0;
          csi_report->csi_meas_bitlen.pmi_x2_bitlen=0;
        }

        if( NR_CSI_ReportConfig__reportQuantity_PR_cri_RI_LI_PMI_CQI==reportQuantity_type ){
          if (NR_CodebookConfig__codebookType__type1__subType_PR_typeI_SinglePanel==csi_reportconfig->codebookConfig->codebookType.choice.type1->subType.present){

            switch (RC.nrmac[Mod_idP]->config[0].carrier_config.num_tx_ant.value) {
              case 1:;
                csi_report->csi_meas_bitlen.li_bitlen=0;
                break;
              case 2:
              case 4:
              case 6:
              case 8:
		/*  From Spec 38.212
		 *  If the higher layer parameter nrofCQIsPerReport=1, nRI in Table 6.3.1.1.2-3 is the number of allowed rank indicator
		 *  values in the 4 LSBs of the higher layer parameter typeI-SinglePanel-ri-Restriction according to Subclause 5.2.2.2.1 [6,
		 *  TS 38.214]; otherwise nRI in Table 6.3.1.1.2-3 is the number of allowed rank indicator values according to Subclause
		 *  5.2.2.2.1 [6, TS 38.214].
		 *
		 *  But from Current RRC ASN structures nrofCQIsPerReport is not present. Present a dummy variable is present so using it to
		 *  calculate RI for antennas equal or more than two.
		 * */
		 //! TODO: The bit length of LI is as follows LI = log2(RI), Need to confirm wheather we should consider maximum RI can be reported from ri_restricted
		 //        or we should consider reported RI. If we need to consider reported RI for calculating LI bit length then we need to modify the code.
                csi_report->csi_meas_bitlen.li_bitlen=ceil(log2(max_ri))<2?ceil(log2(max_ri)):2;
                break;
              default:
                AssertFatal(RC.nrmac[Mod_idP]->config[0].carrier_config.num_tx_ant.value>8,"Number of antennas %d are out of range", RC.nrmac[Mod_idP]->config[0].carrier_config.num_tx_ant.value);
            }
          }
        }

        if (NR_CSI_ReportConfig__reportQuantity_PR_cri_RI_PMI_CQI == reportQuantity_type ||
            NR_CSI_ReportConfig__reportQuantity_PR_cri_RI_LI_PMI_CQI==reportQuantity_type ||
            NR_CSI_ReportConfig__reportQuantity_PR_cri_RI_CQI==reportQuantity_type ||
            NR_CSI_ReportConfig__reportQuantity_PR_cri_RI_i1_CQI==reportQuantity_type){

          switch (RC.nrmac[Mod_idP]->config[0].carrier_config.num_tx_ant.value){
            case 1:
            case 2:
            case 4:
            case 6:
            case 8:
	        /*  From Spec 38.212
		 *  If the higher layer parameter nrofCQIsPerReport=1, nRI in Table 6.3.1.1.2-3 is the number of allowed rank indicator
		 *  values in the 4 LSBs of the higher layer parameter typeI-SinglePanel-ri-Restriction according to Subclause 5.2.2.2.1 [6,
		 *  TS 38.214]; otherwise nRI in Table 6.3.1.1.2-3 is the number of allowed rank indicator values according to Subclause
		 *  5.2.2.2.1 [6, TS 38.214].
		 *
		 *  But from Current RRC ASN structures nrofCQIsPerReport is not present. Present a dummy variable is present so using it to
		 *  calculate RI for antennas equal or more than two.
		 * */

              if (max_ri > 4 && max_ri < 8){
                if (NR_CodebookConfig__codebookType__type1__subType_PR_typeI_SinglePanel==csi_reportconfig->codebookConfig->codebookType.choice.type1->subType.present){
                  if (NR_CSI_ReportConfig__reportFreqConfiguration__cqi_FormatIndicator_widebandCQI==csi_reportconfig->reportFreqConfiguration->cqi_FormatIndicator)
                    csi_report->csi_meas_bitlen.cqi_bitlen = 8;
                  else
                    csi_report->csi_meas_bitlen.cqi_bitlen = 4;
                }
              }else{ //This condition will work even for type1-multipanel.
                if (NR_CSI_ReportConfig__reportFreqConfiguration__cqi_FormatIndicator_widebandCQI==csi_reportconfig->reportFreqConfiguration->cqi_FormatIndicator)
                  csi_report->csi_meas_bitlen.cqi_bitlen = 4;
                else
                  csi_report->csi_meas_bitlen.cqi_bitlen = 2;
              }
              break;
            default:
              AssertFatal(RC.nrmac[Mod_idP]->config[0].carrier_config.num_tx_ant.value>8,"Number of antennas %d are out of range", RC.nrmac[Mod_idP]->config[0].carrier_config.num_tx_ant.value);
          }
        }
        if (NR_CSI_ReportConfig__reportQuantity_PR_cri_RI_PMI_CQI == reportQuantity_type ||
            NR_CSI_ReportConfig__reportQuantity_PR_cri_RI_LI_PMI_CQI==reportQuantity_type){
          if (NR_CodebookConfig__codebookType__type1__subType_PR_typeI_SinglePanel==csi_reportconfig->codebookConfig->codebookType.choice.type1->subType.present){
            switch (csi_reportconfig->codebookConfig->codebookType.choice.type1->subType.choice.typeI_SinglePanel->nrOfAntennaPorts.present){
              case NR_CodebookConfig__codebookType__type1__subType__typeI_SinglePanel__nrOfAntennaPorts_PR_two:
                if (max_ri ==1)
                  csi_report->csi_meas_bitlen.pmi_x1_bitlen = 2;
                else if (max_ri ==2)
                  csi_report->csi_meas_bitlen.pmi_x1_bitlen = 1;
                break;
              default:
                AssertFatal(csi_reportconfig->codebookConfig->codebookType.choice.type1->subType.choice.typeI_SinglePanel->nrOfAntennaPorts.present!=
                            NR_CodebookConfig__codebookType__type1__subType__typeI_SinglePanel__nrOfAntennaPorts_PR_two,
                            "Not handled Yet %d", csi_reportconfig->codebookConfig->codebookType.choice.type1->subType.choice.typeI_SinglePanel->nrOfAntennaPorts.present);
		break;
            }
          }
        }
        break;
      }
    }
  }
}


uint16_t nr_get_csi_bitlen(int Mod_idP,
                           int UE_id,
                           uint8_t csi_report_id) {

  uint16_t csi_bitlen =0;
  NR_UE_info_t *UE_info = &RC.nrmac[Mod_idP]->UE_info;
  L1_RSRP_bitlen_t * CSI_report_bitlen = NULL;
  CSI_Meas_bitlen_t * csi_meas_bitlen = NULL;

  if (NR_CSI_ReportConfig__reportQuantity_PR_ssb_Index_RSRP==UE_info->csi_report_template[UE_id][csi_report_id].reportQuantity_type||
      NR_CSI_ReportConfig__reportQuantity_PR_cri_RSRP==UE_info->csi_report_template[UE_id][csi_report_id].reportQuantity_type){
    CSI_report_bitlen = &(UE_info->csi_report_template[UE_id][csi_report_id].CSI_report_bitlen); //This might need to be moodif for Aperiodic CSI-RS measurements
    csi_bitlen+= ((CSI_report_bitlen->cri_ssbri_bitlen * CSI_report_bitlen->nb_ssbri_cri) +
                  CSI_report_bitlen->rsrp_bitlen +(CSI_report_bitlen->diff_rsrp_bitlen *
                  (CSI_report_bitlen->nb_ssbri_cri -1 )));
  } else{
   csi_meas_bitlen = &(UE_info->csi_report_template[UE_id][csi_report_id].csi_meas_bitlen); //This might need to be moodif for Aperiodic CSI-RS measurements
   csi_bitlen+= (csi_meas_bitlen->cri_bitlen +csi_meas_bitlen->ri_bitlen+csi_meas_bitlen->li_bitlen+csi_meas_bitlen->cqi_bitlen+csi_meas_bitlen->pmi_x1_bitlen+csi_meas_bitlen->pmi_x2_bitlen);
 }

  return csi_bitlen;
}


void nr_csi_meas_reporting(int Mod_idP,
                           frame_t frame,
                           sub_frame_t slot)
{
  NR_ServingCellConfigCommon_t *scc =
      RC.nrmac[Mod_idP]->common_channels->ServingCellConfigCommon;
  const int n_slots_frame = nr_slots_per_frame[*scc->ssbSubcarrierSpacing];

  NR_UE_info_t *UE_info = &RC.nrmac[Mod_idP]->UE_info;
  NR_list_t *UE_list = &UE_info->list;
  for (int UE_id = UE_list->head; UE_id >= 0; UE_id = UE_list->next[UE_id]) {
    const NR_CellGroupConfig_t *CellGroup = UE_info->CellGroup[UE_id];
    NR_UE_sched_ctrl_t *sched_ctrl = &UE_info->UE_sched_ctrl[UE_id];
    if (!CellGroup || !CellGroup->spCellConfig || !CellGroup->spCellConfig->spCellConfigDedicated ||
	      !CellGroup->spCellConfig->spCellConfigDedicated->csi_MeasConfig) continue;
    const NR_CSI_MeasConfig_t *csi_measconfig = CellGroup->spCellConfig->spCellConfigDedicated->csi_MeasConfig->choice.setup;
    AssertFatal(csi_measconfig->csi_ReportConfigToAddModList->list.count > 0,
                "NO CSI report configuration available");
    NR_PUCCH_Config_t *pucch_Config = sched_ctrl->active_ubwp->bwp_Dedicated->pucch_Config->choice.setup;

    for (int csi_report_id = 0; csi_report_id < csi_measconfig->csi_ReportConfigToAddModList->list.count; csi_report_id++){
      const NR_CSI_ReportConfig_t *csirep = csi_measconfig->csi_ReportConfigToAddModList->list.array[csi_report_id];

      AssertFatal(csirep->reportConfigType.choice.periodic,
                  "Only periodic CSI reporting is implemented currently\n");
      int period, offset;
      csi_period_offset(csirep, &period, &offset);
      const int sched_slot = (period + offset) % n_slots_frame;
      // prepare to schedule csi measurement reception according to 5.2.1.4 in 38.214
      // preparation is done in first slot of tdd period
      if (frame % (period / n_slots_frame) != offset / n_slots_frame)
        continue;
      LOG_D(MAC, "CSI in frame %d slot %d\n", frame, sched_slot);

      const NR_PUCCH_CSI_Resource_t *pucchcsires = csirep->reportConfigType.choice.periodic->pucch_CSI_ResourceList.list.array[0];
      const NR_PUCCH_ResourceSet_t *pucchresset = pucch_Config->resourceSetToAddModList->list.array[1]; // set with formats >1
      const int n = pucchresset->resourceList.list.count;
      int res_index = 0;
      for (; res_index < n; res_index++)
        if (*pucchresset->resourceList.list.array[res_index] == pucchcsires->pucch_Resource)
          break;
      AssertFatal(res_index < n,
                  "CSI resource not found among PUCCH resources\n");

      // find free PUCCH that is in order with possibly existing PUCCH
      // schedulings (other CSI, SR)
      NR_sched_pucch_t *curr_pucch = &sched_ctrl->sched_pucch[1];
      AssertFatal(curr_pucch->csi_bits == 0
                  && !curr_pucch->sr_flag
                  && curr_pucch->dai_c == 0,
                  "PUCCH not free at index 1 for UE %04x\n",
                  UE_info->rnti[UE_id]);
      curr_pucch->frame = frame;
      curr_pucch->ul_slot = sched_slot;
      curr_pucch->resource_indicator = res_index;
      curr_pucch->csi_bits +=
          nr_get_csi_bitlen(Mod_idP,UE_id,csi_report_id);

      // going through the list of PUCCH resources to find the one indexed by resource_id
      uint16_t *vrb_map_UL = &RC.nrmac[Mod_idP]->common_channels[0].vrb_map_UL[sched_slot * MAX_BWP_SIZE];
      const int m = pucch_Config->resourceToAddModList->list.count;
      for (int j = 0; j < m; j++) {
        NR_PUCCH_Resource_t *pucchres = pucch_Config->resourceToAddModList->list.array[j];
        if (pucchres->pucch_ResourceId != *pucchresset->resourceList.list.array[res_index])
          continue;
        int start = pucchres->startingPRB;
        int len = 1;
        uint64_t mask = 0;
        switch(pucchres->format.present){
          case NR_PUCCH_Resource__format_PR_format2:
            len = pucchres->format.choice.format2->nrofPRBs;
            mask = ((1 << pucchres->format.choice.format2->nrofSymbols) - 1) << pucchres->format.choice.format2->startingSymbolIndex;
            curr_pucch->simultaneous_harqcsi = pucch_Config->format2->choice.setup->simultaneousHARQ_ACK_CSI;
            break;
          case NR_PUCCH_Resource__format_PR_format3:
            len = pucchres->format.choice.format3->nrofPRBs;
            mask = ((1 << pucchres->format.choice.format3->nrofSymbols) - 1) << pucchres->format.choice.format3->startingSymbolIndex;
            curr_pucch->simultaneous_harqcsi = pucch_Config->format3->choice.setup->simultaneousHARQ_ACK_CSI;
            break;
          case NR_PUCCH_Resource__format_PR_format4:
            mask = ((1 << pucchres->format.choice.format4->nrofSymbols) - 1) << pucchres->format.choice.format4->startingSymbolIndex;
            curr_pucch->simultaneous_harqcsi = pucch_Config->format4->choice.setup->simultaneousHARQ_ACK_CSI;
            break;
        default:
          AssertFatal(0, "Invalid PUCCH format type\n");
        }
        // verify resources are free
        for (int i = start; i < start + len; ++i) {
          vrb_map_UL[i] |= mask;
        }
      }
    }
  }
}

static void handle_dl_harq(module_id_t mod_id,
                           int UE_id,
                           int8_t harq_pid,
                           bool success)
{
  NR_UE_info_t *UE_info = &RC.nrmac[mod_id]->UE_info;
  NR_UE_harq_t *harq = &UE_info->UE_sched_ctrl[UE_id].harq_processes[harq_pid];
  harq->feedback_slot = -1;
  harq->is_waiting = false;
  if (success) {
    add_tail_nr_list(&UE_info->UE_sched_ctrl[UE_id].available_dl_harq, harq_pid);
    harq->round = 0;
    harq->ndi ^= 1;
  } else if (harq->round >= MAX_HARQ_ROUNDS - 1) {
    add_tail_nr_list(&UE_info->UE_sched_ctrl[UE_id].available_dl_harq, harq_pid);
    harq->round = 0;
    harq->ndi ^= 1;
    NR_mac_stats_t *stats = &UE_info->mac_stats[UE_id];
    stats->dlsch_errors++;
    LOG_D(MAC, "retransmission error for UE %d (total %d)\n", UE_id, stats->dlsch_errors);
  } else {
    add_tail_nr_list(&UE_info->UE_sched_ctrl[UE_id].retrans_dl_harq, harq_pid);
    harq->round++;
  }
}

int checkTargetSSBInFirst64TCIStates_pdschConfig(int ssb_index_t, int Mod_idP, int UE_id) {
  NR_UE_info_t *UE_info = &RC.nrmac[Mod_idP]->UE_info;
  NR_CellGroupConfig_t *CellGroup = UE_info->CellGroup[UE_id] ;
  int nb_tci_states = CellGroup->spCellConfig->spCellConfigDedicated->initialDownlinkBWP->pdsch_Config->choice.setup->tci_StatesToAddModList->list.count;
  NR_TCI_State_t *tci =NULL;
  int i;

  for(i=0; i<nb_tci_states && i<64; i++) {
    tci = (NR_TCI_State_t *)CellGroup->spCellConfig->spCellConfigDedicated->initialDownlinkBWP->pdsch_Config->choice.setup->tci_StatesToAddModList->list.array[i];

    if(tci != NULL) {
      if(tci->qcl_Type1.referenceSignal.present == NR_QCL_Info__referenceSignal_PR_ssb) {
        if(tci->qcl_Type1.referenceSignal.choice.ssb == ssb_index_t)
          return tci->tci_StateId;  // returned TCI state ID
      }
      // if type2 is configured
      else if(tci->qcl_Type2 != NULL && tci->qcl_Type2->referenceSignal.present == NR_QCL_Info__referenceSignal_PR_ssb) {
        if(tci->qcl_Type2->referenceSignal.choice.ssb == ssb_index_t)
          return tci->tci_StateId; // returned TCI state ID
      } else LOG_I(MAC,"SSB index is not found in first 64 TCI states of TCI_statestoAddModList[%d]", i);
    }
  }

  // tci state not identified in first 64 TCI States of PDSCH Config
  return -1;
}

int checkTargetSSBInTCIStates_pdcchConfig(int ssb_index_t, int Mod_idP, int UE_id) {
  NR_UE_info_t *UE_info = &RC.nrmac[Mod_idP]->UE_info;
  NR_CellGroupConfig_t *CellGroup = UE_info->CellGroup[UE_id] ;
  int nb_tci_states = CellGroup->spCellConfig->spCellConfigDedicated->initialDownlinkBWP->pdsch_Config->choice.setup->tci_StatesToAddModList->list.count;
  NR_TCI_State_t *tci =NULL;
  NR_TCI_StateId_t *tci_id = NULL;
  int bwp_id = 1;
  NR_BWP_Downlink_t *bwp = CellGroup->spCellConfig->spCellConfigDedicated->downlinkBWP_ToAddModList->list.array[bwp_id-1];
  NR_ControlResourceSet_t *coreset = bwp->bwp_Dedicated->pdcch_Config->choice.setup->controlResourceSetToAddModList->list.array[bwp_id-1];
  int i;
  int flag = 0;
  int tci_stateID = -1;

  for(i=0; i<nb_tci_states && i<128; i++) {
    tci = (NR_TCI_State_t *)CellGroup->spCellConfig->spCellConfigDedicated->initialDownlinkBWP->pdsch_Config->choice.setup->tci_StatesToAddModList->list.array[i];

    if(tci != NULL && tci->qcl_Type1.referenceSignal.present == NR_QCL_Info__referenceSignal_PR_ssb) {
      if(tci->qcl_Type1.referenceSignal.choice.ssb == ssb_index_t) {
        flag = 1;
        tci_stateID = tci->tci_StateId;
        break;
      } else if(tci->qcl_Type2 != NULL && tci->qcl_Type2->referenceSignal.present == NR_QCL_Info__referenceSignal_PR_ssb) {
        flag = 1;
        tci_stateID = tci->tci_StateId;
        break;
      }
    }

    if(flag != 0 && tci_stateID != -1 && coreset != NULL) {
      for(i=0; i<64 && i<coreset->tci_StatesPDCCH_ToAddList->list.count; i++) {
        tci_id = coreset->tci_StatesPDCCH_ToAddList->list.array[i];

        if(tci_id != NULL && *tci_id == tci_stateID)
          return tci_stateID;
      }
    }
  }

  // Need to implement once configuration is received
  return -1;
}

//returns the measured RSRP value (upper limit)
int get_measured_rsrp(uint8_t index) {
  //if index is invalid returning minimum rsrp -140
  if(index <= 15 || index >= 114)
    return MIN_RSRP_VALUE;

  return L1_SSB_CSI_RSRP_measReport_mapping_38133_10_1_6_1_1[index];
}

//returns the differential RSRP value (upper limit)
int get_diff_rsrp(uint8_t index, int strongest_rsrp) {
  if(strongest_rsrp != -1) {
    return strongest_rsrp + diff_rsrp_ssb_csi_meas_10_1_6_1_2[index];
  } else
    return MIN_RSRP_VALUE;
}

//identifies the target SSB Beam index
//keeps the required date for PDCCH and PDSCH TCI state activation/deactivation CE consutruction globally
//handles triggering of PDCCH and PDSCH MAC CEs
void tci_handling(module_id_t Mod_idP, int UE_id, frame_t frame, slot_t slot) {

  int strongest_ssb_rsrp = 0;
  int cqi_idx = 0;
  int curr_ssb_beam_index = 0; //ToDo: yet to know how to identify the serving ssb beam index
  uint8_t target_ssb_beam_index = curr_ssb_beam_index;
  uint8_t is_triggering_ssb_beam_switch =0;
  uint8_t ssb_idx = 0;
  int pdsch_bwp_id =0;
  int ssb_index[MAX_NUM_SSB] = {0};
  int ssb_rsrp[MAX_NUM_SSB] = {0};
  uint8_t idx = 0;
  int bwp_id  = 1;
  NR_UE_info_t *UE_info = &RC.nrmac[Mod_idP]->UE_info;
  NR_CellGroupConfig_t *CellGroup = UE_info->CellGroup[UE_id];
  NR_BWP_Downlink_t *bwp = CellGroup->spCellConfig->spCellConfigDedicated->downlinkBWP_ToAddModList->list.array[bwp_id-1];
  //bwp indicator
  int n_dl_bwp = CellGroup->spCellConfig->spCellConfigDedicated->downlinkBWP_ToAddModList->list.count;
  uint8_t nr_ssbri_cri = 0;
  uint8_t nb_of_csi_ssb_report = UE_info->csi_report_template[UE_id][cqi_idx].nb_of_csi_ssb_report;
  int better_rsrp_reported = -140-(-0); /*minimum_measured_RSRP_value - minimum_differntail_RSRP_value*///considering the minimum RSRP value as better RSRP initially
  uint8_t diff_rsrp_idx = 0;
  uint8_t i, j;
  NR_UE_sched_ctrl_t *sched_ctrl = &UE_info->UE_sched_ctrl[UE_id];
  NR_mac_stats_t *stats = &UE_info->mac_stats[UE_id];

  if (n_dl_bwp < 4)
    pdsch_bwp_id = bwp_id;
  else
    pdsch_bwp_id = bwp_id - 1; // as per table 7.3.1.1.2-1 in 38.212

  /*Example:
  CRI_SSBRI: 1 2 3 4| 5 6 7 8| 9 10 1 2|
  nb_of_csi_ssb_report = 3 //3 sets as above
  nr_ssbri_cri = 4 //each set has 4 elements
  storing ssb indexes in ssb_index array as ssb_index[0] = 1 .. ssb_index[4] = 5
  ssb_rsrp[0] = strongest rsrp in first set, ssb_rsrp[4] = strongest rsrp in second set, ..
  idx: resource set index
  */

  //for all reported SSB
  for (idx = 0; idx < nb_of_csi_ssb_report; idx++) {
    nr_ssbri_cri = sched_ctrl->CSI_report[idx].choice.ssb_cri_report.nr_ssbri_cri;
      //extracting the ssb indexes
      for (ssb_idx = 0; ssb_idx < nr_ssbri_cri; ssb_idx++) {
        ssb_index[idx * nb_of_csi_ssb_report + ssb_idx] = sched_ctrl->CSI_report[idx].choice.ssb_cri_report.CRI_SSBRI[ssb_idx];
      }

      //if strongest measured RSRP is configured
      strongest_ssb_rsrp = get_measured_rsrp(sched_ctrl->CSI_report[idx].choice.ssb_cri_report.RSRP);
      // including ssb rsrp in mac stats
      stats->cumul_rsrp += strongest_ssb_rsrp;
      stats->num_rsrp_meas++;
      ssb_rsrp[idx * nb_of_csi_ssb_report] = strongest_ssb_rsrp;
      LOG_D(MAC,"ssb_rsrp = %d\n",strongest_ssb_rsrp);

      //if current ssb rsrp is greater than better rsrp
      if(ssb_rsrp[idx * nb_of_csi_ssb_report] > better_rsrp_reported) {
        better_rsrp_reported = ssb_rsrp[idx * nb_of_csi_ssb_report];
        target_ssb_beam_index = idx * nb_of_csi_ssb_report;
      }

      for(diff_rsrp_idx =1; diff_rsrp_idx < nr_ssbri_cri; diff_rsrp_idx++) {
        ssb_rsrp[idx * nb_of_csi_ssb_report + diff_rsrp_idx] = get_diff_rsrp(sched_ctrl->CSI_report[idx].choice.ssb_cri_report.diff_RSRP[diff_rsrp_idx-1], strongest_ssb_rsrp);

        //if current reported rsrp is greater than better rsrp
        if(ssb_rsrp[idx * nb_of_csi_ssb_report + diff_rsrp_idx] > better_rsrp_reported) {
          better_rsrp_reported = ssb_rsrp[idx * nb_of_csi_ssb_report + diff_rsrp_idx];
          target_ssb_beam_index = idx * nb_of_csi_ssb_report + diff_rsrp_idx;
        }
      }
  }


  if(ssb_index[target_ssb_beam_index] != ssb_index[curr_ssb_beam_index] && ssb_rsrp[target_ssb_beam_index] > ssb_rsrp[curr_ssb_beam_index]) {
    if( ssb_rsrp[target_ssb_beam_index] - ssb_rsrp[curr_ssb_beam_index] > L1_RSRP_HYSTERIS) {
      is_triggering_ssb_beam_switch = 1;
      LOG_D(MAC, "Triggering ssb beam switching using tci\n");
    }
  }

  if(is_triggering_ssb_beam_switch) {
    //filling pdcch tci state activativation mac ce structure fields
    sched_ctrl->UE_mac_ce_ctrl.pdcch_state_ind.is_scheduled = 1;
    //OAI currently focusing on Non CA usecase hence 0 is considered as serving
    //cell id
    sched_ctrl->UE_mac_ce_ctrl.pdcch_state_ind.servingCellId = 0; //0 for PCell as 38.331 v15.9.0 page 353 //serving cell id for which this MAC CE applies
    sched_ctrl->UE_mac_ce_ctrl.pdcch_state_ind.coresetId = 0; //coreset id for which the TCI State id is being indicated

    /* 38.321 v15.8.0 page 66
    TCI State ID: This field indicates the TCI state identified by TCI-StateId as specified in TS 38.331 [5] applicable
    to the Control Resource Set identified by CORESET ID field.
    If the field of CORESET ID is set to 0,
      this field indicates a TCI-StateId for a TCI state of the first 64 TCI-states configured by tci-States-ToAddModList and tciStates-ToReleaseList in the PDSCH-Config in the active BWP.
    If the field of CORESET ID is set to the other value than 0,
     this field indicates a TCI-StateId configured by tci-StatesPDCCH-ToAddList and tciStatesPDCCH-ToReleaseList in the controlResourceSet identified by the indicated CORESET ID.
    The length of the field is 7 bits
     */
    if(sched_ctrl->UE_mac_ce_ctrl.pdcch_state_ind.coresetId == 0) {
      int tci_state_id = checkTargetSSBInFirst64TCIStates_pdschConfig(ssb_index[target_ssb_beam_index], Mod_idP, UE_id);

      if( tci_state_id != -1)
        sched_ctrl->UE_mac_ce_ctrl.pdcch_state_ind.tciStateId = tci_state_id;
      else {
        //identify the best beam within first 64 TCI States of PDSCH
        //Config TCI-states-to-addModList
        int flag = 0;

        for(i =0; ssb_index_sorted[i]!=0; i++) {
          tci_state_id = checkTargetSSBInFirst64TCIStates_pdschConfig(ssb_index_sorted[i], Mod_idP, UE_id) ;

          if(tci_state_id != -1 && ssb_rsrp_sorted[i] > ssb_rsrp[curr_ssb_beam_index] && ssb_rsrp_sorted[i] - ssb_rsrp[curr_ssb_beam_index] > L1_RSRP_HYSTERIS) {
            sched_ctrl->UE_mac_ce_ctrl.pdcch_state_ind.tciStateId = tci_state_id;
            flag = 1;
            break;
          }
        }

        if(flag == 0 || ssb_rsrp_sorted[i] < ssb_rsrp[curr_ssb_beam_index] || ssb_rsrp_sorted[i] - ssb_rsrp[curr_ssb_beam_index] < L1_RSRP_HYSTERIS) {
          sched_ctrl->UE_mac_ce_ctrl.pdcch_state_ind.is_scheduled = 0;
        }
      }
    } else {
      int tci_state_id = checkTargetSSBInTCIStates_pdcchConfig(ssb_index[target_ssb_beam_index], Mod_idP, UE_id);

      if (tci_state_id !=-1)
        sched_ctrl->UE_mac_ce_ctrl.pdcch_state_ind.tciStateId = tci_state_id;
      else {
        //identify the best beam within CORESET/PDCCH
        ////Config TCI-states-to-addModList
        int flag = 0;

        for(i =0; ssb_index_sorted[i]!=0; i++) {
          tci_state_id = checkTargetSSBInTCIStates_pdcchConfig(ssb_index_sorted[i], Mod_idP, UE_id);

          if( tci_state_id != -1 && ssb_rsrp_sorted[i] > ssb_rsrp[curr_ssb_beam_index] && ssb_rsrp_sorted[i] - ssb_rsrp[curr_ssb_beam_index] > L1_RSRP_HYSTERIS) {
            sched_ctrl->UE_mac_ce_ctrl.pdcch_state_ind.tciStateId = tci_state_id;
            flag = 1;
            break;
          }
        }

        if(flag == 0 || ssb_rsrp_sorted[i] < ssb_rsrp[curr_ssb_beam_index] || ssb_rsrp_sorted[i] - ssb_rsrp[curr_ssb_beam_index] < L1_RSRP_HYSTERIS) {
          sched_ctrl->UE_mac_ce_ctrl.pdcch_state_ind.is_scheduled = 0;
        }
      }
    }

    sched_ctrl->UE_mac_ce_ctrl.pdcch_state_ind.tci_present_inDCI = bwp->bwp_Dedicated->pdcch_Config->choice.setup->controlResourceSetToAddModList->list.array[bwp_id-1]->tci_PresentInDCI;

    //filling pdsch tci state activation deactivation mac ce structure fields
    if(sched_ctrl->UE_mac_ce_ctrl.pdcch_state_ind.tci_present_inDCI) {
      sched_ctrl->UE_mac_ce_ctrl.pdsch_TCI_States_ActDeact.is_scheduled = 1;
      /*
      Serving Cell ID: This field indicates the identity of the Serving Cell for which the MAC CE applies
      Considering only PCell exists. Serving cell index of PCell is always 0, hence configuring 0
      */
      sched_ctrl->UE_mac_ce_ctrl.pdsch_TCI_States_ActDeact.servingCellId = 0;
      /*
      BWP ID: This field indicates a DL BWP for which the MAC CE applies as the codepoint of the DCI bandwidth
      part indicator field as specified in TS 38.212
      */
      sched_ctrl->UE_mac_ce_ctrl.pdsch_TCI_States_ActDeact.bwpId = pdsch_bwp_id;

      /*
       * TODO ssb_rsrp_sort() API yet to code to find 8 best beams, rrc configuration
       * is required
       */
      for(i = 0; i<8; i++) {
        sched_ctrl->UE_mac_ce_ctrl.pdsch_TCI_States_ActDeact.tciStateActDeact[i] = i;
      }

      sched_ctrl->UE_mac_ce_ctrl.pdsch_TCI_States_ActDeact.highestTciStateActivated = 8;

      for(i = 0, j =0; i<MAX_TCI_STATES; i++) {
        if(sched_ctrl->UE_mac_ce_ctrl.pdsch_TCI_States_ActDeact.tciStateActDeact[i]) {
          sched_ctrl->UE_mac_ce_ctrl.pdsch_TCI_States_ActDeact.codepoint[j] = i;
          j++;
        }
      }
    }//tci_presentInDCI
  }//is-triggering_beam_switch
}//tci handling

void reverse_n_bits(uint8_t *value, uint16_t bitlen) {
  uint16_t j;
  uint8_t i;
  for(j = bitlen - 1,i = 0; j > i; j--, i++) {
    if(((*value>>j)&1) != ((*value>>i)&1)) {
      *value ^= (1<<j);
      *value ^= (1<<i);
    }
  }
}

void extract_pucch_csi_report (NR_CSI_MeasConfig_t *csi_MeasConfig,
                               const nfapi_nr_uci_pucch_pdu_format_2_3_4_t *uci_pdu,
                               frame_t frame,
                               slot_t slot,
                               int UE_id,
                               module_id_t Mod_idP) {

  /** From Table 6.3.1.1.2-3: RI, LI, CQI, and CRI of codebookType=typeI-SinglePanel */
  uint8_t idx = 0;
  uint8_t payload_size = ceil(((double)uci_pdu->csi_part1.csi_part1_bit_len)/8);
  uint8_t *payload = uci_pdu->csi_part1.csi_part1_payload;
  NR_CSI_ReportConfig__reportQuantity_PR reportQuantity_type = NR_CSI_ReportConfig__reportQuantity_PR_NOTHING;
  NR_UE_info_t *UE_info = &(RC.nrmac[Mod_idP]->UE_info);
  NR_UE_sched_ctrl_t *sched_ctrl = &UE_info->UE_sched_ctrl[UE_id];
  uint8_t csi_report_id = 0;

  UE_info->csi_report_template[UE_id][csi_report_id].nb_of_csi_ssb_report = 0;
  for ( csi_report_id =0; csi_report_id < csi_MeasConfig->csi_ReportConfigToAddModList->list.count; csi_report_id++ ) {
    //Has to implement according to reportSlotConfig type
    /*reportQuantity must be considered according to the current scheduled
      CSI-ReportConfig if multiple CSI-ReportConfigs present*/
    reportQuantity_type = UE_info->csi_report_template[UE_id][csi_report_id].reportQuantity_type;
    LOG_D(PHY,"SFN/SF:%d%d reportQuantity type = %d\n",frame,slot,reportQuantity_type);

    if (NR_CSI_ReportConfig__reportQuantity_PR_ssb_Index_RSRP == reportQuantity_type ||
        NR_CSI_ReportConfig__reportQuantity_PR_cri_RSRP == reportQuantity_type) {
      uint8_t csi_ssb_idx = 0;
      uint8_t diff_rsrp_idx = 0;
      uint8_t cri_ssbri_bitlen = UE_info->csi_report_template[UE_id][csi_report_id].CSI_report_bitlen.cri_ssbri_bitlen;

    /*! As per the spec 38.212 and table:  6.3.1.1.2-12 in a single UCI sequence we can have multiple CSI_report
     * the number of CSI_report will depend on number of CSI resource sets that are configured in CSI-ResourceConfig RRC IE
     * From spec 38.331 from the IE CSI-ResourceConfig for SSB RSRP reporting we can configure only one resource set
     * From spec 38.214 section 5.2.1.2 For periodic and semi-persistent CSI Resource Settings, the number of CSI-RS Resource Sets configured is limited to S=1
     */

      /** from 38.214 sec 5.2.1.4.2
      - if the UE is configured with the higher layer parameter groupBasedBeamReporting set to 'disabled', the UE is
        not required to update measurements for more than 64 CSI-RS and/or SSB resources, and the UE shall report in
        a single report nrofReportedRS (higher layer configured) different CRI or SSBRI for each report setting

      - if the UE is configured with the higher layer parameter groupBasedBeamReporting set to 'enabled', the UE is not
      required to update measurements for more than 64 CSI-RS and/or SSB resources, and the UE shall report in a
      single reporting instance two different CRI or SSBRI for each report setting, where CSI-RS and/or SSB
      resources can be received simultaneously by the UE either with a single spatial domain receive filter, or with
      multiple simultaneous spatial domain receive filter
      */

      idx = 0; //Since for SSB RSRP reporting in RRC can configure only one ssb resource set per one report config
      sched_ctrl->CSI_report[idx].choice.ssb_cri_report.nr_ssbri_cri = UE_info->csi_report_template[UE_id][csi_report_id].CSI_report_bitlen.nb_ssbri_cri;

      for (csi_ssb_idx = 0; csi_ssb_idx < sched_ctrl->CSI_report[idx].choice.ssb_cri_report.nr_ssbri_cri ; csi_ssb_idx++) {
        if(cri_ssbri_bitlen > 1)
          reverse_n_bits(payload, cri_ssbri_bitlen);

        if (NR_CSI_ReportConfig__reportQuantity_PR_ssb_Index_RSRP == reportQuantity_type)
          sched_ctrl->CSI_report[idx].choice.ssb_cri_report.CRI_SSBRI [csi_ssb_idx] =
            *(UE_info->csi_report_template[UE_id][csi_report_id].SSB_Index_list[cri_ssbri_bitlen>0?((*payload)&~(~1<<(cri_ssbri_bitlen-1))):cri_ssbri_bitlen]);
        else
          sched_ctrl->CSI_report[idx].choice.ssb_cri_report.CRI_SSBRI [csi_ssb_idx] =
            *(UE_info->csi_report_template[UE_id][csi_report_id].CSI_Index_list[cri_ssbri_bitlen>0?((*payload)&~(~1<<(cri_ssbri_bitlen-1))):cri_ssbri_bitlen]);

        *payload >>= cri_ssbri_bitlen;
        LOG_D(PHY,"SSB_index = %d\n",sched_ctrl->CSI_report[idx].choice.ssb_cri_report.CRI_SSBRI [csi_ssb_idx]);
      }

      reverse_n_bits(payload, 7);
      sched_ctrl->CSI_report[idx].choice.ssb_cri_report.RSRP = (*payload) & 0x7f;
      *payload >>= 7;

      for ( diff_rsrp_idx =0; diff_rsrp_idx < sched_ctrl->CSI_report[idx].choice.ssb_cri_report.nr_ssbri_cri - 1; diff_rsrp_idx++ ) {
        reverse_n_bits(payload,4);
        sched_ctrl->CSI_report[idx].choice.ssb_cri_report.diff_RSRP[diff_rsrp_idx] = (*payload) & 0x0f;
        *payload >>= 4;
      }
      UE_info->csi_report_template[UE_id][csi_report_id].nb_of_csi_ssb_report++;
      LOG_D(MAC,"csi_payload size = %d, rsrp_id = %d\n",payload_size, sched_ctrl->CSI_report[idx].choice.ssb_cri_report.RSRP);
    }
  }

  if ( !(reportQuantity_type))
    AssertFatal(reportQuantity_type, "reportQuantity is not configured");
}

static NR_UE_harq_t *find_harq(module_id_t mod_id, frame_t frame, sub_frame_t slot, int UE_id)
{
  /* In case of realtime problems: we can only identify a HARQ process by
   * timing. If the HARQ process's feedback_frame/feedback_slot is not the one we
   * expected, we assume that processing has been aborted and we need to
   * skip this HARQ process, which is what happens in the loop below.
   * Similarly, we might be "in advance", in which case we need to skip
   * this result. */
  NR_UE_sched_ctrl_t *sched_ctrl = &RC.nrmac[mod_id]->UE_info.UE_sched_ctrl[UE_id];
  int8_t pid = sched_ctrl->feedback_dl_harq.head;
  if (pid < 0)
    return NULL;
  NR_UE_harq_t *harq = &sched_ctrl->harq_processes[pid];
  /* old feedbacks we missed: mark for retransmission */
  while (harq->feedback_frame != frame
         || (harq->feedback_frame == frame && harq->feedback_slot < slot)) {
    LOG_W(MAC,
          "expected HARQ pid %d feedback at %d.%d, but is at %d.%d instead (HARQ feedback is in the past)\n",
          pid,
          harq->feedback_frame,
          harq->feedback_slot,
          frame,
          slot);
    remove_front_nr_list(&sched_ctrl->feedback_dl_harq);
    handle_dl_harq(mod_id, UE_id, pid, 0);
    pid = sched_ctrl->feedback_dl_harq.head;
    if (pid < 0)
      return NULL;
    harq = &sched_ctrl->harq_processes[pid];
  }
  /* feedbacks that we wait for in the future: don't do anything */
  if (harq->feedback_slot > slot) {
    LOG_W(MAC,
          "expected HARQ pid %d feedback at %d.%d, but is at %d.%d instead (HARQ feedback is in the future)\n",
          pid,
          harq->feedback_frame,
          harq->feedback_slot,
          frame,
          slot);
    return NULL;
  }
  return harq;
}

void handle_nr_uci_pucch_0_1(module_id_t mod_id,
                             frame_t frame,
                             sub_frame_t slot,
                             const nfapi_nr_uci_pucch_pdu_format_0_1_t *uci_01)
{
  int UE_id = find_nr_UE_id(mod_id, uci_01->rnti);
  if (UE_id < 0) {
    LOG_E(MAC, "%s(): unknown RNTI %04x in PUCCH UCI\n", __func__, uci_01->rnti);
    return;
  }
  NR_UE_info_t *UE_info = &RC.nrmac[mod_id]->UE_info;
  NR_UE_sched_ctrl_t *sched_ctrl = &UE_info->UE_sched_ctrl[UE_id];

  if (((uci_01->pduBitmap >> 1) & 0x01)) {
    // iterate over received harq bits
    for (int harq_bit = 0; harq_bit < uci_01->harq->num_harq; harq_bit++) {
      const uint8_t harq_value = uci_01->harq->harq_list[harq_bit].harq_value;
      const uint8_t harq_confidence = uci_01->harq->harq_confidence_level;
      NR_UE_harq_t *harq = find_harq(mod_id, frame, slot, UE_id);
      if (!harq)
        break;
      DevAssert(harq->is_waiting);
      const int8_t pid = sched_ctrl->feedback_dl_harq.head;
      remove_front_nr_list(&sched_ctrl->feedback_dl_harq);
      handle_dl_harq(mod_id, UE_id, pid, harq_value == 1 && harq_confidence == 0);
    }
  }

  // check scheduling request result, confidence_level == 0 is good
  if (uci_01->pduBitmap & 0x1 && uci_01->sr->sr_indication && uci_01->sr->sr_confidence_level == 0 && uci_01->ul_cqi >= 148) {
    // SR detected with SNR >= 10dB
    sched_ctrl->SR |= true;
    LOG_D(MAC, "SR UE %04x ul_cqi %d\n", uci_01->rnti, uci_01->ul_cqi);
  }

  // tpc (power control) only if we received AckNack or positive SR. For a
  // negative SR, the UE won't have sent anything, and the SNR is not valid
  if (((uci_01->pduBitmap >> 1) & 0x1) || sched_ctrl->SR) {
    sched_ctrl->tpc1 = nr_get_tpc(RC.nrmac[mod_id]->pucch_target_snrx10, uci_01->ul_cqi, 30);
    sched_ctrl->pucch_snrx10 = uci_01->ul_cqi * 5 - 640;
  }
}

void handle_nr_uci_pucch_2_3_4(module_id_t mod_id,
                               frame_t frame,
                               sub_frame_t slot,
                               const nfapi_nr_uci_pucch_pdu_format_2_3_4_t *uci_234)
{
  int UE_id = find_nr_UE_id(mod_id, uci_234->rnti);
  if (UE_id < 0) {
    LOG_E(MAC, "%s(): unknown RNTI %04x in PUCCH UCI\n", __func__, uci_234->rnti);
    return;
  }
  AssertFatal(RC.nrmac[mod_id]->UE_info.CellGroup[UE_id],"Cellgroup is null for UE %d/%x\n",UE_id,uci_234->rnti);
  AssertFatal(RC.nrmac[mod_id]->UE_info.CellGroup[UE_id]->spCellConfig, "Cellgroup->spCellConfig is null for UE %d/%x\n",UE_id,uci_234->rnti);
  AssertFatal(RC.nrmac[mod_id]->UE_info.CellGroup[UE_id]->spCellConfig->spCellConfigDedicated, "Cellgroup->spCellConfig->spCellConfigDedicated is null for UE %d/%x\n",UE_id,uci_234->rnti);
  if ( RC.nrmac[mod_id]->UE_info.CellGroup[UE_id]->spCellConfig->spCellConfigDedicated->csi_MeasConfig==NULL) return;

  NR_CSI_MeasConfig_t *csi_MeasConfig = RC.nrmac[mod_id]->UE_info.CellGroup[UE_id]->spCellConfig->spCellConfigDedicated->csi_MeasConfig->choice.setup;
  NR_UE_info_t *UE_info = &RC.nrmac[mod_id]->UE_info;
  NR_UE_sched_ctrl_t *sched_ctrl = &UE_info->UE_sched_ctrl[UE_id];

  // tpc (power control)
  sched_ctrl->tpc1 = nr_get_tpc(RC.nrmac[mod_id]->pucch_target_snrx10,
                                uci_234->ul_cqi,
                                30);
  sched_ctrl->pucch_snrx10 = uci_234->ul_cqi * 5 - 640;

  if ((uci_234->pduBitmap >> 1) & 0x01) {
    // iterate over received harq bits
    for (int harq_bit = 0; harq_bit < uci_234->harq.harq_bit_len; harq_bit++) {
      const int acknack = ((uci_234->harq.harq_payload[harq_bit >> 3]) >> harq_bit) & 0x01;
      NR_UE_harq_t *harq = find_harq(mod_id, frame, slot, UE_id);
      if (!harq)
        break;
      DevAssert(harq->is_waiting);
      const int8_t pid = sched_ctrl->feedback_dl_harq.head;
      remove_front_nr_list(&sched_ctrl->feedback_dl_harq);
      handle_dl_harq(mod_id, UE_id, pid, uci_234->harq.harq_crc != 1 && acknack);
    }
  }
  if ((uci_234->pduBitmap >> 2) & 0x01) {
    //API to parse the csi report and store it into sched_ctrl
    extract_pucch_csi_report (csi_MeasConfig, uci_234, frame, slot, UE_id, mod_id);
    //TCI handling function
    tci_handling(mod_id, UE_id,frame, slot);
  }
  if ((uci_234->pduBitmap >> 3) & 0x01) {
    //@TODO:Handle CSI Report 2
  }
}


// function to update pucch scheduling parameters in UE list when a USS DL is scheduled
<<<<<<< HEAD
bool nr_acknack_scheduling(int mod_id,
                           int UE_id,
                           frame_t frame,
                           sub_frame_t slot,
                           int r_pucch)
=======
// this function returns an index to NR_sched_pucch structure
// currently this structure contains PUCCH0 at index 0 and PUCCH2 at index 1
// if the function returns -1 it was not possible to schedule acknack
// when current pucch is ready to be scheduled nr_fill_nfapi_pucch is called
int nr_acknack_scheduling(int mod_id,
                          int UE_id,
                          frame_t frame,
                          sub_frame_t slot,
                          int r_pucch)
>>>>>>> 2d4e8cc3
{
  const NR_ServingCellConfigCommon_t *scc = RC.nrmac[mod_id]->common_channels->ServingCellConfigCommon;
  const int n_slots_frame = nr_slots_per_frame[*scc->ssbSubcarrierSpacing];
  const NR_TDD_UL_DL_Pattern_t *tdd = &scc->tdd_UL_DL_ConfigurationCommon->pattern1;
  const int nr_ulmix_slots = tdd->nrofUplinkSlots + (tdd->nrofUplinkSymbols != 0);
  const int nr_mix_slots = tdd->nrofDownlinkSymbols != 0 || tdd->nrofUplinkSymbols != 0;
  const int nr_slots_period = tdd->nrofDownlinkSlots + tdd->nrofUplinkSlots + nr_mix_slots;
  const int first_ul_slot_tdd = tdd->nrofDownlinkSlots + nr_slots_period * (slot / nr_slots_period);
  const int CC_id = 0;
  NR_sched_pucch_t *csi_pucch;

  AssertFatal(slot < first_ul_slot_tdd + (tdd->nrofUplinkSymbols != 0),
              "cannot handle multiple TDD periods (yet): slot %d first_ul_slot_tdd %d nrofUplinkSlots %ld\n",
              slot,
              first_ul_slot_tdd,
              tdd->nrofUplinkSlots);

  /* for the moment, we consider:
   * * only pucch_sched[0] holds HARQ (and SR)
   * * we do not multiplex with CSI, which is always in pucch_sched[2]
   * * SR uses format 0 and is allocated in the first UL (mixed) slot (and not
   *   later)
   * * each UE has dedicated PUCCH Format 0 resources, and we use index 0! */
  NR_UE_sched_ctrl_t *sched_ctrl = &RC.nrmac[mod_id]->UE_info.UE_sched_ctrl[UE_id];
  NR_sched_pucch_t *pucch = &sched_ctrl->sched_pucch[0];
  pucch->r_pucch=r_pucch;
  AssertFatal(pucch->csi_bits == 0,
              "%s(): csi_bits %d in sched_pucch[0]\n",
              __func__,
              pucch->csi_bits);
  /* if the currently allocated PUCCH of this UE is full, allocate it */
  if (pucch->dai_c == 2) {
    /* advance the UL slot information in PUCCH by one so we won't schedule in
     * the same slot again */
    const int f = pucch->frame;
    const int s = pucch->ul_slot;
    nr_fill_nfapi_pucch(mod_id, frame, slot, pucch, UE_id);
    memset(pucch, 0, sizeof(*pucch));
    pucch->frame = s == n_slots_frame - 1 ? (f + 1) % 1024 : f;
    pucch->ul_slot = (s + 1) % n_slots_frame;
    // we assume that only two indices over the array sched_pucch exist
    csi_pucch = &sched_ctrl->sched_pucch[1];
    // skip the CSI PUCCH if it is present and if in the next frame/slot
    // and if we don't multiplex
    csi_pucch->r_pucch=-1;
    if (csi_pucch->csi_bits > 0
        && csi_pucch->frame == pucch->frame
        && csi_pucch->ul_slot == pucch->ul_slot
        && !csi_pucch->simultaneous_harqcsi) {
      nr_fill_nfapi_pucch(mod_id, frame, slot, csi_pucch, UE_id);
      memset(csi_pucch, 0, sizeof(*csi_pucch));
      pucch->frame = s >= n_slots_frame - 2 ?  (f + 1) % 1024 : f;
      pucch->ul_slot = (s + 2) % n_slots_frame;
    }
  }

  LOG_D(MAC,"1. DL slot %d, UL_ACK %d\n",slot,pucch->ul_slot);
  /* if the UE's next PUCCH occasion is after the possible UL slots (within the
   * same frame) or wrapped around to the next frame, then we assume there is
   * no possible PUCCH allocation anymore */
  if ((pucch->frame == frame
       && (pucch->ul_slot >= first_ul_slot_tdd + nr_ulmix_slots))
      || (pucch->frame == frame + 1))
    return -1;

  // this is hardcoded for now as ue specific only if we are not on the initialBWP (to be fixed to allow ue_Specific also on initialBWP
  NR_SearchSpace__searchSpaceType_PR ss_type = sched_ctrl->active_bwp ? NR_SearchSpace__searchSpaceType_PR_ue_Specific: NR_SearchSpace__searchSpaceType_PR_common;
  uint8_t pdsch_to_harq_feedback[8];
  get_pdsch_to_harq_feedback(mod_id, UE_id, ss_type, pdsch_to_harq_feedback);

  /* there is a HARQ. Check whether we can use it for this ACKNACK */
  if (pucch->dai_c > 0) {
    /* this UE already has a PUCCH occasion */
    DevAssert(pucch->frame == frame);

    // Find the right timing_indicator value.
    int i = 0;
    while (i < 8) {
      if (pdsch_to_harq_feedback[i] == pucch->ul_slot - slot)
        break;
      ++i;
    }
    if (i >= 8) {
      // we cannot reach this timing anymore, allocate and try again
      const int f = pucch->frame;
      const int s = pucch->ul_slot;
      const int n_slots_frame = nr_slots_per_frame[*scc->ssbSubcarrierSpacing];
      nr_fill_nfapi_pucch(mod_id, frame, slot, pucch, UE_id);
      memset(pucch, 0, sizeof(*pucch));
      pucch->frame = s == n_slots_frame - 1 ? (f + 1) % 1024 : f;
      pucch->ul_slot = (s + 1) % n_slots_frame;
      return nr_acknack_scheduling(mod_id, UE_id, frame, slot, pucch->r_pucch);
    }

    pucch->timing_indicator = i;
    pucch->dai_c++;
    // retain old resource indicator, and we are good
    return 0;
  }

  /* we need to find a new PUCCH occasion */

  /* if time information is outdated (e.g., last PUCCH occasion in last frame),
   * set to first possible UL occasion in this frame. Note that if such UE is
   * scheduled a lot and used all AckNacks, pucch->frame might have been
   * wrapped around to next frame */
  if (frame != pucch->frame || pucch->ul_slot < first_ul_slot_tdd) {
    AssertFatal(pucch->sr_flag + pucch->dai_c == 0,
                "expected no SR/AckNack for UE %d in %4d.%2d, but has %d/%d for %4d.%2d\n",
                UE_id, frame, slot, pucch->sr_flag, pucch->dai_c, pucch->frame, pucch->ul_slot);
    AssertFatal(frame + 1 != pucch->frame,
                "frame wrap around not handled in %s() yet\n",
                __func__);
    pucch->frame = frame;
    pucch->ul_slot = first_ul_slot_tdd;
  }

  // advance ul_slot if it is not reachable by UE
  pucch->ul_slot = max(pucch->ul_slot, slot + pdsch_to_harq_feedback[0]);

  // Find the right timing_indicator value.
  int i = 0;
  while (i < 8) {
    LOG_D(MAC,"pdsch_to_harq_feedback[%d] = %d (pucch->ul_slot %d - slot %d)\n",
	  i,pdsch_to_harq_feedback[i],pucch->ul_slot,slot);
    if (pdsch_to_harq_feedback[i] == pucch->ul_slot - slot)
      break;
    ++i;
  }
  if (i >= 8) {
    LOG_W(MAC,
          "%4d.%2d could not find pdsch_to_harq_feedback for UE %d: earliest "
          "ack slot %d\n",
          frame,
          slot,
          UE_id,
          pucch->ul_slot);
    return -1;
  }

  // is there already CSI in this slot?
  csi_pucch = &sched_ctrl->sched_pucch[1];
  if (csi_pucch->csi_bits > 0
      && csi_pucch->frame == pucch->frame
      && csi_pucch->ul_slot == pucch->ul_slot) {
    // skip the CSI PUCCH if it is present and if in the next frame/slot
    // and if we don't multiplex
    // FIXME currently we support at most 11 bits in pucch2 so skip also in that case
    if(!csi_pucch->simultaneous_harqcsi
       || ((csi_pucch->csi_bits + csi_pucch->dai_c) >= 11)) {
      nr_fill_nfapi_pucch(mod_id, frame, slot, csi_pucch, UE_id);
      memset(csi_pucch, 0, sizeof(*csi_pucch));
      /* advance the UL slot information in PUCCH by one so we won't schedule in
       * the same slot again */
      const int f = pucch->frame;
      const int s = pucch->ul_slot;
      memset(pucch, 0, sizeof(*pucch));
      pucch->frame = s == n_slots_frame - 1 ? (f + 1) % 1024 : f;
      pucch->ul_slot = (s + 1) % n_slots_frame;
      return nr_acknack_scheduling(mod_id, UE_id, frame, slot, -1);
    }
    // multiplexing harq and csi in a pucch
    else {
      csi_pucch->timing_indicator = i;
      csi_pucch->dai_c++;
      return 1;
    }
  }

  pucch->timing_indicator = i; // index in the list of timing indicators

  LOG_D(MAC,"2. DL slot %d, UL_ACK %d (index %d)\n",slot,pucch->ul_slot,i);

  pucch->dai_c++;
  pucch->resource_indicator = 0; // each UE has dedicated PUCCH resources

  NR_PUCCH_Config_t *pucch_Config = NULL;
  if (sched_ctrl->active_ubwp) {
    pucch_Config = sched_ctrl->active_ubwp->bwp_Dedicated->pucch_Config->choice.setup;
  } else if (RC.nrmac[mod_id]->UE_info.CellGroup[UE_id] &&
             RC.nrmac[mod_id]->UE_info.CellGroup[UE_id]->spCellConfig &&
             RC.nrmac[mod_id]->UE_info.CellGroup[UE_id]->spCellConfig->spCellConfigDedicated &&
             RC.nrmac[mod_id]->UE_info.CellGroup[UE_id]->spCellConfig->spCellConfigDedicated->uplinkConfig &&
             RC.nrmac[mod_id]->UE_info.CellGroup[UE_id]->spCellConfig->spCellConfigDedicated->uplinkConfig->initialUplinkBWP &&
             RC.nrmac[mod_id]->UE_info.CellGroup[UE_id]->spCellConfig->spCellConfigDedicated->uplinkConfig->initialUplinkBWP->pucch_Config->choice.setup) {
    pucch_Config = RC.nrmac[mod_id]->UE_info.CellGroup[UE_id]->spCellConfig->spCellConfigDedicated->uplinkConfig->initialUplinkBWP->pucch_Config->choice.setup;
  }

  /* verify that at that slot and symbol, resources are free. We only do this
   * for initialCyclicShift 0 (we assume it always has that one), so other
   * initialCyclicShifts can overlap with ICS 0!*/
  const NR_PUCCH_Resource_t *resource = pucch_Config->resourceToAddModList->list.array[pucch->resource_indicator];
  DevAssert(resource->format.present == NR_PUCCH_Resource__format_PR_format0);
  if (resource->format.choice.format0->initialCyclicShift == 0) {
    uint16_t *vrb_map_UL = &RC.nrmac[mod_id]->common_channels[CC_id].vrb_map_UL[pucch->ul_slot * MAX_BWP_SIZE];
    const uint16_t symb = 1 << resource->format.choice.format0->startingSymbolIndex;
    if ((vrb_map_UL[resource->startingPRB] & symb) != 0)
      LOG_W(MAC, "symbol 0x%x is not free for PUCCH alloc in vrb_map_UL at RB %ld and slot %d.%d\n", symb, resource->startingPRB, pucch->frame, pucch->ul_slot);
    vrb_map_UL[resource->startingPRB] |= symb;
  }
  return 0;
}


void csi_period_offset(const NR_CSI_ReportConfig_t *csirep,
                       int *period, int *offset) {

    NR_CSI_ReportPeriodicityAndOffset_PR p_and_o = csirep->reportConfigType.choice.periodic->reportSlotConfig.present;

    switch(p_and_o){
      case NR_CSI_ReportPeriodicityAndOffset_PR_slots4:
        *period = 4;
        *offset = csirep->reportConfigType.choice.periodic->reportSlotConfig.choice.slots4;
        break;
      case NR_CSI_ReportPeriodicityAndOffset_PR_slots5:
        *period = 5;
        *offset = csirep->reportConfigType.choice.periodic->reportSlotConfig.choice.slots5;
        break;
      case NR_CSI_ReportPeriodicityAndOffset_PR_slots8:
        *period = 8;
        *offset = csirep->reportConfigType.choice.periodic->reportSlotConfig.choice.slots8;
        break;
      case NR_CSI_ReportPeriodicityAndOffset_PR_slots10:
        *period = 10;
        *offset = csirep->reportConfigType.choice.periodic->reportSlotConfig.choice.slots10;
        break;
      case NR_CSI_ReportPeriodicityAndOffset_PR_slots16:
        *period = 16;
        *offset = csirep->reportConfigType.choice.periodic->reportSlotConfig.choice.slots16;
        break;
      case NR_CSI_ReportPeriodicityAndOffset_PR_slots20:
        *period = 20;
        *offset = csirep->reportConfigType.choice.periodic->reportSlotConfig.choice.slots20;
        break;
      case NR_CSI_ReportPeriodicityAndOffset_PR_slots40:
        *period = 40;
        *offset = csirep->reportConfigType.choice.periodic->reportSlotConfig.choice.slots40;
        break;
      case NR_CSI_ReportPeriodicityAndOffset_PR_slots80:
        *period = 80;
        *offset = csirep->reportConfigType.choice.periodic->reportSlotConfig.choice.slots80;
        break;
      case NR_CSI_ReportPeriodicityAndOffset_PR_slots160:
        *period = 160;
        *offset = csirep->reportConfigType.choice.periodic->reportSlotConfig.choice.slots160;
        break;
      case NR_CSI_ReportPeriodicityAndOffset_PR_slots320:
        *period = 320;
        *offset = csirep->reportConfigType.choice.periodic->reportSlotConfig.choice.slots320;
        break;
    default:
      AssertFatal(1==0,"No periodicity and offset resource found in CSI report");
    }
}


void nr_sr_reporting(int Mod_idP, frame_t SFN, sub_frame_t slot)
{
  gNB_MAC_INST *nrmac = RC.nrmac[Mod_idP];
  if (!is_xlsch_in_slot(nrmac->ulsch_slot_bitmap[slot / 64], slot))
    return;
  NR_ServingCellConfigCommon_t *scc = nrmac->common_channels->ServingCellConfigCommon;
  const int n_slots_frame = nr_slots_per_frame[*scc->ssbSubcarrierSpacing];
  NR_UE_info_t *UE_info = &nrmac->UE_info;
  NR_list_t *UE_list = &UE_info->list;
  for (int UE_id = UE_list->head; UE_id >= 0; UE_id = UE_list->next[UE_id]) {
    NR_UE_sched_ctrl_t *sched_ctrl = &UE_info->UE_sched_ctrl[UE_id];

    NR_PUCCH_Config_t *pucch_Config = NULL;
    if (sched_ctrl->active_ubwp) {
      pucch_Config = sched_ctrl->active_ubwp->bwp_Dedicated->pucch_Config->choice.setup;
    } else if (RC.nrmac[Mod_idP]->UE_info.CellGroup[UE_id] &&
             RC.nrmac[Mod_idP]->UE_info.CellGroup[UE_id]->spCellConfig &&
             RC.nrmac[Mod_idP]->UE_info.CellGroup[UE_id]->spCellConfig->spCellConfigDedicated &&
             RC.nrmac[Mod_idP]->UE_info.CellGroup[UE_id]->spCellConfig->spCellConfigDedicated->uplinkConfig &&
             RC.nrmac[Mod_idP]->UE_info.CellGroup[UE_id]->spCellConfig->spCellConfigDedicated->uplinkConfig->initialUplinkBWP &&
             RC.nrmac[Mod_idP]->UE_info.CellGroup[UE_id]->spCellConfig->spCellConfigDedicated->uplinkConfig->initialUplinkBWP->pucch_Config->choice.setup) {
      pucch_Config = RC.nrmac[Mod_idP]->UE_info.CellGroup[UE_id]->spCellConfig->spCellConfigDedicated->uplinkConfig->initialUplinkBWP->pucch_Config->choice.setup;
    }

    AssertFatal(pucch_Config->schedulingRequestResourceToAddModList->list.count>0,"NO SR configuration available");

    for (int SR_resource_id =0; SR_resource_id < pucch_Config->schedulingRequestResourceToAddModList->list.count;SR_resource_id++) {
      NR_SchedulingRequestResourceConfig_t *SchedulingRequestResourceConfig = pucch_Config->schedulingRequestResourceToAddModList->list.array[SR_resource_id];

      int SR_period; int SR_offset;

      find_period_offest_SR(SchedulingRequestResourceConfig,&SR_period,&SR_offset);
      // convert to int to avoid underflow of uint
      int sfn_sf = SFN * n_slots_frame + slot;
      if ((sfn_sf - SR_offset) % SR_period != 0)
        continue;
      LOG_D(MAC, "%4d.%2d Scheduling Request identified\n", SFN, slot);
      NR_PUCCH_ResourceId_t *PucchResourceId = SchedulingRequestResourceConfig->resource;

      int found = -1;
      NR_PUCCH_ResourceSet_t *pucchresset = pucch_Config->resourceSetToAddModList->list.array[0]; // set with formats 0,1
      int n_list = pucchresset->resourceList.list.count;
       for (int i=0; i<n_list; i++) {
        if (*pucchresset->resourceList.list.array[i] == *PucchResourceId )
          found = i;
      }
      AssertFatal(found>-1,"SR resource not found among PUCCH resources");

      /* loop through nFAPI PUCCH messages: if the UEs is in there in this slot
       * with the resource_indicator, it means we already allocated that PUCCH
       * resource for AckNack (e.g., the UE has been scheduled often), and we
       * just need to add the SR_flag. Otherwise, just allocate in the internal
       * PUCCH resource, and nr_schedule_pucch() will handle the rest */
      NR_PUCCH_Resource_t *pucch_res = pucch_Config->resourceToAddModList->list.array[found];
      /* for the moment, can only handle SR on PUCCH Format 0 */
      DevAssert(pucch_res->format.present == NR_PUCCH_Resource__format_PR_format0);
      nfapi_nr_ul_tti_request_t *ul_tti_req = &nrmac->UL_tti_req_ahead[0][slot];
      bool nfapi_allocated = false;
      for (int i = 0; i < ul_tti_req->n_pdus; ++i) {
        if (ul_tti_req->pdus_list[i].pdu_type != NFAPI_NR_UL_CONFIG_PUCCH_PDU_TYPE)
          continue;
        nfapi_nr_pucch_pdu_t *pdu = &ul_tti_req->pdus_list[i].pucch_pdu;
        /* check that it is our PUCCH F0. Assuming there can be only one */
        if (pdu->rnti == UE_info->rnti[UE_id]
            && pdu->format_type == 0 // does not use NR_PUCCH_Resource__format_PR_format0
            && pdu->initial_cyclic_shift == pucch_res->format.choice.format0->initialCyclicShift
            && pdu->nr_of_symbols == pucch_res->format.choice.format0->nrofSymbols
            && pdu->start_symbol_index == pucch_res->format.choice.format0->startingSymbolIndex) {
          LOG_D(MAC,"%4d.%2d adding SR_flag 1 to PUCCH nFAPI SR for RNTI %04x\n", SFN, slot, pdu->rnti);
          pdu->sr_flag = 1;
          nfapi_allocated = true;
          break;
        }
      }

      if (nfapi_allocated)  // break scheduling resource loop, continue next UE
        break;

      /* we did not find it: check if current PUCCH is for the current slot, in
       * which case we add the SR to it; otherwise, allocate SR separately */
      NR_sched_pucch_t *curr_pucch = &sched_ctrl->sched_pucch[0];
      if (curr_pucch->frame == SFN && curr_pucch->ul_slot == slot) {
        if (curr_pucch->resource_indicator != found) {
          LOG_W(MAC, "%4d.%2d expected PUCCH in this slot to have resource indicator of SR (%d), skipping SR\n", SFN, slot, found);
          continue;
        }
        curr_pucch->sr_flag = true;
      } else {
        NR_sched_pucch_t sched_sr;
        memset(&sched_sr, 0, sizeof(sched_sr));
        sched_sr.frame = SFN;
        sched_sr.ul_slot = slot;
        sched_sr.resource_indicator = found;
        sched_sr.sr_flag = true;
        nr_fill_nfapi_pucch(Mod_idP, SFN, slot, &sched_sr, UE_id);
      }
    }
  }
}
<|MERGE_RESOLUTION|>--- conflicted
+++ resolved
@@ -1095,14 +1095,6 @@
 }
 
 
-// function to update pucch scheduling parameters in UE list when a USS DL is scheduled
-<<<<<<< HEAD
-bool nr_acknack_scheduling(int mod_id,
-                           int UE_id,
-                           frame_t frame,
-                           sub_frame_t slot,
-                           int r_pucch)
-=======
 // this function returns an index to NR_sched_pucch structure
 // currently this structure contains PUCCH0 at index 0 and PUCCH2 at index 1
 // if the function returns -1 it was not possible to schedule acknack
@@ -1112,7 +1104,6 @@
                           frame_t frame,
                           sub_frame_t slot,
                           int r_pucch)
->>>>>>> 2d4e8cc3
 {
   const NR_ServingCellConfigCommon_t *scc = RC.nrmac[mod_id]->common_channels->ServingCellConfigCommon;
   const int n_slots_frame = nr_slots_per_frame[*scc->ssbSubcarrierSpacing];
