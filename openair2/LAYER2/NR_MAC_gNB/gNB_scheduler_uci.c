/*
 * Licensed to the OpenAirInterface (OAI) Software Alliance under one or more
 * contributor license agreements.  See the NOTICE file distributed with
 * this work for additional information regarding copyright ownership.
 * The OpenAirInterface Software Alliance licenses this file to You under
 * the OAI Public License, Version 1.1  (the "License"); you may not use this file
 * except in compliance with the License.
 * You may obtain a copy of the License at
 *
 *      http://www.openairinterface.org/?page_id=698
 *
 * Unless required by applicable law or agreed to in writing, software
 * distributed under the License is distributed on an "AS IS" BASIS,
 * WITHOUT WARRANTIES OR CONDITIONS OF ANY KIND, either express or implied.
 * See the License for the specific language governing permissions and
 * limitations under the License.
 *-------------------------------------------------------------------------------
 * For more information about the OpenAirInterface (OAI) Software Alliance:
 *      contact@openairinterface.org
 */

/*! \file gNB_scheduler_uci.c
 * \brief MAC procedures related to UCI
 * \date 2020
 * \version 1.0
 * \company Eurecom
 */

#include <softmodem-common.h>
#include "LAYER2/MAC/mac.h"
#include "NR_MAC_gNB/nr_mac_gNB.h"
#include "NR_MAC_COMMON/nr_mac_extern.h"
#include "NR_MAC_gNB/mac_proto.h"
#include "common/ran_context.h"
#include "common/utils/nr/nr_common.h"
#include "nfapi/oai_integration/vendor_ext.h"

extern RAN_CONTEXT_t RC;



static void nr_fill_nfapi_pucch(gNB_MAC_INST *nrmac,
                                frame_t frame,
                                sub_frame_t slot,
                                const NR_sched_pucch_t *pucch,
                                NR_UE_info_t* UE)
{
  nfapi_nr_ul_tti_request_t *future_ul_tti_req =
      &nrmac->UL_tti_req_ahead[0][pucch->ul_slot];
  AssertFatal(future_ul_tti_req->SFN == pucch->frame
              && future_ul_tti_req->Slot == pucch->ul_slot,
              "Current %4d.%2d : future UL_tti_req's frame.slot %4d.%2d does not match PUCCH %4d.%2d\n",
              frame,slot,
              future_ul_tti_req->SFN,
              future_ul_tti_req->Slot,
              pucch->frame,
              pucch->ul_slot);
  // n_pdus is number of pdus, so, in the array, it is the index of the next free element
  if (future_ul_tti_req->n_pdus >= sizeofArray(future_ul_tti_req->pdus_list) ) {
    LOG_E(NR_MAC,"future_ul_tti_req->n_pdus %d is full, slot: %d, sr flag %d dropping request\n",
	  future_ul_tti_req->n_pdus, pucch->ul_slot, pucch->sr_flag);
    return;
  }
  future_ul_tti_req->pdus_list[future_ul_tti_req->n_pdus].pdu_type = NFAPI_NR_UL_CONFIG_PUCCH_PDU_TYPE;
  future_ul_tti_req->pdus_list[future_ul_tti_req->n_pdus].pdu_size = sizeof(nfapi_nr_pucch_pdu_t);
  nfapi_nr_pucch_pdu_t *pucch_pdu = &future_ul_tti_req->pdus_list[future_ul_tti_req->n_pdus].pucch_pdu;
  memset(pucch_pdu, 0, sizeof(nfapi_nr_pucch_pdu_t));
  future_ul_tti_req->n_pdus += 1;

  LOG_D(NR_MAC,
        "%s %4d.%2d Scheduling pucch reception in %4d.%2d: bits SR %d, DAI %d, CSI %d on res %d\n",
        pucch->dai_c>0 ? "pucch_acknak" : "",
        frame,
        slot,
        pucch->frame,
        pucch->ul_slot,
        pucch->sr_flag,
        pucch->dai_c,
        pucch->csi_bits,
        pucch->resource_indicator);
  NR_COMMON_channels_t * common_ch=nrmac->common_channels;
  NR_ServingCellConfigCommon_t *scc = common_ch->ServingCellConfigCommon;
  NR_CellGroupConfig_t *cg=UE->CellGroup;

  NR_BWP_UplinkDedicated_t *ubwpd = cg && cg->spCellConfig && cg->spCellConfig->spCellConfigDedicated &&
                                    cg->spCellConfig->spCellConfigDedicated->uplinkConfig ?
                                    cg->spCellConfig->spCellConfigDedicated->uplinkConfig->initialUplinkBWP : NULL;

  LOG_D(NR_MAC,"%4d.%2d Calling nr_configure_pucch (ubwpd %p,r_pucch %d) pucch to be scheduled in %4d.%2d\n",
        frame,slot,ubwpd,pucch->r_pucch,pucch->frame,pucch->ul_slot);

  const NR_SIB1_t *sib1 = common_ch->sib1 ? common_ch->sib1->message.choice.c1->choice.systemInformationBlockType1 : NULL;
  nr_configure_pucch(sib1,
                     pucch_pdu,
                     scc,
                     UE->CellGroup,
                     UE->UE_sched_ctrl.active_ubwp,
                     ubwpd,
                     UE->rnti,
                     pucch->resource_indicator,
                     pucch->csi_bits,
                     pucch->dai_c,
                     pucch->sr_flag,
                     pucch->r_pucch);
}

#define MIN_RSRP_VALUE -141
#define MAX_NUM_SSB 128
#define MAX_SSB_SCHED 8
#define L1_RSRP_HYSTERIS 10 //considering 10 dBm as hysterisis for avoiding frequent SSB Beam Switching. !Fixme provide exact value if any
//#define L1_DIFF_RSRP_STEP_SIZE 2

int ssb_index_sorted[MAX_NUM_SSB] = {0};
int ssb_rsrp_sorted[MAX_NUM_SSB] = {0};

//Measured RSRP Values Table 10.1.16.1-1 from 36.133
//Stored all the upper limits[Max RSRP Value of corresponding index]
//stored -1 for invalid values
int L1_SSB_CSI_RSRP_measReport_mapping_38133_10_1_6_1_1[128] = {
  -1, -1, -1, -1, -1, -1, -1, -1, -1, -1, //0 - 9
     -1, -1, -1, -1, -1, -1, INT_MIN, -140, -139, -138, //10 - 19
    -137, -136, -135, -134, -133, -132, -131, -130, -129, -128, //20 - 29
    -127, -126, -125, -124, -123, -122, -121, -120, -119, -118, //30 - 39
    -117,-116, -115, -114, -113, -112, -111, -110, -109, -108, //40 - 49
    -107, -106, -105, -104, -103, -102, -101, -100, -99, -98, //50 - 59
    -97, -96, -95, -94, -93, -92, -91, -90, -89, -88, //60 - 69
    -87, -86, -85, -84, -83, -82, -81, -80, -79, -78, //70 - 79
    -77, -76, -75, -74, -73, -72, -71, -70, -69, -68, //80 - 89
    -67, -66, -65, -64, -63, -62, -61, -60, -59, -58, //90 - 99
    -57, -56, -55, -54, -53, -52, -51, -50, -49, -48, //100 - 109
    -47, -46, -45, -44, INT_MAX, -1, -1, -1, -1, -1, //110 - 119
    -1, -1, -1, -1, -1, -1, -1, -1//120 - 127
  };

//Differential RSRP values Table 10.1.6.1-2 from 36.133
//Stored the upper limits[MAX RSRP Value]
int diff_rsrp_ssb_csi_meas_10_1_6_1_2[16] = {
  0, -2, -4, -6, -8, -10, -12, -14, -16, -18, //0 - 9
  -20, -22, -24, -26, -28, -30 //10 - 15
};


void nr_schedule_pucch(gNB_MAC_INST *nrmac,
                       frame_t frameP,
                       sub_frame_t slotP)
{
  if (!is_xlsch_in_slot(nrmac->ulsch_slot_bitmap[slotP / 64], slotP))
    return;

  UE_iterator(nrmac->UE_info.list, UE) {
    NR_UE_sched_ctrl_t *sched_ctrl = &UE->UE_sched_ctrl;
    const int n = sizeof(sched_ctrl->sched_pucch) / sizeof(*sched_ctrl->sched_pucch);
    for (int i = 0; i < n; i++) {
      NR_sched_pucch_t *curr_pucch = &UE->UE_sched_ctrl.sched_pucch[i];
      const uint16_t O_ack = curr_pucch->dai_c;
      const uint16_t O_csi = curr_pucch->csi_bits;
      const uint8_t O_sr = curr_pucch->sr_flag;
      if (O_ack + O_csi + O_sr == 0
          || frameP != curr_pucch->frame
          || slotP != curr_pucch->ul_slot)
        continue;

      if (O_csi > 0)
         LOG_D(NR_MAC,"Scheduling PUCCH[%d] RX for UE %04x in %4d.%2d O_ack %d, O_sr %d, O_csi %d\n",
               i,UE->rnti,curr_pucch->frame,curr_pucch->ul_slot,O_ack,O_sr,O_csi);
      nr_fill_nfapi_pucch(nrmac, frameP, slotP, curr_pucch, UE);
      memset(curr_pucch, 0, sizeof(*curr_pucch));
    }
  }
}

void nr_csi_meas_reporting(int Mod_idP,
                           frame_t frame,
                           sub_frame_t slot) {

  NR_ServingCellConfigCommon_t *scc = RC.nrmac[Mod_idP]->common_channels->ServingCellConfigCommon;
  const int n_slots_frame = nr_slots_per_frame[*scc->ssbSubcarrierSpacing];

  UE_iterator(RC.nrmac[Mod_idP]->UE_info.list, UE ) {
    const NR_CellGroupConfig_t *CellGroup = UE->CellGroup;
    NR_UE_sched_ctrl_t *sched_ctrl = &UE->UE_sched_ctrl;
    if ((sched_ctrl->rrc_processing_timer > 0) || (sched_ctrl->ul_failure==1 && get_softmodem_params()->phy_test==0)) {
      continue;
    }
    if (!CellGroup || !CellGroup->spCellConfig || !CellGroup->spCellConfig->spCellConfigDedicated ||
	      !CellGroup->spCellConfig->spCellConfigDedicated->csi_MeasConfig) continue;
    const NR_CSI_MeasConfig_t *csi_measconfig = CellGroup->spCellConfig->spCellConfigDedicated->csi_MeasConfig->choice.setup;
    AssertFatal(csi_measconfig->csi_ReportConfigToAddModList->list.count > 0,
                "NO CSI report configuration available");
    NR_PUCCH_Config_t *pucch_Config = NULL;
    if (sched_ctrl->active_ubwp) {
      pucch_Config = sched_ctrl->active_ubwp->bwp_Dedicated->pucch_Config->choice.setup;
    } else if (CellGroup &&
               CellGroup->spCellConfig &&
               CellGroup->spCellConfig->spCellConfigDedicated &&
               CellGroup->spCellConfig->spCellConfigDedicated->uplinkConfig &&
               CellGroup->spCellConfig->spCellConfigDedicated->uplinkConfig->initialUplinkBWP &&
               CellGroup->spCellConfig->spCellConfigDedicated->uplinkConfig->initialUplinkBWP->pucch_Config->choice.setup) {
      pucch_Config = CellGroup->spCellConfig->spCellConfigDedicated->uplinkConfig->initialUplinkBWP->pucch_Config->choice.setup;
    }

    for (int csi_report_id = 0; csi_report_id < csi_measconfig->csi_ReportConfigToAddModList->list.count; csi_report_id++){
      NR_CSI_ReportConfig_t *csirep = csi_measconfig->csi_ReportConfigToAddModList->list.array[csi_report_id];

      AssertFatal(csirep->reportConfigType.choice.periodic,
                  "Only periodic CSI reporting is implemented currently\n");
      int period, offset;
      csi_period_offset(csirep, NULL, &period, &offset);
      const int sched_slot = (period + offset) % n_slots_frame;
      // prepare to schedule csi measurement reception according to 5.2.1.4 in 38.214
      // preparation is done in first slot of tdd period
      if (frame % (period / n_slots_frame) != offset / n_slots_frame)
        continue;
      LOG_D(NR_MAC, "CSI reporting in frame %d slot %d\n", frame, sched_slot);

      const NR_PUCCH_CSI_Resource_t *pucchcsires = csirep->reportConfigType.choice.periodic->pucch_CSI_ResourceList.list.array[0];
      const NR_PUCCH_ResourceSet_t *pucchresset = pucch_Config->resourceSetToAddModList->list.array[1]; // set with formats >1
      const int n = pucchresset->resourceList.list.count;
      int res_index = 0;
      for (; res_index < n; res_index++)
        if (*pucchresset->resourceList.list.array[res_index] == pucchcsires->pucch_Resource)
          break;
      AssertFatal(res_index < n,
                  "CSI pucch resource %ld not found among PUCCH resources\n", pucchcsires->pucch_Resource);

      // find free PUCCH that is in order with possibly existing PUCCH
      // schedulings (other CSI, SR)
      NR_sched_pucch_t *curr_pucch = &sched_ctrl->sched_pucch[1];
      AssertFatal(curr_pucch->csi_bits == 0
                  && !curr_pucch->sr_flag
                  && curr_pucch->dai_c == 0,
                  "PUCCH not free at index 1 for UE %04x\n",
                  UE->rnti);
      curr_pucch->r_pucch = -1;
      curr_pucch->frame = frame;
      curr_pucch->ul_slot = sched_slot;
      curr_pucch->resource_indicator = res_index;
      curr_pucch->csi_bits += nr_get_csi_bitlen(UE->csi_report_template, csi_report_id);

      const NR_SIB1_t *sib1 = RC.nrmac[Mod_idP]->common_channels[0].sib1 ? RC.nrmac[Mod_idP]->common_channels[0].sib1->message.choice.c1->choice.systemInformationBlockType1 : NULL;
      NR_BWP_t *genericParameters = get_ul_bwp_genericParameters(sched_ctrl->active_ubwp,
                                                                 scc,
                                                                 sib1);

      int bwp_start = NRRIV2PRBOFFSET(genericParameters->locationAndBandwidth,MAX_BWP_SIZE);

      // going through the list of PUCCH resources to find the one indexed by resource_id
      uint16_t *vrb_map_UL = &RC.nrmac[Mod_idP]->common_channels[0].vrb_map_UL[sched_slot * MAX_BWP_SIZE];
      const int m = pucch_Config->resourceToAddModList->list.count;
      for (int j = 0; j < m; j++) {
        NR_PUCCH_Resource_t *pucchres = pucch_Config->resourceToAddModList->list.array[j];
        if (pucchres->pucch_ResourceId != *pucchresset->resourceList.list.array[res_index])
          continue;
        int start = pucchres->startingPRB;
        int len = 1;
        uint64_t mask = 0;
        switch(pucchres->format.present){
          case NR_PUCCH_Resource__format_PR_format2:
            len = pucchres->format.choice.format2->nrofPRBs;
            mask = SL_to_bitmap(pucchres->format.choice.format2->startingSymbolIndex, pucchres->format.choice.format2->nrofSymbols);
            curr_pucch->simultaneous_harqcsi = pucch_Config->format2->choice.setup->simultaneousHARQ_ACK_CSI;
            LOG_D(NR_MAC,"%d.%d Allocating PUCCH format 2, startPRB %d, nPRB %d, simulHARQ %d, num_bits %d\n", frame, sched_slot,start,len,curr_pucch->simultaneous_harqcsi,curr_pucch->csi_bits);
            break;
          case NR_PUCCH_Resource__format_PR_format3:
            len = pucchres->format.choice.format3->nrofPRBs;
            mask = SL_to_bitmap(pucchres->format.choice.format3->startingSymbolIndex, pucchres->format.choice.format3->nrofSymbols);
            curr_pucch->simultaneous_harqcsi = pucch_Config->format3->choice.setup->simultaneousHARQ_ACK_CSI;
            break;
          case NR_PUCCH_Resource__format_PR_format4:
            mask = SL_to_bitmap(pucchres->format.choice.format4->startingSymbolIndex, pucchres->format.choice.format4->nrofSymbols);
            curr_pucch->simultaneous_harqcsi = pucch_Config->format4->choice.setup->simultaneousHARQ_ACK_CSI;
            break;
        default:
          AssertFatal(0, "Invalid PUCCH format type\n");
        }
        // verify resources are free
        for (int i = start; i < start + len; ++i) {
          if((vrb_map_UL[i+bwp_start] & mask) != 0) {
            LOG_E(NR_MAC, "%4d.%2d VRB MAP in %4d.%2d not free. Can't schedule CSI reporting on PUCCH.\n", frame, slot, frame, sched_slot);
            memset(curr_pucch, 0, sizeof(*curr_pucch));
          }
          else
            vrb_map_UL[i+bwp_start] |= mask;
        }
      }
    }
  }
}

static void handle_dl_harq(NR_UE_info_t * UE,
                           int8_t harq_pid,
                           bool success,
                           int harq_round_max)
{
  NR_UE_harq_t *harq = &UE->UE_sched_ctrl.harq_processes[harq_pid];
  harq->feedback_slot = -1;
  harq->is_waiting = false;
  if (success) {
    add_tail_nr_list(&UE->UE_sched_ctrl.available_dl_harq, harq_pid);
    harq->round = 0;
    harq->ndi ^= 1;
  } else if (harq->round >= harq_round_max - 1) {
<<<<<<< HEAD
    add_tail_nr_list(&UE->UE_sched_ctrl.available_dl_harq, harq_pid);
    harq->round = 0;
    harq->ndi ^= 1;
    NR_mac_stats_t *stats = &UE->mac_stats;
    stats->dl.errors++;
    LOG_D(NR_MAC, "retransmission error for UE %04x (total %"PRIu64")\n", UE->rnti, stats->dl.errors);
=======
    abort_nr_dl_harq(UE, harq_pid);
    LOG_D(NR_MAC, "retransmission error for UE %04x (total %"PRIu64")\n", UE->rnti, UE->mac_stats.dl.errors);
>>>>>>> 50916825
  } else {
    LOG_D(PHY,"NACK for: pid %d, ue %04x\n",harq_pid, UE->rnti);
    add_tail_nr_list(&UE->UE_sched_ctrl.retrans_dl_harq, harq_pid);
    harq->round++;
  }
}

int checkTargetSSBInFirst64TCIStates_pdschConfig(int ssb_index_t, NR_UE_info_t * UE) {
  NR_CellGroupConfig_t *CellGroup = UE->CellGroup;
  int nb_tci_states = CellGroup->spCellConfig->spCellConfigDedicated->initialDownlinkBWP->pdsch_Config->choice.setup->tci_StatesToAddModList->list.count;
  NR_TCI_State_t *tci =NULL;
  int i;

  for(i=0; i<nb_tci_states && i<64; i++) {
    tci = (NR_TCI_State_t *)CellGroup->spCellConfig->spCellConfigDedicated->initialDownlinkBWP->pdsch_Config->choice.setup->tci_StatesToAddModList->list.array[i];

    if(tci != NULL) {
      if(tci->qcl_Type1.referenceSignal.present == NR_QCL_Info__referenceSignal_PR_ssb) {
        if(tci->qcl_Type1.referenceSignal.choice.ssb == ssb_index_t)
          return tci->tci_StateId;  // returned TCI state ID
      }
      // if type2 is configured
      else if(tci->qcl_Type2 != NULL && tci->qcl_Type2->referenceSignal.present == NR_QCL_Info__referenceSignal_PR_ssb) {
        if(tci->qcl_Type2->referenceSignal.choice.ssb == ssb_index_t)
          return tci->tci_StateId; // returned TCI state ID
      } else LOG_I(NR_MAC,"SSB index is not found in first 64 TCI states of TCI_statestoAddModList[%d]", i);
    }
  }

  // tci state not identified in first 64 TCI States of PDSCH Config
  return -1;
}

int checkTargetSSBInTCIStates_pdcchConfig(int ssb_index_t, NR_UE_info_t *UE) {
  NR_CellGroupConfig_t *CellGroup = UE->CellGroup ;
  int nb_tci_states = CellGroup->spCellConfig->spCellConfigDedicated->initialDownlinkBWP->pdsch_Config->choice.setup->tci_StatesToAddModList->list.count;
  NR_TCI_State_t *tci =NULL;
  NR_TCI_StateId_t *tci_id = NULL;
  NR_UE_sched_ctrl_t *sched_ctrl = &UE->UE_sched_ctrl;
  NR_ControlResourceSet_t *coreset = sched_ctrl->coreset;
  int i;
  int flag = 0;
  int tci_stateID = -1;

  for(i=0; i<nb_tci_states && i<128; i++) {
    tci = (NR_TCI_State_t *)CellGroup->spCellConfig->spCellConfigDedicated->initialDownlinkBWP->pdsch_Config->choice.setup->tci_StatesToAddModList->list.array[i];

    if(tci != NULL && tci->qcl_Type1.referenceSignal.present == NR_QCL_Info__referenceSignal_PR_ssb) {
      if(tci->qcl_Type1.referenceSignal.choice.ssb == ssb_index_t) {
        flag = 1;
        tci_stateID = tci->tci_StateId;
        break;
      } else if(tci->qcl_Type2 != NULL && tci->qcl_Type2->referenceSignal.present == NR_QCL_Info__referenceSignal_PR_ssb) {
        flag = 1;
        tci_stateID = tci->tci_StateId;
        break;
      }
    }

    if(flag != 0 && tci_stateID != -1 && coreset != NULL) {
      for(i=0; i<64 && i<coreset->tci_StatesPDCCH_ToAddList->list.count; i++) {
        tci_id = coreset->tci_StatesPDCCH_ToAddList->list.array[i];

        if(tci_id != NULL && *tci_id == tci_stateID)
          return tci_stateID;
      }
    }
  }

  // Need to implement once configuration is received
  return -1;
}

//returns the measured RSRP value (upper limit)
int get_measured_rsrp(uint8_t index) {
  //if index is invalid returning minimum rsrp -140
  if(index <= 15 || index >= 114)
    return MIN_RSRP_VALUE;

  return L1_SSB_CSI_RSRP_measReport_mapping_38133_10_1_6_1_1[index];
}

//returns the differential RSRP value (upper limit)
int get_diff_rsrp(uint8_t index, int strongest_rsrp) {
  if(strongest_rsrp != -1) {
    return strongest_rsrp + diff_rsrp_ssb_csi_meas_10_1_6_1_2[index];
  } else
    return MIN_RSRP_VALUE;
}

//identifies the target SSB Beam index
//keeps the required date for PDCCH and PDSCH TCI state activation/deactivation CE consutruction globally
//handles triggering of PDCCH and PDSCH MAC CEs
void tci_handling(NR_UE_info_t *UE, frame_t frame, slot_t slot) {

  int strongest_ssb_rsrp = 0;
  int cqi_idx = 0;
  int curr_ssb_beam_index = 0; //ToDo: yet to know how to identify the serving ssb beam index
  uint8_t target_ssb_beam_index = curr_ssb_beam_index;
  uint8_t is_triggering_ssb_beam_switch =0;
  uint8_t ssb_idx = 0;
  int pdsch_bwp_id =0;
  int ssb_index[MAX_NUM_SSB] = {0};
  int ssb_rsrp[MAX_NUM_SSB] = {0};
  uint8_t idx = 0;

  NR_UE_sched_ctrl_t *sched_ctrl = &UE->UE_sched_ctrl;
  const int bwp_id = sched_ctrl->active_bwp ? sched_ctrl->active_bwp->bwp_Id : 0;
  NR_CellGroupConfig_t *CellGroup = UE->CellGroup;

  //bwp indicator
  int n_dl_bwp=0;
  if (CellGroup->spCellConfig &&
      CellGroup->spCellConfig->spCellConfigDedicated &&
      CellGroup->spCellConfig->spCellConfigDedicated->downlinkBWP_ToAddModList)
    n_dl_bwp = CellGroup->spCellConfig->spCellConfigDedicated->downlinkBWP_ToAddModList->list.count;

  uint8_t nr_ssbri_cri = 0;
  uint8_t nb_of_csi_ssb_report = UE->csi_report_template[cqi_idx].nb_of_csi_ssb_report;
  int better_rsrp_reported = -140-(-0); /*minimum_measured_RSRP_value - minimum_differntail_RSRP_value*///considering the minimum RSRP value as better RSRP initially
  uint8_t diff_rsrp_idx = 0;
  uint8_t i, j;

  if (n_dl_bwp < 4)
    pdsch_bwp_id = bwp_id;
  else
    pdsch_bwp_id = bwp_id - 1; // as per table 7.3.1.1.2-1 in 38.212

  /*Example:
  CRI_SSBRI: 1 2 3 4| 5 6 7 8| 9 10 1 2|
  nb_of_csi_ssb_report = 3 //3 sets as above
  nr_ssbri_cri = 4 //each set has 4 elements
  storing ssb indexes in ssb_index array as ssb_index[0] = 1 .. ssb_index[4] = 5
  ssb_rsrp[0] = strongest rsrp in first set, ssb_rsrp[4] = strongest rsrp in second set, ..
  idx: resource set index
  */

  nr_ssbri_cri = sched_ctrl->CSI_report.ssb_cri_report.nr_ssbri_cri;
  //extracting the ssb indexes
  for (ssb_idx = 0; ssb_idx < nr_ssbri_cri; ssb_idx++) {
    ssb_index[idx * nb_of_csi_ssb_report + ssb_idx] = sched_ctrl->CSI_report.ssb_cri_report.CRI_SSBRI[ssb_idx];
  }

  //if strongest measured RSRP is configured
  strongest_ssb_rsrp = get_measured_rsrp(sched_ctrl->CSI_report.ssb_cri_report.RSRP);
  ssb_rsrp[idx * nb_of_csi_ssb_report] = strongest_ssb_rsrp;
  LOG_D(NR_MAC,"ssb_rsrp = %d\n",strongest_ssb_rsrp);

  //if current ssb rsrp is greater than better rsrp
  if(ssb_rsrp[idx * nb_of_csi_ssb_report] > better_rsrp_reported) {
    better_rsrp_reported = ssb_rsrp[idx * nb_of_csi_ssb_report];
    target_ssb_beam_index = idx * nb_of_csi_ssb_report;
  }

  for(diff_rsrp_idx =1; diff_rsrp_idx < nr_ssbri_cri; diff_rsrp_idx++) {
    ssb_rsrp[idx * nb_of_csi_ssb_report + diff_rsrp_idx] = get_diff_rsrp(sched_ctrl->CSI_report.ssb_cri_report.diff_RSRP[diff_rsrp_idx-1], strongest_ssb_rsrp);

    //if current reported rsrp is greater than better rsrp
    if(ssb_rsrp[idx * nb_of_csi_ssb_report + diff_rsrp_idx] > better_rsrp_reported) {
      better_rsrp_reported = ssb_rsrp[idx * nb_of_csi_ssb_report + diff_rsrp_idx];
      target_ssb_beam_index = idx * nb_of_csi_ssb_report + diff_rsrp_idx;
    }
  }

  if(ssb_index[target_ssb_beam_index] != ssb_index[curr_ssb_beam_index] && ssb_rsrp[target_ssb_beam_index] > ssb_rsrp[curr_ssb_beam_index]) {
    if( ssb_rsrp[target_ssb_beam_index] - ssb_rsrp[curr_ssb_beam_index] > L1_RSRP_HYSTERIS) {
      is_triggering_ssb_beam_switch = 1;
      LOG_D(NR_MAC, "Triggering ssb beam switching using tci\n");
    }
  }

  if(is_triggering_ssb_beam_switch) {
    //filling pdcch tci state activativation mac ce structure fields
    sched_ctrl->UE_mac_ce_ctrl.pdcch_state_ind.is_scheduled = 1;
    //OAI currently focusing on Non CA usecase hence 0 is considered as serving
    //cell id
    sched_ctrl->UE_mac_ce_ctrl.pdcch_state_ind.servingCellId = 0; //0 for PCell as 38.331 v15.9.0 page 353 //serving cell id for which this MAC CE applies
    sched_ctrl->UE_mac_ce_ctrl.pdcch_state_ind.coresetId = 0; //coreset id for which the TCI State id is being indicated

    /* 38.321 v15.8.0 page 66
    TCI State ID: This field indicates the TCI state identified by TCI-StateId as specified in TS 38.331 [5] applicable
    to the Control Resource Set identified by CORESET ID field.
    If the field of CORESET ID is set to 0,
      this field indicates a TCI-StateId for a TCI state of the first 64 TCI-states configured by tci-States-ToAddModList and tciStates-ToReleaseList in the PDSCH-Config in the active BWP.
    If the field of CORESET ID is set to the other value than 0,
     this field indicates a TCI-StateId configured by tci-StatesPDCCH-ToAddList and tciStatesPDCCH-ToReleaseList in the controlResourceSet identified by the indicated CORESET ID.
    The length of the field is 7 bits
     */
    if(sched_ctrl->UE_mac_ce_ctrl.pdcch_state_ind.coresetId == 0) {
      int tci_state_id = checkTargetSSBInFirst64TCIStates_pdschConfig(ssb_index[target_ssb_beam_index], UE);

      if( tci_state_id != -1)
        sched_ctrl->UE_mac_ce_ctrl.pdcch_state_ind.tciStateId = tci_state_id;
      else {
        //identify the best beam within first 64 TCI States of PDSCH
        //Config TCI-states-to-addModList
        int flag = 0;

        for(i =0; ssb_index_sorted[i]!=0; i++) {
          tci_state_id = checkTargetSSBInFirst64TCIStates_pdschConfig(ssb_index_sorted[i],UE) ;

          if(tci_state_id != -1 && ssb_rsrp_sorted[i] > ssb_rsrp[curr_ssb_beam_index] && ssb_rsrp_sorted[i] - ssb_rsrp[curr_ssb_beam_index] > L1_RSRP_HYSTERIS) {
            sched_ctrl->UE_mac_ce_ctrl.pdcch_state_ind.tciStateId = tci_state_id;
            flag = 1;
            break;
          }
        }

        if(flag == 0 || ssb_rsrp_sorted[i] < ssb_rsrp[curr_ssb_beam_index] || ssb_rsrp_sorted[i] - ssb_rsrp[curr_ssb_beam_index] < L1_RSRP_HYSTERIS) {
          sched_ctrl->UE_mac_ce_ctrl.pdcch_state_ind.is_scheduled = 0;
        }
      }
    } else {
      int tci_state_id = checkTargetSSBInTCIStates_pdcchConfig(ssb_index[target_ssb_beam_index], UE);

      if (tci_state_id !=-1)
        sched_ctrl->UE_mac_ce_ctrl.pdcch_state_ind.tciStateId = tci_state_id;
      else {
        //identify the best beam within CORESET/PDCCH
        ////Config TCI-states-to-addModList
        int flag = 0;

        for(i =0; ssb_index_sorted[i]!=0; i++) {
          tci_state_id = checkTargetSSBInTCIStates_pdcchConfig(ssb_index_sorted[i], UE);

          if( tci_state_id != -1 && ssb_rsrp_sorted[i] > ssb_rsrp[curr_ssb_beam_index] && ssb_rsrp_sorted[i] - ssb_rsrp[curr_ssb_beam_index] > L1_RSRP_HYSTERIS) {
            sched_ctrl->UE_mac_ce_ctrl.pdcch_state_ind.tciStateId = tci_state_id;
            flag = 1;
            break;
          }
        }

        if(flag == 0 || ssb_rsrp_sorted[i] < ssb_rsrp[curr_ssb_beam_index] || ssb_rsrp_sorted[i] - ssb_rsrp[curr_ssb_beam_index] < L1_RSRP_HYSTERIS) {
          sched_ctrl->UE_mac_ce_ctrl.pdcch_state_ind.is_scheduled = 0;
        }
      }
    }

    sched_ctrl->UE_mac_ce_ctrl.pdcch_state_ind.tci_present_inDCI = sched_ctrl->coreset ?
                                                                   sched_ctrl->coreset->tci_PresentInDCI : NULL;

    //filling pdsch tci state activation deactivation mac ce structure fields
    if(sched_ctrl->UE_mac_ce_ctrl.pdcch_state_ind.tci_present_inDCI) {
      sched_ctrl->UE_mac_ce_ctrl.pdsch_TCI_States_ActDeact.is_scheduled = 1;
      /*
      Serving Cell ID: This field indicates the identity of the Serving Cell for which the MAC CE applies
      Considering only PCell exists. Serving cell index of PCell is always 0, hence configuring 0
      */
      sched_ctrl->UE_mac_ce_ctrl.pdsch_TCI_States_ActDeact.servingCellId = 0;
      /*
      BWP ID: This field indicates a DL BWP for which the MAC CE applies as the codepoint of the DCI bandwidth
      part indicator field as specified in TS 38.212
      */
      sched_ctrl->UE_mac_ce_ctrl.pdsch_TCI_States_ActDeact.bwpId = pdsch_bwp_id;

      /*
       * TODO ssb_rsrp_sort() API yet to code to find 8 best beams, rrc configuration
       * is required
       */
      for(i = 0; i<8; i++) {
        sched_ctrl->UE_mac_ce_ctrl.pdsch_TCI_States_ActDeact.tciStateActDeact[i] = i;
      }

      sched_ctrl->UE_mac_ce_ctrl.pdsch_TCI_States_ActDeact.highestTciStateActivated = 8;

      for(i = 0, j =0; i<MAX_TCI_STATES; i++) {
        if(sched_ctrl->UE_mac_ce_ctrl.pdsch_TCI_States_ActDeact.tciStateActDeact[i]) {
          sched_ctrl->UE_mac_ce_ctrl.pdsch_TCI_States_ActDeact.codepoint[j] = i;
          j++;
        }
      }
    }//tci_presentInDCI
  }//is-triggering_beam_switch
}//tci handling


uint8_t pickandreverse_bits(uint8_t *payload, uint16_t bitlen, uint8_t start_bit) {
  uint8_t rev_bits = 0;
  for (int i=0; i<bitlen; i++)
    rev_bits |= ((payload[(start_bit+i)/8]>>((start_bit+i)%8))&0x01)<<(bitlen-i-1);
  return rev_bits;
}


void evaluate_rsrp_report(NR_UE_info_t *UE,
                          NR_UE_sched_ctrl_t *sched_ctrl,
                          uint8_t csi_report_id,
                          uint8_t *payload,
                          int *cumul_bits,
                          NR_CSI_ReportConfig__reportQuantity_PR reportQuantity_type){

  nr_csi_report_t *csi_report = &UE->csi_report_template[csi_report_id];
  uint8_t cri_ssbri_bitlen = csi_report->CSI_report_bitlen.cri_ssbri_bitlen;
  uint16_t curr_payload;

  /*! As per the spec 38.212 and table:  6.3.1.1.2-12 in a single UCI sequence we can have multiple CSI_report
  * the number of CSI_report will depend on number of CSI resource sets that are configured in CSI-ResourceConfig RRC IE
  * From spec 38.331 from the IE CSI-ResourceConfig for SSB RSRP reporting we can configure only one resource set
  * From spec 38.214 section 5.2.1.2 For periodic and semi-persistent CSI Resource Settings, the number of CSI-RS Resource Sets configured is limited to S=1
  */

  /** from 38.214 sec 5.2.1.4.2
  - if the UE is configured with the higher layer parameter groupBasedBeamReporting set to 'disabled', the UE is
    not required to update measurements for more than 64 CSI-RS and/or SSB resources, and the UE shall report in
    a single report nrofReportedRS (higher layer configured) different CRI or SSBRI for each report setting

  - if the UE is configured with the higher layer parameter groupBasedBeamReporting set to 'enabled', the UE is not
    required to update measurements for more than 64 CSI-RS and/or SSB resources, and the UE shall report in a
    single reporting instance two different CRI or SSBRI for each report setting, where CSI-RS and/or SSB
    resources can be received simultaneously by the UE either with a single spatial domain receive filter, or with
    multiple simultaneous spatial domain receive filter
  */

  sched_ctrl->CSI_report.ssb_cri_report.nr_ssbri_cri = csi_report->CSI_report_bitlen.nb_ssbri_cri;

  for (int csi_ssb_idx = 0; csi_ssb_idx < sched_ctrl->CSI_report.ssb_cri_report.nr_ssbri_cri ; csi_ssb_idx++) {
    curr_payload = pickandreverse_bits(payload, cri_ssbri_bitlen, *cumul_bits);

    if (NR_CSI_ReportConfig__reportQuantity_PR_ssb_Index_RSRP == reportQuantity_type) {
      sched_ctrl->CSI_report.ssb_cri_report.CRI_SSBRI[csi_ssb_idx] =
        *(csi_report->SSB_Index_list[cri_ssbri_bitlen>0?((curr_payload)&~(~1<<(cri_ssbri_bitlen-1))):cri_ssbri_bitlen]);
      LOG_D(MAC,"SSB_index = %d\n",sched_ctrl->CSI_report.ssb_cri_report.CRI_SSBRI[csi_ssb_idx]);
    }
    else {
      sched_ctrl->CSI_report.ssb_cri_report.CRI_SSBRI[csi_ssb_idx] =
        *(csi_report->CSI_Index_list[cri_ssbri_bitlen>0?((curr_payload)&~(~1<<(cri_ssbri_bitlen-1))):cri_ssbri_bitlen]);
      LOG_D(MAC,"CSI-RS Resource Indicator = %d\n",sched_ctrl->CSI_report.ssb_cri_report.CRI_SSBRI[csi_ssb_idx]);
    }
    *cumul_bits += cri_ssbri_bitlen;

  }

  curr_payload = pickandreverse_bits(payload, 7, *cumul_bits);
  sched_ctrl->CSI_report.ssb_cri_report.RSRP = curr_payload & 0x7f;
  *cumul_bits += 7;

  for (int diff_rsrp_idx =0; diff_rsrp_idx < sched_ctrl->CSI_report.ssb_cri_report.nr_ssbri_cri - 1; diff_rsrp_idx++ ) {
    curr_payload = pickandreverse_bits(payload, 4, *cumul_bits);
    sched_ctrl->CSI_report.ssb_cri_report.diff_RSRP[diff_rsrp_idx] = curr_payload & 0x0f;
    *cumul_bits += 4;
  }
  csi_report->nb_of_csi_ssb_report++;
  int strongest_ssb_rsrp = get_measured_rsrp(sched_ctrl->CSI_report.ssb_cri_report.RSRP);
  NR_mac_stats_t *stats = &UE->mac_stats;
  // including ssb rsrp in mac stats
  stats->cumul_rsrp += strongest_ssb_rsrp;
  stats->num_rsrp_meas++;
}

void evaluate_cri_report(uint8_t *payload,
                         uint8_t cri_bitlen,
                         int cumul_bits,
                         NR_UE_sched_ctrl_t *sched_ctrl){

  uint8_t temp_cri = pickandreverse_bits(payload, cri_bitlen, cumul_bits);
  sched_ctrl->CSI_report.cri_ri_li_pmi_cqi_report.cri = temp_cri;
}

int evaluate_ri_report(uint8_t *payload,
                       uint8_t ri_bitlen,
                       uint8_t ri_restriction,
                       int cumul_bits,
                       NR_UE_sched_ctrl_t *sched_ctrl){

  uint8_t ri_index = pickandreverse_bits(payload, ri_bitlen, cumul_bits);
  int count=0;
  for (int i=0; i<8; i++) {
     if ((ri_restriction>>i)&0x01) {
       if(count == ri_index) {
         sched_ctrl->CSI_report.cri_ri_li_pmi_cqi_report.ri = i;
         LOG_D(MAC,"CSI Reported Rank %d\n", i+1);
         return i;
       }
       count++;
     }
  }
  AssertFatal(1==0, "Decoded ri %d does not correspond to any valid value in ri_restriction %d\n",ri_index,ri_restriction);
}


void evaluate_cqi_report(uint8_t *payload,
                         nr_csi_report_t *csi_report,
                         int cumul_bits,
                         uint8_t ri,
                         NR_UE_sched_ctrl_t *sched_ctrl,
                         long *cqi_Table){

  //TODO sub-band CQI report not yet implemented
  int cqi_bitlen = csi_report->csi_meas_bitlen.cqi_bitlen[ri];

  uint8_t temp_cqi = pickandreverse_bits(payload, 4, cumul_bits);

  // NR_CSI_ReportConfig__cqi_Table_table1	= 0
  // NR_CSI_ReportConfig__cqi_Table_table2	= 1
  // NR_CSI_ReportConfig__cqi_Table_table3	= 2
  if (cqi_Table)
    sched_ctrl->CSI_report.cri_ri_li_pmi_cqi_report.cqi_table = *cqi_Table;
  else
    AssertFatal(1==0,"CQI Table not present in RRC configuration\n");
  sched_ctrl->CSI_report.cri_ri_li_pmi_cqi_report.wb_cqi_1tb = temp_cqi;
  LOG_D(MAC,"Wide-band CQI for the first TB %d\n", temp_cqi);
  if (cqi_bitlen > 4) {
    temp_cqi = pickandreverse_bits(payload, 4, cumul_bits);
    sched_ctrl->CSI_report.cri_ri_li_pmi_cqi_report.wb_cqi_2tb = temp_cqi;
    LOG_D(MAC,"Wide-band CQI for the second TB %d\n", temp_cqi);
  }

  // TODO for wideband case and multiple TB
  const int cqi_idx = sched_ctrl->CSI_report.cri_ri_li_pmi_cqi_report.wb_cqi_1tb;
  const int mcs_table = sched_ctrl->pdsch_semi_static.mcsTableIdx;
  const int cqi_table = sched_ctrl->CSI_report.cri_ri_li_pmi_cqi_report.cqi_table;
  sched_ctrl->dl_max_mcs = get_mcs_from_cqi(mcs_table, cqi_table, cqi_idx);
}


uint8_t evaluate_pmi_report(uint8_t *payload,
                            nr_csi_report_t *csi_report,
                            int cumul_bits,
                            uint8_t ri,
                            NR_UE_sched_ctrl_t *sched_ctrl){

  int x1_bitlen = csi_report->csi_meas_bitlen.pmi_x1_bitlen[ri];
  int x2_bitlen = csi_report->csi_meas_bitlen.pmi_x2_bitlen[ri];
  int tot_bitlen = x1_bitlen + x2_bitlen;

  //in case of 2 port CSI configuration x1 is empty and the information bits are in x2
  int temp_pmi = pickandreverse_bits(payload, tot_bitlen, cumul_bits);

  sched_ctrl->CSI_report.cri_ri_li_pmi_cqi_report.pmi_x1 = temp_pmi&((1<<x1_bitlen)-1);
  sched_ctrl->CSI_report.cri_ri_li_pmi_cqi_report.pmi_x2 = (temp_pmi>>x1_bitlen)&((1<<x2_bitlen)-1);
  LOG_D(MAC,"PMI Report: X1 %d X2 %d\n",
        sched_ctrl->CSI_report.cri_ri_li_pmi_cqi_report.pmi_x1,
        sched_ctrl->CSI_report.cri_ri_li_pmi_cqi_report.pmi_x2);

  sched_ctrl->set_pmi = true;
  return tot_bitlen;

}


int evaluate_li_report(uint8_t *payload,
                       nr_csi_report_t *csi_report,
                       int cumul_bits,
                       uint8_t ri,
                       NR_UE_sched_ctrl_t *sched_ctrl){

  int li_bitlen = csi_report->csi_meas_bitlen.li_bitlen[ri];

  if (li_bitlen>0) {
    int temp_li = pickandreverse_bits(payload, li_bitlen, cumul_bits);
    LOG_D(MAC,"LI %d\n",temp_li);
    sched_ctrl->CSI_report.cri_ri_li_pmi_cqi_report.li = temp_li;
  }
  return li_bitlen;

}

void skip_zero_padding(int *cumul_bits,
                       nr_csi_report_t *csi_report,
                       uint8_t ri,
                       uint16_t max_bitlen) {

  // actual number of reported bits depends on the reported rank
  // zero padding bits are added to have a predetermined max bit length to decode

  uint16_t reported_bitlen = csi_report->csi_meas_bitlen.cri_bitlen+
                             csi_report->csi_meas_bitlen.ri_bitlen+
                             csi_report->csi_meas_bitlen.li_bitlen[ri]+
                             csi_report->csi_meas_bitlen.cqi_bitlen[ri]+
                             csi_report->csi_meas_bitlen.pmi_x1_bitlen[ri]+
                             csi_report->csi_meas_bitlen.pmi_x2_bitlen[ri];

  *cumul_bits+=(max_bitlen-reported_bitlen);
}


void extract_pucch_csi_report(NR_CSI_MeasConfig_t *csi_MeasConfig,
                              const nfapi_nr_uci_pucch_pdu_format_2_3_4_t *uci_pdu,
                              frame_t frame,
                              slot_t slot,
                              NR_UE_info_t *UE,
                              NR_ServingCellConfigCommon_t *scc)
{
  /** From Table 6.3.1.1.2-3: RI, LI, CQI, and CRI of codebookType=typeI-SinglePanel */
  const int n_slots_frame = nr_slots_per_frame[*scc->ssbSubcarrierSpacing];
  uint8_t *payload = uci_pdu->csi_part1.csi_part1_payload;
  uint16_t bitlen = uci_pdu->csi_part1.csi_part1_bit_len;
  NR_CSI_ReportConfig__reportQuantity_PR reportQuantity_type = NR_CSI_ReportConfig__reportQuantity_PR_NOTHING;
  NR_UE_sched_ctrl_t *sched_ctrl = &UE->UE_sched_ctrl;
  int cumul_bits = 0;
  int r_index = -1;
  for (int csi_report_id = 0; csi_report_id < csi_MeasConfig->csi_ReportConfigToAddModList->list.count; csi_report_id++ ) {
    nr_csi_report_t *csi_report = &UE->csi_report_template[csi_report_id];
    csi_report->nb_of_csi_ssb_report = 0;
    uint8_t cri_bitlen = 0;
    uint8_t ri_bitlen = 0;
    uint8_t li_bitlen = 0;
    uint8_t pmi_bitlen = 0;
    NR_CSI_ReportConfig_t *csirep = csi_MeasConfig->csi_ReportConfigToAddModList->list.array[csi_report_id];
    int period, offset;
    csi_period_offset(csirep, NULL, &period, &offset);
    // verify if report with current id has been scheduled for this frame and slot
    if ((n_slots_frame*frame + slot - offset)%period == 0) {
      reportQuantity_type = csi_report->reportQuantity_type;
      LOG_D(MAC,"SFN/SF:%d/%d reportQuantity type = %d\n",frame,slot,reportQuantity_type);
      switch(reportQuantity_type){
        case NR_CSI_ReportConfig__reportQuantity_PR_cri_RSRP:
          evaluate_rsrp_report(UE,sched_ctrl,csi_report_id,payload,&cumul_bits,reportQuantity_type);
          break;
        case NR_CSI_ReportConfig__reportQuantity_PR_ssb_Index_RSRP:
          evaluate_rsrp_report(UE,sched_ctrl,csi_report_id,payload,&cumul_bits,reportQuantity_type);
          break;
        case NR_CSI_ReportConfig__reportQuantity_PR_cri_RI_CQI:
          cri_bitlen = csi_report->csi_meas_bitlen.cri_bitlen;
          if(cri_bitlen)
            evaluate_cri_report(payload,cri_bitlen,cumul_bits,sched_ctrl);
          cumul_bits += cri_bitlen;
          ri_bitlen = csi_report->csi_meas_bitlen.ri_bitlen;
          if(ri_bitlen)
            r_index = evaluate_ri_report(payload,ri_bitlen,csi_report->csi_meas_bitlen.ri_restriction,cumul_bits,sched_ctrl);
          cumul_bits += ri_bitlen;
          if (r_index != -1)
            skip_zero_padding(&cumul_bits,csi_report,r_index,bitlen);
          evaluate_cqi_report(payload,csi_report,cumul_bits,r_index,sched_ctrl,csirep->cqi_Table);
          break;
        case NR_CSI_ReportConfig__reportQuantity_PR_cri_RI_PMI_CQI:
          cri_bitlen = csi_report->csi_meas_bitlen.cri_bitlen;
          if(cri_bitlen)
            evaluate_cri_report(payload,cri_bitlen,cumul_bits,sched_ctrl);
          cumul_bits += cri_bitlen;
          ri_bitlen = csi_report->csi_meas_bitlen.ri_bitlen;
          if(ri_bitlen)
            r_index = evaluate_ri_report(payload,ri_bitlen,csi_report->csi_meas_bitlen.ri_restriction,cumul_bits,sched_ctrl);
          cumul_bits += ri_bitlen;
          if (r_index != -1)
            skip_zero_padding(&cumul_bits,csi_report,r_index,bitlen);
          pmi_bitlen = evaluate_pmi_report(payload,csi_report,cumul_bits,r_index,sched_ctrl);
          sched_ctrl->CSI_report.cri_ri_li_pmi_cqi_report.csi_report_id = csi_report_id;
          cumul_bits += pmi_bitlen;
          evaluate_cqi_report(payload,csi_report,cumul_bits,r_index,sched_ctrl,csirep->cqi_Table);
          break;
        case NR_CSI_ReportConfig__reportQuantity_PR_cri_RI_LI_PMI_CQI:
          cri_bitlen = csi_report->csi_meas_bitlen.cri_bitlen;
          if(cri_bitlen)
            evaluate_cri_report(payload,cri_bitlen,cumul_bits,sched_ctrl);
          cumul_bits += cri_bitlen;
          ri_bitlen = csi_report->csi_meas_bitlen.ri_bitlen;
          if(ri_bitlen)
            r_index = evaluate_ri_report(payload,ri_bitlen,csi_report->csi_meas_bitlen.ri_restriction,cumul_bits,sched_ctrl);
          cumul_bits += ri_bitlen;
          li_bitlen = evaluate_li_report(payload,csi_report,cumul_bits,r_index,sched_ctrl);
          cumul_bits += li_bitlen;
          if (r_index != -1)
            skip_zero_padding(&cumul_bits,csi_report,r_index,bitlen);
          pmi_bitlen = evaluate_pmi_report(payload,csi_report,cumul_bits,r_index,sched_ctrl);
          sched_ctrl->CSI_report.cri_ri_li_pmi_cqi_report.csi_report_id = csi_report_id;
          cumul_bits += pmi_bitlen;
          evaluate_cqi_report(payload,csi_report,cumul_bits,r_index,sched_ctrl,csirep->cqi_Table);
          break;
        default:
          AssertFatal(1==0, "Invalid or not supported CSI measurement report\n");
      }
    }
  }
}

static NR_UE_harq_t *find_harq(frame_t frame, sub_frame_t slot, NR_UE_info_t * UE, int harq_round_max)
{
  /* In case of realtime problems: we can only identify a HARQ process by
   * timing. If the HARQ process's feedback_frame/feedback_slot is not the one we
   * expected, we assume that processing has been aborted and we need to
   * skip this HARQ process, which is what happens in the loop below.
   * Similarly, we might be "in advance", in which case we need to skip
   * this result. */
  NR_UE_sched_ctrl_t *sched_ctrl = &UE->UE_sched_ctrl;
  int8_t pid = sched_ctrl->feedback_dl_harq.head;
  if (pid < 0)
    return NULL;
  NR_UE_harq_t *harq = &sched_ctrl->harq_processes[pid];
  /* old feedbacks we missed: mark for retransmission */
  while (harq->feedback_frame != frame
         || (harq->feedback_frame == frame && harq->feedback_slot < slot)) {
    LOG_W(NR_MAC,
          "expected HARQ pid %d feedback at %4d.%2d, but is at %4d.%2d instead (HARQ feedback is in the past)\n",
          pid,
          harq->feedback_frame,
          harq->feedback_slot,
          frame,
          slot);
    remove_front_nr_list(&sched_ctrl->feedback_dl_harq);
    handle_dl_harq(UE, pid, 0, harq_round_max);
    pid = sched_ctrl->feedback_dl_harq.head;
    if (pid < 0)
      return NULL;
    harq = &sched_ctrl->harq_processes[pid];
  }
  /* feedbacks that we wait for in the future: don't do anything */
  if (harq->feedback_slot > slot) {
    LOG_W(NR_MAC,
          "expected HARQ pid %d feedback at %4d.%2d, but is at %4d.%2d instead (HARQ feedback is in the future)\n",
          pid,
          harq->feedback_frame,
          harq->feedback_slot,
          frame,
          slot);
    return NULL;
  }
  return harq;
}

void handle_nr_uci_pucch_0_1(module_id_t mod_id,
                             frame_t frame,
                             sub_frame_t slot,
                             const nfapi_nr_uci_pucch_pdu_format_0_1_t *uci_01)
{
  NR_UE_info_t * UE = find_nr_UE(&RC.nrmac[mod_id]->UE_info, uci_01->rnti);
  if (!UE) {
    LOG_E(NR_MAC, "%s(): unknown RNTI %04x in PUCCH UCI\n", __func__, uci_01->rnti);
    return;
  }
  NR_UE_sched_ctrl_t *sched_ctrl = &UE->UE_sched_ctrl;

  if (((uci_01->pduBitmap >> 1) & 0x01)) {
    // iterate over received harq bits
    for (int harq_bit = 0; harq_bit < uci_01->harq->num_harq; harq_bit++) {
      const uint8_t harq_value = uci_01->harq->harq_list[harq_bit].harq_value;
      const uint8_t harq_confidence = uci_01->harq->harq_confidence_level;
      NR_UE_harq_t *harq = find_harq(frame, slot, UE, RC.nrmac[mod_id]->harq_round_max);
      if (!harq) {
        LOG_E(NR_MAC, "Oh no! Could not find a harq in %s!\n", __FUNCTION__);
        break;
      }
      DevAssert(harq->is_waiting);
      const int8_t pid = sched_ctrl->feedback_dl_harq.head;
      remove_front_nr_list(&sched_ctrl->feedback_dl_harq);
      LOG_D(NR_MAC,"%4d.%2d bit %d pid %d ack/nack %d\n",frame, slot, harq_bit,pid,harq_value);
      handle_dl_harq(UE, pid, harq_value == 0 && harq_confidence == 0, RC.nrmac[mod_id]->harq_round_max);
      if (harq_confidence == 1)  UE->mac_stats.pucch0_DTX++;
    }
  }

  // check scheduling request result, confidence_level == 0 is good
  if (uci_01->pduBitmap & 0x1 && uci_01->sr->sr_indication && uci_01->sr->sr_confidence_level == 0 && uci_01->ul_cqi >= 148) {
    // SR detected with SNR >= 10dB
    sched_ctrl->SR |= true;
    LOG_D(NR_MAC, "SR UE %04x ul_cqi %d\n", uci_01->rnti, uci_01->ul_cqi);
  }

  // tpc (power control) only if we received AckNack or positive SR. For a
  // negative SR, the UE won't have sent anything, and the SNR is not valid
  if (((uci_01->pduBitmap >> 1) & 0x1) ) {
    if ((uci_01->harq) && (uci_01->harq->harq_confidence_level==0)) sched_ctrl->tpc1 = nr_get_tpc(RC.nrmac[mod_id]->pucch_target_snrx10, uci_01->ul_cqi, 30);
    else                                        sched_ctrl->tpc1 = 3;
    sched_ctrl->pucch_snrx10 = uci_01->ul_cqi * 5 - 640;
  }
}

void handle_nr_uci_pucch_2_3_4(module_id_t mod_id,
                               frame_t frame,
                               sub_frame_t slot,
                               const nfapi_nr_uci_pucch_pdu_format_2_3_4_t *uci_234)
{
  NR_UE_info_t * UE = find_nr_UE(&RC.nrmac[mod_id]->UE_info, uci_234->rnti);
  if (!UE) {
    LOG_E(NR_MAC, "%s(): unknown RNTI %04x in PUCCH UCI\n", __func__, uci_234->rnti);
    return;
  }
  AssertFatal(UE->CellGroup,"Cellgroup is null for UE %04x\n", uci_234->rnti);
  AssertFatal(UE->CellGroup->spCellConfig,
             "Cellgroup->spCellConfig is null for UE %04x\n", uci_234->rnti);
  AssertFatal(UE->CellGroup->spCellConfig->spCellConfigDedicated,
              "Cellgroup->spCellConfig->spCellConfigDedicated is null for UE %04x\n", uci_234->rnti);
  if ( UE->CellGroup->spCellConfig->spCellConfigDedicated->csi_MeasConfig==NULL)
    return;

  NR_CSI_MeasConfig_t *csi_MeasConfig = UE->CellGroup->spCellConfig->spCellConfigDedicated->csi_MeasConfig->choice.setup;
  NR_UE_sched_ctrl_t *sched_ctrl = &UE->UE_sched_ctrl;

  // tpc (power control)
  // TODO PUCCH2 SNR computation is not correct -> ignore the following
  //sched_ctrl->tpc1 = nr_get_tpc(RC.nrmac[mod_id]->pucch_target_snrx10,
  //                              uci_234->ul_cqi,
  //                              30);
  //sched_ctrl->pucch_snrx10 = uci_234->ul_cqi * 5 - 640;

  if ((uci_234->pduBitmap >> 1) & 0x01) {
    // iterate over received harq bits
    for (int harq_bit = 0; harq_bit < uci_234->harq.harq_bit_len; harq_bit++) {
      const int acknack = ((uci_234->harq.harq_payload[harq_bit >> 3]) >> harq_bit) & 0x01;
      NR_UE_harq_t *harq = find_harq(frame, slot, UE, RC.nrmac[mod_id]->harq_round_max);
      if (!harq)
        break;
      DevAssert(harq->is_waiting);
      const int8_t pid = sched_ctrl->feedback_dl_harq.head;
      remove_front_nr_list(&sched_ctrl->feedback_dl_harq);
      handle_dl_harq(UE, pid, uci_234->harq.harq_crc != 1 && acknack, RC.nrmac[mod_id]->harq_round_max);
    }
  }
  if ((uci_234->pduBitmap >> 2) & 0x01) {
    //API to parse the csi report and store it into sched_ctrl
    extract_pucch_csi_report(csi_MeasConfig, uci_234, frame, slot, UE, RC.nrmac[mod_id]->common_channels->ServingCellConfigCommon);
    //TCI handling function
    tci_handling(UE,frame, slot);
  }
  if ((uci_234->pduBitmap >> 3) & 0x01) {
    //@TODO:Handle CSI Report 2
  }
}

bool test_acknack_vrb_occupation(NR_UE_sched_ctrl_t *sched_ctrl,
                                 NR_sched_pucch_t *pucch,
                                 uint16_t *vrb_map_UL,
                                 const NR_ServingCellConfigCommon_t *scc,
                                 NR_PUCCH_Config_t *pucch_Config,
                                 int r_pucch,
                                 int bwp_start,
                                 int bwp_size) {

  // We assume initial cyclic shift is always 0 so different pucch resources can't overlap

  NR_sched_pucch_t *csi_pucch = &sched_ctrl->sched_pucch[1];
  if (csi_pucch &&
      csi_pucch->csi_bits > 0 &&
      csi_pucch->frame == pucch->frame &&
      csi_pucch->ul_slot == pucch->ul_slot &&
      csi_pucch->simultaneous_harqcsi &&
      (csi_pucch->csi_bits + csi_pucch->dai_c) < 11)
    return true; // available resources for csi_pucch already verified

  if(r_pucch<0){
    const NR_PUCCH_Resource_t *resource = pucch_Config->resourceToAddModList->list.array[0];
    DevAssert(resource->format.present == NR_PUCCH_Resource__format_PR_format0);
    pucch->second_hop_prb = resource->secondHopPRB!= NULL ?  *resource->secondHopPRB : 0;
    pucch->nr_of_symb = resource->format.choice.format0->nrofSymbols;
    pucch->start_symb = resource->format.choice.format0->startingSymbolIndex;
    pucch->prb_start = resource->startingPRB;
  }
  else{
    int rsetindex = *scc->uplinkConfigCommon->initialUplinkBWP->pucch_ConfigCommon->choice.setup->pucch_ResourceCommon;
    set_r_pucch_parms(rsetindex,
                      r_pucch,
                      bwp_size,
                      &pucch->prb_start,
                      &pucch->second_hop_prb,
                      &pucch->nr_of_symb,
                      &pucch->start_symb);
  }

  // verifying occupation of PRBs for ACK/NACK on dedicated pucch
  for (int l=0; l<pucch->nr_of_symb; l++) {
    uint16_t symb = SL_to_bitmap(pucch->start_symb+l, 1);
    int prb;
    if (l==1 && pucch->second_hop_prb != 0)
      prb = pucch->second_hop_prb;
    else
      prb = pucch->prb_start;
    if ((vrb_map_UL[bwp_start+prb] & symb) != 0) {
      return false;
      break;
    }
  }
  return true;
}

// this function returns an index to NR_sched_pucch structure
// currently this structure contains PUCCH0 at index 0 and PUCCH2 at index 1
// if the function returns -1 it was not possible to schedule acknack
// when current pucch is ready to be scheduled nr_fill_nfapi_pucch is called
int nr_acknack_scheduling(int mod_id,
                          NR_UE_info_t *UE,
                          frame_t frame,
                          sub_frame_t slot,
                          int r_pucch,
                          int is_common) {
  const int CC_id = 0;
  const int minfbtime = RC.nrmac[mod_id]->minRXTXTIMEpdsch;
  const NR_ServingCellConfigCommon_t *scc = RC.nrmac[mod_id]->common_channels[CC_id].ServingCellConfigCommon;
  const int n_slots_frame = nr_slots_per_frame[*scc->ssbSubcarrierSpacing];
  const NR_TDD_UL_DL_Pattern_t *tdd = scc->tdd_UL_DL_ConfigurationCommon ? &scc->tdd_UL_DL_ConfigurationCommon->pattern1 : NULL;
  AssertFatal(tdd || RC.nrmac[mod_id]->common_channels[CC_id].frame_type == FDD, "Dynamic TDD not handled yet\n");
  const int nr_slots_period = tdd ? n_slots_frame / get_nb_periods_per_frame(tdd->dl_UL_TransmissionPeriodicity) : n_slots_frame;
  const int next_ul_slot = tdd ? tdd->nrofDownlinkSlots + nr_slots_period * (slot / nr_slots_period) : slot + minfbtime;
  const int first_ul_slot_period = tdd ? tdd->nrofDownlinkSlots : 0;


  /* for the moment, we consider:
   * * only pucch_sched[0] holds HARQ (and SR)
   * * we do not multiplex with CSI, which is always in pucch_sched[2]
   * * SR uses format 0 and is allocated in the first UL (mixed) slot (and not
   *   later)
   * * each UE has dedicated PUCCH Format 0 resources, and we use index 0! */
  NR_UE_sched_ctrl_t *sched_ctrl = &UE->UE_sched_ctrl;
  NR_CellGroupConfig_t *cg = UE->CellGroup;

  NR_PUCCH_Config_t *pucch_Config = NULL;
  if (sched_ctrl->active_ubwp) {
    pucch_Config = sched_ctrl->active_ubwp->bwp_Dedicated->pucch_Config->choice.setup;
  } else if (cg &&
             cg->spCellConfig &&
             cg->spCellConfig->spCellConfigDedicated &&
             cg->spCellConfig->spCellConfigDedicated->uplinkConfig &&
             cg->spCellConfig->spCellConfigDedicated->uplinkConfig->initialUplinkBWP) {
    pucch_Config = cg->spCellConfig->spCellConfigDedicated->uplinkConfig->initialUplinkBWP->pucch_Config->choice.setup;
  }
  NR_BWP_t *genericParameters = sched_ctrl->active_ubwp ?
    &sched_ctrl->active_ubwp->bwp_Common->genericParameters:
    &scc->uplinkConfigCommon->initialUplinkBWP->genericParameters;
  int bwp_start = NRRIV2PRBOFFSET(genericParameters->locationAndBandwidth,MAX_BWP_SIZE);
  int bwp_size = NRRIV2BW(genericParameters->locationAndBandwidth, MAX_BWP_SIZE);

  NR_sched_pucch_t *pucch = &sched_ctrl->sched_pucch[0];
  LOG_D(NR_MAC, "In %s: %4d.%2d Trying to allocate pucch, current DAI %d\n", __FUNCTION__, frame, slot, pucch->dai_c);

  pucch->r_pucch=r_pucch;
  AssertFatal(pucch->csi_bits == 0,
              "%s(): csi_bits %d in sched_pucch[0]\n",
              __func__,
              pucch->csi_bits);

  /* if the currently allocated PUCCH of this UE is full, allocate it */
  NR_sched_pucch_t *csi_pucch = &sched_ctrl->sched_pucch[1];
  if (pucch->dai_c == 2) {
    /* advance the UL slot information in PUCCH by one so we won't schedule in
     * the same slot again */
    const int f = pucch->frame;
    const int s = pucch->ul_slot;
    LOG_D(NR_MAC, "In %s: %4d.%2d DAI = 2 pucch currently in %4d.%2d, advancing by 1 slot\n", __FUNCTION__, frame, slot, f, s);

    if (!(csi_pucch
          && csi_pucch->csi_bits > 0
          && csi_pucch->frame == f
          && csi_pucch->ul_slot == s))
      nr_fill_nfapi_pucch(RC.nrmac[mod_id], frame, slot, pucch, UE);

    memset(pucch, 0, sizeof(*pucch));
    pucch->frame = s == n_slots_frame - 1 ? (f + 1) % 1024 : f;
    if(((s + 1)%nr_slots_period) == 0)
      pucch->ul_slot = (s + 1 + first_ul_slot_period) % n_slots_frame;
    else
      pucch->ul_slot = (s + 1) % n_slots_frame;
    // we assume that only two indices over the array sched_pucch exist
    // skip the CSI PUCCH if it is present and if in the next frame/slot
    // and if we don't multiplex
    csi_pucch->r_pucch=-1;
    if (csi_pucch
        && csi_pucch->csi_bits > 0
        && csi_pucch->frame == pucch->frame
        && csi_pucch->ul_slot == pucch->ul_slot
        && !csi_pucch->simultaneous_harqcsi) {
      LOG_D(NR_MAC,"Cannot multiplex csi_pucch for %d.%d\n",csi_pucch->frame,csi_pucch->ul_slot);
      nr_fill_nfapi_pucch(RC.nrmac[mod_id], frame, slot, csi_pucch, UE);

      memset(csi_pucch, 0, sizeof(*csi_pucch));
      pucch->frame = pucch->ul_slot == n_slots_frame - 1 ? (pucch->frame + 1) % 1024 : pucch->frame;
      if(((pucch->ul_slot + 1)%nr_slots_period) == 0)
        pucch->ul_slot = (pucch->ul_slot + 1 + first_ul_slot_period) % n_slots_frame;
      else
        pucch->ul_slot = (pucch->ul_slot + 1) % n_slots_frame;
    }
  }

  LOG_D(NR_MAC, "In %s: pucch_acknak 1. DL %4d.%2d, UL_ACK %4d.%2d, DAI_C %d\n", __FUNCTION__, frame, slot, pucch->frame, pucch->ul_slot, pucch->dai_c);

  // this is hardcoded for now as ue specific only if we are not on the initialBWP (to be fixed to allow ue_Specific also on initialBWP
  NR_BWP_UplinkDedicated_t *ubwpd=NULL;

  if (cg &&
      cg->spCellConfig &&
      cg->spCellConfig->spCellConfigDedicated &&
      cg->spCellConfig->spCellConfigDedicated->uplinkConfig &&
      cg->spCellConfig->spCellConfigDedicated->uplinkConfig->initialUplinkBWP)
    ubwpd = cg->spCellConfig->spCellConfigDedicated->uplinkConfig->initialUplinkBWP;

  NR_SearchSpace__searchSpaceType_PR ss_type = (is_common==0 && (sched_ctrl->active_bwp || ubwpd)) ? NR_SearchSpace__searchSpaceType_PR_ue_Specific: NR_SearchSpace__searchSpaceType_PR_common;
  uint8_t pdsch_to_harq_feedback[8];
  const int bwp_id = sched_ctrl->active_bwp ? sched_ctrl->active_bwp->bwp_Id : 0;

  int max_fb_time = 0;
  get_pdsch_to_harq_feedback(UE, bwp_id, ss_type, &max_fb_time, pdsch_to_harq_feedback);

  LOG_D(NR_MAC, "In %s: 1b. DL %4d.%2d, UL_ACK %4d.%2d, DAI_C %d\n", __FUNCTION__, frame,slot,pucch->frame,pucch->ul_slot,pucch->dai_c);
  /* there is a HARQ. Check whether we can use it for this ACKNACK */
  if (pucch->dai_c > 0) {
    /* this UE already has a PUCCH occasion */
    // Find the right timing_indicator value.
    int i = 0;
    while (i < 8) {
      int diff = pucch->ul_slot - slot;
      if (diff<0)
        diff += n_slots_frame;
      if (pdsch_to_harq_feedback[i] == diff &&
          pdsch_to_harq_feedback[i] >= minfbtime)
        break;
      ++i;
    }
    if (i >= 8) {
      // we cannot reach this timing anymore, allocate and try again
      const int f = pucch->frame;
      const int s = pucch->ul_slot;
      const int n_slots_frame = nr_slots_per_frame[*scc->ssbSubcarrierSpacing];
      LOG_D(NR_MAC, "In %s: %4d.%2d DAI > 0, cannot reach timing for pucch in %4d.%2d, advancing slot by 1 and trying again\n", __FUNCTION__, frame, slot, f, s);
      if (!(csi_pucch &&
          csi_pucch->csi_bits > 0 &&
          csi_pucch->frame == f &&
          csi_pucch->ul_slot == s))
        nr_fill_nfapi_pucch(RC.nrmac[mod_id], frame, slot, pucch, UE);
      memset(pucch, 0, sizeof(*pucch));
      pucch->frame = s == n_slots_frame - 1 ? (f + 1) % 1024 : f;
      if(((s + 1)%nr_slots_period) == 0)
        pucch->ul_slot = (s + 1 + first_ul_slot_period) % n_slots_frame;
      else
        pucch->ul_slot = (s + 1) % n_slots_frame;
      return nr_acknack_scheduling(mod_id, UE, frame, slot, r_pucch,is_common);
    }

    pucch->timing_indicator = i;
    pucch->dai_c++;
    // if there is CSI in this slot update the HARQ information for that one too
    if (csi_pucch &&
        csi_pucch->csi_bits > 0 &&
        csi_pucch->frame == pucch->frame &&
        csi_pucch->ul_slot == pucch->ul_slot) {
      csi_pucch->timing_indicator = i;
      csi_pucch->dai_c++;
    }
    // retain old resource indicator, and we are good
    LOG_D(NR_MAC, "In %s: %4d.%2d. DAI > 0, pucch allocated for %4d.%2d (index %d)\n", __FUNCTION__, frame,slot,pucch->frame,pucch->ul_slot,pucch->timing_indicator);
    return 0;
  }

  LOG_D(NR_MAC, "In %s: %4d.%2d DAI = 0, looking for new pucch occasion\n", __FUNCTION__, frame, slot);
  /* we need to find a new PUCCH occasion */

  /*(Re)Inizialization of timing information*/
  if ((pucch->frame == 0 && pucch->ul_slot == 0) ||
      ((pucch->frame*n_slots_frame + pucch->ul_slot) <
      (frame*n_slots_frame + slot))) {
    AssertFatal(pucch->sr_flag + pucch->dai_c == 0,
                "expected no SR/AckNack for UE %04x in %4d.%2d, but has %d/%d for %4d.%2d\n",
                UE->rnti, frame, slot, pucch->sr_flag, pucch->dai_c, pucch->frame, pucch->ul_slot);
    const int s = next_ul_slot;
    pucch->frame = s < n_slots_frame ? frame : (frame + 1) % 1024;
    pucch->ul_slot = s % n_slots_frame;
  }

  // Find the right timing_indicator value.
  int ind_found = -1;
  // while we are within the feedback limits
  uint16_t *vrb_map_UL;
  while ((n_slots_frame + pucch->ul_slot - slot) % n_slots_frame <= max_fb_time) {
    // checking if in ul_slot the resources potentially to be assigned to this PUCCH are available
    vrb_map_UL = &RC.nrmac[mod_id]->common_channels[CC_id].vrb_map_UL[pucch->ul_slot * MAX_BWP_SIZE];
    bool ret = test_acknack_vrb_occupation(sched_ctrl,
                                           pucch,
                                           vrb_map_UL,
                                           scc,
                                           pucch_Config,
                                           r_pucch,
                                           bwp_start,
                                           bwp_size);
    if (ret) {
      int i = 0;
      while (i < 8) {
        LOG_D(NR_MAC,"pdsch_to_harq_feedback[%d] = %d (pucch->ul_slot %d - slot %d)\n",
              i,pdsch_to_harq_feedback[i],pucch->ul_slot,slot);
        int diff = pucch->ul_slot - slot;
        if (diff<0)
          diff += n_slots_frame;
        if (pdsch_to_harq_feedback[i] == diff &&
            pdsch_to_harq_feedback[i] >= minfbtime) {
          ind_found = i;
          break;
        }
        ++i;
      }
      if (ind_found!=-1)
        break;
    }
    // advance to the next ul slot
    const int f = pucch->frame;
    const int s = pucch->ul_slot;
    pucch->frame = s == n_slots_frame - 1 ? (f + 1) % 1024 : f;
    if(((s + 1)%nr_slots_period) == 0)
      pucch->ul_slot = (s + 1 + first_ul_slot_period) % n_slots_frame;
    else
      pucch->ul_slot = (s + 1) % n_slots_frame;
  }
  if (ind_found==-1) {
    LOG_D(NR_MAC,
          "%4d.%2d could not find pdsch_to_harq_feedback for UE %04x: earliest "
          "ack slot %d\n",
          frame,
          slot,
          UE->rnti,
          pucch->ul_slot);
    return -1;
  }

  if (csi_pucch &&
      csi_pucch->csi_bits > 0 &&
      csi_pucch->frame == pucch->frame &&
      csi_pucch->ul_slot == pucch->ul_slot) {
    // skip the CSI PUCCH if it is present and if in the next frame/slot
    // and if we don't multiplex
    // FIXME currently we support at most 11 bits in pucch2 so skip also in that case
    if(!csi_pucch->simultaneous_harqcsi
       || ((csi_pucch->csi_bits + csi_pucch->dai_c) >= 11)) {
      LOG_D(NR_MAC,"Cannot multiplex csi_pucch %d +csi_pucch->dai_c %d for %d.%d\n",csi_pucch->csi_bits,csi_pucch->dai_c,csi_pucch->frame,csi_pucch->ul_slot);
      nr_fill_nfapi_pucch(RC.nrmac[mod_id], frame, slot, csi_pucch, UE);
      memset(csi_pucch, 0, sizeof(*csi_pucch));
      /* advance the UL slot information in PUCCH by one so we won't schedule in
       * the same slot again */
      const int f = pucch->frame;
      const int s = pucch->ul_slot;
      memset(pucch, 0, sizeof(*pucch));
      pucch->frame = s == n_slots_frame - 1 ? (f + 1) % 1024 : f;
      if(((s + 1)%nr_slots_period) == 0)
        pucch->ul_slot = (s + 1 + first_ul_slot_period) % n_slots_frame;
      else
        pucch->ul_slot = (s + 1) % n_slots_frame;
      return nr_acknack_scheduling(mod_id, UE, frame, slot, r_pucch,is_common);
    }
    // multiplexing harq and csi in a pucch
    else {
      csi_pucch->timing_indicator = ind_found;
      csi_pucch->dai_c++;
      // keep updating format 2 indicator
      pucch->timing_indicator = ind_found; // index in the list of timing indicators
      pucch->dai_c++;

      LOG_D(NR_MAC,"multiplexing csi_pucch %d +csi_pucch->dai_c %d for %d.%d\n",csi_pucch->csi_bits,csi_pucch->dai_c,csi_pucch->frame,csi_pucch->ul_slot);
      return 1;
    }
  }

  pucch->timing_indicator = ind_found; // index in the list of timing indicators

  LOG_D(NR_MAC, "In %s: 2. DAI 0 DL %4d.%2d, UL_ACK %4d.%2d (index %d)\n", __FUNCTION__, frame,slot,pucch->frame,pucch->ul_slot,pucch->timing_indicator);

  pucch->dai_c++;
  pucch->resource_indicator = 0; // each UE has dedicated PUCCH resources
  pucch->r_pucch=r_pucch;

  vrb_map_UL = &RC.nrmac[mod_id]->common_channels[CC_id].vrb_map_UL[pucch->ul_slot * MAX_BWP_SIZE];
  for (int l=0; l<pucch->nr_of_symb; l++) {
    uint16_t symb = SL_to_bitmap(pucch->start_symb+l, 1);
    int prb;
    if (l==1 && pucch->second_hop_prb != 0)
      prb = pucch->second_hop_prb;
    else
      prb = pucch->prb_start;
    vrb_map_UL[bwp_start+prb] |= symb;
  }
  return 0;
}


void nr_sr_reporting(gNB_MAC_INST *nrmac, frame_t SFN, sub_frame_t slot)
{
  if (!is_xlsch_in_slot(nrmac->ulsch_slot_bitmap[slot / 64], slot))
    return;
  NR_ServingCellConfigCommon_t *scc = nrmac->common_channels->ServingCellConfigCommon;
  const int n_slots_frame = nr_slots_per_frame[*scc->ssbSubcarrierSpacing];
  UE_iterator(nrmac->UE_info.list, UE) {
    NR_UE_sched_ctrl_t *sched_ctrl = &UE->UE_sched_ctrl;

    if (sched_ctrl->ul_failure==1 || sched_ctrl->rrc_processing_timer>0) continue;
    NR_PUCCH_Config_t *pucch_Config = NULL;
    if (sched_ctrl->active_ubwp) {
      pucch_Config = sched_ctrl->active_ubwp->bwp_Dedicated->pucch_Config->choice.setup;
    } else if (UE->CellGroup &&
             UE->CellGroup->spCellConfig &&
             UE->CellGroup->spCellConfig->spCellConfigDedicated &&
             UE->CellGroup->spCellConfig->spCellConfigDedicated->uplinkConfig &&
             UE->CellGroup->spCellConfig->spCellConfigDedicated->uplinkConfig->initialUplinkBWP &&
             UE->CellGroup->spCellConfig->spCellConfigDedicated->uplinkConfig->initialUplinkBWP->pucch_Config->choice.setup) {
      pucch_Config = UE->CellGroup->spCellConfig->spCellConfigDedicated->uplinkConfig->initialUplinkBWP->pucch_Config->choice.setup;
    }
    else continue;
    if (!pucch_Config->schedulingRequestResourceToAddModList) 
        continue;

    AssertFatal(pucch_Config->schedulingRequestResourceToAddModList->list.count>0,"NO SR configuration available");

    for (int SR_resource_id =0; SR_resource_id < pucch_Config->schedulingRequestResourceToAddModList->list.count;SR_resource_id++) {
      NR_SchedulingRequestResourceConfig_t *SchedulingRequestResourceConfig = pucch_Config->schedulingRequestResourceToAddModList->list.array[SR_resource_id];

      int SR_period; int SR_offset;

      find_period_offest_SR(SchedulingRequestResourceConfig,&SR_period,&SR_offset);
      // convert to int to avoid underflow of uint
      int sfn_sf = SFN * n_slots_frame + slot;
      LOG_D(NR_MAC,"SR_resource_id %d: SR_period %d, SR_offset %d\n",SR_resource_id,SR_period,SR_offset);
      if ((sfn_sf - SR_offset) % SR_period != 0)
        continue;
      LOG_D(NR_MAC, "%4d.%2d Scheduling Request identified\n", SFN, slot);
      NR_PUCCH_ResourceId_t *PucchResourceId = SchedulingRequestResourceConfig->resource;

      int found = -1;
      NR_PUCCH_ResourceSet_t *pucchresset = pucch_Config->resourceSetToAddModList->list.array[0]; // set with formats 0,1
      int n_list = pucchresset->resourceList.list.count;
       for (int i=0; i<n_list; i++) {
        if (*pucchresset->resourceList.list.array[i] == *PucchResourceId )
          found = i;
      }
      AssertFatal(found>-1,"SR resource not found among PUCCH resources");

      /* loop through nFAPI PUCCH messages: if the UEs is in there in this slot
       * with the resource_indicator, it means we already allocated that PUCCH
       * resource for AckNack (e.g., the UE has been scheduled often), and we
       * just need to add the SR_flag. Otherwise, just allocate in the internal
       * PUCCH resource, and nr_schedule_pucch() will handle the rest */
      NR_PUCCH_Resource_t *pucch_res = pucch_Config->resourceToAddModList->list.array[found];
      /* for the moment, can only handle SR on PUCCH Format 0 */
      DevAssert(pucch_res->format.present == NR_PUCCH_Resource__format_PR_format0);
      nfapi_nr_ul_tti_request_t *ul_tti_req = &nrmac->UL_tti_req_ahead[0][slot];
      bool nfapi_allocated = false;
      for (int i = 0; i < ul_tti_req->n_pdus; ++i) {
        if (ul_tti_req->pdus_list[i].pdu_type != NFAPI_NR_UL_CONFIG_PUCCH_PDU_TYPE)
          continue;
        nfapi_nr_pucch_pdu_t *pdu = &ul_tti_req->pdus_list[i].pucch_pdu;
        /* check that it is our PUCCH F0. Assuming there can be only one */
        if (pdu->rnti == UE->rnti
            && pdu->format_type == 0 // does not use NR_PUCCH_Resource__format_PR_format0
            && pdu->initial_cyclic_shift == pucch_res->format.choice.format0->initialCyclicShift
            && pdu->nr_of_symbols == pucch_res->format.choice.format0->nrofSymbols
            && pdu->start_symbol_index == pucch_res->format.choice.format0->startingSymbolIndex) {
          LOG_D(NR_MAC,"%4d.%2d adding SR_flag 1 to PUCCH format 0 nFAPI SR for RNTI %04x\n", SFN, slot, pdu->rnti);
          pdu->sr_flag = 1;
          nfapi_allocated = true;
          break;
        } else if (pdu->rnti == UE->rnti
            && pdu->format_type == 2 // does not use NR_PUCCH_Resource__format_PR_format0
            && pdu->nr_of_symbols == pucch_res->format.choice.format2->nrofSymbols
            && pdu->start_symbol_index == pucch_res->format.choice.format2->startingSymbolIndex) {
          LOG_D(NR_MAC,"%4d.%2d adding SR_flag 1 to PUCCH format 2 nFAPI SR for RNTI %04x\n", SFN, slot, pdu->rnti);
          pdu->sr_flag = 1;
          nfapi_allocated = true;
          break;
        } else if (pdu->rnti == UE->rnti
            && pdu->format_type == 1 // does not use NR_PUCCH_Resource__format_PR_format0
            && pdu->nr_of_symbols == pucch_res->format.choice.format1->nrofSymbols
            && pdu->start_symbol_index == pucch_res->format.choice.format1->startingSymbolIndex) {
          LOG_D(NR_MAC,"%4d.%2d adding SR_flag 1 to PUCCH format 1 nFAPI SR for RNTI %04x\n", SFN, slot, pdu->rnti);
          pdu->sr_flag = 1;
          nfapi_allocated = true;
          break;
        } else if (pdu->rnti == UE->rnti
            && pdu->format_type == 3 // does not use NR_PUCCH_Resource__format_PR_format0
            && pdu->nr_of_symbols == pucch_res->format.choice.format3->nrofSymbols
            && pdu->start_symbol_index == pucch_res->format.choice.format3->startingSymbolIndex) {
          LOG_D(NR_MAC,"%4d.%2d adding SR_flag 1 to PUCCH format 3 nFAPI SR for RNTI %04x\n", SFN, slot, pdu->rnti);
          pdu->sr_flag = 1;
          nfapi_allocated = true;
          break;
        } else if (pdu->rnti == UE->rnti
            && pdu->format_type == 4 // does not use NR_PUCCH_Resource__format_PR_format0
            && pdu->nr_of_symbols == pucch_res->format.choice.format4->nrofSymbols
            && pdu->start_symbol_index == pucch_res->format.choice.format4->startingSymbolIndex) {
          LOG_D(NR_MAC,"%4d.%2d adding SR_flag 1 to PUCCH format 4 nFAPI SR for RNTI %04x\n", SFN, slot, pdu->rnti);
          pdu->sr_flag = 1;
          nfapi_allocated = true;
          break;
        }
      }

      if (nfapi_allocated)  // break scheduling resource loop, continue next UE
        break;

      /* we did not find it: check if current PUCCH is for the current slot, in
       * which case we add the SR to it; otherwise, allocate SR separately */
      NR_sched_pucch_t *curr_pucch = &sched_ctrl->sched_pucch[0];
      if (curr_pucch->frame == SFN && curr_pucch->ul_slot == slot) {
        if (curr_pucch->resource_indicator != found) {
          LOG_W(NR_MAC, "%4d.%2d expected PUCCH in this slot to have resource indicator of SR (%d), skipping SR\n", SFN, slot, found);
          continue;
        }
        curr_pucch->sr_flag = true;
      } else {
        NR_sched_pucch_t sched_sr = {
          .frame = SFN,
          .ul_slot = slot,
          .sr_flag = true,
          .resource_indicator = found,
          .r_pucch = -1
        };
        nr_fill_nfapi_pucch(nrmac, SFN, slot, &sched_sr, UE);
      }
    }
  }
}
<|MERGE_RESOLUTION|>--- conflicted
+++ resolved
@@ -300,17 +300,8 @@
     harq->round = 0;
     harq->ndi ^= 1;
   } else if (harq->round >= harq_round_max - 1) {
-<<<<<<< HEAD
-    add_tail_nr_list(&UE->UE_sched_ctrl.available_dl_harq, harq_pid);
-    harq->round = 0;
-    harq->ndi ^= 1;
-    NR_mac_stats_t *stats = &UE->mac_stats;
-    stats->dl.errors++;
-    LOG_D(NR_MAC, "retransmission error for UE %04x (total %"PRIu64")\n", UE->rnti, stats->dl.errors);
-=======
     abort_nr_dl_harq(UE, harq_pid);
     LOG_D(NR_MAC, "retransmission error for UE %04x (total %"PRIu64")\n", UE->rnti, UE->mac_stats.dl.errors);
->>>>>>> 50916825
   } else {
     LOG_D(PHY,"NACK for: pid %d, ue %04x\n",harq_pid, UE->rnti);
     add_tail_nr_list(&UE->UE_sched_ctrl.retrans_dl_harq, harq_pid);
