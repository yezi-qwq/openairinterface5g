/*
 * Licensed to the OpenAirInterface (OAI) Software Alliance under one or more
 * contributor license agreements.  See the NOTICE file distributed with
 * this work for additional information regarding copyright ownership.
 * The OpenAirInterface Software Alliance licenses this file to You under
 * the OAI Public License, Version 1.1  (the "License"); you may not use this file
 * except in compliance with the License.
 * You may obtain a copy of the License at
 *
 *      http://www.openairinterface.org/?page_id=698
 *
 * Unless required by applicable law or agreed to in writing, software
 * distributed under the License is distributed on an "AS IS" BASIS,
 * WITHOUT WARRANTIES OR CONDITIONS OF ANY KIND, either express or implied.
 * See the License for the specific language governing permissions and
 * limitations under the License.
 *-------------------------------------------------------------------------------
 * For more information about the OpenAirInterface (OAI) Software Alliance:
 *      contact@openairinterface.org
 */

/*! \file gNB_scheduler_uci.c
 * \brief MAC procedures related to UCI
 * \date 2020
 * \version 1.0
 * \company Eurecom
 */

#include <softmodem-common.h>
#include "LAYER2/MAC/mac.h"
#include "NR_MAC_gNB/nr_mac_gNB.h"
#include "NR_MAC_COMMON/nr_mac_extern.h"
#include "NR_MAC_gNB/mac_proto.h"
#include "common/ran_context.h"
#include "nfapi/oai_integration/vendor_ext.h"

extern RAN_CONTEXT_t RC;


void nr_fill_nfapi_pucch(module_id_t mod_id,
                         frame_t frame,
                         sub_frame_t slot,
                         const NR_sched_pucch_t *pucch,
                         int UE_id)
{
  NR_UE_info_t *UE_info = &RC.nrmac[mod_id]->UE_info;

  nfapi_nr_ul_tti_request_t *future_ul_tti_req =
      &RC.nrmac[mod_id]->UL_tti_req_ahead[0][pucch->ul_slot];
  AssertFatal(future_ul_tti_req->SFN == pucch->frame
              && future_ul_tti_req->Slot == pucch->ul_slot,
              "future UL_tti_req's frame.slot %d.%d does not match PUCCH %d.%d\n",
              future_ul_tti_req->SFN,
              future_ul_tti_req->Slot,
              pucch->frame,
              pucch->ul_slot);
  future_ul_tti_req->pdus_list[future_ul_tti_req->n_pdus].pdu_type = NFAPI_NR_UL_CONFIG_PUCCH_PDU_TYPE;
  future_ul_tti_req->pdus_list[future_ul_tti_req->n_pdus].pdu_size = sizeof(nfapi_nr_pucch_pdu_t);
  nfapi_nr_pucch_pdu_t *pucch_pdu = &future_ul_tti_req->pdus_list[future_ul_tti_req->n_pdus].pucch_pdu;
  memset(pucch_pdu, 0, sizeof(nfapi_nr_pucch_pdu_t));
  future_ul_tti_req->n_pdus += 1;

  LOG_D(NR_MAC,
        "%s %4d.%2d Scheduling pucch reception in %4d.%2d: bits SR %d, DAI %d, CSI %d on res %d\n",
        pucch->dai_c>0 ? "pucch_acknak" : "",
        frame,
        slot,
        pucch->frame,
        pucch->ul_slot,
        pucch->sr_flag,
        pucch->dai_c,
        pucch->csi_bits,
        pucch->resource_indicator);

  NR_ServingCellConfigCommon_t *scc = RC.nrmac[mod_id]->common_channels->ServingCellConfigCommon;
  NR_CellGroupConfig_t *cg=UE_info->CellGroup[UE_id];

  NR_BWP_UplinkDedicated_t *ubwpd;
  ubwpd = cg ? cg->spCellConfig->spCellConfigDedicated->uplinkConfig->initialUplinkBWP:NULL;

  LOG_D(NR_MAC,"pucch_acknak: %d.%d Calling nr_configure_pucch (ubwpd %p,r_pucch %d) pucch in %d.%d\n",frame,slot,ubwpd,pucch->r_pucch,pucch->frame,pucch->ul_slot);
  nr_configure_pucch(pucch_pdu,
                     scc,
                     UE_info->CellGroup[UE_id],
                     UE_info->UE_sched_ctrl[UE_id].active_ubwp,
                     ubwpd,
                     UE_info->rnti[UE_id],
                     pucch->resource_indicator,
                     pucch->csi_bits,
                     pucch->dai_c,
                     pucch->sr_flag,
                     pucch->r_pucch);
}

#define MIN_RSRP_VALUE -141
#define MAX_NUM_SSB 128
#define MAX_SSB_SCHED 8
#define L1_RSRP_HYSTERIS 10 //considering 10 dBm as hysterisis for avoiding frequent SSB Beam Switching. !Fixme provide exact value if any
//#define L1_DIFF_RSRP_STEP_SIZE 2

int ssb_index_sorted[MAX_NUM_SSB] = {0};
int ssb_rsrp_sorted[MAX_NUM_SSB] = {0};

//Measured RSRP Values Table 10.1.16.1-1 from 36.133
//Stored all the upper limits[Max RSRP Value of corresponding index]
//stored -1 for invalid values
int L1_SSB_CSI_RSRP_measReport_mapping_38133_10_1_6_1_1[128] = {
  -1, -1, -1, -1, -1, -1, -1, -1, -1, -1, //0 - 9
     -1, -1, -1, -1, -1, -1, INT_MIN, -140, -139, -138, //10 - 19
    -137, -136, -135, -134, -133, -132, -131, -130, -129, -128, //20 - 29
    -127, -126, -125, -124, -123, -122, -121, -120, -119, -118, //30 - 39
    -117,-116, -115, -114, -113, -112, -111, -110, -109, -108, //40 - 49
    -107, -106, -105, -104, -103, -102, -101, -100, -99, -98, //50 - 59
    -97, -96, -95, -94, -93, -92, -91, -90, -89, -88, //60 - 69
    -87, -86, -85, -84, -83, -82, -81, -80, -79, -78, //70 - 79
    -77, -76, -75, -74, -73, -72, -71, -70, -69, -68, //80 - 89
    -67, -66, -65, -64, -63, -62, -61, -60, -59, -58, //90 - 99
    -57, -56, -55, -54, -53, -52, -51, -50, -49, -48, //100 - 109
    -47, -46, -45, -44, INT_MAX, -1, -1, -1, -1, -1, //110 - 119
    -1, -1, -1, -1, -1, -1, -1, -1//120 - 127
  };

//Differential RSRP values Table 10.1.6.1-2 from 36.133
//Stored the upper limits[MAX RSRP Value]
int diff_rsrp_ssb_csi_meas_10_1_6_1_2[16] = {
  0, -2, -4, -6, -8, -10, -12, -14, -16, -18, //0 - 9
  -20, -22, -24, -26, -28, -30 //10 - 15
};


void nr_schedule_pucch(int Mod_idP,
                       frame_t frameP,
                       sub_frame_t slotP)
{
  gNB_MAC_INST *nrmac = RC.nrmac[Mod_idP];
  if (!is_xlsch_in_slot(nrmac->ulsch_slot_bitmap[slotP / 64], slotP))
    return;

  NR_UE_info_t *UE_info = &nrmac->UE_info;
  const NR_list_t *UE_list = &UE_info->list;

  for (int UE_id = UE_list->head; UE_id >= 0; UE_id = UE_list->next[UE_id]) {
    NR_UE_sched_ctrl_t *sched_ctrl = &UE_info->UE_sched_ctrl[UE_id];
    if (sched_ctrl->ul_failure==1 && get_softmodem_params()->phy_test==0) continue;
    const int n = sizeof(sched_ctrl->sched_pucch) / sizeof(*sched_ctrl->sched_pucch);
    for (int i = 0; i < n; i++) {
      NR_sched_pucch_t *curr_pucch = &UE_info->UE_sched_ctrl[UE_id].sched_pucch[i];
      const uint16_t O_ack = curr_pucch->dai_c;
      const uint16_t O_csi = curr_pucch->csi_bits;
      const uint8_t O_sr = curr_pucch->sr_flag;
      if (O_ack + O_csi + O_sr == 0
          || frameP != curr_pucch->frame
          || slotP != curr_pucch->ul_slot)
        continue;
      LOG_D(NR_MAC,"Scheduling PUCCH[%d] RX for UE %d in %d.%d O_ack %d\n",i,UE_id,curr_pucch->frame,curr_pucch->ul_slot,O_ack);
      nr_fill_nfapi_pucch(Mod_idP, frameP, slotP, curr_pucch, UE_id);
      memset(curr_pucch, 0, sizeof(*curr_pucch));
    }
  }
}


//! Calculating number of bits set
uint8_t number_of_bits_set (uint8_t buf,uint8_t * max_ri){
  uint8_t nb_of_bits_set = 0;
  uint8_t mask = 0xff;
  uint8_t index = 0;

  for (index=7; (buf & mask) && (index>=0)  ; index--){
    if (buf & (1<<index))
      nb_of_bits_set++;

    mask>>=1;
  }
  *max_ri = 8-index;
  return nb_of_bits_set;
}


void compute_rsrp_bitlen(struct NR_CSI_ReportConfig *csi_reportconfig,
                         uint8_t nb_resources,
                         nr_csi_report_t *csi_report){

  if (NR_CSI_ReportConfig__groupBasedBeamReporting_PR_disabled == csi_reportconfig->groupBasedBeamReporting.present) {
    if (NULL != csi_reportconfig->groupBasedBeamReporting.choice.disabled->nrofReportedRS)
      csi_report->CSI_report_bitlen.nb_ssbri_cri = *(csi_reportconfig->groupBasedBeamReporting.choice.disabled->nrofReportedRS)+1;
    else
      /*! From Spec 38.331
       * nrofReportedRS
       * The number (N) of measured RS resources to be reported per report setting in a non-group-based report. N <= N_max, where N_max is either 2 or 4 depending on UE
       * capability. FFS: The signaling mechanism for the gNB to select a subset of N beams for the UE to measure and report.
       * When the field is absent the UE applies the value 1
       */
      csi_report->CSI_report_bitlen.nb_ssbri_cri= 1;
  } else
    csi_report->CSI_report_bitlen.nb_ssbri_cri= 2;

  if (nb_resources) {
    csi_report->CSI_report_bitlen.cri_ssbri_bitlen =ceil(log2 (nb_resources));
    csi_report->CSI_report_bitlen.rsrp_bitlen = 7; //From spec 38.212 Table 6.3.1.1.2-6: CRI, SSBRI, and RSRP
    csi_report->CSI_report_bitlen.diff_rsrp_bitlen =4; //From spec 38.212 Table 6.3.1.1.2-6: CRI, SSBRI, and RSRP
  } else {
    csi_report->CSI_report_bitlen.cri_ssbri_bitlen =0;
    csi_report->CSI_report_bitlen.rsrp_bitlen = 0;
    csi_report->CSI_report_bitlen.diff_rsrp_bitlen =0;
  }
}


uint8_t compute_ri_bitlen(struct NR_CSI_ReportConfig *csi_reportconfig,
                          nr_csi_report_t *csi_report){

  struct NR_CodebookConfig *codebookConfig = csi_reportconfig->codebookConfig;
  uint8_t nb_allowed_ri, ri_restriction,ri_bitlen;
  uint8_t  max_ri = 0;

  if (codebookConfig == NULL) {
    csi_report->csi_meas_bitlen.ri_bitlen=0;
    return max_ri;
  }

  // codebook type1 single panel
  if (NR_CodebookConfig__codebookType__type1__subType_PR_typeI_SinglePanel==codebookConfig->codebookType.choice.type1->subType.present){
    struct NR_CodebookConfig__codebookType__type1__subType__typeI_SinglePanel *type1single = codebookConfig->codebookType.choice.type1->subType.choice.typeI_SinglePanel;
    if (type1single->nrOfAntennaPorts.present == NR_CodebookConfig__codebookType__type1__subType__typeI_SinglePanel__nrOfAntennaPorts_PR_two){
      // two antenna ports case
      /*  From Spec 38.212
       *  If the higher layer parameter nrofCQIsPerReport=1, nRI in Table 6.3.1.1.2-3 is the number of allowed rank indicator
       *  values in the 4 LSBs of the higher layer parameter typeI-SinglePanel-ri-Restriction according to Subclause 5.2.2.2.1 [6,
       *  TS 38.214]; otherwise nRI in Table 6.3.1.1.2-3 is the number of allowed rank indicator values according to Subclause
       *  5.2.2.2.1 [6, TS 38.214].
       *
       *  But from Current RRC ASN structures nrofCQIsPerReport is not present. Present a dummy variable is present so using it to
       *  calculate RI for antennas equal or more than two.
       * */
      AssertFatal (NULL!=csi_reportconfig->dummy, "nrofCQIsPerReport is not present");

      ri_restriction = csi_reportconfig->codebookConfig->codebookType.choice.type1->subType.choice.typeI_SinglePanel->typeI_SinglePanel_ri_Restriction.buf[0];

      /* Replace dummy with the nrofCQIsPerReport from the CSIreport
         config when equalent ASN structure present */
      if (0==*(csi_reportconfig->dummy)){
        nb_allowed_ri = number_of_bits_set((ri_restriction & 0xf0), &max_ri);
        ri_bitlen = ceil(log2(nb_allowed_ri));
      }
      else{
        nb_allowed_ri = number_of_bits_set(ri_restriction, &max_ri);
        ri_bitlen = ceil(log2(nb_allowed_ri));
      }
      ri_bitlen = ri_bitlen<1?ri_bitlen:1; //from the spec 38.212 and table  6.3.1.1.2-3: RI, LI, CQI, and CRI of codebookType=typeI-SinglePanel
      csi_report->csi_meas_bitlen.ri_bitlen=ri_bitlen;
    }
    if (type1single->nrOfAntennaPorts.present == NR_CodebookConfig__codebookType__type1__subType__typeI_SinglePanel__nrOfAntennaPorts_PR_moreThanTwo){
      if (type1single->nrOfAntennaPorts.choice.moreThanTwo->n1_n2.present ==
          NR_CodebookConfig__codebookType__type1__subType__typeI_SinglePanel__nrOfAntennaPorts__moreThanTwo__n1_n2_PR_two_one_TypeI_SinglePanel_Restriction) {
        // 4 ports
        AssertFatal (NULL!=csi_reportconfig->dummy, "nrofCQIsPerReport is not present");

        ri_restriction = csi_reportconfig->codebookConfig->codebookType.choice.type1->subType.choice.typeI_SinglePanel->typeI_SinglePanel_ri_Restriction.buf[0];

        /* Replace dummy with the nrofCQIsPerReport from the CSIreport
           config when equalent ASN structure present*/
        if (0==*(csi_reportconfig->dummy)){
          nb_allowed_ri = number_of_bits_set((ri_restriction & 0xf0), &max_ri);
          ri_bitlen = ceil(log2(nb_allowed_ri));
        }
        else{
          nb_allowed_ri = number_of_bits_set(ri_restriction,&max_ri);
          ri_bitlen = ceil(log2(nb_allowed_ri));
        }
        ri_bitlen = ri_bitlen<2?ri_bitlen:2; //from the spec 38.212 and table  6.3.1.1.2-3: RI, LI, CQI, and CRI of codebookType=typeI-SinglePanel
        csi_report->csi_meas_bitlen.ri_bitlen=ri_bitlen;
      }
      else {
        // more than 4 ports
        AssertFatal (NULL!=csi_reportconfig->dummy, "nrofCQIsPerReport is not present");

        ri_restriction = csi_reportconfig->codebookConfig->codebookType.choice.type1->subType.choice.typeI_SinglePanel->typeI_SinglePanel_ri_Restriction.buf[0];

        /* Replace dummy with the nrofCQIsPerReport from the CSIreport
           config when equalent ASN structure present */
        if (0==*(csi_reportconfig->dummy)){
          nb_allowed_ri = number_of_bits_set((ri_restriction & 0xf0),&max_ri);
          ri_bitlen = ceil(log2(nb_allowed_ri));
        }
        else{
          nb_allowed_ri = number_of_bits_set(ri_restriction, &max_ri);
          ri_bitlen = ceil(log2(nb_allowed_ri));
        }
        csi_report->csi_meas_bitlen.ri_bitlen=ri_bitlen;
      }
    }
    return max_ri;
  }
  else 
    AssertFatal(1==0,"Other configurations not yet implemented\n");
  return -1;
}

void compute_li_bitlen(struct NR_CSI_ReportConfig *csi_reportconfig,
                       uint8_t max_ri,
                       nr_csi_report_t *csi_report){

  struct NR_CodebookConfig *codebookConfig = csi_reportconfig->codebookConfig;
  if (codebookConfig == NULL) {
    csi_report->csi_meas_bitlen.li_bitlen=0;
    return;
  }
  // codebook type1 single panel
  if (NR_CodebookConfig__codebookType__type1__subType_PR_typeI_SinglePanel==codebookConfig->codebookType.choice.type1->subType.present){
    /* From Spec 38.212
     *  If the higher layer parameter nrofCQIsPerReport=1, nRI in Table 6.3.1.1.2-3 is the number of allowed rank indicator
     *  values in the 4 LSBs of the higher layer parameter typeI-SinglePanel-ri-Restriction according to Subclause 5.2.2.2.1 [6,
     *  TS 38.214]; otherwise nRI in Table 6.3.1.1.2-3 is the number of allowed rank indicator values according to Subclause
     *  5.2.2.2.1 [6, TS 38.214].
     *
     *  But from Current RRC ASN structures nrofCQIsPerReport is not present. Present a dummy variable is present so using it to
     *  calculate RI for antennas equal or more than two.
     */
     //! TODO: The bit length of LI is as follows LI = log2(RI), Need to confirm wheather we should consider maximum RI can be reported from ri_restricted
     //        or we should consider reported RI. If we need to consider reported RI for calculating LI bit length then we need to modify the code.
     csi_report->csi_meas_bitlen.li_bitlen=ceil(log2(max_ri))<2?ceil(log2(max_ri)):2;
  }
  else
    AssertFatal(1==0,"Other configurations not yet implemented\n");
}


void compute_cqi_bitlen(struct NR_CSI_ReportConfig *csi_reportconfig,
                        uint8_t max_ri,
                        nr_csi_report_t *csi_report){

  struct NR_CodebookConfig *codebookConfig = csi_reportconfig->codebookConfig;
  struct NR_CSI_ReportConfig__reportFreqConfiguration *freq_config = csi_reportconfig->reportFreqConfiguration;

  if (*freq_config->cqi_FormatIndicator == NR_CSI_ReportConfig__reportFreqConfiguration__cqi_FormatIndicator_widebandCQI) {
    csi_report->csi_meas_bitlen.cqi_bitlen = 4;
    if(codebookConfig != NULL) {
      if (NR_CodebookConfig__codebookType__type1__subType_PR_typeI_SinglePanel == codebookConfig->codebookType.choice.type1->subType.present){
        struct NR_CodebookConfig__codebookType__type1__subType__typeI_SinglePanel *type1single = codebookConfig->codebookType.choice.type1->subType.choice.typeI_SinglePanel;
        if (type1single->nrOfAntennaPorts.present == NR_CodebookConfig__codebookType__type1__subType__typeI_SinglePanel__nrOfAntennaPorts_PR_moreThanTwo) {
          if (type1single->nrOfAntennaPorts.choice.moreThanTwo->n1_n2.present >
              NR_CodebookConfig__codebookType__type1__subType__typeI_SinglePanel__nrOfAntennaPorts__moreThanTwo__n1_n2_PR_two_one_TypeI_SinglePanel_Restriction) {
            // more than 4 antenna ports
            if (max_ri > 4)
              csi_report->csi_meas_bitlen.cqi_bitlen += 4; // CQI for second TB
          }
        }
      }
    }
  }
  else
    AssertFatal(1==0,"Sub-band CQI reporting not yet supported");
}

//!TODO : same function can be written to handle csi_resources
void compute_csi_bitlen(NR_CSI_MeasConfig_t *csi_MeasConfig, NR_UE_info_t *UE_info, int UE_id, module_id_t Mod_idP){
  uint8_t csi_report_id = 0;
  uint8_t nb_resources = 0;
  uint8_t max_ri = 0;
  NR_CSI_ReportConfig__reportQuantity_PR reportQuantity_type;
  NR_CSI_ResourceConfigId_t csi_ResourceConfigId;
  struct NR_CSI_ResourceConfig *csi_resourceconfig;

  // for each CSI measurement report configuration (list of CSI-ReportConfig)
  for (csi_report_id=0; csi_report_id < csi_MeasConfig->csi_ReportConfigToAddModList->list.count; csi_report_id++){
    struct NR_CSI_ReportConfig *csi_reportconfig = csi_MeasConfig->csi_ReportConfigToAddModList->list.array[csi_report_id];
    // MAC structure for CSI measurement reports (per UE and per report)
    nr_csi_report_t *csi_report = &UE_info->csi_report_template[UE_id][csi_report_id];
    // csi-ResourceConfigId of a CSI-ResourceConfig included in the configuration
    // (either CSI-RS or SSB)
    csi_ResourceConfigId = csi_reportconfig->resourcesForChannelMeasurement;
    // looking for CSI-ResourceConfig
    int found_resource = 0;
    int csi_resourceidx = 0;
    while (found_resource == 0 && csi_resourceidx < csi_MeasConfig->csi_ResourceConfigToAddModList->list.count) {
      csi_resourceconfig = csi_MeasConfig->csi_ResourceConfigToAddModList->list.array[csi_resourceidx];
      if ( csi_resourceconfig->csi_ResourceConfigId == csi_ResourceConfigId)
        found_resource = 1;
      csi_resourceidx++;
    }
    AssertFatal(found_resource==1,"Not able to found any CSI-ResourceConfig with csi-ResourceConfigId %ld\n",
                csi_ResourceConfigId);

    long resourceType = csi_resourceconfig->resourceType;

    reportQuantity_type = csi_reportconfig->reportQuantity.present;
    csi_report->reportQuantity_type = reportQuantity_type;

    // setting the CSI or SSB index list
    if (NR_CSI_ReportConfig__reportQuantity_PR_ssb_Index_RSRP == csi_report->reportQuantity_type) {
      for (int csi_idx = 0; csi_idx < csi_MeasConfig->csi_SSB_ResourceSetToAddModList->list.count; csi_idx++) {
        if (csi_MeasConfig->csi_SSB_ResourceSetToAddModList->list.array[csi_idx]->csi_SSB_ResourceSetId ==
            *(csi_resourceconfig->csi_RS_ResourceSetList.choice.nzp_CSI_RS_SSB->csi_SSB_ResourceSetList->list.array[0])){
          //We can configure only one SSB resource set from spec 38.331 IE CSI-ResourceConfig
          nb_resources=  csi_MeasConfig->csi_SSB_ResourceSetToAddModList->list.array[csi_idx]->csi_SSB_ResourceList.list.count;
          csi_report->SSB_Index_list = csi_MeasConfig->csi_SSB_ResourceSetToAddModList->list.array[csi_idx]->csi_SSB_ResourceList.list.array;
          csi_report->CSI_Index_list = NULL;
          break;
        }
      }
    }
    else {
      if (resourceType == NR_CSI_ResourceConfig__resourceType_periodic) {
        AssertFatal(csi_MeasConfig->nzp_CSI_RS_ResourceSetToAddModList != NULL,
                    "Wrong settings! Report quantity requires CSI-RS but csi_MeasConfig->nzp_CSI_RS_ResourceSetToAddModList is NULL\n");
        for (int csi_idx = 0; csi_idx < csi_MeasConfig->nzp_CSI_RS_ResourceSetToAddModList->list.count; csi_idx++) {
          if (csi_MeasConfig->nzp_CSI_RS_ResourceSetToAddModList->list.array[csi_idx]->nzp_CSI_ResourceSetId ==
              *(csi_resourceconfig->csi_RS_ResourceSetList.choice.nzp_CSI_RS_SSB->nzp_CSI_RS_ResourceSetList->list.array[0])) {
            //For periodic and semi-persistent CSI Resource Settings, the number of CSI-RS Resource Sets configured is limited to S=1 for spec 38.212
            nb_resources = csi_MeasConfig->nzp_CSI_RS_ResourceSetToAddModList->list.array[csi_idx]->nzp_CSI_RS_Resources.list.count;
            csi_report->CSI_Index_list = csi_MeasConfig->nzp_CSI_RS_ResourceSetToAddModList->list.array[csi_idx]->nzp_CSI_RS_Resources.list.array;
            csi_report->SSB_Index_list = NULL;
            break;
          }
        }
      }
      else AssertFatal(1==0,"Only periodic resource configuration currently supported\n");
    }

    // computation of bit length depending on the report type
    switch(reportQuantity_type){
      case (NR_CSI_ReportConfig__reportQuantity_PR_ssb_Index_RSRP):
        compute_rsrp_bitlen(csi_reportconfig, nb_resources, csi_report);
        break;
      case (NR_CSI_ReportConfig__reportQuantity_PR_cri_RSRP):
        compute_rsrp_bitlen(csi_reportconfig, nb_resources, csi_report);
        break;
      case (NR_CSI_ReportConfig__reportQuantity_PR_cri_RI_CQI):
        csi_report->csi_meas_bitlen.cri_bitlen=ceil(log2(nb_resources));
        max_ri = compute_ri_bitlen(csi_reportconfig, csi_report);
        compute_cqi_bitlen(csi_reportconfig, max_ri, csi_report);
        break;
    default:
      AssertFatal(1==0,"Not yet supported CSI report quantity type");
    }
  }
}


uint16_t nr_get_csi_bitlen(int Mod_idP,
                           int UE_id,
                           uint8_t csi_report_id) {

  uint16_t csi_bitlen =0;
  NR_UE_info_t *UE_info = &RC.nrmac[Mod_idP]->UE_info;
  L1_RSRP_bitlen_t * CSI_report_bitlen = NULL;
  CSI_Meas_bitlen_t * csi_meas_bitlen = NULL;

  if (NR_CSI_ReportConfig__reportQuantity_PR_ssb_Index_RSRP==UE_info->csi_report_template[UE_id][csi_report_id].reportQuantity_type||
      NR_CSI_ReportConfig__reportQuantity_PR_cri_RSRP==UE_info->csi_report_template[UE_id][csi_report_id].reportQuantity_type){
    CSI_report_bitlen = &(UE_info->csi_report_template[UE_id][csi_report_id].CSI_report_bitlen); //This might need to be moodif for Aperiodic CSI-RS measurements
    csi_bitlen+= ((CSI_report_bitlen->cri_ssbri_bitlen * CSI_report_bitlen->nb_ssbri_cri) +
                  CSI_report_bitlen->rsrp_bitlen +(CSI_report_bitlen->diff_rsrp_bitlen *
                  (CSI_report_bitlen->nb_ssbri_cri -1 )));
  } else{
   csi_meas_bitlen = &(UE_info->csi_report_template[UE_id][csi_report_id].csi_meas_bitlen); //This might need to be moodif for Aperiodic CSI-RS measurements
   csi_bitlen+= (csi_meas_bitlen->cri_bitlen +csi_meas_bitlen->ri_bitlen+csi_meas_bitlen->li_bitlen+csi_meas_bitlen->cqi_bitlen+csi_meas_bitlen->pmi_x1_bitlen+csi_meas_bitlen->pmi_x2_bitlen);
 }

  return csi_bitlen;
}


void nr_csi_meas_reporting(int Mod_idP,
                           frame_t frame,
                           sub_frame_t slot) {

  NR_ServingCellConfigCommon_t *scc = RC.nrmac[Mod_idP]->common_channels->ServingCellConfigCommon;
  const int n_slots_frame = nr_slots_per_frame[*scc->ssbSubcarrierSpacing];

  NR_UE_info_t *UE_info = &RC.nrmac[Mod_idP]->UE_info;
  NR_list_t *UE_list = &UE_info->list;
  for (int UE_id = UE_list->head; UE_id >= 0; UE_id = UE_list->next[UE_id]) {
    const NR_CellGroupConfig_t *CellGroup = UE_info->CellGroup[UE_id];
    NR_UE_sched_ctrl_t *sched_ctrl = &UE_info->UE_sched_ctrl[UE_id];
    if (sched_ctrl->ul_failure==1 && get_softmodem_params()->phy_test==0) continue;
    if (!CellGroup || !CellGroup->spCellConfig || !CellGroup->spCellConfig->spCellConfigDedicated ||
	      !CellGroup->spCellConfig->spCellConfigDedicated->csi_MeasConfig) continue;
    const NR_CSI_MeasConfig_t *csi_measconfig = CellGroup->spCellConfig->spCellConfigDedicated->csi_MeasConfig->choice.setup;
    AssertFatal(csi_measconfig->csi_ReportConfigToAddModList->list.count > 0,
                "NO CSI report configuration available");
    NR_PUCCH_Config_t *pucch_Config = sched_ctrl->active_ubwp->bwp_Dedicated->pucch_Config->choice.setup;

    for (int csi_report_id = 0; csi_report_id < csi_measconfig->csi_ReportConfigToAddModList->list.count; csi_report_id++){
      NR_CSI_ReportConfig_t *csirep = csi_measconfig->csi_ReportConfigToAddModList->list.array[csi_report_id];

      AssertFatal(csirep->reportConfigType.choice.periodic,
                  "Only periodic CSI reporting is implemented currently\n");
      int period, offset;
      csi_period_offset(csirep, NULL, &period, &offset);
      const int sched_slot = (period + offset) % n_slots_frame;
      // prepare to schedule csi measurement reception according to 5.2.1.4 in 38.214
      // preparation is done in first slot of tdd period
      if (frame % (period / n_slots_frame) != offset / n_slots_frame)
        continue;
      LOG_D(NR_MAC, "CSI reporting in frame %d slot %d\n", frame, sched_slot);

      const NR_PUCCH_CSI_Resource_t *pucchcsires = csirep->reportConfigType.choice.periodic->pucch_CSI_ResourceList.list.array[0];
      const NR_PUCCH_ResourceSet_t *pucchresset = pucch_Config->resourceSetToAddModList->list.array[1]; // set with formats >1
      const int n = pucchresset->resourceList.list.count;
      int res_index = 0;
      for (; res_index < n; res_index++)
        if (*pucchresset->resourceList.list.array[res_index] == pucchcsires->pucch_Resource)
          break;
      AssertFatal(res_index < n,
                  "CSI resource not found among PUCCH resources\n");

      // find free PUCCH that is in order with possibly existing PUCCH
      // schedulings (other CSI, SR)
      NR_sched_pucch_t *curr_pucch = &sched_ctrl->sched_pucch[1];
      AssertFatal(curr_pucch->csi_bits == 0
                  && !curr_pucch->sr_flag
                  && curr_pucch->dai_c == 0,
                  "PUCCH not free at index 1 for UE %04x\n",
                  UE_info->rnti[UE_id]);
      curr_pucch->r_pucch = -1;
      curr_pucch->frame = frame;
      curr_pucch->ul_slot = sched_slot;
      curr_pucch->resource_indicator = res_index;
      curr_pucch->csi_bits +=
          nr_get_csi_bitlen(Mod_idP,UE_id,csi_report_id);

      NR_BWP_t *genericParameters = sched_ctrl->active_ubwp ?
        &sched_ctrl->active_ubwp->bwp_Common->genericParameters:
        &scc->uplinkConfigCommon->initialUplinkBWP->genericParameters;
      int bwp_start = NRRIV2PRBOFFSET(genericParameters->locationAndBandwidth,MAX_BWP_SIZE);

      // going through the list of PUCCH resources to find the one indexed by resource_id
      uint16_t *vrb_map_UL = &RC.nrmac[Mod_idP]->common_channels[0].vrb_map_UL[sched_slot * MAX_BWP_SIZE];
      const int m = pucch_Config->resourceToAddModList->list.count;
      for (int j = 0; j < m; j++) {
        NR_PUCCH_Resource_t *pucchres = pucch_Config->resourceToAddModList->list.array[j];
        if (pucchres->pucch_ResourceId != *pucchresset->resourceList.list.array[res_index])
          continue;
        int start = pucchres->startingPRB;
        int len = 1;
        uint64_t mask = 0;
        switch(pucchres->format.present){
          case NR_PUCCH_Resource__format_PR_format2:
            len = pucchres->format.choice.format2->nrofPRBs;
            mask = ((1 << pucchres->format.choice.format2->nrofSymbols) - 1) << pucchres->format.choice.format2->startingSymbolIndex;
            curr_pucch->simultaneous_harqcsi = pucch_Config->format2->choice.setup->simultaneousHARQ_ACK_CSI;
            break;
          case NR_PUCCH_Resource__format_PR_format3:
            len = pucchres->format.choice.format3->nrofPRBs;
            mask = ((1 << pucchres->format.choice.format3->nrofSymbols) - 1) << pucchres->format.choice.format3->startingSymbolIndex;
            curr_pucch->simultaneous_harqcsi = pucch_Config->format3->choice.setup->simultaneousHARQ_ACK_CSI;
            break;
          case NR_PUCCH_Resource__format_PR_format4:
            mask = ((1 << pucchres->format.choice.format4->nrofSymbols) - 1) << pucchres->format.choice.format4->startingSymbolIndex;
            curr_pucch->simultaneous_harqcsi = pucch_Config->format4->choice.setup->simultaneousHARQ_ACK_CSI;
            break;
        default:
          AssertFatal(0, "Invalid PUCCH format type\n");
        }
        // verify resources are free
        for (int i = start; i < start + len; ++i) {
          vrb_map_UL[i+bwp_start] |= mask;
        }
      }
    }
  }
}

static void handle_dl_harq(module_id_t mod_id,
                           int UE_id,
                           int8_t harq_pid,
                           bool success)
{
  NR_UE_info_t *UE_info = &RC.nrmac[mod_id]->UE_info;
  NR_UE_harq_t *harq = &UE_info->UE_sched_ctrl[UE_id].harq_processes[harq_pid];
  harq->feedback_slot = -1;
  harq->is_waiting = false;
  if (success) {
    add_tail_nr_list(&UE_info->UE_sched_ctrl[UE_id].available_dl_harq, harq_pid);
    harq->round = 0;
    harq->ndi ^= 1;
  } else if (harq->round >= MAX_HARQ_ROUNDS - 1) {
    add_tail_nr_list(&UE_info->UE_sched_ctrl[UE_id].available_dl_harq, harq_pid);
    harq->round = 0;
    harq->ndi ^= 1;
    NR_mac_stats_t *stats = &UE_info->mac_stats[UE_id];
    stats->dlsch_errors++;
    LOG_D(NR_MAC, "retransmission error for UE %d (total %d)\n", UE_id, stats->dlsch_errors);
  } else {
    add_tail_nr_list(&UE_info->UE_sched_ctrl[UE_id].retrans_dl_harq, harq_pid);
    harq->round++;
  }
}

int checkTargetSSBInFirst64TCIStates_pdschConfig(int ssb_index_t, int Mod_idP, int UE_id) {
  NR_UE_info_t *UE_info = &RC.nrmac[Mod_idP]->UE_info;
  NR_CellGroupConfig_t *CellGroup = UE_info->CellGroup[UE_id] ;
  int nb_tci_states = CellGroup->spCellConfig->spCellConfigDedicated->initialDownlinkBWP->pdsch_Config->choice.setup->tci_StatesToAddModList->list.count;
  NR_TCI_State_t *tci =NULL;
  int i;

  for(i=0; i<nb_tci_states && i<64; i++) {
    tci = (NR_TCI_State_t *)CellGroup->spCellConfig->spCellConfigDedicated->initialDownlinkBWP->pdsch_Config->choice.setup->tci_StatesToAddModList->list.array[i];

    if(tci != NULL) {
      if(tci->qcl_Type1.referenceSignal.present == NR_QCL_Info__referenceSignal_PR_ssb) {
        if(tci->qcl_Type1.referenceSignal.choice.ssb == ssb_index_t)
          return tci->tci_StateId;  // returned TCI state ID
      }
      // if type2 is configured
      else if(tci->qcl_Type2 != NULL && tci->qcl_Type2->referenceSignal.present == NR_QCL_Info__referenceSignal_PR_ssb) {
        if(tci->qcl_Type2->referenceSignal.choice.ssb == ssb_index_t)
          return tci->tci_StateId; // returned TCI state ID
      } else LOG_I(NR_MAC,"SSB index is not found in first 64 TCI states of TCI_statestoAddModList[%d]", i);
    }
  }

  // tci state not identified in first 64 TCI States of PDSCH Config
  return -1;
}

int checkTargetSSBInTCIStates_pdcchConfig(int ssb_index_t, int Mod_idP, int UE_id) {
  NR_UE_info_t *UE_info = &RC.nrmac[Mod_idP]->UE_info;
  NR_CellGroupConfig_t *CellGroup = UE_info->CellGroup[UE_id] ;
  int nb_tci_states = CellGroup->spCellConfig->spCellConfigDedicated->initialDownlinkBWP->pdsch_Config->choice.setup->tci_StatesToAddModList->list.count;
  NR_TCI_State_t *tci =NULL;
  NR_TCI_StateId_t *tci_id = NULL;
  int bwp_id = 1;
  NR_BWP_Downlink_t *bwp = CellGroup->spCellConfig->spCellConfigDedicated->downlinkBWP_ToAddModList->list.array[bwp_id-1];
  NR_ControlResourceSet_t *coreset = bwp->bwp_Dedicated->pdcch_Config->choice.setup->controlResourceSetToAddModList->list.array[bwp_id-1];
  int i;
  int flag = 0;
  int tci_stateID = -1;

  for(i=0; i<nb_tci_states && i<128; i++) {
    tci = (NR_TCI_State_t *)CellGroup->spCellConfig->spCellConfigDedicated->initialDownlinkBWP->pdsch_Config->choice.setup->tci_StatesToAddModList->list.array[i];

    if(tci != NULL && tci->qcl_Type1.referenceSignal.present == NR_QCL_Info__referenceSignal_PR_ssb) {
      if(tci->qcl_Type1.referenceSignal.choice.ssb == ssb_index_t) {
        flag = 1;
        tci_stateID = tci->tci_StateId;
        break;
      } else if(tci->qcl_Type2 != NULL && tci->qcl_Type2->referenceSignal.present == NR_QCL_Info__referenceSignal_PR_ssb) {
        flag = 1;
        tci_stateID = tci->tci_StateId;
        break;
      }
    }

    if(flag != 0 && tci_stateID != -1 && coreset != NULL) {
      for(i=0; i<64 && i<coreset->tci_StatesPDCCH_ToAddList->list.count; i++) {
        tci_id = coreset->tci_StatesPDCCH_ToAddList->list.array[i];

        if(tci_id != NULL && *tci_id == tci_stateID)
          return tci_stateID;
      }
    }
  }

  // Need to implement once configuration is received
  return -1;
}

//returns the measured RSRP value (upper limit)
int get_measured_rsrp(uint8_t index) {
  //if index is invalid returning minimum rsrp -140
  if(index <= 15 || index >= 114)
    return MIN_RSRP_VALUE;

  return L1_SSB_CSI_RSRP_measReport_mapping_38133_10_1_6_1_1[index];
}

//returns the differential RSRP value (upper limit)
int get_diff_rsrp(uint8_t index, int strongest_rsrp) {
  if(strongest_rsrp != -1) {
    return strongest_rsrp + diff_rsrp_ssb_csi_meas_10_1_6_1_2[index];
  } else
    return MIN_RSRP_VALUE;
}

//identifies the target SSB Beam index
//keeps the required date for PDCCH and PDSCH TCI state activation/deactivation CE consutruction globally
//handles triggering of PDCCH and PDSCH MAC CEs
void tci_handling(module_id_t Mod_idP, int UE_id, frame_t frame, slot_t slot) {

  int strongest_ssb_rsrp = 0;
  int cqi_idx = 0;
  int curr_ssb_beam_index = 0; //ToDo: yet to know how to identify the serving ssb beam index
  uint8_t target_ssb_beam_index = curr_ssb_beam_index;
  uint8_t is_triggering_ssb_beam_switch =0;
  uint8_t ssb_idx = 0;
  int pdsch_bwp_id =0;
  int ssb_index[MAX_NUM_SSB] = {0};
  int ssb_rsrp[MAX_NUM_SSB] = {0};
  uint8_t idx = 0;
  int bwp_id  = 1;
  NR_UE_info_t *UE_info = &RC.nrmac[Mod_idP]->UE_info;
  NR_CellGroupConfig_t *CellGroup = UE_info->CellGroup[UE_id];
  NR_BWP_Downlink_t *bwp = CellGroup->spCellConfig->spCellConfigDedicated->downlinkBWP_ToAddModList->list.array[bwp_id-1];
  //bwp indicator
  int n_dl_bwp = CellGroup->spCellConfig->spCellConfigDedicated->downlinkBWP_ToAddModList->list.count;
  uint8_t nr_ssbri_cri = 0;
  uint8_t nb_of_csi_ssb_report = UE_info->csi_report_template[UE_id][cqi_idx].nb_of_csi_ssb_report;
  int better_rsrp_reported = -140-(-0); /*minimum_measured_RSRP_value - minimum_differntail_RSRP_value*///considering the minimum RSRP value as better RSRP initially
  uint8_t diff_rsrp_idx = 0;
  uint8_t i, j;
  NR_UE_sched_ctrl_t *sched_ctrl = &UE_info->UE_sched_ctrl[UE_id];
  NR_mac_stats_t *stats = &UE_info->mac_stats[UE_id];

  if (n_dl_bwp < 4)
    pdsch_bwp_id = bwp_id;
  else
    pdsch_bwp_id = bwp_id - 1; // as per table 7.3.1.1.2-1 in 38.212

  /*Example:
  CRI_SSBRI: 1 2 3 4| 5 6 7 8| 9 10 1 2|
  nb_of_csi_ssb_report = 3 //3 sets as above
  nr_ssbri_cri = 4 //each set has 4 elements
  storing ssb indexes in ssb_index array as ssb_index[0] = 1 .. ssb_index[4] = 5
  ssb_rsrp[0] = strongest rsrp in first set, ssb_rsrp[4] = strongest rsrp in second set, ..
  idx: resource set index
  */

  //for all reported SSB
  for (idx = 0; idx < nb_of_csi_ssb_report; idx++) {
    nr_ssbri_cri = sched_ctrl->CSI_report[idx].choice.ssb_cri_report.nr_ssbri_cri;
      //extracting the ssb indexes
      for (ssb_idx = 0; ssb_idx < nr_ssbri_cri; ssb_idx++) {
        ssb_index[idx * nb_of_csi_ssb_report + ssb_idx] = sched_ctrl->CSI_report[idx].choice.ssb_cri_report.CRI_SSBRI[ssb_idx];
      }

      //if strongest measured RSRP is configured
      strongest_ssb_rsrp = get_measured_rsrp(sched_ctrl->CSI_report[idx].choice.ssb_cri_report.RSRP);
      // including ssb rsrp in mac stats
      stats->cumul_rsrp += strongest_ssb_rsrp;
      stats->num_rsrp_meas++;
      ssb_rsrp[idx * nb_of_csi_ssb_report] = strongest_ssb_rsrp;
      LOG_D(NR_MAC,"ssb_rsrp = %d\n",strongest_ssb_rsrp);

      //if current ssb rsrp is greater than better rsrp
      if(ssb_rsrp[idx * nb_of_csi_ssb_report] > better_rsrp_reported) {
        better_rsrp_reported = ssb_rsrp[idx * nb_of_csi_ssb_report];
        target_ssb_beam_index = idx * nb_of_csi_ssb_report;
      }

      for(diff_rsrp_idx =1; diff_rsrp_idx < nr_ssbri_cri; diff_rsrp_idx++) {
        ssb_rsrp[idx * nb_of_csi_ssb_report + diff_rsrp_idx] = get_diff_rsrp(sched_ctrl->CSI_report[idx].choice.ssb_cri_report.diff_RSRP[diff_rsrp_idx-1], strongest_ssb_rsrp);

        //if current reported rsrp is greater than better rsrp
        if(ssb_rsrp[idx * nb_of_csi_ssb_report + diff_rsrp_idx] > better_rsrp_reported) {
          better_rsrp_reported = ssb_rsrp[idx * nb_of_csi_ssb_report + diff_rsrp_idx];
          target_ssb_beam_index = idx * nb_of_csi_ssb_report + diff_rsrp_idx;
        }
      }
  }


  if(ssb_index[target_ssb_beam_index] != ssb_index[curr_ssb_beam_index] && ssb_rsrp[target_ssb_beam_index] > ssb_rsrp[curr_ssb_beam_index]) {
    if( ssb_rsrp[target_ssb_beam_index] - ssb_rsrp[curr_ssb_beam_index] > L1_RSRP_HYSTERIS) {
      is_triggering_ssb_beam_switch = 1;
      LOG_D(NR_MAC, "Triggering ssb beam switching using tci\n");
    }
  }

  if(is_triggering_ssb_beam_switch) {
    //filling pdcch tci state activativation mac ce structure fields
    sched_ctrl->UE_mac_ce_ctrl.pdcch_state_ind.is_scheduled = 1;
    //OAI currently focusing on Non CA usecase hence 0 is considered as serving
    //cell id
    sched_ctrl->UE_mac_ce_ctrl.pdcch_state_ind.servingCellId = 0; //0 for PCell as 38.331 v15.9.0 page 353 //serving cell id for which this MAC CE applies
    sched_ctrl->UE_mac_ce_ctrl.pdcch_state_ind.coresetId = 0; //coreset id for which the TCI State id is being indicated

    /* 38.321 v15.8.0 page 66
    TCI State ID: This field indicates the TCI state identified by TCI-StateId as specified in TS 38.331 [5] applicable
    to the Control Resource Set identified by CORESET ID field.
    If the field of CORESET ID is set to 0,
      this field indicates a TCI-StateId for a TCI state of the first 64 TCI-states configured by tci-States-ToAddModList and tciStates-ToReleaseList in the PDSCH-Config in the active BWP.
    If the field of CORESET ID is set to the other value than 0,
     this field indicates a TCI-StateId configured by tci-StatesPDCCH-ToAddList and tciStatesPDCCH-ToReleaseList in the controlResourceSet identified by the indicated CORESET ID.
    The length of the field is 7 bits
     */
    if(sched_ctrl->UE_mac_ce_ctrl.pdcch_state_ind.coresetId == 0) {
      int tci_state_id = checkTargetSSBInFirst64TCIStates_pdschConfig(ssb_index[target_ssb_beam_index], Mod_idP, UE_id);

      if( tci_state_id != -1)
        sched_ctrl->UE_mac_ce_ctrl.pdcch_state_ind.tciStateId = tci_state_id;
      else {
        //identify the best beam within first 64 TCI States of PDSCH
        //Config TCI-states-to-addModList
        int flag = 0;

        for(i =0; ssb_index_sorted[i]!=0; i++) {
          tci_state_id = checkTargetSSBInFirst64TCIStates_pdschConfig(ssb_index_sorted[i], Mod_idP, UE_id) ;

          if(tci_state_id != -1 && ssb_rsrp_sorted[i] > ssb_rsrp[curr_ssb_beam_index] && ssb_rsrp_sorted[i] - ssb_rsrp[curr_ssb_beam_index] > L1_RSRP_HYSTERIS) {
            sched_ctrl->UE_mac_ce_ctrl.pdcch_state_ind.tciStateId = tci_state_id;
            flag = 1;
            break;
          }
        }

        if(flag == 0 || ssb_rsrp_sorted[i] < ssb_rsrp[curr_ssb_beam_index] || ssb_rsrp_sorted[i] - ssb_rsrp[curr_ssb_beam_index] < L1_RSRP_HYSTERIS) {
          sched_ctrl->UE_mac_ce_ctrl.pdcch_state_ind.is_scheduled = 0;
        }
      }
    } else {
      int tci_state_id = checkTargetSSBInTCIStates_pdcchConfig(ssb_index[target_ssb_beam_index], Mod_idP, UE_id);

      if (tci_state_id !=-1)
        sched_ctrl->UE_mac_ce_ctrl.pdcch_state_ind.tciStateId = tci_state_id;
      else {
        //identify the best beam within CORESET/PDCCH
        ////Config TCI-states-to-addModList
        int flag = 0;

        for(i =0; ssb_index_sorted[i]!=0; i++) {
          tci_state_id = checkTargetSSBInTCIStates_pdcchConfig(ssb_index_sorted[i], Mod_idP, UE_id);

          if( tci_state_id != -1 && ssb_rsrp_sorted[i] > ssb_rsrp[curr_ssb_beam_index] && ssb_rsrp_sorted[i] - ssb_rsrp[curr_ssb_beam_index] > L1_RSRP_HYSTERIS) {
            sched_ctrl->UE_mac_ce_ctrl.pdcch_state_ind.tciStateId = tci_state_id;
            flag = 1;
            break;
          }
        }

        if(flag == 0 || ssb_rsrp_sorted[i] < ssb_rsrp[curr_ssb_beam_index] || ssb_rsrp_sorted[i] - ssb_rsrp[curr_ssb_beam_index] < L1_RSRP_HYSTERIS) {
          sched_ctrl->UE_mac_ce_ctrl.pdcch_state_ind.is_scheduled = 0;
        }
      }
    }

    sched_ctrl->UE_mac_ce_ctrl.pdcch_state_ind.tci_present_inDCI = bwp->bwp_Dedicated->pdcch_Config->choice.setup->controlResourceSetToAddModList->list.array[bwp_id-1]->tci_PresentInDCI;

    //filling pdsch tci state activation deactivation mac ce structure fields
    if(sched_ctrl->UE_mac_ce_ctrl.pdcch_state_ind.tci_present_inDCI) {
      sched_ctrl->UE_mac_ce_ctrl.pdsch_TCI_States_ActDeact.is_scheduled = 1;
      /*
      Serving Cell ID: This field indicates the identity of the Serving Cell for which the MAC CE applies
      Considering only PCell exists. Serving cell index of PCell is always 0, hence configuring 0
      */
      sched_ctrl->UE_mac_ce_ctrl.pdsch_TCI_States_ActDeact.servingCellId = 0;
      /*
      BWP ID: This field indicates a DL BWP for which the MAC CE applies as the codepoint of the DCI bandwidth
      part indicator field as specified in TS 38.212
      */
      sched_ctrl->UE_mac_ce_ctrl.pdsch_TCI_States_ActDeact.bwpId = pdsch_bwp_id;

      /*
       * TODO ssb_rsrp_sort() API yet to code to find 8 best beams, rrc configuration
       * is required
       */
      for(i = 0; i<8; i++) {
        sched_ctrl->UE_mac_ce_ctrl.pdsch_TCI_States_ActDeact.tciStateActDeact[i] = i;
      }

      sched_ctrl->UE_mac_ce_ctrl.pdsch_TCI_States_ActDeact.highestTciStateActivated = 8;

      for(i = 0, j =0; i<MAX_TCI_STATES; i++) {
        if(sched_ctrl->UE_mac_ce_ctrl.pdsch_TCI_States_ActDeact.tciStateActDeact[i]) {
          sched_ctrl->UE_mac_ce_ctrl.pdsch_TCI_States_ActDeact.codepoint[j] = i;
          j++;
        }
      }
    }//tci_presentInDCI
  }//is-triggering_beam_switch
}//tci handling


uint8_t pickandreverse_bits(uint8_t *payload, uint16_t bitlen, uint8_t start_bit) {
  uint8_t rev_bits = 0;
  for (int i=0; i<bitlen; i++)
    rev_bits |= ((payload[(start_bit+i)/8]>>((start_bit+i)%8))&0x01)<<(bitlen-i-1);
  return rev_bits;
}


void evaluate_rsrp_report(NR_UE_info_t *UE_info,
                             NR_UE_sched_ctrl_t *sched_ctrl,
                             int UE_id,
                             uint8_t csi_report_id,
                             uint8_t *payload,
                             int *cumul_bits,
                             NR_CSI_ReportConfig__reportQuantity_PR reportQuantity_type){

  uint8_t cri_ssbri_bitlen = UE_info->csi_report_template[UE_id][csi_report_id].CSI_report_bitlen.cri_ssbri_bitlen;
  uint16_t curr_payload;

  /*! As per the spec 38.212 and table:  6.3.1.1.2-12 in a single UCI sequence we can have multiple CSI_report
  * the number of CSI_report will depend on number of CSI resource sets that are configured in CSI-ResourceConfig RRC IE
  * From spec 38.331 from the IE CSI-ResourceConfig for SSB RSRP reporting we can configure only one resource set
  * From spec 38.214 section 5.2.1.2 For periodic and semi-persistent CSI Resource Settings, the number of CSI-RS Resource Sets configured is limited to S=1
  */

  /** from 38.214 sec 5.2.1.4.2
  - if the UE is configured with the higher layer parameter groupBasedBeamReporting set to 'disabled', the UE is
    not required to update measurements for more than 64 CSI-RS and/or SSB resources, and the UE shall report in
    a single report nrofReportedRS (higher layer configured) different CRI or SSBRI for each report setting

  - if the UE is configured with the higher layer parameter groupBasedBeamReporting set to 'enabled', the UE is not
    required to update measurements for more than 64 CSI-RS and/or SSB resources, and the UE shall report in a
    single reporting instance two different CRI or SSBRI for each report setting, where CSI-RS and/or SSB
    resources can be received simultaneously by the UE either with a single spatial domain receive filter, or with
    multiple simultaneous spatial domain receive filter
  */

  int idx = 0; //Since for SSB RSRP reporting in RRC can configure only one ssb resource set per one report config
  sched_ctrl->CSI_report[idx].choice.ssb_cri_report.nr_ssbri_cri = UE_info->csi_report_template[UE_id][csi_report_id].CSI_report_bitlen.nb_ssbri_cri;

  for (int csi_ssb_idx = 0; csi_ssb_idx < sched_ctrl->CSI_report[idx].choice.ssb_cri_report.nr_ssbri_cri ; csi_ssb_idx++) {
    curr_payload = pickandreverse_bits(payload, cri_ssbri_bitlen, *cumul_bits);

    if (NR_CSI_ReportConfig__reportQuantity_PR_ssb_Index_RSRP == reportQuantity_type)
      sched_ctrl->CSI_report[idx].choice.ssb_cri_report.CRI_SSBRI [csi_ssb_idx] =
        *(UE_info->csi_report_template[UE_id][csi_report_id].SSB_Index_list[cri_ssbri_bitlen>0?((curr_payload)&~(~1<<(cri_ssbri_bitlen-1))):cri_ssbri_bitlen]);
    else
      sched_ctrl->CSI_report[idx].choice.ssb_cri_report.CRI_SSBRI [csi_ssb_idx] =
        *(UE_info->csi_report_template[UE_id][csi_report_id].CSI_Index_list[cri_ssbri_bitlen>0?((curr_payload)&~(~1<<(cri_ssbri_bitlen-1))):cri_ssbri_bitlen]);

    *cumul_bits += cri_ssbri_bitlen;
    LOG_D(MAC,"SSB_index = %d\n",sched_ctrl->CSI_report[idx].choice.ssb_cri_report.CRI_SSBRI [csi_ssb_idx]);
  }

  curr_payload = pickandreverse_bits(payload, 7, *cumul_bits);
  sched_ctrl->CSI_report[idx].choice.ssb_cri_report.RSRP = curr_payload & 0x7f;
  *cumul_bits += 7;

  for (int diff_rsrp_idx =0; diff_rsrp_idx < sched_ctrl->CSI_report[idx].choice.ssb_cri_report.nr_ssbri_cri - 1; diff_rsrp_idx++ ) {
    curr_payload = pickandreverse_bits(payload, 4, *cumul_bits);
    sched_ctrl->CSI_report[idx].choice.ssb_cri_report.diff_RSRP[diff_rsrp_idx] = curr_payload & 0x0f;
    *cumul_bits += 4;
  }
  UE_info->csi_report_template[UE_id][csi_report_id].nb_of_csi_ssb_report++;
  LOG_D(MAC,"rsrp_id = %d rsrp = %d\n",
        sched_ctrl->CSI_report[idx].choice.ssb_cri_report.RSRP,
        get_measured_rsrp(sched_ctrl->CSI_report[idx].choice.ssb_cri_report.RSRP));
}


void evaluate_cri_report(uint8_t *payload,
                         uint8_t cri_bitlen,
                         int cumul_bits,
                         NR_UE_sched_ctrl_t *sched_ctrl){

  int idx = 0; // FIXME not sure about this index. Should it be the same as csi_report_id?

  uint8_t temp_cri = pickandreverse_bits(payload, cri_bitlen, cumul_bits);
  sched_ctrl->CSI_report[idx].choice.cri_ri_li_pmi_cqi_report.cri = temp_cri;
}

void evaluate_ri_report(uint8_t *payload,
                        uint8_t ri_bitlen,
                        NR_UE_sched_ctrl_t *sched_ctrl){

  AssertFatal(1==0,"Evaluation of RI report not yet implemented\n");
}


void evaluate_cqi_report(uint8_t *payload,
                         uint8_t cqi_bitlen,
                         int *cumul_bits,
                         NR_UE_sched_ctrl_t *sched_ctrl){

  //TODO sub-band CQI report not yet implemented
  int idx = 0; // FIXME not sure about this index. Should it be the same as csi_report_id?
  
  uint8_t temp_cqi = pickandreverse_bits(payload, 4, *cumul_bits);
  sched_ctrl->CSI_report[idx].choice.cri_ri_li_pmi_cqi_report.wb_cqi_1tb = temp_cqi;
  *cumul_bits += 4;
  LOG_I(MAC,"Wide-band CQI for the first TB %d\n", temp_cqi);
  if (cqi_bitlen > 4) {
    temp_cqi = pickandreverse_bits(payload, 4, *cumul_bits);
    sched_ctrl->CSI_report[idx].choice.cri_ri_li_pmi_cqi_report.wb_cqi_2tb = temp_cqi;
    LOG_D(MAC,"Wide-band CQI for the second TB %d\n", temp_cqi);
  }
}

void extract_pucch_csi_report(NR_CSI_MeasConfig_t *csi_MeasConfig,
                              const nfapi_nr_uci_pucch_pdu_format_2_3_4_t *uci_pdu,
                              frame_t frame,
                              slot_t slot,
                              int UE_id,
                              module_id_t Mod_idP) {

  /** From Table 6.3.1.1.2-3: RI, LI, CQI, and CRI of codebookType=typeI-SinglePanel */
  NR_ServingCellConfigCommon_t *scc =
      RC.nrmac[Mod_idP]->common_channels->ServingCellConfigCommon;
  const int n_slots_frame = nr_slots_per_frame[*scc->ssbSubcarrierSpacing];
  uint8_t *payload = uci_pdu->csi_part1.csi_part1_payload;
  NR_CSI_ReportConfig__reportQuantity_PR reportQuantity_type = NR_CSI_ReportConfig__reportQuantity_PR_NOTHING;
  NR_UE_info_t *UE_info = &(RC.nrmac[Mod_idP]->UE_info);
  NR_UE_sched_ctrl_t *sched_ctrl = &UE_info->UE_sched_ctrl[UE_id];
  int cumul_bits = 0;
  for (int csi_report_id = 0; csi_report_id < csi_MeasConfig->csi_ReportConfigToAddModList->list.count; csi_report_id++ ) {
    UE_info->csi_report_template[UE_id][csi_report_id].nb_of_csi_ssb_report = 0;
    uint8_t cri_bitlen = 0;
    uint8_t ri_bitlen = 0;
    uint8_t cqi_bitlen = 0;
    NR_CSI_ReportConfig_t *csirep = csi_MeasConfig->csi_ReportConfigToAddModList->list.array[csi_report_id];
    int period, offset;
    csi_period_offset(csirep, NULL, &period, &offset);
    // verify if report with current id has been scheduled for this frame and slot
    if ((n_slots_frame*frame + slot - offset)%period == 0) {
      reportQuantity_type = UE_info->csi_report_template[UE_id][csi_report_id].reportQuantity_type;
      LOG_D(MAC,"SFN/SF:%d/%d reportQuantity type = %d\n",frame,slot,reportQuantity_type);
      switch(reportQuantity_type){
        case NR_CSI_ReportConfig__reportQuantity_PR_cri_RSRP:
          evaluate_rsrp_report(UE_info,sched_ctrl,UE_id,csi_report_id,payload,&cumul_bits,reportQuantity_type);
          break;
        case NR_CSI_ReportConfig__reportQuantity_PR_ssb_Index_RSRP:
          evaluate_rsrp_report(UE_info,sched_ctrl,UE_id,csi_report_id,payload,&cumul_bits,reportQuantity_type);
          break;
        case NR_CSI_ReportConfig__reportQuantity_PR_cri_RI_CQI:
          cri_bitlen = UE_info->csi_report_template[UE_id][csi_report_id].csi_meas_bitlen.cri_bitlen;
          if(cri_bitlen)
            evaluate_cri_report(payload,cri_bitlen,cumul_bits,sched_ctrl);
          cumul_bits += cri_bitlen;
          ri_bitlen = UE_info->csi_report_template[UE_id][csi_report_id].csi_meas_bitlen.ri_bitlen;
          if(ri_bitlen)
            evaluate_ri_report(payload,ri_bitlen,sched_ctrl);
          cumul_bits += ri_bitlen;
          //TODO add zero padding bits when needed
          cqi_bitlen = UE_info->csi_report_template[UE_id][csi_report_id].csi_meas_bitlen.cqi_bitlen;
          if(cqi_bitlen)
            evaluate_cqi_report(payload,cqi_bitlen,&cumul_bits,sched_ctrl);
          break;
        default:
          AssertFatal(1==0, "Invalid or not supported CSI measurement report\n");
      }
    }
  }
}

static NR_UE_harq_t *find_harq(module_id_t mod_id, frame_t frame, sub_frame_t slot, int UE_id)
{
  /* In case of realtime problems: we can only identify a HARQ process by
   * timing. If the HARQ process's feedback_frame/feedback_slot is not the one we
   * expected, we assume that processing has been aborted and we need to
   * skip this HARQ process, which is what happens in the loop below.
   * Similarly, we might be "in advance", in which case we need to skip
   * this result. */
  NR_UE_sched_ctrl_t *sched_ctrl = &RC.nrmac[mod_id]->UE_info.UE_sched_ctrl[UE_id];
  int8_t pid = sched_ctrl->feedback_dl_harq.head;
  if (pid < 0)
    return NULL;
  NR_UE_harq_t *harq = &sched_ctrl->harq_processes[pid];
  /* old feedbacks we missed: mark for retransmission */
  while (harq->feedback_frame != frame
         || (harq->feedback_frame == frame && harq->feedback_slot < slot)) {
    LOG_W(NR_MAC,
          "expected HARQ pid %d feedback at %d.%d, but is at %d.%d instead (HARQ feedback is in the past)\n",
          pid,
          harq->feedback_frame,
          harq->feedback_slot,
          frame,
          slot);
    remove_front_nr_list(&sched_ctrl->feedback_dl_harq);
    handle_dl_harq(mod_id, UE_id, pid, 0);
    pid = sched_ctrl->feedback_dl_harq.head;
    if (pid < 0)
      return NULL;
    harq = &sched_ctrl->harq_processes[pid];
  }
  /* feedbacks that we wait for in the future: don't do anything */
  if (harq->feedback_slot > slot) {
    LOG_W(NR_MAC,
          "expected HARQ pid %d feedback at %d.%d, but is at %d.%d instead (HARQ feedback is in the future)\n",
          pid,
          harq->feedback_frame,
          harq->feedback_slot,
          frame,
          slot);
    return NULL;
  }
  return harq;
}

void handle_nr_uci_pucch_0_1(module_id_t mod_id,
                             frame_t frame,
                             sub_frame_t slot,
                             const nfapi_nr_uci_pucch_pdu_format_0_1_t *uci_01)
{
  int UE_id = find_nr_UE_id(mod_id, uci_01->rnti);
  if (UE_id < 0) {
    LOG_E(NR_MAC, "%s(): unknown RNTI %04x in PUCCH UCI\n", __func__, uci_01->rnti);
    return;
  }
  NR_UE_info_t *UE_info = &RC.nrmac[mod_id]->UE_info;
  NR_UE_sched_ctrl_t *sched_ctrl = &UE_info->UE_sched_ctrl[UE_id];

  if (((uci_01->pduBitmap >> 1) & 0x01)) {
    // iterate over received harq bits
    for (int harq_bit = 0; harq_bit < uci_01->harq->num_harq; harq_bit++) {
      const uint8_t harq_value = uci_01->harq->harq_list[harq_bit].harq_value;
      const uint8_t harq_confidence = uci_01->harq->harq_confidence_level;
      NR_UE_harq_t *harq = find_harq(mod_id, frame, slot, UE_id);
      if (!harq)
        break;
      DevAssert(harq->is_waiting);
      const int8_t pid = sched_ctrl->feedback_dl_harq.head;
      remove_front_nr_list(&sched_ctrl->feedback_dl_harq);
      handle_dl_harq(mod_id, UE_id, pid, harq_value == 1 && harq_confidence == 0);
      if (harq_confidence == 1)  UE_info->mac_stats[UE_id].pucch0_DTX++;
    }
  }

  // check scheduling request result, confidence_level == 0 is good
  if (uci_01->pduBitmap & 0x1 && uci_01->sr->sr_indication && uci_01->sr->sr_confidence_level == 0 && uci_01->ul_cqi >= 148) {
    // SR detected with SNR >= 10dB
    sched_ctrl->SR |= true;
    LOG_D(NR_MAC, "SR UE %04x ul_cqi %d\n", uci_01->rnti, uci_01->ul_cqi);
  }

  // tpc (power control) only if we received AckNack or positive SR. For a
  // negative SR, the UE won't have sent anything, and the SNR is not valid
<<<<<<< HEAD
  if (((uci_01->pduBitmap >> 1) & 0x1) || sched_ctrl->SR) {
=======
  if (((uci_01->pduBitmap >> 1) & 0x1) ) {
>>>>>>> 3d454a45
    if ((uci_01->harq) && (uci_01->harq->harq_confidence_level==0)) sched_ctrl->tpc1 = nr_get_tpc(RC.nrmac[mod_id]->pucch_target_snrx10, uci_01->ul_cqi, 30);
    else                                        sched_ctrl->tpc1 = 3;
    sched_ctrl->pucch_snrx10 = uci_01->ul_cqi * 5 - 640;
  }
}

void handle_nr_uci_pucch_2_3_4(module_id_t mod_id,
                               frame_t frame,
                               sub_frame_t slot,
                               const nfapi_nr_uci_pucch_pdu_format_2_3_4_t *uci_234)
{
  int UE_id = find_nr_UE_id(mod_id, uci_234->rnti);
  if (UE_id < 0) {
    LOG_E(NR_MAC, "%s(): unknown RNTI %04x in PUCCH UCI\n", __func__, uci_234->rnti);
    return;
  }
  AssertFatal(RC.nrmac[mod_id]->UE_info.CellGroup[UE_id],"Cellgroup is null for UE %d/%x\n",UE_id,uci_234->rnti);
  AssertFatal(RC.nrmac[mod_id]->UE_info.CellGroup[UE_id]->spCellConfig, "Cellgroup->spCellConfig is null for UE %d/%x\n",UE_id,uci_234->rnti);
  AssertFatal(RC.nrmac[mod_id]->UE_info.CellGroup[UE_id]->spCellConfig->spCellConfigDedicated, "Cellgroup->spCellConfig->spCellConfigDedicated is null for UE %d/%x\n",UE_id,uci_234->rnti);
  if ( RC.nrmac[mod_id]->UE_info.CellGroup[UE_id]->spCellConfig->spCellConfigDedicated->csi_MeasConfig==NULL) return;

  NR_CSI_MeasConfig_t *csi_MeasConfig = RC.nrmac[mod_id]->UE_info.CellGroup[UE_id]->spCellConfig->spCellConfigDedicated->csi_MeasConfig->choice.setup;
  NR_UE_info_t *UE_info = &RC.nrmac[mod_id]->UE_info;
  NR_UE_sched_ctrl_t *sched_ctrl = &UE_info->UE_sched_ctrl[UE_id];

  // tpc (power control)
  sched_ctrl->tpc1 = nr_get_tpc(RC.nrmac[mod_id]->pucch_target_snrx10,
                                uci_234->ul_cqi,
                                30);
  sched_ctrl->pucch_snrx10 = uci_234->ul_cqi * 5 - 640;

  if ((uci_234->pduBitmap >> 1) & 0x01) {
    // iterate over received harq bits
    for (int harq_bit = 0; harq_bit < uci_234->harq.harq_bit_len; harq_bit++) {
      const int acknack = ((uci_234->harq.harq_payload[harq_bit >> 3]) >> harq_bit) & 0x01;
      NR_UE_harq_t *harq = find_harq(mod_id, frame, slot, UE_id);
      if (!harq)
        break;
      DevAssert(harq->is_waiting);
      const int8_t pid = sched_ctrl->feedback_dl_harq.head;
      remove_front_nr_list(&sched_ctrl->feedback_dl_harq);
      handle_dl_harq(mod_id, UE_id, pid, uci_234->harq.harq_crc != 1 && acknack);
    }
  }
  if ((uci_234->pduBitmap >> 2) & 0x01) {
    //API to parse the csi report and store it into sched_ctrl
    extract_pucch_csi_report (csi_MeasConfig, uci_234, frame, slot, UE_id, mod_id);
    //TCI handling function
    tci_handling(mod_id, UE_id,frame, slot);
  }
  if ((uci_234->pduBitmap >> 3) & 0x01) {
    //@TODO:Handle CSI Report 2
  }
}


// this function returns an index to NR_sched_pucch structure
// currently this structure contains PUCCH0 at index 0 and PUCCH2 at index 1
// if the function returns -1 it was not possible to schedule acknack
// when current pucch is ready to be scheduled nr_fill_nfapi_pucch is called
int nr_acknack_scheduling(int mod_id,
                          int UE_id,
                          frame_t frame,
                          sub_frame_t slot,
                          int r_pucch,
                          int is_common) {

  const NR_ServingCellConfigCommon_t *scc = RC.nrmac[mod_id]->common_channels->ServingCellConfigCommon;
  const int n_slots_frame = nr_slots_per_frame[*scc->ssbSubcarrierSpacing];
  const NR_TDD_UL_DL_Pattern_t *tdd = &scc->tdd_UL_DL_ConfigurationCommon->pattern1;
  const int nr_mix_slots = tdd->nrofDownlinkSymbols != 0 || tdd->nrofUplinkSymbols != 0;
  const int nr_slots_period = tdd->nrofDownlinkSlots + tdd->nrofUplinkSlots + nr_mix_slots;
  const int first_ul_slot_tdd = tdd->nrofDownlinkSlots + nr_slots_period * (slot / nr_slots_period);
  const int first_ul_slot_period = first_ul_slot_tdd%nr_slots_period;
  const int CC_id = 0;
  NR_sched_pucch_t *csi_pucch;

  AssertFatal(slot < first_ul_slot_tdd + (tdd->nrofUplinkSymbols != 0),
              "cannot handle multiple TDD periods (yet): slot %d first_ul_slot_tdd %d nrofUplinkSlots %ld\n",
              slot,
              first_ul_slot_tdd,
              tdd->nrofUplinkSlots);

  /* for the moment, we consider:
   * * only pucch_sched[0] holds HARQ (and SR)
   * * we do not multiplex with CSI, which is always in pucch_sched[2]
   * * SR uses format 0 and is allocated in the first UL (mixed) slot (and not
   *   later)
   * * each UE has dedicated PUCCH Format 0 resources, and we use index 0! */
  NR_UE_sched_ctrl_t *sched_ctrl = &RC.nrmac[mod_id]->UE_info.UE_sched_ctrl[UE_id];
  NR_sched_pucch_t *pucch = &sched_ctrl->sched_pucch[0];
  LOG_D(NR_MAC,"pucch_acknak %d.%d Trying to allocate pucch, current DAI %d\n",frame,slot,pucch->dai_c);
  pucch->r_pucch=r_pucch;
  AssertFatal(pucch->csi_bits == 0,
              "%s(): csi_bits %d in sched_pucch[0]\n",
              __func__,
              pucch->csi_bits);
  /* if the currently allocated PUCCH of this UE is full, allocate it */
  if (pucch->dai_c == 2) {
    /* advance the UL slot information in PUCCH by one so we won't schedule in
     * the same slot again */
    const int f = pucch->frame;
    const int s = pucch->ul_slot;
    LOG_D(NR_MAC,"pucch_acknak : %d.%d DAI = 2 pucch currently in %d.%d, advancing by 1 slot\n",frame,slot,f,s);
    nr_fill_nfapi_pucch(mod_id, frame, slot, pucch, UE_id);
    memset(pucch, 0, sizeof(*pucch));
    pucch->frame = s == n_slots_frame - 1 ? (f + 1) % 1024 : f;
    if(((s + 1)%nr_slots_period) == 0)
      pucch->ul_slot = (s + 1 + first_ul_slot_period) % n_slots_frame;
    else
      pucch->ul_slot = (s + 1) % n_slots_frame;
    // we assume that only two indices over the array sched_pucch exist
    csi_pucch = &sched_ctrl->sched_pucch[1];
    // skip the CSI PUCCH if it is present and if in the next frame/slot
    // and if we don't multiplex
    csi_pucch->r_pucch=-1;
    if (csi_pucch->csi_bits > 0
        && csi_pucch->frame == pucch->frame
        && csi_pucch->ul_slot == pucch->ul_slot
        && !csi_pucch->simultaneous_harqcsi) {
      nr_fill_nfapi_pucch(mod_id, frame, slot, csi_pucch, UE_id);
      memset(csi_pucch, 0, sizeof(*csi_pucch));
      pucch->frame = s == n_slots_frame - 1 ? (f + 1) % 1024 : f;
      if(((s + 1)%nr_slots_period) == 0)
        pucch->ul_slot = (s + 1 + first_ul_slot_period) % n_slots_frame;
      else
        pucch->ul_slot = (s + 1) % n_slots_frame;
    }
  }

  LOG_D(NR_MAC,"pucch_acknak 1. DL %d.%d, UL_ACK %d.%d, DAI_C %d\n",frame,slot,pucch->frame,pucch->ul_slot,pucch->dai_c);

  // this is hardcoded for now as ue specific only if we are not on the initialBWP (to be fixed to allow ue_Specific also on initialBWP
  NR_CellGroupConfig_t *cg = RC.nrmac[mod_id]->UE_info.CellGroup[UE_id];
  NR_BWP_UplinkDedicated_t *ubwpd=NULL;

  if (cg &&
      cg->spCellConfig &&
      cg->spCellConfig->spCellConfigDedicated &&
      cg->spCellConfig->spCellConfigDedicated->uplinkConfig &&
      cg->spCellConfig->spCellConfigDedicated->uplinkConfig->initialUplinkBWP)
    ubwpd = cg->spCellConfig->spCellConfigDedicated->uplinkConfig->initialUplinkBWP;

  NR_SearchSpace__searchSpaceType_PR ss_type = (is_common==0 && (sched_ctrl->active_bwp || ubwpd)) ? NR_SearchSpace__searchSpaceType_PR_ue_Specific: NR_SearchSpace__searchSpaceType_PR_common;
  uint8_t pdsch_to_harq_feedback[8];
  int bwp_Id = 0;
  if (sched_ctrl->active_ubwp) bwp_Id = sched_ctrl->active_ubwp->bwp_Id;
<<<<<<< HEAD

  int max_fb_time = 0;
  get_pdsch_to_harq_feedback(mod_id, UE_id, bwp_Id, ss_type, &max_fb_time, pdsch_to_harq_feedback);
  int max_absslot = frame*n_slots_frame + slot + max_fb_time;

=======

  int max_fb_time = 0;
  get_pdsch_to_harq_feedback(mod_id, UE_id, bwp_Id, ss_type, &max_fb_time, pdsch_to_harq_feedback);
  int max_absslot = frame*n_slots_frame + slot + max_fb_time;

>>>>>>> 3d454a45
  LOG_D(NR_MAC,"pucch_acknak 1b. DL %d.%d, UL_ACK %d.%d, DAI_C %d\n",frame,slot,pucch->frame,pucch->ul_slot,pucch->dai_c);
  /* there is a HARQ. Check whether we can use it for this ACKNACK */
  if (pucch->dai_c > 0) {
    /* this UE already has a PUCCH occasion */
    // Find the right timing_indicator value.
    int i = 0;
    while (i < 8) {
      if (pdsch_to_harq_feedback[i] == pucch->ul_slot - slot)
        break;
      ++i;
    }
    if (i >= 8) {
      // we cannot reach this timing anymore, allocate and try again
      const int f = pucch->frame;
      const int s = pucch->ul_slot;
      const int n_slots_frame = nr_slots_per_frame[*scc->ssbSubcarrierSpacing];
      LOG_D(NR_MAC,"pucch_acknak : %d.%d DAI > 0, cannot reach timing for pucch in %d.%d, advancing slot by 1 and trying again\n",frame,slot,f,s);
      nr_fill_nfapi_pucch(mod_id, frame, slot, pucch, UE_id);
      memset(pucch, 0, sizeof(*pucch));
      pucch->frame = s == n_slots_frame - 1 ? (f + 1) % 1024 : f;
      if(((s + 1)%nr_slots_period) == 0)
        pucch->ul_slot = (s + 1 + first_ul_slot_period) % n_slots_frame;
      else
        pucch->ul_slot = (s + 1) % n_slots_frame;
      return nr_acknack_scheduling(mod_id, UE_id, frame, slot, r_pucch,is_common);
    }

    pucch->timing_indicator = i;
    pucch->dai_c++;
    // retain old resource indicator, and we are good
    LOG_D(NR_MAC,"pucch_acknak : %d.%d. DAI > 0, pucch allocated for %d.%d (index %d)\n",frame,slot,pucch->frame,pucch->ul_slot,pucch->timing_indicator);
    return 0;
  }

  LOG_D(NR_MAC,"pucch_acknak : %d.%d DAI = 0, looking for new pucch occasion\n",frame,slot);
  /* we need to find a new PUCCH occasion */

  /*Inizialization of timing information*/
  if (pucch->frame == 0 && pucch->ul_slot == 0) {
    AssertFatal(pucch->sr_flag + pucch->dai_c == 0,
                "expected no SR/AckNack for UE %d in %4d.%2d, but has %d/%d for %4d.%2d\n",
                UE_id, frame, slot, pucch->sr_flag, pucch->dai_c, pucch->frame, pucch->ul_slot);
    pucch->frame = frame;
    pucch->ul_slot = first_ul_slot_tdd;
  }

  // Find the right timing_indicator value.
  int ind_found = -1;
  // while we are within the feedback limits and it has not been
  while ((pucch->frame*n_slots_frame + pucch->ul_slot) <= max_absslot) {
    int i = 0;
    while (i < 8) {
      LOG_D(NR_MAC,"pdsch_to_harq_feedback[%d] = %d (pucch->ul_slot %d - slot %d)\n",
            i,pdsch_to_harq_feedback[i],pucch->ul_slot,slot);
      if (pdsch_to_harq_feedback[i] == pucch->ul_slot - slot) {
        ind_found = i;
        break;
      }
      ++i;
    }
    if (ind_found!=-1)
      break;
    // advance to the next ul slot
    const int f = pucch->frame;
    const int s = pucch->ul_slot;
    pucch->frame = s == n_slots_frame - 1 ? (f + 1) % 1024 : f;
    if(((s + 1)%nr_slots_period) == 0)
      pucch->ul_slot = (s + 1 + first_ul_slot_period) % n_slots_frame;
    else
      pucch->ul_slot = (s + 1) % n_slots_frame;
  }
  if (ind_found==-1) {
<<<<<<< HEAD
    LOG_W(NR_MAC,
=======
    LOG_D(NR_MAC,
>>>>>>> 3d454a45
          "%4d.%2d could not find pdsch_to_harq_feedback for UE %d: earliest "
          "ack slot %d\n",
          frame,
          slot,
          UE_id,
          pucch->ul_slot);
    return -1;
  }

  // is there already CSI in this slot?
  csi_pucch = &sched_ctrl->sched_pucch[1];
  if (csi_pucch &&
      csi_pucch->csi_bits > 0 &&
      csi_pucch->frame == pucch->frame &&
      csi_pucch->ul_slot == pucch->ul_slot) {
    // skip the CSI PUCCH if it is present and if in the next frame/slot
    // and if we don't multiplex
    // FIXME currently we support at most 11 bits in pucch2 so skip also in that case
    if(!csi_pucch->simultaneous_harqcsi
       || ((csi_pucch->csi_bits + csi_pucch->dai_c) >= 11)) {
      nr_fill_nfapi_pucch(mod_id, frame, slot, csi_pucch, UE_id);
      memset(csi_pucch, 0, sizeof(*csi_pucch));
      /* advance the UL slot information in PUCCH by one so we won't schedule in
       * the same slot again */
      const int f = pucch->frame;
      const int s = pucch->ul_slot;
      memset(pucch, 0, sizeof(*pucch));
      pucch->frame = s == n_slots_frame - 1 ? (f + 1) % 1024 : f;
      if(((s + 1)%nr_slots_period) == 0)
        pucch->ul_slot = (s + 1 + first_ul_slot_period) % n_slots_frame;
      else
        pucch->ul_slot = (s + 1) % n_slots_frame;
      return nr_acknack_scheduling(mod_id, UE_id, frame, slot, r_pucch,is_common);
    }
    // multiplexing harq and csi in a pucch
    else {
      csi_pucch->timing_indicator = ind_found;
      csi_pucch->dai_c++;
      return 1;
    }
  }

  pucch->timing_indicator = ind_found; // index in the list of timing indicators

  LOG_D(NR_MAC,"pucch_acknak 2. DAI 0 DL %d.%d, UL_ACK %d.%d (index %d)\n",frame,slot,pucch->frame,pucch->ul_slot,pucch->timing_indicator);

  pucch->dai_c++;
  pucch->resource_indicator = 0; // each UE has dedicated PUCCH resources
  pucch->r_pucch=r_pucch;
  NR_PUCCH_Config_t *pucch_Config = NULL;
  if (sched_ctrl->active_ubwp) {
    pucch_Config = sched_ctrl->active_ubwp->bwp_Dedicated->pucch_Config->choice.setup;
  } else if (RC.nrmac[mod_id]->UE_info.CellGroup[UE_id] &&
             RC.nrmac[mod_id]->UE_info.CellGroup[UE_id]->spCellConfig &&
             RC.nrmac[mod_id]->UE_info.CellGroup[UE_id]->spCellConfig->spCellConfigDedicated &&
             RC.nrmac[mod_id]->UE_info.CellGroup[UE_id]->spCellConfig->spCellConfigDedicated->uplinkConfig &&
             RC.nrmac[mod_id]->UE_info.CellGroup[UE_id]->spCellConfig->spCellConfigDedicated->uplinkConfig->initialUplinkBWP &&
             RC.nrmac[mod_id]->UE_info.CellGroup[UE_id]->spCellConfig->spCellConfigDedicated->uplinkConfig->initialUplinkBWP->pucch_Config->choice.setup) {
    pucch_Config = RC.nrmac[mod_id]->UE_info.CellGroup[UE_id]->spCellConfig->spCellConfigDedicated->uplinkConfig->initialUplinkBWP->pucch_Config->choice.setup;
  }

  NR_BWP_t *genericParameters = sched_ctrl->active_ubwp ?
    &sched_ctrl->active_ubwp->bwp_Common->genericParameters:
    &scc->uplinkConfigCommon->initialUplinkBWP->genericParameters;
  int bwp_start = NRRIV2PRBOFFSET(genericParameters->locationAndBandwidth,MAX_BWP_SIZE);

  /* verify that at that slot and symbol, resources are free. We only do this
   * for initialCyclicShift 0 (we assume it always has that one), so other
   * initialCyclicShifts can overlap with ICS 0!*/
<<<<<<< HEAD

=======
>>>>>>> 3d454a45
  if (pucch_Config) {
    const NR_PUCCH_Resource_t *resource = pucch_Config->resourceToAddModList->list.array[pucch->resource_indicator];
    DevAssert(resource->format.present == NR_PUCCH_Resource__format_PR_format0);
    int second_hop_prb = resource->secondHopPRB!= NULL ?  *resource->secondHopPRB : 0;
    int nr_of_symbols = resource->format.choice.format0->nrofSymbols;
    if (resource->format.choice.format0->initialCyclicShift == 0) {
      uint16_t *vrb_map_UL = &RC.nrmac[mod_id]->common_channels[CC_id].vrb_map_UL[pucch->ul_slot * MAX_BWP_SIZE];
      for (int l=0; l<nr_of_symbols; l++) {
        uint16_t symb = 1 << (resource->format.choice.format0->startingSymbolIndex + l);
        int prb;
        if (l==1 && second_hop_prb != 0)
          prb = second_hop_prb;
        else
          prb = resource->startingPRB;
        if ((vrb_map_UL[bwp_start+prb] & symb) != 0)
          LOG_W(MAC, "symbol 0x%x is not free for PUCCH alloc in vrb_map_UL at RB %ld and slot %d.%d\n", symb, resource->startingPRB, pucch->frame, pucch->ul_slot);
        vrb_map_UL[bwp_start+prb] |= symb;
      }
    }
  }
  return 0;
}


void nr_sr_reporting(int Mod_idP, frame_t SFN, sub_frame_t slot)
{
  gNB_MAC_INST *nrmac = RC.nrmac[Mod_idP];
  if (!is_xlsch_in_slot(nrmac->ulsch_slot_bitmap[slot / 64], slot))
    return;
  NR_ServingCellConfigCommon_t *scc = nrmac->common_channels->ServingCellConfigCommon;
  const int n_slots_frame = nr_slots_per_frame[*scc->ssbSubcarrierSpacing];
  NR_UE_info_t *UE_info = &nrmac->UE_info;
  NR_list_t *UE_list = &UE_info->list;
  for (int UE_id = UE_list->head; UE_id >= 0; UE_id = UE_list->next[UE_id]) {
    NR_UE_sched_ctrl_t *sched_ctrl = &UE_info->UE_sched_ctrl[UE_id];

    if (sched_ctrl->ul_failure==1) continue;
    NR_PUCCH_Config_t *pucch_Config = NULL;
    if (sched_ctrl->active_ubwp) {
      pucch_Config = sched_ctrl->active_ubwp->bwp_Dedicated->pucch_Config->choice.setup;
    } else if (RC.nrmac[Mod_idP]->UE_info.CellGroup[UE_id] &&
             RC.nrmac[Mod_idP]->UE_info.CellGroup[UE_id]->spCellConfig &&
             RC.nrmac[Mod_idP]->UE_info.CellGroup[UE_id]->spCellConfig->spCellConfigDedicated &&
             RC.nrmac[Mod_idP]->UE_info.CellGroup[UE_id]->spCellConfig->spCellConfigDedicated->uplinkConfig &&
             RC.nrmac[Mod_idP]->UE_info.CellGroup[UE_id]->spCellConfig->spCellConfigDedicated->uplinkConfig->initialUplinkBWP &&
             RC.nrmac[Mod_idP]->UE_info.CellGroup[UE_id]->spCellConfig->spCellConfigDedicated->uplinkConfig->initialUplinkBWP->pucch_Config->choice.setup) {
      pucch_Config = RC.nrmac[Mod_idP]->UE_info.CellGroup[UE_id]->spCellConfig->spCellConfigDedicated->uplinkConfig->initialUplinkBWP->pucch_Config->choice.setup;
    }
<<<<<<< HEAD

    else continue;
    if (!pucch_Config->schedulingRequestResourceToAddModList) 
        continue;

=======
    else continue;
    if (!pucch_Config->schedulingRequestResourceToAddModList) continue;
>>>>>>> 3d454a45
    AssertFatal(pucch_Config->schedulingRequestResourceToAddModList->list.count>0,"NO SR configuration available");

    for (int SR_resource_id =0; SR_resource_id < pucch_Config->schedulingRequestResourceToAddModList->list.count;SR_resource_id++) {
      NR_SchedulingRequestResourceConfig_t *SchedulingRequestResourceConfig = pucch_Config->schedulingRequestResourceToAddModList->list.array[SR_resource_id];

      int SR_period; int SR_offset;

      find_period_offest_SR(SchedulingRequestResourceConfig,&SR_period,&SR_offset);
      // convert to int to avoid underflow of uint
      int sfn_sf = SFN * n_slots_frame + slot;
      LOG_D(NR_MAC,"SR_resource_id %d: SR_period %d, SR_offset %d\n",SR_resource_id,SR_period,SR_offset);
      if ((sfn_sf - SR_offset) % SR_period != 0)
        continue;
      LOG_D(NR_MAC, "%4d.%2d Scheduling Request identified\n", SFN, slot);
      NR_PUCCH_ResourceId_t *PucchResourceId = SchedulingRequestResourceConfig->resource;

      int found = -1;
      NR_PUCCH_ResourceSet_t *pucchresset = pucch_Config->resourceSetToAddModList->list.array[0]; // set with formats 0,1
      int n_list = pucchresset->resourceList.list.count;
       for (int i=0; i<n_list; i++) {
        if (*pucchresset->resourceList.list.array[i] == *PucchResourceId )
          found = i;
      }
      AssertFatal(found>-1,"SR resource not found among PUCCH resources");

      /* loop through nFAPI PUCCH messages: if the UEs is in there in this slot
       * with the resource_indicator, it means we already allocated that PUCCH
       * resource for AckNack (e.g., the UE has been scheduled often), and we
       * just need to add the SR_flag. Otherwise, just allocate in the internal
       * PUCCH resource, and nr_schedule_pucch() will handle the rest */
      NR_PUCCH_Resource_t *pucch_res = pucch_Config->resourceToAddModList->list.array[found];
      /* for the moment, can only handle SR on PUCCH Format 0 */
      DevAssert(pucch_res->format.present == NR_PUCCH_Resource__format_PR_format0);
      nfapi_nr_ul_tti_request_t *ul_tti_req = &nrmac->UL_tti_req_ahead[0][slot];
      bool nfapi_allocated = false;
      for (int i = 0; i < ul_tti_req->n_pdus; ++i) {
        if (ul_tti_req->pdus_list[i].pdu_type != NFAPI_NR_UL_CONFIG_PUCCH_PDU_TYPE)
          continue;
        nfapi_nr_pucch_pdu_t *pdu = &ul_tti_req->pdus_list[i].pucch_pdu;
        /* check that it is our PUCCH F0. Assuming there can be only one */
        if (pdu->rnti == UE_info->rnti[UE_id]
            && pdu->format_type == 0 // does not use NR_PUCCH_Resource__format_PR_format0
            && pdu->initial_cyclic_shift == pucch_res->format.choice.format0->initialCyclicShift
            && pdu->nr_of_symbols == pucch_res->format.choice.format0->nrofSymbols
            && pdu->start_symbol_index == pucch_res->format.choice.format0->startingSymbolIndex) {
          LOG_D(NR_MAC,"%4d.%2d adding SR_flag 1 to PUCCH nFAPI SR for RNTI %04x\n", SFN, slot, pdu->rnti);
          pdu->sr_flag = 1;
          nfapi_allocated = true;
          break;
        }
      }

      if (nfapi_allocated)  // break scheduling resource loop, continue next UE
        break;

      /* we did not find it: check if current PUCCH is for the current slot, in
       * which case we add the SR to it; otherwise, allocate SR separately */
      NR_sched_pucch_t *curr_pucch = &sched_ctrl->sched_pucch[0];
      if (curr_pucch->frame == SFN && curr_pucch->ul_slot == slot) {
        if (curr_pucch->resource_indicator != found) {
          LOG_W(NR_MAC, "%4d.%2d expected PUCCH in this slot to have resource indicator of SR (%d), skipping SR\n", SFN, slot, found);
          continue;
        }
        curr_pucch->sr_flag = true;
      } else {
        NR_sched_pucch_t sched_sr;
        memset(&sched_sr, 0, sizeof(sched_sr));
        sched_sr.frame = SFN;
        sched_sr.ul_slot = slot;
        sched_sr.resource_indicator = found;
        sched_sr.sr_flag = true;
        nr_fill_nfapi_pucch(Mod_idP, SFN, slot, &sched_sr, UE_id);
      }
    }
  }
}
<|MERGE_RESOLUTION|>--- conflicted
+++ resolved
@@ -1109,11 +1109,7 @@
 
   // tpc (power control) only if we received AckNack or positive SR. For a
   // negative SR, the UE won't have sent anything, and the SNR is not valid
-<<<<<<< HEAD
-  if (((uci_01->pduBitmap >> 1) & 0x1) || sched_ctrl->SR) {
-=======
   if (((uci_01->pduBitmap >> 1) & 0x1) ) {
->>>>>>> 3d454a45
     if ((uci_01->harq) && (uci_01->harq->harq_confidence_level==0)) sched_ctrl->tpc1 = nr_get_tpc(RC.nrmac[mod_id]->pucch_target_snrx10, uci_01->ul_cqi, 30);
     else                                        sched_ctrl->tpc1 = 3;
     sched_ctrl->pucch_snrx10 = uci_01->ul_cqi * 5 - 640;
@@ -1261,19 +1257,11 @@
   uint8_t pdsch_to_harq_feedback[8];
   int bwp_Id = 0;
   if (sched_ctrl->active_ubwp) bwp_Id = sched_ctrl->active_ubwp->bwp_Id;
-<<<<<<< HEAD
 
   int max_fb_time = 0;
   get_pdsch_to_harq_feedback(mod_id, UE_id, bwp_Id, ss_type, &max_fb_time, pdsch_to_harq_feedback);
   int max_absslot = frame*n_slots_frame + slot + max_fb_time;
 
-=======
-
-  int max_fb_time = 0;
-  get_pdsch_to_harq_feedback(mod_id, UE_id, bwp_Id, ss_type, &max_fb_time, pdsch_to_harq_feedback);
-  int max_absslot = frame*n_slots_frame + slot + max_fb_time;
-
->>>>>>> 3d454a45
   LOG_D(NR_MAC,"pucch_acknak 1b. DL %d.%d, UL_ACK %d.%d, DAI_C %d\n",frame,slot,pucch->frame,pucch->ul_slot,pucch->dai_c);
   /* there is a HARQ. Check whether we can use it for this ACKNACK */
   if (pucch->dai_c > 0) {
@@ -1346,11 +1334,7 @@
       pucch->ul_slot = (s + 1) % n_slots_frame;
   }
   if (ind_found==-1) {
-<<<<<<< HEAD
-    LOG_W(NR_MAC,
-=======
     LOG_D(NR_MAC,
->>>>>>> 3d454a45
           "%4d.%2d could not find pdsch_to_harq_feedback for UE %d: earliest "
           "ack slot %d\n",
           frame,
@@ -1420,10 +1404,6 @@
   /* verify that at that slot and symbol, resources are free. We only do this
    * for initialCyclicShift 0 (we assume it always has that one), so other
    * initialCyclicShifts can overlap with ICS 0!*/
-<<<<<<< HEAD
-
-=======
->>>>>>> 3d454a45
   if (pucch_Config) {
     const NR_PUCCH_Resource_t *resource = pucch_Config->resourceToAddModList->list.array[pucch->resource_indicator];
     DevAssert(resource->format.present == NR_PUCCH_Resource__format_PR_format0);
@@ -1472,16 +1452,8 @@
              RC.nrmac[Mod_idP]->UE_info.CellGroup[UE_id]->spCellConfig->spCellConfigDedicated->uplinkConfig->initialUplinkBWP->pucch_Config->choice.setup) {
       pucch_Config = RC.nrmac[Mod_idP]->UE_info.CellGroup[UE_id]->spCellConfig->spCellConfigDedicated->uplinkConfig->initialUplinkBWP->pucch_Config->choice.setup;
     }
-<<<<<<< HEAD
-
-    else continue;
-    if (!pucch_Config->schedulingRequestResourceToAddModList) 
-        continue;
-
-=======
     else continue;
     if (!pucch_Config->schedulingRequestResourceToAddModList) continue;
->>>>>>> 3d454a45
     AssertFatal(pucch_Config->schedulingRequestResourceToAddModList->list.count>0,"NO SR configuration available");
 
     for (int SR_resource_id =0; SR_resource_id < pucch_Config->schedulingRequestResourceToAddModList->list.count;SR_resource_id++) {
