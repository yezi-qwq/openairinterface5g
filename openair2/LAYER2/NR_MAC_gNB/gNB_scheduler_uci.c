--- conflicted
+++ resolved
@@ -1473,11 +1473,7 @@
 
   // tpc (power control) only if we received AckNack or positive SR. For a
   // negative SR, the UE won't have sent anything, and the SNR is not valid
-<<<<<<< HEAD
-  if (((uci_01->pduBitmap >> 1) & 0x1) /*|| sched_ctrl->SR*/) {
-=======
   if (((uci_01->pduBitmap >> 1) & 0x1) ) {
->>>>>>> 1ed58f65
     if ((uci_01->harq) && (uci_01->harq->harq_confidence_level==0)) sched_ctrl->tpc1 = nr_get_tpc(RC.nrmac[mod_id]->pucch_target_snrx10, uci_01->ul_cqi, 30);
     else                                        sched_ctrl->tpc1 = 3;
     sched_ctrl->pucch_snrx10 = uci_01->ul_cqi * 5 - 640;
