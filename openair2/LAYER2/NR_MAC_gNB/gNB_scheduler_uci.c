--- conflicted
+++ resolved
@@ -51,7 +51,7 @@
       &RC.nrmac[mod_id]->UL_tti_req_ahead[0][pucch->ul_slot];
   AssertFatal(future_ul_tti_req->SFN == pucch->frame
               && future_ul_tti_req->Slot == pucch->ul_slot,
-              "Current %d.%d : future UL_tti_req's frame.slot %4d.%2d does not match PUCCH %4d.%2d\n",
+              "Current %4d.%2d : future UL_tti_req's frame.slot %4d.%2d does not match PUCCH %4d.%2d\n",
               frame,slot,
               future_ul_tti_req->SFN,
               future_ul_tti_req->Slot,
@@ -716,15 +716,14 @@
     NR_PUCCH_Config_t *pucch_Config = NULL;
     if (sched_ctrl->active_ubwp) {
       pucch_Config = sched_ctrl->active_ubwp->bwp_Dedicated->pucch_Config->choice.setup;
-    } else if (RC.nrmac[Mod_idP]->UE_info.CellGroup[UE_id] &&
-             RC.nrmac[Mod_idP]->UE_info.CellGroup[UE_id]->spCellConfig &&
-             RC.nrmac[Mod_idP]->UE_info.CellGroup[UE_id]->spCellConfig->spCellConfigDedicated &&
-             RC.nrmac[Mod_idP]->UE_info.CellGroup[UE_id]->spCellConfig->spCellConfigDedicated->uplinkConfig &&
-             RC.nrmac[Mod_idP]->UE_info.CellGroup[UE_id]->spCellConfig->spCellConfigDedicated->uplinkConfig->initialUplinkBWP &&
-             RC.nrmac[Mod_idP]->UE_info.CellGroup[UE_id]->spCellConfig->spCellConfigDedicated->uplinkConfig->initialUplinkBWP->pucch_Config->choice.setup) {
-      pucch_Config = RC.nrmac[Mod_idP]->UE_info.CellGroup[UE_id]->spCellConfig->spCellConfigDedicated->uplinkConfig->initialUplinkBWP->pucch_Config->choice.setup;
-    }
-
+    } else if (CellGroup &&
+               CellGroup->spCellConfig &&
+               CellGroup->spCellConfig->spCellConfigDedicated &&
+               CellGroup->spCellConfig->spCellConfigDedicated->uplinkConfig &&
+               CellGroup->spCellConfig->spCellConfigDedicated->uplinkConfig->initialUplinkBWP &&
+               CellGroup->spCellConfig->spCellConfigDedicated->uplinkConfig->initialUplinkBWP->pucch_Config->choice.setup) {
+      pucch_Config = CellGroup->spCellConfig->spCellConfigDedicated->uplinkConfig->initialUplinkBWP->pucch_Config->choice.setup;
+    }
 
     for (int csi_report_id = 0; csi_report_id < csi_measconfig->csi_ReportConfigToAddModList->list.count; csi_report_id++){
       NR_CSI_ReportConfig_t *csirep = csi_measconfig->csi_ReportConfigToAddModList->list.array[csi_report_id];
@@ -944,24 +943,18 @@
   int ssb_index[MAX_NUM_SSB] = {0};
   int ssb_rsrp[MAX_NUM_SSB] = {0};
   uint8_t idx = 0;
-<<<<<<< HEAD
-  int bwp_id  = 1; //TODO
-=======
->>>>>>> d11350c0
   NR_UE_info_t *UE_info = &RC.nrmac[Mod_idP]->UE_info;
   NR_UE_sched_ctrl_t *sched_ctrl = &UE_info->UE_sched_ctrl[UE_id];
-  int bwp_id  = sched_ctrl->active_bwp ? 1 : 0;
+  const int bwp_id = sched_ctrl->active_bwp ? sched_ctrl->active_bwp->bwp_Id : 0;
   NR_CellGroupConfig_t *CellGroup = UE_info->CellGroup[UE_id];
-  NR_BWP_Downlink_t *bwp = bwp_id>0 ? 
-                           sched_ctrl->active_bwp:
-                           NULL;
-
-                               
+  NR_BWP_Downlink_t *bwp = bwp_id > 0 ? sched_ctrl->active_bwp : NULL;
+
   //bwp indicator
   int n_dl_bwp=0;
-  if (CellGroup->spCellConfig->spCellConfigDedicated &&
+  if (CellGroup->spCellConfig &&
+      CellGroup->spCellConfig->spCellConfigDedicated &&
       CellGroup->spCellConfig->spCellConfigDedicated->downlinkBWP_ToAddModList)
-      n_dl_bwp = CellGroup->spCellConfig->spCellConfigDedicated->downlinkBWP_ToAddModList->list.count;
+    n_dl_bwp = CellGroup->spCellConfig->spCellConfigDedicated->downlinkBWP_ToAddModList->list.count;
 
   uint8_t nr_ssbri_cri = 0;
   uint8_t nb_of_csi_ssb_report = UE_info->csi_report_template[UE_id][cqi_idx].nb_of_csi_ssb_report;
@@ -1084,7 +1077,7 @@
       }
     }
 
-    sched_ctrl->UE_mac_ce_ctrl.pdcch_state_ind.tci_present_inDCI = bwp ? 
+    sched_ctrl->UE_mac_ce_ctrl.pdcch_state_ind.tci_present_inDCI = bwp ?
                                                                    bwp->bwp_Dedicated->pdcch_Config->choice.setup->controlResourceSetToAddModList->list.array[bwp_id-1]->tci_PresentInDCI :
                                                                    CellGroup->spCellConfig->spCellConfigDedicated->initialDownlinkBWP->pdcch_Config->choice.setup->controlResourceSetToAddModList->list.array[0]->tci_PresentInDCI;
 
@@ -1673,10 +1666,10 @@
     const int f = pucch->frame;
     const int s = pucch->ul_slot;
     LOG_D(NR_MAC, "In %s: %4d.%2d DAI = 2 pucch currently in %4d.%2d, advancing by 1 slot\n", __FUNCTION__, frame, slot, f, s);
-    if (!(csi_pucch 
+    if (!(csi_pucch
         && csi_pucch->csi_bits > 0
         && csi_pucch->frame == f
-        && csi_pucch->ul_slot == s)) 
+        && csi_pucch->ul_slot == s))
       nr_fill_nfapi_pucch(mod_id, frame, slot, pucch, UE_id);
     memset(pucch, 0, sizeof(*pucch));
     pucch->frame = s == n_slots_frame - 1 ? (f + 1) % 1024 : f;
@@ -1688,7 +1681,7 @@
     // skip the CSI PUCCH if it is present and if in the next frame/slot
     // and if we don't multiplex
     csi_pucch->r_pucch=-1;
-    if (csi_pucch 
+    if (csi_pucch
         && csi_pucch->csi_bits > 0
         && csi_pucch->frame == pucch->frame
         && csi_pucch->ul_slot == pucch->ul_slot
