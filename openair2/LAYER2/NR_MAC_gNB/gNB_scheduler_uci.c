--- conflicted
+++ resolved
@@ -947,14 +947,8 @@
   uint8_t idx = 0;
   NR_UE_info_t *UE_info = &RC.nrmac[Mod_idP]->UE_info;
   NR_UE_sched_ctrl_t *sched_ctrl = &UE_info->UE_sched_ctrl[UE_id];
-<<<<<<< HEAD
-  int bwp_id  = sched_ctrl->active_bwp ? sched_ctrl->active_bwp->bwp_Id : 0;
-  NR_CellGroupConfig_t *CellGroup = UE_info->CellGroup[UE_id];
-  NR_BWP_Downlink_t *bwp = bwp_id>0 ? sched_ctrl->active_bwp : NULL;
-=======
   const int bwp_id = sched_ctrl->active_bwp ? sched_ctrl->active_bwp->bwp_Id : 0;
   NR_CellGroupConfig_t *CellGroup = UE_info->CellGroup[UE_id];
->>>>>>> 5bf454c7
 
   //bwp indicator
   int n_dl_bwp=0;
