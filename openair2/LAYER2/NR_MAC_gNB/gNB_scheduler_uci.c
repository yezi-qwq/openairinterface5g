/*
 * Licensed to the OpenAirInterface (OAI) Software Alliance under one or more
 * contributor license agreements.  See the NOTICE file distributed with
 * this work for additional information regarding copyright ownership.
 * The OpenAirInterface Software Alliance licenses this file to You under
 * the OAI Public License, Version 1.1  (the "License"); you may not use this file
 * except in compliance with the License.
 * You may obtain a copy of the License at
 *
 *      http://www.openairinterface.org/?page_id=698
 *
 * Unless required by applicable law or agreed to in writing, software
 * distributed under the License is distributed on an "AS IS" BASIS,
 * WITHOUT WARRANTIES OR CONDITIONS OF ANY KIND, either express or implied.
 * See the License for the specific language governing permissions and
 * limitations under the License.
 *-------------------------------------------------------------------------------
 * For more information about the OpenAirInterface (OAI) Software Alliance:
 *      contact@openairinterface.org
 */

/*! \file gNB_scheduler_uci.c
 * \brief MAC procedures related to UCI
 * \date 2020
 * \version 1.0
 * \company Eurecom
 */

#include <softmodem-common.h>
#include "LAYER2/MAC/mac.h"
#include "NR_MAC_gNB/nr_mac_gNB.h"
#include "NR_MAC_COMMON/nr_mac_extern.h"
#include "NR_MAC_gNB/mac_proto.h"
#include "common/ran_context.h"
#include "nfapi/oai_integration/vendor_ext.h"

extern RAN_CONTEXT_t RC;


void nr_fill_nfapi_pucch(module_id_t mod_id,
                         frame_t frame,
                         sub_frame_t slot,
                         const NR_sched_pucch_t *pucch,
                         int UE_id)
{
  NR_UE_info_t *UE_info = &RC.nrmac[mod_id]->UE_info;

  nfapi_nr_ul_tti_request_t *future_ul_tti_req =
      &RC.nrmac[mod_id]->UL_tti_req_ahead[0][pucch->ul_slot];
  AssertFatal(future_ul_tti_req->SFN == pucch->frame
              && future_ul_tti_req->Slot == pucch->ul_slot,
              "future UL_tti_req's frame.slot %d.%d does not match PUCCH %d.%d\n",
              future_ul_tti_req->SFN,
              future_ul_tti_req->Slot,
              pucch->frame,
              pucch->ul_slot);
  future_ul_tti_req->pdus_list[future_ul_tti_req->n_pdus].pdu_type = NFAPI_NR_UL_CONFIG_PUCCH_PDU_TYPE;
  future_ul_tti_req->pdus_list[future_ul_tti_req->n_pdus].pdu_size = sizeof(nfapi_nr_pucch_pdu_t);
  nfapi_nr_pucch_pdu_t *pucch_pdu = &future_ul_tti_req->pdus_list[future_ul_tti_req->n_pdus].pucch_pdu;
  memset(pucch_pdu, 0, sizeof(nfapi_nr_pucch_pdu_t));
  future_ul_tti_req->n_pdus += 1;

  LOG_I(NR_MAC,
        "%s %4d.%2d Scheduling pucch reception in %4d.%2d: bits SR %d, DAI %d, CSI %d on res %d\n",
        pucch->dai_c>0 ? "pucch_acknak" : "",
        frame,
        slot,
        pucch->frame,
        pucch->ul_slot,
        pucch->sr_flag,
        pucch->dai_c,
        pucch->csi_bits,
        pucch->resource_indicator);

  NR_ServingCellConfigCommon_t *scc = RC.nrmac[mod_id]->common_channels->ServingCellConfigCommon;
  NR_CellGroupConfig_t *cg=UE_info->CellGroup[UE_id];

  NR_BWP_UplinkDedicated_t *ubwpd;
  ubwpd = cg ? cg->spCellConfig->spCellConfigDedicated->uplinkConfig->initialUplinkBWP:NULL;

  LOG_I(NR_MAC,"pucch_acknak: %d.%d Calling nr_configure_pucch (ubwpd %p,r_pucch %d) pucch in %d.%d\n",frame,slot,ubwpd,pucch->r_pucch,pucch->frame,pucch->ul_slot);
  nr_configure_pucch(pucch_pdu,
                     scc,
                     UE_info->CellGroup[UE_id],
                     UE_info->UE_sched_ctrl[UE_id].active_ubwp,
                     ubwpd,
                     UE_info->rnti[UE_id],
                     pucch->resource_indicator,
                     pucch->csi_bits,
                     pucch->dai_c,
                     pucch->sr_flag,
                     pucch->r_pucch);
}

#define MIN_RSRP_VALUE -141
#define MAX_NUM_SSB 128
#define MAX_SSB_SCHED 8
#define L1_RSRP_HYSTERIS 10 //considering 10 dBm as hysterisis for avoiding frequent SSB Beam Switching. !Fixme provide exact value if any
//#define L1_DIFF_RSRP_STEP_SIZE 2

int ssb_index_sorted[MAX_NUM_SSB] = {0};
int ssb_rsrp_sorted[MAX_NUM_SSB] = {0};

//Measured RSRP Values Table 10.1.16.1-1 from 36.133
//Stored all the upper limits[Max RSRP Value of corresponding index]
//stored -1 for invalid values
int L1_SSB_CSI_RSRP_measReport_mapping_38133_10_1_6_1_1[128] = {
  -1, -1, -1, -1, -1, -1, -1, -1, -1, -1, //0 - 9
     -1, -1, -1, -1, -1, -1, INT_MIN, -140, -139, -138, //10 - 19
    -137, -136, -135, -134, -133, -132, -131, -130, -129, -128, //20 - 29
    -127, -126, -125, -124, -123, -122, -121, -120, -119, -118, //30 - 39
    -117,-116, -115, -114, -113, -112, -111, -110, -109, -108, //40 - 49
    -107, -106, -105, -104, -103, -102, -101, -100, -99, -98, //50 - 59
    -97, -96, -95, -94, -93, -92, -91, -90, -89, -88, //60 - 69
    -87, -86, -85, -84, -83, -82, -81, -80, -79, -78, //70 - 79
    -77, -76, -75, -74, -73, -72, -71, -70, -69, -68, //80 - 89
    -67, -66, -65, -64, -63, -62, -61, -60, -59, -58, //90 - 99
    -57, -56, -55, -54, -53, -52, -51, -50, -49, -48, //100 - 109
    -47, -46, -45, -44, INT_MAX, -1, -1, -1, -1, -1, //110 - 119
    -1, -1, -1, -1, -1, -1, -1, -1//120 - 127
  };

//Differential RSRP values Table 10.1.6.1-2 from 36.133
//Stored the upper limits[MAX RSRP Value]
int diff_rsrp_ssb_csi_meas_10_1_6_1_2[16] = {
  0, -2, -4, -6, -8, -10, -12, -14, -16, -18, //0 - 9
  -20, -22, -24, -26, -28, -30 //10 - 15
};


void nr_schedule_pucch(int Mod_idP,
                       frame_t frameP,
                       sub_frame_t slotP)
{
  gNB_MAC_INST *nrmac = RC.nrmac[Mod_idP];
  if (!is_xlsch_in_slot(nrmac->ulsch_slot_bitmap[slotP / 64], slotP))
    return;

  NR_UE_info_t *UE_info = &nrmac->UE_info;
  const NR_list_t *UE_list = &UE_info->list;

  for (int UE_id = UE_list->head; UE_id >= 0; UE_id = UE_list->next[UE_id]) {
    NR_UE_sched_ctrl_t *sched_ctrl = &UE_info->UE_sched_ctrl[UE_id];
    if (sched_ctrl->ul_failure==1 && get_softmodem_params()->phy_test==0) continue;
    const int n = sizeof(sched_ctrl->sched_pucch) / sizeof(*sched_ctrl->sched_pucch);
    for (int i = 0; i < n; i++) {
      NR_sched_pucch_t *curr_pucch = &UE_info->UE_sched_ctrl[UE_id].sched_pucch[i];
      const uint16_t O_ack = curr_pucch->dai_c;
      const uint16_t O_csi = curr_pucch->csi_bits;
      const uint8_t O_sr = curr_pucch->sr_flag;
      if (O_ack + O_csi + O_sr == 0
          || frameP != curr_pucch->frame
          || slotP != curr_pucch->ul_slot)
        continue;
      LOG_D(NR_MAC,"Scheduling PUCCH[%d] RX for UE %d in %d.%d O_ack %d\n",i,UE_id,curr_pucch->frame,curr_pucch->ul_slot,O_ack);
      nr_fill_nfapi_pucch(Mod_idP, frameP, slotP, curr_pucch, UE_id);
      memset(curr_pucch, 0, sizeof(*curr_pucch));
    }
  }
}


//! Calculating number of bits set
uint8_t number_of_bits_set (uint8_t buf){
  uint8_t nb_of_bits_set = 0;
  uint8_t mask = 0xff;
  uint8_t index = 0;

  for (index=7; (buf & mask) && (index>=0)  ; index--){
    if (buf & (1<<index))
      nb_of_bits_set++;

    mask>>=1;
  }
  return nb_of_bits_set;
}


void compute_rsrp_bitlen(struct NR_CSI_ReportConfig *csi_reportconfig,
                         uint8_t nb_resources,
                         nr_csi_report_t *csi_report) {

  if (NR_CSI_ReportConfig__groupBasedBeamReporting_PR_disabled == csi_reportconfig->groupBasedBeamReporting.present) {
    if (NULL != csi_reportconfig->groupBasedBeamReporting.choice.disabled->nrofReportedRS)
      csi_report->CSI_report_bitlen.nb_ssbri_cri = *(csi_reportconfig->groupBasedBeamReporting.choice.disabled->nrofReportedRS)+1;
    else
      /*! From Spec 38.331
       * nrofReportedRS
       * The number (N) of measured RS resources to be reported per report setting in a non-group-based report. N <= N_max, where N_max is either 2 or 4 depending on UE
       * capability. FFS: The signaling mechanism for the gNB to select a subset of N beams for the UE to measure and report.
       * When the field is absent the UE applies the value 1
       */
      csi_report->CSI_report_bitlen.nb_ssbri_cri= 1;
  } else
    csi_report->CSI_report_bitlen.nb_ssbri_cri= 2;

  if (nb_resources) {
    csi_report->CSI_report_bitlen.cri_ssbri_bitlen =ceil(log2 (nb_resources));
    csi_report->CSI_report_bitlen.rsrp_bitlen = 7; //From spec 38.212 Table 6.3.1.1.2-6: CRI, SSBRI, and RSRP
    csi_report->CSI_report_bitlen.diff_rsrp_bitlen =4; //From spec 38.212 Table 6.3.1.1.2-6: CRI, SSBRI, and RSRP
  } else {
    csi_report->CSI_report_bitlen.cri_ssbri_bitlen =0;
    csi_report->CSI_report_bitlen.rsrp_bitlen = 0;
    csi_report->CSI_report_bitlen.diff_rsrp_bitlen =0;
  }
}


uint8_t compute_ri_bitlen(struct NR_CSI_ReportConfig *csi_reportconfig,
                          nr_csi_report_t *csi_report){

  struct NR_CodebookConfig *codebookConfig = csi_reportconfig->codebookConfig;
  uint8_t nb_allowed_ri, ri_bitlen;
  uint8_t ri_restriction = 0;

  if (codebookConfig == NULL) {
    csi_report->csi_meas_bitlen.ri_bitlen=0;
    return ri_restriction;
  }

  // codebook type1 single panel
  if (NR_CodebookConfig__codebookType__type1__subType_PR_typeI_SinglePanel==codebookConfig->codebookType.choice.type1->subType.present){
    struct NR_CodebookConfig__codebookType__type1__subType__typeI_SinglePanel *type1single = codebookConfig->codebookType.choice.type1->subType.choice.typeI_SinglePanel;
    if (type1single->nrOfAntennaPorts.present == NR_CodebookConfig__codebookType__type1__subType__typeI_SinglePanel__nrOfAntennaPorts_PR_two){

      ri_restriction = csi_reportconfig->codebookConfig->codebookType.choice.type1->subType.choice.typeI_SinglePanel->typeI_SinglePanel_ri_Restriction.buf[0];

      nb_allowed_ri = number_of_bits_set(ri_restriction);
      ri_bitlen = ceil(log2(nb_allowed_ri));

      ri_bitlen = ri_bitlen<1?ri_bitlen:1; //from the spec 38.212 and table  6.3.1.1.2-3: RI, LI, CQI, and CRI of codebookType=typeI-SinglePanel
      csi_report->csi_meas_bitlen.ri_bitlen=ri_bitlen;
    }
    if (type1single->nrOfAntennaPorts.present == NR_CodebookConfig__codebookType__type1__subType__typeI_SinglePanel__nrOfAntennaPorts_PR_moreThanTwo){
      if (type1single->nrOfAntennaPorts.choice.moreThanTwo->n1_n2.present ==
          NR_CodebookConfig__codebookType__type1__subType__typeI_SinglePanel__nrOfAntennaPorts__moreThanTwo__n1_n2_PR_two_one_TypeI_SinglePanel_Restriction) {
        // 4 ports

        ri_restriction = csi_reportconfig->codebookConfig->codebookType.choice.type1->subType.choice.typeI_SinglePanel->typeI_SinglePanel_ri_Restriction.buf[0];

        nb_allowed_ri = number_of_bits_set(ri_restriction);
        ri_bitlen = ceil(log2(nb_allowed_ri));

        ri_bitlen = ri_bitlen<2?ri_bitlen:2; //from the spec 38.212 and table  6.3.1.1.2-3: RI, LI, CQI, and CRI of codebookType=typeI-SinglePanel
        csi_report->csi_meas_bitlen.ri_bitlen=ri_bitlen;
      }
      else {
        // more than 4 ports

        ri_restriction = csi_reportconfig->codebookConfig->codebookType.choice.type1->subType.choice.typeI_SinglePanel->typeI_SinglePanel_ri_Restriction.buf[0];

        nb_allowed_ri = number_of_bits_set(ri_restriction);
        ri_bitlen = ceil(log2(nb_allowed_ri));

        csi_report->csi_meas_bitlen.ri_bitlen=ri_bitlen;
      }
    }
    return ri_restriction;
  }
  else
    AssertFatal(1==0,"Other configurations not yet implemented\n");
}

void compute_li_bitlen(struct NR_CSI_ReportConfig *csi_reportconfig,
                       uint8_t ri_restriction,
                       nr_csi_report_t *csi_report){

  struct NR_CodebookConfig *codebookConfig = csi_reportconfig->codebookConfig;
  for(int i=0; i<8; i++) {
    if (codebookConfig == NULL || ((ri_restriction>>i)&0x01) == 0)
      csi_report->csi_meas_bitlen.li_bitlen[i]=0;
    else {
      // codebook type1 single panel
      if (NR_CodebookConfig__codebookType__type1__subType_PR_typeI_SinglePanel==codebookConfig->codebookType.choice.type1->subType.present)
        csi_report->csi_meas_bitlen.li_bitlen[i]=ceil(log2(i+1))<2?ceil(log2(i+1)):2;
      else
        AssertFatal(1==0,"Other configurations not yet implemented\n");
    }
  }
}


void get_n1n2_o1o2_singlepanel(int *n1, int *n2, int *o1, int *o2,
                               struct NR_CodebookConfig__codebookType__type1__subType__typeI_SinglePanel__nrOfAntennaPorts__moreThanTwo *morethantwo) {

  // Table 5.2.2.2.1-2 in 38.214 for supported configurations
  switch(morethantwo->n1_n2.present){
    case (NR_CodebookConfig__codebookType__type1__subType__typeI_SinglePanel__nrOfAntennaPorts__moreThanTwo__n1_n2_PR_two_one_TypeI_SinglePanel_Restriction):
      *n1 = 2;
      *n2 = 1;
      *o1 = 4;
      *o2 = 1;
      break;
    case (NR_CodebookConfig__codebookType__type1__subType__typeI_SinglePanel__nrOfAntennaPorts__moreThanTwo__n1_n2_PR_two_two_TypeI_SinglePanel_Restriction):
      *n1 = 2;
      *n2 = 2;
      *o1 = 4;
      *o2 = 4;
      break;
    case (NR_CodebookConfig__codebookType__type1__subType__typeI_SinglePanel__nrOfAntennaPorts__moreThanTwo__n1_n2_PR_four_one_TypeI_SinglePanel_Restriction):
      *n1 = 4;
      *n2 = 1;
      *o1 = 4;
      *o2 = 1;
      break;
    case (NR_CodebookConfig__codebookType__type1__subType__typeI_SinglePanel__nrOfAntennaPorts__moreThanTwo__n1_n2_PR_three_two_TypeI_SinglePanel_Restriction):
      *n1 = 3;
      *n2 = 2;
      *o1 = 4;
      *o2 = 4;
      break;
    case (NR_CodebookConfig__codebookType__type1__subType__typeI_SinglePanel__nrOfAntennaPorts__moreThanTwo__n1_n2_PR_six_one_TypeI_SinglePanel_Restriction):
      *n1 = 6;
      *n2 = 1;
      *o1 = 4;
      *o2 = 1;
      break;
    case (NR_CodebookConfig__codebookType__type1__subType__typeI_SinglePanel__nrOfAntennaPorts__moreThanTwo__n1_n2_PR_four_two_TypeI_SinglePanel_Restriction):
      *n1 = 4;
      *n2 = 2;
      *o1 = 4;
      *o2 = 4;
      break;
    case (NR_CodebookConfig__codebookType__type1__subType__typeI_SinglePanel__nrOfAntennaPorts__moreThanTwo__n1_n2_PR_eight_one_TypeI_SinglePanel_Restriction):
      *n1 = 8;
      *n2 = 1;
      *o1 = 4;
      *o2 = 1;
      break;
    case (NR_CodebookConfig__codebookType__type1__subType__typeI_SinglePanel__nrOfAntennaPorts__moreThanTwo__n1_n2_PR_four_three_TypeI_SinglePanel_Restriction):
      *n1 = 4;
      *n2 = 3;
      *o1 = 4;
      *o2 = 4;
      break;
    case (NR_CodebookConfig__codebookType__type1__subType__typeI_SinglePanel__nrOfAntennaPorts__moreThanTwo__n1_n2_PR_six_two_TypeI_SinglePanel_Restriction):
      *n1 = 4;
      *n2 = 2;
      *o1 = 4;
      *o2 = 4;
      break;
    case (NR_CodebookConfig__codebookType__type1__subType__typeI_SinglePanel__nrOfAntennaPorts__moreThanTwo__n1_n2_PR_twelve_one_TypeI_SinglePanel_Restriction):
      *n1 = 12;
      *n2 = 1;
      *o1 = 4;
      *o2 = 1;
      break;
    case (NR_CodebookConfig__codebookType__type1__subType__typeI_SinglePanel__nrOfAntennaPorts__moreThanTwo__n1_n2_PR_four_four_TypeI_SinglePanel_Restriction):
      *n1 = 4;
      *n2 = 4;
      *o1 = 4;
      *o2 = 4;
      break;
    case (NR_CodebookConfig__codebookType__type1__subType__typeI_SinglePanel__nrOfAntennaPorts__moreThanTwo__n1_n2_PR_eight_two_TypeI_SinglePanel_Restriction):
      *n1 = 8;
      *n2 = 2;
      *o1 = 4;
      *o2 = 4;
      break;
    case (NR_CodebookConfig__codebookType__type1__subType__typeI_SinglePanel__nrOfAntennaPorts__moreThanTwo__n1_n2_PR_sixteen_one_TypeI_SinglePanel_Restriction):
      *n1 = 16;
      *n2 = 1;
      *o1 = 4;
      *o2 = 1;
      break;
  default:
    AssertFatal(1==0,"Not supported configuration for n1_n2 in codebook configuration");
  }
}

void get_x1x2_bitlen_singlepanel(int n1, int n2, int o1, int o2,
                                 int *x1, int *x2, int rank, int codebook_mode) {

  // Table 6.3.1.1.2-1 in 38.212
  switch(rank){
    case 1:
      if(n2>1) {
        if (codebook_mode == 1) {
          *x1 = ceil(log2(n1*o1)) + ceil(log2(n2*o2));
          *x2 = 2;
        }
        else {
          *x1 = ceil(log2(n1*o1/2)) + ceil(log2(n2*o2/2));
          *x2 = 4;
        }
      }
      else{
        if (codebook_mode == 1) {
          *x1 = ceil(log2(n1*o1)) + ceil(log2(n2*o2));
          *x2 = 2;
        }
        else {
          *x1 = ceil(log2(n1*o1/2));
          *x2 = 4;
        }
      }
      break;
    case 2:
      if(n1*n2 == 2) {
        if (codebook_mode == 1) {
          *x1 = ceil(log2(n1*o1)) + ceil(log2(n2*o2));
          *x2 = 1;
        }
        else {
          *x1 = ceil(log2(n1*o1/2));
          *x2 = 3;
        }
        *x1 += 1;
      }
      else {
        if(n2>1) {
          if (codebook_mode == 1) {
            *x1 = ceil(log2(n1*o1)) + ceil(log2(n2*o2));
            *x2 = 3;
          }
          else {
            *x1 = ceil(log2(n1*o1/2)) + ceil(log2(n2*o2/2));
            *x2 = 3;
          }
        }
        else{
          if (codebook_mode == 1) {
            *x1 = ceil(log2(n1*o1)) + ceil(log2(n2*o2));
            *x2 = 1;
          }
          else {
            *x1 = ceil(log2(n1*o1/2));
            *x2 = 3;
          }
        }
        *x1 += 2;
      }
      break;
    case 3:
    case 4:
      if(n1*n2 == 2) {
        *x1 = ceil(log2(n1*o1)) + ceil(log2(n2*o2));
        *x2 = 1;
      }
      else {
        if(n1*n2 >= 8) {
          *x1 = ceil(log2(n1*o1/2)) + ceil(log2(n2*o2)) + 2;
          *x2 = 1;
        }
        else {
          *x1 = ceil(log2(n1*o1)) + ceil(log2(n2*o2)) + 2;
          *x2 = 1;
        }
      }
      break;
    case 5:
    case 6:
      *x1 = ceil(log2(n1*o1)) + ceil(log2(n2*o2));
      *x2 = 1;
      break;
    case 7:
    case 8:
      if(n1 == 4 && n2 == 1) {
        *x1 = ceil(log2(n1*o1/2)) + ceil(log2(n2*o2));
        *x2 = 1;
      }
      else {
        if(n1 > 2 && n2 == 2) {
          *x1 = ceil(log2(n1*o1)) + ceil(log2(n2*o2/2));
          *x2 = 1;
        }
        else {
          *x1 = ceil(log2(n1*o1)) + ceil(log2(n2*o2));
          *x2 = 1;
        }
      }
      break;
  default:
    AssertFatal(1==0,"Invalid rank in x1 x2 bit length computation\n");
  }
}


void compute_pmi_bitlen(struct NR_CSI_ReportConfig *csi_reportconfig,
                        uint8_t ri_restriction,
                        nr_csi_report_t *csi_report){

  struct NR_CodebookConfig *codebookConfig = csi_reportconfig->codebookConfig;
  for(int i=0; i<8; i++) {
    csi_report->csi_meas_bitlen.pmi_x1_bitlen[i]=0;
    csi_report->csi_meas_bitlen.pmi_x2_bitlen[i]=0;
    if (codebookConfig == NULL || ((ri_restriction>>i)&0x01) == 0)
      return;
    else {
      if(codebookConfig->codebookType.present == NR_CodebookConfig__codebookType_PR_type1) {
        if(codebookConfig->codebookType.choice.type1->subType.present == NR_CodebookConfig__codebookType__type1__subType_PR_typeI_SinglePanel) {
          if(codebookConfig->codebookType.choice.type1->subType.choice.typeI_SinglePanel->nrOfAntennaPorts.present ==
             NR_CodebookConfig__codebookType__type1__subType__typeI_SinglePanel__nrOfAntennaPorts_PR_two) {
            if (i==0)
              csi_report->csi_meas_bitlen.pmi_x2_bitlen[i]=2;
            if (i==1)
              csi_report->csi_meas_bitlen.pmi_x2_bitlen[i]=1;
          }
          else {  // more than two
            int n1,n2,o1,o2,x1,x2;
            get_n1n2_o1o2_singlepanel(&n1,&n2,&o1,&o2,codebookConfig->codebookType.choice.type1->subType.choice.typeI_SinglePanel->nrOfAntennaPorts.choice.moreThanTwo);
            get_x1x2_bitlen_singlepanel(n1,n2,o1,o2,&x1,&x2,i+1,codebookConfig->codebookType.choice.type1->codebookMode);
            csi_report->csi_meas_bitlen.pmi_x1_bitlen[i]=x1;
            csi_report->csi_meas_bitlen.pmi_x2_bitlen[i]=x2;
          }
        }
        else
          AssertFatal(1==0,"Type1 Multi-panel Codebook Config not yet implemented\n");
      }
      else
        AssertFatal(1==0,"Type2 Codebook Config not yet implemented\n");
    }
  }
}

void compute_cqi_bitlen(struct NR_CSI_ReportConfig *csi_reportconfig,
                        uint8_t ri_restriction,
                        nr_csi_report_t *csi_report){

  struct NR_CodebookConfig *codebookConfig = csi_reportconfig->codebookConfig;
  struct NR_CSI_ReportConfig__reportFreqConfiguration *freq_config = csi_reportconfig->reportFreqConfiguration;

  if (*freq_config->cqi_FormatIndicator == NR_CSI_ReportConfig__reportFreqConfiguration__cqi_FormatIndicator_widebandCQI) {
    for(int i=0; i<8; i++) {
      if ((ri_restriction>>i)&0x01) {
        csi_report->csi_meas_bitlen.cqi_bitlen[i] = 4;
        if(codebookConfig != NULL) {
          if (NR_CodebookConfig__codebookType__type1__subType_PR_typeI_SinglePanel == codebookConfig->codebookType.choice.type1->subType.present){
            struct NR_CodebookConfig__codebookType__type1__subType__typeI_SinglePanel *type1single = codebookConfig->codebookType.choice.type1->subType.choice.typeI_SinglePanel;
            if (type1single->nrOfAntennaPorts.present == NR_CodebookConfig__codebookType__type1__subType__typeI_SinglePanel__nrOfAntennaPorts_PR_moreThanTwo) {
              if (type1single->nrOfAntennaPorts.choice.moreThanTwo->n1_n2.present >
                  NR_CodebookConfig__codebookType__type1__subType__typeI_SinglePanel__nrOfAntennaPorts__moreThanTwo__n1_n2_PR_two_one_TypeI_SinglePanel_Restriction) {
                // more than 4 antenna ports
                if (i > 4)
                  csi_report->csi_meas_bitlen.cqi_bitlen[i] += 4; // CQI for second TB
              }
            }
          }
        }
      }
      else
        csi_report->csi_meas_bitlen.cqi_bitlen[i] = 0;
    }
  }
  else
    AssertFatal(1==0,"Sub-band CQI reporting not yet supported");
}


//!TODO : same function can be written to handle csi_resources
void compute_csi_bitlen(NR_CSI_MeasConfig_t *csi_MeasConfig, NR_UE_info_t *UE_info, int UE_id, module_id_t Mod_idP){
  uint8_t csi_report_id = 0;
  uint8_t nb_resources = 0;
  NR_CSI_ReportConfig__reportQuantity_PR reportQuantity_type;
  NR_CSI_ResourceConfigId_t csi_ResourceConfigId;
  struct NR_CSI_ResourceConfig *csi_resourceconfig;

  // for each CSI measurement report configuration (list of CSI-ReportConfig)
  LOG_I(NR_MAC,"Searching %d csi_reports\n",csi_MeasConfig->csi_ReportConfigToAddModList->list.count);
  for (csi_report_id=0; csi_report_id < csi_MeasConfig->csi_ReportConfigToAddModList->list.count; csi_report_id++){
    struct NR_CSI_ReportConfig *csi_reportconfig = csi_MeasConfig->csi_ReportConfigToAddModList->list.array[csi_report_id];
    // MAC structure for CSI measurement reports (per UE and per report)
    nr_csi_report_t *csi_report = &UE_info->csi_report_template[UE_id][csi_report_id];
    // csi-ResourceConfigId of a CSI-ResourceConfig included in the configuration
    // (either CSI-RS or SSB)
    csi_ResourceConfigId = csi_reportconfig->resourcesForChannelMeasurement;
    // looking for CSI-ResourceConfig
    int found_resource = 0;
    int csi_resourceidx = 0;
    while (found_resource == 0 && csi_resourceidx < csi_MeasConfig->csi_ResourceConfigToAddModList->list.count) {
      csi_resourceconfig = csi_MeasConfig->csi_ResourceConfigToAddModList->list.array[csi_resourceidx];
      if ( csi_resourceconfig->csi_ResourceConfigId == csi_ResourceConfigId)
        found_resource = 1;
      csi_resourceidx++;
    }
    AssertFatal(found_resource==1,"Not able to found any CSI-ResourceConfig with csi-ResourceConfigId %ld\n",
                csi_ResourceConfigId);

    long resourceType = csi_resourceconfig->resourceType;

    reportQuantity_type = csi_reportconfig->reportQuantity.present;
    csi_report->reportQuantity_type = reportQuantity_type;

    // setting the CSI or SSB index list
    if (NR_CSI_ReportConfig__reportQuantity_PR_ssb_Index_RSRP == csi_report->reportQuantity_type) {
      for (int csi_idx = 0; csi_idx < csi_MeasConfig->csi_SSB_ResourceSetToAddModList->list.count; csi_idx++) {
        if (csi_MeasConfig->csi_SSB_ResourceSetToAddModList->list.array[csi_idx]->csi_SSB_ResourceSetId ==
            *(csi_resourceconfig->csi_RS_ResourceSetList.choice.nzp_CSI_RS_SSB->csi_SSB_ResourceSetList->list.array[0])){
          //We can configure only one SSB resource set from spec 38.331 IE CSI-ResourceConfig
          nb_resources=  csi_MeasConfig->csi_SSB_ResourceSetToAddModList->list.array[csi_idx]->csi_SSB_ResourceList.list.count;
          csi_report->SSB_Index_list = csi_MeasConfig->csi_SSB_ResourceSetToAddModList->list.array[csi_idx]->csi_SSB_ResourceList.list.array;
          csi_report->CSI_Index_list = NULL;
          break;
        }
      }
    }
    else {
      if (resourceType == NR_CSI_ResourceConfig__resourceType_periodic) {
        AssertFatal(csi_MeasConfig->nzp_CSI_RS_ResourceSetToAddModList != NULL,
                    "Wrong settings! Report quantity requires CSI-RS but csi_MeasConfig->nzp_CSI_RS_ResourceSetToAddModList is NULL\n");
        for (int csi_idx = 0; csi_idx < csi_MeasConfig->nzp_CSI_RS_ResourceSetToAddModList->list.count; csi_idx++) {
          if (csi_MeasConfig->nzp_CSI_RS_ResourceSetToAddModList->list.array[csi_idx]->nzp_CSI_ResourceSetId ==
              *(csi_resourceconfig->csi_RS_ResourceSetList.choice.nzp_CSI_RS_SSB->nzp_CSI_RS_ResourceSetList->list.array[0])) {
            //For periodic and semi-persistent CSI Resource Settings, the number of CSI-RS Resource Sets configured is limited to S=1 for spec 38.212
            nb_resources = csi_MeasConfig->nzp_CSI_RS_ResourceSetToAddModList->list.array[csi_idx]->nzp_CSI_RS_Resources.list.count;
            csi_report->CSI_Index_list = csi_MeasConfig->nzp_CSI_RS_ResourceSetToAddModList->list.array[csi_idx]->nzp_CSI_RS_Resources.list.array;
            csi_report->SSB_Index_list = NULL;
            break;
          }
        }
      }
      else AssertFatal(1==0,"Only periodic resource configuration currently supported\n");
    }
    LOG_I(NR_MAC,"nb_resources %d\n",nb_resources);
    // computation of bit length depending on the report type
    switch(reportQuantity_type){
      case (NR_CSI_ReportConfig__reportQuantity_PR_ssb_Index_RSRP):
        compute_rsrp_bitlen(csi_reportconfig, nb_resources, csi_report);
        break;
      case (NR_CSI_ReportConfig__reportQuantity_PR_cri_RSRP):
        compute_rsrp_bitlen(csi_reportconfig, nb_resources, csi_report);
        break;
      case (NR_CSI_ReportConfig__reportQuantity_PR_cri_RI_CQI):
        csi_report->csi_meas_bitlen.cri_bitlen=ceil(log2(nb_resources));
        csi_report->csi_meas_bitlen.ri_restriction = compute_ri_bitlen(csi_reportconfig, csi_report);
        compute_cqi_bitlen(csi_reportconfig, csi_report->csi_meas_bitlen.ri_restriction, csi_report);
        break;
      case (NR_CSI_ReportConfig__reportQuantity_PR_cri_RI_PMI_CQI):
        csi_report->csi_meas_bitlen.cri_bitlen=ceil(log2(nb_resources));
        csi_report->csi_meas_bitlen.ri_restriction = compute_ri_bitlen(csi_reportconfig, csi_report);
        compute_cqi_bitlen(csi_reportconfig, csi_report->csi_meas_bitlen.ri_restriction, csi_report);
        compute_pmi_bitlen(csi_reportconfig, csi_report->csi_meas_bitlen.ri_restriction, csi_report);
        break;
      case (NR_CSI_ReportConfig__reportQuantity_PR_cri_RI_LI_PMI_CQI):
        csi_report->csi_meas_bitlen.cri_bitlen=ceil(log2(nb_resources));
        csi_report->csi_meas_bitlen.ri_restriction = compute_ri_bitlen(csi_reportconfig, csi_report);
        compute_li_bitlen(csi_reportconfig, csi_report->csi_meas_bitlen.ri_restriction, csi_report);
        compute_cqi_bitlen(csi_reportconfig, csi_report->csi_meas_bitlen.ri_restriction, csi_report);
        compute_pmi_bitlen(csi_reportconfig, csi_report->csi_meas_bitlen.ri_restriction, csi_report);
        break;
    default:
      AssertFatal(1==0,"Not yet supported CSI report quantity type");
    }
  }
}


uint16_t nr_get_csi_bitlen(int Mod_idP,
                           int UE_id,
                           uint8_t csi_report_id) {

  uint16_t csi_bitlen = 0;
  uint16_t max_bitlen = 0;
  NR_UE_info_t *UE_info = &RC.nrmac[Mod_idP]->UE_info;
  L1_RSRP_bitlen_t * CSI_report_bitlen = NULL;
  CSI_Meas_bitlen_t * csi_meas_bitlen = NULL;

  if (NR_CSI_ReportConfig__reportQuantity_PR_ssb_Index_RSRP==UE_info->csi_report_template[UE_id][csi_report_id].reportQuantity_type||
      NR_CSI_ReportConfig__reportQuantity_PR_cri_RSRP==UE_info->csi_report_template[UE_id][csi_report_id].reportQuantity_type){
    CSI_report_bitlen = &(UE_info->csi_report_template[UE_id][csi_report_id].CSI_report_bitlen); //This might need to be moodif for Aperiodic CSI-RS measurements
    csi_bitlen+= ((CSI_report_bitlen->cri_ssbri_bitlen * CSI_report_bitlen->nb_ssbri_cri) +
                  CSI_report_bitlen->rsrp_bitlen +(CSI_report_bitlen->diff_rsrp_bitlen *
                  (CSI_report_bitlen->nb_ssbri_cri -1 )));
  } else{
   csi_meas_bitlen = &(UE_info->csi_report_template[UE_id][csi_report_id].csi_meas_bitlen); //This might need to be moodif for Aperiodic CSI-RS measurements
   uint16_t temp_bitlen;
   for (int i=0; i<8; i++) {
     temp_bitlen = (csi_meas_bitlen->cri_bitlen+
                    csi_meas_bitlen->ri_bitlen+
                    csi_meas_bitlen->li_bitlen[i]+
                    csi_meas_bitlen->cqi_bitlen[i]+
                    csi_meas_bitlen->pmi_x1_bitlen[i]+
                    csi_meas_bitlen->pmi_x2_bitlen[i]);
     if(temp_bitlen>max_bitlen)
       max_bitlen = temp_bitlen;
   }
   csi_bitlen += max_bitlen;
 }

  return csi_bitlen;
}


void nr_csi_meas_reporting(int Mod_idP,
                           frame_t frame,
                           sub_frame_t slot) {

  NR_ServingCellConfigCommon_t *scc = RC.nrmac[Mod_idP]->common_channels->ServingCellConfigCommon;
  const int n_slots_frame = nr_slots_per_frame[*scc->ssbSubcarrierSpacing];

  NR_UE_info_t *UE_info = &RC.nrmac[Mod_idP]->UE_info;
  NR_list_t *UE_list = &UE_info->list;
  for (int UE_id = UE_list->head; UE_id >= 0; UE_id = UE_list->next[UE_id]) {
    const NR_CellGroupConfig_t *CellGroup = UE_info->CellGroup[UE_id];
    NR_UE_sched_ctrl_t *sched_ctrl = &UE_info->UE_sched_ctrl[UE_id];
    if (sched_ctrl->ul_failure==1 && get_softmodem_params()->phy_test==0) continue;
    if (!CellGroup || !CellGroup->spCellConfig || !CellGroup->spCellConfig->spCellConfigDedicated ||
	      !CellGroup->spCellConfig->spCellConfigDedicated->csi_MeasConfig) continue;
    const NR_CSI_MeasConfig_t *csi_measconfig = CellGroup->spCellConfig->spCellConfigDedicated->csi_MeasConfig->choice.setup;
    AssertFatal(csi_measconfig->csi_ReportConfigToAddModList->list.count > 0,
                "NO CSI report configuration available");
    NR_PUCCH_Config_t *pucch_Config;
    if (sched_ctrl->active_ubwp) {
      pucch_Config = sched_ctrl->active_ubwp->bwp_Dedicated->pucch_Config->choice.setup;
    } else if (RC.nrmac[Mod_idP]->UE_info.CellGroup[UE_id] &&
             RC.nrmac[Mod_idP]->UE_info.CellGroup[UE_id]->spCellConfig &&
             RC.nrmac[Mod_idP]->UE_info.CellGroup[UE_id]->spCellConfig->spCellConfigDedicated &&
             RC.nrmac[Mod_idP]->UE_info.CellGroup[UE_id]->spCellConfig->spCellConfigDedicated->uplinkConfig &&
             RC.nrmac[Mod_idP]->UE_info.CellGroup[UE_id]->spCellConfig->spCellConfigDedicated->uplinkConfig->initialUplinkBWP &&
             RC.nrmac[Mod_idP]->UE_info.CellGroup[UE_id]->spCellConfig->spCellConfigDedicated->uplinkConfig->initialUplinkBWP->pucch_Config->choice.setup) {
      pucch_Config = RC.nrmac[Mod_idP]->UE_info.CellGroup[UE_id]->spCellConfig->spCellConfigDedicated->uplinkConfig->initialUplinkBWP->pucch_Config->choice.setup;
    }


    for (int csi_report_id = 0; csi_report_id < csi_measconfig->csi_ReportConfigToAddModList->list.count; csi_report_id++){
      NR_CSI_ReportConfig_t *csirep = csi_measconfig->csi_ReportConfigToAddModList->list.array[csi_report_id];

      AssertFatal(csirep->reportConfigType.choice.periodic,
                  "Only periodic CSI reporting is implemented currently\n");
      int period, offset;
      csi_period_offset(csirep, NULL, &period, &offset);
      const int sched_slot = (period + offset) % n_slots_frame;
      // prepare to schedule csi measurement reception according to 5.2.1.4 in 38.214
      // preparation is done in first slot of tdd period
      if (frame % (period / n_slots_frame) != offset / n_slots_frame)
        continue;
      LOG_I(NR_MAC, "CSI reporting in frame %d slot %d\n", frame, sched_slot);

      const NR_PUCCH_CSI_Resource_t *pucchcsires = csirep->reportConfigType.choice.periodic->pucch_CSI_ResourceList.list.array[0];
      const NR_PUCCH_ResourceSet_t *pucchresset = pucch_Config->resourceSetToAddModList->list.array[1]; // set with formats >1
      const int n = pucchresset->resourceList.list.count;
      int res_index = 0;
      for (; res_index < n; res_index++)
        if (*pucchresset->resourceList.list.array[res_index] == pucchcsires->pucch_Resource)
          break;
      AssertFatal(res_index < n,
                  "CSI pucch resource %d not found among PUCCH resources\n",pucchcsires->pucch_Resource);

      // find free PUCCH that is in order with possibly existing PUCCH
      // schedulings (other CSI, SR)
      NR_sched_pucch_t *curr_pucch = &sched_ctrl->sched_pucch[1];
      AssertFatal(curr_pucch->csi_bits == 0
                  && !curr_pucch->sr_flag
                  && curr_pucch->dai_c == 0,
                  "PUCCH not free at index 1 for UE %04x\n",
                  UE_info->rnti[UE_id]);
      curr_pucch->r_pucch = -1;
      curr_pucch->frame = frame;
      curr_pucch->ul_slot = sched_slot;
      curr_pucch->resource_indicator = res_index;
      curr_pucch->csi_bits +=
          nr_get_csi_bitlen(Mod_idP,UE_id,csi_report_id);
      LOG_I(NR_MAC,"Programmed CSI pucch for %d.%d, resource %d, csi_bits %d\n",frame,sched_slot,res_index,curr_pucch->csi_bits);
      // going through the list of PUCCH resources to find the one indexed by resource_id
      uint16_t *vrb_map_UL = &RC.nrmac[Mod_idP]->common_channels[0].vrb_map_UL[sched_slot * MAX_BWP_SIZE];
      const int m = pucch_Config->resourceToAddModList->list.count;
      for (int j = 0; j < m; j++) {
        NR_PUCCH_Resource_t *pucchres = pucch_Config->resourceToAddModList->list.array[j];
        if (pucchres->pucch_ResourceId != *pucchresset->resourceList.list.array[res_index])
          continue;
        int start = pucchres->startingPRB;
        int len = 1;
        uint64_t mask = 0;
        switch(pucchres->format.present){
          case NR_PUCCH_Resource__format_PR_format2:
            len = pucchres->format.choice.format2->nrofPRBs;
            mask = ((1 << pucchres->format.choice.format2->nrofSymbols) - 1) << pucchres->format.choice.format2->startingSymbolIndex;
            curr_pucch->simultaneous_harqcsi = pucch_Config->format2->choice.setup->simultaneousHARQ_ACK_CSI;
            break;
          case NR_PUCCH_Resource__format_PR_format3:
            len = pucchres->format.choice.format3->nrofPRBs;
            mask = ((1 << pucchres->format.choice.format3->nrofSymbols) - 1) << pucchres->format.choice.format3->startingSymbolIndex;
            curr_pucch->simultaneous_harqcsi = pucch_Config->format3->choice.setup->simultaneousHARQ_ACK_CSI;
            break;
          case NR_PUCCH_Resource__format_PR_format4:
            mask = ((1 << pucchres->format.choice.format4->nrofSymbols) - 1) << pucchres->format.choice.format4->startingSymbolIndex;
            curr_pucch->simultaneous_harqcsi = pucch_Config->format4->choice.setup->simultaneousHARQ_ACK_CSI;
            break;
        default:
          AssertFatal(0, "Invalid PUCCH format type\n");
        }
        // verify resources are free
        for (int i = start; i < start + len; ++i) {
          vrb_map_UL[i] |= mask;
        }
      }
    }
  }
}

static void handle_dl_harq(module_id_t mod_id,
                           int UE_id,
                           int8_t harq_pid,
                           bool success)
{
  NR_UE_info_t *UE_info = &RC.nrmac[mod_id]->UE_info;
  NR_UE_harq_t *harq = &UE_info->UE_sched_ctrl[UE_id].harq_processes[harq_pid];
  harq->feedback_slot = -1;
  harq->is_waiting = false;
  if (success) {
    add_tail_nr_list(&UE_info->UE_sched_ctrl[UE_id].available_dl_harq, harq_pid);
    harq->round = 0;
    harq->ndi ^= 1;
  } else if (harq->round >= MAX_HARQ_ROUNDS - 1) {
    add_tail_nr_list(&UE_info->UE_sched_ctrl[UE_id].available_dl_harq, harq_pid);
    harq->round = 0;
    harq->ndi ^= 1;
    NR_mac_stats_t *stats = &UE_info->mac_stats[UE_id];
    stats->dlsch_errors++;
    LOG_D(NR_MAC, "retransmission error for UE %d (total %d)\n", UE_id, stats->dlsch_errors);
  } else {
    add_tail_nr_list(&UE_info->UE_sched_ctrl[UE_id].retrans_dl_harq, harq_pid);
    harq->round++;
  }
}

int checkTargetSSBInFirst64TCIStates_pdschConfig(int ssb_index_t, int Mod_idP, int UE_id) {
  NR_UE_info_t *UE_info = &RC.nrmac[Mod_idP]->UE_info;
  NR_CellGroupConfig_t *CellGroup = UE_info->CellGroup[UE_id] ;
  int nb_tci_states = CellGroup->spCellConfig->spCellConfigDedicated->initialDownlinkBWP->pdsch_Config->choice.setup->tci_StatesToAddModList->list.count;
  NR_TCI_State_t *tci =NULL;
  int i;

  for(i=0; i<nb_tci_states && i<64; i++) {
    tci = (NR_TCI_State_t *)CellGroup->spCellConfig->spCellConfigDedicated->initialDownlinkBWP->pdsch_Config->choice.setup->tci_StatesToAddModList->list.array[i];

    if(tci != NULL) {
      if(tci->qcl_Type1.referenceSignal.present == NR_QCL_Info__referenceSignal_PR_ssb) {
        if(tci->qcl_Type1.referenceSignal.choice.ssb == ssb_index_t)
          return tci->tci_StateId;  // returned TCI state ID
      }
      // if type2 is configured
      else if(tci->qcl_Type2 != NULL && tci->qcl_Type2->referenceSignal.present == NR_QCL_Info__referenceSignal_PR_ssb) {
        if(tci->qcl_Type2->referenceSignal.choice.ssb == ssb_index_t)
          return tci->tci_StateId; // returned TCI state ID
      } else LOG_I(NR_MAC,"SSB index is not found in first 64 TCI states of TCI_statestoAddModList[%d]", i);
    }
  }

  // tci state not identified in first 64 TCI States of PDSCH Config
  return -1;
}

int checkTargetSSBInTCIStates_pdcchConfig(int ssb_index_t, int Mod_idP, int UE_id) {
  NR_UE_info_t *UE_info = &RC.nrmac[Mod_idP]->UE_info;
  NR_CellGroupConfig_t *CellGroup = UE_info->CellGroup[UE_id] ;
  int nb_tci_states = CellGroup->spCellConfig->spCellConfigDedicated->initialDownlinkBWP->pdsch_Config->choice.setup->tci_StatesToAddModList->list.count;
  NR_TCI_State_t *tci =NULL;
  NR_TCI_StateId_t *tci_id = NULL;
  int bwp_id = 1;
  NR_BWP_Downlink_t *bwp = CellGroup->spCellConfig->spCellConfigDedicated->downlinkBWP_ToAddModList->list.array[bwp_id-1];
  NR_ControlResourceSet_t *coreset = bwp->bwp_Dedicated->pdcch_Config->choice.setup->controlResourceSetToAddModList->list.array[bwp_id-1];
  int i;
  int flag = 0;
  int tci_stateID = -1;

  for(i=0; i<nb_tci_states && i<128; i++) {
    tci = (NR_TCI_State_t *)CellGroup->spCellConfig->spCellConfigDedicated->initialDownlinkBWP->pdsch_Config->choice.setup->tci_StatesToAddModList->list.array[i];

    if(tci != NULL && tci->qcl_Type1.referenceSignal.present == NR_QCL_Info__referenceSignal_PR_ssb) {
      if(tci->qcl_Type1.referenceSignal.choice.ssb == ssb_index_t) {
        flag = 1;
        tci_stateID = tci->tci_StateId;
        break;
      } else if(tci->qcl_Type2 != NULL && tci->qcl_Type2->referenceSignal.present == NR_QCL_Info__referenceSignal_PR_ssb) {
        flag = 1;
        tci_stateID = tci->tci_StateId;
        break;
      }
    }

    if(flag != 0 && tci_stateID != -1 && coreset != NULL) {
      for(i=0; i<64 && i<coreset->tci_StatesPDCCH_ToAddList->list.count; i++) {
        tci_id = coreset->tci_StatesPDCCH_ToAddList->list.array[i];

        if(tci_id != NULL && *tci_id == tci_stateID)
          return tci_stateID;
      }
    }
  }

  // Need to implement once configuration is received
  return -1;
}

//returns the measured RSRP value (upper limit)
int get_measured_rsrp(uint8_t index) {
  //if index is invalid returning minimum rsrp -140
  if(index <= 15 || index >= 114)
    return MIN_RSRP_VALUE;

  return L1_SSB_CSI_RSRP_measReport_mapping_38133_10_1_6_1_1[index];
}

//returns the differential RSRP value (upper limit)
int get_diff_rsrp(uint8_t index, int strongest_rsrp) {
  if(strongest_rsrp != -1) {
    return strongest_rsrp + diff_rsrp_ssb_csi_meas_10_1_6_1_2[index];
  } else
    return MIN_RSRP_VALUE;
}

//identifies the target SSB Beam index
//keeps the required date for PDCCH and PDSCH TCI state activation/deactivation CE consutruction globally
//handles triggering of PDCCH and PDSCH MAC CEs
void tci_handling(module_id_t Mod_idP, int UE_id, frame_t frame, slot_t slot) {

  int strongest_ssb_rsrp = 0;
  int cqi_idx = 0;
  int curr_ssb_beam_index = 0; //ToDo: yet to know how to identify the serving ssb beam index
  uint8_t target_ssb_beam_index = curr_ssb_beam_index;
  uint8_t is_triggering_ssb_beam_switch =0;
  uint8_t ssb_idx = 0;
  int pdsch_bwp_id =0;
  int ssb_index[MAX_NUM_SSB] = {0};
  int ssb_rsrp[MAX_NUM_SSB] = {0};
  uint8_t idx = 0;
  NR_UE_info_t *UE_info = &RC.nrmac[Mod_idP]->UE_info;
  NR_UE_sched_ctrl_t *sched_ctrl = &UE_info->UE_sched_ctrl[UE_id];
  int bwp_id  = sched_ctrl->active_bwp ? 1 : 0;
  NR_CellGroupConfig_t *CellGroup = UE_info->CellGroup[UE_id];
  NR_BWP_Downlink_t *bwp = bwp_id>0 ? 
                           sched_ctrl->active_bwp:
                           NULL;

                               
  //bwp indicator
  int n_dl_bwp=0;
  if (CellGroup->spCellConfig->spCellConfigDedicated &&
      CellGroup->spCellConfig->spCellConfigDedicated->downlinkBWP_ToAddModList)
      n_dl_bwp = CellGroup->spCellConfig->spCellConfigDedicated->downlinkBWP_ToAddModList->list.count;

  uint8_t nr_ssbri_cri = 0;
  uint8_t nb_of_csi_ssb_report = UE_info->csi_report_template[UE_id][cqi_idx].nb_of_csi_ssb_report;
  int better_rsrp_reported = -140-(-0); /*minimum_measured_RSRP_value - minimum_differntail_RSRP_value*///considering the minimum RSRP value as better RSRP initially
  uint8_t diff_rsrp_idx = 0;
  uint8_t i, j;

  NR_mac_stats_t *stats = &UE_info->mac_stats[UE_id];

  if (n_dl_bwp < 4)
    pdsch_bwp_id = bwp_id;
  else
    pdsch_bwp_id = bwp_id - 1; // as per table 7.3.1.1.2-1 in 38.212

  /*Example:
  CRI_SSBRI: 1 2 3 4| 5 6 7 8| 9 10 1 2|
  nb_of_csi_ssb_report = 3 //3 sets as above
  nr_ssbri_cri = 4 //each set has 4 elements
  storing ssb indexes in ssb_index array as ssb_index[0] = 1 .. ssb_index[4] = 5
  ssb_rsrp[0] = strongest rsrp in first set, ssb_rsrp[4] = strongest rsrp in second set, ..
  idx: resource set index
  */

  nr_ssbri_cri = sched_ctrl->CSI_report.ssb_cri_report.nr_ssbri_cri;
  //extracting the ssb indexes
  for (ssb_idx = 0; ssb_idx < nr_ssbri_cri; ssb_idx++) {
    ssb_index[idx * nb_of_csi_ssb_report + ssb_idx] = sched_ctrl->CSI_report.ssb_cri_report.CRI_SSBRI[ssb_idx];
  }

<<<<<<< HEAD
      //if strongest measured RSRP is configured
      strongest_ssb_rsrp = get_measured_rsrp(sched_ctrl->CSI_report[idx].choice.ssb_cri_report.RSRP);
      // including ssb rsrp in mac stats
      stats->cumul_rsrp += strongest_ssb_rsrp;
      stats->num_rsrp_meas++;
      ssb_rsrp[idx * nb_of_csi_ssb_report] = strongest_ssb_rsrp;
      LOG_D(NR_MAC,"ssb_rsrp = %d\n",strongest_ssb_rsrp);

      //if current ssb rsrp is greater than better rsrp
      if(ssb_rsrp[idx * nb_of_csi_ssb_report] > better_rsrp_reported) {
        better_rsrp_reported = ssb_rsrp[idx * nb_of_csi_ssb_report];
        target_ssb_beam_index = idx * nb_of_csi_ssb_report;
      }
=======
  //if strongest measured RSRP is configured
  strongest_ssb_rsrp = get_measured_rsrp(sched_ctrl->CSI_report.ssb_cri_report.RSRP);
  // including ssb rsrp in mac stats
  stats->cumul_rsrp += strongest_ssb_rsrp;
  stats->num_rsrp_meas++;
  ssb_rsrp[idx * nb_of_csi_ssb_report] = strongest_ssb_rsrp;
  LOG_D(MAC,"ssb_rsrp = %d\n",strongest_ssb_rsrp);

  //if current ssb rsrp is greater than better rsrp
  if(ssb_rsrp[idx * nb_of_csi_ssb_report] > better_rsrp_reported) {
    better_rsrp_reported = ssb_rsrp[idx * nb_of_csi_ssb_report];
    target_ssb_beam_index = idx * nb_of_csi_ssb_report;
  }
>>>>>>> 8b441a19

  for(diff_rsrp_idx =1; diff_rsrp_idx < nr_ssbri_cri; diff_rsrp_idx++) {
    ssb_rsrp[idx * nb_of_csi_ssb_report + diff_rsrp_idx] = get_diff_rsrp(sched_ctrl->CSI_report.ssb_cri_report.diff_RSRP[diff_rsrp_idx-1], strongest_ssb_rsrp);

    //if current reported rsrp is greater than better rsrp
    if(ssb_rsrp[idx * nb_of_csi_ssb_report + diff_rsrp_idx] > better_rsrp_reported) {
      better_rsrp_reported = ssb_rsrp[idx * nb_of_csi_ssb_report + diff_rsrp_idx];
      target_ssb_beam_index = idx * nb_of_csi_ssb_report + diff_rsrp_idx;
    }
  }


  if(ssb_index[target_ssb_beam_index] != ssb_index[curr_ssb_beam_index] && ssb_rsrp[target_ssb_beam_index] > ssb_rsrp[curr_ssb_beam_index]) {
    if( ssb_rsrp[target_ssb_beam_index] - ssb_rsrp[curr_ssb_beam_index] > L1_RSRP_HYSTERIS) {
      is_triggering_ssb_beam_switch = 1;
      LOG_D(NR_MAC, "Triggering ssb beam switching using tci\n");
    }
  }

  if(is_triggering_ssb_beam_switch) {
    //filling pdcch tci state activativation mac ce structure fields
    sched_ctrl->UE_mac_ce_ctrl.pdcch_state_ind.is_scheduled = 1;
    //OAI currently focusing on Non CA usecase hence 0 is considered as serving
    //cell id
    sched_ctrl->UE_mac_ce_ctrl.pdcch_state_ind.servingCellId = 0; //0 for PCell as 38.331 v15.9.0 page 353 //serving cell id for which this MAC CE applies
    sched_ctrl->UE_mac_ce_ctrl.pdcch_state_ind.coresetId = 0; //coreset id for which the TCI State id is being indicated

    /* 38.321 v15.8.0 page 66
    TCI State ID: This field indicates the TCI state identified by TCI-StateId as specified in TS 38.331 [5] applicable
    to the Control Resource Set identified by CORESET ID field.
    If the field of CORESET ID is set to 0,
      this field indicates a TCI-StateId for a TCI state of the first 64 TCI-states configured by tci-States-ToAddModList and tciStates-ToReleaseList in the PDSCH-Config in the active BWP.
    If the field of CORESET ID is set to the other value than 0,
     this field indicates a TCI-StateId configured by tci-StatesPDCCH-ToAddList and tciStatesPDCCH-ToReleaseList in the controlResourceSet identified by the indicated CORESET ID.
    The length of the field is 7 bits
     */
    if(sched_ctrl->UE_mac_ce_ctrl.pdcch_state_ind.coresetId == 0) {
      int tci_state_id = checkTargetSSBInFirst64TCIStates_pdschConfig(ssb_index[target_ssb_beam_index], Mod_idP, UE_id);

      if( tci_state_id != -1)
        sched_ctrl->UE_mac_ce_ctrl.pdcch_state_ind.tciStateId = tci_state_id;
      else {
        //identify the best beam within first 64 TCI States of PDSCH
        //Config TCI-states-to-addModList
        int flag = 0;

        for(i =0; ssb_index_sorted[i]!=0; i++) {
          tci_state_id = checkTargetSSBInFirst64TCIStates_pdschConfig(ssb_index_sorted[i], Mod_idP, UE_id) ;

          if(tci_state_id != -1 && ssb_rsrp_sorted[i] > ssb_rsrp[curr_ssb_beam_index] && ssb_rsrp_sorted[i] - ssb_rsrp[curr_ssb_beam_index] > L1_RSRP_HYSTERIS) {
            sched_ctrl->UE_mac_ce_ctrl.pdcch_state_ind.tciStateId = tci_state_id;
            flag = 1;
            break;
          }
        }

        if(flag == 0 || ssb_rsrp_sorted[i] < ssb_rsrp[curr_ssb_beam_index] || ssb_rsrp_sorted[i] - ssb_rsrp[curr_ssb_beam_index] < L1_RSRP_HYSTERIS) {
          sched_ctrl->UE_mac_ce_ctrl.pdcch_state_ind.is_scheduled = 0;
        }
      }
    } else {
      int tci_state_id = checkTargetSSBInTCIStates_pdcchConfig(ssb_index[target_ssb_beam_index], Mod_idP, UE_id);

      if (tci_state_id !=-1)
        sched_ctrl->UE_mac_ce_ctrl.pdcch_state_ind.tciStateId = tci_state_id;
      else {
        //identify the best beam within CORESET/PDCCH
        ////Config TCI-states-to-addModList
        int flag = 0;

        for(i =0; ssb_index_sorted[i]!=0; i++) {
          tci_state_id = checkTargetSSBInTCIStates_pdcchConfig(ssb_index_sorted[i], Mod_idP, UE_id);

          if( tci_state_id != -1 && ssb_rsrp_sorted[i] > ssb_rsrp[curr_ssb_beam_index] && ssb_rsrp_sorted[i] - ssb_rsrp[curr_ssb_beam_index] > L1_RSRP_HYSTERIS) {
            sched_ctrl->UE_mac_ce_ctrl.pdcch_state_ind.tciStateId = tci_state_id;
            flag = 1;
            break;
          }
        }

        if(flag == 0 || ssb_rsrp_sorted[i] < ssb_rsrp[curr_ssb_beam_index] || ssb_rsrp_sorted[i] - ssb_rsrp[curr_ssb_beam_index] < L1_RSRP_HYSTERIS) {
          sched_ctrl->UE_mac_ce_ctrl.pdcch_state_ind.is_scheduled = 0;
        }
      }
    }

    sched_ctrl->UE_mac_ce_ctrl.pdcch_state_ind.tci_present_inDCI = bwp ? 
                                                                   bwp->bwp_Dedicated->pdcch_Config->choice.setup->controlResourceSetToAddModList->list.array[bwp_id-1]->tci_PresentInDCI :
                                                                   CellGroup->spCellConfig->spCellConfigDedicated->initialDownlinkBWP->pdcch_Config->choice.setup->controlResourceSetToAddModList->list.array[0]->tci_PresentInDCI;


    //filling pdsch tci state activation deactivation mac ce structure fields
    if(sched_ctrl->UE_mac_ce_ctrl.pdcch_state_ind.tci_present_inDCI) {
      sched_ctrl->UE_mac_ce_ctrl.pdsch_TCI_States_ActDeact.is_scheduled = 1;
      /*
      Serving Cell ID: This field indicates the identity of the Serving Cell for which the MAC CE applies
      Considering only PCell exists. Serving cell index of PCell is always 0, hence configuring 0
      */
      sched_ctrl->UE_mac_ce_ctrl.pdsch_TCI_States_ActDeact.servingCellId = 0;
      /*
      BWP ID: This field indicates a DL BWP for which the MAC CE applies as the codepoint of the DCI bandwidth
      part indicator field as specified in TS 38.212
      */
      sched_ctrl->UE_mac_ce_ctrl.pdsch_TCI_States_ActDeact.bwpId = pdsch_bwp_id;

      /*
       * TODO ssb_rsrp_sort() API yet to code to find 8 best beams, rrc configuration
       * is required
       */
      for(i = 0; i<8; i++) {
        sched_ctrl->UE_mac_ce_ctrl.pdsch_TCI_States_ActDeact.tciStateActDeact[i] = i;
      }

      sched_ctrl->UE_mac_ce_ctrl.pdsch_TCI_States_ActDeact.highestTciStateActivated = 8;

      for(i = 0, j =0; i<MAX_TCI_STATES; i++) {
        if(sched_ctrl->UE_mac_ce_ctrl.pdsch_TCI_States_ActDeact.tciStateActDeact[i]) {
          sched_ctrl->UE_mac_ce_ctrl.pdsch_TCI_States_ActDeact.codepoint[j] = i;
          j++;
        }
      }
    }//tci_presentInDCI
  }//is-triggering_beam_switch
}//tci handling


uint8_t pickandreverse_bits(uint8_t *payload, uint16_t bitlen, uint8_t start_bit) {
  uint8_t rev_bits = 0;
  for (int i=0; i<bitlen; i++)
    rev_bits |= ((payload[(start_bit+i)/8]>>((start_bit+i)%8))&0x01)<<(bitlen-i-1);
  return rev_bits;
}


void evaluate_rsrp_report(NR_UE_info_t *UE_info,
                             NR_UE_sched_ctrl_t *sched_ctrl,
                             int UE_id,
                             uint8_t csi_report_id,
                             uint8_t *payload,
                             int *cumul_bits,
                             NR_CSI_ReportConfig__reportQuantity_PR reportQuantity_type){

  nr_csi_report_t *csi_report = &UE_info->csi_report_template[UE_id][csi_report_id];
  uint8_t cri_ssbri_bitlen = csi_report->CSI_report_bitlen.cri_ssbri_bitlen;
  uint16_t curr_payload;

  /*! As per the spec 38.212 and table:  6.3.1.1.2-12 in a single UCI sequence we can have multiple CSI_report
  * the number of CSI_report will depend on number of CSI resource sets that are configured in CSI-ResourceConfig RRC IE
  * From spec 38.331 from the IE CSI-ResourceConfig for SSB RSRP reporting we can configure only one resource set
  * From spec 38.214 section 5.2.1.2 For periodic and semi-persistent CSI Resource Settings, the number of CSI-RS Resource Sets configured is limited to S=1
  */

  /** from 38.214 sec 5.2.1.4.2
  - if the UE is configured with the higher layer parameter groupBasedBeamReporting set to 'disabled', the UE is
    not required to update measurements for more than 64 CSI-RS and/or SSB resources, and the UE shall report in
    a single report nrofReportedRS (higher layer configured) different CRI or SSBRI for each report setting

  - if the UE is configured with the higher layer parameter groupBasedBeamReporting set to 'enabled', the UE is not
    required to update measurements for more than 64 CSI-RS and/or SSB resources, and the UE shall report in a
    single reporting instance two different CRI or SSBRI for each report setting, where CSI-RS and/or SSB
    resources can be received simultaneously by the UE either with a single spatial domain receive filter, or with
    multiple simultaneous spatial domain receive filter
  */

  sched_ctrl->CSI_report.ssb_cri_report.nr_ssbri_cri = csi_report->CSI_report_bitlen.nb_ssbri_cri;

  for (int csi_ssb_idx = 0; csi_ssb_idx < sched_ctrl->CSI_report.ssb_cri_report.nr_ssbri_cri ; csi_ssb_idx++) {
    curr_payload = pickandreverse_bits(payload, cri_ssbri_bitlen, *cumul_bits);

    if (NR_CSI_ReportConfig__reportQuantity_PR_ssb_Index_RSRP == reportQuantity_type)
      sched_ctrl->CSI_report.ssb_cri_report.CRI_SSBRI [csi_ssb_idx] =
        *(csi_report->SSB_Index_list[cri_ssbri_bitlen>0?((curr_payload)&~(~1<<(cri_ssbri_bitlen-1))):cri_ssbri_bitlen]);
    else
      sched_ctrl->CSI_report.ssb_cri_report.CRI_SSBRI [csi_ssb_idx] =
        *(csi_report->CSI_Index_list[cri_ssbri_bitlen>0?((curr_payload)&~(~1<<(cri_ssbri_bitlen-1))):cri_ssbri_bitlen]);

    *cumul_bits += cri_ssbri_bitlen;
    LOG_D(MAC,"SSB_index = %d\n",sched_ctrl->CSI_report.ssb_cri_report.CRI_SSBRI [csi_ssb_idx]);
  }

  curr_payload = pickandreverse_bits(payload, 7, *cumul_bits);
  sched_ctrl->CSI_report.ssb_cri_report.RSRP = curr_payload & 0x7f;
  *cumul_bits += 7;

  for (int diff_rsrp_idx =0; diff_rsrp_idx < sched_ctrl->CSI_report.ssb_cri_report.nr_ssbri_cri - 1; diff_rsrp_idx++ ) {
    curr_payload = pickandreverse_bits(payload, 4, *cumul_bits);
    sched_ctrl->CSI_report.ssb_cri_report.diff_RSRP[diff_rsrp_idx] = curr_payload & 0x0f;
    *cumul_bits += 4;
  }
  csi_report->nb_of_csi_ssb_report++;
  LOG_D(MAC,"rsrp_id = %d rsrp = %d\n",
        sched_ctrl->CSI_report.ssb_cri_report.RSRP,
        get_measured_rsrp(sched_ctrl->CSI_report.ssb_cri_report.RSRP));
}


void evaluate_cri_report(uint8_t *payload,
                         uint8_t cri_bitlen,
                         int cumul_bits,
                         NR_UE_sched_ctrl_t *sched_ctrl){

  uint8_t temp_cri = pickandreverse_bits(payload, cri_bitlen, cumul_bits);
<<<<<<< HEAD
  sched_ctrl->CSI_report[idx].choice.cri_ri_li_pmi_cqi_report.cri = temp_cri;
  LOG_I(NR_MAC,"CRI Report %d\n",temp_cri);
=======
  sched_ctrl->CSI_report.cri_ri_li_pmi_cqi_report.cri = temp_cri;
>>>>>>> 8b441a19
}

int evaluate_ri_report(uint8_t *payload,
                       uint8_t ri_bitlen,
                       uint8_t ri_restriction,
                       int cumul_bits,
                       NR_UE_sched_ctrl_t *sched_ctrl){

  uint8_t ri_index = pickandreverse_bits(payload, ri_bitlen, cumul_bits);
  int count=0;
  for (int i=0; i<8; i++) {
     if ((ri_restriction>>i)&0x01) {
       if(count == ri_index) {
         sched_ctrl->CSI_report.cri_ri_li_pmi_cqi_report.ri = i;
         LOG_I(MAC,"CSI Reported Rank %d\n", i+1);
         return i;
       }
       count++;
     }
  }
  AssertFatal(1==0, "Decoded ri %d does not correspond to any valid value in ri_restriction %d\n",ri_index,ri_restriction);
}


void evaluate_cqi_report(uint8_t *payload,
                         nr_csi_report_t *csi_report,
                         int cumul_bits,
                         uint8_t ri,
                         NR_UE_sched_ctrl_t *sched_ctrl,
                         long *cqi_Table){

  //TODO sub-band CQI report not yet implemented
  int cqi_bitlen = csi_report->csi_meas_bitlen.cqi_bitlen[ri];

  uint8_t temp_cqi = pickandreverse_bits(payload, 4, cumul_bits);

  // NR_CSI_ReportConfig__cqi_Table_table1	= 0
  // NR_CSI_ReportConfig__cqi_Table_table2	= 1
  // NR_CSI_ReportConfig__cqi_Table_table3	= 2
  if (cqi_Table)
    sched_ctrl->CSI_report.cri_ri_li_pmi_cqi_report.cqi_table = *cqi_Table;
  else
    AssertFatal(1==0,"CQI Table not present in RRC configuration\n");
  sched_ctrl->CSI_report.cri_ri_li_pmi_cqi_report.wb_cqi_1tb = temp_cqi;
  LOG_I(MAC,"Wide-band CQI for the first TB %d\n", temp_cqi);
  if (cqi_bitlen > 4) {
    temp_cqi = pickandreverse_bits(payload, 4, cumul_bits);
    sched_ctrl->CSI_report.cri_ri_li_pmi_cqi_report.wb_cqi_2tb = temp_cqi;
    LOG_D(MAC,"Wide-band CQI for the second TB %d\n", temp_cqi);
  }
  sched_ctrl->set_mcs = TRUE;
}


uint8_t evaluate_pmi_report(uint8_t *payload,
                            nr_csi_report_t *csi_report,
                            int cumul_bits,
                            uint8_t ri,
                            NR_UE_sched_ctrl_t *sched_ctrl){

  int x1_bitlen = csi_report->csi_meas_bitlen.pmi_x1_bitlen[ri];
  int x2_bitlen = csi_report->csi_meas_bitlen.pmi_x2_bitlen[ri];
  int tot_bitlen = x1_bitlen + x2_bitlen;

  //in case of 2 port CSI configuration x1 is empty and the information bits are in x2
  int temp_pmi = pickandreverse_bits(payload, tot_bitlen, cumul_bits);

  sched_ctrl->CSI_report.cri_ri_li_pmi_cqi_report.pmi_x1 = temp_pmi&((1<<x1_bitlen)-1);
  sched_ctrl->CSI_report.cri_ri_li_pmi_cqi_report.pmi_x2 = (temp_pmi>>x1_bitlen)&((1<<x2_bitlen)-1);
  LOG_I(MAC,"PMI Report: X1 %d X2 %d\n",
        sched_ctrl->CSI_report.cri_ri_li_pmi_cqi_report.pmi_x1,
        sched_ctrl->CSI_report.cri_ri_li_pmi_cqi_report.pmi_x2);

  return tot_bitlen;

}


int evaluate_li_report(uint8_t *payload,
                       nr_csi_report_t *csi_report,
                       int cumul_bits,
                       uint8_t ri,
                       NR_UE_sched_ctrl_t *sched_ctrl){

  int li_bitlen = csi_report->csi_meas_bitlen.li_bitlen[ri];

  if (li_bitlen>0) {
    int temp_li = pickandreverse_bits(payload, li_bitlen, cumul_bits);
    LOG_I(MAC,"LI %d\n",temp_li);
    sched_ctrl->CSI_report.cri_ri_li_pmi_cqi_report.li = temp_li;
  }
  return li_bitlen;

}

void skip_zero_padding(int *cumul_bits,
                       nr_csi_report_t *csi_report,
                       uint8_t ri,
                       uint16_t max_bitlen) {

  // actual number of reported bits depends on the reported rank
  // zero padding bits are added to have a predetermined max bit length to decode

  uint16_t reported_bitlen = csi_report->csi_meas_bitlen.cri_bitlen+
                             csi_report->csi_meas_bitlen.ri_bitlen+
                             csi_report->csi_meas_bitlen.li_bitlen[ri]+
                             csi_report->csi_meas_bitlen.cqi_bitlen[ri]+
                             csi_report->csi_meas_bitlen.pmi_x1_bitlen[ri]+
                             csi_report->csi_meas_bitlen.pmi_x2_bitlen[ri];

  *cumul_bits+=(max_bitlen-reported_bitlen);
}


void extract_pucch_csi_report(NR_CSI_MeasConfig_t *csi_MeasConfig,
                              const nfapi_nr_uci_pucch_pdu_format_2_3_4_t *uci_pdu,
                              frame_t frame,
                              slot_t slot,
                              int UE_id,
                              module_id_t Mod_idP) {

  /** From Table 6.3.1.1.2-3: RI, LI, CQI, and CRI of codebookType=typeI-SinglePanel */
  NR_ServingCellConfigCommon_t *scc =
      RC.nrmac[Mod_idP]->common_channels->ServingCellConfigCommon;
  const int n_slots_frame = nr_slots_per_frame[*scc->ssbSubcarrierSpacing];
  uint8_t *payload = uci_pdu->csi_part1.csi_part1_payload;
  uint16_t bitlen = uci_pdu->csi_part1.csi_part1_bit_len;
  NR_CSI_ReportConfig__reportQuantity_PR reportQuantity_type = NR_CSI_ReportConfig__reportQuantity_PR_NOTHING;
  NR_UE_info_t *UE_info = &(RC.nrmac[Mod_idP]->UE_info);
  NR_UE_sched_ctrl_t *sched_ctrl = &UE_info->UE_sched_ctrl[UE_id];
  int cumul_bits = 0;
  int r_index = -1;
  for (int csi_report_id = 0; csi_report_id < csi_MeasConfig->csi_ReportConfigToAddModList->list.count; csi_report_id++ ) {
    nr_csi_report_t *csi_report = &UE_info->csi_report_template[UE_id][csi_report_id];
    csi_report->nb_of_csi_ssb_report = 0;
    uint8_t cri_bitlen = 0;
    uint8_t ri_bitlen = 0;
    uint8_t li_bitlen = 0;
    uint8_t pmi_bitlen = 0;
    NR_CSI_ReportConfig_t *csirep = csi_MeasConfig->csi_ReportConfigToAddModList->list.array[csi_report_id];
    int period, offset;
    csi_period_offset(csirep, NULL, &period, &offset);
    // verify if report with current id has been scheduled for this frame and slot
    if ((n_slots_frame*frame + slot - offset)%period == 0) {
<<<<<<< HEAD
      reportQuantity_type = UE_info->csi_report_template[UE_id][csi_report_id].reportQuantity_type;
      LOG_I(MAC,"SFN/SF:%d/%d reportQuantity type = %d\n",frame,slot,reportQuantity_type);
=======
      reportQuantity_type = csi_report->reportQuantity_type;
      LOG_D(MAC,"SFN/SF:%d/%d reportQuantity type = %d\n",frame,slot,reportQuantity_type);
>>>>>>> 8b441a19
      switch(reportQuantity_type){
        case NR_CSI_ReportConfig__reportQuantity_PR_cri_RSRP:
          evaluate_rsrp_report(UE_info,sched_ctrl,UE_id,csi_report_id,payload,&cumul_bits,reportQuantity_type);
          break;
        case NR_CSI_ReportConfig__reportQuantity_PR_ssb_Index_RSRP:
          evaluate_rsrp_report(UE_info,sched_ctrl,UE_id,csi_report_id,payload,&cumul_bits,reportQuantity_type);
          break;
        case NR_CSI_ReportConfig__reportQuantity_PR_cri_RI_CQI:
          cri_bitlen = csi_report->csi_meas_bitlen.cri_bitlen;
          if(cri_bitlen)
            evaluate_cri_report(payload,cri_bitlen,cumul_bits,sched_ctrl);
          cumul_bits += cri_bitlen;
          ri_bitlen = csi_report->csi_meas_bitlen.ri_bitlen;
          if(ri_bitlen)
            r_index = evaluate_ri_report(payload,ri_bitlen,csi_report->csi_meas_bitlen.ri_restriction,cumul_bits,sched_ctrl);
          cumul_bits += ri_bitlen;
          if (r_index != -1)
            skip_zero_padding(&cumul_bits,csi_report,r_index,bitlen);
          evaluate_cqi_report(payload,csi_report,cumul_bits,r_index,sched_ctrl,csirep->cqi_Table);
          break;
        case NR_CSI_ReportConfig__reportQuantity_PR_cri_RI_PMI_CQI:
          cri_bitlen = csi_report->csi_meas_bitlen.cri_bitlen;
          if(cri_bitlen)
            evaluate_cri_report(payload,cri_bitlen,cumul_bits,sched_ctrl);
          cumul_bits += cri_bitlen;
          ri_bitlen = csi_report->csi_meas_bitlen.ri_bitlen;
          if(ri_bitlen)
            r_index = evaluate_ri_report(payload,ri_bitlen,csi_report->csi_meas_bitlen.ri_restriction,cumul_bits,sched_ctrl);
          cumul_bits += ri_bitlen;
          if (r_index != -1)
            skip_zero_padding(&cumul_bits,csi_report,r_index,bitlen);
          pmi_bitlen = evaluate_pmi_report(payload,csi_report,cumul_bits,r_index,sched_ctrl);
          cumul_bits += pmi_bitlen;
          evaluate_cqi_report(payload,csi_report,cumul_bits,r_index,sched_ctrl,csirep->cqi_Table);
          break;
        case NR_CSI_ReportConfig__reportQuantity_PR_cri_RI_LI_PMI_CQI:
          cri_bitlen = csi_report->csi_meas_bitlen.cri_bitlen;
          if(cri_bitlen)
            evaluate_cri_report(payload,cri_bitlen,cumul_bits,sched_ctrl);
          cumul_bits += cri_bitlen;
          ri_bitlen = csi_report->csi_meas_bitlen.ri_bitlen;
          if(ri_bitlen)
            r_index = evaluate_ri_report(payload,ri_bitlen,csi_report->csi_meas_bitlen.ri_restriction,cumul_bits,sched_ctrl);
          cumul_bits += ri_bitlen;
          li_bitlen = evaluate_li_report(payload,csi_report,cumul_bits,r_index,sched_ctrl);
          cumul_bits += li_bitlen;
          if (r_index != -1)
            skip_zero_padding(&cumul_bits,csi_report,r_index,bitlen);
          pmi_bitlen = evaluate_pmi_report(payload,csi_report,cumul_bits,r_index,sched_ctrl);
          cumul_bits += pmi_bitlen;
          evaluate_cqi_report(payload,csi_report,cumul_bits,r_index,sched_ctrl,csirep->cqi_Table);
          break;
        default:
          AssertFatal(1==0, "Invalid or not supported CSI measurement report\n");
      }
    }
  }
}

static NR_UE_harq_t *find_harq(module_id_t mod_id, frame_t frame, sub_frame_t slot, int UE_id)
{
  /* In case of realtime problems: we can only identify a HARQ process by
   * timing. If the HARQ process's feedback_frame/feedback_slot is not the one we
   * expected, we assume that processing has been aborted and we need to
   * skip this HARQ process, which is what happens in the loop below.
   * Similarly, we might be "in advance", in which case we need to skip
   * this result. */
  NR_UE_sched_ctrl_t *sched_ctrl = &RC.nrmac[mod_id]->UE_info.UE_sched_ctrl[UE_id];
  int8_t pid = sched_ctrl->feedback_dl_harq.head;
  if (pid < 0)
    return NULL;
  NR_UE_harq_t *harq = &sched_ctrl->harq_processes[pid];
  /* old feedbacks we missed: mark for retransmission */
  while (harq->feedback_frame != frame
         || (harq->feedback_frame == frame && harq->feedback_slot < slot)) {
    LOG_W(NR_MAC,
          "expected HARQ pid %d feedback at %d.%d, but is at %d.%d instead (HARQ feedback is in the past)\n",
          pid,
          harq->feedback_frame,
          harq->feedback_slot,
          frame,
          slot);
    remove_front_nr_list(&sched_ctrl->feedback_dl_harq);
    handle_dl_harq(mod_id, UE_id, pid, 0);
    pid = sched_ctrl->feedback_dl_harq.head;
    if (pid < 0)
      return NULL;
    harq = &sched_ctrl->harq_processes[pid];
  }
  /* feedbacks that we wait for in the future: don't do anything */
  if (harq->feedback_slot > slot) {
    LOG_W(NR_MAC,
          "expected HARQ pid %d feedback at %d.%d, but is at %d.%d instead (HARQ feedback is in the future)\n",
          pid,
          harq->feedback_frame,
          harq->feedback_slot,
          frame,
          slot);
    return NULL;
  }
  return harq;
}

void handle_nr_uci_pucch_0_1(module_id_t mod_id,
                             frame_t frame,
                             sub_frame_t slot,
                             const nfapi_nr_uci_pucch_pdu_format_0_1_t *uci_01)
{
  int UE_id = find_nr_UE_id(mod_id, uci_01->rnti);
  if (UE_id < 0) {
    LOG_E(NR_MAC, "%s(): unknown RNTI %04x in PUCCH UCI\n", __func__, uci_01->rnti);
    return;
  }
  NR_UE_info_t *UE_info = &RC.nrmac[mod_id]->UE_info;
  NR_UE_sched_ctrl_t *sched_ctrl = &UE_info->UE_sched_ctrl[UE_id];

  if (((uci_01->pduBitmap >> 1) & 0x01)) {
    // iterate over received harq bits
    for (int harq_bit = 0; harq_bit < uci_01->harq->num_harq; harq_bit++) {
      const uint8_t harq_value = uci_01->harq->harq_list[harq_bit].harq_value;
      const uint8_t harq_confidence = uci_01->harq->harq_confidence_level;
      NR_UE_harq_t *harq = find_harq(mod_id, frame, slot, UE_id);
      if (!harq)
        break;
      DevAssert(harq->is_waiting);
      const int8_t pid = sched_ctrl->feedback_dl_harq.head;
      remove_front_nr_list(&sched_ctrl->feedback_dl_harq);
      handle_dl_harq(mod_id, UE_id, pid, harq_value == 1 && harq_confidence == 0);
      if (harq_confidence == 1)  UE_info->mac_stats[UE_id].pucch0_DTX++;
    }
  }

  // check scheduling request result, confidence_level == 0 is good
  if (uci_01->pduBitmap & 0x1 && uci_01->sr->sr_indication && uci_01->sr->sr_confidence_level == 0 && uci_01->ul_cqi >= 148) {
    // SR detected with SNR >= 10dB
    sched_ctrl->SR |= true;
    LOG_D(NR_MAC, "SR UE %04x ul_cqi %d\n", uci_01->rnti, uci_01->ul_cqi);
  }

  // tpc (power control) only if we received AckNack or positive SR. For a
  // negative SR, the UE won't have sent anything, and the SNR is not valid
  if (((uci_01->pduBitmap >> 1) & 0x1) || sched_ctrl->SR) {
    if ((uci_01->harq) && (uci_01->harq->harq_confidence_level==0)) sched_ctrl->tpc1 = nr_get_tpc(RC.nrmac[mod_id]->pucch_target_snrx10, uci_01->ul_cqi, 30);
    else                                        sched_ctrl->tpc1 = 3;
    sched_ctrl->pucch_snrx10 = uci_01->ul_cqi * 5 - 640;
  }
}

void handle_nr_uci_pucch_2_3_4(module_id_t mod_id,
                               frame_t frame,
                               sub_frame_t slot,
                               const nfapi_nr_uci_pucch_pdu_format_2_3_4_t *uci_234)
{
  int UE_id = find_nr_UE_id(mod_id, uci_234->rnti);
  if (UE_id < 0) {
    LOG_E(NR_MAC, "%s(): unknown RNTI %04x in PUCCH UCI\n", __func__, uci_234->rnti);
    return;
  }
  AssertFatal(RC.nrmac[mod_id]->UE_info.CellGroup[UE_id],"Cellgroup is null for UE %d/%x\n",UE_id,uci_234->rnti);
  AssertFatal(RC.nrmac[mod_id]->UE_info.CellGroup[UE_id]->spCellConfig, "Cellgroup->spCellConfig is null for UE %d/%x\n",UE_id,uci_234->rnti);
  AssertFatal(RC.nrmac[mod_id]->UE_info.CellGroup[UE_id]->spCellConfig->spCellConfigDedicated, "Cellgroup->spCellConfig->spCellConfigDedicated is null for UE %d/%x\n",UE_id,uci_234->rnti);
  if ( RC.nrmac[mod_id]->UE_info.CellGroup[UE_id]->spCellConfig->spCellConfigDedicated->csi_MeasConfig==NULL) return;

  NR_CSI_MeasConfig_t *csi_MeasConfig = RC.nrmac[mod_id]->UE_info.CellGroup[UE_id]->spCellConfig->spCellConfigDedicated->csi_MeasConfig->choice.setup;
  NR_UE_info_t *UE_info = &RC.nrmac[mod_id]->UE_info;
  NR_UE_sched_ctrl_t *sched_ctrl = &UE_info->UE_sched_ctrl[UE_id];

  // tpc (power control)
  sched_ctrl->tpc1 = nr_get_tpc(RC.nrmac[mod_id]->pucch_target_snrx10,
                                uci_234->ul_cqi,
                                30);
  sched_ctrl->pucch_snrx10 = uci_234->ul_cqi * 5 - 640;

  if ((uci_234->pduBitmap >> 1) & 0x01) {
    // iterate over received harq bits
    for (int harq_bit = 0; harq_bit < uci_234->harq.harq_bit_len; harq_bit++) {
      const int acknack = ((uci_234->harq.harq_payload[harq_bit >> 3]) >> harq_bit) & 0x01;
      NR_UE_harq_t *harq = find_harq(mod_id, frame, slot, UE_id);
      if (!harq)
        break;
      DevAssert(harq->is_waiting);
      const int8_t pid = sched_ctrl->feedback_dl_harq.head;
      remove_front_nr_list(&sched_ctrl->feedback_dl_harq);
      handle_dl_harq(mod_id, UE_id, pid, uci_234->harq.harq_crc != 1 && acknack);
    }
  }
  if ((uci_234->pduBitmap >> 2) & 0x01) {
    //API to parse the csi report and store it into sched_ctrl
    extract_pucch_csi_report (csi_MeasConfig, uci_234, frame, slot, UE_id, mod_id);
    //TCI handling function
    tci_handling(mod_id, UE_id,frame, slot);
  }
  if ((uci_234->pduBitmap >> 3) & 0x01) {
    //@TODO:Handle CSI Report 2
  }
}


// this function returns an index to NR_sched_pucch structure
// currently this structure contains PUCCH0 at index 0 and PUCCH2 at index 1
// if the function returns -1 it was not possible to schedule acknack
// when current pucch is ready to be scheduled nr_fill_nfapi_pucch is called
int nr_acknack_scheduling(int mod_id,
                          int UE_id,
                          frame_t frame,
                          sub_frame_t slot,
                          int r_pucch,
                          int is_common) {

  const NR_ServingCellConfigCommon_t *scc = RC.nrmac[mod_id]->common_channels->ServingCellConfigCommon;
  const int n_slots_frame = nr_slots_per_frame[*scc->ssbSubcarrierSpacing];
  const NR_TDD_UL_DL_Pattern_t *tdd = &scc->tdd_UL_DL_ConfigurationCommon->pattern1;
  const int nr_mix_slots = tdd->nrofDownlinkSymbols != 0 || tdd->nrofUplinkSymbols != 0;
  const int nr_slots_period = tdd->nrofDownlinkSlots + tdd->nrofUplinkSlots + nr_mix_slots;
  const int first_ul_slot_tdd = tdd->nrofDownlinkSlots + nr_slots_period * (slot / nr_slots_period);
  const int first_ul_slot_period = first_ul_slot_tdd%nr_slots_period;
  const int CC_id = 0;
  NR_sched_pucch_t *csi_pucch;

  AssertFatal(slot < first_ul_slot_tdd + (tdd->nrofUplinkSymbols != 0),
              "cannot handle multiple TDD periods (yet): slot %d first_ul_slot_tdd %d nrofUplinkSlots %ld\n",
              slot,
              first_ul_slot_tdd,
              tdd->nrofUplinkSlots);

  /* for the moment, we consider:
   * * only pucch_sched[0] holds HARQ (and SR)
   * * we do not multiplex with CSI, which is always in pucch_sched[2]
   * * SR uses format 0 and is allocated in the first UL (mixed) slot (and not
   *   later)
   * * each UE has dedicated PUCCH Format 0 resources, and we use index 0! */
  NR_UE_sched_ctrl_t *sched_ctrl = &RC.nrmac[mod_id]->UE_info.UE_sched_ctrl[UE_id];
  NR_sched_pucch_t *pucch = &sched_ctrl->sched_pucch[0];
  LOG_D(NR_MAC,"pucch_acknak %d.%d Trying to allocate pucch, current DAI %d\n",frame,slot,pucch->dai_c);
  pucch->r_pucch=r_pucch;
  AssertFatal(pucch->csi_bits == 0,
              "%s(): csi_bits %d in sched_pucch[0]\n",
              __func__,
              pucch->csi_bits);
  /* if the currently allocated PUCCH of this UE is full, allocate it */
  if (pucch->dai_c == 2) {
    /* advance the UL slot information in PUCCH by one so we won't schedule in
     * the same slot again */
    const int f = pucch->frame;
    const int s = pucch->ul_slot;
    LOG_D(NR_MAC,"pucch_acknak : %d.%d DAI = 2 pucch currently in %d.%d, advancing by 1 slot\n",frame,slot,f,s);
    nr_fill_nfapi_pucch(mod_id, frame, slot, pucch, UE_id);
    memset(pucch, 0, sizeof(*pucch));
    pucch->frame = s == n_slots_frame - 1 ? (f + 1) % 1024 : f;
    if(((s + 1)%nr_slots_period) == 0)
      pucch->ul_slot = (s + 1 + first_ul_slot_period) % n_slots_frame;
    else
      pucch->ul_slot = (s + 1) % n_slots_frame;
    // we assume that only two indices over the array sched_pucch exist
    csi_pucch = &sched_ctrl->sched_pucch[1];
    // skip the CSI PUCCH if it is present and if in the next frame/slot
    // and if we don't multiplex
    csi_pucch->r_pucch=-1;
    if (csi_pucch->csi_bits > 0
        && csi_pucch->frame == pucch->frame
        && csi_pucch->ul_slot == pucch->ul_slot
        && !csi_pucch->simultaneous_harqcsi) {
      nr_fill_nfapi_pucch(mod_id, frame, slot, csi_pucch, UE_id);
      memset(csi_pucch, 0, sizeof(*csi_pucch));
      pucch->frame = s == n_slots_frame - 1 ? (f + 1) % 1024 : f;
      if(((s + 1)%nr_slots_period) == 0)
        pucch->ul_slot = (s + 1 + first_ul_slot_period) % n_slots_frame;
      else
        pucch->ul_slot = (s + 1) % n_slots_frame;
    }
  }

  LOG_D(NR_MAC,"pucch_acknak 1. DL %d.%d, UL_ACK %d.%d, DAI_C %d\n",frame,slot,pucch->frame,pucch->ul_slot,pucch->dai_c);

  // this is hardcoded for now as ue specific only if we are not on the initialBWP (to be fixed to allow ue_Specific also on initialBWP
  NR_CellGroupConfig_t *cg = RC.nrmac[mod_id]->UE_info.CellGroup[UE_id];
  NR_BWP_UplinkDedicated_t *ubwpd=NULL;

  if (cg &&
      cg->spCellConfig &&
      cg->spCellConfig->spCellConfigDedicated &&
      cg->spCellConfig->spCellConfigDedicated->uplinkConfig &&
      cg->spCellConfig->spCellConfigDedicated->uplinkConfig->initialUplinkBWP)
    ubwpd = cg->spCellConfig->spCellConfigDedicated->uplinkConfig->initialUplinkBWP;

  NR_SearchSpace__searchSpaceType_PR ss_type = (is_common==0 && (sched_ctrl->active_bwp || ubwpd)) ? NR_SearchSpace__searchSpaceType_PR_ue_Specific: NR_SearchSpace__searchSpaceType_PR_common;
  uint8_t pdsch_to_harq_feedback[8];
  int bwp_Id = 0;
  if (sched_ctrl->active_ubwp) bwp_Id = sched_ctrl->active_ubwp->bwp_Id;

  int max_fb_time = 0;
  get_pdsch_to_harq_feedback(mod_id, UE_id, bwp_Id, ss_type, &max_fb_time, pdsch_to_harq_feedback);
  int max_absslot = frame*n_slots_frame + slot + max_fb_time;

  LOG_D(NR_MAC,"pucch_acknak 1b. DL %d.%d, UL_ACK %d.%d, DAI_C %d\n",frame,slot,pucch->frame,pucch->ul_slot,pucch->dai_c);
  /* there is a HARQ. Check whether we can use it for this ACKNACK */
  if (pucch->dai_c > 0) {
    /* this UE already has a PUCCH occasion */
    // Find the right timing_indicator value.
    int i = 0;
    while (i < 8) {
      if (pdsch_to_harq_feedback[i] == pucch->ul_slot - slot)
        break;
      ++i;
    }
    if (i >= 8) {
      // we cannot reach this timing anymore, allocate and try again
      const int f = pucch->frame;
      const int s = pucch->ul_slot;
      const int n_slots_frame = nr_slots_per_frame[*scc->ssbSubcarrierSpacing];
      LOG_D(NR_MAC,"pucch_acknak : %d.%d DAI > 0, cannot reach timing for pucch in %d.%d, advancing slot by 1 and trying again\n",frame,slot,f,s);
      nr_fill_nfapi_pucch(mod_id, frame, slot, pucch, UE_id);
      memset(pucch, 0, sizeof(*pucch));
      pucch->frame = s == n_slots_frame - 1 ? (f + 1) % 1024 : f;
      if(((s + 1)%nr_slots_period) == 0)
        pucch->ul_slot = (s + 1 + first_ul_slot_period) % n_slots_frame;
      else
        pucch->ul_slot = (s + 1) % n_slots_frame;
      return nr_acknack_scheduling(mod_id, UE_id, frame, slot, r_pucch,is_common);
    }

    pucch->timing_indicator = i;
    pucch->dai_c++;
    // retain old resource indicator, and we are good
    LOG_D(NR_MAC,"pucch_acknak : %d.%d. DAI > 0, pucch allocated for %d.%d (index %d)\n",frame,slot,pucch->frame,pucch->ul_slot,pucch->timing_indicator);
    return 0;
  }

  LOG_D(NR_MAC,"pucch_acknak : %d.%d DAI = 0, looking for new pucch occasion\n",frame,slot);
  /* we need to find a new PUCCH occasion */

  /*Inizialization of timing information*/
  if (pucch->frame == 0 && pucch->ul_slot == 0) {
    AssertFatal(pucch->sr_flag + pucch->dai_c == 0,
                "expected no SR/AckNack for UE %d in %4d.%2d, but has %d/%d for %4d.%2d\n",
                UE_id, frame, slot, pucch->sr_flag, pucch->dai_c, pucch->frame, pucch->ul_slot);
    pucch->frame = frame;
    pucch->ul_slot = first_ul_slot_tdd;
  }

  // Find the right timing_indicator value.
  int ind_found = -1;
  // while we are within the feedback limits and it has not been
  while ((pucch->frame*n_slots_frame + pucch->ul_slot) <= max_absslot) {
    int i = 0;
    while (i < 8) {
      LOG_D(NR_MAC,"pdsch_to_harq_feedback[%d] = %d (pucch->ul_slot %d - slot %d)\n",
            i,pdsch_to_harq_feedback[i],pucch->ul_slot,slot);
      if (pdsch_to_harq_feedback[i] == pucch->ul_slot - slot) {
        ind_found = i;
        break;
      }
      ++i;
    }
    if (ind_found!=-1)
      break;
    // advance to the next ul slot
    const int f = pucch->frame;
    const int s = pucch->ul_slot;
    pucch->frame = s == n_slots_frame - 1 ? (f + 1) % 1024 : f;
    if(((s + 1)%nr_slots_period) == 0)
      pucch->ul_slot = (s + 1 + first_ul_slot_period) % n_slots_frame;
    else
      pucch->ul_slot = (s + 1) % n_slots_frame;
  }
  if (ind_found==-1) {
    LOG_W(NR_MAC,
          "%4d.%2d could not find pdsch_to_harq_feedback for UE %d: earliest "
          "ack slot %d\n",
          frame,
          slot,
          UE_id,
          pucch->ul_slot);
    return -1;
  }

  // is there already CSI in this slot?
  csi_pucch = &sched_ctrl->sched_pucch[1];
  if (csi_pucch &&
      csi_pucch->csi_bits > 0 &&
      csi_pucch->frame == pucch->frame &&
      csi_pucch->ul_slot == pucch->ul_slot) {
    // skip the CSI PUCCH if it is present and if in the next frame/slot
    // and if we don't multiplex
    // FIXME currently we support at most 11 bits in pucch2 so skip also in that case
    if(!csi_pucch->simultaneous_harqcsi
       || ((csi_pucch->csi_bits + csi_pucch->dai_c) >= 11)) {
      nr_fill_nfapi_pucch(mod_id, frame, slot, csi_pucch, UE_id);
      memset(csi_pucch, 0, sizeof(*csi_pucch));
      /* advance the UL slot information in PUCCH by one so we won't schedule in
       * the same slot again */
      const int f = pucch->frame;
      const int s = pucch->ul_slot;
      memset(pucch, 0, sizeof(*pucch));
      pucch->frame = s == n_slots_frame - 1 ? (f + 1) % 1024 : f;
      if(((s + 1)%nr_slots_period) == 0)
        pucch->ul_slot = (s + 1 + first_ul_slot_period) % n_slots_frame;
      else
        pucch->ul_slot = (s + 1) % n_slots_frame;
      return nr_acknack_scheduling(mod_id, UE_id, frame, slot, r_pucch,is_common);
    }
    // multiplexing harq and csi in a pucch
    else {
      csi_pucch->timing_indicator = ind_found;
      csi_pucch->dai_c++;
      return 1;
    }
  }

  pucch->timing_indicator = ind_found; // index in the list of timing indicators

  LOG_D(NR_MAC,"pucch_acknak 2. DAI 0 DL %d.%d, UL_ACK %d.%d (index %d)\n",frame,slot,pucch->frame,pucch->ul_slot,pucch->timing_indicator);

  pucch->dai_c++;
  pucch->resource_indicator = 0; // each UE has dedicated PUCCH resources
  pucch->r_pucch=r_pucch;
  NR_PUCCH_Config_t *pucch_Config = NULL;
  if (sched_ctrl->active_ubwp) {
    pucch_Config = sched_ctrl->active_ubwp->bwp_Dedicated->pucch_Config->choice.setup;
  } else if (RC.nrmac[mod_id]->UE_info.CellGroup[UE_id] &&
             RC.nrmac[mod_id]->UE_info.CellGroup[UE_id]->spCellConfig &&
             RC.nrmac[mod_id]->UE_info.CellGroup[UE_id]->spCellConfig->spCellConfigDedicated &&
             RC.nrmac[mod_id]->UE_info.CellGroup[UE_id]->spCellConfig->spCellConfigDedicated->uplinkConfig &&
             RC.nrmac[mod_id]->UE_info.CellGroup[UE_id]->spCellConfig->spCellConfigDedicated->uplinkConfig->initialUplinkBWP &&
             RC.nrmac[mod_id]->UE_info.CellGroup[UE_id]->spCellConfig->spCellConfigDedicated->uplinkConfig->initialUplinkBWP->pucch_Config->choice.setup) {
    pucch_Config = RC.nrmac[mod_id]->UE_info.CellGroup[UE_id]->spCellConfig->spCellConfigDedicated->uplinkConfig->initialUplinkBWP->pucch_Config->choice.setup;
  }

  /* verify that at that slot and symbol, resources are free. We only do this
   * for initialCyclicShift 0 (we assume it always has that one), so other
   * initialCyclicShifts can overlap with ICS 0!*/
  if (pucch_Config) {
    const NR_PUCCH_Resource_t *resource = pucch_Config->resourceToAddModList->list.array[pucch->resource_indicator];
    DevAssert(resource->format.present == NR_PUCCH_Resource__format_PR_format0);
    if (resource->format.choice.format0->initialCyclicShift == 0) {
      uint16_t *vrb_map_UL = &RC.nrmac[mod_id]->common_channels[CC_id].vrb_map_UL[pucch->ul_slot * MAX_BWP_SIZE];
      const uint16_t symb = 1 << resource->format.choice.format0->startingSymbolIndex;
      if ((vrb_map_UL[resource->startingPRB] & symb) != 0)
        LOG_W(NR_MAC, "symbol 0x%x is not free for PUCCH alloc in vrb_map_UL at RB %ld and slot %d.%d\n", symb, resource->startingPRB, pucch->frame, pucch->ul_slot);
      vrb_map_UL[resource->startingPRB] |= symb;
    }
  }
  return 0;
}


void nr_sr_reporting(int Mod_idP, frame_t SFN, sub_frame_t slot)
{
  gNB_MAC_INST *nrmac = RC.nrmac[Mod_idP];
  if (!is_xlsch_in_slot(nrmac->ulsch_slot_bitmap[slot / 64], slot))
    return;
  NR_ServingCellConfigCommon_t *scc = nrmac->common_channels->ServingCellConfigCommon;
  const int n_slots_frame = nr_slots_per_frame[*scc->ssbSubcarrierSpacing];
  NR_UE_info_t *UE_info = &nrmac->UE_info;
  NR_list_t *UE_list = &UE_info->list;
  for (int UE_id = UE_list->head; UE_id >= 0; UE_id = UE_list->next[UE_id]) {
    NR_UE_sched_ctrl_t *sched_ctrl = &UE_info->UE_sched_ctrl[UE_id];

    if (sched_ctrl->ul_failure==1) continue;
    NR_PUCCH_Config_t *pucch_Config = NULL;
    if (sched_ctrl->active_ubwp) {
      pucch_Config = sched_ctrl->active_ubwp->bwp_Dedicated->pucch_Config->choice.setup;
    } else if (RC.nrmac[Mod_idP]->UE_info.CellGroup[UE_id] &&
             RC.nrmac[Mod_idP]->UE_info.CellGroup[UE_id]->spCellConfig &&
             RC.nrmac[Mod_idP]->UE_info.CellGroup[UE_id]->spCellConfig->spCellConfigDedicated &&
             RC.nrmac[Mod_idP]->UE_info.CellGroup[UE_id]->spCellConfig->spCellConfigDedicated->uplinkConfig &&
             RC.nrmac[Mod_idP]->UE_info.CellGroup[UE_id]->spCellConfig->spCellConfigDedicated->uplinkConfig->initialUplinkBWP &&
             RC.nrmac[Mod_idP]->UE_info.CellGroup[UE_id]->spCellConfig->spCellConfigDedicated->uplinkConfig->initialUplinkBWP->pucch_Config->choice.setup) {
      pucch_Config = RC.nrmac[Mod_idP]->UE_info.CellGroup[UE_id]->spCellConfig->spCellConfigDedicated->uplinkConfig->initialUplinkBWP->pucch_Config->choice.setup;
    }
    else continue;
    if (!pucch_Config->schedulingRequestResourceToAddModList) continue;
    AssertFatal(pucch_Config->schedulingRequestResourceToAddModList->list.count>0,"NO SR configuration available");

    for (int SR_resource_id =0; SR_resource_id < pucch_Config->schedulingRequestResourceToAddModList->list.count;SR_resource_id++) {
      NR_SchedulingRequestResourceConfig_t *SchedulingRequestResourceConfig = pucch_Config->schedulingRequestResourceToAddModList->list.array[SR_resource_id];

      int SR_period; int SR_offset;

      find_period_offest_SR(SchedulingRequestResourceConfig,&SR_period,&SR_offset);
      // convert to int to avoid underflow of uint
      int sfn_sf = SFN * n_slots_frame + slot;
      LOG_D(NR_MAC,"SR_resource_id %d: SR_period %d, SR_offset %d\n",SR_resource_id,SR_period,SR_offset);
      if ((sfn_sf - SR_offset) % SR_period != 0)
        continue;
      LOG_D(NR_MAC, "%4d.%2d Scheduling Request identified\n", SFN, slot);
      NR_PUCCH_ResourceId_t *PucchResourceId = SchedulingRequestResourceConfig->resource;

      int found = -1;
      NR_PUCCH_ResourceSet_t *pucchresset = pucch_Config->resourceSetToAddModList->list.array[0]; // set with formats 0,1
      int n_list = pucchresset->resourceList.list.count;
       for (int i=0; i<n_list; i++) {
        if (*pucchresset->resourceList.list.array[i] == *PucchResourceId )
          found = i;
      }
      AssertFatal(found>-1,"SR resource not found among PUCCH resources");

      /* loop through nFAPI PUCCH messages: if the UEs is in there in this slot
       * with the resource_indicator, it means we already allocated that PUCCH
       * resource for AckNack (e.g., the UE has been scheduled often), and we
       * just need to add the SR_flag. Otherwise, just allocate in the internal
       * PUCCH resource, and nr_schedule_pucch() will handle the rest */
      NR_PUCCH_Resource_t *pucch_res = pucch_Config->resourceToAddModList->list.array[found];
      /* for the moment, can only handle SR on PUCCH Format 0 */
      DevAssert(pucch_res->format.present == NR_PUCCH_Resource__format_PR_format0);
      nfapi_nr_ul_tti_request_t *ul_tti_req = &nrmac->UL_tti_req_ahead[0][slot];
      bool nfapi_allocated = false;
      for (int i = 0; i < ul_tti_req->n_pdus; ++i) {
        if (ul_tti_req->pdus_list[i].pdu_type != NFAPI_NR_UL_CONFIG_PUCCH_PDU_TYPE)
          continue;
        nfapi_nr_pucch_pdu_t *pdu = &ul_tti_req->pdus_list[i].pucch_pdu;
        /* check that it is our PUCCH F0. Assuming there can be only one */
        if (pdu->rnti == UE_info->rnti[UE_id]
            && pdu->format_type == 0 // does not use NR_PUCCH_Resource__format_PR_format0
            && pdu->initial_cyclic_shift == pucch_res->format.choice.format0->initialCyclicShift
            && pdu->nr_of_symbols == pucch_res->format.choice.format0->nrofSymbols
            && pdu->start_symbol_index == pucch_res->format.choice.format0->startingSymbolIndex) {
          LOG_D(NR_MAC,"%4d.%2d adding SR_flag 1 to PUCCH nFAPI SR for RNTI %04x\n", SFN, slot, pdu->rnti);
          pdu->sr_flag = 1;
          nfapi_allocated = true;
          break;
        }
      }

      if (nfapi_allocated)  // break scheduling resource loop, continue next UE
        break;

      /* we did not find it: check if current PUCCH is for the current slot, in
       * which case we add the SR to it; otherwise, allocate SR separately */
      NR_sched_pucch_t *curr_pucch = &sched_ctrl->sched_pucch[0];
      if (curr_pucch->frame == SFN && curr_pucch->ul_slot == slot) {
        if (curr_pucch->resource_indicator != found) {
          LOG_W(NR_MAC, "%4d.%2d expected PUCCH in this slot to have resource indicator of SR (%d), skipping SR\n", SFN, slot, found);
          continue;
        }
        curr_pucch->sr_flag = true;
      } else {
        NR_sched_pucch_t sched_sr;
        memset(&sched_sr, 0, sizeof(sched_sr));
        sched_sr.frame = SFN;
        sched_sr.ul_slot = slot;
        sched_sr.resource_indicator = found;
        sched_sr.sr_flag = true;
        nr_fill_nfapi_pucch(Mod_idP, SFN, slot, &sched_sr, UE_id);
      }
    }
  }
}
<|MERGE_RESOLUTION|>--- conflicted
+++ resolved
@@ -958,21 +958,6 @@
     ssb_index[idx * nb_of_csi_ssb_report + ssb_idx] = sched_ctrl->CSI_report.ssb_cri_report.CRI_SSBRI[ssb_idx];
   }
 
-<<<<<<< HEAD
-      //if strongest measured RSRP is configured
-      strongest_ssb_rsrp = get_measured_rsrp(sched_ctrl->CSI_report[idx].choice.ssb_cri_report.RSRP);
-      // including ssb rsrp in mac stats
-      stats->cumul_rsrp += strongest_ssb_rsrp;
-      stats->num_rsrp_meas++;
-      ssb_rsrp[idx * nb_of_csi_ssb_report] = strongest_ssb_rsrp;
-      LOG_D(NR_MAC,"ssb_rsrp = %d\n",strongest_ssb_rsrp);
-
-      //if current ssb rsrp is greater than better rsrp
-      if(ssb_rsrp[idx * nb_of_csi_ssb_report] > better_rsrp_reported) {
-        better_rsrp_reported = ssb_rsrp[idx * nb_of_csi_ssb_report];
-        target_ssb_beam_index = idx * nb_of_csi_ssb_report;
-      }
-=======
   //if strongest measured RSRP is configured
   strongest_ssb_rsrp = get_measured_rsrp(sched_ctrl->CSI_report.ssb_cri_report.RSRP);
   // including ssb rsrp in mac stats
@@ -986,7 +971,6 @@
     better_rsrp_reported = ssb_rsrp[idx * nb_of_csi_ssb_report];
     target_ssb_beam_index = idx * nb_of_csi_ssb_report;
   }
->>>>>>> 8b441a19
 
   for(diff_rsrp_idx =1; diff_rsrp_idx < nr_ssbri_cri; diff_rsrp_idx++) {
     ssb_rsrp[idx * nb_of_csi_ssb_report + diff_rsrp_idx] = get_diff_rsrp(sched_ctrl->CSI_report.ssb_cri_report.diff_RSRP[diff_rsrp_idx-1], strongest_ssb_rsrp);
@@ -1189,12 +1173,7 @@
                          NR_UE_sched_ctrl_t *sched_ctrl){
 
   uint8_t temp_cri = pickandreverse_bits(payload, cri_bitlen, cumul_bits);
-<<<<<<< HEAD
-  sched_ctrl->CSI_report[idx].choice.cri_ri_li_pmi_cqi_report.cri = temp_cri;
-  LOG_I(NR_MAC,"CRI Report %d\n",temp_cri);
-=======
   sched_ctrl->CSI_report.cri_ri_li_pmi_cqi_report.cri = temp_cri;
->>>>>>> 8b441a19
 }
 
 int evaluate_ri_report(uint8_t *payload,
@@ -1339,13 +1318,8 @@
     csi_period_offset(csirep, NULL, &period, &offset);
     // verify if report with current id has been scheduled for this frame and slot
     if ((n_slots_frame*frame + slot - offset)%period == 0) {
-<<<<<<< HEAD
-      reportQuantity_type = UE_info->csi_report_template[UE_id][csi_report_id].reportQuantity_type;
-      LOG_I(MAC,"SFN/SF:%d/%d reportQuantity type = %d\n",frame,slot,reportQuantity_type);
-=======
       reportQuantity_type = csi_report->reportQuantity_type;
       LOG_D(MAC,"SFN/SF:%d/%d reportQuantity type = %d\n",frame,slot,reportQuantity_type);
->>>>>>> 8b441a19
       switch(reportQuantity_type){
         case NR_CSI_ReportConfig__reportQuantity_PR_cri_RSRP:
           evaluate_rsrp_report(UE_info,sched_ctrl,UE_id,csi_report_id,payload,&cumul_bits,reportQuantity_type);
