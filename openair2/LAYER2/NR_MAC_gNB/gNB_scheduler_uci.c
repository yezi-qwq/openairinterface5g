/*
 * Licensed to the OpenAirInterface (OAI) Software Alliance under one or more
 * contributor license agreements.  See the NOTICE file distributed with
 * this work for additional information regarding copyright ownership.
 * The OpenAirInterface Software Alliance licenses this file to You under
 * the OAI Public License, Version 1.1  (the "License"); you may not use this file
 * except in compliance with the License.
 * You may obtain a copy of the License at
 *
 *      http://www.openairinterface.org/?page_id=698
 *
 * Unless required by applicable law or agreed to in writing, software
 * distributed under the License is distributed on an "AS IS" BASIS,
 * WITHOUT WARRANTIES OR CONDITIONS OF ANY KIND, either express or implied.
 * See the License for the specific language governing permissions and
 * limitations under the License.
 *-------------------------------------------------------------------------------
 * For more information about the OpenAirInterface (OAI) Software Alliance:
 *      contact@openairinterface.org
 */

/*! \file gNB_scheduler_uci.c
 * \brief MAC procedures related to UCI
 * \date 2020
 * \version 1.0
 * \company Eurecom
 */

#include <softmodem-common.h>
#include "LAYER2/MAC/mac.h"
#include "NR_MAC_gNB/nr_mac_gNB.h"
#include "NR_MAC_COMMON/nr_mac_extern.h"
#include "NR_MAC_gNB/mac_proto.h"
#include "common/ran_context.h"
#include "nfapi/oai_integration/vendor_ext.h"

extern RAN_CONTEXT_t RC;


void nr_fill_nfapi_pucch(module_id_t mod_id,
                         frame_t frame,
                         sub_frame_t slot,
                         const NR_sched_pucch_t *pucch,
                         int UE_id)
{
  NR_UE_info_t *UE_info = &RC.nrmac[mod_id]->UE_info;

  nfapi_nr_ul_tti_request_t *future_ul_tti_req =
      &RC.nrmac[mod_id]->UL_tti_req_ahead[0][pucch->ul_slot];
  AssertFatal(future_ul_tti_req->SFN == pucch->frame
              && future_ul_tti_req->Slot == pucch->ul_slot,
              "future UL_tti_req's frame.slot %d.%d does not match PUCCH %d.%d\n",
              future_ul_tti_req->SFN,
              future_ul_tti_req->Slot,
              pucch->frame,
              pucch->ul_slot);
  future_ul_tti_req->pdus_list[future_ul_tti_req->n_pdus].pdu_type = NFAPI_NR_UL_CONFIG_PUCCH_PDU_TYPE;
  future_ul_tti_req->pdus_list[future_ul_tti_req->n_pdus].pdu_size = sizeof(nfapi_nr_pucch_pdu_t);
  nfapi_nr_pucch_pdu_t *pucch_pdu = &future_ul_tti_req->pdus_list[future_ul_tti_req->n_pdus].pucch_pdu;
  memset(pucch_pdu, 0, sizeof(nfapi_nr_pucch_pdu_t));
  future_ul_tti_req->n_pdus += 1;

  LOG_D(NR_MAC,
        "%s %4d.%2d Scheduling pucch reception in %4d.%2d: bits SR %d, DAI %d, CSI %d on res %d\n",
        pucch->dai_c>0 ? "pucch_acknak" : "",
        frame,
        slot,
        pucch->frame,
        pucch->ul_slot,
        pucch->sr_flag,
        pucch->dai_c,
        pucch->csi_bits,
        pucch->resource_indicator);

  NR_ServingCellConfigCommon_t *scc = RC.nrmac[mod_id]->common_channels->ServingCellConfigCommon;
  NR_CellGroupConfig_t *cg=UE_info->CellGroup[UE_id];

  NR_BWP_UplinkDedicated_t *ubwpd;
  ubwpd = cg ? cg->spCellConfig->spCellConfigDedicated->uplinkConfig->initialUplinkBWP:NULL;

  LOG_D(NR_MAC,"pucch_acknak: %d.%d Calling nr_configure_pucch (ubwpd %p,r_pucch %d) pucch in %d.%d\n",frame,slot,ubwpd,pucch->r_pucch,pucch->frame,pucch->ul_slot);
  nr_configure_pucch(pucch_pdu,
                     scc,
                     UE_info->CellGroup[UE_id],
                     UE_info->UE_sched_ctrl[UE_id].active_ubwp,
                     ubwpd,
                     UE_info->rnti[UE_id],
                     pucch->resource_indicator,
                     pucch->csi_bits,
                     pucch->dai_c,
                     pucch->sr_flag,
                     pucch->r_pucch);
}

#define MIN_RSRP_VALUE -141
#define MAX_NUM_SSB 128
#define MAX_SSB_SCHED 8
#define L1_RSRP_HYSTERIS 10 //considering 10 dBm as hysterisis for avoiding frequent SSB Beam Switching. !Fixme provide exact value if any
//#define L1_DIFF_RSRP_STEP_SIZE 2

int ssb_index_sorted[MAX_NUM_SSB] = {0};
int ssb_rsrp_sorted[MAX_NUM_SSB] = {0};

//Measured RSRP Values Table 10.1.16.1-1 from 36.133
//Stored all the upper limits[Max RSRP Value of corresponding index]
//stored -1 for invalid values
int L1_SSB_CSI_RSRP_measReport_mapping_38133_10_1_6_1_1[128] = {
  -1, -1, -1, -1, -1, -1, -1, -1, -1, -1, //0 - 9
     -1, -1, -1, -1, -1, -1, INT_MIN, -140, -139, -138, //10 - 19
    -137, -136, -135, -134, -133, -132, -131, -130, -129, -128, //20 - 29
    -127, -126, -125, -124, -123, -122, -121, -120, -119, -118, //30 - 39
    -117,-116, -115, -114, -113, -112, -111, -110, -109, -108, //40 - 49
    -107, -106, -105, -104, -103, -102, -101, -100, -99, -98, //50 - 59
    -97, -96, -95, -94, -93, -92, -91, -90, -89, -88, //60 - 69
    -87, -86, -85, -84, -83, -82, -81, -80, -79, -78, //70 - 79
    -77, -76, -75, -74, -73, -72, -71, -70, -69, -68, //80 - 89
    -67, -66, -65, -64, -63, -62, -61, -60, -59, -58, //90 - 99
    -57, -56, -55, -54, -53, -52, -51, -50, -49, -48, //100 - 109
    -47, -46, -45, -44, INT_MAX, -1, -1, -1, -1, -1, //110 - 119
    -1, -1, -1, -1, -1, -1, -1, -1//120 - 127
  };

//Differential RSRP values Table 10.1.6.1-2 from 36.133
//Stored the upper limits[MAX RSRP Value]
int diff_rsrp_ssb_csi_meas_10_1_6_1_2[16] = {
  0, -2, -4, -6, -8, -10, -12, -14, -16, -18, //0 - 9
  -20, -22, -24, -26, -28, -30 //10 - 15
};


void nr_schedule_pucch(int Mod_idP,
                       frame_t frameP,
                       sub_frame_t slotP)
{
  gNB_MAC_INST *nrmac = RC.nrmac[Mod_idP];
  if (!is_xlsch_in_slot(nrmac->ulsch_slot_bitmap[slotP / 64], slotP))
    return;

  NR_UE_info_t *UE_info = &nrmac->UE_info;
  const NR_list_t *UE_list = &UE_info->list;

  for (int UE_id = UE_list->head; UE_id >= 0; UE_id = UE_list->next[UE_id]) {
    NR_UE_sched_ctrl_t *sched_ctrl = &UE_info->UE_sched_ctrl[UE_id];
    if (sched_ctrl->ul_failure==1 && get_softmodem_params()->phy_test==0) continue;
    const int n = sizeof(sched_ctrl->sched_pucch) / sizeof(*sched_ctrl->sched_pucch);
    for (int i = 0; i < n; i++) {
      NR_sched_pucch_t *curr_pucch = &UE_info->UE_sched_ctrl[UE_id].sched_pucch[i];
      const uint16_t O_ack = curr_pucch->dai_c;
      const uint16_t O_csi = curr_pucch->csi_bits;
      const uint8_t O_sr = curr_pucch->sr_flag;
      if (O_ack + O_csi + O_sr == 0
          || frameP != curr_pucch->frame
          || slotP != curr_pucch->ul_slot)
        continue;
      LOG_D(NR_MAC,"Scheduling PUCCH[%d] RX for UE %d in %d.%d O_ack %d\n",i,UE_id,curr_pucch->frame,curr_pucch->ul_slot,O_ack);
      nr_fill_nfapi_pucch(Mod_idP, frameP, slotP, curr_pucch, UE_id);
      memset(curr_pucch, 0, sizeof(*curr_pucch));
    }
  }
}


//! Calculating number of bits set
uint8_t number_of_bits_set (uint8_t buf,uint8_t * max_ri){
  uint8_t nb_of_bits_set = 0;
  uint8_t mask = 0xff;
  uint8_t index = 0;

  for (index=7; (buf & mask) && (index>=0)  ; index--){
    if (buf & (1<<index))
      nb_of_bits_set++;

    mask>>=1;
  }
  *max_ri = 8-index;
  return nb_of_bits_set;
}


void compute_rsrp_bitlen(struct NR_CSI_ReportConfig *csi_reportconfig,
                         uint8_t nb_resources,
                         nr_csi_report_t *csi_report){

  if (NR_CSI_ReportConfig__groupBasedBeamReporting_PR_disabled == csi_reportconfig->groupBasedBeamReporting.present) {
    if (NULL != csi_reportconfig->groupBasedBeamReporting.choice.disabled->nrofReportedRS)
      csi_report->CSI_report_bitlen.nb_ssbri_cri = *(csi_reportconfig->groupBasedBeamReporting.choice.disabled->nrofReportedRS)+1;
    else
      /*! From Spec 38.331
       * nrofReportedRS
       * The number (N) of measured RS resources to be reported per report setting in a non-group-based report. N <= N_max, where N_max is either 2 or 4 depending on UE
       * capability. FFS: The signaling mechanism for the gNB to select a subset of N beams for the UE to measure and report.
       * When the field is absent the UE applies the value 1
       */
      csi_report->CSI_report_bitlen.nb_ssbri_cri= 1;
  } else
    csi_report->CSI_report_bitlen.nb_ssbri_cri= 2;

  if (nb_resources) {
    csi_report->CSI_report_bitlen.cri_ssbri_bitlen =ceil(log2 (nb_resources));
    csi_report->CSI_report_bitlen.rsrp_bitlen = 7; //From spec 38.212 Table 6.3.1.1.2-6: CRI, SSBRI, and RSRP
    csi_report->CSI_report_bitlen.diff_rsrp_bitlen =4; //From spec 38.212 Table 6.3.1.1.2-6: CRI, SSBRI, and RSRP
  } else {
    csi_report->CSI_report_bitlen.cri_ssbri_bitlen =0;
    csi_report->CSI_report_bitlen.rsrp_bitlen = 0;
    csi_report->CSI_report_bitlen.diff_rsrp_bitlen =0;
  }
}


uint8_t compute_ri_bitlen(struct NR_CSI_ReportConfig *csi_reportconfig,
                          nr_csi_report_t *csi_report){

  struct NR_CodebookConfig *codebookConfig = csi_reportconfig->codebookConfig;
  uint8_t nb_allowed_ri, ri_restriction,ri_bitlen;
  uint8_t  max_ri = 0;

  if (codebookConfig == NULL) {
    csi_report->csi_meas_bitlen.ri_bitlen=0;
    return max_ri;
  }

  // codebook type1 single panel
  if (NR_CodebookConfig__codebookType__type1__subType_PR_typeI_SinglePanel==codebookConfig->codebookType.choice.type1->subType.present){
    struct NR_CodebookConfig__codebookType__type1__subType__typeI_SinglePanel *type1single = codebookConfig->codebookType.choice.type1->subType.choice.typeI_SinglePanel;
    if (type1single->nrOfAntennaPorts.present == NR_CodebookConfig__codebookType__type1__subType__typeI_SinglePanel__nrOfAntennaPorts_PR_two){
      // two antenna ports case
      /*  From Spec 38.212
       *  If the higher layer parameter nrofCQIsPerReport=1, nRI in Table 6.3.1.1.2-3 is the number of allowed rank indicator
       *  values in the 4 LSBs of the higher layer parameter typeI-SinglePanel-ri-Restriction according to Subclause 5.2.2.2.1 [6,
       *  TS 38.214]; otherwise nRI in Table 6.3.1.1.2-3 is the number of allowed rank indicator values according to Subclause
       *  5.2.2.2.1 [6, TS 38.214].
       *
       *  But from Current RRC ASN structures nrofCQIsPerReport is not present. Present a dummy variable is present so using it to
       *  calculate RI for antennas equal or more than two.
       * */
      AssertFatal (NULL!=csi_reportconfig->dummy, "nrofCQIsPerReport is not present");

      ri_restriction = csi_reportconfig->codebookConfig->codebookType.choice.type1->subType.choice.typeI_SinglePanel->typeI_SinglePanel_ri_Restriction.buf[0];

      /* Replace dummy with the nrofCQIsPerReport from the CSIreport
         config when equalent ASN structure present */
      if (0==*(csi_reportconfig->dummy)){
        nb_allowed_ri = number_of_bits_set((ri_restriction & 0xf0), &max_ri);
        ri_bitlen = ceil(log2(nb_allowed_ri));
      }
      else{
        nb_allowed_ri = number_of_bits_set(ri_restriction, &max_ri);
        ri_bitlen = ceil(log2(nb_allowed_ri));
      }
      ri_bitlen = ri_bitlen<1?ri_bitlen:1; //from the spec 38.212 and table  6.3.1.1.2-3: RI, LI, CQI, and CRI of codebookType=typeI-SinglePanel
      csi_report->csi_meas_bitlen.ri_bitlen=ri_bitlen;
    }
    if (type1single->nrOfAntennaPorts.present == NR_CodebookConfig__codebookType__type1__subType__typeI_SinglePanel__nrOfAntennaPorts_PR_moreThanTwo){
      if (type1single->nrOfAntennaPorts.choice.moreThanTwo->n1_n2.present ==
          NR_CodebookConfig__codebookType__type1__subType__typeI_SinglePanel__nrOfAntennaPorts__moreThanTwo__n1_n2_PR_two_one_TypeI_SinglePanel_Restriction) {
        // 4 ports
        AssertFatal (NULL!=csi_reportconfig->dummy, "nrofCQIsPerReport is not present");

        ri_restriction = csi_reportconfig->codebookConfig->codebookType.choice.type1->subType.choice.typeI_SinglePanel->typeI_SinglePanel_ri_Restriction.buf[0];

        /* Replace dummy with the nrofCQIsPerReport from the CSIreport
           config when equalent ASN structure present*/
        if (0==*(csi_reportconfig->dummy)){
          nb_allowed_ri = number_of_bits_set((ri_restriction & 0xf0), &max_ri);
          ri_bitlen = ceil(log2(nb_allowed_ri));
        }
        else{
          nb_allowed_ri = number_of_bits_set(ri_restriction,&max_ri);
          ri_bitlen = ceil(log2(nb_allowed_ri));
        }
        ri_bitlen = ri_bitlen<2?ri_bitlen:2; //from the spec 38.212 and table  6.3.1.1.2-3: RI, LI, CQI, and CRI of codebookType=typeI-SinglePanel
        csi_report->csi_meas_bitlen.ri_bitlen=ri_bitlen;
      }
      else {
        // more than 4 ports
        AssertFatal (NULL!=csi_reportconfig->dummy, "nrofCQIsPerReport is not present");

        ri_restriction = csi_reportconfig->codebookConfig->codebookType.choice.type1->subType.choice.typeI_SinglePanel->typeI_SinglePanel_ri_Restriction.buf[0];

        /* Replace dummy with the nrofCQIsPerReport from the CSIreport
           config when equalent ASN structure present */
        if (0==*(csi_reportconfig->dummy)){
          nb_allowed_ri = number_of_bits_set((ri_restriction & 0xf0),&max_ri);
          ri_bitlen = ceil(log2(nb_allowed_ri));
        }
        else{
          nb_allowed_ri = number_of_bits_set(ri_restriction, &max_ri);
          ri_bitlen = ceil(log2(nb_allowed_ri));
        }
        csi_report->csi_meas_bitlen.ri_bitlen=ri_bitlen;
      }
    }
    return max_ri;
  }
  else
    AssertFatal(1==0,"Other configurations not yet implemented\n");
}

void compute_li_bitlen(struct NR_CSI_ReportConfig *csi_reportconfig,
                       uint8_t max_ri,
                       nr_csi_report_t *csi_report){

  struct NR_CodebookConfig *codebookConfig = csi_reportconfig->codebookConfig;
  if (codebookConfig == NULL) {
    csi_report->csi_meas_bitlen.li_bitlen=0;
    return;
  }
  // codebook type1 single panel
  if (NR_CodebookConfig__codebookType__type1__subType_PR_typeI_SinglePanel==codebookConfig->codebookType.choice.type1->subType.present){
    /* From Spec 38.212
     *  If the higher layer parameter nrofCQIsPerReport=1, nRI in Table 6.3.1.1.2-3 is the number of allowed rank indicator
     *  values in the 4 LSBs of the higher layer parameter typeI-SinglePanel-ri-Restriction according to Subclause 5.2.2.2.1 [6,
     *  TS 38.214]; otherwise nRI in Table 6.3.1.1.2-3 is the number of allowed rank indicator values according to Subclause
     *  5.2.2.2.1 [6, TS 38.214].
     *
     *  But from Current RRC ASN structures nrofCQIsPerReport is not present. Present a dummy variable is present so using it to
     *  calculate RI for antennas equal or more than two.
     */
     //! TODO: The bit length of LI is as follows LI = log2(RI), Need to confirm wheather we should consider maximum RI can be reported from ri_restricted
     //        or we should consider reported RI. If we need to consider reported RI for calculating LI bit length then we need to modify the code.
     csi_report->csi_meas_bitlen.li_bitlen=ceil(log2(max_ri))<2?ceil(log2(max_ri)):2;
  }
  else
    AssertFatal(1==0,"Other configurations not yet implemented\n");
}


void compute_cqi_bitlen(struct NR_CSI_ReportConfig *csi_reportconfig,
                        uint8_t max_ri,
                        nr_csi_report_t *csi_report){

  struct NR_CodebookConfig *codebookConfig = csi_reportconfig->codebookConfig;
  struct NR_CSI_ReportConfig__reportFreqConfiguration *freq_config = csi_reportconfig->reportFreqConfiguration;

  if (*freq_config->cqi_FormatIndicator == NR_CSI_ReportConfig__reportFreqConfiguration__cqi_FormatIndicator_widebandCQI) {
    csi_report->csi_meas_bitlen.cqi_bitlen = 4;
    if(codebookConfig != NULL) {
      if (NR_CodebookConfig__codebookType__type1__subType_PR_typeI_SinglePanel == codebookConfig->codebookType.choice.type1->subType.present){
        struct NR_CodebookConfig__codebookType__type1__subType__typeI_SinglePanel *type1single = codebookConfig->codebookType.choice.type1->subType.choice.typeI_SinglePanel;
        if (type1single->nrOfAntennaPorts.present == NR_CodebookConfig__codebookType__type1__subType__typeI_SinglePanel__nrOfAntennaPorts_PR_moreThanTwo) {
          if (type1single->nrOfAntennaPorts.choice.moreThanTwo->n1_n2.present >
              NR_CodebookConfig__codebookType__type1__subType__typeI_SinglePanel__nrOfAntennaPorts__moreThanTwo__n1_n2_PR_two_one_TypeI_SinglePanel_Restriction) {
            // more than 4 antenna ports
            if (max_ri > 4)
              csi_report->csi_meas_bitlen.cqi_bitlen += 4; // CQI for second TB
          }
        }
      }
    }
  }
  else
    AssertFatal(1==0,"Sub-band CQI reporting not yet supported");
}

//!TODO : same function can be written to handle csi_resources
void compute_csi_bitlen(NR_CSI_MeasConfig_t *csi_MeasConfig, NR_UE_info_t *UE_info, int UE_id, module_id_t Mod_idP){
  uint8_t csi_report_id = 0;
  uint8_t nb_resources = 0;
  uint8_t max_ri = 0;
  NR_CSI_ReportConfig__reportQuantity_PR reportQuantity_type;
  NR_CSI_ResourceConfigId_t csi_ResourceConfigId;
  struct NR_CSI_ResourceConfig *csi_resourceconfig;

  // for each CSI measurement report configuration (list of CSI-ReportConfig)
  for (csi_report_id=0; csi_report_id < csi_MeasConfig->csi_ReportConfigToAddModList->list.count; csi_report_id++){
    struct NR_CSI_ReportConfig *csi_reportconfig = csi_MeasConfig->csi_ReportConfigToAddModList->list.array[csi_report_id];
    // MAC structure for CSI measurement reports (per UE and per report)
    nr_csi_report_t *csi_report = &UE_info->csi_report_template[UE_id][csi_report_id];
    // csi-ResourceConfigId of a CSI-ResourceConfig included in the configuration
    // (either CSI-RS or SSB)
    csi_ResourceConfigId = csi_reportconfig->resourcesForChannelMeasurement;
    // looking for CSI-ResourceConfig
    int found_resource = 0;
    int csi_resourceidx = 0;
    while (found_resource == 0 && csi_resourceidx < csi_MeasConfig->csi_ResourceConfigToAddModList->list.count) {
      csi_resourceconfig = csi_MeasConfig->csi_ResourceConfigToAddModList->list.array[csi_resourceidx];
      if ( csi_resourceconfig->csi_ResourceConfigId == csi_ResourceConfigId)
        found_resource = 1;
      csi_resourceidx++;
    }
    AssertFatal(found_resource==1,"Not able to found any CSI-ResourceConfig with csi-ResourceConfigId %ld\n",
                csi_ResourceConfigId);

    long resourceType = csi_resourceconfig->resourceType;

    reportQuantity_type = csi_reportconfig->reportQuantity.present;
    csi_report->reportQuantity_type = reportQuantity_type;

    // setting the CSI or SSB index list
    if (NR_CSI_ReportConfig__reportQuantity_PR_ssb_Index_RSRP == csi_report->reportQuantity_type) {
      for (int csi_idx = 0; csi_idx < csi_MeasConfig->csi_SSB_ResourceSetToAddModList->list.count; csi_idx++) {
        if (csi_MeasConfig->csi_SSB_ResourceSetToAddModList->list.array[csi_idx]->csi_SSB_ResourceSetId ==
            *(csi_resourceconfig->csi_RS_ResourceSetList.choice.nzp_CSI_RS_SSB->csi_SSB_ResourceSetList->list.array[0])){
          //We can configure only one SSB resource set from spec 38.331 IE CSI-ResourceConfig
          nb_resources=  csi_MeasConfig->csi_SSB_ResourceSetToAddModList->list.array[csi_idx]->csi_SSB_ResourceList.list.count;
          csi_report->SSB_Index_list = csi_MeasConfig->csi_SSB_ResourceSetToAddModList->list.array[csi_idx]->csi_SSB_ResourceList.list.array;
          csi_report->CSI_Index_list = NULL;
          break;
        }
      }
    }
    else {
      if (resourceType == NR_CSI_ResourceConfig__resourceType_periodic) {
        AssertFatal(csi_MeasConfig->nzp_CSI_RS_ResourceSetToAddModList != NULL,
                    "Wrong settings! Report quantity requires CSI-RS but csi_MeasConfig->nzp_CSI_RS_ResourceSetToAddModList is NULL\n");
        for (int csi_idx = 0; csi_idx < csi_MeasConfig->nzp_CSI_RS_ResourceSetToAddModList->list.count; csi_idx++) {
          if (csi_MeasConfig->nzp_CSI_RS_ResourceSetToAddModList->list.array[csi_idx]->nzp_CSI_ResourceSetId ==
              *(csi_resourceconfig->csi_RS_ResourceSetList.choice.nzp_CSI_RS_SSB->nzp_CSI_RS_ResourceSetList->list.array[0])) {
            //For periodic and semi-persistent CSI Resource Settings, the number of CSI-RS Resource Sets configured is limited to S=1 for spec 38.212
            nb_resources = csi_MeasConfig->nzp_CSI_RS_ResourceSetToAddModList->list.array[csi_idx]->nzp_CSI_RS_Resources.list.count;
            csi_report->CSI_Index_list = csi_MeasConfig->nzp_CSI_RS_ResourceSetToAddModList->list.array[csi_idx]->nzp_CSI_RS_Resources.list.array;
            csi_report->SSB_Index_list = NULL;
            break;
          }
        }
      }
      else AssertFatal(1==0,"Only periodic resource configuration currently supported\n");
    }

    // computation of bit length depending on the report type
    switch(reportQuantity_type){
      case (NR_CSI_ReportConfig__reportQuantity_PR_ssb_Index_RSRP):
        compute_rsrp_bitlen(csi_reportconfig, nb_resources, csi_report);
        break;
      case (NR_CSI_ReportConfig__reportQuantity_PR_cri_RSRP):
        compute_rsrp_bitlen(csi_reportconfig, nb_resources, csi_report);
        break;
      case (NR_CSI_ReportConfig__reportQuantity_PR_cri_RI_CQI):
        csi_report->csi_meas_bitlen.cri_bitlen=ceil(log2(nb_resources));
        max_ri = compute_ri_bitlen(csi_reportconfig, csi_report);
        compute_cqi_bitlen(csi_reportconfig, max_ri, csi_report);
        break;
    default:
      AssertFatal(1==0,"Not yet supported CSI report quantity type");
    }
  }
}


uint16_t nr_get_csi_bitlen(int Mod_idP,
                           int UE_id,
                           uint8_t csi_report_id) {

  uint16_t csi_bitlen =0;
  NR_UE_info_t *UE_info = &RC.nrmac[Mod_idP]->UE_info;
  L1_RSRP_bitlen_t * CSI_report_bitlen = NULL;
  CSI_Meas_bitlen_t * csi_meas_bitlen = NULL;

  if (NR_CSI_ReportConfig__reportQuantity_PR_ssb_Index_RSRP==UE_info->csi_report_template[UE_id][csi_report_id].reportQuantity_type||
      NR_CSI_ReportConfig__reportQuantity_PR_cri_RSRP==UE_info->csi_report_template[UE_id][csi_report_id].reportQuantity_type){
    CSI_report_bitlen = &(UE_info->csi_report_template[UE_id][csi_report_id].CSI_report_bitlen); //This might need to be moodif for Aperiodic CSI-RS measurements
    csi_bitlen+= ((CSI_report_bitlen->cri_ssbri_bitlen * CSI_report_bitlen->nb_ssbri_cri) +
                  CSI_report_bitlen->rsrp_bitlen +(CSI_report_bitlen->diff_rsrp_bitlen *
                  (CSI_report_bitlen->nb_ssbri_cri -1 )));
  } else{
   csi_meas_bitlen = &(UE_info->csi_report_template[UE_id][csi_report_id].csi_meas_bitlen); //This might need to be moodif for Aperiodic CSI-RS measurements
   csi_bitlen+= (csi_meas_bitlen->cri_bitlen +csi_meas_bitlen->ri_bitlen+csi_meas_bitlen->li_bitlen+csi_meas_bitlen->cqi_bitlen+csi_meas_bitlen->pmi_x1_bitlen+csi_meas_bitlen->pmi_x2_bitlen);
 }

  return csi_bitlen;
}


void nr_csi_meas_reporting(int Mod_idP,
                           frame_t frame,
                           sub_frame_t slot) {

  NR_ServingCellConfigCommon_t *scc = RC.nrmac[Mod_idP]->common_channels->ServingCellConfigCommon;
  const int n_slots_frame = nr_slots_per_frame[*scc->ssbSubcarrierSpacing];

  NR_UE_info_t *UE_info = &RC.nrmac[Mod_idP]->UE_info;
  NR_list_t *UE_list = &UE_info->list;
  for (int UE_id = UE_list->head; UE_id >= 0; UE_id = UE_list->next[UE_id]) {
    const NR_CellGroupConfig_t *CellGroup = UE_info->CellGroup[UE_id];
    NR_UE_sched_ctrl_t *sched_ctrl = &UE_info->UE_sched_ctrl[UE_id];
    if (sched_ctrl->ul_failure==1 && get_softmodem_params()->phy_test==0) continue;
    if (!CellGroup || !CellGroup->spCellConfig || !CellGroup->spCellConfig->spCellConfigDedicated ||
	      !CellGroup->spCellConfig->spCellConfigDedicated->csi_MeasConfig) continue;
    const NR_CSI_MeasConfig_t *csi_measconfig = CellGroup->spCellConfig->spCellConfigDedicated->csi_MeasConfig->choice.setup;
    AssertFatal(csi_measconfig->csi_ReportConfigToAddModList->list.count > 0,
                "NO CSI report configuration available");
    NR_PUCCH_Config_t *pucch_Config = sched_ctrl->active_ubwp->bwp_Dedicated->pucch_Config->choice.setup;

    for (int csi_report_id = 0; csi_report_id < csi_measconfig->csi_ReportConfigToAddModList->list.count; csi_report_id++){
      NR_CSI_ReportConfig_t *csirep = csi_measconfig->csi_ReportConfigToAddModList->list.array[csi_report_id];

      AssertFatal(csirep->reportConfigType.choice.periodic,
                  "Only periodic CSI reporting is implemented currently\n");
      int period, offset;
      csi_period_offset(csirep, NULL, &period, &offset);
      const int sched_slot = (period + offset) % n_slots_frame;
      // prepare to schedule csi measurement reception according to 5.2.1.4 in 38.214
      // preparation is done in first slot of tdd period
      if (frame % (period / n_slots_frame) != offset / n_slots_frame)
        continue;
      LOG_D(NR_MAC, "CSI reporting in frame %d slot %d\n", frame, sched_slot);

      const NR_PUCCH_CSI_Resource_t *pucchcsires = csirep->reportConfigType.choice.periodic->pucch_CSI_ResourceList.list.array[0];
      const NR_PUCCH_ResourceSet_t *pucchresset = pucch_Config->resourceSetToAddModList->list.array[1]; // set with formats >1
      const int n = pucchresset->resourceList.list.count;
      int res_index = 0;
      for (; res_index < n; res_index++)
        if (*pucchresset->resourceList.list.array[res_index] == pucchcsires->pucch_Resource)
          break;
      AssertFatal(res_index < n,
                  "CSI resource not found among PUCCH resources\n");

      // find free PUCCH that is in order with possibly existing PUCCH
      // schedulings (other CSI, SR)
      NR_sched_pucch_t *curr_pucch = &sched_ctrl->sched_pucch[1];
      AssertFatal(curr_pucch->csi_bits == 0
                  && !curr_pucch->sr_flag
                  && curr_pucch->dai_c == 0,
                  "PUCCH not free at index 1 for UE %04x\n",
                  UE_info->rnti[UE_id]);
      curr_pucch->r_pucch = -1;
      curr_pucch->frame = frame;
      curr_pucch->ul_slot = sched_slot;
      curr_pucch->resource_indicator = res_index;
      curr_pucch->csi_bits +=
          nr_get_csi_bitlen(Mod_idP,UE_id,csi_report_id);

      // going through the list of PUCCH resources to find the one indexed by resource_id
      uint16_t *vrb_map_UL = &RC.nrmac[Mod_idP]->common_channels[0].vrb_map_UL[sched_slot * MAX_BWP_SIZE];
      const int m = pucch_Config->resourceToAddModList->list.count;
      for (int j = 0; j < m; j++) {
        NR_PUCCH_Resource_t *pucchres = pucch_Config->resourceToAddModList->list.array[j];
        if (pucchres->pucch_ResourceId != *pucchresset->resourceList.list.array[res_index])
          continue;
        int start = pucchres->startingPRB;
        int len = 1;
        uint64_t mask = 0;
        switch(pucchres->format.present){
          case NR_PUCCH_Resource__format_PR_format2:
            len = pucchres->format.choice.format2->nrofPRBs;
            mask = ((1 << pucchres->format.choice.format2->nrofSymbols) - 1) << pucchres->format.choice.format2->startingSymbolIndex;
            curr_pucch->simultaneous_harqcsi = pucch_Config->format2->choice.setup->simultaneousHARQ_ACK_CSI;
            break;
          case NR_PUCCH_Resource__format_PR_format3:
            len = pucchres->format.choice.format3->nrofPRBs;
            mask = ((1 << pucchres->format.choice.format3->nrofSymbols) - 1) << pucchres->format.choice.format3->startingSymbolIndex;
            curr_pucch->simultaneous_harqcsi = pucch_Config->format3->choice.setup->simultaneousHARQ_ACK_CSI;
            break;
          case NR_PUCCH_Resource__format_PR_format4:
            mask = ((1 << pucchres->format.choice.format4->nrofSymbols) - 1) << pucchres->format.choice.format4->startingSymbolIndex;
            curr_pucch->simultaneous_harqcsi = pucch_Config->format4->choice.setup->simultaneousHARQ_ACK_CSI;
            break;
        default:
          AssertFatal(0, "Invalid PUCCH format type\n");
        }
        // verify resources are free
        for (int i = start; i < start + len; ++i) {
          vrb_map_UL[i] |= mask;
        }
      }
    }
  }
}

__attribute__((unused))
static void handle_dl_harq(module_id_t mod_id,
                           int UE_id,
                           int8_t harq_pid,
                           bool success)
{
  NR_UE_info_t *UE_info = &RC.nrmac[mod_id]->UE_info;
  NR_UE_harq_t *harq = &UE_info->UE_sched_ctrl[UE_id].harq_processes[harq_pid];
  harq->feedback_slot = -1;
  harq->is_waiting = false;
  if (success) {
    add_tail_nr_list(&UE_info->UE_sched_ctrl[UE_id].available_dl_harq, harq_pid);
    harq->round = 0;
    harq->ndi ^= 1;
  } else if (harq->round >= MAX_HARQ_ROUNDS - 1) {
    add_tail_nr_list(&UE_info->UE_sched_ctrl[UE_id].available_dl_harq, harq_pid);
    harq->round = 0;
    harq->ndi ^= 1;
    NR_mac_stats_t *stats = &UE_info->mac_stats[UE_id];
    stats->dlsch_errors++;
    LOG_D(NR_MAC, "retransmission error for UE %d (total %d)\n", UE_id, stats->dlsch_errors);
  } else {
    add_tail_nr_list(&UE_info->UE_sched_ctrl[UE_id].retrans_dl_harq, harq_pid);
    harq->round++;
  }
}

int checkTargetSSBInFirst64TCIStates_pdschConfig(int ssb_index_t, int Mod_idP, int UE_id) {
  NR_UE_info_t *UE_info = &RC.nrmac[Mod_idP]->UE_info;
  NR_CellGroupConfig_t *CellGroup = UE_info->CellGroup[UE_id] ;
  int nb_tci_states = CellGroup->spCellConfig->spCellConfigDedicated->initialDownlinkBWP->pdsch_Config->choice.setup->tci_StatesToAddModList->list.count;
  NR_TCI_State_t *tci =NULL;
  int i;

  for(i=0; i<nb_tci_states && i<64; i++) {
    tci = (NR_TCI_State_t *)CellGroup->spCellConfig->spCellConfigDedicated->initialDownlinkBWP->pdsch_Config->choice.setup->tci_StatesToAddModList->list.array[i];

    if(tci != NULL) {
      if(tci->qcl_Type1.referenceSignal.present == NR_QCL_Info__referenceSignal_PR_ssb) {
        if(tci->qcl_Type1.referenceSignal.choice.ssb == ssb_index_t)
          return tci->tci_StateId;  // returned TCI state ID
      }
      // if type2 is configured
      else if(tci->qcl_Type2 != NULL && tci->qcl_Type2->referenceSignal.present == NR_QCL_Info__referenceSignal_PR_ssb) {
        if(tci->qcl_Type2->referenceSignal.choice.ssb == ssb_index_t)
          return tci->tci_StateId; // returned TCI state ID
      } else LOG_I(NR_MAC,"SSB index is not found in first 64 TCI states of TCI_statestoAddModList[%d]", i);
    }
  }

  // tci state not identified in first 64 TCI States of PDSCH Config
  return -1;
}

int checkTargetSSBInTCIStates_pdcchConfig(int ssb_index_t, int Mod_idP, int UE_id) {
  NR_UE_info_t *UE_info = &RC.nrmac[Mod_idP]->UE_info;
  NR_CellGroupConfig_t *CellGroup = UE_info->CellGroup[UE_id] ;
  int nb_tci_states = CellGroup->spCellConfig->spCellConfigDedicated->initialDownlinkBWP->pdsch_Config->choice.setup->tci_StatesToAddModList->list.count;
  NR_TCI_State_t *tci =NULL;
  NR_TCI_StateId_t *tci_id = NULL;
  int bwp_id = 1;
  NR_BWP_Downlink_t *bwp = CellGroup->spCellConfig->spCellConfigDedicated->downlinkBWP_ToAddModList->list.array[bwp_id-1];
  NR_ControlResourceSet_t *coreset = bwp->bwp_Dedicated->pdcch_Config->choice.setup->controlResourceSetToAddModList->list.array[bwp_id-1];
  int i;
  int flag = 0;
  int tci_stateID = -1;

  for(i=0; i<nb_tci_states && i<128; i++) {
    tci = (NR_TCI_State_t *)CellGroup->spCellConfig->spCellConfigDedicated->initialDownlinkBWP->pdsch_Config->choice.setup->tci_StatesToAddModList->list.array[i];

    if(tci != NULL && tci->qcl_Type1.referenceSignal.present == NR_QCL_Info__referenceSignal_PR_ssb) {
      if(tci->qcl_Type1.referenceSignal.choice.ssb == ssb_index_t) {
        flag = 1;
        tci_stateID = tci->tci_StateId;
        break;
      } else if(tci->qcl_Type2 != NULL && tci->qcl_Type2->referenceSignal.present == NR_QCL_Info__referenceSignal_PR_ssb) {
        flag = 1;
        tci_stateID = tci->tci_StateId;
        break;
      }
    }

    if(flag != 0 && tci_stateID != -1 && coreset != NULL) {
      for(i=0; i<64 && i<coreset->tci_StatesPDCCH_ToAddList->list.count; i++) {
        tci_id = coreset->tci_StatesPDCCH_ToAddList->list.array[i];

        if(tci_id != NULL && *tci_id == tci_stateID)
          return tci_stateID;
      }
    }
  }

  // Need to implement once configuration is received
  return -1;
}

//returns the measured RSRP value (upper limit)
int get_measured_rsrp(uint8_t index) {
  //if index is invalid returning minimum rsrp -140
  if(index <= 15 || index >= 114)
    return MIN_RSRP_VALUE;

  return L1_SSB_CSI_RSRP_measReport_mapping_38133_10_1_6_1_1[index];
}

//returns the differential RSRP value (upper limit)
int get_diff_rsrp(uint8_t index, int strongest_rsrp) {
  if(strongest_rsrp != -1) {
    return strongest_rsrp + diff_rsrp_ssb_csi_meas_10_1_6_1_2[index];
  } else
    return MIN_RSRP_VALUE;
}

//identifies the target SSB Beam index
//keeps the required date for PDCCH and PDSCH TCI state activation/deactivation CE consutruction globally
//handles triggering of PDCCH and PDSCH MAC CEs
void tci_handling(module_id_t Mod_idP, int UE_id, frame_t frame, slot_t slot) {

  int strongest_ssb_rsrp = 0;
  int cqi_idx = 0;
  int curr_ssb_beam_index = 0; //ToDo: yet to know how to identify the serving ssb beam index
  uint8_t target_ssb_beam_index = curr_ssb_beam_index;
  uint8_t is_triggering_ssb_beam_switch =0;
  uint8_t ssb_idx = 0;
  int pdsch_bwp_id =0;
  int ssb_index[MAX_NUM_SSB] = {0};
  int ssb_rsrp[MAX_NUM_SSB] = {0};
  uint8_t idx = 0;
  int bwp_id  = 1;
  NR_UE_info_t *UE_info = &RC.nrmac[Mod_idP]->UE_info;
  NR_CellGroupConfig_t *CellGroup = UE_info->CellGroup[UE_id];
  NR_BWP_Downlink_t *bwp = CellGroup->spCellConfig->spCellConfigDedicated->downlinkBWP_ToAddModList->list.array[bwp_id-1];
  //bwp indicator
  int n_dl_bwp = CellGroup->spCellConfig->spCellConfigDedicated->downlinkBWP_ToAddModList->list.count;
  uint8_t nr_ssbri_cri = 0;
  uint8_t nb_of_csi_ssb_report = UE_info->csi_report_template[UE_id][cqi_idx].nb_of_csi_ssb_report;
  int better_rsrp_reported = -140-(-0); /*minimum_measured_RSRP_value - minimum_differntail_RSRP_value*///considering the minimum RSRP value as better RSRP initially
  uint8_t diff_rsrp_idx = 0;
  uint8_t i, j;
  NR_UE_sched_ctrl_t *sched_ctrl = &UE_info->UE_sched_ctrl[UE_id];
  NR_mac_stats_t *stats = &UE_info->mac_stats[UE_id];

  if (n_dl_bwp < 4)
    pdsch_bwp_id = bwp_id;
  else
    pdsch_bwp_id = bwp_id - 1; // as per table 7.3.1.1.2-1 in 38.212

  /*Example:
  CRI_SSBRI: 1 2 3 4| 5 6 7 8| 9 10 1 2|
  nb_of_csi_ssb_report = 3 //3 sets as above
  nr_ssbri_cri = 4 //each set has 4 elements
  storing ssb indexes in ssb_index array as ssb_index[0] = 1 .. ssb_index[4] = 5
  ssb_rsrp[0] = strongest rsrp in first set, ssb_rsrp[4] = strongest rsrp in second set, ..
  idx: resource set index
  */

  //for all reported SSB
  for (idx = 0; idx < nb_of_csi_ssb_report; idx++) {
    nr_ssbri_cri = sched_ctrl->CSI_report[idx].choice.ssb_cri_report.nr_ssbri_cri;
      //extracting the ssb indexes
      for (ssb_idx = 0; ssb_idx < nr_ssbri_cri; ssb_idx++) {
        ssb_index[idx * nb_of_csi_ssb_report + ssb_idx] = sched_ctrl->CSI_report[idx].choice.ssb_cri_report.CRI_SSBRI[ssb_idx];
      }

      //if strongest measured RSRP is configured
      strongest_ssb_rsrp = get_measured_rsrp(sched_ctrl->CSI_report[idx].choice.ssb_cri_report.RSRP);
      // including ssb rsrp in mac stats
      stats->cumul_rsrp += strongest_ssb_rsrp;
      stats->num_rsrp_meas++;
      ssb_rsrp[idx * nb_of_csi_ssb_report] = strongest_ssb_rsrp;
      LOG_D(NR_MAC,"ssb_rsrp = %d\n",strongest_ssb_rsrp);

      //if current ssb rsrp is greater than better rsrp
      if(ssb_rsrp[idx * nb_of_csi_ssb_report] > better_rsrp_reported) {
        better_rsrp_reported = ssb_rsrp[idx * nb_of_csi_ssb_report];
        target_ssb_beam_index = idx * nb_of_csi_ssb_report;
      }

      for(diff_rsrp_idx =1; diff_rsrp_idx < nr_ssbri_cri; diff_rsrp_idx++) {
        ssb_rsrp[idx * nb_of_csi_ssb_report + diff_rsrp_idx] = get_diff_rsrp(sched_ctrl->CSI_report[idx].choice.ssb_cri_report.diff_RSRP[diff_rsrp_idx-1], strongest_ssb_rsrp);

        //if current reported rsrp is greater than better rsrp
        if(ssb_rsrp[idx * nb_of_csi_ssb_report + diff_rsrp_idx] > better_rsrp_reported) {
          better_rsrp_reported = ssb_rsrp[idx * nb_of_csi_ssb_report + diff_rsrp_idx];
          target_ssb_beam_index = idx * nb_of_csi_ssb_report + diff_rsrp_idx;
        }
      }
  }


  if(ssb_index[target_ssb_beam_index] != ssb_index[curr_ssb_beam_index] && ssb_rsrp[target_ssb_beam_index] > ssb_rsrp[curr_ssb_beam_index]) {
    if( ssb_rsrp[target_ssb_beam_index] - ssb_rsrp[curr_ssb_beam_index] > L1_RSRP_HYSTERIS) {
      is_triggering_ssb_beam_switch = 1;
      LOG_D(NR_MAC, "Triggering ssb beam switching using tci\n");
    }
  }

  if(is_triggering_ssb_beam_switch) {
    //filling pdcch tci state activativation mac ce structure fields
    sched_ctrl->UE_mac_ce_ctrl.pdcch_state_ind.is_scheduled = 1;
    //OAI currently focusing on Non CA usecase hence 0 is considered as serving
    //cell id
    sched_ctrl->UE_mac_ce_ctrl.pdcch_state_ind.servingCellId = 0; //0 for PCell as 38.331 v15.9.0 page 353 //serving cell id for which this MAC CE applies
    sched_ctrl->UE_mac_ce_ctrl.pdcch_state_ind.coresetId = 0; //coreset id for which the TCI State id is being indicated

    /* 38.321 v15.8.0 page 66
    TCI State ID: This field indicates the TCI state identified by TCI-StateId as specified in TS 38.331 [5] applicable
    to the Control Resource Set identified by CORESET ID field.
    If the field of CORESET ID is set to 0,
      this field indicates a TCI-StateId for a TCI state of the first 64 TCI-states configured by tci-States-ToAddModList and tciStates-ToReleaseList in the PDSCH-Config in the active BWP.
    If the field of CORESET ID is set to the other value than 0,
     this field indicates a TCI-StateId configured by tci-StatesPDCCH-ToAddList and tciStatesPDCCH-ToReleaseList in the controlResourceSet identified by the indicated CORESET ID.
    The length of the field is 7 bits
     */
    if(sched_ctrl->UE_mac_ce_ctrl.pdcch_state_ind.coresetId == 0) {
      int tci_state_id = checkTargetSSBInFirst64TCIStates_pdschConfig(ssb_index[target_ssb_beam_index], Mod_idP, UE_id);

      if( tci_state_id != -1)
        sched_ctrl->UE_mac_ce_ctrl.pdcch_state_ind.tciStateId = tci_state_id;
      else {
        //identify the best beam within first 64 TCI States of PDSCH
        //Config TCI-states-to-addModList
        int flag = 0;

        for(i =0; ssb_index_sorted[i]!=0; i++) {
          tci_state_id = checkTargetSSBInFirst64TCIStates_pdschConfig(ssb_index_sorted[i], Mod_idP, UE_id) ;

          if(tci_state_id != -1 && ssb_rsrp_sorted[i] > ssb_rsrp[curr_ssb_beam_index] && ssb_rsrp_sorted[i] - ssb_rsrp[curr_ssb_beam_index] > L1_RSRP_HYSTERIS) {
            sched_ctrl->UE_mac_ce_ctrl.pdcch_state_ind.tciStateId = tci_state_id;
            flag = 1;
            break;
          }
        }

        if(flag == 0 || ssb_rsrp_sorted[i] < ssb_rsrp[curr_ssb_beam_index] || ssb_rsrp_sorted[i] - ssb_rsrp[curr_ssb_beam_index] < L1_RSRP_HYSTERIS) {
          sched_ctrl->UE_mac_ce_ctrl.pdcch_state_ind.is_scheduled = 0;
        }
      }
    } else {
      int tci_state_id = checkTargetSSBInTCIStates_pdcchConfig(ssb_index[target_ssb_beam_index], Mod_idP, UE_id);

      if (tci_state_id !=-1)
        sched_ctrl->UE_mac_ce_ctrl.pdcch_state_ind.tciStateId = tci_state_id;
      else {
        //identify the best beam within CORESET/PDCCH
        ////Config TCI-states-to-addModList
        int flag = 0;

        for(i =0; ssb_index_sorted[i]!=0; i++) {
          tci_state_id = checkTargetSSBInTCIStates_pdcchConfig(ssb_index_sorted[i], Mod_idP, UE_id);

          if( tci_state_id != -1 && ssb_rsrp_sorted[i] > ssb_rsrp[curr_ssb_beam_index] && ssb_rsrp_sorted[i] - ssb_rsrp[curr_ssb_beam_index] > L1_RSRP_HYSTERIS) {
            sched_ctrl->UE_mac_ce_ctrl.pdcch_state_ind.tciStateId = tci_state_id;
            flag = 1;
            break;
          }
        }

        if(flag == 0 || ssb_rsrp_sorted[i] < ssb_rsrp[curr_ssb_beam_index] || ssb_rsrp_sorted[i] - ssb_rsrp[curr_ssb_beam_index] < L1_RSRP_HYSTERIS) {
          sched_ctrl->UE_mac_ce_ctrl.pdcch_state_ind.is_scheduled = 0;
        }
      }
    }

    sched_ctrl->UE_mac_ce_ctrl.pdcch_state_ind.tci_present_inDCI = bwp->bwp_Dedicated->pdcch_Config->choice.setup->controlResourceSetToAddModList->list.array[bwp_id-1]->tci_PresentInDCI;

    //filling pdsch tci state activation deactivation mac ce structure fields
    if(sched_ctrl->UE_mac_ce_ctrl.pdcch_state_ind.tci_present_inDCI) {
      sched_ctrl->UE_mac_ce_ctrl.pdsch_TCI_States_ActDeact.is_scheduled = 1;
      /*
      Serving Cell ID: This field indicates the identity of the Serving Cell for which the MAC CE applies
      Considering only PCell exists. Serving cell index of PCell is always 0, hence configuring 0
      */
      sched_ctrl->UE_mac_ce_ctrl.pdsch_TCI_States_ActDeact.servingCellId = 0;
      /*
      BWP ID: This field indicates a DL BWP for which the MAC CE applies as the codepoint of the DCI bandwidth
      part indicator field as specified in TS 38.212
      */
      sched_ctrl->UE_mac_ce_ctrl.pdsch_TCI_States_ActDeact.bwpId = pdsch_bwp_id;

      /*
       * TODO ssb_rsrp_sort() API yet to code to find 8 best beams, rrc configuration
       * is required
       */
      for(i = 0; i<8; i++) {
        sched_ctrl->UE_mac_ce_ctrl.pdsch_TCI_States_ActDeact.tciStateActDeact[i] = i;
      }

      sched_ctrl->UE_mac_ce_ctrl.pdsch_TCI_States_ActDeact.highestTciStateActivated = 8;

      for(i = 0, j =0; i<MAX_TCI_STATES; i++) {
        if(sched_ctrl->UE_mac_ce_ctrl.pdsch_TCI_States_ActDeact.tciStateActDeact[i]) {
          sched_ctrl->UE_mac_ce_ctrl.pdsch_TCI_States_ActDeact.codepoint[j] = i;
          j++;
        }
      }
    }//tci_presentInDCI
  }//is-triggering_beam_switch
}//tci handling


uint8_t pickandreverse_bits(uint8_t *payload, uint16_t bitlen, uint8_t start_bit) {
  uint8_t rev_bits = 0;
  for (int i=0; i<bitlen; i++)
    rev_bits |= ((payload[(start_bit+i)/8]>>((start_bit+i)%8))&0x01)<<(bitlen-i-1);
  return rev_bits;
}


void evaluate_rsrp_report(NR_UE_info_t *UE_info,
                             NR_UE_sched_ctrl_t *sched_ctrl,
                             int UE_id,
                             uint8_t csi_report_id,
                             uint8_t *payload,
                             int *cumul_bits,
                             NR_CSI_ReportConfig__reportQuantity_PR reportQuantity_type){

  uint8_t cri_ssbri_bitlen = UE_info->csi_report_template[UE_id][csi_report_id].CSI_report_bitlen.cri_ssbri_bitlen;
  uint16_t curr_payload;

  /*! As per the spec 38.212 and table:  6.3.1.1.2-12 in a single UCI sequence we can have multiple CSI_report
  * the number of CSI_report will depend on number of CSI resource sets that are configured in CSI-ResourceConfig RRC IE
  * From spec 38.331 from the IE CSI-ResourceConfig for SSB RSRP reporting we can configure only one resource set
  * From spec 38.214 section 5.2.1.2 For periodic and semi-persistent CSI Resource Settings, the number of CSI-RS Resource Sets configured is limited to S=1
  */

  /** from 38.214 sec 5.2.1.4.2
  - if the UE is configured with the higher layer parameter groupBasedBeamReporting set to 'disabled', the UE is
    not required to update measurements for more than 64 CSI-RS and/or SSB resources, and the UE shall report in
    a single report nrofReportedRS (higher layer configured) different CRI or SSBRI for each report setting

  - if the UE is configured with the higher layer parameter groupBasedBeamReporting set to 'enabled', the UE is not
    required to update measurements for more than 64 CSI-RS and/or SSB resources, and the UE shall report in a
    single reporting instance two different CRI or SSBRI for each report setting, where CSI-RS and/or SSB
    resources can be received simultaneously by the UE either with a single spatial domain receive filter, or with
    multiple simultaneous spatial domain receive filter
  */

  int idx = 0; //Since for SSB RSRP reporting in RRC can configure only one ssb resource set per one report config
  sched_ctrl->CSI_report[idx].choice.ssb_cri_report.nr_ssbri_cri = UE_info->csi_report_template[UE_id][csi_report_id].CSI_report_bitlen.nb_ssbri_cri;

  for (int csi_ssb_idx = 0; csi_ssb_idx < sched_ctrl->CSI_report[idx].choice.ssb_cri_report.nr_ssbri_cri ; csi_ssb_idx++) {
    curr_payload = pickandreverse_bits(payload, cri_ssbri_bitlen, *cumul_bits);

    if (NR_CSI_ReportConfig__reportQuantity_PR_ssb_Index_RSRP == reportQuantity_type)
      sched_ctrl->CSI_report[idx].choice.ssb_cri_report.CRI_SSBRI [csi_ssb_idx] =
        *(UE_info->csi_report_template[UE_id][csi_report_id].SSB_Index_list[cri_ssbri_bitlen>0?((curr_payload)&~(~1<<(cri_ssbri_bitlen-1))):cri_ssbri_bitlen]);
    else
      sched_ctrl->CSI_report[idx].choice.ssb_cri_report.CRI_SSBRI [csi_ssb_idx] =
        *(UE_info->csi_report_template[UE_id][csi_report_id].CSI_Index_list[cri_ssbri_bitlen>0?((curr_payload)&~(~1<<(cri_ssbri_bitlen-1))):cri_ssbri_bitlen]);

    *cumul_bits += cri_ssbri_bitlen;
    LOG_D(MAC,"SSB_index = %d\n",sched_ctrl->CSI_report[idx].choice.ssb_cri_report.CRI_SSBRI [csi_ssb_idx]);
  }

  curr_payload = pickandreverse_bits(payload, 7, *cumul_bits);
  sched_ctrl->CSI_report[idx].choice.ssb_cri_report.RSRP = curr_payload & 0x7f;
  *cumul_bits += 7;

  for (int diff_rsrp_idx =0; diff_rsrp_idx < sched_ctrl->CSI_report[idx].choice.ssb_cri_report.nr_ssbri_cri - 1; diff_rsrp_idx++ ) {
    curr_payload = pickandreverse_bits(payload, 4, *cumul_bits);
    sched_ctrl->CSI_report[idx].choice.ssb_cri_report.diff_RSRP[diff_rsrp_idx] = curr_payload & 0x0f;
    *cumul_bits += 4;
  }
  UE_info->csi_report_template[UE_id][csi_report_id].nb_of_csi_ssb_report++;
  LOG_D(MAC,"rsrp_id = %d rsrp = %d\n",
        sched_ctrl->CSI_report[idx].choice.ssb_cri_report.RSRP,
        get_measured_rsrp(sched_ctrl->CSI_report[idx].choice.ssb_cri_report.RSRP));
}


void evaluate_cri_report(uint8_t *payload,
                         uint8_t cri_bitlen,
                         int cumul_bits,
                         NR_UE_sched_ctrl_t *sched_ctrl){

  int idx = 0; // FIXME not sure about this index. Should it be the same as csi_report_id?

  uint8_t temp_cri = pickandreverse_bits(payload, cri_bitlen, cumul_bits);
  sched_ctrl->CSI_report[idx].choice.cri_ri_li_pmi_cqi_report.cri = temp_cri;
}

void evaluate_ri_report(uint8_t *payload,
                        uint8_t ri_bitlen,
                        NR_UE_sched_ctrl_t *sched_ctrl){

  AssertFatal(1==0,"Evaluation of RI report not yet implemented\n");
}


void evaluate_cqi_report(uint8_t *payload,
                         uint8_t cqi_bitlen,
                         int *cumul_bits,
                         NR_UE_sched_ctrl_t *sched_ctrl){

  //TODO sub-band CQI report not yet implemented
  int idx = 0; // FIXME not sure about this index. Should it be the same as csi_report_id?
  
  uint8_t temp_cqi = pickandreverse_bits(payload, 4, *cumul_bits);
  sched_ctrl->CSI_report[idx].choice.cri_ri_li_pmi_cqi_report.wb_cqi_1tb = temp_cqi;
  *cumul_bits += 4;
  LOG_I(MAC,"Wide-band CQI for the first TB %d\n", temp_cqi);
  if (cqi_bitlen > 4) {
    temp_cqi = pickandreverse_bits(payload, 4, *cumul_bits);
    sched_ctrl->CSI_report[idx].choice.cri_ri_li_pmi_cqi_report.wb_cqi_2tb = temp_cqi;
    LOG_D(MAC,"Wide-band CQI for the second TB %d\n", temp_cqi);
  }
}

void extract_pucch_csi_report(NR_CSI_MeasConfig_t *csi_MeasConfig,
                              const nfapi_nr_uci_pucch_pdu_format_2_3_4_t *uci_pdu,
                              frame_t frame,
                              slot_t slot,
                              int UE_id,
                              module_id_t Mod_idP) {

  /** From Table 6.3.1.1.2-3: RI, LI, CQI, and CRI of codebookType=typeI-SinglePanel */
  NR_ServingCellConfigCommon_t *scc =
      RC.nrmac[Mod_idP]->common_channels->ServingCellConfigCommon;
  const int n_slots_frame = nr_slots_per_frame[*scc->ssbSubcarrierSpacing];
  uint8_t *payload = uci_pdu->csi_part1.csi_part1_payload;
  NR_CSI_ReportConfig__reportQuantity_PR reportQuantity_type = NR_CSI_ReportConfig__reportQuantity_PR_NOTHING;
  NR_UE_info_t *UE_info = &(RC.nrmac[Mod_idP]->UE_info);
  NR_UE_sched_ctrl_t *sched_ctrl = &UE_info->UE_sched_ctrl[UE_id];
  int cumul_bits = 0;
  for (int csi_report_id = 0; csi_report_id < csi_MeasConfig->csi_ReportConfigToAddModList->list.count; csi_report_id++ ) {
    UE_info->csi_report_template[UE_id][csi_report_id].nb_of_csi_ssb_report = 0;
    uint8_t cri_bitlen = 0;
    uint8_t ri_bitlen = 0;
    uint8_t cqi_bitlen = 0;
    NR_CSI_ReportConfig_t *csirep = csi_MeasConfig->csi_ReportConfigToAddModList->list.array[csi_report_id];
    int period, offset;
    csi_period_offset(csirep, NULL, &period, &offset);
    // verify if report with current id has been scheduled for this frame and slot
    if ((n_slots_frame*frame + slot - offset)%period == 0) {
      reportQuantity_type = UE_info->csi_report_template[UE_id][csi_report_id].reportQuantity_type;
      LOG_D(MAC,"SFN/SF:%d/%d reportQuantity type = %d\n",frame,slot,reportQuantity_type);
      switch(reportQuantity_type){
        case NR_CSI_ReportConfig__reportQuantity_PR_cri_RSRP:
          evaluate_rsrp_report(UE_info,sched_ctrl,UE_id,csi_report_id,payload,&cumul_bits,reportQuantity_type);
          break;
        case NR_CSI_ReportConfig__reportQuantity_PR_ssb_Index_RSRP:
          evaluate_rsrp_report(UE_info,sched_ctrl,UE_id,csi_report_id,payload,&cumul_bits,reportQuantity_type);
          break;
        case NR_CSI_ReportConfig__reportQuantity_PR_cri_RI_CQI:
          cri_bitlen = UE_info->csi_report_template[UE_id][csi_report_id].csi_meas_bitlen.cri_bitlen;
          if(cri_bitlen)
            evaluate_cri_report(payload,cri_bitlen,cumul_bits,sched_ctrl);
          cumul_bits += cri_bitlen;
          ri_bitlen = UE_info->csi_report_template[UE_id][csi_report_id].csi_meas_bitlen.ri_bitlen;
          if(ri_bitlen)
            evaluate_ri_report(payload,ri_bitlen,sched_ctrl);
          cumul_bits += ri_bitlen;
          //TODO add zero padding bits when needed
          cqi_bitlen = UE_info->csi_report_template[UE_id][csi_report_id].csi_meas_bitlen.cqi_bitlen;
          if(cqi_bitlen)
            evaluate_cqi_report(payload,cqi_bitlen,&cumul_bits,sched_ctrl);
          break;
        default:
          AssertFatal(1==0, "Invalid or not supported CSI measurement report\n");
      }
    }
  }
}

static NR_UE_harq_t *find_harq(module_id_t mod_id, frame_t frame, sub_frame_t slot, int UE_id)
{
  /* In case of realtime problems: we can only identify a HARQ process by
   * timing. If the HARQ process's feedback_frame/feedback_slot is not the one we
   * expected, we assume that processing has been aborted and we need to
   * skip this HARQ process, which is what happens in the loop below.
   * Similarly, we might be "in advance", in which case we need to skip
   * this result. */
  NR_UE_sched_ctrl_t *sched_ctrl = &RC.nrmac[mod_id]->UE_info.UE_sched_ctrl[UE_id];
  int8_t pid = sched_ctrl->feedback_dl_harq.head;
  if (pid < 0)
    return NULL;
  NR_UE_harq_t *harq = &sched_ctrl->harq_processes[pid];
  /* old feedbacks we missed: mark for retransmission */
  while (harq->feedback_frame != frame
         || (harq->feedback_frame == frame && harq->feedback_slot < slot)) {
    LOG_W(NR_MAC,
          "expected HARQ pid %d feedback at %d.%d, but is at %d.%d instead (HARQ feedback is in the past)\n",
          pid,
          harq->feedback_frame,
          harq->feedback_slot,
          frame,
          slot);
    remove_front_nr_list(&sched_ctrl->feedback_dl_harq);
    handle_dl_harq(mod_id, UE_id, pid, 0);
    pid = sched_ctrl->feedback_dl_harq.head;
    if (pid < 0)
      return NULL;
    harq = &sched_ctrl->harq_processes[pid];
  }
  /* feedbacks that we wait for in the future: don't do anything */
  if (harq->feedback_slot > slot) {
    LOG_W(NR_MAC,
          "expected HARQ pid %d feedback at %d.%d, but is at %d.%d instead (HARQ feedback is in the future)\n",
          pid,
          harq->feedback_frame,
          harq->feedback_slot,
          frame,
          slot);
    return NULL;
  }
  return harq;
}

void handle_nr_uci_pucch_0_1(module_id_t mod_id,
                             frame_t frame,
                             sub_frame_t slot,
                             const nfapi_nr_uci_pucch_pdu_format_0_1_t *uci_01)
{
  int UE_id = find_nr_UE_id(mod_id, uci_01->rnti);
  if (UE_id < 0) {
    LOG_E(NR_MAC, "%s(): unknown RNTI %04x in PUCCH UCI\n", __func__, uci_01->rnti);
    return;
  }
  NR_UE_info_t *UE_info = &RC.nrmac[mod_id]->UE_info;
  NR_UE_sched_ctrl_t *sched_ctrl = &UE_info->UE_sched_ctrl[UE_id];

  if (((uci_01->pduBitmap >> 1) & 0x01)) {
    // iterate over received harq bits
    for (int harq_bit = 0; harq_bit < uci_01->harq->num_harq; harq_bit++) {
      const uint8_t harq_value = uci_01->harq->harq_list[harq_bit].harq_value;
      const uint8_t harq_confidence = uci_01->harq->harq_confidence_level;
      NR_UE_harq_t *harq = find_harq(mod_id, frame, slot, UE_id);
      if (!harq) {
        LOG_E(NR_MAC, "Oh no! Could not find a harq in %s!\n", __FUNCTION__);
        break;
      }
      DevAssert(harq->is_waiting);
      const int8_t pid = sched_ctrl->feedback_dl_harq.head;
      remove_front_nr_list(&sched_ctrl->feedback_dl_harq);
<<<<<<< HEAD
      /* Melissa: according to nfapi_nr_interface_scf.h, harq_value = 0 is a pass
      (check below was for harq_value == 1 in develop branch) */
      handle_dl_harq(mod_id, UE_id, pid, harq_value == 0 && harq_confidence == 0);
      if (harq_confidence == 1)  UE_info->mac_stats[UE_id].pucch0_DTX++;
=======
      /* According to nfapi_nr_interface_scf.h, harq_value = 0 is a pass
      (The check below was for harq_value == 1 in the develop branch) */
      handle_dl_harq(mod_id, UE_id, pid, harq_value == 0 && harq_confidence == 0);
>>>>>>> f1cb957c
    }
  }

  // check scheduling request result, confidence_level == 0 is good
  if (uci_01->pduBitmap & 0x1 && uci_01->sr->sr_indication && uci_01->sr->sr_confidence_level == 0 && uci_01->ul_cqi >= 148) {
    // SR detected with SNR >= 10dB
    sched_ctrl->SR |= true;
    LOG_D(NR_MAC, "SR UE %04x ul_cqi %d\n", uci_01->rnti, uci_01->ul_cqi);
  }

  // tpc (power control) only if we received AckNack or positive SR. For a
  // negative SR, the UE won't have sent anything, and the SNR is not valid
  if (((uci_01->pduBitmap >> 1) & 0x1) || sched_ctrl->SR) {
    if ((uci_01->harq) && (uci_01->harq->harq_confidence_level==0)) sched_ctrl->tpc1 = nr_get_tpc(RC.nrmac[mod_id]->pucch_target_snrx10, uci_01->ul_cqi, 30);
    else                                        sched_ctrl->tpc1 = 3;
    sched_ctrl->pucch_snrx10 = uci_01->ul_cqi * 5 - 640;
  }
}

void handle_nr_uci_pucch_2_3_4(module_id_t mod_id,
                               frame_t frame,
                               sub_frame_t slot,
                               const nfapi_nr_uci_pucch_pdu_format_2_3_4_t *uci_234)
{
  int UE_id = find_nr_UE_id(mod_id, uci_234->rnti);
  if (UE_id < 0) {
    LOG_E(NR_MAC, "%s(): unknown RNTI %04x in PUCCH UCI\n", __func__, uci_234->rnti);
    return;
  }
  AssertFatal(RC.nrmac[mod_id]->UE_info.CellGroup[UE_id],"Cellgroup is null for UE %d/%x\n",UE_id,uci_234->rnti);
  AssertFatal(RC.nrmac[mod_id]->UE_info.CellGroup[UE_id]->spCellConfig, "Cellgroup->spCellConfig is null for UE %d/%x\n",UE_id,uci_234->rnti);
  AssertFatal(RC.nrmac[mod_id]->UE_info.CellGroup[UE_id]->spCellConfig->spCellConfigDedicated, "Cellgroup->spCellConfig->spCellConfigDedicated is null for UE %d/%x\n",UE_id,uci_234->rnti);
  if ( RC.nrmac[mod_id]->UE_info.CellGroup[UE_id]->spCellConfig->spCellConfigDedicated->csi_MeasConfig==NULL) return;

  NR_CSI_MeasConfig_t *csi_MeasConfig = RC.nrmac[mod_id]->UE_info.CellGroup[UE_id]->spCellConfig->spCellConfigDedicated->csi_MeasConfig->choice.setup;
  NR_UE_info_t *UE_info = &RC.nrmac[mod_id]->UE_info;
  NR_UE_sched_ctrl_t *sched_ctrl = &UE_info->UE_sched_ctrl[UE_id];

  // tpc (power control)
  sched_ctrl->tpc1 = nr_get_tpc(RC.nrmac[mod_id]->pucch_target_snrx10,
                                uci_234->ul_cqi,
                                30);
  sched_ctrl->pucch_snrx10 = uci_234->ul_cqi * 5 - 640;

  if ((uci_234->pduBitmap >> 1) & 0x01) {
    // iterate over received harq bits
    for (int harq_bit = 0; harq_bit < uci_234->harq.harq_bit_len; harq_bit++) {
      const int acknack = ((uci_234->harq.harq_payload[harq_bit >> 3]) >> harq_bit) & 0x01;
      NR_UE_harq_t *harq = find_harq(mod_id, frame, slot, UE_id);
      if (!harq)
        break;
      DevAssert(harq->is_waiting);
      const int8_t pid = sched_ctrl->feedback_dl_harq.head;
      remove_front_nr_list(&sched_ctrl->feedback_dl_harq);
      handle_dl_harq(mod_id, UE_id, pid, uci_234->harq.harq_crc != 1 && acknack);
    }
  }
  if ((uci_234->pduBitmap >> 2) & 0x01) {
    //API to parse the csi report and store it into sched_ctrl
    extract_pucch_csi_report (csi_MeasConfig, uci_234, frame, slot, UE_id, mod_id);
    //TCI handling function
    tci_handling(mod_id, UE_id,frame, slot);
  }
  if ((uci_234->pduBitmap >> 3) & 0x01) {
    //@TODO:Handle CSI Report 2
  }
}


// this function returns an index to NR_sched_pucch structure
// currently this structure contains PUCCH0 at index 0 and PUCCH2 at index 1
// if the function returns -1 it was not possible to schedule acknack
// when current pucch is ready to be scheduled nr_fill_nfapi_pucch is called
int nr_acknack_scheduling(int mod_id,
                          int UE_id,
                          frame_t frame,
                          sub_frame_t slot,
                          int r_pucch,
                          int is_common) {

  const NR_ServingCellConfigCommon_t *scc = RC.nrmac[mod_id]->common_channels->ServingCellConfigCommon;
  const int n_slots_frame = nr_slots_per_frame[*scc->ssbSubcarrierSpacing];
  const NR_TDD_UL_DL_Pattern_t *tdd = &scc->tdd_UL_DL_ConfigurationCommon->pattern1;
  const int nr_mix_slots = tdd->nrofDownlinkSymbols != 0 || tdd->nrofUplinkSymbols != 0;
  const int nr_slots_period = tdd->nrofDownlinkSlots + tdd->nrofUplinkSlots + nr_mix_slots;
  const int first_ul_slot_tdd = tdd->nrofDownlinkSlots + nr_slots_period * (slot / nr_slots_period);
  const int first_ul_slot_period = first_ul_slot_tdd%nr_slots_period;
  const int CC_id = 0;
  NR_sched_pucch_t *csi_pucch;

  AssertFatal(slot < first_ul_slot_tdd + (tdd->nrofUplinkSymbols != 0),
              "cannot handle multiple TDD periods (yet): slot %d first_ul_slot_tdd %d nrofUplinkSlots %ld\n",
              slot,
              first_ul_slot_tdd,
              tdd->nrofUplinkSlots);

  /* for the moment, we consider:
   * * only pucch_sched[0] holds HARQ (and SR)
   * * we do not multiplex with CSI, which is always in pucch_sched[2]
   * * SR uses format 0 and is allocated in the first UL (mixed) slot (and not
   *   later)
   * * each UE has dedicated PUCCH Format 0 resources, and we use index 0! */
  NR_UE_sched_ctrl_t *sched_ctrl = &RC.nrmac[mod_id]->UE_info.UE_sched_ctrl[UE_id];
  NR_sched_pucch_t *pucch = &sched_ctrl->sched_pucch[0];
  LOG_D(NR_MAC,"pucch_acknak %d.%d Trying to allocate pucch, current DAI %d\n",frame,slot,pucch->dai_c);
  pucch->r_pucch=r_pucch;
  AssertFatal(pucch->csi_bits == 0,
              "%s(): csi_bits %d in sched_pucch[0]\n",
              __func__,
              pucch->csi_bits);
  /* if the currently allocated PUCCH of this UE is full, allocate it */
  if (pucch->dai_c == 2) {
    /* advance the UL slot information in PUCCH by one so we won't schedule in
     * the same slot again */
    const int f = pucch->frame;
    const int s = pucch->ul_slot;
    LOG_D(NR_MAC,"pucch_acknak : %d.%d DAI = 2 pucch currently in %d.%d, advancing by 1 slot\n",frame,slot,f,s);
    nr_fill_nfapi_pucch(mod_id, frame, slot, pucch, UE_id);
    memset(pucch, 0, sizeof(*pucch));
    pucch->frame = s == n_slots_frame - 1 ? (f + 1) % 1024 : f;
    if(((s + 1)%nr_slots_period) == 0)
      pucch->ul_slot = (s + 1 + first_ul_slot_period) % n_slots_frame;
    else
      pucch->ul_slot = (s + 1) % n_slots_frame;
    // we assume that only two indices over the array sched_pucch exist
    csi_pucch = &sched_ctrl->sched_pucch[1];
    // skip the CSI PUCCH if it is present and if in the next frame/slot
    // and if we don't multiplex
    csi_pucch->r_pucch=-1;
    if (csi_pucch->csi_bits > 0
        && csi_pucch->frame == pucch->frame
        && csi_pucch->ul_slot == pucch->ul_slot
        && !csi_pucch->simultaneous_harqcsi) {
      nr_fill_nfapi_pucch(mod_id, frame, slot, csi_pucch, UE_id);
      memset(csi_pucch, 0, sizeof(*csi_pucch));
      pucch->frame = s == n_slots_frame - 1 ? (f + 1) % 1024 : f;
      if(((s + 1)%nr_slots_period) == 0)
        pucch->ul_slot = (s + 1 + first_ul_slot_period) % n_slots_frame;
      else
        pucch->ul_slot = (s + 1) % n_slots_frame;
    }
  }

  LOG_D(NR_MAC,"pucch_acknak 1. DL %d.%d, UL_ACK %d.%d, DAI_C %d\n",frame,slot,pucch->frame,pucch->ul_slot,pucch->dai_c);

  // this is hardcoded for now as ue specific only if we are not on the initialBWP (to be fixed to allow ue_Specific also on initialBWP
  NR_CellGroupConfig_t *cg = RC.nrmac[mod_id]->UE_info.CellGroup[UE_id];
  NR_BWP_UplinkDedicated_t *ubwpd=NULL;

  if (cg &&
      cg->spCellConfig &&
      cg->spCellConfig->spCellConfigDedicated &&
      cg->spCellConfig->spCellConfigDedicated->uplinkConfig &&
      cg->spCellConfig->spCellConfigDedicated->uplinkConfig->initialUplinkBWP)
    ubwpd = cg->spCellConfig->spCellConfigDedicated->uplinkConfig->initialUplinkBWP;

  NR_SearchSpace__searchSpaceType_PR ss_type = (is_common==0 && (sched_ctrl->active_bwp || ubwpd)) ? NR_SearchSpace__searchSpaceType_PR_ue_Specific: NR_SearchSpace__searchSpaceType_PR_common;
  uint8_t pdsch_to_harq_feedback[8];
  int bwp_Id = 0;
  if (sched_ctrl->active_ubwp) bwp_Id = sched_ctrl->active_ubwp->bwp_Id;

  int max_fb_time = 0;
  get_pdsch_to_harq_feedback(mod_id, UE_id, bwp_Id, ss_type, &max_fb_time, pdsch_to_harq_feedback);
  int max_absslot = frame*n_slots_frame + slot + max_fb_time;

  LOG_D(NR_MAC,"pucch_acknak 1b. DL %d.%d, UL_ACK %d.%d, DAI_C %d\n",frame,slot,pucch->frame,pucch->ul_slot,pucch->dai_c);
  /* there is a HARQ. Check whether we can use it for this ACKNACK */
  if (pucch->dai_c > 0) {
    /* this UE already has a PUCCH occasion */
    // Find the right timing_indicator value.
    int i = 0;
    while (i < 8) {
      if (pdsch_to_harq_feedback[i] == pucch->ul_slot - slot)
        break;
      ++i;
    }
    if (i >= 8) {
      // we cannot reach this timing anymore, allocate and try again
      const int f = pucch->frame;
      const int s = pucch->ul_slot;
      const int n_slots_frame = nr_slots_per_frame[*scc->ssbSubcarrierSpacing];
      LOG_D(NR_MAC,"pucch_acknak : %d.%d DAI > 0, cannot reach timing for pucch in %d.%d, advancing slot by 1 and trying again\n",frame,slot,f,s);
      nr_fill_nfapi_pucch(mod_id, frame, slot, pucch, UE_id);
      memset(pucch, 0, sizeof(*pucch));
      pucch->frame = s == n_slots_frame - 1 ? (f + 1) % 1024 : f;
      if(((s + 1)%nr_slots_period) == 0)
        pucch->ul_slot = (s + 1 + first_ul_slot_period) % n_slots_frame;
      else
        pucch->ul_slot = (s + 1) % n_slots_frame;
      return nr_acknack_scheduling(mod_id, UE_id, frame, slot, r_pucch,is_common);
    }

    pucch->timing_indicator = i;
    pucch->dai_c++;
    // retain old resource indicator, and we are good
    LOG_D(NR_MAC,"pucch_acknak : %d.%d. DAI > 0, pucch allocated for %d.%d (index %d)\n",frame,slot,pucch->frame,pucch->ul_slot,pucch->timing_indicator);
    return 0;
  }

  LOG_D(NR_MAC,"pucch_acknak : %d.%d DAI = 0, looking for new pucch occasion\n",frame,slot);
  /* we need to find a new PUCCH occasion */

  /*Inizialization of timing information*/
  if (pucch->frame == 0 && pucch->ul_slot == 0) {
    AssertFatal(pucch->sr_flag + pucch->dai_c == 0,
                "expected no SR/AckNack for UE %d in %4d.%2d, but has %d/%d for %4d.%2d\n",
                UE_id, frame, slot, pucch->sr_flag, pucch->dai_c, pucch->frame, pucch->ul_slot);
    pucch->frame = frame;
    pucch->ul_slot = first_ul_slot_tdd;
  }

<<<<<<< HEAD
=======
  // advance ul_slot if it is not reachable by UE
  pucch->ul_slot = max(pucch->ul_slot, slot + pdsch_to_harq_feedback[0]);
  /* We are not sure sure what is happening with this max() above.
     It seems that the ul_slot will be updated to be
     max(current ul_slot, curernt dl_slot + sf_ahead). Is this
     the intention/correct? */
  if (pucch->ul_slot > 19) {
    pucch->ul_slot = pucch->ul_slot % 20;
    pucch->frame = (pucch->frame + 1) % 1024;
  }

>>>>>>> f1cb957c
  // Find the right timing_indicator value.
  int ind_found = -1;
  // while we are within the feedback limits and it has not been
  while ((pucch->frame*n_slots_frame + pucch->ul_slot) <= max_absslot) {
    int i = 0;
    while (i < 8) {
      LOG_D(NR_MAC,"pdsch_to_harq_feedback[%d] = %d (pucch->ul_slot %d - slot %d)\n",
            i,pdsch_to_harq_feedback[i],pucch->ul_slot,slot);
      if (pdsch_to_harq_feedback[i] == (pucch->ul_slot - slot) % n_slots_frame) {
        ind_found = i;
        break;
      }
      ++i;
    }
    if (ind_found!=-1)
      break;
    // advance to the next ul slot
    const int f = pucch->frame;
    const int s = pucch->ul_slot;
    pucch->frame = s == n_slots_frame - 1 ? (f + 1) % 1024 : f;
    if(((s + 1)%nr_slots_period) == 0)
      pucch->ul_slot = (s + 1 + first_ul_slot_period) % n_slots_frame;
    else
      pucch->ul_slot = (s + 1) % n_slots_frame;
  }
  if (ind_found==-1) {
    LOG_W(NR_MAC,
          "%4d.%2d could not find pdsch_to_harq_feedback for UE %d: earliest "
          "ack slot %d\n",
          frame,
          slot,
          UE_id,
          pucch->ul_slot);
    return -1;
  }

  // is there already CSI in this slot?
  csi_pucch = &sched_ctrl->sched_pucch[1];
  if (csi_pucch &&
      csi_pucch->csi_bits > 0 &&
      csi_pucch->frame == pucch->frame &&
      csi_pucch->ul_slot == pucch->ul_slot) {
    // skip the CSI PUCCH if it is present and if in the next frame/slot
    // and if we don't multiplex
    // FIXME currently we support at most 11 bits in pucch2 so skip also in that case
    if(!csi_pucch->simultaneous_harqcsi
       || ((csi_pucch->csi_bits + csi_pucch->dai_c) >= 11)) {
      nr_fill_nfapi_pucch(mod_id, frame, slot, csi_pucch, UE_id);
      memset(csi_pucch, 0, sizeof(*csi_pucch));
      /* advance the UL slot information in PUCCH by one so we won't schedule in
       * the same slot again */
      const int f = pucch->frame;
      const int s = pucch->ul_slot;
      memset(pucch, 0, sizeof(*pucch));
      pucch->frame = s == n_slots_frame - 1 ? (f + 1) % 1024 : f;
      if(((s + 1)%nr_slots_period) == 0)
        pucch->ul_slot = (s + 1 + first_ul_slot_period) % n_slots_frame;
      else
        pucch->ul_slot = (s + 1) % n_slots_frame;
      return nr_acknack_scheduling(mod_id, UE_id, frame, slot, r_pucch,is_common);
    }
    // multiplexing harq and csi in a pucch
    else {
      csi_pucch->timing_indicator = ind_found;
      csi_pucch->dai_c++;
      return 1;
    }
  }

  pucch->timing_indicator = ind_found; // index in the list of timing indicators

  LOG_D(NR_MAC,"pucch_acknak 2. DAI 0 DL %d.%d, UL_ACK %d.%d (index %d)\n",frame,slot,pucch->frame,pucch->ul_slot,pucch->timing_indicator);

  pucch->dai_c++;
  pucch->resource_indicator = 0; // each UE has dedicated PUCCH resources
  pucch->r_pucch=r_pucch;
  NR_PUCCH_Config_t *pucch_Config = NULL;
  if (sched_ctrl->active_ubwp) {
    pucch_Config = sched_ctrl->active_ubwp->bwp_Dedicated->pucch_Config->choice.setup;
  } else if (RC.nrmac[mod_id]->UE_info.CellGroup[UE_id] &&
             RC.nrmac[mod_id]->UE_info.CellGroup[UE_id]->spCellConfig &&
             RC.nrmac[mod_id]->UE_info.CellGroup[UE_id]->spCellConfig->spCellConfigDedicated &&
             RC.nrmac[mod_id]->UE_info.CellGroup[UE_id]->spCellConfig->spCellConfigDedicated->uplinkConfig &&
             RC.nrmac[mod_id]->UE_info.CellGroup[UE_id]->spCellConfig->spCellConfigDedicated->uplinkConfig->initialUplinkBWP &&
             RC.nrmac[mod_id]->UE_info.CellGroup[UE_id]->spCellConfig->spCellConfigDedicated->uplinkConfig->initialUplinkBWP->pucch_Config->choice.setup) {
    pucch_Config = RC.nrmac[mod_id]->UE_info.CellGroup[UE_id]->spCellConfig->spCellConfigDedicated->uplinkConfig->initialUplinkBWP->pucch_Config->choice.setup;
  }

  /* verify that at that slot and symbol, resources are free. We only do this
   * for initialCyclicShift 0 (we assume it always has that one), so other
   * initialCyclicShifts can overlap with ICS 0!*/
  if (pucch_Config) {
    const NR_PUCCH_Resource_t *resource = pucch_Config->resourceToAddModList->list.array[pucch->resource_indicator];
    DevAssert(resource->format.present == NR_PUCCH_Resource__format_PR_format0);
    if (resource->format.choice.format0->initialCyclicShift == 0) {
      uint16_t *vrb_map_UL = &RC.nrmac[mod_id]->common_channels[CC_id].vrb_map_UL[pucch->ul_slot * MAX_BWP_SIZE];
      const uint16_t symb = 1 << resource->format.choice.format0->startingSymbolIndex;
      if ((vrb_map_UL[resource->startingPRB] & symb) != 0)
        LOG_W(NR_MAC, "symbol 0x%x is not free for PUCCH alloc in vrb_map_UL at RB %ld and slot %d.%d\n", symb, resource->startingPRB, pucch->frame, pucch->ul_slot);
      vrb_map_UL[resource->startingPRB] |= symb;
    }
  }
  return 0;
}


void nr_sr_reporting(int Mod_idP, frame_t SFN, sub_frame_t slot)
{
  gNB_MAC_INST *nrmac = RC.nrmac[Mod_idP];
  if (!is_xlsch_in_slot(nrmac->ulsch_slot_bitmap[slot / 64], slot))
    return;
  NR_ServingCellConfigCommon_t *scc = nrmac->common_channels->ServingCellConfigCommon;
  const int n_slots_frame = nr_slots_per_frame[*scc->ssbSubcarrierSpacing];
  NR_UE_info_t *UE_info = &nrmac->UE_info;
  NR_list_t *UE_list = &UE_info->list;
  for (int UE_id = UE_list->head; UE_id >= 0; UE_id = UE_list->next[UE_id]) {
    NR_UE_sched_ctrl_t *sched_ctrl = &UE_info->UE_sched_ctrl[UE_id];

    if (sched_ctrl->ul_failure==1) continue;
    NR_PUCCH_Config_t *pucch_Config = NULL;
    if (sched_ctrl->active_ubwp) {
      pucch_Config = sched_ctrl->active_ubwp->bwp_Dedicated->pucch_Config->choice.setup;
    } else if (RC.nrmac[Mod_idP]->UE_info.CellGroup[UE_id] &&
             RC.nrmac[Mod_idP]->UE_info.CellGroup[UE_id]->spCellConfig &&
             RC.nrmac[Mod_idP]->UE_info.CellGroup[UE_id]->spCellConfig->spCellConfigDedicated &&
             RC.nrmac[Mod_idP]->UE_info.CellGroup[UE_id]->spCellConfig->spCellConfigDedicated->uplinkConfig &&
             RC.nrmac[Mod_idP]->UE_info.CellGroup[UE_id]->spCellConfig->spCellConfigDedicated->uplinkConfig->initialUplinkBWP &&
             RC.nrmac[Mod_idP]->UE_info.CellGroup[UE_id]->spCellConfig->spCellConfigDedicated->uplinkConfig->initialUplinkBWP->pucch_Config->choice.setup) {
      pucch_Config = RC.nrmac[Mod_idP]->UE_info.CellGroup[UE_id]->spCellConfig->spCellConfigDedicated->uplinkConfig->initialUplinkBWP->pucch_Config->choice.setup;
    }
    else continue;
    if (!pucch_Config->schedulingRequestResourceToAddModList) continue;
    AssertFatal(pucch_Config->schedulingRequestResourceToAddModList->list.count>0,"NO SR configuration available");

    for (int SR_resource_id =0; SR_resource_id < pucch_Config->schedulingRequestResourceToAddModList->list.count;SR_resource_id++) {
      NR_SchedulingRequestResourceConfig_t *SchedulingRequestResourceConfig = pucch_Config->schedulingRequestResourceToAddModList->list.array[SR_resource_id];

      int SR_period; int SR_offset;

      find_period_offest_SR(SchedulingRequestResourceConfig,&SR_period,&SR_offset);
      // convert to int to avoid underflow of uint
      int sfn_sf = SFN * n_slots_frame + slot;
      LOG_D(NR_MAC,"SR_resource_id %d: SR_period %d, SR_offset %d\n",SR_resource_id,SR_period,SR_offset);
      if ((sfn_sf - SR_offset) % SR_period != 0)
        continue;
      LOG_D(NR_MAC, "%4d.%2d Scheduling Request identified\n", SFN, slot);
      NR_PUCCH_ResourceId_t *PucchResourceId = SchedulingRequestResourceConfig->resource;

      int found = -1;
      NR_PUCCH_ResourceSet_t *pucchresset = pucch_Config->resourceSetToAddModList->list.array[0]; // set with formats 0,1
      int n_list = pucchresset->resourceList.list.count;
       for (int i=0; i<n_list; i++) {
        if (*pucchresset->resourceList.list.array[i] == *PucchResourceId )
          found = i;
      }
      AssertFatal(found>-1,"SR resource not found among PUCCH resources");

      /* loop through nFAPI PUCCH messages: if the UEs is in there in this slot
       * with the resource_indicator, it means we already allocated that PUCCH
       * resource for AckNack (e.g., the UE has been scheduled often), and we
       * just need to add the SR_flag. Otherwise, just allocate in the internal
       * PUCCH resource, and nr_schedule_pucch() will handle the rest */
      NR_PUCCH_Resource_t *pucch_res = pucch_Config->resourceToAddModList->list.array[found];
      /* for the moment, can only handle SR on PUCCH Format 0 */
      DevAssert(pucch_res->format.present == NR_PUCCH_Resource__format_PR_format0);
      nfapi_nr_ul_tti_request_t *ul_tti_req = &nrmac->UL_tti_req_ahead[0][slot];
      bool nfapi_allocated = false;
      for (int i = 0; i < ul_tti_req->n_pdus; ++i) {
        if (ul_tti_req->pdus_list[i].pdu_type != NFAPI_NR_UL_CONFIG_PUCCH_PDU_TYPE)
          continue;
        nfapi_nr_pucch_pdu_t *pdu = &ul_tti_req->pdus_list[i].pucch_pdu;
        /* check that it is our PUCCH F0. Assuming there can be only one */
        if (pdu->rnti == UE_info->rnti[UE_id]
            && pdu->format_type == 0 // does not use NR_PUCCH_Resource__format_PR_format0
            && pdu->initial_cyclic_shift == pucch_res->format.choice.format0->initialCyclicShift
            && pdu->nr_of_symbols == pucch_res->format.choice.format0->nrofSymbols
            && pdu->start_symbol_index == pucch_res->format.choice.format0->startingSymbolIndex) {
          LOG_D(NR_MAC,"%4d.%2d adding SR_flag 1 to PUCCH nFAPI SR for RNTI %04x\n", SFN, slot, pdu->rnti);
          pdu->sr_flag = 1;
          nfapi_allocated = true;
          break;
        }
      }

      if (nfapi_allocated)  // break scheduling resource loop, continue next UE
        break;

      /* we did not find it: check if current PUCCH is for the current slot, in
       * which case we add the SR to it; otherwise, allocate SR separately */
      NR_sched_pucch_t *curr_pucch = &sched_ctrl->sched_pucch[0];
      if (curr_pucch->frame == SFN && curr_pucch->ul_slot == slot) {
        if (curr_pucch->resource_indicator != found) {
          LOG_W(NR_MAC, "%4d.%2d expected PUCCH in this slot to have resource indicator of SR (%d), skipping SR\n", SFN, slot, found);
          continue;
        }
        curr_pucch->sr_flag = true;
      } else {
        NR_sched_pucch_t sched_sr;
        memset(&sched_sr, 0, sizeof(sched_sr));
        sched_sr.frame = SFN;
        sched_sr.ul_slot = slot;
        sched_sr.resource_indicator = found;
        sched_sr.sr_flag = true;
        nr_fill_nfapi_pucch(Mod_idP, SFN, slot, &sched_sr, UE_id);
      }
    }
  }
}
<|MERGE_RESOLUTION|>--- conflicted
+++ resolved
@@ -1092,16 +1092,10 @@
       DevAssert(harq->is_waiting);
       const int8_t pid = sched_ctrl->feedback_dl_harq.head;
       remove_front_nr_list(&sched_ctrl->feedback_dl_harq);
-<<<<<<< HEAD
-      /* Melissa: according to nfapi_nr_interface_scf.h, harq_value = 0 is a pass
-      (check below was for harq_value == 1 in develop branch) */
-      handle_dl_harq(mod_id, UE_id, pid, harq_value == 0 && harq_confidence == 0);
-      if (harq_confidence == 1)  UE_info->mac_stats[UE_id].pucch0_DTX++;
-=======
       /* According to nfapi_nr_interface_scf.h, harq_value = 0 is a pass
       (The check below was for harq_value == 1 in the develop branch) */
       handle_dl_harq(mod_id, UE_id, pid, harq_value == 0 && harq_confidence == 0);
->>>>>>> f1cb957c
+      if (harq_confidence == 1)  UE_info->mac_stats[UE_id].pucch0_DTX++;
     }
   }
 
@@ -1313,20 +1307,6 @@
     pucch->ul_slot = first_ul_slot_tdd;
   }
 
-<<<<<<< HEAD
-=======
-  // advance ul_slot if it is not reachable by UE
-  pucch->ul_slot = max(pucch->ul_slot, slot + pdsch_to_harq_feedback[0]);
-  /* We are not sure sure what is happening with this max() above.
-     It seems that the ul_slot will be updated to be
-     max(current ul_slot, curernt dl_slot + sf_ahead). Is this
-     the intention/correct? */
-  if (pucch->ul_slot > 19) {
-    pucch->ul_slot = pucch->ul_slot % 20;
-    pucch->frame = (pucch->frame + 1) % 1024;
-  }
-
->>>>>>> f1cb957c
   // Find the right timing_indicator value.
   int ind_found = -1;
   // while we are within the feedback limits and it has not been
