--- conflicted
+++ resolved
@@ -937,7 +937,6 @@
     ssb_index[idx * nb_of_csi_ssb_report + ssb_idx] = sched_ctrl->CSI_report.ssb_cri_report.CRI_SSBRI[ssb_idx];
   }
 
-<<<<<<< HEAD
   //if strongest measured RSRP is configured
   strongest_ssb_rsrp = get_measured_rsrp(sched_ctrl->CSI_report.ssb_cri_report.RSRP);
   // including ssb rsrp in mac stats
@@ -951,21 +950,6 @@
     better_rsrp_reported = ssb_rsrp[idx * nb_of_csi_ssb_report];
     target_ssb_beam_index = idx * nb_of_csi_ssb_report;
   }
-=======
-      //if strongest measured RSRP is configured
-      strongest_ssb_rsrp = get_measured_rsrp(sched_ctrl->CSI_report[idx].choice.ssb_cri_report.RSRP);
-      // including ssb rsrp in mac stats
-      stats->cumul_rsrp += strongest_ssb_rsrp;
-      stats->num_rsrp_meas++;
-      ssb_rsrp[idx * nb_of_csi_ssb_report] = strongest_ssb_rsrp;
-      LOG_D(NR_MAC,"ssb_rsrp = %d\n",strongest_ssb_rsrp);
-
-      //if current ssb rsrp is greater than better rsrp
-      if(ssb_rsrp[idx * nb_of_csi_ssb_report] > better_rsrp_reported) {
-        better_rsrp_reported = ssb_rsrp[idx * nb_of_csi_ssb_report];
-        target_ssb_beam_index = idx * nb_of_csi_ssb_report;
-      }
->>>>>>> a7229937
 
   for(diff_rsrp_idx =1; diff_rsrp_idx < nr_ssbri_cri; diff_rsrp_idx++) {
     ssb_rsrp[idx * nb_of_csi_ssb_report + diff_rsrp_idx] = get_diff_rsrp(sched_ctrl->CSI_report.ssb_cri_report.diff_RSRP[diff_rsrp_idx-1], strongest_ssb_rsrp);
@@ -976,7 +960,6 @@
       target_ssb_beam_index = idx * nb_of_csi_ssb_report + diff_rsrp_idx;
     }
   }
-
 
   if(ssb_index[target_ssb_beam_index] != ssb_index[curr_ssb_beam_index] && ssb_rsrp[target_ssb_beam_index] > ssb_rsrp[curr_ssb_beam_index]) {
     if( ssb_rsrp[target_ssb_beam_index] - ssb_rsrp[curr_ssb_beam_index] > L1_RSRP_HYSTERIS) {
