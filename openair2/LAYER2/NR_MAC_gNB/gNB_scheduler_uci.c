--- conflicted
+++ resolved
@@ -569,13 +569,7 @@
     add_tail_nr_list(&UE_info->UE_sched_ctrl[UE_id].available_dl_harq, harq_pid);
     harq->round = 0;
     harq->ndi ^= 1;
-<<<<<<< HEAD
   } else if (harq->round >= MAX_HARQ_ROUNDS - 1) {
-=======
-  } else {
-    harq->round++;
-    if (harq->round == MAX_HARQ_ROUNDS) {
->>>>>>> 875e2906
     add_tail_nr_list(&UE_info->UE_sched_ctrl[UE_id].available_dl_harq, harq_pid);
     harq->round = 0;
     harq->ndi ^= 1;
@@ -584,7 +578,7 @@
     LOG_D(MAC, "retransmission error for UE %d (total %d)\n", UE_id, stats->dlsch_errors);
   } else {
     add_tail_nr_list(&UE_info->UE_sched_ctrl[UE_id].retrans_dl_harq, harq_pid);
-    }
+    harq->round++;
   }
 }
 
