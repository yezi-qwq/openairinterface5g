--- conflicted
+++ resolved
@@ -1842,32 +1842,13 @@
 
   UE_iterator(nrmac->UE_info.list, UE) {
     NR_UE_sched_ctrl_t *sched_ctrl = &UE->UE_sched_ctrl;
-<<<<<<< HEAD
     NR_UE_UL_BWP_t *BWP = &UE->current_UL_BWP;
     const int n_slots_frame = nr_slots_per_frame[BWP->scs];
-    if (sched_ctrl->ul_failure==1) continue;
+    if (sched_ctrl->ul_failure==1 || sched_ctrl->rrc_processing_timer>0) continue;
     NR_PUCCH_Config_t *pucch_Config = BWP->pucch_Config;
 
     if (!pucch_Config || !pucch_Config->schedulingRequestResourceToAddModList)
       continue;
-=======
-
-    if (sched_ctrl->ul_failure==1 || sched_ctrl->rrc_processing_timer>0) continue;
-    NR_PUCCH_Config_t *pucch_Config = NULL;
-    if (sched_ctrl->active_ubwp) {
-      pucch_Config = sched_ctrl->active_ubwp->bwp_Dedicated->pucch_Config->choice.setup;
-    } else if (UE->CellGroup &&
-             UE->CellGroup->spCellConfig &&
-             UE->CellGroup->spCellConfig->spCellConfigDedicated &&
-             UE->CellGroup->spCellConfig->spCellConfigDedicated->uplinkConfig &&
-             UE->CellGroup->spCellConfig->spCellConfigDedicated->uplinkConfig->initialUplinkBWP &&
-             UE->CellGroup->spCellConfig->spCellConfigDedicated->uplinkConfig->initialUplinkBWP->pucch_Config->choice.setup) {
-      pucch_Config = UE->CellGroup->spCellConfig->spCellConfigDedicated->uplinkConfig->initialUplinkBWP->pucch_Config->choice.setup;
-    }
-    else continue;
-    if (!pucch_Config->schedulingRequestResourceToAddModList) 
-        continue;
->>>>>>> 6d030ea2
 
     AssertFatal(pucch_Config->schedulingRequestResourceToAddModList->list.count>0,"NO SR configuration available");
 
