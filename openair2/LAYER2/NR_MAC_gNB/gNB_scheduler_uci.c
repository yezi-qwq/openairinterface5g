--- conflicted
+++ resolved
@@ -1198,11 +1198,7 @@
      if ((ri_restriction>>i)&0x01) {
        if(count == ri_index) {
          sched_ctrl->CSI_report.cri_ri_li_pmi_cqi_report.ri = i;
-<<<<<<< HEAD
          LOG_D(MAC,"CSI Reported Rank %d\n", i+1);
-=======
-         LOG_I(MAC,"CSI Reported Rank %d\n", i+1);
->>>>>>> a45bbd40
          return i;
        }
        count++;
@@ -1232,18 +1228,13 @@
   else
     AssertFatal(1==0,"CQI Table not present in RRC configuration\n");
   sched_ctrl->CSI_report.cri_ri_li_pmi_cqi_report.wb_cqi_1tb = temp_cqi;
-<<<<<<< HEAD
   LOG_D(MAC,"Wide-band CQI for the first TB %d\n", temp_cqi);
-=======
-  LOG_I(MAC,"Wide-band CQI for the first TB %d\n", temp_cqi);
->>>>>>> a45bbd40
   if (cqi_bitlen > 4) {
     temp_cqi = pickandreverse_bits(payload, 4, cumul_bits);
     sched_ctrl->CSI_report.cri_ri_li_pmi_cqi_report.wb_cqi_2tb = temp_cqi;
     LOG_D(MAC,"Wide-band CQI for the second TB %d\n", temp_cqi);
   }
   sched_ctrl->set_mcs = TRUE;
-<<<<<<< HEAD
 }
 
 
@@ -1288,52 +1279,6 @@
 
 }
 
-=======
-}
-
-
-uint8_t evaluate_pmi_report(uint8_t *payload,
-                            nr_csi_report_t *csi_report,
-                            int cumul_bits,
-                            uint8_t ri,
-                            NR_UE_sched_ctrl_t *sched_ctrl){
-
-  int x1_bitlen = csi_report->csi_meas_bitlen.pmi_x1_bitlen[ri];
-  int x2_bitlen = csi_report->csi_meas_bitlen.pmi_x2_bitlen[ri];
-  int tot_bitlen = x1_bitlen + x2_bitlen;
-
-  //in case of 2 port CSI configuration x1 is empty and the information bits are in x2
-  int temp_pmi = pickandreverse_bits(payload, tot_bitlen, cumul_bits);
-
-  sched_ctrl->CSI_report.cri_ri_li_pmi_cqi_report.pmi_x1 = temp_pmi&((1<<x1_bitlen)-1);
-  sched_ctrl->CSI_report.cri_ri_li_pmi_cqi_report.pmi_x2 = (temp_pmi>>x1_bitlen)&((1<<x2_bitlen)-1);
-  LOG_I(MAC,"PMI Report: X1 %d X2 %d\n",
-        sched_ctrl->CSI_report.cri_ri_li_pmi_cqi_report.pmi_x1,
-        sched_ctrl->CSI_report.cri_ri_li_pmi_cqi_report.pmi_x2);
-
-  return tot_bitlen;
-
-}
-
-
-int evaluate_li_report(uint8_t *payload,
-                       nr_csi_report_t *csi_report,
-                       int cumul_bits,
-                       uint8_t ri,
-                       NR_UE_sched_ctrl_t *sched_ctrl){
-
-  int li_bitlen = csi_report->csi_meas_bitlen.li_bitlen[ri];
-
-  if (li_bitlen>0) {
-    int temp_li = pickandreverse_bits(payload, li_bitlen, cumul_bits);
-    LOG_I(MAC,"LI %d\n",temp_li);
-    sched_ctrl->CSI_report.cri_ri_li_pmi_cqi_report.li = temp_li;
-  }
-  return li_bitlen;
-
-}
-
->>>>>>> a45bbd40
 void skip_zero_padding(int *cumul_bits,
                        nr_csi_report_t *csi_report,
                        uint8_t ri,
@@ -1394,7 +1339,6 @@
           break;
         case NR_CSI_ReportConfig__reportQuantity_PR_cri_RI_CQI:
           cri_bitlen = csi_report->csi_meas_bitlen.cri_bitlen;
-<<<<<<< HEAD
           if(cri_bitlen)
             evaluate_cri_report(payload,cri_bitlen,cumul_bits,sched_ctrl);
           cumul_bits += cri_bitlen;
@@ -1423,8 +1367,6 @@
           break;
         case NR_CSI_ReportConfig__reportQuantity_PR_cri_RI_LI_PMI_CQI:
           cri_bitlen = csi_report->csi_meas_bitlen.cri_bitlen;
-=======
->>>>>>> a45bbd40
           if(cri_bitlen)
             evaluate_cri_report(payload,cri_bitlen,cumul_bits,sched_ctrl);
           cumul_bits += cri_bitlen;
@@ -1432,37 +1374,6 @@
           if(ri_bitlen)
             r_index = evaluate_ri_report(payload,ri_bitlen,csi_report->csi_meas_bitlen.ri_restriction,cumul_bits,sched_ctrl);
           cumul_bits += ri_bitlen;
-<<<<<<< HEAD
-=======
-          if (r_index != -1)
-            skip_zero_padding(&cumul_bits,csi_report,r_index,bitlen);
-          evaluate_cqi_report(payload,csi_report,cumul_bits,r_index,sched_ctrl,csirep->cqi_Table);
-          break;
-        case NR_CSI_ReportConfig__reportQuantity_PR_cri_RI_PMI_CQI:
-          cri_bitlen = csi_report->csi_meas_bitlen.cri_bitlen;
-          if(cri_bitlen)
-            evaluate_cri_report(payload,cri_bitlen,cumul_bits,sched_ctrl);
-          cumul_bits += cri_bitlen;
-          ri_bitlen = csi_report->csi_meas_bitlen.ri_bitlen;
-          if(ri_bitlen)
-            r_index = evaluate_ri_report(payload,ri_bitlen,csi_report->csi_meas_bitlen.ri_restriction,cumul_bits,sched_ctrl);
-          cumul_bits += ri_bitlen;
-          if (r_index != -1)
-            skip_zero_padding(&cumul_bits,csi_report,r_index,bitlen);
-          pmi_bitlen = evaluate_pmi_report(payload,csi_report,cumul_bits,r_index,sched_ctrl);
-          cumul_bits += pmi_bitlen;
-          evaluate_cqi_report(payload,csi_report,cumul_bits,r_index,sched_ctrl,csirep->cqi_Table);
-          break;
-        case NR_CSI_ReportConfig__reportQuantity_PR_cri_RI_LI_PMI_CQI:
-          cri_bitlen = csi_report->csi_meas_bitlen.cri_bitlen;
-          if(cri_bitlen)
-            evaluate_cri_report(payload,cri_bitlen,cumul_bits,sched_ctrl);
-          cumul_bits += cri_bitlen;
-          ri_bitlen = csi_report->csi_meas_bitlen.ri_bitlen;
-          if(ri_bitlen)
-            r_index = evaluate_ri_report(payload,ri_bitlen,csi_report->csi_meas_bitlen.ri_restriction,cumul_bits,sched_ctrl);
-          cumul_bits += ri_bitlen;
->>>>>>> a45bbd40
           li_bitlen = evaluate_li_report(payload,csi_report,cumul_bits,r_index,sched_ctrl);
           cumul_bits += li_bitlen;
           if (r_index != -1)
