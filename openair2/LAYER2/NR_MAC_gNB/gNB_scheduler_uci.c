/*
 * Licensed to the OpenAirInterface (OAI) Software Alliance under one or more
 * contributor license agreements.  See the NOTICE file distributed with
 * this work for additional information regarding copyright ownership.
 * The OpenAirInterface Software Alliance licenses this file to You under
 * the OAI Public License, Version 1.1  (the "License"); you may not use this file
 * except in compliance with the License.
 * You may obtain a copy of the License at
 *
 *      http://www.openairinterface.org/?page_id=698
 *
 * Unless required by applicable law or agreed to in writing, software
 * distributed under the License is distributed on an "AS IS" BASIS,
 * WITHOUT WARRANTIES OR CONDITIONS OF ANY KIND, either express or implied.
 * See the License for the specific language governing permissions and
 * limitations under the License.
 *-------------------------------------------------------------------------------
 * For more information about the OpenAirInterface (OAI) Software Alliance:
 *      contact@openairinterface.org
 */

/*! \file gNB_scheduler_uci.c
 * \brief MAC procedures related to UCI
 * \date 2020
 * \version 1.0
 * \company Eurecom
 */

#include <softmodem-common.h>
#include "LAYER2/MAC/mac.h"
#include "NR_MAC_gNB/nr_mac_gNB.h"
#include "NR_MAC_COMMON/nr_mac_extern.h"
#include "NR_MAC_gNB/mac_proto.h"
#include "common/ran_context.h"
#include "nfapi/oai_integration/vendor_ext.h"

extern RAN_CONTEXT_t RC;


void nr_fill_nfapi_pucch(module_id_t mod_id,
                         frame_t frame,
                         sub_frame_t slot,
                         const NR_sched_pucch_t *pucch,
                         int UE_id)
{
  NR_UE_info_t *UE_info = &RC.nrmac[mod_id]->UE_info;

  nfapi_nr_ul_tti_request_t *future_ul_tti_req =
      &RC.nrmac[mod_id]->UL_tti_req_ahead[0][pucch->ul_slot];
  AssertFatal(future_ul_tti_req->SFN == pucch->frame
              && future_ul_tti_req->Slot == pucch->ul_slot,
              "future UL_tti_req's frame.slot %d.%d does not match PUCCH %d.%d\n",
              future_ul_tti_req->SFN,
              future_ul_tti_req->Slot,
              pucch->frame,
              pucch->ul_slot);
  future_ul_tti_req->pdus_list[future_ul_tti_req->n_pdus].pdu_type = NFAPI_NR_UL_CONFIG_PUCCH_PDU_TYPE;
  future_ul_tti_req->pdus_list[future_ul_tti_req->n_pdus].pdu_size = sizeof(nfapi_nr_pucch_pdu_t);
  nfapi_nr_pucch_pdu_t *pucch_pdu = &future_ul_tti_req->pdus_list[future_ul_tti_req->n_pdus].pucch_pdu;
  memset(pucch_pdu, 0, sizeof(nfapi_nr_pucch_pdu_t));
  future_ul_tti_req->n_pdus += 1;

  LOG_D(NR_MAC,
        "%s %4d.%2d Scheduling pucch reception in %4d.%2d: bits SR %d, DAI %d, CSI %d on res %d\n",
        pucch->dai_c>0 ? "pucch_acknak" : "",
        frame,
        slot,
        pucch->frame,
        pucch->ul_slot,
        pucch->sr_flag,
        pucch->dai_c,
        pucch->csi_bits,
        pucch->resource_indicator);

  NR_ServingCellConfigCommon_t *scc = RC.nrmac[mod_id]->common_channels->ServingCellConfigCommon;
  NR_CellGroupConfig_t *cg=UE_info->CellGroup[UE_id];

  NR_BWP_UplinkDedicated_t *ubwpd;
  ubwpd = cg ? cg->spCellConfig->spCellConfigDedicated->uplinkConfig->initialUplinkBWP:NULL;

  LOG_D(NR_MAC,"pucch_acknak: %d.%d Calling nr_configure_pucch (ubwpd %p,r_pucch %d) pucch in %d.%d\n",frame,slot,ubwpd,pucch->r_pucch,pucch->frame,pucch->ul_slot);
  nr_configure_pucch(pucch_pdu,
                     scc,
                     UE_info->CellGroup[UE_id],
                     UE_info->UE_sched_ctrl[UE_id].active_ubwp,
                     ubwpd,
                     UE_info->rnti[UE_id],
                     pucch->resource_indicator,
                     pucch->csi_bits,
                     pucch->dai_c,
                     pucch->sr_flag,
                     pucch->r_pucch);
}

#define MIN_RSRP_VALUE -141
#define MAX_NUM_SSB 128
#define MAX_SSB_SCHED 8
#define L1_RSRP_HYSTERIS 10 //considering 10 dBm as hysterisis for avoiding frequent SSB Beam Switching. !Fixme provide exact value if any
//#define L1_DIFF_RSRP_STEP_SIZE 2

int ssb_index_sorted[MAX_NUM_SSB] = {0};
int ssb_rsrp_sorted[MAX_NUM_SSB] = {0};

//Measured RSRP Values Table 10.1.16.1-1 from 36.133
//Stored all the upper limits[Max RSRP Value of corresponding index]
//stored -1 for invalid values
int L1_SSB_CSI_RSRP_measReport_mapping_38133_10_1_6_1_1[128] = {
  -1, -1, -1, -1, -1, -1, -1, -1, -1, -1, //0 - 9
     -1, -1, -1, -1, -1, -1, INT_MIN, -140, -139, -138, //10 - 19
    -137, -136, -135, -134, -133, -132, -131, -130, -129, -128, //20 - 29
    -127, -126, -125, -124, -123, -122, -121, -120, -119, -118, //30 - 39
    -117,-116, -115, -114, -113, -112, -111, -110, -109, -108, //40 - 49
    -107, -106, -105, -104, -103, -102, -101, -100, -99, -98, //50 - 59
    -97, -96, -95, -94, -93, -92, -91, -90, -89, -88, //60 - 69
    -87, -86, -85, -84, -83, -82, -81, -80, -79, -78, //70 - 79
    -77, -76, -75, -74, -73, -72, -71, -70, -69, -68, //80 - 89
    -67, -66, -65, -64, -63, -62, -61, -60, -59, -58, //90 - 99
    -57, -56, -55, -54, -53, -52, -51, -50, -49, -48, //100 - 109
    -47, -46, -45, -44, INT_MAX, -1, -1, -1, -1, -1, //110 - 119
    -1, -1, -1, -1, -1, -1, -1, -1//120 - 127
  };

//Differential RSRP values Table 10.1.6.1-2 from 36.133
//Stored the upper limits[MAX RSRP Value]
int diff_rsrp_ssb_csi_meas_10_1_6_1_2[16] = {
  0, -2, -4, -6, -8, -10, -12, -14, -16, -18, //0 - 9
  -20, -22, -24, -26, -28, -30 //10 - 15
};


void nr_schedule_pucch(int Mod_idP,
                       frame_t frameP,
                       sub_frame_t slotP)
{
  gNB_MAC_INST *nrmac = RC.nrmac[Mod_idP];
  if (!is_xlsch_in_slot(nrmac->ulsch_slot_bitmap[slotP / 64], slotP))
    return;

  NR_UE_info_t *UE_info = &nrmac->UE_info;
  const NR_list_t *UE_list = &UE_info->list;

  for (int UE_id = UE_list->head; UE_id >= 0; UE_id = UE_list->next[UE_id]) {
    NR_UE_sched_ctrl_t *sched_ctrl = &UE_info->UE_sched_ctrl[UE_id];
    if (sched_ctrl->ul_failure==1 && get_softmodem_params()->phy_test==0) continue;
    const int n = sizeof(sched_ctrl->sched_pucch) / sizeof(*sched_ctrl->sched_pucch);
    for (int i = 0; i < n; i++) {
      NR_sched_pucch_t *curr_pucch = &UE_info->UE_sched_ctrl[UE_id].sched_pucch[i];
      const uint16_t O_ack = curr_pucch->dai_c;
      const uint16_t O_csi = curr_pucch->csi_bits;
      const uint8_t O_sr = curr_pucch->sr_flag;
      if (O_ack + O_csi + O_sr == 0
          || frameP != curr_pucch->frame
          || slotP != curr_pucch->ul_slot)
        continue;
      LOG_D(NR_MAC,"Scheduling PUCCH[%d] RX for UE %d in %d.%d O_ack %d\n",i,UE_id,curr_pucch->frame,curr_pucch->ul_slot,O_ack);
      nr_fill_nfapi_pucch(Mod_idP, frameP, slotP, curr_pucch, UE_id);
      memset(curr_pucch, 0, sizeof(*curr_pucch));
    }
  }
}


//! Calculating number of bits set
uint8_t number_of_bits_set (uint8_t buf,uint8_t * max_ri){
  uint8_t nb_of_bits_set = 0;
  uint8_t mask = 0xff;
  uint8_t index = 0;

  for (index=7; (buf & mask) && (index>=0)  ; index--){
    if (buf & (1<<index))
      nb_of_bits_set++;

    mask>>=1;
  }
  *max_ri = 8-index;
  return nb_of_bits_set;
}


void compute_rsrp_bitlen(struct NR_CSI_ReportConfig *csi_reportconfig,
                         uint8_t nb_resources,
                         nr_csi_report_t *csi_report){

  if (NR_CSI_ReportConfig__groupBasedBeamReporting_PR_disabled == csi_reportconfig->groupBasedBeamReporting.present) {
    if (NULL != csi_reportconfig->groupBasedBeamReporting.choice.disabled->nrofReportedRS)
      csi_report->CSI_report_bitlen.nb_ssbri_cri = *(csi_reportconfig->groupBasedBeamReporting.choice.disabled->nrofReportedRS)+1;
    else
      /*! From Spec 38.331
       * nrofReportedRS
       * The number (N) of measured RS resources to be reported per report setting in a non-group-based report. N <= N_max, where N_max is either 2 or 4 depending on UE
       * capability. FFS: The signaling mechanism for the gNB to select a subset of N beams for the UE to measure and report.
       * When the field is absent the UE applies the value 1
       */
      csi_report->CSI_report_bitlen.nb_ssbri_cri= 1;
  } else
    csi_report->CSI_report_bitlen.nb_ssbri_cri= 2;

  if (nb_resources) {
    csi_report->CSI_report_bitlen.cri_ssbri_bitlen =ceil(log2 (nb_resources));
    csi_report->CSI_report_bitlen.rsrp_bitlen = 7; //From spec 38.212 Table 6.3.1.1.2-6: CRI, SSBRI, and RSRP
    csi_report->CSI_report_bitlen.diff_rsrp_bitlen =4; //From spec 38.212 Table 6.3.1.1.2-6: CRI, SSBRI, and RSRP
  } else {
    csi_report->CSI_report_bitlen.cri_ssbri_bitlen =0;
    csi_report->CSI_report_bitlen.rsrp_bitlen = 0;
    csi_report->CSI_report_bitlen.diff_rsrp_bitlen =0;
  }
}


uint8_t compute_ri_bitlen(struct NR_CSI_ReportConfig *csi_reportconfig,
                          nr_csi_report_t *csi_report){

  struct NR_CodebookConfig *codebookConfig = csi_reportconfig->codebookConfig;
  uint8_t nb_allowed_ri, ri_restriction,ri_bitlen;
  uint8_t  max_ri = 0;

  if (codebookConfig == NULL) {
    csi_report->csi_meas_bitlen.ri_bitlen=0;
    return max_ri;
  }

  // codebook type1 single panel
  if (NR_CodebookConfig__codebookType__type1__subType_PR_typeI_SinglePanel==codebookConfig->codebookType.choice.type1->subType.present){
    struct NR_CodebookConfig__codebookType__type1__subType__typeI_SinglePanel *type1single = codebookConfig->codebookType.choice.type1->subType.choice.typeI_SinglePanel;
    if (type1single->nrOfAntennaPorts.present == NR_CodebookConfig__codebookType__type1__subType__typeI_SinglePanel__nrOfAntennaPorts_PR_two){
      // two antenna ports case
      /*  From Spec 38.212
       *  If the higher layer parameter nrofCQIsPerReport=1, nRI in Table 6.3.1.1.2-3 is the number of allowed rank indicator
       *  values in the 4 LSBs of the higher layer parameter typeI-SinglePanel-ri-Restriction according to Subclause 5.2.2.2.1 [6,
       *  TS 38.214]; otherwise nRI in Table 6.3.1.1.2-3 is the number of allowed rank indicator values according to Subclause
       *  5.2.2.2.1 [6, TS 38.214].
       *
       *  But from Current RRC ASN structures nrofCQIsPerReport is not present. Present a dummy variable is present so using it to
       *  calculate RI for antennas equal or more than two.
       * */
      AssertFatal (NULL!=csi_reportconfig->dummy, "nrofCQIsPerReport is not present");

      ri_restriction = csi_reportconfig->codebookConfig->codebookType.choice.type1->subType.choice.typeI_SinglePanel->typeI_SinglePanel_ri_Restriction.buf[0];

      /* Replace dummy with the nrofCQIsPerReport from the CSIreport
         config when equalent ASN structure present */
      if (0==*(csi_reportconfig->dummy)){
        nb_allowed_ri = number_of_bits_set((ri_restriction & 0xf0), &max_ri);
        ri_bitlen = ceil(log2(nb_allowed_ri));
      }
      else{
        nb_allowed_ri = number_of_bits_set(ri_restriction, &max_ri);
        ri_bitlen = ceil(log2(nb_allowed_ri));
      }
      ri_bitlen = ri_bitlen<1?ri_bitlen:1; //from the spec 38.212 and table  6.3.1.1.2-3: RI, LI, CQI, and CRI of codebookType=typeI-SinglePanel
      csi_report->csi_meas_bitlen.ri_bitlen=ri_bitlen;
    }
    if (type1single->nrOfAntennaPorts.present == NR_CodebookConfig__codebookType__type1__subType__typeI_SinglePanel__nrOfAntennaPorts_PR_moreThanTwo){
      if (type1single->nrOfAntennaPorts.choice.moreThanTwo->n1_n2.present ==
          NR_CodebookConfig__codebookType__type1__subType__typeI_SinglePanel__nrOfAntennaPorts__moreThanTwo__n1_n2_PR_two_one_TypeI_SinglePanel_Restriction) {
        // 4 ports
        AssertFatal (NULL!=csi_reportconfig->dummy, "nrofCQIsPerReport is not present");

        ri_restriction = csi_reportconfig->codebookConfig->codebookType.choice.type1->subType.choice.typeI_SinglePanel->typeI_SinglePanel_ri_Restriction.buf[0];

        /* Replace dummy with the nrofCQIsPerReport from the CSIreport
           config when equalent ASN structure present*/
        if (0==*(csi_reportconfig->dummy)){
          nb_allowed_ri = number_of_bits_set((ri_restriction & 0xf0), &max_ri);
          ri_bitlen = ceil(log2(nb_allowed_ri));
        }
        else{
          nb_allowed_ri = number_of_bits_set(ri_restriction,&max_ri);
          ri_bitlen = ceil(log2(nb_allowed_ri));
        }
        ri_bitlen = ri_bitlen<2?ri_bitlen:2; //from the spec 38.212 and table  6.3.1.1.2-3: RI, LI, CQI, and CRI of codebookType=typeI-SinglePanel
        csi_report->csi_meas_bitlen.ri_bitlen=ri_bitlen;
      }
      else {
        // more than 4 ports
        AssertFatal (NULL!=csi_reportconfig->dummy, "nrofCQIsPerReport is not present");

        ri_restriction = csi_reportconfig->codebookConfig->codebookType.choice.type1->subType.choice.typeI_SinglePanel->typeI_SinglePanel_ri_Restriction.buf[0];

        /* Replace dummy with the nrofCQIsPerReport from the CSIreport
           config when equalent ASN structure present */
        if (0==*(csi_reportconfig->dummy)){
          nb_allowed_ri = number_of_bits_set((ri_restriction & 0xf0),&max_ri);
          ri_bitlen = ceil(log2(nb_allowed_ri));
        }
        else{
          nb_allowed_ri = number_of_bits_set(ri_restriction, &max_ri);
          ri_bitlen = ceil(log2(nb_allowed_ri));
        }
        csi_report->csi_meas_bitlen.ri_bitlen=ri_bitlen;
      }
    }
    return max_ri;
  }
  else
    AssertFatal(1==0,"Other configurations not yet implemented\n");
  return -1;
}

void compute_li_bitlen(struct NR_CSI_ReportConfig *csi_reportconfig,
                       uint8_t max_ri,
                       nr_csi_report_t *csi_report){

  struct NR_CodebookConfig *codebookConfig = csi_reportconfig->codebookConfig;
  if (codebookConfig == NULL) {
    csi_report->csi_meas_bitlen.li_bitlen=0;
    return;
  }
  // codebook type1 single panel
  if (NR_CodebookConfig__codebookType__type1__subType_PR_typeI_SinglePanel==codebookConfig->codebookType.choice.type1->subType.present){
    /* From Spec 38.212
     *  If the higher layer parameter nrofCQIsPerReport=1, nRI in Table 6.3.1.1.2-3 is the number of allowed rank indicator
     *  values in the 4 LSBs of the higher layer parameter typeI-SinglePanel-ri-Restriction according to Subclause 5.2.2.2.1 [6,
     *  TS 38.214]; otherwise nRI in Table 6.3.1.1.2-3 is the number of allowed rank indicator values according to Subclause
     *  5.2.2.2.1 [6, TS 38.214].
     *
     *  But from Current RRC ASN structures nrofCQIsPerReport is not present. Present a dummy variable is present so using it to
     *  calculate RI for antennas equal or more than two.
     */
     //! TODO: The bit length of LI is as follows LI = log2(RI), Need to confirm wheather we should consider maximum RI can be reported from ri_restricted
     //        or we should consider reported RI. If we need to consider reported RI for calculating LI bit length then we need to modify the code.
     csi_report->csi_meas_bitlen.li_bitlen=ceil(log2(max_ri))<2?ceil(log2(max_ri)):2;
  }
  else
    AssertFatal(1==0,"Other configurations not yet implemented\n");
}


void compute_cqi_bitlen(struct NR_CSI_ReportConfig *csi_reportconfig,
                        uint8_t max_ri,
                        nr_csi_report_t *csi_report){

  struct NR_CodebookConfig *codebookConfig = csi_reportconfig->codebookConfig;
  struct NR_CSI_ReportConfig__reportFreqConfiguration *freq_config = csi_reportconfig->reportFreqConfiguration;

  if (*freq_config->cqi_FormatIndicator == NR_CSI_ReportConfig__reportFreqConfiguration__cqi_FormatIndicator_widebandCQI) {
    csi_report->csi_meas_bitlen.cqi_bitlen = 4;
    if(codebookConfig != NULL) {
      if (NR_CodebookConfig__codebookType__type1__subType_PR_typeI_SinglePanel == codebookConfig->codebookType.choice.type1->subType.present){
        struct NR_CodebookConfig__codebookType__type1__subType__typeI_SinglePanel *type1single = codebookConfig->codebookType.choice.type1->subType.choice.typeI_SinglePanel;
        if (type1single->nrOfAntennaPorts.present == NR_CodebookConfig__codebookType__type1__subType__typeI_SinglePanel__nrOfAntennaPorts_PR_moreThanTwo) {
          if (type1single->nrOfAntennaPorts.choice.moreThanTwo->n1_n2.present >
              NR_CodebookConfig__codebookType__type1__subType__typeI_SinglePanel__nrOfAntennaPorts__moreThanTwo__n1_n2_PR_two_one_TypeI_SinglePanel_Restriction) {
            // more than 4 antenna ports
            if (max_ri > 4)
              csi_report->csi_meas_bitlen.cqi_bitlen += 4; // CQI for second TB
          }
        }
      }
    }
  }
  else
    AssertFatal(1==0,"Sub-band CQI reporting not yet supported");
}

//!TODO : same function can be written to handle csi_resources
void compute_csi_bitlen(NR_CSI_MeasConfig_t *csi_MeasConfig, NR_UE_info_t *UE_info, int UE_id, module_id_t Mod_idP){
  uint8_t csi_report_id = 0;
  uint8_t nb_resources = 0;
  uint8_t max_ri = 0;
  NR_CSI_ReportConfig__reportQuantity_PR reportQuantity_type;
  NR_CSI_ResourceConfigId_t csi_ResourceConfigId;
  struct NR_CSI_ResourceConfig *csi_resourceconfig;

  // for each CSI measurement report configuration (list of CSI-ReportConfig)
  for (csi_report_id=0; csi_report_id < csi_MeasConfig->csi_ReportConfigToAddModList->list.count; csi_report_id++){
    struct NR_CSI_ReportConfig *csi_reportconfig = csi_MeasConfig->csi_ReportConfigToAddModList->list.array[csi_report_id];
    // MAC structure for CSI measurement reports (per UE and per report)
    nr_csi_report_t *csi_report = &UE_info->csi_report_template[UE_id][csi_report_id];
    // csi-ResourceConfigId of a CSI-ResourceConfig included in the configuration
    // (either CSI-RS or SSB)
    csi_ResourceConfigId = csi_reportconfig->resourcesForChannelMeasurement;
    // looking for CSI-ResourceConfig
    int found_resource = 0;
    int csi_resourceidx = 0;
    while (found_resource == 0 && csi_resourceidx < csi_MeasConfig->csi_ResourceConfigToAddModList->list.count) {
      csi_resourceconfig = csi_MeasConfig->csi_ResourceConfigToAddModList->list.array[csi_resourceidx];
      if ( csi_resourceconfig->csi_ResourceConfigId == csi_ResourceConfigId)
        found_resource = 1;
      csi_resourceidx++;
    }
    AssertFatal(found_resource==1,"Not able to found any CSI-ResourceConfig with csi-ResourceConfigId %ld\n",
                csi_ResourceConfigId);

    long resourceType = csi_resourceconfig->resourceType;

    reportQuantity_type = csi_reportconfig->reportQuantity.present;
    csi_report->reportQuantity_type = reportQuantity_type;

    // setting the CSI or SSB index list
    if (NR_CSI_ReportConfig__reportQuantity_PR_ssb_Index_RSRP == csi_report->reportQuantity_type) {
      for (int csi_idx = 0; csi_idx < csi_MeasConfig->csi_SSB_ResourceSetToAddModList->list.count; csi_idx++) {
        if (csi_MeasConfig->csi_SSB_ResourceSetToAddModList->list.array[csi_idx]->csi_SSB_ResourceSetId ==
            *(csi_resourceconfig->csi_RS_ResourceSetList.choice.nzp_CSI_RS_SSB->csi_SSB_ResourceSetList->list.array[0])){
          //We can configure only one SSB resource set from spec 38.331 IE CSI-ResourceConfig
          nb_resources=  csi_MeasConfig->csi_SSB_ResourceSetToAddModList->list.array[csi_idx]->csi_SSB_ResourceList.list.count;
          csi_report->SSB_Index_list = csi_MeasConfig->csi_SSB_ResourceSetToAddModList->list.array[csi_idx]->csi_SSB_ResourceList.list.array;
          csi_report->CSI_Index_list = NULL;
          break;
        }
      }
    }
    else {
      if (resourceType == NR_CSI_ResourceConfig__resourceType_periodic) {
        AssertFatal(csi_MeasConfig->nzp_CSI_RS_ResourceSetToAddModList != NULL,
                    "Wrong settings! Report quantity requires CSI-RS but csi_MeasConfig->nzp_CSI_RS_ResourceSetToAddModList is NULL\n");
        for (int csi_idx = 0; csi_idx < csi_MeasConfig->nzp_CSI_RS_ResourceSetToAddModList->list.count; csi_idx++) {
          if (csi_MeasConfig->nzp_CSI_RS_ResourceSetToAddModList->list.array[csi_idx]->nzp_CSI_ResourceSetId ==
              *(csi_resourceconfig->csi_RS_ResourceSetList.choice.nzp_CSI_RS_SSB->nzp_CSI_RS_ResourceSetList->list.array[0])) {
            //For periodic and semi-persistent CSI Resource Settings, the number of CSI-RS Resource Sets configured is limited to S=1 for spec 38.212
            nb_resources = csi_MeasConfig->nzp_CSI_RS_ResourceSetToAddModList->list.array[csi_idx]->nzp_CSI_RS_Resources.list.count;
            csi_report->CSI_Index_list = csi_MeasConfig->nzp_CSI_RS_ResourceSetToAddModList->list.array[csi_idx]->nzp_CSI_RS_Resources.list.array;
            csi_report->SSB_Index_list = NULL;
            break;
          }
        }
      }
      else AssertFatal(1==0,"Only periodic resource configuration currently supported\n");
    }

    // computation of bit length depending on the report type
    switch(reportQuantity_type){
      case (NR_CSI_ReportConfig__reportQuantity_PR_ssb_Index_RSRP):
        compute_rsrp_bitlen(csi_reportconfig, nb_resources, csi_report);
        break;
      case (NR_CSI_ReportConfig__reportQuantity_PR_cri_RSRP):
        compute_rsrp_bitlen(csi_reportconfig, nb_resources, csi_report);
        break;
      case (NR_CSI_ReportConfig__reportQuantity_PR_cri_RI_CQI):
        csi_report->csi_meas_bitlen.cri_bitlen=ceil(log2(nb_resources));
        max_ri = compute_ri_bitlen(csi_reportconfig, csi_report);
        compute_cqi_bitlen(csi_reportconfig, max_ri, csi_report);
        break;
    default:
      AssertFatal(1==0,"Not yet supported CSI report quantity type");
    }
  }
}


uint16_t nr_get_csi_bitlen(int Mod_idP,
                           int UE_id,
                           uint8_t csi_report_id) {

  uint16_t csi_bitlen =0;
  NR_UE_info_t *UE_info = &RC.nrmac[Mod_idP]->UE_info;
  L1_RSRP_bitlen_t * CSI_report_bitlen = NULL;
  CSI_Meas_bitlen_t * csi_meas_bitlen = NULL;

  if (NR_CSI_ReportConfig__reportQuantity_PR_ssb_Index_RSRP==UE_info->csi_report_template[UE_id][csi_report_id].reportQuantity_type||
      NR_CSI_ReportConfig__reportQuantity_PR_cri_RSRP==UE_info->csi_report_template[UE_id][csi_report_id].reportQuantity_type){
    CSI_report_bitlen = &(UE_info->csi_report_template[UE_id][csi_report_id].CSI_report_bitlen); //This might need to be moodif for Aperiodic CSI-RS measurements
    csi_bitlen+= ((CSI_report_bitlen->cri_ssbri_bitlen * CSI_report_bitlen->nb_ssbri_cri) +
                  CSI_report_bitlen->rsrp_bitlen +(CSI_report_bitlen->diff_rsrp_bitlen *
                  (CSI_report_bitlen->nb_ssbri_cri -1 )));
  } else{
   csi_meas_bitlen = &(UE_info->csi_report_template[UE_id][csi_report_id].csi_meas_bitlen); //This might need to be moodif for Aperiodic CSI-RS measurements
   csi_bitlen+= (csi_meas_bitlen->cri_bitlen +csi_meas_bitlen->ri_bitlen+csi_meas_bitlen->li_bitlen+csi_meas_bitlen->cqi_bitlen+csi_meas_bitlen->pmi_x1_bitlen+csi_meas_bitlen->pmi_x2_bitlen);
 }

  return csi_bitlen;
}


void nr_csi_meas_reporting(int Mod_idP,
                           frame_t frame,
                           sub_frame_t slot) {

  NR_ServingCellConfigCommon_t *scc = RC.nrmac[Mod_idP]->common_channels->ServingCellConfigCommon;
  const int n_slots_frame = nr_slots_per_frame[*scc->ssbSubcarrierSpacing];

  NR_UE_info_t *UE_info = &RC.nrmac[Mod_idP]->UE_info;
  NR_list_t *UE_list = &UE_info->list;
  for (int UE_id = UE_list->head; UE_id >= 0; UE_id = UE_list->next[UE_id]) {
    const NR_CellGroupConfig_t *CellGroup = UE_info->CellGroup[UE_id];
    NR_UE_sched_ctrl_t *sched_ctrl = &UE_info->UE_sched_ctrl[UE_id];
    if (sched_ctrl->ul_failure==1 && get_softmodem_params()->phy_test==0) continue;
    if (!CellGroup || !CellGroup->spCellConfig || !CellGroup->spCellConfig->spCellConfigDedicated ||
	      !CellGroup->spCellConfig->spCellConfigDedicated->csi_MeasConfig) continue;
    const NR_CSI_MeasConfig_t *csi_measconfig = CellGroup->spCellConfig->spCellConfigDedicated->csi_MeasConfig->choice.setup;
    AssertFatal(csi_measconfig->csi_ReportConfigToAddModList->list.count > 0,
                "NO CSI report configuration available");
    NR_PUCCH_Config_t *pucch_Config = sched_ctrl->active_ubwp->bwp_Dedicated->pucch_Config->choice.setup;

    for (int csi_report_id = 0; csi_report_id < csi_measconfig->csi_ReportConfigToAddModList->list.count; csi_report_id++){
      NR_CSI_ReportConfig_t *csirep = csi_measconfig->csi_ReportConfigToAddModList->list.array[csi_report_id];

      AssertFatal(csirep->reportConfigType.choice.periodic,
                  "Only periodic CSI reporting is implemented currently\n");
      int period, offset;
      csi_period_offset(csirep, NULL, &period, &offset);
      const int sched_slot = (period + offset) % n_slots_frame;
      // prepare to schedule csi measurement reception according to 5.2.1.4 in 38.214
      // preparation is done in first slot of tdd period
      if (frame % (period / n_slots_frame) != offset / n_slots_frame)
        continue;
      LOG_D(NR_MAC, "CSI reporting in frame %d slot %d\n", frame, sched_slot);

      const NR_PUCCH_CSI_Resource_t *pucchcsires = csirep->reportConfigType.choice.periodic->pucch_CSI_ResourceList.list.array[0];
      const NR_PUCCH_ResourceSet_t *pucchresset = pucch_Config->resourceSetToAddModList->list.array[1]; // set with formats >1
      const int n = pucchresset->resourceList.list.count;
      int res_index = 0;
      for (; res_index < n; res_index++)
        if (*pucchresset->resourceList.list.array[res_index] == pucchcsires->pucch_Resource)
          break;
      AssertFatal(res_index < n,
                  "CSI resource not found among PUCCH resources\n");

      // find free PUCCH that is in order with possibly existing PUCCH
      // schedulings (other CSI, SR)
      NR_sched_pucch_t *curr_pucch = &sched_ctrl->sched_pucch[1];
      AssertFatal(curr_pucch->csi_bits == 0
                  && !curr_pucch->sr_flag
                  && curr_pucch->dai_c == 0,
                  "PUCCH not free at index 1 for UE %04x\n",
                  UE_info->rnti[UE_id]);
      curr_pucch->r_pucch = -1;
      curr_pucch->frame = frame;
      curr_pucch->ul_slot = sched_slot;
      curr_pucch->resource_indicator = res_index;
      curr_pucch->csi_bits +=
          nr_get_csi_bitlen(Mod_idP,UE_id,csi_report_id);

      NR_BWP_t *genericParameters = sched_ctrl->active_ubwp ?
        &sched_ctrl->active_ubwp->bwp_Common->genericParameters:
        &scc->uplinkConfigCommon->initialUplinkBWP->genericParameters;
      int bwp_start = NRRIV2PRBOFFSET(genericParameters->locationAndBandwidth,MAX_BWP_SIZE);

      // going through the list of PUCCH resources to find the one indexed by resource_id
      uint16_t *vrb_map_UL = &RC.nrmac[Mod_idP]->common_channels[0].vrb_map_UL[sched_slot * MAX_BWP_SIZE];
      const int m = pucch_Config->resourceToAddModList->list.count;
      for (int j = 0; j < m; j++) {
        NR_PUCCH_Resource_t *pucchres = pucch_Config->resourceToAddModList->list.array[j];
        if (pucchres->pucch_ResourceId != *pucchresset->resourceList.list.array[res_index])
          continue;
        int start = pucchres->startingPRB;
        int len = 1;
        uint64_t mask = 0;
        switch(pucchres->format.present){
          case NR_PUCCH_Resource__format_PR_format2:
            len = pucchres->format.choice.format2->nrofPRBs;
            mask = ((1 << pucchres->format.choice.format2->nrofSymbols) - 1) << pucchres->format.choice.format2->startingSymbolIndex;
            curr_pucch->simultaneous_harqcsi = pucch_Config->format2->choice.setup->simultaneousHARQ_ACK_CSI;
            break;
          case NR_PUCCH_Resource__format_PR_format3:
            len = pucchres->format.choice.format3->nrofPRBs;
            mask = ((1 << pucchres->format.choice.format3->nrofSymbols) - 1) << pucchres->format.choice.format3->startingSymbolIndex;
            curr_pucch->simultaneous_harqcsi = pucch_Config->format3->choice.setup->simultaneousHARQ_ACK_CSI;
            break;
          case NR_PUCCH_Resource__format_PR_format4:
            mask = ((1 << pucchres->format.choice.format4->nrofSymbols) - 1) << pucchres->format.choice.format4->startingSymbolIndex;
            curr_pucch->simultaneous_harqcsi = pucch_Config->format4->choice.setup->simultaneousHARQ_ACK_CSI;
            break;
        default:
          AssertFatal(0, "Invalid PUCCH format type\n");
        }
        // verify resources are free
        for (int i = start; i < start + len; ++i) {
          vrb_map_UL[i+bwp_start] |= mask;
        }
      }
    }
  }
}

static void handle_dl_harq(module_id_t mod_id,
                           int UE_id,
                           int8_t harq_pid,
                           bool success)
{
  NR_UE_info_t *UE_info = &RC.nrmac[mod_id]->UE_info;
  NR_UE_harq_t *harq = &UE_info->UE_sched_ctrl[UE_id].harq_processes[harq_pid];
  harq->feedback_slot = -1;
  harq->is_waiting = false;
  if (success) {
    add_tail_nr_list(&UE_info->UE_sched_ctrl[UE_id].available_dl_harq, harq_pid);
    harq->round = 0;
    harq->ndi ^= 1;
  } else if (harq->round >= MAX_HARQ_ROUNDS - 1) {
    add_tail_nr_list(&UE_info->UE_sched_ctrl[UE_id].available_dl_harq, harq_pid);
    harq->round = 0;
    harq->ndi ^= 1;
    NR_mac_stats_t *stats = &UE_info->mac_stats[UE_id];
    stats->dlsch_errors++;
    LOG_D(NR_MAC, "retransmission error for UE %d (total %"PRIu64")\n", UE_id, stats->dlsch_errors);
  } else {
    add_tail_nr_list(&UE_info->UE_sched_ctrl[UE_id].retrans_dl_harq, harq_pid);
    harq->round++;
  }
}

int checkTargetSSBInFirst64TCIStates_pdschConfig(int ssb_index_t, int Mod_idP, int UE_id) {
  NR_UE_info_t *UE_info = &RC.nrmac[Mod_idP]->UE_info;
  NR_CellGroupConfig_t *CellGroup = UE_info->CellGroup[UE_id] ;
  int nb_tci_states = CellGroup->spCellConfig->spCellConfigDedicated->initialDownlinkBWP->pdsch_Config->choice.setup->tci_StatesToAddModList->list.count;
  NR_TCI_State_t *tci =NULL;
  int i;

  for(i=0; i<nb_tci_states && i<64; i++) {
    tci = (NR_TCI_State_t *)CellGroup->spCellConfig->spCellConfigDedicated->initialDownlinkBWP->pdsch_Config->choice.setup->tci_StatesToAddModList->list.array[i];

    if(tci != NULL) {
      if(tci->qcl_Type1.referenceSignal.present == NR_QCL_Info__referenceSignal_PR_ssb) {
        if(tci->qcl_Type1.referenceSignal.choice.ssb == ssb_index_t)
          return tci->tci_StateId;  // returned TCI state ID
      }
      // if type2 is configured
      else if(tci->qcl_Type2 != NULL && tci->qcl_Type2->referenceSignal.present == NR_QCL_Info__referenceSignal_PR_ssb) {
        if(tci->qcl_Type2->referenceSignal.choice.ssb == ssb_index_t)
          return tci->tci_StateId; // returned TCI state ID
      } else LOG_I(NR_MAC,"SSB index is not found in first 64 TCI states of TCI_statestoAddModList[%d]", i);
    }
  }

  // tci state not identified in first 64 TCI States of PDSCH Config
  return -1;
}

int checkTargetSSBInTCIStates_pdcchConfig(int ssb_index_t, int Mod_idP, int UE_id) {
  NR_UE_info_t *UE_info = &RC.nrmac[Mod_idP]->UE_info;
  NR_CellGroupConfig_t *CellGroup = UE_info->CellGroup[UE_id] ;
  int nb_tci_states = CellGroup->spCellConfig->spCellConfigDedicated->initialDownlinkBWP->pdsch_Config->choice.setup->tci_StatesToAddModList->list.count;
  NR_TCI_State_t *tci =NULL;
  NR_TCI_StateId_t *tci_id = NULL;
  int bwp_id = 1;
  NR_BWP_Downlink_t *bwp = CellGroup->spCellConfig->spCellConfigDedicated->downlinkBWP_ToAddModList->list.array[bwp_id-1];
  NR_ControlResourceSet_t *coreset = bwp->bwp_Dedicated->pdcch_Config->choice.setup->controlResourceSetToAddModList->list.array[bwp_id-1];
  int i;
  int flag = 0;
  int tci_stateID = -1;

  for(i=0; i<nb_tci_states && i<128; i++) {
    tci = (NR_TCI_State_t *)CellGroup->spCellConfig->spCellConfigDedicated->initialDownlinkBWP->pdsch_Config->choice.setup->tci_StatesToAddModList->list.array[i];

    if(tci != NULL && tci->qcl_Type1.referenceSignal.present == NR_QCL_Info__referenceSignal_PR_ssb) {
      if(tci->qcl_Type1.referenceSignal.choice.ssb == ssb_index_t) {
        flag = 1;
        tci_stateID = tci->tci_StateId;
        break;
      } else if(tci->qcl_Type2 != NULL && tci->qcl_Type2->referenceSignal.present == NR_QCL_Info__referenceSignal_PR_ssb) {
        flag = 1;
        tci_stateID = tci->tci_StateId;
        break;
      }
    }

    if(flag != 0 && tci_stateID != -1 && coreset != NULL) {
      for(i=0; i<64 && i<coreset->tci_StatesPDCCH_ToAddList->list.count; i++) {
        tci_id = coreset->tci_StatesPDCCH_ToAddList->list.array[i];

        if(tci_id != NULL && *tci_id == tci_stateID)
          return tci_stateID;
      }
    }
  }

  // Need to implement once configuration is received
  return -1;
}

//returns the measured RSRP value (upper limit)
int get_measured_rsrp(uint8_t index) {
  //if index is invalid returning minimum rsrp -140
  if(index <= 15 || index >= 114)
    return MIN_RSRP_VALUE;

  return L1_SSB_CSI_RSRP_measReport_mapping_38133_10_1_6_1_1[index];
}

//returns the differential RSRP value (upper limit)
int get_diff_rsrp(uint8_t index, int strongest_rsrp) {
  if(strongest_rsrp != -1) {
    return strongest_rsrp + diff_rsrp_ssb_csi_meas_10_1_6_1_2[index];
  } else
    return MIN_RSRP_VALUE;
}

//identifies the target SSB Beam index
//keeps the required date for PDCCH and PDSCH TCI state activation/deactivation CE consutruction globally
//handles triggering of PDCCH and PDSCH MAC CEs
void tci_handling(module_id_t Mod_idP, int UE_id, frame_t frame, slot_t slot) {

  int strongest_ssb_rsrp = 0;
  int cqi_idx = 0;
  int curr_ssb_beam_index = 0; //ToDo: yet to know how to identify the serving ssb beam index
  uint8_t target_ssb_beam_index = curr_ssb_beam_index;
  uint8_t is_triggering_ssb_beam_switch =0;
  uint8_t ssb_idx = 0;
  int pdsch_bwp_id =0;
  int ssb_index[MAX_NUM_SSB] = {0};
  int ssb_rsrp[MAX_NUM_SSB] = {0};
  uint8_t idx = 0;
  int bwp_id  = 1;
  NR_UE_info_t *UE_info = &RC.nrmac[Mod_idP]->UE_info;
  NR_CellGroupConfig_t *CellGroup = UE_info->CellGroup[UE_id];
  NR_BWP_Downlink_t *bwp = CellGroup->spCellConfig->spCellConfigDedicated->downlinkBWP_ToAddModList->list.array[bwp_id-1];
  //bwp indicator
  int n_dl_bwp = CellGroup->spCellConfig->spCellConfigDedicated->downlinkBWP_ToAddModList->list.count;
  uint8_t nr_ssbri_cri = 0;
  uint8_t nb_of_csi_ssb_report = UE_info->csi_report_template[UE_id][cqi_idx].nb_of_csi_ssb_report;
  int better_rsrp_reported = -140-(-0); /*minimum_measured_RSRP_value - minimum_differntail_RSRP_value*///considering the minimum RSRP value as better RSRP initially
  uint8_t diff_rsrp_idx = 0;
  uint8_t i, j;
  NR_UE_sched_ctrl_t *sched_ctrl = &UE_info->UE_sched_ctrl[UE_id];

  if (n_dl_bwp < 4)
    pdsch_bwp_id = bwp_id;
  else
    pdsch_bwp_id = bwp_id - 1; // as per table 7.3.1.1.2-1 in 38.212

  /*Example:
  CRI_SSBRI: 1 2 3 4| 5 6 7 8| 9 10 1 2|
  nb_of_csi_ssb_report = 3 //3 sets as above
  nr_ssbri_cri = 4 //each set has 4 elements
  storing ssb indexes in ssb_index array as ssb_index[0] = 1 .. ssb_index[4] = 5
  ssb_rsrp[0] = strongest rsrp in first set, ssb_rsrp[4] = strongest rsrp in second set, ..
  idx: resource set index
  */

  //for all reported SSB
  for (idx = 0; idx < nb_of_csi_ssb_report; idx++) {
    nr_ssbri_cri = sched_ctrl->CSI_report[idx].choice.ssb_cri_report.nr_ssbri_cri;
      //extracting the ssb indexes
      for (ssb_idx = 0; ssb_idx < nr_ssbri_cri; ssb_idx++) {
        ssb_index[idx * nb_of_csi_ssb_report + ssb_idx] = sched_ctrl->CSI_report[idx].choice.ssb_cri_report.CRI_SSBRI[ssb_idx];
      }

      //if strongest measured RSRP is configured
      strongest_ssb_rsrp = get_measured_rsrp(sched_ctrl->CSI_report[idx].choice.ssb_cri_report.RSRP);
      ssb_rsrp[idx * nb_of_csi_ssb_report] = strongest_ssb_rsrp;
      LOG_D(NR_MAC,"ssb_rsrp = %d\n",strongest_ssb_rsrp);

      //if current ssb rsrp is greater than better rsrp
      if(ssb_rsrp[idx * nb_of_csi_ssb_report] > better_rsrp_reported) {
        better_rsrp_reported = ssb_rsrp[idx * nb_of_csi_ssb_report];
        target_ssb_beam_index = idx * nb_of_csi_ssb_report;
      }

      for(diff_rsrp_idx =1; diff_rsrp_idx < nr_ssbri_cri; diff_rsrp_idx++) {
        ssb_rsrp[idx * nb_of_csi_ssb_report + diff_rsrp_idx] = get_diff_rsrp(sched_ctrl->CSI_report[idx].choice.ssb_cri_report.diff_RSRP[diff_rsrp_idx-1], strongest_ssb_rsrp);

        //if current reported rsrp is greater than better rsrp
        if(ssb_rsrp[idx * nb_of_csi_ssb_report + diff_rsrp_idx] > better_rsrp_reported) {
          better_rsrp_reported = ssb_rsrp[idx * nb_of_csi_ssb_report + diff_rsrp_idx];
          target_ssb_beam_index = idx * nb_of_csi_ssb_report + diff_rsrp_idx;
        }
      }
  }


  if(ssb_index[target_ssb_beam_index] != ssb_index[curr_ssb_beam_index] && ssb_rsrp[target_ssb_beam_index] > ssb_rsrp[curr_ssb_beam_index]) {
    if( ssb_rsrp[target_ssb_beam_index] - ssb_rsrp[curr_ssb_beam_index] > L1_RSRP_HYSTERIS) {
      is_triggering_ssb_beam_switch = 1;
      LOG_D(NR_MAC, "Triggering ssb beam switching using tci\n");
    }
  }

  if(is_triggering_ssb_beam_switch) {
    //filling pdcch tci state activativation mac ce structure fields
    sched_ctrl->UE_mac_ce_ctrl.pdcch_state_ind.is_scheduled = 1;
    //OAI currently focusing on Non CA usecase hence 0 is considered as serving
    //cell id
    sched_ctrl->UE_mac_ce_ctrl.pdcch_state_ind.servingCellId = 0; //0 for PCell as 38.331 v15.9.0 page 353 //serving cell id for which this MAC CE applies
    sched_ctrl->UE_mac_ce_ctrl.pdcch_state_ind.coresetId = 0; //coreset id for which the TCI State id is being indicated

    /* 38.321 v15.8.0 page 66
    TCI State ID: This field indicates the TCI state identified by TCI-StateId as specified in TS 38.331 [5] applicable
    to the Control Resource Set identified by CORESET ID field.
    If the field of CORESET ID is set to 0,
      this field indicates a TCI-StateId for a TCI state of the first 64 TCI-states configured by tci-States-ToAddModList and tciStates-ToReleaseList in the PDSCH-Config in the active BWP.
    If the field of CORESET ID is set to the other value than 0,
     this field indicates a TCI-StateId configured by tci-StatesPDCCH-ToAddList and tciStatesPDCCH-ToReleaseList in the controlResourceSet identified by the indicated CORESET ID.
    The length of the field is 7 bits
     */
    if(sched_ctrl->UE_mac_ce_ctrl.pdcch_state_ind.coresetId == 0) {
      int tci_state_id = checkTargetSSBInFirst64TCIStates_pdschConfig(ssb_index[target_ssb_beam_index], Mod_idP, UE_id);

      if( tci_state_id != -1)
        sched_ctrl->UE_mac_ce_ctrl.pdcch_state_ind.tciStateId = tci_state_id;
      else {
        //identify the best beam within first 64 TCI States of PDSCH
        //Config TCI-states-to-addModList
        int flag = 0;

        for(i =0; ssb_index_sorted[i]!=0; i++) {
          tci_state_id = checkTargetSSBInFirst64TCIStates_pdschConfig(ssb_index_sorted[i], Mod_idP, UE_id) ;

          if(tci_state_id != -1 && ssb_rsrp_sorted[i] > ssb_rsrp[curr_ssb_beam_index] && ssb_rsrp_sorted[i] - ssb_rsrp[curr_ssb_beam_index] > L1_RSRP_HYSTERIS) {
            sched_ctrl->UE_mac_ce_ctrl.pdcch_state_ind.tciStateId = tci_state_id;
            flag = 1;
            break;
          }
        }

        if(flag == 0 || ssb_rsrp_sorted[i] < ssb_rsrp[curr_ssb_beam_index] || ssb_rsrp_sorted[i] - ssb_rsrp[curr_ssb_beam_index] < L1_RSRP_HYSTERIS) {
          sched_ctrl->UE_mac_ce_ctrl.pdcch_state_ind.is_scheduled = 0;
        }
      }
    } else {
      int tci_state_id = checkTargetSSBInTCIStates_pdcchConfig(ssb_index[target_ssb_beam_index], Mod_idP, UE_id);

      if (tci_state_id !=-1)
        sched_ctrl->UE_mac_ce_ctrl.pdcch_state_ind.tciStateId = tci_state_id;
      else {
        //identify the best beam within CORESET/PDCCH
        ////Config TCI-states-to-addModList
        int flag = 0;

        for(i =0; ssb_index_sorted[i]!=0; i++) {
          tci_state_id = checkTargetSSBInTCIStates_pdcchConfig(ssb_index_sorted[i], Mod_idP, UE_id);

          if( tci_state_id != -1 && ssb_rsrp_sorted[i] > ssb_rsrp[curr_ssb_beam_index] && ssb_rsrp_sorted[i] - ssb_rsrp[curr_ssb_beam_index] > L1_RSRP_HYSTERIS) {
            sched_ctrl->UE_mac_ce_ctrl.pdcch_state_ind.tciStateId = tci_state_id;
            flag = 1;
            break;
          }
        }

        if(flag == 0 || ssb_rsrp_sorted[i] < ssb_rsrp[curr_ssb_beam_index] || ssb_rsrp_sorted[i] - ssb_rsrp[curr_ssb_beam_index] < L1_RSRP_HYSTERIS) {
          sched_ctrl->UE_mac_ce_ctrl.pdcch_state_ind.is_scheduled = 0;
        }
      }
    }

    sched_ctrl->UE_mac_ce_ctrl.pdcch_state_ind.tci_present_inDCI = bwp->bwp_Dedicated->pdcch_Config->choice.setup->controlResourceSetToAddModList->list.array[bwp_id-1]->tci_PresentInDCI;

    //filling pdsch tci state activation deactivation mac ce structure fields
    if(sched_ctrl->UE_mac_ce_ctrl.pdcch_state_ind.tci_present_inDCI) {
      sched_ctrl->UE_mac_ce_ctrl.pdsch_TCI_States_ActDeact.is_scheduled = 1;
      /*
      Serving Cell ID: This field indicates the identity of the Serving Cell for which the MAC CE applies
      Considering only PCell exists. Serving cell index of PCell is always 0, hence configuring 0
      */
      sched_ctrl->UE_mac_ce_ctrl.pdsch_TCI_States_ActDeact.servingCellId = 0;
      /*
      BWP ID: This field indicates a DL BWP for which the MAC CE applies as the codepoint of the DCI bandwidth
      part indicator field as specified in TS 38.212
      */
      sched_ctrl->UE_mac_ce_ctrl.pdsch_TCI_States_ActDeact.bwpId = pdsch_bwp_id;

      /*
       * TODO ssb_rsrp_sort() API yet to code to find 8 best beams, rrc configuration
       * is required
       */
      for(i = 0; i<8; i++) {
        sched_ctrl->UE_mac_ce_ctrl.pdsch_TCI_States_ActDeact.tciStateActDeact[i] = i;
      }

      sched_ctrl->UE_mac_ce_ctrl.pdsch_TCI_States_ActDeact.highestTciStateActivated = 8;

      for(i = 0, j =0; i<MAX_TCI_STATES; i++) {
        if(sched_ctrl->UE_mac_ce_ctrl.pdsch_TCI_States_ActDeact.tciStateActDeact[i]) {
          sched_ctrl->UE_mac_ce_ctrl.pdsch_TCI_States_ActDeact.codepoint[j] = i;
          j++;
        }
      }
    }//tci_presentInDCI
  }//is-triggering_beam_switch
}//tci handling


uint8_t pickandreverse_bits(uint8_t *payload, uint16_t bitlen, uint8_t start_bit) {
  uint8_t rev_bits = 0;
  for (int i=0; i<bitlen; i++)
    rev_bits |= ((payload[(start_bit+i)/8]>>((start_bit+i)%8))&0x01)<<(bitlen-i-1);
  return rev_bits;
}


void evaluate_rsrp_report(NR_UE_info_t *UE_info,
                          NR_UE_sched_ctrl_t *sched_ctrl,
                          int UE_id,
                          uint8_t csi_report_id,
                          uint8_t *payload,
                          int *cumul_bits,
                          NR_CSI_ReportConfig__reportQuantity_PR reportQuantity_type){

  uint8_t cri_ssbri_bitlen = UE_info->csi_report_template[UE_id][csi_report_id].CSI_report_bitlen.cri_ssbri_bitlen;
  uint16_t curr_payload;

  /*! As per the spec 38.212 and table:  6.3.1.1.2-12 in a single UCI sequence we can have multiple CSI_report
  * the number of CSI_report will depend on number of CSI resource sets that are configured in CSI-ResourceConfig RRC IE
  * From spec 38.331 from the IE CSI-ResourceConfig for SSB RSRP reporting we can configure only one resource set
  * From spec 38.214 section 5.2.1.2 For periodic and semi-persistent CSI Resource Settings, the number of CSI-RS Resource Sets configured is limited to S=1
  */

  /** from 38.214 sec 5.2.1.4.2
  - if the UE is configured with the higher layer parameter groupBasedBeamReporting set to 'disabled', the UE is
    not required to update measurements for more than 64 CSI-RS and/or SSB resources, and the UE shall report in
    a single report nrofReportedRS (higher layer configured) different CRI or SSBRI for each report setting

  - if the UE is configured with the higher layer parameter groupBasedBeamReporting set to 'enabled', the UE is not
    required to update measurements for more than 64 CSI-RS and/or SSB resources, and the UE shall report in a
    single reporting instance two different CRI or SSBRI for each report setting, where CSI-RS and/or SSB
    resources can be received simultaneously by the UE either with a single spatial domain receive filter, or with
    multiple simultaneous spatial domain receive filter
  */

  int idx = 0; //Since for SSB RSRP reporting in RRC can configure only one ssb resource set per one report config
  sched_ctrl->CSI_report[idx].choice.ssb_cri_report.nr_ssbri_cri = UE_info->csi_report_template[UE_id][csi_report_id].CSI_report_bitlen.nb_ssbri_cri;

  for (int csi_ssb_idx = 0; csi_ssb_idx < sched_ctrl->CSI_report[idx].choice.ssb_cri_report.nr_ssbri_cri ; csi_ssb_idx++) {
    curr_payload = pickandreverse_bits(payload, cri_ssbri_bitlen, *cumul_bits);

    if (NR_CSI_ReportConfig__reportQuantity_PR_ssb_Index_RSRP == reportQuantity_type)
      sched_ctrl->CSI_report[idx].choice.ssb_cri_report.CRI_SSBRI[csi_ssb_idx] =
        *(UE_info->csi_report_template[UE_id][csi_report_id].SSB_Index_list[cri_ssbri_bitlen>0?((curr_payload)&~(~1<<(cri_ssbri_bitlen-1))):cri_ssbri_bitlen]);
    else
      sched_ctrl->CSI_report[idx].choice.ssb_cri_report.CRI_SSBRI[csi_ssb_idx] =
        *(UE_info->csi_report_template[UE_id][csi_report_id].CSI_Index_list[cri_ssbri_bitlen>0?((curr_payload)&~(~1<<(cri_ssbri_bitlen-1))):cri_ssbri_bitlen]);

    *cumul_bits += cri_ssbri_bitlen;
    if(UE_info->csi_report_template[UE_id][csi_report_id].reportQuantity_type == NR_CSI_ReportConfig__reportQuantity_PR_cri_RSRP)
      LOG_D(MAC,"CSI-RS Resource Indicator = %d\n",sched_ctrl->CSI_report[idx].choice.ssb_cri_report.CRI_SSBRI[csi_ssb_idx]);
    else
      LOG_D(MAC,"SSB Resource Indicator = %d\n",sched_ctrl->CSI_report[idx].choice.ssb_cri_report.CRI_SSBRI[csi_ssb_idx]);
  }

  curr_payload = pickandreverse_bits(payload, 7, *cumul_bits);
  sched_ctrl->CSI_report[idx].choice.ssb_cri_report.RSRP = curr_payload & 0x7f;
  *cumul_bits += 7;

  for (int diff_rsrp_idx =0; diff_rsrp_idx < sched_ctrl->CSI_report[idx].choice.ssb_cri_report.nr_ssbri_cri - 1; diff_rsrp_idx++ ) {
    curr_payload = pickandreverse_bits(payload, 4, *cumul_bits);
    sched_ctrl->CSI_report[idx].choice.ssb_cri_report.diff_RSRP[diff_rsrp_idx] = curr_payload & 0x0f;
    *cumul_bits += 4;
  }
  UE_info->csi_report_template[UE_id][csi_report_id].nb_of_csi_ssb_report++;
  int strongest_ssb_rsrp = get_measured_rsrp(sched_ctrl->CSI_report[idx].choice.ssb_cri_report.RSRP);
  NR_mac_stats_t *stats = &UE_info->mac_stats[UE_id];
  // including ssb rsrp in mac stats
  stats->cumul_rsrp += strongest_ssb_rsrp;
  stats->num_rsrp_meas++;
  LOG_D(MAC,"rsrp_id = %d rsrp = %d\n",
        sched_ctrl->CSI_report[idx].choice.ssb_cri_report.RSRP,
        strongest_ssb_rsrp);
}


void evaluate_cri_report(uint8_t *payload,
                         uint8_t cri_bitlen,
                         int cumul_bits,
                         NR_UE_sched_ctrl_t *sched_ctrl){

  int idx = 0; // FIXME not sure about this index. Should it be the same as csi_report_id?

  uint8_t temp_cri = pickandreverse_bits(payload, cri_bitlen, cumul_bits);
  sched_ctrl->CSI_report[idx].choice.cri_ri_li_pmi_cqi_report.cri = temp_cri;
}

void evaluate_ri_report(uint8_t *payload,
                        uint8_t ri_bitlen,
                        NR_UE_sched_ctrl_t *sched_ctrl){

  AssertFatal(1==0,"Evaluation of RI report not yet implemented\n");
}


void evaluate_cqi_report(uint8_t *payload,
                         uint8_t cqi_bitlen,
                         int *cumul_bits,
                         NR_UE_sched_ctrl_t *sched_ctrl){

  //TODO sub-band CQI report not yet implemented
  int idx = 0; // FIXME not sure about this index. Should it be the same as csi_report_id?
  
  uint8_t temp_cqi = pickandreverse_bits(payload, 4, *cumul_bits);
  sched_ctrl->CSI_report[idx].choice.cri_ri_li_pmi_cqi_report.wb_cqi_1tb = temp_cqi;
  *cumul_bits += 4;
  LOG_I(MAC,"Wide-band CQI for the first TB %d\n", temp_cqi);
  if (cqi_bitlen > 4) {
    temp_cqi = pickandreverse_bits(payload, 4, *cumul_bits);
    sched_ctrl->CSI_report[idx].choice.cri_ri_li_pmi_cqi_report.wb_cqi_2tb = temp_cqi;
    LOG_D(MAC,"Wide-band CQI for the second TB %d\n", temp_cqi);
  }
}

void extract_pucch_csi_report(NR_CSI_MeasConfig_t *csi_MeasConfig,
                              const nfapi_nr_uci_pucch_pdu_format_2_3_4_t *uci_pdu,
                              frame_t frame,
                              slot_t slot,
                              int UE_id,
                              module_id_t Mod_idP) {

  /** From Table 6.3.1.1.2-3: RI, LI, CQI, and CRI of codebookType=typeI-SinglePanel */
  NR_ServingCellConfigCommon_t *scc =
      RC.nrmac[Mod_idP]->common_channels->ServingCellConfigCommon;
  const int n_slots_frame = nr_slots_per_frame[*scc->ssbSubcarrierSpacing];
  uint8_t *payload = uci_pdu->csi_part1.csi_part1_payload;
  NR_CSI_ReportConfig__reportQuantity_PR reportQuantity_type = NR_CSI_ReportConfig__reportQuantity_PR_NOTHING;
  NR_UE_info_t *UE_info = &(RC.nrmac[Mod_idP]->UE_info);
  NR_UE_sched_ctrl_t *sched_ctrl = &UE_info->UE_sched_ctrl[UE_id];
  int cumul_bits = 0;
  for (int csi_report_id = 0; csi_report_id < csi_MeasConfig->csi_ReportConfigToAddModList->list.count; csi_report_id++ ) {
    UE_info->csi_report_template[UE_id][csi_report_id].nb_of_csi_ssb_report = 0;
    uint8_t cri_bitlen = 0;
    uint8_t ri_bitlen = 0;
    uint8_t cqi_bitlen = 0;
    NR_CSI_ReportConfig_t *csirep = csi_MeasConfig->csi_ReportConfigToAddModList->list.array[csi_report_id];
    int period, offset;
    csi_period_offset(csirep, NULL, &period, &offset);
    // verify if report with current id has been scheduled for this frame and slot
    if ((n_slots_frame*frame + slot - offset)%period == 0) {
      reportQuantity_type = UE_info->csi_report_template[UE_id][csi_report_id].reportQuantity_type;
      LOG_D(MAC,"SFN/SF:%d/%d reportQuantity type = %d\n",frame,slot,reportQuantity_type);
      switch(reportQuantity_type){
        case NR_CSI_ReportConfig__reportQuantity_PR_cri_RSRP:
          evaluate_rsrp_report(UE_info,sched_ctrl,UE_id,csi_report_id,payload,&cumul_bits,reportQuantity_type);
          break;
        case NR_CSI_ReportConfig__reportQuantity_PR_ssb_Index_RSRP:
          evaluate_rsrp_report(UE_info,sched_ctrl,UE_id,csi_report_id,payload,&cumul_bits,reportQuantity_type);
          break;
        case NR_CSI_ReportConfig__reportQuantity_PR_cri_RI_CQI:
          cri_bitlen = UE_info->csi_report_template[UE_id][csi_report_id].csi_meas_bitlen.cri_bitlen;
          if(cri_bitlen)
            evaluate_cri_report(payload,cri_bitlen,cumul_bits,sched_ctrl);
          cumul_bits += cri_bitlen;
          ri_bitlen = UE_info->csi_report_template[UE_id][csi_report_id].csi_meas_bitlen.ri_bitlen;
          if(ri_bitlen)
            evaluate_ri_report(payload,ri_bitlen,sched_ctrl);
          cumul_bits += ri_bitlen;
          //TODO add zero padding bits when needed
          cqi_bitlen = UE_info->csi_report_template[UE_id][csi_report_id].csi_meas_bitlen.cqi_bitlen;
          if(cqi_bitlen)
            evaluate_cqi_report(payload,cqi_bitlen,&cumul_bits,sched_ctrl);
          break;
        default:
          AssertFatal(1==0, "Invalid or not supported CSI measurement report\n");
      }
    }
  }
}

static NR_UE_harq_t *find_harq(module_id_t mod_id, frame_t frame, sub_frame_t slot, int UE_id)
{
  /* In case of realtime problems: we can only identify a HARQ process by
   * timing. If the HARQ process's feedback_frame/feedback_slot is not the one we
   * expected, we assume that processing has been aborted and we need to
   * skip this HARQ process, which is what happens in the loop below.
   * Similarly, we might be "in advance", in which case we need to skip
   * this result. */
  NR_UE_sched_ctrl_t *sched_ctrl = &RC.nrmac[mod_id]->UE_info.UE_sched_ctrl[UE_id];
  int8_t pid = sched_ctrl->feedback_dl_harq.head;
  if (pid < 0)
    return NULL;
  NR_UE_harq_t *harq = &sched_ctrl->harq_processes[pid];
  /* old feedbacks we missed: mark for retransmission */
  while (harq->feedback_frame != frame
         || (harq->feedback_frame == frame && harq->feedback_slot < slot)) {
    LOG_W(NR_MAC,
          "expected HARQ pid %d feedback at %d.%d, but is at %d.%d instead (HARQ feedback is in the past)\n",
          pid,
          harq->feedback_frame,
          harq->feedback_slot,
          frame,
          slot);
    remove_front_nr_list(&sched_ctrl->feedback_dl_harq);
    handle_dl_harq(mod_id, UE_id, pid, 0);
    pid = sched_ctrl->feedback_dl_harq.head;
    if (pid < 0)
      return NULL;
    harq = &sched_ctrl->harq_processes[pid];
  }
  /* feedbacks that we wait for in the future: don't do anything */
  if (harq->feedback_slot > slot) {
    LOG_W(NR_MAC,
          "expected HARQ pid %d feedback at %d.%d, but is at %d.%d instead (HARQ feedback is in the future)\n",
          pid,
          harq->feedback_frame,
          harq->feedback_slot,
          frame,
          slot);
    return NULL;
  }
  return harq;
}

void handle_nr_uci_pucch_0_1(module_id_t mod_id,
                             frame_t frame,
                             sub_frame_t slot,
                             const nfapi_nr_uci_pucch_pdu_format_0_1_t *uci_01)
{
  int UE_id = find_nr_UE_id(mod_id, uci_01->rnti);
  if (UE_id < 0) {
    LOG_E(NR_MAC, "%s(): unknown RNTI %04x in PUCCH UCI\n", __func__, uci_01->rnti);
    return;
  }
  NR_UE_info_t *UE_info = &RC.nrmac[mod_id]->UE_info;
  NR_UE_sched_ctrl_t *sched_ctrl = &UE_info->UE_sched_ctrl[UE_id];

  if (((uci_01->pduBitmap >> 1) & 0x01)) {
    // iterate over received harq bits
    for (int harq_bit = 0; harq_bit < uci_01->harq->num_harq; harq_bit++) {
      const uint8_t harq_value = uci_01->harq->harq_list[harq_bit].harq_value;
      const uint8_t harq_confidence = uci_01->harq->harq_confidence_level;
      NR_UE_harq_t *harq = find_harq(mod_id, frame, slot, UE_id);
      if (!harq)
        break;
      DevAssert(harq->is_waiting);
      const int8_t pid = sched_ctrl->feedback_dl_harq.head;
      remove_front_nr_list(&sched_ctrl->feedback_dl_harq);
      LOG_D(NR_MAC,"bit %d pid %d ack/nack %d\n",harq_bit,pid,harq_value);
<<<<<<< HEAD
      handle_dl_harq(mod_id, UE_id, pid, harq_value == 1 && harq_confidence == 0);
=======
      handle_dl_harq(mod_id, UE_id, pid, harq_value == 0 && harq_confidence == 0);
>>>>>>> 142451e7
      if (harq_confidence == 1)  UE_info->mac_stats[UE_id].pucch0_DTX++;
    }
  }

  // check scheduling request result, confidence_level == 0 is good
  if (uci_01->pduBitmap & 0x1 && uci_01->sr->sr_indication && uci_01->sr->sr_confidence_level == 0 && uci_01->ul_cqi >= 148) {
    // SR detected with SNR >= 10dB
    sched_ctrl->SR |= true;
    LOG_D(NR_MAC, "SR UE %04x ul_cqi %d\n", uci_01->rnti, uci_01->ul_cqi);
  }

  // tpc (power control) only if we received AckNack or positive SR. For a
  // negative SR, the UE won't have sent anything, and the SNR is not valid
  if (((uci_01->pduBitmap >> 1) & 0x1) || sched_ctrl->SR) {
    if ((uci_01->harq) && (uci_01->harq->harq_confidence_level==0)) sched_ctrl->tpc1 = nr_get_tpc(RC.nrmac[mod_id]->pucch_target_snrx10, uci_01->ul_cqi, 30);
    else                                        sched_ctrl->tpc1 = 3;
    sched_ctrl->pucch_snrx10 = uci_01->ul_cqi * 5 - 640;
  }
}

void handle_nr_uci_pucch_2_3_4(module_id_t mod_id,
                               frame_t frame,
                               sub_frame_t slot,
                               const nfapi_nr_uci_pucch_pdu_format_2_3_4_t *uci_234)
{
  int UE_id = find_nr_UE_id(mod_id, uci_234->rnti);
  if (UE_id < 0) {
    LOG_E(NR_MAC, "%s(): unknown RNTI %04x in PUCCH UCI\n", __func__, uci_234->rnti);
    return;
  }
  AssertFatal(RC.nrmac[mod_id]->UE_info.CellGroup[UE_id],"Cellgroup is null for UE %d/%x\n",UE_id,uci_234->rnti);
  AssertFatal(RC.nrmac[mod_id]->UE_info.CellGroup[UE_id]->spCellConfig, "Cellgroup->spCellConfig is null for UE %d/%x\n",UE_id,uci_234->rnti);
  AssertFatal(RC.nrmac[mod_id]->UE_info.CellGroup[UE_id]->spCellConfig->spCellConfigDedicated, "Cellgroup->spCellConfig->spCellConfigDedicated is null for UE %d/%x\n",UE_id,uci_234->rnti);
  if ( RC.nrmac[mod_id]->UE_info.CellGroup[UE_id]->spCellConfig->spCellConfigDedicated->csi_MeasConfig==NULL) return;

  NR_CSI_MeasConfig_t *csi_MeasConfig = RC.nrmac[mod_id]->UE_info.CellGroup[UE_id]->spCellConfig->spCellConfigDedicated->csi_MeasConfig->choice.setup;
  NR_UE_info_t *UE_info = &RC.nrmac[mod_id]->UE_info;
  NR_UE_sched_ctrl_t *sched_ctrl = &UE_info->UE_sched_ctrl[UE_id];

  // tpc (power control)
  sched_ctrl->tpc1 = nr_get_tpc(RC.nrmac[mod_id]->pucch_target_snrx10,
                                uci_234->ul_cqi,
                                30);
  sched_ctrl->pucch_snrx10 = uci_234->ul_cqi * 5 - 640;

  if ((uci_234->pduBitmap >> 1) & 0x01) {
    // iterate over received harq bits
    for (int harq_bit = 0; harq_bit < uci_234->harq.harq_bit_len; harq_bit++) {
      const int acknack = ((uci_234->harq.harq_payload[harq_bit >> 3]) >> harq_bit) & 0x01;
      NR_UE_harq_t *harq = find_harq(mod_id, frame, slot, UE_id);
      if (!harq)
        break;
      DevAssert(harq->is_waiting);
      const int8_t pid = sched_ctrl->feedback_dl_harq.head;
      remove_front_nr_list(&sched_ctrl->feedback_dl_harq);
      handle_dl_harq(mod_id, UE_id, pid, uci_234->harq.harq_crc != 1 && acknack);
    }
  }
  if ((uci_234->pduBitmap >> 2) & 0x01) {
    //API to parse the csi report and store it into sched_ctrl
    extract_pucch_csi_report(csi_MeasConfig, uci_234, frame, slot, UE_id, mod_id);
    //TCI handling function
    tci_handling(mod_id, UE_id,frame, slot);
  }
  if ((uci_234->pduBitmap >> 3) & 0x01) {
    //@TODO:Handle CSI Report 2
  }
}


// this function returns an index to NR_sched_pucch structure
// currently this structure contains PUCCH0 at index 0 and PUCCH2 at index 1
// if the function returns -1 it was not possible to schedule acknack
// when current pucch is ready to be scheduled nr_fill_nfapi_pucch is called
int nr_acknack_scheduling(int mod_id,
                          int UE_id,
                          frame_t frame,
                          sub_frame_t slot,
                          int r_pucch,
                          int is_common) {

  const NR_ServingCellConfigCommon_t *scc = RC.nrmac[mod_id]->common_channels->ServingCellConfigCommon;
  const int n_slots_frame = nr_slots_per_frame[*scc->ssbSubcarrierSpacing];
  const NR_TDD_UL_DL_Pattern_t *tdd = &scc->tdd_UL_DL_ConfigurationCommon->pattern1;
  const int nr_mix_slots = tdd->nrofDownlinkSymbols != 0 || tdd->nrofUplinkSymbols != 0;
  const int nr_slots_period = tdd->nrofDownlinkSlots + tdd->nrofUplinkSlots + nr_mix_slots;
  const int first_ul_slot_tdd = tdd->nrofDownlinkSlots + nr_slots_period * (slot / nr_slots_period);
  const int first_ul_slot_period = tdd->nrofDownlinkSlots;
  const int CC_id = 0;
  NR_sched_pucch_t *csi_pucch;

  AssertFatal(slot < first_ul_slot_tdd + (tdd->nrofUplinkSymbols != 0),
              "cannot handle multiple TDD periods (yet): slot %d first_ul_slot_tdd %d nrofUplinkSlots %ld\n",
              slot,
              first_ul_slot_tdd,
              tdd->nrofUplinkSlots);

  /* for the moment, we consider:
   * * only pucch_sched[0] holds HARQ (and SR)
   * * we do not multiplex with CSI, which is always in pucch_sched[2]
   * * SR uses format 0 and is allocated in the first UL (mixed) slot (and not
   *   later)
   * * each UE has dedicated PUCCH Format 0 resources, and we use index 0! */
  NR_UE_sched_ctrl_t *sched_ctrl = &RC.nrmac[mod_id]->UE_info.UE_sched_ctrl[UE_id];
  NR_sched_pucch_t *pucch = &sched_ctrl->sched_pucch[0];
  LOG_D(NR_MAC,"pucch_acknak %d.%d Trying to allocate pucch, current DAI %d\n",frame,slot,pucch->dai_c);
  pucch->r_pucch=r_pucch;
  AssertFatal(pucch->csi_bits == 0,
              "%s(): csi_bits %d in sched_pucch[0]\n",
              __func__,
              pucch->csi_bits);
  /* if the currently allocated PUCCH of this UE is full, allocate it */
  if (pucch->dai_c == 2) {
    /* advance the UL slot information in PUCCH by one so we won't schedule in
     * the same slot again */
    const int f = pucch->frame;
    const int s = pucch->ul_slot;
    LOG_D(NR_MAC,"pucch_acknak : %d.%d DAI = 2 pucch currently in %d.%d, advancing by 1 slot\n",frame,slot,f,s);
    nr_fill_nfapi_pucch(mod_id, frame, slot, pucch, UE_id);
    memset(pucch, 0, sizeof(*pucch));
    pucch->frame = s == n_slots_frame - 1 ? (f + 1) % 1024 : f;
    if(((s + 1)%nr_slots_period) == 0)
      pucch->ul_slot = (s + 1 + first_ul_slot_period) % n_slots_frame;
    else
      pucch->ul_slot = (s + 1) % n_slots_frame;
    // we assume that only two indices over the array sched_pucch exist
    csi_pucch = &sched_ctrl->sched_pucch[1];
    // skip the CSI PUCCH if it is present and if in the next frame/slot
    // and if we don't multiplex
    csi_pucch->r_pucch=-1;
    if (csi_pucch->csi_bits > 0
        && csi_pucch->frame == pucch->frame
        && csi_pucch->ul_slot == pucch->ul_slot
        && !csi_pucch->simultaneous_harqcsi) {
      nr_fill_nfapi_pucch(mod_id, frame, slot, csi_pucch, UE_id);
      memset(csi_pucch, 0, sizeof(*csi_pucch));
      pucch->frame = pucch->ul_slot == n_slots_frame - 1 ? (pucch->frame + 1) % 1024 : pucch->frame;
      if(((pucch->ul_slot + 1)%nr_slots_period) == 0)
        pucch->ul_slot = (pucch->ul_slot + 1 + first_ul_slot_period) % n_slots_frame;
      else
        pucch->ul_slot = (pucch->ul_slot + 1) % n_slots_frame;
    }
  }

  LOG_D(NR_MAC,"pucch_acknak 1. DL %d.%d, UL_ACK %d.%d, DAI_C %d\n",frame,slot,pucch->frame,pucch->ul_slot,pucch->dai_c);

  // this is hardcoded for now as ue specific only if we are not on the initialBWP (to be fixed to allow ue_Specific also on initialBWP
  NR_CellGroupConfig_t *cg = RC.nrmac[mod_id]->UE_info.CellGroup[UE_id];
  NR_BWP_UplinkDedicated_t *ubwpd=NULL;

  if (cg &&
      cg->spCellConfig &&
      cg->spCellConfig->spCellConfigDedicated &&
      cg->spCellConfig->spCellConfigDedicated->uplinkConfig &&
      cg->spCellConfig->spCellConfigDedicated->uplinkConfig->initialUplinkBWP)
    ubwpd = cg->spCellConfig->spCellConfigDedicated->uplinkConfig->initialUplinkBWP;

  NR_SearchSpace__searchSpaceType_PR ss_type = (is_common==0 && (sched_ctrl->active_bwp || ubwpd)) ? NR_SearchSpace__searchSpaceType_PR_ue_Specific: NR_SearchSpace__searchSpaceType_PR_common;
  uint8_t pdsch_to_harq_feedback[8];
  int bwp_Id = 0;
  if (sched_ctrl->active_ubwp) bwp_Id = sched_ctrl->active_ubwp->bwp_Id;

  int max_fb_time = 0;
  get_pdsch_to_harq_feedback(mod_id, UE_id, bwp_Id, ss_type, &max_fb_time, pdsch_to_harq_feedback);

  LOG_D(NR_MAC,"pucch_acknak 1b. DL %d.%d, UL_ACK %d.%d, DAI_C %d\n",frame,slot,pucch->frame,pucch->ul_slot,pucch->dai_c);
  /* there is a HARQ. Check whether we can use it for this ACKNACK */
  if (pucch->dai_c > 0) {
    /* this UE already has a PUCCH occasion */
    // Find the right timing_indicator value.
    int i = 0;
    while (i < 8) {
      int diff = pucch->ul_slot - slot;
      if (diff<0)
        diff += n_slots_frame;
      if (pdsch_to_harq_feedback[i] == diff)
        break;
      ++i;
    }
    if (i >= 8) {
      // we cannot reach this timing anymore, allocate and try again
      const int f = pucch->frame;
      const int s = pucch->ul_slot;
      const int n_slots_frame = nr_slots_per_frame[*scc->ssbSubcarrierSpacing];
      LOG_D(NR_MAC,"pucch_acknak : %d.%d DAI > 0, cannot reach timing for pucch in %d.%d, advancing slot by 1 and trying again\n",frame,slot,f,s);
      nr_fill_nfapi_pucch(mod_id, frame, slot, pucch, UE_id);
      memset(pucch, 0, sizeof(*pucch));
      pucch->frame = s == n_slots_frame - 1 ? (f + 1) % 1024 : f;
      if(((s + 1)%nr_slots_period) == 0)
        pucch->ul_slot = (s + 1 + first_ul_slot_period) % n_slots_frame;
      else
        pucch->ul_slot = (s + 1) % n_slots_frame;
      return nr_acknack_scheduling(mod_id, UE_id, frame, slot, r_pucch,is_common);
    }

    pucch->timing_indicator = i;
    pucch->dai_c++;
    // retain old resource indicator, and we are good
    LOG_D(NR_MAC,"pucch_acknak : %d.%d. DAI > 0, pucch allocated for %d.%d (index %d)\n",frame,slot,pucch->frame,pucch->ul_slot,pucch->timing_indicator);
    return 0;
  }

  LOG_D(NR_MAC,"pucch_acknak : %d.%d DAI = 0, looking for new pucch occasion\n",frame,slot);
  /* we need to find a new PUCCH occasion */

  /*(Re)Inizialization of timing information*/
  if ((pucch->frame == 0 && pucch->ul_slot == 0) ||
      ((pucch->frame*n_slots_frame + pucch->ul_slot) <
      (frame*n_slots_frame + slot))) {
    AssertFatal(pucch->sr_flag + pucch->dai_c == 0,
                "expected no SR/AckNack for UE %d in %4d.%2d, but has %d/%d for %4d.%2d\n",
                UE_id, frame, slot, pucch->sr_flag, pucch->dai_c, pucch->frame, pucch->ul_slot);
    pucch->frame = frame;
    pucch->ul_slot = first_ul_slot_tdd;
  }

  // Find the right timing_indicator value.
  int ind_found = -1;
  // while we are within the feedback limits
  while ((n_slots_frame + pucch->ul_slot - slot) % n_slots_frame <= max_fb_time) {
    int i = 0;
    while (i < 8) {
      LOG_D(NR_MAC,"pdsch_to_harq_feedback[%d] = %d (pucch->ul_slot %d - slot %d)\n",
            i,pdsch_to_harq_feedback[i],pucch->ul_slot,slot);
      int diff = pucch->ul_slot - slot;
      if (diff<0)
        diff += n_slots_frame;
      if (pdsch_to_harq_feedback[i] == diff) {
        ind_found = i;
        break;
      }
      ++i;
    }
    if (ind_found!=-1)
      break;
    // advance to the next ul slot
    const int f = pucch->frame;
    const int s = pucch->ul_slot;
    pucch->frame = s == n_slots_frame - 1 ? (f + 1) % 1024 : f;
    if(((s + 1)%nr_slots_period) == 0)
      pucch->ul_slot = (s + 1 + first_ul_slot_period) % n_slots_frame;
    else
      pucch->ul_slot = (s + 1) % n_slots_frame;
  }
  if (ind_found==-1) {
    LOG_D(NR_MAC,
          "%4d.%2d could not find pdsch_to_harq_feedback for UE %d: earliest "
          "ack slot %d\n",
          frame,
          slot,
          UE_id,
          pucch->ul_slot);
    return -1;
  }

  // is there already CSI in this slot?
  csi_pucch = &sched_ctrl->sched_pucch[1];
  if (csi_pucch &&
      csi_pucch->csi_bits > 0 &&
      csi_pucch->frame == pucch->frame &&
      csi_pucch->ul_slot == pucch->ul_slot) {
    // skip the CSI PUCCH if it is present and if in the next frame/slot
    // and if we don't multiplex
    // FIXME currently we support at most 11 bits in pucch2 so skip also in that case
    if(!csi_pucch->simultaneous_harqcsi
       || ((csi_pucch->csi_bits + csi_pucch->dai_c) >= 11)) {
      nr_fill_nfapi_pucch(mod_id, frame, slot, csi_pucch, UE_id);
      memset(csi_pucch, 0, sizeof(*csi_pucch));
      /* advance the UL slot information in PUCCH by one so we won't schedule in
       * the same slot again */
      const int f = pucch->frame;
      const int s = pucch->ul_slot;
      memset(pucch, 0, sizeof(*pucch));
      pucch->frame = s == n_slots_frame - 1 ? (f + 1) % 1024 : f;
      if(((s + 1)%nr_slots_period) == 0)
        pucch->ul_slot = (s + 1 + first_ul_slot_period) % n_slots_frame;
      else
        pucch->ul_slot = (s + 1) % n_slots_frame;
      return nr_acknack_scheduling(mod_id, UE_id, frame, slot, r_pucch,is_common);
    }
    // multiplexing harq and csi in a pucch
    else {
      csi_pucch->timing_indicator = ind_found;
      csi_pucch->dai_c++;
      return 1;
    }
  }

  pucch->timing_indicator = ind_found; // index in the list of timing indicators

  LOG_D(NR_MAC,"pucch_acknak 2. DAI 0 DL %d.%d, UL_ACK %d.%d (index %d)\n",frame,slot,pucch->frame,pucch->ul_slot,pucch->timing_indicator);

  pucch->dai_c++;
  pucch->resource_indicator = 0; // each UE has dedicated PUCCH resources
  pucch->r_pucch=r_pucch;
  NR_PUCCH_Config_t *pucch_Config = NULL;
  if (sched_ctrl->active_ubwp) {
    pucch_Config = sched_ctrl->active_ubwp->bwp_Dedicated->pucch_Config->choice.setup;
  } else if (RC.nrmac[mod_id]->UE_info.CellGroup[UE_id] &&
             RC.nrmac[mod_id]->UE_info.CellGroup[UE_id]->spCellConfig &&
             RC.nrmac[mod_id]->UE_info.CellGroup[UE_id]->spCellConfig->spCellConfigDedicated &&
             RC.nrmac[mod_id]->UE_info.CellGroup[UE_id]->spCellConfig->spCellConfigDedicated->uplinkConfig &&
             RC.nrmac[mod_id]->UE_info.CellGroup[UE_id]->spCellConfig->spCellConfigDedicated->uplinkConfig->initialUplinkBWP &&
             RC.nrmac[mod_id]->UE_info.CellGroup[UE_id]->spCellConfig->spCellConfigDedicated->uplinkConfig->initialUplinkBWP->pucch_Config->choice.setup) {
    pucch_Config = RC.nrmac[mod_id]->UE_info.CellGroup[UE_id]->spCellConfig->spCellConfigDedicated->uplinkConfig->initialUplinkBWP->pucch_Config->choice.setup;
  }

  NR_BWP_t *genericParameters = sched_ctrl->active_ubwp ?
    &sched_ctrl->active_ubwp->bwp_Common->genericParameters:
    &scc->uplinkConfigCommon->initialUplinkBWP->genericParameters;
  int bwp_start = NRRIV2PRBOFFSET(genericParameters->locationAndBandwidth,MAX_BWP_SIZE);

  /* verify that at that slot and symbol, resources are free. We only do this
   * for initialCyclicShift 0 (we assume it always has that one), so other
   * initialCyclicShifts can overlap with ICS 0!*/
  if (pucch_Config) {
    const NR_PUCCH_Resource_t *resource = pucch_Config->resourceToAddModList->list.array[pucch->resource_indicator];
    DevAssert(resource->format.present == NR_PUCCH_Resource__format_PR_format0);
    int second_hop_prb = resource->secondHopPRB!= NULL ?  *resource->secondHopPRB : 0;
    int nr_of_symbols = resource->format.choice.format0->nrofSymbols;
    if (resource->format.choice.format0->initialCyclicShift == 0) {
      uint16_t *vrb_map_UL = &RC.nrmac[mod_id]->common_channels[CC_id].vrb_map_UL[pucch->ul_slot * MAX_BWP_SIZE];
      for (int l=0; l<nr_of_symbols; l++) {
        uint16_t symb = 1 << (resource->format.choice.format0->startingSymbolIndex + l);
        int prb;
        if (l==1 && second_hop_prb != 0)
          prb = second_hop_prb;
        else
          prb = resource->startingPRB;
        if ((vrb_map_UL[bwp_start+prb] & symb) != 0)
          LOG_W(MAC, "symbol 0x%x is not free for PUCCH alloc in vrb_map_UL at RB %ld and slot %d.%d\n", symb, resource->startingPRB, pucch->frame, pucch->ul_slot);
        vrb_map_UL[bwp_start+prb] |= symb;
      }
    }
  }
  return 0;
}


void nr_sr_reporting(int Mod_idP, frame_t SFN, sub_frame_t slot)
{
  gNB_MAC_INST *nrmac = RC.nrmac[Mod_idP];
  if (!is_xlsch_in_slot(nrmac->ulsch_slot_bitmap[slot / 64], slot))
    return;
  NR_ServingCellConfigCommon_t *scc = nrmac->common_channels->ServingCellConfigCommon;
  const int n_slots_frame = nr_slots_per_frame[*scc->ssbSubcarrierSpacing];
  NR_UE_info_t *UE_info = &nrmac->UE_info;
  NR_list_t *UE_list = &UE_info->list;
  for (int UE_id = UE_list->head; UE_id >= 0; UE_id = UE_list->next[UE_id]) {
    NR_UE_sched_ctrl_t *sched_ctrl = &UE_info->UE_sched_ctrl[UE_id];

    if (sched_ctrl->ul_failure==1) continue;
    NR_PUCCH_Config_t *pucch_Config = NULL;
    if (sched_ctrl->active_ubwp) {
      pucch_Config = sched_ctrl->active_ubwp->bwp_Dedicated->pucch_Config->choice.setup;
    } else if (RC.nrmac[Mod_idP]->UE_info.CellGroup[UE_id] &&
             RC.nrmac[Mod_idP]->UE_info.CellGroup[UE_id]->spCellConfig &&
             RC.nrmac[Mod_idP]->UE_info.CellGroup[UE_id]->spCellConfig->spCellConfigDedicated &&
             RC.nrmac[Mod_idP]->UE_info.CellGroup[UE_id]->spCellConfig->spCellConfigDedicated->uplinkConfig &&
             RC.nrmac[Mod_idP]->UE_info.CellGroup[UE_id]->spCellConfig->spCellConfigDedicated->uplinkConfig->initialUplinkBWP &&
             RC.nrmac[Mod_idP]->UE_info.CellGroup[UE_id]->spCellConfig->spCellConfigDedicated->uplinkConfig->initialUplinkBWP->pucch_Config->choice.setup) {
      pucch_Config = RC.nrmac[Mod_idP]->UE_info.CellGroup[UE_id]->spCellConfig->spCellConfigDedicated->uplinkConfig->initialUplinkBWP->pucch_Config->choice.setup;
    }
    else continue;
    if (!pucch_Config->schedulingRequestResourceToAddModList) continue;
    AssertFatal(pucch_Config->schedulingRequestResourceToAddModList->list.count>0,"NO SR configuration available");

    for (int SR_resource_id =0; SR_resource_id < pucch_Config->schedulingRequestResourceToAddModList->list.count;SR_resource_id++) {
      NR_SchedulingRequestResourceConfig_t *SchedulingRequestResourceConfig = pucch_Config->schedulingRequestResourceToAddModList->list.array[SR_resource_id];

      int SR_period; int SR_offset;

      find_period_offest_SR(SchedulingRequestResourceConfig,&SR_period,&SR_offset);
      // convert to int to avoid underflow of uint
      int sfn_sf = SFN * n_slots_frame + slot;
      LOG_D(NR_MAC,"SR_resource_id %d: SR_period %d, SR_offset %d\n",SR_resource_id,SR_period,SR_offset);
      if ((sfn_sf - SR_offset) % SR_period != 0)
        continue;
      LOG_D(NR_MAC, "%4d.%2d Scheduling Request identified\n", SFN, slot);
      NR_PUCCH_ResourceId_t *PucchResourceId = SchedulingRequestResourceConfig->resource;

      int found = -1;
      NR_PUCCH_ResourceSet_t *pucchresset = pucch_Config->resourceSetToAddModList->list.array[0]; // set with formats 0,1
      int n_list = pucchresset->resourceList.list.count;
       for (int i=0; i<n_list; i++) {
        if (*pucchresset->resourceList.list.array[i] == *PucchResourceId )
          found = i;
      }
      AssertFatal(found>-1,"SR resource not found among PUCCH resources");

      /* loop through nFAPI PUCCH messages: if the UEs is in there in this slot
       * with the resource_indicator, it means we already allocated that PUCCH
       * resource for AckNack (e.g., the UE has been scheduled often), and we
       * just need to add the SR_flag. Otherwise, just allocate in the internal
       * PUCCH resource, and nr_schedule_pucch() will handle the rest */
      NR_PUCCH_Resource_t *pucch_res = pucch_Config->resourceToAddModList->list.array[found];
      /* for the moment, can only handle SR on PUCCH Format 0 */
      DevAssert(pucch_res->format.present == NR_PUCCH_Resource__format_PR_format0);
      nfapi_nr_ul_tti_request_t *ul_tti_req = &nrmac->UL_tti_req_ahead[0][slot];
      bool nfapi_allocated = false;
      for (int i = 0; i < ul_tti_req->n_pdus; ++i) {
        if (ul_tti_req->pdus_list[i].pdu_type != NFAPI_NR_UL_CONFIG_PUCCH_PDU_TYPE)
          continue;
        nfapi_nr_pucch_pdu_t *pdu = &ul_tti_req->pdus_list[i].pucch_pdu;
        /* check that it is our PUCCH F0. Assuming there can be only one */
        if (pdu->rnti == UE_info->rnti[UE_id]
            && pdu->format_type == 0 // does not use NR_PUCCH_Resource__format_PR_format0
            && pdu->initial_cyclic_shift == pucch_res->format.choice.format0->initialCyclicShift
            && pdu->nr_of_symbols == pucch_res->format.choice.format0->nrofSymbols
            && pdu->start_symbol_index == pucch_res->format.choice.format0->startingSymbolIndex) {
          LOG_D(NR_MAC,"%4d.%2d adding SR_flag 1 to PUCCH nFAPI SR for RNTI %04x\n", SFN, slot, pdu->rnti);
          pdu->sr_flag = 1;
          nfapi_allocated = true;
          break;
        }
      }

      if (nfapi_allocated)  // break scheduling resource loop, continue next UE
        break;

      /* we did not find it: check if current PUCCH is for the current slot, in
       * which case we add the SR to it; otherwise, allocate SR separately */
      NR_sched_pucch_t *curr_pucch = &sched_ctrl->sched_pucch[0];
      if (curr_pucch->frame == SFN && curr_pucch->ul_slot == slot) {
        if (curr_pucch->resource_indicator != found) {
          LOG_W(NR_MAC, "%4d.%2d expected PUCCH in this slot to have resource indicator of SR (%d), skipping SR\n", SFN, slot, found);
          continue;
        }
        curr_pucch->sr_flag = true;
      } else {
        NR_sched_pucch_t sched_sr;
        memset(&sched_sr, 0, sizeof(sched_sr));
        sched_sr.frame = SFN;
        sched_sr.ul_slot = slot;
        sched_sr.resource_indicator = found;
        sched_sr.sr_flag = true;
        nr_fill_nfapi_pucch(Mod_idP, SFN, slot, &sched_sr, UE_id);
      }
    }
  }
}
<|MERGE_RESOLUTION|>--- conflicted
+++ resolved
@@ -1100,11 +1100,7 @@
       const int8_t pid = sched_ctrl->feedback_dl_harq.head;
       remove_front_nr_list(&sched_ctrl->feedback_dl_harq);
       LOG_D(NR_MAC,"bit %d pid %d ack/nack %d\n",harq_bit,pid,harq_value);
-<<<<<<< HEAD
-      handle_dl_harq(mod_id, UE_id, pid, harq_value == 1 && harq_confidence == 0);
-=======
       handle_dl_harq(mod_id, UE_id, pid, harq_value == 0 && harq_confidence == 0);
->>>>>>> 142451e7
       if (harq_confidence == 1)  UE_info->mac_stats[UE_id].pucch0_DTX++;
     }
   }
