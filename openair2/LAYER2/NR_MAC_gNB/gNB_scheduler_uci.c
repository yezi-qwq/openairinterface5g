--- conflicted
+++ resolved
@@ -849,15 +849,13 @@
   }//is-triggering_beam_switch
 }//tci handling
 
-<<<<<<< HEAD
-=======
+
 uint8_t pickandreverse_bits(uint8_t *payload, uint16_t bitlen, uint8_t start_bit) {
   uint8_t rev_bits = 0;
   for (int i=0; i<bitlen; i++)
     rev_bits |= ((payload[(start_bit+i)/8]>>((start_bit+i)%8))&0x01)<<(bitlen-i-1);
   return rev_bits;
 }
->>>>>>> 4bfbb6f1
 
 
 void evaluate_rsrp_report(NR_UE_info_t *UE_info,
@@ -1365,202 +1363,6 @@
   return 0;
 }
 
-<<<<<<< HEAD
-=======
-void csi_period_offset(NR_CSI_ReportConfig_t *csirep,
-                       NR_NZP_CSI_RS_Resource_t *nzpcsi,
-                       int *period, int *offset) {
-
-  if(nzpcsi != NULL) {
-
-    NR_CSI_ResourcePeriodicityAndOffset_PR p_and_o = nzpcsi->periodicityAndOffset->present;
-
-    switch(p_and_o){
-      case NR_CSI_ResourcePeriodicityAndOffset_PR_slots4:
-        *period = 4;
-        *offset = nzpcsi->periodicityAndOffset->choice.slots4;
-        break;
-      case NR_CSI_ResourcePeriodicityAndOffset_PR_slots5:
-        *period = 5;
-        *offset = nzpcsi->periodicityAndOffset->choice.slots5;
-        break;
-      case NR_CSI_ResourcePeriodicityAndOffset_PR_slots8:
-        *period = 8;
-        *offset = nzpcsi->periodicityAndOffset->choice.slots8;
-        break;
-      case NR_CSI_ResourcePeriodicityAndOffset_PR_slots10:
-        *period = 10;
-        *offset = nzpcsi->periodicityAndOffset->choice.slots10;
-        break;
-      case NR_CSI_ResourcePeriodicityAndOffset_PR_slots16:
-        *period = 16;
-        *offset = nzpcsi->periodicityAndOffset->choice.slots16;
-        break;
-      case NR_CSI_ResourcePeriodicityAndOffset_PR_slots20:
-        *period = 20;
-        *offset = nzpcsi->periodicityAndOffset->choice.slots20;
-        break;
-      case NR_CSI_ResourcePeriodicityAndOffset_PR_slots32:
-        *period = 32;
-        *offset = nzpcsi->periodicityAndOffset->choice.slots32;
-        break;
-      case NR_CSI_ResourcePeriodicityAndOffset_PR_slots40:
-        *period = 40;
-        *offset = nzpcsi->periodicityAndOffset->choice.slots40;
-        break;
-      case NR_CSI_ResourcePeriodicityAndOffset_PR_slots64:
-        *period = 64;
-        *offset = nzpcsi->periodicityAndOffset->choice.slots64;
-        break;
-      case NR_CSI_ResourcePeriodicityAndOffset_PR_slots80:
-        *period = 80;
-        *offset = nzpcsi->periodicityAndOffset->choice.slots80;
-        break;
-      case NR_CSI_ResourcePeriodicityAndOffset_PR_slots160:
-        *period = 160;
-        *offset = nzpcsi->periodicityAndOffset->choice.slots160;
-        break;
-      case NR_CSI_ResourcePeriodicityAndOffset_PR_slots320:
-        *period = 320;
-        *offset = nzpcsi->periodicityAndOffset->choice.slots320;
-        break;
-      case NR_CSI_ResourcePeriodicityAndOffset_PR_slots640:
-        *period = 640;
-        *offset = nzpcsi->periodicityAndOffset->choice.slots640;
-        break;
-    default:
-      AssertFatal(1==0,"No periodicity and offset found in CSI resource");
-    }
-
-  }
-
-  if(csirep != NULL) {
-
-    NR_CSI_ReportPeriodicityAndOffset_PR p_and_o = csirep->reportConfigType.choice.periodic->reportSlotConfig.present;
-
-    switch(p_and_o){
-      case NR_CSI_ReportPeriodicityAndOffset_PR_slots4:
-        *period = 4;
-        *offset = csirep->reportConfigType.choice.periodic->reportSlotConfig.choice.slots4;
-        break;
-      case NR_CSI_ReportPeriodicityAndOffset_PR_slots5:
-        *period = 5;
-        *offset = csirep->reportConfigType.choice.periodic->reportSlotConfig.choice.slots5;
-        break;
-      case NR_CSI_ReportPeriodicityAndOffset_PR_slots8:
-        *period = 8;
-        *offset = csirep->reportConfigType.choice.periodic->reportSlotConfig.choice.slots8;
-        break;
-      case NR_CSI_ReportPeriodicityAndOffset_PR_slots10:
-        *period = 10;
-        *offset = csirep->reportConfigType.choice.periodic->reportSlotConfig.choice.slots10;
-        break;
-      case NR_CSI_ReportPeriodicityAndOffset_PR_slots16:
-        *period = 16;
-        *offset = csirep->reportConfigType.choice.periodic->reportSlotConfig.choice.slots16;
-        break;
-      case NR_CSI_ReportPeriodicityAndOffset_PR_slots20:
-        *period = 20;
-        *offset = csirep->reportConfigType.choice.periodic->reportSlotConfig.choice.slots20;
-        break;
-      case NR_CSI_ReportPeriodicityAndOffset_PR_slots40:
-        *period = 40;
-        *offset = csirep->reportConfigType.choice.periodic->reportSlotConfig.choice.slots40;
-        break;
-      case NR_CSI_ReportPeriodicityAndOffset_PR_slots80:
-        *period = 80;
-        *offset = csirep->reportConfigType.choice.periodic->reportSlotConfig.choice.slots80;
-        break;
-      case NR_CSI_ReportPeriodicityAndOffset_PR_slots160:
-        *period = 160;
-        *offset = csirep->reportConfigType.choice.periodic->reportSlotConfig.choice.slots160;
-        break;
-      case NR_CSI_ReportPeriodicityAndOffset_PR_slots320:
-        *period = 320;
-        *offset = csirep->reportConfigType.choice.periodic->reportSlotConfig.choice.slots320;
-        break;
-    default:
-      AssertFatal(1==0,"No periodicity and offset resource found in CSI report");
-    }
-  }
-}
-
-uint16_t compute_pucch_prb_size(uint8_t format,
-                                uint8_t nr_prbs,
-                                uint16_t O_tot,
-                                uint16_t O_csi,
-                                NR_PUCCH_MaxCodeRate_t *maxCodeRate,
-                                uint8_t Qm,
-                                uint8_t n_symb,
-                                uint8_t n_re_ctrl) {
-
-  uint16_t O_crc;
-
-  if (O_tot<12)
-    O_crc = 0;
-  else{
-    if (O_tot<20)
-      O_crc = 6;
-    else {
-      if (O_tot<360)
-        O_crc = 11;
-      else
-        AssertFatal(1==0,"Case for segmented PUCCH not yet implemented");
-    }
-  }
-
-  int rtimes100;
-  switch(*maxCodeRate){
-    case NR_PUCCH_MaxCodeRate_zeroDot08 :
-      rtimes100 = 8;
-      break;
-    case NR_PUCCH_MaxCodeRate_zeroDot15 :
-      rtimes100 = 15;
-      break;
-    case NR_PUCCH_MaxCodeRate_zeroDot25 :
-      rtimes100 = 25;
-      break;
-    case NR_PUCCH_MaxCodeRate_zeroDot35 :
-      rtimes100 = 35;
-      break;
-    case NR_PUCCH_MaxCodeRate_zeroDot45 :
-      rtimes100 = 45;
-      break;
-    case NR_PUCCH_MaxCodeRate_zeroDot60 :
-      rtimes100 = 60;
-      break;
-    case NR_PUCCH_MaxCodeRate_zeroDot80 :
-      rtimes100 = 80;
-      break;
-  default :
-    AssertFatal(1==0,"Invalid MaxCodeRate");
-  }
-
-  float r = (float)rtimes100/100;
-
-  if (O_csi == O_tot) {
-    if ((O_tot+O_csi)>(nr_prbs*n_re_ctrl*n_symb*Qm*r))
-      AssertFatal(1==0,"MaxCodeRate %.2f can't support %d UCI bits and %d CRC bits with %d PRBs",
-                  r,O_tot,O_crc,nr_prbs);
-    else
-      return nr_prbs;
-  }
-
-  if (format==2){
-    // TODO fix this for multiple CSI reports
-    for (int i=1; i<=nr_prbs; i++){
-      if((O_tot+O_crc)<=(i*n_symb*Qm*n_re_ctrl*r) &&
-         (O_tot+O_crc)>((i-1)*n_symb*Qm*n_re_ctrl*r))
-        return i;
-    }
-    AssertFatal(1==0,"MaxCodeRate %.2f can't support %d UCI bits and %d CRC bits with at most %d PRBs",
-                r,O_tot,O_crc,nr_prbs);
-  }
-  else{
-    AssertFatal(1==0,"Not yet implemented");
-  }
-}
->>>>>>> 4bfbb6f1
 
 void nr_sr_reporting(int Mod_idP, frame_t SFN, sub_frame_t slot)
 {
