--- conflicted
+++ resolved
@@ -378,71 +378,6 @@
     reportQuantity_type = csi_reportconfig->reportQuantity.present;
     csi_report->reportQuantity_type = reportQuantity_type;
 
-<<<<<<< HEAD
-    for ( csi_resourceidx = 0; csi_resourceidx < csi_MeasConfig->csi_ResourceConfigToAddModList->list.count; csi_resourceidx++) {
-      struct NR_CSI_ResourceConfig *csi_resourceconfig = csi_MeasConfig->csi_ResourceConfigToAddModList->list.array[csi_resourceidx];
-      if ( csi_resourceconfig->csi_ResourceConfigId != csi_ResourceConfigId)
-        continue;
-      else {
-        uint8_t nb_ssb_resources =0;
-        //Finding the CSI_RS or SSB Resources
-        if (NR_CSI_ReportConfig__reportQuantity_PR_cri_RSRP == reportQuantity_type ||
-            NR_CSI_ReportConfig__reportQuantity_PR_ssb_Index_RSRP == reportQuantity_type) {
-
-          if (NR_CSI_ReportConfig__groupBasedBeamReporting_PR_disabled == csi_reportconfig->groupBasedBeamReporting.present) {
-            if (NULL != csi_reportconfig->groupBasedBeamReporting.choice.disabled->nrofReportedRS)
-              csi_report->CSI_report_bitlen.nb_ssbri_cri = *(csi_reportconfig->groupBasedBeamReporting.choice.disabled->nrofReportedRS)+1;
-            else
-		/*! From Spec 38.331
-		 * nrofReportedRS
-		 * The number (N) of measured RS resources to be reported per report setting in a non-group-based report. N <= N_max, where N_max is either 2 or 4 depending on UE
-		 * capability. FFS: The signaling mechanism for the gNB to select a subset of N beams for the UE to measure and report.
-		 * When the field is absent the UE applies the value 1
-		 */
-              csi_report->CSI_report_bitlen.nb_ssbri_cri= 1;
-          }else
-	    csi_report->CSI_report_bitlen.nb_ssbri_cri= 2;
-
-          if (NR_CSI_ReportConfig__reportQuantity_PR_ssb_Index_RSRP == csi_report->reportQuantity_type) {
-            for ( csi_ssb_idx = 0; csi_ssb_idx < csi_MeasConfig->csi_SSB_ResourceSetToAddModList->list.count; csi_ssb_idx++) {
-              if (csi_MeasConfig->csi_SSB_ResourceSetToAddModList->list.array[csi_ssb_idx]->csi_SSB_ResourceSetId ==
-                  *(csi_resourceconfig->csi_RS_ResourceSetList.choice.nzp_CSI_RS_SSB->csi_SSB_ResourceSetList->list.array[0])){
-                ///We can configure only one SSB resource set from spec 38.331 IE CSI-ResourceConfig
-                nb_ssb_resources=  csi_MeasConfig->csi_SSB_ResourceSetToAddModList->list.array[csi_ssb_idx]->csi_SSB_ResourceList.list.count;
-                csi_report->SSB_Index_list = csi_MeasConfig->csi_SSB_ResourceSetToAddModList->list.array[csi_ssb_idx]->csi_SSB_ResourceList.list.array;
-                csi_report->CSI_Index_list = NULL;
-								break;
-              }
-            }
-          } else /*if (NR_CSI_ReportConfig__reportQuantity_PR_cri_RSRP == UE_info->csi_report_template[UE_id][csi_report_id].reportQuantity_type)*/{
-            for ( csi_ssb_idx = 0; csi_ssb_idx < csi_MeasConfig->nzp_CSI_RS_ResourceSetToAddModList->list.count; csi_ssb_idx++) {
-              if (csi_MeasConfig->nzp_CSI_RS_ResourceSetToAddModList->list.array[csi_ssb_idx]->nzp_CSI_ResourceSetId ==
-                  *(csi_resourceconfig->csi_RS_ResourceSetList.choice.nzp_CSI_RS_SSB->nzp_CSI_RS_ResourceSetList->list.array[0])) {
-
-                ///For periodic and semi-persistent CSI Resource Settings, the number of CSI-RS Resource Sets configured is limited to S=1 for spec 38.212
-                nb_ssb_resources=  csi_MeasConfig->nzp_CSI_RS_ResourceSetToAddModList->list.array[csi_ssb_idx]->nzp_CSI_RS_Resources.list.count;
-                csi_report->CSI_Index_list = csi_MeasConfig->nzp_CSI_RS_ResourceSetToAddModList->list.array[csi_ssb_idx]->nzp_CSI_RS_Resources.list.array;
-                csi_report->SSB_Index_list = NULL;
-                break;
-              }
-            }
-         }
-
-         if (nb_ssb_resources) {
-           csi_report->CSI_report_bitlen.cri_ssbri_bitlen =ceil(log2 (nb_ssb_resources));
-           csi_report->CSI_report_bitlen.rsrp_bitlen = 7; //From spec 38.212 Table 6.3.1.1.2-6: CRI, SSBRI, and RSRP
-           csi_report->CSI_report_bitlen.diff_rsrp_bitlen =4; //From spec 38.212 Table 6.3.1.1.2-6: CRI, SSBRI, and RSRP
-         } else {
-            csi_report->CSI_report_bitlen.cri_ssbri_bitlen =0;
-            csi_report->CSI_report_bitlen.rsrp_bitlen = 0;
-            csi_report->CSI_report_bitlen.diff_rsrp_bitlen =0;
-         }
-
-        LOG_I (MAC, "UCI: CSI_bit len : ssbri %d, rsrp: %d, diff_rsrp: %d\n",
-               csi_report->CSI_report_bitlen.cri_ssbri_bitlen,
-               csi_report->CSI_report_bitlen.rsrp_bitlen,
-               csi_report->CSI_report_bitlen.diff_rsrp_bitlen);
-=======
     // setting the CSI or SSB index list
     if (NR_CSI_ReportConfig__reportQuantity_PR_ssb_Index_RSRP == csi_report->reportQuantity_type) {
       AssertFatal(csi_MeasConfig->csi_SSB_ResourceSetToAddModList != NULL,
@@ -455,7 +390,6 @@
           csi_report->SSB_Index_list = csi_MeasConfig->csi_SSB_ResourceSetToAddModList->list.array[csi_idx]->csi_SSB_ResourceList.list.array;
           csi_report->CSI_Index_list = NULL;
           break;
->>>>>>> efc696cc
         }
       }
     }
@@ -477,69 +411,10 @@
       else AssertFatal(1==0,"Only periodic resource configuration currently supported\n");
     }
 
-<<<<<<< HEAD
-        if (NR_CSI_ReportConfig__reportQuantity_PR_cri_RI_PMI_CQI == reportQuantity_type ||
-            NR_CSI_ReportConfig__reportQuantity_PR_cri_RI_LI_PMI_CQI==reportQuantity_type ||
-            NR_CSI_ReportConfig__reportQuantity_PR_cri_RI_CQI==reportQuantity_type ||
-            NR_CSI_ReportConfig__reportQuantity_PR_cri_RI_i1_CQI==reportQuantity_type){
-
-          switch (RC.nrmac[Mod_idP]->config[0].carrier_config.num_tx_ant.value){
-            case 1:
-            case 2:
-            case 4:
-            case 6:
-            case 8:
-	        /*  From Spec 38.212
-		 *  If the higher layer parameter nrofCQIsPerReport=1, nRI in Table 6.3.1.1.2-3 is the number of allowed rank indicator
-		 *  values in the 4 LSBs of the higher layer parameter typeI-SinglePanel-ri-Restriction according to Subclause 5.2.2.2.1 [6,
-		 *  TS 38.214]; otherwise nRI in Table 6.3.1.1.2-3 is the number of allowed rank indicator values according to Subclause
-		 *  5.2.2.2.1 [6, TS 38.214].
-		 *
-		 *  But from Current RRC ASN structures nrofCQIsPerReport is not present. Present a dummy variable is present so using it to
-		 *  calculate RI for antennas equal or more than two.
-		 * */
-              if (max_ri > 4 && max_ri < 8){
-                if (NR_CodebookConfig__codebookType__type1__subType_PR_typeI_SinglePanel==csi_reportconfig->codebookConfig->codebookType.choice.type1->subType.present){
-                  if (NR_CSI_ReportConfig__reportFreqConfiguration__cqi_FormatIndicator_widebandCQI==csi_reportconfig->reportFreqConfiguration->cqi_FormatIndicator)
-                    csi_report->csi_meas_bitlen.cqi_bitlen = 8;
-                  else
-                    csi_report->csi_meas_bitlen.cqi_bitlen = 4;
-                }
-              }else{ //This condition will work even for type1-multipanel.
-                if (NR_CSI_ReportConfig__reportFreqConfiguration__cqi_FormatIndicator_widebandCQI==csi_reportconfig->reportFreqConfiguration->cqi_FormatIndicator)
-                  csi_report->csi_meas_bitlen.cqi_bitlen = 4;
-                else
-                  csi_report->csi_meas_bitlen.cqi_bitlen = 2;
-              }
-              break;
-            default:
-              AssertFatal(RC.nrmac[Mod_idP]->config[0].carrier_config.num_tx_ant.value>8,"Number of antennas %d are out of range", RC.nrmac[Mod_idP]->config[0].carrier_config.num_tx_ant.value);
-          }
-        }
-        if (NR_CSI_ReportConfig__reportQuantity_PR_cri_RI_PMI_CQI == reportQuantity_type ||
-            NR_CSI_ReportConfig__reportQuantity_PR_cri_RI_LI_PMI_CQI==reportQuantity_type){
-          if (NR_CodebookConfig__codebookType__type1__subType_PR_typeI_SinglePanel==csi_reportconfig->codebookConfig->codebookType.choice.type1->subType.present){
-            switch (csi_reportconfig->codebookConfig->codebookType.choice.type1->subType.choice.typeI_SinglePanel->nrOfAntennaPorts.present){
-              case NR_CodebookConfig__codebookType__type1__subType__typeI_SinglePanel__nrOfAntennaPorts_PR_two:
-                if (max_ri ==1)
-                  csi_report->csi_meas_bitlen.pmi_x1_bitlen = 2;
-                else if (max_ri ==2)
-                  csi_report->csi_meas_bitlen.pmi_x1_bitlen = 1;
-                break;
-              default:
-                AssertFatal(csi_reportconfig->codebookConfig->codebookType.choice.type1->subType.choice.typeI_SinglePanel->nrOfAntennaPorts.present!=
-                            NR_CodebookConfig__codebookType__type1__subType__typeI_SinglePanel__nrOfAntennaPorts_PR_two,
-                            "Not handled Yet %d", csi_reportconfig->codebookConfig->codebookType.choice.type1->subType.choice.typeI_SinglePanel->nrOfAntennaPorts.present);
-		break;
-            }
-          }
-        }
-=======
     // computation of bit length depending on the report type
     switch(reportQuantity_type){
       case (NR_CSI_ReportConfig__reportQuantity_PR_ssb_Index_RSRP):
         compute_rsrp_bitlen(csi_reportconfig, nb_resources, csi_report);
->>>>>>> efc696cc
         break;
       case (NR_CSI_ReportConfig__reportQuantity_PR_cri_RSRP):
         compute_rsrp_bitlen(csi_reportconfig, nb_resources, csi_report);
