/*
 * Licensed to the OpenAirInterface (OAI) Software Alliance under one or more
 * contributor license agreements.  See the NOTICE file distributed with
 * this work for additional information regarding copyright ownership.
 * The OpenAirInterface Software Alliance licenses this file to You under
 * the OAI Public License, Version 1.1  (the "License"); you may not use this file
 * except in compliance with the License.
 * You may obtain a copy of the License at
 *
 *      http://www.openairinterface.org/?page_id=698
 *
 * Unless required by applicable law or agreed to in writing, software
 * distributed under the License is distributed on an "AS IS" BASIS,
 * WITHOUT WARRANTIES OR CONDITIONS OF ANY KIND, either express or implied.
 * See the License for the specific language governing permissions and
 * limitations under the License.
 *-------------------------------------------------------------------------------
 * For more information about the OpenAirInterface (OAI) Software Alliance:
 *      contact@openairinterface.org
 */

/*! \file gNB_scheduler_uci.c
 * \brief MAC procedures related to UCI
 * \date 2020
 * \version 1.0
 * \company Eurecom
 */

#include <softmodem-common.h>
#include "LAYER2/MAC/mac.h"
#include "NR_MAC_gNB/nr_mac_gNB.h"
#include "NR_MAC_COMMON/nr_mac_extern.h"
#include "NR_MAC_gNB/mac_proto.h"
#include "common/ran_context.h"
#include "common/utils/nr/nr_common.h"
#include "nfapi/oai_integration/vendor_ext.h"

extern RAN_CONTEXT_t RC;



static void nr_fill_nfapi_pucch(gNB_MAC_INST *nrmac, 
                                frame_t frame,
                                sub_frame_t slot,
                                const NR_sched_pucch_t *pucch,
                                NR_UE_info_t* UE)
{
  nfapi_nr_ul_tti_request_t *future_ul_tti_req =
      &nrmac->UL_tti_req_ahead[0][pucch->ul_slot];
  AssertFatal(future_ul_tti_req->SFN == pucch->frame
              && future_ul_tti_req->Slot == pucch->ul_slot,
              "Current %4d.%2d : future UL_tti_req's frame.slot %4d.%2d does not match PUCCH %4d.%2d\n",
              frame,slot,
              future_ul_tti_req->SFN,
              future_ul_tti_req->Slot,
              pucch->frame,
              pucch->ul_slot);
  // n_pdus is number of pdus, so, in the array, it is the index of the next free element
  if (future_ul_tti_req->n_pdus >= sizeofArray(future_ul_tti_req->pdus_list) ) {
    LOG_E(NR_MAC,"future_ul_tti_req->n_pdus %d is full, slot: %d, sr flag %d dropping request\n",
	  future_ul_tti_req->n_pdus, pucch->ul_slot, pucch->sr_flag);
    return;
  }
  future_ul_tti_req->pdus_list[future_ul_tti_req->n_pdus].pdu_type = NFAPI_NR_UL_CONFIG_PUCCH_PDU_TYPE;
  future_ul_tti_req->pdus_list[future_ul_tti_req->n_pdus].pdu_size = sizeof(nfapi_nr_pucch_pdu_t);
  nfapi_nr_pucch_pdu_t *pucch_pdu = &future_ul_tti_req->pdus_list[future_ul_tti_req->n_pdus].pucch_pdu;
  memset(pucch_pdu, 0, sizeof(nfapi_nr_pucch_pdu_t));
  future_ul_tti_req->n_pdus += 1;

  LOG_D(NR_MAC,
        "%s %4d.%2d Scheduling pucch reception in %4d.%2d: bits SR %d, DAI %d, CSI %d on res %d\n",
        pucch->dai_c>0 ? "pucch_acknak" : "",
        frame,
        slot,
        pucch->frame,
        pucch->ul_slot,
        pucch->sr_flag,
        pucch->dai_c,
        pucch->csi_bits,
        pucch->resource_indicator);
  NR_COMMON_channels_t * common_ch=nrmac->common_channels;
  NR_ServingCellConfigCommon_t *scc = common_ch->ServingCellConfigCommon;
  NR_CellGroupConfig_t *cg=UE->CellGroup;

  NR_BWP_UplinkDedicated_t *ubwpd = cg && cg->spCellConfig && cg->spCellConfig->spCellConfigDedicated &&
                                    cg->spCellConfig->spCellConfigDedicated->uplinkConfig ?
                                    cg->spCellConfig->spCellConfigDedicated->uplinkConfig->initialUplinkBWP : NULL;

  LOG_D(NR_MAC,"%4d.%2d Calling nr_configure_pucch (ubwpd %p,r_pucch %d) pucch to be scheduled in %4d.%2d\n",
        frame,slot,ubwpd,pucch->r_pucch,pucch->frame,pucch->ul_slot);

  const NR_SIB1_t *sib1 = common_ch->sib1 ? common_ch->sib1->message.choice.c1->choice.systemInformationBlockType1 : NULL;
  nr_configure_pucch(sib1,
                     pucch_pdu,
                     scc,
                     UE->CellGroup,
                     UE->UE_sched_ctrl.active_ubwp,
                     ubwpd,
                     UE->rnti,
                     pucch->resource_indicator,
                     pucch->csi_bits,
                     pucch->dai_c,
                     pucch->sr_flag,
                     pucch->r_pucch);
}

#define MIN_RSRP_VALUE -141
#define MAX_NUM_SSB 128
#define MAX_SSB_SCHED 8
#define L1_RSRP_HYSTERIS 10 //considering 10 dBm as hysterisis for avoiding frequent SSB Beam Switching. !Fixme provide exact value if any
//#define L1_DIFF_RSRP_STEP_SIZE 2

int ssb_index_sorted[MAX_NUM_SSB] = {0};
int ssb_rsrp_sorted[MAX_NUM_SSB] = {0};

//Measured RSRP Values Table 10.1.16.1-1 from 36.133
//Stored all the upper limits[Max RSRP Value of corresponding index]
//stored -1 for invalid values
int L1_SSB_CSI_RSRP_measReport_mapping_38133_10_1_6_1_1[128] = {
  -1, -1, -1, -1, -1, -1, -1, -1, -1, -1, //0 - 9
     -1, -1, -1, -1, -1, -1, INT_MIN, -140, -139, -138, //10 - 19
    -137, -136, -135, -134, -133, -132, -131, -130, -129, -128, //20 - 29
    -127, -126, -125, -124, -123, -122, -121, -120, -119, -118, //30 - 39
    -117,-116, -115, -114, -113, -112, -111, -110, -109, -108, //40 - 49
    -107, -106, -105, -104, -103, -102, -101, -100, -99, -98, //50 - 59
    -97, -96, -95, -94, -93, -92, -91, -90, -89, -88, //60 - 69
    -87, -86, -85, -84, -83, -82, -81, -80, -79, -78, //70 - 79
    -77, -76, -75, -74, -73, -72, -71, -70, -69, -68, //80 - 89
    -67, -66, -65, -64, -63, -62, -61, -60, -59, -58, //90 - 99
    -57, -56, -55, -54, -53, -52, -51, -50, -49, -48, //100 - 109
    -47, -46, -45, -44, INT_MAX, -1, -1, -1, -1, -1, //110 - 119
    -1, -1, -1, -1, -1, -1, -1, -1//120 - 127
  };

//Differential RSRP values Table 10.1.6.1-2 from 36.133
//Stored the upper limits[MAX RSRP Value]
int diff_rsrp_ssb_csi_meas_10_1_6_1_2[16] = {
  0, -2, -4, -6, -8, -10, -12, -14, -16, -18, //0 - 9
  -20, -22, -24, -26, -28, -30 //10 - 15
};


void nr_schedule_pucch(gNB_MAC_INST *nrmac,
                       frame_t frameP,
                       sub_frame_t slotP)
{
  if (!is_xlsch_in_slot(nrmac->ulsch_slot_bitmap[slotP / 64], slotP))
    return;

  UE_iterator(nrmac->UE_info.list, UE) {
    NR_UE_sched_ctrl_t *sched_ctrl = &UE->UE_sched_ctrl;
    const int n = sizeof(sched_ctrl->sched_pucch) / sizeof(*sched_ctrl->sched_pucch);
    for (int i = 0; i < n; i++) {
      NR_sched_pucch_t *curr_pucch = &UE->UE_sched_ctrl.sched_pucch[i];
      const uint16_t O_ack = curr_pucch->dai_c;
      const uint16_t O_csi = curr_pucch->csi_bits;
      const uint8_t O_sr = curr_pucch->sr_flag;
      if (O_ack + O_csi + O_sr == 0
          || frameP != curr_pucch->frame
          || slotP != curr_pucch->ul_slot)
        continue;

      if (O_csi > 0) 
         LOG_D(NR_MAC,"Scheduling PUCCH[%d] RX for UE %04x in %4d.%2d O_ack %d, O_sr %d, O_csi %d\n",
               i,UE->rnti,curr_pucch->frame,curr_pucch->ul_slot,O_ack,O_sr,O_csi);
      nr_fill_nfapi_pucch(nrmac, frameP, slotP, curr_pucch, UE);
      memset(curr_pucch, 0, sizeof(*curr_pucch));
    }
  }
}


//! Calculating number of bits set
uint8_t number_of_bits_set (uint8_t buf){
  uint8_t nb_of_bits_set = 0;
  uint8_t mask = 0xff;
  uint8_t index = 0;

  for (index=7; (buf & mask) && (index>=0)  ; index--){
    if (buf & (1<<index))
      nb_of_bits_set++;

    mask>>=1;
  }
  return nb_of_bits_set;
}


void compute_rsrp_bitlen(struct NR_CSI_ReportConfig *csi_reportconfig,
                         uint8_t nb_resources,
                         nr_csi_report_t *csi_report) {

  if (NR_CSI_ReportConfig__groupBasedBeamReporting_PR_disabled == csi_reportconfig->groupBasedBeamReporting.present) {
    if (NULL != csi_reportconfig->groupBasedBeamReporting.choice.disabled->nrofReportedRS)
      csi_report->CSI_report_bitlen.nb_ssbri_cri = *(csi_reportconfig->groupBasedBeamReporting.choice.disabled->nrofReportedRS)+1;
    else
      /*! From Spec 38.331
       * nrofReportedRS
       * The number (N) of measured RS resources to be reported per report setting in a non-group-based report. N <= N_max, where N_max is either 2 or 4 depending on UE
       * capability. FFS: The signaling mechanism for the gNB to select a subset of N beams for the UE to measure and report.
       * When the field is absent the UE applies the value 1
       */
      csi_report->CSI_report_bitlen.nb_ssbri_cri= 1;
  } else
    csi_report->CSI_report_bitlen.nb_ssbri_cri= 2;

  if (nb_resources) {
    csi_report->CSI_report_bitlen.cri_ssbri_bitlen =ceil(log2 (nb_resources));
    csi_report->CSI_report_bitlen.rsrp_bitlen = 7; //From spec 38.212 Table 6.3.1.1.2-6: CRI, SSBRI, and RSRP
    csi_report->CSI_report_bitlen.diff_rsrp_bitlen =4; //From spec 38.212 Table 6.3.1.1.2-6: CRI, SSBRI, and RSRP
  } else {
    csi_report->CSI_report_bitlen.cri_ssbri_bitlen =0;
    csi_report->CSI_report_bitlen.rsrp_bitlen = 0;
    csi_report->CSI_report_bitlen.diff_rsrp_bitlen =0;
  }
}


uint8_t compute_ri_bitlen(struct NR_CSI_ReportConfig *csi_reportconfig,
                          nr_csi_report_t *csi_report){

  struct NR_CodebookConfig *codebookConfig = csi_reportconfig->codebookConfig;
  uint8_t nb_allowed_ri, ri_bitlen;
  uint8_t ri_restriction = 0;

  if (codebookConfig == NULL) {
    csi_report->csi_meas_bitlen.ri_bitlen=0;
    return ri_restriction;
  }

  // codebook type1 single panel
  if (NR_CodebookConfig__codebookType__type1__subType_PR_typeI_SinglePanel==codebookConfig->codebookType.choice.type1->subType.present){
    struct NR_CodebookConfig__codebookType__type1__subType__typeI_SinglePanel *type1single = codebookConfig->codebookType.choice.type1->subType.choice.typeI_SinglePanel;
    if (type1single->nrOfAntennaPorts.present == NR_CodebookConfig__codebookType__type1__subType__typeI_SinglePanel__nrOfAntennaPorts_PR_two){

      ri_restriction = csi_reportconfig->codebookConfig->codebookType.choice.type1->subType.choice.typeI_SinglePanel->typeI_SinglePanel_ri_Restriction.buf[0];

      nb_allowed_ri = number_of_bits_set(ri_restriction);
      ri_bitlen = ceil(log2(nb_allowed_ri));

      ri_bitlen = ri_bitlen<1?ri_bitlen:1; //from the spec 38.212 and table  6.3.1.1.2-3: RI, LI, CQI, and CRI of codebookType=typeI-SinglePanel
      csi_report->csi_meas_bitlen.ri_bitlen=ri_bitlen;
    }
    if (type1single->nrOfAntennaPorts.present == NR_CodebookConfig__codebookType__type1__subType__typeI_SinglePanel__nrOfAntennaPorts_PR_moreThanTwo){
      if (type1single->nrOfAntennaPorts.choice.moreThanTwo->n1_n2.present ==
          NR_CodebookConfig__codebookType__type1__subType__typeI_SinglePanel__nrOfAntennaPorts__moreThanTwo__n1_n2_PR_two_one_TypeI_SinglePanel_Restriction) {
        // 4 ports

        ri_restriction = csi_reportconfig->codebookConfig->codebookType.choice.type1->subType.choice.typeI_SinglePanel->typeI_SinglePanel_ri_Restriction.buf[0];

        nb_allowed_ri = number_of_bits_set(ri_restriction);
        ri_bitlen = ceil(log2(nb_allowed_ri));

        ri_bitlen = ri_bitlen<2?ri_bitlen:2; //from the spec 38.212 and table  6.3.1.1.2-3: RI, LI, CQI, and CRI of codebookType=typeI-SinglePanel
        csi_report->csi_meas_bitlen.ri_bitlen=ri_bitlen;
      }
      else {
        // more than 4 ports

        ri_restriction = csi_reportconfig->codebookConfig->codebookType.choice.type1->subType.choice.typeI_SinglePanel->typeI_SinglePanel_ri_Restriction.buf[0];

        nb_allowed_ri = number_of_bits_set(ri_restriction);
        ri_bitlen = ceil(log2(nb_allowed_ri));

        csi_report->csi_meas_bitlen.ri_bitlen=ri_bitlen;
      }
    }
    return ri_restriction;
  }
  else 
    AssertFatal(1==0,"Other configurations not yet implemented\n");
  return -1;
}

void compute_li_bitlen(struct NR_CSI_ReportConfig *csi_reportconfig,
                       uint8_t ri_restriction,
                       nr_csi_report_t *csi_report){

  struct NR_CodebookConfig *codebookConfig = csi_reportconfig->codebookConfig;
  for(int i=0; i<8; i++) {
    if (codebookConfig == NULL || ((ri_restriction>>i)&0x01) == 0)
      csi_report->csi_meas_bitlen.li_bitlen[i]=0;
    else {
      // codebook type1 single panel
      if (NR_CodebookConfig__codebookType__type1__subType_PR_typeI_SinglePanel==codebookConfig->codebookType.choice.type1->subType.present)
        csi_report->csi_meas_bitlen.li_bitlen[i]=ceil(log2(i+1))<2?ceil(log2(i+1)):2;
      else
        AssertFatal(1==0,"Other configurations not yet implemented\n");
    }
  }
}

void get_n1n2_o1o2_singlepanel(int *n1, int *n2, int *o1, int *o2,
                               struct NR_CodebookConfig__codebookType__type1__subType__typeI_SinglePanel__nrOfAntennaPorts__moreThanTwo *morethantwo) {

  // Table 5.2.2.2.1-2 in 38.214 for supported configurations
  switch(morethantwo->n1_n2.present){
    case (NR_CodebookConfig__codebookType__type1__subType__typeI_SinglePanel__nrOfAntennaPorts__moreThanTwo__n1_n2_PR_two_one_TypeI_SinglePanel_Restriction):
      *n1 = 2;
      *n2 = 1;
      *o1 = 4;
      *o2 = 1;
      break;
    case (NR_CodebookConfig__codebookType__type1__subType__typeI_SinglePanel__nrOfAntennaPorts__moreThanTwo__n1_n2_PR_two_two_TypeI_SinglePanel_Restriction):
      *n1 = 2;
      *n2 = 2;
      *o1 = 4;
      *o2 = 4;
      break;
    case (NR_CodebookConfig__codebookType__type1__subType__typeI_SinglePanel__nrOfAntennaPorts__moreThanTwo__n1_n2_PR_four_one_TypeI_SinglePanel_Restriction):
      *n1 = 4;
      *n2 = 1;
      *o1 = 4;
      *o2 = 1;
      break;
    case (NR_CodebookConfig__codebookType__type1__subType__typeI_SinglePanel__nrOfAntennaPorts__moreThanTwo__n1_n2_PR_three_two_TypeI_SinglePanel_Restriction):
      *n1 = 3;
      *n2 = 2;
      *o1 = 4;
      *o2 = 4;
      break;
    case (NR_CodebookConfig__codebookType__type1__subType__typeI_SinglePanel__nrOfAntennaPorts__moreThanTwo__n1_n2_PR_six_one_TypeI_SinglePanel_Restriction):
      *n1 = 6;
      *n2 = 1;
      *o1 = 4;
      *o2 = 1;
      break;
    case (NR_CodebookConfig__codebookType__type1__subType__typeI_SinglePanel__nrOfAntennaPorts__moreThanTwo__n1_n2_PR_four_two_TypeI_SinglePanel_Restriction):
      *n1 = 4;
      *n2 = 2;
      *o1 = 4;
      *o2 = 4;
      break;
    case (NR_CodebookConfig__codebookType__type1__subType__typeI_SinglePanel__nrOfAntennaPorts__moreThanTwo__n1_n2_PR_eight_one_TypeI_SinglePanel_Restriction):
      *n1 = 8;
      *n2 = 1;
      *o1 = 4;
      *o2 = 1;
      break;
    case (NR_CodebookConfig__codebookType__type1__subType__typeI_SinglePanel__nrOfAntennaPorts__moreThanTwo__n1_n2_PR_four_three_TypeI_SinglePanel_Restriction):
      *n1 = 4;
      *n2 = 3;
      *o1 = 4;
      *o2 = 4;
      break;
    case (NR_CodebookConfig__codebookType__type1__subType__typeI_SinglePanel__nrOfAntennaPorts__moreThanTwo__n1_n2_PR_six_two_TypeI_SinglePanel_Restriction):
      *n1 = 4;
      *n2 = 2;
      *o1 = 4;
      *o2 = 4;
      break;
    case (NR_CodebookConfig__codebookType__type1__subType__typeI_SinglePanel__nrOfAntennaPorts__moreThanTwo__n1_n2_PR_twelve_one_TypeI_SinglePanel_Restriction):
      *n1 = 12;
      *n2 = 1;
      *o1 = 4;
      *o2 = 1;
      break;
    case (NR_CodebookConfig__codebookType__type1__subType__typeI_SinglePanel__nrOfAntennaPorts__moreThanTwo__n1_n2_PR_four_four_TypeI_SinglePanel_Restriction):
      *n1 = 4;
      *n2 = 4;
      *o1 = 4;
      *o2 = 4;
      break;
    case (NR_CodebookConfig__codebookType__type1__subType__typeI_SinglePanel__nrOfAntennaPorts__moreThanTwo__n1_n2_PR_eight_two_TypeI_SinglePanel_Restriction):
      *n1 = 8;
      *n2 = 2;
      *o1 = 4;
      *o2 = 4;
      break;
    case (NR_CodebookConfig__codebookType__type1__subType__typeI_SinglePanel__nrOfAntennaPorts__moreThanTwo__n1_n2_PR_sixteen_one_TypeI_SinglePanel_Restriction):
      *n1 = 16;
      *n2 = 1;
      *o1 = 4;
      *o2 = 1;
      break;
  default:
    AssertFatal(1==0,"Not supported configuration for n1_n2 in codebook configuration");
  }
}

void get_x1x2_bitlen_singlepanel(int n1, int n2, int o1, int o2,
                                 int *x1, int *x2, int rank, int codebook_mode) {

  // Table 6.3.1.1.2-1 in 38.212
  switch(rank){
    case 1:
      if(n2>1) {
        if (codebook_mode == 1) {
          *x1 = ceil(log2(n1*o1)) + ceil(log2(n2*o2));
          *x2 = 2;
        }
        else {
          *x1 = ceil(log2(n1*o1/2)) + ceil(log2(n2*o2/2));
          *x2 = 4;
        }
      }
      else{
        if (codebook_mode == 1) {
          *x1 = ceil(log2(n1*o1)) + ceil(log2(n2*o2));
          *x2 = 2;
        }
        else {
          *x1 = ceil(log2(n1*o1/2));
          *x2 = 4;
        }
      }
      break;
    case 2:
      if(n1*n2 == 2) {
        if (codebook_mode == 1) {
          *x1 = ceil(log2(n1*o1)) + ceil(log2(n2*o2));
          *x2 = 1;
        }
        else {
          *x1 = ceil(log2(n1*o1/2));
          *x2 = 3;
        }
        *x1 += 1;
      }
      else {
        if(n2>1) {
          if (codebook_mode == 1) {
            *x1 = ceil(log2(n1*o1)) + ceil(log2(n2*o2));
            *x2 = 3;
          }
          else {
            *x1 = ceil(log2(n1*o1/2)) + ceil(log2(n2*o2/2));
            *x2 = 3;
          }
        }
        else{
          if (codebook_mode == 1) {
            *x1 = ceil(log2(n1*o1)) + ceil(log2(n2*o2));
            *x2 = 1;
          }
          else {
            *x1 = ceil(log2(n1*o1/2));
            *x2 = 3;
          }
        }
        *x1 += 2;
      }
      break;
    case 3:
    case 4:
      if(n1*n2 == 2) {
        *x1 = ceil(log2(n1*o1)) + ceil(log2(n2*o2));
        *x2 = 1;
      }
      else {
        if(n1*n2 >= 8) {
          *x1 = ceil(log2(n1*o1/2)) + ceil(log2(n2*o2)) + 2;
          *x2 = 1;
        }
        else {
          *x1 = ceil(log2(n1*o1)) + ceil(log2(n2*o2)) + 2;
          *x2 = 1;
        }
      }
      break;
    case 5:
    case 6:
      *x1 = ceil(log2(n1*o1)) + ceil(log2(n2*o2));
      *x2 = 1;
      break;
    case 7:
    case 8:
      if(n1 == 4 && n2 == 1) {
        *x1 = ceil(log2(n1*o1/2)) + ceil(log2(n2*o2));
        *x2 = 1;
      }
      else {
        if(n1 > 2 && n2 == 2) {
          *x1 = ceil(log2(n1*o1)) + ceil(log2(n2*o2/2));
          *x2 = 1;
        }
        else {
          *x1 = ceil(log2(n1*o1)) + ceil(log2(n2*o2));
          *x2 = 1;
        }
      }
      break;
  default:
    AssertFatal(1==0,"Invalid rank in x1 x2 bit length computation\n");
  }
}


void compute_pmi_bitlen(struct NR_CSI_ReportConfig *csi_reportconfig,
                        uint8_t ri_restriction,
                        nr_csi_report_t *csi_report){

  struct NR_CodebookConfig *codebookConfig = csi_reportconfig->codebookConfig;
  for(int i=0; i<8; i++) {
    csi_report->csi_meas_bitlen.pmi_x1_bitlen[i]=0;
    csi_report->csi_meas_bitlen.pmi_x2_bitlen[i]=0;
    if (codebookConfig == NULL || ((ri_restriction>>i)&0x01) == 0)
      return;
    else {
      if(codebookConfig->codebookType.present == NR_CodebookConfig__codebookType_PR_type1) {
        if(codebookConfig->codebookType.choice.type1->subType.present == NR_CodebookConfig__codebookType__type1__subType_PR_typeI_SinglePanel) {
          if(codebookConfig->codebookType.choice.type1->subType.choice.typeI_SinglePanel->nrOfAntennaPorts.present ==
             NR_CodebookConfig__codebookType__type1__subType__typeI_SinglePanel__nrOfAntennaPorts_PR_two) {
            csi_report->N1 = 1;
            csi_report->N2 = 1;
            if (i==0)
              csi_report->csi_meas_bitlen.pmi_x2_bitlen[i]=2;
            if (i==1)
              csi_report->csi_meas_bitlen.pmi_x2_bitlen[i]=1;
          }
          else {  // more than two
            int n1,n2,o1,o2,x1,x2;
            get_n1n2_o1o2_singlepanel(&n1,&n2,&o1,&o2,codebookConfig->codebookType.choice.type1->subType.choice.typeI_SinglePanel->nrOfAntennaPorts.choice.moreThanTwo);
            get_x1x2_bitlen_singlepanel(n1,n2,o1,o2,&x1,&x2,i+1,codebookConfig->codebookType.choice.type1->codebookMode);
            csi_report->N1 = n1;
            csi_report->N2 = n2;
            csi_report->codebook_mode = codebookConfig->codebookType.choice.type1->codebookMode;
            csi_report->csi_meas_bitlen.pmi_x1_bitlen[i]=x1;
            csi_report->csi_meas_bitlen.pmi_x2_bitlen[i]=x2;
          }
        }
        else
          AssertFatal(1==0,"Type1 Multi-panel Codebook Config not yet implemented\n");
      }
      else
        AssertFatal(1==0,"Type2 Codebook Config not yet implemented\n");
    }
  }
}

void compute_cqi_bitlen(struct NR_CSI_ReportConfig *csi_reportconfig,
                        uint8_t ri_restriction,
                        nr_csi_report_t *csi_report){

  struct NR_CodebookConfig *codebookConfig = csi_reportconfig->codebookConfig;
  struct NR_CSI_ReportConfig__reportFreqConfiguration *freq_config = csi_reportconfig->reportFreqConfiguration;

  if (*freq_config->cqi_FormatIndicator == NR_CSI_ReportConfig__reportFreqConfiguration__cqi_FormatIndicator_widebandCQI) {
    for(int i=0; i<8; i++) {
      if ((ri_restriction>>i)&0x01) {
        csi_report->csi_meas_bitlen.cqi_bitlen[i] = 4;
        if(codebookConfig != NULL) {
          if (NR_CodebookConfig__codebookType__type1__subType_PR_typeI_SinglePanel == codebookConfig->codebookType.choice.type1->subType.present){
            struct NR_CodebookConfig__codebookType__type1__subType__typeI_SinglePanel *type1single = codebookConfig->codebookType.choice.type1->subType.choice.typeI_SinglePanel;
            if (type1single->nrOfAntennaPorts.present == NR_CodebookConfig__codebookType__type1__subType__typeI_SinglePanel__nrOfAntennaPorts_PR_moreThanTwo) {
              if (type1single->nrOfAntennaPorts.choice.moreThanTwo->n1_n2.present >
                  NR_CodebookConfig__codebookType__type1__subType__typeI_SinglePanel__nrOfAntennaPorts__moreThanTwo__n1_n2_PR_two_one_TypeI_SinglePanel_Restriction) {
                // more than 4 antenna ports
                if (i > 4)
                  csi_report->csi_meas_bitlen.cqi_bitlen[i] += 4; // CQI for second TB
              }
            }
          }
        }
      }
      else
        csi_report->csi_meas_bitlen.cqi_bitlen[i] = 0;
    }
  }
  else
    AssertFatal(1==0,"Sub-band CQI reporting not yet supported");
}

//!TODO : same function can be written to handle csi_resources
void compute_csi_bitlen(NR_CSI_MeasConfig_t *csi_MeasConfig, NR_UE_info_t *UE){
  uint8_t csi_report_id = 0;
  uint8_t nb_resources = 0;
  NR_CSI_ReportConfig__reportQuantity_PR reportQuantity_type;
  NR_CSI_ResourceConfigId_t csi_ResourceConfigId;
  struct NR_CSI_ResourceConfig *csi_resourceconfig;

  // for each CSI measurement report configuration (list of CSI-ReportConfig)
  LOG_D(NR_MAC,"Searching %d csi_reports\n",csi_MeasConfig->csi_ReportConfigToAddModList->list.count);
  for (csi_report_id=0; csi_report_id < csi_MeasConfig->csi_ReportConfigToAddModList->list.count; csi_report_id++){
    struct NR_CSI_ReportConfig *csi_reportconfig = csi_MeasConfig->csi_ReportConfigToAddModList->list.array[csi_report_id];
    // MAC structure for CSI measurement reports (per UE and per report)
    nr_csi_report_t *csi_report = &UE->csi_report_template[csi_report_id];
    // csi-ResourceConfigId of a CSI-ResourceConfig included in the configuration
    // (either CSI-RS or SSB)
    csi_ResourceConfigId = csi_reportconfig->resourcesForChannelMeasurement;
    // looking for CSI-ResourceConfig
    int found_resource = 0;
    int csi_resourceidx = 0;
    while (found_resource == 0 && csi_resourceidx < csi_MeasConfig->csi_ResourceConfigToAddModList->list.count) {
      csi_resourceconfig = csi_MeasConfig->csi_ResourceConfigToAddModList->list.array[csi_resourceidx];
      if ( csi_resourceconfig->csi_ResourceConfigId == csi_ResourceConfigId)
        found_resource = 1;
      csi_resourceidx++;
    }
    AssertFatal(found_resource==1,"Not able to found any CSI-ResourceConfig with csi-ResourceConfigId %ld\n",
                csi_ResourceConfigId);

    long resourceType = csi_resourceconfig->resourceType;

    reportQuantity_type = csi_reportconfig->reportQuantity.present;
    csi_report->reportQuantity_type = reportQuantity_type;

    // setting the CSI or SSB index list
    if (NR_CSI_ReportConfig__reportQuantity_PR_ssb_Index_RSRP == csi_report->reportQuantity_type) {
      for (int csi_idx = 0; csi_idx < csi_MeasConfig->csi_SSB_ResourceSetToAddModList->list.count; csi_idx++) {
        if (csi_MeasConfig->csi_SSB_ResourceSetToAddModList->list.array[csi_idx]->csi_SSB_ResourceSetId ==
            *(csi_resourceconfig->csi_RS_ResourceSetList.choice.nzp_CSI_RS_SSB->csi_SSB_ResourceSetList->list.array[0])){
          //We can configure only one SSB resource set from spec 38.331 IE CSI-ResourceConfig
          nb_resources=  csi_MeasConfig->csi_SSB_ResourceSetToAddModList->list.array[csi_idx]->csi_SSB_ResourceList.list.count;
          csi_report->SSB_Index_list = csi_MeasConfig->csi_SSB_ResourceSetToAddModList->list.array[csi_idx]->csi_SSB_ResourceList.list.array;
          csi_report->CSI_Index_list = NULL;
          break;
        }
      }
    }
    else {
      if (resourceType == NR_CSI_ResourceConfig__resourceType_periodic) {
        AssertFatal(csi_MeasConfig->nzp_CSI_RS_ResourceSetToAddModList != NULL,
                    "Wrong settings! Report quantity requires CSI-RS but csi_MeasConfig->nzp_CSI_RS_ResourceSetToAddModList is NULL\n");
        for (int csi_idx = 0; csi_idx < csi_MeasConfig->nzp_CSI_RS_ResourceSetToAddModList->list.count; csi_idx++) {
          if (csi_MeasConfig->nzp_CSI_RS_ResourceSetToAddModList->list.array[csi_idx]->nzp_CSI_ResourceSetId ==
              *(csi_resourceconfig->csi_RS_ResourceSetList.choice.nzp_CSI_RS_SSB->nzp_CSI_RS_ResourceSetList->list.array[0])) {
            //For periodic and semi-persistent CSI Resource Settings, the number of CSI-RS Resource Sets configured is limited to S=1 for spec 38.212
            nb_resources = csi_MeasConfig->nzp_CSI_RS_ResourceSetToAddModList->list.array[csi_idx]->nzp_CSI_RS_Resources.list.count;
            csi_report->CSI_Index_list = csi_MeasConfig->nzp_CSI_RS_ResourceSetToAddModList->list.array[csi_idx]->nzp_CSI_RS_Resources.list.array;
            csi_report->SSB_Index_list = NULL;
            break;
          }
        }
      }
      else AssertFatal(1==0,"Only periodic resource configuration currently supported\n");
    }
    LOG_D(NR_MAC,"nb_resources %d\n",nb_resources);
    // computation of bit length depending on the report type
    switch(reportQuantity_type){
      case (NR_CSI_ReportConfig__reportQuantity_PR_ssb_Index_RSRP):
        compute_rsrp_bitlen(csi_reportconfig, nb_resources, csi_report);
        break;
      case (NR_CSI_ReportConfig__reportQuantity_PR_cri_RSRP):
        compute_rsrp_bitlen(csi_reportconfig, nb_resources, csi_report);
        break;
      case (NR_CSI_ReportConfig__reportQuantity_PR_cri_RI_CQI):
        csi_report->csi_meas_bitlen.cri_bitlen=ceil(log2(nb_resources));
        csi_report->csi_meas_bitlen.ri_restriction = compute_ri_bitlen(csi_reportconfig, csi_report);
        compute_cqi_bitlen(csi_reportconfig, csi_report->csi_meas_bitlen.ri_restriction, csi_report);
        break;
      case (NR_CSI_ReportConfig__reportQuantity_PR_cri_RI_PMI_CQI):
        csi_report->csi_meas_bitlen.cri_bitlen=ceil(log2(nb_resources));
        csi_report->csi_meas_bitlen.ri_restriction = compute_ri_bitlen(csi_reportconfig, csi_report);
        compute_cqi_bitlen(csi_reportconfig, csi_report->csi_meas_bitlen.ri_restriction, csi_report);
        compute_pmi_bitlen(csi_reportconfig, csi_report->csi_meas_bitlen.ri_restriction, csi_report);
        break;
      case (NR_CSI_ReportConfig__reportQuantity_PR_cri_RI_LI_PMI_CQI):
        csi_report->csi_meas_bitlen.cri_bitlen=ceil(log2(nb_resources));
        csi_report->csi_meas_bitlen.ri_restriction = compute_ri_bitlen(csi_reportconfig, csi_report);
        compute_li_bitlen(csi_reportconfig, csi_report->csi_meas_bitlen.ri_restriction, csi_report);
        compute_cqi_bitlen(csi_reportconfig, csi_report->csi_meas_bitlen.ri_restriction, csi_report);
        compute_pmi_bitlen(csi_reportconfig, csi_report->csi_meas_bitlen.ri_restriction, csi_report);
        break;
    default:
      AssertFatal(1==0,"Not yet supported CSI report quantity type");
    }
  }
}


uint16_t nr_get_csi_bitlen(NR_UE_info_t *UE,
                           uint8_t csi_report_id) {

  uint16_t csi_bitlen = 0;
  uint16_t max_bitlen = 0;
  L1_RSRP_bitlen_t * CSI_report_bitlen = NULL;
  CSI_Meas_bitlen_t * csi_meas_bitlen = NULL;

  if (NR_CSI_ReportConfig__reportQuantity_PR_ssb_Index_RSRP==UE->csi_report_template[csi_report_id].reportQuantity_type||
      NR_CSI_ReportConfig__reportQuantity_PR_cri_RSRP==UE->csi_report_template[csi_report_id].reportQuantity_type){
    CSI_report_bitlen = &(UE->csi_report_template[csi_report_id].CSI_report_bitlen); //This might need to be moodif for Aperiodic CSI-RS measurements
    csi_bitlen+= ((CSI_report_bitlen->cri_ssbri_bitlen * CSI_report_bitlen->nb_ssbri_cri) +
                  CSI_report_bitlen->rsrp_bitlen +(CSI_report_bitlen->diff_rsrp_bitlen *
                  (CSI_report_bitlen->nb_ssbri_cri -1 )));
  } else{
   csi_meas_bitlen = &(UE->csi_report_template[csi_report_id].csi_meas_bitlen); //This might need to be moodif for Aperiodic CSI-RS measurements
   uint16_t temp_bitlen;
   for (int i=0; i<8; i++) {
     temp_bitlen = (csi_meas_bitlen->cri_bitlen+
                    csi_meas_bitlen->ri_bitlen+
                    csi_meas_bitlen->li_bitlen[i]+
                    csi_meas_bitlen->cqi_bitlen[i]+
                    csi_meas_bitlen->pmi_x1_bitlen[i]+
                    csi_meas_bitlen->pmi_x2_bitlen[i]);
     if(temp_bitlen>max_bitlen)
       max_bitlen = temp_bitlen;
   }
   csi_bitlen += max_bitlen;
 }

  return csi_bitlen;
}


void nr_csi_meas_reporting(int Mod_idP,
                           frame_t frame,
                           sub_frame_t slot) {

  NR_ServingCellConfigCommon_t *scc = RC.nrmac[Mod_idP]->common_channels->ServingCellConfigCommon;
  const int n_slots_frame = nr_slots_per_frame[*scc->ssbSubcarrierSpacing];


  UE_iterator(RC.nrmac[Mod_idP]->UE_info.list, UE ) {
    const NR_CellGroupConfig_t *CellGroup = UE->CellGroup;
    NR_UE_sched_ctrl_t *sched_ctrl = &UE->UE_sched_ctrl;
    if ((sched_ctrl->rrc_processing_timer > 0) || (sched_ctrl->ul_failure==1 && get_softmodem_params()->phy_test==0)) {
      continue;
    }
    if (!CellGroup || !CellGroup->spCellConfig || !CellGroup->spCellConfig->spCellConfigDedicated ||
	      !CellGroup->spCellConfig->spCellConfigDedicated->csi_MeasConfig) continue;
    const NR_CSI_MeasConfig_t *csi_measconfig = CellGroup->spCellConfig->spCellConfigDedicated->csi_MeasConfig->choice.setup;
    AssertFatal(csi_measconfig->csi_ReportConfigToAddModList->list.count > 0,
                "NO CSI report configuration available");
    NR_PUCCH_Config_t *pucch_Config = NULL;
    if (sched_ctrl->active_ubwp) {
      pucch_Config = sched_ctrl->active_ubwp->bwp_Dedicated->pucch_Config->choice.setup;
    } else if (CellGroup &&
               CellGroup->spCellConfig &&
               CellGroup->spCellConfig->spCellConfigDedicated &&
               CellGroup->spCellConfig->spCellConfigDedicated->uplinkConfig &&
               CellGroup->spCellConfig->spCellConfigDedicated->uplinkConfig->initialUplinkBWP &&
               CellGroup->spCellConfig->spCellConfigDedicated->uplinkConfig->initialUplinkBWP->pucch_Config->choice.setup) {
      pucch_Config = CellGroup->spCellConfig->spCellConfigDedicated->uplinkConfig->initialUplinkBWP->pucch_Config->choice.setup;
    }

    for (int csi_report_id = 0; csi_report_id < csi_measconfig->csi_ReportConfigToAddModList->list.count; csi_report_id++){
      NR_CSI_ReportConfig_t *csirep = csi_measconfig->csi_ReportConfigToAddModList->list.array[csi_report_id];

      AssertFatal(csirep->reportConfigType.choice.periodic,
                  "Only periodic CSI reporting is implemented currently\n");
      int period, offset;
      csi_period_offset(csirep, NULL, &period, &offset);
      const int sched_slot = (period + offset) % n_slots_frame;
      // prepare to schedule csi measurement reception according to 5.2.1.4 in 38.214
      // preparation is done in first slot of tdd period
      if (frame % (period / n_slots_frame) != offset / n_slots_frame)
        continue;
      LOG_D(NR_MAC, "CSI reporting in frame %d slot %d\n", frame, sched_slot);

      const NR_PUCCH_CSI_Resource_t *pucchcsires = csirep->reportConfigType.choice.periodic->pucch_CSI_ResourceList.list.array[0];
      const NR_PUCCH_ResourceSet_t *pucchresset = pucch_Config->resourceSetToAddModList->list.array[1]; // set with formats >1
      const int n = pucchresset->resourceList.list.count;
      int res_index = 0;
      for (; res_index < n; res_index++)
        if (*pucchresset->resourceList.list.array[res_index] == pucchcsires->pucch_Resource)
          break;
      AssertFatal(res_index < n,
                  "CSI pucch resource %ld not found among PUCCH resources\n", pucchcsires->pucch_Resource);

      // find free PUCCH that is in order with possibly existing PUCCH
      // schedulings (other CSI, SR)
      NR_sched_pucch_t *curr_pucch = &sched_ctrl->sched_pucch[1];
      AssertFatal(curr_pucch->csi_bits == 0
                  && !curr_pucch->sr_flag
                  && curr_pucch->dai_c == 0,
                  "PUCCH not free at index 1 for UE %04x\n",
                  UE->rnti);
      curr_pucch->r_pucch = -1;
      curr_pucch->frame = frame;
      curr_pucch->ul_slot = sched_slot;
      curr_pucch->resource_indicator = res_index;
      curr_pucch->csi_bits +=
          nr_get_csi_bitlen(UE,csi_report_id);

      const NR_SIB1_t *sib1 = RC.nrmac[Mod_idP]->common_channels[0].sib1 ? RC.nrmac[Mod_idP]->common_channels[0].sib1->message.choice.c1->choice.systemInformationBlockType1 : NULL;
      NR_BWP_t *genericParameters = get_ul_bwp_genericParameters(sched_ctrl->active_ubwp,
                                                                 scc,
                                                                 sib1);

      int bwp_start = NRRIV2PRBOFFSET(genericParameters->locationAndBandwidth,MAX_BWP_SIZE);

      // going through the list of PUCCH resources to find the one indexed by resource_id
      uint16_t *vrb_map_UL = &RC.nrmac[Mod_idP]->common_channels[0].vrb_map_UL[sched_slot * MAX_BWP_SIZE];
      const int m = pucch_Config->resourceToAddModList->list.count;
      for (int j = 0; j < m; j++) {
        NR_PUCCH_Resource_t *pucchres = pucch_Config->resourceToAddModList->list.array[j];
        if (pucchres->pucch_ResourceId != *pucchresset->resourceList.list.array[res_index])
          continue;
        int start = pucchres->startingPRB;
        int len = 1;
        uint64_t mask = 0;
        switch(pucchres->format.present){
          case NR_PUCCH_Resource__format_PR_format2:
            len = pucchres->format.choice.format2->nrofPRBs;
            mask = SL_to_bitmap(pucchres->format.choice.format2->startingSymbolIndex, pucchres->format.choice.format2->nrofSymbols);
            curr_pucch->simultaneous_harqcsi = pucch_Config->format2->choice.setup->simultaneousHARQ_ACK_CSI;
            LOG_D(NR_MAC,"%d.%d Allocating PUCCH format 2, startPRB %d, nPRB %d, simulHARQ %d, num_bits %d\n", frame, sched_slot,start,len,curr_pucch->simultaneous_harqcsi,curr_pucch->csi_bits);
            break;
          case NR_PUCCH_Resource__format_PR_format3:
            len = pucchres->format.choice.format3->nrofPRBs;
            mask = SL_to_bitmap(pucchres->format.choice.format3->startingSymbolIndex, pucchres->format.choice.format3->nrofSymbols);
            curr_pucch->simultaneous_harqcsi = pucch_Config->format3->choice.setup->simultaneousHARQ_ACK_CSI;
            break;
          case NR_PUCCH_Resource__format_PR_format4:
            mask = SL_to_bitmap(pucchres->format.choice.format4->startingSymbolIndex, pucchres->format.choice.format4->nrofSymbols);
            curr_pucch->simultaneous_harqcsi = pucch_Config->format4->choice.setup->simultaneousHARQ_ACK_CSI;
            break;
        default:
          AssertFatal(0, "Invalid PUCCH format type\n");
        }
        // verify resources are free
        for (int i = start; i < start + len; ++i) {
          if((vrb_map_UL[i+bwp_start] & mask) != 0) {
            LOG_E(NR_MAC, "%4d.%2d VRB MAP in %4d.%2d not free. Can't schedule CSI reporting on PUCCH.\n", frame, slot, frame, sched_slot);
            memset(curr_pucch, 0, sizeof(*curr_pucch));
          }
          else
            vrb_map_UL[i+bwp_start] |= mask;
        }
      }
    }
  }
}

static void handle_dl_harq(NR_UE_info_t * UE,
                           int8_t harq_pid,
                           bool success,
                           int harq_round_max)
{
  NR_UE_harq_t *harq = &UE->UE_sched_ctrl.harq_processes[harq_pid];
  harq->feedback_slot = -1;
  harq->is_waiting = false;
  if (success) {
    add_tail_nr_list(&UE->UE_sched_ctrl.available_dl_harq, harq_pid);
    harq->round = 0;
    harq->ndi ^= 1;

  } else if (harq->round >= harq_round_max - 1) {
    add_tail_nr_list(&UE->UE_sched_ctrl.available_dl_harq, harq_pid);
    harq->round = 0;
    harq->ndi ^= 1;

    NR_mac_stats_t *stats = &UE->mac_stats;
    stats->dl.errors++;
    LOG_D(NR_MAC, "retransmission error for UE %04x (total %"PRIu64")\n", UE->rnti, stats->dl.errors);

  } else {
    LOG_D(PHY,"NACK for: pid %d, ue %04x\n",harq_pid, UE->rnti);
    add_tail_nr_list(&UE->UE_sched_ctrl.retrans_dl_harq, harq_pid);
    harq->round++;
  }
}

int checkTargetSSBInFirst64TCIStates_pdschConfig(int ssb_index_t, NR_UE_info_t * UE) {
  NR_CellGroupConfig_t *CellGroup = UE->CellGroup;
  int nb_tci_states = CellGroup->spCellConfig->spCellConfigDedicated->initialDownlinkBWP->pdsch_Config->choice.setup->tci_StatesToAddModList->list.count;
  NR_TCI_State_t *tci =NULL;
  int i;

  for(i=0; i<nb_tci_states && i<64; i++) {
    tci = (NR_TCI_State_t *)CellGroup->spCellConfig->spCellConfigDedicated->initialDownlinkBWP->pdsch_Config->choice.setup->tci_StatesToAddModList->list.array[i];

    if(tci != NULL) {
      if(tci->qcl_Type1.referenceSignal.present == NR_QCL_Info__referenceSignal_PR_ssb) {
        if(tci->qcl_Type1.referenceSignal.choice.ssb == ssb_index_t)
          return tci->tci_StateId;  // returned TCI state ID
      }
      // if type2 is configured
      else if(tci->qcl_Type2 != NULL && tci->qcl_Type2->referenceSignal.present == NR_QCL_Info__referenceSignal_PR_ssb) {
        if(tci->qcl_Type2->referenceSignal.choice.ssb == ssb_index_t)
          return tci->tci_StateId; // returned TCI state ID
      } else LOG_I(NR_MAC,"SSB index is not found in first 64 TCI states of TCI_statestoAddModList[%d]", i);
    }
  }

  // tci state not identified in first 64 TCI States of PDSCH Config
  return -1;
}

int checkTargetSSBInTCIStates_pdcchConfig(int ssb_index_t, NR_UE_info_t *UE) {
  NR_CellGroupConfig_t *CellGroup = UE->CellGroup ;
  int nb_tci_states = CellGroup->spCellConfig->spCellConfigDedicated->initialDownlinkBWP->pdsch_Config->choice.setup->tci_StatesToAddModList->list.count;
  NR_TCI_State_t *tci =NULL;
  NR_TCI_StateId_t *tci_id = NULL;
  NR_UE_sched_ctrl_t *sched_ctrl = &UE->UE_sched_ctrl;
  NR_ControlResourceSet_t *coreset = sched_ctrl->coreset;
  int i;
  int flag = 0;
  int tci_stateID = -1;

  for(i=0; i<nb_tci_states && i<128; i++) {
    tci = (NR_TCI_State_t *)CellGroup->spCellConfig->spCellConfigDedicated->initialDownlinkBWP->pdsch_Config->choice.setup->tci_StatesToAddModList->list.array[i];

    if(tci != NULL && tci->qcl_Type1.referenceSignal.present == NR_QCL_Info__referenceSignal_PR_ssb) {
      if(tci->qcl_Type1.referenceSignal.choice.ssb == ssb_index_t) {
        flag = 1;
        tci_stateID = tci->tci_StateId;
        break;
      } else if(tci->qcl_Type2 != NULL && tci->qcl_Type2->referenceSignal.present == NR_QCL_Info__referenceSignal_PR_ssb) {
        flag = 1;
        tci_stateID = tci->tci_StateId;
        break;
      }
    }

    if(flag != 0 && tci_stateID != -1 && coreset != NULL) {
      for(i=0; i<64 && i<coreset->tci_StatesPDCCH_ToAddList->list.count; i++) {
        tci_id = coreset->tci_StatesPDCCH_ToAddList->list.array[i];

        if(tci_id != NULL && *tci_id == tci_stateID)
          return tci_stateID;
      }
    }
  }

  // Need to implement once configuration is received
  return -1;
}

//returns the measured RSRP value (upper limit)
int get_measured_rsrp(uint8_t index) {
  //if index is invalid returning minimum rsrp -140
  if(index <= 15 || index >= 114)
    return MIN_RSRP_VALUE;

  return L1_SSB_CSI_RSRP_measReport_mapping_38133_10_1_6_1_1[index];
}

//returns the differential RSRP value (upper limit)
int get_diff_rsrp(uint8_t index, int strongest_rsrp) {
  if(strongest_rsrp != -1) {
    return strongest_rsrp + diff_rsrp_ssb_csi_meas_10_1_6_1_2[index];
  } else
    return MIN_RSRP_VALUE;
}

//identifies the target SSB Beam index
//keeps the required date for PDCCH and PDSCH TCI state activation/deactivation CE consutruction globally
//handles triggering of PDCCH and PDSCH MAC CEs
void tci_handling(NR_UE_info_t *UE, frame_t frame, slot_t slot) {

  int strongest_ssb_rsrp = 0;
  int cqi_idx = 0;
  int curr_ssb_beam_index = 0; //ToDo: yet to know how to identify the serving ssb beam index
  uint8_t target_ssb_beam_index = curr_ssb_beam_index;
  uint8_t is_triggering_ssb_beam_switch =0;
  uint8_t ssb_idx = 0;
  int pdsch_bwp_id =0;
  int ssb_index[MAX_NUM_SSB] = {0};
  int ssb_rsrp[MAX_NUM_SSB] = {0};
  uint8_t idx = 0;

  NR_UE_sched_ctrl_t *sched_ctrl = &UE->UE_sched_ctrl;
  const int bwp_id = sched_ctrl->active_bwp ? 1 : 0;
  NR_CellGroupConfig_t *CellGroup = UE->CellGroup;

  //bwp indicator
  int n_dl_bwp=0;
  if (CellGroup->spCellConfig &&
      CellGroup->spCellConfig->spCellConfigDedicated &&
      CellGroup->spCellConfig->spCellConfigDedicated->downlinkBWP_ToAddModList)
    n_dl_bwp = CellGroup->spCellConfig->spCellConfigDedicated->downlinkBWP_ToAddModList->list.count;

  uint8_t nr_ssbri_cri = 0;
  uint8_t nb_of_csi_ssb_report = UE->csi_report_template[cqi_idx].nb_of_csi_ssb_report;
  int better_rsrp_reported = -140-(-0); /*minimum_measured_RSRP_value - minimum_differntail_RSRP_value*///considering the minimum RSRP value as better RSRP initially
  uint8_t diff_rsrp_idx = 0;
  uint8_t i, j;

  if (n_dl_bwp < 4)
    pdsch_bwp_id = bwp_id;
  else
    pdsch_bwp_id = bwp_id - 1; // as per table 7.3.1.1.2-1 in 38.212

  /*Example:
  CRI_SSBRI: 1 2 3 4| 5 6 7 8| 9 10 1 2|
  nb_of_csi_ssb_report = 3 //3 sets as above
  nr_ssbri_cri = 4 //each set has 4 elements
  storing ssb indexes in ssb_index array as ssb_index[0] = 1 .. ssb_index[4] = 5
  ssb_rsrp[0] = strongest rsrp in first set, ssb_rsrp[4] = strongest rsrp in second set, ..
  idx: resource set index
  */

  nr_ssbri_cri = sched_ctrl->CSI_report.ssb_cri_report.nr_ssbri_cri;
  //extracting the ssb indexes
  for (ssb_idx = 0; ssb_idx < nr_ssbri_cri; ssb_idx++) {
    ssb_index[idx * nb_of_csi_ssb_report + ssb_idx] = sched_ctrl->CSI_report.ssb_cri_report.CRI_SSBRI[ssb_idx];
  }

  //if strongest measured RSRP is configured
  strongest_ssb_rsrp = get_measured_rsrp(sched_ctrl->CSI_report.ssb_cri_report.RSRP);
  ssb_rsrp[idx * nb_of_csi_ssb_report] = strongest_ssb_rsrp;
  LOG_D(NR_MAC,"ssb_rsrp = %d\n",strongest_ssb_rsrp);

  //if current ssb rsrp is greater than better rsrp
  if(ssb_rsrp[idx * nb_of_csi_ssb_report] > better_rsrp_reported) {
    better_rsrp_reported = ssb_rsrp[idx * nb_of_csi_ssb_report];
    target_ssb_beam_index = idx * nb_of_csi_ssb_report;
  }

  for(diff_rsrp_idx =1; diff_rsrp_idx < nr_ssbri_cri; diff_rsrp_idx++) {
    ssb_rsrp[idx * nb_of_csi_ssb_report + diff_rsrp_idx] = get_diff_rsrp(sched_ctrl->CSI_report.ssb_cri_report.diff_RSRP[diff_rsrp_idx-1], strongest_ssb_rsrp);

    //if current reported rsrp is greater than better rsrp
    if(ssb_rsrp[idx * nb_of_csi_ssb_report + diff_rsrp_idx] > better_rsrp_reported) {
      better_rsrp_reported = ssb_rsrp[idx * nb_of_csi_ssb_report + diff_rsrp_idx];
      target_ssb_beam_index = idx * nb_of_csi_ssb_report + diff_rsrp_idx;
    }
  }

  if(ssb_index[target_ssb_beam_index] != ssb_index[curr_ssb_beam_index] && ssb_rsrp[target_ssb_beam_index] > ssb_rsrp[curr_ssb_beam_index]) {
    if( ssb_rsrp[target_ssb_beam_index] - ssb_rsrp[curr_ssb_beam_index] > L1_RSRP_HYSTERIS) {
      is_triggering_ssb_beam_switch = 1;
      LOG_D(NR_MAC, "Triggering ssb beam switching using tci\n");
    }
  }

  if(is_triggering_ssb_beam_switch) {
    //filling pdcch tci state activativation mac ce structure fields
    sched_ctrl->UE_mac_ce_ctrl.pdcch_state_ind.is_scheduled = 1;
    //OAI currently focusing on Non CA usecase hence 0 is considered as serving
    //cell id
    sched_ctrl->UE_mac_ce_ctrl.pdcch_state_ind.servingCellId = 0; //0 for PCell as 38.331 v15.9.0 page 353 //serving cell id for which this MAC CE applies
    sched_ctrl->UE_mac_ce_ctrl.pdcch_state_ind.coresetId = 0; //coreset id for which the TCI State id is being indicated

    /* 38.321 v15.8.0 page 66
    TCI State ID: This field indicates the TCI state identified by TCI-StateId as specified in TS 38.331 [5] applicable
    to the Control Resource Set identified by CORESET ID field.
    If the field of CORESET ID is set to 0,
      this field indicates a TCI-StateId for a TCI state of the first 64 TCI-states configured by tci-States-ToAddModList and tciStates-ToReleaseList in the PDSCH-Config in the active BWP.
    If the field of CORESET ID is set to the other value than 0,
     this field indicates a TCI-StateId configured by tci-StatesPDCCH-ToAddList and tciStatesPDCCH-ToReleaseList in the controlResourceSet identified by the indicated CORESET ID.
    The length of the field is 7 bits
     */
    if(sched_ctrl->UE_mac_ce_ctrl.pdcch_state_ind.coresetId == 0) {
      int tci_state_id = checkTargetSSBInFirst64TCIStates_pdschConfig(ssb_index[target_ssb_beam_index], UE);

      if( tci_state_id != -1)
        sched_ctrl->UE_mac_ce_ctrl.pdcch_state_ind.tciStateId = tci_state_id;
      else {
        //identify the best beam within first 64 TCI States of PDSCH
        //Config TCI-states-to-addModList
        int flag = 0;

        for(i =0; ssb_index_sorted[i]!=0; i++) {
          tci_state_id = checkTargetSSBInFirst64TCIStates_pdschConfig(ssb_index_sorted[i],UE) ;

          if(tci_state_id != -1 && ssb_rsrp_sorted[i] > ssb_rsrp[curr_ssb_beam_index] && ssb_rsrp_sorted[i] - ssb_rsrp[curr_ssb_beam_index] > L1_RSRP_HYSTERIS) {
            sched_ctrl->UE_mac_ce_ctrl.pdcch_state_ind.tciStateId = tci_state_id;
            flag = 1;
            break;
          }
        }

        if(flag == 0 || ssb_rsrp_sorted[i] < ssb_rsrp[curr_ssb_beam_index] || ssb_rsrp_sorted[i] - ssb_rsrp[curr_ssb_beam_index] < L1_RSRP_HYSTERIS) {
          sched_ctrl->UE_mac_ce_ctrl.pdcch_state_ind.is_scheduled = 0;
        }
      }
    } else {
      int tci_state_id = checkTargetSSBInTCIStates_pdcchConfig(ssb_index[target_ssb_beam_index], UE);

      if (tci_state_id !=-1)
        sched_ctrl->UE_mac_ce_ctrl.pdcch_state_ind.tciStateId = tci_state_id;
      else {
        //identify the best beam within CORESET/PDCCH
        ////Config TCI-states-to-addModList
        int flag = 0;

        for(i =0; ssb_index_sorted[i]!=0; i++) {
          tci_state_id = checkTargetSSBInTCIStates_pdcchConfig(ssb_index_sorted[i], UE);

          if( tci_state_id != -1 && ssb_rsrp_sorted[i] > ssb_rsrp[curr_ssb_beam_index] && ssb_rsrp_sorted[i] - ssb_rsrp[curr_ssb_beam_index] > L1_RSRP_HYSTERIS) {
            sched_ctrl->UE_mac_ce_ctrl.pdcch_state_ind.tciStateId = tci_state_id;
            flag = 1;
            break;
          }
        }

        if(flag == 0 || ssb_rsrp_sorted[i] < ssb_rsrp[curr_ssb_beam_index] || ssb_rsrp_sorted[i] - ssb_rsrp[curr_ssb_beam_index] < L1_RSRP_HYSTERIS) {
          sched_ctrl->UE_mac_ce_ctrl.pdcch_state_ind.is_scheduled = 0;
        }
      }
    }

    sched_ctrl->UE_mac_ce_ctrl.pdcch_state_ind.tci_present_inDCI = sched_ctrl->coreset ?
                                                                   sched_ctrl->coreset->tci_PresentInDCI : NULL;

    //filling pdsch tci state activation deactivation mac ce structure fields
    if(sched_ctrl->UE_mac_ce_ctrl.pdcch_state_ind.tci_present_inDCI) {
      sched_ctrl->UE_mac_ce_ctrl.pdsch_TCI_States_ActDeact.is_scheduled = 1;
      /*
      Serving Cell ID: This field indicates the identity of the Serving Cell for which the MAC CE applies
      Considering only PCell exists. Serving cell index of PCell is always 0, hence configuring 0
      */
      sched_ctrl->UE_mac_ce_ctrl.pdsch_TCI_States_ActDeact.servingCellId = 0;
      /*
      BWP ID: This field indicates a DL BWP for which the MAC CE applies as the codepoint of the DCI bandwidth
      part indicator field as specified in TS 38.212
      */
      sched_ctrl->UE_mac_ce_ctrl.pdsch_TCI_States_ActDeact.bwpId = pdsch_bwp_id;

      /*
       * TODO ssb_rsrp_sort() API yet to code to find 8 best beams, rrc configuration
       * is required
       */
      for(i = 0; i<8; i++) {
        sched_ctrl->UE_mac_ce_ctrl.pdsch_TCI_States_ActDeact.tciStateActDeact[i] = i;
      }

      sched_ctrl->UE_mac_ce_ctrl.pdsch_TCI_States_ActDeact.highestTciStateActivated = 8;

      for(i = 0, j =0; i<MAX_TCI_STATES; i++) {
        if(sched_ctrl->UE_mac_ce_ctrl.pdsch_TCI_States_ActDeact.tciStateActDeact[i]) {
          sched_ctrl->UE_mac_ce_ctrl.pdsch_TCI_States_ActDeact.codepoint[j] = i;
          j++;
        }
      }
    }//tci_presentInDCI
  }//is-triggering_beam_switch
}//tci handling


uint8_t pickandreverse_bits(uint8_t *payload, uint16_t bitlen, uint8_t start_bit) {
  uint8_t rev_bits = 0;
  for (int i=0; i<bitlen; i++)
    rev_bits |= ((payload[(start_bit+i)/8]>>((start_bit+i)%8))&0x01)<<(bitlen-i-1);
  return rev_bits;
}


void evaluate_rsrp_report(NR_UE_info_t *UE,
                          NR_UE_sched_ctrl_t *sched_ctrl,
                          uint8_t csi_report_id,
                          uint8_t *payload,
                          int *cumul_bits,
                          NR_CSI_ReportConfig__reportQuantity_PR reportQuantity_type){

  nr_csi_report_t *csi_report = &UE->csi_report_template[csi_report_id];
  uint8_t cri_ssbri_bitlen = csi_report->CSI_report_bitlen.cri_ssbri_bitlen;
  uint16_t curr_payload;

  /*! As per the spec 38.212 and table:  6.3.1.1.2-12 in a single UCI sequence we can have multiple CSI_report
  * the number of CSI_report will depend on number of CSI resource sets that are configured in CSI-ResourceConfig RRC IE
  * From spec 38.331 from the IE CSI-ResourceConfig for SSB RSRP reporting we can configure only one resource set
  * From spec 38.214 section 5.2.1.2 For periodic and semi-persistent CSI Resource Settings, the number of CSI-RS Resource Sets configured is limited to S=1
  */

  /** from 38.214 sec 5.2.1.4.2
  - if the UE is configured with the higher layer parameter groupBasedBeamReporting set to 'disabled', the UE is
    not required to update measurements for more than 64 CSI-RS and/or SSB resources, and the UE shall report in
    a single report nrofReportedRS (higher layer configured) different CRI or SSBRI for each report setting

  - if the UE is configured with the higher layer parameter groupBasedBeamReporting set to 'enabled', the UE is not
    required to update measurements for more than 64 CSI-RS and/or SSB resources, and the UE shall report in a
    single reporting instance two different CRI or SSBRI for each report setting, where CSI-RS and/or SSB
    resources can be received simultaneously by the UE either with a single spatial domain receive filter, or with
    multiple simultaneous spatial domain receive filter
  */

  sched_ctrl->CSI_report.ssb_cri_report.nr_ssbri_cri = csi_report->CSI_report_bitlen.nb_ssbri_cri;

  for (int csi_ssb_idx = 0; csi_ssb_idx < sched_ctrl->CSI_report.ssb_cri_report.nr_ssbri_cri ; csi_ssb_idx++) {
    curr_payload = pickandreverse_bits(payload, cri_ssbri_bitlen, *cumul_bits);

    if (NR_CSI_ReportConfig__reportQuantity_PR_ssb_Index_RSRP == reportQuantity_type) {
      sched_ctrl->CSI_report.ssb_cri_report.CRI_SSBRI[csi_ssb_idx] =
        *(csi_report->SSB_Index_list[cri_ssbri_bitlen>0?((curr_payload)&~(~1<<(cri_ssbri_bitlen-1))):cri_ssbri_bitlen]);
      LOG_D(MAC,"SSB_index = %d\n",sched_ctrl->CSI_report.ssb_cri_report.CRI_SSBRI[csi_ssb_idx]);
    }
    else {
      sched_ctrl->CSI_report.ssb_cri_report.CRI_SSBRI[csi_ssb_idx] =
        *(csi_report->CSI_Index_list[cri_ssbri_bitlen>0?((curr_payload)&~(~1<<(cri_ssbri_bitlen-1))):cri_ssbri_bitlen]);
      LOG_D(MAC,"CSI-RS Resource Indicator = %d\n",sched_ctrl->CSI_report.ssb_cri_report.CRI_SSBRI[csi_ssb_idx]);
    }
    *cumul_bits += cri_ssbri_bitlen;

  }

  curr_payload = pickandreverse_bits(payload, 7, *cumul_bits);
  sched_ctrl->CSI_report.ssb_cri_report.RSRP = curr_payload & 0x7f;
  *cumul_bits += 7;

  for (int diff_rsrp_idx =0; diff_rsrp_idx < sched_ctrl->CSI_report.ssb_cri_report.nr_ssbri_cri - 1; diff_rsrp_idx++ ) {
    curr_payload = pickandreverse_bits(payload, 4, *cumul_bits);
    sched_ctrl->CSI_report.ssb_cri_report.diff_RSRP[diff_rsrp_idx] = curr_payload & 0x0f;
    *cumul_bits += 4;
  }
  csi_report->nb_of_csi_ssb_report++;
  int strongest_ssb_rsrp = get_measured_rsrp(sched_ctrl->CSI_report.ssb_cri_report.RSRP);
  NR_mac_stats_t *stats = &UE->mac_stats;
  // including ssb rsrp in mac stats
  stats->cumul_rsrp += strongest_ssb_rsrp;
  stats->num_rsrp_meas++;
}


void evaluate_cri_report(uint8_t *payload,
                         uint8_t cri_bitlen,
                         int cumul_bits,
                         NR_UE_sched_ctrl_t *sched_ctrl){

  uint8_t temp_cri = pickandreverse_bits(payload, cri_bitlen, cumul_bits);
  sched_ctrl->CSI_report.cri_ri_li_pmi_cqi_report.cri = temp_cri;
}

int evaluate_ri_report(uint8_t *payload,
                       uint8_t ri_bitlen,
                       uint8_t ri_restriction,
                       int cumul_bits,
                       NR_UE_sched_ctrl_t *sched_ctrl){

  uint8_t ri_index = pickandreverse_bits(payload, ri_bitlen, cumul_bits);
  int count=0;
  for (int i=0; i<8; i++) {
     if ((ri_restriction>>i)&0x01) {
       if(count == ri_index) {
         sched_ctrl->CSI_report.cri_ri_li_pmi_cqi_report.ri = i;
         LOG_D(MAC,"CSI Reported Rank %d\n", i+1);
         return i;
       }
       count++;
     }
  }
  AssertFatal(1==0, "Decoded ri %d does not correspond to any valid value in ri_restriction %d\n",ri_index,ri_restriction);
}


void evaluate_cqi_report(uint8_t *payload,
                         nr_csi_report_t *csi_report,
                         int cumul_bits,
                         uint8_t ri,
                         NR_UE_sched_ctrl_t *sched_ctrl,
                         long *cqi_Table){

  //TODO sub-band CQI report not yet implemented
  int cqi_bitlen = csi_report->csi_meas_bitlen.cqi_bitlen[ri];

  uint8_t temp_cqi = pickandreverse_bits(payload, 4, cumul_bits);

  // NR_CSI_ReportConfig__cqi_Table_table1	= 0
  // NR_CSI_ReportConfig__cqi_Table_table2	= 1
  // NR_CSI_ReportConfig__cqi_Table_table3	= 2
  if (cqi_Table)
    sched_ctrl->CSI_report.cri_ri_li_pmi_cqi_report.cqi_table = *cqi_Table;
  else
    AssertFatal(1==0,"CQI Table not present in RRC configuration\n");
  sched_ctrl->CSI_report.cri_ri_li_pmi_cqi_report.wb_cqi_1tb = temp_cqi;
  LOG_D(MAC,"Wide-band CQI for the first TB %d\n", temp_cqi);
  if (cqi_bitlen > 4) {
    temp_cqi = pickandreverse_bits(payload, 4, cumul_bits);
    sched_ctrl->CSI_report.cri_ri_li_pmi_cqi_report.wb_cqi_2tb = temp_cqi;
    LOG_D(MAC,"Wide-band CQI for the second TB %d\n", temp_cqi);
  }

  // TODO for wideband case and multiple TB
  const int cqi_idx = sched_ctrl->CSI_report.cri_ri_li_pmi_cqi_report.wb_cqi_1tb;
  const int mcs_table = sched_ctrl->pdsch_semi_static.mcsTableIdx;
  const int cqi_table = sched_ctrl->CSI_report.cri_ri_li_pmi_cqi_report.cqi_table;
  sched_ctrl->dl_max_mcs = get_mcs_from_cqi(mcs_table, cqi_table, cqi_idx);
}


uint8_t evaluate_pmi_report(uint8_t *payload,
                            nr_csi_report_t *csi_report,
                            int cumul_bits,
                            uint8_t ri,
                            NR_UE_sched_ctrl_t *sched_ctrl){

  int x1_bitlen = csi_report->csi_meas_bitlen.pmi_x1_bitlen[ri];
  int x2_bitlen = csi_report->csi_meas_bitlen.pmi_x2_bitlen[ri];
  int tot_bitlen = x1_bitlen + x2_bitlen;

  //in case of 2 port CSI configuration x1 is empty and the information bits are in x2
  int temp_pmi = pickandreverse_bits(payload, tot_bitlen, cumul_bits);

  sched_ctrl->CSI_report.cri_ri_li_pmi_cqi_report.pmi_x1 = temp_pmi&((1<<x1_bitlen)-1);
  sched_ctrl->CSI_report.cri_ri_li_pmi_cqi_report.pmi_x2 = (temp_pmi>>x1_bitlen)&((1<<x2_bitlen)-1);
  LOG_D(MAC,"PMI Report: X1 %d X2 %d\n",
        sched_ctrl->CSI_report.cri_ri_li_pmi_cqi_report.pmi_x1,
        sched_ctrl->CSI_report.cri_ri_li_pmi_cqi_report.pmi_x2);

  sched_ctrl->set_pmi = true;
  return tot_bitlen;

}


int evaluate_li_report(uint8_t *payload,
                       nr_csi_report_t *csi_report,
                       int cumul_bits,
                       uint8_t ri,
                       NR_UE_sched_ctrl_t *sched_ctrl){

  int li_bitlen = csi_report->csi_meas_bitlen.li_bitlen[ri];

  if (li_bitlen>0) {
    int temp_li = pickandreverse_bits(payload, li_bitlen, cumul_bits);
    LOG_D(MAC,"LI %d\n",temp_li);
    sched_ctrl->CSI_report.cri_ri_li_pmi_cqi_report.li = temp_li;
  }
  return li_bitlen;

}

void skip_zero_padding(int *cumul_bits,
                       nr_csi_report_t *csi_report,
                       uint8_t ri,
                       uint16_t max_bitlen) {

  // actual number of reported bits depends on the reported rank
  // zero padding bits are added to have a predetermined max bit length to decode

  uint16_t reported_bitlen = csi_report->csi_meas_bitlen.cri_bitlen+
                             csi_report->csi_meas_bitlen.ri_bitlen+
                             csi_report->csi_meas_bitlen.li_bitlen[ri]+
                             csi_report->csi_meas_bitlen.cqi_bitlen[ri]+
                             csi_report->csi_meas_bitlen.pmi_x1_bitlen[ri]+
                             csi_report->csi_meas_bitlen.pmi_x2_bitlen[ri];

  *cumul_bits+=(max_bitlen-reported_bitlen);
}


void extract_pucch_csi_report(NR_CSI_MeasConfig_t *csi_MeasConfig,
                              const nfapi_nr_uci_pucch_pdu_format_2_3_4_t *uci_pdu,
                              frame_t frame,
                              slot_t slot,
                              NR_UE_info_t *UE,
                              NR_ServingCellConfigCommon_t *scc)
{
  /** From Table 6.3.1.1.2-3: RI, LI, CQI, and CRI of codebookType=typeI-SinglePanel */
  const int n_slots_frame = nr_slots_per_frame[*scc->ssbSubcarrierSpacing];
  uint8_t *payload = uci_pdu->csi_part1.csi_part1_payload;
  uint16_t bitlen = uci_pdu->csi_part1.csi_part1_bit_len;
  NR_CSI_ReportConfig__reportQuantity_PR reportQuantity_type = NR_CSI_ReportConfig__reportQuantity_PR_NOTHING;
  NR_UE_sched_ctrl_t *sched_ctrl = &UE->UE_sched_ctrl;
  int cumul_bits = 0;
  int r_index = -1;
  for (int csi_report_id = 0; csi_report_id < csi_MeasConfig->csi_ReportConfigToAddModList->list.count; csi_report_id++ ) {
    nr_csi_report_t *csi_report = &UE->csi_report_template[csi_report_id];
    csi_report->nb_of_csi_ssb_report = 0;
    uint8_t cri_bitlen = 0;
    uint8_t ri_bitlen = 0;
    uint8_t li_bitlen = 0;
    uint8_t pmi_bitlen = 0;
    NR_CSI_ReportConfig_t *csirep = csi_MeasConfig->csi_ReportConfigToAddModList->list.array[csi_report_id];
    int period, offset;
    csi_period_offset(csirep, NULL, &period, &offset);
    // verify if report with current id has been scheduled for this frame and slot
    if ((n_slots_frame*frame + slot - offset)%period == 0) {
      reportQuantity_type = csi_report->reportQuantity_type;
      LOG_D(MAC,"SFN/SF:%d/%d reportQuantity type = %d\n",frame,slot,reportQuantity_type);
      switch(reportQuantity_type){
        case NR_CSI_ReportConfig__reportQuantity_PR_cri_RSRP:
          evaluate_rsrp_report(UE,sched_ctrl,csi_report_id,payload,&cumul_bits,reportQuantity_type);
          break;
        case NR_CSI_ReportConfig__reportQuantity_PR_ssb_Index_RSRP:
          evaluate_rsrp_report(UE,sched_ctrl,csi_report_id,payload,&cumul_bits,reportQuantity_type);
          break;
        case NR_CSI_ReportConfig__reportQuantity_PR_cri_RI_CQI:
          cri_bitlen = csi_report->csi_meas_bitlen.cri_bitlen;
          if(cri_bitlen)
            evaluate_cri_report(payload,cri_bitlen,cumul_bits,sched_ctrl);
          cumul_bits += cri_bitlen;
          ri_bitlen = csi_report->csi_meas_bitlen.ri_bitlen;
          if(ri_bitlen)
            r_index = evaluate_ri_report(payload,ri_bitlen,csi_report->csi_meas_bitlen.ri_restriction,cumul_bits,sched_ctrl);
          cumul_bits += ri_bitlen;
          if (r_index != -1)
            skip_zero_padding(&cumul_bits,csi_report,r_index,bitlen);
          evaluate_cqi_report(payload,csi_report,cumul_bits,r_index,sched_ctrl,csirep->cqi_Table);
          break;
        case NR_CSI_ReportConfig__reportQuantity_PR_cri_RI_PMI_CQI:
          cri_bitlen = csi_report->csi_meas_bitlen.cri_bitlen;
          if(cri_bitlen)
            evaluate_cri_report(payload,cri_bitlen,cumul_bits,sched_ctrl);
          cumul_bits += cri_bitlen;
          ri_bitlen = csi_report->csi_meas_bitlen.ri_bitlen;
          if(ri_bitlen)
            r_index = evaluate_ri_report(payload,ri_bitlen,csi_report->csi_meas_bitlen.ri_restriction,cumul_bits,sched_ctrl);
          cumul_bits += ri_bitlen;
          if (r_index != -1)
            skip_zero_padding(&cumul_bits,csi_report,r_index,bitlen);
          pmi_bitlen = evaluate_pmi_report(payload,csi_report,cumul_bits,r_index,sched_ctrl);
          sched_ctrl->CSI_report.cri_ri_li_pmi_cqi_report.csi_report_id = csi_report_id;
          cumul_bits += pmi_bitlen;
          evaluate_cqi_report(payload,csi_report,cumul_bits,r_index,sched_ctrl,csirep->cqi_Table);
          break;
        case NR_CSI_ReportConfig__reportQuantity_PR_cri_RI_LI_PMI_CQI:
          cri_bitlen = csi_report->csi_meas_bitlen.cri_bitlen;
          if(cri_bitlen)
            evaluate_cri_report(payload,cri_bitlen,cumul_bits,sched_ctrl);
          cumul_bits += cri_bitlen;
          ri_bitlen = csi_report->csi_meas_bitlen.ri_bitlen;
          if(ri_bitlen)
            r_index = evaluate_ri_report(payload,ri_bitlen,csi_report->csi_meas_bitlen.ri_restriction,cumul_bits,sched_ctrl);
          cumul_bits += ri_bitlen;
          li_bitlen = evaluate_li_report(payload,csi_report,cumul_bits,r_index,sched_ctrl);
          cumul_bits += li_bitlen;
          if (r_index != -1)
            skip_zero_padding(&cumul_bits,csi_report,r_index,bitlen);
          pmi_bitlen = evaluate_pmi_report(payload,csi_report,cumul_bits,r_index,sched_ctrl);
          sched_ctrl->CSI_report.cri_ri_li_pmi_cqi_report.csi_report_id = csi_report_id;
          cumul_bits += pmi_bitlen;
          evaluate_cqi_report(payload,csi_report,cumul_bits,r_index,sched_ctrl,csirep->cqi_Table);
          break;
        default:
          AssertFatal(1==0, "Invalid or not supported CSI measurement report\n");
      }
    }
  }
}

static NR_UE_harq_t *find_harq(frame_t frame, sub_frame_t slot, NR_UE_info_t * UE, int harq_round_max)
{
  /* In case of realtime problems: we can only identify a HARQ process by
   * timing. If the HARQ process's feedback_frame/feedback_slot is not the one we
   * expected, we assume that processing has been aborted and we need to
   * skip this HARQ process, which is what happens in the loop below.
   * Similarly, we might be "in advance", in which case we need to skip
   * this result. */
  NR_UE_sched_ctrl_t *sched_ctrl = &UE->UE_sched_ctrl;
  int8_t pid = sched_ctrl->feedback_dl_harq.head;
  if (pid < 0)
    return NULL;
  NR_UE_harq_t *harq = &sched_ctrl->harq_processes[pid];
  /* old feedbacks we missed: mark for retransmission */
  while (harq->feedback_frame != frame
         || (harq->feedback_frame == frame && harq->feedback_slot < slot)) {
    LOG_W(NR_MAC,
          "expected HARQ pid %d feedback at %4d.%2d, but is at %4d.%2d instead (HARQ feedback is in the past)\n",
          pid,
          harq->feedback_frame,
          harq->feedback_slot,
          frame,
          slot);
    remove_front_nr_list(&sched_ctrl->feedback_dl_harq);
    handle_dl_harq(UE, pid, 0, harq_round_max);
    pid = sched_ctrl->feedback_dl_harq.head;
    if (pid < 0)
      return NULL;
    harq = &sched_ctrl->harq_processes[pid];
  }
  /* feedbacks that we wait for in the future: don't do anything */
  if (harq->feedback_slot > slot) {
    LOG_W(NR_MAC,
          "expected HARQ pid %d feedback at %4d.%2d, but is at %4d.%2d instead (HARQ feedback is in the future)\n",
          pid,
          harq->feedback_frame,
          harq->feedback_slot,
          frame,
          slot);
    return NULL;
  }
  return harq;
}

void handle_nr_uci_pucch_0_1(module_id_t mod_id,
                             frame_t frame,
                             sub_frame_t slot,
                             const nfapi_nr_uci_pucch_pdu_format_0_1_t *uci_01)
{
  NR_UE_info_t * UE = find_nr_UE(&RC.nrmac[mod_id]->UE_info, uci_01->rnti);
  if (!UE) {
    LOG_E(NR_MAC, "%s(): unknown RNTI %04x in PUCCH UCI\n", __func__, uci_01->rnti);
    return;
  }
  NR_UE_sched_ctrl_t *sched_ctrl = &UE->UE_sched_ctrl;

  if (((uci_01->pduBitmap >> 1) & 0x01)) {
    // iterate over received harq bits
    for (int harq_bit = 0; harq_bit < uci_01->harq->num_harq; harq_bit++) {
      const uint8_t harq_value = uci_01->harq->harq_list[harq_bit].harq_value;
      const uint8_t harq_confidence = uci_01->harq->harq_confidence_level;
      NR_UE_harq_t *harq = find_harq(frame, slot, UE, RC.nrmac[mod_id]->harq_round_max);
      if (!harq) {
        LOG_E(NR_MAC, "Oh no! Could not find a harq in %s!\n", __FUNCTION__);
        break;
      }
      DevAssert(harq->is_waiting);
      const int8_t pid = sched_ctrl->feedback_dl_harq.head;
      remove_front_nr_list(&sched_ctrl->feedback_dl_harq);
      LOG_D(NR_MAC,"%4d.%2d bit %d pid %d ack/nack %d\n",frame, slot, harq_bit,pid,harq_value);
      handle_dl_harq(UE, pid, harq_value == 0 && harq_confidence == 0, RC.nrmac[mod_id]->harq_round_max);
      if (harq_confidence == 1)  UE->mac_stats.pucch0_DTX++;
    }
  }

  // check scheduling request result, confidence_level == 0 is good
  if (uci_01->pduBitmap & 0x1 && uci_01->sr->sr_indication && uci_01->sr->sr_confidence_level == 0 && uci_01->ul_cqi >= 148) {
    // SR detected with SNR >= 10dB
    sched_ctrl->SR |= true;
    LOG_D(NR_MAC, "SR UE %04x ul_cqi %d\n", uci_01->rnti, uci_01->ul_cqi);
  }

  // tpc (power control) only if we received AckNack or positive SR. For a
  // negative SR, the UE won't have sent anything, and the SNR is not valid
  if (((uci_01->pduBitmap >> 1) & 0x1) ) {
    if ((uci_01->harq) && (uci_01->harq->harq_confidence_level==0)) sched_ctrl->tpc1 = nr_get_tpc(RC.nrmac[mod_id]->pucch_target_snrx10, uci_01->ul_cqi, 30);
    else                                        sched_ctrl->tpc1 = 3;
    sched_ctrl->pucch_snrx10 = uci_01->ul_cqi * 5 - 640;
  }
}

void handle_nr_uci_pucch_2_3_4(module_id_t mod_id,
                               frame_t frame,
                               sub_frame_t slot,
                               const nfapi_nr_uci_pucch_pdu_format_2_3_4_t *uci_234)
{
  NR_UE_info_t * UE = find_nr_UE(&RC.nrmac[mod_id]->UE_info, uci_234->rnti);
  if (!UE) {
    LOG_E(NR_MAC, "%s(): unknown RNTI %04x in PUCCH UCI\n", __func__, uci_234->rnti);
    return;
  }
  AssertFatal(UE->CellGroup,"Cellgroup is null for UE %04x\n", uci_234->rnti);
  AssertFatal(UE->CellGroup->spCellConfig,
             "Cellgroup->spCellConfig is null for UE %04x\n", uci_234->rnti);
  AssertFatal(UE->CellGroup->spCellConfig->spCellConfigDedicated,
              "Cellgroup->spCellConfig->spCellConfigDedicated is null for UE %04x\n", uci_234->rnti);
  if ( UE->CellGroup->spCellConfig->spCellConfigDedicated->csi_MeasConfig==NULL)
    return;

  NR_CSI_MeasConfig_t *csi_MeasConfig = UE->CellGroup->spCellConfig->spCellConfigDedicated->csi_MeasConfig->choice.setup;
  NR_UE_sched_ctrl_t *sched_ctrl = &UE->UE_sched_ctrl;

  // tpc (power control)
  // TODO PUCCH2 SNR computation is not correct -> ignore the following
  //sched_ctrl->tpc1 = nr_get_tpc(RC.nrmac[mod_id]->pucch_target_snrx10,
  //                              uci_234->ul_cqi,
  //                              30);
  //sched_ctrl->pucch_snrx10 = uci_234->ul_cqi * 5 - 640;

  if ((uci_234->pduBitmap >> 1) & 0x01) {
    // iterate over received harq bits
    for (int harq_bit = 0; harq_bit < uci_234->harq.harq_bit_len; harq_bit++) {
      const int acknack = ((uci_234->harq.harq_payload[harq_bit >> 3]) >> harq_bit) & 0x01;
      NR_UE_harq_t *harq = find_harq(frame, slot, UE, RC.nrmac[mod_id]->harq_round_max);
      if (!harq)
        break;
      DevAssert(harq->is_waiting);
      const int8_t pid = sched_ctrl->feedback_dl_harq.head;
      remove_front_nr_list(&sched_ctrl->feedback_dl_harq);
      handle_dl_harq(UE, pid, uci_234->harq.harq_crc != 1 && acknack, RC.nrmac[mod_id]->harq_round_max);
    }
  }
  if ((uci_234->pduBitmap >> 2) & 0x01) {
    //API to parse the csi report and store it into sched_ctrl
    extract_pucch_csi_report(csi_MeasConfig, uci_234, frame, slot, UE, RC.nrmac[mod_id]->common_channels->ServingCellConfigCommon);
    //TCI handling function
    tci_handling(UE,frame, slot);
  }
  if ((uci_234->pduBitmap >> 3) & 0x01) {
    //@TODO:Handle CSI Report 2
  }
}

bool test_acknack_vrb_occupation(NR_UE_sched_ctrl_t *sched_ctrl,
                                 NR_sched_pucch_t *pucch,
                                 uint16_t *vrb_map_UL,
                                 const NR_ServingCellConfigCommon_t *scc,
                                 NR_PUCCH_Config_t *pucch_Config,
                                 int r_pucch,
                                 int bwp_start,
                                 int bwp_size) {

  // We assume initial cyclic shift is always 0 so different pucch resources can't overlap

  NR_sched_pucch_t *csi_pucch = &sched_ctrl->sched_pucch[1];
  if (csi_pucch &&
      csi_pucch->csi_bits > 0 &&
      csi_pucch->frame == pucch->frame &&
      csi_pucch->ul_slot == pucch->ul_slot &&
      csi_pucch->simultaneous_harqcsi &&
      (csi_pucch->csi_bits + csi_pucch->dai_c) < 11)
    return true; // available resources for csi_pucch already verified

  if(r_pucch<0){
    const NR_PUCCH_Resource_t *resource = pucch_Config->resourceToAddModList->list.array[0];
    DevAssert(resource->format.present == NR_PUCCH_Resource__format_PR_format0);
    pucch->second_hop_prb = resource->secondHopPRB!= NULL ?  *resource->secondHopPRB : 0;
    pucch->nr_of_symb = resource->format.choice.format0->nrofSymbols;
    pucch->start_symb = resource->format.choice.format0->startingSymbolIndex;
    pucch->prb_start = resource->startingPRB;
  }
  else{
    int rsetindex = *scc->uplinkConfigCommon->initialUplinkBWP->pucch_ConfigCommon->choice.setup->pucch_ResourceCommon;
    set_r_pucch_parms(rsetindex,
                      r_pucch,
                      bwp_size,
                      &pucch->prb_start,
                      &pucch->second_hop_prb,
                      &pucch->nr_of_symb,
                      &pucch->start_symb);
  }

  // verifying occupation of PRBs for ACK/NACK on dedicated pucch
  for (int l=0; l<pucch->nr_of_symb; l++) {
    uint16_t symb = SL_to_bitmap(pucch->start_symb+l, 1);
    int prb;
    if (l==1 && pucch->second_hop_prb != 0)
      prb = pucch->second_hop_prb;
    else
      prb = pucch->prb_start;
    if ((vrb_map_UL[bwp_start+prb] & symb) != 0) {
      return false;
      break;
    }
  }
  return true;
}


// this function returns an index to NR_sched_pucch structure
// currently this structure contains PUCCH0 at index 0 and PUCCH2 at index 1
// if the function returns -1 it was not possible to schedule acknack
// when current pucch is ready to be scheduled nr_fill_nfapi_pucch is called
int nr_acknack_scheduling(int mod_id,
                          NR_UE_info_t * UE,
                          frame_t frame,
                          sub_frame_t slot,
                          int r_pucch,
                          int is_common) {
  const int CC_id = 0;
  const int minfbtime = RC.nrmac[mod_id]->minRXTXTIMEpdsch;
  const NR_ServingCellConfigCommon_t *scc = RC.nrmac[mod_id]->common_channels[CC_id].ServingCellConfigCommon;
  const int n_slots_frame = nr_slots_per_frame[*scc->ssbSubcarrierSpacing];
  const NR_TDD_UL_DL_Pattern_t *tdd = scc->tdd_UL_DL_ConfigurationCommon ? &scc->tdd_UL_DL_ConfigurationCommon->pattern1 : NULL;
  AssertFatal(tdd || RC.nrmac[mod_id]->common_channels[CC_id].frame_type == FDD, "Dynamic TDD not handled yet\n");
  const int nr_slots_period = tdd ? n_slots_frame / get_nb_periods_per_frame(tdd->dl_UL_TransmissionPeriodicity) : n_slots_frame;
  const int next_ul_slot = tdd ? tdd->nrofDownlinkSlots + nr_slots_period * (slot / nr_slots_period) : slot + minfbtime;
  const int first_ul_slot_period = tdd ? tdd->nrofDownlinkSlots : 0;


  /* for the moment, we consider:
   * * only pucch_sched[0] holds HARQ (and SR)
   * * we do not multiplex with CSI, which is always in pucch_sched[2]
   * * SR uses format 0 and is allocated in the first UL (mixed) slot (and not
   *   later)
   * * each UE has dedicated PUCCH Format 0 resources, and we use index 0! */
  NR_UE_sched_ctrl_t *sched_ctrl = &UE->UE_sched_ctrl;
  NR_CellGroupConfig_t *cg = UE->CellGroup;

  NR_PUCCH_Config_t *pucch_Config = NULL;
  if (sched_ctrl->active_ubwp) {
    pucch_Config = sched_ctrl->active_ubwp->bwp_Dedicated->pucch_Config->choice.setup;
  } else if (cg &&
             cg->spCellConfig &&
             cg->spCellConfig->spCellConfigDedicated &&
             cg->spCellConfig->spCellConfigDedicated->uplinkConfig &&
             cg->spCellConfig->spCellConfigDedicated->uplinkConfig->initialUplinkBWP) {
    pucch_Config = cg->spCellConfig->spCellConfigDedicated->uplinkConfig->initialUplinkBWP->pucch_Config->choice.setup;
  }
  NR_BWP_t *genericParameters = sched_ctrl->active_ubwp ?
    &sched_ctrl->active_ubwp->bwp_Common->genericParameters:
    &scc->uplinkConfigCommon->initialUplinkBWP->genericParameters;
  int bwp_start = NRRIV2PRBOFFSET(genericParameters->locationAndBandwidth,MAX_BWP_SIZE);
  int bwp_size = NRRIV2BW(genericParameters->locationAndBandwidth, MAX_BWP_SIZE);

  NR_sched_pucch_t *pucch = &sched_ctrl->sched_pucch[0];
  LOG_D(NR_MAC, "In %s: %4d.%2d Trying to allocate pucch, current DAI %d\n", __FUNCTION__, frame, slot, pucch->dai_c);

  pucch->r_pucch=r_pucch;
  AssertFatal(pucch->csi_bits == 0,
              "%s(): csi_bits %d in sched_pucch[0]\n",
              __func__,
              pucch->csi_bits);

  /* if the currently allocated PUCCH of this UE is full, allocate it */
  NR_sched_pucch_t *csi_pucch = &sched_ctrl->sched_pucch[1];
  if (pucch->dai_c == 2) {
    /* advance the UL slot information in PUCCH by one so we won't schedule in
     * the same slot again */
    const int f = pucch->frame;
    const int s = pucch->ul_slot;
    LOG_D(NR_MAC, "In %s: %4d.%2d DAI = 2 pucch currently in %4d.%2d, advancing by 1 slot\n", __FUNCTION__, frame, slot, f, s);

    if (!(csi_pucch 
          && csi_pucch->csi_bits > 0
          && csi_pucch->frame == f
          && csi_pucch->ul_slot == s)) 
    nr_fill_nfapi_pucch(RC.nrmac[mod_id], frame, slot, pucch, UE);

    memset(pucch, 0, sizeof(*pucch));
    pucch->frame = s == n_slots_frame - 1 ? (f + 1) % 1024 : f;
    if(((s + 1)%nr_slots_period) == 0)
      pucch->ul_slot = (s + 1 + first_ul_slot_period) % n_slots_frame;
    else
      pucch->ul_slot = (s + 1) % n_slots_frame;
    // we assume that only two indices over the array sched_pucch exist
    // skip the CSI PUCCH if it is present and if in the next frame/slot
    // and if we don't multiplex
    csi_pucch->r_pucch=-1;
    if (csi_pucch
        && csi_pucch->csi_bits > 0
        && csi_pucch->frame == pucch->frame
        && csi_pucch->ul_slot == pucch->ul_slot
        && !csi_pucch->simultaneous_harqcsi) {
      LOG_D(NR_MAC,"Cannot multiplex csi_pucch for %d.%d\n",csi_pucch->frame,csi_pucch->ul_slot);
      nr_fill_nfapi_pucch(RC.nrmac[mod_id], frame, slot, csi_pucch, UE);

      memset(csi_pucch, 0, sizeof(*csi_pucch));
      pucch->frame = pucch->ul_slot == n_slots_frame - 1 ? (pucch->frame + 1) % 1024 : pucch->frame;
      if(((pucch->ul_slot + 1)%nr_slots_period) == 0)
        pucch->ul_slot = (pucch->ul_slot + 1 + first_ul_slot_period) % n_slots_frame;
      else
        pucch->ul_slot = (pucch->ul_slot + 1) % n_slots_frame;
    }
  }

  LOG_D(NR_MAC, "In %s: pucch_acknak 1. DL %4d.%2d, UL_ACK %4d.%2d, DAI_C %d\n", __FUNCTION__, frame, slot, pucch->frame, pucch->ul_slot, pucch->dai_c);

  // this is hardcoded for now as ue specific only if we are not on the initialBWP (to be fixed to allow ue_Specific also on initialBWP
  NR_BWP_UplinkDedicated_t *ubwpd=NULL;

  if (cg &&
      cg->spCellConfig &&
      cg->spCellConfig->spCellConfigDedicated &&
      cg->spCellConfig->spCellConfigDedicated->uplinkConfig &&
      cg->spCellConfig->spCellConfigDedicated->uplinkConfig->initialUplinkBWP)
    ubwpd = cg->spCellConfig->spCellConfigDedicated->uplinkConfig->initialUplinkBWP;

  NR_SearchSpace__searchSpaceType_PR ss_type = (is_common==0 && (sched_ctrl->active_bwp || ubwpd)) ? NR_SearchSpace__searchSpaceType_PR_ue_Specific: NR_SearchSpace__searchSpaceType_PR_common;
  uint8_t pdsch_to_harq_feedback[8];
  const int bwp_id = sched_ctrl->active_bwp ? sched_ctrl->active_bwp->bwp_Id : 0;

  int max_fb_time = 0;
  get_pdsch_to_harq_feedback(UE, bwp_id, ss_type, &max_fb_time, pdsch_to_harq_feedback);

  LOG_D(NR_MAC, "In %s: 1b. DL %4d.%2d, UL_ACK %4d.%2d, DAI_C %d\n", __FUNCTION__, frame,slot,pucch->frame,pucch->ul_slot,pucch->dai_c);
  /* there is a HARQ. Check whether we can use it for this ACKNACK */
  if (pucch->dai_c > 0) {
    /* this UE already has a PUCCH occasion */
    // Find the right timing_indicator value.
    int i = 0;
    while (i < 8) {
      int diff = pucch->ul_slot - slot;
      if (diff<0)
        diff += n_slots_frame;
      if (pdsch_to_harq_feedback[i] == diff &&
          pdsch_to_harq_feedback[i] >= minfbtime)
        break;
      ++i;
    }
    if (i >= 8) {
      // we cannot reach this timing anymore, allocate and try again
      const int f = pucch->frame;
      const int s = pucch->ul_slot;
      const int n_slots_frame = nr_slots_per_frame[*scc->ssbSubcarrierSpacing];
      LOG_D(NR_MAC, "In %s: %4d.%2d DAI > 0, cannot reach timing for pucch in %4d.%2d, advancing slot by 1 and trying again\n", __FUNCTION__, frame, slot, f, s);
      if (!(csi_pucch &&
          csi_pucch->csi_bits > 0 &&
          csi_pucch->frame == f &&
          csi_pucch->ul_slot == s))
      nr_fill_nfapi_pucch(RC.nrmac[mod_id], frame, slot, pucch, UE);
      memset(pucch, 0, sizeof(*pucch));
      pucch->frame = s == n_slots_frame - 1 ? (f + 1) % 1024 : f;
      if(((s + 1)%nr_slots_period) == 0)
        pucch->ul_slot = (s + 1 + first_ul_slot_period) % n_slots_frame;
      else
        pucch->ul_slot = (s + 1) % n_slots_frame;
      return nr_acknack_scheduling(mod_id, UE, frame, slot, r_pucch,is_common);
    }

    pucch->timing_indicator = i;
    pucch->dai_c++;
    // if there is CSI in this slot update the HARQ information for that one too
    if (csi_pucch &&
        csi_pucch->csi_bits > 0 &&
        csi_pucch->frame == pucch->frame &&
        csi_pucch->ul_slot == pucch->ul_slot) {
      csi_pucch->timing_indicator = i;
      csi_pucch->dai_c++;
    }
    // retain old resource indicator, and we are good
    LOG_D(NR_MAC, "In %s: %4d.%2d. DAI > 0, pucch allocated for %4d.%2d (index %d)\n", __FUNCTION__, frame,slot,pucch->frame,pucch->ul_slot,pucch->timing_indicator);
    return 0;
  }

  LOG_D(NR_MAC, "In %s: %4d.%2d DAI = 0, looking for new pucch occasion\n", __FUNCTION__, frame, slot);
  /* we need to find a new PUCCH occasion */

  /*(Re)Inizialization of timing information*/
  if ((pucch->frame == 0 && pucch->ul_slot == 0) ||
      ((pucch->frame*n_slots_frame + pucch->ul_slot) <
      (frame*n_slots_frame + slot))) {
    AssertFatal(pucch->sr_flag + pucch->dai_c == 0,
                "expected no SR/AckNack for UE %04x in %4d.%2d, but has %d/%d for %4d.%2d\n",
                UE->rnti, frame, slot, pucch->sr_flag, pucch->dai_c, pucch->frame, pucch->ul_slot);
    const int s = next_ul_slot;
    pucch->frame = s < n_slots_frame ? frame : (frame + 1) % 1024;

    pucch->ul_slot = s % n_slots_frame;
  }

  // Find the right timing_indicator value.
  int ind_found = -1;
  // while we are within the feedback limits
  uint16_t *vrb_map_UL;
  while ((n_slots_frame + pucch->ul_slot - slot) % n_slots_frame <= max_fb_time) {
    // checking if in ul_slot the resources potentially to be assigned to this PUCCH are available
    vrb_map_UL = &RC.nrmac[mod_id]->common_channels[CC_id].vrb_map_UL[pucch->ul_slot * MAX_BWP_SIZE];
    bool ret = test_acknack_vrb_occupation(sched_ctrl,
                                           pucch,
                                           vrb_map_UL,
                                           scc,
                                           pucch_Config,
                                           r_pucch,
                                           bwp_start,
                                           bwp_size);
    if (ret) {
      int i = 0;
      while (i < 8) {
        LOG_D(NR_MAC,"pdsch_to_harq_feedback[%d] = %d (pucch->ul_slot %d - slot %d)\n",
              i,pdsch_to_harq_feedback[i],pucch->ul_slot,slot);
        int diff = pucch->ul_slot - slot;
        if (diff<0)
          diff += n_slots_frame;
        if (pdsch_to_harq_feedback[i] == diff &&
            pdsch_to_harq_feedback[i] >= minfbtime) {
          ind_found = i;
          break;
        }
        ++i;
      }
      if (ind_found!=-1)
        break;
    }
    // advance to the next ul slot
    const int f = pucch->frame;
    const int s = pucch->ul_slot;
    pucch->frame = s == n_slots_frame - 1 ? (f + 1) % 1024 : f;
    if(((s + 1)%nr_slots_period) == 0)
      pucch->ul_slot = (s + 1 + first_ul_slot_period) % n_slots_frame;
    else
      pucch->ul_slot = (s + 1) % n_slots_frame;
  }
  if (ind_found==-1) {
    LOG_D(NR_MAC,
          "%4d.%2d could not find pdsch_to_harq_feedback for UE %04x: earliest "
          "ack slot %d\n",
          frame,
          slot,
          UE->rnti,
          pucch->ul_slot);
    return -1;
  }

  if (csi_pucch &&
      csi_pucch->csi_bits > 0 &&
      csi_pucch->frame == pucch->frame &&
      csi_pucch->ul_slot == pucch->ul_slot) {
    // skip the CSI PUCCH if it is present and if in the next frame/slot
    // and if we don't multiplex
    // FIXME currently we support at most 11 bits in pucch2 so skip also in that case
    if(!csi_pucch->simultaneous_harqcsi
       || ((csi_pucch->csi_bits + csi_pucch->dai_c) >= 11)) {

      LOG_D(NR_MAC,"Cannot multiplex csi_pucch %d +csi_pucch->dai_c %d for %d.%d\n",csi_pucch->csi_bits,csi_pucch->dai_c,csi_pucch->frame,csi_pucch->ul_slot);
      nr_fill_nfapi_pucch(RC.nrmac[mod_id], frame, slot, csi_pucch, UE);
      memset(csi_pucch, 0, sizeof(*csi_pucch));
      /* advance the UL slot information in PUCCH by one so we won't schedule in
       * the same slot again */
      const int f = pucch->frame;
      const int s = pucch->ul_slot;
      memset(pucch, 0, sizeof(*pucch));
      pucch->frame = s == n_slots_frame - 1 ? (f + 1) % 1024 : f;
      if(((s + 1)%nr_slots_period) == 0)
        pucch->ul_slot = (s + 1 + first_ul_slot_period) % n_slots_frame;
      else
        pucch->ul_slot = (s + 1) % n_slots_frame;
      return nr_acknack_scheduling(mod_id, UE, frame, slot, r_pucch,is_common);
    }
    // multiplexing harq and csi in a pucch
    else {
      csi_pucch->timing_indicator = ind_found;
      csi_pucch->dai_c++;
      // keep updating format 2 indicator
      pucch->timing_indicator = ind_found; // index in the list of timing indicators
      pucch->dai_c++;

      LOG_D(NR_MAC,"multiplexing csi_pucch %d +csi_pucch->dai_c %d for %d.%d\n",csi_pucch->csi_bits,csi_pucch->dai_c,csi_pucch->frame,csi_pucch->ul_slot);
      return 1;
    }
  }

  pucch->timing_indicator = ind_found; // index in the list of timing indicators

  LOG_D(NR_MAC, "In %s: 2. DAI 0 DL %4d.%2d, UL_ACK %4d.%2d (index %d)\n", __FUNCTION__, frame,slot,pucch->frame,pucch->ul_slot,pucch->timing_indicator);

  pucch->dai_c++;
  pucch->resource_indicator = 0; // each UE has dedicated PUCCH resources
  pucch->r_pucch=r_pucch;

  vrb_map_UL = &RC.nrmac[mod_id]->common_channels[CC_id].vrb_map_UL[pucch->ul_slot * MAX_BWP_SIZE];
  for (int l=0; l<pucch->nr_of_symb; l++) {
    uint16_t symb = SL_to_bitmap(pucch->start_symb+l, 1);
    int prb;
    if (l==1 && pucch->second_hop_prb != 0)
      prb = pucch->second_hop_prb;
    else
      prb = pucch->prb_start;
    vrb_map_UL[bwp_start+prb] |= symb;
  }
  return 0;
}


void nr_sr_reporting(gNB_MAC_INST *nrmac, frame_t SFN, sub_frame_t slot)
{
  if (!is_xlsch_in_slot(nrmac->ulsch_slot_bitmap[slot / 64], slot))
    return;
  NR_ServingCellConfigCommon_t *scc = nrmac->common_channels->ServingCellConfigCommon;
  const int n_slots_frame = nr_slots_per_frame[*scc->ssbSubcarrierSpacing];
  UE_iterator(nrmac->UE_info.list, UE) {
    NR_UE_sched_ctrl_t *sched_ctrl = &UE->UE_sched_ctrl;

    if (sched_ctrl->ul_failure==1) continue;
    NR_PUCCH_Config_t *pucch_Config = NULL;
    if (sched_ctrl->active_ubwp) {
      pucch_Config = sched_ctrl->active_ubwp->bwp_Dedicated->pucch_Config->choice.setup;
    } else if (UE->CellGroup &&
             UE->CellGroup->spCellConfig &&
             UE->CellGroup->spCellConfig->spCellConfigDedicated &&
             UE->CellGroup->spCellConfig->spCellConfigDedicated->uplinkConfig &&
             UE->CellGroup->spCellConfig->spCellConfigDedicated->uplinkConfig->initialUplinkBWP &&
             UE->CellGroup->spCellConfig->spCellConfigDedicated->uplinkConfig->initialUplinkBWP->pucch_Config->choice.setup) {
      pucch_Config = UE->CellGroup->spCellConfig->spCellConfigDedicated->uplinkConfig->initialUplinkBWP->pucch_Config->choice.setup;
    }

    else continue;
    if (!pucch_Config->schedulingRequestResourceToAddModList) 
        continue;

    AssertFatal(pucch_Config->schedulingRequestResourceToAddModList->list.count>0,"NO SR configuration available");

    for (int SR_resource_id =0; SR_resource_id < pucch_Config->schedulingRequestResourceToAddModList->list.count;SR_resource_id++) {
      NR_SchedulingRequestResourceConfig_t *SchedulingRequestResourceConfig = pucch_Config->schedulingRequestResourceToAddModList->list.array[SR_resource_id];

      int SR_period; int SR_offset;

      find_period_offest_SR(SchedulingRequestResourceConfig,&SR_period,&SR_offset);
      // convert to int to avoid underflow of uint
      int sfn_sf = SFN * n_slots_frame + slot;
      LOG_D(NR_MAC,"SR_resource_id %d: SR_period %d, SR_offset %d\n",SR_resource_id,SR_period,SR_offset);
      if ((sfn_sf - SR_offset) % SR_period != 0)
        continue;
      LOG_D(NR_MAC, "%4d.%2d Scheduling Request identified\n", SFN, slot);
      NR_PUCCH_ResourceId_t *PucchResourceId = SchedulingRequestResourceConfig->resource;

      int found = -1;
      NR_PUCCH_ResourceSet_t *pucchresset = pucch_Config->resourceSetToAddModList->list.array[0]; // set with formats 0,1
      int n_list = pucchresset->resourceList.list.count;
       for (int i=0; i<n_list; i++) {
        if (*pucchresset->resourceList.list.array[i] == *PucchResourceId )
          found = i;
      }
      AssertFatal(found>-1,"SR resource not found among PUCCH resources");

      /* loop through nFAPI PUCCH messages: if the UEs is in there in this slot
       * with the resource_indicator, it means we already allocated that PUCCH
       * resource for AckNack (e.g., the UE has been scheduled often), and we
       * just need to add the SR_flag. Otherwise, just allocate in the internal
       * PUCCH resource, and nr_schedule_pucch() will handle the rest */
      NR_PUCCH_Resource_t *pucch_res = pucch_Config->resourceToAddModList->list.array[found];
      /* for the moment, can only handle SR on PUCCH Format 0 */
      DevAssert(pucch_res->format.present == NR_PUCCH_Resource__format_PR_format0);
      nfapi_nr_ul_tti_request_t *ul_tti_req = &nrmac->UL_tti_req_ahead[0][slot];
      bool nfapi_allocated = false;
      for (int i = 0; i < ul_tti_req->n_pdus; ++i) {
        if (ul_tti_req->pdus_list[i].pdu_type != NFAPI_NR_UL_CONFIG_PUCCH_PDU_TYPE)
          continue;
        nfapi_nr_pucch_pdu_t *pdu = &ul_tti_req->pdus_list[i].pucch_pdu;
        /* check that it is our PUCCH F0. Assuming there can be only one */
        if (pdu->rnti == UE->rnti
            && pdu->format_type == 0 // does not use NR_PUCCH_Resource__format_PR_format0
            && pdu->initial_cyclic_shift == pucch_res->format.choice.format0->initialCyclicShift
            && pdu->nr_of_symbols == pucch_res->format.choice.format0->nrofSymbols
            && pdu->start_symbol_index == pucch_res->format.choice.format0->startingSymbolIndex) {
          LOG_D(NR_MAC,"%4d.%2d adding SR_flag 1 to PUCCH format 0 nFAPI SR for RNTI %04x\n", SFN, slot, pdu->rnti);
          pdu->sr_flag = 1;
          nfapi_allocated = true;
          break;
<<<<<<< HEAD
        } else if (pdu->rnti == UE_info->rnti[UE_id]
=======
        }
        else if (pdu->rnti == UE->rnti
>>>>>>> 5ea828e1
            && pdu->format_type == 2 // does not use NR_PUCCH_Resource__format_PR_format0
            && pdu->nr_of_symbols == pucch_res->format.choice.format2->nrofSymbols
            && pdu->start_symbol_index == pucch_res->format.choice.format2->startingSymbolIndex) {
          LOG_D(NR_MAC,"%4d.%2d adding SR_flag 1 to PUCCH format 2 nFAPI SR for RNTI %04x\n", SFN, slot, pdu->rnti);
          pdu->sr_flag = 1;
          nfapi_allocated = true;
          break;
<<<<<<< HEAD
        } else if (pdu->rnti == UE_info->rnti[UE_id]
=======

        }
        else if (pdu->rnti == UE->rnti
>>>>>>> 5ea828e1
            && pdu->format_type == 1 // does not use NR_PUCCH_Resource__format_PR_format0
            && pdu->nr_of_symbols == pucch_res->format.choice.format1->nrofSymbols
            && pdu->start_symbol_index == pucch_res->format.choice.format1->startingSymbolIndex) {
          LOG_D(NR_MAC,"%4d.%2d adding SR_flag 1 to PUCCH format 1 nFAPI SR for RNTI %04x\n", SFN, slot, pdu->rnti);
          pdu->sr_flag = 1;
          nfapi_allocated = true;
          break;
<<<<<<< HEAD
        } else if (pdu->rnti == UE_info->rnti[UE_id]
=======

        }
        else if (pdu->rnti == UE->rnti
>>>>>>> 5ea828e1
            && pdu->format_type == 3 // does not use NR_PUCCH_Resource__format_PR_format0
            && pdu->nr_of_symbols == pucch_res->format.choice.format3->nrofSymbols
            && pdu->start_symbol_index == pucch_res->format.choice.format3->startingSymbolIndex) {
          LOG_D(NR_MAC,"%4d.%2d adding SR_flag 1 to PUCCH format 3 nFAPI SR for RNTI %04x\n", SFN, slot, pdu->rnti);
          pdu->sr_flag = 1;
          nfapi_allocated = true;
          break;
<<<<<<< HEAD
        } else if (pdu->rnti == UE_info->rnti[UE_id]
=======

        }
        else if (pdu->rnti == UE->rnti
>>>>>>> 5ea828e1
            && pdu->format_type == 4 // does not use NR_PUCCH_Resource__format_PR_format0
            && pdu->nr_of_symbols == pucch_res->format.choice.format4->nrofSymbols
            && pdu->start_symbol_index == pucch_res->format.choice.format4->startingSymbolIndex) {
          LOG_D(NR_MAC,"%4d.%2d adding SR_flag 1 to PUCCH format 4 nFAPI SR for RNTI %04x\n", SFN, slot, pdu->rnti);
          pdu->sr_flag = 1;
          nfapi_allocated = true;
          break;
        }
      }

      if (nfapi_allocated)  // break scheduling resource loop, continue next UE
        break;

      /* we did not find it: check if current PUCCH is for the current slot, in
       * which case we add the SR to it; otherwise, allocate SR separately */
      NR_sched_pucch_t *curr_pucch = &sched_ctrl->sched_pucch[0];
      if (curr_pucch->frame == SFN && curr_pucch->ul_slot == slot) {
        if (curr_pucch->resource_indicator != found) {
          LOG_W(NR_MAC, "%4d.%2d expected PUCCH in this slot to have resource indicator of SR (%d), skipping SR\n", SFN, slot, found);
          continue;
        }
        curr_pucch->sr_flag = true;
      } else {
        NR_sched_pucch_t sched_sr = {
          .frame = SFN,
          .ul_slot = slot,
          .sr_flag = true,
          .resource_indicator = found,
          .r_pucch = -1
        };
        nr_fill_nfapi_pucch(nrmac, SFN, slot, &sched_sr, UE);
      }
    }
  }
}
<|MERGE_RESOLUTION|>--- conflicted
+++ resolved
@@ -39,7 +39,7 @@
 
 
 
-static void nr_fill_nfapi_pucch(gNB_MAC_INST *nrmac, 
+static void nr_fill_nfapi_pucch(gNB_MAC_INST *nrmac,
                                 frame_t frame,
                                 sub_frame_t slot,
                                 const NR_sched_pucch_t *pucch,
@@ -160,7 +160,7 @@
           || slotP != curr_pucch->ul_slot)
         continue;
 
-      if (O_csi > 0) 
+      if (O_csi > 0)
          LOG_D(NR_MAC,"Scheduling PUCCH[%d] RX for UE %04x in %4d.%2d O_ack %d, O_sr %d, O_csi %d\n",
                i,UE->rnti,curr_pucch->frame,curr_pucch->ul_slot,O_ack,O_sr,O_csi);
       nr_fill_nfapi_pucch(nrmac, frameP, slotP, curr_pucch, UE);
@@ -760,8 +760,7 @@
       curr_pucch->frame = frame;
       curr_pucch->ul_slot = sched_slot;
       curr_pucch->resource_indicator = res_index;
-      curr_pucch->csi_bits +=
-          nr_get_csi_bitlen(UE,csi_report_id);
+      curr_pucch->csi_bits += nr_get_csi_bitlen(UE,csi_report_id);
 
       const NR_SIB1_t *sib1 = RC.nrmac[Mod_idP]->common_channels[0].sib1 ? RC.nrmac[Mod_idP]->common_channels[0].sib1->message.choice.c1->choice.systemInformationBlockType1 : NULL;
       NR_BWP_t *genericParameters = get_ul_bwp_genericParameters(sched_ctrl->active_ubwp,
@@ -1606,7 +1605,7 @@
 // if the function returns -1 it was not possible to schedule acknack
 // when current pucch is ready to be scheduled nr_fill_nfapi_pucch is called
 int nr_acknack_scheduling(int mod_id,
-                          NR_UE_info_t * UE,
+                          NR_UE_info_t *UE,
                           frame_t frame,
                           sub_frame_t slot,
                           int r_pucch,
@@ -1665,10 +1664,10 @@
     const int s = pucch->ul_slot;
     LOG_D(NR_MAC, "In %s: %4d.%2d DAI = 2 pucch currently in %4d.%2d, advancing by 1 slot\n", __FUNCTION__, frame, slot, f, s);
 
-    if (!(csi_pucch 
+    if (!(csi_pucch
           && csi_pucch->csi_bits > 0
           && csi_pucch->frame == f
-          && csi_pucch->ul_slot == s)) 
+          && csi_pucch->ul_slot == s))
     nr_fill_nfapi_pucch(RC.nrmac[mod_id], frame, slot, pucch, UE);
 
     memset(pucch, 0, sizeof(*pucch));
@@ -1779,7 +1778,6 @@
                 UE->rnti, frame, slot, pucch->sr_flag, pucch->dai_c, pucch->frame, pucch->ul_slot);
     const int s = next_ul_slot;
     pucch->frame = s < n_slots_frame ? frame : (frame + 1) % 1024;
-
     pucch->ul_slot = s % n_slots_frame;
   }
 
@@ -1971,12 +1969,7 @@
           pdu->sr_flag = 1;
           nfapi_allocated = true;
           break;
-<<<<<<< HEAD
-        } else if (pdu->rnti == UE_info->rnti[UE_id]
-=======
-        }
-        else if (pdu->rnti == UE->rnti
->>>>>>> 5ea828e1
+        } else if (pdu->rnti == UE->rnti
             && pdu->format_type == 2 // does not use NR_PUCCH_Resource__format_PR_format0
             && pdu->nr_of_symbols == pucch_res->format.choice.format2->nrofSymbols
             && pdu->start_symbol_index == pucch_res->format.choice.format2->startingSymbolIndex) {
@@ -1984,13 +1977,7 @@
           pdu->sr_flag = 1;
           nfapi_allocated = true;
           break;
-<<<<<<< HEAD
-        } else if (pdu->rnti == UE_info->rnti[UE_id]
-=======
-
-        }
-        else if (pdu->rnti == UE->rnti
->>>>>>> 5ea828e1
+        } else if (pdu->rnti == UE->rnti
             && pdu->format_type == 1 // does not use NR_PUCCH_Resource__format_PR_format0
             && pdu->nr_of_symbols == pucch_res->format.choice.format1->nrofSymbols
             && pdu->start_symbol_index == pucch_res->format.choice.format1->startingSymbolIndex) {
@@ -1998,13 +1985,7 @@
           pdu->sr_flag = 1;
           nfapi_allocated = true;
           break;
-<<<<<<< HEAD
-        } else if (pdu->rnti == UE_info->rnti[UE_id]
-=======
-
-        }
-        else if (pdu->rnti == UE->rnti
->>>>>>> 5ea828e1
+        } else if (pdu->rnti == UE->rnti
             && pdu->format_type == 3 // does not use NR_PUCCH_Resource__format_PR_format0
             && pdu->nr_of_symbols == pucch_res->format.choice.format3->nrofSymbols
             && pdu->start_symbol_index == pucch_res->format.choice.format3->startingSymbolIndex) {
@@ -2012,13 +1993,7 @@
           pdu->sr_flag = 1;
           nfapi_allocated = true;
           break;
-<<<<<<< HEAD
-        } else if (pdu->rnti == UE_info->rnti[UE_id]
-=======
-
-        }
-        else if (pdu->rnti == UE->rnti
->>>>>>> 5ea828e1
+        } else if (pdu->rnti == UE->rnti
             && pdu->format_type == 4 // does not use NR_PUCCH_Resource__format_PR_format0
             && pdu->nr_of_symbols == pucch_res->format.choice.format4->nrofSymbols
             && pdu->start_symbol_index == pucch_res->format.choice.format4->startingSymbolIndex) {
