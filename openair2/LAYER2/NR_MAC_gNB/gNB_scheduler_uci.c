--- conflicted
+++ resolved
@@ -72,14 +72,14 @@
   NR_ServingCellConfigCommon_t *scc = RC.nrmac[mod_id]->common_channels->ServingCellConfigCommon;
   nr_configure_pucch(pucch_pdu,
                      scc,
-		     UE_info->CellGroup[UE_id],
+                     UE_info->CellGroup[UE_id],
                      UE_info->UE_sched_ctrl[UE_id].active_ubwp,
                      UE_info->rnti[UE_id],
                      pucch->resource_indicator,
                      pucch->csi_bits,
                      pucch->dai_c,
                      pucch->sr_flag,
-		     pucch->r_pucch);
+                     pucch->r_pucch);
 }
 
 #define MIN_RSRP_VALUE -141
@@ -475,7 +475,7 @@
   for (int UE_id = UE_list->head; UE_id >= 0; UE_id = UE_list->next[UE_id]) {
     const NR_CellGroupConfig_t *CellGroup = UE_info->CellGroup[UE_id];
     NR_UE_sched_ctrl_t *sched_ctrl = &UE_info->UE_sched_ctrl[UE_id];
-    if (!CellGroup || !CellGroup->spCellConfig || !CellGroup->spCellConfig->spCellConfigDedicated || 
+    if (!CellGroup || !CellGroup->spCellConfig || !CellGroup->spCellConfig->spCellConfigDedicated ||
 	!CellGroup->spCellConfig->spCellConfigDedicated->csi_MeasConfig) continue;
     const NR_CSI_MeasConfig_t *csi_measconfig = CellGroup->spCellConfig->spCellConfigDedicated->csi_MeasConfig->choice.setup;
     AssertFatal(csi_measconfig->csi_ReportConfigToAddModList->list.count > 0,
@@ -1012,19 +1012,14 @@
   NR_UE_sched_ctrl_t *sched_ctrl = &UE_info->UE_sched_ctrl[UE_id];
 
   // tpc (power control)
-<<<<<<< HEAD
   if (uci_01->harq->harq_confidence_level == 0)
     sched_ctrl->tpc1 = nr_get_tpc(RC.nrmac[mod_id]->pucch_target_snrx10,
                                   uci_01->ul_cqi,
                                   30);
   LOG_D(NR_MAC,"pucch tpc %d\n",sched_ctrl->tpc1);
-=======
-  sched_ctrl->tpc1 = nr_get_tpc(RC.nrmac[mod_id]->pucch_target_snrx10,
-                                uci_01->ul_cqi,
-                                30);
+
   sched_ctrl->pucch_snrx10 = uci_01->ul_cqi * 5 - 640;
 
->>>>>>> d953b253
   NR_ServingCellConfigCommon_t *scc = RC.nrmac[mod_id]->common_channels->ServingCellConfigCommon;
   const int num_slots = nr_slots_per_frame[*scc->ssbSubcarrierSpacing];
   if (((uci_01->pduBitmap >> 1) & 0x01)) {
@@ -1100,7 +1095,7 @@
                            int UE_id,
                            frame_t frame,
                            sub_frame_t slot,
-			   int r_pucch)
+			                     int r_pucch)
 {
   const NR_ServingCellConfigCommon_t *scc = RC.nrmac[mod_id]->common_channels->ServingCellConfigCommon;
   const int n_slots_frame = nr_slots_per_frame[*scc->ssbSubcarrierSpacing];
@@ -1176,9 +1171,8 @@
       || (pucch->frame == frame + 1))
     return false;
 
-  // this is hardcoded for now as ue specific only if we are not on the initialBWP (to be fixed to allow ue_Specific also on initialBWP 
+  // this is hardcoded for now as ue specific only if we are not on the initialBWP (to be fixed to allow ue_Specific also on initialBWP
   NR_SearchSpace__searchSpaceType_PR ss_type = sched_ctrl->active_bwp ? NR_SearchSpace__searchSpaceType_PR_ue_Specific: NR_SearchSpace__searchSpaceType_PR_common;
-    ;
   uint8_t pdsch_to_harq_feedback[8];
   get_pdsch_to_harq_feedback(mod_id, UE_id, ss_type, pdsch_to_harq_feedback);
 
@@ -1217,7 +1211,7 @@
 
   NR_PUCCH_Config_t *pucch_Config=NULL;
   int bwp_Id=0;
-  if (sched_ctrl->active_ubwp) { 
+  if (sched_ctrl->active_ubwp) {
     pucch_Config = sched_ctrl->active_ubwp->bwp_Dedicated->pucch_Config->choice.setup;
     bwp_Id= sched_ctrl->active_ubwp->bwp_Id;
   }
@@ -1232,8 +1226,8 @@
     DevAssert(pucch_Config->resourceToAddModList->list.count > 0);
     DevAssert(pucch_Config->resourceSetToAddModList->list.count > 0);
   }
-  int n_res = (pucch_Config) ? 
-    pucch_Config->resourceSetToAddModList->list.array[0]->resourceList.list.count : 
+  int n_res = (pucch_Config) ?
+    pucch_Config->resourceSetToAddModList->list.array[0]->resourceList.list.count :
     nr_get_default_pucch_res(*scc->uplinkConfigCommon->initialUplinkBWP->pucch_ConfigCommon->choice.setup->pucch_ResourceCommon);
   int *pucch_index_used = RC.nrmac[mod_id]->pucch_index_used[bwp_Id];
 
