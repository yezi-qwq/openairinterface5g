--- conflicted
+++ resolved
@@ -1251,12 +1251,8 @@
       if (!(csi_pucch &&
           csi_pucch->csi_bits > 0 &&
           csi_pucch->frame == f &&
-<<<<<<< HEAD
-          csi_pucch->ul_slot == s)) nr_fill_nfapi_pucch(mod_id, frame, slot, pucch, UE_id);
-=======
           csi_pucch->ul_slot == s))
         nr_fill_nfapi_pucch(mod_id, frame, slot, pucch, UE_id);
->>>>>>> 87e79e5e
       memset(pucch, 0, sizeof(*pucch));
       pucch->frame = s == n_slots_frame - 1 ? (f + 1) % 1024 : f;
       if(((s + 1)%nr_slots_period) == 0)
@@ -1486,12 +1482,7 @@
           pdu->sr_flag = 1;
           nfapi_allocated = true;
           break;
-<<<<<<< HEAD
-        }
-        else if (pdu->rnti == UE_info->rnti[UE_id]
-=======
         } else if (pdu->rnti == UE_info->rnti[UE_id]
->>>>>>> 87e79e5e
             && pdu->format_type == 2 // does not use NR_PUCCH_Resource__format_PR_format0
             && pdu->nr_of_symbols == pucch_res->format.choice.format2->nrofSymbols
             && pdu->start_symbol_index == pucch_res->format.choice.format2->startingSymbolIndex) {
@@ -1499,13 +1490,7 @@
           pdu->sr_flag = 1;
           nfapi_allocated = true;
           break;
-<<<<<<< HEAD
-
-        }
-        else if (pdu->rnti == UE_info->rnti[UE_id]
-=======
         } else if (pdu->rnti == UE_info->rnti[UE_id]
->>>>>>> 87e79e5e
             && pdu->format_type == 1 // does not use NR_PUCCH_Resource__format_PR_format0
             && pdu->nr_of_symbols == pucch_res->format.choice.format1->nrofSymbols
             && pdu->start_symbol_index == pucch_res->format.choice.format1->startingSymbolIndex) {
@@ -1513,13 +1498,7 @@
           pdu->sr_flag = 1;
           nfapi_allocated = true;
           break;
-<<<<<<< HEAD
-
-        }
-        else if (pdu->rnti == UE_info->rnti[UE_id]
-=======
         } else if (pdu->rnti == UE_info->rnti[UE_id]
->>>>>>> 87e79e5e
             && pdu->format_type == 3 // does not use NR_PUCCH_Resource__format_PR_format0
             && pdu->nr_of_symbols == pucch_res->format.choice.format3->nrofSymbols
             && pdu->start_symbol_index == pucch_res->format.choice.format3->startingSymbolIndex) {
@@ -1527,13 +1506,7 @@
           pdu->sr_flag = 1;
           nfapi_allocated = true;
           break;
-<<<<<<< HEAD
-
-        }
-        else if (pdu->rnti == UE_info->rnti[UE_id]
-=======
         } else if (pdu->rnti == UE_info->rnti[UE_id]
->>>>>>> 87e79e5e
             && pdu->format_type == 4 // does not use NR_PUCCH_Resource__format_PR_format0
             && pdu->nr_of_symbols == pucch_res->format.choice.format4->nrofSymbols
             && pdu->start_symbol_index == pucch_res->format.choice.format4->startingSymbolIndex) {
