--- conflicted
+++ resolved
@@ -292,14 +292,9 @@
     }
     return max_ri;
   }
-  else {
+  else 
     AssertFatal(1==0,"Other configurations not yet implemented\n");
-<<<<<<< HEAD
-    return 0;
-  }
-=======
   return -1;
->>>>>>> 1b742fbe
 }
 
 void compute_li_bitlen(struct NR_CSI_ReportConfig *csi_reportconfig,
