/*
 * Licensed to the OpenAirInterface (OAI) Software Alliance under one or more
 * contributor license agreements.  See the NOTICE file distributed with
 * this work for additional information regarding copyright ownership.
 * The OpenAirInterface Software Alliance licenses this file to You under
 * the OAI Public License, Version 1.1  (the "License"); you may not use this file
 * except in compliance with the License.
 * You may obtain a copy of the License at
 *
 *      http://www.openairinterface.org/?page_id=698
 *
 * Unless required by applicable law or agreed to in writing, software
 * distributed under the License is distributed on an "AS IS" BASIS,
 * WITHOUT WARRANTIES OR CONDITIONS OF ANY KIND, either express or implied.
 * See the License for the specific language governing permissions and
 * limitations under the License.
 *-------------------------------------------------------------------------------
 * For more information about the OpenAirInterface (OAI) Software Alliance:
 *      contact@openairinterface.org
 */

/*! \file gNB_scheduler_uci.c
 * \brief MAC procedures related to UCI
 * \date 2020
 * \version 1.0
 * \company Eurecom
 */

#include "LAYER2/MAC/mac.h"
#include "NR_MAC_gNB/nr_mac_gNB.h"
#include "NR_MAC_COMMON/nr_mac_extern.h"
#include "NR_MAC_gNB/mac_proto.h"
#include "common/ran_context.h"
#include "nfapi/oai_integration/vendor_ext.h"

extern RAN_CONTEXT_t RC;

void nr_fill_nfapi_pucch(module_id_t mod_id,
                         frame_t frame,
                         sub_frame_t slot,
                         const NR_sched_pucch_t *pucch,
                         int UE_id)
{
  NR_UE_info_t *UE_info = &RC.nrmac[mod_id]->UE_info;

  nfapi_nr_ul_tti_request_t *future_ul_tti_req =
      &RC.nrmac[mod_id]->UL_tti_req_ahead[0][pucch->ul_slot];
  AssertFatal(future_ul_tti_req->SFN == pucch->frame
              && future_ul_tti_req->Slot == pucch->ul_slot,
              "future UL_tti_req's frame.slot %d.%d does not match PUCCH %d.%d\n",
              future_ul_tti_req->SFN,
              future_ul_tti_req->Slot,
              pucch->frame,
              pucch->ul_slot);
  future_ul_tti_req->pdus_list[future_ul_tti_req->n_pdus].pdu_type = NFAPI_NR_UL_CONFIG_PUCCH_PDU_TYPE;
  future_ul_tti_req->pdus_list[future_ul_tti_req->n_pdus].pdu_size = sizeof(nfapi_nr_pucch_pdu_t);
  nfapi_nr_pucch_pdu_t *pucch_pdu = &future_ul_tti_req->pdus_list[future_ul_tti_req->n_pdus].pucch_pdu;
  memset(pucch_pdu, 0, sizeof(nfapi_nr_pucch_pdu_t));
  future_ul_tti_req->n_pdus += 1;

  LOG_D(MAC,
        "%4d.%2d Scheduling pucch reception in %4d.%2d: bits SR %d, ACK %d, CSI %d on res %d\n",
        frame,
        slot,
        pucch->frame,
        pucch->ul_slot,
        pucch->sr_flag,
        pucch->dai_c,
        pucch->csi_bits,
        pucch->resource_indicator);

  NR_ServingCellConfigCommon_t *scc = RC.nrmac[mod_id]->common_channels->ServingCellConfigCommon;
  nr_configure_pucch(pucch_pdu,
                     scc,
                     UE_info->UE_sched_ctrl[UE_id].active_ubwp,
                     UE_info->rnti[UE_id],
                     pucch->resource_indicator,
                     pucch->csi_bits,
                     pucch->dai_c,
                     pucch->sr_flag);
}

#define MIN_RSRP_VALUE -141
#define MAX_NUM_SSB 128
#define MAX_SSB_SCHED 8
#define L1_RSRP_HYSTERIS 10 //considering 10 dBm as hysterisis for avoiding frequent SSB Beam Switching. !Fixme provide exact value if any
//#define L1_DIFF_RSRP_STEP_SIZE 2

int ssb_index_sorted[MAX_NUM_SSB] = {0};
int ssb_rsrp_sorted[MAX_NUM_SSB] = {0};

//Measured RSRP Values Table 10.1.16.1-1 from 36.133
//Stored all the upper limits[Max RSRP Value of corresponding index]
//stored -1 for invalid values
int L1_SSB_CSI_RSRP_measReport_mapping_38133_10_1_6_1_1[128] = {
  -1, -1, -1, -1, -1, -1, -1, -1, -1, -1, //0 - 9
    -1, -1, -1, -1, -1, -1, -140, -139, -138, -137, //10 - 19
    -136, -135, -134, -133, -132, -131, -130, -129, -128, -127, //20 - 29
    -126, -125, -124, -123, -122, -121, -120, -119, -118, -117, //30 - 39
    -116, -115, -114, -113, -112, -111, -110, -109, -108, -107, //40 - 49
    -106, -105, -104, -103, -102, -101, -100, -99, -98, -97, //50 - 59
    -96, -95, -94, -93, -92, -91, -90, -89, -88, -87, //60 - 69
    -86, -85, -84, -83, -82, -81, -80, -79, -78, -77, //70 - 79
    -76, -75, -74, -73, -72, -71, -70, -69, -68, -67, //80 - 89
    -66, -65, -64, -63, -62, -61, -60, -59, -58, -57, //90 - 99
    -56, -55, -54, -53, -52, -51, -50, -49, -48, -47, //100 - 109
    -46, -45, -44, -44, -1, -1, -1, -1, -1, -1, //110 - 119
    -1, -1, -1, -1, -1, -1, -1, -1//120 - 127
  };

//Differential RSRP values Table 10.1.6.1-2 from 36.133
//Stored the upper limits[MAX RSRP Value]
int diff_rsrp_ssb_csi_meas_10_1_6_1_2[16] = {
  0, -2, -4, -6, -8, -10, -12, -14, -16, -18, //0 - 9
  -20, -22, -24, -26, -28, -30 //10 - 15
};


void nr_schedule_pucch(int Mod_idP,
                       frame_t frameP,
                       sub_frame_t slotP) {
  NR_UE_info_t *UE_info = &RC.nrmac[Mod_idP]->UE_info;
  const NR_list_t *UE_list = &UE_info->list;

  for (int UE_id = UE_list->head; UE_id >= 0; UE_id = UE_list->next[UE_id]) {
    NR_UE_sched_ctrl_t *sched_ctrl = &UE_info->UE_sched_ctrl[UE_id];
    const int n = sizeof(sched_ctrl->sched_pucch) / sizeof(*sched_ctrl->sched_pucch);
    for (int i = 0; i < n; i++) {
      NR_sched_pucch_t *curr_pucch = &UE_info->UE_sched_ctrl[UE_id].sched_pucch[i];
      const uint16_t O_ack = curr_pucch->dai_c;
      const uint16_t O_csi = curr_pucch->csi_bits;
      const uint8_t O_sr = curr_pucch->sr_flag;
      if (O_ack + O_csi + O_sr == 0
          || frameP != curr_pucch->frame
          || slotP != curr_pucch->ul_slot)
        continue;

      nr_fill_nfapi_pucch(Mod_idP, frameP, slotP, curr_pucch, UE_id);
      memset(curr_pucch, 0, sizeof(*curr_pucch));
    }
  }
}


//! Calculating number of bits set
uint8_t number_of_bits_set (uint8_t buf,uint8_t * max_ri){
  uint8_t nb_of_bits_set = 0;
  uint8_t mask = 0xff;
  uint8_t index = 0;

  for (index=7; (buf & mask) && (index>=0)  ; index--){
    if (buf & (1<<index))
      nb_of_bits_set++;

    mask>>=1;
  }
  *max_ri = 8-index;
  return nb_of_bits_set;
}


//!TODO : same function can be written to handle csi_resources
void compute_csi_bitlen(NR_CSI_MeasConfig_t *csi_MeasConfig, NR_UE_info_t *UE_info, int UE_id, module_id_t Mod_idP){
  uint8_t csi_report_id = 0;
  uint8_t csi_resourceidx =0;
  uint8_t csi_ssb_idx =0;
  NR_CSI_ReportConfig__reportQuantity_PR reportQuantity_type;
  NR_CSI_ResourceConfigId_t csi_ResourceConfigId;

  for (csi_report_id=0; csi_report_id < csi_MeasConfig->csi_ReportConfigToAddModList->list.count; csi_report_id++){
    struct NR_CSI_ReportConfig *csi_reportconfig = csi_MeasConfig->csi_ReportConfigToAddModList->list.array[csi_report_id];
		nr_csi_report_t *csi_report = &UE_info->csi_report_template[UE_id][csi_report_id];
    csi_ResourceConfigId=csi_reportconfig->resourcesForChannelMeasurement;
    reportQuantity_type = csi_reportconfig->reportQuantity.present;
    csi_report->reportQuantity_type = reportQuantity_type;

    for ( csi_resourceidx = 0; csi_resourceidx < csi_MeasConfig->csi_ResourceConfigToAddModList->list.count; csi_resourceidx++) {
      struct NR_CSI_ResourceConfig *csi_resourceconfig = csi_MeasConfig->csi_ResourceConfigToAddModList->list.array[csi_resourceidx];
      if ( csi_resourceconfig->csi_ResourceConfigId != csi_ResourceConfigId)
        continue;
      else {
        uint8_t nb_ssb_resources =0;
        //Finding the CSI_RS or SSB Resources
        if (NR_CSI_ReportConfig__reportQuantity_PR_cri_RSRP == reportQuantity_type || 
            NR_CSI_ReportConfig__reportQuantity_PR_ssb_Index_RSRP == reportQuantity_type) {

          if (NR_CSI_ReportConfig__groupBasedBeamReporting_PR_disabled == csi_reportconfig->groupBasedBeamReporting.present) {
            if (NULL != csi_reportconfig->groupBasedBeamReporting.choice.disabled->nrofReportedRS)
              csi_report->CSI_report_bitlen.nb_ssbri_cri = *(csi_reportconfig->groupBasedBeamReporting.choice.disabled->nrofReportedRS)+1;
            else
		/*! From Spec 38.331
		 * nrofReportedRS
		 * The number (N) of measured RS resources to be reported per report setting in a non-group-based report. N <= N_max, where N_max is either 2 or 4 depending on UE
		 * capability. FFS: The signaling mechanism for the gNB to select a subset of N beams for the UE to measure and report.  
		 * When the field is absent the UE applies the value 1
		 */
              csi_report->CSI_report_bitlen.nb_ssbri_cri= 1;
          }else 
	    csi_report->CSI_report_bitlen.nb_ssbri_cri= 2;

          if (NR_CSI_ReportConfig__reportQuantity_PR_ssb_Index_RSRP == csi_report->reportQuantity_type) {
            for ( csi_ssb_idx = 0; csi_ssb_idx < csi_MeasConfig->csi_SSB_ResourceSetToAddModList->list.count; csi_ssb_idx++) {
              if (csi_MeasConfig->csi_SSB_ResourceSetToAddModList->list.array[csi_ssb_idx]->csi_SSB_ResourceSetId ==
                  *(csi_resourceconfig->csi_RS_ResourceSetList.choice.nzp_CSI_RS_SSB->csi_SSB_ResourceSetList->list.array[0])){
 
                ///We can configure only one SSB resource set from spec 38.331 IE CSI-ResourceConfig
                nb_ssb_resources=  csi_MeasConfig->csi_SSB_ResourceSetToAddModList->list.array[csi_ssb_idx]->csi_SSB_ResourceList.list.count;
                csi_report->SSB_Index_list = csi_MeasConfig->csi_SSB_ResourceSetToAddModList->list.array[csi_ssb_idx]->csi_SSB_ResourceList.list.array;
                csi_report->CSI_Index_list = NULL;
								break;
              }
            }
          } else /*if (NR_CSI_ReportConfig__reportQuantity_PR_cri_RSRP == UE_info->csi_report_template[UE_id][csi_report_id].reportQuantity_type)*/{
            for ( csi_ssb_idx = 0; csi_ssb_idx < csi_MeasConfig->nzp_CSI_RS_ResourceSetToAddModList->list.count; csi_ssb_idx++) {
              if (csi_MeasConfig->nzp_CSI_RS_ResourceSetToAddModList->list.array[csi_ssb_idx]->nzp_CSI_ResourceSetId ==
                  *(csi_resourceconfig->csi_RS_ResourceSetList.choice.nzp_CSI_RS_SSB->nzp_CSI_RS_ResourceSetList->list.array[0])) {

                ///For periodic and semi-persistent CSI Resource Settings, the number of CSI-RS Resource Sets configured is limited to S=1 for spec 38.212
                nb_ssb_resources=  csi_MeasConfig->nzp_CSI_RS_ResourceSetToAddModList->list.array[csi_ssb_idx]->nzp_CSI_RS_Resources.list.count;
                csi_report->CSI_Index_list = csi_MeasConfig->nzp_CSI_RS_ResourceSetToAddModList->list.array[csi_ssb_idx]->nzp_CSI_RS_Resources.list.array;
                csi_report->SSB_Index_list = NULL;
                break;
              }
            }
         }

         if (nb_ssb_resources) {
           csi_report->CSI_report_bitlen.cri_ssbri_bitlen =ceil(log2 (nb_ssb_resources));
           csi_report->CSI_report_bitlen.rsrp_bitlen = 7; //From spec 38.212 Table 6.3.1.1.2-6: CRI, SSBRI, and RSRP 
           csi_report->CSI_report_bitlen.diff_rsrp_bitlen =4; //From spec 38.212 Table 6.3.1.1.2-6: CRI, SSBRI, and RSRP
         } else { 
            csi_report->CSI_report_bitlen.cri_ssbri_bitlen =0;
            csi_report->CSI_report_bitlen.rsrp_bitlen = 0;  
            csi_report->CSI_report_bitlen.diff_rsrp_bitlen =0; 
         }

        LOG_I (MAC, "UCI: CSI_bit len : ssbri %d, rsrp: %d, diff_rsrp: %d\n",
               csi_report->CSI_report_bitlen.cri_ssbri_bitlen,
               csi_report->CSI_report_bitlen.rsrp_bitlen,
               csi_report->CSI_report_bitlen.diff_rsrp_bitlen);
        }

        uint8_t ri_restriction;
        uint8_t ri_bitlen;
        uint8_t nb_allowed_ri;
        uint8_t max_ri;

        if (NR_CSI_ReportConfig__reportQuantity_PR_cri_RI_PMI_CQI == reportQuantity_type ||
            NR_CSI_ReportConfig__reportQuantity_PR_cri_RI_LI_PMI_CQI==reportQuantity_type ||
            NR_CSI_ReportConfig__reportQuantity_PR_cri_RI_CQI==reportQuantity_type ||
            NR_CSI_ReportConfig__reportQuantity_PR_cri_RI_i1_CQI==reportQuantity_type||
            NR_CSI_ReportConfig__reportQuantity_PR_cri_RI_i1==reportQuantity_type){

          for ( csi_ssb_idx = 0; csi_ssb_idx < csi_MeasConfig->csi_SSB_ResourceSetToAddModList->list.count; csi_ssb_idx++) {
            if (csi_MeasConfig->nzp_CSI_RS_ResourceSetToAddModList->list.array[csi_ssb_idx]->nzp_CSI_ResourceSetId ==
                *(csi_resourceconfig->csi_RS_ResourceSetList.choice.nzp_CSI_RS_SSB->nzp_CSI_RS_ResourceSetList->list.array[0])) {
              ///For periodic and semi-persistent CSI Resource Settings, the number of CSI-RS Resource Sets configured is limited to S=1 for spec 38.212
              nb_ssb_resources=  csi_MeasConfig->nzp_CSI_RS_ResourceSetToAddModList->list.array[csi_ssb_idx]->nzp_CSI_RS_Resources.list.count;
              csi_report->CSI_Index_list = csi_MeasConfig->nzp_CSI_RS_ResourceSetToAddModList->list.array[csi_ssb_idx]->nzp_CSI_RS_Resources.list.array;
              csi_report->SSB_Index_list = NULL;
            }
            break;
          }
          csi_report->csi_meas_bitlen.cri_bitlen=ceil(log2 (nb_ssb_resources));

          if (NR_CodebookConfig__codebookType__type1__subType_PR_typeI_SinglePanel==csi_reportconfig->codebookConfig->codebookType.choice.type1->subType.present){

            switch (RC.nrmac[Mod_idP]->config[0].carrier_config.num_tx_ant.value) {
              case 1:;
                csi_report->csi_meas_bitlen.ri_bitlen=0;
                break;
              case 2:
		/*  From Spec 38.212 
		 *  If the higher layer parameter nrofCQIsPerReport=1, nRI in Table 6.3.1.1.2-3 is the number of allowed rank indicator
		 *  values in the 4 LSBs of the higher layer parameter typeI-SinglePanel-ri-Restriction according to Subclause 5.2.2.2.1 [6,
		 *  TS 38.214]; otherwise nRI in Table 6.3.1.1.2-3 is the number of allowed rank indicator values according to Subclause
		 *  5.2.2.2.1 [6, TS 38.214].
		 *
		 *  But from Current RRC ASN structures nrofCQIsPerReport is not present. Present a dummy variable is present so using it to
		 *  calculate RI for antennas equal or more than two.
		 * */
                 AssertFatal (NULL!=csi_reportconfig->dummy, "nrofCQIsPerReport is not present");

                 ri_restriction = csi_reportconfig->codebookConfig->codebookType.choice.type1->subType.choice.typeI_SinglePanel->typeI_SinglePanel_ri_Restriction.buf[0];

                 /* Replace dummy with the nrofCQIsPerReport from the CSIreport 
                 config when equalent ASN structure present */
                if (0==*(csi_reportconfig->dummy)){
                  nb_allowed_ri = number_of_bits_set((ri_restriction & 0xf0), &max_ri);
                  ri_bitlen = ceil(log2(nb_allowed_ri));
                }
                else{
                  nb_allowed_ri = number_of_bits_set(ri_restriction, &max_ri);
                  ri_bitlen = ceil(log2(nb_allowed_ri));
                }
                ri_bitlen = ri_bitlen<1?ri_bitlen:1; //from the spec 38.212 and table  6.3.1.1.2-3: RI, LI, CQI, and CRI of codebookType=typeI-SinglePanel 
                csi_report->csi_meas_bitlen.ri_bitlen=ri_bitlen;
                break;
              case 4:
                AssertFatal (NULL!=csi_reportconfig->dummy, "nrofCQIsPerReport is not present");

                ri_restriction = csi_reportconfig->codebookConfig->codebookType.choice.type1->subType.choice.typeI_SinglePanel->typeI_SinglePanel_ri_Restriction.buf[0];

                /* Replace dummy with the nrofCQIsPerReport from the CSIreport 
                config when equalent ASN structure present */
                if (0==*(csi_reportconfig->dummy)){
                  nb_allowed_ri = number_of_bits_set((ri_restriction & 0xf0), &max_ri);
                  ri_bitlen = ceil(log2(nb_allowed_ri));
                }
                else{
                  nb_allowed_ri = number_of_bits_set(ri_restriction,&max_ri);
                  ri_bitlen = ceil(log2(nb_allowed_ri));
                }
                ri_bitlen = ri_bitlen<2?ri_bitlen:2; //from the spec 38.212 and table  6.3.1.1.2-3: RI, LI, CQI, and CRI of codebookType=typeI-SinglePanel 
                csi_report->csi_meas_bitlen.ri_bitlen=ri_bitlen;
                break;
              case 6:
              case 8:
                AssertFatal (NULL!=csi_reportconfig->dummy, "nrofCQIsPerReport is not present");
		 
                ri_restriction = csi_reportconfig->codebookConfig->codebookType.choice.type1->subType.choice.typeI_SinglePanel->typeI_SinglePanel_ri_Restriction.buf[0];

                /* Replace dummy with the nrofCQIsPerReport from the CSIreport 
                config when equalent ASN structure present */
                if (0==*(csi_reportconfig->dummy)){
                  nb_allowed_ri = number_of_bits_set((ri_restriction & 0xf0),&max_ri);
                  ri_bitlen = ceil(log2(nb_allowed_ri));
                }
                else{
                  nb_allowed_ri = number_of_bits_set(ri_restriction, &max_ri);
                  ri_bitlen = ceil(log2(nb_allowed_ri));
                }
                csi_report->csi_meas_bitlen.ri_bitlen=ri_bitlen;
                break;
              default:
                AssertFatal(RC.nrmac[Mod_idP]->config[0].carrier_config.num_tx_ant.value>8,"Number of antennas %d are out of range", RC.nrmac[Mod_idP]->config[0].carrier_config.num_tx_ant.value);
            }
          }
          csi_report->csi_meas_bitlen.li_bitlen=0;
          csi_report->csi_meas_bitlen.cqi_bitlen=0;
          csi_report->csi_meas_bitlen.pmi_x1_bitlen=0;
          csi_report->csi_meas_bitlen.pmi_x2_bitlen=0;
        }

<<<<<<< HEAD
              LOG_D (MAC, "UCI: CSI_bit len : ssbri %d, rsrp: %d, diff_rsrp: %d\n",
                     UE_info->csi_report_template[UE_id][csi_report_id].CSI_report_bitlen[0].cri_ssbri_bitlen,
                     UE_info->csi_report_template[UE_id][csi_report_id].CSI_report_bitlen[0].rsrp_bitlen,
                     UE_info->csi_report_template[UE_id][csi_report_id].CSI_report_bitlen[0].diff_rsrp_bitlen);
              break ;
=======
        if( NR_CSI_ReportConfig__reportQuantity_PR_cri_RI_LI_PMI_CQI==reportQuantity_type ){
          if (NR_CodebookConfig__codebookType__type1__subType_PR_typeI_SinglePanel==csi_reportconfig->codebookConfig->codebookType.choice.type1->subType.present){

            switch (RC.nrmac[Mod_idP]->config[0].carrier_config.num_tx_ant.value) {
              case 1:;
                csi_report->csi_meas_bitlen.li_bitlen=0;
                break;
              case 2:
              case 4:
              case 6:
              case 8:
		/*  From Spec 38.212 
		 *  If the higher layer parameter nrofCQIsPerReport=1, nRI in Table 6.3.1.1.2-3 is the number of allowed rank indicator
		 *  values in the 4 LSBs of the higher layer parameter typeI-SinglePanel-ri-Restriction according to Subclause 5.2.2.2.1 [6,
		 *  TS 38.214]; otherwise nRI in Table 6.3.1.1.2-3 is the number of allowed rank indicator values according to Subclause
		 *  5.2.2.2.1 [6, TS 38.214].
		 *
		 *  But from Current RRC ASN structures nrofCQIsPerReport is not present. Present a dummy variable is present so using it to
		 *  calculate RI for antennas equal or more than two.
		 * */
		 //! TODO: The bit length of LI is as follows LI = log2(RI), Need to confirm wheather we should consider maximum RI can be reported from ri_restricted
		 //        or we should consider reported RI. If we need to consider reported RI for calculating LI bit length then we need to modify the code.
                csi_report->csi_meas_bitlen.li_bitlen=ceil(log2(max_ri))<2?ceil(log2(max_ri)):2;
                break;
              default:
                AssertFatal(RC.nrmac[Mod_idP]->config[0].carrier_config.num_tx_ant.value>8,"Number of antennas %d are out of range", RC.nrmac[Mod_idP]->config[0].carrier_config.num_tx_ant.value);
            }
          }
        }

        if (NR_CSI_ReportConfig__reportQuantity_PR_cri_RI_PMI_CQI == reportQuantity_type ||
            NR_CSI_ReportConfig__reportQuantity_PR_cri_RI_LI_PMI_CQI==reportQuantity_type ||
            NR_CSI_ReportConfig__reportQuantity_PR_cri_RI_CQI==reportQuantity_type ||
            NR_CSI_ReportConfig__reportQuantity_PR_cri_RI_i1_CQI==reportQuantity_type){

          switch (RC.nrmac[Mod_idP]->config[0].carrier_config.num_tx_ant.value){
            case 1:
            case 2:
            case 4:
            case 6:
            case 8:
	        /*  From Spec 38.212 
		 *  If the higher layer parameter nrofCQIsPerReport=1, nRI in Table 6.3.1.1.2-3 is the number of allowed rank indicator
		 *  values in the 4 LSBs of the higher layer parameter typeI-SinglePanel-ri-Restriction according to Subclause 5.2.2.2.1 [6,
		 *  TS 38.214]; otherwise nRI in Table 6.3.1.1.2-3 is the number of allowed rank indicator values according to Subclause
		 *  5.2.2.2.1 [6, TS 38.214].
		 *
		 *  But from Current RRC ASN structures nrofCQIsPerReport is not present. Present a dummy variable is present so using it to
		 *  calculate RI for antennas equal or more than two.
		 * */
		 
              if (max_ri > 4 && max_ri < 8){
                if (NR_CodebookConfig__codebookType__type1__subType_PR_typeI_SinglePanel==csi_reportconfig->codebookConfig->codebookType.choice.type1->subType.present){
                  if (NR_CSI_ReportConfig__reportFreqConfiguration__cqi_FormatIndicator_widebandCQI==csi_reportconfig->reportFreqConfiguration->cqi_FormatIndicator)
                    csi_report->csi_meas_bitlen.cqi_bitlen = 8;
                  else 
                    csi_report->csi_meas_bitlen.cqi_bitlen = 4;
                }
              }else{ //This condition will work even for type1-multipanel.
                if (NR_CSI_ReportConfig__reportFreqConfiguration__cqi_FormatIndicator_widebandCQI==csi_reportconfig->reportFreqConfiguration->cqi_FormatIndicator)
                  csi_report->csi_meas_bitlen.cqi_bitlen = 4;
                else 
                  csi_report->csi_meas_bitlen.cqi_bitlen = 2;
              }
              break;
            default:
              AssertFatal(RC.nrmac[Mod_idP]->config[0].carrier_config.num_tx_ant.value>8,"Number of antennas %d are out of range", RC.nrmac[Mod_idP]->config[0].carrier_config.num_tx_ant.value);
          }
        }
        if (NR_CSI_ReportConfig__reportQuantity_PR_cri_RI_PMI_CQI == reportQuantity_type ||
            NR_CSI_ReportConfig__reportQuantity_PR_cri_RI_LI_PMI_CQI==reportQuantity_type){
          if (NR_CodebookConfig__codebookType__type1__subType_PR_typeI_SinglePanel==csi_reportconfig->codebookConfig->codebookType.choice.type1->subType.present){
            switch (csi_reportconfig->codebookConfig->codebookType.choice.type1->subType.choice.typeI_SinglePanel->nrOfAntennaPorts.present){
              case NR_CodebookConfig__codebookType__type1__subType__typeI_SinglePanel__nrOfAntennaPorts_PR_two:
                if (max_ri ==1)
                  csi_report->csi_meas_bitlen.pmi_x1_bitlen = 2;
                else if (max_ri ==2)
                  csi_report->csi_meas_bitlen.pmi_x1_bitlen = 1;
                break;
              default:
                AssertFatal(csi_reportconfig->codebookConfig->codebookType.choice.type1->subType.choice.typeI_SinglePanel->nrOfAntennaPorts.present!=
                            NR_CodebookConfig__codebookType__type1__subType__typeI_SinglePanel__nrOfAntennaPorts_PR_two,
                            "Not handled Yet %d", csi_reportconfig->codebookConfig->codebookType.choice.type1->subType.choice.typeI_SinglePanel->nrOfAntennaPorts.present);
		break;
>>>>>>> 3dc0a098
            }
          }
        }
        break;
      }
    }
  }
}


uint16_t nr_get_csi_bitlen(int Mod_idP,
                           int UE_id,
                           uint8_t csi_report_id) {

  uint16_t csi_bitlen =0;
  NR_UE_info_t *UE_info = &RC.nrmac[Mod_idP]->UE_info;
  L1_RSRP_bitlen_t * CSI_report_bitlen = NULL;
  CSI_Meas_bitlen_t * csi_meas_bitlen = NULL;

  if (NR_CSI_ReportConfig__reportQuantity_PR_ssb_Index_RSRP==UE_info->csi_report_template[UE_id][csi_report_id].reportQuantity_type||
      NR_CSI_ReportConfig__reportQuantity_PR_cri_RSRP==UE_info->csi_report_template[UE_id][csi_report_id].reportQuantity_type){
    CSI_report_bitlen = &(UE_info->csi_report_template[UE_id][csi_report_id].CSI_report_bitlen); //This might need to be moodif for Aperiodic CSI-RS measurements
    csi_bitlen+= ((CSI_report_bitlen->cri_ssbri_bitlen * CSI_report_bitlen->nb_ssbri_cri) +
                  CSI_report_bitlen->rsrp_bitlen +(CSI_report_bitlen->diff_rsrp_bitlen * 
                  (CSI_report_bitlen->nb_ssbri_cri -1 )));
  } else{
   csi_meas_bitlen = &(UE_info->csi_report_template[UE_id][csi_report_id].csi_meas_bitlen); //This might need to be moodif for Aperiodic CSI-RS measurements
   csi_bitlen+= (csi_meas_bitlen->cri_bitlen +csi_meas_bitlen->ri_bitlen+csi_meas_bitlen->li_bitlen+csi_meas_bitlen->cqi_bitlen+csi_meas_bitlen->pmi_x1_bitlen+csi_meas_bitlen->pmi_x2_bitlen);
 }

  return csi_bitlen;
}


void nr_csi_meas_reporting(int Mod_idP,
                           frame_t frame,
                           sub_frame_t slot)
{
  NR_ServingCellConfigCommon_t *scc =
      RC.nrmac[Mod_idP]->common_channels->ServingCellConfigCommon;
  const int n_slots_frame = nr_slots_per_frame[*scc->ssbSubcarrierSpacing];

  NR_UE_info_t *UE_info = &RC.nrmac[Mod_idP]->UE_info;
  NR_list_t *UE_list = &UE_info->list;
  for (int UE_id = UE_list->head; UE_id >= 0; UE_id = UE_list->next[UE_id]) {
    const NR_CellGroupConfig_t *secondaryCellGroup = UE_info->secondaryCellGroup[UE_id];
    NR_UE_sched_ctrl_t *sched_ctrl = &UE_info->UE_sched_ctrl[UE_id];
    const NR_CSI_MeasConfig_t *csi_measconfig = secondaryCellGroup->spCellConfig->spCellConfigDedicated->csi_MeasConfig->choice.setup;
    AssertFatal(csi_measconfig->csi_ReportConfigToAddModList->list.count > 0,
                "NO CSI report configuration available");
    NR_PUCCH_Config_t *pucch_Config = sched_ctrl->active_ubwp->bwp_Dedicated->pucch_Config->choice.setup;

    for (int csi_report_id = 0; csi_report_id < csi_measconfig->csi_ReportConfigToAddModList->list.count; csi_report_id++){
      const NR_CSI_ReportConfig_t *csirep = csi_measconfig->csi_ReportConfigToAddModList->list.array[csi_report_id];

      AssertFatal(csirep->reportConfigType.choice.periodic,
                  "Only periodic CSI reporting is implemented currently\n");
      int period, offset;
      csi_period_offset(csirep, &period, &offset);
      const int sched_slot = (period + offset) % n_slots_frame;
      // prepare to schedule csi measurement reception according to 5.2.1.4 in 38.214
      // preparation is done in first slot of tdd period
      if (frame % (period / n_slots_frame) != offset / n_slots_frame)
        continue;
      LOG_D(MAC, "CSI in frame %d slot %d\n", frame, sched_slot);

      const NR_PUCCH_CSI_Resource_t *pucchcsires = csirep->reportConfigType.choice.periodic->pucch_CSI_ResourceList.list.array[0];
      const NR_PUCCH_ResourceSet_t *pucchresset = pucch_Config->resourceSetToAddModList->list.array[1]; // set with formats >1
      const int n = pucchresset->resourceList.list.count;
      int res_index = 0;
      for (; res_index < n; res_index++)
        if (*pucchresset->resourceList.list.array[res_index] == pucchcsires->pucch_Resource)
          break;
      AssertFatal(res_index < n,
                  "CSI resource not found among PUCCH resources\n");

      // find free PUCCH that is in order with possibly existing PUCCH
      // schedulings (other CSI, SR)
      NR_sched_pucch_t *curr_pucch = &sched_ctrl->sched_pucch[2];
      AssertFatal(curr_pucch->csi_bits == 0
                  && !curr_pucch->sr_flag
                  && curr_pucch->dai_c == 0,
                  "PUCCH not free at index 2 for UE %04x\n",
                  UE_info->rnti[UE_id]);
      curr_pucch->frame = frame;
      curr_pucch->ul_slot = sched_slot;
      curr_pucch->resource_indicator = res_index;
      curr_pucch->csi_bits +=
          nr_get_csi_bitlen(Mod_idP,UE_id,csi_report_id);

      // going through the list of PUCCH resources to find the one indexed by resource_id
      uint16_t *vrb_map_UL = &RC.nrmac[Mod_idP]->common_channels[0].vrb_map_UL[sched_slot * MAX_BWP_SIZE];
      const int m = pucch_Config->resourceToAddModList->list.count;
      for (int j = 0; j < m; j++) {
        NR_PUCCH_Resource_t *pucchres = pucch_Config->resourceToAddModList->list.array[j];
        if (pucchres->pucch_ResourceId != *pucchresset->resourceList.list.array[res_index])
          continue;
        int start = pucchres->startingPRB;
        int len = 1;
        uint64_t mask = 0;
        switch(pucchres->format.present){
          case NR_PUCCH_Resource__format_PR_format2:
            len = pucchres->format.choice.format2->nrofPRBs;
            mask = ((1 << pucchres->format.choice.format2->nrofSymbols) - 1) << pucchres->format.choice.format2->startingSymbolIndex;
            curr_pucch->simultaneous_harqcsi = pucch_Config->format2->choice.setup->simultaneousHARQ_ACK_CSI;
            break;
          case NR_PUCCH_Resource__format_PR_format3:
            len = pucchres->format.choice.format3->nrofPRBs;
            mask = ((1 << pucchres->format.choice.format3->nrofSymbols) - 1) << pucchres->format.choice.format3->startingSymbolIndex;
            curr_pucch->simultaneous_harqcsi = pucch_Config->format3->choice.setup->simultaneousHARQ_ACK_CSI;
            break;
          case NR_PUCCH_Resource__format_PR_format4:
            mask = ((1 << pucchres->format.choice.format4->nrofSymbols) - 1) << pucchres->format.choice.format4->startingSymbolIndex;
            curr_pucch->simultaneous_harqcsi = pucch_Config->format4->choice.setup->simultaneousHARQ_ACK_CSI;
            break;
        default:
          AssertFatal(0, "Invalid PUCCH format type\n");
        }
        // verify resources are free
        for (int i = start; i < start + len; ++i) {
          vrb_map_UL[i] |= mask;
        }
        AssertFatal(!curr_pucch->simultaneous_harqcsi,
                    "UE %04x has simultaneous HARQ/CSI configured, but we don't support that\n",
                    UE_info->rnti[UE_id]);
      }
    }
  }
}

static void handle_dl_harq(module_id_t mod_id,
                           int UE_id,
                           int8_t harq_pid,
                           bool success)
{
  NR_UE_info_t *UE_info = &RC.nrmac[mod_id]->UE_info;
  NR_UE_harq_t *harq = &UE_info->UE_sched_ctrl[UE_id].harq_processes[harq_pid];
  harq->feedback_slot = -1;
  harq->is_waiting = false;
  if (success) {
    add_tail_nr_list(&UE_info->UE_sched_ctrl[UE_id].available_dl_harq, harq_pid);
    harq->round = 0;
    harq->ndi ^= 1;
  } else if (harq->round == MAX_HARQ_ROUNDS) {
    add_tail_nr_list(&UE_info->UE_sched_ctrl[UE_id].available_dl_harq, harq_pid);
    harq->round = 0;
    harq->ndi ^= 1;
    NR_mac_stats_t *stats = &UE_info->mac_stats[UE_id];
    stats->dlsch_errors++;
    LOG_D(MAC, "retransmission error for UE %d (total %d)\n", UE_id, stats->dlsch_errors);
  } else {
    add_tail_nr_list(&UE_info->UE_sched_ctrl[UE_id].retrans_dl_harq, harq_pid);
    harq->round++;
  }
}

int checkTargetSSBInFirst64TCIStates_pdschConfig(int ssb_index_t, int Mod_idP, int UE_id) {
  NR_UE_info_t *UE_info = &RC.nrmac[Mod_idP]->UE_info;
  NR_CellGroupConfig_t *secondaryCellGroup = UE_info->secondaryCellGroup[UE_id] ;
  int nb_tci_states = secondaryCellGroup->spCellConfig->spCellConfigDedicated->initialDownlinkBWP->pdsch_Config->choice.setup->tci_StatesToAddModList->list.count;
  NR_TCI_State_t *tci =NULL;
  int i;

  for(i=0; i<nb_tci_states && i<64; i++) {
    tci = (NR_TCI_State_t *)secondaryCellGroup->spCellConfig->spCellConfigDedicated->initialDownlinkBWP->pdsch_Config->choice.setup->tci_StatesToAddModList->list.array[i];

    if(tci != NULL) {
      if(tci->qcl_Type1.referenceSignal.present == NR_QCL_Info__referenceSignal_PR_ssb) {
        if(tci->qcl_Type1.referenceSignal.choice.ssb == ssb_index_t)
          return tci->tci_StateId;  // returned TCI state ID
      }
      // if type2 is configured
      else if(tci->qcl_Type2 != NULL && tci->qcl_Type2->referenceSignal.present == NR_QCL_Info__referenceSignal_PR_ssb) {
        if(tci->qcl_Type2->referenceSignal.choice.ssb == ssb_index_t)
          return tci->tci_StateId; // returned TCI state ID
      } else LOG_I(MAC,"SSB index is not found in first 64 TCI states of TCI_statestoAddModList[%d]", i);
    }
  }

  // tci state not identified in first 64 TCI States of PDSCH Config
  return -1;
}

int checkTargetSSBInTCIStates_pdcchConfig(int ssb_index_t, int Mod_idP, int UE_id) {
  NR_UE_info_t *UE_info = &RC.nrmac[Mod_idP]->UE_info;
  NR_CellGroupConfig_t *secondaryCellGroup = UE_info->secondaryCellGroup[UE_id] ;
  int nb_tci_states = secondaryCellGroup->spCellConfig->spCellConfigDedicated->initialDownlinkBWP->pdsch_Config->choice.setup->tci_StatesToAddModList->list.count;
  NR_TCI_State_t *tci =NULL;
  NR_TCI_StateId_t *tci_id = NULL;
  int bwp_id = 1;
  NR_BWP_Downlink_t *bwp = secondaryCellGroup->spCellConfig->spCellConfigDedicated->downlinkBWP_ToAddModList->list.array[bwp_id-1];
  NR_ControlResourceSet_t *coreset = bwp->bwp_Dedicated->pdcch_Config->choice.setup->controlResourceSetToAddModList->list.array[bwp_id-1];
  int i;
  int flag = 0;
  int tci_stateID = -1;

  for(i=0; i<nb_tci_states && i<128; i++) {
    tci = (NR_TCI_State_t *)secondaryCellGroup->spCellConfig->spCellConfigDedicated->initialDownlinkBWP->pdsch_Config->choice.setup->tci_StatesToAddModList->list.array[i];

    if(tci != NULL && tci->qcl_Type1.referenceSignal.present == NR_QCL_Info__referenceSignal_PR_ssb) {
      if(tci->qcl_Type1.referenceSignal.choice.ssb == ssb_index_t) {
        flag = 1;
        tci_stateID = tci->tci_StateId;
        break;
      } else if(tci->qcl_Type2 != NULL && tci->qcl_Type2->referenceSignal.present == NR_QCL_Info__referenceSignal_PR_ssb) {
        flag = 1;
        tci_stateID = tci->tci_StateId;
        break;
      }
    }

    if(flag != 0 && tci_stateID != -1 && coreset != NULL) {
      for(i=0; i<64 && i<coreset->tci_StatesPDCCH_ToAddList->list.count; i++) {
        tci_id = coreset->tci_StatesPDCCH_ToAddList->list.array[i];

        if(tci_id != NULL && *tci_id == tci_stateID)
          return tci_stateID;
      }
    }
  }

  // Need to implement once configuration is received
  return -1;
}

//returns the measured RSRP value (upper limit)
int get_measured_rsrp(uint8_t index) {
  //if index is invalid returning minimum rsrp -140
  if((index >= 0 && index <= 15) || index >= 114)
    return MIN_RSRP_VALUE;

  return L1_SSB_CSI_RSRP_measReport_mapping_38133_10_1_6_1_1[index];
}

//returns the differential RSRP value (upper limit)
int get_diff_rsrp(uint8_t index, int strongest_rsrp) {
  if(strongest_rsrp != -1) {
    return strongest_rsrp + diff_rsrp_ssb_csi_meas_10_1_6_1_2[index];
  } else
    return MIN_RSRP_VALUE;
}

//identifies the target SSB Beam index
//keeps the required date for PDCCH and PDSCH TCI state activation/deactivation CE consutruction globally
//handles triggering of PDCCH and PDSCH MAC CEs
void tci_handling(module_id_t Mod_idP, int UE_id, frame_t frame, slot_t slot) {

  int strongest_ssb_rsrp = 0;
  int cqi_idx = 0;
  int curr_ssb_beam_index = 0; //ToDo: yet to know how to identify the serving ssb beam index
  uint8_t target_ssb_beam_index = curr_ssb_beam_index;
  uint8_t is_triggering_ssb_beam_switch =0;
  uint8_t ssb_idx = 0;
  int pdsch_bwp_id =0;
  int ssb_index[MAX_NUM_SSB] = {0};
  int ssb_rsrp[MAX_NUM_SSB] = {0};
  uint8_t idx = 0;
  int bwp_id  = 1;
  NR_UE_info_t *UE_info = &RC.nrmac[Mod_idP]->UE_info;
  NR_CellGroupConfig_t *secondaryCellGroup = UE_info->secondaryCellGroup[UE_id];
  NR_BWP_Downlink_t *bwp = secondaryCellGroup->spCellConfig->spCellConfigDedicated->downlinkBWP_ToAddModList->list.array[bwp_id-1];
  //bwp indicator
  int n_dl_bwp = secondaryCellGroup->spCellConfig->spCellConfigDedicated->downlinkBWP_ToAddModList->list.count;
  uint8_t nr_ssbri_cri = 0;
  uint8_t nb_of_csi_ssb_report = UE_info->csi_report_template[UE_id][cqi_idx].nb_of_csi_ssb_report;
  int better_rsrp_reported = -140-(-0); /*minimum_measured_RSRP_value - minimum_differntail_RSRP_value*///considering the minimum RSRP value as better RSRP initially
  uint8_t diff_rsrp_idx = 0;
  uint8_t i, j;
  NR_UE_sched_ctrl_t *sched_ctrl = &UE_info->UE_sched_ctrl[UE_id];
  NR_mac_stats_t *stats = &UE_info->mac_stats[UE_id];

  if (n_dl_bwp < 4)
    pdsch_bwp_id = bwp_id;
  else
    pdsch_bwp_id = bwp_id - 1; // as per table 7.3.1.1.2-1 in 38.212

  /*Example:
  CRI_SSBRI: 1 2 3 4| 5 6 7 8| 9 10 1 2|
  nb_of_csi_ssb_report = 3 //3 sets as above
  nr_ssbri_cri = 4 //each set has 4 elements
  storing ssb indexes in ssb_index array as ssb_index[0] = 1 .. ssb_index[4] = 5
  ssb_rsrp[0] = strongest rsrp in first set, ssb_rsrp[4] = strongest rsrp in second set, ..
  idx: resource set index
  */

  //for all reported SSB
  for (idx = 0; idx < nb_of_csi_ssb_report; idx++) {
    nr_ssbri_cri = sched_ctrl->CSI_report[idx].choice.ssb_cri_report.nr_ssbri_cri;
      //extracting the ssb indexes
      for (ssb_idx = 0; ssb_idx < nr_ssbri_cri; ssb_idx++) {
        ssb_index[idx * nb_of_csi_ssb_report + ssb_idx] = sched_ctrl->CSI_report[idx].choice.ssb_cri_report.CRI_SSBRI[ssb_idx];
      }

      //if strongest measured RSRP is configured
      strongest_ssb_rsrp = get_measured_rsrp(sched_ctrl->CSI_report[idx].choice.ssb_cri_report.RSRP);
      // including ssb rsrp in mac stats
      stats->cumul_rsrp += strongest_ssb_rsrp;
      stats->num_rsrp_meas++;
      ssb_rsrp[idx * nb_of_csi_ssb_report] = strongest_ssb_rsrp;
      LOG_D(MAC,"ssb_rsrp = %d\n",strongest_ssb_rsrp);

      //if current ssb rsrp is greater than better rsrp
      if(ssb_rsrp[idx * nb_of_csi_ssb_report] > better_rsrp_reported) {
        better_rsrp_reported = ssb_rsrp[idx * nb_of_csi_ssb_report];
        target_ssb_beam_index = idx * nb_of_csi_ssb_report;
      }

      for(diff_rsrp_idx =1; diff_rsrp_idx < nr_ssbri_cri; diff_rsrp_idx++) {
        ssb_rsrp[idx * nb_of_csi_ssb_report + diff_rsrp_idx] = get_diff_rsrp(sched_ctrl->CSI_report[idx].choice.ssb_cri_report.diff_RSRP[diff_rsrp_idx-1], strongest_ssb_rsrp);

        //if current reported rsrp is greater than better rsrp
        if(ssb_rsrp[idx * nb_of_csi_ssb_report + diff_rsrp_idx] > better_rsrp_reported) {
          better_rsrp_reported = ssb_rsrp[idx * nb_of_csi_ssb_report + diff_rsrp_idx];
          target_ssb_beam_index = idx * nb_of_csi_ssb_report + diff_rsrp_idx;
        }
      }
  }


  if(ssb_index[target_ssb_beam_index] != ssb_index[curr_ssb_beam_index] && ssb_rsrp[target_ssb_beam_index] > ssb_rsrp[curr_ssb_beam_index]) {
    if( ssb_rsrp[target_ssb_beam_index] - ssb_rsrp[curr_ssb_beam_index] > L1_RSRP_HYSTERIS) {
      is_triggering_ssb_beam_switch = 1;
      LOG_D(MAC, "Triggering ssb beam switching using tci\n");
    }
  }

  if(is_triggering_ssb_beam_switch) {
    //filling pdcch tci state activativation mac ce structure fields
    sched_ctrl->UE_mac_ce_ctrl.pdcch_state_ind.is_scheduled = 1;
    //OAI currently focusing on Non CA usecase hence 0 is considered as serving
    //cell id
    sched_ctrl->UE_mac_ce_ctrl.pdcch_state_ind.servingCellId = 0; //0 for PCell as 38.331 v15.9.0 page 353 //serving cell id for which this MAC CE applies
    sched_ctrl->UE_mac_ce_ctrl.pdcch_state_ind.coresetId = 0; //coreset id for which the TCI State id is being indicated

    /* 38.321 v15.8.0 page 66
    TCI State ID: This field indicates the TCI state identified by TCI-StateId as specified in TS 38.331 [5] applicable
    to the Control Resource Set identified by CORESET ID field.
    If the field of CORESET ID is set to 0,
      this field indicates a TCI-StateId for a TCI state of the first 64 TCI-states configured by tci-States-ToAddModList and tciStates-ToReleaseList in the PDSCH-Config in the active BWP.
    If the field of CORESET ID is set to the other value than 0,
     this field indicates a TCI-StateId configured by tci-StatesPDCCH-ToAddList and tciStatesPDCCH-ToReleaseList in the controlResourceSet identified by the indicated CORESET ID.
    The length of the field is 7 bits
     */
    if(sched_ctrl->UE_mac_ce_ctrl.pdcch_state_ind.coresetId == 0) {
      int tci_state_id = checkTargetSSBInFirst64TCIStates_pdschConfig(ssb_index[target_ssb_beam_index], Mod_idP, UE_id);

      if( tci_state_id != -1)
        sched_ctrl->UE_mac_ce_ctrl.pdcch_state_ind.tciStateId = tci_state_id;
      else {
        //identify the best beam within first 64 TCI States of PDSCH
        //Config TCI-states-to-addModList
        int flag = 0;

        for(i =0; ssb_index_sorted[i]!=0; i++) {
          tci_state_id = checkTargetSSBInFirst64TCIStates_pdschConfig(ssb_index_sorted[i], Mod_idP, UE_id) ;

          if(tci_state_id != -1 && ssb_rsrp_sorted[i] > ssb_rsrp[curr_ssb_beam_index] && ssb_rsrp_sorted[i] - ssb_rsrp[curr_ssb_beam_index] > L1_RSRP_HYSTERIS) {
            sched_ctrl->UE_mac_ce_ctrl.pdcch_state_ind.tciStateId = tci_state_id;
            flag = 1;
            break;
          }
        }

        if(flag == 0 || ssb_rsrp_sorted[i] < ssb_rsrp[curr_ssb_beam_index] || ssb_rsrp_sorted[i] - ssb_rsrp[curr_ssb_beam_index] < L1_RSRP_HYSTERIS) {
          sched_ctrl->UE_mac_ce_ctrl.pdcch_state_ind.is_scheduled = 0;
        }
      }
    } else {
      int tci_state_id = checkTargetSSBInTCIStates_pdcchConfig(ssb_index[target_ssb_beam_index], Mod_idP, UE_id);

      if (tci_state_id !=-1)
        sched_ctrl->UE_mac_ce_ctrl.pdcch_state_ind.tciStateId = tci_state_id;
      else {
        //identify the best beam within CORESET/PDCCH
        ////Config TCI-states-to-addModList
        int flag = 0;

        for(i =0; ssb_index_sorted[i]!=0; i++) {
          tci_state_id = checkTargetSSBInTCIStates_pdcchConfig(ssb_index_sorted[i], Mod_idP, UE_id);

          if( tci_state_id != -1 && ssb_rsrp_sorted[i] > ssb_rsrp[curr_ssb_beam_index] && ssb_rsrp_sorted[i] - ssb_rsrp[curr_ssb_beam_index] > L1_RSRP_HYSTERIS) {
            sched_ctrl->UE_mac_ce_ctrl.pdcch_state_ind.tciStateId = tci_state_id;
            flag = 1;
            break;
          }
        }

        if(flag == 0 || ssb_rsrp_sorted[i] < ssb_rsrp[curr_ssb_beam_index] || ssb_rsrp_sorted[i] - ssb_rsrp[curr_ssb_beam_index] < L1_RSRP_HYSTERIS) {
          sched_ctrl->UE_mac_ce_ctrl.pdcch_state_ind.is_scheduled = 0;
        }
      }
    }

    sched_ctrl->UE_mac_ce_ctrl.pdcch_state_ind.tci_present_inDCI = bwp->bwp_Dedicated->pdcch_Config->choice.setup->controlResourceSetToAddModList->list.array[bwp_id-1]->tci_PresentInDCI;

    //filling pdsch tci state activation deactivation mac ce structure fields
    if(sched_ctrl->UE_mac_ce_ctrl.pdcch_state_ind.tci_present_inDCI) {
      sched_ctrl->UE_mac_ce_ctrl.pdsch_TCI_States_ActDeact.is_scheduled = 1;
      /*
      Serving Cell ID: This field indicates the identity of the Serving Cell for which the MAC CE applies
      Considering only PCell exists. Serving cell index of PCell is always 0, hence configuring 0
      */
      sched_ctrl->UE_mac_ce_ctrl.pdsch_TCI_States_ActDeact.servingCellId = 0;
      /*
      BWP ID: This field indicates a DL BWP for which the MAC CE applies as the codepoint of the DCI bandwidth
      part indicator field as specified in TS 38.212
      */
      sched_ctrl->UE_mac_ce_ctrl.pdsch_TCI_States_ActDeact.bwpId = pdsch_bwp_id;

      /*
       * TODO ssb_rsrp_sort() API yet to code to find 8 best beams, rrc configuration
       * is required
       */
      for(i = 0; i<8; i++) {
        sched_ctrl->UE_mac_ce_ctrl.pdsch_TCI_States_ActDeact.tciStateActDeact[i] = i;
      }

      sched_ctrl->UE_mac_ce_ctrl.pdsch_TCI_States_ActDeact.highestTciStateActivated = 8;

      for(i = 0, j =0; i<MAX_TCI_STATES; i++) {
        if(sched_ctrl->UE_mac_ce_ctrl.pdsch_TCI_States_ActDeact.tciStateActDeact[i]) {
          sched_ctrl->UE_mac_ce_ctrl.pdsch_TCI_States_ActDeact.codepoint[j] = i;
          j++;
        }
      }
    }//tci_presentInDCI
  }//is-triggering_beam_switch
}//tci handling

void reverse_n_bits(uint8_t *value, uint16_t bitlen) {
  uint16_t j;
  uint8_t i;
  for(j = bitlen - 1,i = 0; j > i; j--, i++) {
    if(((*value>>j)&1) != ((*value>>i)&1)) {
      *value ^= (1<<j);
      *value ^= (1<<i);
    }
  }
}

void extract_pucch_csi_report (NR_CSI_MeasConfig_t *csi_MeasConfig,
                               const nfapi_nr_uci_pucch_pdu_format_2_3_4_t *uci_pdu,
                               frame_t frame,
                               slot_t slot,
                               int UE_id,
                               module_id_t Mod_idP) {

  /** From Table 6.3.1.1.2-3: RI, LI, CQI, and CRI of codebookType=typeI-SinglePanel */
  uint8_t idx = 0;
  uint8_t payload_size = ceil(((double)uci_pdu->csi_part1.csi_part1_bit_len)/8);
  uint8_t *payload = uci_pdu->csi_part1.csi_part1_payload;
  NR_CSI_ReportConfig__reportQuantity_PR reportQuantity_type = NR_CSI_ReportConfig__reportQuantity_PR_NOTHING;
  NR_UE_info_t *UE_info = &(RC.nrmac[Mod_idP]->UE_info);
  NR_UE_sched_ctrl_t *sched_ctrl = &UE_info->UE_sched_ctrl[UE_id];
  uint8_t csi_report_id = 0;

  UE_info->csi_report_template[UE_id][csi_report_id].nb_of_csi_ssb_report = 0;
  for ( csi_report_id =0; csi_report_id < csi_MeasConfig->csi_ReportConfigToAddModList->list.count; csi_report_id++ ) {
    //Has to implement according to reportSlotConfig type
    /*reportQuantity must be considered according to the current scheduled
      CSI-ReportConfig if multiple CSI-ReportConfigs present*/
    reportQuantity_type = UE_info->csi_report_template[UE_id][csi_report_id].reportQuantity_type;
    LOG_D(PHY,"SFN/SF:%d%d reportQuantity type = %d\n",frame,slot,reportQuantity_type);

    if (NR_CSI_ReportConfig__reportQuantity_PR_ssb_Index_RSRP == reportQuantity_type || 
        NR_CSI_ReportConfig__reportQuantity_PR_cri_RSRP == reportQuantity_type) {
      uint8_t csi_ssb_idx = 0;
      uint8_t diff_rsrp_idx = 0;
      uint8_t cri_ssbri_bitlen = UE_info->csi_report_template[UE_id][csi_report_id].CSI_report_bitlen.cri_ssbri_bitlen;

    /*! As per the spec 38.212 and table:  6.3.1.1.2-12 in a single UCI sequence we can have multiple CSI_report
     * the number of CSI_report will depend on number of CSI resource sets that are configured in CSI-ResourceConfig RRC IE
     * From spec 38.331 from the IE CSI-ResourceConfig for SSB RSRP reporting we can configure only one resource set
     * From spec 38.214 section 5.2.1.2 For periodic and semi-persistent CSI Resource Settings, the number of CSI-RS Resource Sets configured is limited to S=1
     */

      /** from 38.214 sec 5.2.1.4.2
      - if the UE is configured with the higher layer parameter groupBasedBeamReporting set to 'disabled', the UE is
        not required to update measurements for more than 64 CSI-RS and/or SSB resources, and the UE shall report in
        a single report nrofReportedRS (higher layer configured) different CRI or SSBRI for each report setting

      - if the UE is configured with the higher layer parameter groupBasedBeamReporting set to 'enabled', the UE is not
      required to update measurements for more than 64 CSI-RS and/or SSB resources, and the UE shall report in a
      single reporting instance two different CRI or SSBRI for each report setting, where CSI-RS and/or SSB
      resources can be received simultaneously by the UE either with a single spatial domain receive filter, or with
      multiple simultaneous spatial domain receive filter
      */

      idx = 0; //Since for SSB RSRP reporting in RRC can configure only one ssb resource set per one report config
      sched_ctrl->CSI_report[idx].choice.ssb_cri_report.nr_ssbri_cri = UE_info->csi_report_template[UE_id][csi_report_id].CSI_report_bitlen.nb_ssbri_cri;

      for (csi_ssb_idx = 0; csi_ssb_idx < sched_ctrl->CSI_report[idx].choice.ssb_cri_report.nr_ssbri_cri ; csi_ssb_idx++) {
        if(cri_ssbri_bitlen > 1)
          reverse_n_bits(payload, cri_ssbri_bitlen);

        if (NR_CSI_ReportConfig__reportQuantity_PR_ssb_Index_RSRP == reportQuantity_type)
          sched_ctrl->CSI_report[idx].choice.ssb_cri_report.CRI_SSBRI [csi_ssb_idx] = 
            *(UE_info->csi_report_template[UE_id][csi_report_id].SSB_Index_list[cri_ssbri_bitlen>0?((*payload)&~(~1<<(cri_ssbri_bitlen-1))):cri_ssbri_bitlen]);
        else
          sched_ctrl->CSI_report[idx].choice.ssb_cri_report.CRI_SSBRI [csi_ssb_idx] = 
            *(UE_info->csi_report_template[UE_id][csi_report_id].CSI_Index_list[cri_ssbri_bitlen>0?((*payload)&~(~1<<(cri_ssbri_bitlen-1))):cri_ssbri_bitlen]);
	  
        *payload >>= cri_ssbri_bitlen;
        LOG_D(PHY,"SSB_index = %d\n",sched_ctrl->CSI_report[idx].choice.ssb_cri_report.CRI_SSBRI [csi_ssb_idx]);
      }

      reverse_n_bits(payload, 7);
      sched_ctrl->CSI_report[idx].choice.ssb_cri_report.RSRP = (*payload) & 0x7f;
      *payload >>= 7;

      for ( diff_rsrp_idx =0; diff_rsrp_idx < sched_ctrl->CSI_report[idx].choice.ssb_cri_report.nr_ssbri_cri - 1; diff_rsrp_idx++ ) {
        reverse_n_bits(payload,4);
        sched_ctrl->CSI_report[idx].choice.ssb_cri_report.diff_RSRP[diff_rsrp_idx] = (*payload) & 0x0f;
        *payload >>= 4;
      }
      UE_info->csi_report_template[UE_id][csi_report_id].nb_of_csi_ssb_report++;
      LOG_D(MAC,"csi_payload size = %d, rsrp_id = %d\n",payload_size, sched_ctrl->CSI_report[idx].choice.ssb_cri_report.RSRP);
    }
  }

  if ( !(reportQuantity_type)) 
    AssertFatal(reportQuantity_type, "reportQuantity is not configured");

}

void handle_nr_uci_pucch_0_1(module_id_t mod_id,
                             frame_t frame,
                             sub_frame_t slot,
                             const nfapi_nr_uci_pucch_pdu_format_0_1_t *uci_01)
{
  int UE_id = find_nr_UE_id(mod_id, uci_01->rnti);
  if (UE_id < 0) {
    LOG_E(MAC, "%s(): unknown RNTI %04x in PUCCH UCI\n", __func__, uci_01->rnti);
    return;
  }
  NR_UE_info_t *UE_info = &RC.nrmac[mod_id]->UE_info;
  NR_UE_sched_ctrl_t *sched_ctrl = &UE_info->UE_sched_ctrl[UE_id];

  // tpc (power control)
  sched_ctrl->tpc1 = nr_get_tpc(RC.nrmac[mod_id]->pucch_target_snrx10,
                                uci_01->ul_cqi,
                                30);

  NR_ServingCellConfigCommon_t *scc = RC.nrmac[mod_id]->common_channels->ServingCellConfigCommon;
  const int num_slots = nr_slots_per_frame[*scc->ssbSubcarrierSpacing];
  if (((uci_01->pduBitmap >> 1) & 0x01)) {
    // iterate over received harq bits
    for (int harq_bit = 0; harq_bit < uci_01->harq->num_harq; harq_bit++) {
      const uint8_t harq_value = uci_01->harq->harq_list[harq_bit].harq_value;
      const uint8_t harq_confidence = uci_01->harq->harq_confidence_level;
      const int feedback_slot = (slot - 1 + num_slots) % num_slots;
      /* In case of realtime problems: we can only identify a HARQ process by
       * timing. If the HARQ process's feedback_slot is not the one we
       * expected, we assume that processing has been aborted and we need to
       * skip this HARQ process, which is what happens in the loop below. If
       * you don't experience real-time problems, you might simply revert the
       * commit that introduced these changes. */
      int8_t pid = sched_ctrl->feedback_dl_harq.head;
      DevAssert(pid >= 0);
      while (sched_ctrl->harq_processes[pid].feedback_slot != feedback_slot) {
        LOG_W(MAC,
              "expected feedback slot %d, but found %d instead\n",
              sched_ctrl->harq_processes[pid].feedback_slot,
              feedback_slot);
        remove_front_nr_list(&sched_ctrl->feedback_dl_harq);
        handle_dl_harq(mod_id, UE_id, pid, 0);
        pid = sched_ctrl->feedback_dl_harq.head;
        DevAssert(pid >= 0);
      }
      remove_front_nr_list(&sched_ctrl->feedback_dl_harq);
      NR_UE_harq_t *harq = &sched_ctrl->harq_processes[pid];
      DevAssert(harq->is_waiting);
      handle_dl_harq(mod_id, UE_id, pid, harq_value == 1 && harq_confidence == 0);
    }
  }
}

void handle_nr_uci_pucch_2_3_4(module_id_t mod_id,
                               frame_t frame,
                               sub_frame_t slot,
                               const nfapi_nr_uci_pucch_pdu_format_2_3_4_t *uci_234)
{
  int UE_id = find_nr_UE_id(mod_id, uci_234->rnti);
  if (UE_id < 0) {
    LOG_E(MAC, "%s(): unknown RNTI %04x in PUCCH UCI\n", __func__, uci_234->rnti);
    return;
  }
  NR_CSI_MeasConfig_t *csi_MeasConfig = RC.nrmac[mod_id]->UE_info.secondaryCellGroup[UE_id]->spCellConfig->spCellConfigDedicated->csi_MeasConfig->choice.setup;
  NR_UE_info_t *UE_info = &RC.nrmac[mod_id]->UE_info;
  NR_UE_sched_ctrl_t *sched_ctrl = &UE_info->UE_sched_ctrl[UE_id];

  // tpc (power control)
  sched_ctrl->tpc1 = nr_get_tpc(RC.nrmac[mod_id]->pucch_target_snrx10,
                                uci_234->ul_cqi,
                                30);

  NR_ServingCellConfigCommon_t *scc = RC.nrmac[mod_id]->common_channels->ServingCellConfigCommon;
  const int num_slots = nr_slots_per_frame[*scc->ssbSubcarrierSpacing];
  if ((uci_234->pduBitmap >> 1) & 0x01) {
    // iterate over received harq bits
    for (int harq_bit = 0; harq_bit < uci_234->harq.harq_bit_len; harq_bit++) {
      const int acknack = ((uci_234->harq.harq_payload[harq_bit >> 3]) >> harq_bit) & 0x01;
      const int feedback_slot = (slot - 1 + num_slots) % num_slots;
      /* In case of realtime problems: we can only identify a HARQ process by
       * timing. If the HARQ process's feedback_slot is not the one we
       * expected, we assume that processing has been aborted and we need to
       * skip this HARQ process, which is what happens in the loop below. If
       * you don't experience real-time problems, you might simply revert the
       * commit that introduced these changes. */
      int8_t pid = sched_ctrl->feedback_dl_harq.head;
      DevAssert(pid >= 0);
      while (sched_ctrl->harq_processes[pid].feedback_slot != feedback_slot) {
        LOG_W(MAC,
              "expected feedback slot %d, but found %d instead\n",
              sched_ctrl->harq_processes[pid].feedback_slot,
              feedback_slot);
        remove_front_nr_list(&sched_ctrl->feedback_dl_harq);
        handle_dl_harq(mod_id, UE_id, pid, 0);
        pid = sched_ctrl->feedback_dl_harq.head;
        DevAssert(pid >= 0);
      }
      remove_front_nr_list(&sched_ctrl->feedback_dl_harq);
      NR_UE_harq_t *harq = &sched_ctrl->harq_processes[pid];
      DevAssert(harq->is_waiting);
      handle_dl_harq(mod_id, UE_id, pid, uci_234->harq.harq_crc != 1 && acknack);
    }
  }
  if ((uci_234->pduBitmap >> 2) & 0x01) {
    //API to parse the csi report and store it into sched_ctrl
    extract_pucch_csi_report (csi_MeasConfig, uci_234, frame, slot, UE_id, mod_id);
    //TCI handling function
    tci_handling(mod_id, UE_id,frame, slot);
  }
  if ((uci_234->pduBitmap >> 3) & 0x01) {
    //@TODO:Handle CSI Report 2
  }
}


// function to update pucch scheduling parameters in UE list when a USS DL is scheduled
bool nr_acknack_scheduling(int mod_id,
                           int UE_id,
                           frame_t frame,
                           sub_frame_t slot)
{
  const NR_ServingCellConfigCommon_t *scc = RC.nrmac[mod_id]->common_channels->ServingCellConfigCommon;
  const int n_slots_frame = nr_slots_per_frame[*scc->ssbSubcarrierSpacing];
  const NR_TDD_UL_DL_Pattern_t *tdd = &scc->tdd_UL_DL_ConfigurationCommon->pattern1;
  const int nr_ulmix_slots = tdd->nrofUplinkSlots + (tdd->nrofUplinkSymbols != 0);
  const int nr_mix_slots = tdd->nrofDownlinkSymbols != 0 || tdd->nrofUplinkSymbols != 0;
  const int nr_slots_period = tdd->nrofDownlinkSlots + tdd->nrofUplinkSlots + nr_mix_slots;
  const int first_ul_slot_tdd = tdd->nrofDownlinkSlots + nr_slots_period * (slot / nr_slots_period);
  const int CC_id = 0;

  AssertFatal(slot < first_ul_slot_tdd + (tdd->nrofUplinkSymbols != 0),
              "cannot handle multiple TDD periods (yet): slot %d first_ul_slot_tdd %d nrofUplinkSlots %ld\n",
              slot,
              first_ul_slot_tdd,
              tdd->nrofUplinkSlots);

  /* for the moment, we consider:
   * * only pucch_sched[0] holds HARQ (and SR)
   * * we do not multiplex with CSI, which is always in pucch_sched[2]
   * * SR uses format 0 and is allocated in the first UL (mixed) slot (and not
   *   later)
   * * that the PUCCH resource set 0 (for up to 2 bits) points to the first N
   *   PUCCH resources, where N is the number of resources in the PUCCH
   *   resource set. This is used in pucch_index_used, which counts the used
   *   resources by index, and not by their ID! */
  NR_UE_sched_ctrl_t *sched_ctrl = &RC.nrmac[mod_id]->UE_info.UE_sched_ctrl[UE_id];
  NR_sched_pucch_t *pucch = &sched_ctrl->sched_pucch[0];
  AssertFatal(pucch->csi_bits == 0,
              "%s(): csi_bits %d in sched_pucch[0]\n",
              __func__,
              pucch->csi_bits);

  const int max_acknacks = 2;
  AssertFatal(pucch->dai_c + pucch->sr_flag <= max_acknacks,
              "illegal number of bits in PUCCH of UE %d\n",
              UE_id);
  /* if the currently allocated PUCCH of this UE is full, allocate it */
  if (pucch->sr_flag + pucch->dai_c == max_acknacks) {
    /* advance the UL slot information in PUCCH by one so we won't schedule in
     * the same slot again */
    const int f = pucch->frame;
    const int s = pucch->ul_slot;
    nr_fill_nfapi_pucch(mod_id, frame, slot, pucch, UE_id);
    memset(pucch, 0, sizeof(*pucch));
    pucch->frame = s == n_slots_frame - 1 ? (f + 1) % 1024 : f;
    pucch->ul_slot = (s + 1) % n_slots_frame;
    // we assume that only two indices over the array sched_pucch exist
    const NR_sched_pucch_t *csi_pucch = &sched_ctrl->sched_pucch[2];
    // skip the CSI PUCCH if it is present and if in the next frame/slot
    if (csi_pucch->csi_bits > 0
        && csi_pucch->frame == pucch->frame
        && csi_pucch->ul_slot == pucch->ul_slot) {
      AssertFatal(!csi_pucch->simultaneous_harqcsi,
                  "%s(): %d.%d cannot handle simultaneous_harqcsi, but found for UE %d\n",
                  __func__,
                  pucch->frame,
                  pucch->ul_slot,
                  UE_id);
      nr_fill_nfapi_pucch(mod_id, frame, slot, csi_pucch, UE_id);
      pucch->frame = s >= n_slots_frame - 2 ?  (f + 1) % 1024 : f;
      pucch->ul_slot = (s + 2) % n_slots_frame;
    }
  }

  /* if the UE's next PUCCH occasion is after the possible UL slots (within the
   * same frame) or wrapped around to the next frame, then we assume there is
   * no possible PUCCH allocation anymore */
  if ((pucch->frame == frame
       && (pucch->ul_slot >= first_ul_slot_tdd + nr_ulmix_slots))
      || (pucch->frame == frame + 1))
    return false;

  // this is hardcoded for now as ue specific
  NR_SearchSpace__searchSpaceType_PR ss_type = NR_SearchSpace__searchSpaceType_PR_ue_Specific;
  uint8_t pdsch_to_harq_feedback[8];
  get_pdsch_to_harq_feedback(mod_id, UE_id, ss_type, pdsch_to_harq_feedback);

  /* there is a scheduled SR or HARQ. Check whether we can use it for this
   * ACKNACK */
  if (pucch->sr_flag + pucch->dai_c > 0) {
    /* this UE already has a PUCCH occasion */
    DevAssert(pucch->frame == frame);

    // Find the right timing_indicator value.
    int i = 0;
    while (i < 8) {
      if (pdsch_to_harq_feedback[i] == pucch->ul_slot - slot)
        break;
      ++i;
    }
    if (i >= 8) {
      // we cannot reach this timing anymore, allocate and try again
      const int f = pucch->frame;
      const int s = pucch->ul_slot;
      const int n_slots_frame = nr_slots_per_frame[*scc->ssbSubcarrierSpacing];
      nr_fill_nfapi_pucch(mod_id, frame, slot, pucch, UE_id);
      memset(pucch, 0, sizeof(*pucch));
      pucch->frame = s == n_slots_frame - 1 ? (f + 1) % 1024 : f;
      pucch->ul_slot = (s + 1) % n_slots_frame;
      return nr_acknack_scheduling(mod_id, UE_id, frame, slot);
    }

    pucch->timing_indicator = i;
    pucch->dai_c++;
    // retain old resource indicator, and we are good
    return true;
  }

  /* we need to find a new PUCCH occasion */

  NR_PUCCH_Config_t *pucch_Config = sched_ctrl->active_ubwp->bwp_Dedicated->pucch_Config->choice.setup;
  DevAssert(pucch_Config->resourceToAddModList->list.count > 0);
  DevAssert(pucch_Config->resourceSetToAddModList->list.count > 0);
  const int n_res = pucch_Config->resourceSetToAddModList->list.array[0]->resourceList.list.count;
  int *pucch_index_used = RC.nrmac[mod_id]->pucch_index_used[sched_ctrl->active_ubwp->bwp_Id];

  /* if time information is outdated (e.g., last PUCCH occasion in last frame),
   * set to first possible UL occasion in this frame. Note that if such UE is
   * scheduled a lot and used all AckNacks, pucch->frame might have been
   * wrapped around to next frame */
  if (frame != pucch->frame || pucch->ul_slot < first_ul_slot_tdd) {
    DevAssert(pucch->sr_flag + pucch->dai_c == 0);
    AssertFatal(frame + 1 != pucch->frame,
                "frame wrap around not handled in %s() yet\n",
                __func__);
    pucch->frame = frame;
    pucch->ul_slot = first_ul_slot_tdd;
  }

  // increase to first slot in which PUCCH resources are available
  while (pucch_index_used[pucch->ul_slot] >= n_res) {
    pucch->ul_slot++;
    /* if there is no free resource anymore, abort search */
    if ((pucch->frame == frame
         && pucch->ul_slot >= first_ul_slot_tdd + nr_ulmix_slots)
        || (pucch->frame == frame + 1)) {
      LOG_E(MAC,
            "%4d.%2d no free PUCCH resources anymore while searching for UE %d\n",
            frame,
            slot,
            UE_id);
      return false;
    }
  }

  // advance ul_slot if it is not reachable by UE
  pucch->ul_slot = max(pucch->ul_slot, slot + pdsch_to_harq_feedback[0]);

  // Find the right timing_indicator value.
  int i = 0;
  while (i < 8) {
    if (pdsch_to_harq_feedback[i] == pucch->ul_slot - slot)
      break;
    ++i;
  }
  if (i >= 8) {
    LOG_W(MAC,
          "%4d.%2d could not find pdsch_to_harq_feedback for UE %d: earliest "
          "ack slot %d\n",
          frame,
          slot,
          UE_id,
          pucch->ul_slot);
    return false;
  }
  pucch->timing_indicator = i; // index in the list of timing indicators

  pucch->dai_c++;
  const int pucch_res = pucch_index_used[pucch->ul_slot];
  pucch->resource_indicator = pucch_res;
  pucch_index_used[pucch->ul_slot] += 1;
  AssertFatal(pucch_index_used[pucch->ul_slot] <= n_res,
              "UE %d in %4d.%2d: pucch_index_used is %d (%d available)\n",
              UE_id,
              pucch->frame,
              pucch->ul_slot,
              pucch_index_used[pucch->ul_slot],
              n_res);

  /* verify that at that slot and symbol, resources are free. We only do this
   * for initialCyclicShift 0 (we assume it always has that one), so other
   * initialCyclicShifts can overlap with ICS 0!*/
  const NR_PUCCH_Resource_t *resource =
      pucch_Config->resourceToAddModList->list.array[pucch_res];
  DevAssert(resource->format.present == NR_PUCCH_Resource__format_PR_format0);
  if (resource->format.choice.format0->initialCyclicShift == 0) {
    uint16_t *vrb_map_UL = &RC.nrmac[mod_id]->common_channels[CC_id].vrb_map_UL[pucch->ul_slot * MAX_BWP_SIZE];
    const uint16_t symb = 1 << resource->format.choice.format0->startingSymbolIndex;
    AssertFatal((vrb_map_UL[resource->startingPRB] & symb) == 0,
                "symbol %x is not free for PUCCH alloc in vrb_map_UL at RB %ld and slot %d\n",
                symb, resource->startingPRB, pucch->ul_slot);
    vrb_map_UL[resource->startingPRB] |= symb;
  }
  return true;
}


void csi_period_offset(const NR_CSI_ReportConfig_t *csirep,
                       int *period, int *offset) {

    NR_CSI_ReportPeriodicityAndOffset_PR p_and_o = csirep->reportConfigType.choice.periodic->reportSlotConfig.present;

    switch(p_and_o){
      case NR_CSI_ReportPeriodicityAndOffset_PR_slots4:
        *period = 4;
        *offset = csirep->reportConfigType.choice.periodic->reportSlotConfig.choice.slots4;
        break;
      case NR_CSI_ReportPeriodicityAndOffset_PR_slots5:
        *period = 5;
        *offset = csirep->reportConfigType.choice.periodic->reportSlotConfig.choice.slots5;
        break;
      case NR_CSI_ReportPeriodicityAndOffset_PR_slots8:
        *period = 8;
        *offset = csirep->reportConfigType.choice.periodic->reportSlotConfig.choice.slots8;
        break;
      case NR_CSI_ReportPeriodicityAndOffset_PR_slots10:
        *period = 10;
        *offset = csirep->reportConfigType.choice.periodic->reportSlotConfig.choice.slots10;
        break;
      case NR_CSI_ReportPeriodicityAndOffset_PR_slots16:
        *period = 16;
        *offset = csirep->reportConfigType.choice.periodic->reportSlotConfig.choice.slots16;
        break;
      case NR_CSI_ReportPeriodicityAndOffset_PR_slots20:
        *period = 20;
        *offset = csirep->reportConfigType.choice.periodic->reportSlotConfig.choice.slots20;
        break;
      case NR_CSI_ReportPeriodicityAndOffset_PR_slots40:
        *period = 40;
        *offset = csirep->reportConfigType.choice.periodic->reportSlotConfig.choice.slots40;
        break;
      case NR_CSI_ReportPeriodicityAndOffset_PR_slots80:
        *period = 80;
        *offset = csirep->reportConfigType.choice.periodic->reportSlotConfig.choice.slots80;
        break;
      case NR_CSI_ReportPeriodicityAndOffset_PR_slots160:
        *period = 160;
        *offset = csirep->reportConfigType.choice.periodic->reportSlotConfig.choice.slots160;
        break;
      case NR_CSI_ReportPeriodicityAndOffset_PR_slots320:
        *period = 320;
        *offset = csirep->reportConfigType.choice.periodic->reportSlotConfig.choice.slots320;
        break;
    default:
      AssertFatal(1==0,"No periodicity and offset resource found in CSI report");
    }
}

uint16_t compute_pucch_prb_size(uint8_t format,
                                uint8_t nr_prbs,
                                uint16_t O_tot,
                                uint16_t O_csi,
                                NR_PUCCH_MaxCodeRate_t *maxCodeRate,
                                uint8_t Qm,
                                uint8_t n_symb,
                                uint8_t n_re_ctrl) {

  uint16_t O_crc;

  if (O_tot<12)
    O_crc = 0;
  else{
    if (O_tot<20)
      O_crc = 6;
    else {
      if (O_tot<360)
        O_crc = 11;
      else
        AssertFatal(1==0,"Case for segmented PUCCH not yet implemented");
    }
  }

  int rtimes100;
  switch(*maxCodeRate){
    case NR_PUCCH_MaxCodeRate_zeroDot08 :
      rtimes100 = 8;
      break;
    case NR_PUCCH_MaxCodeRate_zeroDot15 :
      rtimes100 = 15;
      break;
    case NR_PUCCH_MaxCodeRate_zeroDot25 :
      rtimes100 = 25;
      break;
    case NR_PUCCH_MaxCodeRate_zeroDot35 :
      rtimes100 = 35;
      break;
    case NR_PUCCH_MaxCodeRate_zeroDot45 :
      rtimes100 = 45;
      break;
    case NR_PUCCH_MaxCodeRate_zeroDot60 :
      rtimes100 = 60;
      break;
    case NR_PUCCH_MaxCodeRate_zeroDot80 :
      rtimes100 = 80;
      break;
  default :
    AssertFatal(1==0,"Invalid MaxCodeRate");
  }

  float r = (float)rtimes100/100;

  if (O_csi == O_tot) {
    if ((O_tot+O_csi)>(nr_prbs*n_re_ctrl*n_symb*Qm*r))
      AssertFatal(1==0,"MaxCodeRate %.2f can't support %d UCI bits and %d CRC bits with %d PRBs",
                  r,O_tot,O_crc,nr_prbs);
    else
      return nr_prbs;
  }

  if (format==2){
    // TODO fix this for multiple CSI reports
    for (int i=1; i<=nr_prbs; i++){
      if((O_tot+O_crc)<=(i*n_symb*Qm*n_re_ctrl*r) &&
         (O_tot+O_crc)>((i-1)*n_symb*Qm*n_re_ctrl*r))
        return i;
    }
    AssertFatal(1==0,"MaxCodeRate %.2f can't support %d UCI bits and %d CRC bits with at most %d PRBs",
                r,O_tot,O_crc,nr_prbs);
  }
  else{
    AssertFatal(1==0,"Not yet implemented");
  }
}<|MERGE_RESOLUTION|>--- conflicted
+++ resolved
@@ -181,7 +181,7 @@
       else {
         uint8_t nb_ssb_resources =0;
         //Finding the CSI_RS or SSB Resources
-        if (NR_CSI_ReportConfig__reportQuantity_PR_cri_RSRP == reportQuantity_type || 
+        if (NR_CSI_ReportConfig__reportQuantity_PR_cri_RSRP == reportQuantity_type ||
             NR_CSI_ReportConfig__reportQuantity_PR_ssb_Index_RSRP == reportQuantity_type) {
 
           if (NR_CSI_ReportConfig__groupBasedBeamReporting_PR_disabled == csi_reportconfig->groupBasedBeamReporting.present) {
@@ -191,18 +191,18 @@
 		/*! From Spec 38.331
 		 * nrofReportedRS
 		 * The number (N) of measured RS resources to be reported per report setting in a non-group-based report. N <= N_max, where N_max is either 2 or 4 depending on UE
-		 * capability. FFS: The signaling mechanism for the gNB to select a subset of N beams for the UE to measure and report.  
+		 * capability. FFS: The signaling mechanism for the gNB to select a subset of N beams for the UE to measure and report.
 		 * When the field is absent the UE applies the value 1
 		 */
               csi_report->CSI_report_bitlen.nb_ssbri_cri= 1;
-          }else 
+          }else
 	    csi_report->CSI_report_bitlen.nb_ssbri_cri= 2;
 
           if (NR_CSI_ReportConfig__reportQuantity_PR_ssb_Index_RSRP == csi_report->reportQuantity_type) {
             for ( csi_ssb_idx = 0; csi_ssb_idx < csi_MeasConfig->csi_SSB_ResourceSetToAddModList->list.count; csi_ssb_idx++) {
               if (csi_MeasConfig->csi_SSB_ResourceSetToAddModList->list.array[csi_ssb_idx]->csi_SSB_ResourceSetId ==
                   *(csi_resourceconfig->csi_RS_ResourceSetList.choice.nzp_CSI_RS_SSB->csi_SSB_ResourceSetList->list.array[0])){
- 
+
                 ///We can configure only one SSB resource set from spec 38.331 IE CSI-ResourceConfig
                 nb_ssb_resources=  csi_MeasConfig->csi_SSB_ResourceSetToAddModList->list.array[csi_ssb_idx]->csi_SSB_ResourceList.list.count;
                 csi_report->SSB_Index_list = csi_MeasConfig->csi_SSB_ResourceSetToAddModList->list.array[csi_ssb_idx]->csi_SSB_ResourceList.list.array;
@@ -226,12 +226,12 @@
 
          if (nb_ssb_resources) {
            csi_report->CSI_report_bitlen.cri_ssbri_bitlen =ceil(log2 (nb_ssb_resources));
-           csi_report->CSI_report_bitlen.rsrp_bitlen = 7; //From spec 38.212 Table 6.3.1.1.2-6: CRI, SSBRI, and RSRP 
+           csi_report->CSI_report_bitlen.rsrp_bitlen = 7; //From spec 38.212 Table 6.3.1.1.2-6: CRI, SSBRI, and RSRP
            csi_report->CSI_report_bitlen.diff_rsrp_bitlen =4; //From spec 38.212 Table 6.3.1.1.2-6: CRI, SSBRI, and RSRP
-         } else { 
+         } else {
             csi_report->CSI_report_bitlen.cri_ssbri_bitlen =0;
-            csi_report->CSI_report_bitlen.rsrp_bitlen = 0;  
-            csi_report->CSI_report_bitlen.diff_rsrp_bitlen =0; 
+            csi_report->CSI_report_bitlen.rsrp_bitlen = 0;
+            csi_report->CSI_report_bitlen.diff_rsrp_bitlen =0;
          }
 
         LOG_I (MAC, "UCI: CSI_bit len : ssbri %d, rsrp: %d, diff_rsrp: %d\n",
@@ -270,7 +270,7 @@
                 csi_report->csi_meas_bitlen.ri_bitlen=0;
                 break;
               case 2:
-		/*  From Spec 38.212 
+		/*  From Spec 38.212
 		 *  If the higher layer parameter nrofCQIsPerReport=1, nRI in Table 6.3.1.1.2-3 is the number of allowed rank indicator
 		 *  values in the 4 LSBs of the higher layer parameter typeI-SinglePanel-ri-Restriction according to Subclause 5.2.2.2.1 [6,
 		 *  TS 38.214]; otherwise nRI in Table 6.3.1.1.2-3 is the number of allowed rank indicator values according to Subclause
@@ -283,7 +283,7 @@
 
                  ri_restriction = csi_reportconfig->codebookConfig->codebookType.choice.type1->subType.choice.typeI_SinglePanel->typeI_SinglePanel_ri_Restriction.buf[0];
 
-                 /* Replace dummy with the nrofCQIsPerReport from the CSIreport 
+                 /* Replace dummy with the nrofCQIsPerReport from the CSIreport
                  config when equalent ASN structure present */
                 if (0==*(csi_reportconfig->dummy)){
                   nb_allowed_ri = number_of_bits_set((ri_restriction & 0xf0), &max_ri);
@@ -293,7 +293,7 @@
                   nb_allowed_ri = number_of_bits_set(ri_restriction, &max_ri);
                   ri_bitlen = ceil(log2(nb_allowed_ri));
                 }
-                ri_bitlen = ri_bitlen<1?ri_bitlen:1; //from the spec 38.212 and table  6.3.1.1.2-3: RI, LI, CQI, and CRI of codebookType=typeI-SinglePanel 
+                ri_bitlen = ri_bitlen<1?ri_bitlen:1; //from the spec 38.212 and table  6.3.1.1.2-3: RI, LI, CQI, and CRI of codebookType=typeI-SinglePanel
                 csi_report->csi_meas_bitlen.ri_bitlen=ri_bitlen;
                 break;
               case 4:
@@ -301,7 +301,7 @@
 
                 ri_restriction = csi_reportconfig->codebookConfig->codebookType.choice.type1->subType.choice.typeI_SinglePanel->typeI_SinglePanel_ri_Restriction.buf[0];
 
-                /* Replace dummy with the nrofCQIsPerReport from the CSIreport 
+                /* Replace dummy with the nrofCQIsPerReport from the CSIreport
                 config when equalent ASN structure present */
                 if (0==*(csi_reportconfig->dummy)){
                   nb_allowed_ri = number_of_bits_set((ri_restriction & 0xf0), &max_ri);
@@ -311,16 +311,16 @@
                   nb_allowed_ri = number_of_bits_set(ri_restriction,&max_ri);
                   ri_bitlen = ceil(log2(nb_allowed_ri));
                 }
-                ri_bitlen = ri_bitlen<2?ri_bitlen:2; //from the spec 38.212 and table  6.3.1.1.2-3: RI, LI, CQI, and CRI of codebookType=typeI-SinglePanel 
+                ri_bitlen = ri_bitlen<2?ri_bitlen:2; //from the spec 38.212 and table  6.3.1.1.2-3: RI, LI, CQI, and CRI of codebookType=typeI-SinglePanel
                 csi_report->csi_meas_bitlen.ri_bitlen=ri_bitlen;
                 break;
               case 6:
               case 8:
                 AssertFatal (NULL!=csi_reportconfig->dummy, "nrofCQIsPerReport is not present");
-		 
+
                 ri_restriction = csi_reportconfig->codebookConfig->codebookType.choice.type1->subType.choice.typeI_SinglePanel->typeI_SinglePanel_ri_Restriction.buf[0];
 
-                /* Replace dummy with the nrofCQIsPerReport from the CSIreport 
+                /* Replace dummy with the nrofCQIsPerReport from the CSIreport
                 config when equalent ASN structure present */
                 if (0==*(csi_reportconfig->dummy)){
                   nb_allowed_ri = number_of_bits_set((ri_restriction & 0xf0),&max_ri);
@@ -342,13 +342,6 @@
           csi_report->csi_meas_bitlen.pmi_x2_bitlen=0;
         }
 
-<<<<<<< HEAD
-              LOG_D (MAC, "UCI: CSI_bit len : ssbri %d, rsrp: %d, diff_rsrp: %d\n",
-                     UE_info->csi_report_template[UE_id][csi_report_id].CSI_report_bitlen[0].cri_ssbri_bitlen,
-                     UE_info->csi_report_template[UE_id][csi_report_id].CSI_report_bitlen[0].rsrp_bitlen,
-                     UE_info->csi_report_template[UE_id][csi_report_id].CSI_report_bitlen[0].diff_rsrp_bitlen);
-              break ;
-=======
         if( NR_CSI_ReportConfig__reportQuantity_PR_cri_RI_LI_PMI_CQI==reportQuantity_type ){
           if (NR_CodebookConfig__codebookType__type1__subType_PR_typeI_SinglePanel==csi_reportconfig->codebookConfig->codebookType.choice.type1->subType.present){
 
@@ -360,7 +353,7 @@
               case 4:
               case 6:
               case 8:
-		/*  From Spec 38.212 
+		/*  From Spec 38.212
 		 *  If the higher layer parameter nrofCQIsPerReport=1, nRI in Table 6.3.1.1.2-3 is the number of allowed rank indicator
 		 *  values in the 4 LSBs of the higher layer parameter typeI-SinglePanel-ri-Restriction according to Subclause 5.2.2.2.1 [6,
 		 *  TS 38.214]; otherwise nRI in Table 6.3.1.1.2-3 is the number of allowed rank indicator values according to Subclause
@@ -390,7 +383,7 @@
             case 4:
             case 6:
             case 8:
-	        /*  From Spec 38.212 
+	        /*  From Spec 38.212
 		 *  If the higher layer parameter nrofCQIsPerReport=1, nRI in Table 6.3.1.1.2-3 is the number of allowed rank indicator
 		 *  values in the 4 LSBs of the higher layer parameter typeI-SinglePanel-ri-Restriction according to Subclause 5.2.2.2.1 [6,
 		 *  TS 38.214]; otherwise nRI in Table 6.3.1.1.2-3 is the number of allowed rank indicator values according to Subclause
@@ -399,18 +392,18 @@
 		 *  But from Current RRC ASN structures nrofCQIsPerReport is not present. Present a dummy variable is present so using it to
 		 *  calculate RI for antennas equal or more than two.
 		 * */
-		 
+
               if (max_ri > 4 && max_ri < 8){
                 if (NR_CodebookConfig__codebookType__type1__subType_PR_typeI_SinglePanel==csi_reportconfig->codebookConfig->codebookType.choice.type1->subType.present){
                   if (NR_CSI_ReportConfig__reportFreqConfiguration__cqi_FormatIndicator_widebandCQI==csi_reportconfig->reportFreqConfiguration->cqi_FormatIndicator)
                     csi_report->csi_meas_bitlen.cqi_bitlen = 8;
-                  else 
+                  else
                     csi_report->csi_meas_bitlen.cqi_bitlen = 4;
                 }
               }else{ //This condition will work even for type1-multipanel.
                 if (NR_CSI_ReportConfig__reportFreqConfiguration__cqi_FormatIndicator_widebandCQI==csi_reportconfig->reportFreqConfiguration->cqi_FormatIndicator)
                   csi_report->csi_meas_bitlen.cqi_bitlen = 4;
-                else 
+                else
                   csi_report->csi_meas_bitlen.cqi_bitlen = 2;
               }
               break;
@@ -433,7 +426,6 @@
                             NR_CodebookConfig__codebookType__type1__subType__typeI_SinglePanel__nrOfAntennaPorts_PR_two,
                             "Not handled Yet %d", csi_reportconfig->codebookConfig->codebookType.choice.type1->subType.choice.typeI_SinglePanel->nrOfAntennaPorts.present);
 		break;
->>>>>>> 3dc0a098
             }
           }
         }
@@ -457,7 +449,7 @@
       NR_CSI_ReportConfig__reportQuantity_PR_cri_RSRP==UE_info->csi_report_template[UE_id][csi_report_id].reportQuantity_type){
     CSI_report_bitlen = &(UE_info->csi_report_template[UE_id][csi_report_id].CSI_report_bitlen); //This might need to be moodif for Aperiodic CSI-RS measurements
     csi_bitlen+= ((CSI_report_bitlen->cri_ssbri_bitlen * CSI_report_bitlen->nb_ssbri_cri) +
-                  CSI_report_bitlen->rsrp_bitlen +(CSI_report_bitlen->diff_rsrp_bitlen * 
+                  CSI_report_bitlen->rsrp_bitlen +(CSI_report_bitlen->diff_rsrp_bitlen *
                   (CSI_report_bitlen->nb_ssbri_cri -1 )));
   } else{
    csi_meas_bitlen = &(UE_info->csi_report_template[UE_id][csi_report_id].csi_meas_bitlen); //This might need to be moodif for Aperiodic CSI-RS measurements
@@ -898,7 +890,7 @@
     reportQuantity_type = UE_info->csi_report_template[UE_id][csi_report_id].reportQuantity_type;
     LOG_D(PHY,"SFN/SF:%d%d reportQuantity type = %d\n",frame,slot,reportQuantity_type);
 
-    if (NR_CSI_ReportConfig__reportQuantity_PR_ssb_Index_RSRP == reportQuantity_type || 
+    if (NR_CSI_ReportConfig__reportQuantity_PR_ssb_Index_RSRP == reportQuantity_type ||
         NR_CSI_ReportConfig__reportQuantity_PR_cri_RSRP == reportQuantity_type) {
       uint8_t csi_ssb_idx = 0;
       uint8_t diff_rsrp_idx = 0;
@@ -930,12 +922,12 @@
           reverse_n_bits(payload, cri_ssbri_bitlen);
 
         if (NR_CSI_ReportConfig__reportQuantity_PR_ssb_Index_RSRP == reportQuantity_type)
-          sched_ctrl->CSI_report[idx].choice.ssb_cri_report.CRI_SSBRI [csi_ssb_idx] = 
+          sched_ctrl->CSI_report[idx].choice.ssb_cri_report.CRI_SSBRI [csi_ssb_idx] =
             *(UE_info->csi_report_template[UE_id][csi_report_id].SSB_Index_list[cri_ssbri_bitlen>0?((*payload)&~(~1<<(cri_ssbri_bitlen-1))):cri_ssbri_bitlen]);
         else
-          sched_ctrl->CSI_report[idx].choice.ssb_cri_report.CRI_SSBRI [csi_ssb_idx] = 
+          sched_ctrl->CSI_report[idx].choice.ssb_cri_report.CRI_SSBRI [csi_ssb_idx] =
             *(UE_info->csi_report_template[UE_id][csi_report_id].CSI_Index_list[cri_ssbri_bitlen>0?((*payload)&~(~1<<(cri_ssbri_bitlen-1))):cri_ssbri_bitlen]);
-	  
+
         *payload >>= cri_ssbri_bitlen;
         LOG_D(PHY,"SSB_index = %d\n",sched_ctrl->CSI_report[idx].choice.ssb_cri_report.CRI_SSBRI [csi_ssb_idx]);
       }
@@ -954,7 +946,7 @@
     }
   }
 
-  if ( !(reportQuantity_type)) 
+  if ( !(reportQuantity_type))
     AssertFatal(reportQuantity_type, "reportQuantity is not configured");
 
 }
