/*
 * Licensed to the OpenAirInterface (OAI) Software Alliance under one or more
 * contributor license agreements.  See the NOTICE file distributed with
 * this work for additional information regarding copyright ownership.
 * The OpenAirInterface Software Alliance licenses this file to You under
 * the OAI Public License, Version 1.1  (the "License"); you may not use this file
 * except in compliance with the License.
 * You may obtain a copy of the License at
 *
 *      http://www.openairinterface.org/?page_id=698
 *
 * Unless required by applicable law or agreed to in writing, software
 * distributed under the License is distributed on an "AS IS" BASIS,
 * WITHOUT WARRANTIES OR CONDITIONS OF ANY KIND, either express or implied.
 * See the License for the specific language governing permissions and
 * limitations under the License.
 *-------------------------------------------------------------------------------
 * For more information about the OpenAirInterface (OAI) Software Alliance:
 *      contact@openairinterface.org
 */

/*! \file gNB_scheduler_uci.c
 * \brief MAC procedures related to UCI
 * \date 2020
 * \version 1.0
 * \company Eurecom
 */

#include <softmodem-common.h>
#include "LAYER2/MAC/mac.h"
#include "NR_MAC_gNB/nr_mac_gNB.h"
#include "NR_MAC_COMMON/nr_mac_extern.h"
#include "NR_MAC_gNB/mac_proto.h"
#include "common/ran_context.h"
#include "nfapi/oai_integration/vendor_ext.h"

extern RAN_CONTEXT_t RC;


void nr_fill_nfapi_pucch(module_id_t mod_id,
                         frame_t frame,
                         sub_frame_t slot,
                         const NR_sched_pucch_t *pucch,
                         int UE_id)
{
  NR_UE_info_t *UE_info = &RC.nrmac[mod_id]->UE_info;

  nfapi_nr_ul_tti_request_t *future_ul_tti_req =
      &RC.nrmac[mod_id]->UL_tti_req_ahead[0][pucch->ul_slot];
  AssertFatal(future_ul_tti_req->SFN == pucch->frame
              && future_ul_tti_req->Slot == pucch->ul_slot,
              "future UL_tti_req's frame.slot %d.%d does not match PUCCH %d.%d\n",
              future_ul_tti_req->SFN,
              future_ul_tti_req->Slot,
              pucch->frame,
              pucch->ul_slot);
  future_ul_tti_req->pdus_list[future_ul_tti_req->n_pdus].pdu_type = NFAPI_NR_UL_CONFIG_PUCCH_PDU_TYPE;
  future_ul_tti_req->pdus_list[future_ul_tti_req->n_pdus].pdu_size = sizeof(nfapi_nr_pucch_pdu_t);
  nfapi_nr_pucch_pdu_t *pucch_pdu = &future_ul_tti_req->pdus_list[future_ul_tti_req->n_pdus].pucch_pdu;
  memset(pucch_pdu, 0, sizeof(nfapi_nr_pucch_pdu_t));
  future_ul_tti_req->n_pdus += 1;

  LOG_D(NR_MAC,
        "%s %4d.%2d Scheduling pucch reception in %4d.%2d: bits SR %d, DAI %d, CSI %d on res %d\n",
        pucch->dai_c>0 ? "pucch_acknak" : "",
        frame,
        slot,
        pucch->frame,
        pucch->ul_slot,
        pucch->sr_flag,
        pucch->dai_c,
        pucch->csi_bits,
        pucch->resource_indicator);

  NR_ServingCellConfigCommon_t *scc = RC.nrmac[mod_id]->common_channels->ServingCellConfigCommon;
  NR_CellGroupConfig_t *cg=UE_info->CellGroup[UE_id];

  NR_BWP_UplinkDedicated_t *ubwpd;
  ubwpd = cg ? cg->spCellConfig->spCellConfigDedicated->uplinkConfig->initialUplinkBWP:NULL;
 
  LOG_D(NR_MAC,"pucch_acknak: %d.%d Calling nr_configure_pucch (ubwpd %p,r_pucch %d) pucch in %d.%d\n",frame,slot,ubwpd,pucch->r_pucch,pucch->frame,pucch->ul_slot);
  nr_configure_pucch(pucch_pdu,
                     scc,
                     UE_info->CellGroup[UE_id],
                     UE_info->UE_sched_ctrl[UE_id].active_ubwp,
                     ubwpd,
                     UE_info->rnti[UE_id],
                     pucch->resource_indicator,
                     pucch->csi_bits,
                     pucch->dai_c,
                     pucch->sr_flag,
                     pucch->r_pucch);
}

#define MIN_RSRP_VALUE -141
#define MAX_NUM_SSB 128
#define MAX_SSB_SCHED 8
#define L1_RSRP_HYSTERIS 10 //considering 10 dBm as hysterisis for avoiding frequent SSB Beam Switching. !Fixme provide exact value if any
//#define L1_DIFF_RSRP_STEP_SIZE 2

int ssb_index_sorted[MAX_NUM_SSB] = {0};
int ssb_rsrp_sorted[MAX_NUM_SSB] = {0};

//Measured RSRP Values Table 10.1.16.1-1 from 36.133
//Stored all the upper limits[Max RSRP Value of corresponding index]
//stored -1 for invalid values
int L1_SSB_CSI_RSRP_measReport_mapping_38133_10_1_6_1_1[128] = {
  -1, -1, -1, -1, -1, -1, -1, -1, -1, -1, //0 - 9
     -1, -1, -1, -1, -1, -1, INT_MIN, -140, -139, -138, //10 - 19
    -137, -136, -135, -134, -133, -132, -131, -130, -129, -128, //20 - 29
    -127, -126, -125, -124, -123, -122, -121, -120, -119, -118, //30 - 39
    -117,-116, -115, -114, -113, -112, -111, -110, -109, -108, //40 - 49
    -107, -106, -105, -104, -103, -102, -101, -100, -99, -98, //50 - 59
    -97, -96, -95, -94, -93, -92, -91, -90, -89, -88, //60 - 69
    -87, -86, -85, -84, -83, -82, -81, -80, -79, -78, //70 - 79
    -77, -76, -75, -74, -73, -72, -71, -70, -69, -68, //80 - 89
    -67, -66, -65, -64, -63, -62, -61, -60, -59, -58, //90 - 99
    -57, -56, -55, -54, -53, -52, -51, -50, -49, -48, //100 - 109
    -47, -46, -45, -44, INT_MAX, -1, -1, -1, -1, -1, //110 - 119
    -1, -1, -1, -1, -1, -1, -1, -1//120 - 127
  };

//Differential RSRP values Table 10.1.6.1-2 from 36.133
//Stored the upper limits[MAX RSRP Value]
int diff_rsrp_ssb_csi_meas_10_1_6_1_2[16] = {
  0, -2, -4, -6, -8, -10, -12, -14, -16, -18, //0 - 9
  -20, -22, -24, -26, -28, -30 //10 - 15
};


void nr_schedule_pucch(int Mod_idP,
                       frame_t frameP,
                       sub_frame_t slotP)
{
  gNB_MAC_INST *nrmac = RC.nrmac[Mod_idP];
  if (!is_xlsch_in_slot(nrmac->ulsch_slot_bitmap[slotP / 64], slotP))
    return;

  NR_UE_info_t *UE_info = &nrmac->UE_info;
  const NR_list_t *UE_list = &UE_info->list;

  for (int UE_id = UE_list->head; UE_id >= 0; UE_id = UE_list->next[UE_id]) {
    NR_UE_sched_ctrl_t *sched_ctrl = &UE_info->UE_sched_ctrl[UE_id];
    if (sched_ctrl->ul_failure==1 && get_softmodem_params()->phy_test==0) continue;
    const int n = sizeof(sched_ctrl->sched_pucch) / sizeof(*sched_ctrl->sched_pucch);
    for (int i = 0; i < n; i++) {
      NR_sched_pucch_t *curr_pucch = &UE_info->UE_sched_ctrl[UE_id].sched_pucch[i];
      const uint16_t O_ack = curr_pucch->dai_c;
      const uint16_t O_csi = curr_pucch->csi_bits;
      const uint8_t O_sr = curr_pucch->sr_flag;
      if (O_ack + O_csi + O_sr == 0
          || frameP != curr_pucch->frame
          || slotP != curr_pucch->ul_slot)
        continue;
      LOG_D(NR_MAC,"Scheduling PUCCH[%d] RX for UE %d in %d.%d O_ack %d\n",i,UE_id,curr_pucch->frame,curr_pucch->ul_slot,O_ack);
      nr_fill_nfapi_pucch(Mod_idP, frameP, slotP, curr_pucch, UE_id);
      memset(curr_pucch, 0, sizeof(*curr_pucch));
    }
  }
}


//! Calculating number of bits set
uint8_t number_of_bits_set (uint8_t buf,uint8_t * max_ri){
  uint8_t nb_of_bits_set = 0;
  uint8_t mask = 0xff;
  uint8_t index = 0;

  for (index=7; (buf & mask) && (index>=0)  ; index--){
    if (buf & (1<<index))
      nb_of_bits_set++;

    mask>>=1;
  }
  *max_ri = 8-index;
  return nb_of_bits_set;
}


void compute_rsrp_bitlen(struct NR_CSI_ReportConfig *csi_reportconfig,
                         uint8_t nb_resources,
                         nr_csi_report_t *csi_report){

  if (NR_CSI_ReportConfig__groupBasedBeamReporting_PR_disabled == csi_reportconfig->groupBasedBeamReporting.present) {
    if (NULL != csi_reportconfig->groupBasedBeamReporting.choice.disabled->nrofReportedRS)
      csi_report->CSI_report_bitlen.nb_ssbri_cri = *(csi_reportconfig->groupBasedBeamReporting.choice.disabled->nrofReportedRS)+1;
    else
      /*! From Spec 38.331
       * nrofReportedRS
       * The number (N) of measured RS resources to be reported per report setting in a non-group-based report. N <= N_max, where N_max is either 2 or 4 depending on UE
       * capability. FFS: The signaling mechanism for the gNB to select a subset of N beams for the UE to measure and report.
       * When the field is absent the UE applies the value 1
       */
      csi_report->CSI_report_bitlen.nb_ssbri_cri= 1;
  } else
    csi_report->CSI_report_bitlen.nb_ssbri_cri= 2;

  if (nb_resources) {
    csi_report->CSI_report_bitlen.cri_ssbri_bitlen =ceil(log2 (nb_resources));
    csi_report->CSI_report_bitlen.rsrp_bitlen = 7; //From spec 38.212 Table 6.3.1.1.2-6: CRI, SSBRI, and RSRP
    csi_report->CSI_report_bitlen.diff_rsrp_bitlen =4; //From spec 38.212 Table 6.3.1.1.2-6: CRI, SSBRI, and RSRP
  } else {
    csi_report->CSI_report_bitlen.cri_ssbri_bitlen =0;
    csi_report->CSI_report_bitlen.rsrp_bitlen = 0;
    csi_report->CSI_report_bitlen.diff_rsrp_bitlen =0;
  }
}


uint8_t compute_ri_bitlen(struct NR_CSI_ReportConfig *csi_reportconfig,
                          nr_csi_report_t *csi_report){

  struct NR_CodebookConfig *codebookConfig = csi_reportconfig->codebookConfig;
  uint8_t nb_allowed_ri, ri_restriction,ri_bitlen;
  uint8_t  max_ri = 0;

  if (codebookConfig == NULL) {
    csi_report->csi_meas_bitlen.ri_bitlen=0;
    return max_ri;
  }

  // codebook type1 single panel
  if (NR_CodebookConfig__codebookType__type1__subType_PR_typeI_SinglePanel==codebookConfig->codebookType.choice.type1->subType.present){
    struct NR_CodebookConfig__codebookType__type1__subType__typeI_SinglePanel *type1single = codebookConfig->codebookType.choice.type1->subType.choice.typeI_SinglePanel;
    if (type1single->nrOfAntennaPorts.present == NR_CodebookConfig__codebookType__type1__subType__typeI_SinglePanel__nrOfAntennaPorts_PR_two){
      // two antenna ports case
      /*  From Spec 38.212
       *  If the higher layer parameter nrofCQIsPerReport=1, nRI in Table 6.3.1.1.2-3 is the number of allowed rank indicator
       *  values in the 4 LSBs of the higher layer parameter typeI-SinglePanel-ri-Restriction according to Subclause 5.2.2.2.1 [6,
       *  TS 38.214]; otherwise nRI in Table 6.3.1.1.2-3 is the number of allowed rank indicator values according to Subclause
       *  5.2.2.2.1 [6, TS 38.214].
       *
       *  But from Current RRC ASN structures nrofCQIsPerReport is not present. Present a dummy variable is present so using it to
       *  calculate RI for antennas equal or more than two.
       * */
      AssertFatal (NULL!=csi_reportconfig->dummy, "nrofCQIsPerReport is not present");

      ri_restriction = csi_reportconfig->codebookConfig->codebookType.choice.type1->subType.choice.typeI_SinglePanel->typeI_SinglePanel_ri_Restriction.buf[0];

      /* Replace dummy with the nrofCQIsPerReport from the CSIreport
         config when equalent ASN structure present */
      if (0==*(csi_reportconfig->dummy)){
        nb_allowed_ri = number_of_bits_set((ri_restriction & 0xf0), &max_ri);
        ri_bitlen = ceil(log2(nb_allowed_ri));
      }
      else{
        nb_allowed_ri = number_of_bits_set(ri_restriction, &max_ri);
        ri_bitlen = ceil(log2(nb_allowed_ri));
      }
      ri_bitlen = ri_bitlen<1?ri_bitlen:1; //from the spec 38.212 and table  6.3.1.1.2-3: RI, LI, CQI, and CRI of codebookType=typeI-SinglePanel
      csi_report->csi_meas_bitlen.ri_bitlen=ri_bitlen;
    }
    if (type1single->nrOfAntennaPorts.present == NR_CodebookConfig__codebookType__type1__subType__typeI_SinglePanel__nrOfAntennaPorts_PR_moreThanTwo){
      if (type1single->nrOfAntennaPorts.choice.moreThanTwo->n1_n2.present ==
          NR_CodebookConfig__codebookType__type1__subType__typeI_SinglePanel__nrOfAntennaPorts__moreThanTwo__n1_n2_PR_two_one_TypeI_SinglePanel_Restriction) {
        // 4 ports
        AssertFatal (NULL!=csi_reportconfig->dummy, "nrofCQIsPerReport is not present");

        ri_restriction = csi_reportconfig->codebookConfig->codebookType.choice.type1->subType.choice.typeI_SinglePanel->typeI_SinglePanel_ri_Restriction.buf[0];

        /* Replace dummy with the nrofCQIsPerReport from the CSIreport
           config when equalent ASN structure present*/
        if (0==*(csi_reportconfig->dummy)){
          nb_allowed_ri = number_of_bits_set((ri_restriction & 0xf0), &max_ri);
          ri_bitlen = ceil(log2(nb_allowed_ri));
        }
        else{
          nb_allowed_ri = number_of_bits_set(ri_restriction,&max_ri);
          ri_bitlen = ceil(log2(nb_allowed_ri));
        }
        ri_bitlen = ri_bitlen<2?ri_bitlen:2; //from the spec 38.212 and table  6.3.1.1.2-3: RI, LI, CQI, and CRI of codebookType=typeI-SinglePanel
        csi_report->csi_meas_bitlen.ri_bitlen=ri_bitlen;
      }
      else {
        // more than 4 ports
        AssertFatal (NULL!=csi_reportconfig->dummy, "nrofCQIsPerReport is not present");

        ri_restriction = csi_reportconfig->codebookConfig->codebookType.choice.type1->subType.choice.typeI_SinglePanel->typeI_SinglePanel_ri_Restriction.buf[0];

        /* Replace dummy with the nrofCQIsPerReport from the CSIreport
           config when equalent ASN structure present */
        if (0==*(csi_reportconfig->dummy)){
          nb_allowed_ri = number_of_bits_set((ri_restriction & 0xf0),&max_ri);
          ri_bitlen = ceil(log2(nb_allowed_ri));
        }
        else{
          nb_allowed_ri = number_of_bits_set(ri_restriction, &max_ri);
          ri_bitlen = ceil(log2(nb_allowed_ri));
        }
        csi_report->csi_meas_bitlen.ri_bitlen=ri_bitlen;
      }
    }
    return max_ri;
  }
  else
    AssertFatal(1==0,"Other configurations not yet implemented\n");
}

void compute_li_bitlen(struct NR_CSI_ReportConfig *csi_reportconfig,
                       uint8_t max_ri,
                       nr_csi_report_t *csi_report){

  struct NR_CodebookConfig *codebookConfig = csi_reportconfig->codebookConfig;
  if (codebookConfig == NULL) {
    csi_report->csi_meas_bitlen.li_bitlen=0;
    return;
  }
  // codebook type1 single panel
  if (NR_CodebookConfig__codebookType__type1__subType_PR_typeI_SinglePanel==codebookConfig->codebookType.choice.type1->subType.present){
    /* From Spec 38.212
     *  If the higher layer parameter nrofCQIsPerReport=1, nRI in Table 6.3.1.1.2-3 is the number of allowed rank indicator
     *  values in the 4 LSBs of the higher layer parameter typeI-SinglePanel-ri-Restriction according to Subclause 5.2.2.2.1 [6,
     *  TS 38.214]; otherwise nRI in Table 6.3.1.1.2-3 is the number of allowed rank indicator values according to Subclause
     *  5.2.2.2.1 [6, TS 38.214].
     *
     *  But from Current RRC ASN structures nrofCQIsPerReport is not present. Present a dummy variable is present so using it to
     *  calculate RI for antennas equal or more than two.
     */
     //! TODO: The bit length of LI is as follows LI = log2(RI), Need to confirm wheather we should consider maximum RI can be reported from ri_restricted
     //        or we should consider reported RI. If we need to consider reported RI for calculating LI bit length then we need to modify the code.
     csi_report->csi_meas_bitlen.li_bitlen=ceil(log2(max_ri))<2?ceil(log2(max_ri)):2;
  }
  else
    AssertFatal(1==0,"Other configurations not yet implemented\n");
}


void compute_cqi_bitlen(struct NR_CSI_ReportConfig *csi_reportconfig,
                        uint8_t max_ri,
                        nr_csi_report_t *csi_report){

  struct NR_CodebookConfig *codebookConfig = csi_reportconfig->codebookConfig;
  struct NR_CSI_ReportConfig__reportFreqConfiguration *freq_config = csi_reportconfig->reportFreqConfiguration;

  if (*freq_config->cqi_FormatIndicator == NR_CSI_ReportConfig__reportFreqConfiguration__cqi_FormatIndicator_widebandCQI) {
    csi_report->csi_meas_bitlen.cqi_bitlen = 4;
    if(codebookConfig != NULL) {
      if (NR_CodebookConfig__codebookType__type1__subType_PR_typeI_SinglePanel == codebookConfig->codebookType.choice.type1->subType.present){
        struct NR_CodebookConfig__codebookType__type1__subType__typeI_SinglePanel *type1single = codebookConfig->codebookType.choice.type1->subType.choice.typeI_SinglePanel;
        if (type1single->nrOfAntennaPorts.present == NR_CodebookConfig__codebookType__type1__subType__typeI_SinglePanel__nrOfAntennaPorts_PR_moreThanTwo) {
          if (type1single->nrOfAntennaPorts.choice.moreThanTwo->n1_n2.present >
              NR_CodebookConfig__codebookType__type1__subType__typeI_SinglePanel__nrOfAntennaPorts__moreThanTwo__n1_n2_PR_two_one_TypeI_SinglePanel_Restriction) {
            // more than 4 antenna ports
            if (max_ri > 4)
              csi_report->csi_meas_bitlen.cqi_bitlen += 4; // CQI for second TB
          }
        }
      }
    }
  }
  else
    AssertFatal(1==0,"Sub-band CQI reporting not yet supported");
}

//!TODO : same function can be written to handle csi_resources
void compute_csi_bitlen(NR_CSI_MeasConfig_t *csi_MeasConfig, NR_UE_info_t *UE_info, int UE_id, module_id_t Mod_idP){
  uint8_t csi_report_id = 0;
  uint8_t nb_resources = 0;
  uint8_t max_ri = 0;
  NR_CSI_ReportConfig__reportQuantity_PR reportQuantity_type;
  NR_CSI_ResourceConfigId_t csi_ResourceConfigId;
  struct NR_CSI_ResourceConfig *csi_resourceconfig;

  // for each CSI measurement report configuration (list of CSI-ReportConfig)
  for (csi_report_id=0; csi_report_id < csi_MeasConfig->csi_ReportConfigToAddModList->list.count; csi_report_id++){
    struct NR_CSI_ReportConfig *csi_reportconfig = csi_MeasConfig->csi_ReportConfigToAddModList->list.array[csi_report_id];
    // MAC structure for CSI measurement reports (per UE and per report)
    nr_csi_report_t *csi_report = &UE_info->csi_report_template[UE_id][csi_report_id];
    // csi-ResourceConfigId of a CSI-ResourceConfig included in the configuration
    // (either CSI-RS or SSB)
    csi_ResourceConfigId = csi_reportconfig->resourcesForChannelMeasurement;
    // looking for CSI-ResourceConfig
    int found_resource = 0;
    int csi_resourceidx = 0;
    while (found_resource == 0 && csi_resourceidx < csi_MeasConfig->csi_ResourceConfigToAddModList->list.count) {
      csi_resourceconfig = csi_MeasConfig->csi_ResourceConfigToAddModList->list.array[csi_resourceidx];
      if ( csi_resourceconfig->csi_ResourceConfigId == csi_ResourceConfigId)
        found_resource = 1;
      csi_resourceidx++;
    }
    AssertFatal(found_resource==1,"Not able to found any CSI-ResourceConfig with csi-ResourceConfigId %ld\n",
                csi_ResourceConfigId);

    long resourceType = csi_resourceconfig->resourceType;

    reportQuantity_type = csi_reportconfig->reportQuantity.present;
    csi_report->reportQuantity_type = reportQuantity_type;

    // setting the CSI or SSB index list
    if (NR_CSI_ReportConfig__reportQuantity_PR_ssb_Index_RSRP == csi_report->reportQuantity_type) {
      for (int csi_idx = 0; csi_idx < csi_MeasConfig->csi_SSB_ResourceSetToAddModList->list.count; csi_idx++) {
        if (csi_MeasConfig->csi_SSB_ResourceSetToAddModList->list.array[csi_idx]->csi_SSB_ResourceSetId ==
            *(csi_resourceconfig->csi_RS_ResourceSetList.choice.nzp_CSI_RS_SSB->csi_SSB_ResourceSetList->list.array[0])){
          //We can configure only one SSB resource set from spec 38.331 IE CSI-ResourceConfig
          nb_resources=  csi_MeasConfig->csi_SSB_ResourceSetToAddModList->list.array[csi_idx]->csi_SSB_ResourceList.list.count;
          csi_report->SSB_Index_list = csi_MeasConfig->csi_SSB_ResourceSetToAddModList->list.array[csi_idx]->csi_SSB_ResourceList.list.array;
          csi_report->CSI_Index_list = NULL;
          break;
        }
      }
    }
    else {
      if (resourceType == NR_CSI_ResourceConfig__resourceType_periodic) {
        AssertFatal(csi_MeasConfig->nzp_CSI_RS_ResourceSetToAddModList != NULL,
                    "Wrong settings! Report quantity requires CSI-RS but csi_MeasConfig->nzp_CSI_RS_ResourceSetToAddModList is NULL\n");
        for (int csi_idx = 0; csi_idx < csi_MeasConfig->nzp_CSI_RS_ResourceSetToAddModList->list.count; csi_idx++) {
          if (csi_MeasConfig->nzp_CSI_RS_ResourceSetToAddModList->list.array[csi_idx]->nzp_CSI_ResourceSetId ==
              *(csi_resourceconfig->csi_RS_ResourceSetList.choice.nzp_CSI_RS_SSB->nzp_CSI_RS_ResourceSetList->list.array[0])) {
            //For periodic and semi-persistent CSI Resource Settings, the number of CSI-RS Resource Sets configured is limited to S=1 for spec 38.212
            nb_resources = csi_MeasConfig->nzp_CSI_RS_ResourceSetToAddModList->list.array[csi_idx]->nzp_CSI_RS_Resources.list.count;
            csi_report->CSI_Index_list = csi_MeasConfig->nzp_CSI_RS_ResourceSetToAddModList->list.array[csi_idx]->nzp_CSI_RS_Resources.list.array;
            csi_report->SSB_Index_list = NULL;
            break;
          }
        }
      }
      else AssertFatal(1==0,"Only periodic resource configuration currently supported\n");
    }

    // computation of bit length depending on the report type
    switch(reportQuantity_type){
      case (NR_CSI_ReportConfig__reportQuantity_PR_ssb_Index_RSRP):
        compute_rsrp_bitlen(csi_reportconfig, nb_resources, csi_report);
        break;
      case (NR_CSI_ReportConfig__reportQuantity_PR_cri_RSRP):
        compute_rsrp_bitlen(csi_reportconfig, nb_resources, csi_report);
        break;
      case (NR_CSI_ReportConfig__reportQuantity_PR_cri_RI_CQI):
        csi_report->csi_meas_bitlen.cri_bitlen=ceil(log2(nb_resources));
        max_ri = compute_ri_bitlen(csi_reportconfig, csi_report);
        compute_cqi_bitlen(csi_reportconfig, max_ri, csi_report);
        break;
    default:
      AssertFatal(1==0,"Not yet supported CSI report quantity type");
    }
  }
}


uint16_t nr_get_csi_bitlen(int Mod_idP,
                           int UE_id,
                           uint8_t csi_report_id) {

  uint16_t csi_bitlen =0;
  NR_UE_info_t *UE_info = &RC.nrmac[Mod_idP]->UE_info;
  L1_RSRP_bitlen_t * CSI_report_bitlen = NULL;
  CSI_Meas_bitlen_t * csi_meas_bitlen = NULL;

  if (NR_CSI_ReportConfig__reportQuantity_PR_ssb_Index_RSRP==UE_info->csi_report_template[UE_id][csi_report_id].reportQuantity_type||
      NR_CSI_ReportConfig__reportQuantity_PR_cri_RSRP==UE_info->csi_report_template[UE_id][csi_report_id].reportQuantity_type){
    CSI_report_bitlen = &(UE_info->csi_report_template[UE_id][csi_report_id].CSI_report_bitlen); //This might need to be moodif for Aperiodic CSI-RS measurements
    csi_bitlen+= ((CSI_report_bitlen->cri_ssbri_bitlen * CSI_report_bitlen->nb_ssbri_cri) +
                  CSI_report_bitlen->rsrp_bitlen +(CSI_report_bitlen->diff_rsrp_bitlen *
                  (CSI_report_bitlen->nb_ssbri_cri -1 )));
  } else{
   csi_meas_bitlen = &(UE_info->csi_report_template[UE_id][csi_report_id].csi_meas_bitlen); //This might need to be moodif for Aperiodic CSI-RS measurements
   csi_bitlen+= (csi_meas_bitlen->cri_bitlen +csi_meas_bitlen->ri_bitlen+csi_meas_bitlen->li_bitlen+csi_meas_bitlen->cqi_bitlen+csi_meas_bitlen->pmi_x1_bitlen+csi_meas_bitlen->pmi_x2_bitlen);
 }

  return csi_bitlen;
}


void nr_csi_meas_reporting(int Mod_idP,
                           frame_t frame,
                           sub_frame_t slot) {

  NR_ServingCellConfigCommon_t *scc = RC.nrmac[Mod_idP]->common_channels->ServingCellConfigCommon;
  const int n_slots_frame = nr_slots_per_frame[*scc->ssbSubcarrierSpacing];

  NR_UE_info_t *UE_info = &RC.nrmac[Mod_idP]->UE_info;
  NR_list_t *UE_list = &UE_info->list;
  for (int UE_id = UE_list->head; UE_id >= 0; UE_id = UE_list->next[UE_id]) {
    const NR_CellGroupConfig_t *CellGroup = UE_info->CellGroup[UE_id];
    NR_UE_sched_ctrl_t *sched_ctrl = &UE_info->UE_sched_ctrl[UE_id];
    if (sched_ctrl->ul_failure==1 && get_softmodem_params()->phy_test==0) continue;
    if (!CellGroup || !CellGroup->spCellConfig || !CellGroup->spCellConfig->spCellConfigDedicated ||
	      !CellGroup->spCellConfig->spCellConfigDedicated->csi_MeasConfig) continue;
    const NR_CSI_MeasConfig_t *csi_measconfig = CellGroup->spCellConfig->spCellConfigDedicated->csi_MeasConfig->choice.setup;
    AssertFatal(csi_measconfig->csi_ReportConfigToAddModList->list.count > 0,
                "NO CSI report configuration available");
    NR_PUCCH_Config_t *pucch_Config = sched_ctrl->active_ubwp->bwp_Dedicated->pucch_Config->choice.setup;

    for (int csi_report_id = 0; csi_report_id < csi_measconfig->csi_ReportConfigToAddModList->list.count; csi_report_id++){
      NR_CSI_ReportConfig_t *csirep = csi_measconfig->csi_ReportConfigToAddModList->list.array[csi_report_id];

      AssertFatal(csirep->reportConfigType.choice.periodic,
                  "Only periodic CSI reporting is implemented currently\n");
      int period, offset;
      csi_period_offset(csirep, NULL, &period, &offset);
      const int sched_slot = (period + offset) % n_slots_frame;
      // prepare to schedule csi measurement reception according to 5.2.1.4 in 38.214
      // preparation is done in first slot of tdd period
      if (frame % (period / n_slots_frame) != offset / n_slots_frame)
        continue;
<<<<<<< HEAD
      LOG_D(NR_MAC, "CSI in frame %d slot %d\n", frame, sched_slot);
=======
      LOG_D(MAC, "CSI reporting in frame %d slot %d\n", frame, sched_slot);
>>>>>>> b590cec2

      const NR_PUCCH_CSI_Resource_t *pucchcsires = csirep->reportConfigType.choice.periodic->pucch_CSI_ResourceList.list.array[0];
      const NR_PUCCH_ResourceSet_t *pucchresset = pucch_Config->resourceSetToAddModList->list.array[1]; // set with formats >1
      const int n = pucchresset->resourceList.list.count;
      int res_index = 0;
      for (; res_index < n; res_index++)
        if (*pucchresset->resourceList.list.array[res_index] == pucchcsires->pucch_Resource)
          break;
      AssertFatal(res_index < n,
                  "CSI resource not found among PUCCH resources\n");

      // find free PUCCH that is in order with possibly existing PUCCH
      // schedulings (other CSI, SR)
      NR_sched_pucch_t *curr_pucch = &sched_ctrl->sched_pucch[1];
      AssertFatal(curr_pucch->csi_bits == 0
                  && !curr_pucch->sr_flag
                  && curr_pucch->dai_c == 0,
                  "PUCCH not free at index 1 for UE %04x\n",
                  UE_info->rnti[UE_id]);
      curr_pucch->r_pucch = -1;
      curr_pucch->frame = frame;
      curr_pucch->ul_slot = sched_slot;
      curr_pucch->resource_indicator = res_index;
      curr_pucch->csi_bits +=
          nr_get_csi_bitlen(Mod_idP,UE_id,csi_report_id);

      // going through the list of PUCCH resources to find the one indexed by resource_id
      uint16_t *vrb_map_UL = &RC.nrmac[Mod_idP]->common_channels[0].vrb_map_UL[sched_slot * MAX_BWP_SIZE];
      const int m = pucch_Config->resourceToAddModList->list.count;
      for (int j = 0; j < m; j++) {
        NR_PUCCH_Resource_t *pucchres = pucch_Config->resourceToAddModList->list.array[j];
        if (pucchres->pucch_ResourceId != *pucchresset->resourceList.list.array[res_index])
          continue;
        int start = pucchres->startingPRB;
        int len = 1;
        uint64_t mask = 0;
        switch(pucchres->format.present){
          case NR_PUCCH_Resource__format_PR_format2:
            len = pucchres->format.choice.format2->nrofPRBs;
            mask = ((1 << pucchres->format.choice.format2->nrofSymbols) - 1) << pucchres->format.choice.format2->startingSymbolIndex;
            curr_pucch->simultaneous_harqcsi = pucch_Config->format2->choice.setup->simultaneousHARQ_ACK_CSI;
            break;
          case NR_PUCCH_Resource__format_PR_format3:
            len = pucchres->format.choice.format3->nrofPRBs;
            mask = ((1 << pucchres->format.choice.format3->nrofSymbols) - 1) << pucchres->format.choice.format3->startingSymbolIndex;
            curr_pucch->simultaneous_harqcsi = pucch_Config->format3->choice.setup->simultaneousHARQ_ACK_CSI;
            break;
          case NR_PUCCH_Resource__format_PR_format4:
            mask = ((1 << pucchres->format.choice.format4->nrofSymbols) - 1) << pucchres->format.choice.format4->startingSymbolIndex;
            curr_pucch->simultaneous_harqcsi = pucch_Config->format4->choice.setup->simultaneousHARQ_ACK_CSI;
            break;
        default:
          AssertFatal(0, "Invalid PUCCH format type\n");
        }
        // verify resources are free
        for (int i = start; i < start + len; ++i) {
          vrb_map_UL[i] |= mask;
        }
      }
    }
  }
}

static void handle_dl_harq(module_id_t mod_id,
                           int UE_id,
                           int8_t harq_pid,
                           bool success)
{
  NR_UE_info_t *UE_info = &RC.nrmac[mod_id]->UE_info;
  NR_UE_harq_t *harq = &UE_info->UE_sched_ctrl[UE_id].harq_processes[harq_pid];
  harq->feedback_slot = -1;
  harq->is_waiting = false;
  if (success) {
    add_tail_nr_list(&UE_info->UE_sched_ctrl[UE_id].available_dl_harq, harq_pid);
    harq->round = 0;
    harq->ndi ^= 1;
  } else if (harq->round >= MAX_HARQ_ROUNDS - 1) {
    add_tail_nr_list(&UE_info->UE_sched_ctrl[UE_id].available_dl_harq, harq_pid);
    harq->round = 0;
    harq->ndi ^= 1;
    NR_mac_stats_t *stats = &UE_info->mac_stats[UE_id];
    stats->dlsch_errors++;
    LOG_D(NR_MAC, "retransmission error for UE %d (total %d)\n", UE_id, stats->dlsch_errors);
  } else {
    add_tail_nr_list(&UE_info->UE_sched_ctrl[UE_id].retrans_dl_harq, harq_pid);
    harq->round++;
  }
}

int checkTargetSSBInFirst64TCIStates_pdschConfig(int ssb_index_t, int Mod_idP, int UE_id) {
  NR_UE_info_t *UE_info = &RC.nrmac[Mod_idP]->UE_info;
  NR_CellGroupConfig_t *CellGroup = UE_info->CellGroup[UE_id] ;
  int nb_tci_states = CellGroup->spCellConfig->spCellConfigDedicated->initialDownlinkBWP->pdsch_Config->choice.setup->tci_StatesToAddModList->list.count;
  NR_TCI_State_t *tci =NULL;
  int i;

  for(i=0; i<nb_tci_states && i<64; i++) {
    tci = (NR_TCI_State_t *)CellGroup->spCellConfig->spCellConfigDedicated->initialDownlinkBWP->pdsch_Config->choice.setup->tci_StatesToAddModList->list.array[i];

    if(tci != NULL) {
      if(tci->qcl_Type1.referenceSignal.present == NR_QCL_Info__referenceSignal_PR_ssb) {
        if(tci->qcl_Type1.referenceSignal.choice.ssb == ssb_index_t)
          return tci->tci_StateId;  // returned TCI state ID
      }
      // if type2 is configured
      else if(tci->qcl_Type2 != NULL && tci->qcl_Type2->referenceSignal.present == NR_QCL_Info__referenceSignal_PR_ssb) {
        if(tci->qcl_Type2->referenceSignal.choice.ssb == ssb_index_t)
          return tci->tci_StateId; // returned TCI state ID
      } else LOG_I(NR_MAC,"SSB index is not found in first 64 TCI states of TCI_statestoAddModList[%d]", i);
    }
  }

  // tci state not identified in first 64 TCI States of PDSCH Config
  return -1;
}

int checkTargetSSBInTCIStates_pdcchConfig(int ssb_index_t, int Mod_idP, int UE_id) {
  NR_UE_info_t *UE_info = &RC.nrmac[Mod_idP]->UE_info;
  NR_CellGroupConfig_t *CellGroup = UE_info->CellGroup[UE_id] ;
  int nb_tci_states = CellGroup->spCellConfig->spCellConfigDedicated->initialDownlinkBWP->pdsch_Config->choice.setup->tci_StatesToAddModList->list.count;
  NR_TCI_State_t *tci =NULL;
  NR_TCI_StateId_t *tci_id = NULL;
  int bwp_id = 1;
  NR_BWP_Downlink_t *bwp = CellGroup->spCellConfig->spCellConfigDedicated->downlinkBWP_ToAddModList->list.array[bwp_id-1];
  NR_ControlResourceSet_t *coreset = bwp->bwp_Dedicated->pdcch_Config->choice.setup->controlResourceSetToAddModList->list.array[bwp_id-1];
  int i;
  int flag = 0;
  int tci_stateID = -1;

  for(i=0; i<nb_tci_states && i<128; i++) {
    tci = (NR_TCI_State_t *)CellGroup->spCellConfig->spCellConfigDedicated->initialDownlinkBWP->pdsch_Config->choice.setup->tci_StatesToAddModList->list.array[i];

    if(tci != NULL && tci->qcl_Type1.referenceSignal.present == NR_QCL_Info__referenceSignal_PR_ssb) {
      if(tci->qcl_Type1.referenceSignal.choice.ssb == ssb_index_t) {
        flag = 1;
        tci_stateID = tci->tci_StateId;
        break;
      } else if(tci->qcl_Type2 != NULL && tci->qcl_Type2->referenceSignal.present == NR_QCL_Info__referenceSignal_PR_ssb) {
        flag = 1;
        tci_stateID = tci->tci_StateId;
        break;
      }
    }

    if(flag != 0 && tci_stateID != -1 && coreset != NULL) {
      for(i=0; i<64 && i<coreset->tci_StatesPDCCH_ToAddList->list.count; i++) {
        tci_id = coreset->tci_StatesPDCCH_ToAddList->list.array[i];

        if(tci_id != NULL && *tci_id == tci_stateID)
          return tci_stateID;
      }
    }
  }

  // Need to implement once configuration is received
  return -1;
}

//returns the measured RSRP value (upper limit)
int get_measured_rsrp(uint8_t index) {
  //if index is invalid returning minimum rsrp -140
  if(index <= 15 || index >= 114)
    return MIN_RSRP_VALUE;

  return L1_SSB_CSI_RSRP_measReport_mapping_38133_10_1_6_1_1[index];
}

//returns the differential RSRP value (upper limit)
int get_diff_rsrp(uint8_t index, int strongest_rsrp) {
  if(strongest_rsrp != -1) {
    return strongest_rsrp + diff_rsrp_ssb_csi_meas_10_1_6_1_2[index];
  } else
    return MIN_RSRP_VALUE;
}

//identifies the target SSB Beam index
//keeps the required date for PDCCH and PDSCH TCI state activation/deactivation CE consutruction globally
//handles triggering of PDCCH and PDSCH MAC CEs
void tci_handling(module_id_t Mod_idP, int UE_id, frame_t frame, slot_t slot) {

  int strongest_ssb_rsrp = 0;
  int cqi_idx = 0;
  int curr_ssb_beam_index = 0; //ToDo: yet to know how to identify the serving ssb beam index
  uint8_t target_ssb_beam_index = curr_ssb_beam_index;
  uint8_t is_triggering_ssb_beam_switch =0;
  uint8_t ssb_idx = 0;
  int pdsch_bwp_id =0;
  int ssb_index[MAX_NUM_SSB] = {0};
  int ssb_rsrp[MAX_NUM_SSB] = {0};
  uint8_t idx = 0;
  int bwp_id  = 1;
  NR_UE_info_t *UE_info = &RC.nrmac[Mod_idP]->UE_info;
  NR_CellGroupConfig_t *CellGroup = UE_info->CellGroup[UE_id];
  NR_BWP_Downlink_t *bwp = CellGroup->spCellConfig->spCellConfigDedicated->downlinkBWP_ToAddModList->list.array[bwp_id-1];
  //bwp indicator
  int n_dl_bwp = CellGroup->spCellConfig->spCellConfigDedicated->downlinkBWP_ToAddModList->list.count;
  uint8_t nr_ssbri_cri = 0;
  uint8_t nb_of_csi_ssb_report = UE_info->csi_report_template[UE_id][cqi_idx].nb_of_csi_ssb_report;
  int better_rsrp_reported = -140-(-0); /*minimum_measured_RSRP_value - minimum_differntail_RSRP_value*///considering the minimum RSRP value as better RSRP initially
  uint8_t diff_rsrp_idx = 0;
  uint8_t i, j;
  NR_UE_sched_ctrl_t *sched_ctrl = &UE_info->UE_sched_ctrl[UE_id];
  NR_mac_stats_t *stats = &UE_info->mac_stats[UE_id];

  if (n_dl_bwp < 4)
    pdsch_bwp_id = bwp_id;
  else
    pdsch_bwp_id = bwp_id - 1; // as per table 7.3.1.1.2-1 in 38.212

  /*Example:
  CRI_SSBRI: 1 2 3 4| 5 6 7 8| 9 10 1 2|
  nb_of_csi_ssb_report = 3 //3 sets as above
  nr_ssbri_cri = 4 //each set has 4 elements
  storing ssb indexes in ssb_index array as ssb_index[0] = 1 .. ssb_index[4] = 5
  ssb_rsrp[0] = strongest rsrp in first set, ssb_rsrp[4] = strongest rsrp in second set, ..
  idx: resource set index
  */

  //for all reported SSB
  for (idx = 0; idx < nb_of_csi_ssb_report; idx++) {
    nr_ssbri_cri = sched_ctrl->CSI_report[idx].choice.ssb_cri_report.nr_ssbri_cri;
      //extracting the ssb indexes
      for (ssb_idx = 0; ssb_idx < nr_ssbri_cri; ssb_idx++) {
        ssb_index[idx * nb_of_csi_ssb_report + ssb_idx] = sched_ctrl->CSI_report[idx].choice.ssb_cri_report.CRI_SSBRI[ssb_idx];
      }

      //if strongest measured RSRP is configured
      strongest_ssb_rsrp = get_measured_rsrp(sched_ctrl->CSI_report[idx].choice.ssb_cri_report.RSRP);
      // including ssb rsrp in mac stats
      stats->cumul_rsrp += strongest_ssb_rsrp;
      stats->num_rsrp_meas++;
      ssb_rsrp[idx * nb_of_csi_ssb_report] = strongest_ssb_rsrp;
      LOG_D(NR_MAC,"ssb_rsrp = %d\n",strongest_ssb_rsrp);

      //if current ssb rsrp is greater than better rsrp
      if(ssb_rsrp[idx * nb_of_csi_ssb_report] > better_rsrp_reported) {
        better_rsrp_reported = ssb_rsrp[idx * nb_of_csi_ssb_report];
        target_ssb_beam_index = idx * nb_of_csi_ssb_report;
      }

      for(diff_rsrp_idx =1; diff_rsrp_idx < nr_ssbri_cri; diff_rsrp_idx++) {
        ssb_rsrp[idx * nb_of_csi_ssb_report + diff_rsrp_idx] = get_diff_rsrp(sched_ctrl->CSI_report[idx].choice.ssb_cri_report.diff_RSRP[diff_rsrp_idx-1], strongest_ssb_rsrp);

        //if current reported rsrp is greater than better rsrp
        if(ssb_rsrp[idx * nb_of_csi_ssb_report + diff_rsrp_idx] > better_rsrp_reported) {
          better_rsrp_reported = ssb_rsrp[idx * nb_of_csi_ssb_report + diff_rsrp_idx];
          target_ssb_beam_index = idx * nb_of_csi_ssb_report + diff_rsrp_idx;
        }
      }
  }


  if(ssb_index[target_ssb_beam_index] != ssb_index[curr_ssb_beam_index] && ssb_rsrp[target_ssb_beam_index] > ssb_rsrp[curr_ssb_beam_index]) {
    if( ssb_rsrp[target_ssb_beam_index] - ssb_rsrp[curr_ssb_beam_index] > L1_RSRP_HYSTERIS) {
      is_triggering_ssb_beam_switch = 1;
      LOG_D(NR_MAC, "Triggering ssb beam switching using tci\n");
    }
  }

  if(is_triggering_ssb_beam_switch) {
    //filling pdcch tci state activativation mac ce structure fields
    sched_ctrl->UE_mac_ce_ctrl.pdcch_state_ind.is_scheduled = 1;
    //OAI currently focusing on Non CA usecase hence 0 is considered as serving
    //cell id
    sched_ctrl->UE_mac_ce_ctrl.pdcch_state_ind.servingCellId = 0; //0 for PCell as 38.331 v15.9.0 page 353 //serving cell id for which this MAC CE applies
    sched_ctrl->UE_mac_ce_ctrl.pdcch_state_ind.coresetId = 0; //coreset id for which the TCI State id is being indicated

    /* 38.321 v15.8.0 page 66
    TCI State ID: This field indicates the TCI state identified by TCI-StateId as specified in TS 38.331 [5] applicable
    to the Control Resource Set identified by CORESET ID field.
    If the field of CORESET ID is set to 0,
      this field indicates a TCI-StateId for a TCI state of the first 64 TCI-states configured by tci-States-ToAddModList and tciStates-ToReleaseList in the PDSCH-Config in the active BWP.
    If the field of CORESET ID is set to the other value than 0,
     this field indicates a TCI-StateId configured by tci-StatesPDCCH-ToAddList and tciStatesPDCCH-ToReleaseList in the controlResourceSet identified by the indicated CORESET ID.
    The length of the field is 7 bits
     */
    if(sched_ctrl->UE_mac_ce_ctrl.pdcch_state_ind.coresetId == 0) {
      int tci_state_id = checkTargetSSBInFirst64TCIStates_pdschConfig(ssb_index[target_ssb_beam_index], Mod_idP, UE_id);

      if( tci_state_id != -1)
        sched_ctrl->UE_mac_ce_ctrl.pdcch_state_ind.tciStateId = tci_state_id;
      else {
        //identify the best beam within first 64 TCI States of PDSCH
        //Config TCI-states-to-addModList
        int flag = 0;

        for(i =0; ssb_index_sorted[i]!=0; i++) {
          tci_state_id = checkTargetSSBInFirst64TCIStates_pdschConfig(ssb_index_sorted[i], Mod_idP, UE_id) ;

          if(tci_state_id != -1 && ssb_rsrp_sorted[i] > ssb_rsrp[curr_ssb_beam_index] && ssb_rsrp_sorted[i] - ssb_rsrp[curr_ssb_beam_index] > L1_RSRP_HYSTERIS) {
            sched_ctrl->UE_mac_ce_ctrl.pdcch_state_ind.tciStateId = tci_state_id;
            flag = 1;
            break;
          }
        }

        if(flag == 0 || ssb_rsrp_sorted[i] < ssb_rsrp[curr_ssb_beam_index] || ssb_rsrp_sorted[i] - ssb_rsrp[curr_ssb_beam_index] < L1_RSRP_HYSTERIS) {
          sched_ctrl->UE_mac_ce_ctrl.pdcch_state_ind.is_scheduled = 0;
        }
      }
    } else {
      int tci_state_id = checkTargetSSBInTCIStates_pdcchConfig(ssb_index[target_ssb_beam_index], Mod_idP, UE_id);

      if (tci_state_id !=-1)
        sched_ctrl->UE_mac_ce_ctrl.pdcch_state_ind.tciStateId = tci_state_id;
      else {
        //identify the best beam within CORESET/PDCCH
        ////Config TCI-states-to-addModList
        int flag = 0;

        for(i =0; ssb_index_sorted[i]!=0; i++) {
          tci_state_id = checkTargetSSBInTCIStates_pdcchConfig(ssb_index_sorted[i], Mod_idP, UE_id);

          if( tci_state_id != -1 && ssb_rsrp_sorted[i] > ssb_rsrp[curr_ssb_beam_index] && ssb_rsrp_sorted[i] - ssb_rsrp[curr_ssb_beam_index] > L1_RSRP_HYSTERIS) {
            sched_ctrl->UE_mac_ce_ctrl.pdcch_state_ind.tciStateId = tci_state_id;
            flag = 1;
            break;
          }
        }

        if(flag == 0 || ssb_rsrp_sorted[i] < ssb_rsrp[curr_ssb_beam_index] || ssb_rsrp_sorted[i] - ssb_rsrp[curr_ssb_beam_index] < L1_RSRP_HYSTERIS) {
          sched_ctrl->UE_mac_ce_ctrl.pdcch_state_ind.is_scheduled = 0;
        }
      }
    }

    sched_ctrl->UE_mac_ce_ctrl.pdcch_state_ind.tci_present_inDCI = bwp->bwp_Dedicated->pdcch_Config->choice.setup->controlResourceSetToAddModList->list.array[bwp_id-1]->tci_PresentInDCI;

    //filling pdsch tci state activation deactivation mac ce structure fields
    if(sched_ctrl->UE_mac_ce_ctrl.pdcch_state_ind.tci_present_inDCI) {
      sched_ctrl->UE_mac_ce_ctrl.pdsch_TCI_States_ActDeact.is_scheduled = 1;
      /*
      Serving Cell ID: This field indicates the identity of the Serving Cell for which the MAC CE applies
      Considering only PCell exists. Serving cell index of PCell is always 0, hence configuring 0
      */
      sched_ctrl->UE_mac_ce_ctrl.pdsch_TCI_States_ActDeact.servingCellId = 0;
      /*
      BWP ID: This field indicates a DL BWP for which the MAC CE applies as the codepoint of the DCI bandwidth
      part indicator field as specified in TS 38.212
      */
      sched_ctrl->UE_mac_ce_ctrl.pdsch_TCI_States_ActDeact.bwpId = pdsch_bwp_id;

      /*
       * TODO ssb_rsrp_sort() API yet to code to find 8 best beams, rrc configuration
       * is required
       */
      for(i = 0; i<8; i++) {
        sched_ctrl->UE_mac_ce_ctrl.pdsch_TCI_States_ActDeact.tciStateActDeact[i] = i;
      }

      sched_ctrl->UE_mac_ce_ctrl.pdsch_TCI_States_ActDeact.highestTciStateActivated = 8;

      for(i = 0, j =0; i<MAX_TCI_STATES; i++) {
        if(sched_ctrl->UE_mac_ce_ctrl.pdsch_TCI_States_ActDeact.tciStateActDeact[i]) {
          sched_ctrl->UE_mac_ce_ctrl.pdsch_TCI_States_ActDeact.codepoint[j] = i;
          j++;
        }
      }
    }//tci_presentInDCI
  }//is-triggering_beam_switch
}//tci handling


uint8_t pickandreverse_bits(uint8_t *payload, uint16_t bitlen, uint8_t start_bit) {
  uint8_t rev_bits = 0;
  for (int i=0; i<bitlen; i++)
    rev_bits |= ((payload[(start_bit+i)/8]>>((start_bit+i)%8))&0x01)<<(bitlen-i-1);
  return rev_bits;
}


void evaluate_rsrp_report(NR_UE_info_t *UE_info,
                             NR_UE_sched_ctrl_t *sched_ctrl,
                             int UE_id,
                             uint8_t csi_report_id,
                             uint8_t *payload,
                             int *cumul_bits,
                             NR_CSI_ReportConfig__reportQuantity_PR reportQuantity_type){

  uint8_t cri_ssbri_bitlen = UE_info->csi_report_template[UE_id][csi_report_id].CSI_report_bitlen.cri_ssbri_bitlen;
  uint16_t curr_payload;

  /*! As per the spec 38.212 and table:  6.3.1.1.2-12 in a single UCI sequence we can have multiple CSI_report
  * the number of CSI_report will depend on number of CSI resource sets that are configured in CSI-ResourceConfig RRC IE
  * From spec 38.331 from the IE CSI-ResourceConfig for SSB RSRP reporting we can configure only one resource set
  * From spec 38.214 section 5.2.1.2 For periodic and semi-persistent CSI Resource Settings, the number of CSI-RS Resource Sets configured is limited to S=1
  */

  /** from 38.214 sec 5.2.1.4.2
  - if the UE is configured with the higher layer parameter groupBasedBeamReporting set to 'disabled', the UE is
    not required to update measurements for more than 64 CSI-RS and/or SSB resources, and the UE shall report in
    a single report nrofReportedRS (higher layer configured) different CRI or SSBRI for each report setting

  - if the UE is configured with the higher layer parameter groupBasedBeamReporting set to 'enabled', the UE is not
    required to update measurements for more than 64 CSI-RS and/or SSB resources, and the UE shall report in a
    single reporting instance two different CRI or SSBRI for each report setting, where CSI-RS and/or SSB
    resources can be received simultaneously by the UE either with a single spatial domain receive filter, or with
    multiple simultaneous spatial domain receive filter
  */

  int idx = 0; //Since for SSB RSRP reporting in RRC can configure only one ssb resource set per one report config
  sched_ctrl->CSI_report[idx].choice.ssb_cri_report.nr_ssbri_cri = UE_info->csi_report_template[UE_id][csi_report_id].CSI_report_bitlen.nb_ssbri_cri;

  for (int csi_ssb_idx = 0; csi_ssb_idx < sched_ctrl->CSI_report[idx].choice.ssb_cri_report.nr_ssbri_cri ; csi_ssb_idx++) {
    curr_payload = pickandreverse_bits(payload, cri_ssbri_bitlen, *cumul_bits);

    if (NR_CSI_ReportConfig__reportQuantity_PR_ssb_Index_RSRP == reportQuantity_type)
      sched_ctrl->CSI_report[idx].choice.ssb_cri_report.CRI_SSBRI [csi_ssb_idx] =
        *(UE_info->csi_report_template[UE_id][csi_report_id].SSB_Index_list[cri_ssbri_bitlen>0?((curr_payload)&~(~1<<(cri_ssbri_bitlen-1))):cri_ssbri_bitlen]);
    else
      sched_ctrl->CSI_report[idx].choice.ssb_cri_report.CRI_SSBRI [csi_ssb_idx] =
        *(UE_info->csi_report_template[UE_id][csi_report_id].CSI_Index_list[cri_ssbri_bitlen>0?((curr_payload)&~(~1<<(cri_ssbri_bitlen-1))):cri_ssbri_bitlen]);

    *cumul_bits += cri_ssbri_bitlen;
    LOG_D(MAC,"SSB_index = %d\n",sched_ctrl->CSI_report[idx].choice.ssb_cri_report.CRI_SSBRI [csi_ssb_idx]);
  }

  curr_payload = pickandreverse_bits(payload, 7, *cumul_bits);
  sched_ctrl->CSI_report[idx].choice.ssb_cri_report.RSRP = curr_payload & 0x7f;
  *cumul_bits += 7;

  for (int diff_rsrp_idx =0; diff_rsrp_idx < sched_ctrl->CSI_report[idx].choice.ssb_cri_report.nr_ssbri_cri - 1; diff_rsrp_idx++ ) {
    curr_payload = pickandreverse_bits(payload, 4, *cumul_bits);
    sched_ctrl->CSI_report[idx].choice.ssb_cri_report.diff_RSRP[diff_rsrp_idx] = curr_payload & 0x0f;
    *cumul_bits += 4;
  }
  UE_info->csi_report_template[UE_id][csi_report_id].nb_of_csi_ssb_report++;
  LOG_D(MAC,"rsrp_id = %d rsrp = %d\n",
        sched_ctrl->CSI_report[idx].choice.ssb_cri_report.RSRP,
        get_measured_rsrp(sched_ctrl->CSI_report[idx].choice.ssb_cri_report.RSRP));
}


void evaluate_cri_report(uint8_t *payload,
                         uint8_t cri_bitlen,
                         int cumul_bits,
                         NR_UE_sched_ctrl_t *sched_ctrl){

  int idx = 0; // FIXME not sure about this index. Should it be the same as csi_report_id?

  uint8_t temp_cri = pickandreverse_bits(payload, cri_bitlen, cumul_bits);
  sched_ctrl->CSI_report[idx].choice.cri_ri_li_pmi_cqi_report.cri = temp_cri;
}

void evaluate_ri_report(uint8_t *payload,
                        uint8_t ri_bitlen,
                        NR_UE_sched_ctrl_t *sched_ctrl){

  AssertFatal(1==0,"Evaluation of RI report not yet implemented\n");
}


void evaluate_cqi_report(uint8_t *payload,
                         uint8_t cqi_bitlen,
                         int *cumul_bits,
                         NR_UE_sched_ctrl_t *sched_ctrl){

  //TODO sub-band CQI report not yet implemented
  int idx = 0; // FIXME not sure about this index. Should it be the same as csi_report_id?
  
  uint8_t temp_cqi = pickandreverse_bits(payload, 4, *cumul_bits);
  sched_ctrl->CSI_report[idx].choice.cri_ri_li_pmi_cqi_report.wb_cqi_1tb = temp_cqi;
  *cumul_bits += 4;
  LOG_I(MAC,"Wide-band CQI for the first TB %d\n", temp_cqi);
  if (cqi_bitlen > 4) {
    temp_cqi = pickandreverse_bits(payload, 4, *cumul_bits);
    sched_ctrl->CSI_report[idx].choice.cri_ri_li_pmi_cqi_report.wb_cqi_2tb = temp_cqi;
    LOG_D(MAC,"Wide-band CQI for the second TB %d\n", temp_cqi);
  }
}

void extract_pucch_csi_report(NR_CSI_MeasConfig_t *csi_MeasConfig,
                              const nfapi_nr_uci_pucch_pdu_format_2_3_4_t *uci_pdu,
                              frame_t frame,
                              slot_t slot,
                              int UE_id,
                              module_id_t Mod_idP) {

  /** From Table 6.3.1.1.2-3: RI, LI, CQI, and CRI of codebookType=typeI-SinglePanel */
  NR_ServingCellConfigCommon_t *scc =
      RC.nrmac[Mod_idP]->common_channels->ServingCellConfigCommon;
  const int n_slots_frame = nr_slots_per_frame[*scc->ssbSubcarrierSpacing];
  uint8_t *payload = uci_pdu->csi_part1.csi_part1_payload;
  NR_CSI_ReportConfig__reportQuantity_PR reportQuantity_type = NR_CSI_ReportConfig__reportQuantity_PR_NOTHING;
  NR_UE_info_t *UE_info = &(RC.nrmac[Mod_idP]->UE_info);
  NR_UE_sched_ctrl_t *sched_ctrl = &UE_info->UE_sched_ctrl[UE_id];
  int cumul_bits = 0;
  for (int csi_report_id = 0; csi_report_id < csi_MeasConfig->csi_ReportConfigToAddModList->list.count; csi_report_id++ ) {
    UE_info->csi_report_template[UE_id][csi_report_id].nb_of_csi_ssb_report = 0;
    uint8_t cri_bitlen = 0;
    uint8_t ri_bitlen = 0;
    uint8_t cqi_bitlen = 0;
    NR_CSI_ReportConfig_t *csirep = csi_MeasConfig->csi_ReportConfigToAddModList->list.array[csi_report_id];
    int period, offset;
    csi_period_offset(csirep, NULL, &period, &offset);
    // verify if report with current id has been scheduled for this frame and slot
    if ((n_slots_frame*frame + slot - offset)%period == 0) {
      reportQuantity_type = UE_info->csi_report_template[UE_id][csi_report_id].reportQuantity_type;
      LOG_D(MAC,"SFN/SF:%d/%d reportQuantity type = %d\n",frame,slot,reportQuantity_type);
      switch(reportQuantity_type){
        case NR_CSI_ReportConfig__reportQuantity_PR_cri_RSRP:
          evaluate_rsrp_report(UE_info,sched_ctrl,UE_id,csi_report_id,payload,&cumul_bits,reportQuantity_type);
          break;
        case NR_CSI_ReportConfig__reportQuantity_PR_ssb_Index_RSRP:
          evaluate_rsrp_report(UE_info,sched_ctrl,UE_id,csi_report_id,payload,&cumul_bits,reportQuantity_type);
          break;
        case NR_CSI_ReportConfig__reportQuantity_PR_cri_RI_CQI:
          cri_bitlen = UE_info->csi_report_template[UE_id][csi_report_id].csi_meas_bitlen.cri_bitlen;
          if(cri_bitlen)
            evaluate_cri_report(payload,cri_bitlen,cumul_bits,sched_ctrl);
          cumul_bits += cri_bitlen;
          ri_bitlen = UE_info->csi_report_template[UE_id][csi_report_id].csi_meas_bitlen.ri_bitlen;
          if(ri_bitlen)
            evaluate_ri_report(payload,ri_bitlen,sched_ctrl);
          cumul_bits += ri_bitlen;
          //TODO add zero padding bits when needed
          cqi_bitlen = UE_info->csi_report_template[UE_id][csi_report_id].csi_meas_bitlen.cqi_bitlen;
          if(cqi_bitlen)
            evaluate_cqi_report(payload,cqi_bitlen,&cumul_bits,sched_ctrl);
          break;
        default:
          AssertFatal(1==0, "Invalid or not supported CSI measurement report\n");
      }
    }
  }
}

static NR_UE_harq_t *find_harq(module_id_t mod_id, frame_t frame, sub_frame_t slot, int UE_id)
{
  /* In case of realtime problems: we can only identify a HARQ process by
   * timing. If the HARQ process's feedback_frame/feedback_slot is not the one we
   * expected, we assume that processing has been aborted and we need to
   * skip this HARQ process, which is what happens in the loop below.
   * Similarly, we might be "in advance", in which case we need to skip
   * this result. */
  NR_UE_sched_ctrl_t *sched_ctrl = &RC.nrmac[mod_id]->UE_info.UE_sched_ctrl[UE_id];
  int8_t pid = sched_ctrl->feedback_dl_harq.head;
  if (pid < 0)
    return NULL;
  NR_UE_harq_t *harq = &sched_ctrl->harq_processes[pid];
  /* old feedbacks we missed: mark for retransmission */
  while (harq->feedback_frame != frame
         || (harq->feedback_frame == frame && harq->feedback_slot < slot)) {
    LOG_W(NR_MAC,
          "expected HARQ pid %d feedback at %d.%d, but is at %d.%d instead (HARQ feedback is in the past)\n",
          pid,
          harq->feedback_frame,
          harq->feedback_slot,
          frame,
          slot);
    remove_front_nr_list(&sched_ctrl->feedback_dl_harq);
    handle_dl_harq(mod_id, UE_id, pid, 0);
    pid = sched_ctrl->feedback_dl_harq.head;
    if (pid < 0)
      return NULL;
    harq = &sched_ctrl->harq_processes[pid];
  }
  /* feedbacks that we wait for in the future: don't do anything */
  if (harq->feedback_slot > slot) {
    LOG_W(NR_MAC,
          "expected HARQ pid %d feedback at %d.%d, but is at %d.%d instead (HARQ feedback is in the future)\n",
          pid,
          harq->feedback_frame,
          harq->feedback_slot,
          frame,
          slot);
    return NULL;
  }
  return harq;
}

void handle_nr_uci_pucch_0_1(module_id_t mod_id,
                             frame_t frame,
                             sub_frame_t slot,
                             const nfapi_nr_uci_pucch_pdu_format_0_1_t *uci_01)
{
  int UE_id = find_nr_UE_id(mod_id, uci_01->rnti);
  if (UE_id < 0) {
    LOG_E(NR_MAC, "%s(): unknown RNTI %04x in PUCCH UCI\n", __func__, uci_01->rnti);
    return;
  }
  NR_UE_info_t *UE_info = &RC.nrmac[mod_id]->UE_info;
  NR_UE_sched_ctrl_t *sched_ctrl = &UE_info->UE_sched_ctrl[UE_id];

  if (((uci_01->pduBitmap >> 1) & 0x01)) {
    // iterate over received harq bits
    for (int harq_bit = 0; harq_bit < uci_01->harq->num_harq; harq_bit++) {
      const uint8_t harq_value = uci_01->harq->harq_list[harq_bit].harq_value;
      const uint8_t harq_confidence = uci_01->harq->harq_confidence_level;
      NR_UE_harq_t *harq = find_harq(mod_id, frame, slot, UE_id);
      if (!harq)
        break;
      DevAssert(harq->is_waiting);
      const int8_t pid = sched_ctrl->feedback_dl_harq.head;
      remove_front_nr_list(&sched_ctrl->feedback_dl_harq);
      handle_dl_harq(mod_id, UE_id, pid, harq_value == 1 && harq_confidence == 0);
      if (harq_confidence == 1)  UE_info->mac_stats[UE_id].pucch0_DTX++;
    }
  }

  // check scheduling request result, confidence_level == 0 is good
  if (uci_01->pduBitmap & 0x1 && uci_01->sr->sr_indication && uci_01->sr->sr_confidence_level == 0 && uci_01->ul_cqi >= 148) {
    // SR detected with SNR >= 10dB
    sched_ctrl->SR |= true;
    LOG_D(NR_MAC, "SR UE %04x ul_cqi %d\n", uci_01->rnti, uci_01->ul_cqi);
  }

  // tpc (power control) only if we received AckNack or positive SR. For a
  // negative SR, the UE won't have sent anything, and the SNR is not valid
  if (((uci_01->pduBitmap >> 1) & 0x1) || sched_ctrl->SR) {
    if (uci_01->harq->harq_confidence_level==0) sched_ctrl->tpc1 = nr_get_tpc(RC.nrmac[mod_id]->pucch_target_snrx10, uci_01->ul_cqi, 30);
    else                                        sched_ctrl->tpc1 = 3;
    sched_ctrl->pucch_snrx10 = uci_01->ul_cqi * 5 - 640;
  }
}

void handle_nr_uci_pucch_2_3_4(module_id_t mod_id,
                               frame_t frame,
                               sub_frame_t slot,
                               const nfapi_nr_uci_pucch_pdu_format_2_3_4_t *uci_234)
{
  int UE_id = find_nr_UE_id(mod_id, uci_234->rnti);
  if (UE_id < 0) {
    LOG_E(NR_MAC, "%s(): unknown RNTI %04x in PUCCH UCI\n", __func__, uci_234->rnti);
    return;
  }
  AssertFatal(RC.nrmac[mod_id]->UE_info.CellGroup[UE_id],"Cellgroup is null for UE %d/%x\n",UE_id,uci_234->rnti);
  AssertFatal(RC.nrmac[mod_id]->UE_info.CellGroup[UE_id]->spCellConfig, "Cellgroup->spCellConfig is null for UE %d/%x\n",UE_id,uci_234->rnti);
  AssertFatal(RC.nrmac[mod_id]->UE_info.CellGroup[UE_id]->spCellConfig->spCellConfigDedicated, "Cellgroup->spCellConfig->spCellConfigDedicated is null for UE %d/%x\n",UE_id,uci_234->rnti);
  if ( RC.nrmac[mod_id]->UE_info.CellGroup[UE_id]->spCellConfig->spCellConfigDedicated->csi_MeasConfig==NULL) return;

  NR_CSI_MeasConfig_t *csi_MeasConfig = RC.nrmac[mod_id]->UE_info.CellGroup[UE_id]->spCellConfig->spCellConfigDedicated->csi_MeasConfig->choice.setup;
  NR_UE_info_t *UE_info = &RC.nrmac[mod_id]->UE_info;
  NR_UE_sched_ctrl_t *sched_ctrl = &UE_info->UE_sched_ctrl[UE_id];

  // tpc (power control)
  sched_ctrl->tpc1 = nr_get_tpc(RC.nrmac[mod_id]->pucch_target_snrx10,
                                uci_234->ul_cqi,
                                30);
  sched_ctrl->pucch_snrx10 = uci_234->ul_cqi * 5 - 640;

  if ((uci_234->pduBitmap >> 1) & 0x01) {
    // iterate over received harq bits
    for (int harq_bit = 0; harq_bit < uci_234->harq.harq_bit_len; harq_bit++) {
      const int acknack = ((uci_234->harq.harq_payload[harq_bit >> 3]) >> harq_bit) & 0x01;
      NR_UE_harq_t *harq = find_harq(mod_id, frame, slot, UE_id);
      if (!harq)
        break;
      DevAssert(harq->is_waiting);
      const int8_t pid = sched_ctrl->feedback_dl_harq.head;
      remove_front_nr_list(&sched_ctrl->feedback_dl_harq);
      handle_dl_harq(mod_id, UE_id, pid, uci_234->harq.harq_crc != 1 && acknack);
    }
  }
  if ((uci_234->pduBitmap >> 2) & 0x01) {
    //API to parse the csi report and store it into sched_ctrl
    extract_pucch_csi_report (csi_MeasConfig, uci_234, frame, slot, UE_id, mod_id);
    //TCI handling function
    tci_handling(mod_id, UE_id,frame, slot);
  }
  if ((uci_234->pduBitmap >> 3) & 0x01) {
    //@TODO:Handle CSI Report 2
  }
}


// this function returns an index to NR_sched_pucch structure
// currently this structure contains PUCCH0 at index 0 and PUCCH2 at index 1
// if the function returns -1 it was not possible to schedule acknack
// when current pucch is ready to be scheduled nr_fill_nfapi_pucch is called
int nr_acknack_scheduling(int mod_id,
                          int UE_id,
                          frame_t frame,
                          sub_frame_t slot,
                          int r_pucch,
                          int is_common)
{
  const NR_ServingCellConfigCommon_t *scc = RC.nrmac[mod_id]->common_channels->ServingCellConfigCommon;
  const int n_slots_frame = nr_slots_per_frame[*scc->ssbSubcarrierSpacing];
  const NR_TDD_UL_DL_Pattern_t *tdd = &scc->tdd_UL_DL_ConfigurationCommon->pattern1;
  const int nr_ulmix_slots = tdd->nrofUplinkSlots + (tdd->nrofUplinkSymbols != 0);
  const int nr_mix_slots = tdd->nrofDownlinkSymbols != 0 || tdd->nrofUplinkSymbols != 0;
  const int nr_slots_period = tdd->nrofDownlinkSlots + tdd->nrofUplinkSlots + nr_mix_slots;
  const int first_ul_slot_tdd = tdd->nrofDownlinkSlots + nr_slots_period * (slot / nr_slots_period);
  const int CC_id = 0;
  NR_sched_pucch_t *csi_pucch;

  AssertFatal(slot < first_ul_slot_tdd + (tdd->nrofUplinkSymbols != 0),
              "cannot handle multiple TDD periods (yet): slot %d first_ul_slot_tdd %d nrofUplinkSlots %ld\n",
              slot,
              first_ul_slot_tdd,
              tdd->nrofUplinkSlots);

  /* for the moment, we consider:
   * * only pucch_sched[0] holds HARQ (and SR)
   * * we do not multiplex with CSI, which is always in pucch_sched[2]
   * * SR uses format 0 and is allocated in the first UL (mixed) slot (and not
   *   later)
   * * each UE has dedicated PUCCH Format 0 resources, and we use index 0! */
  NR_UE_sched_ctrl_t *sched_ctrl = &RC.nrmac[mod_id]->UE_info.UE_sched_ctrl[UE_id];
  NR_sched_pucch_t *pucch = &sched_ctrl->sched_pucch[0];
  LOG_D(NR_MAC,"pucch_acknak %d.%d Trying to allocate pucch, current DAI %d\n",frame,slot,pucch->dai_c);
  pucch->r_pucch=r_pucch;
  AssertFatal(pucch->csi_bits == 0,
              "%s(): csi_bits %d in sched_pucch[0]\n",
              __func__,
              pucch->csi_bits);
  /* if the currently allocated PUCCH of this UE is full, allocate it */
  if (pucch->dai_c == 2) {
    /* advance the UL slot information in PUCCH by one so we won't schedule in
     * the same slot again */
    const int f = pucch->frame;
    const int s = pucch->ul_slot;
    LOG_D(NR_MAC,"pucch_acknak : %d.%d DAI = 2 pucch currently in %d.%d, advancing by 1 slot\n",frame,slot,f,s);
    nr_fill_nfapi_pucch(mod_id, frame, slot, pucch, UE_id);
    memset(pucch, 0, sizeof(*pucch));
    pucch->frame = s == n_slots_frame - 1 ? (f + 1) % 1024 : f;
    pucch->ul_slot = (s + 1) % n_slots_frame;
    // we assume that only two indices over the array sched_pucch exist
    csi_pucch = &sched_ctrl->sched_pucch[1];
    // skip the CSI PUCCH if it is present and if in the next frame/slot
    // and if we don't multiplex
    csi_pucch->r_pucch=-1;
    if (csi_pucch->csi_bits > 0
        && csi_pucch->frame == pucch->frame
        && csi_pucch->ul_slot == pucch->ul_slot
        && !csi_pucch->simultaneous_harqcsi) {
      nr_fill_nfapi_pucch(mod_id, frame, slot, csi_pucch, UE_id);
      memset(csi_pucch, 0, sizeof(*csi_pucch));
      pucch->frame = s >= n_slots_frame - 2 ?  (f + 1) % 1024 : f;
      pucch->ul_slot = (s + 2) % n_slots_frame;
    }
  }

  LOG_D(NR_MAC,"pucch_acknak 1. DL %d.%d, UL_ACK %d.%d, DAI_C %d\n",frame,slot,pucch->frame,pucch->ul_slot,pucch->dai_c);
  /* if the UE's next PUCCH occasion is after the possible UL slots (within the
   * same frame) or wrapped around to the next frame, then we assume there is
   * no possible PUCCH allocation anymore */
  if ((pucch->frame == frame
       && (pucch->ul_slot >= first_ul_slot_tdd + nr_ulmix_slots))
      || (pucch->frame == frame + 1))
    return -1;

  // this is hardcoded for now as ue specific only if we are not on the initialBWP (to be fixed to allow ue_Specific also on initialBWP
  NR_CellGroupConfig_t *cg = RC.nrmac[mod_id]->UE_info.CellGroup[UE_id];
  NR_BWP_UplinkDedicated_t *ubwpd=NULL;

  if (cg &&
      cg->spCellConfig &&
      cg->spCellConfig->spCellConfigDedicated &&
      cg->spCellConfig->spCellConfigDedicated->uplinkConfig &&
      cg->spCellConfig->spCellConfigDedicated->uplinkConfig->initialUplinkBWP) 
    ubwpd = cg->spCellConfig->spCellConfigDedicated->uplinkConfig->initialUplinkBWP;
 
  NR_SearchSpace__searchSpaceType_PR ss_type = (is_common==0 && (sched_ctrl->active_bwp || ubwpd)) ? NR_SearchSpace__searchSpaceType_PR_ue_Specific: NR_SearchSpace__searchSpaceType_PR_common;
  uint8_t pdsch_to_harq_feedback[8];
  int bwp_Id = 0;
  if (sched_ctrl->active_ubwp) bwp_Id = sched_ctrl->active_ubwp->bwp_Id;

  get_pdsch_to_harq_feedback(mod_id, UE_id, bwp_Id, ss_type, pdsch_to_harq_feedback);


  LOG_D(NR_MAC,"pucch_acknak 1b. DL %d.%d, UL_ACK %d.%d, DAI_C %d\n",frame,slot,pucch->frame,pucch->ul_slot,pucch->dai_c);
  /* there is a HARQ. Check whether we can use it for this ACKNACK */
  if (pucch->dai_c > 0) {
    /* this UE already has a PUCCH occasion */
    DevAssert(pucch->frame == frame);

    // Find the right timing_indicator value.
    int i = 0;
    while (i < 8) {
      if (pdsch_to_harq_feedback[i] == pucch->ul_slot - slot)
        break;
      ++i;
    }
    if (i >= 8) {
      // we cannot reach this timing anymore, allocate and try again
      const int f = pucch->frame;
      const int s = pucch->ul_slot;
      const int n_slots_frame = nr_slots_per_frame[*scc->ssbSubcarrierSpacing];
      LOG_D(NR_MAC,"pucch_acknak : %d.%d DAI > 0, cannot reach timing for pucch in %d.%d, advancing slot by 1 and trying again\n",frame,slot,f,s);
      nr_fill_nfapi_pucch(mod_id, frame, slot, pucch, UE_id);
      memset(pucch, 0, sizeof(*pucch));
      pucch->frame = s == n_slots_frame - 1 ? (f + 1) % 1024 : f;
      pucch->ul_slot = (s + 1) % n_slots_frame;
      return nr_acknack_scheduling(mod_id, UE_id, frame, slot, r_pucch,is_common);
    }

    pucch->timing_indicator = i;
    pucch->dai_c++;
    // retain old resource indicator, and we are good
    LOG_D(NR_MAC,"pucch_acknak : %d.%d. DAI > 0, pucch allocated for %d.%d\n",frame,slot,pucch->frame,pucch->ul_slot);
    return 0;
  }

  LOG_D(NR_MAC,"pucch_acknak : %d.%d DAI = 0, looking for new pucch occasion\n",frame,slot);
  /* we need to find a new PUCCH occasion */

  /* if time information is outdated (e.g., last PUCCH occasion in last frame),
   * set to first possible UL occasion in this frame. Note that if such UE is
   * scheduled a lot and used all AckNacks, pucch->frame might have been
   * wrapped around to next frame */
  if (frame != pucch->frame || pucch->ul_slot < first_ul_slot_tdd) {
    AssertFatal(pucch->sr_flag + pucch->dai_c == 0,
                "expected no SR/AckNack for UE %d in %4d.%2d, but has %d/%d for %4d.%2d\n",
                UE_id, frame, slot, pucch->sr_flag, pucch->dai_c, pucch->frame, pucch->ul_slot);
    AssertFatal(frame + 1 != pucch->frame,
                "frame wrap around not handled in %s() yet\n",
                __func__);
    pucch->frame = frame;
    pucch->ul_slot = first_ul_slot_tdd;
  }

  // advance ul_slot if it is not reachable by UE
  int pucch_slot,ind_found=-1;
  for (int i=0;i<8;i++) {
    pucch_slot = slot + pdsch_to_harq_feedback[i];
    if ((pucch_slot%nr_slots_period) >= tdd->nrofDownlinkSlots) {
       pucch->ul_slot = max(pucch->ul_slot, pucch_slot);
       ind_found=i;
       break;
    }
  }
  if (pucch->ul_slot >= n_slots_frame) pucch->frame++;
  pucch->ul_slot = pucch->ul_slot % n_slots_frame;
  AssertFatal(ind_found!=-1,"couldn't find a valid UL_ACK slot for PUCCH, shouldn't happen\n");

  // is there already CSI in this slot?
  csi_pucch = &sched_ctrl->sched_pucch[1];
  if (csi_pucch &&
      csi_pucch->csi_bits > 0 &&
      csi_pucch->frame == pucch->frame &&
      csi_pucch->ul_slot == pucch->ul_slot) {
    // skip the CSI PUCCH if it is present and if in the next frame/slot
    // and if we don't multiplex
    // FIXME currently we support at most 11 bits in pucch2 so skip also in that case
    if(!csi_pucch->simultaneous_harqcsi
       || ((csi_pucch->csi_bits + csi_pucch->dai_c) >= 11)) {
      nr_fill_nfapi_pucch(mod_id, frame, slot, csi_pucch, UE_id);
      memset(csi_pucch, 0, sizeof(*csi_pucch));
      /* advance the UL slot information in PUCCH by one so we won't schedule in
       * the same slot again */
      const int f = pucch->frame;
      const int s = pucch->ul_slot;
      memset(pucch, 0, sizeof(*pucch));
      pucch->frame = s == n_slots_frame - 1 ? (f + 1) % 1024 : f;
      pucch->ul_slot = (s + 1) % n_slots_frame;
      return nr_acknack_scheduling(mod_id, UE_id, frame, slot, r_pucch,is_common);
    }
    // multiplexing harq and csi in a pucch
    else {
      csi_pucch->timing_indicator = ind_found;
      csi_pucch->dai_c++;
      return 1;
    }
  }

  pucch->timing_indicator = ind_found; // index in the list of timing indicators

  LOG_D(NR_MAC,"pucch_acknak 2. DAI 0 DL %d.%d, UL_ACK %d.%d (index %d)\n",frame,slot,pucch->frame,pucch->ul_slot,ind_found);

  pucch->dai_c++;
  pucch->resource_indicator = 0; // each UE has dedicated PUCCH resources
  pucch->r_pucch=r_pucch;
  NR_PUCCH_Config_t *pucch_Config = NULL;
  if (sched_ctrl->active_ubwp) {
    pucch_Config = sched_ctrl->active_ubwp->bwp_Dedicated->pucch_Config->choice.setup;
  } else if (RC.nrmac[mod_id]->UE_info.CellGroup[UE_id] &&
             RC.nrmac[mod_id]->UE_info.CellGroup[UE_id]->spCellConfig &&
             RC.nrmac[mod_id]->UE_info.CellGroup[UE_id]->spCellConfig->spCellConfigDedicated &&
             RC.nrmac[mod_id]->UE_info.CellGroup[UE_id]->spCellConfig->spCellConfigDedicated->uplinkConfig &&
             RC.nrmac[mod_id]->UE_info.CellGroup[UE_id]->spCellConfig->spCellConfigDedicated->uplinkConfig->initialUplinkBWP &&
             RC.nrmac[mod_id]->UE_info.CellGroup[UE_id]->spCellConfig->spCellConfigDedicated->uplinkConfig->initialUplinkBWP->pucch_Config->choice.setup) {
    pucch_Config = RC.nrmac[mod_id]->UE_info.CellGroup[UE_id]->spCellConfig->spCellConfigDedicated->uplinkConfig->initialUplinkBWP->pucch_Config->choice.setup;
  }

  /* verify that at that slot and symbol, resources are free. We only do this
   * for initialCyclicShift 0 (we assume it always has that one), so other
   * initialCyclicShifts can overlap with ICS 0!*/
  if (pucch_Config) {
    const NR_PUCCH_Resource_t *resource = pucch_Config->resourceToAddModList->list.array[pucch->resource_indicator];
    DevAssert(resource->format.present == NR_PUCCH_Resource__format_PR_format0);
    if (resource->format.choice.format0->initialCyclicShift == 0) {
      uint16_t *vrb_map_UL = &RC.nrmac[mod_id]->common_channels[CC_id].vrb_map_UL[pucch->ul_slot * MAX_BWP_SIZE];
      const uint16_t symb = 1 << resource->format.choice.format0->startingSymbolIndex;
      if ((vrb_map_UL[resource->startingPRB] & symb) != 0)
        LOG_W(NR_MAC, "symbol 0x%x is not free for PUCCH alloc in vrb_map_UL at RB %ld and slot %d.%d\n", symb, resource->startingPRB, pucch->frame, pucch->ul_slot);
      vrb_map_UL[resource->startingPRB] |= symb;
    }
  }
  return 0;
}


void nr_sr_reporting(int Mod_idP, frame_t SFN, sub_frame_t slot)
{
  gNB_MAC_INST *nrmac = RC.nrmac[Mod_idP];
  if (!is_xlsch_in_slot(nrmac->ulsch_slot_bitmap[slot / 64], slot))
    return;
  NR_ServingCellConfigCommon_t *scc = nrmac->common_channels->ServingCellConfigCommon;
  const int n_slots_frame = nr_slots_per_frame[*scc->ssbSubcarrierSpacing];
  NR_UE_info_t *UE_info = &nrmac->UE_info;
  NR_list_t *UE_list = &UE_info->list;
  for (int UE_id = UE_list->head; UE_id >= 0; UE_id = UE_list->next[UE_id]) {
    NR_UE_sched_ctrl_t *sched_ctrl = &UE_info->UE_sched_ctrl[UE_id];

    if (sched_ctrl->ul_failure==1) continue;
    NR_PUCCH_Config_t *pucch_Config = NULL;
    if (sched_ctrl->active_ubwp) {
      pucch_Config = sched_ctrl->active_ubwp->bwp_Dedicated->pucch_Config->choice.setup;
    } else if (RC.nrmac[Mod_idP]->UE_info.CellGroup[UE_id] &&
             RC.nrmac[Mod_idP]->UE_info.CellGroup[UE_id]->spCellConfig &&
             RC.nrmac[Mod_idP]->UE_info.CellGroup[UE_id]->spCellConfig->spCellConfigDedicated &&
             RC.nrmac[Mod_idP]->UE_info.CellGroup[UE_id]->spCellConfig->spCellConfigDedicated->uplinkConfig &&
             RC.nrmac[Mod_idP]->UE_info.CellGroup[UE_id]->spCellConfig->spCellConfigDedicated->uplinkConfig->initialUplinkBWP &&
             RC.nrmac[Mod_idP]->UE_info.CellGroup[UE_id]->spCellConfig->spCellConfigDedicated->uplinkConfig->initialUplinkBWP->pucch_Config->choice.setup) {
      pucch_Config = RC.nrmac[Mod_idP]->UE_info.CellGroup[UE_id]->spCellConfig->spCellConfigDedicated->uplinkConfig->initialUplinkBWP->pucch_Config->choice.setup;
    }
    else continue;
    if (!pucch_Config->schedulingRequestResourceToAddModList) continue;
    AssertFatal(pucch_Config->schedulingRequestResourceToAddModList->list.count>0,"NO SR configuration available");

    for (int SR_resource_id =0; SR_resource_id < pucch_Config->schedulingRequestResourceToAddModList->list.count;SR_resource_id++) {
      NR_SchedulingRequestResourceConfig_t *SchedulingRequestResourceConfig = pucch_Config->schedulingRequestResourceToAddModList->list.array[SR_resource_id];

      int SR_period; int SR_offset;

      find_period_offest_SR(SchedulingRequestResourceConfig,&SR_period,&SR_offset);
      // convert to int to avoid underflow of uint
      int sfn_sf = SFN * n_slots_frame + slot;
      LOG_D(NR_MAC,"SR_resource_id %d: SR_period %d, SR_offset %d\n",SR_resource_id,SR_period,SR_offset);
      if ((sfn_sf - SR_offset) % SR_period != 0)
        continue;
      LOG_D(NR_MAC, "%4d.%2d Scheduling Request identified\n", SFN, slot);
      NR_PUCCH_ResourceId_t *PucchResourceId = SchedulingRequestResourceConfig->resource;

      int found = -1;
      NR_PUCCH_ResourceSet_t *pucchresset = pucch_Config->resourceSetToAddModList->list.array[0]; // set with formats 0,1
      int n_list = pucchresset->resourceList.list.count;
       for (int i=0; i<n_list; i++) {
        if (*pucchresset->resourceList.list.array[i] == *PucchResourceId )
          found = i;
      }
      AssertFatal(found>-1,"SR resource not found among PUCCH resources");

      /* loop through nFAPI PUCCH messages: if the UEs is in there in this slot
       * with the resource_indicator, it means we already allocated that PUCCH
       * resource for AckNack (e.g., the UE has been scheduled often), and we
       * just need to add the SR_flag. Otherwise, just allocate in the internal
       * PUCCH resource, and nr_schedule_pucch() will handle the rest */
      NR_PUCCH_Resource_t *pucch_res = pucch_Config->resourceToAddModList->list.array[found];
      /* for the moment, can only handle SR on PUCCH Format 0 */
      DevAssert(pucch_res->format.present == NR_PUCCH_Resource__format_PR_format0);
      nfapi_nr_ul_tti_request_t *ul_tti_req = &nrmac->UL_tti_req_ahead[0][slot];
      bool nfapi_allocated = false;
      for (int i = 0; i < ul_tti_req->n_pdus; ++i) {
        if (ul_tti_req->pdus_list[i].pdu_type != NFAPI_NR_UL_CONFIG_PUCCH_PDU_TYPE)
          continue;
        nfapi_nr_pucch_pdu_t *pdu = &ul_tti_req->pdus_list[i].pucch_pdu;
        /* check that it is our PUCCH F0. Assuming there can be only one */
        if (pdu->rnti == UE_info->rnti[UE_id]
            && pdu->format_type == 0 // does not use NR_PUCCH_Resource__format_PR_format0
            && pdu->initial_cyclic_shift == pucch_res->format.choice.format0->initialCyclicShift
            && pdu->nr_of_symbols == pucch_res->format.choice.format0->nrofSymbols
            && pdu->start_symbol_index == pucch_res->format.choice.format0->startingSymbolIndex) {
          LOG_I(NR_MAC,"%4d.%2d adding SR_flag 1 to PUCCH nFAPI SR for RNTI %04x\n", SFN, slot, pdu->rnti);
          pdu->sr_flag = 1;
          nfapi_allocated = true;
          break;
        }
      }

      if (nfapi_allocated)  // break scheduling resource loop, continue next UE
        break;

      /* we did not find it: check if current PUCCH is for the current slot, in
       * which case we add the SR to it; otherwise, allocate SR separately */
      NR_sched_pucch_t *curr_pucch = &sched_ctrl->sched_pucch[0];
      if (curr_pucch->frame == SFN && curr_pucch->ul_slot == slot) {
        if (curr_pucch->resource_indicator != found) {
          LOG_W(NR_MAC, "%4d.%2d expected PUCCH in this slot to have resource indicator of SR (%d), skipping SR\n", SFN, slot, found);
          continue;
        }
        curr_pucch->sr_flag = true;
      } else {
        NR_sched_pucch_t sched_sr;
        memset(&sched_sr, 0, sizeof(sched_sr));
        sched_sr.frame = SFN;
        sched_sr.ul_slot = slot;
        sched_sr.resource_indicator = found;
        sched_sr.sr_flag = true;
        nr_fill_nfapi_pucch(Mod_idP, SFN, slot, &sched_sr, UE_id);
      }
    }
  }
}
<|MERGE_RESOLUTION|>--- conflicted
+++ resolved
@@ -493,11 +493,7 @@
       // preparation is done in first slot of tdd period
       if (frame % (period / n_slots_frame) != offset / n_slots_frame)
         continue;
-<<<<<<< HEAD
       LOG_D(NR_MAC, "CSI in frame %d slot %d\n", frame, sched_slot);
-=======
-      LOG_D(MAC, "CSI reporting in frame %d slot %d\n", frame, sched_slot);
->>>>>>> b590cec2
 
       const NR_PUCCH_CSI_Resource_t *pucchcsires = csirep->reportConfigType.choice.periodic->pucch_CSI_ResourceList.list.array[0];
       const NR_PUCCH_ResourceSet_t *pucchresset = pucch_Config->resourceSetToAddModList->list.array[1]; // set with formats >1
