--- conflicted
+++ resolved
@@ -378,7 +378,6 @@
     reportQuantity_type = csi_reportconfig->reportQuantity.present;
     csi_report->reportQuantity_type = reportQuantity_type;
 
-<<<<<<< HEAD
     for ( csi_resourceidx = 0; csi_resourceidx < csi_MeasConfig->csi_ResourceConfigToAddModList->list.count; csi_resourceidx++) {
       struct NR_CSI_ResourceConfig *csi_resourceconfig = csi_MeasConfig->csi_ResourceConfigToAddModList->list.array[csi_resourceidx];
       if ( csi_resourceconfig->csi_ResourceConfigId != csi_ResourceConfigId)
@@ -443,20 +442,6 @@
                csi_report->CSI_report_bitlen.cri_ssbri_bitlen,
                csi_report->CSI_report_bitlen.rsrp_bitlen,
                csi_report->CSI_report_bitlen.diff_rsrp_bitlen);
-=======
-    // setting the CSI or SSB index list
-    if (NR_CSI_ReportConfig__reportQuantity_PR_ssb_Index_RSRP == csi_report->reportQuantity_type) {
-      AssertFatal(csi_MeasConfig->csi_SSB_ResourceSetToAddModList != NULL,
-                  "Wrong settings! Report quantity is SSB-RSRP but csi_MeasConfig->csi_SSB_ResourceSetToAddModList is NULL\n");
-      for (int csi_idx = 0; csi_idx < csi_MeasConfig->csi_SSB_ResourceSetToAddModList->list.count; csi_idx++) {
-        if (csi_MeasConfig->csi_SSB_ResourceSetToAddModList->list.array[csi_idx]->csi_SSB_ResourceSetId ==
-            *(csi_resourceconfig->csi_RS_ResourceSetList.choice.nzp_CSI_RS_SSB->csi_SSB_ResourceSetList->list.array[0])){
-          //We can configure only one SSB resource set from spec 38.331 IE CSI-ResourceConfig
-          nb_resources = csi_MeasConfig->csi_SSB_ResourceSetToAddModList->list.array[csi_idx]->csi_SSB_ResourceList.list.count;
-          csi_report->SSB_Index_list = csi_MeasConfig->csi_SSB_ResourceSetToAddModList->list.array[csi_idx]->csi_SSB_ResourceList.list.array;
-          csi_report->CSI_Index_list = NULL;
-          break;
->>>>>>> efc696cc
         }
       }
     }
@@ -554,11 +539,7 @@
       // preparation is done in first slot of tdd period
       if (frame % (period / n_slots_frame) != offset / n_slots_frame)
         continue;
-<<<<<<< HEAD
       LOG_D(NR_MAC, "CSI in frame %d slot %d\n", frame, sched_slot);
-=======
-      LOG_I(MAC, "CSI reporting in frame %d slot %d\n", frame, sched_slot);
->>>>>>> efc696cc
 
       const NR_PUCCH_CSI_Resource_t *pucchcsires = csirep->reportConfigType.choice.periodic->pucch_CSI_ResourceList.list.array[0];
       const NR_PUCCH_ResourceSet_t *pucchresset = pucch_Config->resourceSetToAddModList->list.array[1]; // set with formats >1
@@ -1080,11 +1061,8 @@
         default:
           AssertFatal(1==0, "Invalid or not supported CSI measurement report\n");
       }
-<<<<<<< HEAD
       UE_info->csi_report_template[UE_id][csi_report_id].nb_of_csi_ssb_report++;
       LOG_D(NR_MAC,"csi_payload size = %d, rsrp_id = %d\n",payload_size, sched_ctrl->CSI_report[idx].choice.ssb_cri_report.RSRP);
-=======
->>>>>>> efc696cc
     }
   }
 }
