--- conflicted
+++ resolved
@@ -1178,11 +1178,7 @@
   const int nr_mix_slots = tdd->nrofDownlinkSymbols != 0 || tdd->nrofUplinkSymbols != 0;
   const int nr_slots_period = tdd->nrofDownlinkSlots + tdd->nrofUplinkSlots + nr_mix_slots;
   const int first_ul_slot_tdd = tdd->nrofDownlinkSlots + nr_slots_period * (slot / nr_slots_period);
-<<<<<<< HEAD
   const int first_ul_slot_period = tdd->nrofDownlinkSlots;
-=======
-  const int first_ul_slot_period = first_ul_slot_tdd%nr_slots_period;
->>>>>>> a7229937
   const int CC_id = 0;
   NR_sched_pucch_t *csi_pucch;
 
@@ -1231,19 +1227,11 @@
         && !csi_pucch->simultaneous_harqcsi) {
       nr_fill_nfapi_pucch(mod_id, frame, slot, csi_pucch, UE_id);
       memset(csi_pucch, 0, sizeof(*csi_pucch));
-<<<<<<< HEAD
       pucch->frame = pucch->ul_slot == n_slots_frame - 1 ? (pucch->frame + 1) % 1024 : pucch->frame;
       if(((pucch->ul_slot + 1)%nr_slots_period) == 0)
         pucch->ul_slot = (pucch->ul_slot + 1 + first_ul_slot_period) % n_slots_frame;
       else
         pucch->ul_slot = (pucch->ul_slot + 1) % n_slots_frame;
-=======
-      pucch->frame = s == n_slots_frame - 1 ? (f + 1) % 1024 : f;
-      if(((s + 1)%nr_slots_period) == 0)
-        pucch->ul_slot = (s + 1 + first_ul_slot_period) % n_slots_frame;
-      else
-        pucch->ul_slot = (s + 1) % n_slots_frame;
->>>>>>> a7229937
     }
   }
 
@@ -1267,12 +1255,7 @@
 
   int max_fb_time = 0;
   get_pdsch_to_harq_feedback(mod_id, UE_id, bwp_Id, ss_type, &max_fb_time, pdsch_to_harq_feedback);
-<<<<<<< HEAD
- 
-=======
-  int max_absslot = frame*n_slots_frame + slot + max_fb_time;
-
->>>>>>> a7229937
+
   LOG_D(NR_MAC,"pucch_acknak 1b. DL %d.%d, UL_ACK %d.%d, DAI_C %d\n",frame,slot,pucch->frame,pucch->ul_slot,pucch->dai_c);
   /* there is a HARQ. Check whether we can use it for this ACKNACK */
   if (pucch->dai_c > 0) {
@@ -1313,15 +1296,10 @@
   LOG_D(NR_MAC,"pucch_acknak : %d.%d DAI = 0, looking for new pucch occasion\n",frame,slot);
   /* we need to find a new PUCCH occasion */
 
-<<<<<<< HEAD
   /*(Re)Inizialization of timing information*/
   if ((pucch->frame == 0 && pucch->ul_slot == 0) ||
       ((pucch->frame*n_slots_frame + pucch->ul_slot) <
       (frame*n_slots_frame + slot))) {
-=======
-  /*Inizialization of timing information*/
-  if (pucch->frame == 0 && pucch->ul_slot == 0) {
->>>>>>> a7229937
     AssertFatal(pucch->sr_flag + pucch->dai_c == 0,
                 "expected no SR/AckNack for UE %d in %4d.%2d, but has %d/%d for %4d.%2d\n",
                 UE_id, frame, slot, pucch->sr_flag, pucch->dai_c, pucch->frame, pucch->ul_slot);
@@ -1331,25 +1309,16 @@
 
   // Find the right timing_indicator value.
   int ind_found = -1;
-<<<<<<< HEAD
   // while we are within the feedback limits
   while ((n_slots_frame + pucch->ul_slot - slot) % n_slots_frame <= max_fb_time) {
-=======
-  // while we are within the feedback limits and it has not been
-  while ((pucch->frame*n_slots_frame + pucch->ul_slot) <= max_absslot) {
->>>>>>> a7229937
     int i = 0;
     while (i < 8) {
       LOG_D(NR_MAC,"pdsch_to_harq_feedback[%d] = %d (pucch->ul_slot %d - slot %d)\n",
             i,pdsch_to_harq_feedback[i],pucch->ul_slot,slot);
-<<<<<<< HEAD
       int diff = pucch->ul_slot - slot;
       if (diff<0)
         diff += n_slots_frame;
       if (pdsch_to_harq_feedback[i] == diff) {
-=======
-      if (pdsch_to_harq_feedback[i] == pucch->ul_slot - slot) {
->>>>>>> a7229937
         ind_found = i;
         break;
       }
