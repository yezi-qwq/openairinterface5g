--- conflicted
+++ resolved
@@ -880,14 +880,8 @@
   int nb_tci_states = CellGroup->spCellConfig->spCellConfigDedicated->initialDownlinkBWP->pdsch_Config->choice.setup->tci_StatesToAddModList->list.count;
   NR_TCI_State_t *tci =NULL;
   NR_TCI_StateId_t *tci_id = NULL;
-<<<<<<< HEAD
-  int bwp_id = 1; //TODO
-  NR_BWP_Downlink_t *bwp = CellGroup->spCellConfig->spCellConfigDedicated->downlinkBWP_ToAddModList->list.array[bwp_id-1];
-  NR_ControlResourceSet_t *coreset = bwp->bwp_Dedicated->pdcch_Config->choice.setup->controlResourceSetToAddModList->list.array[bwp_id-1];
-=======
   NR_UE_sched_ctrl_t *sched_ctrl = &UE_info->UE_sched_ctrl[UE_id];
   NR_ControlResourceSet_t *coreset = sched_ctrl->coreset;
->>>>>>> 5bf454c7
   int i;
   int flag = 0;
   int tci_stateID = -1;
@@ -953,10 +947,6 @@
   int ssb_index[MAX_NUM_SSB] = {0};
   int ssb_rsrp[MAX_NUM_SSB] = {0};
   uint8_t idx = 0;
-<<<<<<< HEAD
-  int bwp_id  = 1; //TODO
-=======
->>>>>>> 5bf454c7
   NR_UE_info_t *UE_info = &RC.nrmac[Mod_idP]->UE_info;
   NR_UE_sched_ctrl_t *sched_ctrl = &UE_info->UE_sched_ctrl[UE_id];
   const int bwp_id = sched_ctrl->active_bwp ? sched_ctrl->active_bwp->bwp_Id : 0;
