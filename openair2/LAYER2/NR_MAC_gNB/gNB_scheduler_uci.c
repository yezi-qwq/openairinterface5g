--- conflicted
+++ resolved
@@ -1411,7 +1411,6 @@
   int ind_found = -1;
   // while we are within the feedback limits
   while ((n_slots_frame + pucch->ul_slot - slot) % n_slots_frame <= max_fb_time) {
-<<<<<<< HEAD
     // checking if in ul_slot the resources potentially to be assigned to this PUCCH are available
     bool ret = test_acknack_vrb_occupation(sched_ctrl,
                                            pucch,
@@ -1429,24 +1428,12 @@
         int diff = pucch->ul_slot - slot;
         if (diff<0)
           diff += n_slots_frame;
-        if (pdsch_to_harq_feedback[i] == diff) {
+        if (pdsch_to_harq_feedback[i] == diff &&
+            pdsch_to_harq_feedback[i] >= minfbtime) {
           ind_found = i;
           break;
         }
         ++i;
-=======
-    int i = 0;
-    while (i < 8) {
-      LOG_D(NR_MAC, "In %s: pdsch_to_harq_feedback[%d] = %d (pucch->ul_slot %d - slot %d)\n", __FUNCTION__,
-            i,pdsch_to_harq_feedback[i],pucch->ul_slot,slot);
-      int diff = pucch->ul_slot - slot;
-      if (diff<0)
-        diff += n_slots_frame;
-      if (pdsch_to_harq_feedback[i] == diff &&
-          pdsch_to_harq_feedback[i] >= minfbtime) {
-        ind_found = i;
-        break;
->>>>>>> 454aae1d
       }
       if (ind_found!=-1)
         break;
