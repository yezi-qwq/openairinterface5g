/*
 * Licensed to the OpenAirInterface (OAI) Software Alliance under one or more
 * contributor license agreements.  See the NOTICE file distributed with
 * this work for additional information regarding copyright ownership.
 * The OpenAirInterface Software Alliance licenses this file to You under
 * the OAI Public License, Version 1.1  (the "License"); you may not use this file
 * except in compliance with the License.
 * You may obtain a copy of the License at
 *
 *      http://www.openairinterface.org/?page_id=698
 *
 * Unless required by applicable law or agreed to in writing, software
 * distributed under the License is distributed on an "AS IS" BASIS,
 * WITHOUT WARRANTIES OR CONDITIONS OF ANY KIND, either express or implied.
 * See the License for the specific language governing permissions and
 * limitations under the License.
 *-------------------------------------------------------------------------------
 * For more information about the OpenAirInterface (OAI) Software Alliance:
 *      contact@openairinterface.org
 */

/*! \file gNB_scheduler_uci.c
 * \brief MAC procedures related to UCI
 * \date 2020
 * \version 1.0
 * \company Eurecom
 */

#include "LAYER2/MAC/mac.h"
#include "NR_MAC_gNB/nr_mac_gNB.h"
#include "NR_MAC_COMMON/nr_mac_extern.h"
#include "NR_MAC_gNB/mac_proto.h"
#include "common/ran_context.h"
#include "nfapi/oai_integration/vendor_ext.h"

extern RAN_CONTEXT_t RC;


void nr_fill_nfapi_pucch(module_id_t mod_id,
                         frame_t frame,
                         sub_frame_t slot,
                         const NR_sched_pucch_t *pucch,
                         int UE_id)
{
  NR_UE_info_t *UE_info = &RC.nrmac[mod_id]->UE_info;

  nfapi_nr_ul_tti_request_t *future_ul_tti_req =
      &RC.nrmac[mod_id]->UL_tti_req_ahead[0][pucch->ul_slot];
  AssertFatal(future_ul_tti_req->SFN == pucch->frame
              && future_ul_tti_req->Slot == pucch->ul_slot,
              "future UL_tti_req's frame.slot %d.%d does not match PUCCH %d.%d\n",
              future_ul_tti_req->SFN,
              future_ul_tti_req->Slot,
              pucch->frame,
              pucch->ul_slot);
  future_ul_tti_req->pdus_list[future_ul_tti_req->n_pdus].pdu_type = NFAPI_NR_UL_CONFIG_PUCCH_PDU_TYPE;
  future_ul_tti_req->pdus_list[future_ul_tti_req->n_pdus].pdu_size = sizeof(nfapi_nr_pucch_pdu_t);
  nfapi_nr_pucch_pdu_t *pucch_pdu = &future_ul_tti_req->pdus_list[future_ul_tti_req->n_pdus].pucch_pdu;
  memset(pucch_pdu, 0, sizeof(nfapi_nr_pucch_pdu_t));
  future_ul_tti_req->n_pdus += 1;

  LOG_D(MAC,
        "%4d.%2d Scheduling pucch reception in %4d.%2d: bits SR %d, ACK %d, CSI %d on res %d\n",
        frame,
        slot,
        pucch->frame,
        pucch->ul_slot,
        pucch->sr_flag,
        pucch->dai_c,
        pucch->csi_bits,
        pucch->resource_indicator);

  NR_ServingCellConfigCommon_t *scc = RC.nrmac[mod_id]->common_channels->ServingCellConfigCommon;
  nr_configure_pucch(pucch_pdu,
                     scc,
                     UE_info->UE_sched_ctrl[UE_id].active_ubwp,
                     UE_info->rnti[UE_id],
                     pucch->resource_indicator,
                     pucch->csi_bits,
                     pucch->dai_c,
                     pucch->sr_flag);
}

#define MIN_RSRP_VALUE -141
#define MAX_NUM_SSB 128
#define MAX_SSB_SCHED 8
#define L1_RSRP_HYSTERIS 10 //considering 10 dBm as hysterisis for avoiding frequent SSB Beam Switching. !Fixme provide exact value if any
//#define L1_DIFF_RSRP_STEP_SIZE 2

int ssb_index_sorted[MAX_NUM_SSB] = {0};
int ssb_rsrp_sorted[MAX_NUM_SSB] = {0};

//Measured RSRP Values Table 10.1.16.1-1 from 36.133
//Stored all the upper limits[Max RSRP Value of corresponding index]
//stored -1 for invalid values
int L1_SSB_CSI_RSRP_measReport_mapping_38133_10_1_6_1_1[128] = {
  -1, -1, -1, -1, -1, -1, -1, -1, -1, -1, //0 - 9
    -1, -1, -1, -1, -1, -1, -140, -139, -138, -137, //10 - 19
    -136, -135, -134, -133, -132, -131, -130, -129, -128, -127, //20 - 29
    -126, -125, -124, -123, -122, -121, -120, -119, -118, -117, //30 - 39
    -116, -115, -114, -113, -112, -111, -110, -109, -108, -107, //40 - 49
    -106, -105, -104, -103, -102, -101, -100, -99, -98, -97, //50 - 59
    -96, -95, -94, -93, -92, -91, -90, -89, -88, -87, //60 - 69
    -86, -85, -84, -83, -82, -81, -80, -79, -78, -77, //70 - 79
    -76, -75, -74, -73, -72, -71, -70, -69, -68, -67, //80 - 89
    -66, -65, -64, -63, -62, -61, -60, -59, -58, -57, //90 - 99
    -56, -55, -54, -53, -52, -51, -50, -49, -48, -47, //100 - 109
    -46, -45, -44, -44, -1, -1, -1, -1, -1, -1, //110 - 119
    -1, -1, -1, -1, -1, -1, -1, -1//120 - 127
  };

//Differential RSRP values Table 10.1.6.1-2 from 36.133
//Stored the upper limits[MAX RSRP Value]
int diff_rsrp_ssb_csi_meas_10_1_6_1_2[16] = {
  0, -2, -4, -6, -8, -10, -12, -14, -16, -18, //0 - 9
  -20, -22, -24, -26, -28, -30 //10 - 15
};


void nr_schedule_pucch(int Mod_idP,
                       frame_t frameP,
                       sub_frame_t slotP) {
  NR_UE_info_t *UE_info = &RC.nrmac[Mod_idP]->UE_info;
  const NR_list_t *UE_list = &UE_info->list;

  for (int UE_id = UE_list->head; UE_id >= 0; UE_id = UE_list->next[UE_id]) {
    NR_UE_sched_ctrl_t *sched_ctrl = &UE_info->UE_sched_ctrl[UE_id];
    const int n = sizeof(sched_ctrl->sched_pucch) / sizeof(*sched_ctrl->sched_pucch);
    for (int i = 0; i < n; i++) {
      NR_sched_pucch_t *curr_pucch = &UE_info->UE_sched_ctrl[UE_id].sched_pucch[i];
      const uint16_t O_ack = curr_pucch->dai_c;
      const uint16_t O_csi = curr_pucch->csi_bits;
      const uint8_t O_sr = curr_pucch->sr_flag;
      if (O_ack + O_csi + O_sr == 0
          || frameP != curr_pucch->frame
          || slotP != curr_pucch->ul_slot)
        continue;

      nr_fill_nfapi_pucch(Mod_idP, frameP, slotP, curr_pucch, UE_id);
      memset(curr_pucch, 0, sizeof(*curr_pucch));
    }
  }
}


//! Calculating number of bits set
uint8_t number_of_bits_set (uint8_t buf,uint8_t * max_ri){
  uint8_t nb_of_bits_set = 0;
  uint8_t mask = 0xff;
  uint8_t index = 0;

  for (index=7; (buf & mask) && (index>=0)  ; index--){
    if (buf & (1<<index))
      nb_of_bits_set++;

    mask>>=1;
  }
  *max_ri = 8-index;
  return nb_of_bits_set;
}


void compute_rsrp_bitlen(struct NR_CSI_ReportConfig *csi_reportconfig,
                         uint8_t nb_resources,
                         nr_csi_report_t *csi_report){

  if (NR_CSI_ReportConfig__groupBasedBeamReporting_PR_disabled == csi_reportconfig->groupBasedBeamReporting.present) {
    if (NULL != csi_reportconfig->groupBasedBeamReporting.choice.disabled->nrofReportedRS)
      csi_report->CSI_report_bitlen.nb_ssbri_cri = *(csi_reportconfig->groupBasedBeamReporting.choice.disabled->nrofReportedRS)+1;
    else
      /*! From Spec 38.331
       * nrofReportedRS
       * The number (N) of measured RS resources to be reported per report setting in a non-group-based report. N <= N_max, where N_max is either 2 or 4 depending on UE
       * capability. FFS: The signaling mechanism for the gNB to select a subset of N beams for the UE to measure and report.
       * When the field is absent the UE applies the value 1
       */
      csi_report->CSI_report_bitlen.nb_ssbri_cri= 1;
  } else
    csi_report->CSI_report_bitlen.nb_ssbri_cri= 2;

  if (nb_resources) {
    csi_report->CSI_report_bitlen.cri_ssbri_bitlen =ceil(log2 (nb_resources));
    csi_report->CSI_report_bitlen.rsrp_bitlen = 7; //From spec 38.212 Table 6.3.1.1.2-6: CRI, SSBRI, and RSRP
    csi_report->CSI_report_bitlen.diff_rsrp_bitlen =4; //From spec 38.212 Table 6.3.1.1.2-6: CRI, SSBRI, and RSRP
  } else {
    csi_report->CSI_report_bitlen.cri_ssbri_bitlen =0;
    csi_report->CSI_report_bitlen.rsrp_bitlen = 0;
    csi_report->CSI_report_bitlen.diff_rsrp_bitlen =0;
  }
}


uint8_t compute_ri_bitlen(struct NR_CSI_ReportConfig *csi_reportconfig,
                          nr_csi_report_t *csi_report){

  struct NR_CodebookConfig *codebookConfig = csi_reportconfig->codebookConfig;
  uint8_t nb_allowed_ri, ri_restriction,ri_bitlen;
  uint8_t  max_ri = 0;

  if (codebookConfig == NULL) {
    csi_report->csi_meas_bitlen.ri_bitlen=0;
    return max_ri;
  }

  // codebook type1 single panel
  if (NR_CodebookConfig__codebookType__type1__subType_PR_typeI_SinglePanel==codebookConfig->codebookType.choice.type1->subType.present){
    struct NR_CodebookConfig__codebookType__type1__subType__typeI_SinglePanel *type1single = codebookConfig->codebookType.choice.type1->subType.choice.typeI_SinglePanel;
    if (type1single->nrOfAntennaPorts.present == NR_CodebookConfig__codebookType__type1__subType__typeI_SinglePanel__nrOfAntennaPorts_PR_two){
      // two antenna ports case
      /*  From Spec 38.212
       *  If the higher layer parameter nrofCQIsPerReport=1, nRI in Table 6.3.1.1.2-3 is the number of allowed rank indicator
       *  values in the 4 LSBs of the higher layer parameter typeI-SinglePanel-ri-Restriction according to Subclause 5.2.2.2.1 [6,
       *  TS 38.214]; otherwise nRI in Table 6.3.1.1.2-3 is the number of allowed rank indicator values according to Subclause
       *  5.2.2.2.1 [6, TS 38.214].
       *
       *  But from Current RRC ASN structures nrofCQIsPerReport is not present. Present a dummy variable is present so using it to
       *  calculate RI for antennas equal or more than two.
       * */
      AssertFatal (NULL!=csi_reportconfig->dummy, "nrofCQIsPerReport is not present");

      ri_restriction = csi_reportconfig->codebookConfig->codebookType.choice.type1->subType.choice.typeI_SinglePanel->typeI_SinglePanel_ri_Restriction.buf[0];

      /* Replace dummy with the nrofCQIsPerReport from the CSIreport
         config when equalent ASN structure present */
      if (0==*(csi_reportconfig->dummy)){
        nb_allowed_ri = number_of_bits_set((ri_restriction & 0xf0), &max_ri);
        ri_bitlen = ceil(log2(nb_allowed_ri));
      }
      else{
        nb_allowed_ri = number_of_bits_set(ri_restriction, &max_ri);
        ri_bitlen = ceil(log2(nb_allowed_ri));
      }
      ri_bitlen = ri_bitlen<1?ri_bitlen:1; //from the spec 38.212 and table  6.3.1.1.2-3: RI, LI, CQI, and CRI of codebookType=typeI-SinglePanel
      csi_report->csi_meas_bitlen.ri_bitlen=ri_bitlen;
    }
    if (type1single->nrOfAntennaPorts.present == NR_CodebookConfig__codebookType__type1__subType__typeI_SinglePanel__nrOfAntennaPorts_PR_moreThanTwo){
      if (type1single->nrOfAntennaPorts.choice.moreThanTwo->n1_n2.present ==
          NR_CodebookConfig__codebookType__type1__subType__typeI_SinglePanel__nrOfAntennaPorts__moreThanTwo__n1_n2_PR_two_one_TypeI_SinglePanel_Restriction) {
        // 4 ports
        AssertFatal (NULL!=csi_reportconfig->dummy, "nrofCQIsPerReport is not present");

        ri_restriction = csi_reportconfig->codebookConfig->codebookType.choice.type1->subType.choice.typeI_SinglePanel->typeI_SinglePanel_ri_Restriction.buf[0];

        /* Replace dummy with the nrofCQIsPerReport from the CSIreport
           config when equalent ASN structure present*/
        if (0==*(csi_reportconfig->dummy)){
          nb_allowed_ri = number_of_bits_set((ri_restriction & 0xf0), &max_ri);
          ri_bitlen = ceil(log2(nb_allowed_ri));
        }
        else{
          nb_allowed_ri = number_of_bits_set(ri_restriction,&max_ri);
          ri_bitlen = ceil(log2(nb_allowed_ri));
        }
        ri_bitlen = ri_bitlen<2?ri_bitlen:2; //from the spec 38.212 and table  6.3.1.1.2-3: RI, LI, CQI, and CRI of codebookType=typeI-SinglePanel
        csi_report->csi_meas_bitlen.ri_bitlen=ri_bitlen;
      }
      else {
        // more than 4 ports
        AssertFatal (NULL!=csi_reportconfig->dummy, "nrofCQIsPerReport is not present");

        ri_restriction = csi_reportconfig->codebookConfig->codebookType.choice.type1->subType.choice.typeI_SinglePanel->typeI_SinglePanel_ri_Restriction.buf[0];

        /* Replace dummy with the nrofCQIsPerReport from the CSIreport
           config when equalent ASN structure present */
        if (0==*(csi_reportconfig->dummy)){
          nb_allowed_ri = number_of_bits_set((ri_restriction & 0xf0),&max_ri);
          ri_bitlen = ceil(log2(nb_allowed_ri));
        }
        else{
          nb_allowed_ri = number_of_bits_set(ri_restriction, &max_ri);
          ri_bitlen = ceil(log2(nb_allowed_ri));
        }
        csi_report->csi_meas_bitlen.ri_bitlen=ri_bitlen;
      }
    }
    return max_ri;
  }
  else
    AssertFatal(1==0,"Other configurations not yet implemented\n");
}

void compute_li_bitlen(struct NR_CSI_ReportConfig *csi_reportconfig,
                       uint8_t max_ri,
                       nr_csi_report_t *csi_report){

  struct NR_CodebookConfig *codebookConfig = csi_reportconfig->codebookConfig;
  if (codebookConfig == NULL) {
    csi_report->csi_meas_bitlen.li_bitlen=0;
    return;
  }
  // codebook type1 single panel
  if (NR_CodebookConfig__codebookType__type1__subType_PR_typeI_SinglePanel==codebookConfig->codebookType.choice.type1->subType.present){
    /* From Spec 38.212
     *  If the higher layer parameter nrofCQIsPerReport=1, nRI in Table 6.3.1.1.2-3 is the number of allowed rank indicator
     *  values in the 4 LSBs of the higher layer parameter typeI-SinglePanel-ri-Restriction according to Subclause 5.2.2.2.1 [6,
     *  TS 38.214]; otherwise nRI in Table 6.3.1.1.2-3 is the number of allowed rank indicator values according to Subclause
     *  5.2.2.2.1 [6, TS 38.214].
     *
     *  But from Current RRC ASN structures nrofCQIsPerReport is not present. Present a dummy variable is present so using it to
     *  calculate RI for antennas equal or more than two.
     */
     //! TODO: The bit length of LI is as follows LI = log2(RI), Need to confirm wheather we should consider maximum RI can be reported from ri_restricted
     //        or we should consider reported RI. If we need to consider reported RI for calculating LI bit length then we need to modify the code.
     csi_report->csi_meas_bitlen.li_bitlen=ceil(log2(max_ri))<2?ceil(log2(max_ri)):2;
  }
  else
    AssertFatal(1==0,"Other configurations not yet implemented\n");
}


void compute_cqi_bitlen(struct NR_CSI_ReportConfig *csi_reportconfig,
                        uint8_t max_ri,
                        nr_csi_report_t *csi_report){

  struct NR_CodebookConfig *codebookConfig = csi_reportconfig->codebookConfig;
  struct NR_CSI_ReportConfig__reportFreqConfiguration *freq_config = csi_reportconfig->reportFreqConfiguration;

  if (*freq_config->cqi_FormatIndicator == NR_CSI_ReportConfig__reportFreqConfiguration__cqi_FormatIndicator_widebandCQI) {
    csi_report->csi_meas_bitlen.cqi_bitlen = 4;
    if(codebookConfig != NULL) {
      if (NR_CodebookConfig__codebookType__type1__subType_PR_typeI_SinglePanel == codebookConfig->codebookType.choice.type1->subType.present){
        struct NR_CodebookConfig__codebookType__type1__subType__typeI_SinglePanel *type1single = codebookConfig->codebookType.choice.type1->subType.choice.typeI_SinglePanel;
        if (type1single->nrOfAntennaPorts.present == NR_CodebookConfig__codebookType__type1__subType__typeI_SinglePanel__nrOfAntennaPorts_PR_moreThanTwo) {
          if (type1single->nrOfAntennaPorts.choice.moreThanTwo->n1_n2.present >
              NR_CodebookConfig__codebookType__type1__subType__typeI_SinglePanel__nrOfAntennaPorts__moreThanTwo__n1_n2_PR_two_one_TypeI_SinglePanel_Restriction) {
            // more than 4 antenna ports
            if (max_ri > 4)
              csi_report->csi_meas_bitlen.cqi_bitlen += 4; // CQI for second TB
          }
        }
      }
    }
  }
  else
    AssertFatal(1==0,"Sub-band CQI reporting not yet supported");
}

//!TODO : same function can be written to handle csi_resources
void compute_csi_bitlen(NR_CSI_MeasConfig_t *csi_MeasConfig, NR_UE_info_t *UE_info, int UE_id, module_id_t Mod_idP){
  uint8_t csi_report_id = 0;
  uint8_t nb_resources = 0;
  uint8_t max_ri = 0;
  NR_CSI_ReportConfig__reportQuantity_PR reportQuantity_type;
  NR_CSI_ResourceConfigId_t csi_ResourceConfigId;
  struct NR_CSI_ResourceConfig *csi_resourceconfig;

  // for each CSI measurement report configuration (list of CSI-ReportConfig)
  for (csi_report_id=0; csi_report_id < csi_MeasConfig->csi_ReportConfigToAddModList->list.count; csi_report_id++){
    struct NR_CSI_ReportConfig *csi_reportconfig = csi_MeasConfig->csi_ReportConfigToAddModList->list.array[csi_report_id];
    // MAC structure for CSI measurement reports (per UE and per report)
    nr_csi_report_t *csi_report = &UE_info->csi_report_template[UE_id][csi_report_id];
    // csi-ResourceConfigId of a CSI-ResourceConfig included in the configuration
    // (either CSI-RS or SSB)
    csi_ResourceConfigId = csi_reportconfig->resourcesForChannelMeasurement;
    // looking for CSI-ResourceConfig
    int found_resource = 0;
    int csi_resourceidx = 0;
    while (found_resource == 0 && csi_resourceidx < csi_MeasConfig->csi_ResourceConfigToAddModList->list.count) {
      csi_resourceconfig = csi_MeasConfig->csi_ResourceConfigToAddModList->list.array[csi_resourceidx];
      if ( csi_resourceconfig->csi_ResourceConfigId == csi_ResourceConfigId)
        found_resource = 1;
      csi_resourceidx++;
    }
    AssertFatal(found_resource==1,"Not able to found any CSI-ResourceConfig with csi-ResourceConfigId %ld\n",
                csi_ResourceConfigId);

    long resourceType = csi_resourceconfig->resourceType;

    reportQuantity_type = csi_reportconfig->reportQuantity.present;
    csi_report->reportQuantity_type = reportQuantity_type;

    // setting the CSI or SSB index list
    if (NR_CSI_ReportConfig__reportQuantity_PR_ssb_Index_RSRP == csi_report->reportQuantity_type) {
      for (int csi_idx = 0; csi_idx < csi_MeasConfig->csi_SSB_ResourceSetToAddModList->list.count; csi_idx++) {
        if (csi_MeasConfig->csi_SSB_ResourceSetToAddModList->list.array[csi_idx]->csi_SSB_ResourceSetId ==
            *(csi_resourceconfig->csi_RS_ResourceSetList.choice.nzp_CSI_RS_SSB->csi_SSB_ResourceSetList->list.array[0])){
          //We can configure only one SSB resource set from spec 38.331 IE CSI-ResourceConfig
          nb_resources = csi_MeasConfig->csi_SSB_ResourceSetToAddModList->list.array[csi_idx]->csi_SSB_ResourceList.list.count;
          csi_report->SSB_Index_list = csi_MeasConfig->csi_SSB_ResourceSetToAddModList->list.array[csi_idx]->csi_SSB_ResourceList.list.array;
          csi_report->CSI_Index_list = NULL;
          break;
        }
      }
    }
    else {
      if (resourceType == NR_CSI_ResourceConfig__resourceType_periodic) {
        for (int csi_idx = 0; csi_idx < csi_MeasConfig->nzp_CSI_RS_ResourceSetToAddModList->list.count; csi_idx++) {
          if (csi_MeasConfig->nzp_CSI_RS_ResourceSetToAddModList->list.array[csi_idx]->nzp_CSI_ResourceSetId ==
              *(csi_resourceconfig->csi_RS_ResourceSetList.choice.nzp_CSI_RS_SSB->nzp_CSI_RS_ResourceSetList->list.array[0])) {
            //For periodic and semi-persistent CSI Resource Settings, the number of CSI-RS Resource Sets configured is limited to S=1 for spec 38.212
            nb_resources = csi_MeasConfig->nzp_CSI_RS_ResourceSetToAddModList->list.array[csi_idx]->nzp_CSI_RS_Resources.list.count;
            csi_report->CSI_Index_list = csi_MeasConfig->nzp_CSI_RS_ResourceSetToAddModList->list.array[csi_idx]->nzp_CSI_RS_Resources.list.array;
            csi_report->SSB_Index_list = NULL;
            break;
          }
        }
      }
      else AssertFatal(1==0,"Only periodic resource configuration currently supported\n");
    }

    // computation of bit length depending on the report type
    switch(reportQuantity_type){
      case (NR_CSI_ReportConfig__reportQuantity_PR_ssb_Index_RSRP):
        compute_rsrp_bitlen(csi_reportconfig, nb_resources, csi_report);
        break;
      case (NR_CSI_ReportConfig__reportQuantity_PR_cri_RSRP):
        compute_rsrp_bitlen(csi_reportconfig, nb_resources, csi_report);
        break;
      case (NR_CSI_ReportConfig__reportQuantity_PR_cri_RI_CQI):
        csi_report->csi_meas_bitlen.cri_bitlen=ceil(log2(nb_resources));
        max_ri = compute_ri_bitlen(csi_reportconfig, csi_report);
        compute_cqi_bitlen(csi_reportconfig, max_ri, csi_report);
        break;
    default:
      AssertFatal(1==0,"Not yet supported CSI report quantity type");
    }
  }
}


uint16_t nr_get_csi_bitlen(int Mod_idP,
                           int UE_id,
                           uint8_t csi_report_id) {

  uint16_t csi_bitlen =0;
  NR_UE_info_t *UE_info = &RC.nrmac[Mod_idP]->UE_info;
  L1_RSRP_bitlen_t * CSI_report_bitlen = NULL;
  CSI_Meas_bitlen_t * csi_meas_bitlen = NULL;

  if (NR_CSI_ReportConfig__reportQuantity_PR_ssb_Index_RSRP==UE_info->csi_report_template[UE_id][csi_report_id].reportQuantity_type||
      NR_CSI_ReportConfig__reportQuantity_PR_cri_RSRP==UE_info->csi_report_template[UE_id][csi_report_id].reportQuantity_type){
    CSI_report_bitlen = &(UE_info->csi_report_template[UE_id][csi_report_id].CSI_report_bitlen); //This might need to be moodif for Aperiodic CSI-RS measurements
    csi_bitlen+= ((CSI_report_bitlen->cri_ssbri_bitlen * CSI_report_bitlen->nb_ssbri_cri) +
                  CSI_report_bitlen->rsrp_bitlen +(CSI_report_bitlen->diff_rsrp_bitlen *
                  (CSI_report_bitlen->nb_ssbri_cri -1 )));
  } else{
   csi_meas_bitlen = &(UE_info->csi_report_template[UE_id][csi_report_id].csi_meas_bitlen); //This might need to be moodif for Aperiodic CSI-RS measurements
   csi_bitlen+= (csi_meas_bitlen->cri_bitlen +csi_meas_bitlen->ri_bitlen+csi_meas_bitlen->li_bitlen+csi_meas_bitlen->cqi_bitlen+csi_meas_bitlen->pmi_x1_bitlen+csi_meas_bitlen->pmi_x2_bitlen);
 }

  return csi_bitlen;
}


void nr_csi_meas_reporting(int Mod_idP,
                           frame_t frame,
                           sub_frame_t slot)
{
  NR_ServingCellConfigCommon_t *scc =
      RC.nrmac[Mod_idP]->common_channels->ServingCellConfigCommon;
  const int n_slots_frame = nr_slots_per_frame[*scc->ssbSubcarrierSpacing];

  NR_UE_info_t *UE_info = &RC.nrmac[Mod_idP]->UE_info;
  NR_list_t *UE_list = &UE_info->list;
  for (int UE_id = UE_list->head; UE_id >= 0; UE_id = UE_list->next[UE_id]) {
    const NR_CellGroupConfig_t *secondaryCellGroup = UE_info->secondaryCellGroup[UE_id];
    NR_UE_sched_ctrl_t *sched_ctrl = &UE_info->UE_sched_ctrl[UE_id];
    const NR_CSI_MeasConfig_t *csi_measconfig = secondaryCellGroup->spCellConfig->spCellConfigDedicated->csi_MeasConfig->choice.setup;
    AssertFatal(csi_measconfig->csi_ReportConfigToAddModList->list.count > 0,
                "NO CSI report configuration available");
    NR_PUCCH_Config_t *pucch_Config = sched_ctrl->active_ubwp->bwp_Dedicated->pucch_Config->choice.setup;

    for (int csi_report_id = 0; csi_report_id < csi_measconfig->csi_ReportConfigToAddModList->list.count; csi_report_id++){
      NR_CSI_ReportConfig_t *csirep = csi_measconfig->csi_ReportConfigToAddModList->list.array[csi_report_id];

      AssertFatal(csirep->reportConfigType.choice.periodic,
                  "Only periodic CSI reporting is implemented currently\n");
      int period, offset;
      csi_period_offset(csirep, NULL, &period, &offset);
      const int sched_slot = (period + offset) % n_slots_frame;
      // prepare to schedule csi measurement reception according to 5.2.1.4 in 38.214
      // preparation is done in first slot of tdd period
      if (frame % (period / n_slots_frame) != offset / n_slots_frame)
        continue;
      LOG_I(MAC, "CSI reporting in frame %d slot %d\n", frame, sched_slot);

      const NR_PUCCH_CSI_Resource_t *pucchcsires = csirep->reportConfigType.choice.periodic->pucch_CSI_ResourceList.list.array[0];
      const NR_PUCCH_ResourceSet_t *pucchresset = pucch_Config->resourceSetToAddModList->list.array[1]; // set with formats >1
      const int n = pucchresset->resourceList.list.count;
      int res_index = 0;
      for (; res_index < n; res_index++)
        if (*pucchresset->resourceList.list.array[res_index] == pucchcsires->pucch_Resource)
          break;
      AssertFatal(res_index < n,
                  "CSI resource not found among PUCCH resources\n");

      // find free PUCCH that is in order with possibly existing PUCCH
      // schedulings (other CSI, SR)
      NR_sched_pucch_t *curr_pucch = &sched_ctrl->sched_pucch[2];
      AssertFatal(curr_pucch->csi_bits == 0
                  && !curr_pucch->sr_flag
                  && curr_pucch->dai_c == 0,
                  "PUCCH not free at index 2 for UE %04x\n",
                  UE_info->rnti[UE_id]);
      curr_pucch->frame = frame;
      curr_pucch->ul_slot = sched_slot;
      curr_pucch->resource_indicator = res_index;
      curr_pucch->csi_bits +=
          nr_get_csi_bitlen(Mod_idP,UE_id,csi_report_id);

      // going through the list of PUCCH resources to find the one indexed by resource_id
      uint16_t *vrb_map_UL = &RC.nrmac[Mod_idP]->common_channels[0].vrb_map_UL[sched_slot * MAX_BWP_SIZE];
      const int m = pucch_Config->resourceToAddModList->list.count;
      for (int j = 0; j < m; j++) {
        NR_PUCCH_Resource_t *pucchres = pucch_Config->resourceToAddModList->list.array[j];
        if (pucchres->pucch_ResourceId != *pucchresset->resourceList.list.array[res_index])
          continue;
        int start = pucchres->startingPRB;
        int len = 1;
        uint64_t mask = 0;
        switch(pucchres->format.present){
          case NR_PUCCH_Resource__format_PR_format2:
            len = pucchres->format.choice.format2->nrofPRBs;
            mask = ((1 << pucchres->format.choice.format2->nrofSymbols) - 1) << pucchres->format.choice.format2->startingSymbolIndex;
            curr_pucch->simultaneous_harqcsi = pucch_Config->format2->choice.setup->simultaneousHARQ_ACK_CSI;
            break;
          case NR_PUCCH_Resource__format_PR_format3:
            len = pucchres->format.choice.format3->nrofPRBs;
            mask = ((1 << pucchres->format.choice.format3->nrofSymbols) - 1) << pucchres->format.choice.format3->startingSymbolIndex;
            curr_pucch->simultaneous_harqcsi = pucch_Config->format3->choice.setup->simultaneousHARQ_ACK_CSI;
            break;
          case NR_PUCCH_Resource__format_PR_format4:
            mask = ((1 << pucchres->format.choice.format4->nrofSymbols) - 1) << pucchres->format.choice.format4->startingSymbolIndex;
            curr_pucch->simultaneous_harqcsi = pucch_Config->format4->choice.setup->simultaneousHARQ_ACK_CSI;
            break;
        default:
          AssertFatal(0, "Invalid PUCCH format type\n");
        }
        // verify resources are free
        for (int i = start; i < start + len; ++i) {
          vrb_map_UL[i] |= mask;
        }
        AssertFatal(!curr_pucch->simultaneous_harqcsi,
                    "UE %04x has simultaneous HARQ/CSI configured, but we don't support that\n",
                    UE_info->rnti[UE_id]);
      }
    }
  }
}

static void handle_dl_harq(module_id_t mod_id,
                           int UE_id,
                           int8_t harq_pid,
                           bool success)
{
  NR_UE_info_t *UE_info = &RC.nrmac[mod_id]->UE_info;
  NR_UE_harq_t *harq = &UE_info->UE_sched_ctrl[UE_id].harq_processes[harq_pid];
  harq->feedback_slot = -1;
  harq->is_waiting = false;
  if (success) {
    add_tail_nr_list(&UE_info->UE_sched_ctrl[UE_id].available_dl_harq, harq_pid);
    harq->round = 0;
    harq->ndi ^= 1;
  } else if (harq->round >= MAX_HARQ_ROUNDS - 1) {
    add_tail_nr_list(&UE_info->UE_sched_ctrl[UE_id].available_dl_harq, harq_pid);
    harq->round = 0;
    harq->ndi ^= 1;
    NR_mac_stats_t *stats = &UE_info->mac_stats[UE_id];
    stats->dlsch_errors++;
    LOG_D(MAC, "retransmission error for UE %d (total %d)\n", UE_id, stats->dlsch_errors);
  } else {
    add_tail_nr_list(&UE_info->UE_sched_ctrl[UE_id].retrans_dl_harq, harq_pid);
    harq->round++;
  }
}

int checkTargetSSBInFirst64TCIStates_pdschConfig(int ssb_index_t, int Mod_idP, int UE_id) {
  NR_UE_info_t *UE_info = &RC.nrmac[Mod_idP]->UE_info;
  NR_CellGroupConfig_t *secondaryCellGroup = UE_info->secondaryCellGroup[UE_id] ;
  int nb_tci_states = secondaryCellGroup->spCellConfig->spCellConfigDedicated->initialDownlinkBWP->pdsch_Config->choice.setup->tci_StatesToAddModList->list.count;
  NR_TCI_State_t *tci =NULL;
  int i;

  for(i=0; i<nb_tci_states && i<64; i++) {
    tci = (NR_TCI_State_t *)secondaryCellGroup->spCellConfig->spCellConfigDedicated->initialDownlinkBWP->pdsch_Config->choice.setup->tci_StatesToAddModList->list.array[i];

    if(tci != NULL) {
      if(tci->qcl_Type1.referenceSignal.present == NR_QCL_Info__referenceSignal_PR_ssb) {
        if(tci->qcl_Type1.referenceSignal.choice.ssb == ssb_index_t)
          return tci->tci_StateId;  // returned TCI state ID
      }
      // if type2 is configured
      else if(tci->qcl_Type2 != NULL && tci->qcl_Type2->referenceSignal.present == NR_QCL_Info__referenceSignal_PR_ssb) {
        if(tci->qcl_Type2->referenceSignal.choice.ssb == ssb_index_t)
          return tci->tci_StateId; // returned TCI state ID
      } else LOG_I(MAC,"SSB index is not found in first 64 TCI states of TCI_statestoAddModList[%d]", i);
    }
  }

  // tci state not identified in first 64 TCI States of PDSCH Config
  return -1;
}

int checkTargetSSBInTCIStates_pdcchConfig(int ssb_index_t, int Mod_idP, int UE_id) {
  NR_UE_info_t *UE_info = &RC.nrmac[Mod_idP]->UE_info;
  NR_CellGroupConfig_t *secondaryCellGroup = UE_info->secondaryCellGroup[UE_id] ;
  int nb_tci_states = secondaryCellGroup->spCellConfig->spCellConfigDedicated->initialDownlinkBWP->pdsch_Config->choice.setup->tci_StatesToAddModList->list.count;
  NR_TCI_State_t *tci =NULL;
  NR_TCI_StateId_t *tci_id = NULL;
  int bwp_id = 1;
  NR_BWP_Downlink_t *bwp = secondaryCellGroup->spCellConfig->spCellConfigDedicated->downlinkBWP_ToAddModList->list.array[bwp_id-1];
  NR_ControlResourceSet_t *coreset = bwp->bwp_Dedicated->pdcch_Config->choice.setup->controlResourceSetToAddModList->list.array[bwp_id-1];
  int i;
  int flag = 0;
  int tci_stateID = -1;

  for(i=0; i<nb_tci_states && i<128; i++) {
    tci = (NR_TCI_State_t *)secondaryCellGroup->spCellConfig->spCellConfigDedicated->initialDownlinkBWP->pdsch_Config->choice.setup->tci_StatesToAddModList->list.array[i];

    if(tci != NULL && tci->qcl_Type1.referenceSignal.present == NR_QCL_Info__referenceSignal_PR_ssb) {
      if(tci->qcl_Type1.referenceSignal.choice.ssb == ssb_index_t) {
        flag = 1;
        tci_stateID = tci->tci_StateId;
        break;
      } else if(tci->qcl_Type2 != NULL && tci->qcl_Type2->referenceSignal.present == NR_QCL_Info__referenceSignal_PR_ssb) {
        flag = 1;
        tci_stateID = tci->tci_StateId;
        break;
      }
    }

    if(flag != 0 && tci_stateID != -1 && coreset != NULL) {
      for(i=0; i<64 && i<coreset->tci_StatesPDCCH_ToAddList->list.count; i++) {
        tci_id = coreset->tci_StatesPDCCH_ToAddList->list.array[i];

        if(tci_id != NULL && *tci_id == tci_stateID)
          return tci_stateID;
      }
    }
  }

  // Need to implement once configuration is received
  return -1;
}

//returns the measured RSRP value (upper limit)
int get_measured_rsrp(uint8_t index) {
  //if index is invalid returning minimum rsrp -140
  if(index <= 15 || index >= 114)
    return MIN_RSRP_VALUE;

  return L1_SSB_CSI_RSRP_measReport_mapping_38133_10_1_6_1_1[index];
}

//returns the differential RSRP value (upper limit)
int get_diff_rsrp(uint8_t index, int strongest_rsrp) {
  if(strongest_rsrp != -1) {
    return strongest_rsrp + diff_rsrp_ssb_csi_meas_10_1_6_1_2[index];
  } else
    return MIN_RSRP_VALUE;
}

//identifies the target SSB Beam index
//keeps the required date for PDCCH and PDSCH TCI state activation/deactivation CE consutruction globally
//handles triggering of PDCCH and PDSCH MAC CEs
void tci_handling(module_id_t Mod_idP, int UE_id, frame_t frame, slot_t slot) {

  int strongest_ssb_rsrp = 0;
  int cqi_idx = 0;
  int curr_ssb_beam_index = 0; //ToDo: yet to know how to identify the serving ssb beam index
  uint8_t target_ssb_beam_index = curr_ssb_beam_index;
  uint8_t is_triggering_ssb_beam_switch =0;
  uint8_t ssb_idx = 0;
  int pdsch_bwp_id =0;
  int ssb_index[MAX_NUM_SSB] = {0};
  int ssb_rsrp[MAX_NUM_SSB] = {0};
  uint8_t idx = 0;
  int bwp_id  = 1;
  NR_UE_info_t *UE_info = &RC.nrmac[Mod_idP]->UE_info;
  NR_CellGroupConfig_t *secondaryCellGroup = UE_info->secondaryCellGroup[UE_id];
  NR_BWP_Downlink_t *bwp = secondaryCellGroup->spCellConfig->spCellConfigDedicated->downlinkBWP_ToAddModList->list.array[bwp_id-1];
  //bwp indicator
  int n_dl_bwp = secondaryCellGroup->spCellConfig->spCellConfigDedicated->downlinkBWP_ToAddModList->list.count;
  uint8_t nr_ssbri_cri = 0;
  uint8_t nb_of_csi_ssb_report = UE_info->csi_report_template[UE_id][cqi_idx].nb_of_csi_ssb_report;
  int better_rsrp_reported = -140-(-0); /*minimum_measured_RSRP_value - minimum_differntail_RSRP_value*///considering the minimum RSRP value as better RSRP initially
  uint8_t diff_rsrp_idx = 0;
  uint8_t i, j;
  NR_UE_sched_ctrl_t *sched_ctrl = &UE_info->UE_sched_ctrl[UE_id];
  NR_mac_stats_t *stats = &UE_info->mac_stats[UE_id];

  if (n_dl_bwp < 4)
    pdsch_bwp_id = bwp_id;
  else
    pdsch_bwp_id = bwp_id - 1; // as per table 7.3.1.1.2-1 in 38.212

  /*Example:
  CRI_SSBRI: 1 2 3 4| 5 6 7 8| 9 10 1 2|
  nb_of_csi_ssb_report = 3 //3 sets as above
  nr_ssbri_cri = 4 //each set has 4 elements
  storing ssb indexes in ssb_index array as ssb_index[0] = 1 .. ssb_index[4] = 5
  ssb_rsrp[0] = strongest rsrp in first set, ssb_rsrp[4] = strongest rsrp in second set, ..
  idx: resource set index
  */

  //for all reported SSB
  for (idx = 0; idx < nb_of_csi_ssb_report; idx++) {
    nr_ssbri_cri = sched_ctrl->CSI_report[idx].choice.ssb_cri_report.nr_ssbri_cri;
      //extracting the ssb indexes
      for (ssb_idx = 0; ssb_idx < nr_ssbri_cri; ssb_idx++) {
        ssb_index[idx * nb_of_csi_ssb_report + ssb_idx] = sched_ctrl->CSI_report[idx].choice.ssb_cri_report.CRI_SSBRI[ssb_idx];
      }

      //if strongest measured RSRP is configured
      strongest_ssb_rsrp = get_measured_rsrp(sched_ctrl->CSI_report[idx].choice.ssb_cri_report.RSRP);
      // including ssb rsrp in mac stats
      stats->cumul_rsrp += strongest_ssb_rsrp;
      stats->num_rsrp_meas++;
      ssb_rsrp[idx * nb_of_csi_ssb_report] = strongest_ssb_rsrp;
      LOG_D(MAC,"ssb_rsrp = %d\n",strongest_ssb_rsrp);

      //if current ssb rsrp is greater than better rsrp
      if(ssb_rsrp[idx * nb_of_csi_ssb_report] > better_rsrp_reported) {
        better_rsrp_reported = ssb_rsrp[idx * nb_of_csi_ssb_report];
        target_ssb_beam_index = idx * nb_of_csi_ssb_report;
      }

      for(diff_rsrp_idx =1; diff_rsrp_idx < nr_ssbri_cri; diff_rsrp_idx++) {
        ssb_rsrp[idx * nb_of_csi_ssb_report + diff_rsrp_idx] = get_diff_rsrp(sched_ctrl->CSI_report[idx].choice.ssb_cri_report.diff_RSRP[diff_rsrp_idx-1], strongest_ssb_rsrp);

        //if current reported rsrp is greater than better rsrp
        if(ssb_rsrp[idx * nb_of_csi_ssb_report + diff_rsrp_idx] > better_rsrp_reported) {
          better_rsrp_reported = ssb_rsrp[idx * nb_of_csi_ssb_report + diff_rsrp_idx];
          target_ssb_beam_index = idx * nb_of_csi_ssb_report + diff_rsrp_idx;
        }
      }
  }


  if(ssb_index[target_ssb_beam_index] != ssb_index[curr_ssb_beam_index] && ssb_rsrp[target_ssb_beam_index] > ssb_rsrp[curr_ssb_beam_index]) {
    if( ssb_rsrp[target_ssb_beam_index] - ssb_rsrp[curr_ssb_beam_index] > L1_RSRP_HYSTERIS) {
      is_triggering_ssb_beam_switch = 1;
      LOG_D(MAC, "Triggering ssb beam switching using tci\n");
    }
  }

  if(is_triggering_ssb_beam_switch) {
    //filling pdcch tci state activativation mac ce structure fields
    sched_ctrl->UE_mac_ce_ctrl.pdcch_state_ind.is_scheduled = 1;
    //OAI currently focusing on Non CA usecase hence 0 is considered as serving
    //cell id
    sched_ctrl->UE_mac_ce_ctrl.pdcch_state_ind.servingCellId = 0; //0 for PCell as 38.331 v15.9.0 page 353 //serving cell id for which this MAC CE applies
    sched_ctrl->UE_mac_ce_ctrl.pdcch_state_ind.coresetId = 0; //coreset id for which the TCI State id is being indicated

    /* 38.321 v15.8.0 page 66
    TCI State ID: This field indicates the TCI state identified by TCI-StateId as specified in TS 38.331 [5] applicable
    to the Control Resource Set identified by CORESET ID field.
    If the field of CORESET ID is set to 0,
      this field indicates a TCI-StateId for a TCI state of the first 64 TCI-states configured by tci-States-ToAddModList and tciStates-ToReleaseList in the PDSCH-Config in the active BWP.
    If the field of CORESET ID is set to the other value than 0,
     this field indicates a TCI-StateId configured by tci-StatesPDCCH-ToAddList and tciStatesPDCCH-ToReleaseList in the controlResourceSet identified by the indicated CORESET ID.
    The length of the field is 7 bits
     */
    if(sched_ctrl->UE_mac_ce_ctrl.pdcch_state_ind.coresetId == 0) {
      int tci_state_id = checkTargetSSBInFirst64TCIStates_pdschConfig(ssb_index[target_ssb_beam_index], Mod_idP, UE_id);

      if( tci_state_id != -1)
        sched_ctrl->UE_mac_ce_ctrl.pdcch_state_ind.tciStateId = tci_state_id;
      else {
        //identify the best beam within first 64 TCI States of PDSCH
        //Config TCI-states-to-addModList
        int flag = 0;

        for(i =0; ssb_index_sorted[i]!=0; i++) {
          tci_state_id = checkTargetSSBInFirst64TCIStates_pdschConfig(ssb_index_sorted[i], Mod_idP, UE_id) ;

          if(tci_state_id != -1 && ssb_rsrp_sorted[i] > ssb_rsrp[curr_ssb_beam_index] && ssb_rsrp_sorted[i] - ssb_rsrp[curr_ssb_beam_index] > L1_RSRP_HYSTERIS) {
            sched_ctrl->UE_mac_ce_ctrl.pdcch_state_ind.tciStateId = tci_state_id;
            flag = 1;
            break;
          }
        }

        if(flag == 0 || ssb_rsrp_sorted[i] < ssb_rsrp[curr_ssb_beam_index] || ssb_rsrp_sorted[i] - ssb_rsrp[curr_ssb_beam_index] < L1_RSRP_HYSTERIS) {
          sched_ctrl->UE_mac_ce_ctrl.pdcch_state_ind.is_scheduled = 0;
        }
      }
    } else {
      int tci_state_id = checkTargetSSBInTCIStates_pdcchConfig(ssb_index[target_ssb_beam_index], Mod_idP, UE_id);

      if (tci_state_id !=-1)
        sched_ctrl->UE_mac_ce_ctrl.pdcch_state_ind.tciStateId = tci_state_id;
      else {
        //identify the best beam within CORESET/PDCCH
        ////Config TCI-states-to-addModList
        int flag = 0;

        for(i =0; ssb_index_sorted[i]!=0; i++) {
          tci_state_id = checkTargetSSBInTCIStates_pdcchConfig(ssb_index_sorted[i], Mod_idP, UE_id);

          if( tci_state_id != -1 && ssb_rsrp_sorted[i] > ssb_rsrp[curr_ssb_beam_index] && ssb_rsrp_sorted[i] - ssb_rsrp[curr_ssb_beam_index] > L1_RSRP_HYSTERIS) {
            sched_ctrl->UE_mac_ce_ctrl.pdcch_state_ind.tciStateId = tci_state_id;
            flag = 1;
            break;
          }
        }

        if(flag == 0 || ssb_rsrp_sorted[i] < ssb_rsrp[curr_ssb_beam_index] || ssb_rsrp_sorted[i] - ssb_rsrp[curr_ssb_beam_index] < L1_RSRP_HYSTERIS) {
          sched_ctrl->UE_mac_ce_ctrl.pdcch_state_ind.is_scheduled = 0;
        }
      }
    }

    sched_ctrl->UE_mac_ce_ctrl.pdcch_state_ind.tci_present_inDCI = bwp->bwp_Dedicated->pdcch_Config->choice.setup->controlResourceSetToAddModList->list.array[bwp_id-1]->tci_PresentInDCI;

    //filling pdsch tci state activation deactivation mac ce structure fields
    if(sched_ctrl->UE_mac_ce_ctrl.pdcch_state_ind.tci_present_inDCI) {
      sched_ctrl->UE_mac_ce_ctrl.pdsch_TCI_States_ActDeact.is_scheduled = 1;
      /*
      Serving Cell ID: This field indicates the identity of the Serving Cell for which the MAC CE applies
      Considering only PCell exists. Serving cell index of PCell is always 0, hence configuring 0
      */
      sched_ctrl->UE_mac_ce_ctrl.pdsch_TCI_States_ActDeact.servingCellId = 0;
      /*
      BWP ID: This field indicates a DL BWP for which the MAC CE applies as the codepoint of the DCI bandwidth
      part indicator field as specified in TS 38.212
      */
      sched_ctrl->UE_mac_ce_ctrl.pdsch_TCI_States_ActDeact.bwpId = pdsch_bwp_id;

      /*
       * TODO ssb_rsrp_sort() API yet to code to find 8 best beams, rrc configuration
       * is required
       */
      for(i = 0; i<8; i++) {
        sched_ctrl->UE_mac_ce_ctrl.pdsch_TCI_States_ActDeact.tciStateActDeact[i] = i;
      }

      sched_ctrl->UE_mac_ce_ctrl.pdsch_TCI_States_ActDeact.highestTciStateActivated = 8;

      for(i = 0, j =0; i<MAX_TCI_STATES; i++) {
        if(sched_ctrl->UE_mac_ce_ctrl.pdsch_TCI_States_ActDeact.tciStateActDeact[i]) {
          sched_ctrl->UE_mac_ce_ctrl.pdsch_TCI_States_ActDeact.codepoint[j] = i;
          j++;
        }
      }
    }//tci_presentInDCI
  }//is-triggering_beam_switch
}//tci handling

uint8_t pickandreverse_bits(uint8_t *payload, uint16_t bitlen, uint8_t start_bit) {
  uint8_t rev_bits = 0;
  for (int i=0; i<bitlen; i++)
    rev_bits |= ((payload[(start_bit+i)/8]>>((start_bit+i)%8))&0x01)<<(bitlen-i-1);
  return rev_bits;
}


void evaluate_rsrp_report(NR_UE_info_t *UE_info,
                             NR_UE_sched_ctrl_t *sched_ctrl,
                             int UE_id,
                             uint8_t csi_report_id,
                             uint8_t *payload,
                             int *cumul_bits,
                             NR_CSI_ReportConfig__reportQuantity_PR reportQuantity_type){

  uint8_t cri_ssbri_bitlen = UE_info->csi_report_template[UE_id][csi_report_id].CSI_report_bitlen.cri_ssbri_bitlen;
  uint16_t curr_payload;

  /*! As per the spec 38.212 and table:  6.3.1.1.2-12 in a single UCI sequence we can have multiple CSI_report
  * the number of CSI_report will depend on number of CSI resource sets that are configured in CSI-ResourceConfig RRC IE
  * From spec 38.331 from the IE CSI-ResourceConfig for SSB RSRP reporting we can configure only one resource set
  * From spec 38.214 section 5.2.1.2 For periodic and semi-persistent CSI Resource Settings, the number of CSI-RS Resource Sets configured is limited to S=1
  */

  /** from 38.214 sec 5.2.1.4.2
  - if the UE is configured with the higher layer parameter groupBasedBeamReporting set to 'disabled', the UE is
    not required to update measurements for more than 64 CSI-RS and/or SSB resources, and the UE shall report in
    a single report nrofReportedRS (higher layer configured) different CRI or SSBRI for each report setting

  - if the UE is configured with the higher layer parameter groupBasedBeamReporting set to 'enabled', the UE is not
    required to update measurements for more than 64 CSI-RS and/or SSB resources, and the UE shall report in a
    single reporting instance two different CRI or SSBRI for each report setting, where CSI-RS and/or SSB
    resources can be received simultaneously by the UE either with a single spatial domain receive filter, or with
    multiple simultaneous spatial domain receive filter
  */

  int idx = 0; //Since for SSB RSRP reporting in RRC can configure only one ssb resource set per one report config
  sched_ctrl->CSI_report[idx].choice.ssb_cri_report.nr_ssbri_cri = UE_info->csi_report_template[UE_id][csi_report_id].CSI_report_bitlen.nb_ssbri_cri;

  for (int csi_ssb_idx = 0; csi_ssb_idx < sched_ctrl->CSI_report[idx].choice.ssb_cri_report.nr_ssbri_cri ; csi_ssb_idx++) {
    curr_payload = pickandreverse_bits(payload, cri_ssbri_bitlen, *cumul_bits);

    if (NR_CSI_ReportConfig__reportQuantity_PR_ssb_Index_RSRP == reportQuantity_type)
      sched_ctrl->CSI_report[idx].choice.ssb_cri_report.CRI_SSBRI [csi_ssb_idx] =
        *(UE_info->csi_report_template[UE_id][csi_report_id].SSB_Index_list[cri_ssbri_bitlen>0?((curr_payload)&~(~1<<(cri_ssbri_bitlen-1))):cri_ssbri_bitlen]);
    else
      sched_ctrl->CSI_report[idx].choice.ssb_cri_report.CRI_SSBRI [csi_ssb_idx] =
        *(UE_info->csi_report_template[UE_id][csi_report_id].CSI_Index_list[cri_ssbri_bitlen>0?((curr_payload)&~(~1<<(cri_ssbri_bitlen-1))):cri_ssbri_bitlen]);

    *cumul_bits += cri_ssbri_bitlen;
    LOG_D(MAC,"SSB_index = %d\n",sched_ctrl->CSI_report[idx].choice.ssb_cri_report.CRI_SSBRI [csi_ssb_idx]);
  }

  curr_payload = pickandreverse_bits(payload, 7, *cumul_bits);
  sched_ctrl->CSI_report[idx].choice.ssb_cri_report.RSRP = curr_payload & 0x7f;
  *cumul_bits += 7;

  for (int diff_rsrp_idx =0; diff_rsrp_idx < sched_ctrl->CSI_report[idx].choice.ssb_cri_report.nr_ssbri_cri - 1; diff_rsrp_idx++ ) {
    curr_payload = pickandreverse_bits(payload, 4, *cumul_bits);
    sched_ctrl->CSI_report[idx].choice.ssb_cri_report.diff_RSRP[diff_rsrp_idx] = curr_payload & 0x0f;
    *cumul_bits += 4;
  }
  UE_info->csi_report_template[UE_id][csi_report_id].nb_of_csi_ssb_report++;
  LOG_D(MAC,"rsrp_id = %d rsrp = %d\n",
        sched_ctrl->CSI_report[idx].choice.ssb_cri_report.RSRP,
        get_measured_rsrp(sched_ctrl->CSI_report[idx].choice.ssb_cri_report.RSRP));

<<<<<<< HEAD
}


void evaluate_cri_report(uint8_t *payload,
                         uint8_t cri_bitlen,
                         int cumul_bits,
                         NR_UE_sched_ctrl_t *sched_ctrl){

  int idx = 0; // FIXME not sure about this index. Should it be the same as csi_report_id?

  uint8_t temp_cri = pickandreverse_bits(payload, cri_bitlen, cumul_bits);
  sched_ctrl->CSI_report[idx].choice.cri_ri_li_pmi_cqi_report.cri = temp_cri;
}

void evaluate_ri_report(uint8_t *payload,
                        uint8_t ri_bitlen,
                        NR_UE_sched_ctrl_t *sched_ctrl){

  AssertFatal(1==0,"Evaluation of RI report not yet implemented\n");
}


void evaluate_cqi_report(uint8_t *payload,
                         uint8_t cqi_bitlen,
                         int *cumul_bits,
                         NR_UE_sched_ctrl_t *sched_ctrl){

  //TODO sub-band CQI report not yet implemented
  int idx = 0; // FIXME not sure about this index. Should it be the same as csi_report_id?
  
  uint8_t temp_cqi = pickandreverse_bits(payload, 4, *cumul_bits);
  sched_ctrl->CSI_report[idx].choice.cri_ri_li_pmi_cqi_report.wb_cqi_1tb = temp_cqi;
  *cumul_bits += 4;
  LOG_I(MAC,"Wide-band CQI for the first TB %d\n", temp_cqi);
  if (cqi_bitlen > 4) {
    temp_cqi = pickandreverse_bits(payload, 4, *cumul_bits);
    sched_ctrl->CSI_report[idx].choice.cri_ri_li_pmi_cqi_report.wb_cqi_2tb = temp_cqi;
    LOG_D(MAC,"Wide-band CQI for the second TB %d\n", temp_cqi);
  }
}

void extract_pucch_csi_report(NR_CSI_MeasConfig_t *csi_MeasConfig,
                              const nfapi_nr_uci_pucch_pdu_format_2_3_4_t *uci_pdu,
                              frame_t frame,
                              slot_t slot,
                              int UE_id,
                              module_id_t Mod_idP) {

  /** From Table 6.3.1.1.2-3: RI, LI, CQI, and CRI of codebookType=typeI-SinglePanel */
  NR_ServingCellConfigCommon_t *scc =
      RC.nrmac[Mod_idP]->common_channels->ServingCellConfigCommon;
  const int n_slots_frame = nr_slots_per_frame[*scc->ssbSubcarrierSpacing];
  uint8_t *payload = uci_pdu->csi_part1.csi_part1_payload;
  NR_CSI_ReportConfig__reportQuantity_PR reportQuantity_type = NR_CSI_ReportConfig__reportQuantity_PR_NOTHING;
  NR_UE_info_t *UE_info = &(RC.nrmac[Mod_idP]->UE_info);
  NR_UE_sched_ctrl_t *sched_ctrl = &UE_info->UE_sched_ctrl[UE_id];
  int cumul_bits = 0;

  for (int csi_report_id = 0; csi_report_id < csi_MeasConfig->csi_ReportConfigToAddModList->list.count; csi_report_id++ ) {
    UE_info->csi_report_template[UE_id][csi_report_id].nb_of_csi_ssb_report = 0;
    uint8_t cri_bitlen = 0;
    uint8_t ri_bitlen = 0;
    uint8_t cqi_bitlen = 0;
    NR_CSI_ReportConfig_t *csirep = csi_MeasConfig->csi_ReportConfigToAddModList->list.array[csi_report_id];
    int period, offset;
    csi_period_offset(csirep, NULL, &period, &offset);
    // verify if report with current id has been scheduled for this frame and slot
    // -1 because this is processed 1 slot after the reception
    if ((n_slots_frame*frame + slot - offset - 1)%period == 0) {
      reportQuantity_type = UE_info->csi_report_template[UE_id][csi_report_id].reportQuantity_type;
      LOG_I(MAC,"SFN/SF:%d/%d reportQuantity type = %d\n",frame,slot,reportQuantity_type);
      switch(reportQuantity_type){
        case NR_CSI_ReportConfig__reportQuantity_PR_cri_RSRP:
          evaluate_rsrp_report(UE_info,sched_ctrl,UE_id,csi_report_id,payload,&cumul_bits,reportQuantity_type);
          break;
        case NR_CSI_ReportConfig__reportQuantity_PR_ssb_Index_RSRP:
          evaluate_rsrp_report(UE_info,sched_ctrl,UE_id,csi_report_id,payload,&cumul_bits,reportQuantity_type);
          break;
        case NR_CSI_ReportConfig__reportQuantity_PR_cri_RI_CQI:
          cri_bitlen = UE_info->csi_report_template[UE_id][csi_report_id].csi_meas_bitlen.cri_bitlen;
          if(cri_bitlen)
            evaluate_cri_report(payload,cri_bitlen,cumul_bits,sched_ctrl);
          cumul_bits += cri_bitlen;
          ri_bitlen = UE_info->csi_report_template[UE_id][csi_report_id].csi_meas_bitlen.ri_bitlen;
          if(ri_bitlen)
            evaluate_ri_report(payload,ri_bitlen,sched_ctrl);
          cumul_bits += ri_bitlen;
          //TODO add zero padding bits when needed
          cqi_bitlen = UE_info->csi_report_template[UE_id][csi_report_id].csi_meas_bitlen.cqi_bitlen;
          if(cqi_bitlen)
            evaluate_cqi_report(payload,cqi_bitlen,&cumul_bits,sched_ctrl);
          break;
        default:
          AssertFatal(1==0, "Invalid or not supported CSI measurement report\n");
      }
    }
  }
=======
  if ( !(reportQuantity_type))
    AssertFatal(reportQuantity_type, "reportQuantity is not configured");
}

static NR_UE_harq_t *find_harq(module_id_t mod_id, frame_t frame, sub_frame_t slot, int UE_id)
{
  /* In case of realtime problems: we can only identify a HARQ process by
   * timing. If the HARQ process's feedback_frame/feedback_slot is not the one we
   * expected, we assume that processing has been aborted and we need to
   * skip this HARQ process, which is what happens in the loop below.
   * Similarly, we might be "in advance", in which case we need to skip
   * this result. */
  NR_UE_sched_ctrl_t *sched_ctrl = &RC.nrmac[mod_id]->UE_info.UE_sched_ctrl[UE_id];
  int8_t pid = sched_ctrl->feedback_dl_harq.head;
  if (pid < 0)
    return NULL;
  NR_UE_harq_t *harq = &sched_ctrl->harq_processes[pid];
  /* old feedbacks we missed: mark for retransmission */
  while (harq->feedback_frame != frame
         || (harq->feedback_frame == frame && harq->feedback_slot < slot)) {
    LOG_W(MAC,
          "expected HARQ pid %d feedback at %d.%d, but is at %d.%d instead (HARQ feedback is in the past)\n",
          pid,
          harq->feedback_frame,
          harq->feedback_slot,
          frame,
          slot);
    remove_front_nr_list(&sched_ctrl->feedback_dl_harq);
    handle_dl_harq(mod_id, UE_id, pid, 0);
    pid = sched_ctrl->feedback_dl_harq.head;
    if (pid < 0)
      return NULL;
    harq = &sched_ctrl->harq_processes[pid];
  }
  /* feedbacks that we wait for in the future: don't do anything */
  if (harq->feedback_slot > slot) {
    LOG_W(MAC,
          "expected HARQ pid %d feedback at %d.%d, but is at %d.%d instead (HARQ feedback is in the future)\n",
          pid,
          harq->feedback_frame,
          harq->feedback_slot,
          frame,
          slot);
    return NULL;
  }
  return harq;
>>>>>>> d953b253
}

void handle_nr_uci_pucch_0_1(module_id_t mod_id,
                             frame_t frame,
                             sub_frame_t slot,
                             const nfapi_nr_uci_pucch_pdu_format_0_1_t *uci_01)
{
  int UE_id = find_nr_UE_id(mod_id, uci_01->rnti);
  if (UE_id < 0) {
    LOG_E(MAC, "%s(): unknown RNTI %04x in PUCCH UCI\n", __func__, uci_01->rnti);
    return;
  }
  NR_UE_info_t *UE_info = &RC.nrmac[mod_id]->UE_info;
  NR_UE_sched_ctrl_t *sched_ctrl = &UE_info->UE_sched_ctrl[UE_id];

  // tpc (power control)
  sched_ctrl->tpc1 = nr_get_tpc(RC.nrmac[mod_id]->pucch_target_snrx10,
                                uci_01->ul_cqi,
                                30);
  sched_ctrl->pucch_snrx10 = uci_01->ul_cqi * 5 - 640;

  NR_ServingCellConfigCommon_t *scc = RC.nrmac[mod_id]->common_channels->ServingCellConfigCommon;
  const int num_slots = nr_slots_per_frame[*scc->ssbSubcarrierSpacing];
  if (((uci_01->pduBitmap >> 1) & 0x01)) {
    // iterate over received harq bits
    for (int harq_bit = 0; harq_bit < uci_01->harq->num_harq; harq_bit++) {
      const uint8_t harq_value = uci_01->harq->harq_list[harq_bit].harq_value;
      const uint8_t harq_confidence = uci_01->harq->harq_confidence_level;
      NR_UE_harq_t *harq = find_harq(mod_id, frame, slot, UE_id);
      if (!harq)
        break;
      DevAssert(harq->is_waiting);
      const int8_t pid = sched_ctrl->feedback_dl_harq.head;
      remove_front_nr_list(&sched_ctrl->feedback_dl_harq);
      handle_dl_harq(mod_id, UE_id, pid, harq_value == 1 && harq_confidence == 0);
    }
  }
}

void handle_nr_uci_pucch_2_3_4(module_id_t mod_id,
                               frame_t frame,
                               sub_frame_t slot,
                               const nfapi_nr_uci_pucch_pdu_format_2_3_4_t *uci_234)
{
  int UE_id = find_nr_UE_id(mod_id, uci_234->rnti);
  if (UE_id < 0) {
    LOG_E(MAC, "%s(): unknown RNTI %04x in PUCCH UCI\n", __func__, uci_234->rnti);
    return;
  }
  NR_CSI_MeasConfig_t *csi_MeasConfig = RC.nrmac[mod_id]->UE_info.secondaryCellGroup[UE_id]->spCellConfig->spCellConfigDedicated->csi_MeasConfig->choice.setup;
  NR_UE_info_t *UE_info = &RC.nrmac[mod_id]->UE_info;
  NR_UE_sched_ctrl_t *sched_ctrl = &UE_info->UE_sched_ctrl[UE_id];

  // tpc (power control)
  sched_ctrl->tpc1 = nr_get_tpc(RC.nrmac[mod_id]->pucch_target_snrx10,
                                uci_234->ul_cqi,
                                30);
  sched_ctrl->pucch_snrx10 = uci_234->ul_cqi * 5 - 640;

  NR_ServingCellConfigCommon_t *scc = RC.nrmac[mod_id]->common_channels->ServingCellConfigCommon;
  const int num_slots = nr_slots_per_frame[*scc->ssbSubcarrierSpacing];
  if ((uci_234->pduBitmap >> 1) & 0x01) {
    // iterate over received harq bits
    for (int harq_bit = 0; harq_bit < uci_234->harq.harq_bit_len; harq_bit++) {
      const int acknack = ((uci_234->harq.harq_payload[harq_bit >> 3]) >> harq_bit) & 0x01;
      NR_UE_harq_t *harq = find_harq(mod_id, frame, slot, UE_id);
      if (!harq)
        break;
      DevAssert(harq->is_waiting);
      const int8_t pid = sched_ctrl->feedback_dl_harq.head;
      remove_front_nr_list(&sched_ctrl->feedback_dl_harq);
      handle_dl_harq(mod_id, UE_id, pid, uci_234->harq.harq_crc != 1 && acknack);
    }
  }
  if ((uci_234->pduBitmap >> 2) & 0x01) {
    //API to parse the csi report and store it into sched_ctrl
    extract_pucch_csi_report (csi_MeasConfig, uci_234, frame, slot, UE_id, mod_id);
    //TCI handling function
    tci_handling(mod_id, UE_id,frame, slot);
  }
  if ((uci_234->pduBitmap >> 3) & 0x01) {
    //@TODO:Handle CSI Report 2
  }
}


// function to update pucch scheduling parameters in UE list when a USS DL is scheduled
bool nr_acknack_scheduling(int mod_id,
                           int UE_id,
                           frame_t frame,
                           sub_frame_t slot)
{
  const NR_ServingCellConfigCommon_t *scc = RC.nrmac[mod_id]->common_channels->ServingCellConfigCommon;
  const int n_slots_frame = nr_slots_per_frame[*scc->ssbSubcarrierSpacing];
  const NR_TDD_UL_DL_Pattern_t *tdd = &scc->tdd_UL_DL_ConfigurationCommon->pattern1;
  const int nr_ulmix_slots = tdd->nrofUplinkSlots + (tdd->nrofUplinkSymbols != 0);
  const int nr_mix_slots = tdd->nrofDownlinkSymbols != 0 || tdd->nrofUplinkSymbols != 0;
  const int nr_slots_period = tdd->nrofDownlinkSlots + tdd->nrofUplinkSlots + nr_mix_slots;
  const int first_ul_slot_tdd = tdd->nrofDownlinkSlots + nr_slots_period * (slot / nr_slots_period);
  const int CC_id = 0;

  AssertFatal(slot < first_ul_slot_tdd + (tdd->nrofUplinkSymbols != 0),
              "cannot handle multiple TDD periods (yet): slot %d first_ul_slot_tdd %d nrofUplinkSlots %ld\n",
              slot,
              first_ul_slot_tdd,
              tdd->nrofUplinkSlots);

  /* for the moment, we consider:
   * * only pucch_sched[0] holds HARQ (and SR)
   * * we do not multiplex with CSI, which is always in pucch_sched[2]
   * * SR uses format 0 and is allocated in the first UL (mixed) slot (and not
   *   later)
   * * that the PUCCH resource set 0 (for up to 2 bits) points to the first N
   *   PUCCH resources, where N is the number of resources in the PUCCH
   *   resource set. This is used in pucch_index_used, which counts the used
   *   resources by index, and not by their ID! */
  NR_UE_sched_ctrl_t *sched_ctrl = &RC.nrmac[mod_id]->UE_info.UE_sched_ctrl[UE_id];
  NR_sched_pucch_t *pucch = &sched_ctrl->sched_pucch[0];
  AssertFatal(pucch->csi_bits == 0,
              "%s(): csi_bits %d in sched_pucch[0]\n",
              __func__,
              pucch->csi_bits);

  const int max_acknacks = 2;
  AssertFatal(pucch->dai_c + pucch->sr_flag <= max_acknacks,
              "illegal number of bits in PUCCH of UE %d\n",
              UE_id);
  /* if the currently allocated PUCCH of this UE is full, allocate it */
  if (pucch->sr_flag + pucch->dai_c == max_acknacks) {
    /* advance the UL slot information in PUCCH by one so we won't schedule in
     * the same slot again */
    const int f = pucch->frame;
    const int s = pucch->ul_slot;
    nr_fill_nfapi_pucch(mod_id, frame, slot, pucch, UE_id);
    memset(pucch, 0, sizeof(*pucch));
    pucch->frame = s == n_slots_frame - 1 ? (f + 1) % 1024 : f;
    pucch->ul_slot = (s + 1) % n_slots_frame;
    // we assume that only two indices over the array sched_pucch exist
    const NR_sched_pucch_t *csi_pucch = &sched_ctrl->sched_pucch[2];
    // skip the CSI PUCCH if it is present and if in the next frame/slot
    if (csi_pucch->csi_bits > 0
        && csi_pucch->frame == pucch->frame
        && csi_pucch->ul_slot == pucch->ul_slot) {
      AssertFatal(!csi_pucch->simultaneous_harqcsi,
                  "%s(): %d.%d cannot handle simultaneous_harqcsi, but found for UE %d\n",
                  __func__,
                  pucch->frame,
                  pucch->ul_slot,
                  UE_id);
      nr_fill_nfapi_pucch(mod_id, frame, slot, csi_pucch, UE_id);
      pucch->frame = s >= n_slots_frame - 2 ?  (f + 1) % 1024 : f;
      pucch->ul_slot = (s + 2) % n_slots_frame;
    }
  }

  /* if the UE's next PUCCH occasion is after the possible UL slots (within the
   * same frame) or wrapped around to the next frame, then we assume there is
   * no possible PUCCH allocation anymore */
  if ((pucch->frame == frame
       && (pucch->ul_slot >= first_ul_slot_tdd + nr_ulmix_slots))
      || (pucch->frame == frame + 1))
    return false;

  // this is hardcoded for now as ue specific
  NR_SearchSpace__searchSpaceType_PR ss_type = NR_SearchSpace__searchSpaceType_PR_ue_Specific;
  uint8_t pdsch_to_harq_feedback[8];
  get_pdsch_to_harq_feedback(mod_id, UE_id, ss_type, pdsch_to_harq_feedback);

  /* there is a scheduled SR or HARQ. Check whether we can use it for this
   * ACKNACK */
  if (pucch->sr_flag + pucch->dai_c > 0) {
    /* this UE already has a PUCCH occasion */
    DevAssert(pucch->frame == frame);

    // Find the right timing_indicator value.
    int i = 0;
    while (i < 8) {
      if (pdsch_to_harq_feedback[i] == pucch->ul_slot - slot)
        break;
      ++i;
    }
    if (i >= 8) {
      // we cannot reach this timing anymore, allocate and try again
      const int f = pucch->frame;
      const int s = pucch->ul_slot;
      const int n_slots_frame = nr_slots_per_frame[*scc->ssbSubcarrierSpacing];
      nr_fill_nfapi_pucch(mod_id, frame, slot, pucch, UE_id);
      memset(pucch, 0, sizeof(*pucch));
      pucch->frame = s == n_slots_frame - 1 ? (f + 1) % 1024 : f;
      pucch->ul_slot = (s + 1) % n_slots_frame;
      return nr_acknack_scheduling(mod_id, UE_id, frame, slot);
    }

    pucch->timing_indicator = i;
    pucch->dai_c++;
    // retain old resource indicator, and we are good
    return true;
  }

  /* we need to find a new PUCCH occasion */

  NR_PUCCH_Config_t *pucch_Config = sched_ctrl->active_ubwp->bwp_Dedicated->pucch_Config->choice.setup;
  DevAssert(pucch_Config->resourceToAddModList->list.count > 0);
  DevAssert(pucch_Config->resourceSetToAddModList->list.count > 0);
  const int n_res = pucch_Config->resourceSetToAddModList->list.array[0]->resourceList.list.count;
  int *pucch_index_used = RC.nrmac[mod_id]->pucch_index_used[sched_ctrl->active_ubwp->bwp_Id];

  /* if time information is outdated (e.g., last PUCCH occasion in last frame),
   * set to first possible UL occasion in this frame. Note that if such UE is
   * scheduled a lot and used all AckNacks, pucch->frame might have been
   * wrapped around to next frame */
  if (frame != pucch->frame || pucch->ul_slot < first_ul_slot_tdd) {
    DevAssert(pucch->sr_flag + pucch->dai_c == 0);
    AssertFatal(frame + 1 != pucch->frame,
                "frame wrap around not handled in %s() yet\n",
                __func__);
    pucch->frame = frame;
    pucch->ul_slot = first_ul_slot_tdd;
  }

  // increase to first slot in which PUCCH resources are available
  while (pucch_index_used[pucch->ul_slot] >= n_res) {
    pucch->ul_slot++;
    /* if there is no free resource anymore, abort search */
    if ((pucch->frame == frame
         && pucch->ul_slot >= first_ul_slot_tdd + nr_ulmix_slots)
        || (pucch->frame == frame + 1)) {
      LOG_E(MAC,
            "%4d.%2d no free PUCCH resources anymore while searching for UE %d\n",
            frame,
            slot,
            UE_id);
      return false;
    }
  }

  // advance ul_slot if it is not reachable by UE
  pucch->ul_slot = max(pucch->ul_slot, slot + pdsch_to_harq_feedback[0]);

  // is there already CSI in this slot?
  const NR_sched_pucch_t *csi_pucch = &sched_ctrl->sched_pucch[2];
  // skip the CSI PUCCH if it is present and if in the next frame/slot
  if (csi_pucch->csi_bits > 0
      && csi_pucch->frame == pucch->frame
      && csi_pucch->ul_slot == pucch->ul_slot) {
    AssertFatal(!csi_pucch->simultaneous_harqcsi,
                "%s(): %d.%d cannot handle simultaneous_harqcsi, but found for UE %d\n",
                __func__,
                pucch->frame,
                pucch->ul_slot,
                UE_id);
    nr_fill_nfapi_pucch(mod_id, frame, slot, csi_pucch, UE_id);
    /* advance the UL slot information in PUCCH by one so we won't schedule in
     * the same slot again */
    const int f = pucch->frame;
    const int s = pucch->ul_slot;
    memset(pucch, 0, sizeof(*pucch));
    pucch->frame = s == n_slots_frame - 1 ? (f + 1) % 1024 : f;
    pucch->ul_slot = (s + 1) % n_slots_frame;
    return nr_acknack_scheduling(mod_id, UE_id, frame, slot);
  }

  // Find the right timing_indicator value.
  int i = 0;
  while (i < 8) {
    if (pdsch_to_harq_feedback[i] == pucch->ul_slot - slot)
      break;
    ++i;
  }
  if (i >= 8) {
    LOG_W(MAC,
          "%4d.%2d could not find pdsch_to_harq_feedback for UE %d: earliest "
          "ack slot %d\n",
          frame,
          slot,
          UE_id,
          pucch->ul_slot);
    return false;
  }
  pucch->timing_indicator = i; // index in the list of timing indicators

  pucch->dai_c++;
  const int pucch_res = pucch_index_used[pucch->ul_slot];
  pucch->resource_indicator = pucch_res;
  pucch_index_used[pucch->ul_slot] += 1;
  AssertFatal(pucch_index_used[pucch->ul_slot] <= n_res,
              "UE %d in %4d.%2d: pucch_index_used is %d (%d available)\n",
              UE_id,
              pucch->frame,
              pucch->ul_slot,
              pucch_index_used[pucch->ul_slot],
              n_res);

  /* verify that at that slot and symbol, resources are free. We only do this
   * for initialCyclicShift 0 (we assume it always has that one), so other
   * initialCyclicShifts can overlap with ICS 0!*/
  const NR_PUCCH_Resource_t *resource =
      pucch_Config->resourceToAddModList->list.array[pucch_res];
  DevAssert(resource->format.present == NR_PUCCH_Resource__format_PR_format0);
  if (resource->format.choice.format0->initialCyclicShift == 0) {
    uint16_t *vrb_map_UL = &RC.nrmac[mod_id]->common_channels[CC_id].vrb_map_UL[pucch->ul_slot * MAX_BWP_SIZE];
    const uint16_t symb = 1 << resource->format.choice.format0->startingSymbolIndex;
    AssertFatal((vrb_map_UL[resource->startingPRB] & symb) == 0,
                "symbol %x is not free for PUCCH alloc in vrb_map_UL at RB %ld and slot %d\n",
                symb, resource->startingPRB, pucch->ul_slot);
    vrb_map_UL[resource->startingPRB] |= symb;
  }
  return true;
}

void csi_period_offset(NR_CSI_ReportConfig_t *csirep,
                       NR_NZP_CSI_RS_Resource_t *nzpcsi,
                       int *period, int *offset) {

  if(nzpcsi != NULL) {

    NR_CSI_ResourcePeriodicityAndOffset_PR p_and_o = nzpcsi->periodicityAndOffset->present;

    switch(p_and_o){
      case NR_CSI_ResourcePeriodicityAndOffset_PR_slots4:
        *period = 4;
        *offset = nzpcsi->periodicityAndOffset->choice.slots4;
        break;
      case NR_CSI_ResourcePeriodicityAndOffset_PR_slots5:
        *period = 5;
        *offset = nzpcsi->periodicityAndOffset->choice.slots5;
        break;
      case NR_CSI_ResourcePeriodicityAndOffset_PR_slots8:
        *period = 8;
        *offset = nzpcsi->periodicityAndOffset->choice.slots8;
        break;
      case NR_CSI_ResourcePeriodicityAndOffset_PR_slots10:
        *period = 10;
        *offset = nzpcsi->periodicityAndOffset->choice.slots10;
        break;
      case NR_CSI_ResourcePeriodicityAndOffset_PR_slots16:
        *period = 16;
        *offset = nzpcsi->periodicityAndOffset->choice.slots16;
        break;
      case NR_CSI_ResourcePeriodicityAndOffset_PR_slots20:
        *period = 20;
        *offset = nzpcsi->periodicityAndOffset->choice.slots20;
        break;
      case NR_CSI_ResourcePeriodicityAndOffset_PR_slots32:
        *period = 32;
        *offset = nzpcsi->periodicityAndOffset->choice.slots32;
        break;
      case NR_CSI_ResourcePeriodicityAndOffset_PR_slots40:
        *period = 40;
        *offset = nzpcsi->periodicityAndOffset->choice.slots40;
        break;
      case NR_CSI_ResourcePeriodicityAndOffset_PR_slots64:
        *period = 64;
        *offset = nzpcsi->periodicityAndOffset->choice.slots64;
        break;
      case NR_CSI_ResourcePeriodicityAndOffset_PR_slots80:
        *period = 80;
        *offset = nzpcsi->periodicityAndOffset->choice.slots80;
        break;
      case NR_CSI_ResourcePeriodicityAndOffset_PR_slots160:
        *period = 160;
        *offset = nzpcsi->periodicityAndOffset->choice.slots160;
        break;
      case NR_CSI_ResourcePeriodicityAndOffset_PR_slots320:
        *period = 320;
        *offset = nzpcsi->periodicityAndOffset->choice.slots320;
        break;
      case NR_CSI_ResourcePeriodicityAndOffset_PR_slots640:
        *period = 640;
        *offset = nzpcsi->periodicityAndOffset->choice.slots640;
        break;
    default:
      AssertFatal(1==0,"No periodicity and offset found in CSI resource");
    }

  }

  if(csirep != NULL) {

    NR_CSI_ReportPeriodicityAndOffset_PR p_and_o = csirep->reportConfigType.choice.periodic->reportSlotConfig.present;

    switch(p_and_o){
      case NR_CSI_ReportPeriodicityAndOffset_PR_slots4:
        *period = 4;
        *offset = csirep->reportConfigType.choice.periodic->reportSlotConfig.choice.slots4;
        break;
      case NR_CSI_ReportPeriodicityAndOffset_PR_slots5:
        *period = 5;
        *offset = csirep->reportConfigType.choice.periodic->reportSlotConfig.choice.slots5;
        break;
      case NR_CSI_ReportPeriodicityAndOffset_PR_slots8:
        *period = 8;
        *offset = csirep->reportConfigType.choice.periodic->reportSlotConfig.choice.slots8;
        break;
      case NR_CSI_ReportPeriodicityAndOffset_PR_slots10:
        *period = 10;
        *offset = csirep->reportConfigType.choice.periodic->reportSlotConfig.choice.slots10;
        break;
      case NR_CSI_ReportPeriodicityAndOffset_PR_slots16:
        *period = 16;
        *offset = csirep->reportConfigType.choice.periodic->reportSlotConfig.choice.slots16;
        break;
      case NR_CSI_ReportPeriodicityAndOffset_PR_slots20:
        *period = 20;
        *offset = csirep->reportConfigType.choice.periodic->reportSlotConfig.choice.slots20;
        break;
      case NR_CSI_ReportPeriodicityAndOffset_PR_slots40:
        *period = 40;
        *offset = csirep->reportConfigType.choice.periodic->reportSlotConfig.choice.slots40;
        break;
      case NR_CSI_ReportPeriodicityAndOffset_PR_slots80:
        *period = 80;
        *offset = csirep->reportConfigType.choice.periodic->reportSlotConfig.choice.slots80;
        break;
      case NR_CSI_ReportPeriodicityAndOffset_PR_slots160:
        *period = 160;
        *offset = csirep->reportConfigType.choice.periodic->reportSlotConfig.choice.slots160;
        break;
      case NR_CSI_ReportPeriodicityAndOffset_PR_slots320:
        *period = 320;
        *offset = csirep->reportConfigType.choice.periodic->reportSlotConfig.choice.slots320;
        break;
    default:
      AssertFatal(1==0,"No periodicity and offset resource found in CSI report");
    }
  }
}

uint16_t compute_pucch_prb_size(uint8_t format,
                                uint8_t nr_prbs,
                                uint16_t O_tot,
                                uint16_t O_csi,
                                NR_PUCCH_MaxCodeRate_t *maxCodeRate,
                                uint8_t Qm,
                                uint8_t n_symb,
                                uint8_t n_re_ctrl) {

  uint16_t O_crc;

  if (O_tot<12)
    O_crc = 0;
  else{
    if (O_tot<20)
      O_crc = 6;
    else {
      if (O_tot<360)
        O_crc = 11;
      else
        AssertFatal(1==0,"Case for segmented PUCCH not yet implemented");
    }
  }

  int rtimes100;
  switch(*maxCodeRate){
    case NR_PUCCH_MaxCodeRate_zeroDot08 :
      rtimes100 = 8;
      break;
    case NR_PUCCH_MaxCodeRate_zeroDot15 :
      rtimes100 = 15;
      break;
    case NR_PUCCH_MaxCodeRate_zeroDot25 :
      rtimes100 = 25;
      break;
    case NR_PUCCH_MaxCodeRate_zeroDot35 :
      rtimes100 = 35;
      break;
    case NR_PUCCH_MaxCodeRate_zeroDot45 :
      rtimes100 = 45;
      break;
    case NR_PUCCH_MaxCodeRate_zeroDot60 :
      rtimes100 = 60;
      break;
    case NR_PUCCH_MaxCodeRate_zeroDot80 :
      rtimes100 = 80;
      break;
  default :
    AssertFatal(1==0,"Invalid MaxCodeRate");
  }

  float r = (float)rtimes100/100;

  if (O_csi == O_tot) {
    if ((O_tot+O_csi)>(nr_prbs*n_re_ctrl*n_symb*Qm*r))
      AssertFatal(1==0,"MaxCodeRate %.2f can't support %d UCI bits and %d CRC bits with %d PRBs",
                  r,O_tot,O_crc,nr_prbs);
    else
      return nr_prbs;
  }

  if (format==2){
    // TODO fix this for multiple CSI reports
    for (int i=1; i<=nr_prbs; i++){
      if((O_tot+O_crc)<=(i*n_symb*Qm*n_re_ctrl*r) &&
         (O_tot+O_crc)>((i-1)*n_symb*Qm*n_re_ctrl*r))
        return i;
    }
    AssertFatal(1==0,"MaxCodeRate %.2f can't support %d UCI bits and %d CRC bits with at most %d PRBs",
                r,O_tot,O_crc,nr_prbs);
  }
  else{
    AssertFatal(1==0,"Not yet implemented");
  }
}<|MERGE_RESOLUTION|>--- conflicted
+++ resolved
@@ -904,8 +904,6 @@
   LOG_D(MAC,"rsrp_id = %d rsrp = %d\n",
         sched_ctrl->CSI_report[idx].choice.ssb_cri_report.RSRP,
         get_measured_rsrp(sched_ctrl->CSI_report[idx].choice.ssb_cri_report.RSRP));
-
-<<<<<<< HEAD
 }
 
 
@@ -1003,9 +1001,6 @@
       }
     }
   }
-=======
-  if ( !(reportQuantity_type))
-    AssertFatal(reportQuantity_type, "reportQuantity is not configured");
 }
 
 static NR_UE_harq_t *find_harq(module_id_t mod_id, frame_t frame, sub_frame_t slot, int UE_id)
@@ -1050,7 +1045,6 @@
     return NULL;
   }
   return harq;
->>>>>>> d953b253
 }
 
 void handle_nr_uci_pucch_0_1(module_id_t mod_id,
