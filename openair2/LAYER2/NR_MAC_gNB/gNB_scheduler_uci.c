/*
 * Licensed to the OpenAirInterface (OAI) Software Alliance under one or more
 * contributor license agreements.  See the NOTICE file distributed with
 * this work for additional information regarding copyright ownership.
 * The OpenAirInterface Software Alliance licenses this file to You under
 * the OAI Public License, Version 1.1  (the "License"); you may not use this file
 * except in compliance with the License.
 * You may obtain a copy of the License at
 *
 *      http://www.openairinterface.org/?page_id=698
 *
 * Unless required by applicable law or agreed to in writing, software
 * distributed under the License is distributed on an "AS IS" BASIS,
 * WITHOUT WARRANTIES OR CONDITIONS OF ANY KIND, either express or implied.
 * See the License for the specific language governing permissions and
 * limitations under the License.
 *-------------------------------------------------------------------------------
 * For more information about the OpenAirInterface (OAI) Software Alliance:
 *      contact@openairinterface.org
 */

/*! \file gNB_scheduler_uci.c
 * \brief MAC procedures related to UCI
 * \date 2020
 * \version 1.0
 * \company Eurecom
 */

#include <softmodem-common.h>
#include "LAYER2/MAC/mac.h"
#include "NR_MAC_gNB/nr_mac_gNB.h"
#include "NR_MAC_COMMON/nr_mac_extern.h"
#include "NR_MAC_gNB/mac_proto.h"
#include "common/ran_context.h"
#include "common/utils/nr/nr_common.h"
#include "nfapi/oai_integration/vendor_ext.h"

extern RAN_CONTEXT_t RC;


void nr_fill_nfapi_pucch(module_id_t mod_id,
                         frame_t frame,
                         sub_frame_t slot,
                         const NR_sched_pucch_t *pucch,
                         int UE_id)
{
  NR_UE_info_t *UE_info = &RC.nrmac[mod_id]->UE_info;

  nfapi_nr_ul_tti_request_t *future_ul_tti_req =
      &RC.nrmac[mod_id]->UL_tti_req_ahead[0][pucch->ul_slot];
  AssertFatal(future_ul_tti_req->SFN == pucch->frame
              && future_ul_tti_req->Slot == pucch->ul_slot,
              "Current %d.%d : future UL_tti_req's frame.slot %d.%d does not match PUCCH %d.%d\n",
              frame,slot,
              future_ul_tti_req->SFN,
              future_ul_tti_req->Slot,
              pucch->frame,
              pucch->ul_slot);
  future_ul_tti_req->pdus_list[future_ul_tti_req->n_pdus].pdu_type = NFAPI_NR_UL_CONFIG_PUCCH_PDU_TYPE;
  future_ul_tti_req->pdus_list[future_ul_tti_req->n_pdus].pdu_size = sizeof(nfapi_nr_pucch_pdu_t);
  nfapi_nr_pucch_pdu_t *pucch_pdu = &future_ul_tti_req->pdus_list[future_ul_tti_req->n_pdus].pucch_pdu;
  memset(pucch_pdu, 0, sizeof(nfapi_nr_pucch_pdu_t));
  future_ul_tti_req->n_pdus += 1;

  LOG_D(NR_MAC,
        "%s %4d.%2d Scheduling pucch reception in %4d.%2d: bits SR %d, DAI %d, CSI %d on res %d\n",
        pucch->dai_c>0 ? "pucch_acknak" : "",
        frame,
        slot,
        pucch->frame,
        pucch->ul_slot,
        pucch->sr_flag,
        pucch->dai_c,
        pucch->csi_bits,
        pucch->resource_indicator);

  NR_ServingCellConfigCommon_t *scc = RC.nrmac[mod_id]->common_channels->ServingCellConfigCommon;
  NR_CellGroupConfig_t *cg=UE_info->CellGroup[UE_id];

  NR_BWP_UplinkDedicated_t *ubwpd;
  ubwpd = cg ? cg->spCellConfig->spCellConfigDedicated->uplinkConfig->initialUplinkBWP:NULL;

  LOG_D(NR_MAC,"pucch_acknak: %d.%d Calling nr_configure_pucch (ubwpd %p,r_pucch %d) pucch in %d.%d\n",frame,slot,ubwpd,pucch->r_pucch,pucch->frame,pucch->ul_slot);
  nr_configure_pucch(pucch_pdu,
                     scc,
                     UE_info->CellGroup[UE_id],
                     UE_info->UE_sched_ctrl[UE_id].active_ubwp,
                     ubwpd,
                     UE_info->rnti[UE_id],
                     pucch->resource_indicator,
                     pucch->csi_bits,
                     pucch->dai_c,
                     pucch->sr_flag,
                     pucch->r_pucch);
}

#define MIN_RSRP_VALUE -141
#define MAX_NUM_SSB 128
#define MAX_SSB_SCHED 8
#define L1_RSRP_HYSTERIS 10 //considering 10 dBm as hysterisis for avoiding frequent SSB Beam Switching. !Fixme provide exact value if any
//#define L1_DIFF_RSRP_STEP_SIZE 2

int ssb_index_sorted[MAX_NUM_SSB] = {0};
int ssb_rsrp_sorted[MAX_NUM_SSB] = {0};

//Measured RSRP Values Table 10.1.16.1-1 from 36.133
//Stored all the upper limits[Max RSRP Value of corresponding index]
//stored -1 for invalid values
int L1_SSB_CSI_RSRP_measReport_mapping_38133_10_1_6_1_1[128] = {
  -1, -1, -1, -1, -1, -1, -1, -1, -1, -1, //0 - 9
     -1, -1, -1, -1, -1, -1, INT_MIN, -140, -139, -138, //10 - 19
    -137, -136, -135, -134, -133, -132, -131, -130, -129, -128, //20 - 29
    -127, -126, -125, -124, -123, -122, -121, -120, -119, -118, //30 - 39
    -117,-116, -115, -114, -113, -112, -111, -110, -109, -108, //40 - 49
    -107, -106, -105, -104, -103, -102, -101, -100, -99, -98, //50 - 59
    -97, -96, -95, -94, -93, -92, -91, -90, -89, -88, //60 - 69
    -87, -86, -85, -84, -83, -82, -81, -80, -79, -78, //70 - 79
    -77, -76, -75, -74, -73, -72, -71, -70, -69, -68, //80 - 89
    -67, -66, -65, -64, -63, -62, -61, -60, -59, -58, //90 - 99
    -57, -56, -55, -54, -53, -52, -51, -50, -49, -48, //100 - 109
    -47, -46, -45, -44, INT_MAX, -1, -1, -1, -1, -1, //110 - 119
    -1, -1, -1, -1, -1, -1, -1, -1//120 - 127
  };

//Differential RSRP values Table 10.1.6.1-2 from 36.133
//Stored the upper limits[MAX RSRP Value]
int diff_rsrp_ssb_csi_meas_10_1_6_1_2[16] = {
  0, -2, -4, -6, -8, -10, -12, -14, -16, -18, //0 - 9
  -20, -22, -24, -26, -28, -30 //10 - 15
};


void nr_schedule_pucch(int Mod_idP,
                       frame_t frameP,
                       sub_frame_t slotP)
{
  gNB_MAC_INST *nrmac = RC.nrmac[Mod_idP];
  if (!is_xlsch_in_slot(nrmac->ulsch_slot_bitmap[slotP / 64], slotP))
    return;

  NR_UE_info_t *UE_info = &nrmac->UE_info;
  const NR_list_t *UE_list = &UE_info->list;

  for (int UE_id = UE_list->head; UE_id >= 0; UE_id = UE_list->next[UE_id]) {
    NR_UE_sched_ctrl_t *sched_ctrl = &UE_info->UE_sched_ctrl[UE_id];
    const int n = sizeof(sched_ctrl->sched_pucch) / sizeof(*sched_ctrl->sched_pucch);
    for (int i = 0; i < n; i++) {
      NR_sched_pucch_t *curr_pucch = &UE_info->UE_sched_ctrl[UE_id].sched_pucch[i];
      const uint16_t O_ack = curr_pucch->dai_c;
      const uint16_t O_csi = curr_pucch->csi_bits;
      const uint8_t O_sr = curr_pucch->sr_flag;
      if (O_ack + O_csi + O_sr == 0
          || frameP != curr_pucch->frame
          || slotP != curr_pucch->ul_slot)
        continue;
      if (O_csi > 0) LOG_D(NR_MAC,"Scheduling PUCCH[%d] RX for UE %d in %d.%d O_ack %d, O_sr %d, O_csi %d\n",
	                   i,UE_id,curr_pucch->frame,curr_pucch->ul_slot,O_ack,O_sr,O_csi);
      nr_fill_nfapi_pucch(Mod_idP, frameP, slotP, curr_pucch, UE_id);
      memset(curr_pucch, 0, sizeof(*curr_pucch));
    }
  }
}


//! Calculating number of bits set
uint8_t number_of_bits_set (uint8_t buf){
  uint8_t nb_of_bits_set = 0;
  uint8_t mask = 0xff;
  uint8_t index = 0;

  for (index=7; (buf & mask) && (index>=0)  ; index--){
    if (buf & (1<<index))
      nb_of_bits_set++;

    mask>>=1;
  }
  return nb_of_bits_set;
}


void compute_rsrp_bitlen(struct NR_CSI_ReportConfig *csi_reportconfig,
                         uint8_t nb_resources,
                         nr_csi_report_t *csi_report) {

  if (NR_CSI_ReportConfig__groupBasedBeamReporting_PR_disabled == csi_reportconfig->groupBasedBeamReporting.present) {
    if (NULL != csi_reportconfig->groupBasedBeamReporting.choice.disabled->nrofReportedRS)
      csi_report->CSI_report_bitlen.nb_ssbri_cri = *(csi_reportconfig->groupBasedBeamReporting.choice.disabled->nrofReportedRS)+1;
    else
      /*! From Spec 38.331
       * nrofReportedRS
       * The number (N) of measured RS resources to be reported per report setting in a non-group-based report. N <= N_max, where N_max is either 2 or 4 depending on UE
       * capability. FFS: The signaling mechanism for the gNB to select a subset of N beams for the UE to measure and report.
       * When the field is absent the UE applies the value 1
       */
      csi_report->CSI_report_bitlen.nb_ssbri_cri= 1;
  } else
    csi_report->CSI_report_bitlen.nb_ssbri_cri= 2;

  if (nb_resources) {
    csi_report->CSI_report_bitlen.cri_ssbri_bitlen =ceil(log2 (nb_resources));
    csi_report->CSI_report_bitlen.rsrp_bitlen = 7; //From spec 38.212 Table 6.3.1.1.2-6: CRI, SSBRI, and RSRP
    csi_report->CSI_report_bitlen.diff_rsrp_bitlen =4; //From spec 38.212 Table 6.3.1.1.2-6: CRI, SSBRI, and RSRP
  } else {
    csi_report->CSI_report_bitlen.cri_ssbri_bitlen =0;
    csi_report->CSI_report_bitlen.rsrp_bitlen = 0;
    csi_report->CSI_report_bitlen.diff_rsrp_bitlen =0;
  }
}


uint8_t compute_ri_bitlen(struct NR_CSI_ReportConfig *csi_reportconfig,
                          nr_csi_report_t *csi_report){

  struct NR_CodebookConfig *codebookConfig = csi_reportconfig->codebookConfig;
  uint8_t nb_allowed_ri, ri_bitlen;
  uint8_t ri_restriction = 0;

  if (codebookConfig == NULL) {
    csi_report->csi_meas_bitlen.ri_bitlen=0;
    return ri_restriction;
  }

  // codebook type1 single panel
  if (NR_CodebookConfig__codebookType__type1__subType_PR_typeI_SinglePanel==codebookConfig->codebookType.choice.type1->subType.present){
    struct NR_CodebookConfig__codebookType__type1__subType__typeI_SinglePanel *type1single = codebookConfig->codebookType.choice.type1->subType.choice.typeI_SinglePanel;
    if (type1single->nrOfAntennaPorts.present == NR_CodebookConfig__codebookType__type1__subType__typeI_SinglePanel__nrOfAntennaPorts_PR_two){

      ri_restriction = csi_reportconfig->codebookConfig->codebookType.choice.type1->subType.choice.typeI_SinglePanel->typeI_SinglePanel_ri_Restriction.buf[0];

      nb_allowed_ri = number_of_bits_set(ri_restriction);
      ri_bitlen = ceil(log2(nb_allowed_ri));

      ri_bitlen = ri_bitlen<1?ri_bitlen:1; //from the spec 38.212 and table  6.3.1.1.2-3: RI, LI, CQI, and CRI of codebookType=typeI-SinglePanel
      csi_report->csi_meas_bitlen.ri_bitlen=ri_bitlen;
    }
    if (type1single->nrOfAntennaPorts.present == NR_CodebookConfig__codebookType__type1__subType__typeI_SinglePanel__nrOfAntennaPorts_PR_moreThanTwo){
      if (type1single->nrOfAntennaPorts.choice.moreThanTwo->n1_n2.present ==
          NR_CodebookConfig__codebookType__type1__subType__typeI_SinglePanel__nrOfAntennaPorts__moreThanTwo__n1_n2_PR_two_one_TypeI_SinglePanel_Restriction) {
        // 4 ports

        ri_restriction = csi_reportconfig->codebookConfig->codebookType.choice.type1->subType.choice.typeI_SinglePanel->typeI_SinglePanel_ri_Restriction.buf[0];

        nb_allowed_ri = number_of_bits_set(ri_restriction);
        ri_bitlen = ceil(log2(nb_allowed_ri));

        ri_bitlen = ri_bitlen<2?ri_bitlen:2; //from the spec 38.212 and table  6.3.1.1.2-3: RI, LI, CQI, and CRI of codebookType=typeI-SinglePanel
        csi_report->csi_meas_bitlen.ri_bitlen=ri_bitlen;
      }
      else {
        // more than 4 ports

        ri_restriction = csi_reportconfig->codebookConfig->codebookType.choice.type1->subType.choice.typeI_SinglePanel->typeI_SinglePanel_ri_Restriction.buf[0];

        nb_allowed_ri = number_of_bits_set(ri_restriction);
        ri_bitlen = ceil(log2(nb_allowed_ri));

        csi_report->csi_meas_bitlen.ri_bitlen=ri_bitlen;
      }
    }
    return ri_restriction;
  }
  else 
    AssertFatal(1==0,"Other configurations not yet implemented\n");
  return -1;
}

void compute_li_bitlen(struct NR_CSI_ReportConfig *csi_reportconfig,
                       uint8_t ri_restriction,
                       nr_csi_report_t *csi_report){

  struct NR_CodebookConfig *codebookConfig = csi_reportconfig->codebookConfig;
  for(int i=0; i<8; i++) {
    if (codebookConfig == NULL || ((ri_restriction>>i)&0x01) == 0)
      csi_report->csi_meas_bitlen.li_bitlen[i]=0;
    else {
      // codebook type1 single panel
      if (NR_CodebookConfig__codebookType__type1__subType_PR_typeI_SinglePanel==codebookConfig->codebookType.choice.type1->subType.present)
        csi_report->csi_meas_bitlen.li_bitlen[i]=ceil(log2(i+1))<2?ceil(log2(i+1)):2;
      else
        AssertFatal(1==0,"Other configurations not yet implemented\n");
    }
  }
}


void get_n1n2_o1o2_singlepanel(int *n1, int *n2, int *o1, int *o2,
                               struct NR_CodebookConfig__codebookType__type1__subType__typeI_SinglePanel__nrOfAntennaPorts__moreThanTwo *morethantwo) {

  // Table 5.2.2.2.1-2 in 38.214 for supported configurations
  switch(morethantwo->n1_n2.present){
    case (NR_CodebookConfig__codebookType__type1__subType__typeI_SinglePanel__nrOfAntennaPorts__moreThanTwo__n1_n2_PR_two_one_TypeI_SinglePanel_Restriction):
      *n1 = 2;
      *n2 = 1;
      *o1 = 4;
      *o2 = 1;
      break;
    case (NR_CodebookConfig__codebookType__type1__subType__typeI_SinglePanel__nrOfAntennaPorts__moreThanTwo__n1_n2_PR_two_two_TypeI_SinglePanel_Restriction):
      *n1 = 2;
      *n2 = 2;
      *o1 = 4;
      *o2 = 4;
      break;
    case (NR_CodebookConfig__codebookType__type1__subType__typeI_SinglePanel__nrOfAntennaPorts__moreThanTwo__n1_n2_PR_four_one_TypeI_SinglePanel_Restriction):
      *n1 = 4;
      *n2 = 1;
      *o1 = 4;
      *o2 = 1;
      break;
    case (NR_CodebookConfig__codebookType__type1__subType__typeI_SinglePanel__nrOfAntennaPorts__moreThanTwo__n1_n2_PR_three_two_TypeI_SinglePanel_Restriction):
      *n1 = 3;
      *n2 = 2;
      *o1 = 4;
      *o2 = 4;
      break;
    case (NR_CodebookConfig__codebookType__type1__subType__typeI_SinglePanel__nrOfAntennaPorts__moreThanTwo__n1_n2_PR_six_one_TypeI_SinglePanel_Restriction):
      *n1 = 6;
      *n2 = 1;
      *o1 = 4;
      *o2 = 1;
      break;
    case (NR_CodebookConfig__codebookType__type1__subType__typeI_SinglePanel__nrOfAntennaPorts__moreThanTwo__n1_n2_PR_four_two_TypeI_SinglePanel_Restriction):
      *n1 = 4;
      *n2 = 2;
      *o1 = 4;
      *o2 = 4;
      break;
    case (NR_CodebookConfig__codebookType__type1__subType__typeI_SinglePanel__nrOfAntennaPorts__moreThanTwo__n1_n2_PR_eight_one_TypeI_SinglePanel_Restriction):
      *n1 = 8;
      *n2 = 1;
      *o1 = 4;
      *o2 = 1;
      break;
    case (NR_CodebookConfig__codebookType__type1__subType__typeI_SinglePanel__nrOfAntennaPorts__moreThanTwo__n1_n2_PR_four_three_TypeI_SinglePanel_Restriction):
      *n1 = 4;
      *n2 = 3;
      *o1 = 4;
      *o2 = 4;
      break;
    case (NR_CodebookConfig__codebookType__type1__subType__typeI_SinglePanel__nrOfAntennaPorts__moreThanTwo__n1_n2_PR_six_two_TypeI_SinglePanel_Restriction):
      *n1 = 4;
      *n2 = 2;
      *o1 = 4;
      *o2 = 4;
      break;
    case (NR_CodebookConfig__codebookType__type1__subType__typeI_SinglePanel__nrOfAntennaPorts__moreThanTwo__n1_n2_PR_twelve_one_TypeI_SinglePanel_Restriction):
      *n1 = 12;
      *n2 = 1;
      *o1 = 4;
      *o2 = 1;
      break;
    case (NR_CodebookConfig__codebookType__type1__subType__typeI_SinglePanel__nrOfAntennaPorts__moreThanTwo__n1_n2_PR_four_four_TypeI_SinglePanel_Restriction):
      *n1 = 4;
      *n2 = 4;
      *o1 = 4;
      *o2 = 4;
      break;
    case (NR_CodebookConfig__codebookType__type1__subType__typeI_SinglePanel__nrOfAntennaPorts__moreThanTwo__n1_n2_PR_eight_two_TypeI_SinglePanel_Restriction):
      *n1 = 8;
      *n2 = 2;
      *o1 = 4;
      *o2 = 4;
      break;
    case (NR_CodebookConfig__codebookType__type1__subType__typeI_SinglePanel__nrOfAntennaPorts__moreThanTwo__n1_n2_PR_sixteen_one_TypeI_SinglePanel_Restriction):
      *n1 = 16;
      *n2 = 1;
      *o1 = 4;
      *o2 = 1;
      break;
  default:
    AssertFatal(1==0,"Not supported configuration for n1_n2 in codebook configuration");
  }
}

void get_x1x2_bitlen_singlepanel(int n1, int n2, int o1, int o2,
                                 int *x1, int *x2, int rank, int codebook_mode) {

  // Table 6.3.1.1.2-1 in 38.212
  switch(rank){
    case 1:
      if(n2>1) {
        if (codebook_mode == 1) {
          *x1 = ceil(log2(n1*o1)) + ceil(log2(n2*o2));
          *x2 = 2;
        }
        else {
          *x1 = ceil(log2(n1*o1/2)) + ceil(log2(n2*o2/2));
          *x2 = 4;
        }
      }
      else{
        if (codebook_mode == 1) {
          *x1 = ceil(log2(n1*o1)) + ceil(log2(n2*o2));
          *x2 = 2;
        }
        else {
          *x1 = ceil(log2(n1*o1/2));
          *x2 = 4;
        }
      }
      break;
    case 2:
      if(n1*n2 == 2) {
        if (codebook_mode == 1) {
          *x1 = ceil(log2(n1*o1)) + ceil(log2(n2*o2));
          *x2 = 1;
        }
        else {
          *x1 = ceil(log2(n1*o1/2));
          *x2 = 3;
        }
        *x1 += 1;
      }
      else {
        if(n2>1) {
          if (codebook_mode == 1) {
            *x1 = ceil(log2(n1*o1)) + ceil(log2(n2*o2));
            *x2 = 3;
          }
          else {
            *x1 = ceil(log2(n1*o1/2)) + ceil(log2(n2*o2/2));
            *x2 = 3;
          }
        }
        else{
          if (codebook_mode == 1) {
            *x1 = ceil(log2(n1*o1)) + ceil(log2(n2*o2));
            *x2 = 1;
          }
          else {
            *x1 = ceil(log2(n1*o1/2));
            *x2 = 3;
          }
        }
        *x1 += 2;
      }
      break;
    case 3:
    case 4:
      if(n1*n2 == 2) {
        *x1 = ceil(log2(n1*o1)) + ceil(log2(n2*o2));
        *x2 = 1;
      }
      else {
        if(n1*n2 >= 8) {
          *x1 = ceil(log2(n1*o1/2)) + ceil(log2(n2*o2)) + 2;
          *x2 = 1;
        }
        else {
          *x1 = ceil(log2(n1*o1)) + ceil(log2(n2*o2)) + 2;
          *x2 = 1;
        }
      }
      break;
    case 5:
    case 6:
      *x1 = ceil(log2(n1*o1)) + ceil(log2(n2*o2));
      *x2 = 1;
      break;
    case 7:
    case 8:
      if(n1 == 4 && n2 == 1) {
        *x1 = ceil(log2(n1*o1/2)) + ceil(log2(n2*o2));
        *x2 = 1;
      }
      else {
        if(n1 > 2 && n2 == 2) {
          *x1 = ceil(log2(n1*o1)) + ceil(log2(n2*o2/2));
          *x2 = 1;
        }
        else {
          *x1 = ceil(log2(n1*o1)) + ceil(log2(n2*o2));
          *x2 = 1;
        }
      }
      break;
  default:
    AssertFatal(1==0,"Invalid rank in x1 x2 bit length computation\n");
  }
}


void compute_pmi_bitlen(struct NR_CSI_ReportConfig *csi_reportconfig,
                        uint8_t ri_restriction,
                        nr_csi_report_t *csi_report){

  struct NR_CodebookConfig *codebookConfig = csi_reportconfig->codebookConfig;
  for(int i=0; i<8; i++) {
    csi_report->csi_meas_bitlen.pmi_x1_bitlen[i]=0;
    csi_report->csi_meas_bitlen.pmi_x2_bitlen[i]=0;
    if (codebookConfig == NULL || ((ri_restriction>>i)&0x01) == 0)
      return;
    else {
      if(codebookConfig->codebookType.present == NR_CodebookConfig__codebookType_PR_type1) {
        if(codebookConfig->codebookType.choice.type1->subType.present == NR_CodebookConfig__codebookType__type1__subType_PR_typeI_SinglePanel) {
          if(codebookConfig->codebookType.choice.type1->subType.choice.typeI_SinglePanel->nrOfAntennaPorts.present ==
             NR_CodebookConfig__codebookType__type1__subType__typeI_SinglePanel__nrOfAntennaPorts_PR_two) {
            if (i==0)
              csi_report->csi_meas_bitlen.pmi_x2_bitlen[i]=2;
            if (i==1)
              csi_report->csi_meas_bitlen.pmi_x2_bitlen[i]=1;
          }
          else {  // more than two
            int n1,n2,o1,o2,x1,x2;
            get_n1n2_o1o2_singlepanel(&n1,&n2,&o1,&o2,codebookConfig->codebookType.choice.type1->subType.choice.typeI_SinglePanel->nrOfAntennaPorts.choice.moreThanTwo);
            get_x1x2_bitlen_singlepanel(n1,n2,o1,o2,&x1,&x2,i+1,codebookConfig->codebookType.choice.type1->codebookMode);
            csi_report->csi_meas_bitlen.pmi_x1_bitlen[i]=x1;
            csi_report->csi_meas_bitlen.pmi_x2_bitlen[i]=x2;
          }
        }
        else
          AssertFatal(1==0,"Type1 Multi-panel Codebook Config not yet implemented\n");
      }
      else
        AssertFatal(1==0,"Type2 Codebook Config not yet implemented\n");
    }
  }
}

void compute_cqi_bitlen(struct NR_CSI_ReportConfig *csi_reportconfig,
                        uint8_t ri_restriction,
                        nr_csi_report_t *csi_report){

  struct NR_CodebookConfig *codebookConfig = csi_reportconfig->codebookConfig;
  struct NR_CSI_ReportConfig__reportFreqConfiguration *freq_config = csi_reportconfig->reportFreqConfiguration;

  if (*freq_config->cqi_FormatIndicator == NR_CSI_ReportConfig__reportFreqConfiguration__cqi_FormatIndicator_widebandCQI) {
    for(int i=0; i<8; i++) {
      if ((ri_restriction>>i)&0x01) {
        csi_report->csi_meas_bitlen.cqi_bitlen[i] = 4;
        if(codebookConfig != NULL) {
          if (NR_CodebookConfig__codebookType__type1__subType_PR_typeI_SinglePanel == codebookConfig->codebookType.choice.type1->subType.present){
            struct NR_CodebookConfig__codebookType__type1__subType__typeI_SinglePanel *type1single = codebookConfig->codebookType.choice.type1->subType.choice.typeI_SinglePanel;
            if (type1single->nrOfAntennaPorts.present == NR_CodebookConfig__codebookType__type1__subType__typeI_SinglePanel__nrOfAntennaPorts_PR_moreThanTwo) {
              if (type1single->nrOfAntennaPorts.choice.moreThanTwo->n1_n2.present >
                  NR_CodebookConfig__codebookType__type1__subType__typeI_SinglePanel__nrOfAntennaPorts__moreThanTwo__n1_n2_PR_two_one_TypeI_SinglePanel_Restriction) {
                // more than 4 antenna ports
                if (i > 4)
                  csi_report->csi_meas_bitlen.cqi_bitlen[i] += 4; // CQI for second TB
              }
            }
          }
        }
      }
      else
        csi_report->csi_meas_bitlen.cqi_bitlen[i] = 0;
    }
  }
  else
    AssertFatal(1==0,"Sub-band CQI reporting not yet supported");
}


//!TODO : same function can be written to handle csi_resources
void compute_csi_bitlen(NR_CSI_MeasConfig_t *csi_MeasConfig, NR_UE_info_t *UE_info, int UE_id, module_id_t Mod_idP){
  uint8_t csi_report_id = 0;
  uint8_t nb_resources = 0;
  NR_CSI_ReportConfig__reportQuantity_PR reportQuantity_type;
  NR_CSI_ResourceConfigId_t csi_ResourceConfigId;
  struct NR_CSI_ResourceConfig *csi_resourceconfig;

  // for each CSI measurement report configuration (list of CSI-ReportConfig)
  LOG_D(NR_MAC,"Searching %d csi_reports\n",csi_MeasConfig->csi_ReportConfigToAddModList->list.count);
  for (csi_report_id=0; csi_report_id < csi_MeasConfig->csi_ReportConfigToAddModList->list.count; csi_report_id++){
    struct NR_CSI_ReportConfig *csi_reportconfig = csi_MeasConfig->csi_ReportConfigToAddModList->list.array[csi_report_id];
    // MAC structure for CSI measurement reports (per UE and per report)
    nr_csi_report_t *csi_report = &UE_info->csi_report_template[UE_id][csi_report_id];
    // csi-ResourceConfigId of a CSI-ResourceConfig included in the configuration
    // (either CSI-RS or SSB)
    csi_ResourceConfigId = csi_reportconfig->resourcesForChannelMeasurement;
    // looking for CSI-ResourceConfig
    int found_resource = 0;
    int csi_resourceidx = 0;
    while (found_resource == 0 && csi_resourceidx < csi_MeasConfig->csi_ResourceConfigToAddModList->list.count) {
      csi_resourceconfig = csi_MeasConfig->csi_ResourceConfigToAddModList->list.array[csi_resourceidx];
      if ( csi_resourceconfig->csi_ResourceConfigId == csi_ResourceConfigId)
        found_resource = 1;
      csi_resourceidx++;
    }
    AssertFatal(found_resource==1,"Not able to found any CSI-ResourceConfig with csi-ResourceConfigId %ld\n",
                csi_ResourceConfigId);

    long resourceType = csi_resourceconfig->resourceType;

    reportQuantity_type = csi_reportconfig->reportQuantity.present;
    csi_report->reportQuantity_type = reportQuantity_type;

    // setting the CSI or SSB index list
    if (NR_CSI_ReportConfig__reportQuantity_PR_ssb_Index_RSRP == csi_report->reportQuantity_type) {
      for (int csi_idx = 0; csi_idx < csi_MeasConfig->csi_SSB_ResourceSetToAddModList->list.count; csi_idx++) {
        if (csi_MeasConfig->csi_SSB_ResourceSetToAddModList->list.array[csi_idx]->csi_SSB_ResourceSetId ==
            *(csi_resourceconfig->csi_RS_ResourceSetList.choice.nzp_CSI_RS_SSB->csi_SSB_ResourceSetList->list.array[0])){
          //We can configure only one SSB resource set from spec 38.331 IE CSI-ResourceConfig
          nb_resources=  csi_MeasConfig->csi_SSB_ResourceSetToAddModList->list.array[csi_idx]->csi_SSB_ResourceList.list.count;
          csi_report->SSB_Index_list = csi_MeasConfig->csi_SSB_ResourceSetToAddModList->list.array[csi_idx]->csi_SSB_ResourceList.list.array;
          csi_report->CSI_Index_list = NULL;
          break;
        }
      }
    }
    else {
      if (resourceType == NR_CSI_ResourceConfig__resourceType_periodic) {
        AssertFatal(csi_MeasConfig->nzp_CSI_RS_ResourceSetToAddModList != NULL,
                    "Wrong settings! Report quantity requires CSI-RS but csi_MeasConfig->nzp_CSI_RS_ResourceSetToAddModList is NULL\n");
        for (int csi_idx = 0; csi_idx < csi_MeasConfig->nzp_CSI_RS_ResourceSetToAddModList->list.count; csi_idx++) {
          if (csi_MeasConfig->nzp_CSI_RS_ResourceSetToAddModList->list.array[csi_idx]->nzp_CSI_ResourceSetId ==
              *(csi_resourceconfig->csi_RS_ResourceSetList.choice.nzp_CSI_RS_SSB->nzp_CSI_RS_ResourceSetList->list.array[0])) {
            //For periodic and semi-persistent CSI Resource Settings, the number of CSI-RS Resource Sets configured is limited to S=1 for spec 38.212
            nb_resources = csi_MeasConfig->nzp_CSI_RS_ResourceSetToAddModList->list.array[csi_idx]->nzp_CSI_RS_Resources.list.count;
            csi_report->CSI_Index_list = csi_MeasConfig->nzp_CSI_RS_ResourceSetToAddModList->list.array[csi_idx]->nzp_CSI_RS_Resources.list.array;
            csi_report->SSB_Index_list = NULL;
            break;
          }
        }
      }
      else AssertFatal(1==0,"Only periodic resource configuration currently supported\n");
    }
    LOG_D(NR_MAC,"nb_resources %d\n",nb_resources);
    // computation of bit length depending on the report type
    switch(reportQuantity_type){
      case (NR_CSI_ReportConfig__reportQuantity_PR_ssb_Index_RSRP):
        compute_rsrp_bitlen(csi_reportconfig, nb_resources, csi_report);
        break;
      case (NR_CSI_ReportConfig__reportQuantity_PR_cri_RSRP):
        compute_rsrp_bitlen(csi_reportconfig, nb_resources, csi_report);
        break;
      case (NR_CSI_ReportConfig__reportQuantity_PR_cri_RI_CQI):
        csi_report->csi_meas_bitlen.cri_bitlen=ceil(log2(nb_resources));
        csi_report->csi_meas_bitlen.ri_restriction = compute_ri_bitlen(csi_reportconfig, csi_report);
        compute_cqi_bitlen(csi_reportconfig, csi_report->csi_meas_bitlen.ri_restriction, csi_report);
        break;
      case (NR_CSI_ReportConfig__reportQuantity_PR_cri_RI_PMI_CQI):
        csi_report->csi_meas_bitlen.cri_bitlen=ceil(log2(nb_resources));
        csi_report->csi_meas_bitlen.ri_restriction = compute_ri_bitlen(csi_reportconfig, csi_report);
        compute_cqi_bitlen(csi_reportconfig, csi_report->csi_meas_bitlen.ri_restriction, csi_report);
        compute_pmi_bitlen(csi_reportconfig, csi_report->csi_meas_bitlen.ri_restriction, csi_report);
        break;
      case (NR_CSI_ReportConfig__reportQuantity_PR_cri_RI_LI_PMI_CQI):
        csi_report->csi_meas_bitlen.cri_bitlen=ceil(log2(nb_resources));
        csi_report->csi_meas_bitlen.ri_restriction = compute_ri_bitlen(csi_reportconfig, csi_report);
        compute_li_bitlen(csi_reportconfig, csi_report->csi_meas_bitlen.ri_restriction, csi_report);
        compute_cqi_bitlen(csi_reportconfig, csi_report->csi_meas_bitlen.ri_restriction, csi_report);
        compute_pmi_bitlen(csi_reportconfig, csi_report->csi_meas_bitlen.ri_restriction, csi_report);
        break;
    default:
      AssertFatal(1==0,"Not yet supported CSI report quantity type");
    }
  }
}


uint16_t nr_get_csi_bitlen(int Mod_idP,
                           int UE_id,
                           uint8_t csi_report_id) {

  uint16_t csi_bitlen = 0;
  uint16_t max_bitlen = 0;
  NR_UE_info_t *UE_info = &RC.nrmac[Mod_idP]->UE_info;
  L1_RSRP_bitlen_t * CSI_report_bitlen = NULL;
  CSI_Meas_bitlen_t * csi_meas_bitlen = NULL;

  if (NR_CSI_ReportConfig__reportQuantity_PR_ssb_Index_RSRP==UE_info->csi_report_template[UE_id][csi_report_id].reportQuantity_type||
      NR_CSI_ReportConfig__reportQuantity_PR_cri_RSRP==UE_info->csi_report_template[UE_id][csi_report_id].reportQuantity_type){
    CSI_report_bitlen = &(UE_info->csi_report_template[UE_id][csi_report_id].CSI_report_bitlen); //This might need to be moodif for Aperiodic CSI-RS measurements
    csi_bitlen+= ((CSI_report_bitlen->cri_ssbri_bitlen * CSI_report_bitlen->nb_ssbri_cri) +
                  CSI_report_bitlen->rsrp_bitlen +(CSI_report_bitlen->diff_rsrp_bitlen *
                  (CSI_report_bitlen->nb_ssbri_cri -1 )));
  } else{
   csi_meas_bitlen = &(UE_info->csi_report_template[UE_id][csi_report_id].csi_meas_bitlen); //This might need to be moodif for Aperiodic CSI-RS measurements
   uint16_t temp_bitlen;
   for (int i=0; i<8; i++) {
     temp_bitlen = (csi_meas_bitlen->cri_bitlen+
                    csi_meas_bitlen->ri_bitlen+
                    csi_meas_bitlen->li_bitlen[i]+
                    csi_meas_bitlen->cqi_bitlen[i]+
                    csi_meas_bitlen->pmi_x1_bitlen[i]+
                    csi_meas_bitlen->pmi_x2_bitlen[i]);
     if(temp_bitlen>max_bitlen)
       max_bitlen = temp_bitlen;
   }
   csi_bitlen += max_bitlen;
 }

  return csi_bitlen;
}


void nr_csi_meas_reporting(int Mod_idP,
                           frame_t frame,
                           sub_frame_t slot) {

  NR_ServingCellConfigCommon_t *scc = RC.nrmac[Mod_idP]->common_channels->ServingCellConfigCommon;
  const int n_slots_frame = nr_slots_per_frame[*scc->ssbSubcarrierSpacing];

  NR_UE_info_t *UE_info = &RC.nrmac[Mod_idP]->UE_info;
  NR_list_t *UE_list = &UE_info->list;
  for (int UE_id = UE_list->head; UE_id >= 0; UE_id = UE_list->next[UE_id]) {
    const NR_CellGroupConfig_t *CellGroup = UE_info->CellGroup[UE_id];
    NR_UE_sched_ctrl_t *sched_ctrl = &UE_info->UE_sched_ctrl[UE_id];
    if (sched_ctrl->ul_failure==1 && get_softmodem_params()->phy_test==0) continue;
    if (!CellGroup || !CellGroup->spCellConfig || !CellGroup->spCellConfig->spCellConfigDedicated ||
	      !CellGroup->spCellConfig->spCellConfigDedicated->csi_MeasConfig) continue;
    const NR_CSI_MeasConfig_t *csi_measconfig = CellGroup->spCellConfig->spCellConfigDedicated->csi_MeasConfig->choice.setup;
    AssertFatal(csi_measconfig->csi_ReportConfigToAddModList->list.count > 0,
                "NO CSI report configuration available");
    NR_PUCCH_Config_t *pucch_Config = NULL;
    if (sched_ctrl->active_ubwp) {
      pucch_Config = sched_ctrl->active_ubwp->bwp_Dedicated->pucch_Config->choice.setup;
    } else if (RC.nrmac[Mod_idP]->UE_info.CellGroup[UE_id] &&
             RC.nrmac[Mod_idP]->UE_info.CellGroup[UE_id]->spCellConfig &&
             RC.nrmac[Mod_idP]->UE_info.CellGroup[UE_id]->spCellConfig->spCellConfigDedicated &&
             RC.nrmac[Mod_idP]->UE_info.CellGroup[UE_id]->spCellConfig->spCellConfigDedicated->uplinkConfig &&
             RC.nrmac[Mod_idP]->UE_info.CellGroup[UE_id]->spCellConfig->spCellConfigDedicated->uplinkConfig->initialUplinkBWP &&
             RC.nrmac[Mod_idP]->UE_info.CellGroup[UE_id]->spCellConfig->spCellConfigDedicated->uplinkConfig->initialUplinkBWP->pucch_Config->choice.setup) {
      pucch_Config = RC.nrmac[Mod_idP]->UE_info.CellGroup[UE_id]->spCellConfig->spCellConfigDedicated->uplinkConfig->initialUplinkBWP->pucch_Config->choice.setup;
    }


    for (int csi_report_id = 0; csi_report_id < csi_measconfig->csi_ReportConfigToAddModList->list.count; csi_report_id++){
      NR_CSI_ReportConfig_t *csirep = csi_measconfig->csi_ReportConfigToAddModList->list.array[csi_report_id];

      AssertFatal(csirep->reportConfigType.choice.periodic,
                  "Only periodic CSI reporting is implemented currently\n");
      int period, offset;
      csi_period_offset(csirep, NULL, &period, &offset);
      const int sched_slot = (period + offset) % n_slots_frame;
      // prepare to schedule csi measurement reception according to 5.2.1.4 in 38.214
      // preparation is done in first slot of tdd period
      if (frame % (period / n_slots_frame) != offset / n_slots_frame)
        continue;
      LOG_D(NR_MAC, "CSI reporting in frame %d slot %d\n", frame, sched_slot);

      const NR_PUCCH_CSI_Resource_t *pucchcsires = csirep->reportConfigType.choice.periodic->pucch_CSI_ResourceList.list.array[0];
      const NR_PUCCH_ResourceSet_t *pucchresset = pucch_Config->resourceSetToAddModList->list.array[1]; // set with formats >1
      const int n = pucchresset->resourceList.list.count;
      int res_index = 0;
      for (; res_index < n; res_index++)
        if (*pucchresset->resourceList.list.array[res_index] == pucchcsires->pucch_Resource)
          break;
      AssertFatal(res_index < n,
                  "CSI pucch resource %ld not found among PUCCH resources\n",pucchcsires->pucch_Resource);

      // find free PUCCH that is in order with possibly existing PUCCH
      // schedulings (other CSI, SR)
      NR_sched_pucch_t *curr_pucch = &sched_ctrl->sched_pucch[1];
      AssertFatal(curr_pucch->csi_bits == 0
                  && !curr_pucch->sr_flag
                  && curr_pucch->dai_c == 0,
                  "PUCCH not free at index 1 for UE %04x\n",
                  UE_info->rnti[UE_id]);
      curr_pucch->r_pucch = -1;
      curr_pucch->frame = frame;
      curr_pucch->ul_slot = sched_slot;
      curr_pucch->resource_indicator = res_index;
      curr_pucch->csi_bits +=
          nr_get_csi_bitlen(Mod_idP,UE_id,csi_report_id);

      NR_BWP_t *genericParameters = sched_ctrl->active_ubwp ?
        &sched_ctrl->active_ubwp->bwp_Common->genericParameters:
        &scc->uplinkConfigCommon->initialUplinkBWP->genericParameters;
      int bwp_start = NRRIV2PRBOFFSET(genericParameters->locationAndBandwidth,MAX_BWP_SIZE);

      // going through the list of PUCCH resources to find the one indexed by resource_id
      uint16_t *vrb_map_UL = &RC.nrmac[Mod_idP]->common_channels[0].vrb_map_UL[sched_slot * MAX_BWP_SIZE];
      const int m = pucch_Config->resourceToAddModList->list.count;
      for (int j = 0; j < m; j++) {
        NR_PUCCH_Resource_t *pucchres = pucch_Config->resourceToAddModList->list.array[j];
        if (pucchres->pucch_ResourceId != *pucchresset->resourceList.list.array[res_index])
          continue;
        int start = pucchres->startingPRB;
        int len = 1;
        uint64_t mask = 0;
        switch(pucchres->format.present){
          case NR_PUCCH_Resource__format_PR_format2:
            len = pucchres->format.choice.format2->nrofPRBs;
            mask = ((1 << pucchres->format.choice.format2->nrofSymbols) - 1) << pucchres->format.choice.format2->startingSymbolIndex;
            curr_pucch->simultaneous_harqcsi = pucch_Config->format2->choice.setup->simultaneousHARQ_ACK_CSI;
            LOG_D(NR_MAC,"%d.%d Allocating PUCCH format 2, startPRB %d, nPRB %d, simulHARQ %d, num_bits %d\n", frame, sched_slot,start,len,curr_pucch->simultaneous_harqcsi,curr_pucch->csi_bits);
            break;
          case NR_PUCCH_Resource__format_PR_format3:
            len = pucchres->format.choice.format3->nrofPRBs;
            mask = ((1 << pucchres->format.choice.format3->nrofSymbols) - 1) << pucchres->format.choice.format3->startingSymbolIndex;
            curr_pucch->simultaneous_harqcsi = pucch_Config->format3->choice.setup->simultaneousHARQ_ACK_CSI;
            break;
          case NR_PUCCH_Resource__format_PR_format4:
            mask = ((1 << pucchres->format.choice.format4->nrofSymbols) - 1) << pucchres->format.choice.format4->startingSymbolIndex;
            curr_pucch->simultaneous_harqcsi = pucch_Config->format4->choice.setup->simultaneousHARQ_ACK_CSI;
            break;
        default:
          AssertFatal(0, "Invalid PUCCH format type\n");
        }
        // verify resources are free
        for (int i = start; i < start + len; ++i) {
          vrb_map_UL[i+bwp_start] |= mask;
        }
      }
    }
  }
}

__attribute__((unused))
static void handle_dl_harq(module_id_t mod_id,
                           int UE_id,
                           int8_t harq_pid,
                           bool success)
{
  NR_UE_info_t *UE_info = &RC.nrmac[mod_id]->UE_info;
  NR_UE_harq_t *harq = &UE_info->UE_sched_ctrl[UE_id].harq_processes[harq_pid];
  harq->feedback_slot = -1;
  harq->is_waiting = false;
  if (success) {
    add_tail_nr_list(&UE_info->UE_sched_ctrl[UE_id].available_dl_harq, harq_pid);
    harq->round = 0;
    harq->ndi ^= 1;
  } else if (harq->round >= RC.nrmac[mod_id]->harq_round_max - 1) {
    add_tail_nr_list(&UE_info->UE_sched_ctrl[UE_id].available_dl_harq, harq_pid);
    harq->round = 0;
    harq->ndi ^= 1;
    NR_mac_stats_t *stats = &UE_info->mac_stats[UE_id];
    stats->dlsch_errors++;
    LOG_D(NR_MAC, "retransmission error for UE %d (total %"PRIu64")\n", UE_id, stats->dlsch_errors);
  } else {
    add_tail_nr_list(&UE_info->UE_sched_ctrl[UE_id].retrans_dl_harq, harq_pid);
    harq->round++;
  }
}

int checkTargetSSBInFirst64TCIStates_pdschConfig(int ssb_index_t, int Mod_idP, int UE_id) {
  NR_UE_info_t *UE_info = &RC.nrmac[Mod_idP]->UE_info;
  NR_CellGroupConfig_t *CellGroup = UE_info->CellGroup[UE_id] ;
  int nb_tci_states = CellGroup->spCellConfig->spCellConfigDedicated->initialDownlinkBWP->pdsch_Config->choice.setup->tci_StatesToAddModList->list.count;
  NR_TCI_State_t *tci =NULL;
  int i;

  for(i=0; i<nb_tci_states && i<64; i++) {
    tci = (NR_TCI_State_t *)CellGroup->spCellConfig->spCellConfigDedicated->initialDownlinkBWP->pdsch_Config->choice.setup->tci_StatesToAddModList->list.array[i];

    if(tci != NULL) {
      if(tci->qcl_Type1.referenceSignal.present == NR_QCL_Info__referenceSignal_PR_ssb) {
        if(tci->qcl_Type1.referenceSignal.choice.ssb == ssb_index_t)
          return tci->tci_StateId;  // returned TCI state ID
      }
      // if type2 is configured
      else if(tci->qcl_Type2 != NULL && tci->qcl_Type2->referenceSignal.present == NR_QCL_Info__referenceSignal_PR_ssb) {
        if(tci->qcl_Type2->referenceSignal.choice.ssb == ssb_index_t)
          return tci->tci_StateId; // returned TCI state ID
      } else LOG_I(NR_MAC,"SSB index is not found in first 64 TCI states of TCI_statestoAddModList[%d]", i);
    }
  }

  // tci state not identified in first 64 TCI States of PDSCH Config
  return -1;
}

int checkTargetSSBInTCIStates_pdcchConfig(int ssb_index_t, int Mod_idP, int UE_id) {
  NR_UE_info_t *UE_info = &RC.nrmac[Mod_idP]->UE_info;
  NR_CellGroupConfig_t *CellGroup = UE_info->CellGroup[UE_id] ;
  int nb_tci_states = CellGroup->spCellConfig->spCellConfigDedicated->initialDownlinkBWP->pdsch_Config->choice.setup->tci_StatesToAddModList->list.count;
  NR_TCI_State_t *tci =NULL;
  NR_TCI_StateId_t *tci_id = NULL;
  int bwp_id = 1;
  NR_BWP_Downlink_t *bwp = CellGroup->spCellConfig->spCellConfigDedicated->downlinkBWP_ToAddModList->list.array[bwp_id-1];
  NR_ControlResourceSet_t *coreset = bwp->bwp_Dedicated->pdcch_Config->choice.setup->controlResourceSetToAddModList->list.array[bwp_id-1];
  int i;
  int flag = 0;
  int tci_stateID = -1;

  for(i=0; i<nb_tci_states && i<128; i++) {
    tci = (NR_TCI_State_t *)CellGroup->spCellConfig->spCellConfigDedicated->initialDownlinkBWP->pdsch_Config->choice.setup->tci_StatesToAddModList->list.array[i];

    if(tci != NULL && tci->qcl_Type1.referenceSignal.present == NR_QCL_Info__referenceSignal_PR_ssb) {
      if(tci->qcl_Type1.referenceSignal.choice.ssb == ssb_index_t) {
        flag = 1;
        tci_stateID = tci->tci_StateId;
        break;
      } else if(tci->qcl_Type2 != NULL && tci->qcl_Type2->referenceSignal.present == NR_QCL_Info__referenceSignal_PR_ssb) {
        flag = 1;
        tci_stateID = tci->tci_StateId;
        break;
      }
    }

    if(flag != 0 && tci_stateID != -1 && coreset != NULL) {
      for(i=0; i<64 && i<coreset->tci_StatesPDCCH_ToAddList->list.count; i++) {
        tci_id = coreset->tci_StatesPDCCH_ToAddList->list.array[i];

        if(tci_id != NULL && *tci_id == tci_stateID)
          return tci_stateID;
      }
    }
  }

  // Need to implement once configuration is received
  return -1;
}

//returns the measured RSRP value (upper limit)
int get_measured_rsrp(uint8_t index) {
  //if index is invalid returning minimum rsrp -140
  if(index <= 15 || index >= 114)
    return MIN_RSRP_VALUE;

  return L1_SSB_CSI_RSRP_measReport_mapping_38133_10_1_6_1_1[index];
}

//returns the differential RSRP value (upper limit)
int get_diff_rsrp(uint8_t index, int strongest_rsrp) {
  if(strongest_rsrp != -1) {
    return strongest_rsrp + diff_rsrp_ssb_csi_meas_10_1_6_1_2[index];
  } else
    return MIN_RSRP_VALUE;
}

//identifies the target SSB Beam index
//keeps the required date for PDCCH and PDSCH TCI state activation/deactivation CE consutruction globally
//handles triggering of PDCCH and PDSCH MAC CEs
void tci_handling(module_id_t Mod_idP, int UE_id, frame_t frame, slot_t slot) {

  int strongest_ssb_rsrp = 0;
  int cqi_idx = 0;
  int curr_ssb_beam_index = 0; //ToDo: yet to know how to identify the serving ssb beam index
  uint8_t target_ssb_beam_index = curr_ssb_beam_index;
  uint8_t is_triggering_ssb_beam_switch =0;
  uint8_t ssb_idx = 0;
  int pdsch_bwp_id =0;
  int ssb_index[MAX_NUM_SSB] = {0};
  int ssb_rsrp[MAX_NUM_SSB] = {0};
  uint8_t idx = 0;
  NR_UE_info_t *UE_info = &RC.nrmac[Mod_idP]->UE_info;
  NR_UE_sched_ctrl_t *sched_ctrl = &UE_info->UE_sched_ctrl[UE_id];
  int bwp_id  = sched_ctrl->active_bwp ? 1 : 0;
  NR_CellGroupConfig_t *CellGroup = UE_info->CellGroup[UE_id];
  NR_BWP_Downlink_t *bwp = bwp_id>0 ? 
                           sched_ctrl->active_bwp:
                           NULL;

                               
  //bwp indicator
  int n_dl_bwp=0;
  if (CellGroup->spCellConfig->spCellConfigDedicated &&
      CellGroup->spCellConfig->spCellConfigDedicated->downlinkBWP_ToAddModList)
      n_dl_bwp = CellGroup->spCellConfig->spCellConfigDedicated->downlinkBWP_ToAddModList->list.count;

  uint8_t nr_ssbri_cri = 0;
  uint8_t nb_of_csi_ssb_report = UE_info->csi_report_template[UE_id][cqi_idx].nb_of_csi_ssb_report;
  int better_rsrp_reported = -140-(-0); /*minimum_measured_RSRP_value - minimum_differntail_RSRP_value*///considering the minimum RSRP value as better RSRP initially
  uint8_t diff_rsrp_idx = 0;
  uint8_t i, j;

  if (n_dl_bwp < 4)
    pdsch_bwp_id = bwp_id;
  else
    pdsch_bwp_id = bwp_id - 1; // as per table 7.3.1.1.2-1 in 38.212

  /*Example:
  CRI_SSBRI: 1 2 3 4| 5 6 7 8| 9 10 1 2|
  nb_of_csi_ssb_report = 3 //3 sets as above
  nr_ssbri_cri = 4 //each set has 4 elements
  storing ssb indexes in ssb_index array as ssb_index[0] = 1 .. ssb_index[4] = 5
  ssb_rsrp[0] = strongest rsrp in first set, ssb_rsrp[4] = strongest rsrp in second set, ..
  idx: resource set index
  */

  nr_ssbri_cri = sched_ctrl->CSI_report.ssb_cri_report.nr_ssbri_cri;
  //extracting the ssb indexes
  for (ssb_idx = 0; ssb_idx < nr_ssbri_cri; ssb_idx++) {
    ssb_index[idx * nb_of_csi_ssb_report + ssb_idx] = sched_ctrl->CSI_report.ssb_cri_report.CRI_SSBRI[ssb_idx];
  }

  //if strongest measured RSRP is configured
  strongest_ssb_rsrp = get_measured_rsrp(sched_ctrl->CSI_report.ssb_cri_report.RSRP);
  ssb_rsrp[idx * nb_of_csi_ssb_report] = strongest_ssb_rsrp;
  LOG_D(NR_MAC,"ssb_rsrp = %d\n",strongest_ssb_rsrp);

  //if current ssb rsrp is greater than better rsrp
  if(ssb_rsrp[idx * nb_of_csi_ssb_report] > better_rsrp_reported) {
    better_rsrp_reported = ssb_rsrp[idx * nb_of_csi_ssb_report];
    target_ssb_beam_index = idx * nb_of_csi_ssb_report;
  }

  for(diff_rsrp_idx =1; diff_rsrp_idx < nr_ssbri_cri; diff_rsrp_idx++) {
    ssb_rsrp[idx * nb_of_csi_ssb_report + diff_rsrp_idx] = get_diff_rsrp(sched_ctrl->CSI_report.ssb_cri_report.diff_RSRP[diff_rsrp_idx-1], strongest_ssb_rsrp);

    //if current reported rsrp is greater than better rsrp
    if(ssb_rsrp[idx * nb_of_csi_ssb_report + diff_rsrp_idx] > better_rsrp_reported) {
      better_rsrp_reported = ssb_rsrp[idx * nb_of_csi_ssb_report + diff_rsrp_idx];
      target_ssb_beam_index = idx * nb_of_csi_ssb_report + diff_rsrp_idx;
    }
  }

  if(ssb_index[target_ssb_beam_index] != ssb_index[curr_ssb_beam_index] && ssb_rsrp[target_ssb_beam_index] > ssb_rsrp[curr_ssb_beam_index]) {
    if( ssb_rsrp[target_ssb_beam_index] - ssb_rsrp[curr_ssb_beam_index] > L1_RSRP_HYSTERIS) {
      is_triggering_ssb_beam_switch = 1;
      LOG_D(NR_MAC, "Triggering ssb beam switching using tci\n");
    }
  }

  if(is_triggering_ssb_beam_switch) {
    //filling pdcch tci state activativation mac ce structure fields
    sched_ctrl->UE_mac_ce_ctrl.pdcch_state_ind.is_scheduled = 1;
    //OAI currently focusing on Non CA usecase hence 0 is considered as serving
    //cell id
    sched_ctrl->UE_mac_ce_ctrl.pdcch_state_ind.servingCellId = 0; //0 for PCell as 38.331 v15.9.0 page 353 //serving cell id for which this MAC CE applies
    sched_ctrl->UE_mac_ce_ctrl.pdcch_state_ind.coresetId = 0; //coreset id for which the TCI State id is being indicated

    /* 38.321 v15.8.0 page 66
    TCI State ID: This field indicates the TCI state identified by TCI-StateId as specified in TS 38.331 [5] applicable
    to the Control Resource Set identified by CORESET ID field.
    If the field of CORESET ID is set to 0,
      this field indicates a TCI-StateId for a TCI state of the first 64 TCI-states configured by tci-States-ToAddModList and tciStates-ToReleaseList in the PDSCH-Config in the active BWP.
    If the field of CORESET ID is set to the other value than 0,
     this field indicates a TCI-StateId configured by tci-StatesPDCCH-ToAddList and tciStatesPDCCH-ToReleaseList in the controlResourceSet identified by the indicated CORESET ID.
    The length of the field is 7 bits
     */
    if(sched_ctrl->UE_mac_ce_ctrl.pdcch_state_ind.coresetId == 0) {
      int tci_state_id = checkTargetSSBInFirst64TCIStates_pdschConfig(ssb_index[target_ssb_beam_index], Mod_idP, UE_id);

      if( tci_state_id != -1)
        sched_ctrl->UE_mac_ce_ctrl.pdcch_state_ind.tciStateId = tci_state_id;
      else {
        //identify the best beam within first 64 TCI States of PDSCH
        //Config TCI-states-to-addModList
        int flag = 0;

        for(i =0; ssb_index_sorted[i]!=0; i++) {
          tci_state_id = checkTargetSSBInFirst64TCIStates_pdschConfig(ssb_index_sorted[i], Mod_idP, UE_id) ;

          if(tci_state_id != -1 && ssb_rsrp_sorted[i] > ssb_rsrp[curr_ssb_beam_index] && ssb_rsrp_sorted[i] - ssb_rsrp[curr_ssb_beam_index] > L1_RSRP_HYSTERIS) {
            sched_ctrl->UE_mac_ce_ctrl.pdcch_state_ind.tciStateId = tci_state_id;
            flag = 1;
            break;
          }
        }

        if(flag == 0 || ssb_rsrp_sorted[i] < ssb_rsrp[curr_ssb_beam_index] || ssb_rsrp_sorted[i] - ssb_rsrp[curr_ssb_beam_index] < L1_RSRP_HYSTERIS) {
          sched_ctrl->UE_mac_ce_ctrl.pdcch_state_ind.is_scheduled = 0;
        }
      }
    } else {
      int tci_state_id = checkTargetSSBInTCIStates_pdcchConfig(ssb_index[target_ssb_beam_index], Mod_idP, UE_id);

      if (tci_state_id !=-1)
        sched_ctrl->UE_mac_ce_ctrl.pdcch_state_ind.tciStateId = tci_state_id;
      else {
        //identify the best beam within CORESET/PDCCH
        ////Config TCI-states-to-addModList
        int flag = 0;

        for(i =0; ssb_index_sorted[i]!=0; i++) {
          tci_state_id = checkTargetSSBInTCIStates_pdcchConfig(ssb_index_sorted[i], Mod_idP, UE_id);

          if( tci_state_id != -1 && ssb_rsrp_sorted[i] > ssb_rsrp[curr_ssb_beam_index] && ssb_rsrp_sorted[i] - ssb_rsrp[curr_ssb_beam_index] > L1_RSRP_HYSTERIS) {
            sched_ctrl->UE_mac_ce_ctrl.pdcch_state_ind.tciStateId = tci_state_id;
            flag = 1;
            break;
          }
        }

        if(flag == 0 || ssb_rsrp_sorted[i] < ssb_rsrp[curr_ssb_beam_index] || ssb_rsrp_sorted[i] - ssb_rsrp[curr_ssb_beam_index] < L1_RSRP_HYSTERIS) {
          sched_ctrl->UE_mac_ce_ctrl.pdcch_state_ind.is_scheduled = 0;
        }
      }
    }

    sched_ctrl->UE_mac_ce_ctrl.pdcch_state_ind.tci_present_inDCI = bwp ? 
                                                                   bwp->bwp_Dedicated->pdcch_Config->choice.setup->controlResourceSetToAddModList->list.array[bwp_id-1]->tci_PresentInDCI :
                                                                   CellGroup->spCellConfig->spCellConfigDedicated->initialDownlinkBWP->pdcch_Config->choice.setup->controlResourceSetToAddModList->list.array[0]->tci_PresentInDCI;


    //filling pdsch tci state activation deactivation mac ce structure fields
    if(sched_ctrl->UE_mac_ce_ctrl.pdcch_state_ind.tci_present_inDCI) {
      sched_ctrl->UE_mac_ce_ctrl.pdsch_TCI_States_ActDeact.is_scheduled = 1;
      /*
      Serving Cell ID: This field indicates the identity of the Serving Cell for which the MAC CE applies
      Considering only PCell exists. Serving cell index of PCell is always 0, hence configuring 0
      */
      sched_ctrl->UE_mac_ce_ctrl.pdsch_TCI_States_ActDeact.servingCellId = 0;
      /*
      BWP ID: This field indicates a DL BWP for which the MAC CE applies as the codepoint of the DCI bandwidth
      part indicator field as specified in TS 38.212
      */
      sched_ctrl->UE_mac_ce_ctrl.pdsch_TCI_States_ActDeact.bwpId = pdsch_bwp_id;

      /*
       * TODO ssb_rsrp_sort() API yet to code to find 8 best beams, rrc configuration
       * is required
       */
      for(i = 0; i<8; i++) {
        sched_ctrl->UE_mac_ce_ctrl.pdsch_TCI_States_ActDeact.tciStateActDeact[i] = i;
      }

      sched_ctrl->UE_mac_ce_ctrl.pdsch_TCI_States_ActDeact.highestTciStateActivated = 8;

      for(i = 0, j =0; i<MAX_TCI_STATES; i++) {
        if(sched_ctrl->UE_mac_ce_ctrl.pdsch_TCI_States_ActDeact.tciStateActDeact[i]) {
          sched_ctrl->UE_mac_ce_ctrl.pdsch_TCI_States_ActDeact.codepoint[j] = i;
          j++;
        }
      }
    }//tci_presentInDCI
  }//is-triggering_beam_switch
}//tci handling


uint8_t pickandreverse_bits(uint8_t *payload, uint16_t bitlen, uint8_t start_bit) {
  uint8_t rev_bits = 0;
  for (int i=0; i<bitlen; i++)
    rev_bits |= ((payload[(start_bit+i)/8]>>((start_bit+i)%8))&0x01)<<(bitlen-i-1);
  return rev_bits;
}


void evaluate_rsrp_report(NR_UE_info_t *UE_info,
                          NR_UE_sched_ctrl_t *sched_ctrl,
                          int UE_id,
                          uint8_t csi_report_id,
                          uint8_t *payload,
                          int *cumul_bits,
                          NR_CSI_ReportConfig__reportQuantity_PR reportQuantity_type){

  nr_csi_report_t *csi_report = &UE_info->csi_report_template[UE_id][csi_report_id];
  uint8_t cri_ssbri_bitlen = csi_report->CSI_report_bitlen.cri_ssbri_bitlen;
  uint16_t curr_payload;

  /*! As per the spec 38.212 and table:  6.3.1.1.2-12 in a single UCI sequence we can have multiple CSI_report
  * the number of CSI_report will depend on number of CSI resource sets that are configured in CSI-ResourceConfig RRC IE
  * From spec 38.331 from the IE CSI-ResourceConfig for SSB RSRP reporting we can configure only one resource set
  * From spec 38.214 section 5.2.1.2 For periodic and semi-persistent CSI Resource Settings, the number of CSI-RS Resource Sets configured is limited to S=1
  */

  /** from 38.214 sec 5.2.1.4.2
  - if the UE is configured with the higher layer parameter groupBasedBeamReporting set to 'disabled', the UE is
    not required to update measurements for more than 64 CSI-RS and/or SSB resources, and the UE shall report in
    a single report nrofReportedRS (higher layer configured) different CRI or SSBRI for each report setting

  - if the UE is configured with the higher layer parameter groupBasedBeamReporting set to 'enabled', the UE is not
    required to update measurements for more than 64 CSI-RS and/or SSB resources, and the UE shall report in a
    single reporting instance two different CRI or SSBRI for each report setting, where CSI-RS and/or SSB
    resources can be received simultaneously by the UE either with a single spatial domain receive filter, or with
    multiple simultaneous spatial domain receive filter
  */

  sched_ctrl->CSI_report.ssb_cri_report.nr_ssbri_cri = csi_report->CSI_report_bitlen.nb_ssbri_cri;

  for (int csi_ssb_idx = 0; csi_ssb_idx < sched_ctrl->CSI_report.ssb_cri_report.nr_ssbri_cri ; csi_ssb_idx++) {
    curr_payload = pickandreverse_bits(payload, cri_ssbri_bitlen, *cumul_bits);

    if (NR_CSI_ReportConfig__reportQuantity_PR_ssb_Index_RSRP == reportQuantity_type) {
      sched_ctrl->CSI_report.ssb_cri_report.CRI_SSBRI[csi_ssb_idx] =
        *(csi_report->SSB_Index_list[cri_ssbri_bitlen>0?((curr_payload)&~(~1<<(cri_ssbri_bitlen-1))):cri_ssbri_bitlen]);
      LOG_D(MAC,"SSB_index = %d\n",sched_ctrl->CSI_report.ssb_cri_report.CRI_SSBRI[csi_ssb_idx]);
    }
    else {
      sched_ctrl->CSI_report.ssb_cri_report.CRI_SSBRI[csi_ssb_idx] =
        *(csi_report->CSI_Index_list[cri_ssbri_bitlen>0?((curr_payload)&~(~1<<(cri_ssbri_bitlen-1))):cri_ssbri_bitlen]);
      LOG_D(MAC,"CSI-RS Resource Indicator = %d\n",sched_ctrl->CSI_report.ssb_cri_report.CRI_SSBRI[csi_ssb_idx]);
    }
    *cumul_bits += cri_ssbri_bitlen;

  }

  curr_payload = pickandreverse_bits(payload, 7, *cumul_bits);
  sched_ctrl->CSI_report.ssb_cri_report.RSRP = curr_payload & 0x7f;
  *cumul_bits += 7;

  for (int diff_rsrp_idx =0; diff_rsrp_idx < sched_ctrl->CSI_report.ssb_cri_report.nr_ssbri_cri - 1; diff_rsrp_idx++ ) {
    curr_payload = pickandreverse_bits(payload, 4, *cumul_bits);
    sched_ctrl->CSI_report.ssb_cri_report.diff_RSRP[diff_rsrp_idx] = curr_payload & 0x0f;
    *cumul_bits += 4;
  }
  csi_report->nb_of_csi_ssb_report++;
  int strongest_ssb_rsrp = get_measured_rsrp(sched_ctrl->CSI_report.ssb_cri_report.RSRP);
  NR_mac_stats_t *stats = &UE_info->mac_stats[UE_id];
  // including ssb rsrp in mac stats
  stats->cumul_rsrp += strongest_ssb_rsrp;
  stats->num_rsrp_meas++;
}


void evaluate_cri_report(uint8_t *payload,
                         uint8_t cri_bitlen,
                         int cumul_bits,
                         NR_UE_sched_ctrl_t *sched_ctrl){

  uint8_t temp_cri = pickandreverse_bits(payload, cri_bitlen, cumul_bits);
  sched_ctrl->CSI_report.cri_ri_li_pmi_cqi_report.cri = temp_cri;
}

int evaluate_ri_report(uint8_t *payload,
                       uint8_t ri_bitlen,
                       uint8_t ri_restriction,
                       int cumul_bits,
                       NR_UE_sched_ctrl_t *sched_ctrl){

  uint8_t ri_index = pickandreverse_bits(payload, ri_bitlen, cumul_bits);
  int count=0;
  for (int i=0; i<8; i++) {
     if ((ri_restriction>>i)&0x01) {
       if(count == ri_index) {
         sched_ctrl->CSI_report.cri_ri_li_pmi_cqi_report.ri = i;
         LOG_D(MAC,"CSI Reported Rank %d\n", i+1);
         return i;
       }
       count++;
     }
  }
  AssertFatal(1==0, "Decoded ri %d does not correspond to any valid value in ri_restriction %d\n",ri_index,ri_restriction);
}


void evaluate_cqi_report(uint8_t *payload,
                         nr_csi_report_t *csi_report,
                         int cumul_bits,
                         uint8_t ri,
                         NR_UE_sched_ctrl_t *sched_ctrl,
                         long *cqi_Table){

  //TODO sub-band CQI report not yet implemented
  int cqi_bitlen = csi_report->csi_meas_bitlen.cqi_bitlen[ri];

  uint8_t temp_cqi = pickandreverse_bits(payload, 4, cumul_bits);

  // NR_CSI_ReportConfig__cqi_Table_table1	= 0
  // NR_CSI_ReportConfig__cqi_Table_table2	= 1
  // NR_CSI_ReportConfig__cqi_Table_table3	= 2
  if (cqi_Table)
    sched_ctrl->CSI_report.cri_ri_li_pmi_cqi_report.cqi_table = *cqi_Table;
  else
    AssertFatal(1==0,"CQI Table not present in RRC configuration\n");
  sched_ctrl->CSI_report.cri_ri_li_pmi_cqi_report.wb_cqi_1tb = temp_cqi;
  LOG_D(MAC,"Wide-band CQI for the first TB %d\n", temp_cqi);
  if (cqi_bitlen > 4) {
    temp_cqi = pickandreverse_bits(payload, 4, cumul_bits);
    sched_ctrl->CSI_report.cri_ri_li_pmi_cqi_report.wb_cqi_2tb = temp_cqi;
    LOG_D(MAC,"Wide-band CQI for the second TB %d\n", temp_cqi);
  }
  sched_ctrl->set_mcs = TRUE;
}


uint8_t evaluate_pmi_report(uint8_t *payload,
                            nr_csi_report_t *csi_report,
                            int cumul_bits,
                            uint8_t ri,
                            NR_UE_sched_ctrl_t *sched_ctrl){

  int x1_bitlen = csi_report->csi_meas_bitlen.pmi_x1_bitlen[ri];
  int x2_bitlen = csi_report->csi_meas_bitlen.pmi_x2_bitlen[ri];
  int tot_bitlen = x1_bitlen + x2_bitlen;

  //in case of 2 port CSI configuration x1 is empty and the information bits are in x2
  int temp_pmi = pickandreverse_bits(payload, tot_bitlen, cumul_bits);

  sched_ctrl->CSI_report.cri_ri_li_pmi_cqi_report.pmi_x1 = temp_pmi&((1<<x1_bitlen)-1);
  sched_ctrl->CSI_report.cri_ri_li_pmi_cqi_report.pmi_x2 = (temp_pmi>>x1_bitlen)&((1<<x2_bitlen)-1);
  LOG_D(MAC,"PMI Report: X1 %d X2 %d\n",
        sched_ctrl->CSI_report.cri_ri_li_pmi_cqi_report.pmi_x1,
        sched_ctrl->CSI_report.cri_ri_li_pmi_cqi_report.pmi_x2);

  return tot_bitlen;

}


int evaluate_li_report(uint8_t *payload,
                       nr_csi_report_t *csi_report,
                       int cumul_bits,
                       uint8_t ri,
                       NR_UE_sched_ctrl_t *sched_ctrl){

  int li_bitlen = csi_report->csi_meas_bitlen.li_bitlen[ri];

  if (li_bitlen>0) {
    int temp_li = pickandreverse_bits(payload, li_bitlen, cumul_bits);
    LOG_D(MAC,"LI %d\n",temp_li);
    sched_ctrl->CSI_report.cri_ri_li_pmi_cqi_report.li = temp_li;
  }
  return li_bitlen;

}

void skip_zero_padding(int *cumul_bits,
                       nr_csi_report_t *csi_report,
                       uint8_t ri,
                       uint16_t max_bitlen) {

  // actual number of reported bits depends on the reported rank
  // zero padding bits are added to have a predetermined max bit length to decode

  uint16_t reported_bitlen = csi_report->csi_meas_bitlen.cri_bitlen+
                             csi_report->csi_meas_bitlen.ri_bitlen+
                             csi_report->csi_meas_bitlen.li_bitlen[ri]+
                             csi_report->csi_meas_bitlen.cqi_bitlen[ri]+
                             csi_report->csi_meas_bitlen.pmi_x1_bitlen[ri]+
                             csi_report->csi_meas_bitlen.pmi_x2_bitlen[ri];

  *cumul_bits+=(max_bitlen-reported_bitlen);
}


void extract_pucch_csi_report(NR_CSI_MeasConfig_t *csi_MeasConfig,
                              const nfapi_nr_uci_pucch_pdu_format_2_3_4_t *uci_pdu,
                              frame_t frame,
                              slot_t slot,
                              int UE_id,
                              module_id_t Mod_idP) {

  /** From Table 6.3.1.1.2-3: RI, LI, CQI, and CRI of codebookType=typeI-SinglePanel */
  NR_ServingCellConfigCommon_t *scc =
      RC.nrmac[Mod_idP]->common_channels->ServingCellConfigCommon;
  const int n_slots_frame = nr_slots_per_frame[*scc->ssbSubcarrierSpacing];
  uint8_t *payload = uci_pdu->csi_part1.csi_part1_payload;
  uint16_t bitlen = uci_pdu->csi_part1.csi_part1_bit_len;
  NR_CSI_ReportConfig__reportQuantity_PR reportQuantity_type = NR_CSI_ReportConfig__reportQuantity_PR_NOTHING;
  NR_UE_info_t *UE_info = &(RC.nrmac[Mod_idP]->UE_info);
  NR_UE_sched_ctrl_t *sched_ctrl = &UE_info->UE_sched_ctrl[UE_id];
  int cumul_bits = 0;
  int r_index = -1;
  for (int csi_report_id = 0; csi_report_id < csi_MeasConfig->csi_ReportConfigToAddModList->list.count; csi_report_id++ ) {
    nr_csi_report_t *csi_report = &UE_info->csi_report_template[UE_id][csi_report_id];
    csi_report->nb_of_csi_ssb_report = 0;
    uint8_t cri_bitlen = 0;
    uint8_t ri_bitlen = 0;
    uint8_t li_bitlen = 0;
    uint8_t pmi_bitlen = 0;
    NR_CSI_ReportConfig_t *csirep = csi_MeasConfig->csi_ReportConfigToAddModList->list.array[csi_report_id];
    int period, offset;
    csi_period_offset(csirep, NULL, &period, &offset);
    // verify if report with current id has been scheduled for this frame and slot
    if ((n_slots_frame*frame + slot - offset)%period == 0) {
      reportQuantity_type = csi_report->reportQuantity_type;
      LOG_D(MAC,"SFN/SF:%d/%d reportQuantity type = %d\n",frame,slot,reportQuantity_type);
      switch(reportQuantity_type){
        case NR_CSI_ReportConfig__reportQuantity_PR_cri_RSRP:
          evaluate_rsrp_report(UE_info,sched_ctrl,UE_id,csi_report_id,payload,&cumul_bits,reportQuantity_type);
          break;
        case NR_CSI_ReportConfig__reportQuantity_PR_ssb_Index_RSRP:
          evaluate_rsrp_report(UE_info,sched_ctrl,UE_id,csi_report_id,payload,&cumul_bits,reportQuantity_type);
          break;
        case NR_CSI_ReportConfig__reportQuantity_PR_cri_RI_CQI:
          cri_bitlen = csi_report->csi_meas_bitlen.cri_bitlen;
          if(cri_bitlen)
            evaluate_cri_report(payload,cri_bitlen,cumul_bits,sched_ctrl);
          cumul_bits += cri_bitlen;
          ri_bitlen = csi_report->csi_meas_bitlen.ri_bitlen;
          if(ri_bitlen)
            r_index = evaluate_ri_report(payload,ri_bitlen,csi_report->csi_meas_bitlen.ri_restriction,cumul_bits,sched_ctrl);
          cumul_bits += ri_bitlen;
          if (r_index != -1)
            skip_zero_padding(&cumul_bits,csi_report,r_index,bitlen);
          evaluate_cqi_report(payload,csi_report,cumul_bits,r_index,sched_ctrl,csirep->cqi_Table);
          break;
        case NR_CSI_ReportConfig__reportQuantity_PR_cri_RI_PMI_CQI:
          cri_bitlen = csi_report->csi_meas_bitlen.cri_bitlen;
          if(cri_bitlen)
            evaluate_cri_report(payload,cri_bitlen,cumul_bits,sched_ctrl);
          cumul_bits += cri_bitlen;
          ri_bitlen = csi_report->csi_meas_bitlen.ri_bitlen;
          if(ri_bitlen)
            r_index = evaluate_ri_report(payload,ri_bitlen,csi_report->csi_meas_bitlen.ri_restriction,cumul_bits,sched_ctrl);
          cumul_bits += ri_bitlen;
          if (r_index != -1)
            skip_zero_padding(&cumul_bits,csi_report,r_index,bitlen);
          pmi_bitlen = evaluate_pmi_report(payload,csi_report,cumul_bits,r_index,sched_ctrl);
          cumul_bits += pmi_bitlen;
          evaluate_cqi_report(payload,csi_report,cumul_bits,r_index,sched_ctrl,csirep->cqi_Table);
          break;
        case NR_CSI_ReportConfig__reportQuantity_PR_cri_RI_LI_PMI_CQI:
          cri_bitlen = csi_report->csi_meas_bitlen.cri_bitlen;
          if(cri_bitlen)
            evaluate_cri_report(payload,cri_bitlen,cumul_bits,sched_ctrl);
          cumul_bits += cri_bitlen;
          ri_bitlen = csi_report->csi_meas_bitlen.ri_bitlen;
          if(ri_bitlen)
            r_index = evaluate_ri_report(payload,ri_bitlen,csi_report->csi_meas_bitlen.ri_restriction,cumul_bits,sched_ctrl);
          cumul_bits += ri_bitlen;
          li_bitlen = evaluate_li_report(payload,csi_report,cumul_bits,r_index,sched_ctrl);
          cumul_bits += li_bitlen;
          if (r_index != -1)
            skip_zero_padding(&cumul_bits,csi_report,r_index,bitlen);
          pmi_bitlen = evaluate_pmi_report(payload,csi_report,cumul_bits,r_index,sched_ctrl);
          cumul_bits += pmi_bitlen;
          evaluate_cqi_report(payload,csi_report,cumul_bits,r_index,sched_ctrl,csirep->cqi_Table);
          break;
        default:
          AssertFatal(1==0, "Invalid or not supported CSI measurement report\n");
      }
    }
  }
}

static NR_UE_harq_t *find_harq(module_id_t mod_id, frame_t frame, sub_frame_t slot, int UE_id)
{
  /* In case of realtime problems: we can only identify a HARQ process by
   * timing. If the HARQ process's feedback_frame/feedback_slot is not the one we
   * expected, we assume that processing has been aborted and we need to
   * skip this HARQ process, which is what happens in the loop below.
   * Similarly, we might be "in advance", in which case we need to skip
   * this result. */
  NR_UE_sched_ctrl_t *sched_ctrl = &RC.nrmac[mod_id]->UE_info.UE_sched_ctrl[UE_id];
  int8_t pid = sched_ctrl->feedback_dl_harq.head;
  if (pid < 0)
    return NULL;
  NR_UE_harq_t *harq = &sched_ctrl->harq_processes[pid];
  /* old feedbacks we missed: mark for retransmission */
  while (harq->feedback_frame != frame
         || (harq->feedback_frame == frame && harq->feedback_slot < slot)) {
    LOG_W(NR_MAC,
          "expected HARQ pid %d feedback at %d.%d, but is at %d.%d instead (HARQ feedback is in the past)\n",
          pid,
          harq->feedback_frame,
          harq->feedback_slot,
          frame,
          slot);
    remove_front_nr_list(&sched_ctrl->feedback_dl_harq);
    handle_dl_harq(mod_id, UE_id, pid, 0);
    pid = sched_ctrl->feedback_dl_harq.head;
    if (pid < 0)
      return NULL;
    harq = &sched_ctrl->harq_processes[pid];
  }
  /* feedbacks that we wait for in the future: don't do anything */
  if (harq->feedback_slot > slot) {
    LOG_W(NR_MAC,
          "expected HARQ pid %d feedback at %d.%d, but is at %d.%d instead (HARQ feedback is in the future)\n",
          pid,
          harq->feedback_frame,
          harq->feedback_slot,
          frame,
          slot);
    return NULL;
  }
  return harq;
}

void handle_nr_uci_pucch_0_1(module_id_t mod_id,
                             frame_t frame,
                             sub_frame_t slot,
                             const nfapi_nr_uci_pucch_pdu_format_0_1_t *uci_01)
{
  int UE_id = find_nr_UE_id(mod_id, uci_01->rnti);
  if (UE_id < 0) {
    LOG_E(NR_MAC, "%s(): unknown RNTI %04x in PUCCH UCI\n", __func__, uci_01->rnti);
    return;
  }
  NR_UE_info_t *UE_info = &RC.nrmac[mod_id]->UE_info;
  NR_UE_sched_ctrl_t *sched_ctrl = &UE_info->UE_sched_ctrl[UE_id];

  if (((uci_01->pduBitmap >> 1) & 0x01)) {
    // iterate over received harq bits
    for (int harq_bit = 0; harq_bit < uci_01->harq->num_harq; harq_bit++) {
      const uint8_t harq_value = uci_01->harq->harq_list[harq_bit].harq_value;
      const uint8_t harq_confidence = uci_01->harq->harq_confidence_level;
      NR_UE_harq_t *harq = find_harq(mod_id, frame, slot, UE_id);
      if (!harq) {
        LOG_E(NR_MAC, "Oh no! Could not find a harq in %s!\n", __FUNCTION__);
        break;
      }
      DevAssert(harq->is_waiting);
      const int8_t pid = sched_ctrl->feedback_dl_harq.head;
      remove_front_nr_list(&sched_ctrl->feedback_dl_harq);
      LOG_D(NR_MAC,"bit %d pid %d ack/nack %d\n",harq_bit,pid,harq_value);
      handle_dl_harq(mod_id, UE_id, pid, harq_value == 0 && harq_confidence == 0);
      if (harq_confidence == 1)  UE_info->mac_stats[UE_id].pucch0_DTX++;
    }
  }

  // check scheduling request result, confidence_level == 0 is good
  if (uci_01->pduBitmap & 0x1 && uci_01->sr->sr_indication && uci_01->sr->sr_confidence_level == 0 && uci_01->ul_cqi >= 148) {
    // SR detected with SNR >= 10dB
    sched_ctrl->SR |= true;
    LOG_D(NR_MAC, "SR UE %04x ul_cqi %d\n", uci_01->rnti, uci_01->ul_cqi);
  }

  // tpc (power control) only if we received AckNack or positive SR. For a
  // negative SR, the UE won't have sent anything, and the SNR is not valid
  if (((uci_01->pduBitmap >> 1) & 0x1) ) {
    if ((uci_01->harq) && (uci_01->harq->harq_confidence_level==0)) sched_ctrl->tpc1 = nr_get_tpc(RC.nrmac[mod_id]->pucch_target_snrx10, uci_01->ul_cqi, 30);
    else                                        sched_ctrl->tpc1 = 3;
    sched_ctrl->pucch_snrx10 = uci_01->ul_cqi * 5 - 640;
  }
}

void handle_nr_uci_pucch_2_3_4(module_id_t mod_id,
                               frame_t frame,
                               sub_frame_t slot,
                               const nfapi_nr_uci_pucch_pdu_format_2_3_4_t *uci_234)
{
  int UE_id = find_nr_UE_id(mod_id, uci_234->rnti);
  if (UE_id < 0) {
    LOG_E(NR_MAC, "%s(): unknown RNTI %04x in PUCCH UCI\n", __func__, uci_234->rnti);
    return;
  }
  AssertFatal(RC.nrmac[mod_id]->UE_info.CellGroup[UE_id],"Cellgroup is null for UE %d/%x\n",UE_id,uci_234->rnti);
  AssertFatal(RC.nrmac[mod_id]->UE_info.CellGroup[UE_id]->spCellConfig, "Cellgroup->spCellConfig is null for UE %d/%x\n",UE_id,uci_234->rnti);
  AssertFatal(RC.nrmac[mod_id]->UE_info.CellGroup[UE_id]->spCellConfig->spCellConfigDedicated, "Cellgroup->spCellConfig->spCellConfigDedicated is null for UE %d/%x\n",UE_id,uci_234->rnti);
  if ( RC.nrmac[mod_id]->UE_info.CellGroup[UE_id]->spCellConfig->spCellConfigDedicated->csi_MeasConfig==NULL) return;

  NR_CSI_MeasConfig_t *csi_MeasConfig = RC.nrmac[mod_id]->UE_info.CellGroup[UE_id]->spCellConfig->spCellConfigDedicated->csi_MeasConfig->choice.setup;
  NR_UE_info_t *UE_info = &RC.nrmac[mod_id]->UE_info;
  NR_UE_sched_ctrl_t *sched_ctrl = &UE_info->UE_sched_ctrl[UE_id];

  // tpc (power control)
  sched_ctrl->tpc1 = nr_get_tpc(RC.nrmac[mod_id]->pucch_target_snrx10,
                                uci_234->ul_cqi,
                                30);
  sched_ctrl->pucch_snrx10 = uci_234->ul_cqi * 5 - 640;

  if ((uci_234->pduBitmap >> 1) & 0x01) {
    // iterate over received harq bits
    for (int harq_bit = 0; harq_bit < uci_234->harq.harq_bit_len; harq_bit++) {
      const int acknack = ((uci_234->harq.harq_payload[harq_bit >> 3]) >> harq_bit) & 0x01;
      NR_UE_harq_t *harq = find_harq(mod_id, frame, slot, UE_id);
      if (!harq)
        break;
      DevAssert(harq->is_waiting);
      const int8_t pid = sched_ctrl->feedback_dl_harq.head;
      remove_front_nr_list(&sched_ctrl->feedback_dl_harq);
      handle_dl_harq(mod_id, UE_id, pid, uci_234->harq.harq_crc != 1 && acknack);
    }
  }
  if ((uci_234->pduBitmap >> 2) & 0x01) {
    //API to parse the csi report and store it into sched_ctrl
    extract_pucch_csi_report(csi_MeasConfig, uci_234, frame, slot, UE_id, mod_id);
    //TCI handling function
    tci_handling(mod_id, UE_id,frame, slot);
  }
  if ((uci_234->pduBitmap >> 3) & 0x01) {
    //@TODO:Handle CSI Report 2
  }
}


// this function returns an index to NR_sched_pucch structure
// currently this structure contains PUCCH0 at index 0 and PUCCH2 at index 1
// if the function returns -1 it was not possible to schedule acknack
// when current pucch is ready to be scheduled nr_fill_nfapi_pucch is called
int nr_acknack_scheduling(int mod_id,
                          int UE_id,
                          frame_t frame,
                          sub_frame_t slot,
                          int r_pucch,
                          int is_common) {

  const int CC_id = 0;
  const int minfbtime = RC.nrmac[mod_id]->minRXTXTIMEpdsch;
  const NR_ServingCellConfigCommon_t *scc = RC.nrmac[mod_id]->common_channels[CC_id].ServingCellConfigCommon;
  const int n_slots_frame = nr_slots_per_frame[*scc->ssbSubcarrierSpacing];
  const NR_TDD_UL_DL_Pattern_t *tdd = scc->tdd_UL_DL_ConfigurationCommon ? &scc->tdd_UL_DL_ConfigurationCommon->pattern1 : NULL;
  // initializing the values for FDD
  int nr_slots_period = n_slots_frame;
  int first_ul_slot_tdd = slot + minfbtime;
  int first_ul_slot_period = 0;
  if(tdd){
    nr_slots_period /= get_nb_periods_per_frame(tdd->dl_UL_TransmissionPeriodicity);
    first_ul_slot_tdd = tdd->nrofDownlinkSlots + nr_slots_period * (slot / nr_slots_period);
    first_ul_slot_period = tdd->nrofDownlinkSlots;
  }
  else
    // if TDD configuration is not present and the band is not FDD, it means it is a dynamic TDD configuration
    AssertFatal(RC.nrmac[mod_id]->common_channels[CC_id].frame_type == FDD,"Dynamic TDD not handled yet\n");

<<<<<<< HEAD
  NR_sched_pucch_t *csi_pucch;
=======
>>>>>>> 1ab1fde7

  /* for the moment, we consider:
   * * only pucch_sched[0] holds HARQ (and SR)
   * * we do not multiplex with CSI, which is always in pucch_sched[2]
   * * SR uses format 0 and is allocated in the first UL (mixed) slot (and not
   *   later)
   * * each UE has dedicated PUCCH Format 0 resources, and we use index 0! */
  NR_UE_sched_ctrl_t *sched_ctrl = &RC.nrmac[mod_id]->UE_info.UE_sched_ctrl[UE_id];
  NR_sched_pucch_t *pucch = &sched_ctrl->sched_pucch[0];
  LOG_D(NR_MAC, "In %s: %d.%d Trying to allocate pucch, current DAI %d\n", __FUNCTION__, frame, slot, pucch->dai_c);

  pucch->r_pucch=r_pucch;
  AssertFatal(pucch->csi_bits == 0,
              "%s(): csi_bits %d in sched_pucch[0]\n",
              __func__,
              pucch->csi_bits);

  /* if the currently allocated PUCCH of this UE is full, allocate it */
  NR_sched_pucch_t *csi_pucch = &sched_ctrl->sched_pucch[1];
  if (pucch->dai_c == 2) {
    /* advance the UL slot information in PUCCH by one so we won't schedule in
     * the same slot again */
    const int f = pucch->frame;
    const int s = pucch->ul_slot;
    LOG_D(NR_MAC, "In %s: %d.%d DAI = 2 pucch currently in %d.%d, advancing by 1 slot\n", __FUNCTION__, frame, slot, f, s);
<<<<<<< HEAD
    nr_fill_nfapi_pucch(mod_id, frame, slot, pucch, UE_id);
=======
    if (!(csi_pucch 
        && csi_pucch->csi_bits > 0
        && csi_pucch->frame == f
        && csi_pucch->ul_slot == s)) 
      nr_fill_nfapi_pucch(mod_id, frame, slot, pucch, UE_id);
>>>>>>> 1ab1fde7
    memset(pucch, 0, sizeof(*pucch));
    pucch->frame = s == n_slots_frame - 1 ? (f + 1) % 1024 : f;
    if(((s + 1)%nr_slots_period) == 0)
      pucch->ul_slot = (s + 1 + first_ul_slot_period) % n_slots_frame;
    else
      pucch->ul_slot = (s + 1) % n_slots_frame;
    // we assume that only two indices over the array sched_pucch exist
    // skip the CSI PUCCH if it is present and if in the next frame/slot
    // and if we don't multiplex
    csi_pucch->r_pucch=-1;
    if (csi_pucch 
        && csi_pucch->csi_bits > 0
        && csi_pucch->frame == pucch->frame
        && csi_pucch->ul_slot == pucch->ul_slot
        && !csi_pucch->simultaneous_harqcsi) {
      LOG_D(NR_MAC,"Cannot multiplex csi_pucch for %d.%d\n",csi_pucch->frame,csi_pucch->ul_slot);
      nr_fill_nfapi_pucch(mod_id, frame, slot, csi_pucch, UE_id);
      memset(csi_pucch, 0, sizeof(*csi_pucch));
      pucch->frame = pucch->ul_slot == n_slots_frame - 1 ? (pucch->frame + 1) % 1024 : pucch->frame;
      if(((pucch->ul_slot + 1)%nr_slots_period) == 0)
        pucch->ul_slot = (pucch->ul_slot + 1 + first_ul_slot_period) % n_slots_frame;
      else
        pucch->ul_slot = (pucch->ul_slot + 1) % n_slots_frame;
    }
  }

  LOG_D(NR_MAC, "In %s: pucch_acknak 1. DL %d.%d, UL_ACK %d.%d, DAI_C %d\n", __FUNCTION__, frame, slot, pucch->frame, pucch->ul_slot, pucch->dai_c);

  // this is hardcoded for now as ue specific only if we are not on the initialBWP (to be fixed to allow ue_Specific also on initialBWP
  NR_CellGroupConfig_t *cg = RC.nrmac[mod_id]->UE_info.CellGroup[UE_id];
  NR_BWP_UplinkDedicated_t *ubwpd=NULL;

  if (cg &&
      cg->spCellConfig &&
      cg->spCellConfig->spCellConfigDedicated &&
      cg->spCellConfig->spCellConfigDedicated->uplinkConfig &&
      cg->spCellConfig->spCellConfigDedicated->uplinkConfig->initialUplinkBWP)
    ubwpd = cg->spCellConfig->spCellConfigDedicated->uplinkConfig->initialUplinkBWP;

  NR_SearchSpace__searchSpaceType_PR ss_type = (is_common==0 && (sched_ctrl->active_bwp || ubwpd)) ? NR_SearchSpace__searchSpaceType_PR_ue_Specific: NR_SearchSpace__searchSpaceType_PR_common;
  uint8_t pdsch_to_harq_feedback[8];
  int bwp_Id = 0;
  if (sched_ctrl->active_ubwp) bwp_Id = sched_ctrl->active_ubwp->bwp_Id;

  int max_fb_time = 0;
  get_pdsch_to_harq_feedback(mod_id, UE_id, bwp_Id, ss_type, &max_fb_time, pdsch_to_harq_feedback);

  LOG_D(NR_MAC, "In %s: 1b. DL %d.%d, UL_ACK %d.%d, DAI_C %d\n", __FUNCTION__, frame,slot,pucch->frame,pucch->ul_slot,pucch->dai_c);
  /* there is a HARQ. Check whether we can use it for this ACKNACK */
  if (pucch->dai_c > 0) {
    /* this UE already has a PUCCH occasion */
    // Find the right timing_indicator value.
    int i = 0;
    while (i < 8) {
      int diff = pucch->ul_slot - slot;
      if (diff<0)
        diff += n_slots_frame;
      if (pdsch_to_harq_feedback[i] == diff &&
          pdsch_to_harq_feedback[i] >= minfbtime)
        break;
      ++i;
    }
    if (i >= 8) {
      // we cannot reach this timing anymore, allocate and try again
      const int f = pucch->frame;
      const int s = pucch->ul_slot;
      const int n_slots_frame = nr_slots_per_frame[*scc->ssbSubcarrierSpacing];
      LOG_D(NR_MAC, "In %s: %d.%d DAI > 0, cannot reach timing for pucch in %d.%d, advancing slot by 1 and trying again\n", __FUNCTION__, frame, slot, f, s);
<<<<<<< HEAD
      nr_fill_nfapi_pucch(mod_id, frame, slot, pucch, UE_id);
=======
      if (!(csi_pucch &&
          csi_pucch->csi_bits > 0 &&
          csi_pucch->frame == f &&
          csi_pucch->ul_slot == s)) nr_fill_nfapi_pucch(mod_id, frame, slot, pucch, UE_id);
>>>>>>> 1ab1fde7
      memset(pucch, 0, sizeof(*pucch));
      pucch->frame = s == n_slots_frame - 1 ? (f + 1) % 1024 : f;
      if(((s + 1)%nr_slots_period) == 0)
        pucch->ul_slot = (s + 1 + first_ul_slot_period) % n_slots_frame;
      else
        pucch->ul_slot = (s + 1) % n_slots_frame;
      return nr_acknack_scheduling(mod_id, UE_id, frame, slot, r_pucch,is_common);
    }

    pucch->timing_indicator = i;
    pucch->dai_c++;
    // if there is CSI in this slot update the HARQ information for that one too
    if (csi_pucch &&
        csi_pucch->csi_bits > 0 &&
        csi_pucch->frame == pucch->frame &&
        csi_pucch->ul_slot == pucch->ul_slot) {
      csi_pucch->timing_indicator = i;
      csi_pucch->dai_c++;
    }
    // retain old resource indicator, and we are good
    LOG_D(NR_MAC, "In %s: %d.%d. DAI > 0, pucch allocated for %d.%d (index %d)\n", __FUNCTION__, frame,slot,pucch->frame,pucch->ul_slot,pucch->timing_indicator);
    return 0;
  }

  LOG_D(NR_MAC, "In %s: %d.%d DAI = 0, looking for new pucch occasion\n", __FUNCTION__, frame, slot);
  /* we need to find a new PUCCH occasion */

  /*(Re)Inizialization of timing information*/
  if ((pucch->frame == 0 && pucch->ul_slot == 0) ||
      ((pucch->frame*n_slots_frame + pucch->ul_slot) <
      (frame*n_slots_frame + slot))) {
    AssertFatal(pucch->sr_flag + pucch->dai_c == 0,
                "expected no SR/AckNack for UE %d in %4d.%2d, but has %d/%d for %4d.%2d\n",
                UE_id, frame, slot, pucch->sr_flag, pucch->dai_c, pucch->frame, pucch->ul_slot);
    const int s = first_ul_slot_tdd;
    pucch->frame = (s < n_slots_frame - 1) ? frame : (frame + 1) % 1024;
    pucch->ul_slot = s % n_slots_frame;
  }

  // Find the right timing_indicator value.
  int ind_found = -1;
  // while we are within the feedback limits
  while ((n_slots_frame + pucch->ul_slot - slot) % n_slots_frame <= max_fb_time) {
    int i = 0;
    while (i < 8) {
      LOG_D(NR_MAC, "In %s: pdsch_to_harq_feedback[%d] = %d (pucch->ul_slot %d - slot %d)\n", __FUNCTION__,
            i,pdsch_to_harq_feedback[i],pucch->ul_slot,slot);
      int diff = pucch->ul_slot - slot;
      if (diff<0)
        diff += n_slots_frame;
      if (pdsch_to_harq_feedback[i] == diff &&
          pdsch_to_harq_feedback[i] >= minfbtime) {
        ind_found = i;
        break;
      }
      ++i;
    }
    if (ind_found!=-1)
      break;
    // advance to the next ul slot
    const int f = pucch->frame;
    const int s = pucch->ul_slot;
    pucch->frame = s == n_slots_frame - 1 ? (f + 1) % 1024 : f;
    if(((s + 1)%nr_slots_period) == 0)
      pucch->ul_slot = (s + 1 + first_ul_slot_period) % n_slots_frame;
    else
      pucch->ul_slot = (s + 1) % n_slots_frame;
  }
  if (ind_found==-1) {
    LOG_D(NR_MAC,
          "%4d.%2d could not find pdsch_to_harq_feedback for UE %d: earliest "
          "ack slot %d\n",
          frame,
          slot,
          UE_id,
          pucch->ul_slot);
    return -1;
  }

  if (csi_pucch &&
      csi_pucch->csi_bits > 0 &&
      csi_pucch->frame == pucch->frame &&
      csi_pucch->ul_slot == pucch->ul_slot) {
    // skip the CSI PUCCH if it is present and if in the next frame/slot
    // and if we don't multiplex
    // FIXME currently we support at most 11 bits in pucch2 so skip also in that case
    if(!csi_pucch->simultaneous_harqcsi
       || ((csi_pucch->csi_bits + csi_pucch->dai_c) >= 11)) {
      LOG_D(NR_MAC,"Cannot multiplex csi_pucch %d +csi_pucch->dai_c %d for %d.%d\n",csi_pucch->csi_bits,csi_pucch->dai_c,csi_pucch->frame,csi_pucch->ul_slot);
      nr_fill_nfapi_pucch(mod_id, frame, slot, csi_pucch, UE_id);
      memset(csi_pucch, 0, sizeof(*csi_pucch));
      /* advance the UL slot information in PUCCH by one so we won't schedule in
       * the same slot again */
      const int f = pucch->frame;
      const int s = pucch->ul_slot;
      memset(pucch, 0, sizeof(*pucch));
      pucch->frame = s == n_slots_frame - 1 ? (f + 1) % 1024 : f;
      if(((s + 1)%nr_slots_period) == 0)
        pucch->ul_slot = (s + 1 + first_ul_slot_period) % n_slots_frame;
      else
        pucch->ul_slot = (s + 1) % n_slots_frame;
      return nr_acknack_scheduling(mod_id, UE_id, frame, slot, r_pucch,is_common);
    }
    // multiplexing harq and csi in a pucch
    else {
      csi_pucch->timing_indicator = ind_found;
      csi_pucch->dai_c++;
      // keep updating format 2 indicator
      pucch->timing_indicator = ind_found; // index in the list of timing indicators
      pucch->dai_c++;

      LOG_D(NR_MAC,"multiplexing csi_pucch %d +csi_pucch->dai_c %d for %d.%d\n",csi_pucch->csi_bits,csi_pucch->dai_c,csi_pucch->frame,csi_pucch->ul_slot);
      return 1;
    }
  }

  pucch->timing_indicator = ind_found; // index in the list of timing indicators

  LOG_D(NR_MAC, "In %s: 2. DAI 0 DL %d.%d, UL_ACK %d.%d (index %d)\n", __FUNCTION__, frame,slot,pucch->frame,pucch->ul_slot,pucch->timing_indicator);

  pucch->dai_c++;
  pucch->resource_indicator = 0; // each UE has dedicated PUCCH resources
  pucch->r_pucch=r_pucch;
  NR_PUCCH_Config_t *pucch_Config = NULL;
  if (sched_ctrl->active_ubwp) {
    pucch_Config = sched_ctrl->active_ubwp->bwp_Dedicated->pucch_Config->choice.setup;
  } else if (RC.nrmac[mod_id]->UE_info.CellGroup[UE_id] &&
             RC.nrmac[mod_id]->UE_info.CellGroup[UE_id]->spCellConfig &&
             RC.nrmac[mod_id]->UE_info.CellGroup[UE_id]->spCellConfig->spCellConfigDedicated &&
             RC.nrmac[mod_id]->UE_info.CellGroup[UE_id]->spCellConfig->spCellConfigDedicated->uplinkConfig &&
             RC.nrmac[mod_id]->UE_info.CellGroup[UE_id]->spCellConfig->spCellConfigDedicated->uplinkConfig->initialUplinkBWP &&
             RC.nrmac[mod_id]->UE_info.CellGroup[UE_id]->spCellConfig->spCellConfigDedicated->uplinkConfig->initialUplinkBWP->pucch_Config->choice.setup) {
    pucch_Config = RC.nrmac[mod_id]->UE_info.CellGroup[UE_id]->spCellConfig->spCellConfigDedicated->uplinkConfig->initialUplinkBWP->pucch_Config->choice.setup;
  }

  NR_BWP_t *genericParameters = sched_ctrl->active_ubwp ?
    &sched_ctrl->active_ubwp->bwp_Common->genericParameters:
    &scc->uplinkConfigCommon->initialUplinkBWP->genericParameters;
  int bwp_start = NRRIV2PRBOFFSET(genericParameters->locationAndBandwidth,MAX_BWP_SIZE);

  /* verify that at that slot and symbol, resources are free. We only do this
   * for initialCyclicShift 0 (we assume it always has that one), so other
   * initialCyclicShifts can overlap with ICS 0!*/

  if (pucch_Config) {
    const NR_PUCCH_Resource_t *resource = pucch_Config->resourceToAddModList->list.array[pucch->resource_indicator];
    DevAssert(resource->format.present == NR_PUCCH_Resource__format_PR_format0);
    int second_hop_prb = resource->secondHopPRB!= NULL ?  *resource->secondHopPRB : 0;
    int nr_of_symbols = resource->format.choice.format0->nrofSymbols;
    if (resource->format.choice.format0->initialCyclicShift == 0) {
      uint16_t *vrb_map_UL = &RC.nrmac[mod_id]->common_channels[CC_id].vrb_map_UL[pucch->ul_slot * MAX_BWP_SIZE];
      for (int l=0; l<nr_of_symbols; l++) {
        uint16_t symb = 1 << (resource->format.choice.format0->startingSymbolIndex + l);
        int prb;
        if (l==1 && second_hop_prb != 0)
          prb = second_hop_prb;
        else
          prb = resource->startingPRB;
        if ((vrb_map_UL[bwp_start+prb] & symb) != 0)
          LOG_W(MAC, "symbol 0x%x is not free for PUCCH alloc in vrb_map_UL at RB %ld and slot %d.%d\n", symb, resource->startingPRB, pucch->frame, pucch->ul_slot);
        vrb_map_UL[bwp_start+prb] |= symb;
      }
    }
  }
  return 0;
}


void nr_sr_reporting(int Mod_idP, frame_t SFN, sub_frame_t slot)
{
  gNB_MAC_INST *nrmac = RC.nrmac[Mod_idP];
  if (!is_xlsch_in_slot(nrmac->ulsch_slot_bitmap[slot / 64], slot))
    return;
  NR_ServingCellConfigCommon_t *scc = nrmac->common_channels->ServingCellConfigCommon;
  const int n_slots_frame = nr_slots_per_frame[*scc->ssbSubcarrierSpacing];
  NR_UE_info_t *UE_info = &nrmac->UE_info;
  NR_list_t *UE_list = &UE_info->list;
  for (int UE_id = UE_list->head; UE_id >= 0; UE_id = UE_list->next[UE_id]) {
    NR_UE_sched_ctrl_t *sched_ctrl = &UE_info->UE_sched_ctrl[UE_id];

    if (sched_ctrl->ul_failure==1) continue;
    NR_PUCCH_Config_t *pucch_Config = NULL;
    if (sched_ctrl->active_ubwp) {
      pucch_Config = sched_ctrl->active_ubwp->bwp_Dedicated->pucch_Config->choice.setup;
    } else if (RC.nrmac[Mod_idP]->UE_info.CellGroup[UE_id] &&
             RC.nrmac[Mod_idP]->UE_info.CellGroup[UE_id]->spCellConfig &&
             RC.nrmac[Mod_idP]->UE_info.CellGroup[UE_id]->spCellConfig->spCellConfigDedicated &&
             RC.nrmac[Mod_idP]->UE_info.CellGroup[UE_id]->spCellConfig->spCellConfigDedicated->uplinkConfig &&
             RC.nrmac[Mod_idP]->UE_info.CellGroup[UE_id]->spCellConfig->spCellConfigDedicated->uplinkConfig->initialUplinkBWP &&
             RC.nrmac[Mod_idP]->UE_info.CellGroup[UE_id]->spCellConfig->spCellConfigDedicated->uplinkConfig->initialUplinkBWP->pucch_Config->choice.setup) {
      pucch_Config = RC.nrmac[Mod_idP]->UE_info.CellGroup[UE_id]->spCellConfig->spCellConfigDedicated->uplinkConfig->initialUplinkBWP->pucch_Config->choice.setup;
    }

    else continue;
    if (!pucch_Config->schedulingRequestResourceToAddModList) 
        continue;

    AssertFatal(pucch_Config->schedulingRequestResourceToAddModList->list.count>0,"NO SR configuration available");

    for (int SR_resource_id =0; SR_resource_id < pucch_Config->schedulingRequestResourceToAddModList->list.count;SR_resource_id++) {
      NR_SchedulingRequestResourceConfig_t *SchedulingRequestResourceConfig = pucch_Config->schedulingRequestResourceToAddModList->list.array[SR_resource_id];

      int SR_period; int SR_offset;

      find_period_offest_SR(SchedulingRequestResourceConfig,&SR_period,&SR_offset);
      // convert to int to avoid underflow of uint
      int sfn_sf = SFN * n_slots_frame + slot;
      LOG_D(NR_MAC,"SR_resource_id %d: SR_period %d, SR_offset %d\n",SR_resource_id,SR_period,SR_offset);
      if ((sfn_sf - SR_offset) % SR_period != 0)
        continue;
      LOG_D(NR_MAC, "%4d.%2d Scheduling Request identified\n", SFN, slot);
      NR_PUCCH_ResourceId_t *PucchResourceId = SchedulingRequestResourceConfig->resource;

      int found = -1;
      NR_PUCCH_ResourceSet_t *pucchresset = pucch_Config->resourceSetToAddModList->list.array[0]; // set with formats 0,1
      int n_list = pucchresset->resourceList.list.count;
       for (int i=0; i<n_list; i++) {
        if (*pucchresset->resourceList.list.array[i] == *PucchResourceId )
          found = i;
      }
      AssertFatal(found>-1,"SR resource not found among PUCCH resources");

      /* loop through nFAPI PUCCH messages: if the UEs is in there in this slot
       * with the resource_indicator, it means we already allocated that PUCCH
       * resource for AckNack (e.g., the UE has been scheduled often), and we
       * just need to add the SR_flag. Otherwise, just allocate in the internal
       * PUCCH resource, and nr_schedule_pucch() will handle the rest */
      NR_PUCCH_Resource_t *pucch_res = pucch_Config->resourceToAddModList->list.array[found];
      /* for the moment, can only handle SR on PUCCH Format 0 */
      DevAssert(pucch_res->format.present == NR_PUCCH_Resource__format_PR_format0);
      nfapi_nr_ul_tti_request_t *ul_tti_req = &nrmac->UL_tti_req_ahead[0][slot];
      bool nfapi_allocated = false;
      for (int i = 0; i < ul_tti_req->n_pdus; ++i) {
        if (ul_tti_req->pdus_list[i].pdu_type != NFAPI_NR_UL_CONFIG_PUCCH_PDU_TYPE)
          continue;
        nfapi_nr_pucch_pdu_t *pdu = &ul_tti_req->pdus_list[i].pucch_pdu;
        /* check that it is our PUCCH F0. Assuming there can be only one */
        if (pdu->rnti == UE_info->rnti[UE_id]
            && pdu->format_type == 0 // does not use NR_PUCCH_Resource__format_PR_format0
            && pdu->initial_cyclic_shift == pucch_res->format.choice.format0->initialCyclicShift
            && pdu->nr_of_symbols == pucch_res->format.choice.format0->nrofSymbols
            && pdu->start_symbol_index == pucch_res->format.choice.format0->startingSymbolIndex) {
          LOG_D(NR_MAC,"%4d.%2d adding SR_flag 1 to PUCCH format 0 nFAPI SR for RNTI %04x\n", SFN, slot, pdu->rnti);
          pdu->sr_flag = 1;
          nfapi_allocated = true;
          break;
        }
        else if (pdu->rnti == UE_info->rnti[UE_id]
            && pdu->format_type == 2 // does not use NR_PUCCH_Resource__format_PR_format0
            && pdu->nr_of_symbols == pucch_res->format.choice.format2->nrofSymbols
            && pdu->start_symbol_index == pucch_res->format.choice.format2->startingSymbolIndex) {
          LOG_D(NR_MAC,"%4d.%2d adding SR_flag 1 to PUCCH format 2 nFAPI SR for RNTI %04x\n", SFN, slot, pdu->rnti);
          pdu->sr_flag = 1;
          nfapi_allocated = true;
          break;

        }
        else if (pdu->rnti == UE_info->rnti[UE_id]
            && pdu->format_type == 1 // does not use NR_PUCCH_Resource__format_PR_format0
            && pdu->nr_of_symbols == pucch_res->format.choice.format1->nrofSymbols
            && pdu->start_symbol_index == pucch_res->format.choice.format1->startingSymbolIndex) {
          LOG_D(NR_MAC,"%4d.%2d adding SR_flag 1 to PUCCH format 1 nFAPI SR for RNTI %04x\n", SFN, slot, pdu->rnti);
          pdu->sr_flag = 1;
          nfapi_allocated = true;
          break;

        }
        else if (pdu->rnti == UE_info->rnti[UE_id]
            && pdu->format_type == 3 // does not use NR_PUCCH_Resource__format_PR_format0
            && pdu->nr_of_symbols == pucch_res->format.choice.format3->nrofSymbols
            && pdu->start_symbol_index == pucch_res->format.choice.format3->startingSymbolIndex) {
          LOG_D(NR_MAC,"%4d.%2d adding SR_flag 1 to PUCCH format 3 nFAPI SR for RNTI %04x\n", SFN, slot, pdu->rnti);
          pdu->sr_flag = 1;
          nfapi_allocated = true;
          break;

        }
        else if (pdu->rnti == UE_info->rnti[UE_id]
            && pdu->format_type == 4 // does not use NR_PUCCH_Resource__format_PR_format0
            && pdu->nr_of_symbols == pucch_res->format.choice.format4->nrofSymbols
            && pdu->start_symbol_index == pucch_res->format.choice.format4->startingSymbolIndex) {
          LOG_D(NR_MAC,"%4d.%2d adding SR_flag 1 to PUCCH format 4 nFAPI SR for RNTI %04x\n", SFN, slot, pdu->rnti);
          pdu->sr_flag = 1;
          nfapi_allocated = true;
          break;

        }
      }

      if (nfapi_allocated)  // break scheduling resource loop, continue next UE
        break;

      /* we did not find it: check if current PUCCH is for the current slot, in
       * which case we add the SR to it; otherwise, allocate SR separately */
      NR_sched_pucch_t *curr_pucch = &sched_ctrl->sched_pucch[0];
      if (curr_pucch->frame == SFN && curr_pucch->ul_slot == slot) {
        if (curr_pucch->resource_indicator != found) {
          LOG_W(NR_MAC, "%4d.%2d expected PUCCH in this slot to have resource indicator of SR (%d), skipping SR\n", SFN, slot, found);
          continue;
        }
        curr_pucch->sr_flag = true;
      } else {
        NR_sched_pucch_t sched_sr;
        memset(&sched_sr, 0, sizeof(sched_sr));
        sched_sr.frame = SFN;
        sched_sr.ul_slot = slot;
        sched_sr.resource_indicator = found;
        sched_sr.sr_flag = true;
        nr_fill_nfapi_pucch(Mod_idP, SFN, slot, &sched_sr, UE_id);
      }
    }
  }
}
<|MERGE_RESOLUTION|>--- conflicted
+++ resolved
@@ -1559,10 +1559,6 @@
     // if TDD configuration is not present and the band is not FDD, it means it is a dynamic TDD configuration
     AssertFatal(RC.nrmac[mod_id]->common_channels[CC_id].frame_type == FDD,"Dynamic TDD not handled yet\n");
 
-<<<<<<< HEAD
-  NR_sched_pucch_t *csi_pucch;
-=======
->>>>>>> 1ab1fde7
 
   /* for the moment, we consider:
    * * only pucch_sched[0] holds HARQ (and SR)
@@ -1588,15 +1584,11 @@
     const int f = pucch->frame;
     const int s = pucch->ul_slot;
     LOG_D(NR_MAC, "In %s: %d.%d DAI = 2 pucch currently in %d.%d, advancing by 1 slot\n", __FUNCTION__, frame, slot, f, s);
-<<<<<<< HEAD
-    nr_fill_nfapi_pucch(mod_id, frame, slot, pucch, UE_id);
-=======
     if (!(csi_pucch 
         && csi_pucch->csi_bits > 0
         && csi_pucch->frame == f
         && csi_pucch->ul_slot == s)) 
       nr_fill_nfapi_pucch(mod_id, frame, slot, pucch, UE_id);
->>>>>>> 1ab1fde7
     memset(pucch, 0, sizeof(*pucch));
     pucch->frame = s == n_slots_frame - 1 ? (f + 1) % 1024 : f;
     if(((s + 1)%nr_slots_period) == 0)
@@ -1665,14 +1657,10 @@
       const int s = pucch->ul_slot;
       const int n_slots_frame = nr_slots_per_frame[*scc->ssbSubcarrierSpacing];
       LOG_D(NR_MAC, "In %s: %d.%d DAI > 0, cannot reach timing for pucch in %d.%d, advancing slot by 1 and trying again\n", __FUNCTION__, frame, slot, f, s);
-<<<<<<< HEAD
-      nr_fill_nfapi_pucch(mod_id, frame, slot, pucch, UE_id);
-=======
       if (!(csi_pucch &&
           csi_pucch->csi_bits > 0 &&
           csi_pucch->frame == f &&
           csi_pucch->ul_slot == s)) nr_fill_nfapi_pucch(mod_id, frame, slot, pucch, UE_id);
->>>>>>> 1ab1fde7
       memset(pucch, 0, sizeof(*pucch));
       pucch->frame = s == n_slots_frame - 1 ? (f + 1) % 1024 : f;
       if(((s + 1)%nr_slots_period) == 0)
