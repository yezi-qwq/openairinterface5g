--- conflicted
+++ resolved
@@ -169,540 +169,12 @@
   }
 }
 
-<<<<<<< HEAD
-=======
-
-//! Calculating number of bits set
-uint8_t number_of_bits_set (uint8_t buf){
-  uint8_t nb_of_bits_set = 0;
-  uint8_t mask = 0xff;
-  uint8_t index = 0;
-
-  for (index=7; (buf & mask) && (index>=0)  ; index--){
-    if (buf & (1<<index))
-      nb_of_bits_set++;
-
-    mask>>=1;
-  }
-  return nb_of_bits_set;
-}
-
-
-void compute_rsrp_bitlen(struct NR_CSI_ReportConfig *csi_reportconfig,
-                         uint8_t nb_resources,
-                         nr_csi_report_t *csi_report) {
-
-  if (NR_CSI_ReportConfig__groupBasedBeamReporting_PR_disabled == csi_reportconfig->groupBasedBeamReporting.present) {
-    if (NULL != csi_reportconfig->groupBasedBeamReporting.choice.disabled->nrofReportedRS)
-      csi_report->CSI_report_bitlen.nb_ssbri_cri = *(csi_reportconfig->groupBasedBeamReporting.choice.disabled->nrofReportedRS)+1;
-    else
-      /*! From Spec 38.331
-       * nrofReportedRS
-       * The number (N) of measured RS resources to be reported per report setting in a non-group-based report. N <= N_max, where N_max is either 2 or 4 depending on UE
-       * capability. FFS: The signaling mechanism for the gNB to select a subset of N beams for the UE to measure and report.
-       * When the field is absent the UE applies the value 1
-       */
-      csi_report->CSI_report_bitlen.nb_ssbri_cri= 1;
-  } else
-    csi_report->CSI_report_bitlen.nb_ssbri_cri= 2;
-
-  if (nb_resources) {
-    csi_report->CSI_report_bitlen.cri_ssbri_bitlen =ceil(log2 (nb_resources));
-    csi_report->CSI_report_bitlen.rsrp_bitlen = 7; //From spec 38.212 Table 6.3.1.1.2-6: CRI, SSBRI, and RSRP
-    csi_report->CSI_report_bitlen.diff_rsrp_bitlen =4; //From spec 38.212 Table 6.3.1.1.2-6: CRI, SSBRI, and RSRP
-  } else {
-    csi_report->CSI_report_bitlen.cri_ssbri_bitlen =0;
-    csi_report->CSI_report_bitlen.rsrp_bitlen = 0;
-    csi_report->CSI_report_bitlen.diff_rsrp_bitlen =0;
-  }
-}
-
-
-uint8_t compute_ri_bitlen(struct NR_CSI_ReportConfig *csi_reportconfig,
-                          nr_csi_report_t *csi_report){
-
-  struct NR_CodebookConfig *codebookConfig = csi_reportconfig->codebookConfig;
-  uint8_t nb_allowed_ri, ri_bitlen;
-  uint8_t ri_restriction = 0;
-
-  if (codebookConfig == NULL) {
-    csi_report->csi_meas_bitlen.ri_bitlen=0;
-    return ri_restriction;
-  }
-
-  // codebook type1 single panel
-  if (NR_CodebookConfig__codebookType__type1__subType_PR_typeI_SinglePanel==codebookConfig->codebookType.choice.type1->subType.present){
-    struct NR_CodebookConfig__codebookType__type1__subType__typeI_SinglePanel *type1single = codebookConfig->codebookType.choice.type1->subType.choice.typeI_SinglePanel;
-    if (type1single->nrOfAntennaPorts.present == NR_CodebookConfig__codebookType__type1__subType__typeI_SinglePanel__nrOfAntennaPorts_PR_two){
-
-      ri_restriction = csi_reportconfig->codebookConfig->codebookType.choice.type1->subType.choice.typeI_SinglePanel->typeI_SinglePanel_ri_Restriction.buf[0];
-
-      nb_allowed_ri = number_of_bits_set(ri_restriction);
-      ri_bitlen = ceil(log2(nb_allowed_ri));
-
-      ri_bitlen = ri_bitlen<1?ri_bitlen:1; //from the spec 38.212 and table  6.3.1.1.2-3: RI, LI, CQI, and CRI of codebookType=typeI-SinglePanel
-      csi_report->csi_meas_bitlen.ri_bitlen=ri_bitlen;
-    }
-    if (type1single->nrOfAntennaPorts.present == NR_CodebookConfig__codebookType__type1__subType__typeI_SinglePanel__nrOfAntennaPorts_PR_moreThanTwo){
-      if (type1single->nrOfAntennaPorts.choice.moreThanTwo->n1_n2.present ==
-          NR_CodebookConfig__codebookType__type1__subType__typeI_SinglePanel__nrOfAntennaPorts__moreThanTwo__n1_n2_PR_two_one_TypeI_SinglePanel_Restriction) {
-        // 4 ports
-
-        ri_restriction = csi_reportconfig->codebookConfig->codebookType.choice.type1->subType.choice.typeI_SinglePanel->typeI_SinglePanel_ri_Restriction.buf[0];
-
-        nb_allowed_ri = number_of_bits_set(ri_restriction);
-        ri_bitlen = ceil(log2(nb_allowed_ri));
-
-        ri_bitlen = ri_bitlen<2?ri_bitlen:2; //from the spec 38.212 and table  6.3.1.1.2-3: RI, LI, CQI, and CRI of codebookType=typeI-SinglePanel
-        csi_report->csi_meas_bitlen.ri_bitlen=ri_bitlen;
-      }
-      else {
-        // more than 4 ports
-
-        ri_restriction = csi_reportconfig->codebookConfig->codebookType.choice.type1->subType.choice.typeI_SinglePanel->typeI_SinglePanel_ri_Restriction.buf[0];
-
-        nb_allowed_ri = number_of_bits_set(ri_restriction);
-        ri_bitlen = ceil(log2(nb_allowed_ri));
-
-        csi_report->csi_meas_bitlen.ri_bitlen=ri_bitlen;
-      }
-    }
-    return ri_restriction;
-  }
-  else 
-    AssertFatal(1==0,"Other configurations not yet implemented\n");
-  return -1;
-}
-
-void compute_li_bitlen(struct NR_CSI_ReportConfig *csi_reportconfig,
-                       uint8_t ri_restriction,
-                       nr_csi_report_t *csi_report){
-
-  struct NR_CodebookConfig *codebookConfig = csi_reportconfig->codebookConfig;
-  for(int i=0; i<8; i++) {
-    if (codebookConfig == NULL || ((ri_restriction>>i)&0x01) == 0)
-      csi_report->csi_meas_bitlen.li_bitlen[i]=0;
-    else {
-      // codebook type1 single panel
-      if (NR_CodebookConfig__codebookType__type1__subType_PR_typeI_SinglePanel==codebookConfig->codebookType.choice.type1->subType.present)
-        csi_report->csi_meas_bitlen.li_bitlen[i]=ceil(log2(i+1))<2?ceil(log2(i+1)):2;
-      else
-        AssertFatal(1==0,"Other configurations not yet implemented\n");
-    }
-  }
-}
-
-void get_n1n2_o1o2_singlepanel(int *n1, int *n2, int *o1, int *o2,
-                               struct NR_CodebookConfig__codebookType__type1__subType__typeI_SinglePanel__nrOfAntennaPorts__moreThanTwo *morethantwo) {
-
-  // Table 5.2.2.2.1-2 in 38.214 for supported configurations
-  switch(morethantwo->n1_n2.present){
-    case (NR_CodebookConfig__codebookType__type1__subType__typeI_SinglePanel__nrOfAntennaPorts__moreThanTwo__n1_n2_PR_two_one_TypeI_SinglePanel_Restriction):
-      *n1 = 2;
-      *n2 = 1;
-      *o1 = 4;
-      *o2 = 1;
-      break;
-    case (NR_CodebookConfig__codebookType__type1__subType__typeI_SinglePanel__nrOfAntennaPorts__moreThanTwo__n1_n2_PR_two_two_TypeI_SinglePanel_Restriction):
-      *n1 = 2;
-      *n2 = 2;
-      *o1 = 4;
-      *o2 = 4;
-      break;
-    case (NR_CodebookConfig__codebookType__type1__subType__typeI_SinglePanel__nrOfAntennaPorts__moreThanTwo__n1_n2_PR_four_one_TypeI_SinglePanel_Restriction):
-      *n1 = 4;
-      *n2 = 1;
-      *o1 = 4;
-      *o2 = 1;
-      break;
-    case (NR_CodebookConfig__codebookType__type1__subType__typeI_SinglePanel__nrOfAntennaPorts__moreThanTwo__n1_n2_PR_three_two_TypeI_SinglePanel_Restriction):
-      *n1 = 3;
-      *n2 = 2;
-      *o1 = 4;
-      *o2 = 4;
-      break;
-    case (NR_CodebookConfig__codebookType__type1__subType__typeI_SinglePanel__nrOfAntennaPorts__moreThanTwo__n1_n2_PR_six_one_TypeI_SinglePanel_Restriction):
-      *n1 = 6;
-      *n2 = 1;
-      *o1 = 4;
-      *o2 = 1;
-      break;
-    case (NR_CodebookConfig__codebookType__type1__subType__typeI_SinglePanel__nrOfAntennaPorts__moreThanTwo__n1_n2_PR_four_two_TypeI_SinglePanel_Restriction):
-      *n1 = 4;
-      *n2 = 2;
-      *o1 = 4;
-      *o2 = 4;
-      break;
-    case (NR_CodebookConfig__codebookType__type1__subType__typeI_SinglePanel__nrOfAntennaPorts__moreThanTwo__n1_n2_PR_eight_one_TypeI_SinglePanel_Restriction):
-      *n1 = 8;
-      *n2 = 1;
-      *o1 = 4;
-      *o2 = 1;
-      break;
-    case (NR_CodebookConfig__codebookType__type1__subType__typeI_SinglePanel__nrOfAntennaPorts__moreThanTwo__n1_n2_PR_four_three_TypeI_SinglePanel_Restriction):
-      *n1 = 4;
-      *n2 = 3;
-      *o1 = 4;
-      *o2 = 4;
-      break;
-    case (NR_CodebookConfig__codebookType__type1__subType__typeI_SinglePanel__nrOfAntennaPorts__moreThanTwo__n1_n2_PR_six_two_TypeI_SinglePanel_Restriction):
-      *n1 = 4;
-      *n2 = 2;
-      *o1 = 4;
-      *o2 = 4;
-      break;
-    case (NR_CodebookConfig__codebookType__type1__subType__typeI_SinglePanel__nrOfAntennaPorts__moreThanTwo__n1_n2_PR_twelve_one_TypeI_SinglePanel_Restriction):
-      *n1 = 12;
-      *n2 = 1;
-      *o1 = 4;
-      *o2 = 1;
-      break;
-    case (NR_CodebookConfig__codebookType__type1__subType__typeI_SinglePanel__nrOfAntennaPorts__moreThanTwo__n1_n2_PR_four_four_TypeI_SinglePanel_Restriction):
-      *n1 = 4;
-      *n2 = 4;
-      *o1 = 4;
-      *o2 = 4;
-      break;
-    case (NR_CodebookConfig__codebookType__type1__subType__typeI_SinglePanel__nrOfAntennaPorts__moreThanTwo__n1_n2_PR_eight_two_TypeI_SinglePanel_Restriction):
-      *n1 = 8;
-      *n2 = 2;
-      *o1 = 4;
-      *o2 = 4;
-      break;
-    case (NR_CodebookConfig__codebookType__type1__subType__typeI_SinglePanel__nrOfAntennaPorts__moreThanTwo__n1_n2_PR_sixteen_one_TypeI_SinglePanel_Restriction):
-      *n1 = 16;
-      *n2 = 1;
-      *o1 = 4;
-      *o2 = 1;
-      break;
-  default:
-    AssertFatal(1==0,"Not supported configuration for n1_n2 in codebook configuration");
-  }
-}
-
-void get_x1x2_bitlen_singlepanel(int n1, int n2, int o1, int o2,
-                                 int *x1, int *x2, int rank, int codebook_mode) {
-
-  // Table 6.3.1.1.2-1 in 38.212
-  switch(rank){
-    case 1:
-      if(n2>1) {
-        if (codebook_mode == 1) {
-          *x1 = ceil(log2(n1*o1)) + ceil(log2(n2*o2));
-          *x2 = 2;
-        }
-        else {
-          *x1 = ceil(log2(n1*o1/2)) + ceil(log2(n2*o2/2));
-          *x2 = 4;
-        }
-      }
-      else{
-        if (codebook_mode == 1) {
-          *x1 = ceil(log2(n1*o1)) + ceil(log2(n2*o2));
-          *x2 = 2;
-        }
-        else {
-          *x1 = ceil(log2(n1*o1/2));
-          *x2 = 4;
-        }
-      }
-      break;
-    case 2:
-      if(n1*n2 == 2) {
-        if (codebook_mode == 1) {
-          *x1 = ceil(log2(n1*o1)) + ceil(log2(n2*o2));
-          *x2 = 1;
-        }
-        else {
-          *x1 = ceil(log2(n1*o1/2));
-          *x2 = 3;
-        }
-        *x1 += 1;
-      }
-      else {
-        if(n2>1) {
-          if (codebook_mode == 1) {
-            *x1 = ceil(log2(n1*o1)) + ceil(log2(n2*o2));
-            *x2 = 3;
-          }
-          else {
-            *x1 = ceil(log2(n1*o1/2)) + ceil(log2(n2*o2/2));
-            *x2 = 3;
-          }
-        }
-        else{
-          if (codebook_mode == 1) {
-            *x1 = ceil(log2(n1*o1)) + ceil(log2(n2*o2));
-            *x2 = 1;
-          }
-          else {
-            *x1 = ceil(log2(n1*o1/2));
-            *x2 = 3;
-          }
-        }
-        *x1 += 2;
-      }
-      break;
-    case 3:
-    case 4:
-      if(n1*n2 == 2) {
-        *x1 = ceil(log2(n1*o1)) + ceil(log2(n2*o2));
-        *x2 = 1;
-      }
-      else {
-        if(n1*n2 >= 8) {
-          *x1 = ceil(log2(n1*o1/2)) + ceil(log2(n2*o2)) + 2;
-          *x2 = 1;
-        }
-        else {
-          *x1 = ceil(log2(n1*o1)) + ceil(log2(n2*o2)) + 2;
-          *x2 = 1;
-        }
-      }
-      break;
-    case 5:
-    case 6:
-      *x1 = ceil(log2(n1*o1)) + ceil(log2(n2*o2));
-      *x2 = 1;
-      break;
-    case 7:
-    case 8:
-      if(n1 == 4 && n2 == 1) {
-        *x1 = ceil(log2(n1*o1/2)) + ceil(log2(n2*o2));
-        *x2 = 1;
-      }
-      else {
-        if(n1 > 2 && n2 == 2) {
-          *x1 = ceil(log2(n1*o1)) + ceil(log2(n2*o2/2));
-          *x2 = 1;
-        }
-        else {
-          *x1 = ceil(log2(n1*o1)) + ceil(log2(n2*o2));
-          *x2 = 1;
-        }
-      }
-      break;
-  default:
-    AssertFatal(1==0,"Invalid rank in x1 x2 bit length computation\n");
-  }
-}
-
-
-void compute_pmi_bitlen(struct NR_CSI_ReportConfig *csi_reportconfig,
-                        uint8_t ri_restriction,
-                        nr_csi_report_t *csi_report){
-
-  struct NR_CodebookConfig *codebookConfig = csi_reportconfig->codebookConfig;
-  for(int i=0; i<8; i++) {
-    csi_report->csi_meas_bitlen.pmi_x1_bitlen[i]=0;
-    csi_report->csi_meas_bitlen.pmi_x2_bitlen[i]=0;
-    if (codebookConfig == NULL || ((ri_restriction>>i)&0x01) == 0)
-      return;
-    else {
-      if(codebookConfig->codebookType.present == NR_CodebookConfig__codebookType_PR_type1) {
-        if(codebookConfig->codebookType.choice.type1->subType.present == NR_CodebookConfig__codebookType__type1__subType_PR_typeI_SinglePanel) {
-          if(codebookConfig->codebookType.choice.type1->subType.choice.typeI_SinglePanel->nrOfAntennaPorts.present ==
-             NR_CodebookConfig__codebookType__type1__subType__typeI_SinglePanel__nrOfAntennaPorts_PR_two) {
-            csi_report->N1 = 1;
-            csi_report->N2 = 1;
-            if (i==0)
-              csi_report->csi_meas_bitlen.pmi_x2_bitlen[i]=2;
-            if (i==1)
-              csi_report->csi_meas_bitlen.pmi_x2_bitlen[i]=1;
-          }
-          else {  // more than two
-            int n1,n2,o1,o2,x1,x2;
-            get_n1n2_o1o2_singlepanel(&n1,&n2,&o1,&o2,codebookConfig->codebookType.choice.type1->subType.choice.typeI_SinglePanel->nrOfAntennaPorts.choice.moreThanTwo);
-            get_x1x2_bitlen_singlepanel(n1,n2,o1,o2,&x1,&x2,i+1,codebookConfig->codebookType.choice.type1->codebookMode);
-            csi_report->N1 = n1;
-            csi_report->N2 = n2;
-            csi_report->codebook_mode = codebookConfig->codebookType.choice.type1->codebookMode;
-            csi_report->csi_meas_bitlen.pmi_x1_bitlen[i]=x1;
-            csi_report->csi_meas_bitlen.pmi_x2_bitlen[i]=x2;
-          }
-        }
-        else
-          AssertFatal(1==0,"Type1 Multi-panel Codebook Config not yet implemented\n");
-      }
-      else
-        AssertFatal(1==0,"Type2 Codebook Config not yet implemented\n");
-    }
-  }
-}
-
-void compute_cqi_bitlen(struct NR_CSI_ReportConfig *csi_reportconfig,
-                        uint8_t ri_restriction,
-                        nr_csi_report_t *csi_report){
-
-  struct NR_CodebookConfig *codebookConfig = csi_reportconfig->codebookConfig;
-  struct NR_CSI_ReportConfig__reportFreqConfiguration *freq_config = csi_reportconfig->reportFreqConfiguration;
-
-  if (*freq_config->cqi_FormatIndicator == NR_CSI_ReportConfig__reportFreqConfiguration__cqi_FormatIndicator_widebandCQI) {
-    for(int i=0; i<8; i++) {
-      if ((ri_restriction>>i)&0x01) {
-        csi_report->csi_meas_bitlen.cqi_bitlen[i] = 4;
-        if(codebookConfig != NULL) {
-          if (NR_CodebookConfig__codebookType__type1__subType_PR_typeI_SinglePanel == codebookConfig->codebookType.choice.type1->subType.present){
-            struct NR_CodebookConfig__codebookType__type1__subType__typeI_SinglePanel *type1single = codebookConfig->codebookType.choice.type1->subType.choice.typeI_SinglePanel;
-            if (type1single->nrOfAntennaPorts.present == NR_CodebookConfig__codebookType__type1__subType__typeI_SinglePanel__nrOfAntennaPorts_PR_moreThanTwo) {
-              if (type1single->nrOfAntennaPorts.choice.moreThanTwo->n1_n2.present >
-                  NR_CodebookConfig__codebookType__type1__subType__typeI_SinglePanel__nrOfAntennaPorts__moreThanTwo__n1_n2_PR_two_one_TypeI_SinglePanel_Restriction) {
-                // more than 4 antenna ports
-                if (i > 4)
-                  csi_report->csi_meas_bitlen.cqi_bitlen[i] += 4; // CQI for second TB
-              }
-            }
-          }
-        }
-      }
-      else
-        csi_report->csi_meas_bitlen.cqi_bitlen[i] = 0;
-    }
-  }
-  else
-    AssertFatal(1==0,"Sub-band CQI reporting not yet supported");
-}
-
-//!TODO : same function can be written to handle csi_resources
-void compute_csi_bitlen(NR_CSI_MeasConfig_t *csi_MeasConfig, NR_UE_info_t *UE){
-  uint8_t csi_report_id = 0;
-  uint8_t nb_resources = 0;
-  NR_CSI_ReportConfig__reportQuantity_PR reportQuantity_type;
-  NR_CSI_ResourceConfigId_t csi_ResourceConfigId;
-  struct NR_CSI_ResourceConfig *csi_resourceconfig;
-
-  // for each CSI measurement report configuration (list of CSI-ReportConfig)
-  LOG_D(NR_MAC,"Searching %d csi_reports\n",csi_MeasConfig->csi_ReportConfigToAddModList->list.count);
-  for (csi_report_id=0; csi_report_id < csi_MeasConfig->csi_ReportConfigToAddModList->list.count; csi_report_id++){
-    struct NR_CSI_ReportConfig *csi_reportconfig = csi_MeasConfig->csi_ReportConfigToAddModList->list.array[csi_report_id];
-    // MAC structure for CSI measurement reports (per UE and per report)
-    nr_csi_report_t *csi_report = &UE->csi_report_template[csi_report_id];
-    // csi-ResourceConfigId of a CSI-ResourceConfig included in the configuration
-    // (either CSI-RS or SSB)
-    csi_ResourceConfigId = csi_reportconfig->resourcesForChannelMeasurement;
-    // looking for CSI-ResourceConfig
-    int found_resource = 0;
-    int csi_resourceidx = 0;
-    while (found_resource == 0 && csi_resourceidx < csi_MeasConfig->csi_ResourceConfigToAddModList->list.count) {
-      csi_resourceconfig = csi_MeasConfig->csi_ResourceConfigToAddModList->list.array[csi_resourceidx];
-      if ( csi_resourceconfig->csi_ResourceConfigId == csi_ResourceConfigId)
-        found_resource = 1;
-      csi_resourceidx++;
-    }
-    AssertFatal(found_resource==1,"Not able to found any CSI-ResourceConfig with csi-ResourceConfigId %ld\n",
-                csi_ResourceConfigId);
-
-    long resourceType = csi_resourceconfig->resourceType;
-
-    reportQuantity_type = csi_reportconfig->reportQuantity.present;
-    csi_report->reportQuantity_type = reportQuantity_type;
-
-    // setting the CSI or SSB index list
-    if (NR_CSI_ReportConfig__reportQuantity_PR_ssb_Index_RSRP == csi_report->reportQuantity_type) {
-      for (int csi_idx = 0; csi_idx < csi_MeasConfig->csi_SSB_ResourceSetToAddModList->list.count; csi_idx++) {
-        if (csi_MeasConfig->csi_SSB_ResourceSetToAddModList->list.array[csi_idx]->csi_SSB_ResourceSetId ==
-            *(csi_resourceconfig->csi_RS_ResourceSetList.choice.nzp_CSI_RS_SSB->csi_SSB_ResourceSetList->list.array[0])){
-          //We can configure only one SSB resource set from spec 38.331 IE CSI-ResourceConfig
-          nb_resources=  csi_MeasConfig->csi_SSB_ResourceSetToAddModList->list.array[csi_idx]->csi_SSB_ResourceList.list.count;
-          csi_report->SSB_Index_list = csi_MeasConfig->csi_SSB_ResourceSetToAddModList->list.array[csi_idx]->csi_SSB_ResourceList.list.array;
-          csi_report->CSI_Index_list = NULL;
-          break;
-        }
-      }
-    }
-    else {
-      if (resourceType == NR_CSI_ResourceConfig__resourceType_periodic) {
-        AssertFatal(csi_MeasConfig->nzp_CSI_RS_ResourceSetToAddModList != NULL,
-                    "Wrong settings! Report quantity requires CSI-RS but csi_MeasConfig->nzp_CSI_RS_ResourceSetToAddModList is NULL\n");
-        for (int csi_idx = 0; csi_idx < csi_MeasConfig->nzp_CSI_RS_ResourceSetToAddModList->list.count; csi_idx++) {
-          if (csi_MeasConfig->nzp_CSI_RS_ResourceSetToAddModList->list.array[csi_idx]->nzp_CSI_ResourceSetId ==
-              *(csi_resourceconfig->csi_RS_ResourceSetList.choice.nzp_CSI_RS_SSB->nzp_CSI_RS_ResourceSetList->list.array[0])) {
-            //For periodic and semi-persistent CSI Resource Settings, the number of CSI-RS Resource Sets configured is limited to S=1 for spec 38.212
-            nb_resources = csi_MeasConfig->nzp_CSI_RS_ResourceSetToAddModList->list.array[csi_idx]->nzp_CSI_RS_Resources.list.count;
-            csi_report->CSI_Index_list = csi_MeasConfig->nzp_CSI_RS_ResourceSetToAddModList->list.array[csi_idx]->nzp_CSI_RS_Resources.list.array;
-            csi_report->SSB_Index_list = NULL;
-            break;
-          }
-        }
-      }
-      else AssertFatal(1==0,"Only periodic resource configuration currently supported\n");
-    }
-    LOG_D(NR_MAC,"nb_resources %d\n",nb_resources);
-    // computation of bit length depending on the report type
-    switch(reportQuantity_type){
-      case (NR_CSI_ReportConfig__reportQuantity_PR_ssb_Index_RSRP):
-        compute_rsrp_bitlen(csi_reportconfig, nb_resources, csi_report);
-        break;
-      case (NR_CSI_ReportConfig__reportQuantity_PR_cri_RSRP):
-        compute_rsrp_bitlen(csi_reportconfig, nb_resources, csi_report);
-        break;
-      case (NR_CSI_ReportConfig__reportQuantity_PR_cri_RI_CQI):
-        csi_report->csi_meas_bitlen.cri_bitlen=ceil(log2(nb_resources));
-        csi_report->csi_meas_bitlen.ri_restriction = compute_ri_bitlen(csi_reportconfig, csi_report);
-        compute_cqi_bitlen(csi_reportconfig, csi_report->csi_meas_bitlen.ri_restriction, csi_report);
-        break;
-      case (NR_CSI_ReportConfig__reportQuantity_PR_cri_RI_PMI_CQI):
-        csi_report->csi_meas_bitlen.cri_bitlen=ceil(log2(nb_resources));
-        csi_report->csi_meas_bitlen.ri_restriction = compute_ri_bitlen(csi_reportconfig, csi_report);
-        compute_cqi_bitlen(csi_reportconfig, csi_report->csi_meas_bitlen.ri_restriction, csi_report);
-        compute_pmi_bitlen(csi_reportconfig, csi_report->csi_meas_bitlen.ri_restriction, csi_report);
-        break;
-      case (NR_CSI_ReportConfig__reportQuantity_PR_cri_RI_LI_PMI_CQI):
-        csi_report->csi_meas_bitlen.cri_bitlen=ceil(log2(nb_resources));
-        csi_report->csi_meas_bitlen.ri_restriction = compute_ri_bitlen(csi_reportconfig, csi_report);
-        compute_li_bitlen(csi_reportconfig, csi_report->csi_meas_bitlen.ri_restriction, csi_report);
-        compute_cqi_bitlen(csi_reportconfig, csi_report->csi_meas_bitlen.ri_restriction, csi_report);
-        compute_pmi_bitlen(csi_reportconfig, csi_report->csi_meas_bitlen.ri_restriction, csi_report);
-        break;
-    default:
-      AssertFatal(1==0,"Not yet supported CSI report quantity type");
-    }
-  }
-}
-
-
-uint16_t nr_get_csi_bitlen(NR_UE_info_t *UE,
-                           uint8_t csi_report_id) {
-
-  uint16_t csi_bitlen = 0;
-  uint16_t max_bitlen = 0;
-  L1_RSRP_bitlen_t * CSI_report_bitlen = NULL;
-  CSI_Meas_bitlen_t * csi_meas_bitlen = NULL;
-
-  if (NR_CSI_ReportConfig__reportQuantity_PR_ssb_Index_RSRP==UE->csi_report_template[csi_report_id].reportQuantity_type||
-      NR_CSI_ReportConfig__reportQuantity_PR_cri_RSRP==UE->csi_report_template[csi_report_id].reportQuantity_type){
-    CSI_report_bitlen = &(UE->csi_report_template[csi_report_id].CSI_report_bitlen); //This might need to be moodif for Aperiodic CSI-RS measurements
-    csi_bitlen+= ((CSI_report_bitlen->cri_ssbri_bitlen * CSI_report_bitlen->nb_ssbri_cri) +
-                  CSI_report_bitlen->rsrp_bitlen +(CSI_report_bitlen->diff_rsrp_bitlen *
-                  (CSI_report_bitlen->nb_ssbri_cri -1 )));
-  } else{
-   csi_meas_bitlen = &(UE->csi_report_template[csi_report_id].csi_meas_bitlen); //This might need to be moodif for Aperiodic CSI-RS measurements
-   uint16_t temp_bitlen;
-   for (int i=0; i<8; i++) {
-     temp_bitlen = (csi_meas_bitlen->cri_bitlen+
-                    csi_meas_bitlen->ri_bitlen+
-                    csi_meas_bitlen->li_bitlen[i]+
-                    csi_meas_bitlen->cqi_bitlen[i]+
-                    csi_meas_bitlen->pmi_x1_bitlen[i]+
-                    csi_meas_bitlen->pmi_x2_bitlen[i]);
-     if(temp_bitlen>max_bitlen)
-       max_bitlen = temp_bitlen;
-   }
-   csi_bitlen += max_bitlen;
- }
-
-  return csi_bitlen;
-}
-
-
->>>>>>> 2c3eb996
 void nr_csi_meas_reporting(int Mod_idP,
                            frame_t frame,
                            sub_frame_t slot) {
 
   NR_ServingCellConfigCommon_t *scc = RC.nrmac[Mod_idP]->common_channels->ServingCellConfigCommon;
   const int n_slots_frame = nr_slots_per_frame[*scc->ssbSubcarrierSpacing];
-
 
   UE_iterator(RC.nrmac[Mod_idP]->UE_info.list, UE ) {
     const NR_CellGroupConfig_t *CellGroup = UE->CellGroup;
@@ -763,12 +235,7 @@
       curr_pucch->frame = frame;
       curr_pucch->ul_slot = sched_slot;
       curr_pucch->resource_indicator = res_index;
-<<<<<<< HEAD
-      curr_pucch->csi_bits +=
-          nr_get_csi_bitlen(UE_info->csi_report_template[UE_id], csi_report_id);
-=======
       curr_pucch->csi_bits += nr_get_csi_bitlen(UE,csi_report_id);
->>>>>>> 2c3eb996
 
       const NR_SIB1_t *sib1 = RC.nrmac[Mod_idP]->common_channels[0].sib1 ? RC.nrmac[Mod_idP]->common_channels[0].sib1->message.choice.c1->choice.systemInformationBlockType1 : NULL;
       NR_BWP_t *genericParameters = get_ul_bwp_genericParameters(sched_ctrl->active_ubwp,
@@ -832,16 +299,13 @@
     add_tail_nr_list(&UE->UE_sched_ctrl.available_dl_harq, harq_pid);
     harq->round = 0;
     harq->ndi ^= 1;
-
   } else if (harq->round >= harq_round_max - 1) {
     add_tail_nr_list(&UE->UE_sched_ctrl.available_dl_harq, harq_pid);
     harq->round = 0;
     harq->ndi ^= 1;
-
     NR_mac_stats_t *stats = &UE->mac_stats;
     stats->dl.errors++;
     LOG_D(NR_MAC, "retransmission error for UE %04x (total %"PRIu64")\n", UE->rnti, stats->dl.errors);
-
   } else {
     LOG_D(PHY,"NACK for: pid %d, ue %04x\n",harq_pid, UE->rnti);
     add_tail_nr_list(&UE->UE_sched_ctrl.retrans_dl_harq, harq_pid);
@@ -1674,7 +1138,7 @@
           && csi_pucch->csi_bits > 0
           && csi_pucch->frame == f
           && csi_pucch->ul_slot == s))
-    nr_fill_nfapi_pucch(RC.nrmac[mod_id], frame, slot, pucch, UE);
+      nr_fill_nfapi_pucch(RC.nrmac[mod_id], frame, slot, pucch, UE);
 
     memset(pucch, 0, sizeof(*pucch));
     pucch->frame = s == n_slots_frame - 1 ? (f + 1) % 1024 : f;
@@ -1747,7 +1211,7 @@
           csi_pucch->csi_bits > 0 &&
           csi_pucch->frame == f &&
           csi_pucch->ul_slot == s))
-      nr_fill_nfapi_pucch(RC.nrmac[mod_id], frame, slot, pucch, UE);
+        nr_fill_nfapi_pucch(RC.nrmac[mod_id], frame, slot, pucch, UE);
       memset(pucch, 0, sizeof(*pucch));
       pucch->frame = s == n_slots_frame - 1 ? (f + 1) % 1024 : f;
       if(((s + 1)%nr_slots_period) == 0)
@@ -1849,7 +1313,6 @@
     // FIXME currently we support at most 11 bits in pucch2 so skip also in that case
     if(!csi_pucch->simultaneous_harqcsi
        || ((csi_pucch->csi_bits + csi_pucch->dai_c) >= 11)) {
-
       LOG_D(NR_MAC,"Cannot multiplex csi_pucch %d +csi_pucch->dai_c %d for %d.%d\n",csi_pucch->csi_bits,csi_pucch->dai_c,csi_pucch->frame,csi_pucch->ul_slot);
       nr_fill_nfapi_pucch(RC.nrmac[mod_id], frame, slot, csi_pucch, UE);
       memset(csi_pucch, 0, sizeof(*csi_pucch));
