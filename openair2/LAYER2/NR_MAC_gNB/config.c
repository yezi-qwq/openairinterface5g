--- conflicted
+++ resolved
@@ -654,14 +654,6 @@
                                                     genericParameters,
                                                     NULL);
       sched_ctrl->maxL = 2;
-<<<<<<< HEAD
-      if (CellGroup->spCellConfig &&
-          CellGroup->spCellConfig->spCellConfigDedicated &&
-          CellGroup->spCellConfig->spCellConfigDedicated->csi_MeasConfig &&
-          CellGroup->spCellConfig->spCellConfigDedicated->csi_MeasConfig->choice.setup
-        )
-      compute_csi_bitlen (CellGroup->spCellConfig->spCellConfigDedicated->csi_MeasConfig->choice.setup, UE_info, UE_id, Mod_idP);
-=======
 
       if (CellGroup->spCellConfig &&
           CellGroup->spCellConfig->spCellConfigDedicated &&
@@ -669,11 +661,10 @@
           CellGroup->spCellConfig->spCellConfigDedicated->csi_MeasConfig->choice.setup) {
         compute_csi_bitlen(CellGroup->spCellConfig->spCellConfigDedicated->csi_MeasConfig->choice.setup, UE_info, UE_id, Mod_idP);
       }
->>>>>>> 199680d2
     }
   }
   VCD_SIGNAL_DUMPER_DUMP_FUNCTION_BY_NAME(VCD_SIGNAL_DUMPER_FUNCTIONS_RRC_MAC_CONFIG, VCD_FUNCTION_OUT);
-  
+
   return(0);
 
 }// END rrc_mac_config_req_gNB