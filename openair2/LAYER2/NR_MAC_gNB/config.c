--- conflicted
+++ resolved
@@ -462,10 +462,7 @@
                            int minRXTXTIMEpdsch,
                            NR_ServingCellConfigCommon_t *scc,
                            NR_BCCH_BCH_Message_t *mib,
-<<<<<<< HEAD
-=======
                            NR_BCCH_DL_SCH_Message_t *sib1,
->>>>>>> baa76323
                            int add_ue,
                            uint32_t rnti,
                            NR_CellGroupConfig_t *CellGroup) {
@@ -577,28 +574,12 @@
   }
  
   if (mib) RC.nrmac[Mod_idP]->common_channels[0].mib = mib;
-<<<<<<< HEAD
-=======
   if (sib1) RC.nrmac[Mod_idP]->common_channels[0].sib1 = sib1;
->>>>>>> baa76323
 
   if (CellGroup) {
 
     if (get_softmodem_params()->sa) {
       calculate_preferred_dl_tda(Mod_idP, NULL);
-<<<<<<< HEAD
-    }
-
-    const NR_ServingCellConfig_t *servingCellConfig = CellGroup->spCellConfig->spCellConfigDedicated;
-    const struct NR_ServingCellConfig__downlinkBWP_ToAddModList *bwpList = servingCellConfig->downlinkBWP_ToAddModList;
-    if(bwpList) {
-      AssertFatal(bwpList->list.count > 0, "downlinkBWP_ToAddModList has no BWPs!\n");
-      for (int i = 0; i < bwpList->list.count; ++i) {
-        const NR_BWP_Downlink_t *bwp = bwpList->list.array[i];
-        calculate_preferred_dl_tda(Mod_idP, bwp);
-      }
-=======
->>>>>>> baa76323
     }
 
     const NR_ServingCellConfig_t *servingCellConfig = NULL;
