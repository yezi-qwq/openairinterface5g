/*
 * Licensed to the OpenAirInterface (OAI) Software Alliance under one or more
 * contributor license agreements.  See the NOTICE file distributed with
 * this work for additional information regarding copyright ownership.
 * The OpenAirInterface Software Alliance licenses this file to You under
 * the OAI Public License, Version 1.1  (the "License"); you may not use this file
 * except in compliance with the License.
 * You may obtain a copy of the License at
 *
 *      http://www.openairinterface.org/?page_id=698
 *
 * Unless required by applicable law or agreed to in writing, software
 * distributed under the License is distributed on an "AS IS" BASIS,
 * WITHOUT WARRANTIES OR CONDITIONS OF ANY KIND, either express or implied.
 * See the License for the specific language governing permissions and
 * limitations under the License.
 *-------------------------------------------------------------------------------
 * For more information about the OpenAirInterface (OAI) Software Alliance:
 *      contact@openairinterface.org
 */

/*! \file config.c
 * \brief gNB configuration performed by RRC or as a consequence of RRC procedures
 * \author  Navid Nikaein and Raymond Knopp, WEI-TAI CHEN
 * \date 2010 - 2014, 2018
 * \version 0.1
 * \company Eurecom, NTUST
 * \email: navid.nikaein@eurecom.fr, kroempa@gmail.com
 * @ingroup _mac

 */

#include "COMMON/platform_types.h"
#include "COMMON/platform_constants.h"
#include "common/ran_context.h"

#include "common/utils/LOG/log.h"
#include "common/utils/LOG/vcd_signal_dumper.h"

#include "NR_BCCH-BCH-Message.h"
#include "NR_ServingCellConfigCommon.h"

#include "LAYER2/NR_MAC_gNB/mac_proto.h"

#include "NR_MIB.h"

extern RAN_CONTEXT_t RC;
//extern int l2_init_gNB(void);
extern void mac_top_init_gNB(void);
extern uint8_t nfapi_mode;


void config_nr_mib(int Mod_idP, 
		   int subcarrierSpacingCommon, 
		   uint32_t ssb_SubcarrierOffset,
		   int dmrs_TypeA_Position,
		   uint32_t pdcch_ConfigSIB1
                ){
  nfapi_nr_config_request_t *cfg = &RC.nrmac[Mod_idP]->config[0];

  cfg->num_tlv=0;
  
  cfg->rf_config.dl_subcarrierspacing.value  = subcarrierSpacingCommon;

  cfg->rf_config.dl_subcarrierspacing.tl.tag = NFAPI_NR_RF_CONFIG_DL_SUBCARRIERSPACING_TAG;
  cfg->num_tlv++;
  
  cfg->rf_config.ul_subcarrierspacing.value  = subcarrierSpacingCommon;
  cfg->rf_config.ul_subcarrierspacing.tl.tag = NFAPI_NR_RF_CONFIG_UL_SUBCARRIERSPACING_TAG;
  cfg->num_tlv++;

  cfg->sch_config.ssb_subcarrier_offset.value = ssb_SubcarrierOffset;
  cfg->sch_config.ssb_subcarrier_offset.tl.tag = NFAPI_NR_SCH_CONFIG_SSB_SUBCARRIER_OFFSET_TAG;
  cfg->num_tlv++; 
}

void config_common(int Mod_idP, 
<<<<<<< HEAD
		   NR_ServingCellConfigCommon_t *scc
                  ){
=======
                   int CC_idP,
		   int cellid,
                   int nr_bandP,
                   uint64_t ssb_pattern,
		   uint16_t ssb_periodicity,
		   uint64_t dl_CarrierFreqP,
                   uint32_t dl_BandwidthP){
>>>>>>> e6792d75

  nfapi_nr_config_request_t *cfg = &RC.nrmac[Mod_idP]->config[0];

  int mu = 1;

<<<<<<< HEAD
  cfg->sch_config.physical_cell_id.value = *scc->physCellId;
  cfg->sch_config.ssb_scg_position_in_burst.value = scc->ssb_PositionsInBurst->choice.mediumBitmap.buf[0];
 
=======
  cfg->sch_config.physical_cell_id.value = cellid;
  cfg->sch_config.ssb_scg_position_in_burst.value = ssb_pattern;
  cfg->sch_config.ssb_periodicity.value = ssb_periodicity;
>>>>>>> e6792d75

  // TDD
  cfg->subframe_config.duplex_mode.value                          = 1;
  cfg->subframe_config.duplex_mode.tl.tag = NFAPI_SUBFRAME_CONFIG_DUPLEX_MODE_TAG;
  cfg->num_tlv++;
  
  /// In NR DL and UL will be different band
  cfg->nfapi_config.rf_bands.number_rf_bands       = 1;
  cfg->nfapi_config.rf_bands.rf_band[0]            = *(long*)scc->downlinkConfigCommon->frequencyInfoDL->frequencyBandList.list.array[0];  
  cfg->nfapi_config.rf_bands.tl.tag = NFAPI_PHY_RF_BANDS_TAG;
  cfg->num_tlv++;

  cfg->nfapi_config.nrarfcn.value                  = scc->downlinkConfigCommon->frequencyInfoDL->absoluteFrequencyPointA;

  cfg->nfapi_config.nrarfcn.tl.tag = NFAPI_NR_NFAPI_NRARFCN_TAG;
  cfg->num_tlv++;

  cfg->subframe_config.numerology_index_mu.value = mu;
  //cfg->subframe_config.tl.tag = 
  //cfg->num_tlv++;

  cfg->rf_config.dl_carrier_bandwidth.value    = scc->downlinkConfigCommon->frequencyInfoDL->scs_SpecificCarrierList.list.array[0]->carrierBandwidth;
  cfg->rf_config.dl_carrier_bandwidth.tl.tag   = NFAPI_RF_CONFIG_DL_CHANNEL_BANDWIDTH_TAG; //temporary
  cfg->num_tlv++;
  LOG_I(PHY,"%s() dl_BandwidthP:%d\n", __FUNCTION__, cfg->rf_config.dl_carrier_bandwidth.value);

  cfg->rf_config.ul_carrier_bandwidth.value    = scc->downlinkConfigCommon->frequencyInfoDL->scs_SpecificCarrierList.list.array[0]->carrierBandwidth;
  cfg->rf_config.ul_carrier_bandwidth.tl.tag   = NFAPI_RF_CONFIG_UL_CHANNEL_BANDWIDTH_TAG;  //temporary
  cfg->num_tlv++;

  cfg->rach_config.prach_RootSequenceIndex.value = scc->uplinkConfigCommon->initialUplinkBWP->rach_ConfigCommon->choice.setup->prach_RootSequenceIndex.choice.l139;
  if (scc->uplinkConfigCommon->initialUplinkBWP->rach_ConfigCommon->choice.setup->msg1_SubcarrierSpacing)
    cfg->rach_config.prach_msg1_SubcarrierSpacing.value = *scc->uplinkConfigCommon->initialUplinkBWP->rach_ConfigCommon->choice.setup->msg1_SubcarrierSpacing;
  else cfg->rach_config.prach_msg1_SubcarrierSpacing.value=cfg->rf_config.dl_subcarrierspacing.value;

  cfg->rach_config.restrictedSetConfig.value = scc->uplinkConfigCommon->initialUplinkBWP->rach_ConfigCommon->choice.setup->restrictedSetConfig;
  if (scc->uplinkConfigCommon->initialUplinkBWP->rach_ConfigCommon->choice.setup->msg3_transformPrecoder)
    cfg->rach_config.msg3_transformPrecoding.value = 1;
  else cfg->rach_config.msg3_transformPrecoding.value = 0;

  cfg->rach_config.prach_ConfigurationIndex.value = scc->uplinkConfigCommon->initialUplinkBWP->rach_ConfigCommon->choice.setup->rach_ConfigGeneric.prach_ConfigurationIndex;  
  cfg->rach_config.prach_msg1_FDM.value = scc->uplinkConfigCommon->initialUplinkBWP->rach_ConfigCommon->choice.setup->rach_ConfigGeneric.msg1_FDM;            
  cfg->rach_config.prach_msg1_FrequencyStart.value = scc->uplinkConfigCommon->initialUplinkBWP->rach_ConfigCommon->choice.setup->rach_ConfigGeneric.msg1_FrequencyStart; 
  cfg->rach_config.zeroCorrelationZoneConfig.value = scc->uplinkConfigCommon->initialUplinkBWP->rach_ConfigCommon->choice.setup->rach_ConfigGeneric.zeroCorrelationZoneConfig;
  cfg->rach_config.preambleReceivedTargetPower.value = scc->uplinkConfigCommon->initialUplinkBWP->rach_ConfigCommon->choice.setup->rach_ConfigGeneric.preambleReceivedTargetPower;

  //cfg->sch_config.half_frame_index.value = 0; Fix in PHY
  //cfg->sch_config.n_ssb_crb.value = 86;       Fix in PHY

}

/*void config_servingcellconfigcommon(){

}*/

int rrc_mac_config_req_gNB(module_id_t Mod_idP, 
<<<<<<< HEAD
			   int ssb_SubcarrierOffset,
                           NR_ServingCellConfigCommon_t *scc
=======
                           int CC_idP,
			   int cellid,
                           int p_gNB,
                           int nr_bandP,
			   uint64_t ssb_pattern,
                           uint16_t ssb_enum_periodicity,
                           uint64_t dl_CarrierFreqP,
                           int dl_BandwidthP,
                           NR_BCCH_BCH_Message_t *mib,
                           NR_ServingCellConfigCommon_t *servingcellconfigcommon
>>>>>>> e6792d75
                           ){

  AssertFatal(scc!=NULL,"scc is null\n");
  config_nr_mib(Mod_idP, 
		*scc->subcarrierSpacing,
		ssb_SubcarrierOffset,
		scc->dmrs_TypeA_Position,
		*scc->downlinkConfigCommon->initialDownlinkBWP->pdcch_ConfigCommon->choice.setup->controlResourceSetZero * 16 + *scc->downlinkConfigCommon->initialDownlinkBWP->pdcch_ConfigCommon->choice.setup->searchSpaceZero
		);

<<<<<<< HEAD
  AssertFatal(scc->ssb_PositionsInBurst->present == NR_ServingCellConfigCommon__ssb_PositionsInBurst_PR_mediumBitmap, "SSB Bitmap is not 8-bits!\n");
=======
  uint16_t ssb_periodicity;

  switch (ssb_enum_periodicity) {
    case 0:
      ssb_periodicity = 5;
      break;
    case 1:
      ssb_periodicity = 10;
      break;
    case 2:
      ssb_periodicity = 20;
      break;
    case 3:
      ssb_periodicity = 40;
      break;
    case 4:
      ssb_periodicity = 80;
      break;
    case 5:
      ssb_periodicity = 160;
      break;

  }      

  if( mib != NULL ){
    config_nr_mib(Mod_idP, 
               CC_idP,
               p_gNB, 
               mib->message.choice.mib->subCarrierSpacingCommon,
               mib->message.choice.mib->ssb_SubcarrierOffset,
               mib->message.choice.mib->dmrs_TypeA_Position,
#if (NR_RRC_VERSION >= MAKE_VERSION(15, 3, 0))
               mib->message.choice.mib->pdcch_ConfigSIB1.controlResourceSetZero * 16 + mib->message.choice.mib->pdcch_ConfigSIB1.searchSpaceZero,
#else
               mib->message.choice.mib->pdcch_ConfigSIB1,
#endif
               mib->message.choice.mib->cellBarred,
               mib->message.choice.mib->intraFreqReselection
               );
  }// END if( mib != NULL )


  if( servingcellconfigcommon != NULL ){
    config_common(Mod_idP, 
                  CC_idP,
		  cellid,
                  nr_bandP,
		  ssb_pattern,
                  ssb_periodicity,
                  dl_CarrierFreqP,
                  dl_BandwidthP
                  );  
  }//END if( servingcellconfigcommon != NULL )

>>>>>>> e6792d75

  config_common(Mod_idP, 
		scc);

  LOG_E(MAC, "%s() %s:%d RC.nrmac[Mod_idP]->if_inst->NR_PHY_config_req:%p\n", __FUNCTION__, __FILE__, __LINE__, RC.nrmac[Mod_idP]->if_inst->NR_PHY_config_req);

  // if in nFAPI mode 
  if ( (nfapi_mode == 1 || nfapi_mode == 2) && (RC.nrmac[Mod_idP]->if_inst->NR_PHY_config_req == NULL) ){
    while(RC.nrmac[Mod_idP]->if_inst->NR_PHY_config_req == NULL) {
      // DJP AssertFatal(RC.nrmac[Mod_idP]->if_inst->PHY_config_req != NULL,"if_inst->phy_config_request is null\n");
      usleep(100 * 1000);
      printf("Waiting for PHY_config_req\n");
    }
  }

  
  NR_PHY_Config_t phycfg;
  phycfg.Mod_id = Mod_idP;
  phycfg.CC_id  = 0;
  phycfg.cfg    = &RC.nrmac[Mod_idP]->config[0];
  
  if (RC.nrmac[Mod_idP]->if_inst->NR_PHY_config_req) RC.nrmac[Mod_idP]->if_inst->NR_PHY_config_req(&phycfg); 
  
  VCD_SIGNAL_DUMPER_DUMP_FUNCTION_BY_NAME(VCD_SIGNAL_DUMPER_FUNCTIONS_RRC_MAC_CONFIG, VCD_FUNCTION_OUT);

    
  return(0);

}// END rrc_mac_config_req_gNB
<|MERGE_RESOLUTION|>--- conflicted
+++ resolved
@@ -75,33 +75,16 @@
 }
 
 void config_common(int Mod_idP, 
-<<<<<<< HEAD
 		   NR_ServingCellConfigCommon_t *scc
                   ){
-=======
-                   int CC_idP,
-		   int cellid,
-                   int nr_bandP,
-                   uint64_t ssb_pattern,
-		   uint16_t ssb_periodicity,
-		   uint64_t dl_CarrierFreqP,
-                   uint32_t dl_BandwidthP){
->>>>>>> e6792d75
-
   nfapi_nr_config_request_t *cfg = &RC.nrmac[Mod_idP]->config[0];
 
   int mu = 1;
 
-<<<<<<< HEAD
+
   cfg->sch_config.physical_cell_id.value = *scc->physCellId;
   cfg->sch_config.ssb_scg_position_in_burst.value = scc->ssb_PositionsInBurst->choice.mediumBitmap.buf[0];
  
-=======
-  cfg->sch_config.physical_cell_id.value = cellid;
-  cfg->sch_config.ssb_scg_position_in_burst.value = ssb_pattern;
-  cfg->sch_config.ssb_periodicity.value = ssb_periodicity;
->>>>>>> e6792d75
-
   // TDD
   cfg->subframe_config.duplex_mode.value                          = 1;
   cfg->subframe_config.duplex_mode.tl.tag = NFAPI_SUBFRAME_CONFIG_DUPLEX_MODE_TAG;
@@ -157,21 +140,8 @@
 }*/
 
 int rrc_mac_config_req_gNB(module_id_t Mod_idP, 
-<<<<<<< HEAD
 			   int ssb_SubcarrierOffset,
                            NR_ServingCellConfigCommon_t *scc
-=======
-                           int CC_idP,
-			   int cellid,
-                           int p_gNB,
-                           int nr_bandP,
-			   uint64_t ssb_pattern,
-                           uint16_t ssb_enum_periodicity,
-                           uint64_t dl_CarrierFreqP,
-                           int dl_BandwidthP,
-                           NR_BCCH_BCH_Message_t *mib,
-                           NR_ServingCellConfigCommon_t *servingcellconfigcommon
->>>>>>> e6792d75
                            ){
 
   AssertFatal(scc!=NULL,"scc is null\n");
@@ -182,64 +152,8 @@
 		*scc->downlinkConfigCommon->initialDownlinkBWP->pdcch_ConfigCommon->choice.setup->controlResourceSetZero * 16 + *scc->downlinkConfigCommon->initialDownlinkBWP->pdcch_ConfigCommon->choice.setup->searchSpaceZero
 		);
 
-<<<<<<< HEAD
+
   AssertFatal(scc->ssb_PositionsInBurst->present == NR_ServingCellConfigCommon__ssb_PositionsInBurst_PR_mediumBitmap, "SSB Bitmap is not 8-bits!\n");
-=======
-  uint16_t ssb_periodicity;
-
-  switch (ssb_enum_periodicity) {
-    case 0:
-      ssb_periodicity = 5;
-      break;
-    case 1:
-      ssb_periodicity = 10;
-      break;
-    case 2:
-      ssb_periodicity = 20;
-      break;
-    case 3:
-      ssb_periodicity = 40;
-      break;
-    case 4:
-      ssb_periodicity = 80;
-      break;
-    case 5:
-      ssb_periodicity = 160;
-      break;
-
-  }      
-
-  if( mib != NULL ){
-    config_nr_mib(Mod_idP, 
-               CC_idP,
-               p_gNB, 
-               mib->message.choice.mib->subCarrierSpacingCommon,
-               mib->message.choice.mib->ssb_SubcarrierOffset,
-               mib->message.choice.mib->dmrs_TypeA_Position,
-#if (NR_RRC_VERSION >= MAKE_VERSION(15, 3, 0))
-               mib->message.choice.mib->pdcch_ConfigSIB1.controlResourceSetZero * 16 + mib->message.choice.mib->pdcch_ConfigSIB1.searchSpaceZero,
-#else
-               mib->message.choice.mib->pdcch_ConfigSIB1,
-#endif
-               mib->message.choice.mib->cellBarred,
-               mib->message.choice.mib->intraFreqReselection
-               );
-  }// END if( mib != NULL )
-
-
-  if( servingcellconfigcommon != NULL ){
-    config_common(Mod_idP, 
-                  CC_idP,
-		  cellid,
-                  nr_bandP,
-		  ssb_pattern,
-                  ssb_periodicity,
-                  dl_CarrierFreqP,
-                  dl_BandwidthP
-                  );  
-  }//END if( servingcellconfigcommon != NULL )
-
->>>>>>> e6792d75
 
   config_common(Mod_idP, 
 		scc);
