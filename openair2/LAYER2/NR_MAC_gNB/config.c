--- conflicted
+++ resolved
@@ -58,7 +58,6 @@
                              struct NR_CellGroupConfig__rlc_BearerToReleaseList *rlc_bearer2release_list,
                              NR_UE_sched_ctrl_t *sched_ctrl) {
 
-
   if (rlc_bearer2add_list)
   // keep lcids
     for (int i=0;i<rlc_bearer2add_list->list.count;i++) {
@@ -434,9 +433,9 @@
                            int minRXTXTIMEpdsch,
                            NR_ServingCellConfigCommon_t *scc,
                            NR_BCCH_BCH_Message_t *mib,
-	                   int add_ue,
+	                         int add_ue,
                            uint32_t rnti,
-	                   NR_CellGroupConfig_t *CellGroup) {
+	                         NR_CellGroupConfig_t *CellGroup) {
 
   if (scc != NULL ) {
     AssertFatal((scc->ssb_PositionsInBurst->present > 0) && (scc->ssb_PositionsInBurst->present < 4), "SSB Bitmap type %d is not valid\n",scc->ssb_PositionsInBurst->present);
@@ -654,9 +653,9 @@
         bwpd = (void*)CellGroup->spCellConfig->spCellConfigDedicated->initialDownlinkBWP;
         genericParameters = &scc->downlinkConfigCommon->initialDownlinkBWP->genericParameters;
       }
-<<<<<<< HEAD
       else
         AssertFatal(1==0,"Either initial BWP or active BWP should always be present\n");
+
       sched_ctrl->search_space = get_searchspace(scc, bwpd, target_ss);
       sched_ctrl->coreset = get_coreset(Mod_idP, scc, bwpd, sched_ctrl->search_space, target_ss);
       sched_ctrl->sched_pdcch = set_pdcch_structure(RC.nrmac[Mod_idP],
@@ -666,18 +665,13 @@
                                                     genericParameters,
                                                     NULL);
       sched_ctrl->maxL = 2;
-=======
-      UE_info->UE_sched_ctrl[UE_id].search_space = get_searchspace(scc, bwpd, target_ss);
-      UE_info->UE_sched_ctrl[UE_id].coreset = get_coreset(Mod_idP, scc, bwpd, UE_info->UE_sched_ctrl[UE_id].search_space, target_ss);
-      UE_info->UE_sched_ctrl[UE_id].maxL = 2;
+
       if (CellGroup->spCellConfig &&
           CellGroup->spCellConfig->spCellConfigDedicated &&
           CellGroup->spCellConfig->spCellConfigDedicated->csi_MeasConfig &&
-          CellGroup->spCellConfig->spCellConfigDedicated->csi_MeasConfig->choice.setup
-        )
-      compute_csi_bitlen (CellGroup->spCellConfig->spCellConfigDedicated->csi_MeasConfig->choice.setup, UE_info, UE_id, Mod_idP);
-
->>>>>>> 6fb731ea
+          CellGroup->spCellConfig->spCellConfigDedicated->csi_MeasConfig->choice.setup) {
+        compute_csi_bitlen(CellGroup->spCellConfig->spCellConfigDedicated->csi_MeasConfig->choice.setup, UE_info, UE_id, Mod_idP);
+      }
     }
   }
   VCD_SIGNAL_DUMPER_DUMP_FUNCTION_BY_NAME(VCD_SIGNAL_DUMPER_FUNCTIONS_RRC_MAC_CONFIG, VCD_FUNCTION_OUT);
