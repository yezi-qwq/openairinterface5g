/*
 * Licensed to the OpenAirInterface (OAI) Software Alliance under one or more
 * contributor license agreements.  See the NOTICE file distributed with
 * this work for additional information regarding copyright ownership.
 * The OpenAirInterface Software Alliance licenses this file to You under
 * the OAI Public License, Version 1.1  (the "License"); you may not use this file
 * except in compliance with the License.
 * You may obtain a copy of the License at
 *
 *      http://www.openairinterface.org/?page_id=698
 *
 * Unless required by applicable law or agreed to in writing, software
 * distributed under the License is distributed on an "AS IS" BASIS,
 * WITHOUT WARRANTIES OR CONDITIONS OF ANY KIND, either express or implied.
 * See the License for the specific language governing permissions and
 * limitations under the License.
 *-------------------------------------------------------------------------------
 * For more information about the OpenAirInterface (OAI) Software Alliance:
 *      contact@openairinterface.org
 */

/*! \file config.c
 * \brief gNB configuration performed by RRC or as a consequence of RRC procedures
 * \author  Navid Nikaein and Raymond Knopp, WEI-TAI CHEN
 * \date 2010 - 2014, 2018
 * \version 0.1
 * \company Eurecom, NTUST
 * \email: navid.nikaein@eurecom.fr, kroempa@gmail.com
 * @ingroup _mac

 */

#include "COMMON/platform_types.h"
#include "COMMON/platform_constants.h"
#include "common/ran_context.h"

#include "common/utils/LOG/log.h"
#include "common/utils/LOG/vcd_signal_dumper.h"

#include "NR_BCCH-BCH-Message.h"
#include "NR_ServingCellConfigCommon.h"

#include "LAYER2/NR_MAC_gNB/mac_proto.h"
#include "SCHED_NR/phy_frame_config_nr.h"

#include "NR_MIB.h"
#include "LAYER2/NR_MAC_COMMON/nr_mac_common.h"
#include "../../../../nfapi/oai_integration/vendor_ext.h"
/* Softmodem params */
#include "executables/softmodem-common.h"

extern RAN_CONTEXT_t RC;
//extern int l2_init_gNB(void);
extern void mac_top_init_gNB(void);
extern uint8_t nfapi_mode;

void process_rlcBearerConfig(struct NR_CellGroupConfig__rlc_BearerToAddModList *rlc_bearer2add_list,
                             struct NR_CellGroupConfig__rlc_BearerToReleaseList *rlc_bearer2release_list,
                             NR_UE_sched_ctrl_t *sched_ctrl) {

  if (rlc_bearer2add_list)
  // keep lcids
    for (int i=0;i<rlc_bearer2add_list->list.count;i++) {
      sched_ctrl->lcid_mask |= (1<<rlc_bearer2add_list->list.array[i]->logicalChannelIdentity);
      LOG_I(NR_MAC,"Adding LCID %d (%s %d)\n",
            (int)rlc_bearer2add_list->list.array[i]->logicalChannelIdentity,
            rlc_bearer2add_list->list.array[i]->logicalChannelIdentity<4 ? "SRB" : "DRB",
            (int)rlc_bearer2add_list->list.array[i]->logicalChannelIdentity);
    }
  if (rlc_bearer2release_list)
    for (int i=0;i<rlc_bearer2release_list->list.count;i++)
      sched_ctrl->lcid_mask |= (1<<*rlc_bearer2release_list->list.array[i]);

}


void process_drx_Config(NR_UE_sched_ctrl_t *sched_ctrl,NR_SetupRelease_DRX_Config_t *drx_Config) {
 if (!drx_Config) return;
 AssertFatal(drx_Config->present != NR_SetupRelease_DRX_Config_PR_NOTHING, "Cannot have NR_SetupRelease_DRX_Config_PR_NOTHING\n");

 if (drx_Config->present == NR_SetupRelease_DRX_Config_PR_setup) {
   LOG_I(NR_MAC,"Adding DRX config\n");
 }
 else {
   LOG_I(NR_MAC,"Removing DRX config\n");
 }
}

void process_schedulingRequestConfig(NR_UE_sched_ctrl_t *sched_ctrl,NR_SchedulingRequestConfig_t *schedulingRequestConfig) {
 if (!schedulingRequestConfig) return;

   LOG_I(NR_MAC,"Adding SchedulingRequestconfig\n");
}

void process_bsrConfig(NR_UE_sched_ctrl_t *sched_ctrl,NR_BSR_Config_t *bsr_Config) {
  if (!bsr_Config) return;
  LOG_I(NR_MAC,"Adding BSR config\n");
}

void process_tag_Config(NR_UE_sched_ctrl_t *sched_ctrl,NR_TAG_Config_t *tag_Config) {
  if (!tag_Config) return;
  LOG_I(NR_MAC,"Adding TAG config\n");
}

void process_phr_Config(NR_UE_sched_ctrl_t *sched_ctrl,NR_SetupRelease_PHR_Config_t *phr_Config) {
   if (!phr_Config) return;
   AssertFatal(phr_Config->present != NR_SetupRelease_PHR_Config_PR_NOTHING, "Cannot have NR_SetupRelease_PHR_Config_PR_NOTHING\n");

   if (phr_Config->present == NR_SetupRelease_PHR_Config_PR_setup) {
     LOG_I(NR_MAC,"Adding PHR config\n");
   }
   else {
     LOG_I(NR_MAC,"Removing PHR config\n");
   }
}

void process_CellGroup(NR_CellGroupConfig_t *CellGroup, NR_UE_sched_ctrl_t *sched_ctrl) {

   AssertFatal(CellGroup, "CellGroup is null\n");
   NR_MAC_CellGroupConfig_t   *mac_CellGroupConfig = CellGroup->mac_CellGroupConfig;


   if (mac_CellGroupConfig) {
     process_drx_Config(sched_ctrl,mac_CellGroupConfig->drx_Config);
     process_schedulingRequestConfig(sched_ctrl,mac_CellGroupConfig->schedulingRequestConfig);
     process_bsrConfig(sched_ctrl,mac_CellGroupConfig->bsr_Config);
     process_tag_Config(sched_ctrl,mac_CellGroupConfig->tag_Config);
     process_phr_Config(sched_ctrl,mac_CellGroupConfig->phr_Config);
   }
   else {
     // apply defaults

   }

   process_rlcBearerConfig(CellGroup->rlc_BearerToAddModList,CellGroup->rlc_BearerToReleaseList,sched_ctrl);

}
void config_common(int Mod_idP, int ssb_SubcarrierOffset, int pdsch_AntennaPorts, int pusch_AntennaPorts, NR_ServingCellConfigCommon_t *scc) {

  nfapi_nr_config_request_scf_t *cfg = &RC.nrmac[Mod_idP]->config[0];
  RC.nrmac[Mod_idP]->common_channels[0].ServingCellConfigCommon = scc;
  int i;

  // Carrier configuration

  cfg->carrier_config.dl_bandwidth.value = config_bandwidth(scc->downlinkConfigCommon->frequencyInfoDL->scs_SpecificCarrierList.list.array[0]->subcarrierSpacing,
                                                            scc->downlinkConfigCommon->frequencyInfoDL->scs_SpecificCarrierList.list.array[0]->carrierBandwidth,
                                                            *scc->downlinkConfigCommon->frequencyInfoDL->frequencyBandList.list.array[0]);
  cfg->carrier_config.dl_bandwidth.tl.tag   = NFAPI_NR_CONFIG_DL_BANDWIDTH_TAG; //temporary
  cfg->num_tlv++;
  LOG_I(NR_MAC,"%s() dl_BandwidthP:%d\n", __FUNCTION__, cfg->carrier_config.dl_bandwidth.value);

  cfg->carrier_config.dl_frequency.value = from_nrarfcn(*scc->downlinkConfigCommon->frequencyInfoDL->frequencyBandList.list.array[0],
                                                        *scc->ssbSubcarrierSpacing,
                                                        scc->downlinkConfigCommon->frequencyInfoDL->absoluteFrequencyPointA)/1000; // freq in kHz
  cfg->carrier_config.dl_frequency.tl.tag = NFAPI_NR_CONFIG_DL_FREQUENCY_TAG;
  cfg->num_tlv++;

  for (i=0; i<5; i++) {
    if (i==scc->downlinkConfigCommon->frequencyInfoDL->scs_SpecificCarrierList.list.array[0]->subcarrierSpacing) {
      cfg->carrier_config.dl_grid_size[i].value = scc->downlinkConfigCommon->frequencyInfoDL->scs_SpecificCarrierList.list.array[0]->carrierBandwidth;
      cfg->carrier_config.dl_k0[i].value = scc->downlinkConfigCommon->frequencyInfoDL->scs_SpecificCarrierList.list.array[0]->offsetToCarrier;
      cfg->carrier_config.dl_grid_size[i].tl.tag = NFAPI_NR_CONFIG_DL_GRID_SIZE_TAG;
      cfg->carrier_config.dl_k0[i].tl.tag = NFAPI_NR_CONFIG_DL_K0_TAG;
      cfg->num_tlv++;
      cfg->num_tlv++;
    }
    else {
      cfg->carrier_config.dl_grid_size[i].value = 0;
      cfg->carrier_config.dl_k0[i].value = 0;
    }
  }

  cfg->carrier_config.uplink_bandwidth.value = config_bandwidth(scc->uplinkConfigCommon->frequencyInfoUL->scs_SpecificCarrierList.list.array[0]->subcarrierSpacing,
                                                                scc->uplinkConfigCommon->frequencyInfoUL->scs_SpecificCarrierList.list.array[0]->carrierBandwidth,
                                                                *scc->uplinkConfigCommon->frequencyInfoUL->frequencyBandList->list.array[0]);
  cfg->carrier_config.uplink_bandwidth.tl.tag   = NFAPI_NR_CONFIG_UPLINK_BANDWIDTH_TAG; //temporary
  cfg->num_tlv++;
  LOG_I(NR_MAC,"%s() dl_BandwidthP:%d\n", __FUNCTION__, cfg->carrier_config.uplink_bandwidth.value);

  int UL_pointA;
  if (scc->uplinkConfigCommon->frequencyInfoUL->absoluteFrequencyPointA == NULL)
    UL_pointA = scc->downlinkConfigCommon->frequencyInfoDL->absoluteFrequencyPointA;
  else
    UL_pointA = *scc->uplinkConfigCommon->frequencyInfoUL->absoluteFrequencyPointA; 

  cfg->carrier_config.uplink_frequency.value = from_nrarfcn(*scc->uplinkConfigCommon->frequencyInfoUL->frequencyBandList->list.array[0],
                                                            *scc->ssbSubcarrierSpacing,
                                                            UL_pointA)/1000; // freq in kHz
  cfg->carrier_config.uplink_frequency.tl.tag = NFAPI_NR_CONFIG_UPLINK_FREQUENCY_TAG;
  cfg->num_tlv++;

  for (i=0; i<5; i++) {
    if (i==scc->uplinkConfigCommon->frequencyInfoUL->scs_SpecificCarrierList.list.array[0]->subcarrierSpacing) {
      cfg->carrier_config.ul_grid_size[i].value = scc->uplinkConfigCommon->frequencyInfoUL->scs_SpecificCarrierList.list.array[0]->carrierBandwidth;
      cfg->carrier_config.ul_k0[i].value = scc->uplinkConfigCommon->frequencyInfoUL->scs_SpecificCarrierList.list.array[0]->offsetToCarrier;
      cfg->carrier_config.ul_grid_size[i].tl.tag = NFAPI_NR_CONFIG_UL_GRID_SIZE_TAG;
      cfg->carrier_config.ul_k0[i].tl.tag = NFAPI_NR_CONFIG_UL_K0_TAG;
      cfg->num_tlv++;
      cfg->num_tlv++;
    }
    else {
      cfg->carrier_config.ul_grid_size[i].value = 0;
      cfg->carrier_config.ul_k0[i].value = 0;
    }
  }

  uint32_t band = *scc->downlinkConfigCommon->frequencyInfoDL->frequencyBandList.list.array[0];
  frequency_range_t frequency_range = band<100?FR1:FR2;

  lte_frame_type_t frame_type = get_frame_type(*scc->downlinkConfigCommon->frequencyInfoDL->frequencyBandList.list.array[0], *scc->ssbSubcarrierSpacing);
  RC.nrmac[Mod_idP]->common_channels[0].frame_type = frame_type;

  // Cell configuration
  cfg->cell_config.phy_cell_id.value = *scc->physCellId;
  cfg->cell_config.phy_cell_id.tl.tag = NFAPI_NR_CONFIG_PHY_CELL_ID_TAG;
  cfg->num_tlv++;

  cfg->cell_config.frame_duplex_type.value = frame_type;
  cfg->cell_config.frame_duplex_type.tl.tag = NFAPI_NR_CONFIG_FRAME_DUPLEX_TYPE_TAG;
  cfg->num_tlv++;


  // SSB configuration
  cfg->ssb_config.ss_pbch_power.value = scc->ss_PBCH_BlockPower;
  cfg->ssb_config.ss_pbch_power.tl.tag = NFAPI_NR_CONFIG_SS_PBCH_POWER_TAG;
  cfg->num_tlv++;

  cfg->ssb_config.bch_payload.value = 1;
  cfg->ssb_config.bch_payload.tl.tag = NFAPI_NR_CONFIG_BCH_PAYLOAD_TAG;
  cfg->num_tlv++;

  cfg->ssb_config.scs_common.value = *scc->ssbSubcarrierSpacing;
  cfg->ssb_config.scs_common.tl.tag = NFAPI_NR_CONFIG_SCS_COMMON_TAG;
  cfg->num_tlv++;

  // PRACH configuration

  uint8_t nb_preambles = 64;
  if(scc->uplinkConfigCommon->initialUplinkBWP->rach_ConfigCommon->choice.setup->totalNumberOfRA_Preambles != NULL)
     nb_preambles = *scc->uplinkConfigCommon->initialUplinkBWP->rach_ConfigCommon->choice.setup->totalNumberOfRA_Preambles;

  cfg->prach_config.prach_sequence_length.value = scc->uplinkConfigCommon->initialUplinkBWP->rach_ConfigCommon->choice.setup->prach_RootSequenceIndex.present-1;
  cfg->prach_config.prach_sequence_length.tl.tag = NFAPI_NR_CONFIG_PRACH_SEQUENCE_LENGTH_TAG;
  cfg->num_tlv++;  

  if (scc->uplinkConfigCommon->initialUplinkBWP->rach_ConfigCommon->choice.setup->msg1_SubcarrierSpacing)
    cfg->prach_config.prach_sub_c_spacing.value = *scc->uplinkConfigCommon->initialUplinkBWP->rach_ConfigCommon->choice.setup->msg1_SubcarrierSpacing;
  else 
    cfg->prach_config.prach_sub_c_spacing.value = scc->downlinkConfigCommon->frequencyInfoDL->scs_SpecificCarrierList.list.array[0]->subcarrierSpacing;
  cfg->prach_config.prach_sub_c_spacing.tl.tag = NFAPI_NR_CONFIG_PRACH_SUB_C_SPACING_TAG;
  cfg->num_tlv++;
  cfg->prach_config.restricted_set_config.value = scc->uplinkConfigCommon->initialUplinkBWP->rach_ConfigCommon->choice.setup->restrictedSetConfig;
  cfg->prach_config.restricted_set_config.tl.tag = NFAPI_NR_CONFIG_RESTRICTED_SET_CONFIG_TAG;
  cfg->num_tlv++;
  cfg->prach_config.prach_ConfigurationIndex.value = scc->uplinkConfigCommon->initialUplinkBWP->rach_ConfigCommon->choice.setup->rach_ConfigGeneric.prach_ConfigurationIndex;
  cfg->prach_config.prach_ConfigurationIndex.tl.tag = NFAPI_NR_CONFIG_PRACH_CONFIG_INDEX_TAG;
  cfg->num_tlv++;

  switch (scc->uplinkConfigCommon->initialUplinkBWP->rach_ConfigCommon->choice.setup->rach_ConfigGeneric.msg1_FDM) {
    case 0 :
      cfg->prach_config.num_prach_fd_occasions.value = 1;
      break;
    case 1 :
      cfg->prach_config.num_prach_fd_occasions.value = 2;
      break;
    case 2 :
      cfg->prach_config.num_prach_fd_occasions.value = 4;
      break;
    case 3 :
      cfg->prach_config.num_prach_fd_occasions.value = 8;
      break;
    default:
      AssertFatal(1==0,"msg1 FDM identifier %ld undefined (0,1,2,3) \n", scc->uplinkConfigCommon->initialUplinkBWP->rach_ConfigCommon->choice.setup->rach_ConfigGeneric.msg1_FDM);
  } 
  cfg->prach_config.num_prach_fd_occasions.tl.tag = NFAPI_NR_CONFIG_NUM_PRACH_FD_OCCASIONS_TAG;
  cfg->num_tlv++;

  cfg->prach_config.prach_ConfigurationIndex.value =  scc->uplinkConfigCommon->initialUplinkBWP->rach_ConfigCommon->choice.setup->rach_ConfigGeneric.prach_ConfigurationIndex;
  cfg->prach_config.prach_ConfigurationIndex.tl.tag = NFAPI_NR_CONFIG_PRACH_CONFIG_INDEX_TAG;
  cfg->num_tlv++;

  cfg->prach_config.num_prach_fd_occasions_list = (nfapi_nr_num_prach_fd_occasions_t *) malloc(cfg->prach_config.num_prach_fd_occasions.value*sizeof(nfapi_nr_num_prach_fd_occasions_t));
  for (i=0; i<cfg->prach_config.num_prach_fd_occasions.value; i++) {
//    cfg->prach_config.num_prach_fd_occasions_list[i].num_prach_fd_occasions = i;
    if (cfg->prach_config.prach_sequence_length.value)
      cfg->prach_config.num_prach_fd_occasions_list[i].prach_root_sequence_index.value = scc->uplinkConfigCommon->initialUplinkBWP->rach_ConfigCommon->choice.setup->prach_RootSequenceIndex.choice.l139; 
    else
      cfg->prach_config.num_prach_fd_occasions_list[i].prach_root_sequence_index.value = scc->uplinkConfigCommon->initialUplinkBWP->rach_ConfigCommon->choice.setup->prach_RootSequenceIndex.choice.l839;
    cfg->prach_config.num_prach_fd_occasions_list[i].prach_root_sequence_index.tl.tag = NFAPI_NR_CONFIG_PRACH_ROOT_SEQUENCE_INDEX_TAG;
    cfg->num_tlv++;
    cfg->prach_config.num_prach_fd_occasions_list[i].k1.value = NRRIV2PRBOFFSET(scc->uplinkConfigCommon->initialUplinkBWP->genericParameters.locationAndBandwidth, MAX_BWP_SIZE) + scc->uplinkConfigCommon->initialUplinkBWP->rach_ConfigCommon->choice.setup->rach_ConfigGeneric.msg1_FrequencyStart + (get_N_RA_RB( cfg->prach_config.prach_sub_c_spacing.value, scc->uplinkConfigCommon->frequencyInfoUL->scs_SpecificCarrierList.list.array[0]->subcarrierSpacing ) * i);
    if (get_softmodem_params()->sa) {
      cfg->prach_config.num_prach_fd_occasions_list[i].k1.value = NRRIV2PRBOFFSET(scc->uplinkConfigCommon->initialUplinkBWP->genericParameters.locationAndBandwidth, MAX_BWP_SIZE) + scc->uplinkConfigCommon->initialUplinkBWP->rach_ConfigCommon->choice.setup->rach_ConfigGeneric.msg1_FrequencyStart + (get_N_RA_RB( cfg->prach_config.prach_sub_c_spacing.value, scc->uplinkConfigCommon->frequencyInfoUL->scs_SpecificCarrierList.list.array[0]->subcarrierSpacing ) * i);
    } else {
      cfg->prach_config.num_prach_fd_occasions_list[i].k1.value = scc->uplinkConfigCommon->initialUplinkBWP->rach_ConfigCommon->choice.setup->rach_ConfigGeneric.msg1_FrequencyStart + (get_N_RA_RB( cfg->prach_config.prach_sub_c_spacing.value, scc->uplinkConfigCommon->frequencyInfoUL->scs_SpecificCarrierList.list.array[0]->subcarrierSpacing ) * i);
    }
    cfg->prach_config.num_prach_fd_occasions_list[i].k1.tl.tag = NFAPI_NR_CONFIG_K1_TAG;
    cfg->num_tlv++;
    cfg->prach_config.num_prach_fd_occasions_list[i].prach_zero_corr_conf.value = scc->uplinkConfigCommon->initialUplinkBWP->rach_ConfigCommon->choice.setup->rach_ConfigGeneric.zeroCorrelationZoneConfig;
    cfg->prach_config.num_prach_fd_occasions_list[i].prach_zero_corr_conf.tl.tag = NFAPI_NR_CONFIG_PRACH_ZERO_CORR_CONF_TAG;
    cfg->num_tlv++;
    cfg->prach_config.num_prach_fd_occasions_list[i].num_root_sequences.value = compute_nr_root_seq(scc->uplinkConfigCommon->initialUplinkBWP->rach_ConfigCommon->choice.setup,nb_preambles, frame_type, frequency_range);
    cfg->prach_config.num_prach_fd_occasions_list[i].num_root_sequences.tl.tag = NFAPI_NR_CONFIG_NUM_ROOT_SEQUENCES_TAG;
    cfg->num_tlv++;
    cfg->prach_config.num_prach_fd_occasions_list[i].num_unused_root_sequences.value = 1;
  }

  cfg->prach_config.ssb_per_rach.value = scc->uplinkConfigCommon->initialUplinkBWP->rach_ConfigCommon->choice.setup->ssb_perRACH_OccasionAndCB_PreamblesPerSSB->present-1;
  cfg->prach_config.ssb_per_rach.tl.tag = NFAPI_NR_CONFIG_SSB_PER_RACH_TAG;
  cfg->num_tlv++;

  // SSB Table Configuration
  int scs_scaling = 1<<(cfg->ssb_config.scs_common.value);
  if (scc->downlinkConfigCommon->frequencyInfoDL->absoluteFrequencyPointA < 600000)
    scs_scaling = scs_scaling*3;
  if (scc->downlinkConfigCommon->frequencyInfoDL->absoluteFrequencyPointA > 2016666)
    scs_scaling = scs_scaling>>2;
  uint32_t absolute_diff = (*scc->downlinkConfigCommon->frequencyInfoDL->absoluteFrequencySSB - scc->downlinkConfigCommon->frequencyInfoDL->absoluteFrequencyPointA);
  uint16_t sco = absolute_diff%(12*scs_scaling);
  AssertFatal(sco==(scs_scaling * ssb_SubcarrierOffset),"absoluteFrequencySSB has a subcarrier offset of %d while it should be %d\n",sco/scs_scaling,ssb_SubcarrierOffset);
  cfg->ssb_table.ssb_offset_point_a.value = absolute_diff/(12*scs_scaling) - 10; //absoluteFrequencySSB is the central frequency of SSB which is made by 20RBs in total
  cfg->ssb_table.ssb_offset_point_a.tl.tag = NFAPI_NR_CONFIG_SSB_OFFSET_POINT_A_TAG;
  cfg->num_tlv++;
  cfg->ssb_table.ssb_period.value = *scc->ssb_periodicityServingCell;
  cfg->ssb_table.ssb_period.tl.tag = NFAPI_NR_CONFIG_SSB_PERIOD_TAG;
  cfg->num_tlv++;
  cfg->ssb_table.ssb_subcarrier_offset.value = ssb_SubcarrierOffset;
  cfg->ssb_table.ssb_subcarrier_offset.tl.tag = NFAPI_NR_CONFIG_SSB_SUBCARRIER_OFFSET_TAG;
  cfg->num_tlv++;

  switch (scc->ssb_PositionsInBurst->present) {
    case 1 :
      cfg->ssb_table.ssb_mask_list[0].ssb_mask.value = scc->ssb_PositionsInBurst->choice.shortBitmap.buf[0]<<24;
      cfg->ssb_table.ssb_mask_list[1].ssb_mask.value = 0;
      break;
    case 2 :
      cfg->ssb_table.ssb_mask_list[0].ssb_mask.value = scc->ssb_PositionsInBurst->choice.mediumBitmap.buf[0]<<24;
      cfg->ssb_table.ssb_mask_list[1].ssb_mask.value = 0;
      break;
    case 3 :
      cfg->ssb_table.ssb_mask_list[0].ssb_mask.value = 0;
      cfg->ssb_table.ssb_mask_list[1].ssb_mask.value = 0;
      for (i=0; i<4; i++) {
        cfg->ssb_table.ssb_mask_list[0].ssb_mask.value += (scc->ssb_PositionsInBurst->choice.longBitmap.buf[3-i]<<i*8);
        cfg->ssb_table.ssb_mask_list[1].ssb_mask.value += (scc->ssb_PositionsInBurst->choice.longBitmap.buf[7-i]<<i*8);
      }
      break;
    default:
      AssertFatal(1==0,"SSB bitmap size value %d undefined (allowed values 1,2,3) \n", scc->ssb_PositionsInBurst->present);
  }

  cfg->ssb_table.ssb_mask_list[0].ssb_mask.tl.tag = NFAPI_NR_CONFIG_SSB_MASK_TAG;
  cfg->ssb_table.ssb_mask_list[1].ssb_mask.tl.tag = NFAPI_NR_CONFIG_SSB_MASK_TAG;
  cfg->num_tlv+=2;

  cfg->carrier_config.num_tx_ant.value = pdsch_AntennaPorts;
  AssertFatal(pdsch_AntennaPorts > 0 && pdsch_AntennaPorts < 13, "pdsch_AntennaPorts in 1...12\n");
  cfg->carrier_config.num_tx_ant.tl.tag = NFAPI_NR_CONFIG_NUM_TX_ANT_TAG;

  int num_ssb=0;
  for (int i=0;i<32;i++) {
    cfg->ssb_table.ssb_beam_id_list[i].beam_id.tl.tag = NFAPI_NR_CONFIG_BEAM_ID_TAG;
    if ((cfg->ssb_table.ssb_mask_list[0].ssb_mask.value>>(31-i))&1) {
      cfg->ssb_table.ssb_beam_id_list[i].beam_id.value = num_ssb;
      num_ssb++;
    }
    cfg->num_tlv++;
  }
  for (int i=0;i<32;i++) {
    cfg->ssb_table.ssb_beam_id_list[32+i].beam_id.tl.tag = NFAPI_NR_CONFIG_BEAM_ID_TAG;
    if ((cfg->ssb_table.ssb_mask_list[1].ssb_mask.value>>(31-i))&1) {
      cfg->ssb_table.ssb_beam_id_list[32+i].beam_id.value = num_ssb;
      num_ssb++;
    }
    cfg->num_tlv++;
  } 

  cfg->carrier_config.num_rx_ant.value = pusch_AntennaPorts;
  AssertFatal(pusch_AntennaPorts > 0 && pusch_AntennaPorts < 13, "pusch_AntennaPorts in 1...12\n");
  cfg->carrier_config.num_rx_ant.tl.tag = NFAPI_NR_CONFIG_NUM_RX_ANT_TAG;
  LOG_I(NR_MAC,"Set TX/RX antenna number to %d (num ssb %d: %x,%x)\n",cfg->carrier_config.num_tx_ant.value,num_ssb,cfg->ssb_table.ssb_mask_list[0].ssb_mask.value,cfg->ssb_table.ssb_mask_list[1].ssb_mask.value);
  AssertFatal(cfg->carrier_config.num_tx_ant.value > 0,"carrier_config.num_tx_ant.value %d !\n",cfg->carrier_config.num_tx_ant.value );
  cfg->num_tlv++;
  cfg->num_tlv++;

  // TDD Table Configuration
  //cfg->tdd_table.tdd_period.value = scc->tdd_UL_DL_ConfigurationCommon->pattern1.dl_UL_TransmissionPeriodicity;
  cfg->tdd_table.tdd_period.tl.tag = NFAPI_NR_CONFIG_TDD_PERIOD_TAG;
  cfg->num_tlv++;
  if (scc->tdd_UL_DL_ConfigurationCommon->pattern1.ext1 == NULL)
    cfg->tdd_table.tdd_period.value = scc->tdd_UL_DL_ConfigurationCommon->pattern1.dl_UL_TransmissionPeriodicity;
  else {
    AssertFatal(scc->tdd_UL_DL_ConfigurationCommon->pattern1.ext1->dl_UL_TransmissionPeriodicity_v1530 != NULL,
		"scc->tdd_UL_DL_ConfigurationCommon->pattern1.ext1->dl_UL_TransmissionPeriodicity_v1530 is null\n");
    cfg->tdd_table.tdd_period.value = *scc->tdd_UL_DL_ConfigurationCommon->pattern1.ext1->dl_UL_TransmissionPeriodicity_v1530;
  }
  if(cfg->cell_config.frame_duplex_type.value == TDD){
    LOG_I(NR_MAC,"Setting TDD configuration period to %d\n",cfg->tdd_table.tdd_period.value);
    int periods_per_frame = set_tdd_config_nr(cfg,
                                              scc->uplinkConfigCommon->frequencyInfoUL->scs_SpecificCarrierList.list.array[0]->subcarrierSpacing,
                                              scc->tdd_UL_DL_ConfigurationCommon->pattern1.nrofDownlinkSlots,
                                              scc->tdd_UL_DL_ConfigurationCommon->pattern1.nrofDownlinkSymbols,
                                              scc->tdd_UL_DL_ConfigurationCommon->pattern1.nrofUplinkSlots,
                                              scc->tdd_UL_DL_ConfigurationCommon->pattern1.nrofUplinkSymbols);

    if (periods_per_frame < 0)
      LOG_E(NR_MAC,"TDD configuration can not be done\n");
    else {
      LOG_I(NR_MAC,"TDD has been properly configurated\n");
      RC.nrmac[Mod_idP]->tdd_beam_association = (int16_t *)malloc16(periods_per_frame*sizeof(int16_t));
    }
  }

}

extern uint16_t sl_ahead;
int rrc_mac_config_req_gNB(module_id_t Mod_idP,
                           int ssb_SubcarrierOffset,
                           int pdsch_AntennaPorts,
                           int pusch_AntennaPorts,
                           int sib1_tda,
                           NR_ServingCellConfigCommon_t *scc,
                           NR_BCCH_BCH_Message_t *mib,
	                   int add_ue,
                           uint32_t rnti,
	                   NR_CellGroupConfig_t *CellGroup) {

  if (scc != NULL ) {
    AssertFatal((scc->ssb_PositionsInBurst->present > 0) && (scc->ssb_PositionsInBurst->present < 4), "SSB Bitmap type %d is not valid\n",scc->ssb_PositionsInBurst->present);

    /* dimension UL_tti_req_ahead for number of slots in frame */
    const uint8_t slots_per_frame[5] = {10, 20, 40, 80, 160};
    const int n = slots_per_frame[*scc->ssbSubcarrierSpacing];
    RC.nrmac[Mod_idP]->UL_tti_req_ahead[0] = calloc(n, sizeof(nfapi_nr_ul_tti_request_t));
    AssertFatal(RC.nrmac[Mod_idP]->UL_tti_req_ahead[0],
                "could not allocate memory for RC.nrmac[]->UL_tti_req_ahead[]\n");
    /* fill in slot/frame numbers: slot is fixed, frame will be updated by
     * scheduler */
    for (int i = 0; i < n; ++i) {
      nfapi_nr_ul_tti_request_t *req = &RC.nrmac[Mod_idP]->UL_tti_req_ahead[0][i];
      /* consider that scheduler runs sl_ahead: the first sl_ahead slots are
       * already "in the past" and thus we put frame 1 instead of 0!  Note that
       * variable sl_ahead seems to not be correctly initialized, but I leave
       * it for information purposes here (the fix would always put 0, what
       * happens now, too) */
      req->SFN = i < sl_ahead;
      req->Slot = i;
    }

    RC.nrmac[Mod_idP]->common_channels[0].vrb_map_UL =
        calloc(n * MAX_BWP_SIZE, sizeof(uint16_t));
    AssertFatal(RC.nrmac[Mod_idP]->common_channels[0].vrb_map_UL,
                "could not allocate memory for RC.nrmac[]->common_channels[0].vrb_map_UL\n");

    LOG_I(NR_MAC,"Configuring common parameters from NR ServingCellConfig\n");

    config_common(Mod_idP,
                  ssb_SubcarrierOffset,
                  pdsch_AntennaPorts,
                  pusch_AntennaPorts,
		  scc);
    LOG_D(NR_MAC, "%s() %s:%d RC.nrmac[Mod_idP]->if_inst->NR_PHY_config_req:%p\n", __FUNCTION__, __FILE__, __LINE__, RC.nrmac[Mod_idP]->if_inst->NR_PHY_config_req);
  
    // if in nFAPI mode 
    if ( (NFAPI_MODE == NFAPI_MODE_PNF || NFAPI_MODE == NFAPI_MODE_VNF) && (RC.nrmac[Mod_idP]->if_inst->NR_PHY_config_req == NULL) ){
      while(RC.nrmac[Mod_idP]->if_inst->NR_PHY_config_req == NULL) {
        // DJP AssertFatal(RC.nrmac[Mod_idP]->if_inst->PHY_config_req != NULL,"if_inst->phy_config_request is null\n");
        usleep(100 * 1000);
        printf("Waiting for PHY_config_req\n");
      }
    }
    RC.nrmac[Mod_idP]->ssb_SubcarrierOffset = ssb_SubcarrierOffset;

    NR_PHY_Config_t phycfg;
    phycfg.Mod_id = Mod_idP;
    phycfg.CC_id  = 0;
    phycfg.cfg    = &RC.nrmac[Mod_idP]->config[0];

    if (RC.nrmac[Mod_idP]->if_inst->NR_PHY_config_req) RC.nrmac[Mod_idP]->if_inst->NR_PHY_config_req(&phycfg);

    find_SSB_and_RO_available(Mod_idP);

    const NR_TDD_UL_DL_Pattern_t *tdd = &scc->tdd_UL_DL_ConfigurationCommon->pattern1;
    const int nr_mix_slots = tdd->nrofDownlinkSymbols != 0 || tdd->nrofUplinkSymbols != 0;
    const int nr_slots_period = tdd->nrofDownlinkSlots + tdd->nrofUplinkSlots + nr_mix_slots;
    const int nr_dlmix_slots = tdd->nrofDownlinkSlots + (tdd->nrofDownlinkSymbols != 0);
    const int nr_ulstart_slot = tdd->nrofDownlinkSlots + (tdd->nrofUplinkSymbols == 0);

    for (int slot = 0; slot < n; ++slot) {
      /* FIXME: it seems there is a problem with slot 0/10/slots right after UL:
       * we just get retransmissions. Thus, do not schedule such slots in DL */
      if (slot % nr_slots_period != 0)
        RC.nrmac[Mod_idP]->dlsch_slot_bitmap[slot / 64] |= (uint64_t)((slot % nr_slots_period) < nr_dlmix_slots) << (slot % 64);
      RC.nrmac[Mod_idP]->ulsch_slot_bitmap[slot / 64] |= (uint64_t)((slot % nr_slots_period) >= nr_ulstart_slot) << (slot % 64);
      LOG_D(NR_MAC, "slot %d DL %d UL %d\n",
            slot,
            (RC.nrmac[Mod_idP]->dlsch_slot_bitmap[slot / 64] & ((uint64_t)1 << (slot % 64))) != 0,
            (RC.nrmac[Mod_idP]->ulsch_slot_bitmap[slot / 64] & ((uint64_t)1 << (slot % 64))) != 0);
    }

    if (get_softmodem_params()->phy_test) {
      RC.nrmac[Mod_idP]->pre_processor_dl = nr_preprocessor_phytest;
      RC.nrmac[Mod_idP]->pre_processor_ul = nr_ul_preprocessor_phytest;
    } else {
      RC.nrmac[Mod_idP]->pre_processor_dl = nr_init_fr1_dlsch_preprocessor(Mod_idP, 0);
      RC.nrmac[Mod_idP]->pre_processor_ul = nr_init_fr1_ulsch_preprocessor(Mod_idP, 0);
    }

    if (get_softmodem_params()->sa > 0) {
      NR_COMMON_channels_t *cc = &RC.nrmac[Mod_idP]->common_channels[0];
      RC.nrmac[Mod_idP]->sib1_tda = sib1_tda;
      for (int n=0;n<NR_NB_RA_PROC_MAX;n++ ) {
	       cc->ra[n].cfra = false;
	       cc->ra[n].rnti = 0;
	       cc->ra[n].preambles.num_preambles = MAX_NUM_NR_PRACH_PREAMBLES;
	       cc->ra[n].preambles.preamble_list = (uint8_t *) malloc(MAX_NUM_NR_PRACH_PREAMBLES*sizeof(uint8_t));
	       for (int i = 0; i < MAX_NUM_NR_PRACH_PREAMBLES; i++)
	          cc->ra[n].preambles.preamble_list[i] = i;
      }
    }
  }
 
  if (mib) RC.nrmac[Mod_idP]->common_channels[0].mib = mib; 
 
  if (CellGroup) {

    const NR_ServingCellConfig_t *servingCellConfig = CellGroup->spCellConfig->spCellConfigDedicated;

    const struct NR_ServingCellConfig__downlinkBWP_ToAddModList *bwpList = servingCellConfig->downlinkBWP_ToAddModList;
    if(bwpList) {
      AssertFatal(bwpList->list.count > 0, "downlinkBWP_ToAddModList has no BWPs!\n");
      for (int i = 0; i < bwpList->list.count; ++i) {
        const NR_BWP_Downlink_t *bwp = bwpList->list.array[i];
        calculate_preferred_dl_tda(Mod_idP, bwp);
      }
    }

    const struct NR_UplinkConfig__uplinkBWP_ToAddModList *ubwpList = servingCellConfig->uplinkConfig->uplinkBWP_ToAddModList;
    if(ubwpList) {
      AssertFatal(ubwpList->list.count > 0, "downlinkBWP_ToAddModList no BWPs!\n");
      for (int i = 0; i < ubwpList->list.count; ++i) {
        const NR_BWP_Uplink_t *ubwp = ubwpList->list.array[i];
        calculate_preferred_ul_tda(Mod_idP, ubwp);
      }
    }

    NR_UE_info_t *UE_info = &RC.nrmac[Mod_idP]->UE_info;
    if (add_ue == 1 && get_softmodem_params()->phy_test) {
      const int UE_id = add_new_nr_ue(Mod_idP, rnti, CellGroup);
      LOG_I(NR_MAC,"Added new UE_id %d/%x with initial CellGroup\n",UE_id,rnti);
      process_CellGroup(CellGroup,&UE_info->UE_sched_ctrl[UE_id]);
    } else if (add_ue == 1 && !get_softmodem_params()->phy_test) {
      const int CC_id = 0;
      NR_COMMON_channels_t *cc = &RC.nrmac[Mod_idP]->common_channels[CC_id];
      uint8_t ra_index = 0;
      /* checking for free RA process */
      for(; ra_index < NR_NB_RA_PROC_MAX; ra_index++) {
        if((cc->ra[ra_index].state == RA_IDLE) && (!cc->ra[ra_index].cfra)) break;
      }
      if (ra_index == NR_NB_RA_PROC_MAX) {
        LOG_E(NR_MAC, "%s() %s:%d RA processes are not available for CFRA RNTI :%x\n", __FUNCTION__, __FILE__, __LINE__, rnti);
        return -1;
      }	
      NR_RA_t *ra = &cc->ra[ra_index];
      ra->CellGroup = CellGroup;
      if (CellGroup->spCellConfig && CellGroup->spCellConfig->reconfigurationWithSync &&
	        CellGroup->spCellConfig->reconfigurationWithSync->rach_ConfigDedicated!=NULL) {
        if (CellGroup->spCellConfig->reconfigurationWithSync->rach_ConfigDedicated->choice.uplink->cfra != NULL) {
          ra->cfra = true;
          ra->rnti = rnti;
          struct NR_CFRA *cfra = CellGroup->spCellConfig->reconfigurationWithSync->rach_ConfigDedicated->choice.uplink->cfra;
          uint8_t num_preamble = cfra->resources.choice.ssb->ssb_ResourceList.list.count;
          ra->preambles.num_preambles = num_preamble;
          ra->preambles.preamble_list = (uint8_t *) malloc(num_preamble*sizeof(uint8_t));
          for(int i=0; i<cc->num_active_ssb; i++) {
            for(int j=0; j<num_preamble; j++) {
              if (cc->ssb_index[i] == cfra->resources.choice.ssb->ssb_ResourceList.list.array[j]->ssb) {
                // one dedicated preamble for each beam
                ra->preambles.preamble_list[i] =
                    cfra->resources.choice.ssb->ssb_ResourceList.list.array[j]->ra_PreambleIndex;
                break;
              }
            }
          }
        }
      } else {
        ra->cfra = false;
        ra->rnti = 0;
        ra->preambles.num_preambles = MAX_NUM_NR_PRACH_PREAMBLES;
        ra->preambles.preamble_list = (uint8_t *) malloc(MAX_NUM_NR_PRACH_PREAMBLES*sizeof(uint8_t));
        for (int i = 0; i < MAX_NUM_NR_PRACH_PREAMBLES; i++)
          ra->preambles.preamble_list[i] = i;
      }
      LOG_I(NR_MAC,"Added new RA process for UE RNTI %04x with initial CellGroup\n", rnti);
    } else { // CellGroup has been updated
      const int UE_id = find_nr_UE_id(Mod_idP,rnti);
      int target_ss;
      UE_info->CellGroup[UE_id] = CellGroup;
      LOG_I(NR_MAC,"Modified UE_id %d/%x with CellGroup\n",UE_id,rnti);
      process_CellGroup(CellGroup,&UE_info->UE_sched_ctrl[UE_id]);
// update coreset/searchspace
      void *bwpd = NULL;
      target_ss = NR_SearchSpace__searchSpaceType_PR_common;
      if ((UE_info->UE_sched_ctrl->active_bwp)) {
        target_ss = NR_SearchSpace__searchSpaceType_PR_ue_Specific;
        bwpd = (void*)UE_info->UE_sched_ctrl->active_bwp->bwp_Dedicated;
      }
      else if (CellGroup->spCellConfig &&
                 CellGroup->spCellConfig->spCellConfigDedicated &&
                 (CellGroup->spCellConfig->spCellConfigDedicated->initialDownlinkBWP)) {
        target_ss = NR_SearchSpace__searchSpaceType_PR_ue_Specific;
        bwpd = (void*)CellGroup->spCellConfig->spCellConfigDedicated->initialDownlinkBWP;
      }
      UE_info->UE_sched_ctrl->search_space = get_searchspace(scc, bwpd, target_ss);
      UE_info->UE_sched_ctrl->coreset = get_coreset(scc, bwpd, UE_info->UE_sched_ctrl->search_space, target_ss);
<<<<<<< HEAD
=======
      UE_info->UE_sched_ctrl->maxL = 2;
>>>>>>> 76b0aa1f
    }
  }
  VCD_SIGNAL_DUMPER_DUMP_FUNCTION_BY_NAME(VCD_SIGNAL_DUMPER_FUNCTIONS_RRC_MAC_CONFIG, VCD_FUNCTION_OUT);
  
    
  return(0);

}// END rrc_mac_config_req_gNB<|MERGE_RESOLUTION|>--- conflicted
+++ resolved
@@ -614,10 +614,7 @@
       }
       UE_info->UE_sched_ctrl->search_space = get_searchspace(scc, bwpd, target_ss);
       UE_info->UE_sched_ctrl->coreset = get_coreset(scc, bwpd, UE_info->UE_sched_ctrl->search_space, target_ss);
-<<<<<<< HEAD
-=======
       UE_info->UE_sched_ctrl->maxL = 2;
->>>>>>> 76b0aa1f
     }
   }
   VCD_SIGNAL_DUMPER_DUMP_FUNCTION_BY_NAME(VCD_SIGNAL_DUMPER_FUNCTIONS_RRC_MAC_CONFIG, VCD_FUNCTION_OUT);
