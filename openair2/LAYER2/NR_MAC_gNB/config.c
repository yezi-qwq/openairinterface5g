/*
 * Licensed to the OpenAirInterface (OAI) Software Alliance under one or more
 * contributor license agreements.  See the NOTICE file distributed with
 * this work for additional information regarding copyright ownership.
 * The OpenAirInterface Software Alliance licenses this file to You under
 * the OAI Public License, Version 1.1  (the "License"); you may not use this file
 * except in compliance with the License.
 * You may obtain a copy of the License at
 *
 *      http://www.openairinterface.org/?page_id=698
 *
 * Unless required by applicable law or agreed to in writing, software
 * distributed under the License is distributed on an "AS IS" BASIS,
 * WITHOUT WARRANTIES OR CONDITIONS OF ANY KIND, either express or implied.
 * See the License for the specific language governing permissions and
 * limitations under the License.
 *-------------------------------------------------------------------------------
 * For more information about the OpenAirInterface (OAI) Software Alliance:
 *      contact@openairinterface.org
 */

/*! \file config.c
 * \brief gNB configuration performed by RRC or as a consequence of RRC procedures
 * \author  Navid Nikaein and Raymond Knopp, WEI-TAI CHEN
 * \date 2010 - 2014, 2018
 * \version 0.1
 * \company Eurecom, NTUST
 * \email: navid.nikaein@eurecom.fr, kroempa@gmail.com
 * @ingroup _mac

 */

#include "COMMON/platform_types.h"
#include "COMMON/platform_constants.h"
#include "common/ran_context.h"
#include "common/utils/nr/nr_common.h"
#include "common/utils/LOG/log.h"
#include "common/utils/LOG/vcd_signal_dumper.h"

#include "NR_BCCH-BCH-Message.h"
#include "NR_ServingCellConfigCommon.h"

#include "LAYER2/NR_MAC_gNB/mac_proto.h"
#include "SCHED_NR/phy_frame_config_nr.h"

#include "NR_MIB.h"
#include "LAYER2/NR_MAC_COMMON/nr_mac_common.h"
#include "../../../../nfapi/oai_integration/vendor_ext.h"
/* Softmodem params */
#include "executables/softmodem-common.h"

extern RAN_CONTEXT_t RC;
//extern int l2_init_gNB(void);
extern void mac_top_init_gNB(void);
extern uint8_t nfapi_mode;

void process_rlcBearerConfig(struct NR_CellGroupConfig__rlc_BearerToAddModList *rlc_bearer2add_list,
                             struct NR_CellGroupConfig__rlc_BearerToReleaseList *rlc_bearer2release_list,
                             NR_UE_sched_ctrl_t *sched_ctrl) {

  if (rlc_bearer2release_list) {
    for (int i = 0; i < rlc_bearer2release_list->list.count; i++) {
      for (int idx = 0; idx < sched_ctrl->dl_lc_num; idx++) {
        if (sched_ctrl->dl_lc_ids[idx] == *rlc_bearer2release_list->list.array[i]) {
          const int remaining_lcs = sched_ctrl->dl_lc_num - idx - 1;
          memmove(&sched_ctrl->dl_lc_ids[idx], &sched_ctrl->dl_lc_ids[idx + 1], sizeof(sched_ctrl->dl_lc_ids[idx]) * remaining_lcs);
          sched_ctrl->dl_lc_num--;
          break;
        }
      }
    }
  }

  if (rlc_bearer2add_list) {
    // keep lcids
    for (int i = 0; i < rlc_bearer2add_list->list.count; i++) {
      const int lcid = rlc_bearer2add_list->list.array[i]->logicalChannelIdentity;
      bool found = false;
      for (int idx = 0; idx < sched_ctrl->dl_lc_num; idx++) {
        if (sched_ctrl->dl_lc_ids[idx] == lcid) {
          found = true;
          break;
        }
      }

      if (!found) {
        sched_ctrl->dl_lc_num++;
        sched_ctrl->dl_lc_ids[sched_ctrl->dl_lc_num - 1] = lcid;
        LOG_D(NR_MAC, "Adding LCID %d (%s %d)\n", lcid, lcid < 4 ? "SRB" : "DRB", lcid);
      }
    }
  }

  LOG_D(NR_MAC, "In %s: total num of active bearers %d) \n",
      __FUNCTION__,
      sched_ctrl->dl_lc_num);

}


void process_drx_Config(NR_UE_sched_ctrl_t *sched_ctrl,NR_SetupRelease_DRX_Config_t *drx_Config) {
 if (!drx_Config) return;
 AssertFatal(drx_Config->present != NR_SetupRelease_DRX_Config_PR_NOTHING, "Cannot have NR_SetupRelease_DRX_Config_PR_NOTHING\n");

 if (drx_Config->present == NR_SetupRelease_DRX_Config_PR_setup) {
   LOG_I(NR_MAC,"Adding DRX config\n");
 }
 else {
   LOG_I(NR_MAC,"Removing DRX config\n");
 }
}

void process_schedulingRequestConfig(NR_UE_sched_ctrl_t *sched_ctrl,NR_SchedulingRequestConfig_t *schedulingRequestConfig) {
 if (!schedulingRequestConfig) return;

   LOG_I(NR_MAC,"Adding SchedulingRequestconfig\n");
}

void process_bsrConfig(NR_UE_sched_ctrl_t *sched_ctrl,NR_BSR_Config_t *bsr_Config) {
  if (!bsr_Config) return;
  LOG_I(NR_MAC,"Adding BSR config\n");
}

void process_tag_Config(NR_UE_sched_ctrl_t *sched_ctrl,NR_TAG_Config_t *tag_Config) {
  if (!tag_Config) return;
  LOG_I(NR_MAC,"Adding TAG config\n");
}

void process_phr_Config(NR_UE_sched_ctrl_t *sched_ctrl,NR_SetupRelease_PHR_Config_t *phr_Config) {
   if (!phr_Config) return;
   AssertFatal(phr_Config->present != NR_SetupRelease_PHR_Config_PR_NOTHING, "Cannot have NR_SetupRelease_PHR_Config_PR_NOTHING\n");

   if (phr_Config->present == NR_SetupRelease_PHR_Config_PR_setup) {
     LOG_I(NR_MAC,"Adding PHR config\n");
   }
   else {
     LOG_I(NR_MAC,"Removing PHR config\n");
   }
}

void process_CellGroup(NR_CellGroupConfig_t *CellGroup, NR_UE_sched_ctrl_t *sched_ctrl) {

   AssertFatal(CellGroup, "CellGroup is null\n");
   NR_MAC_CellGroupConfig_t   *mac_CellGroupConfig = CellGroup->mac_CellGroupConfig;


   if (mac_CellGroupConfig) {
     process_drx_Config(sched_ctrl,mac_CellGroupConfig->drx_Config);
     process_schedulingRequestConfig(sched_ctrl,mac_CellGroupConfig->schedulingRequestConfig);
     process_bsrConfig(sched_ctrl,mac_CellGroupConfig->bsr_Config);
     process_tag_Config(sched_ctrl,mac_CellGroupConfig->tag_Config);
     process_phr_Config(sched_ctrl,mac_CellGroupConfig->phr_Config);
   }
   else {
     // apply defaults

   }

   process_rlcBearerConfig(CellGroup->rlc_BearerToAddModList,CellGroup->rlc_BearerToReleaseList,sched_ctrl);

}

<<<<<<< HEAD
void config_common(int Mod_idP, rrc_pdsch_AntennaPorts_t dl_antenna_ports_struct, int pusch_AntennaPorts, NR_ServingCellConfigCommon_t *scc) {
=======
void config_common(int Mod_idP, int ssb_SubcarrierOffset, int pdsch_AntennaPorts, int pusch_AntennaPorts, NR_ServingCellConfigCommon_t *scc) {
>>>>>>> 5bf454c7

  nfapi_nr_config_request_scf_t *cfg = &RC.nrmac[Mod_idP]->config[0];
  RC.nrmac[Mod_idP]->common_channels[0].ServingCellConfigCommon = scc;

  // Carrier configuration

  cfg->carrier_config.dl_bandwidth.value = config_bandwidth(scc->downlinkConfigCommon->frequencyInfoDL->scs_SpecificCarrierList.list.array[0]->subcarrierSpacing,
                                                            scc->downlinkConfigCommon->frequencyInfoDL->scs_SpecificCarrierList.list.array[0]->carrierBandwidth,
                                                            *scc->downlinkConfigCommon->frequencyInfoDL->frequencyBandList.list.array[0]);
  cfg->carrier_config.dl_bandwidth.tl.tag   = NFAPI_NR_CONFIG_DL_BANDWIDTH_TAG; //temporary
  cfg->num_tlv++;
  LOG_I(NR_MAC,"%s() dl_BandwidthP:%d\n", __FUNCTION__, cfg->carrier_config.dl_bandwidth.value);

  cfg->carrier_config.dl_frequency.value = from_nrarfcn(*scc->downlinkConfigCommon->frequencyInfoDL->frequencyBandList.list.array[0],
                                                        *scc->ssbSubcarrierSpacing,
                                                        scc->downlinkConfigCommon->frequencyInfoDL->absoluteFrequencyPointA)/1000; // freq in kHz
  cfg->carrier_config.dl_frequency.tl.tag = NFAPI_NR_CONFIG_DL_FREQUENCY_TAG;
  cfg->num_tlv++;

  for (int i=0; i<5; i++) {
    if (i==scc->downlinkConfigCommon->frequencyInfoDL->scs_SpecificCarrierList.list.array[0]->subcarrierSpacing) {
      cfg->carrier_config.dl_grid_size[i].value = scc->downlinkConfigCommon->frequencyInfoDL->scs_SpecificCarrierList.list.array[0]->carrierBandwidth;
      cfg->carrier_config.dl_k0[i].value = scc->downlinkConfigCommon->frequencyInfoDL->scs_SpecificCarrierList.list.array[0]->offsetToCarrier;
      cfg->carrier_config.dl_grid_size[i].tl.tag = NFAPI_NR_CONFIG_DL_GRID_SIZE_TAG;
      cfg->carrier_config.dl_k0[i].tl.tag = NFAPI_NR_CONFIG_DL_K0_TAG;
      cfg->num_tlv++;
      cfg->num_tlv++;
    }
    else {
      cfg->carrier_config.dl_grid_size[i].value = 0;
      cfg->carrier_config.dl_k0[i].value = 0;
    }
  }

  cfg->carrier_config.uplink_bandwidth.value = config_bandwidth(scc->uplinkConfigCommon->frequencyInfoUL->scs_SpecificCarrierList.list.array[0]->subcarrierSpacing,
                                                                scc->uplinkConfigCommon->frequencyInfoUL->scs_SpecificCarrierList.list.array[0]->carrierBandwidth,
                                                                *scc->uplinkConfigCommon->frequencyInfoUL->frequencyBandList->list.array[0]);
  cfg->carrier_config.uplink_bandwidth.tl.tag   = NFAPI_NR_CONFIG_UPLINK_BANDWIDTH_TAG; //temporary
  cfg->num_tlv++;
  LOG_I(NR_MAC,"%s() dl_BandwidthP:%d\n", __FUNCTION__, cfg->carrier_config.uplink_bandwidth.value);

  int UL_pointA;
  if (scc->uplinkConfigCommon->frequencyInfoUL->absoluteFrequencyPointA == NULL)
    UL_pointA = scc->downlinkConfigCommon->frequencyInfoDL->absoluteFrequencyPointA;
  else
    UL_pointA = *scc->uplinkConfigCommon->frequencyInfoUL->absoluteFrequencyPointA; 

  cfg->carrier_config.uplink_frequency.value = from_nrarfcn(*scc->uplinkConfigCommon->frequencyInfoUL->frequencyBandList->list.array[0],
                                                            *scc->ssbSubcarrierSpacing,
                                                            UL_pointA)/1000; // freq in kHz
  cfg->carrier_config.uplink_frequency.tl.tag = NFAPI_NR_CONFIG_UPLINK_FREQUENCY_TAG;
  cfg->num_tlv++;

  for (int i=0; i<5; i++) {
    if (i==scc->uplinkConfigCommon->frequencyInfoUL->scs_SpecificCarrierList.list.array[0]->subcarrierSpacing) {
      cfg->carrier_config.ul_grid_size[i].value = scc->uplinkConfigCommon->frequencyInfoUL->scs_SpecificCarrierList.list.array[0]->carrierBandwidth;
      cfg->carrier_config.ul_k0[i].value = scc->uplinkConfigCommon->frequencyInfoUL->scs_SpecificCarrierList.list.array[0]->offsetToCarrier;
      cfg->carrier_config.ul_grid_size[i].tl.tag = NFAPI_NR_CONFIG_UL_GRID_SIZE_TAG;
      cfg->carrier_config.ul_k0[i].tl.tag = NFAPI_NR_CONFIG_UL_K0_TAG;
      cfg->num_tlv++;
      cfg->num_tlv++;
    }
    else {
      cfg->carrier_config.ul_grid_size[i].value = 0;
      cfg->carrier_config.ul_k0[i].value = 0;
    }
  }

  uint32_t band = *scc->downlinkConfigCommon->frequencyInfoDL->frequencyBandList.list.array[0];
  frequency_range_t frequency_range = band<100?FR1:FR2;

  frame_type_t frame_type = get_frame_type(*scc->downlinkConfigCommon->frequencyInfoDL->frequencyBandList.list.array[0], *scc->ssbSubcarrierSpacing);
  RC.nrmac[Mod_idP]->common_channels[0].frame_type = frame_type;

  // Cell configuration
  cfg->cell_config.phy_cell_id.value = *scc->physCellId;
  cfg->cell_config.phy_cell_id.tl.tag = NFAPI_NR_CONFIG_PHY_CELL_ID_TAG;
  cfg->num_tlv++;

  cfg->cell_config.frame_duplex_type.value = frame_type;
  cfg->cell_config.frame_duplex_type.tl.tag = NFAPI_NR_CONFIG_FRAME_DUPLEX_TYPE_TAG;
  cfg->num_tlv++;


  // SSB configuration
  cfg->ssb_config.ss_pbch_power.value = scc->ss_PBCH_BlockPower;
  cfg->ssb_config.ss_pbch_power.tl.tag = NFAPI_NR_CONFIG_SS_PBCH_POWER_TAG;
  cfg->num_tlv++;

  cfg->ssb_config.bch_payload.value = 1;
  cfg->ssb_config.bch_payload.tl.tag = NFAPI_NR_CONFIG_BCH_PAYLOAD_TAG;
  cfg->num_tlv++;

  cfg->ssb_config.scs_common.value = *scc->ssbSubcarrierSpacing;
  cfg->ssb_config.scs_common.tl.tag = NFAPI_NR_CONFIG_SCS_COMMON_TAG;
  cfg->num_tlv++;

  // PRACH configuration

  uint8_t nb_preambles = 64;
  if(scc->uplinkConfigCommon->initialUplinkBWP->rach_ConfigCommon->choice.setup->totalNumberOfRA_Preambles != NULL)
     nb_preambles = *scc->uplinkConfigCommon->initialUplinkBWP->rach_ConfigCommon->choice.setup->totalNumberOfRA_Preambles;

  cfg->prach_config.prach_sequence_length.value = scc->uplinkConfigCommon->initialUplinkBWP->rach_ConfigCommon->choice.setup->prach_RootSequenceIndex.present-1;
  cfg->prach_config.prach_sequence_length.tl.tag = NFAPI_NR_CONFIG_PRACH_SEQUENCE_LENGTH_TAG;
  cfg->num_tlv++;  

  if (scc->uplinkConfigCommon->initialUplinkBWP->rach_ConfigCommon->choice.setup->msg1_SubcarrierSpacing)
    cfg->prach_config.prach_sub_c_spacing.value = *scc->uplinkConfigCommon->initialUplinkBWP->rach_ConfigCommon->choice.setup->msg1_SubcarrierSpacing;
  else 
    cfg->prach_config.prach_sub_c_spacing.value = scc->downlinkConfigCommon->frequencyInfoDL->scs_SpecificCarrierList.list.array[0]->subcarrierSpacing;
  cfg->prach_config.prach_sub_c_spacing.tl.tag = NFAPI_NR_CONFIG_PRACH_SUB_C_SPACING_TAG;
  cfg->num_tlv++;
  cfg->prach_config.restricted_set_config.value = scc->uplinkConfigCommon->initialUplinkBWP->rach_ConfigCommon->choice.setup->restrictedSetConfig;
  cfg->prach_config.restricted_set_config.tl.tag = NFAPI_NR_CONFIG_RESTRICTED_SET_CONFIG_TAG;
  cfg->num_tlv++;
  cfg->prach_config.prach_ConfigurationIndex.value = scc->uplinkConfigCommon->initialUplinkBWP->rach_ConfigCommon->choice.setup->rach_ConfigGeneric.prach_ConfigurationIndex;
  cfg->prach_config.prach_ConfigurationIndex.tl.tag = NFAPI_NR_CONFIG_PRACH_CONFIG_INDEX_TAG;
  cfg->num_tlv++;

  switch (scc->uplinkConfigCommon->initialUplinkBWP->rach_ConfigCommon->choice.setup->rach_ConfigGeneric.msg1_FDM) {
    case 0 :
      cfg->prach_config.num_prach_fd_occasions.value = 1;
      break;
    case 1 :
      cfg->prach_config.num_prach_fd_occasions.value = 2;
      break;
    case 2 :
      cfg->prach_config.num_prach_fd_occasions.value = 4;
      break;
    case 3 :
      cfg->prach_config.num_prach_fd_occasions.value = 8;
      break;
    default:
      AssertFatal(1==0,"msg1 FDM identifier %ld undefined (0,1,2,3) \n", scc->uplinkConfigCommon->initialUplinkBWP->rach_ConfigCommon->choice.setup->rach_ConfigGeneric.msg1_FDM);
  } 
  cfg->prach_config.num_prach_fd_occasions.tl.tag = NFAPI_NR_CONFIG_NUM_PRACH_FD_OCCASIONS_TAG;
  cfg->num_tlv++;

  cfg->prach_config.prach_ConfigurationIndex.value =  scc->uplinkConfigCommon->initialUplinkBWP->rach_ConfigCommon->choice.setup->rach_ConfigGeneric.prach_ConfigurationIndex;
  cfg->prach_config.prach_ConfigurationIndex.tl.tag = NFAPI_NR_CONFIG_PRACH_CONFIG_INDEX_TAG;
  cfg->num_tlv++;

  cfg->prach_config.num_prach_fd_occasions_list = (nfapi_nr_num_prach_fd_occasions_t *) malloc(cfg->prach_config.num_prach_fd_occasions.value*sizeof(nfapi_nr_num_prach_fd_occasions_t));
  for (int i=0; i<cfg->prach_config.num_prach_fd_occasions.value; i++) {
//    cfg->prach_config.num_prach_fd_occasions_list[i].num_prach_fd_occasions = i;
    if (cfg->prach_config.prach_sequence_length.value)
      cfg->prach_config.num_prach_fd_occasions_list[i].prach_root_sequence_index.value = scc->uplinkConfigCommon->initialUplinkBWP->rach_ConfigCommon->choice.setup->prach_RootSequenceIndex.choice.l139; 
    else
      cfg->prach_config.num_prach_fd_occasions_list[i].prach_root_sequence_index.value = scc->uplinkConfigCommon->initialUplinkBWP->rach_ConfigCommon->choice.setup->prach_RootSequenceIndex.choice.l839;
    cfg->prach_config.num_prach_fd_occasions_list[i].prach_root_sequence_index.tl.tag = NFAPI_NR_CONFIG_PRACH_ROOT_SEQUENCE_INDEX_TAG;
    cfg->num_tlv++;
    cfg->prach_config.num_prach_fd_occasions_list[i].k1.value = NRRIV2PRBOFFSET(scc->uplinkConfigCommon->initialUplinkBWP->genericParameters.locationAndBandwidth, MAX_BWP_SIZE) + scc->uplinkConfigCommon->initialUplinkBWP->rach_ConfigCommon->choice.setup->rach_ConfigGeneric.msg1_FrequencyStart + (get_N_RA_RB( cfg->prach_config.prach_sub_c_spacing.value, scc->uplinkConfigCommon->frequencyInfoUL->scs_SpecificCarrierList.list.array[0]->subcarrierSpacing ) * i);
    if (get_softmodem_params()->sa) {
      cfg->prach_config.num_prach_fd_occasions_list[i].k1.value = NRRIV2PRBOFFSET(scc->uplinkConfigCommon->initialUplinkBWP->genericParameters.locationAndBandwidth, MAX_BWP_SIZE) + scc->uplinkConfigCommon->initialUplinkBWP->rach_ConfigCommon->choice.setup->rach_ConfigGeneric.msg1_FrequencyStart + (get_N_RA_RB( cfg->prach_config.prach_sub_c_spacing.value, scc->uplinkConfigCommon->frequencyInfoUL->scs_SpecificCarrierList.list.array[0]->subcarrierSpacing ) * i);
    } else {
      cfg->prach_config.num_prach_fd_occasions_list[i].k1.value = scc->uplinkConfigCommon->initialUplinkBWP->rach_ConfigCommon->choice.setup->rach_ConfigGeneric.msg1_FrequencyStart + (get_N_RA_RB( cfg->prach_config.prach_sub_c_spacing.value, scc->uplinkConfigCommon->frequencyInfoUL->scs_SpecificCarrierList.list.array[0]->subcarrierSpacing ) * i);
    }
    cfg->prach_config.num_prach_fd_occasions_list[i].k1.tl.tag = NFAPI_NR_CONFIG_K1_TAG;
    cfg->num_tlv++;
    cfg->prach_config.num_prach_fd_occasions_list[i].prach_zero_corr_conf.value = scc->uplinkConfigCommon->initialUplinkBWP->rach_ConfigCommon->choice.setup->rach_ConfigGeneric.zeroCorrelationZoneConfig;
    cfg->prach_config.num_prach_fd_occasions_list[i].prach_zero_corr_conf.tl.tag = NFAPI_NR_CONFIG_PRACH_ZERO_CORR_CONF_TAG;
    cfg->num_tlv++;
    cfg->prach_config.num_prach_fd_occasions_list[i].num_root_sequences.value = compute_nr_root_seq(scc->uplinkConfigCommon->initialUplinkBWP->rach_ConfigCommon->choice.setup,nb_preambles, frame_type, frequency_range);
    cfg->prach_config.num_prach_fd_occasions_list[i].num_root_sequences.tl.tag = NFAPI_NR_CONFIG_NUM_ROOT_SEQUENCES_TAG;
    cfg->num_tlv++;
    cfg->prach_config.num_prach_fd_occasions_list[i].num_unused_root_sequences.value = 1;
  }

  cfg->prach_config.ssb_per_rach.value = scc->uplinkConfigCommon->initialUplinkBWP->rach_ConfigCommon->choice.setup->ssb_perRACH_OccasionAndCB_PreamblesPerSSB->present-1;
  cfg->prach_config.ssb_per_rach.tl.tag = NFAPI_NR_CONFIG_SSB_PER_RACH_TAG;
  cfg->num_tlv++;

  // SSB Table Configuration
  int scs_scaling = 1<<(cfg->ssb_config.scs_common.value);
  if (scc->downlinkConfigCommon->frequencyInfoDL->absoluteFrequencyPointA < 600000)
    scs_scaling = scs_scaling*3;
  if (scc->downlinkConfigCommon->frequencyInfoDL->absoluteFrequencyPointA > 2016666)
    scs_scaling = scs_scaling>>2;
  uint32_t absolute_diff = (*scc->downlinkConfigCommon->frequencyInfoDL->absoluteFrequencySSB - scc->downlinkConfigCommon->frequencyInfoDL->absoluteFrequencyPointA);

  RC.nrmac[Mod_idP]->ssb_SubcarrierOffset = absolute_diff%(12*scs_scaling);
  int sco;
  if(get_softmodem_params()->sa) {
    sco = RC.nrmac[Mod_idP]->ssb_SubcarrierOffset;
    if(frequency_range == FR1)
      sco = sco<<cfg->ssb_config.scs_common.value;
  }
  else
    sco = 31; // no SIB1

  cfg->ssb_table.ssb_offset_point_a.value = absolute_diff/(12*scs_scaling) - 10; //absoluteFrequencySSB is the central frequency of SSB which is made by 20RBs in total
  cfg->ssb_table.ssb_offset_point_a.tl.tag = NFAPI_NR_CONFIG_SSB_OFFSET_POINT_A_TAG;
  cfg->num_tlv++;
  cfg->ssb_table.ssb_period.value = *scc->ssb_periodicityServingCell;
  cfg->ssb_table.ssb_period.tl.tag = NFAPI_NR_CONFIG_SSB_PERIOD_TAG;
  cfg->num_tlv++;
  cfg->ssb_table.ssb_subcarrier_offset.value = sco;
  cfg->ssb_table.ssb_subcarrier_offset.tl.tag = NFAPI_NR_CONFIG_SSB_SUBCARRIER_OFFSET_TAG;
  cfg->num_tlv++;

  switch (scc->ssb_PositionsInBurst->present) {
    case 1 :
      cfg->ssb_table.ssb_mask_list[0].ssb_mask.value = scc->ssb_PositionsInBurst->choice.shortBitmap.buf[0]<<24;
      cfg->ssb_table.ssb_mask_list[1].ssb_mask.value = 0;
      break;
    case 2 :
      cfg->ssb_table.ssb_mask_list[0].ssb_mask.value = scc->ssb_PositionsInBurst->choice.mediumBitmap.buf[0]<<24;
      cfg->ssb_table.ssb_mask_list[1].ssb_mask.value = 0;
      break;
    case 3 :
      cfg->ssb_table.ssb_mask_list[0].ssb_mask.value = 0;
      cfg->ssb_table.ssb_mask_list[1].ssb_mask.value = 0;
      for (int i=0; i<4; i++) {
        cfg->ssb_table.ssb_mask_list[0].ssb_mask.value += (scc->ssb_PositionsInBurst->choice.longBitmap.buf[3-i]<<i*8);
        cfg->ssb_table.ssb_mask_list[1].ssb_mask.value += (scc->ssb_PositionsInBurst->choice.longBitmap.buf[7-i]<<i*8);
      }
      break;
    default:
      AssertFatal(1==0,"SSB bitmap size value %d undefined (allowed values 1,2,3) \n", scc->ssb_PositionsInBurst->present);
  }

  cfg->ssb_table.ssb_mask_list[0].ssb_mask.tl.tag = NFAPI_NR_CONFIG_SSB_MASK_TAG;
  cfg->ssb_table.ssb_mask_list[1].ssb_mask.tl.tag = NFAPI_NR_CONFIG_SSB_MASK_TAG;
  cfg->num_tlv+=2;

  // logical antenna ports
  cfg->carrier_config.num_tx_ant.value = pdsch_AntennaPorts;
  AssertFatal(pdsch_AntennaPorts > 0 && pdsch_AntennaPorts < 33, "pdsch_AntennaPorts in 1...32\n");
  cfg->carrier_config.num_tx_ant.tl.tag = NFAPI_NR_CONFIG_NUM_TX_ANT_TAG;

  int num_ssb=0;
  for (int i=0;i<32;i++) {
    cfg->ssb_table.ssb_beam_id_list[i].beam_id.tl.tag = NFAPI_NR_CONFIG_BEAM_ID_TAG;
    if ((cfg->ssb_table.ssb_mask_list[0].ssb_mask.value>>(31-i))&1) {
      cfg->ssb_table.ssb_beam_id_list[i].beam_id.value = num_ssb;
      num_ssb++;
    }
    cfg->num_tlv++;
  }
  for (int i=0;i<32;i++) {
    cfg->ssb_table.ssb_beam_id_list[32+i].beam_id.tl.tag = NFAPI_NR_CONFIG_BEAM_ID_TAG;
    if ((cfg->ssb_table.ssb_mask_list[1].ssb_mask.value>>(31-i))&1) {
      cfg->ssb_table.ssb_beam_id_list[32+i].beam_id.value = num_ssb;
      num_ssb++;
    }
    cfg->num_tlv++;
  } 

  cfg->carrier_config.num_rx_ant.value = pusch_AntennaPorts;
  AssertFatal(pusch_AntennaPorts > 0 && pusch_AntennaPorts < 13, "pusch_AntennaPorts in 1...12\n");
  cfg->carrier_config.num_rx_ant.tl.tag = NFAPI_NR_CONFIG_NUM_RX_ANT_TAG;
  LOG_I(NR_MAC,"Set RX antenna number to %d, Set TX antenna number to %d (num ssb %d: %x,%x)\n",
        cfg->carrier_config.num_tx_ant.value,cfg->carrier_config.num_rx_ant.value,num_ssb,cfg->ssb_table.ssb_mask_list[0].ssb_mask.value,cfg->ssb_table.ssb_mask_list[1].ssb_mask.value);
  AssertFatal(cfg->carrier_config.num_tx_ant.value > 0,"carrier_config.num_tx_ant.value %d !\n",cfg->carrier_config.num_tx_ant.value );
  cfg->num_tlv++;
  cfg->num_tlv++;

  // TDD Table Configuration
  if (cfg->cell_config.frame_duplex_type.value == TDD){
    cfg->tdd_table.tdd_period.tl.tag = NFAPI_NR_CONFIG_TDD_PERIOD_TAG;
    cfg->num_tlv++;
    if (scc->tdd_UL_DL_ConfigurationCommon->pattern1.ext1 == NULL) {
      cfg->tdd_table.tdd_period.value = scc->tdd_UL_DL_ConfigurationCommon->pattern1.dl_UL_TransmissionPeriodicity;
    } else {
      AssertFatal(scc->tdd_UL_DL_ConfigurationCommon->pattern1.ext1->dl_UL_TransmissionPeriodicity_v1530 != NULL,
                  "In %s: scc->tdd_UL_DL_ConfigurationCommon->pattern1.ext1->dl_UL_TransmissionPeriodicity_v1530 is null\n", __FUNCTION__);
      cfg->tdd_table.tdd_period.value = *scc->tdd_UL_DL_ConfigurationCommon->pattern1.ext1->dl_UL_TransmissionPeriodicity_v1530;
    }
    LOG_I(NR_MAC, "Setting TDD configuration period to %d\n", cfg->tdd_table.tdd_period.value);
    int periods_per_frame = set_tdd_config_nr(cfg,
                                              scc->uplinkConfigCommon->frequencyInfoUL->scs_SpecificCarrierList.list.array[0]->subcarrierSpacing,
                                              scc->tdd_UL_DL_ConfigurationCommon->pattern1.nrofDownlinkSlots,
                                              scc->tdd_UL_DL_ConfigurationCommon->pattern1.nrofDownlinkSymbols,
                                              scc->tdd_UL_DL_ConfigurationCommon->pattern1.nrofUplinkSlots,
                                              scc->tdd_UL_DL_ConfigurationCommon->pattern1.nrofUplinkSymbols);

    if (periods_per_frame < 0)
      LOG_E(NR_MAC,"TDD configuration can not be done\n");
    else {
      LOG_I(NR_MAC,"TDD has been properly configurated\n");
      RC.nrmac[Mod_idP]->tdd_beam_association = (int16_t *)malloc16(periods_per_frame*sizeof(int16_t));
    }
  }

}

int nr_mac_enable_ue_rrc_processing_timer(module_id_t Mod_idP, rnti_t rnti, NR_SubcarrierSpacing_t subcarrierSpacing, uint32_t rrc_reconfiguration_delay) {

  if (rrc_reconfiguration_delay == 0) {
    return -1;
  }
  const int UE_id = find_nr_UE_id(Mod_idP,rnti);
  if (UE_id < 0) {
    LOG_W(NR_MAC, "Could not find UE for RNTI 0x%04x\n", rnti);
    return -1;
  }

  NR_UE_info_t *UE_info = &RC.nrmac[Mod_idP]->UE_info;
  NR_UE_sched_ctrl_t *sched_ctrl = &UE_info->UE_sched_ctrl[UE_id];
  const uint16_t sf_ahead = 6/(0x01<<subcarrierSpacing) + ((6%(0x01<<subcarrierSpacing))>0);
  const uint16_t sl_ahead = sf_ahead * (0x01<<subcarrierSpacing);
  sched_ctrl->rrc_processing_timer = (rrc_reconfiguration_delay<<subcarrierSpacing) + sl_ahead;
  LOG_I(NR_MAC, "Activating RRC processing timer for UE %d with %d ms\n", UE_id, rrc_reconfiguration_delay);

  return 0;
}

int rrc_mac_config_req_gNB(module_id_t Mod_idP,
                           rrc_pdsch_AntennaPorts_t pdsch_AntennaPorts,
                           int pusch_AntennaPorts,
                           int sib1_tda,
                           int minRXTXTIMEpdsch,
                           NR_ServingCellConfigCommon_t *scc,
                           NR_BCCH_BCH_Message_t *mib,
                           NR_BCCH_DL_SCH_Message_t *sib1,
                           int add_ue,
                           uint32_t rnti,
                           NR_CellGroupConfig_t *CellGroup) {

  if (scc != NULL ) {
    AssertFatal((scc->ssb_PositionsInBurst->present > 0) && (scc->ssb_PositionsInBurst->present < 4), "SSB Bitmap type %d is not valid\n",scc->ssb_PositionsInBurst->present);

    /* dimension UL_tti_req_ahead for number of slots in frame */
    const int n = nr_slots_per_frame[*scc->ssbSubcarrierSpacing];
    RC.nrmac[Mod_idP]->UL_tti_req_ahead[0] = calloc(n, sizeof(nfapi_nr_ul_tti_request_t));
    AssertFatal(RC.nrmac[Mod_idP]->UL_tti_req_ahead[0],
                "could not allocate memory for RC.nrmac[]->UL_tti_req_ahead[]\n");
    /* fill in slot/frame numbers: slot is fixed, frame will be updated by scheduler
     * consider that scheduler runs sl_ahead: the first sl_ahead slots are
     * already "in the past" and thus we put frame 1 instead of 0! */
    for (int i = 0; i < n; ++i) {
      nfapi_nr_ul_tti_request_t *req = &RC.nrmac[Mod_idP]->UL_tti_req_ahead[0][i];
      req->SFN = i < (RC.nrmac[Mod_idP]->if_inst->sl_ahead-1);
      req->Slot = i;
    }
    RC.nrmac[Mod_idP]->common_channels[0].vrb_map_UL =
        calloc(n * MAX_BWP_SIZE, sizeof(uint16_t));
    AssertFatal(RC.nrmac[Mod_idP]->common_channels[0].vrb_map_UL,
                "could not allocate memory for RC.nrmac[]->common_channels[0].vrb_map_UL\n");

    LOG_I(NR_MAC,"Configuring common parameters from NR ServingCellConfig\n");

    int num_pdsch_antenna_ports = pdsch_AntennaPorts.N1 * pdsch_AntennaPorts.N2 * pdsch_AntennaPorts.XP;
    RC.nrmac[Mod_idP]->xp_pdsch_antenna_ports = pdsch_AntennaPorts.XP;
    config_common(Mod_idP,
<<<<<<< HEAD
                  pdsch_AntennaPorts,
=======
                  ssb_SubcarrierOffset,
                  num_pdsch_antenna_ports,
>>>>>>> 5bf454c7
                  pusch_AntennaPorts,
		  scc);
    LOG_D(NR_MAC, "%s() %s:%d RC.nrmac[Mod_idP]->if_inst->NR_PHY_config_req:%p\n", __FUNCTION__, __FILE__, __LINE__, RC.nrmac[Mod_idP]->if_inst->NR_PHY_config_req);
  
    // if in nFAPI mode 
    if ( (NFAPI_MODE == NFAPI_MODE_PNF || NFAPI_MODE == NFAPI_MODE_VNF) && (RC.nrmac[Mod_idP]->if_inst->NR_PHY_config_req == NULL) ){
      while(RC.nrmac[Mod_idP]->if_inst->NR_PHY_config_req == NULL) {
        // DJP AssertFatal(RC.nrmac[Mod_idP]->if_inst->PHY_config_req != NULL,"if_inst->phy_config_request is null\n");
        usleep(100 * 1000);
        printf("Waiting for PHY_config_req\n");
      }
    }
    RC.nrmac[Mod_idP]->minRXTXTIMEpdsch = minRXTXTIMEpdsch;

    NR_PHY_Config_t phycfg;
    phycfg.Mod_id = Mod_idP;
    phycfg.CC_id  = 0;
    phycfg.cfg    = &RC.nrmac[Mod_idP]->config[0];

    if (RC.nrmac[Mod_idP]->if_inst->NR_PHY_config_req) RC.nrmac[Mod_idP]->if_inst->NR_PHY_config_req(&phycfg);

    find_SSB_and_RO_available(Mod_idP);

    const NR_TDD_UL_DL_Pattern_t *tdd = scc->tdd_UL_DL_ConfigurationCommon ? &scc->tdd_UL_DL_ConfigurationCommon->pattern1 : NULL;

    int nr_slots_period = n;
    int nr_dl_slots = n;
    int nr_ulstart_slot = 0;
    if (tdd) {
      nr_dl_slots = tdd->nrofDownlinkSlots + (tdd->nrofDownlinkSymbols != 0);
      nr_ulstart_slot = tdd->nrofDownlinkSlots + (tdd->nrofUplinkSymbols == 0);
      nr_slots_period /= get_nb_periods_per_frame(tdd->dl_UL_TransmissionPeriodicity);
    }
    else
      // if TDD configuration is not present and the band is not FDD, it means it is a dynamic TDD configuration
      AssertFatal(RC.nrmac[Mod_idP]->common_channels[0].frame_type == FDD,"Dynamic TDD not handled yet\n");

    for (int slot = 0; slot < n; ++slot) {
      if (RC.nrmac[Mod_idP]->common_channels[0].frame_type == FDD ||
          (slot != 0))
        RC.nrmac[Mod_idP]->dlsch_slot_bitmap[slot / 64] |= (uint64_t)((slot % nr_slots_period) < nr_dl_slots) << (slot % 64);
      RC.nrmac[Mod_idP]->ulsch_slot_bitmap[slot / 64] |= (uint64_t)((slot % nr_slots_period) >= nr_ulstart_slot) << (slot % 64);

      LOG_I(NR_MAC, "In %s: slot %d DL %d UL %d\n",
            __FUNCTION__,
            slot,
            (RC.nrmac[Mod_idP]->dlsch_slot_bitmap[slot / 64] & ((uint64_t)1 << (slot % 64))) != 0,
            (RC.nrmac[Mod_idP]->ulsch_slot_bitmap[slot / 64] & ((uint64_t)1 << (slot % 64))) != 0);
    }

    if (get_softmodem_params()->phy_test) {
      RC.nrmac[Mod_idP]->pre_processor_dl = nr_preprocessor_phytest;
      RC.nrmac[Mod_idP]->pre_processor_ul = nr_ul_preprocessor_phytest;
    } else {
      RC.nrmac[Mod_idP]->pre_processor_dl = nr_init_fr1_dlsch_preprocessor(Mod_idP, 0);
      RC.nrmac[Mod_idP]->pre_processor_ul = nr_init_fr1_ulsch_preprocessor(Mod_idP, 0);
    }

    if (get_softmodem_params()->sa > 0) {
      NR_COMMON_channels_t *cc = &RC.nrmac[Mod_idP]->common_channels[0];
      RC.nrmac[Mod_idP]->sib1_tda = sib1_tda;
      for (int n=0;n<NR_NB_RA_PROC_MAX;n++ ) {
        cc->ra[n].cfra = false;
        cc->ra[n].msg3_dcch_dtch = false;
        cc->ra[n].rnti = 0;
        cc->ra[n].preambles.num_preambles = MAX_NUM_NR_PRACH_PREAMBLES;
        cc->ra[n].preambles.preamble_list = (uint8_t *) malloc(MAX_NUM_NR_PRACH_PREAMBLES*sizeof(uint8_t));
        for (int i = 0; i < MAX_NUM_NR_PRACH_PREAMBLES; i++)
          cc->ra[n].preambles.preamble_list[i] = i;
      }
    }
  }
 
  if (mib) RC.nrmac[Mod_idP]->common_channels[0].mib = mib;
  if (sib1) RC.nrmac[Mod_idP]->common_channels[0].sib1 = sib1;

  if (CellGroup) {

    if (get_softmodem_params()->sa) {
      calculate_preferred_dl_tda(Mod_idP, NULL);
    }

    const NR_ServingCellConfig_t *servingCellConfig = NULL;
    if(CellGroup->spCellConfig && CellGroup->spCellConfig->spCellConfigDedicated) {
      servingCellConfig = CellGroup->spCellConfig->spCellConfigDedicated;
      const struct NR_ServingCellConfig__downlinkBWP_ToAddModList *bwpList = servingCellConfig->downlinkBWP_ToAddModList;
      if(bwpList) {
        AssertFatal(bwpList->list.count > 0, "downlinkBWP_ToAddModList has no BWPs!\n");
        for (int i = 0; i < bwpList->list.count; ++i) {
          const NR_BWP_Downlink_t *bwp = bwpList->list.array[i];
          calculate_preferred_dl_tda(Mod_idP, bwp);
        }
      }

      const struct NR_UplinkConfig__uplinkBWP_ToAddModList *ubwpList = servingCellConfig->uplinkConfig->uplinkBWP_ToAddModList;
      if(ubwpList) {
        AssertFatal(ubwpList->list.count > 0, "uplinkBWP_ToAddModList no BWPs!\n");
        for (int i = 0; i < ubwpList->list.count; ++i) {
          const NR_BWP_Uplink_t *ubwp = ubwpList->list.array[i];
          calculate_preferred_ul_tda(Mod_idP, ubwp);
        }
      }
    }

    NR_UE_info_t *UE_info = &RC.nrmac[Mod_idP]->UE_info;
    if (add_ue == 1 && get_softmodem_params()->phy_test) {
      const int UE_id = add_new_nr_ue(Mod_idP, rnti, CellGroup);
      LOG_I(NR_MAC,"Added new UE_id %d/%x with initial CellGroup\n",UE_id,rnti);
      process_CellGroup(CellGroup,&UE_info->UE_sched_ctrl[UE_id]);
    } else if (add_ue == 1 && !get_softmodem_params()->phy_test) {
      const int CC_id = 0;
      NR_COMMON_channels_t *cc = &RC.nrmac[Mod_idP]->common_channels[CC_id];
      uint8_t ra_index = 0;
      /* checking for free RA process */
      for(; ra_index < NR_NB_RA_PROC_MAX; ra_index++) {
        if((cc->ra[ra_index].state == RA_IDLE) && (!cc->ra[ra_index].cfra)) break;
      }
      if (ra_index == NR_NB_RA_PROC_MAX) {
        LOG_E(NR_MAC, "%s() %s:%d RA processes are not available for CFRA RNTI :%x\n", __FUNCTION__, __FILE__, __LINE__, rnti);
        return -1;
      }	
      NR_RA_t *ra = &cc->ra[ra_index];
      ra->CellGroup = CellGroup;
      if (CellGroup->spCellConfig && CellGroup->spCellConfig->reconfigurationWithSync &&
	        CellGroup->spCellConfig->reconfigurationWithSync->rach_ConfigDedicated!=NULL) {
        if (CellGroup->spCellConfig->reconfigurationWithSync->rach_ConfigDedicated->choice.uplink->cfra != NULL) {
          ra->cfra = true;
          ra->rnti = rnti;
          struct NR_CFRA *cfra = CellGroup->spCellConfig->reconfigurationWithSync->rach_ConfigDedicated->choice.uplink->cfra;
          uint8_t num_preamble = cfra->resources.choice.ssb->ssb_ResourceList.list.count;
          ra->preambles.num_preambles = num_preamble;
          ra->preambles.preamble_list = (uint8_t *) malloc(num_preamble*sizeof(uint8_t));
          for(int i=0; i<cc->num_active_ssb; i++) {
            for(int j=0; j<num_preamble; j++) {
              if (cc->ssb_index[i] == cfra->resources.choice.ssb->ssb_ResourceList.list.array[j]->ssb) {
                // one dedicated preamble for each beam
                ra->preambles.preamble_list[i] =
                    cfra->resources.choice.ssb->ssb_ResourceList.list.array[j]->ra_PreambleIndex;
                break;
              }
            }
          }
        }
      } else {
        ra->cfra = false;
        ra->rnti = 0;
        ra->preambles.num_preambles = MAX_NUM_NR_PRACH_PREAMBLES;
        ra->preambles.preamble_list = (uint8_t *) malloc(MAX_NUM_NR_PRACH_PREAMBLES*sizeof(uint8_t));
        for (int i = 0; i < MAX_NUM_NR_PRACH_PREAMBLES; i++)
          ra->preambles.preamble_list[i] = i;
      }
      ra->msg3_dcch_dtch = false;
      LOG_I(NR_MAC,"Added new RA process for UE RNTI %04x with initial CellGroup\n", rnti);
    } else { // CellGroup has been updated
      NR_ServingCellConfigCommon_t *scc = RC.nrmac[Mod_idP]->common_channels[0].ServingCellConfigCommon;
      const int UE_id = find_nr_UE_id(Mod_idP,rnti);
      int target_ss;
      UE_info->CellGroup[UE_id] = CellGroup;
      LOG_I(NR_MAC,"Modified UE_id %d/%x with CellGroup\n",UE_id,rnti);
      process_CellGroup(CellGroup,&UE_info->UE_sched_ctrl[UE_id]);
      NR_UE_sched_ctrl_t *sched_ctrl = &UE_info->UE_sched_ctrl[UE_id];
      const NR_PDSCH_ServingCellConfig_t *pdsch = servingCellConfig ? servingCellConfig->pdsch_ServingCellConfig->choice.setup : NULL;
      if (get_softmodem_params()->sa) {
        // add all available DL HARQ processes for this UE in SA
        create_dl_harq_list(sched_ctrl, pdsch);
      }
      // update coreset/searchspace
      void *bwpd = NULL;
      NR_BWP_t *genericParameters = NULL;
      target_ss = NR_SearchSpace__searchSpaceType_PR_common;
      if ((sched_ctrl->active_bwp)) {
        target_ss = NR_SearchSpace__searchSpaceType_PR_ue_Specific;
        bwpd = (void*)sched_ctrl->active_bwp->bwp_Dedicated;
        genericParameters = &sched_ctrl->active_bwp->bwp_Common->genericParameters;
      }
      else if (CellGroup->spCellConfig &&
                 CellGroup->spCellConfig->spCellConfigDedicated &&
                 (CellGroup->spCellConfig->spCellConfigDedicated->initialDownlinkBWP)) {
        target_ss = NR_SearchSpace__searchSpaceType_PR_ue_Specific;
        bwpd = (void*)CellGroup->spCellConfig->spCellConfigDedicated->initialDownlinkBWP;
        genericParameters = &scc->downlinkConfigCommon->initialDownlinkBWP->genericParameters;
      }
      sched_ctrl->search_space = get_searchspace(sib1 ? sib1->message.choice.c1->choice.systemInformationBlockType1 : NULL, scc, bwpd, target_ss);
      sched_ctrl->coreset = get_coreset(Mod_idP, scc, bwpd, sched_ctrl->search_space, target_ss);
      sched_ctrl->sched_pdcch = set_pdcch_structure(RC.nrmac[Mod_idP],
                                                    sched_ctrl->search_space,
                                                    sched_ctrl->coreset,
                                                    scc,
                                                    genericParameters,
                                                    RC.nrmac[Mod_idP]->type0_PDCCH_CSS_config);
      sched_ctrl->maxL = 2;
      if (CellGroup->spCellConfig &&
          CellGroup->spCellConfig->spCellConfigDedicated &&
          CellGroup->spCellConfig->spCellConfigDedicated->csi_MeasConfig &&
          CellGroup->spCellConfig->spCellConfigDedicated->csi_MeasConfig->choice.setup
        )
      compute_csi_bitlen (CellGroup->spCellConfig->spCellConfigDedicated->csi_MeasConfig->choice.setup, UE_info, UE_id, Mod_idP);
    }
  }
  VCD_SIGNAL_DUMPER_DUMP_FUNCTION_BY_NAME(VCD_SIGNAL_DUMPER_FUNCTIONS_RRC_MAC_CONFIG, VCD_FUNCTION_OUT);

  return 0;
}// END rrc_mac_config_req_gNB<|MERGE_RESOLUTION|>--- conflicted
+++ resolved
@@ -160,11 +160,7 @@
 
 }
 
-<<<<<<< HEAD
-void config_common(int Mod_idP, rrc_pdsch_AntennaPorts_t dl_antenna_ports_struct, int pusch_AntennaPorts, NR_ServingCellConfigCommon_t *scc) {
-=======
-void config_common(int Mod_idP, int ssb_SubcarrierOffset, int pdsch_AntennaPorts, int pusch_AntennaPorts, NR_ServingCellConfigCommon_t *scc) {
->>>>>>> 5bf454c7
+void config_common(int Mod_idP, int pdsch_AntennaPorts, int pusch_AntennaPorts, NR_ServingCellConfigCommon_t *scc) {
 
   nfapi_nr_config_request_scf_t *cfg = &RC.nrmac[Mod_idP]->config[0];
   RC.nrmac[Mod_idP]->common_channels[0].ServingCellConfigCommon = scc;
@@ -511,12 +507,7 @@
     int num_pdsch_antenna_ports = pdsch_AntennaPorts.N1 * pdsch_AntennaPorts.N2 * pdsch_AntennaPorts.XP;
     RC.nrmac[Mod_idP]->xp_pdsch_antenna_ports = pdsch_AntennaPorts.XP;
     config_common(Mod_idP,
-<<<<<<< HEAD
-                  pdsch_AntennaPorts,
-=======
-                  ssb_SubcarrierOffset,
                   num_pdsch_antenna_ports,
->>>>>>> 5bf454c7
                   pusch_AntennaPorts,
 		  scc);
     LOG_D(NR_MAC, "%s() %s:%d RC.nrmac[Mod_idP]->if_inst->NR_PHY_config_req:%p\n", __FUNCTION__, __FILE__, __LINE__, RC.nrmac[Mod_idP]->if_inst->NR_PHY_config_req);
