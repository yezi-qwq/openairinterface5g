/*
 * Licensed to the OpenAirInterface (OAI) Software Alliance under one or more
 * contributor license agreements.  See the NOTICE file distributed with
 * this work for additional information regarding copyright ownership.
 * The OpenAirInterface Software Alliance licenses this file to You under
 * the OAI Public License, Version 1.1  (the "License"); you may not use this file
 * except in compliance with the License.
 * You may obtain a copy of the License at
 *
 *      http://www.openairinterface.org/?page_id=698
 *
 * Unless required by applicable law or agreed to in writing, software
 * distributed under the License is distributed on an "AS IS" BASIS,
 * WITHOUT WARRANTIES OR CONDITIONS OF ANY KIND, either express or implied.
 * See the License for the specific language governing permissions and
 * limitations under the License.
 *-------------------------------------------------------------------------------
 * For more information about the OpenAirInterface (OAI) Software Alliance:
 *      contact@openairinterface.org
 */

/*! \file config.c
 * \brief gNB configuration performed by RRC or as a consequence of RRC procedures
 * \author  Navid Nikaein and Raymond Knopp, WEI-TAI CHEN
 * \date 2010 - 2014, 2018
 * \version 0.1
 * \company Eurecom, NTUST
 * \email: navid.nikaein@eurecom.fr, kroempa@gmail.com
 * @ingroup _mac

 */

#include "COMMON/platform_types.h"
#include "COMMON/platform_constants.h"
#include "common/ran_context.h"
#include "common/utils/nr/nr_common.h"
#include "common/utils/LOG/log.h"
#include "common/utils/LOG/vcd_signal_dumper.h"

#include "NR_BCCH-BCH-Message.h"
#include "NR_ServingCellConfigCommon.h"

#include "LAYER2/NR_MAC_gNB/mac_proto.h"
#include "SCHED_NR/phy_frame_config_nr.h"

#include "NR_MIB.h"
#include "LAYER2/NR_MAC_COMMON/nr_mac_common.h"
#include "../../../../nfapi/oai_integration/vendor_ext.h"
/* Softmodem params */
#include "executables/softmodem-common.h"

extern RAN_CONTEXT_t RC;
//extern int l2_init_gNB(void);
extern void mac_top_init_gNB(void);
extern uint8_t nfapi_mode;

void process_rlcBearerConfig(struct NR_CellGroupConfig__rlc_BearerToAddModList *rlc_bearer2add_list,
                             struct NR_CellGroupConfig__rlc_BearerToReleaseList *rlc_bearer2release_list,
                             NR_UE_sched_ctrl_t *sched_ctrl) {

  if (rlc_bearer2release_list) {
    for (int i = 0; i < rlc_bearer2release_list->list.count; i++) {
      for (int idx = 0; idx < sched_ctrl->dl_lc_num; idx++) {
        if (sched_ctrl->dl_lc_ids[idx] == *rlc_bearer2release_list->list.array[i]) {
          const int remaining_lcs = sched_ctrl->dl_lc_num - idx - 1;
          memmove(&sched_ctrl->dl_lc_ids[idx], &sched_ctrl->dl_lc_ids[idx + 1], sizeof(sched_ctrl->dl_lc_ids[idx]) * remaining_lcs);
          sched_ctrl->dl_lc_num--;
          break;
        }
      }
    }
  }

  if (rlc_bearer2add_list) {
    // keep lcids
    for (int i = 0; i < rlc_bearer2add_list->list.count; i++) {
      const int lcid = rlc_bearer2add_list->list.array[i]->logicalChannelIdentity;
      bool found = false;
      for (int idx = 0; idx < sched_ctrl->dl_lc_num; idx++) {
        if (sched_ctrl->dl_lc_ids[idx] == lcid) {
          found = true;
          break;
        }
      }

      if (!found) {
        sched_ctrl->dl_lc_num++;
        sched_ctrl->dl_lc_ids[sched_ctrl->dl_lc_num - 1] = lcid;
        LOG_D(NR_MAC, "Adding LCID %d (%s %d)\n", lcid, lcid < 4 ? "SRB" : "DRB", lcid);
      }
    }
  }

  LOG_D(NR_MAC, "In %s: total num of active bearers %d) \n",
      __FUNCTION__,
      sched_ctrl->dl_lc_num);

}


void process_drx_Config(NR_UE_sched_ctrl_t *sched_ctrl,NR_SetupRelease_DRX_Config_t *drx_Config) {
 if (!drx_Config) return;
 AssertFatal(drx_Config->present != NR_SetupRelease_DRX_Config_PR_NOTHING, "Cannot have NR_SetupRelease_DRX_Config_PR_NOTHING\n");

 if (drx_Config->present == NR_SetupRelease_DRX_Config_PR_setup) {
   LOG_I(NR_MAC,"Adding DRX config\n");
 }
 else {
   LOG_I(NR_MAC,"Removing DRX config\n");
 }
}

void process_schedulingRequestConfig(NR_UE_sched_ctrl_t *sched_ctrl,NR_SchedulingRequestConfig_t *schedulingRequestConfig) {
 if (!schedulingRequestConfig) return;

   LOG_I(NR_MAC,"Adding SchedulingRequestconfig\n");
}

void process_bsrConfig(NR_UE_sched_ctrl_t *sched_ctrl,NR_BSR_Config_t *bsr_Config) {
  if (!bsr_Config) return;
  LOG_I(NR_MAC,"Adding BSR config\n");
}

void process_tag_Config(NR_UE_sched_ctrl_t *sched_ctrl,NR_TAG_Config_t *tag_Config) {
  if (!tag_Config) return;
  LOG_I(NR_MAC,"Adding TAG config\n");
}

void process_phr_Config(NR_UE_sched_ctrl_t *sched_ctrl,NR_SetupRelease_PHR_Config_t *phr_Config) {
   if (!phr_Config) return;
   AssertFatal(phr_Config->present != NR_SetupRelease_PHR_Config_PR_NOTHING, "Cannot have NR_SetupRelease_PHR_Config_PR_NOTHING\n");

   if (phr_Config->present == NR_SetupRelease_PHR_Config_PR_setup) {
     LOG_I(NR_MAC,"Adding PHR config\n");
   }
   else {
     LOG_I(NR_MAC,"Removing PHR config\n");
   }
}

void process_CellGroup(NR_CellGroupConfig_t *CellGroup, NR_UE_sched_ctrl_t *sched_ctrl) {

   AssertFatal(CellGroup, "CellGroup is null\n");
   NR_MAC_CellGroupConfig_t   *mac_CellGroupConfig = CellGroup->mac_CellGroupConfig;


   if (mac_CellGroupConfig) {
     process_drx_Config(sched_ctrl,mac_CellGroupConfig->drx_Config);
     process_schedulingRequestConfig(sched_ctrl,mac_CellGroupConfig->schedulingRequestConfig);
     process_bsrConfig(sched_ctrl,mac_CellGroupConfig->bsr_Config);
     process_tag_Config(sched_ctrl,mac_CellGroupConfig->tag_Config);
     process_phr_Config(sched_ctrl,mac_CellGroupConfig->phr_Config);
   }
   else {
     // apply defaults

   }

   process_rlcBearerConfig(CellGroup->rlc_BearerToAddModList,CellGroup->rlc_BearerToReleaseList,sched_ctrl);

}

void config_common(int Mod_idP, int ssb_SubcarrierOffset, rrc_pdsch_AntennaPorts_t dl_antenna_ports_struct, int pusch_AntennaPorts, NR_ServingCellConfigCommon_t *scc) {

  nfapi_nr_config_request_scf_t *cfg = &RC.nrmac[Mod_idP]->config[0];
  RC.nrmac[Mod_idP]->common_channels[0].ServingCellConfigCommon = scc;
  int pdsch_AntennaPorts = dl_antenna_ports_struct.N1 * dl_antenna_ports_struct.N2 * dl_antenna_ports_struct.XP;

  // Carrier configuration

  cfg->carrier_config.dl_bandwidth.value = config_bandwidth(scc->downlinkConfigCommon->frequencyInfoDL->scs_SpecificCarrierList.list.array[0]->subcarrierSpacing,
                                                            scc->downlinkConfigCommon->frequencyInfoDL->scs_SpecificCarrierList.list.array[0]->carrierBandwidth,
                                                            *scc->downlinkConfigCommon->frequencyInfoDL->frequencyBandList.list.array[0]);
  cfg->carrier_config.dl_bandwidth.tl.tag   = NFAPI_NR_CONFIG_DL_BANDWIDTH_TAG; //temporary
  cfg->num_tlv++;
  LOG_I(NR_MAC,"%s() dl_BandwidthP:%d\n", __FUNCTION__, cfg->carrier_config.dl_bandwidth.value);

  cfg->carrier_config.dl_frequency.value = from_nrarfcn(*scc->downlinkConfigCommon->frequencyInfoDL->frequencyBandList.list.array[0],
                                                        *scc->ssbSubcarrierSpacing,
                                                        scc->downlinkConfigCommon->frequencyInfoDL->absoluteFrequencyPointA)/1000; // freq in kHz
  cfg->carrier_config.dl_frequency.tl.tag = NFAPI_NR_CONFIG_DL_FREQUENCY_TAG;
  cfg->num_tlv++;

  for (int i=0; i<5; i++) {
    if (i==scc->downlinkConfigCommon->frequencyInfoDL->scs_SpecificCarrierList.list.array[0]->subcarrierSpacing) {
      cfg->carrier_config.dl_grid_size[i].value = scc->downlinkConfigCommon->frequencyInfoDL->scs_SpecificCarrierList.list.array[0]->carrierBandwidth;
      cfg->carrier_config.dl_k0[i].value = scc->downlinkConfigCommon->frequencyInfoDL->scs_SpecificCarrierList.list.array[0]->offsetToCarrier;
      cfg->carrier_config.dl_grid_size[i].tl.tag = NFAPI_NR_CONFIG_DL_GRID_SIZE_TAG;
      cfg->carrier_config.dl_k0[i].tl.tag = NFAPI_NR_CONFIG_DL_K0_TAG;
      cfg->num_tlv++;
      cfg->num_tlv++;
    }
    else {
      cfg->carrier_config.dl_grid_size[i].value = 0;
      cfg->carrier_config.dl_k0[i].value = 0;
    }
  }

  cfg->carrier_config.uplink_bandwidth.value = config_bandwidth(scc->uplinkConfigCommon->frequencyInfoUL->scs_SpecificCarrierList.list.array[0]->subcarrierSpacing,
                                                                scc->uplinkConfigCommon->frequencyInfoUL->scs_SpecificCarrierList.list.array[0]->carrierBandwidth,
                                                                *scc->uplinkConfigCommon->frequencyInfoUL->frequencyBandList->list.array[0]);
  cfg->carrier_config.uplink_bandwidth.tl.tag   = NFAPI_NR_CONFIG_UPLINK_BANDWIDTH_TAG; //temporary
  cfg->num_tlv++;
  LOG_I(NR_MAC,"%s() dl_BandwidthP:%d\n", __FUNCTION__, cfg->carrier_config.uplink_bandwidth.value);

  int UL_pointA;
  if (scc->uplinkConfigCommon->frequencyInfoUL->absoluteFrequencyPointA == NULL)
    UL_pointA = scc->downlinkConfigCommon->frequencyInfoDL->absoluteFrequencyPointA;
  else
    UL_pointA = *scc->uplinkConfigCommon->frequencyInfoUL->absoluteFrequencyPointA; 

  cfg->carrier_config.uplink_frequency.value = from_nrarfcn(*scc->uplinkConfigCommon->frequencyInfoUL->frequencyBandList->list.array[0],
                                                            *scc->ssbSubcarrierSpacing,
                                                            UL_pointA)/1000; // freq in kHz
  cfg->carrier_config.uplink_frequency.tl.tag = NFAPI_NR_CONFIG_UPLINK_FREQUENCY_TAG;
  cfg->num_tlv++;

  for (int i=0; i<5; i++) {
    if (i==scc->uplinkConfigCommon->frequencyInfoUL->scs_SpecificCarrierList.list.array[0]->subcarrierSpacing) {
      cfg->carrier_config.ul_grid_size[i].value = scc->uplinkConfigCommon->frequencyInfoUL->scs_SpecificCarrierList.list.array[0]->carrierBandwidth;
      cfg->carrier_config.ul_k0[i].value = scc->uplinkConfigCommon->frequencyInfoUL->scs_SpecificCarrierList.list.array[0]->offsetToCarrier;
      cfg->carrier_config.ul_grid_size[i].tl.tag = NFAPI_NR_CONFIG_UL_GRID_SIZE_TAG;
      cfg->carrier_config.ul_k0[i].tl.tag = NFAPI_NR_CONFIG_UL_K0_TAG;
      cfg->num_tlv++;
      cfg->num_tlv++;
    }
    else {
      cfg->carrier_config.ul_grid_size[i].value = 0;
      cfg->carrier_config.ul_k0[i].value = 0;
    }
  }

  uint32_t band = *scc->downlinkConfigCommon->frequencyInfoDL->frequencyBandList.list.array[0];
  frequency_range_t frequency_range = band<100?FR1:FR2;

  frame_type_t frame_type = get_frame_type(*scc->downlinkConfigCommon->frequencyInfoDL->frequencyBandList.list.array[0], *scc->ssbSubcarrierSpacing);
  RC.nrmac[Mod_idP]->common_channels[0].frame_type = frame_type;

  // Cell configuration
  cfg->cell_config.phy_cell_id.value = *scc->physCellId;
  cfg->cell_config.phy_cell_id.tl.tag = NFAPI_NR_CONFIG_PHY_CELL_ID_TAG;
  cfg->num_tlv++;

  cfg->cell_config.frame_duplex_type.value = frame_type;
  cfg->cell_config.frame_duplex_type.tl.tag = NFAPI_NR_CONFIG_FRAME_DUPLEX_TYPE_TAG;
  cfg->num_tlv++;


  // SSB configuration
  cfg->ssb_config.ss_pbch_power.value = scc->ss_PBCH_BlockPower;
  cfg->ssb_config.ss_pbch_power.tl.tag = NFAPI_NR_CONFIG_SS_PBCH_POWER_TAG;
  cfg->num_tlv++;

  cfg->ssb_config.bch_payload.value = 1;
  cfg->ssb_config.bch_payload.tl.tag = NFAPI_NR_CONFIG_BCH_PAYLOAD_TAG;
  cfg->num_tlv++;

  cfg->ssb_config.scs_common.value = *scc->ssbSubcarrierSpacing;
  cfg->ssb_config.scs_common.tl.tag = NFAPI_NR_CONFIG_SCS_COMMON_TAG;
  cfg->num_tlv++;

  // PRACH configuration

  uint8_t nb_preambles = 64;
  if(scc->uplinkConfigCommon->initialUplinkBWP->rach_ConfigCommon->choice.setup->totalNumberOfRA_Preambles != NULL)
     nb_preambles = *scc->uplinkConfigCommon->initialUplinkBWP->rach_ConfigCommon->choice.setup->totalNumberOfRA_Preambles;

  cfg->prach_config.prach_sequence_length.value = scc->uplinkConfigCommon->initialUplinkBWP->rach_ConfigCommon->choice.setup->prach_RootSequenceIndex.present-1;
  cfg->prach_config.prach_sequence_length.tl.tag = NFAPI_NR_CONFIG_PRACH_SEQUENCE_LENGTH_TAG;
  cfg->num_tlv++;  

  if (scc->uplinkConfigCommon->initialUplinkBWP->rach_ConfigCommon->choice.setup->msg1_SubcarrierSpacing)
    cfg->prach_config.prach_sub_c_spacing.value = *scc->uplinkConfigCommon->initialUplinkBWP->rach_ConfigCommon->choice.setup->msg1_SubcarrierSpacing;
  else 
    cfg->prach_config.prach_sub_c_spacing.value = scc->downlinkConfigCommon->frequencyInfoDL->scs_SpecificCarrierList.list.array[0]->subcarrierSpacing;
  cfg->prach_config.prach_sub_c_spacing.tl.tag = NFAPI_NR_CONFIG_PRACH_SUB_C_SPACING_TAG;
  cfg->num_tlv++;
  cfg->prach_config.restricted_set_config.value = scc->uplinkConfigCommon->initialUplinkBWP->rach_ConfigCommon->choice.setup->restrictedSetConfig;
  cfg->prach_config.restricted_set_config.tl.tag = NFAPI_NR_CONFIG_RESTRICTED_SET_CONFIG_TAG;
  cfg->num_tlv++;
  cfg->prach_config.prach_ConfigurationIndex.value = scc->uplinkConfigCommon->initialUplinkBWP->rach_ConfigCommon->choice.setup->rach_ConfigGeneric.prach_ConfigurationIndex;
  cfg->prach_config.prach_ConfigurationIndex.tl.tag = NFAPI_NR_CONFIG_PRACH_CONFIG_INDEX_TAG;
  cfg->num_tlv++;

  switch (scc->uplinkConfigCommon->initialUplinkBWP->rach_ConfigCommon->choice.setup->rach_ConfigGeneric.msg1_FDM) {
    case 0 :
      cfg->prach_config.num_prach_fd_occasions.value = 1;
      break;
    case 1 :
      cfg->prach_config.num_prach_fd_occasions.value = 2;
      break;
    case 2 :
      cfg->prach_config.num_prach_fd_occasions.value = 4;
      break;
    case 3 :
      cfg->prach_config.num_prach_fd_occasions.value = 8;
      break;
    default:
      AssertFatal(1==0,"msg1 FDM identifier %ld undefined (0,1,2,3) \n", scc->uplinkConfigCommon->initialUplinkBWP->rach_ConfigCommon->choice.setup->rach_ConfigGeneric.msg1_FDM);
  } 
  cfg->prach_config.num_prach_fd_occasions.tl.tag = NFAPI_NR_CONFIG_NUM_PRACH_FD_OCCASIONS_TAG;
  cfg->num_tlv++;

  cfg->prach_config.prach_ConfigurationIndex.value =  scc->uplinkConfigCommon->initialUplinkBWP->rach_ConfigCommon->choice.setup->rach_ConfigGeneric.prach_ConfigurationIndex;
  cfg->prach_config.prach_ConfigurationIndex.tl.tag = NFAPI_NR_CONFIG_PRACH_CONFIG_INDEX_TAG;
  cfg->num_tlv++;

  cfg->prach_config.num_prach_fd_occasions_list = (nfapi_nr_num_prach_fd_occasions_t *) malloc(cfg->prach_config.num_prach_fd_occasions.value*sizeof(nfapi_nr_num_prach_fd_occasions_t));
  for (int i=0; i<cfg->prach_config.num_prach_fd_occasions.value; i++) {
//    cfg->prach_config.num_prach_fd_occasions_list[i].num_prach_fd_occasions = i;
    if (cfg->prach_config.prach_sequence_length.value)
      cfg->prach_config.num_prach_fd_occasions_list[i].prach_root_sequence_index.value = scc->uplinkConfigCommon->initialUplinkBWP->rach_ConfigCommon->choice.setup->prach_RootSequenceIndex.choice.l139; 
    else
      cfg->prach_config.num_prach_fd_occasions_list[i].prach_root_sequence_index.value = scc->uplinkConfigCommon->initialUplinkBWP->rach_ConfigCommon->choice.setup->prach_RootSequenceIndex.choice.l839;
    cfg->prach_config.num_prach_fd_occasions_list[i].prach_root_sequence_index.tl.tag = NFAPI_NR_CONFIG_PRACH_ROOT_SEQUENCE_INDEX_TAG;
    cfg->num_tlv++;
    cfg->prach_config.num_prach_fd_occasions_list[i].k1.value = NRRIV2PRBOFFSET(scc->uplinkConfigCommon->initialUplinkBWP->genericParameters.locationAndBandwidth, MAX_BWP_SIZE) + scc->uplinkConfigCommon->initialUplinkBWP->rach_ConfigCommon->choice.setup->rach_ConfigGeneric.msg1_FrequencyStart + (get_N_RA_RB( cfg->prach_config.prach_sub_c_spacing.value, scc->uplinkConfigCommon->frequencyInfoUL->scs_SpecificCarrierList.list.array[0]->subcarrierSpacing ) * i);
    if (get_softmodem_params()->sa) {
      cfg->prach_config.num_prach_fd_occasions_list[i].k1.value = NRRIV2PRBOFFSET(scc->uplinkConfigCommon->initialUplinkBWP->genericParameters.locationAndBandwidth, MAX_BWP_SIZE) + scc->uplinkConfigCommon->initialUplinkBWP->rach_ConfigCommon->choice.setup->rach_ConfigGeneric.msg1_FrequencyStart + (get_N_RA_RB( cfg->prach_config.prach_sub_c_spacing.value, scc->uplinkConfigCommon->frequencyInfoUL->scs_SpecificCarrierList.list.array[0]->subcarrierSpacing ) * i);
    } else {
      cfg->prach_config.num_prach_fd_occasions_list[i].k1.value = scc->uplinkConfigCommon->initialUplinkBWP->rach_ConfigCommon->choice.setup->rach_ConfigGeneric.msg1_FrequencyStart + (get_N_RA_RB( cfg->prach_config.prach_sub_c_spacing.value, scc->uplinkConfigCommon->frequencyInfoUL->scs_SpecificCarrierList.list.array[0]->subcarrierSpacing ) * i);
    }
    cfg->prach_config.num_prach_fd_occasions_list[i].k1.tl.tag = NFAPI_NR_CONFIG_K1_TAG;
    cfg->num_tlv++;
    cfg->prach_config.num_prach_fd_occasions_list[i].prach_zero_corr_conf.value = scc->uplinkConfigCommon->initialUplinkBWP->rach_ConfigCommon->choice.setup->rach_ConfigGeneric.zeroCorrelationZoneConfig;
    cfg->prach_config.num_prach_fd_occasions_list[i].prach_zero_corr_conf.tl.tag = NFAPI_NR_CONFIG_PRACH_ZERO_CORR_CONF_TAG;
    cfg->num_tlv++;
    cfg->prach_config.num_prach_fd_occasions_list[i].num_root_sequences.value = compute_nr_root_seq(scc->uplinkConfigCommon->initialUplinkBWP->rach_ConfigCommon->choice.setup,nb_preambles, frame_type, frequency_range);
    cfg->prach_config.num_prach_fd_occasions_list[i].num_root_sequences.tl.tag = NFAPI_NR_CONFIG_NUM_ROOT_SEQUENCES_TAG;
    cfg->num_tlv++;
    cfg->prach_config.num_prach_fd_occasions_list[i].num_unused_root_sequences.value = 1;
  }

  cfg->prach_config.ssb_per_rach.value = scc->uplinkConfigCommon->initialUplinkBWP->rach_ConfigCommon->choice.setup->ssb_perRACH_OccasionAndCB_PreamblesPerSSB->present-1;
  cfg->prach_config.ssb_per_rach.tl.tag = NFAPI_NR_CONFIG_SSB_PER_RACH_TAG;
  cfg->num_tlv++;

  // SSB Table Configuration
  int scs_scaling = 1<<(cfg->ssb_config.scs_common.value);
  if (scc->downlinkConfigCommon->frequencyInfoDL->absoluteFrequencyPointA < 600000)
    scs_scaling = scs_scaling*3;
  if (scc->downlinkConfigCommon->frequencyInfoDL->absoluteFrequencyPointA > 2016666)
    scs_scaling = scs_scaling>>2;
  uint32_t absolute_diff = (*scc->downlinkConfigCommon->frequencyInfoDL->absoluteFrequencySSB - scc->downlinkConfigCommon->frequencyInfoDL->absoluteFrequencyPointA);
  uint16_t sco = absolute_diff%(12*scs_scaling);
  // values of subcarrier offset larger than the limit only indicates CORESET for Type0-PDCCH CSS set is not present
  uint8_t ssb_SubcarrierOffset_limit = 0;
  if(frequency_range == FR1) {
    ssb_SubcarrierOffset_limit = 24;
  } else {
    ssb_SubcarrierOffset_limit = 12;
  }
  if (ssb_SubcarrierOffset<ssb_SubcarrierOffset_limit)
    AssertFatal(sco==(scs_scaling * ssb_SubcarrierOffset),"absoluteFrequencySSB has a subcarrier offset of %d while it should be %d\n",sco/scs_scaling,ssb_SubcarrierOffset);

  cfg->ssb_table.ssb_offset_point_a.value = absolute_diff/(12*scs_scaling) - 10; //absoluteFrequencySSB is the central frequency of SSB which is made by 20RBs in total
  cfg->ssb_table.ssb_offset_point_a.tl.tag = NFAPI_NR_CONFIG_SSB_OFFSET_POINT_A_TAG;
  cfg->num_tlv++;
  cfg->ssb_table.ssb_period.value = *scc->ssb_periodicityServingCell;
  cfg->ssb_table.ssb_period.tl.tag = NFAPI_NR_CONFIG_SSB_PERIOD_TAG;
  cfg->num_tlv++;
  cfg->ssb_table.ssb_subcarrier_offset.value = ssb_SubcarrierOffset;
  cfg->ssb_table.ssb_subcarrier_offset.tl.tag = NFAPI_NR_CONFIG_SSB_SUBCARRIER_OFFSET_TAG;
  cfg->num_tlv++;

  switch (scc->ssb_PositionsInBurst->present) {
    case 1 :
      cfg->ssb_table.ssb_mask_list[0].ssb_mask.value = scc->ssb_PositionsInBurst->choice.shortBitmap.buf[0]<<24;
      cfg->ssb_table.ssb_mask_list[1].ssb_mask.value = 0;
      break;
    case 2 :
      cfg->ssb_table.ssb_mask_list[0].ssb_mask.value = scc->ssb_PositionsInBurst->choice.mediumBitmap.buf[0]<<24;
      cfg->ssb_table.ssb_mask_list[1].ssb_mask.value = 0;
      break;
    case 3 :
      cfg->ssb_table.ssb_mask_list[0].ssb_mask.value = 0;
      cfg->ssb_table.ssb_mask_list[1].ssb_mask.value = 0;
      for (int i=0; i<4; i++) {
        cfg->ssb_table.ssb_mask_list[0].ssb_mask.value += (scc->ssb_PositionsInBurst->choice.longBitmap.buf[3-i]<<i*8);
        cfg->ssb_table.ssb_mask_list[1].ssb_mask.value += (scc->ssb_PositionsInBurst->choice.longBitmap.buf[7-i]<<i*8);
      }
      break;
    default:
      AssertFatal(1==0,"SSB bitmap size value %d undefined (allowed values 1,2,3) \n", scc->ssb_PositionsInBurst->present);
  }

  cfg->ssb_table.ssb_mask_list[0].ssb_mask.tl.tag = NFAPI_NR_CONFIG_SSB_MASK_TAG;
  cfg->ssb_table.ssb_mask_list[1].ssb_mask.tl.tag = NFAPI_NR_CONFIG_SSB_MASK_TAG;
  cfg->num_tlv+=2;

  // logical antenna ports
  cfg->carrier_config.num_tx_ant.value = pdsch_AntennaPorts;
  AssertFatal(pdsch_AntennaPorts > 0 && pdsch_AntennaPorts < 33, "pdsch_AntennaPorts in 1...32\n");
  cfg->carrier_config.num_tx_ant.tl.tag = NFAPI_NR_CONFIG_NUM_TX_ANT_TAG;

  int num_ssb=0;
  for (int i=0;i<32;i++) {
    cfg->ssb_table.ssb_beam_id_list[i].beam_id.tl.tag = NFAPI_NR_CONFIG_BEAM_ID_TAG;
    if ((cfg->ssb_table.ssb_mask_list[0].ssb_mask.value>>(31-i))&1) {
      cfg->ssb_table.ssb_beam_id_list[i].beam_id.value = num_ssb;
      num_ssb++;
    }
    cfg->num_tlv++;
  }
  for (int i=0;i<32;i++) {
    cfg->ssb_table.ssb_beam_id_list[32+i].beam_id.tl.tag = NFAPI_NR_CONFIG_BEAM_ID_TAG;
    if ((cfg->ssb_table.ssb_mask_list[1].ssb_mask.value>>(31-i))&1) {
      cfg->ssb_table.ssb_beam_id_list[32+i].beam_id.value = num_ssb;
      num_ssb++;
    }
    cfg->num_tlv++;
  } 

  cfg->carrier_config.num_rx_ant.value = pusch_AntennaPorts;
  AssertFatal(pusch_AntennaPorts > 0 && pusch_AntennaPorts < 13, "pusch_AntennaPorts in 1...12\n");
  cfg->carrier_config.num_rx_ant.tl.tag = NFAPI_NR_CONFIG_NUM_RX_ANT_TAG;
  LOG_I(NR_MAC,"Set TX/RX antenna number to %d (num ssb %d: %x,%x)\n",
        cfg->carrier_config.num_tx_ant.value,num_ssb,cfg->ssb_table.ssb_mask_list[0].ssb_mask.value,cfg->ssb_table.ssb_mask_list[1].ssb_mask.value);
  AssertFatal(cfg->carrier_config.num_tx_ant.value > 0,"carrier_config.num_tx_ant.value %d !\n",cfg->carrier_config.num_tx_ant.value );
  cfg->num_tlv++;
  cfg->num_tlv++;

  // TDD Table Configuration
  if (cfg->cell_config.frame_duplex_type.value == TDD){
    cfg->tdd_table.tdd_period.tl.tag = NFAPI_NR_CONFIG_TDD_PERIOD_TAG;
    cfg->num_tlv++;
    if (scc->tdd_UL_DL_ConfigurationCommon->pattern1.ext1 == NULL) {
      cfg->tdd_table.tdd_period.value = scc->tdd_UL_DL_ConfigurationCommon->pattern1.dl_UL_TransmissionPeriodicity;
    } else {
      AssertFatal(scc->tdd_UL_DL_ConfigurationCommon->pattern1.ext1->dl_UL_TransmissionPeriodicity_v1530 != NULL,
                  "In %s: scc->tdd_UL_DL_ConfigurationCommon->pattern1.ext1->dl_UL_TransmissionPeriodicity_v1530 is null\n", __FUNCTION__);
      cfg->tdd_table.tdd_period.value = *scc->tdd_UL_DL_ConfigurationCommon->pattern1.ext1->dl_UL_TransmissionPeriodicity_v1530;
    }
    LOG_I(NR_MAC, "Setting TDD configuration period to %d\n", cfg->tdd_table.tdd_period.value);
    int periods_per_frame = set_tdd_config_nr(cfg,
                                              scc->uplinkConfigCommon->frequencyInfoUL->scs_SpecificCarrierList.list.array[0]->subcarrierSpacing,
                                              scc->tdd_UL_DL_ConfigurationCommon->pattern1.nrofDownlinkSlots,
                                              scc->tdd_UL_DL_ConfigurationCommon->pattern1.nrofDownlinkSymbols,
                                              scc->tdd_UL_DL_ConfigurationCommon->pattern1.nrofUplinkSlots,
                                              scc->tdd_UL_DL_ConfigurationCommon->pattern1.nrofUplinkSymbols);

    if (periods_per_frame < 0)
      LOG_E(NR_MAC,"TDD configuration can not be done\n");
    else {
      LOG_I(NR_MAC,"TDD has been properly configurated\n");
      RC.nrmac[Mod_idP]->tdd_beam_association = (int16_t *)malloc16(periods_per_frame*sizeof(int16_t));
    }
  }

}

int nr_mac_enable_ue_rrc_processing_timer(module_id_t Mod_idP, rnti_t rnti, NR_SubcarrierSpacing_t subcarrierSpacing, uint32_t rrc_reconfiguration_delay) {

  if (rrc_reconfiguration_delay == 0) {
    return -1;
  }
  const int UE_id = find_nr_UE_id(Mod_idP,rnti);
  if (UE_id < 0) {
    LOG_W(NR_MAC, "Could not find UE for RNTI 0x%04x\n", rnti);
    return -1;
  }

  NR_UE_info_t *UE_info = &RC.nrmac[Mod_idP]->UE_info;
  NR_UE_sched_ctrl_t *sched_ctrl = &UE_info->UE_sched_ctrl[UE_id];
  const uint16_t sf_ahead = 6/(0x01<<subcarrierSpacing) + ((6%(0x01<<subcarrierSpacing))>0);
  const uint16_t sl_ahead = sf_ahead * (0x01<<subcarrierSpacing);
  sched_ctrl->rrc_processing_timer = (rrc_reconfiguration_delay<<subcarrierSpacing) + sl_ahead;
  LOG_I(NR_MAC, "Activating RRC processing timer for UE %d\n", UE_id);

  return 0;
}

int rrc_mac_config_req_gNB(module_id_t Mod_idP,
                           int ssb_SubcarrierOffset,
                           rrc_pdsch_AntennaPorts_t pdsch_AntennaPorts,
                           int pusch_AntennaPorts,
                           int sib1_tda,
                           int minRXTXTIMEpdsch,
                           NR_ServingCellConfigCommon_t *scc,
                           NR_BCCH_BCH_Message_t *mib,
                           NR_BCCH_DL_SCH_Message_t *sib1,
                           int add_ue,
                           uint32_t rnti,
                           NR_CellGroupConfig_t *CellGroup,
                           uint32_t rrc_reconfiguration_delay) {

  if (scc && rrc_reconfiguration_delay > 0) {
    const int UE_id = find_nr_UE_id(Mod_idP,rnti);
    if (UE_id >= 0) {
      NR_UE_info_t *UE_info = &RC.nrmac[Mod_idP]->UE_info;
      NR_UE_sched_ctrl_t *sched_ctrl = &UE_info->UE_sched_ctrl[UE_id];
      if (sched_ctrl->rrc_processing_timer == 0) {
        const uint16_t sf_ahead = (uint16_t) ceil((float)6/(0x01<<(*scc->ssbSubcarrierSpacing)));
        const uint16_t sl_ahead = sf_ahead * (0x01<<(*scc->ssbSubcarrierSpacing));
        sched_ctrl->rrc_processing_timer = (rrc_reconfiguration_delay << (*scc->ssbSubcarrierSpacing)) + sl_ahead;
        LOG_I(NR_MAC, "Activating RRC processing timer for UE %d\n", UE_id);
      }
    }
    return 0;
  }

  if (scc != NULL ) {
    AssertFatal((scc->ssb_PositionsInBurst->present > 0) && (scc->ssb_PositionsInBurst->present < 4), "SSB Bitmap type %d is not valid\n",scc->ssb_PositionsInBurst->present);

    /* dimension UL_tti_req_ahead for number of slots in frame */
    const int n = nr_slots_per_frame[*scc->ssbSubcarrierSpacing];
    RC.nrmac[Mod_idP]->UL_tti_req_ahead[0] = calloc(n, sizeof(nfapi_nr_ul_tti_request_t));
    AssertFatal(RC.nrmac[Mod_idP]->UL_tti_req_ahead[0],
                "could not allocate memory for RC.nrmac[]->UL_tti_req_ahead[]\n");
    /* fill in slot/frame numbers: slot is fixed, frame will be updated by scheduler
       extern sf_ahead is initialized in ru_thread but that function is not executed yet here*/
    const uint16_t sf_ahead = (uint16_t) ceil((float)6/(0x01<<(*scc->ssbSubcarrierSpacing)));
    const uint16_t sl_ahead = sf_ahead * (0x01<<(*scc->ssbSubcarrierSpacing));
    /* consider that scheduler runs sl_ahead: the first sl_ahead slots are
     * already "in the past" and thus we put frame 1 instead of 0!*/
    for (int i = 0; i < n; ++i) {
      nfapi_nr_ul_tti_request_t *req = &RC.nrmac[Mod_idP]->UL_tti_req_ahead[0][i];
      req->SFN = i < (sl_ahead-1);
      req->Slot = i;
    }
    RC.nrmac[Mod_idP]->common_channels[0].vrb_map_UL =
        calloc(n * MAX_BWP_SIZE, sizeof(uint16_t));
    AssertFatal(RC.nrmac[Mod_idP]->common_channels[0].vrb_map_UL,
                "could not allocate memory for RC.nrmac[]->common_channels[0].vrb_map_UL\n");

    LOG_I(NR_MAC,"Configuring common parameters from NR ServingCellConfig\n");

    config_common(Mod_idP,
                  ssb_SubcarrierOffset,
                  pdsch_AntennaPorts,
                  pusch_AntennaPorts,
		  scc);
    LOG_D(NR_MAC, "%s() %s:%d RC.nrmac[Mod_idP]->if_inst->NR_PHY_config_req:%p\n", __FUNCTION__, __FILE__, __LINE__, RC.nrmac[Mod_idP]->if_inst->NR_PHY_config_req);
  
    // if in nFAPI mode 
    if ( (NFAPI_MODE == NFAPI_MODE_PNF || NFAPI_MODE == NFAPI_MODE_VNF) && (RC.nrmac[Mod_idP]->if_inst->NR_PHY_config_req == NULL) ){
      while(RC.nrmac[Mod_idP]->if_inst->NR_PHY_config_req == NULL) {
        // DJP AssertFatal(RC.nrmac[Mod_idP]->if_inst->PHY_config_req != NULL,"if_inst->phy_config_request is null\n");
        usleep(100 * 1000);
        printf("Waiting for PHY_config_req\n");
      }
    }
    RC.nrmac[Mod_idP]->ssb_SubcarrierOffset = ssb_SubcarrierOffset;
    RC.nrmac[Mod_idP]->minRXTXTIMEpdsch = minRXTXTIMEpdsch;

    NR_PHY_Config_t phycfg;
    phycfg.Mod_id = Mod_idP;
    phycfg.CC_id  = 0;
    phycfg.cfg    = &RC.nrmac[Mod_idP]->config[0];

    if (RC.nrmac[Mod_idP]->if_inst->NR_PHY_config_req) RC.nrmac[Mod_idP]->if_inst->NR_PHY_config_req(&phycfg);

    find_SSB_and_RO_available(Mod_idP);

    const NR_TDD_UL_DL_Pattern_t *tdd = scc->tdd_UL_DL_ConfigurationCommon ? &scc->tdd_UL_DL_ConfigurationCommon->pattern1 : NULL;

    int nr_slots_period = n;
    int nr_dl_slots = n;
    int nr_ulstart_slot = 0;
    if (tdd) {
      nr_dl_slots = tdd->nrofDownlinkSlots + (tdd->nrofDownlinkSymbols != 0);
      nr_ulstart_slot = tdd->nrofDownlinkSlots + (tdd->nrofUplinkSymbols == 0);
      nr_slots_period /= get_nb_periods_per_frame(tdd->dl_UL_TransmissionPeriodicity);
    }
    else
      // if TDD configuration is not present and the band is not FDD, it means it is a dynamic TDD configuration
      AssertFatal(RC.nrmac[Mod_idP]->common_channels[0].frame_type == FDD,"Dynamic TDD not handled yet\n");

    for (int slot = 0; slot < n; ++slot) {
      /* FIXME: it seems there is a problem with slot 0/10/slots right after UL:
       * we just get retransmissions. Thus, do not schedule such slots in DL in TDD */
      if (RC.nrmac[Mod_idP]->common_channels[0].frame_type == FDD ||
          (slot % nr_slots_period != 0)){
        RC.nrmac[Mod_idP]->dlsch_slot_bitmap[slot / 64] |= (uint64_t)((slot % nr_slots_period) < nr_dl_slots) << (slot % 64);
      }
      RC.nrmac[Mod_idP]->ulsch_slot_bitmap[slot / 64] |= (uint64_t)((slot % nr_slots_period) >= nr_ulstart_slot) << (slot % 64);

      LOG_I(NR_MAC, "In %s: slot %d DL %d UL %d\n",
            __FUNCTION__,
            slot,
            (RC.nrmac[Mod_idP]->dlsch_slot_bitmap[slot / 64] & ((uint64_t)1 << (slot % 64))) != 0,
            (RC.nrmac[Mod_idP]->ulsch_slot_bitmap[slot / 64] & ((uint64_t)1 << (slot % 64))) != 0);
    }

    if (get_softmodem_params()->phy_test) {
      RC.nrmac[Mod_idP]->pre_processor_dl = nr_preprocessor_phytest;
      RC.nrmac[Mod_idP]->pre_processor_ul = nr_ul_preprocessor_phytest;
    } else {
      RC.nrmac[Mod_idP]->pre_processor_dl = nr_init_fr1_dlsch_preprocessor(Mod_idP, 0);
      RC.nrmac[Mod_idP]->pre_processor_ul = nr_init_fr1_ulsch_preprocessor(Mod_idP, 0);
    }

    if (get_softmodem_params()->sa > 0) {
      NR_COMMON_channels_t *cc = &RC.nrmac[Mod_idP]->common_channels[0];
      RC.nrmac[Mod_idP]->sib1_tda = sib1_tda;
      for (int n=0;n<NR_NB_RA_PROC_MAX;n++ ) {
        cc->ra[n].cfra = false;
        cc->ra[n].msg3_dcch_dtch = false;
        cc->ra[n].rnti = 0;
        cc->ra[n].preambles.num_preambles = MAX_NUM_NR_PRACH_PREAMBLES;
        cc->ra[n].preambles.preamble_list = (uint8_t *) malloc(MAX_NUM_NR_PRACH_PREAMBLES*sizeof(uint8_t));
        for (int i = 0; i < MAX_NUM_NR_PRACH_PREAMBLES; i++)
          cc->ra[n].preambles.preamble_list[i] = i;
      }
    }
  }
 
  if (mib) RC.nrmac[Mod_idP]->common_channels[0].mib = mib;
  if (sib1) RC.nrmac[Mod_idP]->common_channels[0].sib1 = sib1;

  if (CellGroup) {

    if (get_softmodem_params()->sa) {
      calculate_preferred_dl_tda(Mod_idP, NULL);
    }

    const NR_ServingCellConfig_t *servingCellConfig = NULL;
    if(CellGroup->spCellConfig && CellGroup->spCellConfig->spCellConfigDedicated) {
      servingCellConfig = CellGroup->spCellConfig->spCellConfigDedicated;
      const struct NR_ServingCellConfig__downlinkBWP_ToAddModList *bwpList = servingCellConfig->downlinkBWP_ToAddModList;
      if(bwpList) {
        AssertFatal(bwpList->list.count > 0, "downlinkBWP_ToAddModList has no BWPs!\n");
        for (int i = 0; i < bwpList->list.count; ++i) {
          const NR_BWP_Downlink_t *bwp = bwpList->list.array[i];
          calculate_preferred_dl_tda(Mod_idP, bwp);
        }
      }

      const struct NR_UplinkConfig__uplinkBWP_ToAddModList *ubwpList = servingCellConfig->uplinkConfig->uplinkBWP_ToAddModList;
      if(ubwpList) {
        AssertFatal(ubwpList->list.count > 0, "uplinkBWP_ToAddModList no BWPs!\n");
        for (int i = 0; i < ubwpList->list.count; ++i) {
          const NR_BWP_Uplink_t *ubwp = ubwpList->list.array[i];
          calculate_preferred_ul_tda(Mod_idP, ubwp);
        }
      }
    }

    NR_UE_info_t *UE_info = &RC.nrmac[Mod_idP]->UE_info;
    if (add_ue == 1 && get_softmodem_params()->phy_test) {
      const int UE_id = add_new_nr_ue(Mod_idP, rnti, CellGroup);
      LOG_I(NR_MAC,"Added new UE_id %d/%x with initial CellGroup\n",UE_id,rnti);
      process_CellGroup(CellGroup,&UE_info->UE_sched_ctrl[UE_id]);
    } else if (add_ue == 1 && !get_softmodem_params()->phy_test) {
      const int CC_id = 0;
      NR_COMMON_channels_t *cc = &RC.nrmac[Mod_idP]->common_channels[CC_id];
      uint8_t ra_index = 0;
      /* checking for free RA process */
      for(; ra_index < NR_NB_RA_PROC_MAX; ra_index++) {
        if((cc->ra[ra_index].state == RA_IDLE) && (!cc->ra[ra_index].cfra)) break;
      }
      if (ra_index == NR_NB_RA_PROC_MAX) {
        LOG_E(NR_MAC, "%s() %s:%d RA processes are not available for CFRA RNTI :%x\n", __FUNCTION__, __FILE__, __LINE__, rnti);
        return -1;
      }	
      NR_RA_t *ra = &cc->ra[ra_index];
      ra->CellGroup = CellGroup;
      if (CellGroup->spCellConfig && CellGroup->spCellConfig->reconfigurationWithSync &&
	        CellGroup->spCellConfig->reconfigurationWithSync->rach_ConfigDedicated!=NULL) {
        if (CellGroup->spCellConfig->reconfigurationWithSync->rach_ConfigDedicated->choice.uplink->cfra != NULL) {
          ra->cfra = true;
          ra->rnti = rnti;
          struct NR_CFRA *cfra = CellGroup->spCellConfig->reconfigurationWithSync->rach_ConfigDedicated->choice.uplink->cfra;
          uint8_t num_preamble = cfra->resources.choice.ssb->ssb_ResourceList.list.count;
          ra->preambles.num_preambles = num_preamble;
          ra->preambles.preamble_list = (uint8_t *) malloc(num_preamble*sizeof(uint8_t));
          for(int i=0; i<cc->num_active_ssb; i++) {
            for(int j=0; j<num_preamble; j++) {
              if (cc->ssb_index[i] == cfra->resources.choice.ssb->ssb_ResourceList.list.array[j]->ssb) {
                // one dedicated preamble for each beam
                ra->preambles.preamble_list[i] =
                    cfra->resources.choice.ssb->ssb_ResourceList.list.array[j]->ra_PreambleIndex;
                break;
              }
            }
          }
        }
      } else {
        ra->cfra = false;
        ra->rnti = 0;
        ra->preambles.num_preambles = MAX_NUM_NR_PRACH_PREAMBLES;
        ra->preambles.preamble_list = (uint8_t *) malloc(MAX_NUM_NR_PRACH_PREAMBLES*sizeof(uint8_t));
        for (int i = 0; i < MAX_NUM_NR_PRACH_PREAMBLES; i++)
          ra->preambles.preamble_list[i] = i;
      }
      ra->msg3_dcch_dtch = false;
      LOG_I(NR_MAC,"Added new RA process for UE RNTI %04x with initial CellGroup\n", rnti);
    } else { // CellGroup has been updated
      NR_ServingCellConfigCommon_t *scc = RC.nrmac[Mod_idP]->common_channels[0].ServingCellConfigCommon;
      const int UE_id = find_nr_UE_id(Mod_idP,rnti);
      int target_ss;
      UE_info->CellGroup[UE_id] = CellGroup;
      LOG_I(NR_MAC,"Modified UE_id %d/%x with CellGroup\n",UE_id,rnti);
      process_CellGroup(CellGroup,&UE_info->UE_sched_ctrl[UE_id]);
      NR_UE_sched_ctrl_t *sched_ctrl = &UE_info->UE_sched_ctrl[UE_id];
      const NR_PDSCH_ServingCellConfig_t *pdsch = servingCellConfig ? servingCellConfig->pdsch_ServingCellConfig->choice.setup : NULL;
      if (get_softmodem_params()->sa) {
        // add all available DL HARQ processes for this UE in SA
        create_dl_harq_list(sched_ctrl, pdsch);
      }
      // update coreset/searchspace
      void *bwpd = NULL;
      NR_BWP_t *genericParameters = NULL;
      target_ss = NR_SearchSpace__searchSpaceType_PR_common;
      if ((sched_ctrl->active_bwp)) {
        target_ss = NR_SearchSpace__searchSpaceType_PR_ue_Specific;
        bwpd = (void*)sched_ctrl->active_bwp->bwp_Dedicated;
        genericParameters = &sched_ctrl->active_bwp->bwp_Common->genericParameters;
      }
      else if (CellGroup->spCellConfig &&
                 CellGroup->spCellConfig->spCellConfigDedicated &&
                 (CellGroup->spCellConfig->spCellConfigDedicated->initialDownlinkBWP)) {
        target_ss = NR_SearchSpace__searchSpaceType_PR_ue_Specific;
        bwpd = (void*)CellGroup->spCellConfig->spCellConfigDedicated->initialDownlinkBWP;
        genericParameters = &scc->downlinkConfigCommon->initialDownlinkBWP->genericParameters;
      }
      sched_ctrl->search_space = get_searchspace(sib1 ? sib1->message.choice.c1->choice.systemInformationBlockType1 : NULL, scc, bwpd, target_ss);
      sched_ctrl->coreset = get_coreset(Mod_idP, scc, bwpd, sched_ctrl->search_space, target_ss);
      sched_ctrl->sched_pdcch = set_pdcch_structure(RC.nrmac[Mod_idP],
                                                    sched_ctrl->search_space,
                                                    sched_ctrl->coreset,
                                                    scc,
                                                    genericParameters,
                                                    RC.nrmac[Mod_idP]->type0_PDCCH_CSS_config);
      sched_ctrl->maxL = 2;
    }
  }

  VCD_SIGNAL_DUMPER_DUMP_FUNCTION_BY_NAME(VCD_SIGNAL_DUMPER_FUNCTIONS_RRC_MAC_CONFIG, VCD_FUNCTION_OUT);
<<<<<<< HEAD
  
    
  return 0;
=======
>>>>>>> 114dcc6a

  return 0;
}// END rrc_mac_config_req_gNB<|MERGE_RESOLUTION|>--- conflicted
+++ resolved
@@ -725,14 +725,7 @@
       sched_ctrl->maxL = 2;
     }
   }
-
   VCD_SIGNAL_DUMPER_DUMP_FUNCTION_BY_NAME(VCD_SIGNAL_DUMPER_FUNCTIONS_RRC_MAC_CONFIG, VCD_FUNCTION_OUT);
-<<<<<<< HEAD
-  
-    
-  return 0;
-=======
->>>>>>> 114dcc6a
 
   return 0;
 }// END rrc_mac_config_req_gNB