--- conflicted
+++ resolved
@@ -451,8 +451,6 @@
 
 }
 
-<<<<<<< HEAD
-=======
 int nr_mac_enable_ue_rrc_processing_timer(module_id_t Mod_idP, rnti_t rnti, NR_SubcarrierSpacing_t subcarrierSpacing, uint32_t rrc_reconfiguration_delay) {
 
   if (rrc_reconfiguration_delay == 0) {
@@ -474,7 +472,6 @@
   return 0;
 }
 
->>>>>>> 114dcc6a
 int rrc_mac_config_req_gNB(module_id_t Mod_idP,
                            int ssb_SubcarrierOffset,
                            rrc_pdsch_AntennaPorts_t pdsch_AntennaPorts,
@@ -722,11 +719,6 @@
     }
   }
   VCD_SIGNAL_DUMPER_DUMP_FUNCTION_BY_NAME(VCD_SIGNAL_DUMPER_FUNCTIONS_RRC_MAC_CONFIG, VCD_FUNCTION_OUT);
-<<<<<<< HEAD
-  
-  return(0);
-=======
->>>>>>> 114dcc6a
 
   return 0;
 }// END rrc_mac_config_req_gNB