--- conflicted
+++ resolved
@@ -341,25 +341,6 @@
   if (scc->downlinkConfigCommon->frequencyInfoDL->absoluteFrequencyPointA > 2016666)
     scs_scaling = scs_scaling>>2;
   uint32_t absolute_diff = (*scc->downlinkConfigCommon->frequencyInfoDL->absoluteFrequencySSB - scc->downlinkConfigCommon->frequencyInfoDL->absoluteFrequencyPointA);
-<<<<<<< HEAD
-  uint16_t sco = absolute_diff%(12*scs_scaling);
-  // values of subcarrier offset larger than the limit only indicates CORESET for Type0-PDCCH CSS set is not present
-  int ssb_SubcarrierOffset_limit = 0;
-  int offset_scaling = 0;  //15kHz
-  if(frequency_range == FR1) {
-    ssb_SubcarrierOffset_limit = 24;
-    if (ssb_SubcarrierOffset<ssb_SubcarrierOffset_limit)
-      offset_scaling = cfg->ssb_config.scs_common.value;
-  } else
-    ssb_SubcarrierOffset_limit = 12;
-  if (ssb_SubcarrierOffset<ssb_SubcarrierOffset_limit)
-    AssertFatal(sco==(scs_scaling * ssb_SubcarrierOffset),
-                "absoluteFrequencySSB has a subcarrier offset of %d/%d while it should be %d (%lu,%lu,%lu)\n",
-                sco,scs_scaling,ssb_SubcarrierOffset,
-                *scc->downlinkConfigCommon->frequencyInfoDL->absoluteFrequencySSB,
-                scc->downlinkConfigCommon->frequencyInfoDL->absoluteFrequencyPointA,
-                absolute_diff);
-=======
 
   RC.nrmac[Mod_idP]->ssb_SubcarrierOffset = absolute_diff%(12*scs_scaling);
   int sco = 31; // no SIB1
@@ -369,7 +350,6 @@
       sco <<= cfg->ssb_config.scs_common.value; // 38.211 section 7.4.3.1 in FR1 it is expresses in terms of 15kHz SCS
   }
 
->>>>>>> 50916825
   cfg->ssb_table.ssb_offset_point_a.value = absolute_diff/(12*scs_scaling) - 10; //absoluteFrequencySSB is the central frequency of SSB which is made by 20RBs in total
   cfg->ssb_table.ssb_offset_point_a.tl.tag = NFAPI_NR_CONFIG_SSB_OFFSET_POINT_A_TAG;
   cfg->num_tlv++;
