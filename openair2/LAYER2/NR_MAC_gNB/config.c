/*
 * Licensed to the OpenAirInterface (OAI) Software Alliance under one or more
 * contributor license agreements.  See the NOTICE file distributed with
 * this work for additional information regarding copyright ownership.
 * The OpenAirInterface Software Alliance licenses this file to You under
 * the OAI Public License, Version 1.1  (the "License"); you may not use this file
 * except in compliance with the License.
 * You may obtain a copy of the License at
 *
 *      http://www.openairinterface.org/?page_id=698
 *
 * Unless required by applicable law or agreed to in writing, software
 * distributed under the License is distributed on an "AS IS" BASIS,
 * WITHOUT WARRANTIES OR CONDITIONS OF ANY KIND, either express or implied.
 * See the License for the specific language governing permissions and
 * limitations under the License.
 *-------------------------------------------------------------------------------
 * For more information about the OpenAirInterface (OAI) Software Alliance:
 *      contact@openairinterface.org
 */

/*! \file config.c
 * \brief gNB configuration performed by RRC or as a consequence of RRC procedures
 * \author  Navid Nikaein and Raymond Knopp, WEI-TAI CHEN
 * \date 2010 - 2014, 2018
 * \version 0.1
 * \company Eurecom, NTUST
 * \email: navid.nikaein@eurecom.fr, kroempa@gmail.com
 * @ingroup _mac

 */

#include "COMMON/platform_types.h"
#include "COMMON/platform_constants.h"
#include "common/ran_context.h"

#include "common/utils/LOG/log.h"
#include "common/utils/LOG/vcd_signal_dumper.h"

#include "NR_BCCH-BCH-Message.h"
#include "NR_ServingCellConfigCommon.h"

#include "LAYER2/NR_MAC_gNB/mac_proto.h"
#include "SCHED_NR/phy_frame_config_nr.h"

#include "NR_MIB.h"
#include "LAYER2/NR_MAC_COMMON/nr_mac_common.h"
#include "../../../../nfapi/oai_integration/vendor_ext.h"
/* Softmodem params */
#include "executables/softmodem-common.h"

extern RAN_CONTEXT_t RC;
//extern int l2_init_gNB(void);
extern void mac_top_init_gNB(void);
extern uint8_t nfapi_mode;

void process_rlcBearerConfig(struct NR_CellGroupConfig__rlc_BearerToAddModList *rlc_bearer2add_list,
                             struct NR_CellGroupConfig__rlc_BearerToReleaseList *rlc_bearer2release_list,
                             NR_UE_sched_ctrl_t *sched_ctrl) {

  if (rlc_bearer2add_list)
  // keep lcids
    for (int i=0;i<rlc_bearer2add_list->list.count;i++) {
      sched_ctrl->lcid_mask |= (1<<rlc_bearer2add_list->list.array[i]->logicalChannelIdentity);
      LOG_I(NR_MAC,"Adding LCID %d (%s %d)\n",
            (int)rlc_bearer2add_list->list.array[i]->logicalChannelIdentity,
            rlc_bearer2add_list->list.array[i]->logicalChannelIdentity<4 ? "SRB" : "DRB",
            (int)rlc_bearer2add_list->list.array[i]->logicalChannelIdentity);
    }
  if (rlc_bearer2release_list)
    for (int i=0;i<rlc_bearer2release_list->list.count;i++)
      sched_ctrl->lcid_mask |= (1<<*rlc_bearer2release_list->list.array[i]);

}


void process_drx_Config(NR_UE_sched_ctrl_t *sched_ctrl,NR_SetupRelease_DRX_Config_t *drx_Config) {
 if (!drx_Config) return;
 AssertFatal(drx_Config->present != NR_SetupRelease_DRX_Config_PR_NOTHING, "Cannot have NR_SetupRelease_DRX_Config_PR_NOTHING\n");

 if (drx_Config->present == NR_SetupRelease_DRX_Config_PR_setup) {
   LOG_I(NR_MAC,"Adding DRX config\n");
 }
 else {
   LOG_I(NR_MAC,"Removing DRX config\n");
 }
}

void process_schedulingRequestConfig(NR_UE_sched_ctrl_t *sched_ctrl,NR_SchedulingRequestConfig_t *schedulingRequestConfig) {
 if (!schedulingRequestConfig) return;

   LOG_I(NR_MAC,"Adding SchedulingRequestconfig\n");
}

void process_bsrConfig(NR_UE_sched_ctrl_t *sched_ctrl,NR_BSR_Config_t *bsr_Config) {
  if (!bsr_Config) return;
  LOG_I(NR_MAC,"Adding BSR config\n");
}

void process_tag_Config(NR_UE_sched_ctrl_t *sched_ctrl,NR_TAG_Config_t *tag_Config) {
  if (!tag_Config) return;
  LOG_I(NR_MAC,"Adding TAG config\n");
}

void process_phr_Config(NR_UE_sched_ctrl_t *sched_ctrl,NR_SetupRelease_PHR_Config_t *phr_Config) {
   if (!phr_Config) return;
   AssertFatal(phr_Config->present != NR_SetupRelease_PHR_Config_PR_NOTHING, "Cannot have NR_SetupRelease_PHR_Config_PR_NOTHING\n");

   if (phr_Config->present == NR_SetupRelease_PHR_Config_PR_setup) {
     LOG_I(NR_MAC,"Adding PHR config\n");
   }
   else {
     LOG_I(NR_MAC,"Removing PHR config\n");
   }
}

void process_CellGroup(NR_CellGroupConfig_t *CellGroup, NR_UE_sched_ctrl_t *sched_ctrl) {

   AssertFatal(CellGroup, "CellGroup is null\n");
   NR_MAC_CellGroupConfig_t   *mac_CellGroupConfig = CellGroup->mac_CellGroupConfig;


   if (mac_CellGroupConfig) {
     process_drx_Config(sched_ctrl,mac_CellGroupConfig->drx_Config);
     process_schedulingRequestConfig(sched_ctrl,mac_CellGroupConfig->schedulingRequestConfig);
     process_bsrConfig(sched_ctrl,mac_CellGroupConfig->bsr_Config);
     process_tag_Config(sched_ctrl,mac_CellGroupConfig->tag_Config);
     process_phr_Config(sched_ctrl,mac_CellGroupConfig->phr_Config);
   }
   else {
     // apply defaults

   }

   process_rlcBearerConfig(CellGroup->rlc_BearerToAddModList,CellGroup->rlc_BearerToReleaseList,sched_ctrl);

}
void config_common(int Mod_idP, int ssb_SubcarrierOffset, int pdsch_AntennaPorts, int pusch_AntennaPorts, NR_ServingCellConfigCommon_t *scc) {

  nfapi_nr_config_request_scf_t *cfg = &RC.nrmac[Mod_idP]->config[0];
  RC.nrmac[Mod_idP]->common_channels[0].ServingCellConfigCommon = scc;
  int i;

  // Carrier configuration

  cfg->carrier_config.dl_bandwidth.value = config_bandwidth(scc->downlinkConfigCommon->frequencyInfoDL->scs_SpecificCarrierList.list.array[0]->subcarrierSpacing,
                                                            scc->downlinkConfigCommon->frequencyInfoDL->scs_SpecificCarrierList.list.array[0]->carrierBandwidth,
                                                            *scc->downlinkConfigCommon->frequencyInfoDL->frequencyBandList.list.array[0]);
  cfg->carrier_config.dl_bandwidth.tl.tag   = NFAPI_NR_CONFIG_DL_BANDWIDTH_TAG; //temporary
  cfg->num_tlv++;
  LOG_I(NR_MAC,"%s() dl_BandwidthP:%d\n", __FUNCTION__, cfg->carrier_config.dl_bandwidth.value);

  cfg->carrier_config.dl_frequency.value = from_nrarfcn(*scc->downlinkConfigCommon->frequencyInfoDL->frequencyBandList.list.array[0],
                                                        *scc->ssbSubcarrierSpacing,
                                                        scc->downlinkConfigCommon->frequencyInfoDL->absoluteFrequencyPointA)/1000; // freq in kHz
  cfg->carrier_config.dl_frequency.tl.tag = NFAPI_NR_CONFIG_DL_FREQUENCY_TAG;
  cfg->num_tlv++;

  for (i=0; i<5; i++) {
    if (i==scc->downlinkConfigCommon->frequencyInfoDL->scs_SpecificCarrierList.list.array[0]->subcarrierSpacing) {
      cfg->carrier_config.dl_grid_size[i].value = scc->downlinkConfigCommon->frequencyInfoDL->scs_SpecificCarrierList.list.array[0]->carrierBandwidth;
      cfg->carrier_config.dl_k0[i].value = scc->downlinkConfigCommon->frequencyInfoDL->scs_SpecificCarrierList.list.array[0]->offsetToCarrier;
      cfg->carrier_config.dl_grid_size[i].tl.tag = NFAPI_NR_CONFIG_DL_GRID_SIZE_TAG;
      cfg->carrier_config.dl_k0[i].tl.tag = NFAPI_NR_CONFIG_DL_K0_TAG;
      cfg->num_tlv++;
      cfg->num_tlv++;
    }
    else {
      cfg->carrier_config.dl_grid_size[i].value = 0;
      cfg->carrier_config.dl_k0[i].value = 0;
    }
  }

  cfg->carrier_config.uplink_bandwidth.value = config_bandwidth(scc->uplinkConfigCommon->frequencyInfoUL->scs_SpecificCarrierList.list.array[0]->subcarrierSpacing,
                                                                scc->uplinkConfigCommon->frequencyInfoUL->scs_SpecificCarrierList.list.array[0]->carrierBandwidth,
                                                                *scc->uplinkConfigCommon->frequencyInfoUL->frequencyBandList->list.array[0]);
  cfg->carrier_config.uplink_bandwidth.tl.tag   = NFAPI_NR_CONFIG_UPLINK_BANDWIDTH_TAG; //temporary
  cfg->num_tlv++;
  LOG_I(NR_MAC,"%s() dl_BandwidthP:%d\n", __FUNCTION__, cfg->carrier_config.uplink_bandwidth.value);

  int UL_pointA;
  if (scc->uplinkConfigCommon->frequencyInfoUL->absoluteFrequencyPointA == NULL)
    UL_pointA = scc->downlinkConfigCommon->frequencyInfoDL->absoluteFrequencyPointA;
  else
    UL_pointA = *scc->uplinkConfigCommon->frequencyInfoUL->absoluteFrequencyPointA; 

  cfg->carrier_config.uplink_frequency.value = from_nrarfcn(*scc->uplinkConfigCommon->frequencyInfoUL->frequencyBandList->list.array[0],
                                                            *scc->ssbSubcarrierSpacing,
                                                            UL_pointA)/1000; // freq in kHz
  cfg->carrier_config.uplink_frequency.tl.tag = NFAPI_NR_CONFIG_UPLINK_FREQUENCY_TAG;
  cfg->num_tlv++;

  for (i=0; i<5; i++) {
    if (i==scc->uplinkConfigCommon->frequencyInfoUL->scs_SpecificCarrierList.list.array[0]->subcarrierSpacing) {
      cfg->carrier_config.ul_grid_size[i].value = scc->uplinkConfigCommon->frequencyInfoUL->scs_SpecificCarrierList.list.array[0]->carrierBandwidth;
      cfg->carrier_config.ul_k0[i].value = scc->uplinkConfigCommon->frequencyInfoUL->scs_SpecificCarrierList.list.array[0]->offsetToCarrier;
      cfg->carrier_config.ul_grid_size[i].tl.tag = NFAPI_NR_CONFIG_UL_GRID_SIZE_TAG;
      cfg->carrier_config.ul_k0[i].tl.tag = NFAPI_NR_CONFIG_UL_K0_TAG;
      cfg->num_tlv++;
      cfg->num_tlv++;
    }
    else {
      cfg->carrier_config.ul_grid_size[i].value = 0;
      cfg->carrier_config.ul_k0[i].value = 0;
    }
  }

  uint32_t band = *scc->downlinkConfigCommon->frequencyInfoDL->frequencyBandList.list.array[0];
  frequency_range_t frequency_range = band<100?FR1:FR2;

  lte_frame_type_t frame_type = get_frame_type(*scc->downlinkConfigCommon->frequencyInfoDL->frequencyBandList.list.array[0], *scc->ssbSubcarrierSpacing);
  RC.nrmac[Mod_idP]->common_channels[0].frame_type = frame_type;

  // Cell configuration
  cfg->cell_config.phy_cell_id.value = *scc->physCellId;
  cfg->cell_config.phy_cell_id.tl.tag = NFAPI_NR_CONFIG_PHY_CELL_ID_TAG;
  cfg->num_tlv++;

  cfg->cell_config.frame_duplex_type.value = frame_type;
  cfg->cell_config.frame_duplex_type.tl.tag = NFAPI_NR_CONFIG_FRAME_DUPLEX_TYPE_TAG;
  cfg->num_tlv++;


  // SSB configuration
  cfg->ssb_config.ss_pbch_power.value = scc->ss_PBCH_BlockPower;
  cfg->ssb_config.ss_pbch_power.tl.tag = NFAPI_NR_CONFIG_SS_PBCH_POWER_TAG;
  cfg->num_tlv++;

  cfg->ssb_config.bch_payload.value = 1;
  cfg->ssb_config.bch_payload.tl.tag = NFAPI_NR_CONFIG_BCH_PAYLOAD_TAG;
  cfg->num_tlv++;

  cfg->ssb_config.scs_common.value = *scc->ssbSubcarrierSpacing;
  cfg->ssb_config.scs_common.tl.tag = NFAPI_NR_CONFIG_SCS_COMMON_TAG;
  cfg->num_tlv++;

  // PRACH configuration

  uint8_t nb_preambles = 64;
  if(scc->uplinkConfigCommon->initialUplinkBWP->rach_ConfigCommon->choice.setup->totalNumberOfRA_Preambles != NULL)
     nb_preambles = *scc->uplinkConfigCommon->initialUplinkBWP->rach_ConfigCommon->choice.setup->totalNumberOfRA_Preambles;

  cfg->prach_config.prach_sequence_length.value = scc->uplinkConfigCommon->initialUplinkBWP->rach_ConfigCommon->choice.setup->prach_RootSequenceIndex.present-1;
  cfg->prach_config.prach_sequence_length.tl.tag = NFAPI_NR_CONFIG_PRACH_SEQUENCE_LENGTH_TAG;
  cfg->num_tlv++;  

  if (scc->uplinkConfigCommon->initialUplinkBWP->rach_ConfigCommon->choice.setup->msg1_SubcarrierSpacing)
    cfg->prach_config.prach_sub_c_spacing.value = *scc->uplinkConfigCommon->initialUplinkBWP->rach_ConfigCommon->choice.setup->msg1_SubcarrierSpacing;
  else 
    cfg->prach_config.prach_sub_c_spacing.value = scc->downlinkConfigCommon->frequencyInfoDL->scs_SpecificCarrierList.list.array[0]->subcarrierSpacing;
  cfg->prach_config.prach_sub_c_spacing.tl.tag = NFAPI_NR_CONFIG_PRACH_SUB_C_SPACING_TAG;
  cfg->num_tlv++;
  cfg->prach_config.restricted_set_config.value = scc->uplinkConfigCommon->initialUplinkBWP->rach_ConfigCommon->choice.setup->restrictedSetConfig;
  cfg->prach_config.restricted_set_config.tl.tag = NFAPI_NR_CONFIG_RESTRICTED_SET_CONFIG_TAG;
  cfg->num_tlv++;
  cfg->prach_config.prach_ConfigurationIndex.value = scc->uplinkConfigCommon->initialUplinkBWP->rach_ConfigCommon->choice.setup->rach_ConfigGeneric.prach_ConfigurationIndex;
  cfg->prach_config.prach_ConfigurationIndex.tl.tag = NFAPI_NR_CONFIG_PRACH_CONFIG_INDEX_TAG;
  cfg->num_tlv++;

  switch (scc->uplinkConfigCommon->initialUplinkBWP->rach_ConfigCommon->choice.setup->rach_ConfigGeneric.msg1_FDM) {
    case 0 :
      cfg->prach_config.num_prach_fd_occasions.value = 1;
      break;
    case 1 :
      cfg->prach_config.num_prach_fd_occasions.value = 2;
      break;
    case 2 :
      cfg->prach_config.num_prach_fd_occasions.value = 4;
      break;
    case 3 :
      cfg->prach_config.num_prach_fd_occasions.value = 8;
      break;
    default:
      AssertFatal(1==0,"msg1 FDM identifier %ld undefined (0,1,2,3) \n", scc->uplinkConfigCommon->initialUplinkBWP->rach_ConfigCommon->choice.setup->rach_ConfigGeneric.msg1_FDM);
  } 
  cfg->prach_config.num_prach_fd_occasions.tl.tag = NFAPI_NR_CONFIG_NUM_PRACH_FD_OCCASIONS_TAG;
  cfg->num_tlv++;

  cfg->prach_config.prach_ConfigurationIndex.value =  scc->uplinkConfigCommon->initialUplinkBWP->rach_ConfigCommon->choice.setup->rach_ConfigGeneric.prach_ConfigurationIndex;
  cfg->prach_config.prach_ConfigurationIndex.tl.tag = NFAPI_NR_CONFIG_PRACH_CONFIG_INDEX_TAG;
  cfg->num_tlv++;

  cfg->prach_config.num_prach_fd_occasions_list = (nfapi_nr_num_prach_fd_occasions_t *) malloc(cfg->prach_config.num_prach_fd_occasions.value*sizeof(nfapi_nr_num_prach_fd_occasions_t));
  for (i=0; i<cfg->prach_config.num_prach_fd_occasions.value; i++) {
//    cfg->prach_config.num_prach_fd_occasions_list[i].num_prach_fd_occasions = i;
    if (cfg->prach_config.prach_sequence_length.value)
      cfg->prach_config.num_prach_fd_occasions_list[i].prach_root_sequence_index.value = scc->uplinkConfigCommon->initialUplinkBWP->rach_ConfigCommon->choice.setup->prach_RootSequenceIndex.choice.l139; 
    else
      cfg->prach_config.num_prach_fd_occasions_list[i].prach_root_sequence_index.value = scc->uplinkConfigCommon->initialUplinkBWP->rach_ConfigCommon->choice.setup->prach_RootSequenceIndex.choice.l839;
    cfg->prach_config.num_prach_fd_occasions_list[i].prach_root_sequence_index.tl.tag = NFAPI_NR_CONFIG_PRACH_ROOT_SEQUENCE_INDEX_TAG;
    cfg->num_tlv++;
    cfg->prach_config.num_prach_fd_occasions_list[i].k1.value = NRRIV2PRBOFFSET(scc->uplinkConfigCommon->initialUplinkBWP->genericParameters.locationAndBandwidth, MAX_BWP_SIZE) + scc->uplinkConfigCommon->initialUplinkBWP->rach_ConfigCommon->choice.setup->rach_ConfigGeneric.msg1_FrequencyStart + (get_N_RA_RB( cfg->prach_config.prach_sub_c_spacing.value, scc->uplinkConfigCommon->frequencyInfoUL->scs_SpecificCarrierList.list.array[0]->subcarrierSpacing ) * i);
    if (get_softmodem_params()->sa) {
      cfg->prach_config.num_prach_fd_occasions_list[i].k1.value = NRRIV2PRBOFFSET(scc->uplinkConfigCommon->initialUplinkBWP->genericParameters.locationAndBandwidth, MAX_BWP_SIZE) + scc->uplinkConfigCommon->initialUplinkBWP->rach_ConfigCommon->choice.setup->rach_ConfigGeneric.msg1_FrequencyStart + (get_N_RA_RB( cfg->prach_config.prach_sub_c_spacing.value, scc->uplinkConfigCommon->frequencyInfoUL->scs_SpecificCarrierList.list.array[0]->subcarrierSpacing ) * i);
    } else {
      cfg->prach_config.num_prach_fd_occasions_list[i].k1.value = scc->uplinkConfigCommon->initialUplinkBWP->rach_ConfigCommon->choice.setup->rach_ConfigGeneric.msg1_FrequencyStart + (get_N_RA_RB( cfg->prach_config.prach_sub_c_spacing.value, scc->uplinkConfigCommon->frequencyInfoUL->scs_SpecificCarrierList.list.array[0]->subcarrierSpacing ) * i);
    }
    cfg->prach_config.num_prach_fd_occasions_list[i].k1.tl.tag = NFAPI_NR_CONFIG_K1_TAG;
    cfg->num_tlv++;
    cfg->prach_config.num_prach_fd_occasions_list[i].prach_zero_corr_conf.value = scc->uplinkConfigCommon->initialUplinkBWP->rach_ConfigCommon->choice.setup->rach_ConfigGeneric.zeroCorrelationZoneConfig;
    cfg->prach_config.num_prach_fd_occasions_list[i].prach_zero_corr_conf.tl.tag = NFAPI_NR_CONFIG_PRACH_ZERO_CORR_CONF_TAG;
    cfg->num_tlv++;
    cfg->prach_config.num_prach_fd_occasions_list[i].num_root_sequences.value = compute_nr_root_seq(scc->uplinkConfigCommon->initialUplinkBWP->rach_ConfigCommon->choice.setup,nb_preambles, frame_type, frequency_range);
    cfg->prach_config.num_prach_fd_occasions_list[i].num_root_sequences.tl.tag = NFAPI_NR_CONFIG_NUM_ROOT_SEQUENCES_TAG;
    cfg->num_tlv++;
    cfg->prach_config.num_prach_fd_occasions_list[i].num_unused_root_sequences.value = 1;
  }

  cfg->prach_config.ssb_per_rach.value = scc->uplinkConfigCommon->initialUplinkBWP->rach_ConfigCommon->choice.setup->ssb_perRACH_OccasionAndCB_PreamblesPerSSB->present-1;
  cfg->prach_config.ssb_per_rach.tl.tag = NFAPI_NR_CONFIG_SSB_PER_RACH_TAG;
  cfg->num_tlv++;

  // SSB Table Configuration
  int scs_scaling = 1<<(cfg->ssb_config.scs_common.value);
  if (scc->downlinkConfigCommon->frequencyInfoDL->absoluteFrequencyPointA < 600000)
    scs_scaling = scs_scaling*3;
  if (scc->downlinkConfigCommon->frequencyInfoDL->absoluteFrequencyPointA > 2016666)
    scs_scaling = scs_scaling>>2;
  uint32_t absolute_diff = (*scc->downlinkConfigCommon->frequencyInfoDL->absoluteFrequencySSB - scc->downlinkConfigCommon->frequencyInfoDL->absoluteFrequencyPointA);
  uint16_t sco = absolute_diff%(12*scs_scaling);
  AssertFatal(sco==(scs_scaling * ssb_SubcarrierOffset),"absoluteFrequencySSB has a subcarrier offset of %d while it should be %d\n",sco/scs_scaling,ssb_SubcarrierOffset);
  cfg->ssb_table.ssb_offset_point_a.value = absolute_diff/(12*scs_scaling) - 10; //absoluteFrequencySSB is the central frequency of SSB which is made by 20RBs in total
  cfg->ssb_table.ssb_offset_point_a.tl.tag = NFAPI_NR_CONFIG_SSB_OFFSET_POINT_A_TAG;
  cfg->num_tlv++;
  cfg->ssb_table.ssb_period.value = *scc->ssb_periodicityServingCell;
  cfg->ssb_table.ssb_period.tl.tag = NFAPI_NR_CONFIG_SSB_PERIOD_TAG;
  cfg->num_tlv++;
  cfg->ssb_table.ssb_subcarrier_offset.value = ssb_SubcarrierOffset;
  cfg->ssb_table.ssb_subcarrier_offset.tl.tag = NFAPI_NR_CONFIG_SSB_SUBCARRIER_OFFSET_TAG;
  cfg->num_tlv++;

  switch (scc->ssb_PositionsInBurst->present) {
    case 1 :
      cfg->ssb_table.ssb_mask_list[0].ssb_mask.value = scc->ssb_PositionsInBurst->choice.shortBitmap.buf[0]<<24;
      cfg->ssb_table.ssb_mask_list[1].ssb_mask.value = 0;
      break;
    case 2 :
      cfg->ssb_table.ssb_mask_list[0].ssb_mask.value = scc->ssb_PositionsInBurst->choice.mediumBitmap.buf[0]<<24;
      cfg->ssb_table.ssb_mask_list[1].ssb_mask.value = 0;
      break;
    case 3 :
      cfg->ssb_table.ssb_mask_list[0].ssb_mask.value = 0;
      cfg->ssb_table.ssb_mask_list[1].ssb_mask.value = 0;
      for (i=0; i<4; i++) {
        cfg->ssb_table.ssb_mask_list[0].ssb_mask.value += (scc->ssb_PositionsInBurst->choice.longBitmap.buf[3-i]<<i*8);
        cfg->ssb_table.ssb_mask_list[1].ssb_mask.value += (scc->ssb_PositionsInBurst->choice.longBitmap.buf[7-i]<<i*8);
      }
      break;
    default:
      AssertFatal(1==0,"SSB bitmap size value %d undefined (allowed values 1,2,3) \n", scc->ssb_PositionsInBurst->present);
  }

  cfg->ssb_table.ssb_mask_list[0].ssb_mask.tl.tag = NFAPI_NR_CONFIG_SSB_MASK_TAG;
  cfg->ssb_table.ssb_mask_list[1].ssb_mask.tl.tag = NFAPI_NR_CONFIG_SSB_MASK_TAG;
  cfg->num_tlv+=2;

  cfg->carrier_config.num_tx_ant.value = pdsch_AntennaPorts;
  AssertFatal(pdsch_AntennaPorts > 0 && pdsch_AntennaPorts < 13, "pdsch_AntennaPorts in 1...12\n");
  cfg->carrier_config.num_tx_ant.tl.tag = NFAPI_NR_CONFIG_NUM_TX_ANT_TAG;

  int num_ssb=0;
  for (int i=0;i<32;i++) {
    cfg->ssb_table.ssb_beam_id_list[i].beam_id.tl.tag = NFAPI_NR_CONFIG_BEAM_ID_TAG;
    if ((cfg->ssb_table.ssb_mask_list[0].ssb_mask.value>>(31-i))&1) {
      cfg->ssb_table.ssb_beam_id_list[i].beam_id.value = num_ssb;
      num_ssb++;
    }
    cfg->num_tlv++;
  }
  for (int i=0;i<32;i++) {
    cfg->ssb_table.ssb_beam_id_list[32+i].beam_id.tl.tag = NFAPI_NR_CONFIG_BEAM_ID_TAG;
    if ((cfg->ssb_table.ssb_mask_list[1].ssb_mask.value>>(31-i))&1) {
      cfg->ssb_table.ssb_beam_id_list[32+i].beam_id.value = num_ssb;
      num_ssb++;
    }
    cfg->num_tlv++;
  } 

  cfg->carrier_config.num_rx_ant.value = pusch_AntennaPorts;
  AssertFatal(pusch_AntennaPorts > 0 && pusch_AntennaPorts < 13, "pusch_AntennaPorts in 1...12\n");
  cfg->carrier_config.num_rx_ant.tl.tag = NFAPI_NR_CONFIG_NUM_RX_ANT_TAG;
  LOG_I(NR_MAC,"Set TX/RX antenna number to %d (num ssb %d: %x,%x)\n",cfg->carrier_config.num_tx_ant.value,num_ssb,cfg->ssb_table.ssb_mask_list[0].ssb_mask.value,cfg->ssb_table.ssb_mask_list[1].ssb_mask.value);
  AssertFatal(cfg->carrier_config.num_tx_ant.value > 0,"carrier_config.num_tx_ant.value %d !\n",cfg->carrier_config.num_tx_ant.value );
  cfg->num_tlv++;
  cfg->num_tlv++;

  // TDD Table Configuration
  //cfg->tdd_table.tdd_period.value = scc->tdd_UL_DL_ConfigurationCommon->pattern1.dl_UL_TransmissionPeriodicity;
  cfg->tdd_table.tdd_period.tl.tag = NFAPI_NR_CONFIG_TDD_PERIOD_TAG;
  cfg->num_tlv++;
  if (scc->tdd_UL_DL_ConfigurationCommon->pattern1.ext1 == NULL)
    cfg->tdd_table.tdd_period.value = scc->tdd_UL_DL_ConfigurationCommon->pattern1.dl_UL_TransmissionPeriodicity;
  else {
    AssertFatal(scc->tdd_UL_DL_ConfigurationCommon->pattern1.ext1->dl_UL_TransmissionPeriodicity_v1530 != NULL,
		"scc->tdd_UL_DL_ConfigurationCommon->pattern1.ext1->dl_UL_TransmissionPeriodicity_v1530 is null\n");
    cfg->tdd_table.tdd_period.value = *scc->tdd_UL_DL_ConfigurationCommon->pattern1.ext1->dl_UL_TransmissionPeriodicity_v1530;
  }
  if(cfg->cell_config.frame_duplex_type.value == TDD){
    LOG_I(NR_MAC,"Setting TDD configuration period to %d\n",cfg->tdd_table.tdd_period.value);
    int periods_per_frame = set_tdd_config_nr(cfg,
                                              scc->uplinkConfigCommon->frequencyInfoUL->scs_SpecificCarrierList.list.array[0]->subcarrierSpacing,
                                              scc->tdd_UL_DL_ConfigurationCommon->pattern1.nrofDownlinkSlots,
                                              scc->tdd_UL_DL_ConfigurationCommon->pattern1.nrofDownlinkSymbols,
                                              scc->tdd_UL_DL_ConfigurationCommon->pattern1.nrofUplinkSlots,
                                              scc->tdd_UL_DL_ConfigurationCommon->pattern1.nrofUplinkSymbols);

    if (periods_per_frame < 0)
      LOG_E(NR_MAC,"TDD configuration can not be done\n");
    else {
      LOG_I(NR_MAC,"TDD has been properly configurated\n");
      RC.nrmac[Mod_idP]->tdd_beam_association = (int16_t *)malloc16(periods_per_frame*sizeof(int16_t));
    }
  }

}

extern uint16_t sl_ahead;
int rrc_mac_config_req_gNB(module_id_t Mod_idP,
                           int ssb_SubcarrierOffset,
                           int pdsch_AntennaPorts,
                           int pusch_AntennaPorts,
                           NR_ServingCellConfigCommon_t *scc,
                           NR_BCCH_BCH_Message_t *mib,
	                   int add_ue,
                           uint32_t rnti,
	                   NR_CellGroupConfig_t *CellGroup) {

  if (scc != NULL ) {
    AssertFatal((scc->ssb_PositionsInBurst->present > 0) && (scc->ssb_PositionsInBurst->present < 4), "SSB Bitmap type %d is not valid\n",scc->ssb_PositionsInBurst->present);

    /* dimension UL_tti_req_ahead for number of slots in frame */
    const uint8_t slots_per_frame[5] = {10, 20, 40, 80, 160};
    const int n = slots_per_frame[*scc->ssbSubcarrierSpacing];
    RC.nrmac[Mod_idP]->UL_tti_req_ahead[0] = calloc(n, sizeof(nfapi_nr_ul_tti_request_t));
    AssertFatal(RC.nrmac[Mod_idP]->UL_tti_req_ahead[0],
                "could not allocate memory for RC.nrmac[]->UL_tti_req_ahead[]\n");
    /* fill in slot/frame numbers: slot is fixed, frame will be updated by
     * scheduler */
    for (int i = 0; i < n; ++i) {
      nfapi_nr_ul_tti_request_t *req = &RC.nrmac[Mod_idP]->UL_tti_req_ahead[0][i];
      /* consider that scheduler runs sl_ahead: the first sl_ahead slots are
       * already "in the past" and thus we put frame 1 instead of 0!  Note that
       * variable sl_ahead seems to not be correctly initialized, but I leave
       * it for information purposes here (the fix would always put 0, what
       * happens now, too) */
      req->SFN = i < sl_ahead;
      req->Slot = i;
    }

    RC.nrmac[Mod_idP]->common_channels[0].vrb_map_UL =
        calloc(n * MAX_BWP_SIZE, sizeof(uint16_t));
    AssertFatal(RC.nrmac[Mod_idP]->common_channels[0].vrb_map_UL,
                "could not allocate memory for RC.nrmac[]->common_channels[0].vrb_map_UL\n");

    LOG_I(NR_MAC,"Configuring common parameters from NR ServingCellConfig\n");

    config_common(Mod_idP,
                  ssb_SubcarrierOffset,
                  pdsch_AntennaPorts,
                  pusch_AntennaPorts,
<<<<<<< HEAD
		  scc);

    LOG_E(NR_MAC, "%s() %s:%d RC.nrmac[Mod_idP]->if_inst->NR_PHY_config_req:%p\n", __FUNCTION__, __FILE__, __LINE__, RC.nrmac[Mod_idP]->if_inst->NR_PHY_config_req);
=======
		              scc);
    LOG_D(NR_MAC, "%s() %s:%d RC.nrmac[Mod_idP]->if_inst->NR_PHY_config_req:%p\n", __FUNCTION__, __FILE__, __LINE__, RC.nrmac[Mod_idP]->if_inst->NR_PHY_config_req);
>>>>>>> 1c17196f
  
    // if in nFAPI mode 
    if ( (NFAPI_MODE == NFAPI_MODE_PNF || NFAPI_MODE == NFAPI_MODE_VNF) && (RC.nrmac[Mod_idP]->if_inst->NR_PHY_config_req == NULL) ){
      while(RC.nrmac[Mod_idP]->if_inst->NR_PHY_config_req == NULL) {
        // DJP AssertFatal(RC.nrmac[Mod_idP]->if_inst->PHY_config_req != NULL,"if_inst->phy_config_request is null\n");
        usleep(100 * 1000);
        printf("Waiting for PHY_config_req\n");
      }
    }
    RC.nrmac[Mod_idP]->ssb_SubcarrierOffset = ssb_SubcarrierOffset;

    NR_PHY_Config_t phycfg;
    phycfg.Mod_id = Mod_idP;
    phycfg.CC_id  = 0;
    phycfg.cfg    = &RC.nrmac[Mod_idP]->config[0];

    if (RC.nrmac[Mod_idP]->if_inst->NR_PHY_config_req) RC.nrmac[Mod_idP]->if_inst->NR_PHY_config_req(&phycfg);

    find_SSB_and_RO_available(Mod_idP);

    const NR_TDD_UL_DL_Pattern_t *tdd = &scc->tdd_UL_DL_ConfigurationCommon->pattern1;
    const int nr_mix_slots = tdd->nrofDownlinkSymbols != 0 || tdd->nrofUplinkSymbols != 0;
    const int nr_slots_period = tdd->nrofDownlinkSlots + tdd->nrofUplinkSlots + nr_mix_slots;
    const int nr_dlmix_slots = tdd->nrofDownlinkSlots + (tdd->nrofDownlinkSymbols != 0);
    const int nr_ulstart_slot = tdd->nrofDownlinkSlots + (tdd->nrofUplinkSymbols == 0);

    for (int slot = 0; slot < n; ++slot) {
      /* FIXME: it seems there is a problem with slot 0/10/slots right after UL:
       * we just get retransmissions. Thus, do not schedule such slots in DL */
      if (slot % nr_slots_period != 0)
        RC.nrmac[Mod_idP]->dlsch_slot_bitmap[slot / 64] |= (uint64_t)((slot % nr_slots_period) < nr_dlmix_slots) << (slot % 64);
      RC.nrmac[Mod_idP]->ulsch_slot_bitmap[slot / 64] |= (uint64_t)((slot % nr_slots_period) >= nr_ulstart_slot) << (slot % 64);
      LOG_D(NR_MAC, "slot %d DL %d UL %d\n",
            slot,
            (RC.nrmac[Mod_idP]->dlsch_slot_bitmap[slot / 64] & ((uint64_t)1 << (slot % 64))) != 0,
            (RC.nrmac[Mod_idP]->ulsch_slot_bitmap[slot / 64] & ((uint64_t)1 << (slot % 64))) != 0);
    }

    if (get_softmodem_params()->phy_test) {
      RC.nrmac[Mod_idP]->pre_processor_dl = nr_preprocessor_phytest;
      RC.nrmac[Mod_idP]->pre_processor_ul = nr_ul_preprocessor_phytest;
    } else {
      RC.nrmac[Mod_idP]->pre_processor_dl = nr_init_fr1_dlsch_preprocessor(Mod_idP, 0);
      RC.nrmac[Mod_idP]->pre_processor_ul = nr_init_fr1_ulsch_preprocessor(Mod_idP, 0);
    }

    if (get_softmodem_params()->sa > 0) {
      NR_COMMON_channels_t *cc = &RC.nrmac[Mod_idP]->common_channels[0];
      for (int n=0;n<NR_NB_RA_PROC_MAX;n++ ) {
	       cc->ra[n].cfra = false;
	       cc->ra[n].rnti = 0;
	       cc->ra[n].preambles.num_preambles = MAX_NUM_NR_PRACH_PREAMBLES;
	       cc->ra[n].preambles.preamble_list = (uint8_t *) malloc(MAX_NUM_NR_PRACH_PREAMBLES*sizeof(uint8_t));
	       for (int i = 0; i < MAX_NUM_NR_PRACH_PREAMBLES; i++)
	          cc->ra[n].preambles.preamble_list[i] = i;
      }
    }
  }
 
  if (mib) RC.nrmac[Mod_idP]->common_channels[0].mib = mib; 
 
  if (CellGroup) {

    const NR_ServingCellConfig_t *servingCellConfig = CellGroup->spCellConfig->spCellConfigDedicated;

    const struct NR_ServingCellConfig__downlinkBWP_ToAddModList *bwpList = servingCellConfig->downlinkBWP_ToAddModList;
    if(bwpList) {
      AssertFatal(bwpList->list.count > 0, "downlinkBWP_ToAddModList has no BWPs!\n");
      for (int i = 0; i < bwpList->list.count; ++i) {
        const NR_BWP_Downlink_t *bwp = bwpList->list.array[i];
        calculate_preferred_dl_tda(Mod_idP, bwp);
      }
    }

    const struct NR_UplinkConfig__uplinkBWP_ToAddModList *ubwpList = servingCellConfig->uplinkConfig->uplinkBWP_ToAddModList;
    if(ubwpList) {
      AssertFatal(ubwpList->list.count > 0, "downlinkBWP_ToAddModList no BWPs!\n");
      for (int i = 0; i < ubwpList->list.count; ++i) {
        const NR_BWP_Uplink_t *ubwp = ubwpList->list.array[i];
        calculate_preferred_ul_tda(Mod_idP, ubwp);
      }
    }

    NR_UE_info_t *UE_info = &RC.nrmac[Mod_idP]->UE_info;
    if (add_ue == 1 && get_softmodem_params()->phy_test) {
      const int UE_id = add_new_nr_ue(Mod_idP, rnti, CellGroup);
      LOG_I(NR_MAC,"Added new UE_id %d/%x with initial CellGroup\n",UE_id,rnti);
      process_CellGroup(CellGroup,&UE_info->UE_sched_ctrl[UE_id]);
    } else if (add_ue == 1 && !get_softmodem_params()->phy_test) {
      const int CC_id = 0;
      NR_COMMON_channels_t *cc = &RC.nrmac[Mod_idP]->common_channels[CC_id];
      uint8_t ra_index = 0;
      /* checking for free RA process */
      for(; ra_index < NR_NB_RA_PROC_MAX; ra_index++) {
        if((cc->ra[ra_index].state == RA_IDLE) && (!cc->ra[ra_index].cfra)) break;
      }
      if (ra_index == NR_NB_RA_PROC_MAX) {
        LOG_E(NR_MAC, "%s() %s:%d RA processes are not available for CFRA RNTI :%x\n", __FUNCTION__, __FILE__, __LINE__, rnti);
        return -1;
      }	
      NR_RA_t *ra = &cc->ra[ra_index];
      ra->CellGroup = CellGroup;
      if (CellGroup->spCellConfig && CellGroup->spCellConfig->reconfigurationWithSync &&
	        CellGroup->spCellConfig->reconfigurationWithSync->rach_ConfigDedicated!=NULL) {
        if (CellGroup->spCellConfig->reconfigurationWithSync->rach_ConfigDedicated->choice.uplink->cfra != NULL) {
          ra->cfra = true;
          ra->rnti = rnti;
          struct NR_CFRA *cfra = CellGroup->spCellConfig->reconfigurationWithSync->rach_ConfigDedicated->choice.uplink->cfra;
          uint8_t num_preamble = cfra->resources.choice.ssb->ssb_ResourceList.list.count;
          ra->preambles.num_preambles = num_preamble;
          ra->preambles.preamble_list = (uint8_t *) malloc(num_preamble*sizeof(uint8_t));
          for(int i=0; i<cc->num_active_ssb; i++) {
            for(int j=0; j<num_preamble; j++) {
              if (cc->ssb_index[i] == cfra->resources.choice.ssb->ssb_ResourceList.list.array[j]->ssb) {
                // one dedicated preamble for each beam
                ra->preambles.preamble_list[i] =
                    cfra->resources.choice.ssb->ssb_ResourceList.list.array[j]->ra_PreambleIndex;
                break;
              }
            }
          }
        }
      } else {
        ra->cfra = false;
        ra->rnti = 0;
        ra->preambles.num_preambles = MAX_NUM_NR_PRACH_PREAMBLES;
        ra->preambles.preamble_list = (uint8_t *) malloc(MAX_NUM_NR_PRACH_PREAMBLES*sizeof(uint8_t));
        for (int i = 0; i < MAX_NUM_NR_PRACH_PREAMBLES; i++)
          ra->preambles.preamble_list[i] = i;
      }
      LOG_I(NR_MAC,"Added new RA process for UE RNTI %04x with initial CellGroup\n", rnti);
    } else { // CellGroup has been updated
      const int UE_id = find_nr_UE_id(Mod_idP,rnti);
      UE_info->CellGroup[UE_id] = CellGroup;
      LOG_I(NR_MAC,"Modified UE_id %d/%x with CellGroup\n",UE_id,rnti);
      process_CellGroup(CellGroup,&UE_info->UE_sched_ctrl[UE_id]);
    }
  }
  VCD_SIGNAL_DUMPER_DUMP_FUNCTION_BY_NAME(VCD_SIGNAL_DUMPER_FUNCTIONS_RRC_MAC_CONFIG, VCD_FUNCTION_OUT);
  
    
  return(0);

}// END rrc_mac_config_req_gNB<|MERGE_RESOLUTION|>--- conflicted
+++ resolved
@@ -458,14 +458,8 @@
                   ssb_SubcarrierOffset,
                   pdsch_AntennaPorts,
                   pusch_AntennaPorts,
-<<<<<<< HEAD
 		  scc);
-
-    LOG_E(NR_MAC, "%s() %s:%d RC.nrmac[Mod_idP]->if_inst->NR_PHY_config_req:%p\n", __FUNCTION__, __FILE__, __LINE__, RC.nrmac[Mod_idP]->if_inst->NR_PHY_config_req);
-=======
-		              scc);
     LOG_D(NR_MAC, "%s() %s:%d RC.nrmac[Mod_idP]->if_inst->NR_PHY_config_req:%p\n", __FUNCTION__, __FILE__, __LINE__, RC.nrmac[Mod_idP]->if_inst->NR_PHY_config_req);
->>>>>>> 1c17196f
   
     // if in nFAPI mode 
     if ( (NFAPI_MODE == NFAPI_MODE_PNF || NFAPI_MODE == NFAPI_MODE_VNF) && (RC.nrmac[Mod_idP]->if_inst->NR_PHY_config_req == NULL) ){
