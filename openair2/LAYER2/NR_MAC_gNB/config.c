/*
 * Licensed to the OpenAirInterface (OAI) Software Alliance under one or more
 * contributor license agreements.  See the NOTICE file distributed with
 * this work for additional information regarding copyright ownership.
 * The OpenAirInterface Software Alliance licenses this file to You under
 * the OAI Public License, Version 1.1  (the "License"); you may not use this file
 * except in compliance with the License.
 * You may obtain a copy of the License at
 *
 *      http://www.openairinterface.org/?page_id=698
 *
 * Unless required by applicable law or agreed to in writing, software
 * distributed under the License is distributed on an "AS IS" BASIS,
 * WITHOUT WARRANTIES OR CONDITIONS OF ANY KIND, either express or implied.
 * See the License for the specific language governing permissions and
 * limitations under the License.
 *-------------------------------------------------------------------------------
 * For more information about the OpenAirInterface (OAI) Software Alliance:
 *      contact@openairinterface.org
 */

/*! \file config.c
 * \brief gNB configuration performed by RRC or as a consequence of RRC procedures
 * \author  Navid Nikaein and Raymond Knopp, WEI-TAI CHEN
 * \date 2010 - 2014, 2018
 * \version 0.1
 * \company Eurecom, NTUST
 * \email: navid.nikaein@eurecom.fr, kroempa@gmail.com
 * @ingroup _mac

 */

#include "COMMON/platform_types.h"
#include "COMMON/platform_constants.h"
#include "common/ran_context.h"

#include "common/utils/LOG/log.h"
#include "common/utils/LOG/vcd_signal_dumper.h"

#include "NR_BCCH-BCH-Message.h"
#include "NR_ServingCellConfigCommon.h"

#include "LAYER2/NR_MAC_gNB/mac_proto.h"

#include "NR_MIB.h"

extern RAN_CONTEXT_t RC;
//extern int l2_init_gNB(void);
extern void mac_top_init_gNB(void);
extern uint8_t nfapi_mode;
 

void config_common(int Mod_idP, 
		   NR_ServingCellConfigCommon_t *scc
                  ){
  nfapi_nr_config_request_t *cfg = &RC.nrmac[Mod_idP]->config[0];

  int mu = 1;

  switch (*scc->ssb_periodicityServingCell) {
    case 0:
      cfg->sch_config.ssb_periodicity.value = 5;
      break;
    case 1:
      cfg->sch_config.ssb_periodicity.value = 10;
      break;
    case 2:
      cfg->sch_config.ssb_periodicity.value = 20;
      break;
    case 3:
      cfg->sch_config.ssb_periodicity.value = 40;
      break;
    case 4:
      cfg->sch_config.ssb_periodicity.value = 80;
      break;
    case 5:
      cfg->sch_config.ssb_periodicity.value = 160;
      break;
  }   


  cfg->sch_config.physical_cell_id.value = *scc->physCellId;
  cfg->sch_config.ssb_scg_position_in_burst.value = scc->ssb_PositionsInBurst->choice.mediumBitmap.buf[0];
 
  // TDD
  cfg->subframe_config.duplex_mode.value                          = 1;
  cfg->subframe_config.duplex_mode.tl.tag = NFAPI_SUBFRAME_CONFIG_DUPLEX_MODE_TAG;
  cfg->num_tlv++;
  
  /// In NR DL and UL will be different band
  cfg->nfapi_config.rf_bands.number_rf_bands       = 1;
  cfg->nfapi_config.rf_bands.rf_band[0]            = *(long*)scc->downlinkConfigCommon->frequencyInfoDL->frequencyBandList.list.array[0];  
  cfg->nfapi_config.rf_bands.tl.tag = NFAPI_PHY_RF_BANDS_TAG;
  cfg->num_tlv++;

  cfg->nfapi_config.nrarfcn.value                  = scc->downlinkConfigCommon->frequencyInfoDL->absoluteFrequencyPointA;

  cfg->nfapi_config.nrarfcn.tl.tag = NFAPI_NR_NFAPI_NRARFCN_TAG;
  cfg->num_tlv++;

  cfg->subframe_config.numerology_index_mu.value = mu;
  //cfg->subframe_config.tl.tag = 
  //cfg->num_tlv++;

  cfg->rf_config.dl_carrier_bandwidth.value    = scc->downlinkConfigCommon->frequencyInfoDL->scs_SpecificCarrierList.list.array[0]->carrierBandwidth;
  cfg->rf_config.dl_carrier_bandwidth.tl.tag   = NFAPI_RF_CONFIG_DL_CHANNEL_BANDWIDTH_TAG; //temporary
  cfg->num_tlv++;
  LOG_I(PHY,"%s() dl_BandwidthP:%d\n", __FUNCTION__, cfg->rf_config.dl_carrier_bandwidth.value);

  cfg->rf_config.ul_carrier_bandwidth.value    = scc->uplinkConfigCommon->frequencyInfoUL->scs_SpecificCarrierList.list.array[0]->carrierBandwidth;
  cfg->rf_config.ul_carrier_bandwidth.tl.tag   = NFAPI_RF_CONFIG_UL_CHANNEL_BANDWIDTH_TAG; 
  cfg->num_tlv++;

  cfg->rf_config.dl_subcarrierspacing.value    = scc->downlinkConfigCommon->frequencyInfoDL->scs_SpecificCarrierList.list.array[0]->subcarrierSpacing;
  cfg->rf_config.dl_subcarrierspacing.tl.tag   = NFAPI_NR_RF_CONFIG_DL_SUBCARRIERSPACING_TAG;
  cfg->num_tlv++;

  cfg->rf_config.ul_subcarrierspacing.value    = scc->uplinkConfigCommon->frequencyInfoUL->scs_SpecificCarrierList.list.array[0]->subcarrierSpacing;
  cfg->rf_config.ul_subcarrierspacing.tl.tag   = NFAPI_NR_RF_CONFIG_UL_SUBCARRIERSPACING_TAG;
  cfg->num_tlv++;

  cfg->rf_config.dl_offsettocarrier.value    = scc->downlinkConfigCommon->frequencyInfoDL->scs_SpecificCarrierList.list.array[0]->offsetToCarrier;
  cfg->rf_config.dl_offsettocarrier.tl.tag   = NFAPI_NR_RF_CONFIG_DL_OFFSETTOCARRIER_TAG;
  cfg->num_tlv++;

  cfg->rf_config.ul_offsettocarrier.value    = scc->uplinkConfigCommon->frequencyInfoUL->scs_SpecificCarrierList.list.array[0]->offsetToCarrier;
  cfg->rf_config.ul_offsettocarrier.tl.tag   = NFAPI_NR_RF_CONFIG_UL_OFFSETTOCARRIER_TAG;
  cfg->num_tlv++;
 
  // InitialBWP configuration

  cfg->initialBWP_config.dl_bandwidth.value    = NRRIV2BW(scc->downlinkConfigCommon->initialDownlinkBWP->genericParameters.locationAndBandwidth,275);
  cfg->initialBWP_config.dl_bandwidth.tl.tag   = NFAPI_INITIALBWP_DL_BANDWIDTH_TAG; //temporary
  cfg->num_tlv++;
  cfg->initialBWP_config.dl_offset.value    = NRRIV2PRBOFFSET(scc->downlinkConfigCommon->initialDownlinkBWP->genericParameters.locationAndBandwidth,275);
  cfg->initialBWP_config.dl_offset.tl.tag   = NFAPI_INITIALBWP_DL_OFFSET_TAG; //temporary
  cfg->num_tlv++;
  cfg->initialBWP_config.dl_subcarrierSpacing.value    = scc->downlinkConfigCommon->initialDownlinkBWP->genericParameters.subcarrierSpacing;
  cfg->initialBWP_config.dl_subcarrierSpacing.tl.tag   = NFAPI_INITIALBWP_DL_SUBCARRIERSPACING_TAG; //temporary
  cfg->num_tlv++;
  LOG_I(PHY,"%s() initialBWP_dl_Bandwidth.RBstart.SCS :%d.%d.%d\n", __FUNCTION__, cfg->initialBWP_config.dl_bandwidth.value,cfg->initialBWP_config.dl_offset.value,cfg->initialBWP_config.dl_subcarrierSpacing.value);

  cfg->initialBWP_config.ul_bandwidth.value    = NRRIV2BW(scc->uplinkConfigCommon->initialUplinkBWP->genericParameters.locationAndBandwidth,275);
  cfg->initialBWP_config.ul_bandwidth.tl.tag   = NFAPI_INITIALBWP_UL_BANDWIDTH_TAG; 
  cfg->num_tlv++;
  cfg->initialBWP_config.ul_offset.value    = NRRIV2PRBOFFSET(scc->uplinkConfigCommon->initialUplinkBWP->genericParameters.locationAndBandwidth,275);
  cfg->initialBWP_config.ul_offset.tl.tag   = NFAPI_INITIALBWP_UL_OFFSET_TAG; //temporary
  cfg->num_tlv++;
  cfg->initialBWP_config.ul_subcarrierSpacing.value    = scc->uplinkConfigCommon->initialUplinkBWP->genericParameters.subcarrierSpacing;
  cfg->initialBWP_config.ul_subcarrierSpacing.tl.tag   = NFAPI_INITIALBWP_DL_SUBCARRIERSPACING_TAG; //temporary
  cfg->num_tlv++;
  LOG_I(PHY,"%s() initialBWP_ul_Bandwidth.RBstart.SCS :%d.%d.%d\n", __FUNCTION__, cfg->initialBWP_config.ul_bandwidth.value,cfg->initialBWP_config.ul_offset.value,cfg->initialBWP_config.ul_subcarrierSpacing.value);


  cfg->rach_config.prach_RootSequenceIndex.value = scc->uplinkConfigCommon->initialUplinkBWP->rach_ConfigCommon->choice.setup->prach_RootSequenceIndex.choice.l139;
  if (scc->uplinkConfigCommon->initialUplinkBWP->rach_ConfigCommon->choice.setup->msg1_SubcarrierSpacing)
    cfg->rach_config.prach_msg1_SubcarrierSpacing.value = *scc->uplinkConfigCommon->initialUplinkBWP->rach_ConfigCommon->choice.setup->msg1_SubcarrierSpacing;
  else cfg->rach_config.prach_msg1_SubcarrierSpacing.value=cfg->rf_config.dl_subcarrierspacing.value;

  cfg->rach_config.restrictedSetConfig.value = scc->uplinkConfigCommon->initialUplinkBWP->rach_ConfigCommon->choice.setup->restrictedSetConfig;
  if (scc->uplinkConfigCommon->initialUplinkBWP->rach_ConfigCommon->choice.setup->msg3_transformPrecoder)
    cfg->rach_config.msg3_transformPrecoding.value = 1;
  else cfg->rach_config.msg3_transformPrecoding.value = 0;

  cfg->rach_config.prach_ConfigurationIndex.value = scc->uplinkConfigCommon->initialUplinkBWP->rach_ConfigCommon->choice.setup->rach_ConfigGeneric.prach_ConfigurationIndex;  
  cfg->rach_config.prach_msg1_FDM.value = scc->uplinkConfigCommon->initialUplinkBWP->rach_ConfigCommon->choice.setup->rach_ConfigGeneric.msg1_FDM;            
  cfg->rach_config.prach_msg1_FrequencyStart.value = scc->uplinkConfigCommon->initialUplinkBWP->rach_ConfigCommon->choice.setup->rach_ConfigGeneric.msg1_FrequencyStart; 
  cfg->rach_config.zeroCorrelationZoneConfig.value = scc->uplinkConfigCommon->initialUplinkBWP->rach_ConfigCommon->choice.setup->rach_ConfigGeneric.zeroCorrelationZoneConfig;
  cfg->rach_config.preambleReceivedTargetPower.value = scc->uplinkConfigCommon->initialUplinkBWP->rach_ConfigCommon->choice.setup->rach_ConfigGeneric.preambleReceivedTargetPower;

  // PDCCH-ConfigCommon
  cfg->pdcch_config.controlResourceSetZero.value = scc->downlinkConfigCommon->initialDownlinkBWP->pdcch_ConfigCommon->choice.setup->controlResourceSetZero;
  cfg->pdcch_config.searchSpaceZero.value = scc->downlinkConfigCommon->initialDownlinkBWP->pdcch_ConfigCommon->choice.setup->searchSpaceZero;

  // PDSCH-ConfigCommon
  cfg->pdsch_config.num_PDSCHTimeDomainResourceAllocations.value = scc->downlinkConfigCommon->initialDownlinkBWP->pdsch_ConfigCommon->choice.setup->pdsch_TimeDomainAllocationList->list.count;
  cfg->pdsch_config.dmrs_TypeA_Position.value = scc->dmrs_TypeA_Position;
  AssertFatal(cfg->pdsch_config.num_PDSCHTimeDomainResourceAllocations.value<=NFAPI_NR_PDSCH_CONFIG_MAXALLOCATIONS,"illegal TimeDomainAllocation count %d\n",cfg->pdsch_config.num_PDSCHTimeDomainResourceAllocations.value);
  for (int i=0;i<cfg->pdsch_config.num_PDSCHTimeDomainResourceAllocations.value;i++) {
    cfg->pdsch_config.PDSCHTimeDomainResourceAllocation_k0[i].value=*scc->downlinkConfigCommon->initialDownlinkBWP->pdsch_ConfigCommon->choice.setup->pdsch_TimeDomainAllocationList->list.array[i]->k0;
    cfg->pdsch_config.PDSCHTimeDomainResourceAllocation_mappingType[i].value=scc->downlinkConfigCommon->initialDownlinkBWP->pdsch_ConfigCommon->choice.setup->pdsch_TimeDomainAllocationList->list.array[i]->mappingType;
    cfg->pdsch_config.PDSCHTimeDomainResourceAllocation_startSymbolAndLength[i].value=scc->downlinkConfigCommon->initialDownlinkBWP->pdsch_ConfigCommon->choice.setup->pdsch_TimeDomainAllocationList->list.array[i]->startSymbolAndLength;
  }

  // PUSCH-ConfigCommon
  cfg->pusch_config.num_PUSCHTimeDomainResourceAllocations.value = scc->uplinkConfigCommon->initialUplinkBWP->pusch_ConfigCommon->choice.setup->pusch_TimeDomainAllocationList->list.count;
  cfg->pusch_config.dmrs_TypeA_Position.value = scc->dmrs_TypeA_Position+2;
  AssertFatal(cfg->pusch_config.num_PUSCHTimeDomainResourceAllocations.value<=NFAPI_NR_PUSCH_CONFIG_MAXALLOCATIONS,"illegal TimeDomainAllocation count %d\n",cfg->pusch_config.num_PUSCHTimeDomainResourceAllocations.value);
  for (int i=0;i<cfg->pusch_config.num_PUSCHTimeDomainResourceAllocations.value;i++) {
    cfg->pusch_config.PUSCHTimeDomainResourceAllocation_k2[i].value=*scc->uplinkConfigCommon->initialUplinkBWP->pusch_ConfigCommon->choice.setup->pusch_TimeDomainAllocationList->list.array[0]->k2;
  }

  //cfg->sch_config.half_frame_index.value = 0; Fix in PHY
  //cfg->sch_config.n_ssb_crb.value = 86;       Fix in PHY

}

/*void config_servingcellconfigcommon(){

}*/

int rrc_mac_config_req_gNB(module_id_t Mod_idP, 
<<<<<<< HEAD
			   int ssb_SubcarrierOffset,
                           NR_ServingCellConfigCommon_t *scc
                           ){

  AssertFatal(scc!=NULL,"scc is null\n");
  AssertFatal(scc->ssb_PositionsInBurst->present == NR_ServingCellConfigCommon__ssb_PositionsInBurst_PR_mediumBitmap, "SSB Bitmap is not 8-bits!\n");

  config_common(Mod_idP, 
		scc);
=======
                           int CC_idP,
						   int cellid,
                           int p_gNB,
                           int nr_bandP,
						   uint64_t ssb_pattern,
                           uint16_t ssb_enum_periodicity,
                           uint64_t dl_CarrierFreqP,
                           int dl_BandwidthP,
                           NR_BCCH_BCH_Message_t *mib,
                           NR_ServingCellConfigCommon_t *servingcellconfigcommon)
{
  uint16_t ssb_periodicity=0;

  switch (ssb_enum_periodicity) {
    case 0:
      ssb_periodicity = 5;
      break;
    case 1:
      ssb_periodicity = 10;
      break;
    case 2:
      ssb_periodicity = 20;
      break;
    case 3:
      ssb_periodicity = 40;
      break;
    case 4:
      ssb_periodicity = 80;
      break;
    case 5:
      ssb_periodicity = 160;
      break;
  }      

  if( mib != NULL ){
    config_nr_mib(Mod_idP, 
               CC_idP,
               p_gNB, 
               mib->message.choice.mib->subCarrierSpacingCommon,
               mib->message.choice.mib->ssb_SubcarrierOffset,
               mib->message.choice.mib->dmrs_TypeA_Position,
               mib->message.choice.mib->pdcch_ConfigSIB1.controlResourceSetZero * 16 + mib->message.choice.mib->pdcch_ConfigSIB1.searchSpaceZero,
               mib->message.choice.mib->cellBarred,
               mib->message.choice.mib->intraFreqReselection
               );
  }// END if( mib != NULL )


  if( servingcellconfigcommon != NULL ){
    config_common(Mod_idP, 
                  CC_idP,
				  cellid,
                  nr_bandP,
				  ssb_pattern,
                  ssb_periodicity,
                  dl_CarrierFreqP,
                  dl_BandwidthP
                  );  
  }//END if( servingcellconfigcommon != NULL )
>>>>>>> 6548ae15

  LOG_E(MAC, "%s() %s:%d RC.nrmac[Mod_idP]->if_inst->NR_PHY_config_req:%p\n", __FUNCTION__, __FILE__, __LINE__, RC.nrmac[Mod_idP]->if_inst->NR_PHY_config_req);

  // if in nFAPI mode 
  if ( (nfapi_mode == 1 || nfapi_mode == 2) && (RC.nrmac[Mod_idP]->if_inst->NR_PHY_config_req == NULL) ){
    while(RC.nrmac[Mod_idP]->if_inst->NR_PHY_config_req == NULL) {
      // DJP AssertFatal(RC.nrmac[Mod_idP]->if_inst->PHY_config_req != NULL,"if_inst->phy_config_request is null\n");
      usleep(100 * 1000);
      printf("Waiting for PHY_config_req\n");
    }
  }

  
  NR_PHY_Config_t phycfg;
  phycfg.Mod_id = Mod_idP;
  phycfg.CC_id  = 0;
  phycfg.cfg    = &RC.nrmac[Mod_idP]->config[0];
  
  if (RC.nrmac[Mod_idP]->if_inst->NR_PHY_config_req) RC.nrmac[Mod_idP]->if_inst->NR_PHY_config_req(&phycfg); 
  
  VCD_SIGNAL_DUMPER_DUMP_FUNCTION_BY_NAME(VCD_SIGNAL_DUMPER_FUNCTIONS_RRC_MAC_CONFIG, VCD_FUNCTION_OUT);

    
  return(0);

}// END rrc_mac_config_req_gNB<|MERGE_RESOLUTION|>--- conflicted
+++ resolved
@@ -200,7 +200,6 @@
 }*/
 
 int rrc_mac_config_req_gNB(module_id_t Mod_idP, 
-<<<<<<< HEAD
 			   int ssb_SubcarrierOffset,
                            NR_ServingCellConfigCommon_t *scc
                            ){
@@ -210,68 +209,6 @@
 
   config_common(Mod_idP, 
 		scc);
-=======
-                           int CC_idP,
-						   int cellid,
-                           int p_gNB,
-                           int nr_bandP,
-						   uint64_t ssb_pattern,
-                           uint16_t ssb_enum_periodicity,
-                           uint64_t dl_CarrierFreqP,
-                           int dl_BandwidthP,
-                           NR_BCCH_BCH_Message_t *mib,
-                           NR_ServingCellConfigCommon_t *servingcellconfigcommon)
-{
-  uint16_t ssb_periodicity=0;
-
-  switch (ssb_enum_periodicity) {
-    case 0:
-      ssb_periodicity = 5;
-      break;
-    case 1:
-      ssb_periodicity = 10;
-      break;
-    case 2:
-      ssb_periodicity = 20;
-      break;
-    case 3:
-      ssb_periodicity = 40;
-      break;
-    case 4:
-      ssb_periodicity = 80;
-      break;
-    case 5:
-      ssb_periodicity = 160;
-      break;
-  }      
-
-  if( mib != NULL ){
-    config_nr_mib(Mod_idP, 
-               CC_idP,
-               p_gNB, 
-               mib->message.choice.mib->subCarrierSpacingCommon,
-               mib->message.choice.mib->ssb_SubcarrierOffset,
-               mib->message.choice.mib->dmrs_TypeA_Position,
-               mib->message.choice.mib->pdcch_ConfigSIB1.controlResourceSetZero * 16 + mib->message.choice.mib->pdcch_ConfigSIB1.searchSpaceZero,
-               mib->message.choice.mib->cellBarred,
-               mib->message.choice.mib->intraFreqReselection
-               );
-  }// END if( mib != NULL )
-
-
-  if( servingcellconfigcommon != NULL ){
-    config_common(Mod_idP, 
-                  CC_idP,
-				  cellid,
-                  nr_bandP,
-				  ssb_pattern,
-                  ssb_periodicity,
-                  dl_CarrierFreqP,
-                  dl_BandwidthP
-                  );  
-  }//END if( servingcellconfigcommon != NULL )
->>>>>>> 6548ae15
-
   LOG_E(MAC, "%s() %s:%d RC.nrmac[Mod_idP]->if_inst->NR_PHY_config_req:%p\n", __FUNCTION__, __FILE__, __LINE__, RC.nrmac[Mod_idP]->if_inst->NR_PHY_config_req);
 
   // if in nFAPI mode 
