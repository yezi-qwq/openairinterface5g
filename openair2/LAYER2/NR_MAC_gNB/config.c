/*
 * Licensed to the OpenAirInterface (OAI) Software Alliance under one or more
 * contributor license agreements.  See the NOTICE file distributed with
 * this work for additional information regarding copyright ownership.
 * The OpenAirInterface Software Alliance licenses this file to You under
 * the OAI Public License, Version 1.1  (the "License"); you may not use this file
 * except in compliance with the License.
 * You may obtain a copy of the License at
 *
 *      http://www.openairinterface.org/?page_id=698
 *
 * Unless required by applicable law or agreed to in writing, software
 * distributed under the License is distributed on an "AS IS" BASIS,
 * WITHOUT WARRANTIES OR CONDITIONS OF ANY KIND, either express or implied.
 * See the License for the specific language governing permissions and
 * limitations under the License.
 *-------------------------------------------------------------------------------
 * For more information about the OpenAirInterface (OAI) Software Alliance:
 *      contact@openairinterface.org
 */

/*! \file config.c
 * \brief gNB configuration performed by RRC or as a consequence of RRC procedures
 * \author  Navid Nikaein and Raymond Knopp, WEI-TAI CHEN
 * \date 2010 - 2014, 2018
 * \version 0.1
 * \company Eurecom, NTUST
 * \email: navid.nikaein@eurecom.fr, kroempa@gmail.com
 * @ingroup _mac

 */

#include "COMMON/platform_types.h"
#include "COMMON/platform_constants.h"
#include "common/ran_context.h"
#include "common/utils/nr/nr_common.h"
#include "common/utils/LOG/log.h"
#include "common/utils/LOG/vcd_signal_dumper.h"

#include "NR_BCCH-BCH-Message.h"
#include "NR_ServingCellConfigCommon.h"

#include "LAYER2/NR_MAC_gNB/mac_proto.h"
#include "SCHED_NR/phy_frame_config_nr.h"

#include "NR_MIB.h"
#include "LAYER2/NR_MAC_COMMON/nr_mac_common.h"
#include "../../../../nfapi/oai_integration/vendor_ext.h"
/* Softmodem params */
#include "executables/softmodem-common.h"

extern RAN_CONTEXT_t RC;
//extern int l2_init_gNB(void);
extern void mac_top_init_gNB(void);
extern uint8_t nfapi_mode;

void process_rlcBearerConfig(struct NR_CellGroupConfig__rlc_BearerToAddModList *rlc_bearer2add_list,
                             struct NR_CellGroupConfig__rlc_BearerToReleaseList *rlc_bearer2release_list,
                             NR_UE_sched_ctrl_t *sched_ctrl) {


  if (rlc_bearer2add_list)
  // keep lcids
    for (int i=0;i<rlc_bearer2add_list->list.count;i++) {
      sched_ctrl->lcid_mask |= (1<<rlc_bearer2add_list->list.array[i]->logicalChannelIdentity);
      LOG_I(NR_MAC,"Adding LCID %d (%s %d)\n",
            (int)rlc_bearer2add_list->list.array[i]->logicalChannelIdentity,
            rlc_bearer2add_list->list.array[i]->logicalChannelIdentity<4 ? "SRB" : "DRB",
            (int)rlc_bearer2add_list->list.array[i]->logicalChannelIdentity);
    }
  if (rlc_bearer2release_list)
    for (int i=0;i<rlc_bearer2release_list->list.count;i++)
      sched_ctrl->lcid_mask |= (1<<*rlc_bearer2release_list->list.array[i]);

}


void process_drx_Config(NR_UE_sched_ctrl_t *sched_ctrl,NR_SetupRelease_DRX_Config_t *drx_Config) {
 if (!drx_Config) return;
 AssertFatal(drx_Config->present != NR_SetupRelease_DRX_Config_PR_NOTHING, "Cannot have NR_SetupRelease_DRX_Config_PR_NOTHING\n");

 if (drx_Config->present == NR_SetupRelease_DRX_Config_PR_setup) {
   LOG_I(NR_MAC,"Adding DRX config\n");
 }
 else {
   LOG_I(NR_MAC,"Removing DRX config\n");
 }
}

void process_schedulingRequestConfig(NR_UE_sched_ctrl_t *sched_ctrl,NR_SchedulingRequestConfig_t *schedulingRequestConfig) {
 if (!schedulingRequestConfig) return;

   LOG_I(NR_MAC,"Adding SchedulingRequestconfig\n");
}

void process_bsrConfig(NR_UE_sched_ctrl_t *sched_ctrl,NR_BSR_Config_t *bsr_Config) {
  if (!bsr_Config) return;
  LOG_I(NR_MAC,"Adding BSR config\n");
}

void process_tag_Config(NR_UE_sched_ctrl_t *sched_ctrl,NR_TAG_Config_t *tag_Config) {
  if (!tag_Config) return;
  LOG_I(NR_MAC,"Adding TAG config\n");
}

void process_phr_Config(NR_UE_sched_ctrl_t *sched_ctrl,NR_SetupRelease_PHR_Config_t *phr_Config) {
   if (!phr_Config) return;
   AssertFatal(phr_Config->present != NR_SetupRelease_PHR_Config_PR_NOTHING, "Cannot have NR_SetupRelease_PHR_Config_PR_NOTHING\n");

   if (phr_Config->present == NR_SetupRelease_PHR_Config_PR_setup) {
     LOG_I(NR_MAC,"Adding PHR config\n");
   }
   else {
     LOG_I(NR_MAC,"Removing PHR config\n");
   }
}

void process_CellGroup(NR_CellGroupConfig_t *CellGroup, NR_UE_sched_ctrl_t *sched_ctrl) {

   AssertFatal(CellGroup, "CellGroup is null\n");
   NR_MAC_CellGroupConfig_t   *mac_CellGroupConfig = CellGroup->mac_CellGroupConfig;


   if (mac_CellGroupConfig) {
     process_drx_Config(sched_ctrl,mac_CellGroupConfig->drx_Config);
     process_schedulingRequestConfig(sched_ctrl,mac_CellGroupConfig->schedulingRequestConfig);
     process_bsrConfig(sched_ctrl,mac_CellGroupConfig->bsr_Config);
     process_tag_Config(sched_ctrl,mac_CellGroupConfig->tag_Config);
     process_phr_Config(sched_ctrl,mac_CellGroupConfig->phr_Config);
   }
   else {
     // apply defaults

   }

   process_rlcBearerConfig(CellGroup->rlc_BearerToAddModList,CellGroup->rlc_BearerToReleaseList,sched_ctrl);

}

void config_common(int Mod_idP, int ssb_SubcarrierOffset, int pdsch_AntennaPorts, int pusch_AntennaPorts, NR_ServingCellConfigCommon_t *scc) {

  nfapi_nr_config_request_scf_t *cfg = &RC.nrmac[Mod_idP]->config[0];
  RC.nrmac[Mod_idP]->common_channels[0].ServingCellConfigCommon = scc;
  int i;

  // Carrier configuration

  cfg->carrier_config.dl_bandwidth.value = config_bandwidth(scc->downlinkConfigCommon->frequencyInfoDL->scs_SpecificCarrierList.list.array[0]->subcarrierSpacing,
                                                            scc->downlinkConfigCommon->frequencyInfoDL->scs_SpecificCarrierList.list.array[0]->carrierBandwidth,
                                                            *scc->downlinkConfigCommon->frequencyInfoDL->frequencyBandList.list.array[0]);
  cfg->carrier_config.dl_bandwidth.tl.tag   = NFAPI_NR_CONFIG_DL_BANDWIDTH_TAG; //temporary
  cfg->num_tlv++;
  LOG_I(NR_MAC,"%s() dl_BandwidthP:%d\n", __FUNCTION__, cfg->carrier_config.dl_bandwidth.value);

  cfg->carrier_config.dl_frequency.value = from_nrarfcn(*scc->downlinkConfigCommon->frequencyInfoDL->frequencyBandList.list.array[0],
                                                        *scc->ssbSubcarrierSpacing,
                                                        scc->downlinkConfigCommon->frequencyInfoDL->absoluteFrequencyPointA)/1000; // freq in kHz
  cfg->carrier_config.dl_frequency.tl.tag = NFAPI_NR_CONFIG_DL_FREQUENCY_TAG;
  cfg->num_tlv++;

  for (i=0; i<5; i++) {
    if (i==scc->downlinkConfigCommon->frequencyInfoDL->scs_SpecificCarrierList.list.array[0]->subcarrierSpacing) {
      cfg->carrier_config.dl_grid_size[i].value = scc->downlinkConfigCommon->frequencyInfoDL->scs_SpecificCarrierList.list.array[0]->carrierBandwidth;
      cfg->carrier_config.dl_k0[i].value = scc->downlinkConfigCommon->frequencyInfoDL->scs_SpecificCarrierList.list.array[0]->offsetToCarrier;
      cfg->carrier_config.dl_grid_size[i].tl.tag = NFAPI_NR_CONFIG_DL_GRID_SIZE_TAG;
      cfg->carrier_config.dl_k0[i].tl.tag = NFAPI_NR_CONFIG_DL_K0_TAG;
      cfg->num_tlv++;
      cfg->num_tlv++;
    }
    else {
      cfg->carrier_config.dl_grid_size[i].value = 0;
      cfg->carrier_config.dl_k0[i].value = 0;
    }
  }

  cfg->carrier_config.uplink_bandwidth.value = config_bandwidth(scc->uplinkConfigCommon->frequencyInfoUL->scs_SpecificCarrierList.list.array[0]->subcarrierSpacing,
                                                                scc->uplinkConfigCommon->frequencyInfoUL->scs_SpecificCarrierList.list.array[0]->carrierBandwidth,
                                                                *scc->uplinkConfigCommon->frequencyInfoUL->frequencyBandList->list.array[0]);
  cfg->carrier_config.uplink_bandwidth.tl.tag   = NFAPI_NR_CONFIG_UPLINK_BANDWIDTH_TAG; //temporary
  cfg->num_tlv++;
  LOG_I(NR_MAC,"%s() dl_BandwidthP:%d\n", __FUNCTION__, cfg->carrier_config.uplink_bandwidth.value);

  int UL_pointA;
  if (scc->uplinkConfigCommon->frequencyInfoUL->absoluteFrequencyPointA == NULL)
    UL_pointA = scc->downlinkConfigCommon->frequencyInfoDL->absoluteFrequencyPointA;
  else
    UL_pointA = *scc->uplinkConfigCommon->frequencyInfoUL->absoluteFrequencyPointA; 

  cfg->carrier_config.uplink_frequency.value = from_nrarfcn(*scc->uplinkConfigCommon->frequencyInfoUL->frequencyBandList->list.array[0],
                                                            *scc->ssbSubcarrierSpacing,
                                                            UL_pointA)/1000; // freq in kHz
  cfg->carrier_config.uplink_frequency.tl.tag = NFAPI_NR_CONFIG_UPLINK_FREQUENCY_TAG;
  cfg->num_tlv++;

  for (i=0; i<5; i++) {
    if (i==scc->uplinkConfigCommon->frequencyInfoUL->scs_SpecificCarrierList.list.array[0]->subcarrierSpacing) {
      cfg->carrier_config.ul_grid_size[i].value = scc->uplinkConfigCommon->frequencyInfoUL->scs_SpecificCarrierList.list.array[0]->carrierBandwidth;
      cfg->carrier_config.ul_k0[i].value = scc->uplinkConfigCommon->frequencyInfoUL->scs_SpecificCarrierList.list.array[0]->offsetToCarrier;
      cfg->carrier_config.ul_grid_size[i].tl.tag = NFAPI_NR_CONFIG_UL_GRID_SIZE_TAG;
      cfg->carrier_config.ul_k0[i].tl.tag = NFAPI_NR_CONFIG_UL_K0_TAG;
      cfg->num_tlv++;
      cfg->num_tlv++;
    }
    else {
      cfg->carrier_config.ul_grid_size[i].value = 0;
      cfg->carrier_config.ul_k0[i].value = 0;
    }
  }

  uint32_t band = *scc->downlinkConfigCommon->frequencyInfoDL->frequencyBandList.list.array[0];
  frequency_range_t frequency_range = band<100?FR1:FR2;

  lte_frame_type_t frame_type = get_frame_type(*scc->downlinkConfigCommon->frequencyInfoDL->frequencyBandList.list.array[0], *scc->ssbSubcarrierSpacing);
  RC.nrmac[Mod_idP]->common_channels[0].frame_type = frame_type;

  // Cell configuration
  cfg->cell_config.phy_cell_id.value = *scc->physCellId;
  cfg->cell_config.phy_cell_id.tl.tag = NFAPI_NR_CONFIG_PHY_CELL_ID_TAG;
  cfg->num_tlv++;

  cfg->cell_config.frame_duplex_type.value = frame_type;
  cfg->cell_config.frame_duplex_type.tl.tag = NFAPI_NR_CONFIG_FRAME_DUPLEX_TYPE_TAG;
  cfg->num_tlv++;


  // SSB configuration
  cfg->ssb_config.ss_pbch_power.value = scc->ss_PBCH_BlockPower;
  cfg->ssb_config.ss_pbch_power.tl.tag = NFAPI_NR_CONFIG_SS_PBCH_POWER_TAG;
  cfg->num_tlv++;

  cfg->ssb_config.bch_payload.value = 1;
  cfg->ssb_config.bch_payload.tl.tag = NFAPI_NR_CONFIG_BCH_PAYLOAD_TAG;
  cfg->num_tlv++;

  cfg->ssb_config.scs_common.value = *scc->ssbSubcarrierSpacing;
  cfg->ssb_config.scs_common.tl.tag = NFAPI_NR_CONFIG_SCS_COMMON_TAG;
  cfg->num_tlv++;

  // PRACH configuration

  uint8_t nb_preambles = 64;
  if(scc->uplinkConfigCommon->initialUplinkBWP->rach_ConfigCommon->choice.setup->totalNumberOfRA_Preambles != NULL)
     nb_preambles = *scc->uplinkConfigCommon->initialUplinkBWP->rach_ConfigCommon->choice.setup->totalNumberOfRA_Preambles;

  cfg->prach_config.prach_sequence_length.value = scc->uplinkConfigCommon->initialUplinkBWP->rach_ConfigCommon->choice.setup->prach_RootSequenceIndex.present-1;
  cfg->prach_config.prach_sequence_length.tl.tag = NFAPI_NR_CONFIG_PRACH_SEQUENCE_LENGTH_TAG;
  cfg->num_tlv++;  

  if (scc->uplinkConfigCommon->initialUplinkBWP->rach_ConfigCommon->choice.setup->msg1_SubcarrierSpacing)
    cfg->prach_config.prach_sub_c_spacing.value = *scc->uplinkConfigCommon->initialUplinkBWP->rach_ConfigCommon->choice.setup->msg1_SubcarrierSpacing;
  else 
    cfg->prach_config.prach_sub_c_spacing.value = scc->downlinkConfigCommon->frequencyInfoDL->scs_SpecificCarrierList.list.array[0]->subcarrierSpacing;
  cfg->prach_config.prach_sub_c_spacing.tl.tag = NFAPI_NR_CONFIG_PRACH_SUB_C_SPACING_TAG;
  cfg->num_tlv++;
  cfg->prach_config.restricted_set_config.value = scc->uplinkConfigCommon->initialUplinkBWP->rach_ConfigCommon->choice.setup->restrictedSetConfig;
  cfg->prach_config.restricted_set_config.tl.tag = NFAPI_NR_CONFIG_RESTRICTED_SET_CONFIG_TAG;
  cfg->num_tlv++;
  cfg->prach_config.prach_ConfigurationIndex.value = scc->uplinkConfigCommon->initialUplinkBWP->rach_ConfigCommon->choice.setup->rach_ConfigGeneric.prach_ConfigurationIndex;
  cfg->prach_config.prach_ConfigurationIndex.tl.tag = NFAPI_NR_CONFIG_PRACH_CONFIG_INDEX_TAG;
  cfg->num_tlv++;

  switch (scc->uplinkConfigCommon->initialUplinkBWP->rach_ConfigCommon->choice.setup->rach_ConfigGeneric.msg1_FDM) {
    case 0 :
      cfg->prach_config.num_prach_fd_occasions.value = 1;
      break;
    case 1 :
      cfg->prach_config.num_prach_fd_occasions.value = 2;
      break;
    case 2 :
      cfg->prach_config.num_prach_fd_occasions.value = 4;
      break;
    case 3 :
      cfg->prach_config.num_prach_fd_occasions.value = 8;
      break;
    default:
      AssertFatal(1==0,"msg1 FDM identifier %ld undefined (0,1,2,3) \n", scc->uplinkConfigCommon->initialUplinkBWP->rach_ConfigCommon->choice.setup->rach_ConfigGeneric.msg1_FDM);
  } 
  cfg->prach_config.num_prach_fd_occasions.tl.tag = NFAPI_NR_CONFIG_NUM_PRACH_FD_OCCASIONS_TAG;
  cfg->num_tlv++;

  cfg->prach_config.prach_ConfigurationIndex.value =  scc->uplinkConfigCommon->initialUplinkBWP->rach_ConfigCommon->choice.setup->rach_ConfigGeneric.prach_ConfigurationIndex;
  cfg->prach_config.prach_ConfigurationIndex.tl.tag = NFAPI_NR_CONFIG_PRACH_CONFIG_INDEX_TAG;
  cfg->num_tlv++;

  cfg->prach_config.num_prach_fd_occasions_list = (nfapi_nr_num_prach_fd_occasions_t *) malloc(cfg->prach_config.num_prach_fd_occasions.value*sizeof(nfapi_nr_num_prach_fd_occasions_t));
  for (i=0; i<cfg->prach_config.num_prach_fd_occasions.value; i++) {
//    cfg->prach_config.num_prach_fd_occasions_list[i].num_prach_fd_occasions = i;
    if (cfg->prach_config.prach_sequence_length.value)
      cfg->prach_config.num_prach_fd_occasions_list[i].prach_root_sequence_index.value = scc->uplinkConfigCommon->initialUplinkBWP->rach_ConfigCommon->choice.setup->prach_RootSequenceIndex.choice.l139; 
    else
      cfg->prach_config.num_prach_fd_occasions_list[i].prach_root_sequence_index.value = scc->uplinkConfigCommon->initialUplinkBWP->rach_ConfigCommon->choice.setup->prach_RootSequenceIndex.choice.l839;
    cfg->prach_config.num_prach_fd_occasions_list[i].prach_root_sequence_index.tl.tag = NFAPI_NR_CONFIG_PRACH_ROOT_SEQUENCE_INDEX_TAG;
    cfg->num_tlv++;
    cfg->prach_config.num_prach_fd_occasions_list[i].k1.value = NRRIV2PRBOFFSET(scc->uplinkConfigCommon->initialUplinkBWP->genericParameters.locationAndBandwidth, MAX_BWP_SIZE) + scc->uplinkConfigCommon->initialUplinkBWP->rach_ConfigCommon->choice.setup->rach_ConfigGeneric.msg1_FrequencyStart + (get_N_RA_RB( cfg->prach_config.prach_sub_c_spacing.value, scc->uplinkConfigCommon->frequencyInfoUL->scs_SpecificCarrierList.list.array[0]->subcarrierSpacing ) * i);
    if (get_softmodem_params()->sa) {
      cfg->prach_config.num_prach_fd_occasions_list[i].k1.value = NRRIV2PRBOFFSET(scc->uplinkConfigCommon->initialUplinkBWP->genericParameters.locationAndBandwidth, MAX_BWP_SIZE) + scc->uplinkConfigCommon->initialUplinkBWP->rach_ConfigCommon->choice.setup->rach_ConfigGeneric.msg1_FrequencyStart + (get_N_RA_RB( cfg->prach_config.prach_sub_c_spacing.value, scc->uplinkConfigCommon->frequencyInfoUL->scs_SpecificCarrierList.list.array[0]->subcarrierSpacing ) * i);
    } else {
      cfg->prach_config.num_prach_fd_occasions_list[i].k1.value = scc->uplinkConfigCommon->initialUplinkBWP->rach_ConfigCommon->choice.setup->rach_ConfigGeneric.msg1_FrequencyStart + (get_N_RA_RB( cfg->prach_config.prach_sub_c_spacing.value, scc->uplinkConfigCommon->frequencyInfoUL->scs_SpecificCarrierList.list.array[0]->subcarrierSpacing ) * i);
    }
    cfg->prach_config.num_prach_fd_occasions_list[i].k1.tl.tag = NFAPI_NR_CONFIG_K1_TAG;
    cfg->num_tlv++;
    cfg->prach_config.num_prach_fd_occasions_list[i].prach_zero_corr_conf.value = scc->uplinkConfigCommon->initialUplinkBWP->rach_ConfigCommon->choice.setup->rach_ConfigGeneric.zeroCorrelationZoneConfig;
    cfg->prach_config.num_prach_fd_occasions_list[i].prach_zero_corr_conf.tl.tag = NFAPI_NR_CONFIG_PRACH_ZERO_CORR_CONF_TAG;
    cfg->num_tlv++;
    cfg->prach_config.num_prach_fd_occasions_list[i].num_root_sequences.value = compute_nr_root_seq(scc->uplinkConfigCommon->initialUplinkBWP->rach_ConfigCommon->choice.setup,nb_preambles, frame_type, frequency_range);
    cfg->prach_config.num_prach_fd_occasions_list[i].num_root_sequences.tl.tag = NFAPI_NR_CONFIG_NUM_ROOT_SEQUENCES_TAG;
    cfg->num_tlv++;
    cfg->prach_config.num_prach_fd_occasions_list[i].num_unused_root_sequences.value = 1;
  }

  cfg->prach_config.ssb_per_rach.value = scc->uplinkConfigCommon->initialUplinkBWP->rach_ConfigCommon->choice.setup->ssb_perRACH_OccasionAndCB_PreamblesPerSSB->present-1;
  cfg->prach_config.ssb_per_rach.tl.tag = NFAPI_NR_CONFIG_SSB_PER_RACH_TAG;
  cfg->num_tlv++;

  // SSB Table Configuration
  int scs_scaling = 1<<(cfg->ssb_config.scs_common.value);
  if (scc->downlinkConfigCommon->frequencyInfoDL->absoluteFrequencyPointA < 600000)
    scs_scaling = scs_scaling*3;
  if (scc->downlinkConfigCommon->frequencyInfoDL->absoluteFrequencyPointA > 2016666)
    scs_scaling = scs_scaling>>2;
  uint32_t absolute_diff = (*scc->downlinkConfigCommon->frequencyInfoDL->absoluteFrequencySSB - scc->downlinkConfigCommon->frequencyInfoDL->absoluteFrequencyPointA);
  uint16_t sco = absolute_diff%(12*scs_scaling);
  // values of subcarrier offset larger than the limit only indicates CORESET for Type0-PDCCH CSS set is not present
  uint8_t ssb_SubcarrierOffset_limit = 0;
  if(frequency_range == FR1) {
    ssb_SubcarrierOffset_limit = 24;
  } else {
    ssb_SubcarrierOffset_limit = 12;
  }
  if (ssb_SubcarrierOffset<ssb_SubcarrierOffset_limit)
    AssertFatal(sco==(scs_scaling * (ssb_SubcarrierOffset>>(cfg->ssb_config.scs_common.value))),"absoluteFrequencySSB has a subcarrier offset of %d while it should be %d\n",sco/scs_scaling,ssb_SubcarrierOffset);
  cfg->ssb_table.ssb_offset_point_a.value = absolute_diff/(12*scs_scaling) - 10; //absoluteFrequencySSB is the central frequency of SSB which is made by 20RBs in total
  cfg->ssb_table.ssb_offset_point_a.tl.tag = NFAPI_NR_CONFIG_SSB_OFFSET_POINT_A_TAG;
  cfg->num_tlv++;
  cfg->ssb_table.ssb_period.value = *scc->ssb_periodicityServingCell;
  cfg->ssb_table.ssb_period.tl.tag = NFAPI_NR_CONFIG_SSB_PERIOD_TAG;
  cfg->num_tlv++;
  cfg->ssb_table.ssb_subcarrier_offset.value = ssb_SubcarrierOffset>>(cfg->ssb_config.scs_common.value);
  cfg->ssb_table.ssb_subcarrier_offset.tl.tag = NFAPI_NR_CONFIG_SSB_SUBCARRIER_OFFSET_TAG;
  cfg->num_tlv++;

  switch (scc->ssb_PositionsInBurst->present) {
    case 1 :
      cfg->ssb_table.ssb_mask_list[0].ssb_mask.value = scc->ssb_PositionsInBurst->choice.shortBitmap.buf[0]<<24;
      cfg->ssb_table.ssb_mask_list[1].ssb_mask.value = 0;
      break;
    case 2 :
      cfg->ssb_table.ssb_mask_list[0].ssb_mask.value = scc->ssb_PositionsInBurst->choice.mediumBitmap.buf[0]<<24;
      cfg->ssb_table.ssb_mask_list[1].ssb_mask.value = 0;
      break;
    case 3 :
      cfg->ssb_table.ssb_mask_list[0].ssb_mask.value = 0;
      cfg->ssb_table.ssb_mask_list[1].ssb_mask.value = 0;
      for (i=0; i<4; i++) {
        cfg->ssb_table.ssb_mask_list[0].ssb_mask.value += (scc->ssb_PositionsInBurst->choice.longBitmap.buf[3-i]<<i*8);
        cfg->ssb_table.ssb_mask_list[1].ssb_mask.value += (scc->ssb_PositionsInBurst->choice.longBitmap.buf[7-i]<<i*8);
      }
      break;
    default:
      AssertFatal(1==0,"SSB bitmap size value %d undefined (allowed values 1,2,3) \n", scc->ssb_PositionsInBurst->present);
  }

  cfg->ssb_table.ssb_mask_list[0].ssb_mask.tl.tag = NFAPI_NR_CONFIG_SSB_MASK_TAG;
  cfg->ssb_table.ssb_mask_list[1].ssb_mask.tl.tag = NFAPI_NR_CONFIG_SSB_MASK_TAG;
  cfg->num_tlv+=2;

  // logical antenna ports
  cfg->carrier_config.num_tx_ant.value = pdsch_AntennaPorts;
  AssertFatal(pdsch_AntennaPorts > 0 && pdsch_AntennaPorts < 33, "pdsch_AntennaPorts in 1...32\n");
  cfg->carrier_config.num_tx_ant.tl.tag = NFAPI_NR_CONFIG_NUM_TX_ANT_TAG;

  int num_ssb=0;
  for (int i=0;i<32;i++) {
    cfg->ssb_table.ssb_beam_id_list[i].beam_id.tl.tag = NFAPI_NR_CONFIG_BEAM_ID_TAG;
    if ((cfg->ssb_table.ssb_mask_list[0].ssb_mask.value>>(31-i))&1) {
      cfg->ssb_table.ssb_beam_id_list[i].beam_id.value = num_ssb;
      num_ssb++;
    }
    cfg->num_tlv++;
  }
  for (int i=0;i<32;i++) {
    cfg->ssb_table.ssb_beam_id_list[32+i].beam_id.tl.tag = NFAPI_NR_CONFIG_BEAM_ID_TAG;
    if ((cfg->ssb_table.ssb_mask_list[1].ssb_mask.value>>(31-i))&1) {
      cfg->ssb_table.ssb_beam_id_list[32+i].beam_id.value = num_ssb;
      num_ssb++;
    }
    cfg->num_tlv++;
  } 

  cfg->carrier_config.num_rx_ant.value = pusch_AntennaPorts;
  AssertFatal(pusch_AntennaPorts > 0 && pusch_AntennaPorts < 13, "pusch_AntennaPorts in 1...12\n");
  cfg->carrier_config.num_rx_ant.tl.tag = NFAPI_NR_CONFIG_NUM_RX_ANT_TAG;
  LOG_I(NR_MAC,"Set TX/RX antenna number to %d (num ssb %d: %x,%x)\n",cfg->carrier_config.num_tx_ant.value,num_ssb,cfg->ssb_table.ssb_mask_list[0].ssb_mask.value,cfg->ssb_table.ssb_mask_list[1].ssb_mask.value);
  AssertFatal(cfg->carrier_config.num_tx_ant.value > 0,"carrier_config.num_tx_ant.value %d !\n",cfg->carrier_config.num_tx_ant.value );
  cfg->num_tlv++;
  cfg->num_tlv++;

  // TDD Table Configuration
  if (cfg->cell_config.frame_duplex_type.value == TDD){
    cfg->tdd_table.tdd_period.tl.tag = NFAPI_NR_CONFIG_TDD_PERIOD_TAG;
    cfg->num_tlv++;
    if (scc->tdd_UL_DL_ConfigurationCommon->pattern1.ext1 == NULL) {
      cfg->tdd_table.tdd_period.value = scc->tdd_UL_DL_ConfigurationCommon->pattern1.dl_UL_TransmissionPeriodicity;
    } else {
      AssertFatal(scc->tdd_UL_DL_ConfigurationCommon->pattern1.ext1->dl_UL_TransmissionPeriodicity_v1530 != NULL,
                  "In %s: scc->tdd_UL_DL_ConfigurationCommon->pattern1.ext1->dl_UL_TransmissionPeriodicity_v1530 is null\n", __FUNCTION__);
      cfg->tdd_table.tdd_period.value = *scc->tdd_UL_DL_ConfigurationCommon->pattern1.ext1->dl_UL_TransmissionPeriodicity_v1530;
    }
    LOG_I(NR_MAC, "Setting TDD configuration period to %d\n", cfg->tdd_table.tdd_period.value);
    int periods_per_frame = set_tdd_config_nr(cfg,
                                              scc->uplinkConfigCommon->frequencyInfoUL->scs_SpecificCarrierList.list.array[0]->subcarrierSpacing,
                                              scc->tdd_UL_DL_ConfigurationCommon->pattern1.nrofDownlinkSlots,
                                              scc->tdd_UL_DL_ConfigurationCommon->pattern1.nrofDownlinkSymbols,
                                              scc->tdd_UL_DL_ConfigurationCommon->pattern1.nrofUplinkSlots,
                                              scc->tdd_UL_DL_ConfigurationCommon->pattern1.nrofUplinkSymbols);

    if (periods_per_frame < 0)
      LOG_E(NR_MAC,"TDD configuration can not be done\n");
    else {
      LOG_I(NR_MAC,"TDD has been properly configurated\n");
      RC.nrmac[Mod_idP]->tdd_beam_association = (int16_t *)malloc16(periods_per_frame*sizeof(int16_t));
    }
  }

}

<<<<<<< HEAD
=======

>>>>>>> 78f0c8ff
int rrc_mac_config_req_gNB(module_id_t Mod_idP,
                           int ssb_SubcarrierOffset,
                           int pdsch_AntennaPorts,
                           int pusch_AntennaPorts,
                           int sib1_tda,
                           int minRXTXTIMEpdsch,
                           NR_ServingCellConfigCommon_t *scc,
                           NR_BCCH_BCH_Message_t *mib,
	                   int add_ue,
                           uint32_t rnti,
	                   NR_CellGroupConfig_t *CellGroup) {

  if (scc != NULL ) {
    AssertFatal((scc->ssb_PositionsInBurst->present > 0) && (scc->ssb_PositionsInBurst->present < 4), "SSB Bitmap type %d is not valid\n",scc->ssb_PositionsInBurst->present);

    /* dimension UL_tti_req_ahead for number of slots in frame */
    const int n = nr_slots_per_frame[*scc->ssbSubcarrierSpacing];
    RC.nrmac[Mod_idP]->UL_tti_req_ahead[0] = calloc(n, sizeof(nfapi_nr_ul_tti_request_t));
    AssertFatal(RC.nrmac[Mod_idP]->UL_tti_req_ahead[0],
                "could not allocate memory for RC.nrmac[]->UL_tti_req_ahead[]\n");
    /* fill in slot/frame numbers: slot is fixed, frame will be updated by scheduler
       extern sf_ahead is initialized in ru_thread but that function is not executed yet here*/
    const uint16_t sf_ahead = (uint16_t) ceil((float)6/(0x01<<(*scc->ssbSubcarrierSpacing)));
    const uint16_t sl_ahead = sf_ahead * (0x01<<(*scc->ssbSubcarrierSpacing));
    /* consider that scheduler runs sl_ahead: the first sl_ahead slots are
     * already "in the past" and thus we put frame 1 instead of 0!*/
    for (int i = 0; i < n; ++i) {
      nfapi_nr_ul_tti_request_t *req = &RC.nrmac[Mod_idP]->UL_tti_req_ahead[0][i];
<<<<<<< HEAD
      /* consider that scheduler runs sl_ahead: the first sl_ahead slots are
       * already "in the past" and thus we put frame 1 instead of 0!  Note that
       * variable sl_ahead seems to not be correctly initialized, but I leave
       * it for information purposes here (the fix would always put 0, what
       * happens now, too) */
      req->SFN = i < RC.nrmac[Mod_idP]->if_inst->sl_ahead;
=======
      req->SFN = i < (sl_ahead-1);
>>>>>>> 78f0c8ff
      req->Slot = i;
    }
    RC.nrmac[Mod_idP]->common_channels[0].vrb_map_UL =
        calloc(n * MAX_BWP_SIZE, sizeof(uint16_t));
    AssertFatal(RC.nrmac[Mod_idP]->common_channels[0].vrb_map_UL,
                "could not allocate memory for RC.nrmac[]->common_channels[0].vrb_map_UL\n");

    LOG_I(NR_MAC,"Configuring common parameters from NR ServingCellConfig\n");

    config_common(Mod_idP,
                  ssb_SubcarrierOffset,
                  pdsch_AntennaPorts,
                  pusch_AntennaPorts,
		  scc);
    LOG_D(NR_MAC, "%s() %s:%d RC.nrmac[Mod_idP]->if_inst->NR_PHY_config_req:%p\n", __FUNCTION__, __FILE__, __LINE__, RC.nrmac[Mod_idP]->if_inst->NR_PHY_config_req);
  
    // if in nFAPI mode 
    if ( (NFAPI_MODE == NFAPI_MODE_PNF || NFAPI_MODE == NFAPI_MODE_VNF) && (RC.nrmac[Mod_idP]->if_inst->NR_PHY_config_req == NULL) ){
      while(RC.nrmac[Mod_idP]->if_inst->NR_PHY_config_req == NULL) {
        // DJP AssertFatal(RC.nrmac[Mod_idP]->if_inst->PHY_config_req != NULL,"if_inst->phy_config_request is null\n");
        usleep(100 * 1000);
        printf("Waiting for PHY_config_req\n");
      }
    }
    RC.nrmac[Mod_idP]->ssb_SubcarrierOffset = ssb_SubcarrierOffset;
    RC.nrmac[Mod_idP]->minRXTXTIMEpdsch = minRXTXTIMEpdsch;

    NR_PHY_Config_t phycfg;
    phycfg.Mod_id = Mod_idP;
    phycfg.CC_id  = 0;
    phycfg.cfg    = &RC.nrmac[Mod_idP]->config[0];

    if (RC.nrmac[Mod_idP]->if_inst->NR_PHY_config_req) RC.nrmac[Mod_idP]->if_inst->NR_PHY_config_req(&phycfg);

    find_SSB_and_RO_available(Mod_idP);

    const NR_TDD_UL_DL_Pattern_t *tdd = scc->tdd_UL_DL_ConfigurationCommon ? &scc->tdd_UL_DL_ConfigurationCommon->pattern1 : NULL;

    int nr_slots_period = n;
    int nr_dl_slots = n;
    int nr_ulstart_slot = 0;
    if (tdd) {
      nr_dl_slots = tdd->nrofDownlinkSlots + (tdd->nrofDownlinkSymbols != 0);
      nr_ulstart_slot = tdd->nrofDownlinkSlots + (tdd->nrofUplinkSymbols == 0);
      nr_slots_period /= get_nb_periods_per_frame(tdd->dl_UL_TransmissionPeriodicity);
    }
    else
      // if TDD configuration is not present and the band is not FDD, it means it is a dynamic TDD configuration
      AssertFatal(RC.nrmac[Mod_idP]->common_channels[0].frame_type == FDD,"Dynamic TDD not handled yet\n");

    for (int slot = 0; slot < n; ++slot) {
<<<<<<< HEAD
      if (slot != 0)
        RC.nrmac[Mod_idP]->dlsch_slot_bitmap[slot / 64] |= (uint64_t)((slot % nr_slots_period) < nr_dlmix_slots) << (slot % 64);
=======
      /* FIXME: it seems there is a problem with slot 0/10/slots right after UL:
       * we just get retransmissions. Thus, do not schedule such slots in DL in TDD */
      if (RC.nrmac[Mod_idP]->common_channels[0].frame_type == FDD ||
          (slot % nr_slots_period != 0)){
        RC.nrmac[Mod_idP]->dlsch_slot_bitmap[slot / 64] |= (uint64_t)((slot % nr_slots_period) < nr_dl_slots) << (slot % 64);
      }
>>>>>>> 78f0c8ff
      RC.nrmac[Mod_idP]->ulsch_slot_bitmap[slot / 64] |= (uint64_t)((slot % nr_slots_period) >= nr_ulstart_slot) << (slot % 64);

      LOG_I(NR_MAC, "In %s: slot %d DL %d UL %d\n",
            __FUNCTION__,
            slot,
            (RC.nrmac[Mod_idP]->dlsch_slot_bitmap[slot / 64] & ((uint64_t)1 << (slot % 64))) != 0,
            (RC.nrmac[Mod_idP]->ulsch_slot_bitmap[slot / 64] & ((uint64_t)1 << (slot % 64))) != 0);
    }

    if (get_softmodem_params()->phy_test) {
      RC.nrmac[Mod_idP]->pre_processor_dl = nr_preprocessor_phytest;
      RC.nrmac[Mod_idP]->pre_processor_ul = nr_ul_preprocessor_phytest;
    } else {
      RC.nrmac[Mod_idP]->pre_processor_dl = nr_init_fr1_dlsch_preprocessor(Mod_idP, 0);
      RC.nrmac[Mod_idP]->pre_processor_ul = nr_init_fr1_ulsch_preprocessor(Mod_idP, 0);
    }

    if (get_softmodem_params()->sa > 0) {
      NR_COMMON_channels_t *cc = &RC.nrmac[Mod_idP]->common_channels[0];
      RC.nrmac[Mod_idP]->sib1_tda = sib1_tda;
      for (int n=0;n<NR_NB_RA_PROC_MAX;n++ ) {
        cc->ra[n].cfra = false;
        cc->ra[n].msg3_dcch_dtch = false;
        cc->ra[n].rnti = 0;
        cc->ra[n].preambles.num_preambles = MAX_NUM_NR_PRACH_PREAMBLES;
        cc->ra[n].preambles.preamble_list = (uint8_t *) malloc(MAX_NUM_NR_PRACH_PREAMBLES*sizeof(uint8_t));
        for (int i = 0; i < MAX_NUM_NR_PRACH_PREAMBLES; i++)
          cc->ra[n].preambles.preamble_list[i] = i;
      }
    }
  }
 
  if (mib) RC.nrmac[Mod_idP]->common_channels[0].mib = mib; 
 
  if (CellGroup) {

    const NR_ServingCellConfig_t *servingCellConfig = CellGroup->spCellConfig->spCellConfigDedicated;
    const struct NR_ServingCellConfig__downlinkBWP_ToAddModList *bwpList = servingCellConfig->downlinkBWP_ToAddModList;
    if(bwpList) {
      AssertFatal(bwpList->list.count > 0, "downlinkBWP_ToAddModList has no BWPs!\n");
      for (int i = 0; i < bwpList->list.count; ++i) {
        const NR_BWP_Downlink_t *bwp = bwpList->list.array[i];
        calculate_preferred_dl_tda(Mod_idP, bwp);
      }
    } else {
      calculate_preferred_dl_tda(Mod_idP, NULL);
    }

    const struct NR_UplinkConfig__uplinkBWP_ToAddModList *ubwpList = servingCellConfig->uplinkConfig->uplinkBWP_ToAddModList;
    if(ubwpList) {
      AssertFatal(ubwpList->list.count > 0, "uplinkBWP_ToAddModList no BWPs!\n");
      for (int i = 0; i < ubwpList->list.count; ++i) {
        const NR_BWP_Uplink_t *ubwp = ubwpList->list.array[i];
        calculate_preferred_ul_tda(Mod_idP, ubwp);
      }
    }

    NR_UE_info_t *UE_info = &RC.nrmac[Mod_idP]->UE_info;
    if (add_ue == 1 && get_softmodem_params()->phy_test) {
      const int UE_id = add_new_nr_ue(Mod_idP, rnti, CellGroup);
      LOG_I(NR_MAC,"Added new UE_id %d/%x with initial CellGroup\n",UE_id,rnti);
      process_CellGroup(CellGroup,&UE_info->UE_sched_ctrl[UE_id]);
    } else if (add_ue == 1 && !get_softmodem_params()->phy_test) {
      const int CC_id = 0;
      NR_COMMON_channels_t *cc = &RC.nrmac[Mod_idP]->common_channels[CC_id];
      uint8_t ra_index = 0;
      /* checking for free RA process */
      for(; ra_index < NR_NB_RA_PROC_MAX; ra_index++) {
        if((cc->ra[ra_index].state == RA_IDLE) && (!cc->ra[ra_index].cfra)) break;
      }
      if (ra_index == NR_NB_RA_PROC_MAX) {
        LOG_E(NR_MAC, "%s() %s:%d RA processes are not available for CFRA RNTI :%x\n", __FUNCTION__, __FILE__, __LINE__, rnti);
        return -1;
      }	
      NR_RA_t *ra = &cc->ra[ra_index];
      ra->CellGroup = CellGroup;
      if (CellGroup->spCellConfig && CellGroup->spCellConfig->reconfigurationWithSync &&
	        CellGroup->spCellConfig->reconfigurationWithSync->rach_ConfigDedicated!=NULL) {
        if (CellGroup->spCellConfig->reconfigurationWithSync->rach_ConfigDedicated->choice.uplink->cfra != NULL) {
          ra->cfra = true;
          ra->rnti = rnti;
          struct NR_CFRA *cfra = CellGroup->spCellConfig->reconfigurationWithSync->rach_ConfigDedicated->choice.uplink->cfra;
          uint8_t num_preamble = cfra->resources.choice.ssb->ssb_ResourceList.list.count;
          ra->preambles.num_preambles = num_preamble;
          ra->preambles.preamble_list = (uint8_t *) malloc(num_preamble*sizeof(uint8_t));
          for(int i=0; i<cc->num_active_ssb; i++) {
            for(int j=0; j<num_preamble; j++) {
              if (cc->ssb_index[i] == cfra->resources.choice.ssb->ssb_ResourceList.list.array[j]->ssb) {
                // one dedicated preamble for each beam
                ra->preambles.preamble_list[i] =
                    cfra->resources.choice.ssb->ssb_ResourceList.list.array[j]->ra_PreambleIndex;
                break;
              }
            }
          }
        }
      } else {
        ra->cfra = false;
        ra->rnti = 0;
        ra->preambles.num_preambles = MAX_NUM_NR_PRACH_PREAMBLES;
        ra->preambles.preamble_list = (uint8_t *) malloc(MAX_NUM_NR_PRACH_PREAMBLES*sizeof(uint8_t));
        for (int i = 0; i < MAX_NUM_NR_PRACH_PREAMBLES; i++)
          ra->preambles.preamble_list[i] = i;
      }
      ra->msg3_dcch_dtch = false;
      LOG_I(NR_MAC,"Added new RA process for UE RNTI %04x with initial CellGroup\n", rnti);
    } else { // CellGroup has been updated
      NR_ServingCellConfigCommon_t *scc = RC.nrmac[Mod_idP]->common_channels[0].ServingCellConfigCommon;
      const int UE_id = find_nr_UE_id(Mod_idP,rnti);
      int target_ss;
      UE_info->CellGroup[UE_id] = CellGroup;
      LOG_I(NR_MAC,"Modified UE_id %d/%x with CellGroup\n",UE_id,rnti);
      process_CellGroup(CellGroup,&UE_info->UE_sched_ctrl[UE_id]);
      const NR_ServingCellConfig_t *servingCellConfig = CellGroup ? CellGroup->spCellConfig->spCellConfigDedicated : NULL;
      NR_UE_sched_ctrl_t *sched_ctrl = &UE_info->UE_sched_ctrl[UE_id];
      const NR_PDSCH_ServingCellConfig_t *pdsch = servingCellConfig ? servingCellConfig->pdsch_ServingCellConfig->choice.setup : NULL;
      if (sched_ctrl->available_dl_harq.len == 0) {
        // add all available DL HARQ processes for this UE in SA
        create_dl_harq_list(sched_ctrl, pdsch);
      }
      else {
        const int nrofHARQ = pdsch && pdsch->nrofHARQ_ProcessesForPDSCH ?
                             get_nrofHARQ_ProcessesForPDSCH(*pdsch->nrofHARQ_ProcessesForPDSCH) : 8;
        AssertFatal(sched_ctrl->available_dl_harq.len==nrofHARQ,
                    "Reconfiguration of available harq processes not yet supported\n");
      }
      // update coreset/searchspace
      void *bwpd = NULL;
      NR_BWP_t *genericParameters = NULL;
      target_ss = NR_SearchSpace__searchSpaceType_PR_common;
      if ((sched_ctrl->active_bwp)) {
        target_ss = NR_SearchSpace__searchSpaceType_PR_ue_Specific;
        bwpd = (void*)sched_ctrl->active_bwp->bwp_Dedicated;
        genericParameters = &sched_ctrl->active_bwp->bwp_Common->genericParameters;
      }
      else if (CellGroup->spCellConfig &&
                 CellGroup->spCellConfig->spCellConfigDedicated &&
                 (CellGroup->spCellConfig->spCellConfigDedicated->initialDownlinkBWP)) {
        target_ss = NR_SearchSpace__searchSpaceType_PR_ue_Specific;
        bwpd = (void*)CellGroup->spCellConfig->spCellConfigDedicated->initialDownlinkBWP;
        genericParameters = &scc->downlinkConfigCommon->initialDownlinkBWP->genericParameters;
      }
      else
        AssertFatal(1==0,"Either initial BWP or active BWP should always be present\n");
      sched_ctrl->search_space = get_searchspace(scc, bwpd, target_ss);
      sched_ctrl->coreset = get_coreset(Mod_idP, scc, bwpd, sched_ctrl->search_space, target_ss);
      sched_ctrl->sched_pdcch = set_pdcch_structure(RC.nrmac[Mod_idP],
                                                    sched_ctrl->search_space,
                                                    sched_ctrl->coreset,
                                                    scc,
                                                    genericParameters,
                                                    NULL);
      sched_ctrl->maxL = 2;
      if (CellGroup->spCellConfig &&
          CellGroup->spCellConfig->spCellConfigDedicated &&
          CellGroup->spCellConfig->spCellConfigDedicated->csi_MeasConfig &&
          CellGroup->spCellConfig->spCellConfigDedicated->csi_MeasConfig->choice.setup
        )
      compute_csi_bitlen (CellGroup->spCellConfig->spCellConfigDedicated->csi_MeasConfig->choice.setup, UE_info, UE_id, Mod_idP);
    }
  }
  VCD_SIGNAL_DUMPER_DUMP_FUNCTION_BY_NAME(VCD_SIGNAL_DUMPER_FUNCTIONS_RRC_MAC_CONFIG, VCD_FUNCTION_OUT);
  
    
  return(0);

}// END rrc_mac_config_req_gNB<|MERGE_RESOLUTION|>--- conflicted
+++ resolved
@@ -424,10 +424,6 @@
 
 }
 
-<<<<<<< HEAD
-=======
-
->>>>>>> 78f0c8ff
 int rrc_mac_config_req_gNB(module_id_t Mod_idP,
                            int ssb_SubcarrierOffset,
                            int pdsch_AntennaPorts,
@@ -456,16 +452,12 @@
      * already "in the past" and thus we put frame 1 instead of 0!*/
     for (int i = 0; i < n; ++i) {
       nfapi_nr_ul_tti_request_t *req = &RC.nrmac[Mod_idP]->UL_tti_req_ahead[0][i];
-<<<<<<< HEAD
       /* consider that scheduler runs sl_ahead: the first sl_ahead slots are
        * already "in the past" and thus we put frame 1 instead of 0!  Note that
        * variable sl_ahead seems to not be correctly initialized, but I leave
        * it for information purposes here (the fix would always put 0, what
        * happens now, too) */
       req->SFN = i < RC.nrmac[Mod_idP]->if_inst->sl_ahead;
-=======
-      req->SFN = i < (sl_ahead-1);
->>>>>>> 78f0c8ff
       req->Slot = i;
     }
     RC.nrmac[Mod_idP]->common_channels[0].vrb_map_UL =
@@ -507,7 +499,14 @@
     int nr_slots_period = n;
     int nr_dl_slots = n;
     int nr_ulstart_slot = 0;
+    int nr_mix_slots;
+    int nr_dlmix_slots;
+
     if (tdd) {
+      nr_mix_slots = tdd->nrofDownlinkSymbols != 0 || tdd->nrofUplinkSymbols != 0;
+      nr_dlmix_slots = tdd->nrofDownlinkSlots + (tdd->nrofDownlinkSymbols != 0);
+      nr_ulstart_slot = tdd->nrofDownlinkSlots + (tdd->nrofUplinkSymbols == 0);
+
       nr_dl_slots = tdd->nrofDownlinkSlots + (tdd->nrofDownlinkSymbols != 0);
       nr_ulstart_slot = tdd->nrofDownlinkSlots + (tdd->nrofUplinkSymbols == 0);
       nr_slots_period /= get_nb_periods_per_frame(tdd->dl_UL_TransmissionPeriodicity);
@@ -517,17 +516,8 @@
       AssertFatal(RC.nrmac[Mod_idP]->common_channels[0].frame_type == FDD,"Dynamic TDD not handled yet\n");
 
     for (int slot = 0; slot < n; ++slot) {
-<<<<<<< HEAD
-      if (slot != 0)
+      if (RC.nrmac[Mod_idP]->common_channels[0].frame_type == FDD || (slot % nr_slots_period) != 0) /*slot != 0)*/
         RC.nrmac[Mod_idP]->dlsch_slot_bitmap[slot / 64] |= (uint64_t)((slot % nr_slots_period) < nr_dlmix_slots) << (slot % 64);
-=======
-      /* FIXME: it seems there is a problem with slot 0/10/slots right after UL:
-       * we just get retransmissions. Thus, do not schedule such slots in DL in TDD */
-      if (RC.nrmac[Mod_idP]->common_channels[0].frame_type == FDD ||
-          (slot % nr_slots_period != 0)){
-        RC.nrmac[Mod_idP]->dlsch_slot_bitmap[slot / 64] |= (uint64_t)((slot % nr_slots_period) < nr_dl_slots) << (slot % 64);
-      }
->>>>>>> 78f0c8ff
       RC.nrmac[Mod_idP]->ulsch_slot_bitmap[slot / 64] |= (uint64_t)((slot % nr_slots_period) >= nr_ulstart_slot) << (slot % 64);
 
       LOG_I(NR_MAC, "In %s: slot %d DL %d UL %d\n",
