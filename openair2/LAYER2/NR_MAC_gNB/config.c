/*
 * Licensed to the OpenAirInterface (OAI) Software Alliance under one or more
 * contributor license agreements.  See the NOTICE file distributed with
 * this work for additional information regarding copyright ownership.
 * The OpenAirInterface Software Alliance licenses this file to You under
 * the OAI Public License, Version 1.1  (the "License"); you may not use this file
 * except in compliance with the License.
 * You may obtain a copy of the License at
 *
 *      http://www.openairinterface.org/?page_id=698
 *
 * Unless required by applicable law or agreed to in writing, software
 * distributed under the License is distributed on an "AS IS" BASIS,
 * WITHOUT WARRANTIES OR CONDITIONS OF ANY KIND, either express or implied.
 * See the License for the specific language governing permissions and
 * limitations under the License.
 *-------------------------------------------------------------------------------
 * For more information about the OpenAirInterface (OAI) Software Alliance:
 *      contact@openairinterface.org
 */

/*! \file config.c
 * \brief gNB configuration performed by RRC or as a consequence of RRC procedures
 * \author  Navid Nikaein and Raymond Knopp, WEI-TAI CHEN
 * \date 2010 - 2014, 2018
 * \version 0.1
 * \company Eurecom, NTUST
 * \email: navid.nikaein@eurecom.fr, kroempa@gmail.com
 * @ingroup _mac

 */

#include "COMMON/platform_types.h"
#include "COMMON/platform_constants.h"
#include "common/ran_context.h"
#include "common/utils/nr/nr_common.h"
#include "common/utils/LOG/log.h"
#include "common/utils/LOG/vcd_signal_dumper.h"

#include "NR_BCCH-BCH-Message.h"
#include "NR_ServingCellConfigCommon.h"

#include "LAYER2/NR_MAC_gNB/mac_proto.h"
#include "SCHED_NR/phy_frame_config_nr.h"

#include "NR_MIB.h"
#include "LAYER2/NR_MAC_COMMON/nr_mac_common.h"
#include "../../../../nfapi/oai_integration/vendor_ext.h"
/* Softmodem params */
#include "executables/softmodem-common.h"

extern RAN_CONTEXT_t RC;
//extern int l2_init_gNB(void);
extern void mac_top_init_gNB(void);
extern uint8_t nfapi_mode;

void process_rlcBearerConfig(struct NR_CellGroupConfig__rlc_BearerToAddModList *rlc_bearer2add_list,
                             struct NR_CellGroupConfig__rlc_BearerToReleaseList *rlc_bearer2release_list,
                             NR_UE_sched_ctrl_t *sched_ctrl) {

  if (rlc_bearer2release_list) {
    for (int i = 0; i < rlc_bearer2release_list->list.count; i++) {
      for (int idx = 0; idx < sched_ctrl->dl_lc_num; idx++) {
        if (sched_ctrl->dl_lc_ids[idx] == *rlc_bearer2release_list->list.array[i]) {
          const int remaining_lcs = sched_ctrl->dl_lc_num - idx - 1;
          memmove(&sched_ctrl->dl_lc_ids[idx], &sched_ctrl->dl_lc_ids[idx + 1], sizeof(sched_ctrl->dl_lc_ids[idx]) * remaining_lcs);
          sched_ctrl->dl_lc_num--;
          break;
        }
      }
    }
  }

  if (rlc_bearer2add_list) {
    // keep lcids
    for (int i = 0; i < rlc_bearer2add_list->list.count; i++) {
      const int lcid = rlc_bearer2add_list->list.array[i]->logicalChannelIdentity;
      bool found = false;
      for (int idx = 0; idx < sched_ctrl->dl_lc_num; idx++) {
        if (sched_ctrl->dl_lc_ids[idx] == lcid) {
          found = true;
          break;
        }
      }

      if (!found) {
        sched_ctrl->dl_lc_num++;
        sched_ctrl->dl_lc_ids[sched_ctrl->dl_lc_num - 1] = lcid;
        LOG_D(NR_MAC, "Adding LCID %d (%s %d)\n", lcid, lcid < 4 ? "SRB" : "DRB", lcid);
      }
    }
  }

  LOG_D(NR_MAC, "In %s: total num of active bearers %d) \n",
      __FUNCTION__,
      sched_ctrl->dl_lc_num);

}


void process_drx_Config(NR_UE_sched_ctrl_t *sched_ctrl,NR_SetupRelease_DRX_Config_t *drx_Config) {
 if (!drx_Config) return;
 AssertFatal(drx_Config->present != NR_SetupRelease_DRX_Config_PR_NOTHING, "Cannot have NR_SetupRelease_DRX_Config_PR_NOTHING\n");

 if (drx_Config->present == NR_SetupRelease_DRX_Config_PR_setup) {
   LOG_I(NR_MAC,"Adding DRX config\n");
 }
 else {
   LOG_I(NR_MAC,"Removing DRX config\n");
 }
}

void process_schedulingRequestConfig(NR_UE_sched_ctrl_t *sched_ctrl,NR_SchedulingRequestConfig_t *schedulingRequestConfig) {
 if (!schedulingRequestConfig) return;

   LOG_I(NR_MAC,"Adding SchedulingRequestconfig\n");
}

void process_bsrConfig(NR_UE_sched_ctrl_t *sched_ctrl,NR_BSR_Config_t *bsr_Config) {
  if (!bsr_Config) return;
  LOG_I(NR_MAC,"Adding BSR config\n");
}

void process_tag_Config(NR_UE_sched_ctrl_t *sched_ctrl,NR_TAG_Config_t *tag_Config) {
  if (!tag_Config) return;
  LOG_I(NR_MAC,"Adding TAG config\n");
}

void process_phr_Config(NR_UE_sched_ctrl_t *sched_ctrl,NR_SetupRelease_PHR_Config_t *phr_Config) {
   if (!phr_Config) return;
   AssertFatal(phr_Config->present != NR_SetupRelease_PHR_Config_PR_NOTHING, "Cannot have NR_SetupRelease_PHR_Config_PR_NOTHING\n");

   if (phr_Config->present == NR_SetupRelease_PHR_Config_PR_setup) {
     LOG_I(NR_MAC,"Adding PHR config\n");
   }
   else {
     LOG_I(NR_MAC,"Removing PHR config\n");
   }
}

void process_CellGroup(NR_CellGroupConfig_t *CellGroup, NR_UE_sched_ctrl_t *sched_ctrl) {

   AssertFatal(CellGroup, "CellGroup is null\n");
   NR_MAC_CellGroupConfig_t   *mac_CellGroupConfig = CellGroup->mac_CellGroupConfig;


   if (mac_CellGroupConfig) {
     process_drx_Config(sched_ctrl,mac_CellGroupConfig->drx_Config);
     process_schedulingRequestConfig(sched_ctrl,mac_CellGroupConfig->schedulingRequestConfig);
     process_bsrConfig(sched_ctrl,mac_CellGroupConfig->bsr_Config);
     process_tag_Config(sched_ctrl,mac_CellGroupConfig->tag_Config);
     process_phr_Config(sched_ctrl,mac_CellGroupConfig->phr_Config);
   }
   else {
     // apply defaults

   }

   process_rlcBearerConfig(CellGroup->rlc_BearerToAddModList,CellGroup->rlc_BearerToReleaseList,sched_ctrl);

}

void config_common(int Mod_idP, int ssb_SubcarrierOffset, int pdsch_AntennaPorts, int pusch_AntennaPorts, NR_ServingCellConfigCommon_t *scc) {

  nfapi_nr_config_request_scf_t *cfg = &RC.nrmac[Mod_idP]->config[0];
  RC.nrmac[Mod_idP]->common_channels[0].ServingCellConfigCommon = scc;

  // Carrier configuration

  cfg->carrier_config.dl_bandwidth.value = config_bandwidth(scc->downlinkConfigCommon->frequencyInfoDL->scs_SpecificCarrierList.list.array[0]->subcarrierSpacing,
                                                            scc->downlinkConfigCommon->frequencyInfoDL->scs_SpecificCarrierList.list.array[0]->carrierBandwidth,
                                                            *scc->downlinkConfigCommon->frequencyInfoDL->frequencyBandList.list.array[0]);
  cfg->carrier_config.dl_bandwidth.tl.tag   = NFAPI_NR_CONFIG_DL_BANDWIDTH_TAG; //temporary
  cfg->num_tlv++;
  LOG_I(NR_MAC,"%s() dl_BandwidthP:%d\n", __FUNCTION__, cfg->carrier_config.dl_bandwidth.value);

  cfg->carrier_config.dl_frequency.value = from_nrarfcn(*scc->downlinkConfigCommon->frequencyInfoDL->frequencyBandList.list.array[0],
                                                        *scc->ssbSubcarrierSpacing,
                                                        scc->downlinkConfigCommon->frequencyInfoDL->absoluteFrequencyPointA)/1000; // freq in kHz
  cfg->carrier_config.dl_frequency.tl.tag = NFAPI_NR_CONFIG_DL_FREQUENCY_TAG;
  cfg->num_tlv++;

  for (int i=0; i<5; i++) {
    if (i==scc->downlinkConfigCommon->frequencyInfoDL->scs_SpecificCarrierList.list.array[0]->subcarrierSpacing) {
      cfg->carrier_config.dl_grid_size[i].value = scc->downlinkConfigCommon->frequencyInfoDL->scs_SpecificCarrierList.list.array[0]->carrierBandwidth;
      cfg->carrier_config.dl_k0[i].value = scc->downlinkConfigCommon->frequencyInfoDL->scs_SpecificCarrierList.list.array[0]->offsetToCarrier;
      cfg->carrier_config.dl_grid_size[i].tl.tag = NFAPI_NR_CONFIG_DL_GRID_SIZE_TAG;
      cfg->carrier_config.dl_k0[i].tl.tag = NFAPI_NR_CONFIG_DL_K0_TAG;
      cfg->num_tlv++;
      cfg->num_tlv++;
    }
    else {
      cfg->carrier_config.dl_grid_size[i].value = 0;
      cfg->carrier_config.dl_k0[i].value = 0;
    }
  }

  cfg->carrier_config.uplink_bandwidth.value = config_bandwidth(scc->uplinkConfigCommon->frequencyInfoUL->scs_SpecificCarrierList.list.array[0]->subcarrierSpacing,
                                                                scc->uplinkConfigCommon->frequencyInfoUL->scs_SpecificCarrierList.list.array[0]->carrierBandwidth,
                                                                *scc->uplinkConfigCommon->frequencyInfoUL->frequencyBandList->list.array[0]);
  cfg->carrier_config.uplink_bandwidth.tl.tag   = NFAPI_NR_CONFIG_UPLINK_BANDWIDTH_TAG; //temporary
  cfg->num_tlv++;
  LOG_I(NR_MAC,"%s() dl_BandwidthP:%d\n", __FUNCTION__, cfg->carrier_config.uplink_bandwidth.value);

  int UL_pointA;
  if (scc->uplinkConfigCommon->frequencyInfoUL->absoluteFrequencyPointA == NULL)
    UL_pointA = scc->downlinkConfigCommon->frequencyInfoDL->absoluteFrequencyPointA;
  else
    UL_pointA = *scc->uplinkConfigCommon->frequencyInfoUL->absoluteFrequencyPointA; 

  cfg->carrier_config.uplink_frequency.value = from_nrarfcn(*scc->uplinkConfigCommon->frequencyInfoUL->frequencyBandList->list.array[0],
                                                            *scc->ssbSubcarrierSpacing,
                                                            UL_pointA)/1000; // freq in kHz
  cfg->carrier_config.uplink_frequency.tl.tag = NFAPI_NR_CONFIG_UPLINK_FREQUENCY_TAG;
  cfg->num_tlv++;

  for (int i=0; i<5; i++) {
    if (i==scc->uplinkConfigCommon->frequencyInfoUL->scs_SpecificCarrierList.list.array[0]->subcarrierSpacing) {
      cfg->carrier_config.ul_grid_size[i].value = scc->uplinkConfigCommon->frequencyInfoUL->scs_SpecificCarrierList.list.array[0]->carrierBandwidth;
      cfg->carrier_config.ul_k0[i].value = scc->uplinkConfigCommon->frequencyInfoUL->scs_SpecificCarrierList.list.array[0]->offsetToCarrier;
      cfg->carrier_config.ul_grid_size[i].tl.tag = NFAPI_NR_CONFIG_UL_GRID_SIZE_TAG;
      cfg->carrier_config.ul_k0[i].tl.tag = NFAPI_NR_CONFIG_UL_K0_TAG;
      cfg->num_tlv++;
      cfg->num_tlv++;
    }
    else {
      cfg->carrier_config.ul_grid_size[i].value = 0;
      cfg->carrier_config.ul_k0[i].value = 0;
    }
  }

  uint32_t band = *scc->downlinkConfigCommon->frequencyInfoDL->frequencyBandList.list.array[0];
  frequency_range_t frequency_range = band<100?FR1:FR2;

  frame_type_t frame_type = get_frame_type(*scc->downlinkConfigCommon->frequencyInfoDL->frequencyBandList.list.array[0], *scc->ssbSubcarrierSpacing);
  RC.nrmac[Mod_idP]->common_channels[0].frame_type = frame_type;

  // Cell configuration
  cfg->cell_config.phy_cell_id.value = *scc->physCellId;
  cfg->cell_config.phy_cell_id.tl.tag = NFAPI_NR_CONFIG_PHY_CELL_ID_TAG;
  cfg->num_tlv++;

  cfg->cell_config.frame_duplex_type.value = frame_type;
  cfg->cell_config.frame_duplex_type.tl.tag = NFAPI_NR_CONFIG_FRAME_DUPLEX_TYPE_TAG;
  cfg->num_tlv++;


  // SSB configuration
  cfg->ssb_config.ss_pbch_power.value = scc->ss_PBCH_BlockPower;
  cfg->ssb_config.ss_pbch_power.tl.tag = NFAPI_NR_CONFIG_SS_PBCH_POWER_TAG;
  cfg->num_tlv++;

  cfg->ssb_config.bch_payload.value = 1;
  cfg->ssb_config.bch_payload.tl.tag = NFAPI_NR_CONFIG_BCH_PAYLOAD_TAG;
  cfg->num_tlv++;

  cfg->ssb_config.scs_common.value = *scc->ssbSubcarrierSpacing;
  cfg->ssb_config.scs_common.tl.tag = NFAPI_NR_CONFIG_SCS_COMMON_TAG;
  cfg->num_tlv++;

  // PRACH configuration

  uint8_t nb_preambles = 64;
  if(scc->uplinkConfigCommon->initialUplinkBWP->rach_ConfigCommon->choice.setup->totalNumberOfRA_Preambles != NULL)
     nb_preambles = *scc->uplinkConfigCommon->initialUplinkBWP->rach_ConfigCommon->choice.setup->totalNumberOfRA_Preambles;

  cfg->prach_config.prach_sequence_length.value = scc->uplinkConfigCommon->initialUplinkBWP->rach_ConfigCommon->choice.setup->prach_RootSequenceIndex.present-1;
  cfg->prach_config.prach_sequence_length.tl.tag = NFAPI_NR_CONFIG_PRACH_SEQUENCE_LENGTH_TAG;
  cfg->num_tlv++;  

  if (scc->uplinkConfigCommon->initialUplinkBWP->rach_ConfigCommon->choice.setup->msg1_SubcarrierSpacing)
    cfg->prach_config.prach_sub_c_spacing.value = *scc->uplinkConfigCommon->initialUplinkBWP->rach_ConfigCommon->choice.setup->msg1_SubcarrierSpacing;
  else 
    cfg->prach_config.prach_sub_c_spacing.value = scc->downlinkConfigCommon->frequencyInfoDL->scs_SpecificCarrierList.list.array[0]->subcarrierSpacing;
  cfg->prach_config.prach_sub_c_spacing.tl.tag = NFAPI_NR_CONFIG_PRACH_SUB_C_SPACING_TAG;
  cfg->num_tlv++;
  cfg->prach_config.restricted_set_config.value = scc->uplinkConfigCommon->initialUplinkBWP->rach_ConfigCommon->choice.setup->restrictedSetConfig;
  cfg->prach_config.restricted_set_config.tl.tag = NFAPI_NR_CONFIG_RESTRICTED_SET_CONFIG_TAG;
  cfg->num_tlv++;
  cfg->prach_config.prach_ConfigurationIndex.value = scc->uplinkConfigCommon->initialUplinkBWP->rach_ConfigCommon->choice.setup->rach_ConfigGeneric.prach_ConfigurationIndex;
  cfg->prach_config.prach_ConfigurationIndex.tl.tag = NFAPI_NR_CONFIG_PRACH_CONFIG_INDEX_TAG;
  cfg->num_tlv++;

  switch (scc->uplinkConfigCommon->initialUplinkBWP->rach_ConfigCommon->choice.setup->rach_ConfigGeneric.msg1_FDM) {
    case 0 :
      cfg->prach_config.num_prach_fd_occasions.value = 1;
      break;
    case 1 :
      cfg->prach_config.num_prach_fd_occasions.value = 2;
      break;
    case 2 :
      cfg->prach_config.num_prach_fd_occasions.value = 4;
      break;
    case 3 :
      cfg->prach_config.num_prach_fd_occasions.value = 8;
      break;
    default:
      AssertFatal(1==0,"msg1 FDM identifier %ld undefined (0,1,2,3) \n", scc->uplinkConfigCommon->initialUplinkBWP->rach_ConfigCommon->choice.setup->rach_ConfigGeneric.msg1_FDM);
  } 
  cfg->prach_config.num_prach_fd_occasions.tl.tag = NFAPI_NR_CONFIG_NUM_PRACH_FD_OCCASIONS_TAG;
  cfg->num_tlv++;

  cfg->prach_config.prach_ConfigurationIndex.value =  scc->uplinkConfigCommon->initialUplinkBWP->rach_ConfigCommon->choice.setup->rach_ConfigGeneric.prach_ConfigurationIndex;
  cfg->prach_config.prach_ConfigurationIndex.tl.tag = NFAPI_NR_CONFIG_PRACH_CONFIG_INDEX_TAG;
  cfg->num_tlv++;

  cfg->prach_config.num_prach_fd_occasions_list = (nfapi_nr_num_prach_fd_occasions_t *) malloc(cfg->prach_config.num_prach_fd_occasions.value*sizeof(nfapi_nr_num_prach_fd_occasions_t));
  for (int i=0; i<cfg->prach_config.num_prach_fd_occasions.value; i++) {
//    cfg->prach_config.num_prach_fd_occasions_list[i].num_prach_fd_occasions = i;
    if (cfg->prach_config.prach_sequence_length.value)
      cfg->prach_config.num_prach_fd_occasions_list[i].prach_root_sequence_index.value = scc->uplinkConfigCommon->initialUplinkBWP->rach_ConfigCommon->choice.setup->prach_RootSequenceIndex.choice.l139; 
    else
      cfg->prach_config.num_prach_fd_occasions_list[i].prach_root_sequence_index.value = scc->uplinkConfigCommon->initialUplinkBWP->rach_ConfigCommon->choice.setup->prach_RootSequenceIndex.choice.l839;
    cfg->prach_config.num_prach_fd_occasions_list[i].prach_root_sequence_index.tl.tag = NFAPI_NR_CONFIG_PRACH_ROOT_SEQUENCE_INDEX_TAG;
    cfg->num_tlv++;
    cfg->prach_config.num_prach_fd_occasions_list[i].k1.value = NRRIV2PRBOFFSET(scc->uplinkConfigCommon->initialUplinkBWP->genericParameters.locationAndBandwidth, MAX_BWP_SIZE) + scc->uplinkConfigCommon->initialUplinkBWP->rach_ConfigCommon->choice.setup->rach_ConfigGeneric.msg1_FrequencyStart + (get_N_RA_RB( cfg->prach_config.prach_sub_c_spacing.value, scc->uplinkConfigCommon->frequencyInfoUL->scs_SpecificCarrierList.list.array[0]->subcarrierSpacing ) * i);
    if (get_softmodem_params()->sa) {
      cfg->prach_config.num_prach_fd_occasions_list[i].k1.value = NRRIV2PRBOFFSET(scc->uplinkConfigCommon->initialUplinkBWP->genericParameters.locationAndBandwidth, MAX_BWP_SIZE) + scc->uplinkConfigCommon->initialUplinkBWP->rach_ConfigCommon->choice.setup->rach_ConfigGeneric.msg1_FrequencyStart + (get_N_RA_RB( cfg->prach_config.prach_sub_c_spacing.value, scc->uplinkConfigCommon->frequencyInfoUL->scs_SpecificCarrierList.list.array[0]->subcarrierSpacing ) * i);
    } else {
      cfg->prach_config.num_prach_fd_occasions_list[i].k1.value = scc->uplinkConfigCommon->initialUplinkBWP->rach_ConfigCommon->choice.setup->rach_ConfigGeneric.msg1_FrequencyStart + (get_N_RA_RB( cfg->prach_config.prach_sub_c_spacing.value, scc->uplinkConfigCommon->frequencyInfoUL->scs_SpecificCarrierList.list.array[0]->subcarrierSpacing ) * i);
    }
    cfg->prach_config.num_prach_fd_occasions_list[i].k1.tl.tag = NFAPI_NR_CONFIG_K1_TAG;
    cfg->num_tlv++;
    cfg->prach_config.num_prach_fd_occasions_list[i].prach_zero_corr_conf.value = scc->uplinkConfigCommon->initialUplinkBWP->rach_ConfigCommon->choice.setup->rach_ConfigGeneric.zeroCorrelationZoneConfig;
    cfg->prach_config.num_prach_fd_occasions_list[i].prach_zero_corr_conf.tl.tag = NFAPI_NR_CONFIG_PRACH_ZERO_CORR_CONF_TAG;
    cfg->num_tlv++;
    cfg->prach_config.num_prach_fd_occasions_list[i].num_root_sequences.value = compute_nr_root_seq(scc->uplinkConfigCommon->initialUplinkBWP->rach_ConfigCommon->choice.setup,nb_preambles, frame_type, frequency_range);
    cfg->prach_config.num_prach_fd_occasions_list[i].num_root_sequences.tl.tag = NFAPI_NR_CONFIG_NUM_ROOT_SEQUENCES_TAG;
    cfg->num_tlv++;
    cfg->prach_config.num_prach_fd_occasions_list[i].num_unused_root_sequences.value = 1;
  }

  cfg->prach_config.ssb_per_rach.value = scc->uplinkConfigCommon->initialUplinkBWP->rach_ConfigCommon->choice.setup->ssb_perRACH_OccasionAndCB_PreamblesPerSSB->present-1;
  cfg->prach_config.ssb_per_rach.tl.tag = NFAPI_NR_CONFIG_SSB_PER_RACH_TAG;
  cfg->num_tlv++;

  // SSB Table Configuration
  int scs_scaling = 1<<(cfg->ssb_config.scs_common.value);
  if (scc->downlinkConfigCommon->frequencyInfoDL->absoluteFrequencyPointA < 600000)
    scs_scaling = scs_scaling*3;
  if (scc->downlinkConfigCommon->frequencyInfoDL->absoluteFrequencyPointA > 2016666)
    scs_scaling = scs_scaling>>2;
  uint32_t absolute_diff = (*scc->downlinkConfigCommon->frequencyInfoDL->absoluteFrequencySSB - scc->downlinkConfigCommon->frequencyInfoDL->absoluteFrequencyPointA);
  uint16_t sco = absolute_diff%(12*scs_scaling);
  // values of subcarrier offset larger than the limit only indicates CORESET for Type0-PDCCH CSS set is not present
  int ssb_SubcarrierOffset_limit = 0;
  int offset_scaling = 0;  //15kHz
  if(frequency_range == FR1) {
    ssb_SubcarrierOffset_limit = 24;
    if (ssb_SubcarrierOffset<ssb_SubcarrierOffset_limit)
      offset_scaling = cfg->ssb_config.scs_common.value;
  } else
    ssb_SubcarrierOffset_limit = 12;
  if (ssb_SubcarrierOffset<ssb_SubcarrierOffset_limit)
    AssertFatal(sco==(scs_scaling * ssb_SubcarrierOffset),
                "absoluteFrequencySSB has a subcarrier offset of %d while it should be %d\n",sco/scs_scaling,ssb_SubcarrierOffset);
  cfg->ssb_table.ssb_offset_point_a.value = absolute_diff/(12*scs_scaling) - 10; //absoluteFrequencySSB is the central frequency of SSB which is made by 20RBs in total
  cfg->ssb_table.ssb_offset_point_a.tl.tag = NFAPI_NR_CONFIG_SSB_OFFSET_POINT_A_TAG;
  cfg->num_tlv++;
  cfg->ssb_table.ssb_period.value = *scc->ssb_periodicityServingCell;
  cfg->ssb_table.ssb_period.tl.tag = NFAPI_NR_CONFIG_SSB_PERIOD_TAG;
  cfg->num_tlv++;
  cfg->ssb_table.ssb_subcarrier_offset.value = ssb_SubcarrierOffset<<offset_scaling;
  cfg->ssb_table.ssb_subcarrier_offset.tl.tag = NFAPI_NR_CONFIG_SSB_SUBCARRIER_OFFSET_TAG;
  cfg->num_tlv++;

  switch (scc->ssb_PositionsInBurst->present) {
    case 1 :
      cfg->ssb_table.ssb_mask_list[0].ssb_mask.value = scc->ssb_PositionsInBurst->choice.shortBitmap.buf[0]<<24;
      cfg->ssb_table.ssb_mask_list[1].ssb_mask.value = 0;
      break;
    case 2 :
      cfg->ssb_table.ssb_mask_list[0].ssb_mask.value = scc->ssb_PositionsInBurst->choice.mediumBitmap.buf[0]<<24;
      cfg->ssb_table.ssb_mask_list[1].ssb_mask.value = 0;
      break;
    case 3 :
      cfg->ssb_table.ssb_mask_list[0].ssb_mask.value = 0;
      cfg->ssb_table.ssb_mask_list[1].ssb_mask.value = 0;
      for (int i=0; i<4; i++) {
        cfg->ssb_table.ssb_mask_list[0].ssb_mask.value += (scc->ssb_PositionsInBurst->choice.longBitmap.buf[3-i]<<i*8);
        cfg->ssb_table.ssb_mask_list[1].ssb_mask.value += (scc->ssb_PositionsInBurst->choice.longBitmap.buf[7-i]<<i*8);
      }
      break;
    default:
      AssertFatal(1==0,"SSB bitmap size value %d undefined (allowed values 1,2,3) \n", scc->ssb_PositionsInBurst->present);
  }

  cfg->ssb_table.ssb_mask_list[0].ssb_mask.tl.tag = NFAPI_NR_CONFIG_SSB_MASK_TAG;
  cfg->ssb_table.ssb_mask_list[1].ssb_mask.tl.tag = NFAPI_NR_CONFIG_SSB_MASK_TAG;
  cfg->num_tlv+=2;

  // logical antenna ports
  cfg->carrier_config.num_tx_ant.value = pdsch_AntennaPorts;
  AssertFatal(pdsch_AntennaPorts > 0 && pdsch_AntennaPorts < 33, "pdsch_AntennaPorts in 1...32\n");
  cfg->carrier_config.num_tx_ant.tl.tag = NFAPI_NR_CONFIG_NUM_TX_ANT_TAG;

  int num_ssb=0;
  for (int i=0;i<32;i++) {
    cfg->ssb_table.ssb_beam_id_list[i].beam_id.tl.tag = NFAPI_NR_CONFIG_BEAM_ID_TAG;
    if ((cfg->ssb_table.ssb_mask_list[0].ssb_mask.value>>(31-i))&1) {
      cfg->ssb_table.ssb_beam_id_list[i].beam_id.value = num_ssb;
      num_ssb++;
    }
    cfg->num_tlv++;
  }
  for (int i=0;i<32;i++) {
    cfg->ssb_table.ssb_beam_id_list[32+i].beam_id.tl.tag = NFAPI_NR_CONFIG_BEAM_ID_TAG;
    if ((cfg->ssb_table.ssb_mask_list[1].ssb_mask.value>>(31-i))&1) {
      cfg->ssb_table.ssb_beam_id_list[32+i].beam_id.value = num_ssb;
      num_ssb++;
    }
    cfg->num_tlv++;
  } 

  cfg->carrier_config.num_rx_ant.value = pusch_AntennaPorts;
  AssertFatal(pusch_AntennaPorts > 0 && pusch_AntennaPorts < 13, "pusch_AntennaPorts in 1...12\n");
  cfg->carrier_config.num_rx_ant.tl.tag = NFAPI_NR_CONFIG_NUM_RX_ANT_TAG;
  LOG_I(NR_MAC,"Set RX antenna number to %d, Set TX antenna number to %d (num ssb %d: %x,%x)\n",
        cfg->carrier_config.num_tx_ant.value,cfg->carrier_config.num_rx_ant.value,num_ssb,cfg->ssb_table.ssb_mask_list[0].ssb_mask.value,cfg->ssb_table.ssb_mask_list[1].ssb_mask.value);
  AssertFatal(cfg->carrier_config.num_tx_ant.value > 0,"carrier_config.num_tx_ant.value %d !\n",cfg->carrier_config.num_tx_ant.value );
  cfg->num_tlv++;
  cfg->num_tlv++;

  // TDD Table Configuration
  if (cfg->cell_config.frame_duplex_type.value == TDD){
    cfg->tdd_table.tdd_period.tl.tag = NFAPI_NR_CONFIG_TDD_PERIOD_TAG;
    cfg->num_tlv++;
    if (scc->tdd_UL_DL_ConfigurationCommon->pattern1.ext1 == NULL) {
      cfg->tdd_table.tdd_period.value = scc->tdd_UL_DL_ConfigurationCommon->pattern1.dl_UL_TransmissionPeriodicity;
    } else {
      AssertFatal(scc->tdd_UL_DL_ConfigurationCommon->pattern1.ext1->dl_UL_TransmissionPeriodicity_v1530 != NULL,
                  "In %s: scc->tdd_UL_DL_ConfigurationCommon->pattern1.ext1->dl_UL_TransmissionPeriodicity_v1530 is null\n", __FUNCTION__);
      cfg->tdd_table.tdd_period.value = *scc->tdd_UL_DL_ConfigurationCommon->pattern1.ext1->dl_UL_TransmissionPeriodicity_v1530;
    }
    LOG_I(NR_MAC, "Setting TDD configuration period to %d\n", cfg->tdd_table.tdd_period.value);
    int periods_per_frame = set_tdd_config_nr(cfg,
                                              scc->uplinkConfigCommon->frequencyInfoUL->scs_SpecificCarrierList.list.array[0]->subcarrierSpacing,
                                              scc->tdd_UL_DL_ConfigurationCommon->pattern1.nrofDownlinkSlots,
                                              scc->tdd_UL_DL_ConfigurationCommon->pattern1.nrofDownlinkSymbols,
                                              scc->tdd_UL_DL_ConfigurationCommon->pattern1.nrofUplinkSlots,
                                              scc->tdd_UL_DL_ConfigurationCommon->pattern1.nrofUplinkSymbols);

    if (periods_per_frame < 0)
      LOG_E(NR_MAC,"TDD configuration can not be done\n");
    else {
      LOG_I(NR_MAC,"TDD has been properly configurated\n");
      RC.nrmac[Mod_idP]->tdd_beam_association = (int16_t *)malloc16(periods_per_frame*sizeof(int16_t));
    }
  }

}

int nr_mac_enable_ue_rrc_processing_timer(module_id_t Mod_idP, rnti_t rnti, NR_SubcarrierSpacing_t subcarrierSpacing, uint32_t rrc_reconfiguration_delay) {

  if (rrc_reconfiguration_delay == 0) {
    return -1;
  }

  NR_UE_info_t *UE_info = find_nr_UE(&RC.nrmac[Mod_idP]->UE_info,rnti);
  if (!UE_info) {
    LOG_W(NR_MAC, "Could not find UE for RNTI 0x%04x\n", rnti);
    return -1;
  }
  NR_UE_sched_ctrl_t *sched_ctrl = &UE_info->UE_sched_ctrl;
  const uint16_t sf_ahead = 6/(0x01<<subcarrierSpacing) + ((6%(0x01<<subcarrierSpacing))>0);
  const uint16_t sl_ahead = sf_ahead * (0x01<<subcarrierSpacing);
  sched_ctrl->rrc_processing_timer = (rrc_reconfiguration_delay<<subcarrierSpacing) + sl_ahead;
  LOG_I(NR_MAC, "Activating RRC processing timer for UE %04x with %d ms\n", UE_info->rnti, rrc_reconfiguration_delay);

  return 0;
}

int rrc_mac_config_req_gNB(module_id_t Mod_idP,
                           int ssb_SubcarrierOffset,
                           rrc_pdsch_AntennaPorts_t pdsch_AntennaPorts,
                           int pusch_AntennaPorts,
                           int sib1_tda,
                           int minRXTXTIMEpdsch,
                           NR_ServingCellConfigCommon_t *scc,
                           NR_BCCH_BCH_Message_t *mib,
                           NR_BCCH_DL_SCH_Message_t *sib1,
                           int add_ue,
                           uint32_t rnti,
                           NR_CellGroupConfig_t *CellGroup) {

  if (scc != NULL ) {
    AssertFatal((scc->ssb_PositionsInBurst->present > 0) && (scc->ssb_PositionsInBurst->present < 4), "SSB Bitmap type %d is not valid\n",scc->ssb_PositionsInBurst->present);

    /* dimension UL_tti_req_ahead for number of slots in frame */
    const int n = nr_slots_per_frame[*scc->ssbSubcarrierSpacing];
    RC.nrmac[Mod_idP]->UL_tti_req_ahead[0] = calloc(n, sizeof(nfapi_nr_ul_tti_request_t));
    AssertFatal(RC.nrmac[Mod_idP]->UL_tti_req_ahead[0],
                "could not allocate memory for RC.nrmac[]->UL_tti_req_ahead[]\n");
    /* fill in slot/frame numbers: slot is fixed, frame will be updated by scheduler
     * consider that scheduler runs sl_ahead: the first sl_ahead slots are
     * already "in the past" and thus we put frame 1 instead of 0! */
    for (int i = 0; i < n; ++i) {
      nfapi_nr_ul_tti_request_t *req = &RC.nrmac[Mod_idP]->UL_tti_req_ahead[0][i];
      req->SFN = i < (RC.nrmac[Mod_idP]->if_inst->sl_ahead-1);
      req->Slot = i;
    }
    RC.nrmac[Mod_idP]->common_channels[0].vrb_map_UL =
        calloc(n * MAX_BWP_SIZE, sizeof(uint16_t));
    AssertFatal(RC.nrmac[Mod_idP]->common_channels[0].vrb_map_UL,
                "could not allocate memory for RC.nrmac[]->common_channels[0].vrb_map_UL\n");

    LOG_I(NR_MAC,"Configuring common parameters from NR ServingCellConfig\n");

    int num_pdsch_antenna_ports = pdsch_AntennaPorts.N1 * pdsch_AntennaPorts.N2 * pdsch_AntennaPorts.XP;
    RC.nrmac[Mod_idP]->xp_pdsch_antenna_ports = pdsch_AntennaPorts.XP;
    config_common(Mod_idP,
                  ssb_SubcarrierOffset,
                  num_pdsch_antenna_ports,
                  pusch_AntennaPorts,
		  scc);
    LOG_D(NR_MAC, "%s() %s:%d RC.nrmac[Mod_idP]->if_inst->NR_PHY_config_req:%p\n", __FUNCTION__, __FILE__, __LINE__, RC.nrmac[Mod_idP]->if_inst->NR_PHY_config_req);
  
    // if in nFAPI mode 
    if ( (NFAPI_MODE == NFAPI_MODE_PNF || NFAPI_MODE == NFAPI_MODE_VNF) && (RC.nrmac[Mod_idP]->if_inst->NR_PHY_config_req == NULL) ){
      while(RC.nrmac[Mod_idP]->if_inst->NR_PHY_config_req == NULL) {
        // DJP AssertFatal(RC.nrmac[Mod_idP]->if_inst->PHY_config_req != NULL,"if_inst->phy_config_request is null\n");
        usleep(100 * 1000);
        printf("Waiting for PHY_config_req\n");
      }
    }
    RC.nrmac[Mod_idP]->ssb_SubcarrierOffset = ssb_SubcarrierOffset;
    RC.nrmac[Mod_idP]->minRXTXTIMEpdsch = minRXTXTIMEpdsch;

    NR_PHY_Config_t phycfg;
    phycfg.Mod_id = Mod_idP;
    phycfg.CC_id  = 0;
    phycfg.cfg    = &RC.nrmac[Mod_idP]->config[0];

    if (RC.nrmac[Mod_idP]->if_inst->NR_PHY_config_req) RC.nrmac[Mod_idP]->if_inst->NR_PHY_config_req(&phycfg);

    find_SSB_and_RO_available(Mod_idP);

    const NR_TDD_UL_DL_Pattern_t *tdd = scc->tdd_UL_DL_ConfigurationCommon ? &scc->tdd_UL_DL_ConfigurationCommon->pattern1 : NULL;

    int nr_slots_period = n;
    int nr_dl_slots = n;
    int nr_ulstart_slot = 0;
    if (tdd) {
      nr_dl_slots = tdd->nrofDownlinkSlots + (tdd->nrofDownlinkSymbols != 0);
      nr_ulstart_slot = tdd->nrofDownlinkSlots + (tdd->nrofUplinkSymbols == 0);
      nr_slots_period /= get_nb_periods_per_frame(tdd->dl_UL_TransmissionPeriodicity);
    }
    else
      // if TDD configuration is not present and the band is not FDD, it means it is a dynamic TDD configuration
      AssertFatal(RC.nrmac[Mod_idP]->common_channels[0].frame_type == FDD,"Dynamic TDD not handled yet\n");

    for (int slot = 0; slot < n; ++slot) {
      RC.nrmac[Mod_idP]->dlsch_slot_bitmap[slot / 64] |= (uint64_t)((slot % nr_slots_period) < nr_dl_slots) << (slot % 64);
      RC.nrmac[Mod_idP]->ulsch_slot_bitmap[slot / 64] |= (uint64_t)((slot % nr_slots_period) >= nr_ulstart_slot) << (slot % 64);

      LOG_I(NR_MAC, "In %s: slot %d DL %d UL %d\n",
            __FUNCTION__,
            slot,
            (RC.nrmac[Mod_idP]->dlsch_slot_bitmap[slot / 64] & ((uint64_t)1 << (slot % 64))) != 0,
            (RC.nrmac[Mod_idP]->ulsch_slot_bitmap[slot / 64] & ((uint64_t)1 << (slot % 64))) != 0);
    }

    if (get_softmodem_params()->phy_test) {
      RC.nrmac[Mod_idP]->pre_processor_dl = nr_preprocessor_phytest;
      RC.nrmac[Mod_idP]->pre_processor_ul = nr_ul_preprocessor_phytest;
    } else {
      RC.nrmac[Mod_idP]->pre_processor_dl = nr_init_fr1_dlsch_preprocessor(Mod_idP, 0);
      RC.nrmac[Mod_idP]->pre_processor_ul = nr_init_fr1_ulsch_preprocessor(Mod_idP, 0);
    }

    if (get_softmodem_params()->sa > 0) {
      NR_COMMON_channels_t *cc = &RC.nrmac[Mod_idP]->common_channels[0];
      RC.nrmac[Mod_idP]->sib1_tda = sib1_tda;
      for (int n=0;n<NR_NB_RA_PROC_MAX;n++ ) {
        cc->ra[n].cfra = false;
        cc->ra[n].msg3_dcch_dtch = false;
        cc->ra[n].rnti = 0;
        cc->ra[n].preambles.num_preambles = MAX_NUM_NR_PRACH_PREAMBLES;
        cc->ra[n].preambles.preamble_list = (uint8_t *) malloc(MAX_NUM_NR_PRACH_PREAMBLES*sizeof(uint8_t));
        for (int i = 0; i < MAX_NUM_NR_PRACH_PREAMBLES; i++)
          cc->ra[n].preambles.preamble_list[i] = i;
      }
    }
  }
 
  if (mib) RC.nrmac[Mod_idP]->common_channels[0].mib = mib;
  if (sib1) RC.nrmac[Mod_idP]->common_channels[0].sib1 = sib1;

  if (CellGroup) {

    const NR_ServingCellConfig_t *servingCellConfig = NULL;
    if(CellGroup->spCellConfig && CellGroup->spCellConfig->spCellConfigDedicated)
      servingCellConfig = CellGroup->spCellConfig->spCellConfigDedicated;

    if (add_ue == 1 && get_softmodem_params()->phy_test) {
      NR_UE_info_t* UE = add_new_nr_ue(RC.nrmac[Mod_idP], rnti, CellGroup);
      if (UE) {
        LOG_I(NR_MAC,"Added new UE %x with initial CellGroup\n", rnti);
      } else {
        LOG_E(NR_MAC,"Error adding UE %04x\n", rnti);
        return -1;
      }
      process_CellGroup(CellGroup,&UE->UE_sched_ctrl);
    } else if (add_ue == 1 && !get_softmodem_params()->phy_test) {
      const int CC_id = 0;
      NR_COMMON_channels_t *cc = &RC.nrmac[Mod_idP]->common_channels[CC_id];
      uint8_t ra_index = 0;
      /* checking for free RA process */
      for(; ra_index < NR_NB_RA_PROC_MAX; ra_index++) {
        if((cc->ra[ra_index].state == RA_IDLE) && (!cc->ra[ra_index].cfra)) break;
      }
      if (ra_index == NR_NB_RA_PROC_MAX) {
        LOG_E(NR_MAC, "%s() %s:%d RA processes are not available for CFRA RNTI :%x\n", __FUNCTION__, __FILE__, __LINE__, rnti);
        return -1;
      }	
      NR_RA_t *ra = &cc->ra[ra_index];
      ra->CellGroup = CellGroup;
      if (CellGroup->spCellConfig && CellGroup->spCellConfig->reconfigurationWithSync &&
	        CellGroup->spCellConfig->reconfigurationWithSync->rach_ConfigDedicated!=NULL) {
        if (CellGroup->spCellConfig->reconfigurationWithSync->rach_ConfigDedicated->choice.uplink->cfra != NULL) {
          ra->cfra = true;
          ra->rnti = rnti;
          struct NR_CFRA *cfra = CellGroup->spCellConfig->reconfigurationWithSync->rach_ConfigDedicated->choice.uplink->cfra;
          uint8_t num_preamble = cfra->resources.choice.ssb->ssb_ResourceList.list.count;
          ra->preambles.num_preambles = num_preamble;
          ra->preambles.preamble_list = (uint8_t *) malloc(num_preamble*sizeof(uint8_t));
          for(int i=0; i<cc->num_active_ssb; i++) {
            for(int j=0; j<num_preamble; j++) {
              if (cc->ssb_index[i] == cfra->resources.choice.ssb->ssb_ResourceList.list.array[j]->ssb) {
                // one dedicated preamble for each beam
                ra->preambles.preamble_list[i] =
                    cfra->resources.choice.ssb->ssb_ResourceList.list.array[j]->ra_PreambleIndex;
                break;
              }
            }
          }
        }
      } else {
        ra->cfra = false;
        ra->rnti = 0;
        ra->preambles.num_preambles = MAX_NUM_NR_PRACH_PREAMBLES;
        ra->preambles.preamble_list = (uint8_t *) malloc(MAX_NUM_NR_PRACH_PREAMBLES*sizeof(uint8_t));
        for (int i = 0; i < MAX_NUM_NR_PRACH_PREAMBLES; i++)
          ra->preambles.preamble_list[i] = i;
      }
      ra->msg3_dcch_dtch = false;
      LOG_I(NR_MAC,"Added new RA process for UE RNTI %04x with initial CellGroup\n", rnti);
    } else { // CellGroup has been updated
      NR_ServingCellConfigCommon_t *scc = RC.nrmac[Mod_idP]->common_channels[0].ServingCellConfigCommon;
      NR_UE_info_t * UE = find_nr_UE(&RC.nrmac[Mod_idP]->UE_info,rnti);
      if (!UE) {
        LOG_E(NR_MAC, "Can't find UE %04x\n", rnti);
        return -1;
      }
      int target_ss;

      UE->CellGroup = CellGroup;
      LOG_I(NR_MAC,"Modified rnti %04x with CellGroup\n",rnti);
      process_CellGroup(CellGroup,&UE->UE_sched_ctrl);
      NR_UE_sched_ctrl_t *sched_ctrl = &UE->UE_sched_ctrl;

      const NR_PDSCH_ServingCellConfig_t *pdsch = servingCellConfig ? servingCellConfig->pdsch_ServingCellConfig->choice.setup : NULL;
      if (get_softmodem_params()->sa) {
        // add all available DL HARQ processes for this UE in SA
        create_dl_harq_list(sched_ctrl, pdsch);
      }
      // update coreset/searchspace
      void *bwpd = NULL;
      NR_BWP_t *genericParameters = NULL;
      target_ss = NR_SearchSpace__searchSpaceType_PR_common;
      if ((sched_ctrl->active_bwp)) {
        target_ss = NR_SearchSpace__searchSpaceType_PR_ue_Specific;
        bwpd = (void*)sched_ctrl->active_bwp->bwp_Dedicated;
        genericParameters = &sched_ctrl->active_bwp->bwp_Common->genericParameters;
      }
      else if (CellGroup->spCellConfig &&
                 CellGroup->spCellConfig->spCellConfigDedicated &&
                 (CellGroup->spCellConfig->spCellConfigDedicated->initialDownlinkBWP)) {
        target_ss = NR_SearchSpace__searchSpaceType_PR_ue_Specific;
        bwpd = (void*)CellGroup->spCellConfig->spCellConfigDedicated->initialDownlinkBWP;
        genericParameters = &scc->downlinkConfigCommon->initialDownlinkBWP->genericParameters;
      }
      sched_ctrl->search_space = get_searchspace(sib1 ? sib1->message.choice.c1->choice.systemInformationBlockType1 : NULL, scc, bwpd, target_ss);
      sched_ctrl->coreset = get_coreset(RC.nrmac[Mod_idP], scc, bwpd, sched_ctrl->search_space, target_ss);
      sched_ctrl->sched_pdcch = set_pdcch_structure(RC.nrmac[Mod_idP],
                                                    sched_ctrl->search_space,
                                                    sched_ctrl->coreset,
                                                    scc,
                                                    genericParameters,
                                                    RC.nrmac[Mod_idP]->type0_PDCCH_CSS_config);
      sched_ctrl->maxL = 2;

      if (CellGroup->spCellConfig &&
          CellGroup->spCellConfig->spCellConfigDedicated &&
          CellGroup->spCellConfig->spCellConfigDedicated->csi_MeasConfig &&
          CellGroup->spCellConfig->spCellConfigDedicated->csi_MeasConfig->choice.setup) {
<<<<<<< HEAD
        compute_csi_bitlen(CellGroup->spCellConfig->spCellConfigDedicated->csi_MeasConfig->choice.setup, UE_info->csi_report_template[UE_id]);
=======
        compute_csi_bitlen(CellGroup->spCellConfig->spCellConfigDedicated->csi_MeasConfig->choice.setup, UE);
>>>>>>> 2c3eb996
      }
    }
  }
  VCD_SIGNAL_DUMPER_DUMP_FUNCTION_BY_NAME(VCD_SIGNAL_DUMPER_FUNCTIONS_RRC_MAC_CONFIG, VCD_FUNCTION_OUT);

  return 0;
}// END rrc_mac_config_req_gNB<|MERGE_RESOLUTION|>--- conflicted
+++ resolved
@@ -694,11 +694,7 @@
           CellGroup->spCellConfig->spCellConfigDedicated &&
           CellGroup->spCellConfig->spCellConfigDedicated->csi_MeasConfig &&
           CellGroup->spCellConfig->spCellConfigDedicated->csi_MeasConfig->choice.setup) {
-<<<<<<< HEAD
-        compute_csi_bitlen(CellGroup->spCellConfig->spCellConfigDedicated->csi_MeasConfig->choice.setup, UE_info->csi_report_template[UE_id]);
-=======
         compute_csi_bitlen(CellGroup->spCellConfig->spCellConfigDedicated->csi_MeasConfig->choice.setup, UE);
->>>>>>> 2c3eb996
       }
     }
   }
