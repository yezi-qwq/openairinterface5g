--- conflicted
+++ resolved
@@ -395,14 +395,8 @@
         printf("Waiting for PHY_config_req\n");
       }
     }
-<<<<<<< HEAD
-  
-=======
-
     RC.nrmac[Mod_idP]->ssb_SubcarrierOffset = ssb_SubcarrierOffset;
-    RC.nrmac[Mod_idP]->pusch_target_snrx10 = pusch_tgt_snrx10;
-    RC.nrmac[Mod_idP]->pucch_target_snrx10 = pucch_tgt_snrx10;
->>>>>>> 713e3e71
+
     NR_PHY_Config_t phycfg;
     phycfg.Mod_id = Mod_idP;
     phycfg.CC_id  = 0;
