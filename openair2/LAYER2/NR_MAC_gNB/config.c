--- conflicted
+++ resolved
@@ -128,11 +128,7 @@
   uint16_t band;
   int32_t offset;
 
-<<<<<<< HEAD
   get_band(((uint64_t)cfg->carrier_config.dl_frequency.value)*1000,
-=======
-  get_band((uint64_t)(cfg->carrier_config.dl_frequency.value)*1000,
->>>>>>> adcf9e9f
            &band,
            &offset,
            &frame_type);
