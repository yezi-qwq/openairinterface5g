/*
 * Licensed to the OpenAirInterface (OAI) Software Alliance under one or more
 * contributor license agreements.  See the NOTICE file distributed with
 * this work for additional information regarding copyright ownership.
 * The OpenAirInterface Software Alliance licenses this file to You under
 * the OAI Public License, Version 1.1  (the "License"); you may not use this file
 * except in compliance with the License.
 * You may obtain a copy of the License at
 *
 *      http://www.openairinterface.org/?page_id=698
 *
 * Unless required by applicable law or agreed to in writing, software
 * distributed under the License is distributed on an "AS IS" BASIS,
 * WITHOUT WARRANTIES OR CONDITIONS OF ANY KIND, either express or implied.
 * See the License for the specific language governing permissions and
 * limitations under the License.
 *-------------------------------------------------------------------------------
 * For more information about the OpenAirInterface (OAI) Software Alliance:
 *      contact@openairinterface.org
 */

/*! \file config.c
 * \brief gNB configuration performed by RRC or as a consequence of RRC procedures
 * \author  Navid Nikaein and Raymond Knopp, WEI-TAI CHEN
 * \date 2010 - 2014, 2018
 * \version 0.1
 * \company Eurecom, NTUST
 * \email: navid.nikaein@eurecom.fr, kroempa@gmail.com
 * @ingroup _mac

 */

#include "COMMON/platform_types.h"
#include "COMMON/platform_constants.h"
#include "common/ran_context.h"
#include "common/utils/nr/nr_common.h"
#include "common/utils/LOG/log.h"
#include "common/utils/LOG/vcd_signal_dumper.h"

#include "NR_BCCH-BCH-Message.h"
#include "NR_ServingCellConfigCommon.h"

#include "LAYER2/NR_MAC_gNB/mac_proto.h"
#include "SCHED_NR/phy_frame_config_nr.h"

#include "NR_MIB.h"
#include "LAYER2/NR_MAC_COMMON/nr_mac_common.h"
#include "../../../../nfapi/oai_integration/vendor_ext.h"
/* Softmodem params */
#include "executables/softmodem-common.h"

extern RAN_CONTEXT_t RC;
//extern int l2_init_gNB(void);
extern void mac_top_init_gNB(void);
extern uint8_t nfapi_mode;

void process_rlcBearerConfig(struct NR_CellGroupConfig__rlc_BearerToAddModList *rlc_bearer2add_list,
                             struct NR_CellGroupConfig__rlc_BearerToReleaseList *rlc_bearer2release_list,
                             NR_UE_sched_ctrl_t *sched_ctrl) {

  if (rlc_bearer2release_list) {
    for (int i = 0; i < rlc_bearer2release_list->list.count; i++) {
      for (int idx = 0; idx < sched_ctrl->dl_lc_num; idx++) {
        if (sched_ctrl->dl_lc_ids[idx] == *rlc_bearer2release_list->list.array[i]) {
          const int remaining_lcs = sched_ctrl->dl_lc_num - idx - 1;
          memmove(&sched_ctrl->dl_lc_ids[idx], &sched_ctrl->dl_lc_ids[idx + 1], sizeof(sched_ctrl->dl_lc_ids[idx]) * remaining_lcs);
          sched_ctrl->dl_lc_num--;
          break;
        }
      }
    }
  }

  if (rlc_bearer2add_list) {
    // keep lcids
    for (int i = 0; i < rlc_bearer2add_list->list.count; i++) {
      const int lcid = rlc_bearer2add_list->list.array[i]->logicalChannelIdentity;
      bool found = false;
      for (int idx = 0; idx < sched_ctrl->dl_lc_num; idx++) {
        if (sched_ctrl->dl_lc_ids[idx] == lcid) {
          found = true;
          break;
        }
      }

      if (!found) {
        sched_ctrl->dl_lc_num++;
        sched_ctrl->dl_lc_ids[sched_ctrl->dl_lc_num - 1] = lcid;
        LOG_D(NR_MAC, "Adding LCID %d (%s %d)\n", lcid, lcid < 4 ? "SRB" : "DRB", lcid);
      }
    }
  }

  LOG_D(NR_MAC, "In %s: total num of active bearers %d) \n",
      __FUNCTION__,
      sched_ctrl->dl_lc_num);

}


void process_drx_Config(NR_UE_sched_ctrl_t *sched_ctrl,NR_SetupRelease_DRX_Config_t *drx_Config) {
 if (!drx_Config) return;
 AssertFatal(drx_Config->present != NR_SetupRelease_DRX_Config_PR_NOTHING, "Cannot have NR_SetupRelease_DRX_Config_PR_NOTHING\n");

 if (drx_Config->present == NR_SetupRelease_DRX_Config_PR_setup) {
   LOG_I(NR_MAC,"Adding DRX config\n");
 }
 else {
   LOG_I(NR_MAC,"Removing DRX config\n");
 }
}

void process_schedulingRequestConfig(NR_UE_sched_ctrl_t *sched_ctrl,NR_SchedulingRequestConfig_t *schedulingRequestConfig) {
 if (!schedulingRequestConfig) return;

   LOG_I(NR_MAC,"Adding SchedulingRequestconfig\n");
}

void process_bsrConfig(NR_UE_sched_ctrl_t *sched_ctrl,NR_BSR_Config_t *bsr_Config) {
  if (!bsr_Config) return;
  LOG_I(NR_MAC,"Adding BSR config\n");
}

void process_tag_Config(NR_UE_sched_ctrl_t *sched_ctrl,NR_TAG_Config_t *tag_Config) {
  if (!tag_Config) return;
  LOG_I(NR_MAC,"Adding TAG config\n");
}

void process_phr_Config(NR_UE_sched_ctrl_t *sched_ctrl,NR_SetupRelease_PHR_Config_t *phr_Config) {
   if (!phr_Config) return;
   AssertFatal(phr_Config->present != NR_SetupRelease_PHR_Config_PR_NOTHING, "Cannot have NR_SetupRelease_PHR_Config_PR_NOTHING\n");

   if (phr_Config->present == NR_SetupRelease_PHR_Config_PR_setup) {
     LOG_I(NR_MAC,"Adding PHR config\n");
   }
   else {
     LOG_I(NR_MAC,"Removing PHR config\n");
   }
}

void process_CellGroup(NR_CellGroupConfig_t *CellGroup, NR_UE_sched_ctrl_t *sched_ctrl) {

   AssertFatal(CellGroup, "CellGroup is null\n");
   NR_MAC_CellGroupConfig_t   *mac_CellGroupConfig = CellGroup->mac_CellGroupConfig;


   if (mac_CellGroupConfig) {
     process_drx_Config(sched_ctrl,mac_CellGroupConfig->drx_Config);
     process_schedulingRequestConfig(sched_ctrl,mac_CellGroupConfig->schedulingRequestConfig);
     process_bsrConfig(sched_ctrl,mac_CellGroupConfig->bsr_Config);
     process_tag_Config(sched_ctrl,mac_CellGroupConfig->tag_Config);
     process_phr_Config(sched_ctrl,mac_CellGroupConfig->phr_Config);
   }
   else {
     // apply defaults

   }

   process_rlcBearerConfig(CellGroup->rlc_BearerToAddModList,CellGroup->rlc_BearerToReleaseList,sched_ctrl);

}

void config_common(int Mod_idP, int ssb_SubcarrierOffset, rrc_pdsch_AntennaPorts_t dl_antenna_ports_struct, int pusch_AntennaPorts, NR_ServingCellConfigCommon_t *scc) {

  nfapi_nr_config_request_scf_t *cfg = &RC.nrmac[Mod_idP]->config[0];
  RC.nrmac[Mod_idP]->common_channels[0].ServingCellConfigCommon = scc;
  int pdsch_AntennaPorts = dl_antenna_ports_struct.N1 * dl_antenna_ports_struct.N2 * dl_antenna_ports_struct.XP;

  // Carrier configuration

  cfg->carrier_config.dl_bandwidth.value = config_bandwidth(scc->downlinkConfigCommon->frequencyInfoDL->scs_SpecificCarrierList.list.array[0]->subcarrierSpacing,
                                                            scc->downlinkConfigCommon->frequencyInfoDL->scs_SpecificCarrierList.list.array[0]->carrierBandwidth,
                                                            *scc->downlinkConfigCommon->frequencyInfoDL->frequencyBandList.list.array[0]);
  cfg->carrier_config.dl_bandwidth.tl.tag   = NFAPI_NR_CONFIG_DL_BANDWIDTH_TAG; //temporary
  cfg->num_tlv++;
  LOG_I(NR_MAC,"%s() dl_BandwidthP:%d\n", __FUNCTION__, cfg->carrier_config.dl_bandwidth.value);

  cfg->carrier_config.dl_frequency.value = from_nrarfcn(*scc->downlinkConfigCommon->frequencyInfoDL->frequencyBandList.list.array[0],
                                                        *scc->ssbSubcarrierSpacing,
                                                        scc->downlinkConfigCommon->frequencyInfoDL->absoluteFrequencyPointA)/1000; // freq in kHz
  cfg->carrier_config.dl_frequency.tl.tag = NFAPI_NR_CONFIG_DL_FREQUENCY_TAG;
  cfg->num_tlv++;

  for (int i=0; i<5; i++) {
    if (i==scc->downlinkConfigCommon->frequencyInfoDL->scs_SpecificCarrierList.list.array[0]->subcarrierSpacing) {
      cfg->carrier_config.dl_grid_size[i].value = scc->downlinkConfigCommon->frequencyInfoDL->scs_SpecificCarrierList.list.array[0]->carrierBandwidth;
      cfg->carrier_config.dl_k0[i].value = scc->downlinkConfigCommon->frequencyInfoDL->scs_SpecificCarrierList.list.array[0]->offsetToCarrier;
      cfg->carrier_config.dl_grid_size[i].tl.tag = NFAPI_NR_CONFIG_DL_GRID_SIZE_TAG;
      cfg->carrier_config.dl_k0[i].tl.tag = NFAPI_NR_CONFIG_DL_K0_TAG;
      cfg->num_tlv++;
      cfg->num_tlv++;
    }
    else {
      cfg->carrier_config.dl_grid_size[i].value = 0;
      cfg->carrier_config.dl_k0[i].value = 0;
    }
  }

  cfg->carrier_config.uplink_bandwidth.value = config_bandwidth(scc->uplinkConfigCommon->frequencyInfoUL->scs_SpecificCarrierList.list.array[0]->subcarrierSpacing,
                                                                scc->uplinkConfigCommon->frequencyInfoUL->scs_SpecificCarrierList.list.array[0]->carrierBandwidth,
                                                                *scc->uplinkConfigCommon->frequencyInfoUL->frequencyBandList->list.array[0]);
  cfg->carrier_config.uplink_bandwidth.tl.tag   = NFAPI_NR_CONFIG_UPLINK_BANDWIDTH_TAG; //temporary
  cfg->num_tlv++;
  LOG_I(NR_MAC,"%s() dl_BandwidthP:%d\n", __FUNCTION__, cfg->carrier_config.uplink_bandwidth.value);

  int UL_pointA;
  if (scc->uplinkConfigCommon->frequencyInfoUL->absoluteFrequencyPointA == NULL)
    UL_pointA = scc->downlinkConfigCommon->frequencyInfoDL->absoluteFrequencyPointA;
  else
    UL_pointA = *scc->uplinkConfigCommon->frequencyInfoUL->absoluteFrequencyPointA; 

  cfg->carrier_config.uplink_frequency.value = from_nrarfcn(*scc->uplinkConfigCommon->frequencyInfoUL->frequencyBandList->list.array[0],
                                                            *scc->ssbSubcarrierSpacing,
                                                            UL_pointA)/1000; // freq in kHz
  cfg->carrier_config.uplink_frequency.tl.tag = NFAPI_NR_CONFIG_UPLINK_FREQUENCY_TAG;
  cfg->num_tlv++;

  for (int i=0; i<5; i++) {
    if (i==scc->uplinkConfigCommon->frequencyInfoUL->scs_SpecificCarrierList.list.array[0]->subcarrierSpacing) {
      cfg->carrier_config.ul_grid_size[i].value = scc->uplinkConfigCommon->frequencyInfoUL->scs_SpecificCarrierList.list.array[0]->carrierBandwidth;
      cfg->carrier_config.ul_k0[i].value = scc->uplinkConfigCommon->frequencyInfoUL->scs_SpecificCarrierList.list.array[0]->offsetToCarrier;
      cfg->carrier_config.ul_grid_size[i].tl.tag = NFAPI_NR_CONFIG_UL_GRID_SIZE_TAG;
      cfg->carrier_config.ul_k0[i].tl.tag = NFAPI_NR_CONFIG_UL_K0_TAG;
      cfg->num_tlv++;
      cfg->num_tlv++;
    }
    else {
      cfg->carrier_config.ul_grid_size[i].value = 0;
      cfg->carrier_config.ul_k0[i].value = 0;
    }
  }

  uint32_t band = *scc->downlinkConfigCommon->frequencyInfoDL->frequencyBandList.list.array[0];
  frequency_range_t frequency_range = band<100?FR1:FR2;

  lte_frame_type_t frame_type = get_frame_type(*scc->downlinkConfigCommon->frequencyInfoDL->frequencyBandList.list.array[0], *scc->ssbSubcarrierSpacing);
  RC.nrmac[Mod_idP]->common_channels[0].frame_type = frame_type;

  // Cell configuration
  cfg->cell_config.phy_cell_id.value = *scc->physCellId;
  cfg->cell_config.phy_cell_id.tl.tag = NFAPI_NR_CONFIG_PHY_CELL_ID_TAG;
  cfg->num_tlv++;

  cfg->cell_config.frame_duplex_type.value = frame_type;
  cfg->cell_config.frame_duplex_type.tl.tag = NFAPI_NR_CONFIG_FRAME_DUPLEX_TYPE_TAG;
  cfg->num_tlv++;


  // SSB configuration
  cfg->ssb_config.ss_pbch_power.value = scc->ss_PBCH_BlockPower;
  cfg->ssb_config.ss_pbch_power.tl.tag = NFAPI_NR_CONFIG_SS_PBCH_POWER_TAG;
  cfg->num_tlv++;

  cfg->ssb_config.bch_payload.value = 1;
  cfg->ssb_config.bch_payload.tl.tag = NFAPI_NR_CONFIG_BCH_PAYLOAD_TAG;
  cfg->num_tlv++;

  cfg->ssb_config.scs_common.value = *scc->ssbSubcarrierSpacing;
  cfg->ssb_config.scs_common.tl.tag = NFAPI_NR_CONFIG_SCS_COMMON_TAG;
  cfg->num_tlv++;

  // PRACH configuration

  uint8_t nb_preambles = 64;
  if(scc->uplinkConfigCommon->initialUplinkBWP->rach_ConfigCommon->choice.setup->totalNumberOfRA_Preambles != NULL)
     nb_preambles = *scc->uplinkConfigCommon->initialUplinkBWP->rach_ConfigCommon->choice.setup->totalNumberOfRA_Preambles;

  cfg->prach_config.prach_sequence_length.value = scc->uplinkConfigCommon->initialUplinkBWP->rach_ConfigCommon->choice.setup->prach_RootSequenceIndex.present-1;
  cfg->prach_config.prach_sequence_length.tl.tag = NFAPI_NR_CONFIG_PRACH_SEQUENCE_LENGTH_TAG;
  cfg->num_tlv++;  

  if (scc->uplinkConfigCommon->initialUplinkBWP->rach_ConfigCommon->choice.setup->msg1_SubcarrierSpacing)
    cfg->prach_config.prach_sub_c_spacing.value = *scc->uplinkConfigCommon->initialUplinkBWP->rach_ConfigCommon->choice.setup->msg1_SubcarrierSpacing;
  else 
    cfg->prach_config.prach_sub_c_spacing.value = scc->downlinkConfigCommon->frequencyInfoDL->scs_SpecificCarrierList.list.array[0]->subcarrierSpacing;
  cfg->prach_config.prach_sub_c_spacing.tl.tag = NFAPI_NR_CONFIG_PRACH_SUB_C_SPACING_TAG;
  cfg->num_tlv++;
  cfg->prach_config.restricted_set_config.value = scc->uplinkConfigCommon->initialUplinkBWP->rach_ConfigCommon->choice.setup->restrictedSetConfig;
  cfg->prach_config.restricted_set_config.tl.tag = NFAPI_NR_CONFIG_RESTRICTED_SET_CONFIG_TAG;
  cfg->num_tlv++;
  cfg->prach_config.prach_ConfigurationIndex.value = scc->uplinkConfigCommon->initialUplinkBWP->rach_ConfigCommon->choice.setup->rach_ConfigGeneric.prach_ConfigurationIndex;
  cfg->prach_config.prach_ConfigurationIndex.tl.tag = NFAPI_NR_CONFIG_PRACH_CONFIG_INDEX_TAG;
  cfg->num_tlv++;

  switch (scc->uplinkConfigCommon->initialUplinkBWP->rach_ConfigCommon->choice.setup->rach_ConfigGeneric.msg1_FDM) {
    case 0 :
      cfg->prach_config.num_prach_fd_occasions.value = 1;
      break;
    case 1 :
      cfg->prach_config.num_prach_fd_occasions.value = 2;
      break;
    case 2 :
      cfg->prach_config.num_prach_fd_occasions.value = 4;
      break;
    case 3 :
      cfg->prach_config.num_prach_fd_occasions.value = 8;
      break;
    default:
      AssertFatal(1==0,"msg1 FDM identifier %ld undefined (0,1,2,3) \n", scc->uplinkConfigCommon->initialUplinkBWP->rach_ConfigCommon->choice.setup->rach_ConfigGeneric.msg1_FDM);
  } 
  cfg->prach_config.num_prach_fd_occasions.tl.tag = NFAPI_NR_CONFIG_NUM_PRACH_FD_OCCASIONS_TAG;
  cfg->num_tlv++;

  cfg->prach_config.prach_ConfigurationIndex.value =  scc->uplinkConfigCommon->initialUplinkBWP->rach_ConfigCommon->choice.setup->rach_ConfigGeneric.prach_ConfigurationIndex;
  cfg->prach_config.prach_ConfigurationIndex.tl.tag = NFAPI_NR_CONFIG_PRACH_CONFIG_INDEX_TAG;
  cfg->num_tlv++;

  cfg->prach_config.num_prach_fd_occasions_list = (nfapi_nr_num_prach_fd_occasions_t *) malloc(cfg->prach_config.num_prach_fd_occasions.value*sizeof(nfapi_nr_num_prach_fd_occasions_t));
  for (int i=0; i<cfg->prach_config.num_prach_fd_occasions.value; i++) {
//    cfg->prach_config.num_prach_fd_occasions_list[i].num_prach_fd_occasions = i;
    if (cfg->prach_config.prach_sequence_length.value)
      cfg->prach_config.num_prach_fd_occasions_list[i].prach_root_sequence_index.value = scc->uplinkConfigCommon->initialUplinkBWP->rach_ConfigCommon->choice.setup->prach_RootSequenceIndex.choice.l139; 
    else
      cfg->prach_config.num_prach_fd_occasions_list[i].prach_root_sequence_index.value = scc->uplinkConfigCommon->initialUplinkBWP->rach_ConfigCommon->choice.setup->prach_RootSequenceIndex.choice.l839;
    cfg->prach_config.num_prach_fd_occasions_list[i].prach_root_sequence_index.tl.tag = NFAPI_NR_CONFIG_PRACH_ROOT_SEQUENCE_INDEX_TAG;
    cfg->num_tlv++;
    cfg->prach_config.num_prach_fd_occasions_list[i].k1.value = NRRIV2PRBOFFSET(scc->uplinkConfigCommon->initialUplinkBWP->genericParameters.locationAndBandwidth, MAX_BWP_SIZE) + scc->uplinkConfigCommon->initialUplinkBWP->rach_ConfigCommon->choice.setup->rach_ConfigGeneric.msg1_FrequencyStart + (get_N_RA_RB( cfg->prach_config.prach_sub_c_spacing.value, scc->uplinkConfigCommon->frequencyInfoUL->scs_SpecificCarrierList.list.array[0]->subcarrierSpacing ) * i);
    if (get_softmodem_params()->sa) {
      cfg->prach_config.num_prach_fd_occasions_list[i].k1.value = NRRIV2PRBOFFSET(scc->uplinkConfigCommon->initialUplinkBWP->genericParameters.locationAndBandwidth, MAX_BWP_SIZE) + scc->uplinkConfigCommon->initialUplinkBWP->rach_ConfigCommon->choice.setup->rach_ConfigGeneric.msg1_FrequencyStart + (get_N_RA_RB( cfg->prach_config.prach_sub_c_spacing.value, scc->uplinkConfigCommon->frequencyInfoUL->scs_SpecificCarrierList.list.array[0]->subcarrierSpacing ) * i);
    } else {
      cfg->prach_config.num_prach_fd_occasions_list[i].k1.value = scc->uplinkConfigCommon->initialUplinkBWP->rach_ConfigCommon->choice.setup->rach_ConfigGeneric.msg1_FrequencyStart + (get_N_RA_RB( cfg->prach_config.prach_sub_c_spacing.value, scc->uplinkConfigCommon->frequencyInfoUL->scs_SpecificCarrierList.list.array[0]->subcarrierSpacing ) * i);
    }
    cfg->prach_config.num_prach_fd_occasions_list[i].k1.tl.tag = NFAPI_NR_CONFIG_K1_TAG;
    cfg->num_tlv++;
    cfg->prach_config.num_prach_fd_occasions_list[i].prach_zero_corr_conf.value = scc->uplinkConfigCommon->initialUplinkBWP->rach_ConfigCommon->choice.setup->rach_ConfigGeneric.zeroCorrelationZoneConfig;
    cfg->prach_config.num_prach_fd_occasions_list[i].prach_zero_corr_conf.tl.tag = NFAPI_NR_CONFIG_PRACH_ZERO_CORR_CONF_TAG;
    cfg->num_tlv++;
    cfg->prach_config.num_prach_fd_occasions_list[i].num_root_sequences.value = compute_nr_root_seq(scc->uplinkConfigCommon->initialUplinkBWP->rach_ConfigCommon->choice.setup,nb_preambles, frame_type, frequency_range);
    cfg->prach_config.num_prach_fd_occasions_list[i].num_root_sequences.tl.tag = NFAPI_NR_CONFIG_NUM_ROOT_SEQUENCES_TAG;
    cfg->num_tlv++;
    cfg->prach_config.num_prach_fd_occasions_list[i].num_unused_root_sequences.value = 1;
  }

  cfg->prach_config.ssb_per_rach.value = scc->uplinkConfigCommon->initialUplinkBWP->rach_ConfigCommon->choice.setup->ssb_perRACH_OccasionAndCB_PreamblesPerSSB->present-1;
  cfg->prach_config.ssb_per_rach.tl.tag = NFAPI_NR_CONFIG_SSB_PER_RACH_TAG;
  cfg->num_tlv++;

  // SSB Table Configuration
  int scs_scaling = 1<<(cfg->ssb_config.scs_common.value);
  if (scc->downlinkConfigCommon->frequencyInfoDL->absoluteFrequencyPointA < 600000)
    scs_scaling = scs_scaling*3;
  if (scc->downlinkConfigCommon->frequencyInfoDL->absoluteFrequencyPointA > 2016666)
    scs_scaling = scs_scaling>>2;
  uint32_t absolute_diff = (*scc->downlinkConfigCommon->frequencyInfoDL->absoluteFrequencySSB - scc->downlinkConfigCommon->frequencyInfoDL->absoluteFrequencyPointA);
  uint16_t sco = absolute_diff%(12*scs_scaling);
  // values of subcarrier offset larger than the limit only indicates CORESET for Type0-PDCCH CSS set is not present
  uint8_t ssb_SubcarrierOffset_limit = 0;
  if(frequency_range == FR1) {
    ssb_SubcarrierOffset_limit = 24;
  } else {
    ssb_SubcarrierOffset_limit = 12;
  }
  if (ssb_SubcarrierOffset<ssb_SubcarrierOffset_limit)
    AssertFatal(sco==(scs_scaling * ssb_SubcarrierOffset),"absoluteFrequencySSB has a subcarrier offset of %d while it should be %d\n",sco/scs_scaling,ssb_SubcarrierOffset);

  cfg->ssb_table.ssb_offset_point_a.value = absolute_diff/(12*scs_scaling) - 10; //absoluteFrequencySSB is the central frequency of SSB which is made by 20RBs in total
  cfg->ssb_table.ssb_offset_point_a.tl.tag = NFAPI_NR_CONFIG_SSB_OFFSET_POINT_A_TAG;
  cfg->num_tlv++;
  cfg->ssb_table.ssb_period.value = *scc->ssb_periodicityServingCell;
  cfg->ssb_table.ssb_period.tl.tag = NFAPI_NR_CONFIG_SSB_PERIOD_TAG;
  cfg->num_tlv++;
  cfg->ssb_table.ssb_subcarrier_offset.value = ssb_SubcarrierOffset;
  cfg->ssb_table.ssb_subcarrier_offset.tl.tag = NFAPI_NR_CONFIG_SSB_SUBCARRIER_OFFSET_TAG;
  cfg->num_tlv++;

  switch (scc->ssb_PositionsInBurst->present) {
    case 1 :
      cfg->ssb_table.ssb_mask_list[0].ssb_mask.value = scc->ssb_PositionsInBurst->choice.shortBitmap.buf[0]<<24;
      cfg->ssb_table.ssb_mask_list[1].ssb_mask.value = 0;
      break;
    case 2 :
      cfg->ssb_table.ssb_mask_list[0].ssb_mask.value = scc->ssb_PositionsInBurst->choice.mediumBitmap.buf[0]<<24;
      cfg->ssb_table.ssb_mask_list[1].ssb_mask.value = 0;
      break;
    case 3 :
      cfg->ssb_table.ssb_mask_list[0].ssb_mask.value = 0;
      cfg->ssb_table.ssb_mask_list[1].ssb_mask.value = 0;
      for (int i=0; i<4; i++) {
        cfg->ssb_table.ssb_mask_list[0].ssb_mask.value += (scc->ssb_PositionsInBurst->choice.longBitmap.buf[3-i]<<i*8);
        cfg->ssb_table.ssb_mask_list[1].ssb_mask.value += (scc->ssb_PositionsInBurst->choice.longBitmap.buf[7-i]<<i*8);
      }
      break;
    default:
      AssertFatal(1==0,"SSB bitmap size value %d undefined (allowed values 1,2,3) \n", scc->ssb_PositionsInBurst->present);
  }

  cfg->ssb_table.ssb_mask_list[0].ssb_mask.tl.tag = NFAPI_NR_CONFIG_SSB_MASK_TAG;
  cfg->ssb_table.ssb_mask_list[1].ssb_mask.tl.tag = NFAPI_NR_CONFIG_SSB_MASK_TAG;
  cfg->num_tlv+=2;

  // logical antenna ports
  cfg->carrier_config.num_tx_ant.value = pdsch_AntennaPorts;
  AssertFatal(pdsch_AntennaPorts > 0 && pdsch_AntennaPorts < 33, "pdsch_AntennaPorts in 1...32\n");
  cfg->carrier_config.num_tx_ant.tl.tag = NFAPI_NR_CONFIG_NUM_TX_ANT_TAG;

  int num_ssb=0;
  for (int i=0;i<32;i++) {
    cfg->ssb_table.ssb_beam_id_list[i].beam_id.tl.tag = NFAPI_NR_CONFIG_BEAM_ID_TAG;
    if ((cfg->ssb_table.ssb_mask_list[0].ssb_mask.value>>(31-i))&1) {
      cfg->ssb_table.ssb_beam_id_list[i].beam_id.value = num_ssb;
      num_ssb++;
    }
    cfg->num_tlv++;
  }
  for (int i=0;i<32;i++) {
    cfg->ssb_table.ssb_beam_id_list[32+i].beam_id.tl.tag = NFAPI_NR_CONFIG_BEAM_ID_TAG;
    if ((cfg->ssb_table.ssb_mask_list[1].ssb_mask.value>>(31-i))&1) {
      cfg->ssb_table.ssb_beam_id_list[32+i].beam_id.value = num_ssb;
      num_ssb++;
    }
    cfg->num_tlv++;
  } 

  cfg->carrier_config.num_rx_ant.value = pusch_AntennaPorts;
  AssertFatal(pusch_AntennaPorts > 0 && pusch_AntennaPorts < 13, "pusch_AntennaPorts in 1...12\n");
  cfg->carrier_config.num_rx_ant.tl.tag = NFAPI_NR_CONFIG_NUM_RX_ANT_TAG;
  LOG_I(NR_MAC,"Set TX/RX antenna number to %d (num ssb %d: %x,%x)\n",
        cfg->carrier_config.num_tx_ant.value,num_ssb,cfg->ssb_table.ssb_mask_list[0].ssb_mask.value,cfg->ssb_table.ssb_mask_list[1].ssb_mask.value);
  AssertFatal(cfg->carrier_config.num_tx_ant.value > 0,"carrier_config.num_tx_ant.value %d !\n",cfg->carrier_config.num_tx_ant.value );
  cfg->num_tlv++;
  cfg->num_tlv++;

  // TDD Table Configuration
  if (cfg->cell_config.frame_duplex_type.value == TDD){
    cfg->tdd_table.tdd_period.tl.tag = NFAPI_NR_CONFIG_TDD_PERIOD_TAG;
    cfg->num_tlv++;
    if (scc->tdd_UL_DL_ConfigurationCommon->pattern1.ext1 == NULL) {
      cfg->tdd_table.tdd_period.value = scc->tdd_UL_DL_ConfigurationCommon->pattern1.dl_UL_TransmissionPeriodicity;
    } else {
      AssertFatal(scc->tdd_UL_DL_ConfigurationCommon->pattern1.ext1->dl_UL_TransmissionPeriodicity_v1530 != NULL,
                  "In %s: scc->tdd_UL_DL_ConfigurationCommon->pattern1.ext1->dl_UL_TransmissionPeriodicity_v1530 is null\n", __FUNCTION__);
      cfg->tdd_table.tdd_period.value = *scc->tdd_UL_DL_ConfigurationCommon->pattern1.ext1->dl_UL_TransmissionPeriodicity_v1530;
    }
    LOG_I(NR_MAC, "Setting TDD configuration period to %d\n", cfg->tdd_table.tdd_period.value);
    int periods_per_frame = set_tdd_config_nr(cfg,
                                              scc->uplinkConfigCommon->frequencyInfoUL->scs_SpecificCarrierList.list.array[0]->subcarrierSpacing,
                                              scc->tdd_UL_DL_ConfigurationCommon->pattern1.nrofDownlinkSlots,
                                              scc->tdd_UL_DL_ConfigurationCommon->pattern1.nrofDownlinkSymbols,
                                              scc->tdd_UL_DL_ConfigurationCommon->pattern1.nrofUplinkSlots,
                                              scc->tdd_UL_DL_ConfigurationCommon->pattern1.nrofUplinkSymbols);

    if (periods_per_frame < 0)
      LOG_E(NR_MAC,"TDD configuration can not be done\n");
    else {
      LOG_I(NR_MAC,"TDD has been properly configurated\n");
      RC.nrmac[Mod_idP]->tdd_beam_association = (int16_t *)malloc16(periods_per_frame*sizeof(int16_t));
    }
  }

}


int rrc_mac_config_req_gNB(module_id_t Mod_idP,
                           int ssb_SubcarrierOffset,
                           rrc_pdsch_AntennaPorts_t pdsch_AntennaPorts,
                           int pusch_AntennaPorts,
                           int sib1_tda,
                           int minRXTXTIMEpdsch,
                           NR_ServingCellConfigCommon_t *scc,
                           NR_BCCH_BCH_Message_t *mib,
<<<<<<< HEAD
=======
                           NR_BCCH_DL_SCH_Message_t *sib1,
>>>>>>> baa76323
                           int add_ue,
                           uint32_t rnti,
                           NR_CellGroupConfig_t *CellGroup) {

  if (scc != NULL ) {
    AssertFatal((scc->ssb_PositionsInBurst->present > 0) && (scc->ssb_PositionsInBurst->present < 4), "SSB Bitmap type %d is not valid\n",scc->ssb_PositionsInBurst->present);

    /* dimension UL_tti_req_ahead for number of slots in frame */
    const int n = nr_slots_per_frame[*scc->ssbSubcarrierSpacing];
    RC.nrmac[Mod_idP]->UL_tti_req_ahead[0] = calloc(n, sizeof(nfapi_nr_ul_tti_request_t));
    AssertFatal(RC.nrmac[Mod_idP]->UL_tti_req_ahead[0],
                "could not allocate memory for RC.nrmac[]->UL_tti_req_ahead[]\n");
    /* fill in slot/frame numbers: slot is fixed, frame will be updated by scheduler
       extern sf_ahead is initialized in ru_thread but that function is not executed yet here*/
    const uint16_t sf_ahead = (uint16_t) ceil((float)6/(0x01<<(*scc->ssbSubcarrierSpacing)));
    const uint16_t sl_ahead = sf_ahead * (0x01<<(*scc->ssbSubcarrierSpacing));
    /* consider that scheduler runs sl_ahead: the first sl_ahead slots are
     * already "in the past" and thus we put frame 1 instead of 0!*/
    for (int i = 0; i < n; ++i) {
      nfapi_nr_ul_tti_request_t *req = &RC.nrmac[Mod_idP]->UL_tti_req_ahead[0][i];
      req->SFN = i < (sl_ahead-1);
      req->Slot = i;
    }
    RC.nrmac[Mod_idP]->common_channels[0].vrb_map_UL =
        calloc(n * MAX_BWP_SIZE, sizeof(uint16_t));
    AssertFatal(RC.nrmac[Mod_idP]->common_channels[0].vrb_map_UL,
                "could not allocate memory for RC.nrmac[]->common_channels[0].vrb_map_UL\n");

    LOG_I(NR_MAC,"Configuring common parameters from NR ServingCellConfig\n");

    config_common(Mod_idP,
                  ssb_SubcarrierOffset,
                  pdsch_AntennaPorts,
                  pusch_AntennaPorts,
		  scc);
    LOG_D(NR_MAC, "%s() %s:%d RC.nrmac[Mod_idP]->if_inst->NR_PHY_config_req:%p\n", __FUNCTION__, __FILE__, __LINE__, RC.nrmac[Mod_idP]->if_inst->NR_PHY_config_req);
  
    // if in nFAPI mode 
    if ( (NFAPI_MODE == NFAPI_MODE_PNF || NFAPI_MODE == NFAPI_MODE_VNF) && (RC.nrmac[Mod_idP]->if_inst->NR_PHY_config_req == NULL) ){
      while(RC.nrmac[Mod_idP]->if_inst->NR_PHY_config_req == NULL) {
        // DJP AssertFatal(RC.nrmac[Mod_idP]->if_inst->PHY_config_req != NULL,"if_inst->phy_config_request is null\n");
        usleep(100 * 1000);
        printf("Waiting for PHY_config_req\n");
      }
    }
    RC.nrmac[Mod_idP]->ssb_SubcarrierOffset = ssb_SubcarrierOffset;
    RC.nrmac[Mod_idP]->minRXTXTIMEpdsch = minRXTXTIMEpdsch;

    NR_PHY_Config_t phycfg;
    phycfg.Mod_id = Mod_idP;
    phycfg.CC_id  = 0;
    phycfg.cfg    = &RC.nrmac[Mod_idP]->config[0];

    if (RC.nrmac[Mod_idP]->if_inst->NR_PHY_config_req) RC.nrmac[Mod_idP]->if_inst->NR_PHY_config_req(&phycfg);

    find_SSB_and_RO_available(Mod_idP);

    const NR_TDD_UL_DL_Pattern_t *tdd = scc->tdd_UL_DL_ConfigurationCommon ? &scc->tdd_UL_DL_ConfigurationCommon->pattern1 : NULL;

    int nr_slots_period = n;
    int nr_dl_slots = n;
    int nr_ulstart_slot = 0;
    if (tdd) {
      nr_dl_slots = tdd->nrofDownlinkSlots + (tdd->nrofDownlinkSymbols != 0);
      nr_ulstart_slot = tdd->nrofDownlinkSlots + (tdd->nrofUplinkSymbols == 0);
      nr_slots_period /= get_nb_periods_per_frame(tdd->dl_UL_TransmissionPeriodicity);
    }
    else
      // if TDD configuration is not present and the band is not FDD, it means it is a dynamic TDD configuration
      AssertFatal(RC.nrmac[Mod_idP]->common_channels[0].frame_type == FDD,"Dynamic TDD not handled yet\n");

    for (int slot = 0; slot < n; ++slot) {
      /* FIXME: it seems there is a problem with slot 0/10/slots right after UL:
       * we just get retransmissions. Thus, do not schedule such slots in DL in TDD */
      if (RC.nrmac[Mod_idP]->common_channels[0].frame_type == FDD ||
          (slot % nr_slots_period != 0)){
        RC.nrmac[Mod_idP]->dlsch_slot_bitmap[slot / 64] |= (uint64_t)((slot % nr_slots_period) < nr_dl_slots) << (slot % 64);
      }
      RC.nrmac[Mod_idP]->ulsch_slot_bitmap[slot / 64] |= (uint64_t)((slot % nr_slots_period) >= nr_ulstart_slot) << (slot % 64);

      LOG_I(NR_MAC, "In %s: slot %d DL %d UL %d\n",
            __FUNCTION__,
            slot,
            (RC.nrmac[Mod_idP]->dlsch_slot_bitmap[slot / 64] & ((uint64_t)1 << (slot % 64))) != 0,
            (RC.nrmac[Mod_idP]->ulsch_slot_bitmap[slot / 64] & ((uint64_t)1 << (slot % 64))) != 0);
    }

    if (get_softmodem_params()->phy_test) {
      RC.nrmac[Mod_idP]->pre_processor_dl = nr_preprocessor_phytest;
      RC.nrmac[Mod_idP]->pre_processor_ul = nr_ul_preprocessor_phytest;
    } else {
      RC.nrmac[Mod_idP]->pre_processor_dl = nr_init_fr1_dlsch_preprocessor(Mod_idP, 0);
      RC.nrmac[Mod_idP]->pre_processor_ul = nr_init_fr1_ulsch_preprocessor(Mod_idP, 0);
    }

    if (get_softmodem_params()->sa > 0) {
      NR_COMMON_channels_t *cc = &RC.nrmac[Mod_idP]->common_channels[0];
      RC.nrmac[Mod_idP]->sib1_tda = sib1_tda;
      for (int n=0;n<NR_NB_RA_PROC_MAX;n++ ) {
        cc->ra[n].cfra = false;
        cc->ra[n].msg3_dcch_dtch = false;
        cc->ra[n].rnti = 0;
        cc->ra[n].preambles.num_preambles = MAX_NUM_NR_PRACH_PREAMBLES;
        cc->ra[n].preambles.preamble_list = (uint8_t *) malloc(MAX_NUM_NR_PRACH_PREAMBLES*sizeof(uint8_t));
        for (int i = 0; i < MAX_NUM_NR_PRACH_PREAMBLES; i++)
          cc->ra[n].preambles.preamble_list[i] = i;
      }
    }
  }
 
  if (mib) RC.nrmac[Mod_idP]->common_channels[0].mib = mib;
  if (sib1) RC.nrmac[Mod_idP]->common_channels[0].sib1 = sib1;

  if (CellGroup) {

    if (get_softmodem_params()->sa) {
      calculate_preferred_dl_tda(Mod_idP, NULL);
    }

    const NR_ServingCellConfig_t *servingCellConfig = NULL;
    if(CellGroup->spCellConfig && CellGroup->spCellConfig->spCellConfigDedicated) {
      servingCellConfig = CellGroup->spCellConfig->spCellConfigDedicated;
      const struct NR_ServingCellConfig__downlinkBWP_ToAddModList *bwpList = servingCellConfig->downlinkBWP_ToAddModList;
      if(bwpList) {
        AssertFatal(bwpList->list.count > 0, "downlinkBWP_ToAddModList has no BWPs!\n");
        for (int i = 0; i < bwpList->list.count; ++i) {
          const NR_BWP_Downlink_t *bwp = bwpList->list.array[i];
          calculate_preferred_dl_tda(Mod_idP, bwp);
        }
      }

      const struct NR_UplinkConfig__uplinkBWP_ToAddModList *ubwpList = servingCellConfig->uplinkConfig->uplinkBWP_ToAddModList;
      if(ubwpList) {
        AssertFatal(ubwpList->list.count > 0, "uplinkBWP_ToAddModList no BWPs!\n");
        for (int i = 0; i < ubwpList->list.count; ++i) {
          const NR_BWP_Uplink_t *ubwp = ubwpList->list.array[i];
          calculate_preferred_ul_tda(Mod_idP, ubwp);
        }
      }
    }

    NR_UE_info_t *UE_info = &RC.nrmac[Mod_idP]->UE_info;
    if (add_ue == 1 && get_softmodem_params()->phy_test) {
      const int UE_id = add_new_nr_ue(Mod_idP, rnti, CellGroup);
      LOG_I(NR_MAC,"Added new UE_id %d/%x with initial CellGroup\n",UE_id,rnti);
      process_CellGroup(CellGroup,&UE_info->UE_sched_ctrl[UE_id]);
    } else if (add_ue == 1 && !get_softmodem_params()->phy_test) {
      const int CC_id = 0;
      NR_COMMON_channels_t *cc = &RC.nrmac[Mod_idP]->common_channels[CC_id];
      uint8_t ra_index = 0;
      /* checking for free RA process */
      for(; ra_index < NR_NB_RA_PROC_MAX; ra_index++) {
        if((cc->ra[ra_index].state == RA_IDLE) && (!cc->ra[ra_index].cfra)) break;
      }
      if (ra_index == NR_NB_RA_PROC_MAX) {
        LOG_E(NR_MAC, "%s() %s:%d RA processes are not available for CFRA RNTI :%x\n", __FUNCTION__, __FILE__, __LINE__, rnti);
        return -1;
      }	
      NR_RA_t *ra = &cc->ra[ra_index];
      ra->CellGroup = CellGroup;
      if (CellGroup->spCellConfig && CellGroup->spCellConfig->reconfigurationWithSync &&
	        CellGroup->spCellConfig->reconfigurationWithSync->rach_ConfigDedicated!=NULL) {
        if (CellGroup->spCellConfig->reconfigurationWithSync->rach_ConfigDedicated->choice.uplink->cfra != NULL) {
          ra->cfra = true;
          ra->rnti = rnti;
          struct NR_CFRA *cfra = CellGroup->spCellConfig->reconfigurationWithSync->rach_ConfigDedicated->choice.uplink->cfra;
          uint8_t num_preamble = cfra->resources.choice.ssb->ssb_ResourceList.list.count;
          ra->preambles.num_preambles = num_preamble;
          ra->preambles.preamble_list = (uint8_t *) malloc(num_preamble*sizeof(uint8_t));
          for(int i=0; i<cc->num_active_ssb; i++) {
            for(int j=0; j<num_preamble; j++) {
              if (cc->ssb_index[i] == cfra->resources.choice.ssb->ssb_ResourceList.list.array[j]->ssb) {
                // one dedicated preamble for each beam
                ra->preambles.preamble_list[i] =
                    cfra->resources.choice.ssb->ssb_ResourceList.list.array[j]->ra_PreambleIndex;
                break;
              }
            }
          }
        }
      } else {
        ra->cfra = false;
        ra->rnti = 0;
        ra->preambles.num_preambles = MAX_NUM_NR_PRACH_PREAMBLES;
        ra->preambles.preamble_list = (uint8_t *) malloc(MAX_NUM_NR_PRACH_PREAMBLES*sizeof(uint8_t));
        for (int i = 0; i < MAX_NUM_NR_PRACH_PREAMBLES; i++)
          ra->preambles.preamble_list[i] = i;
      }
      ra->msg3_dcch_dtch = false;
      LOG_I(NR_MAC,"Added new RA process for UE RNTI %04x with initial CellGroup\n", rnti);
    } else { // CellGroup has been updated
      NR_ServingCellConfigCommon_t *scc = RC.nrmac[Mod_idP]->common_channels[0].ServingCellConfigCommon;
      const int UE_id = find_nr_UE_id(Mod_idP,rnti);
      int target_ss;
      UE_info->CellGroup[UE_id] = CellGroup;
      LOG_I(NR_MAC,"Modified UE_id %d/%x with CellGroup\n",UE_id,rnti);
      process_CellGroup(CellGroup,&UE_info->UE_sched_ctrl[UE_id]);
      NR_UE_sched_ctrl_t *sched_ctrl = &UE_info->UE_sched_ctrl[UE_id];
      sched_ctrl->update_pdsch_ps = true;
      sched_ctrl->update_pusch_ps = true;
      const NR_PDSCH_ServingCellConfig_t *pdsch = servingCellConfig ? servingCellConfig->pdsch_ServingCellConfig->choice.setup : NULL;
      if (get_softmodem_params()->sa) {
        // add all available DL HARQ processes for this UE in SA
        create_dl_harq_list(sched_ctrl, pdsch);
      }
      // update coreset/searchspace
      void *bwpd = NULL;
      NR_BWP_t *genericParameters = NULL;
      target_ss = NR_SearchSpace__searchSpaceType_PR_common;
      if ((sched_ctrl->active_bwp)) {
        target_ss = NR_SearchSpace__searchSpaceType_PR_ue_Specific;
        bwpd = (void*)sched_ctrl->active_bwp->bwp_Dedicated;
        genericParameters = &sched_ctrl->active_bwp->bwp_Common->genericParameters;
      }
      else if (CellGroup->spCellConfig &&
                 CellGroup->spCellConfig->spCellConfigDedicated &&
                 (CellGroup->spCellConfig->spCellConfigDedicated->initialDownlinkBWP)) {
        target_ss = NR_SearchSpace__searchSpaceType_PR_ue_Specific;
        bwpd = (void*)CellGroup->spCellConfig->spCellConfigDedicated->initialDownlinkBWP;
        genericParameters = &scc->downlinkConfigCommon->initialDownlinkBWP->genericParameters;
      }
<<<<<<< HEAD
      else
        AssertFatal(1==0,"Either initial BWP or active BWP should always be present\n");

      sched_ctrl->search_space = get_searchspace(scc, bwpd, target_ss);
=======
      sched_ctrl->search_space = get_searchspace(sib1 ? sib1->message.choice.c1->choice.systemInformationBlockType1 : NULL, scc, bwpd, target_ss);
>>>>>>> baa76323
      sched_ctrl->coreset = get_coreset(Mod_idP, scc, bwpd, sched_ctrl->search_space, target_ss);
      sched_ctrl->sched_pdcch = set_pdcch_structure(RC.nrmac[Mod_idP],
                                                    sched_ctrl->search_space,
                                                    sched_ctrl->coreset,
                                                    scc,
                                                    genericParameters,
                                                    RC.nrmac[Mod_idP]->type0_PDCCH_CSS_config);
      sched_ctrl->maxL = 2;

      if (CellGroup->spCellConfig &&
          CellGroup->spCellConfig->spCellConfigDedicated &&
          CellGroup->spCellConfig->spCellConfigDedicated->csi_MeasConfig &&
          CellGroup->spCellConfig->spCellConfigDedicated->csi_MeasConfig->choice.setup) {
        compute_csi_bitlen(CellGroup->spCellConfig->spCellConfigDedicated->csi_MeasConfig->choice.setup, UE_info, UE_id, Mod_idP);
      }
    }
  }
  VCD_SIGNAL_DUMPER_DUMP_FUNCTION_BY_NAME(VCD_SIGNAL_DUMPER_FUNCTIONS_RRC_MAC_CONFIG, VCD_FUNCTION_OUT);
  
    
  return(0);

}// END rrc_mac_config_req_gNB<|MERGE_RESOLUTION|>--- conflicted
+++ resolved
@@ -458,10 +458,7 @@
                            int minRXTXTIMEpdsch,
                            NR_ServingCellConfigCommon_t *scc,
                            NR_BCCH_BCH_Message_t *mib,
-<<<<<<< HEAD
-=======
                            NR_BCCH_DL_SCH_Message_t *sib1,
->>>>>>> baa76323
                            int add_ue,
                            uint32_t rnti,
                            NR_CellGroupConfig_t *CellGroup) {
@@ -683,14 +680,7 @@
         bwpd = (void*)CellGroup->spCellConfig->spCellConfigDedicated->initialDownlinkBWP;
         genericParameters = &scc->downlinkConfigCommon->initialDownlinkBWP->genericParameters;
       }
-<<<<<<< HEAD
-      else
-        AssertFatal(1==0,"Either initial BWP or active BWP should always be present\n");
-
-      sched_ctrl->search_space = get_searchspace(scc, bwpd, target_ss);
-=======
       sched_ctrl->search_space = get_searchspace(sib1 ? sib1->message.choice.c1->choice.systemInformationBlockType1 : NULL, scc, bwpd, target_ss);
->>>>>>> baa76323
       sched_ctrl->coreset = get_coreset(Mod_idP, scc, bwpd, sched_ctrl->search_space, target_ss);
       sched_ctrl->sched_pdcch = set_pdcch_structure(RC.nrmac[Mod_idP],
                                                     sched_ctrl->search_space,
