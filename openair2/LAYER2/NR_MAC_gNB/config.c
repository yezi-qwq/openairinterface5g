/*
 * Licensed to the OpenAirInterface (OAI) Software Alliance under one or more
 * contributor license agreements.  See the NOTICE file distributed with
 * this work for additional information regarding copyright ownership.
 * The OpenAirInterface Software Alliance licenses this file to You under
 * the OAI Public License, Version 1.1  (the "License"); you may not use this file
 * except in compliance with the License.
 * You may obtain a copy of the License at
 *
 *      http://www.openairinterface.org/?page_id=698
 *
 * Unless required by applicable law or agreed to in writing, software
 * distributed under the License is distributed on an "AS IS" BASIS,
 * WITHOUT WARRANTIES OR CONDITIONS OF ANY KIND, either express or implied.
 * See the License for the specific language governing permissions and
 * limitations under the License.
 *-------------------------------------------------------------------------------
 * For more information about the OpenAirInterface (OAI) Software Alliance:
 *      contact@openairinterface.org
 */

/*! \file config.c
 * \brief gNB configuration performed by RRC or as a consequence of RRC procedures
 * \author  Navid Nikaein and Raymond Knopp, WEI-TAI CHEN
 * \date 2010 - 2014, 2018
 * \version 0.1
 * \company Eurecom, NTUST
 * \email: navid.nikaein@eurecom.fr, kroempa@gmail.com
 * @ingroup _mac

 */

#include "COMMON/platform_types.h"
#include "COMMON/platform_constants.h"
#include "common/ran_context.h"
#include "common/utils/nr/nr_common.h"
#include "common/utils/LOG/log.h"
#include "common/utils/LOG/vcd_signal_dumper.h"

#include "NR_BCCH-BCH-Message.h"
#include "NR_ServingCellConfigCommon.h"

#include "LAYER2/NR_MAC_gNB/mac_proto.h"
#include "SCHED_NR/phy_frame_config_nr.h"

#include "NR_MIB.h"
#include "LAYER2/NR_MAC_COMMON/nr_mac_common.h"
#include "../../../../nfapi/oai_integration/vendor_ext.h"
/* Softmodem params */
#include "executables/softmodem-common.h"

extern RAN_CONTEXT_t RC;
//extern int l2_init_gNB(void);
extern void mac_top_init_gNB(void);
extern uint8_t nfapi_mode;

void process_rlcBearerConfig(struct NR_CellGroupConfig__rlc_BearerToAddModList *rlc_bearer2add_list,
                             struct NR_CellGroupConfig__rlc_BearerToReleaseList *rlc_bearer2release_list,
                             NR_UE_sched_ctrl_t *sched_ctrl) {

  if (rlc_bearer2release_list) {
    for (int i = 0; i < rlc_bearer2release_list->list.count; i++) {
      for (int idx = 0; idx < sched_ctrl->dl_lc_num; idx++) {
        if (sched_ctrl->dl_lc_ids[idx] == *rlc_bearer2release_list->list.array[i]) {
          const int remaining_lcs = sched_ctrl->dl_lc_num - idx - 1;
          memmove(&sched_ctrl->dl_lc_ids[idx], &sched_ctrl->dl_lc_ids[idx + 1], sizeof(sched_ctrl->dl_lc_ids[idx]) * remaining_lcs);
          sched_ctrl->dl_lc_num--;
          break;
        }
      }
    }
  }

  if (rlc_bearer2add_list) {
    // keep lcids
    for (int i = 0; i < rlc_bearer2add_list->list.count; i++) {
      const int lcid = rlc_bearer2add_list->list.array[i]->logicalChannelIdentity;
      bool found = false;
      for (int idx = 0; idx < sched_ctrl->dl_lc_num; idx++) {
        if (sched_ctrl->dl_lc_ids[idx] == lcid) {
          found = true;
          break;
        }
      }

      if (!found) {
        sched_ctrl->dl_lc_num++;
        sched_ctrl->dl_lc_ids[sched_ctrl->dl_lc_num - 1] = lcid;
        LOG_D(NR_MAC, "Adding LCID %d (%s %d)\n", lcid, lcid < 4 ? "SRB" : "DRB", lcid);
      }
    }
  }

  LOG_D(NR_MAC, "In %s: total num of active bearers %d) \n",
      __FUNCTION__,
      sched_ctrl->dl_lc_num);

}


void process_drx_Config(NR_UE_sched_ctrl_t *sched_ctrl,NR_SetupRelease_DRX_Config_t *drx_Config) {
 if (!drx_Config) return;
 AssertFatal(drx_Config->present != NR_SetupRelease_DRX_Config_PR_NOTHING, "Cannot have NR_SetupRelease_DRX_Config_PR_NOTHING\n");

 if (drx_Config->present == NR_SetupRelease_DRX_Config_PR_setup) {
   LOG_I(NR_MAC,"Adding DRX config\n");
 }
 else {
   LOG_I(NR_MAC,"Removing DRX config\n");
 }
}

void process_schedulingRequestConfig(NR_UE_sched_ctrl_t *sched_ctrl,NR_SchedulingRequestConfig_t *schedulingRequestConfig) {
 if (!schedulingRequestConfig) return;

   LOG_I(NR_MAC,"Adding SchedulingRequestconfig\n");
}

void process_bsrConfig(NR_UE_sched_ctrl_t *sched_ctrl,NR_BSR_Config_t *bsr_Config) {
  if (!bsr_Config) return;
  LOG_I(NR_MAC,"Adding BSR config\n");
}

void process_tag_Config(NR_UE_sched_ctrl_t *sched_ctrl,NR_TAG_Config_t *tag_Config) {
  if (!tag_Config) return;
  LOG_I(NR_MAC,"Adding TAG config\n");
}

void process_phr_Config(NR_UE_sched_ctrl_t *sched_ctrl,NR_SetupRelease_PHR_Config_t *phr_Config) {
   if (!phr_Config) return;
   AssertFatal(phr_Config->present != NR_SetupRelease_PHR_Config_PR_NOTHING, "Cannot have NR_SetupRelease_PHR_Config_PR_NOTHING\n");

   if (phr_Config->present == NR_SetupRelease_PHR_Config_PR_setup) {
     LOG_I(NR_MAC,"Adding PHR config\n");
   }
   else {
     LOG_I(NR_MAC,"Removing PHR config\n");
   }
}

void process_CellGroup(NR_CellGroupConfig_t *CellGroup, NR_UE_sched_ctrl_t *sched_ctrl) {

   AssertFatal(CellGroup, "CellGroup is null\n");
   NR_MAC_CellGroupConfig_t   *mac_CellGroupConfig = CellGroup->mac_CellGroupConfig;


   if (mac_CellGroupConfig) {
     process_drx_Config(sched_ctrl,mac_CellGroupConfig->drx_Config);
     process_schedulingRequestConfig(sched_ctrl,mac_CellGroupConfig->schedulingRequestConfig);
     process_bsrConfig(sched_ctrl,mac_CellGroupConfig->bsr_Config);
     process_tag_Config(sched_ctrl,mac_CellGroupConfig->tag_Config);
     process_phr_Config(sched_ctrl,mac_CellGroupConfig->phr_Config);
   }
   else {
     // apply defaults

   }

   process_rlcBearerConfig(CellGroup->rlc_BearerToAddModList,CellGroup->rlc_BearerToReleaseList,sched_ctrl);

}

void config_common(int Mod_idP, int ssb_SubcarrierOffset, rrc_pdsch_AntennaPorts_t dl_antenna_ports_struct, int pusch_AntennaPorts, NR_ServingCellConfigCommon_t *scc) {

  nfapi_nr_config_request_scf_t *cfg = &RC.nrmac[Mod_idP]->config[0];
  RC.nrmac[Mod_idP]->common_channels[0].ServingCellConfigCommon = scc;
  int pdsch_AntennaPorts = dl_antenna_ports_struct.N1 * dl_antenna_ports_struct.N2 * dl_antenna_ports_struct.XP;

  // Carrier configuration

  cfg->carrier_config.dl_bandwidth.value = config_bandwidth(scc->downlinkConfigCommon->frequencyInfoDL->scs_SpecificCarrierList.list.array[0]->subcarrierSpacing,
                                                            scc->downlinkConfigCommon->frequencyInfoDL->scs_SpecificCarrierList.list.array[0]->carrierBandwidth,
                                                            *scc->downlinkConfigCommon->frequencyInfoDL->frequencyBandList.list.array[0]);
  cfg->carrier_config.dl_bandwidth.tl.tag   = NFAPI_NR_CONFIG_DL_BANDWIDTH_TAG; //temporary
  cfg->num_tlv++;
  LOG_I(NR_MAC,"%s() dl_BandwidthP:%d\n", __FUNCTION__, cfg->carrier_config.dl_bandwidth.value);

  cfg->carrier_config.dl_frequency.value = from_nrarfcn(*scc->downlinkConfigCommon->frequencyInfoDL->frequencyBandList.list.array[0],
                                                        *scc->ssbSubcarrierSpacing,
                                                        scc->downlinkConfigCommon->frequencyInfoDL->absoluteFrequencyPointA)/1000; // freq in kHz
  cfg->carrier_config.dl_frequency.tl.tag = NFAPI_NR_CONFIG_DL_FREQUENCY_TAG;
  cfg->num_tlv++;

  for (int i=0; i<5; i++) {
    if (i==scc->downlinkConfigCommon->frequencyInfoDL->scs_SpecificCarrierList.list.array[0]->subcarrierSpacing) {
      cfg->carrier_config.dl_grid_size[i].value = scc->downlinkConfigCommon->frequencyInfoDL->scs_SpecificCarrierList.list.array[0]->carrierBandwidth;
      cfg->carrier_config.dl_k0[i].value = scc->downlinkConfigCommon->frequencyInfoDL->scs_SpecificCarrierList.list.array[0]->offsetToCarrier;
      cfg->carrier_config.dl_grid_size[i].tl.tag = NFAPI_NR_CONFIG_DL_GRID_SIZE_TAG;
      cfg->carrier_config.dl_k0[i].tl.tag = NFAPI_NR_CONFIG_DL_K0_TAG;
      cfg->num_tlv++;
      cfg->num_tlv++;
    }
    else {
      cfg->carrier_config.dl_grid_size[i].value = 0;
      cfg->carrier_config.dl_k0[i].value = 0;
    }
  }

  cfg->carrier_config.uplink_bandwidth.value = config_bandwidth(scc->uplinkConfigCommon->frequencyInfoUL->scs_SpecificCarrierList.list.array[0]->subcarrierSpacing,
                                                                scc->uplinkConfigCommon->frequencyInfoUL->scs_SpecificCarrierList.list.array[0]->carrierBandwidth,
                                                                *scc->uplinkConfigCommon->frequencyInfoUL->frequencyBandList->list.array[0]);
  cfg->carrier_config.uplink_bandwidth.tl.tag   = NFAPI_NR_CONFIG_UPLINK_BANDWIDTH_TAG; //temporary
  cfg->num_tlv++;
  LOG_I(NR_MAC,"%s() dl_BandwidthP:%d\n", __FUNCTION__, cfg->carrier_config.uplink_bandwidth.value);

  int UL_pointA;
  if (scc->uplinkConfigCommon->frequencyInfoUL->absoluteFrequencyPointA == NULL)
    UL_pointA = scc->downlinkConfigCommon->frequencyInfoDL->absoluteFrequencyPointA;
  else
    UL_pointA = *scc->uplinkConfigCommon->frequencyInfoUL->absoluteFrequencyPointA; 

  cfg->carrier_config.uplink_frequency.value = from_nrarfcn(*scc->uplinkConfigCommon->frequencyInfoUL->frequencyBandList->list.array[0],
                                                            *scc->ssbSubcarrierSpacing,
                                                            UL_pointA)/1000; // freq in kHz
  cfg->carrier_config.uplink_frequency.tl.tag = NFAPI_NR_CONFIG_UPLINK_FREQUENCY_TAG;
  cfg->num_tlv++;

  for (int i=0; i<5; i++) {
    if (i==scc->uplinkConfigCommon->frequencyInfoUL->scs_SpecificCarrierList.list.array[0]->subcarrierSpacing) {
      cfg->carrier_config.ul_grid_size[i].value = scc->uplinkConfigCommon->frequencyInfoUL->scs_SpecificCarrierList.list.array[0]->carrierBandwidth;
      cfg->carrier_config.ul_k0[i].value = scc->uplinkConfigCommon->frequencyInfoUL->scs_SpecificCarrierList.list.array[0]->offsetToCarrier;
      cfg->carrier_config.ul_grid_size[i].tl.tag = NFAPI_NR_CONFIG_UL_GRID_SIZE_TAG;
      cfg->carrier_config.ul_k0[i].tl.tag = NFAPI_NR_CONFIG_UL_K0_TAG;
      cfg->num_tlv++;
      cfg->num_tlv++;
    }
    else {
      cfg->carrier_config.ul_grid_size[i].value = 0;
      cfg->carrier_config.ul_k0[i].value = 0;
    }
  }

  uint32_t band = *scc->downlinkConfigCommon->frequencyInfoDL->frequencyBandList.list.array[0];
  frequency_range_t frequency_range = band<100?FR1:FR2;

  frame_type_t frame_type = get_frame_type(*scc->downlinkConfigCommon->frequencyInfoDL->frequencyBandList.list.array[0], *scc->ssbSubcarrierSpacing);
  RC.nrmac[Mod_idP]->common_channels[0].frame_type = frame_type;

  // Cell configuration
  cfg->cell_config.phy_cell_id.value = *scc->physCellId;
  cfg->cell_config.phy_cell_id.tl.tag = NFAPI_NR_CONFIG_PHY_CELL_ID_TAG;
  cfg->num_tlv++;

  cfg->cell_config.frame_duplex_type.value = frame_type;
  cfg->cell_config.frame_duplex_type.tl.tag = NFAPI_NR_CONFIG_FRAME_DUPLEX_TYPE_TAG;
  cfg->num_tlv++;


  // SSB configuration
  cfg->ssb_config.ss_pbch_power.value = scc->ss_PBCH_BlockPower;
  cfg->ssb_config.ss_pbch_power.tl.tag = NFAPI_NR_CONFIG_SS_PBCH_POWER_TAG;
  cfg->num_tlv++;

  cfg->ssb_config.bch_payload.value = 1;
  cfg->ssb_config.bch_payload.tl.tag = NFAPI_NR_CONFIG_BCH_PAYLOAD_TAG;
  cfg->num_tlv++;

  cfg->ssb_config.scs_common.value = *scc->ssbSubcarrierSpacing;
  cfg->ssb_config.scs_common.tl.tag = NFAPI_NR_CONFIG_SCS_COMMON_TAG;
  cfg->num_tlv++;

  // PRACH configuration

  uint8_t nb_preambles = 64;
  if(scc->uplinkConfigCommon->initialUplinkBWP->rach_ConfigCommon->choice.setup->totalNumberOfRA_Preambles != NULL)
     nb_preambles = *scc->uplinkConfigCommon->initialUplinkBWP->rach_ConfigCommon->choice.setup->totalNumberOfRA_Preambles;

  cfg->prach_config.prach_sequence_length.value = scc->uplinkConfigCommon->initialUplinkBWP->rach_ConfigCommon->choice.setup->prach_RootSequenceIndex.present-1;
  cfg->prach_config.prach_sequence_length.tl.tag = NFAPI_NR_CONFIG_PRACH_SEQUENCE_LENGTH_TAG;
  cfg->num_tlv++;  

  if (scc->uplinkConfigCommon->initialUplinkBWP->rach_ConfigCommon->choice.setup->msg1_SubcarrierSpacing)
    cfg->prach_config.prach_sub_c_spacing.value = *scc->uplinkConfigCommon->initialUplinkBWP->rach_ConfigCommon->choice.setup->msg1_SubcarrierSpacing;
  else 
    cfg->prach_config.prach_sub_c_spacing.value = scc->downlinkConfigCommon->frequencyInfoDL->scs_SpecificCarrierList.list.array[0]->subcarrierSpacing;
  cfg->prach_config.prach_sub_c_spacing.tl.tag = NFAPI_NR_CONFIG_PRACH_SUB_C_SPACING_TAG;
  cfg->num_tlv++;
  cfg->prach_config.restricted_set_config.value = scc->uplinkConfigCommon->initialUplinkBWP->rach_ConfigCommon->choice.setup->restrictedSetConfig;
  cfg->prach_config.restricted_set_config.tl.tag = NFAPI_NR_CONFIG_RESTRICTED_SET_CONFIG_TAG;
  cfg->num_tlv++;
  cfg->prach_config.prach_ConfigurationIndex.value = scc->uplinkConfigCommon->initialUplinkBWP->rach_ConfigCommon->choice.setup->rach_ConfigGeneric.prach_ConfigurationIndex;
  cfg->prach_config.prach_ConfigurationIndex.tl.tag = NFAPI_NR_CONFIG_PRACH_CONFIG_INDEX_TAG;
  cfg->num_tlv++;

  switch (scc->uplinkConfigCommon->initialUplinkBWP->rach_ConfigCommon->choice.setup->rach_ConfigGeneric.msg1_FDM) {
    case 0 :
      cfg->prach_config.num_prach_fd_occasions.value = 1;
      break;
    case 1 :
      cfg->prach_config.num_prach_fd_occasions.value = 2;
      break;
    case 2 :
      cfg->prach_config.num_prach_fd_occasions.value = 4;
      break;
    case 3 :
      cfg->prach_config.num_prach_fd_occasions.value = 8;
      break;
    default:
      AssertFatal(1==0,"msg1 FDM identifier %ld undefined (0,1,2,3) \n", scc->uplinkConfigCommon->initialUplinkBWP->rach_ConfigCommon->choice.setup->rach_ConfigGeneric.msg1_FDM);
  } 
  cfg->prach_config.num_prach_fd_occasions.tl.tag = NFAPI_NR_CONFIG_NUM_PRACH_FD_OCCASIONS_TAG;
  cfg->num_tlv++;

  cfg->prach_config.prach_ConfigurationIndex.value =  scc->uplinkConfigCommon->initialUplinkBWP->rach_ConfigCommon->choice.setup->rach_ConfigGeneric.prach_ConfigurationIndex;
  cfg->prach_config.prach_ConfigurationIndex.tl.tag = NFAPI_NR_CONFIG_PRACH_CONFIG_INDEX_TAG;
  cfg->num_tlv++;

  cfg->prach_config.num_prach_fd_occasions_list = (nfapi_nr_num_prach_fd_occasions_t *) malloc(cfg->prach_config.num_prach_fd_occasions.value*sizeof(nfapi_nr_num_prach_fd_occasions_t));
  for (int i=0; i<cfg->prach_config.num_prach_fd_occasions.value; i++) {
//    cfg->prach_config.num_prach_fd_occasions_list[i].num_prach_fd_occasions = i;
    if (cfg->prach_config.prach_sequence_length.value)
      cfg->prach_config.num_prach_fd_occasions_list[i].prach_root_sequence_index.value = scc->uplinkConfigCommon->initialUplinkBWP->rach_ConfigCommon->choice.setup->prach_RootSequenceIndex.choice.l139; 
    else
      cfg->prach_config.num_prach_fd_occasions_list[i].prach_root_sequence_index.value = scc->uplinkConfigCommon->initialUplinkBWP->rach_ConfigCommon->choice.setup->prach_RootSequenceIndex.choice.l839;
    cfg->prach_config.num_prach_fd_occasions_list[i].prach_root_sequence_index.tl.tag = NFAPI_NR_CONFIG_PRACH_ROOT_SEQUENCE_INDEX_TAG;
    cfg->num_tlv++;
    cfg->prach_config.num_prach_fd_occasions_list[i].k1.value = NRRIV2PRBOFFSET(scc->uplinkConfigCommon->initialUplinkBWP->genericParameters.locationAndBandwidth, MAX_BWP_SIZE) + scc->uplinkConfigCommon->initialUplinkBWP->rach_ConfigCommon->choice.setup->rach_ConfigGeneric.msg1_FrequencyStart + (get_N_RA_RB( cfg->prach_config.prach_sub_c_spacing.value, scc->uplinkConfigCommon->frequencyInfoUL->scs_SpecificCarrierList.list.array[0]->subcarrierSpacing ) * i);
    if (get_softmodem_params()->sa) {
      cfg->prach_config.num_prach_fd_occasions_list[i].k1.value = NRRIV2PRBOFFSET(scc->uplinkConfigCommon->initialUplinkBWP->genericParameters.locationAndBandwidth, MAX_BWP_SIZE) + scc->uplinkConfigCommon->initialUplinkBWP->rach_ConfigCommon->choice.setup->rach_ConfigGeneric.msg1_FrequencyStart + (get_N_RA_RB( cfg->prach_config.prach_sub_c_spacing.value, scc->uplinkConfigCommon->frequencyInfoUL->scs_SpecificCarrierList.list.array[0]->subcarrierSpacing ) * i);
    } else {
      cfg->prach_config.num_prach_fd_occasions_list[i].k1.value = scc->uplinkConfigCommon->initialUplinkBWP->rach_ConfigCommon->choice.setup->rach_ConfigGeneric.msg1_FrequencyStart + (get_N_RA_RB( cfg->prach_config.prach_sub_c_spacing.value, scc->uplinkConfigCommon->frequencyInfoUL->scs_SpecificCarrierList.list.array[0]->subcarrierSpacing ) * i);
    }
    cfg->prach_config.num_prach_fd_occasions_list[i].k1.tl.tag = NFAPI_NR_CONFIG_K1_TAG;
    cfg->num_tlv++;
    cfg->prach_config.num_prach_fd_occasions_list[i].prach_zero_corr_conf.value = scc->uplinkConfigCommon->initialUplinkBWP->rach_ConfigCommon->choice.setup->rach_ConfigGeneric.zeroCorrelationZoneConfig;
    cfg->prach_config.num_prach_fd_occasions_list[i].prach_zero_corr_conf.tl.tag = NFAPI_NR_CONFIG_PRACH_ZERO_CORR_CONF_TAG;
    cfg->num_tlv++;
    cfg->prach_config.num_prach_fd_occasions_list[i].num_root_sequences.value = compute_nr_root_seq(scc->uplinkConfigCommon->initialUplinkBWP->rach_ConfigCommon->choice.setup,nb_preambles, frame_type, frequency_range);
    cfg->prach_config.num_prach_fd_occasions_list[i].num_root_sequences.tl.tag = NFAPI_NR_CONFIG_NUM_ROOT_SEQUENCES_TAG;
    cfg->num_tlv++;
    cfg->prach_config.num_prach_fd_occasions_list[i].num_unused_root_sequences.value = 1;
  }

  cfg->prach_config.ssb_per_rach.value = scc->uplinkConfigCommon->initialUplinkBWP->rach_ConfigCommon->choice.setup->ssb_perRACH_OccasionAndCB_PreamblesPerSSB->present-1;
  cfg->prach_config.ssb_per_rach.tl.tag = NFAPI_NR_CONFIG_SSB_PER_RACH_TAG;
  cfg->num_tlv++;

  // SSB Table Configuration
  int scs_scaling = 1<<(cfg->ssb_config.scs_common.value);
  if (scc->downlinkConfigCommon->frequencyInfoDL->absoluteFrequencyPointA < 600000)
    scs_scaling = scs_scaling*3;
  if (scc->downlinkConfigCommon->frequencyInfoDL->absoluteFrequencyPointA > 2016666)
    scs_scaling = scs_scaling>>2;
  uint32_t absolute_diff = (*scc->downlinkConfigCommon->frequencyInfoDL->absoluteFrequencySSB - scc->downlinkConfigCommon->frequencyInfoDL->absoluteFrequencyPointA);
  uint16_t sco = absolute_diff%(12*scs_scaling);
  // values of subcarrier offset larger than the limit only indicates CORESET for Type0-PDCCH CSS set is not present
  int ssb_SubcarrierOffset_limit = 0;
  int offset_scaling = 0;  //15kHz
  if(frequency_range == FR1) {
    ssb_SubcarrierOffset_limit = 24;
    if (ssb_SubcarrierOffset<ssb_SubcarrierOffset_limit)
      offset_scaling = cfg->ssb_config.scs_common.value;
  } else
    ssb_SubcarrierOffset_limit = 12;
  if (ssb_SubcarrierOffset<ssb_SubcarrierOffset_limit)
<<<<<<< HEAD
    AssertFatal(sco==(scs_scaling * (ssb_SubcarrierOffset>>(cfg->ssb_config.scs_common.value))),"absoluteFrequencySSB has a subcarrier offset of %d while it should be %d\n",sco/scs_scaling,ssb_SubcarrierOffset);
=======
    AssertFatal(sco==(scs_scaling * ssb_SubcarrierOffset),
                "absoluteFrequencySSB has a subcarrier offset of %d while it should be %d\n",sco/scs_scaling,ssb_SubcarrierOffset);
>>>>>>> 87e79e5e
  cfg->ssb_table.ssb_offset_point_a.value = absolute_diff/(12*scs_scaling) - 10; //absoluteFrequencySSB is the central frequency of SSB which is made by 20RBs in total
  cfg->ssb_table.ssb_offset_point_a.tl.tag = NFAPI_NR_CONFIG_SSB_OFFSET_POINT_A_TAG;
  cfg->num_tlv++;
  cfg->ssb_table.ssb_period.value = *scc->ssb_periodicityServingCell;
  cfg->ssb_table.ssb_period.tl.tag = NFAPI_NR_CONFIG_SSB_PERIOD_TAG;
  cfg->num_tlv++;
<<<<<<< HEAD
  cfg->ssb_table.ssb_subcarrier_offset.value = ssb_SubcarrierOffset>>(cfg->ssb_config.scs_common.value);
=======
  cfg->ssb_table.ssb_subcarrier_offset.value = ssb_SubcarrierOffset<<offset_scaling;
>>>>>>> 87e79e5e
  cfg->ssb_table.ssb_subcarrier_offset.tl.tag = NFAPI_NR_CONFIG_SSB_SUBCARRIER_OFFSET_TAG;
  cfg->num_tlv++;

  switch (scc->ssb_PositionsInBurst->present) {
    case 1 :
      cfg->ssb_table.ssb_mask_list[0].ssb_mask.value = scc->ssb_PositionsInBurst->choice.shortBitmap.buf[0]<<24;
      cfg->ssb_table.ssb_mask_list[1].ssb_mask.value = 0;
      break;
    case 2 :
      cfg->ssb_table.ssb_mask_list[0].ssb_mask.value = scc->ssb_PositionsInBurst->choice.mediumBitmap.buf[0]<<24;
      cfg->ssb_table.ssb_mask_list[1].ssb_mask.value = 0;
      break;
    case 3 :
      cfg->ssb_table.ssb_mask_list[0].ssb_mask.value = 0;
      cfg->ssb_table.ssb_mask_list[1].ssb_mask.value = 0;
      for (int i=0; i<4; i++) {
        cfg->ssb_table.ssb_mask_list[0].ssb_mask.value += (scc->ssb_PositionsInBurst->choice.longBitmap.buf[3-i]<<i*8);
        cfg->ssb_table.ssb_mask_list[1].ssb_mask.value += (scc->ssb_PositionsInBurst->choice.longBitmap.buf[7-i]<<i*8);
      }
      break;
    default:
      AssertFatal(1==0,"SSB bitmap size value %d undefined (allowed values 1,2,3) \n", scc->ssb_PositionsInBurst->present);
  }

  cfg->ssb_table.ssb_mask_list[0].ssb_mask.tl.tag = NFAPI_NR_CONFIG_SSB_MASK_TAG;
  cfg->ssb_table.ssb_mask_list[1].ssb_mask.tl.tag = NFAPI_NR_CONFIG_SSB_MASK_TAG;
  cfg->num_tlv+=2;

  // logical antenna ports
  cfg->carrier_config.num_tx_ant.value = pdsch_AntennaPorts;
  AssertFatal(pdsch_AntennaPorts > 0 && pdsch_AntennaPorts < 33, "pdsch_AntennaPorts in 1...32\n");
  cfg->carrier_config.num_tx_ant.tl.tag = NFAPI_NR_CONFIG_NUM_TX_ANT_TAG;

  int num_ssb=0;
  for (int i=0;i<32;i++) {
    cfg->ssb_table.ssb_beam_id_list[i].beam_id.tl.tag = NFAPI_NR_CONFIG_BEAM_ID_TAG;
    if ((cfg->ssb_table.ssb_mask_list[0].ssb_mask.value>>(31-i))&1) {
      cfg->ssb_table.ssb_beam_id_list[i].beam_id.value = num_ssb;
      num_ssb++;
    }
    cfg->num_tlv++;
  }
  for (int i=0;i<32;i++) {
    cfg->ssb_table.ssb_beam_id_list[32+i].beam_id.tl.tag = NFAPI_NR_CONFIG_BEAM_ID_TAG;
    if ((cfg->ssb_table.ssb_mask_list[1].ssb_mask.value>>(31-i))&1) {
      cfg->ssb_table.ssb_beam_id_list[32+i].beam_id.value = num_ssb;
      num_ssb++;
    }
    cfg->num_tlv++;
  } 

  cfg->carrier_config.num_rx_ant.value = pusch_AntennaPorts;
  AssertFatal(pusch_AntennaPorts > 0 && pusch_AntennaPorts < 13, "pusch_AntennaPorts in 1...12\n");
  cfg->carrier_config.num_rx_ant.tl.tag = NFAPI_NR_CONFIG_NUM_RX_ANT_TAG;
  LOG_I(NR_MAC,"Set TX/RX antenna number to %d (num ssb %d: %x,%x)\n",
        cfg->carrier_config.num_tx_ant.value,num_ssb,cfg->ssb_table.ssb_mask_list[0].ssb_mask.value,cfg->ssb_table.ssb_mask_list[1].ssb_mask.value);
  AssertFatal(cfg->carrier_config.num_tx_ant.value > 0,"carrier_config.num_tx_ant.value %d !\n",cfg->carrier_config.num_tx_ant.value );
  cfg->num_tlv++;
  cfg->num_tlv++;

  // TDD Table Configuration
  if (cfg->cell_config.frame_duplex_type.value == TDD){
    cfg->tdd_table.tdd_period.tl.tag = NFAPI_NR_CONFIG_TDD_PERIOD_TAG;
    cfg->num_tlv++;
    if (scc->tdd_UL_DL_ConfigurationCommon->pattern1.ext1 == NULL) {
      cfg->tdd_table.tdd_period.value = scc->tdd_UL_DL_ConfigurationCommon->pattern1.dl_UL_TransmissionPeriodicity;
    } else {
      AssertFatal(scc->tdd_UL_DL_ConfigurationCommon->pattern1.ext1->dl_UL_TransmissionPeriodicity_v1530 != NULL,
                  "In %s: scc->tdd_UL_DL_ConfigurationCommon->pattern1.ext1->dl_UL_TransmissionPeriodicity_v1530 is null\n", __FUNCTION__);
      cfg->tdd_table.tdd_period.value = *scc->tdd_UL_DL_ConfigurationCommon->pattern1.ext1->dl_UL_TransmissionPeriodicity_v1530;
    }
    LOG_I(NR_MAC, "Setting TDD configuration period to %d\n", cfg->tdd_table.tdd_period.value);
    int periods_per_frame = set_tdd_config_nr(cfg,
                                              scc->uplinkConfigCommon->frequencyInfoUL->scs_SpecificCarrierList.list.array[0]->subcarrierSpacing,
                                              scc->tdd_UL_DL_ConfigurationCommon->pattern1.nrofDownlinkSlots,
                                              scc->tdd_UL_DL_ConfigurationCommon->pattern1.nrofDownlinkSymbols,
                                              scc->tdd_UL_DL_ConfigurationCommon->pattern1.nrofUplinkSlots,
                                              scc->tdd_UL_DL_ConfigurationCommon->pattern1.nrofUplinkSymbols);

    if (periods_per_frame < 0)
      LOG_E(NR_MAC,"TDD configuration can not be done\n");
    else {
      LOG_I(NR_MAC,"TDD has been properly configurated\n");
      RC.nrmac[Mod_idP]->tdd_beam_association = (int16_t *)malloc16(periods_per_frame*sizeof(int16_t));
    }
  }

}

int nr_mac_enable_ue_rrc_processing_timer(module_id_t Mod_idP, rnti_t rnti, NR_SubcarrierSpacing_t subcarrierSpacing, uint32_t rrc_reconfiguration_delay) {

  if (rrc_reconfiguration_delay == 0) {
    return -1;
  }
  const int UE_id = find_nr_UE_id(Mod_idP,rnti);
  if (UE_id < 0) {
    LOG_W(NR_MAC, "Could not find UE for RNTI 0x%04x\n", rnti);
    return -1;
  }

  NR_UE_info_t *UE_info = &RC.nrmac[Mod_idP]->UE_info;
  NR_UE_sched_ctrl_t *sched_ctrl = &UE_info->UE_sched_ctrl[UE_id];
  const uint16_t sf_ahead = 6/(0x01<<subcarrierSpacing) + ((6%(0x01<<subcarrierSpacing))>0);
  const uint16_t sl_ahead = sf_ahead * (0x01<<subcarrierSpacing);
  sched_ctrl->rrc_processing_timer = (rrc_reconfiguration_delay<<subcarrierSpacing) + sl_ahead;
  LOG_I(NR_MAC, "Activating RRC processing timer for UE %d\n", UE_id);

  return 0;
}

int rrc_mac_config_req_gNB(module_id_t Mod_idP,
                           int ssb_SubcarrierOffset,
                           rrc_pdsch_AntennaPorts_t pdsch_AntennaPorts,
                           int pusch_AntennaPorts,
                           int sib1_tda,
                           int minRXTXTIMEpdsch,
                           NR_ServingCellConfigCommon_t *scc,
                           NR_BCCH_BCH_Message_t *mib,
                           NR_BCCH_DL_SCH_Message_t *sib1,
                           int add_ue,
                           uint32_t rnti,
                           NR_CellGroupConfig_t *CellGroup) {

  if (scc != NULL ) {
    AssertFatal((scc->ssb_PositionsInBurst->present > 0) && (scc->ssb_PositionsInBurst->present < 4), "SSB Bitmap type %d is not valid\n",scc->ssb_PositionsInBurst->present);

    /* dimension UL_tti_req_ahead for number of slots in frame */
    const int n = nr_slots_per_frame[*scc->ssbSubcarrierSpacing];
    RC.nrmac[Mod_idP]->UL_tti_req_ahead[0] = calloc(n, sizeof(nfapi_nr_ul_tti_request_t));
    AssertFatal(RC.nrmac[Mod_idP]->UL_tti_req_ahead[0],
                "could not allocate memory for RC.nrmac[]->UL_tti_req_ahead[]\n");
    /* fill in slot/frame numbers: slot is fixed, frame will be updated by scheduler
     * consider that scheduler runs sl_ahead: the first sl_ahead slots are
     * already "in the past" and thus we put frame 1 instead of 0! */
    for (int i = 0; i < n; ++i) {
      nfapi_nr_ul_tti_request_t *req = &RC.nrmac[Mod_idP]->UL_tti_req_ahead[0][i];
      req->SFN = i < (RC.nrmac[Mod_idP]->if_inst->sl_ahead-1);
      req->Slot = i;
    }
    RC.nrmac[Mod_idP]->common_channels[0].vrb_map_UL =
        calloc(n * MAX_BWP_SIZE, sizeof(uint16_t));
    AssertFatal(RC.nrmac[Mod_idP]->common_channels[0].vrb_map_UL,
                "could not allocate memory for RC.nrmac[]->common_channels[0].vrb_map_UL\n");

    LOG_I(NR_MAC,"Configuring common parameters from NR ServingCellConfig\n");

    config_common(Mod_idP,
                  ssb_SubcarrierOffset,
                  pdsch_AntennaPorts,
                  pusch_AntennaPorts,
		  scc);
    LOG_D(NR_MAC, "%s() %s:%d RC.nrmac[Mod_idP]->if_inst->NR_PHY_config_req:%p\n", __FUNCTION__, __FILE__, __LINE__, RC.nrmac[Mod_idP]->if_inst->NR_PHY_config_req);
  
    // if in nFAPI mode 
    if ( (NFAPI_MODE == NFAPI_MODE_PNF || NFAPI_MODE == NFAPI_MODE_VNF) && (RC.nrmac[Mod_idP]->if_inst->NR_PHY_config_req == NULL) ){
      while(RC.nrmac[Mod_idP]->if_inst->NR_PHY_config_req == NULL) {
        // DJP AssertFatal(RC.nrmac[Mod_idP]->if_inst->PHY_config_req != NULL,"if_inst->phy_config_request is null\n");
        usleep(100 * 1000);
        printf("Waiting for PHY_config_req\n");
      }
    }
    RC.nrmac[Mod_idP]->ssb_SubcarrierOffset = ssb_SubcarrierOffset;
    RC.nrmac[Mod_idP]->minRXTXTIMEpdsch = minRXTXTIMEpdsch;

    NR_PHY_Config_t phycfg;
    phycfg.Mod_id = Mod_idP;
    phycfg.CC_id  = 0;
    phycfg.cfg    = &RC.nrmac[Mod_idP]->config[0];

    if (RC.nrmac[Mod_idP]->if_inst->NR_PHY_config_req) RC.nrmac[Mod_idP]->if_inst->NR_PHY_config_req(&phycfg);

    find_SSB_and_RO_available(Mod_idP);

    const NR_TDD_UL_DL_Pattern_t *tdd = scc->tdd_UL_DL_ConfigurationCommon ? &scc->tdd_UL_DL_ConfigurationCommon->pattern1 : NULL;

    int nr_slots_period = n;
    int nr_dl_slots = n;
    int nr_ulstart_slot = 0;
    if (tdd) {
      nr_dl_slots = tdd->nrofDownlinkSlots + (tdd->nrofDownlinkSymbols != 0);
      nr_ulstart_slot = tdd->nrofDownlinkSlots + (tdd->nrofUplinkSymbols == 0);
      nr_slots_period /= get_nb_periods_per_frame(tdd->dl_UL_TransmissionPeriodicity);
    }
    else
      // if TDD configuration is not present and the band is not FDD, it means it is a dynamic TDD configuration
      AssertFatal(RC.nrmac[Mod_idP]->common_channels[0].frame_type == FDD,"Dynamic TDD not handled yet\n");

    for (int slot = 0; slot < n; ++slot) {
      if (RC.nrmac[Mod_idP]->common_channels[0].frame_type == FDD ||
          (slot != 0))
        RC.nrmac[Mod_idP]->dlsch_slot_bitmap[slot / 64] |= (uint64_t)((slot % nr_slots_period) < nr_dl_slots) << (slot % 64);
      RC.nrmac[Mod_idP]->ulsch_slot_bitmap[slot / 64] |= (uint64_t)((slot % nr_slots_period) >= nr_ulstart_slot) << (slot % 64);

      LOG_I(NR_MAC, "In %s: slot %d DL %d UL %d\n",
            __FUNCTION__,
            slot,
            (RC.nrmac[Mod_idP]->dlsch_slot_bitmap[slot / 64] & ((uint64_t)1 << (slot % 64))) != 0,
            (RC.nrmac[Mod_idP]->ulsch_slot_bitmap[slot / 64] & ((uint64_t)1 << (slot % 64))) != 0);
    }

    if (get_softmodem_params()->phy_test) {
      RC.nrmac[Mod_idP]->pre_processor_dl = nr_preprocessor_phytest;
      RC.nrmac[Mod_idP]->pre_processor_ul = nr_ul_preprocessor_phytest;
    } else {
      RC.nrmac[Mod_idP]->pre_processor_dl = nr_init_fr1_dlsch_preprocessor(Mod_idP, 0);
      RC.nrmac[Mod_idP]->pre_processor_ul = nr_init_fr1_ulsch_preprocessor(Mod_idP, 0);
    }

    if (get_softmodem_params()->sa > 0) {
      NR_COMMON_channels_t *cc = &RC.nrmac[Mod_idP]->common_channels[0];
      RC.nrmac[Mod_idP]->sib1_tda = sib1_tda;
      for (int n=0;n<NR_NB_RA_PROC_MAX;n++ ) {
        cc->ra[n].cfra = false;
        cc->ra[n].msg3_dcch_dtch = false;
        cc->ra[n].rnti = 0;
        cc->ra[n].preambles.num_preambles = MAX_NUM_NR_PRACH_PREAMBLES;
        cc->ra[n].preambles.preamble_list = (uint8_t *) malloc(MAX_NUM_NR_PRACH_PREAMBLES*sizeof(uint8_t));
        for (int i = 0; i < MAX_NUM_NR_PRACH_PREAMBLES; i++)
          cc->ra[n].preambles.preamble_list[i] = i;
      }
    }
  }
 
  if (mib) RC.nrmac[Mod_idP]->common_channels[0].mib = mib;
  if (sib1) RC.nrmac[Mod_idP]->common_channels[0].sib1 = sib1;

  if (CellGroup) {

    if (get_softmodem_params()->sa) {
      calculate_preferred_dl_tda(Mod_idP, NULL);
    }

    const NR_ServingCellConfig_t *servingCellConfig = NULL;
    if(CellGroup->spCellConfig && CellGroup->spCellConfig->spCellConfigDedicated) {
      servingCellConfig = CellGroup->spCellConfig->spCellConfigDedicated;
      const struct NR_ServingCellConfig__downlinkBWP_ToAddModList *bwpList = servingCellConfig->downlinkBWP_ToAddModList;
      if(bwpList) {
        AssertFatal(bwpList->list.count > 0, "downlinkBWP_ToAddModList has no BWPs!\n");
        for (int i = 0; i < bwpList->list.count; ++i) {
          const NR_BWP_Downlink_t *bwp = bwpList->list.array[i];
          calculate_preferred_dl_tda(Mod_idP, bwp);
        }
      }

      const struct NR_UplinkConfig__uplinkBWP_ToAddModList *ubwpList = servingCellConfig->uplinkConfig->uplinkBWP_ToAddModList;
      if(ubwpList) {
        AssertFatal(ubwpList->list.count > 0, "uplinkBWP_ToAddModList no BWPs!\n");
        for (int i = 0; i < ubwpList->list.count; ++i) {
          const NR_BWP_Uplink_t *ubwp = ubwpList->list.array[i];
          calculate_preferred_ul_tda(Mod_idP, ubwp);
        }
      }
    }

    NR_UE_info_t *UE_info = &RC.nrmac[Mod_idP]->UE_info;
    if (add_ue == 1 && get_softmodem_params()->phy_test) {
      const int UE_id = add_new_nr_ue(Mod_idP, rnti, CellGroup);
      LOG_I(NR_MAC,"Added new UE_id %d/%x with initial CellGroup\n",UE_id,rnti);
      process_CellGroup(CellGroup,&UE_info->UE_sched_ctrl[UE_id]);
    } else if (add_ue == 1 && !get_softmodem_params()->phy_test) {
      const int CC_id = 0;
      NR_COMMON_channels_t *cc = &RC.nrmac[Mod_idP]->common_channels[CC_id];
      uint8_t ra_index = 0;
      /* checking for free RA process */
      for(; ra_index < NR_NB_RA_PROC_MAX; ra_index++) {
        if((cc->ra[ra_index].state == RA_IDLE) && (!cc->ra[ra_index].cfra)) break;
      }
      if (ra_index == NR_NB_RA_PROC_MAX) {
        LOG_E(NR_MAC, "%s() %s:%d RA processes are not available for CFRA RNTI :%x\n", __FUNCTION__, __FILE__, __LINE__, rnti);
        return -1;
      }	
      NR_RA_t *ra = &cc->ra[ra_index];
      ra->CellGroup = CellGroup;
      if (CellGroup->spCellConfig && CellGroup->spCellConfig->reconfigurationWithSync &&
	        CellGroup->spCellConfig->reconfigurationWithSync->rach_ConfigDedicated!=NULL) {
        if (CellGroup->spCellConfig->reconfigurationWithSync->rach_ConfigDedicated->choice.uplink->cfra != NULL) {
          ra->cfra = true;
          ra->rnti = rnti;
          struct NR_CFRA *cfra = CellGroup->spCellConfig->reconfigurationWithSync->rach_ConfigDedicated->choice.uplink->cfra;
          uint8_t num_preamble = cfra->resources.choice.ssb->ssb_ResourceList.list.count;
          ra->preambles.num_preambles = num_preamble;
          ra->preambles.preamble_list = (uint8_t *) malloc(num_preamble*sizeof(uint8_t));
          for(int i=0; i<cc->num_active_ssb; i++) {
            for(int j=0; j<num_preamble; j++) {
              if (cc->ssb_index[i] == cfra->resources.choice.ssb->ssb_ResourceList.list.array[j]->ssb) {
                // one dedicated preamble for each beam
                ra->preambles.preamble_list[i] =
                    cfra->resources.choice.ssb->ssb_ResourceList.list.array[j]->ra_PreambleIndex;
                break;
              }
            }
          }
        }
      } else {
        ra->cfra = false;
        ra->rnti = 0;
        ra->preambles.num_preambles = MAX_NUM_NR_PRACH_PREAMBLES;
        ra->preambles.preamble_list = (uint8_t *) malloc(MAX_NUM_NR_PRACH_PREAMBLES*sizeof(uint8_t));
        for (int i = 0; i < MAX_NUM_NR_PRACH_PREAMBLES; i++)
          ra->preambles.preamble_list[i] = i;
      }
      ra->msg3_dcch_dtch = false;
      LOG_I(NR_MAC,"Added new RA process for UE RNTI %04x with initial CellGroup\n", rnti);
    } else { // CellGroup has been updated
      NR_ServingCellConfigCommon_t *scc = RC.nrmac[Mod_idP]->common_channels[0].ServingCellConfigCommon;
      const int UE_id = find_nr_UE_id(Mod_idP,rnti);
      int target_ss;
      UE_info->CellGroup[UE_id] = CellGroup;
      LOG_I(NR_MAC,"Modified UE_id %d/%x with CellGroup\n",UE_id,rnti);
      process_CellGroup(CellGroup,&UE_info->UE_sched_ctrl[UE_id]);
      NR_UE_sched_ctrl_t *sched_ctrl = &UE_info->UE_sched_ctrl[UE_id];
      const NR_PDSCH_ServingCellConfig_t *pdsch = servingCellConfig ? servingCellConfig->pdsch_ServingCellConfig->choice.setup : NULL;
      if (get_softmodem_params()->sa) {
        // add all available DL HARQ processes for this UE in SA
        create_dl_harq_list(sched_ctrl, pdsch);
      }
      // update coreset/searchspace
      void *bwpd = NULL;
      NR_BWP_t *genericParameters = NULL;
      target_ss = NR_SearchSpace__searchSpaceType_PR_common;
      if ((sched_ctrl->active_bwp)) {
        target_ss = NR_SearchSpace__searchSpaceType_PR_ue_Specific;
        bwpd = (void*)sched_ctrl->active_bwp->bwp_Dedicated;
        genericParameters = &sched_ctrl->active_bwp->bwp_Common->genericParameters;
      }
      else if (CellGroup->spCellConfig &&
                 CellGroup->spCellConfig->spCellConfigDedicated &&
                 (CellGroup->spCellConfig->spCellConfigDedicated->initialDownlinkBWP)) {
        target_ss = NR_SearchSpace__searchSpaceType_PR_ue_Specific;
        bwpd = (void*)CellGroup->spCellConfig->spCellConfigDedicated->initialDownlinkBWP;
        genericParameters = &scc->downlinkConfigCommon->initialDownlinkBWP->genericParameters;
      }
      sched_ctrl->search_space = get_searchspace(sib1 ? sib1->message.choice.c1->choice.systemInformationBlockType1 : NULL, scc, bwpd, target_ss);
      sched_ctrl->coreset = get_coreset(Mod_idP, scc, bwpd, sched_ctrl->search_space, target_ss);
      sched_ctrl->sched_pdcch = set_pdcch_structure(RC.nrmac[Mod_idP],
                                                    sched_ctrl->search_space,
                                                    sched_ctrl->coreset,
                                                    scc,
                                                    genericParameters,
                                                    RC.nrmac[Mod_idP]->type0_PDCCH_CSS_config);
      sched_ctrl->maxL = 2;

      if (CellGroup->spCellConfig &&
          CellGroup->spCellConfig->spCellConfigDedicated &&
          CellGroup->spCellConfig->spCellConfigDedicated->csi_MeasConfig &&
          CellGroup->spCellConfig->spCellConfigDedicated->csi_MeasConfig->choice.setup) {
        compute_csi_bitlen(CellGroup->spCellConfig->spCellConfigDedicated->csi_MeasConfig->choice.setup, UE_info->csi_report_template[UE_id]);
      }
    }
  }
  VCD_SIGNAL_DUMPER_DUMP_FUNCTION_BY_NAME(VCD_SIGNAL_DUMPER_FUNCTIONS_RRC_MAC_CONFIG, VCD_FUNCTION_OUT);
<<<<<<< HEAD

  return(0);
=======
>>>>>>> 87e79e5e

  return 0;
}// END rrc_mac_config_req_gNB<|MERGE_RESOLUTION|>--- conflicted
+++ resolved
@@ -353,23 +353,15 @@
   } else
     ssb_SubcarrierOffset_limit = 12;
   if (ssb_SubcarrierOffset<ssb_SubcarrierOffset_limit)
-<<<<<<< HEAD
-    AssertFatal(sco==(scs_scaling * (ssb_SubcarrierOffset>>(cfg->ssb_config.scs_common.value))),"absoluteFrequencySSB has a subcarrier offset of %d while it should be %d\n",sco/scs_scaling,ssb_SubcarrierOffset);
-=======
     AssertFatal(sco==(scs_scaling * ssb_SubcarrierOffset),
                 "absoluteFrequencySSB has a subcarrier offset of %d while it should be %d\n",sco/scs_scaling,ssb_SubcarrierOffset);
->>>>>>> 87e79e5e
   cfg->ssb_table.ssb_offset_point_a.value = absolute_diff/(12*scs_scaling) - 10; //absoluteFrequencySSB is the central frequency of SSB which is made by 20RBs in total
   cfg->ssb_table.ssb_offset_point_a.tl.tag = NFAPI_NR_CONFIG_SSB_OFFSET_POINT_A_TAG;
   cfg->num_tlv++;
   cfg->ssb_table.ssb_period.value = *scc->ssb_periodicityServingCell;
   cfg->ssb_table.ssb_period.tl.tag = NFAPI_NR_CONFIG_SSB_PERIOD_TAG;
   cfg->num_tlv++;
-<<<<<<< HEAD
-  cfg->ssb_table.ssb_subcarrier_offset.value = ssb_SubcarrierOffset>>(cfg->ssb_config.scs_common.value);
-=======
   cfg->ssb_table.ssb_subcarrier_offset.value = ssb_SubcarrierOffset<<offset_scaling;
->>>>>>> 87e79e5e
   cfg->ssb_table.ssb_subcarrier_offset.tl.tag = NFAPI_NR_CONFIG_SSB_SUBCARRIER_OFFSET_TAG;
   cfg->num_tlv++;
 
@@ -721,11 +713,6 @@
     }
   }
   VCD_SIGNAL_DUMPER_DUMP_FUNCTION_BY_NAME(VCD_SIGNAL_DUMPER_FUNCTIONS_RRC_MAC_CONFIG, VCD_FUNCTION_OUT);
-<<<<<<< HEAD
-
-  return(0);
-=======
->>>>>>> 87e79e5e
 
   return 0;
 }// END rrc_mac_config_req_gNB