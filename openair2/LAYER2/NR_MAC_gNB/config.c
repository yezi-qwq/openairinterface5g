--- conflicted
+++ resolved
@@ -631,12 +631,8 @@
       target_ss = NR_SearchSpace__searchSpaceType_PR_common;
       if ((sched_ctrl->active_bwp)) {
         target_ss = NR_SearchSpace__searchSpaceType_PR_ue_Specific;
-<<<<<<< HEAD
-        bwpd = (void*)UE_info->UE_sched_ctrl[UE_id].active_bwp->bwp_Dedicated;
-        genericParameters = &UE_info->UE_sched_ctrl[UE_id].active_bwp->bwp_Common->genericParameters;
-=======
         bwpd = (void*)sched_ctrl->active_bwp->bwp_Dedicated;
->>>>>>> 142451e7
+        genericParameters = &sched_ctrl->active_bwp->bwp_Common->genericParameters;
       }
       else if (CellGroup->spCellConfig &&
                  CellGroup->spCellConfig->spCellConfigDedicated &&
@@ -645,21 +641,15 @@
         bwpd = (void*)CellGroup->spCellConfig->spCellConfigDedicated->initialDownlinkBWP;
         genericParameters = &scc->downlinkConfigCommon->initialDownlinkBWP->genericParameters;
       }
-<<<<<<< HEAD
-      UE_info->UE_sched_ctrl[UE_id].search_space = get_searchspace(scc, bwpd, target_ss);
-      UE_info->UE_sched_ctrl[UE_id].coreset = get_coreset(Mod_idP, scc, bwpd, UE_info->UE_sched_ctrl[UE_id].search_space, target_ss);
+      sched_ctrl->search_space = get_searchspace(scc, bwpd, target_ss);
+      sched_ctrl->coreset = get_coreset(Mod_idP, scc, bwpd, sched_ctrl->search_space, target_ss);
       UE_info->UE_sched_ctrl[UE_id].sched_pdcch = set_pdcch_structure(RC.nrmac[Mod_idP],
-                                                                      UE_info->UE_sched_ctrl[UE_id].search_space,
-                                                                      UE_info->UE_sched_ctrl[UE_id].coreset,
+                                                                      sched_ctrl->search_space,
+                                                                      sched_ctrl->coreset,
                                                                       scc,
                                                                       genericParameters,
                                                                       NULL);
-      UE_info->UE_sched_ctrl[UE_id].maxL = 2;
-=======
-      sched_ctrl->search_space = get_searchspace(scc, bwpd, target_ss);
-      sched_ctrl->coreset = get_coreset(Mod_idP, scc, bwpd, sched_ctrl->search_space, target_ss);
       sched_ctrl->maxL = 2;
->>>>>>> 142451e7
     }
   }
   VCD_SIGNAL_DUMPER_DUMP_FUNCTION_BY_NAME(VCD_SIGNAL_DUMPER_FUNCTIONS_RRC_MAC_CONFIG, VCD_FUNCTION_OUT);
