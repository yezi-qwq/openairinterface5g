--- conflicted
+++ resolved
@@ -459,11 +459,7 @@
                   ssb_SubcarrierOffset,
                   pdsch_AntennaPorts,
                   pusch_AntennaPorts,
-<<<<<<< HEAD
 		  scc);
-=======
-                  scc);
->>>>>>> 8fbc5a71
     LOG_D(NR_MAC, "%s() %s:%d RC.nrmac[Mod_idP]->if_inst->NR_PHY_config_req:%p\n", __FUNCTION__, __FILE__, __LINE__, RC.nrmac[Mod_idP]->if_inst->NR_PHY_config_req);
   
     // if in nFAPI mode 
