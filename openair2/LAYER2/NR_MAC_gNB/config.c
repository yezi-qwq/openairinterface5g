--- conflicted
+++ resolved
@@ -627,7 +627,6 @@
       UE_info->UE_sched_ctrl[UE_id].search_space = get_searchspace(scc, bwpd, target_ss);
       UE_info->UE_sched_ctrl[UE_id].coreset = get_coreset(Mod_idP, scc, bwpd, UE_info->UE_sched_ctrl[UE_id].search_space, target_ss);
       UE_info->UE_sched_ctrl[UE_id].maxL = 2;
-<<<<<<< HEAD
       if (CellGroup->spCellConfig &&
           CellGroup->spCellConfig->spCellConfigDedicated &&
           CellGroup->spCellConfig->spCellConfigDedicated->csi_MeasConfig &&
@@ -635,8 +634,6 @@
         )
       compute_csi_bitlen (CellGroup->spCellConfig->spCellConfigDedicated->csi_MeasConfig->choice.setup, UE_info, UE_id, Mod_idP);
 
-=======
->>>>>>> fa2ce6e6
     }
   }
   VCD_SIGNAL_DUMPER_DUMP_FUNCTION_BY_NAME(VCD_SIGNAL_DUMPER_FUNCTIONS_RRC_MAC_CONFIG, VCD_FUNCTION_OUT);
