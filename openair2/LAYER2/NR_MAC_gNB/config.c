/*
 * Licensed to the OpenAirInterface (OAI) Software Alliance under one or more
 * contributor license agreements.  See the NOTICE file distributed with
 * this work for additional information regarding copyright ownership.
 * The OpenAirInterface Software Alliance licenses this file to You under
 * the OAI Public License, Version 1.1  (the "License"); you may not use this file
 * except in compliance with the License.
 * You may obtain a copy of the License at
 *
 *      http://www.openairinterface.org/?page_id=698
 *
 * Unless required by applicable law or agreed to in writing, software
 * distributed under the License is distributed on an "AS IS" BASIS,
 * WITHOUT WARRANTIES OR CONDITIONS OF ANY KIND, either express or implied.
 * See the License for the specific language governing permissions and
 * limitations under the License.
 *-------------------------------------------------------------------------------
 * For more information about the OpenAirInterface (OAI) Software Alliance:
 *      contact@openairinterface.org
 */

/*! \file config.c
 * \brief gNB configuration performed by RRC or as a consequence of RRC procedures
 * \author  Navid Nikaein and Raymond Knopp, WEI-TAI CHEN
 * \date 2010 - 2014, 2018
 * \version 0.1
 * \company Eurecom, NTUST
 * \email: navid.nikaein@eurecom.fr, kroempa@gmail.com
 * @ingroup _mac

 */

#include "COMMON/platform_types.h"
#include "common/platform_constants.h"
#include "common/ran_context.h"
#include "common/utils/nr/nr_common.h"
#include "common/utils/LOG/log.h"
#include "common/utils/LOG/vcd_signal_dumper.h"

#include "NR_BCCH-BCH-Message.h"
#include "NR_ServingCellConfigCommon.h"

#include "LAYER2/NR_MAC_gNB/mac_proto.h"
#include "SCHED_NR/phy_frame_config_nr.h"
#include "openair1/PHY/defs_gNB.h"

#include "NR_MIB.h"
#include "LAYER2/NR_MAC_COMMON/nr_mac_common.h"
#include "../../../../nfapi/oai_integration/vendor_ext.h"
/* Softmodem params */
#include "executables/softmodem-common.h"

extern RAN_CONTEXT_t RC;
//extern int l2_init_gNB(void);
extern uint8_t nfapi_mode;

void process_rlcBearerConfig(struct NR_CellGroupConfig__rlc_BearerToAddModList *rlc_bearer2add_list,
                             struct NR_CellGroupConfig__rlc_BearerToReleaseList *rlc_bearer2release_list,
                             NR_UE_sched_ctrl_t *sched_ctrl) {

  if (rlc_bearer2release_list) {
    for (int i = 0; i < rlc_bearer2release_list->list.count; i++) {
      for (int idx = 0; idx < sched_ctrl->dl_lc_num; idx++) {
        if (sched_ctrl->dl_lc_ids[idx] == *rlc_bearer2release_list->list.array[i]) {
          const int remaining_lcs = sched_ctrl->dl_lc_num - idx - 1;
          memmove(&sched_ctrl->dl_lc_ids[idx], &sched_ctrl->dl_lc_ids[idx + 1], sizeof(sched_ctrl->dl_lc_ids[idx]) * remaining_lcs);
          sched_ctrl->dl_lc_num--;
          break;
        }
      }
    }
  }

  if (rlc_bearer2add_list) {
    // keep lcids
    for (int i = 0; i < rlc_bearer2add_list->list.count; i++) {
      const int lcid = rlc_bearer2add_list->list.array[i]->logicalChannelIdentity;
      bool found = false;
      for (int idx = 0; idx < sched_ctrl->dl_lc_num; idx++) {
        if (sched_ctrl->dl_lc_ids[idx] == lcid) {
          found = true;
          break;
        }
      }

      if (!found) {
        sched_ctrl->dl_lc_num++;
        sched_ctrl->dl_lc_ids[sched_ctrl->dl_lc_num - 1] = lcid;
        LOG_D(NR_MAC, "Adding LCID %d (%s %d)\n", lcid, lcid < 4 ? "SRB" : "DRB", lcid);
      }
    }
  }

  LOG_D(NR_MAC, "In %s: total num of active bearers %d) \n",
      __FUNCTION__,
      sched_ctrl->dl_lc_num);

}


void process_drx_Config(NR_UE_sched_ctrl_t *sched_ctrl,NR_SetupRelease_DRX_Config_t *drx_Config) {
 if (!drx_Config) return;
 AssertFatal(drx_Config->present != NR_SetupRelease_DRX_Config_PR_NOTHING, "Cannot have NR_SetupRelease_DRX_Config_PR_NOTHING\n");

 if (drx_Config->present == NR_SetupRelease_DRX_Config_PR_setup) {
   LOG_I(NR_MAC,"Adding DRX config\n");
 }
 else {
   LOG_I(NR_MAC,"Removing DRX config\n");
 }
}

void process_schedulingRequestConfig(NR_UE_sched_ctrl_t *sched_ctrl,NR_SchedulingRequestConfig_t *schedulingRequestConfig) {
 if (!schedulingRequestConfig) return;

   LOG_I(NR_MAC,"Adding SchedulingRequestconfig\n");
}

void process_bsrConfig(NR_UE_sched_ctrl_t *sched_ctrl,NR_BSR_Config_t *bsr_Config) {
  if (!bsr_Config) return;
  LOG_I(NR_MAC,"Adding BSR config\n");
}

void process_tag_Config(NR_UE_sched_ctrl_t *sched_ctrl,NR_TAG_Config_t *tag_Config) {
  if (!tag_Config) return;
  LOG_I(NR_MAC,"Adding TAG config\n");
}

void process_phr_Config(NR_UE_sched_ctrl_t *sched_ctrl,NR_SetupRelease_PHR_Config_t *phr_Config) {
   if (!phr_Config) return;
   AssertFatal(phr_Config->present != NR_SetupRelease_PHR_Config_PR_NOTHING, "Cannot have NR_SetupRelease_PHR_Config_PR_NOTHING\n");

   if (phr_Config->present == NR_SetupRelease_PHR_Config_PR_setup) {
     LOG_I(NR_MAC,"Adding PHR config\n");
   }
   else {
     LOG_I(NR_MAC,"Removing PHR config\n");
   }
}

void process_CellGroup(NR_CellGroupConfig_t *CellGroup, NR_UE_sched_ctrl_t *sched_ctrl) {

   AssertFatal(CellGroup, "CellGroup is null\n");
   NR_MAC_CellGroupConfig_t   *mac_CellGroupConfig = CellGroup->mac_CellGroupConfig;


   if (mac_CellGroupConfig) {
     process_drx_Config(sched_ctrl,mac_CellGroupConfig->drx_Config);
     process_schedulingRequestConfig(sched_ctrl,mac_CellGroupConfig->schedulingRequestConfig);
     process_bsrConfig(sched_ctrl,mac_CellGroupConfig->bsr_Config);
     process_tag_Config(sched_ctrl,mac_CellGroupConfig->tag_Config);
     process_phr_Config(sched_ctrl,mac_CellGroupConfig->phr_Config);
   }
   else {
     // apply defaults

   }

   process_rlcBearerConfig(CellGroup->rlc_BearerToAddModList,CellGroup->rlc_BearerToReleaseList,sched_ctrl);

}

void config_common(gNB_MAC_INST *nrmac, int pdsch_AntennaPorts, int pusch_AntennaPorts, NR_ServingCellConfigCommon_t *scc) {

  nfapi_nr_config_request_scf_t *cfg = &nrmac->config[0];
  nrmac->common_channels[0].ServingCellConfigCommon = scc;

  // Carrier configuration

  cfg->carrier_config.dl_bandwidth.value = config_bandwidth(scc->downlinkConfigCommon->frequencyInfoDL->scs_SpecificCarrierList.list.array[0]->subcarrierSpacing,
                                                            scc->downlinkConfigCommon->frequencyInfoDL->scs_SpecificCarrierList.list.array[0]->carrierBandwidth,
                                                            *scc->downlinkConfigCommon->frequencyInfoDL->frequencyBandList.list.array[0]);
  cfg->carrier_config.dl_bandwidth.tl.tag   = NFAPI_NR_CONFIG_DL_BANDWIDTH_TAG; //temporary
  cfg->num_tlv++;
  LOG_I(NR_MAC,"%s() dl_BandwidthP:%d\n", __FUNCTION__, cfg->carrier_config.dl_bandwidth.value);

  cfg->carrier_config.dl_frequency.value = from_nrarfcn(*scc->downlinkConfigCommon->frequencyInfoDL->frequencyBandList.list.array[0],
                                                        *scc->ssbSubcarrierSpacing,
                                                        scc->downlinkConfigCommon->frequencyInfoDL->absoluteFrequencyPointA)/1000; // freq in kHz
  cfg->carrier_config.dl_frequency.tl.tag = NFAPI_NR_CONFIG_DL_FREQUENCY_TAG;
  cfg->num_tlv++;

  for (int i=0; i<5; i++) {
    if (i==scc->downlinkConfigCommon->frequencyInfoDL->scs_SpecificCarrierList.list.array[0]->subcarrierSpacing) {
      cfg->carrier_config.dl_grid_size[i].value = scc->downlinkConfigCommon->frequencyInfoDL->scs_SpecificCarrierList.list.array[0]->carrierBandwidth;
      cfg->carrier_config.dl_k0[i].value = scc->downlinkConfigCommon->frequencyInfoDL->scs_SpecificCarrierList.list.array[0]->offsetToCarrier;
      cfg->carrier_config.dl_grid_size[i].tl.tag = NFAPI_NR_CONFIG_DL_GRID_SIZE_TAG;
      cfg->carrier_config.dl_k0[i].tl.tag = NFAPI_NR_CONFIG_DL_K0_TAG;
      cfg->num_tlv++;
      cfg->num_tlv++;
    }
    else {
      cfg->carrier_config.dl_grid_size[i].value = 0;
      cfg->carrier_config.dl_k0[i].value = 0;
    }
  }

  cfg->carrier_config.uplink_bandwidth.value = config_bandwidth(scc->uplinkConfigCommon->frequencyInfoUL->scs_SpecificCarrierList.list.array[0]->subcarrierSpacing,
                                                                scc->uplinkConfigCommon->frequencyInfoUL->scs_SpecificCarrierList.list.array[0]->carrierBandwidth,
                                                                *scc->uplinkConfigCommon->frequencyInfoUL->frequencyBandList->list.array[0]);
  cfg->carrier_config.uplink_bandwidth.tl.tag   = NFAPI_NR_CONFIG_UPLINK_BANDWIDTH_TAG; //temporary
  cfg->num_tlv++;
  LOG_I(NR_MAC,"%s() dl_BandwidthP:%d\n", __FUNCTION__, cfg->carrier_config.uplink_bandwidth.value);

  int UL_pointA;
  if (scc->uplinkConfigCommon->frequencyInfoUL->absoluteFrequencyPointA == NULL)
    UL_pointA = scc->downlinkConfigCommon->frequencyInfoDL->absoluteFrequencyPointA;
  else
    UL_pointA = *scc->uplinkConfigCommon->frequencyInfoUL->absoluteFrequencyPointA; 

  cfg->carrier_config.uplink_frequency.value = from_nrarfcn(*scc->uplinkConfigCommon->frequencyInfoUL->frequencyBandList->list.array[0],
                                                            *scc->ssbSubcarrierSpacing,
                                                            UL_pointA)/1000; // freq in kHz
  cfg->carrier_config.uplink_frequency.tl.tag = NFAPI_NR_CONFIG_UPLINK_FREQUENCY_TAG;
  cfg->num_tlv++;

  for (int i=0; i<5; i++) {
    if (i==scc->uplinkConfigCommon->frequencyInfoUL->scs_SpecificCarrierList.list.array[0]->subcarrierSpacing) {
      cfg->carrier_config.ul_grid_size[i].value = scc->uplinkConfigCommon->frequencyInfoUL->scs_SpecificCarrierList.list.array[0]->carrierBandwidth;
      cfg->carrier_config.ul_k0[i].value = scc->uplinkConfigCommon->frequencyInfoUL->scs_SpecificCarrierList.list.array[0]->offsetToCarrier;
      cfg->carrier_config.ul_grid_size[i].tl.tag = NFAPI_NR_CONFIG_UL_GRID_SIZE_TAG;
      cfg->carrier_config.ul_k0[i].tl.tag = NFAPI_NR_CONFIG_UL_K0_TAG;
      cfg->num_tlv++;
      cfg->num_tlv++;
    }
    else {
      cfg->carrier_config.ul_grid_size[i].value = 0;
      cfg->carrier_config.ul_k0[i].value = 0;
    }
  }

  uint32_t band = *scc->downlinkConfigCommon->frequencyInfoDL->frequencyBandList.list.array[0];
  frequency_range_t frequency_range = band<100?FR1:FR2;

  frame_type_t frame_type = get_frame_type(*scc->downlinkConfigCommon->frequencyInfoDL->frequencyBandList.list.array[0], *scc->ssbSubcarrierSpacing);
  nrmac->common_channels[0].frame_type = frame_type;

  // Cell configuration
  cfg->cell_config.phy_cell_id.value = *scc->physCellId;
  cfg->cell_config.phy_cell_id.tl.tag = NFAPI_NR_CONFIG_PHY_CELL_ID_TAG;
  cfg->num_tlv++;

  cfg->cell_config.frame_duplex_type.value = frame_type;
  cfg->cell_config.frame_duplex_type.tl.tag = NFAPI_NR_CONFIG_FRAME_DUPLEX_TYPE_TAG;
  cfg->num_tlv++;


  // SSB configuration
  cfg->ssb_config.ss_pbch_power.value = scc->ss_PBCH_BlockPower;
  cfg->ssb_config.ss_pbch_power.tl.tag = NFAPI_NR_CONFIG_SS_PBCH_POWER_TAG;
  cfg->num_tlv++;

  cfg->ssb_config.bch_payload.value = 1;
  cfg->ssb_config.bch_payload.tl.tag = NFAPI_NR_CONFIG_BCH_PAYLOAD_TAG;
  cfg->num_tlv++;

  cfg->ssb_config.scs_common.value = *scc->ssbSubcarrierSpacing;
  cfg->ssb_config.scs_common.tl.tag = NFAPI_NR_CONFIG_SCS_COMMON_TAG;
  cfg->num_tlv++;

  // PRACH configuration

  uint8_t nb_preambles = 64;
  if(scc->uplinkConfigCommon->initialUplinkBWP->rach_ConfigCommon->choice.setup->totalNumberOfRA_Preambles != NULL)
     nb_preambles = *scc->uplinkConfigCommon->initialUplinkBWP->rach_ConfigCommon->choice.setup->totalNumberOfRA_Preambles;

  cfg->prach_config.prach_sequence_length.value = scc->uplinkConfigCommon->initialUplinkBWP->rach_ConfigCommon->choice.setup->prach_RootSequenceIndex.present-1;
  cfg->prach_config.prach_sequence_length.tl.tag = NFAPI_NR_CONFIG_PRACH_SEQUENCE_LENGTH_TAG;
  cfg->num_tlv++;  

  if (scc->uplinkConfigCommon->initialUplinkBWP->rach_ConfigCommon->choice.setup->msg1_SubcarrierSpacing)
    cfg->prach_config.prach_sub_c_spacing.value = *scc->uplinkConfigCommon->initialUplinkBWP->rach_ConfigCommon->choice.setup->msg1_SubcarrierSpacing;
  else 
    cfg->prach_config.prach_sub_c_spacing.value = scc->downlinkConfigCommon->frequencyInfoDL->scs_SpecificCarrierList.list.array[0]->subcarrierSpacing;
  cfg->prach_config.prach_sub_c_spacing.tl.tag = NFAPI_NR_CONFIG_PRACH_SUB_C_SPACING_TAG;
  cfg->num_tlv++;
  cfg->prach_config.restricted_set_config.value = scc->uplinkConfigCommon->initialUplinkBWP->rach_ConfigCommon->choice.setup->restrictedSetConfig;
  cfg->prach_config.restricted_set_config.tl.tag = NFAPI_NR_CONFIG_RESTRICTED_SET_CONFIG_TAG;
  cfg->num_tlv++;
  cfg->prach_config.prach_ConfigurationIndex.value = scc->uplinkConfigCommon->initialUplinkBWP->rach_ConfigCommon->choice.setup->rach_ConfigGeneric.prach_ConfigurationIndex;
  cfg->prach_config.prach_ConfigurationIndex.tl.tag = NFAPI_NR_CONFIG_PRACH_CONFIG_INDEX_TAG;
  cfg->num_tlv++;

  switch (scc->uplinkConfigCommon->initialUplinkBWP->rach_ConfigCommon->choice.setup->rach_ConfigGeneric.msg1_FDM) {
    case 0 :
      cfg->prach_config.num_prach_fd_occasions.value = 1;
      break;
    case 1 :
      cfg->prach_config.num_prach_fd_occasions.value = 2;
      break;
    case 2 :
      cfg->prach_config.num_prach_fd_occasions.value = 4;
      break;
    case 3 :
      cfg->prach_config.num_prach_fd_occasions.value = 8;
      break;
    default:
      AssertFatal(1==0,"msg1 FDM identifier %ld undefined (0,1,2,3) \n", scc->uplinkConfigCommon->initialUplinkBWP->rach_ConfigCommon->choice.setup->rach_ConfigGeneric.msg1_FDM);
  } 
  cfg->prach_config.num_prach_fd_occasions.tl.tag = NFAPI_NR_CONFIG_NUM_PRACH_FD_OCCASIONS_TAG;
  cfg->num_tlv++;

  cfg->prach_config.prach_ConfigurationIndex.value =  scc->uplinkConfigCommon->initialUplinkBWP->rach_ConfigCommon->choice.setup->rach_ConfigGeneric.prach_ConfigurationIndex;
  cfg->prach_config.prach_ConfigurationIndex.tl.tag = NFAPI_NR_CONFIG_PRACH_CONFIG_INDEX_TAG;
  cfg->num_tlv++;

  cfg->prach_config.num_prach_fd_occasions_list = (nfapi_nr_num_prach_fd_occasions_t *) malloc(cfg->prach_config.num_prach_fd_occasions.value*sizeof(nfapi_nr_num_prach_fd_occasions_t));
  for (int i=0; i<cfg->prach_config.num_prach_fd_occasions.value; i++) {
//    cfg->prach_config.num_prach_fd_occasions_list[i].num_prach_fd_occasions = i;
    if (cfg->prach_config.prach_sequence_length.value)
      cfg->prach_config.num_prach_fd_occasions_list[i].prach_root_sequence_index.value = scc->uplinkConfigCommon->initialUplinkBWP->rach_ConfigCommon->choice.setup->prach_RootSequenceIndex.choice.l139; 
    else
      cfg->prach_config.num_prach_fd_occasions_list[i].prach_root_sequence_index.value = scc->uplinkConfigCommon->initialUplinkBWP->rach_ConfigCommon->choice.setup->prach_RootSequenceIndex.choice.l839;
    cfg->prach_config.num_prach_fd_occasions_list[i].prach_root_sequence_index.tl.tag = NFAPI_NR_CONFIG_PRACH_ROOT_SEQUENCE_INDEX_TAG;
    cfg->num_tlv++;
    cfg->prach_config.num_prach_fd_occasions_list[i].k1.value = NRRIV2PRBOFFSET(scc->uplinkConfigCommon->initialUplinkBWP->genericParameters.locationAndBandwidth, MAX_BWP_SIZE) + scc->uplinkConfigCommon->initialUplinkBWP->rach_ConfigCommon->choice.setup->rach_ConfigGeneric.msg1_FrequencyStart + (get_N_RA_RB( cfg->prach_config.prach_sub_c_spacing.value, scc->uplinkConfigCommon->frequencyInfoUL->scs_SpecificCarrierList.list.array[0]->subcarrierSpacing ) * i);
    if (get_softmodem_params()->sa) {
      cfg->prach_config.num_prach_fd_occasions_list[i].k1.value = NRRIV2PRBOFFSET(scc->uplinkConfigCommon->initialUplinkBWP->genericParameters.locationAndBandwidth, MAX_BWP_SIZE) + scc->uplinkConfigCommon->initialUplinkBWP->rach_ConfigCommon->choice.setup->rach_ConfigGeneric.msg1_FrequencyStart + (get_N_RA_RB( cfg->prach_config.prach_sub_c_spacing.value, scc->uplinkConfigCommon->frequencyInfoUL->scs_SpecificCarrierList.list.array[0]->subcarrierSpacing ) * i);
    } else {
      cfg->prach_config.num_prach_fd_occasions_list[i].k1.value = scc->uplinkConfigCommon->initialUplinkBWP->rach_ConfigCommon->choice.setup->rach_ConfigGeneric.msg1_FrequencyStart + (get_N_RA_RB( cfg->prach_config.prach_sub_c_spacing.value, scc->uplinkConfigCommon->frequencyInfoUL->scs_SpecificCarrierList.list.array[0]->subcarrierSpacing ) * i);
    }
    cfg->prach_config.num_prach_fd_occasions_list[i].k1.tl.tag = NFAPI_NR_CONFIG_K1_TAG;
    cfg->num_tlv++;
    cfg->prach_config.num_prach_fd_occasions_list[i].prach_zero_corr_conf.value = scc->uplinkConfigCommon->initialUplinkBWP->rach_ConfigCommon->choice.setup->rach_ConfigGeneric.zeroCorrelationZoneConfig;
    cfg->prach_config.num_prach_fd_occasions_list[i].prach_zero_corr_conf.tl.tag = NFAPI_NR_CONFIG_PRACH_ZERO_CORR_CONF_TAG;
    cfg->num_tlv++;
    cfg->prach_config.num_prach_fd_occasions_list[i].num_root_sequences.value = compute_nr_root_seq(scc->uplinkConfigCommon->initialUplinkBWP->rach_ConfigCommon->choice.setup,nb_preambles, frame_type, frequency_range);
    cfg->prach_config.num_prach_fd_occasions_list[i].num_root_sequences.tl.tag = NFAPI_NR_CONFIG_NUM_ROOT_SEQUENCES_TAG;
    cfg->num_tlv++;
    cfg->prach_config.num_prach_fd_occasions_list[i].num_unused_root_sequences.value = 1;
  }

  cfg->prach_config.ssb_per_rach.value = scc->uplinkConfigCommon->initialUplinkBWP->rach_ConfigCommon->choice.setup->ssb_perRACH_OccasionAndCB_PreamblesPerSSB->present-1;
  cfg->prach_config.ssb_per_rach.tl.tag = NFAPI_NR_CONFIG_SSB_PER_RACH_TAG;
  cfg->num_tlv++;

  // SSB Table Configuration
  uint32_t absolute_diff = (*scc->downlinkConfigCommon->frequencyInfoDL->absoluteFrequencySSB - scc->downlinkConfigCommon->frequencyInfoDL->absoluteFrequencyPointA);
  const int scaling_5khz = scc->downlinkConfigCommon->frequencyInfoDL->absoluteFrequencyPointA < 600000 ? 3 : 1;
  int sco = (absolute_diff/scaling_5khz) % 24;
  if(frequency_range == FR2)
    sco >>= 1; // this assumes 120kHz SCS for SSB and subCarrierSpacingCommon (only option supported by OAI for
  const int scs_scaling = frequency_range == FR2 ? 1 << (*scc->ssbSubcarrierSpacing - 2) : 1 << *scc->ssbSubcarrierSpacing;
  cfg->ssb_table.ssb_offset_point_a.value = absolute_diff/(12*scaling_5khz) - 10*scs_scaling; //absoluteFrequencySSB is the central frequency of SSB which is made by 20RBs in total
  cfg->ssb_table.ssb_offset_point_a.tl.tag = NFAPI_NR_CONFIG_SSB_OFFSET_POINT_A_TAG;
  cfg->num_tlv++;
  cfg->ssb_table.ssb_period.value = *scc->ssb_periodicityServingCell;
  cfg->ssb_table.ssb_period.tl.tag = NFAPI_NR_CONFIG_SSB_PERIOD_TAG;
  cfg->num_tlv++;
  cfg->ssb_table.ssb_subcarrier_offset.value = sco;
  cfg->ssb_table.ssb_subcarrier_offset.tl.tag = NFAPI_NR_CONFIG_SSB_SUBCARRIER_OFFSET_TAG;
  cfg->num_tlv++;

  nrmac->ssb_SubcarrierOffset = cfg->ssb_table.ssb_subcarrier_offset.value;
  nrmac->ssb_OffsetPointA = cfg->ssb_table.ssb_offset_point_a.value;

  switch (scc->ssb_PositionsInBurst->present) {
    case 1 :
      cfg->ssb_table.ssb_mask_list[0].ssb_mask.value = scc->ssb_PositionsInBurst->choice.shortBitmap.buf[0]<<24;
      cfg->ssb_table.ssb_mask_list[1].ssb_mask.value = 0;
      break;
    case 2 :
      cfg->ssb_table.ssb_mask_list[0].ssb_mask.value = ((uint32_t) scc->ssb_PositionsInBurst->choice.mediumBitmap.buf[0]) << 24;
      cfg->ssb_table.ssb_mask_list[1].ssb_mask.value = 0;
      break;
    case 3 :
      cfg->ssb_table.ssb_mask_list[0].ssb_mask.value = 0;
      cfg->ssb_table.ssb_mask_list[1].ssb_mask.value = 0;
      for (int i=0; i<4; i++) {
        cfg->ssb_table.ssb_mask_list[0].ssb_mask.value += (scc->ssb_PositionsInBurst->choice.longBitmap.buf[3-i]<<i*8);
        cfg->ssb_table.ssb_mask_list[1].ssb_mask.value += (scc->ssb_PositionsInBurst->choice.longBitmap.buf[7-i]<<i*8);
      }
      break;
    default:
      AssertFatal(1==0,"SSB bitmap size value %d undefined (allowed values 1,2,3) \n", scc->ssb_PositionsInBurst->present);
  }

  cfg->ssb_table.ssb_mask_list[0].ssb_mask.tl.tag = NFAPI_NR_CONFIG_SSB_MASK_TAG;
  cfg->ssb_table.ssb_mask_list[1].ssb_mask.tl.tag = NFAPI_NR_CONFIG_SSB_MASK_TAG;
  cfg->num_tlv+=2;

  // logical antenna ports
  cfg->carrier_config.num_tx_ant.value = pdsch_AntennaPorts;
  AssertFatal(pdsch_AntennaPorts > 0 && pdsch_AntennaPorts < 33, "pdsch_AntennaPorts in 1...32\n");
  cfg->carrier_config.num_tx_ant.tl.tag = NFAPI_NR_CONFIG_NUM_TX_ANT_TAG;

  int num_ssb=0;
  for (int i=0;i<32;i++) {
    cfg->ssb_table.ssb_beam_id_list[i].beam_id.tl.tag = NFAPI_NR_CONFIG_BEAM_ID_TAG;
    if ((cfg->ssb_table.ssb_mask_list[0].ssb_mask.value>>(31-i))&1) {
      cfg->ssb_table.ssb_beam_id_list[i].beam_id.value = num_ssb;
      num_ssb++;
    }
    cfg->num_tlv++;
  }
  for (int i=0;i<32;i++) {
    cfg->ssb_table.ssb_beam_id_list[32+i].beam_id.tl.tag = NFAPI_NR_CONFIG_BEAM_ID_TAG;
    if ((cfg->ssb_table.ssb_mask_list[1].ssb_mask.value>>(31-i))&1) {
      cfg->ssb_table.ssb_beam_id_list[32+i].beam_id.value = num_ssb;
      num_ssb++;
    }
    cfg->num_tlv++;
  } 

  cfg->carrier_config.num_rx_ant.value = pusch_AntennaPorts;
  AssertFatal(pusch_AntennaPorts > 0 && pusch_AntennaPorts < 13, "pusch_AntennaPorts in 1...12\n");
  cfg->carrier_config.num_rx_ant.tl.tag = NFAPI_NR_CONFIG_NUM_RX_ANT_TAG;
  LOG_I(NR_MAC,"Set RX antenna number to %d, Set TX antenna number to %d (num ssb %d: %x,%x)\n",
        cfg->carrier_config.num_tx_ant.value,cfg->carrier_config.num_rx_ant.value,num_ssb,cfg->ssb_table.ssb_mask_list[0].ssb_mask.value,cfg->ssb_table.ssb_mask_list[1].ssb_mask.value);
  AssertFatal(cfg->carrier_config.num_tx_ant.value > 0,"carrier_config.num_tx_ant.value %d !\n",cfg->carrier_config.num_tx_ant.value );
  cfg->num_tlv++;
  cfg->num_tlv++;

  // TDD Table Configuration
  if (cfg->cell_config.frame_duplex_type.value == TDD){
    cfg->tdd_table.tdd_period.tl.tag = NFAPI_NR_CONFIG_TDD_PERIOD_TAG;
    cfg->num_tlv++;
    if (scc->tdd_UL_DL_ConfigurationCommon->pattern1.ext1 == NULL) {
      cfg->tdd_table.tdd_period.value = scc->tdd_UL_DL_ConfigurationCommon->pattern1.dl_UL_TransmissionPeriodicity;
    } else {
      AssertFatal(scc->tdd_UL_DL_ConfigurationCommon->pattern1.ext1->dl_UL_TransmissionPeriodicity_v1530 != NULL,
                  "In %s: scc->tdd_UL_DL_ConfigurationCommon->pattern1.ext1->dl_UL_TransmissionPeriodicity_v1530 is null\n", __FUNCTION__);
      cfg->tdd_table.tdd_period.value = *scc->tdd_UL_DL_ConfigurationCommon->pattern1.ext1->dl_UL_TransmissionPeriodicity_v1530;
    }
    LOG_I(NR_MAC, "Setting TDD configuration period to %d\n", cfg->tdd_table.tdd_period.value);
    int periods_per_frame = set_tdd_config_nr(cfg,
                                              scc->uplinkConfigCommon->frequencyInfoUL->scs_SpecificCarrierList.list.array[0]->subcarrierSpacing,
                                              scc->tdd_UL_DL_ConfigurationCommon->pattern1.nrofDownlinkSlots,
                                              scc->tdd_UL_DL_ConfigurationCommon->pattern1.nrofDownlinkSymbols,
                                              scc->tdd_UL_DL_ConfigurationCommon->pattern1.nrofUplinkSlots,
                                              scc->tdd_UL_DL_ConfigurationCommon->pattern1.nrofUplinkSymbols);

    if (periods_per_frame < 0)
      LOG_E(NR_MAC,"TDD configuration can not be done\n");
    else {
      LOG_I(NR_MAC,"TDD has been properly configurated\n");
      nrmac->tdd_beam_association = (int16_t *)malloc16(periods_per_frame*sizeof(int16_t));
    }
  }

}

int nr_mac_enable_ue_rrc_processing_timer(module_id_t Mod_idP, rnti_t rnti, NR_SubcarrierSpacing_t subcarrierSpacing, uint32_t rrc_reconfiguration_delay) {

  if (rrc_reconfiguration_delay == 0) {
    return -1;
  }

  NR_UE_info_t *UE_info = find_nr_UE(&RC.nrmac[Mod_idP]->UE_info,rnti);
  if (!UE_info) {
    LOG_W(NR_MAC, "Could not find UE for RNTI 0x%04x\n", rnti);
    return -1;
  }
  NR_UE_sched_ctrl_t *sched_ctrl = &UE_info->UE_sched_ctrl;
  const uint16_t sl_ahead = RC.nrmac[Mod_idP]->if_inst->sl_ahead;
  sched_ctrl->rrc_processing_timer = (rrc_reconfiguration_delay<<subcarrierSpacing) + sl_ahead;
  LOG_I(NR_MAC, "Activating RRC processing timer for UE %04x with %d ms\n", UE_info->rnti, rrc_reconfiguration_delay);

  return 0;
}

void nr_mac_config_scc(gNB_MAC_INST *nrmac,
                       rrc_pdsch_AntennaPorts_t pdsch_AntennaPorts,
                       int pusch_AntennaPorts,
                       int sib1_tda,
                       int minRXTXTIMEpdsch,
                       NR_ServingCellConfigCommon_t *scc)
{
  DevAssert(nrmac != NULL);
  AssertFatal(nrmac->common_channels[0].ServingCellConfigCommon == NULL, "logic error: multiple configurations of SCC\n");

  DevAssert(scc != NULL);
  AssertFatal(scc->ssb_PositionsInBurst->present > 0 && scc->ssb_PositionsInBurst->present < 4,
              "SSB Bitmap type %d is not valid\n",
              scc->ssb_PositionsInBurst->present);

  int n = nr_slots_per_frame[*scc->ssbSubcarrierSpacing];
  if (*scc->ssbSubcarrierSpacing == 0)
    n <<= 1; // to have enough room for feedback possibly beyond the frame we need a larger array at 15kHz SCS
  nrmac->common_channels[0].vrb_map_UL = calloc(n * MAX_BWP_SIZE, sizeof(uint16_t));
  nrmac->vrb_map_UL_size = n;
  AssertFatal(nrmac->common_channels[0].vrb_map_UL,
              "could not allocate memory for RC.nrmac[]->common_channels[0].vrb_map_UL\n");

  LOG_I(NR_MAC, "Configuring common parameters from NR ServingCellConfig\n");

  int num_pdsch_antenna_ports = pdsch_AntennaPorts.N1 * pdsch_AntennaPorts.N2 * pdsch_AntennaPorts.XP;
  nrmac->xp_pdsch_antenna_ports = pdsch_AntennaPorts.XP;
  config_common(nrmac, num_pdsch_antenna_ports, pusch_AntennaPorts, scc);

  if (NFAPI_MODE == NFAPI_MODE_PNF || NFAPI_MODE == NFAPI_MODE_VNF) {
    // fake that the gNB is configured in nFAPI mode, which would normally be
    // done in a NR_PHY_config_req, but in this mode, there is no PHY
    RC.gNB[0]->configured = 1;
  } else {
    NR_PHY_Config_t phycfg = {.Mod_id = 0, .CC_id = 0, .cfg = &nrmac->config[0]};
    DevAssert(nrmac->if_inst->NR_PHY_config_req);
    nrmac->if_inst->NR_PHY_config_req(&phycfg);
  }

  nrmac->minRXTXTIMEpdsch = minRXTXTIMEpdsch;
  find_SSB_and_RO_available(nrmac);

  const NR_TDD_UL_DL_Pattern_t *tdd = scc->tdd_UL_DL_ConfigurationCommon ? &scc->tdd_UL_DL_ConfigurationCommon->pattern1 : NULL;

  int nr_slots_period = n;
  int nr_dl_slots = n;
  int nr_ulstart_slot = 0;
  if (tdd) {
    nr_dl_slots = tdd->nrofDownlinkSlots + (tdd->nrofDownlinkSymbols != 0);
    nr_ulstart_slot = get_first_ul_slot(tdd->nrofDownlinkSlots, tdd->nrofDownlinkSymbols, tdd->nrofUplinkSymbols);
    nr_slots_period /= get_nb_periods_per_frame(tdd->dl_UL_TransmissionPeriodicity);
  } else {
    // if TDD configuration is not present and the band is not FDD, it means it is a dynamic TDD configuration
    AssertFatal(nrmac->common_channels[0].frame_type == FDD,"Dynamic TDD not handled yet\n");
  }

  for (int slot = 0; slot < n; ++slot) {
    nrmac->dlsch_slot_bitmap[slot / 64] |= (uint64_t)((slot % nr_slots_period) < nr_dl_slots) << (slot % 64);
    nrmac->ulsch_slot_bitmap[slot / 64] |= (uint64_t)((slot % nr_slots_period) >= nr_ulstart_slot) << (slot % 64);

    LOG_I(NR_MAC,
          "slot %d DL %d UL %d\n",
          slot,
          (nrmac->dlsch_slot_bitmap[slot / 64] & ((uint64_t)1 << (slot % 64))) != 0,
          (nrmac->ulsch_slot_bitmap[slot / 64] & ((uint64_t)1 << (slot % 64))) != 0);
  }

  if (get_softmodem_params()->phy_test) {
    nrmac->pre_processor_dl = nr_preprocessor_phytest;
    nrmac->pre_processor_ul = nr_ul_preprocessor_phytest;
  } else {
    nrmac->pre_processor_dl = nr_init_fr1_dlsch_preprocessor(0);
    nrmac->pre_processor_ul = nr_init_fr1_ulsch_preprocessor(0);
  }

  if (get_softmodem_params()->sa > 0) {
    NR_COMMON_channels_t *cc = &nrmac->common_channels[0];
    nrmac->sib1_tda = sib1_tda;
    for (int n = 0; n < NR_NB_RA_PROC_MAX; n++) {
      NR_RA_t *ra = &cc->ra[n];
      ra->cfra = false;
      ra->msg3_dcch_dtch = false;
      ra->rnti = 0;
      ra->preambles.num_preambles = MAX_NUM_NR_PRACH_PREAMBLES;
      ra->preambles.preamble_list = malloc(MAX_NUM_NR_PRACH_PREAMBLES * sizeof(*ra->preambles.preamble_list));
      for (int i = 0; i < MAX_NUM_NR_PRACH_PREAMBLES; i++)
        ra->preambles.preamble_list[i] = i;
    }
  }
}

void nr_mac_config_mib(gNB_MAC_INST *nrmac, NR_BCCH_BCH_Message_t *mib)
{
  DevAssert(nrmac != NULL);
  DevAssert(mib != NULL);
  NR_COMMON_channels_t *cc = &nrmac->common_channels[0];

  AssertFatal(cc->mib == NULL, "logic bug: updated MIB multiple times\n");
  cc->mib = mib;
}

void nr_mac_config_sib1(gNB_MAC_INST *nrmac, NR_BCCH_DL_SCH_Message_t *sib1)
{
  DevAssert(nrmac != NULL);
  DevAssert(sib1 != NULL);
  NR_COMMON_channels_t *cc = &nrmac->common_channels[0];

  AssertFatal(cc->sib1 == NULL, "logic bug: updated SIB1 multiple times\n");
  cc->sib1 = sib1;
}

<<<<<<< HEAD
bool nr_mac_add_test_ue(gNB_MAC_INST *nrmac, uint32_t rnti, NR_CellGroupConfig_t *CellGroup)
{
  DevAssert(nrmac != NULL);
  DevAssert(CellGroup != NULL);
  DevAssert(get_softmodem_params()->phy_test);

  NR_UE_info_t* UE = add_new_nr_ue(nrmac, rnti, CellGroup);
  if (UE) {
    LOG_I(NR_MAC,"Force-added new UE %x with initial CellGroup\n", rnti);
  } else {
    LOG_E(NR_MAC,"Error adding UE %04x\n", rnti);
    return false;
  }
  process_CellGroup(CellGroup,&UE->UE_sched_ctrl);
  return true;
}

bool nr_mac_prepare_ra_nsa_ue(gNB_MAC_INST *nrmac, uint32_t rnti, NR_CellGroupConfig_t *CellGroup)
{
  DevAssert(nrmac != NULL);
  DevAssert(CellGroup != NULL);
  DevAssert(!get_softmodem_params()->phy_test);

  // NSA case: need to pre-configure CFRA
  const int CC_id = 0;
  NR_COMMON_channels_t *cc = &nrmac->common_channels[CC_id];
  uint8_t ra_index = 0;
  /* checking for free RA process */
  for(; ra_index < NR_NB_RA_PROC_MAX; ra_index++) {
    if((cc->ra[ra_index].state == RA_IDLE) && (!cc->ra[ra_index].cfra)) break;
  }
  if (ra_index == NR_NB_RA_PROC_MAX) {
    LOG_E(NR_MAC, "RA processes are not available for CFRA RNTI %04x\n", rnti);
    return false;
  }
  NR_RA_t *ra = &cc->ra[ra_index];
  ra->CellGroup = CellGroup;
  AssertFatal(CellGroup->spCellConfig && CellGroup->spCellConfig->reconfigurationWithSync
                  && CellGroup->spCellConfig->reconfigurationWithSync->rach_ConfigDedicated != NULL
                  && CellGroup->spCellConfig->reconfigurationWithSync->rach_ConfigDedicated->choice.uplink->cfra != NULL,
              "invalid CellGroup for RNTI %04x, cannot create RA occasion\n",
              rnti);

  ra->cfra = true;
  ra->rnti = rnti;
  struct NR_CFRA *cfra = CellGroup->spCellConfig->reconfigurationWithSync->rach_ConfigDedicated->choice.uplink->cfra;
  uint8_t num_preamble = cfra->resources.choice.ssb->ssb_ResourceList.list.count;
  AssertFatal(ra->preambles.num_preambles == 0 && ra->preambles.preamble_list == NULL,
              "preamble_list already configured means logic bug, list is allocated here\n");
  ra->preambles.num_preambles = num_preamble;
  ra->preambles.preamble_list = calloc(ra->preambles.num_preambles, sizeof(*ra->preambles.preamble_list));
  for (int i = 0; i < cc->num_active_ssb; i++) {
    for (int j = 0; j < num_preamble; j++) {
      if (cc->ssb_index[i] == cfra->resources.choice.ssb->ssb_ResourceList.list.array[j]->ssb) {
        // one dedicated preamble for each beam
        ra->preambles.preamble_list[i] = cfra->resources.choice.ssb->ssb_ResourceList.list.array[j]->ra_PreambleIndex;
        break;
      }
    }
  }
  ra->msg3_dcch_dtch = false;
  LOG_I(NR_MAC,"Added new RA process for UE RNTI %04x with initial CellGroup\n", rnti);
  return true;
}
=======
    if (get_softmodem_params()->sa > 0) {
      NR_COMMON_channels_t *cc = &RC.nrmac[Mod_idP]->common_channels[0];
      RC.nrmac[Mod_idP]->sib1_tda = sib1_tda;
      for (int n=0;n<NR_NB_RA_PROC_MAX;n++ ) {
        cc->ra[n].cfra = false;
        cc->ra[n].rnti = 0;
        cc->ra[n].preambles.num_preambles = MAX_NUM_NR_PRACH_PREAMBLES;
        cc->ra[n].preambles.preamble_list = (uint8_t *) malloc(MAX_NUM_NR_PRACH_PREAMBLES*sizeof(uint8_t));
        for (int i = 0; i < MAX_NUM_NR_PRACH_PREAMBLES; i++)
          cc->ra[n].preambles.preamble_list[i] = i;
      }
    }
  }
 
  if (mib) RC.nrmac[Mod_idP]->common_channels[0].mib = mib;
  if (sib1) RC.nrmac[Mod_idP]->common_channels[0].sib1 = sib1;

  if (CellGroup) {

    if (add_ue == 1 && get_softmodem_params()->phy_test) {
      NR_UE_info_t* UE = add_new_nr_ue(RC.nrmac[Mod_idP], rnti, CellGroup);
      if (UE) {
        LOG_I(NR_MAC,"Added new UE %x with initial CellGroup\n", rnti);
      } else {
        LOG_E(NR_MAC,"Error adding UE %04x\n", rnti);
        return -1;
      }
      process_CellGroup(CellGroup,&UE->UE_sched_ctrl);
    } else if (add_ue == 1 && !get_softmodem_params()->phy_test) {
      const int CC_id = 0;
      NR_COMMON_channels_t *cc = &RC.nrmac[Mod_idP]->common_channels[CC_id];
      uint8_t ra_index = 0;
      /* checking for free RA process */
      for(; ra_index < NR_NB_RA_PROC_MAX; ra_index++) {
        if((cc->ra[ra_index].state == RA_IDLE) && (!cc->ra[ra_index].cfra)) break;
      }
      if (ra_index == NR_NB_RA_PROC_MAX) {
        LOG_E(NR_MAC, "%s() %s:%d RA processes are not available for CFRA RNTI :%x\n", __FUNCTION__, __FILE__, __LINE__, rnti);
        return -1;
      }	
      NR_RA_t *ra = &cc->ra[ra_index];
      ra->CellGroup = CellGroup;
      if (CellGroup->spCellConfig && CellGroup->spCellConfig->reconfigurationWithSync &&
	        CellGroup->spCellConfig->reconfigurationWithSync->rach_ConfigDedicated!=NULL) {
        if (CellGroup->spCellConfig->reconfigurationWithSync->rach_ConfigDedicated->choice.uplink->cfra != NULL) {
          ra->cfra = true;
          ra->rnti = rnti;
          struct NR_CFRA *cfra = CellGroup->spCellConfig->reconfigurationWithSync->rach_ConfigDedicated->choice.uplink->cfra;
          uint8_t num_preamble = cfra->resources.choice.ssb->ssb_ResourceList.list.count;
          ra->preambles.num_preambles = num_preamble;
          ra->preambles.preamble_list = (uint8_t *) malloc(num_preamble*sizeof(uint8_t));
          for(int i=0; i<cc->num_active_ssb; i++) {
            for(int j=0; j<num_preamble; j++) {
              if (cc->ssb_index[i] == cfra->resources.choice.ssb->ssb_ResourceList.list.array[j]->ssb) {
                // one dedicated preamble for each beam
                ra->preambles.preamble_list[i] =
                    cfra->resources.choice.ssb->ssb_ResourceList.list.array[j]->ra_PreambleIndex;
                break;
              }
            }
          }
        }
      } else {
        ra->cfra = false;
        ra->rnti = 0;
        ra->preambles.num_preambles = MAX_NUM_NR_PRACH_PREAMBLES;
        ra->preambles.preamble_list = (uint8_t *) malloc(MAX_NUM_NR_PRACH_PREAMBLES*sizeof(uint8_t));
        for (int i = 0; i < MAX_NUM_NR_PRACH_PREAMBLES; i++)
          ra->preambles.preamble_list[i] = i;
      }
      LOG_I(NR_MAC,"Added new RA process for UE RNTI %04x with initial CellGroup\n", rnti);
    } else { // CellGroup has been updated
      NR_UE_info_t *UE = find_nr_UE(&RC.nrmac[Mod_idP]->UE_info, rnti);
      if (!UE) {
        LOG_E(NR_MAC, "Can't find UE %04x\n", rnti);
        return -1;
      }
>>>>>>> 799d0b3a

bool nr_mac_update_cellgroup(gNB_MAC_INST *nrmac, uint32_t rnti, NR_CellGroupConfig_t *CellGroup)
{
  DevAssert(nrmac != NULL);
  DevAssert(CellGroup != NULL);

  NR_UE_info_t *UE = find_nr_UE(&nrmac->UE_info, rnti);
  AssertFatal(UE != NULL, "Can't find UE %04x for CellGroup update\n", rnti);

  /* copy CellGroup by calling asn1c encode this is a temporary hack to avoid the gNB having a pointer to RRC CellGroup structure
   * (otherwise it would be applied to early)
   * TODO remove once we have a proper implementation */
  UE->enc_rval = uper_encode_to_buffer(&asn_DEF_NR_CellGroupConfig, NULL, (void *)CellGroup, UE->cg_buf, 32768);

  if (UE->enc_rval.encoded == -1) {
    LOG_E(NR_MAC, "ASN1 message CellGroupConfig encoding failed (%s, %lu)!\n", UE->enc_rval.failed_type->name, UE->enc_rval.encoded);
    exit(1);
  }

  process_CellGroup(CellGroup, &UE->UE_sched_ctrl);

  return true;
}<|MERGE_RESOLUTION|>--- conflicted
+++ resolved
@@ -540,7 +540,6 @@
     for (int n = 0; n < NR_NB_RA_PROC_MAX; n++) {
       NR_RA_t *ra = &cc->ra[n];
       ra->cfra = false;
-      ra->msg3_dcch_dtch = false;
       ra->rnti = 0;
       ra->preambles.num_preambles = MAX_NUM_NR_PRACH_PREAMBLES;
       ra->preambles.preamble_list = malloc(MAX_NUM_NR_PRACH_PREAMBLES * sizeof(*ra->preambles.preamble_list));
@@ -570,7 +569,6 @@
   cc->sib1 = sib1;
 }
 
-<<<<<<< HEAD
 bool nr_mac_add_test_ue(gNB_MAC_INST *nrmac, uint32_t rnti, NR_CellGroupConfig_t *CellGroup)
 {
   DevAssert(nrmac != NULL);
@@ -631,89 +629,9 @@
       }
     }
   }
-  ra->msg3_dcch_dtch = false;
   LOG_I(NR_MAC,"Added new RA process for UE RNTI %04x with initial CellGroup\n", rnti);
   return true;
 }
-=======
-    if (get_softmodem_params()->sa > 0) {
-      NR_COMMON_channels_t *cc = &RC.nrmac[Mod_idP]->common_channels[0];
-      RC.nrmac[Mod_idP]->sib1_tda = sib1_tda;
-      for (int n=0;n<NR_NB_RA_PROC_MAX;n++ ) {
-        cc->ra[n].cfra = false;
-        cc->ra[n].rnti = 0;
-        cc->ra[n].preambles.num_preambles = MAX_NUM_NR_PRACH_PREAMBLES;
-        cc->ra[n].preambles.preamble_list = (uint8_t *) malloc(MAX_NUM_NR_PRACH_PREAMBLES*sizeof(uint8_t));
-        for (int i = 0; i < MAX_NUM_NR_PRACH_PREAMBLES; i++)
-          cc->ra[n].preambles.preamble_list[i] = i;
-      }
-    }
-  }
- 
-  if (mib) RC.nrmac[Mod_idP]->common_channels[0].mib = mib;
-  if (sib1) RC.nrmac[Mod_idP]->common_channels[0].sib1 = sib1;
-
-  if (CellGroup) {
-
-    if (add_ue == 1 && get_softmodem_params()->phy_test) {
-      NR_UE_info_t* UE = add_new_nr_ue(RC.nrmac[Mod_idP], rnti, CellGroup);
-      if (UE) {
-        LOG_I(NR_MAC,"Added new UE %x with initial CellGroup\n", rnti);
-      } else {
-        LOG_E(NR_MAC,"Error adding UE %04x\n", rnti);
-        return -1;
-      }
-      process_CellGroup(CellGroup,&UE->UE_sched_ctrl);
-    } else if (add_ue == 1 && !get_softmodem_params()->phy_test) {
-      const int CC_id = 0;
-      NR_COMMON_channels_t *cc = &RC.nrmac[Mod_idP]->common_channels[CC_id];
-      uint8_t ra_index = 0;
-      /* checking for free RA process */
-      for(; ra_index < NR_NB_RA_PROC_MAX; ra_index++) {
-        if((cc->ra[ra_index].state == RA_IDLE) && (!cc->ra[ra_index].cfra)) break;
-      }
-      if (ra_index == NR_NB_RA_PROC_MAX) {
-        LOG_E(NR_MAC, "%s() %s:%d RA processes are not available for CFRA RNTI :%x\n", __FUNCTION__, __FILE__, __LINE__, rnti);
-        return -1;
-      }	
-      NR_RA_t *ra = &cc->ra[ra_index];
-      ra->CellGroup = CellGroup;
-      if (CellGroup->spCellConfig && CellGroup->spCellConfig->reconfigurationWithSync &&
-	        CellGroup->spCellConfig->reconfigurationWithSync->rach_ConfigDedicated!=NULL) {
-        if (CellGroup->spCellConfig->reconfigurationWithSync->rach_ConfigDedicated->choice.uplink->cfra != NULL) {
-          ra->cfra = true;
-          ra->rnti = rnti;
-          struct NR_CFRA *cfra = CellGroup->spCellConfig->reconfigurationWithSync->rach_ConfigDedicated->choice.uplink->cfra;
-          uint8_t num_preamble = cfra->resources.choice.ssb->ssb_ResourceList.list.count;
-          ra->preambles.num_preambles = num_preamble;
-          ra->preambles.preamble_list = (uint8_t *) malloc(num_preamble*sizeof(uint8_t));
-          for(int i=0; i<cc->num_active_ssb; i++) {
-            for(int j=0; j<num_preamble; j++) {
-              if (cc->ssb_index[i] == cfra->resources.choice.ssb->ssb_ResourceList.list.array[j]->ssb) {
-                // one dedicated preamble for each beam
-                ra->preambles.preamble_list[i] =
-                    cfra->resources.choice.ssb->ssb_ResourceList.list.array[j]->ra_PreambleIndex;
-                break;
-              }
-            }
-          }
-        }
-      } else {
-        ra->cfra = false;
-        ra->rnti = 0;
-        ra->preambles.num_preambles = MAX_NUM_NR_PRACH_PREAMBLES;
-        ra->preambles.preamble_list = (uint8_t *) malloc(MAX_NUM_NR_PRACH_PREAMBLES*sizeof(uint8_t));
-        for (int i = 0; i < MAX_NUM_NR_PRACH_PREAMBLES; i++)
-          ra->preambles.preamble_list[i] = i;
-      }
-      LOG_I(NR_MAC,"Added new RA process for UE RNTI %04x with initial CellGroup\n", rnti);
-    } else { // CellGroup has been updated
-      NR_UE_info_t *UE = find_nr_UE(&RC.nrmac[Mod_idP]->UE_info, rnti);
-      if (!UE) {
-        LOG_E(NR_MAC, "Can't find UE %04x\n", rnti);
-        return -1;
-      }
->>>>>>> 799d0b3a
 
 bool nr_mac_update_cellgroup(gNB_MAC_INST *nrmac, uint32_t rnti, NR_CellGroupConfig_t *CellGroup)
 {
