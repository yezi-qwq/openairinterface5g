--- conflicted
+++ resolved
@@ -579,15 +579,11 @@
     bwpd = (NR_BWP_DownlinkDedicated_t*)bwpd0;
   }
 
-<<<<<<< HEAD
-  if (sched_ctrl->update_pdsch_ps == true) {
-=======
   // Prevent gNB to enable 256QAM table while the RRCProcessing timer is running.
   // For example, after the RRC created RRC Reconfiguration message we need to prevent gNB to apply another MCS table
   // before the RRC Reconfiguration being received by the UE, otherwise UE will not be able to decode PDSCH
   // and the connection will drop.
   if (sched_ctrl->rrc_processing_timer == 0) {
->>>>>>> 114dcc6a
     if (bwpd &&
         bwpd->pdsch_Config &&
         bwpd->pdsch_Config->choice.setup &&
@@ -600,10 +596,6 @@
     } else {
       ps->mcsTableIdx = 0;
     }
-<<<<<<< HEAD
-    sched_ctrl->update_pdsch_ps = false;
-=======
->>>>>>> 114dcc6a
   }
   LOG_D(NR_MAC,"MCS Table Index: %d\n",ps->mcsTableIdx);
 
@@ -2818,45 +2810,70 @@
 void nr_mac_update_timers(module_id_t module_id,
                           frame_t frame,
                           sub_frame_t slot) {
-<<<<<<< HEAD
 
   NR_UE_info_t *UE_info = &RC.nrmac[module_id]->UE_info;
   const NR_list_t *UE_list = &UE_info->list;
 
   for (int UE_id = UE_list->head; UE_id >= 0; UE_id = UE_list->next[UE_id]) {
-
     NR_UE_sched_ctrl_t *sched_ctrl = &UE_info->UE_sched_ctrl[UE_id];
-
     if (sched_ctrl->rrc_processing_timer > 0) {
-
       sched_ctrl->rrc_processing_timer--;
-
       if (sched_ctrl->rrc_processing_timer == 0) {
-
         LOG_I(NR_MAC, "(%d.%d) De-activating RRC processing timer for UE %d\n", frame, slot, UE_id);
+
+        const NR_ServingCellConfig_t *spCellConfigDedicated = UE_info->CellGroup[UE_id] && UE_info->CellGroup[UE_id]->spCellConfig ?
+            UE_info->CellGroup[UE_id]->spCellConfig->spCellConfigDedicated : NULL;
 
         // If needed, update the Dedicated BWP
         const int current_bwp_id = sched_ctrl->active_bwp ? sched_ctrl->active_bwp->bwp_Id : 0;
         const int current_ubwp_id = sched_ctrl->active_ubwp ? sched_ctrl->active_ubwp->bwp_Id : 0;
-        if(UE_info->CellGroup[UE_id] &&
-           UE_info->CellGroup[UE_id]->spCellConfig &&
-           UE_info->CellGroup[UE_id]->spCellConfig->spCellConfigDedicated &&
-           UE_info->CellGroup[UE_id]->spCellConfig->spCellConfigDedicated->downlinkBWP_ToAddModList &&
-           UE_info->CellGroup[UE_id]->spCellConfig->spCellConfigDedicated->uplinkConfig &&
-           UE_info->CellGroup[UE_id]->spCellConfig->spCellConfigDedicated->uplinkConfig->uplinkBWP_ToAddModList) {
-          const NR_ServingCellConfig_t *servingCellConfig = UE_info->CellGroup[UE_id]->spCellConfig->spCellConfigDedicated;
-          if(*servingCellConfig->firstActiveDownlinkBWP_Id != current_bwp_id) {
-            sched_ctrl->active_bwp = servingCellConfig->downlinkBWP_ToAddModList->list.array[*servingCellConfig->firstActiveDownlinkBWP_Id - 1];
+        if(spCellConfigDedicated &&
+           spCellConfigDedicated->downlinkBWP_ToAddModList &&
+           spCellConfigDedicated->uplinkConfig &&
+           spCellConfigDedicated->uplinkConfig->uplinkBWP_ToAddModList) {
+          if(*spCellConfigDedicated->firstActiveDownlinkBWP_Id != current_bwp_id) {
+            sched_ctrl->active_bwp = spCellConfigDedicated->downlinkBWP_ToAddModList->list.array[*spCellConfigDedicated->firstActiveDownlinkBWP_Id - 1];
             LOG_I(NR_MAC, "Changing to DL-BWP %li\n", sched_ctrl->active_bwp->bwp_Id);
           }
-          if(*servingCellConfig->uplinkConfig->firstActiveUplinkBWP_Id != current_ubwp_id) {
-            sched_ctrl->active_ubwp = servingCellConfig->uplinkConfig->uplinkBWP_ToAddModList->list.array[*servingCellConfig->uplinkConfig->firstActiveUplinkBWP_Id - 1];
+          if(*spCellConfigDedicated->uplinkConfig->firstActiveUplinkBWP_Id != current_ubwp_id) {
+            sched_ctrl->active_ubwp = spCellConfigDedicated->uplinkConfig->uplinkBWP_ToAddModList->list.array[*spCellConfigDedicated->uplinkConfig->firstActiveUplinkBWP_Id - 1];
             LOG_I(NR_MAC, "Changing to UL-BWP %li\n", sched_ctrl->active_ubwp->bwp_Id);
           }
         }
 
-        sched_ctrl->update_pdsch_ps = true;
-        sched_ctrl->update_pusch_ps = true;
+        const NR_SIB1_t *sib1 = RC.nrmac[module_id]->common_channels[0].sib1 ? RC.nrmac[module_id]->common_channels[0].sib1->message.choice.c1->choice.systemInformationBlockType1 : NULL;
+        NR_ServingCellConfigCommon_t *scc = RC.nrmac[module_id]->common_channels[0].ServingCellConfigCommon;
+
+        NR_BWP_DownlinkDedicated_t *bwpd = spCellConfigDedicated ? spCellConfigDedicated->initialDownlinkBWP : NULL;
+
+        const uint8_t layers = set_dl_nrOfLayers(sched_ctrl);
+        const int tda = RC.nrmac[module_id]->preferred_dl_tda[sched_ctrl->active_bwp ? sched_ctrl->active_bwp->bwp_Id : 0][slot];
+        nr_set_pdsch_semi_static(sib1,
+                                 scc,
+                                 UE_info->CellGroup[UE_id],
+                                 sched_ctrl->active_bwp,
+                                 bwpd,
+                                 tda >= 0 ? tda : sched_ctrl->pdsch_semi_static.time_domain_allocation,
+                                 layers,
+                                 sched_ctrl,
+                                 &sched_ctrl->pdsch_semi_static);
+
+        NR_BWP_UplinkDedicated_t *ubwpd = spCellConfigDedicated &&
+                                          spCellConfigDedicated->uplinkConfig ?
+                                          spCellConfigDedicated->uplinkConfig->initialUplinkBWP : NULL;
+
+        const uint8_t num_dmrs_cdm_grps_no_data = (sched_ctrl->active_ubwp || ubwpd) ? 1 : 2;
+        int dci_format = get_dci_format(sched_ctrl);
+        const int utda = sched_ctrl->active_ubwp ? RC.nrmac[module_id]->preferred_ul_tda[sched_ctrl->active_ubwp->bwp_Id][slot] : 0;
+        nr_set_pusch_semi_static(sib1,
+                                 scc,
+                                 sched_ctrl->active_ubwp,
+                                 ubwpd,
+                                 dci_format,
+                                 utda >= 0 ? utda : sched_ctrl->pusch_semi_static.time_domain_allocation,
+                                 num_dmrs_cdm_grps_no_data,
+                                 &sched_ctrl->pusch_semi_static);
+
       }
     }
   }
@@ -2926,58 +2943,6 @@
     }
   }
 
-=======
-  NR_UE_info_t *UE_info = &RC.nrmac[module_id]->UE_info;
-  const NR_list_t *UE_list = &UE_info->list;
-  for (int UE_id = UE_list->head; UE_id >= 0; UE_id = UE_list->next[UE_id]) {
-    NR_UE_sched_ctrl_t *sched_ctrl = &UE_info->UE_sched_ctrl[UE_id];
-    if (sched_ctrl->rrc_processing_timer > 0) {
-      sched_ctrl->rrc_processing_timer--;
-      if (sched_ctrl->rrc_processing_timer == 0) {
-        LOG_I(NR_MAC, "(%d.%d) De-activating RRC processing timer for UE %d\n", frame, slot, UE_id);
-
-        const NR_SIB1_t *sib1 = RC.nrmac[module_id]->common_channels[0].sib1 ? RC.nrmac[module_id]->common_channels[0].sib1->message.choice.c1->choice.systemInformationBlockType1 : NULL;
-        NR_ServingCellConfigCommon_t *scc = RC.nrmac[module_id]->common_channels[0].ServingCellConfigCommon;
-
-        NR_BWP_DownlinkDedicated_t *bwpd = UE_info->CellGroup[UE_id] &&
-                                           UE_info->CellGroup[UE_id]->spCellConfig &&
-                                           UE_info->CellGroup[UE_id]->spCellConfig->spCellConfigDedicated ?
-                                           UE_info->CellGroup[UE_id]->spCellConfig->spCellConfigDedicated->initialDownlinkBWP : NULL;
-
-        const uint8_t layers = set_dl_nrOfLayers(sched_ctrl);
-        const int tda = RC.nrmac[module_id]->preferred_dl_tda[sched_ctrl->active_bwp ? sched_ctrl->active_bwp->bwp_Id : 0][slot];
-        nr_set_pdsch_semi_static(sib1,
-                                 scc,
-                                 UE_info->CellGroup[UE_id],
-                                 sched_ctrl->active_bwp,
-                                 bwpd,
-                                 tda >= 0 ? tda : sched_ctrl->pdsch_semi_static.time_domain_allocation,
-                                 layers,
-                                 sched_ctrl,
-                                 &sched_ctrl->pdsch_semi_static);
-
-        NR_BWP_UplinkDedicated_t *ubwpd = UE_info->CellGroup[UE_id] &&
-                                          UE_info->CellGroup[UE_id]->spCellConfig &&
-                                          UE_info->CellGroup[UE_id]->spCellConfig->spCellConfigDedicated &&
-                                          UE_info->CellGroup[UE_id]->spCellConfig->spCellConfigDedicated->uplinkConfig ?
-                                          UE_info->CellGroup[UE_id]->spCellConfig->spCellConfigDedicated->uplinkConfig->initialUplinkBWP : NULL;
-
-        const uint8_t num_dmrs_cdm_grps_no_data = (sched_ctrl->active_ubwp || ubwpd) ? 1 : 2;
-        int dci_format = get_dci_format(sched_ctrl);
-        const int utda = sched_ctrl->active_ubwp ? RC.nrmac[module_id]->preferred_ul_tda[sched_ctrl->active_ubwp->bwp_Id][slot] : 0;
-        nr_set_pusch_semi_static(sib1,
-                                 scc,
-                                 sched_ctrl->active_ubwp,
-                                 ubwpd,
-                                 dci_format,
-                                 utda >= 0 ? utda : sched_ctrl->pusch_semi_static.time_domain_allocation,
-                                 num_dmrs_cdm_grps_no_data,
-                                 &sched_ctrl->pusch_semi_static);
-
-      }
-    }
-  }
->>>>>>> 114dcc6a
 }
 
 /*void fill_nfapi_coresets_and_searchspaces(NR_CellGroupConfig_t *cg,
