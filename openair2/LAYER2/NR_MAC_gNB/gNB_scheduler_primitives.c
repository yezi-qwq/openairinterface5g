/*
 * Licensed to the OpenAirInterface (OAI) Software Alliance under one or more
 * contributor license agreements.  See the NOTICE file distributed with
 * this work for additional information regarding copyright ownership.
 * The OpenAirInterface Software Alliance licenses this file to You under
 * the OAI Public License, Version 1.1  (the "License"); you may not use this file
 * except in compliance with the License.
 * You may obtain a copy of the License at
 *
 *      http://www.openairinterface.org/?page_id=698
 *
 * Unless required by applicable law or agreed to in writing, software
 * distributed under the License is distributed on an "AS IS" BASIS,
 * WITHOUT WARRANTIES OR CONDITIONS OF ANY KIND, either express or implied.
 * See the License for the specific language governing permissions and
 * limitations under the License.
 *-------------------------------------------------------------------------------
 * For more information about the OpenAirInterface (OAI) Software Alliance:
 *      contact@openairinterface.org
 */

/*! \file gNB_scheduler_primitives.c
 * \brief primitives used by gNB for BCH, RACH, ULSCH, DLSCH scheduling
 * \author  Raymond Knopp, Guy De Souza
 * \date 2018, 2019
 * \email: knopp@eurecom.fr, desouza@eurecom.fr
 * \version 1.0
 * \company Eurecom
 * @ingroup _mac

 */

#include "assertions.h"

#include "NR_MAC_gNB/nr_mac_gNB.h"
#include "NR_MAC_COMMON/nr_mac_extern.h"

#include "NR_MAC_gNB/mac_proto.h"
#include "common/utils/LOG/log.h"
#include "common/utils/LOG/vcd_signal_dumper.h"
#include "common/utils/nr/nr_common.h"
#include "UTIL/OPT/opt.h"
#include "OCG.h"
#include "OCG_extern.h"

#include "RRC/LTE/rrc_extern.h"
#include "RRC/NR/nr_rrc_extern.h"
#include "RRC/L2_INTERFACE/openair_rrc_L2_interface.h"

#include "intertask_interface.h"

#include "T.h"
#include "NR_PDCCH-ConfigCommon.h"
#include "NR_ControlResourceSet.h"
#include "NR_SearchSpace.h"

#include "nfapi_nr_interface.h"

#define ENABLE_MAC_PAYLOAD_DEBUG
#define DEBUG_gNB_SCHEDULER 1

#include "common/ran_context.h"

extern RAN_CONTEXT_t RC;

  // Note the 2 scs values in the table names represent resp. scs_common and pdcch_scs
/// LUT for the number of symbols in the coreset indexed by coreset index (4 MSB rmsi_pdcch_config)
uint8_t nr_coreset_nsymb_pdcch_type_0_scs_15_15[15] = {2,2,2,3,3,3,1,1,2,2,3,3,1,2,3};
uint8_t nr_coreset_nsymb_pdcch_type_0_scs_15_30[14] = {2,2,2,2,3,3,3,3,1,1,2,2,3,3};
uint8_t nr_coreset_nsymb_pdcch_type_0_scs_30_15_b40Mhz[9] = {1,1,2,2,3,3,1,2,3};
uint8_t nr_coreset_nsymb_pdcch_type_0_scs_30_15_a40Mhz[9] = {1,2,3,1,1,2,2,3,3};
uint8_t nr_coreset_nsymb_pdcch_type_0_scs_30_30_b40Mhz[16] = {2,2,2,2,2,3,3,3,3,3,1,1,1,2,2,2}; // below 40Mhz bw
uint8_t nr_coreset_nsymb_pdcch_type_0_scs_30_30_a40Mhz[10] = {2,2,3,3,1,1,2,2,3,3}; // above 40Mhz bw
uint8_t nr_coreset_nsymb_pdcch_type_0_scs_120_60[12] = {1,1,2,2,3,3,1,2,1,1,1,1};

/// LUT for the number of RBs in the coreset indexed by coreset index
uint8_t nr_coreset_rb_offset_pdcch_type_0_scs_15_15[15] = {0,2,4,0,2,4,12,16,12,16,12,16,38,38,38};
uint8_t nr_coreset_rb_offset_pdcch_type_0_scs_15_30[14] = {5,6,7,8,5,6,7,8,18,20,18,20,18,20};
uint8_t nr_coreset_rb_offset_pdcch_type_0_scs_30_15_b40Mhz[9] = {2,6,2,6,2,6,28,28,28};
uint8_t nr_coreset_rb_offset_pdcch_type_0_scs_30_15_a40Mhz[9] = {4,4,4,0,56,0,56,0,56};
uint8_t nr_coreset_rb_offset_pdcch_type_0_scs_30_30_b40Mhz[16] = {0,1,2,3,4,0,1,2,3,4,12,14,16,12,14,16};
uint8_t nr_coreset_rb_offset_pdcch_type_0_scs_30_30_a40Mhz[10] = {0,4,0,4,0,28,0,28,0,28};
int8_t  nr_coreset_rb_offset_pdcch_type_0_scs_120_60[12] = {0,8,0,8,0,8,28,28,-1,49,-1,97};
int8_t  nr_coreset_rb_offset_pdcch_type_0_scs_120_120[8] = {0,4,14,14,-1,24,-1,48};
int8_t  nr_coreset_rb_offset_pdcch_type_0_scs_240_120[8] = {0,8,0,8,-1,25,-1,49};

/// LUT for monitoring occasions param O indexed by ss index (4 LSB rmsi_pdcch_config)
  // Note: scaling is used to avoid decimal values for O and M, original values commented
uint8_t nr_ss_param_O_type_0_mux1_FR1[16] = {0,0,2,2,5,5,7,7,0,5,0,0,2,2,5,5};
uint8_t nr_ss_param_O_type_0_mux1_FR2[14] = {0,0,5,5,5,5,0,5,5,15,15,15,0,5}; //{0,0,2.5,2.5,5,5,0,2.5,5,7.5,7.5,7.5,0,5}
uint8_t nr_ss_scale_O_mux1_FR2[14] = {0,0,1,1,0,0,0,1,0,1,1,1,0,0};

/// LUT for number of SS sets per slot indexed by ss index
uint8_t nr_ss_sets_per_slot_type_0_FR1[16] = {1,2,1,2,1,2,1,2,1,1,1,1,1,1,1,1};
uint8_t nr_ss_sets_per_slot_type_0_FR2[14] = {1,2,1,2,1,2,2,2,2,1,2,2,1,1};

/// LUT for monitoring occasions param M indexed by ss index
uint8_t nr_ss_param_M_type_0_mux1_FR1[16] = {1,1,1,1,1,1,1,1,2,2,1,1,1,1,1,1}; //{1,0.5,1,0.5,1,0.5,1,0.5,2,2,1,1,1,1,1,1}
uint8_t nr_ss_scale_M_mux1_FR1[16] = {0,1,0,1,0,1,0,1,0,0,0,0,0,0,0,0};
uint8_t nr_ss_param_M_type_0_mux1_FR2[14] = {1,1,1,1,1,1,1,1,1,1,1,1,2,2}; //{1,0.5,1,0.5,1,0.5,0.5,0.5,0.5,1,0.5,0.5,2,2}
uint8_t nr_ss_scale_M_mux1_FR2[14] = {0,1,0,1,0,1,1,1,1,0,1,1,0,0};

/// LUT for SS first symbol index indexed by ss index
uint8_t nr_ss_first_symb_idx_type_0_mux1_FR1[8] = {0,0,1,2,1,2,1,2};
  // Mux pattern type 2
uint8_t nr_ss_first_symb_idx_scs_120_60_mux2[4] = {0,1,6,7};
uint8_t nr_ss_first_symb_idx_scs_240_120_set1_mux2[6] = {0,1,2,3,0,1};
  // Mux pattern type 3
uint8_t nr_ss_first_symb_idx_scs_120_120_mux3[4] = {4,8,2,6};

/// Search space max values indexed by scs
uint8_t nr_max_number_of_candidates_per_slot[4] = {44, 36, 22, 20};
uint8_t nr_max_number_of_cces_per_slot[4] = {56, 56, 48, 32};

static inline uint8_t get_max_candidates(uint8_t scs) {
  AssertFatal(scs<4, "Invalid PDCCH subcarrier spacing %d\n", scs);
  return (nr_max_number_of_candidates_per_slot[scs]);
}

static inline uint8_t get_max_cces(uint8_t scs) {
  AssertFatal(scs<4, "Invalid PDCCH subcarrier spacing %d\n", scs);
  return (nr_max_number_of_cces_per_slot[scs]);
} 

NR_ControlResourceSet_t *get_coreset(NR_BWP_Downlink_t *bwp,
                                     NR_SearchSpace_t *ss,
                                     int ss_type) {
  NR_ControlResourceSetId_t coreset_id = *ss->controlResourceSetId;
  if (ss_type == 0) { // common search space
    AssertFatal(coreset_id != 0, "coreset0 currently not supported\n");
    NR_ControlResourceSet_t *coreset = bwp->bwp_Common->pdcch_ConfigCommon->choice.setup->commonControlResourceSet;
    AssertFatal(coreset_id == coreset->controlResourceSetId,
                "ID of common ss coreset does not correspond to id set in the "
                "search space\n");
    return coreset;
  } else {
    const int n = bwp->bwp_Dedicated->pdcch_Config->choice.setup->controlResourceSetToAddModList->list.count;
    for (int i = 0; i < n; i++) {
      NR_ControlResourceSet_t *coreset =
          bwp->bwp_Dedicated->pdcch_Config->choice.setup->controlResourceSetToAddModList->list.array[i];
      if (coreset_id == coreset->controlResourceSetId) {
        return coreset;
      }
    }
    AssertFatal(0, "Couldn't find coreset with id %ld\n", coreset_id);
  }
}

NR_SearchSpace_t *get_searchspace(
    NR_BWP_Downlink_t *bwp,
    NR_SearchSpace__searchSpaceType_PR target_ss) {
  DevAssert(bwp->bwp_Dedicated->pdcch_Config->choice.setup->searchSpacesToAddModList);
  DevAssert(bwp->bwp_Dedicated->pdcch_Config->choice.setup->searchSpacesToAddModList->list.count > 0);

  const int n = bwp->bwp_Dedicated->pdcch_Config->choice.setup->searchSpacesToAddModList->list.count;
  for (int i=0;i<n;i++) {
    NR_SearchSpace_t *ss = bwp->bwp_Dedicated->pdcch_Config->choice.setup->searchSpacesToAddModList->list.array[i];
    AssertFatal(ss->controlResourceSetId != NULL, "ss->controlResourceSetId is null\n");
    AssertFatal(ss->searchSpaceType != NULL, "ss->searchSpaceType is null\n");
    if (ss->searchSpaceType->present == target_ss) {
      return ss;
    }
  }
  AssertFatal(0, "Couldn't find an adequate searchspace\n");
}

int allocate_nr_CCEs(gNB_MAC_INST *nr_mac,
                     NR_BWP_Downlink_t *bwp,
                     NR_ControlResourceSet_t *coreset,
                     int aggregation,
                     uint16_t Y,
                     int m,
                     int nr_of_candidates) {
  // uncomment these when we allocate for common search space
  //  NR_COMMON_channels_t                *cc      = nr_mac->common_channels;
  //  NR_ServingCellConfigCommon_t        *scc     = cc->ServingCellConfigCommon;

  int coreset_id = coreset->controlResourceSetId;

  int *cce_list;
  if(bwp->bwp_Id == 0) {
    cce_list = nr_mac->cce_list[1][0];
  } else {
    cce_list = nr_mac->cce_list[bwp->bwp_Id][coreset_id];
  }

  int n_rb=0;
  for (int i=0;i<6;i++)
    for (int j=0;j<8;j++) {
      n_rb+=((coreset->frequencyDomainResources.buf[i]>>j)&1);
    }
  n_rb*=6;

  uint16_t N_reg = n_rb * coreset->duration;
  uint16_t n_CI = 0;

  const uint16_t N_cce = N_reg / NR_NB_REG_PER_CCE;
  const uint16_t M_s_max = nr_of_candidates;

  //PDCCH candidate index m in CORESET exceeds the maximum number of PDCCH candidates
  if(m >= nr_of_candidates)
    return -1;

  int first_cce = aggregation * (( Y + CEILIDIV((m*N_cce),(aggregation*M_s_max)) + n_CI ) % CEILIDIV(N_cce,aggregation));

  for (int i=0;i<aggregation;i++)
    if (cce_list[first_cce+i] != 0) return(-1);
  
  for (int i=0;i<aggregation;i++) cce_list[first_cce+i] = 1;

  return(first_cce);

}

void nr_save_pusch_fields(const NR_ServingCellConfigCommon_t *scc,
                          const NR_BWP_Uplink_t *ubwp,
                          long dci_format,
                          int tda,
                          uint8_t num_dmrs_cdm_grps_no_data,
                          NR_sched_pusch_save_t *ps)
{
  ps->dci_format = dci_format;
  ps->time_domain_allocation = tda;

  const struct NR_PUSCH_TimeDomainResourceAllocationList *tdaList =
      ubwp->bwp_Common->pusch_ConfigCommon->choice.setup->pusch_TimeDomainAllocationList;
  const int startSymbolAndLength = tdaList->list.array[tda]->startSymbolAndLength;
  SLIV2SL(startSymbolAndLength,
          &ps->startSymbolIndex,
          &ps->nrOfSymbols);

  ps->pusch_Config = ubwp->bwp_Dedicated->pusch_Config->choice.setup;
  if (!ps->pusch_Config->transformPrecoder)
    ps->transform_precoding = !scc->uplinkConfigCommon->initialUplinkBWP->rach_ConfigCommon->choice.setup->msg3_transformPrecoder;
  else
    ps->transform_precoding = *ps->pusch_Config->transformPrecoder;
  const int target_ss = NR_SearchSpace__searchSpaceType_PR_ue_Specific;
  if (ps->transform_precoding)
    ps->mcs_table = get_pusch_mcs_table(ps->pusch_Config->mcs_Table,
                                    0,
                                    ps->dci_format,
                                    NR_RNTI_C,
                                    target_ss,
                                    false);
  else {
    ps->mcs_table = get_pusch_mcs_table(ps->pusch_Config->mcs_TableTransformPrecoder,
                                    1,
                                    ps->dci_format,
                                    NR_RNTI_C,
                                    target_ss,
                                    false);
    num_dmrs_cdm_grps_no_data = 2; // in case of transform precoding - no Data sent in DMRS symbol
  }

  ps->num_dmrs_cdm_grps_no_data = num_dmrs_cdm_grps_no_data;

  /* DMRS calculations */
  ps->mapping_type = tdaList->list.array[tda]->mappingType;
  ps->NR_DMRS_UplinkConfig =
      ps->mapping_type == NR_PUSCH_TimeDomainResourceAllocation__mappingType_typeA
          ? ps->pusch_Config->dmrs_UplinkForPUSCH_MappingTypeA->choice.setup
          : ps->pusch_Config->dmrs_UplinkForPUSCH_MappingTypeB->choice.setup;
  ps->dmrs_config_type = ps->NR_DMRS_UplinkConfig->dmrs_Type == NULL ? 0 : 1;
  const pusch_dmrs_AdditionalPosition_t additional_pos =
      ps->NR_DMRS_UplinkConfig->dmrs_AdditionalPosition == NULL
          ? 2
          : (*ps->NR_DMRS_UplinkConfig->dmrs_AdditionalPosition ==
                     NR_DMRS_UplinkConfig__dmrs_AdditionalPosition_pos3
                 ? 3
                 : *ps->NR_DMRS_UplinkConfig->dmrs_AdditionalPosition);
  const pusch_maxLength_t pusch_maxLength =
      ps->NR_DMRS_UplinkConfig->maxLength == NULL ? 1 : 2;
  const uint16_t l_prime_mask = get_l_prime(ps->nrOfSymbols,
                                            ps->mapping_type,
                                            additional_pos,
                                            pusch_maxLength);
  ps->ul_dmrs_symb_pos = l_prime_mask << ps->startSymbolIndex;
  uint8_t num_dmrs_symb = 0;
  for(int i = ps->startSymbolIndex; i < ps->startSymbolIndex + ps->nrOfSymbols; i++)
    num_dmrs_symb += (ps->ul_dmrs_symb_pos >> i) & 1;
  ps->num_dmrs_symb = num_dmrs_symb;
  ps->N_PRB_DMRS = ps->dmrs_config_type == 0
      ? num_dmrs_cdm_grps_no_data * 6
      : num_dmrs_cdm_grps_no_data * 4;
}

void nr_configure_css_dci_initial(nfapi_nr_dl_tti_pdcch_pdu_rel15_t* pdcch_pdu,
				  nr_scs_e scs_common,
				  nr_scs_e pdcch_scs,
				  nr_frequency_range_e freq_range,
				  uint8_t rmsi_pdcch_config,
				  uint8_t ssb_idx,
				  uint8_t k_ssb,
				  uint16_t sfn_ssb,
				  uint8_t n_ssb, /*slot index overlapping the corresponding SSB index*/
				  uint16_t nb_slots_per_frame,
				  uint16_t N_RB)
{
  //  uint8_t O, M;
  //  uint8_t ss_idx = rmsi_pdcch_config&0xf;
  //  uint8_t cset_idx = (rmsi_pdcch_config>>4)&0xf;
  //  uint8_t mu = scs_common;
  //  uint8_t O_scale=0, M_scale=0; // used to decide if the values of O and M need to be divided by 2

  AssertFatal(1==0,"todo\n");
  /*
  /// Coreset params
  switch(scs_common) {

    case kHz15:

      switch(pdcch_scs) {
        case kHz15:
          AssertFatal(cset_idx<15,"Coreset index %d reserved for scs kHz15/kHz15\n", cset_idx);
          pdcch_pdu->mux_pattern = NFAPI_NR_SSB_AND_CSET_MUX_PATTERN_TYPE1;
          pdcch_pdu->n_rb = (cset_idx < 6)? 24 : (cset_idx < 12)? 48 : 96;
          pdcch_pdu->n_symb = nr_coreset_nsymb_pdcch_type_0_scs_15_15[cset_idx];
          pdcch_pdu->rb_offset = nr_coreset_rb_offset_pdcch_type_0_scs_15_15[cset_idx];
        break;

        case kHz30:
          AssertFatal(cset_idx<14,"Coreset index %d reserved for scs kHz15/kHz30\n", cset_idx);
          pdcch_pdu->mux_pattern = NFAPI_NR_SSB_AND_CSET_MUX_PATTERN_TYPE1;
          pdcch_pdu->n_rb = (cset_idx < 8)? 24 : 48;
          pdcch_pdu->n_symb = nr_coreset_nsymb_pdcch_type_0_scs_15_30[cset_idx];
          pdcch_pdu->rb_offset = nr_coreset_rb_offset_pdcch_type_0_scs_15_15[cset_idx];
        break;

        default:
            AssertFatal(1==0,"Invalid scs_common/pdcch_scs combination %d/%d \n", scs_common, pdcch_scs);

      }
      break;

    case kHz30:

      if (N_RB < 106) { // Minimum 40Mhz bandwidth not satisfied
        switch(pdcch_scs) {
          case kHz15:
            AssertFatal(cset_idx<9,"Coreset index %d reserved for scs kHz30/kHz15\n", cset_idx);
            pdcch_pdu->mux_pattern = NFAPI_NR_SSB_AND_CSET_MUX_PATTERN_TYPE1;
            pdcch_pdu->n_rb = (cset_idx < 10)? 48 : 96;
            pdcch_pdu->n_symb = nr_coreset_nsymb_pdcch_type_0_scs_30_15_b40Mhz[cset_idx];
            pdcch_pdu->rb_offset = nr_coreset_rb_offset_pdcch_type_0_scs_30_15_b40Mhz[cset_idx];
          break;

          case kHz30:
            pdcch_pdu->mux_pattern = NFAPI_NR_SSB_AND_CSET_MUX_PATTERN_TYPE1;
            pdcch_pdu->n_rb = (cset_idx < 6)? 24 : 48;
            pdcch_pdu->n_symb = nr_coreset_nsymb_pdcch_type_0_scs_30_30_b40Mhz[cset_idx];
            pdcch_pdu->rb_offset = nr_coreset_rb_offset_pdcch_type_0_scs_30_30_b40Mhz[cset_idx];
          break;

          default:
            AssertFatal(1==0,"Invalid scs_common/pdcch_scs combination %d/%d \n", scs_common, pdcch_scs);
        }
      }

      else { // above 40Mhz
        switch(pdcch_scs) {
          case kHz15:
            AssertFatal(cset_idx<9,"Coreset index %d reserved for scs kHz30/kHz15\n", cset_idx);
            pdcch_pdu->mux_pattern = NFAPI_NR_SSB_AND_CSET_MUX_PATTERN_TYPE1;
            pdcch_pdu->n_rb = (cset_idx < 3)? 48 : 96;
            pdcch_pdu->n_symb = nr_coreset_nsymb_pdcch_type_0_scs_30_15_a40Mhz[cset_idx];
            pdcch_pdu->rb_offset = nr_coreset_rb_offset_pdcch_type_0_scs_30_15_a40Mhz[cset_idx];
          break;

          case kHz30:
            AssertFatal(cset_idx<10,"Coreset index %d reserved for scs kHz30/kHz30\n", cset_idx);
            pdcch_pdu->mux_pattern = NFAPI_NR_SSB_AND_CSET_MUX_PATTERN_TYPE1;
            pdcch_pdu->n_rb = (cset_idx < 4)? 24 : 48;
            pdcch_pdu->n_symb = nr_coreset_nsymb_pdcch_type_0_scs_30_30_a40Mhz[cset_idx];
            pdcch_pdu->rb_offset =  nr_coreset_rb_offset_pdcch_type_0_scs_30_30_a40Mhz[cset_idx];
          break;

          default:
            AssertFatal(1==0,"Invalid scs_common/pdcch_scs combination %d/%d \n", scs_common, pdcch_scs);
        }
      }
      break;

    case kHz120:
      switch(pdcch_scs) {
        case kHz60:
          AssertFatal(cset_idx<12,"Coreset index %d reserved for scs kHz120/kHz60\n", cset_idx);
          pdcch_pdu->mux_pattern = (cset_idx < 8)?NFAPI_NR_SSB_AND_CSET_MUX_PATTERN_TYPE1 : NFAPI_NR_SSB_AND_CSET_MUX_PATTERN_TYPE2;
          pdcch_pdu->n_rb = (cset_idx < 6)? 48 : (cset_idx < 8)? 96 : (cset_idx < 10)? 48 : 96;
          pdcch_pdu->n_symb = nr_coreset_nsymb_pdcch_type_0_scs_120_60[cset_idx];
          pdcch_pdu->rb_offset = (nr_coreset_rb_offset_pdcch_type_0_scs_120_60[cset_idx]>0)?nr_coreset_rb_offset_pdcch_type_0_scs_120_60[cset_idx] :
          (k_ssb == 0)? -41 : -42;
        break;

        case kHz120:
          AssertFatal(cset_idx<8,"Coreset index %d reserved for scs kHz120/kHz120\n", cset_idx);
          pdcch_pdu->mux_pattern = (cset_idx < 4)?NFAPI_NR_SSB_AND_CSET_MUX_PATTERN_TYPE1 : NFAPI_NR_SSB_AND_CSET_MUX_PATTERN_TYPE3;
          pdcch_pdu->n_rb = (cset_idx < 2)? 24 : (cset_idx < 4)? 48 : (cset_idx < 6)? 24 : 48;
          pdcch_pdu->n_symb = (cset_idx == 2)? 1 : 2;
          pdcch_pdu->rb_offset = (nr_coreset_rb_offset_pdcch_type_0_scs_120_120[cset_idx]>0)? nr_coreset_rb_offset_pdcch_type_0_scs_120_120[cset_idx] :
          (k_ssb == 0)? -20 : -21;
        break;

        default:
            AssertFatal(1==0,"Invalid scs_common/pdcch_scs combination %d/%d \n", scs_common, pdcch_scs);
      }
    break;

    case kHz240:
    switch(pdcch_scs) {
      case kHz60:
        AssertFatal(cset_idx<4,"Coreset index %d reserved for scs kHz240/kHz60\n", cset_idx);
        pdcch_pdu->mux_pattern = NFAPI_NR_SSB_AND_CSET_MUX_PATTERN_TYPE1;
        pdcch_pdu->n_rb = 96;
        pdcch_pdu->n_symb = (cset_idx < 2)? 1 : 2;
        pdcch_pdu->rb_offset = (cset_idx&1)? 16 : 0;
      break;

      case kHz120:
        AssertFatal(cset_idx<8,"Coreset index %d reserved for scs kHz240/kHz120\n", cset_idx);
        pdcch_pdu->mux_pattern = (cset_idx < 4)? NFAPI_NR_SSB_AND_CSET_MUX_PATTERN_TYPE1 : NFAPI_NR_SSB_AND_CSET_MUX_PATTERN_TYPE2;
        pdcch_pdu->n_rb = (cset_idx < 4)? 48 : (cset_idx < 6)? 24 : 48;
        pdcch_pdu->n_symb = ((cset_idx==2)||(cset_idx==3))? 2 : 1;
        pdcch_pdu->rb_offset = (nr_coreset_rb_offset_pdcch_type_0_scs_240_120[cset_idx]>0)? nr_coreset_rb_offset_pdcch_type_0_scs_240_120[cset_idx] :
        (k_ssb == 0)? -41 : -42;
      break;

      default:
          AssertFatal(1==0,"Invalid scs_common/pdcch_scs combination %d/%d \n", scs_common, pdcch_scs);
    }
    break;

  default:
    AssertFatal(1==0,"Invalid common subcarrier spacing %d\n", scs_common);

  }

  /// Search space params
  switch(pdcch_pdu->mux_pattern) {

    case NFAPI_NR_SSB_AND_CSET_MUX_PATTERN_TYPE1:
      if (freq_range == nr_FR1) {
        O = nr_ss_param_O_type_0_mux1_FR1[ss_idx];
        pdcch_pdu->nb_ss_sets_per_slot = nr_ss_sets_per_slot_type_0_FR1[ss_idx];
        M = nr_ss_param_M_type_0_mux1_FR1[ss_idx];
        M_scale = nr_ss_scale_M_mux1_FR1[ss_idx];
        pdcch_pdu->first_symbol = (ss_idx < 8)? ( (ssb_idx&1)? pdcch_pdu->n_symb : 0 ) : nr_ss_first_symb_idx_type_0_mux1_FR1[ss_idx - 8];
      }

      else {
        AssertFatal(ss_idx<14 ,"Invalid search space index for multiplexing type 1 and FR2 %d\n", ss_idx);
        O = nr_ss_param_O_type_0_mux1_FR2[ss_idx];
        O_scale = nr_ss_scale_O_mux1_FR2[ss_idx];
        pdcch_pdu->nb_ss_sets_per_slot = nr_ss_sets_per_slot_type_0_FR2[ss_idx];
        M = nr_ss_param_M_type_0_mux1_FR2[ss_idx];
        M_scale = nr_ss_scale_M_mux1_FR2[ss_idx];
        pdcch_pdu->first_symbol = (ss_idx < 12)? ( (ss_idx&1)? 7 : 0 ) : 0;
      }
      pdcch_pdu->nb_slots = 2;
      pdcch_pdu->sfn_mod2 = (CEILIDIV( (((O<<mu)>>O_scale) + ((ssb_idx*M)>>M_scale)), nb_slots_per_frame ) & 1)? 1 : 0;
      pdcch_pdu->first_slot = (((O<<mu)>>O_scale) + ((ssb_idx*M)>>M_scale)) % nb_slots_per_frame;

    break;

    case NFAPI_NR_SSB_AND_CSET_MUX_PATTERN_TYPE2:
      AssertFatal( ((scs_common==kHz120)&&(pdcch_scs==kHz60)) || ((scs_common==kHz240)&&(pdcch_scs==kHz120)),
      "Invalid scs_common/pdcch_scs combination %d/%d for Mux type 2\n", scs_common, pdcch_scs );
      AssertFatal(ss_idx==0, "Search space index %d reserved for scs_common/pdcch_scs combination %d/%d", ss_idx, scs_common, pdcch_scs);

      pdcch_pdu->nb_slots = 1;

      if ((scs_common==kHz120)&&(pdcch_scs==kHz60)) {
        pdcch_pdu->first_symbol = nr_ss_first_symb_idx_scs_120_60_mux2[ssb_idx&3];
        // Missing in pdcch_pdu sfn_C and n_C here and in else case
      }
      else {
        pdcch_pdu->first_symbol = ((ssb_idx&7)==4)?12 : ((ssb_idx&7)==4)?13 : nr_ss_first_symb_idx_scs_240_120_set1_mux2[ssb_idx&7]; //???
      }

    break;

    case NFAPI_NR_SSB_AND_CSET_MUX_PATTERN_TYPE3:
      AssertFatal( (scs_common==kHz120)&&(pdcch_scs==kHz120),
      "Invalid scs_common/pdcch_scs combination %d/%d for Mux type 3\n", scs_common, pdcch_scs );
      AssertFatal(ss_idx==0, "Search space index %d reserved for scs_common/pdcch_scs combination %d/%d", ss_idx, scs_common, pdcch_scs);

      pdcch_pdu->first_symbol = nr_ss_first_symb_idx_scs_120_120_mux3[ssb_idx&3];

    break;

    default:
      AssertFatal(1==0, "Invalid SSB and coreset multiplexing pattern %d\n", pdcch_pdu->mux_pattern);
  }
  pdcch_pdu->config_type = NFAPI_NR_CSET_CONFIG_MIB_SIB1;
  pdcch_pdu->cr_mapping_type = NFAPI_NR_CCE_REG_MAPPING_INTERLEAVED;
  pdcch_pdu->precoder_granularity = NFAPI_NR_CSET_SAME_AS_REG_BUNDLE;
  pdcch_pdu->reg_bundle_size = 6;
  pdcch_pdu->interleaver_size = 2;
  // set initial banwidth part to full bandwidth
  pdcch_pdu->n_RB_BWP = N_RB;

  */

}

void config_uldci(const NR_BWP_Uplink_t *ubwp,
                  const nfapi_nr_pusch_pdu_t *pusch_pdu,
                  dci_pdu_rel15_t *dci_pdu_rel15,
                  int dci_format,
                  int time_domain_assignment,
                  uint8_t tpc,
                  int n_ubwp,
                  int bwp_id) {
  const int bw = NRRIV2BW(ubwp->bwp_Common->genericParameters.locationAndBandwidth, MAX_BWP_SIZE);
  dci_pdu_rel15->frequency_domain_assignment.val =
      PRBalloc_to_locationandbandwidth0(pusch_pdu->rb_size, pusch_pdu->rb_start, bw);
  dci_pdu_rel15->time_domain_assignment.val = time_domain_assignment;
  dci_pdu_rel15->frequency_hopping_flag.val = pusch_pdu->frequency_hopping;
  dci_pdu_rel15->mcs = pusch_pdu->mcs_index;
  dci_pdu_rel15->ndi = pusch_pdu->pusch_data.new_data_indicator;
  dci_pdu_rel15->rv = pusch_pdu->pusch_data.rv_index;
  dci_pdu_rel15->harq_pid = pusch_pdu->pusch_data.harq_process_id;
  dci_pdu_rel15->tpc = tpc;
  AssertFatal(ubwp->bwp_Dedicated->pusch_Config->choice.setup->resourceAllocation == NR_PUSCH_Config__resourceAllocation_resourceAllocationType1,
              "Only frequency resource allocation type 1 is currently supported\n");
  switch (dci_format) {
    case NR_UL_DCI_FORMAT_0_0:
      dci_pdu_rel15->format_indicator = 0;
      break;
    case NR_UL_DCI_FORMAT_0_1:
      dci_pdu_rel15->dai[0].val = 0; //TODO
      // bwp indicator as per table 7.3.1.1.2-1 in 38.212
      dci_pdu_rel15->bwp_indicator.val = n_ubwp < 4 ? bwp_id : bwp_id - 1;
      // SRS resource indicator
      if (ubwp->bwp_Dedicated->pusch_Config->choice.setup->txConfig != NULL) {
        AssertFatal(*ubwp->bwp_Dedicated->pusch_Config->choice.setup->txConfig == NR_PUSCH_Config__txConfig_codebook,
                    "Non Codebook configuration non supported\n");
        dci_pdu_rel15->srs_resource_indicator.val = 0; // taking resource 0 for SRS
      }
      // Antenna Ports
      dci_pdu_rel15->antenna_ports.val = 0; // TODO for now it is hardcoded, it should depends on cdm group no data and rank
      // DMRS sequence initialization
      dci_pdu_rel15->dmrs_sequence_initialization.val = pusch_pdu->scid;
      break;
    default :
      AssertFatal(0, "Valid UL formats are 0_0 and 0_1\n");
  }

  LOG_D(MAC,
        "%s() ULDCI type 0 payload: freq_alloc %d, time_alloc %d, freq_hop_flag %d, mcs %d tpc %d ndi %d rv %d\n",
        __func__,
        dci_pdu_rel15->frequency_domain_assignment.val,
        dci_pdu_rel15->time_domain_assignment.val,
        dci_pdu_rel15->frequency_hopping_flag.val,
        dci_pdu_rel15->mcs,
        dci_pdu_rel15->tpc,
        dci_pdu_rel15->ndi,
        dci_pdu_rel15->rv);
}

void nr_configure_pdcch(nfapi_nr_dl_tti_pdcch_pdu_rel15_t *pdcch_pdu,
                        NR_SearchSpace_t *ss,
                        NR_ControlResourceSet_t *coreset,
                        NR_ServingCellConfigCommon_t *scc,
                        NR_BWP_Downlink_t *bwp)
{
  if (bwp) { // This is not the InitialBWP
    pdcch_pdu->BWPSize  = NRRIV2BW(bwp->bwp_Common->genericParameters.locationAndBandwidth, MAX_BWP_SIZE);
    pdcch_pdu->BWPStart = NRRIV2PRBOFFSET(bwp->bwp_Common->genericParameters.locationAndBandwidth, MAX_BWP_SIZE);
    pdcch_pdu->SubcarrierSpacing = bwp->bwp_Common->genericParameters.subcarrierSpacing;
    pdcch_pdu->CyclicPrefix = (bwp->bwp_Common->genericParameters.cyclicPrefix==NULL) ? 0 : *bwp->bwp_Common->genericParameters.cyclicPrefix;

    // first symbol
    //AssertFatal(pdcch_scs==kHz15, "PDCCH SCS above 15kHz not allowed if a symbol above 2 is monitored");
    int sps = bwp->bwp_Common->genericParameters.cyclicPrefix == NULL ? 14 : 12;

    AssertFatal(ss->monitoringSymbolsWithinSlot!=NULL,"ss->monitoringSymbolsWithinSlot is null\n");
    AssertFatal(ss->monitoringSymbolsWithinSlot->buf!=NULL,"ss->monitoringSymbolsWithinSlot->buf is null\n");
    
    // for SPS=14 8 MSBs in positions 13 downto 6
    uint16_t monitoringSymbolsWithinSlot = (ss->monitoringSymbolsWithinSlot->buf[0]<<(sps-8)) |
      (ss->monitoringSymbolsWithinSlot->buf[1]>>(16-sps));

    for (int i=0; i<sps; i++) {
      if ((monitoringSymbolsWithinSlot>>(sps-1-i))&1) {
	pdcch_pdu->StartSymbolIndex=i;
	break;
      }
    }

    pdcch_pdu->DurationSymbols  = coreset->duration;
    
    for (int i=0;i<6;i++)
      pdcch_pdu->FreqDomainResource[i] = coreset->frequencyDomainResources.buf[i];

    
    //cce-REG-MappingType
    pdcch_pdu->CceRegMappingType = coreset->cce_REG_MappingType.present == NR_ControlResourceSet__cce_REG_MappingType_PR_interleaved?
      NFAPI_NR_CCE_REG_MAPPING_INTERLEAVED : NFAPI_NR_CCE_REG_MAPPING_NON_INTERLEAVED;

    if (pdcch_pdu->CceRegMappingType == NFAPI_NR_CCE_REG_MAPPING_INTERLEAVED) {
      pdcch_pdu->RegBundleSize = (coreset->cce_REG_MappingType.choice.interleaved->reg_BundleSize == NR_ControlResourceSet__cce_REG_MappingType__interleaved__reg_BundleSize_n6) ? 6 : (2+coreset->cce_REG_MappingType.choice.interleaved->reg_BundleSize);
      pdcch_pdu->InterleaverSize = (coreset->cce_REG_MappingType.choice.interleaved->interleaverSize==NR_ControlResourceSet__cce_REG_MappingType__interleaved__interleaverSize_n6) ? 6 : (2+coreset->cce_REG_MappingType.choice.interleaved->interleaverSize);
      AssertFatal(scc->physCellId != NULL,"scc->physCellId is null\n");
      pdcch_pdu->ShiftIndex = coreset->cce_REG_MappingType.choice.interleaved->shiftIndex != NULL ? *coreset->cce_REG_MappingType.choice.interleaved->shiftIndex : *scc->physCellId;
    }
    else {
      pdcch_pdu->RegBundleSize = 0;
      pdcch_pdu->InterleaverSize = 0;
      pdcch_pdu->ShiftIndex = 0;
    }

    if(coreset->controlResourceSetId == 0) {
      pdcch_pdu->CoreSetType = NFAPI_NR_CSET_CONFIG_MIB_SIB1;
    } else{
      pdcch_pdu->CoreSetType = NFAPI_NR_CSET_CONFIG_PDCCH_CONFIG;
    }

    //precoderGranularity
    pdcch_pdu->precoderGranularity = coreset->precoderGranularity;
  }
  else { // this is for InitialBWP
    AssertFatal(1==0,"Fill in InitialBWP PDCCH configuration\n");
  }
}


// This function configures pucch pdu fapi structure
void nr_configure_pucch(nfapi_nr_pucch_pdu_t* pucch_pdu,
			NR_ServingCellConfigCommon_t *scc,
			NR_BWP_Uplink_t *bwp,
                        uint16_t rnti,
                        uint8_t pucch_resource,
                        uint16_t O_csi,
                        uint16_t O_ack,
                        uint8_t O_sr) {

  NR_PUCCH_Config_t *pucch_Config;
  NR_PUCCH_Resource_t *pucchres;
  NR_PUCCH_ResourceSet_t *pucchresset;
  NR_PUCCH_FormatConfig_t *pucchfmt;
  NR_PUCCH_ResourceId_t *resource_id = NULL;

  long *id0 = NULL;
  int n_list, n_set;
  uint16_t N2,N3;
  int res_found = 0;

  pucch_pdu->bit_len_harq = O_ack;

  uint16_t O_uci = O_csi + O_ack;

  if (bwp) { // This is not the InitialBWP

    NR_PUSCH_Config_t *pusch_Config = bwp->bwp_Dedicated->pusch_Config->choice.setup;
    long *pusch_id = pusch_Config->dataScramblingIdentityPUSCH;

    if (pusch_Config->dmrs_UplinkForPUSCH_MappingTypeA != NULL)
      id0 = pusch_Config->dmrs_UplinkForPUSCH_MappingTypeA->choice.setup->transformPrecodingDisabled->scramblingID0;
    if (pusch_Config->dmrs_UplinkForPUSCH_MappingTypeB != NULL)
      id0 = pusch_Config->dmrs_UplinkForPUSCH_MappingTypeB->choice.setup->transformPrecodingDisabled->scramblingID0;

    // hop flags and hopping id are valid for any BWP
    switch (bwp->bwp_Common->pucch_ConfigCommon->choice.setup->pucch_GroupHopping){
      case 0 :
        // if neither, both disabled
        pucch_pdu->group_hop_flag = 0;
        pucch_pdu->sequence_hop_flag = 0;
        break;
      case 1 :
        // if enable, group enabled
        pucch_pdu->group_hop_flag = 1;
        pucch_pdu->sequence_hop_flag = 0;
        break;
      case 2 :
        // if disable, sequence disabled
        pucch_pdu->group_hop_flag = 0;
        pucch_pdu->sequence_hop_flag = 1;
        break;
      default:
        AssertFatal(1==0,"Group hopping flag %ld undefined (0,1,2) \n", bwp->bwp_Common->pucch_ConfigCommon->choice.setup->pucch_GroupHopping);
    }

    if (bwp->bwp_Common->pucch_ConfigCommon->choice.setup->hoppingId != NULL)
      pucch_pdu->hopping_id = *bwp->bwp_Common->pucch_ConfigCommon->choice.setup->hoppingId;
    else
      pucch_pdu->hopping_id = *scc->physCellId;

    pucch_pdu->bwp_size  = NRRIV2BW(bwp->bwp_Common->genericParameters.locationAndBandwidth, MAX_BWP_SIZE);
    pucch_pdu->bwp_start = NRRIV2PRBOFFSET(bwp->bwp_Common->genericParameters.locationAndBandwidth, MAX_BWP_SIZE);
    pucch_pdu->subcarrier_spacing = bwp->bwp_Common->genericParameters.subcarrierSpacing;
    pucch_pdu->cyclic_prefix = (bwp->bwp_Common->genericParameters.cyclicPrefix==NULL) ? 0 : *bwp->bwp_Common->genericParameters.cyclicPrefix;

    pucch_Config = bwp->bwp_Dedicated->pucch_Config->choice.setup;

    AssertFatal(pucch_Config->resourceSetToAddModList!=NULL,
		"PUCCH resourceSetToAddModList is null\n");

    n_set = pucch_Config->resourceSetToAddModList->list.count; 
    AssertFatal(n_set>0,"PUCCH resourceSetToAddModList is empty\n");

    N2 = 2;
    // procedure to select pucch resource id from resource sets according to 
    // number of uci bits and pucch resource indicator pucch_resource
    // ( see table 9.2.3.2 in 38.213)
    for (int i=0; i<n_set; i++) {
      pucchresset = pucch_Config->resourceSetToAddModList->list.array[i];
      n_list = pucchresset->resourceList.list.count;
      if (pucchresset->pucch_ResourceSetId == 0 && O_uci<3) {
        if (pucch_resource < n_list)
          resource_id = pucchresset->resourceList.list.array[pucch_resource];
        else 
          AssertFatal(1==0,"Couldn't fine pucch resource indicator %d in PUCCH resource set %d for %d UCI bits",pucch_resource,i,O_uci);
      }
      if (pucchresset->pucch_ResourceSetId == 1 && O_uci>2) {
#if (NR_RRC_VERSION >= MAKE_VERSION(16, 0, 0))
        N3 = pucchresset->maxPayloadSize!= NULL ?  *pucchresset->maxPayloadSize : 1706;
#else
        N3 = pucchresset->maxPayloadMinus1!= NULL ?  *pucchresset->maxPayloadMinus1 : 1706;
#endif
        if (N2<O_uci && N3>O_uci) {
          if (pucch_resource < n_list)
            resource_id = pucchresset->resourceList.list.array[pucch_resource];
          else 
            AssertFatal(1==0,"Couldn't fine pucch resource indicator %d in PUCCH resource set %d for %d UCI bits",pucch_resource,i,O_uci);
        }
        else N2 = N3;
      }
    }

    AssertFatal(resource_id!=NULL,"Couldn-t find any matching PUCCH resource in the PUCCH resource sets");

    AssertFatal(pucch_Config->resourceToAddModList!=NULL,
		"PUCCH resourceToAddModList is null\n");

    n_list = pucch_Config->resourceToAddModList->list.count; 
    AssertFatal(n_list>0,"PUCCH resourceToAddModList is empty\n");

    // going through the list of PUCCH resources to find the one indexed by resource_id
    for (int i=0; i<n_list; i++) {
      pucchres = pucch_Config->resourceToAddModList->list.array[i];
      if (pucchres->pucch_ResourceId == *resource_id) {
        res_found = 1;
        pucch_pdu->prb_start = pucchres->startingPRB;
        pucch_pdu->rnti = rnti;
        // FIXME why there is only one frequency hopping flag
        // what about inter slot frequency hopping?
        pucch_pdu->freq_hop_flag = pucchres->intraSlotFrequencyHopping!= NULL ?  1 : 0;
        pucch_pdu->second_hop_prb = pucchres->secondHopPRB!= NULL ?  *pucchres->secondHopPRB : 0;
        switch(pucchres->format.present) {
          case NR_PUCCH_Resource__format_PR_format0 :
            pucch_pdu->format_type = 0;
            pucch_pdu->initial_cyclic_shift = pucchres->format.choice.format0->initialCyclicShift;
            pucch_pdu->nr_of_symbols = pucchres->format.choice.format0->nrofSymbols;
            pucch_pdu->start_symbol_index = pucchres->format.choice.format0->startingSymbolIndex;
            pucch_pdu->sr_flag = O_sr;
            break;
          case NR_PUCCH_Resource__format_PR_format1 :
            pucch_pdu->format_type = 1;
            pucch_pdu->initial_cyclic_shift = pucchres->format.choice.format1->initialCyclicShift;
            pucch_pdu->nr_of_symbols = pucchres->format.choice.format1->nrofSymbols;
            pucch_pdu->start_symbol_index = pucchres->format.choice.format1->startingSymbolIndex;
            pucch_pdu->time_domain_occ_idx = pucchres->format.choice.format1->timeDomainOCC;
            pucch_pdu->sr_flag = O_sr;
            break;
          case NR_PUCCH_Resource__format_PR_format2 :
            pucch_pdu->format_type = 2;
            pucch_pdu->nr_of_symbols = pucchres->format.choice.format2->nrofSymbols;
            pucch_pdu->start_symbol_index = pucchres->format.choice.format2->startingSymbolIndex;
            pucch_pdu->data_scrambling_id = pusch_id!= NULL ? *pusch_id : *scc->physCellId;
            pucch_pdu->dmrs_scrambling_id = id0!= NULL ? *id0 : *scc->physCellId;
            pucch_pdu->prb_size = compute_pucch_prb_size(2,pucchres->format.choice.format2->nrofPRBs,
                                                         O_uci+O_sr,O_csi,pucch_Config->format2->choice.setup->maxCodeRate,
                                                         2,pucchres->format.choice.format2->nrofSymbols,8);
            pucch_pdu->bit_len_csi_part1 = O_csi;
            break;
          case NR_PUCCH_Resource__format_PR_format3 :
            pucch_pdu->format_type = 3;
            pucch_pdu->nr_of_symbols = pucchres->format.choice.format3->nrofSymbols;
            pucch_pdu->start_symbol_index = pucchres->format.choice.format3->startingSymbolIndex;
            pucch_pdu->data_scrambling_id = pusch_id!= NULL ? *pusch_id : *scc->physCellId;
            if (pucch_Config->format3 == NULL) {
              pucch_pdu->pi_2bpsk = 0;
              pucch_pdu->add_dmrs_flag = 0;
            }
            else {
              pucchfmt = pucch_Config->format3->choice.setup;
              pucch_pdu->pi_2bpsk = pucchfmt->pi2BPSK!= NULL ?  1 : 0;
              pucch_pdu->add_dmrs_flag = pucchfmt->additionalDMRS!= NULL ?  1 : 0;
            }
            int f3_dmrs_symbols;
            if (pucchres->format.choice.format3->nrofSymbols==4)
              f3_dmrs_symbols = 1<<pucch_pdu->freq_hop_flag;
            else {
              if(pucchres->format.choice.format3->nrofSymbols<10)
                f3_dmrs_symbols = 2;
              else
                f3_dmrs_symbols = 2<<pucch_pdu->add_dmrs_flag;
            }
            pucch_pdu->prb_size = compute_pucch_prb_size(3,pucchres->format.choice.format3->nrofPRBs,
                                                         O_uci+O_sr,O_csi,pucch_Config->format3->choice.setup->maxCodeRate,
                                                         2-pucch_pdu->pi_2bpsk,pucchres->format.choice.format3->nrofSymbols-f3_dmrs_symbols,12);
            pucch_pdu->bit_len_csi_part1 = O_csi;
            break;
          case NR_PUCCH_Resource__format_PR_format4 :
            pucch_pdu->format_type = 4;
            pucch_pdu->nr_of_symbols = pucchres->format.choice.format4->nrofSymbols;
            pucch_pdu->start_symbol_index = pucchres->format.choice.format4->startingSymbolIndex;
            pucch_pdu->pre_dft_occ_len = pucchres->format.choice.format4->occ_Length;
            pucch_pdu->pre_dft_occ_idx = pucchres->format.choice.format4->occ_Index;
            pucch_pdu->data_scrambling_id = pusch_id!= NULL ? *pusch_id : *scc->physCellId;
            if (pucch_Config->format3 == NULL) {
              pucch_pdu->pi_2bpsk = 0;
              pucch_pdu->add_dmrs_flag = 0;
            }
            else {
              pucchfmt = pucch_Config->format3->choice.setup;
              pucch_pdu->pi_2bpsk = pucchfmt->pi2BPSK!= NULL ?  1 : 0;
              pucch_pdu->add_dmrs_flag = pucchfmt->additionalDMRS!= NULL ?  1 : 0;
            }
            pucch_pdu->bit_len_csi_part1 = O_csi;
            break;
          default :
            AssertFatal(1==0,"Undefined PUCCH format \n");
        }
      }
    }
    AssertFatal(res_found==1,"No PUCCH resource found corresponding to id %ld\n",*resource_id);
  }  
  else { // this is for InitialBWP
    AssertFatal(1==0,"Fill in InitialBWP PUCCH configuration\n");
  }

}


<<<<<<< HEAD
void prepare_dci(NR_CellGroupConfig_t *secondaryCellGroup,
=======
void prepare_dci(const NR_CellGroupConfig_t *secondaryCellGroup,
>>>>>>> 39ab3c1e
                 dci_pdu_rel15_t *dci_pdu_rel15,
                 nr_dci_format_t format,
                 int bwp_id) {

  NR_BWP_Downlink_t *bwp=secondaryCellGroup->spCellConfig->spCellConfigDedicated->downlinkBWP_ToAddModList->list.array[bwp_id-1];

  switch(format) {
    case NR_UL_DCI_FORMAT_0_1:
      // format indicator
      dci_pdu_rel15->format_indicator = 0;
      // carrier indicator
      if (secondaryCellGroup->spCellConfig->spCellConfigDedicated->crossCarrierSchedulingConfig != NULL)
        AssertFatal(1==0,"Cross Carrier Scheduling Config currently not supported\n");
      // supplementary uplink
      if (secondaryCellGroup->spCellConfig->spCellConfigDedicated->supplementaryUplink != NULL)
        AssertFatal(1==0,"Supplementary Uplink currently not supported\n");
      // SRS request
      dci_pdu_rel15->srs_request.val = 0;
      dci_pdu_rel15->ulsch_indicator = 1;
      break;
    case NR_DL_DCI_FORMAT_1_1:
      // format indicator
      dci_pdu_rel15->format_indicator = 1;
      // carrier indicator
      if (secondaryCellGroup->spCellConfig->spCellConfigDedicated->crossCarrierSchedulingConfig != NULL)
        AssertFatal(1==0,"Cross Carrier Scheduling Config currently not supported\n");
      //vrb to prb mapping
      if (bwp->bwp_Dedicated->pdsch_Config->choice.setup->vrb_ToPRB_Interleaver==NULL)
        dci_pdu_rel15->vrb_to_prb_mapping.val = 0;
      else
        dci_pdu_rel15->vrb_to_prb_mapping.val = 1;
      //bundling size indicator
      if (bwp->bwp_Dedicated->pdsch_Config->choice.setup->prb_BundlingType.present == NR_PDSCH_Config__prb_BundlingType_PR_dynamicBundling)
        AssertFatal(1==0,"Dynamic PRB bundling type currently not supported\n");
      //rate matching indicator
      uint16_t msb = (bwp->bwp_Dedicated->pdsch_Config->choice.setup->rateMatchPatternGroup1==NULL)?0:1;
      uint16_t lsb = (bwp->bwp_Dedicated->pdsch_Config->choice.setup->rateMatchPatternGroup2==NULL)?0:1;
      dci_pdu_rel15->rate_matching_indicator.val = lsb | (msb<<1);
      // aperiodic ZP CSI-RS trigger
      if (bwp->bwp_Dedicated->pdsch_Config->choice.setup->aperiodic_ZP_CSI_RS_ResourceSetsToAddModList != NULL)
        AssertFatal(1==0,"Aperiodic ZP CSI-RS currently not supported\n");
      // transmission configuration indication
      if (bwp->bwp_Dedicated->pdcch_Config->choice.setup->controlResourceSetToAddModList->list.array[bwp_id-1]->tci_PresentInDCI != NULL)
        AssertFatal(1==0,"TCI in DCI currently not supported\n");
      //srs resource set
      if (secondaryCellGroup->spCellConfig->spCellConfigDedicated->uplinkConfig->carrierSwitching!=NULL) {
        NR_SRS_CarrierSwitching_t *cs = secondaryCellGroup->spCellConfig->spCellConfigDedicated->uplinkConfig->carrierSwitching->choice.setup;
        if (cs->srs_TPC_PDCCH_Group!=NULL){
          switch(cs->srs_TPC_PDCCH_Group->present) {
            case NR_SRS_CarrierSwitching__srs_TPC_PDCCH_Group_PR_NOTHING:
              dci_pdu_rel15->srs_request.val = 0;
              break;
            case NR_SRS_CarrierSwitching__srs_TPC_PDCCH_Group_PR_typeA:
              AssertFatal(1==0,"SRS TPC PRCCH group type A currently not supported\n");
              break;
            case NR_SRS_CarrierSwitching__srs_TPC_PDCCH_Group_PR_typeB:
              AssertFatal(1==0,"SRS TPC PRCCH group type B currently not supported\n");
              break;
          }
        }
        else
          dci_pdu_rel15->srs_request.val = 0;
      }
      else
        dci_pdu_rel15->srs_request.val = 0;
    // CBGTI and CBGFI
    if (secondaryCellGroup->spCellConfig->spCellConfigDedicated->pdsch_ServingCellConfig->choice.setup->codeBlockGroupTransmission != NULL)
      AssertFatal(1==0,"CBG transmission currently not supported\n");
    break;
  default :
    AssertFatal(1==0,"Prepare dci currently only implemented for 1_1 and 0_1 \n");
  }
}


void fill_dci_pdu_rel15(const NR_ServingCellConfigCommon_t *scc,
                        const NR_CellGroupConfig_t *secondaryCellGroup,
                        nfapi_nr_dl_dci_pdu_t *pdcch_dci_pdu,
                        dci_pdu_rel15_t *dci_pdu_rel15,
                        int dci_format,
                        int rnti_type,
                        int N_RB,
                        int bwp_id) {
  uint8_t fsize = 0, pos = 0;

  uint64_t *dci_pdu = (uint64_t *)pdcch_dci_pdu->Payload;
  int dci_size = nr_dci_size(scc, secondaryCellGroup, dci_pdu_rel15, dci_format, rnti_type, N_RB, bwp_id);
  pdcch_dci_pdu->PayloadSizeBits = dci_size;
  AssertFatal(dci_size <= 64, "DCI sizes above 64 bits not yet supported");

  if (dci_format == NR_DL_DCI_FORMAT_1_1 || dci_format == NR_UL_DCI_FORMAT_0_1)
    prepare_dci(secondaryCellGroup, dci_pdu_rel15, dci_format, bwp_id);

  /// Payload generation
  switch (dci_format) {
  case NR_DL_DCI_FORMAT_1_0:
    switch (rnti_type) {
    case NR_RNTI_RA:
      // Freq domain assignment
      fsize = (int)ceil(log2((N_RB * (N_RB + 1)) >> 1));
      pos = fsize;
      *dci_pdu |= (((uint64_t)dci_pdu_rel15->frequency_domain_assignment.val & ((1 << fsize) - 1)) << (dci_size - pos));
      LOG_D(MAC,
            "frequency-domain assignment %d (%d bits) N_RB_BWP %d=> %d (0x%lx)\n",
            dci_pdu_rel15->frequency_domain_assignment.val,
            fsize,
            N_RB,
            dci_size - pos,
            *dci_pdu);
      // Time domain assignment
      pos += 4;
      *dci_pdu |= (((uint64_t)dci_pdu_rel15->time_domain_assignment.val & 0xf) << (dci_size - pos));
      LOG_D(MAC,
            "time-domain assignment %d  (3 bits)=> %d (0x%lx)\n",
            dci_pdu_rel15->time_domain_assignment.val,
            dci_size - pos,
            *dci_pdu);
      // VRB to PRB mapping
      pos++;
      *dci_pdu |= ((uint64_t)dci_pdu_rel15->vrb_to_prb_mapping.val & 0x1) << (dci_size - pos);
      LOG_D(MAC,
            "vrb to prb mapping %d  (1 bits)=> %d (0x%lx)\n",
            dci_pdu_rel15->vrb_to_prb_mapping.val,
            dci_size - pos,
            *dci_pdu);
      // MCS
      pos += 5;
      *dci_pdu |= ((uint64_t)dci_pdu_rel15->mcs & 0x1f) << (dci_size - pos);
#ifdef DEBUG_FILL_DCI
      LOG_I(MAC, "mcs %d  (5 bits)=> %d (0x%lx)\n", dci_pdu_rel15->mcs, dci_size - pos, *dci_pdu);
#endif
      // TB scaling
      pos += 2;
      *dci_pdu |= ((uint64_t)dci_pdu_rel15->tb_scaling & 0x3) << (dci_size - pos);
#ifdef DEBUG_FILL_DCI
      LOG_I(MAC, "tb_scaling %d  (2 bits)=> %d (0x%lx)\n", dci_pdu_rel15->tb_scaling, dci_size - pos, *dci_pdu);
#endif
      break;

    case NR_RNTI_C:
      // indicating a DL DCI format 1bit
      pos++;
      *dci_pdu |= ((uint64_t)dci_pdu_rel15->format_indicator & 1) << (dci_size - pos);
      LOG_D(MAC,
            "Format indicator %d (%d bits) N_RB_BWP %d => %d (0x%lx)\n",
            dci_pdu_rel15->format_indicator,
            1,
            N_RB,
            dci_size - pos,
            *dci_pdu);
      // Freq domain assignment (275rb >> fsize = 16)
      fsize = (int)ceil(log2((N_RB * (N_RB + 1)) >> 1));
      pos += fsize;
      *dci_pdu |= (((uint64_t)dci_pdu_rel15->frequency_domain_assignment.val & ((1 << fsize) - 1)) << (dci_size - pos));
      LOG_D(MAC,
            "Freq domain assignment %d (%d bits)=> %d (0x%lx)\n",
            dci_pdu_rel15->frequency_domain_assignment.val,
            fsize,
            dci_size - pos,
            *dci_pdu);
      uint16_t is_ra = 1;
      for (int i = 0; i < fsize; i++) {
        if (!((dci_pdu_rel15->frequency_domain_assignment.val >> i) & 1)) {
          is_ra = 0;
          break;
        }
      }
      if (is_ra) { // fsize are all 1  38.212 p86
        // ra_preamble_index 6 bits
        pos += 6;
        *dci_pdu |= ((dci_pdu_rel15->ra_preamble_index & 0x3f) << (dci_size - pos));
        // UL/SUL indicator  1 bit
        pos++;
        *dci_pdu |= (dci_pdu_rel15->ul_sul_indicator.val & 1) << (dci_size - pos);
        // SS/PBCH index  6 bits
        pos += 6;
        *dci_pdu |= ((dci_pdu_rel15->ss_pbch_index & 0x3f) << (dci_size - pos));
        //  prach_mask_index  4 bits
        pos += 4;
        *dci_pdu |= ((dci_pdu_rel15->prach_mask_index & 0xf) << (dci_size - pos));
      } else {
        // Time domain assignment 4bit
        pos += 4;
        *dci_pdu |= ((dci_pdu_rel15->time_domain_assignment.val & 0xf) << (dci_size - pos));
        LOG_D(MAC,
              "Time domain assignment %d (%d bits)=> %d (0x%lx)\n",
              dci_pdu_rel15->time_domain_assignment.val,
              4,
              dci_size - pos,
              *dci_pdu);
        // VRB to PRB mapping  1bit
        pos++;
        *dci_pdu |= (dci_pdu_rel15->vrb_to_prb_mapping.val & 1) << (dci_size - pos);
        LOG_D(MAC,
              "VRB to PRB %d (%d bits)=> %d (0x%lx)\n",
              dci_pdu_rel15->vrb_to_prb_mapping.val,
              1,
              dci_size - pos,
              *dci_pdu);
        // MCS 5bit  //bit over 32, so dci_pdu ++
        pos += 5;
        *dci_pdu |= (dci_pdu_rel15->mcs & 0x1f) << (dci_size - pos);
        LOG_D(MAC, "MCS %d (%d bits)=> %d (0x%lx)\n", dci_pdu_rel15->mcs, 5, dci_size - pos, *dci_pdu);
        // New data indicator 1bit
        pos++;
        *dci_pdu |= (dci_pdu_rel15->ndi & 1) << (dci_size - pos);
        LOG_D(MAC, "NDI %d (%d bits)=> %d (0x%lx)\n", dci_pdu_rel15->ndi, 1, dci_size - pos, *dci_pdu);
        // Redundancy version  2bit
        pos += 2;
        *dci_pdu |= (dci_pdu_rel15->rv & 0x3) << (dci_size - pos);
        LOG_D(MAC, "RV %d (%d bits)=> %d (0x%lx)\n", dci_pdu_rel15->rv, 2, dci_size - pos, *dci_pdu);
        // HARQ process number  4bit
        pos += 4;
        *dci_pdu |= ((dci_pdu_rel15->harq_pid & 0xf) << (dci_size - pos));
        LOG_D(MAC, "HARQ_PID %d (%d bits)=> %d (0x%lx)\n", dci_pdu_rel15->harq_pid, 4, dci_size - pos, *dci_pdu);
        // Downlink assignment index  2bit
        pos += 2;
        *dci_pdu |= ((dci_pdu_rel15->dai[0].val & 3) << (dci_size - pos));
        LOG_D(MAC, "DAI %d (%d bits)=> %d (0x%lx)\n", dci_pdu_rel15->dai[0].val, 2, dci_size - pos, *dci_pdu);
        // TPC command for scheduled PUCCH  2bit
        pos += 2;
        *dci_pdu |= ((dci_pdu_rel15->tpc & 3) << (dci_size - pos));
        LOG_D(MAC, "TPC %d (%d bits)=> %d (0x%lx)\n", dci_pdu_rel15->tpc, 2, dci_size - pos, *dci_pdu);
        // PUCCH resource indicator  3bit
        pos += 3;
        *dci_pdu |= ((dci_pdu_rel15->pucch_resource_indicator & 0x7) << (dci_size - pos));
        LOG_D(MAC,
              "PUCCH RI %d (%d bits)=> %d (0x%lx)\n",
              dci_pdu_rel15->pucch_resource_indicator,
              3,
              dci_size - pos,
              *dci_pdu);
        // PDSCH-to-HARQ_feedback timing indicator 3bit
        pos += 3;
        *dci_pdu |= ((dci_pdu_rel15->pdsch_to_harq_feedback_timing_indicator.val & 0x7) << (dci_size - pos));
        LOG_D(MAC,
              "PDSCH to HARQ TI %d (%d bits)=> %d (0x%lx)\n",
              dci_pdu_rel15->pdsch_to_harq_feedback_timing_indicator.val,
              3,
              dci_size - pos,
              *dci_pdu);
      } // end else
      break;

    case NR_RNTI_P:
      // Short Messages Indicator – 2 bits
      for (int i = 0; i < 2; i++)
        *dci_pdu |= (((uint64_t)dci_pdu_rel15->short_messages_indicator >> (1 - i)) & 1) << (dci_size - pos++);
      // Short Messages – 8 bits
      for (int i = 0; i < 8; i++)
        *dci_pdu |= (((uint64_t)dci_pdu_rel15->short_messages >> (7 - i)) & 1) << (dci_size - pos++);
      // Freq domain assignment 0-16 bit
      fsize = (int)ceil(log2((N_RB * (N_RB + 1)) >> 1));
      for (int i = 0; i < fsize; i++)
        *dci_pdu |= (((uint64_t)dci_pdu_rel15->frequency_domain_assignment.val >> (fsize - i - 1)) & 1) << (dci_size - pos++);
      // Time domain assignment 4 bit
      for (int i = 0; i < 4; i++)
        *dci_pdu |= (((uint64_t)dci_pdu_rel15->time_domain_assignment.val >> (3 - i)) & 1) << (dci_size - pos++);
      // VRB to PRB mapping 1 bit
      *dci_pdu |= ((uint64_t)dci_pdu_rel15->vrb_to_prb_mapping.val & 1) << (dci_size - pos++);
      // MCS 5 bit
      for (int i = 0; i < 5; i++)
        *dci_pdu |= (((uint64_t)dci_pdu_rel15->mcs >> (4 - i)) & 1) << (dci_size - pos++);
      // TB scaling 2 bit
      for (int i = 0; i < 2; i++)
        *dci_pdu |= (((uint64_t)dci_pdu_rel15->tb_scaling >> (1 - i)) & 1) << (dci_size - pos++);
      break;

    case NR_RNTI_SI:
      pos = 1;
      // Freq domain assignment 0-16 bit
      fsize = (int)ceil(log2((N_RB * (N_RB + 1)) >> 1));
      LOG_D(PHY, "fsize = %i\n", fsize);
      for (int i = 0; i < fsize; i++)
        *dci_pdu |= (((uint64_t)dci_pdu_rel15->frequency_domain_assignment.val >> (fsize - i - 1)) & 1) << (dci_size - pos++);
      LOG_D(PHY, "dci_pdu_rel15->frequency_domain_assignment.val = %i\n", dci_pdu_rel15->frequency_domain_assignment.val);
      // Time domain assignment 4 bit
      for (int i = 0; i < 4; i++)
        *dci_pdu |= (((uint64_t)dci_pdu_rel15->time_domain_assignment.val >> (3 - i)) & 1) << (dci_size - pos++);
      LOG_D(PHY, "dci_pdu_rel15->time_domain_assignment.val = %i\n", dci_pdu_rel15->time_domain_assignment.val);
      // VRB to PRB mapping 1 bit
      *dci_pdu |= ((uint64_t)dci_pdu_rel15->vrb_to_prb_mapping.val & 1) << (dci_size - pos++);
      LOG_D(PHY, "dci_pdu_rel15->vrb_to_prb_mapping.val = %i\n", dci_pdu_rel15->vrb_to_prb_mapping.val);
      // MCS 5bit  //bit over 32, so dci_pdu ++
      for (int i = 0; i < 5; i++)
        *dci_pdu |= (((uint64_t)dci_pdu_rel15->mcs >> (4 - i)) & 1) << (dci_size - pos++);
      LOG_D(PHY, "dci_pdu_rel15->mcs = %i\n", dci_pdu_rel15->mcs);
      // Redundancy version  2bit
      for (int i = 0; i < 2; i++)
        *dci_pdu |= (((uint64_t)dci_pdu_rel15->rv >> (1 - i)) & 1) << (dci_size - pos++);
      LOG_D(PHY, "dci_pdu_rel15->rv = %i\n", dci_pdu_rel15->rv);
      // System information indicator 1bit
      *dci_pdu |= ((uint64_t)dci_pdu_rel15->system_info_indicator&1)<<(dci_size-pos++);
      LOG_D(PHY, "dci_pdu_rel15->system_info_indicator = %i\n", dci_pdu_rel15->system_info_indicator);
      break;

    case NR_RNTI_TC:
      // indicating a DL DCI format 1bit
      *dci_pdu |= ((uint64_t)dci_pdu_rel15->format_indicator & 1) << (dci_size - pos++);
      // Freq domain assignment 0-16 bit
      fsize = (int)ceil(log2((N_RB * (N_RB + 1)) >> 1));
      for (int i = 0; i < fsize; i++)
        *dci_pdu |= (((uint64_t)dci_pdu_rel15->frequency_domain_assignment.val >> (fsize - i - 1)) & 1) << (dci_size - pos++);
      // Time domain assignment 4 bit
      for (int i = 0; i < 4; i++)
        *dci_pdu |= (((uint64_t)dci_pdu_rel15->time_domain_assignment.val >> (3 - i)) & 1) << (dci_size - pos++);
      // VRB to PRB mapping 1 bit
      *dci_pdu |= ((uint64_t)dci_pdu_rel15->vrb_to_prb_mapping.val & 1) << (dci_size - pos++);
      // MCS 5bit  //bit over 32, so dci_pdu ++
      for (int i = 0; i < 5; i++)
        *dci_pdu |= (((uint64_t)dci_pdu_rel15->mcs >> (4 - i)) & 1) << (dci_size - pos++);
      // New data indicator 1bit
      *dci_pdu |= ((uint64_t)dci_pdu_rel15->ndi & 1) << (dci_size - pos++);
      // Redundancy version  2bit
      for (int i = 0; i < 2; i++)
        *dci_pdu |= (((uint64_t)dci_pdu_rel15->rv >> (1 - i)) & 1) << (dci_size - pos++);
      // HARQ process number  4bit
      for (int i = 0; i < 4; i++)
        *dci_pdu |= (((uint64_t)dci_pdu_rel15->harq_pid >> (3 - i)) & 1) << (dci_size - pos++);
      // Downlink assignment index – 2 bits
      for (int i = 0; i < 2; i++)
        *dci_pdu |= (((uint64_t)dci_pdu_rel15->dai[0].val >> (1 - i)) & 1) << (dci_size - pos++);
      // TPC command for scheduled PUCCH – 2 bits
      for (int i = 0; i < 2; i++)
        *dci_pdu |= (((uint64_t)dci_pdu_rel15->tpc >> (1 - i)) & 1) << (dci_size - pos++);
      // PDSCH-to-HARQ_feedback timing indicator – 3 bits
      for (int i = 0; i < 3; i++)
        *dci_pdu |= (((uint64_t)dci_pdu_rel15->pdsch_to_harq_feedback_timing_indicator.val >> (2 - i)) & 1) << (dci_size - pos++);
      break;
    }
    break;

  case NR_UL_DCI_FORMAT_0_0:
    switch (rnti_type) {
    case NR_RNTI_C:
      // indicating a DL DCI format 1bit
      *dci_pdu |= ((uint64_t)dci_pdu_rel15->format_indicator & 1) << (dci_size - pos++);
      // Freq domain assignment  max 16 bit
      fsize = (int)ceil(log2((N_RB * (N_RB + 1)) >> 1));
      for (int i = 0; i < fsize; i++)
        *dci_pdu |= ((dci_pdu_rel15->frequency_domain_assignment.val >> (fsize - i - 1)) & 1) << (dci_size - pos++);
      // Time domain assignment 4bit
      for (int i = 0; i < 4; i++)
        *dci_pdu |= (((uint64_t)dci_pdu_rel15->time_domain_assignment.val >> (3 - i)) & 1) << (dci_size - pos++);
      // Frequency hopping flag – 1 bit
      *dci_pdu |= ((uint64_t)dci_pdu_rel15->frequency_hopping_flag.val & 1) << (dci_size - pos++);
      // MCS  5 bit
      for (int i = 0; i < 5; i++)
        *dci_pdu |= (((uint64_t)dci_pdu_rel15->mcs >> (4 - i)) & 1) << (dci_size - pos++);
      // New data indicator 1bit
      *dci_pdu |= ((uint64_t)dci_pdu_rel15->ndi & 1) << (dci_size - pos++);
      // Redundancy version  2bit
      for (int i = 0; i < 2; i++)
        *dci_pdu |= (((uint64_t)dci_pdu_rel15->rv >> (1 - i)) & 1) << (dci_size - pos++);
      // HARQ process number  4bit
      for (int i = 0; i < 4; i++)
        *dci_pdu |= (((uint64_t)dci_pdu_rel15->harq_pid >> (3 - i)) & 1) << (dci_size - pos++);
      // TPC command for scheduled PUSCH – 2 bits
      for (int i = 0; i < 2; i++)
        *dci_pdu |= (((uint64_t)dci_pdu_rel15->tpc >> (1 - i)) & 1) << (dci_size - pos++);
      // Padding bits
      for (int a = pos; a < 32; a++)
        *dci_pdu |= ((uint64_t)dci_pdu_rel15->padding & 1) << (dci_size - pos++);
      // UL/SUL indicator – 1 bit
      /* commented for now (RK): need to get this from BWP descriptor
      if (cfg->pucch_config.pucch_GroupHopping.value)
        *dci_pdu |=
      ((uint64_t)dci_pdu_rel15->ul_sul_indicator.val&1)<<(dci_size-pos++);
        */
      break;

    case NFAPI_NR_RNTI_TC:
      // indicating a DL DCI format 1bit
      *dci_pdu |= (dci_pdu_rel15->format_indicator & 1) << (dci_size - pos++);
      // Freq domain assignment  max 16 bit
      fsize = (int)ceil(log2((N_RB * (N_RB + 1)) >> 1));
      for (int i = 0; i < fsize; i++)
        *dci_pdu |= ((dci_pdu_rel15->frequency_domain_assignment.val >> (fsize - i - 1)) & 1) << (dci_size - pos++);
      // Time domain assignment 4bit
      for (int i = 0; i < 4; i++)
        *dci_pdu |= (((uint64_t)dci_pdu_rel15->time_domain_assignment.val >> (3 - i)) & 1) << (dci_size - pos++);
      // Frequency hopping flag – 1 bit
      *dci_pdu |= ((uint64_t)dci_pdu_rel15->frequency_hopping_flag.val & 1) << (dci_size - pos++);
      // MCS  5 bit
      for (int i = 0; i < 5; i++)
        *dci_pdu |= (((uint64_t)dci_pdu_rel15->mcs >> (4 - i)) & 1) << (dci_size - pos++);
      // New data indicator 1bit
      *dci_pdu |= ((uint64_t)dci_pdu_rel15->ndi & 1) << (dci_size - pos++);
      // Redundancy version  2bit
      for (int i = 0; i < 2; i++)
        *dci_pdu |= (((uint64_t)dci_pdu_rel15->rv >> (1 - i)) & 1) << (dci_size - pos++);
      // HARQ process number  4bit
      for (int i = 0; i < 4; i++)
        *dci_pdu |= (((uint64_t)dci_pdu_rel15->harq_pid >> (3 - i)) & 1) << (dci_size - pos++);
      // TPC command for scheduled PUSCH – 2 bits
      for (int i = 0; i < 2; i++)
        *dci_pdu |= (((uint64_t)dci_pdu_rel15->tpc >> (1 - i)) & 1) << (dci_size - pos++);
      // Padding bits
      for (int a = pos; a < 32; a++)
        *dci_pdu |= ((uint64_t)dci_pdu_rel15->padding & 1) << (dci_size - pos++);
      // UL/SUL indicator – 1 bit
      /*
        commented for now (RK): need to get this information from BWP descriptor
        if (cfg->pucch_config.pucch_GroupHopping.value)
        *dci_pdu |=
        ((uint64_t)dci_pdu_rel15->ul_sul_indicator.val&1)<<(dci_size-pos++);
        */
      break;
    }
    break;

  case NR_UL_DCI_FORMAT_0_1:
    switch (rnti_type) {
    case NR_RNTI_C:
      // Indicating a DL DCI format 1bit
      pos = 1;
      *dci_pdu |= ((uint64_t)dci_pdu_rel15->format_indicator & 0x1) << (dci_size - pos);
      // Carrier indicator
      pos += dci_pdu_rel15->carrier_indicator.nbits;
      *dci_pdu |= ((uint64_t)dci_pdu_rel15->carrier_indicator.val & ((1 << dci_pdu_rel15->carrier_indicator.nbits) - 1)) << (dci_size - pos);
      // UL/SUL Indicator
      pos += dci_pdu_rel15->ul_sul_indicator.nbits;
      *dci_pdu |= ((uint64_t)dci_pdu_rel15->ul_sul_indicator.val & ((1 << dci_pdu_rel15->ul_sul_indicator.nbits) - 1)) << (dci_size - pos);
      // BWP indicator
      pos += dci_pdu_rel15->bwp_indicator.nbits;
      *dci_pdu |= ((uint64_t)dci_pdu_rel15->bwp_indicator.val & ((1 << dci_pdu_rel15->bwp_indicator.nbits) - 1)) << (dci_size - pos);
      // Frequency domain resource assignment
      pos += dci_pdu_rel15->frequency_domain_assignment.nbits;
      *dci_pdu |= ((uint64_t)dci_pdu_rel15->frequency_domain_assignment.val & ((1 << dci_pdu_rel15->frequency_domain_assignment.nbits) - 1)) << (dci_size - pos);
      // Time domain resource assignment
      pos += dci_pdu_rel15->time_domain_assignment.nbits;
      *dci_pdu |= ((uint64_t)dci_pdu_rel15->time_domain_assignment.val & ((1 << dci_pdu_rel15->time_domain_assignment.nbits) - 1)) << (dci_size - pos);
      // Frequency hopping
      pos += dci_pdu_rel15->frequency_hopping_flag.nbits;
      *dci_pdu |= ((uint64_t)dci_pdu_rel15->frequency_hopping_flag.val & ((1 << dci_pdu_rel15->frequency_hopping_flag.nbits) - 1)) << (dci_size - pos);
      // MCS 5bit
      pos += 5;
      *dci_pdu |= ((uint64_t)dci_pdu_rel15->mcs & 0x1f) << (dci_size - pos);
      // New data indicator 1bit
      pos += 1;
      *dci_pdu |= ((uint64_t)dci_pdu_rel15->ndi & 0x1) << (dci_size - pos);
      // Redundancy version  2bit
      pos += 2;
      *dci_pdu |= ((uint64_t)dci_pdu_rel15->rv & 0x3) << (dci_size - pos);
      // HARQ process number  4bit
      pos += 4;
      *dci_pdu |= ((uint64_t)dci_pdu_rel15->harq_pid & 0xf) << (dci_size - pos);
      // 1st Downlink assignment index
      pos += dci_pdu_rel15->dai[0].nbits;
      *dci_pdu |= ((uint64_t)dci_pdu_rel15->dai[0].val & ((1 << dci_pdu_rel15->dai[0].nbits) - 1)) << (dci_size - pos);
      // 2nd Downlink assignment index
      pos += dci_pdu_rel15->dai[1].nbits;
      *dci_pdu |= ((uint64_t)dci_pdu_rel15->dai[1].val & ((1 << dci_pdu_rel15->dai[1].nbits) - 1)) << (dci_size - pos);
      // TPC command for scheduled PUSCH  2bit
      pos += 2;
      *dci_pdu |= ((uint64_t)dci_pdu_rel15->tpc & 0x3) << (dci_size - pos);
      // SRS resource indicator
      pos += dci_pdu_rel15->srs_resource_indicator.nbits;
      *dci_pdu |= ((uint64_t)dci_pdu_rel15->srs_resource_indicator.val & ((1 << dci_pdu_rel15->srs_resource_indicator.nbits) - 1)) << (dci_size - pos);
      // Precoding info and n. of layers
      pos += dci_pdu_rel15->precoding_information.nbits;
      *dci_pdu |= ((uint64_t)dci_pdu_rel15->precoding_information.val & ((1 << dci_pdu_rel15->precoding_information.nbits) - 1)) << (dci_size - pos);
      // Antenna ports
      pos += dci_pdu_rel15->antenna_ports.nbits;
      *dci_pdu |= ((uint64_t)dci_pdu_rel15->antenna_ports.val & ((1 << dci_pdu_rel15->antenna_ports.nbits) - 1)) << (dci_size - pos);
      // SRS request
      pos += dci_pdu_rel15->srs_request.nbits;
      *dci_pdu |= ((uint64_t)dci_pdu_rel15->srs_request.val & ((1 << dci_pdu_rel15->srs_request.nbits) - 1)) << (dci_size - pos);
      // CSI request
      pos += dci_pdu_rel15->csi_request.nbits;
      *dci_pdu |= ((uint64_t)dci_pdu_rel15->csi_request.val & ((1 << dci_pdu_rel15->csi_request.nbits) - 1)) << (dci_size - pos);
      // CBG transmission information
      pos += dci_pdu_rel15->cbgti.nbits;
      *dci_pdu |= ((uint64_t)dci_pdu_rel15->cbgti.val & ((1 << dci_pdu_rel15->cbgti.nbits) - 1)) << (dci_size - pos);
      // PTRS DMRS association
      pos += dci_pdu_rel15->ptrs_dmrs_association.nbits;
      *dci_pdu |= ((uint64_t)dci_pdu_rel15->ptrs_dmrs_association.val & ((1 << dci_pdu_rel15->ptrs_dmrs_association.nbits) - 1)) << (dci_size - pos);
      // Beta offset indicator
      pos += dci_pdu_rel15->beta_offset_indicator.nbits;
      *dci_pdu |= ((uint64_t)dci_pdu_rel15->beta_offset_indicator.val & ((1 << dci_pdu_rel15->beta_offset_indicator.nbits) - 1)) << (dci_size - pos);
      // DMRS sequence initialization
      pos += dci_pdu_rel15->dmrs_sequence_initialization.nbits;
      *dci_pdu |= ((uint64_t)dci_pdu_rel15->dmrs_sequence_initialization.val & ((1 << dci_pdu_rel15->dmrs_sequence_initialization.nbits) - 1)) << (dci_size - pos);
      // UL-SCH indicator
      pos += 1;
      *dci_pdu |= ((uint64_t)dci_pdu_rel15->ulsch_indicator & 0x1) << (dci_size - pos);
      break;
    }
    break;

  case NR_DL_DCI_FORMAT_1_1:
    // Indicating a DL DCI format 1bit
    pos = 1;
    *dci_pdu |= ((uint64_t)dci_pdu_rel15->format_indicator & 0x1) << (dci_size - pos);
    // Carrier indicator
    pos += dci_pdu_rel15->carrier_indicator.nbits;
    *dci_pdu |= ((uint64_t)dci_pdu_rel15->carrier_indicator.val & ((1 << dci_pdu_rel15->carrier_indicator.nbits) - 1)) << (dci_size - pos);
    // BWP indicator
    pos += dci_pdu_rel15->bwp_indicator.nbits;
    *dci_pdu |= ((uint64_t)dci_pdu_rel15->bwp_indicator.val & ((1 << dci_pdu_rel15->bwp_indicator.nbits) - 1)) << (dci_size - pos);
    // Frequency domain resource assignment
    pos += dci_pdu_rel15->frequency_domain_assignment.nbits;
    *dci_pdu |= ((uint64_t)dci_pdu_rel15->frequency_domain_assignment.val & ((1 << dci_pdu_rel15->frequency_domain_assignment.nbits) - 1)) << (dci_size - pos);
    // Time domain resource assignment
    pos += dci_pdu_rel15->time_domain_assignment.nbits;
    *dci_pdu |= ((uint64_t)dci_pdu_rel15->time_domain_assignment.val & ((1 << dci_pdu_rel15->time_domain_assignment.nbits) - 1)) << (dci_size - pos);
    // VRB-to-PRB mapping
    pos += dci_pdu_rel15->vrb_to_prb_mapping.nbits;
    *dci_pdu |= ((uint64_t)dci_pdu_rel15->vrb_to_prb_mapping.val & ((1 << dci_pdu_rel15->vrb_to_prb_mapping.nbits) - 1)) << (dci_size - pos);
    // PRB bundling size indicator
    pos += dci_pdu_rel15->prb_bundling_size_indicator.nbits;
    *dci_pdu |= ((uint64_t)dci_pdu_rel15->prb_bundling_size_indicator.val & ((1 << dci_pdu_rel15->prb_bundling_size_indicator.nbits) - 1)) << (dci_size - pos);
    // Rate matching indicator
    pos += dci_pdu_rel15->rate_matching_indicator.nbits;
    *dci_pdu |= ((uint64_t)dci_pdu_rel15->rate_matching_indicator.val & ((1 << dci_pdu_rel15->rate_matching_indicator.nbits) - 1)) << (dci_size - pos);
    // ZP CSI-RS trigger
    pos += dci_pdu_rel15->zp_csi_rs_trigger.nbits;
    *dci_pdu |= ((uint64_t)dci_pdu_rel15->zp_csi_rs_trigger.val & ((1 << dci_pdu_rel15->zp_csi_rs_trigger.nbits) - 1)) << (dci_size - pos);
    // TB1
    // MCS 5bit
    pos += 5;
    *dci_pdu |= ((uint64_t)dci_pdu_rel15->mcs & 0x1f) << (dci_size - pos);
    // New data indicator 1bit
    pos += 1;
    *dci_pdu |= ((uint64_t)dci_pdu_rel15->ndi & 0x1) << (dci_size - pos);
    // Redundancy version  2bit
    pos += 2;
    *dci_pdu |= ((uint64_t)dci_pdu_rel15->rv & 0x3) << (dci_size - pos);
    // TB2
    // MCS 5bit
    pos += dci_pdu_rel15->mcs2.nbits;
    *dci_pdu |= ((uint64_t)dci_pdu_rel15->mcs2.val & ((1 << dci_pdu_rel15->mcs2.nbits) - 1)) << (dci_size - pos);
    // New data indicator 1bit
    pos += dci_pdu_rel15->ndi2.nbits;
    *dci_pdu |= ((uint64_t)dci_pdu_rel15->ndi2.val & ((1 << dci_pdu_rel15->ndi2.nbits) - 1)) << (dci_size - pos);
    // Redundancy version  2bit
    pos += dci_pdu_rel15->rv2.nbits;
    *dci_pdu |= ((uint64_t)dci_pdu_rel15->rv2.val & ((1 << dci_pdu_rel15->rv2.nbits) - 1)) << (dci_size - pos);
    // HARQ process number  4bit
    pos += 4;
    *dci_pdu |= ((uint64_t)dci_pdu_rel15->harq_pid & 0xf) << (dci_size - pos);
    // Downlink assignment index
    pos += dci_pdu_rel15->dai[0].nbits;
    *dci_pdu |= ((uint64_t)dci_pdu_rel15->dai[0].val & ((1 << dci_pdu_rel15->dai[0].nbits) - 1)) << (dci_size - pos);
    // TPC command for scheduled PUCCH  2bit
    pos += 2;
    *dci_pdu |= ((uint64_t)dci_pdu_rel15->tpc & 0x3) << (dci_size - pos);
    // PUCCH resource indicator  3bit
    pos += 3;
    *dci_pdu |= ((uint64_t)dci_pdu_rel15->pucch_resource_indicator & 0x7) << (dci_size - pos);
    // PDSCH-to-HARQ_feedback timing indicator
    pos += dci_pdu_rel15->pdsch_to_harq_feedback_timing_indicator.nbits;
    *dci_pdu |= ((uint64_t)dci_pdu_rel15->pdsch_to_harq_feedback_timing_indicator.val & ((1 << dci_pdu_rel15->pdsch_to_harq_feedback_timing_indicator.nbits) - 1)) << (dci_size - pos);
    // Antenna ports
    pos += dci_pdu_rel15->antenna_ports.nbits;
    *dci_pdu |= ((uint64_t)dci_pdu_rel15->antenna_ports.val & ((1 << dci_pdu_rel15->antenna_ports.nbits) - 1)) << (dci_size - pos);
    // TCI
    pos += dci_pdu_rel15->transmission_configuration_indication.nbits;
    *dci_pdu |= ((uint64_t)dci_pdu_rel15->transmission_configuration_indication.val & ((1 << dci_pdu_rel15->transmission_configuration_indication.nbits) - 1)) << (dci_size - pos);
    // SRS request
    pos += dci_pdu_rel15->srs_request.nbits;
    *dci_pdu |= ((uint64_t)dci_pdu_rel15->srs_request.val & ((1 << dci_pdu_rel15->srs_request.nbits) - 1)) << (dci_size - pos);
    // CBG transmission information
    pos += dci_pdu_rel15->cbgti.nbits;
    *dci_pdu |= ((uint64_t)dci_pdu_rel15->cbgti.val & ((1 << dci_pdu_rel15->cbgti.nbits) - 1)) << (dci_size - pos);
    // CBG flushing out information
    pos += dci_pdu_rel15->cbgfi.nbits;
    *dci_pdu |= ((uint64_t)dci_pdu_rel15->cbgfi.val & ((1 << dci_pdu_rel15->cbgfi.nbits) - 1)) << (dci_size - pos);
    // DMRS sequence init
    pos += 1;
    *dci_pdu |= ((uint64_t)dci_pdu_rel15->dmrs_sequence_initialization.val & 0x1) << (dci_size - pos);
  }
  LOG_D(MAC, "DCI has %d bits and the payload is %lx\n", dci_size, *dci_pdu);
}

int get_spf(nfapi_nr_config_request_scf_t *cfg) {

  int mu = cfg->ssb_config.scs_common.value;
  AssertFatal(mu>=0&&mu<4,"Illegal scs %d\n",mu);

  return(10 * (1<<mu));
} 

int to_absslot(nfapi_nr_config_request_scf_t *cfg,int frame,int slot) {

  return(get_spf(cfg)*frame) + slot; 

}

int extract_startSymbol(int startSymbolAndLength) {
  int tmp = startSymbolAndLength/14;
  int tmp2 = startSymbolAndLength%14;

  if (tmp > 0 && tmp < (14-tmp2)) return(tmp2);
  else                            return(13-tmp2);
}

int extract_length(int startSymbolAndLength) {
  int tmp = startSymbolAndLength/14;
  int tmp2 = startSymbolAndLength%14;

  if (tmp > 0 && tmp < (14-tmp2)) return(tmp);
  else                            return(15-tmp2);
}

/*
 * Dump the UL or DL UE_info into LOG_T(MAC)
 */
void dump_nr_list(NR_list_t *listP)
{
  for (int j = listP->head; j >= 0; j = listP->next[j])
    LOG_T(MAC, "NR list node %d => %d\n", j, listP->next[j]);
}

/*
 * Create a new NR_list
 */
void create_nr_list(NR_list_t *list, int len)
{
  list->head = -1;
  list->next = calloc(len, sizeof(*list->next));
  AssertFatal(list, "cannot calloc() memory for NR_list_t->next\n");
  for (int i = 0; i < len; ++i)
    list->next[i] = -1;
  list->tail = -1;
  list->len = len;
}

/*
 * Destroy an NR_list
 */
void destroy_nr_list(NR_list_t *list)
{
  free(list->next);
}

/*
 * Add an ID to an NR_list at the end, traversing the whole list. Note:
 * add_tail_nr_list() is a faster alternative, but this implementation ensures
 * we do not add an existing ID.
 */
void add_nr_list(NR_list_t *listP, int id)
{
  int *cur = &listP->head;
  while (*cur >= 0) {
    AssertFatal(*cur != id, "id %d already in NR_UE_list!\n", id);
    cur = &listP->next[*cur];
  }
  *cur = id;
  if (listP->next[id] < 0)
    listP->tail = id;
}

/*
 * Remove an ID from an NR_list
 */
void remove_nr_list(NR_list_t *listP, int id)
{
  int *cur = &listP->head;
  int *prev = &listP->head;
  while (*cur != -1 && *cur != id) {
    prev = cur;
    cur = &listP->next[*cur];
  }
  AssertFatal(*cur != -1, "ID %d not found in UE_list\n", id);
  int *next = &listP->next[*cur];
  *cur = listP->next[*cur];
  *next = -1;
  listP->tail = *prev >= 0 && listP->next[*prev] >= 0 ? listP->tail : *prev;
}

/*
 * Add an ID to the tail of the NR_list in O(1). Note that there is
 * corresponding remove_tail_nr_list(), as we cannot set the tail backwards and
 * therefore need to go through the whole list (use remove_nr_list())
 */
void add_tail_nr_list(NR_list_t *listP, int id)
{
  int *last = listP->tail < 0 ? &listP->head : &listP->next[listP->tail];
  *last = id;
  listP->next[id] = -1;
  listP->tail = id;
}

/*
 * Add an ID to the front of the NR_list in O(1)
 */
void add_front_nr_list(NR_list_t *listP, int id)
{
  const int ohead = listP->head;
  listP->head = id;
  listP->next[id] = ohead;
  if (listP->tail < 0)
    listP->tail = id;
}

/*
 * Remove an ID from the front of the NR_list in O(1)
 */
void remove_front_nr_list(NR_list_t *listP)
{
  AssertFatal(listP->head >= 0, "Nothing to remove\n");
  const int ohead = listP->head;
  listP->head = listP->next[ohead];
  listP->next[ohead] = -1;
  if (listP->head < 0)
    listP->tail = -1;
}

int find_nr_UE_id(module_id_t mod_idP, rnti_t rntiP)
//------------------------------------------------------------------------------
{
  int UE_id;
  NR_UE_info_t *UE_info = &RC.nrmac[mod_idP]->UE_info;

  for (UE_id = 0; UE_id < MAX_MOBILES_PER_GNB; UE_id++) {
    if (UE_info->active[UE_id]) {
      if (UE_info->rnti[UE_id] == rntiP) {
        return UE_id;
      }
    }
  }

  return -1;
}

void set_Y(int Y[3][160], rnti_t rnti) {
  const int A[3] = {39827, 39829, 39839};
  const int D = 65537;

  Y[0][0] = (A[0] * rnti) % D;
  Y[1][0] = (A[1] * rnti) % D;
  Y[2][0] = (A[2] * rnti) % D;

  for (int s = 1; s < 160; s++) {
    Y[0][s] = (A[0] * Y[0][s - 1]) % D;
    Y[1][s] = (A[1] * Y[1][s - 1]) % D;
    Y[2][s] = (A[2] * Y[2][s - 1]) % D;
  }
}

int find_nr_RA_id(module_id_t mod_idP, int CC_idP, rnti_t rntiP) {
//------------------------------------------------------------------------------
  int RA_id;
  RA_t *ra = (RA_t *) &RC.nrmac[mod_idP]->common_channels[CC_idP].ra[0];

  for (RA_id = 0; RA_id < NB_RA_PROC_MAX; RA_id++) {
    LOG_D(MAC, "Checking RA_id %d for %x : state %d\n",
          RA_id,
          rntiP,
          ra[RA_id].state);

    if (ra[RA_id].state != IDLE && ra[RA_id].rnti == rntiP)
      return RA_id;
  }

  return -1;
}

int get_nrofHARQ_ProcessesForPDSCH(e_NR_PDSCH_ServingCellConfig__nrofHARQ_ProcessesForPDSCH n)
{
  switch (n) {
  case NR_PDSCH_ServingCellConfig__nrofHARQ_ProcessesForPDSCH_n2:
    return 2;
  case NR_PDSCH_ServingCellConfig__nrofHARQ_ProcessesForPDSCH_n4:
    return 4;
  case NR_PDSCH_ServingCellConfig__nrofHARQ_ProcessesForPDSCH_n6:
    return 6;
  case NR_PDSCH_ServingCellConfig__nrofHARQ_ProcessesForPDSCH_n10:
    return 10;
  case NR_PDSCH_ServingCellConfig__nrofHARQ_ProcessesForPDSCH_n12:
    return 12;
  case NR_PDSCH_ServingCellConfig__nrofHARQ_ProcessesForPDSCH_n16:
    return 16;
  default:
    return 8;
  }
}

//------------------------------------------------------------------------------
int add_new_nr_ue(module_id_t mod_idP, rnti_t rntiP, NR_CellGroupConfig_t *secondaryCellGroup)
{
  NR_UE_info_t *UE_info = &RC.nrmac[mod_idP]->UE_info;
  LOG_I(MAC, "[gNB %d] Adding UE with rnti %x (num_UEs %d)\n",
        mod_idP,
        rntiP,
        UE_info->num_UEs);
  dump_nr_list(&UE_info->list);

  for (int i = 0; i < MAX_MOBILES_PER_GNB; i++) {
    if (UE_info->active[i])
      continue;

    int UE_id = i;
    UE_info->num_UEs++;
    UE_info->active[UE_id] = true;
    UE_info->rnti[UE_id] = rntiP;
    UE_info->secondaryCellGroup[UE_id] = secondaryCellGroup;
    add_nr_list(&UE_info->list, UE_id);
    memset(&UE_info->mac_stats[UE_id], 0, sizeof(NR_mac_stats_t));
    set_Y(UE_info->Y[UE_id], rntiP);
    compute_csi_bitlen(secondaryCellGroup, UE_info, UE_id);
    NR_UE_sched_ctrl_t *sched_ctrl = &UE_info->UE_sched_ctrl[UE_id];
    memset(sched_ctrl, 0, sizeof(*sched_ctrl));
    sched_ctrl->ta_frame = 0;
    sched_ctrl->ta_update = 31;
    sched_ctrl->ta_apply = false;
    sched_ctrl->ul_rssi = 0;
    /* set illegal time domain allocation to force recomputation of all fields */
    sched_ctrl->pusch_save.time_domain_allocation = -1;
    const NR_ServingCellConfig_t *servingCellConfig = secondaryCellGroup->spCellConfig->spCellConfigDedicated;

    /* Set default BWPs */
    const struct NR_ServingCellConfig__downlinkBWP_ToAddModList *bwpList = servingCellConfig->downlinkBWP_ToAddModList;
    AssertFatal(bwpList->list.count == 1,
                "downlinkBWP_ToAddModList has %d BWP!\n",
                bwpList->list.count);
    const int bwp_id = 1;
    sched_ctrl->active_bwp = bwpList->list.array[bwp_id - 1];
    const struct NR_UplinkConfig__uplinkBWP_ToAddModList *ubwpList = servingCellConfig->uplinkConfig->uplinkBWP_ToAddModList;
    AssertFatal(ubwpList->list.count == 1,
                "uplinkBWP_ToAddModList has %d BWP!\n",
                ubwpList->list.count);
    sched_ctrl->active_ubwp = ubwpList->list.array[bwp_id - 1];

    /* get Number of HARQ processes for this UE */
    AssertFatal(servingCellConfig->pdsch_ServingCellConfig->present == NR_SetupRelease_PDSCH_ServingCellConfig_PR_setup,
                "no pdsch-ServingCellConfig found for UE %d\n",
                UE_id);
    const NR_PDSCH_ServingCellConfig_t *pdsch = servingCellConfig->pdsch_ServingCellConfig->choice.setup;
    const int nrofHARQ = pdsch->nrofHARQ_ProcessesForPDSCH ?
        get_nrofHARQ_ProcessesForPDSCH(*pdsch->nrofHARQ_ProcessesForPDSCH) : 8;
    // add all available DL HARQ processes for this UE
    create_nr_list(&sched_ctrl->available_dl_harq, nrofHARQ);
    for (int harq = 0; harq < nrofHARQ; harq++)
      add_tail_nr_list(&sched_ctrl->available_dl_harq, harq);
    create_nr_list(&sched_ctrl->feedback_dl_harq, nrofHARQ);
    create_nr_list(&sched_ctrl->retrans_dl_harq, nrofHARQ);

    // add all available UL HARQ processes for this UE
    create_nr_list(&sched_ctrl->available_ul_harq, 16);
    for (int harq = 0; harq < 16; harq++)
      add_tail_nr_list(&sched_ctrl->available_ul_harq, harq);
    create_nr_list(&sched_ctrl->feedback_ul_harq, 16);
    create_nr_list(&sched_ctrl->retrans_ul_harq, 16);
    LOG_I(MAC, "gNB %d] Add NR UE_id %d : rnti %x\n",
          mod_idP,
          UE_id,
          rntiP);
    dump_nr_list(&UE_info->list);
    return (UE_id);
  }

  // printf("MAC: cannot add new UE for rnti %x\n", rntiP);
  LOG_E(MAC, "error in add_new_ue(), could not find space in UE_info, Dumping UE list\n");
  dump_nr_list(&UE_info->list);
  return -1;
}

/* hack data to remove UE in the phy */
int rnti_to_remove[10];
volatile int rnti_to_remove_count;
pthread_mutex_t rnti_to_remove_mutex = PTHREAD_MUTEX_INITIALIZER;

void mac_remove_nr_ue(module_id_t mod_id, rnti_t rnti)
{
  int UE_id;
  int i;
  NR_UE_info_t *UE_info = &RC.nrmac[mod_id]->UE_info;

  for (i = 0; i < MAX_MOBILES_PER_GNB; i++) {

    if (UE_info->active[i] != TRUE)
      continue;
    if (UE_info->rnti[i] != rnti)
      continue;

    /* UE found, remove it */
    UE_id = i;

    UE_info->num_UEs--;
    UE_info->active[UE_id] = FALSE;
    UE_info->rnti[UE_id] = 0;
    remove_nr_list(&UE_info->list, UE_id);
    NR_UE_sched_ctrl_t *sched_ctrl = &UE_info->UE_sched_ctrl[UE_id];
    destroy_nr_list(&sched_ctrl->available_dl_harq);
    destroy_nr_list(&sched_ctrl->feedback_dl_harq);
    destroy_nr_list(&sched_ctrl->retrans_dl_harq);
    destroy_nr_list(&sched_ctrl->available_ul_harq);
    destroy_nr_list(&sched_ctrl->feedback_ul_harq);
    destroy_nr_list(&sched_ctrl->retrans_ul_harq);
    LOG_I(MAC, "[gNB %d] Remove NR UE_id %d : rnti %x\n",
          mod_id,
          UE_id,
          rnti);

    /* hack to remove UE in the phy */
    if (pthread_mutex_lock(&rnti_to_remove_mutex)) exit(1);
    if (rnti_to_remove_count == 10) exit(1);
    rnti_to_remove[rnti_to_remove_count] = rnti;
    LOG_W(MAC, "to remove in mac rnti_to_remove[%d]=%d\n", rnti_to_remove_count, rnti);
    rnti_to_remove_count++;
    if (pthread_mutex_unlock(&rnti_to_remove_mutex)) exit(1);
  }
}

uint8_t nr_get_tpc(int target, uint8_t cqi, int incr) {
  // al values passed to this function are x10

  int snrx10 = (cqi*5) - 640;
  if (snrx10 > target + incr) return 0; // decrease 1dB
  if (snrx10 < target - incr) return 2; // increase 1dB
  if (snrx10 < target - (3*incr)) return 3; // increase 3dB
  return 1; // no change
}


void get_pdsch_to_harq_feedback(int Mod_idP,
                                int UE_id,
                                NR_SearchSpace__searchSpaceType_PR ss_type,
                                uint8_t *pdsch_to_harq_feedback) {

  int bwp_id=1;
  NR_UE_info_t *UE_info = &RC.nrmac[Mod_idP]->UE_info;
  NR_CellGroupConfig_t *secondaryCellGroup = UE_info->secondaryCellGroup[UE_id];
  NR_BWP_Downlink_t *bwp=secondaryCellGroup->spCellConfig->spCellConfigDedicated->downlinkBWP_ToAddModList->list.array[bwp_id-1];
  NR_BWP_Uplink_t *ubwp=secondaryCellGroup->spCellConfig->spCellConfigDedicated->uplinkConfig->uplinkBWP_ToAddModList->list.array[bwp_id-1];

  NR_SearchSpace_t *ss;

  // common search type uses DCI format 1_0
  if (ss_type == NR_SearchSpace__searchSpaceType_PR_common) {
    for (int i=0; i<8; i++)
      pdsch_to_harq_feedback[i] = i+1;
  }
  else {

    // searching for a ue specific search space
    int found=0;
 
    for (int i=0;i<bwp->bwp_Dedicated->pdcch_Config->choice.setup->searchSpacesToAddModList->list.count;i++) {
      ss=bwp->bwp_Dedicated->pdcch_Config->choice.setup->searchSpacesToAddModList->list.array[i];
      AssertFatal(ss->controlResourceSetId != NULL,"ss->controlResourceSetId is null\n");
      AssertFatal(ss->searchSpaceType != NULL,"ss->searchSpaceType is null\n");
      if (ss->searchSpaceType->present == ss_type) {
       found=1;
       break;
      }
    }
    AssertFatal(found==1,"Couldn't find a ue specific searchspace\n");


    if (ss->searchSpaceType->choice.ue_Specific->dci_Formats == NR_SearchSpace__searchSpaceType__ue_Specific__dci_Formats_formats0_0_And_1_0) {
      for (int i=0; i<8; i++)
        pdsch_to_harq_feedback[i] = i+1;
    }
    else {
      if(ubwp->bwp_Dedicated->pucch_Config->choice.setup->dl_DataToUL_ACK != NULL) {
        for (int i=0; i<8; i++)
          pdsch_to_harq_feedback[i] = *ubwp->bwp_Dedicated->pucch_Config->choice.setup->dl_DataToUL_ACK->list.array[i];
      }
      else
        AssertFatal(0==1,"There is no allocated dl_DataToUL_ACK for pdsch to harq feedback\n");
    }
  }
}


<<<<<<< HEAD
void nr_csirs_scheduling(int Mod_idP,
                         int UE_id,
                         frame_t frame,
                         sub_frame_t slot,
                         int n_slots_frame){

  int CC_id = 0;
  NR_UE_info_t *UE_info = &RC.nrmac[Mod_idP]->UE_info;
  NR_UE_sched_ctrl_t *sched_ctrl = &UE_info->UE_sched_ctrl[UE_id];
  NR_CellGroupConfig_t *secondaryCellGroup = UE_info->secondaryCellGroup[UE_id];
  NR_CSI_MeasConfig_t *csi_measconfig = secondaryCellGroup->spCellConfig->spCellConfigDedicated->csi_MeasConfig->choice.setup;
  NR_NZP_CSI_RS_Resource_t *nzpcsi;
  int period, offset;
  gNB_MAC_INST *gNB_mac = RC.nrmac[Mod_idP];
  uint8_t *vrb_map = RC.nrmac[Mod_idP]->common_channels[CC_id].vrb_map;
  nfapi_nr_dl_tti_request_body_t *dl_req = &gNB_mac->DL_req[CC_id].dl_tti_request_body;
  NR_BWP_Downlink_t *bwp=secondaryCellGroup->spCellConfig->spCellConfigDedicated->downlinkBWP_ToAddModList->list.array[sched_ctrl->active_bwp->bwp_Id-1];

  AssertFatal(csi_measconfig->nzp_CSI_RS_ResourceToAddModList->list.count>0,"NO CSI report configuration available");

  for (int id = 0; id < csi_measconfig->nzp_CSI_RS_ResourceToAddModList->list.count; id++){
    nzpcsi = csi_measconfig->nzp_CSI_RS_ResourceToAddModList->list.array[id];
    NR_CSI_RS_ResourceMapping_t  resourceMapping = nzpcsi->resourceMapping;
    csi_period_offset(NULL,nzpcsi,&period,&offset);

    if((frame*n_slots_frame+slot-offset)%period == 0) {

      LOG_I(MAC,"Scheduling CSI-RS in frame %d slot %d\n",frame,slot);

      nfapi_nr_dl_tti_request_pdu_t *dl_tti_csirs_pdu = &dl_req->dl_tti_pdu_list[dl_req->nPDUs];
      memset((void*)dl_tti_csirs_pdu,0,sizeof(nfapi_nr_dl_tti_request_pdu_t));
      dl_tti_csirs_pdu->PDUType = NFAPI_NR_DL_TTI_CSI_RS_PDU_TYPE;
      dl_tti_csirs_pdu->PDUSize = (uint8_t)(2+sizeof(nfapi_nr_dl_tti_csi_rs_pdu));

      nfapi_nr_dl_tti_csi_rs_pdu_rel15_t *csirs_pdu_rel15 = &dl_tti_csirs_pdu->csi_rs_pdu.csi_rs_pdu_rel15;

      csirs_pdu_rel15->bwp_size  = NRRIV2BW(bwp->bwp_Common->genericParameters.locationAndBandwidth,275);
      csirs_pdu_rel15->bwp_start = NRRIV2PRBOFFSET(bwp->bwp_Common->genericParameters.locationAndBandwidth,275);
      csirs_pdu_rel15->subcarrier_spacing = bwp->bwp_Common->genericParameters.subcarrierSpacing;
      if (bwp->bwp_Common->genericParameters.cyclicPrefix)
        csirs_pdu_rel15->cyclic_prefix = *bwp->bwp_Common->genericParameters.cyclicPrefix;
      else
        csirs_pdu_rel15->cyclic_prefix = 0;

      csirs_pdu_rel15->start_rb = resourceMapping.freqBand.startingRB;
      csirs_pdu_rel15->nr_of_rbs = resourceMapping.freqBand.nrofRBs;
      csirs_pdu_rel15->csi_type = 1; // NZP-CSI-RS
      csirs_pdu_rel15->symb_l0 = resourceMapping.firstOFDMSymbolInTimeDomain;
      if (resourceMapping.firstOFDMSymbolInTimeDomain2)
        csirs_pdu_rel15->symb_l1 = *resourceMapping.firstOFDMSymbolInTimeDomain2;
      csirs_pdu_rel15->cdm_type = resourceMapping.cdm_Type;
      csirs_pdu_rel15->freq_density = resourceMapping.density.present;
      if ((resourceMapping.density.present == NR_CSI_RS_ResourceMapping__density_PR_dot5)
          && (resourceMapping.density.choice.dot5 == NR_CSI_RS_ResourceMapping__density__dot5_evenPRBs))
        csirs_pdu_rel15->freq_density--;
      csirs_pdu_rel15->scramb_id = nzpcsi->scramblingID;
      csirs_pdu_rel15->power_control_offset = nzpcsi->powerControlOffset + 8;
      if (nzpcsi->powerControlOffsetSS)
        csirs_pdu_rel15->power_control_offset_ss = *nzpcsi->powerControlOffsetSS;
      else
        csirs_pdu_rel15->power_control_offset_ss = 1; // 0 dB
      switch(resourceMapping.frequencyDomainAllocation.present){
        case NR_CSI_RS_ResourceMapping__frequencyDomainAllocation_PR_row1:
          csirs_pdu_rel15->row = 1;
          csirs_pdu_rel15->freq_domain = ((resourceMapping.frequencyDomainAllocation.choice.row1.buf[0])>>4)&0x0f;
          break;
        case NR_CSI_RS_ResourceMapping__frequencyDomainAllocation_PR_row2:
          csirs_pdu_rel15->row = 2;
          csirs_pdu_rel15->freq_domain = (((resourceMapping.frequencyDomainAllocation.choice.row1.buf[1]>>4)&0x0f) |
                                         ((resourceMapping.frequencyDomainAllocation.choice.row1.buf[0]<<8)&0xf0));
          break;
        case NR_CSI_RS_ResourceMapping__frequencyDomainAllocation_PR_row4:
          csirs_pdu_rel15->row = 4;
          csirs_pdu_rel15->freq_domain = ((resourceMapping.frequencyDomainAllocation.choice.row1.buf[0])>>5)&0x0f;
          break;
        case NR_CSI_RS_ResourceMapping__frequencyDomainAllocation_PR_other:
          csirs_pdu_rel15->freq_domain = ((resourceMapping.frequencyDomainAllocation.choice.row1.buf[0])>>2)&0x0f;
          // determining the row of table 7.4.1.5.3-1 in 38.211
          switch(resourceMapping.nrofPorts){
            case NR_CSI_RS_ResourceMapping__nrofPorts_p1:
              break;
            case NR_CSI_RS_ResourceMapping__nrofPorts_p2:
              csirs_pdu_rel15->row = 3;
              break;
            case NR_CSI_RS_ResourceMapping__nrofPorts_p4:
              csirs_pdu_rel15->row = 5;
              break;
            case NR_CSI_RS_ResourceMapping__nrofPorts_p8:
              if (resourceMapping.cdm_Type == NR_CSI_RS_ResourceMapping__cdm_Type_cdm4_FD2_TD2)
                csirs_pdu_rel15->row = 8;
              else{
                int num_k = 0;
                for (int k=0; k<6; k++)
                  num_k+=(((csirs_pdu_rel15->freq_domain)>>k)&0x01);
                if(num_k==4)
                  csirs_pdu_rel15->row = 6;
                else
                  csirs_pdu_rel15->row = 7;
              }
              break;
            case NR_CSI_RS_ResourceMapping__nrofPorts_p12:
              if (resourceMapping.cdm_Type == NR_CSI_RS_ResourceMapping__cdm_Type_cdm4_FD2_TD2)
                csirs_pdu_rel15->row = 10;
              else
                csirs_pdu_rel15->row = 9;
              break;
            case NR_CSI_RS_ResourceMapping__nrofPorts_p16:
              if (resourceMapping.cdm_Type == NR_CSI_RS_ResourceMapping__cdm_Type_cdm4_FD2_TD2)
                csirs_pdu_rel15->row = 12;
              else
                csirs_pdu_rel15->row = 11;
              break;
            case NR_CSI_RS_ResourceMapping__nrofPorts_p24:
              if (resourceMapping.cdm_Type == NR_CSI_RS_ResourceMapping__cdm_Type_cdm4_FD2_TD2)
                csirs_pdu_rel15->row = 14;
              else{
                if (resourceMapping.cdm_Type == NR_CSI_RS_ResourceMapping__cdm_Type_cdm8_FD2_TD4)
                  csirs_pdu_rel15->row = 15;
                else
                  csirs_pdu_rel15->row = 13;
              }
              break;
            case NR_CSI_RS_ResourceMapping__nrofPorts_p32:
              if (resourceMapping.cdm_Type == NR_CSI_RS_ResourceMapping__cdm_Type_cdm4_FD2_TD2)
                csirs_pdu_rel15->row = 17;
              else{
                if (resourceMapping.cdm_Type == NR_CSI_RS_ResourceMapping__cdm_Type_cdm8_FD2_TD4)
                  csirs_pdu_rel15->row = 18;
                else
                  csirs_pdu_rel15->row = 16;
              }
              break;
          default:
            AssertFatal(1==0,"Invalid number of ports in CSI-RS resource\n");
          }
          break;
      default:
        AssertFatal(1==0,"Invalid freqency domain allocation in CSI-RS resource\n");
      }
      dl_req->nPDUs++;
      for (int rb = csirs_pdu_rel15->start_rb; rb < csirs_pdu_rel15->nr_of_rbs; rb++)
        vrb_map[rb] = 1;
    }
  }
}


void find_aggregation_candidates(uint8_t *aggregation_level,
                                 uint8_t *nr_of_candidates,
                                 NR_SearchSpace_t *ss) {

  if (ss->nrofCandidates->aggregationLevel1 != NR_SearchSpace__nrofCandidates__aggregationLevel1_n0) {
    *aggregation_level = 1;
    *nr_of_candidates = ss->nrofCandidates->aggregationLevel1;
  }
  if (ss->nrofCandidates->aggregationLevel2 != NR_SearchSpace__nrofCandidates__aggregationLevel2_n0) {
    *aggregation_level = 2;
    *nr_of_candidates = ss->nrofCandidates->aggregationLevel2;
  }
  if (ss->nrofCandidates->aggregationLevel4 != NR_SearchSpace__nrofCandidates__aggregationLevel4_n0) {
    *aggregation_level = 4;
    *nr_of_candidates = ss->nrofCandidates->aggregationLevel4;
  }
  if (ss->nrofCandidates->aggregationLevel8 != NR_SearchSpace__nrofCandidates__aggregationLevel8_n0) {
    *aggregation_level = 8;
    *nr_of_candidates = ss->nrofCandidates->aggregationLevel8;
  }
  if (ss->nrofCandidates->aggregationLevel16 != NR_SearchSpace__nrofCandidates__aggregationLevel16_n0) {
    *aggregation_level = 16;
    *nr_of_candidates = ss->nrofCandidates->aggregationLevel16;
  }
}


=======
bool find_free_CCE(module_id_t module_id,
                   sub_frame_t slot,
                   int UE_id){
  NR_UE_sched_ctrl_t *sched_ctrl = &RC.nrmac[module_id]->UE_info.UE_sched_ctrl[UE_id];
  uint8_t nr_of_candidates;
  find_aggregation_candidates(&sched_ctrl->aggregation_level,
                              &nr_of_candidates,
                              sched_ctrl->search_space);
  const int cid = sched_ctrl->coreset->controlResourceSetId;
  const uint16_t Y = RC.nrmac[module_id]->UE_info.Y[UE_id][cid][slot];
  const int m = RC.nrmac[module_id]->UE_info.num_pdcch_cand[UE_id][cid];
  sched_ctrl->cce_index = allocate_nr_CCEs(RC.nrmac[module_id],
                                           sched_ctrl->active_bwp,
                                           sched_ctrl->coreset,
                                           sched_ctrl->aggregation_level,
                                           Y,
                                           m,
                                           nr_of_candidates);
  if (sched_ctrl->cce_index < 0)
    return false;

  RC.nrmac[module_id]->UE_info.num_pdcch_cand[UE_id][cid]++;
  return true;
}

>>>>>>> 39ab3c1e
/*void fill_nfapi_coresets_and_searchspaces(NR_CellGroupConfig_t *cg,
					  nfapi_nr_coreset_t *coreset,
					  nfapi_nr_search_space_t *search_space) {

  nfapi_nr_coreset_t *cs;
  nfapi_nr_search_space_t *ss;
  NR_ServingCellConfigCommon_t *scc=cg->spCellConfig->reconfigurationWithSync->spCellConfigCommon;
  AssertFatal(cg->spCellConfig->spCellConfigDedicated->downlinkBWP_ToAddModList->list.count == 1,
	      "downlinkBWP_ToAddModList has %d BWP!\n",
	      cg->spCellConfig->spCellConfigDedicated->downlinkBWP_ToAddModList->list.count);

  NR_BWP_Downlink_t *bwp=cg->spCellConfig->spCellConfigDedicated->downlinkBWP_ToAddModList->list.array[0];
  struct NR_PDCCH_Config__controlResourceSetToAddModList *coreset_list = bwp->bwp_Dedicated->pdcch_Config->choice.setup->controlResourceSetToAddModList;
  AssertFatal(coreset_list->list.count>0,
	      "cs list has 0 elements\n");
  for (int i=0;i<coreset_list->list.count;i++) {
    NR_ControlResourceSet_t *coreset_i=coreset_list->list.array[i];
    cs = coreset + coreset_i->controlResourceSetId;
      
    cs->coreset_id = coreset_i->controlResourceSetId;
    AssertFatal(coreset_i->frequencyDomainResources.size <=8 && coreset_i->frequencyDomainResources.size>0,
		"coreset_i->frequencyDomainResources.size=%d\n",
		(int)coreset_i->frequencyDomainResources.size);
  
    for (int f=0;f<coreset_i->frequencyDomainResources.size;f++)
      ((uint8_t*)&cs->frequency_domain_resources)[coreset_i->frequencyDomainResources.size-1-f]=coreset_i->frequencyDomainResources.buf[f];
    
    cs->frequency_domain_resources>>=coreset_i->frequencyDomainResources.bits_unused;
    
    cs->duration = coreset_i->duration;
    // Need to add information about TCI_StateIDs

    if (coreset_i->cce_REG_MappingType.present == NR_ControlResourceSet__cce_REG_MappingType_PR_nonInterleaved)
      cs->cce_reg_mapping_type = NFAPI_NR_CCE_REG_MAPPING_NON_INTERLEAVED;
    else {
      cs->cce_reg_mapping_type = NFAPI_NR_CCE_REG_MAPPING_INTERLEAVED;

      if (coreset_i->cce_REG_MappingType.choice.interleaved->reg_BundleSize==NR_ControlResourceSet__cce_REG_MappingType__interleaved__reg_BundleSize_n6)
	cs->reg_bundle_size = 6;
      else cs->reg_bundle_size = 2+coreset_i->cce_REG_MappingType.choice.interleaved->reg_BundleSize;

      if (coreset_i->cce_REG_MappingType.choice.interleaved->interleaverSize==NR_ControlResourceSet__cce_REG_MappingType__interleaved__interleaverSize_n6)
	cs->interleaver_size = 6;
      else cs->interleaver_size = 2+coreset_i->cce_REG_MappingType.choice.interleaved->interleaverSize;

      if (coreset_i->cce_REG_MappingType.choice.interleaved->shiftIndex)
	cs->shift_index = *coreset_i->cce_REG_MappingType.choice.interleaved->shiftIndex;
      else cs->shift_index = 0;
    }
    
    if (coreset_i->precoderGranularity == NR_ControlResourceSet__precoderGranularity_sameAsREG_bundle)
      cs->precoder_granularity = NFAPI_NR_CSET_SAME_AS_REG_BUNDLE;
    else cs->precoder_granularity = NFAPI_NR_CSET_ALL_CONTIGUOUS_RBS;
    if (coreset_i->tci_PresentInDCI == NULL) cs->tci_present_in_dci = 0;
    else                                     cs->tci_present_in_dci = 1;

    if (coreset_i->tci_PresentInDCI == NULL) cs->dmrs_scrambling_id = 0;
    else                                     cs->dmrs_scrambling_id = *coreset_i->tci_PresentInDCI;
  }

  struct NR_PDCCH_ConfigCommon__commonSearchSpaceList *commonSearchSpaceList = bwp->bwp_Common->pdcch_ConfigCommon->choice.setup->commonSearchSpaceList;
  AssertFatal(commonSearchSpaceList->list.count>0,
	      "common SearchSpace list has 0 elements\n");
  // Common searchspace list
  for (int i=0;i<commonSearchSpaceList->list.count;i++) {
    NR_SearchSpace_t *searchSpace_i=commonSearchSpaceList->list.array[i];  
    ss=search_space + searchSpace_i->searchSpaceId;
    if (searchSpace_i->controlResourceSetId) ss->coreset_id = *searchSpace_i->controlResourceSetId;
    switch(searchSpace_i->monitoringSlotPeriodicityAndOffset->present) {
    case NR_SearchSpace__monitoringSlotPeriodicityAndOffset_PR_sl1:
      ss->slot_monitoring_periodicity = NFAPI_NR_SS_PERIODICITY_SL1;
      break;
    case NR_SearchSpace__monitoringSlotPeriodicityAndOffset_PR_sl2:
      ss->slot_monitoring_periodicity = NFAPI_NR_SS_PERIODICITY_SL2;
      ss->slot_monitoring_offset = searchSpace_i->monitoringSlotPeriodicityAndOffset->choice.sl2;
      break;
    case NR_SearchSpace__monitoringSlotPeriodicityAndOffset_PR_sl4:
      ss->slot_monitoring_periodicity = NFAPI_NR_SS_PERIODICITY_SL4;
      ss->slot_monitoring_offset = searchSpace_i->monitoringSlotPeriodicityAndOffset->choice.sl4;
      break;
    case NR_SearchSpace__monitoringSlotPeriodicityAndOffset_PR_sl5:
      ss->slot_monitoring_periodicity = NFAPI_NR_SS_PERIODICITY_SL5;
      ss->slot_monitoring_offset = searchSpace_i->monitoringSlotPeriodicityAndOffset->choice.sl5;
      break;
    case NR_SearchSpace__monitoringSlotPeriodicityAndOffset_PR_sl8:
      ss->slot_monitoring_periodicity = NFAPI_NR_SS_PERIODICITY_SL8;
      ss->slot_monitoring_offset = searchSpace_i->monitoringSlotPeriodicityAndOffset->choice.sl8;
      break;
    case NR_SearchSpace__monitoringSlotPeriodicityAndOffset_PR_sl10:
      ss->slot_monitoring_periodicity = NFAPI_NR_SS_PERIODICITY_SL10;
      ss->slot_monitoring_offset = searchSpace_i->monitoringSlotPeriodicityAndOffset->choice.sl10;
      break;
    case NR_SearchSpace__monitoringSlotPeriodicityAndOffset_PR_sl16:
      ss->slot_monitoring_periodicity = NFAPI_NR_SS_PERIODICITY_SL16;
      ss->slot_monitoring_offset = searchSpace_i->monitoringSlotPeriodicityAndOffset->choice.sl16;
      break;
    case NR_SearchSpace__monitoringSlotPeriodicityAndOffset_PR_sl20:
      ss->slot_monitoring_periodicity = NFAPI_NR_SS_PERIODICITY_SL20;
      ss->slot_monitoring_offset = searchSpace_i->monitoringSlotPeriodicityAndOffset->choice.sl20;
      break;
    case NR_SearchSpace__monitoringSlotPeriodicityAndOffset_PR_sl40:
      ss->slot_monitoring_periodicity = NFAPI_NR_SS_PERIODICITY_SL40;
      ss->slot_monitoring_offset = searchSpace_i->monitoringSlotPeriodicityAndOffset->choice.sl40;
      break;
    case NR_SearchSpace__monitoringSlotPeriodicityAndOffset_PR_sl80:
      ss->slot_monitoring_periodicity = NFAPI_NR_SS_PERIODICITY_SL80;
      ss->slot_monitoring_offset = searchSpace_i->monitoringSlotPeriodicityAndOffset->choice.sl80;
      break;
    case NR_SearchSpace__monitoringSlotPeriodicityAndOffset_PR_sl160:
      ss->slot_monitoring_periodicity = NFAPI_NR_SS_PERIODICITY_SL160;
      ss->slot_monitoring_offset = searchSpace_i->monitoringSlotPeriodicityAndOffset->choice.sl160;
      break;
    case NR_SearchSpace__monitoringSlotPeriodicityAndOffset_PR_sl320:
      ss->slot_monitoring_periodicity = NFAPI_NR_SS_PERIODICITY_SL320;
      ss->slot_monitoring_offset = searchSpace_i->monitoringSlotPeriodicityAndOffset->choice.sl320;
      break;
    case NR_SearchSpace__monitoringSlotPeriodicityAndOffset_PR_sl640:
      ss->slot_monitoring_periodicity = NFAPI_NR_SS_PERIODICITY_SL640;
      ss->slot_monitoring_offset = searchSpace_i->monitoringSlotPeriodicityAndOffset->choice.sl640;
      break;
    case NR_SearchSpace__monitoringSlotPeriodicityAndOffset_PR_sl1280:
      ss->slot_monitoring_periodicity = NFAPI_NR_SS_PERIODICITY_SL1280;
      ss->slot_monitoring_offset = searchSpace_i->monitoringSlotPeriodicityAndOffset->choice.sl1280;
      break;
    case NR_SearchSpace__monitoringSlotPeriodicityAndOffset_PR_sl2560:
      ss->slot_monitoring_periodicity = NFAPI_NR_SS_PERIODICITY_SL2560;
      ss->slot_monitoring_offset = searchSpace_i->monitoringSlotPeriodicityAndOffset->choice.sl2560;
      break;
    default:
      AssertFatal(1==0,"Shouldn't get here\n");
      break;    
    }
    if (searchSpace_i->duration) ss->duration = *searchSpace_i->duration;
    else                         ss->duration = 1;


    AssertFatal(searchSpace_i->monitoringSymbolsWithinSlot->size == 2,
		"ss_i->monitoringSymbolsWithinSlot = %d != 2\n",
		(int)searchSpace_i->monitoringSymbolsWithinSlot->size);
    ((uint8_t*)&ss->monitoring_symbols_in_slot)[1] = searchSpace_i->monitoringSymbolsWithinSlot->buf[0];
    ((uint8_t*)&ss->monitoring_symbols_in_slot)[0] = searchSpace_i->monitoringSymbolsWithinSlot->buf[1];

    AssertFatal(searchSpace_i->nrofCandidates!=NULL,"searchSpace_%d->nrofCandidates is null\n",(int)searchSpace_i->searchSpaceId);
    if (searchSpace_i->nrofCandidates->aggregationLevel1 == NR_SearchSpace__nrofCandidates__aggregationLevel1_n8)
      ss->number_of_candidates[0] = 8;
    else ss->number_of_candidates[0] = searchSpace_i->nrofCandidates->aggregationLevel1;
    if (searchSpace_i->nrofCandidates->aggregationLevel2 == NR_SearchSpace__nrofCandidates__aggregationLevel2_n8)
      ss->number_of_candidates[1] = 8;
    else ss->number_of_candidates[1] = searchSpace_i->nrofCandidates->aggregationLevel2;
    if (searchSpace_i->nrofCandidates->aggregationLevel4 == NR_SearchSpace__nrofCandidates__aggregationLevel4_n8)
      ss->number_of_candidates[2] = 8;
    else ss->number_of_candidates[2] = searchSpace_i->nrofCandidates->aggregationLevel4;
    if (searchSpace_i->nrofCandidates->aggregationLevel8 == NR_SearchSpace__nrofCandidates__aggregationLevel8_n8)
      ss->number_of_candidates[3] = 8;
    else ss->number_of_candidates[3] = searchSpace_i->nrofCandidates->aggregationLevel8;
    if (searchSpace_i->nrofCandidates->aggregationLevel16 == NR_SearchSpace__nrofCandidates__aggregationLevel16_n8)
      ss->number_of_candidates[4] = 8;
    else ss->number_of_candidates[4] = searchSpace_i->nrofCandidates->aggregationLevel16;      

    AssertFatal(searchSpace_i->searchSpaceType->present==NR_SearchSpace__searchSpaceType_PR_common,
		"searchspace %d is not common\n",(int)searchSpace_i->searchSpaceId);
    AssertFatal(searchSpace_i->searchSpaceType->choice.common!=NULL,
		"searchspace %d common is null\n",(int)searchSpace_i->searchSpaceId);
    ss->search_space_type = NFAPI_NR_SEARCH_SPACE_TYPE_COMMON;
    if (searchSpace_i->searchSpaceType->choice.common->dci_Format0_0_AndFormat1_0)
      ss->css_formats_0_0_and_1_0 = 1;
    if (searchSpace_i->searchSpaceType->choice.common->dci_Format2_0) {
      ss->css_format_2_0 = 1;
      // add aggregation info
    }
    if (searchSpace_i->searchSpaceType->choice.common->dci_Format2_1)
      ss->css_format_2_1 = 1;
    if (searchSpace_i->searchSpaceType->choice.common->dci_Format2_2)
      ss->css_format_2_2 = 1;
    if (searchSpace_i->searchSpaceType->choice.common->dci_Format2_3)
      ss->css_format_2_3 = 1;
  }

  struct NR_PDCCH_Config__searchSpacesToAddModList *dedicatedSearchSpaceList = bwp->bwp_Dedicated->pdcch_Config->choice.setup->searchSpacesToAddModList;
  AssertFatal(dedicatedSearchSpaceList->list.count>0,
	      "Dedicated Search Space list has 0 elements\n");
  // Dedicated searchspace list
  for (int i=0;i<dedicatedSearchSpaceList->list.count;i++) {
    NR_SearchSpace_t *searchSpace_i=dedicatedSearchSpaceList->list.array[i];  
    ss=search_space + searchSpace_i->searchSpaceId;
    ss->search_space_id = searchSpace_i->searchSpaceId;
    if (searchSpace_i->controlResourceSetId) ss->coreset_id = *searchSpace_i->controlResourceSetId;
    switch(searchSpace_i->monitoringSlotPeriodicityAndOffset->present) {
    case NR_SearchSpace__monitoringSlotPeriodicityAndOffset_PR_sl1:
      ss->slot_monitoring_periodicity = NFAPI_NR_SS_PERIODICITY_SL1;
      break;
    case NR_SearchSpace__monitoringSlotPeriodicityAndOffset_PR_sl2:
      ss->slot_monitoring_periodicity = NFAPI_NR_SS_PERIODICITY_SL2;
      ss->slot_monitoring_offset = searchSpace_i->monitoringSlotPeriodicityAndOffset->choice.sl2;
      break;
    case NR_SearchSpace__monitoringSlotPeriodicityAndOffset_PR_sl4:
      ss->slot_monitoring_periodicity = NFAPI_NR_SS_PERIODICITY_SL4;
      ss->slot_monitoring_offset = searchSpace_i->monitoringSlotPeriodicityAndOffset->choice.sl4;
      break;
    case NR_SearchSpace__monitoringSlotPeriodicityAndOffset_PR_sl5:
      ss->slot_monitoring_periodicity = NFAPI_NR_SS_PERIODICITY_SL5;
      ss->slot_monitoring_offset = searchSpace_i->monitoringSlotPeriodicityAndOffset->choice.sl5;
      break;
    case NR_SearchSpace__monitoringSlotPeriodicityAndOffset_PR_sl8:
      ss->slot_monitoring_periodicity = NFAPI_NR_SS_PERIODICITY_SL8;
      ss->slot_monitoring_offset = searchSpace_i->monitoringSlotPeriodicityAndOffset->choice.sl8;
      break;
    case NR_SearchSpace__monitoringSlotPeriodicityAndOffset_PR_sl10:
      ss->slot_monitoring_periodicity = NFAPI_NR_SS_PERIODICITY_SL10;
      ss->slot_monitoring_offset = searchSpace_i->monitoringSlotPeriodicityAndOffset->choice.sl10;
      break;
    case NR_SearchSpace__monitoringSlotPeriodicityAndOffset_PR_sl16:
      ss->slot_monitoring_periodicity = NFAPI_NR_SS_PERIODICITY_SL16;
      ss->slot_monitoring_offset = searchSpace_i->monitoringSlotPeriodicityAndOffset->choice.sl16;
      break;
    case NR_SearchSpace__monitoringSlotPeriodicityAndOffset_PR_sl20:
      ss->slot_monitoring_periodicity = NFAPI_NR_SS_PERIODICITY_SL20;
      ss->slot_monitoring_offset = searchSpace_i->monitoringSlotPeriodicityAndOffset->choice.sl20;
      break;
    case NR_SearchSpace__monitoringSlotPeriodicityAndOffset_PR_sl40:
      ss->slot_monitoring_periodicity = NFAPI_NR_SS_PERIODICITY_SL40;
      ss->slot_monitoring_offset = searchSpace_i->monitoringSlotPeriodicityAndOffset->choice.sl40;
      break;
    case NR_SearchSpace__monitoringSlotPeriodicityAndOffset_PR_sl80:
      ss->slot_monitoring_periodicity = NFAPI_NR_SS_PERIODICITY_SL80;
      ss->slot_monitoring_offset = searchSpace_i->monitoringSlotPeriodicityAndOffset->choice.sl80;
      break;
    case NR_SearchSpace__monitoringSlotPeriodicityAndOffset_PR_sl160:
      ss->slot_monitoring_periodicity = NFAPI_NR_SS_PERIODICITY_SL160;
      ss->slot_monitoring_offset = searchSpace_i->monitoringSlotPeriodicityAndOffset->choice.sl160;
      break;
    case NR_SearchSpace__monitoringSlotPeriodicityAndOffset_PR_sl320:
      ss->slot_monitoring_periodicity = NFAPI_NR_SS_PERIODICITY_SL320;
      ss->slot_monitoring_offset = searchSpace_i->monitoringSlotPeriodicityAndOffset->choice.sl320;
      break;
    case NR_SearchSpace__monitoringSlotPeriodicityAndOffset_PR_sl640:
      ss->slot_monitoring_periodicity = NFAPI_NR_SS_PERIODICITY_SL640;
      ss->slot_monitoring_offset = searchSpace_i->monitoringSlotPeriodicityAndOffset->choice.sl640;
      break;
    case NR_SearchSpace__monitoringSlotPeriodicityAndOffset_PR_sl1280:
      ss->slot_monitoring_periodicity = NFAPI_NR_SS_PERIODICITY_SL1280;
      ss->slot_monitoring_offset = searchSpace_i->monitoringSlotPeriodicityAndOffset->choice.sl1280;
      break;
    case NR_SearchSpace__monitoringSlotPeriodicityAndOffset_PR_sl2560:
      ss->slot_monitoring_periodicity = NFAPI_NR_SS_PERIODICITY_SL2560;
      ss->slot_monitoring_offset = searchSpace_i->monitoringSlotPeriodicityAndOffset->choice.sl2560;
      break;
    default:
      AssertFatal(1==0,"Shouldn't get here\n");
      break;    
    }
    if (searchSpace_i->duration) ss->duration = *searchSpace_i->duration;
    else                         ss->duration = 1;
    
    
    AssertFatal(searchSpace_i->monitoringSymbolsWithinSlot->size == 2,
		"ss_i->monitoringSymbolsWithinSlot = %d != 2\n",
		(int)searchSpace_i->monitoringSymbolsWithinSlot->size);
    ((uint8_t*)&ss->monitoring_symbols_in_slot)[1] = searchSpace_i->monitoringSymbolsWithinSlot->buf[0];
    ((uint8_t*)&ss->monitoring_symbols_in_slot)[0] = searchSpace_i->monitoringSymbolsWithinSlot->buf[1];
    
    AssertFatal(searchSpace_i->nrofCandidates!=NULL,"searchSpace_%d->nrofCandidates is null\n",(int)searchSpace_i->searchSpaceId);
    if (searchSpace_i->nrofCandidates->aggregationLevel1 == NR_SearchSpace__nrofCandidates__aggregationLevel1_n8)
      ss->number_of_candidates[0] = 8;
    else ss->number_of_candidates[0] = searchSpace_i->nrofCandidates->aggregationLevel1;
    if (searchSpace_i->nrofCandidates->aggregationLevel2 == NR_SearchSpace__nrofCandidates__aggregationLevel2_n8)
      ss->number_of_candidates[1] = 8;
    else ss->number_of_candidates[1] = searchSpace_i->nrofCandidates->aggregationLevel2;
    if (searchSpace_i->nrofCandidates->aggregationLevel4 == NR_SearchSpace__nrofCandidates__aggregationLevel4_n8)
      ss->number_of_candidates[2] = 8;
    else ss->number_of_candidates[2] = searchSpace_i->nrofCandidates->aggregationLevel4;
    if (searchSpace_i->nrofCandidates->aggregationLevel8 == NR_SearchSpace__nrofCandidates__aggregationLevel8_n8)
      ss->number_of_candidates[3] = 8;
    else ss->number_of_candidates[3] = searchSpace_i->nrofCandidates->aggregationLevel8;
    if (searchSpace_i->nrofCandidates->aggregationLevel16 == NR_SearchSpace__nrofCandidates__aggregationLevel16_n8)
      ss->number_of_candidates[4] = 8;
    else ss->number_of_candidates[4] = searchSpace_i->nrofCandidates->aggregationLevel16;      
    
    if (searchSpace_i->searchSpaceType->present==NR_SearchSpace__searchSpaceType_PR_ue_Specific && searchSpace_i->searchSpaceType->choice.ue_Specific!=NULL) {
      
      ss->search_space_type = NFAPI_NR_SEARCH_SPACE_TYPE_UE_SPECIFIC;
      
      ss->uss_dci_formats = searchSpace_i->searchSpaceType->choice.ue_Specific-> dci_Formats;
      
    } else if (searchSpace_i->searchSpaceType->present==NR_SearchSpace__searchSpaceType_PR_common && searchSpace_i->searchSpaceType->choice.common!=NULL) {
      ss->search_space_type = NFAPI_NR_SEARCH_SPACE_TYPE_COMMON;
      
      if (searchSpace_i->searchSpaceType->choice.common->dci_Format0_0_AndFormat1_0)
	ss->css_formats_0_0_and_1_0 = 1;
      if (searchSpace_i->searchSpaceType->choice.common->dci_Format2_0) {
	ss->css_format_2_0 = 1;
	// add aggregation info
      }
      if (searchSpace_i->searchSpaceType->choice.common->dci_Format2_1)
	ss->css_format_2_1 = 1;
      if (searchSpace_i->searchSpaceType->choice.common->dci_Format2_2)
	ss->css_format_2_2 = 1;
      if (searchSpace_i->searchSpaceType->choice.common->dci_Format2_3)
	ss->css_format_2_3 = 1;
    }
  }
}
*/<|MERGE_RESOLUTION|>--- conflicted
+++ resolved
@@ -833,11 +833,7 @@
 }
 
 
-<<<<<<< HEAD
-void prepare_dci(NR_CellGroupConfig_t *secondaryCellGroup,
-=======
 void prepare_dci(const NR_CellGroupConfig_t *secondaryCellGroup,
->>>>>>> 39ab3c1e
                  dci_pdu_rel15_t *dci_pdu_rel15,
                  nr_dci_format_t format,
                  int bwp_id) {
@@ -1806,7 +1802,6 @@
 }
 
 
-<<<<<<< HEAD
 void nr_csirs_scheduling(int Mod_idP,
                          int UE_id,
                          frame_t frame,
@@ -1954,34 +1949,6 @@
 }
 
 
-void find_aggregation_candidates(uint8_t *aggregation_level,
-                                 uint8_t *nr_of_candidates,
-                                 NR_SearchSpace_t *ss) {
-
-  if (ss->nrofCandidates->aggregationLevel1 != NR_SearchSpace__nrofCandidates__aggregationLevel1_n0) {
-    *aggregation_level = 1;
-    *nr_of_candidates = ss->nrofCandidates->aggregationLevel1;
-  }
-  if (ss->nrofCandidates->aggregationLevel2 != NR_SearchSpace__nrofCandidates__aggregationLevel2_n0) {
-    *aggregation_level = 2;
-    *nr_of_candidates = ss->nrofCandidates->aggregationLevel2;
-  }
-  if (ss->nrofCandidates->aggregationLevel4 != NR_SearchSpace__nrofCandidates__aggregationLevel4_n0) {
-    *aggregation_level = 4;
-    *nr_of_candidates = ss->nrofCandidates->aggregationLevel4;
-  }
-  if (ss->nrofCandidates->aggregationLevel8 != NR_SearchSpace__nrofCandidates__aggregationLevel8_n0) {
-    *aggregation_level = 8;
-    *nr_of_candidates = ss->nrofCandidates->aggregationLevel8;
-  }
-  if (ss->nrofCandidates->aggregationLevel16 != NR_SearchSpace__nrofCandidates__aggregationLevel16_n0) {
-    *aggregation_level = 16;
-    *nr_of_candidates = ss->nrofCandidates->aggregationLevel16;
-  }
-}
-
-
-=======
 bool find_free_CCE(module_id_t module_id,
                    sub_frame_t slot,
                    int UE_id){
@@ -2007,7 +1974,7 @@
   return true;
 }
 
->>>>>>> 39ab3c1e
+
 /*void fill_nfapi_coresets_and_searchspaces(NR_CellGroupConfig_t *cg,
 					  nfapi_nr_coreset_t *coreset,
 					  nfapi_nr_search_space_t *search_space) {
