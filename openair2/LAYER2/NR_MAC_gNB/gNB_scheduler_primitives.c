--- conflicted
+++ resolved
@@ -156,7 +156,7 @@
     uint16_t target_coderate,target_qm;
     if (cqi_idx>0) {
       int cqi_table = sched_ctrl->CSI_report.cri_ri_li_pmi_cqi_report.cqi_table;
-      if (cqi_table != mcs_table_idx) 
+      if (cqi_table != mcs_table_idx)
        LOG_W(NR_MAC,"Indices of MCS tables don't correspond yet, cri_ri_li_pmi_cqi_report.cqi_table %d, mcs_table_index %d\n",cqi_table,mcs_table_idx);
       switch (cqi_table) {
         case 0:
@@ -600,8 +600,8 @@
   }
   LOG_D(NR_MAC,"MCS Table Index: %d\n",ps->mcsTableIdx);
 
-  NR_PDSCH_Config_t *pdsch_Config=NULL;
-  if (bwpd) pdsch_Config = bwpd->pdsch_Config->choice.setup;
+  NR_PDSCH_Config_t *pdsch_Config = NULL;
+  if (bwpd && bwpd->pdsch_Config) pdsch_Config = bwpd->pdsch_Config->choice.setup;
   LOG_D(NR_MAC,"tda %d, ps->time_domain_allocation %d,layers %d, ps->nrOfLayers %d, pdsch_config %p\n",tda,ps->time_domain_allocation,layers,ps->nrOfLayers,pdsch_Config);
   if (ps->time_domain_allocation != tda) {
     reset_dmrs = true;
@@ -2313,12 +2313,11 @@
     UE_info->CellGroup[UE_id] = CellGroup;
     add_nr_list(&UE_info->list, UE_id);
     memset(&UE_info->mac_stats[UE_id], 0, sizeof(NR_mac_stats_t));
-    if (CellGroup && 
-        CellGroup->spCellConfig && 
+    if (CellGroup &&
+        CellGroup->spCellConfig &&
         CellGroup->spCellConfig->spCellConfigDedicated &&
         CellGroup->spCellConfig->spCellConfigDedicated->csi_MeasConfig &&
-        CellGroup->spCellConfig->spCellConfigDedicated->csi_MeasConfig->choice.setup 
-        )
+        CellGroup->spCellConfig->spCellConfigDedicated->csi_MeasConfig->choice.setup)
       compute_csi_bitlen (CellGroup->spCellConfig->spCellConfigDedicated->csi_MeasConfig->choice.setup, UE_info, UE_id, mod_idP);
     NR_UE_sched_ctrl_t *sched_ctrl = &UE_info->UE_sched_ctrl[UE_id];
     memset(sched_ctrl, 0, sizeof(*sched_ctrl));
@@ -2643,7 +2642,7 @@
       int period, offset;
 
       nfapi_nr_dl_tti_request_body_t *dl_req = &gNB_mac->DL_req[CC_id].dl_tti_request_body;
-      NR_BWP_t *genericParameters = sched_ctrl->active_bwp ? 
+      NR_BWP_t *genericParameters = sched_ctrl->active_bwp ?
                                     &sched_ctrl->active_bwp->bwp_Common->genericParameters:
                                     &gNB_mac->common_channels[0].ServingCellConfigCommon->downlinkConfigCommon->initialDownlinkBWP->genericParameters;
       for (int id = 0; id < csi_measconfig->nzp_CSI_RS_ResourceToAddModList->list.count; id++){
@@ -2821,10 +2820,8 @@
 void nr_mac_update_timers(module_id_t module_id,
                           frame_t frame,
                           sub_frame_t slot) {
-
   NR_UE_info_t *UE_info = &RC.nrmac[module_id]->UE_info;
   const NR_list_t *UE_list = &UE_info->list;
-
   for (int UE_id = UE_list->head; UE_id >= 0; UE_id = UE_list->next[UE_id]) {
     NR_UE_sched_ctrl_t *sched_ctrl = &UE_info->UE_sched_ctrl[UE_id];
     if (sched_ctrl->rrc_processing_timer > 0) {
@@ -2832,8 +2829,10 @@
       if (sched_ctrl->rrc_processing_timer == 0) {
         LOG_I(NR_MAC, "(%d.%d) De-activating RRC processing timer for UE %d\n", frame, slot, UE_id);
 
-        const NR_ServingCellConfig_t *spCellConfigDedicated = UE_info->CellGroup[UE_id] && UE_info->CellGroup[UE_id]->spCellConfig ?
-            UE_info->CellGroup[UE_id]->spCellConfig->spCellConfigDedicated : NULL;
+        const NR_SIB1_t *sib1 = RC.nrmac[module_id]->common_channels[0].sib1 ? RC.nrmac[module_id]->common_channels[0].sib1->message.choice.c1->choice.systemInformationBlockType1 : NULL;
+        NR_CellGroupConfig_t *cg = UE_info->CellGroup[UE_id];
+        NR_ServingCellConfigCommon_t *scc = RC.nrmac[module_id]->common_channels[0].ServingCellConfigCommon;
+        const NR_ServingCellConfig_t *spCellConfigDedicated = cg && cg->spCellConfig ? cg->spCellConfig->spCellConfigDedicated : NULL;
 
         // If needed, update the Dedicated BWP
         const int current_bwp_id = sched_ctrl->active_bwp ? sched_ctrl->active_bwp->bwp_Id : 0;
@@ -2852,18 +2851,6 @@
           }
         }
 
-        const NR_SIB1_t *sib1 = RC.nrmac[module_id]->common_channels[0].sib1 ? RC.nrmac[module_id]->common_channels[0].sib1->message.choice.c1->choice.systemInformationBlockType1 : NULL;
-        NR_ServingCellConfigCommon_t *scc = RC.nrmac[module_id]->common_channels[0].ServingCellConfigCommon;
-        NR_CellGroupConfig_t *cg = UE_info->CellGroup[UE_id];
-
-<<<<<<< HEAD
-        NR_BWP_DownlinkDedicated_t *bwpd = spCellConfigDedicated ? spCellConfigDedicated->initialDownlinkBWP : NULL;
-
-        const uint8_t layers = set_dl_nrOfLayers(sched_ctrl);
-        const int tda = sched_ctrl->active_bwp && RC.nrmac[module_id]->preferred_dl_tda[sched_ctrl->active_bwp->bwp_Id][slot] >= 0 ?
-                        RC.nrmac[module_id]->preferred_dl_tda[sched_ctrl->active_bwp->bwp_Id][slot] :
-                        (sched_ctrl->pdsch_semi_static.time_domain_allocation >= 0 ? sched_ctrl->pdsch_semi_static.time_domain_allocation : 0);
-=======
         NR_BWP_Downlink_t *bwp = sched_ctrl->active_bwp;
         NR_BWP_DownlinkDedicated_t *bwpd = cg &&
                                            cg->spCellConfig &&
@@ -2875,7 +2862,6 @@
         const uint8_t layers = set_dl_nrOfLayers(sched_ctrl);
         const int tda = bwp && preferred_dl_tda[bwp->bwp_Id][slot] >= 0 ?
                         preferred_dl_tda[bwp->bwp_Id][slot] : (ps->time_domain_allocation >= 0 ? ps->time_domain_allocation : 0);
->>>>>>> d11350c0
 
         nr_set_pdsch_semi_static(sib1,
                                  scc,
@@ -2887,11 +2873,6 @@
                                  sched_ctrl,
                                  ps);
 
-<<<<<<< HEAD
-        NR_BWP_UplinkDedicated_t *ubwpd = spCellConfigDedicated &&
-                                          spCellConfigDedicated->uplinkConfig ?
-                                          spCellConfigDedicated->uplinkConfig->initialUplinkBWP : NULL;
-=======
         NR_BWP_Uplink_t *ubwp = sched_ctrl->active_ubwp;
         NR_BWP_UplinkDedicated_t *ubwpd = cg &&
                                           cg->spCellConfig &&
@@ -2900,18 +2881,11 @@
                                           cg->spCellConfig->spCellConfigDedicated->uplinkConfig->initialUplinkBWP : NULL;
         int **preferred_ul_tda = RC.nrmac[module_id]->preferred_ul_tda;
         NR_pusch_semi_static_t *ups = &sched_ctrl->pusch_semi_static;
->>>>>>> d11350c0
 
         int dci_format = get_dci_format(sched_ctrl);
-<<<<<<< HEAD
-        const int utda = sched_ctrl->active_ubwp && RC.nrmac[module_id]->preferred_ul_tda[sched_ctrl->active_ubwp->bwp_Id][slot] >= 0 ?
-            RC.nrmac[module_id]->preferred_ul_tda[sched_ctrl->active_ubwp->bwp_Id][slot] :
-                         (sched_ctrl->pusch_semi_static.time_domain_allocation >= 0 ? sched_ctrl->pusch_semi_static.time_domain_allocation : 0);
-=======
         const uint8_t num_dmrs_cdm_grps_no_data = (ubwp || ubwpd) ? 1 : 2;
         const int utda = ubwp && preferred_ul_tda[ubwp->bwp_Id][slot] >= 0 ?
             preferred_ul_tda[ubwp->bwp_Id][slot] : (ups->time_domain_allocation >= 0 ? ups->time_domain_allocation : 0);
->>>>>>> d11350c0
 
         nr_set_pusch_semi_static(sib1,
                                  scc,
