/*
 * Licensed to the OpenAirInterface (OAI) Software Alliance under one or more
 * contributor license agreements.  See the NOTICE file distributed with
 * this work for additional information regarding copyright ownership.
 * The OpenAirInterface Software Alliance licenses this file to You under
 * the OAI Public License, Version 1.1  (the "License"); you may not use this file
 * except in compliance with the License.
 * You may obtain a copy of the License at
 *
 *      http://www.openairinterface.org/?page_id=698
 *
 * Unless required by applicable law or agreed to in writing, software
 * distributed under the License is distributed on an "AS IS" BASIS,
 * WITHOUT WARRANTIES OR CONDITIONS OF ANY KIND, either express or implied.
 * See the License for the specific language governing permissions and
 * limitations under the License.
 *-------------------------------------------------------------------------------
 * For more information about the OpenAirInterface (OAI) Software Alliance:
 *      contact@openairinterface.org
 */

/*! \file gNB_scheduler_primitives.c
 * \brief primitives used by gNB for BCH, RACH, ULSCH, DLSCH scheduling
 * \author  Raymond Knopp, Guy De Souza
 * \date 2018, 2019
 * \email: knopp@eurecom.fr, desouza@eurecom.fr
 * \version 1.0
 * \company Eurecom
 * @ingroup _mac

 */

#include "assertions.h"

#include "LAYER2/MAC/mac.h"
#include "LAYER2/NR_MAC_gNB/nr_mac_gNB.h"
#include "LAYER2/NR_MAC_COMMON/nr_mac_extern.h"

#include "LAYER2/NR_MAC_gNB/mac_proto.h"
#include "common/utils/LOG/log.h"
#include "common/utils/LOG/vcd_signal_dumper.h"
#include "common/utils/nr/nr_common.h"
#include "UTIL/OPT/opt.h"
#include "OCG.h"
#include "OCG_extern.h"

#include "RRC/LTE/rrc_extern.h"
#include "RRC/NR/nr_rrc_extern.h"
#include "RRC/L2_INTERFACE/openair_rrc_L2_interface.h"

//#include "LAYER2/MAC/pre_processor.c"
#include "pdcp.h"

#include "intertask_interface.h"

#include "T.h"
#include "NR_PDCCH-ConfigCommon.h"
#include "NR_ControlResourceSet.h"
#include "NR_SearchSpace.h"

#include "nfapi_nr_interface.h"

#define ENABLE_MAC_PAYLOAD_DEBUG
#define DEBUG_gNB_SCHEDULER 1


#include "common/ran_context.h"

extern RAN_CONTEXT_t RC;

extern int n_active_slices;

  // Note the 2 scs values in the table names represent resp. scs_common and pdcch_scs
/// LUT for the number of symbols in the coreset indexed by coreset index (4 MSB rmsi_pdcch_config)
uint8_t nr_coreset_nsymb_pdcch_type_0_scs_15_15[15] = {2,2,2,3,3,3,1,1,2,2,3,3,1,2,3};
uint8_t nr_coreset_nsymb_pdcch_type_0_scs_15_30[14] = {2,2,2,2,3,3,3,3,1,1,2,2,3,3};
uint8_t nr_coreset_nsymb_pdcch_type_0_scs_30_15_b40Mhz[9] = {1,1,2,2,3,3,1,2,3};
uint8_t nr_coreset_nsymb_pdcch_type_0_scs_30_15_a40Mhz[9] = {1,2,3,1,1,2,2,3,3};
uint8_t nr_coreset_nsymb_pdcch_type_0_scs_30_30_b40Mhz[16] = {2,2,2,2,2,3,3,3,3,3,1,1,1,2,2,2}; // below 40Mhz bw
uint8_t nr_coreset_nsymb_pdcch_type_0_scs_30_30_a40Mhz[10] = {2,2,3,3,1,1,2,2,3,3}; // above 40Mhz bw
uint8_t nr_coreset_nsymb_pdcch_type_0_scs_120_60[12] = {1,1,2,2,3,3,1,2,1,1,1,1};

/// LUT for the number of RBs in the coreset indexed by coreset index
uint8_t nr_coreset_rb_offset_pdcch_type_0_scs_15_15[15] = {0,2,4,0,2,4,12,16,12,16,12,16,38,38,38};
uint8_t nr_coreset_rb_offset_pdcch_type_0_scs_15_30[14] = {5,6,7,8,5,6,7,8,18,20,18,20,18,20};
uint8_t nr_coreset_rb_offset_pdcch_type_0_scs_30_15_b40Mhz[9] = {2,6,2,6,2,6,28,28,28};
uint8_t nr_coreset_rb_offset_pdcch_type_0_scs_30_15_a40Mhz[9] = {4,4,4,0,56,0,56,0,56};
uint8_t nr_coreset_rb_offset_pdcch_type_0_scs_30_30_b40Mhz[16] = {0,1,2,3,4,0,1,2,3,4,12,14,16,12,14,16};
uint8_t nr_coreset_rb_offset_pdcch_type_0_scs_30_30_a40Mhz[10] = {0,4,0,4,0,28,0,28,0,28};
int8_t  nr_coreset_rb_offset_pdcch_type_0_scs_120_60[12] = {0,8,0,8,0,8,28,28,-1,49,-1,97};
int8_t  nr_coreset_rb_offset_pdcch_type_0_scs_120_120[8] = {0,4,14,14,-1,24,-1,48};
int8_t  nr_coreset_rb_offset_pdcch_type_0_scs_240_120[8] = {0,8,0,8,-1,25,-1,49};

/// LUT for monitoring occasions param O indexed by ss index (4 LSB rmsi_pdcch_config)
  // Note: scaling is used to avoid decimal values for O and M, original values commented
uint8_t nr_ss_param_O_type_0_mux1_FR1[16] = {0,0,2,2,5,5,7,7,0,5,0,0,2,2,5,5};
uint8_t nr_ss_param_O_type_0_mux1_FR2[14] = {0,0,5,5,5,5,0,5,5,15,15,15,0,5}; //{0,0,2.5,2.5,5,5,0,2.5,5,7.5,7.5,7.5,0,5}
uint8_t nr_ss_scale_O_mux1_FR2[14] = {0,0,1,1,0,0,0,1,0,1,1,1,0,0};

/// LUT for number of SS sets per slot indexed by ss index
uint8_t nr_ss_sets_per_slot_type_0_FR1[16] = {1,2,1,2,1,2,1,2,1,1,1,1,1,1,1,1};
uint8_t nr_ss_sets_per_slot_type_0_FR2[14] = {1,2,1,2,1,2,2,2,2,1,2,2,1,1};

/// LUT for monitoring occasions param M indexed by ss index
uint8_t nr_ss_param_M_type_0_mux1_FR1[16] = {1,1,1,1,1,1,1,1,2,2,1,1,1,1,1,1}; //{1,0.5,1,0.5,1,0.5,1,0.5,2,2,1,1,1,1,1,1}
uint8_t nr_ss_scale_M_mux1_FR1[16] = {0,1,0,1,0,1,0,1,0,0,0,0,0,0,0,0};
uint8_t nr_ss_param_M_type_0_mux1_FR2[14] = {1,1,1,1,1,1,1,1,1,1,1,1,2,2}; //{1,0.5,1,0.5,1,0.5,0.5,0.5,0.5,1,0.5,0.5,2,2}
uint8_t nr_ss_scale_M_mux1_FR2[14] = {0,1,0,1,0,1,1,1,1,0,1,1,0,0};

/// LUT for SS first symbol index indexed by ss index
uint8_t nr_ss_first_symb_idx_type_0_mux1_FR1[8] = {0,0,1,2,1,2,1,2};
  // Mux pattern type 2
uint8_t nr_ss_first_symb_idx_scs_120_60_mux2[4] = {0,1,6,7};
uint8_t nr_ss_first_symb_idx_scs_240_120_set1_mux2[6] = {0,1,2,3,0,1};
  // Mux pattern type 3
uint8_t nr_ss_first_symb_idx_scs_120_120_mux3[4] = {4,8,2,6};

/// Search space max values indexed by scs
uint8_t nr_max_number_of_candidates_per_slot[4] = {44, 36, 22, 20};
uint8_t nr_max_number_of_cces_per_slot[4] = {56, 56, 48, 32};

static inline uint8_t get_max_candidates(uint8_t scs) {
  AssertFatal(scs<4, "Invalid PDCCH subcarrier spacing %d\n", scs);
  return (nr_max_number_of_candidates_per_slot[scs]);
}

static inline uint8_t get_max_cces(uint8_t scs) {
  AssertFatal(scs<4, "Invalid PDCCH subcarrier spacing %d\n", scs);
  return (nr_max_number_of_cces_per_slot[scs]);
} 

int allocate_nr_CCEs(gNB_MAC_INST *nr_mac,
		     int bwp_id,
		     int coreset_id,
		     int aggregation,
		     int search_space, // 0 common, 1 ue-specific
		     int UE_id,
		     int m
		     ) {
  // uncomment these when we allocate for common search space
  //  NR_COMMON_channels_t                *cc      = nr_mac->common_channels;
  //  NR_ServingCellConfigCommon_t        *scc     = cc->ServingCellConfigCommon;

  NR_UE_list_t *UE_list = &nr_mac->UE_list;

  NR_BWP_Downlink_t *bwp;
  NR_CellGroupConfig_t *secondaryCellGroup;

  NR_ControlResourceSet_t *coreset;

  if (search_space == 1) {
    AssertFatal(UE_list->active[UE_id] >=0,"UE_id %d is not active\n",UE_id);
    secondaryCellGroup = UE_list->secondaryCellGroup[UE_id];
    bwp=secondaryCellGroup->spCellConfig->spCellConfigDedicated->downlinkBWP_ToAddModList->list.array[bwp_id-1];
    coreset = bwp->bwp_Dedicated->pdcch_Config->choice.setup->controlResourceSetToAddModList->list.array[coreset_id];
  }
  else {
    AssertFatal(1==0,"Add code for common search space\n");
  }

  int *cce_list = nr_mac->cce_list[bwp_id][coreset_id];


  int n_rb=0;
  for (int i=0;i<6;i++)
    for (int j=0;j<8;j++) {
      n_rb+=((coreset->frequencyDomainResources.buf[i]>>j)&1);
    }
  n_rb*=6;

  uint16_t N_reg = n_rb * coreset->duration;
  uint16_t Y=0, N_cce, M_s_max, n_CI=0;
  uint16_t n_RNTI = search_space == 1 ? UE_list->rnti[UE_id]:0;
  uint32_t A[3]={39827,39829,39839};

  N_cce = N_reg / NR_NB_REG_PER_CCE;

  M_s_max = (aggregation==4)?4:(aggregation==8)?2:1;

  if (search_space == 1) {
    Y = (A[0]*n_RNTI)%65537; // Candidate 0, antenna port 0
  }
  int first_cce = aggregation * (( Y + (m*N_cce)/(aggregation*M_s_max) + n_CI ) % CEILIDIV(N_cce,aggregation));

  for (int i=0;i<aggregation;i++) 
    if (cce_list[first_cce+i] != 0) return(-1);
  
  for (int i=0;i<aggregation;i++) cce_list[first_cce+i] = 1;

  return(first_cce);

}

void nr_configure_css_dci_initial(nfapi_nr_dl_tti_pdcch_pdu_rel15_t* pdcch_pdu,
				  nr_scs_e scs_common,
				  nr_scs_e pdcch_scs,
				  nr_frequency_range_e freq_range,
				  uint8_t rmsi_pdcch_config,
				  uint8_t ssb_idx,
				  uint8_t k_ssb,
				  uint16_t sfn_ssb,
				  uint8_t n_ssb, /*slot index overlapping the corresponding SSB index*/
				  uint16_t nb_slots_per_frame,
				  uint16_t N_RB)
{
  //  uint8_t O, M;
  //  uint8_t ss_idx = rmsi_pdcch_config&0xf;
  //  uint8_t cset_idx = (rmsi_pdcch_config>>4)&0xf;
  //  uint8_t mu = scs_common;
  //  uint8_t O_scale=0, M_scale=0; // used to decide if the values of O and M need to be divided by 2

  AssertFatal(1==0,"todo\n");
  /*
  /// Coreset params
  switch(scs_common) {

    case kHz15:

      switch(pdcch_scs) {
        case kHz15:
          AssertFatal(cset_idx<15,"Coreset index %d reserved for scs kHz15/kHz15\n", cset_idx);
          pdcch_pdu->mux_pattern = NFAPI_NR_SSB_AND_CSET_MUX_PATTERN_TYPE1;
          pdcch_pdu->n_rb = (cset_idx < 6)? 24 : (cset_idx < 12)? 48 : 96;
          pdcch_pdu->n_symb = nr_coreset_nsymb_pdcch_type_0_scs_15_15[cset_idx];
          pdcch_pdu->rb_offset = nr_coreset_rb_offset_pdcch_type_0_scs_15_15[cset_idx];
        break;

        case kHz30:
          AssertFatal(cset_idx<14,"Coreset index %d reserved for scs kHz15/kHz30\n", cset_idx);
          pdcch_pdu->mux_pattern = NFAPI_NR_SSB_AND_CSET_MUX_PATTERN_TYPE1;
          pdcch_pdu->n_rb = (cset_idx < 8)? 24 : 48;
          pdcch_pdu->n_symb = nr_coreset_nsymb_pdcch_type_0_scs_15_30[cset_idx];
          pdcch_pdu->rb_offset = nr_coreset_rb_offset_pdcch_type_0_scs_15_15[cset_idx];
        break;

        default:
            AssertFatal(1==0,"Invalid scs_common/pdcch_scs combination %d/%d \n", scs_common, pdcch_scs);

      }
      break;

    case kHz30:

      if (N_RB < 106) { // Minimum 40Mhz bandwidth not satisfied
        switch(pdcch_scs) {
          case kHz15:
            AssertFatal(cset_idx<9,"Coreset index %d reserved for scs kHz30/kHz15\n", cset_idx);
            pdcch_pdu->mux_pattern = NFAPI_NR_SSB_AND_CSET_MUX_PATTERN_TYPE1;
            pdcch_pdu->n_rb = (cset_idx < 10)? 48 : 96;
            pdcch_pdu->n_symb = nr_coreset_nsymb_pdcch_type_0_scs_30_15_b40Mhz[cset_idx];
            pdcch_pdu->rb_offset = nr_coreset_rb_offset_pdcch_type_0_scs_30_15_b40Mhz[cset_idx];
          break;

          case kHz30:
            pdcch_pdu->mux_pattern = NFAPI_NR_SSB_AND_CSET_MUX_PATTERN_TYPE1;
            pdcch_pdu->n_rb = (cset_idx < 6)? 24 : 48;
            pdcch_pdu->n_symb = nr_coreset_nsymb_pdcch_type_0_scs_30_30_b40Mhz[cset_idx];
            pdcch_pdu->rb_offset = nr_coreset_rb_offset_pdcch_type_0_scs_30_30_b40Mhz[cset_idx];
          break;

          default:
            AssertFatal(1==0,"Invalid scs_common/pdcch_scs combination %d/%d \n", scs_common, pdcch_scs);
        }
      }

      else { // above 40Mhz
        switch(pdcch_scs) {
          case kHz15:
            AssertFatal(cset_idx<9,"Coreset index %d reserved for scs kHz30/kHz15\n", cset_idx);
            pdcch_pdu->mux_pattern = NFAPI_NR_SSB_AND_CSET_MUX_PATTERN_TYPE1;
            pdcch_pdu->n_rb = (cset_idx < 3)? 48 : 96;
            pdcch_pdu->n_symb = nr_coreset_nsymb_pdcch_type_0_scs_30_15_a40Mhz[cset_idx];
            pdcch_pdu->rb_offset = nr_coreset_rb_offset_pdcch_type_0_scs_30_15_a40Mhz[cset_idx];
          break;

          case kHz30:
            AssertFatal(cset_idx<10,"Coreset index %d reserved for scs kHz30/kHz30\n", cset_idx);
            pdcch_pdu->mux_pattern = NFAPI_NR_SSB_AND_CSET_MUX_PATTERN_TYPE1;
            pdcch_pdu->n_rb = (cset_idx < 4)? 24 : 48;
            pdcch_pdu->n_symb = nr_coreset_nsymb_pdcch_type_0_scs_30_30_a40Mhz[cset_idx];
            pdcch_pdu->rb_offset =  nr_coreset_rb_offset_pdcch_type_0_scs_30_30_a40Mhz[cset_idx];
          break;

          default:
            AssertFatal(1==0,"Invalid scs_common/pdcch_scs combination %d/%d \n", scs_common, pdcch_scs);
        }
      }
      break;

    case kHz120:
      switch(pdcch_scs) {
        case kHz60:
          AssertFatal(cset_idx<12,"Coreset index %d reserved for scs kHz120/kHz60\n", cset_idx);
          pdcch_pdu->mux_pattern = (cset_idx < 8)?NFAPI_NR_SSB_AND_CSET_MUX_PATTERN_TYPE1 : NFAPI_NR_SSB_AND_CSET_MUX_PATTERN_TYPE2;
          pdcch_pdu->n_rb = (cset_idx < 6)? 48 : (cset_idx < 8)? 96 : (cset_idx < 10)? 48 : 96;
          pdcch_pdu->n_symb = nr_coreset_nsymb_pdcch_type_0_scs_120_60[cset_idx];
          pdcch_pdu->rb_offset = (nr_coreset_rb_offset_pdcch_type_0_scs_120_60[cset_idx]>0)?nr_coreset_rb_offset_pdcch_type_0_scs_120_60[cset_idx] :
          (k_ssb == 0)? -41 : -42;
        break;

        case kHz120:
          AssertFatal(cset_idx<8,"Coreset index %d reserved for scs kHz120/kHz120\n", cset_idx);
          pdcch_pdu->mux_pattern = (cset_idx < 4)?NFAPI_NR_SSB_AND_CSET_MUX_PATTERN_TYPE1 : NFAPI_NR_SSB_AND_CSET_MUX_PATTERN_TYPE3;
          pdcch_pdu->n_rb = (cset_idx < 2)? 24 : (cset_idx < 4)? 48 : (cset_idx < 6)? 24 : 48;
          pdcch_pdu->n_symb = (cset_idx == 2)? 1 : 2;
          pdcch_pdu->rb_offset = (nr_coreset_rb_offset_pdcch_type_0_scs_120_120[cset_idx]>0)? nr_coreset_rb_offset_pdcch_type_0_scs_120_120[cset_idx] :
          (k_ssb == 0)? -20 : -21;
        break;

        default:
            AssertFatal(1==0,"Invalid scs_common/pdcch_scs combination %d/%d \n", scs_common, pdcch_scs);
      }
    break;

    case kHz240:
    switch(pdcch_scs) {
      case kHz60:
        AssertFatal(cset_idx<4,"Coreset index %d reserved for scs kHz240/kHz60\n", cset_idx);
        pdcch_pdu->mux_pattern = NFAPI_NR_SSB_AND_CSET_MUX_PATTERN_TYPE1;
        pdcch_pdu->n_rb = 96;
        pdcch_pdu->n_symb = (cset_idx < 2)? 1 : 2;
        pdcch_pdu->rb_offset = (cset_idx&1)? 16 : 0;
      break;

      case kHz120:
        AssertFatal(cset_idx<8,"Coreset index %d reserved for scs kHz240/kHz120\n", cset_idx);
        pdcch_pdu->mux_pattern = (cset_idx < 4)? NFAPI_NR_SSB_AND_CSET_MUX_PATTERN_TYPE1 : NFAPI_NR_SSB_AND_CSET_MUX_PATTERN_TYPE2;
        pdcch_pdu->n_rb = (cset_idx < 4)? 48 : (cset_idx < 6)? 24 : 48;
        pdcch_pdu->n_symb = ((cset_idx==2)||(cset_idx==3))? 2 : 1;
        pdcch_pdu->rb_offset = (nr_coreset_rb_offset_pdcch_type_0_scs_240_120[cset_idx]>0)? nr_coreset_rb_offset_pdcch_type_0_scs_240_120[cset_idx] :
        (k_ssb == 0)? -41 : -42;
      break;

      default:
          AssertFatal(1==0,"Invalid scs_common/pdcch_scs combination %d/%d \n", scs_common, pdcch_scs);
    }
    break;

  default:
    AssertFatal(1==0,"Invalid common subcarrier spacing %d\n", scs_common);

  }

  /// Search space params
  switch(pdcch_pdu->mux_pattern) {

    case NFAPI_NR_SSB_AND_CSET_MUX_PATTERN_TYPE1:
      if (freq_range == nr_FR1) {
        O = nr_ss_param_O_type_0_mux1_FR1[ss_idx];
        pdcch_pdu->nb_ss_sets_per_slot = nr_ss_sets_per_slot_type_0_FR1[ss_idx];
        M = nr_ss_param_M_type_0_mux1_FR1[ss_idx];
        M_scale = nr_ss_scale_M_mux1_FR1[ss_idx];
        pdcch_pdu->first_symbol = (ss_idx < 8)? ( (ssb_idx&1)? pdcch_pdu->n_symb : 0 ) : nr_ss_first_symb_idx_type_0_mux1_FR1[ss_idx - 8];
      }

      else {
        AssertFatal(ss_idx<14 ,"Invalid search space index for multiplexing type 1 and FR2 %d\n", ss_idx);
        O = nr_ss_param_O_type_0_mux1_FR2[ss_idx];
        O_scale = nr_ss_scale_O_mux1_FR2[ss_idx];
        pdcch_pdu->nb_ss_sets_per_slot = nr_ss_sets_per_slot_type_0_FR2[ss_idx];
        M = nr_ss_param_M_type_0_mux1_FR2[ss_idx];
        M_scale = nr_ss_scale_M_mux1_FR2[ss_idx];
        pdcch_pdu->first_symbol = (ss_idx < 12)? ( (ss_idx&1)? 7 : 0 ) : 0;
      }
      pdcch_pdu->nb_slots = 2;
      pdcch_pdu->sfn_mod2 = (CEILIDIV( (((O<<mu)>>O_scale) + ((ssb_idx*M)>>M_scale)), nb_slots_per_frame ) & 1)? 1 : 0;
      pdcch_pdu->first_slot = (((O<<mu)>>O_scale) + ((ssb_idx*M)>>M_scale)) % nb_slots_per_frame;

    break;

    case NFAPI_NR_SSB_AND_CSET_MUX_PATTERN_TYPE2:
      AssertFatal( ((scs_common==kHz120)&&(pdcch_scs==kHz60)) || ((scs_common==kHz240)&&(pdcch_scs==kHz120)),
      "Invalid scs_common/pdcch_scs combination %d/%d for Mux type 2\n", scs_common, pdcch_scs );
      AssertFatal(ss_idx==0, "Search space index %d reserved for scs_common/pdcch_scs combination %d/%d", ss_idx, scs_common, pdcch_scs);

      pdcch_pdu->nb_slots = 1;

      if ((scs_common==kHz120)&&(pdcch_scs==kHz60)) {
        pdcch_pdu->first_symbol = nr_ss_first_symb_idx_scs_120_60_mux2[ssb_idx&3];
        // Missing in pdcch_pdu sfn_C and n_C here and in else case
      }
      else {
        pdcch_pdu->first_symbol = ((ssb_idx&7)==4)?12 : ((ssb_idx&7)==4)?13 : nr_ss_first_symb_idx_scs_240_120_set1_mux2[ssb_idx&7]; //???
      }

    break;

    case NFAPI_NR_SSB_AND_CSET_MUX_PATTERN_TYPE3:
      AssertFatal( (scs_common==kHz120)&&(pdcch_scs==kHz120),
      "Invalid scs_common/pdcch_scs combination %d/%d for Mux type 3\n", scs_common, pdcch_scs );
      AssertFatal(ss_idx==0, "Search space index %d reserved for scs_common/pdcch_scs combination %d/%d", ss_idx, scs_common, pdcch_scs);

      pdcch_pdu->first_symbol = nr_ss_first_symb_idx_scs_120_120_mux3[ssb_idx&3];

    break;

    default:
      AssertFatal(1==0, "Invalid SSB and coreset multiplexing pattern %d\n", pdcch_pdu->mux_pattern);
  }
  pdcch_pdu->config_type = NFAPI_NR_CSET_CONFIG_MIB_SIB1;
  pdcch_pdu->cr_mapping_type = NFAPI_NR_CCE_REG_MAPPING_INTERLEAVED;
  pdcch_pdu->precoder_granularity = NFAPI_NR_CSET_SAME_AS_REG_BUNDLE;
  pdcch_pdu->reg_bundle_size = 6;
  pdcch_pdu->interleaver_size = 2;
  // set initial banwidth part to full bandwidth
  pdcch_pdu->n_RB_BWP = N_RB;

  */

}

void nr_configure_pdcch(nfapi_nr_dl_tti_pdcch_pdu_rel15_t* pdcch_pdu,
			int ss_type,
			NR_ServingCellConfigCommon_t *scc,
			NR_BWP_Downlink_t *bwp){
  
  if (bwp) { // This is not the InitialBWP
    /// coreset
    
    //ControlResourceSetId
    //  pdcch_pdu->config_type = NFAPI_NR_CSET_CONFIG_PDCCH_CONFIG;
    AssertFatal(bwp->bwp_Dedicated->pdcch_Config->choice.setup->controlResourceSetToAddModList!=NULL,
		"controlResourceSetToAddModList is null\n");
    AssertFatal(bwp->bwp_Dedicated->pdcch_Config->choice.setup->controlResourceSetToAddModList->list.count>0,
		"controlResourceSetToAddModList is empty\n");
    NR_ControlResourceSet_t *coreset0 = bwp->bwp_Dedicated->pdcch_Config->choice.setup->controlResourceSetToAddModList->list.array[0];
    
    
    pdcch_pdu->BWPSize  = NRRIV2BW(bwp->bwp_Common->genericParameters.locationAndBandwidth,275);
    pdcch_pdu->BWPStart = NRRIV2PRBOFFSET(bwp->bwp_Common->genericParameters.locationAndBandwidth,275);
    pdcch_pdu->SubcarrierSpacing = bwp->bwp_Common->genericParameters.subcarrierSpacing;
    pdcch_pdu->CyclicPrefix = (bwp->bwp_Common->genericParameters.cyclicPrefix==NULL) ? 0 : *bwp->bwp_Common->genericParameters.cyclicPrefix;
    
    pdcch_pdu->DurationSymbols  = coreset0->duration;
    
    //frequencyDomainResources
    /*    uint8_t count=0, start=0, start_set=0;
    // find coreset descriptor
    
    uint64_t bitmap = (((uint64_t)coreset0->frequencyDomainResources.buf[0])<<37)|
	(((uint64_t)coreset0->frequencyDomainResources.buf[1])<<29)|
	(((uint64_t)coreset0->frequencyDomainResources.buf[2])<<21)|
	(((uint64_t)coreset0->frequencyDomainResources.buf[3])<<13)|
	(((uint64_t)coreset0->frequencyDomainResources.buf[4])<<5)|
	(((uint64_t)coreset0->frequencyDomainResources.buf[5])>>3);
	
	for (int i=0; i<45; i++)
	if ((bitmap>>(44-i))&1) {
	count++;
	if (!start_set) {
        start = i;
        start_set = 1;
	}
	}
	pdcch_pdu->rb_offset = 6*start;
	pdcch_pdu->n_rb = 6*count;
    */
    for (int i=0;i<6;i++)
      pdcch_pdu->FreqDomainResource[i] = coreset0->frequencyDomainResources.buf[i];
    //duration
    
    
    //cce-REG-MappingType
    pdcch_pdu->CceRegMappingType = coreset0->cce_REG_MappingType.present == NR_ControlResourceSet__cce_REG_MappingType_PR_interleaved?
      NFAPI_NR_CCE_REG_MAPPING_INTERLEAVED : NFAPI_NR_CCE_REG_MAPPING_NON_INTERLEAVED;
    if (pdcch_pdu->CceRegMappingType == NFAPI_NR_CCE_REG_MAPPING_INTERLEAVED) {
      pdcch_pdu->RegBundleSize = (coreset0->cce_REG_MappingType.choice.interleaved->reg_BundleSize == NR_ControlResourceSet__cce_REG_MappingType__interleaved__reg_BundleSize_n6) ? 6 : (2+coreset0->cce_REG_MappingType.choice.interleaved->reg_BundleSize);
      pdcch_pdu->InterleaverSize = (coreset0->cce_REG_MappingType.choice.interleaved->interleaverSize==NR_ControlResourceSet__cce_REG_MappingType__interleaved__interleaverSize_n6) ? 6 : (2+coreset0->cce_REG_MappingType.choice.interleaved->interleaverSize);
      AssertFatal(scc->physCellId != NULL,"scc->physCellId is null\n");
      pdcch_pdu->ShiftIndex = coreset0->cce_REG_MappingType.choice.interleaved->shiftIndex != NULL ? *coreset0->cce_REG_MappingType.choice.interleaved->shiftIndex : *scc->physCellId;
    }
    else {
      pdcch_pdu->RegBundleSize = 0;
      pdcch_pdu->InterleaverSize = 0;
      pdcch_pdu->ShiftIndex = 0;
    }

    pdcch_pdu->CoreSetType = 1; 
    
    //precoderGranularity
    pdcch_pdu->precoderGranularity = coreset0->precoderGranularity;
    
    //TCI states
    // 
    /*
    //TCI present
    if (coreset0->tci_PresentInDCI != NULL) {
    AssertFatal(coreset0->tci_StatesPDCCH_ToAddList != NULL,"tci_StatesPDCCH_ToAddList is null\n");
    AssertFatal(coreset0->tci_StatesPDCCH_ToAddList->list.count>0,"TCI state list is empty\n");
    for (int i=0;i<coreset0->tci_StatesPDCCH_ToAddList->list.count;i++) {
    
    }
    */
    
    for (int i=0;i<pdcch_pdu->numDlDci;i++) {
      //pdcch-DMRS-ScramblingID
      AssertFatal(coreset0->pdcch_DMRS_ScramblingID != NULL,"coreset0->pdcch_DMRS_ScramblingID is null\n");
      pdcch_pdu->ScramblingId[i] = *coreset0->pdcch_DMRS_ScramblingID;
    }    
    
    /// SearchSpace
    
    // first symbol
    //AssertFatal(pdcch_scs==kHz15, "PDCCH SCS above 15kHz not allowed if a symbol above 2 is monitored");
    int sps = bwp->bwp_Common->genericParameters.cyclicPrefix == NULL ? 14 : 12;
    
    AssertFatal(bwp->bwp_Dedicated->pdcch_Config->choice.setup->searchSpacesToAddModList!=NULL,"searchPsacesToAddModList is null\n");
    AssertFatal(bwp->bwp_Dedicated->pdcch_Config->choice.setup->searchSpacesToAddModList->list.count>0,
		"searchPsacesToAddModList is empty\n");
    NR_SearchSpace_t *ss;
    int found=0;
    int target_ss = NR_SearchSpace__searchSpaceType_PR_common;
    if (ss_type == 1) { 
      target_ss = NR_SearchSpace__searchSpaceType_PR_ue_Specific;
    } 
    
    for (int i=0;i<bwp->bwp_Dedicated->pdcch_Config->choice.setup->searchSpacesToAddModList->list.count;i++) {
      ss=bwp->bwp_Dedicated->pdcch_Config->choice.setup->searchSpacesToAddModList->list.array[i];
      AssertFatal(ss->controlResourceSetId != NULL,"ss->controlResourceSetId is null\n");
      AssertFatal(ss->searchSpaceType != NULL,"ss->searchSpaceType is null\n");
      if (*ss->controlResourceSetId == coreset0->controlResourceSetId && 
	  ss->searchSpaceType->present == target_ss) {
	found=1;
	break;
      }
    }
    AssertFatal(found==1,"Couldn't find a searchspace corresponding to coreset0\n");
    AssertFatal(ss->monitoringSymbolsWithinSlot!=NULL,"ss->monitoringSymbolsWithinSlot is null\n");
    AssertFatal(ss->monitoringSymbolsWithinSlot->buf!=NULL,"ss->monitoringSymbolsWithinSlot->buf is null\n");
    
    // for SPS=14 8 MSBs in positions 13 downto 6,  
    uint16_t monitoringSymbolsWithinSlot = (ss->monitoringSymbolsWithinSlot->buf[0]<<(sps-8)) | 
      (ss->monitoringSymbolsWithinSlot->buf[1]>>(16-sps));
    
    for (int i=0; i<sps; i++)
      if ((monitoringSymbolsWithinSlot>>(sps-1-i))&1) {
	pdcch_pdu->StartSymbolIndex=i;
	break;
      }
  }

  else { // this is for InitialBWP
    AssertFatal(1==0,"Fill in InitialBWP PDCCH configuration\n");
  }
}

// TODO: Move the following 2 functions somewhere that UE can also use
// Table 5.1.2.2.1-1 38.214
uint8_t getRBGSize(uint16_t bwp_size, long rbg_size_config) {
  
  AssertFatal(bwp_size<276,"BWP Size > 275\n");
  
  if (bwp_size < 37)  return (rbg_size_config ? 4 : 2);
  if (bwp_size < 73)  return (rbg_size_config ? 8 : 4);
  if (bwp_size < 145) return (rbg_size_config ? 16 : 8);
  if (bwp_size < 276) return 16;
}

uint8_t getNRBG(uint16_t bwp_size, uint16_t bwp_start, long rbg_size_config) {

  uint8_t rbg_size = getRBGSize(bwp_size,rbg_size_config);

<<<<<<< HEAD
  return (uint8_t)ceil((bwp_size+(bwp_start % rbg_size))/rbg_size);
}
=======
// This function configures pucch pdu fapi structure
void nr_configure_pucch(nfapi_nr_pucch_pdu_t* pucch_pdu,
			NR_ServingCellConfigCommon_t *scc,
			NR_BWP_Uplink_t *bwp,
                        uint8_t pucch_resource,
                        uint16_t O_uci,
                        uint16_t O_ack,
                        uint8_t SR_flag) {

  NR_PUCCH_Config_t *pucch_Config;
  NR_PUCCH_Resource_t *pucchres;
  NR_PUCCH_ResourceSet_t *pucchresset;
  NR_PUCCH_FormatConfig_t *pucchfmt;
  NR_PUCCH_ResourceId_t *resource_id = NULL;

  long *id0 = NULL;
  int n_list, n_set;
  uint16_t N2,N3;
  int res_found = 0;

  pucch_pdu->bit_len_harq = O_ack;

  if (bwp) { // This is not the InitialBWP

    NR_PUSCH_Config_t *pusch_Config = bwp->bwp_Dedicated->pusch_Config->choice.setup;
    long *pusch_id = pusch_Config->dataScramblingIdentityPUSCH;

    if (pusch_Config->dmrs_UplinkForPUSCH_MappingTypeA != NULL)
      id0 = pusch_Config->dmrs_UplinkForPUSCH_MappingTypeA->choice.setup->transformPrecodingDisabled->scramblingID0;
    if (pusch_Config->dmrs_UplinkForPUSCH_MappingTypeB != NULL)
      id0 = pusch_Config->dmrs_UplinkForPUSCH_MappingTypeB->choice.setup->transformPrecodingDisabled->scramblingID0;

    // hop flags and hopping id are valid for any BWP
    switch (bwp->bwp_Common->pucch_ConfigCommon->choice.setup->pucch_GroupHopping){
      case 0 :
        // if neither, both disabled
        pucch_pdu->group_hop_flag = 0;
        pucch_pdu->sequence_hop_flag = 0;
        break;
      case 1 :
        // if enable, group enabled
        pucch_pdu->group_hop_flag = 1;
        pucch_pdu->sequence_hop_flag = 0;
        break;
      case 2 :
        // if disable, sequence disabled
        pucch_pdu->group_hop_flag = 0;
        pucch_pdu->sequence_hop_flag = 1;
        break;
      default:
        AssertFatal(1==0,"Group hopping flag %ld undefined (0,1,2) \n", bwp->bwp_Common->pucch_ConfigCommon->choice.setup->pucch_GroupHopping);
    }

    if (bwp->bwp_Common->pucch_ConfigCommon->choice.setup->hoppingId != NULL)
      pucch_pdu->hopping_id = *bwp->bwp_Common->pucch_ConfigCommon->choice.setup->hoppingId;
    else
      pucch_pdu->hopping_id = *scc->physCellId;

    pucch_pdu->bwp_size  = NRRIV2BW(bwp->bwp_Common->genericParameters.locationAndBandwidth,275);
    pucch_pdu->bwp_start = NRRIV2PRBOFFSET(bwp->bwp_Common->genericParameters.locationAndBandwidth,275);
    pucch_pdu->subcarrier_spacing = bwp->bwp_Common->genericParameters.subcarrierSpacing;
    pucch_pdu->cyclic_prefix = (bwp->bwp_Common->genericParameters.cyclicPrefix==NULL) ? 0 : *bwp->bwp_Common->genericParameters.cyclicPrefix;

    pucch_Config = bwp->bwp_Dedicated->pucch_Config->choice.setup;

    AssertFatal(pucch_Config->resourceSetToAddModList!=NULL,
		"PUCCH resourceSetToAddModList is null\n");

    n_set = pucch_Config->resourceSetToAddModList->list.count; 
    AssertFatal(n_set>0,"PUCCH resourceSetToAddModList is empty\n");

    N2 = 2;
    // procedure to select pucch resource id from resource sets according to 
    // number of uci bits and pucch resource indicator pucch_resource
    // ( see table 9.2.3.2 in 38.213)
    for (int i=0; i<n_set; i++) {
      pucchresset = pucch_Config->resourceSetToAddModList->list.array[i];
      n_list = pucchresset->resourceList.list.count;
      if (pucchresset->pucch_ResourceSetId == 0 && O_uci<3) {
        if (pucch_resource < n_list)
          resource_id = pucchresset->resourceList.list.array[pucch_resource];
        else 
          AssertFatal(1==0,"Couldn't fine pucch resource indicator %d in PUCCH resource set %d for %d UCI bits",pucch_resource,i,O_uci);
      }
      else {
        N3 = pucchresset->maxPayloadMinus1!= NULL ?  *pucchresset->maxPayloadMinus1 : 1706;
        if (N2<O_uci && N3>O_uci) {
          if (pucch_resource < n_list)
            resource_id = pucchresset->resourceList.list.array[pucch_resource];
          else 
            AssertFatal(1==0,"Couldn't fine pucch resource indicator %d in PUCCH resource set %d for %d UCI bits",pucch_resource,i,O_uci);
        }
        else N2 = N3;
      }
    }

    AssertFatal(resource_id!=NULL,"Couldn-t find any matching PUCCH resource in the PUCCH resource sets");

    AssertFatal(pucch_Config->resourceToAddModList!=NULL,
		"PUCCH resourceToAddModList is null\n");

    n_list = pucch_Config->resourceToAddModList->list.count; 
    AssertFatal(n_list>0,"PUCCH resourceToAddModList is empty\n");

    // going through the list of PUCCH resources to find the one indexed by resource_id
    for (int i=0; i<n_list; i++) {
      pucchres = pucch_Config->resourceToAddModList->list.array[i];
      if (pucchres->pucch_ResourceId == *resource_id) {
        res_found = 1;
        pucch_pdu->prb_start = pucchres->startingPRB;
        // FIXME why there is only one frequency hopping flag
        // what about inter slot frequency hopping?
        pucch_pdu->freq_hop_flag = pucchres->intraSlotFrequencyHopping!= NULL ?  1 : 0;
        pucch_pdu->second_hop_prb = pucchres->secondHopPRB!= NULL ?  *pucchres->secondHopPRB : 0;
        switch(pucchres->format.present) {
          case NR_PUCCH_Resource__format_PR_format0 :
            pucch_pdu->format_type = 0;
            pucch_pdu->initial_cyclic_shift = pucchres->format.choice.format0->initialCyclicShift;
            pucch_pdu->nr_of_symbols = pucchres->format.choice.format0->nrofSymbols;
            pucch_pdu->start_symbol_index = pucchres->format.choice.format0->startingSymbolIndex;
            pucch_pdu->sr_flag = SR_flag;
            break;
          case NR_PUCCH_Resource__format_PR_format1 :
            pucch_pdu->format_type = 1;
            pucch_pdu->initial_cyclic_shift = pucchres->format.choice.format1->initialCyclicShift;
            pucch_pdu->nr_of_symbols = pucchres->format.choice.format1->nrofSymbols;
            pucch_pdu->start_symbol_index = pucchres->format.choice.format1->startingSymbolIndex;
            pucch_pdu->time_domain_occ_idx = pucchres->format.choice.format1->timeDomainOCC;
            pucch_pdu->sr_flag = SR_flag;
            break;
          case NR_PUCCH_Resource__format_PR_format2 :
            pucch_pdu->format_type = 2;
            pucch_pdu->nr_of_symbols = pucchres->format.choice.format2->nrofSymbols;
            pucch_pdu->start_symbol_index = pucchres->format.choice.format2->startingSymbolIndex;
            pucch_pdu->prb_size = pucchres->format.choice.format2->nrofPRBs;
            pucch_pdu->data_scrambling_id = pusch_id!= NULL ? *pusch_id : *scc->physCellId;
            pucch_pdu->dmrs_scrambling_id = id0!= NULL ? *id0 : *scc->physCellId;
            break;
          case NR_PUCCH_Resource__format_PR_format3 :
            pucch_pdu->format_type = 3;
            pucch_pdu->nr_of_symbols = pucchres->format.choice.format3->nrofSymbols;
            pucch_pdu->start_symbol_index = pucchres->format.choice.format3->startingSymbolIndex;
            pucch_pdu->prb_size = pucchres->format.choice.format3->nrofPRBs;
            pucch_pdu->data_scrambling_id = pusch_id!= NULL ? *pusch_id : *scc->physCellId;
            if (pucch_Config->format3 == NULL) {
              pucch_pdu->pi_2bpsk = 0;
              pucch_pdu->add_dmrs_flag = 0;
            }
            else {
              pucchfmt = pucch_Config->format3->choice.setup;
              pucch_pdu->pi_2bpsk = pucchfmt->pi2BPSK!= NULL ?  1 : 0;
              pucch_pdu->add_dmrs_flag = pucchfmt->additionalDMRS!= NULL ?  1 : 0;
            }
            break;
          case NR_PUCCH_Resource__format_PR_format4 :
            pucch_pdu->format_type = 4;
            pucch_pdu->nr_of_symbols = pucchres->format.choice.format4->nrofSymbols;
            pucch_pdu->start_symbol_index = pucchres->format.choice.format4->startingSymbolIndex;
            pucch_pdu->pre_dft_occ_len = pucchres->format.choice.format4->occ_Length;
            pucch_pdu->pre_dft_occ_idx = pucchres->format.choice.format4->occ_Index;
            pucch_pdu->data_scrambling_id = pusch_id!= NULL ? *pusch_id : *scc->physCellId;
            if (pucch_Config->format3 == NULL) {
              pucch_pdu->pi_2bpsk = 0;
              pucch_pdu->add_dmrs_flag = 0;
            }
            else {
              pucchfmt = pucch_Config->format3->choice.setup;
              pucch_pdu->pi_2bpsk = pucchfmt->pi2BPSK!= NULL ?  1 : 0;
              pucch_pdu->add_dmrs_flag = pucchfmt->additionalDMRS!= NULL ?  1 : 0;
            }
            break;
          default :
            AssertFatal(1==0,"Undefined PUCCH format \n");
        }
      }
    }
    AssertFatal(res_found==1,"No PUCCH resource found corresponding to id %ld\n",*resource_id);
  }  
  else { // this is for InitialBWP
    AssertFatal(1==0,"Fill in InitialBWP PUCCH configuration\n");
  }

}


>>>>>>> 57a612c5

void fill_dci_pdu_rel15(NR_CellGroupConfig_t *secondaryCellGroup,
      nfapi_nr_dl_tti_pdsch_pdu_rel15_t *pdsch_pdu_rel15,
      nfapi_nr_dl_tti_pdcch_pdu_rel15_t *pdcch_pdu_rel15,
      nfapi_nr_pusch_pdu_t  *pusch_pdu,
			dci_pdu_rel15_t *dci_pdu_rel15,
			int *dci_formats,
			int *rnti_types) {
  
  NR_PDSCH_Config_t *pdsch_config = secondaryCellGroup->spCellConfig->spCellConfigDedicated->initialDownlinkBWP->pdsch_Config->choice.setup;
  uint16_t N_RB = pdcch_pdu_rel15->BWPSize;
  uint8_t fsize=0, pos=0;
  uint8_t nbits=0;

  for (int d=0;d<pdcch_pdu_rel15->numDlDci;d++) {

    uint64_t *dci_pdu = (uint64_t *)pdcch_pdu_rel15->Payload[d];
    AssertFatal(pdcch_pdu_rel15->PayloadSizeBits[d]<=64, "DCI sizes above 64 bits not yet supported");

    int dci_size = pdcch_pdu_rel15->PayloadSizeBits[d];
    pos = 0;
    
    /// Payload generation
    switch(dci_formats[d]) {
    case NR_DL_DCI_FORMAT_1_0:
      switch(rnti_types[d]) {
      case NR_RNTI_RA:
	// Freq domain assignment
	fsize = (int)ceil( log2( (N_RB*(N_RB+1))>>1 ) );
	pos=fsize;
	*dci_pdu |= ((dci_pdu_rel15->frequency_domain_assignment&((1<<fsize)-1)) << (dci_size-pos));
	LOG_D(MAC,"frequency-domain assignment %d (%d bits) N_RB_BWP %d=> %d (0x%lx)\n",dci_pdu_rel15->frequency_domain_assignment,fsize,N_RB,dci_size-pos,*dci_pdu);
	// Time domain assignment
	pos+=4;
	*dci_pdu |= (((uint64_t)dci_pdu_rel15->time_domain_assignment&0xf) << (dci_size-pos));
	LOG_D(MAC,"time-domain assignment %d  (3 bits)=> %d (0x%lx)\n",dci_pdu_rel15->time_domain_assignment,dci_size-pos,*dci_pdu);
	// VRB to PRB mapping
	
	pos++;
	*dci_pdu |= ((uint64_t)dci_pdu_rel15->vrb_to_prb_mapping&0x1)<<(dci_size-pos);
	LOG_D(MAC,"vrb to prb mapping %d  (1 bits)=> %d (0x%lx)\n",dci_pdu_rel15->vrb_to_prb_mapping,dci_size-pos,*dci_pdu);
	// MCS
	pos+=5;
	*dci_pdu |= ((uint64_t)dci_pdu_rel15->mcs&0x1f)<<(dci_size-pos);
	LOG_D(MAC,"mcs %d  (5 bits)=> %d (0x%lx)\n",dci_pdu_rel15->mcs,dci_size-pos,*dci_pdu);
	// TB scaling
	pos+=2;
	*dci_pdu |= ((uint64_t)dci_pdu_rel15->tb_scaling&0x3)<<(dci_size-pos);
	LOG_D(MAC,"tb_scaling %d  (2 bits)=> %d (0x%lx)\n",dci_pdu_rel15->tb_scaling,dci_size-pos,*dci_pdu);
	break;
	
      case NR_RNTI_C:
	
	// indicating a DL DCI format 1bit
	pos++;
	*dci_pdu |= ((uint64_t)dci_pdu_rel15->format_indicator&1)<<(dci_size-pos);
	LOG_D(MAC,"Format indicator %d (%d bits) N_RB_BWP %d => %d (0x%lx)\n",dci_pdu_rel15->format_indicator,1,N_RB,dci_size-pos,*dci_pdu);
	
	// Freq domain assignment (275rb >> fsize = 16)
	fsize = (int)ceil( log2( (N_RB*(N_RB+1))>>1 ) );
	pos+=fsize;
	*dci_pdu |= (((uint64_t)dci_pdu_rel15->frequency_domain_assignment&((1<<fsize)-1)) << (dci_size-pos));
	
	LOG_D(MAC,"Freq domain assignment %d (%d bits)=> %d (0x%lx)\n",dci_pdu_rel15->frequency_domain_assignment,fsize,dci_size-pos,*dci_pdu);
	
	uint16_t is_ra = 1;
	for (int i=0; i<fsize; i++)
	  if (!((dci_pdu_rel15->frequency_domain_assignment>>i)&1)) {
	    is_ra = 0;
	    break;
	  }
	if (is_ra) //fsize are all 1  38.212 p86
	  {
	    // ra_preamble_index 6 bits
	    pos+=6;
	    *dci_pdu |= ((dci_pdu_rel15->ra_preamble_index&0x3f)<<(dci_size-pos));
	    
	    // UL/SUL indicator  1 bit
	    pos++;
	    *dci_pdu |= (dci_pdu_rel15->ul_sul_indicator&1)<<(dci_size-pos);
	    
	    // SS/PBCH index  6 bits
	    pos+=6;
	    *dci_pdu |= ((dci_pdu_rel15->ss_pbch_index&0x3f)<<(dci_size-pos));
	    
	    //  prach_mask_index  4 bits
	    pos+=4;
	    *dci_pdu |= ((dci_pdu_rel15->prach_mask_index&0xf)<<(dci_size-pos));
	    
	  }  //end if
	
	else {
	  
	  // Time domain assignment 4bit
	  
	  pos+=4;
	  *dci_pdu |= ((dci_pdu_rel15->time_domain_assignment&0xf) << (dci_size-pos));
	  LOG_D(MAC,"Time domain assignment %d (%d bits)=> %d (0x%lx)\n",dci_pdu_rel15->time_domain_assignment,4,dci_size-pos,*dci_pdu);
	  
	  // VRB to PRB mapping  1bit
	  pos++;
	  *dci_pdu |= (dci_pdu_rel15->vrb_to_prb_mapping&1)<<(dci_size-pos);
	  LOG_D(MAC,"VRB to PRB %d (%d bits)=> %d (0x%lx)\n",dci_pdu_rel15->vrb_to_prb_mapping,1,dci_size-pos,*dci_pdu);
	  
	  // MCS 5bit  //bit over 32, so dci_pdu ++
	  pos+=5;
	  *dci_pdu |= (dci_pdu_rel15->mcs&0x1f)<<(dci_size-pos);
	  LOG_D(MAC,"MCS %d (%d bits)=> %d (0x%lx)\n",dci_pdu_rel15->mcs,5,dci_size-pos,*dci_pdu);
	  
	  // New data indicator 1bit
	  pos++;
	  *dci_pdu |= (dci_pdu_rel15->ndi&1)<<(dci_size-pos);
	  LOG_D(MAC,"NDI %d (%d bits)=> %d (0x%lx)\n",dci_pdu_rel15->ndi,1,dci_size-pos,*dci_pdu);
	  
	  // Redundancy version  2bit
	  pos+=2;
	  *dci_pdu |= (dci_pdu_rel15->rv&0x3)<<(dci_size-pos);
	  LOG_D(MAC,"RV %d (%d bits)=> %d (0x%lx)\n",dci_pdu_rel15->rv,2,dci_size-pos,*dci_pdu);
	  
	  // HARQ process number  4bit
	  pos+=4;
	  *dci_pdu  |= ((dci_pdu_rel15->harq_pid&0xf)<<(dci_size-pos));
	  LOG_D(MAC,"HARQ_PID %d (%d bits)=> %d (0x%lx)\n",dci_pdu_rel15->harq_pid,4,dci_size-pos,*dci_pdu);
	  
	  // Downlink assignment index  2bit
	  pos+=2;
	  *dci_pdu |= ((dci_pdu_rel15->dai&3)<<(dci_size-pos));
	  LOG_D(MAC,"DAI %d (%d bits)=> %d (0x%lx)\n",dci_pdu_rel15->dai,2,dci_size-pos,*dci_pdu);
	  
	  // TPC command for scheduled PUCCH  2bit
	  pos+=2;
	  *dci_pdu |= ((dci_pdu_rel15->tpc&3)<<(dci_size-pos));
	  LOG_D(MAC,"TPC %d (%d bits)=> %d (0x%lx)\n",dci_pdu_rel15->tpc,2,dci_size-pos,*dci_pdu);
	  
	  // PUCCH resource indicator  3bit
	  pos+=3;
	  *dci_pdu |= ((dci_pdu_rel15->pucch_resource_indicator&0x7)<<(dci_size-pos));
	  LOG_D(MAC,"PUCCH RI %d (%d bits)=> %d (0x%lx)\n",dci_pdu_rel15->pucch_resource_indicator,3,dci_size-pos,*dci_pdu);
	  
	  // PDSCH-to-HARQ_feedback timing indicator 3bit
	  pos+=3;
	  *dci_pdu |= ((dci_pdu_rel15->pdsch_to_harq_feedback_timing_indicator&0x7)<<(dci_size-pos));
	  LOG_D(MAC,"PDSCH to HARQ TI %d (%d bits)=> %d (0x%lx)\n",dci_pdu_rel15->pdsch_to_harq_feedback_timing_indicator,3,dci_size-pos,*dci_pdu);
	  
	} //end else
	break;
	
      case NR_RNTI_P:
	
	// Short Messages Indicator – 2 bits
	for (int i=0; i<2; i++)
	  *dci_pdu |= (((uint64_t)dci_pdu_rel15->short_messages_indicator>>(1-i))&1)<<(dci_size-pos++);
	// Short Messages – 8 bits
	for (int i=0; i<8; i++)
	  *dci_pdu |= (((uint64_t)dci_pdu_rel15->short_messages>>(7-i))&1)<<(dci_size-pos++);
	// Freq domain assignment 0-16 bit
	fsize = (int)ceil( log2( (N_RB*(N_RB+1))>>1 ) );
	for (int i=0; i<fsize; i++)
	  *dci_pdu |= (((uint64_t)dci_pdu_rel15->frequency_domain_assignment>>(fsize-i-1))&1)<<(dci_size-pos++);
	// Time domain assignment 4 bit
	for (int i=0; i<4; i++)
	  *dci_pdu |= (((uint64_t)dci_pdu_rel15->time_domain_assignment>>(3-i))&1)<<(dci_size-pos++);
	// VRB to PRB mapping 1 bit
	*dci_pdu |= ((uint64_t)dci_pdu_rel15->vrb_to_prb_mapping&1)<<(dci_size-pos++);
	// MCS 5 bit
	for (int i=0; i<5; i++)
	  *dci_pdu |= (((uint64_t)dci_pdu_rel15->mcs>>(4-i))&1)<<(dci_size-pos++);
	
	// TB scaling 2 bit
	for (int i=0; i<2; i++)
	  *dci_pdu |= (((uint64_t)dci_pdu_rel15->tb_scaling>>(1-i))&1)<<(dci_size-pos++);
	
	
	break;
	
      case NR_RNTI_SI:
	// Freq domain assignment 0-16 bit
	fsize = (int)ceil( log2( (N_RB*(N_RB+1))>>1 ) );
	for (int i=0; i<fsize; i++)
	  *dci_pdu |= ((dci_pdu_rel15->frequency_domain_assignment>>(fsize-i-1))&1)<<(dci_size-pos++);
	// Time domain assignment 4 bit
	for (int i=0; i<4; i++)
	  *dci_pdu |= (((uint64_t)dci_pdu_rel15->time_domain_assignment>>(3-i))&1)<<(dci_size-pos++);
	// VRB to PRB mapping 1 bit
	*dci_pdu |= ((uint64_t)dci_pdu_rel15->vrb_to_prb_mapping&1)<<(dci_size-pos++);
	// MCS 5bit  //bit over 32, so dci_pdu ++
	for (int i=0; i<5; i++)
	  *dci_pdu |= (((uint64_t)dci_pdu_rel15->mcs>>(4-i))&1)<<(dci_size-pos++);
	// Redundancy version  2bit
	for (int i=0; i<2; i++)
	  *dci_pdu |= (((uint64_t)dci_pdu_rel15->rv>>(1-i))&1)<<(dci_size-pos++);
	
	break;
	
      case NR_RNTI_TC:
	// indicating a DL DCI format 1bit
	*dci_pdu |= ((uint64_t)dci_pdu_rel15->format_indicator&1)<<(dci_size-pos++);
	// Freq domain assignment 0-16 bit
	fsize = (int)ceil( log2( (N_RB*(N_RB+1))>>1 ) );
	for (int i=0; i<fsize; i++)
	  *dci_pdu |= (((uint64_t)dci_pdu_rel15->frequency_domain_assignment>>(fsize-i-1))&1)<<(dci_size-pos++);
	// Time domain assignment 4 bit
	for (int i=0; i<4; i++)
	  *dci_pdu |= (((uint64_t)dci_pdu_rel15->time_domain_assignment>>(3-i))&1)<<(dci_size-pos++);
	// VRB to PRB mapping 1 bit
	*dci_pdu |= ((uint64_t)dci_pdu_rel15->vrb_to_prb_mapping&1)<<(dci_size-pos++);
	// MCS 5bit  //bit over 32, so dci_pdu ++
	for (int i=0; i<5; i++)
	  *dci_pdu |= (((uint64_t)dci_pdu_rel15->mcs>>(4-i))&1)<<(dci_size-pos++);
	// New data indicator 1bit
	*dci_pdu |= ((uint64_t)dci_pdu_rel15->ndi&1)<<(dci_size-pos++);
	// Redundancy version  2bit
	for (int i=0; i<2; i++)
	  *dci_pdu |= (((uint64_t)dci_pdu_rel15->rv>>(1-i))&1)<<(dci_size-pos++);
	// HARQ process number  4bit
	for (int i=0; i<4; i++)
	  *dci_pdu  |= (((uint64_t)dci_pdu_rel15->harq_pid>>(3-i))&1)<<(dci_size-pos++);
	
	// Downlink assignment index – 2 bits
	for (int i=0; i<2; i++)
	  *dci_pdu  |= (((uint64_t)dci_pdu_rel15->dai>>(1-i))&1)<<(dci_size-pos++);
	
	// TPC command for scheduled PUCCH – 2 bits
	for (int i=0; i<2; i++)
	  *dci_pdu  |= (((uint64_t)dci_pdu_rel15->tpc>>(1-i))&1)<<(dci_size-pos++);
	
	
	//      LOG_D(MAC, "DCI PDU: [0]->0x%08llx \t [1]->0x%08llx \t [2]->0x%08llx \t [3]->0x%08llx\n",
	//	    dci_pdu[0], dci_pdu[1], dci_pdu[2], dci_pdu[3]);
	
	
	// PDSCH-to-HARQ_feedback timing indicator – 3 bits
	for (int i=0; i<3; i++)
	  *dci_pdu  |= (((uint64_t)dci_pdu_rel15->pdsch_to_harq_feedback_timing_indicator>>(2-i))&1)<<(dci_size-pos++);
	
	break;
      }
      break;
      
    case NR_UL_DCI_FORMAT_0_0:
      switch(rnti_types[d])
	{
	case NR_RNTI_C:
	  // indicating a DL DCI format 1bit
	  *dci_pdu |= ((uint64_t)dci_pdu_rel15->format_indicator&1)<<(dci_size-pos++);
	  // Freq domain assignment  max 16 bit
	  fsize = (int)ceil( log2( (N_RB*(N_RB+1))>>1 ) );
	  for (int i=0; i<fsize; i++)
	    *dci_pdu |= ((dci_pdu_rel15->frequency_domain_assignment>>(fsize-i-1))&1)<<(dci_size-pos++);
	  // Time domain assignment 4bit
	  for (int i=0; i<4; i++)
	    *dci_pdu |= (((uint64_t)dci_pdu_rel15->time_domain_assignment>>(3-i))&1)<<(dci_size-pos++);
	  // Frequency hopping flag – 1 bit
	  *dci_pdu |= ((uint64_t)dci_pdu_rel15->frequency_hopping_flag&1)<<(dci_size-pos++);
	  // MCS  5 bit
	  for (int i=0; i<5; i++)
	    *dci_pdu |= (((uint64_t)dci_pdu_rel15->mcs>>(4-i))&1)<<(dci_size-pos++);
	  // New data indicator 1bit
	  *dci_pdu |= ((uint64_t)dci_pdu_rel15->ndi&1)<<(dci_size-pos++);
	  // Redundancy version  2bit
	  for (int i=0; i<2; i++)
	    *dci_pdu |= (((uint64_t)dci_pdu_rel15->rv>>(1-i))&1)<<(dci_size-pos++);
	  // HARQ process number  4bit
	  for (int i=0; i<4; i++)
	    *dci_pdu  |= (((uint64_t)dci_pdu_rel15->harq_pid>>(3-i))&1)<<(dci_size-pos++);
	  
	  // TPC command for scheduled PUSCH – 2 bits
	  for (int i=0; i<2; i++)
	    *dci_pdu |= (((uint64_t)dci_pdu_rel15->tpc>>(1-i))&1)<<(dci_size-pos++);
	  
	  // Padding bits
	  for(int a = pos;a<32;a++)
	    *dci_pdu |= ((uint64_t)dci_pdu_rel15->padding&1)<<(dci_size-pos++);
	  
	  // UL/SUL indicator – 1 bit
	  /* commented for now (RK): need to get this from BWP descriptor
	  if (cfg->pucch_config.pucch_GroupHopping.value)
	    *dci_pdu |= ((uint64_t)dci_pdu_rel15->ul_sul_indicator&1)<<(dci_size-pos++);
	    */
	  break;
	  
	case NFAPI_NR_RNTI_TC:
	  
	  // indicating a DL DCI format 1bit
	  *dci_pdu |= (dci_pdu_rel15->format_indicator&1)<<(dci_size-pos++);
	  // Freq domain assignment  max 16 bit
	  fsize = (int)ceil( log2( (N_RB*(N_RB+1))>>1 ) );
	  for (int i=0; i<fsize; i++)
	    *dci_pdu |= ((dci_pdu_rel15->frequency_domain_assignment>>(fsize-i-1))&1)<<(dci_size-pos++);
	  // Time domain assignment 4bit
	  for (int i=0; i<4; i++)
	    *dci_pdu |= (((uint64_t)dci_pdu_rel15->time_domain_assignment>>(3-i))&1)<<(dci_size-pos++);
	  // Frequency hopping flag – 1 bit
	  *dci_pdu |= ((uint64_t)dci_pdu_rel15->frequency_hopping_flag&1)<<(dci_size-pos++);
	  // MCS  5 bit
	  for (int i=0; i<5; i++)
	    *dci_pdu |= (((uint64_t)dci_pdu_rel15->mcs>>(4-i))&1)<<(dci_size-pos++);
	  // New data indicator 1bit
	  *dci_pdu |= ((uint64_t)dci_pdu_rel15->ndi&1)<<(dci_size-pos++);
	  // Redundancy version  2bit
	  for (int i=0; i<2; i++)
	    *dci_pdu |= (((uint64_t)dci_pdu_rel15->rv>>(1-i))&1)<<(dci_size-pos++);
	  // HARQ process number  4bit
	  for (int i=0; i<4; i++)
	    *dci_pdu  |= (((uint64_t)dci_pdu_rel15->harq_pid>>(3-i))&1)<<(dci_size-pos++);
	  
	  // TPC command for scheduled PUSCH – 2 bits
	  for (int i=0; i<2; i++)
	    *dci_pdu |= (((uint64_t)dci_pdu_rel15->tpc>>(1-i))&1)<<(dci_size-pos++);
	  
	  // Padding bits
	  for(int a = pos;a<32;a++)
	    *dci_pdu |= ((uint64_t)dci_pdu_rel15->padding&1)<<(dci_size-pos++);
	  
	  // UL/SUL indicator – 1 bit
	  /*
	    commented for now (RK): need to get this information from BWP descriptor
	    if (cfg->pucch_config.pucch_GroupHopping.value)
	    *dci_pdu |= ((uint64_t)dci_pdu_rel15->ul_sul_indicator&1)<<(dci_size-pos++);
	    */
	  break;
	  
	    }
      break;

    case NR_DL_DCI_FORMAT_1_1:
      // Indicating a DL DCI format 1bit
      pos=1;
      *dci_pdu |= ((uint64_t)dci_pdu_rel15->format_indicator&1)<<(dci_size-pos);

      // Carrier indicator
      if (secondaryCellGroup->spCellConfig->spCellConfigDedicated->crossCarrierSchedulingConfig != NULL) {
        pos+=3;
        *dci_pdu |= ((uint64_t)dci_pdu_rel15->carrier_indicator&0x7)<<(dci_size-pos);
      }

      // BWP indicator
      uint8_t n_dl_bwp = secondaryCellGroup->spCellConfig->spCellConfigDedicated->downlinkBWP_ToAddModList->list.count;
      
      nbits = (uint8_t)((n_dl_bwp < 4) ? ceil(log2(n_dl_bwp+1)) : ceil(log2(n_dl_bwp))); 
      pos+=nbits;
      *dci_pdu |= ((uint64_t)dci_pdu_rel15->bwp_indicator&((1<<nbits)-1))<<(dci_size-pos);

      // Frequency domain resource assignment
      long rbg_size_config = secondaryCellGroup->spCellConfig->spCellConfigDedicated->initialDownlinkBWP->pdsch_Config->choice.setup->rbg_Size;
      uint16_t numRBG = getNRBG(pdsch_pdu_rel15->BWPSize,pdsch_pdu_rel15->BWPStart,rbg_size_config);

      if (pdsch_config->resourceAllocation == 0)
        nbits = numRBG;
      else if (pdsch_config->resourceAllocation == 1)
        nbits = (int)ceil( log2( (N_RB*(N_RB+1))>>1 ) );
      else
        nbits = ((int)ceil( log2( (N_RB*(N_RB+1))>>1 ) )>numRBG) ? (int)ceil( log2( (N_RB*(N_RB+1))>>1 ) )+1 : numRBG+1;

      pos+=nbits;
      *dci_pdu |= ((uint64_t)dci_pdu_rel15->frequency_domain_assignment&((1<<nbits)-1)) << (dci_size-pos);

      // Time domain resource assignment
      NR_PDSCH_TimeDomainResourceAllocationList_t *pdsch_timeDomList = secondaryCellGroup->spCellConfig->spCellConfigDedicated->downlinkBWP_ToAddModList->list.array[0]->bwp_Common->pdsch_ConfigCommon->choice.setup->pdsch_TimeDomainAllocationList;
      int num_entries;
      if (pdsch_timeDomList != NULL)
        num_entries = pdsch_timeDomList->list.count;
      else
        num_entries = 16; // num of entries in default table

      nbits = (int)ceil(log2(num_entries));
      pos+=nbits;
      *dci_pdu |= ((uint64_t)dci_pdu_rel15->time_domain_assignment&((1<<nbits)-1)) << (dci_size-pos);

      // VRB-to-PRB mapping
      if (pdsch_config->resourceAllocation == 1) {
        pos++;
        *dci_pdu |= ((uint64_t)dci_pdu_rel15->vrb_to_prb_mapping&1)<<(dci_size-pos);
      }
      
      // PRB bundling size indicator
      if (secondaryCellGroup->spCellConfig->spCellConfigDedicated->initialDownlinkBWP->pdsch_Config->choice.setup->prb_BundlingType.present == 2) {
        pos++;
        *dci_pdu |= ((uint64_t)dci_pdu_rel15->prb_bundling_size_indicator&1)<<(dci_size-pos);
      }

      // Rate matching indicator
      NR_RateMatchPatternGroup_t *group1 = secondaryCellGroup->spCellConfig->spCellConfigDedicated->initialDownlinkBWP->pdsch_Config->choice.setup->rateMatchPatternGroup1;
      NR_RateMatchPatternGroup_t *group2 = secondaryCellGroup->spCellConfig->spCellConfigDedicated->initialDownlinkBWP->pdsch_Config->choice.setup->rateMatchPatternGroup2; 
      nbits = 0;
      if ((group1 != NULL) && (group2 != NULL))
        nbits = 2;
      if ((group1 != NULL) != (group2 != NULL))
        nbits = 1;
      pos+=nbits;
      *dci_pdu |= ((uint64_t)dci_pdu_rel15->rate_matching_indicator&((1<<nbits)-1))<<(dci_size-pos);


      // ZP CSI-RS trigger
      uint8_t nZP = secondaryCellGroup->spCellConfig->spCellConfigDedicated->initialDownlinkBWP->pdsch_Config->choice.setup->aperiodic_ZP_CSI_RS_ResourceSetsToAddModList->list.count; 
      nbits = (int)ceil(log2(nZP+1));
      pos+=nbits;
      *dci_pdu |= ((uint64_t)dci_pdu_rel15->zp_csi_rs_trigger&((1<<nbits)-1)) << (dci_size-pos);

      // MCS 5bit
      pos+=5;
      *dci_pdu |= ((uint64_t)dci_pdu_rel15->mcs&0x1f)<<(dci_size-pos);
      
      // New data indicator 1bit
      pos++;
      *dci_pdu |= ((uint64_t)dci_pdu_rel15->ndi&1)<<(dci_size-pos);
      
      // Redundancy version  2bit
      pos+=2;
      *dci_pdu |= ((uint64_t)dci_pdu_rel15->rv&0x3)<<(dci_size-pos);

      // HARQ process number  4bit
      pos+=4;
      *dci_pdu |= ((uint64_t)dci_pdu_rel15->harq_pid&0xf)<<(dci_size-pos);

      // Downlink assignment index
      if (secondaryCellGroup->physicalCellGroupConfig->pdsch_HARQ_ACK_Codebook == 1) { // at this point the UE has multiple serving cells
        pos+=4;
        *dci_pdu |= ((uint64_t)dci_pdu_rel15->dai&0xf)<<(dci_size-pos);
      }
/*      else if (0) {
        pos+=2;
        *dci_pdu |= ((uint64_t)dci_pdu_rel15->dai&0x3)<<(dci_size-pos);
      }
*/

      // TPC command for scheduled PUCCH  2bit
      pos+=2;
      *dci_pdu |= ((uint64_t)dci_pdu_rel15->tpc&0x3)<<(dci_size-pos);
      
      // PUCCH resource indicator  3bit
      pos+=3;
      *dci_pdu |= ((uint64_t)dci_pdu_rel15->pucch_resource_indicator&0x7)<<(dci_size-pos);

      // PDSCH-to-HARQ_feedback timing indicator
      uint8_t I = secondaryCellGroup->spCellConfig->spCellConfigDedicated->uplinkConfig->uplinkBWP_ToAddModList->list.array[0]->bwp_Dedicated->pucch_Config->choice.setup->dl_DataToUL_ACK->list.count;
      nbits = (int)ceil(log2(I));
      pos+=nbits;
      *dci_pdu |= ((uint64_t)dci_pdu_rel15->pdsch_to_harq_feedback_timing_indicator&((1<<nbits)-1))<<(dci_size-pos);

        
    }
  }
}

  
    /*
      int nr_is_dci_opportunity(nfapi_nr_search_space_t search_space,
      nfapi_nr_coreset_t coreset,
      uint16_t frame,
      uint16_t slot,
      nfapi_nr_config_request_scf_t cfg) {
      
      AssertFatal(search_space.coreset_id==coreset.coreset_id, "Invalid association of coreset(%d) and search space(%d)\n",
      search_space.search_space_id, coreset.coreset_id);
      
      uint8_t is_dci_opportunity=0;
      uint16_t Ks=search_space.slot_monitoring_periodicity;
      uint16_t Os=search_space.slot_monitoring_offset;
      uint8_t Ts=search_space.duration;
      
      if (((frame*get_spf(&cfg) + slot - Os)%Ks)<Ts)
    is_dci_opportunity=1;

  return is_dci_opportunity;
}
*/

int get_spf(nfapi_nr_config_request_scf_t *cfg) {

  int mu = cfg->ssb_config.scs_common.value;
  AssertFatal(mu>=0&&mu<4,"Illegal scs %d\n",mu);

  return(10 * (1<<mu));
} 

int to_absslot(nfapi_nr_config_request_scf_t *cfg,int frame,int slot) {

  return(get_spf(cfg)*frame) + slot; 

}


int extract_startSymbol(int startSymbolAndLength) {
  int tmp = startSymbolAndLength/14;
  int tmp2 = startSymbolAndLength%14;

  if (tmp > 0 && tmp < (14-tmp2)) return(tmp2);
  else                            return(13-tmp2);
}

int extract_length(int startSymbolAndLength) {
  int tmp = startSymbolAndLength/14;
  int tmp2 = startSymbolAndLength%14;

  if (tmp > 0 && tmp < (14-tmp2)) return(tmp);
  else                            return(15-tmp2);
}

/*
 * Dump the UL or DL UE_list into LOG_T(MAC)
 */
void
dump_nr_ue_list(NR_UE_list_t *listP,
             int ul_flag)
//------------------------------------------------------------------------------
{
  if (ul_flag == 0) {
    for (int j = listP->head; j >= 0; j = listP->next[j]) {
      LOG_T(MAC, "DL list node %d => %d\n",
            j,
            listP->next[j]);
    }
  } else {
    for (int j = listP->head_ul; j >= 0; j = listP->next_ul[j]) {
      LOG_T(MAC, "UL list node %d => %d\n",
            j,
            listP->next_ul[j]);
    }
  }

  return;
}

int find_nr_UE_id(module_id_t mod_idP, rnti_t rntiP)
//------------------------------------------------------------------------------
{
  int UE_id;
  NR_UE_list_t *UE_list = &RC.nrmac[mod_idP]->UE_list;

  for (UE_id = 0; UE_id < MAX_MOBILES_PER_GNB; UE_id++) {
    if (UE_list->active[UE_id] == TRUE) {
      if (UE_list->rnti[UE_id] == rntiP) {
        return UE_id;
      }
    }
  }

  return -1;
}

int add_new_nr_ue(module_id_t mod_idP, rnti_t rntiP){

  int UE_id;
  int i;
  NR_UE_list_t *UE_list = &RC.nrmac[mod_idP]->UE_list;
  LOG_I(MAC, "[gNB %d] Adding UE with rnti %x (next avail %d, num_UEs %d)\n",
        mod_idP,
        rntiP,
        UE_list->avail,
        UE_list->num_UEs);
  dump_nr_ue_list(UE_list, 0);

  for (i = 0; i < MAX_MOBILES_PER_ENB; i++) {
    if (UE_list->active[i] == TRUE)
      continue;

    UE_id = i;
    UE_list->num_UEs++;
    UE_list->active[UE_id] = TRUE;
    UE_list->rnti[UE_id] = rntiP;
    memset((void *) &UE_list->UE_sched_ctrl[UE_id],
           0,
           sizeof(NR_UE_sched_ctrl_t));
    LOG_I(MAC, "gNB %d] Add NR UE_id %d : rnti %x\n",
          mod_idP,
          UE_id,
          rntiP);
    dump_nr_ue_list(UE_list,
		    0);
    return (UE_id);
  }

  // printf("MAC: cannot add new UE for rnti %x\n", rntiP);
  LOG_E(MAC, "error in add_new_ue(), could not find space in UE_list, Dumping UE list\n");
  dump_nr_ue_list(UE_list,
		  0);
  return -1;
}


void get_pdsch_to_harq_feedback(int Mod_idP,
                                int UE_id,
                                NR_SearchSpace__searchSpaceType_PR ss_type,
                                uint8_t *pdsch_to_harq_feedback) {

  int bwp_id=1;
  NR_UE_list_t *UE_list = &RC.nrmac[Mod_idP]->UE_list;
  NR_CellGroupConfig_t *secondaryCellGroup = UE_list->secondaryCellGroup[UE_id];
  NR_BWP_Downlink_t *bwp=secondaryCellGroup->spCellConfig->spCellConfigDedicated->downlinkBWP_ToAddModList->list.array[bwp_id-1];
  NR_BWP_Uplink_t *ubwp=secondaryCellGroup->spCellConfig->spCellConfigDedicated->uplinkConfig->uplinkBWP_ToAddModList->list.array[bwp_id-1];

  NR_SearchSpace_t *ss;

  // common search type uses DCI format 1_0
  if (ss_type == NR_SearchSpace__searchSpaceType_PR_common) {
    for (int i=0; i<8; i++)
      pdsch_to_harq_feedback[i] = i+1;
  }
  else {
    // searching for a ue specific search space
    int found=0;

    for (int i=0;i<bwp->bwp_Dedicated->pdcch_Config->choice.setup->searchSpacesToAddModList->list.count;i++) {
      ss=bwp->bwp_Dedicated->pdcch_Config->choice.setup->searchSpacesToAddModList->list.array[i];
      AssertFatal(ss->controlResourceSetId != NULL,"ss->controlResourceSetId is null\n");
      AssertFatal(ss->searchSpaceType != NULL,"ss->searchSpaceType is null\n");
      if (ss->searchSpaceType->present == ss_type) {
	found=1;
	break;
      }
    }
    AssertFatal(found==1,"Couldn't find a ue specific searchspace\n");
    if (ss->searchSpaceType->choice.ue_Specific->dci_Formats == NR_SearchSpace__searchSpaceType__ue_Specific__dci_Formats_formats0_0_And_1_0) {
      for (int i=0; i<8; i++)
        pdsch_to_harq_feedback[i] = i+1;
    }
    else {
      if(ubwp->bwp_Dedicated->pucch_Config->choice.setup->dl_DataToUL_ACK != NULL)
        pdsch_to_harq_feedback = (uint8_t *)ubwp->bwp_Dedicated->pucch_Config->choice.setup->dl_DataToUL_ACK;
      else
        AssertFatal(found==1,"There is no allocated dl_DataToUL_ACK for pdsch to harq feedback\n");
    }
  }
}


// function to update pucch scheduling parameters in UE list when a USS DL is scheduled
void nr_update_pucch_scheduling(int Mod_idP,
                                int UE_id,
                                frame_t frameP,
                                sub_frame_t slotP,
                                int slots_per_tdd,
                                NR_sched_pucch *sched_pucch) {

  NR_ServingCellConfigCommon_t *scc = RC.nrmac[Mod_idP]->common_channels->ServingCellConfigCommon;
  NR_UE_list_t *UE_list = &RC.nrmac[Mod_idP]->UE_list;
  int first_ul_slot_tdd,k;
  NR_sched_pucch *curr_pucch;
  uint8_t pdsch_to_harq_feedback[8];
  int found = 0;
  int i = 0;
  int nr_ulmix_slots = scc->tdd_UL_DL_ConfigurationCommon->pattern1.nrofUplinkSlots;
  if (scc->tdd_UL_DL_ConfigurationCommon->pattern1.nrofUplinkSymbols!=0)
    nr_ulmix_slots++;

  // this is hardcoded for now as ue specific
  NR_SearchSpace__searchSpaceType_PR ss_type = NR_SearchSpace__searchSpaceType_PR_ue_Specific;
  get_pdsch_to_harq_feedback(Mod_idP,UE_id,ss_type,pdsch_to_harq_feedback);

  // if the list of pucch to be scheduled is empty
  if (UE_list->UE_sched_ctrl[UE_id].sched_pucch == NULL) {
    sched_pucch->frame = frameP;
    sched_pucch->next_sched_pucch = NULL;
    sched_pucch->dai_c = 1;
    sched_pucch->resource_indicator = 0; // in phytest with only 1 UE we are using just the 1st resource
    if ( nr_ulmix_slots > 0 ) {
      // first pucch occasion in first UL or MIXED slot
      first_ul_slot_tdd = scc->tdd_UL_DL_ConfigurationCommon->pattern1.nrofDownlinkSlots;
      for (k=0; k<nr_ulmix_slots; k++) { // for each possible UL or mixed slot
        while (i<8 && found == 0)  {  // look if timing indicator is among allowed values
          if (pdsch_to_harq_feedback[i]==(first_ul_slot_tdd+k)-(slotP % slots_per_tdd))
            found = 1;
          if (found == 0) i++;
        }
        if (found == 1) break;
      }
      if (found == 1) {
        // computing slot in which pucch is scheduled
        sched_pucch->ul_slot = first_ul_slot_tdd + k + (slotP - (slotP % slots_per_tdd));
        sched_pucch->timing_indicator = pdsch_to_harq_feedback[i];
      }
      else
        AssertFatal(1==0,"No Uplink slot available in accordance to allowed timing indicator\n");
    }
    else
      AssertFatal(1==0,"No Uplink Slots in this Frame\n");

    UE_list->UE_sched_ctrl[UE_id].sched_pucch = sched_pucch;
  }
  else {  // to be tested
    curr_pucch = UE_list->UE_sched_ctrl[UE_id].sched_pucch;
    if (curr_pucch->dai_c<11) {     // we are scheduling at most 11 harq-ack in the same pucch
      while (i<8 && found == 0)  {  // look if timing indicator is among allowed values for current pucch
        if (pdsch_to_harq_feedback[i]==(curr_pucch->ul_slot % slots_per_tdd)-(slotP % slots_per_tdd))
          found = 1;
        if (found == 0) i++;
      }
      if (found == 1) {  // scheduling this harq-ack in current pucch
        sched_pucch = curr_pucch;
        sched_pucch->dai_c = 1 + sched_pucch->dai_c;
        sched_pucch->timing_indicator = pdsch_to_harq_feedback[i];
      }
    }
    if (curr_pucch->dai_c==11 || found == 0) { // if current pucch is full or no timing indicator allowed
      // look for pucch occasions in other UL of mixed slots
      for (k=scc->tdd_UL_DL_ConfigurationCommon->pattern1.nrofDownlinkSlots; k<slots_per_tdd; k++) { // for each possible UL or mixed slot
        if (k!=(curr_pucch->ul_slot % slots_per_tdd)) { // skip current scheduled slot (already checked)
          i = 0;
          while (i<8 && found == 0)  {  // look if timing indicator is among allowed values
            if (pdsch_to_harq_feedback[i]==k-(slotP % slots_per_tdd))
              found = 1;
            if (found == 0) i++;
          }
          if (found == 1) {
            if (k<(curr_pucch->ul_slot % slots_per_tdd)) { // we need to add a pucch occasion before current pucch
              sched_pucch->frame = frameP;
              sched_pucch->ul_slot =  k + (slotP - (slotP % slots_per_tdd));
              sched_pucch->next_sched_pucch = curr_pucch;
              sched_pucch->dai_c = 1;
              sched_pucch->resource_indicator = 0; // in phytest with only 1 UE we are using just the 1st resource
              sched_pucch->timing_indicator = pdsch_to_harq_feedback[i];
              UE_list->UE_sched_ctrl[UE_id].sched_pucch = sched_pucch;
            }
            else {
              while (curr_pucch->next_sched_pucch != NULL && k!=(curr_pucch->ul_slot % slots_per_tdd))
                curr_pucch = curr_pucch->next_sched_pucch;
              if (curr_pucch == NULL) {  // creating a new item in the list
                sched_pucch->frame = frameP;
                sched_pucch->next_sched_pucch = NULL;
                sched_pucch->dai_c = 1;
                sched_pucch->timing_indicator = pdsch_to_harq_feedback[i];
                sched_pucch->resource_indicator = 0; // in phytest with only 1 UE we are using just the 1st resource
                sched_pucch->ul_slot = k + (slotP - (slotP % slots_per_tdd));
                curr_pucch->next_sched_pucch = (NR_sched_pucch*) malloc(sizeof(NR_sched_pucch));
                curr_pucch->next_sched_pucch = sched_pucch;
              }
              else {
                if (curr_pucch->dai_c==11)
                  found = 0; // if pucch at index k is already full we have to find a new one in a following occasion
                else { // scheduling this harq-ack in current pucch
                  sched_pucch = curr_pucch;
                  sched_pucch->dai_c = 1 + sched_pucch->dai_c;
                  sched_pucch->timing_indicator = pdsch_to_harq_feedback[i];
                }
              }
            }
          }
        }
      }
    }
  }
}


/*void fill_nfapi_coresets_and_searchspaces(NR_CellGroupConfig_t *cg,
					  nfapi_nr_coreset_t *coreset,
					  nfapi_nr_search_space_t *search_space) {

  nfapi_nr_coreset_t *cs;
  nfapi_nr_search_space_t *ss;
  NR_ServingCellConfigCommon_t *scc=cg->spCellConfig->reconfigurationWithSync->spCellConfigCommon;
  AssertFatal(cg->spCellConfig->spCellConfigDedicated->downlinkBWP_ToAddModList->list.count == 1,
	      "downlinkBWP_ToAddModList has %d BWP!\n",
	      cg->spCellConfig->spCellConfigDedicated->downlinkBWP_ToAddModList->list.count);

  NR_BWP_Downlink_t *bwp=cg->spCellConfig->spCellConfigDedicated->downlinkBWP_ToAddModList->list.array[0];
  struct NR_PDCCH_Config__controlResourceSetToAddModList *coreset_list = bwp->bwp_Dedicated->pdcch_Config->choice.setup->controlResourceSetToAddModList;
  AssertFatal(coreset_list->list.count>0,
	      "cs list has 0 elements\n");
  for (int i=0;i<coreset_list->list.count;i++) {
    NR_ControlResourceSet_t *coreset_i=coreset_list->list.array[i];
    cs = coreset + coreset_i->controlResourceSetId;
      
    cs->coreset_id = coreset_i->controlResourceSetId;
    AssertFatal(coreset_i->frequencyDomainResources.size <=8 && coreset_i->frequencyDomainResources.size>0,
		"coreset_i->frequencyDomainResources.size=%d\n",
		(int)coreset_i->frequencyDomainResources.size);
  
    for (int f=0;f<coreset_i->frequencyDomainResources.size;f++)
      ((uint8_t*)&cs->frequency_domain_resources)[coreset_i->frequencyDomainResources.size-1-f]=coreset_i->frequencyDomainResources.buf[f];
    
    cs->frequency_domain_resources>>=coreset_i->frequencyDomainResources.bits_unused;
    
    cs->duration = coreset_i->duration;
    // Need to add information about TCI_StateIDs

    if (coreset_i->cce_REG_MappingType.present == NR_ControlResourceSet__cce_REG_MappingType_PR_nonInterleaved)
      cs->cce_reg_mapping_type = NFAPI_NR_CCE_REG_MAPPING_NON_INTERLEAVED;
    else {
      cs->cce_reg_mapping_type = NFAPI_NR_CCE_REG_MAPPING_INTERLEAVED;

      if (coreset_i->cce_REG_MappingType.choice.interleaved->reg_BundleSize==NR_ControlResourceSet__cce_REG_MappingType__interleaved__reg_BundleSize_n6)
	cs->reg_bundle_size = 6;
      else cs->reg_bundle_size = 2+coreset_i->cce_REG_MappingType.choice.interleaved->reg_BundleSize;

      if (coreset_i->cce_REG_MappingType.choice.interleaved->interleaverSize==NR_ControlResourceSet__cce_REG_MappingType__interleaved__interleaverSize_n6)
	cs->interleaver_size = 6;
      else cs->interleaver_size = 2+coreset_i->cce_REG_MappingType.choice.interleaved->interleaverSize;

      if (coreset_i->cce_REG_MappingType.choice.interleaved->shiftIndex)
	cs->shift_index = *coreset_i->cce_REG_MappingType.choice.interleaved->shiftIndex;
      else cs->shift_index = 0;
    }
    
    if (coreset_i->precoderGranularity == NR_ControlResourceSet__precoderGranularity_sameAsREG_bundle)
      cs->precoder_granularity = NFAPI_NR_CSET_SAME_AS_REG_BUNDLE;
    else cs->precoder_granularity = NFAPI_NR_CSET_ALL_CONTIGUOUS_RBS;
    if (coreset_i->tci_PresentInDCI == NULL) cs->tci_present_in_dci = 0;
    else                                     cs->tci_present_in_dci = 1;

    if (coreset_i->tci_PresentInDCI == NULL) cs->dmrs_scrambling_id = 0;
    else                                     cs->dmrs_scrambling_id = *coreset_i->tci_PresentInDCI;
  }

  struct NR_PDCCH_ConfigCommon__commonSearchSpaceList *commonSearchSpaceList = bwp->bwp_Common->pdcch_ConfigCommon->choice.setup->commonSearchSpaceList;
  AssertFatal(commonSearchSpaceList->list.count>0,
	      "common SearchSpace list has 0 elements\n");
  // Common searchspace list
  for (int i=0;i<commonSearchSpaceList->list.count;i++) {
    NR_SearchSpace_t *searchSpace_i=commonSearchSpaceList->list.array[i];  
    ss=search_space + searchSpace_i->searchSpaceId;
    if (searchSpace_i->controlResourceSetId) ss->coreset_id = *searchSpace_i->controlResourceSetId;
    switch(searchSpace_i->monitoringSlotPeriodicityAndOffset->present) {
    case NR_SearchSpace__monitoringSlotPeriodicityAndOffset_PR_sl1:
      ss->slot_monitoring_periodicity = NFAPI_NR_SS_PERIODICITY_SL1;
      break;
    case NR_SearchSpace__monitoringSlotPeriodicityAndOffset_PR_sl2:
      ss->slot_monitoring_periodicity = NFAPI_NR_SS_PERIODICITY_SL2;
      ss->slot_monitoring_offset = searchSpace_i->monitoringSlotPeriodicityAndOffset->choice.sl2;
      break;
    case NR_SearchSpace__monitoringSlotPeriodicityAndOffset_PR_sl4:
      ss->slot_monitoring_periodicity = NFAPI_NR_SS_PERIODICITY_SL4;
      ss->slot_monitoring_offset = searchSpace_i->monitoringSlotPeriodicityAndOffset->choice.sl4;
      break;
    case NR_SearchSpace__monitoringSlotPeriodicityAndOffset_PR_sl5:
      ss->slot_monitoring_periodicity = NFAPI_NR_SS_PERIODICITY_SL5;
      ss->slot_monitoring_offset = searchSpace_i->monitoringSlotPeriodicityAndOffset->choice.sl5;
      break;
    case NR_SearchSpace__monitoringSlotPeriodicityAndOffset_PR_sl8:
      ss->slot_monitoring_periodicity = NFAPI_NR_SS_PERIODICITY_SL8;
      ss->slot_monitoring_offset = searchSpace_i->monitoringSlotPeriodicityAndOffset->choice.sl8;
      break;
    case NR_SearchSpace__monitoringSlotPeriodicityAndOffset_PR_sl10:
      ss->slot_monitoring_periodicity = NFAPI_NR_SS_PERIODICITY_SL10;
      ss->slot_monitoring_offset = searchSpace_i->monitoringSlotPeriodicityAndOffset->choice.sl10;
      break;
    case NR_SearchSpace__monitoringSlotPeriodicityAndOffset_PR_sl16:
      ss->slot_monitoring_periodicity = NFAPI_NR_SS_PERIODICITY_SL16;
      ss->slot_monitoring_offset = searchSpace_i->monitoringSlotPeriodicityAndOffset->choice.sl16;
      break;
    case NR_SearchSpace__monitoringSlotPeriodicityAndOffset_PR_sl20:
      ss->slot_monitoring_periodicity = NFAPI_NR_SS_PERIODICITY_SL20;
      ss->slot_monitoring_offset = searchSpace_i->monitoringSlotPeriodicityAndOffset->choice.sl20;
      break;
    case NR_SearchSpace__monitoringSlotPeriodicityAndOffset_PR_sl40:
      ss->slot_monitoring_periodicity = NFAPI_NR_SS_PERIODICITY_SL40;
      ss->slot_monitoring_offset = searchSpace_i->monitoringSlotPeriodicityAndOffset->choice.sl40;
      break;
    case NR_SearchSpace__monitoringSlotPeriodicityAndOffset_PR_sl80:
      ss->slot_monitoring_periodicity = NFAPI_NR_SS_PERIODICITY_SL80;
      ss->slot_monitoring_offset = searchSpace_i->monitoringSlotPeriodicityAndOffset->choice.sl80;
      break;
    case NR_SearchSpace__monitoringSlotPeriodicityAndOffset_PR_sl160:
      ss->slot_monitoring_periodicity = NFAPI_NR_SS_PERIODICITY_SL160;
      ss->slot_monitoring_offset = searchSpace_i->monitoringSlotPeriodicityAndOffset->choice.sl160;
      break;
    case NR_SearchSpace__monitoringSlotPeriodicityAndOffset_PR_sl320:
      ss->slot_monitoring_periodicity = NFAPI_NR_SS_PERIODICITY_SL320;
      ss->slot_monitoring_offset = searchSpace_i->monitoringSlotPeriodicityAndOffset->choice.sl320;
      break;
    case NR_SearchSpace__monitoringSlotPeriodicityAndOffset_PR_sl640:
      ss->slot_monitoring_periodicity = NFAPI_NR_SS_PERIODICITY_SL640;
      ss->slot_monitoring_offset = searchSpace_i->monitoringSlotPeriodicityAndOffset->choice.sl640;
      break;
    case NR_SearchSpace__monitoringSlotPeriodicityAndOffset_PR_sl1280:
      ss->slot_monitoring_periodicity = NFAPI_NR_SS_PERIODICITY_SL1280;
      ss->slot_monitoring_offset = searchSpace_i->monitoringSlotPeriodicityAndOffset->choice.sl1280;
      break;
    case NR_SearchSpace__monitoringSlotPeriodicityAndOffset_PR_sl2560:
      ss->slot_monitoring_periodicity = NFAPI_NR_SS_PERIODICITY_SL2560;
      ss->slot_monitoring_offset = searchSpace_i->monitoringSlotPeriodicityAndOffset->choice.sl2560;
      break;
    default:
      AssertFatal(1==0,"Shouldn't get here\n");
      break;    
    }
    if (searchSpace_i->duration) ss->duration = *searchSpace_i->duration;
    else                         ss->duration = 1;


    AssertFatal(searchSpace_i->monitoringSymbolsWithinSlot->size == 2,
		"ss_i->monitoringSymbolsWithinSlot = %d != 2\n",
		(int)searchSpace_i->monitoringSymbolsWithinSlot->size);
    ((uint8_t*)&ss->monitoring_symbols_in_slot)[1] = searchSpace_i->monitoringSymbolsWithinSlot->buf[0];
    ((uint8_t*)&ss->monitoring_symbols_in_slot)[0] = searchSpace_i->monitoringSymbolsWithinSlot->buf[1];

    AssertFatal(searchSpace_i->nrofCandidates!=NULL,"searchSpace_%d->nrofCandidates is null\n",(int)searchSpace_i->searchSpaceId);
    if (searchSpace_i->nrofCandidates->aggregationLevel1 == NR_SearchSpace__nrofCandidates__aggregationLevel1_n8)
      ss->number_of_candidates[0] = 8;
    else ss->number_of_candidates[0] = searchSpace_i->nrofCandidates->aggregationLevel1;
    if (searchSpace_i->nrofCandidates->aggregationLevel2 == NR_SearchSpace__nrofCandidates__aggregationLevel2_n8)
      ss->number_of_candidates[1] = 8;
    else ss->number_of_candidates[1] = searchSpace_i->nrofCandidates->aggregationLevel2;
    if (searchSpace_i->nrofCandidates->aggregationLevel4 == NR_SearchSpace__nrofCandidates__aggregationLevel4_n8)
      ss->number_of_candidates[2] = 8;
    else ss->number_of_candidates[2] = searchSpace_i->nrofCandidates->aggregationLevel4;
    if (searchSpace_i->nrofCandidates->aggregationLevel8 == NR_SearchSpace__nrofCandidates__aggregationLevel8_n8)
      ss->number_of_candidates[3] = 8;
    else ss->number_of_candidates[3] = searchSpace_i->nrofCandidates->aggregationLevel8;
    if (searchSpace_i->nrofCandidates->aggregationLevel16 == NR_SearchSpace__nrofCandidates__aggregationLevel16_n8)
      ss->number_of_candidates[4] = 8;
    else ss->number_of_candidates[4] = searchSpace_i->nrofCandidates->aggregationLevel16;      

    AssertFatal(searchSpace_i->searchSpaceType->present==NR_SearchSpace__searchSpaceType_PR_common,
		"searchspace %d is not common\n",(int)searchSpace_i->searchSpaceId);
    AssertFatal(searchSpace_i->searchSpaceType->choice.common!=NULL,
		"searchspace %d common is null\n",(int)searchSpace_i->searchSpaceId);
    ss->search_space_type = NFAPI_NR_SEARCH_SPACE_TYPE_COMMON;
    if (searchSpace_i->searchSpaceType->choice.common->dci_Format0_0_AndFormat1_0)
      ss->css_formats_0_0_and_1_0 = 1;
    if (searchSpace_i->searchSpaceType->choice.common->dci_Format2_0) {
      ss->css_format_2_0 = 1;
      // add aggregation info
    }
    if (searchSpace_i->searchSpaceType->choice.common->dci_Format2_1)
      ss->css_format_2_1 = 1;
    if (searchSpace_i->searchSpaceType->choice.common->dci_Format2_2)
      ss->css_format_2_2 = 1;
    if (searchSpace_i->searchSpaceType->choice.common->dci_Format2_3)
      ss->css_format_2_3 = 1;
  }

  struct NR_PDCCH_Config__searchSpacesToAddModList *dedicatedSearchSpaceList = bwp->bwp_Dedicated->pdcch_Config->choice.setup->searchSpacesToAddModList;
  AssertFatal(dedicatedSearchSpaceList->list.count>0,
	      "Dedicated Search Space list has 0 elements\n");
  // Dedicated searchspace list
  for (int i=0;i<dedicatedSearchSpaceList->list.count;i++) {
    NR_SearchSpace_t *searchSpace_i=dedicatedSearchSpaceList->list.array[i];  
    ss=search_space + searchSpace_i->searchSpaceId;
    ss->search_space_id = searchSpace_i->searchSpaceId;
    if (searchSpace_i->controlResourceSetId) ss->coreset_id = *searchSpace_i->controlResourceSetId;
    switch(searchSpace_i->monitoringSlotPeriodicityAndOffset->present) {
    case NR_SearchSpace__monitoringSlotPeriodicityAndOffset_PR_sl1:
      ss->slot_monitoring_periodicity = NFAPI_NR_SS_PERIODICITY_SL1;
      break;
    case NR_SearchSpace__monitoringSlotPeriodicityAndOffset_PR_sl2:
      ss->slot_monitoring_periodicity = NFAPI_NR_SS_PERIODICITY_SL2;
      ss->slot_monitoring_offset = searchSpace_i->monitoringSlotPeriodicityAndOffset->choice.sl2;
      break;
    case NR_SearchSpace__monitoringSlotPeriodicityAndOffset_PR_sl4:
      ss->slot_monitoring_periodicity = NFAPI_NR_SS_PERIODICITY_SL4;
      ss->slot_monitoring_offset = searchSpace_i->monitoringSlotPeriodicityAndOffset->choice.sl4;
      break;
    case NR_SearchSpace__monitoringSlotPeriodicityAndOffset_PR_sl5:
      ss->slot_monitoring_periodicity = NFAPI_NR_SS_PERIODICITY_SL5;
      ss->slot_monitoring_offset = searchSpace_i->monitoringSlotPeriodicityAndOffset->choice.sl5;
      break;
    case NR_SearchSpace__monitoringSlotPeriodicityAndOffset_PR_sl8:
      ss->slot_monitoring_periodicity = NFAPI_NR_SS_PERIODICITY_SL8;
      ss->slot_monitoring_offset = searchSpace_i->monitoringSlotPeriodicityAndOffset->choice.sl8;
      break;
    case NR_SearchSpace__monitoringSlotPeriodicityAndOffset_PR_sl10:
      ss->slot_monitoring_periodicity = NFAPI_NR_SS_PERIODICITY_SL10;
      ss->slot_monitoring_offset = searchSpace_i->monitoringSlotPeriodicityAndOffset->choice.sl10;
      break;
    case NR_SearchSpace__monitoringSlotPeriodicityAndOffset_PR_sl16:
      ss->slot_monitoring_periodicity = NFAPI_NR_SS_PERIODICITY_SL16;
      ss->slot_monitoring_offset = searchSpace_i->monitoringSlotPeriodicityAndOffset->choice.sl16;
      break;
    case NR_SearchSpace__monitoringSlotPeriodicityAndOffset_PR_sl20:
      ss->slot_monitoring_periodicity = NFAPI_NR_SS_PERIODICITY_SL20;
      ss->slot_monitoring_offset = searchSpace_i->monitoringSlotPeriodicityAndOffset->choice.sl20;
      break;
    case NR_SearchSpace__monitoringSlotPeriodicityAndOffset_PR_sl40:
      ss->slot_monitoring_periodicity = NFAPI_NR_SS_PERIODICITY_SL40;
      ss->slot_monitoring_offset = searchSpace_i->monitoringSlotPeriodicityAndOffset->choice.sl40;
      break;
    case NR_SearchSpace__monitoringSlotPeriodicityAndOffset_PR_sl80:
      ss->slot_monitoring_periodicity = NFAPI_NR_SS_PERIODICITY_SL80;
      ss->slot_monitoring_offset = searchSpace_i->monitoringSlotPeriodicityAndOffset->choice.sl80;
      break;
    case NR_SearchSpace__monitoringSlotPeriodicityAndOffset_PR_sl160:
      ss->slot_monitoring_periodicity = NFAPI_NR_SS_PERIODICITY_SL160;
      ss->slot_monitoring_offset = searchSpace_i->monitoringSlotPeriodicityAndOffset->choice.sl160;
      break;
    case NR_SearchSpace__monitoringSlotPeriodicityAndOffset_PR_sl320:
      ss->slot_monitoring_periodicity = NFAPI_NR_SS_PERIODICITY_SL320;
      ss->slot_monitoring_offset = searchSpace_i->monitoringSlotPeriodicityAndOffset->choice.sl320;
      break;
    case NR_SearchSpace__monitoringSlotPeriodicityAndOffset_PR_sl640:
      ss->slot_monitoring_periodicity = NFAPI_NR_SS_PERIODICITY_SL640;
      ss->slot_monitoring_offset = searchSpace_i->monitoringSlotPeriodicityAndOffset->choice.sl640;
      break;
    case NR_SearchSpace__monitoringSlotPeriodicityAndOffset_PR_sl1280:
      ss->slot_monitoring_periodicity = NFAPI_NR_SS_PERIODICITY_SL1280;
      ss->slot_monitoring_offset = searchSpace_i->monitoringSlotPeriodicityAndOffset->choice.sl1280;
      break;
    case NR_SearchSpace__monitoringSlotPeriodicityAndOffset_PR_sl2560:
      ss->slot_monitoring_periodicity = NFAPI_NR_SS_PERIODICITY_SL2560;
      ss->slot_monitoring_offset = searchSpace_i->monitoringSlotPeriodicityAndOffset->choice.sl2560;
      break;
    default:
      AssertFatal(1==0,"Shouldn't get here\n");
      break;    
    }
    if (searchSpace_i->duration) ss->duration = *searchSpace_i->duration;
    else                         ss->duration = 1;
    
    
    AssertFatal(searchSpace_i->monitoringSymbolsWithinSlot->size == 2,
		"ss_i->monitoringSymbolsWithinSlot = %d != 2\n",
		(int)searchSpace_i->monitoringSymbolsWithinSlot->size);
    ((uint8_t*)&ss->monitoring_symbols_in_slot)[1] = searchSpace_i->monitoringSymbolsWithinSlot->buf[0];
    ((uint8_t*)&ss->monitoring_symbols_in_slot)[0] = searchSpace_i->monitoringSymbolsWithinSlot->buf[1];
    
    AssertFatal(searchSpace_i->nrofCandidates!=NULL,"searchSpace_%d->nrofCandidates is null\n",(int)searchSpace_i->searchSpaceId);
    if (searchSpace_i->nrofCandidates->aggregationLevel1 == NR_SearchSpace__nrofCandidates__aggregationLevel1_n8)
      ss->number_of_candidates[0] = 8;
    else ss->number_of_candidates[0] = searchSpace_i->nrofCandidates->aggregationLevel1;
    if (searchSpace_i->nrofCandidates->aggregationLevel2 == NR_SearchSpace__nrofCandidates__aggregationLevel2_n8)
      ss->number_of_candidates[1] = 8;
    else ss->number_of_candidates[1] = searchSpace_i->nrofCandidates->aggregationLevel2;
    if (searchSpace_i->nrofCandidates->aggregationLevel4 == NR_SearchSpace__nrofCandidates__aggregationLevel4_n8)
      ss->number_of_candidates[2] = 8;
    else ss->number_of_candidates[2] = searchSpace_i->nrofCandidates->aggregationLevel4;
    if (searchSpace_i->nrofCandidates->aggregationLevel8 == NR_SearchSpace__nrofCandidates__aggregationLevel8_n8)
      ss->number_of_candidates[3] = 8;
    else ss->number_of_candidates[3] = searchSpace_i->nrofCandidates->aggregationLevel8;
    if (searchSpace_i->nrofCandidates->aggregationLevel16 == NR_SearchSpace__nrofCandidates__aggregationLevel16_n8)
      ss->number_of_candidates[4] = 8;
    else ss->number_of_candidates[4] = searchSpace_i->nrofCandidates->aggregationLevel16;      
    
    if (searchSpace_i->searchSpaceType->present==NR_SearchSpace__searchSpaceType_PR_ue_Specific && searchSpace_i->searchSpaceType->choice.ue_Specific!=NULL) {
      
      ss->search_space_type = NFAPI_NR_SEARCH_SPACE_TYPE_UE_SPECIFIC;
      
      ss->uss_dci_formats = searchSpace_i->searchSpaceType->choice.ue_Specific-> dci_Formats;
      
    } else if (searchSpace_i->searchSpaceType->present==NR_SearchSpace__searchSpaceType_PR_common && searchSpace_i->searchSpaceType->choice.common!=NULL) {
      ss->search_space_type = NFAPI_NR_SEARCH_SPACE_TYPE_COMMON;
      
      if (searchSpace_i->searchSpaceType->choice.common->dci_Format0_0_AndFormat1_0)
	ss->css_formats_0_0_and_1_0 = 1;
      if (searchSpace_i->searchSpaceType->choice.common->dci_Format2_0) {
	ss->css_format_2_0 = 1;
	// add aggregation info
      }
      if (searchSpace_i->searchSpaceType->choice.common->dci_Format2_1)
	ss->css_format_2_1 = 1;
      if (searchSpace_i->searchSpaceType->choice.common->dci_Format2_2)
	ss->css_format_2_2 = 1;
      if (searchSpace_i->searchSpaceType->choice.common->dci_Format2_3)
	ss->css_format_2_3 = 1;
    }
  }
}
*/<|MERGE_RESOLUTION|>--- conflicted
+++ resolved
@@ -560,10 +560,10 @@
 
   uint8_t rbg_size = getRBGSize(bwp_size,rbg_size_config);
 
-<<<<<<< HEAD
   return (uint8_t)ceil((bwp_size+(bwp_start % rbg_size))/rbg_size);
 }
-=======
+
+
 // This function configures pucch pdu fapi structure
 void nr_configure_pucch(nfapi_nr_pucch_pdu_t* pucch_pdu,
 			NR_ServingCellConfigCommon_t *scc,
@@ -749,8 +749,6 @@
 }
 
 
->>>>>>> 57a612c5
-
 void fill_dci_pdu_rel15(NR_CellGroupConfig_t *secondaryCellGroup,
       nfapi_nr_dl_tti_pdsch_pdu_rel15_t *pdsch_pdu_rel15,
       nfapi_nr_dl_tti_pdcch_pdu_rel15_t *pdcch_pdu_rel15,
