/*
 * Licensed to the OpenAirInterface (OAI) Software Alliance under one or more
 * contributor license agreements.  See the NOTICE file distributed with
 * this work for additional information regarding copyright ownership.
 * The OpenAirInterface Software Alliance licenses this file to You under
 * the OAI Public License, Version 1.1  (the "License"); you may not use this file
 * except in compliance with the License.
 * You may obtain a copy of the License at
 *
 *      http://www.openairinterface.org/?page_id=698
 *
 * Unless required by applicable law or agreed to in writing, software
 * distributed under the License is distributed on an "AS IS" BASIS,
 * WITHOUT WARRANTIES OR CONDITIONS OF ANY KIND, either express or implied.
 * See the License for the specific language governing permissions and
 * limitations under the License.
 *-------------------------------------------------------------------------------
 * For more information about the OpenAirInterface (OAI) Software Alliance:
 *      contact@openairinterface.org
 */

/*! \file gNB_scheduler_primitives.c
 * \brief primitives used by gNB for BCH, RACH, ULSCH, DLSCH scheduling
 * \author  Raymond Knopp, Guy De Souza
 * \date 2018, 2019
 * \email: knopp@eurecom.fr, desouza@eurecom.fr
 * \version 1.0
 * \company Eurecom
 * @ingroup _mac

 */

#include "assertions.h"

#include "NR_MAC_gNB/nr_mac_gNB.h"
#include "NR_MAC_COMMON/nr_mac_extern.h"

#include "NR_MAC_gNB/mac_proto.h"
#include "common/utils/LOG/log.h"
#include "common/utils/LOG/vcd_signal_dumper.h"
#include "common/utils/nr/nr_common.h"
#include "UTIL/OPT/opt.h"
#include "OCG.h"
#include "OCG_extern.h"

#include "RRC/LTE/rrc_extern.h"
#include "RRC/NR/nr_rrc_extern.h"
#include "RRC/L2_INTERFACE/openair_rrc_L2_interface.h"

#include "intertask_interface.h"

#include "T.h"
#include "NR_PDCCH-ConfigCommon.h"
#include "NR_ControlResourceSet.h"
#include "NR_SearchSpace.h"

#include "nfapi_nr_interface.h"

#define ENABLE_MAC_PAYLOAD_DEBUG
#define DEBUG_gNB_SCHEDULER 1

#include "common/ran_context.h"

extern RAN_CONTEXT_t RC;

  // Note the 2 scs values in the table names represent resp. scs_common and pdcch_scs
/// LUT for the number of symbols in the coreset indexed by coreset index (4 MSB rmsi_pdcch_config)
uint8_t nr_coreset_nsymb_pdcch_type_0_scs_15_15[15] = {2,2,2,3,3,3,1,1,2,2,3,3,1,2,3};
uint8_t nr_coreset_nsymb_pdcch_type_0_scs_15_30[14] = {2,2,2,2,3,3,3,3,1,1,2,2,3,3};
uint8_t nr_coreset_nsymb_pdcch_type_0_scs_30_15_b40Mhz[9] = {1,1,2,2,3,3,1,2,3};
uint8_t nr_coreset_nsymb_pdcch_type_0_scs_30_15_a40Mhz[9] = {1,2,3,1,1,2,2,3,3};
uint8_t nr_coreset_nsymb_pdcch_type_0_scs_30_30_b40Mhz[16] = {2,2,2,2,2,3,3,3,3,3,1,1,1,2,2,2}; // below 40Mhz bw
uint8_t nr_coreset_nsymb_pdcch_type_0_scs_30_30_a40Mhz[10] = {2,2,3,3,1,1,2,2,3,3}; // above 40Mhz bw
uint8_t nr_coreset_nsymb_pdcch_type_0_scs_120_60[12] = {1,1,2,2,3,3,1,2,1,1,1,1};

/// LUT for the number of RBs in the coreset indexed by coreset index
uint8_t nr_coreset_rb_offset_pdcch_type_0_scs_15_15[15] = {0,2,4,0,2,4,12,16,12,16,12,16,38,38,38};
uint8_t nr_coreset_rb_offset_pdcch_type_0_scs_15_30[14] = {5,6,7,8,5,6,7,8,18,20,18,20,18,20};
uint8_t nr_coreset_rb_offset_pdcch_type_0_scs_30_15_b40Mhz[9] = {2,6,2,6,2,6,28,28,28};
uint8_t nr_coreset_rb_offset_pdcch_type_0_scs_30_15_a40Mhz[9] = {4,4,4,0,56,0,56,0,56};
uint8_t nr_coreset_rb_offset_pdcch_type_0_scs_30_30_b40Mhz[16] = {0,1,2,3,4,0,1,2,3,4,12,14,16,12,14,16};
uint8_t nr_coreset_rb_offset_pdcch_type_0_scs_30_30_a40Mhz[10] = {0,4,0,4,0,28,0,28,0,28};
int8_t  nr_coreset_rb_offset_pdcch_type_0_scs_120_60[12] = {0,8,0,8,0,8,28,28,-1,49,-1,97};
int8_t  nr_coreset_rb_offset_pdcch_type_0_scs_120_120[8] = {0,4,14,14,-1,24,-1,48};
int8_t  nr_coreset_rb_offset_pdcch_type_0_scs_240_120[8] = {0,8,0,8,-1,25,-1,49};

/// LUT for monitoring occasions param O indexed by ss index (4 LSB rmsi_pdcch_config)
  // Note: scaling is used to avoid decimal values for O and M, original values commented
uint8_t nr_ss_param_O_type_0_mux1_FR1[16] = {0,0,2,2,5,5,7,7,0,5,0,0,2,2,5,5};
uint8_t nr_ss_param_O_type_0_mux1_FR2[14] = {0,0,5,5,5,5,0,5,5,15,15,15,0,5}; //{0,0,2.5,2.5,5,5,0,2.5,5,7.5,7.5,7.5,0,5}
uint8_t nr_ss_scale_O_mux1_FR2[14] = {0,0,1,1,0,0,0,1,0,1,1,1,0,0};

/// LUT for number of SS sets per slot indexed by ss index
uint8_t nr_ss_sets_per_slot_type_0_FR1[16] = {1,2,1,2,1,2,1,2,1,1,1,1,1,1,1,1};
uint8_t nr_ss_sets_per_slot_type_0_FR2[14] = {1,2,1,2,1,2,2,2,2,1,2,2,1,1};

/// LUT for monitoring occasions param M indexed by ss index
uint8_t nr_ss_param_M_type_0_mux1_FR1[16] = {1,1,1,1,1,1,1,1,2,2,1,1,1,1,1,1}; //{1,0.5,1,0.5,1,0.5,1,0.5,2,2,1,1,1,1,1,1}
uint8_t nr_ss_scale_M_mux1_FR1[16] = {0,1,0,1,0,1,0,1,0,0,0,0,0,0,0,0};
uint8_t nr_ss_param_M_type_0_mux1_FR2[14] = {1,1,1,1,1,1,1,1,1,1,1,1,2,2}; //{1,0.5,1,0.5,1,0.5,0.5,0.5,0.5,1,0.5,0.5,2,2}
uint8_t nr_ss_scale_M_mux1_FR2[14] = {0,1,0,1,0,1,1,1,1,0,1,1,0,0};

/// LUT for SS first symbol index indexed by ss index
uint8_t nr_ss_first_symb_idx_type_0_mux1_FR1[8] = {0,0,1,2,1,2,1,2};
  // Mux pattern type 2
uint8_t nr_ss_first_symb_idx_scs_120_60_mux2[4] = {0,1,6,7};
uint8_t nr_ss_first_symb_idx_scs_240_120_set1_mux2[6] = {0,1,2,3,0,1};
  // Mux pattern type 3
uint8_t nr_ss_first_symb_idx_scs_120_120_mux3[4] = {4,8,2,6};

/// Search space max values indexed by scs
uint8_t nr_max_number_of_candidates_per_slot[4] = {44, 36, 22, 20};
uint8_t nr_max_number_of_cces_per_slot[4] = {56, 56, 48, 32};

// CQI TABLES
// Table 1 (38.214 5.2.2.1-2)
uint16_t cqi_table1[16][2] = {{0,0},{2,78},{2,120},{2,193},{2,308},{2,449},{2,602},{4,378},
                              {4,490},{4,616},{6,466},{6,567},{6,666},{6,772},{6,873},{6,948}};

// Table 2 (38.214 5.2.2.1-3)
uint16_t cqi_table2[16][2] = {{0,0},{2,78},{2,193},{2,449},{4,378},{4,490},{4,616},{6,466},
                              {6,567},{6,666},{6,772},{6,873},{8,711},{8,797},{8,885},{8,948}};

// Table 2 (38.214 5.2.2.1-4)
uint16_t cqi_table3[16][2] = {{0,0},{2,30},{2,50},{2,78},{2,120},{2,193},{2,308},{2,449},
                              {2,602},{4,378},{4,490},{4,616},{6,466},{6,567},{6,666},{6,772}};


static inline uint8_t get_max_candidates(uint8_t scs) {
  AssertFatal(scs<4, "Invalid PDCCH subcarrier spacing %d\n", scs);
  return (nr_max_number_of_candidates_per_slot[scs]);
}

static inline uint8_t get_max_cces(uint8_t scs) {
  AssertFatal(scs<4, "Invalid PDCCH subcarrier spacing %d\n", scs);
  return (nr_max_number_of_cces_per_slot[scs]);
}


uint8_t set_dl_nrOfLayers(NR_UE_sched_ctrl_t *sched_ctrl) {

  // TODO check this but it should be enough for now
  // if there is not csi report RI is 0 from initialization
  return (sched_ctrl->CSI_report.cri_ri_li_pmi_cqi_report.ri + 1);

}

void set_dl_mcs(NR_sched_pdsch_t *sched_pdsch,
                NR_UE_sched_ctrl_t *sched_ctrl,
                uint8_t mcs_table_idx) {

  if (sched_ctrl->set_mcs) {
    // TODO for wideband case and multiple TB
    int cqi_idx = sched_ctrl->CSI_report.cri_ri_li_pmi_cqi_report.wb_cqi_1tb;
    uint16_t target_coderate,target_qm;
    if (cqi_idx>0) {
      int cqi_table = sched_ctrl->CSI_report.cri_ri_li_pmi_cqi_report.cqi_table;
      AssertFatal(cqi_table == mcs_table_idx, "Indices of MCS tables don't correspond\n");
      switch (cqi_table) {
        case 0:
          target_qm = cqi_table1[cqi_idx][0];
          target_coderate = cqi_table1[cqi_idx][1];
          break;
        case 1:
          target_qm = cqi_table2[cqi_idx][0];
          target_coderate = cqi_table2[cqi_idx][1];
          break;
        case 2:
          target_qm = cqi_table3[cqi_idx][0];
          target_coderate = cqi_table3[cqi_idx][1];
          break;
        default:
          AssertFatal(1==0,"Invalid cqi table index %d\n",cqi_table);
      }
      int max_mcs = 28;
      int R,Qm;
      if (mcs_table_idx == 1)
        max_mcs = 27;
      for (int i=0; i<=max_mcs; i++) {
        R = nr_get_code_rate_dl(i, mcs_table_idx);
        Qm = nr_get_Qm_dl(i, mcs_table_idx);
        if ((Qm == target_qm) && (target_coderate <= R)) {
          sched_pdsch->mcs = i;
          break;
        }
      }
    }
    else // default value
      sched_pdsch->mcs = 9;

    sched_ctrl->set_mcs = FALSE;
  }
}

void set_dl_dmrs_ports(NR_pdsch_semi_static_t *ps) {

  //TODO first basic implementation of dmrs port selection
  //     only vaild for a single codeword
  //     for now it assumes a selection of Nl consecutive dmrs ports
  //     and a single front loaded symbol
  //     dmrs_ports_id is the index of Tables 7.3.1.2.2-1/2/3/4

  //     number of front loaded symbols need to be consistent with maxLength
  //     when a more complete implementation is done

  switch (ps->nrOfLayers) {
    case 1:
      ps->dmrs_ports_id = 0;
      ps->numDmrsCdmGrpsNoData = 1;
      ps->frontloaded_symb = 1;
      break;
    case 2:
      ps->dmrs_ports_id = 2;
      ps->numDmrsCdmGrpsNoData = 1;
      ps->frontloaded_symb = 1;
      break;
    case 3:
      ps->dmrs_ports_id = 9;
      ps->numDmrsCdmGrpsNoData = 2;
      ps->frontloaded_symb = 1;
      break;
    case 4:
      ps->dmrs_ports_id = 10;
      ps->numDmrsCdmGrpsNoData = 2;
      ps->frontloaded_symb = 1;
      break;
    default:
      AssertFatal(1==0,"Number of layers %d\n not supported or not valid\n",ps->nrOfLayers);
  }
}

NR_ControlResourceSet_t *get_coreset(NR_ServingCellConfigCommon_t *scc,
                                     NR_BWP_Downlink_t *bwp,
                                     NR_SearchSpace_t *ss,
                                     NR_SearchSpace__searchSpaceType_PR ss_type) {
  NR_ControlResourceSetId_t coreset_id = *ss->controlResourceSetId;
  if (ss_type == NR_SearchSpace__searchSpaceType_PR_common) { // common search space
    NR_ControlResourceSet_t *coreset;
    if (bwp) coreset = bwp->bwp_Common->pdcch_ConfigCommon->choice.setup->commonControlResourceSet;
    else if (scc->downlinkConfigCommon->initialDownlinkBWP->pdcch_ConfigCommon->choice.setup->commonControlResourceSet)
      coreset = scc->downlinkConfigCommon->initialDownlinkBWP->pdcch_ConfigCommon->choice.setup->commonControlResourceSet;
    else coreset = NULL;

    if (coreset) AssertFatal(coreset_id == coreset->controlResourceSetId,
			     "ID of common ss coreset does not correspond to id set in the "
			     "search space\n");
    return coreset;
  } else {
    const int n = bwp->bwp_Dedicated->pdcch_Config->choice.setup->controlResourceSetToAddModList->list.count;
    for (int i = 0; i < n; i++) {
      NR_ControlResourceSet_t *coreset =
          bwp->bwp_Dedicated->pdcch_Config->choice.setup->controlResourceSetToAddModList->list.array[i];
      if (coreset_id == coreset->controlResourceSetId) {
        return coreset;
      }
    }
    AssertFatal(0, "Couldn't find coreset with id %ld\n", coreset_id);
  }
}

NR_SearchSpace_t *get_searchspace(NR_ServingCellConfigCommon_t *scc,
				  NR_BWP_DownlinkDedicated_t *bwp_Dedicated,
				  NR_SearchSpace__searchSpaceType_PR target_ss) {

  const int n = bwp_Dedicated ?
    bwp_Dedicated->pdcch_Config->choice.setup->searchSpacesToAddModList->list.count:
    scc->downlinkConfigCommon->initialDownlinkBWP->pdcch_ConfigCommon->choice.setup->commonSearchSpaceList->list.count;
  for (int i=0;i<n;i++) {
    NR_SearchSpace_t *ss = bwp_Dedicated ?
      bwp_Dedicated->pdcch_Config->choice.setup->searchSpacesToAddModList->list.array[i]:
      scc->downlinkConfigCommon->initialDownlinkBWP->pdcch_ConfigCommon->choice.setup->commonSearchSpaceList->list.array[i];
    AssertFatal(ss->controlResourceSetId != NULL, "ss->controlResourceSetId is null\n");
    AssertFatal(ss->searchSpaceType != NULL, "ss->searchSpaceType is null\n");
    if (ss->searchSpaceType->present == target_ss) {
      return ss;
    }
  }
  AssertFatal(0, "Couldn't find an adequate searchspace bwp_Dedicated %p\n",bwp_Dedicated);
}

int allocate_nr_CCEs(gNB_MAC_INST *nr_mac,
                     NR_BWP_Downlink_t *bwp,
                     NR_ControlResourceSet_t *coreset,
                     int aggregation,
                     uint16_t Y,
                     int m,
                     int nr_of_candidates) {
  // uncomment these when we allocate for common search space
  //  NR_COMMON_channels_t                *cc      = nr_mac->common_channels;
  //  NR_ServingCellConfigCommon_t        *scc     = cc->ServingCellConfigCommon;

  int coreset_id = coreset->controlResourceSetId;

  int *cce_list;
  if(bwp == NULL || bwp->bwp_Id == 0) {
    cce_list = nr_mac->cce_list[0][0];
  } else {
    cce_list = nr_mac->cce_list[bwp->bwp_Id][coreset_id];
  }

  int n_rb=0;
  for (int i=0;i<6;i++)
    for (int j=0;j<8;j++) {
      n_rb+=((coreset->frequencyDomainResources.buf[i]>>j)&1);
    }
  n_rb*=6;

  uint16_t N_reg = n_rb * coreset->duration;
  uint16_t n_CI = 0;

  const uint16_t N_cce = N_reg / NR_NB_REG_PER_CCE;
  const uint16_t M_s_max = nr_of_candidates;

  //PDCCH candidate index m in CORESET exceeds the maximum number of PDCCH candidates
  if(m >= nr_of_candidates)
    return -1;

  int first_cce = aggregation * (( Y + CEILIDIV((m*N_cce),(aggregation*M_s_max)) + n_CI ) % CEILIDIV(N_cce,aggregation));

  for (int i=0;i<aggregation;i++)
    if (cce_list[first_cce+i] != 0) return(-1);
  
  for (int i=0;i<aggregation;i++) cce_list[first_cce+i] = 1;

  return(first_cce);

}

bool nr_find_nb_rb(uint16_t Qm,
                   uint16_t R,
                   uint8_t nrOfLayers,
                   uint16_t nb_symb_sch,
                   uint16_t nb_dmrs_prb,
                   uint32_t bytes,
                   uint16_t nb_rb_max,
                   uint32_t *tbs,
                   uint16_t *nb_rb)
{
  /* is the maximum (not even) enough? */
  *nb_rb = nb_rb_max;
  *tbs = nr_compute_tbs(Qm, R, *nb_rb, nb_symb_sch, nb_dmrs_prb, 0, 0, nrOfLayers) >> 3;
  /* check whether it does not fit, or whether it exactly fits. Some algorithms
   * might depend on the return value! */
  if (bytes > *tbs)
    return false;
  if (bytes == *tbs)
    return true;

  /* is the minimum enough? */
  *nb_rb = 1;
  *tbs = nr_compute_tbs(Qm, R, *nb_rb, nb_symb_sch, nb_dmrs_prb, 0, 0, nrOfLayers) >> 3;
  if (bytes <= *tbs)
    return true;

  /* perform binary search to allocate all bytes within a TBS up to nb_rb_max
   * RBs */
  int hi = nb_rb_max;
  int lo = 1;
  for (int p = (hi + lo) / 2; lo + 1 < hi; p = (hi + lo) / 2) {
    const uint32_t TBS = nr_compute_tbs(Qm, R, p, nb_symb_sch, nb_dmrs_prb, 0, 0, nrOfLayers) >> 3;
    if (bytes == TBS) {
      hi = p;
      break;
    } else if (bytes < TBS) {
      hi = p;
    } else {
      lo = p;
    }
  }
  *nb_rb = hi;
  *tbs = nr_compute_tbs(Qm, R, *nb_rb, nb_symb_sch, nb_dmrs_prb, 0, 0, nrOfLayers) >> 3;
  /* return whether we could allocate all bytes and stay below nb_rb_max */
  return *tbs >= bytes && *nb_rb <= nb_rb_max;
}

void nr_set_pdsch_semi_static(const NR_ServingCellConfigCommon_t *scc,
                              const NR_CellGroupConfig_t *secondaryCellGroup,
                              const NR_BWP_Downlink_t *bwp,
                              int tda,
                              uint8_t layers,
                              NR_UE_sched_ctrl_t *sched_ctrl,
                              NR_pdsch_semi_static_t *ps)
{

  bool reset_dmrs = false;
  if (bwp &&
      bwp->bwp_Dedicated &&
      bwp->bwp_Dedicated->pdsch_Config &&
      bwp->bwp_Dedicated->pdsch_Config->choice.setup &&
      bwp->bwp_Dedicated->pdsch_Config->choice.setup->mcs_Table) {
    if (*bwp->bwp_Dedicated->pdsch_Config->choice.setup->mcs_Table == 0)
      ps->mcsTableIdx = 1;
    else
      ps->mcsTableIdx = 2;
  }
  else ps->mcsTableIdx = 0;

  NR_PDSCH_Config_t *pdsch_Config;
  if (bwp &&
      bwp->bwp_Dedicated &&
      bwp->bwp_Dedicated->pdsch_Config &&
      bwp->bwp_Dedicated->pdsch_Config->choice.setup)
    pdsch_Config = bwp->bwp_Dedicated->pdsch_Config->choice.setup;
  else
    pdsch_Config = NULL;

  if (ps->time_domain_allocation != tda) {
    reset_dmrs = true;
    ps->time_domain_allocation = tda;
    const struct NR_PDSCH_TimeDomainResourceAllocationList *tdaList = bwp ?
      bwp->bwp_Common->pdsch_ConfigCommon->choice.setup->pdsch_TimeDomainAllocationList :
      scc->downlinkConfigCommon->initialDownlinkBWP->pdsch_ConfigCommon->choice.setup->pdsch_TimeDomainAllocationList;
    AssertFatal(tda < tdaList->list.count, "time_domain_allocation %d>=%d\n", tda, tdaList->list.count);
    ps->mapping_type = tdaList->list.array[tda]->mappingType;
    if (pdsch_Config) {
      if (ps->mapping_type == NR_PDSCH_TimeDomainResourceAllocation__mappingType_typeB)
        ps->dmrsConfigType = pdsch_Config->dmrs_DownlinkForPDSCH_MappingTypeB->choice.setup->dmrs_Type == NULL ? 0 : 1;
      else
        ps->dmrsConfigType = pdsch_Config->dmrs_DownlinkForPDSCH_MappingTypeA->choice.setup->dmrs_Type == NULL ? 0 : 1;
    }
    else
      ps->dmrsConfigType = NFAPI_NR_DMRS_TYPE1;
    const int startSymbolAndLength = tdaList->list.array[tda]->startSymbolAndLength;
    SLIV2SL(startSymbolAndLength, &ps->startSymbolIndex, &ps->nrOfSymbols);
  }

  const long dci_format = sched_ctrl->search_space->searchSpaceType->choice.ue_Specific->dci_Formats;
  if (dci_format == NR_SearchSpace__searchSpaceType__ue_Specific__dci_Formats_formats0_0_And_1_0 ||
      pdsch_Config == NULL) {
    if (ps->nrOfSymbols == 2 && ps->mapping_type == NR_PDSCH_TimeDomainResourceAllocation__mappingType_typeB)
      ps->numDmrsCdmGrpsNoData = 1;
    else {
      if (ps->dmrsConfigType == NFAPI_NR_DMRS_TYPE1)
        ps->numDmrsCdmGrpsNoData = 2;
      else
        ps->numDmrsCdmGrpsNoData = 3;
    }
    ps->dmrs_ports_id = 0;
    ps->frontloaded_symb = 1;
  }
  else {
    if (ps->nrOfLayers != layers) {
      reset_dmrs = true;
      ps->nrOfLayers = layers;
      set_dl_dmrs_ports(ps);
    }
  }

  ps->N_PRB_DMRS = ps->numDmrsCdmGrpsNoData * (ps->dmrsConfigType == NFAPI_NR_DMRS_TYPE1 ? 6 : 4);
  if (reset_dmrs) {
    ps->dl_dmrs_symb_pos = fill_dmrs_mask(pdsch_Config, scc->dmrs_TypeA_Position, ps->nrOfSymbols, ps->startSymbolIndex, ps->mapping_type, ps->frontloaded_symb);
    ps->N_DMRS_SLOT = get_num_dmrs(ps->dl_dmrs_symb_pos);
  }
}

void nr_set_pusch_semi_static(const NR_ServingCellConfigCommon_t *scc,
                              const NR_BWP_Uplink_t *ubwp,
                              long dci_format,
                              int tda,
                              uint8_t num_dmrs_cdm_grps_no_data,
                              NR_pusch_semi_static_t *ps)
{
  ps->dci_format = dci_format;
  ps->time_domain_allocation = tda;

  const struct NR_PUSCH_TimeDomainResourceAllocationList *tdaList =
    ubwp?
    ubwp->bwp_Common->pusch_ConfigCommon->choice.setup->pusch_TimeDomainAllocationList:
    scc->uplinkConfigCommon->initialUplinkBWP->pusch_ConfigCommon->choice.setup->pusch_TimeDomainAllocationList ;
  const int startSymbolAndLength = tdaList->list.array[tda]->startSymbolAndLength;
  SLIV2SL(startSymbolAndLength,
          &ps->startSymbolIndex,
          &ps->nrOfSymbols);

  ps->pusch_Config = ubwp?ubwp->bwp_Dedicated->pusch_Config->choice.setup:NULL;
  if (ps->pusch_Config == NULL || !ps->pusch_Config->transformPrecoder)
    ps->transform_precoding = !scc->uplinkConfigCommon->initialUplinkBWP->rach_ConfigCommon->choice.setup->msg3_transformPrecoder;
  else
    ps->transform_precoding = *ps->pusch_Config->transformPrecoder;
  const int target_ss = NR_SearchSpace__searchSpaceType_PR_ue_Specific;
  if (ps->transform_precoding)
    ps->mcs_table = get_pusch_mcs_table(ps->pusch_Config ? ps->pusch_Config->mcs_Table : NULL,
                                    0,
                                    ps->dci_format,
                                    NR_RNTI_C,
                                    target_ss,
                                    false);
  else {
    ps->mcs_table = get_pusch_mcs_table(ps->pusch_Config ? ps->pusch_Config->mcs_TableTransformPrecoder : NULL,
                                    1,
                                    ps->dci_format,
                                    NR_RNTI_C,
                                    target_ss,
                                    false);
    num_dmrs_cdm_grps_no_data = 2; // in case of transform precoding - no Data sent in DMRS symbol
  }

  ps->num_dmrs_cdm_grps_no_data = num_dmrs_cdm_grps_no_data;

  /* DMRS calculations */
  ps->mapping_type = tdaList->list.array[tda]->mappingType;
  ps->NR_DMRS_UplinkConfig = ps->pusch_Config ?
    (ps->mapping_type == NR_PUSCH_TimeDomainResourceAllocation__mappingType_typeA ?
     ps->pusch_Config->dmrs_UplinkForPUSCH_MappingTypeA->choice.setup :
     ps->pusch_Config->dmrs_UplinkForPUSCH_MappingTypeB->choice.setup) : NULL;
  ps->dmrs_config_type = ps->NR_DMRS_UplinkConfig ? ((ps->NR_DMRS_UplinkConfig->dmrs_Type == NULL ? 0 : 1)) : 0;
  const pusch_dmrs_AdditionalPosition_t additional_pos =
						     ps->NR_DMRS_UplinkConfig ? (ps->NR_DMRS_UplinkConfig->dmrs_AdditionalPosition == NULL
										 ? 2
										 : (*ps->NR_DMRS_UplinkConfig->dmrs_AdditionalPosition ==
										    NR_DMRS_UplinkConfig__dmrs_AdditionalPosition_pos3
										    ? 3
										    : *ps->NR_DMRS_UplinkConfig->dmrs_AdditionalPosition)):2;
  const pusch_maxLength_t pusch_maxLength =
    ps->NR_DMRS_UplinkConfig ? (ps->NR_DMRS_UplinkConfig->maxLength == NULL ? 1 : 2) : 1;
  ps->ul_dmrs_symb_pos = get_l_prime(ps->nrOfSymbols,
                                            ps->mapping_type,
                                            additional_pos,
                                            pusch_maxLength,
                                            ps->startSymbolIndex,
                                            scc->dmrs_TypeA_Position);
  uint8_t num_dmrs_symb = 0;
  for(int i = ps->startSymbolIndex; i < ps->startSymbolIndex + ps->nrOfSymbols; i++)
    num_dmrs_symb += (ps->ul_dmrs_symb_pos >> i) & 1;
  ps->num_dmrs_symb = num_dmrs_symb;
  ps->N_PRB_DMRS = ps->dmrs_config_type == 0
      ? num_dmrs_cdm_grps_no_data * 6
      : num_dmrs_cdm_grps_no_data * 4;
}

void nr_configure_css_dci_initial(nfapi_nr_dl_tti_pdcch_pdu_rel15_t* pdcch_pdu,
				  nr_scs_e scs_common,
				  nr_scs_e pdcch_scs,
				  nr_frequency_range_e freq_range,
				  uint8_t rmsi_pdcch_config,
				  uint8_t ssb_idx,
				  uint8_t k_ssb,
				  uint16_t sfn_ssb,
				  uint8_t n_ssb, /*slot index overlapping the corresponding SSB index*/
				  uint16_t nb_slots_per_frame,
				  uint16_t N_RB)
{
  //  uint8_t O, M;
  //  uint8_t ss_idx = rmsi_pdcch_config&0xf;
  //  uint8_t cset_idx = (rmsi_pdcch_config>>4)&0xf;
  //  uint8_t mu = scs_common;
  //  uint8_t O_scale=0, M_scale=0; // used to decide if the values of O and M need to be divided by 2

  AssertFatal(1==0,"todo\n");
  /*
  /// Coreset params
  switch(scs_common) {

    case kHz15:

      switch(pdcch_scs) {
        case kHz15:
          AssertFatal(cset_idx<15,"Coreset index %d reserved for scs kHz15/kHz15\n", cset_idx);
          pdcch_pdu->mux_pattern = NFAPI_NR_SSB_AND_CSET_MUX_PATTERN_TYPE1;
          pdcch_pdu->n_rb = (cset_idx < 6)? 24 : (cset_idx < 12)? 48 : 96;
          pdcch_pdu->n_symb = nr_coreset_nsymb_pdcch_type_0_scs_15_15[cset_idx];
          pdcch_pdu->rb_offset = nr_coreset_rb_offset_pdcch_type_0_scs_15_15[cset_idx];
        break;

        case kHz30:
          AssertFatal(cset_idx<14,"Coreset index %d reserved for scs kHz15/kHz30\n", cset_idx);
          pdcch_pdu->mux_pattern = NFAPI_NR_SSB_AND_CSET_MUX_PATTERN_TYPE1;
          pdcch_pdu->n_rb = (cset_idx < 8)? 24 : 48;
          pdcch_pdu->n_symb = nr_coreset_nsymb_pdcch_type_0_scs_15_30[cset_idx];
          pdcch_pdu->rb_offset = nr_coreset_rb_offset_pdcch_type_0_scs_15_15[cset_idx];
        break;

        default:
            AssertFatal(1==0,"Invalid scs_common/pdcch_scs combination %d/%d \n", scs_common, pdcch_scs);

      }
      break;

    case kHz30:

      if (N_RB < 106) { // Minimum 40Mhz bandwidth not satisfied
        switch(pdcch_scs) {
          case kHz15:
            AssertFatal(cset_idx<9,"Coreset index %d reserved for scs kHz30/kHz15\n", cset_idx);
            pdcch_pdu->mux_pattern = NFAPI_NR_SSB_AND_CSET_MUX_PATTERN_TYPE1;
            pdcch_pdu->n_rb = (cset_idx < 10)? 48 : 96;
            pdcch_pdu->n_symb = nr_coreset_nsymb_pdcch_type_0_scs_30_15_b40Mhz[cset_idx];
            pdcch_pdu->rb_offset = nr_coreset_rb_offset_pdcch_type_0_scs_30_15_b40Mhz[cset_idx];
          break;

          case kHz30:
            pdcch_pdu->mux_pattern = NFAPI_NR_SSB_AND_CSET_MUX_PATTERN_TYPE1;
            pdcch_pdu->n_rb = (cset_idx < 6)? 24 : 48;
            pdcch_pdu->n_symb = nr_coreset_nsymb_pdcch_type_0_scs_30_30_b40Mhz[cset_idx];
            pdcch_pdu->rb_offset = nr_coreset_rb_offset_pdcch_type_0_scs_30_30_b40Mhz[cset_idx];
          break;

          default:
            AssertFatal(1==0,"Invalid scs_common/pdcch_scs combination %d/%d \n", scs_common, pdcch_scs);
        }
      }

      else { // above 40Mhz
        switch(pdcch_scs) {
          case kHz15:
            AssertFatal(cset_idx<9,"Coreset index %d reserved for scs kHz30/kHz15\n", cset_idx);
            pdcch_pdu->mux_pattern = NFAPI_NR_SSB_AND_CSET_MUX_PATTERN_TYPE1;
            pdcch_pdu->n_rb = (cset_idx < 3)? 48 : 96;
            pdcch_pdu->n_symb = nr_coreset_nsymb_pdcch_type_0_scs_30_15_a40Mhz[cset_idx];
            pdcch_pdu->rb_offset = nr_coreset_rb_offset_pdcch_type_0_scs_30_15_a40Mhz[cset_idx];
          break;

          case kHz30:
            AssertFatal(cset_idx<10,"Coreset index %d reserved for scs kHz30/kHz30\n", cset_idx);
            pdcch_pdu->mux_pattern = NFAPI_NR_SSB_AND_CSET_MUX_PATTERN_TYPE1;
            pdcch_pdu->n_rb = (cset_idx < 4)? 24 : 48;
            pdcch_pdu->n_symb = nr_coreset_nsymb_pdcch_type_0_scs_30_30_a40Mhz[cset_idx];
            pdcch_pdu->rb_offset =  nr_coreset_rb_offset_pdcch_type_0_scs_30_30_a40Mhz[cset_idx];
          break;

          default:
            AssertFatal(1==0,"Invalid scs_common/pdcch_scs combination %d/%d \n", scs_common, pdcch_scs);
        }
      }
      break;

    case kHz120:
      switch(pdcch_scs) {
        case kHz60:
          AssertFatal(cset_idx<12,"Coreset index %d reserved for scs kHz120/kHz60\n", cset_idx);
          pdcch_pdu->mux_pattern = (cset_idx < 8)?NFAPI_NR_SSB_AND_CSET_MUX_PATTERN_TYPE1 : NFAPI_NR_SSB_AND_CSET_MUX_PATTERN_TYPE2;
          pdcch_pdu->n_rb = (cset_idx < 6)? 48 : (cset_idx < 8)? 96 : (cset_idx < 10)? 48 : 96;
          pdcch_pdu->n_symb = nr_coreset_nsymb_pdcch_type_0_scs_120_60[cset_idx];
          pdcch_pdu->rb_offset = (nr_coreset_rb_offset_pdcch_type_0_scs_120_60[cset_idx]>0)?nr_coreset_rb_offset_pdcch_type_0_scs_120_60[cset_idx] :
          (k_ssb == 0)? -41 : -42;
        break;

        case kHz120:
          AssertFatal(cset_idx<8,"Coreset index %d reserved for scs kHz120/kHz120\n", cset_idx);
          pdcch_pdu->mux_pattern = (cset_idx < 4)?NFAPI_NR_SSB_AND_CSET_MUX_PATTERN_TYPE1 : NFAPI_NR_SSB_AND_CSET_MUX_PATTERN_TYPE3;
          pdcch_pdu->n_rb = (cset_idx < 2)? 24 : (cset_idx < 4)? 48 : (cset_idx < 6)? 24 : 48;
          pdcch_pdu->n_symb = (cset_idx == 2)? 1 : 2;
          pdcch_pdu->rb_offset = (nr_coreset_rb_offset_pdcch_type_0_scs_120_120[cset_idx]>0)? nr_coreset_rb_offset_pdcch_type_0_scs_120_120[cset_idx] :
          (k_ssb == 0)? -20 : -21;
        break;

        default:
            AssertFatal(1==0,"Invalid scs_common/pdcch_scs combination %d/%d \n", scs_common, pdcch_scs);
      }
    break;

    case kHz240:
    switch(pdcch_scs) {
      case kHz60:
        AssertFatal(cset_idx<4,"Coreset index %d reserved for scs kHz240/kHz60\n", cset_idx);
        pdcch_pdu->mux_pattern = NFAPI_NR_SSB_AND_CSET_MUX_PATTERN_TYPE1;
        pdcch_pdu->n_rb = 96;
        pdcch_pdu->n_symb = (cset_idx < 2)? 1 : 2;
        pdcch_pdu->rb_offset = (cset_idx&1)? 16 : 0;
      break;

      case kHz120:
        AssertFatal(cset_idx<8,"Coreset index %d reserved for scs kHz240/kHz120\n", cset_idx);
        pdcch_pdu->mux_pattern = (cset_idx < 4)? NFAPI_NR_SSB_AND_CSET_MUX_PATTERN_TYPE1 : NFAPI_NR_SSB_AND_CSET_MUX_PATTERN_TYPE2;
        pdcch_pdu->n_rb = (cset_idx < 4)? 48 : (cset_idx < 6)? 24 : 48;
        pdcch_pdu->n_symb = ((cset_idx==2)||(cset_idx==3))? 2 : 1;
        pdcch_pdu->rb_offset = (nr_coreset_rb_offset_pdcch_type_0_scs_240_120[cset_idx]>0)? nr_coreset_rb_offset_pdcch_type_0_scs_240_120[cset_idx] :
        (k_ssb == 0)? -41 : -42;
      break;

      default:
          AssertFatal(1==0,"Invalid scs_common/pdcch_scs combination %d/%d \n", scs_common, pdcch_scs);
    }
    break;

  default:
    AssertFatal(1==0,"Invalid common subcarrier spacing %d\n", scs_common);

  }

  /// Search space params
  switch(pdcch_pdu->mux_pattern) {

    case NFAPI_NR_SSB_AND_CSET_MUX_PATTERN_TYPE1:
      if (freq_range == nr_FR1) {
        O = nr_ss_param_O_type_0_mux1_FR1[ss_idx];
        pdcch_pdu->nb_ss_sets_per_slot = nr_ss_sets_per_slot_type_0_FR1[ss_idx];
        M = nr_ss_param_M_type_0_mux1_FR1[ss_idx];
        M_scale = nr_ss_scale_M_mux1_FR1[ss_idx];
        pdcch_pdu->first_symbol = (ss_idx < 8)? ( (ssb_idx&1)? pdcch_pdu->n_symb : 0 ) : nr_ss_first_symb_idx_type_0_mux1_FR1[ss_idx - 8];
      }

      else {
        AssertFatal(ss_idx<14 ,"Invalid search space index for multiplexing type 1 and FR2 %d\n", ss_idx);
        O = nr_ss_param_O_type_0_mux1_FR2[ss_idx];
        O_scale = nr_ss_scale_O_mux1_FR2[ss_idx];
        pdcch_pdu->nb_ss_sets_per_slot = nr_ss_sets_per_slot_type_0_FR2[ss_idx];
        M = nr_ss_param_M_type_0_mux1_FR2[ss_idx];
        M_scale = nr_ss_scale_M_mux1_FR2[ss_idx];
        pdcch_pdu->first_symbol = (ss_idx < 12)? ( (ss_idx&1)? 7 : 0 ) : 0;
      }
      pdcch_pdu->nb_slots = 2;
      pdcch_pdu->sfn_mod2 = (CEILIDIV( (((O<<mu)>>O_scale) + ((ssb_idx*M)>>M_scale)), nb_slots_per_frame ) & 1)? 1 : 0;
      pdcch_pdu->first_slot = (((O<<mu)>>O_scale) + ((ssb_idx*M)>>M_scale)) % nb_slots_per_frame;

    break;

    case NFAPI_NR_SSB_AND_CSET_MUX_PATTERN_TYPE2:
      AssertFatal( ((scs_common==kHz120)&&(pdcch_scs==kHz60)) || ((scs_common==kHz240)&&(pdcch_scs==kHz120)),
      "Invalid scs_common/pdcch_scs combination %d/%d for Mux type 2\n", scs_common, pdcch_scs );
      AssertFatal(ss_idx==0, "Search space index %d reserved for scs_common/pdcch_scs combination %d/%d", ss_idx, scs_common, pdcch_scs);

      pdcch_pdu->nb_slots = 1;

      if ((scs_common==kHz120)&&(pdcch_scs==kHz60)) {
        pdcch_pdu->first_symbol = nr_ss_first_symb_idx_scs_120_60_mux2[ssb_idx&3];
        // Missing in pdcch_pdu sfn_C and n_C here and in else case
      }
      else {
        pdcch_pdu->first_symbol = ((ssb_idx&7)==4)?12 : ((ssb_idx&7)==4)?13 : nr_ss_first_symb_idx_scs_240_120_set1_mux2[ssb_idx&7]; //???
      }

    break;

    case NFAPI_NR_SSB_AND_CSET_MUX_PATTERN_TYPE3:
      AssertFatal( (scs_common==kHz120)&&(pdcch_scs==kHz120),
      "Invalid scs_common/pdcch_scs combination %d/%d for Mux type 3\n", scs_common, pdcch_scs );
      AssertFatal(ss_idx==0, "Search space index %d reserved for scs_common/pdcch_scs combination %d/%d", ss_idx, scs_common, pdcch_scs);

      pdcch_pdu->first_symbol = nr_ss_first_symb_idx_scs_120_120_mux3[ssb_idx&3];

    break;

    default:
      AssertFatal(1==0, "Invalid SSB and coreset multiplexing pattern %d\n", pdcch_pdu->mux_pattern);
  }
  pdcch_pdu->config_type = NFAPI_NR_CSET_CONFIG_MIB_SIB1;
  pdcch_pdu->cr_mapping_type = NFAPI_NR_CCE_REG_MAPPING_INTERLEAVED;
  pdcch_pdu->precoder_granularity = NFAPI_NR_CSET_SAME_AS_REG_BUNDLE;
  pdcch_pdu->reg_bundle_size = 6;
  pdcch_pdu->interleaver_size = 2;
  // set initial banwidth part to full bandwidth
  pdcch_pdu->n_RB_BWP = N_RB;

  */

}

void config_uldci(const NR_BWP_Uplink_t *ubwp,
                  const NR_ServingCellConfigCommon_t *scc,
                  const nfapi_nr_pusch_pdu_t *pusch_pdu,
                  dci_pdu_rel15_t *dci_pdu_rel15,
                  int dci_format,
                  int time_domain_assignment,
                  uint8_t tpc,
                  int n_ubwp,
                  int bwp_id) {
  const int bw = NRRIV2BW(ubwp ?
			  ubwp->bwp_Common->genericParameters.locationAndBandwidth :
			  scc->uplinkConfigCommon->initialUplinkBWP->genericParameters.locationAndBandwidth, MAX_BWP_SIZE);
  dci_pdu_rel15->frequency_domain_assignment.val =
      PRBalloc_to_locationandbandwidth0(pusch_pdu->rb_size, pusch_pdu->rb_start, bw);
  dci_pdu_rel15->time_domain_assignment.val = time_domain_assignment;
  dci_pdu_rel15->frequency_hopping_flag.val = pusch_pdu->frequency_hopping;
  dci_pdu_rel15->mcs = pusch_pdu->mcs_index;
  dci_pdu_rel15->ndi = pusch_pdu->pusch_data.new_data_indicator;
  dci_pdu_rel15->rv = pusch_pdu->pusch_data.rv_index;
  dci_pdu_rel15->harq_pid = pusch_pdu->pusch_data.harq_process_id;
  dci_pdu_rel15->tpc = tpc;
  if (ubwp) AssertFatal(ubwp->bwp_Dedicated->pusch_Config->choice.setup->resourceAllocation == NR_PUSCH_Config__resourceAllocation_resourceAllocationType1,
			"Only frequency resource allocation type 1 is currently supported\n");
  switch (dci_format) {
    case NR_UL_DCI_FORMAT_0_0:
      dci_pdu_rel15->format_indicator = 0;
      break;
    case NR_UL_DCI_FORMAT_0_1:
      dci_pdu_rel15->dai[0].val = 0; //TODO
      // bwp indicator as per table 7.3.1.1.2-1 in 38.212
      dci_pdu_rel15->bwp_indicator.val = n_ubwp < 4 ? bwp_id : bwp_id - 1;
      // SRS resource indicator
      if (ubwp &&
          ubwp->bwp_Dedicated &&
          ubwp->bwp_Dedicated->pusch_Config &&
          ubwp->bwp_Dedicated->pusch_Config->choice.setup &&
          ubwp->bwp_Dedicated->pusch_Config->choice.setup->txConfig != NULL) {
        AssertFatal(*ubwp->bwp_Dedicated->pusch_Config->choice.setup->txConfig == NR_PUSCH_Config__txConfig_codebook,
                    "Non Codebook configuration non supported\n");
        dci_pdu_rel15->srs_resource_indicator.val = 0; // taking resource 0 for SRS
      }
      // Antenna Ports
      dci_pdu_rel15->antenna_ports.val = 0; // TODO for now it is hardcoded, it should depends on cdm group no data and rank
      // DMRS sequence initialization
      dci_pdu_rel15->dmrs_sequence_initialization.val = pusch_pdu->scid;
      break;
    default :
      AssertFatal(0, "Valid UL formats are 0_0 and 0_1\n");
  }

  LOG_D(NR_MAC,
        "%s() ULDCI type 0 payload: freq_alloc %d, time_alloc %d, freq_hop_flag %d, mcs %d tpc %d ndi %d rv %d\n",
        __func__,
        dci_pdu_rel15->frequency_domain_assignment.val,
        dci_pdu_rel15->time_domain_assignment.val,
        dci_pdu_rel15->frequency_hopping_flag.val,
        dci_pdu_rel15->mcs,
        dci_pdu_rel15->tpc,
        dci_pdu_rel15->ndi,
        dci_pdu_rel15->rv);
}

const int default_pucch_fmt[]       = {0,0,0,1,1,1,1,1,1,1,1,1,1,1,1,1};
const int default_pucch_firstsymb[] = {12,12,12,10,10,10,10,4,4,4,4,0,0,0,0,0};
const int default_pucch_numbsymb[]  = {2,2,2,2,4,4,4,4,10,10,10,10,14,14,14,14,14};
const int default_pucch_prboffset[] = {0,0,3,0,0,2,4,0,0,2,4,0,0,2,4,-1};
const int default_pucch_csset[]     = {2,3,3,2,4,4,4,2,4,4,4,2,4,4,4,4};

int nr_get_default_pucch_res(int pucch_ResourceCommon) {

  AssertFatal(pucch_ResourceCommon>=0 && pucch_ResourceCommon < 16, "illegal pucch_ResourceCommon %d\n",pucch_ResourceCommon);

  return(default_pucch_csset[pucch_ResourceCommon]);
}
void nr_configure_pdcch(nfapi_nr_dl_tti_pdcch_pdu_rel15_t *pdcch_pdu,
                        NR_SearchSpace_t *ss,
                        NR_ControlResourceSet_t *coreset,
                        NR_ServingCellConfigCommon_t *scc,
                        NR_BWP_Downlink_t *bwp)
{
  NR_BWP_t *genericParameters = bwp ? &bwp->bwp_Common->genericParameters : &scc->downlinkConfigCommon->initialDownlinkBWP->genericParameters;

  pdcch_pdu->BWPSize  = NRRIV2BW(genericParameters->locationAndBandwidth, MAX_BWP_SIZE);
  pdcch_pdu->BWPStart = NRRIV2PRBOFFSET(genericParameters->locationAndBandwidth, MAX_BWP_SIZE);
  pdcch_pdu->SubcarrierSpacing = genericParameters->subcarrierSpacing;
  pdcch_pdu->CyclicPrefix = genericParameters->cyclicPrefix ? *genericParameters->cyclicPrefix:0;

  // first symbol
  //AssertFatal(pdcch_scs==kHz15, "PDCCH SCS above 15kHz not allowed if a symbol above 2 is monitored");
  int sps = genericParameters->cyclicPrefix == NULL ? 14 : 12;

  AssertFatal(ss->monitoringSymbolsWithinSlot!=NULL,"ss->monitoringSymbolsWithinSlot is null\n");
  AssertFatal(ss->monitoringSymbolsWithinSlot->buf!=NULL,"ss->monitoringSymbolsWithinSlot->buf is null\n");

  // for SPS=14 8 MSBs in positions 13 downto 6
  uint16_t monitoringSymbolsWithinSlot = (ss->monitoringSymbolsWithinSlot->buf[0]<<(sps-8)) |
    (ss->monitoringSymbolsWithinSlot->buf[1]>>(16-sps));

  for (int i=0; i<sps; i++) {
    if ((monitoringSymbolsWithinSlot>>(sps-1-i))&1) {
      pdcch_pdu->StartSymbolIndex=i;
      break;
    }
  }

  pdcch_pdu->DurationSymbols  = coreset->duration;

  for (int i=0;i<6;i++)
    pdcch_pdu->FreqDomainResource[i] = coreset->frequencyDomainResources.buf[i];


  //cce-REG-MappingType
  pdcch_pdu->CceRegMappingType = coreset->cce_REG_MappingType.present == NR_ControlResourceSet__cce_REG_MappingType_PR_interleaved?
    NFAPI_NR_CCE_REG_MAPPING_INTERLEAVED : NFAPI_NR_CCE_REG_MAPPING_NON_INTERLEAVED;

  if (pdcch_pdu->CceRegMappingType == NFAPI_NR_CCE_REG_MAPPING_INTERLEAVED) {
    pdcch_pdu->RegBundleSize = (coreset->cce_REG_MappingType.choice.interleaved->reg_BundleSize == NR_ControlResourceSet__cce_REG_MappingType__interleaved__reg_BundleSize_n6) ? 6 : (2+coreset->cce_REG_MappingType.choice.interleaved->reg_BundleSize);
    pdcch_pdu->InterleaverSize = (coreset->cce_REG_MappingType.choice.interleaved->interleaverSize==NR_ControlResourceSet__cce_REG_MappingType__interleaved__interleaverSize_n6) ? 6 : (2+coreset->cce_REG_MappingType.choice.interleaved->interleaverSize);
    AssertFatal(scc->physCellId != NULL,"scc->physCellId is null\n");
    pdcch_pdu->ShiftIndex = coreset->cce_REG_MappingType.choice.interleaved->shiftIndex != NULL ? *coreset->cce_REG_MappingType.choice.interleaved->shiftIndex : *scc->physCellId;
  }
  else {
    pdcch_pdu->RegBundleSize = 0;
    pdcch_pdu->InterleaverSize = 0;
    pdcch_pdu->ShiftIndex = 0;
  }

  if(coreset->controlResourceSetId == 0) {
    pdcch_pdu->CoreSetType = NFAPI_NR_CSET_CONFIG_MIB_SIB1;
  } else{
    pdcch_pdu->CoreSetType = NFAPI_NR_CSET_CONFIG_PDCCH_CONFIG;
  }

  //precoderGranularity
  pdcch_pdu->precoderGranularity = coreset->precoderGranularity;
}


// This function configures pucch pdu fapi structure
void nr_configure_pucch(nfapi_nr_pucch_pdu_t* pucch_pdu,
                        NR_ServingCellConfigCommon_t *scc,
                        NR_CellGroupConfig_t *CellGroup,
                        NR_BWP_Uplink_t *bwp,
                        uint16_t rnti,
                        uint8_t pucch_resource,
                        uint16_t O_csi,
                        uint16_t O_ack,
                        uint8_t O_sr,
                        int r_pucch) {

  NR_PUCCH_Config_t *pucch_Config;
  NR_PUCCH_Resource_t *pucchres;
  NR_PUCCH_ResourceSet_t *pucchresset;
  NR_PUCCH_FormatConfig_t *pucchfmt;
  NR_PUCCH_ResourceId_t *resource_id = NULL;

  long *id0 = NULL;
  int n_list, n_set;
  uint16_t N2,N3;
  int res_found = 0;

  pucch_pdu->bit_len_harq = O_ack;
  pucch_pdu->bit_len_csi_part1 = O_csi;

  uint16_t O_uci = O_csi + O_ack;

  NR_PUSCH_Config_t *pusch_Config = bwp ? bwp->bwp_Dedicated->pusch_Config->choice.setup : NULL;
  long *pusch_id = bwp ? pusch_Config->dataScramblingIdentityPUSCH : NULL;

  if (bwp && pusch_Config->dmrs_UplinkForPUSCH_MappingTypeA != NULL)
    id0 = pusch_Config->dmrs_UplinkForPUSCH_MappingTypeA->choice.setup->transformPrecodingDisabled->scramblingID0;
  else if (bwp && pusch_Config->dmrs_UplinkForPUSCH_MappingTypeB != NULL)
    id0 = pusch_Config->dmrs_UplinkForPUSCH_MappingTypeB->choice.setup->transformPrecodingDisabled->scramblingID0;
  else id0 = scc->physCellId;

  NR_PUCCH_ConfigCommon_t *pucch_ConfigCommon = bwp ?
    bwp->bwp_Common->pucch_ConfigCommon->choice.setup :
    scc->uplinkConfigCommon->initialUplinkBWP->pucch_ConfigCommon->choice.setup;
  // hop flags and hopping id are valid for any BWP
  switch (pucch_ConfigCommon->pucch_GroupHopping){
  case 0 :
    // if neither, both disabled
    pucch_pdu->group_hop_flag = 0;
    pucch_pdu->sequence_hop_flag = 0;
    break;
  case 1 :
    // if enable, group enabled
    pucch_pdu->group_hop_flag = 1;
    pucch_pdu->sequence_hop_flag = 0;
    break;
  case 2 :
    // if disable, sequence disabled
    pucch_pdu->group_hop_flag = 0;
    pucch_pdu->sequence_hop_flag = 1;
    break;
  default:
    AssertFatal(1==0,"Group hopping flag %ld undefined (0,1,2) \n", bwp->bwp_Common->pucch_ConfigCommon->choice.setup->pucch_GroupHopping);
  }

  if (pucch_ConfigCommon->hoppingId != NULL)
    pucch_pdu->hopping_id = *pucch_ConfigCommon->hoppingId;
  else
    pucch_pdu->hopping_id = *scc->physCellId;
  NR_BWP_t *genericParameters = bwp ?
    &bwp->bwp_Common->genericParameters:
    &scc->uplinkConfigCommon->initialUplinkBWP->genericParameters;
  pucch_pdu->bwp_size  = NRRIV2BW(genericParameters->locationAndBandwidth, MAX_BWP_SIZE);
  pucch_pdu->bwp_start = NRRIV2PRBOFFSET(genericParameters->locationAndBandwidth,MAX_BWP_SIZE);
  pucch_pdu->subcarrier_spacing = genericParameters->subcarrierSpacing;
  pucch_pdu->cyclic_prefix = (genericParameters->cyclicPrefix==NULL) ? 0 : *genericParameters->cyclicPrefix;
  if (r_pucch<0 || bwp){
    // we have either a dedicated BWP or Dedicated PUCCH configuration on InitialBWP
	pucch_Config = bwp ?
	  bwp->bwp_Dedicated->pucch_Config->choice.setup:
	  CellGroup->spCellConfig->spCellConfigDedicated->uplinkConfig->initialUplinkBWP->pucch_Config->choice.setup;

	AssertFatal(pucch_Config->resourceSetToAddModList!=NULL,
		    "PUCCH resourceSetToAddModList is null\n");

	n_set = pucch_Config->resourceSetToAddModList->list.count;
	AssertFatal(n_set>0,"PUCCH resourceSetToAddModList is empty\n");

	LOG_D(NR_MAC, "UCI n_set= %d\n", n_set);

	N2 = 2;
	// procedure to select pucch resource id from resource sets according to
	// number of uci bits and pucch resource indicator pucch_resource
	// ( see table 9.2.3.2 in 38.213)
	for (int i=0; i<n_set; i++) {
	  pucchresset = pucch_Config->resourceSetToAddModList->list.array[i];
	  n_list = pucchresset->resourceList.list.count;
	  if (pucchresset->pucch_ResourceSetId == 0 && O_uci<3) {
	    if (pucch_resource < n_list)
	      resource_id = pucchresset->resourceList.list.array[pucch_resource];
	    else
	      AssertFatal(1==0,"Couldn't fine pucch resource indicator %d in PUCCH resource set %d for %d UCI bits",pucch_resource,i,O_uci);
	  }
	  if (pucchresset->pucch_ResourceSetId == 1 && O_uci>2) {
#if (NR_RRC_VERSION >= MAKE_VERSION(16, 0, 0))
	    N3 = pucchresset->maxPayloadSize!= NULL ?  *pucchresset->maxPayloadSize : 1706;
#else
	    N3 = pucchresset->maxPayloadMinus1!= NULL ?  *pucchresset->maxPayloadMinus1 : 1706;
#endif
	    if (N2<O_uci && N3>O_uci) {
	      if (pucch_resource < n_list)
		resource_id = pucchresset->resourceList.list.array[pucch_resource];
	      else
		AssertFatal(1==0,"Couldn't fine pucch resource indicator %d in PUCCH resource set %d for %d UCI bits",pucch_resource,i,O_uci);
	    }
	    else N2 = N3;
	  }
	}

	AssertFatal(resource_id!=NULL,"Couldn-t find any matching PUCCH resource in the PUCCH resource sets");

	AssertFatal(pucch_Config->resourceToAddModList!=NULL,
		    "PUCCH resourceToAddModList is null\n");

	n_list = pucch_Config->resourceToAddModList->list.count;
	AssertFatal(n_list>0,"PUCCH resourceToAddModList is empty\n");

	// going through the list of PUCCH resources to find the one indexed by resource_id
	for (int i=0; i<n_list; i++) {
	  pucchres = pucch_Config->resourceToAddModList->list.array[i];
	  if (pucchres->pucch_ResourceId == *resource_id) {
	    res_found = 1;
	    pucch_pdu->prb_start = pucchres->startingPRB;
	    pucch_pdu->rnti = rnti;
	    // FIXME why there is only one frequency hopping flag
	    // what about inter slot frequency hopping?
	    pucch_pdu->freq_hop_flag = pucchres->intraSlotFrequencyHopping!= NULL ?  1 : 0;
	    pucch_pdu->second_hop_prb = pucchres->secondHopPRB!= NULL ?  *pucchres->secondHopPRB : 0;
	    switch(pucchres->format.present) {
	    case NR_PUCCH_Resource__format_PR_format0 :
	      pucch_pdu->format_type = 0;
	      pucch_pdu->initial_cyclic_shift = pucchres->format.choice.format0->initialCyclicShift;
	      pucch_pdu->nr_of_symbols = pucchres->format.choice.format0->nrofSymbols;
	      pucch_pdu->start_symbol_index = pucchres->format.choice.format0->startingSymbolIndex;
	      pucch_pdu->sr_flag = O_sr;
	      break;
	    case NR_PUCCH_Resource__format_PR_format1 :
	      pucch_pdu->format_type = 1;
	      pucch_pdu->initial_cyclic_shift = pucchres->format.choice.format1->initialCyclicShift;
	      pucch_pdu->nr_of_symbols = pucchres->format.choice.format1->nrofSymbols;
	      pucch_pdu->start_symbol_index = pucchres->format.choice.format1->startingSymbolIndex;
	      pucch_pdu->time_domain_occ_idx = pucchres->format.choice.format1->timeDomainOCC;
	      pucch_pdu->sr_flag = O_sr;
	      break;
	    case NR_PUCCH_Resource__format_PR_format2 :
	      pucch_pdu->format_type = 2;
	      pucch_pdu->nr_of_symbols = pucchres->format.choice.format2->nrofSymbols;
	      pucch_pdu->start_symbol_index = pucchres->format.choice.format2->startingSymbolIndex;
	      pucch_pdu->data_scrambling_id = pusch_id!= NULL ? *pusch_id : *scc->physCellId;
	      pucch_pdu->dmrs_scrambling_id = id0!= NULL ? *id0 : *scc->physCellId;
	      pucch_pdu->prb_size = compute_pucch_prb_size(2,pucchres->format.choice.format2->nrofPRBs,
							   O_uci+O_sr,O_csi,pucch_Config->format2->choice.setup->maxCodeRate,
							   2,pucchres->format.choice.format2->nrofSymbols,8);
	      pucch_pdu->bit_len_csi_part1 = O_csi;
	      break;
	    case NR_PUCCH_Resource__format_PR_format3 :
	      pucch_pdu->format_type = 3;
	      pucch_pdu->nr_of_symbols = pucchres->format.choice.format3->nrofSymbols;
	      pucch_pdu->start_symbol_index = pucchres->format.choice.format3->startingSymbolIndex;
	      pucch_pdu->data_scrambling_id = pusch_id!= NULL ? *pusch_id : *scc->physCellId;
	      if (pucch_Config->format3 == NULL) {
		pucch_pdu->pi_2bpsk = 0;
		pucch_pdu->add_dmrs_flag = 0;
	      }
	      else {
		pucchfmt = pucch_Config->format3->choice.setup;
		pucch_pdu->pi_2bpsk = pucchfmt->pi2BPSK!= NULL ?  1 : 0;
		pucch_pdu->add_dmrs_flag = pucchfmt->additionalDMRS!= NULL ?  1 : 0;
	      }
	      int f3_dmrs_symbols;
	      if (pucchres->format.choice.format3->nrofSymbols==4)
		f3_dmrs_symbols = 1<<pucch_pdu->freq_hop_flag;
	      else {
		if(pucchres->format.choice.format3->nrofSymbols<10)
		  f3_dmrs_symbols = 2;
		else
		  f3_dmrs_symbols = 2<<pucch_pdu->add_dmrs_flag;
	      }
	      pucch_pdu->prb_size = compute_pucch_prb_size(3,pucchres->format.choice.format3->nrofPRBs,
							   O_uci+O_sr,O_csi,pucch_Config->format3->choice.setup->maxCodeRate,
							   2-pucch_pdu->pi_2bpsk,pucchres->format.choice.format3->nrofSymbols-f3_dmrs_symbols,12);
	      pucch_pdu->bit_len_csi_part1 = O_csi;
	      break;
	    case NR_PUCCH_Resource__format_PR_format4 :
	      pucch_pdu->format_type = 4;
	      pucch_pdu->nr_of_symbols = pucchres->format.choice.format4->nrofSymbols;
	      pucch_pdu->start_symbol_index = pucchres->format.choice.format4->startingSymbolIndex;
	      pucch_pdu->pre_dft_occ_len = pucchres->format.choice.format4->occ_Length;
	      pucch_pdu->pre_dft_occ_idx = pucchres->format.choice.format4->occ_Index;
	      pucch_pdu->data_scrambling_id = pusch_id!= NULL ? *pusch_id : *scc->physCellId;
	      if (pucch_Config->format3 == NULL) {
		pucch_pdu->pi_2bpsk = 0;
		pucch_pdu->add_dmrs_flag = 0;
	      }
	      else {
		pucchfmt = pucch_Config->format3->choice.setup;
		pucch_pdu->pi_2bpsk = pucchfmt->pi2BPSK!= NULL ?  1 : 0;
		pucch_pdu->add_dmrs_flag = pucchfmt->additionalDMRS!= NULL ?  1 : 0;
	      }
	      pucch_pdu->bit_len_csi_part1 = O_csi;
	      break;
	    default :
	      AssertFatal(1==0,"Undefined PUCCH format \n");
	    }
	  }
	}
	AssertFatal(res_found==1,"No PUCCH resource found corresponding to id %ld\n",*resource_id);
      }
      else { // this is the default PUCCH configuration, PUCCH format 0 or 1
	int rsetindex = *scc->uplinkConfigCommon->initialUplinkBWP->pucch_ConfigCommon->choice.setup->pucch_ResourceCommon;
	int prboffset = r_pucch/default_pucch_csset[rsetindex];
	int prboffsetm8 = (r_pucch-8)/default_pucch_csset[rsetindex];
	pucch_pdu->prb_start = (r_pucch>>3)==0 ?
	  default_pucch_prboffset[rsetindex] + prboffset:
	  pucch_pdu->bwp_size-1-default_pucch_prboffset[rsetindex]-prboffsetm8;
	pucch_pdu->rnti = rnti;
	pucch_pdu->freq_hop_flag = 1;
	pucch_pdu->second_hop_prb = (r_pucch>>3)==0?
	  pucch_pdu->bwp_size-1-default_pucch_prboffset[rsetindex]-prboffset:
	  default_pucch_prboffset[rsetindex] + prboffsetm8;
	pucch_pdu->format_type = default_pucch_fmt[rsetindex];
	pucch_pdu->initial_cyclic_shift = r_pucch%default_pucch_csset[rsetindex];
	if (rsetindex==3||rsetindex==7||rsetindex==11) pucch_pdu->initial_cyclic_shift*=6;
	else if (rsetindex==1||rsetindex==2) pucch_pdu->initial_cyclic_shift*=3;
	else pucch_pdu->initial_cyclic_shift*=4;
	pucch_pdu->nr_of_symbols = default_pucch_numbsymb[rsetindex];
	pucch_pdu->start_symbol_index = default_pucch_firstsymb[rsetindex];
	if (pucch_pdu->format_type == 1) pucch_pdu->time_domain_occ_idx = 0; // check this!!
	pucch_pdu->sr_flag = O_sr;
      }

}


void prepare_dci(const NR_CellGroupConfig_t *CellGroup,
                 dci_pdu_rel15_t *dci_pdu_rel15,
                 nr_dci_format_t format,
                 int bwp_id) {

  NR_BWP_Downlink_t *bwp=CellGroup->spCellConfig->spCellConfigDedicated->downlinkBWP_ToAddModList->list.array[bwp_id-1];

  switch(format) {
    case NR_UL_DCI_FORMAT_0_1:
      // format indicator
      dci_pdu_rel15->format_indicator = 0;
      // carrier indicator
      if (CellGroup->spCellConfig->spCellConfigDedicated->crossCarrierSchedulingConfig != NULL)
        AssertFatal(1==0,"Cross Carrier Scheduling Config currently not supported\n");
      // supplementary uplink
      if (CellGroup->spCellConfig->spCellConfigDedicated->supplementaryUplink != NULL)
        AssertFatal(1==0,"Supplementary Uplink currently not supported\n");
      // SRS request
      dci_pdu_rel15->srs_request.val = 0;
      dci_pdu_rel15->ulsch_indicator = 1;
      break;
    case NR_DL_DCI_FORMAT_1_1:
      // format indicator
      dci_pdu_rel15->format_indicator = 1;
      // carrier indicator
      if (CellGroup->spCellConfig->spCellConfigDedicated->crossCarrierSchedulingConfig != NULL)
        AssertFatal(1==0,"Cross Carrier Scheduling Config currently not supported\n");
      //vrb to prb mapping
      if (bwp->bwp_Dedicated->pdsch_Config->choice.setup->vrb_ToPRB_Interleaver==NULL)
        dci_pdu_rel15->vrb_to_prb_mapping.val = 0;
      else
        dci_pdu_rel15->vrb_to_prb_mapping.val = 1;
      //bundling size indicator
      if (bwp->bwp_Dedicated->pdsch_Config->choice.setup->prb_BundlingType.present == NR_PDSCH_Config__prb_BundlingType_PR_dynamicBundling)
        AssertFatal(1==0,"Dynamic PRB bundling type currently not supported\n");
      //rate matching indicator
      uint16_t msb = (bwp->bwp_Dedicated->pdsch_Config->choice.setup->rateMatchPatternGroup1==NULL)?0:1;
      uint16_t lsb = (bwp->bwp_Dedicated->pdsch_Config->choice.setup->rateMatchPatternGroup2==NULL)?0:1;
      dci_pdu_rel15->rate_matching_indicator.val = lsb | (msb<<1);
      // aperiodic ZP CSI-RS trigger
      if (bwp->bwp_Dedicated->pdsch_Config->choice.setup->aperiodic_ZP_CSI_RS_ResourceSetsToAddModList != NULL)
        AssertFatal(1==0,"Aperiodic ZP CSI-RS currently not supported\n");
      // transmission configuration indication
      if (bwp->bwp_Dedicated->pdcch_Config->choice.setup->controlResourceSetToAddModList->list.array[bwp_id-1]->tci_PresentInDCI != NULL)
        AssertFatal(1==0,"TCI in DCI currently not supported\n");
      //srs resource set
      if (CellGroup->spCellConfig->spCellConfigDedicated->uplinkConfig->carrierSwitching!=NULL) {
        NR_SRS_CarrierSwitching_t *cs = CellGroup->spCellConfig->spCellConfigDedicated->uplinkConfig->carrierSwitching->choice.setup;
        if (cs->srs_TPC_PDCCH_Group!=NULL){
          switch(cs->srs_TPC_PDCCH_Group->present) {
            case NR_SRS_CarrierSwitching__srs_TPC_PDCCH_Group_PR_NOTHING:
              dci_pdu_rel15->srs_request.val = 0;
              break;
            case NR_SRS_CarrierSwitching__srs_TPC_PDCCH_Group_PR_typeA:
              AssertFatal(1==0,"SRS TPC PRCCH group type A currently not supported\n");
              break;
            case NR_SRS_CarrierSwitching__srs_TPC_PDCCH_Group_PR_typeB:
              AssertFatal(1==0,"SRS TPC PRCCH group type B currently not supported\n");
              break;
          }
        }
        else
          dci_pdu_rel15->srs_request.val = 0;
      }
      else
        dci_pdu_rel15->srs_request.val = 0;
    // CBGTI and CBGFI
    if (CellGroup->spCellConfig->spCellConfigDedicated->pdsch_ServingCellConfig->choice.setup->codeBlockGroupTransmission != NULL)
      AssertFatal(1==0,"CBG transmission currently not supported\n");
    break;
  default :
    AssertFatal(1==0,"Prepare dci currently only implemented for 1_1 and 0_1 \n");
  }
}


void fill_dci_pdu_rel15(const NR_ServingCellConfigCommon_t *scc,
                        const NR_CellGroupConfig_t *CellGroup,
                        nfapi_nr_dl_dci_pdu_t *pdcch_dci_pdu,
                        dci_pdu_rel15_t *dci_pdu_rel15,
                        int dci_format,
                        int rnti_type,
                        int N_RB,
                        int bwp_id) {
  uint8_t fsize = 0, pos = 0;

  uint64_t *dci_pdu = (uint64_t *)pdcch_dci_pdu->Payload;
  int dci_size = nr_dci_size(scc->uplinkConfigCommon->initialUplinkBWP, CellGroup, dci_pdu_rel15, dci_format, rnti_type, N_RB, bwp_id);
  pdcch_dci_pdu->PayloadSizeBits = dci_size;
  AssertFatal(dci_size <= 64, "DCI sizes above 64 bits not yet supported");

  if (dci_format == NR_DL_DCI_FORMAT_1_1 || dci_format == NR_UL_DCI_FORMAT_0_1)
    prepare_dci(CellGroup, dci_pdu_rel15, dci_format, bwp_id);

  /// Payload generation
  switch (dci_format) {
  case NR_DL_DCI_FORMAT_1_0:
    switch (rnti_type) {
    case NR_RNTI_RA:
      // Freq domain assignment
      fsize = (int)ceil(log2((N_RB * (N_RB + 1)) >> 1));
      pos = fsize;
      *dci_pdu |= (((uint64_t)dci_pdu_rel15->frequency_domain_assignment.val & ((1 << fsize) - 1)) << (dci_size - pos));
      LOG_D(NR_MAC,
            "frequency-domain assignment %d (%d bits) N_RB_BWP %d=> %d (0x%lx)\n",
            dci_pdu_rel15->frequency_domain_assignment.val,
            fsize,
            N_RB,
            dci_size - pos,
            *dci_pdu);
      // Time domain assignment
      pos += 4;
      *dci_pdu |= (((uint64_t)dci_pdu_rel15->time_domain_assignment.val & 0xf) << (dci_size - pos));
      LOG_D(NR_MAC,
            "time-domain assignment %d  (3 bits)=> %d (0x%lx)\n",
            dci_pdu_rel15->time_domain_assignment.val,
            dci_size - pos,
            *dci_pdu);
      // VRB to PRB mapping
      pos++;
      *dci_pdu |= ((uint64_t)dci_pdu_rel15->vrb_to_prb_mapping.val & 0x1) << (dci_size - pos);
      LOG_D(NR_MAC,
            "vrb to prb mapping %d  (1 bits)=> %d (0x%lx)\n",
            dci_pdu_rel15->vrb_to_prb_mapping.val,
            dci_size - pos,
            *dci_pdu);
      // MCS
      pos += 5;
      *dci_pdu |= ((uint64_t)dci_pdu_rel15->mcs & 0x1f) << (dci_size - pos);
#ifdef DEBUG_FILL_DCI
      LOG_I(NR_MAC, "mcs %d  (5 bits)=> %d (0x%lx)\n", dci_pdu_rel15->mcs, dci_size - pos, *dci_pdu);
#endif
      // TB scaling
      pos += 2;
      *dci_pdu |= ((uint64_t)dci_pdu_rel15->tb_scaling & 0x3) << (dci_size - pos);
#ifdef DEBUG_FILL_DCI
      LOG_I(NR_MAC, "tb_scaling %d  (2 bits)=> %d (0x%lx)\n", dci_pdu_rel15->tb_scaling, dci_size - pos, *dci_pdu);
#endif
      break;

    case NR_RNTI_C:
      // indicating a DL DCI format 1bit
      pos++;
      *dci_pdu |= ((uint64_t)1) << (dci_size - pos);
      LOG_D(NR_MAC,
            "Format indicator %d (%d bits) N_RB_BWP %d => %d (0x%lx)\n",
            dci_pdu_rel15->format_indicator,
            1,
            N_RB,
            dci_size - pos,
            *dci_pdu);
      // Freq domain assignment (275rb >> fsize = 16)
      fsize = (int)ceil(log2((N_RB * (N_RB + 1)) >> 1));
      pos += fsize;
      *dci_pdu |= (((uint64_t)dci_pdu_rel15->frequency_domain_assignment.val & ((1 << fsize) - 1)) << (dci_size - pos));
      LOG_D(NR_MAC,
            "Freq domain assignment %d (%d bits)=> %d (0x%lx)\n",
            dci_pdu_rel15->frequency_domain_assignment.val,
            fsize,
            dci_size - pos,
            *dci_pdu);
      uint16_t is_ra = 1;
      for (int i = 0; i < fsize; i++) {
        if (!((dci_pdu_rel15->frequency_domain_assignment.val >> i) & 1)) {
          is_ra = 0;
          break;
        }
      }
      if (is_ra) { // fsize are all 1  38.212 p86
        // ra_preamble_index 6 bits
        pos += 6;
        *dci_pdu |= ((dci_pdu_rel15->ra_preamble_index & 0x3f) << (dci_size - pos));
        // UL/SUL indicator  1 bit
        pos++;
        *dci_pdu |= (dci_pdu_rel15->ul_sul_indicator.val & 1) << (dci_size - pos);
        // SS/PBCH index  6 bits
        pos += 6;
        *dci_pdu |= ((dci_pdu_rel15->ss_pbch_index & 0x3f) << (dci_size - pos));
        //  prach_mask_index  4 bits
        pos += 4;
        *dci_pdu |= ((dci_pdu_rel15->prach_mask_index & 0xf) << (dci_size - pos));
      } else {
        // Time domain assignment 4bit
        pos += 4;
        *dci_pdu |= ((dci_pdu_rel15->time_domain_assignment.val & 0xf) << (dci_size - pos));
        LOG_D(NR_MAC,
              "Time domain assignment %d (%d bits)=> %d (0x%lx)\n",
              dci_pdu_rel15->time_domain_assignment.val,
              4,
              dci_size - pos,
              *dci_pdu);
        // VRB to PRB mapping  1bit
        pos++;
        *dci_pdu |= (dci_pdu_rel15->vrb_to_prb_mapping.val & 1) << (dci_size - pos);
        LOG_D(NR_MAC,
              "VRB to PRB %d (%d bits)=> %d (0x%lx)\n",
              dci_pdu_rel15->vrb_to_prb_mapping.val,
              1,
              dci_size - pos,
              *dci_pdu);
        // MCS 5bit  //bit over 32, so dci_pdu ++
        pos += 5;
        *dci_pdu |= (dci_pdu_rel15->mcs & 0x1f) << (dci_size - pos);
        LOG_D(NR_MAC, "MCS %d (%d bits)=> %d (0x%lx)\n", dci_pdu_rel15->mcs, 5, dci_size - pos, *dci_pdu);
        // New data indicator 1bit
        pos++;
        *dci_pdu |= (dci_pdu_rel15->ndi & 1) << (dci_size - pos);
        LOG_D(NR_MAC, "NDI %d (%d bits)=> %d (0x%lx)\n", dci_pdu_rel15->ndi, 1, dci_size - pos, *dci_pdu);
        // Redundancy version  2bit
        pos += 2;
        *dci_pdu |= (dci_pdu_rel15->rv & 0x3) << (dci_size - pos);
        LOG_D(NR_MAC, "RV %d (%d bits)=> %d (0x%lx)\n", dci_pdu_rel15->rv, 2, dci_size - pos, *dci_pdu);
        // HARQ process number  4bit
        pos += 4;
        *dci_pdu |= ((dci_pdu_rel15->harq_pid & 0xf) << (dci_size - pos));
        LOG_D(NR_MAC, "HARQ_PID %d (%d bits)=> %d (0x%lx)\n", dci_pdu_rel15->harq_pid, 4, dci_size - pos, *dci_pdu);
        // Downlink assignment index  2bit
        pos += 2;
        *dci_pdu |= ((dci_pdu_rel15->dai[0].val & 3) << (dci_size - pos));
        LOG_D(NR_MAC, "DAI %d (%d bits)=> %d (0x%lx)\n", dci_pdu_rel15->dai[0].val, 2, dci_size - pos, *dci_pdu);
        // TPC command for scheduled PUCCH  2bit
        pos += 2;
        *dci_pdu |= ((dci_pdu_rel15->tpc & 3) << (dci_size - pos));
        LOG_D(NR_MAC, "TPC %d (%d bits)=> %d (0x%lx)\n", dci_pdu_rel15->tpc, 2, dci_size - pos, *dci_pdu);
        // PUCCH resource indicator  3bit
        pos += 3;
        *dci_pdu |= ((dci_pdu_rel15->pucch_resource_indicator & 0x7) << (dci_size - pos));
        LOG_D(NR_MAC,
              "PUCCH RI %d (%d bits)=> %d (0x%lx)\n",
              dci_pdu_rel15->pucch_resource_indicator,
              3,
              dci_size - pos,
              *dci_pdu);
        // PDSCH-to-HARQ_feedback timing indicator 3bit
        pos += 3;
        *dci_pdu |= ((dci_pdu_rel15->pdsch_to_harq_feedback_timing_indicator.val & 0x7) << (dci_size - pos));
        LOG_D(NR_MAC,
              "PDSCH to HARQ TI %d (%d bits)=> %d (0x%lx)\n",
              dci_pdu_rel15->pdsch_to_harq_feedback_timing_indicator.val,
              3,
              dci_size - pos,
              *dci_pdu);
      } // end else
      break;

    case NR_RNTI_P:
      // Short Messages Indicator – 2 bits
      for (int i = 0; i < 2; i++)
        *dci_pdu |= (((uint64_t)dci_pdu_rel15->short_messages_indicator >> (1 - i)) & 1) << (dci_size - pos++);
      // Short Messages – 8 bits
      for (int i = 0; i < 8; i++)
        *dci_pdu |= (((uint64_t)dci_pdu_rel15->short_messages >> (7 - i)) & 1) << (dci_size - pos++);
      // Freq domain assignment 0-16 bit
      fsize = (int)ceil(log2((N_RB * (N_RB + 1)) >> 1));
      for (int i = 0; i < fsize; i++)
        *dci_pdu |= (((uint64_t)dci_pdu_rel15->frequency_domain_assignment.val >> (fsize - i - 1)) & 1) << (dci_size - pos++);
      // Time domain assignment 4 bit
      for (int i = 0; i < 4; i++)
        *dci_pdu |= (((uint64_t)dci_pdu_rel15->time_domain_assignment.val >> (3 - i)) & 1) << (dci_size - pos++);
      // VRB to PRB mapping 1 bit
      *dci_pdu |= ((uint64_t)dci_pdu_rel15->vrb_to_prb_mapping.val & 1) << (dci_size - pos++);
      // MCS 5 bit
      for (int i = 0; i < 5; i++)
        *dci_pdu |= (((uint64_t)dci_pdu_rel15->mcs >> (4 - i)) & 1) << (dci_size - pos++);
      // TB scaling 2 bit
      for (int i = 0; i < 2; i++)
        *dci_pdu |= (((uint64_t)dci_pdu_rel15->tb_scaling >> (1 - i)) & 1) << (dci_size - pos++);
      break;

    case NR_RNTI_SI:
      pos = 1;
      // Freq domain assignment 0-16 bit
      fsize = (int)ceil(log2((N_RB * (N_RB + 1)) >> 1));
      LOG_D(PHY, "fsize = %i\n", fsize);
      for (int i = 0; i < fsize; i++)
        *dci_pdu |= (((uint64_t)dci_pdu_rel15->frequency_domain_assignment.val >> (fsize - i - 1)) & 1) << (dci_size - pos++);
      LOG_D(PHY, "dci_pdu_rel15->frequency_domain_assignment.val = %i\n", dci_pdu_rel15->frequency_domain_assignment.val);
      // Time domain assignment 4 bit
      for (int i = 0; i < 4; i++)
        *dci_pdu |= (((uint64_t)dci_pdu_rel15->time_domain_assignment.val >> (3 - i)) & 1) << (dci_size - pos++);
      LOG_D(PHY, "dci_pdu_rel15->time_domain_assignment.val = %i\n", dci_pdu_rel15->time_domain_assignment.val);
      // VRB to PRB mapping 1 bit
      *dci_pdu |= ((uint64_t)dci_pdu_rel15->vrb_to_prb_mapping.val & 1) << (dci_size - pos++);
      LOG_D(PHY, "dci_pdu_rel15->vrb_to_prb_mapping.val = %i\n", dci_pdu_rel15->vrb_to_prb_mapping.val);
      // MCS 5bit  //bit over 32, so dci_pdu ++
      for (int i = 0; i < 5; i++)
        *dci_pdu |= (((uint64_t)dci_pdu_rel15->mcs >> (4 - i)) & 1) << (dci_size - pos++);
      LOG_D(PHY, "dci_pdu_rel15->mcs = %i\n", dci_pdu_rel15->mcs);
      // Redundancy version  2bit
      for (int i = 0; i < 2; i++)
        *dci_pdu |= (((uint64_t)dci_pdu_rel15->rv >> (1 - i)) & 1) << (dci_size - pos++);
      LOG_D(PHY, "dci_pdu_rel15->rv = %i\n", dci_pdu_rel15->rv);
      // System information indicator 1bit
      *dci_pdu |= ((uint64_t)dci_pdu_rel15->system_info_indicator&1)<<(dci_size-pos++);
      LOG_D(PHY, "dci_pdu_rel15->system_info_indicator = %i\n", dci_pdu_rel15->system_info_indicator);
      break;

    case NR_RNTI_TC:
      pos = 1;
      // indicating a DL DCI format 1bit
      *dci_pdu |= ((uint64_t)dci_pdu_rel15->format_indicator & 1) << (dci_size - pos++);
      // Freq domain assignment 0-16 bit
      fsize = (int)ceil(log2((N_RB * (N_RB + 1)) >> 1));
      for (int i = 0; i < fsize; i++)
        *dci_pdu |= (((uint64_t)dci_pdu_rel15->frequency_domain_assignment.val >> (fsize - i - 1)) & 1) << (dci_size - pos++);
      // Time domain assignment 4 bit
      for (int i = 0; i < 4; i++)
        *dci_pdu |= (((uint64_t)dci_pdu_rel15->time_domain_assignment.val >> (3 - i)) & 1) << (dci_size - pos++);
      // VRB to PRB mapping 1 bit
      *dci_pdu |= ((uint64_t)dci_pdu_rel15->vrb_to_prb_mapping.val & 1) << (dci_size - pos++);
      // MCS 5bit  //bit over 32, so dci_pdu ++
      for (int i = 0; i < 5; i++)
        *dci_pdu |= (((uint64_t)dci_pdu_rel15->mcs >> (4 - i)) & 1) << (dci_size - pos++);
      // New data indicator 1bit
      *dci_pdu |= ((uint64_t)dci_pdu_rel15->ndi & 1) << (dci_size - pos++);
      // Redundancy version  2bit
      for (int i = 0; i < 2; i++)
        *dci_pdu |= (((uint64_t)dci_pdu_rel15->rv >> (1 - i)) & 1) << (dci_size - pos++);
      // HARQ process number  4bit
      for (int i = 0; i < 4; i++)
        *dci_pdu |= (((uint64_t)dci_pdu_rel15->harq_pid >> (3 - i)) & 1) << (dci_size - pos++);
      // Downlink assignment index – 2 bits
      for (int i = 0; i < 2; i++)
        *dci_pdu |= (((uint64_t)dci_pdu_rel15->dai[0].val >> (1 - i)) & 1) << (dci_size - pos++);
      // TPC command for scheduled PUCCH – 2 bits
      for (int i = 0; i < 2; i++)
        *dci_pdu |= (((uint64_t)dci_pdu_rel15->tpc >> (1 - i)) & 1) << (dci_size - pos++);
      // PUCCH resource indicator – 3 bits
      for (int i = 0; i < 3; i++)
        *dci_pdu |= (((uint64_t)dci_pdu_rel15->pucch_resource_indicator >> (2 - i)) & 1) << (dci_size - pos++);
      // PDSCH-to-HARQ_feedback timing indicator – 3 bits
      for (int i = 0; i < 3; i++)
        *dci_pdu |= (((uint64_t)dci_pdu_rel15->pdsch_to_harq_feedback_timing_indicator.val >> (2 - i)) & 1) << (dci_size - pos++);

      LOG_D(NR_MAC,"N_RB = %i\n", N_RB);
      LOG_D(NR_MAC,"dci_size = %i\n", dci_size);
      LOG_D(NR_MAC,"fsize = %i\n", fsize);
      LOG_D(NR_MAC,"dci_pdu_rel15->format_indicator = %i\n", dci_pdu_rel15->format_indicator);
      LOG_D(NR_MAC,"dci_pdu_rel15->frequency_domain_assignment.val = %i\n", dci_pdu_rel15->frequency_domain_assignment.val);
      LOG_D(NR_MAC,"dci_pdu_rel15->time_domain_assignment.val = %i\n", dci_pdu_rel15->time_domain_assignment.val);
      LOG_D(NR_MAC,"dci_pdu_rel15->vrb_to_prb_mapping.val = %i\n", dci_pdu_rel15->vrb_to_prb_mapping.val);
      LOG_D(NR_MAC,"dci_pdu_rel15->mcs = %i\n", dci_pdu_rel15->mcs);
      LOG_D(NR_MAC,"dci_pdu_rel15->rv = %i\n", dci_pdu_rel15->rv);
      LOG_D(NR_MAC,"dci_pdu_rel15->harq_pid = %i\n", dci_pdu_rel15->harq_pid);
      LOG_D(NR_MAC,"dci_pdu_rel15->dai[0].val = %i\n", dci_pdu_rel15->dai[0].val);
      LOG_D(NR_MAC,"dci_pdu_rel15->tpc = %i\n", dci_pdu_rel15->tpc);
      LOG_D(NR_MAC,"dci_pdu_rel15->pdsch_to_harq_feedback_timing_indicator.val = %i\n", dci_pdu_rel15->pdsch_to_harq_feedback_timing_indicator.val);

      break;
    }
    break;

  case NR_UL_DCI_FORMAT_0_0:
    switch (rnti_type) {
    case NR_RNTI_C:
      // indicating a UL DCI format 1bit
      pos=1;
      *dci_pdu |= ((uint64_t)dci_pdu_rel15->format_indicator & 1) << (dci_size - pos);
      // Freq domain assignment  max 16 bit
      fsize = (int)ceil(log2((N_RB * (N_RB + 1)) >> 1));
      pos+=fsize;
      *dci_pdu |= ((uint64_t)dci_pdu_rel15->frequency_domain_assignment.val & ((1 << fsize) - 1)) << (dci_size - pos);
      // Time domain assignment 4bit
      pos += 4;
      *dci_pdu |= ((uint64_t)dci_pdu_rel15->time_domain_assignment.val & ((1 << 4) - 1)) << (dci_size - pos);
      // Frequency hopping flag – 1 bit
      pos++;
      *dci_pdu |= ((uint64_t)dci_pdu_rel15->frequency_hopping_flag.val & 1) << (dci_size - pos);
      // MCS  5 bit
      pos+=5;
      *dci_pdu |= ((uint64_t)dci_pdu_rel15->mcs & 0x1f) << (dci_size - pos);
      // New data indicator 1bit
      pos++;
      *dci_pdu |= ((uint64_t)dci_pdu_rel15->ndi & 1) << (dci_size - pos);
      // Redundancy version  2bit
      pos+=2;
      *dci_pdu |= ((uint64_t)dci_pdu_rel15->rv & 0x3) << (dci_size - pos);
      // HARQ process number  4bit
      pos+=4;
      *dci_pdu |= ((uint64_t)dci_pdu_rel15->harq_pid & 0xf) << (dci_size - pos);
      // TPC command for scheduled PUSCH – 2 bits
      pos+=2;
      *dci_pdu |= ((uint64_t)dci_pdu_rel15->tpc & 0x3) << (dci_size - pos);
      // Padding bits
      for (int a = pos; a < 32; a++)
        *dci_pdu |= ((uint64_t)dci_pdu_rel15->padding & 1) << (dci_size - pos++);
      // UL/SUL indicator – 1 bit
      /* commented for now (RK): need to get this from BWP descriptor
      if (cfg->pucch_config.pucch_GroupHopping.value)
        *dci_pdu |=
      ((uint64_t)dci_pdu_rel15->ul_sul_indicator.val&1)<<(dci_size-pos++);
        */

        LOG_D(NR_MAC,"N_RB = %i\n", N_RB);
        LOG_D(NR_MAC,"dci_size = %i\n", dci_size);
        LOG_D(NR_MAC,"fsize = %i\n", fsize);
        LOG_D(NR_MAC,"dci_pdu_rel15->frequency_domain_assignment.val = %i\n", dci_pdu_rel15->frequency_domain_assignment.val);
        LOG_D(NR_MAC,"dci_pdu_rel15->time_domain_assignment.val = %i\n", dci_pdu_rel15->time_domain_assignment.val);
        LOG_D(NR_MAC,"dci_pdu_rel15->frequency_hopping_flag.val = %i\n", dci_pdu_rel15->frequency_hopping_flag.val);
        LOG_D(NR_MAC,"dci_pdu_rel15->mcs = %i\n", dci_pdu_rel15->mcs);
        LOG_D(NR_MAC,"dci_pdu_rel15->ndi = %i\n", dci_pdu_rel15->ndi);
        LOG_D(NR_MAC,"dci_pdu_rel15->rv = %i\n", dci_pdu_rel15->rv);
        LOG_D(NR_MAC,"dci_pdu_rel15->harq_pid = %i\n", dci_pdu_rel15->harq_pid);
        LOG_D(NR_MAC,"dci_pdu_rel15->tpc = %i\n", dci_pdu_rel15->tpc);
        LOG_D(NR_MAC,"dci_pdu_rel15->padding = %i\n", dci_pdu_rel15->padding);
      break;

    case NFAPI_NR_RNTI_TC:
      // indicating a DL DCI format 1bit
      *dci_pdu |= (dci_pdu_rel15->format_indicator & 1) << (dci_size - pos++);
      // Freq domain assignment  max 16 bit
      fsize = (int)ceil(log2((N_RB * (N_RB + 1)) >> 1));
      for (int i = 0; i < fsize; i++)
        *dci_pdu |= ((dci_pdu_rel15->frequency_domain_assignment.val >> (fsize - i - 1)) & 1) << (dci_size - pos++);
      // Time domain assignment 4bit
      for (int i = 0; i < 4; i++)
        *dci_pdu |= (((uint64_t)dci_pdu_rel15->time_domain_assignment.val >> (3 - i)) & 1) << (dci_size - pos++);
      // Frequency hopping flag – 1 bit
      *dci_pdu |= ((uint64_t)dci_pdu_rel15->frequency_hopping_flag.val & 1) << (dci_size - pos++);
      // MCS  5 bit
      for (int i = 0; i < 5; i++)
        *dci_pdu |= (((uint64_t)dci_pdu_rel15->mcs >> (4 - i)) & 1) << (dci_size - pos++);
      // New data indicator 1bit
      *dci_pdu |= ((uint64_t)dci_pdu_rel15->ndi & 1) << (dci_size - pos++);
      // Redundancy version  2bit
      for (int i = 0; i < 2; i++)
        *dci_pdu |= (((uint64_t)dci_pdu_rel15->rv >> (1 - i)) & 1) << (dci_size - pos++);
      // HARQ process number  4bit
      for (int i = 0; i < 4; i++)
        *dci_pdu |= (((uint64_t)dci_pdu_rel15->harq_pid >> (3 - i)) & 1) << (dci_size - pos++);
      // TPC command for scheduled PUSCH – 2 bits
      for (int i = 0; i < 2; i++)
        *dci_pdu |= (((uint64_t)dci_pdu_rel15->tpc >> (1 - i)) & 1) << (dci_size - pos++);
      // Padding bits
      for (int a = pos; a < 32; a++)
        *dci_pdu |= ((uint64_t)dci_pdu_rel15->padding & 1) << (dci_size - pos++);
      // UL/SUL indicator – 1 bit
      /*
        commented for now (RK): need to get this information from BWP descriptor
        if (cfg->pucch_config.pucch_GroupHopping.value)
        *dci_pdu |=
        ((uint64_t)dci_pdu_rel15->ul_sul_indicator.val&1)<<(dci_size-pos++);
        */
      break;
    }
    break;

  case NR_UL_DCI_FORMAT_0_1:
    switch (rnti_type) {
    case NR_RNTI_C:
      // Indicating a DL DCI format 1bit
      pos = 1;
      *dci_pdu |= ((uint64_t)dci_pdu_rel15->format_indicator & 0x1) << (dci_size - pos);
      // Carrier indicator
      pos += dci_pdu_rel15->carrier_indicator.nbits;
      *dci_pdu |= ((uint64_t)dci_pdu_rel15->carrier_indicator.val & ((1 << dci_pdu_rel15->carrier_indicator.nbits) - 1)) << (dci_size - pos);
      // UL/SUL Indicator
      pos += dci_pdu_rel15->ul_sul_indicator.nbits;
      *dci_pdu |= ((uint64_t)dci_pdu_rel15->ul_sul_indicator.val & ((1 << dci_pdu_rel15->ul_sul_indicator.nbits) - 1)) << (dci_size - pos);
      // BWP indicator
      pos += dci_pdu_rel15->bwp_indicator.nbits;
      *dci_pdu |= ((uint64_t)dci_pdu_rel15->bwp_indicator.val & ((1 << dci_pdu_rel15->bwp_indicator.nbits) - 1)) << (dci_size - pos);
      // Frequency domain resource assignment
      pos += dci_pdu_rel15->frequency_domain_assignment.nbits;
      *dci_pdu |= ((uint64_t)dci_pdu_rel15->frequency_domain_assignment.val & ((1 << dci_pdu_rel15->frequency_domain_assignment.nbits) - 1)) << (dci_size - pos);
      // Time domain resource assignment
      pos += dci_pdu_rel15->time_domain_assignment.nbits;
      *dci_pdu |= ((uint64_t)dci_pdu_rel15->time_domain_assignment.val & ((1 << dci_pdu_rel15->time_domain_assignment.nbits) - 1)) << (dci_size - pos);
      // Frequency hopping
      pos += dci_pdu_rel15->frequency_hopping_flag.nbits;
      *dci_pdu |= ((uint64_t)dci_pdu_rel15->frequency_hopping_flag.val & ((1 << dci_pdu_rel15->frequency_hopping_flag.nbits) - 1)) << (dci_size - pos);
      // MCS 5bit
      pos += 5;
      *dci_pdu |= ((uint64_t)dci_pdu_rel15->mcs & 0x1f) << (dci_size - pos);
      // New data indicator 1bit
      pos += 1;
      *dci_pdu |= ((uint64_t)dci_pdu_rel15->ndi & 0x1) << (dci_size - pos);
      // Redundancy version  2bit
      pos += 2;
      *dci_pdu |= ((uint64_t)dci_pdu_rel15->rv & 0x3) << (dci_size - pos);
      // HARQ process number  4bit
      pos += 4;
      *dci_pdu |= ((uint64_t)dci_pdu_rel15->harq_pid & 0xf) << (dci_size - pos);
      // 1st Downlink assignment index
      pos += dci_pdu_rel15->dai[0].nbits;
      *dci_pdu |= ((uint64_t)dci_pdu_rel15->dai[0].val & ((1 << dci_pdu_rel15->dai[0].nbits) - 1)) << (dci_size - pos);
      // 2nd Downlink assignment index
      pos += dci_pdu_rel15->dai[1].nbits;
      *dci_pdu |= ((uint64_t)dci_pdu_rel15->dai[1].val & ((1 << dci_pdu_rel15->dai[1].nbits) - 1)) << (dci_size - pos);
      // TPC command for scheduled PUSCH  2bit
      pos += 2;
      *dci_pdu |= ((uint64_t)dci_pdu_rel15->tpc & 0x3) << (dci_size - pos);
      // SRS resource indicator
      pos += dci_pdu_rel15->srs_resource_indicator.nbits;
      *dci_pdu |= ((uint64_t)dci_pdu_rel15->srs_resource_indicator.val & ((1 << dci_pdu_rel15->srs_resource_indicator.nbits) - 1)) << (dci_size - pos);
      // Precoding info and n. of layers
      pos += dci_pdu_rel15->precoding_information.nbits;
      *dci_pdu |= ((uint64_t)dci_pdu_rel15->precoding_information.val & ((1 << dci_pdu_rel15->precoding_information.nbits) - 1)) << (dci_size - pos);
      // Antenna ports
      pos += dci_pdu_rel15->antenna_ports.nbits;
      *dci_pdu |= ((uint64_t)dci_pdu_rel15->antenna_ports.val & ((1 << dci_pdu_rel15->antenna_ports.nbits) - 1)) << (dci_size - pos);
      // SRS request
      pos += dci_pdu_rel15->srs_request.nbits;
      *dci_pdu |= ((uint64_t)dci_pdu_rel15->srs_request.val & ((1 << dci_pdu_rel15->srs_request.nbits) - 1)) << (dci_size - pos);
      // CSI request
      pos += dci_pdu_rel15->csi_request.nbits;
      *dci_pdu |= ((uint64_t)dci_pdu_rel15->csi_request.val & ((1 << dci_pdu_rel15->csi_request.nbits) - 1)) << (dci_size - pos);
      // CBG transmission information
      pos += dci_pdu_rel15->cbgti.nbits;
      *dci_pdu |= ((uint64_t)dci_pdu_rel15->cbgti.val & ((1 << dci_pdu_rel15->cbgti.nbits) - 1)) << (dci_size - pos);
      // PTRS DMRS association
      pos += dci_pdu_rel15->ptrs_dmrs_association.nbits;
      *dci_pdu |= ((uint64_t)dci_pdu_rel15->ptrs_dmrs_association.val & ((1 << dci_pdu_rel15->ptrs_dmrs_association.nbits) - 1)) << (dci_size - pos);
      // Beta offset indicator
      pos += dci_pdu_rel15->beta_offset_indicator.nbits;
      *dci_pdu |= ((uint64_t)dci_pdu_rel15->beta_offset_indicator.val & ((1 << dci_pdu_rel15->beta_offset_indicator.nbits) - 1)) << (dci_size - pos);
      // DMRS sequence initialization
      pos += dci_pdu_rel15->dmrs_sequence_initialization.nbits;
      *dci_pdu |= ((uint64_t)dci_pdu_rel15->dmrs_sequence_initialization.val & ((1 << dci_pdu_rel15->dmrs_sequence_initialization.nbits) - 1)) << (dci_size - pos);
      // UL-SCH indicator
      pos += 1;
      *dci_pdu |= ((uint64_t)dci_pdu_rel15->ulsch_indicator & 0x1) << (dci_size - pos);
      break;
    }
    break;

  case NR_DL_DCI_FORMAT_1_1:
    // Indicating a DL DCI format 1bit
    pos = 1;
    *dci_pdu |= ((uint64_t)dci_pdu_rel15->format_indicator & 0x1) << (dci_size - pos);
    // Carrier indicator
    pos += dci_pdu_rel15->carrier_indicator.nbits;
    *dci_pdu |= ((uint64_t)dci_pdu_rel15->carrier_indicator.val & ((1 << dci_pdu_rel15->carrier_indicator.nbits) - 1)) << (dci_size - pos);
    // BWP indicator
    pos += dci_pdu_rel15->bwp_indicator.nbits;
    *dci_pdu |= ((uint64_t)dci_pdu_rel15->bwp_indicator.val & ((1 << dci_pdu_rel15->bwp_indicator.nbits) - 1)) << (dci_size - pos);
    // Frequency domain resource assignment
    pos += dci_pdu_rel15->frequency_domain_assignment.nbits;
    *dci_pdu |= ((uint64_t)dci_pdu_rel15->frequency_domain_assignment.val & ((1 << dci_pdu_rel15->frequency_domain_assignment.nbits) - 1)) << (dci_size - pos);
    // Time domain resource assignment
    pos += dci_pdu_rel15->time_domain_assignment.nbits;
    *dci_pdu |= ((uint64_t)dci_pdu_rel15->time_domain_assignment.val & ((1 << dci_pdu_rel15->time_domain_assignment.nbits) - 1)) << (dci_size - pos);
    // VRB-to-PRB mapping
    pos += dci_pdu_rel15->vrb_to_prb_mapping.nbits;
    *dci_pdu |= ((uint64_t)dci_pdu_rel15->vrb_to_prb_mapping.val & ((1 << dci_pdu_rel15->vrb_to_prb_mapping.nbits) - 1)) << (dci_size - pos);
    // PRB bundling size indicator
    pos += dci_pdu_rel15->prb_bundling_size_indicator.nbits;
    *dci_pdu |= ((uint64_t)dci_pdu_rel15->prb_bundling_size_indicator.val & ((1 << dci_pdu_rel15->prb_bundling_size_indicator.nbits) - 1)) << (dci_size - pos);
    // Rate matching indicator
    pos += dci_pdu_rel15->rate_matching_indicator.nbits;
    *dci_pdu |= ((uint64_t)dci_pdu_rel15->rate_matching_indicator.val & ((1 << dci_pdu_rel15->rate_matching_indicator.nbits) - 1)) << (dci_size - pos);
    // ZP CSI-RS trigger
    pos += dci_pdu_rel15->zp_csi_rs_trigger.nbits;
    *dci_pdu |= ((uint64_t)dci_pdu_rel15->zp_csi_rs_trigger.val & ((1 << dci_pdu_rel15->zp_csi_rs_trigger.nbits) - 1)) << (dci_size - pos);
    // TB1
    // MCS 5bit
    pos += 5;
    *dci_pdu |= ((uint64_t)dci_pdu_rel15->mcs & 0x1f) << (dci_size - pos);
    // New data indicator 1bit
    pos += 1;
    *dci_pdu |= ((uint64_t)dci_pdu_rel15->ndi & 0x1) << (dci_size - pos);
    // Redundancy version  2bit
    pos += 2;
    *dci_pdu |= ((uint64_t)dci_pdu_rel15->rv & 0x3) << (dci_size - pos);
    // TB2
    // MCS 5bit
    pos += dci_pdu_rel15->mcs2.nbits;
    *dci_pdu |= ((uint64_t)dci_pdu_rel15->mcs2.val & ((1 << dci_pdu_rel15->mcs2.nbits) - 1)) << (dci_size - pos);
    // New data indicator 1bit
    pos += dci_pdu_rel15->ndi2.nbits;
    *dci_pdu |= ((uint64_t)dci_pdu_rel15->ndi2.val & ((1 << dci_pdu_rel15->ndi2.nbits) - 1)) << (dci_size - pos);
    // Redundancy version  2bit
    pos += dci_pdu_rel15->rv2.nbits;
    *dci_pdu |= ((uint64_t)dci_pdu_rel15->rv2.val & ((1 << dci_pdu_rel15->rv2.nbits) - 1)) << (dci_size - pos);
    // HARQ process number  4bit
    pos += 4;
    *dci_pdu |= ((uint64_t)dci_pdu_rel15->harq_pid & 0xf) << (dci_size - pos);
    // Downlink assignment index
    pos += dci_pdu_rel15->dai[0].nbits;
    *dci_pdu |= ((uint64_t)dci_pdu_rel15->dai[0].val & ((1 << dci_pdu_rel15->dai[0].nbits) - 1)) << (dci_size - pos);
    // TPC command for scheduled PUCCH  2bit
    pos += 2;
    *dci_pdu |= ((uint64_t)dci_pdu_rel15->tpc & 0x3) << (dci_size - pos);
    // PUCCH resource indicator  3bit
    pos += 3;
    *dci_pdu |= ((uint64_t)dci_pdu_rel15->pucch_resource_indicator & 0x7) << (dci_size - pos);
    // PDSCH-to-HARQ_feedback timing indicator
    pos += dci_pdu_rel15->pdsch_to_harq_feedback_timing_indicator.nbits;
    *dci_pdu |= ((uint64_t)dci_pdu_rel15->pdsch_to_harq_feedback_timing_indicator.val & ((1 << dci_pdu_rel15->pdsch_to_harq_feedback_timing_indicator.nbits) - 1)) << (dci_size - pos);
    // Antenna ports
    pos += dci_pdu_rel15->antenna_ports.nbits;
    *dci_pdu |= ((uint64_t)dci_pdu_rel15->antenna_ports.val & ((1 << dci_pdu_rel15->antenna_ports.nbits) - 1)) << (dci_size - pos);
    // TCI
    pos += dci_pdu_rel15->transmission_configuration_indication.nbits;
    *dci_pdu |= ((uint64_t)dci_pdu_rel15->transmission_configuration_indication.val & ((1 << dci_pdu_rel15->transmission_configuration_indication.nbits) - 1)) << (dci_size - pos);
    // SRS request
    pos += dci_pdu_rel15->srs_request.nbits;
    *dci_pdu |= ((uint64_t)dci_pdu_rel15->srs_request.val & ((1 << dci_pdu_rel15->srs_request.nbits) - 1)) << (dci_size - pos);
    // CBG transmission information
    pos += dci_pdu_rel15->cbgti.nbits;
    *dci_pdu |= ((uint64_t)dci_pdu_rel15->cbgti.val & ((1 << dci_pdu_rel15->cbgti.nbits) - 1)) << (dci_size - pos);
    // CBG flushing out information
    pos += dci_pdu_rel15->cbgfi.nbits;
    *dci_pdu |= ((uint64_t)dci_pdu_rel15->cbgfi.val & ((1 << dci_pdu_rel15->cbgfi.nbits) - 1)) << (dci_size - pos);
    // DMRS sequence init
    pos += 1;
    *dci_pdu |= ((uint64_t)dci_pdu_rel15->dmrs_sequence_initialization.val & 0x1) << (dci_size - pos);
  }
  LOG_D(NR_MAC, "DCI has %d bits and the payload is %lx\n", dci_size, *dci_pdu);
}

int get_spf(nfapi_nr_config_request_scf_t *cfg) {

  int mu = cfg->ssb_config.scs_common.value;
  AssertFatal(mu>=0&&mu<4,"Illegal scs %d\n",mu);

  return(10 * (1<<mu));
} 

int to_absslot(nfapi_nr_config_request_scf_t *cfg,int frame,int slot) {

  return(get_spf(cfg)*frame) + slot; 

}

int extract_startSymbol(int startSymbolAndLength) {
  int tmp = startSymbolAndLength/14;
  int tmp2 = startSymbolAndLength%14;

  if (tmp > 0 && tmp < (14-tmp2)) return(tmp2);
  else                            return(13-tmp2);
}

int extract_length(int startSymbolAndLength) {
  int tmp = startSymbolAndLength/14;
  int tmp2 = startSymbolAndLength%14;

  if (tmp > 0 && tmp < (14-tmp2)) return(tmp);
  else                            return(15-tmp2);
}

/*
 * Dump the UL or DL UE_info into LOG_T(MAC)
 */
void dump_nr_list(NR_list_t *listP)
{
  for (int j = listP->head; j >= 0; j = listP->next[j])
    LOG_T(NR_MAC, "NR list node %d => %d\n", j, listP->next[j]);
}

/*
 * Create a new NR_list
 */
void create_nr_list(NR_list_t *list, int len)
{
  list->head = -1;
  list->next = calloc(len, sizeof(*list->next));
  AssertFatal(list, "cannot calloc() memory for NR_list_t->next\n");
  for (int i = 0; i < len; ++i)
    list->next[i] = -1;
  list->tail = -1;
  list->len = len;
}

/*
 * Destroy an NR_list
 */
void destroy_nr_list(NR_list_t *list)
{
  free(list->next);
}

/*
 * Add an ID to an NR_list at the end, traversing the whole list. Note:
 * add_tail_nr_list() is a faster alternative, but this implementation ensures
 * we do not add an existing ID.
 */
void add_nr_list(NR_list_t *listP, int id)
{
  int *cur = &listP->head;
  while (*cur >= 0) {
    AssertFatal(*cur != id, "id %d already in NR_UE_list!\n", id);
    cur = &listP->next[*cur];
  }
  *cur = id;
  if (listP->next[id] < 0)
    listP->tail = id;
}

/*
 * Remove an ID from an NR_list
 */
void remove_nr_list(NR_list_t *listP, int id)
{
  int *cur = &listP->head;
  int *prev = &listP->head;
  while (*cur != -1 && *cur != id) {
    prev = cur;
    cur = &listP->next[*cur];
  }
  AssertFatal(*cur != -1, "ID %d not found in UE_list\n", id);
  int *next = &listP->next[*cur];
  *cur = listP->next[*cur];
  *next = -1;
  listP->tail = *prev >= 0 && listP->next[*prev] >= 0 ? listP->tail : *prev;
}

/*
 * Add an ID to the tail of the NR_list in O(1). Note that there is
 * corresponding remove_tail_nr_list(), as we cannot set the tail backwards and
 * therefore need to go through the whole list (use remove_nr_list())
 */
void add_tail_nr_list(NR_list_t *listP, int id)
{
  int *last = listP->tail < 0 ? &listP->head : &listP->next[listP->tail];
  *last = id;
  listP->next[id] = -1;
  listP->tail = id;
}

/*
 * Add an ID to the front of the NR_list in O(1)
 */
void add_front_nr_list(NR_list_t *listP, int id)
{
  const int ohead = listP->head;
  listP->head = id;
  listP->next[id] = ohead;
  if (listP->tail < 0)
    listP->tail = id;
}

/*
 * Remove an ID from the front of the NR_list in O(1)
 */
void remove_front_nr_list(NR_list_t *listP)
{
  AssertFatal(listP->head >= 0, "Nothing to remove\n");
  const int ohead = listP->head;
  listP->head = listP->next[ohead];
  listP->next[ohead] = -1;
  if (listP->head < 0)
    listP->tail = -1;
}

int find_nr_UE_id(module_id_t mod_idP, rnti_t rntiP)
//------------------------------------------------------------------------------
{
  int UE_id;
  NR_UE_info_t *UE_info = &RC.nrmac[mod_idP]->UE_info;

  for (UE_id = 0; UE_id < MAX_MOBILES_PER_GNB; UE_id++) {
    if (UE_info->active[UE_id]) {
      if (UE_info->rnti[UE_id] == rntiP) {
        return UE_id;
      }
    }
  }

  return -1;
}

void set_Y(int Y[3][160], rnti_t rnti) {
  const int A[3] = {39827, 39829, 39839};
  const int D = 65537;

  Y[0][0] = (A[0] * rnti) % D;
  Y[1][0] = (A[1] * rnti) % D;
  Y[2][0] = (A[2] * rnti) % D;

  for (int s = 1; s < 160; s++) {
    Y[0][s] = (A[0] * Y[0][s - 1]) % D;
    Y[1][s] = (A[1] * Y[1][s - 1]) % D;
    Y[2][s] = (A[2] * Y[2][s - 1]) % D;
  }
}

int find_nr_RA_id(module_id_t mod_idP, int CC_idP, rnti_t rntiP) {
//------------------------------------------------------------------------------
  int RA_id;
  RA_t *ra = (RA_t *) &RC.nrmac[mod_idP]->common_channels[CC_idP].ra[0];

  for (RA_id = 0; RA_id < NB_RA_PROC_MAX; RA_id++) {
    LOG_D(NR_MAC, "Checking RA_id %d for %x : state %d\n",
          RA_id,
          rntiP,
          ra[RA_id].state);

    if (ra[RA_id].state != IDLE && ra[RA_id].rnti == rntiP)
      return RA_id;
  }

  return -1;
}

int get_nrofHARQ_ProcessesForPDSCH(e_NR_PDSCH_ServingCellConfig__nrofHARQ_ProcessesForPDSCH n)
{
  switch (n) {
  case NR_PDSCH_ServingCellConfig__nrofHARQ_ProcessesForPDSCH_n2:
    return 2;
  case NR_PDSCH_ServingCellConfig__nrofHARQ_ProcessesForPDSCH_n4:
    return 4;
  case NR_PDSCH_ServingCellConfig__nrofHARQ_ProcessesForPDSCH_n6:
    return 6;
  case NR_PDSCH_ServingCellConfig__nrofHARQ_ProcessesForPDSCH_n10:
    return 10;
  case NR_PDSCH_ServingCellConfig__nrofHARQ_ProcessesForPDSCH_n12:
    return 12;
  case NR_PDSCH_ServingCellConfig__nrofHARQ_ProcessesForPDSCH_n16:
    return 16;
  default:
    return 8;
  }
}

int get_dl_bwp_id(const NR_ServingCellConfig_t *servingCellConfig)
{
  if (servingCellConfig->firstActiveDownlinkBWP_Id)
    return *servingCellConfig->firstActiveDownlinkBWP_Id;
  else if (servingCellConfig->defaultDownlinkBWP_Id)
    return *servingCellConfig->defaultDownlinkBWP_Id;
  else
    return 1;
}

int get_ul_bwp_id(const NR_ServingCellConfig_t *servingCellConfig)
{
  if (servingCellConfig->uplinkConfig && servingCellConfig->uplinkConfig->firstActiveUplinkBWP_Id)
    return *servingCellConfig->uplinkConfig->firstActiveUplinkBWP_Id;
  else
    return 1;
}

//------------------------------------------------------------------------------
int add_new_nr_ue(module_id_t mod_idP, rnti_t rntiP, NR_CellGroupConfig_t *CellGroup)
{
  NR_ServingCellConfigCommon_t *scc = RC.nrmac[mod_idP]->common_channels[0].ServingCellConfigCommon;
  NR_UE_info_t *UE_info = &RC.nrmac[mod_idP]->UE_info;
  LOG_I(NR_MAC, "[gNB %d] Adding UE with rnti %x (num_UEs %d)\n",
        mod_idP,
        rntiP,
        UE_info->num_UEs);
  dump_nr_list(&UE_info->list);

  for (int i = 0; i < MAX_MOBILES_PER_GNB; i++) {
    if (UE_info->active[i]) {
      LOG_D(NR_MAC,"UE %x is active, skipping\n",rntiP);
      continue;
    }
    int UE_id = i;
    UE_info->num_UEs++;
    UE_info->active[UE_id] = true;
    if (CellGroup) UE_info->Msg4_ACKed[UE_id] = true;
    else           UE_info->Msg4_ACKed[UE_id] = false;
    UE_info->rnti[UE_id] = rntiP;
    UE_info->CellGroup[UE_id] = CellGroup;
    add_nr_list(&UE_info->list, UE_id);
    memset(&UE_info->mac_stats[UE_id], 0, sizeof(NR_mac_stats_t));
    set_Y(UE_info->Y[UE_id], rntiP);
    if (CellGroup && CellGroup->spCellConfig && CellGroup->spCellConfig && CellGroup->spCellConfig->spCellConfigDedicated)
      compute_csi_bitlen (CellGroup->spCellConfig->spCellConfigDedicated->csi_MeasConfig->choice.setup, UE_info, UE_id, mod_idP);
    NR_UE_sched_ctrl_t *sched_ctrl = &UE_info->UE_sched_ctrl[UE_id];
    memset(sched_ctrl, 0, sizeof(*sched_ctrl));
<<<<<<< HEAD
    sched_ctrl->set_mcs = TRUE;
=======
    sched_ctrl->lcid_mask = 0;
>>>>>>> ca8106ea
    sched_ctrl->ta_frame = 0;
    sched_ctrl->ta_update = 31;
    sched_ctrl->ta_apply = false;
    sched_ctrl->ul_rssi = 0;
    sched_ctrl->pucch_consecutive_dtx_cnt = 0;
    sched_ctrl->pusch_consecutive_dtx_cnt = 0;
    sched_ctrl->ul_failure                = 0;
    /* set illegal time domain allocation to force recomputation of all fields */
    sched_ctrl->pdsch_semi_static.time_domain_allocation = -1;
    sched_ctrl->pusch_semi_static.time_domain_allocation = -1;
    const NR_ServingCellConfig_t *servingCellConfig = CellGroup ? CellGroup->spCellConfig->spCellConfigDedicated : NULL;

    /* Set default BWPs */
    const struct NR_ServingCellConfig__downlinkBWP_ToAddModList *bwpList = servingCellConfig ? servingCellConfig->downlinkBWP_ToAddModList : NULL;
    if (bwpList) AssertFatal(bwpList->list.count == 1,
			     "downlinkBWP_ToAddModList has %d BWP!\n",
			     bwpList->list.count);
    const int bwp_id = 1;
    sched_ctrl->active_bwp = bwpList ? bwpList->list.array[bwp_id - 1] : NULL;
    const int target_ss = sched_ctrl->active_bwp ? NR_SearchSpace__searchSpaceType_PR_ue_Specific : NR_SearchSpace__searchSpaceType_PR_common;
    sched_ctrl->search_space = get_searchspace(scc, sched_ctrl->active_bwp ? sched_ctrl->active_bwp->bwp_Dedicated : NULL, target_ss);
    sched_ctrl->coreset = get_coreset(scc, sched_ctrl->active_bwp, sched_ctrl->search_space, target_ss);
    const struct NR_UplinkConfig__uplinkBWP_ToAddModList *ubwpList = servingCellConfig ? servingCellConfig->uplinkConfig->uplinkBWP_ToAddModList : NULL;
    if (ubwpList) AssertFatal(ubwpList->list.count == 1,
			      "uplinkBWP_ToAddModList has %d BWP!\n",
			      ubwpList->list.count);
    sched_ctrl->active_ubwp = ubwpList ? ubwpList->list.array[bwp_id - 1] : NULL;

    /* get Number of HARQ processes for this UE */
    if (servingCellConfig) AssertFatal(servingCellConfig->pdsch_ServingCellConfig->present == NR_SetupRelease_PDSCH_ServingCellConfig_PR_setup,
				       "no pdsch-ServingCellConfig found for UE %d\n",
				       UE_id);
    const NR_PDSCH_ServingCellConfig_t *pdsch = servingCellConfig ? servingCellConfig->pdsch_ServingCellConfig->choice.setup : NULL;
    const int nrofHARQ = pdsch ? (pdsch->nrofHARQ_ProcessesForPDSCH ?
				  get_nrofHARQ_ProcessesForPDSCH(*pdsch->nrofHARQ_ProcessesForPDSCH) : 8) : 8;
    // add all available DL HARQ processes for this UE
    create_nr_list(&sched_ctrl->available_dl_harq, nrofHARQ);
    for (int harq = 0; harq < nrofHARQ; harq++)
      add_tail_nr_list(&sched_ctrl->available_dl_harq, harq);
    create_nr_list(&sched_ctrl->feedback_dl_harq, nrofHARQ);
    create_nr_list(&sched_ctrl->retrans_dl_harq, nrofHARQ);

    // add all available UL HARQ processes for this UE
    create_nr_list(&sched_ctrl->available_ul_harq, 16);
    for (int harq = 0; harq < 16; harq++)
      add_tail_nr_list(&sched_ctrl->available_ul_harq, harq);
    create_nr_list(&sched_ctrl->feedback_ul_harq, 16);
    create_nr_list(&sched_ctrl->retrans_ul_harq, 16);
    LOG_I(NR_MAC, "[gNB %d] Add NR UE_id %d : rnti %x\n",
          mod_idP,
          UE_id,
          rntiP);
    dump_nr_list(&UE_info->list);
    return (UE_id);
  }

  // printf("MAC: cannot add new UE for rnti %x\n", rntiP);
  LOG_E(NR_MAC, "error in add_new_ue(), could not find space in UE_info, Dumping UE list\n");
  dump_nr_list(&UE_info->list);
  return -1;
}

/* hack data to remove UE in the phy */
int rnti_to_remove[10];
volatile int rnti_to_remove_count;
pthread_mutex_t rnti_to_remove_mutex = PTHREAD_MUTEX_INITIALIZER;

void mac_remove_nr_ue(module_id_t mod_id, rnti_t rnti)
{
  int UE_id;
  int i;
  int cc_id;
  NR_UE_info_t *UE_info = &RC.nrmac[mod_id]->UE_info;

  for (i = 0; i < MAX_MOBILES_PER_GNB; i++) {

    if (UE_info->active[i] != TRUE)
      continue;
    if (UE_info->rnti[i] != rnti)
      continue;

    /* UE found, remove it */
    UE_id = i;

    UE_info->num_UEs--;
    UE_info->active[UE_id] = FALSE;
    UE_info->rnti[UE_id] = 0;
    remove_nr_list(&UE_info->list, UE_id);
    NR_UE_sched_ctrl_t *sched_ctrl = &UE_info->UE_sched_ctrl[UE_id];
    destroy_nr_list(&sched_ctrl->available_dl_harq);
    destroy_nr_list(&sched_ctrl->feedback_dl_harq);
    destroy_nr_list(&sched_ctrl->retrans_dl_harq);
    destroy_nr_list(&sched_ctrl->available_ul_harq);
    destroy_nr_list(&sched_ctrl->feedback_ul_harq);
    destroy_nr_list(&sched_ctrl->retrans_ul_harq);
    LOG_I(NR_MAC, "[gNB %d] Remove NR UE_id %d : rnti %x\n",
          mod_id,
          UE_id,
          rnti);

    /* hack to remove UE in the phy */
    if (pthread_mutex_lock(&rnti_to_remove_mutex)) exit(1);
    if (rnti_to_remove_count == 10) exit(1);
    rnti_to_remove[rnti_to_remove_count] = rnti;
    LOG_W(NR_MAC, "to remove in mac rnti_to_remove[%d] = 0x%04x\n", rnti_to_remove_count, rnti);
    rnti_to_remove_count++;
    if (pthread_mutex_unlock(&rnti_to_remove_mutex)) exit(1);
  }

  /* clear RA process(es?) associated to the UE */
  for (cc_id = 0; cc_id < NFAPI_CC_MAX; cc_id++) {
    NR_COMMON_channels_t *cc = &RC.nrmac[mod_id]->common_channels[cc_id];
    for (i = 0; i < NR_NB_RA_PROC_MAX; i++) {
      if (cc->ra[i].rnti == rnti) {
        LOG_D(NR_MAC, "free RA process %d for rnti %d\n", i, rnti);
        /* is it enough? */
        cc->ra[i].cfra  = false;
        cc->ra[i].rnti  = 0;
        cc->ra[i].crnti = 0;
      }
    }
  }
}

void nr_mac_remove_ra_rnti(module_id_t mod_id, rnti_t rnti) {
  // Hack to remove UE in the phy (following the same procedure as in function mac_remove_nr_ue)
  if (pthread_mutex_lock(&rnti_to_remove_mutex)) exit(1);
  if (rnti_to_remove_count == 10) exit(1);
  rnti_to_remove[rnti_to_remove_count] = rnti;
  LOG_W(NR_MAC, "to remove in mac rnti_to_remove[%d] = 0x%04x\n", rnti_to_remove_count, rnti);
  rnti_to_remove_count++;
  if (pthread_mutex_unlock(&rnti_to_remove_mutex)) exit(1);
}

uint8_t nr_get_tpc(int target, uint8_t cqi, int incr) {
  // al values passed to this function are x10
  int snrx10 = (cqi*5) - 640;
  if (snrx10 > target + incr) return 0; // decrease 1dB
  if (snrx10 < target - incr) return 2; // increase 1dB
  if (snrx10 < target - (3*incr)) return 3; // increase 3dB
  LOG_D(NR_MAC,"tpc : target %d, snrx10 %d\n",target,snrx10);
  return 1; // no change
}


void get_pdsch_to_harq_feedback(int Mod_idP,
                                int UE_id,
                                NR_SearchSpace__searchSpaceType_PR ss_type,
                                uint8_t *pdsch_to_harq_feedback) {

  int bwp_id=1;
  NR_UE_info_t *UE_info = &RC.nrmac[Mod_idP]->UE_info;
  NR_CellGroupConfig_t *CellGroup = UE_info->CellGroup[UE_id];
  NR_BWP_Downlink_t *bwp=NULL;
  NR_BWP_Uplink_t *ubwp=NULL;

  if (CellGroup && CellGroup->spCellConfig->spCellConfigDedicated->downlinkBWP_ToAddModList)
    bwp = CellGroup->spCellConfig->spCellConfigDedicated->downlinkBWP_ToAddModList->list.array[bwp_id-1];
  if (CellGroup && CellGroup->spCellConfig->spCellConfigDedicated->uplinkConfig->uplinkBWP_ToAddModList)
    ubwp = CellGroup->spCellConfig->spCellConfigDedicated->uplinkConfig->uplinkBWP_ToAddModList->list.array[bwp_id-1];

  NR_SearchSpace_t *ss=NULL;

  // common search type uses DCI format 1_0
  if (ss_type == NR_SearchSpace__searchSpaceType_PR_common) {
    for (int i=0; i<8; i++)
      pdsch_to_harq_feedback[i] = i+1;
  }
  else {

    // searching for a ue specific search space
    int found=0;
 
    for (int i=0;i<bwp->bwp_Dedicated->pdcch_Config->choice.setup->searchSpacesToAddModList->list.count;i++) {
      ss=bwp->bwp_Dedicated->pdcch_Config->choice.setup->searchSpacesToAddModList->list.array[i];
      AssertFatal(ss->controlResourceSetId != NULL,"ss->controlResourceSetId is null\n");
      AssertFatal(ss->searchSpaceType != NULL,"ss->searchSpaceType is null\n");
      if (ss->searchSpaceType->present == ss_type) {
       found=1;
       break;
      }
    }
    AssertFatal(found==1,"Couldn't find a ue specific searchspace\n");


    if (ss->searchSpaceType->choice.ue_Specific->dci_Formats == NR_SearchSpace__searchSpaceType__ue_Specific__dci_Formats_formats0_0_And_1_0) {
      for (int i=0; i<8; i++)
        pdsch_to_harq_feedback[i] = i+1;
    }
    else {
      if(ubwp->bwp_Dedicated->pucch_Config->choice.setup->dl_DataToUL_ACK != NULL) {
        for (int i=0; i<8; i++)
          pdsch_to_harq_feedback[i] = *ubwp->bwp_Dedicated->pucch_Config->choice.setup->dl_DataToUL_ACK->list.array[i];
      }
      else
        AssertFatal(0==1,"There is no allocated dl_DataToUL_ACK for pdsch to harq feedback\n");
    }
  }
}


void nr_csirs_scheduling(int Mod_idP,
                         frame_t frame,
                         sub_frame_t slot,
                         int n_slots_frame){

  int CC_id = 0;
  NR_UE_info_t *UE_info = &RC.nrmac[Mod_idP]->UE_info;
  NR_list_t *UE_list = &UE_info->list;
  gNB_MAC_INST *gNB_mac = RC.nrmac[Mod_idP];
  uint16_t *vrb_map = gNB_mac->common_channels[CC_id].vrb_map;

  for (int UE_id = UE_list->head; UE_id >= 0; UE_id = UE_list->next[UE_id]) {

    NR_UE_sched_ctrl_t *sched_ctrl = &UE_info->UE_sched_ctrl[UE_id];
    NR_CellGroupConfig_t *CellGroup = UE_info->CellGroup[UE_id];
    NR_CSI_MeasConfig_t *csi_measconfig = CellGroup->spCellConfig->spCellConfigDedicated->csi_MeasConfig->choice.setup;

    if (csi_measconfig->nzp_CSI_RS_ResourceToAddModList != NULL) {

      NR_NZP_CSI_RS_Resource_t *nzpcsi;
      int period, offset;

      nfapi_nr_dl_tti_request_body_t *dl_req = &gNB_mac->DL_req[CC_id].dl_tti_request_body;
      NR_BWP_Downlink_t *bwp=CellGroup->spCellConfig->spCellConfigDedicated->downlinkBWP_ToAddModList->list.array[sched_ctrl->active_bwp->bwp_Id-1];

      for (int id = 0; id < csi_measconfig->nzp_CSI_RS_ResourceToAddModList->list.count; id++){
        nzpcsi = csi_measconfig->nzp_CSI_RS_ResourceToAddModList->list.array[id];
        NR_CSI_RS_ResourceMapping_t  resourceMapping = nzpcsi->resourceMapping;
        csi_period_offset(NULL,nzpcsi,&period,&offset);

        if((frame*n_slots_frame+slot-offset)%period == 0) {

          LOG_I(MAC,"Scheduling CSI-RS in frame %d slot %d\n",frame,slot);

          nfapi_nr_dl_tti_request_pdu_t *dl_tti_csirs_pdu = &dl_req->dl_tti_pdu_list[dl_req->nPDUs];
          memset((void*)dl_tti_csirs_pdu,0,sizeof(nfapi_nr_dl_tti_request_pdu_t));
          dl_tti_csirs_pdu->PDUType = NFAPI_NR_DL_TTI_CSI_RS_PDU_TYPE;
          dl_tti_csirs_pdu->PDUSize = (uint8_t)(2+sizeof(nfapi_nr_dl_tti_csi_rs_pdu));

          nfapi_nr_dl_tti_csi_rs_pdu_rel15_t *csirs_pdu_rel15 = &dl_tti_csirs_pdu->csi_rs_pdu.csi_rs_pdu_rel15;

          csirs_pdu_rel15->bwp_size  = NRRIV2BW(bwp->bwp_Common->genericParameters.locationAndBandwidth,275);
          csirs_pdu_rel15->bwp_start = NRRIV2PRBOFFSET(bwp->bwp_Common->genericParameters.locationAndBandwidth,275);
          csirs_pdu_rel15->subcarrier_spacing = bwp->bwp_Common->genericParameters.subcarrierSpacing;
          if (bwp->bwp_Common->genericParameters.cyclicPrefix)
            csirs_pdu_rel15->cyclic_prefix = *bwp->bwp_Common->genericParameters.cyclicPrefix;
          else
            csirs_pdu_rel15->cyclic_prefix = 0;

          csirs_pdu_rel15->start_rb = resourceMapping.freqBand.startingRB;
          csirs_pdu_rel15->nr_of_rbs = resourceMapping.freqBand.nrofRBs;
          csirs_pdu_rel15->csi_type = 1; // NZP-CSI-RS
          csirs_pdu_rel15->symb_l0 = resourceMapping.firstOFDMSymbolInTimeDomain;
          if (resourceMapping.firstOFDMSymbolInTimeDomain2)
            csirs_pdu_rel15->symb_l1 = *resourceMapping.firstOFDMSymbolInTimeDomain2;
          csirs_pdu_rel15->cdm_type = resourceMapping.cdm_Type;
          csirs_pdu_rel15->freq_density = resourceMapping.density.present;
          if ((resourceMapping.density.present == NR_CSI_RS_ResourceMapping__density_PR_dot5)
              && (resourceMapping.density.choice.dot5 == NR_CSI_RS_ResourceMapping__density__dot5_evenPRBs))
            csirs_pdu_rel15->freq_density--;
          csirs_pdu_rel15->scramb_id = nzpcsi->scramblingID;
          csirs_pdu_rel15->power_control_offset = nzpcsi->powerControlOffset + 8;
          if (nzpcsi->powerControlOffsetSS)
            csirs_pdu_rel15->power_control_offset_ss = *nzpcsi->powerControlOffsetSS;
          else
            csirs_pdu_rel15->power_control_offset_ss = 1; // 0 dB
          switch(resourceMapping.frequencyDomainAllocation.present){
            case NR_CSI_RS_ResourceMapping__frequencyDomainAllocation_PR_row1:
              csirs_pdu_rel15->row = 1;
              csirs_pdu_rel15->freq_domain = ((resourceMapping.frequencyDomainAllocation.choice.row1.buf[0])>>4)&0x0f;
              for (int rb = csirs_pdu_rel15->start_rb; rb < (csirs_pdu_rel15->start_rb + csirs_pdu_rel15->nr_of_rbs); rb++)
                vrb_map[rb] |= (1 << csirs_pdu_rel15->symb_l0);
              break;
            case NR_CSI_RS_ResourceMapping__frequencyDomainAllocation_PR_row2:
              csirs_pdu_rel15->row = 2;
              csirs_pdu_rel15->freq_domain = (((resourceMapping.frequencyDomainAllocation.choice.row2.buf[1]>>4)&0x0f) |
                                             ((resourceMapping.frequencyDomainAllocation.choice.row2.buf[0]<<8)&0xff0));
              for (int rb = csirs_pdu_rel15->start_rb; rb < (csirs_pdu_rel15->start_rb + csirs_pdu_rel15->nr_of_rbs); rb++)
                vrb_map[rb] |= (1 << csirs_pdu_rel15->symb_l0);
              break;
            case NR_CSI_RS_ResourceMapping__frequencyDomainAllocation_PR_row4:
              csirs_pdu_rel15->row = 4;
              csirs_pdu_rel15->freq_domain = ((resourceMapping.frequencyDomainAllocation.choice.row4.buf[0])>>5)&0x07;
              for (int rb = csirs_pdu_rel15->start_rb; rb < (csirs_pdu_rel15->start_rb + csirs_pdu_rel15->nr_of_rbs); rb++)
                vrb_map[rb] |= (1 << csirs_pdu_rel15->symb_l0);
              break;
            case NR_CSI_RS_ResourceMapping__frequencyDomainAllocation_PR_other:
              csirs_pdu_rel15->freq_domain = ((resourceMapping.frequencyDomainAllocation.choice.other.buf[0])>>2)&0x3f;
              // determining the row of table 7.4.1.5.3-1 in 38.211
              switch(resourceMapping.nrofPorts){
                case NR_CSI_RS_ResourceMapping__nrofPorts_p1:
                  break;
                case NR_CSI_RS_ResourceMapping__nrofPorts_p2:
                  csirs_pdu_rel15->row = 3;
                  for (int rb = csirs_pdu_rel15->start_rb; rb < (csirs_pdu_rel15->start_rb + csirs_pdu_rel15->nr_of_rbs); rb++)
                    vrb_map[rb] |= (1 << csirs_pdu_rel15->symb_l0);
                  break;
                case NR_CSI_RS_ResourceMapping__nrofPorts_p4:
                  csirs_pdu_rel15->row = 5;
                  for (int rb = csirs_pdu_rel15->start_rb; rb < (csirs_pdu_rel15->start_rb + csirs_pdu_rel15->nr_of_rbs); rb++)
                    vrb_map[rb] |= ((1 << csirs_pdu_rel15->symb_l0) | (2 << csirs_pdu_rel15->symb_l0));
                  break;
                case NR_CSI_RS_ResourceMapping__nrofPorts_p8:
                  if (resourceMapping.cdm_Type == NR_CSI_RS_ResourceMapping__cdm_Type_cdm4_FD2_TD2) {
                    csirs_pdu_rel15->row = 8;
                    for (int rb = csirs_pdu_rel15->start_rb; rb < (csirs_pdu_rel15->start_rb + csirs_pdu_rel15->nr_of_rbs); rb++)
                      vrb_map[rb] |= ((1 << csirs_pdu_rel15->symb_l0) | (2 << csirs_pdu_rel15->symb_l0));
                  }
                  else{
                    int num_k = 0;
                    for (int k=0; k<6; k++)
                      num_k+=(((csirs_pdu_rel15->freq_domain)>>k)&0x01);
                    if(num_k==4) {
                      csirs_pdu_rel15->row = 6;
                      for (int rb = csirs_pdu_rel15->start_rb; rb < (csirs_pdu_rel15->start_rb + csirs_pdu_rel15->nr_of_rbs); rb++)
                        vrb_map[rb] |= (1 << csirs_pdu_rel15->symb_l0);
                    }
                    else {
                      csirs_pdu_rel15->row = 7;
                      for (int rb = csirs_pdu_rel15->start_rb; rb < (csirs_pdu_rel15->start_rb + csirs_pdu_rel15->nr_of_rbs); rb++)
                        vrb_map[rb] |= ((1 << csirs_pdu_rel15->symb_l0) | (2 << csirs_pdu_rel15->symb_l0));
                    }
                  }
                  break;
                case NR_CSI_RS_ResourceMapping__nrofPorts_p12:
                  if (resourceMapping.cdm_Type == NR_CSI_RS_ResourceMapping__cdm_Type_cdm4_FD2_TD2) {
                    csirs_pdu_rel15->row = 10;
                    for (int rb = csirs_pdu_rel15->start_rb; rb < (csirs_pdu_rel15->start_rb + csirs_pdu_rel15->nr_of_rbs); rb++)
                      vrb_map[rb] |= ((1 << csirs_pdu_rel15->symb_l0) | (2 << csirs_pdu_rel15->symb_l0));
                  }
                  else {
                    csirs_pdu_rel15->row = 9;
                    for (int rb = csirs_pdu_rel15->start_rb; rb < (csirs_pdu_rel15->start_rb + csirs_pdu_rel15->nr_of_rbs); rb++)
                      vrb_map[rb] |= (1 << csirs_pdu_rel15->symb_l0);
                  }
                  break;
                case NR_CSI_RS_ResourceMapping__nrofPorts_p16:
                  if (resourceMapping.cdm_Type == NR_CSI_RS_ResourceMapping__cdm_Type_cdm4_FD2_TD2)
                    csirs_pdu_rel15->row = 12;
                  else
                    csirs_pdu_rel15->row = 11;
                  for (int rb = csirs_pdu_rel15->start_rb; rb < (csirs_pdu_rel15->start_rb + csirs_pdu_rel15->nr_of_rbs); rb++)
                    vrb_map[rb] |= ((1 << csirs_pdu_rel15->symb_l0) | (2 << csirs_pdu_rel15->symb_l0));
                  break;
                case NR_CSI_RS_ResourceMapping__nrofPorts_p24:
                  if (resourceMapping.cdm_Type == NR_CSI_RS_ResourceMapping__cdm_Type_cdm4_FD2_TD2) {
                    csirs_pdu_rel15->row = 14;
                    for (int rb = csirs_pdu_rel15->start_rb; rb < (csirs_pdu_rel15->start_rb + csirs_pdu_rel15->nr_of_rbs); rb++)
                      vrb_map[rb] |= ((3 << csirs_pdu_rel15->symb_l0) | (3 << csirs_pdu_rel15->symb_l1));
                  }
                  else{
                    if (resourceMapping.cdm_Type == NR_CSI_RS_ResourceMapping__cdm_Type_cdm8_FD2_TD4) {
                      csirs_pdu_rel15->row = 15;
                      for (int rb = csirs_pdu_rel15->start_rb; rb < (csirs_pdu_rel15->start_rb + csirs_pdu_rel15->nr_of_rbs); rb++)
                        vrb_map[rb] |= (7 << csirs_pdu_rel15->symb_l0);
                    }
                    else {
                      csirs_pdu_rel15->row = 13;
                      for (int rb = csirs_pdu_rel15->start_rb; rb < (csirs_pdu_rel15->start_rb + csirs_pdu_rel15->nr_of_rbs); rb++)
                        vrb_map[rb] |= ((3 << csirs_pdu_rel15->symb_l0) | (3 << csirs_pdu_rel15->symb_l1));
                    }
                  }
                  break;
                case NR_CSI_RS_ResourceMapping__nrofPorts_p32:
                  if (resourceMapping.cdm_Type == NR_CSI_RS_ResourceMapping__cdm_Type_cdm4_FD2_TD2) {
                    csirs_pdu_rel15->row = 17;
                    for (int rb = csirs_pdu_rel15->start_rb; rb < (csirs_pdu_rel15->start_rb + csirs_pdu_rel15->nr_of_rbs); rb++)
                      vrb_map[rb] |= ((3 << csirs_pdu_rel15->symb_l0) | (3 << csirs_pdu_rel15->symb_l1));
                  }
                  else{
                    if (resourceMapping.cdm_Type == NR_CSI_RS_ResourceMapping__cdm_Type_cdm8_FD2_TD4) {
                      csirs_pdu_rel15->row = 18;
                      for (int rb = csirs_pdu_rel15->start_rb; rb < (csirs_pdu_rel15->start_rb + csirs_pdu_rel15->nr_of_rbs); rb++)
                        vrb_map[rb] |= (7 << csirs_pdu_rel15->symb_l0);
                    }
                    else {
                      csirs_pdu_rel15->row = 16;
                      for (int rb = csirs_pdu_rel15->start_rb; rb < (csirs_pdu_rel15->start_rb + csirs_pdu_rel15->nr_of_rbs); rb++)
                        vrb_map[rb] |= ((3 << csirs_pdu_rel15->symb_l0) | (3 << csirs_pdu_rel15->symb_l1));
                    }
                  }
                  break;
              default:
                AssertFatal(1==0,"Invalid number of ports in CSI-RS resource\n");
              }
              break;
          default:
            AssertFatal(1==0,"Invalid freqency domain allocation in CSI-RS resource\n");
          }
          dl_req->nPDUs++;
        }
      }
    }
  }
}

bool find_free_CCE(module_id_t module_id,
                   sub_frame_t slot,
                   int UE_id){
  NR_UE_sched_ctrl_t *sched_ctrl = &RC.nrmac[module_id]->UE_info.UE_sched_ctrl[UE_id];
  uint8_t nr_of_candidates;
  find_aggregation_candidates(&sched_ctrl->aggregation_level,
                              &nr_of_candidates,
                              sched_ctrl->search_space);
  const int cid = sched_ctrl->coreset->controlResourceSetId;
  const uint16_t Y = RC.nrmac[module_id]->UE_info.Y[UE_id][cid][slot];
  const int m = RC.nrmac[module_id]->UE_info.num_pdcch_cand[UE_id][cid];
  sched_ctrl->cce_index = allocate_nr_CCEs(RC.nrmac[module_id],
                                           sched_ctrl->active_bwp,
                                           sched_ctrl->coreset,
                                           sched_ctrl->aggregation_level,
                                           Y,
                                           m,
                                           nr_of_candidates);
  if (sched_ctrl->cce_index < 0)
    return false;

  RC.nrmac[module_id]->UE_info.num_pdcch_cand[UE_id][cid]++;
  return true;
}


/*void fill_nfapi_coresets_and_searchspaces(NR_CellGroupConfig_t *cg,
					  nfapi_nr_coreset_t *coreset,
					  nfapi_nr_search_space_t *search_space) {

  nfapi_nr_coreset_t *cs;
  nfapi_nr_search_space_t *ss;
  NR_ServingCellConfigCommon_t *scc=cg->spCellConfig->reconfigurationWithSync->spCellConfigCommon;
  AssertFatal(cg->spCellConfig->spCellConfigDedicated->downlinkBWP_ToAddModList->list.count == 1,
	      "downlinkBWP_ToAddModList has %d BWP!\n",
	      cg->spCellConfig->spCellConfigDedicated->downlinkBWP_ToAddModList->list.count);

  NR_BWP_Downlink_t *bwp=cg->spCellConfig->spCellConfigDedicated->downlinkBWP_ToAddModList->list.array[0];
  struct NR_PDCCH_Config__controlResourceSetToAddModList *coreset_list = bwp->bwp_Dedicated->pdcch_Config->choice.setup->controlResourceSetToAddModList;
  AssertFatal(coreset_list->list.count>0,
	      "cs list has 0 elements\n");
  for (int i=0;i<coreset_list->list.count;i++) {
    NR_ControlResourceSet_t *coreset_i=coreset_list->list.array[i];
    cs = coreset + coreset_i->controlResourceSetId;
      
    cs->coreset_id = coreset_i->controlResourceSetId;
    AssertFatal(coreset_i->frequencyDomainResources.size <=8 && coreset_i->frequencyDomainResources.size>0,
		"coreset_i->frequencyDomainResources.size=%d\n",
		(int)coreset_i->frequencyDomainResources.size);
  
    for (int f=0;f<coreset_i->frequencyDomainResources.size;f++)
      ((uint8_t*)&cs->frequency_domain_resources)[coreset_i->frequencyDomainResources.size-1-f]=coreset_i->frequencyDomainResources.buf[f];
    
    cs->frequency_domain_resources>>=coreset_i->frequencyDomainResources.bits_unused;
    
    cs->duration = coreset_i->duration;
    // Need to add information about TCI_StateIDs

    if (coreset_i->cce_REG_MappingType.present == NR_ControlResourceSet__cce_REG_MappingType_PR_nonInterleaved)
      cs->cce_reg_mapping_type = NFAPI_NR_CCE_REG_MAPPING_NON_INTERLEAVED;
    else {
      cs->cce_reg_mapping_type = NFAPI_NR_CCE_REG_MAPPING_INTERLEAVED;

      if (coreset_i->cce_REG_MappingType.choice.interleaved->reg_BundleSize==NR_ControlResourceSet__cce_REG_MappingType__interleaved__reg_BundleSize_n6)
	cs->reg_bundle_size = 6;
      else cs->reg_bundle_size = 2+coreset_i->cce_REG_MappingType.choice.interleaved->reg_BundleSize;

      if (coreset_i->cce_REG_MappingType.choice.interleaved->interleaverSize==NR_ControlResourceSet__cce_REG_MappingType__interleaved__interleaverSize_n6)
	cs->interleaver_size = 6;
      else cs->interleaver_size = 2+coreset_i->cce_REG_MappingType.choice.interleaved->interleaverSize;

      if (coreset_i->cce_REG_MappingType.choice.interleaved->shiftIndex)
	cs->shift_index = *coreset_i->cce_REG_MappingType.choice.interleaved->shiftIndex;
      else cs->shift_index = 0;
    }
    
    if (coreset_i->precoderGranularity == NR_ControlResourceSet__precoderGranularity_sameAsREG_bundle)
      cs->precoder_granularity = NFAPI_NR_CSET_SAME_AS_REG_BUNDLE;
    else cs->precoder_granularity = NFAPI_NR_CSET_ALL_CONTIGUOUS_RBS;
    if (coreset_i->tci_PresentInDCI == NULL) cs->tci_present_in_dci = 0;
    else                                     cs->tci_present_in_dci = 1;

    if (coreset_i->tci_PresentInDCI == NULL) cs->dmrs_scrambling_id = 0;
    else                                     cs->dmrs_scrambling_id = *coreset_i->tci_PresentInDCI;
  }

  struct NR_PDCCH_ConfigCommon__commonSearchSpaceList *commonSearchSpaceList = bwp->bwp_Common->pdcch_ConfigCommon->choice.setup->commonSearchSpaceList;
  AssertFatal(commonSearchSpaceList->list.count>0,
	      "common SearchSpace list has 0 elements\n");
  // Common searchspace list
  for (int i=0;i<commonSearchSpaceList->list.count;i++) {
    NR_SearchSpace_t *searchSpace_i=commonSearchSpaceList->list.array[i];  
    ss=search_space + searchSpace_i->searchSpaceId;
    if (searchSpace_i->controlResourceSetId) ss->coreset_id = *searchSpace_i->controlResourceSetId;
    switch(searchSpace_i->monitoringSlotPeriodicityAndOffset->present) {
    case NR_SearchSpace__monitoringSlotPeriodicityAndOffset_PR_sl1:
      ss->slot_monitoring_periodicity = NFAPI_NR_SS_PERIODICITY_SL1;
      break;
    case NR_SearchSpace__monitoringSlotPeriodicityAndOffset_PR_sl2:
      ss->slot_monitoring_periodicity = NFAPI_NR_SS_PERIODICITY_SL2;
      ss->slot_monitoring_offset = searchSpace_i->monitoringSlotPeriodicityAndOffset->choice.sl2;
      break;
    case NR_SearchSpace__monitoringSlotPeriodicityAndOffset_PR_sl4:
      ss->slot_monitoring_periodicity = NFAPI_NR_SS_PERIODICITY_SL4;
      ss->slot_monitoring_offset = searchSpace_i->monitoringSlotPeriodicityAndOffset->choice.sl4;
      break;
    case NR_SearchSpace__monitoringSlotPeriodicityAndOffset_PR_sl5:
      ss->slot_monitoring_periodicity = NFAPI_NR_SS_PERIODICITY_SL5;
      ss->slot_monitoring_offset = searchSpace_i->monitoringSlotPeriodicityAndOffset->choice.sl5;
      break;
    case NR_SearchSpace__monitoringSlotPeriodicityAndOffset_PR_sl8:
      ss->slot_monitoring_periodicity = NFAPI_NR_SS_PERIODICITY_SL8;
      ss->slot_monitoring_offset = searchSpace_i->monitoringSlotPeriodicityAndOffset->choice.sl8;
      break;
    case NR_SearchSpace__monitoringSlotPeriodicityAndOffset_PR_sl10:
      ss->slot_monitoring_periodicity = NFAPI_NR_SS_PERIODICITY_SL10;
      ss->slot_monitoring_offset = searchSpace_i->monitoringSlotPeriodicityAndOffset->choice.sl10;
      break;
    case NR_SearchSpace__monitoringSlotPeriodicityAndOffset_PR_sl16:
      ss->slot_monitoring_periodicity = NFAPI_NR_SS_PERIODICITY_SL16;
      ss->slot_monitoring_offset = searchSpace_i->monitoringSlotPeriodicityAndOffset->choice.sl16;
      break;
    case NR_SearchSpace__monitoringSlotPeriodicityAndOffset_PR_sl20:
      ss->slot_monitoring_periodicity = NFAPI_NR_SS_PERIODICITY_SL20;
      ss->slot_monitoring_offset = searchSpace_i->monitoringSlotPeriodicityAndOffset->choice.sl20;
      break;
    case NR_SearchSpace__monitoringSlotPeriodicityAndOffset_PR_sl40:
      ss->slot_monitoring_periodicity = NFAPI_NR_SS_PERIODICITY_SL40;
      ss->slot_monitoring_offset = searchSpace_i->monitoringSlotPeriodicityAndOffset->choice.sl40;
      break;
    case NR_SearchSpace__monitoringSlotPeriodicityAndOffset_PR_sl80:
      ss->slot_monitoring_periodicity = NFAPI_NR_SS_PERIODICITY_SL80;
      ss->slot_monitoring_offset = searchSpace_i->monitoringSlotPeriodicityAndOffset->choice.sl80;
      break;
    case NR_SearchSpace__monitoringSlotPeriodicityAndOffset_PR_sl160:
      ss->slot_monitoring_periodicity = NFAPI_NR_SS_PERIODICITY_SL160;
      ss->slot_monitoring_offset = searchSpace_i->monitoringSlotPeriodicityAndOffset->choice.sl160;
      break;
    case NR_SearchSpace__monitoringSlotPeriodicityAndOffset_PR_sl320:
      ss->slot_monitoring_periodicity = NFAPI_NR_SS_PERIODICITY_SL320;
      ss->slot_monitoring_offset = searchSpace_i->monitoringSlotPeriodicityAndOffset->choice.sl320;
      break;
    case NR_SearchSpace__monitoringSlotPeriodicityAndOffset_PR_sl640:
      ss->slot_monitoring_periodicity = NFAPI_NR_SS_PERIODICITY_SL640;
      ss->slot_monitoring_offset = searchSpace_i->monitoringSlotPeriodicityAndOffset->choice.sl640;
      break;
    case NR_SearchSpace__monitoringSlotPeriodicityAndOffset_PR_sl1280:
      ss->slot_monitoring_periodicity = NFAPI_NR_SS_PERIODICITY_SL1280;
      ss->slot_monitoring_offset = searchSpace_i->monitoringSlotPeriodicityAndOffset->choice.sl1280;
      break;
    case NR_SearchSpace__monitoringSlotPeriodicityAndOffset_PR_sl2560:
      ss->slot_monitoring_periodicity = NFAPI_NR_SS_PERIODICITY_SL2560;
      ss->slot_monitoring_offset = searchSpace_i->monitoringSlotPeriodicityAndOffset->choice.sl2560;
      break;
    default:
      AssertFatal(1==0,"Shouldn't get here\n");
      break;    
    }
    if (searchSpace_i->duration) ss->duration = *searchSpace_i->duration;
    else                         ss->duration = 1;


    AssertFatal(searchSpace_i->monitoringSymbolsWithinSlot->size == 2,
		"ss_i->monitoringSymbolsWithinSlot = %d != 2\n",
		(int)searchSpace_i->monitoringSymbolsWithinSlot->size);
    ((uint8_t*)&ss->monitoring_symbols_in_slot)[1] = searchSpace_i->monitoringSymbolsWithinSlot->buf[0];
    ((uint8_t*)&ss->monitoring_symbols_in_slot)[0] = searchSpace_i->monitoringSymbolsWithinSlot->buf[1];

    AssertFatal(searchSpace_i->nrofCandidates!=NULL,"searchSpace_%d->nrofCandidates is null\n",(int)searchSpace_i->searchSpaceId);
    if (searchSpace_i->nrofCandidates->aggregationLevel1 == NR_SearchSpace__nrofCandidates__aggregationLevel1_n8)
      ss->number_of_candidates[0] = 8;
    else ss->number_of_candidates[0] = searchSpace_i->nrofCandidates->aggregationLevel1;
    if (searchSpace_i->nrofCandidates->aggregationLevel2 == NR_SearchSpace__nrofCandidates__aggregationLevel2_n8)
      ss->number_of_candidates[1] = 8;
    else ss->number_of_candidates[1] = searchSpace_i->nrofCandidates->aggregationLevel2;
    if (searchSpace_i->nrofCandidates->aggregationLevel4 == NR_SearchSpace__nrofCandidates__aggregationLevel4_n8)
      ss->number_of_candidates[2] = 8;
    else ss->number_of_candidates[2] = searchSpace_i->nrofCandidates->aggregationLevel4;
    if (searchSpace_i->nrofCandidates->aggregationLevel8 == NR_SearchSpace__nrofCandidates__aggregationLevel8_n8)
      ss->number_of_candidates[3] = 8;
    else ss->number_of_candidates[3] = searchSpace_i->nrofCandidates->aggregationLevel8;
    if (searchSpace_i->nrofCandidates->aggregationLevel16 == NR_SearchSpace__nrofCandidates__aggregationLevel16_n8)
      ss->number_of_candidates[4] = 8;
    else ss->number_of_candidates[4] = searchSpace_i->nrofCandidates->aggregationLevel16;      

    AssertFatal(searchSpace_i->searchSpaceType->present==NR_SearchSpace__searchSpaceType_PR_common,
		"searchspace %d is not common\n",(int)searchSpace_i->searchSpaceId);
    AssertFatal(searchSpace_i->searchSpaceType->choice.common!=NULL,
		"searchspace %d common is null\n",(int)searchSpace_i->searchSpaceId);
    ss->search_space_type = NFAPI_NR_SEARCH_SPACE_TYPE_COMMON;
    if (searchSpace_i->searchSpaceType->choice.common->dci_Format0_0_AndFormat1_0)
      ss->css_formats_0_0_and_1_0 = 1;
    if (searchSpace_i->searchSpaceType->choice.common->dci_Format2_0) {
      ss->css_format_2_0 = 1;
      // add aggregation info
    }
    if (searchSpace_i->searchSpaceType->choice.common->dci_Format2_1)
      ss->css_format_2_1 = 1;
    if (searchSpace_i->searchSpaceType->choice.common->dci_Format2_2)
      ss->css_format_2_2 = 1;
    if (searchSpace_i->searchSpaceType->choice.common->dci_Format2_3)
      ss->css_format_2_3 = 1;
  }

  struct NR_PDCCH_Config__searchSpacesToAddModList *dedicatedSearchSpaceList = bwp->bwp_Dedicated->pdcch_Config->choice.setup->searchSpacesToAddModList;
  AssertFatal(dedicatedSearchSpaceList->list.count>0,
	      "Dedicated Search Space list has 0 elements\n");
  // Dedicated searchspace list
  for (int i=0;i<dedicatedSearchSpaceList->list.count;i++) {
    NR_SearchSpace_t *searchSpace_i=dedicatedSearchSpaceList->list.array[i];  
    ss=search_space + searchSpace_i->searchSpaceId;
    ss->search_space_id = searchSpace_i->searchSpaceId;
    if (searchSpace_i->controlResourceSetId) ss->coreset_id = *searchSpace_i->controlResourceSetId;
    switch(searchSpace_i->monitoringSlotPeriodicityAndOffset->present) {
    case NR_SearchSpace__monitoringSlotPeriodicityAndOffset_PR_sl1:
      ss->slot_monitoring_periodicity = NFAPI_NR_SS_PERIODICITY_SL1;
      break;
    case NR_SearchSpace__monitoringSlotPeriodicityAndOffset_PR_sl2:
      ss->slot_monitoring_periodicity = NFAPI_NR_SS_PERIODICITY_SL2;
      ss->slot_monitoring_offset = searchSpace_i->monitoringSlotPeriodicityAndOffset->choice.sl2;
      break;
    case NR_SearchSpace__monitoringSlotPeriodicityAndOffset_PR_sl4:
      ss->slot_monitoring_periodicity = NFAPI_NR_SS_PERIODICITY_SL4;
      ss->slot_monitoring_offset = searchSpace_i->monitoringSlotPeriodicityAndOffset->choice.sl4;
      break;
    case NR_SearchSpace__monitoringSlotPeriodicityAndOffset_PR_sl5:
      ss->slot_monitoring_periodicity = NFAPI_NR_SS_PERIODICITY_SL5;
      ss->slot_monitoring_offset = searchSpace_i->monitoringSlotPeriodicityAndOffset->choice.sl5;
      break;
    case NR_SearchSpace__monitoringSlotPeriodicityAndOffset_PR_sl8:
      ss->slot_monitoring_periodicity = NFAPI_NR_SS_PERIODICITY_SL8;
      ss->slot_monitoring_offset = searchSpace_i->monitoringSlotPeriodicityAndOffset->choice.sl8;
      break;
    case NR_SearchSpace__monitoringSlotPeriodicityAndOffset_PR_sl10:
      ss->slot_monitoring_periodicity = NFAPI_NR_SS_PERIODICITY_SL10;
      ss->slot_monitoring_offset = searchSpace_i->monitoringSlotPeriodicityAndOffset->choice.sl10;
      break;
    case NR_SearchSpace__monitoringSlotPeriodicityAndOffset_PR_sl16:
      ss->slot_monitoring_periodicity = NFAPI_NR_SS_PERIODICITY_SL16;
      ss->slot_monitoring_offset = searchSpace_i->monitoringSlotPeriodicityAndOffset->choice.sl16;
      break;
    case NR_SearchSpace__monitoringSlotPeriodicityAndOffset_PR_sl20:
      ss->slot_monitoring_periodicity = NFAPI_NR_SS_PERIODICITY_SL20;
      ss->slot_monitoring_offset = searchSpace_i->monitoringSlotPeriodicityAndOffset->choice.sl20;
      break;
    case NR_SearchSpace__monitoringSlotPeriodicityAndOffset_PR_sl40:
      ss->slot_monitoring_periodicity = NFAPI_NR_SS_PERIODICITY_SL40;
      ss->slot_monitoring_offset = searchSpace_i->monitoringSlotPeriodicityAndOffset->choice.sl40;
      break;
    case NR_SearchSpace__monitoringSlotPeriodicityAndOffset_PR_sl80:
      ss->slot_monitoring_periodicity = NFAPI_NR_SS_PERIODICITY_SL80;
      ss->slot_monitoring_offset = searchSpace_i->monitoringSlotPeriodicityAndOffset->choice.sl80;
      break;
    case NR_SearchSpace__monitoringSlotPeriodicityAndOffset_PR_sl160:
      ss->slot_monitoring_periodicity = NFAPI_NR_SS_PERIODICITY_SL160;
      ss->slot_monitoring_offset = searchSpace_i->monitoringSlotPeriodicityAndOffset->choice.sl160;
      break;
    case NR_SearchSpace__monitoringSlotPeriodicityAndOffset_PR_sl320:
      ss->slot_monitoring_periodicity = NFAPI_NR_SS_PERIODICITY_SL320;
      ss->slot_monitoring_offset = searchSpace_i->monitoringSlotPeriodicityAndOffset->choice.sl320;
      break;
    case NR_SearchSpace__monitoringSlotPeriodicityAndOffset_PR_sl640:
      ss->slot_monitoring_periodicity = NFAPI_NR_SS_PERIODICITY_SL640;
      ss->slot_monitoring_offset = searchSpace_i->monitoringSlotPeriodicityAndOffset->choice.sl640;
      break;
    case NR_SearchSpace__monitoringSlotPeriodicityAndOffset_PR_sl1280:
      ss->slot_monitoring_periodicity = NFAPI_NR_SS_PERIODICITY_SL1280;
      ss->slot_monitoring_offset = searchSpace_i->monitoringSlotPeriodicityAndOffset->choice.sl1280;
      break;
    case NR_SearchSpace__monitoringSlotPeriodicityAndOffset_PR_sl2560:
      ss->slot_monitoring_periodicity = NFAPI_NR_SS_PERIODICITY_SL2560;
      ss->slot_monitoring_offset = searchSpace_i->monitoringSlotPeriodicityAndOffset->choice.sl2560;
      break;
    default:
      AssertFatal(1==0,"Shouldn't get here\n");
      break;    
    }
    if (searchSpace_i->duration) ss->duration = *searchSpace_i->duration;
    else                         ss->duration = 1;
    
    
    AssertFatal(searchSpace_i->monitoringSymbolsWithinSlot->size == 2,
		"ss_i->monitoringSymbolsWithinSlot = %d != 2\n",
		(int)searchSpace_i->monitoringSymbolsWithinSlot->size);
    ((uint8_t*)&ss->monitoring_symbols_in_slot)[1] = searchSpace_i->monitoringSymbolsWithinSlot->buf[0];
    ((uint8_t*)&ss->monitoring_symbols_in_slot)[0] = searchSpace_i->monitoringSymbolsWithinSlot->buf[1];
    
    AssertFatal(searchSpace_i->nrofCandidates!=NULL,"searchSpace_%d->nrofCandidates is null\n",(int)searchSpace_i->searchSpaceId);
    if (searchSpace_i->nrofCandidates->aggregationLevel1 == NR_SearchSpace__nrofCandidates__aggregationLevel1_n8)
      ss->number_of_candidates[0] = 8;
    else ss->number_of_candidates[0] = searchSpace_i->nrofCandidates->aggregationLevel1;
    if (searchSpace_i->nrofCandidates->aggregationLevel2 == NR_SearchSpace__nrofCandidates__aggregationLevel2_n8)
      ss->number_of_candidates[1] = 8;
    else ss->number_of_candidates[1] = searchSpace_i->nrofCandidates->aggregationLevel2;
    if (searchSpace_i->nrofCandidates->aggregationLevel4 == NR_SearchSpace__nrofCandidates__aggregationLevel4_n8)
      ss->number_of_candidates[2] = 8;
    else ss->number_of_candidates[2] = searchSpace_i->nrofCandidates->aggregationLevel4;
    if (searchSpace_i->nrofCandidates->aggregationLevel8 == NR_SearchSpace__nrofCandidates__aggregationLevel8_n8)
      ss->number_of_candidates[3] = 8;
    else ss->number_of_candidates[3] = searchSpace_i->nrofCandidates->aggregationLevel8;
    if (searchSpace_i->nrofCandidates->aggregationLevel16 == NR_SearchSpace__nrofCandidates__aggregationLevel16_n8)
      ss->number_of_candidates[4] = 8;
    else ss->number_of_candidates[4] = searchSpace_i->nrofCandidates->aggregationLevel16;      
    
    if (searchSpace_i->searchSpaceType->present==NR_SearchSpace__searchSpaceType_PR_ue_Specific && searchSpace_i->searchSpaceType->choice.ue_Specific!=NULL) {
      
      ss->search_space_type = NFAPI_NR_SEARCH_SPACE_TYPE_UE_SPECIFIC;
      
      ss->uss_dci_formats = searchSpace_i->searchSpaceType->choice.ue_Specific-> dci_Formats;
      
    } else if (searchSpace_i->searchSpaceType->present==NR_SearchSpace__searchSpaceType_PR_common && searchSpace_i->searchSpaceType->choice.common!=NULL) {
      ss->search_space_type = NFAPI_NR_SEARCH_SPACE_TYPE_COMMON;
      
      if (searchSpace_i->searchSpaceType->choice.common->dci_Format0_0_AndFormat1_0)
	ss->css_formats_0_0_and_1_0 = 1;
      if (searchSpace_i->searchSpaceType->choice.common->dci_Format2_0) {
	ss->css_format_2_0 = 1;
	// add aggregation info
      }
      if (searchSpace_i->searchSpaceType->choice.common->dci_Format2_1)
	ss->css_format_2_1 = 1;
      if (searchSpace_i->searchSpaceType->choice.common->dci_Format2_2)
	ss->css_format_2_2 = 1;
      if (searchSpace_i->searchSpaceType->choice.common->dci_Format2_3)
	ss->css_format_2_3 = 1;
    }
  }
}
*/<|MERGE_RESOLUTION|>--- conflicted
+++ resolved
@@ -1987,11 +1987,8 @@
       compute_csi_bitlen (CellGroup->spCellConfig->spCellConfigDedicated->csi_MeasConfig->choice.setup, UE_info, UE_id, mod_idP);
     NR_UE_sched_ctrl_t *sched_ctrl = &UE_info->UE_sched_ctrl[UE_id];
     memset(sched_ctrl, 0, sizeof(*sched_ctrl));
-<<<<<<< HEAD
     sched_ctrl->set_mcs = TRUE;
-=======
     sched_ctrl->lcid_mask = 0;
->>>>>>> ca8106ea
     sched_ctrl->ta_frame = 0;
     sched_ctrl->ta_update = 31;
     sched_ctrl->ta_apply = false;
