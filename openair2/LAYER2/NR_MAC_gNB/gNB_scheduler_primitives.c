--- conflicted
+++ resolved
@@ -404,11 +404,7 @@
     return true;
 
   /* is the minimum enough? */
-<<<<<<< HEAD
-  *nb_rb = MIN_NUM_PRBS_TO_SCHEDULE;
-=======
   *nb_rb = nb_rb_min;
->>>>>>> 0a632210
   *tbs = nr_compute_tbs(Qm, R, *nb_rb, nb_symb_sch, nb_dmrs_prb, 0, 0, 1) >> 3;
   if (bytes <= *tbs)
     return true;
