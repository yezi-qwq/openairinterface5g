--- conflicted
+++ resolved
@@ -732,7 +732,6 @@
                         NR_Type0_PDCCH_CSS_config_t *type0_PDCCH_CSS_config) {
 
   int sps;
-<<<<<<< HEAD
   AssertFatal(*ss->controlResourceSetId == coreset->controlResourceSetId,
               "coreset id in SS %ld does not correspond to the one in coreset %ld",
               *ss->controlResourceSetId, coreset->controlResourceSetId);
@@ -746,11 +745,6 @@
       pdcch_pdu->BWPSize  = NRRIV2BW(bwp->locationAndBandwidth, MAX_BWP_SIZE);
       pdcch_pdu->BWPStart = NRRIV2PRBOFFSET(bwp->locationAndBandwidth, MAX_BWP_SIZE);
     }
-=======
-  if (bwp && *ss->controlResourceSetId!=0) { // This is not for coreset0
-    pdcch_pdu->BWPSize  = NRRIV2BW(bwp->locationAndBandwidth, MAX_BWP_SIZE);
-    pdcch_pdu->BWPStart = NRRIV2PRBOFFSET(bwp->locationAndBandwidth, MAX_BWP_SIZE);
->>>>>>> a7229937
     pdcch_pdu->SubcarrierSpacing = bwp->subcarrierSpacing;
     pdcch_pdu->CyclicPrefix = (bwp->cyclicPrefix==NULL) ? 0 : *bwp->cyclicPrefix;
 
