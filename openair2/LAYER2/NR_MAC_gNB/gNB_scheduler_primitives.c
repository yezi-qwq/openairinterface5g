/*
 * Licensed to the OpenAirInterface (OAI) Software Alliance under one or more
 * contributor license agreements.  See the NOTICE file distributed with
 * this work for additional information regarding copyright ownership.
 * The OpenAirInterface Software Alliance licenses this file to You under
 * the OAI Public License, Version 1.1  (the "License"); you may not use this file
 * except in compliance with the License.
 * You may obtain a copy of the License at
 *
 *      http://www.openairinterface.org/?page_id=698
 *
 * Unless required by applicable law or agreed to in writing, software
 * distributed under the License is distributed on an "AS IS" BASIS,
 * WITHOUT WARRANTIES OR CONDITIONS OF ANY KIND, either express or implied.
 * See the License for the specific language governing permissions and
 * limitations under the License.
 *-------------------------------------------------------------------------------
 * For more information about the OpenAirInterface (OAI) Software Alliance:
 *      contact@openairinterface.org
 */

/*! \file gNB_scheduler_primitives.c
 * \brief primitives used by gNB for BCH, RACH, ULSCH, DLSCH scheduling
 * \author  Raymond Knopp, Guy De Souza
 * \date 2018, 2019
 * \email: knopp@eurecom.fr, desouza@eurecom.fr
 * \version 1.0
 * \company Eurecom
 * @ingroup _mac

 */

#include <softmodem-common.h>
#include "assertions.h"

#include "NR_MAC_gNB/nr_mac_gNB.h"
#include "NR_MAC_COMMON/nr_mac_extern.h"

#include "NR_MAC_gNB/mac_proto.h"
#include "common/utils/LOG/log.h"
#include "common/utils/LOG/vcd_signal_dumper.h"
#include "common/utils/nr/nr_common.h"
#include "UTIL/OPT/opt.h"
#include "OCG.h"
#include "OCG_extern.h"

#include "RRC/LTE/rrc_extern.h"
#include "RRC/NR/nr_rrc_extern.h"
#include "RRC/L2_INTERFACE/openair_rrc_L2_interface.h"

#include "intertask_interface.h"

#include "T.h"
#include "NR_PDCCH-ConfigCommon.h"
#include "NR_ControlResourceSet.h"
#include "NR_SearchSpace.h"

#include "nfapi_nr_interface.h"

#define ENABLE_MAC_PAYLOAD_DEBUG
#define DEBUG_gNB_SCHEDULER 1

#include "common/ran_context.h"

extern RAN_CONTEXT_t RC;

  // Note the 2 scs values in the table names represent resp. scs_common and pdcch_scs
/// LUT for the number of symbols in the coreset indexed by coreset index (4 MSB rmsi_pdcch_config)
uint8_t nr_coreset_nsymb_pdcch_type_0_scs_15_15[15] = {2,2,2,3,3,3,1,1,2,2,3,3,1,2,3};
uint8_t nr_coreset_nsymb_pdcch_type_0_scs_15_30[14] = {2,2,2,2,3,3,3,3,1,1,2,2,3,3};
uint8_t nr_coreset_nsymb_pdcch_type_0_scs_30_15_b40Mhz[9] = {1,1,2,2,3,3,1,2,3};
uint8_t nr_coreset_nsymb_pdcch_type_0_scs_30_15_a40Mhz[9] = {1,2,3,1,1,2,2,3,3};
uint8_t nr_coreset_nsymb_pdcch_type_0_scs_30_30_b40Mhz[16] = {2,2,2,2,2,3,3,3,3,3,1,1,1,2,2,2}; // below 40Mhz bw
uint8_t nr_coreset_nsymb_pdcch_type_0_scs_30_30_a40Mhz[10] = {2,2,3,3,1,1,2,2,3,3}; // above 40Mhz bw
uint8_t nr_coreset_nsymb_pdcch_type_0_scs_120_60[12] = {1,1,2,2,3,3,1,2,1,1,1,1};

/// LUT for the number of RBs in the coreset indexed by coreset index
uint8_t nr_coreset_rb_offset_pdcch_type_0_scs_15_15[15] = {0,2,4,0,2,4,12,16,12,16,12,16,38,38,38};
uint8_t nr_coreset_rb_offset_pdcch_type_0_scs_15_30[14] = {5,6,7,8,5,6,7,8,18,20,18,20,18,20};
uint8_t nr_coreset_rb_offset_pdcch_type_0_scs_30_15_b40Mhz[9] = {2,6,2,6,2,6,28,28,28};
uint8_t nr_coreset_rb_offset_pdcch_type_0_scs_30_15_a40Mhz[9] = {4,4,4,0,56,0,56,0,56};
uint8_t nr_coreset_rb_offset_pdcch_type_0_scs_30_30_b40Mhz[16] = {0,1,2,3,4,0,1,2,3,4,12,14,16,12,14,16};
uint8_t nr_coreset_rb_offset_pdcch_type_0_scs_30_30_a40Mhz[10] = {0,4,0,4,0,28,0,28,0,28};
int8_t  nr_coreset_rb_offset_pdcch_type_0_scs_120_60[12] = {0,8,0,8,0,8,28,28,-1,49,-1,97};
int8_t  nr_coreset_rb_offset_pdcch_type_0_scs_120_120[8] = {0,4,14,14,-1,24,-1,48};
int8_t  nr_coreset_rb_offset_pdcch_type_0_scs_240_120[8] = {0,8,0,8,-1,25,-1,49};

/// LUT for monitoring occasions param O indexed by ss index (4 LSB rmsi_pdcch_config)
  // Note: scaling is used to avoid decimal values for O and M, original values commented
uint8_t nr_ss_param_O_type_0_mux1_FR1[16] = {0,0,2,2,5,5,7,7,0,5,0,0,2,2,5,5};
uint8_t nr_ss_param_O_type_0_mux1_FR2[14] = {0,0,5,5,5,5,0,5,5,15,15,15,0,5}; //{0,0,2.5,2.5,5,5,0,2.5,5,7.5,7.5,7.5,0,5}
uint8_t nr_ss_scale_O_mux1_FR2[14] = {0,0,1,1,0,0,0,1,0,1,1,1,0,0};

/// LUT for number of SS sets per slot indexed by ss index
uint8_t nr_ss_sets_per_slot_type_0_FR1[16] = {1,2,1,2,1,2,1,2,1,1,1,1,1,1,1,1};
uint8_t nr_ss_sets_per_slot_type_0_FR2[14] = {1,2,1,2,1,2,2,2,2,1,2,2,1,1};

/// LUT for monitoring occasions param M indexed by ss index
uint8_t nr_ss_param_M_type_0_mux1_FR1[16] = {1,1,1,1,1,1,1,1,2,2,1,1,1,1,1,1}; //{1,0.5,1,0.5,1,0.5,1,0.5,2,2,1,1,1,1,1,1}
uint8_t nr_ss_scale_M_mux1_FR1[16] = {0,1,0,1,0,1,0,1,0,0,0,0,0,0,0,0};
uint8_t nr_ss_param_M_type_0_mux1_FR2[14] = {1,1,1,1,1,1,1,1,1,1,1,1,2,2}; //{1,0.5,1,0.5,1,0.5,0.5,0.5,0.5,1,0.5,0.5,2,2}
uint8_t nr_ss_scale_M_mux1_FR2[14] = {0,1,0,1,0,1,1,1,1,0,1,1,0,0};

/// LUT for SS first symbol index indexed by ss index
uint8_t nr_ss_first_symb_idx_type_0_mux1_FR1[8] = {0,0,1,2,1,2,1,2};
  // Mux pattern type 2
uint8_t nr_ss_first_symb_idx_scs_120_60_mux2[4] = {0,1,6,7};
uint8_t nr_ss_first_symb_idx_scs_240_120_set1_mux2[6] = {0,1,2,3,0,1};
  // Mux pattern type 3
uint8_t nr_ss_first_symb_idx_scs_120_120_mux3[4] = {4,8,2,6};

/// Search space max values indexed by scs
uint8_t nr_max_number_of_candidates_per_slot[4] = {44, 36, 22, 20};
uint8_t nr_max_number_of_cces_per_slot[4] = {56, 56, 48, 32};

// CQI TABLES (10 times the value in 214 to adequately compare with R)
// Table 1 (38.214 5.2.2.1-2)
uint16_t cqi_table1[16][2] = {{0,0},{2,780},{2,1200},{2,1930},{2,3080},{2,4490},{2,6020},{4,3780},
                              {4,4900},{4,6160},{6,4660},{6,5670},{6,6660},{6,7720},{6,8730},{6,9480}};

// Table 2 (38.214 5.2.2.1-3)
uint16_t cqi_table2[16][2] = {{0,0},{2,780},{2,1930},{2,4490},{4,3780},{4,4900},{4,6160},{6,4660},
                              {6,5670},{6,6660},{6,7720},{6,8730},{8,7110},{8,7970},{8,8850},{8,9480}};

// Table 2 (38.214 5.2.2.1-4)
uint16_t cqi_table3[16][2] = {{0,0},{2,300},{2,500},{2,780},{2,1200},{2,1930},{2,3080},{2,4490},
                              {2,6020},{4,3780},{4,4900},{4,6160},{6,4660},{6,5670},{6,6660},{6,7720}};


static inline uint8_t get_max_candidates(uint8_t scs) {
  AssertFatal(scs<4, "Invalid PDCCH subcarrier spacing %d\n", scs);
  return (nr_max_number_of_candidates_per_slot[scs]);
}

static inline uint8_t get_max_cces(uint8_t scs) {
  AssertFatal(scs<4, "Invalid PDCCH subcarrier spacing %d\n", scs);
  return (nr_max_number_of_cces_per_slot[scs]);
}

uint8_t set_dl_nrOfLayers(NR_UE_sched_ctrl_t *sched_ctrl) {

  // TODO check this but it should be enough for now
  // if there is not csi report RI is 0 from initialization
  return (sched_ctrl->CSI_report.cri_ri_li_pmi_cqi_report.ri + 1);

}

uint16_t set_pm_index(NR_UE_sched_ctrl_t *sched_ctrl,
                      int layers,
                      int N1, int N2,
                      int xp_pdsch_antenna_ports,
                      int codebook_mode) {

  int antenna_ports = (N1*N2)<<1;
  if (xp_pdsch_antenna_ports == 1 &&
      antenna_ports>1)
    return 0; //identity matrix (basic 5G configuration handled by PMI report is with XP antennas)

  int x1 = sched_ctrl->CSI_report.cri_ri_li_pmi_cqi_report.pmi_x1;
  int x2 = sched_ctrl->CSI_report.cri_ri_li_pmi_cqi_report.pmi_x2;
  LOG_D(NR_MAC,"PMI report: x1 %d x2 %d\n",x1,x2);

  sched_ctrl->set_pmi = false;

  if (antenna_ports == 2)
    return x2;
  else
    AssertFatal(1==0,"More than 2 antenna ports not yet supported\n");
}

uint8_t get_mcs_from_cqi(int mcs_table, int cqi_table, int cqi_idx)
{
  if (cqi_idx <= 0) {
    LOG_E(NR_MAC, "invalid cqi_idx %d, default to MCS 9\n", cqi_idx);
    return 9;
  }

  if (mcs_table != cqi_table) {
    LOG_E(NR_MAC, "indices of CQI (%d) and MCS (%d) tables don't correspond yet\n", cqi_table, mcs_table);
    return 9;
  }

  uint16_t target_coderate, target_qm;
  switch (cqi_table) {
    case 0:
      target_qm = cqi_table1[cqi_idx][0];
      target_coderate = cqi_table1[cqi_idx][1];
      break;
    case 1:
      target_qm = cqi_table2[cqi_idx][0];
      target_coderate = cqi_table2[cqi_idx][1];
      break;
    case 2:
      target_qm = cqi_table3[cqi_idx][0];
      target_coderate = cqi_table3[cqi_idx][1];
      break;
    default:
      AssertFatal(1==0,"Invalid cqi table index %d\n",cqi_table);
  }
  const int max_mcs = mcs_table == 1 ? 27 : 28;
  for (int i = 0; i <= max_mcs; i++) {
    const int R = nr_get_code_rate_dl(i, mcs_table);
    const int Qm = nr_get_Qm_dl(i, mcs_table);
    if (Qm == target_qm && target_coderate <= R)
      return i;
  }

  LOG_E(NR_MAC, "could not find maximum MCS from cqi_idx %d, default to 9\n", cqi_idx);
  return 9;
}

void set_dl_dmrs_ports(NR_pdsch_semi_static_t *ps) {

  //TODO first basic implementation of dmrs port selection
  //     only vaild for a single codeword
  //     for now it assumes a selection of Nl consecutive dmrs ports
  //     and a single front loaded symbol
  //     dmrs_ports_id is the index of Tables 7.3.1.2.2-1/2/3/4
  //     number of front loaded symbols need to be consistent with maxLength
  //     when a more complete implementation is done

  switch (ps->nrOfLayers) {
    case 1:
      ps->dmrs_ports_id = 0;
      ps->numDmrsCdmGrpsNoData = 1;
      ps->frontloaded_symb = 1;
      break;
    case 2:
      ps->dmrs_ports_id = 2;
      ps->numDmrsCdmGrpsNoData = 1;
      ps->frontloaded_symb = 1;
      break;
    case 3:
      ps->dmrs_ports_id = 9;
      ps->numDmrsCdmGrpsNoData = 2;
      ps->frontloaded_symb = 1;
      break;
    case 4:
      ps->dmrs_ports_id = 10;
      ps->numDmrsCdmGrpsNoData = 2;
      ps->frontloaded_symb = 1;
      break;
    default:
      AssertFatal(1==0,"Number of layers %d\n not supported or not valid\n",ps->nrOfLayers);
  }
}

NR_ControlResourceSet_t *get_coreset(gNB_MAC_INST *nrmac,
                                     NR_ServingCellConfigCommon_t *scc,
                                     void *bwp,
                                     NR_SearchSpace_t *ss,
                                     NR_SearchSpace__searchSpaceType_PR ss_type) {

  NR_ControlResourceSetId_t coreset_id = *ss->controlResourceSetId;

  if (ss_type == NR_SearchSpace__searchSpaceType_PR_common) { // common search space
    NR_ControlResourceSet_t *coreset;
    if(coreset_id == 0) {
      coreset =  nrmac->sched_ctrlCommon->coreset; // this is coreset 0
    } else if (bwp) {
      coreset = ((NR_BWP_Downlink_t*)bwp)->bwp_Common->pdcch_ConfigCommon->choice.setup->commonControlResourceSet;
    } else if (scc->downlinkConfigCommon->initialDownlinkBWP->pdcch_ConfigCommon->choice.setup->commonControlResourceSet) {
      coreset = scc->downlinkConfigCommon->initialDownlinkBWP->pdcch_ConfigCommon->choice.setup->commonControlResourceSet;
    } else {
      coreset = NULL;
    }

    if (coreset) AssertFatal(coreset_id == coreset->controlResourceSetId,
			     "ID of common ss coreset does not correspond to id set in the "
			     "search space\n");
    return coreset;
  } else {
    const int n = ((NR_BWP_DownlinkDedicated_t*)bwp)->pdcch_Config->choice.setup->controlResourceSetToAddModList->list.count;
    for (int i = 0; i < n; i++) {
      NR_ControlResourceSet_t *coreset =
          ((NR_BWP_DownlinkDedicated_t*)bwp)->pdcch_Config->choice.setup->controlResourceSetToAddModList->list.array[i];
      if (coreset_id == coreset->controlResourceSetId) {
        return coreset;
      }
    }
    AssertFatal(0, "Couldn't find coreset with id %ld\n", coreset_id);
  }
}

NR_SearchSpace_t *get_searchspace(NR_ServingCellConfigCommon_t *scc,
                                  NR_BWP_DownlinkDedicated_t *bwp_Dedicated,
                                  NR_SearchSpace__searchSpaceType_PR target_ss) {

  int n = 0;
  if(bwp_Dedicated)
    n = bwp_Dedicated->pdcch_Config->choice.setup->searchSpacesToAddModList->list.count;
  else
    n = scc->downlinkConfigCommon->initialDownlinkBWP->pdcch_ConfigCommon->choice.setup->commonSearchSpaceList->list.count;

  for (int i=0;i<n;i++) {
    NR_SearchSpace_t *ss = NULL;
    if(bwp_Dedicated)
      ss = bwp_Dedicated->pdcch_Config->choice.setup->searchSpacesToAddModList->list.array[i];
    else
      ss = scc->downlinkConfigCommon->initialDownlinkBWP->pdcch_ConfigCommon->choice.setup->commonSearchSpaceList->list.array[i];
    AssertFatal(ss->controlResourceSetId != NULL, "ss->controlResourceSetId is null\n");
    AssertFatal(ss->searchSpaceType != NULL, "ss->searchSpaceType is null\n");
    if (ss->searchSpaceType->present == target_ss) {
      return ss;
    }
  }
  AssertFatal(0, "Couldn't find an adequate searchspace bwp_Dedicated %p\n",bwp_Dedicated);
}

NR_sched_pdcch_t set_pdcch_structure(gNB_MAC_INST *gNB_mac,
                                     NR_SearchSpace_t *ss,
                                     NR_ControlResourceSet_t *coreset,
                                     NR_ServingCellConfigCommon_t *scc,
                                     NR_BWP_t *bwp,
                                     NR_Type0_PDCCH_CSS_config_t *type0_PDCCH_CSS_config) {

  int sps;
  NR_sched_pdcch_t pdcch;

  AssertFatal(*ss->controlResourceSetId == coreset->controlResourceSetId,
              "coreset id in SS %ld does not correspond to the one in coreset %ld",
              *ss->controlResourceSetId, coreset->controlResourceSetId);

  if (bwp) { // This is not for SIB1
    if(coreset->controlResourceSetId == 0){
      pdcch.BWPSize  = gNB_mac->cset0_bwp_size;
      pdcch.BWPStart = gNB_mac->cset0_bwp_start;
    }
    else {
      pdcch.BWPSize  = NRRIV2BW(bwp->locationAndBandwidth, MAX_BWP_SIZE);
      pdcch.BWPStart = NRRIV2PRBOFFSET(bwp->locationAndBandwidth, MAX_BWP_SIZE);
    }
    pdcch.SubcarrierSpacing = bwp->subcarrierSpacing;
    pdcch.CyclicPrefix = (bwp->cyclicPrefix==NULL) ? 0 : *bwp->cyclicPrefix;

    //AssertFatal(pdcch_scs==kHz15, "PDCCH SCS above 15kHz not allowed if a symbol above 2 is monitored");
    sps = bwp->cyclicPrefix == NULL ? 14 : 12;
  }
  else {
    AssertFatal(type0_PDCCH_CSS_config!=NULL,"type0_PDCCH_CSS_config is null,bwp %p\n",bwp);
    pdcch.BWPSize = type0_PDCCH_CSS_config->num_rbs;
    pdcch.BWPStart = type0_PDCCH_CSS_config->cset_start_rb;
    pdcch.SubcarrierSpacing = type0_PDCCH_CSS_config->scs_pdcch;
    pdcch.CyclicPrefix = 0;
    sps = 14;
  }

  AssertFatal(ss->monitoringSymbolsWithinSlot!=NULL,"ss->monitoringSymbolsWithinSlot is null\n");
  AssertFatal(ss->monitoringSymbolsWithinSlot->buf!=NULL,"ss->monitoringSymbolsWithinSlot->buf is null\n");

  // for SPS=14 8 MSBs in positions 13 downto 6
  uint16_t monitoringSymbolsWithinSlot = (ss->monitoringSymbolsWithinSlot->buf[0]<<(sps-8)) |
                                         (ss->monitoringSymbolsWithinSlot->buf[1]>>(16-sps));

  for (int i=0; i<sps; i++) {
    if ((monitoringSymbolsWithinSlot>>(sps-1-i))&1) {
      pdcch.StartSymbolIndex=i;
      break;
    }
  }

  pdcch.DurationSymbols = coreset->duration;

  //cce-REG-MappingType
  pdcch.CceRegMappingType = coreset->cce_REG_MappingType.present == NR_ControlResourceSet__cce_REG_MappingType_PR_interleaved?
    NFAPI_NR_CCE_REG_MAPPING_INTERLEAVED : NFAPI_NR_CCE_REG_MAPPING_NON_INTERLEAVED;

  if (pdcch.CceRegMappingType == NFAPI_NR_CCE_REG_MAPPING_INTERLEAVED) {
    pdcch.RegBundleSize = (coreset->cce_REG_MappingType.choice.interleaved->reg_BundleSize ==
                                NR_ControlResourceSet__cce_REG_MappingType__interleaved__reg_BundleSize_n6) ? 6 : (2+coreset->cce_REG_MappingType.choice.interleaved->reg_BundleSize);
    pdcch.InterleaverSize = (coreset->cce_REG_MappingType.choice.interleaved->interleaverSize ==
                                  NR_ControlResourceSet__cce_REG_MappingType__interleaved__interleaverSize_n6) ? 6 : (2+coreset->cce_REG_MappingType.choice.interleaved->interleaverSize);
    AssertFatal(scc->physCellId != NULL,"scc->physCellId is null\n");
    pdcch.ShiftIndex = coreset->cce_REG_MappingType.choice.interleaved->shiftIndex != NULL ? *coreset->cce_REG_MappingType.choice.interleaved->shiftIndex : *scc->physCellId;
  }
  else {
    pdcch.RegBundleSize = 6;
    pdcch.InterleaverSize = 0;
    pdcch.ShiftIndex = 0;
  }

  int N_rb = 0; // nb of rbs of coreset per symbol
  for (int i=0;i<6;i++) {
    for (int t=0;t<8;t++) {
      N_rb+=((coreset->frequencyDomainResources.buf[i]>>t)&1);
    }
  }
  pdcch.n_rb = N_rb*=6; // each bit of frequencyDomainResources represents 6 PRBs

  return pdcch;
}


int find_pdcch_candidate(gNB_MAC_INST *mac,
                         int cc_id,
                         int aggregation,
                         int nr_of_candidates,
                         NR_sched_pdcch_t *pdcch,
                         NR_ControlResourceSet_t *coreset,
                         uint32_t Y){

  uint16_t *vrb_map = mac->common_channels[cc_id].vrb_map;
  const int N_ci = 0;

  const int N_rb = pdcch->n_rb;  // nb of rbs of coreset per symbol
  const int N_symb = coreset->duration; // nb of coreset symbols
  const int N_regs = N_rb*N_symb; // nb of REGs per coreset
  const int N_cces = N_regs / NR_NB_REG_PER_CCE; // nb of cces in coreset
  const int R = pdcch->InterleaverSize;
  const int L = pdcch->RegBundleSize;
  const int C = R>0 ? N_regs/(L*R) : 0;
  const int B_rb = L/N_symb; // nb of RBs occupied by each REG bundle

  // loop over all the available candidates
  // this implements TS 38.211 Sec. 7.3.2.2
  for(int m=0; m<nr_of_candidates; m++) { // loop over candidates
    bool taken = false; // flag if the resource for a given candidate are taken
    int first_cce = aggregation * (( Y + CEILIDIV((m*N_cces),(aggregation*nr_of_candidates)) + N_ci ) % CEILIDIV(N_cces,aggregation));
    LOG_D(NR_MAC,"Candidate %d of %d first_cce %d (L %d N_cces %d Y %d)\n", m, nr_of_candidates, first_cce, aggregation, N_cces, Y);
    for (int j=first_cce; (j<first_cce+aggregation) && !taken; j++) { // loop over CCEs
      for (int k=6*j/L; (k<(6*j/L+6/L)) && !taken; k++) { // loop over REG bundles
        int f = cce_to_reg_interleaving(R, k, pdcch->ShiftIndex, C, L, N_regs);
        for(int rb=0; rb<B_rb; rb++) { // loop over the RBs of the bundle
          if(vrb_map[pdcch->BWPStart + f*B_rb + rb]&SL_to_bitmap(pdcch->StartSymbolIndex,N_symb)) {
            taken = true;
            break;
          }
        }
      }
    }
    if(!taken)
      return first_cce;
  }
  return -1;
}

void fill_pdcch_vrb_map(gNB_MAC_INST *mac,
                        int CC_id,
                        NR_sched_pdcch_t *pdcch,
                        int first_cce,
                        int aggregation){

  uint16_t *vrb_map = mac->common_channels[CC_id].vrb_map;

  int N_rb = pdcch->n_rb; // nb of rbs of coreset per symbol
  int L = pdcch->RegBundleSize;
  int R = pdcch->InterleaverSize;
  int n_shift = pdcch->ShiftIndex;
  int N_symb = pdcch->DurationSymbols;
  int N_regs = N_rb*N_symb; // nb of REGs per coreset
  int B_rb = L/N_symb; // nb of RBs occupied by each REG bundle
  int C = R>0 ? N_regs/(L*R) : 0;

  for (int j=first_cce; j<first_cce+aggregation; j++) { // loop over CCEs
    for (int k=6*j/L; k<(6*j/L+6/L); k++) { // loop over REG bundles
      int f = cce_to_reg_interleaving(R, k, n_shift, C, L, N_regs);
      for(int rb=0; rb<B_rb; rb++) // loop over the RBs of the bundle
        vrb_map[pdcch->BWPStart + f*B_rb + rb] |= SL_to_bitmap(pdcch->StartSymbolIndex, N_symb);
    }
  }
}

bool nr_find_nb_rb(uint16_t Qm,
                   uint16_t R,
                   uint8_t nrOfLayers,
                   uint16_t nb_symb_sch,
                   uint16_t nb_dmrs_prb,
                   uint32_t bytes,
                   uint16_t nb_rb_min,
                   uint16_t nb_rb_max,
                   uint32_t *tbs,
                   uint16_t *nb_rb)
{
  /* is the maximum (not even) enough? */
  *nb_rb = nb_rb_max;
  *tbs = nr_compute_tbs(Qm, R, *nb_rb, nb_symb_sch, nb_dmrs_prb, 0, 0, nrOfLayers) >> 3;
  /* check whether it does not fit, or whether it exactly fits. Some algorithms
   * might depend on the return value! */
  if (bytes > *tbs)
    return false;
  if (bytes == *tbs)
    return true;

  /* is the minimum enough? */
  *nb_rb = nb_rb_min;
  *tbs = nr_compute_tbs(Qm, R, *nb_rb, nb_symb_sch, nb_dmrs_prb, 0, 0, nrOfLayers) >> 3;
  if (bytes <= *tbs)
    return true;

  /* perform binary search to allocate all bytes within a TBS up to nb_rb_max
   * RBs */
  int hi = nb_rb_max;
  int lo = nb_rb_min;
  for (int p = (hi + lo) / 2; lo + 1 < hi; p = (hi + lo) / 2) {
    const uint32_t TBS = nr_compute_tbs(Qm, R, p, nb_symb_sch, nb_dmrs_prb, 0, 0, nrOfLayers) >> 3;
    if (bytes == TBS) {
      hi = p;
      break;
    } else if (bytes < TBS) {
      hi = p;
    } else {
      lo = p;
    }
  }
  *nb_rb = hi;
  *tbs = nr_compute_tbs(Qm, R, *nb_rb, nb_symb_sch, nb_dmrs_prb, 0, 0, nrOfLayers) >> 3;
  /* return whether we could allocate all bytes and stay below nb_rb_max */
  return *tbs >= bytes && *nb_rb <= nb_rb_max;
}

void nr_set_pdsch_semi_static(const NR_UE_DL_BWP_t *BWP,
                              const NR_ServingCellConfigCommon_t *scc,
                              int tda,
                              uint8_t layers,
                              NR_UE_sched_ctrl_t *sched_ctrl,
                              NR_pdsch_semi_static_t *ps)
{
  bool reset_dmrs = false;

  NR_PDSCH_Config_t *pdsch_Config = BWP->pdsch_Config;
  LOG_D(NR_MAC,"tda %d, ps->time_domain_allocation %d,layers %d, ps->nrOfLayers %d, pdsch_config %p\n",tda,ps->time_domain_allocation,layers,ps->nrOfLayers,pdsch_Config);
  reset_dmrs = true;
  ps->time_domain_allocation = tda;
  NR_PDSCH_TimeDomainResourceAllocationList_t *tdaList = BWP->tdaList;
  AssertFatal(tda < tdaList->list.count, "time_domain_allocation %d>=%d\n", tda, tdaList->list.count);
  ps->mapping_type = tdaList->list.array[tda]->mappingType;
  if (pdsch_Config) {
    if (ps->mapping_type == NR_PDSCH_TimeDomainResourceAllocation__mappingType_typeB)
      ps->dmrsConfigType = pdsch_Config->dmrs_DownlinkForPDSCH_MappingTypeB->choice.setup->dmrs_Type != NULL;
    else
      ps->dmrsConfigType = pdsch_Config->dmrs_DownlinkForPDSCH_MappingTypeA->choice.setup->dmrs_Type != NULL;
  }
  else
    ps->dmrsConfigType = NFAPI_NR_DMRS_TYPE1;
  const int startSymbolAndLength = tdaList->list.array[tda]->startSymbolAndLength;
  SLIV2SL(startSymbolAndLength, &ps->startSymbolIndex, &ps->nrOfSymbols);

  if (BWP->dci_format == NR_DL_DCI_FORMAT_1_0) {
    if (ps->nrOfSymbols == 2)
      ps->numDmrsCdmGrpsNoData = 1;
    else
      ps->numDmrsCdmGrpsNoData = 2;
    ps->dmrs_ports_id = 0;
    ps->frontloaded_symb = 1;
    ps->nrOfLayers = 1;
  }
  else {
    LOG_D(NR_MAC,"checking layers\n");
    if (ps->nrOfLayers != layers || ps->numDmrsCdmGrpsNoData == 0) {
      reset_dmrs = true;
      ps->nrOfLayers = layers;
      set_dl_dmrs_ports(ps);
    }
  }

  ps->N_PRB_DMRS = ps->numDmrsCdmGrpsNoData * (ps->dmrsConfigType == NFAPI_NR_DMRS_TYPE1 ? 6 : 4);

  if (reset_dmrs) {
    ps->dl_dmrs_symb_pos = fill_dmrs_mask(pdsch_Config, scc ? scc->dmrs_TypeA_Position : 0, ps->nrOfSymbols, ps->startSymbolIndex, ps->mapping_type, ps->frontloaded_symb);
    ps->N_DMRS_SLOT = get_num_dmrs(ps->dl_dmrs_symb_pos);
  }
  LOG_D(NR_MAC,"Filling dmrs info, ps->N_PRB_DMRS %d, ps->dl_dmrs_symb_pos %x, ps->N_DMRS_SLOT %d\n",ps->N_PRB_DMRS,ps->dl_dmrs_symb_pos,ps->N_DMRS_SLOT);
}

void nr_set_pusch_semi_static(const NR_UE_UL_BWP_t *BWP,
                              const NR_ServingCellConfigCommon_t *scc,
                              int tda,
                              uint8_t nrOfLayers,
                              NR_pusch_semi_static_t *ps) {

  ps->time_domain_allocation = tda;

  const int startSymbolAndLength = BWP->tdaList->list.array[tda]->startSymbolAndLength;
  SLIV2SL(startSymbolAndLength,
          &ps->startSymbolIndex,
          &ps->nrOfSymbols);

  ps->nrOfLayers = nrOfLayers;
  // TODO setting of cdm groups with no data to be redone for MIMO
  if (BWP->transform_precoding || nrOfLayers<3)
    ps->num_dmrs_cdm_grps_no_data = (BWP->dci_format == NR_UL_DCI_FORMAT_0_1) ? 1 : (ps->nrOfSymbols == 2 ? 1 : 2);
  else
    ps->num_dmrs_cdm_grps_no_data = 2;

  /* DMRS calculations */
  ps->mapping_type = BWP->tdaList->list.array[tda]->mappingType;
  ps->NR_DMRS_UplinkConfig = BWP->pusch_Config ?
    (ps->mapping_type == NR_PUSCH_TimeDomainResourceAllocation__mappingType_typeA ?
     BWP->pusch_Config->dmrs_UplinkForPUSCH_MappingTypeA->choice.setup :
     BWP->pusch_Config->dmrs_UplinkForPUSCH_MappingTypeB->choice.setup) : NULL;
  ps->dmrs_config_type = ps->NR_DMRS_UplinkConfig ? ((ps->NR_DMRS_UplinkConfig->dmrs_Type == NULL ? 0 : 1)) : 0;
  const pusch_dmrs_AdditionalPosition_t additional_pos =
						     ps->NR_DMRS_UplinkConfig ? (ps->NR_DMRS_UplinkConfig->dmrs_AdditionalPosition == NULL
										 ? 2
										 : (*ps->NR_DMRS_UplinkConfig->dmrs_AdditionalPosition ==
										    NR_DMRS_UplinkConfig__dmrs_AdditionalPosition_pos3
										    ? 3
										    : *ps->NR_DMRS_UplinkConfig->dmrs_AdditionalPosition)):2;
  const pusch_maxLength_t pusch_maxLength =
    ps->NR_DMRS_UplinkConfig ? (ps->NR_DMRS_UplinkConfig->maxLength == NULL ? 1 : 2) : 1;
  ps->ul_dmrs_symb_pos = get_l_prime(ps->nrOfSymbols,
                                            ps->mapping_type,
                                            additional_pos,
                                            pusch_maxLength,
                                            ps->startSymbolIndex,
                                            scc->dmrs_TypeA_Position);
  uint8_t num_dmrs_symb = 0;
  for(int i = ps->startSymbolIndex; i < ps->startSymbolIndex + ps->nrOfSymbols; i++)
    num_dmrs_symb += (ps->ul_dmrs_symb_pos >> i) & 1;
  ps->num_dmrs_symb = num_dmrs_symb;
  ps->N_PRB_DMRS = ps->dmrs_config_type == 0
      ? ps->num_dmrs_cdm_grps_no_data * 6
      : ps->num_dmrs_cdm_grps_no_data * 4;
}

#define BLER_UPDATE_FRAME 10
#define BLER_FILTER 0.9f
int get_mcs_from_bler(const NR_bler_options_t *bler_options,
                      const NR_mac_dir_stats_t *stats,
                      NR_bler_stats_t *bler_stats,
                      int max_mcs,
                      frame_t frame)
{
  /* first call: everything is zero. Initialize to sensible default */
  if (bler_stats->last_frame == 0 && bler_stats->mcs == 0) {
    bler_stats->last_frame = frame;
    bler_stats->mcs = 9;
    bler_stats->bler = (bler_options->lower + bler_options->upper) / 2.0f;
  }
  int diff = frame - bler_stats->last_frame;
  if (diff < 0) // wrap around
    diff += 1024;

  max_mcs = min(max_mcs, bler_options->max_mcs);
  const uint8_t old_mcs = min(bler_stats->mcs, max_mcs);
  if (diff < BLER_UPDATE_FRAME)
    return old_mcs; // no update

  // last update is longer than x frames ago
  const int dtx = (int)(stats->rounds[0] - bler_stats->rounds[0]);
  const int dretx = (int)(stats->rounds[1] - bler_stats->rounds[1]);
  const float bler_window = dtx > 0 ? (float) dretx / dtx : bler_stats->bler;
  bler_stats->bler = BLER_FILTER * bler_stats->bler + (1 - BLER_FILTER) * bler_window;

  int new_mcs = old_mcs;
  if (bler_stats->bler < bler_options->lower && old_mcs < max_mcs && dtx > 9)
    new_mcs += 1;
  else if ((bler_stats->bler > bler_options->upper && old_mcs > 6) // above threshold
      || (dtx <= 3 && old_mcs > 9))                                // no activity
    new_mcs -= 1;
  // else we are within threshold boundaries

  bler_stats->last_frame = frame;
  bler_stats->mcs = new_mcs;
  memcpy(bler_stats->rounds, stats->rounds, sizeof(stats->rounds));
  LOG_D(MAC, "frame %4d MCS %d -> %d (dtx %d, dretx %d, BLER wnd %.3f avg %.6f)\n",
        frame, old_mcs, new_mcs, dtx, dretx, bler_window, bler_stats->bler);
  return new_mcs;
}

void nr_configure_css_dci_initial(nfapi_nr_dl_tti_pdcch_pdu_rel15_t* pdcch_pdu,
				  nr_scs_e scs_common,
				  nr_scs_e pdcch_scs,
				  frequency_range_t freq_range,
				  uint8_t rmsi_pdcch_config,
				  uint8_t ssb_idx,
				  uint8_t k_ssb,
				  uint16_t sfn_ssb,
				  uint8_t n_ssb, /*slot index overlapping the corresponding SSB index*/
				  uint16_t nb_slots_per_frame,
				  uint16_t N_RB)
{
  //  uint8_t O, M;
  //  uint8_t ss_idx = rmsi_pdcch_config&0xf;
  //  uint8_t cset_idx = (rmsi_pdcch_config>>4)&0xf;
  //  uint8_t mu = scs_common;
  //  uint8_t O_scale=0, M_scale=0; // used to decide if the values of O and M need to be divided by 2

  AssertFatal(1==0,"todo\n");
  /*
  /// Coreset params
  switch(scs_common) {

    case kHz15:

      switch(pdcch_scs) {
        case kHz15:
          AssertFatal(cset_idx<15,"Coreset index %d reserved for scs kHz15/kHz15\n", cset_idx);
          pdcch_pdu->mux_pattern = NFAPI_NR_SSB_AND_CSET_MUX_PATTERN_TYPE1;
          pdcch_pdu->n_rb = (cset_idx < 6)? 24 : (cset_idx < 12)? 48 : 96;
          pdcch_pdu->n_symb = nr_coreset_nsymb_pdcch_type_0_scs_15_15[cset_idx];
          pdcch_pdu->rb_offset = nr_coreset_rb_offset_pdcch_type_0_scs_15_15[cset_idx];
        break;

        case kHz30:
          AssertFatal(cset_idx<14,"Coreset index %d reserved for scs kHz15/kHz30\n", cset_idx);
          pdcch_pdu->mux_pattern = NFAPI_NR_SSB_AND_CSET_MUX_PATTERN_TYPE1;
          pdcch_pdu->n_rb = (cset_idx < 8)? 24 : 48;
          pdcch_pdu->n_symb = nr_coreset_nsymb_pdcch_type_0_scs_15_30[cset_idx];
          pdcch_pdu->rb_offset = nr_coreset_rb_offset_pdcch_type_0_scs_15_15[cset_idx];
        break;

        default:
            AssertFatal(1==0,"Invalid scs_common/pdcch_scs combination %d/%d \n", scs_common, pdcch_scs);

      }
      break;

    case kHz30:

      if (N_RB < 106) { // Minimum 40Mhz bandwidth not satisfied
        switch(pdcch_scs) {
          case kHz15:
            AssertFatal(cset_idx<9,"Coreset index %d reserved for scs kHz30/kHz15\n", cset_idx);
            pdcch_pdu->mux_pattern = NFAPI_NR_SSB_AND_CSET_MUX_PATTERN_TYPE1;
            pdcch_pdu->n_rb = (cset_idx < 10)? 48 : 96;
            pdcch_pdu->n_symb = nr_coreset_nsymb_pdcch_type_0_scs_30_15_b40Mhz[cset_idx];
            pdcch_pdu->rb_offset = nr_coreset_rb_offset_pdcch_type_0_scs_30_15_b40Mhz[cset_idx];
          break;

          case kHz30:
            pdcch_pdu->mux_pattern = NFAPI_NR_SSB_AND_CSET_MUX_PATTERN_TYPE1;
            pdcch_pdu->n_rb = (cset_idx < 6)? 24 : 48;
            pdcch_pdu->n_symb = nr_coreset_nsymb_pdcch_type_0_scs_30_30_b40Mhz[cset_idx];
            pdcch_pdu->rb_offset = nr_coreset_rb_offset_pdcch_type_0_scs_30_30_b40Mhz[cset_idx];
          break;

          default:
            AssertFatal(1==0,"Invalid scs_common/pdcch_scs combination %d/%d \n", scs_common, pdcch_scs);
        }
      }

      else { // above 40Mhz
        switch(pdcch_scs) {
          case kHz15:
            AssertFatal(cset_idx<9,"Coreset index %d reserved for scs kHz30/kHz15\n", cset_idx);
            pdcch_pdu->mux_pattern = NFAPI_NR_SSB_AND_CSET_MUX_PATTERN_TYPE1;
            pdcch_pdu->n_rb = (cset_idx < 3)? 48 : 96;
            pdcch_pdu->n_symb = nr_coreset_nsymb_pdcch_type_0_scs_30_15_a40Mhz[cset_idx];
            pdcch_pdu->rb_offset = nr_coreset_rb_offset_pdcch_type_0_scs_30_15_a40Mhz[cset_idx];
          break;

          case kHz30:
            AssertFatal(cset_idx<10,"Coreset index %d reserved for scs kHz30/kHz30\n", cset_idx);
            pdcch_pdu->mux_pattern = NFAPI_NR_SSB_AND_CSET_MUX_PATTERN_TYPE1;
            pdcch_pdu->n_rb = (cset_idx < 4)? 24 : 48;
            pdcch_pdu->n_symb = nr_coreset_nsymb_pdcch_type_0_scs_30_30_a40Mhz[cset_idx];
            pdcch_pdu->rb_offset =  nr_coreset_rb_offset_pdcch_type_0_scs_30_30_a40Mhz[cset_idx];
          break;

          default:
            AssertFatal(1==0,"Invalid scs_common/pdcch_scs combination %d/%d \n", scs_common, pdcch_scs);
        }
      }
      break;

    case kHz120:
      switch(pdcch_scs) {
        case kHz60:
          AssertFatal(cset_idx<12,"Coreset index %d reserved for scs kHz120/kHz60\n", cset_idx);
          pdcch_pdu->mux_pattern = (cset_idx < 8)?NFAPI_NR_SSB_AND_CSET_MUX_PATTERN_TYPE1 : NFAPI_NR_SSB_AND_CSET_MUX_PATTERN_TYPE2;
          pdcch_pdu->n_rb = (cset_idx < 6)? 48 : (cset_idx < 8)? 96 : (cset_idx < 10)? 48 : 96;
          pdcch_pdu->n_symb = nr_coreset_nsymb_pdcch_type_0_scs_120_60[cset_idx];
          pdcch_pdu->rb_offset = (nr_coreset_rb_offset_pdcch_type_0_scs_120_60[cset_idx]>0)?nr_coreset_rb_offset_pdcch_type_0_scs_120_60[cset_idx] :
          (k_ssb == 0)? -41 : -42;
        break;

        case kHz120:
          AssertFatal(cset_idx<8,"Coreset index %d reserved for scs kHz120/kHz120\n", cset_idx);
          pdcch_pdu->mux_pattern = (cset_idx < 4)?NFAPI_NR_SSB_AND_CSET_MUX_PATTERN_TYPE1 : NFAPI_NR_SSB_AND_CSET_MUX_PATTERN_TYPE3;
          pdcch_pdu->n_rb = (cset_idx < 2)? 24 : (cset_idx < 4)? 48 : (cset_idx < 6)? 24 : 48;
          pdcch_pdu->n_symb = (cset_idx == 2)? 1 : 2;
          pdcch_pdu->rb_offset = (nr_coreset_rb_offset_pdcch_type_0_scs_120_120[cset_idx]>0)? nr_coreset_rb_offset_pdcch_type_0_scs_120_120[cset_idx] :
          (k_ssb == 0)? -20 : -21;
        break;

        default:
            AssertFatal(1==0,"Invalid scs_common/pdcch_scs combination %d/%d \n", scs_common, pdcch_scs);
      }
    break;

    case kHz240:
    switch(pdcch_scs) {
      case kHz60:
        AssertFatal(cset_idx<4,"Coreset index %d reserved for scs kHz240/kHz60\n", cset_idx);
        pdcch_pdu->mux_pattern = NFAPI_NR_SSB_AND_CSET_MUX_PATTERN_TYPE1;
        pdcch_pdu->n_rb = 96;
        pdcch_pdu->n_symb = (cset_idx < 2)? 1 : 2;
        pdcch_pdu->rb_offset = (cset_idx&1)? 16 : 0;
      break;

      case kHz120:
        AssertFatal(cset_idx<8,"Coreset index %d reserved for scs kHz240/kHz120\n", cset_idx);
        pdcch_pdu->mux_pattern = (cset_idx < 4)? NFAPI_NR_SSB_AND_CSET_MUX_PATTERN_TYPE1 : NFAPI_NR_SSB_AND_CSET_MUX_PATTERN_TYPE2;
        pdcch_pdu->n_rb = (cset_idx < 4)? 48 : (cset_idx < 6)? 24 : 48;
        pdcch_pdu->n_symb = ((cset_idx==2)||(cset_idx==3))? 2 : 1;
        pdcch_pdu->rb_offset = (nr_coreset_rb_offset_pdcch_type_0_scs_240_120[cset_idx]>0)? nr_coreset_rb_offset_pdcch_type_0_scs_240_120[cset_idx] :
        (k_ssb == 0)? -41 : -42;
      break;

      default:
          AssertFatal(1==0,"Invalid scs_common/pdcch_scs combination %d/%d \n", scs_common, pdcch_scs);
    }
    break;

  default:
    AssertFatal(1==0,"Invalid common subcarrier spacing %d\n", scs_common);

  }

  /// Search space params
  switch(pdcch_pdu->mux_pattern) {

    case NFAPI_NR_SSB_AND_CSET_MUX_PATTERN_TYPE1:
      if (freq_range == nr_FR1) {
        O = nr_ss_param_O_type_0_mux1_FR1[ss_idx];
        pdcch_pdu->nb_ss_sets_per_slot = nr_ss_sets_per_slot_type_0_FR1[ss_idx];
        M = nr_ss_param_M_type_0_mux1_FR1[ss_idx];
        M_scale = nr_ss_scale_M_mux1_FR1[ss_idx];
        pdcch_pdu->first_symbol = (ss_idx < 8)? ( (ssb_idx&1)? pdcch_pdu->n_symb : 0 ) : nr_ss_first_symb_idx_type_0_mux1_FR1[ss_idx - 8];
      }

      else {
        AssertFatal(ss_idx<14 ,"Invalid search space index for multiplexing type 1 and FR2 %d\n", ss_idx);
        O = nr_ss_param_O_type_0_mux1_FR2[ss_idx];
        O_scale = nr_ss_scale_O_mux1_FR2[ss_idx];
        pdcch_pdu->nb_ss_sets_per_slot = nr_ss_sets_per_slot_type_0_FR2[ss_idx];
        M = nr_ss_param_M_type_0_mux1_FR2[ss_idx];
        M_scale = nr_ss_scale_M_mux1_FR2[ss_idx];
        pdcch_pdu->first_symbol = (ss_idx < 12)? ( (ss_idx&1)? 7 : 0 ) : 0;
      }
      pdcch_pdu->nb_slots = 2;
      pdcch_pdu->sfn_mod2 = (CEILIDIV( (((O<<mu)>>O_scale) + ((ssb_idx*M)>>M_scale)), nb_slots_per_frame ) & 1)? 1 : 0;
      pdcch_pdu->first_slot = (((O<<mu)>>O_scale) + ((ssb_idx*M)>>M_scale)) % nb_slots_per_frame;

    break;

    case NFAPI_NR_SSB_AND_CSET_MUX_PATTERN_TYPE2:
      AssertFatal( ((scs_common==kHz120)&&(pdcch_scs==kHz60)) || ((scs_common==kHz240)&&(pdcch_scs==kHz120)),
      "Invalid scs_common/pdcch_scs combination %d/%d for Mux type 2\n", scs_common, pdcch_scs );
      AssertFatal(ss_idx==0, "Search space index %d reserved for scs_common/pdcch_scs combination %d/%d", ss_idx, scs_common, pdcch_scs);

      pdcch_pdu->nb_slots = 1;

      if ((scs_common==kHz120)&&(pdcch_scs==kHz60)) {
        pdcch_pdu->first_symbol = nr_ss_first_symb_idx_scs_120_60_mux2[ssb_idx&3];
        // Missing in pdcch_pdu sfn_C and n_C here and in else case
      }
      else {
        pdcch_pdu->first_symbol = ((ssb_idx&7)==4)?12 : ((ssb_idx&7)==4)?13 : nr_ss_first_symb_idx_scs_240_120_set1_mux2[ssb_idx&7]; //???
      }

    break;

    case NFAPI_NR_SSB_AND_CSET_MUX_PATTERN_TYPE3:
      AssertFatal( (scs_common==kHz120)&&(pdcch_scs==kHz120),
      "Invalid scs_common/pdcch_scs combination %d/%d for Mux type 3\n", scs_common, pdcch_scs );
      AssertFatal(ss_idx==0, "Search space index %d reserved for scs_common/pdcch_scs combination %d/%d", ss_idx, scs_common, pdcch_scs);

      pdcch_pdu->first_symbol = nr_ss_first_symb_idx_scs_120_120_mux3[ssb_idx&3];

    break;

    default:
      AssertFatal(1==0, "Invalid SSB and coreset multiplexing pattern %d\n", pdcch_pdu->mux_pattern);
  }
  pdcch_pdu->config_type = NFAPI_NR_CSET_CONFIG_MIB_SIB1;
  pdcch_pdu->cr_mapping_type = NFAPI_NR_CCE_REG_MAPPING_INTERLEAVED;
  pdcch_pdu->precoder_granularity = NFAPI_NR_CSET_SAME_AS_REG_BUNDLE;
  pdcch_pdu->reg_bundle_size = 6;
  pdcch_pdu->interleaver_size = 2;
  // set initial banwidth part to full bandwidth
  pdcch_pdu->n_RB_BWP = N_RB;

  */

}

void config_uldci(const NR_SIB1_t *sib1,
                  const NR_ServingCellConfigCommon_t *scc,
                  const nfapi_nr_pusch_pdu_t *pusch_pdu,
                  dci_pdu_rel15_t *dci_pdu_rel15,
                  int time_domain_assignment,
                  uint8_t tpc,
                  NR_UE_UL_BWP_t *UBWP) {

  int bwp_id = UBWP->bwp_id;
  nr_dci_format_t dci_format = UBWP->dci_format;

  dci_pdu_rel15->frequency_domain_assignment.val =
      PRBalloc_to_locationandbandwidth0(pusch_pdu->rb_size, pusch_pdu->rb_start, UBWP->BWPSize);
  dci_pdu_rel15->time_domain_assignment.val = time_domain_assignment;
  dci_pdu_rel15->frequency_hopping_flag.val = pusch_pdu->frequency_hopping;
  dci_pdu_rel15->mcs = pusch_pdu->mcs_index;
  dci_pdu_rel15->ndi = pusch_pdu->pusch_data.new_data_indicator;
  dci_pdu_rel15->rv = pusch_pdu->pusch_data.rv_index;
  dci_pdu_rel15->harq_pid = pusch_pdu->pusch_data.harq_process_id;
  dci_pdu_rel15->tpc = tpc;
  NR_PUSCH_Config_t *pusch_Config = UBWP->pusch_Config;

  if (pusch_Config) AssertFatal(pusch_Config->resourceAllocation == NR_PUSCH_Config__resourceAllocation_resourceAllocationType1,
			"Only frequency resource allocation type 1 is currently supported\n");
  switch (dci_format) {
    case NR_UL_DCI_FORMAT_0_0:
      dci_pdu_rel15->format_indicator = 0;
      break;
    case NR_UL_DCI_FORMAT_0_1:
      LOG_D(NR_MAC,"Configuring DCI Format 0_1\n");
      dci_pdu_rel15->dai[0].val = 0; //TODO
      // bwp indicator as per table 7.3.1.1.2-1 in 38.212
      dci_pdu_rel15->bwp_indicator.val = UBWP->n_ul_bwp < 4 ? bwp_id : bwp_id - 1;
      // SRS resource indicator
      if (pusch_Config &&
          pusch_Config->txConfig != NULL) {
        AssertFatal(*pusch_Config->txConfig == NR_PUSCH_Config__txConfig_codebook,
                    "Non Codebook configuration non supported\n");
        dci_pdu_rel15->srs_resource_indicator.val = 0; // taking resource 0 for SRS
      }
      dci_pdu_rel15->precoding_information.val= 0;
      if (pusch_pdu->nrOfLayers == 2)
        dci_pdu_rel15->precoding_information.val = 4;
      else if (pusch_pdu->nrOfLayers == 4)
        dci_pdu_rel15->precoding_information.val = 11;

      // antenna_ports.val = 0 for transform precoder is disabled, dmrs-Type=1, maxLength=1, Rank=1/2/3/4
      // Antenna Ports
      dci_pdu_rel15->antenna_ports.val = 0;

      // DMRS sequence initialization
      dci_pdu_rel15->dmrs_sequence_initialization.val = pusch_pdu->scid;
      break;
    default :
      AssertFatal(0, "Valid UL formats are 0_0 and 0_1\n");
  }

  LOG_D(NR_MAC,
        "%s() ULDCI type 0 payload: dci_format %d, freq_alloc %d, time_alloc %d, freq_hop_flag %d, precoding_information.val %d antenna_ports.val %d mcs %d tpc %d ndi %d rv %d\n",
        __func__,
        dci_format,
        dci_pdu_rel15->frequency_domain_assignment.val,
        dci_pdu_rel15->time_domain_assignment.val,
        dci_pdu_rel15->frequency_hopping_flag.val,
        dci_pdu_rel15->precoding_information.val,
        dci_pdu_rel15->antenna_ports.val,
        dci_pdu_rel15->mcs,
        dci_pdu_rel15->tpc,
        dci_pdu_rel15->ndi,
        dci_pdu_rel15->rv);
}

const int default_pucch_fmt[]       = {0,0,0,1,1,1,1,1,1,1,1,1,1,1,1,1};
const int default_pucch_firstsymb[] = {12,12,12,10,10,10,10,4,4,4,4,0,0,0,0,0};
const int default_pucch_numbsymb[]  = {2,2,2,2,4,4,4,4,10,10,10,10,14,14,14,14,14};
const int default_pucch_prboffset[] = {0,0,3,0,0,2,4,0,0,2,4,0,0,2,4,-1};
const int default_pucch_csset[]     = {2,3,3,2,4,4,4,2,4,4,4,2,4,4,4,4};

int nr_get_default_pucch_res(int pucch_ResourceCommon) {

  AssertFatal(pucch_ResourceCommon>=0 && pucch_ResourceCommon < 16, "illegal pucch_ResourceCommon %d\n",pucch_ResourceCommon);

  return(default_pucch_csset[pucch_ResourceCommon]);
}

void nr_configure_pdcch(nfapi_nr_dl_tti_pdcch_pdu_rel15_t *pdcch_pdu,
                        NR_ControlResourceSet_t *coreset,
                        bool is_sib1,
                        NR_sched_pdcch_t *pdcch) {


  pdcch_pdu->BWPSize = pdcch->BWPSize;
  pdcch_pdu->BWPStart = pdcch->BWPStart;
  pdcch_pdu->SubcarrierSpacing = pdcch->SubcarrierSpacing;
  pdcch_pdu->CyclicPrefix = pdcch->CyclicPrefix;
  pdcch_pdu->StartSymbolIndex = pdcch->StartSymbolIndex;

  pdcch_pdu->DurationSymbols  = coreset->duration;

  for (int i=0;i<6;i++)
    pdcch_pdu->FreqDomainResource[i] = coreset->frequencyDomainResources.buf[i];

  LOG_D(MAC,"Coreset : BWPstart %d, BWPsize %d, SCS %d, freq %x, , duration %d\n",
        pdcch_pdu->BWPStart,pdcch_pdu->BWPSize,(int)pdcch_pdu->SubcarrierSpacing,(int)coreset->frequencyDomainResources.buf[0],(int)coreset->duration);

  pdcch_pdu->CceRegMappingType = pdcch->CceRegMappingType;
  pdcch_pdu->RegBundleSize = pdcch->RegBundleSize;
  pdcch_pdu->InterleaverSize = pdcch->InterleaverSize;
  pdcch_pdu->ShiftIndex = pdcch->ShiftIndex;

  if(coreset->controlResourceSetId == 0) {
    if(is_sib1)
      pdcch_pdu->CoreSetType = NFAPI_NR_CSET_CONFIG_MIB_SIB1;
    else
      pdcch_pdu->CoreSetType = NFAPI_NR_CSET_CONFIG_PDCCH_CONFIG_CSET_0;
  } else{
    pdcch_pdu->CoreSetType = NFAPI_NR_CSET_CONFIG_PDCCH_CONFIG;
  }

  //precoderGranularity
  pdcch_pdu->precoderGranularity = coreset->precoderGranularity;
}

int nr_get_pucch_resource(NR_ControlResourceSet_t *coreset,
                          NR_PUCCH_Config_t *pucch_Config,
                          int CCEIndex) {
  int r_pucch = -1;
  if(pucch_Config == NULL) {
    int n_rb,rb_offset;
    get_coreset_rballoc(coreset->frequencyDomainResources.buf,&n_rb,&rb_offset);
    const uint16_t N_cce = n_rb * coreset->duration / NR_NB_REG_PER_CCE;
    const int delta_PRI=0;
    r_pucch = ((CCEIndex<<1)/N_cce)+(delta_PRI<<1);
  }
  return r_pucch;
}

// This function configures pucch pdu fapi structure
void nr_configure_pucch(nfapi_nr_pucch_pdu_t* pucch_pdu,
                        NR_ServingCellConfigCommon_t *scc,
                        NR_UE_info_t* UE,
                        uint8_t pucch_resource,
                        uint16_t O_csi,
                        uint16_t O_ack,
                        uint8_t O_sr,
                        int r_pucch) {

  NR_PUCCH_Resource_t *pucchres;
  NR_PUCCH_ResourceSet_t *pucchresset;
  NR_PUCCH_FormatConfig_t *pucchfmt;
  NR_PUCCH_ResourceId_t *resource_id = NULL;
  NR_UE_UL_BWP_t *BWP = &UE->current_UL_BWP;

  long *id0 = NULL;
  int n_list, n_set;
  uint16_t N2,N3;
  int res_found = 0;

  pucch_pdu->bit_len_harq = O_ack;
  pucch_pdu->bit_len_csi_part1 = O_csi;

  uint16_t O_uci = O_csi + O_ack;

  NR_PUSCH_Config_t *pusch_Config = BWP->pusch_Config;

  long *pusch_id = pusch_Config ? pusch_Config->dataScramblingIdentityPUSCH : NULL;

  if (pusch_Config && pusch_Config->dmrs_UplinkForPUSCH_MappingTypeA != NULL)
    id0 = pusch_Config->dmrs_UplinkForPUSCH_MappingTypeA->choice.setup->transformPrecodingDisabled->scramblingID0;
  else if (pusch_Config && pusch_Config->dmrs_UplinkForPUSCH_MappingTypeB != NULL)
    id0 = pusch_Config->dmrs_UplinkForPUSCH_MappingTypeB->choice.setup->transformPrecodingDisabled->scramblingID0;
  else id0 = scc->physCellId;

  NR_PUCCH_ConfigCommon_t *pucch_ConfigCommon = BWP->pucch_ConfigCommon;

  // hop flags and hopping id are valid for any BWP
  switch (pucch_ConfigCommon->pucch_GroupHopping){
  case 0 :
    // if neither, both disabled
    pucch_pdu->group_hop_flag = 0;
    pucch_pdu->sequence_hop_flag = 0;
    break;
  case 1 :
    // if enable, group enabled
    pucch_pdu->group_hop_flag = 1;
    pucch_pdu->sequence_hop_flag = 0;
    break;
  case 2 :
    // if disable, sequence disabled
    pucch_pdu->group_hop_flag = 0;
    pucch_pdu->sequence_hop_flag = 1;
    break;
  default:
    AssertFatal(1==0,"Group hopping flag %ld undefined (0,1,2) \n", pucch_ConfigCommon->pucch_GroupHopping);
  }

  if (pucch_ConfigCommon->hoppingId != NULL)
    pucch_pdu->hopping_id = *pucch_ConfigCommon->hoppingId;
  else
    pucch_pdu->hopping_id = *scc->physCellId;

  pucch_pdu->bwp_size  = BWP->BWPSize;
  pucch_pdu->bwp_start = BWP->BWPStart;
  pucch_pdu->subcarrier_spacing = BWP->scs;
  pucch_pdu->cyclic_prefix = (BWP->cyclicprefix==NULL) ? 0 : *BWP->cyclicprefix;

  NR_PUCCH_Config_t *pucch_Config = BWP->pucch_Config;
  if (r_pucch<0 || pucch_Config){
      LOG_D(NR_MAC,"pucch_acknak: Filling dedicated configuration for PUCCH\n");

      AssertFatal(pucch_Config->resourceSetToAddModList!=NULL,
		    "PUCCH resourceSetToAddModList is null\n");

      n_set = pucch_Config->resourceSetToAddModList->list.count;
      AssertFatal(n_set>0,"PUCCH resourceSetToAddModList is empty\n");

      LOG_D(NR_MAC, "UCI n_set= %d\n", n_set);

      N2 = 2;
	// procedure to select pucch resource id from resource sets according to
	// number of uci bits and pucch resource indicator pucch_resource
	// ( see table 9.2.3.2 in 38.213)
      for (int i=0; i<n_set; i++) {
	pucchresset = pucch_Config->resourceSetToAddModList->list.array[i];
	n_list = pucchresset->resourceList.list.count;
	if (pucchresset->pucch_ResourceSetId == 0 && O_uci<3) {
	  if (pucch_resource < n_list)
            resource_id = pucchresset->resourceList.list.array[pucch_resource];
          else
            AssertFatal(1==0,"Couldn't fine pucch resource indicator %d in PUCCH resource set %d for %d UCI bits",pucch_resource,i,O_uci);
        }
        if (pucchresset->pucch_ResourceSetId == 1 && O_uci>2) {
#if (NR_RRC_VERSION >= MAKE_VERSION(16, 0, 0))
        N3 = pucchresset->maxPayloadSize!= NULL ?  *pucchresset->maxPayloadSize : 1706;
#else
        N3 = pucchresset->maxPayloadMinus1!= NULL ?  *pucchresset->maxPayloadMinus1 : 1706;
#endif
        if (N2<O_uci && N3>O_uci) {
          if (pucch_resource < n_list)
            resource_id = pucchresset->resourceList.list.array[pucch_resource];
          else
            AssertFatal(1==0,"Couldn't fine pucch resource indicator %d in PUCCH resource set %d for %d UCI bits",pucch_resource,i,O_uci);
        }
        else N2 = N3;
      }
    }

    AssertFatal(resource_id!=NULL,"Couldn-t find any matching PUCCH resource in the PUCCH resource sets");

    AssertFatal(pucch_Config->resourceToAddModList!=NULL,
                "PUCCH resourceToAddModList is null\n");

    n_list = pucch_Config->resourceToAddModList->list.count;
    AssertFatal(n_list>0,"PUCCH resourceToAddModList is empty\n");

    // going through the list of PUCCH resources to find the one indexed by resource_id
    for (int i=0; i<n_list; i++) {
      pucchres = pucch_Config->resourceToAddModList->list.array[i];
      if (pucchres->pucch_ResourceId == *resource_id) {
        res_found = 1;
        pucch_pdu->prb_start = pucchres->startingPRB;
        pucch_pdu->rnti = UE->rnti;
        // FIXME why there is only one frequency hopping flag
        // what about inter slot frequency hopping?
        pucch_pdu->freq_hop_flag = pucchres->intraSlotFrequencyHopping!= NULL ?  1 : 0;
        pucch_pdu->second_hop_prb = pucchres->secondHopPRB!= NULL ?  *pucchres->secondHopPRB : 0;
        switch(pucchres->format.present) {
          case NR_PUCCH_Resource__format_PR_format0 :
            pucch_pdu->format_type = 0;
            pucch_pdu->initial_cyclic_shift = pucchres->format.choice.format0->initialCyclicShift;
            pucch_pdu->nr_of_symbols = pucchres->format.choice.format0->nrofSymbols;
            pucch_pdu->start_symbol_index = pucchres->format.choice.format0->startingSymbolIndex;
            pucch_pdu->sr_flag = O_sr;
            pucch_pdu->prb_size = 1;
            break;
          case NR_PUCCH_Resource__format_PR_format1 :
            pucch_pdu->format_type = 1;
            pucch_pdu->initial_cyclic_shift = pucchres->format.choice.format1->initialCyclicShift;
            pucch_pdu->nr_of_symbols = pucchres->format.choice.format1->nrofSymbols;
            pucch_pdu->start_symbol_index = pucchres->format.choice.format1->startingSymbolIndex;
            pucch_pdu->time_domain_occ_idx = pucchres->format.choice.format1->timeDomainOCC;
            pucch_pdu->sr_flag = O_sr;
            pucch_pdu->prb_size = 1;
            break;
          case NR_PUCCH_Resource__format_PR_format2 :
            pucch_pdu->format_type = 2;
            pucch_pdu->nr_of_symbols = pucchres->format.choice.format2->nrofSymbols;
            pucch_pdu->start_symbol_index = pucchres->format.choice.format2->startingSymbolIndex;
            pucch_pdu->data_scrambling_id = pusch_id!= NULL ? *pusch_id : *scc->physCellId;
            pucch_pdu->dmrs_scrambling_id = id0!= NULL ? *id0 : *scc->physCellId;
            pucch_pdu->prb_size = compute_pucch_prb_size(2,pucchres->format.choice.format2->nrofPRBs,
                                                         O_uci+O_sr,O_csi,pucch_Config->format2->choice.setup->maxCodeRate,
                                                         2,pucchres->format.choice.format2->nrofSymbols,8);
            pucch_pdu->bit_len_csi_part1 = O_csi;
            break;
          case NR_PUCCH_Resource__format_PR_format3 :
            pucch_pdu->format_type = 3;
            pucch_pdu->nr_of_symbols = pucchres->format.choice.format3->nrofSymbols;
            pucch_pdu->start_symbol_index = pucchres->format.choice.format3->startingSymbolIndex;
            pucch_pdu->data_scrambling_id = pusch_id!= NULL ? *pusch_id : *scc->physCellId;
            if (pucch_Config->format3 == NULL) {
              pucch_pdu->pi_2bpsk = 0;
              pucch_pdu->add_dmrs_flag = 0;
            }
            else {
              pucchfmt = pucch_Config->format3->choice.setup;
              pucch_pdu->pi_2bpsk = pucchfmt->pi2BPSK!= NULL ?  1 : 0;
              pucch_pdu->add_dmrs_flag = pucchfmt->additionalDMRS!= NULL ?  1 : 0;
            }
            int f3_dmrs_symbols;
            if (pucchres->format.choice.format3->nrofSymbols==4)
              f3_dmrs_symbols = 1<<pucch_pdu->freq_hop_flag;
            else {
              if(pucchres->format.choice.format3->nrofSymbols<10)
                f3_dmrs_symbols = 2;
              else
                f3_dmrs_symbols = 2<<pucch_pdu->add_dmrs_flag;
            }
            pucch_pdu->prb_size = compute_pucch_prb_size(3,pucchres->format.choice.format3->nrofPRBs,
                                                         O_uci+O_sr,O_csi,pucch_Config->format3->choice.setup->maxCodeRate,
                                                         2-pucch_pdu->pi_2bpsk,pucchres->format.choice.format3->nrofSymbols-f3_dmrs_symbols,12);
            pucch_pdu->bit_len_csi_part1 = O_csi;
            break;
          case NR_PUCCH_Resource__format_PR_format4 :
            pucch_pdu->format_type = 4;
            pucch_pdu->nr_of_symbols = pucchres->format.choice.format4->nrofSymbols;
            pucch_pdu->start_symbol_index = pucchres->format.choice.format4->startingSymbolIndex;
            pucch_pdu->pre_dft_occ_len = pucchres->format.choice.format4->occ_Length;
            pucch_pdu->pre_dft_occ_idx = pucchres->format.choice.format4->occ_Index;
            pucch_pdu->data_scrambling_id = pusch_id!= NULL ? *pusch_id : *scc->physCellId;
            if (pucch_Config->format3 == NULL) {
              pucch_pdu->pi_2bpsk = 0;
              pucch_pdu->add_dmrs_flag = 0;
            }
            else {
              pucchfmt = pucch_Config->format3->choice.setup;
              pucch_pdu->pi_2bpsk = pucchfmt->pi2BPSK!= NULL ?  1 : 0;
              pucch_pdu->add_dmrs_flag = pucchfmt->additionalDMRS!= NULL ?  1 : 0;
            }
            pucch_pdu->bit_len_csi_part1 = O_csi;
            break;
          default :
            AssertFatal(1==0,"Undefined PUCCH format \n");
        }
      }
    }
    AssertFatal(res_found==1,"No PUCCH resource found corresponding to id %ld\n",*resource_id);
    LOG_D(NR_MAC,"Configure pucch: pucch_pdu->format_type %d pucch_pdu->bit_len_harq %d, pucch->pdu->bit_len_csi %d\n",pucch_pdu->format_type,pucch_pdu->bit_len_harq,pucch_pdu->bit_len_csi_part1);
  }
  else { // this is the default PUCCH configuration, PUCCH format 0 or 1
    LOG_D(NR_MAC,"pucch_acknak: Filling default PUCCH configuration from Tables (r_pucch %d, pucch_Config %p)\n",r_pucch,pucch_Config);
    int rsetindex = *pucch_ConfigCommon->pucch_ResourceCommon;
    int prb_start, second_hop_prb, nr_of_symb, start_symb;
    set_r_pucch_parms(rsetindex,
                      r_pucch,
                      pucch_pdu->bwp_size,
                      &prb_start,
                      &second_hop_prb,
                      &nr_of_symb,
                      &start_symb);

    pucch_pdu->prb_start = prb_start;
    pucch_pdu->rnti = UE->rnti;
    pucch_pdu->freq_hop_flag = 1;
    pucch_pdu->second_hop_prb = second_hop_prb;
    pucch_pdu->format_type = default_pucch_fmt[rsetindex];
    pucch_pdu->initial_cyclic_shift = r_pucch%default_pucch_csset[rsetindex];
    if (rsetindex==3||rsetindex==7||rsetindex==11) pucch_pdu->initial_cyclic_shift*=6;
    else if (rsetindex==1||rsetindex==2) pucch_pdu->initial_cyclic_shift*=3;
    else pucch_pdu->initial_cyclic_shift*=4;
    pucch_pdu->nr_of_symbols = nr_of_symb;
    pucch_pdu->start_symbol_index = start_symb;
    if (pucch_pdu->format_type == 1) pucch_pdu->time_domain_occ_idx = 0; // check this!!
    pucch_pdu->sr_flag = O_sr;
    pucch_pdu->prb_size=1;
  }
}


void set_r_pucch_parms(int rsetindex,
                       int r_pucch,
                       int bwp_size,
                       int *prb_start,
                       int *second_hop_prb,
                       int *nr_of_symbols,
                       int *start_symbol_index) {

  // procedure described in 38.213 section 9.2.1

  int prboffset = r_pucch/default_pucch_csset[rsetindex];
  int prboffsetm8 = (r_pucch-8)/default_pucch_csset[rsetindex];

  *prb_start = (r_pucch>>3)==0 ?
              default_pucch_prboffset[rsetindex] + prboffset:
              bwp_size-1-default_pucch_prboffset[rsetindex]-prboffsetm8;

  *second_hop_prb = (r_pucch>>3)==0?
                   bwp_size-1-default_pucch_prboffset[rsetindex]-prboffset:
                   default_pucch_prboffset[rsetindex] + prboffsetm8;

  *nr_of_symbols = default_pucch_numbsymb[rsetindex];
  *start_symbol_index = default_pucch_firstsymb[rsetindex];
}

void prepare_dci(const NR_CellGroupConfig_t *CellGroup,
                 const NR_UE_DL_BWP_t *BWP,
                 const NR_ControlResourceSet_t *coreset,
                 dci_pdu_rel15_t *dci_pdu_rel15,
                 nr_dci_format_t format) {

  AssertFatal(CellGroup!=NULL,"CellGroup shouldn't be null here\n");

  const NR_PDSCH_Config_t *pdsch_Config = BWP ? BWP->pdsch_Config : NULL;

  switch(format) {
    case NR_UL_DCI_FORMAT_0_1:
      // format indicator
      dci_pdu_rel15->format_indicator = 0;
      // carrier indicator
      if (CellGroup->spCellConfig->spCellConfigDedicated->crossCarrierSchedulingConfig != NULL)
        AssertFatal(1==0,"Cross Carrier Scheduling Config currently not supported\n");
      // supplementary uplink
      if (CellGroup->spCellConfig->spCellConfigDedicated->supplementaryUplink != NULL)
        AssertFatal(1==0,"Supplementary Uplink currently not supported\n");
      // SRS request
      dci_pdu_rel15->srs_request.val = 0;
      dci_pdu_rel15->ulsch_indicator = 1;
      break;
    case NR_DL_DCI_FORMAT_1_1:
      // format indicator
      dci_pdu_rel15->format_indicator = 1;
      // carrier indicator
      if (CellGroup->spCellConfig->spCellConfigDedicated->crossCarrierSchedulingConfig != NULL)
        AssertFatal(1==0,"Cross Carrier Scheduling Config currently not supported\n");
      //vrb to prb mapping
      if (pdsch_Config->vrb_ToPRB_Interleaver==NULL)
        dci_pdu_rel15->vrb_to_prb_mapping.val = 0;
      else
        dci_pdu_rel15->vrb_to_prb_mapping.val = 1;
      //bundling size indicator
      if (pdsch_Config->prb_BundlingType.present == NR_PDSCH_Config__prb_BundlingType_PR_dynamicBundling)
        AssertFatal(1==0,"Dynamic PRB bundling type currently not supported\n");
      //rate matching indicator
      uint16_t msb = (pdsch_Config->rateMatchPatternGroup1==NULL)?0:1;
      uint16_t lsb = (pdsch_Config->rateMatchPatternGroup2==NULL)?0:1;
      dci_pdu_rel15->rate_matching_indicator.val = lsb | (msb<<1);
      // aperiodic ZP CSI-RS trigger
      if (pdsch_Config->aperiodic_ZP_CSI_RS_ResourceSetsToAddModList != NULL)
        AssertFatal(1==0,"Aperiodic ZP CSI-RS currently not supported\n");
      // transmission configuration indication
      if (coreset->tci_PresentInDCI != NULL)
        AssertFatal(1==0,"TCI in DCI currently not supported\n");
      //srs resource set
      if (CellGroup->spCellConfig->spCellConfigDedicated->uplinkConfig->carrierSwitching!=NULL) {
        NR_SRS_CarrierSwitching_t *cs = CellGroup->spCellConfig->spCellConfigDedicated->uplinkConfig->carrierSwitching->choice.setup;
        if (cs->srs_TPC_PDCCH_Group!=NULL){
          switch(cs->srs_TPC_PDCCH_Group->present) {
            case NR_SRS_CarrierSwitching__srs_TPC_PDCCH_Group_PR_NOTHING:
              dci_pdu_rel15->srs_request.val = 0;
              break;
            case NR_SRS_CarrierSwitching__srs_TPC_PDCCH_Group_PR_typeA:
              AssertFatal(1==0,"SRS TPC PRCCH group type A currently not supported\n");
              break;
            case NR_SRS_CarrierSwitching__srs_TPC_PDCCH_Group_PR_typeB:
              AssertFatal(1==0,"SRS TPC PRCCH group type B currently not supported\n");
              break;
          }
        }
        else
          dci_pdu_rel15->srs_request.val = 0;
      }
      else
        dci_pdu_rel15->srs_request.val = 0;
    // CBGTI and CBGFI
    if (BWP->pdsch_servingcellconfig &&
        BWP->pdsch_servingcellconfig->codeBlockGroupTransmission != NULL)
      AssertFatal(1==0,"CBG transmission currently not supported\n");
    break;
  default :
    AssertFatal(1==0,"Prepare dci currently only implemented for 1_1 and 0_1 \n");
  }
}


void fill_dci_pdu_rel15(const NR_ServingCellConfigCommon_t *scc,
                        const NR_CellGroupConfig_t *CellGroup,
                        const NR_UE_DL_BWP_t *BWP,
                        nfapi_nr_dl_dci_pdu_t *pdcch_dci_pdu,
                        dci_pdu_rel15_t *dci_pdu_rel15,
                        int dci_format,
                        int rnti_type,
                        int N_RB,
                        int bwp_id,
                        NR_ControlResourceSet_t *coreset,
                        uint16_t cset0_bwp_size) {
  uint8_t fsize = 0, pos = 0;

  uint64_t *dci_pdu = (uint64_t *)pdcch_dci_pdu->Payload;
  *dci_pdu=0;
  NR_ControlResourceSetId_t coreset_id = coreset->controlResourceSetId;
  int dci_size = nr_dci_size(scc->downlinkConfigCommon->initialDownlinkBWP,
                             scc->uplinkConfigCommon->initialUplinkBWP,
                             CellGroup, dci_pdu_rel15, dci_format,
                             rnti_type, N_RB, bwp_id, coreset_id, cset0_bwp_size);
  pdcch_dci_pdu->PayloadSizeBits = dci_size;
  AssertFatal(dci_size <= 64, "DCI sizes above 64 bits not yet supported");
  if (dci_format == NR_DL_DCI_FORMAT_1_1 || dci_format == NR_UL_DCI_FORMAT_0_1)
    prepare_dci(CellGroup, BWP, coreset, dci_pdu_rel15, dci_format);

  /// Payload generation
  switch (dci_format) {
  case NR_DL_DCI_FORMAT_1_0:
    switch (rnti_type) {
    case NR_RNTI_RA:
      // Freq domain assignment
      fsize = (int)ceil(log2((N_RB * (N_RB + 1)) >> 1));
      pos = fsize;
      *dci_pdu |= (((uint64_t)dci_pdu_rel15->frequency_domain_assignment.val & ((1 << fsize) - 1)) << (dci_size - pos));
      LOG_D(NR_MAC,
            "RA_RNTI, size %d frequency-domain assignment %d (%d bits) N_RB_BWP %d=> %d (0x%lx)\n",
            dci_size,dci_pdu_rel15->frequency_domain_assignment.val,
            fsize,
            N_RB,
            dci_size - pos,
            *dci_pdu);
      // Time domain assignment
      pos += 4;
      *dci_pdu |= (((uint64_t)dci_pdu_rel15->time_domain_assignment.val & 0xf) << (dci_size - pos));
      LOG_D(NR_MAC,
            "time-domain assignment %d  (4 bits)=> %d (0x%lx)\n",
            dci_pdu_rel15->time_domain_assignment.val,
            dci_size - pos,
            *dci_pdu);
      // VRB to PRB mapping
      pos++;
      *dci_pdu |= ((uint64_t)dci_pdu_rel15->vrb_to_prb_mapping.val & 0x1) << (dci_size - pos);
      LOG_D(NR_MAC,
            "vrb to prb mapping %d  (1 bits)=> %d (0x%lx)\n",
            dci_pdu_rel15->vrb_to_prb_mapping.val,
            dci_size - pos,
            *dci_pdu);
      // MCS
      pos += 5;
      *dci_pdu |= ((uint64_t)dci_pdu_rel15->mcs & 0x1f) << (dci_size - pos);
      LOG_D(NR_MAC, "mcs %d  (5 bits)=> %d (0x%lx)\n", dci_pdu_rel15->mcs, dci_size - pos, *dci_pdu);
      // TB scaling
      pos += 2;
      *dci_pdu |= ((uint64_t)dci_pdu_rel15->tb_scaling & 0x3) << (dci_size - pos);
      LOG_D(NR_MAC, "tb_scaling %d  (2 bits)=> %d (0x%lx)\n", dci_pdu_rel15->tb_scaling, dci_size - pos, *dci_pdu);
      break;

    case NR_RNTI_C:
      // indicating a DL DCI format 1bit
      pos++;
      *dci_pdu |= ((uint64_t)1) << (dci_size - pos);
      LOG_D(NR_MAC,
            "DCI1_0 (size %d): Format indicator %d (%d bits) N_RB_BWP %d => %d (0x%lx)\n",
            dci_size,
            dci_pdu_rel15->format_indicator,
            1,
            N_RB,
            dci_size - pos,
            *dci_pdu);
      // Freq domain assignment (275rb >> fsize = 16)
      fsize = (int)ceil(log2((N_RB * (N_RB + 1)) >> 1));
      pos += fsize;
      *dci_pdu |= (((uint64_t)dci_pdu_rel15->frequency_domain_assignment.val & ((1 << fsize) - 1)) << (dci_size - pos));
      LOG_D(NR_MAC,
            "Freq domain assignment %d (%d bits)=> %d (0x%lx)\n",
            dci_pdu_rel15->frequency_domain_assignment.val,
            fsize,
            dci_size - pos,
            *dci_pdu);
      uint16_t is_ra = 1;
      for (int i = 0; i < fsize; i++) {
        if (!((dci_pdu_rel15->frequency_domain_assignment.val >> i) & 1)) {
          is_ra = 0;
          break;
        }
      }
      if (is_ra) { // fsize are all 1  38.212 p86
        // ra_preamble_index 6 bits
        pos += 6;
        *dci_pdu |= ((dci_pdu_rel15->ra_preamble_index & 0x3f) << (dci_size - pos));
        // UL/SUL indicator  1 bit
        pos++;
        *dci_pdu |= (dci_pdu_rel15->ul_sul_indicator.val & 1) << (dci_size - pos);
        // SS/PBCH index  6 bits
        pos += 6;
        *dci_pdu |= ((dci_pdu_rel15->ss_pbch_index & 0x3f) << (dci_size - pos));
        //  prach_mask_index  4 bits
        pos += 4;
        *dci_pdu |= ((dci_pdu_rel15->prach_mask_index & 0xf) << (dci_size - pos));
      } else {
        // Time domain assignment 4bit
        pos += 4;
        *dci_pdu |= ((dci_pdu_rel15->time_domain_assignment.val & 0xf) << (dci_size - pos));
        LOG_D(NR_MAC,
              "Time domain assignment %d (%d bits)=> %d (0x%lx)\n",
              dci_pdu_rel15->time_domain_assignment.val,
              4,
              dci_size - pos,
              *dci_pdu);
        // VRB to PRB mapping  1bit
        pos++;
        *dci_pdu |= (dci_pdu_rel15->vrb_to_prb_mapping.val & 1) << (dci_size - pos);
        LOG_D(NR_MAC,
              "VRB to PRB %d (%d bits)=> %d (0x%lx)\n",
              dci_pdu_rel15->vrb_to_prb_mapping.val,
              1,
              dci_size - pos,
              *dci_pdu);
        // MCS 5bit  //bit over 32, so dci_pdu ++
        pos += 5;
        *dci_pdu |= (dci_pdu_rel15->mcs & 0x1f) << (dci_size - pos);
        LOG_D(NR_MAC, "MCS %d (%d bits)=> %d (0x%lx)\n", dci_pdu_rel15->mcs, 5, dci_size - pos, *dci_pdu);
        // New data indicator 1bit
        pos++;
        *dci_pdu |= (dci_pdu_rel15->ndi & 1) << (dci_size - pos);
        LOG_D(NR_MAC, "NDI %d (%d bits)=> %d (0x%lx)\n", dci_pdu_rel15->ndi, 1, dci_size - pos, *dci_pdu);
        // Redundancy version  2bit
        pos += 2;
        *dci_pdu |= (dci_pdu_rel15->rv & 0x3) << (dci_size - pos);
        LOG_D(NR_MAC, "RV %d (%d bits)=> %d (0x%lx)\n", dci_pdu_rel15->rv, 2, dci_size - pos, *dci_pdu);
        // HARQ process number  4bit
        pos += 4;
        *dci_pdu |= ((dci_pdu_rel15->harq_pid & 0xf) << (dci_size - pos));
        LOG_D(NR_MAC, "HARQ_PID %d (%d bits)=> %d (0x%lx)\n", dci_pdu_rel15->harq_pid, 4, dci_size - pos, *dci_pdu);
        // Downlink assignment index  2bit
        pos += 2;
        *dci_pdu |= ((dci_pdu_rel15->dai[0].val & 3) << (dci_size - pos));
        LOG_D(NR_MAC, "DAI %d (%d bits)=> %d (0x%lx)\n", dci_pdu_rel15->dai[0].val, 2, dci_size - pos, *dci_pdu);
        // TPC command for scheduled PUCCH  2bit
        pos += 2;
        *dci_pdu |= ((dci_pdu_rel15->tpc & 3) << (dci_size - pos));
        LOG_D(NR_MAC, "TPC %d (%d bits)=> %d (0x%lx)\n", dci_pdu_rel15->tpc, 2, dci_size - pos, *dci_pdu);
        // PUCCH resource indicator  3bit
        pos += 3;
        *dci_pdu |= ((dci_pdu_rel15->pucch_resource_indicator & 0x7) << (dci_size - pos));
        LOG_D(NR_MAC,
              "PUCCH RI %d (%d bits)=> %d (0x%lx)\n",
              dci_pdu_rel15->pucch_resource_indicator,
              3,
              dci_size - pos,
              *dci_pdu);
        // PDSCH-to-HARQ_feedback timing indicator 3bit
        pos += 3;
        *dci_pdu |= ((dci_pdu_rel15->pdsch_to_harq_feedback_timing_indicator.val & 0x7) << (dci_size - pos));
        LOG_D(NR_MAC,
              "PDSCH to HARQ TI %d (%d bits)=> %d (0x%lx)\n",
              dci_pdu_rel15->pdsch_to_harq_feedback_timing_indicator.val,
              3,
              dci_size - pos,
              *dci_pdu);
      } // end else
      break;

    case NR_RNTI_P:
      // Short Messages Indicator – 2 bits
      for (int i = 0; i < 2; i++)
        *dci_pdu |= (((uint64_t)dci_pdu_rel15->short_messages_indicator >> (1 - i)) & 1) << (dci_size - pos++);
      // Short Messages – 8 bits
      for (int i = 0; i < 8; i++)
        *dci_pdu |= (((uint64_t)dci_pdu_rel15->short_messages >> (7 - i)) & 1) << (dci_size - pos++);
      // Freq domain assignment 0-16 bit
      fsize = (int)ceil(log2((N_RB * (N_RB + 1)) >> 1));
      for (int i = 0; i < fsize; i++)
        *dci_pdu |= (((uint64_t)dci_pdu_rel15->frequency_domain_assignment.val >> (fsize - i - 1)) & 1) << (dci_size - pos++);
      // Time domain assignment 4 bit
      for (int i = 0; i < 4; i++)
        *dci_pdu |= (((uint64_t)dci_pdu_rel15->time_domain_assignment.val >> (3 - i)) & 1) << (dci_size - pos++);
      // VRB to PRB mapping 1 bit
      *dci_pdu |= ((uint64_t)dci_pdu_rel15->vrb_to_prb_mapping.val & 1) << (dci_size - pos++);
      // MCS 5 bit
      for (int i = 0; i < 5; i++)
        *dci_pdu |= (((uint64_t)dci_pdu_rel15->mcs >> (4 - i)) & 1) << (dci_size - pos++);
      // TB scaling 2 bit
      for (int i = 0; i < 2; i++)
        *dci_pdu |= (((uint64_t)dci_pdu_rel15->tb_scaling >> (1 - i)) & 1) << (dci_size - pos++);
      break;

    case NR_RNTI_SI:
      pos = 1;
      // Freq domain assignment 0-16 bit
      fsize = (int)ceil(log2((N_RB * (N_RB + 1)) >> 1));
      LOG_D(NR_MAC, "fsize = %i\n", fsize);
      for (int i = 0; i < fsize; i++)
        *dci_pdu |= (((uint64_t)dci_pdu_rel15->frequency_domain_assignment.val >> (fsize - i - 1)) & 1) << (dci_size - pos++);
      LOG_D(NR_MAC, "dci_pdu_rel15->frequency_domain_assignment.val = %i\n", dci_pdu_rel15->frequency_domain_assignment.val);
      // Time domain assignment 4 bit
      for (int i = 0; i < 4; i++)
        *dci_pdu |= (((uint64_t)dci_pdu_rel15->time_domain_assignment.val >> (3 - i)) & 1) << (dci_size - pos++);
      LOG_D(NR_MAC, "dci_pdu_rel15->time_domain_assignment.val = %i\n", dci_pdu_rel15->time_domain_assignment.val);
      // VRB to PRB mapping 1 bit
      *dci_pdu |= ((uint64_t)dci_pdu_rel15->vrb_to_prb_mapping.val & 1) << (dci_size - pos++);
      LOG_D(NR_MAC, "dci_pdu_rel15->vrb_to_prb_mapping.val = %i\n", dci_pdu_rel15->vrb_to_prb_mapping.val);
      // MCS 5bit  //bit over 32, so dci_pdu ++
      for (int i = 0; i < 5; i++)
        *dci_pdu |= (((uint64_t)dci_pdu_rel15->mcs >> (4 - i)) & 1) << (dci_size - pos++);
      LOG_D(NR_MAC, "dci_pdu_rel15->mcs = %i\n", dci_pdu_rel15->mcs);
      // Redundancy version  2bit
      for (int i = 0; i < 2; i++)
        *dci_pdu |= (((uint64_t)dci_pdu_rel15->rv >> (1 - i)) & 1) << (dci_size - pos++);
      LOG_D(NR_MAC, "dci_pdu_rel15->rv = %i\n", dci_pdu_rel15->rv);
      // System information indicator 1bit
      *dci_pdu |= ((uint64_t)dci_pdu_rel15->system_info_indicator&1)<<(dci_size-pos++);
      LOG_D(NR_MAC, "dci_pdu_rel15->system_info_indicator = %i\n", dci_pdu_rel15->system_info_indicator);
      break;

    case NR_RNTI_TC:
      pos = 1;
      // indicating a DL DCI format 1bit
      *dci_pdu |= ((uint64_t)dci_pdu_rel15->format_indicator & 1) << (dci_size - pos++);
      // Freq domain assignment 0-16 bit
      fsize = (int)ceil(log2((N_RB * (N_RB + 1)) >> 1));
      for (int i = 0; i < fsize; i++)
        *dci_pdu |= (((uint64_t)dci_pdu_rel15->frequency_domain_assignment.val >> (fsize - i - 1)) & 1) << (dci_size - pos++);
      // Time domain assignment 4 bit
      for (int i = 0; i < 4; i++)
        *dci_pdu |= (((uint64_t)dci_pdu_rel15->time_domain_assignment.val >> (3 - i)) & 1) << (dci_size - pos++);
      // VRB to PRB mapping 1 bit
      *dci_pdu |= ((uint64_t)dci_pdu_rel15->vrb_to_prb_mapping.val & 1) << (dci_size - pos++);
      // MCS 5bit  //bit over 32, so dci_pdu ++
      for (int i = 0; i < 5; i++)
        *dci_pdu |= (((uint64_t)dci_pdu_rel15->mcs >> (4 - i)) & 1) << (dci_size - pos++);
      // New data indicator 1bit
      *dci_pdu |= ((uint64_t)dci_pdu_rel15->ndi & 1) << (dci_size - pos++);
      // Redundancy version  2bit
      for (int i = 0; i < 2; i++)
        *dci_pdu |= (((uint64_t)dci_pdu_rel15->rv >> (1 - i)) & 1) << (dci_size - pos++);
      // HARQ process number  4bit
      for (int i = 0; i < 4; i++)
        *dci_pdu |= (((uint64_t)dci_pdu_rel15->harq_pid >> (3 - i)) & 1) << (dci_size - pos++);
      // Downlink assignment index – 2 bits
      for (int i = 0; i < 2; i++)
        *dci_pdu |= (((uint64_t)dci_pdu_rel15->dai[0].val >> (1 - i)) & 1) << (dci_size - pos++);
      // TPC command for scheduled PUCCH – 2 bits
      for (int i = 0; i < 2; i++)
        *dci_pdu |= (((uint64_t)dci_pdu_rel15->tpc >> (1 - i)) & 1) << (dci_size - pos++);
      // PUCCH resource indicator – 3 bits
      for (int i = 0; i < 3; i++)
        *dci_pdu |= (((uint64_t)dci_pdu_rel15->pucch_resource_indicator >> (2 - i)) & 1) << (dci_size - pos++);
      // PDSCH-to-HARQ_feedback timing indicator – 3 bits
      for (int i = 0; i < 3; i++)
        *dci_pdu |= (((uint64_t)dci_pdu_rel15->pdsch_to_harq_feedback_timing_indicator.val >> (2 - i)) & 1) << (dci_size - pos++);

      LOG_D(NR_MAC,"N_RB = %i\n", N_RB);
      LOG_D(NR_MAC,"dci_size = %i\n", dci_size);
      LOG_D(NR_MAC,"fsize = %i\n", fsize);
      LOG_D(NR_MAC,"dci_pdu_rel15->format_indicator = %i\n", dci_pdu_rel15->format_indicator);
      LOG_D(NR_MAC,"dci_pdu_rel15->frequency_domain_assignment.val = %i\n", dci_pdu_rel15->frequency_domain_assignment.val);
      LOG_D(NR_MAC,"dci_pdu_rel15->time_domain_assignment.val = %i\n", dci_pdu_rel15->time_domain_assignment.val);
      LOG_D(NR_MAC,"dci_pdu_rel15->vrb_to_prb_mapping.val = %i\n", dci_pdu_rel15->vrb_to_prb_mapping.val);
      LOG_D(NR_MAC,"dci_pdu_rel15->mcs = %i\n", dci_pdu_rel15->mcs);
      LOG_D(NR_MAC,"dci_pdu_rel15->rv = %i\n", dci_pdu_rel15->rv);
      LOG_D(NR_MAC,"dci_pdu_rel15->harq_pid = %i\n", dci_pdu_rel15->harq_pid);
      LOG_D(NR_MAC,"dci_pdu_rel15->dai[0].val = %i\n", dci_pdu_rel15->dai[0].val);
      LOG_D(NR_MAC,"dci_pdu_rel15->tpc = %i\n", dci_pdu_rel15->tpc);
      LOG_D(NR_MAC,"dci_pdu_rel15->pdsch_to_harq_feedback_timing_indicator.val = %i\n", dci_pdu_rel15->pdsch_to_harq_feedback_timing_indicator.val);

      break;
    }
    break;

  case NR_UL_DCI_FORMAT_0_0:
    switch (rnti_type) {
    case NR_RNTI_C:
      LOG_D(NR_MAC,"Filling format 0_0 DCI for CRNTI (size %d bits, format ind %d)\n",dci_size,dci_pdu_rel15->format_indicator);
      // indicating a UL DCI format 1bit
      pos=1;
      *dci_pdu |= ((uint64_t)dci_pdu_rel15->format_indicator & 1) << (dci_size - pos);
      // Freq domain assignment  max 16 bit
      fsize = (int)ceil(log2((N_RB * (N_RB + 1)) >> 1));
      pos+=fsize;
      *dci_pdu |= ((uint64_t)dci_pdu_rel15->frequency_domain_assignment.val & ((1 << fsize) - 1)) << (dci_size - pos);
      // Time domain assignment 4bit
      pos += 4;
      *dci_pdu |= ((uint64_t)dci_pdu_rel15->time_domain_assignment.val & ((1 << 4) - 1)) << (dci_size - pos);
      // Frequency hopping flag – 1 bit
      pos++;
      *dci_pdu |= ((uint64_t)dci_pdu_rel15->frequency_hopping_flag.val & 1) << (dci_size - pos);
      // MCS  5 bit
      pos+=5;
      *dci_pdu |= ((uint64_t)dci_pdu_rel15->mcs & 0x1f) << (dci_size - pos);
      // New data indicator 1bit
      pos++;
      *dci_pdu |= ((uint64_t)dci_pdu_rel15->ndi & 1) << (dci_size - pos);
      // Redundancy version  2bit
      pos+=2;
      *dci_pdu |= ((uint64_t)dci_pdu_rel15->rv & 0x3) << (dci_size - pos);
      // HARQ process number  4bit
      pos+=4;
      *dci_pdu |= ((uint64_t)dci_pdu_rel15->harq_pid & 0xf) << (dci_size - pos);
      // TPC command for scheduled PUSCH – 2 bits
      pos+=2;
      *dci_pdu |= ((uint64_t)dci_pdu_rel15->tpc & 0x3) << (dci_size - pos);
      // Padding bits
      for (int a = pos; a < 32; a++)
        *dci_pdu |= ((uint64_t)dci_pdu_rel15->padding & 1) << (dci_size - pos++);
      // UL/SUL indicator – 1 bit
      /* commented for now (RK): need to get this from BWP descriptor
      if (cfg->pucch_config.pucch_GroupHopping.value)
        *dci_pdu |=
      ((uint64_t)dci_pdu_rel15->ul_sul_indicator.val&1)<<(dci_size-pos++);
        */

        LOG_D(NR_MAC,"N_RB = %i\n", N_RB);
        LOG_D(NR_MAC,"dci_size = %i\n", dci_size);
        LOG_D(NR_MAC,"fsize = %i\n", fsize);
        LOG_D(NR_MAC,"dci_pdu_rel15->frequency_domain_assignment.val = %i\n", dci_pdu_rel15->frequency_domain_assignment.val);
        LOG_D(NR_MAC,"dci_pdu_rel15->time_domain_assignment.val = %i\n", dci_pdu_rel15->time_domain_assignment.val);
        LOG_D(NR_MAC,"dci_pdu_rel15->frequency_hopping_flag.val = %i\n", dci_pdu_rel15->frequency_hopping_flag.val);
        LOG_D(NR_MAC,"dci_pdu_rel15->mcs = %i\n", dci_pdu_rel15->mcs);
        LOG_D(NR_MAC,"dci_pdu_rel15->ndi = %i\n", dci_pdu_rel15->ndi);
        LOG_D(NR_MAC,"dci_pdu_rel15->rv = %i\n", dci_pdu_rel15->rv);
        LOG_D(NR_MAC,"dci_pdu_rel15->harq_pid = %i\n", dci_pdu_rel15->harq_pid);
        LOG_D(NR_MAC,"dci_pdu_rel15->tpc = %i\n", dci_pdu_rel15->tpc);
        LOG_D(NR_MAC,"dci_pdu_rel15->padding = %i\n", dci_pdu_rel15->padding);
      break;

    case NFAPI_NR_RNTI_TC:
      // indicating a UL DCI format 1bit
      pos=1;
      *dci_pdu |= ((uint64_t)dci_pdu_rel15->format_indicator & 1) << (dci_size - pos);
      // Freq domain assignment  max 16 bit
      fsize = (int)ceil(log2((N_RB * (N_RB + 1)) >> 1));
      pos+=fsize;
      *dci_pdu |= ((uint64_t)dci_pdu_rel15->frequency_domain_assignment.val & ((1 << fsize) - 1)) << (dci_size - pos);
      // Time domain assignment 4bit
      pos += 4;
      *dci_pdu |= ((uint64_t)dci_pdu_rel15->time_domain_assignment.val & ((1 << 4) - 1)) << (dci_size - pos);
      // Frequency hopping flag – 1 bit
      pos++;
      *dci_pdu |= ((uint64_t)dci_pdu_rel15->frequency_hopping_flag.val & 1) << (dci_size - pos);
      // MCS  5 bit
      pos+=5;
      *dci_pdu |= ((uint64_t)dci_pdu_rel15->mcs & 0x1f) << (dci_size - pos);
      // New data indicator 1bit
      pos++;
      *dci_pdu |= ((uint64_t)dci_pdu_rel15->ndi & 1) << (dci_size - pos);
      // Redundancy version  2bit
      pos+=2;
      *dci_pdu |= ((uint64_t)dci_pdu_rel15->rv & 0x3) << (dci_size - pos);
      // HARQ process number  4bit
      pos+=4;
      *dci_pdu |= ((uint64_t)dci_pdu_rel15->harq_pid & 0xf) << (dci_size - pos);
      // Padding bits
      for (int a = pos; a < dci_size; a++)
        *dci_pdu |= ((uint64_t)dci_pdu_rel15->padding & 1) << (dci_size - pos++);
      // UL/SUL indicator – 1 bit
      /* commented for now (RK): need to get this from BWP descriptor
      if (cfg->pucch_config.pucch_GroupHopping.value)
        *dci_pdu |=
      ((uint64_t)dci_pdu_rel15->ul_sul_indicator.val&1)<<(dci_size-pos++);
        */
      LOG_D(NR_MAC,"N_RB = %i\n", N_RB);
      LOG_D(NR_MAC,"dci_size = %i\n", dci_size);
      LOG_D(NR_MAC,"fsize = %i\n", fsize);
      LOG_D(NR_MAC,"dci_pdu_rel15->frequency_domain_assignment.val = %i\n", dci_pdu_rel15->frequency_domain_assignment.val);
      LOG_D(NR_MAC,"dci_pdu_rel15->time_domain_assignment.val = %i\n", dci_pdu_rel15->time_domain_assignment.val);
      LOG_D(NR_MAC,"dci_pdu_rel15->frequency_hopping_flag.val = %i\n", dci_pdu_rel15->frequency_hopping_flag.val);
      LOG_D(NR_MAC,"dci_pdu_rel15->mcs = %i\n", dci_pdu_rel15->mcs);
      LOG_D(NR_MAC,"dci_pdu_rel15->ndi = %i\n", dci_pdu_rel15->ndi);
      LOG_D(NR_MAC,"dci_pdu_rel15->rv = %i\n", dci_pdu_rel15->rv);
      LOG_D(NR_MAC,"dci_pdu_rel15->harq_pid = %i\n", dci_pdu_rel15->harq_pid);
      LOG_D(NR_MAC,"dci_pdu_rel15->tpc = %i\n", dci_pdu_rel15->tpc);
      LOG_D(NR_MAC,"dci_pdu_rel15->padding = %i\n", dci_pdu_rel15->padding);

      break;
    }
    break;

  case NR_UL_DCI_FORMAT_0_1:
    switch (rnti_type) {
    case NR_RNTI_C:
      LOG_D(NR_MAC,"Filling NR_UL_DCI_FORMAT_0_1 size %d format indicator %d\n",dci_size,dci_pdu_rel15->format_indicator);
      // Indicating a DL DCI format 1bit
      pos = 1;
      *dci_pdu |= ((uint64_t)dci_pdu_rel15->format_indicator & 0x1) << (dci_size - pos);
      // Carrier indicator
      pos += dci_pdu_rel15->carrier_indicator.nbits;
      *dci_pdu |= ((uint64_t)dci_pdu_rel15->carrier_indicator.val & ((1 << dci_pdu_rel15->carrier_indicator.nbits) - 1)) << (dci_size - pos);
      // UL/SUL Indicator
      pos += dci_pdu_rel15->ul_sul_indicator.nbits;
      *dci_pdu |= ((uint64_t)dci_pdu_rel15->ul_sul_indicator.val & ((1 << dci_pdu_rel15->ul_sul_indicator.nbits) - 1)) << (dci_size - pos);
      // BWP indicator
      pos += dci_pdu_rel15->bwp_indicator.nbits;
      *dci_pdu |= ((uint64_t)dci_pdu_rel15->bwp_indicator.val & ((1 << dci_pdu_rel15->bwp_indicator.nbits) - 1)) << (dci_size - pos);
      // Frequency domain resource assignment
      pos += dci_pdu_rel15->frequency_domain_assignment.nbits;
      *dci_pdu |= ((uint64_t)dci_pdu_rel15->frequency_domain_assignment.val & ((1 << dci_pdu_rel15->frequency_domain_assignment.nbits) - 1)) << (dci_size - pos);
      // Time domain resource assignment
      pos += dci_pdu_rel15->time_domain_assignment.nbits;
      *dci_pdu |= ((uint64_t)dci_pdu_rel15->time_domain_assignment.val & ((1 << dci_pdu_rel15->time_domain_assignment.nbits) - 1)) << (dci_size - pos);
      // Frequency hopping
      pos += dci_pdu_rel15->frequency_hopping_flag.nbits;
      *dci_pdu |= ((uint64_t)dci_pdu_rel15->frequency_hopping_flag.val & ((1 << dci_pdu_rel15->frequency_hopping_flag.nbits) - 1)) << (dci_size - pos);
      // MCS 5bit
      pos += 5;
      *dci_pdu |= ((uint64_t)dci_pdu_rel15->mcs & 0x1f) << (dci_size - pos);
      // New data indicator 1bit
      pos += 1;
      *dci_pdu |= ((uint64_t)dci_pdu_rel15->ndi & 0x1) << (dci_size - pos);
      // Redundancy version  2bit
      pos += 2;
      *dci_pdu |= ((uint64_t)dci_pdu_rel15->rv & 0x3) << (dci_size - pos);
      // HARQ process number  4bit
      pos += 4;
      *dci_pdu |= ((uint64_t)dci_pdu_rel15->harq_pid & 0xf) << (dci_size - pos);
      // 1st Downlink assignment index
      pos += dci_pdu_rel15->dai[0].nbits;
      *dci_pdu |= ((uint64_t)dci_pdu_rel15->dai[0].val & ((1 << dci_pdu_rel15->dai[0].nbits) - 1)) << (dci_size - pos);
      // 2nd Downlink assignment index
      pos += dci_pdu_rel15->dai[1].nbits;
      *dci_pdu |= ((uint64_t)dci_pdu_rel15->dai[1].val & ((1 << dci_pdu_rel15->dai[1].nbits) - 1)) << (dci_size - pos);
      // TPC command for scheduled PUSCH  2bit
      pos += 2;
      *dci_pdu |= ((uint64_t)dci_pdu_rel15->tpc & 0x3) << (dci_size - pos);
      // SRS resource indicator
      pos += dci_pdu_rel15->srs_resource_indicator.nbits;
      *dci_pdu |= ((uint64_t)dci_pdu_rel15->srs_resource_indicator.val & ((1 << dci_pdu_rel15->srs_resource_indicator.nbits) - 1)) << (dci_size - pos);
      // Precoding info and n. of layers
      pos += dci_pdu_rel15->precoding_information.nbits;
      *dci_pdu |= ((uint64_t)dci_pdu_rel15->precoding_information.val & ((1 << dci_pdu_rel15->precoding_information.nbits) - 1)) << (dci_size - pos);
      // Antenna ports
      pos += dci_pdu_rel15->antenna_ports.nbits;
      *dci_pdu |= ((uint64_t)dci_pdu_rel15->antenna_ports.val & ((1 << dci_pdu_rel15->antenna_ports.nbits) - 1)) << (dci_size - pos);
      // SRS request
      pos += dci_pdu_rel15->srs_request.nbits;
      *dci_pdu |= ((uint64_t)dci_pdu_rel15->srs_request.val & ((1 << dci_pdu_rel15->srs_request.nbits) - 1)) << (dci_size - pos);
      // CSI request
      pos += dci_pdu_rel15->csi_request.nbits;
      *dci_pdu |= ((uint64_t)dci_pdu_rel15->csi_request.val & ((1 << dci_pdu_rel15->csi_request.nbits) - 1)) << (dci_size - pos);
      // CBG transmission information
      pos += dci_pdu_rel15->cbgti.nbits;
      *dci_pdu |= ((uint64_t)dci_pdu_rel15->cbgti.val & ((1 << dci_pdu_rel15->cbgti.nbits) - 1)) << (dci_size - pos);
      // PTRS DMRS association
      pos += dci_pdu_rel15->ptrs_dmrs_association.nbits;
      *dci_pdu |= ((uint64_t)dci_pdu_rel15->ptrs_dmrs_association.val & ((1 << dci_pdu_rel15->ptrs_dmrs_association.nbits) - 1)) << (dci_size - pos);
      // Beta offset indicator
      pos += dci_pdu_rel15->beta_offset_indicator.nbits;
      *dci_pdu |= ((uint64_t)dci_pdu_rel15->beta_offset_indicator.val & ((1 << dci_pdu_rel15->beta_offset_indicator.nbits) - 1)) << (dci_size - pos);
      // DMRS sequence initialization
      pos += dci_pdu_rel15->dmrs_sequence_initialization.nbits;
      *dci_pdu |= ((uint64_t)dci_pdu_rel15->dmrs_sequence_initialization.val & ((1 << dci_pdu_rel15->dmrs_sequence_initialization.nbits) - 1)) << (dci_size - pos);
      // UL-SCH indicator
      pos += 1;
      *dci_pdu |= ((uint64_t)dci_pdu_rel15->ulsch_indicator & 0x1) << (dci_size - pos);
      break;
    }
    break;

  case NR_DL_DCI_FORMAT_1_1:
    // Indicating a DL DCI format 1bit
    LOG_D(NR_MAC,"Filling Format 1_1 DCI of size %d\n",dci_size);
    pos = 1;
    *dci_pdu |= ((uint64_t)dci_pdu_rel15->format_indicator & 0x1) << (dci_size - pos);
    // Carrier indicator
    pos += dci_pdu_rel15->carrier_indicator.nbits;
    *dci_pdu |= ((uint64_t)dci_pdu_rel15->carrier_indicator.val & ((1 << dci_pdu_rel15->carrier_indicator.nbits) - 1)) << (dci_size - pos);
    // BWP indicator
    pos += dci_pdu_rel15->bwp_indicator.nbits;
    *dci_pdu |= ((uint64_t)dci_pdu_rel15->bwp_indicator.val & ((1 << dci_pdu_rel15->bwp_indicator.nbits) - 1)) << (dci_size - pos);
    // Frequency domain resource assignment
    pos += dci_pdu_rel15->frequency_domain_assignment.nbits;
    *dci_pdu |= ((uint64_t)dci_pdu_rel15->frequency_domain_assignment.val & ((1 << dci_pdu_rel15->frequency_domain_assignment.nbits) - 1)) << (dci_size - pos);
    // Time domain resource assignment
    pos += dci_pdu_rel15->time_domain_assignment.nbits;
    *dci_pdu |= ((uint64_t)dci_pdu_rel15->time_domain_assignment.val & ((1 << dci_pdu_rel15->time_domain_assignment.nbits) - 1)) << (dci_size - pos);
    // VRB-to-PRB mapping
    pos += dci_pdu_rel15->vrb_to_prb_mapping.nbits;
    *dci_pdu |= ((uint64_t)dci_pdu_rel15->vrb_to_prb_mapping.val & ((1 << dci_pdu_rel15->vrb_to_prb_mapping.nbits) - 1)) << (dci_size - pos);
    // PRB bundling size indicator
    pos += dci_pdu_rel15->prb_bundling_size_indicator.nbits;
    *dci_pdu |= ((uint64_t)dci_pdu_rel15->prb_bundling_size_indicator.val & ((1 << dci_pdu_rel15->prb_bundling_size_indicator.nbits) - 1)) << (dci_size - pos);
    // Rate matching indicator
    pos += dci_pdu_rel15->rate_matching_indicator.nbits;
    *dci_pdu |= ((uint64_t)dci_pdu_rel15->rate_matching_indicator.val & ((1 << dci_pdu_rel15->rate_matching_indicator.nbits) - 1)) << (dci_size - pos);
    // ZP CSI-RS trigger
    pos += dci_pdu_rel15->zp_csi_rs_trigger.nbits;
    *dci_pdu |= ((uint64_t)dci_pdu_rel15->zp_csi_rs_trigger.val & ((1 << dci_pdu_rel15->zp_csi_rs_trigger.nbits) - 1)) << (dci_size - pos);
    // TB1
    // MCS 5bit
    pos += 5;
    *dci_pdu |= ((uint64_t)dci_pdu_rel15->mcs & 0x1f) << (dci_size - pos);
    // New data indicator 1bit
    pos += 1;
    *dci_pdu |= ((uint64_t)dci_pdu_rel15->ndi & 0x1) << (dci_size - pos);
    // Redundancy version  2bit
    pos += 2;
    *dci_pdu |= ((uint64_t)dci_pdu_rel15->rv & 0x3) << (dci_size - pos);
    // TB2
    // MCS 5bit
    pos += dci_pdu_rel15->mcs2.nbits;
    *dci_pdu |= ((uint64_t)dci_pdu_rel15->mcs2.val & ((1 << dci_pdu_rel15->mcs2.nbits) - 1)) << (dci_size - pos);
    // New data indicator 1bit
    pos += dci_pdu_rel15->ndi2.nbits;
    *dci_pdu |= ((uint64_t)dci_pdu_rel15->ndi2.val & ((1 << dci_pdu_rel15->ndi2.nbits) - 1)) << (dci_size - pos);
    // Redundancy version  2bit
    pos += dci_pdu_rel15->rv2.nbits;
    *dci_pdu |= ((uint64_t)dci_pdu_rel15->rv2.val & ((1 << dci_pdu_rel15->rv2.nbits) - 1)) << (dci_size - pos);
    // HARQ process number  4bit
    pos += 4;
    *dci_pdu |= ((uint64_t)dci_pdu_rel15->harq_pid & 0xf) << (dci_size - pos);
    // Downlink assignment index
    pos += dci_pdu_rel15->dai[0].nbits;
    *dci_pdu |= ((uint64_t)dci_pdu_rel15->dai[0].val & ((1 << dci_pdu_rel15->dai[0].nbits) - 1)) << (dci_size - pos);
    // TPC command for scheduled PUCCH  2bit
    pos += 2;
    *dci_pdu |= ((uint64_t)dci_pdu_rel15->tpc & 0x3) << (dci_size - pos);
    // PUCCH resource indicator  3bit
    pos += 3;
    *dci_pdu |= ((uint64_t)dci_pdu_rel15->pucch_resource_indicator & 0x7) << (dci_size - pos);
    // PDSCH-to-HARQ_feedback timing indicator
    pos += dci_pdu_rel15->pdsch_to_harq_feedback_timing_indicator.nbits;
    *dci_pdu |= ((uint64_t)dci_pdu_rel15->pdsch_to_harq_feedback_timing_indicator.val & ((1 << dci_pdu_rel15->pdsch_to_harq_feedback_timing_indicator.nbits) - 1)) << (dci_size - pos);
    // Antenna ports
    pos += dci_pdu_rel15->antenna_ports.nbits;
    *dci_pdu |= ((uint64_t)dci_pdu_rel15->antenna_ports.val & ((1 << dci_pdu_rel15->antenna_ports.nbits) - 1)) << (dci_size - pos);
    // TCI
    pos += dci_pdu_rel15->transmission_configuration_indication.nbits;
    *dci_pdu |= ((uint64_t)dci_pdu_rel15->transmission_configuration_indication.val & ((1 << dci_pdu_rel15->transmission_configuration_indication.nbits) - 1)) << (dci_size - pos);
    // SRS request
    pos += dci_pdu_rel15->srs_request.nbits;
    *dci_pdu |= ((uint64_t)dci_pdu_rel15->srs_request.val & ((1 << dci_pdu_rel15->srs_request.nbits) - 1)) << (dci_size - pos);
    // CBG transmission information
    pos += dci_pdu_rel15->cbgti.nbits;
    *dci_pdu |= ((uint64_t)dci_pdu_rel15->cbgti.val & ((1 << dci_pdu_rel15->cbgti.nbits) - 1)) << (dci_size - pos);
    // CBG flushing out information
    pos += dci_pdu_rel15->cbgfi.nbits;
    *dci_pdu |= ((uint64_t)dci_pdu_rel15->cbgfi.val & ((1 << dci_pdu_rel15->cbgfi.nbits) - 1)) << (dci_size - pos);
    // DMRS sequence init
    pos += 1;
    *dci_pdu |= ((uint64_t)dci_pdu_rel15->dmrs_sequence_initialization.val & 0x1) << (dci_size - pos);
  }
  LOG_D(NR_MAC, "DCI has %d bits and the payload is %lx\n", dci_size, *dci_pdu);
}

int get_spf(nfapi_nr_config_request_scf_t *cfg) {

  int mu = cfg->ssb_config.scs_common.value;
  AssertFatal(mu>=0&&mu<4,"Illegal scs %d\n",mu);

  return(10 * (1<<mu));
} 

int to_absslot(nfapi_nr_config_request_scf_t *cfg,int frame,int slot) {

  return(get_spf(cfg)*frame) + slot; 

}

int extract_startSymbol(int startSymbolAndLength) {
  int tmp = startSymbolAndLength/14;
  int tmp2 = startSymbolAndLength%14;

  if (tmp > 0 && tmp < (14-tmp2)) return(tmp2);
  else                            return(13-tmp2);
}

int extract_length(int startSymbolAndLength) {
  int tmp = startSymbolAndLength/14;
  int tmp2 = startSymbolAndLength%14;

  if (tmp > 0 && tmp < (14-tmp2)) return(tmp);
  else                            return(15-tmp2);
}

/*
 * Dump the UL or DL UE_info into LOG_T(MAC)
 */
void dump_nr_list(NR_UE_info_t **list)
{
  UE_iterator(list, UE) {
    LOG_T(NR_MAC, "NR list UEs rntis %04x\n", (*list)->rnti);
  }
}

/*
 * Create a new NR_list
 */
void create_nr_list(NR_list_t *list, int len)
{
  list->head = -1;
  list->next = malloc(len * sizeof(*list->next));
  AssertFatal(list->next, "cannot malloc() memory for NR_list_t->next\n");
  for (int i = 0; i < len; ++i)
    list->next[i] = -1;
  list->tail = -1;
  list->len = len;
}

/*
 * Resize an NR_list
 */
void resize_nr_list(NR_list_t *list, int new_len)
{
  if (new_len == list->len)
    return;
  if (new_len > list->len) {
    /* list->head remains */
    const int old_len = list->len;
    int* n = realloc(list->next, new_len * sizeof(*list->next));
    AssertFatal(n, "cannot realloc() memory for NR_list_t->next\n");
    list->next = n;
    for (int i = old_len; i < new_len; ++i)
      list->next[i] = -1;
    /* list->tail remains */
    list->len = new_len;
  } else { /* new_len < len */
    AssertFatal(list->head < new_len, "shortened list head out of index %d (new len %d)\n", list->head, new_len);
    AssertFatal(list->tail < new_len, "shortened list tail out of index %d (new len %d)\n", list->head, new_len);
    for (int i = 0; i < list->len; ++i)
      AssertFatal(list->next[i] < new_len, "shortened list entry out of index %d (new len %d)\n", list->next[i], new_len);
    /* list->head remains */
    int *n = realloc(list->next, new_len * sizeof(*list->next));
    AssertFatal(n, "cannot realloc() memory for NR_list_t->next\n");
    list->next = n;
    /* list->tail remains */
    list->len = new_len;
  }
}

/*
 * Destroy an NR_list
 */
void destroy_nr_list(NR_list_t *list)
{
  free(list->next);
}

/*
 * Add an ID to an NR_list at the end, traversing the whole list. Note:
 * add_tail_nr_list() is a faster alternative, but this implementation ensures
 * we do not add an existing ID.
 */
void add_nr_list(NR_list_t *listP, int id)
{
  int *cur = &listP->head;
  while (*cur >= 0) {
    AssertFatal(*cur != id, "id %d already in NR_UE_list!\n", id);
    cur = &listP->next[*cur];
  }
  *cur = id;
  if (listP->next[id] < 0)
    listP->tail = id;
}

/*
 * Remove an ID from an NR_list
 */
void remove_nr_list(NR_list_t *listP, int id)
{
  int *cur = &listP->head;
  int *prev = &listP->head;
  while (*cur != -1 && *cur != id) {
    prev = cur;
    cur = &listP->next[*cur];
  }
  AssertFatal(*cur != -1, "ID %d not found in UE_list\n", id);
  int *next = &listP->next[*cur];
  *cur = listP->next[*cur];
  *next = -1;
  listP->tail = *prev >= 0 && listP->next[*prev] >= 0 ? listP->tail : *prev;
}

/*
 * Add an ID to the tail of the NR_list in O(1). Note that there is
 * corresponding remove_tail_nr_list(), as we cannot set the tail backwards and
 * therefore need to go through the whole list (use remove_nr_list())
 */
void add_tail_nr_list(NR_list_t *listP, int id)
{
  int *last = listP->tail < 0 ? &listP->head : &listP->next[listP->tail];
  *last = id;
  listP->next[id] = -1;
  listP->tail = id;
}

/*
 * Add an ID to the front of the NR_list in O(1)
 */
void add_front_nr_list(NR_list_t *listP, int id)
{
  const int ohead = listP->head;
  listP->head = id;
  listP->next[id] = ohead;
  if (listP->tail < 0)
    listP->tail = id;
}

/*
 * Remove an ID from the front of the NR_list in O(1)
 */
void remove_front_nr_list(NR_list_t *listP)
{
  AssertFatal(listP->head >= 0, "Nothing to remove\n");
  const int ohead = listP->head;
  listP->head = listP->next[ohead];
  listP->next[ohead] = -1;
  if (listP->head < 0)
    listP->tail = -1;
}

NR_UE_info_t *find_nr_UE(NR_UEs_t *UEs, rnti_t rntiP)
{

  UE_iterator(UEs->list, UE) {
    if (UE->rnti == rntiP) {
      LOG_D(NR_MAC,"Search and found rnti: %04x\n", rntiP);
      return UE;
    }
  }
  LOG_W(NR_MAC,"Search for not existing rnti (ignore for RA): %04x\n", rntiP);
  return NULL;
}

int find_nr_RA_id(module_id_t mod_idP, int CC_idP, rnti_t rntiP) {
//------------------------------------------------------------------------------
  int RA_id;
  RA_t *ra = (RA_t *) &RC.nrmac[mod_idP]->common_channels[CC_idP].ra[0];

  for (RA_id = 0; RA_id < NB_RA_PROC_MAX; RA_id++) {
    LOG_D(NR_MAC, "Checking RA_id %d for %x : state %d\n",
          RA_id,
          rntiP,
          ra[RA_id].state);

    if (ra[RA_id].state != IDLE && ra[RA_id].rnti == rntiP)
      return RA_id;
  }

  return -1;
}

int get_nrofHARQ_ProcessesForPDSCH(e_NR_PDSCH_ServingCellConfig__nrofHARQ_ProcessesForPDSCH n)
{
  switch (n) {
  case NR_PDSCH_ServingCellConfig__nrofHARQ_ProcessesForPDSCH_n2:
    return 2;
  case NR_PDSCH_ServingCellConfig__nrofHARQ_ProcessesForPDSCH_n4:
    return 4;
  case NR_PDSCH_ServingCellConfig__nrofHARQ_ProcessesForPDSCH_n6:
    return 6;
  case NR_PDSCH_ServingCellConfig__nrofHARQ_ProcessesForPDSCH_n10:
    return 10;
  case NR_PDSCH_ServingCellConfig__nrofHARQ_ProcessesForPDSCH_n12:
    return 12;
  case NR_PDSCH_ServingCellConfig__nrofHARQ_ProcessesForPDSCH_n16:
    return 16;
  default:
    return 8;
  }
}

/* hack data to remove UE in the phy */
int rnti_to_remove[10];
volatile int rnti_to_remove_count;
pthread_mutex_t rnti_to_remove_mutex = PTHREAD_MUTEX_INITIALIZER;

void delete_nr_ue_data(NR_UE_info_t *UE, NR_COMMON_channels_t *ccPtr)
{
  NR_UE_sched_ctrl_t *sched_ctrl = &UE->UE_sched_ctrl;
  destroy_nr_list(&sched_ctrl->available_dl_harq);
  destroy_nr_list(&sched_ctrl->feedback_dl_harq);
  destroy_nr_list(&sched_ctrl->retrans_dl_harq);
  destroy_nr_list(&sched_ctrl->available_ul_harq);
  destroy_nr_list(&sched_ctrl->feedback_ul_harq);
  destroy_nr_list(&sched_ctrl->retrans_ul_harq);
  LOG_I(NR_MAC, "Remove NR rnti 0x%04x\n", UE->rnti);
  const rnti_t rnti = UE->rnti;
  free(UE);
  /* hack to remove UE in the phy */
  if (pthread_mutex_lock(&rnti_to_remove_mutex))
    exit(1);
  if (rnti_to_remove_count == 10)
    exit(1);
  rnti_to_remove[rnti_to_remove_count] = rnti;
  LOG_W(NR_MAC, "to remove in mac rnti_to_remove[%d] = 0x%04x\n", rnti_to_remove_count, rnti);
  rnti_to_remove_count++;
  if (pthread_mutex_unlock(&rnti_to_remove_mutex))
    exit(1);

  /* clear RA process(es?) associated to the UE */
  for (int cc_id = 0; cc_id < NFAPI_CC_MAX; cc_id++) {
    for (int i = 0; i < NR_NB_RA_PROC_MAX; i++) {
      NR_COMMON_channels_t *cc = &ccPtr[cc_id];
      if (cc->ra[i].rnti == rnti) {
        LOG_D(NR_MAC, "free RA process %d for rnti %04x\n", i, rnti);
        /* is it enough? */
        cc->ra[i].cfra  = false;
        cc->ra[i].rnti  = 0;
        cc->ra[i].crnti = 0;
      }
    }
  }
}

// main function to configure parameters of current BWP
void configure_UE_BWP(gNB_MAC_INST *nr_mac,
                      NR_ServingCellConfigCommon_t *scc,
                      NR_UE_sched_ctrl_t *sched_ctrl,
                      NR_RA_t *ra,
                      NR_UE_info_t *UE) {

  NR_CellGroupConfig_t *CellGroup;
  NR_UE_DL_BWP_t *DL_BWP;
  NR_UE_UL_BWP_t *UL_BWP;

  if (ra) {
    DL_BWP = &ra->DL_BWP;
    UL_BWP = &ra->UL_BWP;
    CellGroup = ra->CellGroup;
  }
  else {
    DL_BWP = &UE->current_DL_BWP;
    UL_BWP = &UE->current_UL_BWP;
    CellGroup = UE->CellGroup;
  }
  NR_BWP_Downlink_t *dl_bwp = NULL;
  NR_BWP_Uplink_t *ul_bwp = NULL;
  NR_BWP_DownlinkDedicated_t *bwpd = NULL;
  NR_BWP_UplinkDedicated_t *ubwpd = NULL;
  DL_BWP->n_dl_bwp = 1;
  UL_BWP->n_ul_bwp = 1;
  int old_dl_bwp_id = DL_BWP->bwp_id;
  int old_ul_bwp_id = UL_BWP->bwp_id;

  int target_ss;

  if (CellGroup &&
      CellGroup->spCellConfig &&
      CellGroup->spCellConfig->spCellConfigDedicated) {

    const NR_ServingCellConfig_t *servingCellConfig = CellGroup->spCellConfig->spCellConfigDedicated;
    DL_BWP->pdsch_servingcellconfig = servingCellConfig->pdsch_ServingCellConfig? servingCellConfig->pdsch_ServingCellConfig->choice.setup : NULL;
    target_ss = NR_SearchSpace__searchSpaceType_PR_ue_Specific;

    if(UE && UE->Msg3_dcch_dtch) {
      // switching to initial BWP
      DL_BWP->bwp_id = 0;
      UL_BWP->bwp_id = 0;
      UE->Msg3_dcch_dtch = false;
    }
    else {
      // (re)configuring BWP
      // TODO BWP switching not via RRC reconfiguration
      // via RRC if firstActiveXlinkBWP_Id is NULL, MAC stays on the same BWP as before
      if (servingCellConfig->firstActiveDownlinkBWP_Id)
        DL_BWP->bwp_id = *servingCellConfig->firstActiveDownlinkBWP_Id;
      if (servingCellConfig->uplinkConfig->firstActiveUplinkBWP_Id)
        UL_BWP->bwp_id = *servingCellConfig->uplinkConfig->firstActiveUplinkBWP_Id;
    }

    const struct NR_ServingCellConfig__downlinkBWP_ToAddModList *bwpList = servingCellConfig->downlinkBWP_ToAddModList;
    if(bwpList)
      DL_BWP->n_dl_bwp = bwpList->list.count;
    if (DL_BWP->bwp_id>0) {
      for (int i=0; i<bwpList->list.count; i++) {
        dl_bwp = bwpList->list.array[i];
        if(dl_bwp->bwp_Id == DL_BWP->bwp_id)
          break;
      }
      AssertFatal(dl_bwp!=NULL,"Couldn't find DLBWP corresponding to BWP ID %ld\n",DL_BWP->bwp_id);
    }

    const struct NR_UplinkConfig__uplinkBWP_ToAddModList *ubwpList = servingCellConfig->uplinkConfig->uplinkBWP_ToAddModList;
    if(ubwpList)
      UL_BWP->n_ul_bwp = ubwpList->list.count;
    if (UL_BWP->bwp_id>0) {
      for (int i=0; i<ubwpList->list.count; i++) {
        ul_bwp = ubwpList->list.array[i];
        if(ul_bwp->bwp_Id == UL_BWP->bwp_id)
          break;
      }
      AssertFatal(ul_bwp!=NULL,"Couldn't find DLBWP corresponding to BWP ID %ld\n",UL_BWP->bwp_id);
    }

    // selection of dedicated BWPs
    if(dl_bwp)
      bwpd = dl_bwp->bwp_Dedicated;
    else
      bwpd = servingCellConfig->initialDownlinkBWP;
    if(ul_bwp)
      ubwpd = ul_bwp->bwp_Dedicated;
    else
      ubwpd = servingCellConfig->uplinkConfig->initialUplinkBWP;

    DL_BWP->pdsch_Config = bwpd->pdsch_Config->choice.setup;
    UL_BWP->pusch_Config = ubwpd->pusch_Config->choice.setup;
    UL_BWP->pucch_Config = ubwpd->pucch_Config->choice.setup;
    UL_BWP->srs_Config = ubwpd->srs_Config->choice.setup;
    UL_BWP->csi_MeasConfig = servingCellConfig->csi_MeasConfig ? servingCellConfig->csi_MeasConfig->choice.setup : NULL;
  }
  else {
    DL_BWP->bwp_id = 0;
    DL_BWP->bwp_id = 0;
    target_ss = NR_SearchSpace__searchSpaceType_PR_common;
    DL_BWP->pdsch_Config = NULL;
    UL_BWP->pusch_Config = NULL;
    UL_BWP->pucch_Config = NULL;
    UL_BWP->csi_MeasConfig = NULL;
  }

  if (old_dl_bwp_id != DL_BWP->bwp_id)
    LOG_I(NR_MAC, "Switching to DL-BWP %li\n", DL_BWP->bwp_id);
  if (old_ul_bwp_id != UL_BWP->bwp_id)
    LOG_I(NR_MAC, "Switching to UL-BWP %li\n", UL_BWP->bwp_id);

  // TDA lists
  if (DL_BWP->bwp_id>0)
    DL_BWP->tdaList = dl_bwp->bwp_Common->pdsch_ConfigCommon->choice.setup->pdsch_TimeDomainAllocationList;
  else
    DL_BWP->tdaList = scc->downlinkConfigCommon->initialDownlinkBWP->pdsch_ConfigCommon->choice.setup->pdsch_TimeDomainAllocationList;

  if(UL_BWP->bwp_id>0)
    UL_BWP->tdaList = ul_bwp->bwp_Common->pusch_ConfigCommon->choice.setup->pusch_TimeDomainAllocationList;
  else
    UL_BWP->tdaList = scc->uplinkConfigCommon->initialUplinkBWP->pusch_ConfigCommon->choice.setup->pusch_TimeDomainAllocationList;

  // setting generic parameters
  NR_BWP_t dl_genericParameters = (DL_BWP->bwp_id>0 && dl_bwp) ?
    dl_bwp->bwp_Common->genericParameters:
    scc->downlinkConfigCommon->initialDownlinkBWP->genericParameters;

  DL_BWP->scs = dl_genericParameters.subcarrierSpacing;
  DL_BWP->cyclicprefix = dl_genericParameters.cyclicPrefix;
  DL_BWP->BWPSize = NRRIV2BW(dl_genericParameters.locationAndBandwidth, MAX_BWP_SIZE);
  DL_BWP->BWPStart = NRRIV2PRBOFFSET(dl_genericParameters.locationAndBandwidth, MAX_BWP_SIZE);

  NR_BWP_t ul_genericParameters = (UL_BWP->bwp_id>0 && ul_bwp) ?
    ul_bwp->bwp_Common->genericParameters:
    scc->uplinkConfigCommon->initialUplinkBWP->genericParameters;

  UL_BWP->scs = ul_genericParameters.subcarrierSpacing;
  UL_BWP->cyclicprefix = ul_genericParameters.cyclicPrefix;
  UL_BWP->BWPSize = NRRIV2BW(ul_genericParameters.locationAndBandwidth, MAX_BWP_SIZE);
  UL_BWP->BWPStart = NRRIV2PRBOFFSET(ul_genericParameters.locationAndBandwidth, MAX_BWP_SIZE);

  // Set downlink MCS table
  if (DL_BWP->pdsch_Config &&
      DL_BWP->pdsch_Config->mcs_Table) {
    if (*DL_BWP->pdsch_Config->mcs_Table == 0)
      DL_BWP->mcsTableIdx = 1;
    else
      DL_BWP->mcsTableIdx = 2;
  } else
    DL_BWP->mcsTableIdx = 0;
  LOG_D(NR_MAC,"DL MCS Table Index: %d\n",DL_BWP->mcsTableIdx);

  if (UL_BWP->pusch_Config == NULL || !UL_BWP->pusch_Config->transformPrecoder)
    UL_BWP->transform_precoding = !scc->uplinkConfigCommon->initialUplinkBWP->rach_ConfigCommon->choice.setup->msg3_transformPrecoder;
  else
    UL_BWP->transform_precoding = *UL_BWP->pusch_Config->transformPrecoder;

  if(UL_BWP->bwp_id>0)
    UL_BWP->pucch_ConfigCommon = ul_bwp->bwp_Common->pucch_ConfigCommon->choice.setup;
  else
    UL_BWP->pucch_ConfigCommon = scc->uplinkConfigCommon->initialUplinkBWP->pucch_ConfigCommon->choice.setup;


  if(UE) {
    // setting PDCCH related structures for sched_ctrl
    sched_ctrl->search_space = get_searchspace(scc,
                                               bwpd,
                                               target_ss);
    sched_ctrl->coreset = get_coreset(nr_mac,
                                      scc,
                                      bwpd,
                                      sched_ctrl->search_space,
                                      target_ss);

    sched_ctrl->sched_pdcch = set_pdcch_structure(nr_mac,
                                                  sched_ctrl->search_space,
                                                  sched_ctrl->coreset,
                                                  scc,
                                                  &dl_genericParameters,
                                                  nr_mac->type0_PDCCH_CSS_config);

    // set DL DCI format
    DL_BWP->dci_format = (sched_ctrl->search_space->searchSpaceType &&
                         sched_ctrl->search_space->searchSpaceType->present == NR_SearchSpace__searchSpaceType_PR_ue_Specific) ?
                         (sched_ctrl->search_space->searchSpaceType->choice.ue_Specific->dci_Formats == NR_SearchSpace__searchSpaceType__ue_Specific__dci_Formats_formats0_1_And_1_1 ?
                         NR_DL_DCI_FORMAT_1_1 : NR_DL_DCI_FORMAT_1_0) :
                         NR_DL_DCI_FORMAT_1_0;
    // set UL DCI format
    UL_BWP->dci_format = (sched_ctrl->search_space->searchSpaceType &&
                         sched_ctrl->search_space->searchSpaceType->present == NR_SearchSpace__searchSpaceType_PR_ue_Specific) ?
                         (sched_ctrl->search_space->searchSpaceType->choice.ue_Specific->dci_Formats == NR_SearchSpace__searchSpaceType__ue_Specific__dci_Formats_formats0_1_And_1_1 ?
                         NR_UL_DCI_FORMAT_0_1 : NR_UL_DCI_FORMAT_0_0) :
                         NR_UL_DCI_FORMAT_0_0;

    if (UL_BWP->csi_MeasConfig)
      compute_csi_bitlen (UL_BWP->csi_MeasConfig, UE);

  }

  if(ra) {
    // setting PDCCH related structures for RA
    struct NR_PDCCH_ConfigCommon__commonSearchSpaceList *commonSearchSpaceList = NULL;
    NR_SearchSpaceId_t ra_SearchSpace = 0;
    if(dl_bwp) {
      commonSearchSpaceList = dl_bwp->bwp_Common->pdcch_ConfigCommon->choice.setup->commonSearchSpaceList;
      ra_SearchSpace = *dl_bwp->bwp_Common->pdcch_ConfigCommon->choice.setup->ra_SearchSpace;
    } else {
      commonSearchSpaceList = scc->downlinkConfigCommon->initialDownlinkBWP->pdcch_ConfigCommon->choice.setup->commonSearchSpaceList;
      ra_SearchSpace = *scc->downlinkConfigCommon->initialDownlinkBWP->pdcch_ConfigCommon->choice.setup->ra_SearchSpace;
    }
    AssertFatal(commonSearchSpaceList->list.count > 0, "common SearchSpace list has 0 elements\n");
    for (int i = 0; i < commonSearchSpaceList->list.count; i++) {
      NR_SearchSpace_t * ss = commonSearchSpaceList->list.array[i];
      if (ss->searchSpaceId == ra_SearchSpace)
        ra->ra_ss = ss;
    }
    AssertFatal(ra->ra_ss!=NULL,"SearchSpace cannot be null for RA\n");

    ra->coreset = get_coreset(nr_mac, scc, dl_bwp, ra->ra_ss, NR_SearchSpace__searchSpaceType_PR_common);
    ra->sched_pdcch = set_pdcch_structure(nr_mac,
                                          ra->ra_ss,
                                          ra->coreset,
                                          scc,
                                          &dl_genericParameters,
                                          &nr_mac->type0_PDCCH_CSS_config[ra->beam_id]);

    UL_BWP->dci_format = NR_UL_DCI_FORMAT_0_0;
    DL_BWP->dci_format = NR_DL_DCI_FORMAT_1_0;
  }

  // Set uplink MCS table
  long *mcs_Table = NULL;
  if (UL_BWP->pusch_Config)
    mcs_Table = UL_BWP->transform_precoding ?
                UL_BWP->pusch_Config->mcs_Table :
                UL_BWP->pusch_Config->mcs_TableTransformPrecoder;

  UL_BWP->mcs_table = get_pusch_mcs_table(mcs_Table,
                                          UL_BWP->transform_precoding ? 0 : 1,
                                          UL_BWP->dci_format,
                                          NR_RNTI_C,
                                          target_ss,
                                          false);
}

//------------------------------------------------------------------------------
NR_UE_info_t *add_new_nr_ue(gNB_MAC_INST *nr_mac, rnti_t rntiP, NR_CellGroupConfig_t *CellGroup)
{
  NR_ServingCellConfigCommon_t *scc = nr_mac->common_channels[0].ServingCellConfigCommon;
  NR_UEs_t *UE_info = &nr_mac->UE_info;
  LOG_I(NR_MAC, "Adding UE with rnti 0x%04x\n",
        rntiP);
  dump_nr_list(UE_info->list);

  // We will attach at the end, to mitigate race conditions
  // This is not good, but we will fix it progressively
  NR_UE_info_t *UE=calloc(1,sizeof(NR_UE_info_t));
  if(!UE) {
    LOG_E(NR_MAC,"want to add UE %04x but the fixed allocated size is full\n",rntiP);
    return NULL;
  }

  UE->rnti = rntiP;
  UE->CellGroup = CellGroup;

  if (CellGroup)
    UE->Msg4_ACKed = true;
  else
    UE->Msg4_ACKed = false;

<<<<<<< HEAD
  NR_UE_sched_ctrl_t *sched_ctrl = &UE->UE_sched_ctrl;
  memset(sched_ctrl, 0, sizeof(*sched_ctrl));
  sched_ctrl->dl_max_mcs = 28; /* do not limit MCS for individual UEs */
  sched_ctrl->set_pmi = false;
  sched_ctrl->ta_frame = 0;
  sched_ctrl->ta_update = 31;
  sched_ctrl->ta_apply = false;
  sched_ctrl->ul_rssi = 0;
  sched_ctrl->pucch_consecutive_dtx_cnt = 0;
  sched_ctrl->pusch_consecutive_dtx_cnt = 0;
  sched_ctrl->ul_failure                = 0;
  sched_ctrl->sched_srs.frame = -1;
  sched_ctrl->sched_srs.slot = -1;
  sched_ctrl->sched_srs.srs_scheduled = false;

  // initialize UE BWP information
  NR_UE_DL_BWP_t *DL_BWP = &UE->current_DL_BWP;
  memset(DL_BWP, 0, sizeof(*DL_BWP));
  NR_UE_UL_BWP_t *UL_BWP = &UE->current_UL_BWP;
  memset(UL_BWP, 0, sizeof(*UL_BWP));
  configure_UE_BWP(nr_mac, scc, sched_ctrl, NULL, UE);

  /* set illegal time domain allocation to force recomputation of all fields */
  sched_ctrl->pdsch_semi_static.time_domain_allocation = -1;
  sched_ctrl->pusch_semi_static.time_domain_allocation = -1;
=======
  if (CellGroup &&
      CellGroup->spCellConfig &&
      CellGroup->spCellConfig->spCellConfigDedicated &&
      CellGroup->spCellConfig->spCellConfigDedicated->csi_MeasConfig &&
      CellGroup->spCellConfig->spCellConfigDedicated->csi_MeasConfig->choice.setup) {
    compute_csi_bitlen(CellGroup->spCellConfig->spCellConfigDedicated->csi_MeasConfig->choice.setup, UE->csi_report_template);
  }

    NR_UE_sched_ctrl_t *sched_ctrl = &UE->UE_sched_ctrl;
    memset(sched_ctrl, 0, sizeof(*sched_ctrl));
    sched_ctrl->dl_max_mcs = 28; /* do not limit MCS for individual UEs */
    sched_ctrl->set_pmi = false;
    sched_ctrl->ta_frame = 0;
    sched_ctrl->ta_update = 31;
    sched_ctrl->ta_apply = false;
    sched_ctrl->ul_rssi = 0;
    sched_ctrl->pucch_consecutive_dtx_cnt = 0;
    sched_ctrl->pusch_consecutive_dtx_cnt = 0;
    sched_ctrl->ul_failure                = 0;
    sched_ctrl->sched_srs.frame = -1;
    sched_ctrl->sched_srs.slot = -1;
    sched_ctrl->sched_srs.srs_scheduled = false;

    /* set illegal time domain allocation to force recomputation of all fields */
    sched_ctrl->pdsch_semi_static.time_domain_allocation = -1;
    sched_ctrl->pusch_semi_static.time_domain_allocation = -1;
    const NR_ServingCellConfig_t *servingCellConfig = CellGroup && CellGroup->spCellConfig ? CellGroup->spCellConfig->spCellConfigDedicated : NULL;
>>>>>>> 7f910a2e

  /* Set default BWPs */
  sched_ctrl->next_dl_bwp_id = -1;
  sched_ctrl->next_ul_bwp_id = -1;
  AssertFatal(UL_BWP->n_ul_bwp <= NR_MAX_NUM_BWP,
              "uplinkBWP_ToAddModList has %d BWP!\n",
              UL_BWP->n_ul_bwp);

  /* get Number of HARQ processes for this UE */
  // pdsch_servingcellconfig == NULL in SA -> will create default (8) number of HARQ processes
  create_dl_harq_list(sched_ctrl, DL_BWP->pdsch_servingcellconfig);
  // add all available UL HARQ processes for this UE
  // nb of ul harq processes not configurable
  create_nr_list(&sched_ctrl->available_ul_harq, 16);
  for (int harq = 0; harq < 16; harq++)
    add_tail_nr_list(&sched_ctrl->available_ul_harq, harq);
  create_nr_list(&sched_ctrl->feedback_ul_harq, 16);
  create_nr_list(&sched_ctrl->retrans_ul_harq, 16);

  pthread_mutex_lock(&UE_info->mutex);
  int i;
  for(i=0; i<MAX_MOBILES_PER_GNB; i++) {
    if (UE_info->list[i] == NULL) {
      UE_info->list[i] = UE;
      break;
    }
  }
  if (i == MAX_MOBILES_PER_GNB) {
    LOG_E(NR_MAC,"Try to add UE %04x but the list is full\n", rntiP);
    delete_nr_ue_data(UE, nr_mac->common_channels);
    pthread_mutex_unlock(&UE_info->mutex);
    return NULL;
  }
  pthread_mutex_unlock(&UE_info->mutex);

  LOG_D(NR_MAC, "Add NR rnti %x\n", rntiP);
  dump_nr_list(UE_info->list);
  return (UE);
}

void create_dl_harq_list(NR_UE_sched_ctrl_t *sched_ctrl,
                         const NR_PDSCH_ServingCellConfig_t *pdsch) {
  const int nrofHARQ = pdsch && pdsch->nrofHARQ_ProcessesForPDSCH ?
                       get_nrofHARQ_ProcessesForPDSCH(*pdsch->nrofHARQ_ProcessesForPDSCH) : 8;
  // add all available DL HARQ processes for this UE
  AssertFatal(sched_ctrl->available_dl_harq.len == sched_ctrl->feedback_dl_harq.len
              && sched_ctrl->available_dl_harq.len == sched_ctrl->retrans_dl_harq.len,
              "HARQ lists have different lengths (%d/%d/%d)\n",
              sched_ctrl->available_dl_harq.len,
              sched_ctrl->feedback_dl_harq.len,
              sched_ctrl->retrans_dl_harq.len);
  if (sched_ctrl->available_dl_harq.len == 0) {
    create_nr_list(&sched_ctrl->available_dl_harq, nrofHARQ);
    for (int harq = 0; harq < nrofHARQ; harq++)
      add_tail_nr_list(&sched_ctrl->available_dl_harq, harq);
    create_nr_list(&sched_ctrl->feedback_dl_harq, nrofHARQ);
    create_nr_list(&sched_ctrl->retrans_dl_harq, nrofHARQ);
  } else if (sched_ctrl->available_dl_harq.len == nrofHARQ) {
    LOG_D(NR_MAC, "nrofHARQ %d already configured\n", nrofHARQ);
  } else {
    const int old_nrofHARQ = sched_ctrl->available_dl_harq.len;
    AssertFatal(nrofHARQ > old_nrofHARQ,
                "cannot resize HARQ list to be smaller (nrofHARQ %d, old_nrofHARQ %d)\n",
                nrofHARQ, old_nrofHARQ);
    resize_nr_list(&sched_ctrl->available_dl_harq, nrofHARQ);
    for (int harq = old_nrofHARQ; harq < nrofHARQ; harq++)
      add_tail_nr_list(&sched_ctrl->available_dl_harq, harq);
    resize_nr_list(&sched_ctrl->feedback_dl_harq, nrofHARQ);
    resize_nr_list(&sched_ctrl->retrans_dl_harq, nrofHARQ);
  }
}

void reset_dl_harq_list(NR_UE_sched_ctrl_t *sched_ctrl) {
  int harq;
  while ((harq = sched_ctrl->feedback_dl_harq.head) >= 0) {
    remove_front_nr_list(&sched_ctrl->feedback_dl_harq);
    add_tail_nr_list(&sched_ctrl->available_dl_harq, harq);
  }

  while ((harq = sched_ctrl->retrans_dl_harq.head) >= 0) {
    remove_front_nr_list(&sched_ctrl->retrans_dl_harq);
    add_tail_nr_list(&sched_ctrl->available_dl_harq, harq);
  }

  for (int i = 0; i < NR_MAX_NB_HARQ_PROCESSES; i++) {
    sched_ctrl->harq_processes[i].feedback_slot = -1;
    sched_ctrl->harq_processes[i].round = 0;
    sched_ctrl->harq_processes[i].is_waiting = false;
  }
}

void reset_ul_harq_list(NR_UE_sched_ctrl_t *sched_ctrl) {
  int harq;
  while ((harq = sched_ctrl->feedback_ul_harq.head) >= 0) {
    remove_front_nr_list(&sched_ctrl->feedback_ul_harq);
    add_tail_nr_list(&sched_ctrl->available_ul_harq, harq);
  }

  while ((harq = sched_ctrl->retrans_ul_harq.head) >= 0) {
    remove_front_nr_list(&sched_ctrl->retrans_ul_harq);
    add_tail_nr_list(&sched_ctrl->available_ul_harq, harq);
  }

  for (int i = 0; i < NR_MAX_NB_HARQ_PROCESSES; i++) {
    sched_ctrl->ul_harq_processes[i].feedback_slot = -1;
    sched_ctrl->ul_harq_processes[i].round = 0;
    sched_ctrl->ul_harq_processes[i].is_waiting = false;
  }
}

void mac_remove_nr_ue(gNB_MAC_INST *nr_mac, rnti_t rnti)
{
 NR_UEs_t *UE_info = &nr_mac->UE_info;
 pthread_mutex_lock(&UE_info->mutex);
 UE_iterator(UE_info->list, UE) {
   if (UE->rnti==rnti)
     break;
 }

 if (!UE) {
   LOG_W(NR_MAC,"Call to del rnti %04x, but not existing\n", rnti);
   pthread_mutex_unlock(&UE_info->mutex);
   return;
 }

 NR_UE_info_t * newUEs[MAX_MOBILES_PER_GNB+1]={0};
 int newListIdx=0;
 for (int i=0; i<MAX_MOBILES_PER_GNB; i++)
   if(UE_info->list[i] && UE_info->list[i]->rnti != rnti)
     newUEs[newListIdx++]=UE_info->list[i];
 memcpy(UE_info->list, newUEs, sizeof(UE_info->list));
 pthread_mutex_unlock(&UE_info->mutex);

 delete_nr_ue_data(UE, nr_mac->common_channels);
}

void nr_mac_remove_ra_rnti(module_id_t mod_id, rnti_t rnti) {
  // Hack to remove UE in the phy (following the same procedure as in function mac_remove_nr_ue)
  if (pthread_mutex_lock(&rnti_to_remove_mutex)) exit(1);
  if (rnti_to_remove_count == 10) exit(1);
  rnti_to_remove[rnti_to_remove_count] = rnti;
  LOG_W(NR_MAC, "to remove in mac rnti_to_remove[%d] = 0x%04x\n", rnti_to_remove_count, rnti);
  rnti_to_remove_count++;
  if (pthread_mutex_unlock(&rnti_to_remove_mutex)) exit(1);
}

uint8_t nr_get_tpc(int target, uint8_t cqi, int incr) {
  // al values passed to this function are x10
  int snrx10 = (cqi*5) - 640;
  if (snrx10 > target + incr) return 0; // decrease 1dB
  if (snrx10 < target - (3*incr)) return 3; // increase 3dB
  if (snrx10 < target - incr) return 2; // increase 1dB
  LOG_D(NR_MAC,"tpc : target %d, snrx10 %d\n",target,snrx10);
  return 1; // no change
}


void get_pdsch_to_harq_feedback(NR_PUCCH_Config_t *pucch_Config,
                                nr_dci_format_t dci_format,
                                int *max_fb_time,
                                uint8_t *pdsch_to_harq_feedback) {

  if (dci_format == NR_DL_DCI_FORMAT_1_0) {
    for (int i=0; i<8; i++) {
      pdsch_to_harq_feedback[i] = i+1;
      if(pdsch_to_harq_feedback[i]>*max_fb_time)
        *max_fb_time = pdsch_to_harq_feedback[i];
    }
  }
  else {
    AssertFatal(pucch_Config!=NULL,"pucch_Config shouldn't be null here\n");
    if(pucch_Config->dl_DataToUL_ACK != NULL) {
      for (int i=0; i<8; i++) {
        pdsch_to_harq_feedback[i] = *pucch_Config->dl_DataToUL_ACK->list.array[i];
        if(pdsch_to_harq_feedback[i]>*max_fb_time)
          *max_fb_time = pdsch_to_harq_feedback[i];
      }
    }
    else
      AssertFatal(0==1,"There is no allocated dl_DataToUL_ACK for pdsch to harq feedback\n");
  }
}

void nr_csirs_scheduling(int Mod_idP,
                         frame_t frame,
                         sub_frame_t slot,
                         int n_slots_frame){

  int CC_id = 0;
  NR_UEs_t *UE_info = &RC.nrmac[Mod_idP]->UE_info;
  gNB_MAC_INST *gNB_mac = RC.nrmac[Mod_idP];
  uint16_t *vrb_map = gNB_mac->common_channels[CC_id].vrb_map;

  UE_info->sched_csirs = false;

  UE_iterator(UE_info->list, UE) {

    NR_UE_sched_ctrl_t *sched_ctrl = &UE->UE_sched_ctrl;
    if (sched_ctrl->rrc_processing_timer > 0) {
      continue;
    }

    NR_UE_DL_BWP_t *BWP = &UE->current_DL_BWP;
    NR_UE_UL_BWP_t *UBWP = &UE->current_UL_BWP;

    if (!UBWP->csi_MeasConfig) continue;

    NR_CSI_MeasConfig_t *csi_measconfig = UBWP->csi_MeasConfig;

    if (csi_measconfig->nzp_CSI_RS_ResourceToAddModList != NULL) {

      NR_NZP_CSI_RS_Resource_t *nzpcsi;
      int period, offset;

      nfapi_nr_dl_tti_request_body_t *dl_req = &gNB_mac->DL_req[CC_id].dl_tti_request_body;

      for (int id = 0; id < csi_measconfig->nzp_CSI_RS_ResourceToAddModList->list.count; id++){
        nzpcsi = csi_measconfig->nzp_CSI_RS_ResourceToAddModList->list.array[id];
        NR_CSI_RS_ResourceMapping_t  resourceMapping = nzpcsi->resourceMapping;
        csi_period_offset(NULL,nzpcsi->periodicityAndOffset,&period,&offset);

        if((frame*n_slots_frame+slot-offset)%period == 0) {

          LOG_D(NR_MAC,"Scheduling CSI-RS in frame %d slot %d\n",frame,slot);
          UE_info->sched_csirs = true;

          nfapi_nr_dl_tti_request_pdu_t *dl_tti_csirs_pdu = &dl_req->dl_tti_pdu_list[dl_req->nPDUs];
          memset((void*)dl_tti_csirs_pdu,0,sizeof(nfapi_nr_dl_tti_request_pdu_t));
          dl_tti_csirs_pdu->PDUType = NFAPI_NR_DL_TTI_CSI_RS_PDU_TYPE;
          dl_tti_csirs_pdu->PDUSize = (uint8_t)(2+sizeof(nfapi_nr_dl_tti_csi_rs_pdu));

          nfapi_nr_dl_tti_csi_rs_pdu_rel15_t *csirs_pdu_rel15 = &dl_tti_csirs_pdu->csi_rs_pdu.csi_rs_pdu_rel15;

          csirs_pdu_rel15->subcarrier_spacing = BWP->scs;
          if (BWP->cyclicprefix)
            csirs_pdu_rel15->cyclic_prefix = *BWP->cyclicprefix;
          else
            csirs_pdu_rel15->cyclic_prefix = 0;

          // According to last paragraph of TS 38.214 5.2.2.3.1
          if (resourceMapping.freqBand.startingRB < BWP->BWPStart) {
            csirs_pdu_rel15->start_rb = BWP->BWPStart;
          } else {
            csirs_pdu_rel15->start_rb = resourceMapping.freqBand.startingRB;
          }
          if (resourceMapping.freqBand.nrofRBs > (BWP->BWPStart + BWP->BWPSize - csirs_pdu_rel15->start_rb)) {
            csirs_pdu_rel15->nr_of_rbs = BWP->BWPStart + BWP->BWPSize - csirs_pdu_rel15->start_rb;
          } else {
            csirs_pdu_rel15->nr_of_rbs = resourceMapping.freqBand.nrofRBs;
          }
          AssertFatal(csirs_pdu_rel15->nr_of_rbs >= 24, "CSI-RS has %d RBs, but the minimum is 24\n", csirs_pdu_rel15->nr_of_rbs);

          csirs_pdu_rel15->csi_type = 1; // NZP-CSI-RS
          csirs_pdu_rel15->symb_l0 = resourceMapping.firstOFDMSymbolInTimeDomain;
          if (resourceMapping.firstOFDMSymbolInTimeDomain2)
            csirs_pdu_rel15->symb_l1 = *resourceMapping.firstOFDMSymbolInTimeDomain2;
          csirs_pdu_rel15->cdm_type = resourceMapping.cdm_Type;
          csirs_pdu_rel15->freq_density = resourceMapping.density.present;
          if ((resourceMapping.density.present == NR_CSI_RS_ResourceMapping__density_PR_dot5)
              && (resourceMapping.density.choice.dot5 == NR_CSI_RS_ResourceMapping__density__dot5_evenPRBs))
            csirs_pdu_rel15->freq_density--;
          csirs_pdu_rel15->scramb_id = nzpcsi->scramblingID;
          csirs_pdu_rel15->power_control_offset = nzpcsi->powerControlOffset + 8;
          if (nzpcsi->powerControlOffsetSS)
            csirs_pdu_rel15->power_control_offset_ss = *nzpcsi->powerControlOffsetSS;
          else
            csirs_pdu_rel15->power_control_offset_ss = 1; // 0 dB
          switch(resourceMapping.frequencyDomainAllocation.present){
            case NR_CSI_RS_ResourceMapping__frequencyDomainAllocation_PR_row1:
              csirs_pdu_rel15->row = 1;
              csirs_pdu_rel15->freq_domain = ((resourceMapping.frequencyDomainAllocation.choice.row1.buf[0])>>4)&0x0f;
              for (int rb = csirs_pdu_rel15->start_rb; rb < (csirs_pdu_rel15->start_rb + csirs_pdu_rel15->nr_of_rbs); rb++)
                vrb_map[rb] |= SL_to_bitmap(csirs_pdu_rel15->symb_l0, 1);
              break;
            case NR_CSI_RS_ResourceMapping__frequencyDomainAllocation_PR_row2:
              csirs_pdu_rel15->row = 2;
              csirs_pdu_rel15->freq_domain = (((resourceMapping.frequencyDomainAllocation.choice.row2.buf[1]>>4)&0x0f) |
                                             ((resourceMapping.frequencyDomainAllocation.choice.row2.buf[0]<<4)&0xff0));
              for (int rb = csirs_pdu_rel15->start_rb; rb < (csirs_pdu_rel15->start_rb + csirs_pdu_rel15->nr_of_rbs); rb++)
                vrb_map[rb] |= SL_to_bitmap(csirs_pdu_rel15->symb_l0, 1);
              break;
            case NR_CSI_RS_ResourceMapping__frequencyDomainAllocation_PR_row4:
              csirs_pdu_rel15->row = 4;
              csirs_pdu_rel15->freq_domain = ((resourceMapping.frequencyDomainAllocation.choice.row4.buf[0])>>5)&0x07;
              for (int rb = csirs_pdu_rel15->start_rb; rb < (csirs_pdu_rel15->start_rb + csirs_pdu_rel15->nr_of_rbs); rb++)
                vrb_map[rb] |= SL_to_bitmap(csirs_pdu_rel15->symb_l0, 1);
              break;
            case NR_CSI_RS_ResourceMapping__frequencyDomainAllocation_PR_other:
              csirs_pdu_rel15->freq_domain = ((resourceMapping.frequencyDomainAllocation.choice.other.buf[0])>>2)&0x3f;
              // determining the row of table 7.4.1.5.3-1 in 38.211
              switch(resourceMapping.nrofPorts){
                case NR_CSI_RS_ResourceMapping__nrofPorts_p1:
                  AssertFatal(1==0,"Resource with 1 CSI port shouldn't be within other rows\n");
                  break;
                case NR_CSI_RS_ResourceMapping__nrofPorts_p2:
                  csirs_pdu_rel15->row = 3;
                  for (int rb = csirs_pdu_rel15->start_rb; rb < (csirs_pdu_rel15->start_rb + csirs_pdu_rel15->nr_of_rbs); rb++)
                    vrb_map[rb] |= SL_to_bitmap(csirs_pdu_rel15->symb_l0, 1);
                  break;
                case NR_CSI_RS_ResourceMapping__nrofPorts_p4:
                  csirs_pdu_rel15->row = 5;
                  for (int rb = csirs_pdu_rel15->start_rb; rb < (csirs_pdu_rel15->start_rb + csirs_pdu_rel15->nr_of_rbs); rb++)
                    vrb_map[rb] |= SL_to_bitmap(csirs_pdu_rel15->symb_l0, 2);
                  break;
                case NR_CSI_RS_ResourceMapping__nrofPorts_p8:
                  if (resourceMapping.cdm_Type == NR_CSI_RS_ResourceMapping__cdm_Type_cdm4_FD2_TD2) {
                    csirs_pdu_rel15->row = 8;
                    for (int rb = csirs_pdu_rel15->start_rb; rb < (csirs_pdu_rel15->start_rb + csirs_pdu_rel15->nr_of_rbs); rb++)
                      vrb_map[rb] |= SL_to_bitmap(csirs_pdu_rel15->symb_l0, 2);
                  }
                  else{
                    int num_k = 0;
                    for (int k=0; k<6; k++)
                      num_k+=(((csirs_pdu_rel15->freq_domain)>>k)&0x01);
                    if(num_k==4) {
                      csirs_pdu_rel15->row = 6;
                      for (int rb = csirs_pdu_rel15->start_rb; rb < (csirs_pdu_rel15->start_rb + csirs_pdu_rel15->nr_of_rbs); rb++)
                        vrb_map[rb] |= SL_to_bitmap(csirs_pdu_rel15->symb_l0, 1);
                    }
                    else {
                      csirs_pdu_rel15->row = 7;
                      for (int rb = csirs_pdu_rel15->start_rb; rb < (csirs_pdu_rel15->start_rb + csirs_pdu_rel15->nr_of_rbs); rb++)
                        vrb_map[rb] |= SL_to_bitmap(csirs_pdu_rel15->symb_l0, 2);
                    }
                  }
                  break;
                case NR_CSI_RS_ResourceMapping__nrofPorts_p12:
                  if (resourceMapping.cdm_Type == NR_CSI_RS_ResourceMapping__cdm_Type_cdm4_FD2_TD2) {
                    csirs_pdu_rel15->row = 10;
                    for (int rb = csirs_pdu_rel15->start_rb; rb < (csirs_pdu_rel15->start_rb + csirs_pdu_rel15->nr_of_rbs); rb++)
                      vrb_map[rb] |= SL_to_bitmap(csirs_pdu_rel15->symb_l0, 2);
                  }
                  else {
                    csirs_pdu_rel15->row = 9;
                    for (int rb = csirs_pdu_rel15->start_rb; rb < (csirs_pdu_rel15->start_rb + csirs_pdu_rel15->nr_of_rbs); rb++)
                      vrb_map[rb] |= SL_to_bitmap(csirs_pdu_rel15->symb_l0, 1);
                  }
                  break;
                case NR_CSI_RS_ResourceMapping__nrofPorts_p16:
                  if (resourceMapping.cdm_Type == NR_CSI_RS_ResourceMapping__cdm_Type_cdm4_FD2_TD2)
                    csirs_pdu_rel15->row = 12;
                  else
                    csirs_pdu_rel15->row = 11;
                  for (int rb = csirs_pdu_rel15->start_rb; rb < (csirs_pdu_rel15->start_rb + csirs_pdu_rel15->nr_of_rbs); rb++)
                    vrb_map[rb] |= SL_to_bitmap(csirs_pdu_rel15->symb_l0, 2);
                  break;
                case NR_CSI_RS_ResourceMapping__nrofPorts_p24:
                  if (resourceMapping.cdm_Type == NR_CSI_RS_ResourceMapping__cdm_Type_cdm4_FD2_TD2) {
                    csirs_pdu_rel15->row = 14;
                    for (int rb = csirs_pdu_rel15->start_rb; rb < (csirs_pdu_rel15->start_rb + csirs_pdu_rel15->nr_of_rbs); rb++)
                      vrb_map[rb] |= (SL_to_bitmap(csirs_pdu_rel15->symb_l0, 2) | SL_to_bitmap(csirs_pdu_rel15->symb_l1, 2));
                  }
                  else{
                    if (resourceMapping.cdm_Type == NR_CSI_RS_ResourceMapping__cdm_Type_cdm8_FD2_TD4) {
                      csirs_pdu_rel15->row = 15;
                      for (int rb = csirs_pdu_rel15->start_rb; rb < (csirs_pdu_rel15->start_rb + csirs_pdu_rel15->nr_of_rbs); rb++)
                        vrb_map[rb] |= SL_to_bitmap(csirs_pdu_rel15->symb_l0, 3);
                    }
                    else {
                      csirs_pdu_rel15->row = 13;
                      for (int rb = csirs_pdu_rel15->start_rb; rb < (csirs_pdu_rel15->start_rb + csirs_pdu_rel15->nr_of_rbs); rb++)
                        vrb_map[rb] |= (SL_to_bitmap(csirs_pdu_rel15->symb_l0, 2) | SL_to_bitmap(csirs_pdu_rel15->symb_l1, 2));
                    }
                  }
                  break;
                case NR_CSI_RS_ResourceMapping__nrofPorts_p32:
                  if (resourceMapping.cdm_Type == NR_CSI_RS_ResourceMapping__cdm_Type_cdm4_FD2_TD2) {
                    csirs_pdu_rel15->row = 17;
                    for (int rb = csirs_pdu_rel15->start_rb; rb < (csirs_pdu_rel15->start_rb + csirs_pdu_rel15->nr_of_rbs); rb++)
                      vrb_map[rb] |= (SL_to_bitmap(csirs_pdu_rel15->symb_l0, 2) | SL_to_bitmap(csirs_pdu_rel15->symb_l1, 2));
                  }
                  else{
                    if (resourceMapping.cdm_Type == NR_CSI_RS_ResourceMapping__cdm_Type_cdm8_FD2_TD4) {
                      csirs_pdu_rel15->row = 18;
                      for (int rb = csirs_pdu_rel15->start_rb; rb < (csirs_pdu_rel15->start_rb + csirs_pdu_rel15->nr_of_rbs); rb++)
                        vrb_map[rb] |= SL_to_bitmap(csirs_pdu_rel15->symb_l0, 3);
                    }
                    else {
                      csirs_pdu_rel15->row = 16;
                      for (int rb = csirs_pdu_rel15->start_rb; rb < (csirs_pdu_rel15->start_rb + csirs_pdu_rel15->nr_of_rbs); rb++)
                        vrb_map[rb] |= (SL_to_bitmap(csirs_pdu_rel15->symb_l0, 2) | SL_to_bitmap(csirs_pdu_rel15->symb_l1, 2));
                    }
                  }
                  break;
              default:
                AssertFatal(1==0,"Invalid number of ports in CSI-RS resource\n");
              }
              break;
          default:
            AssertFatal(1==0,"Invalid freqency domain allocation in CSI-RS resource\n");
          }
          dl_req->nPDUs++;
        }
      }
    }
  }
}

void nr_mac_update_timers(module_id_t module_id,
                          frame_t frame,
                          sub_frame_t slot) {

  NR_UEs_t *UE_info = &RC.nrmac[module_id]->UE_info;
  UE_iterator(UE_info->list, UE) {
    NR_UE_sched_ctrl_t *sched_ctrl = &UE->UE_sched_ctrl;
    if (sched_ctrl->rrc_processing_timer > 0) {
      sched_ctrl->rrc_processing_timer--;
      if (sched_ctrl->rrc_processing_timer == 0) {
        LOG_I(NR_MAC, "(%d.%d) De-activating RRC processing timer for UE %04x\n", frame, slot, UE->rnti);

        NR_CellGroupConfig_t *cg = NULL;
        uper_decode(NULL,
                    &asn_DEF_NR_CellGroupConfig,   //might be added prefix later
                    (void **)&cg,
                    (uint8_t *)UE->cg_buf,
                    (UE->enc_rval.encoded+7)/8, 0, 0);
        UE->CellGroup = cg;

        if (LOG_DEBUGFLAG(DEBUG_ASN1)) {
          xer_fprint(stdout, &asn_DEF_NR_CellGroupConfig, (const void *) UE->CellGroup);
        }

        NR_ServingCellConfigCommon_t *scc = RC.nrmac[module_id]->common_channels[0].ServingCellConfigCommon;

        LOG_I(NR_MAC,"Modified rnti %04x with CellGroup\n", UE->rnti);
        process_CellGroup(cg,&UE->UE_sched_ctrl);
        NR_UE_sched_ctrl_t *sched_ctrl = &UE->UE_sched_ctrl;

        configure_UE_BWP(RC.nrmac[module_id], scc, sched_ctrl, NULL, UE);

        if (get_softmodem_params()->sa) {
          // add all available DL HARQ processes for this UE in SA
<<<<<<< HEAD
          create_dl_harq_list(sched_ctrl, UE->current_DL_BWP.pdsch_servingcellconfig);
        }

        // Update coreset/searchspace
=======
          create_dl_harq_list(sched_ctrl, pdsch);
        }

        // If needed, update the Dedicated BWP
        const int current_bwp_id = sched_ctrl->active_bwp ? sched_ctrl->active_bwp->bwp_Id : 0;
        const int current_ubwp_id = sched_ctrl->active_ubwp ? sched_ctrl->active_ubwp->bwp_Id : 0;
        if (UE->Msg3_dcch_dtch) {
          // 3GPP TS 38.321 Section 5.15 Bandwidth Part (BWP) operation
          // Currently there are no PRACH occasions configured for any Dedicated BWP, so UE will switch to the initialDownlinkBWP
          sched_ctrl->active_bwp = NULL;
          if (current_bwp_id != 0) {
            LOG_I(NR_MAC, "(%d.%d) Switching to initialDownlinkBWP\n", frame, slot);
          }
          // 3GPP TS 38.321 Section 5.15 Bandwidth Part (BWP) operation
          // Currently there are no PRACH occasions configured for any Dedicated BWP, so UE will switch to the initialUplinkBWP
          sched_ctrl->active_ubwp = NULL;
          if (current_ubwp_id != 0) {
            LOG_I(NR_MAC, "(%d.%d) Switching to initialUplinkBWP\n", frame, slot);
          }
          UE->Msg3_dcch_dtch = false;

          // Schedule BWP switching to the first active BWP (previous active BWP before RA with Msg3 carrying DCCH or DTCH message)
          sched_ctrl->next_dl_bwp_id = current_bwp_id;
          sched_ctrl->next_ul_bwp_id = current_ubwp_id;
        } else if (spCellConfigDedicated &&
            spCellConfigDedicated->downlinkBWP_ToAddModList &&
            spCellConfigDedicated->uplinkConfig &&
            spCellConfigDedicated->uplinkConfig->uplinkBWP_ToAddModList) {
          sched_ctrl->active_bwp = spCellConfigDedicated->downlinkBWP_ToAddModList->list.array[*spCellConfigDedicated->firstActiveDownlinkBWP_Id - 1];
          if (*spCellConfigDedicated->firstActiveDownlinkBWP_Id != current_bwp_id) {
            LOG_I(NR_MAC, "(%d.%d) Switching to DL-BWP %li\n", frame, slot, sched_ctrl->active_bwp->bwp_Id);
          }
          sched_ctrl->active_ubwp = spCellConfigDedicated->uplinkConfig->uplinkBWP_ToAddModList->list.array[*spCellConfigDedicated->uplinkConfig->firstActiveUplinkBWP_Id - 1];
          if (*spCellConfigDedicated->uplinkConfig->firstActiveUplinkBWP_Id != current_ubwp_id) {
            LOG_I(NR_MAC, "(%d.%d) Switching to UL-BWP %li\n", frame, slot, sched_ctrl->active_ubwp->bwp_Id);
          }

          // Update next_dl_bwp_id to not trigger BWP switching, UE should be already on active_bwp
          sched_ctrl->next_dl_bwp_id = sched_ctrl->active_bwp->bwp_Id;
          // Update next_ul_bwp_id to not trigger BWP switching, UE should be already on active_ubwp
          sched_ctrl->next_ul_bwp_id = sched_ctrl->active_ubwp->bwp_Id;
        } else {
          sched_ctrl->active_bwp = NULL;
          sched_ctrl->active_ubwp = NULL;

          // Update next_dl_bwp_id to not trigger BWP switching, UE should be already on Initial BWP
          sched_ctrl->next_dl_bwp_id = 0;
          // Update next_ul_bwp_id to not trigger BWP switching, UE should be already on Initial BWP
          sched_ctrl->next_ul_bwp_id = 0;
        }

        // Update coreset/searchspace
        NR_BWP_Downlink_t *bwp = sched_ctrl->active_bwp;
        NR_BWP_DownlinkDedicated_t *bwpd = NULL;
        NR_BWP_t *genericParameters = NULL;
        int target_ss = NR_SearchSpace__searchSpaceType_PR_common;
        if (bwp) {
          target_ss = NR_SearchSpace__searchSpaceType_PR_ue_Specific;
          bwpd = sched_ctrl->active_bwp->bwp_Dedicated;
          genericParameters = &sched_ctrl->active_bwp->bwp_Common->genericParameters;
        } else if (cg &&
                   cg->spCellConfig &&
                   cg->spCellConfig->spCellConfigDedicated &&
                   (cg->spCellConfig->spCellConfigDedicated->initialDownlinkBWP)) {
          target_ss = NR_SearchSpace__searchSpaceType_PR_ue_Specific;
          bwpd = cg->spCellConfig->spCellConfigDedicated->initialDownlinkBWP;
          genericParameters = &scc->downlinkConfigCommon->initialDownlinkBWP->genericParameters;
        }
        sched_ctrl->search_space = get_searchspace(sib1, scc, (void*)bwpd, target_ss);
        sched_ctrl->coreset = get_coreset(RC.nrmac[module_id], scc, (void*)bwpd, sched_ctrl->search_space, target_ss);
        sched_ctrl->sched_pdcch = set_pdcch_structure(RC.nrmac[module_id],
                                                      sched_ctrl->search_space,
                                                      sched_ctrl->coreset,
                                                      scc,
                                                      genericParameters,
                                                      RC.nrmac[module_id]->type0_PDCCH_CSS_config);
        sched_ctrl->maxL = 2;
        if (cg &&
            cg->spCellConfig &&
            cg->spCellConfig->spCellConfigDedicated &&
            cg->spCellConfig->spCellConfigDedicated->csi_MeasConfig &&
            cg->spCellConfig->spCellConfigDedicated->csi_MeasConfig->choice.setup) {
          compute_csi_bitlen (cg->spCellConfig->spCellConfigDedicated->csi_MeasConfig->choice.setup, UE->csi_report_template);
        }
>>>>>>> 7f910a2e

        NR_pdsch_semi_static_t *ps = &sched_ctrl->pdsch_semi_static;
        const uint8_t layers = set_dl_nrOfLayers(sched_ctrl);
        const int tda = get_dl_tda(RC.nrmac[module_id], scc, slot);

        nr_set_pdsch_semi_static(&UE->current_DL_BWP,
                                 scc,
                                 tda,
                                 layers,
                                 sched_ctrl,
                                 ps);


        NR_pusch_semi_static_t *ups = &sched_ctrl->pusch_semi_static;
        const uint8_t nrOfLayers = 1;
        const int utda = get_ul_tda(RC.nrmac[module_id], scc, slot);

        nr_set_pusch_semi_static(&UE->current_UL_BWP,
                                 scc,
                                 utda,
                                 nrOfLayers,
                                 ups);
      }
    }
  }
}

void schedule_nr_bwp_switch(module_id_t module_id,
                            frame_t frame,
                            sub_frame_t slot) {

  NR_UEs_t *UE_info = &RC.nrmac[module_id]->UE_info;

  // TODO: Implementation of a algorithm to perform:
  //  - DL BWP selection:     sched_ctrl->next_dl_bwp_id = dl_bwp_id
  //  - UL BWP selection:     sched_ctrl->next_ul_bwp_id = ul_bwp_id

  UE_iterator(UE_info->list, UE) {
    NR_UE_sched_ctrl_t *sched_ctrl = &UE->UE_sched_ctrl;
<<<<<<< HEAD
    NR_UE_DL_BWP_t *DLBWP = &UE->current_DL_BWP;
    NR_UE_UL_BWP_t *ULBWP = &UE->current_UL_BWP;
    if (sched_ctrl->rrc_processing_timer == 0 &&
        UE->Msg4_ACKed &&
        ((sched_ctrl->next_dl_bwp_id >= 0 && DLBWP->bwp_id != sched_ctrl->next_dl_bwp_id) ||
        (sched_ctrl->next_ul_bwp_id >= 0 && ULBWP->bwp_id != sched_ctrl->next_ul_bwp_id))) {

      LOG_W(NR_MAC,"%4d.%2d UE %04x Schedule BWP switch from dl_bwp_id %ld to %ld and from ul_bwp_id %ld to %ld\n",
            frame, slot, UE->rnti, DLBWP->bwp_id, sched_ctrl->next_dl_bwp_id, ULBWP->bwp_id, sched_ctrl->next_ul_bwp_id);
      nr_mac_rrc_bwp_switch_req(module_id, frame, slot, UE->rnti, sched_ctrl->next_dl_bwp_id, sched_ctrl->next_ul_bwp_id);
=======
    if (sched_ctrl->rrc_processing_timer == 0 && UE->Msg4_ACKed && sched_ctrl->next_dl_bwp_id >= 0) {

      int schedule_bwp_switching = false;
      if (sched_ctrl->active_bwp == NULL) {
        // Switching from Initial BWP to Dedicated BWP
        if (sched_ctrl->next_dl_bwp_id > 0 && sched_ctrl->next_ul_bwp_id > 0) {
          schedule_bwp_switching = true;
          LOG_W(NR_MAC,"%4d.%2d UE %04x Schedule BWP switch from Initial DL BWP to %ld and from Initial UL BWP to %ld\n",
                frame, slot, UE->rnti, sched_ctrl->next_dl_bwp_id, sched_ctrl->next_ul_bwp_id);
        }
      } else if (sched_ctrl->active_bwp->bwp_Id != sched_ctrl->next_dl_bwp_id && sched_ctrl->active_ubwp->bwp_Id != sched_ctrl->next_ul_bwp_id) {
        // Switching between Dedicated BWPs
        schedule_bwp_switching = true;
        LOG_W(NR_MAC,"%4d.%2d UE %04x Schedule BWP switch from dl_bwp_id %ld to %ld and from ul_bwp_id %ld to %ld\n",
              frame, slot, UE->rnti, sched_ctrl->active_bwp->bwp_Id, sched_ctrl->next_dl_bwp_id, sched_ctrl->active_ubwp->bwp_Id, sched_ctrl->next_ul_bwp_id);
      }

      if (schedule_bwp_switching) {
        AssertFatal(sched_ctrl->next_dl_bwp_id > 0 && sched_ctrl->next_ul_bwp_id > 0, "BWP switching from a Dedicated BWP to the Initial BWP not handled yet!");
        nr_mac_rrc_bwp_switch_req(module_id, frame, slot, UE->rnti, sched_ctrl->next_dl_bwp_id, sched_ctrl->next_ul_bwp_id);
      }
>>>>>>> 7f910a2e
    }
  }
}

void UL_tti_req_ahead_initialization(gNB_MAC_INST * gNB, NR_ServingCellConfigCommon_t *scc, int n, int CCid) {

  if(gNB->UL_tti_req_ahead[CCid]) return;

  gNB->UL_tti_req_ahead[CCid] = calloc(n, sizeof(nfapi_nr_ul_tti_request_t));
  AssertFatal(gNB->UL_tti_req_ahead[CCid],
              "could not allocate memory for RC.nrmac[]->UL_tti_req_ahead[]\n");
  /* fill in slot/frame numbers: slot is fixed, frame will be updated by scheduler
   * consider that scheduler runs sl_ahead: the first sl_ahead slots are
   * already "in the past" and thus we put frame 1 instead of 0! */
  for (int i = 0; i < n; ++i) {
    nfapi_nr_ul_tti_request_t *req = &gNB->UL_tti_req_ahead[CCid][i];
    req->SFN = i < (gNB->if_inst->sl_ahead-1);
    req->Slot = i;
  }
}<|MERGE_RESOLUTION|>--- conflicted
+++ resolved
@@ -2369,7 +2369,7 @@
                          NR_UL_DCI_FORMAT_0_0;
 
     if (UL_BWP->csi_MeasConfig)
-      compute_csi_bitlen (UL_BWP->csi_MeasConfig, UE);
+      compute_csi_bitlen (UL_BWP->csi_MeasConfig, UE->csi_report_template);
 
   }
 
@@ -2444,7 +2444,6 @@
   else
     UE->Msg4_ACKed = false;
 
-<<<<<<< HEAD
   NR_UE_sched_ctrl_t *sched_ctrl = &UE->UE_sched_ctrl;
   memset(sched_ctrl, 0, sizeof(*sched_ctrl));
   sched_ctrl->dl_max_mcs = 28; /* do not limit MCS for individual UEs */
@@ -2470,35 +2469,6 @@
   /* set illegal time domain allocation to force recomputation of all fields */
   sched_ctrl->pdsch_semi_static.time_domain_allocation = -1;
   sched_ctrl->pusch_semi_static.time_domain_allocation = -1;
-=======
-  if (CellGroup &&
-      CellGroup->spCellConfig &&
-      CellGroup->spCellConfig->spCellConfigDedicated &&
-      CellGroup->spCellConfig->spCellConfigDedicated->csi_MeasConfig &&
-      CellGroup->spCellConfig->spCellConfigDedicated->csi_MeasConfig->choice.setup) {
-    compute_csi_bitlen(CellGroup->spCellConfig->spCellConfigDedicated->csi_MeasConfig->choice.setup, UE->csi_report_template);
-  }
-
-    NR_UE_sched_ctrl_t *sched_ctrl = &UE->UE_sched_ctrl;
-    memset(sched_ctrl, 0, sizeof(*sched_ctrl));
-    sched_ctrl->dl_max_mcs = 28; /* do not limit MCS for individual UEs */
-    sched_ctrl->set_pmi = false;
-    sched_ctrl->ta_frame = 0;
-    sched_ctrl->ta_update = 31;
-    sched_ctrl->ta_apply = false;
-    sched_ctrl->ul_rssi = 0;
-    sched_ctrl->pucch_consecutive_dtx_cnt = 0;
-    sched_ctrl->pusch_consecutive_dtx_cnt = 0;
-    sched_ctrl->ul_failure                = 0;
-    sched_ctrl->sched_srs.frame = -1;
-    sched_ctrl->sched_srs.slot = -1;
-    sched_ctrl->sched_srs.srs_scheduled = false;
-
-    /* set illegal time domain allocation to force recomputation of all fields */
-    sched_ctrl->pdsch_semi_static.time_domain_allocation = -1;
-    sched_ctrl->pusch_semi_static.time_domain_allocation = -1;
-    const NR_ServingCellConfig_t *servingCellConfig = CellGroup && CellGroup->spCellConfig ? CellGroup->spCellConfig->spCellConfigDedicated : NULL;
->>>>>>> 7f910a2e
 
   /* Set default BWPs */
   sched_ctrl->next_dl_bwp_id = -1;
@@ -2931,97 +2901,8 @@
 
         if (get_softmodem_params()->sa) {
           // add all available DL HARQ processes for this UE in SA
-<<<<<<< HEAD
           create_dl_harq_list(sched_ctrl, UE->current_DL_BWP.pdsch_servingcellconfig);
         }
-
-        // Update coreset/searchspace
-=======
-          create_dl_harq_list(sched_ctrl, pdsch);
-        }
-
-        // If needed, update the Dedicated BWP
-        const int current_bwp_id = sched_ctrl->active_bwp ? sched_ctrl->active_bwp->bwp_Id : 0;
-        const int current_ubwp_id = sched_ctrl->active_ubwp ? sched_ctrl->active_ubwp->bwp_Id : 0;
-        if (UE->Msg3_dcch_dtch) {
-          // 3GPP TS 38.321 Section 5.15 Bandwidth Part (BWP) operation
-          // Currently there are no PRACH occasions configured for any Dedicated BWP, so UE will switch to the initialDownlinkBWP
-          sched_ctrl->active_bwp = NULL;
-          if (current_bwp_id != 0) {
-            LOG_I(NR_MAC, "(%d.%d) Switching to initialDownlinkBWP\n", frame, slot);
-          }
-          // 3GPP TS 38.321 Section 5.15 Bandwidth Part (BWP) operation
-          // Currently there are no PRACH occasions configured for any Dedicated BWP, so UE will switch to the initialUplinkBWP
-          sched_ctrl->active_ubwp = NULL;
-          if (current_ubwp_id != 0) {
-            LOG_I(NR_MAC, "(%d.%d) Switching to initialUplinkBWP\n", frame, slot);
-          }
-          UE->Msg3_dcch_dtch = false;
-
-          // Schedule BWP switching to the first active BWP (previous active BWP before RA with Msg3 carrying DCCH or DTCH message)
-          sched_ctrl->next_dl_bwp_id = current_bwp_id;
-          sched_ctrl->next_ul_bwp_id = current_ubwp_id;
-        } else if (spCellConfigDedicated &&
-            spCellConfigDedicated->downlinkBWP_ToAddModList &&
-            spCellConfigDedicated->uplinkConfig &&
-            spCellConfigDedicated->uplinkConfig->uplinkBWP_ToAddModList) {
-          sched_ctrl->active_bwp = spCellConfigDedicated->downlinkBWP_ToAddModList->list.array[*spCellConfigDedicated->firstActiveDownlinkBWP_Id - 1];
-          if (*spCellConfigDedicated->firstActiveDownlinkBWP_Id != current_bwp_id) {
-            LOG_I(NR_MAC, "(%d.%d) Switching to DL-BWP %li\n", frame, slot, sched_ctrl->active_bwp->bwp_Id);
-          }
-          sched_ctrl->active_ubwp = spCellConfigDedicated->uplinkConfig->uplinkBWP_ToAddModList->list.array[*spCellConfigDedicated->uplinkConfig->firstActiveUplinkBWP_Id - 1];
-          if (*spCellConfigDedicated->uplinkConfig->firstActiveUplinkBWP_Id != current_ubwp_id) {
-            LOG_I(NR_MAC, "(%d.%d) Switching to UL-BWP %li\n", frame, slot, sched_ctrl->active_ubwp->bwp_Id);
-          }
-
-          // Update next_dl_bwp_id to not trigger BWP switching, UE should be already on active_bwp
-          sched_ctrl->next_dl_bwp_id = sched_ctrl->active_bwp->bwp_Id;
-          // Update next_ul_bwp_id to not trigger BWP switching, UE should be already on active_ubwp
-          sched_ctrl->next_ul_bwp_id = sched_ctrl->active_ubwp->bwp_Id;
-        } else {
-          sched_ctrl->active_bwp = NULL;
-          sched_ctrl->active_ubwp = NULL;
-
-          // Update next_dl_bwp_id to not trigger BWP switching, UE should be already on Initial BWP
-          sched_ctrl->next_dl_bwp_id = 0;
-          // Update next_ul_bwp_id to not trigger BWP switching, UE should be already on Initial BWP
-          sched_ctrl->next_ul_bwp_id = 0;
-        }
-
-        // Update coreset/searchspace
-        NR_BWP_Downlink_t *bwp = sched_ctrl->active_bwp;
-        NR_BWP_DownlinkDedicated_t *bwpd = NULL;
-        NR_BWP_t *genericParameters = NULL;
-        int target_ss = NR_SearchSpace__searchSpaceType_PR_common;
-        if (bwp) {
-          target_ss = NR_SearchSpace__searchSpaceType_PR_ue_Specific;
-          bwpd = sched_ctrl->active_bwp->bwp_Dedicated;
-          genericParameters = &sched_ctrl->active_bwp->bwp_Common->genericParameters;
-        } else if (cg &&
-                   cg->spCellConfig &&
-                   cg->spCellConfig->spCellConfigDedicated &&
-                   (cg->spCellConfig->spCellConfigDedicated->initialDownlinkBWP)) {
-          target_ss = NR_SearchSpace__searchSpaceType_PR_ue_Specific;
-          bwpd = cg->spCellConfig->spCellConfigDedicated->initialDownlinkBWP;
-          genericParameters = &scc->downlinkConfigCommon->initialDownlinkBWP->genericParameters;
-        }
-        sched_ctrl->search_space = get_searchspace(sib1, scc, (void*)bwpd, target_ss);
-        sched_ctrl->coreset = get_coreset(RC.nrmac[module_id], scc, (void*)bwpd, sched_ctrl->search_space, target_ss);
-        sched_ctrl->sched_pdcch = set_pdcch_structure(RC.nrmac[module_id],
-                                                      sched_ctrl->search_space,
-                                                      sched_ctrl->coreset,
-                                                      scc,
-                                                      genericParameters,
-                                                      RC.nrmac[module_id]->type0_PDCCH_CSS_config);
-        sched_ctrl->maxL = 2;
-        if (cg &&
-            cg->spCellConfig &&
-            cg->spCellConfig->spCellConfigDedicated &&
-            cg->spCellConfig->spCellConfigDedicated->csi_MeasConfig &&
-            cg->spCellConfig->spCellConfigDedicated->csi_MeasConfig->choice.setup) {
-          compute_csi_bitlen (cg->spCellConfig->spCellConfigDedicated->csi_MeasConfig->choice.setup, UE->csi_report_template);
-        }
->>>>>>> 7f910a2e
 
         NR_pdsch_semi_static_t *ps = &sched_ctrl->pdsch_semi_static;
         const uint8_t layers = set_dl_nrOfLayers(sched_ctrl);
@@ -3061,40 +2942,29 @@
 
   UE_iterator(UE_info->list, UE) {
     NR_UE_sched_ctrl_t *sched_ctrl = &UE->UE_sched_ctrl;
-<<<<<<< HEAD
     NR_UE_DL_BWP_t *DLBWP = &UE->current_DL_BWP;
     NR_UE_UL_BWP_t *ULBWP = &UE->current_UL_BWP;
-    if (sched_ctrl->rrc_processing_timer == 0 &&
-        UE->Msg4_ACKed &&
-        ((sched_ctrl->next_dl_bwp_id >= 0 && DLBWP->bwp_id != sched_ctrl->next_dl_bwp_id) ||
-        (sched_ctrl->next_ul_bwp_id >= 0 && ULBWP->bwp_id != sched_ctrl->next_ul_bwp_id))) {
-
-      LOG_W(NR_MAC,"%4d.%2d UE %04x Schedule BWP switch from dl_bwp_id %ld to %ld and from ul_bwp_id %ld to %ld\n",
-            frame, slot, UE->rnti, DLBWP->bwp_id, sched_ctrl->next_dl_bwp_id, ULBWP->bwp_id, sched_ctrl->next_ul_bwp_id);
-      nr_mac_rrc_bwp_switch_req(module_id, frame, slot, UE->rnti, sched_ctrl->next_dl_bwp_id, sched_ctrl->next_ul_bwp_id);
-=======
     if (sched_ctrl->rrc_processing_timer == 0 && UE->Msg4_ACKed && sched_ctrl->next_dl_bwp_id >= 0) {
 
       int schedule_bwp_switching = false;
-      if (sched_ctrl->active_bwp == NULL) {
+      if (DLBWP->bwp_id == 0) {
         // Switching from Initial BWP to Dedicated BWP
         if (sched_ctrl->next_dl_bwp_id > 0 && sched_ctrl->next_ul_bwp_id > 0) {
           schedule_bwp_switching = true;
           LOG_W(NR_MAC,"%4d.%2d UE %04x Schedule BWP switch from Initial DL BWP to %ld and from Initial UL BWP to %ld\n",
                 frame, slot, UE->rnti, sched_ctrl->next_dl_bwp_id, sched_ctrl->next_ul_bwp_id);
         }
-      } else if (sched_ctrl->active_bwp->bwp_Id != sched_ctrl->next_dl_bwp_id && sched_ctrl->active_ubwp->bwp_Id != sched_ctrl->next_ul_bwp_id) {
+      } else if (DLBWP->bwp_id != sched_ctrl->next_dl_bwp_id && ULBWP->bwp_id != sched_ctrl->next_ul_bwp_id) {
         // Switching between Dedicated BWPs
         schedule_bwp_switching = true;
         LOG_W(NR_MAC,"%4d.%2d UE %04x Schedule BWP switch from dl_bwp_id %ld to %ld and from ul_bwp_id %ld to %ld\n",
-              frame, slot, UE->rnti, sched_ctrl->active_bwp->bwp_Id, sched_ctrl->next_dl_bwp_id, sched_ctrl->active_ubwp->bwp_Id, sched_ctrl->next_ul_bwp_id);
+              frame, slot, UE->rnti, DLBWP->bwp_id, sched_ctrl->next_dl_bwp_id, ULBWP->bwp_id, sched_ctrl->next_ul_bwp_id);
       }
 
       if (schedule_bwp_switching) {
         AssertFatal(sched_ctrl->next_dl_bwp_id > 0 && sched_ctrl->next_ul_bwp_id > 0, "BWP switching from a Dedicated BWP to the Initial BWP not handled yet!");
         nr_mac_rrc_bwp_switch_req(module_id, frame, slot, UE->rnti, sched_ctrl->next_dl_bwp_id, sched_ctrl->next_ul_bwp_id);
       }
->>>>>>> 7f910a2e
     }
   }
 }
