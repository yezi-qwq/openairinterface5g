/*
 * Licensed to the OpenAirInterface (OAI) Software Alliance under one or more
 * contributor license agreements.  See the NOTICE file distributed with
 * this work for additional information regarding copyright ownership.
 * The OpenAirInterface Software Alliance licenses this file to You under
 * the OAI Public License, Version 1.1  (the "License"); you may not use this file
 * except in compliance with the License.
 * You may obtain a copy of the License at
 *
 *      http://www.openairinterface.org/?page_id=698
 *
 * Unless required by applicable law or agreed to in writing, software
 * distributed under the License is distributed on an "AS IS" BASIS,
 * WITHOUT WARRANTIES OR CONDITIONS OF ANY KIND, either express or implied.
 * See the License for the specific language governing permissions and
 * limitations under the License.
 *-------------------------------------------------------------------------------
 * For more information about the OpenAirInterface (OAI) Software Alliance:
 *      contact@openairinterface.org
 */

/*! \file gNB_scheduler_primitives.c
 * \brief primitives used by gNB for BCH, RACH, ULSCH, DLSCH scheduling
 * \author  Raymond Knopp, Guy De Souza
 * \date 2018, 2019
 * \email: knopp@eurecom.fr, desouza@eurecom.fr
 * \version 1.0
 * \company Eurecom
 * @ingroup _mac

 */

#include <softmodem-common.h>
#include "assertions.h"

#include "NR_MAC_gNB/nr_mac_gNB.h"
#include "NR_MAC_COMMON/nr_mac_extern.h"

#include "NR_MAC_gNB/mac_proto.h"
#include "common/utils/LOG/log.h"
#include "common/utils/LOG/vcd_signal_dumper.h"
#include "common/utils/nr/nr_common.h"
#include "UTIL/OPT/opt.h"
#include "OCG.h"
#include "OCG_extern.h"

#include "RRC/LTE/rrc_extern.h"
#include "RRC/NR/nr_rrc_extern.h"
#include "RRC/L2_INTERFACE/openair_rrc_L2_interface.h"

#include "intertask_interface.h"

#include "T.h"
#include "NR_PDCCH-ConfigCommon.h"
#include "NR_ControlResourceSet.h"
#include "NR_SearchSpace.h"

#include "nfapi_nr_interface.h"

#define ENABLE_MAC_PAYLOAD_DEBUG
#define DEBUG_gNB_SCHEDULER 1

#include "common/ran_context.h"

extern RAN_CONTEXT_t RC;

  // Note the 2 scs values in the table names represent resp. scs_common and pdcch_scs
/// LUT for the number of symbols in the coreset indexed by coreset index (4 MSB rmsi_pdcch_config)
uint8_t nr_coreset_nsymb_pdcch_type_0_scs_15_15[15] = {2,2,2,3,3,3,1,1,2,2,3,3,1,2,3};
uint8_t nr_coreset_nsymb_pdcch_type_0_scs_15_30[14] = {2,2,2,2,3,3,3,3,1,1,2,2,3,3};
uint8_t nr_coreset_nsymb_pdcch_type_0_scs_30_15_b40Mhz[9] = {1,1,2,2,3,3,1,2,3};
uint8_t nr_coreset_nsymb_pdcch_type_0_scs_30_15_a40Mhz[9] = {1,2,3,1,1,2,2,3,3};
uint8_t nr_coreset_nsymb_pdcch_type_0_scs_30_30_b40Mhz[16] = {2,2,2,2,2,3,3,3,3,3,1,1,1,2,2,2}; // below 40Mhz bw
uint8_t nr_coreset_nsymb_pdcch_type_0_scs_30_30_a40Mhz[10] = {2,2,3,3,1,1,2,2,3,3}; // above 40Mhz bw
uint8_t nr_coreset_nsymb_pdcch_type_0_scs_120_60[12] = {1,1,2,2,3,3,1,2,1,1,1,1};

/// LUT for the number of RBs in the coreset indexed by coreset index
uint8_t nr_coreset_rb_offset_pdcch_type_0_scs_15_15[15] = {0,2,4,0,2,4,12,16,12,16,12,16,38,38,38};
uint8_t nr_coreset_rb_offset_pdcch_type_0_scs_15_30[14] = {5,6,7,8,5,6,7,8,18,20,18,20,18,20};
uint8_t nr_coreset_rb_offset_pdcch_type_0_scs_30_15_b40Mhz[9] = {2,6,2,6,2,6,28,28,28};
uint8_t nr_coreset_rb_offset_pdcch_type_0_scs_30_15_a40Mhz[9] = {4,4,4,0,56,0,56,0,56};
uint8_t nr_coreset_rb_offset_pdcch_type_0_scs_30_30_b40Mhz[16] = {0,1,2,3,4,0,1,2,3,4,12,14,16,12,14,16};
uint8_t nr_coreset_rb_offset_pdcch_type_0_scs_30_30_a40Mhz[10] = {0,4,0,4,0,28,0,28,0,28};
int8_t  nr_coreset_rb_offset_pdcch_type_0_scs_120_60[12] = {0,8,0,8,0,8,28,28,-1,49,-1,97};
int8_t  nr_coreset_rb_offset_pdcch_type_0_scs_120_120[8] = {0,4,14,14,-1,24,-1,48};
int8_t  nr_coreset_rb_offset_pdcch_type_0_scs_240_120[8] = {0,8,0,8,-1,25,-1,49};

/// LUT for monitoring occasions param O indexed by ss index (4 LSB rmsi_pdcch_config)
  // Note: scaling is used to avoid decimal values for O and M, original values commented
uint8_t nr_ss_param_O_type_0_mux1_FR1[16] = {0,0,2,2,5,5,7,7,0,5,0,0,2,2,5,5};
uint8_t nr_ss_param_O_type_0_mux1_FR2[14] = {0,0,5,5,5,5,0,5,5,15,15,15,0,5}; //{0,0,2.5,2.5,5,5,0,2.5,5,7.5,7.5,7.5,0,5}
uint8_t nr_ss_scale_O_mux1_FR2[14] = {0,0,1,1,0,0,0,1,0,1,1,1,0,0};

/// LUT for number of SS sets per slot indexed by ss index
uint8_t nr_ss_sets_per_slot_type_0_FR1[16] = {1,2,1,2,1,2,1,2,1,1,1,1,1,1,1,1};
uint8_t nr_ss_sets_per_slot_type_0_FR2[14] = {1,2,1,2,1,2,2,2,2,1,2,2,1,1};

/// LUT for monitoring occasions param M indexed by ss index
uint8_t nr_ss_param_M_type_0_mux1_FR1[16] = {1,1,1,1,1,1,1,1,2,2,1,1,1,1,1,1}; //{1,0.5,1,0.5,1,0.5,1,0.5,2,2,1,1,1,1,1,1}
uint8_t nr_ss_scale_M_mux1_FR1[16] = {0,1,0,1,0,1,0,1,0,0,0,0,0,0,0,0};
uint8_t nr_ss_param_M_type_0_mux1_FR2[14] = {1,1,1,1,1,1,1,1,1,1,1,1,2,2}; //{1,0.5,1,0.5,1,0.5,0.5,0.5,0.5,1,0.5,0.5,2,2}
uint8_t nr_ss_scale_M_mux1_FR2[14] = {0,1,0,1,0,1,1,1,1,0,1,1,0,0};

/// LUT for SS first symbol index indexed by ss index
uint8_t nr_ss_first_symb_idx_type_0_mux1_FR1[8] = {0,0,1,2,1,2,1,2};
  // Mux pattern type 2
uint8_t nr_ss_first_symb_idx_scs_120_60_mux2[4] = {0,1,6,7};
uint8_t nr_ss_first_symb_idx_scs_240_120_set1_mux2[6] = {0,1,2,3,0,1};
  // Mux pattern type 3
uint8_t nr_ss_first_symb_idx_scs_120_120_mux3[4] = {4,8,2,6};

/// Search space max values indexed by scs
uint8_t nr_max_number_of_candidates_per_slot[4] = {44, 36, 22, 20};
uint8_t nr_max_number_of_cces_per_slot[4] = {56, 56, 48, 32};

// CQI TABLES
// Table 1 (38.214 5.2.2.1-2)
uint16_t cqi_table1[16][2] = {{0,0},{2,78},{2,120},{2,193},{2,308},{2,449},{2,602},{4,378},
                              {4,490},{4,616},{6,466},{6,567},{6,666},{6,772},{6,873},{6,948}};

// Table 2 (38.214 5.2.2.1-3)
uint16_t cqi_table2[16][2] = {{0,0},{2,78},{2,193},{2,449},{4,378},{4,490},{4,616},{6,466},
                              {6,567},{6,666},{6,772},{6,873},{8,711},{8,797},{8,885},{8,948}};

// Table 2 (38.214 5.2.2.1-4)
uint16_t cqi_table3[16][2] = {{0,0},{2,30},{2,50},{2,78},{2,120},{2,193},{2,308},{2,449},
                              {2,602},{4,378},{4,490},{4,616},{6,466},{6,567},{6,666},{6,772}};


static inline uint8_t get_max_candidates(uint8_t scs) {
  AssertFatal(scs<4, "Invalid PDCCH subcarrier spacing %d\n", scs);
  return (nr_max_number_of_candidates_per_slot[scs]);
}

static inline uint8_t get_max_cces(uint8_t scs) {
  AssertFatal(scs<4, "Invalid PDCCH subcarrier spacing %d\n", scs);
  return (nr_max_number_of_cces_per_slot[scs]);
}

uint8_t set_dl_nrOfLayers(NR_UE_sched_ctrl_t *sched_ctrl) {

  // TODO check this but it should be enough for now
  // if there is not csi report RI is 0 from initialization
  return (sched_ctrl->CSI_report.cri_ri_li_pmi_cqi_report.ri + 1);

}

void set_dl_mcs(NR_sched_pdsch_t *sched_pdsch,
                NR_UE_sched_ctrl_t *sched_ctrl,
                uint8_t *target_mcs,
                uint8_t mcs_table_idx) {

  if (sched_ctrl->set_mcs) {
    // TODO for wideband case and multiple TB
    int cqi_idx = sched_ctrl->CSI_report.cri_ri_li_pmi_cqi_report.wb_cqi_1tb;
    uint16_t target_coderate,target_qm;
    if (cqi_idx>0) {
      int cqi_table = sched_ctrl->CSI_report.cri_ri_li_pmi_cqi_report.cqi_table;
      AssertFatal(cqi_table == mcs_table_idx, "Indices of MCS tables don't correspond\n");
      switch (cqi_table) {
        case 0:
          target_qm = cqi_table1[cqi_idx][0];
          target_coderate = cqi_table1[cqi_idx][1];
          break;
        case 1:
          target_qm = cqi_table2[cqi_idx][0];
          target_coderate = cqi_table2[cqi_idx][1];
          break;
        case 2:
          target_qm = cqi_table3[cqi_idx][0];
          target_coderate = cqi_table3[cqi_idx][1];
          break;
        default:
          AssertFatal(1==0,"Invalid cqi table index %d\n",cqi_table);
      }
      int max_mcs = 28;
      int R,Qm;
      if (mcs_table_idx == 1)
        max_mcs = 27;
      for (int i=0; i<=max_mcs; i++) {
        R = nr_get_code_rate_dl(i, mcs_table_idx);
        Qm = nr_get_Qm_dl(i, mcs_table_idx);
        if ((Qm == target_qm) && (target_coderate <= R)) {
          *target_mcs = i;
          break;
        }
      }
    }
    sched_ctrl->set_mcs = FALSE;
  }
}

void set_dl_dmrs_ports(NR_pdsch_semi_static_t *ps) {

  //TODO first basic implementation of dmrs port selection
  //     only vaild for a single codeword
  //     for now it assumes a selection of Nl consecutive dmrs ports
  //     and a single front loaded symbol
  //     dmrs_ports_id is the index of Tables 7.3.1.2.2-1/2/3/4
  //     number of front loaded symbols need to be consistent with maxLength
  //     when a more complete implementation is done

  switch (ps->nrOfLayers) {
    case 1:
      ps->dmrs_ports_id = 0;
      ps->numDmrsCdmGrpsNoData = 1;
      ps->frontloaded_symb = 1;
      break;
    case 2:
      ps->dmrs_ports_id = 2;
      ps->numDmrsCdmGrpsNoData = 1;
      ps->frontloaded_symb = 1;
      break;
    case 3:
      ps->dmrs_ports_id = 9;
      ps->numDmrsCdmGrpsNoData = 2;
      ps->frontloaded_symb = 1;
      break;
    case 4:
      ps->dmrs_ports_id = 10;
      ps->numDmrsCdmGrpsNoData = 2;
      ps->frontloaded_symb = 1;
      break;
    default:
      AssertFatal(1==0,"Number of layers %d\n not supported or not valid\n",ps->nrOfLayers);
  }
}

NR_ControlResourceSet_t *get_coreset(module_id_t module_idP,
                                     NR_ServingCellConfigCommon_t *scc,
                                     void *bwp,
                                     NR_SearchSpace_t *ss,
                                     NR_SearchSpace__searchSpaceType_PR ss_type) {
  NR_ControlResourceSetId_t coreset_id = *ss->controlResourceSetId;

  if (ss_type == NR_SearchSpace__searchSpaceType_PR_common) { // common search space
    NR_ControlResourceSet_t *coreset;
    if(coreset_id == 0) {
      coreset =  RC.nrmac[module_idP]->sched_ctrlCommon->coreset; // this is coreset 0
    } else if (bwp) {
      coreset = ((NR_BWP_Downlink_t*)bwp)->bwp_Common->pdcch_ConfigCommon->choice.setup->commonControlResourceSet;
    } else if (scc->downlinkConfigCommon->initialDownlinkBWP->pdcch_ConfigCommon->choice.setup->commonControlResourceSet) {
      coreset = scc->downlinkConfigCommon->initialDownlinkBWP->pdcch_ConfigCommon->choice.setup->commonControlResourceSet;
    } else {
      coreset = NULL;
    }

    if (coreset) AssertFatal(coreset_id == coreset->controlResourceSetId,
			     "ID of common ss coreset does not correspond to id set in the "
			     "search space\n");
    return coreset;
  } else {
    const int n = ((NR_BWP_DownlinkDedicated_t*)bwp)->pdcch_Config->choice.setup->controlResourceSetToAddModList->list.count;
    for (int i = 0; i < n; i++) {
      NR_ControlResourceSet_t *coreset =
          ((NR_BWP_DownlinkDedicated_t*)bwp)->pdcch_Config->choice.setup->controlResourceSetToAddModList->list.array[i];
      if (coreset_id == coreset->controlResourceSetId) {
        return coreset;
      }
    }
    AssertFatal(0, "Couldn't find coreset with id %ld\n", coreset_id);
  }
}

NR_SearchSpace_t *get_searchspace(NR_ServingCellConfigCommon_t *scc,
				  NR_BWP_DownlinkDedicated_t *bwp_Dedicated,
				  NR_SearchSpace__searchSpaceType_PR target_ss) {

  const int n = bwp_Dedicated ?
    bwp_Dedicated->pdcch_Config->choice.setup->searchSpacesToAddModList->list.count:
    scc->downlinkConfigCommon->initialDownlinkBWP->pdcch_ConfigCommon->choice.setup->commonSearchSpaceList->list.count;
  for (int i=0;i<n;i++) {
    NR_SearchSpace_t *ss = bwp_Dedicated ?
      bwp_Dedicated->pdcch_Config->choice.setup->searchSpacesToAddModList->list.array[i]:
      scc->downlinkConfigCommon->initialDownlinkBWP->pdcch_ConfigCommon->choice.setup->commonSearchSpaceList->list.array[i];
    AssertFatal(ss->controlResourceSetId != NULL, "ss->controlResourceSetId is null\n");
    AssertFatal(ss->searchSpaceType != NULL, "ss->searchSpaceType is null\n");
    if (ss->searchSpaceType->present == target_ss) {
      return ss;
    }
  }
  AssertFatal(0, "Couldn't find an adequate searchspace bwp_Dedicated %p\n",bwp_Dedicated);
}

NR_sched_pdcch_t set_pdcch_structure(gNB_MAC_INST *gNB_mac,
                                     NR_SearchSpace_t *ss,
                                     NR_ControlResourceSet_t *coreset,
                                     NR_ServingCellConfigCommon_t *scc,
                                     NR_BWP_t *bwp,
                                     NR_Type0_PDCCH_CSS_config_t *type0_PDCCH_CSS_config) {

  int sps;
  NR_sched_pdcch_t pdcch;

  AssertFatal(*ss->controlResourceSetId == coreset->controlResourceSetId,
              "coreset id in SS %ld does not correspond to the one in coreset %ld",
              *ss->controlResourceSetId, coreset->controlResourceSetId);

  if (bwp) { // This is not for SIB1
    if(coreset->controlResourceSetId == 0){
      pdcch.BWPSize  = gNB_mac->cset0_bwp_size;
      pdcch.BWPStart = gNB_mac->cset0_bwp_start;
    }
    else {
      pdcch.BWPSize  = NRRIV2BW(bwp->locationAndBandwidth, MAX_BWP_SIZE);
      pdcch.BWPStart = NRRIV2PRBOFFSET(bwp->locationAndBandwidth, MAX_BWP_SIZE);
    }
    pdcch.SubcarrierSpacing = bwp->subcarrierSpacing;
    pdcch.CyclicPrefix = (bwp->cyclicPrefix==NULL) ? 0 : *bwp->cyclicPrefix;

    //AssertFatal(pdcch_scs==kHz15, "PDCCH SCS above 15kHz not allowed if a symbol above 2 is monitored");
    sps = bwp->cyclicPrefix == NULL ? 14 : 12;
  }
  else {
    AssertFatal(type0_PDCCH_CSS_config!=NULL,"type0_PDCCH_CSS_config is null,bwp %p\n",bwp);
    pdcch.BWPSize = type0_PDCCH_CSS_config->num_rbs;
    pdcch.BWPStart = type0_PDCCH_CSS_config->cset_start_rb;
    pdcch.SubcarrierSpacing = type0_PDCCH_CSS_config->scs_pdcch;
    pdcch.CyclicPrefix = 0;
    sps = 14;
  }

  AssertFatal(ss->monitoringSymbolsWithinSlot!=NULL,"ss->monitoringSymbolsWithinSlot is null\n");
  AssertFatal(ss->monitoringSymbolsWithinSlot->buf!=NULL,"ss->monitoringSymbolsWithinSlot->buf is null\n");

  // for SPS=14 8 MSBs in positions 13 downto 6
  uint16_t monitoringSymbolsWithinSlot = (ss->monitoringSymbolsWithinSlot->buf[0]<<(sps-8)) |
                                         (ss->monitoringSymbolsWithinSlot->buf[1]>>(16-sps));

  for (int i=0; i<sps; i++) {
    if ((monitoringSymbolsWithinSlot>>(sps-1-i))&1) {
      pdcch.StartSymbolIndex=i;
      break;
    }
  }

  pdcch.DurationSymbols = coreset->duration;

  //cce-REG-MappingType
  pdcch.CceRegMappingType = coreset->cce_REG_MappingType.present == NR_ControlResourceSet__cce_REG_MappingType_PR_interleaved?
    NFAPI_NR_CCE_REG_MAPPING_INTERLEAVED : NFAPI_NR_CCE_REG_MAPPING_NON_INTERLEAVED;

  if (pdcch.CceRegMappingType == NFAPI_NR_CCE_REG_MAPPING_INTERLEAVED) {
    pdcch.RegBundleSize = (coreset->cce_REG_MappingType.choice.interleaved->reg_BundleSize ==
                                NR_ControlResourceSet__cce_REG_MappingType__interleaved__reg_BundleSize_n6) ? 6 : (2+coreset->cce_REG_MappingType.choice.interleaved->reg_BundleSize);
    pdcch.InterleaverSize = (coreset->cce_REG_MappingType.choice.interleaved->interleaverSize ==
                                  NR_ControlResourceSet__cce_REG_MappingType__interleaved__interleaverSize_n6) ? 6 : (2+coreset->cce_REG_MappingType.choice.interleaved->interleaverSize);
    AssertFatal(scc->physCellId != NULL,"scc->physCellId is null\n");
    pdcch.ShiftIndex = coreset->cce_REG_MappingType.choice.interleaved->shiftIndex != NULL ? *coreset->cce_REG_MappingType.choice.interleaved->shiftIndex : *scc->physCellId;
  }
  else {
    pdcch.RegBundleSize = 6;
    pdcch.InterleaverSize = 0;
    pdcch.ShiftIndex = 0;
  }

  int N_rb = 0; // nb of rbs of coreset per symbol
  for (int i=0;i<6;i++) {
    for (int t=0;t<8;t++) {
      N_rb+=((coreset->frequencyDomainResources.buf[i]>>t)&1);
    }
  }
  pdcch.n_rb = N_rb*=6; // each bit of frequencyDomainResources represents 6 PRBs

  return pdcch;
}


int cce_to_reg_interleaving(const int R, int k, int n_shift, const int C, int L, const int N_regs) {

  int f;  // interleaving function
  if(R==0)
    f = k;
  else {
    int c = k/R;
     int r = k%R;
     f = (r*C + c + n_shift)%(N_regs/L);
  }
  return f;
}

int find_pdcch_candidate(gNB_MAC_INST *mac,
                         int cc_id,
                         int aggregation,
                         int nr_of_candidates,
                         NR_sched_pdcch_t *pdcch,
                         NR_ControlResourceSet_t *coreset,
                         uint16_t Y){

  uint16_t *vrb_map = mac->common_channels[cc_id].vrb_map;
  const int next_cand = mac->pdcch_cand[coreset->controlResourceSetId];
  const int N_ci = 0;

  if(next_cand>=nr_of_candidates) {
    LOG_D(NR_MAC,"No more available candidates for this coreset\n");
    return -1;
  }

  const int N_rb = pdcch->n_rb;  // nb of rbs of coreset per symbol
  const int N_symb = coreset->duration; // nb of coreset symbols
  const int N_regs = N_rb*N_symb; // nb of REGs per coreset
  const int N_cces = N_regs / NR_NB_REG_PER_CCE; // nb of cces in coreset
  const int R = pdcch->InterleaverSize;
  const int L = pdcch->RegBundleSize;
  const int C = R>0 ? N_regs/(L*R) : 0;
  const int B_rb = L/N_symb; // nb of RBs occupied by each REG bundle

  // loop over all the available candidates
  // this implements TS 38.211 Sec. 7.3.2.2
  for(int m=next_cand; m<nr_of_candidates; m++) { // loop over candidates
    bool taken = false; // flag if the resource for a given candidate are taken
    int first_cce = aggregation * (( Y + CEILIDIV((m*N_cces),(aggregation*nr_of_candidates)) + N_ci ) % CEILIDIV(N_cces,aggregation));
    for (int j=first_cce; (j<first_cce+aggregation) && !taken; j++) { // loop over CCEs
      for (int k=6*j/L; (k<(6*j/L+6/L)) && !taken; k++) { // loop over REG bundles
        int f = cce_to_reg_interleaving(R, k, pdcch->ShiftIndex, C, L, N_regs);
        for(int rb=0; rb<B_rb; rb++) { // loop over the RBs of the bundle
          if(vrb_map[pdcch->BWPStart + f*B_rb + rb]&SL_to_bitmap(pdcch->StartSymbolIndex,N_symb)) {
            taken = true;
            break;
          }
        }
      }
    }
    if(!taken){
      mac->pdcch_cand[coreset->controlResourceSetId] = m++; // using candidate m, next available is m+1
      return first_cce;
    }
  }
  return -1;
}

void fill_pdcch_vrb_map(gNB_MAC_INST *mac,
                        int CC_id,
                        NR_sched_pdcch_t *pdcch,
                        int first_cce,
                        int aggregation){

  uint16_t *vrb_map = mac->common_channels[CC_id].vrb_map;

  int N_rb = pdcch->n_rb; // nb of rbs of coreset per symbol
  int L = pdcch->RegBundleSize;
  int R = pdcch->InterleaverSize;
  int n_shift = pdcch->ShiftIndex;
  int N_symb = pdcch->DurationSymbols;
  int N_regs = N_rb*N_symb; // nb of REGs per coreset
  int B_rb = L/N_symb; // nb of RBs occupied by each REG bundle
  int C = R>0 ? N_regs/(L*R) : 0;

  for (int j=first_cce; j<first_cce+aggregation; j++) { // loop over CCEs
    for (int k=6*j/L; k<(6*j/L+6/L); k++) { // loop over REG bundles
      int f = cce_to_reg_interleaving(R, k, n_shift, C, L, N_regs);
      for(int rb=0; rb<B_rb; rb++) // loop over the RBs of the bundle
        vrb_map[pdcch->BWPStart + f*B_rb + rb] |= SL_to_bitmap(pdcch->StartSymbolIndex, N_symb);
    }
  }
}

bool nr_find_nb_rb(uint16_t Qm,
                   uint16_t R,
                   uint8_t nrOfLayers,
                   uint16_t nb_symb_sch,
                   uint16_t nb_dmrs_prb,
                   uint32_t bytes,
                   uint16_t nb_rb_min,
                   uint16_t nb_rb_max,
                   uint32_t *tbs,
                   uint16_t *nb_rb)
{
  /* is the maximum (not even) enough? */
  *nb_rb = nb_rb_max;
  *tbs = nr_compute_tbs(Qm, R, *nb_rb, nb_symb_sch, nb_dmrs_prb, 0, 0, nrOfLayers) >> 3;
  /* check whether it does not fit, or whether it exactly fits. Some algorithms
   * might depend on the return value! */
  if (bytes > *tbs)
    return false;
  if (bytes == *tbs)
    return true;

  /* is the minimum enough? */
<<<<<<< HEAD
  *nb_rb = 5;
=======
  *nb_rb = nb_rb_min;
>>>>>>> 6fbfa3b0
  *tbs = nr_compute_tbs(Qm, R, *nb_rb, nb_symb_sch, nb_dmrs_prb, 0, 0, nrOfLayers) >> 3;
  if (bytes <= *tbs)
    return true;

  /* perform binary search to allocate all bytes within a TBS up to nb_rb_max
   * RBs */
  int hi = nb_rb_max;
  int lo = nb_rb_min;
  for (int p = (hi + lo) / 2; lo + 1 < hi; p = (hi + lo) / 2) {
    const uint32_t TBS = nr_compute_tbs(Qm, R, p, nb_symb_sch, nb_dmrs_prb, 0, 0, nrOfLayers) >> 3;
    if (bytes == TBS) {
      hi = p;
      break;
    } else if (bytes < TBS) {
      hi = p;
    } else {
      lo = p;
    }
  }
  *nb_rb = hi;
  *tbs = nr_compute_tbs(Qm, R, *nb_rb, nb_symb_sch, nb_dmrs_prb, 0, 0, nrOfLayers) >> 3;
  /* return whether we could allocate all bytes and stay below nb_rb_max */
  return *tbs >= bytes && *nb_rb <= nb_rb_max;
}

void nr_set_pdsch_semi_static(const NR_ServingCellConfigCommon_t *scc,
                              const NR_CellGroupConfig_t *secondaryCellGroup,
                              const NR_BWP_Downlink_t *bwp,
                              const NR_BWP_DownlinkDedicated_t *bwpd0,
                              int tda,
                              uint8_t layers,
                              NR_UE_sched_ctrl_t *sched_ctrl,
                              NR_pdsch_semi_static_t *ps)
{
  bool reset_dmrs = false;
<<<<<<< HEAD
=======

  NR_BWP_DownlinkDedicated_t *bwpd;
>>>>>>> 6fbfa3b0

  NR_BWP_DownlinkDedicated_t *bwpd = NULL;
  if (bwp && bwp->bwp_Dedicated) {
    bwpd = bwp->bwp_Dedicated;
  } else {
    bwpd = (NR_BWP_DownlinkDedicated_t*)bwpd0;
  }

<<<<<<< HEAD
  if (bwpd &&
      bwpd->pdsch_Config &&
=======
  if (bwpd->pdsch_Config &&
>>>>>>> 6fbfa3b0
      bwpd->pdsch_Config->choice.setup &&
      bwpd->pdsch_Config->choice.setup->mcs_Table) {
    if (*bwpd->pdsch_Config->choice.setup->mcs_Table == 0)
      ps->mcsTableIdx = 1;
    else
      ps->mcsTableIdx = 2;
  }
  else ps->mcsTableIdx = 0;

<<<<<<< HEAD
  NR_PDSCH_Config_t *pdsch_Config=NULL;
  if (bwpd) pdsch_Config = bwpd->pdsch_Config->choice.setup;
  LOG_D(NR_MAC,"tda %d, ps->time_domain_allocation %d,layers %d, ps->nrOfLayers %d, pdsch_config %p\n",tda,ps->time_domain_allocation,layers,ps->nrOfLayers,pdsch_Config);
=======
  NR_PDSCH_Config_t *pdsch_Config;
  if (bwp &&
      bwp->bwp_Dedicated &&
      bwp->bwp_Dedicated->pdsch_Config &&
      bwp->bwp_Dedicated->pdsch_Config->choice.setup)
    pdsch_Config = bwp->bwp_Dedicated->pdsch_Config->choice.setup;
  else
    pdsch_Config = NULL;

>>>>>>> 6fbfa3b0
  if (ps->time_domain_allocation != tda) {
    reset_dmrs = true;
    ps->time_domain_allocation = tda;
    const struct NR_PDSCH_TimeDomainResourceAllocationList *tdaList = bwp ?
      bwp->bwp_Common->pdsch_ConfigCommon->choice.setup->pdsch_TimeDomainAllocationList :
      scc->downlinkConfigCommon->initialDownlinkBWP->pdsch_ConfigCommon->choice.setup->pdsch_TimeDomainAllocationList;
    AssertFatal(tda < tdaList->list.count, "time_domain_allocation %d>=%d\n", tda, tdaList->list.count);
    ps->mapping_type = tdaList->list.array[tda]->mappingType;
    if (pdsch_Config) {
      if (ps->mapping_type == NR_PDSCH_TimeDomainResourceAllocation__mappingType_typeB)
        ps->dmrsConfigType = pdsch_Config->dmrs_DownlinkForPDSCH_MappingTypeB->choice.setup->dmrs_Type == NULL ? 0 : 1;
      else
        ps->dmrsConfigType = pdsch_Config->dmrs_DownlinkForPDSCH_MappingTypeA->choice.setup->dmrs_Type == NULL ? 0 : 1;
    }
    else
      ps->dmrsConfigType = NFAPI_NR_DMRS_TYPE1;
    const int startSymbolAndLength = tdaList->list.array[tda]->startSymbolAndLength;
    SLIV2SL(startSymbolAndLength, &ps->startSymbolIndex, &ps->nrOfSymbols);
  }

  const long f = sched_ctrl->search_space->searchSpaceType->choice.ue_Specific->dci_Formats;
  int dci_format;
  if (sched_ctrl->search_space) {
    dci_format = f ? NR_DL_DCI_FORMAT_1_1 : NR_DL_DCI_FORMAT_1_0;
  }
  else {
    dci_format = NR_DL_DCI_FORMAT_1_0;
  }
  if (dci_format == NR_DL_DCI_FORMAT_1_0) {
    if (ps->nrOfSymbols == 2)
      ps->numDmrsCdmGrpsNoData = 1;
    else
      ps->numDmrsCdmGrpsNoData = 2;
    ps->dmrs_ports_id = 0;
    ps->frontloaded_symb = 1;
    ps->nrOfLayers = 1;
  }
  else {
<<<<<<< HEAD
    LOG_D(NR_MAC,"checking layers\n");
    if (ps->nrOfLayers != layers) {
=======
    if (ps->nrOfLayers != layers ||
        ps->numDmrsCdmGrpsNoData == 0) {
>>>>>>> 6fbfa3b0
      reset_dmrs = true;
      ps->nrOfLayers = layers;
      set_dl_dmrs_ports(ps);
    }
  }

  ps->N_PRB_DMRS = ps->numDmrsCdmGrpsNoData * (ps->dmrsConfigType == NFAPI_NR_DMRS_TYPE1 ? 6 : 4);
<<<<<<< HEAD
=======

>>>>>>> 6fbfa3b0
  if (reset_dmrs) {
    ps->dl_dmrs_symb_pos = fill_dmrs_mask(bwpd ? bwpd->pdsch_Config->choice.setup : NULL, scc->dmrs_TypeA_Position, ps->nrOfSymbols, ps->startSymbolIndex, ps->mapping_type, ps->frontloaded_symb);
    ps->N_DMRS_SLOT = get_num_dmrs(ps->dl_dmrs_symb_pos);
  }
  LOG_D(NR_MAC,"bwpd0 %p, bwpd %p : Filling dmrs info, ps->N_PRB_DMRS %d, ps->dl_dmrs_symb_pos %x, ps->N_DMRS_SLOT %d\n",bwpd0,bwpd,ps->N_PRB_DMRS,ps->dl_dmrs_symb_pos,ps->N_DMRS_SLOT);
}

void nr_set_pusch_semi_static(const NR_ServingCellConfigCommon_t *scc,
                              const NR_BWP_Uplink_t *ubwp,
                              const NR_BWP_UplinkDedicated_t *ubwpd,
                              long dci_format,
                              int tda,
                              uint8_t num_dmrs_cdm_grps_no_data,
                              NR_pusch_semi_static_t *ps)
{
  ps->dci_format = dci_format;
  ps->time_domain_allocation = tda;

  const struct NR_PUSCH_TimeDomainResourceAllocationList *tdaList =
    ubwp?
    ubwp->bwp_Common->pusch_ConfigCommon->choice.setup->pusch_TimeDomainAllocationList:
    scc->uplinkConfigCommon->initialUplinkBWP->pusch_ConfigCommon->choice.setup->pusch_TimeDomainAllocationList ;
  const int startSymbolAndLength = tdaList->list.array[tda]->startSymbolAndLength;
  SLIV2SL(startSymbolAndLength,
          &ps->startSymbolIndex,
          &ps->nrOfSymbols);

  ps->pusch_Config = ubwp?ubwp->bwp_Dedicated->pusch_Config->choice.setup:(ubwpd ? ubwpd->pusch_Config->choice.setup : NULL);
  if (ps->pusch_Config == NULL || !ps->pusch_Config->transformPrecoder)
    ps->transform_precoding = !scc->uplinkConfigCommon->initialUplinkBWP->rach_ConfigCommon->choice.setup->msg3_transformPrecoder;
  else
    ps->transform_precoding = *ps->pusch_Config->transformPrecoder;
  const int target_ss = NR_SearchSpace__searchSpaceType_PR_ue_Specific;
  if (ps->transform_precoding)
    ps->mcs_table = get_pusch_mcs_table(ps->pusch_Config ? ps->pusch_Config->mcs_Table : NULL,
                                    0,
                                    ps->dci_format,
                                    NR_RNTI_C,
                                    target_ss,
                                    false);
  else {
    ps->mcs_table = get_pusch_mcs_table(ps->pusch_Config ? ps->pusch_Config->mcs_TableTransformPrecoder : NULL,
                                    1,
                                    ps->dci_format,
                                    NR_RNTI_C,
                                    target_ss,
                                    false);
    num_dmrs_cdm_grps_no_data = 2; // in case of transform precoding - no Data sent in DMRS symbol
  }

  ps->num_dmrs_cdm_grps_no_data = num_dmrs_cdm_grps_no_data;

  /* DMRS calculations */
  ps->mapping_type = tdaList->list.array[tda]->mappingType;
  ps->NR_DMRS_UplinkConfig = ps->pusch_Config ?
    (ps->mapping_type == NR_PUSCH_TimeDomainResourceAllocation__mappingType_typeA ?
     ps->pusch_Config->dmrs_UplinkForPUSCH_MappingTypeA->choice.setup :
     ps->pusch_Config->dmrs_UplinkForPUSCH_MappingTypeB->choice.setup) : NULL;
  ps->dmrs_config_type = ps->NR_DMRS_UplinkConfig ? ((ps->NR_DMRS_UplinkConfig->dmrs_Type == NULL ? 0 : 1)) : 0;
  const pusch_dmrs_AdditionalPosition_t additional_pos =
						     ps->NR_DMRS_UplinkConfig ? (ps->NR_DMRS_UplinkConfig->dmrs_AdditionalPosition == NULL
										 ? 2
										 : (*ps->NR_DMRS_UplinkConfig->dmrs_AdditionalPosition ==
										    NR_DMRS_UplinkConfig__dmrs_AdditionalPosition_pos3
										    ? 3
										    : *ps->NR_DMRS_UplinkConfig->dmrs_AdditionalPosition)):2;
  const pusch_maxLength_t pusch_maxLength =
    ps->NR_DMRS_UplinkConfig ? (ps->NR_DMRS_UplinkConfig->maxLength == NULL ? 1 : 2) : 1;
  ps->ul_dmrs_symb_pos = get_l_prime(ps->nrOfSymbols,
                                            ps->mapping_type,
                                            additional_pos,
                                            pusch_maxLength,
                                            ps->startSymbolIndex,
                                            scc->dmrs_TypeA_Position);
  uint8_t num_dmrs_symb = 0;
  for(int i = ps->startSymbolIndex; i < ps->startSymbolIndex + ps->nrOfSymbols; i++)
    num_dmrs_symb += (ps->ul_dmrs_symb_pos >> i) & 1;
  ps->num_dmrs_symb = num_dmrs_symb;
  ps->N_PRB_DMRS = ps->dmrs_config_type == 0
      ? num_dmrs_cdm_grps_no_data * 6
      : num_dmrs_cdm_grps_no_data * 4;
}

void nr_configure_css_dci_initial(nfapi_nr_dl_tti_pdcch_pdu_rel15_t* pdcch_pdu,
				  nr_scs_e scs_common,
				  nr_scs_e pdcch_scs,
				  nr_frequency_range_e freq_range,
				  uint8_t rmsi_pdcch_config,
				  uint8_t ssb_idx,
				  uint8_t k_ssb,
				  uint16_t sfn_ssb,
				  uint8_t n_ssb, /*slot index overlapping the corresponding SSB index*/
				  uint16_t nb_slots_per_frame,
				  uint16_t N_RB)
{
  //  uint8_t O, M;
  //  uint8_t ss_idx = rmsi_pdcch_config&0xf;
  //  uint8_t cset_idx = (rmsi_pdcch_config>>4)&0xf;
  //  uint8_t mu = scs_common;
  //  uint8_t O_scale=0, M_scale=0; // used to decide if the values of O and M need to be divided by 2

  AssertFatal(1==0,"todo\n");
  /*
  /// Coreset params
  switch(scs_common) {

    case kHz15:

      switch(pdcch_scs) {
        case kHz15:
          AssertFatal(cset_idx<15,"Coreset index %d reserved for scs kHz15/kHz15\n", cset_idx);
          pdcch_pdu->mux_pattern = NFAPI_NR_SSB_AND_CSET_MUX_PATTERN_TYPE1;
          pdcch_pdu->n_rb = (cset_idx < 6)? 24 : (cset_idx < 12)? 48 : 96;
          pdcch_pdu->n_symb = nr_coreset_nsymb_pdcch_type_0_scs_15_15[cset_idx];
          pdcch_pdu->rb_offset = nr_coreset_rb_offset_pdcch_type_0_scs_15_15[cset_idx];
        break;

        case kHz30:
          AssertFatal(cset_idx<14,"Coreset index %d reserved for scs kHz15/kHz30\n", cset_idx);
          pdcch_pdu->mux_pattern = NFAPI_NR_SSB_AND_CSET_MUX_PATTERN_TYPE1;
          pdcch_pdu->n_rb = (cset_idx < 8)? 24 : 48;
          pdcch_pdu->n_symb = nr_coreset_nsymb_pdcch_type_0_scs_15_30[cset_idx];
          pdcch_pdu->rb_offset = nr_coreset_rb_offset_pdcch_type_0_scs_15_15[cset_idx];
        break;

        default:
            AssertFatal(1==0,"Invalid scs_common/pdcch_scs combination %d/%d \n", scs_common, pdcch_scs);

      }
      break;

    case kHz30:

      if (N_RB < 106) { // Minimum 40Mhz bandwidth not satisfied
        switch(pdcch_scs) {
          case kHz15:
            AssertFatal(cset_idx<9,"Coreset index %d reserved for scs kHz30/kHz15\n", cset_idx);
            pdcch_pdu->mux_pattern = NFAPI_NR_SSB_AND_CSET_MUX_PATTERN_TYPE1;
            pdcch_pdu->n_rb = (cset_idx < 10)? 48 : 96;
            pdcch_pdu->n_symb = nr_coreset_nsymb_pdcch_type_0_scs_30_15_b40Mhz[cset_idx];
            pdcch_pdu->rb_offset = nr_coreset_rb_offset_pdcch_type_0_scs_30_15_b40Mhz[cset_idx];
          break;

          case kHz30:
            pdcch_pdu->mux_pattern = NFAPI_NR_SSB_AND_CSET_MUX_PATTERN_TYPE1;
            pdcch_pdu->n_rb = (cset_idx < 6)? 24 : 48;
            pdcch_pdu->n_symb = nr_coreset_nsymb_pdcch_type_0_scs_30_30_b40Mhz[cset_idx];
            pdcch_pdu->rb_offset = nr_coreset_rb_offset_pdcch_type_0_scs_30_30_b40Mhz[cset_idx];
          break;

          default:
            AssertFatal(1==0,"Invalid scs_common/pdcch_scs combination %d/%d \n", scs_common, pdcch_scs);
        }
      }

      else { // above 40Mhz
        switch(pdcch_scs) {
          case kHz15:
            AssertFatal(cset_idx<9,"Coreset index %d reserved for scs kHz30/kHz15\n", cset_idx);
            pdcch_pdu->mux_pattern = NFAPI_NR_SSB_AND_CSET_MUX_PATTERN_TYPE1;
            pdcch_pdu->n_rb = (cset_idx < 3)? 48 : 96;
            pdcch_pdu->n_symb = nr_coreset_nsymb_pdcch_type_0_scs_30_15_a40Mhz[cset_idx];
            pdcch_pdu->rb_offset = nr_coreset_rb_offset_pdcch_type_0_scs_30_15_a40Mhz[cset_idx];
          break;

          case kHz30:
            AssertFatal(cset_idx<10,"Coreset index %d reserved for scs kHz30/kHz30\n", cset_idx);
            pdcch_pdu->mux_pattern = NFAPI_NR_SSB_AND_CSET_MUX_PATTERN_TYPE1;
            pdcch_pdu->n_rb = (cset_idx < 4)? 24 : 48;
            pdcch_pdu->n_symb = nr_coreset_nsymb_pdcch_type_0_scs_30_30_a40Mhz[cset_idx];
            pdcch_pdu->rb_offset =  nr_coreset_rb_offset_pdcch_type_0_scs_30_30_a40Mhz[cset_idx];
          break;

          default:
            AssertFatal(1==0,"Invalid scs_common/pdcch_scs combination %d/%d \n", scs_common, pdcch_scs);
        }
      }
      break;

    case kHz120:
      switch(pdcch_scs) {
        case kHz60:
          AssertFatal(cset_idx<12,"Coreset index %d reserved for scs kHz120/kHz60\n", cset_idx);
          pdcch_pdu->mux_pattern = (cset_idx < 8)?NFAPI_NR_SSB_AND_CSET_MUX_PATTERN_TYPE1 : NFAPI_NR_SSB_AND_CSET_MUX_PATTERN_TYPE2;
          pdcch_pdu->n_rb = (cset_idx < 6)? 48 : (cset_idx < 8)? 96 : (cset_idx < 10)? 48 : 96;
          pdcch_pdu->n_symb = nr_coreset_nsymb_pdcch_type_0_scs_120_60[cset_idx];
          pdcch_pdu->rb_offset = (nr_coreset_rb_offset_pdcch_type_0_scs_120_60[cset_idx]>0)?nr_coreset_rb_offset_pdcch_type_0_scs_120_60[cset_idx] :
          (k_ssb == 0)? -41 : -42;
        break;

        case kHz120:
          AssertFatal(cset_idx<8,"Coreset index %d reserved for scs kHz120/kHz120\n", cset_idx);
          pdcch_pdu->mux_pattern = (cset_idx < 4)?NFAPI_NR_SSB_AND_CSET_MUX_PATTERN_TYPE1 : NFAPI_NR_SSB_AND_CSET_MUX_PATTERN_TYPE3;
          pdcch_pdu->n_rb = (cset_idx < 2)? 24 : (cset_idx < 4)? 48 : (cset_idx < 6)? 24 : 48;
          pdcch_pdu->n_symb = (cset_idx == 2)? 1 : 2;
          pdcch_pdu->rb_offset = (nr_coreset_rb_offset_pdcch_type_0_scs_120_120[cset_idx]>0)? nr_coreset_rb_offset_pdcch_type_0_scs_120_120[cset_idx] :
          (k_ssb == 0)? -20 : -21;
        break;

        default:
            AssertFatal(1==0,"Invalid scs_common/pdcch_scs combination %d/%d \n", scs_common, pdcch_scs);
      }
    break;

    case kHz240:
    switch(pdcch_scs) {
      case kHz60:
        AssertFatal(cset_idx<4,"Coreset index %d reserved for scs kHz240/kHz60\n", cset_idx);
        pdcch_pdu->mux_pattern = NFAPI_NR_SSB_AND_CSET_MUX_PATTERN_TYPE1;
        pdcch_pdu->n_rb = 96;
        pdcch_pdu->n_symb = (cset_idx < 2)? 1 : 2;
        pdcch_pdu->rb_offset = (cset_idx&1)? 16 : 0;
      break;

      case kHz120:
        AssertFatal(cset_idx<8,"Coreset index %d reserved for scs kHz240/kHz120\n", cset_idx);
        pdcch_pdu->mux_pattern = (cset_idx < 4)? NFAPI_NR_SSB_AND_CSET_MUX_PATTERN_TYPE1 : NFAPI_NR_SSB_AND_CSET_MUX_PATTERN_TYPE2;
        pdcch_pdu->n_rb = (cset_idx < 4)? 48 : (cset_idx < 6)? 24 : 48;
        pdcch_pdu->n_symb = ((cset_idx==2)||(cset_idx==3))? 2 : 1;
        pdcch_pdu->rb_offset = (nr_coreset_rb_offset_pdcch_type_0_scs_240_120[cset_idx]>0)? nr_coreset_rb_offset_pdcch_type_0_scs_240_120[cset_idx] :
        (k_ssb == 0)? -41 : -42;
      break;

      default:
          AssertFatal(1==0,"Invalid scs_common/pdcch_scs combination %d/%d \n", scs_common, pdcch_scs);
    }
    break;

  default:
    AssertFatal(1==0,"Invalid common subcarrier spacing %d\n", scs_common);

  }

  /// Search space params
  switch(pdcch_pdu->mux_pattern) {

    case NFAPI_NR_SSB_AND_CSET_MUX_PATTERN_TYPE1:
      if (freq_range == nr_FR1) {
        O = nr_ss_param_O_type_0_mux1_FR1[ss_idx];
        pdcch_pdu->nb_ss_sets_per_slot = nr_ss_sets_per_slot_type_0_FR1[ss_idx];
        M = nr_ss_param_M_type_0_mux1_FR1[ss_idx];
        M_scale = nr_ss_scale_M_mux1_FR1[ss_idx];
        pdcch_pdu->first_symbol = (ss_idx < 8)? ( (ssb_idx&1)? pdcch_pdu->n_symb : 0 ) : nr_ss_first_symb_idx_type_0_mux1_FR1[ss_idx - 8];
      }

      else {
        AssertFatal(ss_idx<14 ,"Invalid search space index for multiplexing type 1 and FR2 %d\n", ss_idx);
        O = nr_ss_param_O_type_0_mux1_FR2[ss_idx];
        O_scale = nr_ss_scale_O_mux1_FR2[ss_idx];
        pdcch_pdu->nb_ss_sets_per_slot = nr_ss_sets_per_slot_type_0_FR2[ss_idx];
        M = nr_ss_param_M_type_0_mux1_FR2[ss_idx];
        M_scale = nr_ss_scale_M_mux1_FR2[ss_idx];
        pdcch_pdu->first_symbol = (ss_idx < 12)? ( (ss_idx&1)? 7 : 0 ) : 0;
      }
      pdcch_pdu->nb_slots = 2;
      pdcch_pdu->sfn_mod2 = (CEILIDIV( (((O<<mu)>>O_scale) + ((ssb_idx*M)>>M_scale)), nb_slots_per_frame ) & 1)? 1 : 0;
      pdcch_pdu->first_slot = (((O<<mu)>>O_scale) + ((ssb_idx*M)>>M_scale)) % nb_slots_per_frame;

    break;

    case NFAPI_NR_SSB_AND_CSET_MUX_PATTERN_TYPE2:
      AssertFatal( ((scs_common==kHz120)&&(pdcch_scs==kHz60)) || ((scs_common==kHz240)&&(pdcch_scs==kHz120)),
      "Invalid scs_common/pdcch_scs combination %d/%d for Mux type 2\n", scs_common, pdcch_scs );
      AssertFatal(ss_idx==0, "Search space index %d reserved for scs_common/pdcch_scs combination %d/%d", ss_idx, scs_common, pdcch_scs);

      pdcch_pdu->nb_slots = 1;

      if ((scs_common==kHz120)&&(pdcch_scs==kHz60)) {
        pdcch_pdu->first_symbol = nr_ss_first_symb_idx_scs_120_60_mux2[ssb_idx&3];
        // Missing in pdcch_pdu sfn_C and n_C here and in else case
      }
      else {
        pdcch_pdu->first_symbol = ((ssb_idx&7)==4)?12 : ((ssb_idx&7)==4)?13 : nr_ss_first_symb_idx_scs_240_120_set1_mux2[ssb_idx&7]; //???
      }

    break;

    case NFAPI_NR_SSB_AND_CSET_MUX_PATTERN_TYPE3:
      AssertFatal( (scs_common==kHz120)&&(pdcch_scs==kHz120),
      "Invalid scs_common/pdcch_scs combination %d/%d for Mux type 3\n", scs_common, pdcch_scs );
      AssertFatal(ss_idx==0, "Search space index %d reserved for scs_common/pdcch_scs combination %d/%d", ss_idx, scs_common, pdcch_scs);

      pdcch_pdu->first_symbol = nr_ss_first_symb_idx_scs_120_120_mux3[ssb_idx&3];

    break;

    default:
      AssertFatal(1==0, "Invalid SSB and coreset multiplexing pattern %d\n", pdcch_pdu->mux_pattern);
  }
  pdcch_pdu->config_type = NFAPI_NR_CSET_CONFIG_MIB_SIB1;
  pdcch_pdu->cr_mapping_type = NFAPI_NR_CCE_REG_MAPPING_INTERLEAVED;
  pdcch_pdu->precoder_granularity = NFAPI_NR_CSET_SAME_AS_REG_BUNDLE;
  pdcch_pdu->reg_bundle_size = 6;
  pdcch_pdu->interleaver_size = 2;
  // set initial banwidth part to full bandwidth
  pdcch_pdu->n_RB_BWP = N_RB;

  */

}

void config_uldci(const NR_BWP_Uplink_t *ubwp,
		              const NR_BWP_UplinkDedicated_t *ubwpd,
                  const NR_ServingCellConfigCommon_t *scc,
                  const nfapi_nr_pusch_pdu_t *pusch_pdu,
                  dci_pdu_rel15_t *dci_pdu_rel15,
                  int dci_format,
                  int time_domain_assignment,
                  uint8_t tpc,
                  int n_ubwp,
                  int bwp_id) {

  const int bw = NRRIV2BW(ubwp ?
			  ubwp->bwp_Common->genericParameters.locationAndBandwidth :
			  scc->uplinkConfigCommon->initialUplinkBWP->genericParameters.locationAndBandwidth, MAX_BWP_SIZE);

  dci_pdu_rel15->frequency_domain_assignment.val =
      PRBalloc_to_locationandbandwidth0(pusch_pdu->rb_size, pusch_pdu->rb_start, bw);
  dci_pdu_rel15->time_domain_assignment.val = time_domain_assignment;
  dci_pdu_rel15->frequency_hopping_flag.val = pusch_pdu->frequency_hopping;
  dci_pdu_rel15->mcs = pusch_pdu->mcs_index;
  dci_pdu_rel15->ndi = pusch_pdu->pusch_data.new_data_indicator;
  dci_pdu_rel15->rv = pusch_pdu->pusch_data.rv_index;
  dci_pdu_rel15->harq_pid = pusch_pdu->pusch_data.harq_process_id;
  dci_pdu_rel15->tpc = tpc;
  const NR_BWP_UplinkDedicated_t *ubwpd2 = (ubwp) ? ubwp->bwp_Dedicated : ubwpd;

  if (ubwpd2) AssertFatal(ubwpd2->pusch_Config->choice.setup->resourceAllocation == NR_PUSCH_Config__resourceAllocation_resourceAllocationType1,
			"Only frequency resource allocation type 1 is currently supported\n");
  switch (dci_format) {
    case NR_UL_DCI_FORMAT_0_0:
      dci_pdu_rel15->format_indicator = 0;
      break;
    case NR_UL_DCI_FORMAT_0_1:
      LOG_D(NR_MAC,"Configuring DCI Format 0_1\n");
      dci_pdu_rel15->dai[0].val = 0; //TODO
      // bwp indicator as per table 7.3.1.1.2-1 in 38.212
      dci_pdu_rel15->bwp_indicator.val = n_ubwp < 4 ? bwp_id : bwp_id - 1;
      // SRS resource indicator
      if (ubwpd2 &&
          ubwpd2->pusch_Config &&
          ubwpd2->pusch_Config->choice.setup &&
          ubwpd2->pusch_Config->choice.setup->txConfig != NULL) {
        AssertFatal(*ubwpd2->pusch_Config->choice.setup->txConfig == NR_PUSCH_Config__txConfig_codebook,
                    "Non Codebook configuration non supported\n");
        dci_pdu_rel15->srs_resource_indicator.val = 0; // taking resource 0 for SRS
      }
      // Antenna Ports
      dci_pdu_rel15->antenna_ports.val = 0; // TODO for now it is hardcoded, it should depends on cdm group no data and rank
      // DMRS sequence initialization
      dci_pdu_rel15->dmrs_sequence_initialization.val = pusch_pdu->scid;
      break;
    default :
      AssertFatal(0, "Valid UL formats are 0_0 and 0_1\n");
  }

  LOG_D(NR_MAC,
        "%s() ULDCI type 0 payload: freq_alloc %d, time_alloc %d, freq_hop_flag %d, mcs %d tpc %d ndi %d rv %d\n",
        __func__,
        dci_pdu_rel15->frequency_domain_assignment.val,
        dci_pdu_rel15->time_domain_assignment.val,
        dci_pdu_rel15->frequency_hopping_flag.val,
        dci_pdu_rel15->mcs,
        dci_pdu_rel15->tpc,
        dci_pdu_rel15->ndi,
        dci_pdu_rel15->rv);
}

const int default_pucch_fmt[]       = {0,0,0,1,1,1,1,1,1,1,1,1,1,1,1,1};
const int default_pucch_firstsymb[] = {12,12,12,10,10,10,10,4,4,4,4,0,0,0,0,0};
const int default_pucch_numbsymb[]  = {2,2,2,2,4,4,4,4,10,10,10,10,14,14,14,14,14};
const int default_pucch_prboffset[] = {0,0,3,0,0,2,4,0,0,2,4,0,0,2,4,-1};
const int default_pucch_csset[]     = {2,3,3,2,4,4,4,2,4,4,4,2,4,4,4,4};

int nr_get_default_pucch_res(int pucch_ResourceCommon) {

  AssertFatal(pucch_ResourceCommon>=0 && pucch_ResourceCommon < 16, "illegal pucch_ResourceCommon %d\n",pucch_ResourceCommon);

  return(default_pucch_csset[pucch_ResourceCommon]);
}

void nr_configure_pdcch(nfapi_nr_dl_tti_pdcch_pdu_rel15_t *pdcch_pdu,
                        NR_ControlResourceSet_t *coreset,
                        NR_BWP_t *bwp,
                        NR_sched_pdcch_t *pdcch) {


  pdcch_pdu->BWPSize = pdcch->BWPSize;
  pdcch_pdu->BWPStart = pdcch->BWPStart;
  pdcch_pdu->SubcarrierSpacing = pdcch->SubcarrierSpacing;
  pdcch_pdu->CyclicPrefix = pdcch->CyclicPrefix;
  pdcch_pdu->StartSymbolIndex = pdcch->StartSymbolIndex;

  pdcch_pdu->DurationSymbols  = coreset->duration;

  for (int i=0;i<6;i++)
    pdcch_pdu->FreqDomainResource[i] = coreset->frequencyDomainResources.buf[i];

  LOG_D(MAC,"Coreset : BWPstart %d, BWPsize %d, SCS %d, freq %x, , duration %d,  \n",
        pdcch_pdu->BWPStart,pdcch_pdu->BWPSize,(int)pdcch_pdu->SubcarrierSpacing,(int)coreset->frequencyDomainResources.buf[0],(int)coreset->duration);

  pdcch_pdu->CceRegMappingType = pdcch->CceRegMappingType;
  pdcch_pdu->RegBundleSize = pdcch->RegBundleSize;
  pdcch_pdu->InterleaverSize = pdcch->InterleaverSize;
  pdcch_pdu->ShiftIndex = pdcch->ShiftIndex;

  if(coreset->controlResourceSetId == 0) {
    if(bwp == NULL)
      pdcch_pdu->CoreSetType = NFAPI_NR_CSET_CONFIG_MIB_SIB1;
    else
      pdcch_pdu->CoreSetType = NFAPI_NR_CSET_CONFIG_PDCCH_CONFIG_CSET_0;
  } else{
    pdcch_pdu->CoreSetType = NFAPI_NR_CSET_CONFIG_PDCCH_CONFIG;
  }

  //precoderGranularity
  pdcch_pdu->precoderGranularity = coreset->precoderGranularity;
}


// This function configures pucch pdu fapi structure
void nr_configure_pucch(nfapi_nr_pucch_pdu_t* pucch_pdu,
                        NR_ServingCellConfigCommon_t *scc,
                        NR_CellGroupConfig_t *CellGroup,
                        NR_BWP_Uplink_t *bwp,
                        NR_BWP_UplinkDedicated_t *bwpd,
                        uint16_t rnti,
                        uint8_t pucch_resource,
                        uint16_t O_csi,
                        uint16_t O_ack,
                        uint8_t O_sr,
                        int r_pucch) {

  NR_PUCCH_Config_t *pucch_Config;
  NR_PUCCH_Resource_t *pucchres;
  NR_PUCCH_ResourceSet_t *pucchresset;
  NR_PUCCH_FormatConfig_t *pucchfmt;
  NR_PUCCH_ResourceId_t *resource_id = NULL;

  long *id0 = NULL;
  int n_list, n_set;
  uint16_t N2,N3;
  int res_found = 0;

  pucch_pdu->bit_len_harq = O_ack;
  pucch_pdu->bit_len_csi_part1 = O_csi;

  uint16_t O_uci = O_csi + O_ack;

  NR_PUSCH_Config_t *pusch_Config = bwp ? bwp->bwp_Dedicated->pusch_Config->choice.setup : bwpd->pusch_Config->choice.setup;
  long *pusch_id = pusch_Config ? pusch_Config->dataScramblingIdentityPUSCH : NULL;

  if (pusch_Config && pusch_Config->dmrs_UplinkForPUSCH_MappingTypeA != NULL)
    id0 = pusch_Config->dmrs_UplinkForPUSCH_MappingTypeA->choice.setup->transformPrecodingDisabled->scramblingID0;
  else if (pusch_Config && pusch_Config->dmrs_UplinkForPUSCH_MappingTypeB != NULL)
    id0 = pusch_Config->dmrs_UplinkForPUSCH_MappingTypeB->choice.setup->transformPrecodingDisabled->scramblingID0;
  else id0 = scc->physCellId;

  NR_PUCCH_ConfigCommon_t *pucch_ConfigCommon = bwp ?
    bwp->bwp_Common->pucch_ConfigCommon->choice.setup :
    scc->uplinkConfigCommon->initialUplinkBWP->pucch_ConfigCommon->choice.setup;
  // hop flags and hopping id are valid for any BWP
  switch (pucch_ConfigCommon->pucch_GroupHopping){
  case 0 :
    // if neither, both disabled
    pucch_pdu->group_hop_flag = 0;
    pucch_pdu->sequence_hop_flag = 0;
    break;
  case 1 :
    // if enable, group enabled
    pucch_pdu->group_hop_flag = 1;
    pucch_pdu->sequence_hop_flag = 0;
    break;
  case 2 :
    // if disable, sequence disabled
    pucch_pdu->group_hop_flag = 0;
    pucch_pdu->sequence_hop_flag = 1;
    break;
  default:
    AssertFatal(1==0,"Group hopping flag %ld undefined (0,1,2) \n", pucch_ConfigCommon->pucch_GroupHopping);
  }

  if (pucch_ConfigCommon->hoppingId != NULL)
    pucch_pdu->hopping_id = *pucch_ConfigCommon->hoppingId;
  else
    pucch_pdu->hopping_id = *scc->physCellId;
  NR_BWP_t *genericParameters = bwp ?
    &bwp->bwp_Common->genericParameters:
    &scc->uplinkConfigCommon->initialUplinkBWP->genericParameters;
  pucch_pdu->bwp_size  = NRRIV2BW(genericParameters->locationAndBandwidth, MAX_BWP_SIZE);
  pucch_pdu->bwp_start = NRRIV2PRBOFFSET(genericParameters->locationAndBandwidth,MAX_BWP_SIZE);
  pucch_pdu->subcarrier_spacing = genericParameters->subcarrierSpacing;
  pucch_pdu->cyclic_prefix = (genericParameters->cyclicPrefix==NULL) ? 0 : *genericParameters->cyclicPrefix;
  if (r_pucch<0 || bwp ){
      LOG_D(NR_MAC,"pucch_acknak: Filling dedicated configuration for PUCCH\n");
   // we have either a dedicated BWP or Dedicated PUCCH configuration on InitialBWP
      AssertFatal(bwp!=NULL || bwpd!=NULL,"We need one dedicated configuration for a BWP (neither additional or initial BWP has a dedicated configuration)\n");
      pucch_Config = bwp ?
	  bwp->bwp_Dedicated->pucch_Config->choice.setup:
	  bwpd->pucch_Config->choice.setup;

      AssertFatal(pucch_Config->resourceSetToAddModList!=NULL,
		    "PUCCH resourceSetToAddModList is null\n");

      n_set = pucch_Config->resourceSetToAddModList->list.count;
      AssertFatal(n_set>0,"PUCCH resourceSetToAddModList is empty\n");

      LOG_D(NR_MAC, "UCI n_set= %d\n", n_set);

      N2 = 2;
	// procedure to select pucch resource id from resource sets according to
	// number of uci bits and pucch resource indicator pucch_resource
	// ( see table 9.2.3.2 in 38.213)
      for (int i=0; i<n_set; i++) {
	pucchresset = pucch_Config->resourceSetToAddModList->list.array[i];
	n_list = pucchresset->resourceList.list.count;
	if (pucchresset->pucch_ResourceSetId == 0 && O_uci<3) {
	  if (pucch_resource < n_list)
            resource_id = pucchresset->resourceList.list.array[pucch_resource];
          else
            AssertFatal(1==0,"Couldn't fine pucch resource indicator %d in PUCCH resource set %d for %d UCI bits",pucch_resource,i,O_uci);
        }
        if (pucchresset->pucch_ResourceSetId == 1 && O_uci>2) {
#if (NR_RRC_VERSION >= MAKE_VERSION(16, 0, 0))
        N3 = pucchresset->maxPayloadSize!= NULL ?  *pucchresset->maxPayloadSize : 1706;
#else
        N3 = pucchresset->maxPayloadMinus1!= NULL ?  *pucchresset->maxPayloadMinus1 : 1706;
#endif
        if (N2<O_uci && N3>O_uci) {
          if (pucch_resource < n_list)
            resource_id = pucchresset->resourceList.list.array[pucch_resource];
          else
            AssertFatal(1==0,"Couldn't fine pucch resource indicator %d in PUCCH resource set %d for %d UCI bits",pucch_resource,i,O_uci);
        }
        else N2 = N3;
      }
    }

    AssertFatal(resource_id!=NULL,"Couldn-t find any matching PUCCH resource in the PUCCH resource sets");

    AssertFatal(pucch_Config->resourceToAddModList!=NULL,
                "PUCCH resourceToAddModList is null\n");

    n_list = pucch_Config->resourceToAddModList->list.count;
    AssertFatal(n_list>0,"PUCCH resourceToAddModList is empty\n");

    // going through the list of PUCCH resources to find the one indexed by resource_id
    for (int i=0; i<n_list; i++) {
      pucchres = pucch_Config->resourceToAddModList->list.array[i];
      if (pucchres->pucch_ResourceId == *resource_id) {
        res_found = 1;
        pucch_pdu->prb_start = pucchres->startingPRB;
        pucch_pdu->rnti = rnti;
        // FIXME why there is only one frequency hopping flag
        // what about inter slot frequency hopping?
        pucch_pdu->freq_hop_flag = pucchres->intraSlotFrequencyHopping!= NULL ?  1 : 0;
        pucch_pdu->second_hop_prb = pucchres->secondHopPRB!= NULL ?  *pucchres->secondHopPRB : 0;
        switch(pucchres->format.present) {
          case NR_PUCCH_Resource__format_PR_format0 :
            pucch_pdu->format_type = 0;
            pucch_pdu->initial_cyclic_shift = pucchres->format.choice.format0->initialCyclicShift;
            pucch_pdu->nr_of_symbols = pucchres->format.choice.format0->nrofSymbols;
            pucch_pdu->start_symbol_index = pucchres->format.choice.format0->startingSymbolIndex;
            pucch_pdu->sr_flag = O_sr;
            pucch_pdu->prb_size = 1;
            break;
          case NR_PUCCH_Resource__format_PR_format1 :
            pucch_pdu->format_type = 1;
            pucch_pdu->initial_cyclic_shift = pucchres->format.choice.format1->initialCyclicShift;
            pucch_pdu->nr_of_symbols = pucchres->format.choice.format1->nrofSymbols;
            pucch_pdu->start_symbol_index = pucchres->format.choice.format1->startingSymbolIndex;
            pucch_pdu->time_domain_occ_idx = pucchres->format.choice.format1->timeDomainOCC;
            pucch_pdu->sr_flag = O_sr;
            pucch_pdu->prb_size = 1;
            break;
          case NR_PUCCH_Resource__format_PR_format2 :
            pucch_pdu->format_type = 2;
            pucch_pdu->nr_of_symbols = pucchres->format.choice.format2->nrofSymbols;
            pucch_pdu->start_symbol_index = pucchres->format.choice.format2->startingSymbolIndex;
            pucch_pdu->data_scrambling_id = pusch_id!= NULL ? *pusch_id : *scc->physCellId;
            pucch_pdu->dmrs_scrambling_id = id0!= NULL ? *id0 : *scc->physCellId;
            pucch_pdu->prb_size = compute_pucch_prb_size(2,pucchres->format.choice.format2->nrofPRBs,
                                                         O_uci+O_sr,O_csi,pucch_Config->format2->choice.setup->maxCodeRate,
                                                         2,pucchres->format.choice.format2->nrofSymbols,8);
            pucch_pdu->bit_len_csi_part1 = O_csi;
            break;
          case NR_PUCCH_Resource__format_PR_format3 :
            pucch_pdu->format_type = 3;
            pucch_pdu->nr_of_symbols = pucchres->format.choice.format3->nrofSymbols;
            pucch_pdu->start_symbol_index = pucchres->format.choice.format3->startingSymbolIndex;
            pucch_pdu->data_scrambling_id = pusch_id!= NULL ? *pusch_id : *scc->physCellId;
            if (pucch_Config->format3 == NULL) {
              pucch_pdu->pi_2bpsk = 0;
              pucch_pdu->add_dmrs_flag = 0;
            }
            else {
              pucchfmt = pucch_Config->format3->choice.setup;
              pucch_pdu->pi_2bpsk = pucchfmt->pi2BPSK!= NULL ?  1 : 0;
              pucch_pdu->add_dmrs_flag = pucchfmt->additionalDMRS!= NULL ?  1 : 0;
            }
            int f3_dmrs_symbols;
            if (pucchres->format.choice.format3->nrofSymbols==4)
              f3_dmrs_symbols = 1<<pucch_pdu->freq_hop_flag;
            else {
              if(pucchres->format.choice.format3->nrofSymbols<10)
                f3_dmrs_symbols = 2;
              else
                f3_dmrs_symbols = 2<<pucch_pdu->add_dmrs_flag;
            }
            pucch_pdu->prb_size = compute_pucch_prb_size(3,pucchres->format.choice.format3->nrofPRBs,
                                                         O_uci+O_sr,O_csi,pucch_Config->format3->choice.setup->maxCodeRate,
                                                         2-pucch_pdu->pi_2bpsk,pucchres->format.choice.format3->nrofSymbols-f3_dmrs_symbols,12);
            pucch_pdu->bit_len_csi_part1 = O_csi;
            break;
          case NR_PUCCH_Resource__format_PR_format4 :
            pucch_pdu->format_type = 4;
            pucch_pdu->nr_of_symbols = pucchres->format.choice.format4->nrofSymbols;
            pucch_pdu->start_symbol_index = pucchres->format.choice.format4->startingSymbolIndex;
            pucch_pdu->pre_dft_occ_len = pucchres->format.choice.format4->occ_Length;
            pucch_pdu->pre_dft_occ_idx = pucchres->format.choice.format4->occ_Index;
            pucch_pdu->data_scrambling_id = pusch_id!= NULL ? *pusch_id : *scc->physCellId;
            if (pucch_Config->format3 == NULL) {
              pucch_pdu->pi_2bpsk = 0;
              pucch_pdu->add_dmrs_flag = 0;
            }
            else {
              pucchfmt = pucch_Config->format3->choice.setup;
              pucch_pdu->pi_2bpsk = pucchfmt->pi2BPSK!= NULL ?  1 : 0;
              pucch_pdu->add_dmrs_flag = pucchfmt->additionalDMRS!= NULL ?  1 : 0;
            }
            pucch_pdu->bit_len_csi_part1 = O_csi;
            break;
          default :
            AssertFatal(1==0,"Undefined PUCCH format \n");
        }
      }
    }
    AssertFatal(res_found==1,"No PUCCH resource found corresponding to id %ld\n",*resource_id);
  }
  else { // this is the default PUCCH configuration, PUCCH format 0 or 1
    LOG_D(NR_MAC,"pucch_acknak: Filling default PUCCH configuration from Tables (r_pucch %d, bwp %p)\n",r_pucch,bwp);
    int rsetindex = *scc->uplinkConfigCommon->initialUplinkBWP->pucch_ConfigCommon->choice.setup->pucch_ResourceCommon;
    int prboffset = r_pucch/default_pucch_csset[rsetindex];
    int prboffsetm8 = (r_pucch-8)/default_pucch_csset[rsetindex];
    pucch_pdu->prb_start = (r_pucch>>3)==0 ?
                           default_pucch_prboffset[rsetindex] + prboffset:
                           pucch_pdu->bwp_size-1-default_pucch_prboffset[rsetindex]-prboffsetm8;
    pucch_pdu->rnti = rnti;
    pucch_pdu->freq_hop_flag = 1;
    pucch_pdu->second_hop_prb = (r_pucch>>3)==0?
                                pucch_pdu->bwp_size-1-default_pucch_prboffset[rsetindex]-prboffset:
                                default_pucch_prboffset[rsetindex] + prboffsetm8;
    pucch_pdu->format_type = default_pucch_fmt[rsetindex];
    pucch_pdu->initial_cyclic_shift = r_pucch%default_pucch_csset[rsetindex];
    if (rsetindex==3||rsetindex==7||rsetindex==11) pucch_pdu->initial_cyclic_shift*=6;
    else if (rsetindex==1||rsetindex==2) pucch_pdu->initial_cyclic_shift*=3;
    else pucch_pdu->initial_cyclic_shift*=4;
    pucch_pdu->nr_of_symbols = default_pucch_numbsymb[rsetindex];
    pucch_pdu->start_symbol_index = default_pucch_firstsymb[rsetindex];
    if (pucch_pdu->format_type == 1) pucch_pdu->time_domain_occ_idx = 0; // check this!!
    pucch_pdu->sr_flag = O_sr;
    pucch_pdu->prb_size=1;
  }
}


void prepare_dci(const NR_CellGroupConfig_t *CellGroup,
                 dci_pdu_rel15_t *dci_pdu_rel15,
                 nr_dci_format_t format,
                 int bwp_id) {

  AssertFatal(CellGroup!=NULL,"CellGroup shouldn't be null here\n");

  const NR_BWP_DownlinkDedicated_t *bwpd = NULL;
  const NR_PDSCH_Config_t *pdsch_Config = NULL;
  const NR_PDCCH_Config_t *pdcch_Config = NULL;

  if (bwp_id>0) {
    bwpd=CellGroup->spCellConfig->spCellConfigDedicated->downlinkBWP_ToAddModList->list.array[bwp_id-1]->bwp_Dedicated;
  }
  else {
    bwpd=CellGroup->spCellConfig->spCellConfigDedicated->initialDownlinkBWP;
  }
  pdsch_Config = (bwpd->pdsch_Config) ? bwpd->pdsch_Config->choice.setup : NULL;
  pdcch_Config = (bwpd->pdcch_Config) ? bwpd->pdcch_Config->choice.setup : NULL;


  switch(format) {
    case NR_UL_DCI_FORMAT_0_1:
      // format indicator
      dci_pdu_rel15->format_indicator = 0;
      // carrier indicator
      if (CellGroup->spCellConfig->spCellConfigDedicated->crossCarrierSchedulingConfig != NULL)
        AssertFatal(1==0,"Cross Carrier Scheduling Config currently not supported\n");
      // supplementary uplink
      if (CellGroup->spCellConfig->spCellConfigDedicated->supplementaryUplink != NULL)
        AssertFatal(1==0,"Supplementary Uplink currently not supported\n");
      // SRS request
      dci_pdu_rel15->srs_request.val = 0;
      dci_pdu_rel15->ulsch_indicator = 1;
      break;
    case NR_DL_DCI_FORMAT_1_1:
      // format indicator
      dci_pdu_rel15->format_indicator = 1;
      // carrier indicator
      if (CellGroup->spCellConfig->spCellConfigDedicated->crossCarrierSchedulingConfig != NULL)
        AssertFatal(1==0,"Cross Carrier Scheduling Config currently not supported\n");
      //vrb to prb mapping
      if (pdsch_Config->vrb_ToPRB_Interleaver==NULL)
        dci_pdu_rel15->vrb_to_prb_mapping.val = 0;
      else
        dci_pdu_rel15->vrb_to_prb_mapping.val = 1;
      //bundling size indicator
      if (pdsch_Config->prb_BundlingType.present == NR_PDSCH_Config__prb_BundlingType_PR_dynamicBundling)
        AssertFatal(1==0,"Dynamic PRB bundling type currently not supported\n");
      //rate matching indicator
      uint16_t msb = (pdsch_Config->rateMatchPatternGroup1==NULL)?0:1;
      uint16_t lsb = (pdsch_Config->rateMatchPatternGroup2==NULL)?0:1;
      dci_pdu_rel15->rate_matching_indicator.val = lsb | (msb<<1);
      // aperiodic ZP CSI-RS trigger
      if (pdsch_Config->aperiodic_ZP_CSI_RS_ResourceSetsToAddModList != NULL)
        AssertFatal(1==0,"Aperiodic ZP CSI-RS currently not supported\n");
      // transmission configuration indication
      if (pdcch_Config->controlResourceSetToAddModList->list.array[0]->tci_PresentInDCI != NULL)
        AssertFatal(1==0,"TCI in DCI currently not supported\n");
      //srs resource set
      if (CellGroup->spCellConfig->spCellConfigDedicated->uplinkConfig->carrierSwitching!=NULL) {
        NR_SRS_CarrierSwitching_t *cs = CellGroup->spCellConfig->spCellConfigDedicated->uplinkConfig->carrierSwitching->choice.setup;
        if (cs->srs_TPC_PDCCH_Group!=NULL){
          switch(cs->srs_TPC_PDCCH_Group->present) {
            case NR_SRS_CarrierSwitching__srs_TPC_PDCCH_Group_PR_NOTHING:
              dci_pdu_rel15->srs_request.val = 0;
              break;
            case NR_SRS_CarrierSwitching__srs_TPC_PDCCH_Group_PR_typeA:
              AssertFatal(1==0,"SRS TPC PRCCH group type A currently not supported\n");
              break;
            case NR_SRS_CarrierSwitching__srs_TPC_PDCCH_Group_PR_typeB:
              AssertFatal(1==0,"SRS TPC PRCCH group type B currently not supported\n");
              break;
          }
        }
        else
          dci_pdu_rel15->srs_request.val = 0;
      }
      else
        dci_pdu_rel15->srs_request.val = 0;
    // CBGTI and CBGFI
    if (CellGroup->spCellConfig->spCellConfigDedicated->pdsch_ServingCellConfig &&
        CellGroup->spCellConfig->spCellConfigDedicated->pdsch_ServingCellConfig->choice.setup &&
        CellGroup->spCellConfig->spCellConfigDedicated->pdsch_ServingCellConfig->choice.setup->codeBlockGroupTransmission != NULL)
      AssertFatal(1==0,"CBG transmission currently not supported\n");
    break;
  default :
    AssertFatal(1==0,"Prepare dci currently only implemented for 1_1 and 0_1 \n");
  }
}


void fill_dci_pdu_rel15(const NR_ServingCellConfigCommon_t *scc,
                        const NR_CellGroupConfig_t *CellGroup,
                        nfapi_nr_dl_dci_pdu_t *pdcch_dci_pdu,
                        dci_pdu_rel15_t *dci_pdu_rel15,
                        int dci_format,
                        int rnti_type,
                        int N_RB,
                        int bwp_id) {
  uint8_t fsize = 0, pos = 0;

  uint64_t *dci_pdu = (uint64_t *)pdcch_dci_pdu->Payload;
  *dci_pdu=0;
  int dci_size = nr_dci_size(scc->downlinkConfigCommon->initialDownlinkBWP,scc->uplinkConfigCommon->initialUplinkBWP, CellGroup, dci_pdu_rel15, dci_format, rnti_type, N_RB, bwp_id);
  pdcch_dci_pdu->PayloadSizeBits = dci_size;
  AssertFatal(dci_size <= 64, "DCI sizes above 64 bits not yet supported");
  if (dci_format == NR_DL_DCI_FORMAT_1_1 || dci_format == NR_UL_DCI_FORMAT_0_1)
    prepare_dci(CellGroup, dci_pdu_rel15, dci_format, bwp_id);

  /// Payload generation
  switch (dci_format) {
  case NR_DL_DCI_FORMAT_1_0:
    switch (rnti_type) {
    case NR_RNTI_RA:
      // Freq domain assignment
      fsize = (int)ceil(log2((N_RB * (N_RB + 1)) >> 1));
      pos = fsize;
      *dci_pdu |= (((uint64_t)dci_pdu_rel15->frequency_domain_assignment.val & ((1 << fsize) - 1)) << (dci_size - pos));
      LOG_D(NR_MAC,
            "RA_RNTI, size %d frequency-domain assignment %d (%d bits) N_RB_BWP %d=> %d (0x%lx)\n",
            dci_size,dci_pdu_rel15->frequency_domain_assignment.val,
            fsize,
            N_RB,
            dci_size - pos,
            *dci_pdu);
      // Time domain assignment
      pos += 4;
      *dci_pdu |= (((uint64_t)dci_pdu_rel15->time_domain_assignment.val & 0xf) << (dci_size - pos));
      LOG_D(NR_MAC,
            "time-domain assignment %d  (4 bits)=> %d (0x%lx)\n",
            dci_pdu_rel15->time_domain_assignment.val,
            dci_size - pos,
            *dci_pdu);
      // VRB to PRB mapping
      pos++;
      *dci_pdu |= ((uint64_t)dci_pdu_rel15->vrb_to_prb_mapping.val & 0x1) << (dci_size - pos);
      LOG_D(NR_MAC,
            "vrb to prb mapping %d  (1 bits)=> %d (0x%lx)\n",
            dci_pdu_rel15->vrb_to_prb_mapping.val,
            dci_size - pos,
            *dci_pdu);
      // MCS
      pos += 5;
      *dci_pdu |= ((uint64_t)dci_pdu_rel15->mcs & 0x1f) << (dci_size - pos);
      LOG_D(NR_MAC, "mcs %d  (5 bits)=> %d (0x%lx)\n", dci_pdu_rel15->mcs, dci_size - pos, *dci_pdu);
      // TB scaling
      pos += 2;
      *dci_pdu |= ((uint64_t)dci_pdu_rel15->tb_scaling & 0x3) << (dci_size - pos);
      LOG_D(NR_MAC, "tb_scaling %d  (2 bits)=> %d (0x%lx)\n", dci_pdu_rel15->tb_scaling, dci_size - pos, *dci_pdu);
      break;

    case NR_RNTI_C:
      // indicating a DL DCI format 1bit
      pos++;
      *dci_pdu |= ((uint64_t)1) << (dci_size - pos);
      LOG_D(NR_MAC,
            "DCI1_0 (size %d): Format indicator %d (%d bits) N_RB_BWP %d => %d (0x%lx)\n",
            dci_size,
            dci_pdu_rel15->format_indicator,
            1,
            N_RB,
            dci_size - pos,
            *dci_pdu);
      // Freq domain assignment (275rb >> fsize = 16)
      fsize = (int)ceil(log2((N_RB * (N_RB + 1)) >> 1));
      pos += fsize;
      *dci_pdu |= (((uint64_t)dci_pdu_rel15->frequency_domain_assignment.val & ((1 << fsize) - 1)) << (dci_size - pos));
      LOG_D(NR_MAC,
            "Freq domain assignment %d (%d bits)=> %d (0x%lx)\n",
            dci_pdu_rel15->frequency_domain_assignment.val,
            fsize,
            dci_size - pos,
            *dci_pdu);
      uint16_t is_ra = 1;
      for (int i = 0; i < fsize; i++) {
        if (!((dci_pdu_rel15->frequency_domain_assignment.val >> i) & 1)) {
          is_ra = 0;
          break;
        }
      }
      if (is_ra) { // fsize are all 1  38.212 p86
        // ra_preamble_index 6 bits
        pos += 6;
        *dci_pdu |= ((dci_pdu_rel15->ra_preamble_index & 0x3f) << (dci_size - pos));
        // UL/SUL indicator  1 bit
        pos++;
        *dci_pdu |= (dci_pdu_rel15->ul_sul_indicator.val & 1) << (dci_size - pos);
        // SS/PBCH index  6 bits
        pos += 6;
        *dci_pdu |= ((dci_pdu_rel15->ss_pbch_index & 0x3f) << (dci_size - pos));
        //  prach_mask_index  4 bits
        pos += 4;
        *dci_pdu |= ((dci_pdu_rel15->prach_mask_index & 0xf) << (dci_size - pos));
      } else {
        // Time domain assignment 4bit
        pos += 4;
        *dci_pdu |= ((dci_pdu_rel15->time_domain_assignment.val & 0xf) << (dci_size - pos));
        LOG_D(NR_MAC,
              "Time domain assignment %d (%d bits)=> %d (0x%lx)\n",
              dci_pdu_rel15->time_domain_assignment.val,
              4,
              dci_size - pos,
              *dci_pdu);
        // VRB to PRB mapping  1bit
        pos++;
        *dci_pdu |= (dci_pdu_rel15->vrb_to_prb_mapping.val & 1) << (dci_size - pos);
        LOG_D(NR_MAC,
              "VRB to PRB %d (%d bits)=> %d (0x%lx)\n",
              dci_pdu_rel15->vrb_to_prb_mapping.val,
              1,
              dci_size - pos,
              *dci_pdu);
        // MCS 5bit  //bit over 32, so dci_pdu ++
        pos += 5;
        *dci_pdu |= (dci_pdu_rel15->mcs & 0x1f) << (dci_size - pos);
        LOG_D(NR_MAC, "MCS %d (%d bits)=> %d (0x%lx)\n", dci_pdu_rel15->mcs, 5, dci_size - pos, *dci_pdu);
        // New data indicator 1bit
        pos++;
        *dci_pdu |= (dci_pdu_rel15->ndi & 1) << (dci_size - pos);
        LOG_D(NR_MAC, "NDI %d (%d bits)=> %d (0x%lx)\n", dci_pdu_rel15->ndi, 1, dci_size - pos, *dci_pdu);
        // Redundancy version  2bit
        pos += 2;
        *dci_pdu |= (dci_pdu_rel15->rv & 0x3) << (dci_size - pos);
        LOG_D(NR_MAC, "RV %d (%d bits)=> %d (0x%lx)\n", dci_pdu_rel15->rv, 2, dci_size - pos, *dci_pdu);
        // HARQ process number  4bit
        pos += 4;
        *dci_pdu |= ((dci_pdu_rel15->harq_pid & 0xf) << (dci_size - pos));
        LOG_D(NR_MAC, "HARQ_PID %d (%d bits)=> %d (0x%lx)\n", dci_pdu_rel15->harq_pid, 4, dci_size - pos, *dci_pdu);
        // Downlink assignment index  2bit
        pos += 2;
        *dci_pdu |= ((dci_pdu_rel15->dai[0].val & 3) << (dci_size - pos));
        LOG_D(NR_MAC, "DAI %d (%d bits)=> %d (0x%lx)\n", dci_pdu_rel15->dai[0].val, 2, dci_size - pos, *dci_pdu);
        // TPC command for scheduled PUCCH  2bit
        pos += 2;
        *dci_pdu |= ((dci_pdu_rel15->tpc & 3) << (dci_size - pos));
        LOG_D(NR_MAC, "TPC %d (%d bits)=> %d (0x%lx)\n", dci_pdu_rel15->tpc, 2, dci_size - pos, *dci_pdu);
        // PUCCH resource indicator  3bit
        pos += 3;
        *dci_pdu |= ((dci_pdu_rel15->pucch_resource_indicator & 0x7) << (dci_size - pos));
        LOG_D(NR_MAC,
              "PUCCH RI %d (%d bits)=> %d (0x%lx)\n",
              dci_pdu_rel15->pucch_resource_indicator,
              3,
              dci_size - pos,
              *dci_pdu);
        // PDSCH-to-HARQ_feedback timing indicator 3bit
        pos += 3;
        *dci_pdu |= ((dci_pdu_rel15->pdsch_to_harq_feedback_timing_indicator.val & 0x7) << (dci_size - pos));
        LOG_D(NR_MAC,
              "PDSCH to HARQ TI %d (%d bits)=> %d (0x%lx)\n",
              dci_pdu_rel15->pdsch_to_harq_feedback_timing_indicator.val,
              3,
              dci_size - pos,
              *dci_pdu);
      } // end else
      break;

    case NR_RNTI_P:
      // Short Messages Indicator – 2 bits
      for (int i = 0; i < 2; i++)
        *dci_pdu |= (((uint64_t)dci_pdu_rel15->short_messages_indicator >> (1 - i)) & 1) << (dci_size - pos++);
      // Short Messages – 8 bits
      for (int i = 0; i < 8; i++)
        *dci_pdu |= (((uint64_t)dci_pdu_rel15->short_messages >> (7 - i)) & 1) << (dci_size - pos++);
      // Freq domain assignment 0-16 bit
      fsize = (int)ceil(log2((N_RB * (N_RB + 1)) >> 1));
      for (int i = 0; i < fsize; i++)
        *dci_pdu |= (((uint64_t)dci_pdu_rel15->frequency_domain_assignment.val >> (fsize - i - 1)) & 1) << (dci_size - pos++);
      // Time domain assignment 4 bit
      for (int i = 0; i < 4; i++)
        *dci_pdu |= (((uint64_t)dci_pdu_rel15->time_domain_assignment.val >> (3 - i)) & 1) << (dci_size - pos++);
      // VRB to PRB mapping 1 bit
      *dci_pdu |= ((uint64_t)dci_pdu_rel15->vrb_to_prb_mapping.val & 1) << (dci_size - pos++);
      // MCS 5 bit
      for (int i = 0; i < 5; i++)
        *dci_pdu |= (((uint64_t)dci_pdu_rel15->mcs >> (4 - i)) & 1) << (dci_size - pos++);
      // TB scaling 2 bit
      for (int i = 0; i < 2; i++)
        *dci_pdu |= (((uint64_t)dci_pdu_rel15->tb_scaling >> (1 - i)) & 1) << (dci_size - pos++);
      break;

    case NR_RNTI_SI:
      pos = 1;
      // Freq domain assignment 0-16 bit
      fsize = (int)ceil(log2((N_RB * (N_RB + 1)) >> 1));
      LOG_D(NR_MAC, "fsize = %i\n", fsize);
      for (int i = 0; i < fsize; i++)
        *dci_pdu |= (((uint64_t)dci_pdu_rel15->frequency_domain_assignment.val >> (fsize - i - 1)) & 1) << (dci_size - pos++);
      LOG_D(NR_MAC, "dci_pdu_rel15->frequency_domain_assignment.val = %i\n", dci_pdu_rel15->frequency_domain_assignment.val);
      // Time domain assignment 4 bit
      for (int i = 0; i < 4; i++)
        *dci_pdu |= (((uint64_t)dci_pdu_rel15->time_domain_assignment.val >> (3 - i)) & 1) << (dci_size - pos++);
      LOG_D(NR_MAC, "dci_pdu_rel15->time_domain_assignment.val = %i\n", dci_pdu_rel15->time_domain_assignment.val);
      // VRB to PRB mapping 1 bit
      *dci_pdu |= ((uint64_t)dci_pdu_rel15->vrb_to_prb_mapping.val & 1) << (dci_size - pos++);
      LOG_D(NR_MAC, "dci_pdu_rel15->vrb_to_prb_mapping.val = %i\n", dci_pdu_rel15->vrb_to_prb_mapping.val);
      // MCS 5bit  //bit over 32, so dci_pdu ++
      for (int i = 0; i < 5; i++)
        *dci_pdu |= (((uint64_t)dci_pdu_rel15->mcs >> (4 - i)) & 1) << (dci_size - pos++);
      LOG_D(NR_MAC, "dci_pdu_rel15->mcs = %i\n", dci_pdu_rel15->mcs);
      // Redundancy version  2bit
      for (int i = 0; i < 2; i++)
        *dci_pdu |= (((uint64_t)dci_pdu_rel15->rv >> (1 - i)) & 1) << (dci_size - pos++);
      LOG_D(NR_MAC, "dci_pdu_rel15->rv = %i\n", dci_pdu_rel15->rv);
      // System information indicator 1bit
      *dci_pdu |= ((uint64_t)dci_pdu_rel15->system_info_indicator&1)<<(dci_size-pos++);
      LOG_D(NR_MAC, "dci_pdu_rel15->system_info_indicator = %i\n", dci_pdu_rel15->system_info_indicator);
      break;

    case NR_RNTI_TC:
      pos = 1;
      // indicating a DL DCI format 1bit
      *dci_pdu |= ((uint64_t)dci_pdu_rel15->format_indicator & 1) << (dci_size - pos++);
      // Freq domain assignment 0-16 bit
      fsize = (int)ceil(log2((N_RB * (N_RB + 1)) >> 1));
      for (int i = 0; i < fsize; i++)
        *dci_pdu |= (((uint64_t)dci_pdu_rel15->frequency_domain_assignment.val >> (fsize - i - 1)) & 1) << (dci_size - pos++);
      // Time domain assignment 4 bit
      for (int i = 0; i < 4; i++)
        *dci_pdu |= (((uint64_t)dci_pdu_rel15->time_domain_assignment.val >> (3 - i)) & 1) << (dci_size - pos++);
      // VRB to PRB mapping 1 bit
      *dci_pdu |= ((uint64_t)dci_pdu_rel15->vrb_to_prb_mapping.val & 1) << (dci_size - pos++);
      // MCS 5bit  //bit over 32, so dci_pdu ++
      for (int i = 0; i < 5; i++)
        *dci_pdu |= (((uint64_t)dci_pdu_rel15->mcs >> (4 - i)) & 1) << (dci_size - pos++);
      // New data indicator 1bit
      *dci_pdu |= ((uint64_t)dci_pdu_rel15->ndi & 1) << (dci_size - pos++);
      // Redundancy version  2bit
      for (int i = 0; i < 2; i++)
        *dci_pdu |= (((uint64_t)dci_pdu_rel15->rv >> (1 - i)) & 1) << (dci_size - pos++);
      // HARQ process number  4bit
      for (int i = 0; i < 4; i++)
        *dci_pdu |= (((uint64_t)dci_pdu_rel15->harq_pid >> (3 - i)) & 1) << (dci_size - pos++);
      // Downlink assignment index – 2 bits
      for (int i = 0; i < 2; i++)
        *dci_pdu |= (((uint64_t)dci_pdu_rel15->dai[0].val >> (1 - i)) & 1) << (dci_size - pos++);
      // TPC command for scheduled PUCCH – 2 bits
      for (int i = 0; i < 2; i++)
        *dci_pdu |= (((uint64_t)dci_pdu_rel15->tpc >> (1 - i)) & 1) << (dci_size - pos++);
      // PUCCH resource indicator – 3 bits
      for (int i = 0; i < 3; i++)
        *dci_pdu |= (((uint64_t)dci_pdu_rel15->pucch_resource_indicator >> (2 - i)) & 1) << (dci_size - pos++);
      // PDSCH-to-HARQ_feedback timing indicator – 3 bits
      for (int i = 0; i < 3; i++)
        *dci_pdu |= (((uint64_t)dci_pdu_rel15->pdsch_to_harq_feedback_timing_indicator.val >> (2 - i)) & 1) << (dci_size - pos++);

      LOG_D(NR_MAC,"N_RB = %i\n", N_RB);
      LOG_D(NR_MAC,"dci_size = %i\n", dci_size);
      LOG_D(NR_MAC,"fsize = %i\n", fsize);
      LOG_D(NR_MAC,"dci_pdu_rel15->format_indicator = %i\n", dci_pdu_rel15->format_indicator);
      LOG_D(NR_MAC,"dci_pdu_rel15->frequency_domain_assignment.val = %i\n", dci_pdu_rel15->frequency_domain_assignment.val);
      LOG_D(NR_MAC,"dci_pdu_rel15->time_domain_assignment.val = %i\n", dci_pdu_rel15->time_domain_assignment.val);
      LOG_D(NR_MAC,"dci_pdu_rel15->vrb_to_prb_mapping.val = %i\n", dci_pdu_rel15->vrb_to_prb_mapping.val);
      LOG_D(NR_MAC,"dci_pdu_rel15->mcs = %i\n", dci_pdu_rel15->mcs);
      LOG_D(NR_MAC,"dci_pdu_rel15->rv = %i\n", dci_pdu_rel15->rv);
      LOG_D(NR_MAC,"dci_pdu_rel15->harq_pid = %i\n", dci_pdu_rel15->harq_pid);
      LOG_D(NR_MAC,"dci_pdu_rel15->dai[0].val = %i\n", dci_pdu_rel15->dai[0].val);
      LOG_D(NR_MAC,"dci_pdu_rel15->tpc = %i\n", dci_pdu_rel15->tpc);
      LOG_D(NR_MAC,"dci_pdu_rel15->pdsch_to_harq_feedback_timing_indicator.val = %i\n", dci_pdu_rel15->pdsch_to_harq_feedback_timing_indicator.val);

      break;
    }
    break;

  case NR_UL_DCI_FORMAT_0_0:
    switch (rnti_type) {
    case NR_RNTI_C:
      LOG_D(NR_MAC,"Filling format 0_0 DCI for CRNTI (size %d bits, format ind %d)\n",dci_size,dci_pdu_rel15->format_indicator);
      // indicating a UL DCI format 1bit
      pos=1;
      *dci_pdu |= ((uint64_t)dci_pdu_rel15->format_indicator & 1) << (dci_size - pos);
      // Freq domain assignment  max 16 bit
      fsize = (int)ceil(log2((N_RB * (N_RB + 1)) >> 1));
      pos+=fsize;
      *dci_pdu |= ((uint64_t)dci_pdu_rel15->frequency_domain_assignment.val & ((1 << fsize) - 1)) << (dci_size - pos);
      // Time domain assignment 4bit
      pos += 4;
      *dci_pdu |= ((uint64_t)dci_pdu_rel15->time_domain_assignment.val & ((1 << 4) - 1)) << (dci_size - pos);
      // Frequency hopping flag – 1 bit
      pos++;
      *dci_pdu |= ((uint64_t)dci_pdu_rel15->frequency_hopping_flag.val & 1) << (dci_size - pos);
      // MCS  5 bit
      pos+=5;
      *dci_pdu |= ((uint64_t)dci_pdu_rel15->mcs & 0x1f) << (dci_size - pos);
      // New data indicator 1bit
      pos++;
      *dci_pdu |= ((uint64_t)dci_pdu_rel15->ndi & 1) << (dci_size - pos);
      // Redundancy version  2bit
      pos+=2;
      *dci_pdu |= ((uint64_t)dci_pdu_rel15->rv & 0x3) << (dci_size - pos);
      // HARQ process number  4bit
      pos+=4;
      *dci_pdu |= ((uint64_t)dci_pdu_rel15->harq_pid & 0xf) << (dci_size - pos);
      // TPC command for scheduled PUSCH – 2 bits
      pos+=2;
      *dci_pdu |= ((uint64_t)dci_pdu_rel15->tpc & 0x3) << (dci_size - pos);
      // Padding bits
      for (int a = pos; a < 32; a++)
        *dci_pdu |= ((uint64_t)dci_pdu_rel15->padding & 1) << (dci_size - pos++);
      // UL/SUL indicator – 1 bit
      /* commented for now (RK): need to get this from BWP descriptor
      if (cfg->pucch_config.pucch_GroupHopping.value)
        *dci_pdu |=
      ((uint64_t)dci_pdu_rel15->ul_sul_indicator.val&1)<<(dci_size-pos++);
        */

        LOG_D(NR_MAC,"N_RB = %i\n", N_RB);
        LOG_D(NR_MAC,"dci_size = %i\n", dci_size);
        LOG_D(NR_MAC,"fsize = %i\n", fsize);
        LOG_D(NR_MAC,"dci_pdu_rel15->frequency_domain_assignment.val = %i\n", dci_pdu_rel15->frequency_domain_assignment.val);
        LOG_D(NR_MAC,"dci_pdu_rel15->time_domain_assignment.val = %i\n", dci_pdu_rel15->time_domain_assignment.val);
        LOG_D(NR_MAC,"dci_pdu_rel15->frequency_hopping_flag.val = %i\n", dci_pdu_rel15->frequency_hopping_flag.val);
        LOG_D(NR_MAC,"dci_pdu_rel15->mcs = %i\n", dci_pdu_rel15->mcs);
        LOG_D(NR_MAC,"dci_pdu_rel15->ndi = %i\n", dci_pdu_rel15->ndi);
        LOG_D(NR_MAC,"dci_pdu_rel15->rv = %i\n", dci_pdu_rel15->rv);
        LOG_D(NR_MAC,"dci_pdu_rel15->harq_pid = %i\n", dci_pdu_rel15->harq_pid);
        LOG_D(NR_MAC,"dci_pdu_rel15->tpc = %i\n", dci_pdu_rel15->tpc);
        LOG_D(NR_MAC,"dci_pdu_rel15->padding = %i\n", dci_pdu_rel15->padding);
      break;

    case NFAPI_NR_RNTI_TC:
      // indicating a UL DCI format 1bit
      pos=1;
      *dci_pdu |= ((uint64_t)dci_pdu_rel15->format_indicator & 1) << (dci_size - pos);
      // Freq domain assignment  max 16 bit
      fsize = (int)ceil(log2((N_RB * (N_RB + 1)) >> 1));
      pos+=fsize;
      *dci_pdu |= ((uint64_t)dci_pdu_rel15->frequency_domain_assignment.val & ((1 << fsize) - 1)) << (dci_size - pos);
      // Time domain assignment 4bit
      pos += 4;
      *dci_pdu |= ((uint64_t)dci_pdu_rel15->time_domain_assignment.val & ((1 << 4) - 1)) << (dci_size - pos);
      // Frequency hopping flag – 1 bit
      pos++;
      *dci_pdu |= ((uint64_t)dci_pdu_rel15->frequency_hopping_flag.val & 1) << (dci_size - pos);
      // MCS  5 bit
      pos+=5;
      *dci_pdu |= ((uint64_t)dci_pdu_rel15->mcs & 0x1f) << (dci_size - pos);
      // New data indicator 1bit
      pos++;
      *dci_pdu |= ((uint64_t)dci_pdu_rel15->ndi & 1) << (dci_size - pos);
      // Redundancy version  2bit
      pos+=2;
      *dci_pdu |= ((uint64_t)dci_pdu_rel15->rv & 0x3) << (dci_size - pos);
      // HARQ process number  4bit
      pos+=4;
      *dci_pdu |= ((uint64_t)dci_pdu_rel15->harq_pid & 0xf) << (dci_size - pos);
      // Padding bits
      for (int a = pos; a < 32; a++)
        *dci_pdu |= ((uint64_t)dci_pdu_rel15->padding & 1) << (dci_size - pos++);
      // UL/SUL indicator – 1 bit
      /* commented for now (RK): need to get this from BWP descriptor
      if (cfg->pucch_config.pucch_GroupHopping.value)
        *dci_pdu |=
      ((uint64_t)dci_pdu_rel15->ul_sul_indicator.val&1)<<(dci_size-pos++);
        */
      LOG_D(NR_MAC,"N_RB = %i\n", N_RB);
      LOG_D(NR_MAC,"dci_size = %i\n", dci_size);
      LOG_D(NR_MAC,"fsize = %i\n", fsize);
      LOG_D(NR_MAC,"dci_pdu_rel15->frequency_domain_assignment.val = %i\n", dci_pdu_rel15->frequency_domain_assignment.val);
      LOG_D(NR_MAC,"dci_pdu_rel15->time_domain_assignment.val = %i\n", dci_pdu_rel15->time_domain_assignment.val);
      LOG_D(NR_MAC,"dci_pdu_rel15->frequency_hopping_flag.val = %i\n", dci_pdu_rel15->frequency_hopping_flag.val);
      LOG_D(NR_MAC,"dci_pdu_rel15->mcs = %i\n", dci_pdu_rel15->mcs);
      LOG_D(NR_MAC,"dci_pdu_rel15->ndi = %i\n", dci_pdu_rel15->ndi);
      LOG_D(NR_MAC,"dci_pdu_rel15->rv = %i\n", dci_pdu_rel15->rv);
      LOG_D(NR_MAC,"dci_pdu_rel15->harq_pid = %i\n", dci_pdu_rel15->harq_pid);
      LOG_D(NR_MAC,"dci_pdu_rel15->tpc = %i\n", dci_pdu_rel15->tpc);
      LOG_D(NR_MAC,"dci_pdu_rel15->padding = %i\n", dci_pdu_rel15->padding);

      break;
    }
    break;

  case NR_UL_DCI_FORMAT_0_1:
    switch (rnti_type) {
    case NR_RNTI_C:
      LOG_D(NR_MAC,"Filling NR_UL_DCI_FORMAT_0_1 size %d format indicator %d\n",dci_size,dci_pdu_rel15->format_indicator);
      // Indicating a DL DCI format 1bit
      pos = 1;
      *dci_pdu |= ((uint64_t)dci_pdu_rel15->format_indicator & 0x1) << (dci_size - pos);
      // Carrier indicator
      pos += dci_pdu_rel15->carrier_indicator.nbits;
      *dci_pdu |= ((uint64_t)dci_pdu_rel15->carrier_indicator.val & ((1 << dci_pdu_rel15->carrier_indicator.nbits) - 1)) << (dci_size - pos);
      // UL/SUL Indicator
      pos += dci_pdu_rel15->ul_sul_indicator.nbits;
      *dci_pdu |= ((uint64_t)dci_pdu_rel15->ul_sul_indicator.val & ((1 << dci_pdu_rel15->ul_sul_indicator.nbits) - 1)) << (dci_size - pos);
      // BWP indicator
      pos += dci_pdu_rel15->bwp_indicator.nbits;
      *dci_pdu |= ((uint64_t)dci_pdu_rel15->bwp_indicator.val & ((1 << dci_pdu_rel15->bwp_indicator.nbits) - 1)) << (dci_size - pos);
      // Frequency domain resource assignment
      pos += dci_pdu_rel15->frequency_domain_assignment.nbits;
      *dci_pdu |= ((uint64_t)dci_pdu_rel15->frequency_domain_assignment.val & ((1 << dci_pdu_rel15->frequency_domain_assignment.nbits) - 1)) << (dci_size - pos);
      // Time domain resource assignment
      pos += dci_pdu_rel15->time_domain_assignment.nbits;
      *dci_pdu |= ((uint64_t)dci_pdu_rel15->time_domain_assignment.val & ((1 << dci_pdu_rel15->time_domain_assignment.nbits) - 1)) << (dci_size - pos);
      // Frequency hopping
      pos += dci_pdu_rel15->frequency_hopping_flag.nbits;
      *dci_pdu |= ((uint64_t)dci_pdu_rel15->frequency_hopping_flag.val & ((1 << dci_pdu_rel15->frequency_hopping_flag.nbits) - 1)) << (dci_size - pos);
      // MCS 5bit
      pos += 5;
      *dci_pdu |= ((uint64_t)dci_pdu_rel15->mcs & 0x1f) << (dci_size - pos);
      // New data indicator 1bit
      pos += 1;
      *dci_pdu |= ((uint64_t)dci_pdu_rel15->ndi & 0x1) << (dci_size - pos);
      // Redundancy version  2bit
      pos += 2;
      *dci_pdu |= ((uint64_t)dci_pdu_rel15->rv & 0x3) << (dci_size - pos);
      // HARQ process number  4bit
      pos += 4;
      *dci_pdu |= ((uint64_t)dci_pdu_rel15->harq_pid & 0xf) << (dci_size - pos);
      // 1st Downlink assignment index
      pos += dci_pdu_rel15->dai[0].nbits;
      *dci_pdu |= ((uint64_t)dci_pdu_rel15->dai[0].val & ((1 << dci_pdu_rel15->dai[0].nbits) - 1)) << (dci_size - pos);
      // 2nd Downlink assignment index
      pos += dci_pdu_rel15->dai[1].nbits;
      *dci_pdu |= ((uint64_t)dci_pdu_rel15->dai[1].val & ((1 << dci_pdu_rel15->dai[1].nbits) - 1)) << (dci_size - pos);
      // TPC command for scheduled PUSCH  2bit
      pos += 2;
      *dci_pdu |= ((uint64_t)dci_pdu_rel15->tpc & 0x3) << (dci_size - pos);
      // SRS resource indicator
      pos += dci_pdu_rel15->srs_resource_indicator.nbits;
      *dci_pdu |= ((uint64_t)dci_pdu_rel15->srs_resource_indicator.val & ((1 << dci_pdu_rel15->srs_resource_indicator.nbits) - 1)) << (dci_size - pos);
      // Precoding info and n. of layers
      pos += dci_pdu_rel15->precoding_information.nbits;
      *dci_pdu |= ((uint64_t)dci_pdu_rel15->precoding_information.val & ((1 << dci_pdu_rel15->precoding_information.nbits) - 1)) << (dci_size - pos);
      // Antenna ports
      pos += dci_pdu_rel15->antenna_ports.nbits;
      *dci_pdu |= ((uint64_t)dci_pdu_rel15->antenna_ports.val & ((1 << dci_pdu_rel15->antenna_ports.nbits) - 1)) << (dci_size - pos);
      // SRS request
      pos += dci_pdu_rel15->srs_request.nbits;
      *dci_pdu |= ((uint64_t)dci_pdu_rel15->srs_request.val & ((1 << dci_pdu_rel15->srs_request.nbits) - 1)) << (dci_size - pos);
      // CSI request
      pos += dci_pdu_rel15->csi_request.nbits;
      *dci_pdu |= ((uint64_t)dci_pdu_rel15->csi_request.val & ((1 << dci_pdu_rel15->csi_request.nbits) - 1)) << (dci_size - pos);
      // CBG transmission information
      pos += dci_pdu_rel15->cbgti.nbits;
      *dci_pdu |= ((uint64_t)dci_pdu_rel15->cbgti.val & ((1 << dci_pdu_rel15->cbgti.nbits) - 1)) << (dci_size - pos);
      // PTRS DMRS association
      pos += dci_pdu_rel15->ptrs_dmrs_association.nbits;
      *dci_pdu |= ((uint64_t)dci_pdu_rel15->ptrs_dmrs_association.val & ((1 << dci_pdu_rel15->ptrs_dmrs_association.nbits) - 1)) << (dci_size - pos);
      // Beta offset indicator
      pos += dci_pdu_rel15->beta_offset_indicator.nbits;
      *dci_pdu |= ((uint64_t)dci_pdu_rel15->beta_offset_indicator.val & ((1 << dci_pdu_rel15->beta_offset_indicator.nbits) - 1)) << (dci_size - pos);
      // DMRS sequence initialization
      pos += dci_pdu_rel15->dmrs_sequence_initialization.nbits;
      *dci_pdu |= ((uint64_t)dci_pdu_rel15->dmrs_sequence_initialization.val & ((1 << dci_pdu_rel15->dmrs_sequence_initialization.nbits) - 1)) << (dci_size - pos);
      // UL-SCH indicator
      pos += 1;
      *dci_pdu |= ((uint64_t)dci_pdu_rel15->ulsch_indicator & 0x1) << (dci_size - pos);
      break;
    }
    break;

  case NR_DL_DCI_FORMAT_1_1:
    // Indicating a DL DCI format 1bit
    LOG_D(NR_MAC,"Filling Format 1_1 DCI of size %d\n",dci_size);
    pos = 1;
    *dci_pdu |= ((uint64_t)dci_pdu_rel15->format_indicator & 0x1) << (dci_size - pos);
    // Carrier indicator
    pos += dci_pdu_rel15->carrier_indicator.nbits;
    *dci_pdu |= ((uint64_t)dci_pdu_rel15->carrier_indicator.val & ((1 << dci_pdu_rel15->carrier_indicator.nbits) - 1)) << (dci_size - pos);
    // BWP indicator
    pos += dci_pdu_rel15->bwp_indicator.nbits;
    *dci_pdu |= ((uint64_t)dci_pdu_rel15->bwp_indicator.val & ((1 << dci_pdu_rel15->bwp_indicator.nbits) - 1)) << (dci_size - pos);
    // Frequency domain resource assignment
    pos += dci_pdu_rel15->frequency_domain_assignment.nbits;
    *dci_pdu |= ((uint64_t)dci_pdu_rel15->frequency_domain_assignment.val & ((1 << dci_pdu_rel15->frequency_domain_assignment.nbits) - 1)) << (dci_size - pos);
    // Time domain resource assignment
    pos += dci_pdu_rel15->time_domain_assignment.nbits;
    *dci_pdu |= ((uint64_t)dci_pdu_rel15->time_domain_assignment.val & ((1 << dci_pdu_rel15->time_domain_assignment.nbits) - 1)) << (dci_size - pos);
    // VRB-to-PRB mapping
    pos += dci_pdu_rel15->vrb_to_prb_mapping.nbits;
    *dci_pdu |= ((uint64_t)dci_pdu_rel15->vrb_to_prb_mapping.val & ((1 << dci_pdu_rel15->vrb_to_prb_mapping.nbits) - 1)) << (dci_size - pos);
    // PRB bundling size indicator
    pos += dci_pdu_rel15->prb_bundling_size_indicator.nbits;
    *dci_pdu |= ((uint64_t)dci_pdu_rel15->prb_bundling_size_indicator.val & ((1 << dci_pdu_rel15->prb_bundling_size_indicator.nbits) - 1)) << (dci_size - pos);
    // Rate matching indicator
    pos += dci_pdu_rel15->rate_matching_indicator.nbits;
    *dci_pdu |= ((uint64_t)dci_pdu_rel15->rate_matching_indicator.val & ((1 << dci_pdu_rel15->rate_matching_indicator.nbits) - 1)) << (dci_size - pos);
    // ZP CSI-RS trigger
    pos += dci_pdu_rel15->zp_csi_rs_trigger.nbits;
    *dci_pdu |= ((uint64_t)dci_pdu_rel15->zp_csi_rs_trigger.val & ((1 << dci_pdu_rel15->zp_csi_rs_trigger.nbits) - 1)) << (dci_size - pos);
    // TB1
    // MCS 5bit
    pos += 5;
    *dci_pdu |= ((uint64_t)dci_pdu_rel15->mcs & 0x1f) << (dci_size - pos);
    // New data indicator 1bit
    pos += 1;
    *dci_pdu |= ((uint64_t)dci_pdu_rel15->ndi & 0x1) << (dci_size - pos);
    // Redundancy version  2bit
    pos += 2;
    *dci_pdu |= ((uint64_t)dci_pdu_rel15->rv & 0x3) << (dci_size - pos);
    // TB2
    // MCS 5bit
    pos += dci_pdu_rel15->mcs2.nbits;
    *dci_pdu |= ((uint64_t)dci_pdu_rel15->mcs2.val & ((1 << dci_pdu_rel15->mcs2.nbits) - 1)) << (dci_size - pos);
    // New data indicator 1bit
    pos += dci_pdu_rel15->ndi2.nbits;
    *dci_pdu |= ((uint64_t)dci_pdu_rel15->ndi2.val & ((1 << dci_pdu_rel15->ndi2.nbits) - 1)) << (dci_size - pos);
    // Redundancy version  2bit
    pos += dci_pdu_rel15->rv2.nbits;
    *dci_pdu |= ((uint64_t)dci_pdu_rel15->rv2.val & ((1 << dci_pdu_rel15->rv2.nbits) - 1)) << (dci_size - pos);
    // HARQ process number  4bit
    pos += 4;
    *dci_pdu |= ((uint64_t)dci_pdu_rel15->harq_pid & 0xf) << (dci_size - pos);
    // Downlink assignment index
    pos += dci_pdu_rel15->dai[0].nbits;
    *dci_pdu |= ((uint64_t)dci_pdu_rel15->dai[0].val & ((1 << dci_pdu_rel15->dai[0].nbits) - 1)) << (dci_size - pos);
    // TPC command for scheduled PUCCH  2bit
    pos += 2;
    *dci_pdu |= ((uint64_t)dci_pdu_rel15->tpc & 0x3) << (dci_size - pos);
    // PUCCH resource indicator  3bit
    pos += 3;
    *dci_pdu |= ((uint64_t)dci_pdu_rel15->pucch_resource_indicator & 0x7) << (dci_size - pos);
    // PDSCH-to-HARQ_feedback timing indicator
    pos += dci_pdu_rel15->pdsch_to_harq_feedback_timing_indicator.nbits;
    *dci_pdu |= ((uint64_t)dci_pdu_rel15->pdsch_to_harq_feedback_timing_indicator.val & ((1 << dci_pdu_rel15->pdsch_to_harq_feedback_timing_indicator.nbits) - 1)) << (dci_size - pos);
    // Antenna ports
    pos += dci_pdu_rel15->antenna_ports.nbits;
    *dci_pdu |= ((uint64_t)dci_pdu_rel15->antenna_ports.val & ((1 << dci_pdu_rel15->antenna_ports.nbits) - 1)) << (dci_size - pos);
    // TCI
    pos += dci_pdu_rel15->transmission_configuration_indication.nbits;
    *dci_pdu |= ((uint64_t)dci_pdu_rel15->transmission_configuration_indication.val & ((1 << dci_pdu_rel15->transmission_configuration_indication.nbits) - 1)) << (dci_size - pos);
    // SRS request
    pos += dci_pdu_rel15->srs_request.nbits;
    *dci_pdu |= ((uint64_t)dci_pdu_rel15->srs_request.val & ((1 << dci_pdu_rel15->srs_request.nbits) - 1)) << (dci_size - pos);
    // CBG transmission information
    pos += dci_pdu_rel15->cbgti.nbits;
    *dci_pdu |= ((uint64_t)dci_pdu_rel15->cbgti.val & ((1 << dci_pdu_rel15->cbgti.nbits) - 1)) << (dci_size - pos);
    // CBG flushing out information
    pos += dci_pdu_rel15->cbgfi.nbits;
    *dci_pdu |= ((uint64_t)dci_pdu_rel15->cbgfi.val & ((1 << dci_pdu_rel15->cbgfi.nbits) - 1)) << (dci_size - pos);
    // DMRS sequence init
    pos += 1;
    *dci_pdu |= ((uint64_t)dci_pdu_rel15->dmrs_sequence_initialization.val & 0x1) << (dci_size - pos);
  }
  LOG_D(NR_MAC, "DCI has %d bits and the payload is %lx\n", dci_size, *dci_pdu);
}

int get_spf(nfapi_nr_config_request_scf_t *cfg) {

  int mu = cfg->ssb_config.scs_common.value;
  AssertFatal(mu>=0&&mu<4,"Illegal scs %d\n",mu);

  return(10 * (1<<mu));
} 

int to_absslot(nfapi_nr_config_request_scf_t *cfg,int frame,int slot) {

  return(get_spf(cfg)*frame) + slot; 

}

int extract_startSymbol(int startSymbolAndLength) {
  int tmp = startSymbolAndLength/14;
  int tmp2 = startSymbolAndLength%14;

  if (tmp > 0 && tmp < (14-tmp2)) return(tmp2);
  else                            return(13-tmp2);
}

int extract_length(int startSymbolAndLength) {
  int tmp = startSymbolAndLength/14;
  int tmp2 = startSymbolAndLength%14;

  if (tmp > 0 && tmp < (14-tmp2)) return(tmp);
  else                            return(15-tmp2);
}

/*
 * Dump the UL or DL UE_info into LOG_T(MAC)
 */
void dump_nr_list(NR_list_t *listP)
{
  for (int j = listP->head; j >= 0; j = listP->next[j])
    LOG_T(NR_MAC, "NR list node %d => %d\n", j, listP->next[j]);
}

/*
 * Create a new NR_list
 */
void create_nr_list(NR_list_t *list, int len)
{
  list->head = -1;
  list->next = calloc(len, sizeof(*list->next));
  AssertFatal(list, "cannot calloc() memory for NR_list_t->next\n");
  for (int i = 0; i < len; ++i)
    list->next[i] = -1;
  list->tail = -1;
  list->len = len;
}

/*
 * Destroy an NR_list
 */
void destroy_nr_list(NR_list_t *list)
{
  free(list->next);
}

/*
 * Add an ID to an NR_list at the end, traversing the whole list. Note:
 * add_tail_nr_list() is a faster alternative, but this implementation ensures
 * we do not add an existing ID.
 */
void add_nr_list(NR_list_t *listP, int id)
{
  int *cur = &listP->head;
  while (*cur >= 0) {
    AssertFatal(*cur != id, "id %d already in NR_UE_list!\n", id);
    cur = &listP->next[*cur];
  }
  *cur = id;
  if (listP->next[id] < 0)
    listP->tail = id;
}

/*
 * Remove an ID from an NR_list
 */
void remove_nr_list(NR_list_t *listP, int id)
{
  int *cur = &listP->head;
  int *prev = &listP->head;
  while (*cur != -1 && *cur != id) {
    prev = cur;
    cur = &listP->next[*cur];
  }
  AssertFatal(*cur != -1, "ID %d not found in UE_list\n", id);
  int *next = &listP->next[*cur];
  *cur = listP->next[*cur];
  *next = -1;
  listP->tail = *prev >= 0 && listP->next[*prev] >= 0 ? listP->tail : *prev;
}

/*
 * Add an ID to the tail of the NR_list in O(1). Note that there is
 * corresponding remove_tail_nr_list(), as we cannot set the tail backwards and
 * therefore need to go through the whole list (use remove_nr_list())
 */
void add_tail_nr_list(NR_list_t *listP, int id)
{
  int *last = listP->tail < 0 ? &listP->head : &listP->next[listP->tail];
  *last = id;
  listP->next[id] = -1;
  listP->tail = id;
}

/*
 * Add an ID to the front of the NR_list in O(1)
 */
void add_front_nr_list(NR_list_t *listP, int id)
{
  const int ohead = listP->head;
  listP->head = id;
  listP->next[id] = ohead;
  if (listP->tail < 0)
    listP->tail = id;
}

/*
 * Remove an ID from the front of the NR_list in O(1)
 */
void remove_front_nr_list(NR_list_t *listP)
{
  AssertFatal(listP->head >= 0, "Nothing to remove\n");
  const int ohead = listP->head;
  listP->head = listP->next[ohead];
  listP->next[ohead] = -1;
  if (listP->head < 0)
    listP->tail = -1;
}

int find_nr_UE_id(module_id_t mod_idP, rnti_t rntiP)
//------------------------------------------------------------------------------
{
  int UE_id;
  NR_UE_info_t *UE_info = &RC.nrmac[mod_idP]->UE_info;

  for (UE_id = 0; UE_id < MAX_MOBILES_PER_GNB; UE_id++) {
    if (UE_info->active[UE_id]) {
      if (UE_info->rnti[UE_id] == rntiP) {
        return UE_id;
      }
    }
  }

  return -1;
}

uint16_t get_Y(int cid, int slot, rnti_t rnti) {

  const int A[3] = {39827, 39829, 39839};
  const int D = 65537;
  int Y;

  Y = (A[cid] * rnti) % D;

  for (int s = 0; s < slot; s++)
    Y = (A[cid] * Y) % D;

  return Y;
}

int find_nr_RA_id(module_id_t mod_idP, int CC_idP, rnti_t rntiP) {
//------------------------------------------------------------------------------
  int RA_id;
  RA_t *ra = (RA_t *) &RC.nrmac[mod_idP]->common_channels[CC_idP].ra[0];

  for (RA_id = 0; RA_id < NB_RA_PROC_MAX; RA_id++) {
    LOG_D(NR_MAC, "Checking RA_id %d for %x : state %d\n",
          RA_id,
          rntiP,
          ra[RA_id].state);

    if (ra[RA_id].state != IDLE && ra[RA_id].rnti == rntiP)
      return RA_id;
  }

  return -1;
}

int get_nrofHARQ_ProcessesForPDSCH(e_NR_PDSCH_ServingCellConfig__nrofHARQ_ProcessesForPDSCH n)
{
  switch (n) {
  case NR_PDSCH_ServingCellConfig__nrofHARQ_ProcessesForPDSCH_n2:
    return 2;
  case NR_PDSCH_ServingCellConfig__nrofHARQ_ProcessesForPDSCH_n4:
    return 4;
  case NR_PDSCH_ServingCellConfig__nrofHARQ_ProcessesForPDSCH_n6:
    return 6;
  case NR_PDSCH_ServingCellConfig__nrofHARQ_ProcessesForPDSCH_n10:
    return 10;
  case NR_PDSCH_ServingCellConfig__nrofHARQ_ProcessesForPDSCH_n12:
    return 12;
  case NR_PDSCH_ServingCellConfig__nrofHARQ_ProcessesForPDSCH_n16:
    return 16;
  default:
    return 8;
  }
}

int get_dl_bwp_id(const NR_ServingCellConfig_t *servingCellConfig)
{
  if (servingCellConfig->firstActiveDownlinkBWP_Id)
    return *servingCellConfig->firstActiveDownlinkBWP_Id;
  else if (servingCellConfig->defaultDownlinkBWP_Id)
    return *servingCellConfig->defaultDownlinkBWP_Id;
  else
    return 1;
}

int get_ul_bwp_id(const NR_ServingCellConfig_t *servingCellConfig)
{
  if (servingCellConfig->uplinkConfig && servingCellConfig->uplinkConfig->firstActiveUplinkBWP_Id)
    return *servingCellConfig->uplinkConfig->firstActiveUplinkBWP_Id;
  else
    return 1;
}

//------------------------------------------------------------------------------
int add_new_nr_ue(module_id_t mod_idP, rnti_t rntiP, NR_CellGroupConfig_t *CellGroup)
{
  NR_ServingCellConfigCommon_t *scc = RC.nrmac[mod_idP]->common_channels[0].ServingCellConfigCommon;
  NR_UE_info_t *UE_info = &RC.nrmac[mod_idP]->UE_info;
  LOG_I(NR_MAC, "[gNB %d] Adding UE with rnti 0x%04x (num_UEs %d)\n",
        mod_idP,
        rntiP,
        UE_info->num_UEs);
  dump_nr_list(&UE_info->list);

  for (int i = 0; i < MAX_MOBILES_PER_GNB; i++) {
    if (UE_info->active[i]) {
      LOG_D(NR_MAC,"UE %x is active, skipping\n",rntiP);
      continue;
    }
    int UE_id = i;
    UE_info->num_UEs++;
    UE_info->active[UE_id] = true;
    if (CellGroup) UE_info->Msg4_ACKed[UE_id] = true;
    else           UE_info->Msg4_ACKed[UE_id] = false;
    UE_info->rnti[UE_id] = rntiP;
    UE_info->CellGroup[UE_id] = CellGroup;
    add_nr_list(&UE_info->list, UE_id);
    memset(&UE_info->mac_stats[UE_id], 0, sizeof(NR_mac_stats_t));
    if (CellGroup &&
        CellGroup->spCellConfig &&
        CellGroup->spCellConfig->spCellConfigDedicated &&
        CellGroup->spCellConfig->spCellConfigDedicated->csi_MeasConfig &&
        CellGroup->spCellConfig->spCellConfigDedicated->csi_MeasConfig->choice.setup) {
      compute_csi_bitlen (CellGroup->spCellConfig->spCellConfigDedicated->csi_MeasConfig->choice.setup, UE_info, UE_id, mod_idP);
    }
    NR_UE_sched_ctrl_t *sched_ctrl = &UE_info->UE_sched_ctrl[UE_id];
    memset(sched_ctrl, 0, sizeof(*sched_ctrl));
<<<<<<< HEAD
    sched_ctrl->set_mcs = true;
=======
    sched_ctrl->set_mcs = TRUE;
>>>>>>> 6fbfa3b0
    sched_ctrl->lcid_mask = 0;
    if (!get_softmodem_params()->phy_test && !get_softmodem_params()->do_ra && !get_softmodem_params()->sa) {
      sched_ctrl->lcid_mask = 1<<DL_SCH_LCID_DTCH;
    }
    sched_ctrl->ta_frame = 0;
    sched_ctrl->ta_update = 31;
    sched_ctrl->ta_apply = false;
    sched_ctrl->ul_rssi = 0;
    sched_ctrl->pucch_consecutive_dtx_cnt = 0;
    sched_ctrl->pusch_consecutive_dtx_cnt = 0;
    sched_ctrl->ul_failure                = 0;

    sched_ctrl->sched_srs.frame = -1;
    sched_ctrl->sched_srs.slot = -1;
    sched_ctrl->sched_srs.srs_scheduled = false;

    /* set illegal time domain allocation to force recomputation of all fields */
    sched_ctrl->pdsch_semi_static.time_domain_allocation = -1;
    sched_ctrl->pusch_semi_static.time_domain_allocation = -1;
    const NR_ServingCellConfig_t *servingCellConfig = CellGroup ? CellGroup->spCellConfig->spCellConfigDedicated : NULL;

    /* Set default BWPs */
    const struct NR_ServingCellConfig__downlinkBWP_ToAddModList *bwpList = servingCellConfig ? servingCellConfig->downlinkBWP_ToAddModList : NULL;
    if (bwpList) AssertFatal(bwpList->list.count == 1,
			     "downlinkBWP_ToAddModList has %d BWP!\n",
			     bwpList->list.count);

    const int bwp_id = servingCellConfig ? *servingCellConfig->firstActiveDownlinkBWP_Id : 0;
    sched_ctrl->active_bwp = bwpList && bwp_id > 0 ? bwpList->list.array[bwp_id - 1] : NULL;
    NR_BWP_t *genericParameters = sched_ctrl->active_bwp ?
      &sched_ctrl->active_bwp->bwp_Common->genericParameters:
      &scc->uplinkConfigCommon->initialUplinkBWP->genericParameters;
    const int target_ss = sched_ctrl->active_bwp ? NR_SearchSpace__searchSpaceType_PR_ue_Specific : NR_SearchSpace__searchSpaceType_PR_common;
    sched_ctrl->search_space = get_searchspace(scc,
                                               sched_ctrl->active_bwp ? sched_ctrl->active_bwp->bwp_Dedicated : NULL,
                                               target_ss);
    sched_ctrl->coreset = get_coreset(mod_idP, scc,
                                      sched_ctrl->active_bwp ? (void*)sched_ctrl->active_bwp->bwp_Dedicated : NULL,
                                      sched_ctrl->search_space, target_ss);
    sched_ctrl->sched_pdcch = set_pdcch_structure(RC.nrmac[mod_idP],
                                                  sched_ctrl->search_space,
                                                  sched_ctrl->coreset,
                                                  scc,
                                                  genericParameters,
                                                  NULL);
    const struct NR_UplinkConfig__uplinkBWP_ToAddModList *ubwpList = servingCellConfig ? servingCellConfig->uplinkConfig->uplinkBWP_ToAddModList : NULL;
    if (ubwpList) AssertFatal(ubwpList->list.count == 1,
			      "uplinkBWP_ToAddModList has %d BWP!\n",
			      ubwpList->list.count);
    const int ul_bwp_id = servingCellConfig ? *servingCellConfig->uplinkConfig->firstActiveUplinkBWP_Id : 0;
    sched_ctrl->active_ubwp = ubwpList && ul_bwp_id > 0 ? ubwpList->list.array[ul_bwp_id - 1] : NULL;

    /* get Number of HARQ processes for this UE */
    if (servingCellConfig) AssertFatal(servingCellConfig->pdsch_ServingCellConfig->present == NR_SetupRelease_PDSCH_ServingCellConfig_PR_setup,
				       "no pdsch-ServingCellConfig found for UE %d\n",
				       UE_id);
    const NR_PDSCH_ServingCellConfig_t *pdsch = servingCellConfig ? servingCellConfig->pdsch_ServingCellConfig->choice.setup : NULL;
    // add DL HARQ processes for this UE only in NSA
    // (SA still doesn't have information on nrofHARQ_ProcessesForPDSCH at this stage)
    if (!get_softmodem_params()->sa)
      create_dl_harq_list(sched_ctrl,pdsch);
    // add all available UL HARQ processes for this UE
    // nb of ul harq processes not configurable
    create_nr_list(&sched_ctrl->available_ul_harq, 16);
    for (int harq = 0; harq < 16; harq++)
      add_tail_nr_list(&sched_ctrl->available_ul_harq, harq);
    create_nr_list(&sched_ctrl->feedback_ul_harq, 16);
    create_nr_list(&sched_ctrl->retrans_ul_harq, 16);
    LOG_D(NR_MAC, "[gNB %d] Add NR UE_id %d : rnti %x\n",
          mod_idP,
          UE_id,
          rntiP);
    dump_nr_list(&UE_info->list);
    return (UE_id);
  }

  // printf("MAC: cannot add new UE for rnti %x\n", rntiP);
  LOG_E(NR_MAC, "error in add_new_ue(), could not find space in UE_info, Dumping UE list\n");
  dump_nr_list(&UE_info->list);
  return -1;
}


void create_dl_harq_list(NR_UE_sched_ctrl_t *sched_ctrl,
                         const NR_PDSCH_ServingCellConfig_t *pdsch) {
  const int nrofHARQ = pdsch && pdsch->nrofHARQ_ProcessesForPDSCH ?
                       get_nrofHARQ_ProcessesForPDSCH(*pdsch->nrofHARQ_ProcessesForPDSCH) : 8;
  // add all available DL HARQ processes for this UE
  create_nr_list(&sched_ctrl->available_dl_harq, nrofHARQ);
  for (int harq = 0; harq < nrofHARQ; harq++)
    add_tail_nr_list(&sched_ctrl->available_dl_harq, harq);
  create_nr_list(&sched_ctrl->feedback_dl_harq, nrofHARQ);
  create_nr_list(&sched_ctrl->retrans_dl_harq, nrofHARQ);
}

/* hack data to remove UE in the phy */
int rnti_to_remove[10];
volatile int rnti_to_remove_count;
pthread_mutex_t rnti_to_remove_mutex = PTHREAD_MUTEX_INITIALIZER;

void mac_remove_nr_ue(module_id_t mod_id, rnti_t rnti)
{
  int UE_id;
  int i;
  int cc_id;
  NR_UE_info_t *UE_info = &RC.nrmac[mod_id]->UE_info;

  for (i = 0; i < MAX_MOBILES_PER_GNB; i++) {

    if (UE_info->active[i] != TRUE)
      continue;
    if (UE_info->rnti[i] != rnti)
      continue;

    /* UE found, remove it */
    UE_id = i;

    UE_info->num_UEs--;
    UE_info->active[UE_id] = FALSE;
    UE_info->rnti[UE_id] = 0;
    remove_nr_list(&UE_info->list, UE_id);
    NR_UE_sched_ctrl_t *sched_ctrl = &UE_info->UE_sched_ctrl[UE_id];
    destroy_nr_list(&sched_ctrl->available_dl_harq);
    destroy_nr_list(&sched_ctrl->feedback_dl_harq);
    destroy_nr_list(&sched_ctrl->retrans_dl_harq);
    destroy_nr_list(&sched_ctrl->available_ul_harq);
    destroy_nr_list(&sched_ctrl->feedback_ul_harq);
    destroy_nr_list(&sched_ctrl->retrans_ul_harq);
    LOG_I(NR_MAC, "[gNB %d] Remove NR UE_id %d: rnti 0x%04x\n",
          mod_id,
          UE_id,
          rnti);

    /* hack to remove UE in the phy */
    if (pthread_mutex_lock(&rnti_to_remove_mutex)) exit(1);
    if (rnti_to_remove_count == 10) exit(1);
    rnti_to_remove[rnti_to_remove_count] = rnti;
    LOG_W(NR_MAC, "to remove in mac rnti_to_remove[%d] = 0x%04x\n", rnti_to_remove_count, rnti);
    rnti_to_remove_count++;
    if (pthread_mutex_unlock(&rnti_to_remove_mutex)) exit(1);
  }

  /* clear RA process(es?) associated to the UE */
  for (cc_id = 0; cc_id < NFAPI_CC_MAX; cc_id++) {
    NR_COMMON_channels_t *cc = &RC.nrmac[mod_id]->common_channels[cc_id];
    for (i = 0; i < NR_NB_RA_PROC_MAX; i++) {
      if (cc->ra[i].rnti == rnti) {
        LOG_D(NR_MAC, "free RA process %d for rnti %d\n", i, rnti);
        /* is it enough? */
        cc->ra[i].cfra  = false;
        cc->ra[i].rnti  = 0;
        cc->ra[i].crnti = 0;
      }
    }
  }
}

void nr_mac_remove_ra_rnti(module_id_t mod_id, rnti_t rnti) {
  // Hack to remove UE in the phy (following the same procedure as in function mac_remove_nr_ue)
  if (pthread_mutex_lock(&rnti_to_remove_mutex)) exit(1);
  if (rnti_to_remove_count == 10) exit(1);
  rnti_to_remove[rnti_to_remove_count] = rnti;
  LOG_W(NR_MAC, "to remove in mac rnti_to_remove[%d] = 0x%04x\n", rnti_to_remove_count, rnti);
  rnti_to_remove_count++;
  if (pthread_mutex_unlock(&rnti_to_remove_mutex)) exit(1);
}

uint8_t nr_get_tpc(int target, uint8_t cqi, int incr) {
  // al values passed to this function are x10
  int snrx10 = (cqi*5) - 640;
  if (snrx10 > target + incr) return 0; // decrease 1dB
  if (snrx10 < target - (3*incr)) return 3; // increase 3dB
  if (snrx10 < target - incr) return 2; // increase 1dB
  LOG_D(NR_MAC,"tpc : target %d, snrx10 %d\n",target,snrx10);
  return 1; // no change
}


void get_pdsch_to_harq_feedback(int Mod_idP,
                                int UE_id,
                                int bwp_id,
                                NR_SearchSpace__searchSpaceType_PR ss_type,
                                int *max_fb_time,
                                uint8_t *pdsch_to_harq_feedback) {

  NR_UE_info_t *UE_info = &RC.nrmac[Mod_idP]->UE_info;
  NR_CellGroupConfig_t *CellGroup = UE_info->CellGroup[UE_id];
  NR_BWP_DownlinkDedicated_t *bwpd=NULL;
  NR_BWP_UplinkDedicated_t *ubwpd=NULL;

  if (ss_type == NR_SearchSpace__searchSpaceType_PR_ue_Specific) {
    AssertFatal(CellGroup!=NULL,"Cellgroup is not defined for UE_id %d\n",UE_id);
    AssertFatal(CellGroup->spCellConfig!=NULL,"Cellgroup->spCellConfig is null\n");
    AssertFatal(CellGroup->spCellConfig->spCellConfigDedicated!=NULL,"CellGroup->spCellConfig->spCellConfigDedicated is null\n");
  }
  if (bwp_id>0) {
    AssertFatal(CellGroup->spCellConfig->spCellConfigDedicated->downlinkBWP_ToAddModList!=NULL,
                "CellGroup->spCellConfig->spCellConfigDedicated->downlinkBWP_ToAddModList is null\n");
    AssertFatal(CellGroup->spCellConfig->spCellConfigDedicated->uplinkConfig->uplinkBWP_ToAddModList!=NULL,
                "CellGroup->spCellConfig->spCellConfigDedicated->uplinkConfig->uplinkBWP_ToAddModList is null\n");
    AssertFatal(CellGroup->spCellConfig->spCellConfigDedicated->downlinkBWP_ToAddModList->list.count >= bwp_id,
                "CellGroup->spCellConfig->spCellConfigDedicated->downlinkBWP_ToAddModList->list.count %d < bwp_id %d\n",
 	 	CellGroup->spCellConfig->spCellConfigDedicated->downlinkBWP_ToAddModList->list.count,bwp_id);
    AssertFatal(CellGroup->spCellConfig->spCellConfigDedicated->uplinkConfig->uplinkBWP_ToAddModList->list.count >= bwp_id,
                "CellGroup->spCellConfig->spCellConfigDedicated->uplinkConfig->uplinkBWP_ToAddModList->list.count %d < bwp_id %d\n",
                CellGroup->spCellConfig->spCellConfigDedicated->uplinkConfig->uplinkBWP_ToAddModList->list.count,bwp_id);

    bwpd = CellGroup->spCellConfig->spCellConfigDedicated->downlinkBWP_ToAddModList->list.array[bwp_id-1]->bwp_Dedicated;
    ubwpd = CellGroup->spCellConfig->spCellConfigDedicated->uplinkConfig->uplinkBWP_ToAddModList->list.array[bwp_id-1]->bwp_Dedicated;
  }
  else if (CellGroup) { // this is an initialBWP
    AssertFatal((bwpd=CellGroup->spCellConfig->spCellConfigDedicated->initialDownlinkBWP)!=NULL,
                "CellGroup->spCellConfig->spCellConfigDedicated->initialDownlinkBWP is null\n");
    AssertFatal((ubwpd=CellGroup->spCellConfig->spCellConfigDedicated->uplinkConfig->initialUplinkBWP)!=NULL,
                "CellGroup->spCellConfig->spCellConfigDedicated->uplnikConfig->initialUplinkBWP is null\n");
  }
  NR_SearchSpace_t *ss=NULL;

  // common search type uses DCI format 1_0
  if (ss_type == NR_SearchSpace__searchSpaceType_PR_common) {
    for (int i=0; i<8; i++) {
      pdsch_to_harq_feedback[i] = i+1;
      if(pdsch_to_harq_feedback[i]>*max_fb_time)
        *max_fb_time = pdsch_to_harq_feedback[i];
    }
  }
  else {

    // searching for a ue specific search space
    int found=0;
    AssertFatal(bwpd->pdcch_Config!=NULL,"bwpd->pdcch_Config is null\n");
    AssertFatal(bwpd->pdcch_Config->choice.setup->searchSpacesToAddModList!=NULL,
                "bwpd->pdcch_Config->choice.setup->searchSpacesToAddModList is null\n");
    for (int i=0;i<bwpd->pdcch_Config->choice.setup->searchSpacesToAddModList->list.count;i++) {
      ss=bwpd->pdcch_Config->choice.setup->searchSpacesToAddModList->list.array[i];
      AssertFatal(ss->controlResourceSetId != NULL,"ss->controlResourceSetId is null\n");
      AssertFatal(ss->searchSpaceType != NULL,"ss->searchSpaceType is null\n");
      if (ss->searchSpaceType->present == ss_type) {
       found=1;
       break;
      }
    }
    AssertFatal(found==1,"Couldn't find a ue specific searchspace\n");

    if (ss->searchSpaceType->choice.ue_Specific->dci_Formats == NR_SearchSpace__searchSpaceType__ue_Specific__dci_Formats_formats0_0_And_1_0) {
      for (int i=0; i<8; i++) {
        pdsch_to_harq_feedback[i] = i+1;
        if(pdsch_to_harq_feedback[i]>*max_fb_time)
          *max_fb_time = pdsch_to_harq_feedback[i];
      }
    }
    else {
      AssertFatal(ubwpd!=NULL,"ubwpd shouldn't be null here\n");
      if(ubwpd->pucch_Config->choice.setup->dl_DataToUL_ACK != NULL) {
        for (int i=0; i<8; i++) {
          pdsch_to_harq_feedback[i] = *ubwpd->pucch_Config->choice.setup->dl_DataToUL_ACK->list.array[i];
          if(pdsch_to_harq_feedback[i]>*max_fb_time)
            *max_fb_time = pdsch_to_harq_feedback[i];
        }
      }
      else
        AssertFatal(0==1,"There is no allocated dl_DataToUL_ACK for pdsch to harq feedback\n");
    }
  }
}

void nr_csirs_scheduling(int Mod_idP,
                         frame_t frame,
                         sub_frame_t slot,
                         int n_slots_frame){

  int CC_id = 0;
  NR_UE_info_t *UE_info = &RC.nrmac[Mod_idP]->UE_info;
  NR_list_t *UE_list = &UE_info->list;
  gNB_MAC_INST *gNB_mac = RC.nrmac[Mod_idP];
  uint16_t *vrb_map = gNB_mac->common_channels[CC_id].vrb_map;

  for (int UE_id = UE_list->head; UE_id >= 0; UE_id = UE_list->next[UE_id]) {

    NR_UE_sched_ctrl_t *sched_ctrl = &UE_info->UE_sched_ctrl[UE_id];
    NR_CellGroupConfig_t *CellGroup = UE_info->CellGroup[UE_id];

    if (!CellGroup || !CellGroup->spCellConfig || !CellGroup->spCellConfig->spCellConfigDedicated ||
	      !CellGroup->spCellConfig->spCellConfigDedicated->csi_MeasConfig) continue;

    NR_CSI_MeasConfig_t *csi_measconfig = CellGroup->spCellConfig->spCellConfigDedicated->csi_MeasConfig->choice.setup;

    if (csi_measconfig->nzp_CSI_RS_ResourceToAddModList != NULL) {

      NR_NZP_CSI_RS_Resource_t *nzpcsi;
      int period, offset;

      nfapi_nr_dl_tti_request_body_t *dl_req = &gNB_mac->DL_req[CC_id].dl_tti_request_body;
      NR_BWP_t *genericParameters = sched_ctrl->active_bwp ?
                                    &sched_ctrl->active_bwp->bwp_Common->genericParameters:
                                    &gNB_mac->common_channels[0].ServingCellConfigCommon->downlinkConfigCommon->initialDownlinkBWP->genericParameters;
      for (int id = 0; id < csi_measconfig->nzp_CSI_RS_ResourceToAddModList->list.count; id++){
        nzpcsi = csi_measconfig->nzp_CSI_RS_ResourceToAddModList->list.array[id];
        NR_CSI_RS_ResourceMapping_t  resourceMapping = nzpcsi->resourceMapping;
        csi_period_offset(NULL,nzpcsi->periodicityAndOffset,&period,&offset);

        if((frame*n_slots_frame+slot-offset)%period == 0) {

          LOG_D(NR_MAC,"Scheduling CSI-RS in frame %d slot %d\n",frame,slot);

          nfapi_nr_dl_tti_request_pdu_t *dl_tti_csirs_pdu = &dl_req->dl_tti_pdu_list[dl_req->nPDUs];
          memset((void*)dl_tti_csirs_pdu,0,sizeof(nfapi_nr_dl_tti_request_pdu_t));
          dl_tti_csirs_pdu->PDUType = NFAPI_NR_DL_TTI_CSI_RS_PDU_TYPE;
          dl_tti_csirs_pdu->PDUSize = (uint8_t)(2+sizeof(nfapi_nr_dl_tti_csi_rs_pdu));

          nfapi_nr_dl_tti_csi_rs_pdu_rel15_t *csirs_pdu_rel15 = &dl_tti_csirs_pdu->csi_rs_pdu.csi_rs_pdu_rel15;

          csirs_pdu_rel15->bwp_size  = NRRIV2BW(genericParameters->locationAndBandwidth,275);
          csirs_pdu_rel15->bwp_start = NRRIV2PRBOFFSET(genericParameters->locationAndBandwidth,275);
          csirs_pdu_rel15->subcarrier_spacing = genericParameters->subcarrierSpacing;
          if (genericParameters->cyclicPrefix)
            csirs_pdu_rel15->cyclic_prefix = *genericParameters->cyclicPrefix;
          else
            csirs_pdu_rel15->cyclic_prefix = 0;

          csirs_pdu_rel15->start_rb = resourceMapping.freqBand.startingRB;
          csirs_pdu_rel15->nr_of_rbs = resourceMapping.freqBand.nrofRBs;
          csirs_pdu_rel15->csi_type = 1; // NZP-CSI-RS
          csirs_pdu_rel15->symb_l0 = resourceMapping.firstOFDMSymbolInTimeDomain;
          if (resourceMapping.firstOFDMSymbolInTimeDomain2)
            csirs_pdu_rel15->symb_l1 = *resourceMapping.firstOFDMSymbolInTimeDomain2;
          csirs_pdu_rel15->cdm_type = resourceMapping.cdm_Type;
          csirs_pdu_rel15->freq_density = resourceMapping.density.present;
          if ((resourceMapping.density.present == NR_CSI_RS_ResourceMapping__density_PR_dot5)
              && (resourceMapping.density.choice.dot5 == NR_CSI_RS_ResourceMapping__density__dot5_evenPRBs))
            csirs_pdu_rel15->freq_density--;
          csirs_pdu_rel15->scramb_id = nzpcsi->scramblingID;
          csirs_pdu_rel15->power_control_offset = nzpcsi->powerControlOffset + 8;
          if (nzpcsi->powerControlOffsetSS)
            csirs_pdu_rel15->power_control_offset_ss = *nzpcsi->powerControlOffsetSS;
          else
            csirs_pdu_rel15->power_control_offset_ss = 1; // 0 dB
          switch(resourceMapping.frequencyDomainAllocation.present){
            case NR_CSI_RS_ResourceMapping__frequencyDomainAllocation_PR_row1:
              csirs_pdu_rel15->row = 1;
              csirs_pdu_rel15->freq_domain = ((resourceMapping.frequencyDomainAllocation.choice.row1.buf[0])>>4)&0x0f;
              for (int rb = csirs_pdu_rel15->start_rb; rb < (csirs_pdu_rel15->start_rb + csirs_pdu_rel15->nr_of_rbs); rb++)
                vrb_map[rb+csirs_pdu_rel15->bwp_start] |= SL_to_bitmap(csirs_pdu_rel15->symb_l0, 1);
              break;
            case NR_CSI_RS_ResourceMapping__frequencyDomainAllocation_PR_row2:
              csirs_pdu_rel15->row = 2;
              csirs_pdu_rel15->freq_domain = (((resourceMapping.frequencyDomainAllocation.choice.row2.buf[1]>>4)&0x0f) |
                                             ((resourceMapping.frequencyDomainAllocation.choice.row2.buf[0]<<4)&0xff0));
              for (int rb = csirs_pdu_rel15->start_rb; rb < (csirs_pdu_rel15->start_rb + csirs_pdu_rel15->nr_of_rbs); rb++)
                vrb_map[rb+csirs_pdu_rel15->bwp_start] |= SL_to_bitmap(csirs_pdu_rel15->symb_l0, 1);
              break;
            case NR_CSI_RS_ResourceMapping__frequencyDomainAllocation_PR_row4:
              csirs_pdu_rel15->row = 4;
              csirs_pdu_rel15->freq_domain = ((resourceMapping.frequencyDomainAllocation.choice.row4.buf[0])>>5)&0x07;
              for (int rb = csirs_pdu_rel15->start_rb; rb < (csirs_pdu_rel15->start_rb + csirs_pdu_rel15->nr_of_rbs); rb++)
                vrb_map[rb+csirs_pdu_rel15->bwp_start] |= SL_to_bitmap(csirs_pdu_rel15->symb_l0, 1);
              break;
            case NR_CSI_RS_ResourceMapping__frequencyDomainAllocation_PR_other:
              csirs_pdu_rel15->freq_domain = ((resourceMapping.frequencyDomainAllocation.choice.other.buf[0])>>2)&0x3f;
              // determining the row of table 7.4.1.5.3-1 in 38.211
              switch(resourceMapping.nrofPorts){
                case NR_CSI_RS_ResourceMapping__nrofPorts_p1:
                  AssertFatal(1==0,"Resource with 1 CSI port shouldn't be within other rows\n");
                  break;
                case NR_CSI_RS_ResourceMapping__nrofPorts_p2:
                  csirs_pdu_rel15->row = 3;
                  for (int rb = csirs_pdu_rel15->start_rb; rb < (csirs_pdu_rel15->start_rb + csirs_pdu_rel15->nr_of_rbs); rb++)
                    vrb_map[rb+csirs_pdu_rel15->bwp_start] |= SL_to_bitmap(csirs_pdu_rel15->symb_l0, 1);
                  break;
                case NR_CSI_RS_ResourceMapping__nrofPorts_p4:
                  csirs_pdu_rel15->row = 5;
                  for (int rb = csirs_pdu_rel15->start_rb; rb < (csirs_pdu_rel15->start_rb + csirs_pdu_rel15->nr_of_rbs); rb++)
                    vrb_map[rb+csirs_pdu_rel15->bwp_start] |= SL_to_bitmap(csirs_pdu_rel15->symb_l0, 2);
                  break;
                case NR_CSI_RS_ResourceMapping__nrofPorts_p8:
                  if (resourceMapping.cdm_Type == NR_CSI_RS_ResourceMapping__cdm_Type_cdm4_FD2_TD2) {
                    csirs_pdu_rel15->row = 8;
                    for (int rb = csirs_pdu_rel15->start_rb; rb < (csirs_pdu_rel15->start_rb + csirs_pdu_rel15->nr_of_rbs); rb++)
                      vrb_map[rb+csirs_pdu_rel15->bwp_start] |= SL_to_bitmap(csirs_pdu_rel15->symb_l0, 2);
                  }
                  else{
                    int num_k = 0;
                    for (int k=0; k<6; k++)
                      num_k+=(((csirs_pdu_rel15->freq_domain)>>k)&0x01);
                    if(num_k==4) {
                      csirs_pdu_rel15->row = 6;
                      for (int rb = csirs_pdu_rel15->start_rb; rb < (csirs_pdu_rel15->start_rb + csirs_pdu_rel15->nr_of_rbs); rb++)
                        vrb_map[rb+csirs_pdu_rel15->bwp_start] |= SL_to_bitmap(csirs_pdu_rel15->symb_l0, 1);
                    }
                    else {
                      csirs_pdu_rel15->row = 7;
                      for (int rb = csirs_pdu_rel15->start_rb; rb < (csirs_pdu_rel15->start_rb + csirs_pdu_rel15->nr_of_rbs); rb++)
                        vrb_map[rb+csirs_pdu_rel15->bwp_start] |= SL_to_bitmap(csirs_pdu_rel15->symb_l0, 2);
                    }
                  }
                  break;
                case NR_CSI_RS_ResourceMapping__nrofPorts_p12:
                  if (resourceMapping.cdm_Type == NR_CSI_RS_ResourceMapping__cdm_Type_cdm4_FD2_TD2) {
                    csirs_pdu_rel15->row = 10;
                    for (int rb = csirs_pdu_rel15->start_rb; rb < (csirs_pdu_rel15->start_rb + csirs_pdu_rel15->nr_of_rbs); rb++)
                      vrb_map[rb+csirs_pdu_rel15->bwp_start] |= SL_to_bitmap(csirs_pdu_rel15->symb_l0, 2);
                  }
                  else {
                    csirs_pdu_rel15->row = 9;
                    for (int rb = csirs_pdu_rel15->start_rb; rb < (csirs_pdu_rel15->start_rb + csirs_pdu_rel15->nr_of_rbs); rb++)
                      vrb_map[rb+csirs_pdu_rel15->bwp_start] |= SL_to_bitmap(csirs_pdu_rel15->symb_l0, 1);
                  }
                  break;
                case NR_CSI_RS_ResourceMapping__nrofPorts_p16:
                  if (resourceMapping.cdm_Type == NR_CSI_RS_ResourceMapping__cdm_Type_cdm4_FD2_TD2)
                    csirs_pdu_rel15->row = 12;
                  else
                    csirs_pdu_rel15->row = 11;
                  for (int rb = csirs_pdu_rel15->start_rb; rb < (csirs_pdu_rel15->start_rb + csirs_pdu_rel15->nr_of_rbs); rb++)
                    vrb_map[rb+csirs_pdu_rel15->bwp_start] |= SL_to_bitmap(csirs_pdu_rel15->symb_l0, 2);
                  break;
                case NR_CSI_RS_ResourceMapping__nrofPorts_p24:
                  if (resourceMapping.cdm_Type == NR_CSI_RS_ResourceMapping__cdm_Type_cdm4_FD2_TD2) {
                    csirs_pdu_rel15->row = 14;
                    for (int rb = csirs_pdu_rel15->start_rb; rb < (csirs_pdu_rel15->start_rb + csirs_pdu_rel15->nr_of_rbs); rb++)
                      vrb_map[rb+csirs_pdu_rel15->bwp_start] |= (SL_to_bitmap(csirs_pdu_rel15->symb_l0, 2) | SL_to_bitmap(csirs_pdu_rel15->symb_l1, 2));
                  }
                  else{
                    if (resourceMapping.cdm_Type == NR_CSI_RS_ResourceMapping__cdm_Type_cdm8_FD2_TD4) {
                      csirs_pdu_rel15->row = 15;
                      for (int rb = csirs_pdu_rel15->start_rb; rb < (csirs_pdu_rel15->start_rb + csirs_pdu_rel15->nr_of_rbs); rb++)
                        vrb_map[rb+csirs_pdu_rel15->bwp_start] |= SL_to_bitmap(csirs_pdu_rel15->symb_l0, 3);
                    }
                    else {
                      csirs_pdu_rel15->row = 13;
                      for (int rb = csirs_pdu_rel15->start_rb; rb < (csirs_pdu_rel15->start_rb + csirs_pdu_rel15->nr_of_rbs); rb++)
                        vrb_map[rb+csirs_pdu_rel15->bwp_start] |= (SL_to_bitmap(csirs_pdu_rel15->symb_l0, 2) | SL_to_bitmap(csirs_pdu_rel15->symb_l1, 2));
                    }
                  }
                  break;
                case NR_CSI_RS_ResourceMapping__nrofPorts_p32:
                  if (resourceMapping.cdm_Type == NR_CSI_RS_ResourceMapping__cdm_Type_cdm4_FD2_TD2) {
                    csirs_pdu_rel15->row = 17;
                    for (int rb = csirs_pdu_rel15->start_rb; rb < (csirs_pdu_rel15->start_rb + csirs_pdu_rel15->nr_of_rbs); rb++)
                      vrb_map[rb+csirs_pdu_rel15->bwp_start] |= (SL_to_bitmap(csirs_pdu_rel15->symb_l0, 2) | SL_to_bitmap(csirs_pdu_rel15->symb_l1, 2));
                  }
                  else{
                    if (resourceMapping.cdm_Type == NR_CSI_RS_ResourceMapping__cdm_Type_cdm8_FD2_TD4) {
                      csirs_pdu_rel15->row = 18;
                      for (int rb = csirs_pdu_rel15->start_rb; rb < (csirs_pdu_rel15->start_rb + csirs_pdu_rel15->nr_of_rbs); rb++)
                        vrb_map[rb+csirs_pdu_rel15->bwp_start] |= SL_to_bitmap(csirs_pdu_rel15->symb_l0, 3);
                    }
                    else {
                      csirs_pdu_rel15->row = 16;
                      for (int rb = csirs_pdu_rel15->start_rb; rb < (csirs_pdu_rel15->start_rb + csirs_pdu_rel15->nr_of_rbs); rb++)
                        vrb_map[rb+csirs_pdu_rel15->bwp_start] |= (SL_to_bitmap(csirs_pdu_rel15->symb_l0, 2) | SL_to_bitmap(csirs_pdu_rel15->symb_l1, 2));
                    }
                  }
                  break;
              default:
                AssertFatal(1==0,"Invalid number of ports in CSI-RS resource\n");
              }
              break;
          default:
            AssertFatal(1==0,"Invalid freqency domain allocation in CSI-RS resource\n");
          }
          dl_req->nPDUs++;
        }
      }
    }
  }
}


/*void fill_nfapi_coresets_and_searchspaces(NR_CellGroupConfig_t *cg,
					  nfapi_nr_coreset_t *coreset,
					  nfapi_nr_search_space_t *search_space) {

  nfapi_nr_coreset_t *cs;
  nfapi_nr_search_space_t *ss;
  NR_ServingCellConfigCommon_t *scc=cg->spCellConfig->reconfigurationWithSync->spCellConfigCommon;
  AssertFatal(cg->spCellConfig->spCellConfigDedicated->downlinkBWP_ToAddModList->list.count == 1,
	      "downlinkBWP_ToAddModList has %d BWP!\n",
	      cg->spCellConfig->spCellConfigDedicated->downlinkBWP_ToAddModList->list.count);

  NR_BWP_Downlink_t *bwp=cg->spCellConfig->spCellConfigDedicated->downlinkBWP_ToAddModList->list.array[0];
  struct NR_PDCCH_Config__controlResourceSetToAddModList *coreset_list = bwp->bwp_Dedicated->pdcch_Config->choice.setup->controlResourceSetToAddModList;
  AssertFatal(coreset_list->list.count>0,
	      "cs list has 0 elements\n");
  for (int i=0;i<coreset_list->list.count;i++) {
    NR_ControlResourceSet_t *coreset_i=coreset_list->list.array[i];
    cs = coreset + coreset_i->controlResourceSetId;
      
    cs->coreset_id = coreset_i->controlResourceSetId;
    AssertFatal(coreset_i->frequencyDomainResources.size <=8 && coreset_i->frequencyDomainResources.size>0,
		"coreset_i->frequencyDomainResources.size=%d\n",
		(int)coreset_i->frequencyDomainResources.size);
  
    for (int f=0;f<coreset_i->frequencyDomainResources.size;f++)
      ((uint8_t*)&cs->frequency_domain_resources)[coreset_i->frequencyDomainResources.size-1-f]=coreset_i->frequencyDomainResources.buf[f];
    
    cs->frequency_domain_resources>>=coreset_i->frequencyDomainResources.bits_unused;
    
    cs->duration = coreset_i->duration;
    // Need to add information about TCI_StateIDs

    if (coreset_i->cce_REG_MappingType.present == NR_ControlResourceSet__cce_REG_MappingType_PR_nonInterleaved)
      cs->cce_reg_mapping_type = NFAPI_NR_CCE_REG_MAPPING_NON_INTERLEAVED;
    else {
      cs->cce_reg_mapping_type = NFAPI_NR_CCE_REG_MAPPING_INTERLEAVED;

      if (coreset_i->cce_REG_MappingType.choice.interleaved->reg_BundleSize==NR_ControlResourceSet__cce_REG_MappingType__interleaved__reg_BundleSize_n6)
	cs->reg_bundle_size = 6;
      else cs->reg_bundle_size = 2+coreset_i->cce_REG_MappingType.choice.interleaved->reg_BundleSize;

      if (coreset_i->cce_REG_MappingType.choice.interleaved->interleaverSize==NR_ControlResourceSet__cce_REG_MappingType__interleaved__interleaverSize_n6)
	cs->interleaver_size = 6;
      else cs->interleaver_size = 2+coreset_i->cce_REG_MappingType.choice.interleaved->interleaverSize;

      if (coreset_i->cce_REG_MappingType.choice.interleaved->shiftIndex)
	cs->shift_index = *coreset_i->cce_REG_MappingType.choice.interleaved->shiftIndex;
      else cs->shift_index = 0;
    }
    
    if (coreset_i->precoderGranularity == NR_ControlResourceSet__precoderGranularity_sameAsREG_bundle)
      cs->precoder_granularity = NFAPI_NR_CSET_SAME_AS_REG_BUNDLE;
    else cs->precoder_granularity = NFAPI_NR_CSET_ALL_CONTIGUOUS_RBS;
    if (coreset_i->tci_PresentInDCI == NULL) cs->tci_present_in_dci = 0;
    else                                     cs->tci_present_in_dci = 1;

    if (coreset_i->tci_PresentInDCI == NULL) cs->dmrs_scrambling_id = 0;
    else                                     cs->dmrs_scrambling_id = *coreset_i->tci_PresentInDCI;
  }

  struct NR_PDCCH_ConfigCommon__commonSearchSpaceList *commonSearchSpaceList = bwp->bwp_Common->pdcch_ConfigCommon->choice.setup->commonSearchSpaceList;
  AssertFatal(commonSearchSpaceList->list.count>0,
	      "common SearchSpace list has 0 elements\n");
  // Common searchspace list
  for (int i=0;i<commonSearchSpaceList->list.count;i++) {
    NR_SearchSpace_t *searchSpace_i=commonSearchSpaceList->list.array[i];  
    ss=search_space + searchSpace_i->searchSpaceId;
    if (searchSpace_i->controlResourceSetId) ss->coreset_id = *searchSpace_i->controlResourceSetId;
    switch(searchSpace_i->monitoringSlotPeriodicityAndOffset->present) {
    case NR_SearchSpace__monitoringSlotPeriodicityAndOffset_PR_sl1:
      ss->slot_monitoring_periodicity = NFAPI_NR_SS_PERIODICITY_SL1;
      break;
    case NR_SearchSpace__monitoringSlotPeriodicityAndOffset_PR_sl2:
      ss->slot_monitoring_periodicity = NFAPI_NR_SS_PERIODICITY_SL2;
      ss->slot_monitoring_offset = searchSpace_i->monitoringSlotPeriodicityAndOffset->choice.sl2;
      break;
    case NR_SearchSpace__monitoringSlotPeriodicityAndOffset_PR_sl4:
      ss->slot_monitoring_periodicity = NFAPI_NR_SS_PERIODICITY_SL4;
      ss->slot_monitoring_offset = searchSpace_i->monitoringSlotPeriodicityAndOffset->choice.sl4;
      break;
    case NR_SearchSpace__monitoringSlotPeriodicityAndOffset_PR_sl5:
      ss->slot_monitoring_periodicity = NFAPI_NR_SS_PERIODICITY_SL5;
      ss->slot_monitoring_offset = searchSpace_i->monitoringSlotPeriodicityAndOffset->choice.sl5;
      break;
    case NR_SearchSpace__monitoringSlotPeriodicityAndOffset_PR_sl8:
      ss->slot_monitoring_periodicity = NFAPI_NR_SS_PERIODICITY_SL8;
      ss->slot_monitoring_offset = searchSpace_i->monitoringSlotPeriodicityAndOffset->choice.sl8;
      break;
    case NR_SearchSpace__monitoringSlotPeriodicityAndOffset_PR_sl10:
      ss->slot_monitoring_periodicity = NFAPI_NR_SS_PERIODICITY_SL10;
      ss->slot_monitoring_offset = searchSpace_i->monitoringSlotPeriodicityAndOffset->choice.sl10;
      break;
    case NR_SearchSpace__monitoringSlotPeriodicityAndOffset_PR_sl16:
      ss->slot_monitoring_periodicity = NFAPI_NR_SS_PERIODICITY_SL16;
      ss->slot_monitoring_offset = searchSpace_i->monitoringSlotPeriodicityAndOffset->choice.sl16;
      break;
    case NR_SearchSpace__monitoringSlotPeriodicityAndOffset_PR_sl20:
      ss->slot_monitoring_periodicity = NFAPI_NR_SS_PERIODICITY_SL20;
      ss->slot_monitoring_offset = searchSpace_i->monitoringSlotPeriodicityAndOffset->choice.sl20;
      break;
    case NR_SearchSpace__monitoringSlotPeriodicityAndOffset_PR_sl40:
      ss->slot_monitoring_periodicity = NFAPI_NR_SS_PERIODICITY_SL40;
      ss->slot_monitoring_offset = searchSpace_i->monitoringSlotPeriodicityAndOffset->choice.sl40;
      break;
    case NR_SearchSpace__monitoringSlotPeriodicityAndOffset_PR_sl80:
      ss->slot_monitoring_periodicity = NFAPI_NR_SS_PERIODICITY_SL80;
      ss->slot_monitoring_offset = searchSpace_i->monitoringSlotPeriodicityAndOffset->choice.sl80;
      break;
    case NR_SearchSpace__monitoringSlotPeriodicityAndOffset_PR_sl160:
      ss->slot_monitoring_periodicity = NFAPI_NR_SS_PERIODICITY_SL160;
      ss->slot_monitoring_offset = searchSpace_i->monitoringSlotPeriodicityAndOffset->choice.sl160;
      break;
    case NR_SearchSpace__monitoringSlotPeriodicityAndOffset_PR_sl320:
      ss->slot_monitoring_periodicity = NFAPI_NR_SS_PERIODICITY_SL320;
      ss->slot_monitoring_offset = searchSpace_i->monitoringSlotPeriodicityAndOffset->choice.sl320;
      break;
    case NR_SearchSpace__monitoringSlotPeriodicityAndOffset_PR_sl640:
      ss->slot_monitoring_periodicity = NFAPI_NR_SS_PERIODICITY_SL640;
      ss->slot_monitoring_offset = searchSpace_i->monitoringSlotPeriodicityAndOffset->choice.sl640;
      break;
    case NR_SearchSpace__monitoringSlotPeriodicityAndOffset_PR_sl1280:
      ss->slot_monitoring_periodicity = NFAPI_NR_SS_PERIODICITY_SL1280;
      ss->slot_monitoring_offset = searchSpace_i->monitoringSlotPeriodicityAndOffset->choice.sl1280;
      break;
    case NR_SearchSpace__monitoringSlotPeriodicityAndOffset_PR_sl2560:
      ss->slot_monitoring_periodicity = NFAPI_NR_SS_PERIODICITY_SL2560;
      ss->slot_monitoring_offset = searchSpace_i->monitoringSlotPeriodicityAndOffset->choice.sl2560;
      break;
    default:
      AssertFatal(1==0,"Shouldn't get here\n");
      break;    
    }
    if (searchSpace_i->duration) ss->duration = *searchSpace_i->duration;
    else                         ss->duration = 1;


    AssertFatal(searchSpace_i->monitoringSymbolsWithinSlot->size == 2,
		"ss_i->monitoringSymbolsWithinSlot = %d != 2\n",
		(int)searchSpace_i->monitoringSymbolsWithinSlot->size);
    ((uint8_t*)&ss->monitoring_symbols_in_slot)[1] = searchSpace_i->monitoringSymbolsWithinSlot->buf[0];
    ((uint8_t*)&ss->monitoring_symbols_in_slot)[0] = searchSpace_i->monitoringSymbolsWithinSlot->buf[1];

    AssertFatal(searchSpace_i->nrofCandidates!=NULL,"searchSpace_%d->nrofCandidates is null\n",(int)searchSpace_i->searchSpaceId);
    if (searchSpace_i->nrofCandidates->aggregationLevel1 == NR_SearchSpace__nrofCandidates__aggregationLevel1_n8)
      ss->number_of_candidates[0] = 8;
    else ss->number_of_candidates[0] = searchSpace_i->nrofCandidates->aggregationLevel1;
    if (searchSpace_i->nrofCandidates->aggregationLevel2 == NR_SearchSpace__nrofCandidates__aggregationLevel2_n8)
      ss->number_of_candidates[1] = 8;
    else ss->number_of_candidates[1] = searchSpace_i->nrofCandidates->aggregationLevel2;
    if (searchSpace_i->nrofCandidates->aggregationLevel4 == NR_SearchSpace__nrofCandidates__aggregationLevel4_n8)
      ss->number_of_candidates[2] = 8;
    else ss->number_of_candidates[2] = searchSpace_i->nrofCandidates->aggregationLevel4;
    if (searchSpace_i->nrofCandidates->aggregationLevel8 == NR_SearchSpace__nrofCandidates__aggregationLevel8_n8)
      ss->number_of_candidates[3] = 8;
    else ss->number_of_candidates[3] = searchSpace_i->nrofCandidates->aggregationLevel8;
    if (searchSpace_i->nrofCandidates->aggregationLevel16 == NR_SearchSpace__nrofCandidates__aggregationLevel16_n8)
      ss->number_of_candidates[4] = 8;
    else ss->number_of_candidates[4] = searchSpace_i->nrofCandidates->aggregationLevel16;      

    AssertFatal(searchSpace_i->searchSpaceType->present==NR_SearchSpace__searchSpaceType_PR_common,
		"searchspace %d is not common\n",(int)searchSpace_i->searchSpaceId);
    AssertFatal(searchSpace_i->searchSpaceType->choice.common!=NULL,
		"searchspace %d common is null\n",(int)searchSpace_i->searchSpaceId);
    ss->search_space_type = NFAPI_NR_SEARCH_SPACE_TYPE_COMMON;
    if (searchSpace_i->searchSpaceType->choice.common->dci_Format0_0_AndFormat1_0)
      ss->css_formats_0_0_and_1_0 = 1;
    if (searchSpace_i->searchSpaceType->choice.common->dci_Format2_0) {
      ss->css_format_2_0 = 1;
      // add aggregation info
    }
    if (searchSpace_i->searchSpaceType->choice.common->dci_Format2_1)
      ss->css_format_2_1 = 1;
    if (searchSpace_i->searchSpaceType->choice.common->dci_Format2_2)
      ss->css_format_2_2 = 1;
    if (searchSpace_i->searchSpaceType->choice.common->dci_Format2_3)
      ss->css_format_2_3 = 1;
  }

  struct NR_PDCCH_Config__searchSpacesToAddModList *dedicatedSearchSpaceList = bwp->bwp_Dedicated->pdcch_Config->choice.setup->searchSpacesToAddModList;
  AssertFatal(dedicatedSearchSpaceList->list.count>0,
	      "Dedicated Search Space list has 0 elements\n");
  // Dedicated searchspace list
  for (int i=0;i<dedicatedSearchSpaceList->list.count;i++) {
    NR_SearchSpace_t *searchSpace_i=dedicatedSearchSpaceList->list.array[i];  
    ss=search_space + searchSpace_i->searchSpaceId;
    ss->search_space_id = searchSpace_i->searchSpaceId;
    if (searchSpace_i->controlResourceSetId) ss->coreset_id = *searchSpace_i->controlResourceSetId;
    switch(searchSpace_i->monitoringSlotPeriodicityAndOffset->present) {
    case NR_SearchSpace__monitoringSlotPeriodicityAndOffset_PR_sl1:
      ss->slot_monitoring_periodicity = NFAPI_NR_SS_PERIODICITY_SL1;
      break;
    case NR_SearchSpace__monitoringSlotPeriodicityAndOffset_PR_sl2:
      ss->slot_monitoring_periodicity = NFAPI_NR_SS_PERIODICITY_SL2;
      ss->slot_monitoring_offset = searchSpace_i->monitoringSlotPeriodicityAndOffset->choice.sl2;
      break;
    case NR_SearchSpace__monitoringSlotPeriodicityAndOffset_PR_sl4:
      ss->slot_monitoring_periodicity = NFAPI_NR_SS_PERIODICITY_SL4;
      ss->slot_monitoring_offset = searchSpace_i->monitoringSlotPeriodicityAndOffset->choice.sl4;
      break;
    case NR_SearchSpace__monitoringSlotPeriodicityAndOffset_PR_sl5:
      ss->slot_monitoring_periodicity = NFAPI_NR_SS_PERIODICITY_SL5;
      ss->slot_monitoring_offset = searchSpace_i->monitoringSlotPeriodicityAndOffset->choice.sl5;
      break;
    case NR_SearchSpace__monitoringSlotPeriodicityAndOffset_PR_sl8:
      ss->slot_monitoring_periodicity = NFAPI_NR_SS_PERIODICITY_SL8;
      ss->slot_monitoring_offset = searchSpace_i->monitoringSlotPeriodicityAndOffset->choice.sl8;
      break;
    case NR_SearchSpace__monitoringSlotPeriodicityAndOffset_PR_sl10:
      ss->slot_monitoring_periodicity = NFAPI_NR_SS_PERIODICITY_SL10;
      ss->slot_monitoring_offset = searchSpace_i->monitoringSlotPeriodicityAndOffset->choice.sl10;
      break;
    case NR_SearchSpace__monitoringSlotPeriodicityAndOffset_PR_sl16:
      ss->slot_monitoring_periodicity = NFAPI_NR_SS_PERIODICITY_SL16;
      ss->slot_monitoring_offset = searchSpace_i->monitoringSlotPeriodicityAndOffset->choice.sl16;
      break;
    case NR_SearchSpace__monitoringSlotPeriodicityAndOffset_PR_sl20:
      ss->slot_monitoring_periodicity = NFAPI_NR_SS_PERIODICITY_SL20;
      ss->slot_monitoring_offset = searchSpace_i->monitoringSlotPeriodicityAndOffset->choice.sl20;
      break;
    case NR_SearchSpace__monitoringSlotPeriodicityAndOffset_PR_sl40:
      ss->slot_monitoring_periodicity = NFAPI_NR_SS_PERIODICITY_SL40;
      ss->slot_monitoring_offset = searchSpace_i->monitoringSlotPeriodicityAndOffset->choice.sl40;
      break;
    case NR_SearchSpace__monitoringSlotPeriodicityAndOffset_PR_sl80:
      ss->slot_monitoring_periodicity = NFAPI_NR_SS_PERIODICITY_SL80;
      ss->slot_monitoring_offset = searchSpace_i->monitoringSlotPeriodicityAndOffset->choice.sl80;
      break;
    case NR_SearchSpace__monitoringSlotPeriodicityAndOffset_PR_sl160:
      ss->slot_monitoring_periodicity = NFAPI_NR_SS_PERIODICITY_SL160;
      ss->slot_monitoring_offset = searchSpace_i->monitoringSlotPeriodicityAndOffset->choice.sl160;
      break;
    case NR_SearchSpace__monitoringSlotPeriodicityAndOffset_PR_sl320:
      ss->slot_monitoring_periodicity = NFAPI_NR_SS_PERIODICITY_SL320;
      ss->slot_monitoring_offset = searchSpace_i->monitoringSlotPeriodicityAndOffset->choice.sl320;
      break;
    case NR_SearchSpace__monitoringSlotPeriodicityAndOffset_PR_sl640:
      ss->slot_monitoring_periodicity = NFAPI_NR_SS_PERIODICITY_SL640;
      ss->slot_monitoring_offset = searchSpace_i->monitoringSlotPeriodicityAndOffset->choice.sl640;
      break;
    case NR_SearchSpace__monitoringSlotPeriodicityAndOffset_PR_sl1280:
      ss->slot_monitoring_periodicity = NFAPI_NR_SS_PERIODICITY_SL1280;
      ss->slot_monitoring_offset = searchSpace_i->monitoringSlotPeriodicityAndOffset->choice.sl1280;
      break;
    case NR_SearchSpace__monitoringSlotPeriodicityAndOffset_PR_sl2560:
      ss->slot_monitoring_periodicity = NFAPI_NR_SS_PERIODICITY_SL2560;
      ss->slot_monitoring_offset = searchSpace_i->monitoringSlotPeriodicityAndOffset->choice.sl2560;
      break;
    default:
      AssertFatal(1==0,"Shouldn't get here\n");
      break;    
    }
    if (searchSpace_i->duration) ss->duration = *searchSpace_i->duration;
    else                         ss->duration = 1;
    
    
    AssertFatal(searchSpace_i->monitoringSymbolsWithinSlot->size == 2,
		"ss_i->monitoringSymbolsWithinSlot = %d != 2\n",
		(int)searchSpace_i->monitoringSymbolsWithinSlot->size);
    ((uint8_t*)&ss->monitoring_symbols_in_slot)[1] = searchSpace_i->monitoringSymbolsWithinSlot->buf[0];
    ((uint8_t*)&ss->monitoring_symbols_in_slot)[0] = searchSpace_i->monitoringSymbolsWithinSlot->buf[1];
    
    AssertFatal(searchSpace_i->nrofCandidates!=NULL,"searchSpace_%d->nrofCandidates is null\n",(int)searchSpace_i->searchSpaceId);
    if (searchSpace_i->nrofCandidates->aggregationLevel1 == NR_SearchSpace__nrofCandidates__aggregationLevel1_n8)
      ss->number_of_candidates[0] = 8;
    else ss->number_of_candidates[0] = searchSpace_i->nrofCandidates->aggregationLevel1;
    if (searchSpace_i->nrofCandidates->aggregationLevel2 == NR_SearchSpace__nrofCandidates__aggregationLevel2_n8)
      ss->number_of_candidates[1] = 8;
    else ss->number_of_candidates[1] = searchSpace_i->nrofCandidates->aggregationLevel2;
    if (searchSpace_i->nrofCandidates->aggregationLevel4 == NR_SearchSpace__nrofCandidates__aggregationLevel4_n8)
      ss->number_of_candidates[2] = 8;
    else ss->number_of_candidates[2] = searchSpace_i->nrofCandidates->aggregationLevel4;
    if (searchSpace_i->nrofCandidates->aggregationLevel8 == NR_SearchSpace__nrofCandidates__aggregationLevel8_n8)
      ss->number_of_candidates[3] = 8;
    else ss->number_of_candidates[3] = searchSpace_i->nrofCandidates->aggregationLevel8;
    if (searchSpace_i->nrofCandidates->aggregationLevel16 == NR_SearchSpace__nrofCandidates__aggregationLevel16_n8)
      ss->number_of_candidates[4] = 8;
    else ss->number_of_candidates[4] = searchSpace_i->nrofCandidates->aggregationLevel16;      
    
    if (searchSpace_i->searchSpaceType->present==NR_SearchSpace__searchSpaceType_PR_ue_Specific && searchSpace_i->searchSpaceType->choice.ue_Specific!=NULL) {
      
      ss->search_space_type = NFAPI_NR_SEARCH_SPACE_TYPE_UE_SPECIFIC;
      
      ss->uss_dci_formats = searchSpace_i->searchSpaceType->choice.ue_Specific-> dci_Formats;
      
    } else if (searchSpace_i->searchSpaceType->present==NR_SearchSpace__searchSpaceType_PR_common && searchSpace_i->searchSpaceType->choice.common!=NULL) {
      ss->search_space_type = NFAPI_NR_SEARCH_SPACE_TYPE_COMMON;
      
      if (searchSpace_i->searchSpaceType->choice.common->dci_Format0_0_AndFormat1_0)
	ss->css_formats_0_0_and_1_0 = 1;
      if (searchSpace_i->searchSpaceType->choice.common->dci_Format2_0) {
	ss->css_format_2_0 = 1;
	// add aggregation info
      }
      if (searchSpace_i->searchSpaceType->choice.common->dci_Format2_1)
	ss->css_format_2_1 = 1;
      if (searchSpace_i->searchSpaceType->choice.common->dci_Format2_2)
	ss->css_format_2_2 = 1;
      if (searchSpace_i->searchSpaceType->choice.common->dci_Format2_3)
	ss->css_format_2_3 = 1;
    }
  }
}
*/<|MERGE_RESOLUTION|>--- conflicted
+++ resolved
@@ -477,11 +477,7 @@
     return true;
 
   /* is the minimum enough? */
-<<<<<<< HEAD
-  *nb_rb = 5;
-=======
   *nb_rb = nb_rb_min;
->>>>>>> 6fbfa3b0
   *tbs = nr_compute_tbs(Qm, R, *nb_rb, nb_symb_sch, nb_dmrs_prb, 0, 0, nrOfLayers) >> 3;
   if (bytes <= *tbs)
     return true;
@@ -517,11 +513,6 @@
                               NR_pdsch_semi_static_t *ps)
 {
   bool reset_dmrs = false;
-<<<<<<< HEAD
-=======
-
-  NR_BWP_DownlinkDedicated_t *bwpd;
->>>>>>> 6fbfa3b0
 
   NR_BWP_DownlinkDedicated_t *bwpd = NULL;
   if (bwp && bwp->bwp_Dedicated) {
@@ -530,12 +521,8 @@
     bwpd = (NR_BWP_DownlinkDedicated_t*)bwpd0;
   }
 
-<<<<<<< HEAD
   if (bwpd &&
       bwpd->pdsch_Config &&
-=======
-  if (bwpd->pdsch_Config &&
->>>>>>> 6fbfa3b0
       bwpd->pdsch_Config->choice.setup &&
       bwpd->pdsch_Config->choice.setup->mcs_Table) {
     if (*bwpd->pdsch_Config->choice.setup->mcs_Table == 0)
@@ -545,21 +532,9 @@
   }
   else ps->mcsTableIdx = 0;
 
-<<<<<<< HEAD
   NR_PDSCH_Config_t *pdsch_Config=NULL;
   if (bwpd) pdsch_Config = bwpd->pdsch_Config->choice.setup;
   LOG_D(NR_MAC,"tda %d, ps->time_domain_allocation %d,layers %d, ps->nrOfLayers %d, pdsch_config %p\n",tda,ps->time_domain_allocation,layers,ps->nrOfLayers,pdsch_Config);
-=======
-  NR_PDSCH_Config_t *pdsch_Config;
-  if (bwp &&
-      bwp->bwp_Dedicated &&
-      bwp->bwp_Dedicated->pdsch_Config &&
-      bwp->bwp_Dedicated->pdsch_Config->choice.setup)
-    pdsch_Config = bwp->bwp_Dedicated->pdsch_Config->choice.setup;
-  else
-    pdsch_Config = NULL;
-
->>>>>>> 6fbfa3b0
   if (ps->time_domain_allocation != tda) {
     reset_dmrs = true;
     ps->time_domain_allocation = tda;
@@ -598,13 +573,8 @@
     ps->nrOfLayers = 1;
   }
   else {
-<<<<<<< HEAD
     LOG_D(NR_MAC,"checking layers\n");
-    if (ps->nrOfLayers != layers) {
-=======
-    if (ps->nrOfLayers != layers ||
-        ps->numDmrsCdmGrpsNoData == 0) {
->>>>>>> 6fbfa3b0
+    if (ps->nrOfLayers != layers || ps->numDmrsCdmGrpsNoData == 0) {
       reset_dmrs = true;
       ps->nrOfLayers = layers;
       set_dl_dmrs_ports(ps);
@@ -612,10 +582,7 @@
   }
 
   ps->N_PRB_DMRS = ps->numDmrsCdmGrpsNoData * (ps->dmrsConfigType == NFAPI_NR_DMRS_TYPE1 ? 6 : 4);
-<<<<<<< HEAD
-=======
-
->>>>>>> 6fbfa3b0
+
   if (reset_dmrs) {
     ps->dl_dmrs_symb_pos = fill_dmrs_mask(bwpd ? bwpd->pdsch_Config->choice.setup : NULL, scc->dmrs_TypeA_Position, ps->nrOfSymbols, ps->startSymbolIndex, ps->mapping_type, ps->frontloaded_symb);
     ps->N_DMRS_SLOT = get_num_dmrs(ps->dl_dmrs_symb_pos);
@@ -2176,11 +2143,7 @@
     }
     NR_UE_sched_ctrl_t *sched_ctrl = &UE_info->UE_sched_ctrl[UE_id];
     memset(sched_ctrl, 0, sizeof(*sched_ctrl));
-<<<<<<< HEAD
     sched_ctrl->set_mcs = true;
-=======
-    sched_ctrl->set_mcs = TRUE;
->>>>>>> 6fbfa3b0
     sched_ctrl->lcid_mask = 0;
     if (!get_softmodem_params()->phy_test && !get_softmodem_params()->do_ra && !get_softmodem_params()->sa) {
       sched_ctrl->lcid_mask = 1<<DL_SCH_LCID_DTCH;
