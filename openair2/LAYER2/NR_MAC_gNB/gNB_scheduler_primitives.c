/*
 * Licensed to the OpenAirInterface (OAI) Software Alliance under one or more
 * contributor license agreements.  See the NOTICE file distributed with
 * this work for additional information regarding copyright ownership.
 * The OpenAirInterface Software Alliance licenses this file to You under
 * the OAI Public License, Version 1.1  (the "License"); you may not use this file
 * except in compliance with the License.
 * You may obtain a copy of the License at
 *
 *      http://www.openairinterface.org/?page_id=698
 *
 * Unless required by applicable law or agreed to in writing, software
 * distributed under the License is distributed on an "AS IS" BASIS,
 * WITHOUT WARRANTIES OR CONDITIONS OF ANY KIND, either express or implied.
 * See the License for the specific language governing permissions and
 * limitations under the License.
 *-------------------------------------------------------------------------------
 * For more information about the OpenAirInterface (OAI) Software Alliance:
 *      contact@openairinterface.org
 */

/*! \file gNB_scheduler_primitives.c
 * \brief primitives used by gNB for BCH, RACH, ULSCH, DLSCH scheduling
 * \author  Raymond Knopp, Guy De Souza
 * \date 2018, 2019
 * \email: knopp@eurecom.fr, desouza@eurecom.fr
 * \version 1.0
 * \company Eurecom
 * @ingroup _mac

 */

#include "assertions.h"

#include "LAYER2/MAC/mac.h"
#include "NR_MAC_gNB/nr_mac_gNB.h"
#include "NR_MAC_COMMON/nr_mac_extern.h"

#include "NR_MAC_gNB/mac_proto.h"
#include "common/utils/LOG/log.h"
#include "common/utils/LOG/vcd_signal_dumper.h"
#include "common/utils/nr/nr_common.h"
#include "UTIL/OPT/opt.h"
#include "OCG.h"
#include "OCG_extern.h"

#include "RRC/LTE/rrc_extern.h"
#include "RRC/NR/nr_rrc_extern.h"
#include "RRC/L2_INTERFACE/openair_rrc_L2_interface.h"

//#include "LAYER2/MAC/pre_processor.c"
#include "pdcp.h"

#include "intertask_interface.h"

#include "T.h"
#include "NR_PDCCH-ConfigCommon.h"
#include "NR_ControlResourceSet.h"
#include "NR_SearchSpace.h"

#include "nfapi_nr_interface.h"

#define ENABLE_MAC_PAYLOAD_DEBUG
#define DEBUG_gNB_SCHEDULER 1

#include "common/ran_context.h"

extern RAN_CONTEXT_t RC;

  // Note the 2 scs values in the table names represent resp. scs_common and pdcch_scs
/// LUT for the number of symbols in the coreset indexed by coreset index (4 MSB rmsi_pdcch_config)
uint8_t nr_coreset_nsymb_pdcch_type_0_scs_15_15[15] = {2,2,2,3,3,3,1,1,2,2,3,3,1,2,3};
uint8_t nr_coreset_nsymb_pdcch_type_0_scs_15_30[14] = {2,2,2,2,3,3,3,3,1,1,2,2,3,3};
uint8_t nr_coreset_nsymb_pdcch_type_0_scs_30_15_b40Mhz[9] = {1,1,2,2,3,3,1,2,3};
uint8_t nr_coreset_nsymb_pdcch_type_0_scs_30_15_a40Mhz[9] = {1,2,3,1,1,2,2,3,3};
uint8_t nr_coreset_nsymb_pdcch_type_0_scs_30_30_b40Mhz[16] = {2,2,2,2,2,3,3,3,3,3,1,1,1,2,2,2}; // below 40Mhz bw
uint8_t nr_coreset_nsymb_pdcch_type_0_scs_30_30_a40Mhz[10] = {2,2,3,3,1,1,2,2,3,3}; // above 40Mhz bw
uint8_t nr_coreset_nsymb_pdcch_type_0_scs_120_60[12] = {1,1,2,2,3,3,1,2,1,1,1,1};

/// LUT for the number of RBs in the coreset indexed by coreset index
uint8_t nr_coreset_rb_offset_pdcch_type_0_scs_15_15[15] = {0,2,4,0,2,4,12,16,12,16,12,16,38,38,38};
uint8_t nr_coreset_rb_offset_pdcch_type_0_scs_15_30[14] = {5,6,7,8,5,6,7,8,18,20,18,20,18,20};
uint8_t nr_coreset_rb_offset_pdcch_type_0_scs_30_15_b40Mhz[9] = {2,6,2,6,2,6,28,28,28};
uint8_t nr_coreset_rb_offset_pdcch_type_0_scs_30_15_a40Mhz[9] = {4,4,4,0,56,0,56,0,56};
uint8_t nr_coreset_rb_offset_pdcch_type_0_scs_30_30_b40Mhz[16] = {0,1,2,3,4,0,1,2,3,4,12,14,16,12,14,16};
uint8_t nr_coreset_rb_offset_pdcch_type_0_scs_30_30_a40Mhz[10] = {0,4,0,4,0,28,0,28,0,28};
int8_t  nr_coreset_rb_offset_pdcch_type_0_scs_120_60[12] = {0,8,0,8,0,8,28,28,-1,49,-1,97};
int8_t  nr_coreset_rb_offset_pdcch_type_0_scs_120_120[8] = {0,4,14,14,-1,24,-1,48};
int8_t  nr_coreset_rb_offset_pdcch_type_0_scs_240_120[8] = {0,8,0,8,-1,25,-1,49};

/// LUT for monitoring occasions param O indexed by ss index (4 LSB rmsi_pdcch_config)
  // Note: scaling is used to avoid decimal values for O and M, original values commented
uint8_t nr_ss_param_O_type_0_mux1_FR1[16] = {0,0,2,2,5,5,7,7,0,5,0,0,2,2,5,5};
uint8_t nr_ss_param_O_type_0_mux1_FR2[14] = {0,0,5,5,5,5,0,5,5,15,15,15,0,5}; //{0,0,2.5,2.5,5,5,0,2.5,5,7.5,7.5,7.5,0,5}
uint8_t nr_ss_scale_O_mux1_FR2[14] = {0,0,1,1,0,0,0,1,0,1,1,1,0,0};

/// LUT for number of SS sets per slot indexed by ss index
uint8_t nr_ss_sets_per_slot_type_0_FR1[16] = {1,2,1,2,1,2,1,2,1,1,1,1,1,1,1,1};
uint8_t nr_ss_sets_per_slot_type_0_FR2[14] = {1,2,1,2,1,2,2,2,2,1,2,2,1,1};

/// LUT for monitoring occasions param M indexed by ss index
uint8_t nr_ss_param_M_type_0_mux1_FR1[16] = {1,1,1,1,1,1,1,1,2,2,1,1,1,1,1,1}; //{1,0.5,1,0.5,1,0.5,1,0.5,2,2,1,1,1,1,1,1}
uint8_t nr_ss_scale_M_mux1_FR1[16] = {0,1,0,1,0,1,0,1,0,0,0,0,0,0,0,0};
uint8_t nr_ss_param_M_type_0_mux1_FR2[14] = {1,1,1,1,1,1,1,1,1,1,1,1,2,2}; //{1,0.5,1,0.5,1,0.5,0.5,0.5,0.5,1,0.5,0.5,2,2}
uint8_t nr_ss_scale_M_mux1_FR2[14] = {0,1,0,1,0,1,1,1,1,0,1,1,0,0};

/// LUT for SS first symbol index indexed by ss index
uint8_t nr_ss_first_symb_idx_type_0_mux1_FR1[8] = {0,0,1,2,1,2,1,2};
  // Mux pattern type 2
uint8_t nr_ss_first_symb_idx_scs_120_60_mux2[4] = {0,1,6,7};
uint8_t nr_ss_first_symb_idx_scs_240_120_set1_mux2[6] = {0,1,2,3,0,1};
  // Mux pattern type 3
uint8_t nr_ss_first_symb_idx_scs_120_120_mux3[4] = {4,8,2,6};

/// Search space max values indexed by scs
uint8_t nr_max_number_of_candidates_per_slot[4] = {44, 36, 22, 20};
uint8_t nr_max_number_of_cces_per_slot[4] = {56, 56, 48, 32};

static inline uint8_t get_max_candidates(uint8_t scs) {
  AssertFatal(scs<4, "Invalid PDCCH subcarrier spacing %d\n", scs);
  return (nr_max_number_of_candidates_per_slot[scs]);
}

static inline uint8_t get_max_cces(uint8_t scs) {
  AssertFatal(scs<4, "Invalid PDCCH subcarrier spacing %d\n", scs);
  return (nr_max_number_of_cces_per_slot[scs]);
} 

NR_ControlResourceSet_t *get_coreset(NR_BWP_Downlink_t *bwp,
                                     NR_SearchSpace_t *ss,
                                     int ss_type) {
  NR_ControlResourceSetId_t coreset_id = *ss->controlResourceSetId;
  if (ss_type == 0) { // common search space
    AssertFatal(coreset_id != 0, "coreset0 currently not supported\n");
    NR_ControlResourceSet_t *coreset = bwp->bwp_Common->pdcch_ConfigCommon->choice.setup->commonControlResourceSet;
    AssertFatal(coreset_id == coreset->controlResourceSetId,
                "ID of common ss coreset does not correspond to id set in the "
                "search space\n");
    return coreset;
  } else {
    const int n = bwp->bwp_Dedicated->pdcch_Config->choice.setup->controlResourceSetToAddModList->list.count;
    for (int i = 0; i < n; i++) {
      NR_ControlResourceSet_t *coreset =
          bwp->bwp_Dedicated->pdcch_Config->choice.setup->controlResourceSetToAddModList->list.array[i];
      if (coreset_id == coreset->controlResourceSetId) {
        return coreset;
      }
    }
    AssertFatal(0, "Couldn't find coreset with id %ld\n", coreset_id);
  }
}

NR_SearchSpace_t *get_searchspace(
    NR_BWP_Downlink_t *bwp,
    NR_SearchSpace__searchSpaceType_PR target_ss) {
  DevAssert(bwp->bwp_Dedicated->pdcch_Config->choice.setup->searchSpacesToAddModList);
  DevAssert(bwp->bwp_Dedicated->pdcch_Config->choice.setup->searchSpacesToAddModList->list.count > 0);

  const int n = bwp->bwp_Dedicated->pdcch_Config->choice.setup->searchSpacesToAddModList->list.count;
  for (int i=0;i<n;i++) {
    NR_SearchSpace_t *ss = bwp->bwp_Dedicated->pdcch_Config->choice.setup->searchSpacesToAddModList->list.array[i];
    AssertFatal(ss->controlResourceSetId != NULL, "ss->controlResourceSetId is null\n");
    AssertFatal(ss->searchSpaceType != NULL, "ss->searchSpaceType is null\n");
    if (ss->searchSpaceType->present == target_ss) {
      return ss;
    }
  }
  AssertFatal(0, "Couldn't find an adequate searchspace\n");
}

int allocate_nr_CCEs(gNB_MAC_INST *nr_mac,
                     NR_BWP_Downlink_t *bwp,
                     NR_ControlResourceSet_t *coreset,
                     int aggregation,
                     uint16_t n_RNTI,
                     int m) {
  // uncomment these when we allocate for common search space
  //  NR_COMMON_channels_t                *cc      = nr_mac->common_channels;
  //  NR_ServingCellConfigCommon_t        *scc     = cc->ServingCellConfigCommon;

  int coreset_id = coreset->controlResourceSetId;
  int *cce_list = nr_mac->cce_list[bwp->bwp_Id][coreset_id];

  int n_rb=0;
  for (int i=0;i<6;i++)
    for (int j=0;j<8;j++) {
      n_rb+=((coreset->frequencyDomainResources.buf[i]>>j)&1);
    }
  n_rb*=6;

  uint16_t N_reg = n_rb * coreset->duration;
  uint16_t n_CI=0;
  const uint32_t A[3]={39827,39829,39839};
  /* if n_RNTI is zero, this results in zero, too! */
  uint16_t Y = (A[0]*n_RNTI)%65537; // Candidate 0, antenna port 0

  uint16_t N_cce = N_reg / NR_NB_REG_PER_CCE;

  uint16_t M_s_max = (aggregation==4)?4:(aggregation==8)?2:1;
  int first_cce = aggregation * (( Y + (m*N_cce)/(aggregation*M_s_max) + n_CI ) % CEILIDIV(N_cce,aggregation));

  for (int i=0;i<aggregation;i++)
    if (cce_list[first_cce+i] != 0) return(-1);
  
  for (int i=0;i<aggregation;i++) cce_list[first_cce+i] = 1;

  return(first_cce);

}

void nr_configure_css_dci_initial(nfapi_nr_dl_tti_pdcch_pdu_rel15_t* pdcch_pdu,
				  nr_scs_e scs_common,
				  nr_scs_e pdcch_scs,
				  nr_frequency_range_e freq_range,
				  uint8_t rmsi_pdcch_config,
				  uint8_t ssb_idx,
				  uint8_t k_ssb,
				  uint16_t sfn_ssb,
				  uint8_t n_ssb, /*slot index overlapping the corresponding SSB index*/
				  uint16_t nb_slots_per_frame,
				  uint16_t N_RB)
{
  //  uint8_t O, M;
  //  uint8_t ss_idx = rmsi_pdcch_config&0xf;
  //  uint8_t cset_idx = (rmsi_pdcch_config>>4)&0xf;
  //  uint8_t mu = scs_common;
  //  uint8_t O_scale=0, M_scale=0; // used to decide if the values of O and M need to be divided by 2

  AssertFatal(1==0,"todo\n");
  /*
  /// Coreset params
  switch(scs_common) {

    case kHz15:

      switch(pdcch_scs) {
        case kHz15:
          AssertFatal(cset_idx<15,"Coreset index %d reserved for scs kHz15/kHz15\n", cset_idx);
          pdcch_pdu->mux_pattern = NFAPI_NR_SSB_AND_CSET_MUX_PATTERN_TYPE1;
          pdcch_pdu->n_rb = (cset_idx < 6)? 24 : (cset_idx < 12)? 48 : 96;
          pdcch_pdu->n_symb = nr_coreset_nsymb_pdcch_type_0_scs_15_15[cset_idx];
          pdcch_pdu->rb_offset = nr_coreset_rb_offset_pdcch_type_0_scs_15_15[cset_idx];
        break;

        case kHz30:
          AssertFatal(cset_idx<14,"Coreset index %d reserved for scs kHz15/kHz30\n", cset_idx);
          pdcch_pdu->mux_pattern = NFAPI_NR_SSB_AND_CSET_MUX_PATTERN_TYPE1;
          pdcch_pdu->n_rb = (cset_idx < 8)? 24 : 48;
          pdcch_pdu->n_symb = nr_coreset_nsymb_pdcch_type_0_scs_15_30[cset_idx];
          pdcch_pdu->rb_offset = nr_coreset_rb_offset_pdcch_type_0_scs_15_15[cset_idx];
        break;

        default:
            AssertFatal(1==0,"Invalid scs_common/pdcch_scs combination %d/%d \n", scs_common, pdcch_scs);

      }
      break;

    case kHz30:

      if (N_RB < 106) { // Minimum 40Mhz bandwidth not satisfied
        switch(pdcch_scs) {
          case kHz15:
            AssertFatal(cset_idx<9,"Coreset index %d reserved for scs kHz30/kHz15\n", cset_idx);
            pdcch_pdu->mux_pattern = NFAPI_NR_SSB_AND_CSET_MUX_PATTERN_TYPE1;
            pdcch_pdu->n_rb = (cset_idx < 10)? 48 : 96;
            pdcch_pdu->n_symb = nr_coreset_nsymb_pdcch_type_0_scs_30_15_b40Mhz[cset_idx];
            pdcch_pdu->rb_offset = nr_coreset_rb_offset_pdcch_type_0_scs_30_15_b40Mhz[cset_idx];
          break;

          case kHz30:
            pdcch_pdu->mux_pattern = NFAPI_NR_SSB_AND_CSET_MUX_PATTERN_TYPE1;
            pdcch_pdu->n_rb = (cset_idx < 6)? 24 : 48;
            pdcch_pdu->n_symb = nr_coreset_nsymb_pdcch_type_0_scs_30_30_b40Mhz[cset_idx];
            pdcch_pdu->rb_offset = nr_coreset_rb_offset_pdcch_type_0_scs_30_30_b40Mhz[cset_idx];
          break;

          default:
            AssertFatal(1==0,"Invalid scs_common/pdcch_scs combination %d/%d \n", scs_common, pdcch_scs);
        }
      }

      else { // above 40Mhz
        switch(pdcch_scs) {
          case kHz15:
            AssertFatal(cset_idx<9,"Coreset index %d reserved for scs kHz30/kHz15\n", cset_idx);
            pdcch_pdu->mux_pattern = NFAPI_NR_SSB_AND_CSET_MUX_PATTERN_TYPE1;
            pdcch_pdu->n_rb = (cset_idx < 3)? 48 : 96;
            pdcch_pdu->n_symb = nr_coreset_nsymb_pdcch_type_0_scs_30_15_a40Mhz[cset_idx];
            pdcch_pdu->rb_offset = nr_coreset_rb_offset_pdcch_type_0_scs_30_15_a40Mhz[cset_idx];
          break;

          case kHz30:
            AssertFatal(cset_idx<10,"Coreset index %d reserved for scs kHz30/kHz30\n", cset_idx);
            pdcch_pdu->mux_pattern = NFAPI_NR_SSB_AND_CSET_MUX_PATTERN_TYPE1;
            pdcch_pdu->n_rb = (cset_idx < 4)? 24 : 48;
            pdcch_pdu->n_symb = nr_coreset_nsymb_pdcch_type_0_scs_30_30_a40Mhz[cset_idx];
            pdcch_pdu->rb_offset =  nr_coreset_rb_offset_pdcch_type_0_scs_30_30_a40Mhz[cset_idx];
          break;

          default:
            AssertFatal(1==0,"Invalid scs_common/pdcch_scs combination %d/%d \n", scs_common, pdcch_scs);
        }
      }
      break;

    case kHz120:
      switch(pdcch_scs) {
        case kHz60:
          AssertFatal(cset_idx<12,"Coreset index %d reserved for scs kHz120/kHz60\n", cset_idx);
          pdcch_pdu->mux_pattern = (cset_idx < 8)?NFAPI_NR_SSB_AND_CSET_MUX_PATTERN_TYPE1 : NFAPI_NR_SSB_AND_CSET_MUX_PATTERN_TYPE2;
          pdcch_pdu->n_rb = (cset_idx < 6)? 48 : (cset_idx < 8)? 96 : (cset_idx < 10)? 48 : 96;
          pdcch_pdu->n_symb = nr_coreset_nsymb_pdcch_type_0_scs_120_60[cset_idx];
          pdcch_pdu->rb_offset = (nr_coreset_rb_offset_pdcch_type_0_scs_120_60[cset_idx]>0)?nr_coreset_rb_offset_pdcch_type_0_scs_120_60[cset_idx] :
          (k_ssb == 0)? -41 : -42;
        break;

        case kHz120:
          AssertFatal(cset_idx<8,"Coreset index %d reserved for scs kHz120/kHz120\n", cset_idx);
          pdcch_pdu->mux_pattern = (cset_idx < 4)?NFAPI_NR_SSB_AND_CSET_MUX_PATTERN_TYPE1 : NFAPI_NR_SSB_AND_CSET_MUX_PATTERN_TYPE3;
          pdcch_pdu->n_rb = (cset_idx < 2)? 24 : (cset_idx < 4)? 48 : (cset_idx < 6)? 24 : 48;
          pdcch_pdu->n_symb = (cset_idx == 2)? 1 : 2;
          pdcch_pdu->rb_offset = (nr_coreset_rb_offset_pdcch_type_0_scs_120_120[cset_idx]>0)? nr_coreset_rb_offset_pdcch_type_0_scs_120_120[cset_idx] :
          (k_ssb == 0)? -20 : -21;
        break;

        default:
            AssertFatal(1==0,"Invalid scs_common/pdcch_scs combination %d/%d \n", scs_common, pdcch_scs);
      }
    break;

    case kHz240:
    switch(pdcch_scs) {
      case kHz60:
        AssertFatal(cset_idx<4,"Coreset index %d reserved for scs kHz240/kHz60\n", cset_idx);
        pdcch_pdu->mux_pattern = NFAPI_NR_SSB_AND_CSET_MUX_PATTERN_TYPE1;
        pdcch_pdu->n_rb = 96;
        pdcch_pdu->n_symb = (cset_idx < 2)? 1 : 2;
        pdcch_pdu->rb_offset = (cset_idx&1)? 16 : 0;
      break;

      case kHz120:
        AssertFatal(cset_idx<8,"Coreset index %d reserved for scs kHz240/kHz120\n", cset_idx);
        pdcch_pdu->mux_pattern = (cset_idx < 4)? NFAPI_NR_SSB_AND_CSET_MUX_PATTERN_TYPE1 : NFAPI_NR_SSB_AND_CSET_MUX_PATTERN_TYPE2;
        pdcch_pdu->n_rb = (cset_idx < 4)? 48 : (cset_idx < 6)? 24 : 48;
        pdcch_pdu->n_symb = ((cset_idx==2)||(cset_idx==3))? 2 : 1;
        pdcch_pdu->rb_offset = (nr_coreset_rb_offset_pdcch_type_0_scs_240_120[cset_idx]>0)? nr_coreset_rb_offset_pdcch_type_0_scs_240_120[cset_idx] :
        (k_ssb == 0)? -41 : -42;
      break;

      default:
          AssertFatal(1==0,"Invalid scs_common/pdcch_scs combination %d/%d \n", scs_common, pdcch_scs);
    }
    break;

  default:
    AssertFatal(1==0,"Invalid common subcarrier spacing %d\n", scs_common);

  }

  /// Search space params
  switch(pdcch_pdu->mux_pattern) {

    case NFAPI_NR_SSB_AND_CSET_MUX_PATTERN_TYPE1:
      if (freq_range == nr_FR1) {
        O = nr_ss_param_O_type_0_mux1_FR1[ss_idx];
        pdcch_pdu->nb_ss_sets_per_slot = nr_ss_sets_per_slot_type_0_FR1[ss_idx];
        M = nr_ss_param_M_type_0_mux1_FR1[ss_idx];
        M_scale = nr_ss_scale_M_mux1_FR1[ss_idx];
        pdcch_pdu->first_symbol = (ss_idx < 8)? ( (ssb_idx&1)? pdcch_pdu->n_symb : 0 ) : nr_ss_first_symb_idx_type_0_mux1_FR1[ss_idx - 8];
      }

      else {
        AssertFatal(ss_idx<14 ,"Invalid search space index for multiplexing type 1 and FR2 %d\n", ss_idx);
        O = nr_ss_param_O_type_0_mux1_FR2[ss_idx];
        O_scale = nr_ss_scale_O_mux1_FR2[ss_idx];
        pdcch_pdu->nb_ss_sets_per_slot = nr_ss_sets_per_slot_type_0_FR2[ss_idx];
        M = nr_ss_param_M_type_0_mux1_FR2[ss_idx];
        M_scale = nr_ss_scale_M_mux1_FR2[ss_idx];
        pdcch_pdu->first_symbol = (ss_idx < 12)? ( (ss_idx&1)? 7 : 0 ) : 0;
      }
      pdcch_pdu->nb_slots = 2;
      pdcch_pdu->sfn_mod2 = (CEILIDIV( (((O<<mu)>>O_scale) + ((ssb_idx*M)>>M_scale)), nb_slots_per_frame ) & 1)? 1 : 0;
      pdcch_pdu->first_slot = (((O<<mu)>>O_scale) + ((ssb_idx*M)>>M_scale)) % nb_slots_per_frame;

    break;

    case NFAPI_NR_SSB_AND_CSET_MUX_PATTERN_TYPE2:
      AssertFatal( ((scs_common==kHz120)&&(pdcch_scs==kHz60)) || ((scs_common==kHz240)&&(pdcch_scs==kHz120)),
      "Invalid scs_common/pdcch_scs combination %d/%d for Mux type 2\n", scs_common, pdcch_scs );
      AssertFatal(ss_idx==0, "Search space index %d reserved for scs_common/pdcch_scs combination %d/%d", ss_idx, scs_common, pdcch_scs);

      pdcch_pdu->nb_slots = 1;

      if ((scs_common==kHz120)&&(pdcch_scs==kHz60)) {
        pdcch_pdu->first_symbol = nr_ss_first_symb_idx_scs_120_60_mux2[ssb_idx&3];
        // Missing in pdcch_pdu sfn_C and n_C here and in else case
      }
      else {
        pdcch_pdu->first_symbol = ((ssb_idx&7)==4)?12 : ((ssb_idx&7)==4)?13 : nr_ss_first_symb_idx_scs_240_120_set1_mux2[ssb_idx&7]; //???
      }

    break;

    case NFAPI_NR_SSB_AND_CSET_MUX_PATTERN_TYPE3:
      AssertFatal( (scs_common==kHz120)&&(pdcch_scs==kHz120),
      "Invalid scs_common/pdcch_scs combination %d/%d for Mux type 3\n", scs_common, pdcch_scs );
      AssertFatal(ss_idx==0, "Search space index %d reserved for scs_common/pdcch_scs combination %d/%d", ss_idx, scs_common, pdcch_scs);

      pdcch_pdu->first_symbol = nr_ss_first_symb_idx_scs_120_120_mux3[ssb_idx&3];

    break;

    default:
      AssertFatal(1==0, "Invalid SSB and coreset multiplexing pattern %d\n", pdcch_pdu->mux_pattern);
  }
  pdcch_pdu->config_type = NFAPI_NR_CSET_CONFIG_MIB_SIB1;
  pdcch_pdu->cr_mapping_type = NFAPI_NR_CCE_REG_MAPPING_INTERLEAVED;
  pdcch_pdu->precoder_granularity = NFAPI_NR_CSET_SAME_AS_REG_BUNDLE;
  pdcch_pdu->reg_bundle_size = 6;
  pdcch_pdu->interleaver_size = 2;
  // set initial banwidth part to full bandwidth
  pdcch_pdu->n_RB_BWP = N_RB;

  */

}

void nr_fill_nfapi_dl_pdu(int Mod_idP,
                          int UE_id,
                          int bwp_id,
                          NR_SearchSpace_t *ss,
                          NR_ControlResourceSet_t *coreset,
                          nfapi_nr_dl_tti_request_body_t *dl_req,
                          NR_sched_pucch *pucch_sched,
                          int nrOfLayers,
                          uint8_t mcs,
                          uint16_t rbSize,
                          uint16_t rbStart,
                          uint8_t numDmrsCdmGrpsNoData,
                          nfapi_nr_dmrs_type_e dmrsConfigType,
                          uint8_t table_idx,
                          uint16_t R,
                          uint8_t Qm,
                          uint32_t TBS,
                          int time_domain_assignment,
                          int StartSymbolIndex,
                          int NrOfSymbols,
                          uint8_t aggregation_level,
                          int CCEIndex,
                          int harq_pid,
                          int ndi,
                          int round) {
  gNB_MAC_INST                        *nr_mac  = RC.nrmac[Mod_idP];
  NR_COMMON_channels_t                *cc      = nr_mac->common_channels;
  NR_ServingCellConfigCommon_t        *scc     = cc->ServingCellConfigCommon;

  NR_UE_info_t *UE_info = &RC.nrmac[Mod_idP]->UE_info;

  NR_CellGroupConfig_t *secondaryCellGroup = UE_info->secondaryCellGroup[UE_id];
  AssertFatal(secondaryCellGroup->spCellConfig->spCellConfigDedicated->downlinkBWP_ToAddModList->list.count == 1,
	      "downlinkBWP_ToAddModList has %d BWP!\n",
	      secondaryCellGroup->spCellConfig->spCellConfigDedicated->downlinkBWP_ToAddModList->list.count);
  NR_BWP_Downlink_t *bwp=secondaryCellGroup->spCellConfig->spCellConfigDedicated->downlinkBWP_ToAddModList->list.array[bwp_id-1];

  AssertFatal(bwp->bwp_Dedicated->pdcch_Config->choice.setup->searchSpacesToAddModList!=NULL,"searchPsacesToAddModList is null\n");
  AssertFatal(bwp->bwp_Dedicated->pdcch_Config->choice.setup->searchSpacesToAddModList->list.count>0,
              "searchPsacesToAddModList is empty\n");

  nfapi_nr_dl_tti_request_pdu_t *dl_tti_pdcch_pdu = &dl_req->dl_tti_pdu_list[dl_req->nPDUs];
  memset((void*)dl_tti_pdcch_pdu,0,sizeof(nfapi_nr_dl_tti_request_pdu_t));
  dl_tti_pdcch_pdu->PDUType = NFAPI_NR_DL_TTI_PDCCH_PDU_TYPE;
  dl_tti_pdcch_pdu->PDUSize = (uint8_t)(2+sizeof(nfapi_nr_dl_tti_pdcch_pdu));

  nfapi_nr_dl_tti_request_pdu_t *dl_tti_pdsch_pdu = &dl_req->dl_tti_pdu_list[dl_req->nPDUs+1];
  memset((void*)dl_tti_pdsch_pdu,0,sizeof(nfapi_nr_dl_tti_request_pdu_t));
  dl_tti_pdsch_pdu->PDUType = NFAPI_NR_DL_TTI_PDSCH_PDU_TYPE;
  dl_tti_pdsch_pdu->PDUSize = (uint8_t)(2+sizeof(nfapi_nr_dl_tti_pdsch_pdu));

  nfapi_nr_dl_tti_pdcch_pdu_rel15_t *pdcch_pdu_rel15 = &dl_tti_pdcch_pdu->pdcch_pdu.pdcch_pdu_rel15;
  nfapi_nr_dl_tti_pdsch_pdu_rel15_t *pdsch_pdu_rel15 = &dl_tti_pdsch_pdu->pdsch_pdu.pdsch_pdu_rel15;


  pdsch_pdu_rel15->pduBitmap = 0;
  pdsch_pdu_rel15->rnti = UE_info->rnti[UE_id];
  pdsch_pdu_rel15->pduIndex = nr_mac->pdu_index[0]++;

  // BWP
  pdsch_pdu_rel15->BWPSize  = NRRIV2BW(bwp->bwp_Common->genericParameters.locationAndBandwidth,275);
  pdsch_pdu_rel15->BWPStart = NRRIV2PRBOFFSET(bwp->bwp_Common->genericParameters.locationAndBandwidth,275);
  pdsch_pdu_rel15->SubcarrierSpacing = bwp->bwp_Common->genericParameters.subcarrierSpacing;
  if (bwp->bwp_Common->genericParameters.cyclicPrefix)
    pdsch_pdu_rel15->CyclicPrefix = *bwp->bwp_Common->genericParameters.cyclicPrefix;
  else
    pdsch_pdu_rel15->CyclicPrefix = 0;

  pdsch_pdu_rel15->NrOfCodewords = 1;
  pdsch_pdu_rel15->targetCodeRate[0] = nr_get_code_rate_dl(mcs,0);
  pdsch_pdu_rel15->qamModOrder[0] = 2;
  pdsch_pdu_rel15->mcsIndex[0] = mcs;
  pdsch_pdu_rel15->mcsTable[0] = 0;
  pdsch_pdu_rel15->rvIndex[0] = nr_rv_round_map[round];
  pdsch_pdu_rel15->dataScramblingId = *scc->physCellId;
  pdsch_pdu_rel15->nrOfLayers = nrOfLayers;
  pdsch_pdu_rel15->transmissionScheme = 0;
  pdsch_pdu_rel15->refPoint = 0; // Point A
  pdsch_pdu_rel15->dmrsConfigType = dmrsConfigType;
  pdsch_pdu_rel15->dlDmrsScramblingId = *scc->physCellId;
  pdsch_pdu_rel15->SCID = 0;
  pdsch_pdu_rel15->numDmrsCdmGrpsNoData = numDmrsCdmGrpsNoData;
  pdsch_pdu_rel15->dmrsPorts = 1;
  pdsch_pdu_rel15->resourceAlloc = 1;
  pdsch_pdu_rel15->rbStart = rbStart;
  pdsch_pdu_rel15->rbSize = rbSize;
  pdsch_pdu_rel15->VRBtoPRBMapping = 1; // non-interleaved, check if this is ok for initialBWP
  pdsch_pdu_rel15->targetCodeRate[0] = R;
  pdsch_pdu_rel15->qamModOrder[0] = Qm;
  pdsch_pdu_rel15->TBSize[0] = TBS;
  pdsch_pdu_rel15->mcsTable[0] = table_idx;
  pdsch_pdu_rel15->StartSymbolIndex = StartSymbolIndex;
  pdsch_pdu_rel15->NrOfSymbols      = NrOfSymbols;

  //  k0 = *bwp->bwp_Common->pdsch_ConfigCommon->choice.setup->pdsch_TimeDomainAllocationList->list.array[i]->k0;
  pdsch_pdu_rel15->dlDmrsSymbPos =
      fill_dmrs_mask(bwp->bwp_Dedicated->pdsch_Config->choice.setup,
                     scc->dmrs_TypeA_Position,
                     pdsch_pdu_rel15->NrOfSymbols);

  dci_pdu_rel15_t dci_pdu_rel15[MAX_DCI_CORESET];
  memset(dci_pdu_rel15, 0, sizeof(dci_pdu_rel15_t) * MAX_DCI_CORESET);

  // bwp indicator
  int n_dl_bwp = secondaryCellGroup->spCellConfig->spCellConfigDedicated->downlinkBWP_ToAddModList->list.count;
  if (n_dl_bwp < 4)
    dci_pdu_rel15[0].bwp_indicator.val = bwp_id;
  else
    dci_pdu_rel15[0].bwp_indicator.val = bwp_id - 1; // as per table 7.3.1.1.2-1 in 38.212
  // frequency domain assignment
  if (bwp->bwp_Dedicated->pdsch_Config->choice.setup->resourceAllocation==NR_PDSCH_Config__resourceAllocation_resourceAllocationType1)
    dci_pdu_rel15[0].frequency_domain_assignment.val =
        PRBalloc_to_locationandbandwidth0(
            pdsch_pdu_rel15->rbSize,
            pdsch_pdu_rel15->rbStart,
            NRRIV2BW(bwp->bwp_Common->genericParameters.locationAndBandwidth,
                     275));
  else
    AssertFatal(1==0,"Only frequency resource allocation type 1 is currently supported\n");
  // time domain assignment
  dci_pdu_rel15[0].time_domain_assignment.val = time_domain_assignment; // row index used here instead of SLIV;
  // mcs and rv
  dci_pdu_rel15[0].mcs = mcs;
  dci_pdu_rel15[0].rv = pdsch_pdu_rel15->rvIndex[0];
  // harq pid and ndi
  dci_pdu_rel15[0].harq_pid = harq_pid;
  dci_pdu_rel15[0].ndi = ndi;
  // DAI
  dci_pdu_rel15[0].dai[0].val = (pucch_sched->dai_c-1)&3;

  // TPC for PUCCH
  dci_pdu_rel15[0].tpc = UE_info->UE_sched_ctrl[UE_id].tpc1; // table 7.2.1-1 in 38.213
  // PUCCH resource indicator
  dci_pdu_rel15[0].pucch_resource_indicator = pucch_sched->resource_indicator;
  // PDSCH to HARQ TI
  dci_pdu_rel15[0].pdsch_to_harq_feedback_timing_indicator.val = pucch_sched->timing_indicator;
  // antenna ports
  dci_pdu_rel15[0].antenna_ports.val = 0;  // nb of cdm groups w/o data 1 and dmrs port 0
  // dmrs sequence initialization
  dci_pdu_rel15[0].dmrs_sequence_initialization.val = pdsch_pdu_rel15->SCID;
  LOG_D(MAC,
        "[gNB scheduler phytest] DCI type 1 payload: freq_alloc %d (%d,%d,%d), "
        "time_alloc %d, vrb to prb %d, mcs %d tb_scaling %d ndi %d rv %d\n",
        dci_pdu_rel15[0].frequency_domain_assignment.val,
        pdsch_pdu_rel15->rbStart,
        pdsch_pdu_rel15->rbSize,
        NRRIV2BW(bwp->bwp_Common->genericParameters.locationAndBandwidth, 275),
        dci_pdu_rel15[0].time_domain_assignment.val,
        dci_pdu_rel15[0].vrb_to_prb_mapping.val,
        dci_pdu_rel15[0].mcs,
        dci_pdu_rel15[0].tb_scaling,
        dci_pdu_rel15[0].ndi,
        dci_pdu_rel15[0].rv);

  nr_configure_pdcch(nr_mac,
                     pdcch_pdu_rel15,
                     UE_info->rnti[UE_id],
                     ss,
                     coreset,
                     scc,
                     bwp,
                     aggregation_level,
                     CCEIndex);

  int dci_formats[2];
  int rnti_types[2];

  if (ss->searchSpaceType->choice.ue_Specific->dci_Formats)
    dci_formats[0]  = NR_DL_DCI_FORMAT_1_1;
  else
    dci_formats[0]  = NR_DL_DCI_FORMAT_1_0;

  rnti_types[0]   = NR_RNTI_C;

  fill_dci_pdu_rel15(scc,secondaryCellGroup,pdcch_pdu_rel15,dci_pdu_rel15,dci_formats,rnti_types,pdsch_pdu_rel15->BWPSize,bwp_id);

  LOG_D(MAC,
        "DCI params: rnti %x, rnti_type %d, dci_format %d\n",
        pdcch_pdu_rel15->dci_pdu.RNTI[0],
        rnti_types[0],
        dci_formats[0]);
  LOG_D(MAC,
        "coreset params: FreqDomainResource %llx, start_symbol %d  n_symb %d\n",
        (unsigned long long)pdcch_pdu_rel15->FreqDomainResource,
        pdcch_pdu_rel15->StartSymbolIndex,
        pdcch_pdu_rel15->DurationSymbols);

  // I don't know why the following is not needed, but in this case we don't
  // need additional calculations:
  //const uint16_t N_RE_prime = NR_NB_SC_PER_RB * N_sh_symb - N_PRB_DMRS - N_PRB_oh;
  //LOG_D(MAC,
  //      "N_RE_prime %d for %d symbols %d DMRS per PRB and %d overhead\n",
  //      N_RE_prime,
  //      N_sh_symb,
  //      N_PRB_DMRS,
  //      N_PRB_oh);
  //pdsch_pdu_rel15->nb_mod_symbols = N_RE_prime*pdsch_pdu_rel15->n_prb*pdsch_pdu_rel15->nb_codewords;

  LOG_D(MAC,
        "DLSCH PDU: start PRB %d n_PRB %d start symbol %d nb_symbols %d "
        "nb_layers %d nb_codewords %d mcs %d TBS: %d\n",
        pdsch_pdu_rel15->rbStart,
        pdsch_pdu_rel15->rbSize,
        pdsch_pdu_rel15->StartSymbolIndex,
        pdsch_pdu_rel15->NrOfSymbols,
        pdsch_pdu_rel15->nrOfLayers,
        pdsch_pdu_rel15->NrOfCodewords,
        pdsch_pdu_rel15->mcsIndex[0],
        TBS);

  dl_req->nPDUs += 2;
}

void nr_configure_pdcch(gNB_MAC_INST *nr_mac,
                        nfapi_nr_dl_tti_pdcch_pdu_rel15_t *pdcch_pdu,
                        uint16_t rnti,
                        NR_SearchSpace_t *ss,
                        NR_ControlResourceSet_t *coreset,
                        NR_ServingCellConfigCommon_t *scc,
                        NR_BWP_Downlink_t *bwp,
                        uint8_t aggregation_level,
                        int CCEIndex) {
  if (bwp) { // This is not the InitialBWP
    pdcch_pdu->BWPSize  = NRRIV2BW(bwp->bwp_Common->genericParameters.locationAndBandwidth,275);
    pdcch_pdu->BWPStart = NRRIV2PRBOFFSET(bwp->bwp_Common->genericParameters.locationAndBandwidth,275);
    pdcch_pdu->SubcarrierSpacing = bwp->bwp_Common->genericParameters.subcarrierSpacing;
    pdcch_pdu->CyclicPrefix = (bwp->bwp_Common->genericParameters.cyclicPrefix==NULL) ? 0 : *bwp->bwp_Common->genericParameters.cyclicPrefix;

    // first symbol
    //AssertFatal(pdcch_scs==kHz15, "PDCCH SCS above 15kHz not allowed if a symbol above 2 is monitored");
    int sps = bwp->bwp_Common->genericParameters.cyclicPrefix == NULL ? 14 : 12;

    AssertFatal(ss->monitoringSymbolsWithinSlot!=NULL,"ss->monitoringSymbolsWithinSlot is null\n");
    AssertFatal(ss->monitoringSymbolsWithinSlot->buf!=NULL,"ss->monitoringSymbolsWithinSlot->buf is null\n");
    
    // for SPS=14 8 MSBs in positions 13 downto 6
    uint16_t monitoringSymbolsWithinSlot = (ss->monitoringSymbolsWithinSlot->buf[0]<<(sps-8)) |
      (ss->monitoringSymbolsWithinSlot->buf[1]>>(16-sps));

    for (int i=0; i<sps; i++) {
      if ((monitoringSymbolsWithinSlot>>(sps-1-i))&1) {
	pdcch_pdu->StartSymbolIndex=i;
	break;
      }
    }

    pdcch_pdu->DurationSymbols  = coreset->duration;
    
    for (int i=0;i<6;i++)
      pdcch_pdu->FreqDomainResource[i] = coreset->frequencyDomainResources.buf[i];

    
    //cce-REG-MappingType
    pdcch_pdu->CceRegMappingType = coreset->cce_REG_MappingType.present == NR_ControlResourceSet__cce_REG_MappingType_PR_interleaved?
      NFAPI_NR_CCE_REG_MAPPING_INTERLEAVED : NFAPI_NR_CCE_REG_MAPPING_NON_INTERLEAVED;

    if (pdcch_pdu->CceRegMappingType == NFAPI_NR_CCE_REG_MAPPING_INTERLEAVED) {
      pdcch_pdu->RegBundleSize = (coreset->cce_REG_MappingType.choice.interleaved->reg_BundleSize == NR_ControlResourceSet__cce_REG_MappingType__interleaved__reg_BundleSize_n6) ? 6 : (2+coreset->cce_REG_MappingType.choice.interleaved->reg_BundleSize);
      pdcch_pdu->InterleaverSize = (coreset->cce_REG_MappingType.choice.interleaved->interleaverSize==NR_ControlResourceSet__cce_REG_MappingType__interleaved__interleaverSize_n6) ? 6 : (2+coreset->cce_REG_MappingType.choice.interleaved->interleaverSize);
      AssertFatal(scc->physCellId != NULL,"scc->physCellId is null\n");
      pdcch_pdu->ShiftIndex = coreset->cce_REG_MappingType.choice.interleaved->shiftIndex != NULL ? *coreset->cce_REG_MappingType.choice.interleaved->shiftIndex : *scc->physCellId;
    }
    else {
      pdcch_pdu->RegBundleSize = 0;
      pdcch_pdu->InterleaverSize = 0;
      pdcch_pdu->ShiftIndex = 0;
    }

    pdcch_pdu->CoreSetType = 1; 
    
    //precoderGranularity
    pdcch_pdu->precoderGranularity = coreset->precoderGranularity;

    pdcch_pdu->dci_pdu.RNTI[pdcch_pdu->numDlDci]=rnti;

    if (coreset->pdcch_DMRS_ScramblingID != NULL &&
        ss->searchSpaceType->present == NR_SearchSpace__searchSpaceType_PR_ue_Specific) {
      pdcch_pdu->dci_pdu.ScramblingId[pdcch_pdu->numDlDci] = *coreset->pdcch_DMRS_ScramblingID;
      pdcch_pdu->dci_pdu.ScramblingRNTI[pdcch_pdu->numDlDci]=rnti;
    }
    else {
      pdcch_pdu->dci_pdu.ScramblingId[pdcch_pdu->numDlDci] = *scc->physCellId;
      pdcch_pdu->dci_pdu.ScramblingRNTI[pdcch_pdu->numDlDci]=0;
    }

    pdcch_pdu->dci_pdu.AggregationLevel[pdcch_pdu->numDlDci] = aggregation_level;
    pdcch_pdu->dci_pdu.CceIndex[pdcch_pdu->numDlDci] = CCEIndex;

    if (ss->searchSpaceType->choice.ue_Specific->dci_Formats==NR_SearchSpace__searchSpaceType__ue_Specific__dci_Formats_formats0_0_And_1_0)
      pdcch_pdu->dci_pdu.beta_PDCCH_1_0[pdcch_pdu->numDlDci]=0;

    pdcch_pdu->dci_pdu.powerControlOffsetSS[pdcch_pdu->numDlDci]=1;
    pdcch_pdu->numDlDci++;
  }
  else { // this is for InitialBWP
    AssertFatal(1==0,"Fill in InitialBWP PDCCH configuration\n");
  }
}


// This function configures pucch pdu fapi structure
void nr_configure_pucch(nfapi_nr_pucch_pdu_t* pucch_pdu,
			NR_ServingCellConfigCommon_t *scc,
			NR_BWP_Uplink_t *bwp,
                        uint16_t rnti,
                        uint8_t pucch_resource,
                        uint16_t O_csi,
                        uint16_t O_ack,
                        uint8_t O_sr) {

  NR_PUCCH_Config_t *pucch_Config;
  NR_PUCCH_Resource_t *pucchres;
  NR_PUCCH_ResourceSet_t *pucchresset;
  NR_PUCCH_FormatConfig_t *pucchfmt;
  NR_PUCCH_ResourceId_t *resource_id = NULL;

  long *id0 = NULL;
  int n_list, n_set;
  uint16_t N2,N3;
  int res_found = 0;

  pucch_pdu->bit_len_harq = O_ack;

  uint16_t O_uci = O_csi + O_ack;

  if (bwp) { // This is not the InitialBWP

    NR_PUSCH_Config_t *pusch_Config = bwp->bwp_Dedicated->pusch_Config->choice.setup;
    long *pusch_id = pusch_Config->dataScramblingIdentityPUSCH;

    if (pusch_Config->dmrs_UplinkForPUSCH_MappingTypeA != NULL)
      id0 = pusch_Config->dmrs_UplinkForPUSCH_MappingTypeA->choice.setup->transformPrecodingDisabled->scramblingID0;
    if (pusch_Config->dmrs_UplinkForPUSCH_MappingTypeB != NULL)
      id0 = pusch_Config->dmrs_UplinkForPUSCH_MappingTypeB->choice.setup->transformPrecodingDisabled->scramblingID0;

    // hop flags and hopping id are valid for any BWP
    switch (bwp->bwp_Common->pucch_ConfigCommon->choice.setup->pucch_GroupHopping){
      case 0 :
        // if neither, both disabled
        pucch_pdu->group_hop_flag = 0;
        pucch_pdu->sequence_hop_flag = 0;
        break;
      case 1 :
        // if enable, group enabled
        pucch_pdu->group_hop_flag = 1;
        pucch_pdu->sequence_hop_flag = 0;
        break;
      case 2 :
        // if disable, sequence disabled
        pucch_pdu->group_hop_flag = 0;
        pucch_pdu->sequence_hop_flag = 1;
        break;
      default:
        AssertFatal(1==0,"Group hopping flag %ld undefined (0,1,2) \n", bwp->bwp_Common->pucch_ConfigCommon->choice.setup->pucch_GroupHopping);
    }

    if (bwp->bwp_Common->pucch_ConfigCommon->choice.setup->hoppingId != NULL)
      pucch_pdu->hopping_id = *bwp->bwp_Common->pucch_ConfigCommon->choice.setup->hoppingId;
    else
      pucch_pdu->hopping_id = *scc->physCellId;

    pucch_pdu->bwp_size  = NRRIV2BW(bwp->bwp_Common->genericParameters.locationAndBandwidth,275);
    pucch_pdu->bwp_start = NRRIV2PRBOFFSET(bwp->bwp_Common->genericParameters.locationAndBandwidth,275);
    pucch_pdu->subcarrier_spacing = bwp->bwp_Common->genericParameters.subcarrierSpacing;
    pucch_pdu->cyclic_prefix = (bwp->bwp_Common->genericParameters.cyclicPrefix==NULL) ? 0 : *bwp->bwp_Common->genericParameters.cyclicPrefix;

    pucch_Config = bwp->bwp_Dedicated->pucch_Config->choice.setup;

    AssertFatal(pucch_Config->resourceSetToAddModList!=NULL,
		"PUCCH resourceSetToAddModList is null\n");

    n_set = pucch_Config->resourceSetToAddModList->list.count; 
    AssertFatal(n_set>0,"PUCCH resourceSetToAddModList is empty\n");

    N2 = 2;
    // procedure to select pucch resource id from resource sets according to 
    // number of uci bits and pucch resource indicator pucch_resource
    // ( see table 9.2.3.2 in 38.213)
    for (int i=0; i<n_set; i++) {
      pucchresset = pucch_Config->resourceSetToAddModList->list.array[i];
      n_list = pucchresset->resourceList.list.count;
      if (pucchresset->pucch_ResourceSetId == 0 && O_uci<3) {
        if (pucch_resource < n_list)
          resource_id = pucchresset->resourceList.list.array[pucch_resource];
        else 
          AssertFatal(1==0,"Couldn't fine pucch resource indicator %d in PUCCH resource set %d for %d UCI bits",pucch_resource,i,O_uci);
      }
      if (pucchresset->pucch_ResourceSetId == 1 && O_uci>2) {
        N3 = pucchresset->maxPayloadMinus1!= NULL ?  *pucchresset->maxPayloadMinus1 : 1706;
        if (N2<O_uci && N3>O_uci) {
          if (pucch_resource < n_list)
            resource_id = pucchresset->resourceList.list.array[pucch_resource];
          else 
            AssertFatal(1==0,"Couldn't fine pucch resource indicator %d in PUCCH resource set %d for %d UCI bits",pucch_resource,i,O_uci);
        }
        else N2 = N3;
      }
    }

    AssertFatal(resource_id!=NULL,"Couldn-t find any matching PUCCH resource in the PUCCH resource sets");

    AssertFatal(pucch_Config->resourceToAddModList!=NULL,
		"PUCCH resourceToAddModList is null\n");

    n_list = pucch_Config->resourceToAddModList->list.count; 
    AssertFatal(n_list>0,"PUCCH resourceToAddModList is empty\n");

    // going through the list of PUCCH resources to find the one indexed by resource_id
    for (int i=0; i<n_list; i++) {
      pucchres = pucch_Config->resourceToAddModList->list.array[i];
      if (pucchres->pucch_ResourceId == *resource_id) {
        res_found = 1;
        pucch_pdu->prb_start = pucchres->startingPRB;
        pucch_pdu->rnti = rnti;
        // FIXME why there is only one frequency hopping flag
        // what about inter slot frequency hopping?
        pucch_pdu->freq_hop_flag = pucchres->intraSlotFrequencyHopping!= NULL ?  1 : 0;
        pucch_pdu->second_hop_prb = pucchres->secondHopPRB!= NULL ?  *pucchres->secondHopPRB : 0;
        switch(pucchres->format.present) {
          case NR_PUCCH_Resource__format_PR_format0 :
            pucch_pdu->format_type = 0;
            pucch_pdu->initial_cyclic_shift = pucchres->format.choice.format0->initialCyclicShift;
            pucch_pdu->nr_of_symbols = pucchres->format.choice.format0->nrofSymbols;
            pucch_pdu->start_symbol_index = pucchres->format.choice.format0->startingSymbolIndex;
            pucch_pdu->sr_flag = O_sr;
            break;
          case NR_PUCCH_Resource__format_PR_format1 :
            pucch_pdu->format_type = 1;
            pucch_pdu->initial_cyclic_shift = pucchres->format.choice.format1->initialCyclicShift;
            pucch_pdu->nr_of_symbols = pucchres->format.choice.format1->nrofSymbols;
            pucch_pdu->start_symbol_index = pucchres->format.choice.format1->startingSymbolIndex;
            pucch_pdu->time_domain_occ_idx = pucchres->format.choice.format1->timeDomainOCC;
            pucch_pdu->sr_flag = O_sr;
            break;
          case NR_PUCCH_Resource__format_PR_format2 :
            pucch_pdu->format_type = 2;
            pucch_pdu->nr_of_symbols = pucchres->format.choice.format2->nrofSymbols;
            pucch_pdu->start_symbol_index = pucchres->format.choice.format2->startingSymbolIndex;
            pucch_pdu->data_scrambling_id = pusch_id!= NULL ? *pusch_id : *scc->physCellId;
            pucch_pdu->dmrs_scrambling_id = id0!= NULL ? *id0 : *scc->physCellId;
            pucch_pdu->prb_size = compute_pucch_prb_size(2,pucchres->format.choice.format2->nrofPRBs,
                                                         O_uci+O_sr,O_csi,pucch_Config->format2->choice.setup->maxCodeRate,
                                                         2,pucchres->format.choice.format2->nrofSymbols,8);
            pucch_pdu->bit_len_csi_part1 = O_csi;
            break;
          case NR_PUCCH_Resource__format_PR_format3 :
            pucch_pdu->format_type = 3;
            pucch_pdu->nr_of_symbols = pucchres->format.choice.format3->nrofSymbols;
            pucch_pdu->start_symbol_index = pucchres->format.choice.format3->startingSymbolIndex;
            pucch_pdu->data_scrambling_id = pusch_id!= NULL ? *pusch_id : *scc->physCellId;
            if (pucch_Config->format3 == NULL) {
              pucch_pdu->pi_2bpsk = 0;
              pucch_pdu->add_dmrs_flag = 0;
            }
            else {
              pucchfmt = pucch_Config->format3->choice.setup;
              pucch_pdu->pi_2bpsk = pucchfmt->pi2BPSK!= NULL ?  1 : 0;
              pucch_pdu->add_dmrs_flag = pucchfmt->additionalDMRS!= NULL ?  1 : 0;
            }
            int f3_dmrs_symbols;
            if (pucchres->format.choice.format3->nrofSymbols==4)
              f3_dmrs_symbols = 1<<pucch_pdu->freq_hop_flag;
            else {
              if(pucchres->format.choice.format3->nrofSymbols<10)
                f3_dmrs_symbols = 2;
              else
                f3_dmrs_symbols = 2<<pucch_pdu->add_dmrs_flag;
            }
            pucch_pdu->prb_size = compute_pucch_prb_size(3,pucchres->format.choice.format3->nrofPRBs,
                                                         O_uci+O_sr,O_csi,pucch_Config->format3->choice.setup->maxCodeRate,
                                                         2-pucch_pdu->pi_2bpsk,pucchres->format.choice.format3->nrofSymbols-f3_dmrs_symbols,12);
            pucch_pdu->bit_len_csi_part1 = O_csi;
            break;
          case NR_PUCCH_Resource__format_PR_format4 :
            pucch_pdu->format_type = 4;
            pucch_pdu->nr_of_symbols = pucchres->format.choice.format4->nrofSymbols;
            pucch_pdu->start_symbol_index = pucchres->format.choice.format4->startingSymbolIndex;
            pucch_pdu->pre_dft_occ_len = pucchres->format.choice.format4->occ_Length;
            pucch_pdu->pre_dft_occ_idx = pucchres->format.choice.format4->occ_Index;
            pucch_pdu->data_scrambling_id = pusch_id!= NULL ? *pusch_id : *scc->physCellId;
            if (pucch_Config->format3 == NULL) {
              pucch_pdu->pi_2bpsk = 0;
              pucch_pdu->add_dmrs_flag = 0;
            }
            else {
              pucchfmt = pucch_Config->format3->choice.setup;
              pucch_pdu->pi_2bpsk = pucchfmt->pi2BPSK!= NULL ?  1 : 0;
              pucch_pdu->add_dmrs_flag = pucchfmt->additionalDMRS!= NULL ?  1 : 0;
            }
            pucch_pdu->bit_len_csi_part1 = O_csi;
            break;
          default :
            AssertFatal(1==0,"Undefined PUCCH format \n");
        }
      }
    }
    AssertFatal(res_found==1,"No PUCCH resource found corresponding to id %ld\n",*resource_id);
  }  
  else { // this is for InitialBWP
    AssertFatal(1==0,"Fill in InitialBWP PUCCH configuration\n");
  }

}


uint16_t compute_pucch_prb_size(uint8_t format,
                                uint8_t nr_prbs,
                                uint16_t O_tot,
                                uint16_t O_csi,
                                NR_PUCCH_MaxCodeRate_t *maxCodeRate,
                                uint8_t Qm,
                                uint8_t n_symb,
                                uint8_t n_re_ctrl) {

  uint16_t O_crc;

  if (O_tot<12)
    O_crc = 0;
  else{
    if (O_tot<20)
      O_crc = 6;
    else {
      if (O_tot<360)
        O_crc = 11;
      else
        AssertFatal(1==0,"Case for segmented PUCCH not yet implemented");
    }
  }

  int rtimes100;
  switch(*maxCodeRate){
    case NR_PUCCH_MaxCodeRate_zeroDot08 :
      rtimes100 = 8;
      break;
    case NR_PUCCH_MaxCodeRate_zeroDot15 :
      rtimes100 = 15;
      break;
    case NR_PUCCH_MaxCodeRate_zeroDot25 :
      rtimes100 = 25;
      break;
    case NR_PUCCH_MaxCodeRate_zeroDot35 :
      rtimes100 = 35;
      break;
    case NR_PUCCH_MaxCodeRate_zeroDot45 :
      rtimes100 = 45;
      break;
    case NR_PUCCH_MaxCodeRate_zeroDot60 :
      rtimes100 = 60;
      break;
    case NR_PUCCH_MaxCodeRate_zeroDot80 :
      rtimes100 = 80;
      break;
  default :
    AssertFatal(1==0,"Invalid MaxCodeRate");
  }

  float r = (float)rtimes100/100;

  if (O_csi == O_tot) {
    if ((O_tot+O_csi)>(nr_prbs*n_re_ctrl*n_symb*Qm*r))
      AssertFatal(1==0,"MaxCodeRate %.2f can't support %d UCI bits and %d CRC bits with %d PRBs",
                  r,O_tot,O_crc,nr_prbs);
    else
      return nr_prbs;
  }

  if (format==2){
    // TODO fix this for multiple CSI reports
    for (int i=1; i<=nr_prbs; i++){
      if((O_tot+O_crc)<=(i*n_symb*Qm*n_re_ctrl*r) &&
         (O_tot+O_crc)>((i-1)*n_symb*Qm*n_re_ctrl*r))
        return i;
    }
    AssertFatal(1==0,"MaxCodeRate %.2f can't support %d UCI bits and %d CRC bits with at most %d PRBs",
                r,O_tot,O_crc,nr_prbs);
  }
  else{
    AssertFatal(1==0,"Not yet implemented");
  }

}


void prepare_dci(NR_CellGroupConfig_t *secondaryCellGroup,
                 dci_pdu_rel15_t *dci_pdu_rel15,
                 nr_dci_format_t format,
                 int bwp_id) {

  NR_BWP_Downlink_t *bwp=secondaryCellGroup->spCellConfig->spCellConfigDedicated->downlinkBWP_ToAddModList->list.array[bwp_id-1];

  switch(format) {
    case NR_UL_DCI_FORMAT_0_1:
      // format indicator
      dci_pdu_rel15->format_indicator = 0;
      // carrier indicator
      if (secondaryCellGroup->spCellConfig->spCellConfigDedicated->crossCarrierSchedulingConfig != NULL)
        AssertFatal(1==0,"Cross Carrier Scheduling Config currently not supported\n");
      // supplementary uplink
      if (secondaryCellGroup->spCellConfig->spCellConfigDedicated->supplementaryUplink != NULL)
        AssertFatal(1==0,"Supplementary Uplink currently not supported\n");
      // SRS request
      dci_pdu_rel15->srs_request.val = 0;
      dci_pdu_rel15->ulsch_indicator = 1;
      break;
    case NR_DL_DCI_FORMAT_1_1:
      // format indicator
      dci_pdu_rel15->format_indicator = 1;
      // carrier indicator
      if (secondaryCellGroup->spCellConfig->spCellConfigDedicated->crossCarrierSchedulingConfig != NULL)
        AssertFatal(1==0,"Cross Carrier Scheduling Config currently not supported\n");
      //vrb to prb mapping
      if (bwp->bwp_Dedicated->pdsch_Config->choice.setup->vrb_ToPRB_Interleaver==NULL)
        dci_pdu_rel15->vrb_to_prb_mapping.val = 0;
      else
        dci_pdu_rel15->vrb_to_prb_mapping.val = 1;
      //bundling size indicator
      if (bwp->bwp_Dedicated->pdsch_Config->choice.setup->prb_BundlingType.present == NR_PDSCH_Config__prb_BundlingType_PR_dynamicBundling)
        AssertFatal(1==0,"Dynamic PRB bundling type currently not supported\n");
      //rate matching indicator
      uint16_t msb = (bwp->bwp_Dedicated->pdsch_Config->choice.setup->rateMatchPatternGroup1==NULL)?0:1;
      uint16_t lsb = (bwp->bwp_Dedicated->pdsch_Config->choice.setup->rateMatchPatternGroup2==NULL)?0:1;
      dci_pdu_rel15->rate_matching_indicator.val = lsb | (msb<<1);
      // aperiodic ZP CSI-RS trigger
      if (bwp->bwp_Dedicated->pdsch_Config->choice.setup->aperiodic_ZP_CSI_RS_ResourceSetsToAddModList != NULL)
        AssertFatal(1==0,"Aperiodic ZP CSI-RS currently not supported\n");
      // transmission configuration indication
      if (bwp->bwp_Dedicated->pdcch_Config->choice.setup->controlResourceSetToAddModList->list.array[bwp_id-1]->tci_PresentInDCI != NULL)
        AssertFatal(1==0,"TCI in DCI currently not supported\n");
      //srs resource set
      if (secondaryCellGroup->spCellConfig->spCellConfigDedicated->uplinkConfig->carrierSwitching!=NULL) {
        NR_SRS_CarrierSwitching_t *cs = secondaryCellGroup->spCellConfig->spCellConfigDedicated->uplinkConfig->carrierSwitching->choice.setup;
        if (cs->srs_TPC_PDCCH_Group!=NULL){
          switch(cs->srs_TPC_PDCCH_Group->present) {
            case NR_SRS_CarrierSwitching__srs_TPC_PDCCH_Group_PR_NOTHING:
              dci_pdu_rel15->srs_request.val = 0;
              break;
            case NR_SRS_CarrierSwitching__srs_TPC_PDCCH_Group_PR_typeA:
              AssertFatal(1==0,"SRS TPC PRCCH group type A currently not supported\n");
              break;
            case NR_SRS_CarrierSwitching__srs_TPC_PDCCH_Group_PR_typeB:
              AssertFatal(1==0,"SRS TPC PRCCH group type B currently not supported\n");
              break;
          }
        }
        else
          dci_pdu_rel15->srs_request.val = 0;
      }
      else
        dci_pdu_rel15->srs_request.val = 0;
    // CBGTI and CBGFI
    if (secondaryCellGroup->spCellConfig->spCellConfigDedicated->pdsch_ServingCellConfig->choice.setup->codeBlockGroupTransmission != NULL)
      AssertFatal(1==0,"CBG transmission currently not supported\n");
    break;
  default :
    AssertFatal(1==0,"Prepare dci currently only implemented for 1_1 and 0_1 \n");
  }
}


void fill_dci_pdu_rel15(NR_ServingCellConfigCommon_t *scc,
                        NR_CellGroupConfig_t *secondaryCellGroup,
                        nfapi_nr_dl_tti_pdcch_pdu_rel15_t *pdcch_pdu_rel15,
                        dci_pdu_rel15_t *dci_pdu_rel15,
                        int *dci_formats,
                        int *rnti_types,
                        int N_RB,
                        int bwp_id) {

  uint8_t fsize=0, pos=0;

  for (int d=0;d<pdcch_pdu_rel15->numDlDci;d++) {

    uint64_t *dci_pdu = (uint64_t *)pdcch_pdu_rel15->dci_pdu.Payload[d];
    int dci_size = nr_dci_size(scc,secondaryCellGroup,&dci_pdu_rel15[d],dci_formats[d],rnti_types[d],N_RB,bwp_id);
    pdcch_pdu_rel15->dci_pdu.PayloadSizeBits[d] = dci_size;
    AssertFatal(pdcch_pdu_rel15->dci_pdu.PayloadSizeBits[d]<=64, "DCI sizes above 64 bits not yet supported");

    if(dci_formats[d]==NR_DL_DCI_FORMAT_1_1 || dci_formats[d]==NR_UL_DCI_FORMAT_0_1)
      prepare_dci(secondaryCellGroup,&dci_pdu_rel15[d],dci_formats[d],bwp_id);
    
    /// Payload generation
    switch(dci_formats[d]) {
    case NR_DL_DCI_FORMAT_1_0:
      switch(rnti_types[d]) {
      case NR_RNTI_RA:
	// Freq domain assignment
	fsize = (int)ceil( log2( (N_RB*(N_RB+1))>>1 ) );
	pos=fsize;
	*dci_pdu |= (((uint64_t)dci_pdu_rel15->frequency_domain_assignment.val&((1<<fsize)-1)) << (dci_size-pos));
	LOG_D(MAC,"frequency-domain assignment %d (%d bits) N_RB_BWP %d=> %d (0x%lx)\n",dci_pdu_rel15->frequency_domain_assignment.val,fsize,N_RB,dci_size-pos,*dci_pdu);
	// Time domain assignment
	pos+=4;
	*dci_pdu |= (((uint64_t)dci_pdu_rel15->time_domain_assignment.val&0xf) << (dci_size-pos));
	LOG_D(MAC,"time-domain assignment %d  (3 bits)=> %d (0x%lx)\n",dci_pdu_rel15->time_domain_assignment.val,dci_size-pos,*dci_pdu);
	// VRB to PRB mapping
	
	pos++;
	*dci_pdu |= ((uint64_t)dci_pdu_rel15->vrb_to_prb_mapping.val&0x1)<<(dci_size-pos);
	LOG_D(MAC,"vrb to prb mapping %d  (1 bits)=> %d (0x%lx)\n",dci_pdu_rel15->vrb_to_prb_mapping.val,dci_size-pos,*dci_pdu);
	// MCS
	pos+=5;
	*dci_pdu |= ((uint64_t)dci_pdu_rel15->mcs&0x1f)<<(dci_size-pos);
#ifdef DEBUG_FILL_DCI
	LOG_I(MAC,"mcs %d  (5 bits)=> %d (0x%lx)\n",dci_pdu_rel15->mcs,dci_size-pos,*dci_pdu);
#endif
	// TB scaling
	pos+=2;
	*dci_pdu |= ((uint64_t)dci_pdu_rel15->tb_scaling&0x3)<<(dci_size-pos);
#ifdef DEBUG_FILL_DCI
	LOG_I(MAC,"tb_scaling %d  (2 bits)=> %d (0x%lx)\n",dci_pdu_rel15->tb_scaling,dci_size-pos,*dci_pdu);
#endif
	break;
	
      case NR_RNTI_C:
	
	// indicating a DL DCI format 1bit
	pos++;
	*dci_pdu |= ((uint64_t)dci_pdu_rel15->format_indicator&1)<<(dci_size-pos);
	LOG_D(MAC,"Format indicator %d (%d bits) N_RB_BWP %d => %d (0x%lx)\n",dci_pdu_rel15->format_indicator,1,N_RB,dci_size-pos,*dci_pdu);
	
	// Freq domain assignment (275rb >> fsize = 16)
	fsize = (int)ceil( log2( (N_RB*(N_RB+1))>>1 ) );
	pos+=fsize;
	*dci_pdu |= (((uint64_t)dci_pdu_rel15->frequency_domain_assignment.val&((1<<fsize)-1)) << (dci_size-pos));
	
	LOG_D(MAC,"Freq domain assignment %d (%d bits)=> %d (0x%lx)\n",dci_pdu_rel15->frequency_domain_assignment.val,fsize,dci_size-pos,*dci_pdu);
	
	uint16_t is_ra = 1;
	for (int i=0; i<fsize; i++)
	  if (!((dci_pdu_rel15->frequency_domain_assignment.val>>i)&1)) {
	    is_ra = 0;
	    break;
	  }
	if (is_ra) //fsize are all 1  38.212 p86
	  {
	    // ra_preamble_index 6 bits
	    pos+=6;
	    *dci_pdu |= ((dci_pdu_rel15->ra_preamble_index&0x3f)<<(dci_size-pos));
	    
	    // UL/SUL indicator  1 bit
	    pos++;
	    *dci_pdu |= (dci_pdu_rel15->ul_sul_indicator.val&1)<<(dci_size-pos);
	    
	    // SS/PBCH index  6 bits
	    pos+=6;
	    *dci_pdu |= ((dci_pdu_rel15->ss_pbch_index&0x3f)<<(dci_size-pos));
	    
	    //  prach_mask_index  4 bits
	    pos+=4;
	    *dci_pdu |= ((dci_pdu_rel15->prach_mask_index&0xf)<<(dci_size-pos));
	    
	  }  //end if
	
	else {
	  
	  // Time domain assignment 4bit
	  
	  pos+=4;
	  *dci_pdu |= ((dci_pdu_rel15->time_domain_assignment.val&0xf) << (dci_size-pos));
	  LOG_D(MAC,"Time domain assignment %d (%d bits)=> %d (0x%lx)\n",dci_pdu_rel15->time_domain_assignment.val,4,dci_size-pos,*dci_pdu);
	  
	  // VRB to PRB mapping  1bit
	  pos++;
	  *dci_pdu |= (dci_pdu_rel15->vrb_to_prb_mapping.val&1)<<(dci_size-pos);
	  LOG_D(MAC,"VRB to PRB %d (%d bits)=> %d (0x%lx)\n",dci_pdu_rel15->vrb_to_prb_mapping.val,1,dci_size-pos,*dci_pdu);
	  
	  // MCS 5bit  //bit over 32, so dci_pdu ++
	  pos+=5;
	  *dci_pdu |= (dci_pdu_rel15->mcs&0x1f)<<(dci_size-pos);
	  LOG_D(MAC,"MCS %d (%d bits)=> %d (0x%lx)\n",dci_pdu_rel15->mcs,5,dci_size-pos,*dci_pdu);
	  
	  // New data indicator 1bit
	  pos++;
	  *dci_pdu |= (dci_pdu_rel15->ndi&1)<<(dci_size-pos);
	  LOG_D(MAC,"NDI %d (%d bits)=> %d (0x%lx)\n",dci_pdu_rel15->ndi,1,dci_size-pos,*dci_pdu);
	  
	  // Redundancy version  2bit
	  pos+=2;
	  *dci_pdu |= (dci_pdu_rel15->rv&0x3)<<(dci_size-pos);
	  LOG_D(MAC,"RV %d (%d bits)=> %d (0x%lx)\n",dci_pdu_rel15->rv,2,dci_size-pos,*dci_pdu);
	  
	  // HARQ process number  4bit
	  pos+=4;
	  *dci_pdu  |= ((dci_pdu_rel15->harq_pid&0xf)<<(dci_size-pos));
	  LOG_D(MAC,"HARQ_PID %d (%d bits)=> %d (0x%lx)\n",dci_pdu_rel15->harq_pid,4,dci_size-pos,*dci_pdu);
	  
	  // Downlink assignment index  2bit
	  pos+=2;
	  *dci_pdu |= ((dci_pdu_rel15->dai[0].val&3)<<(dci_size-pos));
	  LOG_D(MAC,"DAI %d (%d bits)=> %d (0x%lx)\n",dci_pdu_rel15->dai[0].val,2,dci_size-pos,*dci_pdu);
	  
	  // TPC command for scheduled PUCCH  2bit
	  pos+=2;
	  *dci_pdu |= ((dci_pdu_rel15->tpc&3)<<(dci_size-pos));
	  LOG_D(MAC,"TPC %d (%d bits)=> %d (0x%lx)\n",dci_pdu_rel15->tpc,2,dci_size-pos,*dci_pdu);
	  
	  // PUCCH resource indicator  3bit
	  pos+=3;
	  *dci_pdu |= ((dci_pdu_rel15->pucch_resource_indicator&0x7)<<(dci_size-pos));
	  LOG_D(MAC,"PUCCH RI %d (%d bits)=> %d (0x%lx)\n",dci_pdu_rel15->pucch_resource_indicator,3,dci_size-pos,*dci_pdu);
	  
	  // PDSCH-to-HARQ_feedback timing indicator 3bit
	  pos+=3;
	  *dci_pdu |= ((dci_pdu_rel15->pdsch_to_harq_feedback_timing_indicator.val&0x7)<<(dci_size-pos));
	  LOG_D(MAC,"PDSCH to HARQ TI %d (%d bits)=> %d (0x%lx)\n",dci_pdu_rel15->pdsch_to_harq_feedback_timing_indicator.val,3,dci_size-pos,*dci_pdu);
	  
	} //end else
	break;
	
      case NR_RNTI_P:
	
	// Short Messages Indicator – 2 bits
	for (int i=0; i<2; i++)
	  *dci_pdu |= (((uint64_t)dci_pdu_rel15->short_messages_indicator>>(1-i))&1)<<(dci_size-pos++);
	// Short Messages – 8 bits
	for (int i=0; i<8; i++)
	  *dci_pdu |= (((uint64_t)dci_pdu_rel15->short_messages>>(7-i))&1)<<(dci_size-pos++);
	// Freq domain assignment 0-16 bit
	fsize = (int)ceil( log2( (N_RB*(N_RB+1))>>1 ) );
	for (int i=0; i<fsize; i++)
	  *dci_pdu |= (((uint64_t)dci_pdu_rel15->frequency_domain_assignment.val>>(fsize-i-1))&1)<<(dci_size-pos++);
	// Time domain assignment 4 bit
	for (int i=0; i<4; i++)
	  *dci_pdu |= (((uint64_t)dci_pdu_rel15->time_domain_assignment.val>>(3-i))&1)<<(dci_size-pos++);
	// VRB to PRB mapping 1 bit
	*dci_pdu |= ((uint64_t)dci_pdu_rel15->vrb_to_prb_mapping.val&1)<<(dci_size-pos++);
	// MCS 5 bit
	for (int i=0; i<5; i++)
	  *dci_pdu |= (((uint64_t)dci_pdu_rel15->mcs>>(4-i))&1)<<(dci_size-pos++);
	
	// TB scaling 2 bit
	for (int i=0; i<2; i++)
	  *dci_pdu |= (((uint64_t)dci_pdu_rel15->tb_scaling>>(1-i))&1)<<(dci_size-pos++);
	
	
	break;
	
      case NR_RNTI_SI:
	// Freq domain assignment 0-16 bit
	fsize = (int)ceil( log2( (N_RB*(N_RB+1))>>1 ) );
	for (int i=0; i<fsize; i++)
	  *dci_pdu |= ((dci_pdu_rel15->frequency_domain_assignment.val>>(fsize-i-1))&1)<<(dci_size-pos++);
	// Time domain assignment 4 bit
	for (int i=0; i<4; i++)
	  *dci_pdu |= (((uint64_t)dci_pdu_rel15->time_domain_assignment.val>>(3-i))&1)<<(dci_size-pos++);
	// VRB to PRB mapping 1 bit
	*dci_pdu |= ((uint64_t)dci_pdu_rel15->vrb_to_prb_mapping.val&1)<<(dci_size-pos++);
	// MCS 5bit  //bit over 32, so dci_pdu ++
	for (int i=0; i<5; i++)
	  *dci_pdu |= (((uint64_t)dci_pdu_rel15->mcs>>(4-i))&1)<<(dci_size-pos++);
	// Redundancy version  2bit
	for (int i=0; i<2; i++)
	  *dci_pdu |= (((uint64_t)dci_pdu_rel15->rv>>(1-i))&1)<<(dci_size-pos++);
	
	break;
	
      case NR_RNTI_TC:
	// indicating a DL DCI format 1bit
	*dci_pdu |= ((uint64_t)dci_pdu_rel15->format_indicator&1)<<(dci_size-pos++);
	// Freq domain assignment 0-16 bit
	fsize = (int)ceil( log2( (N_RB*(N_RB+1))>>1 ) );
	for (int i=0; i<fsize; i++)
	  *dci_pdu |= (((uint64_t)dci_pdu_rel15->frequency_domain_assignment.val>>(fsize-i-1))&1)<<(dci_size-pos++);
	// Time domain assignment 4 bit
	for (int i=0; i<4; i++)
	  *dci_pdu |= (((uint64_t)dci_pdu_rel15->time_domain_assignment.val>>(3-i))&1)<<(dci_size-pos++);
	// VRB to PRB mapping 1 bit
	*dci_pdu |= ((uint64_t)dci_pdu_rel15->vrb_to_prb_mapping.val&1)<<(dci_size-pos++);
	// MCS 5bit  //bit over 32, so dci_pdu ++
	for (int i=0; i<5; i++)
	  *dci_pdu |= (((uint64_t)dci_pdu_rel15->mcs>>(4-i))&1)<<(dci_size-pos++);
	// New data indicator 1bit
	*dci_pdu |= ((uint64_t)dci_pdu_rel15->ndi&1)<<(dci_size-pos++);
	// Redundancy version  2bit
	for (int i=0; i<2; i++)
	  *dci_pdu |= (((uint64_t)dci_pdu_rel15->rv>>(1-i))&1)<<(dci_size-pos++);
	// HARQ process number  4bit
	for (int i=0; i<4; i++)
	  *dci_pdu  |= (((uint64_t)dci_pdu_rel15->harq_pid>>(3-i))&1)<<(dci_size-pos++);
	
	// Downlink assignment index – 2 bits
	for (int i=0; i<2; i++)
	  *dci_pdu  |= (((uint64_t)dci_pdu_rel15->dai[0].val>>(1-i))&1)<<(dci_size-pos++);
	
	// TPC command for scheduled PUCCH – 2 bits
	for (int i=0; i<2; i++)
	  *dci_pdu  |= (((uint64_t)dci_pdu_rel15->tpc>>(1-i))&1)<<(dci_size-pos++);
	
	
	//      LOG_D(MAC, "DCI PDU: [0]->0x%08llx \t [1]->0x%08llx \t [2]->0x%08llx \t [3]->0x%08llx\n",
	//	    dci_pdu[0], dci_pdu[1], dci_pdu[2], dci_pdu[3]);
	
	
	// PDSCH-to-HARQ_feedback timing indicator – 3 bits
	for (int i=0; i<3; i++)
	  *dci_pdu  |= (((uint64_t)dci_pdu_rel15->pdsch_to_harq_feedback_timing_indicator.val>>(2-i))&1)<<(dci_size-pos++);
	
	break;
      }
      break;
      
    case NR_UL_DCI_FORMAT_0_0:
      switch(rnti_types[d])
	{
	case NR_RNTI_C:
	  // indicating a DL DCI format 1bit
	  *dci_pdu |= ((uint64_t)dci_pdu_rel15->format_indicator&1)<<(dci_size-pos++);
	  // Freq domain assignment  max 16 bit
	  fsize = (int)ceil( log2( (N_RB*(N_RB+1))>>1 ) );
	  for (int i=0; i<fsize; i++)
	    *dci_pdu |= ((dci_pdu_rel15->frequency_domain_assignment.val>>(fsize-i-1))&1)<<(dci_size-pos++);
	  // Time domain assignment 4bit
	  for (int i=0; i<4; i++)
	    *dci_pdu |= (((uint64_t)dci_pdu_rel15->time_domain_assignment.val>>(3-i))&1)<<(dci_size-pos++);
	  // Frequency hopping flag – 1 bit
	  *dci_pdu |= ((uint64_t)dci_pdu_rel15->frequency_hopping_flag.val&1)<<(dci_size-pos++);
	  // MCS  5 bit
	  for (int i=0; i<5; i++)
	    *dci_pdu |= (((uint64_t)dci_pdu_rel15->mcs>>(4-i))&1)<<(dci_size-pos++);
	  // New data indicator 1bit
	  *dci_pdu |= ((uint64_t)dci_pdu_rel15->ndi&1)<<(dci_size-pos++);
	  // Redundancy version  2bit
	  for (int i=0; i<2; i++)
	    *dci_pdu |= (((uint64_t)dci_pdu_rel15->rv>>(1-i))&1)<<(dci_size-pos++);
	  // HARQ process number  4bit
	  for (int i=0; i<4; i++)
	    *dci_pdu  |= (((uint64_t)dci_pdu_rel15->harq_pid>>(3-i))&1)<<(dci_size-pos++);
	  
	  // TPC command for scheduled PUSCH – 2 bits
	  for (int i=0; i<2; i++)
	    *dci_pdu |= (((uint64_t)dci_pdu_rel15->tpc>>(1-i))&1)<<(dci_size-pos++);
	  
	  // Padding bits
	  for(int a = pos;a<32;a++)
	    *dci_pdu |= ((uint64_t)dci_pdu_rel15->padding&1)<<(dci_size-pos++);
	  
	  // UL/SUL indicator – 1 bit
	  /* commented for now (RK): need to get this from BWP descriptor
	  if (cfg->pucch_config.pucch_GroupHopping.value)
	    *dci_pdu |= ((uint64_t)dci_pdu_rel15->ul_sul_indicator.val&1)<<(dci_size-pos++);
	    */
	  break;
	  
	case NFAPI_NR_RNTI_TC:
	  
	  // indicating a DL DCI format 1bit
	  *dci_pdu |= (dci_pdu_rel15->format_indicator&1)<<(dci_size-pos++);
	  // Freq domain assignment  max 16 bit
	  fsize = (int)ceil( log2( (N_RB*(N_RB+1))>>1 ) );
	  for (int i=0; i<fsize; i++)
	    *dci_pdu |= ((dci_pdu_rel15->frequency_domain_assignment.val>>(fsize-i-1))&1)<<(dci_size-pos++);
	  // Time domain assignment 4bit
	  for (int i=0; i<4; i++)
	    *dci_pdu |= (((uint64_t)dci_pdu_rel15->time_domain_assignment.val>>(3-i))&1)<<(dci_size-pos++);
	  // Frequency hopping flag – 1 bit
	  *dci_pdu |= ((uint64_t)dci_pdu_rel15->frequency_hopping_flag.val&1)<<(dci_size-pos++);
	  // MCS  5 bit
	  for (int i=0; i<5; i++)
	    *dci_pdu |= (((uint64_t)dci_pdu_rel15->mcs>>(4-i))&1)<<(dci_size-pos++);
	  // New data indicator 1bit
	  *dci_pdu |= ((uint64_t)dci_pdu_rel15->ndi&1)<<(dci_size-pos++);
	  // Redundancy version  2bit
	  for (int i=0; i<2; i++)
	    *dci_pdu |= (((uint64_t)dci_pdu_rel15->rv>>(1-i))&1)<<(dci_size-pos++);
	  // HARQ process number  4bit
	  for (int i=0; i<4; i++)
	    *dci_pdu  |= (((uint64_t)dci_pdu_rel15->harq_pid>>(3-i))&1)<<(dci_size-pos++);
	  
	  // TPC command for scheduled PUSCH – 2 bits
	  for (int i=0; i<2; i++)
	    *dci_pdu |= (((uint64_t)dci_pdu_rel15->tpc>>(1-i))&1)<<(dci_size-pos++);
	  
	  // Padding bits
	  for(int a = pos;a<32;a++)
	    *dci_pdu |= ((uint64_t)dci_pdu_rel15->padding&1)<<(dci_size-pos++);
	  
	  // UL/SUL indicator – 1 bit
	  /*
	    commented for now (RK): need to get this information from BWP descriptor
	    if (cfg->pucch_config.pucch_GroupHopping.value)
	    *dci_pdu |= ((uint64_t)dci_pdu_rel15->ul_sul_indicator.val&1)<<(dci_size-pos++);
	    */
	  break;
	  
	    }
      break;

    case NR_UL_DCI_FORMAT_0_1:
      switch(rnti_types[d])
	{
	case NR_RNTI_C:
          // Indicating a DL DCI format 1bit
          pos=1;
          *dci_pdu |= ((uint64_t)dci_pdu_rel15->format_indicator&0x1)<<(dci_size-pos);

          // Carrier indicator
          pos+=dci_pdu_rel15->carrier_indicator.nbits;
          *dci_pdu |= ((uint64_t)dci_pdu_rel15->carrier_indicator.val&((1<<dci_pdu_rel15->carrier_indicator.nbits)-1))<<(dci_size-pos);

          // UL/SUL Indicator
          pos+=dci_pdu_rel15->ul_sul_indicator.nbits;
          *dci_pdu |= ((uint64_t)dci_pdu_rel15->ul_sul_indicator.val&((1<<dci_pdu_rel15->ul_sul_indicator.nbits)-1))<<(dci_size-pos);

          // BWP indicator
          pos+=dci_pdu_rel15->bwp_indicator.nbits;
          *dci_pdu |= ((uint64_t)dci_pdu_rel15->bwp_indicator.val&((1<<dci_pdu_rel15->bwp_indicator.nbits)-1))<<(dci_size-pos);

          // Frequency domain resource assignment
          pos+=dci_pdu_rel15->frequency_domain_assignment.nbits;
          *dci_pdu |= ((uint64_t)dci_pdu_rel15->frequency_domain_assignment.val&((1<<dci_pdu_rel15->frequency_domain_assignment.nbits)-1)) << (dci_size-pos);

          // Time domain resource assignment
          pos+=dci_pdu_rel15->time_domain_assignment.nbits;
          *dci_pdu |= ((uint64_t)dci_pdu_rel15->time_domain_assignment.val&((1<<dci_pdu_rel15->time_domain_assignment.nbits)-1)) << (dci_size-pos);

          // Frequency hopping
          pos+=dci_pdu_rel15->frequency_hopping_flag.nbits;
          *dci_pdu |= ((uint64_t)dci_pdu_rel15->frequency_hopping_flag.val&((1<<dci_pdu_rel15->frequency_hopping_flag.nbits)-1)) << (dci_size-pos);

          // MCS 5bit
          pos+=5;
          *dci_pdu |= ((uint64_t)dci_pdu_rel15->mcs&0x1f)<<(dci_size-pos);

          // New data indicator 1bit
          pos+=1;
          *dci_pdu |= ((uint64_t)dci_pdu_rel15->ndi&0x1)<<(dci_size-pos);

          // Redundancy version  2bit
          pos+=2;
          *dci_pdu |= ((uint64_t)dci_pdu_rel15->rv&0x3)<<(dci_size-pos);

          // HARQ process number  4bit
          pos+=4;
          *dci_pdu |= ((uint64_t)dci_pdu_rel15->harq_pid&0xf)<<(dci_size-pos);

          // 1st Downlink assignment index
          pos+=dci_pdu_rel15->dai[0].nbits;
          *dci_pdu |= ((uint64_t)dci_pdu_rel15->dai[0].val&((1<<dci_pdu_rel15->dai[0].nbits)-1))<<(dci_size-pos);

          // 2nd Downlink assignment index
          pos+=dci_pdu_rel15->dai[1].nbits;
          *dci_pdu |= ((uint64_t)dci_pdu_rel15->dai[1].val&((1<<dci_pdu_rel15->dai[1].nbits)-1))<<(dci_size-pos);

          // TPC command for scheduled PUSCH  2bit
          pos+=2;
          *dci_pdu |= ((uint64_t)dci_pdu_rel15->tpc&0x3)<<(dci_size-pos);

          // SRS resource indicator
          pos+=dci_pdu_rel15->srs_resource_indicator.nbits;
          *dci_pdu |= ((uint64_t)dci_pdu_rel15->srs_resource_indicator.val&((1<<dci_pdu_rel15->srs_resource_indicator.nbits)-1))<<(dci_size-pos);

          // Precoding info and n. of layers
          pos+=dci_pdu_rel15->precoding_information.nbits;
          *dci_pdu |= ((uint64_t)dci_pdu_rel15->precoding_information.val&((1<<dci_pdu_rel15->precoding_information.nbits)-1))<<(dci_size-pos);

          // Antenna ports
          pos+=dci_pdu_rel15->antenna_ports.nbits;
          *dci_pdu |= ((uint64_t)dci_pdu_rel15->antenna_ports.val&((1<<dci_pdu_rel15->antenna_ports.nbits)-1))<<(dci_size-pos);

          // SRS request
          pos+=dci_pdu_rel15->srs_request.nbits;
          *dci_pdu |= ((uint64_t)dci_pdu_rel15->srs_request.val&((1<<dci_pdu_rel15->srs_request.nbits)-1))<<(dci_size-pos);

          // CSI request
          pos+=dci_pdu_rel15->csi_request.nbits;
          *dci_pdu |= ((uint64_t)dci_pdu_rel15->csi_request.val&((1<<dci_pdu_rel15->csi_request.nbits)-1))<<(dci_size-pos);

          // CBG transmission information
          pos+=dci_pdu_rel15->cbgti.nbits;
          *dci_pdu |= ((uint64_t)dci_pdu_rel15->cbgti.val&((1<<dci_pdu_rel15->cbgti.nbits)-1))<<(dci_size-pos);

          // PTRS DMRS association
          pos+=dci_pdu_rel15->ptrs_dmrs_association.nbits;
          *dci_pdu |= ((uint64_t)dci_pdu_rel15->ptrs_dmrs_association.val&((1<<dci_pdu_rel15->ptrs_dmrs_association.nbits)-1))<<(dci_size-pos);

          // Beta offset indicator
          pos+=dci_pdu_rel15->beta_offset_indicator.nbits;
          *dci_pdu |= ((uint64_t)dci_pdu_rel15->beta_offset_indicator.val&((1<<dci_pdu_rel15->beta_offset_indicator.nbits)-1))<<(dci_size-pos);

          // DMRS sequence initialization
          pos+=dci_pdu_rel15->dmrs_sequence_initialization.nbits;
          *dci_pdu |= ((uint64_t)dci_pdu_rel15->dmrs_sequence_initialization.val&((1<<dci_pdu_rel15->dmrs_sequence_initialization.nbits)-1))<<(dci_size-pos);

          // UL-SCH indicator
          pos+=1;
          *dci_pdu |= ((uint64_t)dci_pdu_rel15->ulsch_indicator&0x1)<<(dci_size-pos);

	  break;
	    }
      break;

    case NR_DL_DCI_FORMAT_1_1:
      // Indicating a DL DCI format 1bit
      pos=1;
      *dci_pdu |= ((uint64_t)dci_pdu_rel15->format_indicator&0x1)<<(dci_size-pos);

      // Carrier indicator
      pos+=dci_pdu_rel15->carrier_indicator.nbits;
      *dci_pdu |= ((uint64_t)dci_pdu_rel15->carrier_indicator.val&((1<<dci_pdu_rel15->carrier_indicator.nbits)-1))<<(dci_size-pos);

      // BWP indicator
      pos+=dci_pdu_rel15->bwp_indicator.nbits;
      *dci_pdu |= ((uint64_t)dci_pdu_rel15->bwp_indicator.val&((1<<dci_pdu_rel15->bwp_indicator.nbits)-1))<<(dci_size-pos);

      // Frequency domain resource assignment
      pos+=dci_pdu_rel15->frequency_domain_assignment.nbits;
      *dci_pdu |= ((uint64_t)dci_pdu_rel15->frequency_domain_assignment.val&((1<<dci_pdu_rel15->frequency_domain_assignment.nbits)-1)) << (dci_size-pos);

      // Time domain resource assignment
      pos+=dci_pdu_rel15->time_domain_assignment.nbits;
      *dci_pdu |= ((uint64_t)dci_pdu_rel15->time_domain_assignment.val&((1<<dci_pdu_rel15->time_domain_assignment.nbits)-1)) << (dci_size-pos);

      // VRB-to-PRB mapping
      pos+=dci_pdu_rel15->vrb_to_prb_mapping.nbits;
      *dci_pdu |= ((uint64_t)dci_pdu_rel15->vrb_to_prb_mapping.val&((1<<dci_pdu_rel15->vrb_to_prb_mapping.nbits)-1))<<(dci_size-pos);
      
      // PRB bundling size indicator
      pos+=dci_pdu_rel15->prb_bundling_size_indicator.nbits;
      *dci_pdu |= ((uint64_t)dci_pdu_rel15->prb_bundling_size_indicator.val&((1<<dci_pdu_rel15->prb_bundling_size_indicator.nbits)-1))<<(dci_size-pos);

      // Rate matching indicator
      pos+=dci_pdu_rel15->rate_matching_indicator.nbits;
      *dci_pdu |= ((uint64_t)dci_pdu_rel15->rate_matching_indicator.val&((1<<dci_pdu_rel15->rate_matching_indicator.nbits)-1))<<(dci_size-pos);

      // ZP CSI-RS trigger
      pos+=dci_pdu_rel15->zp_csi_rs_trigger.nbits;
      *dci_pdu |= ((uint64_t)dci_pdu_rel15->zp_csi_rs_trigger.val&((1<<dci_pdu_rel15->zp_csi_rs_trigger.nbits)-1)) << (dci_size-pos);

      //TB1
      // MCS 5bit
      pos+=5;
      *dci_pdu |= ((uint64_t)dci_pdu_rel15->mcs&0x1f)<<(dci_size-pos);
      
      // New data indicator 1bit
      pos+=1;
      *dci_pdu |= ((uint64_t)dci_pdu_rel15->ndi&0x1)<<(dci_size-pos);
      
      // Redundancy version  2bit
      pos+=2;
      *dci_pdu |= ((uint64_t)dci_pdu_rel15->rv&0x3)<<(dci_size-pos);

      //TB2
      // MCS 5bit
      pos+=dci_pdu_rel15->mcs2.nbits;
      *dci_pdu |= ((uint64_t)dci_pdu_rel15->mcs2.val&((1<<dci_pdu_rel15->mcs2.nbits)-1))<<(dci_size-pos);
      
      // New data indicator 1bit
      pos+=dci_pdu_rel15->ndi2.nbits;
      *dci_pdu |= ((uint64_t)dci_pdu_rel15->ndi2.val&((1<<dci_pdu_rel15->ndi2.nbits)-1))<<(dci_size-pos);
      
      // Redundancy version  2bit
      pos+=dci_pdu_rel15->rv2.nbits;
      *dci_pdu |= ((uint64_t)dci_pdu_rel15->rv2.val&((1<<dci_pdu_rel15->rv2.nbits)-1))<<(dci_size-pos);

      // HARQ process number  4bit
      pos+=4;
      *dci_pdu |= ((uint64_t)dci_pdu_rel15->harq_pid&0xf)<<(dci_size-pos);

      // Downlink assignment index
      pos+=dci_pdu_rel15->dai[0].nbits;
      *dci_pdu |= ((uint64_t)dci_pdu_rel15->dai[0].val&((1<<dci_pdu_rel15->dai[0].nbits)-1))<<(dci_size-pos);

      // TPC command for scheduled PUCCH  2bit
      pos+=2;
      *dci_pdu |= ((uint64_t)dci_pdu_rel15->tpc&0x3)<<(dci_size-pos);
      
      // PUCCH resource indicator  3bit
      pos+=3;
      *dci_pdu |= ((uint64_t)dci_pdu_rel15->pucch_resource_indicator&0x7)<<(dci_size-pos);

      // PDSCH-to-HARQ_feedback timing indicator
      pos+=dci_pdu_rel15->pdsch_to_harq_feedback_timing_indicator.nbits;
      *dci_pdu |= ((uint64_t)dci_pdu_rel15->pdsch_to_harq_feedback_timing_indicator.val&((1<<dci_pdu_rel15->pdsch_to_harq_feedback_timing_indicator.nbits)-1))<<(dci_size-pos);

      // Antenna ports
      pos+=dci_pdu_rel15->antenna_ports.nbits;
      *dci_pdu |= ((uint64_t)dci_pdu_rel15->antenna_ports.val&((1<<dci_pdu_rel15->antenna_ports.nbits)-1))<<(dci_size-pos);

      // TCI
      pos+=dci_pdu_rel15->transmission_configuration_indication.nbits;
      *dci_pdu |= ((uint64_t)dci_pdu_rel15->transmission_configuration_indication.val&((1<<dci_pdu_rel15->transmission_configuration_indication.nbits)-1))<<(dci_size-pos);

      // SRS request
      pos+=dci_pdu_rel15->srs_request.nbits;
      *dci_pdu |= ((uint64_t)dci_pdu_rel15->srs_request.val&((1<<dci_pdu_rel15->srs_request.nbits)-1))<<(dci_size-pos);

      // CBG transmission information
      pos+=dci_pdu_rel15->cbgti.nbits;
      *dci_pdu |= ((uint64_t)dci_pdu_rel15->cbgti.val&((1<<dci_pdu_rel15->cbgti.nbits)-1))<<(dci_size-pos);

      // CBG flushing out information
      pos+=dci_pdu_rel15->cbgfi.nbits;
      *dci_pdu |= ((uint64_t)dci_pdu_rel15->cbgfi.val&((1<<dci_pdu_rel15->cbgfi.nbits)-1))<<(dci_size-pos);

      // DMRS sequence init
      pos+=1;
      *dci_pdu |= ((uint64_t)dci_pdu_rel15->dmrs_sequence_initialization.val&0x1)<<(dci_size-pos);
    }
  }
}

  
    /*
      int nr_is_dci_opportunity(nfapi_nr_search_space_t search_space,
      nfapi_nr_coreset_t coreset,
      uint16_t frame,
      uint16_t slot,
      nfapi_nr_config_request_scf_t cfg) {
      
      AssertFatal(search_space.coreset_id==coreset.coreset_id, "Invalid association of coreset(%d) and search space(%d)\n",
      search_space.search_space_id, coreset.coreset_id);
      
      uint8_t is_dci_opportunity=0;
      uint16_t Ks=search_space.slot_monitoring_periodicity;
      uint16_t Os=search_space.slot_monitoring_offset;
      uint8_t Ts=search_space.duration;
      
      if (((frame*get_spf(&cfg) + slot - Os)%Ks)<Ts)
    is_dci_opportunity=1;

  return is_dci_opportunity;
}
*/

int get_spf(nfapi_nr_config_request_scf_t *cfg) {

  int mu = cfg->ssb_config.scs_common.value;
  AssertFatal(mu>=0&&mu<4,"Illegal scs %d\n",mu);

  return(10 * (1<<mu));
} 

int to_absslot(nfapi_nr_config_request_scf_t *cfg,int frame,int slot) {

  return(get_spf(cfg)*frame) + slot; 

}

int extract_startSymbol(int startSymbolAndLength) {
  int tmp = startSymbolAndLength/14;
  int tmp2 = startSymbolAndLength%14;

  if (tmp > 0 && tmp < (14-tmp2)) return(tmp2);
  else                            return(13-tmp2);
}

int extract_length(int startSymbolAndLength) {
  int tmp = startSymbolAndLength/14;
  int tmp2 = startSymbolAndLength%14;

  if (tmp > 0 && tmp < (14-tmp2)) return(tmp);
  else                            return(15-tmp2);
}

/*
 * Dump the UL or DL UE_info into LOG_T(MAC)
 */
void dump_nr_ue_list(NR_UE_list_t *listP) {
  for (int j = listP->head; j >= 0; j = listP->next[j])
    LOG_T(MAC, "DL list node %d => %d\n", j, listP->next[j]);
}

/*
 * Add a UE to NR_UE_list listP
 */
inline void add_nr_ue_list(NR_UE_list_t *listP, int UE_id) {
  int *cur = &listP->head;
  while (*cur >= 0) {
    AssertFatal(*cur != UE_id, "UE_id %d already in NR_UE_list!\n", UE_id);
    cur = &listP->next[*cur];
  }
  *cur = UE_id;
}

int find_nr_UE_id(module_id_t mod_idP, rnti_t rntiP)
//------------------------------------------------------------------------------
{
  int UE_id;
  NR_UE_info_t *UE_info = &RC.nrmac[mod_idP]->UE_info;

  for (UE_id = 0; UE_id < MAX_MOBILES_PER_GNB; UE_id++) {
    if (UE_info->active[UE_id]) {
      if (UE_info->rnti[UE_id] == rntiP) {
        return UE_id;
      }
    }
  }

  return -1;
}

int add_new_nr_ue(module_id_t mod_idP, rnti_t rntiP){

  NR_UE_info_t *UE_info = &RC.nrmac[mod_idP]->UE_info;
  NR_COMMON_channels_t *cc = RC.nrmac[mod_idP]->common_channels;
  NR_ServingCellConfigCommon_t *scc = cc->ServingCellConfigCommon;
  int num_slots_ul = scc->tdd_UL_DL_ConfigurationCommon->pattern1.nrofUplinkSlots;
  if (scc->tdd_UL_DL_ConfigurationCommon->pattern1.nrofUplinkSymbols>0)
    num_slots_ul++;
  LOG_W(MAC, "[gNB %d] Adding UE with rnti %x (num_UEs %d)\n",
        mod_idP,
        rntiP,
        UE_info->num_UEs);
  dump_nr_ue_list(&UE_info->list);

  for (int i = 0; i < MAX_MOBILES_PER_GNB; i++) {
    if (UE_info->active[i])
      continue;

    int UE_id = i;
    UE_info->num_UEs++;
    UE_info->active[UE_id] = true;
    UE_info->rnti[UE_id] = rntiP;
    add_nr_ue_list(&UE_info->list, UE_id);
    memset((void *) &UE_info->UE_sched_ctrl[UE_id],
           0,
           sizeof(NR_UE_sched_ctrl_t));
<<<<<<< HEAD
    UE_list->UE_sched_ctrl[UE_id].ta_timer = 100;
    UE_list->UE_sched_ctrl[UE_id].ta_update = 31;
    UE_list->UE_sched_ctrl[UE_id].ul_rssi = 0;
    UE_list->UE_sched_ctrl[UE_id].sched_pucch = (NR_sched_pucch **)malloc(num_slots_ul*sizeof(NR_sched_pucch *));
    for (int s=0; s<num_slots_ul;s++)
      UE_list->UE_sched_ctrl[UE_id].sched_pucch[s] = (NR_sched_pucch *)malloc(2*sizeof(NR_sched_pucch));
    UE_list->UE_sched_ctrl[UE_id].sched_pusch = (NR_sched_pusch *)malloc(num_slots_ul*sizeof(NR_sched_pusch));
    for (int k=0; k<num_slots_ul; k++) {
      for (int l=0; l<2; l++)
        memset((void *) &UE_list->UE_sched_ctrl[UE_id].sched_pucch[k][l],
               0,
               sizeof(NR_sched_pucch));

      memset((void *) &UE_list->UE_sched_ctrl[UE_id].sched_pusch[k],
=======
    UE_info->UE_sched_ctrl[UE_id].ta_timer = 100;
    UE_info->UE_sched_ctrl[UE_id].ta_update = 31;
    UE_info->UE_sched_ctrl[UE_id].ul_rssi = 0;
    UE_info->UE_sched_ctrl[UE_id].sched_pucch = (NR_sched_pucch *)malloc(num_slots_ul*sizeof(NR_sched_pucch));
    UE_info->UE_sched_ctrl[UE_id].sched_pusch = (NR_sched_pusch *)malloc(num_slots_ul*sizeof(NR_sched_pusch));
    for (int k=0; k<num_slots_ul; k++) {
      memset((void *) &UE_info->UE_sched_ctrl[UE_id].sched_pucch[k],
             0,
             sizeof(NR_sched_pucch));
      memset((void *) &UE_info->UE_sched_ctrl[UE_id].sched_pusch[k],
>>>>>>> 0fe3e5fd
             0,
             sizeof(NR_sched_pusch));
    }
    LOG_I(MAC, "gNB %d] Add NR UE_id %d : rnti %x\n",
          mod_idP,
          UE_id,
          rntiP);
    dump_nr_ue_list(&UE_info->list);
    return (UE_id);
  }

  // printf("MAC: cannot add new UE for rnti %x\n", rntiP);
  LOG_E(MAC, "error in add_new_ue(), could not find space in UE_info, Dumping UE list\n");
  dump_nr_ue_list(&UE_info->list);
  return -1;
}

/* hack data to remove UE in the phy */
int rnti_to_remove[10];
volatile int rnti_to_remove_count;
pthread_mutex_t rnti_to_remove_mutex = PTHREAD_MUTEX_INITIALIZER;

void mac_remove_nr_ue(module_id_t mod_id, rnti_t rnti)
{
  int UE_id;
  int i;
  NR_UE_info_t *UE_info = &RC.nrmac[mod_id]->UE_info;

  for (i = 0; i < MAX_MOBILES_PER_GNB; i++) {
    if (UE_info->active[i] != TRUE)
      continue;
    if (UE_info->rnti[i] != rnti)
      continue;

    /* UE found, remove it */
    UE_id = i;
    UE_info->num_UEs--;
    UE_info->active[UE_id] = FALSE;
    UE_info->rnti[UE_id] = 0;
    free(UE_info->UE_sched_ctrl[UE_id].sched_pucch);
    free(UE_info->UE_sched_ctrl[UE_id].sched_pusch);
    memset((void *) &UE_info->UE_sched_ctrl[UE_id],
           0,
           sizeof(NR_UE_sched_ctrl_t));
    LOG_I(MAC, "[gNB %d] Remove NR UE_id %d : rnti %x\n",
          mod_id,
          UE_id,
          rnti);

    /* hack to remove UE in the phy */
    if (pthread_mutex_lock(&rnti_to_remove_mutex)) exit(1);
    if (rnti_to_remove_count == 10) exit(1);
    rnti_to_remove[rnti_to_remove_count] = rnti;
    LOG_W(MAC, "to remove in mac rnti_to_remove[%d]=%d\n", rnti_to_remove_count, rnti);
    rnti_to_remove_count++;
    if (pthread_mutex_unlock(&rnti_to_remove_mutex)) exit(1);
  }
}

uint8_t nr_get_tpc(int target, uint8_t cqi, int incr) {
  // al values passed to this function are x10

  int snrx10 = (cqi*5) - 640;
  if (snrx10 > target + incr) return 0; // decrease 1dB
  if (snrx10 < target - incr) return 2; // increase 1dB
  if (snrx10 < target - (3*incr)) return 3; // increase 3dB
  return 1; // no change
}


void get_pdsch_to_harq_feedback(int Mod_idP,
                                int UE_id,
                                NR_SearchSpace__searchSpaceType_PR ss_type,
                                uint8_t *pdsch_to_harq_feedback) {

  int bwp_id=1;
  NR_UE_info_t *UE_info = &RC.nrmac[Mod_idP]->UE_info;
  NR_CellGroupConfig_t *secondaryCellGroup = UE_info->secondaryCellGroup[UE_id];
  NR_BWP_Downlink_t *bwp=secondaryCellGroup->spCellConfig->spCellConfigDedicated->downlinkBWP_ToAddModList->list.array[bwp_id-1];
  NR_BWP_Uplink_t *ubwp=secondaryCellGroup->spCellConfig->spCellConfigDedicated->uplinkConfig->uplinkBWP_ToAddModList->list.array[bwp_id-1];

  NR_SearchSpace_t *ss;

  // common search type uses DCI format 1_0
  if (ss_type == NR_SearchSpace__searchSpaceType_PR_common) {
    for (int i=0; i<8; i++)
      pdsch_to_harq_feedback[i] = i+1;
  }
  else {

    // searching for a ue specific search space
    int found=0;
 
    for (int i=0;i<bwp->bwp_Dedicated->pdcch_Config->choice.setup->searchSpacesToAddModList->list.count;i++) {
      ss=bwp->bwp_Dedicated->pdcch_Config->choice.setup->searchSpacesToAddModList->list.array[i];
      AssertFatal(ss->controlResourceSetId != NULL,"ss->controlResourceSetId is null\n");
      AssertFatal(ss->searchSpaceType != NULL,"ss->searchSpaceType is null\n");
      if (ss->searchSpaceType->present == ss_type) {
       found=1;
       break;
      }
    }
    AssertFatal(found==1,"Couldn't find a ue specific searchspace\n");


    if (ss->searchSpaceType->choice.ue_Specific->dci_Formats == NR_SearchSpace__searchSpaceType__ue_Specific__dci_Formats_formats0_0_And_1_0) {
      for (int i=0; i<8; i++)
        pdsch_to_harq_feedback[i] = i+1;
    }
    else {
      if(ubwp->bwp_Dedicated->pucch_Config->choice.setup->dl_DataToUL_ACK != NULL) {
        for (int i=0; i<8; i++)
          pdsch_to_harq_feedback[i] = *ubwp->bwp_Dedicated->pucch_Config->choice.setup->dl_DataToUL_ACK->list.array[i];
      }
      else
        AssertFatal(0==1,"There is no allocated dl_DataToUL_ACK for pdsch to harq feedback\n");
    }
  }
}


uint16_t nr_get_csi_bitlen(int Mod_idP,
                           int UE_id,
                           uint8_t csi_report_id) {

  uint16_t csi_bitlen =0;
  NR_UE_list_t *UE_list = &RC.nrmac[Mod_idP]->UE_list;
  CRI_SSBRI_RSRP_bitlen_t * CSI_report_bitlen = NULL;

  CSI_report_bitlen = &(UE_list->csi_report_template[UE_id][csi_report_id].CSI_report_bitlen[0]);
  csi_bitlen = ((CSI_report_bitlen->cri_ssbri_bitlen * CSI_report_bitlen->nb_ssbri_cri) +
               CSI_report_bitlen->rsrp_bitlen +(CSI_report_bitlen->diff_rsrp_bitlen *
               (CSI_report_bitlen->nb_ssbri_cri -1 )) *UE_list->csi_report_template[UE_id][csi_report_id].nb_of_csi_ssb_report);

  return csi_bitlen;
}


void csi_period_offset(NR_CSI_ReportConfig_t *csirep,
                       int *period, int *offset) {

    NR_CSI_ReportPeriodicityAndOffset_PR p_and_o = csirep->reportConfigType.choice.periodic->reportSlotConfig.present;

    switch(p_and_o){
      case NR_CSI_ReportPeriodicityAndOffset_PR_slots4:
        *period = 4;
        *offset = csirep->reportConfigType.choice.periodic->reportSlotConfig.choice.slots4;
        break;
      case NR_CSI_ReportPeriodicityAndOffset_PR_slots5:
        *period = 5;
        *offset = csirep->reportConfigType.choice.periodic->reportSlotConfig.choice.slots5;
        break;
      case NR_CSI_ReportPeriodicityAndOffset_PR_slots8:
        *period = 8;
        *offset = csirep->reportConfigType.choice.periodic->reportSlotConfig.choice.slots8;
        break;
      case NR_CSI_ReportPeriodicityAndOffset_PR_slots10:
        *period = 10;
        *offset = csirep->reportConfigType.choice.periodic->reportSlotConfig.choice.slots10;
        break;
      case NR_CSI_ReportPeriodicityAndOffset_PR_slots16:
        *period = 16;
        *offset = csirep->reportConfigType.choice.periodic->reportSlotConfig.choice.slots16;
        break;
      case NR_CSI_ReportPeriodicityAndOffset_PR_slots20:
        *period = 20;
        *offset = csirep->reportConfigType.choice.periodic->reportSlotConfig.choice.slots20;
        break;
      case NR_CSI_ReportPeriodicityAndOffset_PR_slots40:
        *period = 40;
        *offset = csirep->reportConfigType.choice.periodic->reportSlotConfig.choice.slots40;
        break;
      case NR_CSI_ReportPeriodicityAndOffset_PR_slots80:
        *period = 80;
        *offset = csirep->reportConfigType.choice.periodic->reportSlotConfig.choice.slots80;
        break;
      case NR_CSI_ReportPeriodicityAndOffset_PR_slots160:
        *period = 160;
        *offset = csirep->reportConfigType.choice.periodic->reportSlotConfig.choice.slots160;
        break;
      case NR_CSI_ReportPeriodicityAndOffset_PR_slots320:
        *period = 320;
        *offset = csirep->reportConfigType.choice.periodic->reportSlotConfig.choice.slots320;
        break;
    default:
      AssertFatal(1==0,"No periodicity and offset resource found in CSI report");
    }
}

void nr_csi_meas_reporting(int Mod_idP,
                           int UE_id,
                           frame_t frame,
                           sub_frame_t slot,
                           int slots_per_tdd,
                           int ul_slots,
                           int n_slots_frame) {

  NR_UE_list_t *UE_list = &RC.nrmac[Mod_idP]->UE_list;
  NR_sched_pucch *curr_pucch;
  NR_PUCCH_ResourceSet_t *pucchresset;
  NR_CSI_ReportConfig_t *csirep;
  NR_CellGroupConfig_t *secondaryCellGroup = UE_list->secondaryCellGroup[UE_id];
  NR_CSI_MeasConfig_t *csi_measconfig = secondaryCellGroup->spCellConfig->spCellConfigDedicated->csi_MeasConfig->choice.setup;
  NR_BWP_Uplink_t *ubwp=secondaryCellGroup->spCellConfig->spCellConfigDedicated->uplinkConfig->uplinkBWP_ToAddModList->list.array[0];
  NR_PUCCH_Config_t *pucch_Config = ubwp->bwp_Dedicated->pucch_Config->choice.setup;

  AssertFatal(csi_measconfig->csi_ReportConfigToAddModList->list.count>0,"NO CSI report configuration available");

  for (int csi_report_id = 0; csi_report_id < csi_measconfig->csi_ReportConfigToAddModList->list.count; csi_report_id++){

    csirep = csi_measconfig->csi_ReportConfigToAddModList->list.array[csi_report_id];

    AssertFatal(csirep->reportConfigType.choice.periodic!=NULL,"Only periodic CSI reporting is implemented currently");
    int period, offset, sched_slot;
    csi_period_offset(csirep,&period,&offset);
    sched_slot = (period+offset)%n_slots_frame;
    // prepare to schedule csi measurement reception according to 5.2.1.4 in 38.214
    // preparation is done in first slot of tdd period
    if ( (frame%(period/n_slots_frame)==(offset/n_slots_frame)) && (slot==((sched_slot/slots_per_tdd)*slots_per_tdd))) {

      // we are scheduling pucch for csi in the first pucch occasion (this comes before ack/nack)
      curr_pucch = &UE_list->UE_sched_ctrl[UE_id].sched_pucch[sched_slot-slots_per_tdd+ul_slots][0];

      NR_PUCCH_CSI_Resource_t *pucchcsires = csirep->reportConfigType.choice.periodic->pucch_CSI_ResourceList.list.array[0];

      int found = -1;
      pucchresset = pucch_Config->resourceSetToAddModList->list.array[1]; // set with formats >1
      int n_list = pucchresset->resourceList.list.count;
      for (int i=0; i<n_list; i++) {
        if (*pucchresset->resourceList.list.array[i] == pucchcsires->pucch_Resource)
          found = i;
      }
      AssertFatal(found>-1,"CSI resource not found among PUCCH resources");

      curr_pucch->resource_indicator = found;

      n_list = pucch_Config->resourceToAddModList->list.count;

      // going through the list of PUCCH resources to find the one indexed by resource_id
      for (int i=0; i<n_list; i++) {
        NR_PUCCH_Resource_t *pucchres = pucch_Config->resourceToAddModList->list.array[i];
        if (pucchres->pucch_ResourceId == *pucchresset->resourceList.list.array[found]) {
          switch(pucchres->format.present){
            case NR_PUCCH_Resource__format_PR_format2:
              if (pucch_Config->format2->choice.setup->simultaneousHARQ_ACK_CSI == NULL)
                curr_pucch->simultaneous_harqcsi = false;
              else
                curr_pucch->simultaneous_harqcsi = true;
              break;
            case NR_PUCCH_Resource__format_PR_format3:
              if (pucch_Config->format3->choice.setup->simultaneousHARQ_ACK_CSI == NULL)
                curr_pucch->simultaneous_harqcsi = false;
              else
                curr_pucch->simultaneous_harqcsi = true;
              break;
            case NR_PUCCH_Resource__format_PR_format4:
              if (pucch_Config->format4->choice.setup->simultaneousHARQ_ACK_CSI == NULL)
                curr_pucch->simultaneous_harqcsi = false;
              else
                curr_pucch->simultaneous_harqcsi = true;
              break;
          default:
            AssertFatal(1==0,"Invalid PUCCH format type");
          }
        }
      }
      curr_pucch->csi_bits += nr_get_csi_bitlen(Mod_idP,UE_id,csi_report_id); // TODO function to compute CSI meas report bit size
      curr_pucch->frame = frame;
      curr_pucch->ul_slot = sched_slot;
    }
  }
}


// function to update pucch scheduling parameters in UE list when a USS DL is scheduled
void nr_acknack_scheduling(int Mod_idP,
                           int UE_id,
                           frame_t frameP,
                           sub_frame_t slotP,
                           int slots_per_tdd,
                           int *pucch_id,
                           int *pucch_occ) {

  NR_ServingCellConfigCommon_t *scc = RC.nrmac[Mod_idP]->common_channels->ServingCellConfigCommon;
  NR_UE_info_t *UE_info = &RC.nrmac[Mod_idP]->UE_info;
  NR_sched_pucch *curr_pucch;
  int max_acknacks,pucch_res,first_ul_slot_tdd,k,i,l;
  uint8_t pdsch_to_harq_feedback[8];
  int found = 0;
  int nr_ulmix_slots = scc->tdd_UL_DL_ConfigurationCommon->pattern1.nrofUplinkSlots;
  if (scc->tdd_UL_DL_ConfigurationCommon->pattern1.nrofUplinkSymbols!=0)
    nr_ulmix_slots++;

  bool csi_pres=false;
  for (k=0; k<nr_ulmix_slots; k++) {
    if(UE_list->UE_sched_ctrl[UE_id].sched_pucch[k][0].csi_bits>0)
      csi_pres=true;
  }

  // As a preference always schedule ack nacks in PUCCH0 (max 2 per slots)
  // Unless there is CSI meas reporting scheduled in the period to avoid conflicts in the same slot
  if (csi_pres)
    max_acknacks=10;
  else
    max_acknacks=2;

  // this is hardcoded for now as ue specific
  NR_SearchSpace__searchSpaceType_PR ss_type = NR_SearchSpace__searchSpaceType_PR_ue_Specific;
  get_pdsch_to_harq_feedback(Mod_idP,UE_id,ss_type,pdsch_to_harq_feedback);

  // for each possible ul or mixed slot
  for (k=0; k<nr_ulmix_slots; k++) {
<<<<<<< HEAD
    for (l=0; l<1; l++) { // scheduling 2 PUCCH in a single slot does not work with the phone, currently
      curr_pucch = &UE_list->UE_sched_ctrl[UE_id].sched_pucch[k][l];
      //if it is possible to schedule acknack in current pucch (no exclusive csi pucch)
      if ((curr_pucch->csi_bits == 0) || (curr_pucch->simultaneous_harqcsi==true)) {
        // if there is free room in current pucch structure
        if (curr_pucch->dai_c<max_acknacks) {
          pucch_res = get_pucch_resource(UE_list,UE_id,k,l);
          if (pucch_res>-1){
            curr_pucch->resource_indicator = pucch_res;
            curr_pucch->frame = frameP;
            // first pucch occasion in first UL or MIXED slot
            first_ul_slot_tdd = scc->tdd_UL_DL_ConfigurationCommon->pattern1.nrofDownlinkSlots;
            i = 0;
            while (i<8 && found == 0)  {  // look if timing indicator is among allowed values
              if (pdsch_to_harq_feedback[i]==(first_ul_slot_tdd+k)-(slotP % slots_per_tdd))
                found = 1;
              if (found == 0) i++;
            }
            if (found == 1) {
              // computing slot in which pucch is scheduled
              curr_pucch->dai_c++;
              curr_pucch->ul_slot = first_ul_slot_tdd + k + (slotP - (slotP % slots_per_tdd));
              curr_pucch->timing_indicator = i; // index in the list of timing indicators
              *pucch_id = k;
              *pucch_occ = l;
              return;
            }
          }
        }
=======
    curr_pucch = &UE_info->UE_sched_ctrl[UE_id].sched_pucch[k];
    // if there is free room in current pucch structure
    if (curr_pucch->dai_c<MAX_ACK_BITS) {
      curr_pucch->frame = frameP;
      curr_pucch->dai_c++;
      curr_pucch->resource_indicator = 0; // in phytest with only 1 UE we are using just the 1st resource
      // first pucch occasion in first UL or MIXED slot
      first_ul_slot_tdd = scc->tdd_UL_DL_ConfigurationCommon->pattern1.nrofDownlinkSlots;
      i = 0;
      while (i<8 && found == 0)  {  // look if timing indicator is among allowed values
        if (pdsch_to_harq_feedback[i]==(first_ul_slot_tdd+k)-(slotP % slots_per_tdd))
          found = 1;
        if (found == 0) i++;
      }
      if (found == 1) {
        // computing slot in which pucch is scheduled
        curr_pucch->ul_slot = first_ul_slot_tdd + k + (slotP - (slotP % slots_per_tdd));
        curr_pucch->timing_indicator = i; // index in the list of timing indicators
        *pucch_id = k;
        return;
>>>>>>> 0fe3e5fd
      }
    }
  }
  AssertFatal(1==0,"No Uplink slot available in accordance to allowed timing indicator\n");
}


int get_pucch_resource(NR_UE_list_t *UE_list,int UE_id,int k,int l) {

  // to be updated later, for now simple implementation
  // use the second allocation just in case there is csi in the first
  // in that case use second resource (for a different symbol) see 9.2 in 38.213
  if (l==1) {
    if (UE_list->UE_sched_ctrl[UE_id].sched_pucch[k][0].csi_bits==0)
      return -1;
    else
      return 1;
  }
  else
    return 0;

}

void find_aggregation_candidates(uint8_t *aggregation_level,
                                 uint8_t *nr_of_candidates,
                                 NR_SearchSpace_t *ss) {

  if (ss->nrofCandidates->aggregationLevel1 != NR_SearchSpace__nrofCandidates__aggregationLevel1_n0) {
    *aggregation_level = 1;
    *nr_of_candidates = ss->nrofCandidates->aggregationLevel1;
  }
  if (ss->nrofCandidates->aggregationLevel2 != NR_SearchSpace__nrofCandidates__aggregationLevel2_n0) {
    *aggregation_level = 2;
    *nr_of_candidates = ss->nrofCandidates->aggregationLevel2;
  }
  if (ss->nrofCandidates->aggregationLevel4 != NR_SearchSpace__nrofCandidates__aggregationLevel4_n0) {
    *aggregation_level = 4;
    *nr_of_candidates = ss->nrofCandidates->aggregationLevel4;
  }
  if (ss->nrofCandidates->aggregationLevel8 != NR_SearchSpace__nrofCandidates__aggregationLevel8_n0) {
    *aggregation_level = 8;
    *nr_of_candidates = ss->nrofCandidates->aggregationLevel8;
  }
  if (ss->nrofCandidates->aggregationLevel16 != NR_SearchSpace__nrofCandidates__aggregationLevel16_n0) {
    *aggregation_level = 16;
    *nr_of_candidates = ss->nrofCandidates->aggregationLevel16;
  }
}


/*void fill_nfapi_coresets_and_searchspaces(NR_CellGroupConfig_t *cg,
					  nfapi_nr_coreset_t *coreset,
					  nfapi_nr_search_space_t *search_space) {

  nfapi_nr_coreset_t *cs;
  nfapi_nr_search_space_t *ss;
  NR_ServingCellConfigCommon_t *scc=cg->spCellConfig->reconfigurationWithSync->spCellConfigCommon;
  AssertFatal(cg->spCellConfig->spCellConfigDedicated->downlinkBWP_ToAddModList->list.count == 1,
	      "downlinkBWP_ToAddModList has %d BWP!\n",
	      cg->spCellConfig->spCellConfigDedicated->downlinkBWP_ToAddModList->list.count);

  NR_BWP_Downlink_t *bwp=cg->spCellConfig->spCellConfigDedicated->downlinkBWP_ToAddModList->list.array[0];
  struct NR_PDCCH_Config__controlResourceSetToAddModList *coreset_list = bwp->bwp_Dedicated->pdcch_Config->choice.setup->controlResourceSetToAddModList;
  AssertFatal(coreset_list->list.count>0,
	      "cs list has 0 elements\n");
  for (int i=0;i<coreset_list->list.count;i++) {
    NR_ControlResourceSet_t *coreset_i=coreset_list->list.array[i];
    cs = coreset + coreset_i->controlResourceSetId;
      
    cs->coreset_id = coreset_i->controlResourceSetId;
    AssertFatal(coreset_i->frequencyDomainResources.size <=8 && coreset_i->frequencyDomainResources.size>0,
		"coreset_i->frequencyDomainResources.size=%d\n",
		(int)coreset_i->frequencyDomainResources.size);
  
    for (int f=0;f<coreset_i->frequencyDomainResources.size;f++)
      ((uint8_t*)&cs->frequency_domain_resources)[coreset_i->frequencyDomainResources.size-1-f]=coreset_i->frequencyDomainResources.buf[f];
    
    cs->frequency_domain_resources>>=coreset_i->frequencyDomainResources.bits_unused;
    
    cs->duration = coreset_i->duration;
    // Need to add information about TCI_StateIDs

    if (coreset_i->cce_REG_MappingType.present == NR_ControlResourceSet__cce_REG_MappingType_PR_nonInterleaved)
      cs->cce_reg_mapping_type = NFAPI_NR_CCE_REG_MAPPING_NON_INTERLEAVED;
    else {
      cs->cce_reg_mapping_type = NFAPI_NR_CCE_REG_MAPPING_INTERLEAVED;

      if (coreset_i->cce_REG_MappingType.choice.interleaved->reg_BundleSize==NR_ControlResourceSet__cce_REG_MappingType__interleaved__reg_BundleSize_n6)
	cs->reg_bundle_size = 6;
      else cs->reg_bundle_size = 2+coreset_i->cce_REG_MappingType.choice.interleaved->reg_BundleSize;

      if (coreset_i->cce_REG_MappingType.choice.interleaved->interleaverSize==NR_ControlResourceSet__cce_REG_MappingType__interleaved__interleaverSize_n6)
	cs->interleaver_size = 6;
      else cs->interleaver_size = 2+coreset_i->cce_REG_MappingType.choice.interleaved->interleaverSize;

      if (coreset_i->cce_REG_MappingType.choice.interleaved->shiftIndex)
	cs->shift_index = *coreset_i->cce_REG_MappingType.choice.interleaved->shiftIndex;
      else cs->shift_index = 0;
    }
    
    if (coreset_i->precoderGranularity == NR_ControlResourceSet__precoderGranularity_sameAsREG_bundle)
      cs->precoder_granularity = NFAPI_NR_CSET_SAME_AS_REG_BUNDLE;
    else cs->precoder_granularity = NFAPI_NR_CSET_ALL_CONTIGUOUS_RBS;
    if (coreset_i->tci_PresentInDCI == NULL) cs->tci_present_in_dci = 0;
    else                                     cs->tci_present_in_dci = 1;

    if (coreset_i->tci_PresentInDCI == NULL) cs->dmrs_scrambling_id = 0;
    else                                     cs->dmrs_scrambling_id = *coreset_i->tci_PresentInDCI;
  }

  struct NR_PDCCH_ConfigCommon__commonSearchSpaceList *commonSearchSpaceList = bwp->bwp_Common->pdcch_ConfigCommon->choice.setup->commonSearchSpaceList;
  AssertFatal(commonSearchSpaceList->list.count>0,
	      "common SearchSpace list has 0 elements\n");
  // Common searchspace list
  for (int i=0;i<commonSearchSpaceList->list.count;i++) {
    NR_SearchSpace_t *searchSpace_i=commonSearchSpaceList->list.array[i];  
    ss=search_space + searchSpace_i->searchSpaceId;
    if (searchSpace_i->controlResourceSetId) ss->coreset_id = *searchSpace_i->controlResourceSetId;
    switch(searchSpace_i->monitoringSlotPeriodicityAndOffset->present) {
    case NR_SearchSpace__monitoringSlotPeriodicityAndOffset_PR_sl1:
      ss->slot_monitoring_periodicity = NFAPI_NR_SS_PERIODICITY_SL1;
      break;
    case NR_SearchSpace__monitoringSlotPeriodicityAndOffset_PR_sl2:
      ss->slot_monitoring_periodicity = NFAPI_NR_SS_PERIODICITY_SL2;
      ss->slot_monitoring_offset = searchSpace_i->monitoringSlotPeriodicityAndOffset->choice.sl2;
      break;
    case NR_SearchSpace__monitoringSlotPeriodicityAndOffset_PR_sl4:
      ss->slot_monitoring_periodicity = NFAPI_NR_SS_PERIODICITY_SL4;
      ss->slot_monitoring_offset = searchSpace_i->monitoringSlotPeriodicityAndOffset->choice.sl4;
      break;
    case NR_SearchSpace__monitoringSlotPeriodicityAndOffset_PR_sl5:
      ss->slot_monitoring_periodicity = NFAPI_NR_SS_PERIODICITY_SL5;
      ss->slot_monitoring_offset = searchSpace_i->monitoringSlotPeriodicityAndOffset->choice.sl5;
      break;
    case NR_SearchSpace__monitoringSlotPeriodicityAndOffset_PR_sl8:
      ss->slot_monitoring_periodicity = NFAPI_NR_SS_PERIODICITY_SL8;
      ss->slot_monitoring_offset = searchSpace_i->monitoringSlotPeriodicityAndOffset->choice.sl8;
      break;
    case NR_SearchSpace__monitoringSlotPeriodicityAndOffset_PR_sl10:
      ss->slot_monitoring_periodicity = NFAPI_NR_SS_PERIODICITY_SL10;
      ss->slot_monitoring_offset = searchSpace_i->monitoringSlotPeriodicityAndOffset->choice.sl10;
      break;
    case NR_SearchSpace__monitoringSlotPeriodicityAndOffset_PR_sl16:
      ss->slot_monitoring_periodicity = NFAPI_NR_SS_PERIODICITY_SL16;
      ss->slot_monitoring_offset = searchSpace_i->monitoringSlotPeriodicityAndOffset->choice.sl16;
      break;
    case NR_SearchSpace__monitoringSlotPeriodicityAndOffset_PR_sl20:
      ss->slot_monitoring_periodicity = NFAPI_NR_SS_PERIODICITY_SL20;
      ss->slot_monitoring_offset = searchSpace_i->monitoringSlotPeriodicityAndOffset->choice.sl20;
      break;
    case NR_SearchSpace__monitoringSlotPeriodicityAndOffset_PR_sl40:
      ss->slot_monitoring_periodicity = NFAPI_NR_SS_PERIODICITY_SL40;
      ss->slot_monitoring_offset = searchSpace_i->monitoringSlotPeriodicityAndOffset->choice.sl40;
      break;
    case NR_SearchSpace__monitoringSlotPeriodicityAndOffset_PR_sl80:
      ss->slot_monitoring_periodicity = NFAPI_NR_SS_PERIODICITY_SL80;
      ss->slot_monitoring_offset = searchSpace_i->monitoringSlotPeriodicityAndOffset->choice.sl80;
      break;
    case NR_SearchSpace__monitoringSlotPeriodicityAndOffset_PR_sl160:
      ss->slot_monitoring_periodicity = NFAPI_NR_SS_PERIODICITY_SL160;
      ss->slot_monitoring_offset = searchSpace_i->monitoringSlotPeriodicityAndOffset->choice.sl160;
      break;
    case NR_SearchSpace__monitoringSlotPeriodicityAndOffset_PR_sl320:
      ss->slot_monitoring_periodicity = NFAPI_NR_SS_PERIODICITY_SL320;
      ss->slot_monitoring_offset = searchSpace_i->monitoringSlotPeriodicityAndOffset->choice.sl320;
      break;
    case NR_SearchSpace__monitoringSlotPeriodicityAndOffset_PR_sl640:
      ss->slot_monitoring_periodicity = NFAPI_NR_SS_PERIODICITY_SL640;
      ss->slot_monitoring_offset = searchSpace_i->monitoringSlotPeriodicityAndOffset->choice.sl640;
      break;
    case NR_SearchSpace__monitoringSlotPeriodicityAndOffset_PR_sl1280:
      ss->slot_monitoring_periodicity = NFAPI_NR_SS_PERIODICITY_SL1280;
      ss->slot_monitoring_offset = searchSpace_i->monitoringSlotPeriodicityAndOffset->choice.sl1280;
      break;
    case NR_SearchSpace__monitoringSlotPeriodicityAndOffset_PR_sl2560:
      ss->slot_monitoring_periodicity = NFAPI_NR_SS_PERIODICITY_SL2560;
      ss->slot_monitoring_offset = searchSpace_i->monitoringSlotPeriodicityAndOffset->choice.sl2560;
      break;
    default:
      AssertFatal(1==0,"Shouldn't get here\n");
      break;    
    }
    if (searchSpace_i->duration) ss->duration = *searchSpace_i->duration;
    else                         ss->duration = 1;


    AssertFatal(searchSpace_i->monitoringSymbolsWithinSlot->size == 2,
		"ss_i->monitoringSymbolsWithinSlot = %d != 2\n",
		(int)searchSpace_i->monitoringSymbolsWithinSlot->size);
    ((uint8_t*)&ss->monitoring_symbols_in_slot)[1] = searchSpace_i->monitoringSymbolsWithinSlot->buf[0];
    ((uint8_t*)&ss->monitoring_symbols_in_slot)[0] = searchSpace_i->monitoringSymbolsWithinSlot->buf[1];

    AssertFatal(searchSpace_i->nrofCandidates!=NULL,"searchSpace_%d->nrofCandidates is null\n",(int)searchSpace_i->searchSpaceId);
    if (searchSpace_i->nrofCandidates->aggregationLevel1 == NR_SearchSpace__nrofCandidates__aggregationLevel1_n8)
      ss->number_of_candidates[0] = 8;
    else ss->number_of_candidates[0] = searchSpace_i->nrofCandidates->aggregationLevel1;
    if (searchSpace_i->nrofCandidates->aggregationLevel2 == NR_SearchSpace__nrofCandidates__aggregationLevel2_n8)
      ss->number_of_candidates[1] = 8;
    else ss->number_of_candidates[1] = searchSpace_i->nrofCandidates->aggregationLevel2;
    if (searchSpace_i->nrofCandidates->aggregationLevel4 == NR_SearchSpace__nrofCandidates__aggregationLevel4_n8)
      ss->number_of_candidates[2] = 8;
    else ss->number_of_candidates[2] = searchSpace_i->nrofCandidates->aggregationLevel4;
    if (searchSpace_i->nrofCandidates->aggregationLevel8 == NR_SearchSpace__nrofCandidates__aggregationLevel8_n8)
      ss->number_of_candidates[3] = 8;
    else ss->number_of_candidates[3] = searchSpace_i->nrofCandidates->aggregationLevel8;
    if (searchSpace_i->nrofCandidates->aggregationLevel16 == NR_SearchSpace__nrofCandidates__aggregationLevel16_n8)
      ss->number_of_candidates[4] = 8;
    else ss->number_of_candidates[4] = searchSpace_i->nrofCandidates->aggregationLevel16;      

    AssertFatal(searchSpace_i->searchSpaceType->present==NR_SearchSpace__searchSpaceType_PR_common,
		"searchspace %d is not common\n",(int)searchSpace_i->searchSpaceId);
    AssertFatal(searchSpace_i->searchSpaceType->choice.common!=NULL,
		"searchspace %d common is null\n",(int)searchSpace_i->searchSpaceId);
    ss->search_space_type = NFAPI_NR_SEARCH_SPACE_TYPE_COMMON;
    if (searchSpace_i->searchSpaceType->choice.common->dci_Format0_0_AndFormat1_0)
      ss->css_formats_0_0_and_1_0 = 1;
    if (searchSpace_i->searchSpaceType->choice.common->dci_Format2_0) {
      ss->css_format_2_0 = 1;
      // add aggregation info
    }
    if (searchSpace_i->searchSpaceType->choice.common->dci_Format2_1)
      ss->css_format_2_1 = 1;
    if (searchSpace_i->searchSpaceType->choice.common->dci_Format2_2)
      ss->css_format_2_2 = 1;
    if (searchSpace_i->searchSpaceType->choice.common->dci_Format2_3)
      ss->css_format_2_3 = 1;
  }

  struct NR_PDCCH_Config__searchSpacesToAddModList *dedicatedSearchSpaceList = bwp->bwp_Dedicated->pdcch_Config->choice.setup->searchSpacesToAddModList;
  AssertFatal(dedicatedSearchSpaceList->list.count>0,
	      "Dedicated Search Space list has 0 elements\n");
  // Dedicated searchspace list
  for (int i=0;i<dedicatedSearchSpaceList->list.count;i++) {
    NR_SearchSpace_t *searchSpace_i=dedicatedSearchSpaceList->list.array[i];  
    ss=search_space + searchSpace_i->searchSpaceId;
    ss->search_space_id = searchSpace_i->searchSpaceId;
    if (searchSpace_i->controlResourceSetId) ss->coreset_id = *searchSpace_i->controlResourceSetId;
    switch(searchSpace_i->monitoringSlotPeriodicityAndOffset->present) {
    case NR_SearchSpace__monitoringSlotPeriodicityAndOffset_PR_sl1:
      ss->slot_monitoring_periodicity = NFAPI_NR_SS_PERIODICITY_SL1;
      break;
    case NR_SearchSpace__monitoringSlotPeriodicityAndOffset_PR_sl2:
      ss->slot_monitoring_periodicity = NFAPI_NR_SS_PERIODICITY_SL2;
      ss->slot_monitoring_offset = searchSpace_i->monitoringSlotPeriodicityAndOffset->choice.sl2;
      break;
    case NR_SearchSpace__monitoringSlotPeriodicityAndOffset_PR_sl4:
      ss->slot_monitoring_periodicity = NFAPI_NR_SS_PERIODICITY_SL4;
      ss->slot_monitoring_offset = searchSpace_i->monitoringSlotPeriodicityAndOffset->choice.sl4;
      break;
    case NR_SearchSpace__monitoringSlotPeriodicityAndOffset_PR_sl5:
      ss->slot_monitoring_periodicity = NFAPI_NR_SS_PERIODICITY_SL5;
      ss->slot_monitoring_offset = searchSpace_i->monitoringSlotPeriodicityAndOffset->choice.sl5;
      break;
    case NR_SearchSpace__monitoringSlotPeriodicityAndOffset_PR_sl8:
      ss->slot_monitoring_periodicity = NFAPI_NR_SS_PERIODICITY_SL8;
      ss->slot_monitoring_offset = searchSpace_i->monitoringSlotPeriodicityAndOffset->choice.sl8;
      break;
    case NR_SearchSpace__monitoringSlotPeriodicityAndOffset_PR_sl10:
      ss->slot_monitoring_periodicity = NFAPI_NR_SS_PERIODICITY_SL10;
      ss->slot_monitoring_offset = searchSpace_i->monitoringSlotPeriodicityAndOffset->choice.sl10;
      break;
    case NR_SearchSpace__monitoringSlotPeriodicityAndOffset_PR_sl16:
      ss->slot_monitoring_periodicity = NFAPI_NR_SS_PERIODICITY_SL16;
      ss->slot_monitoring_offset = searchSpace_i->monitoringSlotPeriodicityAndOffset->choice.sl16;
      break;
    case NR_SearchSpace__monitoringSlotPeriodicityAndOffset_PR_sl20:
      ss->slot_monitoring_periodicity = NFAPI_NR_SS_PERIODICITY_SL20;
      ss->slot_monitoring_offset = searchSpace_i->monitoringSlotPeriodicityAndOffset->choice.sl20;
      break;
    case NR_SearchSpace__monitoringSlotPeriodicityAndOffset_PR_sl40:
      ss->slot_monitoring_periodicity = NFAPI_NR_SS_PERIODICITY_SL40;
      ss->slot_monitoring_offset = searchSpace_i->monitoringSlotPeriodicityAndOffset->choice.sl40;
      break;
    case NR_SearchSpace__monitoringSlotPeriodicityAndOffset_PR_sl80:
      ss->slot_monitoring_periodicity = NFAPI_NR_SS_PERIODICITY_SL80;
      ss->slot_monitoring_offset = searchSpace_i->monitoringSlotPeriodicityAndOffset->choice.sl80;
      break;
    case NR_SearchSpace__monitoringSlotPeriodicityAndOffset_PR_sl160:
      ss->slot_monitoring_periodicity = NFAPI_NR_SS_PERIODICITY_SL160;
      ss->slot_monitoring_offset = searchSpace_i->monitoringSlotPeriodicityAndOffset->choice.sl160;
      break;
    case NR_SearchSpace__monitoringSlotPeriodicityAndOffset_PR_sl320:
      ss->slot_monitoring_periodicity = NFAPI_NR_SS_PERIODICITY_SL320;
      ss->slot_monitoring_offset = searchSpace_i->monitoringSlotPeriodicityAndOffset->choice.sl320;
      break;
    case NR_SearchSpace__monitoringSlotPeriodicityAndOffset_PR_sl640:
      ss->slot_monitoring_periodicity = NFAPI_NR_SS_PERIODICITY_SL640;
      ss->slot_monitoring_offset = searchSpace_i->monitoringSlotPeriodicityAndOffset->choice.sl640;
      break;
    case NR_SearchSpace__monitoringSlotPeriodicityAndOffset_PR_sl1280:
      ss->slot_monitoring_periodicity = NFAPI_NR_SS_PERIODICITY_SL1280;
      ss->slot_monitoring_offset = searchSpace_i->monitoringSlotPeriodicityAndOffset->choice.sl1280;
      break;
    case NR_SearchSpace__monitoringSlotPeriodicityAndOffset_PR_sl2560:
      ss->slot_monitoring_periodicity = NFAPI_NR_SS_PERIODICITY_SL2560;
      ss->slot_monitoring_offset = searchSpace_i->monitoringSlotPeriodicityAndOffset->choice.sl2560;
      break;
    default:
      AssertFatal(1==0,"Shouldn't get here\n");
      break;    
    }
    if (searchSpace_i->duration) ss->duration = *searchSpace_i->duration;
    else                         ss->duration = 1;
    
    
    AssertFatal(searchSpace_i->monitoringSymbolsWithinSlot->size == 2,
		"ss_i->monitoringSymbolsWithinSlot = %d != 2\n",
		(int)searchSpace_i->monitoringSymbolsWithinSlot->size);
    ((uint8_t*)&ss->monitoring_symbols_in_slot)[1] = searchSpace_i->monitoringSymbolsWithinSlot->buf[0];
    ((uint8_t*)&ss->monitoring_symbols_in_slot)[0] = searchSpace_i->monitoringSymbolsWithinSlot->buf[1];
    
    AssertFatal(searchSpace_i->nrofCandidates!=NULL,"searchSpace_%d->nrofCandidates is null\n",(int)searchSpace_i->searchSpaceId);
    if (searchSpace_i->nrofCandidates->aggregationLevel1 == NR_SearchSpace__nrofCandidates__aggregationLevel1_n8)
      ss->number_of_candidates[0] = 8;
    else ss->number_of_candidates[0] = searchSpace_i->nrofCandidates->aggregationLevel1;
    if (searchSpace_i->nrofCandidates->aggregationLevel2 == NR_SearchSpace__nrofCandidates__aggregationLevel2_n8)
      ss->number_of_candidates[1] = 8;
    else ss->number_of_candidates[1] = searchSpace_i->nrofCandidates->aggregationLevel2;
    if (searchSpace_i->nrofCandidates->aggregationLevel4 == NR_SearchSpace__nrofCandidates__aggregationLevel4_n8)
      ss->number_of_candidates[2] = 8;
    else ss->number_of_candidates[2] = searchSpace_i->nrofCandidates->aggregationLevel4;
    if (searchSpace_i->nrofCandidates->aggregationLevel8 == NR_SearchSpace__nrofCandidates__aggregationLevel8_n8)
      ss->number_of_candidates[3] = 8;
    else ss->number_of_candidates[3] = searchSpace_i->nrofCandidates->aggregationLevel8;
    if (searchSpace_i->nrofCandidates->aggregationLevel16 == NR_SearchSpace__nrofCandidates__aggregationLevel16_n8)
      ss->number_of_candidates[4] = 8;
    else ss->number_of_candidates[4] = searchSpace_i->nrofCandidates->aggregationLevel16;      
    
    if (searchSpace_i->searchSpaceType->present==NR_SearchSpace__searchSpaceType_PR_ue_Specific && searchSpace_i->searchSpaceType->choice.ue_Specific!=NULL) {
      
      ss->search_space_type = NFAPI_NR_SEARCH_SPACE_TYPE_UE_SPECIFIC;
      
      ss->uss_dci_formats = searchSpace_i->searchSpaceType->choice.ue_Specific-> dci_Formats;
      
    } else if (searchSpace_i->searchSpaceType->present==NR_SearchSpace__searchSpaceType_PR_common && searchSpace_i->searchSpaceType->choice.common!=NULL) {
      ss->search_space_type = NFAPI_NR_SEARCH_SPACE_TYPE_COMMON;
      
      if (searchSpace_i->searchSpaceType->choice.common->dci_Format0_0_AndFormat1_0)
	ss->css_formats_0_0_and_1_0 = 1;
      if (searchSpace_i->searchSpaceType->choice.common->dci_Format2_0) {
	ss->css_format_2_0 = 1;
	// add aggregation info
      }
      if (searchSpace_i->searchSpaceType->choice.common->dci_Format2_1)
	ss->css_format_2_1 = 1;
      if (searchSpace_i->searchSpaceType->choice.common->dci_Format2_2)
	ss->css_format_2_2 = 1;
      if (searchSpace_i->searchSpaceType->choice.common->dci_Format2_3)
	ss->css_format_2_3 = 1;
    }
  }
}
*/<|MERGE_RESOLUTION|>--- conflicted
+++ resolved
@@ -1743,33 +1743,22 @@
     memset((void *) &UE_info->UE_sched_ctrl[UE_id],
            0,
            sizeof(NR_UE_sched_ctrl_t));
-<<<<<<< HEAD
-    UE_list->UE_sched_ctrl[UE_id].ta_timer = 100;
-    UE_list->UE_sched_ctrl[UE_id].ta_update = 31;
-    UE_list->UE_sched_ctrl[UE_id].ul_rssi = 0;
-    UE_list->UE_sched_ctrl[UE_id].sched_pucch = (NR_sched_pucch **)malloc(num_slots_ul*sizeof(NR_sched_pucch *));
-    for (int s=0; s<num_slots_ul;s++)
-      UE_list->UE_sched_ctrl[UE_id].sched_pucch[s] = (NR_sched_pucch *)malloc(2*sizeof(NR_sched_pucch));
-    UE_list->UE_sched_ctrl[UE_id].sched_pusch = (NR_sched_pusch *)malloc(num_slots_ul*sizeof(NR_sched_pusch));
-    for (int k=0; k<num_slots_ul; k++) {
-      for (int l=0; l<2; l++)
-        memset((void *) &UE_list->UE_sched_ctrl[UE_id].sched_pucch[k][l],
-               0,
-               sizeof(NR_sched_pucch));
-
-      memset((void *) &UE_list->UE_sched_ctrl[UE_id].sched_pusch[k],
-=======
+
     UE_info->UE_sched_ctrl[UE_id].ta_timer = 100;
     UE_info->UE_sched_ctrl[UE_id].ta_update = 31;
     UE_info->UE_sched_ctrl[UE_id].ul_rssi = 0;
-    UE_info->UE_sched_ctrl[UE_id].sched_pucch = (NR_sched_pucch *)malloc(num_slots_ul*sizeof(NR_sched_pucch));
+    UE_info->UE_sched_ctrl[UE_id].sched_pucch = (NR_sched_pucch **)malloc(num_slots_ul*sizeof(NR_sched_pucch *));
+    for (int s=0; s<num_slots_ul;s++)
+      UE_info->UE_sched_ctrl[UE_id].sched_pucch[s] = (NR_sched_pucch *)malloc(2*sizeof(NR_sched_pucch));
     UE_info->UE_sched_ctrl[UE_id].sched_pusch = (NR_sched_pusch *)malloc(num_slots_ul*sizeof(NR_sched_pusch));
+
     for (int k=0; k<num_slots_ul; k++) {
-      memset((void *) &UE_info->UE_sched_ctrl[UE_id].sched_pucch[k],
-             0,
-             sizeof(NR_sched_pucch));
+      for (int l=0; l<2; l++)
+        memset((void *) &UE_info->UE_sched_ctrl[UE_id].sched_pucch[k][l],
+               0,
+               sizeof(NR_sched_pucch));
+
       memset((void *) &UE_info->UE_sched_ctrl[UE_id].sched_pusch[k],
->>>>>>> 0fe3e5fd
              0,
              sizeof(NR_sched_pusch));
     }
@@ -1896,13 +1885,13 @@
                            uint8_t csi_report_id) {
 
   uint16_t csi_bitlen =0;
-  NR_UE_list_t *UE_list = &RC.nrmac[Mod_idP]->UE_list;
+  NR_UE_info_t *UE_info = &RC.nrmac[Mod_idP]->UE_info;
   CRI_SSBRI_RSRP_bitlen_t * CSI_report_bitlen = NULL;
 
-  CSI_report_bitlen = &(UE_list->csi_report_template[UE_id][csi_report_id].CSI_report_bitlen[0]);
+  CSI_report_bitlen = &(UE_info->csi_report_template[UE_id][csi_report_id].CSI_report_bitlen[0]);
   csi_bitlen = ((CSI_report_bitlen->cri_ssbri_bitlen * CSI_report_bitlen->nb_ssbri_cri) +
                CSI_report_bitlen->rsrp_bitlen +(CSI_report_bitlen->diff_rsrp_bitlen *
-               (CSI_report_bitlen->nb_ssbri_cri -1 )) *UE_list->csi_report_template[UE_id][csi_report_id].nb_of_csi_ssb_report);
+               (CSI_report_bitlen->nb_ssbri_cri -1 )) *UE_info->csi_report_template[UE_id][csi_report_id].nb_of_csi_ssb_report);
 
   return csi_bitlen;
 }
@@ -1959,6 +1948,81 @@
     }
 }
 
+
+//!TODO : same function can be written to handle csi_resources
+void compute_csi_bitlen (NR_CellGroupConfig_t *secondaryCellGroup, NR_UE_info_t *UE_info, int UE_id) {
+  uint8_t csi_report_id = 0;
+  uint8_t csi_resourceidx =0;
+  uint8_t csi_ssb_idx =0;
+
+  NR_CSI_MeasConfig_t *csi_MeasConfig = secondaryCellGroup->spCellConfig->spCellConfigDedicated->csi_MeasConfig->choice.setup;
+  NR_CSI_ResourceConfigId_t csi_ResourceConfigId;
+  for (csi_report_id=0; csi_report_id < csi_MeasConfig->csi_ReportConfigToAddModList->list.count; csi_report_id++){
+    csi_ResourceConfigId=csi_MeasConfig->csi_ReportConfigToAddModList->list.array[csi_report_id]->resourcesForChannelMeasurement;
+    UE_info->csi_report_template[UE_id][csi_report_id].reportQuantity_type = csi_MeasConfig->csi_ReportConfigToAddModList->list.array[csi_report_id]->reportQuantity.present;
+
+    for ( csi_resourceidx = 0; csi_resourceidx < csi_MeasConfig->csi_ResourceConfigToAddModList->list.count; csi_resourceidx++) {
+      if ( csi_MeasConfig->csi_ResourceConfigToAddModList->list.array[csi_resourceidx]->csi_ResourceConfigId != csi_ResourceConfigId)
+	continue;
+      else {
+      //Finding the CSI_RS or SSB Resources
+        UE_info->csi_report_template[UE_id][csi_report_id].CSI_Resource_type= csi_MeasConfig->csi_ResourceConfigToAddModList->list.array[csi_resourceidx]->csi_RS_ResourceSetList.present;
+        if (NR_CSI_ResourceConfig__csi_RS_ResourceSetList_PR_nzp_CSI_RS_SSB ==UE_info->csi_report_template[UE_id][csi_report_id].CSI_Resource_type){
+          struct NR_CSI_ResourceConfig__csi_RS_ResourceSetList__nzp_CSI_RS_SSB * nzp_CSI_RS_SSB = csi_MeasConfig->csi_ResourceConfigToAddModList->list.array[csi_resourceidx]->csi_RS_ResourceSetList.choice.nzp_CSI_RS_SSB;
+
+          UE_info->csi_report_template[UE_id][csi_report_id].nb_of_nzp_csi_report = nzp_CSI_RS_SSB->nzp_CSI_RS_ResourceSetList!=NULL ? nzp_CSI_RS_SSB->nzp_CSI_RS_ResourceSetList->list.count:0;
+          UE_info->csi_report_template[UE_id][csi_report_id].nb_of_csi_ssb_report = nzp_CSI_RS_SSB->csi_SSB_ResourceSetList!=NULL ? nzp_CSI_RS_SSB->csi_SSB_ResourceSetList->list.count:0;
+        }
+
+        if (0 != UE_info->csi_report_template[UE_id][csi_report_id].nb_of_csi_ssb_report){
+	  uint8_t nb_ssb_resources =0;
+          for ( csi_ssb_idx = 0; csi_ssb_idx < csi_MeasConfig->csi_SSB_ResourceSetToAddModList->list.count; csi_ssb_idx++) {
+            if (csi_MeasConfig->csi_SSB_ResourceSetToAddModList->list.array[csi_ssb_idx]->csi_SSB_ResourceSetId ==
+                *(csi_MeasConfig->csi_ResourceConfigToAddModList->list.array[csi_resourceidx]->csi_RS_ResourceSetList.choice.nzp_CSI_RS_SSB->csi_SSB_ResourceSetList->list.array[0])) { ///We can configure only one SSB resource set from spec 38.331 IE CSI-ResourceConfig
+              if (NR_CSI_ReportConfig__groupBasedBeamReporting_PR_disabled ==
+                csi_MeasConfig->csi_ReportConfigToAddModList->list.array[csi_report_id]->groupBasedBeamReporting.present ) {
+	        if (NULL != csi_MeasConfig->csi_ReportConfigToAddModList->list.array[csi_report_id]->groupBasedBeamReporting.choice.disabled->nrofReportedRS)
+                  UE_info->csi_report_template[UE_id][csi_report_id].CSI_report_bitlen[0].nb_ssbri_cri = *(csi_MeasConfig->csi_ReportConfigToAddModList->list.array[csi_report_id]->groupBasedBeamReporting.choice.disabled->nrofReportedRS)+1;
+                else
+		/*! From Spec 38.331
+		 * nrofReportedRS
+		 * The number (N) of measured RS resources to be reported per report setting in a non-group-based report. N <= N_max, where N_max is either 2 or 4 depending on UE
+		 * capability. FFS: The signaling mechanism for the gNB to select a subset of N beams for the UE to measure and report.
+		 * When the field is absent the UE applies the value 1
+		 */
+	          UE_info->csi_report_template[UE_id][csi_report_id].CSI_report_bitlen[0].nb_ssbri_cri= 1;
+	        }else
+		  UE_info->csi_report_template[UE_id][csi_report_id].CSI_report_bitlen[0].nb_ssbri_cri= 2;
+
+	      nb_ssb_resources=  csi_MeasConfig->csi_SSB_ResourceSetToAddModList->list.array[csi_ssb_idx]->csi_SSB_ResourceList.list.count;
+	      if (nb_ssb_resources){
+		UE_info->csi_report_template[UE_id][csi_report_id].CSI_report_bitlen[0].cri_ssbri_bitlen =ceil(log2 (nb_ssb_resources));
+	        UE_info->csi_report_template[UE_id][csi_report_id].CSI_report_bitlen[0].rsrp_bitlen = 7; //From spec 38.212 Table 6.3.1.1.2-6: CRI, SSBRI, and RSRP 
+	        UE_info->csi_report_template[UE_id][csi_report_id].CSI_report_bitlen[0].diff_rsrp_bitlen =4; //From spec 38.212 Table 6.3.1.1.2-6: CRI, SSBRI, and RSRP
+              }
+	      else{
+		UE_info->csi_report_template[UE_id][csi_report_id].CSI_report_bitlen[0].cri_ssbri_bitlen =0;
+	        UE_info->csi_report_template[UE_id][csi_report_id].CSI_report_bitlen[0].rsrp_bitlen = 0;
+	        UE_info->csi_report_template[UE_id][csi_report_id].CSI_report_bitlen[0].diff_rsrp_bitlen =0;
+              }
+
+	      LOG_I (MAC, "UCI: CSI_bit len : ssbri %d, rsrp: %d, diff_rsrp: %d",
+			      UE_info->csi_report_template[UE_id][csi_report_id].CSI_report_bitlen[0].cri_ssbri_bitlen,
+			      UE_info->csi_report_template[UE_id][csi_report_id].CSI_report_bitlen[0].rsrp_bitlen,
+			      UE_info->csi_report_template[UE_id][csi_report_id].CSI_report_bitlen[0].diff_rsrp_bitlen);
+	      break ;
+            }
+	  }
+        }
+	if (0 != UE_info->csi_report_template[UE_id][csi_report_id].nb_of_nzp_csi_report){
+          AssertFatal(1==0,"Currently configuring only SSB beamreporting.");
+	}
+	break;
+      }
+    }
+  }
+}
+
 void nr_csi_meas_reporting(int Mod_idP,
                            int UE_id,
                            frame_t frame,
@@ -1967,11 +2031,11 @@
                            int ul_slots,
                            int n_slots_frame) {
 
-  NR_UE_list_t *UE_list = &RC.nrmac[Mod_idP]->UE_list;
+  NR_UE_info_t *UE_info = &RC.nrmac[Mod_idP]->UE_info;
   NR_sched_pucch *curr_pucch;
   NR_PUCCH_ResourceSet_t *pucchresset;
   NR_CSI_ReportConfig_t *csirep;
-  NR_CellGroupConfig_t *secondaryCellGroup = UE_list->secondaryCellGroup[UE_id];
+  NR_CellGroupConfig_t *secondaryCellGroup = UE_info->secondaryCellGroup[UE_id];
   NR_CSI_MeasConfig_t *csi_measconfig = secondaryCellGroup->spCellConfig->spCellConfigDedicated->csi_MeasConfig->choice.setup;
   NR_BWP_Uplink_t *ubwp=secondaryCellGroup->spCellConfig->spCellConfigDedicated->uplinkConfig->uplinkBWP_ToAddModList->list.array[0];
   NR_PUCCH_Config_t *pucch_Config = ubwp->bwp_Dedicated->pucch_Config->choice.setup;
@@ -1991,7 +2055,7 @@
     if ( (frame%(period/n_slots_frame)==(offset/n_slots_frame)) && (slot==((sched_slot/slots_per_tdd)*slots_per_tdd))) {
 
       // we are scheduling pucch for csi in the first pucch occasion (this comes before ack/nack)
-      curr_pucch = &UE_list->UE_sched_ctrl[UE_id].sched_pucch[sched_slot-slots_per_tdd+ul_slots][0];
+      curr_pucch = &UE_info->UE_sched_ctrl[UE_id].sched_pucch[sched_slot-slots_per_tdd+ul_slots][0];
 
       NR_PUCCH_CSI_Resource_t *pucchcsires = csirep->reportConfigType.choice.periodic->pucch_CSI_ResourceList.list.array[0];
 
@@ -2065,7 +2129,7 @@
 
   bool csi_pres=false;
   for (k=0; k<nr_ulmix_slots; k++) {
-    if(UE_list->UE_sched_ctrl[UE_id].sched_pucch[k][0].csi_bits>0)
+    if(UE_info->UE_sched_ctrl[UE_id].sched_pucch[k][0].csi_bits>0)
       csi_pres=true;
   }
 
@@ -2082,14 +2146,13 @@
 
   // for each possible ul or mixed slot
   for (k=0; k<nr_ulmix_slots; k++) {
-<<<<<<< HEAD
     for (l=0; l<1; l++) { // scheduling 2 PUCCH in a single slot does not work with the phone, currently
-      curr_pucch = &UE_list->UE_sched_ctrl[UE_id].sched_pucch[k][l];
+      curr_pucch = &UE_info->UE_sched_ctrl[UE_id].sched_pucch[k][l];
       //if it is possible to schedule acknack in current pucch (no exclusive csi pucch)
       if ((curr_pucch->csi_bits == 0) || (curr_pucch->simultaneous_harqcsi==true)) {
         // if there is free room in current pucch structure
         if (curr_pucch->dai_c<max_acknacks) {
-          pucch_res = get_pucch_resource(UE_list,UE_id,k,l);
+          pucch_res = get_pucch_resource(UE_info,UE_id,k,l);
           if (pucch_res>-1){
             curr_pucch->resource_indicator = pucch_res;
             curr_pucch->frame = frameP;
@@ -2112,42 +2175,20 @@
             }
           }
         }
-=======
-    curr_pucch = &UE_info->UE_sched_ctrl[UE_id].sched_pucch[k];
-    // if there is free room in current pucch structure
-    if (curr_pucch->dai_c<MAX_ACK_BITS) {
-      curr_pucch->frame = frameP;
-      curr_pucch->dai_c++;
-      curr_pucch->resource_indicator = 0; // in phytest with only 1 UE we are using just the 1st resource
-      // first pucch occasion in first UL or MIXED slot
-      first_ul_slot_tdd = scc->tdd_UL_DL_ConfigurationCommon->pattern1.nrofDownlinkSlots;
-      i = 0;
-      while (i<8 && found == 0)  {  // look if timing indicator is among allowed values
-        if (pdsch_to_harq_feedback[i]==(first_ul_slot_tdd+k)-(slotP % slots_per_tdd))
-          found = 1;
-        if (found == 0) i++;
       }
-      if (found == 1) {
-        // computing slot in which pucch is scheduled
-        curr_pucch->ul_slot = first_ul_slot_tdd + k + (slotP - (slotP % slots_per_tdd));
-        curr_pucch->timing_indicator = i; // index in the list of timing indicators
-        *pucch_id = k;
-        return;
->>>>>>> 0fe3e5fd
-      }
     }
   }
   AssertFatal(1==0,"No Uplink slot available in accordance to allowed timing indicator\n");
 }
 
 
-int get_pucch_resource(NR_UE_list_t *UE_list,int UE_id,int k,int l) {
+int get_pucch_resource(NR_UE_info_t *UE_info,int UE_id,int k,int l) {
 
   // to be updated later, for now simple implementation
   // use the second allocation just in case there is csi in the first
   // in that case use second resource (for a different symbol) see 9.2 in 38.213
   if (l==1) {
-    if (UE_list->UE_sched_ctrl[UE_id].sched_pucch[k][0].csi_bits==0)
+    if (UE_info->UE_sched_ctrl[UE_id].sched_pucch[k][0].csi_bits==0)
       return -1;
     else
       return 1;
