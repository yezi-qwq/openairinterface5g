/*
 * Licensed to the OpenAirInterface (OAI) Software Alliance under one or more
 * contributor license agreements.  See the NOTICE file distributed with
 * this work for additional information regarding copyright ownership.
 * The OpenAirInterface Software Alliance licenses this file to You under
 * the OAI Public License, Version 1.1  (the "License"); you may not use this file
 * except in compliance with the License.
 * You may obtain a copy of the License at
 *
 *      http://www.openairinterface.org/?page_id=698
 *
 * Unless required by applicable law or agreed to in writing, software
 * distributed under the License is distributed on an "AS IS" BASIS,
 * WITHOUT WARRANTIES OR CONDITIONS OF ANY KIND, either express or implied.
 * See the License for the specific language governing permissions and
 * limitations under the License.
 *-------------------------------------------------------------------------------
 * For more information about the OpenAirInterface (OAI) Software Alliance:
 *      contact@openairinterface.org
 */

/*! \file gNB_scheduler_primitives.c
 * \brief primitives used by gNB for BCH, RACH, ULSCH, DLSCH scheduling
 * \author  Raymond Knopp, Guy De Souza
 * \date 2018, 2019
 * \email: knopp@eurecom.fr, desouza@eurecom.fr
 * \version 1.0
 * \company Eurecom
 * @ingroup _mac

 */

#include <softmodem-common.h>
#include "assertions.h"

#include "NR_MAC_gNB/nr_mac_gNB.h"
#include "NR_MAC_COMMON/nr_mac_extern.h"

#include "NR_MAC_gNB/mac_proto.h"
#include "common/utils/LOG/log.h"
#include "common/utils/LOG/vcd_signal_dumper.h"
#include "common/utils/nr/nr_common.h"
#include "UTIL/OPT/opt.h"
#include "OCG.h"
#include "OCG_extern.h"

#include "RRC/LTE/rrc_extern.h"
#include "RRC/NR/nr_rrc_extern.h"
#include "RRC/L2_INTERFACE/openair_rrc_L2_interface.h"

#include "intertask_interface.h"

#include "T.h"
#include "NR_PDCCH-ConfigCommon.h"
#include "NR_ControlResourceSet.h"
#include "NR_SearchSpace.h"

#include "nfapi_nr_interface.h"

#define ENABLE_MAC_PAYLOAD_DEBUG
#define DEBUG_gNB_SCHEDULER 1

#include "common/ran_context.h"

extern RAN_CONTEXT_t RC;

  // Note the 2 scs values in the table names represent resp. scs_common and pdcch_scs
/// LUT for the number of symbols in the coreset indexed by coreset index (4 MSB rmsi_pdcch_config)
uint8_t nr_coreset_nsymb_pdcch_type_0_scs_15_15[15] = {2,2,2,3,3,3,1,1,2,2,3,3,1,2,3};
uint8_t nr_coreset_nsymb_pdcch_type_0_scs_15_30[14] = {2,2,2,2,3,3,3,3,1,1,2,2,3,3};
uint8_t nr_coreset_nsymb_pdcch_type_0_scs_30_15_b40Mhz[9] = {1,1,2,2,3,3,1,2,3};
uint8_t nr_coreset_nsymb_pdcch_type_0_scs_30_15_a40Mhz[9] = {1,2,3,1,1,2,2,3,3};
uint8_t nr_coreset_nsymb_pdcch_type_0_scs_30_30_b40Mhz[16] = {2,2,2,2,2,3,3,3,3,3,1,1,1,2,2,2}; // below 40Mhz bw
uint8_t nr_coreset_nsymb_pdcch_type_0_scs_30_30_a40Mhz[10] = {2,2,3,3,1,1,2,2,3,3}; // above 40Mhz bw
uint8_t nr_coreset_nsymb_pdcch_type_0_scs_120_60[12] = {1,1,2,2,3,3,1,2,1,1,1,1};

/// LUT for the number of RBs in the coreset indexed by coreset index
uint8_t nr_coreset_rb_offset_pdcch_type_0_scs_15_15[15] = {0,2,4,0,2,4,12,16,12,16,12,16,38,38,38};
uint8_t nr_coreset_rb_offset_pdcch_type_0_scs_15_30[14] = {5,6,7,8,5,6,7,8,18,20,18,20,18,20};
uint8_t nr_coreset_rb_offset_pdcch_type_0_scs_30_15_b40Mhz[9] = {2,6,2,6,2,6,28,28,28};
uint8_t nr_coreset_rb_offset_pdcch_type_0_scs_30_15_a40Mhz[9] = {4,4,4,0,56,0,56,0,56};
uint8_t nr_coreset_rb_offset_pdcch_type_0_scs_30_30_b40Mhz[16] = {0,1,2,3,4,0,1,2,3,4,12,14,16,12,14,16};
uint8_t nr_coreset_rb_offset_pdcch_type_0_scs_30_30_a40Mhz[10] = {0,4,0,4,0,28,0,28,0,28};
int8_t  nr_coreset_rb_offset_pdcch_type_0_scs_120_60[12] = {0,8,0,8,0,8,28,28,-1,49,-1,97};
int8_t  nr_coreset_rb_offset_pdcch_type_0_scs_120_120[8] = {0,4,14,14,-1,24,-1,48};
int8_t  nr_coreset_rb_offset_pdcch_type_0_scs_240_120[8] = {0,8,0,8,-1,25,-1,49};

/// LUT for monitoring occasions param O indexed by ss index (4 LSB rmsi_pdcch_config)
  // Note: scaling is used to avoid decimal values for O and M, original values commented
uint8_t nr_ss_param_O_type_0_mux1_FR1[16] = {0,0,2,2,5,5,7,7,0,5,0,0,2,2,5,5};
uint8_t nr_ss_param_O_type_0_mux1_FR2[14] = {0,0,5,5,5,5,0,5,5,15,15,15,0,5}; //{0,0,2.5,2.5,5,5,0,2.5,5,7.5,7.5,7.5,0,5}
uint8_t nr_ss_scale_O_mux1_FR2[14] = {0,0,1,1,0,0,0,1,0,1,1,1,0,0};

/// LUT for number of SS sets per slot indexed by ss index
uint8_t nr_ss_sets_per_slot_type_0_FR1[16] = {1,2,1,2,1,2,1,2,1,1,1,1,1,1,1,1};
uint8_t nr_ss_sets_per_slot_type_0_FR2[14] = {1,2,1,2,1,2,2,2,2,1,2,2,1,1};

/// LUT for monitoring occasions param M indexed by ss index
uint8_t nr_ss_param_M_type_0_mux1_FR1[16] = {1,1,1,1,1,1,1,1,2,2,1,1,1,1,1,1}; //{1,0.5,1,0.5,1,0.5,1,0.5,2,2,1,1,1,1,1,1}
uint8_t nr_ss_scale_M_mux1_FR1[16] = {0,1,0,1,0,1,0,1,0,0,0,0,0,0,0,0};
uint8_t nr_ss_param_M_type_0_mux1_FR2[14] = {1,1,1,1,1,1,1,1,1,1,1,1,2,2}; //{1,0.5,1,0.5,1,0.5,0.5,0.5,0.5,1,0.5,0.5,2,2}
uint8_t nr_ss_scale_M_mux1_FR2[14] = {0,1,0,1,0,1,1,1,1,0,1,1,0,0};

/// LUT for SS first symbol index indexed by ss index
uint8_t nr_ss_first_symb_idx_type_0_mux1_FR1[8] = {0,0,1,2,1,2,1,2};
  // Mux pattern type 2
uint8_t nr_ss_first_symb_idx_scs_120_60_mux2[4] = {0,1,6,7};
uint8_t nr_ss_first_symb_idx_scs_240_120_set1_mux2[6] = {0,1,2,3,0,1};
  // Mux pattern type 3
uint8_t nr_ss_first_symb_idx_scs_120_120_mux3[4] = {4,8,2,6};

/// Search space max values indexed by scs
uint8_t nr_max_number_of_candidates_per_slot[4] = {44, 36, 22, 20};
uint8_t nr_max_number_of_cces_per_slot[4] = {56, 56, 48, 32};

// CQI TABLES
// Table 1 (38.214 5.2.2.1-2)
uint16_t cqi_table1[16][2] = {{0,0},{2,78},{2,120},{2,193},{2,308},{2,449},{2,602},{4,378},
                              {4,490},{4,616},{6,466},{6,567},{6,666},{6,772},{6,873},{6,948}};

// Table 2 (38.214 5.2.2.1-3)
uint16_t cqi_table2[16][2] = {{0,0},{2,78},{2,193},{2,449},{4,378},{4,490},{4,616},{6,466},
                              {6,567},{6,666},{6,772},{6,873},{8,711},{8,797},{8,885},{8,948}};

// Table 2 (38.214 5.2.2.1-4)
uint16_t cqi_table3[16][2] = {{0,0},{2,30},{2,50},{2,78},{2,120},{2,193},{2,308},{2,449},
                              {2,602},{4,378},{4,490},{4,616},{6,466},{6,567},{6,666},{6,772}};


static inline uint8_t get_max_candidates(uint8_t scs) {
  AssertFatal(scs<4, "Invalid PDCCH subcarrier spacing %d\n", scs);
  return (nr_max_number_of_candidates_per_slot[scs]);
}

static inline uint8_t get_max_cces(uint8_t scs) {
  AssertFatal(scs<4, "Invalid PDCCH subcarrier spacing %d\n", scs);
  return (nr_max_number_of_cces_per_slot[scs]);
}

uint8_t set_dl_nrOfLayers(NR_UE_sched_ctrl_t *sched_ctrl) {

  // TODO check this but it should be enough for now
  // if there is not csi report RI is 0 from initialization
  return (sched_ctrl->CSI_report.cri_ri_li_pmi_cqi_report.ri + 1);

}

void set_dl_mcs(NR_sched_pdsch_t *sched_pdsch,
                NR_UE_sched_ctrl_t *sched_ctrl,
                uint8_t *target_mcs,
                uint8_t mcs_table_idx) {

  if (sched_ctrl->set_mcs) {
    // TODO for wideband case and multiple TB
    int cqi_idx = sched_ctrl->CSI_report.cri_ri_li_pmi_cqi_report.wb_cqi_1tb;
    uint16_t target_coderate,target_qm;
    if (cqi_idx>0) {
      int cqi_table = sched_ctrl->CSI_report.cri_ri_li_pmi_cqi_report.cqi_table;
      AssertFatal(cqi_table == mcs_table_idx, "Indices of MCS tables don't correspond\n");
      switch (cqi_table) {
        case 0:
          target_qm = cqi_table1[cqi_idx][0];
          target_coderate = cqi_table1[cqi_idx][1];
          break;
        case 1:
          target_qm = cqi_table2[cqi_idx][0];
          target_coderate = cqi_table2[cqi_idx][1];
          break;
        case 2:
          target_qm = cqi_table3[cqi_idx][0];
          target_coderate = cqi_table3[cqi_idx][1];
          break;
        default:
          AssertFatal(1==0,"Invalid cqi table index %d\n",cqi_table);
      }
      int max_mcs = 28;
      int R,Qm;
      if (mcs_table_idx == 1)
        max_mcs = 27;
      for (int i=0; i<=max_mcs; i++) {
        R = nr_get_code_rate_dl(i, mcs_table_idx);
        Qm = nr_get_Qm_dl(i, mcs_table_idx);
        if ((Qm == target_qm) && (target_coderate <= R)) {
          *target_mcs = i;
          break;
        }
      }
    }
    sched_ctrl->set_mcs = FALSE;
  }
}

void set_dl_dmrs_ports(NR_pdsch_semi_static_t *ps) {

  //TODO first basic implementation of dmrs port selection
  //     only vaild for a single codeword
  //     for now it assumes a selection of Nl consecutive dmrs ports
  //     and a single front loaded symbol
  //     dmrs_ports_id is the index of Tables 7.3.1.2.2-1/2/3/4
  //     number of front loaded symbols need to be consistent with maxLength
  //     when a more complete implementation is done

  switch (ps->nrOfLayers) {
    case 1:
      ps->dmrs_ports_id = 0;
      ps->numDmrsCdmGrpsNoData = 1;
      ps->frontloaded_symb = 1;
      break;
    case 2:
      ps->dmrs_ports_id = 2;
      ps->numDmrsCdmGrpsNoData = 1;
      ps->frontloaded_symb = 1;
      break;
    case 3:
      ps->dmrs_ports_id = 9;
      ps->numDmrsCdmGrpsNoData = 2;
      ps->frontloaded_symb = 1;
      break;
    case 4:
      ps->dmrs_ports_id = 10;
      ps->numDmrsCdmGrpsNoData = 2;
      ps->frontloaded_symb = 1;
      break;
    default:
      AssertFatal(1==0,"Number of layers %d\n not supported or not valid\n",ps->nrOfLayers);
  }
}

NR_ControlResourceSet_t *get_coreset(module_id_t module_idP,
                                     NR_ServingCellConfigCommon_t *scc,
                                     void *bwp,
                                     NR_SearchSpace_t *ss,
                                     NR_SearchSpace__searchSpaceType_PR ss_type) {
  NR_ControlResourceSetId_t coreset_id = *ss->controlResourceSetId;
  if (ss_type == NR_SearchSpace__searchSpaceType_PR_common) { // common search space
    NR_ControlResourceSet_t *coreset;
    if(coreset_id == 0) {
      coreset =  RC.nrmac[module_idP]->sched_ctrlCommon->coreset; // this is coreset 0
    } else if (bwp) {
      coreset = ((NR_BWP_Downlink_t*)bwp)->bwp_Common->pdcch_ConfigCommon->choice.setup->commonControlResourceSet;
    } else if (scc->downlinkConfigCommon->initialDownlinkBWP->pdcch_ConfigCommon->choice.setup->commonControlResourceSet) {
      coreset = scc->downlinkConfigCommon->initialDownlinkBWP->pdcch_ConfigCommon->choice.setup->commonControlResourceSet;
    } else {
      coreset = NULL;
    }

    if (coreset) AssertFatal(coreset_id == coreset->controlResourceSetId,
			     "ID of common ss coreset does not correspond to id set in the "
			     "search space\n");
    return coreset;
  } else {
    const int n = ((NR_BWP_DownlinkDedicated_t*)bwp)->pdcch_Config->choice.setup->controlResourceSetToAddModList->list.count;
    for (int i = 0; i < n; i++) {
      NR_ControlResourceSet_t *coreset =
          ((NR_BWP_DownlinkDedicated_t*)bwp)->pdcch_Config->choice.setup->controlResourceSetToAddModList->list.array[i];
      if (coreset_id == coreset->controlResourceSetId) {
        return coreset;
      }
    }
    AssertFatal(0, "Couldn't find coreset with id %ld\n", coreset_id);
  }
}

NR_SearchSpace_t *get_searchspace(NR_ServingCellConfigCommon_t *scc,
				  NR_BWP_DownlinkDedicated_t *bwp_Dedicated,
				  NR_SearchSpace__searchSpaceType_PR target_ss) {

  const int n = bwp_Dedicated ?
    bwp_Dedicated->pdcch_Config->choice.setup->searchSpacesToAddModList->list.count:
    scc->downlinkConfigCommon->initialDownlinkBWP->pdcch_ConfigCommon->choice.setup->commonSearchSpaceList->list.count;
  for (int i=0;i<n;i++) {
    NR_SearchSpace_t *ss = bwp_Dedicated ?
      bwp_Dedicated->pdcch_Config->choice.setup->searchSpacesToAddModList->list.array[i]:
      scc->downlinkConfigCommon->initialDownlinkBWP->pdcch_ConfigCommon->choice.setup->commonSearchSpaceList->list.array[i];
    AssertFatal(ss->controlResourceSetId != NULL, "ss->controlResourceSetId is null\n");
    AssertFatal(ss->searchSpaceType != NULL, "ss->searchSpaceType is null\n");
    if (ss->searchSpaceType->present == target_ss) {
      return ss;
    }
  }
  AssertFatal(0, "Couldn't find an adequate searchspace bwp_Dedicated %p\n",bwp_Dedicated);
}

int allocate_nr_CCEs(gNB_MAC_INST *nr_mac,
                     NR_BWP_Downlink_t *bwp,
                     NR_ControlResourceSet_t *coreset,
                     int aggregation,
                     uint16_t Y,
                     int m,
                     int nr_of_candidates) {

  int coreset_id = coreset->controlResourceSetId;

  int *cce_list;
  if(bwp == NULL) {
    cce_list = nr_mac->cce_list[0][coreset_id];
  } else {
    cce_list = nr_mac->cce_list[bwp->bwp_Id][coreset_id];
  }

  int n_rb=0;
  for (int i=0;i<6;i++)
    for (int j=0;j<8;j++) {
      n_rb+=((coreset->frequencyDomainResources.buf[i]>>j)&1);
    }
  n_rb*=6;

  uint16_t N_reg = n_rb * coreset->duration;
  uint16_t n_CI = 0;

  const uint16_t N_cce = N_reg / NR_NB_REG_PER_CCE;
  const uint16_t M_s_max = nr_of_candidates;

  LOG_D(PHY,"allocate_NR_CCes : bwp_id %d, coreset_id %d : N_cce %d, m %d, nr_of_candidates %d, Y %d\n",
        (int)(bwp ? bwp->bwp_Id : 0),coreset_id,N_cce,m,nr_of_candidates, Y);
  //PDCCH candidate index m in CORESET exceeds the maximum number of PDCCH candidates
  if(m >= nr_of_candidates)
    return -1;

  int first_cce = aggregation * (( Y + CEILIDIV((m*N_cce),(aggregation*M_s_max)) + n_CI ) % CEILIDIV(N_cce,aggregation));

  for (int i=0;i<aggregation;i++)
    if (cce_list[first_cce+i] != 0) return(-1);
  
  for (int i=0;i<aggregation;i++) cce_list[first_cce+i] = 1;

  return(first_cce);

}

bool nr_find_nb_rb(uint16_t Qm,
                   uint16_t R,
                   uint8_t nrOfLayers,
                   uint16_t nb_symb_sch,
                   uint16_t nb_dmrs_prb,
                   uint32_t bytes,
                   uint16_t nb_rb_max,
                   uint32_t *tbs,
                   uint16_t *nb_rb)
{
  /* is the maximum (not even) enough? */
  *nb_rb = nb_rb_max;
  *tbs = nr_compute_tbs(Qm, R, *nb_rb, nb_symb_sch, nb_dmrs_prb, 0, 0, nrOfLayers) >> 3;
  /* check whether it does not fit, or whether it exactly fits. Some algorithms
   * might depend on the return value! */
  if (bytes > *tbs)
    return false;
  if (bytes == *tbs)
    return true;

  /* is the minimum enough? */
  *nb_rb = 5;
  *tbs = nr_compute_tbs(Qm, R, *nb_rb, nb_symb_sch, nb_dmrs_prb, 0, 0, nrOfLayers) >> 3;
  if (bytes <= *tbs)
    return true;

  /* perform binary search to allocate all bytes within a TBS up to nb_rb_max
   * RBs */
  int hi = nb_rb_max;
  int lo = 1;
  for (int p = (hi + lo) / 2; lo + 1 < hi; p = (hi + lo) / 2) {
    const uint32_t TBS = nr_compute_tbs(Qm, R, p, nb_symb_sch, nb_dmrs_prb, 0, 0, nrOfLayers) >> 3;
    if (bytes == TBS) {
      hi = p;
      break;
    } else if (bytes < TBS) {
      hi = p;
    } else {
      lo = p;
    }
  }
  *nb_rb = hi;
  *tbs = nr_compute_tbs(Qm, R, *nb_rb, nb_symb_sch, nb_dmrs_prb, 0, 0, nrOfLayers) >> 3;
  /* return whether we could allocate all bytes and stay below nb_rb_max */
  return *tbs >= bytes && *nb_rb <= nb_rb_max;
}

void nr_set_pdsch_semi_static(const NR_ServingCellConfigCommon_t *scc,
                              const NR_CellGroupConfig_t *secondaryCellGroup,
                              const NR_BWP_Downlink_t *bwp,
                              const NR_BWP_DownlinkDedicated_t *bwpd0,
                              int tda,
                              uint8_t layers,
                              NR_UE_sched_ctrl_t *sched_ctrl,
                              NR_pdsch_semi_static_t *ps)
{
  bool reset_dmrs = false;

  NR_BWP_DownlinkDedicated_t *bwpd;

  if (bwp && bwp->bwp_Dedicated) {
    bwpd = bwp->bwp_Dedicated;
  } else {
    bwpd = (NR_BWP_DownlinkDedicated_t*)bwpd0;
  }

  if (bwpd &&
      bwpd->pdsch_Config &&
      bwpd->pdsch_Config->choice.setup &&
      bwpd->pdsch_Config->choice.setup->mcs_Table) {
    if (*bwpd->pdsch_Config->choice.setup->mcs_Table == 0)
      ps->mcsTableIdx = 1;
    else
      ps->mcsTableIdx = 2;
  }
  else ps->mcsTableIdx = 0;

  NR_PDSCH_Config_t *pdsch_Config=NULL;
  if (bwpd) pdsch_Config = bwpd->pdsch_Config->choice.setup;
  LOG_D(NR_MAC,"tda %d, ps->time_domain_allocation %d,layers %d, ps->nrOfLayers %d, pdsch_config %p\n",tda,ps->time_domain_allocation,layers,ps->nrOfLayers,pdsch_Config);
  if (ps->time_domain_allocation != tda) {
    reset_dmrs = true;
    ps->time_domain_allocation = tda;
    const struct NR_PDSCH_TimeDomainResourceAllocationList *tdaList = bwp ?
      bwp->bwp_Common->pdsch_ConfigCommon->choice.setup->pdsch_TimeDomainAllocationList :
      scc->downlinkConfigCommon->initialDownlinkBWP->pdsch_ConfigCommon->choice.setup->pdsch_TimeDomainAllocationList;
    AssertFatal(tda < tdaList->list.count, "time_domain_allocation %d>=%d\n", tda, tdaList->list.count);
    ps->mapping_type = tdaList->list.array[tda]->mappingType;
    if (pdsch_Config) {
      if (ps->mapping_type == NR_PDSCH_TimeDomainResourceAllocation__mappingType_typeB)
        ps->dmrsConfigType = pdsch_Config->dmrs_DownlinkForPDSCH_MappingTypeB->choice.setup->dmrs_Type == NULL ? 0 : 1;
      else
        ps->dmrsConfigType = pdsch_Config->dmrs_DownlinkForPDSCH_MappingTypeA->choice.setup->dmrs_Type == NULL ? 0 : 1;
    }
    else
      ps->dmrsConfigType = NFAPI_NR_DMRS_TYPE1;
    const int startSymbolAndLength = tdaList->list.array[tda]->startSymbolAndLength;
    SLIV2SL(startSymbolAndLength, &ps->startSymbolIndex, &ps->nrOfSymbols);
  }

  const long f = sched_ctrl->search_space->searchSpaceType->choice.ue_Specific->dci_Formats;
  int dci_format;
  if (sched_ctrl->search_space) {
    dci_format = f ? NR_DL_DCI_FORMAT_1_1 : NR_DL_DCI_FORMAT_1_0;
  }
  else {
    dci_format = NR_DL_DCI_FORMAT_1_0;
  }
  if (dci_format == NR_DL_DCI_FORMAT_1_0) {
    if (ps->nrOfSymbols == 2)
      ps->numDmrsCdmGrpsNoData = 1;
    else
      ps->numDmrsCdmGrpsNoData = 2;
    ps->dmrs_ports_id = 0;
    ps->frontloaded_symb = 1;
    ps->nrOfLayers = 1;
  }
  else {
    LOG_D(NR_MAC,"checking layers\n");
    if (ps->nrOfLayers != layers) {
      reset_dmrs = true;
      ps->nrOfLayers = layers;
      set_dl_dmrs_ports(ps);
    }
  }

  ps->N_PRB_DMRS = ps->numDmrsCdmGrpsNoData * (ps->dmrsConfigType == NFAPI_NR_DMRS_TYPE1 ? 6 : 4);
  if (reset_dmrs) {
    ps->dl_dmrs_symb_pos = fill_dmrs_mask(bwpd ? bwpd->pdsch_Config->choice.setup : NULL, scc->dmrs_TypeA_Position, ps->nrOfSymbols, ps->startSymbolIndex, ps->mapping_type, ps->frontloaded_symb);
    ps->N_DMRS_SLOT = get_num_dmrs(ps->dl_dmrs_symb_pos);
  }
  LOG_D(NR_MAC,"bwpd0 %p, bwpd %p : Filling dmrs info, ps->N_PRB_DMRS %d, ps->dl_dmrs_symb_pos %x, ps->N_DMRS_SLOT %d\n",bwpd0,bwpd,ps->N_PRB_DMRS,ps->dl_dmrs_symb_pos,ps->N_DMRS_SLOT);
}

void nr_set_pusch_semi_static(const NR_ServingCellConfigCommon_t *scc,
                              const NR_BWP_Uplink_t *ubwp,
                              const NR_BWP_UplinkDedicated_t *ubwpd,
                              long dci_format,
                              int tda,
                              uint8_t num_dmrs_cdm_grps_no_data,
                              NR_pusch_semi_static_t *ps)
{
  ps->dci_format = dci_format;
  ps->time_domain_allocation = tda;

  const struct NR_PUSCH_TimeDomainResourceAllocationList *tdaList =
    ubwp?
    ubwp->bwp_Common->pusch_ConfigCommon->choice.setup->pusch_TimeDomainAllocationList:
    scc->uplinkConfigCommon->initialUplinkBWP->pusch_ConfigCommon->choice.setup->pusch_TimeDomainAllocationList ;
  const int startSymbolAndLength = tdaList->list.array[tda]->startSymbolAndLength;
  SLIV2SL(startSymbolAndLength,
          &ps->startSymbolIndex,
          &ps->nrOfSymbols);

  ps->pusch_Config = ubwp?ubwp->bwp_Dedicated->pusch_Config->choice.setup:(ubwpd ? ubwpd->pusch_Config->choice.setup : NULL);
  if (ps->pusch_Config == NULL || !ps->pusch_Config->transformPrecoder)
    ps->transform_precoding = !scc->uplinkConfigCommon->initialUplinkBWP->rach_ConfigCommon->choice.setup->msg3_transformPrecoder;
  else
    ps->transform_precoding = *ps->pusch_Config->transformPrecoder;
  const int target_ss = NR_SearchSpace__searchSpaceType_PR_ue_Specific;
  if (ps->transform_precoding)
    ps->mcs_table = get_pusch_mcs_table(ps->pusch_Config ? ps->pusch_Config->mcs_Table : NULL,
                                    0,
                                    ps->dci_format,
                                    NR_RNTI_C,
                                    target_ss,
                                    false);
  else {
    ps->mcs_table = get_pusch_mcs_table(ps->pusch_Config ? ps->pusch_Config->mcs_TableTransformPrecoder : NULL,
                                    1,
                                    ps->dci_format,
                                    NR_RNTI_C,
                                    target_ss,
                                    false);
    num_dmrs_cdm_grps_no_data = 2; // in case of transform precoding - no Data sent in DMRS symbol
  }

  ps->num_dmrs_cdm_grps_no_data = num_dmrs_cdm_grps_no_data;

  /* DMRS calculations */
  ps->mapping_type = tdaList->list.array[tda]->mappingType;
  ps->NR_DMRS_UplinkConfig = ps->pusch_Config ?
    (ps->mapping_type == NR_PUSCH_TimeDomainResourceAllocation__mappingType_typeA ?
     ps->pusch_Config->dmrs_UplinkForPUSCH_MappingTypeA->choice.setup :
     ps->pusch_Config->dmrs_UplinkForPUSCH_MappingTypeB->choice.setup) : NULL;
  ps->dmrs_config_type = ps->NR_DMRS_UplinkConfig ? ((ps->NR_DMRS_UplinkConfig->dmrs_Type == NULL ? 0 : 1)) : 0;
  const pusch_dmrs_AdditionalPosition_t additional_pos =
						     ps->NR_DMRS_UplinkConfig ? (ps->NR_DMRS_UplinkConfig->dmrs_AdditionalPosition == NULL
										 ? 2
										 : (*ps->NR_DMRS_UplinkConfig->dmrs_AdditionalPosition ==
										    NR_DMRS_UplinkConfig__dmrs_AdditionalPosition_pos3
										    ? 3
										    : *ps->NR_DMRS_UplinkConfig->dmrs_AdditionalPosition)):2;
  const pusch_maxLength_t pusch_maxLength =
    ps->NR_DMRS_UplinkConfig ? (ps->NR_DMRS_UplinkConfig->maxLength == NULL ? 1 : 2) : 1;
  ps->ul_dmrs_symb_pos = get_l_prime(ps->nrOfSymbols,
                                            ps->mapping_type,
                                            additional_pos,
                                            pusch_maxLength,
                                            ps->startSymbolIndex,
                                            scc->dmrs_TypeA_Position);
  uint8_t num_dmrs_symb = 0;
  for(int i = ps->startSymbolIndex; i < ps->startSymbolIndex + ps->nrOfSymbols; i++)
    num_dmrs_symb += (ps->ul_dmrs_symb_pos >> i) & 1;
  ps->num_dmrs_symb = num_dmrs_symb;
  ps->N_PRB_DMRS = ps->dmrs_config_type == 0
      ? num_dmrs_cdm_grps_no_data * 6
      : num_dmrs_cdm_grps_no_data * 4;
}

void nr_configure_css_dci_initial(nfapi_nr_dl_tti_pdcch_pdu_rel15_t* pdcch_pdu,
				  nr_scs_e scs_common,
				  nr_scs_e pdcch_scs,
				  nr_frequency_range_e freq_range,
				  uint8_t rmsi_pdcch_config,
				  uint8_t ssb_idx,
				  uint8_t k_ssb,
				  uint16_t sfn_ssb,
				  uint8_t n_ssb, /*slot index overlapping the corresponding SSB index*/
				  uint16_t nb_slots_per_frame,
				  uint16_t N_RB)
{
  //  uint8_t O, M;
  //  uint8_t ss_idx = rmsi_pdcch_config&0xf;
  //  uint8_t cset_idx = (rmsi_pdcch_config>>4)&0xf;
  //  uint8_t mu = scs_common;
  //  uint8_t O_scale=0, M_scale=0; // used to decide if the values of O and M need to be divided by 2

  AssertFatal(1==0,"todo\n");
  /*
  /// Coreset params
  switch(scs_common) {

    case kHz15:

      switch(pdcch_scs) {
        case kHz15:
          AssertFatal(cset_idx<15,"Coreset index %d reserved for scs kHz15/kHz15\n", cset_idx);
          pdcch_pdu->mux_pattern = NFAPI_NR_SSB_AND_CSET_MUX_PATTERN_TYPE1;
          pdcch_pdu->n_rb = (cset_idx < 6)? 24 : (cset_idx < 12)? 48 : 96;
          pdcch_pdu->n_symb = nr_coreset_nsymb_pdcch_type_0_scs_15_15[cset_idx];
          pdcch_pdu->rb_offset = nr_coreset_rb_offset_pdcch_type_0_scs_15_15[cset_idx];
        break;

        case kHz30:
          AssertFatal(cset_idx<14,"Coreset index %d reserved for scs kHz15/kHz30\n", cset_idx);
          pdcch_pdu->mux_pattern = NFAPI_NR_SSB_AND_CSET_MUX_PATTERN_TYPE1;
          pdcch_pdu->n_rb = (cset_idx < 8)? 24 : 48;
          pdcch_pdu->n_symb = nr_coreset_nsymb_pdcch_type_0_scs_15_30[cset_idx];
          pdcch_pdu->rb_offset = nr_coreset_rb_offset_pdcch_type_0_scs_15_15[cset_idx];
        break;

        default:
            AssertFatal(1==0,"Invalid scs_common/pdcch_scs combination %d/%d \n", scs_common, pdcch_scs);

      }
      break;

    case kHz30:

      if (N_RB < 106) { // Minimum 40Mhz bandwidth not satisfied
        switch(pdcch_scs) {
          case kHz15:
            AssertFatal(cset_idx<9,"Coreset index %d reserved for scs kHz30/kHz15\n", cset_idx);
            pdcch_pdu->mux_pattern = NFAPI_NR_SSB_AND_CSET_MUX_PATTERN_TYPE1;
            pdcch_pdu->n_rb = (cset_idx < 10)? 48 : 96;
            pdcch_pdu->n_symb = nr_coreset_nsymb_pdcch_type_0_scs_30_15_b40Mhz[cset_idx];
            pdcch_pdu->rb_offset = nr_coreset_rb_offset_pdcch_type_0_scs_30_15_b40Mhz[cset_idx];
          break;

          case kHz30:
            pdcch_pdu->mux_pattern = NFAPI_NR_SSB_AND_CSET_MUX_PATTERN_TYPE1;
            pdcch_pdu->n_rb = (cset_idx < 6)? 24 : 48;
            pdcch_pdu->n_symb = nr_coreset_nsymb_pdcch_type_0_scs_30_30_b40Mhz[cset_idx];
            pdcch_pdu->rb_offset = nr_coreset_rb_offset_pdcch_type_0_scs_30_30_b40Mhz[cset_idx];
          break;

          default:
            AssertFatal(1==0,"Invalid scs_common/pdcch_scs combination %d/%d \n", scs_common, pdcch_scs);
        }
      }

      else { // above 40Mhz
        switch(pdcch_scs) {
          case kHz15:
            AssertFatal(cset_idx<9,"Coreset index %d reserved for scs kHz30/kHz15\n", cset_idx);
            pdcch_pdu->mux_pattern = NFAPI_NR_SSB_AND_CSET_MUX_PATTERN_TYPE1;
            pdcch_pdu->n_rb = (cset_idx < 3)? 48 : 96;
            pdcch_pdu->n_symb = nr_coreset_nsymb_pdcch_type_0_scs_30_15_a40Mhz[cset_idx];
            pdcch_pdu->rb_offset = nr_coreset_rb_offset_pdcch_type_0_scs_30_15_a40Mhz[cset_idx];
          break;

          case kHz30:
            AssertFatal(cset_idx<10,"Coreset index %d reserved for scs kHz30/kHz30\n", cset_idx);
            pdcch_pdu->mux_pattern = NFAPI_NR_SSB_AND_CSET_MUX_PATTERN_TYPE1;
            pdcch_pdu->n_rb = (cset_idx < 4)? 24 : 48;
            pdcch_pdu->n_symb = nr_coreset_nsymb_pdcch_type_0_scs_30_30_a40Mhz[cset_idx];
            pdcch_pdu->rb_offset =  nr_coreset_rb_offset_pdcch_type_0_scs_30_30_a40Mhz[cset_idx];
          break;

          default:
            AssertFatal(1==0,"Invalid scs_common/pdcch_scs combination %d/%d \n", scs_common, pdcch_scs);
        }
      }
      break;

    case kHz120:
      switch(pdcch_scs) {
        case kHz60:
          AssertFatal(cset_idx<12,"Coreset index %d reserved for scs kHz120/kHz60\n", cset_idx);
          pdcch_pdu->mux_pattern = (cset_idx < 8)?NFAPI_NR_SSB_AND_CSET_MUX_PATTERN_TYPE1 : NFAPI_NR_SSB_AND_CSET_MUX_PATTERN_TYPE2;
          pdcch_pdu->n_rb = (cset_idx < 6)? 48 : (cset_idx < 8)? 96 : (cset_idx < 10)? 48 : 96;
          pdcch_pdu->n_symb = nr_coreset_nsymb_pdcch_type_0_scs_120_60[cset_idx];
          pdcch_pdu->rb_offset = (nr_coreset_rb_offset_pdcch_type_0_scs_120_60[cset_idx]>0)?nr_coreset_rb_offset_pdcch_type_0_scs_120_60[cset_idx] :
          (k_ssb == 0)? -41 : -42;
        break;

        case kHz120:
          AssertFatal(cset_idx<8,"Coreset index %d reserved for scs kHz120/kHz120\n", cset_idx);
          pdcch_pdu->mux_pattern = (cset_idx < 4)?NFAPI_NR_SSB_AND_CSET_MUX_PATTERN_TYPE1 : NFAPI_NR_SSB_AND_CSET_MUX_PATTERN_TYPE3;
          pdcch_pdu->n_rb = (cset_idx < 2)? 24 : (cset_idx < 4)? 48 : (cset_idx < 6)? 24 : 48;
          pdcch_pdu->n_symb = (cset_idx == 2)? 1 : 2;
          pdcch_pdu->rb_offset = (nr_coreset_rb_offset_pdcch_type_0_scs_120_120[cset_idx]>0)? nr_coreset_rb_offset_pdcch_type_0_scs_120_120[cset_idx] :
          (k_ssb == 0)? -20 : -21;
        break;

        default:
            AssertFatal(1==0,"Invalid scs_common/pdcch_scs combination %d/%d \n", scs_common, pdcch_scs);
      }
    break;

    case kHz240:
    switch(pdcch_scs) {
      case kHz60:
        AssertFatal(cset_idx<4,"Coreset index %d reserved for scs kHz240/kHz60\n", cset_idx);
        pdcch_pdu->mux_pattern = NFAPI_NR_SSB_AND_CSET_MUX_PATTERN_TYPE1;
        pdcch_pdu->n_rb = 96;
        pdcch_pdu->n_symb = (cset_idx < 2)? 1 : 2;
        pdcch_pdu->rb_offset = (cset_idx&1)? 16 : 0;
      break;

      case kHz120:
        AssertFatal(cset_idx<8,"Coreset index %d reserved for scs kHz240/kHz120\n", cset_idx);
        pdcch_pdu->mux_pattern = (cset_idx < 4)? NFAPI_NR_SSB_AND_CSET_MUX_PATTERN_TYPE1 : NFAPI_NR_SSB_AND_CSET_MUX_PATTERN_TYPE2;
        pdcch_pdu->n_rb = (cset_idx < 4)? 48 : (cset_idx < 6)? 24 : 48;
        pdcch_pdu->n_symb = ((cset_idx==2)||(cset_idx==3))? 2 : 1;
        pdcch_pdu->rb_offset = (nr_coreset_rb_offset_pdcch_type_0_scs_240_120[cset_idx]>0)? nr_coreset_rb_offset_pdcch_type_0_scs_240_120[cset_idx] :
        (k_ssb == 0)? -41 : -42;
      break;

      default:
          AssertFatal(1==0,"Invalid scs_common/pdcch_scs combination %d/%d \n", scs_common, pdcch_scs);
    }
    break;

  default:
    AssertFatal(1==0,"Invalid common subcarrier spacing %d\n", scs_common);

  }

  /// Search space params
  switch(pdcch_pdu->mux_pattern) {

    case NFAPI_NR_SSB_AND_CSET_MUX_PATTERN_TYPE1:
      if (freq_range == nr_FR1) {
        O = nr_ss_param_O_type_0_mux1_FR1[ss_idx];
        pdcch_pdu->nb_ss_sets_per_slot = nr_ss_sets_per_slot_type_0_FR1[ss_idx];
        M = nr_ss_param_M_type_0_mux1_FR1[ss_idx];
        M_scale = nr_ss_scale_M_mux1_FR1[ss_idx];
        pdcch_pdu->first_symbol = (ss_idx < 8)? ( (ssb_idx&1)? pdcch_pdu->n_symb : 0 ) : nr_ss_first_symb_idx_type_0_mux1_FR1[ss_idx - 8];
      }

      else {
        AssertFatal(ss_idx<14 ,"Invalid search space index for multiplexing type 1 and FR2 %d\n", ss_idx);
        O = nr_ss_param_O_type_0_mux1_FR2[ss_idx];
        O_scale = nr_ss_scale_O_mux1_FR2[ss_idx];
        pdcch_pdu->nb_ss_sets_per_slot = nr_ss_sets_per_slot_type_0_FR2[ss_idx];
        M = nr_ss_param_M_type_0_mux1_FR2[ss_idx];
        M_scale = nr_ss_scale_M_mux1_FR2[ss_idx];
        pdcch_pdu->first_symbol = (ss_idx < 12)? ( (ss_idx&1)? 7 : 0 ) : 0;
      }
      pdcch_pdu->nb_slots = 2;
      pdcch_pdu->sfn_mod2 = (CEILIDIV( (((O<<mu)>>O_scale) + ((ssb_idx*M)>>M_scale)), nb_slots_per_frame ) & 1)? 1 : 0;
      pdcch_pdu->first_slot = (((O<<mu)>>O_scale) + ((ssb_idx*M)>>M_scale)) % nb_slots_per_frame;

    break;

    case NFAPI_NR_SSB_AND_CSET_MUX_PATTERN_TYPE2:
      AssertFatal( ((scs_common==kHz120)&&(pdcch_scs==kHz60)) || ((scs_common==kHz240)&&(pdcch_scs==kHz120)),
      "Invalid scs_common/pdcch_scs combination %d/%d for Mux type 2\n", scs_common, pdcch_scs );
      AssertFatal(ss_idx==0, "Search space index %d reserved for scs_common/pdcch_scs combination %d/%d", ss_idx, scs_common, pdcch_scs);

      pdcch_pdu->nb_slots = 1;

      if ((scs_common==kHz120)&&(pdcch_scs==kHz60)) {
        pdcch_pdu->first_symbol = nr_ss_first_symb_idx_scs_120_60_mux2[ssb_idx&3];
        // Missing in pdcch_pdu sfn_C and n_C here and in else case
      }
      else {
        pdcch_pdu->first_symbol = ((ssb_idx&7)==4)?12 : ((ssb_idx&7)==4)?13 : nr_ss_first_symb_idx_scs_240_120_set1_mux2[ssb_idx&7]; //???
      }

    break;

    case NFAPI_NR_SSB_AND_CSET_MUX_PATTERN_TYPE3:
      AssertFatal( (scs_common==kHz120)&&(pdcch_scs==kHz120),
      "Invalid scs_common/pdcch_scs combination %d/%d for Mux type 3\n", scs_common, pdcch_scs );
      AssertFatal(ss_idx==0, "Search space index %d reserved for scs_common/pdcch_scs combination %d/%d", ss_idx, scs_common, pdcch_scs);

      pdcch_pdu->first_symbol = nr_ss_first_symb_idx_scs_120_120_mux3[ssb_idx&3];

    break;

    default:
      AssertFatal(1==0, "Invalid SSB and coreset multiplexing pattern %d\n", pdcch_pdu->mux_pattern);
  }
  pdcch_pdu->config_type = NFAPI_NR_CSET_CONFIG_MIB_SIB1;
  pdcch_pdu->cr_mapping_type = NFAPI_NR_CCE_REG_MAPPING_INTERLEAVED;
  pdcch_pdu->precoder_granularity = NFAPI_NR_CSET_SAME_AS_REG_BUNDLE;
  pdcch_pdu->reg_bundle_size = 6;
  pdcch_pdu->interleaver_size = 2;
  // set initial banwidth part to full bandwidth
  pdcch_pdu->n_RB_BWP = N_RB;

  */

}

void config_uldci(const NR_BWP_Uplink_t *ubwp,
		              const NR_BWP_UplinkDedicated_t *ubwpd,
                  const NR_ServingCellConfigCommon_t *scc,
                  const nfapi_nr_pusch_pdu_t *pusch_pdu,
                  dci_pdu_rel15_t *dci_pdu_rel15,
                  int dci_format,
                  int time_domain_assignment,
                  uint8_t tpc,
                  int n_ubwp,
                  int bwp_id) {

  const int bw = NRRIV2BW(ubwp ?
			  ubwp->bwp_Common->genericParameters.locationAndBandwidth :
			  scc->uplinkConfigCommon->initialUplinkBWP->genericParameters.locationAndBandwidth, MAX_BWP_SIZE);

  dci_pdu_rel15->frequency_domain_assignment.val =
      PRBalloc_to_locationandbandwidth0(pusch_pdu->rb_size, pusch_pdu->rb_start, bw);
  dci_pdu_rel15->time_domain_assignment.val = time_domain_assignment;
  dci_pdu_rel15->frequency_hopping_flag.val = pusch_pdu->frequency_hopping;
  dci_pdu_rel15->mcs = pusch_pdu->mcs_index;
  dci_pdu_rel15->ndi = pusch_pdu->pusch_data.new_data_indicator;
  dci_pdu_rel15->rv = pusch_pdu->pusch_data.rv_index;
  dci_pdu_rel15->harq_pid = pusch_pdu->pusch_data.harq_process_id;
  dci_pdu_rel15->tpc = tpc;
  const NR_BWP_UplinkDedicated_t *ubwpd2 = (ubwp) ? ubwp->bwp_Dedicated : ubwpd;

  if (ubwpd2) AssertFatal(ubwpd2->pusch_Config->choice.setup->resourceAllocation == NR_PUSCH_Config__resourceAllocation_resourceAllocationType1,
			"Only frequency resource allocation type 1 is currently supported\n");
  switch (dci_format) {
    case NR_UL_DCI_FORMAT_0_0:
      dci_pdu_rel15->format_indicator = 0;
      break;
    case NR_UL_DCI_FORMAT_0_1:
      LOG_D(NR_MAC,"Configuring DCI Format 0_1\n");
      dci_pdu_rel15->dai[0].val = 0; //TODO
      // bwp indicator as per table 7.3.1.1.2-1 in 38.212
      dci_pdu_rel15->bwp_indicator.val = n_ubwp < 4 ? bwp_id : bwp_id - 1;
      // SRS resource indicator
      if (ubwpd2 &&
          ubwpd2->pusch_Config &&
          ubwpd2->pusch_Config->choice.setup &&
          ubwpd2->pusch_Config->choice.setup->txConfig != NULL) {
        AssertFatal(*ubwpd2->pusch_Config->choice.setup->txConfig == NR_PUSCH_Config__txConfig_codebook,
                    "Non Codebook configuration non supported\n");
        dci_pdu_rel15->srs_resource_indicator.val = 0; // taking resource 0 for SRS
      }
      // Antenna Ports
      dci_pdu_rel15->antenna_ports.val = 0; // TODO for now it is hardcoded, it should depends on cdm group no data and rank
      // DMRS sequence initialization
      dci_pdu_rel15->dmrs_sequence_initialization.val = pusch_pdu->scid;
      break;
    default :
      AssertFatal(0, "Valid UL formats are 0_0 and 0_1\n");
  }

  LOG_D(NR_MAC,
        "%s() ULDCI type 0 payload: freq_alloc %d, time_alloc %d, freq_hop_flag %d, mcs %d tpc %d ndi %d rv %d\n",
        __func__,
        dci_pdu_rel15->frequency_domain_assignment.val,
        dci_pdu_rel15->time_domain_assignment.val,
        dci_pdu_rel15->frequency_hopping_flag.val,
        dci_pdu_rel15->mcs,
        dci_pdu_rel15->tpc,
        dci_pdu_rel15->ndi,
        dci_pdu_rel15->rv);
}

const int default_pucch_fmt[]       = {0,0,0,1,1,1,1,1,1,1,1,1,1,1,1,1};
const int default_pucch_firstsymb[] = {12,12,12,10,10,10,10,4,4,4,4,0,0,0,0,0};
const int default_pucch_numbsymb[]  = {2,2,2,2,4,4,4,4,10,10,10,10,14,14,14,14,14};
const int default_pucch_prboffset[] = {0,0,3,0,0,2,4,0,0,2,4,0,0,2,4,-1};
const int default_pucch_csset[]     = {2,3,3,2,4,4,4,2,4,4,4,2,4,4,4,4};

int nr_get_default_pucch_res(int pucch_ResourceCommon) {

  AssertFatal(pucch_ResourceCommon>=0 && pucch_ResourceCommon < 16, "illegal pucch_ResourceCommon %d\n",pucch_ResourceCommon);

  return(default_pucch_csset[pucch_ResourceCommon]);
}

void nr_configure_pdcch(gNB_MAC_INST *gNB_mac,
                        nfapi_nr_dl_tti_pdcch_pdu_rel15_t *pdcch_pdu,
                        NR_SearchSpace_t *ss,
                        NR_ControlResourceSet_t *coreset,
                        NR_ServingCellConfigCommon_t *scc,
                        NR_BWP_t *bwp,
                        NR_Type0_PDCCH_CSS_config_t *type0_PDCCH_CSS_config) {

  int sps;
  AssertFatal(*ss->controlResourceSetId == coreset->controlResourceSetId,
              "coreset id in SS %ld does not correspond to the one in coreset %ld",
              *ss->controlResourceSetId, coreset->controlResourceSetId);

  if (bwp) { // This is not for SIB1
    if(coreset->controlResourceSetId == 0){
      pdcch_pdu->BWPSize  = gNB_mac->cset0_bwp_size;
      pdcch_pdu->BWPStart = gNB_mac->cset0_bwp_start;
    }
    else {
      pdcch_pdu->BWPSize  = NRRIV2BW(bwp->locationAndBandwidth, MAX_BWP_SIZE);
      pdcch_pdu->BWPStart = NRRIV2PRBOFFSET(bwp->locationAndBandwidth, MAX_BWP_SIZE);
    }
    pdcch_pdu->SubcarrierSpacing = bwp->subcarrierSpacing;
    pdcch_pdu->CyclicPrefix = (bwp->cyclicPrefix==NULL) ? 0 : *bwp->cyclicPrefix;

    //AssertFatal(pdcch_scs==kHz15, "PDCCH SCS above 15kHz not allowed if a symbol above 2 is monitored");
    sps = bwp->cyclicPrefix == NULL ? 14 : 12;
  }
  else {
    AssertFatal(type0_PDCCH_CSS_config!=NULL,"type0_PDCCH_CSS_config is null,bwp %p\n",bwp);
    pdcch_pdu->BWPSize = type0_PDCCH_CSS_config->num_rbs;
    pdcch_pdu->BWPStart = type0_PDCCH_CSS_config->cset_start_rb;
    pdcch_pdu->SubcarrierSpacing = type0_PDCCH_CSS_config->scs_pdcch;
    pdcch_pdu->CyclicPrefix = 0;
    sps = 14;
  }

  AssertFatal(ss->monitoringSymbolsWithinSlot!=NULL,"ss->monitoringSymbolsWithinSlot is null\n");
  AssertFatal(ss->monitoringSymbolsWithinSlot->buf!=NULL,"ss->monitoringSymbolsWithinSlot->buf is null\n");
    
  // for SPS=14 8 MSBs in positions 13 downto 6
  uint16_t monitoringSymbolsWithinSlot = (ss->monitoringSymbolsWithinSlot->buf[0]<<(sps-8)) |
                                         (ss->monitoringSymbolsWithinSlot->buf[1]>>(16-sps));

  for (int i=0; i<sps; i++) {
    if ((monitoringSymbolsWithinSlot>>(sps-1-i))&1) {
      pdcch_pdu->StartSymbolIndex=i;
      break;
    }
  }

  pdcch_pdu->DurationSymbols  = coreset->duration;

  for (int i=0;i<6;i++)
    pdcch_pdu->FreqDomainResource[i] = coreset->frequencyDomainResources.buf[i];

  LOG_D(MAC,"Coreset : BWPstart %d, BWPsize %d, SCS %d, freq %x, , duration %d,  \n",pdcch_pdu->BWPStart,pdcch_pdu->BWPSize,(int)pdcch_pdu->SubcarrierSpacing,(int)coreset->frequencyDomainResources.buf[0],(int)coreset->duration);

  //cce-REG-MappingType
  pdcch_pdu->CceRegMappingType = coreset->cce_REG_MappingType.present == NR_ControlResourceSet__cce_REG_MappingType_PR_interleaved?
    NFAPI_NR_CCE_REG_MAPPING_INTERLEAVED : NFAPI_NR_CCE_REG_MAPPING_NON_INTERLEAVED;

  if (pdcch_pdu->CceRegMappingType == NFAPI_NR_CCE_REG_MAPPING_INTERLEAVED) {
    pdcch_pdu->RegBundleSize = (coreset->cce_REG_MappingType.choice.interleaved->reg_BundleSize ==
                                NR_ControlResourceSet__cce_REG_MappingType__interleaved__reg_BundleSize_n6) ? 6 : (2+coreset->cce_REG_MappingType.choice.interleaved->reg_BundleSize);
    pdcch_pdu->InterleaverSize = (coreset->cce_REG_MappingType.choice.interleaved->interleaverSize ==
                                  NR_ControlResourceSet__cce_REG_MappingType__interleaved__interleaverSize_n6) ? 6 : (2+coreset->cce_REG_MappingType.choice.interleaved->interleaverSize);
    AssertFatal(scc->physCellId != NULL,"scc->physCellId is null\n");
    pdcch_pdu->ShiftIndex = coreset->cce_REG_MappingType.choice.interleaved->shiftIndex != NULL ? *coreset->cce_REG_MappingType.choice.interleaved->shiftIndex : *scc->physCellId;
  }
  else {
    pdcch_pdu->RegBundleSize = 0;
    pdcch_pdu->InterleaverSize = 0;
    pdcch_pdu->ShiftIndex = 0;
  }

  if(coreset->controlResourceSetId == 0) {
    if(bwp == NULL)
      pdcch_pdu->CoreSetType = NFAPI_NR_CSET_CONFIG_MIB_SIB1;
    else
      pdcch_pdu->CoreSetType = NFAPI_NR_CSET_CONFIG_PDCCH_CONFIG_CSET_0;
  } else{
    pdcch_pdu->CoreSetType = NFAPI_NR_CSET_CONFIG_PDCCH_CONFIG;
  }

  //precoderGranularity
  pdcch_pdu->precoderGranularity = coreset->precoderGranularity;
}


// This function configures pucch pdu fapi structure
void nr_configure_pucch(nfapi_nr_pucch_pdu_t* pucch_pdu,
                        NR_ServingCellConfigCommon_t *scc,
                        NR_CellGroupConfig_t *CellGroup,
                        NR_BWP_Uplink_t *bwp,
                        NR_BWP_UplinkDedicated_t *bwpd,
                        uint16_t rnti,
                        uint8_t pucch_resource,
                        uint16_t O_csi,
                        uint16_t O_ack,
                        uint8_t O_sr,
                        int r_pucch) {

  NR_PUCCH_Config_t *pucch_Config;
  NR_PUCCH_Resource_t *pucchres;
  NR_PUCCH_ResourceSet_t *pucchresset;
  NR_PUCCH_FormatConfig_t *pucchfmt;
  NR_PUCCH_ResourceId_t *resource_id = NULL;

  long *id0 = NULL;
  int n_list, n_set;
  uint16_t N2,N3;
  int res_found = 0;

  pucch_pdu->bit_len_harq = O_ack;
  pucch_pdu->bit_len_csi_part1 = O_csi;

  uint16_t O_uci = O_csi + O_ack;

  NR_PUSCH_Config_t *pusch_Config = bwp ? bwp->bwp_Dedicated->pusch_Config->choice.setup : bwpd->pusch_Config->choice.setup;
  long *pusch_id = pusch_Config ? pusch_Config->dataScramblingIdentityPUSCH : NULL;

  if (pusch_Config && pusch_Config->dmrs_UplinkForPUSCH_MappingTypeA != NULL)
    id0 = pusch_Config->dmrs_UplinkForPUSCH_MappingTypeA->choice.setup->transformPrecodingDisabled->scramblingID0;
  else if (pusch_Config && pusch_Config->dmrs_UplinkForPUSCH_MappingTypeB != NULL)
    id0 = pusch_Config->dmrs_UplinkForPUSCH_MappingTypeB->choice.setup->transformPrecodingDisabled->scramblingID0;
  else id0 = scc->physCellId;

  NR_PUCCH_ConfigCommon_t *pucch_ConfigCommon = bwp ?
    bwp->bwp_Common->pucch_ConfigCommon->choice.setup :
    scc->uplinkConfigCommon->initialUplinkBWP->pucch_ConfigCommon->choice.setup;
  // hop flags and hopping id are valid for any BWP
  switch (pucch_ConfigCommon->pucch_GroupHopping){
  case 0 :
    // if neither, both disabled
    pucch_pdu->group_hop_flag = 0;
    pucch_pdu->sequence_hop_flag = 0;
    break;
  case 1 :
    // if enable, group enabled
    pucch_pdu->group_hop_flag = 1;
    pucch_pdu->sequence_hop_flag = 0;
    break;
  case 2 :
    // if disable, sequence disabled
    pucch_pdu->group_hop_flag = 0;
    pucch_pdu->sequence_hop_flag = 1;
    break;
  default:
    AssertFatal(1==0,"Group hopping flag %ld undefined (0,1,2) \n", pucch_ConfigCommon->pucch_GroupHopping);
  }

  if (pucch_ConfigCommon->hoppingId != NULL)
    pucch_pdu->hopping_id = *pucch_ConfigCommon->hoppingId;
  else
    pucch_pdu->hopping_id = *scc->physCellId;
  NR_BWP_t *genericParameters = bwp ?
    &bwp->bwp_Common->genericParameters:
    &scc->uplinkConfigCommon->initialUplinkBWP->genericParameters;
  pucch_pdu->bwp_size  = NRRIV2BW(genericParameters->locationAndBandwidth, MAX_BWP_SIZE);
  pucch_pdu->bwp_start = NRRIV2PRBOFFSET(genericParameters->locationAndBandwidth,MAX_BWP_SIZE);
  pucch_pdu->subcarrier_spacing = genericParameters->subcarrierSpacing;
  pucch_pdu->cyclic_prefix = (genericParameters->cyclicPrefix==NULL) ? 0 : *genericParameters->cyclicPrefix;
  if (r_pucch<0 || bwp ){
      LOG_D(NR_MAC,"pucch_acknak: Filling dedicated configuration for PUCCH\n");
   // we have either a dedicated BWP or Dedicated PUCCH configuration on InitialBWP
      AssertFatal(bwp!=NULL || bwpd!=NULL,"We need one dedicated configuration for a BWP (neither additional or initial BWP has a dedicated configuration)\n");
      pucch_Config = bwp ?
	  bwp->bwp_Dedicated->pucch_Config->choice.setup:
	  bwpd->pucch_Config->choice.setup;

      AssertFatal(pucch_Config->resourceSetToAddModList!=NULL,
		    "PUCCH resourceSetToAddModList is null\n");

      n_set = pucch_Config->resourceSetToAddModList->list.count;
      AssertFatal(n_set>0,"PUCCH resourceSetToAddModList is empty\n");

      LOG_D(NR_MAC, "UCI n_set= %d\n", n_set);

      N2 = 2;
	// procedure to select pucch resource id from resource sets according to
	// number of uci bits and pucch resource indicator pucch_resource
	// ( see table 9.2.3.2 in 38.213)
      for (int i=0; i<n_set; i++) {
	pucchresset = pucch_Config->resourceSetToAddModList->list.array[i];
	n_list = pucchresset->resourceList.list.count;
	if (pucchresset->pucch_ResourceSetId == 0 && O_uci<3) {
	  if (pucch_resource < n_list)
            resource_id = pucchresset->resourceList.list.array[pucch_resource];
          else
            AssertFatal(1==0,"Couldn't fine pucch resource indicator %d in PUCCH resource set %d for %d UCI bits",pucch_resource,i,O_uci);
        }
        if (pucchresset->pucch_ResourceSetId == 1 && O_uci>2) {
#if (NR_RRC_VERSION >= MAKE_VERSION(16, 0, 0))
        N3 = pucchresset->maxPayloadSize!= NULL ?  *pucchresset->maxPayloadSize : 1706;
#else
        N3 = pucchresset->maxPayloadMinus1!= NULL ?  *pucchresset->maxPayloadMinus1 : 1706;
#endif
        if (N2<O_uci && N3>O_uci) {
          if (pucch_resource < n_list)
            resource_id = pucchresset->resourceList.list.array[pucch_resource];
          else
            AssertFatal(1==0,"Couldn't fine pucch resource indicator %d in PUCCH resource set %d for %d UCI bits",pucch_resource,i,O_uci);
        }
        else N2 = N3;
      }
    }

    AssertFatal(resource_id!=NULL,"Couldn-t find any matching PUCCH resource in the PUCCH resource sets");

    AssertFatal(pucch_Config->resourceToAddModList!=NULL,
                "PUCCH resourceToAddModList is null\n");

    n_list = pucch_Config->resourceToAddModList->list.count;
    AssertFatal(n_list>0,"PUCCH resourceToAddModList is empty\n");

    // going through the list of PUCCH resources to find the one indexed by resource_id
    for (int i=0; i<n_list; i++) {
      pucchres = pucch_Config->resourceToAddModList->list.array[i];
      if (pucchres->pucch_ResourceId == *resource_id) {
        res_found = 1;
        pucch_pdu->prb_start = pucchres->startingPRB;
        pucch_pdu->rnti = rnti;
        // FIXME why there is only one frequency hopping flag
        // what about inter slot frequency hopping?
        pucch_pdu->freq_hop_flag = pucchres->intraSlotFrequencyHopping!= NULL ?  1 : 0;
        pucch_pdu->second_hop_prb = pucchres->secondHopPRB!= NULL ?  *pucchres->secondHopPRB : 0;
        switch(pucchres->format.present) {
          case NR_PUCCH_Resource__format_PR_format0 :
            pucch_pdu->format_type = 0;
            pucch_pdu->initial_cyclic_shift = pucchres->format.choice.format0->initialCyclicShift;
            pucch_pdu->nr_of_symbols = pucchres->format.choice.format0->nrofSymbols;
            pucch_pdu->start_symbol_index = pucchres->format.choice.format0->startingSymbolIndex;
            pucch_pdu->sr_flag = O_sr;
            pucch_pdu->prb_size = 1;
            break;
          case NR_PUCCH_Resource__format_PR_format1 :
            pucch_pdu->format_type = 1;
            pucch_pdu->initial_cyclic_shift = pucchres->format.choice.format1->initialCyclicShift;
            pucch_pdu->nr_of_symbols = pucchres->format.choice.format1->nrofSymbols;
            pucch_pdu->start_symbol_index = pucchres->format.choice.format1->startingSymbolIndex;
            pucch_pdu->time_domain_occ_idx = pucchres->format.choice.format1->timeDomainOCC;
            pucch_pdu->sr_flag = O_sr;
            pucch_pdu->prb_size = 1;
            break;
          case NR_PUCCH_Resource__format_PR_format2 :
            pucch_pdu->format_type = 2;
            pucch_pdu->nr_of_symbols = pucchres->format.choice.format2->nrofSymbols;
            pucch_pdu->start_symbol_index = pucchres->format.choice.format2->startingSymbolIndex;
            pucch_pdu->data_scrambling_id = pusch_id!= NULL ? *pusch_id : *scc->physCellId;
            pucch_pdu->dmrs_scrambling_id = id0!= NULL ? *id0 : *scc->physCellId;
            pucch_pdu->prb_size = compute_pucch_prb_size(2,pucchres->format.choice.format2->nrofPRBs,
                                                         O_uci+O_sr,O_csi,pucch_Config->format2->choice.setup->maxCodeRate,
                                                         2,pucchres->format.choice.format2->nrofSymbols,8);
            pucch_pdu->bit_len_csi_part1 = O_csi;
            break;
          case NR_PUCCH_Resource__format_PR_format3 :
            pucch_pdu->format_type = 3;
            pucch_pdu->nr_of_symbols = pucchres->format.choice.format3->nrofSymbols;
            pucch_pdu->start_symbol_index = pucchres->format.choice.format3->startingSymbolIndex;
            pucch_pdu->data_scrambling_id = pusch_id!= NULL ? *pusch_id : *scc->physCellId;
            if (pucch_Config->format3 == NULL) {
              pucch_pdu->pi_2bpsk = 0;
              pucch_pdu->add_dmrs_flag = 0;
            }
            else {
              pucchfmt = pucch_Config->format3->choice.setup;
              pucch_pdu->pi_2bpsk = pucchfmt->pi2BPSK!= NULL ?  1 : 0;
              pucch_pdu->add_dmrs_flag = pucchfmt->additionalDMRS!= NULL ?  1 : 0;
            }
            int f3_dmrs_symbols;
            if (pucchres->format.choice.format3->nrofSymbols==4)
              f3_dmrs_symbols = 1<<pucch_pdu->freq_hop_flag;
            else {
              if(pucchres->format.choice.format3->nrofSymbols<10)
                f3_dmrs_symbols = 2;
              else
                f3_dmrs_symbols = 2<<pucch_pdu->add_dmrs_flag;
            }
            pucch_pdu->prb_size = compute_pucch_prb_size(3,pucchres->format.choice.format3->nrofPRBs,
                                                         O_uci+O_sr,O_csi,pucch_Config->format3->choice.setup->maxCodeRate,
                                                         2-pucch_pdu->pi_2bpsk,pucchres->format.choice.format3->nrofSymbols-f3_dmrs_symbols,12);
            pucch_pdu->bit_len_csi_part1 = O_csi;
            break;
          case NR_PUCCH_Resource__format_PR_format4 :
            pucch_pdu->format_type = 4;
            pucch_pdu->nr_of_symbols = pucchres->format.choice.format4->nrofSymbols;
            pucch_pdu->start_symbol_index = pucchres->format.choice.format4->startingSymbolIndex;
            pucch_pdu->pre_dft_occ_len = pucchres->format.choice.format4->occ_Length;
            pucch_pdu->pre_dft_occ_idx = pucchres->format.choice.format4->occ_Index;
            pucch_pdu->data_scrambling_id = pusch_id!= NULL ? *pusch_id : *scc->physCellId;
            if (pucch_Config->format3 == NULL) {
              pucch_pdu->pi_2bpsk = 0;
              pucch_pdu->add_dmrs_flag = 0;
            }
            else {
              pucchfmt = pucch_Config->format3->choice.setup;
              pucch_pdu->pi_2bpsk = pucchfmt->pi2BPSK!= NULL ?  1 : 0;
              pucch_pdu->add_dmrs_flag = pucchfmt->additionalDMRS!= NULL ?  1 : 0;
            }
            pucch_pdu->bit_len_csi_part1 = O_csi;
            break;
          default :
            AssertFatal(1==0,"Undefined PUCCH format \n");
        }
      }
    }
    AssertFatal(res_found==1,"No PUCCH resource found corresponding to id %ld\n",*resource_id);
  }
  else { // this is the default PUCCH configuration, PUCCH format 0 or 1
    LOG_D(NR_MAC,"pucch_acknak: Filling default PUCCH configuration from Tables (r_pucch %d, bwp %p)\n",r_pucch,bwp);
    int rsetindex = *scc->uplinkConfigCommon->initialUplinkBWP->pucch_ConfigCommon->choice.setup->pucch_ResourceCommon;
    int prboffset = r_pucch/default_pucch_csset[rsetindex];
    int prboffsetm8 = (r_pucch-8)/default_pucch_csset[rsetindex];
    pucch_pdu->prb_start = (r_pucch>>3)==0 ?
                           default_pucch_prboffset[rsetindex] + prboffset:
                           pucch_pdu->bwp_size-1-default_pucch_prboffset[rsetindex]-prboffsetm8;
    pucch_pdu->rnti = rnti;
    pucch_pdu->freq_hop_flag = 1;
    pucch_pdu->second_hop_prb = (r_pucch>>3)==0?
                                pucch_pdu->bwp_size-1-default_pucch_prboffset[rsetindex]-prboffset:
                                default_pucch_prboffset[rsetindex] + prboffsetm8;
    pucch_pdu->format_type = default_pucch_fmt[rsetindex];
    pucch_pdu->initial_cyclic_shift = r_pucch%default_pucch_csset[rsetindex];
    if (rsetindex==3||rsetindex==7||rsetindex==11) pucch_pdu->initial_cyclic_shift*=6;
    else if (rsetindex==1||rsetindex==2) pucch_pdu->initial_cyclic_shift*=3;
    else pucch_pdu->initial_cyclic_shift*=4;
    pucch_pdu->nr_of_symbols = default_pucch_numbsymb[rsetindex];
    pucch_pdu->start_symbol_index = default_pucch_firstsymb[rsetindex];
    if (pucch_pdu->format_type == 1) pucch_pdu->time_domain_occ_idx = 0; // check this!!
    pucch_pdu->sr_flag = O_sr;
    pucch_pdu->prb_size=1;
  }
}


void prepare_dci(const NR_CellGroupConfig_t *CellGroup,
                 dci_pdu_rel15_t *dci_pdu_rel15,
                 nr_dci_format_t format,
                 int bwp_id) {

  AssertFatal(CellGroup!=NULL,"CellGroup shouldn't be null here\n");

  const NR_BWP_DownlinkDedicated_t *bwpd = NULL;
  const NR_PDSCH_Config_t *pdsch_Config = NULL;
  const NR_PDCCH_Config_t *pdcch_Config = NULL;

  if (bwp_id>0) {
    bwpd=CellGroup->spCellConfig->spCellConfigDedicated->downlinkBWP_ToAddModList->list.array[bwp_id-1]->bwp_Dedicated;
  }
  else {
    bwpd=CellGroup->spCellConfig->spCellConfigDedicated->initialDownlinkBWP;
  }
  pdsch_Config = (bwpd->pdsch_Config) ? bwpd->pdsch_Config->choice.setup : NULL;
  pdcch_Config = (bwpd->pdcch_Config) ? bwpd->pdcch_Config->choice.setup : NULL;


  switch(format) {
    case NR_UL_DCI_FORMAT_0_1:
      // format indicator
      dci_pdu_rel15->format_indicator = 0;
      // carrier indicator
      if (CellGroup->spCellConfig->spCellConfigDedicated->crossCarrierSchedulingConfig != NULL)
        AssertFatal(1==0,"Cross Carrier Scheduling Config currently not supported\n");
      // supplementary uplink
      if (CellGroup->spCellConfig->spCellConfigDedicated->supplementaryUplink != NULL)
        AssertFatal(1==0,"Supplementary Uplink currently not supported\n");
      // SRS request
      dci_pdu_rel15->srs_request.val = 0;
      dci_pdu_rel15->ulsch_indicator = 1;
      break;
    case NR_DL_DCI_FORMAT_1_1:
      // format indicator
      dci_pdu_rel15->format_indicator = 1;
      // carrier indicator
      if (CellGroup->spCellConfig->spCellConfigDedicated->crossCarrierSchedulingConfig != NULL)
        AssertFatal(1==0,"Cross Carrier Scheduling Config currently not supported\n");
      //vrb to prb mapping
      if (pdsch_Config->vrb_ToPRB_Interleaver==NULL)
        dci_pdu_rel15->vrb_to_prb_mapping.val = 0;
      else
        dci_pdu_rel15->vrb_to_prb_mapping.val = 1;
      //bundling size indicator
      if (pdsch_Config->prb_BundlingType.present == NR_PDSCH_Config__prb_BundlingType_PR_dynamicBundling)
        AssertFatal(1==0,"Dynamic PRB bundling type currently not supported\n");
      //rate matching indicator
      uint16_t msb = (pdsch_Config->rateMatchPatternGroup1==NULL)?0:1;
      uint16_t lsb = (pdsch_Config->rateMatchPatternGroup2==NULL)?0:1;
      dci_pdu_rel15->rate_matching_indicator.val = lsb | (msb<<1);
      // aperiodic ZP CSI-RS trigger
      if (pdsch_Config->aperiodic_ZP_CSI_RS_ResourceSetsToAddModList != NULL)
        AssertFatal(1==0,"Aperiodic ZP CSI-RS currently not supported\n");
      // transmission configuration indication
      if (pdcch_Config->controlResourceSetToAddModList->list.array[0]->tci_PresentInDCI != NULL)
        AssertFatal(1==0,"TCI in DCI currently not supported\n");
      //srs resource set
      if (CellGroup->spCellConfig->spCellConfigDedicated->uplinkConfig->carrierSwitching!=NULL) {
        NR_SRS_CarrierSwitching_t *cs = CellGroup->spCellConfig->spCellConfigDedicated->uplinkConfig->carrierSwitching->choice.setup;
        if (cs->srs_TPC_PDCCH_Group!=NULL){
          switch(cs->srs_TPC_PDCCH_Group->present) {
            case NR_SRS_CarrierSwitching__srs_TPC_PDCCH_Group_PR_NOTHING:
              dci_pdu_rel15->srs_request.val = 0;
              break;
            case NR_SRS_CarrierSwitching__srs_TPC_PDCCH_Group_PR_typeA:
              AssertFatal(1==0,"SRS TPC PRCCH group type A currently not supported\n");
              break;
            case NR_SRS_CarrierSwitching__srs_TPC_PDCCH_Group_PR_typeB:
              AssertFatal(1==0,"SRS TPC PRCCH group type B currently not supported\n");
              break;
          }
        }
        else
          dci_pdu_rel15->srs_request.val = 0;
      }
      else
        dci_pdu_rel15->srs_request.val = 0;
    // CBGTI and CBGFI
    if (CellGroup->spCellConfig->spCellConfigDedicated->pdsch_ServingCellConfig &&
        CellGroup->spCellConfig->spCellConfigDedicated->pdsch_ServingCellConfig->choice.setup &&
        CellGroup->spCellConfig->spCellConfigDedicated->pdsch_ServingCellConfig->choice.setup->codeBlockGroupTransmission != NULL)
      AssertFatal(1==0,"CBG transmission currently not supported\n");
    break;
  default :
    AssertFatal(1==0,"Prepare dci currently only implemented for 1_1 and 0_1 \n");
  }
}


void fill_dci_pdu_rel15(const NR_ServingCellConfigCommon_t *scc,
                        const NR_CellGroupConfig_t *CellGroup,
                        nfapi_nr_dl_dci_pdu_t *pdcch_dci_pdu,
                        dci_pdu_rel15_t *dci_pdu_rel15,
                        int dci_format,
                        int rnti_type,
                        int N_RB,
                        int bwp_id) {
  uint8_t fsize = 0, pos = 0;

  uint64_t *dci_pdu = (uint64_t *)pdcch_dci_pdu->Payload;
  *dci_pdu=0;
  int dci_size = nr_dci_size(scc->downlinkConfigCommon->initialDownlinkBWP,scc->uplinkConfigCommon->initialUplinkBWP, CellGroup, dci_pdu_rel15, dci_format, rnti_type, N_RB, bwp_id);
  pdcch_dci_pdu->PayloadSizeBits = dci_size;
  AssertFatal(dci_size <= 64, "DCI sizes above 64 bits not yet supported");
  if (dci_format == NR_DL_DCI_FORMAT_1_1 || dci_format == NR_UL_DCI_FORMAT_0_1)
    prepare_dci(CellGroup, dci_pdu_rel15, dci_format, bwp_id);

  /// Payload generation
  switch (dci_format) {
  case NR_DL_DCI_FORMAT_1_0:
    switch (rnti_type) {
    case NR_RNTI_RA:
      // Freq domain assignment
      fsize = (int)ceil(log2((N_RB * (N_RB + 1)) >> 1));
      pos = fsize;
      *dci_pdu |= (((uint64_t)dci_pdu_rel15->frequency_domain_assignment.val & ((1 << fsize) - 1)) << (dci_size - pos));
      LOG_D(NR_MAC,
            "RA_RNTI, size %d frequency-domain assignment %d (%d bits) N_RB_BWP %d=> %d (0x%lx)\n",
            dci_size,dci_pdu_rel15->frequency_domain_assignment.val,
            fsize,
            N_RB,
            dci_size - pos,
            *dci_pdu);
      // Time domain assignment
      pos += 4;
      *dci_pdu |= (((uint64_t)dci_pdu_rel15->time_domain_assignment.val & 0xf) << (dci_size - pos));
      LOG_D(NR_MAC,
            "time-domain assignment %d  (4 bits)=> %d (0x%lx)\n",
            dci_pdu_rel15->time_domain_assignment.val,
            dci_size - pos,
            *dci_pdu);
      // VRB to PRB mapping
      pos++;
      *dci_pdu |= ((uint64_t)dci_pdu_rel15->vrb_to_prb_mapping.val & 0x1) << (dci_size - pos);
      LOG_D(NR_MAC,
            "vrb to prb mapping %d  (1 bits)=> %d (0x%lx)\n",
            dci_pdu_rel15->vrb_to_prb_mapping.val,
            dci_size - pos,
            *dci_pdu);
      // MCS
      pos += 5;
      *dci_pdu |= ((uint64_t)dci_pdu_rel15->mcs & 0x1f) << (dci_size - pos);
      LOG_D(NR_MAC, "mcs %d  (5 bits)=> %d (0x%lx)\n", dci_pdu_rel15->mcs, dci_size - pos, *dci_pdu);
      // TB scaling
      pos += 2;
      *dci_pdu |= ((uint64_t)dci_pdu_rel15->tb_scaling & 0x3) << (dci_size - pos);
      LOG_D(NR_MAC, "tb_scaling %d  (2 bits)=> %d (0x%lx)\n", dci_pdu_rel15->tb_scaling, dci_size - pos, *dci_pdu);
      break;

    case NR_RNTI_C:
      // indicating a DL DCI format 1bit
      pos++;
      *dci_pdu |= ((uint64_t)1) << (dci_size - pos);
      LOG_D(NR_MAC,
            "DCI1_0 (size %d): Format indicator %d (%d bits) N_RB_BWP %d => %d (0x%lx)\n",
            dci_size,
            dci_pdu_rel15->format_indicator,
            1,
            N_RB,
            dci_size - pos,
            *dci_pdu);
      // Freq domain assignment (275rb >> fsize = 16)
      fsize = (int)ceil(log2((N_RB * (N_RB + 1)) >> 1));
      pos += fsize;
      *dci_pdu |= (((uint64_t)dci_pdu_rel15->frequency_domain_assignment.val & ((1 << fsize) - 1)) << (dci_size - pos));
      LOG_D(NR_MAC,
            "Freq domain assignment %d (%d bits)=> %d (0x%lx)\n",
            dci_pdu_rel15->frequency_domain_assignment.val,
            fsize,
            dci_size - pos,
            *dci_pdu);
      uint16_t is_ra = 1;
      for (int i = 0; i < fsize; i++) {
        if (!((dci_pdu_rel15->frequency_domain_assignment.val >> i) & 1)) {
          is_ra = 0;
          break;
        }
      }
      if (is_ra) { // fsize are all 1  38.212 p86
        // ra_preamble_index 6 bits
        pos += 6;
        *dci_pdu |= ((dci_pdu_rel15->ra_preamble_index & 0x3f) << (dci_size - pos));
        // UL/SUL indicator  1 bit
        pos++;
        *dci_pdu |= (dci_pdu_rel15->ul_sul_indicator.val & 1) << (dci_size - pos);
        // SS/PBCH index  6 bits
        pos += 6;
        *dci_pdu |= ((dci_pdu_rel15->ss_pbch_index & 0x3f) << (dci_size - pos));
        //  prach_mask_index  4 bits
        pos += 4;
        *dci_pdu |= ((dci_pdu_rel15->prach_mask_index & 0xf) << (dci_size - pos));
      } else {
        // Time domain assignment 4bit
        pos += 4;
        *dci_pdu |= ((dci_pdu_rel15->time_domain_assignment.val & 0xf) << (dci_size - pos));
        LOG_D(NR_MAC,
              "Time domain assignment %d (%d bits)=> %d (0x%lx)\n",
              dci_pdu_rel15->time_domain_assignment.val,
              4,
              dci_size - pos,
              *dci_pdu);
        // VRB to PRB mapping  1bit
        pos++;
        *dci_pdu |= (dci_pdu_rel15->vrb_to_prb_mapping.val & 1) << (dci_size - pos);
        LOG_D(NR_MAC,
              "VRB to PRB %d (%d bits)=> %d (0x%lx)\n",
              dci_pdu_rel15->vrb_to_prb_mapping.val,
              1,
              dci_size - pos,
              *dci_pdu);
        // MCS 5bit  //bit over 32, so dci_pdu ++
        pos += 5;
        *dci_pdu |= (dci_pdu_rel15->mcs & 0x1f) << (dci_size - pos);
        LOG_D(NR_MAC, "MCS %d (%d bits)=> %d (0x%lx)\n", dci_pdu_rel15->mcs, 5, dci_size - pos, *dci_pdu);
        // New data indicator 1bit
        pos++;
        *dci_pdu |= (dci_pdu_rel15->ndi & 1) << (dci_size - pos);
        LOG_D(NR_MAC, "NDI %d (%d bits)=> %d (0x%lx)\n", dci_pdu_rel15->ndi, 1, dci_size - pos, *dci_pdu);
        // Redundancy version  2bit
        pos += 2;
        *dci_pdu |= (dci_pdu_rel15->rv & 0x3) << (dci_size - pos);
        LOG_D(NR_MAC, "RV %d (%d bits)=> %d (0x%lx)\n", dci_pdu_rel15->rv, 2, dci_size - pos, *dci_pdu);
        // HARQ process number  4bit
        pos += 4;
        *dci_pdu |= ((dci_pdu_rel15->harq_pid & 0xf) << (dci_size - pos));
        LOG_D(NR_MAC, "HARQ_PID %d (%d bits)=> %d (0x%lx)\n", dci_pdu_rel15->harq_pid, 4, dci_size - pos, *dci_pdu);
        // Downlink assignment index  2bit
        pos += 2;
        *dci_pdu |= ((dci_pdu_rel15->dai[0].val & 3) << (dci_size - pos));
        LOG_D(NR_MAC, "DAI %d (%d bits)=> %d (0x%lx)\n", dci_pdu_rel15->dai[0].val, 2, dci_size - pos, *dci_pdu);
        // TPC command for scheduled PUCCH  2bit
        pos += 2;
        *dci_pdu |= ((dci_pdu_rel15->tpc & 3) << (dci_size - pos));
        LOG_D(NR_MAC, "TPC %d (%d bits)=> %d (0x%lx)\n", dci_pdu_rel15->tpc, 2, dci_size - pos, *dci_pdu);
        // PUCCH resource indicator  3bit
        pos += 3;
        *dci_pdu |= ((dci_pdu_rel15->pucch_resource_indicator & 0x7) << (dci_size - pos));
        LOG_D(NR_MAC,
              "PUCCH RI %d (%d bits)=> %d (0x%lx)\n",
              dci_pdu_rel15->pucch_resource_indicator,
              3,
              dci_size - pos,
              *dci_pdu);
        // PDSCH-to-HARQ_feedback timing indicator 3bit
        pos += 3;
        *dci_pdu |= ((dci_pdu_rel15->pdsch_to_harq_feedback_timing_indicator.val & 0x7) << (dci_size - pos));
        LOG_D(NR_MAC,
              "PDSCH to HARQ TI %d (%d bits)=> %d (0x%lx)\n",
              dci_pdu_rel15->pdsch_to_harq_feedback_timing_indicator.val,
              3,
              dci_size - pos,
              *dci_pdu);
      } // end else
      break;

    case NR_RNTI_P:
      // Short Messages Indicator – 2 bits
      for (int i = 0; i < 2; i++)
        *dci_pdu |= (((uint64_t)dci_pdu_rel15->short_messages_indicator >> (1 - i)) & 1) << (dci_size - pos++);
      // Short Messages – 8 bits
      for (int i = 0; i < 8; i++)
        *dci_pdu |= (((uint64_t)dci_pdu_rel15->short_messages >> (7 - i)) & 1) << (dci_size - pos++);
      // Freq domain assignment 0-16 bit
      fsize = (int)ceil(log2((N_RB * (N_RB + 1)) >> 1));
      for (int i = 0; i < fsize; i++)
        *dci_pdu |= (((uint64_t)dci_pdu_rel15->frequency_domain_assignment.val >> (fsize - i - 1)) & 1) << (dci_size - pos++);
      // Time domain assignment 4 bit
      for (int i = 0; i < 4; i++)
        *dci_pdu |= (((uint64_t)dci_pdu_rel15->time_domain_assignment.val >> (3 - i)) & 1) << (dci_size - pos++);
      // VRB to PRB mapping 1 bit
      *dci_pdu |= ((uint64_t)dci_pdu_rel15->vrb_to_prb_mapping.val & 1) << (dci_size - pos++);
      // MCS 5 bit
      for (int i = 0; i < 5; i++)
        *dci_pdu |= (((uint64_t)dci_pdu_rel15->mcs >> (4 - i)) & 1) << (dci_size - pos++);
      // TB scaling 2 bit
      for (int i = 0; i < 2; i++)
        *dci_pdu |= (((uint64_t)dci_pdu_rel15->tb_scaling >> (1 - i)) & 1) << (dci_size - pos++);
      break;

    case NR_RNTI_SI:
      pos = 1;
      // Freq domain assignment 0-16 bit
      fsize = (int)ceil(log2((N_RB * (N_RB + 1)) >> 1));
      LOG_D(NR_MAC, "fsize = %i\n", fsize);
      for (int i = 0; i < fsize; i++)
        *dci_pdu |= (((uint64_t)dci_pdu_rel15->frequency_domain_assignment.val >> (fsize - i - 1)) & 1) << (dci_size - pos++);
      LOG_D(NR_MAC, "dci_pdu_rel15->frequency_domain_assignment.val = %i\n", dci_pdu_rel15->frequency_domain_assignment.val);
      // Time domain assignment 4 bit
      for (int i = 0; i < 4; i++)
        *dci_pdu |= (((uint64_t)dci_pdu_rel15->time_domain_assignment.val >> (3 - i)) & 1) << (dci_size - pos++);
      LOG_D(NR_MAC, "dci_pdu_rel15->time_domain_assignment.val = %i\n", dci_pdu_rel15->time_domain_assignment.val);
      // VRB to PRB mapping 1 bit
      *dci_pdu |= ((uint64_t)dci_pdu_rel15->vrb_to_prb_mapping.val & 1) << (dci_size - pos++);
      LOG_D(NR_MAC, "dci_pdu_rel15->vrb_to_prb_mapping.val = %i\n", dci_pdu_rel15->vrb_to_prb_mapping.val);
      // MCS 5bit  //bit over 32, so dci_pdu ++
      for (int i = 0; i < 5; i++)
        *dci_pdu |= (((uint64_t)dci_pdu_rel15->mcs >> (4 - i)) & 1) << (dci_size - pos++);
      LOG_D(NR_MAC, "dci_pdu_rel15->mcs = %i\n", dci_pdu_rel15->mcs);
      // Redundancy version  2bit
      for (int i = 0; i < 2; i++)
        *dci_pdu |= (((uint64_t)dci_pdu_rel15->rv >> (1 - i)) & 1) << (dci_size - pos++);
      LOG_D(NR_MAC, "dci_pdu_rel15->rv = %i\n", dci_pdu_rel15->rv);
      // System information indicator 1bit
      *dci_pdu |= ((uint64_t)dci_pdu_rel15->system_info_indicator&1)<<(dci_size-pos++);
      LOG_D(NR_MAC, "dci_pdu_rel15->system_info_indicator = %i\n", dci_pdu_rel15->system_info_indicator);
      break;

    case NR_RNTI_TC:
      pos = 1;
      // indicating a DL DCI format 1bit
      *dci_pdu |= ((uint64_t)dci_pdu_rel15->format_indicator & 1) << (dci_size - pos++);
      // Freq domain assignment 0-16 bit
      fsize = (int)ceil(log2((N_RB * (N_RB + 1)) >> 1));
      for (int i = 0; i < fsize; i++)
        *dci_pdu |= (((uint64_t)dci_pdu_rel15->frequency_domain_assignment.val >> (fsize - i - 1)) & 1) << (dci_size - pos++);
      // Time domain assignment 4 bit
      for (int i = 0; i < 4; i++)
        *dci_pdu |= (((uint64_t)dci_pdu_rel15->time_domain_assignment.val >> (3 - i)) & 1) << (dci_size - pos++);
      // VRB to PRB mapping 1 bit
      *dci_pdu |= ((uint64_t)dci_pdu_rel15->vrb_to_prb_mapping.val & 1) << (dci_size - pos++);
      // MCS 5bit  //bit over 32, so dci_pdu ++
      for (int i = 0; i < 5; i++)
        *dci_pdu |= (((uint64_t)dci_pdu_rel15->mcs >> (4 - i)) & 1) << (dci_size - pos++);
      // New data indicator 1bit
      *dci_pdu |= ((uint64_t)dci_pdu_rel15->ndi & 1) << (dci_size - pos++);
      // Redundancy version  2bit
      for (int i = 0; i < 2; i++)
        *dci_pdu |= (((uint64_t)dci_pdu_rel15->rv >> (1 - i)) & 1) << (dci_size - pos++);
      // HARQ process number  4bit
      for (int i = 0; i < 4; i++)
        *dci_pdu |= (((uint64_t)dci_pdu_rel15->harq_pid >> (3 - i)) & 1) << (dci_size - pos++);
      // Downlink assignment index – 2 bits
      for (int i = 0; i < 2; i++)
        *dci_pdu |= (((uint64_t)dci_pdu_rel15->dai[0].val >> (1 - i)) & 1) << (dci_size - pos++);
      // TPC command for scheduled PUCCH – 2 bits
      for (int i = 0; i < 2; i++)
        *dci_pdu |= (((uint64_t)dci_pdu_rel15->tpc >> (1 - i)) & 1) << (dci_size - pos++);
      // PUCCH resource indicator – 3 bits
      for (int i = 0; i < 3; i++)
        *dci_pdu |= (((uint64_t)dci_pdu_rel15->pucch_resource_indicator >> (2 - i)) & 1) << (dci_size - pos++);
      // PDSCH-to-HARQ_feedback timing indicator – 3 bits
      for (int i = 0; i < 3; i++)
        *dci_pdu |= (((uint64_t)dci_pdu_rel15->pdsch_to_harq_feedback_timing_indicator.val >> (2 - i)) & 1) << (dci_size - pos++);

      LOG_D(NR_MAC,"N_RB = %i\n", N_RB);
      LOG_D(NR_MAC,"dci_size = %i\n", dci_size);
      LOG_D(NR_MAC,"fsize = %i\n", fsize);
      LOG_D(NR_MAC,"dci_pdu_rel15->format_indicator = %i\n", dci_pdu_rel15->format_indicator);
      LOG_D(NR_MAC,"dci_pdu_rel15->frequency_domain_assignment.val = %i\n", dci_pdu_rel15->frequency_domain_assignment.val);
      LOG_D(NR_MAC,"dci_pdu_rel15->time_domain_assignment.val = %i\n", dci_pdu_rel15->time_domain_assignment.val);
      LOG_D(NR_MAC,"dci_pdu_rel15->vrb_to_prb_mapping.val = %i\n", dci_pdu_rel15->vrb_to_prb_mapping.val);
      LOG_D(NR_MAC,"dci_pdu_rel15->mcs = %i\n", dci_pdu_rel15->mcs);
      LOG_D(NR_MAC,"dci_pdu_rel15->rv = %i\n", dci_pdu_rel15->rv);
      LOG_D(NR_MAC,"dci_pdu_rel15->harq_pid = %i\n", dci_pdu_rel15->harq_pid);
      LOG_D(NR_MAC,"dci_pdu_rel15->dai[0].val = %i\n", dci_pdu_rel15->dai[0].val);
      LOG_D(NR_MAC,"dci_pdu_rel15->tpc = %i\n", dci_pdu_rel15->tpc);
      LOG_D(NR_MAC,"dci_pdu_rel15->pdsch_to_harq_feedback_timing_indicator.val = %i\n", dci_pdu_rel15->pdsch_to_harq_feedback_timing_indicator.val);

      break;
    }
    break;

  case NR_UL_DCI_FORMAT_0_0:
    switch (rnti_type) {
    case NR_RNTI_C:
      LOG_D(NR_MAC,"Filling format 0_0 DCI for CRNTI (size %d bits, format ind %d)\n",dci_size,dci_pdu_rel15->format_indicator);
      // indicating a UL DCI format 1bit
      pos=1;
      *dci_pdu |= ((uint64_t)dci_pdu_rel15->format_indicator & 1) << (dci_size - pos);
      // Freq domain assignment  max 16 bit
      fsize = (int)ceil(log2((N_RB * (N_RB + 1)) >> 1));
      pos+=fsize;
      *dci_pdu |= ((uint64_t)dci_pdu_rel15->frequency_domain_assignment.val & ((1 << fsize) - 1)) << (dci_size - pos);
      // Time domain assignment 4bit
      pos += 4;
      *dci_pdu |= ((uint64_t)dci_pdu_rel15->time_domain_assignment.val & ((1 << 4) - 1)) << (dci_size - pos);
      // Frequency hopping flag – 1 bit
      pos++;
      *dci_pdu |= ((uint64_t)dci_pdu_rel15->frequency_hopping_flag.val & 1) << (dci_size - pos);
      // MCS  5 bit
      pos+=5;
      *dci_pdu |= ((uint64_t)dci_pdu_rel15->mcs & 0x1f) << (dci_size - pos);
      // New data indicator 1bit
      pos++;
      *dci_pdu |= ((uint64_t)dci_pdu_rel15->ndi & 1) << (dci_size - pos);
      // Redundancy version  2bit
      pos+=2;
      *dci_pdu |= ((uint64_t)dci_pdu_rel15->rv & 0x3) << (dci_size - pos);
      // HARQ process number  4bit
      pos+=4;
      *dci_pdu |= ((uint64_t)dci_pdu_rel15->harq_pid & 0xf) << (dci_size - pos);
      // TPC command for scheduled PUSCH – 2 bits
      pos+=2;
      *dci_pdu |= ((uint64_t)dci_pdu_rel15->tpc & 0x3) << (dci_size - pos);
      // Padding bits
      for (int a = pos; a < 32; a++)
        *dci_pdu |= ((uint64_t)dci_pdu_rel15->padding & 1) << (dci_size - pos++);
      // UL/SUL indicator – 1 bit
      /* commented for now (RK): need to get this from BWP descriptor
      if (cfg->pucch_config.pucch_GroupHopping.value)
        *dci_pdu |=
      ((uint64_t)dci_pdu_rel15->ul_sul_indicator.val&1)<<(dci_size-pos++);
        */

        LOG_D(NR_MAC,"N_RB = %i\n", N_RB);
        LOG_D(NR_MAC,"dci_size = %i\n", dci_size);
        LOG_D(NR_MAC,"fsize = %i\n", fsize);
        LOG_D(NR_MAC,"dci_pdu_rel15->frequency_domain_assignment.val = %i\n", dci_pdu_rel15->frequency_domain_assignment.val);
        LOG_D(NR_MAC,"dci_pdu_rel15->time_domain_assignment.val = %i\n", dci_pdu_rel15->time_domain_assignment.val);
        LOG_D(NR_MAC,"dci_pdu_rel15->frequency_hopping_flag.val = %i\n", dci_pdu_rel15->frequency_hopping_flag.val);
        LOG_D(NR_MAC,"dci_pdu_rel15->mcs = %i\n", dci_pdu_rel15->mcs);
        LOG_D(NR_MAC,"dci_pdu_rel15->ndi = %i\n", dci_pdu_rel15->ndi);
        LOG_D(NR_MAC,"dci_pdu_rel15->rv = %i\n", dci_pdu_rel15->rv);
        LOG_D(NR_MAC,"dci_pdu_rel15->harq_pid = %i\n", dci_pdu_rel15->harq_pid);
        LOG_D(NR_MAC,"dci_pdu_rel15->tpc = %i\n", dci_pdu_rel15->tpc);
        LOG_D(NR_MAC,"dci_pdu_rel15->padding = %i\n", dci_pdu_rel15->padding);
      break;

    case NFAPI_NR_RNTI_TC:
      // indicating a UL DCI format 1bit
      pos=1;
      *dci_pdu |= ((uint64_t)dci_pdu_rel15->format_indicator & 1) << (dci_size - pos);
      // Freq domain assignment  max 16 bit
      fsize = (int)ceil(log2((N_RB * (N_RB + 1)) >> 1));
      pos+=fsize;
      *dci_pdu |= ((uint64_t)dci_pdu_rel15->frequency_domain_assignment.val & ((1 << fsize) - 1)) << (dci_size - pos);
      // Time domain assignment 4bit
      pos += 4;
      *dci_pdu |= ((uint64_t)dci_pdu_rel15->time_domain_assignment.val & ((1 << 4) - 1)) << (dci_size - pos);
      // Frequency hopping flag – 1 bit
      pos++;
      *dci_pdu |= ((uint64_t)dci_pdu_rel15->frequency_hopping_flag.val & 1) << (dci_size - pos);
      // MCS  5 bit
      pos+=5;
      *dci_pdu |= ((uint64_t)dci_pdu_rel15->mcs & 0x1f) << (dci_size - pos);
      // New data indicator 1bit
      pos++;
      *dci_pdu |= ((uint64_t)dci_pdu_rel15->ndi & 1) << (dci_size - pos);
      // Redundancy version  2bit
      pos+=2;
      *dci_pdu |= ((uint64_t)dci_pdu_rel15->rv & 0x3) << (dci_size - pos);
      // HARQ process number  4bit
      pos+=4;
      *dci_pdu |= ((uint64_t)dci_pdu_rel15->harq_pid & 0xf) << (dci_size - pos);
      // Padding bits
      for (int a = pos; a < 32; a++)
        *dci_pdu |= ((uint64_t)dci_pdu_rel15->padding & 1) << (dci_size - pos++);
      // UL/SUL indicator – 1 bit
      /* commented for now (RK): need to get this from BWP descriptor
      if (cfg->pucch_config.pucch_GroupHopping.value)
        *dci_pdu |=
      ((uint64_t)dci_pdu_rel15->ul_sul_indicator.val&1)<<(dci_size-pos++);
        */
      LOG_D(NR_MAC,"N_RB = %i\n", N_RB);
      LOG_D(NR_MAC,"dci_size = %i\n", dci_size);
      LOG_D(NR_MAC,"fsize = %i\n", fsize);
      LOG_D(NR_MAC,"dci_pdu_rel15->frequency_domain_assignment.val = %i\n", dci_pdu_rel15->frequency_domain_assignment.val);
      LOG_D(NR_MAC,"dci_pdu_rel15->time_domain_assignment.val = %i\n", dci_pdu_rel15->time_domain_assignment.val);
      LOG_D(NR_MAC,"dci_pdu_rel15->frequency_hopping_flag.val = %i\n", dci_pdu_rel15->frequency_hopping_flag.val);
      LOG_D(NR_MAC,"dci_pdu_rel15->mcs = %i\n", dci_pdu_rel15->mcs);
      LOG_D(NR_MAC,"dci_pdu_rel15->ndi = %i\n", dci_pdu_rel15->ndi);
      LOG_D(NR_MAC,"dci_pdu_rel15->rv = %i\n", dci_pdu_rel15->rv);
      LOG_D(NR_MAC,"dci_pdu_rel15->harq_pid = %i\n", dci_pdu_rel15->harq_pid);
      LOG_D(NR_MAC,"dci_pdu_rel15->tpc = %i\n", dci_pdu_rel15->tpc);
      LOG_D(NR_MAC,"dci_pdu_rel15->padding = %i\n", dci_pdu_rel15->padding);

      break;
    }
    break;

  case NR_UL_DCI_FORMAT_0_1:
    switch (rnti_type) {
    case NR_RNTI_C:
      LOG_D(NR_MAC,"Filling NR_UL_DCI_FORMAT_0_1 size %d format indicator %d\n",dci_size,dci_pdu_rel15->format_indicator);
      // Indicating a DL DCI format 1bit
      pos = 1;
      *dci_pdu |= ((uint64_t)dci_pdu_rel15->format_indicator & 0x1) << (dci_size - pos);
      // Carrier indicator
      pos += dci_pdu_rel15->carrier_indicator.nbits;
      *dci_pdu |= ((uint64_t)dci_pdu_rel15->carrier_indicator.val & ((1 << dci_pdu_rel15->carrier_indicator.nbits) - 1)) << (dci_size - pos);
      // UL/SUL Indicator
      pos += dci_pdu_rel15->ul_sul_indicator.nbits;
      *dci_pdu |= ((uint64_t)dci_pdu_rel15->ul_sul_indicator.val & ((1 << dci_pdu_rel15->ul_sul_indicator.nbits) - 1)) << (dci_size - pos);
      // BWP indicator
      pos += dci_pdu_rel15->bwp_indicator.nbits;
      *dci_pdu |= ((uint64_t)dci_pdu_rel15->bwp_indicator.val & ((1 << dci_pdu_rel15->bwp_indicator.nbits) - 1)) << (dci_size - pos);
      // Frequency domain resource assignment
      pos += dci_pdu_rel15->frequency_domain_assignment.nbits;
      *dci_pdu |= ((uint64_t)dci_pdu_rel15->frequency_domain_assignment.val & ((1 << dci_pdu_rel15->frequency_domain_assignment.nbits) - 1)) << (dci_size - pos);
      // Time domain resource assignment
      pos += dci_pdu_rel15->time_domain_assignment.nbits;
      *dci_pdu |= ((uint64_t)dci_pdu_rel15->time_domain_assignment.val & ((1 << dci_pdu_rel15->time_domain_assignment.nbits) - 1)) << (dci_size - pos);
      // Frequency hopping
      pos += dci_pdu_rel15->frequency_hopping_flag.nbits;
      *dci_pdu |= ((uint64_t)dci_pdu_rel15->frequency_hopping_flag.val & ((1 << dci_pdu_rel15->frequency_hopping_flag.nbits) - 1)) << (dci_size - pos);
      // MCS 5bit
      pos += 5;
      *dci_pdu |= ((uint64_t)dci_pdu_rel15->mcs & 0x1f) << (dci_size - pos);
      // New data indicator 1bit
      pos += 1;
      *dci_pdu |= ((uint64_t)dci_pdu_rel15->ndi & 0x1) << (dci_size - pos);
      // Redundancy version  2bit
      pos += 2;
      *dci_pdu |= ((uint64_t)dci_pdu_rel15->rv & 0x3) << (dci_size - pos);
      // HARQ process number  4bit
      pos += 4;
      *dci_pdu |= ((uint64_t)dci_pdu_rel15->harq_pid & 0xf) << (dci_size - pos);
      // 1st Downlink assignment index
      pos += dci_pdu_rel15->dai[0].nbits;
      *dci_pdu |= ((uint64_t)dci_pdu_rel15->dai[0].val & ((1 << dci_pdu_rel15->dai[0].nbits) - 1)) << (dci_size - pos);
      // 2nd Downlink assignment index
      pos += dci_pdu_rel15->dai[1].nbits;
      *dci_pdu |= ((uint64_t)dci_pdu_rel15->dai[1].val & ((1 << dci_pdu_rel15->dai[1].nbits) - 1)) << (dci_size - pos);
      // TPC command for scheduled PUSCH  2bit
      pos += 2;
      *dci_pdu |= ((uint64_t)dci_pdu_rel15->tpc & 0x3) << (dci_size - pos);
      // SRS resource indicator
      pos += dci_pdu_rel15->srs_resource_indicator.nbits;
      *dci_pdu |= ((uint64_t)dci_pdu_rel15->srs_resource_indicator.val & ((1 << dci_pdu_rel15->srs_resource_indicator.nbits) - 1)) << (dci_size - pos);
      // Precoding info and n. of layers
      pos += dci_pdu_rel15->precoding_information.nbits;
      *dci_pdu |= ((uint64_t)dci_pdu_rel15->precoding_information.val & ((1 << dci_pdu_rel15->precoding_information.nbits) - 1)) << (dci_size - pos);
      // Antenna ports
      pos += dci_pdu_rel15->antenna_ports.nbits;
      *dci_pdu |= ((uint64_t)dci_pdu_rel15->antenna_ports.val & ((1 << dci_pdu_rel15->antenna_ports.nbits) - 1)) << (dci_size - pos);
      // SRS request
      pos += dci_pdu_rel15->srs_request.nbits;
      *dci_pdu |= ((uint64_t)dci_pdu_rel15->srs_request.val & ((1 << dci_pdu_rel15->srs_request.nbits) - 1)) << (dci_size - pos);
      // CSI request
      pos += dci_pdu_rel15->csi_request.nbits;
      *dci_pdu |= ((uint64_t)dci_pdu_rel15->csi_request.val & ((1 << dci_pdu_rel15->csi_request.nbits) - 1)) << (dci_size - pos);
      // CBG transmission information
      pos += dci_pdu_rel15->cbgti.nbits;
      *dci_pdu |= ((uint64_t)dci_pdu_rel15->cbgti.val & ((1 << dci_pdu_rel15->cbgti.nbits) - 1)) << (dci_size - pos);
      // PTRS DMRS association
      pos += dci_pdu_rel15->ptrs_dmrs_association.nbits;
      *dci_pdu |= ((uint64_t)dci_pdu_rel15->ptrs_dmrs_association.val & ((1 << dci_pdu_rel15->ptrs_dmrs_association.nbits) - 1)) << (dci_size - pos);
      // Beta offset indicator
      pos += dci_pdu_rel15->beta_offset_indicator.nbits;
      *dci_pdu |= ((uint64_t)dci_pdu_rel15->beta_offset_indicator.val & ((1 << dci_pdu_rel15->beta_offset_indicator.nbits) - 1)) << (dci_size - pos);
      // DMRS sequence initialization
      pos += dci_pdu_rel15->dmrs_sequence_initialization.nbits;
      *dci_pdu |= ((uint64_t)dci_pdu_rel15->dmrs_sequence_initialization.val & ((1 << dci_pdu_rel15->dmrs_sequence_initialization.nbits) - 1)) << (dci_size - pos);
      // UL-SCH indicator
      pos += 1;
      *dci_pdu |= ((uint64_t)dci_pdu_rel15->ulsch_indicator & 0x1) << (dci_size - pos);
      break;
    }
    break;

  case NR_DL_DCI_FORMAT_1_1:
    // Indicating a DL DCI format 1bit
    LOG_D(NR_MAC,"Filling Format 1_1 DCI of size %d\n",dci_size);
    pos = 1;
    *dci_pdu |= ((uint64_t)dci_pdu_rel15->format_indicator & 0x1) << (dci_size - pos);
    // Carrier indicator
    pos += dci_pdu_rel15->carrier_indicator.nbits;
    *dci_pdu |= ((uint64_t)dci_pdu_rel15->carrier_indicator.val & ((1 << dci_pdu_rel15->carrier_indicator.nbits) - 1)) << (dci_size - pos);
    // BWP indicator
    pos += dci_pdu_rel15->bwp_indicator.nbits;
    *dci_pdu |= ((uint64_t)dci_pdu_rel15->bwp_indicator.val & ((1 << dci_pdu_rel15->bwp_indicator.nbits) - 1)) << (dci_size - pos);
    // Frequency domain resource assignment
    pos += dci_pdu_rel15->frequency_domain_assignment.nbits;
    *dci_pdu |= ((uint64_t)dci_pdu_rel15->frequency_domain_assignment.val & ((1 << dci_pdu_rel15->frequency_domain_assignment.nbits) - 1)) << (dci_size - pos);
    // Time domain resource assignment
    pos += dci_pdu_rel15->time_domain_assignment.nbits;
    *dci_pdu |= ((uint64_t)dci_pdu_rel15->time_domain_assignment.val & ((1 << dci_pdu_rel15->time_domain_assignment.nbits) - 1)) << (dci_size - pos);
    // VRB-to-PRB mapping
    pos += dci_pdu_rel15->vrb_to_prb_mapping.nbits;
    *dci_pdu |= ((uint64_t)dci_pdu_rel15->vrb_to_prb_mapping.val & ((1 << dci_pdu_rel15->vrb_to_prb_mapping.nbits) - 1)) << (dci_size - pos);
    // PRB bundling size indicator
    pos += dci_pdu_rel15->prb_bundling_size_indicator.nbits;
    *dci_pdu |= ((uint64_t)dci_pdu_rel15->prb_bundling_size_indicator.val & ((1 << dci_pdu_rel15->prb_bundling_size_indicator.nbits) - 1)) << (dci_size - pos);
    // Rate matching indicator
    pos += dci_pdu_rel15->rate_matching_indicator.nbits;
    *dci_pdu |= ((uint64_t)dci_pdu_rel15->rate_matching_indicator.val & ((1 << dci_pdu_rel15->rate_matching_indicator.nbits) - 1)) << (dci_size - pos);
    // ZP CSI-RS trigger
    pos += dci_pdu_rel15->zp_csi_rs_trigger.nbits;
    *dci_pdu |= ((uint64_t)dci_pdu_rel15->zp_csi_rs_trigger.val & ((1 << dci_pdu_rel15->zp_csi_rs_trigger.nbits) - 1)) << (dci_size - pos);
    // TB1
    // MCS 5bit
    pos += 5;
    *dci_pdu |= ((uint64_t)dci_pdu_rel15->mcs & 0x1f) << (dci_size - pos);
    // New data indicator 1bit
    pos += 1;
    *dci_pdu |= ((uint64_t)dci_pdu_rel15->ndi & 0x1) << (dci_size - pos);
    // Redundancy version  2bit
    pos += 2;
    *dci_pdu |= ((uint64_t)dci_pdu_rel15->rv & 0x3) << (dci_size - pos);
    // TB2
    // MCS 5bit
    pos += dci_pdu_rel15->mcs2.nbits;
    *dci_pdu |= ((uint64_t)dci_pdu_rel15->mcs2.val & ((1 << dci_pdu_rel15->mcs2.nbits) - 1)) << (dci_size - pos);
    // New data indicator 1bit
    pos += dci_pdu_rel15->ndi2.nbits;
    *dci_pdu |= ((uint64_t)dci_pdu_rel15->ndi2.val & ((1 << dci_pdu_rel15->ndi2.nbits) - 1)) << (dci_size - pos);
    // Redundancy version  2bit
    pos += dci_pdu_rel15->rv2.nbits;
    *dci_pdu |= ((uint64_t)dci_pdu_rel15->rv2.val & ((1 << dci_pdu_rel15->rv2.nbits) - 1)) << (dci_size - pos);
    // HARQ process number  4bit
    pos += 4;
    *dci_pdu |= ((uint64_t)dci_pdu_rel15->harq_pid & 0xf) << (dci_size - pos);
    // Downlink assignment index
    pos += dci_pdu_rel15->dai[0].nbits;
    *dci_pdu |= ((uint64_t)dci_pdu_rel15->dai[0].val & ((1 << dci_pdu_rel15->dai[0].nbits) - 1)) << (dci_size - pos);
    // TPC command for scheduled PUCCH  2bit
    pos += 2;
    *dci_pdu |= ((uint64_t)dci_pdu_rel15->tpc & 0x3) << (dci_size - pos);
    // PUCCH resource indicator  3bit
    pos += 3;
    *dci_pdu |= ((uint64_t)dci_pdu_rel15->pucch_resource_indicator & 0x7) << (dci_size - pos);
    // PDSCH-to-HARQ_feedback timing indicator
    pos += dci_pdu_rel15->pdsch_to_harq_feedback_timing_indicator.nbits;
    *dci_pdu |= ((uint64_t)dci_pdu_rel15->pdsch_to_harq_feedback_timing_indicator.val & ((1 << dci_pdu_rel15->pdsch_to_harq_feedback_timing_indicator.nbits) - 1)) << (dci_size - pos);
    // Antenna ports
    pos += dci_pdu_rel15->antenna_ports.nbits;
    *dci_pdu |= ((uint64_t)dci_pdu_rel15->antenna_ports.val & ((1 << dci_pdu_rel15->antenna_ports.nbits) - 1)) << (dci_size - pos);
    // TCI
    pos += dci_pdu_rel15->transmission_configuration_indication.nbits;
    *dci_pdu |= ((uint64_t)dci_pdu_rel15->transmission_configuration_indication.val & ((1 << dci_pdu_rel15->transmission_configuration_indication.nbits) - 1)) << (dci_size - pos);
    // SRS request
    pos += dci_pdu_rel15->srs_request.nbits;
    *dci_pdu |= ((uint64_t)dci_pdu_rel15->srs_request.val & ((1 << dci_pdu_rel15->srs_request.nbits) - 1)) << (dci_size - pos);
    // CBG transmission information
    pos += dci_pdu_rel15->cbgti.nbits;
    *dci_pdu |= ((uint64_t)dci_pdu_rel15->cbgti.val & ((1 << dci_pdu_rel15->cbgti.nbits) - 1)) << (dci_size - pos);
    // CBG flushing out information
    pos += dci_pdu_rel15->cbgfi.nbits;
    *dci_pdu |= ((uint64_t)dci_pdu_rel15->cbgfi.val & ((1 << dci_pdu_rel15->cbgfi.nbits) - 1)) << (dci_size - pos);
    // DMRS sequence init
    pos += 1;
    *dci_pdu |= ((uint64_t)dci_pdu_rel15->dmrs_sequence_initialization.val & 0x1) << (dci_size - pos);
  }
  LOG_D(NR_MAC, "DCI has %d bits and the payload is %lx\n", dci_size, *dci_pdu);
}

int get_spf(nfapi_nr_config_request_scf_t *cfg) {

  int mu = cfg->ssb_config.scs_common.value;
  AssertFatal(mu>=0&&mu<4,"Illegal scs %d\n",mu);

  return(10 * (1<<mu));
} 

int to_absslot(nfapi_nr_config_request_scf_t *cfg,int frame,int slot) {

  return(get_spf(cfg)*frame) + slot; 

}

int extract_startSymbol(int startSymbolAndLength) {
  int tmp = startSymbolAndLength/14;
  int tmp2 = startSymbolAndLength%14;

  if (tmp > 0 && tmp < (14-tmp2)) return(tmp2);
  else                            return(13-tmp2);
}

int extract_length(int startSymbolAndLength) {
  int tmp = startSymbolAndLength/14;
  int tmp2 = startSymbolAndLength%14;

  if (tmp > 0 && tmp < (14-tmp2)) return(tmp);
  else                            return(15-tmp2);
}

/*
 * Dump the UL or DL UE_info into LOG_T(MAC)
 */
void dump_nr_list(NR_list_t *listP)
{
  for (int j = listP->head; j >= 0; j = listP->next[j])
    LOG_T(NR_MAC, "NR list node %d => %d\n", j, listP->next[j]);
}

/*
 * Create a new NR_list
 */
void create_nr_list(NR_list_t *list, int len)
{
  list->head = -1;
  list->next = calloc(len, sizeof(*list->next));
  AssertFatal(list, "cannot calloc() memory for NR_list_t->next\n");
  for (int i = 0; i < len; ++i)
    list->next[i] = -1;
  list->tail = -1;
  list->len = len;
}

/*
 * Destroy an NR_list
 */
void destroy_nr_list(NR_list_t *list)
{
  free(list->next);
}

/*
 * Add an ID to an NR_list at the end, traversing the whole list. Note:
 * add_tail_nr_list() is a faster alternative, but this implementation ensures
 * we do not add an existing ID.
 */
void add_nr_list(NR_list_t *listP, int id)
{
  int *cur = &listP->head;
  while (*cur >= 0) {
    AssertFatal(*cur != id, "id %d already in NR_UE_list!\n", id);
    cur = &listP->next[*cur];
  }
  *cur = id;
  if (listP->next[id] < 0)
    listP->tail = id;
}

/*
 * Remove an ID from an NR_list
 */
void remove_nr_list(NR_list_t *listP, int id)
{
  int *cur = &listP->head;
  int *prev = &listP->head;
  while (*cur != -1 && *cur != id) {
    prev = cur;
    cur = &listP->next[*cur];
  }
  AssertFatal(*cur != -1, "ID %d not found in UE_list\n", id);
  int *next = &listP->next[*cur];
  *cur = listP->next[*cur];
  *next = -1;
  listP->tail = *prev >= 0 && listP->next[*prev] >= 0 ? listP->tail : *prev;
}

/*
 * Add an ID to the tail of the NR_list in O(1). Note that there is
 * corresponding remove_tail_nr_list(), as we cannot set the tail backwards and
 * therefore need to go through the whole list (use remove_nr_list())
 */
void add_tail_nr_list(NR_list_t *listP, int id)
{
  int *last = listP->tail < 0 ? &listP->head : &listP->next[listP->tail];
  *last = id;
  listP->next[id] = -1;
  listP->tail = id;
}

/*
 * Add an ID to the front of the NR_list in O(1)
 */
void add_front_nr_list(NR_list_t *listP, int id)
{
  const int ohead = listP->head;
  listP->head = id;
  listP->next[id] = ohead;
  if (listP->tail < 0)
    listP->tail = id;
}

/*
 * Remove an ID from the front of the NR_list in O(1)
 */
void remove_front_nr_list(NR_list_t *listP)
{
  AssertFatal(listP->head >= 0, "Nothing to remove\n");
  const int ohead = listP->head;
  listP->head = listP->next[ohead];
  listP->next[ohead] = -1;
  if (listP->head < 0)
    listP->tail = -1;
}

int find_nr_UE_id(module_id_t mod_idP, rnti_t rntiP)
//------------------------------------------------------------------------------
{
  int UE_id;
  NR_UE_info_t *UE_info = &RC.nrmac[mod_idP]->UE_info;

  for (UE_id = 0; UE_id < MAX_MOBILES_PER_GNB; UE_id++) {
    if (UE_info->active[UE_id]) {
      if (UE_info->rnti[UE_id] == rntiP) {
        return UE_id;
      }
    }
  }

  return -1;
}

void set_Y(int Y[3][160], rnti_t rnti) {
  const int A[3] = {39827, 39829, 39839};
  const int D = 65537;

  Y[0][0] = (A[0] * rnti) % D;
  Y[1][0] = (A[1] * rnti) % D;
  Y[2][0] = (A[2] * rnti) % D;

  for (int s = 1; s < 160; s++) {
    Y[0][s] = (A[0] * Y[0][s - 1]) % D;
    Y[1][s] = (A[1] * Y[1][s - 1]) % D;
    Y[2][s] = (A[2] * Y[2][s - 1]) % D;
  }
}

int find_nr_RA_id(module_id_t mod_idP, int CC_idP, rnti_t rntiP) {
//------------------------------------------------------------------------------
  int RA_id;
  RA_t *ra = (RA_t *) &RC.nrmac[mod_idP]->common_channels[CC_idP].ra[0];

  for (RA_id = 0; RA_id < NB_RA_PROC_MAX; RA_id++) {
    LOG_D(NR_MAC, "Checking RA_id %d for %x : state %d\n",
          RA_id,
          rntiP,
          ra[RA_id].state);

    if (ra[RA_id].state != IDLE && ra[RA_id].rnti == rntiP)
      return RA_id;
  }

  return -1;
}

int get_nrofHARQ_ProcessesForPDSCH(e_NR_PDSCH_ServingCellConfig__nrofHARQ_ProcessesForPDSCH n)
{
  switch (n) {
  case NR_PDSCH_ServingCellConfig__nrofHARQ_ProcessesForPDSCH_n2:
    return 2;
  case NR_PDSCH_ServingCellConfig__nrofHARQ_ProcessesForPDSCH_n4:
    return 4;
  case NR_PDSCH_ServingCellConfig__nrofHARQ_ProcessesForPDSCH_n6:
    return 6;
  case NR_PDSCH_ServingCellConfig__nrofHARQ_ProcessesForPDSCH_n10:
    return 10;
  case NR_PDSCH_ServingCellConfig__nrofHARQ_ProcessesForPDSCH_n12:
    return 12;
  case NR_PDSCH_ServingCellConfig__nrofHARQ_ProcessesForPDSCH_n16:
    return 16;
  default:
    return 8;
  }
}

int get_dl_bwp_id(const NR_ServingCellConfig_t *servingCellConfig)
{
  if (servingCellConfig->firstActiveDownlinkBWP_Id)
    return *servingCellConfig->firstActiveDownlinkBWP_Id;
  else if (servingCellConfig->defaultDownlinkBWP_Id)
    return *servingCellConfig->defaultDownlinkBWP_Id;
  else
    return 1;
}

int get_ul_bwp_id(const NR_ServingCellConfig_t *servingCellConfig)
{
  if (servingCellConfig->uplinkConfig && servingCellConfig->uplinkConfig->firstActiveUplinkBWP_Id)
    return *servingCellConfig->uplinkConfig->firstActiveUplinkBWP_Id;
  else
    return 1;
}

//------------------------------------------------------------------------------
int add_new_nr_ue(module_id_t mod_idP, rnti_t rntiP, NR_CellGroupConfig_t *CellGroup)
{
  NR_ServingCellConfigCommon_t *scc = RC.nrmac[mod_idP]->common_channels[0].ServingCellConfigCommon;
  NR_UE_info_t *UE_info = &RC.nrmac[mod_idP]->UE_info;
  LOG_I(NR_MAC, "[gNB %d] Adding UE with rnti 0x%04x (num_UEs %d)\n",
        mod_idP,
        rntiP,
        UE_info->num_UEs);
  dump_nr_list(&UE_info->list);

  for (int i = 0; i < MAX_MOBILES_PER_GNB; i++) {
    if (UE_info->active[i]) {
      LOG_D(NR_MAC,"UE %x is active, skipping\n",rntiP);
      continue;
    }
    int UE_id = i;
    UE_info->num_UEs++;
    UE_info->active[UE_id] = true;
    if (CellGroup) UE_info->Msg4_ACKed[UE_id] = true;
    else           UE_info->Msg4_ACKed[UE_id] = false;
    UE_info->rnti[UE_id] = rntiP;
    UE_info->CellGroup[UE_id] = CellGroup;
    add_nr_list(&UE_info->list, UE_id);
    memset(&UE_info->mac_stats[UE_id], 0, sizeof(NR_mac_stats_t));
    set_Y(UE_info->Y[UE_id], rntiP);
<<<<<<< HEAD
    if (CellGroup && CellGroup->spCellConfig && CellGroup->spCellConfig->spCellConfigDedicated)
=======
    if (CellGroup && 
        CellGroup->spCellConfig && 
        CellGroup->spCellConfig->spCellConfigDedicated &&
        CellGroup->spCellConfig->spCellConfigDedicated->csi_MeasConfig &&
        CellGroup->spCellConfig->spCellConfigDedicated->csi_MeasConfig->choice.setup 
        )
>>>>>>> 90c66bb7
      compute_csi_bitlen (CellGroup->spCellConfig->spCellConfigDedicated->csi_MeasConfig->choice.setup, UE_info, UE_id, mod_idP);
    NR_UE_sched_ctrl_t *sched_ctrl = &UE_info->UE_sched_ctrl[UE_id];
    memset(sched_ctrl, 0, sizeof(*sched_ctrl));
    sched_ctrl->set_mcs = TRUE;
    sched_ctrl->lcid_mask = 0;
    if (!get_softmodem_params()->phy_test && !get_softmodem_params()->do_ra && !get_softmodem_params()->sa) {
      sched_ctrl->lcid_mask = 1<<DL_SCH_LCID_DTCH;
    }
    sched_ctrl->ta_frame = 0;
    sched_ctrl->ta_update = 31;
    sched_ctrl->ta_apply = false;
    sched_ctrl->ul_rssi = 0;
    sched_ctrl->pucch_consecutive_dtx_cnt = 0;
    sched_ctrl->pusch_consecutive_dtx_cnt = 0;
    sched_ctrl->ul_failure                = 0;
    /* set illegal time domain allocation to force recomputation of all fields */
    sched_ctrl->pdsch_semi_static.time_domain_allocation = -1;
    sched_ctrl->pusch_semi_static.time_domain_allocation = -1;
    const NR_ServingCellConfig_t *servingCellConfig = CellGroup ? CellGroup->spCellConfig->spCellConfigDedicated : NULL;

    /* Set default BWPs */
    const struct NR_ServingCellConfig__downlinkBWP_ToAddModList *bwpList = servingCellConfig ? servingCellConfig->downlinkBWP_ToAddModList : NULL;
    if (bwpList) AssertFatal(bwpList->list.count == 1,
			     "downlinkBWP_ToAddModList has %d BWP!\n",
			     bwpList->list.count);
    const int bwp_id = servingCellConfig ? *servingCellConfig->firstActiveDownlinkBWP_Id : 0;
    sched_ctrl->active_bwp = bwpList && bwp_id > 0 ? bwpList->list.array[bwp_id - 1] : NULL;
    const int target_ss = sched_ctrl->active_bwp ? NR_SearchSpace__searchSpaceType_PR_ue_Specific : NR_SearchSpace__searchSpaceType_PR_common;
    sched_ctrl->search_space = get_searchspace(scc,
                                               sched_ctrl->active_bwp ? sched_ctrl->active_bwp->bwp_Dedicated : NULL,
                                               target_ss);
    sched_ctrl->coreset = get_coreset(mod_idP, scc,
                                      sched_ctrl->active_bwp ? (void*)sched_ctrl->active_bwp->bwp_Dedicated : NULL,
                                      sched_ctrl->search_space, target_ss);
    const struct NR_UplinkConfig__uplinkBWP_ToAddModList *ubwpList = servingCellConfig ? servingCellConfig->uplinkConfig->uplinkBWP_ToAddModList : NULL;
    if (ubwpList) AssertFatal(ubwpList->list.count == 1,
			      "uplinkBWP_ToAddModList has %d BWP!\n",
			      ubwpList->list.count);
    const int ul_bwp_id = servingCellConfig ? *servingCellConfig->uplinkConfig->firstActiveUplinkBWP_Id : 0;
    sched_ctrl->active_ubwp = ubwpList && ul_bwp_id > 0 ? ubwpList->list.array[ul_bwp_id - 1] : NULL;

    /* get Number of HARQ processes for this UE */
    if (servingCellConfig) AssertFatal(servingCellConfig->pdsch_ServingCellConfig->present == NR_SetupRelease_PDSCH_ServingCellConfig_PR_setup,
				       "no pdsch-ServingCellConfig found for UE %d\n",
				       UE_id);
    const NR_PDSCH_ServingCellConfig_t *pdsch = servingCellConfig ? servingCellConfig->pdsch_ServingCellConfig->choice.setup : NULL;
    // add DL HARQ processes for this UE only in NSA
    // (SA still doesn't have information on nrofHARQ_ProcessesForPDSCH at this stage)
    if (!get_softmodem_params()->sa)
      create_dl_harq_list(sched_ctrl,pdsch);
    // add all available UL HARQ processes for this UE
    // nb of ul harq processes not configurable
    create_nr_list(&sched_ctrl->available_ul_harq, 16);
    for (int harq = 0; harq < 16; harq++)
      add_tail_nr_list(&sched_ctrl->available_ul_harq, harq);
    create_nr_list(&sched_ctrl->feedback_ul_harq, 16);
    create_nr_list(&sched_ctrl->retrans_ul_harq, 16);
    LOG_D(NR_MAC, "[gNB %d] Add NR UE_id %d : rnti %x\n",
          mod_idP,
          UE_id,
          rntiP);
    dump_nr_list(&UE_info->list);
    return (UE_id);
  }

  // printf("MAC: cannot add new UE for rnti %x\n", rntiP);
  LOG_E(NR_MAC, "error in add_new_ue(), could not find space in UE_info, Dumping UE list\n");
  dump_nr_list(&UE_info->list);
  return -1;
}


void create_dl_harq_list(NR_UE_sched_ctrl_t *sched_ctrl,
                         const NR_PDSCH_ServingCellConfig_t *pdsch) {
  const int nrofHARQ = pdsch && pdsch->nrofHARQ_ProcessesForPDSCH ?
                       get_nrofHARQ_ProcessesForPDSCH(*pdsch->nrofHARQ_ProcessesForPDSCH) : 8;
  // add all available DL HARQ processes for this UE
  create_nr_list(&sched_ctrl->available_dl_harq, nrofHARQ);
  for (int harq = 0; harq < nrofHARQ; harq++)
    add_tail_nr_list(&sched_ctrl->available_dl_harq, harq);
  create_nr_list(&sched_ctrl->feedback_dl_harq, nrofHARQ);
  create_nr_list(&sched_ctrl->retrans_dl_harq, nrofHARQ);
}

/* hack data to remove UE in the phy */
int rnti_to_remove[10];
volatile int rnti_to_remove_count;
pthread_mutex_t rnti_to_remove_mutex = PTHREAD_MUTEX_INITIALIZER;

void mac_remove_nr_ue(module_id_t mod_id, rnti_t rnti)
{
  int UE_id;
  int i;
  int cc_id;
  NR_UE_info_t *UE_info = &RC.nrmac[mod_id]->UE_info;

  for (i = 0; i < MAX_MOBILES_PER_GNB; i++) {

    if (UE_info->active[i] != TRUE)
      continue;
    if (UE_info->rnti[i] != rnti)
      continue;

    /* UE found, remove it */
    UE_id = i;

    UE_info->num_UEs--;
    UE_info->active[UE_id] = FALSE;
    UE_info->rnti[UE_id] = 0;
    remove_nr_list(&UE_info->list, UE_id);
    NR_UE_sched_ctrl_t *sched_ctrl = &UE_info->UE_sched_ctrl[UE_id];
    destroy_nr_list(&sched_ctrl->available_dl_harq);
    destroy_nr_list(&sched_ctrl->feedback_dl_harq);
    destroy_nr_list(&sched_ctrl->retrans_dl_harq);
    destroy_nr_list(&sched_ctrl->available_ul_harq);
    destroy_nr_list(&sched_ctrl->feedback_ul_harq);
    destroy_nr_list(&sched_ctrl->retrans_ul_harq);
    LOG_I(NR_MAC, "[gNB %d] Remove NR UE_id %d: rnti 0x%04x\n",
          mod_id,
          UE_id,
          rnti);

    /* hack to remove UE in the phy */
    if (pthread_mutex_lock(&rnti_to_remove_mutex)) exit(1);
    if (rnti_to_remove_count == 10) exit(1);
    rnti_to_remove[rnti_to_remove_count] = rnti;
    LOG_W(NR_MAC, "to remove in mac rnti_to_remove[%d] = 0x%04x\n", rnti_to_remove_count, rnti);
    rnti_to_remove_count++;
    if (pthread_mutex_unlock(&rnti_to_remove_mutex)) exit(1);
  }

  /* clear RA process(es?) associated to the UE */
  for (cc_id = 0; cc_id < NFAPI_CC_MAX; cc_id++) {
    NR_COMMON_channels_t *cc = &RC.nrmac[mod_id]->common_channels[cc_id];
    for (i = 0; i < NR_NB_RA_PROC_MAX; i++) {
      if (cc->ra[i].rnti == rnti) {
        LOG_D(NR_MAC, "free RA process %d for rnti %d\n", i, rnti);
        /* is it enough? */
        cc->ra[i].cfra  = false;
        cc->ra[i].rnti  = 0;
        cc->ra[i].crnti = 0;
      }
    }
  }
}

void nr_mac_remove_ra_rnti(module_id_t mod_id, rnti_t rnti) {
  // Hack to remove UE in the phy (following the same procedure as in function mac_remove_nr_ue)
  if (pthread_mutex_lock(&rnti_to_remove_mutex)) exit(1);
  if (rnti_to_remove_count == 10) exit(1);
  rnti_to_remove[rnti_to_remove_count] = rnti;
  LOG_W(NR_MAC, "to remove in mac rnti_to_remove[%d] = 0x%04x\n", rnti_to_remove_count, rnti);
  rnti_to_remove_count++;
  if (pthread_mutex_unlock(&rnti_to_remove_mutex)) exit(1);
}

uint8_t nr_get_tpc(int target, uint8_t cqi, int incr) {
  // al values passed to this function are x10
  int snrx10 = (cqi*5) - 640;
  if (snrx10 > target + incr) return 0; // decrease 1dB
  if (snrx10 < target - (3*incr)) return 3; // increase 3dB
  if (snrx10 < target - incr) return 2; // increase 1dB
  LOG_D(NR_MAC,"tpc : target %d, snrx10 %d\n",target,snrx10);
  return 1; // no change
}


void get_pdsch_to_harq_feedback(int Mod_idP,
                                int UE_id,
                                int bwp_id,
                                NR_SearchSpace__searchSpaceType_PR ss_type,
                                int *max_fb_time,
                                uint8_t *pdsch_to_harq_feedback) {

  NR_UE_info_t *UE_info = &RC.nrmac[Mod_idP]->UE_info;
  NR_CellGroupConfig_t *CellGroup = UE_info->CellGroup[UE_id];
  NR_BWP_DownlinkDedicated_t *bwpd=NULL;
  NR_BWP_UplinkDedicated_t *ubwpd=NULL;

  if (ss_type == NR_SearchSpace__searchSpaceType_PR_ue_Specific) {
    AssertFatal(CellGroup!=NULL,"Cellgroup is not defined for UE_id %d\n",UE_id);
    AssertFatal(CellGroup->spCellConfig!=NULL,"Cellgroup->spCellConfig is null\n");
    AssertFatal(CellGroup->spCellConfig->spCellConfigDedicated!=NULL,"CellGroup->spCellConfig->spCellConfigDedicated is null\n");
  }
  if (bwp_id>0) {
    AssertFatal(CellGroup->spCellConfig->spCellConfigDedicated->downlinkBWP_ToAddModList!=NULL,
                "CellGroup->spCellConfig->spCellConfigDedicated->downlinkBWP_ToAddModList is null\n");
    AssertFatal(CellGroup->spCellConfig->spCellConfigDedicated->uplinkConfig->uplinkBWP_ToAddModList!=NULL,
                "CellGroup->spCellConfig->spCellConfigDedicated->uplinkConfig->uplinkBWP_ToAddModList is null\n");
    AssertFatal(CellGroup->spCellConfig->spCellConfigDedicated->downlinkBWP_ToAddModList->list.count >= bwp_id,
                "CellGroup->spCellConfig->spCellConfigDedicated->downlinkBWP_ToAddModList->list.count %d < bwp_id %d\n",
 	 	CellGroup->spCellConfig->spCellConfigDedicated->downlinkBWP_ToAddModList->list.count,bwp_id);
    AssertFatal(CellGroup->spCellConfig->spCellConfigDedicated->uplinkConfig->uplinkBWP_ToAddModList->list.count >= bwp_id,
                "CellGroup->spCellConfig->spCellConfigDedicated->uplinkConfig->uplinkBWP_ToAddModList->list.count %d < bwp_id %d\n",
                CellGroup->spCellConfig->spCellConfigDedicated->uplinkConfig->uplinkBWP_ToAddModList->list.count,bwp_id);

    bwpd = CellGroup->spCellConfig->spCellConfigDedicated->downlinkBWP_ToAddModList->list.array[bwp_id-1]->bwp_Dedicated;
    ubwpd = CellGroup->spCellConfig->spCellConfigDedicated->uplinkConfig->uplinkBWP_ToAddModList->list.array[bwp_id-1]->bwp_Dedicated;
  }
  else if (CellGroup) { // this is an initialBWP
    AssertFatal((bwpd=CellGroup->spCellConfig->spCellConfigDedicated->initialDownlinkBWP)!=NULL,
                "CellGroup->spCellConfig->spCellConfigDedicated->initialDownlinkBWP is null\n");
    AssertFatal((ubwpd=CellGroup->spCellConfig->spCellConfigDedicated->uplinkConfig->initialUplinkBWP)!=NULL,
                "CellGroup->spCellConfig->spCellConfigDedicated->uplnikConfig->initialUplinkBWP is null\n");
  }
  NR_SearchSpace_t *ss=NULL;

  // common search type uses DCI format 1_0
  if (ss_type == NR_SearchSpace__searchSpaceType_PR_common) {
    for (int i=0; i<8; i++) {
      pdsch_to_harq_feedback[i] = i+1;
      if(pdsch_to_harq_feedback[i]>*max_fb_time)
        *max_fb_time = pdsch_to_harq_feedback[i];
    }
  }
  else {

    // searching for a ue specific search space
    int found=0;
    AssertFatal(bwpd->pdcch_Config!=NULL,"bwpd->pdcch_Config is null\n");
    AssertFatal(bwpd->pdcch_Config->choice.setup->searchSpacesToAddModList!=NULL,
                "bwpd->pdcch_Config->choice.setup->searchSpacesToAddModList is null\n");
    for (int i=0;i<bwpd->pdcch_Config->choice.setup->searchSpacesToAddModList->list.count;i++) {
      ss=bwpd->pdcch_Config->choice.setup->searchSpacesToAddModList->list.array[i];
      AssertFatal(ss->controlResourceSetId != NULL,"ss->controlResourceSetId is null\n");
      AssertFatal(ss->searchSpaceType != NULL,"ss->searchSpaceType is null\n");
      if (ss->searchSpaceType->present == ss_type) {
       found=1;
       break;
      }
    }
    AssertFatal(found==1,"Couldn't find a ue specific searchspace\n");


    if (ss->searchSpaceType->choice.ue_Specific->dci_Formats == NR_SearchSpace__searchSpaceType__ue_Specific__dci_Formats_formats0_0_And_1_0) {
      for (int i=0; i<8; i++) {
        pdsch_to_harq_feedback[i] = i+1;
        if(pdsch_to_harq_feedback[i]>*max_fb_time)
          *max_fb_time = pdsch_to_harq_feedback[i];
      }
    }
    else {
      AssertFatal(ubwpd!=NULL,"ubwpd shouldn't be null here\n");
      if(ubwpd->pucch_Config->choice.setup->dl_DataToUL_ACK != NULL) {
        for (int i=0; i<8; i++) {
          pdsch_to_harq_feedback[i] = *ubwpd->pucch_Config->choice.setup->dl_DataToUL_ACK->list.array[i];
          if(pdsch_to_harq_feedback[i]>*max_fb_time)
            *max_fb_time = pdsch_to_harq_feedback[i];
        }
      }
      else
        AssertFatal(0==1,"There is no allocated dl_DataToUL_ACK for pdsch to harq feedback\n");
    }
  }
}



void nr_csirs_scheduling(int Mod_idP,
                         frame_t frame,
                         sub_frame_t slot,
                         int n_slots_frame){

  int CC_id = 0;
  NR_UE_info_t *UE_info = &RC.nrmac[Mod_idP]->UE_info;
  NR_list_t *UE_list = &UE_info->list;
  gNB_MAC_INST *gNB_mac = RC.nrmac[Mod_idP];
  uint16_t *vrb_map = gNB_mac->common_channels[CC_id].vrb_map;

  for (int UE_id = UE_list->head; UE_id >= 0; UE_id = UE_list->next[UE_id]) {

    NR_UE_sched_ctrl_t *sched_ctrl = &UE_info->UE_sched_ctrl[UE_id];
    NR_CellGroupConfig_t *CellGroup = UE_info->CellGroup[UE_id];

    if (!CellGroup || !CellGroup->spCellConfig || !CellGroup->spCellConfig->spCellConfigDedicated ||
	      !CellGroup->spCellConfig->spCellConfigDedicated->csi_MeasConfig) continue;

    NR_CSI_MeasConfig_t *csi_measconfig = CellGroup->spCellConfig->spCellConfigDedicated->csi_MeasConfig->choice.setup;

    if (csi_measconfig->nzp_CSI_RS_ResourceToAddModList != NULL) {

      NR_NZP_CSI_RS_Resource_t *nzpcsi;
      int period, offset;

      nfapi_nr_dl_tti_request_body_t *dl_req = &gNB_mac->DL_req[CC_id].dl_tti_request_body;
      NR_BWP_Downlink_t *bwp=sched_ctrl->active_bwp; 
      NR_BWP_t *genericParameters = sched_ctrl->active_bwp ? 
                                    &sched_ctrl->active_bwp->bwp_Common->genericParameters:
                                    &gNB_mac->common_channels[0].ServingCellConfigCommon->downlinkConfigCommon->initialDownlinkBWP->genericParameters;
      for (int id = 0; id < csi_measconfig->nzp_CSI_RS_ResourceToAddModList->list.count; id++){
        nzpcsi = csi_measconfig->nzp_CSI_RS_ResourceToAddModList->list.array[id];
        NR_CSI_RS_ResourceMapping_t  resourceMapping = nzpcsi->resourceMapping;
        csi_period_offset(NULL,nzpcsi,&period,&offset);

        if((frame*n_slots_frame+slot-offset)%period == 0) {

          LOG_D(NR_MAC,"Scheduling CSI-RS in frame %d slot %d\n",frame,slot);

          nfapi_nr_dl_tti_request_pdu_t *dl_tti_csirs_pdu = &dl_req->dl_tti_pdu_list[dl_req->nPDUs];
          memset((void*)dl_tti_csirs_pdu,0,sizeof(nfapi_nr_dl_tti_request_pdu_t));
          dl_tti_csirs_pdu->PDUType = NFAPI_NR_DL_TTI_CSI_RS_PDU_TYPE;
          dl_tti_csirs_pdu->PDUSize = (uint8_t)(2+sizeof(nfapi_nr_dl_tti_csi_rs_pdu));

          nfapi_nr_dl_tti_csi_rs_pdu_rel15_t *csirs_pdu_rel15 = &dl_tti_csirs_pdu->csi_rs_pdu.csi_rs_pdu_rel15;

          csirs_pdu_rel15->bwp_size  = NRRIV2BW(genericParameters->locationAndBandwidth,275);
          csirs_pdu_rel15->bwp_start = NRRIV2PRBOFFSET(genericParameters->locationAndBandwidth,275);
          csirs_pdu_rel15->subcarrier_spacing = genericParameters->subcarrierSpacing;
          if (genericParameters->cyclicPrefix)
            csirs_pdu_rel15->cyclic_prefix = *genericParameters->cyclicPrefix;
          else
            csirs_pdu_rel15->cyclic_prefix = 0;

          csirs_pdu_rel15->start_rb = resourceMapping.freqBand.startingRB;
          csirs_pdu_rel15->nr_of_rbs = resourceMapping.freqBand.nrofRBs;
          csirs_pdu_rel15->csi_type = 1; // NZP-CSI-RS
          csirs_pdu_rel15->symb_l0 = resourceMapping.firstOFDMSymbolInTimeDomain;
          if (resourceMapping.firstOFDMSymbolInTimeDomain2)
            csirs_pdu_rel15->symb_l1 = *resourceMapping.firstOFDMSymbolInTimeDomain2;
          csirs_pdu_rel15->cdm_type = resourceMapping.cdm_Type;
          csirs_pdu_rel15->freq_density = resourceMapping.density.present;
          if ((resourceMapping.density.present == NR_CSI_RS_ResourceMapping__density_PR_dot5)
              && (resourceMapping.density.choice.dot5 == NR_CSI_RS_ResourceMapping__density__dot5_evenPRBs))
            csirs_pdu_rel15->freq_density--;
          csirs_pdu_rel15->scramb_id = nzpcsi->scramblingID;
          csirs_pdu_rel15->power_control_offset = nzpcsi->powerControlOffset + 8;
          if (nzpcsi->powerControlOffsetSS)
            csirs_pdu_rel15->power_control_offset_ss = *nzpcsi->powerControlOffsetSS;
          else
            csirs_pdu_rel15->power_control_offset_ss = 1; // 0 dB
          switch(resourceMapping.frequencyDomainAllocation.present){
            case NR_CSI_RS_ResourceMapping__frequencyDomainAllocation_PR_row1:
              csirs_pdu_rel15->row = 1;
              csirs_pdu_rel15->freq_domain = ((resourceMapping.frequencyDomainAllocation.choice.row1.buf[0])>>4)&0x0f;
              for (int rb = csirs_pdu_rel15->start_rb; rb < (csirs_pdu_rel15->start_rb + csirs_pdu_rel15->nr_of_rbs); rb++)
                vrb_map[rb+csirs_pdu_rel15->bwp_start] |= (1 << csirs_pdu_rel15->symb_l0);
              break;
            case NR_CSI_RS_ResourceMapping__frequencyDomainAllocation_PR_row2:
              csirs_pdu_rel15->row = 2;
              csirs_pdu_rel15->freq_domain = (((resourceMapping.frequencyDomainAllocation.choice.row2.buf[1]>>4)&0x0f) |
                                             ((resourceMapping.frequencyDomainAllocation.choice.row2.buf[0]<<8)&0xff0));
              for (int rb = csirs_pdu_rel15->start_rb; rb < (csirs_pdu_rel15->start_rb + csirs_pdu_rel15->nr_of_rbs); rb++)
                vrb_map[rb+csirs_pdu_rel15->bwp_start] |= (1 << csirs_pdu_rel15->symb_l0);
              break;
            case NR_CSI_RS_ResourceMapping__frequencyDomainAllocation_PR_row4:
              csirs_pdu_rel15->row = 4;
              csirs_pdu_rel15->freq_domain = ((resourceMapping.frequencyDomainAllocation.choice.row4.buf[0])>>5)&0x07;
              for (int rb = csirs_pdu_rel15->start_rb; rb < (csirs_pdu_rel15->start_rb + csirs_pdu_rel15->nr_of_rbs); rb++)
                vrb_map[rb+csirs_pdu_rel15->bwp_start] |= (1 << csirs_pdu_rel15->symb_l0);
              break;
            case NR_CSI_RS_ResourceMapping__frequencyDomainAllocation_PR_other:
              csirs_pdu_rel15->freq_domain = ((resourceMapping.frequencyDomainAllocation.choice.other.buf[0])>>2)&0x3f;
              // determining the row of table 7.4.1.5.3-1 in 38.211
              switch(resourceMapping.nrofPorts){
                case NR_CSI_RS_ResourceMapping__nrofPorts_p1:
                  break;
                case NR_CSI_RS_ResourceMapping__nrofPorts_p2:
                  csirs_pdu_rel15->row = 3;
                  for (int rb = csirs_pdu_rel15->start_rb; rb < (csirs_pdu_rel15->start_rb + csirs_pdu_rel15->nr_of_rbs); rb++)
                    vrb_map[rb+csirs_pdu_rel15->bwp_start] |= (1 << csirs_pdu_rel15->symb_l0);
                  break;
                case NR_CSI_RS_ResourceMapping__nrofPorts_p4:
                  csirs_pdu_rel15->row = 5;
                  for (int rb = csirs_pdu_rel15->start_rb; rb < (csirs_pdu_rel15->start_rb + csirs_pdu_rel15->nr_of_rbs); rb++)
                    vrb_map[rb+csirs_pdu_rel15->bwp_start] |= ((1 << csirs_pdu_rel15->symb_l0) | (2 << csirs_pdu_rel15->symb_l0));
                  break;
                case NR_CSI_RS_ResourceMapping__nrofPorts_p8:
                  if (resourceMapping.cdm_Type == NR_CSI_RS_ResourceMapping__cdm_Type_cdm4_FD2_TD2) {
                    csirs_pdu_rel15->row = 8;
                    for (int rb = csirs_pdu_rel15->start_rb; rb < (csirs_pdu_rel15->start_rb + csirs_pdu_rel15->nr_of_rbs); rb++)
                      vrb_map[rb+csirs_pdu_rel15->bwp_start] |= ((1 << csirs_pdu_rel15->symb_l0) | (2 << csirs_pdu_rel15->symb_l0));
                  }
                  else{
                    int num_k = 0;
                    for (int k=0; k<6; k++)
                      num_k+=(((csirs_pdu_rel15->freq_domain)>>k)&0x01);
                    if(num_k==4) {
                      csirs_pdu_rel15->row = 6;
                      for (int rb = csirs_pdu_rel15->start_rb; rb < (csirs_pdu_rel15->start_rb + csirs_pdu_rel15->nr_of_rbs); rb++)
                        vrb_map[rb+csirs_pdu_rel15->bwp_start] |= (1 << csirs_pdu_rel15->symb_l0);
                    }
                    else {
                      csirs_pdu_rel15->row = 7;
                      for (int rb = csirs_pdu_rel15->start_rb; rb < (csirs_pdu_rel15->start_rb + csirs_pdu_rel15->nr_of_rbs); rb++)
                        vrb_map[rb+csirs_pdu_rel15->bwp_start] |= ((1 << csirs_pdu_rel15->symb_l0) | (2 << csirs_pdu_rel15->symb_l0));
                    }
                  }
                  break;
                case NR_CSI_RS_ResourceMapping__nrofPorts_p12:
                  if (resourceMapping.cdm_Type == NR_CSI_RS_ResourceMapping__cdm_Type_cdm4_FD2_TD2) {
                    csirs_pdu_rel15->row = 10;
                    for (int rb = csirs_pdu_rel15->start_rb; rb < (csirs_pdu_rel15->start_rb + csirs_pdu_rel15->nr_of_rbs); rb++)
                      vrb_map[rb+csirs_pdu_rel15->bwp_start] |= ((1 << csirs_pdu_rel15->symb_l0) | (2 << csirs_pdu_rel15->symb_l0));
                  }
                  else {
                    csirs_pdu_rel15->row = 9;
                    for (int rb = csirs_pdu_rel15->start_rb; rb < (csirs_pdu_rel15->start_rb + csirs_pdu_rel15->nr_of_rbs); rb++)
                      vrb_map[rb+csirs_pdu_rel15->bwp_start] |= (1 << csirs_pdu_rel15->symb_l0);
                  }
                  break;
                case NR_CSI_RS_ResourceMapping__nrofPorts_p16:
                  if (resourceMapping.cdm_Type == NR_CSI_RS_ResourceMapping__cdm_Type_cdm4_FD2_TD2)
                    csirs_pdu_rel15->row = 12;
                  else
                    csirs_pdu_rel15->row = 11;
                  for (int rb = csirs_pdu_rel15->start_rb; rb < (csirs_pdu_rel15->start_rb + csirs_pdu_rel15->nr_of_rbs); rb++)
                    vrb_map[rb+csirs_pdu_rel15->bwp_start] |= ((1 << csirs_pdu_rel15->symb_l0) | (2 << csirs_pdu_rel15->symb_l0));
                  break;
                case NR_CSI_RS_ResourceMapping__nrofPorts_p24:
                  if (resourceMapping.cdm_Type == NR_CSI_RS_ResourceMapping__cdm_Type_cdm4_FD2_TD2) {
                    csirs_pdu_rel15->row = 14;
                    for (int rb = csirs_pdu_rel15->start_rb; rb < (csirs_pdu_rel15->start_rb + csirs_pdu_rel15->nr_of_rbs); rb++)
                      vrb_map[rb+csirs_pdu_rel15->bwp_start] |= ((3 << csirs_pdu_rel15->symb_l0) | (3 << csirs_pdu_rel15->symb_l1));
                  }
                  else{
                    if (resourceMapping.cdm_Type == NR_CSI_RS_ResourceMapping__cdm_Type_cdm8_FD2_TD4) {
                      csirs_pdu_rel15->row = 15;
                      for (int rb = csirs_pdu_rel15->start_rb; rb < (csirs_pdu_rel15->start_rb + csirs_pdu_rel15->nr_of_rbs); rb++)
                        vrb_map[rb+csirs_pdu_rel15->bwp_start] |= (7 << csirs_pdu_rel15->symb_l0);
                    }
                    else {
                      csirs_pdu_rel15->row = 13;
                      for (int rb = csirs_pdu_rel15->start_rb; rb < (csirs_pdu_rel15->start_rb + csirs_pdu_rel15->nr_of_rbs); rb++)
                        vrb_map[rb+csirs_pdu_rel15->bwp_start] |= ((3 << csirs_pdu_rel15->symb_l0) | (3 << csirs_pdu_rel15->symb_l1));
                    }
                  }
                  break;
                case NR_CSI_RS_ResourceMapping__nrofPorts_p32:
                  if (resourceMapping.cdm_Type == NR_CSI_RS_ResourceMapping__cdm_Type_cdm4_FD2_TD2) {
                    csirs_pdu_rel15->row = 17;
                    for (int rb = csirs_pdu_rel15->start_rb; rb < (csirs_pdu_rel15->start_rb + csirs_pdu_rel15->nr_of_rbs); rb++)
                      vrb_map[rb+csirs_pdu_rel15->bwp_start] |= ((3 << csirs_pdu_rel15->symb_l0) | (3 << csirs_pdu_rel15->symb_l1));
                  }
                  else{
                    if (resourceMapping.cdm_Type == NR_CSI_RS_ResourceMapping__cdm_Type_cdm8_FD2_TD4) {
                      csirs_pdu_rel15->row = 18;
                      for (int rb = csirs_pdu_rel15->start_rb; rb < (csirs_pdu_rel15->start_rb + csirs_pdu_rel15->nr_of_rbs); rb++)
                        vrb_map[rb+csirs_pdu_rel15->bwp_start] |= (7 << csirs_pdu_rel15->symb_l0);
                    }
                    else {
                      csirs_pdu_rel15->row = 16;
                      for (int rb = csirs_pdu_rel15->start_rb; rb < (csirs_pdu_rel15->start_rb + csirs_pdu_rel15->nr_of_rbs); rb++)
                        vrb_map[rb+csirs_pdu_rel15->bwp_start] |= ((3 << csirs_pdu_rel15->symb_l0) | (3 << csirs_pdu_rel15->symb_l1));
                    }
                  }
                  break;
              default:
                AssertFatal(1==0,"Invalid number of ports in CSI-RS resource\n");
              }
              break;
          default:
            AssertFatal(1==0,"Invalid freqency domain allocation in CSI-RS resource\n");
          }
          dl_req->nPDUs++;
        }
      }
    }
  }
}

bool find_free_CCE(module_id_t module_id,
                   sub_frame_t slot,
                   int UE_id){
  NR_UE_sched_ctrl_t *sched_ctrl = &RC.nrmac[module_id]->UE_info.UE_sched_ctrl[UE_id];
  uint8_t nr_of_candidates;
  for (int i=0; i<5; i++) {
    // for now taking the lowest value among the available aggregation levels
    find_aggregation_candidates(&sched_ctrl->aggregation_level,
                                &nr_of_candidates,
                                sched_ctrl->search_space,
                                1<<i);
    if(nr_of_candidates>0) break;
  }
  AssertFatal(nr_of_candidates>0,"nr_of_candidates is 0\n");
  const int cid = sched_ctrl->coreset->controlResourceSetId;
  const uint16_t Y = RC.nrmac[module_id]->UE_info.Y[UE_id][cid][slot];
  const int m = RC.nrmac[module_id]->UE_info.num_pdcch_cand[UE_id][cid];
  if (UE_id >= 0) LOG_D(NR_MAC,"calling allocate_nr_CCEs with L %d, nr_of_candidates %d, Y %x\n",sched_ctrl->aggregation_level,nr_of_candidates,Y);
  sched_ctrl->cce_index = allocate_nr_CCEs(RC.nrmac[module_id],
                                           sched_ctrl->active_bwp,
                                           sched_ctrl->coreset,
                                           sched_ctrl->aggregation_level,
                                           Y,
                                           m,
                                           nr_of_candidates);
  if (sched_ctrl->cce_index < 0)
    return false;

  RC.nrmac[module_id]->UE_info.num_pdcch_cand[UE_id][cid]++;
  return true;
}


/*void fill_nfapi_coresets_and_searchspaces(NR_CellGroupConfig_t *cg,
					  nfapi_nr_coreset_t *coreset,
					  nfapi_nr_search_space_t *search_space) {

  nfapi_nr_coreset_t *cs;
  nfapi_nr_search_space_t *ss;
  NR_ServingCellConfigCommon_t *scc=cg->spCellConfig->reconfigurationWithSync->spCellConfigCommon;
  AssertFatal(cg->spCellConfig->spCellConfigDedicated->downlinkBWP_ToAddModList->list.count == 1,
	      "downlinkBWP_ToAddModList has %d BWP!\n",
	      cg->spCellConfig->spCellConfigDedicated->downlinkBWP_ToAddModList->list.count);

  NR_BWP_Downlink_t *bwp=cg->spCellConfig->spCellConfigDedicated->downlinkBWP_ToAddModList->list.array[0];
  struct NR_PDCCH_Config__controlResourceSetToAddModList *coreset_list = bwp->bwp_Dedicated->pdcch_Config->choice.setup->controlResourceSetToAddModList;
  AssertFatal(coreset_list->list.count>0,
	      "cs list has 0 elements\n");
  for (int i=0;i<coreset_list->list.count;i++) {
    NR_ControlResourceSet_t *coreset_i=coreset_list->list.array[i];
    cs = coreset + coreset_i->controlResourceSetId;
      
    cs->coreset_id = coreset_i->controlResourceSetId;
    AssertFatal(coreset_i->frequencyDomainResources.size <=8 && coreset_i->frequencyDomainResources.size>0,
		"coreset_i->frequencyDomainResources.size=%d\n",
		(int)coreset_i->frequencyDomainResources.size);
  
    for (int f=0;f<coreset_i->frequencyDomainResources.size;f++)
      ((uint8_t*)&cs->frequency_domain_resources)[coreset_i->frequencyDomainResources.size-1-f]=coreset_i->frequencyDomainResources.buf[f];
    
    cs->frequency_domain_resources>>=coreset_i->frequencyDomainResources.bits_unused;
    
    cs->duration = coreset_i->duration;
    // Need to add information about TCI_StateIDs

    if (coreset_i->cce_REG_MappingType.present == NR_ControlResourceSet__cce_REG_MappingType_PR_nonInterleaved)
      cs->cce_reg_mapping_type = NFAPI_NR_CCE_REG_MAPPING_NON_INTERLEAVED;
    else {
      cs->cce_reg_mapping_type = NFAPI_NR_CCE_REG_MAPPING_INTERLEAVED;

      if (coreset_i->cce_REG_MappingType.choice.interleaved->reg_BundleSize==NR_ControlResourceSet__cce_REG_MappingType__interleaved__reg_BundleSize_n6)
	cs->reg_bundle_size = 6;
      else cs->reg_bundle_size = 2+coreset_i->cce_REG_MappingType.choice.interleaved->reg_BundleSize;

      if (coreset_i->cce_REG_MappingType.choice.interleaved->interleaverSize==NR_ControlResourceSet__cce_REG_MappingType__interleaved__interleaverSize_n6)
	cs->interleaver_size = 6;
      else cs->interleaver_size = 2+coreset_i->cce_REG_MappingType.choice.interleaved->interleaverSize;

      if (coreset_i->cce_REG_MappingType.choice.interleaved->shiftIndex)
	cs->shift_index = *coreset_i->cce_REG_MappingType.choice.interleaved->shiftIndex;
      else cs->shift_index = 0;
    }
    
    if (coreset_i->precoderGranularity == NR_ControlResourceSet__precoderGranularity_sameAsREG_bundle)
      cs->precoder_granularity = NFAPI_NR_CSET_SAME_AS_REG_BUNDLE;
    else cs->precoder_granularity = NFAPI_NR_CSET_ALL_CONTIGUOUS_RBS;
    if (coreset_i->tci_PresentInDCI == NULL) cs->tci_present_in_dci = 0;
    else                                     cs->tci_present_in_dci = 1;

    if (coreset_i->tci_PresentInDCI == NULL) cs->dmrs_scrambling_id = 0;
    else                                     cs->dmrs_scrambling_id = *coreset_i->tci_PresentInDCI;
  }

  struct NR_PDCCH_ConfigCommon__commonSearchSpaceList *commonSearchSpaceList = bwp->bwp_Common->pdcch_ConfigCommon->choice.setup->commonSearchSpaceList;
  AssertFatal(commonSearchSpaceList->list.count>0,
	      "common SearchSpace list has 0 elements\n");
  // Common searchspace list
  for (int i=0;i<commonSearchSpaceList->list.count;i++) {
    NR_SearchSpace_t *searchSpace_i=commonSearchSpaceList->list.array[i];  
    ss=search_space + searchSpace_i->searchSpaceId;
    if (searchSpace_i->controlResourceSetId) ss->coreset_id = *searchSpace_i->controlResourceSetId;
    switch(searchSpace_i->monitoringSlotPeriodicityAndOffset->present) {
    case NR_SearchSpace__monitoringSlotPeriodicityAndOffset_PR_sl1:
      ss->slot_monitoring_periodicity = NFAPI_NR_SS_PERIODICITY_SL1;
      break;
    case NR_SearchSpace__monitoringSlotPeriodicityAndOffset_PR_sl2:
      ss->slot_monitoring_periodicity = NFAPI_NR_SS_PERIODICITY_SL2;
      ss->slot_monitoring_offset = searchSpace_i->monitoringSlotPeriodicityAndOffset->choice.sl2;
      break;
    case NR_SearchSpace__monitoringSlotPeriodicityAndOffset_PR_sl4:
      ss->slot_monitoring_periodicity = NFAPI_NR_SS_PERIODICITY_SL4;
      ss->slot_monitoring_offset = searchSpace_i->monitoringSlotPeriodicityAndOffset->choice.sl4;
      break;
    case NR_SearchSpace__monitoringSlotPeriodicityAndOffset_PR_sl5:
      ss->slot_monitoring_periodicity = NFAPI_NR_SS_PERIODICITY_SL5;
      ss->slot_monitoring_offset = searchSpace_i->monitoringSlotPeriodicityAndOffset->choice.sl5;
      break;
    case NR_SearchSpace__monitoringSlotPeriodicityAndOffset_PR_sl8:
      ss->slot_monitoring_periodicity = NFAPI_NR_SS_PERIODICITY_SL8;
      ss->slot_monitoring_offset = searchSpace_i->monitoringSlotPeriodicityAndOffset->choice.sl8;
      break;
    case NR_SearchSpace__monitoringSlotPeriodicityAndOffset_PR_sl10:
      ss->slot_monitoring_periodicity = NFAPI_NR_SS_PERIODICITY_SL10;
      ss->slot_monitoring_offset = searchSpace_i->monitoringSlotPeriodicityAndOffset->choice.sl10;
      break;
    case NR_SearchSpace__monitoringSlotPeriodicityAndOffset_PR_sl16:
      ss->slot_monitoring_periodicity = NFAPI_NR_SS_PERIODICITY_SL16;
      ss->slot_monitoring_offset = searchSpace_i->monitoringSlotPeriodicityAndOffset->choice.sl16;
      break;
    case NR_SearchSpace__monitoringSlotPeriodicityAndOffset_PR_sl20:
      ss->slot_monitoring_periodicity = NFAPI_NR_SS_PERIODICITY_SL20;
      ss->slot_monitoring_offset = searchSpace_i->monitoringSlotPeriodicityAndOffset->choice.sl20;
      break;
    case NR_SearchSpace__monitoringSlotPeriodicityAndOffset_PR_sl40:
      ss->slot_monitoring_periodicity = NFAPI_NR_SS_PERIODICITY_SL40;
      ss->slot_monitoring_offset = searchSpace_i->monitoringSlotPeriodicityAndOffset->choice.sl40;
      break;
    case NR_SearchSpace__monitoringSlotPeriodicityAndOffset_PR_sl80:
      ss->slot_monitoring_periodicity = NFAPI_NR_SS_PERIODICITY_SL80;
      ss->slot_monitoring_offset = searchSpace_i->monitoringSlotPeriodicityAndOffset->choice.sl80;
      break;
    case NR_SearchSpace__monitoringSlotPeriodicityAndOffset_PR_sl160:
      ss->slot_monitoring_periodicity = NFAPI_NR_SS_PERIODICITY_SL160;
      ss->slot_monitoring_offset = searchSpace_i->monitoringSlotPeriodicityAndOffset->choice.sl160;
      break;
    case NR_SearchSpace__monitoringSlotPeriodicityAndOffset_PR_sl320:
      ss->slot_monitoring_periodicity = NFAPI_NR_SS_PERIODICITY_SL320;
      ss->slot_monitoring_offset = searchSpace_i->monitoringSlotPeriodicityAndOffset->choice.sl320;
      break;
    case NR_SearchSpace__monitoringSlotPeriodicityAndOffset_PR_sl640:
      ss->slot_monitoring_periodicity = NFAPI_NR_SS_PERIODICITY_SL640;
      ss->slot_monitoring_offset = searchSpace_i->monitoringSlotPeriodicityAndOffset->choice.sl640;
      break;
    case NR_SearchSpace__monitoringSlotPeriodicityAndOffset_PR_sl1280:
      ss->slot_monitoring_periodicity = NFAPI_NR_SS_PERIODICITY_SL1280;
      ss->slot_monitoring_offset = searchSpace_i->monitoringSlotPeriodicityAndOffset->choice.sl1280;
      break;
    case NR_SearchSpace__monitoringSlotPeriodicityAndOffset_PR_sl2560:
      ss->slot_monitoring_periodicity = NFAPI_NR_SS_PERIODICITY_SL2560;
      ss->slot_monitoring_offset = searchSpace_i->monitoringSlotPeriodicityAndOffset->choice.sl2560;
      break;
    default:
      AssertFatal(1==0,"Shouldn't get here\n");
      break;    
    }
    if (searchSpace_i->duration) ss->duration = *searchSpace_i->duration;
    else                         ss->duration = 1;


    AssertFatal(searchSpace_i->monitoringSymbolsWithinSlot->size == 2,
		"ss_i->monitoringSymbolsWithinSlot = %d != 2\n",
		(int)searchSpace_i->monitoringSymbolsWithinSlot->size);
    ((uint8_t*)&ss->monitoring_symbols_in_slot)[1] = searchSpace_i->monitoringSymbolsWithinSlot->buf[0];
    ((uint8_t*)&ss->monitoring_symbols_in_slot)[0] = searchSpace_i->monitoringSymbolsWithinSlot->buf[1];

    AssertFatal(searchSpace_i->nrofCandidates!=NULL,"searchSpace_%d->nrofCandidates is null\n",(int)searchSpace_i->searchSpaceId);
    if (searchSpace_i->nrofCandidates->aggregationLevel1 == NR_SearchSpace__nrofCandidates__aggregationLevel1_n8)
      ss->number_of_candidates[0] = 8;
    else ss->number_of_candidates[0] = searchSpace_i->nrofCandidates->aggregationLevel1;
    if (searchSpace_i->nrofCandidates->aggregationLevel2 == NR_SearchSpace__nrofCandidates__aggregationLevel2_n8)
      ss->number_of_candidates[1] = 8;
    else ss->number_of_candidates[1] = searchSpace_i->nrofCandidates->aggregationLevel2;
    if (searchSpace_i->nrofCandidates->aggregationLevel4 == NR_SearchSpace__nrofCandidates__aggregationLevel4_n8)
      ss->number_of_candidates[2] = 8;
    else ss->number_of_candidates[2] = searchSpace_i->nrofCandidates->aggregationLevel4;
    if (searchSpace_i->nrofCandidates->aggregationLevel8 == NR_SearchSpace__nrofCandidates__aggregationLevel8_n8)
      ss->number_of_candidates[3] = 8;
    else ss->number_of_candidates[3] = searchSpace_i->nrofCandidates->aggregationLevel8;
    if (searchSpace_i->nrofCandidates->aggregationLevel16 == NR_SearchSpace__nrofCandidates__aggregationLevel16_n8)
      ss->number_of_candidates[4] = 8;
    else ss->number_of_candidates[4] = searchSpace_i->nrofCandidates->aggregationLevel16;      

    AssertFatal(searchSpace_i->searchSpaceType->present==NR_SearchSpace__searchSpaceType_PR_common,
		"searchspace %d is not common\n",(int)searchSpace_i->searchSpaceId);
    AssertFatal(searchSpace_i->searchSpaceType->choice.common!=NULL,
		"searchspace %d common is null\n",(int)searchSpace_i->searchSpaceId);
    ss->search_space_type = NFAPI_NR_SEARCH_SPACE_TYPE_COMMON;
    if (searchSpace_i->searchSpaceType->choice.common->dci_Format0_0_AndFormat1_0)
      ss->css_formats_0_0_and_1_0 = 1;
    if (searchSpace_i->searchSpaceType->choice.common->dci_Format2_0) {
      ss->css_format_2_0 = 1;
      // add aggregation info
    }
    if (searchSpace_i->searchSpaceType->choice.common->dci_Format2_1)
      ss->css_format_2_1 = 1;
    if (searchSpace_i->searchSpaceType->choice.common->dci_Format2_2)
      ss->css_format_2_2 = 1;
    if (searchSpace_i->searchSpaceType->choice.common->dci_Format2_3)
      ss->css_format_2_3 = 1;
  }

  struct NR_PDCCH_Config__searchSpacesToAddModList *dedicatedSearchSpaceList = bwp->bwp_Dedicated->pdcch_Config->choice.setup->searchSpacesToAddModList;
  AssertFatal(dedicatedSearchSpaceList->list.count>0,
	      "Dedicated Search Space list has 0 elements\n");
  // Dedicated searchspace list
  for (int i=0;i<dedicatedSearchSpaceList->list.count;i++) {
    NR_SearchSpace_t *searchSpace_i=dedicatedSearchSpaceList->list.array[i];  
    ss=search_space + searchSpace_i->searchSpaceId;
    ss->search_space_id = searchSpace_i->searchSpaceId;
    if (searchSpace_i->controlResourceSetId) ss->coreset_id = *searchSpace_i->controlResourceSetId;
    switch(searchSpace_i->monitoringSlotPeriodicityAndOffset->present) {
    case NR_SearchSpace__monitoringSlotPeriodicityAndOffset_PR_sl1:
      ss->slot_monitoring_periodicity = NFAPI_NR_SS_PERIODICITY_SL1;
      break;
    case NR_SearchSpace__monitoringSlotPeriodicityAndOffset_PR_sl2:
      ss->slot_monitoring_periodicity = NFAPI_NR_SS_PERIODICITY_SL2;
      ss->slot_monitoring_offset = searchSpace_i->monitoringSlotPeriodicityAndOffset->choice.sl2;
      break;
    case NR_SearchSpace__monitoringSlotPeriodicityAndOffset_PR_sl4:
      ss->slot_monitoring_periodicity = NFAPI_NR_SS_PERIODICITY_SL4;
      ss->slot_monitoring_offset = searchSpace_i->monitoringSlotPeriodicityAndOffset->choice.sl4;
      break;
    case NR_SearchSpace__monitoringSlotPeriodicityAndOffset_PR_sl5:
      ss->slot_monitoring_periodicity = NFAPI_NR_SS_PERIODICITY_SL5;
      ss->slot_monitoring_offset = searchSpace_i->monitoringSlotPeriodicityAndOffset->choice.sl5;
      break;
    case NR_SearchSpace__monitoringSlotPeriodicityAndOffset_PR_sl8:
      ss->slot_monitoring_periodicity = NFAPI_NR_SS_PERIODICITY_SL8;
      ss->slot_monitoring_offset = searchSpace_i->monitoringSlotPeriodicityAndOffset->choice.sl8;
      break;
    case NR_SearchSpace__monitoringSlotPeriodicityAndOffset_PR_sl10:
      ss->slot_monitoring_periodicity = NFAPI_NR_SS_PERIODICITY_SL10;
      ss->slot_monitoring_offset = searchSpace_i->monitoringSlotPeriodicityAndOffset->choice.sl10;
      break;
    case NR_SearchSpace__monitoringSlotPeriodicityAndOffset_PR_sl16:
      ss->slot_monitoring_periodicity = NFAPI_NR_SS_PERIODICITY_SL16;
      ss->slot_monitoring_offset = searchSpace_i->monitoringSlotPeriodicityAndOffset->choice.sl16;
      break;
    case NR_SearchSpace__monitoringSlotPeriodicityAndOffset_PR_sl20:
      ss->slot_monitoring_periodicity = NFAPI_NR_SS_PERIODICITY_SL20;
      ss->slot_monitoring_offset = searchSpace_i->monitoringSlotPeriodicityAndOffset->choice.sl20;
      break;
    case NR_SearchSpace__monitoringSlotPeriodicityAndOffset_PR_sl40:
      ss->slot_monitoring_periodicity = NFAPI_NR_SS_PERIODICITY_SL40;
      ss->slot_monitoring_offset = searchSpace_i->monitoringSlotPeriodicityAndOffset->choice.sl40;
      break;
    case NR_SearchSpace__monitoringSlotPeriodicityAndOffset_PR_sl80:
      ss->slot_monitoring_periodicity = NFAPI_NR_SS_PERIODICITY_SL80;
      ss->slot_monitoring_offset = searchSpace_i->monitoringSlotPeriodicityAndOffset->choice.sl80;
      break;
    case NR_SearchSpace__monitoringSlotPeriodicityAndOffset_PR_sl160:
      ss->slot_monitoring_periodicity = NFAPI_NR_SS_PERIODICITY_SL160;
      ss->slot_monitoring_offset = searchSpace_i->monitoringSlotPeriodicityAndOffset->choice.sl160;
      break;
    case NR_SearchSpace__monitoringSlotPeriodicityAndOffset_PR_sl320:
      ss->slot_monitoring_periodicity = NFAPI_NR_SS_PERIODICITY_SL320;
      ss->slot_monitoring_offset = searchSpace_i->monitoringSlotPeriodicityAndOffset->choice.sl320;
      break;
    case NR_SearchSpace__monitoringSlotPeriodicityAndOffset_PR_sl640:
      ss->slot_monitoring_periodicity = NFAPI_NR_SS_PERIODICITY_SL640;
      ss->slot_monitoring_offset = searchSpace_i->monitoringSlotPeriodicityAndOffset->choice.sl640;
      break;
    case NR_SearchSpace__monitoringSlotPeriodicityAndOffset_PR_sl1280:
      ss->slot_monitoring_periodicity = NFAPI_NR_SS_PERIODICITY_SL1280;
      ss->slot_monitoring_offset = searchSpace_i->monitoringSlotPeriodicityAndOffset->choice.sl1280;
      break;
    case NR_SearchSpace__monitoringSlotPeriodicityAndOffset_PR_sl2560:
      ss->slot_monitoring_periodicity = NFAPI_NR_SS_PERIODICITY_SL2560;
      ss->slot_monitoring_offset = searchSpace_i->monitoringSlotPeriodicityAndOffset->choice.sl2560;
      break;
    default:
      AssertFatal(1==0,"Shouldn't get here\n");
      break;    
    }
    if (searchSpace_i->duration) ss->duration = *searchSpace_i->duration;
    else                         ss->duration = 1;
    
    
    AssertFatal(searchSpace_i->monitoringSymbolsWithinSlot->size == 2,
		"ss_i->monitoringSymbolsWithinSlot = %d != 2\n",
		(int)searchSpace_i->monitoringSymbolsWithinSlot->size);
    ((uint8_t*)&ss->monitoring_symbols_in_slot)[1] = searchSpace_i->monitoringSymbolsWithinSlot->buf[0];
    ((uint8_t*)&ss->monitoring_symbols_in_slot)[0] = searchSpace_i->monitoringSymbolsWithinSlot->buf[1];
    
    AssertFatal(searchSpace_i->nrofCandidates!=NULL,"searchSpace_%d->nrofCandidates is null\n",(int)searchSpace_i->searchSpaceId);
    if (searchSpace_i->nrofCandidates->aggregationLevel1 == NR_SearchSpace__nrofCandidates__aggregationLevel1_n8)
      ss->number_of_candidates[0] = 8;
    else ss->number_of_candidates[0] = searchSpace_i->nrofCandidates->aggregationLevel1;
    if (searchSpace_i->nrofCandidates->aggregationLevel2 == NR_SearchSpace__nrofCandidates__aggregationLevel2_n8)
      ss->number_of_candidates[1] = 8;
    else ss->number_of_candidates[1] = searchSpace_i->nrofCandidates->aggregationLevel2;
    if (searchSpace_i->nrofCandidates->aggregationLevel4 == NR_SearchSpace__nrofCandidates__aggregationLevel4_n8)
      ss->number_of_candidates[2] = 8;
    else ss->number_of_candidates[2] = searchSpace_i->nrofCandidates->aggregationLevel4;
    if (searchSpace_i->nrofCandidates->aggregationLevel8 == NR_SearchSpace__nrofCandidates__aggregationLevel8_n8)
      ss->number_of_candidates[3] = 8;
    else ss->number_of_candidates[3] = searchSpace_i->nrofCandidates->aggregationLevel8;
    if (searchSpace_i->nrofCandidates->aggregationLevel16 == NR_SearchSpace__nrofCandidates__aggregationLevel16_n8)
      ss->number_of_candidates[4] = 8;
    else ss->number_of_candidates[4] = searchSpace_i->nrofCandidates->aggregationLevel16;      
    
    if (searchSpace_i->searchSpaceType->present==NR_SearchSpace__searchSpaceType_PR_ue_Specific && searchSpace_i->searchSpaceType->choice.ue_Specific!=NULL) {
      
      ss->search_space_type = NFAPI_NR_SEARCH_SPACE_TYPE_UE_SPECIFIC;
      
      ss->uss_dci_formats = searchSpace_i->searchSpaceType->choice.ue_Specific-> dci_Formats;
      
    } else if (searchSpace_i->searchSpaceType->present==NR_SearchSpace__searchSpaceType_PR_common && searchSpace_i->searchSpaceType->choice.common!=NULL) {
      ss->search_space_type = NFAPI_NR_SEARCH_SPACE_TYPE_COMMON;
      
      if (searchSpace_i->searchSpaceType->choice.common->dci_Format0_0_AndFormat1_0)
	ss->css_formats_0_0_and_1_0 = 1;
      if (searchSpace_i->searchSpaceType->choice.common->dci_Format2_0) {
	ss->css_format_2_0 = 1;
	// add aggregation info
      }
      if (searchSpace_i->searchSpaceType->choice.common->dci_Format2_1)
	ss->css_format_2_1 = 1;
      if (searchSpace_i->searchSpaceType->choice.common->dci_Format2_2)
	ss->css_format_2_2 = 1;
      if (searchSpace_i->searchSpaceType->choice.common->dci_Format2_3)
	ss->css_format_2_3 = 1;
    }
  }
}
*/<|MERGE_RESOLUTION|>--- conflicted
+++ resolved
@@ -2059,16 +2059,12 @@
     add_nr_list(&UE_info->list, UE_id);
     memset(&UE_info->mac_stats[UE_id], 0, sizeof(NR_mac_stats_t));
     set_Y(UE_info->Y[UE_id], rntiP);
-<<<<<<< HEAD
-    if (CellGroup && CellGroup->spCellConfig && CellGroup->spCellConfig->spCellConfigDedicated)
-=======
     if (CellGroup && 
         CellGroup->spCellConfig && 
         CellGroup->spCellConfig->spCellConfigDedicated &&
         CellGroup->spCellConfig->spCellConfigDedicated->csi_MeasConfig &&
         CellGroup->spCellConfig->spCellConfigDedicated->csi_MeasConfig->choice.setup 
         )
->>>>>>> 90c66bb7
       compute_csi_bitlen (CellGroup->spCellConfig->spCellConfigDedicated->csi_MeasConfig->choice.setup, UE_info, UE_id, mod_idP);
     NR_UE_sched_ctrl_t *sched_ctrl = &UE_info->UE_sched_ctrl[UE_id];
     memset(sched_ctrl, 0, sizeof(*sched_ctrl));
