--- conflicted
+++ resolved
@@ -147,10 +147,7 @@
 
 void set_dl_mcs(NR_sched_pdsch_t *sched_pdsch,
                 NR_UE_sched_ctrl_t *sched_ctrl,
-<<<<<<< HEAD
-=======
                 uint8_t *target_mcs,
->>>>>>> fa2ce6e6
                 uint8_t mcs_table_idx) {
 
   if (sched_ctrl->set_mcs) {
@@ -184,21 +181,11 @@
         R = nr_get_code_rate_dl(i, mcs_table_idx);
         Qm = nr_get_Qm_dl(i, mcs_table_idx);
         if ((Qm == target_qm) && (target_coderate <= R)) {
-<<<<<<< HEAD
-          sched_pdsch->mcs = i;
-=======
           *target_mcs = i;
->>>>>>> fa2ce6e6
           break;
         }
       }
     }
-<<<<<<< HEAD
-    else // default value
-      sched_pdsch->mcs = 9;
-
-=======
->>>>>>> fa2ce6e6
     sched_ctrl->set_mcs = FALSE;
   }
 }
@@ -397,16 +384,9 @@
                               NR_UE_sched_ctrl_t *sched_ctrl,
                               NR_pdsch_semi_static_t *ps)
 {
+  ps->time_domain_allocation = tda;
   bool reset_dmrs = false;
 
-<<<<<<< HEAD
-  const struct NR_PDSCH_TimeDomainResourceAllocationList *tdaList = bwp ?
-      bwp->bwp_Common->pdsch_ConfigCommon->choice.setup->pdsch_TimeDomainAllocationList :
-      scc->downlinkConfigCommon->initialDownlinkBWP->pdsch_ConfigCommon->choice.setup->pdsch_TimeDomainAllocationList;
-  AssertFatal(tda < tdaList->list.count, "time_domain_allocation %d>=%d\n", tda, tdaList->list.count);
-  const int mapping_type = tdaList->list.array[tda]->mappingType;
-  const int startSymbolAndLength = tdaList->list.array[tda]->startSymbolAndLength;
-  SLIV2SL(startSymbolAndLength, &ps->startSymbolIndex, &ps->nrOfSymbols);
   NR_BWP_DownlinkDedicated_t *bwpd;
 
   if (bwp && bwp->bwp_Dedicated) {
@@ -415,21 +395,8 @@
     bwpd = (NR_BWP_DownlinkDedicated_t*)bwpd0;
   }
 
-  ps->mcsTableIdx = 0;
-  bool reset_dmrs = false;
   if (bwpd &&
       bwpd->pdsch_Config &&
-=======
-  NR_BWP_DownlinkDedicated_t *bwpd;
-
-  if (bwp && bwp->bwp_Dedicated) {
-    bwpd = bwp->bwp_Dedicated;
-  } else {
-    bwpd = (NR_BWP_DownlinkDedicated_t*)bwpd0;
-  }
-
-  if (bwpd->pdsch_Config &&
->>>>>>> fa2ce6e6
       bwpd->pdsch_Config->choice.setup &&
       bwpd->pdsch_Config->choice.setup->mcs_Table) {
     if (*bwpd->pdsch_Config->choice.setup->mcs_Table == 0)
@@ -439,21 +406,9 @@
   }
   else ps->mcsTableIdx = 0;
 
-<<<<<<< HEAD
   NR_PDSCH_Config_t *pdsch_Config=NULL;
   if (bwpd) pdsch_Config = bwpd->pdsch_Config->choice.setup;
   LOG_D(NR_MAC,"tda %d, ps->time_domain_allocation %d,layers %d, ps->nrOfLayers %d, pdsch_config %p\n",tda,ps->time_domain_allocation,layers,ps->nrOfLayers,pdsch_Config);
-=======
-  NR_PDSCH_Config_t *pdsch_Config;
-  if (bwp &&
-      bwp->bwp_Dedicated &&
-      bwp->bwp_Dedicated->pdsch_Config &&
-      bwp->bwp_Dedicated->pdsch_Config->choice.setup)
-    pdsch_Config = bwp->bwp_Dedicated->pdsch_Config->choice.setup;
-  else
-    pdsch_Config = NULL;
-
->>>>>>> fa2ce6e6
   if (ps->time_domain_allocation != tda) {
     reset_dmrs = true;
     ps->time_domain_allocation = tda;
@@ -474,20 +429,6 @@
     SLIV2SL(startSymbolAndLength, &ps->startSymbolIndex, &ps->nrOfSymbols);
   }
 
-<<<<<<< HEAD
-  const long dci_format = sched_ctrl->search_space->searchSpaceType->choice.ue_Specific->dci_Formats;
-  LOG_D(NR_MAC,"dci_format %d\n",(int)dci_format);
-  if (dci_format == NR_SearchSpace__searchSpaceType__ue_Specific__dci_Formats_formats0_0_And_1_0 ||
-      pdsch_Config == NULL) {
-    if (ps->nrOfSymbols == 2 && ps->mapping_type == NR_PDSCH_TimeDomainResourceAllocation__mappingType_typeB)
-      ps->numDmrsCdmGrpsNoData = 1;
-    else {
-      if (ps->dmrsConfigType == NFAPI_NR_DMRS_TYPE1)
-        ps->numDmrsCdmGrpsNoData = 2;
-      else
-        ps->numDmrsCdmGrpsNoData = 3;
-    }
-=======
   const long f = sched_ctrl->search_space->searchSpaceType->choice.ue_Specific->dci_Formats;
   int dci_format;
   if (sched_ctrl->search_space) {
@@ -501,16 +442,12 @@
       ps->numDmrsCdmGrpsNoData = 1;
     else
       ps->numDmrsCdmGrpsNoData = 2;
->>>>>>> fa2ce6e6
     ps->dmrs_ports_id = 0;
     ps->frontloaded_symb = 1;
     ps->nrOfLayers = 1;
   }
   else {
-<<<<<<< HEAD
     LOG_D(NR_MAC,"checking layers\n");
-=======
->>>>>>> fa2ce6e6
     if (ps->nrOfLayers != layers) {
       reset_dmrs = true;
       ps->nrOfLayers = layers;
@@ -522,13 +459,8 @@
   if (reset_dmrs) {
     ps->dl_dmrs_symb_pos = fill_dmrs_mask(bwpd ? bwpd->pdsch_Config->choice.setup : NULL, scc->dmrs_TypeA_Position, ps->nrOfSymbols, ps->startSymbolIndex, ps->mapping_type, ps->frontloaded_symb);
     ps->N_DMRS_SLOT = get_num_dmrs(ps->dl_dmrs_symb_pos);
-<<<<<<< HEAD
-    LOG_D(NR_MAC,"bwpd0 %p, bwpd %p : Filling dmrs info, ps->N_PRB_DMRS %d, ps->dl_dmrs_symb_pos %x, ps->N_DMRS_SLOT %d\n",bwpd0,bwpd,ps->N_PRB_DMRS,ps->dl_dmrs_symb_pos,ps->N_DMRS_SLOT);
-  }
-=======
   }
   LOG_D(NR_MAC,"bwpd0 %p, bwpd %p : Filling dmrs info, ps->N_PRB_DMRS %d, ps->dl_dmrs_symb_pos %x, ps->N_DMRS_SLOT %d\n",bwpd0,bwpd,ps->N_PRB_DMRS,ps->dl_dmrs_symb_pos,ps->N_DMRS_SLOT);
->>>>>>> fa2ce6e6
 }
 
 void nr_set_pusch_semi_static(const NR_ServingCellConfigCommon_t *scc,
@@ -914,11 +846,6 @@
                         NR_Type0_PDCCH_CSS_config_t *type0_PDCCH_CSS_config) {
 
   int sps;
-<<<<<<< HEAD
-  if (bwp && *ss->controlResourceSetId!=0) { // This is not for coreset0
-    pdcch_pdu->BWPSize  = NRRIV2BW(bwp->locationAndBandwidth, MAX_BWP_SIZE);
-    pdcch_pdu->BWPStart = NRRIV2PRBOFFSET(bwp->locationAndBandwidth, MAX_BWP_SIZE);
-=======
   AssertFatal(*ss->controlResourceSetId == coreset->controlResourceSetId,
               "coreset id in SS %ld does not correspond to the one in coreset %ld",
               *ss->controlResourceSetId, coreset->controlResourceSetId);
@@ -932,7 +859,6 @@
       pdcch_pdu->BWPSize  = NRRIV2BW(bwp->locationAndBandwidth, MAX_BWP_SIZE);
       pdcch_pdu->BWPStart = NRRIV2PRBOFFSET(bwp->locationAndBandwidth, MAX_BWP_SIZE);
     }
->>>>>>> fa2ce6e6
     pdcch_pdu->SubcarrierSpacing = bwp->subcarrierSpacing;
     pdcch_pdu->CyclicPrefix = (bwp->cyclicPrefix==NULL) ? 0 : *bwp->cyclicPrefix;
 
