/*
 * Licensed to the OpenAirInterface (OAI) Software Alliance under one or more
 * contributor license agreements.  See the NOTICE file distributed with
 * this work for additional information regarding copyright ownership.
 * The OpenAirInterface Software Alliance licenses this file to You under
 * the OAI Public License, Version 1.1  (the "License"); you may not use this file
 * except in compliance with the License.
 * You may obtain a copy of the License at
 *
 *      http://www.openairinterface.org/?page_id=698
 *
 * Unless required by applicable law or agreed to in writing, software
 * distributed under the License is distributed on an "AS IS" BASIS,
 * WITHOUT WARRANTIES OR CONDITIONS OF ANY KIND, either express or implied.
 * See the License for the specific language governing permissions and
 * limitations under the License.
 *-------------------------------------------------------------------------------
 * For more information about the OpenAirInterface (OAI) Software Alliance:
 *      contact@openairinterface.org
 */

/*! \file gNB_scheduler_primitives.c
 * \brief primitives used by gNB for BCH, RACH, ULSCH, DLSCH scheduling
 * \author  Raymond Knopp, Guy De Souza
 * \date 2018, 2019
 * \email: knopp@eurecom.fr, desouza@eurecom.fr
 * \version 1.0
 * \company Eurecom
 * @ingroup _mac

 */

#include <softmodem-common.h>
#include "assertions.h"

#include "NR_MAC_gNB/nr_mac_gNB.h"
#include "NR_MAC_COMMON/nr_mac_extern.h"

#include "NR_MAC_gNB/mac_proto.h"
#include "common/utils/LOG/log.h"
#include "common/utils/LOG/vcd_signal_dumper.h"
#include "common/utils/nr/nr_common.h"
#include "UTIL/OPT/opt.h"
#include "OCG.h"
#include "OCG_extern.h"

#include "RRC/LTE/rrc_extern.h"
#include "RRC/NR/nr_rrc_extern.h"
#include "RRC/L2_INTERFACE/openair_rrc_L2_interface.h"

#include "intertask_interface.h"

#include "T.h"
#include "NR_PDCCH-ConfigCommon.h"
#include "NR_ControlResourceSet.h"
#include "NR_SearchSpace.h"

#include "nfapi_nr_interface.h"

#define ENABLE_MAC_PAYLOAD_DEBUG
#define DEBUG_gNB_SCHEDULER 1

#include "common/ran_context.h"

extern RAN_CONTEXT_t RC;

  // Note the 2 scs values in the table names represent resp. scs_common and pdcch_scs
/// LUT for the number of symbols in the coreset indexed by coreset index (4 MSB rmsi_pdcch_config)
uint8_t nr_coreset_nsymb_pdcch_type_0_scs_15_15[15] = {2,2,2,3,3,3,1,1,2,2,3,3,1,2,3};
uint8_t nr_coreset_nsymb_pdcch_type_0_scs_15_30[14] = {2,2,2,2,3,3,3,3,1,1,2,2,3,3};
uint8_t nr_coreset_nsymb_pdcch_type_0_scs_30_15_b40Mhz[9] = {1,1,2,2,3,3,1,2,3};
uint8_t nr_coreset_nsymb_pdcch_type_0_scs_30_15_a40Mhz[9] = {1,2,3,1,1,2,2,3,3};
uint8_t nr_coreset_nsymb_pdcch_type_0_scs_30_30_b40Mhz[16] = {2,2,2,2,2,3,3,3,3,3,1,1,1,2,2,2}; // below 40Mhz bw
uint8_t nr_coreset_nsymb_pdcch_type_0_scs_30_30_a40Mhz[10] = {2,2,3,3,1,1,2,2,3,3}; // above 40Mhz bw
uint8_t nr_coreset_nsymb_pdcch_type_0_scs_120_60[12] = {1,1,2,2,3,3,1,2,1,1,1,1};

/// LUT for the number of RBs in the coreset indexed by coreset index
uint8_t nr_coreset_rb_offset_pdcch_type_0_scs_15_15[15] = {0,2,4,0,2,4,12,16,12,16,12,16,38,38,38};
uint8_t nr_coreset_rb_offset_pdcch_type_0_scs_15_30[14] = {5,6,7,8,5,6,7,8,18,20,18,20,18,20};
uint8_t nr_coreset_rb_offset_pdcch_type_0_scs_30_15_b40Mhz[9] = {2,6,2,6,2,6,28,28,28};
uint8_t nr_coreset_rb_offset_pdcch_type_0_scs_30_15_a40Mhz[9] = {4,4,4,0,56,0,56,0,56};
uint8_t nr_coreset_rb_offset_pdcch_type_0_scs_30_30_b40Mhz[16] = {0,1,2,3,4,0,1,2,3,4,12,14,16,12,14,16};
uint8_t nr_coreset_rb_offset_pdcch_type_0_scs_30_30_a40Mhz[10] = {0,4,0,4,0,28,0,28,0,28};
int8_t  nr_coreset_rb_offset_pdcch_type_0_scs_120_60[12] = {0,8,0,8,0,8,28,28,-1,49,-1,97};
int8_t  nr_coreset_rb_offset_pdcch_type_0_scs_120_120[8] = {0,4,14,14,-1,24,-1,48};
int8_t  nr_coreset_rb_offset_pdcch_type_0_scs_240_120[8] = {0,8,0,8,-1,25,-1,49};

/// LUT for monitoring occasions param O indexed by ss index (4 LSB rmsi_pdcch_config)
  // Note: scaling is used to avoid decimal values for O and M, original values commented
uint8_t nr_ss_param_O_type_0_mux1_FR1[16] = {0,0,2,2,5,5,7,7,0,5,0,0,2,2,5,5};
uint8_t nr_ss_param_O_type_0_mux1_FR2[14] = {0,0,5,5,5,5,0,5,5,15,15,15,0,5}; //{0,0,2.5,2.5,5,5,0,2.5,5,7.5,7.5,7.5,0,5}
uint8_t nr_ss_scale_O_mux1_FR2[14] = {0,0,1,1,0,0,0,1,0,1,1,1,0,0};

/// LUT for number of SS sets per slot indexed by ss index
uint8_t nr_ss_sets_per_slot_type_0_FR1[16] = {1,2,1,2,1,2,1,2,1,1,1,1,1,1,1,1};
uint8_t nr_ss_sets_per_slot_type_0_FR2[14] = {1,2,1,2,1,2,2,2,2,1,2,2,1,1};

/// LUT for monitoring occasions param M indexed by ss index
uint8_t nr_ss_param_M_type_0_mux1_FR1[16] = {1,1,1,1,1,1,1,1,2,2,1,1,1,1,1,1}; //{1,0.5,1,0.5,1,0.5,1,0.5,2,2,1,1,1,1,1,1}
uint8_t nr_ss_scale_M_mux1_FR1[16] = {0,1,0,1,0,1,0,1,0,0,0,0,0,0,0,0};
uint8_t nr_ss_param_M_type_0_mux1_FR2[14] = {1,1,1,1,1,1,1,1,1,1,1,1,2,2}; //{1,0.5,1,0.5,1,0.5,0.5,0.5,0.5,1,0.5,0.5,2,2}
uint8_t nr_ss_scale_M_mux1_FR2[14] = {0,1,0,1,0,1,1,1,1,0,1,1,0,0};

/// LUT for SS first symbol index indexed by ss index
uint8_t nr_ss_first_symb_idx_type_0_mux1_FR1[8] = {0,0,1,2,1,2,1,2};
  // Mux pattern type 2
uint8_t nr_ss_first_symb_idx_scs_120_60_mux2[4] = {0,1,6,7};
uint8_t nr_ss_first_symb_idx_scs_240_120_set1_mux2[6] = {0,1,2,3,0,1};
  // Mux pattern type 3
uint8_t nr_ss_first_symb_idx_scs_120_120_mux3[4] = {4,8,2,6};

/// Search space max values indexed by scs
uint8_t nr_max_number_of_candidates_per_slot[4] = {44, 36, 22, 20};
uint8_t nr_max_number_of_cces_per_slot[4] = {56, 56, 48, 32};

// CQI TABLES
// Table 1 (38.214 5.2.2.1-2)
uint16_t cqi_table1[16][2] = {{0,0},{2,78},{2,120},{2,193},{2,308},{2,449},{2,602},{4,378},
                              {4,490},{4,616},{6,466},{6,567},{6,666},{6,772},{6,873},{6,948}};

// Table 2 (38.214 5.2.2.1-3)
uint16_t cqi_table2[16][2] = {{0,0},{2,78},{2,193},{2,449},{4,378},{4,490},{4,616},{6,466},
                              {6,567},{6,666},{6,772},{6,873},{8,711},{8,797},{8,885},{8,948}};

// Table 2 (38.214 5.2.2.1-4)
uint16_t cqi_table3[16][2] = {{0,0},{2,30},{2,50},{2,78},{2,120},{2,193},{2,308},{2,449},
                              {2,602},{4,378},{4,490},{4,616},{6,466},{6,567},{6,666},{6,772}};


static inline uint8_t get_max_candidates(uint8_t scs) {
  AssertFatal(scs<4, "Invalid PDCCH subcarrier spacing %d\n", scs);
  return (nr_max_number_of_candidates_per_slot[scs]);
}

static inline uint8_t get_max_cces(uint8_t scs) {
  AssertFatal(scs<4, "Invalid PDCCH subcarrier spacing %d\n", scs);
  return (nr_max_number_of_cces_per_slot[scs]);
}

uint8_t set_dl_nrOfLayers(NR_UE_sched_ctrl_t *sched_ctrl) {

  // TODO check this but it should be enough for now
  // if there is not csi report RI is 0 from initialization
  return (sched_ctrl->CSI_report.cri_ri_li_pmi_cqi_report.ri + 1);

}

void set_dl_mcs(NR_sched_pdsch_t *sched_pdsch,
                NR_UE_sched_ctrl_t *sched_ctrl,
                uint8_t *target_mcs,
                uint8_t mcs_table_idx) {

  if (sched_ctrl->set_mcs) {
    // TODO for wideband case and multiple TB
    int cqi_idx = sched_ctrl->CSI_report.cri_ri_li_pmi_cqi_report.wb_cqi_1tb;
    uint16_t target_coderate,target_qm;
    if (cqi_idx>0) {
      int cqi_table = sched_ctrl->CSI_report.cri_ri_li_pmi_cqi_report.cqi_table;
      AssertFatal(cqi_table == mcs_table_idx, "Indices of MCS tables don't correspond\n");
      switch (cqi_table) {
        case 0:
          target_qm = cqi_table1[cqi_idx][0];
          target_coderate = cqi_table1[cqi_idx][1];
          break;
        case 1:
          target_qm = cqi_table2[cqi_idx][0];
          target_coderate = cqi_table2[cqi_idx][1];
          break;
        case 2:
          target_qm = cqi_table3[cqi_idx][0];
          target_coderate = cqi_table3[cqi_idx][1];
          break;
        default:
          AssertFatal(1==0,"Invalid cqi table index %d\n",cqi_table);
      }
      int max_mcs = 28;
      int R,Qm;
      if (mcs_table_idx == 1)
        max_mcs = 27;
      for (int i=0; i<=max_mcs; i++) {
        R = nr_get_code_rate_dl(i, mcs_table_idx);
        Qm = nr_get_Qm_dl(i, mcs_table_idx);
        if ((Qm == target_qm) && (target_coderate <= R)) {
          *target_mcs = i;
          break;
        }
      }
    }
    sched_ctrl->set_mcs = FALSE;
  }
}

void set_dl_dmrs_ports(NR_pdsch_semi_static_t *ps) {

  //TODO first basic implementation of dmrs port selection
  //     only vaild for a single codeword
  //     for now it assumes a selection of Nl consecutive dmrs ports
  //     and a single front loaded symbol
  //     dmrs_ports_id is the index of Tables 7.3.1.2.2-1/2/3/4
  //     number of front loaded symbols need to be consistent with maxLength
  //     when a more complete implementation is done

  switch (ps->nrOfLayers) {
    case 1:
      ps->dmrs_ports_id = 0;
      ps->numDmrsCdmGrpsNoData = 1;
      ps->frontloaded_symb = 1;
      break;
    case 2:
      ps->dmrs_ports_id = 2;
      ps->numDmrsCdmGrpsNoData = 1;
      ps->frontloaded_symb = 1;
      break;
    case 3:
      ps->dmrs_ports_id = 9;
      ps->numDmrsCdmGrpsNoData = 2;
      ps->frontloaded_symb = 1;
      break;
    case 4:
      ps->dmrs_ports_id = 10;
      ps->numDmrsCdmGrpsNoData = 2;
      ps->frontloaded_symb = 1;
      break;
    default:
      AssertFatal(1==0,"Number of layers %d\n not supported or not valid\n",ps->nrOfLayers);
  }
}

NR_BWP_t *get_dl_bwp_genericParameters(NR_BWP_Downlink_t *active_bwp,
                                       NR_ServingCellConfigCommon_t *ServingCellConfigCommon,
                                       const NR_SIB1_t *sib1) {
  NR_BWP_t *genericParameters = NULL;
  if (active_bwp) {
    genericParameters = &active_bwp->bwp_Common->genericParameters;
  } else if (ServingCellConfigCommon) {
    genericParameters = &ServingCellConfigCommon->downlinkConfigCommon->initialDownlinkBWP->genericParameters;
  } else {
    genericParameters = &sib1->servingCellConfigCommon->downlinkConfigCommon.initialDownlinkBWP.genericParameters;
  }
  return genericParameters;
}

NR_BWP_t *get_ul_bwp_genericParameters(NR_BWP_Uplink_t *active_ubwp,
                                       NR_ServingCellConfigCommon_t *ServingCellConfigCommon,
                                       const NR_SIB1_t *sib1) {
  NR_BWP_t *genericParameters = NULL;
  if (active_ubwp) {
    genericParameters = &active_ubwp->bwp_Common->genericParameters;
  } else if (ServingCellConfigCommon) {
    genericParameters = &ServingCellConfigCommon->uplinkConfigCommon->initialUplinkBWP->genericParameters;
  } else {
    genericParameters = &sib1->servingCellConfigCommon->uplinkConfigCommon->initialUplinkBWP.genericParameters;
  }
  return genericParameters;
}

NR_PDSCH_TimeDomainResourceAllocationList_t *get_pdsch_TimeDomainAllocationList(const NR_BWP_Downlink_t *active_bwp,
                                                                                const NR_ServingCellConfigCommon_t *ServingCellConfigCommon,
                                                                                const NR_SIB1_t *sib1) {
  NR_PDSCH_TimeDomainResourceAllocationList_t *tdaList = NULL;
  if (active_bwp) {
    tdaList = active_bwp->bwp_Common->pdsch_ConfigCommon->choice.setup->pdsch_TimeDomainAllocationList;
  } else if (ServingCellConfigCommon) {
    tdaList = ServingCellConfigCommon->downlinkConfigCommon->initialDownlinkBWP->pdsch_ConfigCommon->choice.setup->pdsch_TimeDomainAllocationList;
  } else {
    tdaList = sib1->servingCellConfigCommon->downlinkConfigCommon.initialDownlinkBWP.pdsch_ConfigCommon->choice.setup->pdsch_TimeDomainAllocationList;
  }
  return tdaList;
}


NR_ControlResourceSet_t *get_coreset(module_id_t module_idP,
                                     NR_ServingCellConfigCommon_t *scc,
                                     void *bwp,
                                     NR_SearchSpace_t *ss,
                                     NR_SearchSpace__searchSpaceType_PR ss_type) {
  NR_ControlResourceSetId_t coreset_id = *ss->controlResourceSetId;

  if (ss_type == NR_SearchSpace__searchSpaceType_PR_common) { // common search space
    NR_ControlResourceSet_t *coreset;
    if(coreset_id == 0) {
      coreset =  RC.nrmac[module_idP]->sched_ctrlCommon->coreset; // this is coreset 0
    } else if (bwp) {
      coreset = ((NR_BWP_Downlink_t*)bwp)->bwp_Common->pdcch_ConfigCommon->choice.setup->commonControlResourceSet;
    } else if (scc->downlinkConfigCommon->initialDownlinkBWP->pdcch_ConfigCommon->choice.setup->commonControlResourceSet) {
      coreset = scc->downlinkConfigCommon->initialDownlinkBWP->pdcch_ConfigCommon->choice.setup->commonControlResourceSet;
    } else {
      coreset = NULL;
    }

    if (coreset) AssertFatal(coreset_id == coreset->controlResourceSetId,
			     "ID of common ss coreset does not correspond to id set in the "
			     "search space\n");
    return coreset;
  } else {
    const int n = ((NR_BWP_DownlinkDedicated_t*)bwp)->pdcch_Config->choice.setup->controlResourceSetToAddModList->list.count;
    for (int i = 0; i < n; i++) {
      NR_ControlResourceSet_t *coreset =
          ((NR_BWP_DownlinkDedicated_t*)bwp)->pdcch_Config->choice.setup->controlResourceSetToAddModList->list.array[i];
      if (coreset_id == coreset->controlResourceSetId) {
        return coreset;
      }
    }
    AssertFatal(0, "Couldn't find coreset with id %ld\n", coreset_id);
  }
}

NR_SearchSpace_t *get_searchspace(const NR_SIB1_t *sib1,
                                  NR_ServingCellConfigCommon_t *scc,
                                  NR_BWP_DownlinkDedicated_t *bwp_Dedicated,
                                  NR_SearchSpace__searchSpaceType_PR target_ss) {

  int n = 0;
  if(bwp_Dedicated) {
    n = bwp_Dedicated->pdcch_Config->choice.setup->searchSpacesToAddModList->list.count;
  } else if(scc) {
    n = scc->downlinkConfigCommon->initialDownlinkBWP->pdcch_ConfigCommon->choice.setup->commonSearchSpaceList->list.count;
  } else {
    n = sib1->servingCellConfigCommon->downlinkConfigCommon.initialDownlinkBWP.pdcch_ConfigCommon->choice.setup->commonSearchSpaceList->list.count;
  }

  for (int i=0;i<n;i++) {
    NR_SearchSpace_t *ss = NULL;
    if(bwp_Dedicated) {
      ss = bwp_Dedicated->pdcch_Config->choice.setup->searchSpacesToAddModList->list.array[i];
    } else if(scc) {
      ss = scc->downlinkConfigCommon->initialDownlinkBWP->pdcch_ConfigCommon->choice.setup->commonSearchSpaceList->list.array[i];
    } else {
      ss = sib1->servingCellConfigCommon->downlinkConfigCommon.initialDownlinkBWP.pdcch_ConfigCommon->choice.setup->commonSearchSpaceList->list.array[i];
    }
    AssertFatal(ss->controlResourceSetId != NULL, "ss->controlResourceSetId is null\n");
    AssertFatal(ss->searchSpaceType != NULL, "ss->searchSpaceType is null\n");
    if (ss->searchSpaceType->present == target_ss) {
      return ss;
    }
  }
  AssertFatal(0, "Couldn't find an adequate searchspace bwp_Dedicated %p\n",bwp_Dedicated);
}

NR_sched_pdcch_t set_pdcch_structure(gNB_MAC_INST *gNB_mac,
                                     NR_SearchSpace_t *ss,
                                     NR_ControlResourceSet_t *coreset,
                                     NR_ServingCellConfigCommon_t *scc,
                                     NR_BWP_t *bwp,
                                     NR_Type0_PDCCH_CSS_config_t *type0_PDCCH_CSS_config) {

  int sps;
  NR_sched_pdcch_t pdcch;

  AssertFatal(*ss->controlResourceSetId == coreset->controlResourceSetId,
              "coreset id in SS %ld does not correspond to the one in coreset %ld",
              *ss->controlResourceSetId, coreset->controlResourceSetId);

  if (bwp) { // This is not for SIB1
    if(coreset->controlResourceSetId == 0){
      pdcch.BWPSize  = gNB_mac->cset0_bwp_size;
      pdcch.BWPStart = gNB_mac->cset0_bwp_start;
    }
    else {
      pdcch.BWPSize  = NRRIV2BW(bwp->locationAndBandwidth, MAX_BWP_SIZE);
      pdcch.BWPStart = NRRIV2PRBOFFSET(bwp->locationAndBandwidth, MAX_BWP_SIZE);
    }
    pdcch.SubcarrierSpacing = bwp->subcarrierSpacing;
    pdcch.CyclicPrefix = (bwp->cyclicPrefix==NULL) ? 0 : *bwp->cyclicPrefix;

    //AssertFatal(pdcch_scs==kHz15, "PDCCH SCS above 15kHz not allowed if a symbol above 2 is monitored");
    sps = bwp->cyclicPrefix == NULL ? 14 : 12;
  }
  else {
    AssertFatal(type0_PDCCH_CSS_config!=NULL,"type0_PDCCH_CSS_config is null,bwp %p\n",bwp);
    pdcch.BWPSize = type0_PDCCH_CSS_config->num_rbs;
    pdcch.BWPStart = type0_PDCCH_CSS_config->cset_start_rb;
    pdcch.SubcarrierSpacing = type0_PDCCH_CSS_config->scs_pdcch;
    pdcch.CyclicPrefix = 0;
    sps = 14;
  }

  AssertFatal(ss->monitoringSymbolsWithinSlot!=NULL,"ss->monitoringSymbolsWithinSlot is null\n");
  AssertFatal(ss->monitoringSymbolsWithinSlot->buf!=NULL,"ss->monitoringSymbolsWithinSlot->buf is null\n");

  // for SPS=14 8 MSBs in positions 13 downto 6
  uint16_t monitoringSymbolsWithinSlot = (ss->monitoringSymbolsWithinSlot->buf[0]<<(sps-8)) |
                                         (ss->monitoringSymbolsWithinSlot->buf[1]>>(16-sps));

  for (int i=0; i<sps; i++) {
    if ((monitoringSymbolsWithinSlot>>(sps-1-i))&1) {
      pdcch.StartSymbolIndex=i;
      break;
    }
  }

  pdcch.DurationSymbols = coreset->duration;

  //cce-REG-MappingType
  pdcch.CceRegMappingType = coreset->cce_REG_MappingType.present == NR_ControlResourceSet__cce_REG_MappingType_PR_interleaved?
    NFAPI_NR_CCE_REG_MAPPING_INTERLEAVED : NFAPI_NR_CCE_REG_MAPPING_NON_INTERLEAVED;

  if (pdcch.CceRegMappingType == NFAPI_NR_CCE_REG_MAPPING_INTERLEAVED) {
    pdcch.RegBundleSize = (coreset->cce_REG_MappingType.choice.interleaved->reg_BundleSize ==
                                NR_ControlResourceSet__cce_REG_MappingType__interleaved__reg_BundleSize_n6) ? 6 : (2+coreset->cce_REG_MappingType.choice.interleaved->reg_BundleSize);
    pdcch.InterleaverSize = (coreset->cce_REG_MappingType.choice.interleaved->interleaverSize ==
                                  NR_ControlResourceSet__cce_REG_MappingType__interleaved__interleaverSize_n6) ? 6 : (2+coreset->cce_REG_MappingType.choice.interleaved->interleaverSize);
    AssertFatal(scc->physCellId != NULL,"scc->physCellId is null\n");
    pdcch.ShiftIndex = coreset->cce_REG_MappingType.choice.interleaved->shiftIndex != NULL ? *coreset->cce_REG_MappingType.choice.interleaved->shiftIndex : *scc->physCellId;
  }
  else {
    pdcch.RegBundleSize = 6;
    pdcch.InterleaverSize = 0;
    pdcch.ShiftIndex = 0;
  }

  int N_rb = 0; // nb of rbs of coreset per symbol
  for (int i=0;i<6;i++) {
    for (int t=0;t<8;t++) {
      N_rb+=((coreset->frequencyDomainResources.buf[i]>>t)&1);
    }
  }
  pdcch.n_rb = N_rb*=6; // each bit of frequencyDomainResources represents 6 PRBs

  return pdcch;
}


int cce_to_reg_interleaving(const int R, int k, int n_shift, const int C, int L, const int N_regs) {

  int f;  // interleaving function
  if(R==0)
    f = k;
  else {
    int c = k/R;
     int r = k%R;
     f = (r*C + c + n_shift)%(N_regs/L);
  }
  return f;
}

int find_pdcch_candidate(gNB_MAC_INST *mac,
                         int cc_id,
                         int aggregation,
                         int nr_of_candidates,
                         NR_sched_pdcch_t *pdcch,
                         NR_ControlResourceSet_t *coreset,
                         uint16_t Y){

  uint16_t *vrb_map = mac->common_channels[cc_id].vrb_map;
  const int next_cand = mac->pdcch_cand[coreset->controlResourceSetId];
  const int N_ci = 0;

  if(next_cand>=nr_of_candidates) {
    LOG_D(NR_MAC,"No more available candidates for this coreset\n");
    return -1;
  }

  const int N_rb = pdcch->n_rb;  // nb of rbs of coreset per symbol
  const int N_symb = coreset->duration; // nb of coreset symbols
  const int N_regs = N_rb*N_symb; // nb of REGs per coreset
  const int N_cces = N_regs / NR_NB_REG_PER_CCE; // nb of cces in coreset
  const int R = pdcch->InterleaverSize;
  const int L = pdcch->RegBundleSize;
  const int C = R>0 ? N_regs/(L*R) : 0;
  const int B_rb = L/N_symb; // nb of RBs occupied by each REG bundle

  // loop over all the available candidates
  // this implements TS 38.211 Sec. 7.3.2.2
  for(int m=next_cand; m<nr_of_candidates; m++) { // loop over candidates
    bool taken = false; // flag if the resource for a given candidate are taken
    int first_cce = aggregation * (( Y + CEILIDIV((m*N_cces),(aggregation*nr_of_candidates)) + N_ci ) % CEILIDIV(N_cces,aggregation));
    for (int j=first_cce; (j<first_cce+aggregation) && !taken; j++) { // loop over CCEs
      for (int k=6*j/L; (k<(6*j/L+6/L)) && !taken; k++) { // loop over REG bundles
        int f = cce_to_reg_interleaving(R, k, pdcch->ShiftIndex, C, L, N_regs);
        for(int rb=0; rb<B_rb; rb++) { // loop over the RBs of the bundle
          if(vrb_map[pdcch->BWPStart + f*B_rb + rb]&SL_to_bitmap(pdcch->StartSymbolIndex,N_symb)) {
            taken = true;
            break;
          }
        }
      }
    }
    if(!taken){
      mac->pdcch_cand[coreset->controlResourceSetId] = m++; // using candidate m, next available is m+1
      return first_cce;
    }
  }
  return -1;
}

void fill_pdcch_vrb_map(gNB_MAC_INST *mac,
                        int CC_id,
                        NR_sched_pdcch_t *pdcch,
                        int first_cce,
                        int aggregation){

  uint16_t *vrb_map = mac->common_channels[CC_id].vrb_map;

  int N_rb = pdcch->n_rb; // nb of rbs of coreset per symbol
  int L = pdcch->RegBundleSize;
  int R = pdcch->InterleaverSize;
  int n_shift = pdcch->ShiftIndex;
  int N_symb = pdcch->DurationSymbols;
  int N_regs = N_rb*N_symb; // nb of REGs per coreset
  int B_rb = L/N_symb; // nb of RBs occupied by each REG bundle
  int C = R>0 ? N_regs/(L*R) : 0;

  for (int j=first_cce; j<first_cce+aggregation; j++) { // loop over CCEs
    for (int k=6*j/L; k<(6*j/L+6/L); k++) { // loop over REG bundles
      int f = cce_to_reg_interleaving(R, k, n_shift, C, L, N_regs);
      for(int rb=0; rb<B_rb; rb++) // loop over the RBs of the bundle
        vrb_map[pdcch->BWPStart + f*B_rb + rb] |= SL_to_bitmap(pdcch->StartSymbolIndex, N_symb);
    }
  }
}


bool nr_find_nb_rb(uint16_t Qm,
                   uint16_t R,
                   uint8_t nrOfLayers,
                   uint16_t nb_symb_sch,
                   uint16_t nb_dmrs_prb,
                   uint32_t bytes,
                   uint16_t nb_rb_min,
                   uint16_t nb_rb_max,
                   uint32_t *tbs,
                   uint16_t *nb_rb)
{
  /* is the maximum (not even) enough? */
  *nb_rb = nb_rb_max;
  *tbs = nr_compute_tbs(Qm, R, *nb_rb, nb_symb_sch, nb_dmrs_prb, 0, 0, nrOfLayers) >> 3;
  /* check whether it does not fit, or whether it exactly fits. Some algorithms
   * might depend on the return value! */
  if (bytes > *tbs)
    return false;
  if (bytes == *tbs)
    return true;

  /* is the minimum enough? */
  *nb_rb = nb_rb_min;
  *tbs = nr_compute_tbs(Qm, R, *nb_rb, nb_symb_sch, nb_dmrs_prb, 0, 0, nrOfLayers) >> 3;
  if (bytes <= *tbs)
    return true;

  /* perform binary search to allocate all bytes within a TBS up to nb_rb_max
   * RBs */
  int hi = nb_rb_max;
  int lo = nb_rb_min;
  for (int p = (hi + lo) / 2; lo + 1 < hi; p = (hi + lo) / 2) {
    const uint32_t TBS = nr_compute_tbs(Qm, R, p, nb_symb_sch, nb_dmrs_prb, 0, 0, nrOfLayers) >> 3;
    if (bytes == TBS) {
      hi = p;
      break;
    } else if (bytes < TBS) {
      hi = p;
    } else {
      lo = p;
    }
  }
  *nb_rb = hi;
  *tbs = nr_compute_tbs(Qm, R, *nb_rb, nb_symb_sch, nb_dmrs_prb, 0, 0, nrOfLayers) >> 3;
  /* return whether we could allocate all bytes and stay below nb_rb_max */
  return *tbs >= bytes && *nb_rb <= nb_rb_max;
}

void nr_set_pdsch_semi_static(const NR_SIB1_t *sib1,
                              const NR_ServingCellConfigCommon_t *scc,
                              const NR_CellGroupConfig_t *secondaryCellGroup,
                              const NR_BWP_Downlink_t *bwp,
                              const NR_BWP_DownlinkDedicated_t *bwpd0,
                              int tda,
                              uint8_t layers,
                              NR_UE_sched_ctrl_t *sched_ctrl,
                              NR_pdsch_semi_static_t *ps)
{
  bool reset_dmrs = false;

  NR_BWP_DownlinkDedicated_t *bwpd;

  if (bwp && bwp->bwp_Dedicated) {
    bwpd = bwp->bwp_Dedicated;
  } else {
    bwpd = (NR_BWP_DownlinkDedicated_t*)bwpd0;
  }

  if (bwpd &&
      bwpd->pdsch_Config &&
      bwpd->pdsch_Config->choice.setup &&
      bwpd->pdsch_Config->choice.setup->mcs_Table) {
    if (*bwpd->pdsch_Config->choice.setup->mcs_Table == 0)
      ps->mcsTableIdx = 1;
    else
      ps->mcsTableIdx = 2;
  }
  else ps->mcsTableIdx = 0;
  LOG_D(NR_MAC,"MCS Table Index: %d\n",ps->mcsTableIdx);

  NR_PDSCH_Config_t *pdsch_Config;
  if (bwp &&
      bwp->bwp_Dedicated &&
      bwp->bwp_Dedicated->pdsch_Config &&
      bwp->bwp_Dedicated->pdsch_Config->choice.setup)
    pdsch_Config = bwp->bwp_Dedicated->pdsch_Config->choice.setup;
  else
    pdsch_Config = NULL;

  if (ps->time_domain_allocation != tda) {
    reset_dmrs = true;
    ps->time_domain_allocation = tda;
    NR_PDSCH_TimeDomainResourceAllocationList_t *tdaList = get_pdsch_TimeDomainAllocationList(bwp, scc, sib1);
    AssertFatal(tda < tdaList->list.count, "time_domain_allocation %d>=%d\n", tda, tdaList->list.count);
    ps->mapping_type = tdaList->list.array[tda]->mappingType;
    if (pdsch_Config) {
      if (ps->mapping_type == NR_PDSCH_TimeDomainResourceAllocation__mappingType_typeB)
        ps->dmrsConfigType = pdsch_Config->dmrs_DownlinkForPDSCH_MappingTypeB->choice.setup->dmrs_Type == NULL ? 0 : 1;
      else
        ps->dmrsConfigType = pdsch_Config->dmrs_DownlinkForPDSCH_MappingTypeA->choice.setup->dmrs_Type == NULL ? 0 : 1;
    }
    else
      ps->dmrsConfigType = NFAPI_NR_DMRS_TYPE1;
    const int startSymbolAndLength = tdaList->list.array[tda]->startSymbolAndLength;
    SLIV2SL(startSymbolAndLength, &ps->startSymbolIndex, &ps->nrOfSymbols);
  }

  const long f = ((bwp || bwpd) &&
                  sched_ctrl->search_space &&
                  sched_ctrl->search_space->searchSpaceType->present == NR_SearchSpace__searchSpaceType_PR_ue_Specific) ?
                 sched_ctrl->search_space->searchSpaceType->choice.ue_Specific->dci_Formats : 0;

  int dci_format;
  if (sched_ctrl->search_space) {
    dci_format = f ? NR_DL_DCI_FORMAT_1_1 : NR_DL_DCI_FORMAT_1_0;
  }
  else {
    dci_format = NR_DL_DCI_FORMAT_1_0;
  }
  if (dci_format == NR_DL_DCI_FORMAT_1_0) {
    if (ps->nrOfSymbols == 2)
      ps->numDmrsCdmGrpsNoData = 1;
    else
      ps->numDmrsCdmGrpsNoData = 2;
    ps->dmrs_ports_id = 0;
    ps->frontloaded_symb = 1;
    ps->nrOfLayers = 1;
  }
  else {
    if (ps->nrOfLayers != layers ||
        ps->numDmrsCdmGrpsNoData == 0) {
      reset_dmrs = true;
      ps->nrOfLayers = layers;
      set_dl_dmrs_ports(ps);
    }
  }

  ps->N_PRB_DMRS = ps->numDmrsCdmGrpsNoData * (ps->dmrsConfigType == NFAPI_NR_DMRS_TYPE1 ? 6 : 4);

  if (reset_dmrs) {
    ps->dl_dmrs_symb_pos = fill_dmrs_mask(bwpd ? bwpd->pdsch_Config->choice.setup : NULL, scc ? scc->dmrs_TypeA_Position : 0, ps->nrOfSymbols, ps->startSymbolIndex, ps->mapping_type, ps->frontloaded_symb);
    ps->N_DMRS_SLOT = get_num_dmrs(ps->dl_dmrs_symb_pos);
  }
  LOG_D(NR_MAC,"bwpd0 %p, bwpd %p : Filling dmrs info, ps->N_PRB_DMRS %d, ps->dl_dmrs_symb_pos %x, ps->N_DMRS_SLOT %d\n",bwpd0,bwpd,ps->N_PRB_DMRS,ps->dl_dmrs_symb_pos,ps->N_DMRS_SLOT);
}

void nr_set_pusch_semi_static(const NR_SIB1_t *sib1,
                              const NR_ServingCellConfigCommon_t *scc,
                              const NR_BWP_Uplink_t *ubwp,
                              const NR_BWP_UplinkDedicated_t *ubwpd,
                              long dci_format,
                              int tda,
                              uint8_t num_dmrs_cdm_grps_no_data,
                              NR_pusch_semi_static_t *ps) {
  ps->dci_format = dci_format;
  ps->time_domain_allocation = tda;

  NR_PUSCH_TimeDomainResourceAllocationList_t *tdaList = NULL;
  if(ubwp) {
    tdaList = ubwp->bwp_Common->pusch_ConfigCommon->choice.setup->pusch_TimeDomainAllocationList;
  } else if(scc) {
    tdaList = scc->uplinkConfigCommon->initialUplinkBWP->pusch_ConfigCommon->choice.setup->pusch_TimeDomainAllocationList;
  } else {
    tdaList = sib1->servingCellConfigCommon->uplinkConfigCommon->initialUplinkBWP.pusch_ConfigCommon->choice.setup->pusch_TimeDomainAllocationList;
  }

  const int startSymbolAndLength = tdaList->list.array[tda]->startSymbolAndLength;
  SLIV2SL(startSymbolAndLength,
          &ps->startSymbolIndex,
          &ps->nrOfSymbols);

  ps->pusch_Config = ubwp && ubwp->bwp_Dedicated && ubwp->bwp_Dedicated->pusch_Config ?
                    ubwp->bwp_Dedicated->pusch_Config->choice.setup : (ubwpd ? ubwpd->pusch_Config->choice.setup : NULL);
  if (ps->pusch_Config == NULL || !ps->pusch_Config->transformPrecoder)
    ps->transform_precoding = !scc->uplinkConfigCommon->initialUplinkBWP->rach_ConfigCommon->choice.setup->msg3_transformPrecoder;
  else
    ps->transform_precoding = *ps->pusch_Config->transformPrecoder;
  const int target_ss = NR_SearchSpace__searchSpaceType_PR_ue_Specific;
  if (ps->transform_precoding)
    ps->mcs_table = get_pusch_mcs_table(ps->pusch_Config ? ps->pusch_Config->mcs_Table : NULL,
                                    0,
                                    ps->dci_format,
                                    NR_RNTI_C,
                                    target_ss,
                                    false);
  else {
    ps->mcs_table = get_pusch_mcs_table(ps->pusch_Config ? ps->pusch_Config->mcs_TableTransformPrecoder : NULL,
                                    1,
                                    ps->dci_format,
                                    NR_RNTI_C,
                                    target_ss,
                                    false);
    num_dmrs_cdm_grps_no_data = 2; // in case of transform precoding - no Data sent in DMRS symbol
  }

  ps->num_dmrs_cdm_grps_no_data = num_dmrs_cdm_grps_no_data;

  /* DMRS calculations */
  ps->mapping_type = tdaList->list.array[tda]->mappingType;
  ps->NR_DMRS_UplinkConfig = ps->pusch_Config ?
    (ps->mapping_type == NR_PUSCH_TimeDomainResourceAllocation__mappingType_typeA ?
     ps->pusch_Config->dmrs_UplinkForPUSCH_MappingTypeA->choice.setup :
     ps->pusch_Config->dmrs_UplinkForPUSCH_MappingTypeB->choice.setup) : NULL;
  ps->dmrs_config_type = ps->NR_DMRS_UplinkConfig ? ((ps->NR_DMRS_UplinkConfig->dmrs_Type == NULL ? 0 : 1)) : 0;
  const pusch_dmrs_AdditionalPosition_t additional_pos =
						     ps->NR_DMRS_UplinkConfig ? (ps->NR_DMRS_UplinkConfig->dmrs_AdditionalPosition == NULL
										 ? 2
										 : (*ps->NR_DMRS_UplinkConfig->dmrs_AdditionalPosition ==
										    NR_DMRS_UplinkConfig__dmrs_AdditionalPosition_pos3
										    ? 3
										    : *ps->NR_DMRS_UplinkConfig->dmrs_AdditionalPosition)):2;
  const pusch_maxLength_t pusch_maxLength =
    ps->NR_DMRS_UplinkConfig ? (ps->NR_DMRS_UplinkConfig->maxLength == NULL ? 1 : 2) : 1;
  ps->ul_dmrs_symb_pos = get_l_prime(ps->nrOfSymbols,
                                            ps->mapping_type,
                                            additional_pos,
                                            pusch_maxLength,
                                            ps->startSymbolIndex,
                                            scc->dmrs_TypeA_Position);
  uint8_t num_dmrs_symb = 0;
  for(int i = ps->startSymbolIndex; i < ps->startSymbolIndex + ps->nrOfSymbols; i++)
    num_dmrs_symb += (ps->ul_dmrs_symb_pos >> i) & 1;
  ps->num_dmrs_symb = num_dmrs_symb;
  ps->N_PRB_DMRS = ps->dmrs_config_type == 0
      ? num_dmrs_cdm_grps_no_data * 6
      : num_dmrs_cdm_grps_no_data * 4;
}

void nr_configure_css_dci_initial(nfapi_nr_dl_tti_pdcch_pdu_rel15_t* pdcch_pdu,
				  nr_scs_e scs_common,
				  nr_scs_e pdcch_scs,
				  nr_frequency_range_e freq_range,
				  uint8_t rmsi_pdcch_config,
				  uint8_t ssb_idx,
				  uint8_t k_ssb,
				  uint16_t sfn_ssb,
				  uint8_t n_ssb, /*slot index overlapping the corresponding SSB index*/
				  uint16_t nb_slots_per_frame,
				  uint16_t N_RB)
{
  //  uint8_t O, M;
  //  uint8_t ss_idx = rmsi_pdcch_config&0xf;
  //  uint8_t cset_idx = (rmsi_pdcch_config>>4)&0xf;
  //  uint8_t mu = scs_common;
  //  uint8_t O_scale=0, M_scale=0; // used to decide if the values of O and M need to be divided by 2

  AssertFatal(1==0,"todo\n");
  /*
  /// Coreset params
  switch(scs_common) {

    case kHz15:

      switch(pdcch_scs) {
        case kHz15:
          AssertFatal(cset_idx<15,"Coreset index %d reserved for scs kHz15/kHz15\n", cset_idx);
          pdcch_pdu->mux_pattern = NFAPI_NR_SSB_AND_CSET_MUX_PATTERN_TYPE1;
          pdcch_pdu->n_rb = (cset_idx < 6)? 24 : (cset_idx < 12)? 48 : 96;
          pdcch_pdu->n_symb = nr_coreset_nsymb_pdcch_type_0_scs_15_15[cset_idx];
          pdcch_pdu->rb_offset = nr_coreset_rb_offset_pdcch_type_0_scs_15_15[cset_idx];
        break;

        case kHz30:
          AssertFatal(cset_idx<14,"Coreset index %d reserved for scs kHz15/kHz30\n", cset_idx);
          pdcch_pdu->mux_pattern = NFAPI_NR_SSB_AND_CSET_MUX_PATTERN_TYPE1;
          pdcch_pdu->n_rb = (cset_idx < 8)? 24 : 48;
          pdcch_pdu->n_symb = nr_coreset_nsymb_pdcch_type_0_scs_15_30[cset_idx];
          pdcch_pdu->rb_offset = nr_coreset_rb_offset_pdcch_type_0_scs_15_15[cset_idx];
        break;

        default:
            AssertFatal(1==0,"Invalid scs_common/pdcch_scs combination %d/%d \n", scs_common, pdcch_scs);

      }
      break;

    case kHz30:

      if (N_RB < 106) { // Minimum 40Mhz bandwidth not satisfied
        switch(pdcch_scs) {
          case kHz15:
            AssertFatal(cset_idx<9,"Coreset index %d reserved for scs kHz30/kHz15\n", cset_idx);
            pdcch_pdu->mux_pattern = NFAPI_NR_SSB_AND_CSET_MUX_PATTERN_TYPE1;
            pdcch_pdu->n_rb = (cset_idx < 10)? 48 : 96;
            pdcch_pdu->n_symb = nr_coreset_nsymb_pdcch_type_0_scs_30_15_b40Mhz[cset_idx];
            pdcch_pdu->rb_offset = nr_coreset_rb_offset_pdcch_type_0_scs_30_15_b40Mhz[cset_idx];
          break;

          case kHz30:
            pdcch_pdu->mux_pattern = NFAPI_NR_SSB_AND_CSET_MUX_PATTERN_TYPE1;
            pdcch_pdu->n_rb = (cset_idx < 6)? 24 : 48;
            pdcch_pdu->n_symb = nr_coreset_nsymb_pdcch_type_0_scs_30_30_b40Mhz[cset_idx];
            pdcch_pdu->rb_offset = nr_coreset_rb_offset_pdcch_type_0_scs_30_30_b40Mhz[cset_idx];
          break;

          default:
            AssertFatal(1==0,"Invalid scs_common/pdcch_scs combination %d/%d \n", scs_common, pdcch_scs);
        }
      }

      else { // above 40Mhz
        switch(pdcch_scs) {
          case kHz15:
            AssertFatal(cset_idx<9,"Coreset index %d reserved for scs kHz30/kHz15\n", cset_idx);
            pdcch_pdu->mux_pattern = NFAPI_NR_SSB_AND_CSET_MUX_PATTERN_TYPE1;
            pdcch_pdu->n_rb = (cset_idx < 3)? 48 : 96;
            pdcch_pdu->n_symb = nr_coreset_nsymb_pdcch_type_0_scs_30_15_a40Mhz[cset_idx];
            pdcch_pdu->rb_offset = nr_coreset_rb_offset_pdcch_type_0_scs_30_15_a40Mhz[cset_idx];
          break;

          case kHz30:
            AssertFatal(cset_idx<10,"Coreset index %d reserved for scs kHz30/kHz30\n", cset_idx);
            pdcch_pdu->mux_pattern = NFAPI_NR_SSB_AND_CSET_MUX_PATTERN_TYPE1;
            pdcch_pdu->n_rb = (cset_idx < 4)? 24 : 48;
            pdcch_pdu->n_symb = nr_coreset_nsymb_pdcch_type_0_scs_30_30_a40Mhz[cset_idx];
            pdcch_pdu->rb_offset =  nr_coreset_rb_offset_pdcch_type_0_scs_30_30_a40Mhz[cset_idx];
          break;

          default:
            AssertFatal(1==0,"Invalid scs_common/pdcch_scs combination %d/%d \n", scs_common, pdcch_scs);
        }
      }
      break;

    case kHz120:
      switch(pdcch_scs) {
        case kHz60:
          AssertFatal(cset_idx<12,"Coreset index %d reserved for scs kHz120/kHz60\n", cset_idx);
          pdcch_pdu->mux_pattern = (cset_idx < 8)?NFAPI_NR_SSB_AND_CSET_MUX_PATTERN_TYPE1 : NFAPI_NR_SSB_AND_CSET_MUX_PATTERN_TYPE2;
          pdcch_pdu->n_rb = (cset_idx < 6)? 48 : (cset_idx < 8)? 96 : (cset_idx < 10)? 48 : 96;
          pdcch_pdu->n_symb = nr_coreset_nsymb_pdcch_type_0_scs_120_60[cset_idx];
          pdcch_pdu->rb_offset = (nr_coreset_rb_offset_pdcch_type_0_scs_120_60[cset_idx]>0)?nr_coreset_rb_offset_pdcch_type_0_scs_120_60[cset_idx] :
          (k_ssb == 0)? -41 : -42;
        break;

        case kHz120:
          AssertFatal(cset_idx<8,"Coreset index %d reserved for scs kHz120/kHz120\n", cset_idx);
          pdcch_pdu->mux_pattern = (cset_idx < 4)?NFAPI_NR_SSB_AND_CSET_MUX_PATTERN_TYPE1 : NFAPI_NR_SSB_AND_CSET_MUX_PATTERN_TYPE3;
          pdcch_pdu->n_rb = (cset_idx < 2)? 24 : (cset_idx < 4)? 48 : (cset_idx < 6)? 24 : 48;
          pdcch_pdu->n_symb = (cset_idx == 2)? 1 : 2;
          pdcch_pdu->rb_offset = (nr_coreset_rb_offset_pdcch_type_0_scs_120_120[cset_idx]>0)? nr_coreset_rb_offset_pdcch_type_0_scs_120_120[cset_idx] :
          (k_ssb == 0)? -20 : -21;
        break;

        default:
            AssertFatal(1==0,"Invalid scs_common/pdcch_scs combination %d/%d \n", scs_common, pdcch_scs);
      }
    break;

    case kHz240:
    switch(pdcch_scs) {
      case kHz60:
        AssertFatal(cset_idx<4,"Coreset index %d reserved for scs kHz240/kHz60\n", cset_idx);
        pdcch_pdu->mux_pattern = NFAPI_NR_SSB_AND_CSET_MUX_PATTERN_TYPE1;
        pdcch_pdu->n_rb = 96;
        pdcch_pdu->n_symb = (cset_idx < 2)? 1 : 2;
        pdcch_pdu->rb_offset = (cset_idx&1)? 16 : 0;
      break;

      case kHz120:
        AssertFatal(cset_idx<8,"Coreset index %d reserved for scs kHz240/kHz120\n", cset_idx);
        pdcch_pdu->mux_pattern = (cset_idx < 4)? NFAPI_NR_SSB_AND_CSET_MUX_PATTERN_TYPE1 : NFAPI_NR_SSB_AND_CSET_MUX_PATTERN_TYPE2;
        pdcch_pdu->n_rb = (cset_idx < 4)? 48 : (cset_idx < 6)? 24 : 48;
        pdcch_pdu->n_symb = ((cset_idx==2)||(cset_idx==3))? 2 : 1;
        pdcch_pdu->rb_offset = (nr_coreset_rb_offset_pdcch_type_0_scs_240_120[cset_idx]>0)? nr_coreset_rb_offset_pdcch_type_0_scs_240_120[cset_idx] :
        (k_ssb == 0)? -41 : -42;
      break;

      default:
          AssertFatal(1==0,"Invalid scs_common/pdcch_scs combination %d/%d \n", scs_common, pdcch_scs);
    }
    break;

  default:
    AssertFatal(1==0,"Invalid common subcarrier spacing %d\n", scs_common);

  }

  /// Search space params
  switch(pdcch_pdu->mux_pattern) {

    case NFAPI_NR_SSB_AND_CSET_MUX_PATTERN_TYPE1:
      if (freq_range == nr_FR1) {
        O = nr_ss_param_O_type_0_mux1_FR1[ss_idx];
        pdcch_pdu->nb_ss_sets_per_slot = nr_ss_sets_per_slot_type_0_FR1[ss_idx];
        M = nr_ss_param_M_type_0_mux1_FR1[ss_idx];
        M_scale = nr_ss_scale_M_mux1_FR1[ss_idx];
        pdcch_pdu->first_symbol = (ss_idx < 8)? ( (ssb_idx&1)? pdcch_pdu->n_symb : 0 ) : nr_ss_first_symb_idx_type_0_mux1_FR1[ss_idx - 8];
      }

      else {
        AssertFatal(ss_idx<14 ,"Invalid search space index for multiplexing type 1 and FR2 %d\n", ss_idx);
        O = nr_ss_param_O_type_0_mux1_FR2[ss_idx];
        O_scale = nr_ss_scale_O_mux1_FR2[ss_idx];
        pdcch_pdu->nb_ss_sets_per_slot = nr_ss_sets_per_slot_type_0_FR2[ss_idx];
        M = nr_ss_param_M_type_0_mux1_FR2[ss_idx];
        M_scale = nr_ss_scale_M_mux1_FR2[ss_idx];
        pdcch_pdu->first_symbol = (ss_idx < 12)? ( (ss_idx&1)? 7 : 0 ) : 0;
      }
      pdcch_pdu->nb_slots = 2;
      pdcch_pdu->sfn_mod2 = (CEILIDIV( (((O<<mu)>>O_scale) + ((ssb_idx*M)>>M_scale)), nb_slots_per_frame ) & 1)? 1 : 0;
      pdcch_pdu->first_slot = (((O<<mu)>>O_scale) + ((ssb_idx*M)>>M_scale)) % nb_slots_per_frame;

    break;

    case NFAPI_NR_SSB_AND_CSET_MUX_PATTERN_TYPE2:
      AssertFatal( ((scs_common==kHz120)&&(pdcch_scs==kHz60)) || ((scs_common==kHz240)&&(pdcch_scs==kHz120)),
      "Invalid scs_common/pdcch_scs combination %d/%d for Mux type 2\n", scs_common, pdcch_scs );
      AssertFatal(ss_idx==0, "Search space index %d reserved for scs_common/pdcch_scs combination %d/%d", ss_idx, scs_common, pdcch_scs);

      pdcch_pdu->nb_slots = 1;

      if ((scs_common==kHz120)&&(pdcch_scs==kHz60)) {
        pdcch_pdu->first_symbol = nr_ss_first_symb_idx_scs_120_60_mux2[ssb_idx&3];
        // Missing in pdcch_pdu sfn_C and n_C here and in else case
      }
      else {
        pdcch_pdu->first_symbol = ((ssb_idx&7)==4)?12 : ((ssb_idx&7)==4)?13 : nr_ss_first_symb_idx_scs_240_120_set1_mux2[ssb_idx&7]; //???
      }

    break;

    case NFAPI_NR_SSB_AND_CSET_MUX_PATTERN_TYPE3:
      AssertFatal( (scs_common==kHz120)&&(pdcch_scs==kHz120),
      "Invalid scs_common/pdcch_scs combination %d/%d for Mux type 3\n", scs_common, pdcch_scs );
      AssertFatal(ss_idx==0, "Search space index %d reserved for scs_common/pdcch_scs combination %d/%d", ss_idx, scs_common, pdcch_scs);

      pdcch_pdu->first_symbol = nr_ss_first_symb_idx_scs_120_120_mux3[ssb_idx&3];

    break;

    default:
      AssertFatal(1==0, "Invalid SSB and coreset multiplexing pattern %d\n", pdcch_pdu->mux_pattern);
  }
  pdcch_pdu->config_type = NFAPI_NR_CSET_CONFIG_MIB_SIB1;
  pdcch_pdu->cr_mapping_type = NFAPI_NR_CCE_REG_MAPPING_INTERLEAVED;
  pdcch_pdu->precoder_granularity = NFAPI_NR_CSET_SAME_AS_REG_BUNDLE;
  pdcch_pdu->reg_bundle_size = 6;
  pdcch_pdu->interleaver_size = 2;
  // set initial banwidth part to full bandwidth
  pdcch_pdu->n_RB_BWP = N_RB;

  */

}

void config_uldci(const NR_SIB1_t *sib1,
                  const NR_BWP_Uplink_t *ubwp,
		              const NR_BWP_UplinkDedicated_t *ubwpd,
                  const NR_ServingCellConfigCommon_t *scc,
                  const nfapi_nr_pusch_pdu_t *pusch_pdu,
                  dci_pdu_rel15_t *dci_pdu_rel15,
                  int dci_format,
                  int time_domain_assignment,
                  uint8_t tpc,
                  int n_ubwp,
                  int bwp_id) {

  NR_BWP_t *genericParameters = get_ul_bwp_genericParameters((NR_BWP_Uplink_t *)ubwp,
                                                             (NR_ServingCellConfigCommon_t *)scc,
                                                             (NR_SIB1_t *)sib1);

  const int bw = NRRIV2BW(genericParameters->locationAndBandwidth, MAX_BWP_SIZE);

  dci_pdu_rel15->frequency_domain_assignment.val =
      PRBalloc_to_locationandbandwidth0(pusch_pdu->rb_size, pusch_pdu->rb_start, bw);
  dci_pdu_rel15->time_domain_assignment.val = time_domain_assignment;
  dci_pdu_rel15->frequency_hopping_flag.val = pusch_pdu->frequency_hopping;
  dci_pdu_rel15->mcs = pusch_pdu->mcs_index;
  dci_pdu_rel15->ndi = pusch_pdu->pusch_data.new_data_indicator;
  dci_pdu_rel15->rv = pusch_pdu->pusch_data.rv_index;
  dci_pdu_rel15->harq_pid = pusch_pdu->pusch_data.harq_process_id;
  dci_pdu_rel15->tpc = tpc;
  const NR_BWP_UplinkDedicated_t *ubwpd2 = (ubwp) ? ubwp->bwp_Dedicated : ubwpd;

  if (ubwpd2) AssertFatal(ubwpd2->pusch_Config->choice.setup->resourceAllocation == NR_PUSCH_Config__resourceAllocation_resourceAllocationType1,
			"Only frequency resource allocation type 1 is currently supported\n");
  switch (dci_format) {
    case NR_UL_DCI_FORMAT_0_0:
      dci_pdu_rel15->format_indicator = 0;
      break;
    case NR_UL_DCI_FORMAT_0_1:
      LOG_D(NR_MAC,"Configuring DCI Format 0_1\n");
      dci_pdu_rel15->dai[0].val = 0; //TODO
      // bwp indicator as per table 7.3.1.1.2-1 in 38.212
      dci_pdu_rel15->bwp_indicator.val = n_ubwp < 4 ? bwp_id : bwp_id - 1;
      // SRS resource indicator
      if (ubwpd2 &&
          ubwpd2->pusch_Config &&
          ubwpd2->pusch_Config->choice.setup &&
          ubwpd2->pusch_Config->choice.setup->txConfig != NULL) {
        AssertFatal(*ubwpd2->pusch_Config->choice.setup->txConfig == NR_PUSCH_Config__txConfig_codebook,
                    "Non Codebook configuration non supported\n");
        dci_pdu_rel15->srs_resource_indicator.val = 0; // taking resource 0 for SRS
      }
      // Antenna Ports
      dci_pdu_rel15->antenna_ports.val = 0; // TODO for now it is hardcoded, it should depends on cdm group no data and rank
      // DMRS sequence initialization
      dci_pdu_rel15->dmrs_sequence_initialization.val = pusch_pdu->scid;
      break;
    default :
      AssertFatal(0, "Valid UL formats are 0_0 and 0_1\n");
  }

  LOG_D(NR_MAC,
        "%s() ULDCI type 0 payload: freq_alloc %d, time_alloc %d, freq_hop_flag %d, mcs %d tpc %d ndi %d rv %d\n",
        __func__,
        dci_pdu_rel15->frequency_domain_assignment.val,
        dci_pdu_rel15->time_domain_assignment.val,
        dci_pdu_rel15->frequency_hopping_flag.val,
        dci_pdu_rel15->mcs,
        dci_pdu_rel15->tpc,
        dci_pdu_rel15->ndi,
        dci_pdu_rel15->rv);
}

const int default_pucch_fmt[]       = {0,0,0,1,1,1,1,1,1,1,1,1,1,1,1,1};
const int default_pucch_firstsymb[] = {12,12,12,10,10,10,10,4,4,4,4,0,0,0,0,0};
const int default_pucch_numbsymb[]  = {2,2,2,2,4,4,4,4,10,10,10,10,14,14,14,14,14};
const int default_pucch_prboffset[] = {0,0,3,0,0,2,4,0,0,2,4,0,0,2,4,-1};
const int default_pucch_csset[]     = {2,3,3,2,4,4,4,2,4,4,4,2,4,4,4,4};

int nr_get_default_pucch_res(int pucch_ResourceCommon) {

  AssertFatal(pucch_ResourceCommon>=0 && pucch_ResourceCommon < 16, "illegal pucch_ResourceCommon %d\n",pucch_ResourceCommon);

  return(default_pucch_csset[pucch_ResourceCommon]);
}



void nr_configure_pdcch(nfapi_nr_dl_tti_pdcch_pdu_rel15_t *pdcch_pdu,
                        NR_ControlResourceSet_t *coreset,
                        NR_BWP_t *bwp,
                        NR_sched_pdcch_t *pdcch) {


  pdcch_pdu->BWPSize = pdcch->BWPSize;
  pdcch_pdu->BWPStart = pdcch->BWPStart;
  pdcch_pdu->SubcarrierSpacing = pdcch->SubcarrierSpacing;
  pdcch_pdu->CyclicPrefix = pdcch->CyclicPrefix;
  pdcch_pdu->StartSymbolIndex = pdcch->StartSymbolIndex;

  pdcch_pdu->DurationSymbols  = coreset->duration;

  for (int i=0;i<6;i++)
    pdcch_pdu->FreqDomainResource[i] = coreset->frequencyDomainResources.buf[i];

  LOG_D(MAC,"Coreset : BWPstart %d, BWPsize %d, SCS %d, freq %x, , duration %d,  \n",
        pdcch_pdu->BWPStart,pdcch_pdu->BWPSize,(int)pdcch_pdu->SubcarrierSpacing,(int)coreset->frequencyDomainResources.buf[0],(int)coreset->duration);

  pdcch_pdu->CceRegMappingType = pdcch->CceRegMappingType;
  pdcch_pdu->RegBundleSize = pdcch->RegBundleSize;
  pdcch_pdu->InterleaverSize = pdcch->InterleaverSize;
  pdcch_pdu->ShiftIndex = pdcch->ShiftIndex;

  if(coreset->controlResourceSetId == 0) {
    if(bwp == NULL)
      pdcch_pdu->CoreSetType = NFAPI_NR_CSET_CONFIG_MIB_SIB1;
    else
      pdcch_pdu->CoreSetType = NFAPI_NR_CSET_CONFIG_PDCCH_CONFIG_CSET_0;
  } else{
    pdcch_pdu->CoreSetType = NFAPI_NR_CSET_CONFIG_PDCCH_CONFIG;
  }

  //precoderGranularity
  pdcch_pdu->precoderGranularity = coreset->precoderGranularity;
}

int nr_get_pucch_resource(NR_ControlResourceSet_t *coreset,
                          NR_BWP_Uplink_t *bwp,
                          NR_BWP_UplinkDedicated_t *bwpd,
                          int CCEIndex) {
  int r_pucch = -1;
  if(bwp == NULL && bwpd == NULL) {
    int n_rb,rb_offset;
    get_coreset_rballoc(coreset->frequencyDomainResources.buf,&n_rb,&rb_offset);
    const uint16_t N_cce = n_rb * coreset->duration / NR_NB_REG_PER_CCE;
    const int delta_PRI=0;
    r_pucch = ((CCEIndex<<1)/N_cce)+(delta_PRI<<1);
  }
  return r_pucch;
}

// This function configures pucch pdu fapi structure
void nr_configure_pucch(const NR_SIB1_t *sib1,
                        nfapi_nr_pucch_pdu_t* pucch_pdu,
                        NR_ServingCellConfigCommon_t *scc,
                        NR_CellGroupConfig_t *CellGroup,
                        NR_BWP_Uplink_t *bwp,
                        NR_BWP_UplinkDedicated_t *bwpd,
                        uint16_t rnti,
                        uint8_t pucch_resource,
                        uint16_t O_csi,
                        uint16_t O_ack,
                        uint8_t O_sr,
                        int r_pucch) {

  NR_PUCCH_Config_t *pucch_Config;
  NR_PUCCH_Resource_t *pucchres;
  NR_PUCCH_ResourceSet_t *pucchresset;
  NR_PUCCH_FormatConfig_t *pucchfmt;
  NR_PUCCH_ResourceId_t *resource_id = NULL;

  long *id0 = NULL;
  int n_list, n_set;
  uint16_t N2,N3;
  int res_found = 0;

  pucch_pdu->bit_len_harq = O_ack;
  pucch_pdu->bit_len_csi_part1 = O_csi;

  uint16_t O_uci = O_csi + O_ack;

  NR_PUSCH_Config_t *pusch_Config = NULL;
  if(bwp && bwp->bwp_Dedicated && bwp->bwp_Dedicated->pusch_Config) {
    pusch_Config = bwp->bwp_Dedicated->pusch_Config->choice.setup;
  } else if(bwpd && bwpd->pusch_Config) {
    pusch_Config = bwpd->pusch_Config->choice.setup;
  }

  long *pusch_id = pusch_Config ? pusch_Config->dataScramblingIdentityPUSCH : NULL;

  if (pusch_Config && pusch_Config->dmrs_UplinkForPUSCH_MappingTypeA != NULL)
    id0 = pusch_Config->dmrs_UplinkForPUSCH_MappingTypeA->choice.setup->transformPrecodingDisabled->scramblingID0;
  else if (pusch_Config && pusch_Config->dmrs_UplinkForPUSCH_MappingTypeB != NULL)
    id0 = pusch_Config->dmrs_UplinkForPUSCH_MappingTypeB->choice.setup->transformPrecodingDisabled->scramblingID0;
  else id0 = scc->physCellId;

  NR_PUCCH_ConfigCommon_t *pucch_ConfigCommon = NULL;
  if(bwp) {
    pucch_ConfigCommon = bwp->bwp_Common->pucch_ConfigCommon->choice.setup;
  } else if(scc) {
    pucch_ConfigCommon = scc->uplinkConfigCommon->initialUplinkBWP->pucch_ConfigCommon->choice.setup;
  } else {
    pucch_ConfigCommon =  sib1->servingCellConfigCommon->uplinkConfigCommon->initialUplinkBWP.pucch_ConfigCommon->choice.setup;
  }

  // hop flags and hopping id are valid for any BWP
  switch (pucch_ConfigCommon->pucch_GroupHopping){
  case 0 :
    // if neither, both disabled
    pucch_pdu->group_hop_flag = 0;
    pucch_pdu->sequence_hop_flag = 0;
    break;
  case 1 :
    // if enable, group enabled
    pucch_pdu->group_hop_flag = 1;
    pucch_pdu->sequence_hop_flag = 0;
    break;
  case 2 :
    // if disable, sequence disabled
    pucch_pdu->group_hop_flag = 0;
    pucch_pdu->sequence_hop_flag = 1;
    break;
  default:
    AssertFatal(1==0,"Group hopping flag %ld undefined (0,1,2) \n", pucch_ConfigCommon->pucch_GroupHopping);
  }

  if (pucch_ConfigCommon->hoppingId != NULL)
    pucch_pdu->hopping_id = *pucch_ConfigCommon->hoppingId;
  else
    pucch_pdu->hopping_id = *scc->physCellId;

  NR_BWP_t *genericParameters = get_ul_bwp_genericParameters(bwp,scc, sib1);

  pucch_pdu->bwp_size  = NRRIV2BW(genericParameters->locationAndBandwidth, MAX_BWP_SIZE);
  pucch_pdu->bwp_start = NRRIV2PRBOFFSET(genericParameters->locationAndBandwidth,MAX_BWP_SIZE);
  pucch_pdu->subcarrier_spacing = genericParameters->subcarrierSpacing;
  pucch_pdu->cyclic_prefix = (genericParameters->cyclicPrefix==NULL) ? 0 : *genericParameters->cyclicPrefix;
  if (r_pucch<0 || bwp ){
      LOG_D(NR_MAC,"pucch_acknak: Filling dedicated configuration for PUCCH\n");
   // we have either a dedicated BWP or Dedicated PUCCH configuration on InitialBWP
      AssertFatal(bwp!=NULL || bwpd!=NULL,"We need one dedicated configuration for a BWP (neither additional or initial BWP has a dedicated configuration)\n");
    pucch_Config = bwp && bwp->bwp_Dedicated && bwp->bwp_Dedicated->pucch_Config ?
                   bwp->bwp_Dedicated->pucch_Config->choice.setup : bwpd->pucch_Config->choice.setup;

      AssertFatal(pucch_Config->resourceSetToAddModList!=NULL,
		    "PUCCH resourceSetToAddModList is null\n");

      n_set = pucch_Config->resourceSetToAddModList->list.count;
      AssertFatal(n_set>0,"PUCCH resourceSetToAddModList is empty\n");

      LOG_D(NR_MAC, "UCI n_set= %d\n", n_set);

      N2 = 2;
	// procedure to select pucch resource id from resource sets according to
	// number of uci bits and pucch resource indicator pucch_resource
	// ( see table 9.2.3.2 in 38.213)
      for (int i=0; i<n_set; i++) {
	pucchresset = pucch_Config->resourceSetToAddModList->list.array[i];
	n_list = pucchresset->resourceList.list.count;
	if (pucchresset->pucch_ResourceSetId == 0 && O_uci<3) {
	  if (pucch_resource < n_list)
            resource_id = pucchresset->resourceList.list.array[pucch_resource];
          else
            AssertFatal(1==0,"Couldn't fine pucch resource indicator %d in PUCCH resource set %d for %d UCI bits",pucch_resource,i,O_uci);
        }
        if (pucchresset->pucch_ResourceSetId == 1 && O_uci>2) {
#if (NR_RRC_VERSION >= MAKE_VERSION(16, 0, 0))
        N3 = pucchresset->maxPayloadSize!= NULL ?  *pucchresset->maxPayloadSize : 1706;
#else
        N3 = pucchresset->maxPayloadMinus1!= NULL ?  *pucchresset->maxPayloadMinus1 : 1706;
#endif
        if (N2<O_uci && N3>O_uci) {
          if (pucch_resource < n_list)
            resource_id = pucchresset->resourceList.list.array[pucch_resource];
          else
            AssertFatal(1==0,"Couldn't fine pucch resource indicator %d in PUCCH resource set %d for %d UCI bits",pucch_resource,i,O_uci);
        }
        else N2 = N3;
      }
    }

    AssertFatal(resource_id!=NULL,"Couldn-t find any matching PUCCH resource in the PUCCH resource sets");

    AssertFatal(pucch_Config->resourceToAddModList!=NULL,
                "PUCCH resourceToAddModList is null\n");

    n_list = pucch_Config->resourceToAddModList->list.count;
    AssertFatal(n_list>0,"PUCCH resourceToAddModList is empty\n");

    // going through the list of PUCCH resources to find the one indexed by resource_id
    for (int i=0; i<n_list; i++) {
      pucchres = pucch_Config->resourceToAddModList->list.array[i];
      if (pucchres->pucch_ResourceId == *resource_id) {
        res_found = 1;
        pucch_pdu->prb_start = pucchres->startingPRB;
        pucch_pdu->rnti = rnti;
        // FIXME why there is only one frequency hopping flag
        // what about inter slot frequency hopping?
        pucch_pdu->freq_hop_flag = pucchres->intraSlotFrequencyHopping!= NULL ?  1 : 0;
        pucch_pdu->second_hop_prb = pucchres->secondHopPRB!= NULL ?  *pucchres->secondHopPRB : 0;
        switch(pucchres->format.present) {
          case NR_PUCCH_Resource__format_PR_format0 :
            pucch_pdu->format_type = 0;
            pucch_pdu->initial_cyclic_shift = pucchres->format.choice.format0->initialCyclicShift;
            pucch_pdu->nr_of_symbols = pucchres->format.choice.format0->nrofSymbols;
            pucch_pdu->start_symbol_index = pucchres->format.choice.format0->startingSymbolIndex;
            pucch_pdu->sr_flag = O_sr;
            pucch_pdu->prb_size = 1;
            break;
          case NR_PUCCH_Resource__format_PR_format1 :
            pucch_pdu->format_type = 1;
            pucch_pdu->initial_cyclic_shift = pucchres->format.choice.format1->initialCyclicShift;
            pucch_pdu->nr_of_symbols = pucchres->format.choice.format1->nrofSymbols;
            pucch_pdu->start_symbol_index = pucchres->format.choice.format1->startingSymbolIndex;
            pucch_pdu->time_domain_occ_idx = pucchres->format.choice.format1->timeDomainOCC;
            pucch_pdu->sr_flag = O_sr;
            pucch_pdu->prb_size = 1;
            break;
          case NR_PUCCH_Resource__format_PR_format2 :
            pucch_pdu->format_type = 2;
            pucch_pdu->nr_of_symbols = pucchres->format.choice.format2->nrofSymbols;
            pucch_pdu->start_symbol_index = pucchres->format.choice.format2->startingSymbolIndex;
            pucch_pdu->data_scrambling_id = pusch_id!= NULL ? *pusch_id : *scc->physCellId;
            pucch_pdu->dmrs_scrambling_id = id0!= NULL ? *id0 : *scc->physCellId;
            pucch_pdu->prb_size = compute_pucch_prb_size(2,pucchres->format.choice.format2->nrofPRBs,
                                                         O_uci+O_sr,O_csi,pucch_Config->format2->choice.setup->maxCodeRate,
                                                         2,pucchres->format.choice.format2->nrofSymbols,8);
            pucch_pdu->bit_len_csi_part1 = O_csi;
            break;
          case NR_PUCCH_Resource__format_PR_format3 :
            pucch_pdu->format_type = 3;
            pucch_pdu->nr_of_symbols = pucchres->format.choice.format3->nrofSymbols;
            pucch_pdu->start_symbol_index = pucchres->format.choice.format3->startingSymbolIndex;
            pucch_pdu->data_scrambling_id = pusch_id!= NULL ? *pusch_id : *scc->physCellId;
            if (pucch_Config->format3 == NULL) {
              pucch_pdu->pi_2bpsk = 0;
              pucch_pdu->add_dmrs_flag = 0;
            }
            else {
              pucchfmt = pucch_Config->format3->choice.setup;
              pucch_pdu->pi_2bpsk = pucchfmt->pi2BPSK!= NULL ?  1 : 0;
              pucch_pdu->add_dmrs_flag = pucchfmt->additionalDMRS!= NULL ?  1 : 0;
            }
            int f3_dmrs_symbols;
            if (pucchres->format.choice.format3->nrofSymbols==4)
              f3_dmrs_symbols = 1<<pucch_pdu->freq_hop_flag;
            else {
              if(pucchres->format.choice.format3->nrofSymbols<10)
                f3_dmrs_symbols = 2;
              else
                f3_dmrs_symbols = 2<<pucch_pdu->add_dmrs_flag;
            }
            pucch_pdu->prb_size = compute_pucch_prb_size(3,pucchres->format.choice.format3->nrofPRBs,
                                                         O_uci+O_sr,O_csi,pucch_Config->format3->choice.setup->maxCodeRate,
                                                         2-pucch_pdu->pi_2bpsk,pucchres->format.choice.format3->nrofSymbols-f3_dmrs_symbols,12);
            pucch_pdu->bit_len_csi_part1 = O_csi;
            break;
          case NR_PUCCH_Resource__format_PR_format4 :
            pucch_pdu->format_type = 4;
            pucch_pdu->nr_of_symbols = pucchres->format.choice.format4->nrofSymbols;
            pucch_pdu->start_symbol_index = pucchres->format.choice.format4->startingSymbolIndex;
            pucch_pdu->pre_dft_occ_len = pucchres->format.choice.format4->occ_Length;
            pucch_pdu->pre_dft_occ_idx = pucchres->format.choice.format4->occ_Index;
            pucch_pdu->data_scrambling_id = pusch_id!= NULL ? *pusch_id : *scc->physCellId;
            if (pucch_Config->format3 == NULL) {
              pucch_pdu->pi_2bpsk = 0;
              pucch_pdu->add_dmrs_flag = 0;
            }
            else {
              pucchfmt = pucch_Config->format3->choice.setup;
              pucch_pdu->pi_2bpsk = pucchfmt->pi2BPSK!= NULL ?  1 : 0;
              pucch_pdu->add_dmrs_flag = pucchfmt->additionalDMRS!= NULL ?  1 : 0;
            }
            pucch_pdu->bit_len_csi_part1 = O_csi;
            break;
          default :
            AssertFatal(1==0,"Undefined PUCCH format \n");
        }
      }
    }
    AssertFatal(res_found==1,"No PUCCH resource found corresponding to id %ld\n",*resource_id);
  }
  else { // this is the default PUCCH configuration, PUCCH format 0 or 1
    LOG_D(NR_MAC,"pucch_acknak: Filling default PUCCH configuration from Tables (r_pucch %d, bwp %p)\n",r_pucch,bwp);
    int rsetindex = *scc->uplinkConfigCommon->initialUplinkBWP->pucch_ConfigCommon->choice.setup->pucch_ResourceCommon;
    int prb_start, second_hop_prb, nr_of_symb, start_symb;
    set_r_pucch_parms(rsetindex,
                      r_pucch,
                      pucch_pdu->bwp_size,
                      &prb_start,
                      &second_hop_prb,
                      &nr_of_symb,
                      &start_symb);

    pucch_pdu->prb_start = prb_start;
    pucch_pdu->rnti = rnti;
    pucch_pdu->freq_hop_flag = 1;
    pucch_pdu->second_hop_prb = second_hop_prb;
    pucch_pdu->format_type = default_pucch_fmt[rsetindex];
    pucch_pdu->initial_cyclic_shift = r_pucch%default_pucch_csset[rsetindex];
    if (rsetindex==3||rsetindex==7||rsetindex==11) pucch_pdu->initial_cyclic_shift*=6;
    else if (rsetindex==1||rsetindex==2) pucch_pdu->initial_cyclic_shift*=3;
    else pucch_pdu->initial_cyclic_shift*=4;
    pucch_pdu->nr_of_symbols = nr_of_symb;
    pucch_pdu->start_symbol_index = start_symb;
    if (pucch_pdu->format_type == 1) pucch_pdu->time_domain_occ_idx = 0; // check this!!
    pucch_pdu->sr_flag = O_sr;
    pucch_pdu->prb_size=1;
  }
}


void set_r_pucch_parms(int rsetindex,
                       int r_pucch,
                       int bwp_size,
                       int *prb_start,
                       int *second_hop_prb,
                       int *nr_of_symbols,
                       int *start_symbol_index) {

  // procedure described in 38.213 section 9.2.1

  int prboffset = r_pucch/default_pucch_csset[rsetindex];
  int prboffsetm8 = (r_pucch-8)/default_pucch_csset[rsetindex];

  *prb_start = (r_pucch>>3)==0 ?
              default_pucch_prboffset[rsetindex] + prboffset:
              bwp_size-1-default_pucch_prboffset[rsetindex]-prboffsetm8;

  *second_hop_prb = (r_pucch>>3)==0?
                   bwp_size-1-default_pucch_prboffset[rsetindex]-prboffset:
                   default_pucch_prboffset[rsetindex] + prboffsetm8;

  *nr_of_symbols = default_pucch_numbsymb[rsetindex];
  *start_symbol_index = default_pucch_firstsymb[rsetindex];
}


void prepare_dci(const NR_CellGroupConfig_t *CellGroup,
                 dci_pdu_rel15_t *dci_pdu_rel15,
                 nr_dci_format_t format,
                 int bwp_id,
                 NR_ControlResourceSetId_t controlResourceSetId) {

  AssertFatal(CellGroup!=NULL,"CellGroup shouldn't be null here\n");

  const NR_BWP_DownlinkDedicated_t *bwpd = NULL;
  const NR_PDSCH_Config_t *pdsch_Config = NULL;
  const NR_PDCCH_Config_t *pdcch_Config = NULL;

  if (bwp_id>0) {
    bwpd=CellGroup->spCellConfig->spCellConfigDedicated->downlinkBWP_ToAddModList->list.array[bwp_id-1]->bwp_Dedicated;
  }
  else {
    bwpd=CellGroup->spCellConfig->spCellConfigDedicated->initialDownlinkBWP;
  }
  pdsch_Config = (bwpd->pdsch_Config) ? bwpd->pdsch_Config->choice.setup : NULL;
  pdcch_Config = (bwpd->pdcch_Config) ? bwpd->pdcch_Config->choice.setup : NULL;


  switch(format) {
    case NR_UL_DCI_FORMAT_0_1:
      // format indicator
      dci_pdu_rel15->format_indicator = 0;
      // carrier indicator
      if (CellGroup->spCellConfig->spCellConfigDedicated->crossCarrierSchedulingConfig != NULL)
        AssertFatal(1==0,"Cross Carrier Scheduling Config currently not supported\n");
      // supplementary uplink
      if (CellGroup->spCellConfig->spCellConfigDedicated->supplementaryUplink != NULL)
        AssertFatal(1==0,"Supplementary Uplink currently not supported\n");
      // SRS request
      dci_pdu_rel15->srs_request.val = 0;
      dci_pdu_rel15->ulsch_indicator = 1;
      break;
    case NR_DL_DCI_FORMAT_1_1:
      // format indicator
      dci_pdu_rel15->format_indicator = 1;
      // carrier indicator
      if (CellGroup->spCellConfig->spCellConfigDedicated->crossCarrierSchedulingConfig != NULL)
        AssertFatal(1==0,"Cross Carrier Scheduling Config currently not supported\n");
      //vrb to prb mapping
      if (pdsch_Config->vrb_ToPRB_Interleaver==NULL)
        dci_pdu_rel15->vrb_to_prb_mapping.val = 0;
      else
        dci_pdu_rel15->vrb_to_prb_mapping.val = 1;
      //bundling size indicator
      if (pdsch_Config->prb_BundlingType.present == NR_PDSCH_Config__prb_BundlingType_PR_dynamicBundling)
        AssertFatal(1==0,"Dynamic PRB bundling type currently not supported\n");
      //rate matching indicator
      uint16_t msb = (pdsch_Config->rateMatchPatternGroup1==NULL)?0:1;
      uint16_t lsb = (pdsch_Config->rateMatchPatternGroup2==NULL)?0:1;
      dci_pdu_rel15->rate_matching_indicator.val = lsb | (msb<<1);
      // aperiodic ZP CSI-RS trigger
      if (pdsch_Config->aperiodic_ZP_CSI_RS_ResourceSetsToAddModList != NULL)
        AssertFatal(1==0,"Aperiodic ZP CSI-RS currently not supported\n");
      // transmission configuration indication
      if (pdcch_Config->controlResourceSetToAddModList->list.array[0]->tci_PresentInDCI != NULL)
        AssertFatal(1==0,"TCI in DCI currently not supported\n");
      //srs resource set
      if (CellGroup->spCellConfig->spCellConfigDedicated->uplinkConfig->carrierSwitching!=NULL) {
        NR_SRS_CarrierSwitching_t *cs = CellGroup->spCellConfig->spCellConfigDedicated->uplinkConfig->carrierSwitching->choice.setup;
        if (cs->srs_TPC_PDCCH_Group!=NULL){
          switch(cs->srs_TPC_PDCCH_Group->present) {
            case NR_SRS_CarrierSwitching__srs_TPC_PDCCH_Group_PR_NOTHING:
              dci_pdu_rel15->srs_request.val = 0;
              break;
            case NR_SRS_CarrierSwitching__srs_TPC_PDCCH_Group_PR_typeA:
              AssertFatal(1==0,"SRS TPC PRCCH group type A currently not supported\n");
              break;
            case NR_SRS_CarrierSwitching__srs_TPC_PDCCH_Group_PR_typeB:
              AssertFatal(1==0,"SRS TPC PRCCH group type B currently not supported\n");
              break;
          }
        }
        else
          dci_pdu_rel15->srs_request.val = 0;
      }
      else
        dci_pdu_rel15->srs_request.val = 0;
    // CBGTI and CBGFI
    if (CellGroup->spCellConfig->spCellConfigDedicated->pdsch_ServingCellConfig &&
        CellGroup->spCellConfig->spCellConfigDedicated->pdsch_ServingCellConfig->choice.setup &&
        CellGroup->spCellConfig->spCellConfigDedicated->pdsch_ServingCellConfig->choice.setup->codeBlockGroupTransmission != NULL)
      AssertFatal(1==0,"CBG transmission currently not supported\n");
    break;
  default :
    AssertFatal(1==0,"Prepare dci currently only implemented for 1_1 and 0_1 \n");
  }
}


void fill_dci_pdu_rel15(const NR_ServingCellConfigCommon_t *scc,
                        const NR_CellGroupConfig_t *CellGroup,
                        nfapi_nr_dl_dci_pdu_t *pdcch_dci_pdu,
                        dci_pdu_rel15_t *dci_pdu_rel15,
                        int dci_format,
                        int rnti_type,
                        int N_RB,
                        int bwp_id,
<<<<<<< HEAD
                        NR_ControlResourceSetId_t controlResourceSetId) {
=======
                        uint16_t cset0_bwp_size) {
>>>>>>> baa76323
  uint8_t fsize = 0, pos = 0;

  uint64_t *dci_pdu = (uint64_t *)pdcch_dci_pdu->Payload;
  *dci_pdu=0;
<<<<<<< HEAD
  int dci_size = nr_dci_size(scc->downlinkConfigCommon->initialDownlinkBWP,scc->uplinkConfigCommon->initialUplinkBWP,
                             CellGroup, dci_pdu_rel15, dci_format, rnti_type, N_RB, bwp_id, controlResourceSetId);
=======
  int dci_size = nr_dci_size(scc->downlinkConfigCommon->initialDownlinkBWP,scc->uplinkConfigCommon->initialUplinkBWP, CellGroup, dci_pdu_rel15, dci_format, rnti_type, N_RB, bwp_id, cset0_bwp_size);
>>>>>>> baa76323
  pdcch_dci_pdu->PayloadSizeBits = dci_size;
  AssertFatal(dci_size <= 64, "DCI sizes above 64 bits not yet supported");
  if (dci_format == NR_DL_DCI_FORMAT_1_1 || dci_format == NR_UL_DCI_FORMAT_0_1)
    prepare_dci(CellGroup, dci_pdu_rel15, dci_format, bwp_id, controlResourceSetId);

  /// Payload generation
  switch (dci_format) {
  case NR_DL_DCI_FORMAT_1_0:
    switch (rnti_type) {
    case NR_RNTI_RA:
      // Freq domain assignment
      fsize = (int)ceil(log2((N_RB * (N_RB + 1)) >> 1));
      pos = fsize;
      *dci_pdu |= (((uint64_t)dci_pdu_rel15->frequency_domain_assignment.val & ((1 << fsize) - 1)) << (dci_size - pos));
      LOG_D(NR_MAC,
            "RA_RNTI, size %d frequency-domain assignment %d (%d bits) N_RB_BWP %d=> %d (0x%lx)\n",
            dci_size,dci_pdu_rel15->frequency_domain_assignment.val,
            fsize,
            N_RB,
            dci_size - pos,
            *dci_pdu);
      // Time domain assignment
      pos += 4;
      *dci_pdu |= (((uint64_t)dci_pdu_rel15->time_domain_assignment.val & 0xf) << (dci_size - pos));
      LOG_D(NR_MAC,
            "time-domain assignment %d  (4 bits)=> %d (0x%lx)\n",
            dci_pdu_rel15->time_domain_assignment.val,
            dci_size - pos,
            *dci_pdu);
      // VRB to PRB mapping
      pos++;
      *dci_pdu |= ((uint64_t)dci_pdu_rel15->vrb_to_prb_mapping.val & 0x1) << (dci_size - pos);
      LOG_D(NR_MAC,
            "vrb to prb mapping %d  (1 bits)=> %d (0x%lx)\n",
            dci_pdu_rel15->vrb_to_prb_mapping.val,
            dci_size - pos,
            *dci_pdu);
      // MCS
      pos += 5;
      *dci_pdu |= ((uint64_t)dci_pdu_rel15->mcs & 0x1f) << (dci_size - pos);
      LOG_D(NR_MAC, "mcs %d  (5 bits)=> %d (0x%lx)\n", dci_pdu_rel15->mcs, dci_size - pos, *dci_pdu);
      // TB scaling
      pos += 2;
      *dci_pdu |= ((uint64_t)dci_pdu_rel15->tb_scaling & 0x3) << (dci_size - pos);
      LOG_D(NR_MAC, "tb_scaling %d  (2 bits)=> %d (0x%lx)\n", dci_pdu_rel15->tb_scaling, dci_size - pos, *dci_pdu);
      break;

    case NR_RNTI_C:
      // indicating a DL DCI format 1bit
      pos++;
      *dci_pdu |= ((uint64_t)1) << (dci_size - pos);
      LOG_D(NR_MAC,
            "DCI1_0 (size %d): Format indicator %d (%d bits) N_RB_BWP %d => %d (0x%lx)\n",
            dci_size,
            dci_pdu_rel15->format_indicator,
            1,
            N_RB,
            dci_size - pos,
            *dci_pdu);
      // Freq domain assignment (275rb >> fsize = 16)
      fsize = (int)ceil(log2((N_RB * (N_RB + 1)) >> 1));
      pos += fsize;
      *dci_pdu |= (((uint64_t)dci_pdu_rel15->frequency_domain_assignment.val & ((1 << fsize) - 1)) << (dci_size - pos));
      LOG_D(NR_MAC,
            "Freq domain assignment %d (%d bits)=> %d (0x%lx)\n",
            dci_pdu_rel15->frequency_domain_assignment.val,
            fsize,
            dci_size - pos,
            *dci_pdu);
      uint16_t is_ra = 1;
      for (int i = 0; i < fsize; i++) {
        if (!((dci_pdu_rel15->frequency_domain_assignment.val >> i) & 1)) {
          is_ra = 0;
          break;
        }
      }
      if (is_ra) { // fsize are all 1  38.212 p86
        // ra_preamble_index 6 bits
        pos += 6;
        *dci_pdu |= ((dci_pdu_rel15->ra_preamble_index & 0x3f) << (dci_size - pos));
        // UL/SUL indicator  1 bit
        pos++;
        *dci_pdu |= (dci_pdu_rel15->ul_sul_indicator.val & 1) << (dci_size - pos);
        // SS/PBCH index  6 bits
        pos += 6;
        *dci_pdu |= ((dci_pdu_rel15->ss_pbch_index & 0x3f) << (dci_size - pos));
        //  prach_mask_index  4 bits
        pos += 4;
        *dci_pdu |= ((dci_pdu_rel15->prach_mask_index & 0xf) << (dci_size - pos));
      } else {
        // Time domain assignment 4bit
        pos += 4;
        *dci_pdu |= ((dci_pdu_rel15->time_domain_assignment.val & 0xf) << (dci_size - pos));
        LOG_D(NR_MAC,
              "Time domain assignment %d (%d bits)=> %d (0x%lx)\n",
              dci_pdu_rel15->time_domain_assignment.val,
              4,
              dci_size - pos,
              *dci_pdu);
        // VRB to PRB mapping  1bit
        pos++;
        *dci_pdu |= (dci_pdu_rel15->vrb_to_prb_mapping.val & 1) << (dci_size - pos);
        LOG_D(NR_MAC,
              "VRB to PRB %d (%d bits)=> %d (0x%lx)\n",
              dci_pdu_rel15->vrb_to_prb_mapping.val,
              1,
              dci_size - pos,
              *dci_pdu);
        // MCS 5bit  //bit over 32, so dci_pdu ++
        pos += 5;
        *dci_pdu |= (dci_pdu_rel15->mcs & 0x1f) << (dci_size - pos);
        LOG_D(NR_MAC, "MCS %d (%d bits)=> %d (0x%lx)\n", dci_pdu_rel15->mcs, 5, dci_size - pos, *dci_pdu);
        // New data indicator 1bit
        pos++;
        *dci_pdu |= (dci_pdu_rel15->ndi & 1) << (dci_size - pos);
        LOG_D(NR_MAC, "NDI %d (%d bits)=> %d (0x%lx)\n", dci_pdu_rel15->ndi, 1, dci_size - pos, *dci_pdu);
        // Redundancy version  2bit
        pos += 2;
        *dci_pdu |= (dci_pdu_rel15->rv & 0x3) << (dci_size - pos);
        LOG_D(NR_MAC, "RV %d (%d bits)=> %d (0x%lx)\n", dci_pdu_rel15->rv, 2, dci_size - pos, *dci_pdu);
        // HARQ process number  4bit
        pos += 4;
        *dci_pdu |= ((dci_pdu_rel15->harq_pid & 0xf) << (dci_size - pos));
        LOG_D(NR_MAC, "HARQ_PID %d (%d bits)=> %d (0x%lx)\n", dci_pdu_rel15->harq_pid, 4, dci_size - pos, *dci_pdu);
        // Downlink assignment index  2bit
        pos += 2;
        *dci_pdu |= ((dci_pdu_rel15->dai[0].val & 3) << (dci_size - pos));
        LOG_D(NR_MAC, "DAI %d (%d bits)=> %d (0x%lx)\n", dci_pdu_rel15->dai[0].val, 2, dci_size - pos, *dci_pdu);
        // TPC command for scheduled PUCCH  2bit
        pos += 2;
        *dci_pdu |= ((dci_pdu_rel15->tpc & 3) << (dci_size - pos));
        LOG_D(NR_MAC, "TPC %d (%d bits)=> %d (0x%lx)\n", dci_pdu_rel15->tpc, 2, dci_size - pos, *dci_pdu);
        // PUCCH resource indicator  3bit
        pos += 3;
        *dci_pdu |= ((dci_pdu_rel15->pucch_resource_indicator & 0x7) << (dci_size - pos));
        LOG_D(NR_MAC,
              "PUCCH RI %d (%d bits)=> %d (0x%lx)\n",
              dci_pdu_rel15->pucch_resource_indicator,
              3,
              dci_size - pos,
              *dci_pdu);
        // PDSCH-to-HARQ_feedback timing indicator 3bit
        pos += 3;
        *dci_pdu |= ((dci_pdu_rel15->pdsch_to_harq_feedback_timing_indicator.val & 0x7) << (dci_size - pos));
        LOG_D(NR_MAC,
              "PDSCH to HARQ TI %d (%d bits)=> %d (0x%lx)\n",
              dci_pdu_rel15->pdsch_to_harq_feedback_timing_indicator.val,
              3,
              dci_size - pos,
              *dci_pdu);
      } // end else
      break;

    case NR_RNTI_P:
      // Short Messages Indicator – 2 bits
      for (int i = 0; i < 2; i++)
        *dci_pdu |= (((uint64_t)dci_pdu_rel15->short_messages_indicator >> (1 - i)) & 1) << (dci_size - pos++);
      // Short Messages – 8 bits
      for (int i = 0; i < 8; i++)
        *dci_pdu |= (((uint64_t)dci_pdu_rel15->short_messages >> (7 - i)) & 1) << (dci_size - pos++);
      // Freq domain assignment 0-16 bit
      fsize = (int)ceil(log2((N_RB * (N_RB + 1)) >> 1));
      for (int i = 0; i < fsize; i++)
        *dci_pdu |= (((uint64_t)dci_pdu_rel15->frequency_domain_assignment.val >> (fsize - i - 1)) & 1) << (dci_size - pos++);
      // Time domain assignment 4 bit
      for (int i = 0; i < 4; i++)
        *dci_pdu |= (((uint64_t)dci_pdu_rel15->time_domain_assignment.val >> (3 - i)) & 1) << (dci_size - pos++);
      // VRB to PRB mapping 1 bit
      *dci_pdu |= ((uint64_t)dci_pdu_rel15->vrb_to_prb_mapping.val & 1) << (dci_size - pos++);
      // MCS 5 bit
      for (int i = 0; i < 5; i++)
        *dci_pdu |= (((uint64_t)dci_pdu_rel15->mcs >> (4 - i)) & 1) << (dci_size - pos++);
      // TB scaling 2 bit
      for (int i = 0; i < 2; i++)
        *dci_pdu |= (((uint64_t)dci_pdu_rel15->tb_scaling >> (1 - i)) & 1) << (dci_size - pos++);
      break;

    case NR_RNTI_SI:
      pos = 1;
      // Freq domain assignment 0-16 bit
      fsize = (int)ceil(log2((N_RB * (N_RB + 1)) >> 1));
      LOG_D(NR_MAC, "fsize = %i\n", fsize);
      for (int i = 0; i < fsize; i++)
        *dci_pdu |= (((uint64_t)dci_pdu_rel15->frequency_domain_assignment.val >> (fsize - i - 1)) & 1) << (dci_size - pos++);
      LOG_D(NR_MAC, "dci_pdu_rel15->frequency_domain_assignment.val = %i\n", dci_pdu_rel15->frequency_domain_assignment.val);
      // Time domain assignment 4 bit
      for (int i = 0; i < 4; i++)
        *dci_pdu |= (((uint64_t)dci_pdu_rel15->time_domain_assignment.val >> (3 - i)) & 1) << (dci_size - pos++);
      LOG_D(NR_MAC, "dci_pdu_rel15->time_domain_assignment.val = %i\n", dci_pdu_rel15->time_domain_assignment.val);
      // VRB to PRB mapping 1 bit
      *dci_pdu |= ((uint64_t)dci_pdu_rel15->vrb_to_prb_mapping.val & 1) << (dci_size - pos++);
      LOG_D(NR_MAC, "dci_pdu_rel15->vrb_to_prb_mapping.val = %i\n", dci_pdu_rel15->vrb_to_prb_mapping.val);
      // MCS 5bit  //bit over 32, so dci_pdu ++
      for (int i = 0; i < 5; i++)
        *dci_pdu |= (((uint64_t)dci_pdu_rel15->mcs >> (4 - i)) & 1) << (dci_size - pos++);
      LOG_D(NR_MAC, "dci_pdu_rel15->mcs = %i\n", dci_pdu_rel15->mcs);
      // Redundancy version  2bit
      for (int i = 0; i < 2; i++)
        *dci_pdu |= (((uint64_t)dci_pdu_rel15->rv >> (1 - i)) & 1) << (dci_size - pos++);
      LOG_D(NR_MAC, "dci_pdu_rel15->rv = %i\n", dci_pdu_rel15->rv);
      // System information indicator 1bit
      *dci_pdu |= ((uint64_t)dci_pdu_rel15->system_info_indicator&1)<<(dci_size-pos++);
      LOG_D(NR_MAC, "dci_pdu_rel15->system_info_indicator = %i\n", dci_pdu_rel15->system_info_indicator);
      break;

    case NR_RNTI_TC:
      pos = 1;
      // indicating a DL DCI format 1bit
      *dci_pdu |= ((uint64_t)dci_pdu_rel15->format_indicator & 1) << (dci_size - pos++);
      // Freq domain assignment 0-16 bit
      fsize = (int)ceil(log2((N_RB * (N_RB + 1)) >> 1));
      for (int i = 0; i < fsize; i++)
        *dci_pdu |= (((uint64_t)dci_pdu_rel15->frequency_domain_assignment.val >> (fsize - i - 1)) & 1) << (dci_size - pos++);
      // Time domain assignment 4 bit
      for (int i = 0; i < 4; i++)
        *dci_pdu |= (((uint64_t)dci_pdu_rel15->time_domain_assignment.val >> (3 - i)) & 1) << (dci_size - pos++);
      // VRB to PRB mapping 1 bit
      *dci_pdu |= ((uint64_t)dci_pdu_rel15->vrb_to_prb_mapping.val & 1) << (dci_size - pos++);
      // MCS 5bit  //bit over 32, so dci_pdu ++
      for (int i = 0; i < 5; i++)
        *dci_pdu |= (((uint64_t)dci_pdu_rel15->mcs >> (4 - i)) & 1) << (dci_size - pos++);
      // New data indicator 1bit
      *dci_pdu |= ((uint64_t)dci_pdu_rel15->ndi & 1) << (dci_size - pos++);
      // Redundancy version  2bit
      for (int i = 0; i < 2; i++)
        *dci_pdu |= (((uint64_t)dci_pdu_rel15->rv >> (1 - i)) & 1) << (dci_size - pos++);
      // HARQ process number  4bit
      for (int i = 0; i < 4; i++)
        *dci_pdu |= (((uint64_t)dci_pdu_rel15->harq_pid >> (3 - i)) & 1) << (dci_size - pos++);
      // Downlink assignment index – 2 bits
      for (int i = 0; i < 2; i++)
        *dci_pdu |= (((uint64_t)dci_pdu_rel15->dai[0].val >> (1 - i)) & 1) << (dci_size - pos++);
      // TPC command for scheduled PUCCH – 2 bits
      for (int i = 0; i < 2; i++)
        *dci_pdu |= (((uint64_t)dci_pdu_rel15->tpc >> (1 - i)) & 1) << (dci_size - pos++);
      // PUCCH resource indicator – 3 bits
      for (int i = 0; i < 3; i++)
        *dci_pdu |= (((uint64_t)dci_pdu_rel15->pucch_resource_indicator >> (2 - i)) & 1) << (dci_size - pos++);
      // PDSCH-to-HARQ_feedback timing indicator – 3 bits
      for (int i = 0; i < 3; i++)
        *dci_pdu |= (((uint64_t)dci_pdu_rel15->pdsch_to_harq_feedback_timing_indicator.val >> (2 - i)) & 1) << (dci_size - pos++);

      LOG_D(NR_MAC,"N_RB = %i\n", N_RB);
      LOG_D(NR_MAC,"dci_size = %i\n", dci_size);
      LOG_D(NR_MAC,"fsize = %i\n", fsize);
      LOG_D(NR_MAC,"dci_pdu_rel15->format_indicator = %i\n", dci_pdu_rel15->format_indicator);
      LOG_D(NR_MAC,"dci_pdu_rel15->frequency_domain_assignment.val = %i\n", dci_pdu_rel15->frequency_domain_assignment.val);
      LOG_D(NR_MAC,"dci_pdu_rel15->time_domain_assignment.val = %i\n", dci_pdu_rel15->time_domain_assignment.val);
      LOG_D(NR_MAC,"dci_pdu_rel15->vrb_to_prb_mapping.val = %i\n", dci_pdu_rel15->vrb_to_prb_mapping.val);
      LOG_D(NR_MAC,"dci_pdu_rel15->mcs = %i\n", dci_pdu_rel15->mcs);
      LOG_D(NR_MAC,"dci_pdu_rel15->rv = %i\n", dci_pdu_rel15->rv);
      LOG_D(NR_MAC,"dci_pdu_rel15->harq_pid = %i\n", dci_pdu_rel15->harq_pid);
      LOG_D(NR_MAC,"dci_pdu_rel15->dai[0].val = %i\n", dci_pdu_rel15->dai[0].val);
      LOG_D(NR_MAC,"dci_pdu_rel15->tpc = %i\n", dci_pdu_rel15->tpc);
      LOG_D(NR_MAC,"dci_pdu_rel15->pdsch_to_harq_feedback_timing_indicator.val = %i\n", dci_pdu_rel15->pdsch_to_harq_feedback_timing_indicator.val);

      break;
    }
    break;

  case NR_UL_DCI_FORMAT_0_0:
    switch (rnti_type) {
    case NR_RNTI_C:
      LOG_D(NR_MAC,"Filling format 0_0 DCI for CRNTI (size %d bits, format ind %d)\n",dci_size,dci_pdu_rel15->format_indicator);
      // indicating a UL DCI format 1bit
      pos=1;
      *dci_pdu |= ((uint64_t)dci_pdu_rel15->format_indicator & 1) << (dci_size - pos);
      // Freq domain assignment  max 16 bit
      fsize = (int)ceil(log2((N_RB * (N_RB + 1)) >> 1));
      pos+=fsize;
      *dci_pdu |= ((uint64_t)dci_pdu_rel15->frequency_domain_assignment.val & ((1 << fsize) - 1)) << (dci_size - pos);
      // Time domain assignment 4bit
      pos += 4;
      *dci_pdu |= ((uint64_t)dci_pdu_rel15->time_domain_assignment.val & ((1 << 4) - 1)) << (dci_size - pos);
      // Frequency hopping flag – 1 bit
      pos++;
      *dci_pdu |= ((uint64_t)dci_pdu_rel15->frequency_hopping_flag.val & 1) << (dci_size - pos);
      // MCS  5 bit
      pos+=5;
      *dci_pdu |= ((uint64_t)dci_pdu_rel15->mcs & 0x1f) << (dci_size - pos);
      // New data indicator 1bit
      pos++;
      *dci_pdu |= ((uint64_t)dci_pdu_rel15->ndi & 1) << (dci_size - pos);
      // Redundancy version  2bit
      pos+=2;
      *dci_pdu |= ((uint64_t)dci_pdu_rel15->rv & 0x3) << (dci_size - pos);
      // HARQ process number  4bit
      pos+=4;
      *dci_pdu |= ((uint64_t)dci_pdu_rel15->harq_pid & 0xf) << (dci_size - pos);
      // TPC command for scheduled PUSCH – 2 bits
      pos+=2;
      *dci_pdu |= ((uint64_t)dci_pdu_rel15->tpc & 0x3) << (dci_size - pos);
      // Padding bits
      for (int a = pos; a < 32; a++)
        *dci_pdu |= ((uint64_t)dci_pdu_rel15->padding & 1) << (dci_size - pos++);
      // UL/SUL indicator – 1 bit
      /* commented for now (RK): need to get this from BWP descriptor
      if (cfg->pucch_config.pucch_GroupHopping.value)
        *dci_pdu |=
      ((uint64_t)dci_pdu_rel15->ul_sul_indicator.val&1)<<(dci_size-pos++);
        */

        LOG_D(NR_MAC,"N_RB = %i\n", N_RB);
        LOG_D(NR_MAC,"dci_size = %i\n", dci_size);
        LOG_D(NR_MAC,"fsize = %i\n", fsize);
        LOG_D(NR_MAC,"dci_pdu_rel15->frequency_domain_assignment.val = %i\n", dci_pdu_rel15->frequency_domain_assignment.val);
        LOG_D(NR_MAC,"dci_pdu_rel15->time_domain_assignment.val = %i\n", dci_pdu_rel15->time_domain_assignment.val);
        LOG_D(NR_MAC,"dci_pdu_rel15->frequency_hopping_flag.val = %i\n", dci_pdu_rel15->frequency_hopping_flag.val);
        LOG_D(NR_MAC,"dci_pdu_rel15->mcs = %i\n", dci_pdu_rel15->mcs);
        LOG_D(NR_MAC,"dci_pdu_rel15->ndi = %i\n", dci_pdu_rel15->ndi);
        LOG_D(NR_MAC,"dci_pdu_rel15->rv = %i\n", dci_pdu_rel15->rv);
        LOG_D(NR_MAC,"dci_pdu_rel15->harq_pid = %i\n", dci_pdu_rel15->harq_pid);
        LOG_D(NR_MAC,"dci_pdu_rel15->tpc = %i\n", dci_pdu_rel15->tpc);
        LOG_D(NR_MAC,"dci_pdu_rel15->padding = %i\n", dci_pdu_rel15->padding);
      break;

    case NFAPI_NR_RNTI_TC:
      // indicating a UL DCI format 1bit
      pos=1;
      *dci_pdu |= ((uint64_t)dci_pdu_rel15->format_indicator & 1) << (dci_size - pos);
      // Freq domain assignment  max 16 bit
      fsize = (int)ceil(log2((N_RB * (N_RB + 1)) >> 1));
      pos+=fsize;
      *dci_pdu |= ((uint64_t)dci_pdu_rel15->frequency_domain_assignment.val & ((1 << fsize) - 1)) << (dci_size - pos);
      // Time domain assignment 4bit
      pos += 4;
      *dci_pdu |= ((uint64_t)dci_pdu_rel15->time_domain_assignment.val & ((1 << 4) - 1)) << (dci_size - pos);
      // Frequency hopping flag – 1 bit
      pos++;
      *dci_pdu |= ((uint64_t)dci_pdu_rel15->frequency_hopping_flag.val & 1) << (dci_size - pos);
      // MCS  5 bit
      pos+=5;
      *dci_pdu |= ((uint64_t)dci_pdu_rel15->mcs & 0x1f) << (dci_size - pos);
      // New data indicator 1bit
      pos++;
      *dci_pdu |= ((uint64_t)dci_pdu_rel15->ndi & 1) << (dci_size - pos);
      // Redundancy version  2bit
      pos+=2;
      *dci_pdu |= ((uint64_t)dci_pdu_rel15->rv & 0x3) << (dci_size - pos);
      // HARQ process number  4bit
      pos+=4;
      *dci_pdu |= ((uint64_t)dci_pdu_rel15->harq_pid & 0xf) << (dci_size - pos);
      // Padding bits
      for (int a = pos; a < dci_size; a++)
        *dci_pdu |= ((uint64_t)dci_pdu_rel15->padding & 1) << (dci_size - pos++);
      // UL/SUL indicator – 1 bit
      /* commented for now (RK): need to get this from BWP descriptor
      if (cfg->pucch_config.pucch_GroupHopping.value)
        *dci_pdu |=
      ((uint64_t)dci_pdu_rel15->ul_sul_indicator.val&1)<<(dci_size-pos++);
        */
      LOG_D(NR_MAC,"N_RB = %i\n", N_RB);
      LOG_D(NR_MAC,"dci_size = %i\n", dci_size);
      LOG_D(NR_MAC,"fsize = %i\n", fsize);
      LOG_D(NR_MAC,"dci_pdu_rel15->frequency_domain_assignment.val = %i\n", dci_pdu_rel15->frequency_domain_assignment.val);
      LOG_D(NR_MAC,"dci_pdu_rel15->time_domain_assignment.val = %i\n", dci_pdu_rel15->time_domain_assignment.val);
      LOG_D(NR_MAC,"dci_pdu_rel15->frequency_hopping_flag.val = %i\n", dci_pdu_rel15->frequency_hopping_flag.val);
      LOG_D(NR_MAC,"dci_pdu_rel15->mcs = %i\n", dci_pdu_rel15->mcs);
      LOG_D(NR_MAC,"dci_pdu_rel15->ndi = %i\n", dci_pdu_rel15->ndi);
      LOG_D(NR_MAC,"dci_pdu_rel15->rv = %i\n", dci_pdu_rel15->rv);
      LOG_D(NR_MAC,"dci_pdu_rel15->harq_pid = %i\n", dci_pdu_rel15->harq_pid);
      LOG_D(NR_MAC,"dci_pdu_rel15->tpc = %i\n", dci_pdu_rel15->tpc);
      LOG_D(NR_MAC,"dci_pdu_rel15->padding = %i\n", dci_pdu_rel15->padding);

      break;
    }
    break;

  case NR_UL_DCI_FORMAT_0_1:
    switch (rnti_type) {
    case NR_RNTI_C:
      LOG_D(NR_MAC,"Filling NR_UL_DCI_FORMAT_0_1 size %d format indicator %d\n",dci_size,dci_pdu_rel15->format_indicator);
      // Indicating a DL DCI format 1bit
      pos = 1;
      *dci_pdu |= ((uint64_t)dci_pdu_rel15->format_indicator & 0x1) << (dci_size - pos);
      // Carrier indicator
      pos += dci_pdu_rel15->carrier_indicator.nbits;
      *dci_pdu |= ((uint64_t)dci_pdu_rel15->carrier_indicator.val & ((1 << dci_pdu_rel15->carrier_indicator.nbits) - 1)) << (dci_size - pos);
      // UL/SUL Indicator
      pos += dci_pdu_rel15->ul_sul_indicator.nbits;
      *dci_pdu |= ((uint64_t)dci_pdu_rel15->ul_sul_indicator.val & ((1 << dci_pdu_rel15->ul_sul_indicator.nbits) - 1)) << (dci_size - pos);
      // BWP indicator
      pos += dci_pdu_rel15->bwp_indicator.nbits;
      *dci_pdu |= ((uint64_t)dci_pdu_rel15->bwp_indicator.val & ((1 << dci_pdu_rel15->bwp_indicator.nbits) - 1)) << (dci_size - pos);
      // Frequency domain resource assignment
      pos += dci_pdu_rel15->frequency_domain_assignment.nbits;
      *dci_pdu |= ((uint64_t)dci_pdu_rel15->frequency_domain_assignment.val & ((1 << dci_pdu_rel15->frequency_domain_assignment.nbits) - 1)) << (dci_size - pos);
      // Time domain resource assignment
      pos += dci_pdu_rel15->time_domain_assignment.nbits;
      *dci_pdu |= ((uint64_t)dci_pdu_rel15->time_domain_assignment.val & ((1 << dci_pdu_rel15->time_domain_assignment.nbits) - 1)) << (dci_size - pos);
      // Frequency hopping
      pos += dci_pdu_rel15->frequency_hopping_flag.nbits;
      *dci_pdu |= ((uint64_t)dci_pdu_rel15->frequency_hopping_flag.val & ((1 << dci_pdu_rel15->frequency_hopping_flag.nbits) - 1)) << (dci_size - pos);
      // MCS 5bit
      pos += 5;
      *dci_pdu |= ((uint64_t)dci_pdu_rel15->mcs & 0x1f) << (dci_size - pos);
      // New data indicator 1bit
      pos += 1;
      *dci_pdu |= ((uint64_t)dci_pdu_rel15->ndi & 0x1) << (dci_size - pos);
      // Redundancy version  2bit
      pos += 2;
      *dci_pdu |= ((uint64_t)dci_pdu_rel15->rv & 0x3) << (dci_size - pos);
      // HARQ process number  4bit
      pos += 4;
      *dci_pdu |= ((uint64_t)dci_pdu_rel15->harq_pid & 0xf) << (dci_size - pos);
      // 1st Downlink assignment index
      pos += dci_pdu_rel15->dai[0].nbits;
      *dci_pdu |= ((uint64_t)dci_pdu_rel15->dai[0].val & ((1 << dci_pdu_rel15->dai[0].nbits) - 1)) << (dci_size - pos);
      // 2nd Downlink assignment index
      pos += dci_pdu_rel15->dai[1].nbits;
      *dci_pdu |= ((uint64_t)dci_pdu_rel15->dai[1].val & ((1 << dci_pdu_rel15->dai[1].nbits) - 1)) << (dci_size - pos);
      // TPC command for scheduled PUSCH  2bit
      pos += 2;
      *dci_pdu |= ((uint64_t)dci_pdu_rel15->tpc & 0x3) << (dci_size - pos);
      // SRS resource indicator
      pos += dci_pdu_rel15->srs_resource_indicator.nbits;
      *dci_pdu |= ((uint64_t)dci_pdu_rel15->srs_resource_indicator.val & ((1 << dci_pdu_rel15->srs_resource_indicator.nbits) - 1)) << (dci_size - pos);
      // Precoding info and n. of layers
      pos += dci_pdu_rel15->precoding_information.nbits;
      *dci_pdu |= ((uint64_t)dci_pdu_rel15->precoding_information.val & ((1 << dci_pdu_rel15->precoding_information.nbits) - 1)) << (dci_size - pos);
      // Antenna ports
      pos += dci_pdu_rel15->antenna_ports.nbits;
      *dci_pdu |= ((uint64_t)dci_pdu_rel15->antenna_ports.val & ((1 << dci_pdu_rel15->antenna_ports.nbits) - 1)) << (dci_size - pos);
      // SRS request
      pos += dci_pdu_rel15->srs_request.nbits;
      *dci_pdu |= ((uint64_t)dci_pdu_rel15->srs_request.val & ((1 << dci_pdu_rel15->srs_request.nbits) - 1)) << (dci_size - pos);
      // CSI request
      pos += dci_pdu_rel15->csi_request.nbits;
      *dci_pdu |= ((uint64_t)dci_pdu_rel15->csi_request.val & ((1 << dci_pdu_rel15->csi_request.nbits) - 1)) << (dci_size - pos);
      // CBG transmission information
      pos += dci_pdu_rel15->cbgti.nbits;
      *dci_pdu |= ((uint64_t)dci_pdu_rel15->cbgti.val & ((1 << dci_pdu_rel15->cbgti.nbits) - 1)) << (dci_size - pos);
      // PTRS DMRS association
      pos += dci_pdu_rel15->ptrs_dmrs_association.nbits;
      *dci_pdu |= ((uint64_t)dci_pdu_rel15->ptrs_dmrs_association.val & ((1 << dci_pdu_rel15->ptrs_dmrs_association.nbits) - 1)) << (dci_size - pos);
      // Beta offset indicator
      pos += dci_pdu_rel15->beta_offset_indicator.nbits;
      *dci_pdu |= ((uint64_t)dci_pdu_rel15->beta_offset_indicator.val & ((1 << dci_pdu_rel15->beta_offset_indicator.nbits) - 1)) << (dci_size - pos);
      // DMRS sequence initialization
      pos += dci_pdu_rel15->dmrs_sequence_initialization.nbits;
      *dci_pdu |= ((uint64_t)dci_pdu_rel15->dmrs_sequence_initialization.val & ((1 << dci_pdu_rel15->dmrs_sequence_initialization.nbits) - 1)) << (dci_size - pos);
      // UL-SCH indicator
      pos += 1;
      *dci_pdu |= ((uint64_t)dci_pdu_rel15->ulsch_indicator & 0x1) << (dci_size - pos);
      break;
    }
    break;

  case NR_DL_DCI_FORMAT_1_1:
    // Indicating a DL DCI format 1bit
    LOG_D(NR_MAC,"Filling Format 1_1 DCI of size %d\n",dci_size);
    pos = 1;
    *dci_pdu |= ((uint64_t)dci_pdu_rel15->format_indicator & 0x1) << (dci_size - pos);
    // Carrier indicator
    pos += dci_pdu_rel15->carrier_indicator.nbits;
    *dci_pdu |= ((uint64_t)dci_pdu_rel15->carrier_indicator.val & ((1 << dci_pdu_rel15->carrier_indicator.nbits) - 1)) << (dci_size - pos);
    // BWP indicator
    pos += dci_pdu_rel15->bwp_indicator.nbits;
    *dci_pdu |= ((uint64_t)dci_pdu_rel15->bwp_indicator.val & ((1 << dci_pdu_rel15->bwp_indicator.nbits) - 1)) << (dci_size - pos);
    // Frequency domain resource assignment
    pos += dci_pdu_rel15->frequency_domain_assignment.nbits;
    *dci_pdu |= ((uint64_t)dci_pdu_rel15->frequency_domain_assignment.val & ((1 << dci_pdu_rel15->frequency_domain_assignment.nbits) - 1)) << (dci_size - pos);
    // Time domain resource assignment
    pos += dci_pdu_rel15->time_domain_assignment.nbits;
    *dci_pdu |= ((uint64_t)dci_pdu_rel15->time_domain_assignment.val & ((1 << dci_pdu_rel15->time_domain_assignment.nbits) - 1)) << (dci_size - pos);
    // VRB-to-PRB mapping
    pos += dci_pdu_rel15->vrb_to_prb_mapping.nbits;
    *dci_pdu |= ((uint64_t)dci_pdu_rel15->vrb_to_prb_mapping.val & ((1 << dci_pdu_rel15->vrb_to_prb_mapping.nbits) - 1)) << (dci_size - pos);
    // PRB bundling size indicator
    pos += dci_pdu_rel15->prb_bundling_size_indicator.nbits;
    *dci_pdu |= ((uint64_t)dci_pdu_rel15->prb_bundling_size_indicator.val & ((1 << dci_pdu_rel15->prb_bundling_size_indicator.nbits) - 1)) << (dci_size - pos);
    // Rate matching indicator
    pos += dci_pdu_rel15->rate_matching_indicator.nbits;
    *dci_pdu |= ((uint64_t)dci_pdu_rel15->rate_matching_indicator.val & ((1 << dci_pdu_rel15->rate_matching_indicator.nbits) - 1)) << (dci_size - pos);
    // ZP CSI-RS trigger
    pos += dci_pdu_rel15->zp_csi_rs_trigger.nbits;
    *dci_pdu |= ((uint64_t)dci_pdu_rel15->zp_csi_rs_trigger.val & ((1 << dci_pdu_rel15->zp_csi_rs_trigger.nbits) - 1)) << (dci_size - pos);
    // TB1
    // MCS 5bit
    pos += 5;
    *dci_pdu |= ((uint64_t)dci_pdu_rel15->mcs & 0x1f) << (dci_size - pos);
    // New data indicator 1bit
    pos += 1;
    *dci_pdu |= ((uint64_t)dci_pdu_rel15->ndi & 0x1) << (dci_size - pos);
    // Redundancy version  2bit
    pos += 2;
    *dci_pdu |= ((uint64_t)dci_pdu_rel15->rv & 0x3) << (dci_size - pos);
    // TB2
    // MCS 5bit
    pos += dci_pdu_rel15->mcs2.nbits;
    *dci_pdu |= ((uint64_t)dci_pdu_rel15->mcs2.val & ((1 << dci_pdu_rel15->mcs2.nbits) - 1)) << (dci_size - pos);
    // New data indicator 1bit
    pos += dci_pdu_rel15->ndi2.nbits;
    *dci_pdu |= ((uint64_t)dci_pdu_rel15->ndi2.val & ((1 << dci_pdu_rel15->ndi2.nbits) - 1)) << (dci_size - pos);
    // Redundancy version  2bit
    pos += dci_pdu_rel15->rv2.nbits;
    *dci_pdu |= ((uint64_t)dci_pdu_rel15->rv2.val & ((1 << dci_pdu_rel15->rv2.nbits) - 1)) << (dci_size - pos);
    // HARQ process number  4bit
    pos += 4;
    *dci_pdu |= ((uint64_t)dci_pdu_rel15->harq_pid & 0xf) << (dci_size - pos);
    // Downlink assignment index
    pos += dci_pdu_rel15->dai[0].nbits;
    *dci_pdu |= ((uint64_t)dci_pdu_rel15->dai[0].val & ((1 << dci_pdu_rel15->dai[0].nbits) - 1)) << (dci_size - pos);
    // TPC command for scheduled PUCCH  2bit
    pos += 2;
    *dci_pdu |= ((uint64_t)dci_pdu_rel15->tpc & 0x3) << (dci_size - pos);
    // PUCCH resource indicator  3bit
    pos += 3;
    *dci_pdu |= ((uint64_t)dci_pdu_rel15->pucch_resource_indicator & 0x7) << (dci_size - pos);
    // PDSCH-to-HARQ_feedback timing indicator
    pos += dci_pdu_rel15->pdsch_to_harq_feedback_timing_indicator.nbits;
    *dci_pdu |= ((uint64_t)dci_pdu_rel15->pdsch_to_harq_feedback_timing_indicator.val & ((1 << dci_pdu_rel15->pdsch_to_harq_feedback_timing_indicator.nbits) - 1)) << (dci_size - pos);
    // Antenna ports
    pos += dci_pdu_rel15->antenna_ports.nbits;
    *dci_pdu |= ((uint64_t)dci_pdu_rel15->antenna_ports.val & ((1 << dci_pdu_rel15->antenna_ports.nbits) - 1)) << (dci_size - pos);
    // TCI
    pos += dci_pdu_rel15->transmission_configuration_indication.nbits;
    *dci_pdu |= ((uint64_t)dci_pdu_rel15->transmission_configuration_indication.val & ((1 << dci_pdu_rel15->transmission_configuration_indication.nbits) - 1)) << (dci_size - pos);
    // SRS request
    pos += dci_pdu_rel15->srs_request.nbits;
    *dci_pdu |= ((uint64_t)dci_pdu_rel15->srs_request.val & ((1 << dci_pdu_rel15->srs_request.nbits) - 1)) << (dci_size - pos);
    // CBG transmission information
    pos += dci_pdu_rel15->cbgti.nbits;
    *dci_pdu |= ((uint64_t)dci_pdu_rel15->cbgti.val & ((1 << dci_pdu_rel15->cbgti.nbits) - 1)) << (dci_size - pos);
    // CBG flushing out information
    pos += dci_pdu_rel15->cbgfi.nbits;
    *dci_pdu |= ((uint64_t)dci_pdu_rel15->cbgfi.val & ((1 << dci_pdu_rel15->cbgfi.nbits) - 1)) << (dci_size - pos);
    // DMRS sequence init
    pos += 1;
    *dci_pdu |= ((uint64_t)dci_pdu_rel15->dmrs_sequence_initialization.val & 0x1) << (dci_size - pos);
  }
  LOG_D(NR_MAC, "DCI has %d bits and the payload is %lx\n", dci_size, *dci_pdu);
}

int get_spf(nfapi_nr_config_request_scf_t *cfg) {

  int mu = cfg->ssb_config.scs_common.value;
  AssertFatal(mu>=0&&mu<4,"Illegal scs %d\n",mu);

  return(10 * (1<<mu));
} 

int to_absslot(nfapi_nr_config_request_scf_t *cfg,int frame,int slot) {

  return(get_spf(cfg)*frame) + slot; 

}

int extract_startSymbol(int startSymbolAndLength) {
  int tmp = startSymbolAndLength/14;
  int tmp2 = startSymbolAndLength%14;

  if (tmp > 0 && tmp < (14-tmp2)) return(tmp2);
  else                            return(13-tmp2);
}

int extract_length(int startSymbolAndLength) {
  int tmp = startSymbolAndLength/14;
  int tmp2 = startSymbolAndLength%14;

  if (tmp > 0 && tmp < (14-tmp2)) return(tmp);
  else                            return(15-tmp2);
}

/*
 * Dump the UL or DL UE_info into LOG_T(MAC)
 */
void dump_nr_list(NR_list_t *listP)
{
  for (int j = listP->head; j >= 0; j = listP->next[j])
    LOG_T(NR_MAC, "NR list node %d => %d\n", j, listP->next[j]);
}

/*
 * Create a new NR_list
 */
void create_nr_list(NR_list_t *list, int len)
{
  list->head = -1;
  list->next = malloc(len * sizeof(*list->next));
  AssertFatal(list->next, "cannot malloc() memory for NR_list_t->next\n");
  for (int i = 0; i < len; ++i)
    list->next[i] = -1;
  list->tail = -1;
  list->len = len;
}

/*
 * Resize an NR_list
 */
void resize_nr_list(NR_list_t *list, int new_len)
{
  if (new_len == list->len)
    return;
  if (new_len > list->len) {
    /* list->head remains */
    const int old_len = list->len;
    int* n = realloc(list->next, new_len * sizeof(*list->next));
    AssertFatal(n, "cannot realloc() memory for NR_list_t->next\n");
    list->next = n;
    for (int i = old_len; i < new_len; ++i)
      list->next[i] = -1;
    /* list->tail remains */
    list->len = new_len;
  } else { /* new_len < len */
    AssertFatal(list->head < new_len, "shortened list head out of index %d (new len %d)\n", list->head, new_len);
    AssertFatal(list->tail < new_len, "shortened list tail out of index %d (new len %d)\n", list->head, new_len);
    for (int i = 0; i < list->len; ++i)
      AssertFatal(list->next[i] < new_len, "shortened list entry out of index %d (new len %d)\n", list->next[i], new_len);
    /* list->head remains */
    int *n = realloc(list->next, new_len * sizeof(*list->next));
    AssertFatal(n, "cannot realloc() memory for NR_list_t->next\n");
    list->next = n;
    /* list->tail remains */
    list->len = new_len;
  }
}

/*
 * Destroy an NR_list
 */
void destroy_nr_list(NR_list_t *list)
{
  free(list->next);
}

/*
 * Add an ID to an NR_list at the end, traversing the whole list. Note:
 * add_tail_nr_list() is a faster alternative, but this implementation ensures
 * we do not add an existing ID.
 */
void add_nr_list(NR_list_t *listP, int id)
{
  int *cur = &listP->head;
  while (*cur >= 0) {
    AssertFatal(*cur != id, "id %d already in NR_UE_list!\n", id);
    cur = &listP->next[*cur];
  }
  *cur = id;
  if (listP->next[id] < 0)
    listP->tail = id;
}

/*
 * Remove an ID from an NR_list
 */
void remove_nr_list(NR_list_t *listP, int id)
{
  int *cur = &listP->head;
  int *prev = &listP->head;
  while (*cur != -1 && *cur != id) {
    prev = cur;
    cur = &listP->next[*cur];
  }
  AssertFatal(*cur != -1, "ID %d not found in UE_list\n", id);
  int *next = &listP->next[*cur];
  *cur = listP->next[*cur];
  *next = -1;
  listP->tail = *prev >= 0 && listP->next[*prev] >= 0 ? listP->tail : *prev;
}

/*
 * Add an ID to the tail of the NR_list in O(1). Note that there is
 * corresponding remove_tail_nr_list(), as we cannot set the tail backwards and
 * therefore need to go through the whole list (use remove_nr_list())
 */
void add_tail_nr_list(NR_list_t *listP, int id)
{
  int *last = listP->tail < 0 ? &listP->head : &listP->next[listP->tail];
  *last = id;
  listP->next[id] = -1;
  listP->tail = id;
}

/*
 * Add an ID to the front of the NR_list in O(1)
 */
void add_front_nr_list(NR_list_t *listP, int id)
{
  const int ohead = listP->head;
  listP->head = id;
  listP->next[id] = ohead;
  if (listP->tail < 0)
    listP->tail = id;
}

/*
 * Remove an ID from the front of the NR_list in O(1)
 */
void remove_front_nr_list(NR_list_t *listP)
{
  AssertFatal(listP->head >= 0, "Nothing to remove\n");
  const int ohead = listP->head;
  listP->head = listP->next[ohead];
  listP->next[ohead] = -1;
  if (listP->head < 0)
    listP->tail = -1;
}

int find_nr_UE_id(module_id_t mod_idP, rnti_t rntiP)
//------------------------------------------------------------------------------
{
  int UE_id;
  NR_UE_info_t *UE_info = &RC.nrmac[mod_idP]->UE_info;

  for (UE_id = 0; UE_id < MAX_MOBILES_PER_GNB; UE_id++) {
    if (UE_info->active[UE_id]) {
      if (UE_info->rnti[UE_id] == rntiP) {
        return UE_id;
      }
    }
  }

  return -1;
}

uint16_t get_Y(int cid, int slot, rnti_t rnti) {

  const int A[3] = {39827, 39829, 39839};
  const int D = 65537;
  int Y;

  Y = (A[cid] * rnti) % D;

  for (int s = 0; s < slot; s++)
    Y = (A[cid] * Y) % D;

  return Y;
}

int find_nr_RA_id(module_id_t mod_idP, int CC_idP, rnti_t rntiP) {
//------------------------------------------------------------------------------
  int RA_id;
  RA_t *ra = (RA_t *) &RC.nrmac[mod_idP]->common_channels[CC_idP].ra[0];

  for (RA_id = 0; RA_id < NB_RA_PROC_MAX; RA_id++) {
    LOG_D(NR_MAC, "Checking RA_id %d for %x : state %d\n",
          RA_id,
          rntiP,
          ra[RA_id].state);

    if (ra[RA_id].state != IDLE && ra[RA_id].rnti == rntiP)
      return RA_id;
  }

  return -1;
}

int get_nrofHARQ_ProcessesForPDSCH(e_NR_PDSCH_ServingCellConfig__nrofHARQ_ProcessesForPDSCH n)
{
  switch (n) {
  case NR_PDSCH_ServingCellConfig__nrofHARQ_ProcessesForPDSCH_n2:
    return 2;
  case NR_PDSCH_ServingCellConfig__nrofHARQ_ProcessesForPDSCH_n4:
    return 4;
  case NR_PDSCH_ServingCellConfig__nrofHARQ_ProcessesForPDSCH_n6:
    return 6;
  case NR_PDSCH_ServingCellConfig__nrofHARQ_ProcessesForPDSCH_n10:
    return 10;
  case NR_PDSCH_ServingCellConfig__nrofHARQ_ProcessesForPDSCH_n12:
    return 12;
  case NR_PDSCH_ServingCellConfig__nrofHARQ_ProcessesForPDSCH_n16:
    return 16;
  default:
    return 8;
  }
}

int get_dl_bwp_id(const NR_ServingCellConfig_t *servingCellConfig)
{
  if (servingCellConfig->firstActiveDownlinkBWP_Id)
    return *servingCellConfig->firstActiveDownlinkBWP_Id;
  else if (servingCellConfig->defaultDownlinkBWP_Id)
    return *servingCellConfig->defaultDownlinkBWP_Id;
  else
    return 1;
}

int get_ul_bwp_id(const NR_ServingCellConfig_t *servingCellConfig)
{
  if (servingCellConfig->uplinkConfig && servingCellConfig->uplinkConfig->firstActiveUplinkBWP_Id)
    return *servingCellConfig->uplinkConfig->firstActiveUplinkBWP_Id;
  else
    return 1;
}

//------------------------------------------------------------------------------
int add_new_nr_ue(module_id_t mod_idP, rnti_t rntiP, NR_CellGroupConfig_t *CellGroup)
{
  gNB_MAC_INST *nr_mac = RC.nrmac[mod_idP];
  NR_ServingCellConfigCommon_t *scc = nr_mac->common_channels[0].ServingCellConfigCommon;
  NR_UE_info_t *UE_info = &nr_mac->UE_info;
  LOG_I(NR_MAC, "[gNB %d] Adding UE with rnti 0x%04x (num_UEs %d)\n",
        mod_idP,
        rntiP,
        UE_info->num_UEs);
  dump_nr_list(&UE_info->list);

  for (int i = 0; i < MAX_MOBILES_PER_GNB; i++) {
    if (UE_info->active[i]) {
      LOG_D(NR_MAC,"UE %x is active, skipping\n",rntiP);
      continue;
    }
    int UE_id = i;
    UE_info->num_UEs++;
    UE_info->active[UE_id] = true;
    if (CellGroup) UE_info->Msg4_ACKed[UE_id] = true;
    else           UE_info->Msg4_ACKed[UE_id] = false;
    UE_info->rnti[UE_id] = rntiP;
    UE_info->CellGroup[UE_id] = CellGroup;
    add_nr_list(&UE_info->list, UE_id);
    memset(&UE_info->mac_stats[UE_id], 0, sizeof(NR_mac_stats_t));
    if (CellGroup && CellGroup->spCellConfig && CellGroup->spCellConfig->spCellConfigDedicated)
      compute_csi_bitlen (CellGroup->spCellConfig->spCellConfigDedicated->csi_MeasConfig->choice.setup, UE_info, UE_id, mod_idP);
    NR_UE_sched_ctrl_t *sched_ctrl = &UE_info->UE_sched_ctrl[UE_id];
    memset(sched_ctrl, 0, sizeof(*sched_ctrl));
    sched_ctrl->set_mcs = true;
    sched_ctrl->ta_frame = 0;
    sched_ctrl->ta_update = 31;
    sched_ctrl->ta_apply = false;
    sched_ctrl->ul_rssi = 0;
    sched_ctrl->pucch_consecutive_dtx_cnt = 0;
    sched_ctrl->pusch_consecutive_dtx_cnt = 0;
    sched_ctrl->ul_failure                = 0;
    sched_ctrl->schedule_enabled = true;

    sched_ctrl->sched_srs.frame = -1;
    sched_ctrl->sched_srs.slot = -1;
    sched_ctrl->sched_srs.srs_scheduled = false;

    /* set illegal time domain allocation to force recomputation of all fields */
    sched_ctrl->pdsch_semi_static.time_domain_allocation = -1;
    sched_ctrl->pusch_semi_static.time_domain_allocation = -1;
    const NR_ServingCellConfig_t *servingCellConfig = CellGroup && CellGroup->spCellConfig ? CellGroup->spCellConfig->spCellConfigDedicated : NULL;

    /* Set default BWPs */
    const struct NR_ServingCellConfig__downlinkBWP_ToAddModList *bwpList = servingCellConfig ? servingCellConfig->downlinkBWP_ToAddModList : NULL;
    if (bwpList) AssertFatal(bwpList->list.count <= NR_MAX_NUM_BWP,
			     "downlinkBWP_ToAddModList has %d BWP!\n",
			     bwpList->list.count);

    const int bwp_id = servingCellConfig ? *servingCellConfig->firstActiveDownlinkBWP_Id : 0;
    sched_ctrl->active_bwp = bwpList && bwp_id > 0 ? bwpList->list.array[bwp_id - 1] : NULL;
    NR_BWP_t *genericParameters = sched_ctrl->active_bwp ?
      &sched_ctrl->active_bwp->bwp_Common->genericParameters:
      &scc->uplinkConfigCommon->initialUplinkBWP->genericParameters;
    const int target_ss = sched_ctrl->active_bwp ? NR_SearchSpace__searchSpaceType_PR_ue_Specific : NR_SearchSpace__searchSpaceType_PR_common;
    const NR_SIB1_t *sib1 = nr_mac->common_channels[0].sib1 ? nr_mac->common_channels[0].sib1->message.choice.c1->choice.systemInformationBlockType1 : NULL;
    sched_ctrl->search_space = get_searchspace(sib1,
                                               scc,
                                               sched_ctrl->active_bwp ? sched_ctrl->active_bwp->bwp_Dedicated : NULL,
                                               target_ss);
    sched_ctrl->coreset = get_coreset(mod_idP, scc,
                                      sched_ctrl->active_bwp ? (void*)sched_ctrl->active_bwp->bwp_Dedicated : NULL,
                                      sched_ctrl->search_space, target_ss);
    sched_ctrl->sched_pdcch = set_pdcch_structure(RC.nrmac[mod_idP],
                                                  sched_ctrl->search_space,
                                                  sched_ctrl->coreset,
                                                  scc,
                                                  genericParameters,
                                                  NULL);
    sched_ctrl->bwp_switch_info.current_bwp = bwp_id;
    sched_ctrl->bwp_switch_info.next_bwp = -1;
    sched_ctrl->bwp_switch_info.bwp_switch_state = BWP_SWITCH_INACTIVE;
    const struct NR_UplinkConfig__uplinkBWP_ToAddModList *ubwpList = servingCellConfig ? servingCellConfig->uplinkConfig->uplinkBWP_ToAddModList : NULL;
    if (ubwpList) AssertFatal(ubwpList->list.count <= NR_MAX_NUM_BWP,
			      "uplinkBWP_ToAddModList has %d BWP!\n",
			      ubwpList->list.count);
    const int ul_bwp_id = servingCellConfig ? *servingCellConfig->uplinkConfig->firstActiveUplinkBWP_Id : 0;
    sched_ctrl->active_ubwp = ubwpList && ul_bwp_id > 0 ? ubwpList->list.array[ul_bwp_id - 1] : NULL;

    /* get Number of HARQ processes for this UE */
    if (servingCellConfig) AssertFatal(servingCellConfig->pdsch_ServingCellConfig->present == NR_SetupRelease_PDSCH_ServingCellConfig_PR_setup,
				       "no pdsch-ServingCellConfig found for UE %d\n",
				       UE_id);
    const NR_PDSCH_ServingCellConfig_t *pdsch = servingCellConfig ? servingCellConfig->pdsch_ServingCellConfig->choice.setup : NULL;
    // pdsch == NULL in SA -> will create default (8) number of HARQ processes
    create_dl_harq_list(sched_ctrl, pdsch);
    // add all available UL HARQ processes for this UE
    // nb of ul harq processes not configurable
    create_nr_list(&sched_ctrl->available_ul_harq, 16);
    for (int harq = 0; harq < 16; harq++)
      add_tail_nr_list(&sched_ctrl->available_ul_harq, harq);
    create_nr_list(&sched_ctrl->feedback_ul_harq, 16);
    create_nr_list(&sched_ctrl->retrans_ul_harq, 16);
    LOG_D(NR_MAC, "[gNB %d] Add NR UE_id %d : rnti %x\n",
          mod_idP,
          UE_id,
          rntiP);
    dump_nr_list(&UE_info->list);
    return (UE_id);
  }

  // printf("MAC: cannot add new UE for rnti %x\n", rntiP);
  LOG_E(NR_MAC, "error in add_new_ue(), could not find space in UE_info, Dumping UE list\n");
  dump_nr_list(&UE_info->list);
  return -1;
}


void create_dl_harq_list(NR_UE_sched_ctrl_t *sched_ctrl,
                         const NR_PDSCH_ServingCellConfig_t *pdsch) {
  const int nrofHARQ = pdsch && pdsch->nrofHARQ_ProcessesForPDSCH ?
                       get_nrofHARQ_ProcessesForPDSCH(*pdsch->nrofHARQ_ProcessesForPDSCH) : 8;
  // add all available DL HARQ processes for this UE
  AssertFatal(sched_ctrl->available_dl_harq.len == sched_ctrl->feedback_dl_harq.len
              && sched_ctrl->available_dl_harq.len == sched_ctrl->retrans_dl_harq.len,
              "HARQ lists have different lengths (%d/%d/%d)\n",
              sched_ctrl->available_dl_harq.len,
              sched_ctrl->feedback_dl_harq.len,
              sched_ctrl->retrans_dl_harq.len);
  if (sched_ctrl->available_dl_harq.len == 0) {
    create_nr_list(&sched_ctrl->available_dl_harq, nrofHARQ);
    for (int harq = 0; harq < nrofHARQ; harq++)
      add_tail_nr_list(&sched_ctrl->available_dl_harq, harq);
    create_nr_list(&sched_ctrl->feedback_dl_harq, nrofHARQ);
    create_nr_list(&sched_ctrl->retrans_dl_harq, nrofHARQ);
  } else if (sched_ctrl->available_dl_harq.len == nrofHARQ) {
    LOG_D(NR_MAC, "nrofHARQ %d already configured\n", nrofHARQ);
  } else {
    const int old_nrofHARQ = sched_ctrl->available_dl_harq.len;
    AssertFatal(nrofHARQ > old_nrofHARQ,
                "cannot resize HARQ list to be smaller (nrofHARQ %d, old_nrofHARQ %d)\n",
                nrofHARQ, old_nrofHARQ);
    resize_nr_list(&sched_ctrl->available_dl_harq, nrofHARQ);
    for (int harq = old_nrofHARQ; harq < nrofHARQ; harq++)
      add_tail_nr_list(&sched_ctrl->available_dl_harq, harq);
    resize_nr_list(&sched_ctrl->feedback_dl_harq, nrofHARQ);
    resize_nr_list(&sched_ctrl->retrans_dl_harq, nrofHARQ);
  }
}

/* hack data to remove UE in the phy */
int rnti_to_remove[10];
volatile int rnti_to_remove_count;
pthread_mutex_t rnti_to_remove_mutex = PTHREAD_MUTEX_INITIALIZER;

void mac_remove_nr_ue(module_id_t mod_id, rnti_t rnti)
{
  int UE_id;
  int i;
  int cc_id;
  NR_UE_info_t *UE_info = &RC.nrmac[mod_id]->UE_info;

  for (i = 0; i < MAX_MOBILES_PER_GNB; i++) {

    if (UE_info->active[i] != TRUE)
      continue;
    if (UE_info->rnti[i] != rnti)
      continue;

    /* UE found, remove it */
    UE_id = i;

    UE_info->num_UEs--;
    UE_info->active[UE_id] = FALSE;
    UE_info->rnti[UE_id] = 0;
    remove_nr_list(&UE_info->list, UE_id);
    NR_UE_sched_ctrl_t *sched_ctrl = &UE_info->UE_sched_ctrl[UE_id];
    destroy_nr_list(&sched_ctrl->available_dl_harq);
    destroy_nr_list(&sched_ctrl->feedback_dl_harq);
    destroy_nr_list(&sched_ctrl->retrans_dl_harq);
    destroy_nr_list(&sched_ctrl->available_ul_harq);
    destroy_nr_list(&sched_ctrl->feedback_ul_harq);
    destroy_nr_list(&sched_ctrl->retrans_ul_harq);
    LOG_I(NR_MAC, "[gNB %d] Remove NR UE_id %d: rnti 0x%04x\n",
          mod_id,
          UE_id,
          rnti);

    /* hack to remove UE in the phy */
    if (pthread_mutex_lock(&rnti_to_remove_mutex)) exit(1);
    if (rnti_to_remove_count == 10) exit(1);
    rnti_to_remove[rnti_to_remove_count] = rnti;
    LOG_W(NR_MAC, "to remove in mac rnti_to_remove[%d] = 0x%04x\n", rnti_to_remove_count, rnti);
    rnti_to_remove_count++;
    if (pthread_mutex_unlock(&rnti_to_remove_mutex)) exit(1);
  }

  /* clear RA process(es?) associated to the UE */
  for (cc_id = 0; cc_id < NFAPI_CC_MAX; cc_id++) {
    NR_COMMON_channels_t *cc = &RC.nrmac[mod_id]->common_channels[cc_id];
    for (i = 0; i < NR_NB_RA_PROC_MAX; i++) {
      if (cc->ra[i].rnti == rnti) {
        LOG_D(NR_MAC, "free RA process %d for rnti %d\n", i, rnti);
        /* is it enough? */
        cc->ra[i].cfra  = false;
        cc->ra[i].rnti  = 0;
        cc->ra[i].crnti = 0;
      }
    }
  }
}

void nr_mac_remove_ra_rnti(module_id_t mod_id, rnti_t rnti) {
  // Hack to remove UE in the phy (following the same procedure as in function mac_remove_nr_ue)
  if (pthread_mutex_lock(&rnti_to_remove_mutex)) exit(1);
  if (rnti_to_remove_count == 10) exit(1);
  rnti_to_remove[rnti_to_remove_count] = rnti;
  LOG_W(NR_MAC, "to remove in mac rnti_to_remove[%d] = 0x%04x\n", rnti_to_remove_count, rnti);
  rnti_to_remove_count++;
  if (pthread_mutex_unlock(&rnti_to_remove_mutex)) exit(1);
}

uint8_t nr_get_tpc(int target, uint8_t cqi, int incr) {
  // al values passed to this function are x10
  int snrx10 = (cqi*5) - 640;
  if (snrx10 > target + incr) return 0; // decrease 1dB
  if (snrx10 < target - (3*incr)) return 3; // increase 3dB
  if (snrx10 < target - incr) return 2; // increase 1dB
  LOG_D(NR_MAC,"tpc : target %d, snrx10 %d\n",target,snrx10);
  return 1; // no change
}


void get_pdsch_to_harq_feedback(int Mod_idP,
                                int UE_id,
                                int bwp_id,
                                NR_SearchSpace__searchSpaceType_PR ss_type,
                                int *max_fb_time,
                                uint8_t *pdsch_to_harq_feedback) {

  NR_UE_info_t *UE_info = &RC.nrmac[Mod_idP]->UE_info;
  NR_CellGroupConfig_t *CellGroup = UE_info->CellGroup[UE_id];
  NR_BWP_DownlinkDedicated_t *bwpd=NULL;
  NR_BWP_UplinkDedicated_t *ubwpd=NULL;

  if (ss_type == NR_SearchSpace__searchSpaceType_PR_ue_Specific) {
    AssertFatal(CellGroup!=NULL,"Cellgroup is not defined for UE_id %d\n",UE_id);
    AssertFatal(CellGroup->spCellConfig!=NULL,"Cellgroup->spCellConfig is null\n");
    AssertFatal(CellGroup->spCellConfig->spCellConfigDedicated!=NULL,"CellGroup->spCellConfig->spCellConfigDedicated is null\n");
  }
  if (bwp_id>0) {
    AssertFatal(CellGroup->spCellConfig->spCellConfigDedicated->downlinkBWP_ToAddModList!=NULL,
                "CellGroup->spCellConfig->spCellConfigDedicated->downlinkBWP_ToAddModList is null\n");
    AssertFatal(CellGroup->spCellConfig->spCellConfigDedicated->uplinkConfig->uplinkBWP_ToAddModList!=NULL,
                "CellGroup->spCellConfig->spCellConfigDedicated->uplinkConfig->uplinkBWP_ToAddModList is null\n");
    AssertFatal(CellGroup->spCellConfig->spCellConfigDedicated->downlinkBWP_ToAddModList->list.count >= bwp_id,
                "CellGroup->spCellConfig->spCellConfigDedicated->downlinkBWP_ToAddModList->list.count %d < bwp_id %d\n",
 	 	CellGroup->spCellConfig->spCellConfigDedicated->downlinkBWP_ToAddModList->list.count,bwp_id);
    AssertFatal(CellGroup->spCellConfig->spCellConfigDedicated->uplinkConfig->uplinkBWP_ToAddModList->list.count >= bwp_id,
                "CellGroup->spCellConfig->spCellConfigDedicated->uplinkConfig->uplinkBWP_ToAddModList->list.count %d < bwp_id %d\n",
                CellGroup->spCellConfig->spCellConfigDedicated->uplinkConfig->uplinkBWP_ToAddModList->list.count,bwp_id);

    bwpd = CellGroup->spCellConfig->spCellConfigDedicated->downlinkBWP_ToAddModList->list.array[bwp_id-1]->bwp_Dedicated;
    ubwpd = CellGroup->spCellConfig->spCellConfigDedicated->uplinkConfig->uplinkBWP_ToAddModList->list.array[bwp_id-1]->bwp_Dedicated;
  }
  else if (CellGroup && CellGroup->spCellConfig && CellGroup->spCellConfig->spCellConfigDedicated) { // this is an initialBWP
    AssertFatal((bwpd=CellGroup->spCellConfig->spCellConfigDedicated->initialDownlinkBWP)!=NULL,
                "CellGroup->spCellConfig->spCellConfigDedicated->initialDownlinkBWP is null\n");
    AssertFatal((ubwpd=CellGroup->spCellConfig->spCellConfigDedicated->uplinkConfig->initialUplinkBWP)!=NULL,
                "CellGroup->spCellConfig->spCellConfigDedicated->uplnikConfig->initialUplinkBWP is null\n");
  }
  NR_SearchSpace_t *ss=NULL;

  // common search type uses DCI format 1_0
  if (ss_type == NR_SearchSpace__searchSpaceType_PR_common) {
    for (int i=0; i<8; i++) {
      pdsch_to_harq_feedback[i] = i+1;
      if(pdsch_to_harq_feedback[i]>*max_fb_time)
        *max_fb_time = pdsch_to_harq_feedback[i];
    }
  }
  else {

    // searching for a ue specific search space
    int found=0;
    AssertFatal(bwpd->pdcch_Config!=NULL,"bwpd->pdcch_Config is null\n");
    AssertFatal(bwpd->pdcch_Config->choice.setup->searchSpacesToAddModList!=NULL,
                "bwpd->pdcch_Config->choice.setup->searchSpacesToAddModList is null\n");
    for (int i=0;i<bwpd->pdcch_Config->choice.setup->searchSpacesToAddModList->list.count;i++) {
      ss=bwpd->pdcch_Config->choice.setup->searchSpacesToAddModList->list.array[i];
      AssertFatal(ss->controlResourceSetId != NULL,"ss->controlResourceSetId is null\n");
      AssertFatal(ss->searchSpaceType != NULL,"ss->searchSpaceType is null\n");
      if (ss->searchSpaceType->present == ss_type) {
       found=1;
       break;
      }
    }
    AssertFatal(found==1,"Couldn't find a ue specific searchspace\n");

    if (ss->searchSpaceType->choice.ue_Specific->dci_Formats == NR_SearchSpace__searchSpaceType__ue_Specific__dci_Formats_formats0_0_And_1_0) {
      for (int i=0; i<8; i++) {
        pdsch_to_harq_feedback[i] = i+1;
        if(pdsch_to_harq_feedback[i]>*max_fb_time)
          *max_fb_time = pdsch_to_harq_feedback[i];

      }
    }
    else {
      AssertFatal(ubwpd!=NULL,"ubwpd shouldn't be null here\n");
      if(ubwpd->pucch_Config->choice.setup->dl_DataToUL_ACK != NULL) {
        for (int i=0; i<8; i++) {
          pdsch_to_harq_feedback[i] = *ubwpd->pucch_Config->choice.setup->dl_DataToUL_ACK->list.array[i];
          if(pdsch_to_harq_feedback[i]>*max_fb_time)
            *max_fb_time = pdsch_to_harq_feedback[i];
        }
      }
      else
        AssertFatal(0==1,"There is no allocated dl_DataToUL_ACK for pdsch to harq feedback\n");
    }
  }
}



void nr_csirs_scheduling(int Mod_idP,
                         frame_t frame,
                         sub_frame_t slot,
                         int n_slots_frame){

  int CC_id = 0;
  NR_UE_info_t *UE_info = &RC.nrmac[Mod_idP]->UE_info;
  NR_list_t *UE_list = &UE_info->list;
  gNB_MAC_INST *gNB_mac = RC.nrmac[Mod_idP];
  uint16_t *vrb_map = gNB_mac->common_channels[CC_id].vrb_map;

  for (int UE_id = UE_list->head; UE_id >= 0; UE_id = UE_list->next[UE_id]) {

    NR_UE_sched_ctrl_t *sched_ctrl = &UE_info->UE_sched_ctrl[UE_id];
    NR_CellGroupConfig_t *CellGroup = UE_info->CellGroup[UE_id];

    if (!CellGroup || !CellGroup->spCellConfig || !CellGroup->spCellConfig->spCellConfigDedicated ||
	      !CellGroup->spCellConfig->spCellConfigDedicated->csi_MeasConfig) continue;

    NR_CSI_MeasConfig_t *csi_measconfig = CellGroup->spCellConfig->spCellConfigDedicated->csi_MeasConfig->choice.setup;

    if (csi_measconfig->nzp_CSI_RS_ResourceToAddModList != NULL) {

      NR_NZP_CSI_RS_Resource_t *nzpcsi;
      int period, offset;

      nfapi_nr_dl_tti_request_body_t *dl_req = &gNB_mac->DL_req[CC_id].dl_tti_request_body;
      NR_BWP_Downlink_t *bwp=CellGroup->spCellConfig->spCellConfigDedicated->downlinkBWP_ToAddModList->list.array[sched_ctrl->active_bwp->bwp_Id-1];

      for (int id = 0; id < csi_measconfig->nzp_CSI_RS_ResourceToAddModList->list.count; id++){
        nzpcsi = csi_measconfig->nzp_CSI_RS_ResourceToAddModList->list.array[id];
        NR_CSI_RS_ResourceMapping_t  resourceMapping = nzpcsi->resourceMapping;
        csi_period_offset(NULL,nzpcsi->periodicityAndOffset,&period,&offset);

        if((frame*n_slots_frame+slot-offset)%period == 0) {

          LOG_D(MAC,"Scheduling CSI-RS in frame %d slot %d\n",frame,slot);

          nfapi_nr_dl_tti_request_pdu_t *dl_tti_csirs_pdu = &dl_req->dl_tti_pdu_list[dl_req->nPDUs];
          memset((void*)dl_tti_csirs_pdu,0,sizeof(nfapi_nr_dl_tti_request_pdu_t));
          dl_tti_csirs_pdu->PDUType = NFAPI_NR_DL_TTI_CSI_RS_PDU_TYPE;
          dl_tti_csirs_pdu->PDUSize = (uint8_t)(2+sizeof(nfapi_nr_dl_tti_csi_rs_pdu));

          nfapi_nr_dl_tti_csi_rs_pdu_rel15_t *csirs_pdu_rel15 = &dl_tti_csirs_pdu->csi_rs_pdu.csi_rs_pdu_rel15;

          csirs_pdu_rel15->bwp_size  = NRRIV2BW(bwp->bwp_Common->genericParameters.locationAndBandwidth,275);
          csirs_pdu_rel15->bwp_start = NRRIV2PRBOFFSET(bwp->bwp_Common->genericParameters.locationAndBandwidth,275);
          csirs_pdu_rel15->subcarrier_spacing = bwp->bwp_Common->genericParameters.subcarrierSpacing;
          if (bwp->bwp_Common->genericParameters.cyclicPrefix)
            csirs_pdu_rel15->cyclic_prefix = *bwp->bwp_Common->genericParameters.cyclicPrefix;
          else
            csirs_pdu_rel15->cyclic_prefix = 0;

          csirs_pdu_rel15->start_rb = resourceMapping.freqBand.startingRB;
          csirs_pdu_rel15->nr_of_rbs = resourceMapping.freqBand.nrofRBs;
          csirs_pdu_rel15->csi_type = 1; // NZP-CSI-RS
          csirs_pdu_rel15->symb_l0 = resourceMapping.firstOFDMSymbolInTimeDomain;
          if (resourceMapping.firstOFDMSymbolInTimeDomain2)
            csirs_pdu_rel15->symb_l1 = *resourceMapping.firstOFDMSymbolInTimeDomain2;
          csirs_pdu_rel15->cdm_type = resourceMapping.cdm_Type;
          csirs_pdu_rel15->freq_density = resourceMapping.density.present;
          if ((resourceMapping.density.present == NR_CSI_RS_ResourceMapping__density_PR_dot5)
              && (resourceMapping.density.choice.dot5 == NR_CSI_RS_ResourceMapping__density__dot5_evenPRBs))
            csirs_pdu_rel15->freq_density--;
          csirs_pdu_rel15->scramb_id = nzpcsi->scramblingID;
          csirs_pdu_rel15->power_control_offset = nzpcsi->powerControlOffset + 8;
          if (nzpcsi->powerControlOffsetSS)
            csirs_pdu_rel15->power_control_offset_ss = *nzpcsi->powerControlOffsetSS;
          else
            csirs_pdu_rel15->power_control_offset_ss = 1; // 0 dB
          switch(resourceMapping.frequencyDomainAllocation.present){
            case NR_CSI_RS_ResourceMapping__frequencyDomainAllocation_PR_row1:
              csirs_pdu_rel15->row = 1;
              csirs_pdu_rel15->freq_domain = ((resourceMapping.frequencyDomainAllocation.choice.row1.buf[0])>>4)&0x0f;
              for (int rb = csirs_pdu_rel15->start_rb; rb < (csirs_pdu_rel15->start_rb + csirs_pdu_rel15->nr_of_rbs); rb++)
                vrb_map[rb+csirs_pdu_rel15->bwp_start] |= SL_to_bitmap(csirs_pdu_rel15->symb_l0, 1);
              break;
            case NR_CSI_RS_ResourceMapping__frequencyDomainAllocation_PR_row2:
              csirs_pdu_rel15->row = 2;
              csirs_pdu_rel15->freq_domain = (((resourceMapping.frequencyDomainAllocation.choice.row2.buf[1]>>4)&0x0f) |
                                             ((resourceMapping.frequencyDomainAllocation.choice.row2.buf[0]<<4)&0xff0));
              for (int rb = csirs_pdu_rel15->start_rb; rb < (csirs_pdu_rel15->start_rb + csirs_pdu_rel15->nr_of_rbs); rb++)
                vrb_map[rb+csirs_pdu_rel15->bwp_start] |= SL_to_bitmap(csirs_pdu_rel15->symb_l0, 1);
              break;
            case NR_CSI_RS_ResourceMapping__frequencyDomainAllocation_PR_row4:
              csirs_pdu_rel15->row = 4;
              csirs_pdu_rel15->freq_domain = ((resourceMapping.frequencyDomainAllocation.choice.row4.buf[0])>>5)&0x07;
              for (int rb = csirs_pdu_rel15->start_rb; rb < (csirs_pdu_rel15->start_rb + csirs_pdu_rel15->nr_of_rbs); rb++)
                vrb_map[rb+csirs_pdu_rel15->bwp_start] |= SL_to_bitmap(csirs_pdu_rel15->symb_l0, 1);
              break;
            case NR_CSI_RS_ResourceMapping__frequencyDomainAllocation_PR_other:
              csirs_pdu_rel15->freq_domain = ((resourceMapping.frequencyDomainAllocation.choice.other.buf[0])>>2)&0x3f;
              // determining the row of table 7.4.1.5.3-1 in 38.211
              switch(resourceMapping.nrofPorts){
                case NR_CSI_RS_ResourceMapping__nrofPorts_p1:
                  AssertFatal(1==0,"Resource with 1 CSI port shouldn't be within other rows\n");
                  break;
                case NR_CSI_RS_ResourceMapping__nrofPorts_p2:
                  csirs_pdu_rel15->row = 3;
                  for (int rb = csirs_pdu_rel15->start_rb; rb < (csirs_pdu_rel15->start_rb + csirs_pdu_rel15->nr_of_rbs); rb++)
                    vrb_map[rb+csirs_pdu_rel15->bwp_start] |= SL_to_bitmap(csirs_pdu_rel15->symb_l0, 1);
                  break;
                case NR_CSI_RS_ResourceMapping__nrofPorts_p4:
                  csirs_pdu_rel15->row = 5;
                  for (int rb = csirs_pdu_rel15->start_rb; rb < (csirs_pdu_rel15->start_rb + csirs_pdu_rel15->nr_of_rbs); rb++)
                    vrb_map[rb+csirs_pdu_rel15->bwp_start] |= SL_to_bitmap(csirs_pdu_rel15->symb_l0, 2);
                  break;
                case NR_CSI_RS_ResourceMapping__nrofPorts_p8:
                  if (resourceMapping.cdm_Type == NR_CSI_RS_ResourceMapping__cdm_Type_cdm4_FD2_TD2) {
                    csirs_pdu_rel15->row = 8;
                    for (int rb = csirs_pdu_rel15->start_rb; rb < (csirs_pdu_rel15->start_rb + csirs_pdu_rel15->nr_of_rbs); rb++)
                      vrb_map[rb+csirs_pdu_rel15->bwp_start] |= SL_to_bitmap(csirs_pdu_rel15->symb_l0, 2);
                  }
                  else{
                    int num_k = 0;
                    for (int k=0; k<6; k++)
                      num_k+=(((csirs_pdu_rel15->freq_domain)>>k)&0x01);
                    if(num_k==4) {
                      csirs_pdu_rel15->row = 6;
                      for (int rb = csirs_pdu_rel15->start_rb; rb < (csirs_pdu_rel15->start_rb + csirs_pdu_rel15->nr_of_rbs); rb++)
                        vrb_map[rb+csirs_pdu_rel15->bwp_start] |= SL_to_bitmap(csirs_pdu_rel15->symb_l0, 1);
                    }
                    else {
                      csirs_pdu_rel15->row = 7;
                      for (int rb = csirs_pdu_rel15->start_rb; rb < (csirs_pdu_rel15->start_rb + csirs_pdu_rel15->nr_of_rbs); rb++)
                        vrb_map[rb+csirs_pdu_rel15->bwp_start] |= SL_to_bitmap(csirs_pdu_rel15->symb_l0, 2);
                    }
                  }
                  break;
                case NR_CSI_RS_ResourceMapping__nrofPorts_p12:
                  if (resourceMapping.cdm_Type == NR_CSI_RS_ResourceMapping__cdm_Type_cdm4_FD2_TD2) {
                    csirs_pdu_rel15->row = 10;
                    for (int rb = csirs_pdu_rel15->start_rb; rb < (csirs_pdu_rel15->start_rb + csirs_pdu_rel15->nr_of_rbs); rb++)
                      vrb_map[rb+csirs_pdu_rel15->bwp_start] |= SL_to_bitmap(csirs_pdu_rel15->symb_l0, 2);
                  }
                  else {
                    csirs_pdu_rel15->row = 9;
                    for (int rb = csirs_pdu_rel15->start_rb; rb < (csirs_pdu_rel15->start_rb + csirs_pdu_rel15->nr_of_rbs); rb++)
                      vrb_map[rb+csirs_pdu_rel15->bwp_start] |= SL_to_bitmap(csirs_pdu_rel15->symb_l0, 1);
                  }
                  break;
                case NR_CSI_RS_ResourceMapping__nrofPorts_p16:
                  if (resourceMapping.cdm_Type == NR_CSI_RS_ResourceMapping__cdm_Type_cdm4_FD2_TD2)
                    csirs_pdu_rel15->row = 12;
                  else
                    csirs_pdu_rel15->row = 11;
                  for (int rb = csirs_pdu_rel15->start_rb; rb < (csirs_pdu_rel15->start_rb + csirs_pdu_rel15->nr_of_rbs); rb++)
                    vrb_map[rb+csirs_pdu_rel15->bwp_start] |= SL_to_bitmap(csirs_pdu_rel15->symb_l0, 2);
                  break;
                case NR_CSI_RS_ResourceMapping__nrofPorts_p24:
                  if (resourceMapping.cdm_Type == NR_CSI_RS_ResourceMapping__cdm_Type_cdm4_FD2_TD2) {
                    csirs_pdu_rel15->row = 14;
                    for (int rb = csirs_pdu_rel15->start_rb; rb < (csirs_pdu_rel15->start_rb + csirs_pdu_rel15->nr_of_rbs); rb++)
                      vrb_map[rb+csirs_pdu_rel15->bwp_start] |= (SL_to_bitmap(csirs_pdu_rel15->symb_l0, 2) | SL_to_bitmap(csirs_pdu_rel15->symb_l1, 2));
                  }
                  else{
                    if (resourceMapping.cdm_Type == NR_CSI_RS_ResourceMapping__cdm_Type_cdm8_FD2_TD4) {
                      csirs_pdu_rel15->row = 15;
                      for (int rb = csirs_pdu_rel15->start_rb; rb < (csirs_pdu_rel15->start_rb + csirs_pdu_rel15->nr_of_rbs); rb++)
                        vrb_map[rb+csirs_pdu_rel15->bwp_start] |= SL_to_bitmap(csirs_pdu_rel15->symb_l0, 3);
                    }
                    else {
                      csirs_pdu_rel15->row = 13;
                      for (int rb = csirs_pdu_rel15->start_rb; rb < (csirs_pdu_rel15->start_rb + csirs_pdu_rel15->nr_of_rbs); rb++)
                        vrb_map[rb+csirs_pdu_rel15->bwp_start] |= (SL_to_bitmap(csirs_pdu_rel15->symb_l0, 2) | SL_to_bitmap(csirs_pdu_rel15->symb_l1, 2));
                    }
                  }
                  break;
                case NR_CSI_RS_ResourceMapping__nrofPorts_p32:
                  if (resourceMapping.cdm_Type == NR_CSI_RS_ResourceMapping__cdm_Type_cdm4_FD2_TD2) {
                    csirs_pdu_rel15->row = 17;
                    for (int rb = csirs_pdu_rel15->start_rb; rb < (csirs_pdu_rel15->start_rb + csirs_pdu_rel15->nr_of_rbs); rb++)
                      vrb_map[rb+csirs_pdu_rel15->bwp_start] |= (SL_to_bitmap(csirs_pdu_rel15->symb_l0, 2) | SL_to_bitmap(csirs_pdu_rel15->symb_l1, 2));
                  }
                  else{
                    if (resourceMapping.cdm_Type == NR_CSI_RS_ResourceMapping__cdm_Type_cdm8_FD2_TD4) {
                      csirs_pdu_rel15->row = 18;
                      for (int rb = csirs_pdu_rel15->start_rb; rb < (csirs_pdu_rel15->start_rb + csirs_pdu_rel15->nr_of_rbs); rb++)
                        vrb_map[rb+csirs_pdu_rel15->bwp_start] |= SL_to_bitmap(csirs_pdu_rel15->symb_l0, 3);
                    }
                    else {
                      csirs_pdu_rel15->row = 16;
                      for (int rb = csirs_pdu_rel15->start_rb; rb < (csirs_pdu_rel15->start_rb + csirs_pdu_rel15->nr_of_rbs); rb++)
                        vrb_map[rb+csirs_pdu_rel15->bwp_start] |= (SL_to_bitmap(csirs_pdu_rel15->symb_l0, 2) | SL_to_bitmap(csirs_pdu_rel15->symb_l1, 2));
                    }
                  }
                  break;
              default:
                AssertFatal(1==0,"Invalid number of ports in CSI-RS resource\n");
              }
              break;
          default:
            AssertFatal(1==0,"Invalid freqency domain allocation in CSI-RS resource\n");
          }
          dl_req->nPDUs++;
        }
      }
    }
  }
}

void nr_bwp_switch(module_id_t module_id,
                   frame_t frame,
                   sub_frame_t slot,
                   int UE_id,
                   int bwp_id) {

  NR_UE_info_t *UE_info = &RC.nrmac[module_id]->UE_info;
  NR_UE_sched_ctrl_t *sched_ctrl = &UE_info->UE_sched_ctrl[UE_id];

  switch(sched_ctrl->bwp_switch_info.bwp_switch_state) {

    case BWP_SWITCH_TO_START:
      LOG_W(NR_MAC,"(%d.%d) [UE_id %d] Schedule BWP switch from bwp_id %ld to %d\n",
            frame, slot, UE_id, UE_info->UE_sched_ctrl[UE_id].active_bwp->bwp_Id, bwp_id);
      sched_ctrl->bwp_switch_info.bwp_switch_state = BWP_SWITCH_RUNNING;
      sched_ctrl->bwp_switch_info.bwp_switch_slot = slot;
      nr_mac_rrc_bwp_switch_req(module_id, frame, slot, UE_info->rnti[UE_id], bwp_id);
      break;

    case BWP_SWITCH_RUNNING:
      // The BWP switching takes at least 10+6 ms (3GPP TS 38.331 Section 12)
      // gNB needs time to schedule and send RRCReconfiguration message
      // Therefore, we wait for the same slot in next frame (10 ms) before update bwp_id in the gNB
      if (sched_ctrl->bwp_switch_info.bwp_switch_slot == slot) {
        const NR_ServingCellConfig_t *servingCellConfig = UE_info->CellGroup[UE_id] ? UE_info->CellGroup[UE_id]->spCellConfig->spCellConfigDedicated : NULL;
        const struct NR_ServingCellConfig__downlinkBWP_ToAddModList *bwpList = servingCellConfig ? servingCellConfig->downlinkBWP_ToAddModList : NULL;
        const int bwp_id = servingCellConfig && servingCellConfig->firstActiveDownlinkBWP_Id ?
                           *servingCellConfig->firstActiveDownlinkBWP_Id : 0;
        sched_ctrl->active_bwp = bwpList && bwp_id > 0 ? bwpList->list.array[bwp_id - 1] : NULL;
        const struct NR_UplinkConfig__uplinkBWP_ToAddModList *ubwpList = servingCellConfig ? servingCellConfig->uplinkConfig->uplinkBWP_ToAddModList : NULL;
        const int ubwp_id = servingCellConfig && servingCellConfig->uplinkConfig && servingCellConfig->uplinkConfig->firstActiveUplinkBWP_Id ?
                            *servingCellConfig->uplinkConfig->firstActiveUplinkBWP_Id : 0;
        sched_ctrl->active_ubwp = ubwpList && ubwp_id > 0 ? ubwpList->list.array[ubwp_id - 1] : NULL;
        sched_ctrl->bwp_switch_info.bwp_switch_state = BWP_SWITCH_INACTIVE;
      }
      break;

    case BWP_SWITCH_INACTIVE:
      break;

    default:
      AssertFatal(1==0,"Invalid bwp switch state\n");
      break;
  }
}

void schedule_nr_bwp_switch(module_id_t module_id,
                            frame_t frame,
                            sub_frame_t slot) {

  NR_UE_info_t *UE_info = &RC.nrmac[module_id]->UE_info;
  const NR_list_t *UE_list = &UE_info->list;

  // TODO: Implementation of a algorithm to perform:
  //  - the BWP switch trigger: sched_ctrl->bwp_switch_info.bwp_switch_state = BWP_SWITCH_TO_START
  //  - the BWP selection:      sched_ctrl->bwp_switch_info.next_bwp = bwp_id

  for (int UE_id = UE_list->head; UE_id >= 0; UE_id = UE_list->next[UE_id]) {
    NR_UE_sched_ctrl_t *sched_ctrl = &UE_info->UE_sched_ctrl[UE_id];
    if(sched_ctrl->bwp_switch_info.bwp_switch_state > BWP_SWITCH_INACTIVE) {
      nr_bwp_switch(module_id, frame, slot, UE_id, sched_ctrl->bwp_switch_info.next_bwp);
    }
  }

}

/*void fill_nfapi_coresets_and_searchspaces(NR_CellGroupConfig_t *cg,
					  nfapi_nr_coreset_t *coreset,
					  nfapi_nr_search_space_t *search_space) {

  nfapi_nr_coreset_t *cs;
  nfapi_nr_search_space_t *ss;
  NR_ServingCellConfigCommon_t *scc=cg->spCellConfig->reconfigurationWithSync->spCellConfigCommon;
  AssertFatal(cg->spCellConfig->spCellConfigDedicated->downlinkBWP_ToAddModList->list.count == 1,
	      "downlinkBWP_ToAddModList has %d BWP!\n",
	      cg->spCellConfig->spCellConfigDedicated->downlinkBWP_ToAddModList->list.count);

  NR_BWP_Downlink_t *bwp=cg->spCellConfig->spCellConfigDedicated->downlinkBWP_ToAddModList->list.array[0];
  struct NR_PDCCH_Config__controlResourceSetToAddModList *coreset_list = bwp->bwp_Dedicated->pdcch_Config->choice.setup->controlResourceSetToAddModList;
  AssertFatal(coreset_list->list.count>0,
	      "cs list has 0 elements\n");
  for (int i=0;i<coreset_list->list.count;i++) {
    NR_ControlResourceSet_t *coreset_i=coreset_list->list.array[i];
    cs = coreset + coreset_i->controlResourceSetId;
      
    cs->coreset_id = coreset_i->controlResourceSetId;
    AssertFatal(coreset_i->frequencyDomainResources.size <=8 && coreset_i->frequencyDomainResources.size>0,
		"coreset_i->frequencyDomainResources.size=%d\n",
		(int)coreset_i->frequencyDomainResources.size);
  
    for (int f=0;f<coreset_i->frequencyDomainResources.size;f++)
      ((uint8_t*)&cs->frequency_domain_resources)[coreset_i->frequencyDomainResources.size-1-f]=coreset_i->frequencyDomainResources.buf[f];
    
    cs->frequency_domain_resources>>=coreset_i->frequencyDomainResources.bits_unused;
    
    cs->duration = coreset_i->duration;
    // Need to add information about TCI_StateIDs

    if (coreset_i->cce_REG_MappingType.present == NR_ControlResourceSet__cce_REG_MappingType_PR_nonInterleaved)
      cs->cce_reg_mapping_type = NFAPI_NR_CCE_REG_MAPPING_NON_INTERLEAVED;
    else {
      cs->cce_reg_mapping_type = NFAPI_NR_CCE_REG_MAPPING_INTERLEAVED;

      if (coreset_i->cce_REG_MappingType.choice.interleaved->reg_BundleSize==NR_ControlResourceSet__cce_REG_MappingType__interleaved__reg_BundleSize_n6)
	cs->reg_bundle_size = 6;
      else cs->reg_bundle_size = 2+coreset_i->cce_REG_MappingType.choice.interleaved->reg_BundleSize;

      if (coreset_i->cce_REG_MappingType.choice.interleaved->interleaverSize==NR_ControlResourceSet__cce_REG_MappingType__interleaved__interleaverSize_n6)
	cs->interleaver_size = 6;
      else cs->interleaver_size = 2+coreset_i->cce_REG_MappingType.choice.interleaved->interleaverSize;

      if (coreset_i->cce_REG_MappingType.choice.interleaved->shiftIndex)
	cs->shift_index = *coreset_i->cce_REG_MappingType.choice.interleaved->shiftIndex;
      else cs->shift_index = 0;
    }
    
    if (coreset_i->precoderGranularity == NR_ControlResourceSet__precoderGranularity_sameAsREG_bundle)
      cs->precoder_granularity = NFAPI_NR_CSET_SAME_AS_REG_BUNDLE;
    else cs->precoder_granularity = NFAPI_NR_CSET_ALL_CONTIGUOUS_RBS;
    if (coreset_i->tci_PresentInDCI == NULL) cs->tci_present_in_dci = 0;
    else                                     cs->tci_present_in_dci = 1;

    if (coreset_i->tci_PresentInDCI == NULL) cs->dmrs_scrambling_id = 0;
    else                                     cs->dmrs_scrambling_id = *coreset_i->tci_PresentInDCI;
  }

  struct NR_PDCCH_ConfigCommon__commonSearchSpaceList *commonSearchSpaceList = bwp->bwp_Common->pdcch_ConfigCommon->choice.setup->commonSearchSpaceList;
  AssertFatal(commonSearchSpaceList->list.count>0,
	      "common SearchSpace list has 0 elements\n");
  // Common searchspace list
  for (int i=0;i<commonSearchSpaceList->list.count;i++) {
    NR_SearchSpace_t *searchSpace_i=commonSearchSpaceList->list.array[i];  
    ss=search_space + searchSpace_i->searchSpaceId;
    if (searchSpace_i->controlResourceSetId) ss->coreset_id = *searchSpace_i->controlResourceSetId;
    switch(searchSpace_i->monitoringSlotPeriodicityAndOffset->present) {
    case NR_SearchSpace__monitoringSlotPeriodicityAndOffset_PR_sl1:
      ss->slot_monitoring_periodicity = NFAPI_NR_SS_PERIODICITY_SL1;
      break;
    case NR_SearchSpace__monitoringSlotPeriodicityAndOffset_PR_sl2:
      ss->slot_monitoring_periodicity = NFAPI_NR_SS_PERIODICITY_SL2;
      ss->slot_monitoring_offset = searchSpace_i->monitoringSlotPeriodicityAndOffset->choice.sl2;
      break;
    case NR_SearchSpace__monitoringSlotPeriodicityAndOffset_PR_sl4:
      ss->slot_monitoring_periodicity = NFAPI_NR_SS_PERIODICITY_SL4;
      ss->slot_monitoring_offset = searchSpace_i->monitoringSlotPeriodicityAndOffset->choice.sl4;
      break;
    case NR_SearchSpace__monitoringSlotPeriodicityAndOffset_PR_sl5:
      ss->slot_monitoring_periodicity = NFAPI_NR_SS_PERIODICITY_SL5;
      ss->slot_monitoring_offset = searchSpace_i->monitoringSlotPeriodicityAndOffset->choice.sl5;
      break;
    case NR_SearchSpace__monitoringSlotPeriodicityAndOffset_PR_sl8:
      ss->slot_monitoring_periodicity = NFAPI_NR_SS_PERIODICITY_SL8;
      ss->slot_monitoring_offset = searchSpace_i->monitoringSlotPeriodicityAndOffset->choice.sl8;
      break;
    case NR_SearchSpace__monitoringSlotPeriodicityAndOffset_PR_sl10:
      ss->slot_monitoring_periodicity = NFAPI_NR_SS_PERIODICITY_SL10;
      ss->slot_monitoring_offset = searchSpace_i->monitoringSlotPeriodicityAndOffset->choice.sl10;
      break;
    case NR_SearchSpace__monitoringSlotPeriodicityAndOffset_PR_sl16:
      ss->slot_monitoring_periodicity = NFAPI_NR_SS_PERIODICITY_SL16;
      ss->slot_monitoring_offset = searchSpace_i->monitoringSlotPeriodicityAndOffset->choice.sl16;
      break;
    case NR_SearchSpace__monitoringSlotPeriodicityAndOffset_PR_sl20:
      ss->slot_monitoring_periodicity = NFAPI_NR_SS_PERIODICITY_SL20;
      ss->slot_monitoring_offset = searchSpace_i->monitoringSlotPeriodicityAndOffset->choice.sl20;
      break;
    case NR_SearchSpace__monitoringSlotPeriodicityAndOffset_PR_sl40:
      ss->slot_monitoring_periodicity = NFAPI_NR_SS_PERIODICITY_SL40;
      ss->slot_monitoring_offset = searchSpace_i->monitoringSlotPeriodicityAndOffset->choice.sl40;
      break;
    case NR_SearchSpace__monitoringSlotPeriodicityAndOffset_PR_sl80:
      ss->slot_monitoring_periodicity = NFAPI_NR_SS_PERIODICITY_SL80;
      ss->slot_monitoring_offset = searchSpace_i->monitoringSlotPeriodicityAndOffset->choice.sl80;
      break;
    case NR_SearchSpace__monitoringSlotPeriodicityAndOffset_PR_sl160:
      ss->slot_monitoring_periodicity = NFAPI_NR_SS_PERIODICITY_SL160;
      ss->slot_monitoring_offset = searchSpace_i->monitoringSlotPeriodicityAndOffset->choice.sl160;
      break;
    case NR_SearchSpace__monitoringSlotPeriodicityAndOffset_PR_sl320:
      ss->slot_monitoring_periodicity = NFAPI_NR_SS_PERIODICITY_SL320;
      ss->slot_monitoring_offset = searchSpace_i->monitoringSlotPeriodicityAndOffset->choice.sl320;
      break;
    case NR_SearchSpace__monitoringSlotPeriodicityAndOffset_PR_sl640:
      ss->slot_monitoring_periodicity = NFAPI_NR_SS_PERIODICITY_SL640;
      ss->slot_monitoring_offset = searchSpace_i->monitoringSlotPeriodicityAndOffset->choice.sl640;
      break;
    case NR_SearchSpace__monitoringSlotPeriodicityAndOffset_PR_sl1280:
      ss->slot_monitoring_periodicity = NFAPI_NR_SS_PERIODICITY_SL1280;
      ss->slot_monitoring_offset = searchSpace_i->monitoringSlotPeriodicityAndOffset->choice.sl1280;
      break;
    case NR_SearchSpace__monitoringSlotPeriodicityAndOffset_PR_sl2560:
      ss->slot_monitoring_periodicity = NFAPI_NR_SS_PERIODICITY_SL2560;
      ss->slot_monitoring_offset = searchSpace_i->monitoringSlotPeriodicityAndOffset->choice.sl2560;
      break;
    default:
      AssertFatal(1==0,"Shouldn't get here\n");
      break;    
    }
    if (searchSpace_i->duration) ss->duration = *searchSpace_i->duration;
    else                         ss->duration = 1;


    AssertFatal(searchSpace_i->monitoringSymbolsWithinSlot->size == 2,
		"ss_i->monitoringSymbolsWithinSlot = %d != 2\n",
		(int)searchSpace_i->monitoringSymbolsWithinSlot->size);
    ((uint8_t*)&ss->monitoring_symbols_in_slot)[1] = searchSpace_i->monitoringSymbolsWithinSlot->buf[0];
    ((uint8_t*)&ss->monitoring_symbols_in_slot)[0] = searchSpace_i->monitoringSymbolsWithinSlot->buf[1];

    AssertFatal(searchSpace_i->nrofCandidates!=NULL,"searchSpace_%d->nrofCandidates is null\n",(int)searchSpace_i->searchSpaceId);
    if (searchSpace_i->nrofCandidates->aggregationLevel1 == NR_SearchSpace__nrofCandidates__aggregationLevel1_n8)
      ss->number_of_candidates[0] = 8;
    else ss->number_of_candidates[0] = searchSpace_i->nrofCandidates->aggregationLevel1;
    if (searchSpace_i->nrofCandidates->aggregationLevel2 == NR_SearchSpace__nrofCandidates__aggregationLevel2_n8)
      ss->number_of_candidates[1] = 8;
    else ss->number_of_candidates[1] = searchSpace_i->nrofCandidates->aggregationLevel2;
    if (searchSpace_i->nrofCandidates->aggregationLevel4 == NR_SearchSpace__nrofCandidates__aggregationLevel4_n8)
      ss->number_of_candidates[2] = 8;
    else ss->number_of_candidates[2] = searchSpace_i->nrofCandidates->aggregationLevel4;
    if (searchSpace_i->nrofCandidates->aggregationLevel8 == NR_SearchSpace__nrofCandidates__aggregationLevel8_n8)
      ss->number_of_candidates[3] = 8;
    else ss->number_of_candidates[3] = searchSpace_i->nrofCandidates->aggregationLevel8;
    if (searchSpace_i->nrofCandidates->aggregationLevel16 == NR_SearchSpace__nrofCandidates__aggregationLevel16_n8)
      ss->number_of_candidates[4] = 8;
    else ss->number_of_candidates[4] = searchSpace_i->nrofCandidates->aggregationLevel16;      

    AssertFatal(searchSpace_i->searchSpaceType->present==NR_SearchSpace__searchSpaceType_PR_common,
		"searchspace %d is not common\n",(int)searchSpace_i->searchSpaceId);
    AssertFatal(searchSpace_i->searchSpaceType->choice.common!=NULL,
		"searchspace %d common is null\n",(int)searchSpace_i->searchSpaceId);
    ss->search_space_type = NFAPI_NR_SEARCH_SPACE_TYPE_COMMON;
    if (searchSpace_i->searchSpaceType->choice.common->dci_Format0_0_AndFormat1_0)
      ss->css_formats_0_0_and_1_0 = 1;
    if (searchSpace_i->searchSpaceType->choice.common->dci_Format2_0) {
      ss->css_format_2_0 = 1;
      // add aggregation info
    }
    if (searchSpace_i->searchSpaceType->choice.common->dci_Format2_1)
      ss->css_format_2_1 = 1;
    if (searchSpace_i->searchSpaceType->choice.common->dci_Format2_2)
      ss->css_format_2_2 = 1;
    if (searchSpace_i->searchSpaceType->choice.common->dci_Format2_3)
      ss->css_format_2_3 = 1;
  }

  struct NR_PDCCH_Config__searchSpacesToAddModList *dedicatedSearchSpaceList = bwp->bwp_Dedicated->pdcch_Config->choice.setup->searchSpacesToAddModList;
  AssertFatal(dedicatedSearchSpaceList->list.count>0,
	      "Dedicated Search Space list has 0 elements\n");
  // Dedicated searchspace list
  for (int i=0;i<dedicatedSearchSpaceList->list.count;i++) {
    NR_SearchSpace_t *searchSpace_i=dedicatedSearchSpaceList->list.array[i];  
    ss=search_space + searchSpace_i->searchSpaceId;
    ss->search_space_id = searchSpace_i->searchSpaceId;
    if (searchSpace_i->controlResourceSetId) ss->coreset_id = *searchSpace_i->controlResourceSetId;
    switch(searchSpace_i->monitoringSlotPeriodicityAndOffset->present) {
    case NR_SearchSpace__monitoringSlotPeriodicityAndOffset_PR_sl1:
      ss->slot_monitoring_periodicity = NFAPI_NR_SS_PERIODICITY_SL1;
      break;
    case NR_SearchSpace__monitoringSlotPeriodicityAndOffset_PR_sl2:
      ss->slot_monitoring_periodicity = NFAPI_NR_SS_PERIODICITY_SL2;
      ss->slot_monitoring_offset = searchSpace_i->monitoringSlotPeriodicityAndOffset->choice.sl2;
      break;
    case NR_SearchSpace__monitoringSlotPeriodicityAndOffset_PR_sl4:
      ss->slot_monitoring_periodicity = NFAPI_NR_SS_PERIODICITY_SL4;
      ss->slot_monitoring_offset = searchSpace_i->monitoringSlotPeriodicityAndOffset->choice.sl4;
      break;
    case NR_SearchSpace__monitoringSlotPeriodicityAndOffset_PR_sl5:
      ss->slot_monitoring_periodicity = NFAPI_NR_SS_PERIODICITY_SL5;
      ss->slot_monitoring_offset = searchSpace_i->monitoringSlotPeriodicityAndOffset->choice.sl5;
      break;
    case NR_SearchSpace__monitoringSlotPeriodicityAndOffset_PR_sl8:
      ss->slot_monitoring_periodicity = NFAPI_NR_SS_PERIODICITY_SL8;
      ss->slot_monitoring_offset = searchSpace_i->monitoringSlotPeriodicityAndOffset->choice.sl8;
      break;
    case NR_SearchSpace__monitoringSlotPeriodicityAndOffset_PR_sl10:
      ss->slot_monitoring_periodicity = NFAPI_NR_SS_PERIODICITY_SL10;
      ss->slot_monitoring_offset = searchSpace_i->monitoringSlotPeriodicityAndOffset->choice.sl10;
      break;
    case NR_SearchSpace__monitoringSlotPeriodicityAndOffset_PR_sl16:
      ss->slot_monitoring_periodicity = NFAPI_NR_SS_PERIODICITY_SL16;
      ss->slot_monitoring_offset = searchSpace_i->monitoringSlotPeriodicityAndOffset->choice.sl16;
      break;
    case NR_SearchSpace__monitoringSlotPeriodicityAndOffset_PR_sl20:
      ss->slot_monitoring_periodicity = NFAPI_NR_SS_PERIODICITY_SL20;
      ss->slot_monitoring_offset = searchSpace_i->monitoringSlotPeriodicityAndOffset->choice.sl20;
      break;
    case NR_SearchSpace__monitoringSlotPeriodicityAndOffset_PR_sl40:
      ss->slot_monitoring_periodicity = NFAPI_NR_SS_PERIODICITY_SL40;
      ss->slot_monitoring_offset = searchSpace_i->monitoringSlotPeriodicityAndOffset->choice.sl40;
      break;
    case NR_SearchSpace__monitoringSlotPeriodicityAndOffset_PR_sl80:
      ss->slot_monitoring_periodicity = NFAPI_NR_SS_PERIODICITY_SL80;
      ss->slot_monitoring_offset = searchSpace_i->monitoringSlotPeriodicityAndOffset->choice.sl80;
      break;
    case NR_SearchSpace__monitoringSlotPeriodicityAndOffset_PR_sl160:
      ss->slot_monitoring_periodicity = NFAPI_NR_SS_PERIODICITY_SL160;
      ss->slot_monitoring_offset = searchSpace_i->monitoringSlotPeriodicityAndOffset->choice.sl160;
      break;
    case NR_SearchSpace__monitoringSlotPeriodicityAndOffset_PR_sl320:
      ss->slot_monitoring_periodicity = NFAPI_NR_SS_PERIODICITY_SL320;
      ss->slot_monitoring_offset = searchSpace_i->monitoringSlotPeriodicityAndOffset->choice.sl320;
      break;
    case NR_SearchSpace__monitoringSlotPeriodicityAndOffset_PR_sl640:
      ss->slot_monitoring_periodicity = NFAPI_NR_SS_PERIODICITY_SL640;
      ss->slot_monitoring_offset = searchSpace_i->monitoringSlotPeriodicityAndOffset->choice.sl640;
      break;
    case NR_SearchSpace__monitoringSlotPeriodicityAndOffset_PR_sl1280:
      ss->slot_monitoring_periodicity = NFAPI_NR_SS_PERIODICITY_SL1280;
      ss->slot_monitoring_offset = searchSpace_i->monitoringSlotPeriodicityAndOffset->choice.sl1280;
      break;
    case NR_SearchSpace__monitoringSlotPeriodicityAndOffset_PR_sl2560:
      ss->slot_monitoring_periodicity = NFAPI_NR_SS_PERIODICITY_SL2560;
      ss->slot_monitoring_offset = searchSpace_i->monitoringSlotPeriodicityAndOffset->choice.sl2560;
      break;
    default:
      AssertFatal(1==0,"Shouldn't get here\n");
      break;    
    }
    if (searchSpace_i->duration) ss->duration = *searchSpace_i->duration;
    else                         ss->duration = 1;
    
    
    AssertFatal(searchSpace_i->monitoringSymbolsWithinSlot->size == 2,
		"ss_i->monitoringSymbolsWithinSlot = %d != 2\n",
		(int)searchSpace_i->monitoringSymbolsWithinSlot->size);
    ((uint8_t*)&ss->monitoring_symbols_in_slot)[1] = searchSpace_i->monitoringSymbolsWithinSlot->buf[0];
    ((uint8_t*)&ss->monitoring_symbols_in_slot)[0] = searchSpace_i->monitoringSymbolsWithinSlot->buf[1];
    
    AssertFatal(searchSpace_i->nrofCandidates!=NULL,"searchSpace_%d->nrofCandidates is null\n",(int)searchSpace_i->searchSpaceId);
    if (searchSpace_i->nrofCandidates->aggregationLevel1 == NR_SearchSpace__nrofCandidates__aggregationLevel1_n8)
      ss->number_of_candidates[0] = 8;
    else ss->number_of_candidates[0] = searchSpace_i->nrofCandidates->aggregationLevel1;
    if (searchSpace_i->nrofCandidates->aggregationLevel2 == NR_SearchSpace__nrofCandidates__aggregationLevel2_n8)
      ss->number_of_candidates[1] = 8;
    else ss->number_of_candidates[1] = searchSpace_i->nrofCandidates->aggregationLevel2;
    if (searchSpace_i->nrofCandidates->aggregationLevel4 == NR_SearchSpace__nrofCandidates__aggregationLevel4_n8)
      ss->number_of_candidates[2] = 8;
    else ss->number_of_candidates[2] = searchSpace_i->nrofCandidates->aggregationLevel4;
    if (searchSpace_i->nrofCandidates->aggregationLevel8 == NR_SearchSpace__nrofCandidates__aggregationLevel8_n8)
      ss->number_of_candidates[3] = 8;
    else ss->number_of_candidates[3] = searchSpace_i->nrofCandidates->aggregationLevel8;
    if (searchSpace_i->nrofCandidates->aggregationLevel16 == NR_SearchSpace__nrofCandidates__aggregationLevel16_n8)
      ss->number_of_candidates[4] = 8;
    else ss->number_of_candidates[4] = searchSpace_i->nrofCandidates->aggregationLevel16;      
    
    if (searchSpace_i->searchSpaceType->present==NR_SearchSpace__searchSpaceType_PR_ue_Specific && searchSpace_i->searchSpaceType->choice.ue_Specific!=NULL) {
      
      ss->search_space_type = NFAPI_NR_SEARCH_SPACE_TYPE_UE_SPECIFIC;
      
      ss->uss_dci_formats = searchSpace_i->searchSpaceType->choice.ue_Specific-> dci_Formats;
      
    } else if (searchSpace_i->searchSpaceType->present==NR_SearchSpace__searchSpaceType_PR_common && searchSpace_i->searchSpaceType->choice.common!=NULL) {
      ss->search_space_type = NFAPI_NR_SEARCH_SPACE_TYPE_COMMON;
      
      if (searchSpace_i->searchSpaceType->choice.common->dci_Format0_0_AndFormat1_0)
	ss->css_formats_0_0_and_1_0 = 1;
      if (searchSpace_i->searchSpaceType->choice.common->dci_Format2_0) {
	ss->css_format_2_0 = 1;
	// add aggregation info
      }
      if (searchSpace_i->searchSpaceType->choice.common->dci_Format2_1)
	ss->css_format_2_1 = 1;
      if (searchSpace_i->searchSpaceType->choice.common->dci_Format2_2)
	ss->css_format_2_2 = 1;
      if (searchSpace_i->searchSpaceType->choice.common->dci_Format2_3)
	ss->css_format_2_3 = 1;
    }
  }
}
*/<|MERGE_RESOLUTION|>--- conflicted
+++ resolved
@@ -1483,21 +1483,12 @@
                         int rnti_type,
                         int N_RB,
                         int bwp_id,
-<<<<<<< HEAD
-                        NR_ControlResourceSetId_t controlResourceSetId) {
-=======
                         uint16_t cset0_bwp_size) {
->>>>>>> baa76323
   uint8_t fsize = 0, pos = 0;
 
   uint64_t *dci_pdu = (uint64_t *)pdcch_dci_pdu->Payload;
   *dci_pdu=0;
-<<<<<<< HEAD
-  int dci_size = nr_dci_size(scc->downlinkConfigCommon->initialDownlinkBWP,scc->uplinkConfigCommon->initialUplinkBWP,
-                             CellGroup, dci_pdu_rel15, dci_format, rnti_type, N_RB, bwp_id, controlResourceSetId);
-=======
   int dci_size = nr_dci_size(scc->downlinkConfigCommon->initialDownlinkBWP,scc->uplinkConfigCommon->initialUplinkBWP, CellGroup, dci_pdu_rel15, dci_format, rnti_type, N_RB, bwp_id, cset0_bwp_size);
->>>>>>> baa76323
   pdcch_dci_pdu->PayloadSizeBits = dci_size;
   AssertFatal(dci_size <= 64, "DCI sizes above 64 bits not yet supported");
   if (dci_format == NR_DL_DCI_FORMAT_1_1 || dci_format == NR_UL_DCI_FORMAT_0_1)
