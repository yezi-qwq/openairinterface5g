/*
 * Licensed to the OpenAirInterface (OAI) Software Alliance under one or more
 * contributor license agreements.  See the NOTICE file distributed with
 * this work for additional information regarding copyright ownership.
 * The OpenAirInterface Software Alliance licenses this file to You under
 * the OAI Public License, Version 1.1  (the "License"); you may not use this file
 * except in compliance with the License.
 * You may obtain a copy of the License at
 *
 *      http://www.openairinterface.org/?page_id=698
 *
 * Unless required by applicable law or agreed to in writing, software
 * distributed under the License is distributed on an "AS IS" BASIS,
 * WITHOUT WARRANTIES OR CONDITIONS OF ANY KIND, either express or implied.
 * See the License for the specific language governing permissions and
 * limitations under the License.
 *-------------------------------------------------------------------------------
 * For more information about the OpenAirInterface (OAI) Software Alliance:
 *      contact@openairinterface.org
 */

/*! \file gNB_scheduler_primitives.c
 * \brief primitives used by gNB for BCH, RACH, ULSCH, DLSCH scheduling
 * \author  Raymond Knopp, Guy De Souza
 * \date 2018, 2019
 * \email: knopp@eurecom.fr, desouza@eurecom.fr
 * \version 1.0
 * \company Eurecom
 * @ingroup _mac

 */

#include <softmodem-common.h>
#include "assertions.h"

#include "NR_MAC_gNB/nr_mac_gNB.h"
#include "NR_MAC_COMMON/nr_mac_extern.h"

#include "NR_MAC_gNB/mac_proto.h"
#include "common/utils/LOG/log.h"
#include "common/utils/LOG/vcd_signal_dumper.h"
#include "common/utils/nr/nr_common.h"
#include "UTIL/OPT/opt.h"
#include "OCG.h"
#include "OCG_extern.h"

#include "RRC/LTE/rrc_extern.h"
#include "RRC/NR/nr_rrc_extern.h"
#include "RRC/L2_INTERFACE/openair_rrc_L2_interface.h"

#include "intertask_interface.h"

#include "T.h"
#include "NR_PDCCH-ConfigCommon.h"
#include "NR_ControlResourceSet.h"
#include "NR_SearchSpace.h"

#include "nfapi_nr_interface.h"

#define ENABLE_MAC_PAYLOAD_DEBUG
#define DEBUG_gNB_SCHEDULER 1

#include "common/ran_context.h"

extern RAN_CONTEXT_t RC;

  // Note the 2 scs values in the table names represent resp. scs_common and pdcch_scs
/// LUT for the number of symbols in the coreset indexed by coreset index (4 MSB rmsi_pdcch_config)
uint8_t nr_coreset_nsymb_pdcch_type_0_scs_15_15[15] = {2,2,2,3,3,3,1,1,2,2,3,3,1,2,3};
uint8_t nr_coreset_nsymb_pdcch_type_0_scs_15_30[14] = {2,2,2,2,3,3,3,3,1,1,2,2,3,3};
uint8_t nr_coreset_nsymb_pdcch_type_0_scs_30_15_b40Mhz[9] = {1,1,2,2,3,3,1,2,3};
uint8_t nr_coreset_nsymb_pdcch_type_0_scs_30_15_a40Mhz[9] = {1,2,3,1,1,2,2,3,3};
uint8_t nr_coreset_nsymb_pdcch_type_0_scs_30_30_b40Mhz[16] = {2,2,2,2,2,3,3,3,3,3,1,1,1,2,2,2}; // below 40Mhz bw
uint8_t nr_coreset_nsymb_pdcch_type_0_scs_30_30_a40Mhz[10] = {2,2,3,3,1,1,2,2,3,3}; // above 40Mhz bw
uint8_t nr_coreset_nsymb_pdcch_type_0_scs_120_60[12] = {1,1,2,2,3,3,1,2,1,1,1,1};

/// LUT for the number of RBs in the coreset indexed by coreset index
uint8_t nr_coreset_rb_offset_pdcch_type_0_scs_15_15[15] = {0,2,4,0,2,4,12,16,12,16,12,16,38,38,38};
uint8_t nr_coreset_rb_offset_pdcch_type_0_scs_15_30[14] = {5,6,7,8,5,6,7,8,18,20,18,20,18,20};
uint8_t nr_coreset_rb_offset_pdcch_type_0_scs_30_15_b40Mhz[9] = {2,6,2,6,2,6,28,28,28};
uint8_t nr_coreset_rb_offset_pdcch_type_0_scs_30_15_a40Mhz[9] = {4,4,4,0,56,0,56,0,56};
uint8_t nr_coreset_rb_offset_pdcch_type_0_scs_30_30_b40Mhz[16] = {0,1,2,3,4,0,1,2,3,4,12,14,16,12,14,16};
uint8_t nr_coreset_rb_offset_pdcch_type_0_scs_30_30_a40Mhz[10] = {0,4,0,4,0,28,0,28,0,28};
int8_t  nr_coreset_rb_offset_pdcch_type_0_scs_120_60[12] = {0,8,0,8,0,8,28,28,-1,49,-1,97};
int8_t  nr_coreset_rb_offset_pdcch_type_0_scs_120_120[8] = {0,4,14,14,-1,24,-1,48};
int8_t  nr_coreset_rb_offset_pdcch_type_0_scs_240_120[8] = {0,8,0,8,-1,25,-1,49};

/// LUT for monitoring occasions param O indexed by ss index (4 LSB rmsi_pdcch_config)
  // Note: scaling is used to avoid decimal values for O and M, original values commented
uint8_t nr_ss_param_O_type_0_mux1_FR1[16] = {0,0,2,2,5,5,7,7,0,5,0,0,2,2,5,5};
uint8_t nr_ss_param_O_type_0_mux1_FR2[14] = {0,0,5,5,5,5,0,5,5,15,15,15,0,5}; //{0,0,2.5,2.5,5,5,0,2.5,5,7.5,7.5,7.5,0,5}
uint8_t nr_ss_scale_O_mux1_FR2[14] = {0,0,1,1,0,0,0,1,0,1,1,1,0,0};

/// LUT for number of SS sets per slot indexed by ss index
uint8_t nr_ss_sets_per_slot_type_0_FR1[16] = {1,2,1,2,1,2,1,2,1,1,1,1,1,1,1,1};
uint8_t nr_ss_sets_per_slot_type_0_FR2[14] = {1,2,1,2,1,2,2,2,2,1,2,2,1,1};

/// LUT for monitoring occasions param M indexed by ss index
uint8_t nr_ss_param_M_type_0_mux1_FR1[16] = {1,1,1,1,1,1,1,1,2,2,1,1,1,1,1,1}; //{1,0.5,1,0.5,1,0.5,1,0.5,2,2,1,1,1,1,1,1}
uint8_t nr_ss_scale_M_mux1_FR1[16] = {0,1,0,1,0,1,0,1,0,0,0,0,0,0,0,0};
uint8_t nr_ss_param_M_type_0_mux1_FR2[14] = {1,1,1,1,1,1,1,1,1,1,1,1,2,2}; //{1,0.5,1,0.5,1,0.5,0.5,0.5,0.5,1,0.5,0.5,2,2}
uint8_t nr_ss_scale_M_mux1_FR2[14] = {0,1,0,1,0,1,1,1,1,0,1,1,0,0};

/// LUT for SS first symbol index indexed by ss index
uint8_t nr_ss_first_symb_idx_type_0_mux1_FR1[8] = {0,0,1,2,1,2,1,2};
  // Mux pattern type 2
uint8_t nr_ss_first_symb_idx_scs_120_60_mux2[4] = {0,1,6,7};
uint8_t nr_ss_first_symb_idx_scs_240_120_set1_mux2[6] = {0,1,2,3,0,1};
  // Mux pattern type 3
uint8_t nr_ss_first_symb_idx_scs_120_120_mux3[4] = {4,8,2,6};

/// Search space max values indexed by scs
uint8_t nr_max_number_of_candidates_per_slot[4] = {44, 36, 22, 20};
uint8_t nr_max_number_of_cces_per_slot[4] = {56, 56, 48, 32};

static inline uint8_t get_max_candidates(uint8_t scs) {
  AssertFatal(scs<4, "Invalid PDCCH subcarrier spacing %d\n", scs);
  return (nr_max_number_of_candidates_per_slot[scs]);
}

static inline uint8_t get_max_cces(uint8_t scs) {
  AssertFatal(scs<4, "Invalid PDCCH subcarrier spacing %d\n", scs);
  return (nr_max_number_of_cces_per_slot[scs]);
}

void set_dl_dmrs_ports(NR_pdsch_semi_static_t *ps) {

  //TODO first basic implementation of dmrs port selection
  //     only vaild for a single codeword
  //     for now it assumes a selection of Nl consecutive dmrs ports
  //     and a single front loaded symbol
  //     dmrs_ports_id is the index of Tables 7.3.1.2.2-1/2/3/4

  switch (ps->nrOfLayers) {
    case 1:
      ps->dmrs_ports_id = 0;
      ps->numDmrsCdmGrpsNoData = 1;
      break;
    case 2:
      ps->dmrs_ports_id = 2;
      ps->numDmrsCdmGrpsNoData = 1;
      break;
    case 3:
      ps->dmrs_ports_id = 9;
      ps->numDmrsCdmGrpsNoData = 2;
      break;
    case 4:
      ps->dmrs_ports_id = 10;
      ps->numDmrsCdmGrpsNoData = 2;
      break;
    default:
      AssertFatal(1==0,"Number of layers %d\n not supported or not valid\n",ps->nrOfLayers);
  }
}

NR_ControlResourceSet_t *get_coreset(module_id_t module_idP,
                                     NR_ServingCellConfigCommon_t *scc,
                                     void *bwp,
                                     NR_SearchSpace_t *ss,
                                     NR_SearchSpace__searchSpaceType_PR ss_type) {
  NR_ControlResourceSetId_t coreset_id = *ss->controlResourceSetId;

  if (ss_type == NR_SearchSpace__searchSpaceType_PR_common) { // common search space
    NR_ControlResourceSet_t *coreset;
    if(coreset_id == 0) {
      coreset =  RC.nrmac[module_idP]->sched_ctrlCommon->coreset; // this is coreset 0
    } else if (bwp) {
      coreset = ((NR_BWP_Downlink_t*)bwp)->bwp_Common->pdcch_ConfigCommon->choice.setup->commonControlResourceSet;
    } else if (scc->downlinkConfigCommon->initialDownlinkBWP->pdcch_ConfigCommon->choice.setup->commonControlResourceSet) {
      coreset = scc->downlinkConfigCommon->initialDownlinkBWP->pdcch_ConfigCommon->choice.setup->commonControlResourceSet;
    } else {
      coreset = NULL;
    }

    if (coreset) AssertFatal(coreset_id == coreset->controlResourceSetId,
			     "ID of common ss coreset does not correspond to id set in the "
			     "search space\n");
    return coreset;
  } else {
    const int n = ((NR_BWP_DownlinkDedicated_t*)bwp)->pdcch_Config->choice.setup->controlResourceSetToAddModList->list.count;
    for (int i = 0; i < n; i++) {
      NR_ControlResourceSet_t *coreset =
          ((NR_BWP_DownlinkDedicated_t*)bwp)->pdcch_Config->choice.setup->controlResourceSetToAddModList->list.array[i];
      if (coreset_id == coreset->controlResourceSetId) {
        return coreset;
      }
    }
    AssertFatal(0, "Couldn't find coreset with id %ld\n", coreset_id);
  }
}

NR_SearchSpace_t *get_searchspace(NR_ServingCellConfigCommon_t *scc,
				  NR_BWP_DownlinkDedicated_t *bwp_Dedicated,
				  NR_SearchSpace__searchSpaceType_PR target_ss) {

  const int n = bwp_Dedicated ?
    bwp_Dedicated->pdcch_Config->choice.setup->searchSpacesToAddModList->list.count:
    scc->downlinkConfigCommon->initialDownlinkBWP->pdcch_ConfigCommon->choice.setup->commonSearchSpaceList->list.count;
  for (int i=0;i<n;i++) {
    NR_SearchSpace_t *ss = bwp_Dedicated ?
      bwp_Dedicated->pdcch_Config->choice.setup->searchSpacesToAddModList->list.array[i]:
      scc->downlinkConfigCommon->initialDownlinkBWP->pdcch_ConfigCommon->choice.setup->commonSearchSpaceList->list.array[i];
    AssertFatal(ss->controlResourceSetId != NULL, "ss->controlResourceSetId is null\n");
    AssertFatal(ss->searchSpaceType != NULL, "ss->searchSpaceType is null\n");
    if (ss->searchSpaceType->present == target_ss) {
      return ss;
    }
  }
  AssertFatal(0, "Couldn't find an adequate searchspace bwp_Dedicated %p\n",bwp_Dedicated);
}

NR_sched_pdcch_t set_pdcch_structure(gNB_MAC_INST *gNB_mac,
                                     NR_SearchSpace_t *ss,
                                     NR_ControlResourceSet_t *coreset,
                                     NR_ServingCellConfigCommon_t *scc,
                                     NR_BWP_t *bwp,
                                     NR_Type0_PDCCH_CSS_config_t *type0_PDCCH_CSS_config) {

  int sps;
  NR_sched_pdcch_t pdcch;

  AssertFatal(*ss->controlResourceSetId == coreset->controlResourceSetId,
              "coreset id in SS %ld does not correspond to the one in coreset %ld",
              *ss->controlResourceSetId, coreset->controlResourceSetId);

  if (bwp) { // This is not for SIB1
    if(coreset->controlResourceSetId == 0){
      pdcch.BWPSize  = gNB_mac->cset0_bwp_size;
      pdcch.BWPStart = gNB_mac->cset0_bwp_start;
    }
    else {
      pdcch.BWPSize  = NRRIV2BW(bwp->locationAndBandwidth, MAX_BWP_SIZE);
      pdcch.BWPStart = NRRIV2PRBOFFSET(bwp->locationAndBandwidth, MAX_BWP_SIZE);
    }
    pdcch.SubcarrierSpacing = bwp->subcarrierSpacing;
    pdcch.CyclicPrefix = (bwp->cyclicPrefix==NULL) ? 0 : *bwp->cyclicPrefix;

    //AssertFatal(pdcch_scs==kHz15, "PDCCH SCS above 15kHz not allowed if a symbol above 2 is monitored");
    sps = bwp->cyclicPrefix == NULL ? 14 : 12;
  }
  else {
    AssertFatal(type0_PDCCH_CSS_config!=NULL,"type0_PDCCH_CSS_config is null,bwp %p\n",bwp);
    pdcch.BWPSize = type0_PDCCH_CSS_config->num_rbs;
    pdcch.BWPStart = type0_PDCCH_CSS_config->cset_start_rb;
    pdcch.SubcarrierSpacing = type0_PDCCH_CSS_config->scs_pdcch;
    pdcch.CyclicPrefix = 0;
    sps = 14;
  }

  AssertFatal(ss->monitoringSymbolsWithinSlot!=NULL,"ss->monitoringSymbolsWithinSlot is null\n");
  AssertFatal(ss->monitoringSymbolsWithinSlot->buf!=NULL,"ss->monitoringSymbolsWithinSlot->buf is null\n");

  // for SPS=14 8 MSBs in positions 13 downto 6
  uint16_t monitoringSymbolsWithinSlot = (ss->monitoringSymbolsWithinSlot->buf[0]<<(sps-8)) |
                                         (ss->monitoringSymbolsWithinSlot->buf[1]>>(16-sps));

  for (int i=0; i<sps; i++) {
    if ((monitoringSymbolsWithinSlot>>(sps-1-i))&1) {
      pdcch.StartSymbolIndex=i;
      break;
    }
  }

  pdcch.DurationSymbols = coreset->duration;

  //cce-REG-MappingType
  pdcch.CceRegMappingType = coreset->cce_REG_MappingType.present == NR_ControlResourceSet__cce_REG_MappingType_PR_interleaved?
    NFAPI_NR_CCE_REG_MAPPING_INTERLEAVED : NFAPI_NR_CCE_REG_MAPPING_NON_INTERLEAVED;

  if (pdcch.CceRegMappingType == NFAPI_NR_CCE_REG_MAPPING_INTERLEAVED) {
    pdcch.RegBundleSize = (coreset->cce_REG_MappingType.choice.interleaved->reg_BundleSize ==
                                NR_ControlResourceSet__cce_REG_MappingType__interleaved__reg_BundleSize_n6) ? 6 : (2+coreset->cce_REG_MappingType.choice.interleaved->reg_BundleSize);
    pdcch.InterleaverSize = (coreset->cce_REG_MappingType.choice.interleaved->interleaverSize ==
                                  NR_ControlResourceSet__cce_REG_MappingType__interleaved__interleaverSize_n6) ? 6 : (2+coreset->cce_REG_MappingType.choice.interleaved->interleaverSize);
    AssertFatal(scc->physCellId != NULL,"scc->physCellId is null\n");
    pdcch.ShiftIndex = coreset->cce_REG_MappingType.choice.interleaved->shiftIndex != NULL ? *coreset->cce_REG_MappingType.choice.interleaved->shiftIndex : *scc->physCellId;
  }
  else {
    pdcch.RegBundleSize = 6;
    pdcch.InterleaverSize = 0;
    pdcch.ShiftIndex = 0;
  }

  int N_rb = 0; // nb of rbs of coreset per symbol
  for (int i=0;i<6;i++) {
    for (int t=0;t<8;t++) {
      N_rb+=((coreset->frequencyDomainResources.buf[i]>>t)&1);
    }
  }
  pdcch.n_rb = N_rb*=6; // each bit of frequencyDomainResources represents 6 PRBs

  return pdcch;
}


int cce_to_reg_interleaving(const int R, int k, int n_shift, const int C, int L, const int N_regs) {

  int f;  // interleaving function
  if(R==0)
    f = k;
  else {
    int c = k/R;
     int r = k%R;
     f = (r*C + c + n_shift)%(N_regs/L);
  }
  return f;
}

uint8_t find_pdcch_candidate(gNB_MAC_INST *mac,
                             int cc_id,
                             int aggregation,
                             int nr_of_candidates,
                             NR_sched_pdcch_t *pdcch,
                             NR_ControlResourceSet_t *coreset,
                             uint16_t Y){

  uint16_t *vrb_map = mac->common_channels[cc_id].vrb_map;
  const int next_cand = mac->pdcch_cand[coreset->controlResourceSetId];
  const int N_ci = 0;

  if(next_cand>=nr_of_candidates) {
    LOG_D(NR_MAC,"No more available candidates for this coreset\n");
    return -1;
  }

  const int N_rb = pdcch->n_rb;  // nb of rbs of coreset per symbol
  const int N_symb = coreset->duration; // nb of coreset symbols
  const int N_regs = N_rb*N_symb; // nb of REGs per coreset
  const int N_cces = N_regs / NR_NB_REG_PER_CCE; // nb of cces in coreset
  const int R = pdcch->InterleaverSize;
  const int L = pdcch->RegBundleSize;
  const int C = R>0 ? N_regs/(L*R) : 0;
  const int B_rb = L/N_symb; // nb of RBs occupied by each REG bundle

  int first_cce;
  bool taken = false; // flag if the resource for a given candidate are taken
  // loop over all the available candidates
  // this implements TS 38.211 Sec. 7.3.2.2
  for(int m=next_cand; m<nr_of_candidates; m++) { // loop over candidates
    first_cce = aggregation * (( Y + CEILIDIV((m*N_cces),(aggregation*nr_of_candidates)) + N_ci ) % CEILIDIV(N_cces,aggregation));
    for (int j=first_cce; (j<first_cce+aggregation) && !taken; j++) { // loop over CCEs
      for (int k=6*j/L; (k<(6*j/L+6/L)) && !taken; k++) { // loop over REG bundles
        int f = cce_to_reg_interleaving(R, k, pdcch->ShiftIndex, C, L, N_regs);
        for(int rb=0; rb<B_rb; rb++) { // loop over the RBs of the bundle
          if(vrb_map[pdcch->BWPStart + f*B_rb + rb]&SL_to_bitmap(pdcch->StartSymbolIndex,N_symb)) {
            taken = true;
            break;
          }
        }
      }
    }
    if(!taken){
      mac->pdcch_cand[coreset->controlResourceSetId] = m++; // using candidate m, next available is m+1
      return first_cce;
    }
  }
  return -1;
}

void fill_pdcch_vrb_map(gNB_MAC_INST *mac,
                        int CC_id,
                        NR_sched_pdcch_t *pdcch,
                        int first_cce,
                        int aggregation){

  uint16_t *vrb_map = mac->common_channels[CC_id].vrb_map;

  int N_rb = pdcch->n_rb; // nb of rbs of coreset per symbol
  int L = pdcch->RegBundleSize;
  int R = pdcch->InterleaverSize;
  int n_shift = pdcch->ShiftIndex;
  int N_symb = pdcch->DurationSymbols;
  int N_regs = N_rb*N_symb; // nb of REGs per coreset
  int B_rb = L/N_symb; // nb of RBs occupied by each REG bundle
  int C = R>0 ? N_regs/(L*R) : 0;

  for (int j=first_cce; j<first_cce+aggregation; j++) { // loop over CCEs
    for (int k=6*j/L; k<(6*j/L+6/L); k++) { // loop over REG bundles
      int f = cce_to_reg_interleaving(R, k, n_shift, C, L, N_regs);
      for(int rb=0; rb<B_rb; rb++) // loop over the RBs of the bundle
        vrb_map[pdcch->BWPStart + f*B_rb + rb] |= SL_to_bitmap(pdcch->StartSymbolIndex, N_symb);
    }
  }
}


bool nr_find_nb_rb(uint16_t Qm,
                   uint16_t R,
                   uint16_t nb_symb_sch,
                   uint16_t nb_dmrs_prb,
                   uint32_t bytes,
                   uint16_t nb_rb_max,
                   uint32_t *tbs,
                   uint16_t *nb_rb)
{
  /* is the maximum (not even) enough? */
  *nb_rb = nb_rb_max;
  *tbs = nr_compute_tbs(Qm, R, *nb_rb, nb_symb_sch, nb_dmrs_prb, 0, 0, 1) >> 3;
  /* check whether it does not fit, or whether it exactly fits. Some algorithms
   * might depend on the return value! */
  if (bytes > *tbs)
    return false;
  if (bytes == *tbs)
    return true;

  /* is the minimum enough? */
  *nb_rb = 5;
  *tbs = nr_compute_tbs(Qm, R, *nb_rb, nb_symb_sch, nb_dmrs_prb, 0, 0, 1) >> 3;
  if (bytes <= *tbs)
    return true;

  /* perform binary search to allocate all bytes within a TBS up to nb_rb_max
   * RBs */
  int hi = nb_rb_max;
  int lo = 1;
  for (int p = (hi + lo) / 2; lo + 1 < hi; p = (hi + lo) / 2) {
    const uint32_t TBS = nr_compute_tbs(Qm, R, p, nb_symb_sch, nb_dmrs_prb, 0, 0, 1) >> 3;
    if (bytes == TBS) {
      hi = p;
      break;
    } else if (bytes < TBS) {
      hi = p;
    } else {
      lo = p;
    }
  }
  *nb_rb = hi;
  *tbs = nr_compute_tbs(Qm, R, *nb_rb, nb_symb_sch, nb_dmrs_prb, 0, 0, 1) >> 3;
  /* return whether we could allocate all bytes and stay below nb_rb_max */
  return *tbs >= bytes && *nb_rb <= nb_rb_max;
}

void nr_set_pdsch_semi_static(const NR_ServingCellConfigCommon_t *scc,
                              const NR_CellGroupConfig_t *secondaryCellGroup,
                              const NR_BWP_Downlink_t *bwp,
                              const NR_BWP_DownlinkDedicated_t *bwpd0,
                              int tda,
                              const long dci_format,
                              NR_pdsch_semi_static_t *ps)
{
  ps->time_domain_allocation = tda;

  const struct NR_PDSCH_TimeDomainResourceAllocationList *tdaList = bwp ?
      bwp->bwp_Common->pdsch_ConfigCommon->choice.setup->pdsch_TimeDomainAllocationList :
      scc->downlinkConfigCommon->initialDownlinkBWP->pdsch_ConfigCommon->choice.setup->pdsch_TimeDomainAllocationList;
  AssertFatal(tda < tdaList->list.count, "time_domain_allocation %d>=%d\n", tda, tdaList->list.count);
  const int mapping_type = tdaList->list.array[tda]->mappingType;
  const int startSymbolAndLength = tdaList->list.array[tda]->startSymbolAndLength;
  SLIV2SL(startSymbolAndLength, &ps->startSymbolIndex, &ps->nrOfSymbols);
  NR_BWP_DownlinkDedicated_t *bwpd;

  if (bwp && bwp->bwp_Dedicated) {
    bwpd = bwp->bwp_Dedicated;
  } else {
    bwpd = (NR_BWP_DownlinkDedicated_t*)bwpd0;
  }

  ps->mcsTableIdx = 0;
  if (bwpd->pdsch_Config &&
      bwpd->pdsch_Config->choice.setup &&
      bwpd->pdsch_Config->choice.setup->mcs_Table) {
    if (*bwpd->pdsch_Config->choice.setup->mcs_Table == 0)
      ps->mcsTableIdx = 1;
    else
      ps->mcsTableIdx = 2;
  }
  else ps->mcsTableIdx = 0;

  if(dci_format == 0) // format 1_0
    ps->numDmrsCdmGrpsNoData = (ps->nrOfSymbols == 2 ? 1 : 2);
  else
    set_dl_dmrs_ports(ps);
  ps->dmrsConfigType = bwp!=NULL ? (bwp->bwp_Dedicated->pdsch_Config->choice.setup->dmrs_DownlinkForPDSCH_MappingTypeA->choice.setup->dmrs_Type == NULL ? 0 : 1) : 0;

  ps->N_PRB_DMRS = ps->numDmrsCdmGrpsNoData * (ps->dmrsConfigType == NFAPI_NR_DMRS_TYPE1 ? 6 : 4);
  ps->dl_dmrs_symb_pos = fill_dmrs_mask(bwpd ? bwpd->pdsch_Config->choice.setup : NULL, scc->dmrs_TypeA_Position, ps->nrOfSymbols, ps->startSymbolIndex, mapping_type);
  ps->N_DMRS_SLOT = get_num_dmrs(ps->dl_dmrs_symb_pos);
  LOG_D(NR_MAC,"bwpd0 %p, bwpd %p : Filling dmrs info, ps->N_PRB_DMRS %d, ps->dl_dmrs_symb_pos %x, ps->N_DMRS_SLOT %d\n",bwpd0,bwpd,ps->N_PRB_DMRS,ps->dl_dmrs_symb_pos,ps->N_DMRS_SLOT);
}

void nr_set_pusch_semi_static(const NR_ServingCellConfigCommon_t *scc,
                              const NR_BWP_Uplink_t *ubwp,
                              const NR_BWP_UplinkDedicated_t *ubwpd,
                              long dci_format,
                              int tda,
                              uint8_t num_dmrs_cdm_grps_no_data,
                              NR_pusch_semi_static_t *ps)
{
  ps->dci_format = dci_format;
  ps->time_domain_allocation = tda;

  const struct NR_PUSCH_TimeDomainResourceAllocationList *tdaList =
    ubwp?
    ubwp->bwp_Common->pusch_ConfigCommon->choice.setup->pusch_TimeDomainAllocationList:
    scc->uplinkConfigCommon->initialUplinkBWP->pusch_ConfigCommon->choice.setup->pusch_TimeDomainAllocationList ;
  const int startSymbolAndLength = tdaList->list.array[tda]->startSymbolAndLength;
  SLIV2SL(startSymbolAndLength,
          &ps->startSymbolIndex,
          &ps->nrOfSymbols);

  ps->pusch_Config = ubwp?ubwp->bwp_Dedicated->pusch_Config->choice.setup:(ubwpd ? ubwpd->pusch_Config->choice.setup : NULL);
  if (ps->pusch_Config == NULL || !ps->pusch_Config->transformPrecoder)
    ps->transform_precoding = !scc->uplinkConfigCommon->initialUplinkBWP->rach_ConfigCommon->choice.setup->msg3_transformPrecoder;
  else
    ps->transform_precoding = *ps->pusch_Config->transformPrecoder;
  const int target_ss = NR_SearchSpace__searchSpaceType_PR_ue_Specific;
  if (ps->transform_precoding)
    ps->mcs_table = get_pusch_mcs_table(ps->pusch_Config ? ps->pusch_Config->mcs_Table : NULL,
                                    0,
                                    ps->dci_format,
                                    NR_RNTI_C,
                                    target_ss,
                                    false);
  else {
    ps->mcs_table = get_pusch_mcs_table(ps->pusch_Config ? ps->pusch_Config->mcs_TableTransformPrecoder : NULL,
                                    1,
                                    ps->dci_format,
                                    NR_RNTI_C,
                                    target_ss,
                                    false);
    num_dmrs_cdm_grps_no_data = 2; // in case of transform precoding - no Data sent in DMRS symbol
  }

  ps->num_dmrs_cdm_grps_no_data = num_dmrs_cdm_grps_no_data;

  /* DMRS calculations */
  ps->mapping_type = tdaList->list.array[tda]->mappingType;
  ps->NR_DMRS_UplinkConfig = ps->pusch_Config ?
    (ps->mapping_type == NR_PUSCH_TimeDomainResourceAllocation__mappingType_typeA ?
     ps->pusch_Config->dmrs_UplinkForPUSCH_MappingTypeA->choice.setup :
     ps->pusch_Config->dmrs_UplinkForPUSCH_MappingTypeB->choice.setup) : NULL;
  ps->dmrs_config_type = ps->NR_DMRS_UplinkConfig ? ((ps->NR_DMRS_UplinkConfig->dmrs_Type == NULL ? 0 : 1)) : 0;
  const pusch_dmrs_AdditionalPosition_t additional_pos =
						     ps->NR_DMRS_UplinkConfig ? (ps->NR_DMRS_UplinkConfig->dmrs_AdditionalPosition == NULL
										 ? 2
										 : (*ps->NR_DMRS_UplinkConfig->dmrs_AdditionalPosition ==
										    NR_DMRS_UplinkConfig__dmrs_AdditionalPosition_pos3
										    ? 3
										    : *ps->NR_DMRS_UplinkConfig->dmrs_AdditionalPosition)):2;
  const pusch_maxLength_t pusch_maxLength =
    ps->NR_DMRS_UplinkConfig ? (ps->NR_DMRS_UplinkConfig->maxLength == NULL ? 1 : 2) : 1;
  ps->ul_dmrs_symb_pos = get_l_prime(ps->nrOfSymbols,
                                            ps->mapping_type,
                                            additional_pos,
                                            pusch_maxLength,
                                            ps->startSymbolIndex,
                                            scc->dmrs_TypeA_Position);
  uint8_t num_dmrs_symb = 0;
  for(int i = ps->startSymbolIndex; i < ps->startSymbolIndex + ps->nrOfSymbols; i++)
    num_dmrs_symb += (ps->ul_dmrs_symb_pos >> i) & 1;
  ps->num_dmrs_symb = num_dmrs_symb;
  ps->N_PRB_DMRS = ps->dmrs_config_type == 0
      ? num_dmrs_cdm_grps_no_data * 6
      : num_dmrs_cdm_grps_no_data * 4;
}

void nr_configure_css_dci_initial(nfapi_nr_dl_tti_pdcch_pdu_rel15_t* pdcch_pdu,
				  nr_scs_e scs_common,
				  nr_scs_e pdcch_scs,
				  nr_frequency_range_e freq_range,
				  uint8_t rmsi_pdcch_config,
				  uint8_t ssb_idx,
				  uint8_t k_ssb,
				  uint16_t sfn_ssb,
				  uint8_t n_ssb, /*slot index overlapping the corresponding SSB index*/
				  uint16_t nb_slots_per_frame,
				  uint16_t N_RB)
{
  //  uint8_t O, M;
  //  uint8_t ss_idx = rmsi_pdcch_config&0xf;
  //  uint8_t cset_idx = (rmsi_pdcch_config>>4)&0xf;
  //  uint8_t mu = scs_common;
  //  uint8_t O_scale=0, M_scale=0; // used to decide if the values of O and M need to be divided by 2

  AssertFatal(1==0,"todo\n");
  /*
  /// Coreset params
  switch(scs_common) {

    case kHz15:

      switch(pdcch_scs) {
        case kHz15:
          AssertFatal(cset_idx<15,"Coreset index %d reserved for scs kHz15/kHz15\n", cset_idx);
          pdcch_pdu->mux_pattern = NFAPI_NR_SSB_AND_CSET_MUX_PATTERN_TYPE1;
          pdcch_pdu->n_rb = (cset_idx < 6)? 24 : (cset_idx < 12)? 48 : 96;
          pdcch_pdu->n_symb = nr_coreset_nsymb_pdcch_type_0_scs_15_15[cset_idx];
          pdcch_pdu->rb_offset = nr_coreset_rb_offset_pdcch_type_0_scs_15_15[cset_idx];
        break;

        case kHz30:
          AssertFatal(cset_idx<14,"Coreset index %d reserved for scs kHz15/kHz30\n", cset_idx);
          pdcch_pdu->mux_pattern = NFAPI_NR_SSB_AND_CSET_MUX_PATTERN_TYPE1;
          pdcch_pdu->n_rb = (cset_idx < 8)? 24 : 48;
          pdcch_pdu->n_symb = nr_coreset_nsymb_pdcch_type_0_scs_15_30[cset_idx];
          pdcch_pdu->rb_offset = nr_coreset_rb_offset_pdcch_type_0_scs_15_15[cset_idx];
        break;

        default:
            AssertFatal(1==0,"Invalid scs_common/pdcch_scs combination %d/%d \n", scs_common, pdcch_scs);

      }
      break;

    case kHz30:

      if (N_RB < 106) { // Minimum 40Mhz bandwidth not satisfied
        switch(pdcch_scs) {
          case kHz15:
            AssertFatal(cset_idx<9,"Coreset index %d reserved for scs kHz30/kHz15\n", cset_idx);
            pdcch_pdu->mux_pattern = NFAPI_NR_SSB_AND_CSET_MUX_PATTERN_TYPE1;
            pdcch_pdu->n_rb = (cset_idx < 10)? 48 : 96;
            pdcch_pdu->n_symb = nr_coreset_nsymb_pdcch_type_0_scs_30_15_b40Mhz[cset_idx];
            pdcch_pdu->rb_offset = nr_coreset_rb_offset_pdcch_type_0_scs_30_15_b40Mhz[cset_idx];
          break;

          case kHz30:
            pdcch_pdu->mux_pattern = NFAPI_NR_SSB_AND_CSET_MUX_PATTERN_TYPE1;
            pdcch_pdu->n_rb = (cset_idx < 6)? 24 : 48;
            pdcch_pdu->n_symb = nr_coreset_nsymb_pdcch_type_0_scs_30_30_b40Mhz[cset_idx];
            pdcch_pdu->rb_offset = nr_coreset_rb_offset_pdcch_type_0_scs_30_30_b40Mhz[cset_idx];
          break;

          default:
            AssertFatal(1==0,"Invalid scs_common/pdcch_scs combination %d/%d \n", scs_common, pdcch_scs);
        }
      }

      else { // above 40Mhz
        switch(pdcch_scs) {
          case kHz15:
            AssertFatal(cset_idx<9,"Coreset index %d reserved for scs kHz30/kHz15\n", cset_idx);
            pdcch_pdu->mux_pattern = NFAPI_NR_SSB_AND_CSET_MUX_PATTERN_TYPE1;
            pdcch_pdu->n_rb = (cset_idx < 3)? 48 : 96;
            pdcch_pdu->n_symb = nr_coreset_nsymb_pdcch_type_0_scs_30_15_a40Mhz[cset_idx];
            pdcch_pdu->rb_offset = nr_coreset_rb_offset_pdcch_type_0_scs_30_15_a40Mhz[cset_idx];
          break;

          case kHz30:
            AssertFatal(cset_idx<10,"Coreset index %d reserved for scs kHz30/kHz30\n", cset_idx);
            pdcch_pdu->mux_pattern = NFAPI_NR_SSB_AND_CSET_MUX_PATTERN_TYPE1;
            pdcch_pdu->n_rb = (cset_idx < 4)? 24 : 48;
            pdcch_pdu->n_symb = nr_coreset_nsymb_pdcch_type_0_scs_30_30_a40Mhz[cset_idx];
            pdcch_pdu->rb_offset =  nr_coreset_rb_offset_pdcch_type_0_scs_30_30_a40Mhz[cset_idx];
          break;

          default:
            AssertFatal(1==0,"Invalid scs_common/pdcch_scs combination %d/%d \n", scs_common, pdcch_scs);
        }
      }
      break;

    case kHz120:
      switch(pdcch_scs) {
        case kHz60:
          AssertFatal(cset_idx<12,"Coreset index %d reserved for scs kHz120/kHz60\n", cset_idx);
          pdcch_pdu->mux_pattern = (cset_idx < 8)?NFAPI_NR_SSB_AND_CSET_MUX_PATTERN_TYPE1 : NFAPI_NR_SSB_AND_CSET_MUX_PATTERN_TYPE2;
          pdcch_pdu->n_rb = (cset_idx < 6)? 48 : (cset_idx < 8)? 96 : (cset_idx < 10)? 48 : 96;
          pdcch_pdu->n_symb = nr_coreset_nsymb_pdcch_type_0_scs_120_60[cset_idx];
          pdcch_pdu->rb_offset = (nr_coreset_rb_offset_pdcch_type_0_scs_120_60[cset_idx]>0)?nr_coreset_rb_offset_pdcch_type_0_scs_120_60[cset_idx] :
          (k_ssb == 0)? -41 : -42;
        break;

        case kHz120:
          AssertFatal(cset_idx<8,"Coreset index %d reserved for scs kHz120/kHz120\n", cset_idx);
          pdcch_pdu->mux_pattern = (cset_idx < 4)?NFAPI_NR_SSB_AND_CSET_MUX_PATTERN_TYPE1 : NFAPI_NR_SSB_AND_CSET_MUX_PATTERN_TYPE3;
          pdcch_pdu->n_rb = (cset_idx < 2)? 24 : (cset_idx < 4)? 48 : (cset_idx < 6)? 24 : 48;
          pdcch_pdu->n_symb = (cset_idx == 2)? 1 : 2;
          pdcch_pdu->rb_offset = (nr_coreset_rb_offset_pdcch_type_0_scs_120_120[cset_idx]>0)? nr_coreset_rb_offset_pdcch_type_0_scs_120_120[cset_idx] :
          (k_ssb == 0)? -20 : -21;
        break;

        default:
            AssertFatal(1==0,"Invalid scs_common/pdcch_scs combination %d/%d \n", scs_common, pdcch_scs);
      }
    break;

    case kHz240:
    switch(pdcch_scs) {
      case kHz60:
        AssertFatal(cset_idx<4,"Coreset index %d reserved for scs kHz240/kHz60\n", cset_idx);
        pdcch_pdu->mux_pattern = NFAPI_NR_SSB_AND_CSET_MUX_PATTERN_TYPE1;
        pdcch_pdu->n_rb = 96;
        pdcch_pdu->n_symb = (cset_idx < 2)? 1 : 2;
        pdcch_pdu->rb_offset = (cset_idx&1)? 16 : 0;
      break;

      case kHz120:
        AssertFatal(cset_idx<8,"Coreset index %d reserved for scs kHz240/kHz120\n", cset_idx);
        pdcch_pdu->mux_pattern = (cset_idx < 4)? NFAPI_NR_SSB_AND_CSET_MUX_PATTERN_TYPE1 : NFAPI_NR_SSB_AND_CSET_MUX_PATTERN_TYPE2;
        pdcch_pdu->n_rb = (cset_idx < 4)? 48 : (cset_idx < 6)? 24 : 48;
        pdcch_pdu->n_symb = ((cset_idx==2)||(cset_idx==3))? 2 : 1;
        pdcch_pdu->rb_offset = (nr_coreset_rb_offset_pdcch_type_0_scs_240_120[cset_idx]>0)? nr_coreset_rb_offset_pdcch_type_0_scs_240_120[cset_idx] :
        (k_ssb == 0)? -41 : -42;
      break;

      default:
          AssertFatal(1==0,"Invalid scs_common/pdcch_scs combination %d/%d \n", scs_common, pdcch_scs);
    }
    break;

  default:
    AssertFatal(1==0,"Invalid common subcarrier spacing %d\n", scs_common);

  }

  /// Search space params
  switch(pdcch_pdu->mux_pattern) {

    case NFAPI_NR_SSB_AND_CSET_MUX_PATTERN_TYPE1:
      if (freq_range == nr_FR1) {
        O = nr_ss_param_O_type_0_mux1_FR1[ss_idx];
        pdcch_pdu->nb_ss_sets_per_slot = nr_ss_sets_per_slot_type_0_FR1[ss_idx];
        M = nr_ss_param_M_type_0_mux1_FR1[ss_idx];
        M_scale = nr_ss_scale_M_mux1_FR1[ss_idx];
        pdcch_pdu->first_symbol = (ss_idx < 8)? ( (ssb_idx&1)? pdcch_pdu->n_symb : 0 ) : nr_ss_first_symb_idx_type_0_mux1_FR1[ss_idx - 8];
      }

      else {
        AssertFatal(ss_idx<14 ,"Invalid search space index for multiplexing type 1 and FR2 %d\n", ss_idx);
        O = nr_ss_param_O_type_0_mux1_FR2[ss_idx];
        O_scale = nr_ss_scale_O_mux1_FR2[ss_idx];
        pdcch_pdu->nb_ss_sets_per_slot = nr_ss_sets_per_slot_type_0_FR2[ss_idx];
        M = nr_ss_param_M_type_0_mux1_FR2[ss_idx];
        M_scale = nr_ss_scale_M_mux1_FR2[ss_idx];
        pdcch_pdu->first_symbol = (ss_idx < 12)? ( (ss_idx&1)? 7 : 0 ) : 0;
      }
      pdcch_pdu->nb_slots = 2;
      pdcch_pdu->sfn_mod2 = (CEILIDIV( (((O<<mu)>>O_scale) + ((ssb_idx*M)>>M_scale)), nb_slots_per_frame ) & 1)? 1 : 0;
      pdcch_pdu->first_slot = (((O<<mu)>>O_scale) + ((ssb_idx*M)>>M_scale)) % nb_slots_per_frame;

    break;

    case NFAPI_NR_SSB_AND_CSET_MUX_PATTERN_TYPE2:
      AssertFatal( ((scs_common==kHz120)&&(pdcch_scs==kHz60)) || ((scs_common==kHz240)&&(pdcch_scs==kHz120)),
      "Invalid scs_common/pdcch_scs combination %d/%d for Mux type 2\n", scs_common, pdcch_scs );
      AssertFatal(ss_idx==0, "Search space index %d reserved for scs_common/pdcch_scs combination %d/%d", ss_idx, scs_common, pdcch_scs);

      pdcch_pdu->nb_slots = 1;

      if ((scs_common==kHz120)&&(pdcch_scs==kHz60)) {
        pdcch_pdu->first_symbol = nr_ss_first_symb_idx_scs_120_60_mux2[ssb_idx&3];
        // Missing in pdcch_pdu sfn_C and n_C here and in else case
      }
      else {
        pdcch_pdu->first_symbol = ((ssb_idx&7)==4)?12 : ((ssb_idx&7)==4)?13 : nr_ss_first_symb_idx_scs_240_120_set1_mux2[ssb_idx&7]; //???
      }

    break;

    case NFAPI_NR_SSB_AND_CSET_MUX_PATTERN_TYPE3:
      AssertFatal( (scs_common==kHz120)&&(pdcch_scs==kHz120),
      "Invalid scs_common/pdcch_scs combination %d/%d for Mux type 3\n", scs_common, pdcch_scs );
      AssertFatal(ss_idx==0, "Search space index %d reserved for scs_common/pdcch_scs combination %d/%d", ss_idx, scs_common, pdcch_scs);

      pdcch_pdu->first_symbol = nr_ss_first_symb_idx_scs_120_120_mux3[ssb_idx&3];

    break;

    default:
      AssertFatal(1==0, "Invalid SSB and coreset multiplexing pattern %d\n", pdcch_pdu->mux_pattern);
  }
  pdcch_pdu->config_type = NFAPI_NR_CSET_CONFIG_MIB_SIB1;
  pdcch_pdu->cr_mapping_type = NFAPI_NR_CCE_REG_MAPPING_INTERLEAVED;
  pdcch_pdu->precoder_granularity = NFAPI_NR_CSET_SAME_AS_REG_BUNDLE;
  pdcch_pdu->reg_bundle_size = 6;
  pdcch_pdu->interleaver_size = 2;
  // set initial banwidth part to full bandwidth
  pdcch_pdu->n_RB_BWP = N_RB;

  */

}

void config_uldci(const NR_BWP_Uplink_t *ubwp,
		              const NR_BWP_UplinkDedicated_t *ubwpd,
                  const NR_ServingCellConfigCommon_t *scc,
                  const nfapi_nr_pusch_pdu_t *pusch_pdu,
                  dci_pdu_rel15_t *dci_pdu_rel15,
                  int dci_format,
                  int time_domain_assignment,
                  uint8_t tpc,
                  int n_ubwp,
                  int bwp_id) {

  const int bw = NRRIV2BW(ubwp ?
			  ubwp->bwp_Common->genericParameters.locationAndBandwidth :
			  scc->uplinkConfigCommon->initialUplinkBWP->genericParameters.locationAndBandwidth, MAX_BWP_SIZE);

  dci_pdu_rel15->frequency_domain_assignment.val =
      PRBalloc_to_locationandbandwidth0(pusch_pdu->rb_size, pusch_pdu->rb_start, bw);
  dci_pdu_rel15->time_domain_assignment.val = time_domain_assignment;
  dci_pdu_rel15->frequency_hopping_flag.val = pusch_pdu->frequency_hopping;
  dci_pdu_rel15->mcs = pusch_pdu->mcs_index;
  dci_pdu_rel15->ndi = pusch_pdu->pusch_data.new_data_indicator;
  dci_pdu_rel15->rv = pusch_pdu->pusch_data.rv_index;
  dci_pdu_rel15->harq_pid = pusch_pdu->pusch_data.harq_process_id;
  dci_pdu_rel15->tpc = tpc;
  const NR_BWP_UplinkDedicated_t *ubwpd2 = (ubwp) ? ubwp->bwp_Dedicated : ubwpd;

  if (ubwpd2) AssertFatal(ubwpd2->pusch_Config->choice.setup->resourceAllocation == NR_PUSCH_Config__resourceAllocation_resourceAllocationType1,
			"Only frequency resource allocation type 1 is currently supported\n");
  switch (dci_format) {
    case NR_UL_DCI_FORMAT_0_0:
      dci_pdu_rel15->format_indicator = 0;
      break;
    case NR_UL_DCI_FORMAT_0_1:
      LOG_D(NR_MAC,"Configuring DCI Format 0_1\n");
      dci_pdu_rel15->dai[0].val = 0; //TODO
      // bwp indicator as per table 7.3.1.1.2-1 in 38.212
      dci_pdu_rel15->bwp_indicator.val = n_ubwp < 4 ? bwp_id : bwp_id - 1;
      // SRS resource indicator
      if (ubwpd2 &&
          ubwpd2->pusch_Config &&
          ubwpd2->pusch_Config->choice.setup &&
          ubwpd2->pusch_Config->choice.setup->txConfig != NULL) {
        AssertFatal(*ubwpd2->pusch_Config->choice.setup->txConfig == NR_PUSCH_Config__txConfig_codebook,
                    "Non Codebook configuration non supported\n");
        dci_pdu_rel15->srs_resource_indicator.val = 0; // taking resource 0 for SRS
      }
      // Antenna Ports
      dci_pdu_rel15->antenna_ports.val = 0; // TODO for now it is hardcoded, it should depends on cdm group no data and rank
      // DMRS sequence initialization
      dci_pdu_rel15->dmrs_sequence_initialization.val = pusch_pdu->scid;
      break;
    default :
      AssertFatal(0, "Valid UL formats are 0_0 and 0_1\n");
  }

  LOG_D(NR_MAC,
        "%s() ULDCI type 0 payload: freq_alloc %d, time_alloc %d, freq_hop_flag %d, mcs %d tpc %d ndi %d rv %d\n",
        __func__,
        dci_pdu_rel15->frequency_domain_assignment.val,
        dci_pdu_rel15->time_domain_assignment.val,
        dci_pdu_rel15->frequency_hopping_flag.val,
        dci_pdu_rel15->mcs,
        dci_pdu_rel15->tpc,
        dci_pdu_rel15->ndi,
        dci_pdu_rel15->rv);
}

const int default_pucch_fmt[]       = {0,0,0,1,1,1,1,1,1,1,1,1,1,1,1,1};
const int default_pucch_firstsymb[] = {12,12,12,10,10,10,10,4,4,4,4,0,0,0,0,0};
const int default_pucch_numbsymb[]  = {2,2,2,2,4,4,4,4,10,10,10,10,14,14,14,14,14};
const int default_pucch_prboffset[] = {0,0,3,0,0,2,4,0,0,2,4,0,0,2,4,-1};
const int default_pucch_csset[]     = {2,3,3,2,4,4,4,2,4,4,4,2,4,4,4,4};

int nr_get_default_pucch_res(int pucch_ResourceCommon) {

  AssertFatal(pucch_ResourceCommon>=0 && pucch_ResourceCommon < 16, "illegal pucch_ResourceCommon %d\n",pucch_ResourceCommon);

  return(default_pucch_csset[pucch_ResourceCommon]);
}



void nr_configure_pdcch(nfapi_nr_dl_tti_pdcch_pdu_rel15_t *pdcch_pdu,
                        NR_ControlResourceSet_t *coreset,
                        NR_BWP_t *bwp,
                        NR_sched_pdcch_t *pdcch) {


  pdcch_pdu->BWPSize = pdcch->BWPSize;
  pdcch_pdu->BWPStart = pdcch->BWPStart;
  pdcch_pdu->SubcarrierSpacing = pdcch->SubcarrierSpacing;
  pdcch_pdu->CyclicPrefix = pdcch->CyclicPrefix;
  pdcch_pdu->StartSymbolIndex = pdcch->StartSymbolIndex;

  pdcch_pdu->DurationSymbols  = coreset->duration;

  for (int i=0;i<6;i++)
    pdcch_pdu->FreqDomainResource[i] = coreset->frequencyDomainResources.buf[i];

  LOG_D(MAC,"Coreset : BWPstart %d, BWPsize %d, SCS %d, freq %x, , duration %d,  \n",
        pdcch_pdu->BWPStart,pdcch_pdu->BWPSize,(int)pdcch_pdu->SubcarrierSpacing,(int)coreset->frequencyDomainResources.buf[0],(int)coreset->duration);

  pdcch_pdu->CceRegMappingType = pdcch->CceRegMappingType;
  pdcch_pdu->RegBundleSize = pdcch->RegBundleSize;
  pdcch_pdu->InterleaverSize = pdcch->InterleaverSize;
  pdcch_pdu->ShiftIndex = pdcch->ShiftIndex;

  if(coreset->controlResourceSetId == 0) {
    if(bwp == NULL)
      pdcch_pdu->CoreSetType = NFAPI_NR_CSET_CONFIG_MIB_SIB1;
    else
      pdcch_pdu->CoreSetType = NFAPI_NR_CSET_CONFIG_PDCCH_CONFIG_CSET_0;
  } else{
    pdcch_pdu->CoreSetType = NFAPI_NR_CSET_CONFIG_PDCCH_CONFIG;
  }

  //precoderGranularity
  pdcch_pdu->precoderGranularity = coreset->precoderGranularity;
}


// This function configures pucch pdu fapi structure
void nr_configure_pucch(nfapi_nr_pucch_pdu_t* pucch_pdu,
                        NR_ServingCellConfigCommon_t *scc,
                        NR_CellGroupConfig_t *CellGroup,
                        NR_BWP_Uplink_t *bwp,
                        NR_BWP_UplinkDedicated_t *bwpd,
                        uint16_t rnti,
                        uint8_t pucch_resource,
                        uint16_t O_csi,
                        uint16_t O_ack,
                        uint8_t O_sr,
                        int r_pucch) {

  NR_PUCCH_Config_t *pucch_Config;
  NR_PUCCH_Resource_t *pucchres;
  NR_PUCCH_ResourceSet_t *pucchresset;
  NR_PUCCH_FormatConfig_t *pucchfmt;
  NR_PUCCH_ResourceId_t *resource_id = NULL;

  long *id0 = NULL;
  int n_list, n_set;
  uint16_t N2,N3;
  int res_found = 0;

  pucch_pdu->bit_len_harq = O_ack;
  pucch_pdu->bit_len_csi_part1 = O_csi;

  uint16_t O_uci = O_csi + O_ack;

  NR_PUSCH_Config_t *pusch_Config = bwp ? bwp->bwp_Dedicated->pusch_Config->choice.setup : bwpd->pusch_Config->choice.setup;
  long *pusch_id = pusch_Config ? pusch_Config->dataScramblingIdentityPUSCH : NULL;

  if (pusch_Config && pusch_Config->dmrs_UplinkForPUSCH_MappingTypeA != NULL)
    id0 = pusch_Config->dmrs_UplinkForPUSCH_MappingTypeA->choice.setup->transformPrecodingDisabled->scramblingID0;
  else if (pusch_Config && pusch_Config->dmrs_UplinkForPUSCH_MappingTypeB != NULL)
    id0 = pusch_Config->dmrs_UplinkForPUSCH_MappingTypeB->choice.setup->transformPrecodingDisabled->scramblingID0;
  else id0 = scc->physCellId;

  NR_PUCCH_ConfigCommon_t *pucch_ConfigCommon = bwp ?
    bwp->bwp_Common->pucch_ConfigCommon->choice.setup :
    scc->uplinkConfigCommon->initialUplinkBWP->pucch_ConfigCommon->choice.setup;
  // hop flags and hopping id are valid for any BWP
  switch (pucch_ConfigCommon->pucch_GroupHopping){
  case 0 :
    // if neither, both disabled
    pucch_pdu->group_hop_flag = 0;
    pucch_pdu->sequence_hop_flag = 0;
    break;
  case 1 :
    // if enable, group enabled
    pucch_pdu->group_hop_flag = 1;
    pucch_pdu->sequence_hop_flag = 0;
    break;
  case 2 :
    // if disable, sequence disabled
    pucch_pdu->group_hop_flag = 0;
    pucch_pdu->sequence_hop_flag = 1;
    break;
  default:
    AssertFatal(1==0,"Group hopping flag %ld undefined (0,1,2) \n", pucch_ConfigCommon->pucch_GroupHopping);
  }

  if (pucch_ConfigCommon->hoppingId != NULL)
    pucch_pdu->hopping_id = *pucch_ConfigCommon->hoppingId;
  else
    pucch_pdu->hopping_id = *scc->physCellId;
  NR_BWP_t *genericParameters = bwp ?
    &bwp->bwp_Common->genericParameters:
    &scc->uplinkConfigCommon->initialUplinkBWP->genericParameters;
  pucch_pdu->bwp_size  = NRRIV2BW(genericParameters->locationAndBandwidth, MAX_BWP_SIZE);
  pucch_pdu->bwp_start = NRRIV2PRBOFFSET(genericParameters->locationAndBandwidth,MAX_BWP_SIZE);
  pucch_pdu->subcarrier_spacing = genericParameters->subcarrierSpacing;
  pucch_pdu->cyclic_prefix = (genericParameters->cyclicPrefix==NULL) ? 0 : *genericParameters->cyclicPrefix;
  if (r_pucch<0 || bwp ){
      LOG_D(NR_MAC,"pucch_acknak: Filling dedicated configuration for PUCCH\n");
   // we have either a dedicated BWP or Dedicated PUCCH configuration on InitialBWP
      AssertFatal(bwp!=NULL || bwpd!=NULL,"We need one dedicated configuration for a BWP (neither additional or initial BWP has a dedicated configuration)\n");
      pucch_Config = bwp ?
	  bwp->bwp_Dedicated->pucch_Config->choice.setup:
	  bwpd->pucch_Config->choice.setup;

      AssertFatal(pucch_Config->resourceSetToAddModList!=NULL,
		    "PUCCH resourceSetToAddModList is null\n");

      n_set = pucch_Config->resourceSetToAddModList->list.count;
      AssertFatal(n_set>0,"PUCCH resourceSetToAddModList is empty\n");

      LOG_D(NR_MAC, "UCI n_set= %d\n", n_set);

      N2 = 2;
	// procedure to select pucch resource id from resource sets according to
	// number of uci bits and pucch resource indicator pucch_resource
	// ( see table 9.2.3.2 in 38.213)
      for (int i=0; i<n_set; i++) {
	pucchresset = pucch_Config->resourceSetToAddModList->list.array[i];
	n_list = pucchresset->resourceList.list.count;
	if (pucchresset->pucch_ResourceSetId == 0 && O_uci<3) {
	  if (pucch_resource < n_list)
            resource_id = pucchresset->resourceList.list.array[pucch_resource];
          else
            AssertFatal(1==0,"Couldn't fine pucch resource indicator %d in PUCCH resource set %d for %d UCI bits",pucch_resource,i,O_uci);
        }
        if (pucchresset->pucch_ResourceSetId == 1 && O_uci>2) {
#if (NR_RRC_VERSION >= MAKE_VERSION(16, 0, 0))
        N3 = pucchresset->maxPayloadSize!= NULL ?  *pucchresset->maxPayloadSize : 1706;
#else
        N3 = pucchresset->maxPayloadMinus1!= NULL ?  *pucchresset->maxPayloadMinus1 : 1706;
#endif
        if (N2<O_uci && N3>O_uci) {
          if (pucch_resource < n_list)
            resource_id = pucchresset->resourceList.list.array[pucch_resource];
          else
            AssertFatal(1==0,"Couldn't fine pucch resource indicator %d in PUCCH resource set %d for %d UCI bits",pucch_resource,i,O_uci);
        }
        else N2 = N3;
      }
    }

    AssertFatal(resource_id!=NULL,"Couldn-t find any matching PUCCH resource in the PUCCH resource sets");

    AssertFatal(pucch_Config->resourceToAddModList!=NULL,
                "PUCCH resourceToAddModList is null\n");

    n_list = pucch_Config->resourceToAddModList->list.count;
    AssertFatal(n_list>0,"PUCCH resourceToAddModList is empty\n");

    // going through the list of PUCCH resources to find the one indexed by resource_id
    for (int i=0; i<n_list; i++) {
      pucchres = pucch_Config->resourceToAddModList->list.array[i];
      if (pucchres->pucch_ResourceId == *resource_id) {
        res_found = 1;
        pucch_pdu->prb_start = pucchres->startingPRB;
        pucch_pdu->rnti = rnti;
        // FIXME why there is only one frequency hopping flag
        // what about inter slot frequency hopping?
        pucch_pdu->freq_hop_flag = pucchres->intraSlotFrequencyHopping!= NULL ?  1 : 0;
        pucch_pdu->second_hop_prb = pucchres->secondHopPRB!= NULL ?  *pucchres->secondHopPRB : 0;
        switch(pucchres->format.present) {
          case NR_PUCCH_Resource__format_PR_format0 :
            pucch_pdu->format_type = 0;
            pucch_pdu->initial_cyclic_shift = pucchres->format.choice.format0->initialCyclicShift;
            pucch_pdu->nr_of_symbols = pucchres->format.choice.format0->nrofSymbols;
            pucch_pdu->start_symbol_index = pucchres->format.choice.format0->startingSymbolIndex;
            pucch_pdu->sr_flag = O_sr;
            pucch_pdu->prb_size = 1;
            break;
          case NR_PUCCH_Resource__format_PR_format1 :
            pucch_pdu->format_type = 1;
            pucch_pdu->initial_cyclic_shift = pucchres->format.choice.format1->initialCyclicShift;
            pucch_pdu->nr_of_symbols = pucchres->format.choice.format1->nrofSymbols;
            pucch_pdu->start_symbol_index = pucchres->format.choice.format1->startingSymbolIndex;
            pucch_pdu->time_domain_occ_idx = pucchres->format.choice.format1->timeDomainOCC;
            pucch_pdu->sr_flag = O_sr;
            pucch_pdu->prb_size = 1;
            break;
          case NR_PUCCH_Resource__format_PR_format2 :
            pucch_pdu->format_type = 2;
            pucch_pdu->nr_of_symbols = pucchres->format.choice.format2->nrofSymbols;
            pucch_pdu->start_symbol_index = pucchres->format.choice.format2->startingSymbolIndex;
            pucch_pdu->data_scrambling_id = pusch_id!= NULL ? *pusch_id : *scc->physCellId;
            pucch_pdu->dmrs_scrambling_id = id0!= NULL ? *id0 : *scc->physCellId;
            pucch_pdu->prb_size = compute_pucch_prb_size(2,pucchres->format.choice.format2->nrofPRBs,
                                                         O_uci+O_sr,O_csi,pucch_Config->format2->choice.setup->maxCodeRate,
                                                         2,pucchres->format.choice.format2->nrofSymbols,8);
            pucch_pdu->bit_len_csi_part1 = O_csi;
            break;
          case NR_PUCCH_Resource__format_PR_format3 :
            pucch_pdu->format_type = 3;
            pucch_pdu->nr_of_symbols = pucchres->format.choice.format3->nrofSymbols;
            pucch_pdu->start_symbol_index = pucchres->format.choice.format3->startingSymbolIndex;
            pucch_pdu->data_scrambling_id = pusch_id!= NULL ? *pusch_id : *scc->physCellId;
            if (pucch_Config->format3 == NULL) {
              pucch_pdu->pi_2bpsk = 0;
              pucch_pdu->add_dmrs_flag = 0;
            }
            else {
              pucchfmt = pucch_Config->format3->choice.setup;
              pucch_pdu->pi_2bpsk = pucchfmt->pi2BPSK!= NULL ?  1 : 0;
              pucch_pdu->add_dmrs_flag = pucchfmt->additionalDMRS!= NULL ?  1 : 0;
            }
            int f3_dmrs_symbols;
            if (pucchres->format.choice.format3->nrofSymbols==4)
              f3_dmrs_symbols = 1<<pucch_pdu->freq_hop_flag;
            else {
              if(pucchres->format.choice.format3->nrofSymbols<10)
                f3_dmrs_symbols = 2;
              else
                f3_dmrs_symbols = 2<<pucch_pdu->add_dmrs_flag;
            }
            pucch_pdu->prb_size = compute_pucch_prb_size(3,pucchres->format.choice.format3->nrofPRBs,
                                                         O_uci+O_sr,O_csi,pucch_Config->format3->choice.setup->maxCodeRate,
                                                         2-pucch_pdu->pi_2bpsk,pucchres->format.choice.format3->nrofSymbols-f3_dmrs_symbols,12);
            pucch_pdu->bit_len_csi_part1 = O_csi;
            break;
          case NR_PUCCH_Resource__format_PR_format4 :
            pucch_pdu->format_type = 4;
            pucch_pdu->nr_of_symbols = pucchres->format.choice.format4->nrofSymbols;
            pucch_pdu->start_symbol_index = pucchres->format.choice.format4->startingSymbolIndex;
            pucch_pdu->pre_dft_occ_len = pucchres->format.choice.format4->occ_Length;
            pucch_pdu->pre_dft_occ_idx = pucchres->format.choice.format4->occ_Index;
            pucch_pdu->data_scrambling_id = pusch_id!= NULL ? *pusch_id : *scc->physCellId;
            if (pucch_Config->format3 == NULL) {
              pucch_pdu->pi_2bpsk = 0;
              pucch_pdu->add_dmrs_flag = 0;
            }
            else {
              pucchfmt = pucch_Config->format3->choice.setup;
              pucch_pdu->pi_2bpsk = pucchfmt->pi2BPSK!= NULL ?  1 : 0;
              pucch_pdu->add_dmrs_flag = pucchfmt->additionalDMRS!= NULL ?  1 : 0;
            }
            pucch_pdu->bit_len_csi_part1 = O_csi;
            break;
          default :
            AssertFatal(1==0,"Undefined PUCCH format \n");
        }
      }
    }
    AssertFatal(res_found==1,"No PUCCH resource found corresponding to id %ld\n",*resource_id);
  }
  else { // this is the default PUCCH configuration, PUCCH format 0 or 1
    LOG_D(NR_MAC,"pucch_acknak: Filling default PUCCH configuration from Tables (r_pucch %d, bwp %p)\n",r_pucch,bwp);
    int rsetindex = *scc->uplinkConfigCommon->initialUplinkBWP->pucch_ConfigCommon->choice.setup->pucch_ResourceCommon;
    int prboffset = r_pucch/default_pucch_csset[rsetindex];
    int prboffsetm8 = (r_pucch-8)/default_pucch_csset[rsetindex];
    pucch_pdu->prb_start = (r_pucch>>3)==0 ?
                           default_pucch_prboffset[rsetindex] + prboffset:
                           pucch_pdu->bwp_size-1-default_pucch_prboffset[rsetindex]-prboffsetm8;
    pucch_pdu->rnti = rnti;
    pucch_pdu->freq_hop_flag = 1;
    pucch_pdu->second_hop_prb = (r_pucch>>3)==0?
                                pucch_pdu->bwp_size-1-default_pucch_prboffset[rsetindex]-prboffset:
                                default_pucch_prboffset[rsetindex] + prboffsetm8;
    pucch_pdu->format_type = default_pucch_fmt[rsetindex];
    pucch_pdu->initial_cyclic_shift = r_pucch%default_pucch_csset[rsetindex];
    if (rsetindex==3||rsetindex==7||rsetindex==11) pucch_pdu->initial_cyclic_shift*=6;
    else if (rsetindex==1||rsetindex==2) pucch_pdu->initial_cyclic_shift*=3;
    else pucch_pdu->initial_cyclic_shift*=4;
    pucch_pdu->nr_of_symbols = default_pucch_numbsymb[rsetindex];
    pucch_pdu->start_symbol_index = default_pucch_firstsymb[rsetindex];
    if (pucch_pdu->format_type == 1) pucch_pdu->time_domain_occ_idx = 0; // check this!!
    pucch_pdu->sr_flag = O_sr;
    pucch_pdu->prb_size=1;
  }
}


void prepare_dci(const NR_CellGroupConfig_t *CellGroup,
                 dci_pdu_rel15_t *dci_pdu_rel15,
                 nr_dci_format_t format,
                 int bwp_id,
                 NR_ControlResourceSetId_t controlResourceSetId) {

  AssertFatal(CellGroup!=NULL,"CellGroup shouldn't be null here\n");

  const NR_BWP_DownlinkDedicated_t *bwpd = NULL;
  const NR_PDSCH_Config_t *pdsch_Config = NULL;
  const NR_PDCCH_Config_t *pdcch_Config = NULL;

  if (bwp_id>0) {
    bwpd=CellGroup->spCellConfig->spCellConfigDedicated->downlinkBWP_ToAddModList->list.array[bwp_id-1]->bwp_Dedicated;
  }
  else {
    bwpd=CellGroup->spCellConfig->spCellConfigDedicated->initialDownlinkBWP;
  }
  pdsch_Config = (bwpd->pdsch_Config) ? bwpd->pdsch_Config->choice.setup : NULL;
  pdcch_Config = (bwpd->pdcch_Config) ? bwpd->pdcch_Config->choice.setup : NULL;


  switch(format) {
    case NR_UL_DCI_FORMAT_0_1:
      // format indicator
      dci_pdu_rel15->format_indicator = 0;
      // carrier indicator
      if (CellGroup->spCellConfig->spCellConfigDedicated->crossCarrierSchedulingConfig != NULL)
        AssertFatal(1==0,"Cross Carrier Scheduling Config currently not supported\n");
      // supplementary uplink
      if (CellGroup->spCellConfig->spCellConfigDedicated->supplementaryUplink != NULL)
        AssertFatal(1==0,"Supplementary Uplink currently not supported\n");
      // SRS request
      dci_pdu_rel15->srs_request.val = 0;
      dci_pdu_rel15->ulsch_indicator = 1;
      break;
    case NR_DL_DCI_FORMAT_1_1:
      // format indicator
      dci_pdu_rel15->format_indicator = 1;
      // carrier indicator
      if (CellGroup->spCellConfig->spCellConfigDedicated->crossCarrierSchedulingConfig != NULL)
        AssertFatal(1==0,"Cross Carrier Scheduling Config currently not supported\n");
      //vrb to prb mapping
      if (pdsch_Config->vrb_ToPRB_Interleaver==NULL)
        dci_pdu_rel15->vrb_to_prb_mapping.val = 0;
      else
        dci_pdu_rel15->vrb_to_prb_mapping.val = 1;
      //bundling size indicator
      if (pdsch_Config->prb_BundlingType.present == NR_PDSCH_Config__prb_BundlingType_PR_dynamicBundling)
        AssertFatal(1==0,"Dynamic PRB bundling type currently not supported\n");
      //rate matching indicator
      uint16_t msb = (pdsch_Config->rateMatchPatternGroup1==NULL)?0:1;
      uint16_t lsb = (pdsch_Config->rateMatchPatternGroup2==NULL)?0:1;
      dci_pdu_rel15->rate_matching_indicator.val = lsb | (msb<<1);
      // aperiodic ZP CSI-RS trigger
      if (pdsch_Config->aperiodic_ZP_CSI_RS_ResourceSetsToAddModList != NULL)
        AssertFatal(1==0,"Aperiodic ZP CSI-RS currently not supported\n");
      // transmission configuration indication
      if (pdcch_Config->controlResourceSetToAddModList->list.array[0]->tci_PresentInDCI != NULL)
        AssertFatal(1==0,"TCI in DCI currently not supported\n");
      //srs resource set
      if (CellGroup->spCellConfig->spCellConfigDedicated->uplinkConfig->carrierSwitching!=NULL) {
        NR_SRS_CarrierSwitching_t *cs = CellGroup->spCellConfig->spCellConfigDedicated->uplinkConfig->carrierSwitching->choice.setup;
        if (cs->srs_TPC_PDCCH_Group!=NULL){
          switch(cs->srs_TPC_PDCCH_Group->present) {
            case NR_SRS_CarrierSwitching__srs_TPC_PDCCH_Group_PR_NOTHING:
              dci_pdu_rel15->srs_request.val = 0;
              break;
            case NR_SRS_CarrierSwitching__srs_TPC_PDCCH_Group_PR_typeA:
              AssertFatal(1==0,"SRS TPC PRCCH group type A currently not supported\n");
              break;
            case NR_SRS_CarrierSwitching__srs_TPC_PDCCH_Group_PR_typeB:
              AssertFatal(1==0,"SRS TPC PRCCH group type B currently not supported\n");
              break;
          }
        }
        else
          dci_pdu_rel15->srs_request.val = 0;
      }
      else
        dci_pdu_rel15->srs_request.val = 0;
    // CBGTI and CBGFI
    if (CellGroup->spCellConfig->spCellConfigDedicated->pdsch_ServingCellConfig &&
        CellGroup->spCellConfig->spCellConfigDedicated->pdsch_ServingCellConfig->choice.setup &&
        CellGroup->spCellConfig->spCellConfigDedicated->pdsch_ServingCellConfig->choice.setup->codeBlockGroupTransmission != NULL)
      AssertFatal(1==0,"CBG transmission currently not supported\n");
    break;
  default :
    AssertFatal(1==0,"Prepare dci currently only implemented for 1_1 and 0_1 \n");
  }
}


void fill_dci_pdu_rel15(const NR_ServingCellConfigCommon_t *scc,
                        const NR_CellGroupConfig_t *CellGroup,
                        nfapi_nr_dl_dci_pdu_t *pdcch_dci_pdu,
                        dci_pdu_rel15_t *dci_pdu_rel15,
                        int dci_format,
                        int rnti_type,
                        int N_RB,
                        int bwp_id,
                        NR_ControlResourceSetId_t controlResourceSetId) {
  uint8_t fsize = 0, pos = 0;

  uint64_t *dci_pdu = (uint64_t *)pdcch_dci_pdu->Payload;
  *dci_pdu=0;
  int dci_size = nr_dci_size(scc->downlinkConfigCommon->initialDownlinkBWP,scc->uplinkConfigCommon->initialUplinkBWP,
                             CellGroup, dci_pdu_rel15, dci_format, rnti_type, N_RB, bwp_id, controlResourceSetId);
  pdcch_dci_pdu->PayloadSizeBits = dci_size;
  AssertFatal(dci_size <= 64, "DCI sizes above 64 bits not yet supported");
  if (dci_format == NR_DL_DCI_FORMAT_1_1 || dci_format == NR_UL_DCI_FORMAT_0_1)
    prepare_dci(CellGroup, dci_pdu_rel15, dci_format, bwp_id, controlResourceSetId);

  /// Payload generation
  switch (dci_format) {
  case NR_DL_DCI_FORMAT_1_0:
    switch (rnti_type) {
    case NR_RNTI_RA:
      // Freq domain assignment
      fsize = (int)ceil(log2((N_RB * (N_RB + 1)) >> 1));
      pos = fsize;
      *dci_pdu |= (((uint64_t)dci_pdu_rel15->frequency_domain_assignment.val & ((1 << fsize) - 1)) << (dci_size - pos));
      LOG_D(NR_MAC,
            "RA_RNTI, size %d frequency-domain assignment %d (%d bits) N_RB_BWP %d=> %d (0x%lx)\n",
            dci_size,dci_pdu_rel15->frequency_domain_assignment.val,
            fsize,
            N_RB,
            dci_size - pos,
            *dci_pdu);
      // Time domain assignment
      pos += 4;
      *dci_pdu |= (((uint64_t)dci_pdu_rel15->time_domain_assignment.val & 0xf) << (dci_size - pos));
      LOG_D(NR_MAC,
            "time-domain assignment %d  (4 bits)=> %d (0x%lx)\n",
            dci_pdu_rel15->time_domain_assignment.val,
            dci_size - pos,
            *dci_pdu);
      // VRB to PRB mapping
      pos++;
      *dci_pdu |= ((uint64_t)dci_pdu_rel15->vrb_to_prb_mapping.val & 0x1) << (dci_size - pos);
      LOG_D(NR_MAC,
            "vrb to prb mapping %d  (1 bits)=> %d (0x%lx)\n",
            dci_pdu_rel15->vrb_to_prb_mapping.val,
            dci_size - pos,
            *dci_pdu);
      // MCS
      pos += 5;
      *dci_pdu |= ((uint64_t)dci_pdu_rel15->mcs & 0x1f) << (dci_size - pos);
      LOG_D(NR_MAC, "mcs %d  (5 bits)=> %d (0x%lx)\n", dci_pdu_rel15->mcs, dci_size - pos, *dci_pdu);
      // TB scaling
      pos += 2;
      *dci_pdu |= ((uint64_t)dci_pdu_rel15->tb_scaling & 0x3) << (dci_size - pos);
      LOG_D(NR_MAC, "tb_scaling %d  (2 bits)=> %d (0x%lx)\n", dci_pdu_rel15->tb_scaling, dci_size - pos, *dci_pdu);
      break;

    case NR_RNTI_C:
      // indicating a DL DCI format 1bit
      pos++;
      *dci_pdu |= ((uint64_t)1) << (dci_size - pos);
      LOG_D(NR_MAC,
            "DCI1_0 (size %d): Format indicator %d (%d bits) N_RB_BWP %d => %d (0x%lx)\n",
            dci_size,
            dci_pdu_rel15->format_indicator,
            1,
            N_RB,
            dci_size - pos,
            *dci_pdu);
      // Freq domain assignment (275rb >> fsize = 16)
      fsize = (int)ceil(log2((N_RB * (N_RB + 1)) >> 1));
      pos += fsize;
      *dci_pdu |= (((uint64_t)dci_pdu_rel15->frequency_domain_assignment.val & ((1 << fsize) - 1)) << (dci_size - pos));
      LOG_D(NR_MAC,
            "Freq domain assignment %d (%d bits)=> %d (0x%lx)\n",
            dci_pdu_rel15->frequency_domain_assignment.val,
            fsize,
            dci_size - pos,
            *dci_pdu);
      uint16_t is_ra = 1;
      for (int i = 0; i < fsize; i++) {
        if (!((dci_pdu_rel15->frequency_domain_assignment.val >> i) & 1)) {
          is_ra = 0;
          break;
        }
      }
      if (is_ra) { // fsize are all 1  38.212 p86
        // ra_preamble_index 6 bits
        pos += 6;
        *dci_pdu |= ((dci_pdu_rel15->ra_preamble_index & 0x3f) << (dci_size - pos));
        // UL/SUL indicator  1 bit
        pos++;
        *dci_pdu |= (dci_pdu_rel15->ul_sul_indicator.val & 1) << (dci_size - pos);
        // SS/PBCH index  6 bits
        pos += 6;
        *dci_pdu |= ((dci_pdu_rel15->ss_pbch_index & 0x3f) << (dci_size - pos));
        //  prach_mask_index  4 bits
        pos += 4;
        *dci_pdu |= ((dci_pdu_rel15->prach_mask_index & 0xf) << (dci_size - pos));
      } else {
        // Time domain assignment 4bit
        pos += 4;
        *dci_pdu |= ((dci_pdu_rel15->time_domain_assignment.val & 0xf) << (dci_size - pos));
        LOG_D(NR_MAC,
              "Time domain assignment %d (%d bits)=> %d (0x%lx)\n",
              dci_pdu_rel15->time_domain_assignment.val,
              4,
              dci_size - pos,
              *dci_pdu);
        // VRB to PRB mapping  1bit
        pos++;
        *dci_pdu |= (dci_pdu_rel15->vrb_to_prb_mapping.val & 1) << (dci_size - pos);
        LOG_D(NR_MAC,
              "VRB to PRB %d (%d bits)=> %d (0x%lx)\n",
              dci_pdu_rel15->vrb_to_prb_mapping.val,
              1,
              dci_size - pos,
              *dci_pdu);
        // MCS 5bit  //bit over 32, so dci_pdu ++
        pos += 5;
        *dci_pdu |= (dci_pdu_rel15->mcs & 0x1f) << (dci_size - pos);
        LOG_D(NR_MAC, "MCS %d (%d bits)=> %d (0x%lx)\n", dci_pdu_rel15->mcs, 5, dci_size - pos, *dci_pdu);
        // New data indicator 1bit
        pos++;
        *dci_pdu |= (dci_pdu_rel15->ndi & 1) << (dci_size - pos);
        LOG_D(NR_MAC, "NDI %d (%d bits)=> %d (0x%lx)\n", dci_pdu_rel15->ndi, 1, dci_size - pos, *dci_pdu);
        // Redundancy version  2bit
        pos += 2;
        *dci_pdu |= (dci_pdu_rel15->rv & 0x3) << (dci_size - pos);
        LOG_D(NR_MAC, "RV %d (%d bits)=> %d (0x%lx)\n", dci_pdu_rel15->rv, 2, dci_size - pos, *dci_pdu);
        // HARQ process number  4bit
        pos += 4;
        *dci_pdu |= ((dci_pdu_rel15->harq_pid & 0xf) << (dci_size - pos));
        LOG_D(NR_MAC, "HARQ_PID %d (%d bits)=> %d (0x%lx)\n", dci_pdu_rel15->harq_pid, 4, dci_size - pos, *dci_pdu);
        // Downlink assignment index  2bit
        pos += 2;
        *dci_pdu |= ((dci_pdu_rel15->dai[0].val & 3) << (dci_size - pos));
        LOG_D(NR_MAC, "DAI %d (%d bits)=> %d (0x%lx)\n", dci_pdu_rel15->dai[0].val, 2, dci_size - pos, *dci_pdu);
        // TPC command for scheduled PUCCH  2bit
        pos += 2;
        *dci_pdu |= ((dci_pdu_rel15->tpc & 3) << (dci_size - pos));
        LOG_D(NR_MAC, "TPC %d (%d bits)=> %d (0x%lx)\n", dci_pdu_rel15->tpc, 2, dci_size - pos, *dci_pdu);
        // PUCCH resource indicator  3bit
        pos += 3;
        *dci_pdu |= ((dci_pdu_rel15->pucch_resource_indicator & 0x7) << (dci_size - pos));
        LOG_D(NR_MAC,
              "PUCCH RI %d (%d bits)=> %d (0x%lx)\n",
              dci_pdu_rel15->pucch_resource_indicator,
              3,
              dci_size - pos,
              *dci_pdu);
        // PDSCH-to-HARQ_feedback timing indicator 3bit
        pos += 3;
        *dci_pdu |= ((dci_pdu_rel15->pdsch_to_harq_feedback_timing_indicator.val & 0x7) << (dci_size - pos));
        LOG_D(NR_MAC,
              "PDSCH to HARQ TI %d (%d bits)=> %d (0x%lx)\n",
              dci_pdu_rel15->pdsch_to_harq_feedback_timing_indicator.val,
              3,
              dci_size - pos,
              *dci_pdu);
      } // end else
      break;

    case NR_RNTI_P:
      // Short Messages Indicator – 2 bits
      for (int i = 0; i < 2; i++)
        *dci_pdu |= (((uint64_t)dci_pdu_rel15->short_messages_indicator >> (1 - i)) & 1) << (dci_size - pos++);
      // Short Messages – 8 bits
      for (int i = 0; i < 8; i++)
        *dci_pdu |= (((uint64_t)dci_pdu_rel15->short_messages >> (7 - i)) & 1) << (dci_size - pos++);
      // Freq domain assignment 0-16 bit
      fsize = (int)ceil(log2((N_RB * (N_RB + 1)) >> 1));
      for (int i = 0; i < fsize; i++)
        *dci_pdu |= (((uint64_t)dci_pdu_rel15->frequency_domain_assignment.val >> (fsize - i - 1)) & 1) << (dci_size - pos++);
      // Time domain assignment 4 bit
      for (int i = 0; i < 4; i++)
        *dci_pdu |= (((uint64_t)dci_pdu_rel15->time_domain_assignment.val >> (3 - i)) & 1) << (dci_size - pos++);
      // VRB to PRB mapping 1 bit
      *dci_pdu |= ((uint64_t)dci_pdu_rel15->vrb_to_prb_mapping.val & 1) << (dci_size - pos++);
      // MCS 5 bit
      for (int i = 0; i < 5; i++)
        *dci_pdu |= (((uint64_t)dci_pdu_rel15->mcs >> (4 - i)) & 1) << (dci_size - pos++);
      // TB scaling 2 bit
      for (int i = 0; i < 2; i++)
        *dci_pdu |= (((uint64_t)dci_pdu_rel15->tb_scaling >> (1 - i)) & 1) << (dci_size - pos++);
      break;

    case NR_RNTI_SI:
      pos = 1;
      // Freq domain assignment 0-16 bit
      fsize = (int)ceil(log2((N_RB * (N_RB + 1)) >> 1));
      LOG_D(NR_MAC, "fsize = %i\n", fsize);
      for (int i = 0; i < fsize; i++)
        *dci_pdu |= (((uint64_t)dci_pdu_rel15->frequency_domain_assignment.val >> (fsize - i - 1)) & 1) << (dci_size - pos++);
      LOG_D(NR_MAC, "dci_pdu_rel15->frequency_domain_assignment.val = %i\n", dci_pdu_rel15->frequency_domain_assignment.val);
      // Time domain assignment 4 bit
      for (int i = 0; i < 4; i++)
        *dci_pdu |= (((uint64_t)dci_pdu_rel15->time_domain_assignment.val >> (3 - i)) & 1) << (dci_size - pos++);
      LOG_D(NR_MAC, "dci_pdu_rel15->time_domain_assignment.val = %i\n", dci_pdu_rel15->time_domain_assignment.val);
      // VRB to PRB mapping 1 bit
      *dci_pdu |= ((uint64_t)dci_pdu_rel15->vrb_to_prb_mapping.val & 1) << (dci_size - pos++);
      LOG_D(NR_MAC, "dci_pdu_rel15->vrb_to_prb_mapping.val = %i\n", dci_pdu_rel15->vrb_to_prb_mapping.val);
      // MCS 5bit  //bit over 32, so dci_pdu ++
      for (int i = 0; i < 5; i++)
        *dci_pdu |= (((uint64_t)dci_pdu_rel15->mcs >> (4 - i)) & 1) << (dci_size - pos++);
      LOG_D(NR_MAC, "dci_pdu_rel15->mcs = %i\n", dci_pdu_rel15->mcs);
      // Redundancy version  2bit
      for (int i = 0; i < 2; i++)
        *dci_pdu |= (((uint64_t)dci_pdu_rel15->rv >> (1 - i)) & 1) << (dci_size - pos++);
      LOG_D(NR_MAC, "dci_pdu_rel15->rv = %i\n", dci_pdu_rel15->rv);
      // System information indicator 1bit
      *dci_pdu |= ((uint64_t)dci_pdu_rel15->system_info_indicator&1)<<(dci_size-pos++);
      LOG_D(NR_MAC, "dci_pdu_rel15->system_info_indicator = %i\n", dci_pdu_rel15->system_info_indicator);
      break;

    case NR_RNTI_TC:
      pos = 1;
      // indicating a DL DCI format 1bit
      *dci_pdu |= ((uint64_t)dci_pdu_rel15->format_indicator & 1) << (dci_size - pos++);
      // Freq domain assignment 0-16 bit
      fsize = (int)ceil(log2((N_RB * (N_RB + 1)) >> 1));
      for (int i = 0; i < fsize; i++)
        *dci_pdu |= (((uint64_t)dci_pdu_rel15->frequency_domain_assignment.val >> (fsize - i - 1)) & 1) << (dci_size - pos++);
      // Time domain assignment 4 bit
      for (int i = 0; i < 4; i++)
        *dci_pdu |= (((uint64_t)dci_pdu_rel15->time_domain_assignment.val >> (3 - i)) & 1) << (dci_size - pos++);
      // VRB to PRB mapping 1 bit
      *dci_pdu |= ((uint64_t)dci_pdu_rel15->vrb_to_prb_mapping.val & 1) << (dci_size - pos++);
      // MCS 5bit  //bit over 32, so dci_pdu ++
      for (int i = 0; i < 5; i++)
        *dci_pdu |= (((uint64_t)dci_pdu_rel15->mcs >> (4 - i)) & 1) << (dci_size - pos++);
      // New data indicator 1bit
      *dci_pdu |= ((uint64_t)dci_pdu_rel15->ndi & 1) << (dci_size - pos++);
      // Redundancy version  2bit
      for (int i = 0; i < 2; i++)
        *dci_pdu |= (((uint64_t)dci_pdu_rel15->rv >> (1 - i)) & 1) << (dci_size - pos++);
      // HARQ process number  4bit
      for (int i = 0; i < 4; i++)
        *dci_pdu |= (((uint64_t)dci_pdu_rel15->harq_pid >> (3 - i)) & 1) << (dci_size - pos++);
      // Downlink assignment index – 2 bits
      for (int i = 0; i < 2; i++)
        *dci_pdu |= (((uint64_t)dci_pdu_rel15->dai[0].val >> (1 - i)) & 1) << (dci_size - pos++);
      // TPC command for scheduled PUCCH – 2 bits
      for (int i = 0; i < 2; i++)
        *dci_pdu |= (((uint64_t)dci_pdu_rel15->tpc >> (1 - i)) & 1) << (dci_size - pos++);
      // PUCCH resource indicator – 3 bits
      for (int i = 0; i < 3; i++)
        *dci_pdu |= (((uint64_t)dci_pdu_rel15->pucch_resource_indicator >> (2 - i)) & 1) << (dci_size - pos++);
      // PDSCH-to-HARQ_feedback timing indicator – 3 bits
      for (int i = 0; i < 3; i++)
        *dci_pdu |= (((uint64_t)dci_pdu_rel15->pdsch_to_harq_feedback_timing_indicator.val >> (2 - i)) & 1) << (dci_size - pos++);

      LOG_D(NR_MAC,"N_RB = %i\n", N_RB);
      LOG_D(NR_MAC,"dci_size = %i\n", dci_size);
      LOG_D(NR_MAC,"fsize = %i\n", fsize);
      LOG_D(NR_MAC,"dci_pdu_rel15->format_indicator = %i\n", dci_pdu_rel15->format_indicator);
      LOG_D(NR_MAC,"dci_pdu_rel15->frequency_domain_assignment.val = %i\n", dci_pdu_rel15->frequency_domain_assignment.val);
      LOG_D(NR_MAC,"dci_pdu_rel15->time_domain_assignment.val = %i\n", dci_pdu_rel15->time_domain_assignment.val);
      LOG_D(NR_MAC,"dci_pdu_rel15->vrb_to_prb_mapping.val = %i\n", dci_pdu_rel15->vrb_to_prb_mapping.val);
      LOG_D(NR_MAC,"dci_pdu_rel15->mcs = %i\n", dci_pdu_rel15->mcs);
      LOG_D(NR_MAC,"dci_pdu_rel15->rv = %i\n", dci_pdu_rel15->rv);
      LOG_D(NR_MAC,"dci_pdu_rel15->harq_pid = %i\n", dci_pdu_rel15->harq_pid);
      LOG_D(NR_MAC,"dci_pdu_rel15->dai[0].val = %i\n", dci_pdu_rel15->dai[0].val);
      LOG_D(NR_MAC,"dci_pdu_rel15->tpc = %i\n", dci_pdu_rel15->tpc);
      LOG_D(NR_MAC,"dci_pdu_rel15->pdsch_to_harq_feedback_timing_indicator.val = %i\n", dci_pdu_rel15->pdsch_to_harq_feedback_timing_indicator.val);

      break;
    }
    break;

  case NR_UL_DCI_FORMAT_0_0:
    switch (rnti_type) {
    case NR_RNTI_C:
      LOG_D(NR_MAC,"Filling format 0_0 DCI for CRNTI (size %d bits, format ind %d)\n",dci_size,dci_pdu_rel15->format_indicator);
      // indicating a UL DCI format 1bit
      pos=1;
      *dci_pdu |= ((uint64_t)dci_pdu_rel15->format_indicator & 1) << (dci_size - pos);
      // Freq domain assignment  max 16 bit
      fsize = (int)ceil(log2((N_RB * (N_RB + 1)) >> 1));
      pos+=fsize;
      *dci_pdu |= ((uint64_t)dci_pdu_rel15->frequency_domain_assignment.val & ((1 << fsize) - 1)) << (dci_size - pos);
      // Time domain assignment 4bit
      pos += 4;
      *dci_pdu |= ((uint64_t)dci_pdu_rel15->time_domain_assignment.val & ((1 << 4) - 1)) << (dci_size - pos);
      // Frequency hopping flag – 1 bit
      pos++;
      *dci_pdu |= ((uint64_t)dci_pdu_rel15->frequency_hopping_flag.val & 1) << (dci_size - pos);
      // MCS  5 bit
      pos+=5;
      *dci_pdu |= ((uint64_t)dci_pdu_rel15->mcs & 0x1f) << (dci_size - pos);
      // New data indicator 1bit
      pos++;
      *dci_pdu |= ((uint64_t)dci_pdu_rel15->ndi & 1) << (dci_size - pos);
      // Redundancy version  2bit
      pos+=2;
      *dci_pdu |= ((uint64_t)dci_pdu_rel15->rv & 0x3) << (dci_size - pos);
      // HARQ process number  4bit
      pos+=4;
      *dci_pdu |= ((uint64_t)dci_pdu_rel15->harq_pid & 0xf) << (dci_size - pos);
      // TPC command for scheduled PUSCH – 2 bits
      pos+=2;
      *dci_pdu |= ((uint64_t)dci_pdu_rel15->tpc & 0x3) << (dci_size - pos);
      // Padding bits
      for (int a = pos; a < 32; a++)
        *dci_pdu |= ((uint64_t)dci_pdu_rel15->padding & 1) << (dci_size - pos++);
      // UL/SUL indicator – 1 bit
      /* commented for now (RK): need to get this from BWP descriptor
      if (cfg->pucch_config.pucch_GroupHopping.value)
        *dci_pdu |=
      ((uint64_t)dci_pdu_rel15->ul_sul_indicator.val&1)<<(dci_size-pos++);
        */

        LOG_D(NR_MAC,"N_RB = %i\n", N_RB);
        LOG_D(NR_MAC,"dci_size = %i\n", dci_size);
        LOG_D(NR_MAC,"fsize = %i\n", fsize);
        LOG_D(NR_MAC,"dci_pdu_rel15->frequency_domain_assignment.val = %i\n", dci_pdu_rel15->frequency_domain_assignment.val);
        LOG_D(NR_MAC,"dci_pdu_rel15->time_domain_assignment.val = %i\n", dci_pdu_rel15->time_domain_assignment.val);
        LOG_D(NR_MAC,"dci_pdu_rel15->frequency_hopping_flag.val = %i\n", dci_pdu_rel15->frequency_hopping_flag.val);
        LOG_D(NR_MAC,"dci_pdu_rel15->mcs = %i\n", dci_pdu_rel15->mcs);
        LOG_D(NR_MAC,"dci_pdu_rel15->ndi = %i\n", dci_pdu_rel15->ndi);
        LOG_D(NR_MAC,"dci_pdu_rel15->rv = %i\n", dci_pdu_rel15->rv);
        LOG_D(NR_MAC,"dci_pdu_rel15->harq_pid = %i\n", dci_pdu_rel15->harq_pid);
        LOG_D(NR_MAC,"dci_pdu_rel15->tpc = %i\n", dci_pdu_rel15->tpc);
        LOG_D(NR_MAC,"dci_pdu_rel15->padding = %i\n", dci_pdu_rel15->padding);
      break;

    case NFAPI_NR_RNTI_TC:
      // indicating a UL DCI format 1bit
      pos=1;
      *dci_pdu |= ((uint64_t)dci_pdu_rel15->format_indicator & 1) << (dci_size - pos);
      // Freq domain assignment  max 16 bit
      fsize = (int)ceil(log2((N_RB * (N_RB + 1)) >> 1));
      pos+=fsize;
      *dci_pdu |= ((uint64_t)dci_pdu_rel15->frequency_domain_assignment.val & ((1 << fsize) - 1)) << (dci_size - pos);
      // Time domain assignment 4bit
      pos += 4;
      *dci_pdu |= ((uint64_t)dci_pdu_rel15->time_domain_assignment.val & ((1 << 4) - 1)) << (dci_size - pos);
      // Frequency hopping flag – 1 bit
      pos++;
      *dci_pdu |= ((uint64_t)dci_pdu_rel15->frequency_hopping_flag.val & 1) << (dci_size - pos);
      // MCS  5 bit
      pos+=5;
      *dci_pdu |= ((uint64_t)dci_pdu_rel15->mcs & 0x1f) << (dci_size - pos);
      // New data indicator 1bit
      pos++;
      *dci_pdu |= ((uint64_t)dci_pdu_rel15->ndi & 1) << (dci_size - pos);
      // Redundancy version  2bit
      pos+=2;
      *dci_pdu |= ((uint64_t)dci_pdu_rel15->rv & 0x3) << (dci_size - pos);
      // HARQ process number  4bit
      pos+=4;
      *dci_pdu |= ((uint64_t)dci_pdu_rel15->harq_pid & 0xf) << (dci_size - pos);
      // Padding bits
      for (int a = pos; a < 32; a++)
        *dci_pdu |= ((uint64_t)dci_pdu_rel15->padding & 1) << (dci_size - pos++);
      // UL/SUL indicator – 1 bit
      /* commented for now (RK): need to get this from BWP descriptor
      if (cfg->pucch_config.pucch_GroupHopping.value)
        *dci_pdu |=
      ((uint64_t)dci_pdu_rel15->ul_sul_indicator.val&1)<<(dci_size-pos++);
        */
      LOG_D(NR_MAC,"N_RB = %i\n", N_RB);
      LOG_D(NR_MAC,"dci_size = %i\n", dci_size);
      LOG_D(NR_MAC,"fsize = %i\n", fsize);
      LOG_D(NR_MAC,"dci_pdu_rel15->frequency_domain_assignment.val = %i\n", dci_pdu_rel15->frequency_domain_assignment.val);
      LOG_D(NR_MAC,"dci_pdu_rel15->time_domain_assignment.val = %i\n", dci_pdu_rel15->time_domain_assignment.val);
      LOG_D(NR_MAC,"dci_pdu_rel15->frequency_hopping_flag.val = %i\n", dci_pdu_rel15->frequency_hopping_flag.val);
      LOG_D(NR_MAC,"dci_pdu_rel15->mcs = %i\n", dci_pdu_rel15->mcs);
      LOG_D(NR_MAC,"dci_pdu_rel15->ndi = %i\n", dci_pdu_rel15->ndi);
      LOG_D(NR_MAC,"dci_pdu_rel15->rv = %i\n", dci_pdu_rel15->rv);
      LOG_D(NR_MAC,"dci_pdu_rel15->harq_pid = %i\n", dci_pdu_rel15->harq_pid);
      LOG_D(NR_MAC,"dci_pdu_rel15->tpc = %i\n", dci_pdu_rel15->tpc);
      LOG_D(NR_MAC,"dci_pdu_rel15->padding = %i\n", dci_pdu_rel15->padding);

      break;
    }
    break;

  case NR_UL_DCI_FORMAT_0_1:
    switch (rnti_type) {
    case NR_RNTI_C:
      LOG_D(NR_MAC,"Filling NR_UL_DCI_FORMAT_0_1 size %d format indicator %d\n",dci_size,dci_pdu_rel15->format_indicator);
      // Indicating a DL DCI format 1bit
      pos = 1;
      *dci_pdu |= ((uint64_t)dci_pdu_rel15->format_indicator & 0x1) << (dci_size - pos);
      // Carrier indicator
      pos += dci_pdu_rel15->carrier_indicator.nbits;
      *dci_pdu |= ((uint64_t)dci_pdu_rel15->carrier_indicator.val & ((1 << dci_pdu_rel15->carrier_indicator.nbits) - 1)) << (dci_size - pos);
      // UL/SUL Indicator
      pos += dci_pdu_rel15->ul_sul_indicator.nbits;
      *dci_pdu |= ((uint64_t)dci_pdu_rel15->ul_sul_indicator.val & ((1 << dci_pdu_rel15->ul_sul_indicator.nbits) - 1)) << (dci_size - pos);
      // BWP indicator
      pos += dci_pdu_rel15->bwp_indicator.nbits;
      *dci_pdu |= ((uint64_t)dci_pdu_rel15->bwp_indicator.val & ((1 << dci_pdu_rel15->bwp_indicator.nbits) - 1)) << (dci_size - pos);
      // Frequency domain resource assignment
      pos += dci_pdu_rel15->frequency_domain_assignment.nbits;
      *dci_pdu |= ((uint64_t)dci_pdu_rel15->frequency_domain_assignment.val & ((1 << dci_pdu_rel15->frequency_domain_assignment.nbits) - 1)) << (dci_size - pos);
      // Time domain resource assignment
      pos += dci_pdu_rel15->time_domain_assignment.nbits;
      *dci_pdu |= ((uint64_t)dci_pdu_rel15->time_domain_assignment.val & ((1 << dci_pdu_rel15->time_domain_assignment.nbits) - 1)) << (dci_size - pos);
      // Frequency hopping
      pos += dci_pdu_rel15->frequency_hopping_flag.nbits;
      *dci_pdu |= ((uint64_t)dci_pdu_rel15->frequency_hopping_flag.val & ((1 << dci_pdu_rel15->frequency_hopping_flag.nbits) - 1)) << (dci_size - pos);
      // MCS 5bit
      pos += 5;
      *dci_pdu |= ((uint64_t)dci_pdu_rel15->mcs & 0x1f) << (dci_size - pos);
      // New data indicator 1bit
      pos += 1;
      *dci_pdu |= ((uint64_t)dci_pdu_rel15->ndi & 0x1) << (dci_size - pos);
      // Redundancy version  2bit
      pos += 2;
      *dci_pdu |= ((uint64_t)dci_pdu_rel15->rv & 0x3) << (dci_size - pos);
      // HARQ process number  4bit
      pos += 4;
      *dci_pdu |= ((uint64_t)dci_pdu_rel15->harq_pid & 0xf) << (dci_size - pos);
      // 1st Downlink assignment index
      pos += dci_pdu_rel15->dai[0].nbits;
      *dci_pdu |= ((uint64_t)dci_pdu_rel15->dai[0].val & ((1 << dci_pdu_rel15->dai[0].nbits) - 1)) << (dci_size - pos);
      // 2nd Downlink assignment index
      pos += dci_pdu_rel15->dai[1].nbits;
      *dci_pdu |= ((uint64_t)dci_pdu_rel15->dai[1].val & ((1 << dci_pdu_rel15->dai[1].nbits) - 1)) << (dci_size - pos);
      // TPC command for scheduled PUSCH  2bit
      pos += 2;
      *dci_pdu |= ((uint64_t)dci_pdu_rel15->tpc & 0x3) << (dci_size - pos);
      // SRS resource indicator
      pos += dci_pdu_rel15->srs_resource_indicator.nbits;
      *dci_pdu |= ((uint64_t)dci_pdu_rel15->srs_resource_indicator.val & ((1 << dci_pdu_rel15->srs_resource_indicator.nbits) - 1)) << (dci_size - pos);
      // Precoding info and n. of layers
      pos += dci_pdu_rel15->precoding_information.nbits;
      *dci_pdu |= ((uint64_t)dci_pdu_rel15->precoding_information.val & ((1 << dci_pdu_rel15->precoding_information.nbits) - 1)) << (dci_size - pos);
      // Antenna ports
      pos += dci_pdu_rel15->antenna_ports.nbits;
      *dci_pdu |= ((uint64_t)dci_pdu_rel15->antenna_ports.val & ((1 << dci_pdu_rel15->antenna_ports.nbits) - 1)) << (dci_size - pos);
      // SRS request
      pos += dci_pdu_rel15->srs_request.nbits;
      *dci_pdu |= ((uint64_t)dci_pdu_rel15->srs_request.val & ((1 << dci_pdu_rel15->srs_request.nbits) - 1)) << (dci_size - pos);
      // CSI request
      pos += dci_pdu_rel15->csi_request.nbits;
      *dci_pdu |= ((uint64_t)dci_pdu_rel15->csi_request.val & ((1 << dci_pdu_rel15->csi_request.nbits) - 1)) << (dci_size - pos);
      // CBG transmission information
      pos += dci_pdu_rel15->cbgti.nbits;
      *dci_pdu |= ((uint64_t)dci_pdu_rel15->cbgti.val & ((1 << dci_pdu_rel15->cbgti.nbits) - 1)) << (dci_size - pos);
      // PTRS DMRS association
      pos += dci_pdu_rel15->ptrs_dmrs_association.nbits;
      *dci_pdu |= ((uint64_t)dci_pdu_rel15->ptrs_dmrs_association.val & ((1 << dci_pdu_rel15->ptrs_dmrs_association.nbits) - 1)) << (dci_size - pos);
      // Beta offset indicator
      pos += dci_pdu_rel15->beta_offset_indicator.nbits;
      *dci_pdu |= ((uint64_t)dci_pdu_rel15->beta_offset_indicator.val & ((1 << dci_pdu_rel15->beta_offset_indicator.nbits) - 1)) << (dci_size - pos);
      // DMRS sequence initialization
      pos += dci_pdu_rel15->dmrs_sequence_initialization.nbits;
      *dci_pdu |= ((uint64_t)dci_pdu_rel15->dmrs_sequence_initialization.val & ((1 << dci_pdu_rel15->dmrs_sequence_initialization.nbits) - 1)) << (dci_size - pos);
      // UL-SCH indicator
      pos += 1;
      *dci_pdu |= ((uint64_t)dci_pdu_rel15->ulsch_indicator & 0x1) << (dci_size - pos);
      break;
    }
    break;

  case NR_DL_DCI_FORMAT_1_1:
    // Indicating a DL DCI format 1bit
    LOG_D(NR_MAC,"Filling Format 1_1 DCI of size %d\n",dci_size);
    pos = 1;
    *dci_pdu |= ((uint64_t)dci_pdu_rel15->format_indicator & 0x1) << (dci_size - pos);
    // Carrier indicator
    pos += dci_pdu_rel15->carrier_indicator.nbits;
    *dci_pdu |= ((uint64_t)dci_pdu_rel15->carrier_indicator.val & ((1 << dci_pdu_rel15->carrier_indicator.nbits) - 1)) << (dci_size - pos);
    // BWP indicator
    pos += dci_pdu_rel15->bwp_indicator.nbits;
    *dci_pdu |= ((uint64_t)dci_pdu_rel15->bwp_indicator.val & ((1 << dci_pdu_rel15->bwp_indicator.nbits) - 1)) << (dci_size - pos);
    // Frequency domain resource assignment
    pos += dci_pdu_rel15->frequency_domain_assignment.nbits;
    *dci_pdu |= ((uint64_t)dci_pdu_rel15->frequency_domain_assignment.val & ((1 << dci_pdu_rel15->frequency_domain_assignment.nbits) - 1)) << (dci_size - pos);
    // Time domain resource assignment
    pos += dci_pdu_rel15->time_domain_assignment.nbits;
    *dci_pdu |= ((uint64_t)dci_pdu_rel15->time_domain_assignment.val & ((1 << dci_pdu_rel15->time_domain_assignment.nbits) - 1)) << (dci_size - pos);
    // VRB-to-PRB mapping
    pos += dci_pdu_rel15->vrb_to_prb_mapping.nbits;
    *dci_pdu |= ((uint64_t)dci_pdu_rel15->vrb_to_prb_mapping.val & ((1 << dci_pdu_rel15->vrb_to_prb_mapping.nbits) - 1)) << (dci_size - pos);
    // PRB bundling size indicator
    pos += dci_pdu_rel15->prb_bundling_size_indicator.nbits;
    *dci_pdu |= ((uint64_t)dci_pdu_rel15->prb_bundling_size_indicator.val & ((1 << dci_pdu_rel15->prb_bundling_size_indicator.nbits) - 1)) << (dci_size - pos);
    // Rate matching indicator
    pos += dci_pdu_rel15->rate_matching_indicator.nbits;
    *dci_pdu |= ((uint64_t)dci_pdu_rel15->rate_matching_indicator.val & ((1 << dci_pdu_rel15->rate_matching_indicator.nbits) - 1)) << (dci_size - pos);
    // ZP CSI-RS trigger
    pos += dci_pdu_rel15->zp_csi_rs_trigger.nbits;
    *dci_pdu |= ((uint64_t)dci_pdu_rel15->zp_csi_rs_trigger.val & ((1 << dci_pdu_rel15->zp_csi_rs_trigger.nbits) - 1)) << (dci_size - pos);
    // TB1
    // MCS 5bit
    pos += 5;
    *dci_pdu |= ((uint64_t)dci_pdu_rel15->mcs & 0x1f) << (dci_size - pos);
    // New data indicator 1bit
    pos += 1;
    *dci_pdu |= ((uint64_t)dci_pdu_rel15->ndi & 0x1) << (dci_size - pos);
    // Redundancy version  2bit
    pos += 2;
    *dci_pdu |= ((uint64_t)dci_pdu_rel15->rv & 0x3) << (dci_size - pos);
    // TB2
    // MCS 5bit
    pos += dci_pdu_rel15->mcs2.nbits;
    *dci_pdu |= ((uint64_t)dci_pdu_rel15->mcs2.val & ((1 << dci_pdu_rel15->mcs2.nbits) - 1)) << (dci_size - pos);
    // New data indicator 1bit
    pos += dci_pdu_rel15->ndi2.nbits;
    *dci_pdu |= ((uint64_t)dci_pdu_rel15->ndi2.val & ((1 << dci_pdu_rel15->ndi2.nbits) - 1)) << (dci_size - pos);
    // Redundancy version  2bit
    pos += dci_pdu_rel15->rv2.nbits;
    *dci_pdu |= ((uint64_t)dci_pdu_rel15->rv2.val & ((1 << dci_pdu_rel15->rv2.nbits) - 1)) << (dci_size - pos);
    // HARQ process number  4bit
    pos += 4;
    *dci_pdu |= ((uint64_t)dci_pdu_rel15->harq_pid & 0xf) << (dci_size - pos);
    // Downlink assignment index
    pos += dci_pdu_rel15->dai[0].nbits;
    *dci_pdu |= ((uint64_t)dci_pdu_rel15->dai[0].val & ((1 << dci_pdu_rel15->dai[0].nbits) - 1)) << (dci_size - pos);
    // TPC command for scheduled PUCCH  2bit
    pos += 2;
    *dci_pdu |= ((uint64_t)dci_pdu_rel15->tpc & 0x3) << (dci_size - pos);
    // PUCCH resource indicator  3bit
    pos += 3;
    *dci_pdu |= ((uint64_t)dci_pdu_rel15->pucch_resource_indicator & 0x7) << (dci_size - pos);
    // PDSCH-to-HARQ_feedback timing indicator
    pos += dci_pdu_rel15->pdsch_to_harq_feedback_timing_indicator.nbits;
    *dci_pdu |= ((uint64_t)dci_pdu_rel15->pdsch_to_harq_feedback_timing_indicator.val & ((1 << dci_pdu_rel15->pdsch_to_harq_feedback_timing_indicator.nbits) - 1)) << (dci_size - pos);
    // Antenna ports
    pos += dci_pdu_rel15->antenna_ports.nbits;
    *dci_pdu |= ((uint64_t)dci_pdu_rel15->antenna_ports.val & ((1 << dci_pdu_rel15->antenna_ports.nbits) - 1)) << (dci_size - pos);
    // TCI
    pos += dci_pdu_rel15->transmission_configuration_indication.nbits;
    *dci_pdu |= ((uint64_t)dci_pdu_rel15->transmission_configuration_indication.val & ((1 << dci_pdu_rel15->transmission_configuration_indication.nbits) - 1)) << (dci_size - pos);
    // SRS request
    pos += dci_pdu_rel15->srs_request.nbits;
    *dci_pdu |= ((uint64_t)dci_pdu_rel15->srs_request.val & ((1 << dci_pdu_rel15->srs_request.nbits) - 1)) << (dci_size - pos);
    // CBG transmission information
    pos += dci_pdu_rel15->cbgti.nbits;
    *dci_pdu |= ((uint64_t)dci_pdu_rel15->cbgti.val & ((1 << dci_pdu_rel15->cbgti.nbits) - 1)) << (dci_size - pos);
    // CBG flushing out information
    pos += dci_pdu_rel15->cbgfi.nbits;
    *dci_pdu |= ((uint64_t)dci_pdu_rel15->cbgfi.val & ((1 << dci_pdu_rel15->cbgfi.nbits) - 1)) << (dci_size - pos);
    // DMRS sequence init
    pos += 1;
    *dci_pdu |= ((uint64_t)dci_pdu_rel15->dmrs_sequence_initialization.val & 0x1) << (dci_size - pos);
  }
  LOG_D(NR_MAC, "DCI has %d bits and the payload is %lx\n", dci_size, *dci_pdu);
}

int get_spf(nfapi_nr_config_request_scf_t *cfg) {

  int mu = cfg->ssb_config.scs_common.value;
  AssertFatal(mu>=0&&mu<4,"Illegal scs %d\n",mu);

  return(10 * (1<<mu));
} 

int to_absslot(nfapi_nr_config_request_scf_t *cfg,int frame,int slot) {

  return(get_spf(cfg)*frame) + slot; 

}

int extract_startSymbol(int startSymbolAndLength) {
  int tmp = startSymbolAndLength/14;
  int tmp2 = startSymbolAndLength%14;

  if (tmp > 0 && tmp < (14-tmp2)) return(tmp2);
  else                            return(13-tmp2);
}

int extract_length(int startSymbolAndLength) {
  int tmp = startSymbolAndLength/14;
  int tmp2 = startSymbolAndLength%14;

  if (tmp > 0 && tmp < (14-tmp2)) return(tmp);
  else                            return(15-tmp2);
}

/*
 * Dump the UL or DL UE_info into LOG_T(MAC)
 */
void dump_nr_list(NR_list_t *listP)
{
  for (int j = listP->head; j >= 0; j = listP->next[j])
    LOG_T(NR_MAC, "NR list node %d => %d\n", j, listP->next[j]);
}

/*
 * Create a new NR_list
 */
void create_nr_list(NR_list_t *list, int len)
{
  list->head = -1;
  list->next = calloc(len, sizeof(*list->next));
  AssertFatal(list, "cannot calloc() memory for NR_list_t->next\n");
  for (int i = 0; i < len; ++i)
    list->next[i] = -1;
  list->tail = -1;
  list->len = len;
}

/*
 * Destroy an NR_list
 */
void destroy_nr_list(NR_list_t *list)
{
  free(list->next);
}

/*
 * Add an ID to an NR_list at the end, traversing the whole list. Note:
 * add_tail_nr_list() is a faster alternative, but this implementation ensures
 * we do not add an existing ID.
 */
void add_nr_list(NR_list_t *listP, int id)
{
  int *cur = &listP->head;
  while (*cur >= 0) {
    AssertFatal(*cur != id, "id %d already in NR_UE_list!\n", id);
    cur = &listP->next[*cur];
  }
  *cur = id;
  if (listP->next[id] < 0)
    listP->tail = id;
}

/*
 * Remove an ID from an NR_list
 */
void remove_nr_list(NR_list_t *listP, int id)
{
  int *cur = &listP->head;
  int *prev = &listP->head;
  while (*cur != -1 && *cur != id) {
    prev = cur;
    cur = &listP->next[*cur];
  }
  AssertFatal(*cur != -1, "ID %d not found in UE_list\n", id);
  int *next = &listP->next[*cur];
  *cur = listP->next[*cur];
  *next = -1;
  listP->tail = *prev >= 0 && listP->next[*prev] >= 0 ? listP->tail : *prev;
}

/*
 * Add an ID to the tail of the NR_list in O(1). Note that there is
 * corresponding remove_tail_nr_list(), as we cannot set the tail backwards and
 * therefore need to go through the whole list (use remove_nr_list())
 */
void add_tail_nr_list(NR_list_t *listP, int id)
{
  int *last = listP->tail < 0 ? &listP->head : &listP->next[listP->tail];
  *last = id;
  listP->next[id] = -1;
  listP->tail = id;
}

/*
 * Add an ID to the front of the NR_list in O(1)
 */
void add_front_nr_list(NR_list_t *listP, int id)
{
  const int ohead = listP->head;
  listP->head = id;
  listP->next[id] = ohead;
  if (listP->tail < 0)
    listP->tail = id;
}

/*
 * Remove an ID from the front of the NR_list in O(1)
 */
void remove_front_nr_list(NR_list_t *listP)
{
  AssertFatal(listP->head >= 0, "Nothing to remove\n");
  const int ohead = listP->head;
  listP->head = listP->next[ohead];
  listP->next[ohead] = -1;
  if (listP->head < 0)
    listP->tail = -1;
}

int find_nr_UE_id(module_id_t mod_idP, rnti_t rntiP)
//------------------------------------------------------------------------------
{
  int UE_id;
  NR_UE_info_t *UE_info = &RC.nrmac[mod_idP]->UE_info;

  for (UE_id = 0; UE_id < MAX_MOBILES_PER_GNB; UE_id++) {
    if (UE_info->active[UE_id]) {
      if (UE_info->rnti[UE_id] == rntiP) {
        return UE_id;
      }
    }
  }

  return -1;
}

<<<<<<< HEAD
void set_Y(int Y[MAX_NUM_CORESET][160], rnti_t rnti) {
=======
uint16_t get_Y(int cid, int slot, rnti_t rnti) {

>>>>>>> 2408f82a
  const int A[3] = {39827, 39829, 39839};
  const int D = 65537;
  int Y;

<<<<<<< HEAD
  for (int i = 0; i < MAX_NUM_CORESET; i++) {
    Y[i][0] = (A[i%3] * rnti) % D;
  }

  for (int s = 1; s < 160; s++) {
    for (int i = 0; i < MAX_NUM_CORESET; i++) {
      Y[i][s] = (A[i%3] * Y[i][s - 1]) % D;
    }
  }
=======
  Y = (A[cid] * rnti) % D;

  for (int s = 0; s < slot; s++)
    Y = (A[cid] * Y) % D;

  return Y;
>>>>>>> 2408f82a
}

int find_nr_RA_id(module_id_t mod_idP, int CC_idP, rnti_t rntiP) {
//------------------------------------------------------------------------------
  int RA_id;
  RA_t *ra = (RA_t *) &RC.nrmac[mod_idP]->common_channels[CC_idP].ra[0];

  for (RA_id = 0; RA_id < NB_RA_PROC_MAX; RA_id++) {
    LOG_D(NR_MAC, "Checking RA_id %d for %x : state %d\n",
          RA_id,
          rntiP,
          ra[RA_id].state);

    if (ra[RA_id].state != IDLE && ra[RA_id].rnti == rntiP)
      return RA_id;
  }

  return -1;
}

int get_nrofHARQ_ProcessesForPDSCH(e_NR_PDSCH_ServingCellConfig__nrofHARQ_ProcessesForPDSCH n)
{
  switch (n) {
  case NR_PDSCH_ServingCellConfig__nrofHARQ_ProcessesForPDSCH_n2:
    return 2;
  case NR_PDSCH_ServingCellConfig__nrofHARQ_ProcessesForPDSCH_n4:
    return 4;
  case NR_PDSCH_ServingCellConfig__nrofHARQ_ProcessesForPDSCH_n6:
    return 6;
  case NR_PDSCH_ServingCellConfig__nrofHARQ_ProcessesForPDSCH_n10:
    return 10;
  case NR_PDSCH_ServingCellConfig__nrofHARQ_ProcessesForPDSCH_n12:
    return 12;
  case NR_PDSCH_ServingCellConfig__nrofHARQ_ProcessesForPDSCH_n16:
    return 16;
  default:
    return 8;
  }
}

int get_dl_bwp_id(const NR_ServingCellConfig_t *servingCellConfig)
{
  if (servingCellConfig->firstActiveDownlinkBWP_Id)
    return *servingCellConfig->firstActiveDownlinkBWP_Id;
  else if (servingCellConfig->defaultDownlinkBWP_Id)
    return *servingCellConfig->defaultDownlinkBWP_Id;
  else
    return 1;
}

int get_ul_bwp_id(const NR_ServingCellConfig_t *servingCellConfig)
{
  if (servingCellConfig->uplinkConfig && servingCellConfig->uplinkConfig->firstActiveUplinkBWP_Id)
    return *servingCellConfig->uplinkConfig->firstActiveUplinkBWP_Id;
  else
    return 1;
}

//------------------------------------------------------------------------------
int add_new_nr_ue(module_id_t mod_idP, rnti_t rntiP, NR_CellGroupConfig_t *CellGroup)
{
  NR_ServingCellConfigCommon_t *scc = RC.nrmac[mod_idP]->common_channels[0].ServingCellConfigCommon;
  NR_UE_info_t *UE_info = &RC.nrmac[mod_idP]->UE_info;
  LOG_I(NR_MAC, "[gNB %d] Adding UE with rnti 0x%04x (num_UEs %d)\n",
        mod_idP,
        rntiP,
        UE_info->num_UEs);
  dump_nr_list(&UE_info->list);

  for (int i = 0; i < MAX_MOBILES_PER_GNB; i++) {
    if (UE_info->active[i]) {
      LOG_D(NR_MAC,"UE %x is active, skipping\n",rntiP);
      continue;
    }
    int UE_id = i;
    UE_info->num_UEs++;
    UE_info->active[UE_id] = true;
    if (CellGroup) UE_info->Msg4_ACKed[UE_id] = true;
    else           UE_info->Msg4_ACKed[UE_id] = false;
    UE_info->rnti[UE_id] = rntiP;
    UE_info->CellGroup[UE_id] = CellGroup;
    add_nr_list(&UE_info->list, UE_id);
    memset(&UE_info->mac_stats[UE_id], 0, sizeof(NR_mac_stats_t));
<<<<<<< HEAD
    set_Y(UE_info->Y[UE_id], rntiP);
    if (CellGroup && CellGroup->spCellConfig && CellGroup->spCellConfig->spCellConfigDedicated)
=======
    if (CellGroup && CellGroup->spCellConfig && CellGroup->spCellConfig && CellGroup->spCellConfig->spCellConfigDedicated)
>>>>>>> 2408f82a
      compute_csi_bitlen (CellGroup->spCellConfig->spCellConfigDedicated->csi_MeasConfig->choice.setup, UE_info, UE_id, mod_idP);
    NR_UE_sched_ctrl_t *sched_ctrl = &UE_info->UE_sched_ctrl[UE_id];
    memset(sched_ctrl, 0, sizeof(*sched_ctrl));
    sched_ctrl->lcid_mask = 0;
    if (!get_softmodem_params()->phy_test && !get_softmodem_params()->do_ra && !get_softmodem_params()->sa) {
      sched_ctrl->lcid_mask = 1<<DL_SCH_LCID_DTCH;
    }
    sched_ctrl->ta_frame = 0;
    sched_ctrl->ta_update = 31;
    sched_ctrl->ta_apply = false;
    sched_ctrl->ul_rssi = 0;
    sched_ctrl->pucch_consecutive_dtx_cnt = 0;
    sched_ctrl->pusch_consecutive_dtx_cnt = 0;
    sched_ctrl->ul_failure                = 0;
    /* set illegal time domain allocation to force recomputation of all fields */
    sched_ctrl->pdsch_semi_static.time_domain_allocation = -1;
    sched_ctrl->pusch_semi_static.time_domain_allocation = -1;
    const NR_ServingCellConfig_t *servingCellConfig = CellGroup ? CellGroup->spCellConfig->spCellConfigDedicated : NULL;

    /* Set default BWPs */
    const struct NR_ServingCellConfig__downlinkBWP_ToAddModList *bwpList = servingCellConfig ? servingCellConfig->downlinkBWP_ToAddModList : NULL;
    if (bwpList) AssertFatal(bwpList->list.count <= NR_MAX_NUM_BWP,
			     "downlinkBWP_ToAddModList has %d BWP!\n",
			     bwpList->list.count);

    const int bwp_id = servingCellConfig ? *servingCellConfig->firstActiveDownlinkBWP_Id : 0;
    sched_ctrl->active_bwp = bwpList && bwp_id > 0 ? bwpList->list.array[bwp_id - 1] : NULL;
    NR_BWP_t *genericParameters = sched_ctrl->active_bwp ?
      &sched_ctrl->active_bwp->bwp_Common->genericParameters:
      &scc->uplinkConfigCommon->initialUplinkBWP->genericParameters;
    const int target_ss = sched_ctrl->active_bwp ? NR_SearchSpace__searchSpaceType_PR_ue_Specific : NR_SearchSpace__searchSpaceType_PR_common;
    sched_ctrl->search_space = get_searchspace(scc,
                                               sched_ctrl->active_bwp ? sched_ctrl->active_bwp->bwp_Dedicated : NULL,
                                               target_ss);
    sched_ctrl->coreset = get_coreset(mod_idP, scc,
                                      sched_ctrl->active_bwp ? (void*)sched_ctrl->active_bwp->bwp_Dedicated : NULL,
                                      sched_ctrl->search_space, target_ss);
    sched_ctrl->sched_pdcch = set_pdcch_structure(RC.nrmac[mod_idP],
                                                  sched_ctrl->search_space,
                                                  sched_ctrl->coreset,
                                                  scc,
                                                  genericParameters,
                                                  NULL);
    const struct NR_UplinkConfig__uplinkBWP_ToAddModList *ubwpList = servingCellConfig ? servingCellConfig->uplinkConfig->uplinkBWP_ToAddModList : NULL;
    if (ubwpList) AssertFatal(ubwpList->list.count <= NR_MAX_NUM_BWP,
			      "uplinkBWP_ToAddModList has %d BWP!\n",
			      ubwpList->list.count);
    const int ul_bwp_id = servingCellConfig ? *servingCellConfig->uplinkConfig->firstActiveUplinkBWP_Id : 0;
    sched_ctrl->active_ubwp = ubwpList && ul_bwp_id > 0 ? ubwpList->list.array[ul_bwp_id - 1] : NULL;

    /* get Number of HARQ processes for this UE */
    if (servingCellConfig) AssertFatal(servingCellConfig->pdsch_ServingCellConfig->present == NR_SetupRelease_PDSCH_ServingCellConfig_PR_setup,
				       "no pdsch-ServingCellConfig found for UE %d\n",
				       UE_id);
    const NR_PDSCH_ServingCellConfig_t *pdsch = servingCellConfig ? servingCellConfig->pdsch_ServingCellConfig->choice.setup : NULL;
    // add DL HARQ processes for this UE only in NSA
    // (SA still doesn't have information on nrofHARQ_ProcessesForPDSCH at this stage)
    if (!get_softmodem_params()->sa)
      create_dl_harq_list(sched_ctrl,pdsch);
    // add all available UL HARQ processes for this UE
    // nb of ul harq processes not configurable
    create_nr_list(&sched_ctrl->available_ul_harq, 16);
    for (int harq = 0; harq < 16; harq++)
      add_tail_nr_list(&sched_ctrl->available_ul_harq, harq);
    create_nr_list(&sched_ctrl->feedback_ul_harq, 16);
    create_nr_list(&sched_ctrl->retrans_ul_harq, 16);
    LOG_D(NR_MAC, "[gNB %d] Add NR UE_id %d : rnti %x\n",
          mod_idP,
          UE_id,
          rntiP);
    dump_nr_list(&UE_info->list);
    return (UE_id);
  }

  // printf("MAC: cannot add new UE for rnti %x\n", rntiP);
  LOG_E(NR_MAC, "error in add_new_ue(), could not find space in UE_info, Dumping UE list\n");
  dump_nr_list(&UE_info->list);
  return -1;
}


void create_dl_harq_list(NR_UE_sched_ctrl_t *sched_ctrl,
                         const NR_PDSCH_ServingCellConfig_t *pdsch) {
  const int nrofHARQ = pdsch && pdsch->nrofHARQ_ProcessesForPDSCH ?
                       get_nrofHARQ_ProcessesForPDSCH(*pdsch->nrofHARQ_ProcessesForPDSCH) : 8;
  // add all available DL HARQ processes for this UE
  create_nr_list(&sched_ctrl->available_dl_harq, nrofHARQ);
  for (int harq = 0; harq < nrofHARQ; harq++)
    add_tail_nr_list(&sched_ctrl->available_dl_harq, harq);
  create_nr_list(&sched_ctrl->feedback_dl_harq, nrofHARQ);
  create_nr_list(&sched_ctrl->retrans_dl_harq, nrofHARQ);
}

/* hack data to remove UE in the phy */
int rnti_to_remove[10];
volatile int rnti_to_remove_count;
pthread_mutex_t rnti_to_remove_mutex = PTHREAD_MUTEX_INITIALIZER;

void mac_remove_nr_ue(module_id_t mod_id, rnti_t rnti)
{
  int UE_id;
  int i;
  int cc_id;
  NR_UE_info_t *UE_info = &RC.nrmac[mod_id]->UE_info;

  for (i = 0; i < MAX_MOBILES_PER_GNB; i++) {

    if (UE_info->active[i] != TRUE)
      continue;
    if (UE_info->rnti[i] != rnti)
      continue;

    /* UE found, remove it */
    UE_id = i;

    UE_info->num_UEs--;
    UE_info->active[UE_id] = FALSE;
    UE_info->rnti[UE_id] = 0;
    remove_nr_list(&UE_info->list, UE_id);
    NR_UE_sched_ctrl_t *sched_ctrl = &UE_info->UE_sched_ctrl[UE_id];
    destroy_nr_list(&sched_ctrl->available_dl_harq);
    destroy_nr_list(&sched_ctrl->feedback_dl_harq);
    destroy_nr_list(&sched_ctrl->retrans_dl_harq);
    destroy_nr_list(&sched_ctrl->available_ul_harq);
    destroy_nr_list(&sched_ctrl->feedback_ul_harq);
    destroy_nr_list(&sched_ctrl->retrans_ul_harq);
    LOG_I(NR_MAC, "[gNB %d] Remove NR UE_id %d: rnti 0x%04x\n",
          mod_id,
          UE_id,
          rnti);

    /* hack to remove UE in the phy */
    if (pthread_mutex_lock(&rnti_to_remove_mutex)) exit(1);
    if (rnti_to_remove_count == 10) exit(1);
    rnti_to_remove[rnti_to_remove_count] = rnti;
    LOG_W(NR_MAC, "to remove in mac rnti_to_remove[%d] = 0x%04x\n", rnti_to_remove_count, rnti);
    rnti_to_remove_count++;
    if (pthread_mutex_unlock(&rnti_to_remove_mutex)) exit(1);
  }

  /* clear RA process(es?) associated to the UE */
  for (cc_id = 0; cc_id < NFAPI_CC_MAX; cc_id++) {
    NR_COMMON_channels_t *cc = &RC.nrmac[mod_id]->common_channels[cc_id];
    for (i = 0; i < NR_NB_RA_PROC_MAX; i++) {
      if (cc->ra[i].rnti == rnti) {
        LOG_D(NR_MAC, "free RA process %d for rnti %d\n", i, rnti);
        /* is it enough? */
        cc->ra[i].cfra  = false;
        cc->ra[i].rnti  = 0;
        cc->ra[i].crnti = 0;
      }
    }
  }
}

void nr_mac_remove_ra_rnti(module_id_t mod_id, rnti_t rnti) {
  // Hack to remove UE in the phy (following the same procedure as in function mac_remove_nr_ue)
  if (pthread_mutex_lock(&rnti_to_remove_mutex)) exit(1);
  if (rnti_to_remove_count == 10) exit(1);
  rnti_to_remove[rnti_to_remove_count] = rnti;
  LOG_W(NR_MAC, "to remove in mac rnti_to_remove[%d] = 0x%04x\n", rnti_to_remove_count, rnti);
  rnti_to_remove_count++;
  if (pthread_mutex_unlock(&rnti_to_remove_mutex)) exit(1);
}

uint8_t nr_get_tpc(int target, uint8_t cqi, int incr) {
  // al values passed to this function are x10
  int snrx10 = (cqi*5) - 640;
  if (snrx10 > target + incr) return 0; // decrease 1dB
  if (snrx10 < target - (3*incr)) return 3; // increase 3dB
  if (snrx10 < target - incr) return 2; // increase 1dB
  LOG_D(NR_MAC,"tpc : target %d, snrx10 %d\n",target,snrx10);
  return 1; // no change
}


void get_pdsch_to_harq_feedback(int Mod_idP,
                                int UE_id,
                                int bwp_id,
                                NR_SearchSpace__searchSpaceType_PR ss_type,
                                int *max_fb_time,
                                uint8_t *pdsch_to_harq_feedback) {

  NR_UE_info_t *UE_info = &RC.nrmac[Mod_idP]->UE_info;
  NR_CellGroupConfig_t *CellGroup = UE_info->CellGroup[UE_id];
  NR_BWP_DownlinkDedicated_t *bwpd=NULL;
  NR_BWP_UplinkDedicated_t *ubwpd=NULL;

  if (ss_type == NR_SearchSpace__searchSpaceType_PR_ue_Specific) {
    AssertFatal(CellGroup!=NULL,"Cellgroup is not defined for UE_id %d\n",UE_id);
    AssertFatal(CellGroup->spCellConfig!=NULL,"Cellgroup->spCellConfig is null\n");
    AssertFatal(CellGroup->spCellConfig->spCellConfigDedicated!=NULL,"CellGroup->spCellConfig->spCellConfigDedicated is null\n");
  }
  if (bwp_id>0) {
    AssertFatal(CellGroup->spCellConfig->spCellConfigDedicated->downlinkBWP_ToAddModList!=NULL,
                "CellGroup->spCellConfig->spCellConfigDedicated->downlinkBWP_ToAddModList is null\n");
    AssertFatal(CellGroup->spCellConfig->spCellConfigDedicated->uplinkConfig->uplinkBWP_ToAddModList!=NULL,
                "CellGroup->spCellConfig->spCellConfigDedicated->uplinkConfig->uplinkBWP_ToAddModList is null\n");
    AssertFatal(CellGroup->spCellConfig->spCellConfigDedicated->downlinkBWP_ToAddModList->list.count >= bwp_id,
                "CellGroup->spCellConfig->spCellConfigDedicated->downlinkBWP_ToAddModList->list.count %d < bwp_id %d\n",
 	 	CellGroup->spCellConfig->spCellConfigDedicated->downlinkBWP_ToAddModList->list.count,bwp_id);
    AssertFatal(CellGroup->spCellConfig->spCellConfigDedicated->uplinkConfig->uplinkBWP_ToAddModList->list.count >= bwp_id,
                "CellGroup->spCellConfig->spCellConfigDedicated->uplinkConfig->uplinkBWP_ToAddModList->list.count %d < bwp_id %d\n",
                CellGroup->spCellConfig->spCellConfigDedicated->uplinkConfig->uplinkBWP_ToAddModList->list.count,bwp_id);

    bwpd = CellGroup->spCellConfig->spCellConfigDedicated->downlinkBWP_ToAddModList->list.array[bwp_id-1]->bwp_Dedicated;
    ubwpd = CellGroup->spCellConfig->spCellConfigDedicated->uplinkConfig->uplinkBWP_ToAddModList->list.array[bwp_id-1]->bwp_Dedicated;
  }
  else if (CellGroup) { // this is an initialBWP
    AssertFatal((bwpd=CellGroup->spCellConfig->spCellConfigDedicated->initialDownlinkBWP)!=NULL,
                "CellGroup->spCellConfig->spCellConfigDedicated->initialDownlinkBWP is null\n");
    AssertFatal((ubwpd=CellGroup->spCellConfig->spCellConfigDedicated->uplinkConfig->initialUplinkBWP)!=NULL,
                "CellGroup->spCellConfig->spCellConfigDedicated->uplnikConfig->initialUplinkBWP is null\n");
  }
  NR_SearchSpace_t *ss=NULL;

  // common search type uses DCI format 1_0
  if (ss_type == NR_SearchSpace__searchSpaceType_PR_common) {
    for (int i=0; i<8; i++) {
      pdsch_to_harq_feedback[i] = i+1;
      if(pdsch_to_harq_feedback[i]>*max_fb_time)
        *max_fb_time = pdsch_to_harq_feedback[i];
    }
  }
  else {

    // searching for a ue specific search space
    int found=0;
    AssertFatal(bwpd->pdcch_Config!=NULL,"bwpd->pdcch_Config is null\n");
    AssertFatal(bwpd->pdcch_Config->choice.setup->searchSpacesToAddModList!=NULL,
                "bwpd->pdcch_Config->choice.setup->searchSpacesToAddModList is null\n");
    for (int i=0;i<bwpd->pdcch_Config->choice.setup->searchSpacesToAddModList->list.count;i++) {
      ss=bwpd->pdcch_Config->choice.setup->searchSpacesToAddModList->list.array[i];
      AssertFatal(ss->controlResourceSetId != NULL,"ss->controlResourceSetId is null\n");
      AssertFatal(ss->searchSpaceType != NULL,"ss->searchSpaceType is null\n");
      if (ss->searchSpaceType->present == ss_type) {
       found=1;
       break;
      }
    }
    AssertFatal(found==1,"Couldn't find a ue specific searchspace\n");


    if (ss->searchSpaceType->choice.ue_Specific->dci_Formats == NR_SearchSpace__searchSpaceType__ue_Specific__dci_Formats_formats0_0_And_1_0) {
      for (int i=0; i<8; i++) {
        pdsch_to_harq_feedback[i] = i+1;
        if(pdsch_to_harq_feedback[i]>*max_fb_time)
          *max_fb_time = pdsch_to_harq_feedback[i];
      }
    }
    else {
      AssertFatal(ubwpd!=NULL,"ubwpd shouldn't be null here\n");
      if(ubwpd->pucch_Config->choice.setup->dl_DataToUL_ACK != NULL) {
        for (int i=0; i<8; i++) {
          pdsch_to_harq_feedback[i] = *ubwpd->pucch_Config->choice.setup->dl_DataToUL_ACK->list.array[i];
          if(pdsch_to_harq_feedback[i]>*max_fb_time)
            *max_fb_time = pdsch_to_harq_feedback[i];
        }
      }
      else
        AssertFatal(0==1,"There is no allocated dl_DataToUL_ACK for pdsch to harq feedback\n");
    }
  }
}



void nr_csirs_scheduling(int Mod_idP,
                         frame_t frame,
                         sub_frame_t slot,
                         int n_slots_frame){

  int CC_id = 0;
  NR_UE_info_t *UE_info = &RC.nrmac[Mod_idP]->UE_info;
  NR_list_t *UE_list = &UE_info->list;
  gNB_MAC_INST *gNB_mac = RC.nrmac[Mod_idP];
  uint16_t *vrb_map = gNB_mac->common_channels[CC_id].vrb_map;

  for (int UE_id = UE_list->head; UE_id >= 0; UE_id = UE_list->next[UE_id]) {

    NR_UE_sched_ctrl_t *sched_ctrl = &UE_info->UE_sched_ctrl[UE_id];
    NR_CellGroupConfig_t *CellGroup = UE_info->CellGroup[UE_id];

    if (!CellGroup || !CellGroup->spCellConfig || !CellGroup->spCellConfig->spCellConfigDedicated ||
	      !CellGroup->spCellConfig->spCellConfigDedicated->csi_MeasConfig) continue;

    NR_CSI_MeasConfig_t *csi_measconfig = CellGroup->spCellConfig->spCellConfigDedicated->csi_MeasConfig->choice.setup;

    if (csi_measconfig->nzp_CSI_RS_ResourceToAddModList != NULL) {

      NR_NZP_CSI_RS_Resource_t *nzpcsi;
      int period, offset;

      nfapi_nr_dl_tti_request_body_t *dl_req = &gNB_mac->DL_req[CC_id].dl_tti_request_body;
      NR_BWP_Downlink_t *bwp=CellGroup->spCellConfig->spCellConfigDedicated->downlinkBWP_ToAddModList->list.array[sched_ctrl->active_bwp->bwp_Id-1];

      for (int id = 0; id < csi_measconfig->nzp_CSI_RS_ResourceToAddModList->list.count; id++){
        nzpcsi = csi_measconfig->nzp_CSI_RS_ResourceToAddModList->list.array[id];
        NR_CSI_RS_ResourceMapping_t  resourceMapping = nzpcsi->resourceMapping;
        csi_period_offset(NULL,nzpcsi,&period,&offset);

        if((frame*n_slots_frame+slot-offset)%period == 0) {

          LOG_I(MAC,"Scheduling CSI-RS in frame %d slot %d\n",frame,slot);

          nfapi_nr_dl_tti_request_pdu_t *dl_tti_csirs_pdu = &dl_req->dl_tti_pdu_list[dl_req->nPDUs];
          memset((void*)dl_tti_csirs_pdu,0,sizeof(nfapi_nr_dl_tti_request_pdu_t));
          dl_tti_csirs_pdu->PDUType = NFAPI_NR_DL_TTI_CSI_RS_PDU_TYPE;
          dl_tti_csirs_pdu->PDUSize = (uint8_t)(2+sizeof(nfapi_nr_dl_tti_csi_rs_pdu));

          nfapi_nr_dl_tti_csi_rs_pdu_rel15_t *csirs_pdu_rel15 = &dl_tti_csirs_pdu->csi_rs_pdu.csi_rs_pdu_rel15;

          csirs_pdu_rel15->bwp_size  = NRRIV2BW(bwp->bwp_Common->genericParameters.locationAndBandwidth,275);
          csirs_pdu_rel15->bwp_start = NRRIV2PRBOFFSET(bwp->bwp_Common->genericParameters.locationAndBandwidth,275);
          csirs_pdu_rel15->subcarrier_spacing = bwp->bwp_Common->genericParameters.subcarrierSpacing;
          if (bwp->bwp_Common->genericParameters.cyclicPrefix)
            csirs_pdu_rel15->cyclic_prefix = *bwp->bwp_Common->genericParameters.cyclicPrefix;
          else
            csirs_pdu_rel15->cyclic_prefix = 0;

          csirs_pdu_rel15->start_rb = resourceMapping.freqBand.startingRB;
          csirs_pdu_rel15->nr_of_rbs = resourceMapping.freqBand.nrofRBs;
          csirs_pdu_rel15->csi_type = 1; // NZP-CSI-RS
          csirs_pdu_rel15->symb_l0 = resourceMapping.firstOFDMSymbolInTimeDomain;
          if (resourceMapping.firstOFDMSymbolInTimeDomain2)
            csirs_pdu_rel15->symb_l1 = *resourceMapping.firstOFDMSymbolInTimeDomain2;
          csirs_pdu_rel15->cdm_type = resourceMapping.cdm_Type;
          csirs_pdu_rel15->freq_density = resourceMapping.density.present;
          if ((resourceMapping.density.present == NR_CSI_RS_ResourceMapping__density_PR_dot5)
              && (resourceMapping.density.choice.dot5 == NR_CSI_RS_ResourceMapping__density__dot5_evenPRBs))
            csirs_pdu_rel15->freq_density--;
          csirs_pdu_rel15->scramb_id = nzpcsi->scramblingID;
          csirs_pdu_rel15->power_control_offset = nzpcsi->powerControlOffset + 8;
          if (nzpcsi->powerControlOffsetSS)
            csirs_pdu_rel15->power_control_offset_ss = *nzpcsi->powerControlOffsetSS;
          else
            csirs_pdu_rel15->power_control_offset_ss = 1; // 0 dB
          switch(resourceMapping.frequencyDomainAllocation.present){
            case NR_CSI_RS_ResourceMapping__frequencyDomainAllocation_PR_row1:
              csirs_pdu_rel15->row = 1;
              csirs_pdu_rel15->freq_domain = ((resourceMapping.frequencyDomainAllocation.choice.row1.buf[0])>>4)&0x0f;
              for (int rb = csirs_pdu_rel15->start_rb; rb < (csirs_pdu_rel15->start_rb + csirs_pdu_rel15->nr_of_rbs); rb++)
                vrb_map[rb+csirs_pdu_rel15->bwp_start] |= SL_to_bitmap(csirs_pdu_rel15->symb_l0, 1);
              break;
            case NR_CSI_RS_ResourceMapping__frequencyDomainAllocation_PR_row2:
              csirs_pdu_rel15->row = 2;
              csirs_pdu_rel15->freq_domain = (((resourceMapping.frequencyDomainAllocation.choice.row2.buf[1]>>4)&0x0f) |
                                             ((resourceMapping.frequencyDomainAllocation.choice.row2.buf[0]<<8)&0xff0));
              for (int rb = csirs_pdu_rel15->start_rb; rb < (csirs_pdu_rel15->start_rb + csirs_pdu_rel15->nr_of_rbs); rb++)
                vrb_map[rb+csirs_pdu_rel15->bwp_start] |= SL_to_bitmap(csirs_pdu_rel15->symb_l0, 1);
              break;
            case NR_CSI_RS_ResourceMapping__frequencyDomainAllocation_PR_row4:
              csirs_pdu_rel15->row = 4;
              csirs_pdu_rel15->freq_domain = ((resourceMapping.frequencyDomainAllocation.choice.row4.buf[0])>>5)&0x07;
              for (int rb = csirs_pdu_rel15->start_rb; rb < (csirs_pdu_rel15->start_rb + csirs_pdu_rel15->nr_of_rbs); rb++)
                vrb_map[rb+csirs_pdu_rel15->bwp_start] |= SL_to_bitmap(csirs_pdu_rel15->symb_l0, 1);
              break;
            case NR_CSI_RS_ResourceMapping__frequencyDomainAllocation_PR_other:
              csirs_pdu_rel15->freq_domain = ((resourceMapping.frequencyDomainAllocation.choice.other.buf[0])>>2)&0x3f;
              // determining the row of table 7.4.1.5.3-1 in 38.211
              switch(resourceMapping.nrofPorts){
                case NR_CSI_RS_ResourceMapping__nrofPorts_p1:
                  break;
                case NR_CSI_RS_ResourceMapping__nrofPorts_p2:
                  csirs_pdu_rel15->row = 3;
                  for (int rb = csirs_pdu_rel15->start_rb; rb < (csirs_pdu_rel15->start_rb + csirs_pdu_rel15->nr_of_rbs); rb++)
                    vrb_map[rb+csirs_pdu_rel15->bwp_start] |= SL_to_bitmap(csirs_pdu_rel15->symb_l0, 1);
                  break;
                case NR_CSI_RS_ResourceMapping__nrofPorts_p4:
                  csirs_pdu_rel15->row = 5;
                  for (int rb = csirs_pdu_rel15->start_rb; rb < (csirs_pdu_rel15->start_rb + csirs_pdu_rel15->nr_of_rbs); rb++)
                    vrb_map[rb+csirs_pdu_rel15->bwp_start] |= SL_to_bitmap(csirs_pdu_rel15->symb_l0, 2);
                  break;
                case NR_CSI_RS_ResourceMapping__nrofPorts_p8:
                  if (resourceMapping.cdm_Type == NR_CSI_RS_ResourceMapping__cdm_Type_cdm4_FD2_TD2) {
                    csirs_pdu_rel15->row = 8;
                    for (int rb = csirs_pdu_rel15->start_rb; rb < (csirs_pdu_rel15->start_rb + csirs_pdu_rel15->nr_of_rbs); rb++)
                      vrb_map[rb+csirs_pdu_rel15->bwp_start] |= SL_to_bitmap(csirs_pdu_rel15->symb_l0, 2);
                  }
                  else{
                    int num_k = 0;
                    for (int k=0; k<6; k++)
                      num_k+=(((csirs_pdu_rel15->freq_domain)>>k)&0x01);
                    if(num_k==4) {
                      csirs_pdu_rel15->row = 6;
                      for (int rb = csirs_pdu_rel15->start_rb; rb < (csirs_pdu_rel15->start_rb + csirs_pdu_rel15->nr_of_rbs); rb++)
                        vrb_map[rb+csirs_pdu_rel15->bwp_start] |= SL_to_bitmap(csirs_pdu_rel15->symb_l0, 1);
                    }
                    else {
                      csirs_pdu_rel15->row = 7;
                      for (int rb = csirs_pdu_rel15->start_rb; rb < (csirs_pdu_rel15->start_rb + csirs_pdu_rel15->nr_of_rbs); rb++)
                        vrb_map[rb+csirs_pdu_rel15->bwp_start] |= SL_to_bitmap(csirs_pdu_rel15->symb_l0, 2);
                    }
                  }
                  break;
                case NR_CSI_RS_ResourceMapping__nrofPorts_p12:
                  if (resourceMapping.cdm_Type == NR_CSI_RS_ResourceMapping__cdm_Type_cdm4_FD2_TD2) {
                    csirs_pdu_rel15->row = 10;
                    for (int rb = csirs_pdu_rel15->start_rb; rb < (csirs_pdu_rel15->start_rb + csirs_pdu_rel15->nr_of_rbs); rb++)
                      vrb_map[rb+csirs_pdu_rel15->bwp_start] |= SL_to_bitmap(csirs_pdu_rel15->symb_l0, 2);
                  }
                  else {
                    csirs_pdu_rel15->row = 9;
                    for (int rb = csirs_pdu_rel15->start_rb; rb < (csirs_pdu_rel15->start_rb + csirs_pdu_rel15->nr_of_rbs); rb++)
                      vrb_map[rb+csirs_pdu_rel15->bwp_start] |= SL_to_bitmap(csirs_pdu_rel15->symb_l0, 1);
                  }
                  break;
                case NR_CSI_RS_ResourceMapping__nrofPorts_p16:
                  if (resourceMapping.cdm_Type == NR_CSI_RS_ResourceMapping__cdm_Type_cdm4_FD2_TD2)
                    csirs_pdu_rel15->row = 12;
                  else
                    csirs_pdu_rel15->row = 11;
                  for (int rb = csirs_pdu_rel15->start_rb; rb < (csirs_pdu_rel15->start_rb + csirs_pdu_rel15->nr_of_rbs); rb++)
                    vrb_map[rb+csirs_pdu_rel15->bwp_start] |= SL_to_bitmap(csirs_pdu_rel15->symb_l0, 2);
                  break;
                case NR_CSI_RS_ResourceMapping__nrofPorts_p24:
                  if (resourceMapping.cdm_Type == NR_CSI_RS_ResourceMapping__cdm_Type_cdm4_FD2_TD2) {
                    csirs_pdu_rel15->row = 14;
                    for (int rb = csirs_pdu_rel15->start_rb; rb < (csirs_pdu_rel15->start_rb + csirs_pdu_rel15->nr_of_rbs); rb++)
                      vrb_map[rb+csirs_pdu_rel15->bwp_start] |= (SL_to_bitmap(csirs_pdu_rel15->symb_l0, 2) | SL_to_bitmap(csirs_pdu_rel15->symb_l1, 2));
                  }
                  else{
                    if (resourceMapping.cdm_Type == NR_CSI_RS_ResourceMapping__cdm_Type_cdm8_FD2_TD4) {
                      csirs_pdu_rel15->row = 15;
                      for (int rb = csirs_pdu_rel15->start_rb; rb < (csirs_pdu_rel15->start_rb + csirs_pdu_rel15->nr_of_rbs); rb++)
                        vrb_map[rb+csirs_pdu_rel15->bwp_start] |= SL_to_bitmap(csirs_pdu_rel15->symb_l0, 3);
                    }
                    else {
                      csirs_pdu_rel15->row = 13;
                      for (int rb = csirs_pdu_rel15->start_rb; rb < (csirs_pdu_rel15->start_rb + csirs_pdu_rel15->nr_of_rbs); rb++)
                        vrb_map[rb+csirs_pdu_rel15->bwp_start] |= (SL_to_bitmap(csirs_pdu_rel15->symb_l0, 2) | SL_to_bitmap(csirs_pdu_rel15->symb_l1, 2));
                    }
                  }
                  break;
                case NR_CSI_RS_ResourceMapping__nrofPorts_p32:
                  if (resourceMapping.cdm_Type == NR_CSI_RS_ResourceMapping__cdm_Type_cdm4_FD2_TD2) {
                    csirs_pdu_rel15->row = 17;
                    for (int rb = csirs_pdu_rel15->start_rb; rb < (csirs_pdu_rel15->start_rb + csirs_pdu_rel15->nr_of_rbs); rb++)
                      vrb_map[rb+csirs_pdu_rel15->bwp_start] |= (SL_to_bitmap(csirs_pdu_rel15->symb_l0, 2) | SL_to_bitmap(csirs_pdu_rel15->symb_l1, 2));
                  }
                  else{
                    if (resourceMapping.cdm_Type == NR_CSI_RS_ResourceMapping__cdm_Type_cdm8_FD2_TD4) {
                      csirs_pdu_rel15->row = 18;
                      for (int rb = csirs_pdu_rel15->start_rb; rb < (csirs_pdu_rel15->start_rb + csirs_pdu_rel15->nr_of_rbs); rb++)
                        vrb_map[rb+csirs_pdu_rel15->bwp_start] |= SL_to_bitmap(csirs_pdu_rel15->symb_l0, 3);
                    }
                    else {
                      csirs_pdu_rel15->row = 16;
                      for (int rb = csirs_pdu_rel15->start_rb; rb < (csirs_pdu_rel15->start_rb + csirs_pdu_rel15->nr_of_rbs); rb++)
                        vrb_map[rb+csirs_pdu_rel15->bwp_start] |= (SL_to_bitmap(csirs_pdu_rel15->symb_l0, 2) | SL_to_bitmap(csirs_pdu_rel15->symb_l1, 2));
                    }
                  }
                  break;
              default:
                AssertFatal(1==0,"Invalid number of ports in CSI-RS resource\n");
              }
              break;
          default:
            AssertFatal(1==0,"Invalid freqency domain allocation in CSI-RS resource\n");
          }
          dl_req->nPDUs++;
        }
      }
    }
  }
}


/*void fill_nfapi_coresets_and_searchspaces(NR_CellGroupConfig_t *cg,
					  nfapi_nr_coreset_t *coreset,
					  nfapi_nr_search_space_t *search_space) {

  nfapi_nr_coreset_t *cs;
  nfapi_nr_search_space_t *ss;
  NR_ServingCellConfigCommon_t *scc=cg->spCellConfig->reconfigurationWithSync->spCellConfigCommon;
  AssertFatal(cg->spCellConfig->spCellConfigDedicated->downlinkBWP_ToAddModList->list.count == 1,
	      "downlinkBWP_ToAddModList has %d BWP!\n",
	      cg->spCellConfig->spCellConfigDedicated->downlinkBWP_ToAddModList->list.count);

  NR_BWP_Downlink_t *bwp=cg->spCellConfig->spCellConfigDedicated->downlinkBWP_ToAddModList->list.array[0];
  struct NR_PDCCH_Config__controlResourceSetToAddModList *coreset_list = bwp->bwp_Dedicated->pdcch_Config->choice.setup->controlResourceSetToAddModList;
  AssertFatal(coreset_list->list.count>0,
	      "cs list has 0 elements\n");
  for (int i=0;i<coreset_list->list.count;i++) {
    NR_ControlResourceSet_t *coreset_i=coreset_list->list.array[i];
    cs = coreset + coreset_i->controlResourceSetId;
      
    cs->coreset_id = coreset_i->controlResourceSetId;
    AssertFatal(coreset_i->frequencyDomainResources.size <=8 && coreset_i->frequencyDomainResources.size>0,
		"coreset_i->frequencyDomainResources.size=%d\n",
		(int)coreset_i->frequencyDomainResources.size);
  
    for (int f=0;f<coreset_i->frequencyDomainResources.size;f++)
      ((uint8_t*)&cs->frequency_domain_resources)[coreset_i->frequencyDomainResources.size-1-f]=coreset_i->frequencyDomainResources.buf[f];
    
    cs->frequency_domain_resources>>=coreset_i->frequencyDomainResources.bits_unused;
    
    cs->duration = coreset_i->duration;
    // Need to add information about TCI_StateIDs

    if (coreset_i->cce_REG_MappingType.present == NR_ControlResourceSet__cce_REG_MappingType_PR_nonInterleaved)
      cs->cce_reg_mapping_type = NFAPI_NR_CCE_REG_MAPPING_NON_INTERLEAVED;
    else {
      cs->cce_reg_mapping_type = NFAPI_NR_CCE_REG_MAPPING_INTERLEAVED;

      if (coreset_i->cce_REG_MappingType.choice.interleaved->reg_BundleSize==NR_ControlResourceSet__cce_REG_MappingType__interleaved__reg_BundleSize_n6)
	cs->reg_bundle_size = 6;
      else cs->reg_bundle_size = 2+coreset_i->cce_REG_MappingType.choice.interleaved->reg_BundleSize;

      if (coreset_i->cce_REG_MappingType.choice.interleaved->interleaverSize==NR_ControlResourceSet__cce_REG_MappingType__interleaved__interleaverSize_n6)
	cs->interleaver_size = 6;
      else cs->interleaver_size = 2+coreset_i->cce_REG_MappingType.choice.interleaved->interleaverSize;

      if (coreset_i->cce_REG_MappingType.choice.interleaved->shiftIndex)
	cs->shift_index = *coreset_i->cce_REG_MappingType.choice.interleaved->shiftIndex;
      else cs->shift_index = 0;
    }
    
    if (coreset_i->precoderGranularity == NR_ControlResourceSet__precoderGranularity_sameAsREG_bundle)
      cs->precoder_granularity = NFAPI_NR_CSET_SAME_AS_REG_BUNDLE;
    else cs->precoder_granularity = NFAPI_NR_CSET_ALL_CONTIGUOUS_RBS;
    if (coreset_i->tci_PresentInDCI == NULL) cs->tci_present_in_dci = 0;
    else                                     cs->tci_present_in_dci = 1;

    if (coreset_i->tci_PresentInDCI == NULL) cs->dmrs_scrambling_id = 0;
    else                                     cs->dmrs_scrambling_id = *coreset_i->tci_PresentInDCI;
  }

  struct NR_PDCCH_ConfigCommon__commonSearchSpaceList *commonSearchSpaceList = bwp->bwp_Common->pdcch_ConfigCommon->choice.setup->commonSearchSpaceList;
  AssertFatal(commonSearchSpaceList->list.count>0,
	      "common SearchSpace list has 0 elements\n");
  // Common searchspace list
  for (int i=0;i<commonSearchSpaceList->list.count;i++) {
    NR_SearchSpace_t *searchSpace_i=commonSearchSpaceList->list.array[i];  
    ss=search_space + searchSpace_i->searchSpaceId;
    if (searchSpace_i->controlResourceSetId) ss->coreset_id = *searchSpace_i->controlResourceSetId;
    switch(searchSpace_i->monitoringSlotPeriodicityAndOffset->present) {
    case NR_SearchSpace__monitoringSlotPeriodicityAndOffset_PR_sl1:
      ss->slot_monitoring_periodicity = NFAPI_NR_SS_PERIODICITY_SL1;
      break;
    case NR_SearchSpace__monitoringSlotPeriodicityAndOffset_PR_sl2:
      ss->slot_monitoring_periodicity = NFAPI_NR_SS_PERIODICITY_SL2;
      ss->slot_monitoring_offset = searchSpace_i->monitoringSlotPeriodicityAndOffset->choice.sl2;
      break;
    case NR_SearchSpace__monitoringSlotPeriodicityAndOffset_PR_sl4:
      ss->slot_monitoring_periodicity = NFAPI_NR_SS_PERIODICITY_SL4;
      ss->slot_monitoring_offset = searchSpace_i->monitoringSlotPeriodicityAndOffset->choice.sl4;
      break;
    case NR_SearchSpace__monitoringSlotPeriodicityAndOffset_PR_sl5:
      ss->slot_monitoring_periodicity = NFAPI_NR_SS_PERIODICITY_SL5;
      ss->slot_monitoring_offset = searchSpace_i->monitoringSlotPeriodicityAndOffset->choice.sl5;
      break;
    case NR_SearchSpace__monitoringSlotPeriodicityAndOffset_PR_sl8:
      ss->slot_monitoring_periodicity = NFAPI_NR_SS_PERIODICITY_SL8;
      ss->slot_monitoring_offset = searchSpace_i->monitoringSlotPeriodicityAndOffset->choice.sl8;
      break;
    case NR_SearchSpace__monitoringSlotPeriodicityAndOffset_PR_sl10:
      ss->slot_monitoring_periodicity = NFAPI_NR_SS_PERIODICITY_SL10;
      ss->slot_monitoring_offset = searchSpace_i->monitoringSlotPeriodicityAndOffset->choice.sl10;
      break;
    case NR_SearchSpace__monitoringSlotPeriodicityAndOffset_PR_sl16:
      ss->slot_monitoring_periodicity = NFAPI_NR_SS_PERIODICITY_SL16;
      ss->slot_monitoring_offset = searchSpace_i->monitoringSlotPeriodicityAndOffset->choice.sl16;
      break;
    case NR_SearchSpace__monitoringSlotPeriodicityAndOffset_PR_sl20:
      ss->slot_monitoring_periodicity = NFAPI_NR_SS_PERIODICITY_SL20;
      ss->slot_monitoring_offset = searchSpace_i->monitoringSlotPeriodicityAndOffset->choice.sl20;
      break;
    case NR_SearchSpace__monitoringSlotPeriodicityAndOffset_PR_sl40:
      ss->slot_monitoring_periodicity = NFAPI_NR_SS_PERIODICITY_SL40;
      ss->slot_monitoring_offset = searchSpace_i->monitoringSlotPeriodicityAndOffset->choice.sl40;
      break;
    case NR_SearchSpace__monitoringSlotPeriodicityAndOffset_PR_sl80:
      ss->slot_monitoring_periodicity = NFAPI_NR_SS_PERIODICITY_SL80;
      ss->slot_monitoring_offset = searchSpace_i->monitoringSlotPeriodicityAndOffset->choice.sl80;
      break;
    case NR_SearchSpace__monitoringSlotPeriodicityAndOffset_PR_sl160:
      ss->slot_monitoring_periodicity = NFAPI_NR_SS_PERIODICITY_SL160;
      ss->slot_monitoring_offset = searchSpace_i->monitoringSlotPeriodicityAndOffset->choice.sl160;
      break;
    case NR_SearchSpace__monitoringSlotPeriodicityAndOffset_PR_sl320:
      ss->slot_monitoring_periodicity = NFAPI_NR_SS_PERIODICITY_SL320;
      ss->slot_monitoring_offset = searchSpace_i->monitoringSlotPeriodicityAndOffset->choice.sl320;
      break;
    case NR_SearchSpace__monitoringSlotPeriodicityAndOffset_PR_sl640:
      ss->slot_monitoring_periodicity = NFAPI_NR_SS_PERIODICITY_SL640;
      ss->slot_monitoring_offset = searchSpace_i->monitoringSlotPeriodicityAndOffset->choice.sl640;
      break;
    case NR_SearchSpace__monitoringSlotPeriodicityAndOffset_PR_sl1280:
      ss->slot_monitoring_periodicity = NFAPI_NR_SS_PERIODICITY_SL1280;
      ss->slot_monitoring_offset = searchSpace_i->monitoringSlotPeriodicityAndOffset->choice.sl1280;
      break;
    case NR_SearchSpace__monitoringSlotPeriodicityAndOffset_PR_sl2560:
      ss->slot_monitoring_periodicity = NFAPI_NR_SS_PERIODICITY_SL2560;
      ss->slot_monitoring_offset = searchSpace_i->monitoringSlotPeriodicityAndOffset->choice.sl2560;
      break;
    default:
      AssertFatal(1==0,"Shouldn't get here\n");
      break;    
    }
    if (searchSpace_i->duration) ss->duration = *searchSpace_i->duration;
    else                         ss->duration = 1;


    AssertFatal(searchSpace_i->monitoringSymbolsWithinSlot->size == 2,
		"ss_i->monitoringSymbolsWithinSlot = %d != 2\n",
		(int)searchSpace_i->monitoringSymbolsWithinSlot->size);
    ((uint8_t*)&ss->monitoring_symbols_in_slot)[1] = searchSpace_i->monitoringSymbolsWithinSlot->buf[0];
    ((uint8_t*)&ss->monitoring_symbols_in_slot)[0] = searchSpace_i->monitoringSymbolsWithinSlot->buf[1];

    AssertFatal(searchSpace_i->nrofCandidates!=NULL,"searchSpace_%d->nrofCandidates is null\n",(int)searchSpace_i->searchSpaceId);
    if (searchSpace_i->nrofCandidates->aggregationLevel1 == NR_SearchSpace__nrofCandidates__aggregationLevel1_n8)
      ss->number_of_candidates[0] = 8;
    else ss->number_of_candidates[0] = searchSpace_i->nrofCandidates->aggregationLevel1;
    if (searchSpace_i->nrofCandidates->aggregationLevel2 == NR_SearchSpace__nrofCandidates__aggregationLevel2_n8)
      ss->number_of_candidates[1] = 8;
    else ss->number_of_candidates[1] = searchSpace_i->nrofCandidates->aggregationLevel2;
    if (searchSpace_i->nrofCandidates->aggregationLevel4 == NR_SearchSpace__nrofCandidates__aggregationLevel4_n8)
      ss->number_of_candidates[2] = 8;
    else ss->number_of_candidates[2] = searchSpace_i->nrofCandidates->aggregationLevel4;
    if (searchSpace_i->nrofCandidates->aggregationLevel8 == NR_SearchSpace__nrofCandidates__aggregationLevel8_n8)
      ss->number_of_candidates[3] = 8;
    else ss->number_of_candidates[3] = searchSpace_i->nrofCandidates->aggregationLevel8;
    if (searchSpace_i->nrofCandidates->aggregationLevel16 == NR_SearchSpace__nrofCandidates__aggregationLevel16_n8)
      ss->number_of_candidates[4] = 8;
    else ss->number_of_candidates[4] = searchSpace_i->nrofCandidates->aggregationLevel16;      

    AssertFatal(searchSpace_i->searchSpaceType->present==NR_SearchSpace__searchSpaceType_PR_common,
		"searchspace %d is not common\n",(int)searchSpace_i->searchSpaceId);
    AssertFatal(searchSpace_i->searchSpaceType->choice.common!=NULL,
		"searchspace %d common is null\n",(int)searchSpace_i->searchSpaceId);
    ss->search_space_type = NFAPI_NR_SEARCH_SPACE_TYPE_COMMON;
    if (searchSpace_i->searchSpaceType->choice.common->dci_Format0_0_AndFormat1_0)
      ss->css_formats_0_0_and_1_0 = 1;
    if (searchSpace_i->searchSpaceType->choice.common->dci_Format2_0) {
      ss->css_format_2_0 = 1;
      // add aggregation info
    }
    if (searchSpace_i->searchSpaceType->choice.common->dci_Format2_1)
      ss->css_format_2_1 = 1;
    if (searchSpace_i->searchSpaceType->choice.common->dci_Format2_2)
      ss->css_format_2_2 = 1;
    if (searchSpace_i->searchSpaceType->choice.common->dci_Format2_3)
      ss->css_format_2_3 = 1;
  }

  struct NR_PDCCH_Config__searchSpacesToAddModList *dedicatedSearchSpaceList = bwp->bwp_Dedicated->pdcch_Config->choice.setup->searchSpacesToAddModList;
  AssertFatal(dedicatedSearchSpaceList->list.count>0,
	      "Dedicated Search Space list has 0 elements\n");
  // Dedicated searchspace list
  for (int i=0;i<dedicatedSearchSpaceList->list.count;i++) {
    NR_SearchSpace_t *searchSpace_i=dedicatedSearchSpaceList->list.array[i];  
    ss=search_space + searchSpace_i->searchSpaceId;
    ss->search_space_id = searchSpace_i->searchSpaceId;
    if (searchSpace_i->controlResourceSetId) ss->coreset_id = *searchSpace_i->controlResourceSetId;
    switch(searchSpace_i->monitoringSlotPeriodicityAndOffset->present) {
    case NR_SearchSpace__monitoringSlotPeriodicityAndOffset_PR_sl1:
      ss->slot_monitoring_periodicity = NFAPI_NR_SS_PERIODICITY_SL1;
      break;
    case NR_SearchSpace__monitoringSlotPeriodicityAndOffset_PR_sl2:
      ss->slot_monitoring_periodicity = NFAPI_NR_SS_PERIODICITY_SL2;
      ss->slot_monitoring_offset = searchSpace_i->monitoringSlotPeriodicityAndOffset->choice.sl2;
      break;
    case NR_SearchSpace__monitoringSlotPeriodicityAndOffset_PR_sl4:
      ss->slot_monitoring_periodicity = NFAPI_NR_SS_PERIODICITY_SL4;
      ss->slot_monitoring_offset = searchSpace_i->monitoringSlotPeriodicityAndOffset->choice.sl4;
      break;
    case NR_SearchSpace__monitoringSlotPeriodicityAndOffset_PR_sl5:
      ss->slot_monitoring_periodicity = NFAPI_NR_SS_PERIODICITY_SL5;
      ss->slot_monitoring_offset = searchSpace_i->monitoringSlotPeriodicityAndOffset->choice.sl5;
      break;
    case NR_SearchSpace__monitoringSlotPeriodicityAndOffset_PR_sl8:
      ss->slot_monitoring_periodicity = NFAPI_NR_SS_PERIODICITY_SL8;
      ss->slot_monitoring_offset = searchSpace_i->monitoringSlotPeriodicityAndOffset->choice.sl8;
      break;
    case NR_SearchSpace__monitoringSlotPeriodicityAndOffset_PR_sl10:
      ss->slot_monitoring_periodicity = NFAPI_NR_SS_PERIODICITY_SL10;
      ss->slot_monitoring_offset = searchSpace_i->monitoringSlotPeriodicityAndOffset->choice.sl10;
      break;
    case NR_SearchSpace__monitoringSlotPeriodicityAndOffset_PR_sl16:
      ss->slot_monitoring_periodicity = NFAPI_NR_SS_PERIODICITY_SL16;
      ss->slot_monitoring_offset = searchSpace_i->monitoringSlotPeriodicityAndOffset->choice.sl16;
      break;
    case NR_SearchSpace__monitoringSlotPeriodicityAndOffset_PR_sl20:
      ss->slot_monitoring_periodicity = NFAPI_NR_SS_PERIODICITY_SL20;
      ss->slot_monitoring_offset = searchSpace_i->monitoringSlotPeriodicityAndOffset->choice.sl20;
      break;
    case NR_SearchSpace__monitoringSlotPeriodicityAndOffset_PR_sl40:
      ss->slot_monitoring_periodicity = NFAPI_NR_SS_PERIODICITY_SL40;
      ss->slot_monitoring_offset = searchSpace_i->monitoringSlotPeriodicityAndOffset->choice.sl40;
      break;
    case NR_SearchSpace__monitoringSlotPeriodicityAndOffset_PR_sl80:
      ss->slot_monitoring_periodicity = NFAPI_NR_SS_PERIODICITY_SL80;
      ss->slot_monitoring_offset = searchSpace_i->monitoringSlotPeriodicityAndOffset->choice.sl80;
      break;
    case NR_SearchSpace__monitoringSlotPeriodicityAndOffset_PR_sl160:
      ss->slot_monitoring_periodicity = NFAPI_NR_SS_PERIODICITY_SL160;
      ss->slot_monitoring_offset = searchSpace_i->monitoringSlotPeriodicityAndOffset->choice.sl160;
      break;
    case NR_SearchSpace__monitoringSlotPeriodicityAndOffset_PR_sl320:
      ss->slot_monitoring_periodicity = NFAPI_NR_SS_PERIODICITY_SL320;
      ss->slot_monitoring_offset = searchSpace_i->monitoringSlotPeriodicityAndOffset->choice.sl320;
      break;
    case NR_SearchSpace__monitoringSlotPeriodicityAndOffset_PR_sl640:
      ss->slot_monitoring_periodicity = NFAPI_NR_SS_PERIODICITY_SL640;
      ss->slot_monitoring_offset = searchSpace_i->monitoringSlotPeriodicityAndOffset->choice.sl640;
      break;
    case NR_SearchSpace__monitoringSlotPeriodicityAndOffset_PR_sl1280:
      ss->slot_monitoring_periodicity = NFAPI_NR_SS_PERIODICITY_SL1280;
      ss->slot_monitoring_offset = searchSpace_i->monitoringSlotPeriodicityAndOffset->choice.sl1280;
      break;
    case NR_SearchSpace__monitoringSlotPeriodicityAndOffset_PR_sl2560:
      ss->slot_monitoring_periodicity = NFAPI_NR_SS_PERIODICITY_SL2560;
      ss->slot_monitoring_offset = searchSpace_i->monitoringSlotPeriodicityAndOffset->choice.sl2560;
      break;
    default:
      AssertFatal(1==0,"Shouldn't get here\n");
      break;    
    }
    if (searchSpace_i->duration) ss->duration = *searchSpace_i->duration;
    else                         ss->duration = 1;
    
    
    AssertFatal(searchSpace_i->monitoringSymbolsWithinSlot->size == 2,
		"ss_i->monitoringSymbolsWithinSlot = %d != 2\n",
		(int)searchSpace_i->monitoringSymbolsWithinSlot->size);
    ((uint8_t*)&ss->monitoring_symbols_in_slot)[1] = searchSpace_i->monitoringSymbolsWithinSlot->buf[0];
    ((uint8_t*)&ss->monitoring_symbols_in_slot)[0] = searchSpace_i->monitoringSymbolsWithinSlot->buf[1];
    
    AssertFatal(searchSpace_i->nrofCandidates!=NULL,"searchSpace_%d->nrofCandidates is null\n",(int)searchSpace_i->searchSpaceId);
    if (searchSpace_i->nrofCandidates->aggregationLevel1 == NR_SearchSpace__nrofCandidates__aggregationLevel1_n8)
      ss->number_of_candidates[0] = 8;
    else ss->number_of_candidates[0] = searchSpace_i->nrofCandidates->aggregationLevel1;
    if (searchSpace_i->nrofCandidates->aggregationLevel2 == NR_SearchSpace__nrofCandidates__aggregationLevel2_n8)
      ss->number_of_candidates[1] = 8;
    else ss->number_of_candidates[1] = searchSpace_i->nrofCandidates->aggregationLevel2;
    if (searchSpace_i->nrofCandidates->aggregationLevel4 == NR_SearchSpace__nrofCandidates__aggregationLevel4_n8)
      ss->number_of_candidates[2] = 8;
    else ss->number_of_candidates[2] = searchSpace_i->nrofCandidates->aggregationLevel4;
    if (searchSpace_i->nrofCandidates->aggregationLevel8 == NR_SearchSpace__nrofCandidates__aggregationLevel8_n8)
      ss->number_of_candidates[3] = 8;
    else ss->number_of_candidates[3] = searchSpace_i->nrofCandidates->aggregationLevel8;
    if (searchSpace_i->nrofCandidates->aggregationLevel16 == NR_SearchSpace__nrofCandidates__aggregationLevel16_n8)
      ss->number_of_candidates[4] = 8;
    else ss->number_of_candidates[4] = searchSpace_i->nrofCandidates->aggregationLevel16;      
    
    if (searchSpace_i->searchSpaceType->present==NR_SearchSpace__searchSpaceType_PR_ue_Specific && searchSpace_i->searchSpaceType->choice.ue_Specific!=NULL) {
      
      ss->search_space_type = NFAPI_NR_SEARCH_SPACE_TYPE_UE_SPECIFIC;
      
      ss->uss_dci_formats = searchSpace_i->searchSpaceType->choice.ue_Specific-> dci_Formats;
      
    } else if (searchSpace_i->searchSpaceType->present==NR_SearchSpace__searchSpaceType_PR_common && searchSpace_i->searchSpaceType->choice.common!=NULL) {
      ss->search_space_type = NFAPI_NR_SEARCH_SPACE_TYPE_COMMON;
      
      if (searchSpace_i->searchSpaceType->choice.common->dci_Format0_0_AndFormat1_0)
	ss->css_formats_0_0_and_1_0 = 1;
      if (searchSpace_i->searchSpaceType->choice.common->dci_Format2_0) {
	ss->css_format_2_0 = 1;
	// add aggregation info
      }
      if (searchSpace_i->searchSpaceType->choice.common->dci_Format2_1)
	ss->css_format_2_1 = 1;
      if (searchSpace_i->searchSpaceType->choice.common->dci_Format2_2)
	ss->css_format_2_2 = 1;
      if (searchSpace_i->searchSpaceType->choice.common->dci_Format2_3)
	ss->css_format_2_3 = 1;
    }
  }
}
*/<|MERGE_RESOLUTION|>--- conflicted
+++ resolved
@@ -1932,34 +1932,18 @@
   return -1;
 }
 
-<<<<<<< HEAD
-void set_Y(int Y[MAX_NUM_CORESET][160], rnti_t rnti) {
-=======
 uint16_t get_Y(int cid, int slot, rnti_t rnti) {
 
->>>>>>> 2408f82a
   const int A[3] = {39827, 39829, 39839};
   const int D = 65537;
   int Y;
 
-<<<<<<< HEAD
-  for (int i = 0; i < MAX_NUM_CORESET; i++) {
-    Y[i][0] = (A[i%3] * rnti) % D;
-  }
-
-  for (int s = 1; s < 160; s++) {
-    for (int i = 0; i < MAX_NUM_CORESET; i++) {
-      Y[i][s] = (A[i%3] * Y[i][s - 1]) % D;
-    }
-  }
-=======
   Y = (A[cid] * rnti) % D;
 
   for (int s = 0; s < slot; s++)
     Y = (A[cid] * Y) % D;
 
   return Y;
->>>>>>> 2408f82a
 }
 
 int find_nr_RA_id(module_id_t mod_idP, int CC_idP, rnti_t rntiP) {
@@ -2043,12 +2027,7 @@
     UE_info->CellGroup[UE_id] = CellGroup;
     add_nr_list(&UE_info->list, UE_id);
     memset(&UE_info->mac_stats[UE_id], 0, sizeof(NR_mac_stats_t));
-<<<<<<< HEAD
-    set_Y(UE_info->Y[UE_id], rntiP);
-    if (CellGroup && CellGroup->spCellConfig && CellGroup->spCellConfig->spCellConfigDedicated)
-=======
     if (CellGroup && CellGroup->spCellConfig && CellGroup->spCellConfig && CellGroup->spCellConfig->spCellConfigDedicated)
->>>>>>> 2408f82a
       compute_csi_bitlen (CellGroup->spCellConfig->spCellConfigDedicated->csi_MeasConfig->choice.setup, UE_info, UE_id, mod_idP);
     NR_UE_sched_ctrl_t *sched_ctrl = &UE_info->UE_sched_ctrl[UE_id];
     memset(sched_ctrl, 0, sizeof(*sched_ctrl));
