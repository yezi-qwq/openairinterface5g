--- conflicted
+++ resolved
@@ -1972,15 +1972,8 @@
     if (bwpList) AssertFatal(bwpList->list.count <= 4,
 			     "downlinkBWP_ToAddModList has %d BWP!\n",
 			     bwpList->list.count);
-<<<<<<< HEAD
-           
-    const int bwp_id = servingCellConfig ? *servingCellConfig->firstActiveDownlinkBWP_Id : 1; // TODO
-
-    sched_ctrl->active_bwp = bwpList ? bwpList->list.array[bwp_id - 1] : NULL;
-=======
     const int bwp_id = servingCellConfig ? *servingCellConfig->firstActiveDownlinkBWP_Id : 0;
     sched_ctrl->active_bwp = bwpList && bwp_id > 0 ? bwpList->list.array[bwp_id - 1] : NULL;
->>>>>>> 0ac69fb1
     const int target_ss = sched_ctrl->active_bwp ? NR_SearchSpace__searchSpaceType_PR_ue_Specific : NR_SearchSpace__searchSpaceType_PR_common;
     sched_ctrl->search_space = get_searchspace(scc,
                                                sched_ctrl->active_bwp ? sched_ctrl->active_bwp->bwp_Dedicated : NULL,
@@ -2130,7 +2123,6 @@
 
   NR_UE_info_t *UE_info = &RC.nrmac[Mod_idP]->UE_info;
   NR_CellGroupConfig_t *CellGroup = UE_info->CellGroup[UE_id];
-
   NR_BWP_DownlinkDedicated_t *bwpd=NULL;
   NR_BWP_UplinkDedicated_t *ubwpd=NULL;
 
