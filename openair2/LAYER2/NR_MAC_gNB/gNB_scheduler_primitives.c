/*
 * Licensed to the OpenAirInterface (OAI) Software Alliance under one or more
 * contributor license agreements.  See the NOTICE file distributed with
 * this work for additional information regarding copyright ownership.
 * The OpenAirInterface Software Alliance licenses this file to You under
 * the OAI Public License, Version 1.1  (the "License"); you may not use this file
 * except in compliance with the License.
 * You may obtain a copy of the License at
 *
 *      http://www.openairinterface.org/?page_id=698
 *
 * Unless required by applicable law or agreed to in writing, software
 * distributed under the License is distributed on an "AS IS" BASIS,
 * WITHOUT WARRANTIES OR CONDITIONS OF ANY KIND, either express or implied.
 * See the License for the specific language governing permissions and
 * limitations under the License.
 *-------------------------------------------------------------------------------
 * For more information about the OpenAirInterface (OAI) Software Alliance:
 *      contact@openairinterface.org
 */

/*! \file gNB_scheduler_primitives.c
 * \brief primitives used by gNB for BCH, RACH, ULSCH, DLSCH scheduling
 * \author  Raymond Knopp, Guy De Souza
 * \date 2018, 2019
 * \email: knopp@eurecom.fr, desouza@eurecom.fr
 * \version 1.0
 * \company Eurecom
 * @ingroup _mac

 */

#include <softmodem-common.h>
#include "assertions.h"

#include "NR_MAC_gNB/nr_mac_gNB.h"
#include "NR_MAC_COMMON/nr_mac_extern.h"

#include "NR_MAC_gNB/mac_proto.h"
#include "common/utils/LOG/log.h"
#include "common/utils/LOG/vcd_signal_dumper.h"
#include "common/utils/nr/nr_common.h"
#include "UTIL/OPT/opt.h"
#include "OCG.h"
#include "OCG_extern.h"

#include "RRC/LTE/rrc_extern.h"
#include "RRC/NR/nr_rrc_extern.h"
#include "RRC/L2_INTERFACE/openair_rrc_L2_interface.h"

#include "intertask_interface.h"

#include "T.h"
#include "NR_PDCCH-ConfigCommon.h"
#include "NR_ControlResourceSet.h"
#include "NR_SearchSpace.h"

#include "nfapi_nr_interface.h"

#define ENABLE_MAC_PAYLOAD_DEBUG
#define DEBUG_gNB_SCHEDULER 1

#include "common/ran_context.h"

extern RAN_CONTEXT_t RC;

  // Note the 2 scs values in the table names represent resp. scs_common and pdcch_scs
/// LUT for the number of symbols in the coreset indexed by coreset index (4 MSB rmsi_pdcch_config)
uint8_t nr_coreset_nsymb_pdcch_type_0_scs_15_15[15] = {2,2,2,3,3,3,1,1,2,2,3,3,1,2,3};
uint8_t nr_coreset_nsymb_pdcch_type_0_scs_15_30[14] = {2,2,2,2,3,3,3,3,1,1,2,2,3,3};
uint8_t nr_coreset_nsymb_pdcch_type_0_scs_30_15_b40Mhz[9] = {1,1,2,2,3,3,1,2,3};
uint8_t nr_coreset_nsymb_pdcch_type_0_scs_30_15_a40Mhz[9] = {1,2,3,1,1,2,2,3,3};
uint8_t nr_coreset_nsymb_pdcch_type_0_scs_30_30_b40Mhz[16] = {2,2,2,2,2,3,3,3,3,3,1,1,1,2,2,2}; // below 40Mhz bw
uint8_t nr_coreset_nsymb_pdcch_type_0_scs_30_30_a40Mhz[10] = {2,2,3,3,1,1,2,2,3,3}; // above 40Mhz bw
uint8_t nr_coreset_nsymb_pdcch_type_0_scs_120_60[12] = {1,1,2,2,3,3,1,2,1,1,1,1};

/// LUT for the number of RBs in the coreset indexed by coreset index
uint8_t nr_coreset_rb_offset_pdcch_type_0_scs_15_15[15] = {0,2,4,0,2,4,12,16,12,16,12,16,38,38,38};
uint8_t nr_coreset_rb_offset_pdcch_type_0_scs_15_30[14] = {5,6,7,8,5,6,7,8,18,20,18,20,18,20};
uint8_t nr_coreset_rb_offset_pdcch_type_0_scs_30_15_b40Mhz[9] = {2,6,2,6,2,6,28,28,28};
uint8_t nr_coreset_rb_offset_pdcch_type_0_scs_30_15_a40Mhz[9] = {4,4,4,0,56,0,56,0,56};
uint8_t nr_coreset_rb_offset_pdcch_type_0_scs_30_30_b40Mhz[16] = {0,1,2,3,4,0,1,2,3,4,12,14,16,12,14,16};
uint8_t nr_coreset_rb_offset_pdcch_type_0_scs_30_30_a40Mhz[10] = {0,4,0,4,0,28,0,28,0,28};
int8_t  nr_coreset_rb_offset_pdcch_type_0_scs_120_60[12] = {0,8,0,8,0,8,28,28,-1,49,-1,97};
int8_t  nr_coreset_rb_offset_pdcch_type_0_scs_120_120[8] = {0,4,14,14,-1,24,-1,48};
int8_t  nr_coreset_rb_offset_pdcch_type_0_scs_240_120[8] = {0,8,0,8,-1,25,-1,49};

/// LUT for monitoring occasions param O indexed by ss index (4 LSB rmsi_pdcch_config)
  // Note: scaling is used to avoid decimal values for O and M, original values commented
uint8_t nr_ss_param_O_type_0_mux1_FR1[16] = {0,0,2,2,5,5,7,7,0,5,0,0,2,2,5,5};
uint8_t nr_ss_param_O_type_0_mux1_FR2[14] = {0,0,5,5,5,5,0,5,5,15,15,15,0,5}; //{0,0,2.5,2.5,5,5,0,2.5,5,7.5,7.5,7.5,0,5}
uint8_t nr_ss_scale_O_mux1_FR2[14] = {0,0,1,1,0,0,0,1,0,1,1,1,0,0};

/// LUT for number of SS sets per slot indexed by ss index
uint8_t nr_ss_sets_per_slot_type_0_FR1[16] = {1,2,1,2,1,2,1,2,1,1,1,1,1,1,1,1};
uint8_t nr_ss_sets_per_slot_type_0_FR2[14] = {1,2,1,2,1,2,2,2,2,1,2,2,1,1};

/// LUT for monitoring occasions param M indexed by ss index
uint8_t nr_ss_param_M_type_0_mux1_FR1[16] = {1,1,1,1,1,1,1,1,2,2,1,1,1,1,1,1}; //{1,0.5,1,0.5,1,0.5,1,0.5,2,2,1,1,1,1,1,1}
uint8_t nr_ss_scale_M_mux1_FR1[16] = {0,1,0,1,0,1,0,1,0,0,0,0,0,0,0,0};
uint8_t nr_ss_param_M_type_0_mux1_FR2[14] = {1,1,1,1,1,1,1,1,1,1,1,1,2,2}; //{1,0.5,1,0.5,1,0.5,0.5,0.5,0.5,1,0.5,0.5,2,2}
uint8_t nr_ss_scale_M_mux1_FR2[14] = {0,1,0,1,0,1,1,1,1,0,1,1,0,0};

/// LUT for SS first symbol index indexed by ss index
uint8_t nr_ss_first_symb_idx_type_0_mux1_FR1[8] = {0,0,1,2,1,2,1,2};
  // Mux pattern type 2
uint8_t nr_ss_first_symb_idx_scs_120_60_mux2[4] = {0,1,6,7};
uint8_t nr_ss_first_symb_idx_scs_240_120_set1_mux2[6] = {0,1,2,3,0,1};
  // Mux pattern type 3
uint8_t nr_ss_first_symb_idx_scs_120_120_mux3[4] = {4,8,2,6};

/// Search space max values indexed by scs
uint8_t nr_max_number_of_candidates_per_slot[4] = {44, 36, 22, 20};
uint8_t nr_max_number_of_cces_per_slot[4] = {56, 56, 48, 32};

// CQI TABLES
// Table 1 (38.214 5.2.2.1-2)
uint16_t cqi_table1[16][2] = {{0,0},{2,78},{2,120},{2,193},{2,308},{2,449},{2,602},{4,378},
                              {4,490},{4,616},{6,466},{6,567},{6,666},{6,772},{6,873},{6,948}};

// Table 2 (38.214 5.2.2.1-3)
uint16_t cqi_table2[16][2] = {{0,0},{2,78},{2,193},{2,449},{4,378},{4,490},{4,616},{6,466},
                              {6,567},{6,666},{6,772},{6,873},{8,711},{8,797},{8,885},{8,948}};

// Table 2 (38.214 5.2.2.1-4)
uint16_t cqi_table3[16][2] = {{0,0},{2,30},{2,50},{2,78},{2,120},{2,193},{2,308},{2,449},
                              {2,602},{4,378},{4,490},{4,616},{6,466},{6,567},{6,666},{6,772}};


static inline uint8_t get_max_candidates(uint8_t scs) {
  AssertFatal(scs<4, "Invalid PDCCH subcarrier spacing %d\n", scs);
  return (nr_max_number_of_candidates_per_slot[scs]);
}

static inline uint8_t get_max_cces(uint8_t scs) {
  AssertFatal(scs<4, "Invalid PDCCH subcarrier spacing %d\n", scs);
  return (nr_max_number_of_cces_per_slot[scs]);
}

uint8_t set_dl_nrOfLayers(NR_UE_sched_ctrl_t *sched_ctrl) {

  // TODO check this but it should be enough for now
  // if there is not csi report RI is 0 from initialization
  return (sched_ctrl->CSI_report.cri_ri_li_pmi_cqi_report.ri + 1);

}

void set_dl_mcs(NR_sched_pdsch_t *sched_pdsch,
                NR_UE_sched_ctrl_t *sched_ctrl,
                uint8_t *target_mcs,
                uint8_t mcs_table_idx) {

  if (sched_ctrl->set_mcs) {
    // TODO for wideband case and multiple TB
    int cqi_idx = sched_ctrl->CSI_report.cri_ri_li_pmi_cqi_report.wb_cqi_1tb;
    uint16_t target_coderate,target_qm;
    if (cqi_idx>0) {
      int cqi_table = sched_ctrl->CSI_report.cri_ri_li_pmi_cqi_report.cqi_table;
      if (cqi_table != mcs_table_idx) 
       LOG_W(NR_MAC,"Indices of MCS tables don't correspond yet, cri_ri_li_pmi_cqi_report.cqi_table %d, mcs_table_index %d\n",cqi_table,mcs_table_idx);
      switch (cqi_table) {
        case 0:
          target_qm = cqi_table1[cqi_idx][0];
          target_coderate = cqi_table1[cqi_idx][1];
          break;
        case 1:
          target_qm = cqi_table2[cqi_idx][0];
          target_coderate = cqi_table2[cqi_idx][1];
          break;
        case 2:
          target_qm = cqi_table3[cqi_idx][0];
          target_coderate = cqi_table3[cqi_idx][1];
          break;
        default:
          AssertFatal(1==0,"Invalid cqi table index %d\n",cqi_table);
      }
      int max_mcs = 28;
      int R,Qm;
      if (mcs_table_idx == 1)
        max_mcs = 27;
      for (int i=0; i<=max_mcs; i++) {
        R = nr_get_code_rate_dl(i, mcs_table_idx);
        Qm = nr_get_Qm_dl(i, mcs_table_idx);
        if ((Qm == target_qm) && (target_coderate <= R)) {
          *target_mcs = i;
          break;
        }
      }
    }
    sched_ctrl->set_mcs = FALSE;
  }
}

void set_dl_dmrs_ports(NR_pdsch_semi_static_t *ps) {

  //TODO first basic implementation of dmrs port selection
  //     only vaild for a single codeword
  //     for now it assumes a selection of Nl consecutive dmrs ports
  //     and a single front loaded symbol
  //     dmrs_ports_id is the index of Tables 7.3.1.2.2-1/2/3/4
  //     number of front loaded symbols need to be consistent with maxLength
  //     when a more complete implementation is done

  switch (ps->nrOfLayers) {
    case 1:
      ps->dmrs_ports_id = 0;
      ps->numDmrsCdmGrpsNoData = 1;
      ps->frontloaded_symb = 1;
      break;
    case 2:
      ps->dmrs_ports_id = 2;
      ps->numDmrsCdmGrpsNoData = 1;
      ps->frontloaded_symb = 1;
      break;
    case 3:
      ps->dmrs_ports_id = 9;
      ps->numDmrsCdmGrpsNoData = 2;
      ps->frontloaded_symb = 1;
      break;
    case 4:
      ps->dmrs_ports_id = 10;
      ps->numDmrsCdmGrpsNoData = 2;
      ps->frontloaded_symb = 1;
      break;
    default:
      AssertFatal(1==0,"Number of layers %d\n not supported or not valid\n",ps->nrOfLayers);
  }
}

NR_BWP_t *get_dl_bwp_genericParameters(NR_BWP_Downlink_t *active_bwp,
                                       NR_ServingCellConfigCommon_t *ServingCellConfigCommon,
                                       const NR_SIB1_t *sib1) {
  NR_BWP_t *genericParameters = NULL;
  if (active_bwp) {
    genericParameters = &active_bwp->bwp_Common->genericParameters;
  } else if (ServingCellConfigCommon) {
    genericParameters = &ServingCellConfigCommon->downlinkConfigCommon->initialDownlinkBWP->genericParameters;
  } else {
    genericParameters = &sib1->servingCellConfigCommon->downlinkConfigCommon.initialDownlinkBWP.genericParameters;
  }
  return genericParameters;
}

NR_BWP_t *get_ul_bwp_genericParameters(NR_BWP_Uplink_t *active_ubwp,
                                       NR_ServingCellConfigCommon_t *ServingCellConfigCommon,
                                       const NR_SIB1_t *sib1) {
  NR_BWP_t *genericParameters = NULL;
  if (active_ubwp) {
    genericParameters = &active_ubwp->bwp_Common->genericParameters;
  } else if (ServingCellConfigCommon) {
    genericParameters = &ServingCellConfigCommon->uplinkConfigCommon->initialUplinkBWP->genericParameters;
  } else {
    genericParameters = &sib1->servingCellConfigCommon->uplinkConfigCommon->initialUplinkBWP.genericParameters;
  }
  return genericParameters;
}

NR_PDSCH_TimeDomainResourceAllocationList_t *get_pdsch_TimeDomainAllocationList(const NR_BWP_Downlink_t *active_bwp,
                                                                                const NR_ServingCellConfigCommon_t *ServingCellConfigCommon,
                                                                                const NR_SIB1_t *sib1) {
  NR_PDSCH_TimeDomainResourceAllocationList_t *tdaList = NULL;
  if (active_bwp) {
    tdaList = active_bwp->bwp_Common->pdsch_ConfigCommon->choice.setup->pdsch_TimeDomainAllocationList;
  } else if (ServingCellConfigCommon) {
    tdaList = ServingCellConfigCommon->downlinkConfigCommon->initialDownlinkBWP->pdsch_ConfigCommon->choice.setup->pdsch_TimeDomainAllocationList;
  } else {
    tdaList = sib1->servingCellConfigCommon->downlinkConfigCommon.initialDownlinkBWP.pdsch_ConfigCommon->choice.setup->pdsch_TimeDomainAllocationList;
  }
  return tdaList;
}


NR_ControlResourceSet_t *get_coreset(module_id_t module_idP,
                                     NR_ServingCellConfigCommon_t *scc,
                                     void *bwp,
                                     NR_SearchSpace_t *ss,
                                     NR_SearchSpace__searchSpaceType_PR ss_type) {
  NR_ControlResourceSetId_t coreset_id = *ss->controlResourceSetId;

  if (ss_type == NR_SearchSpace__searchSpaceType_PR_common) { // common search space
    NR_ControlResourceSet_t *coreset;
    if(coreset_id == 0) {
      coreset =  RC.nrmac[module_idP]->sched_ctrlCommon->coreset; // this is coreset 0
    } else if (bwp) {
      coreset = ((NR_BWP_Downlink_t*)bwp)->bwp_Common->pdcch_ConfigCommon->choice.setup->commonControlResourceSet;
    } else if (scc->downlinkConfigCommon->initialDownlinkBWP->pdcch_ConfigCommon->choice.setup->commonControlResourceSet) {
      coreset = scc->downlinkConfigCommon->initialDownlinkBWP->pdcch_ConfigCommon->choice.setup->commonControlResourceSet;
    } else {
      coreset = NULL;
    }

    if (coreset) AssertFatal(coreset_id == coreset->controlResourceSetId,
			     "ID of common ss coreset does not correspond to id set in the "
			     "search space\n");
    return coreset;
  } else {
    const int n = ((NR_BWP_DownlinkDedicated_t*)bwp)->pdcch_Config->choice.setup->controlResourceSetToAddModList->list.count;
    for (int i = 0; i < n; i++) {
      NR_ControlResourceSet_t *coreset =
          ((NR_BWP_DownlinkDedicated_t*)bwp)->pdcch_Config->choice.setup->controlResourceSetToAddModList->list.array[i];
      if (coreset_id == coreset->controlResourceSetId) {
        return coreset;
      }
    }
    AssertFatal(0, "Couldn't find coreset with id %ld\n", coreset_id);
  }
}

NR_SearchSpace_t *get_searchspace(const NR_SIB1_t *sib1,
                                  NR_ServingCellConfigCommon_t *scc,
                                  NR_BWP_DownlinkDedicated_t *bwp_Dedicated,
                                  NR_SearchSpace__searchSpaceType_PR target_ss) {

  int n = 0;
  if(bwp_Dedicated) {
    n = bwp_Dedicated->pdcch_Config->choice.setup->searchSpacesToAddModList->list.count;
  } else if(scc) {
    n = scc->downlinkConfigCommon->initialDownlinkBWP->pdcch_ConfigCommon->choice.setup->commonSearchSpaceList->list.count;
  } else {
    n = sib1->servingCellConfigCommon->downlinkConfigCommon.initialDownlinkBWP.pdcch_ConfigCommon->choice.setup->commonSearchSpaceList->list.count;
  }

  for (int i=0;i<n;i++) {
    NR_SearchSpace_t *ss = NULL;
    if(bwp_Dedicated) {
      ss = bwp_Dedicated->pdcch_Config->choice.setup->searchSpacesToAddModList->list.array[i];
    } else if(scc) {
      ss = scc->downlinkConfigCommon->initialDownlinkBWP->pdcch_ConfigCommon->choice.setup->commonSearchSpaceList->list.array[i];
    } else {
      ss = sib1->servingCellConfigCommon->downlinkConfigCommon.initialDownlinkBWP.pdcch_ConfigCommon->choice.setup->commonSearchSpaceList->list.array[i];
    }
    AssertFatal(ss->controlResourceSetId != NULL, "ss->controlResourceSetId is null\n");
    AssertFatal(ss->searchSpaceType != NULL, "ss->searchSpaceType is null\n");
    if (ss->searchSpaceType->present == target_ss) {
      return ss;
    }
  }
  AssertFatal(0, "Couldn't find an adequate searchspace bwp_Dedicated %p\n",bwp_Dedicated);
}

NR_sched_pdcch_t set_pdcch_structure(gNB_MAC_INST *gNB_mac,
                                     NR_SearchSpace_t *ss,
                                     NR_ControlResourceSet_t *coreset,
                                     NR_ServingCellConfigCommon_t *scc,
                                     NR_BWP_t *bwp,
                                     NR_Type0_PDCCH_CSS_config_t *type0_PDCCH_CSS_config) {

  int sps;
  NR_sched_pdcch_t pdcch;

  AssertFatal(*ss->controlResourceSetId == coreset->controlResourceSetId,
              "coreset id in SS %ld does not correspond to the one in coreset %ld",
              *ss->controlResourceSetId, coreset->controlResourceSetId);

  if (bwp) { // This is not for SIB1
    if(coreset->controlResourceSetId == 0){
      pdcch.BWPSize  = gNB_mac->cset0_bwp_size;
      pdcch.BWPStart = gNB_mac->cset0_bwp_start;
    }
    else {
      pdcch.BWPSize  = NRRIV2BW(bwp->locationAndBandwidth, MAX_BWP_SIZE);
      pdcch.BWPStart = NRRIV2PRBOFFSET(bwp->locationAndBandwidth, MAX_BWP_SIZE);
    }
    pdcch.SubcarrierSpacing = bwp->subcarrierSpacing;
    pdcch.CyclicPrefix = (bwp->cyclicPrefix==NULL) ? 0 : *bwp->cyclicPrefix;

    //AssertFatal(pdcch_scs==kHz15, "PDCCH SCS above 15kHz not allowed if a symbol above 2 is monitored");
    sps = bwp->cyclicPrefix == NULL ? 14 : 12;
  }
  else {
    AssertFatal(type0_PDCCH_CSS_config!=NULL,"type0_PDCCH_CSS_config is null,bwp %p\n",bwp);
    pdcch.BWPSize = type0_PDCCH_CSS_config->num_rbs;
    pdcch.BWPStart = type0_PDCCH_CSS_config->cset_start_rb;
    pdcch.SubcarrierSpacing = type0_PDCCH_CSS_config->scs_pdcch;
    pdcch.CyclicPrefix = 0;
    sps = 14;
  }

  AssertFatal(ss->monitoringSymbolsWithinSlot!=NULL,"ss->monitoringSymbolsWithinSlot is null\n");
  AssertFatal(ss->monitoringSymbolsWithinSlot->buf!=NULL,"ss->monitoringSymbolsWithinSlot->buf is null\n");

  // for SPS=14 8 MSBs in positions 13 downto 6
  uint16_t monitoringSymbolsWithinSlot = (ss->monitoringSymbolsWithinSlot->buf[0]<<(sps-8)) |
                                         (ss->monitoringSymbolsWithinSlot->buf[1]>>(16-sps));

  for (int i=0; i<sps; i++) {
    if ((monitoringSymbolsWithinSlot>>(sps-1-i))&1) {
      pdcch.StartSymbolIndex=i;
      break;
    }
  }

  pdcch.DurationSymbols = coreset->duration;

  //cce-REG-MappingType
  pdcch.CceRegMappingType = coreset->cce_REG_MappingType.present == NR_ControlResourceSet__cce_REG_MappingType_PR_interleaved?
    NFAPI_NR_CCE_REG_MAPPING_INTERLEAVED : NFAPI_NR_CCE_REG_MAPPING_NON_INTERLEAVED;

  if (pdcch.CceRegMappingType == NFAPI_NR_CCE_REG_MAPPING_INTERLEAVED) {
    pdcch.RegBundleSize = (coreset->cce_REG_MappingType.choice.interleaved->reg_BundleSize ==
                                NR_ControlResourceSet__cce_REG_MappingType__interleaved__reg_BundleSize_n6) ? 6 : (2+coreset->cce_REG_MappingType.choice.interleaved->reg_BundleSize);
    pdcch.InterleaverSize = (coreset->cce_REG_MappingType.choice.interleaved->interleaverSize ==
                                  NR_ControlResourceSet__cce_REG_MappingType__interleaved__interleaverSize_n6) ? 6 : (2+coreset->cce_REG_MappingType.choice.interleaved->interleaverSize);
    AssertFatal(scc->physCellId != NULL,"scc->physCellId is null\n");
    pdcch.ShiftIndex = coreset->cce_REG_MappingType.choice.interleaved->shiftIndex != NULL ? *coreset->cce_REG_MappingType.choice.interleaved->shiftIndex : *scc->physCellId;
  }
  else {
    pdcch.RegBundleSize = 6;
    pdcch.InterleaverSize = 0;
    pdcch.ShiftIndex = 0;
  }

  int N_rb = 0; // nb of rbs of coreset per symbol
  for (int i=0;i<6;i++) {
    for (int t=0;t<8;t++) {
      N_rb+=((coreset->frequencyDomainResources.buf[i]>>t)&1);
    }
  }
  pdcch.n_rb = N_rb*=6; // each bit of frequencyDomainResources represents 6 PRBs

  return pdcch;
}


int cce_to_reg_interleaving(const int R, int k, int n_shift, const int C, int L, const int N_regs) {

  int f;  // interleaving function
  if(R==0)
    f = k;
  else {
    int c = k/R;
     int r = k%R;
     f = (r*C + c + n_shift)%(N_regs/L);
  }
  return f;
}

int find_pdcch_candidate(gNB_MAC_INST *mac,
                         int cc_id,
                         int aggregation,
                         int nr_of_candidates,
                         NR_sched_pdcch_t *pdcch,
                         NR_ControlResourceSet_t *coreset,
                         uint16_t Y){

  uint16_t *vrb_map = mac->common_channels[cc_id].vrb_map;
  const int next_cand = mac->pdcch_cand[coreset->controlResourceSetId];
  const int N_ci = 0;

  if(next_cand>=nr_of_candidates) {
    LOG_D(NR_MAC,"No more available candidates for this coreset\n");
    return -1;
  }

  const int N_rb = pdcch->n_rb;  // nb of rbs of coreset per symbol
  const int N_symb = coreset->duration; // nb of coreset symbols
  const int N_regs = N_rb*N_symb; // nb of REGs per coreset
  const int N_cces = N_regs / NR_NB_REG_PER_CCE; // nb of cces in coreset
  const int R = pdcch->InterleaverSize;
  const int L = pdcch->RegBundleSize;
  const int C = R>0 ? N_regs/(L*R) : 0;
  const int B_rb = L/N_symb; // nb of RBs occupied by each REG bundle

  // loop over all the available candidates
  // this implements TS 38.211 Sec. 7.3.2.2
  for(int m=next_cand; m<nr_of_candidates; m++) { // loop over candidates
    bool taken = false; // flag if the resource for a given candidate are taken
    int first_cce = aggregation * (( Y + CEILIDIV((m*N_cces),(aggregation*nr_of_candidates)) + N_ci ) % CEILIDIV(N_cces,aggregation));
    for (int j=first_cce; (j<first_cce+aggregation) && !taken; j++) { // loop over CCEs
      for (int k=6*j/L; (k<(6*j/L+6/L)) && !taken; k++) { // loop over REG bundles
        int f = cce_to_reg_interleaving(R, k, pdcch->ShiftIndex, C, L, N_regs);
        for(int rb=0; rb<B_rb; rb++) { // loop over the RBs of the bundle
          if(vrb_map[pdcch->BWPStart + f*B_rb + rb]&SL_to_bitmap(pdcch->StartSymbolIndex,N_symb)) {
            taken = true;
            break;
          }
        }
      }
    }
    if(!taken){
      mac->pdcch_cand[coreset->controlResourceSetId] = m++; // using candidate m, next available is m+1
      return first_cce;
    }
  }
  return -1;
}

void fill_pdcch_vrb_map(gNB_MAC_INST *mac,
                        int CC_id,
                        NR_sched_pdcch_t *pdcch,
                        int first_cce,
                        int aggregation){

  uint16_t *vrb_map = mac->common_channels[CC_id].vrb_map;

  int N_rb = pdcch->n_rb; // nb of rbs of coreset per symbol
  int L = pdcch->RegBundleSize;
  int R = pdcch->InterleaverSize;
  int n_shift = pdcch->ShiftIndex;
  int N_symb = pdcch->DurationSymbols;
  int N_regs = N_rb*N_symb; // nb of REGs per coreset
  int B_rb = L/N_symb; // nb of RBs occupied by each REG bundle
  int C = R>0 ? N_regs/(L*R) : 0;

  for (int j=first_cce; j<first_cce+aggregation; j++) { // loop over CCEs
    for (int k=6*j/L; k<(6*j/L+6/L); k++) { // loop over REG bundles
      int f = cce_to_reg_interleaving(R, k, n_shift, C, L, N_regs);
      for(int rb=0; rb<B_rb; rb++) // loop over the RBs of the bundle
        vrb_map[pdcch->BWPStart + f*B_rb + rb] |= SL_to_bitmap(pdcch->StartSymbolIndex, N_symb);
    }
  }
}


bool nr_find_nb_rb(uint16_t Qm,
                   uint16_t R,
                   uint8_t nrOfLayers,
                   uint16_t nb_symb_sch,
                   uint16_t nb_dmrs_prb,
                   uint32_t bytes,
                   uint16_t nb_rb_min,
                   uint16_t nb_rb_max,
                   uint32_t *tbs,
                   uint16_t *nb_rb)
{
  /* is the maximum (not even) enough? */
  *nb_rb = nb_rb_max;
  *tbs = nr_compute_tbs(Qm, R, *nb_rb, nb_symb_sch, nb_dmrs_prb, 0, 0, nrOfLayers) >> 3;
  /* check whether it does not fit, or whether it exactly fits. Some algorithms
   * might depend on the return value! */
  if (bytes > *tbs)
    return false;
  if (bytes == *tbs)
    return true;

  /* is the minimum enough? */
  *nb_rb = nb_rb_min;
  *tbs = nr_compute_tbs(Qm, R, *nb_rb, nb_symb_sch, nb_dmrs_prb, 0, 0, nrOfLayers) >> 3;
  if (bytes <= *tbs)
    return true;

  /* perform binary search to allocate all bytes within a TBS up to nb_rb_max
   * RBs */
  int hi = nb_rb_max;
  int lo = nb_rb_min;
  for (int p = (hi + lo) / 2; lo + 1 < hi; p = (hi + lo) / 2) {
    const uint32_t TBS = nr_compute_tbs(Qm, R, p, nb_symb_sch, nb_dmrs_prb, 0, 0, nrOfLayers) >> 3;
    if (bytes == TBS) {
      hi = p;
      break;
    } else if (bytes < TBS) {
      hi = p;
    } else {
      lo = p;
    }
  }
  *nb_rb = hi;
  *tbs = nr_compute_tbs(Qm, R, *nb_rb, nb_symb_sch, nb_dmrs_prb, 0, 0, nrOfLayers) >> 3;
  /* return whether we could allocate all bytes and stay below nb_rb_max */
  return *tbs >= bytes && *nb_rb <= nb_rb_max;
}

void nr_set_pdsch_semi_static(const NR_SIB1_t *sib1,
                              const NR_ServingCellConfigCommon_t *scc,
                              const NR_CellGroupConfig_t *secondaryCellGroup,
                              const NR_BWP_Downlink_t *bwp,
                              const NR_BWP_DownlinkDedicated_t *bwpd0,
                              int tda,
                              uint8_t layers,
                              NR_UE_sched_ctrl_t *sched_ctrl,
                              NR_pdsch_semi_static_t *ps)
{
  bool reset_dmrs = false;

  NR_BWP_DownlinkDedicated_t *bwpd;

  if (bwp && bwp->bwp_Dedicated) {
    bwpd = bwp->bwp_Dedicated;
  } else {
    bwpd = (NR_BWP_DownlinkDedicated_t*)bwpd0;
  }

  // Prevent gNB to enable 256QAM table while the RRCProcessing timer is running.
  // For example, after the RRC created RRC Reconfiguration message we need to prevent gNB to apply another MCS table
  // before the RRC Reconfiguration being received by the UE, otherwise UE will not be able to decode PDSCH
  // and the connection will drop.
  if (sched_ctrl->rrc_processing_timer == 0) {
    if (bwpd &&
        bwpd->pdsch_Config &&
        bwpd->pdsch_Config->choice.setup &&
        bwpd->pdsch_Config->choice.setup->mcs_Table) {
      if (*bwpd->pdsch_Config->choice.setup->mcs_Table == 0) {
        ps->mcsTableIdx = 1;
      } else {
        ps->mcsTableIdx = 2;
      }
    } else {
      ps->mcsTableIdx = 0;
    }
  }
  LOG_D(NR_MAC,"MCS Table Index: %d\n",ps->mcsTableIdx);

  NR_PDSCH_Config_t *pdsch_Config=NULL;
  if (bwpd) pdsch_Config = bwpd->pdsch_Config->choice.setup;
  LOG_D(NR_MAC,"tda %d, ps->time_domain_allocation %d,layers %d, ps->nrOfLayers %d, pdsch_config %p\n",tda,ps->time_domain_allocation,layers,ps->nrOfLayers,pdsch_Config);
  if (ps->time_domain_allocation != tda) {
    reset_dmrs = true;
    ps->time_domain_allocation = tda;
    NR_PDSCH_TimeDomainResourceAllocationList_t *tdaList = get_pdsch_TimeDomainAllocationList(bwp, scc, sib1);
    AssertFatal(tda < tdaList->list.count, "time_domain_allocation %d>=%d\n", tda, tdaList->list.count);
    ps->mapping_type = tdaList->list.array[tda]->mappingType;
    if (pdsch_Config) {
      if (ps->mapping_type == NR_PDSCH_TimeDomainResourceAllocation__mappingType_typeB)
        ps->dmrsConfigType = pdsch_Config->dmrs_DownlinkForPDSCH_MappingTypeB->choice.setup->dmrs_Type == NULL ? 0 : 1;
      else
        ps->dmrsConfigType = pdsch_Config->dmrs_DownlinkForPDSCH_MappingTypeA->choice.setup->dmrs_Type == NULL ? 0 : 1;
    }
    else
      ps->dmrsConfigType = NFAPI_NR_DMRS_TYPE1;
    const int startSymbolAndLength = tdaList->list.array[tda]->startSymbolAndLength;
    SLIV2SL(startSymbolAndLength, &ps->startSymbolIndex, &ps->nrOfSymbols);
  }

  const long f = ((bwp || bwpd) &&
                  sched_ctrl->search_space &&
                  sched_ctrl->search_space->searchSpaceType->present == NR_SearchSpace__searchSpaceType_PR_ue_Specific) ?
                 sched_ctrl->search_space->searchSpaceType->choice.ue_Specific->dci_Formats : 0;

  int dci_format;
  if (sched_ctrl->search_space) {
    dci_format = f ? NR_DL_DCI_FORMAT_1_1 : NR_DL_DCI_FORMAT_1_0;
  }
  else {
    dci_format = NR_DL_DCI_FORMAT_1_0;
  }
  if (dci_format == NR_DL_DCI_FORMAT_1_0) {
    if (ps->nrOfSymbols == 2)
      ps->numDmrsCdmGrpsNoData = 1;
    else
      ps->numDmrsCdmGrpsNoData = 2;
    ps->dmrs_ports_id = 0;
    ps->frontloaded_symb = 1;
    ps->nrOfLayers = 1;
  }
  else {
    if (ps->nrOfLayers != layers ||
        ps->numDmrsCdmGrpsNoData == 0) {
      reset_dmrs = true;
      ps->nrOfLayers = layers;
      set_dl_dmrs_ports(ps);
    }
  }

  ps->N_PRB_DMRS = ps->numDmrsCdmGrpsNoData * (ps->dmrsConfigType == NFAPI_NR_DMRS_TYPE1 ? 6 : 4);

  if (reset_dmrs) {
    ps->dl_dmrs_symb_pos = fill_dmrs_mask(bwpd ? bwpd->pdsch_Config->choice.setup : NULL, scc ? scc->dmrs_TypeA_Position : 0, ps->nrOfSymbols, ps->startSymbolIndex, ps->mapping_type, ps->frontloaded_symb);
    ps->N_DMRS_SLOT = get_num_dmrs(ps->dl_dmrs_symb_pos);
  }
  LOG_D(NR_MAC,"bwpd0 %p, bwpd %p : Filling dmrs info, ps->N_PRB_DMRS %d, ps->dl_dmrs_symb_pos %x, ps->N_DMRS_SLOT %d\n",bwpd0,bwpd,ps->N_PRB_DMRS,ps->dl_dmrs_symb_pos,ps->N_DMRS_SLOT);
}

void nr_set_pusch_semi_static(const NR_SIB1_t *sib1,
                              const NR_ServingCellConfigCommon_t *scc,
                              const NR_BWP_Uplink_t *ubwp,
                              const NR_BWP_UplinkDedicated_t *ubwpd,
                              long dci_format,
                              int tda,
                              uint8_t num_dmrs_cdm_grps_no_data,
                              NR_pusch_semi_static_t *ps) {
  ps->dci_format = dci_format;
  ps->time_domain_allocation = tda;

  NR_PUSCH_TimeDomainResourceAllocationList_t *tdaList = NULL;
  if(ubwp) {
    tdaList = ubwp->bwp_Common->pusch_ConfigCommon->choice.setup->pusch_TimeDomainAllocationList;
  } else if(scc) {
    tdaList = scc->uplinkConfigCommon->initialUplinkBWP->pusch_ConfigCommon->choice.setup->pusch_TimeDomainAllocationList;
  } else {
    tdaList = sib1->servingCellConfigCommon->uplinkConfigCommon->initialUplinkBWP.pusch_ConfigCommon->choice.setup->pusch_TimeDomainAllocationList;
  }

  const int startSymbolAndLength = tdaList->list.array[tda]->startSymbolAndLength;
  SLIV2SL(startSymbolAndLength,
          &ps->startSymbolIndex,
          &ps->nrOfSymbols);

  ps->pusch_Config = ubwp && ubwp->bwp_Dedicated && ubwp->bwp_Dedicated->pusch_Config ?
                    ubwp->bwp_Dedicated->pusch_Config->choice.setup : (ubwpd ? ubwpd->pusch_Config->choice.setup : NULL);
  if (ps->pusch_Config == NULL || !ps->pusch_Config->transformPrecoder)
    ps->transform_precoding = !scc->uplinkConfigCommon->initialUplinkBWP->rach_ConfigCommon->choice.setup->msg3_transformPrecoder;
  else
    ps->transform_precoding = *ps->pusch_Config->transformPrecoder;
  const int target_ss = NR_SearchSpace__searchSpaceType_PR_ue_Specific;
  if (ps->transform_precoding)
    ps->mcs_table = get_pusch_mcs_table(ps->pusch_Config ? ps->pusch_Config->mcs_Table : NULL,
                                    0,
                                    ps->dci_format,
                                    NR_RNTI_C,
                                    target_ss,
                                    false);
  else {
    ps->mcs_table = get_pusch_mcs_table(ps->pusch_Config ? ps->pusch_Config->mcs_TableTransformPrecoder : NULL,
                                    1,
                                    ps->dci_format,
                                    NR_RNTI_C,
                                    target_ss,
                                    false);
    num_dmrs_cdm_grps_no_data = 2; // in case of transform precoding - no Data sent in DMRS symbol
  }

  ps->num_dmrs_cdm_grps_no_data = num_dmrs_cdm_grps_no_data;

  /* DMRS calculations */
  ps->mapping_type = tdaList->list.array[tda]->mappingType;
  ps->NR_DMRS_UplinkConfig = ps->pusch_Config ?
    (ps->mapping_type == NR_PUSCH_TimeDomainResourceAllocation__mappingType_typeA ?
     ps->pusch_Config->dmrs_UplinkForPUSCH_MappingTypeA->choice.setup :
     ps->pusch_Config->dmrs_UplinkForPUSCH_MappingTypeB->choice.setup) : NULL;
  ps->dmrs_config_type = ps->NR_DMRS_UplinkConfig ? ((ps->NR_DMRS_UplinkConfig->dmrs_Type == NULL ? 0 : 1)) : 0;
  const pusch_dmrs_AdditionalPosition_t additional_pos =
						     ps->NR_DMRS_UplinkConfig ? (ps->NR_DMRS_UplinkConfig->dmrs_AdditionalPosition == NULL
										 ? 2
										 : (*ps->NR_DMRS_UplinkConfig->dmrs_AdditionalPosition ==
										    NR_DMRS_UplinkConfig__dmrs_AdditionalPosition_pos3
										    ? 3
										    : *ps->NR_DMRS_UplinkConfig->dmrs_AdditionalPosition)):2;
  const pusch_maxLength_t pusch_maxLength =
    ps->NR_DMRS_UplinkConfig ? (ps->NR_DMRS_UplinkConfig->maxLength == NULL ? 1 : 2) : 1;
  ps->ul_dmrs_symb_pos = get_l_prime(ps->nrOfSymbols,
                                            ps->mapping_type,
                                            additional_pos,
                                            pusch_maxLength,
                                            ps->startSymbolIndex,
                                            scc->dmrs_TypeA_Position);
  uint8_t num_dmrs_symb = 0;
  for(int i = ps->startSymbolIndex; i < ps->startSymbolIndex + ps->nrOfSymbols; i++)
    num_dmrs_symb += (ps->ul_dmrs_symb_pos >> i) & 1;
  ps->num_dmrs_symb = num_dmrs_symb;
  ps->N_PRB_DMRS = ps->dmrs_config_type == 0
      ? num_dmrs_cdm_grps_no_data * 6
      : num_dmrs_cdm_grps_no_data * 4;
}

void nr_configure_css_dci_initial(nfapi_nr_dl_tti_pdcch_pdu_rel15_t* pdcch_pdu,
				  nr_scs_e scs_common,
				  nr_scs_e pdcch_scs,
				  frequency_range_t freq_range,
				  uint8_t rmsi_pdcch_config,
				  uint8_t ssb_idx,
				  uint8_t k_ssb,
				  uint16_t sfn_ssb,
				  uint8_t n_ssb, /*slot index overlapping the corresponding SSB index*/
				  uint16_t nb_slots_per_frame,
				  uint16_t N_RB)
{
  //  uint8_t O, M;
  //  uint8_t ss_idx = rmsi_pdcch_config&0xf;
  //  uint8_t cset_idx = (rmsi_pdcch_config>>4)&0xf;
  //  uint8_t mu = scs_common;
  //  uint8_t O_scale=0, M_scale=0; // used to decide if the values of O and M need to be divided by 2

  AssertFatal(1==0,"todo\n");
  /*
  /// Coreset params
  switch(scs_common) {

    case kHz15:

      switch(pdcch_scs) {
        case kHz15:
          AssertFatal(cset_idx<15,"Coreset index %d reserved for scs kHz15/kHz15\n", cset_idx);
          pdcch_pdu->mux_pattern = NFAPI_NR_SSB_AND_CSET_MUX_PATTERN_TYPE1;
          pdcch_pdu->n_rb = (cset_idx < 6)? 24 : (cset_idx < 12)? 48 : 96;
          pdcch_pdu->n_symb = nr_coreset_nsymb_pdcch_type_0_scs_15_15[cset_idx];
          pdcch_pdu->rb_offset = nr_coreset_rb_offset_pdcch_type_0_scs_15_15[cset_idx];
        break;

        case kHz30:
          AssertFatal(cset_idx<14,"Coreset index %d reserved for scs kHz15/kHz30\n", cset_idx);
          pdcch_pdu->mux_pattern = NFAPI_NR_SSB_AND_CSET_MUX_PATTERN_TYPE1;
          pdcch_pdu->n_rb = (cset_idx < 8)? 24 : 48;
          pdcch_pdu->n_symb = nr_coreset_nsymb_pdcch_type_0_scs_15_30[cset_idx];
          pdcch_pdu->rb_offset = nr_coreset_rb_offset_pdcch_type_0_scs_15_15[cset_idx];
        break;

        default:
            AssertFatal(1==0,"Invalid scs_common/pdcch_scs combination %d/%d \n", scs_common, pdcch_scs);

      }
      break;

    case kHz30:

      if (N_RB < 106) { // Minimum 40Mhz bandwidth not satisfied
        switch(pdcch_scs) {
          case kHz15:
            AssertFatal(cset_idx<9,"Coreset index %d reserved for scs kHz30/kHz15\n", cset_idx);
            pdcch_pdu->mux_pattern = NFAPI_NR_SSB_AND_CSET_MUX_PATTERN_TYPE1;
            pdcch_pdu->n_rb = (cset_idx < 10)? 48 : 96;
            pdcch_pdu->n_symb = nr_coreset_nsymb_pdcch_type_0_scs_30_15_b40Mhz[cset_idx];
            pdcch_pdu->rb_offset = nr_coreset_rb_offset_pdcch_type_0_scs_30_15_b40Mhz[cset_idx];
          break;

          case kHz30:
            pdcch_pdu->mux_pattern = NFAPI_NR_SSB_AND_CSET_MUX_PATTERN_TYPE1;
            pdcch_pdu->n_rb = (cset_idx < 6)? 24 : 48;
            pdcch_pdu->n_symb = nr_coreset_nsymb_pdcch_type_0_scs_30_30_b40Mhz[cset_idx];
            pdcch_pdu->rb_offset = nr_coreset_rb_offset_pdcch_type_0_scs_30_30_b40Mhz[cset_idx];
          break;

          default:
            AssertFatal(1==0,"Invalid scs_common/pdcch_scs combination %d/%d \n", scs_common, pdcch_scs);
        }
      }

      else { // above 40Mhz
        switch(pdcch_scs) {
          case kHz15:
            AssertFatal(cset_idx<9,"Coreset index %d reserved for scs kHz30/kHz15\n", cset_idx);
            pdcch_pdu->mux_pattern = NFAPI_NR_SSB_AND_CSET_MUX_PATTERN_TYPE1;
            pdcch_pdu->n_rb = (cset_idx < 3)? 48 : 96;
            pdcch_pdu->n_symb = nr_coreset_nsymb_pdcch_type_0_scs_30_15_a40Mhz[cset_idx];
            pdcch_pdu->rb_offset = nr_coreset_rb_offset_pdcch_type_0_scs_30_15_a40Mhz[cset_idx];
          break;

          case kHz30:
            AssertFatal(cset_idx<10,"Coreset index %d reserved for scs kHz30/kHz30\n", cset_idx);
            pdcch_pdu->mux_pattern = NFAPI_NR_SSB_AND_CSET_MUX_PATTERN_TYPE1;
            pdcch_pdu->n_rb = (cset_idx < 4)? 24 : 48;
            pdcch_pdu->n_symb = nr_coreset_nsymb_pdcch_type_0_scs_30_30_a40Mhz[cset_idx];
            pdcch_pdu->rb_offset =  nr_coreset_rb_offset_pdcch_type_0_scs_30_30_a40Mhz[cset_idx];
          break;

          default:
            AssertFatal(1==0,"Invalid scs_common/pdcch_scs combination %d/%d \n", scs_common, pdcch_scs);
        }
      }
      break;

    case kHz120:
      switch(pdcch_scs) {
        case kHz60:
          AssertFatal(cset_idx<12,"Coreset index %d reserved for scs kHz120/kHz60\n", cset_idx);
          pdcch_pdu->mux_pattern = (cset_idx < 8)?NFAPI_NR_SSB_AND_CSET_MUX_PATTERN_TYPE1 : NFAPI_NR_SSB_AND_CSET_MUX_PATTERN_TYPE2;
          pdcch_pdu->n_rb = (cset_idx < 6)? 48 : (cset_idx < 8)? 96 : (cset_idx < 10)? 48 : 96;
          pdcch_pdu->n_symb = nr_coreset_nsymb_pdcch_type_0_scs_120_60[cset_idx];
          pdcch_pdu->rb_offset = (nr_coreset_rb_offset_pdcch_type_0_scs_120_60[cset_idx]>0)?nr_coreset_rb_offset_pdcch_type_0_scs_120_60[cset_idx] :
          (k_ssb == 0)? -41 : -42;
        break;

        case kHz120:
          AssertFatal(cset_idx<8,"Coreset index %d reserved for scs kHz120/kHz120\n", cset_idx);
          pdcch_pdu->mux_pattern = (cset_idx < 4)?NFAPI_NR_SSB_AND_CSET_MUX_PATTERN_TYPE1 : NFAPI_NR_SSB_AND_CSET_MUX_PATTERN_TYPE3;
          pdcch_pdu->n_rb = (cset_idx < 2)? 24 : (cset_idx < 4)? 48 : (cset_idx < 6)? 24 : 48;
          pdcch_pdu->n_symb = (cset_idx == 2)? 1 : 2;
          pdcch_pdu->rb_offset = (nr_coreset_rb_offset_pdcch_type_0_scs_120_120[cset_idx]>0)? nr_coreset_rb_offset_pdcch_type_0_scs_120_120[cset_idx] :
          (k_ssb == 0)? -20 : -21;
        break;

        default:
            AssertFatal(1==0,"Invalid scs_common/pdcch_scs combination %d/%d \n", scs_common, pdcch_scs);
      }
    break;

    case kHz240:
    switch(pdcch_scs) {
      case kHz60:
        AssertFatal(cset_idx<4,"Coreset index %d reserved for scs kHz240/kHz60\n", cset_idx);
        pdcch_pdu->mux_pattern = NFAPI_NR_SSB_AND_CSET_MUX_PATTERN_TYPE1;
        pdcch_pdu->n_rb = 96;
        pdcch_pdu->n_symb = (cset_idx < 2)? 1 : 2;
        pdcch_pdu->rb_offset = (cset_idx&1)? 16 : 0;
      break;

      case kHz120:
        AssertFatal(cset_idx<8,"Coreset index %d reserved for scs kHz240/kHz120\n", cset_idx);
        pdcch_pdu->mux_pattern = (cset_idx < 4)? NFAPI_NR_SSB_AND_CSET_MUX_PATTERN_TYPE1 : NFAPI_NR_SSB_AND_CSET_MUX_PATTERN_TYPE2;
        pdcch_pdu->n_rb = (cset_idx < 4)? 48 : (cset_idx < 6)? 24 : 48;
        pdcch_pdu->n_symb = ((cset_idx==2)||(cset_idx==3))? 2 : 1;
        pdcch_pdu->rb_offset = (nr_coreset_rb_offset_pdcch_type_0_scs_240_120[cset_idx]>0)? nr_coreset_rb_offset_pdcch_type_0_scs_240_120[cset_idx] :
        (k_ssb == 0)? -41 : -42;
      break;

      default:
          AssertFatal(1==0,"Invalid scs_common/pdcch_scs combination %d/%d \n", scs_common, pdcch_scs);
    }
    break;

  default:
    AssertFatal(1==0,"Invalid common subcarrier spacing %d\n", scs_common);

  }

  /// Search space params
  switch(pdcch_pdu->mux_pattern) {

    case NFAPI_NR_SSB_AND_CSET_MUX_PATTERN_TYPE1:
      if (freq_range == nr_FR1) {
        O = nr_ss_param_O_type_0_mux1_FR1[ss_idx];
        pdcch_pdu->nb_ss_sets_per_slot = nr_ss_sets_per_slot_type_0_FR1[ss_idx];
        M = nr_ss_param_M_type_0_mux1_FR1[ss_idx];
        M_scale = nr_ss_scale_M_mux1_FR1[ss_idx];
        pdcch_pdu->first_symbol = (ss_idx < 8)? ( (ssb_idx&1)? pdcch_pdu->n_symb : 0 ) : nr_ss_first_symb_idx_type_0_mux1_FR1[ss_idx - 8];
      }

      else {
        AssertFatal(ss_idx<14 ,"Invalid search space index for multiplexing type 1 and FR2 %d\n", ss_idx);
        O = nr_ss_param_O_type_0_mux1_FR2[ss_idx];
        O_scale = nr_ss_scale_O_mux1_FR2[ss_idx];
        pdcch_pdu->nb_ss_sets_per_slot = nr_ss_sets_per_slot_type_0_FR2[ss_idx];
        M = nr_ss_param_M_type_0_mux1_FR2[ss_idx];
        M_scale = nr_ss_scale_M_mux1_FR2[ss_idx];
        pdcch_pdu->first_symbol = (ss_idx < 12)? ( (ss_idx&1)? 7 : 0 ) : 0;
      }
      pdcch_pdu->nb_slots = 2;
      pdcch_pdu->sfn_mod2 = (CEILIDIV( (((O<<mu)>>O_scale) + ((ssb_idx*M)>>M_scale)), nb_slots_per_frame ) & 1)? 1 : 0;
      pdcch_pdu->first_slot = (((O<<mu)>>O_scale) + ((ssb_idx*M)>>M_scale)) % nb_slots_per_frame;

    break;

    case NFAPI_NR_SSB_AND_CSET_MUX_PATTERN_TYPE2:
      AssertFatal( ((scs_common==kHz120)&&(pdcch_scs==kHz60)) || ((scs_common==kHz240)&&(pdcch_scs==kHz120)),
      "Invalid scs_common/pdcch_scs combination %d/%d for Mux type 2\n", scs_common, pdcch_scs );
      AssertFatal(ss_idx==0, "Search space index %d reserved for scs_common/pdcch_scs combination %d/%d", ss_idx, scs_common, pdcch_scs);

      pdcch_pdu->nb_slots = 1;

      if ((scs_common==kHz120)&&(pdcch_scs==kHz60)) {
        pdcch_pdu->first_symbol = nr_ss_first_symb_idx_scs_120_60_mux2[ssb_idx&3];
        // Missing in pdcch_pdu sfn_C and n_C here and in else case
      }
      else {
        pdcch_pdu->first_symbol = ((ssb_idx&7)==4)?12 : ((ssb_idx&7)==4)?13 : nr_ss_first_symb_idx_scs_240_120_set1_mux2[ssb_idx&7]; //???
      }

    break;

    case NFAPI_NR_SSB_AND_CSET_MUX_PATTERN_TYPE3:
      AssertFatal( (scs_common==kHz120)&&(pdcch_scs==kHz120),
      "Invalid scs_common/pdcch_scs combination %d/%d for Mux type 3\n", scs_common, pdcch_scs );
      AssertFatal(ss_idx==0, "Search space index %d reserved for scs_common/pdcch_scs combination %d/%d", ss_idx, scs_common, pdcch_scs);

      pdcch_pdu->first_symbol = nr_ss_first_symb_idx_scs_120_120_mux3[ssb_idx&3];

    break;

    default:
      AssertFatal(1==0, "Invalid SSB and coreset multiplexing pattern %d\n", pdcch_pdu->mux_pattern);
  }
  pdcch_pdu->config_type = NFAPI_NR_CSET_CONFIG_MIB_SIB1;
  pdcch_pdu->cr_mapping_type = NFAPI_NR_CCE_REG_MAPPING_INTERLEAVED;
  pdcch_pdu->precoder_granularity = NFAPI_NR_CSET_SAME_AS_REG_BUNDLE;
  pdcch_pdu->reg_bundle_size = 6;
  pdcch_pdu->interleaver_size = 2;
  // set initial banwidth part to full bandwidth
  pdcch_pdu->n_RB_BWP = N_RB;

  */

}

void config_uldci(const NR_SIB1_t *sib1,
                  const NR_BWP_Uplink_t *ubwp,
		              const NR_BWP_UplinkDedicated_t *ubwpd,
                  const NR_ServingCellConfigCommon_t *scc,
                  const nfapi_nr_pusch_pdu_t *pusch_pdu,
                  dci_pdu_rel15_t *dci_pdu_rel15,
                  int dci_format,
                  int time_domain_assignment,
                  uint8_t tpc,
                  int n_ubwp,
                  int bwp_id) {

  NR_BWP_t *genericParameters = get_ul_bwp_genericParameters((NR_BWP_Uplink_t *)ubwp,
                                                             (NR_ServingCellConfigCommon_t *)scc,
                                                             (NR_SIB1_t *)sib1);

  const int bw = NRRIV2BW(genericParameters->locationAndBandwidth, MAX_BWP_SIZE);

  dci_pdu_rel15->frequency_domain_assignment.val =
      PRBalloc_to_locationandbandwidth0(pusch_pdu->rb_size, pusch_pdu->rb_start, bw);
  dci_pdu_rel15->time_domain_assignment.val = time_domain_assignment;
  dci_pdu_rel15->frequency_hopping_flag.val = pusch_pdu->frequency_hopping;
  dci_pdu_rel15->mcs = pusch_pdu->mcs_index;
  dci_pdu_rel15->ndi = pusch_pdu->pusch_data.new_data_indicator;
  dci_pdu_rel15->rv = pusch_pdu->pusch_data.rv_index;
  dci_pdu_rel15->harq_pid = pusch_pdu->pusch_data.harq_process_id;
  dci_pdu_rel15->tpc = tpc;
  const NR_BWP_UplinkDedicated_t *ubwpd2 = (ubwp) ? ubwp->bwp_Dedicated : ubwpd;

  if (ubwpd2) AssertFatal(ubwpd2->pusch_Config->choice.setup->resourceAllocation == NR_PUSCH_Config__resourceAllocation_resourceAllocationType1,
			"Only frequency resource allocation type 1 is currently supported\n");
  switch (dci_format) {
    case NR_UL_DCI_FORMAT_0_0:
      dci_pdu_rel15->format_indicator = 0;
      break;
    case NR_UL_DCI_FORMAT_0_1:
      LOG_D(NR_MAC,"Configuring DCI Format 0_1\n");
      dci_pdu_rel15->dai[0].val = 0; //TODO
      // bwp indicator as per table 7.3.1.1.2-1 in 38.212
      dci_pdu_rel15->bwp_indicator.val = n_ubwp < 4 ? bwp_id : bwp_id - 1;
      // SRS resource indicator
      if (ubwpd2 &&
          ubwpd2->pusch_Config &&
          ubwpd2->pusch_Config->choice.setup &&
          ubwpd2->pusch_Config->choice.setup->txConfig != NULL) {
        AssertFatal(*ubwpd2->pusch_Config->choice.setup->txConfig == NR_PUSCH_Config__txConfig_codebook,
                    "Non Codebook configuration non supported\n");
        dci_pdu_rel15->srs_resource_indicator.val = 0; // taking resource 0 for SRS
      }
      // Antenna Ports
      dci_pdu_rel15->antenna_ports.val = 0; // TODO for now it is hardcoded, it should depends on cdm group no data and rank
      // DMRS sequence initialization
      dci_pdu_rel15->dmrs_sequence_initialization.val = pusch_pdu->scid;
      break;
    default :
      AssertFatal(0, "Valid UL formats are 0_0 and 0_1\n");
  }

  LOG_D(NR_MAC,
        "%s() ULDCI type 0 payload: freq_alloc %d, time_alloc %d, freq_hop_flag %d, mcs %d tpc %d ndi %d rv %d\n",
        __func__,
        dci_pdu_rel15->frequency_domain_assignment.val,
        dci_pdu_rel15->time_domain_assignment.val,
        dci_pdu_rel15->frequency_hopping_flag.val,
        dci_pdu_rel15->mcs,
        dci_pdu_rel15->tpc,
        dci_pdu_rel15->ndi,
        dci_pdu_rel15->rv);
}

const int default_pucch_fmt[]       = {0,0,0,1,1,1,1,1,1,1,1,1,1,1,1,1};
const int default_pucch_firstsymb[] = {12,12,12,10,10,10,10,4,4,4,4,0,0,0,0,0};
const int default_pucch_numbsymb[]  = {2,2,2,2,4,4,4,4,10,10,10,10,14,14,14,14,14};
const int default_pucch_prboffset[] = {0,0,3,0,0,2,4,0,0,2,4,0,0,2,4,-1};
const int default_pucch_csset[]     = {2,3,3,2,4,4,4,2,4,4,4,2,4,4,4,4};

int nr_get_default_pucch_res(int pucch_ResourceCommon) {

  AssertFatal(pucch_ResourceCommon>=0 && pucch_ResourceCommon < 16, "illegal pucch_ResourceCommon %d\n",pucch_ResourceCommon);

  return(default_pucch_csset[pucch_ResourceCommon]);
}



void nr_configure_pdcch(nfapi_nr_dl_tti_pdcch_pdu_rel15_t *pdcch_pdu,
                        NR_ControlResourceSet_t *coreset,
                        NR_BWP_t *bwp,
                        NR_sched_pdcch_t *pdcch) {


  pdcch_pdu->BWPSize = pdcch->BWPSize;
  pdcch_pdu->BWPStart = pdcch->BWPStart;
  pdcch_pdu->SubcarrierSpacing = pdcch->SubcarrierSpacing;
  pdcch_pdu->CyclicPrefix = pdcch->CyclicPrefix;
  pdcch_pdu->StartSymbolIndex = pdcch->StartSymbolIndex;

  pdcch_pdu->DurationSymbols  = coreset->duration;

  for (int i=0;i<6;i++)
    pdcch_pdu->FreqDomainResource[i] = coreset->frequencyDomainResources.buf[i];

  LOG_D(MAC,"Coreset : BWPstart %d, BWPsize %d, SCS %d, freq %x, , duration %d,  \n",
        pdcch_pdu->BWPStart,pdcch_pdu->BWPSize,(int)pdcch_pdu->SubcarrierSpacing,(int)coreset->frequencyDomainResources.buf[0],(int)coreset->duration);

  pdcch_pdu->CceRegMappingType = pdcch->CceRegMappingType;
  pdcch_pdu->RegBundleSize = pdcch->RegBundleSize;
  pdcch_pdu->InterleaverSize = pdcch->InterleaverSize;
  pdcch_pdu->ShiftIndex = pdcch->ShiftIndex;

  if(coreset->controlResourceSetId == 0) {
    if(bwp == NULL)
      pdcch_pdu->CoreSetType = NFAPI_NR_CSET_CONFIG_MIB_SIB1;
    else
      pdcch_pdu->CoreSetType = NFAPI_NR_CSET_CONFIG_PDCCH_CONFIG_CSET_0;
  } else{
    pdcch_pdu->CoreSetType = NFAPI_NR_CSET_CONFIG_PDCCH_CONFIG;
  }

  //precoderGranularity
  pdcch_pdu->precoderGranularity = coreset->precoderGranularity;
}

int nr_get_pucch_resource(NR_ControlResourceSet_t *coreset,
                          NR_BWP_Uplink_t *bwp,
                          NR_BWP_UplinkDedicated_t *bwpd,
                          int CCEIndex) {
  int r_pucch = -1;
  if(bwp == NULL && bwpd == NULL) {
    int n_rb,rb_offset;
    get_coreset_rballoc(coreset->frequencyDomainResources.buf,&n_rb,&rb_offset);
    const uint16_t N_cce = n_rb * coreset->duration / NR_NB_REG_PER_CCE;
    const int delta_PRI=0;
    r_pucch = ((CCEIndex<<1)/N_cce)+(delta_PRI<<1);
  }
  return r_pucch;
}

// This function configures pucch pdu fapi structure
void nr_configure_pucch(const NR_SIB1_t *sib1,
                        nfapi_nr_pucch_pdu_t* pucch_pdu,
                        NR_ServingCellConfigCommon_t *scc,
                        NR_CellGroupConfig_t *CellGroup,
                        NR_BWP_Uplink_t *bwp,
                        NR_BWP_UplinkDedicated_t *bwpd,
                        uint16_t rnti,
                        uint8_t pucch_resource,
                        uint16_t O_csi,
                        uint16_t O_ack,
                        uint8_t O_sr,
                        int r_pucch) {

  NR_PUCCH_Config_t *pucch_Config;
  NR_PUCCH_Resource_t *pucchres;
  NR_PUCCH_ResourceSet_t *pucchresset;
  NR_PUCCH_FormatConfig_t *pucchfmt;
  NR_PUCCH_ResourceId_t *resource_id = NULL;

  long *id0 = NULL;
  int n_list, n_set;
  uint16_t N2,N3;
  int res_found = 0;

  pucch_pdu->bit_len_harq = O_ack;
  pucch_pdu->bit_len_csi_part1 = O_csi;

  uint16_t O_uci = O_csi + O_ack;

  NR_PUSCH_Config_t *pusch_Config = NULL;
  if(bwp && bwp->bwp_Dedicated && bwp->bwp_Dedicated->pusch_Config) {
    pusch_Config = bwp->bwp_Dedicated->pusch_Config->choice.setup;
  } else if(bwpd && bwpd->pusch_Config) {
    pusch_Config = bwpd->pusch_Config->choice.setup;
  }

  long *pusch_id = pusch_Config ? pusch_Config->dataScramblingIdentityPUSCH : NULL;

  if (pusch_Config && pusch_Config->dmrs_UplinkForPUSCH_MappingTypeA != NULL)
    id0 = pusch_Config->dmrs_UplinkForPUSCH_MappingTypeA->choice.setup->transformPrecodingDisabled->scramblingID0;
  else if (pusch_Config && pusch_Config->dmrs_UplinkForPUSCH_MappingTypeB != NULL)
    id0 = pusch_Config->dmrs_UplinkForPUSCH_MappingTypeB->choice.setup->transformPrecodingDisabled->scramblingID0;
  else id0 = scc->physCellId;

  NR_PUCCH_ConfigCommon_t *pucch_ConfigCommon = NULL;
  if(bwp) {
    pucch_ConfigCommon = bwp->bwp_Common->pucch_ConfigCommon->choice.setup;
  } else if(scc) {
    pucch_ConfigCommon = scc->uplinkConfigCommon->initialUplinkBWP->pucch_ConfigCommon->choice.setup;
  } else {
    pucch_ConfigCommon =  sib1->servingCellConfigCommon->uplinkConfigCommon->initialUplinkBWP.pucch_ConfigCommon->choice.setup;
  }

  // hop flags and hopping id are valid for any BWP
  switch (pucch_ConfigCommon->pucch_GroupHopping){
  case 0 :
    // if neither, both disabled
    pucch_pdu->group_hop_flag = 0;
    pucch_pdu->sequence_hop_flag = 0;
    break;
  case 1 :
    // if enable, group enabled
    pucch_pdu->group_hop_flag = 1;
    pucch_pdu->sequence_hop_flag = 0;
    break;
  case 2 :
    // if disable, sequence disabled
    pucch_pdu->group_hop_flag = 0;
    pucch_pdu->sequence_hop_flag = 1;
    break;
  default:
    AssertFatal(1==0,"Group hopping flag %ld undefined (0,1,2) \n", pucch_ConfigCommon->pucch_GroupHopping);
  }

  if (pucch_ConfigCommon->hoppingId != NULL)
    pucch_pdu->hopping_id = *pucch_ConfigCommon->hoppingId;
  else
    pucch_pdu->hopping_id = *scc->physCellId;

  NR_BWP_t *genericParameters = get_ul_bwp_genericParameters(bwp,scc, sib1);

  pucch_pdu->bwp_size  = NRRIV2BW(genericParameters->locationAndBandwidth, MAX_BWP_SIZE);
  pucch_pdu->bwp_start = NRRIV2PRBOFFSET(genericParameters->locationAndBandwidth,MAX_BWP_SIZE);
  pucch_pdu->subcarrier_spacing = genericParameters->subcarrierSpacing;
  pucch_pdu->cyclic_prefix = (genericParameters->cyclicPrefix==NULL) ? 0 : *genericParameters->cyclicPrefix;
  if (r_pucch<0 || bwp ){
      LOG_D(NR_MAC,"pucch_acknak: Filling dedicated configuration for PUCCH\n");
   // we have either a dedicated BWP or Dedicated PUCCH configuration on InitialBWP
      AssertFatal(bwp!=NULL || bwpd!=NULL,"We need one dedicated configuration for a BWP (neither additional or initial BWP has a dedicated configuration)\n");
    pucch_Config = bwp && bwp->bwp_Dedicated && bwp->bwp_Dedicated->pucch_Config ?
                   bwp->bwp_Dedicated->pucch_Config->choice.setup : bwpd->pucch_Config->choice.setup;

      AssertFatal(pucch_Config->resourceSetToAddModList!=NULL,
		    "PUCCH resourceSetToAddModList is null\n");

      n_set = pucch_Config->resourceSetToAddModList->list.count;
      AssertFatal(n_set>0,"PUCCH resourceSetToAddModList is empty\n");

      LOG_D(NR_MAC, "UCI n_set= %d\n", n_set);

      N2 = 2;
	// procedure to select pucch resource id from resource sets according to
	// number of uci bits and pucch resource indicator pucch_resource
	// ( see table 9.2.3.2 in 38.213)
      for (int i=0; i<n_set; i++) {
	pucchresset = pucch_Config->resourceSetToAddModList->list.array[i];
	n_list = pucchresset->resourceList.list.count;
	if (pucchresset->pucch_ResourceSetId == 0 && O_uci<3) {
	  if (pucch_resource < n_list)
            resource_id = pucchresset->resourceList.list.array[pucch_resource];
          else
            AssertFatal(1==0,"Couldn't fine pucch resource indicator %d in PUCCH resource set %d for %d UCI bits",pucch_resource,i,O_uci);
        }
        if (pucchresset->pucch_ResourceSetId == 1 && O_uci>2) {
#if (NR_RRC_VERSION >= MAKE_VERSION(16, 0, 0))
        N3 = pucchresset->maxPayloadSize!= NULL ?  *pucchresset->maxPayloadSize : 1706;
#else
        N3 = pucchresset->maxPayloadMinus1!= NULL ?  *pucchresset->maxPayloadMinus1 : 1706;
#endif
        if (N2<O_uci && N3>O_uci) {
          if (pucch_resource < n_list)
            resource_id = pucchresset->resourceList.list.array[pucch_resource];
          else
            AssertFatal(1==0,"Couldn't fine pucch resource indicator %d in PUCCH resource set %d for %d UCI bits",pucch_resource,i,O_uci);
        }
        else N2 = N3;
      }
    }

    AssertFatal(resource_id!=NULL,"Couldn-t find any matching PUCCH resource in the PUCCH resource sets");

    AssertFatal(pucch_Config->resourceToAddModList!=NULL,
                "PUCCH resourceToAddModList is null\n");

    n_list = pucch_Config->resourceToAddModList->list.count;
    AssertFatal(n_list>0,"PUCCH resourceToAddModList is empty\n");

    // going through the list of PUCCH resources to find the one indexed by resource_id
    for (int i=0; i<n_list; i++) {
      pucchres = pucch_Config->resourceToAddModList->list.array[i];
      if (pucchres->pucch_ResourceId == *resource_id) {
        res_found = 1;
        pucch_pdu->prb_start = pucchres->startingPRB;
        pucch_pdu->rnti = rnti;
        // FIXME why there is only one frequency hopping flag
        // what about inter slot frequency hopping?
        pucch_pdu->freq_hop_flag = pucchres->intraSlotFrequencyHopping!= NULL ?  1 : 0;
        pucch_pdu->second_hop_prb = pucchres->secondHopPRB!= NULL ?  *pucchres->secondHopPRB : 0;
        switch(pucchres->format.present) {
          case NR_PUCCH_Resource__format_PR_format0 :
            pucch_pdu->format_type = 0;
            pucch_pdu->initial_cyclic_shift = pucchres->format.choice.format0->initialCyclicShift;
            pucch_pdu->nr_of_symbols = pucchres->format.choice.format0->nrofSymbols;
            pucch_pdu->start_symbol_index = pucchres->format.choice.format0->startingSymbolIndex;
            pucch_pdu->sr_flag = O_sr;
            pucch_pdu->prb_size = 1;
            break;
          case NR_PUCCH_Resource__format_PR_format1 :
            pucch_pdu->format_type = 1;
            pucch_pdu->initial_cyclic_shift = pucchres->format.choice.format1->initialCyclicShift;
            pucch_pdu->nr_of_symbols = pucchres->format.choice.format1->nrofSymbols;
            pucch_pdu->start_symbol_index = pucchres->format.choice.format1->startingSymbolIndex;
            pucch_pdu->time_domain_occ_idx = pucchres->format.choice.format1->timeDomainOCC;
            pucch_pdu->sr_flag = O_sr;
            pucch_pdu->prb_size = 1;
            break;
          case NR_PUCCH_Resource__format_PR_format2 :
            pucch_pdu->format_type = 2;
            pucch_pdu->nr_of_symbols = pucchres->format.choice.format2->nrofSymbols;
            pucch_pdu->start_symbol_index = pucchres->format.choice.format2->startingSymbolIndex;
            pucch_pdu->data_scrambling_id = pusch_id!= NULL ? *pusch_id : *scc->physCellId;
            pucch_pdu->dmrs_scrambling_id = id0!= NULL ? *id0 : *scc->physCellId;
            pucch_pdu->prb_size = compute_pucch_prb_size(2,pucchres->format.choice.format2->nrofPRBs,
                                                         O_uci+O_sr,O_csi,pucch_Config->format2->choice.setup->maxCodeRate,
                                                         2,pucchres->format.choice.format2->nrofSymbols,8);
            pucch_pdu->bit_len_csi_part1 = O_csi;
            break;
          case NR_PUCCH_Resource__format_PR_format3 :
            pucch_pdu->format_type = 3;
            pucch_pdu->nr_of_symbols = pucchres->format.choice.format3->nrofSymbols;
            pucch_pdu->start_symbol_index = pucchres->format.choice.format3->startingSymbolIndex;
            pucch_pdu->data_scrambling_id = pusch_id!= NULL ? *pusch_id : *scc->physCellId;
            if (pucch_Config->format3 == NULL) {
              pucch_pdu->pi_2bpsk = 0;
              pucch_pdu->add_dmrs_flag = 0;
            }
            else {
              pucchfmt = pucch_Config->format3->choice.setup;
              pucch_pdu->pi_2bpsk = pucchfmt->pi2BPSK!= NULL ?  1 : 0;
              pucch_pdu->add_dmrs_flag = pucchfmt->additionalDMRS!= NULL ?  1 : 0;
            }
            int f3_dmrs_symbols;
            if (pucchres->format.choice.format3->nrofSymbols==4)
              f3_dmrs_symbols = 1<<pucch_pdu->freq_hop_flag;
            else {
              if(pucchres->format.choice.format3->nrofSymbols<10)
                f3_dmrs_symbols = 2;
              else
                f3_dmrs_symbols = 2<<pucch_pdu->add_dmrs_flag;
            }
            pucch_pdu->prb_size = compute_pucch_prb_size(3,pucchres->format.choice.format3->nrofPRBs,
                                                         O_uci+O_sr,O_csi,pucch_Config->format3->choice.setup->maxCodeRate,
                                                         2-pucch_pdu->pi_2bpsk,pucchres->format.choice.format3->nrofSymbols-f3_dmrs_symbols,12);
            pucch_pdu->bit_len_csi_part1 = O_csi;
            break;
          case NR_PUCCH_Resource__format_PR_format4 :
            pucch_pdu->format_type = 4;
            pucch_pdu->nr_of_symbols = pucchres->format.choice.format4->nrofSymbols;
            pucch_pdu->start_symbol_index = pucchres->format.choice.format4->startingSymbolIndex;
            pucch_pdu->pre_dft_occ_len = pucchres->format.choice.format4->occ_Length;
            pucch_pdu->pre_dft_occ_idx = pucchres->format.choice.format4->occ_Index;
            pucch_pdu->data_scrambling_id = pusch_id!= NULL ? *pusch_id : *scc->physCellId;
            if (pucch_Config->format3 == NULL) {
              pucch_pdu->pi_2bpsk = 0;
              pucch_pdu->add_dmrs_flag = 0;
            }
            else {
              pucchfmt = pucch_Config->format3->choice.setup;
              pucch_pdu->pi_2bpsk = pucchfmt->pi2BPSK!= NULL ?  1 : 0;
              pucch_pdu->add_dmrs_flag = pucchfmt->additionalDMRS!= NULL ?  1 : 0;
            }
            pucch_pdu->bit_len_csi_part1 = O_csi;
            break;
          default :
            AssertFatal(1==0,"Undefined PUCCH format \n");
        }
      }
    }
    AssertFatal(res_found==1,"No PUCCH resource found corresponding to id %ld\n",*resource_id);
    LOG_D(NR_MAC,"Configure pucch: pucch_pdu->format_type %d pucch_pdu->bit_len_harq %d, pucch->pdu->bit_len_csi %d\n",pucch_pdu->format_type,pucch_pdu->bit_len_harq,pucch_pdu->bit_len_csi_part1);
  }
  else { // this is the default PUCCH configuration, PUCCH format 0 or 1
    LOG_D(NR_MAC,"pucch_acknak: Filling default PUCCH configuration from Tables (r_pucch %d, bwp %p)\n",r_pucch,bwp);
    int rsetindex = *scc->uplinkConfigCommon->initialUplinkBWP->pucch_ConfigCommon->choice.setup->pucch_ResourceCommon;
    int prb_start, second_hop_prb, nr_of_symb, start_symb;
    set_r_pucch_parms(rsetindex,
                      r_pucch,
                      pucch_pdu->bwp_size,
                      &prb_start,
                      &second_hop_prb,
                      &nr_of_symb,
                      &start_symb);

    pucch_pdu->prb_start = prb_start;
    pucch_pdu->rnti = rnti;
    pucch_pdu->freq_hop_flag = 1;
    pucch_pdu->second_hop_prb = second_hop_prb;
    pucch_pdu->format_type = default_pucch_fmt[rsetindex];
    pucch_pdu->initial_cyclic_shift = r_pucch%default_pucch_csset[rsetindex];
    if (rsetindex==3||rsetindex==7||rsetindex==11) pucch_pdu->initial_cyclic_shift*=6;
    else if (rsetindex==1||rsetindex==2) pucch_pdu->initial_cyclic_shift*=3;
    else pucch_pdu->initial_cyclic_shift*=4;
    pucch_pdu->nr_of_symbols = nr_of_symb;
    pucch_pdu->start_symbol_index = start_symb;
    if (pucch_pdu->format_type == 1) pucch_pdu->time_domain_occ_idx = 0; // check this!!
    pucch_pdu->sr_flag = O_sr;
    pucch_pdu->prb_size=1;
  }
}


void set_r_pucch_parms(int rsetindex,
                       int r_pucch,
                       int bwp_size,
                       int *prb_start,
                       int *second_hop_prb,
                       int *nr_of_symbols,
                       int *start_symbol_index) {

  // procedure described in 38.213 section 9.2.1

  int prboffset = r_pucch/default_pucch_csset[rsetindex];
  int prboffsetm8 = (r_pucch-8)/default_pucch_csset[rsetindex];

  *prb_start = (r_pucch>>3)==0 ?
              default_pucch_prboffset[rsetindex] + prboffset:
              bwp_size-1-default_pucch_prboffset[rsetindex]-prboffsetm8;

  *second_hop_prb = (r_pucch>>3)==0?
                   bwp_size-1-default_pucch_prboffset[rsetindex]-prboffset:
                   default_pucch_prboffset[rsetindex] + prboffsetm8;

  *nr_of_symbols = default_pucch_numbsymb[rsetindex];
  *start_symbol_index = default_pucch_firstsymb[rsetindex];
}


void prepare_dci(const NR_CellGroupConfig_t *CellGroup,
                 dci_pdu_rel15_t *dci_pdu_rel15,
                 nr_dci_format_t format,
                 int bwp_id) {

  AssertFatal(CellGroup!=NULL,"CellGroup shouldn't be null here\n");

  const NR_BWP_DownlinkDedicated_t *bwpd = NULL;
  const NR_PDSCH_Config_t *pdsch_Config = NULL;
  const NR_PDCCH_Config_t *pdcch_Config = NULL;

  if (bwp_id>0) {
    bwpd=CellGroup->spCellConfig->spCellConfigDedicated->downlinkBWP_ToAddModList->list.array[bwp_id-1]->bwp_Dedicated;
  }
  else {
    bwpd=CellGroup->spCellConfig->spCellConfigDedicated->initialDownlinkBWP;
  }
  pdsch_Config = (bwpd->pdsch_Config) ? bwpd->pdsch_Config->choice.setup : NULL;
  pdcch_Config = (bwpd->pdcch_Config) ? bwpd->pdcch_Config->choice.setup : NULL;


  switch(format) {
    case NR_UL_DCI_FORMAT_0_1:
      // format indicator
      dci_pdu_rel15->format_indicator = 0;
      // carrier indicator
      if (CellGroup->spCellConfig->spCellConfigDedicated->crossCarrierSchedulingConfig != NULL)
        AssertFatal(1==0,"Cross Carrier Scheduling Config currently not supported\n");
      // supplementary uplink
      if (CellGroup->spCellConfig->spCellConfigDedicated->supplementaryUplink != NULL)
        AssertFatal(1==0,"Supplementary Uplink currently not supported\n");
      // SRS request
      dci_pdu_rel15->srs_request.val = 0;
      dci_pdu_rel15->ulsch_indicator = 1;
      break;
    case NR_DL_DCI_FORMAT_1_1:
      // format indicator
      dci_pdu_rel15->format_indicator = 1;
      // carrier indicator
      if (CellGroup->spCellConfig->spCellConfigDedicated->crossCarrierSchedulingConfig != NULL)
        AssertFatal(1==0,"Cross Carrier Scheduling Config currently not supported\n");
      //vrb to prb mapping
      if (pdsch_Config->vrb_ToPRB_Interleaver==NULL)
        dci_pdu_rel15->vrb_to_prb_mapping.val = 0;
      else
        dci_pdu_rel15->vrb_to_prb_mapping.val = 1;
      //bundling size indicator
      if (pdsch_Config->prb_BundlingType.present == NR_PDSCH_Config__prb_BundlingType_PR_dynamicBundling)
        AssertFatal(1==0,"Dynamic PRB bundling type currently not supported\n");
      //rate matching indicator
      uint16_t msb = (pdsch_Config->rateMatchPatternGroup1==NULL)?0:1;
      uint16_t lsb = (pdsch_Config->rateMatchPatternGroup2==NULL)?0:1;
      dci_pdu_rel15->rate_matching_indicator.val = lsb | (msb<<1);
      // aperiodic ZP CSI-RS trigger
      if (pdsch_Config->aperiodic_ZP_CSI_RS_ResourceSetsToAddModList != NULL)
        AssertFatal(1==0,"Aperiodic ZP CSI-RS currently not supported\n");
      // transmission configuration indication
      if (pdcch_Config->controlResourceSetToAddModList->list.array[0]->tci_PresentInDCI != NULL)
        AssertFatal(1==0,"TCI in DCI currently not supported\n");
      //srs resource set
      if (CellGroup->spCellConfig->spCellConfigDedicated->uplinkConfig->carrierSwitching!=NULL) {
        NR_SRS_CarrierSwitching_t *cs = CellGroup->spCellConfig->spCellConfigDedicated->uplinkConfig->carrierSwitching->choice.setup;
        if (cs->srs_TPC_PDCCH_Group!=NULL){
          switch(cs->srs_TPC_PDCCH_Group->present) {
            case NR_SRS_CarrierSwitching__srs_TPC_PDCCH_Group_PR_NOTHING:
              dci_pdu_rel15->srs_request.val = 0;
              break;
            case NR_SRS_CarrierSwitching__srs_TPC_PDCCH_Group_PR_typeA:
              AssertFatal(1==0,"SRS TPC PRCCH group type A currently not supported\n");
              break;
            case NR_SRS_CarrierSwitching__srs_TPC_PDCCH_Group_PR_typeB:
              AssertFatal(1==0,"SRS TPC PRCCH group type B currently not supported\n");
              break;
          }
        }
        else
          dci_pdu_rel15->srs_request.val = 0;
      }
      else
        dci_pdu_rel15->srs_request.val = 0;
    // CBGTI and CBGFI
    if (CellGroup->spCellConfig->spCellConfigDedicated->pdsch_ServingCellConfig &&
        CellGroup->spCellConfig->spCellConfigDedicated->pdsch_ServingCellConfig->choice.setup &&
        CellGroup->spCellConfig->spCellConfigDedicated->pdsch_ServingCellConfig->choice.setup->codeBlockGroupTransmission != NULL)
      AssertFatal(1==0,"CBG transmission currently not supported\n");
    break;
  default :
    AssertFatal(1==0,"Prepare dci currently only implemented for 1_1 and 0_1 \n");
  }
}


void fill_dci_pdu_rel15(const NR_ServingCellConfigCommon_t *scc,
                        const NR_CellGroupConfig_t *CellGroup,
                        nfapi_nr_dl_dci_pdu_t *pdcch_dci_pdu,
                        dci_pdu_rel15_t *dci_pdu_rel15,
                        int dci_format,
                        int rnti_type,
                        int N_RB,
                        int bwp_id,
                        uint16_t cset0_bwp_size) {
  uint8_t fsize = 0, pos = 0;

  uint64_t *dci_pdu = (uint64_t *)pdcch_dci_pdu->Payload;
  *dci_pdu=0;
  int dci_size = nr_dci_size(scc->downlinkConfigCommon->initialDownlinkBWP,scc->uplinkConfigCommon->initialUplinkBWP, CellGroup, dci_pdu_rel15, dci_format, rnti_type, N_RB, bwp_id, cset0_bwp_size);
  pdcch_dci_pdu->PayloadSizeBits = dci_size;
  AssertFatal(dci_size <= 64, "DCI sizes above 64 bits not yet supported");
  if (dci_format == NR_DL_DCI_FORMAT_1_1 || dci_format == NR_UL_DCI_FORMAT_0_1)
    prepare_dci(CellGroup, dci_pdu_rel15, dci_format, bwp_id);

  /// Payload generation
  switch (dci_format) {
  case NR_DL_DCI_FORMAT_1_0:
    switch (rnti_type) {
    case NR_RNTI_RA:
      // Freq domain assignment
      fsize = (int)ceil(log2((N_RB * (N_RB + 1)) >> 1));
      pos = fsize;
      *dci_pdu |= (((uint64_t)dci_pdu_rel15->frequency_domain_assignment.val & ((1 << fsize) - 1)) << (dci_size - pos));
      LOG_D(NR_MAC,
            "RA_RNTI, size %d frequency-domain assignment %d (%d bits) N_RB_BWP %d=> %d (0x%lx)\n",
            dci_size,dci_pdu_rel15->frequency_domain_assignment.val,
            fsize,
            N_RB,
            dci_size - pos,
            *dci_pdu);
      // Time domain assignment
      pos += 4;
      *dci_pdu |= (((uint64_t)dci_pdu_rel15->time_domain_assignment.val & 0xf) << (dci_size - pos));
      LOG_D(NR_MAC,
            "time-domain assignment %d  (4 bits)=> %d (0x%lx)\n",
            dci_pdu_rel15->time_domain_assignment.val,
            dci_size - pos,
            *dci_pdu);
      // VRB to PRB mapping
      pos++;
      *dci_pdu |= ((uint64_t)dci_pdu_rel15->vrb_to_prb_mapping.val & 0x1) << (dci_size - pos);
      LOG_D(NR_MAC,
            "vrb to prb mapping %d  (1 bits)=> %d (0x%lx)\n",
            dci_pdu_rel15->vrb_to_prb_mapping.val,
            dci_size - pos,
            *dci_pdu);
      // MCS
      pos += 5;
      *dci_pdu |= ((uint64_t)dci_pdu_rel15->mcs & 0x1f) << (dci_size - pos);
      LOG_D(NR_MAC, "mcs %d  (5 bits)=> %d (0x%lx)\n", dci_pdu_rel15->mcs, dci_size - pos, *dci_pdu);
      // TB scaling
      pos += 2;
      *dci_pdu |= ((uint64_t)dci_pdu_rel15->tb_scaling & 0x3) << (dci_size - pos);
      LOG_D(NR_MAC, "tb_scaling %d  (2 bits)=> %d (0x%lx)\n", dci_pdu_rel15->tb_scaling, dci_size - pos, *dci_pdu);
      break;

    case NR_RNTI_C:
      // indicating a DL DCI format 1bit
      pos++;
      *dci_pdu |= ((uint64_t)1) << (dci_size - pos);
      LOG_D(NR_MAC,
            "DCI1_0 (size %d): Format indicator %d (%d bits) N_RB_BWP %d => %d (0x%lx)\n",
            dci_size,
            dci_pdu_rel15->format_indicator,
            1,
            N_RB,
            dci_size - pos,
            *dci_pdu);
      // Freq domain assignment (275rb >> fsize = 16)
      fsize = (int)ceil(log2((N_RB * (N_RB + 1)) >> 1));
      pos += fsize;
      *dci_pdu |= (((uint64_t)dci_pdu_rel15->frequency_domain_assignment.val & ((1 << fsize) - 1)) << (dci_size - pos));
      LOG_D(NR_MAC,
            "Freq domain assignment %d (%d bits)=> %d (0x%lx)\n",
            dci_pdu_rel15->frequency_domain_assignment.val,
            fsize,
            dci_size - pos,
            *dci_pdu);
      uint16_t is_ra = 1;
      for (int i = 0; i < fsize; i++) {
        if (!((dci_pdu_rel15->frequency_domain_assignment.val >> i) & 1)) {
          is_ra = 0;
          break;
        }
      }
      if (is_ra) { // fsize are all 1  38.212 p86
        // ra_preamble_index 6 bits
        pos += 6;
        *dci_pdu |= ((dci_pdu_rel15->ra_preamble_index & 0x3f) << (dci_size - pos));
        // UL/SUL indicator  1 bit
        pos++;
        *dci_pdu |= (dci_pdu_rel15->ul_sul_indicator.val & 1) << (dci_size - pos);
        // SS/PBCH index  6 bits
        pos += 6;
        *dci_pdu |= ((dci_pdu_rel15->ss_pbch_index & 0x3f) << (dci_size - pos));
        //  prach_mask_index  4 bits
        pos += 4;
        *dci_pdu |= ((dci_pdu_rel15->prach_mask_index & 0xf) << (dci_size - pos));
      } else {
        // Time domain assignment 4bit
        pos += 4;
        *dci_pdu |= ((dci_pdu_rel15->time_domain_assignment.val & 0xf) << (dci_size - pos));
        LOG_D(NR_MAC,
              "Time domain assignment %d (%d bits)=> %d (0x%lx)\n",
              dci_pdu_rel15->time_domain_assignment.val,
              4,
              dci_size - pos,
              *dci_pdu);
        // VRB to PRB mapping  1bit
        pos++;
        *dci_pdu |= (dci_pdu_rel15->vrb_to_prb_mapping.val & 1) << (dci_size - pos);
        LOG_D(NR_MAC,
              "VRB to PRB %d (%d bits)=> %d (0x%lx)\n",
              dci_pdu_rel15->vrb_to_prb_mapping.val,
              1,
              dci_size - pos,
              *dci_pdu);
        // MCS 5bit  //bit over 32, so dci_pdu ++
        pos += 5;
        *dci_pdu |= (dci_pdu_rel15->mcs & 0x1f) << (dci_size - pos);
        LOG_D(NR_MAC, "MCS %d (%d bits)=> %d (0x%lx)\n", dci_pdu_rel15->mcs, 5, dci_size - pos, *dci_pdu);
        // New data indicator 1bit
        pos++;
        *dci_pdu |= (dci_pdu_rel15->ndi & 1) << (dci_size - pos);
        LOG_D(NR_MAC, "NDI %d (%d bits)=> %d (0x%lx)\n", dci_pdu_rel15->ndi, 1, dci_size - pos, *dci_pdu);
        // Redundancy version  2bit
        pos += 2;
        *dci_pdu |= (dci_pdu_rel15->rv & 0x3) << (dci_size - pos);
        LOG_D(NR_MAC, "RV %d (%d bits)=> %d (0x%lx)\n", dci_pdu_rel15->rv, 2, dci_size - pos, *dci_pdu);
        // HARQ process number  4bit
        pos += 4;
        *dci_pdu |= ((dci_pdu_rel15->harq_pid & 0xf) << (dci_size - pos));
        LOG_D(NR_MAC, "HARQ_PID %d (%d bits)=> %d (0x%lx)\n", dci_pdu_rel15->harq_pid, 4, dci_size - pos, *dci_pdu);
        // Downlink assignment index  2bit
        pos += 2;
        *dci_pdu |= ((dci_pdu_rel15->dai[0].val & 3) << (dci_size - pos));
        LOG_D(NR_MAC, "DAI %d (%d bits)=> %d (0x%lx)\n", dci_pdu_rel15->dai[0].val, 2, dci_size - pos, *dci_pdu);
        // TPC command for scheduled PUCCH  2bit
        pos += 2;
        *dci_pdu |= ((dci_pdu_rel15->tpc & 3) << (dci_size - pos));
        LOG_D(NR_MAC, "TPC %d (%d bits)=> %d (0x%lx)\n", dci_pdu_rel15->tpc, 2, dci_size - pos, *dci_pdu);
        // PUCCH resource indicator  3bit
        pos += 3;
        *dci_pdu |= ((dci_pdu_rel15->pucch_resource_indicator & 0x7) << (dci_size - pos));
        LOG_D(NR_MAC,
              "PUCCH RI %d (%d bits)=> %d (0x%lx)\n",
              dci_pdu_rel15->pucch_resource_indicator,
              3,
              dci_size - pos,
              *dci_pdu);
        // PDSCH-to-HARQ_feedback timing indicator 3bit
        pos += 3;
        *dci_pdu |= ((dci_pdu_rel15->pdsch_to_harq_feedback_timing_indicator.val & 0x7) << (dci_size - pos));
        LOG_D(NR_MAC,
              "PDSCH to HARQ TI %d (%d bits)=> %d (0x%lx)\n",
              dci_pdu_rel15->pdsch_to_harq_feedback_timing_indicator.val,
              3,
              dci_size - pos,
              *dci_pdu);
      } // end else
      break;

    case NR_RNTI_P:
      // Short Messages Indicator – 2 bits
      for (int i = 0; i < 2; i++)
        *dci_pdu |= (((uint64_t)dci_pdu_rel15->short_messages_indicator >> (1 - i)) & 1) << (dci_size - pos++);
      // Short Messages – 8 bits
      for (int i = 0; i < 8; i++)
        *dci_pdu |= (((uint64_t)dci_pdu_rel15->short_messages >> (7 - i)) & 1) << (dci_size - pos++);
      // Freq domain assignment 0-16 bit
      fsize = (int)ceil(log2((N_RB * (N_RB + 1)) >> 1));
      for (int i = 0; i < fsize; i++)
        *dci_pdu |= (((uint64_t)dci_pdu_rel15->frequency_domain_assignment.val >> (fsize - i - 1)) & 1) << (dci_size - pos++);
      // Time domain assignment 4 bit
      for (int i = 0; i < 4; i++)
        *dci_pdu |= (((uint64_t)dci_pdu_rel15->time_domain_assignment.val >> (3 - i)) & 1) << (dci_size - pos++);
      // VRB to PRB mapping 1 bit
      *dci_pdu |= ((uint64_t)dci_pdu_rel15->vrb_to_prb_mapping.val & 1) << (dci_size - pos++);
      // MCS 5 bit
      for (int i = 0; i < 5; i++)
        *dci_pdu |= (((uint64_t)dci_pdu_rel15->mcs >> (4 - i)) & 1) << (dci_size - pos++);
      // TB scaling 2 bit
      for (int i = 0; i < 2; i++)
        *dci_pdu |= (((uint64_t)dci_pdu_rel15->tb_scaling >> (1 - i)) & 1) << (dci_size - pos++);
      break;

    case NR_RNTI_SI:
      pos = 1;
      // Freq domain assignment 0-16 bit
      fsize = (int)ceil(log2((N_RB * (N_RB + 1)) >> 1));
      LOG_D(NR_MAC, "fsize = %i\n", fsize);
      for (int i = 0; i < fsize; i++)
        *dci_pdu |= (((uint64_t)dci_pdu_rel15->frequency_domain_assignment.val >> (fsize - i - 1)) & 1) << (dci_size - pos++);
      LOG_D(NR_MAC, "dci_pdu_rel15->frequency_domain_assignment.val = %i\n", dci_pdu_rel15->frequency_domain_assignment.val);
      // Time domain assignment 4 bit
      for (int i = 0; i < 4; i++)
        *dci_pdu |= (((uint64_t)dci_pdu_rel15->time_domain_assignment.val >> (3 - i)) & 1) << (dci_size - pos++);
      LOG_D(NR_MAC, "dci_pdu_rel15->time_domain_assignment.val = %i\n", dci_pdu_rel15->time_domain_assignment.val);
      // VRB to PRB mapping 1 bit
      *dci_pdu |= ((uint64_t)dci_pdu_rel15->vrb_to_prb_mapping.val & 1) << (dci_size - pos++);
      LOG_D(NR_MAC, "dci_pdu_rel15->vrb_to_prb_mapping.val = %i\n", dci_pdu_rel15->vrb_to_prb_mapping.val);
      // MCS 5bit  //bit over 32, so dci_pdu ++
      for (int i = 0; i < 5; i++)
        *dci_pdu |= (((uint64_t)dci_pdu_rel15->mcs >> (4 - i)) & 1) << (dci_size - pos++);
      LOG_D(NR_MAC, "dci_pdu_rel15->mcs = %i\n", dci_pdu_rel15->mcs);
      // Redundancy version  2bit
      for (int i = 0; i < 2; i++)
        *dci_pdu |= (((uint64_t)dci_pdu_rel15->rv >> (1 - i)) & 1) << (dci_size - pos++);
      LOG_D(NR_MAC, "dci_pdu_rel15->rv = %i\n", dci_pdu_rel15->rv);
      // System information indicator 1bit
      *dci_pdu |= ((uint64_t)dci_pdu_rel15->system_info_indicator&1)<<(dci_size-pos++);
      LOG_D(NR_MAC, "dci_pdu_rel15->system_info_indicator = %i\n", dci_pdu_rel15->system_info_indicator);
      break;

    case NR_RNTI_TC:
      pos = 1;
      // indicating a DL DCI format 1bit
      *dci_pdu |= ((uint64_t)dci_pdu_rel15->format_indicator & 1) << (dci_size - pos++);
      // Freq domain assignment 0-16 bit
      fsize = (int)ceil(log2((N_RB * (N_RB + 1)) >> 1));
      for (int i = 0; i < fsize; i++)
        *dci_pdu |= (((uint64_t)dci_pdu_rel15->frequency_domain_assignment.val >> (fsize - i - 1)) & 1) << (dci_size - pos++);
      // Time domain assignment 4 bit
      for (int i = 0; i < 4; i++)
        *dci_pdu |= (((uint64_t)dci_pdu_rel15->time_domain_assignment.val >> (3 - i)) & 1) << (dci_size - pos++);
      // VRB to PRB mapping 1 bit
      *dci_pdu |= ((uint64_t)dci_pdu_rel15->vrb_to_prb_mapping.val & 1) << (dci_size - pos++);
      // MCS 5bit  //bit over 32, so dci_pdu ++
      for (int i = 0; i < 5; i++)
        *dci_pdu |= (((uint64_t)dci_pdu_rel15->mcs >> (4 - i)) & 1) << (dci_size - pos++);
      // New data indicator 1bit
      *dci_pdu |= ((uint64_t)dci_pdu_rel15->ndi & 1) << (dci_size - pos++);
      // Redundancy version  2bit
      for (int i = 0; i < 2; i++)
        *dci_pdu |= (((uint64_t)dci_pdu_rel15->rv >> (1 - i)) & 1) << (dci_size - pos++);
      // HARQ process number  4bit
      for (int i = 0; i < 4; i++)
        *dci_pdu |= (((uint64_t)dci_pdu_rel15->harq_pid >> (3 - i)) & 1) << (dci_size - pos++);
      // Downlink assignment index – 2 bits
      for (int i = 0; i < 2; i++)
        *dci_pdu |= (((uint64_t)dci_pdu_rel15->dai[0].val >> (1 - i)) & 1) << (dci_size - pos++);
      // TPC command for scheduled PUCCH – 2 bits
      for (int i = 0; i < 2; i++)
        *dci_pdu |= (((uint64_t)dci_pdu_rel15->tpc >> (1 - i)) & 1) << (dci_size - pos++);
      // PUCCH resource indicator – 3 bits
      for (int i = 0; i < 3; i++)
        *dci_pdu |= (((uint64_t)dci_pdu_rel15->pucch_resource_indicator >> (2 - i)) & 1) << (dci_size - pos++);
      // PDSCH-to-HARQ_feedback timing indicator – 3 bits
      for (int i = 0; i < 3; i++)
        *dci_pdu |= (((uint64_t)dci_pdu_rel15->pdsch_to_harq_feedback_timing_indicator.val >> (2 - i)) & 1) << (dci_size - pos++);

      LOG_D(NR_MAC,"N_RB = %i\n", N_RB);
      LOG_D(NR_MAC,"dci_size = %i\n", dci_size);
      LOG_D(NR_MAC,"fsize = %i\n", fsize);
      LOG_D(NR_MAC,"dci_pdu_rel15->format_indicator = %i\n", dci_pdu_rel15->format_indicator);
      LOG_D(NR_MAC,"dci_pdu_rel15->frequency_domain_assignment.val = %i\n", dci_pdu_rel15->frequency_domain_assignment.val);
      LOG_D(NR_MAC,"dci_pdu_rel15->time_domain_assignment.val = %i\n", dci_pdu_rel15->time_domain_assignment.val);
      LOG_D(NR_MAC,"dci_pdu_rel15->vrb_to_prb_mapping.val = %i\n", dci_pdu_rel15->vrb_to_prb_mapping.val);
      LOG_D(NR_MAC,"dci_pdu_rel15->mcs = %i\n", dci_pdu_rel15->mcs);
      LOG_D(NR_MAC,"dci_pdu_rel15->rv = %i\n", dci_pdu_rel15->rv);
      LOG_D(NR_MAC,"dci_pdu_rel15->harq_pid = %i\n", dci_pdu_rel15->harq_pid);
      LOG_D(NR_MAC,"dci_pdu_rel15->dai[0].val = %i\n", dci_pdu_rel15->dai[0].val);
      LOG_D(NR_MAC,"dci_pdu_rel15->tpc = %i\n", dci_pdu_rel15->tpc);
      LOG_D(NR_MAC,"dci_pdu_rel15->pdsch_to_harq_feedback_timing_indicator.val = %i\n", dci_pdu_rel15->pdsch_to_harq_feedback_timing_indicator.val);

      break;
    }
    break;

  case NR_UL_DCI_FORMAT_0_0:
    switch (rnti_type) {
    case NR_RNTI_C:
      LOG_D(NR_MAC,"Filling format 0_0 DCI for CRNTI (size %d bits, format ind %d)\n",dci_size,dci_pdu_rel15->format_indicator);
      // indicating a UL DCI format 1bit
      pos=1;
      *dci_pdu |= ((uint64_t)dci_pdu_rel15->format_indicator & 1) << (dci_size - pos);
      // Freq domain assignment  max 16 bit
      fsize = (int)ceil(log2((N_RB * (N_RB + 1)) >> 1));
      pos+=fsize;
      *dci_pdu |= ((uint64_t)dci_pdu_rel15->frequency_domain_assignment.val & ((1 << fsize) - 1)) << (dci_size - pos);
      // Time domain assignment 4bit
      pos += 4;
      *dci_pdu |= ((uint64_t)dci_pdu_rel15->time_domain_assignment.val & ((1 << 4) - 1)) << (dci_size - pos);
      // Frequency hopping flag – 1 bit
      pos++;
      *dci_pdu |= ((uint64_t)dci_pdu_rel15->frequency_hopping_flag.val & 1) << (dci_size - pos);
      // MCS  5 bit
      pos+=5;
      *dci_pdu |= ((uint64_t)dci_pdu_rel15->mcs & 0x1f) << (dci_size - pos);
      // New data indicator 1bit
      pos++;
      *dci_pdu |= ((uint64_t)dci_pdu_rel15->ndi & 1) << (dci_size - pos);
      // Redundancy version  2bit
      pos+=2;
      *dci_pdu |= ((uint64_t)dci_pdu_rel15->rv & 0x3) << (dci_size - pos);
      // HARQ process number  4bit
      pos+=4;
      *dci_pdu |= ((uint64_t)dci_pdu_rel15->harq_pid & 0xf) << (dci_size - pos);
      // TPC command for scheduled PUSCH – 2 bits
      pos+=2;
      *dci_pdu |= ((uint64_t)dci_pdu_rel15->tpc & 0x3) << (dci_size - pos);
      // Padding bits
      for (int a = pos; a < 32; a++)
        *dci_pdu |= ((uint64_t)dci_pdu_rel15->padding & 1) << (dci_size - pos++);
      // UL/SUL indicator – 1 bit
      /* commented for now (RK): need to get this from BWP descriptor
      if (cfg->pucch_config.pucch_GroupHopping.value)
        *dci_pdu |=
      ((uint64_t)dci_pdu_rel15->ul_sul_indicator.val&1)<<(dci_size-pos++);
        */

        LOG_D(NR_MAC,"N_RB = %i\n", N_RB);
        LOG_D(NR_MAC,"dci_size = %i\n", dci_size);
        LOG_D(NR_MAC,"fsize = %i\n", fsize);
        LOG_D(NR_MAC,"dci_pdu_rel15->frequency_domain_assignment.val = %i\n", dci_pdu_rel15->frequency_domain_assignment.val);
        LOG_D(NR_MAC,"dci_pdu_rel15->time_domain_assignment.val = %i\n", dci_pdu_rel15->time_domain_assignment.val);
        LOG_D(NR_MAC,"dci_pdu_rel15->frequency_hopping_flag.val = %i\n", dci_pdu_rel15->frequency_hopping_flag.val);
        LOG_D(NR_MAC,"dci_pdu_rel15->mcs = %i\n", dci_pdu_rel15->mcs);
        LOG_D(NR_MAC,"dci_pdu_rel15->ndi = %i\n", dci_pdu_rel15->ndi);
        LOG_D(NR_MAC,"dci_pdu_rel15->rv = %i\n", dci_pdu_rel15->rv);
        LOG_D(NR_MAC,"dci_pdu_rel15->harq_pid = %i\n", dci_pdu_rel15->harq_pid);
        LOG_D(NR_MAC,"dci_pdu_rel15->tpc = %i\n", dci_pdu_rel15->tpc);
        LOG_D(NR_MAC,"dci_pdu_rel15->padding = %i\n", dci_pdu_rel15->padding);
      break;

    case NFAPI_NR_RNTI_TC:
      // indicating a UL DCI format 1bit
      pos=1;
      *dci_pdu |= ((uint64_t)dci_pdu_rel15->format_indicator & 1) << (dci_size - pos);
      // Freq domain assignment  max 16 bit
      fsize = (int)ceil(log2((N_RB * (N_RB + 1)) >> 1));
      pos+=fsize;
      *dci_pdu |= ((uint64_t)dci_pdu_rel15->frequency_domain_assignment.val & ((1 << fsize) - 1)) << (dci_size - pos);
      // Time domain assignment 4bit
      pos += 4;
      *dci_pdu |= ((uint64_t)dci_pdu_rel15->time_domain_assignment.val & ((1 << 4) - 1)) << (dci_size - pos);
      // Frequency hopping flag – 1 bit
      pos++;
      *dci_pdu |= ((uint64_t)dci_pdu_rel15->frequency_hopping_flag.val & 1) << (dci_size - pos);
      // MCS  5 bit
      pos+=5;
      *dci_pdu |= ((uint64_t)dci_pdu_rel15->mcs & 0x1f) << (dci_size - pos);
      // New data indicator 1bit
      pos++;
      *dci_pdu |= ((uint64_t)dci_pdu_rel15->ndi & 1) << (dci_size - pos);
      // Redundancy version  2bit
      pos+=2;
      *dci_pdu |= ((uint64_t)dci_pdu_rel15->rv & 0x3) << (dci_size - pos);
      // HARQ process number  4bit
      pos+=4;
      *dci_pdu |= ((uint64_t)dci_pdu_rel15->harq_pid & 0xf) << (dci_size - pos);
      // Padding bits
      for (int a = pos; a < dci_size; a++)
        *dci_pdu |= ((uint64_t)dci_pdu_rel15->padding & 1) << (dci_size - pos++);
      // UL/SUL indicator – 1 bit
      /* commented for now (RK): need to get this from BWP descriptor
      if (cfg->pucch_config.pucch_GroupHopping.value)
        *dci_pdu |=
      ((uint64_t)dci_pdu_rel15->ul_sul_indicator.val&1)<<(dci_size-pos++);
        */
      LOG_D(NR_MAC,"N_RB = %i\n", N_RB);
      LOG_D(NR_MAC,"dci_size = %i\n", dci_size);
      LOG_D(NR_MAC,"fsize = %i\n", fsize);
      LOG_D(NR_MAC,"dci_pdu_rel15->frequency_domain_assignment.val = %i\n", dci_pdu_rel15->frequency_domain_assignment.val);
      LOG_D(NR_MAC,"dci_pdu_rel15->time_domain_assignment.val = %i\n", dci_pdu_rel15->time_domain_assignment.val);
      LOG_D(NR_MAC,"dci_pdu_rel15->frequency_hopping_flag.val = %i\n", dci_pdu_rel15->frequency_hopping_flag.val);
      LOG_D(NR_MAC,"dci_pdu_rel15->mcs = %i\n", dci_pdu_rel15->mcs);
      LOG_D(NR_MAC,"dci_pdu_rel15->ndi = %i\n", dci_pdu_rel15->ndi);
      LOG_D(NR_MAC,"dci_pdu_rel15->rv = %i\n", dci_pdu_rel15->rv);
      LOG_D(NR_MAC,"dci_pdu_rel15->harq_pid = %i\n", dci_pdu_rel15->harq_pid);
      LOG_D(NR_MAC,"dci_pdu_rel15->tpc = %i\n", dci_pdu_rel15->tpc);
      LOG_D(NR_MAC,"dci_pdu_rel15->padding = %i\n", dci_pdu_rel15->padding);

      break;
    }
    break;

  case NR_UL_DCI_FORMAT_0_1:
    switch (rnti_type) {
    case NR_RNTI_C:
      LOG_D(NR_MAC,"Filling NR_UL_DCI_FORMAT_0_1 size %d format indicator %d\n",dci_size,dci_pdu_rel15->format_indicator);
      // Indicating a DL DCI format 1bit
      pos = 1;
      *dci_pdu |= ((uint64_t)dci_pdu_rel15->format_indicator & 0x1) << (dci_size - pos);
      // Carrier indicator
      pos += dci_pdu_rel15->carrier_indicator.nbits;
      *dci_pdu |= ((uint64_t)dci_pdu_rel15->carrier_indicator.val & ((1 << dci_pdu_rel15->carrier_indicator.nbits) - 1)) << (dci_size - pos);
      // UL/SUL Indicator
      pos += dci_pdu_rel15->ul_sul_indicator.nbits;
      *dci_pdu |= ((uint64_t)dci_pdu_rel15->ul_sul_indicator.val & ((1 << dci_pdu_rel15->ul_sul_indicator.nbits) - 1)) << (dci_size - pos);
      // BWP indicator
      pos += dci_pdu_rel15->bwp_indicator.nbits;
      *dci_pdu |= ((uint64_t)dci_pdu_rel15->bwp_indicator.val & ((1 << dci_pdu_rel15->bwp_indicator.nbits) - 1)) << (dci_size - pos);
      // Frequency domain resource assignment
      pos += dci_pdu_rel15->frequency_domain_assignment.nbits;
      *dci_pdu |= ((uint64_t)dci_pdu_rel15->frequency_domain_assignment.val & ((1 << dci_pdu_rel15->frequency_domain_assignment.nbits) - 1)) << (dci_size - pos);
      // Time domain resource assignment
      pos += dci_pdu_rel15->time_domain_assignment.nbits;
      *dci_pdu |= ((uint64_t)dci_pdu_rel15->time_domain_assignment.val & ((1 << dci_pdu_rel15->time_domain_assignment.nbits) - 1)) << (dci_size - pos);
      // Frequency hopping
      pos += dci_pdu_rel15->frequency_hopping_flag.nbits;
      *dci_pdu |= ((uint64_t)dci_pdu_rel15->frequency_hopping_flag.val & ((1 << dci_pdu_rel15->frequency_hopping_flag.nbits) - 1)) << (dci_size - pos);
      // MCS 5bit
      pos += 5;
      *dci_pdu |= ((uint64_t)dci_pdu_rel15->mcs & 0x1f) << (dci_size - pos);
      // New data indicator 1bit
      pos += 1;
      *dci_pdu |= ((uint64_t)dci_pdu_rel15->ndi & 0x1) << (dci_size - pos);
      // Redundancy version  2bit
      pos += 2;
      *dci_pdu |= ((uint64_t)dci_pdu_rel15->rv & 0x3) << (dci_size - pos);
      // HARQ process number  4bit
      pos += 4;
      *dci_pdu |= ((uint64_t)dci_pdu_rel15->harq_pid & 0xf) << (dci_size - pos);
      // 1st Downlink assignment index
      pos += dci_pdu_rel15->dai[0].nbits;
      *dci_pdu |= ((uint64_t)dci_pdu_rel15->dai[0].val & ((1 << dci_pdu_rel15->dai[0].nbits) - 1)) << (dci_size - pos);
      // 2nd Downlink assignment index
      pos += dci_pdu_rel15->dai[1].nbits;
      *dci_pdu |= ((uint64_t)dci_pdu_rel15->dai[1].val & ((1 << dci_pdu_rel15->dai[1].nbits) - 1)) << (dci_size - pos);
      // TPC command for scheduled PUSCH  2bit
      pos += 2;
      *dci_pdu |= ((uint64_t)dci_pdu_rel15->tpc & 0x3) << (dci_size - pos);
      // SRS resource indicator
      pos += dci_pdu_rel15->srs_resource_indicator.nbits;
      *dci_pdu |= ((uint64_t)dci_pdu_rel15->srs_resource_indicator.val & ((1 << dci_pdu_rel15->srs_resource_indicator.nbits) - 1)) << (dci_size - pos);
      // Precoding info and n. of layers
      pos += dci_pdu_rel15->precoding_information.nbits;
      *dci_pdu |= ((uint64_t)dci_pdu_rel15->precoding_information.val & ((1 << dci_pdu_rel15->precoding_information.nbits) - 1)) << (dci_size - pos);
      // Antenna ports
      pos += dci_pdu_rel15->antenna_ports.nbits;
      *dci_pdu |= ((uint64_t)dci_pdu_rel15->antenna_ports.val & ((1 << dci_pdu_rel15->antenna_ports.nbits) - 1)) << (dci_size - pos);
      // SRS request
      pos += dci_pdu_rel15->srs_request.nbits;
      *dci_pdu |= ((uint64_t)dci_pdu_rel15->srs_request.val & ((1 << dci_pdu_rel15->srs_request.nbits) - 1)) << (dci_size - pos);
      // CSI request
      pos += dci_pdu_rel15->csi_request.nbits;
      *dci_pdu |= ((uint64_t)dci_pdu_rel15->csi_request.val & ((1 << dci_pdu_rel15->csi_request.nbits) - 1)) << (dci_size - pos);
      // CBG transmission information
      pos += dci_pdu_rel15->cbgti.nbits;
      *dci_pdu |= ((uint64_t)dci_pdu_rel15->cbgti.val & ((1 << dci_pdu_rel15->cbgti.nbits) - 1)) << (dci_size - pos);
      // PTRS DMRS association
      pos += dci_pdu_rel15->ptrs_dmrs_association.nbits;
      *dci_pdu |= ((uint64_t)dci_pdu_rel15->ptrs_dmrs_association.val & ((1 << dci_pdu_rel15->ptrs_dmrs_association.nbits) - 1)) << (dci_size - pos);
      // Beta offset indicator
      pos += dci_pdu_rel15->beta_offset_indicator.nbits;
      *dci_pdu |= ((uint64_t)dci_pdu_rel15->beta_offset_indicator.val & ((1 << dci_pdu_rel15->beta_offset_indicator.nbits) - 1)) << (dci_size - pos);
      // DMRS sequence initialization
      pos += dci_pdu_rel15->dmrs_sequence_initialization.nbits;
      *dci_pdu |= ((uint64_t)dci_pdu_rel15->dmrs_sequence_initialization.val & ((1 << dci_pdu_rel15->dmrs_sequence_initialization.nbits) - 1)) << (dci_size - pos);
      // UL-SCH indicator
      pos += 1;
      *dci_pdu |= ((uint64_t)dci_pdu_rel15->ulsch_indicator & 0x1) << (dci_size - pos);
      break;
    }
    break;

  case NR_DL_DCI_FORMAT_1_1:
    // Indicating a DL DCI format 1bit
    LOG_D(NR_MAC,"Filling Format 1_1 DCI of size %d\n",dci_size);
    pos = 1;
    *dci_pdu |= ((uint64_t)dci_pdu_rel15->format_indicator & 0x1) << (dci_size - pos);
    // Carrier indicator
    pos += dci_pdu_rel15->carrier_indicator.nbits;
    *dci_pdu |= ((uint64_t)dci_pdu_rel15->carrier_indicator.val & ((1 << dci_pdu_rel15->carrier_indicator.nbits) - 1)) << (dci_size - pos);
    // BWP indicator
    pos += dci_pdu_rel15->bwp_indicator.nbits;
    *dci_pdu |= ((uint64_t)dci_pdu_rel15->bwp_indicator.val & ((1 << dci_pdu_rel15->bwp_indicator.nbits) - 1)) << (dci_size - pos);
    // Frequency domain resource assignment
    pos += dci_pdu_rel15->frequency_domain_assignment.nbits;
    *dci_pdu |= ((uint64_t)dci_pdu_rel15->frequency_domain_assignment.val & ((1 << dci_pdu_rel15->frequency_domain_assignment.nbits) - 1)) << (dci_size - pos);
    // Time domain resource assignment
    pos += dci_pdu_rel15->time_domain_assignment.nbits;
    *dci_pdu |= ((uint64_t)dci_pdu_rel15->time_domain_assignment.val & ((1 << dci_pdu_rel15->time_domain_assignment.nbits) - 1)) << (dci_size - pos);
    // VRB-to-PRB mapping
    pos += dci_pdu_rel15->vrb_to_prb_mapping.nbits;
    *dci_pdu |= ((uint64_t)dci_pdu_rel15->vrb_to_prb_mapping.val & ((1 << dci_pdu_rel15->vrb_to_prb_mapping.nbits) - 1)) << (dci_size - pos);
    // PRB bundling size indicator
    pos += dci_pdu_rel15->prb_bundling_size_indicator.nbits;
    *dci_pdu |= ((uint64_t)dci_pdu_rel15->prb_bundling_size_indicator.val & ((1 << dci_pdu_rel15->prb_bundling_size_indicator.nbits) - 1)) << (dci_size - pos);
    // Rate matching indicator
    pos += dci_pdu_rel15->rate_matching_indicator.nbits;
    *dci_pdu |= ((uint64_t)dci_pdu_rel15->rate_matching_indicator.val & ((1 << dci_pdu_rel15->rate_matching_indicator.nbits) - 1)) << (dci_size - pos);
    // ZP CSI-RS trigger
    pos += dci_pdu_rel15->zp_csi_rs_trigger.nbits;
    *dci_pdu |= ((uint64_t)dci_pdu_rel15->zp_csi_rs_trigger.val & ((1 << dci_pdu_rel15->zp_csi_rs_trigger.nbits) - 1)) << (dci_size - pos);
    // TB1
    // MCS 5bit
    pos += 5;
    *dci_pdu |= ((uint64_t)dci_pdu_rel15->mcs & 0x1f) << (dci_size - pos);
    // New data indicator 1bit
    pos += 1;
    *dci_pdu |= ((uint64_t)dci_pdu_rel15->ndi & 0x1) << (dci_size - pos);
    // Redundancy version  2bit
    pos += 2;
    *dci_pdu |= ((uint64_t)dci_pdu_rel15->rv & 0x3) << (dci_size - pos);
    // TB2
    // MCS 5bit
    pos += dci_pdu_rel15->mcs2.nbits;
    *dci_pdu |= ((uint64_t)dci_pdu_rel15->mcs2.val & ((1 << dci_pdu_rel15->mcs2.nbits) - 1)) << (dci_size - pos);
    // New data indicator 1bit
    pos += dci_pdu_rel15->ndi2.nbits;
    *dci_pdu |= ((uint64_t)dci_pdu_rel15->ndi2.val & ((1 << dci_pdu_rel15->ndi2.nbits) - 1)) << (dci_size - pos);
    // Redundancy version  2bit
    pos += dci_pdu_rel15->rv2.nbits;
    *dci_pdu |= ((uint64_t)dci_pdu_rel15->rv2.val & ((1 << dci_pdu_rel15->rv2.nbits) - 1)) << (dci_size - pos);
    // HARQ process number  4bit
    pos += 4;
    *dci_pdu |= ((uint64_t)dci_pdu_rel15->harq_pid & 0xf) << (dci_size - pos);
    // Downlink assignment index
    pos += dci_pdu_rel15->dai[0].nbits;
    *dci_pdu |= ((uint64_t)dci_pdu_rel15->dai[0].val & ((1 << dci_pdu_rel15->dai[0].nbits) - 1)) << (dci_size - pos);
    // TPC command for scheduled PUCCH  2bit
    pos += 2;
    *dci_pdu |= ((uint64_t)dci_pdu_rel15->tpc & 0x3) << (dci_size - pos);
    // PUCCH resource indicator  3bit
    pos += 3;
    *dci_pdu |= ((uint64_t)dci_pdu_rel15->pucch_resource_indicator & 0x7) << (dci_size - pos);
    // PDSCH-to-HARQ_feedback timing indicator
    pos += dci_pdu_rel15->pdsch_to_harq_feedback_timing_indicator.nbits;
    *dci_pdu |= ((uint64_t)dci_pdu_rel15->pdsch_to_harq_feedback_timing_indicator.val & ((1 << dci_pdu_rel15->pdsch_to_harq_feedback_timing_indicator.nbits) - 1)) << (dci_size - pos);
    // Antenna ports
    pos += dci_pdu_rel15->antenna_ports.nbits;
    *dci_pdu |= ((uint64_t)dci_pdu_rel15->antenna_ports.val & ((1 << dci_pdu_rel15->antenna_ports.nbits) - 1)) << (dci_size - pos);
    // TCI
    pos += dci_pdu_rel15->transmission_configuration_indication.nbits;
    *dci_pdu |= ((uint64_t)dci_pdu_rel15->transmission_configuration_indication.val & ((1 << dci_pdu_rel15->transmission_configuration_indication.nbits) - 1)) << (dci_size - pos);
    // SRS request
    pos += dci_pdu_rel15->srs_request.nbits;
    *dci_pdu |= ((uint64_t)dci_pdu_rel15->srs_request.val & ((1 << dci_pdu_rel15->srs_request.nbits) - 1)) << (dci_size - pos);
    // CBG transmission information
    pos += dci_pdu_rel15->cbgti.nbits;
    *dci_pdu |= ((uint64_t)dci_pdu_rel15->cbgti.val & ((1 << dci_pdu_rel15->cbgti.nbits) - 1)) << (dci_size - pos);
    // CBG flushing out information
    pos += dci_pdu_rel15->cbgfi.nbits;
    *dci_pdu |= ((uint64_t)dci_pdu_rel15->cbgfi.val & ((1 << dci_pdu_rel15->cbgfi.nbits) - 1)) << (dci_size - pos);
    // DMRS sequence init
    pos += 1;
    *dci_pdu |= ((uint64_t)dci_pdu_rel15->dmrs_sequence_initialization.val & 0x1) << (dci_size - pos);
  }
  LOG_D(NR_MAC, "DCI has %d bits and the payload is %lx\n", dci_size, *dci_pdu);
}

int get_spf(nfapi_nr_config_request_scf_t *cfg) {

  int mu = cfg->ssb_config.scs_common.value;
  AssertFatal(mu>=0&&mu<4,"Illegal scs %d\n",mu);

  return(10 * (1<<mu));
} 

int to_absslot(nfapi_nr_config_request_scf_t *cfg,int frame,int slot) {

  return(get_spf(cfg)*frame) + slot; 

}

int extract_startSymbol(int startSymbolAndLength) {
  int tmp = startSymbolAndLength/14;
  int tmp2 = startSymbolAndLength%14;

  if (tmp > 0 && tmp < (14-tmp2)) return(tmp2);
  else                            return(13-tmp2);
}

int extract_length(int startSymbolAndLength) {
  int tmp = startSymbolAndLength/14;
  int tmp2 = startSymbolAndLength%14;

  if (tmp > 0 && tmp < (14-tmp2)) return(tmp);
  else                            return(15-tmp2);
}

/*
 * Dump the UL or DL UE_info into LOG_T(MAC)
 */
void dump_nr_list(NR_list_t *listP)
{
  for (int j = listP->head; j >= 0; j = listP->next[j])
    LOG_T(NR_MAC, "NR list node %d => %d\n", j, listP->next[j]);
}

/*
 * Create a new NR_list
 */
void create_nr_list(NR_list_t *list, int len)
{
  list->head = -1;
  list->next = malloc(len * sizeof(*list->next));
  AssertFatal(list->next, "cannot malloc() memory for NR_list_t->next\n");
  for (int i = 0; i < len; ++i)
    list->next[i] = -1;
  list->tail = -1;
  list->len = len;
}

/*
 * Resize an NR_list
 */
void resize_nr_list(NR_list_t *list, int new_len)
{
  if (new_len == list->len)
    return;
  if (new_len > list->len) {
    /* list->head remains */
    const int old_len = list->len;
    int* n = realloc(list->next, new_len * sizeof(*list->next));
    AssertFatal(n, "cannot realloc() memory for NR_list_t->next\n");
    list->next = n;
    for (int i = old_len; i < new_len; ++i)
      list->next[i] = -1;
    /* list->tail remains */
    list->len = new_len;
  } else { /* new_len < len */
    AssertFatal(list->head < new_len, "shortened list head out of index %d (new len %d)\n", list->head, new_len);
    AssertFatal(list->tail < new_len, "shortened list tail out of index %d (new len %d)\n", list->head, new_len);
    for (int i = 0; i < list->len; ++i)
      AssertFatal(list->next[i] < new_len, "shortened list entry out of index %d (new len %d)\n", list->next[i], new_len);
    /* list->head remains */
    int *n = realloc(list->next, new_len * sizeof(*list->next));
    AssertFatal(n, "cannot realloc() memory for NR_list_t->next\n");
    list->next = n;
    /* list->tail remains */
    list->len = new_len;
  }
}

/*
 * Destroy an NR_list
 */
void destroy_nr_list(NR_list_t *list)
{
  free(list->next);
}

/*
 * Add an ID to an NR_list at the end, traversing the whole list. Note:
 * add_tail_nr_list() is a faster alternative, but this implementation ensures
 * we do not add an existing ID.
 */
void add_nr_list(NR_list_t *listP, int id)
{
  int *cur = &listP->head;
  while (*cur >= 0) {
    AssertFatal(*cur != id, "id %d already in NR_UE_list!\n", id);
    cur = &listP->next[*cur];
  }
  *cur = id;
  if (listP->next[id] < 0)
    listP->tail = id;
}

/*
 * Remove an ID from an NR_list
 */
void remove_nr_list(NR_list_t *listP, int id)
{
  int *cur = &listP->head;
  int *prev = &listP->head;
  while (*cur != -1 && *cur != id) {
    prev = cur;
    cur = &listP->next[*cur];
  }
  if (*cur == -1) {
     cur = &listP->head;
     prev=&listP->head;
     while (*cur != -1 && *cur != id) {
       LOG_I(NR_MAC,"remove_nr_list : id %d, *cur %d\n",id,*cur);
       prev = cur;
       cur = &listP->next[*cur];
     }
     AssertFatal(1==0, "ID %d not found in UE_list\n", id);
  }
  int *next = &listP->next[*cur];
  *cur = listP->next[*cur];
  *next = -1;
  listP->tail = *prev >= 0 && listP->next[*prev] >= 0 ? listP->tail : *prev;
}

/*
 * Add an ID to the tail of the NR_list in O(1). Note that there is
 * corresponding remove_tail_nr_list(), as we cannot set the tail backwards and
 * therefore need to go through the whole list (use remove_nr_list())
 */
void add_tail_nr_list(NR_list_t *listP, int id)
{
  int *last = listP->tail < 0 ? &listP->head : &listP->next[listP->tail];
  *last = id;
  listP->next[id] = -1;
  listP->tail = id;
}

/*
 * Add an ID to the front of the NR_list in O(1)
 */
void add_front_nr_list(NR_list_t *listP, int id)
{
  const int ohead = listP->head;
  listP->head = id;
  listP->next[id] = ohead;
  if (listP->tail < 0)
    listP->tail = id;
}

/*
 * Remove an ID from the front of the NR_list in O(1)
 */
void remove_front_nr_list(NR_list_t *listP)
{
  AssertFatal(listP->head >= 0, "Nothing to remove\n");
  const int ohead = listP->head;
  listP->head = listP->next[ohead];
  listP->next[ohead] = -1;
  if (listP->head < 0)
    listP->tail = -1;
}

int find_nr_UE_id(module_id_t mod_idP, rnti_t rntiP)
//------------------------------------------------------------------------------
{
  int UE_id;
  NR_UE_info_t *UE_info = &RC.nrmac[mod_idP]->UE_info;

  for (UE_id = 0; UE_id < MAX_MOBILES_PER_GNB; UE_id++) {
    if (UE_info->active[UE_id]) {
      if (UE_info->rnti[UE_id] == rntiP) {
        return UE_id;
      }
    }
  }

  return -1;
}

uint16_t get_Y(int cid, int slot, rnti_t rnti) {

  const int A[3] = {39827, 39829, 39839};
  const int D = 65537;
  int Y;

  Y = (A[cid] * rnti) % D;

  for (int s = 0; s < slot; s++)
    Y = (A[cid] * Y) % D;

  return Y;
}

int find_nr_RA_id(module_id_t mod_idP, int CC_idP, rnti_t rntiP) {
//------------------------------------------------------------------------------
  int RA_id;
  RA_t *ra = (RA_t *) &RC.nrmac[mod_idP]->common_channels[CC_idP].ra[0];

  for (RA_id = 0; RA_id < NB_RA_PROC_MAX; RA_id++) {
    LOG_D(NR_MAC, "Checking RA_id %d for %x : state %d\n",
          RA_id,
          rntiP,
          ra[RA_id].state);

    if (ra[RA_id].state != IDLE && ra[RA_id].rnti == rntiP)
      return RA_id;
  }

  return -1;
}

int get_nrofHARQ_ProcessesForPDSCH(e_NR_PDSCH_ServingCellConfig__nrofHARQ_ProcessesForPDSCH n)
{
  switch (n) {
  case NR_PDSCH_ServingCellConfig__nrofHARQ_ProcessesForPDSCH_n2:
    return 2;
  case NR_PDSCH_ServingCellConfig__nrofHARQ_ProcessesForPDSCH_n4:
    return 4;
  case NR_PDSCH_ServingCellConfig__nrofHARQ_ProcessesForPDSCH_n6:
    return 6;
  case NR_PDSCH_ServingCellConfig__nrofHARQ_ProcessesForPDSCH_n10:
    return 10;
  case NR_PDSCH_ServingCellConfig__nrofHARQ_ProcessesForPDSCH_n12:
    return 12;
  case NR_PDSCH_ServingCellConfig__nrofHARQ_ProcessesForPDSCH_n16:
    return 16;
  default:
    return 8;
  }
}

int get_dl_bwp_id(const NR_ServingCellConfig_t *servingCellConfig)
{
  if (servingCellConfig->firstActiveDownlinkBWP_Id)
    return *servingCellConfig->firstActiveDownlinkBWP_Id;
  else if (servingCellConfig->defaultDownlinkBWP_Id)
    return *servingCellConfig->defaultDownlinkBWP_Id;
  else
    return 1;
}

int get_ul_bwp_id(const NR_ServingCellConfig_t *servingCellConfig)
{
  if (servingCellConfig->uplinkConfig && servingCellConfig->uplinkConfig->firstActiveUplinkBWP_Id)
    return *servingCellConfig->uplinkConfig->firstActiveUplinkBWP_Id;
  else
    return 1;
}

//------------------------------------------------------------------------------
int add_new_nr_ue(module_id_t mod_idP, rnti_t rntiP, NR_CellGroupConfig_t *CellGroup)
{
  gNB_MAC_INST *nr_mac = RC.nrmac[mod_idP];
  NR_ServingCellConfigCommon_t *scc = nr_mac->common_channels[0].ServingCellConfigCommon;
  NR_UE_info_t *UE_info = &nr_mac->UE_info;
  LOG_I(NR_MAC, "[gNB %d] Adding UE with rnti 0x%04x (num_UEs %d)\n",
        mod_idP,
        rntiP,
        UE_info->num_UEs);
  dump_nr_list(&UE_info->list);

  for (int i = 0; i < MAX_MOBILES_PER_GNB; i++) {
    if (UE_info->active[i]) {
      LOG_D(NR_MAC,"UE %x is active, skipping\n",rntiP);
      continue;
    }
    int UE_id = i;
    UE_info->num_UEs++;
    UE_info->active[UE_id] = true;
    if (CellGroup) UE_info->Msg4_ACKed[UE_id] = true;
    else           UE_info->Msg4_ACKed[UE_id] = false;
    UE_info->rnti[UE_id] = rntiP;
    UE_info->CellGroup[UE_id] = CellGroup;
    add_nr_list(&UE_info->list, UE_id);
    memset(&UE_info->mac_stats[UE_id], 0, sizeof(NR_mac_stats_t));
    if (CellGroup && 
        CellGroup->spCellConfig && 
        CellGroup->spCellConfig->spCellConfigDedicated &&
        CellGroup->spCellConfig->spCellConfigDedicated->csi_MeasConfig &&
        CellGroup->spCellConfig->spCellConfigDedicated->csi_MeasConfig->choice.setup 
        )
      compute_csi_bitlen (CellGroup->spCellConfig->spCellConfigDedicated->csi_MeasConfig->choice.setup, UE_info, UE_id, mod_idP);
    NR_UE_sched_ctrl_t *sched_ctrl = &UE_info->UE_sched_ctrl[UE_id];
    memset(sched_ctrl, 0, sizeof(*sched_ctrl));
    sched_ctrl->set_mcs = true;
    sched_ctrl->ta_frame = 0;
    sched_ctrl->ta_update = 31;
    sched_ctrl->ta_apply = false;
    sched_ctrl->ul_rssi = 0;
    sched_ctrl->pucch_consecutive_dtx_cnt = 0;
    sched_ctrl->pusch_consecutive_dtx_cnt = 0;
    sched_ctrl->ul_failure                = 0;

    sched_ctrl->sched_srs.frame = -1;
    sched_ctrl->sched_srs.slot = -1;
    sched_ctrl->sched_srs.srs_scheduled = false;

    /* set illegal time domain allocation to force recomputation of all fields */
    sched_ctrl->pdsch_semi_static.time_domain_allocation = -1;
    sched_ctrl->pusch_semi_static.time_domain_allocation = -1;
    const NR_ServingCellConfig_t *servingCellConfig = CellGroup && CellGroup->spCellConfig ? CellGroup->spCellConfig->spCellConfigDedicated : NULL;

    /* Set default BWPs */
    const struct NR_ServingCellConfig__downlinkBWP_ToAddModList *bwpList = servingCellConfig ? servingCellConfig->downlinkBWP_ToAddModList : NULL;
    if (bwpList) AssertFatal(bwpList->list.count == 1,
			     "downlinkBWP_ToAddModList has %d BWP!\n",
			     bwpList->list.count);

    const int bwp_id = servingCellConfig ? *servingCellConfig->firstActiveDownlinkBWP_Id : 0;
    sched_ctrl->active_bwp = bwpList && bwp_id > 0 ? bwpList->list.array[bwp_id - 1] : NULL;
    NR_BWP_t *genericParameters = sched_ctrl->active_bwp ?
      &sched_ctrl->active_bwp->bwp_Common->genericParameters:
      &scc->uplinkConfigCommon->initialUplinkBWP->genericParameters;
    const int target_ss = sched_ctrl->active_bwp ? NR_SearchSpace__searchSpaceType_PR_ue_Specific : NR_SearchSpace__searchSpaceType_PR_common;
    const NR_SIB1_t *sib1 = nr_mac->common_channels[0].sib1 ? nr_mac->common_channels[0].sib1->message.choice.c1->choice.systemInformationBlockType1 : NULL;
    sched_ctrl->search_space = get_searchspace(sib1,
                                               scc,
                                               sched_ctrl->active_bwp ? sched_ctrl->active_bwp->bwp_Dedicated : NULL,
                                               target_ss);
    sched_ctrl->coreset = get_coreset(mod_idP, scc,
                                      sched_ctrl->active_bwp ? (void*)sched_ctrl->active_bwp->bwp_Dedicated : NULL,
                                      sched_ctrl->search_space, target_ss);
    sched_ctrl->sched_pdcch = set_pdcch_structure(RC.nrmac[mod_idP],
                                                  sched_ctrl->search_space,
                                                  sched_ctrl->coreset,
                                                  scc,
                                                  genericParameters,
                                                  NULL);
    const struct NR_UplinkConfig__uplinkBWP_ToAddModList *ubwpList = servingCellConfig ? servingCellConfig->uplinkConfig->uplinkBWP_ToAddModList : NULL;
    if (ubwpList) AssertFatal(ubwpList->list.count == 1,
			      "uplinkBWP_ToAddModList has %d BWP!\n",
			      ubwpList->list.count);
    const int ul_bwp_id = servingCellConfig ? *servingCellConfig->uplinkConfig->firstActiveUplinkBWP_Id : 0;
    sched_ctrl->active_ubwp = ubwpList && ul_bwp_id > 0 ? ubwpList->list.array[ul_bwp_id - 1] : NULL;

    /* get Number of HARQ processes for this UE */
    if (servingCellConfig) AssertFatal(servingCellConfig->pdsch_ServingCellConfig->present == NR_SetupRelease_PDSCH_ServingCellConfig_PR_setup,
				       "no pdsch-ServingCellConfig found for UE %d\n",
				       UE_id);
    const NR_PDSCH_ServingCellConfig_t *pdsch = servingCellConfig ? servingCellConfig->pdsch_ServingCellConfig->choice.setup : NULL;
    // pdsch == NULL in SA -> will create default (8) number of HARQ processes
    create_dl_harq_list(sched_ctrl, pdsch);
    // add all available UL HARQ processes for this UE
    // nb of ul harq processes not configurable
    create_nr_list(&sched_ctrl->available_ul_harq, 16);
    for (int harq = 0; harq < 16; harq++)
      add_tail_nr_list(&sched_ctrl->available_ul_harq, harq);
    create_nr_list(&sched_ctrl->feedback_ul_harq, 16);
    create_nr_list(&sched_ctrl->retrans_ul_harq, 16);
    LOG_D(NR_MAC, "[gNB %d] Add NR UE_id %d : rnti %x\n",
          mod_idP,
          UE_id,
          rntiP);
    dump_nr_list(&UE_info->list);
    return (UE_id);
  }

  // printf("MAC: cannot add new UE for rnti %x\n", rntiP);
  LOG_E(NR_MAC, "error in add_new_ue(), could not find space in UE_info, Dumping UE list\n");
  dump_nr_list(&UE_info->list);
  return -1;
}


void create_dl_harq_list(NR_UE_sched_ctrl_t *sched_ctrl,
                         const NR_PDSCH_ServingCellConfig_t *pdsch) {
  const int nrofHARQ = pdsch && pdsch->nrofHARQ_ProcessesForPDSCH ?
                       get_nrofHARQ_ProcessesForPDSCH(*pdsch->nrofHARQ_ProcessesForPDSCH) : 8;
  // add all available DL HARQ processes for this UE
  AssertFatal(sched_ctrl->available_dl_harq.len == sched_ctrl->feedback_dl_harq.len
              && sched_ctrl->available_dl_harq.len == sched_ctrl->retrans_dl_harq.len,
              "HARQ lists have different lengths (%d/%d/%d)\n",
              sched_ctrl->available_dl_harq.len,
              sched_ctrl->feedback_dl_harq.len,
              sched_ctrl->retrans_dl_harq.len);
  if (sched_ctrl->available_dl_harq.len == 0) {
    create_nr_list(&sched_ctrl->available_dl_harq, nrofHARQ);
    for (int harq = 0; harq < nrofHARQ; harq++)
      add_tail_nr_list(&sched_ctrl->available_dl_harq, harq);
    create_nr_list(&sched_ctrl->feedback_dl_harq, nrofHARQ);
    create_nr_list(&sched_ctrl->retrans_dl_harq, nrofHARQ);
  } else if (sched_ctrl->available_dl_harq.len == nrofHARQ) {
    LOG_D(NR_MAC, "nrofHARQ %d already configured\n", nrofHARQ);
  } else {
    const int old_nrofHARQ = sched_ctrl->available_dl_harq.len;
    AssertFatal(nrofHARQ > old_nrofHARQ,
                "cannot resize HARQ list to be smaller (nrofHARQ %d, old_nrofHARQ %d)\n",
                nrofHARQ, old_nrofHARQ);
    resize_nr_list(&sched_ctrl->available_dl_harq, nrofHARQ);
    for (int harq = old_nrofHARQ; harq < nrofHARQ; harq++)
      add_tail_nr_list(&sched_ctrl->available_dl_harq, harq);
    resize_nr_list(&sched_ctrl->feedback_dl_harq, nrofHARQ);
    resize_nr_list(&sched_ctrl->retrans_dl_harq, nrofHARQ);
  }
}

/* hack data to remove UE in the phy */
int rnti_to_remove[10];
volatile int rnti_to_remove_count;
pthread_mutex_t rnti_to_remove_mutex = PTHREAD_MUTEX_INITIALIZER;

void mac_remove_nr_ue(module_id_t mod_id, rnti_t rnti)
{
  int UE_id;
  int i;
  int cc_id;
  NR_UE_info_t *UE_info = &RC.nrmac[mod_id]->UE_info;

  for (i = 0; i < MAX_MOBILES_PER_GNB; i++) {

    if (UE_info->active[i] != TRUE)
      continue;
    if (UE_info->rnti[i] != rnti)
      continue;

    /* UE found, remove it */
    UE_id = i;

    UE_info->num_UEs--;
    UE_info->active[UE_id] = FALSE;
    UE_info->rnti[UE_id] = 0;
    remove_nr_list(&UE_info->list, UE_id);
    NR_UE_sched_ctrl_t *sched_ctrl = &UE_info->UE_sched_ctrl[UE_id];
    destroy_nr_list(&sched_ctrl->available_dl_harq);
    destroy_nr_list(&sched_ctrl->feedback_dl_harq);
    destroy_nr_list(&sched_ctrl->retrans_dl_harq);
    destroy_nr_list(&sched_ctrl->available_ul_harq);
    destroy_nr_list(&sched_ctrl->feedback_ul_harq);
    destroy_nr_list(&sched_ctrl->retrans_ul_harq);
    LOG_I(NR_MAC, "[gNB %d] Remove NR UE_id %d: rnti 0x%04x\n",
          mod_id,
          UE_id,
          rnti);

    /* hack to remove UE in the phy */
    if (pthread_mutex_lock(&rnti_to_remove_mutex)) exit(1);
    if (rnti_to_remove_count == 10) exit(1);
    rnti_to_remove[rnti_to_remove_count] = rnti;
    LOG_W(NR_MAC, "to remove in mac rnti_to_remove[%d] = 0x%04x\n", rnti_to_remove_count, rnti);
    rnti_to_remove_count++;
    if (pthread_mutex_unlock(&rnti_to_remove_mutex)) exit(1);
  }

  /* clear RA process(es?) associated to the UE */
  for (cc_id = 0; cc_id < NFAPI_CC_MAX; cc_id++) {
    NR_COMMON_channels_t *cc = &RC.nrmac[mod_id]->common_channels[cc_id];
    for (i = 0; i < NR_NB_RA_PROC_MAX; i++) {
      if (cc->ra[i].rnti == rnti) {
        LOG_D(NR_MAC, "free RA process %d for rnti %d\n", i, rnti);
        /* is it enough? */
        cc->ra[i].cfra  = false;
        cc->ra[i].rnti  = 0;
        cc->ra[i].crnti = 0;
      }
    }
  }
}

void nr_mac_remove_ra_rnti(module_id_t mod_id, rnti_t rnti) {
  // Hack to remove UE in the phy (following the same procedure as in function mac_remove_nr_ue)
  if (pthread_mutex_lock(&rnti_to_remove_mutex)) exit(1);
  if (rnti_to_remove_count == 10) exit(1);
  rnti_to_remove[rnti_to_remove_count] = rnti;
  LOG_W(NR_MAC, "to remove in mac rnti_to_remove[%d] = 0x%04x\n", rnti_to_remove_count, rnti);
  rnti_to_remove_count++;
  if (pthread_mutex_unlock(&rnti_to_remove_mutex)) exit(1);
}

uint8_t nr_get_tpc(int target, uint8_t cqi, int incr) {
  // al values passed to this function are x10
  int snrx10 = (cqi*5) - 640;
  if (snrx10 > target + incr) return 0; // decrease 1dB
  if (snrx10 < target - (3*incr)) return 3; // increase 3dB
  if (snrx10 < target - incr) return 2; // increase 1dB
  LOG_D(NR_MAC,"tpc : target %d, snrx10 %d\n",target,snrx10);
  return 1; // no change
}


void get_pdsch_to_harq_feedback(int Mod_idP,
                                int UE_id,
                                int bwp_id,
                                NR_SearchSpace__searchSpaceType_PR ss_type,
                                int *max_fb_time,
                                uint8_t *pdsch_to_harq_feedback) {

  NR_UE_info_t *UE_info = &RC.nrmac[Mod_idP]->UE_info;
  NR_CellGroupConfig_t *CellGroup = UE_info->CellGroup[UE_id];
  NR_BWP_DownlinkDedicated_t *bwpd=NULL;
  NR_BWP_UplinkDedicated_t *ubwpd=NULL;

  if (ss_type == NR_SearchSpace__searchSpaceType_PR_ue_Specific) {
    AssertFatal(CellGroup!=NULL,"Cellgroup is not defined for UE_id %d\n",UE_id);
    AssertFatal(CellGroup->spCellConfig!=NULL,"Cellgroup->spCellConfig is null\n");
    AssertFatal(CellGroup->spCellConfig->spCellConfigDedicated!=NULL,"CellGroup->spCellConfig->spCellConfigDedicated is null\n");
  }
  if (bwp_id>0) {
    AssertFatal(CellGroup->spCellConfig->spCellConfigDedicated->downlinkBWP_ToAddModList!=NULL,
                "CellGroup->spCellConfig->spCellConfigDedicated->downlinkBWP_ToAddModList is null\n");
    AssertFatal(CellGroup->spCellConfig->spCellConfigDedicated->uplinkConfig->uplinkBWP_ToAddModList!=NULL,
                "CellGroup->spCellConfig->spCellConfigDedicated->uplinkConfig->uplinkBWP_ToAddModList is null\n");
    AssertFatal(CellGroup->spCellConfig->spCellConfigDedicated->downlinkBWP_ToAddModList->list.count >= bwp_id,
                "CellGroup->spCellConfig->spCellConfigDedicated->downlinkBWP_ToAddModList->list.count %d < bwp_id %d\n",
 	 	CellGroup->spCellConfig->spCellConfigDedicated->downlinkBWP_ToAddModList->list.count,bwp_id);
    AssertFatal(CellGroup->spCellConfig->spCellConfigDedicated->uplinkConfig->uplinkBWP_ToAddModList->list.count >= bwp_id,
                "CellGroup->spCellConfig->spCellConfigDedicated->uplinkConfig->uplinkBWP_ToAddModList->list.count %d < bwp_id %d\n",
                CellGroup->spCellConfig->spCellConfigDedicated->uplinkConfig->uplinkBWP_ToAddModList->list.count,bwp_id);

    bwpd = CellGroup->spCellConfig->spCellConfigDedicated->downlinkBWP_ToAddModList->list.array[bwp_id-1]->bwp_Dedicated;
    ubwpd = CellGroup->spCellConfig->spCellConfigDedicated->uplinkConfig->uplinkBWP_ToAddModList->list.array[bwp_id-1]->bwp_Dedicated;
  }
  else if (CellGroup && CellGroup->spCellConfig && CellGroup->spCellConfig->spCellConfigDedicated) { // this is an initialBWP
    AssertFatal((bwpd=CellGroup->spCellConfig->spCellConfigDedicated->initialDownlinkBWP)!=NULL,
                "CellGroup->spCellConfig->spCellConfigDedicated->initialDownlinkBWP is null\n");
    AssertFatal((ubwpd=CellGroup->spCellConfig->spCellConfigDedicated->uplinkConfig->initialUplinkBWP)!=NULL,
                "CellGroup->spCellConfig->spCellConfigDedicated->uplnikConfig->initialUplinkBWP is null\n");
  }
  NR_SearchSpace_t *ss=NULL;

  // common search type uses DCI format 1_0
  if (ss_type == NR_SearchSpace__searchSpaceType_PR_common) {
    for (int i=0; i<8; i++) {
      pdsch_to_harq_feedback[i] = i+1;
      if(pdsch_to_harq_feedback[i]>*max_fb_time)
        *max_fb_time = pdsch_to_harq_feedback[i];
    }
  }
  else {

    // searching for a ue specific search space
    int found=0;
    AssertFatal(bwpd->pdcch_Config!=NULL,"bwpd->pdcch_Config is null\n");
    AssertFatal(bwpd->pdcch_Config->choice.setup->searchSpacesToAddModList!=NULL,
                "bwpd->pdcch_Config->choice.setup->searchSpacesToAddModList is null\n");
    for (int i=0;i<bwpd->pdcch_Config->choice.setup->searchSpacesToAddModList->list.count;i++) {
      ss=bwpd->pdcch_Config->choice.setup->searchSpacesToAddModList->list.array[i];
      AssertFatal(ss->controlResourceSetId != NULL,"ss->controlResourceSetId is null\n");
      AssertFatal(ss->searchSpaceType != NULL,"ss->searchSpaceType is null\n");
      if (ss->searchSpaceType->present == ss_type) {
       found=1;
       break;
      }
    }
    AssertFatal(found==1,"Couldn't find a ue specific searchspace\n");

    if (ss->searchSpaceType->choice.ue_Specific->dci_Formats == NR_SearchSpace__searchSpaceType__ue_Specific__dci_Formats_formats0_0_And_1_0) {
      for (int i=0; i<8; i++) {
        pdsch_to_harq_feedback[i] = i+1;
        if(pdsch_to_harq_feedback[i]>*max_fb_time)
          *max_fb_time = pdsch_to_harq_feedback[i];

      }
    }
    else {
      AssertFatal(ubwpd!=NULL,"ubwpd shouldn't be null here\n");
      if(ubwpd->pucch_Config->choice.setup->dl_DataToUL_ACK != NULL) {
        for (int i=0; i<8; i++) {
          pdsch_to_harq_feedback[i] = *ubwpd->pucch_Config->choice.setup->dl_DataToUL_ACK->list.array[i];
          if(pdsch_to_harq_feedback[i]>*max_fb_time)
            *max_fb_time = pdsch_to_harq_feedback[i];
        }
      }
      else
        AssertFatal(0==1,"There is no allocated dl_DataToUL_ACK for pdsch to harq feedback\n");
    }
  }
}



void nr_csirs_scheduling(int Mod_idP,
                         frame_t frame,
                         sub_frame_t slot,
                         int n_slots_frame){

  int CC_id = 0;
  NR_UE_info_t *UE_info = &RC.nrmac[Mod_idP]->UE_info;
  NR_list_t *UE_list = &UE_info->list;
  gNB_MAC_INST *gNB_mac = RC.nrmac[Mod_idP];
  uint16_t *vrb_map = gNB_mac->common_channels[CC_id].vrb_map;

  for (int UE_id = UE_list->head; UE_id >= 0; UE_id = UE_list->next[UE_id]) {

    NR_UE_sched_ctrl_t *sched_ctrl = &UE_info->UE_sched_ctrl[UE_id];

    if (sched_ctrl->rrc_processing_timer > 0) {
      continue;
    }

    NR_CellGroupConfig_t *CellGroup = UE_info->CellGroup[UE_id];

    if (!CellGroup || !CellGroup->spCellConfig || !CellGroup->spCellConfig->spCellConfigDedicated ||
	      !CellGroup->spCellConfig->spCellConfigDedicated->csi_MeasConfig) continue;

    NR_CSI_MeasConfig_t *csi_measconfig = CellGroup->spCellConfig->spCellConfigDedicated->csi_MeasConfig->choice.setup;

    if (csi_measconfig->nzp_CSI_RS_ResourceToAddModList != NULL) {

      NR_NZP_CSI_RS_Resource_t *nzpcsi;
      int period, offset;

      nfapi_nr_dl_tti_request_body_t *dl_req = &gNB_mac->DL_req[CC_id].dl_tti_request_body;
      NR_BWP_t *genericParameters = sched_ctrl->active_bwp ? 
                                    &sched_ctrl->active_bwp->bwp_Common->genericParameters:
                                    &gNB_mac->common_channels[0].ServingCellConfigCommon->downlinkConfigCommon->initialDownlinkBWP->genericParameters;
      for (int id = 0; id < csi_measconfig->nzp_CSI_RS_ResourceToAddModList->list.count; id++){
        nzpcsi = csi_measconfig->nzp_CSI_RS_ResourceToAddModList->list.array[id];
        NR_CSI_RS_ResourceMapping_t  resourceMapping = nzpcsi->resourceMapping;
        csi_period_offset(NULL,nzpcsi->periodicityAndOffset,&period,&offset);

        if((frame*n_slots_frame+slot-offset)%period == 0) {

          LOG_D(NR_MAC,"Scheduling CSI-RS in frame %d slot %d\n",frame,slot);

          nfapi_nr_dl_tti_request_pdu_t *dl_tti_csirs_pdu = &dl_req->dl_tti_pdu_list[dl_req->nPDUs];
          memset((void*)dl_tti_csirs_pdu,0,sizeof(nfapi_nr_dl_tti_request_pdu_t));
          dl_tti_csirs_pdu->PDUType = NFAPI_NR_DL_TTI_CSI_RS_PDU_TYPE;
          dl_tti_csirs_pdu->PDUSize = (uint8_t)(2+sizeof(nfapi_nr_dl_tti_csi_rs_pdu));

          nfapi_nr_dl_tti_csi_rs_pdu_rel15_t *csirs_pdu_rel15 = &dl_tti_csirs_pdu->csi_rs_pdu.csi_rs_pdu_rel15;

          csirs_pdu_rel15->bwp_size  = NRRIV2BW(genericParameters->locationAndBandwidth,275);
          csirs_pdu_rel15->bwp_start = NRRIV2PRBOFFSET(genericParameters->locationAndBandwidth,275);
          csirs_pdu_rel15->subcarrier_spacing = genericParameters->subcarrierSpacing;
          if (genericParameters->cyclicPrefix)
            csirs_pdu_rel15->cyclic_prefix = *genericParameters->cyclicPrefix;
          else
            csirs_pdu_rel15->cyclic_prefix = 0;

          csirs_pdu_rel15->start_rb = resourceMapping.freqBand.startingRB;
          csirs_pdu_rel15->nr_of_rbs = resourceMapping.freqBand.nrofRBs;
          csirs_pdu_rel15->csi_type = 1; // NZP-CSI-RS
          csirs_pdu_rel15->symb_l0 = resourceMapping.firstOFDMSymbolInTimeDomain;
          if (resourceMapping.firstOFDMSymbolInTimeDomain2)
            csirs_pdu_rel15->symb_l1 = *resourceMapping.firstOFDMSymbolInTimeDomain2;
          csirs_pdu_rel15->cdm_type = resourceMapping.cdm_Type;
          csirs_pdu_rel15->freq_density = resourceMapping.density.present;
          if ((resourceMapping.density.present == NR_CSI_RS_ResourceMapping__density_PR_dot5)
              && (resourceMapping.density.choice.dot5 == NR_CSI_RS_ResourceMapping__density__dot5_evenPRBs))
            csirs_pdu_rel15->freq_density--;
          csirs_pdu_rel15->scramb_id = nzpcsi->scramblingID;
          csirs_pdu_rel15->power_control_offset = nzpcsi->powerControlOffset + 8;
          if (nzpcsi->powerControlOffsetSS)
            csirs_pdu_rel15->power_control_offset_ss = *nzpcsi->powerControlOffsetSS;
          else
            csirs_pdu_rel15->power_control_offset_ss = 1; // 0 dB
          switch(resourceMapping.frequencyDomainAllocation.present){
            case NR_CSI_RS_ResourceMapping__frequencyDomainAllocation_PR_row1:
              csirs_pdu_rel15->row = 1;
              csirs_pdu_rel15->freq_domain = ((resourceMapping.frequencyDomainAllocation.choice.row1.buf[0])>>4)&0x0f;
              for (int rb = csirs_pdu_rel15->start_rb; rb < (csirs_pdu_rel15->start_rb + csirs_pdu_rel15->nr_of_rbs); rb++)
                vrb_map[rb+csirs_pdu_rel15->bwp_start] |= SL_to_bitmap(csirs_pdu_rel15->symb_l0, 1);
              break;
            case NR_CSI_RS_ResourceMapping__frequencyDomainAllocation_PR_row2:
              csirs_pdu_rel15->row = 2;
              csirs_pdu_rel15->freq_domain = (((resourceMapping.frequencyDomainAllocation.choice.row2.buf[1]>>4)&0x0f) |
                                             ((resourceMapping.frequencyDomainAllocation.choice.row2.buf[0]<<4)&0xff0));
              for (int rb = csirs_pdu_rel15->start_rb; rb < (csirs_pdu_rel15->start_rb + csirs_pdu_rel15->nr_of_rbs); rb++)
                vrb_map[rb+csirs_pdu_rel15->bwp_start] |= SL_to_bitmap(csirs_pdu_rel15->symb_l0, 1);
              break;
            case NR_CSI_RS_ResourceMapping__frequencyDomainAllocation_PR_row4:
              csirs_pdu_rel15->row = 4;
              csirs_pdu_rel15->freq_domain = ((resourceMapping.frequencyDomainAllocation.choice.row4.buf[0])>>5)&0x07;
              for (int rb = csirs_pdu_rel15->start_rb; rb < (csirs_pdu_rel15->start_rb + csirs_pdu_rel15->nr_of_rbs); rb++)
                vrb_map[rb+csirs_pdu_rel15->bwp_start] |= SL_to_bitmap(csirs_pdu_rel15->symb_l0, 1);
              break;
            case NR_CSI_RS_ResourceMapping__frequencyDomainAllocation_PR_other:
              csirs_pdu_rel15->freq_domain = ((resourceMapping.frequencyDomainAllocation.choice.other.buf[0])>>2)&0x3f;
              // determining the row of table 7.4.1.5.3-1 in 38.211
              switch(resourceMapping.nrofPorts){
                case NR_CSI_RS_ResourceMapping__nrofPorts_p1:
                  AssertFatal(1==0,"Resource with 1 CSI port shouldn't be within other rows\n");
                  break;
                case NR_CSI_RS_ResourceMapping__nrofPorts_p2:
                  csirs_pdu_rel15->row = 3;
                  for (int rb = csirs_pdu_rel15->start_rb; rb < (csirs_pdu_rel15->start_rb + csirs_pdu_rel15->nr_of_rbs); rb++)
                    vrb_map[rb+csirs_pdu_rel15->bwp_start] |= SL_to_bitmap(csirs_pdu_rel15->symb_l0, 1);
                  break;
                case NR_CSI_RS_ResourceMapping__nrofPorts_p4:
                  csirs_pdu_rel15->row = 5;
                  for (int rb = csirs_pdu_rel15->start_rb; rb < (csirs_pdu_rel15->start_rb + csirs_pdu_rel15->nr_of_rbs); rb++)
                    vrb_map[rb+csirs_pdu_rel15->bwp_start] |= SL_to_bitmap(csirs_pdu_rel15->symb_l0, 2);
                  break;
                case NR_CSI_RS_ResourceMapping__nrofPorts_p8:
                  if (resourceMapping.cdm_Type == NR_CSI_RS_ResourceMapping__cdm_Type_cdm4_FD2_TD2) {
                    csirs_pdu_rel15->row = 8;
                    for (int rb = csirs_pdu_rel15->start_rb; rb < (csirs_pdu_rel15->start_rb + csirs_pdu_rel15->nr_of_rbs); rb++)
                      vrb_map[rb+csirs_pdu_rel15->bwp_start] |= SL_to_bitmap(csirs_pdu_rel15->symb_l0, 2);
                  }
                  else{
                    int num_k = 0;
                    for (int k=0; k<6; k++)
                      num_k+=(((csirs_pdu_rel15->freq_domain)>>k)&0x01);
                    if(num_k==4) {
                      csirs_pdu_rel15->row = 6;
                      for (int rb = csirs_pdu_rel15->start_rb; rb < (csirs_pdu_rel15->start_rb + csirs_pdu_rel15->nr_of_rbs); rb++)
                        vrb_map[rb+csirs_pdu_rel15->bwp_start] |= SL_to_bitmap(csirs_pdu_rel15->symb_l0, 1);
                    }
                    else {
                      csirs_pdu_rel15->row = 7;
                      for (int rb = csirs_pdu_rel15->start_rb; rb < (csirs_pdu_rel15->start_rb + csirs_pdu_rel15->nr_of_rbs); rb++)
                        vrb_map[rb+csirs_pdu_rel15->bwp_start] |= SL_to_bitmap(csirs_pdu_rel15->symb_l0, 2);
                    }
                  }
                  break;
                case NR_CSI_RS_ResourceMapping__nrofPorts_p12:
                  if (resourceMapping.cdm_Type == NR_CSI_RS_ResourceMapping__cdm_Type_cdm4_FD2_TD2) {
                    csirs_pdu_rel15->row = 10;
                    for (int rb = csirs_pdu_rel15->start_rb; rb < (csirs_pdu_rel15->start_rb + csirs_pdu_rel15->nr_of_rbs); rb++)
                      vrb_map[rb+csirs_pdu_rel15->bwp_start] |= SL_to_bitmap(csirs_pdu_rel15->symb_l0, 2);
                  }
                  else {
                    csirs_pdu_rel15->row = 9;
                    for (int rb = csirs_pdu_rel15->start_rb; rb < (csirs_pdu_rel15->start_rb + csirs_pdu_rel15->nr_of_rbs); rb++)
                      vrb_map[rb+csirs_pdu_rel15->bwp_start] |= SL_to_bitmap(csirs_pdu_rel15->symb_l0, 1);
                  }
                  break;
                case NR_CSI_RS_ResourceMapping__nrofPorts_p16:
                  if (resourceMapping.cdm_Type == NR_CSI_RS_ResourceMapping__cdm_Type_cdm4_FD2_TD2)
                    csirs_pdu_rel15->row = 12;
                  else
                    csirs_pdu_rel15->row = 11;
                  for (int rb = csirs_pdu_rel15->start_rb; rb < (csirs_pdu_rel15->start_rb + csirs_pdu_rel15->nr_of_rbs); rb++)
                    vrb_map[rb+csirs_pdu_rel15->bwp_start] |= SL_to_bitmap(csirs_pdu_rel15->symb_l0, 2);
                  break;
                case NR_CSI_RS_ResourceMapping__nrofPorts_p24:
                  if (resourceMapping.cdm_Type == NR_CSI_RS_ResourceMapping__cdm_Type_cdm4_FD2_TD2) {
                    csirs_pdu_rel15->row = 14;
                    for (int rb = csirs_pdu_rel15->start_rb; rb < (csirs_pdu_rel15->start_rb + csirs_pdu_rel15->nr_of_rbs); rb++)
                      vrb_map[rb+csirs_pdu_rel15->bwp_start] |= (SL_to_bitmap(csirs_pdu_rel15->symb_l0, 2) | SL_to_bitmap(csirs_pdu_rel15->symb_l1, 2));
                  }
                  else{
                    if (resourceMapping.cdm_Type == NR_CSI_RS_ResourceMapping__cdm_Type_cdm8_FD2_TD4) {
                      csirs_pdu_rel15->row = 15;
                      for (int rb = csirs_pdu_rel15->start_rb; rb < (csirs_pdu_rel15->start_rb + csirs_pdu_rel15->nr_of_rbs); rb++)
                        vrb_map[rb+csirs_pdu_rel15->bwp_start] |= SL_to_bitmap(csirs_pdu_rel15->symb_l0, 3);
                    }
                    else {
                      csirs_pdu_rel15->row = 13;
                      for (int rb = csirs_pdu_rel15->start_rb; rb < (csirs_pdu_rel15->start_rb + csirs_pdu_rel15->nr_of_rbs); rb++)
                        vrb_map[rb+csirs_pdu_rel15->bwp_start] |= (SL_to_bitmap(csirs_pdu_rel15->symb_l0, 2) | SL_to_bitmap(csirs_pdu_rel15->symb_l1, 2));
                    }
                  }
                  break;
                case NR_CSI_RS_ResourceMapping__nrofPorts_p32:
                  if (resourceMapping.cdm_Type == NR_CSI_RS_ResourceMapping__cdm_Type_cdm4_FD2_TD2) {
                    csirs_pdu_rel15->row = 17;
                    for (int rb = csirs_pdu_rel15->start_rb; rb < (csirs_pdu_rel15->start_rb + csirs_pdu_rel15->nr_of_rbs); rb++)
                      vrb_map[rb+csirs_pdu_rel15->bwp_start] |= (SL_to_bitmap(csirs_pdu_rel15->symb_l0, 2) | SL_to_bitmap(csirs_pdu_rel15->symb_l1, 2));
                  }
                  else{
                    if (resourceMapping.cdm_Type == NR_CSI_RS_ResourceMapping__cdm_Type_cdm8_FD2_TD4) {
                      csirs_pdu_rel15->row = 18;
                      for (int rb = csirs_pdu_rel15->start_rb; rb < (csirs_pdu_rel15->start_rb + csirs_pdu_rel15->nr_of_rbs); rb++)
                        vrb_map[rb+csirs_pdu_rel15->bwp_start] |= SL_to_bitmap(csirs_pdu_rel15->symb_l0, 3);
                    }
                    else {
                      csirs_pdu_rel15->row = 16;
                      for (int rb = csirs_pdu_rel15->start_rb; rb < (csirs_pdu_rel15->start_rb + csirs_pdu_rel15->nr_of_rbs); rb++)
                        vrb_map[rb+csirs_pdu_rel15->bwp_start] |= (SL_to_bitmap(csirs_pdu_rel15->symb_l0, 2) | SL_to_bitmap(csirs_pdu_rel15->symb_l1, 2));
                    }
                  }
                  break;
              default:
                AssertFatal(1==0,"Invalid number of ports in CSI-RS resource\n");
              }
              break;
          default:
            AssertFatal(1==0,"Invalid freqency domain allocation in CSI-RS resource\n");
          }
          dl_req->nPDUs++;
        }
      }
    }
  }
}

void nr_mac_update_timers(module_id_t module_id,
                          frame_t frame,
                          sub_frame_t slot) {
  NR_UE_info_t *UE_info = &RC.nrmac[module_id]->UE_info;
  const NR_list_t *UE_list = &UE_info->list;
  for (int UE_id = UE_list->head; UE_id >= 0; UE_id = UE_list->next[UE_id]) {
    NR_UE_sched_ctrl_t *sched_ctrl = &UE_info->UE_sched_ctrl[UE_id];
    if (sched_ctrl->rrc_processing_timer > 0) {
      sched_ctrl->rrc_processing_timer--;
      if (sched_ctrl->rrc_processing_timer == 0) {
        LOG_I(NR_MAC, "(%d.%d) De-activating RRC processing timer for UE %d\n", frame, slot, UE_id);

        const NR_SIB1_t *sib1 = RC.nrmac[module_id]->common_channels[0].sib1 ? RC.nrmac[module_id]->common_channels[0].sib1->message.choice.c1->choice.systemInformationBlockType1 : NULL;
        NR_ServingCellConfigCommon_t *scc = RC.nrmac[module_id]->common_channels[0].ServingCellConfigCommon;
<<<<<<< HEAD

        NR_BWP_DownlinkDedicated_t *bwpd = UE_info->CellGroup[UE_id] &&
                                           UE_info->CellGroup[UE_id]->spCellConfig &&
                                           UE_info->CellGroup[UE_id]->spCellConfig->spCellConfigDedicated ?
                                           UE_info->CellGroup[UE_id]->spCellConfig->spCellConfigDedicated->initialDownlinkBWP : NULL;

        const uint8_t layers = set_dl_nrOfLayers(sched_ctrl);
        const int tda = RC.nrmac[module_id]->preferred_dl_tda[sched_ctrl->active_bwp ? sched_ctrl->active_bwp->bwp_Id : 0][slot];
        nr_set_pdsch_semi_static(sib1,
                                 scc,
                                 UE_info->CellGroup[UE_id],
                                 sched_ctrl->active_bwp,
                                 bwpd,
                                 tda >= 0 ? tda : sched_ctrl->pdsch_semi_static.time_domain_allocation,
                                 layers,
                                 sched_ctrl,
                                 &sched_ctrl->pdsch_semi_static);

        NR_BWP_UplinkDedicated_t *ubwpd = UE_info->CellGroup[UE_id] &&
                                          UE_info->CellGroup[UE_id]->spCellConfig &&
                                          UE_info->CellGroup[UE_id]->spCellConfig->spCellConfigDedicated &&
                                          UE_info->CellGroup[UE_id]->spCellConfig->spCellConfigDedicated->uplinkConfig ?
                                          UE_info->CellGroup[UE_id]->spCellConfig->spCellConfigDedicated->uplinkConfig->initialUplinkBWP : NULL;

        const uint8_t num_dmrs_cdm_grps_no_data = (sched_ctrl->active_ubwp || ubwpd) ? 1 : 2;
        int dci_format = get_dci_format(sched_ctrl);
        const int utda = sched_ctrl->active_ubwp ? RC.nrmac[module_id]->preferred_ul_tda[sched_ctrl->active_ubwp->bwp_Id][slot] : 0;
        nr_set_pusch_semi_static(sib1,
                                 scc,
                                 sched_ctrl->active_ubwp,
                                 ubwpd,
                                 dci_format,
                                 utda >= 0 ? utda : sched_ctrl->pusch_semi_static.time_domain_allocation,
                                 num_dmrs_cdm_grps_no_data,
                                 &sched_ctrl->pusch_semi_static);

=======
        NR_CellGroupConfig_t *cg = UE_info->CellGroup[UE_id];

        NR_BWP_Downlink_t *bwp = sched_ctrl->active_bwp;
        NR_BWP_DownlinkDedicated_t *bwpd = cg &&
                                           cg->spCellConfig &&
                                           cg->spCellConfig->spCellConfigDedicated ?
                                           cg->spCellConfig->spCellConfigDedicated->initialDownlinkBWP : NULL;
        int **preferred_dl_tda = RC.nrmac[module_id]->preferred_dl_tda;
        NR_pdsch_semi_static_t *ps = &sched_ctrl->pdsch_semi_static;

        const uint8_t layers = set_dl_nrOfLayers(sched_ctrl);
        const int tda = bwp && preferred_dl_tda[bwp->bwp_Id][slot] >= 0 ?
                        preferred_dl_tda[bwp->bwp_Id][slot] : (ps->time_domain_allocation >= 0 ? ps->time_domain_allocation : 0);

        nr_set_pdsch_semi_static(sib1,
                                 scc,
                                 cg,
                                 bwp,
                                 bwpd,
                                 tda,
                                 layers,
                                 sched_ctrl,
                                 ps);

        NR_BWP_Uplink_t *ubwp = sched_ctrl->active_ubwp;
        NR_BWP_UplinkDedicated_t *ubwpd = cg &&
                                          cg->spCellConfig &&
                                          cg->spCellConfig->spCellConfigDedicated &&
                                          cg->spCellConfig->spCellConfigDedicated->uplinkConfig ?
                                          cg->spCellConfig->spCellConfigDedicated->uplinkConfig->initialUplinkBWP : NULL;
        int **preferred_ul_tda = RC.nrmac[module_id]->preferred_ul_tda;
        NR_pusch_semi_static_t *ups = &sched_ctrl->pusch_semi_static;

        int dci_format = get_dci_format(sched_ctrl);
        const uint8_t num_dmrs_cdm_grps_no_data = (ubwp || ubwpd) ? 1 : 2;
        const int utda = ubwp && preferred_ul_tda[ubwp->bwp_Id][slot] >= 0 ?
            preferred_ul_tda[ubwp->bwp_Id][slot] : (ups->time_domain_allocation >= 0 ? ups->time_domain_allocation : 0);

        nr_set_pusch_semi_static(sib1,
                                 scc,
                                 ubwp,
                                 ubwpd,
                                 dci_format,
                                 utda,
                                 num_dmrs_cdm_grps_no_data,
                                 ups);
>>>>>>> d11350c0
      }
    }
  }
}

/*void fill_nfapi_coresets_and_searchspaces(NR_CellGroupConfig_t *cg,
					  nfapi_nr_coreset_t *coreset,
					  nfapi_nr_search_space_t *search_space) {

  nfapi_nr_coreset_t *cs;
  nfapi_nr_search_space_t *ss;
  NR_ServingCellConfigCommon_t *scc=cg->spCellConfig->reconfigurationWithSync->spCellConfigCommon;
  AssertFatal(cg->spCellConfig->spCellConfigDedicated->downlinkBWP_ToAddModList->list.count == 1,
	      "downlinkBWP_ToAddModList has %d BWP!\n",
	      cg->spCellConfig->spCellConfigDedicated->downlinkBWP_ToAddModList->list.count);

  NR_BWP_Downlink_t *bwp=cg->spCellConfig->spCellConfigDedicated->downlinkBWP_ToAddModList->list.array[0];
  struct NR_PDCCH_Config__controlResourceSetToAddModList *coreset_list = bwp->bwp_Dedicated->pdcch_Config->choice.setup->controlResourceSetToAddModList;
  AssertFatal(coreset_list->list.count>0,
	      "cs list has 0 elements\n");
  for (int i=0;i<coreset_list->list.count;i++) {
    NR_ControlResourceSet_t *coreset_i=coreset_list->list.array[i];
    cs = coreset + coreset_i->controlResourceSetId;
      
    cs->coreset_id = coreset_i->controlResourceSetId;
    AssertFatal(coreset_i->frequencyDomainResources.size <=8 && coreset_i->frequencyDomainResources.size>0,
		"coreset_i->frequencyDomainResources.size=%d\n",
		(int)coreset_i->frequencyDomainResources.size);
  
    for (int f=0;f<coreset_i->frequencyDomainResources.size;f++)
      ((uint8_t*)&cs->frequency_domain_resources)[coreset_i->frequencyDomainResources.size-1-f]=coreset_i->frequencyDomainResources.buf[f];
    
    cs->frequency_domain_resources>>=coreset_i->frequencyDomainResources.bits_unused;
    
    cs->duration = coreset_i->duration;
    // Need to add information about TCI_StateIDs

    if (coreset_i->cce_REG_MappingType.present == NR_ControlResourceSet__cce_REG_MappingType_PR_nonInterleaved)
      cs->cce_reg_mapping_type = NFAPI_NR_CCE_REG_MAPPING_NON_INTERLEAVED;
    else {
      cs->cce_reg_mapping_type = NFAPI_NR_CCE_REG_MAPPING_INTERLEAVED;

      if (coreset_i->cce_REG_MappingType.choice.interleaved->reg_BundleSize==NR_ControlResourceSet__cce_REG_MappingType__interleaved__reg_BundleSize_n6)
	cs->reg_bundle_size = 6;
      else cs->reg_bundle_size = 2+coreset_i->cce_REG_MappingType.choice.interleaved->reg_BundleSize;

      if (coreset_i->cce_REG_MappingType.choice.interleaved->interleaverSize==NR_ControlResourceSet__cce_REG_MappingType__interleaved__interleaverSize_n6)
	cs->interleaver_size = 6;
      else cs->interleaver_size = 2+coreset_i->cce_REG_MappingType.choice.interleaved->interleaverSize;

      if (coreset_i->cce_REG_MappingType.choice.interleaved->shiftIndex)
	cs->shift_index = *coreset_i->cce_REG_MappingType.choice.interleaved->shiftIndex;
      else cs->shift_index = 0;
    }
    
    if (coreset_i->precoderGranularity == NR_ControlResourceSet__precoderGranularity_sameAsREG_bundle)
      cs->precoder_granularity = NFAPI_NR_CSET_SAME_AS_REG_BUNDLE;
    else cs->precoder_granularity = NFAPI_NR_CSET_ALL_CONTIGUOUS_RBS;
    if (coreset_i->tci_PresentInDCI == NULL) cs->tci_present_in_dci = 0;
    else                                     cs->tci_present_in_dci = 1;

    if (coreset_i->tci_PresentInDCI == NULL) cs->dmrs_scrambling_id = 0;
    else                                     cs->dmrs_scrambling_id = *coreset_i->tci_PresentInDCI;
  }

  struct NR_PDCCH_ConfigCommon__commonSearchSpaceList *commonSearchSpaceList = bwp->bwp_Common->pdcch_ConfigCommon->choice.setup->commonSearchSpaceList;
  AssertFatal(commonSearchSpaceList->list.count>0,
	      "common SearchSpace list has 0 elements\n");
  // Common searchspace list
  for (int i=0;i<commonSearchSpaceList->list.count;i++) {
    NR_SearchSpace_t *searchSpace_i=commonSearchSpaceList->list.array[i];  
    ss=search_space + searchSpace_i->searchSpaceId;
    if (searchSpace_i->controlResourceSetId) ss->coreset_id = *searchSpace_i->controlResourceSetId;
    switch(searchSpace_i->monitoringSlotPeriodicityAndOffset->present) {
    case NR_SearchSpace__monitoringSlotPeriodicityAndOffset_PR_sl1:
      ss->slot_monitoring_periodicity = NFAPI_NR_SS_PERIODICITY_SL1;
      break;
    case NR_SearchSpace__monitoringSlotPeriodicityAndOffset_PR_sl2:
      ss->slot_monitoring_periodicity = NFAPI_NR_SS_PERIODICITY_SL2;
      ss->slot_monitoring_offset = searchSpace_i->monitoringSlotPeriodicityAndOffset->choice.sl2;
      break;
    case NR_SearchSpace__monitoringSlotPeriodicityAndOffset_PR_sl4:
      ss->slot_monitoring_periodicity = NFAPI_NR_SS_PERIODICITY_SL4;
      ss->slot_monitoring_offset = searchSpace_i->monitoringSlotPeriodicityAndOffset->choice.sl4;
      break;
    case NR_SearchSpace__monitoringSlotPeriodicityAndOffset_PR_sl5:
      ss->slot_monitoring_periodicity = NFAPI_NR_SS_PERIODICITY_SL5;
      ss->slot_monitoring_offset = searchSpace_i->monitoringSlotPeriodicityAndOffset->choice.sl5;
      break;
    case NR_SearchSpace__monitoringSlotPeriodicityAndOffset_PR_sl8:
      ss->slot_monitoring_periodicity = NFAPI_NR_SS_PERIODICITY_SL8;
      ss->slot_monitoring_offset = searchSpace_i->monitoringSlotPeriodicityAndOffset->choice.sl8;
      break;
    case NR_SearchSpace__monitoringSlotPeriodicityAndOffset_PR_sl10:
      ss->slot_monitoring_periodicity = NFAPI_NR_SS_PERIODICITY_SL10;
      ss->slot_monitoring_offset = searchSpace_i->monitoringSlotPeriodicityAndOffset->choice.sl10;
      break;
    case NR_SearchSpace__monitoringSlotPeriodicityAndOffset_PR_sl16:
      ss->slot_monitoring_periodicity = NFAPI_NR_SS_PERIODICITY_SL16;
      ss->slot_monitoring_offset = searchSpace_i->monitoringSlotPeriodicityAndOffset->choice.sl16;
      break;
    case NR_SearchSpace__monitoringSlotPeriodicityAndOffset_PR_sl20:
      ss->slot_monitoring_periodicity = NFAPI_NR_SS_PERIODICITY_SL20;
      ss->slot_monitoring_offset = searchSpace_i->monitoringSlotPeriodicityAndOffset->choice.sl20;
      break;
    case NR_SearchSpace__monitoringSlotPeriodicityAndOffset_PR_sl40:
      ss->slot_monitoring_periodicity = NFAPI_NR_SS_PERIODICITY_SL40;
      ss->slot_monitoring_offset = searchSpace_i->monitoringSlotPeriodicityAndOffset->choice.sl40;
      break;
    case NR_SearchSpace__monitoringSlotPeriodicityAndOffset_PR_sl80:
      ss->slot_monitoring_periodicity = NFAPI_NR_SS_PERIODICITY_SL80;
      ss->slot_monitoring_offset = searchSpace_i->monitoringSlotPeriodicityAndOffset->choice.sl80;
      break;
    case NR_SearchSpace__monitoringSlotPeriodicityAndOffset_PR_sl160:
      ss->slot_monitoring_periodicity = NFAPI_NR_SS_PERIODICITY_SL160;
      ss->slot_monitoring_offset = searchSpace_i->monitoringSlotPeriodicityAndOffset->choice.sl160;
      break;
    case NR_SearchSpace__monitoringSlotPeriodicityAndOffset_PR_sl320:
      ss->slot_monitoring_periodicity = NFAPI_NR_SS_PERIODICITY_SL320;
      ss->slot_monitoring_offset = searchSpace_i->monitoringSlotPeriodicityAndOffset->choice.sl320;
      break;
    case NR_SearchSpace__monitoringSlotPeriodicityAndOffset_PR_sl640:
      ss->slot_monitoring_periodicity = NFAPI_NR_SS_PERIODICITY_SL640;
      ss->slot_monitoring_offset = searchSpace_i->monitoringSlotPeriodicityAndOffset->choice.sl640;
      break;
    case NR_SearchSpace__monitoringSlotPeriodicityAndOffset_PR_sl1280:
      ss->slot_monitoring_periodicity = NFAPI_NR_SS_PERIODICITY_SL1280;
      ss->slot_monitoring_offset = searchSpace_i->monitoringSlotPeriodicityAndOffset->choice.sl1280;
      break;
    case NR_SearchSpace__monitoringSlotPeriodicityAndOffset_PR_sl2560:
      ss->slot_monitoring_periodicity = NFAPI_NR_SS_PERIODICITY_SL2560;
      ss->slot_monitoring_offset = searchSpace_i->monitoringSlotPeriodicityAndOffset->choice.sl2560;
      break;
    default:
      AssertFatal(1==0,"Shouldn't get here\n");
      break;    
    }
    if (searchSpace_i->duration) ss->duration = *searchSpace_i->duration;
    else                         ss->duration = 1;


    AssertFatal(searchSpace_i->monitoringSymbolsWithinSlot->size == 2,
		"ss_i->monitoringSymbolsWithinSlot = %d != 2\n",
		(int)searchSpace_i->monitoringSymbolsWithinSlot->size);
    ((uint8_t*)&ss->monitoring_symbols_in_slot)[1] = searchSpace_i->monitoringSymbolsWithinSlot->buf[0];
    ((uint8_t*)&ss->monitoring_symbols_in_slot)[0] = searchSpace_i->monitoringSymbolsWithinSlot->buf[1];

    AssertFatal(searchSpace_i->nrofCandidates!=NULL,"searchSpace_%d->nrofCandidates is null\n",(int)searchSpace_i->searchSpaceId);
    if (searchSpace_i->nrofCandidates->aggregationLevel1 == NR_SearchSpace__nrofCandidates__aggregationLevel1_n8)
      ss->number_of_candidates[0] = 8;
    else ss->number_of_candidates[0] = searchSpace_i->nrofCandidates->aggregationLevel1;
    if (searchSpace_i->nrofCandidates->aggregationLevel2 == NR_SearchSpace__nrofCandidates__aggregationLevel2_n8)
      ss->number_of_candidates[1] = 8;
    else ss->number_of_candidates[1] = searchSpace_i->nrofCandidates->aggregationLevel2;
    if (searchSpace_i->nrofCandidates->aggregationLevel4 == NR_SearchSpace__nrofCandidates__aggregationLevel4_n8)
      ss->number_of_candidates[2] = 8;
    else ss->number_of_candidates[2] = searchSpace_i->nrofCandidates->aggregationLevel4;
    if (searchSpace_i->nrofCandidates->aggregationLevel8 == NR_SearchSpace__nrofCandidates__aggregationLevel8_n8)
      ss->number_of_candidates[3] = 8;
    else ss->number_of_candidates[3] = searchSpace_i->nrofCandidates->aggregationLevel8;
    if (searchSpace_i->nrofCandidates->aggregationLevel16 == NR_SearchSpace__nrofCandidates__aggregationLevel16_n8)
      ss->number_of_candidates[4] = 8;
    else ss->number_of_candidates[4] = searchSpace_i->nrofCandidates->aggregationLevel16;      

    AssertFatal(searchSpace_i->searchSpaceType->present==NR_SearchSpace__searchSpaceType_PR_common,
		"searchspace %d is not common\n",(int)searchSpace_i->searchSpaceId);
    AssertFatal(searchSpace_i->searchSpaceType->choice.common!=NULL,
		"searchspace %d common is null\n",(int)searchSpace_i->searchSpaceId);
    ss->search_space_type = NFAPI_NR_SEARCH_SPACE_TYPE_COMMON;
    if (searchSpace_i->searchSpaceType->choice.common->dci_Format0_0_AndFormat1_0)
      ss->css_formats_0_0_and_1_0 = 1;
    if (searchSpace_i->searchSpaceType->choice.common->dci_Format2_0) {
      ss->css_format_2_0 = 1;
      // add aggregation info
    }
    if (searchSpace_i->searchSpaceType->choice.common->dci_Format2_1)
      ss->css_format_2_1 = 1;
    if (searchSpace_i->searchSpaceType->choice.common->dci_Format2_2)
      ss->css_format_2_2 = 1;
    if (searchSpace_i->searchSpaceType->choice.common->dci_Format2_3)
      ss->css_format_2_3 = 1;
  }

  struct NR_PDCCH_Config__searchSpacesToAddModList *dedicatedSearchSpaceList = bwp->bwp_Dedicated->pdcch_Config->choice.setup->searchSpacesToAddModList;
  AssertFatal(dedicatedSearchSpaceList->list.count>0,
	      "Dedicated Search Space list has 0 elements\n");
  // Dedicated searchspace list
  for (int i=0;i<dedicatedSearchSpaceList->list.count;i++) {
    NR_SearchSpace_t *searchSpace_i=dedicatedSearchSpaceList->list.array[i];  
    ss=search_space + searchSpace_i->searchSpaceId;
    ss->search_space_id = searchSpace_i->searchSpaceId;
    if (searchSpace_i->controlResourceSetId) ss->coreset_id = *searchSpace_i->controlResourceSetId;
    switch(searchSpace_i->monitoringSlotPeriodicityAndOffset->present) {
    case NR_SearchSpace__monitoringSlotPeriodicityAndOffset_PR_sl1:
      ss->slot_monitoring_periodicity = NFAPI_NR_SS_PERIODICITY_SL1;
      break;
    case NR_SearchSpace__monitoringSlotPeriodicityAndOffset_PR_sl2:
      ss->slot_monitoring_periodicity = NFAPI_NR_SS_PERIODICITY_SL2;
      ss->slot_monitoring_offset = searchSpace_i->monitoringSlotPeriodicityAndOffset->choice.sl2;
      break;
    case NR_SearchSpace__monitoringSlotPeriodicityAndOffset_PR_sl4:
      ss->slot_monitoring_periodicity = NFAPI_NR_SS_PERIODICITY_SL4;
      ss->slot_monitoring_offset = searchSpace_i->monitoringSlotPeriodicityAndOffset->choice.sl4;
      break;
    case NR_SearchSpace__monitoringSlotPeriodicityAndOffset_PR_sl5:
      ss->slot_monitoring_periodicity = NFAPI_NR_SS_PERIODICITY_SL5;
      ss->slot_monitoring_offset = searchSpace_i->monitoringSlotPeriodicityAndOffset->choice.sl5;
      break;
    case NR_SearchSpace__monitoringSlotPeriodicityAndOffset_PR_sl8:
      ss->slot_monitoring_periodicity = NFAPI_NR_SS_PERIODICITY_SL8;
      ss->slot_monitoring_offset = searchSpace_i->monitoringSlotPeriodicityAndOffset->choice.sl8;
      break;
    case NR_SearchSpace__monitoringSlotPeriodicityAndOffset_PR_sl10:
      ss->slot_monitoring_periodicity = NFAPI_NR_SS_PERIODICITY_SL10;
      ss->slot_monitoring_offset = searchSpace_i->monitoringSlotPeriodicityAndOffset->choice.sl10;
      break;
    case NR_SearchSpace__monitoringSlotPeriodicityAndOffset_PR_sl16:
      ss->slot_monitoring_periodicity = NFAPI_NR_SS_PERIODICITY_SL16;
      ss->slot_monitoring_offset = searchSpace_i->monitoringSlotPeriodicityAndOffset->choice.sl16;
      break;
    case NR_SearchSpace__monitoringSlotPeriodicityAndOffset_PR_sl20:
      ss->slot_monitoring_periodicity = NFAPI_NR_SS_PERIODICITY_SL20;
      ss->slot_monitoring_offset = searchSpace_i->monitoringSlotPeriodicityAndOffset->choice.sl20;
      break;
    case NR_SearchSpace__monitoringSlotPeriodicityAndOffset_PR_sl40:
      ss->slot_monitoring_periodicity = NFAPI_NR_SS_PERIODICITY_SL40;
      ss->slot_monitoring_offset = searchSpace_i->monitoringSlotPeriodicityAndOffset->choice.sl40;
      break;
    case NR_SearchSpace__monitoringSlotPeriodicityAndOffset_PR_sl80:
      ss->slot_monitoring_periodicity = NFAPI_NR_SS_PERIODICITY_SL80;
      ss->slot_monitoring_offset = searchSpace_i->monitoringSlotPeriodicityAndOffset->choice.sl80;
      break;
    case NR_SearchSpace__monitoringSlotPeriodicityAndOffset_PR_sl160:
      ss->slot_monitoring_periodicity = NFAPI_NR_SS_PERIODICITY_SL160;
      ss->slot_monitoring_offset = searchSpace_i->monitoringSlotPeriodicityAndOffset->choice.sl160;
      break;
    case NR_SearchSpace__monitoringSlotPeriodicityAndOffset_PR_sl320:
      ss->slot_monitoring_periodicity = NFAPI_NR_SS_PERIODICITY_SL320;
      ss->slot_monitoring_offset = searchSpace_i->monitoringSlotPeriodicityAndOffset->choice.sl320;
      break;
    case NR_SearchSpace__monitoringSlotPeriodicityAndOffset_PR_sl640:
      ss->slot_monitoring_periodicity = NFAPI_NR_SS_PERIODICITY_SL640;
      ss->slot_monitoring_offset = searchSpace_i->monitoringSlotPeriodicityAndOffset->choice.sl640;
      break;
    case NR_SearchSpace__monitoringSlotPeriodicityAndOffset_PR_sl1280:
      ss->slot_monitoring_periodicity = NFAPI_NR_SS_PERIODICITY_SL1280;
      ss->slot_monitoring_offset = searchSpace_i->monitoringSlotPeriodicityAndOffset->choice.sl1280;
      break;
    case NR_SearchSpace__monitoringSlotPeriodicityAndOffset_PR_sl2560:
      ss->slot_monitoring_periodicity = NFAPI_NR_SS_PERIODICITY_SL2560;
      ss->slot_monitoring_offset = searchSpace_i->monitoringSlotPeriodicityAndOffset->choice.sl2560;
      break;
    default:
      AssertFatal(1==0,"Shouldn't get here\n");
      break;    
    }
    if (searchSpace_i->duration) ss->duration = *searchSpace_i->duration;
    else                         ss->duration = 1;
    
    
    AssertFatal(searchSpace_i->monitoringSymbolsWithinSlot->size == 2,
		"ss_i->monitoringSymbolsWithinSlot = %d != 2\n",
		(int)searchSpace_i->monitoringSymbolsWithinSlot->size);
    ((uint8_t*)&ss->monitoring_symbols_in_slot)[1] = searchSpace_i->monitoringSymbolsWithinSlot->buf[0];
    ((uint8_t*)&ss->monitoring_symbols_in_slot)[0] = searchSpace_i->monitoringSymbolsWithinSlot->buf[1];
    
    AssertFatal(searchSpace_i->nrofCandidates!=NULL,"searchSpace_%d->nrofCandidates is null\n",(int)searchSpace_i->searchSpaceId);
    if (searchSpace_i->nrofCandidates->aggregationLevel1 == NR_SearchSpace__nrofCandidates__aggregationLevel1_n8)
      ss->number_of_candidates[0] = 8;
    else ss->number_of_candidates[0] = searchSpace_i->nrofCandidates->aggregationLevel1;
    if (searchSpace_i->nrofCandidates->aggregationLevel2 == NR_SearchSpace__nrofCandidates__aggregationLevel2_n8)
      ss->number_of_candidates[1] = 8;
    else ss->number_of_candidates[1] = searchSpace_i->nrofCandidates->aggregationLevel2;
    if (searchSpace_i->nrofCandidates->aggregationLevel4 == NR_SearchSpace__nrofCandidates__aggregationLevel4_n8)
      ss->number_of_candidates[2] = 8;
    else ss->number_of_candidates[2] = searchSpace_i->nrofCandidates->aggregationLevel4;
    if (searchSpace_i->nrofCandidates->aggregationLevel8 == NR_SearchSpace__nrofCandidates__aggregationLevel8_n8)
      ss->number_of_candidates[3] = 8;
    else ss->number_of_candidates[3] = searchSpace_i->nrofCandidates->aggregationLevel8;
    if (searchSpace_i->nrofCandidates->aggregationLevel16 == NR_SearchSpace__nrofCandidates__aggregationLevel16_n8)
      ss->number_of_candidates[4] = 8;
    else ss->number_of_candidates[4] = searchSpace_i->nrofCandidates->aggregationLevel16;      
    
    if (searchSpace_i->searchSpaceType->present==NR_SearchSpace__searchSpaceType_PR_ue_Specific && searchSpace_i->searchSpaceType->choice.ue_Specific!=NULL) {
      
      ss->search_space_type = NFAPI_NR_SEARCH_SPACE_TYPE_UE_SPECIFIC;
      
      ss->uss_dci_formats = searchSpace_i->searchSpaceType->choice.ue_Specific-> dci_Formats;
      
    } else if (searchSpace_i->searchSpaceType->present==NR_SearchSpace__searchSpaceType_PR_common && searchSpace_i->searchSpaceType->choice.common!=NULL) {
      ss->search_space_type = NFAPI_NR_SEARCH_SPACE_TYPE_COMMON;
      
      if (searchSpace_i->searchSpaceType->choice.common->dci_Format0_0_AndFormat1_0)
	ss->css_formats_0_0_and_1_0 = 1;
      if (searchSpace_i->searchSpaceType->choice.common->dci_Format2_0) {
	ss->css_format_2_0 = 1;
	// add aggregation info
      }
      if (searchSpace_i->searchSpaceType->choice.common->dci_Format2_1)
	ss->css_format_2_1 = 1;
      if (searchSpace_i->searchSpaceType->choice.common->dci_Format2_2)
	ss->css_format_2_2 = 1;
      if (searchSpace_i->searchSpaceType->choice.common->dci_Format2_3)
	ss->css_format_2_3 = 1;
    }
  }
}
*/<|MERGE_RESOLUTION|>--- conflicted
+++ resolved
@@ -2829,44 +2829,6 @@
 
         const NR_SIB1_t *sib1 = RC.nrmac[module_id]->common_channels[0].sib1 ? RC.nrmac[module_id]->common_channels[0].sib1->message.choice.c1->choice.systemInformationBlockType1 : NULL;
         NR_ServingCellConfigCommon_t *scc = RC.nrmac[module_id]->common_channels[0].ServingCellConfigCommon;
-<<<<<<< HEAD
-
-        NR_BWP_DownlinkDedicated_t *bwpd = UE_info->CellGroup[UE_id] &&
-                                           UE_info->CellGroup[UE_id]->spCellConfig &&
-                                           UE_info->CellGroup[UE_id]->spCellConfig->spCellConfigDedicated ?
-                                           UE_info->CellGroup[UE_id]->spCellConfig->spCellConfigDedicated->initialDownlinkBWP : NULL;
-
-        const uint8_t layers = set_dl_nrOfLayers(sched_ctrl);
-        const int tda = RC.nrmac[module_id]->preferred_dl_tda[sched_ctrl->active_bwp ? sched_ctrl->active_bwp->bwp_Id : 0][slot];
-        nr_set_pdsch_semi_static(sib1,
-                                 scc,
-                                 UE_info->CellGroup[UE_id],
-                                 sched_ctrl->active_bwp,
-                                 bwpd,
-                                 tda >= 0 ? tda : sched_ctrl->pdsch_semi_static.time_domain_allocation,
-                                 layers,
-                                 sched_ctrl,
-                                 &sched_ctrl->pdsch_semi_static);
-
-        NR_BWP_UplinkDedicated_t *ubwpd = UE_info->CellGroup[UE_id] &&
-                                          UE_info->CellGroup[UE_id]->spCellConfig &&
-                                          UE_info->CellGroup[UE_id]->spCellConfig->spCellConfigDedicated &&
-                                          UE_info->CellGroup[UE_id]->spCellConfig->spCellConfigDedicated->uplinkConfig ?
-                                          UE_info->CellGroup[UE_id]->spCellConfig->spCellConfigDedicated->uplinkConfig->initialUplinkBWP : NULL;
-
-        const uint8_t num_dmrs_cdm_grps_no_data = (sched_ctrl->active_ubwp || ubwpd) ? 1 : 2;
-        int dci_format = get_dci_format(sched_ctrl);
-        const int utda = sched_ctrl->active_ubwp ? RC.nrmac[module_id]->preferred_ul_tda[sched_ctrl->active_ubwp->bwp_Id][slot] : 0;
-        nr_set_pusch_semi_static(sib1,
-                                 scc,
-                                 sched_ctrl->active_ubwp,
-                                 ubwpd,
-                                 dci_format,
-                                 utda >= 0 ? utda : sched_ctrl->pusch_semi_static.time_domain_allocation,
-                                 num_dmrs_cdm_grps_no_data,
-                                 &sched_ctrl->pusch_semi_static);
-
-=======
         NR_CellGroupConfig_t *cg = UE_info->CellGroup[UE_id];
 
         NR_BWP_Downlink_t *bwp = sched_ctrl->active_bwp;
@@ -2913,7 +2875,6 @@
                                  utda,
                                  num_dmrs_cdm_grps_no_data,
                                  ups);
->>>>>>> d11350c0
       }
     }
   }
