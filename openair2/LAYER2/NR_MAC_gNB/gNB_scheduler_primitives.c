/*
 * Licensed to the OpenAirInterface (OAI) Software Alliance under one or more
 * contributor license agreements.  See the NOTICE file distributed with
 * this work for additional information regarding copyright ownership.
 * The OpenAirInterface Software Alliance licenses this file to You under
 * the OAI Public License, Version 1.1  (the "License"); you may not use this file
 * except in compliance with the License.
 * You may obtain a copy of the License at
 *
 *      http://www.openairinterface.org/?page_id=698
 *
 * Unless required by applicable law or agreed to in writing, software
 * distributed under the License is distributed on an "AS IS" BASIS,
 * WITHOUT WARRANTIES OR CONDITIONS OF ANY KIND, either express or implied.
 * See the License for the specific language governing permissions and
 * limitations under the License.
 *-------------------------------------------------------------------------------
 * For more information about the OpenAirInterface (OAI) Software Alliance:
 *      contact@openairinterface.org
 */

/*! \file gNB_scheduler_primitives.c
 * \brief primitives used by gNB for BCH, RACH, ULSCH, DLSCH scheduling
 * \author  Raymond Knopp, Guy De Souza
 * \date 2018, 2019
 * \email: knopp@eurecom.fr, desouza@eurecom.fr
 * \version 1.0
 * \company Eurecom
 * @ingroup _mac

 */

#include <softmodem-common.h>
#include "assertions.h"

#include "NR_MAC_gNB/nr_mac_gNB.h"
#include "NR_MAC_COMMON/nr_mac_extern.h"

#include "NR_MAC_gNB/mac_proto.h"
#include "common/utils/LOG/log.h"
#include "common/utils/LOG/vcd_signal_dumper.h"
#include "common/utils/nr/nr_common.h"
#include "UTIL/OPT/opt.h"
#include "OCG.h"
#include "OCG_extern.h"

#include "RRC/LTE/rrc_extern.h"
#include "RRC/NR/nr_rrc_extern.h"
#include "RRC/L2_INTERFACE/openair_rrc_L2_interface.h"

#include "intertask_interface.h"

#include "T.h"
#include "NR_PDCCH-ConfigCommon.h"
#include "NR_ControlResourceSet.h"
#include "NR_SearchSpace.h"

#include "nfapi_nr_interface.h"

#define ENABLE_MAC_PAYLOAD_DEBUG
#define DEBUG_gNB_SCHEDULER 1

#include "common/ran_context.h"

extern RAN_CONTEXT_t RC;

  // Note the 2 scs values in the table names represent resp. scs_common and pdcch_scs
/// LUT for the number of symbols in the coreset indexed by coreset index (4 MSB rmsi_pdcch_config)
uint8_t nr_coreset_nsymb_pdcch_type_0_scs_15_15[15] = {2,2,2,3,3,3,1,1,2,2,3,3,1,2,3};
uint8_t nr_coreset_nsymb_pdcch_type_0_scs_15_30[14] = {2,2,2,2,3,3,3,3,1,1,2,2,3,3};
uint8_t nr_coreset_nsymb_pdcch_type_0_scs_30_15_b40Mhz[9] = {1,1,2,2,3,3,1,2,3};
uint8_t nr_coreset_nsymb_pdcch_type_0_scs_30_15_a40Mhz[9] = {1,2,3,1,1,2,2,3,3};
uint8_t nr_coreset_nsymb_pdcch_type_0_scs_30_30_b40Mhz[16] = {2,2,2,2,2,3,3,3,3,3,1,1,1,2,2,2}; // below 40Mhz bw
uint8_t nr_coreset_nsymb_pdcch_type_0_scs_30_30_a40Mhz[10] = {2,2,3,3,1,1,2,2,3,3}; // above 40Mhz bw
uint8_t nr_coreset_nsymb_pdcch_type_0_scs_120_60[12] = {1,1,2,2,3,3,1,2,1,1,1,1};

/// LUT for the number of RBs in the coreset indexed by coreset index
uint8_t nr_coreset_rb_offset_pdcch_type_0_scs_15_15[15] = {0,2,4,0,2,4,12,16,12,16,12,16,38,38,38};
uint8_t nr_coreset_rb_offset_pdcch_type_0_scs_15_30[14] = {5,6,7,8,5,6,7,8,18,20,18,20,18,20};
uint8_t nr_coreset_rb_offset_pdcch_type_0_scs_30_15_b40Mhz[9] = {2,6,2,6,2,6,28,28,28};
uint8_t nr_coreset_rb_offset_pdcch_type_0_scs_30_15_a40Mhz[9] = {4,4,4,0,56,0,56,0,56};
uint8_t nr_coreset_rb_offset_pdcch_type_0_scs_30_30_b40Mhz[16] = {0,1,2,3,4,0,1,2,3,4,12,14,16,12,14,16};
uint8_t nr_coreset_rb_offset_pdcch_type_0_scs_30_30_a40Mhz[10] = {0,4,0,4,0,28,0,28,0,28};
int8_t  nr_coreset_rb_offset_pdcch_type_0_scs_120_60[12] = {0,8,0,8,0,8,28,28,-1,49,-1,97};
int8_t  nr_coreset_rb_offset_pdcch_type_0_scs_120_120[8] = {0,4,14,14,-1,24,-1,48};
int8_t  nr_coreset_rb_offset_pdcch_type_0_scs_240_120[8] = {0,8,0,8,-1,25,-1,49};

/// LUT for monitoring occasions param O indexed by ss index (4 LSB rmsi_pdcch_config)
  // Note: scaling is used to avoid decimal values for O and M, original values commented
uint8_t nr_ss_param_O_type_0_mux1_FR1[16] = {0,0,2,2,5,5,7,7,0,5,0,0,2,2,5,5};
uint8_t nr_ss_param_O_type_0_mux1_FR2[14] = {0,0,5,5,5,5,0,5,5,15,15,15,0,5}; //{0,0,2.5,2.5,5,5,0,2.5,5,7.5,7.5,7.5,0,5}
uint8_t nr_ss_scale_O_mux1_FR2[14] = {0,0,1,1,0,0,0,1,0,1,1,1,0,0};

/// LUT for number of SS sets per slot indexed by ss index
uint8_t nr_ss_sets_per_slot_type_0_FR1[16] = {1,2,1,2,1,2,1,2,1,1,1,1,1,1,1,1};
uint8_t nr_ss_sets_per_slot_type_0_FR2[14] = {1,2,1,2,1,2,2,2,2,1,2,2,1,1};

/// LUT for monitoring occasions param M indexed by ss index
uint8_t nr_ss_param_M_type_0_mux1_FR1[16] = {1,1,1,1,1,1,1,1,2,2,1,1,1,1,1,1}; //{1,0.5,1,0.5,1,0.5,1,0.5,2,2,1,1,1,1,1,1}
uint8_t nr_ss_scale_M_mux1_FR1[16] = {0,1,0,1,0,1,0,1,0,0,0,0,0,0,0,0};
uint8_t nr_ss_param_M_type_0_mux1_FR2[14] = {1,1,1,1,1,1,1,1,1,1,1,1,2,2}; //{1,0.5,1,0.5,1,0.5,0.5,0.5,0.5,1,0.5,0.5,2,2}
uint8_t nr_ss_scale_M_mux1_FR2[14] = {0,1,0,1,0,1,1,1,1,0,1,1,0,0};

/// LUT for SS first symbol index indexed by ss index
uint8_t nr_ss_first_symb_idx_type_0_mux1_FR1[8] = {0,0,1,2,1,2,1,2};
  // Mux pattern type 2
uint8_t nr_ss_first_symb_idx_scs_120_60_mux2[4] = {0,1,6,7};
uint8_t nr_ss_first_symb_idx_scs_240_120_set1_mux2[6] = {0,1,2,3,0,1};
  // Mux pattern type 3
uint8_t nr_ss_first_symb_idx_scs_120_120_mux3[4] = {4,8,2,6};

/// Search space max values indexed by scs
uint8_t nr_max_number_of_candidates_per_slot[4] = {44, 36, 22, 20};
uint8_t nr_max_number_of_cces_per_slot[4] = {56, 56, 48, 32};

// CQI TABLES (10 times the value in 214 to adequately compare with R)
// Table 1 (38.214 5.2.2.1-2)
uint16_t cqi_table1[16][2] = {{0,0},{2,780},{2,1200},{2,1930},{2,3080},{2,4490},{2,6020},{4,3780},
                              {4,4900},{4,6160},{6,4660},{6,5670},{6,6660},{6,7720},{6,8730},{6,9480}};

// Table 2 (38.214 5.2.2.1-3)
uint16_t cqi_table2[16][2] = {{0,0},{2,780},{2,1930},{2,4490},{4,3780},{4,4900},{4,6160},{6,4660},
                              {6,5670},{6,6660},{6,7720},{6,8730},{8,7110},{8,7970},{8,8850},{8,9480}};

// Table 2 (38.214 5.2.2.1-4)
uint16_t cqi_table3[16][2] = {{0,0},{2,300},{2,500},{2,780},{2,1200},{2,1930},{2,3080},{2,4490},
                              {2,6020},{4,3780},{4,4900},{4,6160},{6,4660},{6,5670},{6,6660},{6,7720}};


static inline uint8_t get_max_candidates(uint8_t scs) {
  AssertFatal(scs<4, "Invalid PDCCH subcarrier spacing %d\n", scs);
  return (nr_max_number_of_candidates_per_slot[scs]);
}

static inline uint8_t get_max_cces(uint8_t scs) {
  AssertFatal(scs<4, "Invalid PDCCH subcarrier spacing %d\n", scs);
  return (nr_max_number_of_cces_per_slot[scs]);
}

uint8_t set_dl_nrOfLayers(NR_UE_sched_ctrl_t *sched_ctrl) {

  // TODO check this but it should be enough for now
  // if there is not csi report RI is 0 from initialization
  return (sched_ctrl->CSI_report.cri_ri_li_pmi_cqi_report.ri + 1);

}

uint16_t set_pm_index(NR_UE_sched_ctrl_t *sched_ctrl,
                      int layers,
                      int N1, int N2,
                      int xp_pdsch_antenna_ports,
                      int codebook_mode) {

  int antenna_ports = (N1*N2)<<1;
  if (xp_pdsch_antenna_ports == 1 &&
      antenna_ports>1)
    return 0; //identity matrix (basic 5G configuration handled by PMI report is with XP antennas)

  int x1 = sched_ctrl->CSI_report.cri_ri_li_pmi_cqi_report.pmi_x1;
  int x2 = sched_ctrl->CSI_report.cri_ri_li_pmi_cqi_report.pmi_x2;
  LOG_D(NR_MAC,"PMI report: x1 %d x2 %d\n",x1,x2);

  sched_ctrl->set_pmi = false;

  if (antenna_ports == 2)
    return x2;
  else
    AssertFatal(1==0,"More than 2 antenna ports not yet supported\n");
}

uint8_t get_mcs_from_cqi(int mcs_table, int cqi_table, int cqi_idx)
{
  if (cqi_idx <= 0) {
    LOG_E(NR_MAC, "invalid cqi_idx %d, default to MCS 9\n", cqi_idx);
    return 9;
  }

  if (mcs_table != cqi_table) {
    LOG_E(NR_MAC, "indices of CQI (%d) and MCS (%d) tables don't correspond yet\n", cqi_table, mcs_table);
    return 9;
  }

  uint16_t target_coderate, target_qm;
  switch (cqi_table) {
    case 0:
      target_qm = cqi_table1[cqi_idx][0];
      target_coderate = cqi_table1[cqi_idx][1];
      break;
    case 1:
      target_qm = cqi_table2[cqi_idx][0];
      target_coderate = cqi_table2[cqi_idx][1];
      break;
    case 2:
      target_qm = cqi_table3[cqi_idx][0];
      target_coderate = cqi_table3[cqi_idx][1];
      break;
    default:
      AssertFatal(1==0,"Invalid cqi table index %d\n",cqi_table);
  }
  const int max_mcs = mcs_table == 1 ? 27 : 28;
  for (int i = 0; i <= max_mcs; i++) {
    const int R = nr_get_code_rate_dl(i, mcs_table);
    const int Qm = nr_get_Qm_dl(i, mcs_table);
    if (Qm == target_qm && target_coderate <= R)
      return i;
  }

  LOG_E(NR_MAC, "could not find maximum MCS from cqi_idx %d, default to 9\n", cqi_idx);
  return 9;
}

void set_dl_dmrs_ports(NR_pdsch_semi_static_t *ps) {

  //TODO first basic implementation of dmrs port selection
  //     only vaild for a single codeword
  //     for now it assumes a selection of Nl consecutive dmrs ports
  //     and a single front loaded symbol
  //     dmrs_ports_id is the index of Tables 7.3.1.2.2-1/2/3/4
  //     number of front loaded symbols need to be consistent with maxLength
  //     when a more complete implementation is done

  switch (ps->nrOfLayers) {
    case 1:
      ps->dmrs_ports_id = 0;
      ps->numDmrsCdmGrpsNoData = 1;
      ps->frontloaded_symb = 1;
      break;
    case 2:
      ps->dmrs_ports_id = 2;
      ps->numDmrsCdmGrpsNoData = 1;
      ps->frontloaded_symb = 1;
      break;
    case 3:
      ps->dmrs_ports_id = 9;
      ps->numDmrsCdmGrpsNoData = 2;
      ps->frontloaded_symb = 1;
      break;
    case 4:
      ps->dmrs_ports_id = 10;
      ps->numDmrsCdmGrpsNoData = 2;
      ps->frontloaded_symb = 1;
      break;
    default:
      AssertFatal(1==0,"Number of layers %d\n not supported or not valid\n",ps->nrOfLayers);
  }
}

<<<<<<< HEAD
uint8_t get_BG(uint32_t A, uint16_t R) {

  float code_rate = (float) R / 10240.0f;
  if ((A <=292) || ((A<=3824) && (code_rate <= 0.6667)) || code_rate <= 0.25)
    return 2;
  else
    return 1;
}

NR_BWP_t *get_dl_bwp_genericParameters(NR_BWP_Downlink_t *active_bwp,
                                       NR_ServingCellConfigCommon_t *ServingCellConfigCommon,
                                       const NR_SIB1_t *sib1) {
  NR_BWP_t *genericParameters = NULL;
  if (active_bwp) {
    genericParameters = &active_bwp->bwp_Common->genericParameters;
  } else if (ServingCellConfigCommon) {
    genericParameters = &ServingCellConfigCommon->downlinkConfigCommon->initialDownlinkBWP->genericParameters;
  } else {
    genericParameters = &sib1->servingCellConfigCommon->downlinkConfigCommon.initialDownlinkBWP.genericParameters;
  }
  return genericParameters;
}

NR_BWP_t *get_ul_bwp_genericParameters(NR_BWP_Uplink_t *active_ubwp,
                                       NR_ServingCellConfigCommon_t *ServingCellConfigCommon,
                                       const NR_SIB1_t *sib1) {
  NR_BWP_t *genericParameters = NULL;
  if (active_ubwp) {
    genericParameters = &active_ubwp->bwp_Common->genericParameters;
  } else if (ServingCellConfigCommon) {
    genericParameters = &ServingCellConfigCommon->uplinkConfigCommon->initialUplinkBWP->genericParameters;
  } else {
    genericParameters = &sib1->servingCellConfigCommon->uplinkConfigCommon->initialUplinkBWP.genericParameters;
  }
  return genericParameters;
}

NR_PDSCH_TimeDomainResourceAllocationList_t *get_pdsch_TimeDomainAllocationList(const NR_BWP_Downlink_t *active_bwp,
                                                                                const NR_ServingCellConfigCommon_t *ServingCellConfigCommon,
                                                                                const NR_SIB1_t *sib1) {
  NR_PDSCH_TimeDomainResourceAllocationList_t *tdaList = NULL;
  if (active_bwp) {
    tdaList = active_bwp->bwp_Common->pdsch_ConfigCommon->choice.setup->pdsch_TimeDomainAllocationList;
  } else if (ServingCellConfigCommon) {
    tdaList = ServingCellConfigCommon->downlinkConfigCommon->initialDownlinkBWP->pdsch_ConfigCommon->choice.setup->pdsch_TimeDomainAllocationList;
  } else {
    tdaList = sib1->servingCellConfigCommon->downlinkConfigCommon.initialDownlinkBWP.pdsch_ConfigCommon->choice.setup->pdsch_TimeDomainAllocationList;
  }
  return tdaList;
}


=======
>>>>>>> 4154e9e9
NR_ControlResourceSet_t *get_coreset(gNB_MAC_INST *nrmac,
                                     NR_ServingCellConfigCommon_t *scc,
                                     void *bwp,
                                     NR_SearchSpace_t *ss,
                                     NR_SearchSpace__searchSpaceType_PR ss_type) {

  NR_ControlResourceSetId_t coreset_id = *ss->controlResourceSetId;

  if (ss_type == NR_SearchSpace__searchSpaceType_PR_common) { // common search space
    NR_ControlResourceSet_t *coreset;
    if(coreset_id == 0) {
      coreset =  nrmac->sched_ctrlCommon->coreset; // this is coreset 0
    } else if (bwp) {
      coreset = ((NR_BWP_Downlink_t*)bwp)->bwp_Common->pdcch_ConfigCommon->choice.setup->commonControlResourceSet;
    } else if (scc->downlinkConfigCommon->initialDownlinkBWP->pdcch_ConfigCommon->choice.setup->commonControlResourceSet) {
      coreset = scc->downlinkConfigCommon->initialDownlinkBWP->pdcch_ConfigCommon->choice.setup->commonControlResourceSet;
    } else {
      coreset = NULL;
    }

    if (coreset) AssertFatal(coreset_id == coreset->controlResourceSetId,
			     "ID of common ss coreset does not correspond to id set in the "
			     "search space\n");
    return coreset;
  } else {
    const int n = ((NR_BWP_DownlinkDedicated_t*)bwp)->pdcch_Config->choice.setup->controlResourceSetToAddModList->list.count;
    for (int i = 0; i < n; i++) {
      NR_ControlResourceSet_t *coreset =
          ((NR_BWP_DownlinkDedicated_t*)bwp)->pdcch_Config->choice.setup->controlResourceSetToAddModList->list.array[i];
      if (coreset_id == coreset->controlResourceSetId) {
        return coreset;
      }
    }
    AssertFatal(0, "Couldn't find coreset with id %ld\n", coreset_id);
  }
}

NR_SearchSpace_t *get_searchspace(NR_ServingCellConfigCommon_t *scc,
                                  NR_BWP_DownlinkDedicated_t *bwp_Dedicated,
                                  NR_SearchSpace__searchSpaceType_PR target_ss) {

  int n = 0;
  if(bwp_Dedicated)
    n = bwp_Dedicated->pdcch_Config->choice.setup->searchSpacesToAddModList->list.count;
  else
    n = scc->downlinkConfigCommon->initialDownlinkBWP->pdcch_ConfigCommon->choice.setup->commonSearchSpaceList->list.count;

  for (int i=0;i<n;i++) {
    NR_SearchSpace_t *ss = NULL;
    if(bwp_Dedicated)
      ss = bwp_Dedicated->pdcch_Config->choice.setup->searchSpacesToAddModList->list.array[i];
    else
      ss = scc->downlinkConfigCommon->initialDownlinkBWP->pdcch_ConfigCommon->choice.setup->commonSearchSpaceList->list.array[i];
    AssertFatal(ss->controlResourceSetId != NULL, "ss->controlResourceSetId is null\n");
    AssertFatal(ss->searchSpaceType != NULL, "ss->searchSpaceType is null\n");
    if (ss->searchSpaceType->present == target_ss) {
      return ss;
    }
  }
  AssertFatal(0, "Couldn't find an adequate searchspace bwp_Dedicated %p\n",bwp_Dedicated);
}

NR_sched_pdcch_t set_pdcch_structure(gNB_MAC_INST *gNB_mac,
                                     NR_SearchSpace_t *ss,
                                     NR_ControlResourceSet_t *coreset,
                                     NR_ServingCellConfigCommon_t *scc,
                                     NR_BWP_t *bwp,
                                     NR_Type0_PDCCH_CSS_config_t *type0_PDCCH_CSS_config) {

  int sps;
  NR_sched_pdcch_t pdcch;

  AssertFatal(*ss->controlResourceSetId == coreset->controlResourceSetId,
              "coreset id in SS %ld does not correspond to the one in coreset %ld",
              *ss->controlResourceSetId, coreset->controlResourceSetId);

  if (bwp) { // This is not for SIB1
    if(coreset->controlResourceSetId == 0){
      pdcch.BWPSize  = gNB_mac->cset0_bwp_size;
      pdcch.BWPStart = gNB_mac->cset0_bwp_start;
    }
    else {
      pdcch.BWPSize  = NRRIV2BW(bwp->locationAndBandwidth, MAX_BWP_SIZE);
      pdcch.BWPStart = NRRIV2PRBOFFSET(bwp->locationAndBandwidth, MAX_BWP_SIZE);
    }
    pdcch.SubcarrierSpacing = bwp->subcarrierSpacing;
    pdcch.CyclicPrefix = (bwp->cyclicPrefix==NULL) ? 0 : *bwp->cyclicPrefix;

    //AssertFatal(pdcch_scs==kHz15, "PDCCH SCS above 15kHz not allowed if a symbol above 2 is monitored");
    sps = bwp->cyclicPrefix == NULL ? 14 : 12;
  }
  else {
    AssertFatal(type0_PDCCH_CSS_config!=NULL,"type0_PDCCH_CSS_config is null,bwp %p\n",bwp);
    pdcch.BWPSize = type0_PDCCH_CSS_config->num_rbs;
    pdcch.BWPStart = type0_PDCCH_CSS_config->cset_start_rb;
    pdcch.SubcarrierSpacing = type0_PDCCH_CSS_config->scs_pdcch;
    pdcch.CyclicPrefix = 0;
    sps = 14;
  }

  AssertFatal(ss->monitoringSymbolsWithinSlot!=NULL,"ss->monitoringSymbolsWithinSlot is null\n");
  AssertFatal(ss->monitoringSymbolsWithinSlot->buf!=NULL,"ss->monitoringSymbolsWithinSlot->buf is null\n");

  // for SPS=14 8 MSBs in positions 13 downto 6
  uint16_t monitoringSymbolsWithinSlot = (ss->monitoringSymbolsWithinSlot->buf[0]<<(sps-8)) |
                                         (ss->monitoringSymbolsWithinSlot->buf[1]>>(16-sps));

  for (int i=0; i<sps; i++) {
    if ((monitoringSymbolsWithinSlot>>(sps-1-i))&1) {
      pdcch.StartSymbolIndex=i;
      break;
    }
  }

  pdcch.DurationSymbols = coreset->duration;

  //cce-REG-MappingType
  pdcch.CceRegMappingType = coreset->cce_REG_MappingType.present == NR_ControlResourceSet__cce_REG_MappingType_PR_interleaved?
    NFAPI_NR_CCE_REG_MAPPING_INTERLEAVED : NFAPI_NR_CCE_REG_MAPPING_NON_INTERLEAVED;

  if (pdcch.CceRegMappingType == NFAPI_NR_CCE_REG_MAPPING_INTERLEAVED) {
    pdcch.RegBundleSize = (coreset->cce_REG_MappingType.choice.interleaved->reg_BundleSize ==
                                NR_ControlResourceSet__cce_REG_MappingType__interleaved__reg_BundleSize_n6) ? 6 : (2+coreset->cce_REG_MappingType.choice.interleaved->reg_BundleSize);
    pdcch.InterleaverSize = (coreset->cce_REG_MappingType.choice.interleaved->interleaverSize ==
                                  NR_ControlResourceSet__cce_REG_MappingType__interleaved__interleaverSize_n6) ? 6 : (2+coreset->cce_REG_MappingType.choice.interleaved->interleaverSize);
    AssertFatal(scc->physCellId != NULL,"scc->physCellId is null\n");
    pdcch.ShiftIndex = coreset->cce_REG_MappingType.choice.interleaved->shiftIndex != NULL ? *coreset->cce_REG_MappingType.choice.interleaved->shiftIndex : *scc->physCellId;
  }
  else {
    pdcch.RegBundleSize = 6;
    pdcch.InterleaverSize = 0;
    pdcch.ShiftIndex = 0;
  }

  int N_rb = 0; // nb of rbs of coreset per symbol
  for (int i=0;i<6;i++) {
    for (int t=0;t<8;t++) {
      N_rb+=((coreset->frequencyDomainResources.buf[i]>>t)&1);
    }
  }
  pdcch.n_rb = N_rb*=6; // each bit of frequencyDomainResources represents 6 PRBs

  return pdcch;
}


int find_pdcch_candidate(gNB_MAC_INST *mac,
                         int cc_id,
                         int aggregation,
                         int nr_of_candidates,
                         NR_sched_pdcch_t *pdcch,
                         NR_ControlResourceSet_t *coreset,
                         uint32_t Y){

  uint16_t *vrb_map = mac->common_channels[cc_id].vrb_map;
  const int N_ci = 0;

  const int N_rb = pdcch->n_rb;  // nb of rbs of coreset per symbol
  const int N_symb = coreset->duration; // nb of coreset symbols
  const int N_regs = N_rb*N_symb; // nb of REGs per coreset
  const int N_cces = N_regs / NR_NB_REG_PER_CCE; // nb of cces in coreset
  const int R = pdcch->InterleaverSize;
  const int L = pdcch->RegBundleSize;
  const int C = R>0 ? N_regs/(L*R) : 0;
  const int B_rb = L/N_symb; // nb of RBs occupied by each REG bundle

  // loop over all the available candidates
  // this implements TS 38.211 Sec. 7.3.2.2
  for(int m=0; m<nr_of_candidates; m++) { // loop over candidates
    bool taken = false; // flag if the resource for a given candidate are taken
    int first_cce = aggregation * (( Y + CEILIDIV((m*N_cces),(aggregation*nr_of_candidates)) + N_ci ) % CEILIDIV(N_cces,aggregation));
    LOG_D(NR_MAC,"Candidate %d of %d first_cce %d (L %d N_cces %d Y %d)\n", m, nr_of_candidates, first_cce, aggregation, N_cces, Y);
    for (int j=first_cce; (j<first_cce+aggregation) && !taken; j++) { // loop over CCEs
      for (int k=6*j/L; (k<(6*j/L+6/L)) && !taken; k++) { // loop over REG bundles
        int f = cce_to_reg_interleaving(R, k, pdcch->ShiftIndex, C, L, N_regs);
        for(int rb=0; rb<B_rb; rb++) { // loop over the RBs of the bundle
          if(vrb_map[pdcch->BWPStart + f*B_rb + rb]&SL_to_bitmap(pdcch->StartSymbolIndex,N_symb)) {
            taken = true;
            break;
          }
        }
      }
    }
    if(!taken)
      return first_cce;
  }
  return -1;
}

void fill_pdcch_vrb_map(gNB_MAC_INST *mac,
                        int CC_id,
                        NR_sched_pdcch_t *pdcch,
                        int first_cce,
                        int aggregation){

  uint16_t *vrb_map = mac->common_channels[CC_id].vrb_map;

  int N_rb = pdcch->n_rb; // nb of rbs of coreset per symbol
  int L = pdcch->RegBundleSize;
  int R = pdcch->InterleaverSize;
  int n_shift = pdcch->ShiftIndex;
  int N_symb = pdcch->DurationSymbols;
  int N_regs = N_rb*N_symb; // nb of REGs per coreset
  int B_rb = L/N_symb; // nb of RBs occupied by each REG bundle
  int C = R>0 ? N_regs/(L*R) : 0;

  for (int j=first_cce; j<first_cce+aggregation; j++) { // loop over CCEs
    for (int k=6*j/L; k<(6*j/L+6/L); k++) { // loop over REG bundles
      int f = cce_to_reg_interleaving(R, k, n_shift, C, L, N_regs);
      for(int rb=0; rb<B_rb; rb++) // loop over the RBs of the bundle
        vrb_map[pdcch->BWPStart + f*B_rb + rb] |= SL_to_bitmap(pdcch->StartSymbolIndex, N_symb);
    }
  }
}

bool nr_find_nb_rb(uint16_t Qm,
                   uint16_t R,
                   uint8_t nrOfLayers,
                   uint16_t nb_symb_sch,
                   uint16_t nb_dmrs_prb,
                   uint32_t bytes,
                   uint16_t nb_rb_min,
                   uint16_t nb_rb_max,
                   uint32_t *tbs,
                   uint16_t *nb_rb)
{
  /* is the maximum (not even) enough? */
  *nb_rb = nb_rb_max;
  *tbs = nr_compute_tbs(Qm, R, *nb_rb, nb_symb_sch, nb_dmrs_prb, 0, 0, nrOfLayers) >> 3;
  /* check whether it does not fit, or whether it exactly fits. Some algorithms
   * might depend on the return value! */
  if (bytes > *tbs)
    return false;
  if (bytes == *tbs)
    return true;

  /* is the minimum enough? */
  *nb_rb = nb_rb_min;
  *tbs = nr_compute_tbs(Qm, R, *nb_rb, nb_symb_sch, nb_dmrs_prb, 0, 0, nrOfLayers) >> 3;
  if (bytes <= *tbs)
    return true;

  /* perform binary search to allocate all bytes within a TBS up to nb_rb_max
   * RBs */
  int hi = nb_rb_max;
  int lo = nb_rb_min;
  for (int p = (hi + lo) / 2; lo + 1 < hi; p = (hi + lo) / 2) {
    const uint32_t TBS = nr_compute_tbs(Qm, R, p, nb_symb_sch, nb_dmrs_prb, 0, 0, nrOfLayers) >> 3;
    if (bytes == TBS) {
      hi = p;
      break;
    } else if (bytes < TBS) {
      hi = p;
    } else {
      lo = p;
    }
  }
  *nb_rb = hi;
  *tbs = nr_compute_tbs(Qm, R, *nb_rb, nb_symb_sch, nb_dmrs_prb, 0, 0, nrOfLayers) >> 3;
  /* return whether we could allocate all bytes and stay below nb_rb_max */
  return *tbs >= bytes && *nb_rb <= nb_rb_max;
}

void nr_set_pdsch_semi_static(const NR_UE_DL_BWP_t *dl_bwp,
                              const NR_ServingCellConfigCommon_t *scc,
                              int tda,
                              uint8_t layers,
                              NR_UE_sched_ctrl_t *sched_ctrl,
                              NR_pdsch_semi_static_t *ps)
{
  bool reset_dmrs = false;

  NR_PDSCH_Config_t *pdsch_Config = dl_bwp->pdsch_Config;
  LOG_D(NR_MAC,"tda %d, ps->time_domain_allocation %d,layers %d, ps->nrOfLayers %d, pdsch_config %p\n",tda,ps->time_domain_allocation,layers,ps->nrOfLayers,pdsch_Config);
  reset_dmrs = true;
  ps->time_domain_allocation = tda;
  NR_PDSCH_TimeDomainResourceAllocationList_t *tdaList = dl_bwp->tdaList;
  AssertFatal(tda < tdaList->list.count, "time_domain_allocation %d>=%d\n", tda, tdaList->list.count);
  ps->mapping_type = tdaList->list.array[tda]->mappingType;
  if (pdsch_Config) {
    if (ps->mapping_type == NR_PDSCH_TimeDomainResourceAllocation__mappingType_typeB)
      ps->dmrsConfigType = pdsch_Config->dmrs_DownlinkForPDSCH_MappingTypeB->choice.setup->dmrs_Type != NULL;
    else
      ps->dmrsConfigType = pdsch_Config->dmrs_DownlinkForPDSCH_MappingTypeA->choice.setup->dmrs_Type != NULL;
  }
  else
    ps->dmrsConfigType = NFAPI_NR_DMRS_TYPE1;
  const int startSymbolAndLength = tdaList->list.array[tda]->startSymbolAndLength;
  SLIV2SL(startSymbolAndLength, &ps->startSymbolIndex, &ps->nrOfSymbols);

  if (dl_bwp->dci_format == NR_DL_DCI_FORMAT_1_0) {
    if (ps->nrOfSymbols == 2)
      ps->numDmrsCdmGrpsNoData = 1;
    else
      ps->numDmrsCdmGrpsNoData = 2;
    ps->dmrs_ports_id = 0;
    ps->frontloaded_symb = 1;
    ps->nrOfLayers = 1;
  }
  else {
    LOG_D(NR_MAC,"checking layers\n");
    if (ps->nrOfLayers != layers || ps->numDmrsCdmGrpsNoData == 0) {
      reset_dmrs = true;
      ps->nrOfLayers = layers;
      set_dl_dmrs_ports(ps);
    }
  }

  ps->N_PRB_DMRS = ps->numDmrsCdmGrpsNoData * (ps->dmrsConfigType == NFAPI_NR_DMRS_TYPE1 ? 6 : 4);

  if (reset_dmrs) {
    ps->dl_dmrs_symb_pos = fill_dmrs_mask(pdsch_Config, scc ? scc->dmrs_TypeA_Position : 0, ps->nrOfSymbols, ps->startSymbolIndex, ps->mapping_type, ps->frontloaded_symb);
    ps->N_DMRS_SLOT = get_num_dmrs(ps->dl_dmrs_symb_pos);
  }
  LOG_D(NR_MAC,"Filling dmrs info, ps->N_PRB_DMRS %d, ps->dl_dmrs_symb_pos %x, ps->N_DMRS_SLOT %d\n",ps->N_PRB_DMRS,ps->dl_dmrs_symb_pos,ps->N_DMRS_SLOT);
}

void nr_set_pusch_semi_static(const NR_UE_UL_BWP_t *ul_bwp,
                              const NR_ServingCellConfigCommon_t *scc,
                              int tda,
                              uint8_t nrOfLayers,
                              NR_pusch_semi_static_t *ps) {

  ps->time_domain_allocation = tda;

  const int startSymbolAndLength = ul_bwp->tdaList->list.array[tda]->startSymbolAndLength;
  SLIV2SL(startSymbolAndLength,
          &ps->startSymbolIndex,
          &ps->nrOfSymbols);

  ps->nrOfLayers = nrOfLayers;
  // TODO setting of cdm groups with no data to be redone for MIMO
  if (ul_bwp->transform_precoding || nrOfLayers<3)
    ps->num_dmrs_cdm_grps_no_data = (ul_bwp->dci_format == NR_UL_DCI_FORMAT_0_1) ? 1 : (ps->nrOfSymbols == 2 ? 1 : 2);
  else
    ps->num_dmrs_cdm_grps_no_data = 2;

  /* DMRS calculations */
  ps->mapping_type = ul_bwp->tdaList->list.array[tda]->mappingType;
  ps->NR_DMRS_UplinkConfig = ul_bwp->pusch_Config ?
    (ps->mapping_type == NR_PUSCH_TimeDomainResourceAllocation__mappingType_typeA ?
     ul_bwp->pusch_Config->dmrs_UplinkForPUSCH_MappingTypeA->choice.setup :
     ul_bwp->pusch_Config->dmrs_UplinkForPUSCH_MappingTypeB->choice.setup) : NULL;
  ps->dmrs_config_type = ps->NR_DMRS_UplinkConfig ? ((ps->NR_DMRS_UplinkConfig->dmrs_Type == NULL ? 0 : 1)) : 0;
  const pusch_dmrs_AdditionalPosition_t additional_pos =
						     ps->NR_DMRS_UplinkConfig ? (ps->NR_DMRS_UplinkConfig->dmrs_AdditionalPosition == NULL
										 ? 2
										 : (*ps->NR_DMRS_UplinkConfig->dmrs_AdditionalPosition ==
										    NR_DMRS_UplinkConfig__dmrs_AdditionalPosition_pos3
										    ? 3
										    : *ps->NR_DMRS_UplinkConfig->dmrs_AdditionalPosition)):2;
  const pusch_maxLength_t pusch_maxLength =
    ps->NR_DMRS_UplinkConfig ? (ps->NR_DMRS_UplinkConfig->maxLength == NULL ? 1 : 2) : 1;
  ps->ul_dmrs_symb_pos = get_l_prime(ps->nrOfSymbols,
                                            ps->mapping_type,
                                            additional_pos,
                                            pusch_maxLength,
                                            ps->startSymbolIndex,
                                            scc->dmrs_TypeA_Position);
  uint8_t num_dmrs_symb = 0;
  for(int i = ps->startSymbolIndex; i < ps->startSymbolIndex + ps->nrOfSymbols; i++)
    num_dmrs_symb += (ps->ul_dmrs_symb_pos >> i) & 1;
  ps->num_dmrs_symb = num_dmrs_symb;
  ps->N_PRB_DMRS = ps->dmrs_config_type == 0
      ? ps->num_dmrs_cdm_grps_no_data * 6
      : ps->num_dmrs_cdm_grps_no_data * 4;
}

#define BLER_UPDATE_FRAME 10
#define BLER_FILTER 0.9f
int get_mcs_from_bler(const NR_bler_options_t *bler_options,
                      const NR_mac_dir_stats_t *stats,
                      NR_bler_stats_t *bler_stats,
                      int max_mcs,
                      frame_t frame)
{
  /* first call: everything is zero. Initialize to sensible default */
  if (bler_stats->last_frame == 0 && bler_stats->mcs == 0) {
    bler_stats->last_frame = frame;
    bler_stats->mcs = 9;
    bler_stats->bler = (bler_options->lower + bler_options->upper) / 2.0f;
  }
  int diff = frame - bler_stats->last_frame;
  if (diff < 0) // wrap around
    diff += 1024;

  max_mcs = min(max_mcs, bler_options->max_mcs);
  const uint8_t old_mcs = min(bler_stats->mcs, max_mcs);
  if (diff < BLER_UPDATE_FRAME)
    return old_mcs; // no update

  // last update is longer than x frames ago
  const int dtx = (int)(stats->rounds[0] - bler_stats->rounds[0]);
  const int dretx = (int)(stats->rounds[1] - bler_stats->rounds[1]);
  const float bler_window = dtx > 0 ? (float) dretx / dtx : bler_stats->bler;
  bler_stats->bler = BLER_FILTER * bler_stats->bler + (1 - BLER_FILTER) * bler_window;

  int new_mcs = old_mcs;
  if (bler_stats->bler < bler_options->lower && old_mcs < max_mcs && dtx > 9)
    new_mcs += 1;
  else if ((bler_stats->bler > bler_options->upper && old_mcs > 6) // above threshold
      || (dtx <= 3 && old_mcs > 9))                                // no activity
    new_mcs -= 1;
  // else we are within threshold boundaries

  bler_stats->last_frame = frame;
  bler_stats->mcs = new_mcs;
  memcpy(bler_stats->rounds, stats->rounds, sizeof(stats->rounds));
  LOG_D(MAC, "frame %4d MCS %d -> %d (dtx %d, dretx %d, BLER wnd %.3f avg %.6f)\n",
        frame, old_mcs, new_mcs, dtx, dretx, bler_window, bler_stats->bler);
  return new_mcs;
}

void nr_configure_css_dci_initial(nfapi_nr_dl_tti_pdcch_pdu_rel15_t* pdcch_pdu,
				  nr_scs_e scs_common,
				  nr_scs_e pdcch_scs,
				  frequency_range_t freq_range,
				  uint8_t rmsi_pdcch_config,
				  uint8_t ssb_idx,
				  uint8_t k_ssb,
				  uint16_t sfn_ssb,
				  uint8_t n_ssb, /*slot index overlapping the corresponding SSB index*/
				  uint16_t nb_slots_per_frame,
				  uint16_t N_RB)
{
  //  uint8_t O, M;
  //  uint8_t ss_idx = rmsi_pdcch_config&0xf;
  //  uint8_t cset_idx = (rmsi_pdcch_config>>4)&0xf;
  //  uint8_t mu = scs_common;
  //  uint8_t O_scale=0, M_scale=0; // used to decide if the values of O and M need to be divided by 2

  AssertFatal(1==0,"todo\n");
  /*
  /// Coreset params
  switch(scs_common) {

    case kHz15:

      switch(pdcch_scs) {
        case kHz15:
          AssertFatal(cset_idx<15,"Coreset index %d reserved for scs kHz15/kHz15\n", cset_idx);
          pdcch_pdu->mux_pattern = NFAPI_NR_SSB_AND_CSET_MUX_PATTERN_TYPE1;
          pdcch_pdu->n_rb = (cset_idx < 6)? 24 : (cset_idx < 12)? 48 : 96;
          pdcch_pdu->n_symb = nr_coreset_nsymb_pdcch_type_0_scs_15_15[cset_idx];
          pdcch_pdu->rb_offset = nr_coreset_rb_offset_pdcch_type_0_scs_15_15[cset_idx];
        break;

        case kHz30:
          AssertFatal(cset_idx<14,"Coreset index %d reserved for scs kHz15/kHz30\n", cset_idx);
          pdcch_pdu->mux_pattern = NFAPI_NR_SSB_AND_CSET_MUX_PATTERN_TYPE1;
          pdcch_pdu->n_rb = (cset_idx < 8)? 24 : 48;
          pdcch_pdu->n_symb = nr_coreset_nsymb_pdcch_type_0_scs_15_30[cset_idx];
          pdcch_pdu->rb_offset = nr_coreset_rb_offset_pdcch_type_0_scs_15_15[cset_idx];
        break;

        default:
            AssertFatal(1==0,"Invalid scs_common/pdcch_scs combination %d/%d \n", scs_common, pdcch_scs);

      }
      break;

    case kHz30:

      if (N_RB < 106) { // Minimum 40Mhz bandwidth not satisfied
        switch(pdcch_scs) {
          case kHz15:
            AssertFatal(cset_idx<9,"Coreset index %d reserved for scs kHz30/kHz15\n", cset_idx);
            pdcch_pdu->mux_pattern = NFAPI_NR_SSB_AND_CSET_MUX_PATTERN_TYPE1;
            pdcch_pdu->n_rb = (cset_idx < 10)? 48 : 96;
            pdcch_pdu->n_symb = nr_coreset_nsymb_pdcch_type_0_scs_30_15_b40Mhz[cset_idx];
            pdcch_pdu->rb_offset = nr_coreset_rb_offset_pdcch_type_0_scs_30_15_b40Mhz[cset_idx];
          break;

          case kHz30:
            pdcch_pdu->mux_pattern = NFAPI_NR_SSB_AND_CSET_MUX_PATTERN_TYPE1;
            pdcch_pdu->n_rb = (cset_idx < 6)? 24 : 48;
            pdcch_pdu->n_symb = nr_coreset_nsymb_pdcch_type_0_scs_30_30_b40Mhz[cset_idx];
            pdcch_pdu->rb_offset = nr_coreset_rb_offset_pdcch_type_0_scs_30_30_b40Mhz[cset_idx];
          break;

          default:
            AssertFatal(1==0,"Invalid scs_common/pdcch_scs combination %d/%d \n", scs_common, pdcch_scs);
        }
      }

      else { // above 40Mhz
        switch(pdcch_scs) {
          case kHz15:
            AssertFatal(cset_idx<9,"Coreset index %d reserved for scs kHz30/kHz15\n", cset_idx);
            pdcch_pdu->mux_pattern = NFAPI_NR_SSB_AND_CSET_MUX_PATTERN_TYPE1;
            pdcch_pdu->n_rb = (cset_idx < 3)? 48 : 96;
            pdcch_pdu->n_symb = nr_coreset_nsymb_pdcch_type_0_scs_30_15_a40Mhz[cset_idx];
            pdcch_pdu->rb_offset = nr_coreset_rb_offset_pdcch_type_0_scs_30_15_a40Mhz[cset_idx];
          break;

          case kHz30:
            AssertFatal(cset_idx<10,"Coreset index %d reserved for scs kHz30/kHz30\n", cset_idx);
            pdcch_pdu->mux_pattern = NFAPI_NR_SSB_AND_CSET_MUX_PATTERN_TYPE1;
            pdcch_pdu->n_rb = (cset_idx < 4)? 24 : 48;
            pdcch_pdu->n_symb = nr_coreset_nsymb_pdcch_type_0_scs_30_30_a40Mhz[cset_idx];
            pdcch_pdu->rb_offset =  nr_coreset_rb_offset_pdcch_type_0_scs_30_30_a40Mhz[cset_idx];
          break;

          default:
            AssertFatal(1==0,"Invalid scs_common/pdcch_scs combination %d/%d \n", scs_common, pdcch_scs);
        }
      }
      break;

    case kHz120:
      switch(pdcch_scs) {
        case kHz60:
          AssertFatal(cset_idx<12,"Coreset index %d reserved for scs kHz120/kHz60\n", cset_idx);
          pdcch_pdu->mux_pattern = (cset_idx < 8)?NFAPI_NR_SSB_AND_CSET_MUX_PATTERN_TYPE1 : NFAPI_NR_SSB_AND_CSET_MUX_PATTERN_TYPE2;
          pdcch_pdu->n_rb = (cset_idx < 6)? 48 : (cset_idx < 8)? 96 : (cset_idx < 10)? 48 : 96;
          pdcch_pdu->n_symb = nr_coreset_nsymb_pdcch_type_0_scs_120_60[cset_idx];
          pdcch_pdu->rb_offset = (nr_coreset_rb_offset_pdcch_type_0_scs_120_60[cset_idx]>0)?nr_coreset_rb_offset_pdcch_type_0_scs_120_60[cset_idx] :
          (k_ssb == 0)? -41 : -42;
        break;

        case kHz120:
          AssertFatal(cset_idx<8,"Coreset index %d reserved for scs kHz120/kHz120\n", cset_idx);
          pdcch_pdu->mux_pattern = (cset_idx < 4)?NFAPI_NR_SSB_AND_CSET_MUX_PATTERN_TYPE1 : NFAPI_NR_SSB_AND_CSET_MUX_PATTERN_TYPE3;
          pdcch_pdu->n_rb = (cset_idx < 2)? 24 : (cset_idx < 4)? 48 : (cset_idx < 6)? 24 : 48;
          pdcch_pdu->n_symb = (cset_idx == 2)? 1 : 2;
          pdcch_pdu->rb_offset = (nr_coreset_rb_offset_pdcch_type_0_scs_120_120[cset_idx]>0)? nr_coreset_rb_offset_pdcch_type_0_scs_120_120[cset_idx] :
          (k_ssb == 0)? -20 : -21;
        break;

        default:
            AssertFatal(1==0,"Invalid scs_common/pdcch_scs combination %d/%d \n", scs_common, pdcch_scs);
      }
    break;

    case kHz240:
    switch(pdcch_scs) {
      case kHz60:
        AssertFatal(cset_idx<4,"Coreset index %d reserved for scs kHz240/kHz60\n", cset_idx);
        pdcch_pdu->mux_pattern = NFAPI_NR_SSB_AND_CSET_MUX_PATTERN_TYPE1;
        pdcch_pdu->n_rb = 96;
        pdcch_pdu->n_symb = (cset_idx < 2)? 1 : 2;
        pdcch_pdu->rb_offset = (cset_idx&1)? 16 : 0;
      break;

      case kHz120:
        AssertFatal(cset_idx<8,"Coreset index %d reserved for scs kHz240/kHz120\n", cset_idx);
        pdcch_pdu->mux_pattern = (cset_idx < 4)? NFAPI_NR_SSB_AND_CSET_MUX_PATTERN_TYPE1 : NFAPI_NR_SSB_AND_CSET_MUX_PATTERN_TYPE2;
        pdcch_pdu->n_rb = (cset_idx < 4)? 48 : (cset_idx < 6)? 24 : 48;
        pdcch_pdu->n_symb = ((cset_idx==2)||(cset_idx==3))? 2 : 1;
        pdcch_pdu->rb_offset = (nr_coreset_rb_offset_pdcch_type_0_scs_240_120[cset_idx]>0)? nr_coreset_rb_offset_pdcch_type_0_scs_240_120[cset_idx] :
        (k_ssb == 0)? -41 : -42;
      break;

      default:
          AssertFatal(1==0,"Invalid scs_common/pdcch_scs combination %d/%d \n", scs_common, pdcch_scs);
    }
    break;

  default:
    AssertFatal(1==0,"Invalid common subcarrier spacing %d\n", scs_common);

  }

  /// Search space params
  switch(pdcch_pdu->mux_pattern) {

    case NFAPI_NR_SSB_AND_CSET_MUX_PATTERN_TYPE1:
      if (freq_range == nr_FR1) {
        O = nr_ss_param_O_type_0_mux1_FR1[ss_idx];
        pdcch_pdu->nb_ss_sets_per_slot = nr_ss_sets_per_slot_type_0_FR1[ss_idx];
        M = nr_ss_param_M_type_0_mux1_FR1[ss_idx];
        M_scale = nr_ss_scale_M_mux1_FR1[ss_idx];
        pdcch_pdu->first_symbol = (ss_idx < 8)? ( (ssb_idx&1)? pdcch_pdu->n_symb : 0 ) : nr_ss_first_symb_idx_type_0_mux1_FR1[ss_idx - 8];
      }

      else {
        AssertFatal(ss_idx<14 ,"Invalid search space index for multiplexing type 1 and FR2 %d\n", ss_idx);
        O = nr_ss_param_O_type_0_mux1_FR2[ss_idx];
        O_scale = nr_ss_scale_O_mux1_FR2[ss_idx];
        pdcch_pdu->nb_ss_sets_per_slot = nr_ss_sets_per_slot_type_0_FR2[ss_idx];
        M = nr_ss_param_M_type_0_mux1_FR2[ss_idx];
        M_scale = nr_ss_scale_M_mux1_FR2[ss_idx];
        pdcch_pdu->first_symbol = (ss_idx < 12)? ( (ss_idx&1)? 7 : 0 ) : 0;
      }
      pdcch_pdu->nb_slots = 2;
      pdcch_pdu->sfn_mod2 = (CEILIDIV( (((O<<mu)>>O_scale) + ((ssb_idx*M)>>M_scale)), nb_slots_per_frame ) & 1)? 1 : 0;
      pdcch_pdu->first_slot = (((O<<mu)>>O_scale) + ((ssb_idx*M)>>M_scale)) % nb_slots_per_frame;

    break;

    case NFAPI_NR_SSB_AND_CSET_MUX_PATTERN_TYPE2:
      AssertFatal( ((scs_common==kHz120)&&(pdcch_scs==kHz60)) || ((scs_common==kHz240)&&(pdcch_scs==kHz120)),
      "Invalid scs_common/pdcch_scs combination %d/%d for Mux type 2\n", scs_common, pdcch_scs );
      AssertFatal(ss_idx==0, "Search space index %d reserved for scs_common/pdcch_scs combination %d/%d", ss_idx, scs_common, pdcch_scs);

      pdcch_pdu->nb_slots = 1;

      if ((scs_common==kHz120)&&(pdcch_scs==kHz60)) {
        pdcch_pdu->first_symbol = nr_ss_first_symb_idx_scs_120_60_mux2[ssb_idx&3];
        // Missing in pdcch_pdu sfn_C and n_C here and in else case
      }
      else {
        pdcch_pdu->first_symbol = ((ssb_idx&7)==4)?12 : ((ssb_idx&7)==4)?13 : nr_ss_first_symb_idx_scs_240_120_set1_mux2[ssb_idx&7]; //???
      }

    break;

    case NFAPI_NR_SSB_AND_CSET_MUX_PATTERN_TYPE3:
      AssertFatal( (scs_common==kHz120)&&(pdcch_scs==kHz120),
      "Invalid scs_common/pdcch_scs combination %d/%d for Mux type 3\n", scs_common, pdcch_scs );
      AssertFatal(ss_idx==0, "Search space index %d reserved for scs_common/pdcch_scs combination %d/%d", ss_idx, scs_common, pdcch_scs);

      pdcch_pdu->first_symbol = nr_ss_first_symb_idx_scs_120_120_mux3[ssb_idx&3];

    break;

    default:
      AssertFatal(1==0, "Invalid SSB and coreset multiplexing pattern %d\n", pdcch_pdu->mux_pattern);
  }
  pdcch_pdu->config_type = NFAPI_NR_CSET_CONFIG_MIB_SIB1;
  pdcch_pdu->cr_mapping_type = NFAPI_NR_CCE_REG_MAPPING_INTERLEAVED;
  pdcch_pdu->precoder_granularity = NFAPI_NR_CSET_SAME_AS_REG_BUNDLE;
  pdcch_pdu->reg_bundle_size = 6;
  pdcch_pdu->interleaver_size = 2;
  // set initial banwidth part to full bandwidth
  pdcch_pdu->n_RB_BWP = N_RB;

  */

}

void config_uldci(const NR_SIB1_t *sib1,
                  const NR_ServingCellConfigCommon_t *scc,
                  const nfapi_nr_pusch_pdu_t *pusch_pdu,
                  dci_pdu_rel15_t *dci_pdu_rel15,
                  int time_domain_assignment,
                  uint8_t tpc,
                  NR_UE_UL_BWP_t *ul_bwp) {

  int bwp_id = ul_bwp->bwp_id;
  nr_dci_format_t dci_format = ul_bwp->dci_format;

  dci_pdu_rel15->frequency_domain_assignment.val =
      PRBalloc_to_locationandbandwidth0(pusch_pdu->rb_size, pusch_pdu->rb_start, ul_bwp->BWPSize);
  dci_pdu_rel15->time_domain_assignment.val = time_domain_assignment;
  dci_pdu_rel15->frequency_hopping_flag.val = pusch_pdu->frequency_hopping;
  dci_pdu_rel15->mcs = pusch_pdu->mcs_index;
  dci_pdu_rel15->ndi = pusch_pdu->pusch_data.new_data_indicator;
  dci_pdu_rel15->rv = pusch_pdu->pusch_data.rv_index;
  dci_pdu_rel15->harq_pid = pusch_pdu->pusch_data.harq_process_id;
  dci_pdu_rel15->tpc = tpc;
  NR_PUSCH_Config_t *pusch_Config = ul_bwp->pusch_Config;

  if (pusch_Config) AssertFatal(pusch_Config->resourceAllocation == NR_PUSCH_Config__resourceAllocation_resourceAllocationType1,
			"Only frequency resource allocation type 1 is currently supported\n");
  switch (dci_format) {
    case NR_UL_DCI_FORMAT_0_0:
      dci_pdu_rel15->format_indicator = 0;
      break;
    case NR_UL_DCI_FORMAT_0_1:
      LOG_D(NR_MAC,"Configuring DCI Format 0_1\n");
      dci_pdu_rel15->dai[0].val = 0; //TODO
      // bwp indicator as per table 7.3.1.1.2-1 in 38.212
      dci_pdu_rel15->bwp_indicator.val = ul_bwp->n_ul_bwp < 4 ? bwp_id : bwp_id - 1;
      // SRS resource indicator
      if (pusch_Config &&
          pusch_Config->txConfig != NULL) {
        AssertFatal(*pusch_Config->txConfig == NR_PUSCH_Config__txConfig_codebook,
                    "Non Codebook configuration non supported\n");
        dci_pdu_rel15->srs_resource_indicator.val = 0; // taking resource 0 for SRS
      }
      dci_pdu_rel15->precoding_information.val= 0;
      if (pusch_pdu->nrOfLayers == 2)
        dci_pdu_rel15->precoding_information.val = 4;
      else if (pusch_pdu->nrOfLayers == 4)
        dci_pdu_rel15->precoding_information.val = 11;

      // antenna_ports.val = 0 for transform precoder is disabled, dmrs-Type=1, maxLength=1, Rank=1/2/3/4
      // Antenna Ports
      dci_pdu_rel15->antenna_ports.val = 0;

      // DMRS sequence initialization
      dci_pdu_rel15->dmrs_sequence_initialization.val = pusch_pdu->scid;
      break;
    default :
      AssertFatal(0, "Valid UL formats are 0_0 and 0_1\n");
  }

  LOG_D(NR_MAC,
        "%s() ULDCI type 0 payload: dci_format %d, freq_alloc %d, time_alloc %d, freq_hop_flag %d, precoding_information.val %d antenna_ports.val %d mcs %d tpc %d ndi %d rv %d\n",
        __func__,
        dci_format,
        dci_pdu_rel15->frequency_domain_assignment.val,
        dci_pdu_rel15->time_domain_assignment.val,
        dci_pdu_rel15->frequency_hopping_flag.val,
        dci_pdu_rel15->precoding_information.val,
        dci_pdu_rel15->antenna_ports.val,
        dci_pdu_rel15->mcs,
        dci_pdu_rel15->tpc,
        dci_pdu_rel15->ndi,
        dci_pdu_rel15->rv);
}

const int default_pucch_fmt[]       = {0,0,0,1,1,1,1,1,1,1,1,1,1,1,1,1};
const int default_pucch_firstsymb[] = {12,12,12,10,10,10,10,4,4,4,4,0,0,0,0,0};
const int default_pucch_numbsymb[]  = {2,2,2,2,4,4,4,4,10,10,10,10,14,14,14,14,14};
const int default_pucch_prboffset[] = {0,0,3,0,0,2,4,0,0,2,4,0,0,2,4,-1};
const int default_pucch_csset[]     = {2,3,3,2,4,4,4,2,4,4,4,2,4,4,4,4};

int nr_get_default_pucch_res(int pucch_ResourceCommon) {

  AssertFatal(pucch_ResourceCommon>=0 && pucch_ResourceCommon < 16, "illegal pucch_ResourceCommon %d\n",pucch_ResourceCommon);

  return(default_pucch_csset[pucch_ResourceCommon]);
}

void nr_configure_pdcch(nfapi_nr_dl_tti_pdcch_pdu_rel15_t *pdcch_pdu,
                        NR_ControlResourceSet_t *coreset,
                        bool is_sib1,
                        NR_sched_pdcch_t *pdcch) {


  pdcch_pdu->BWPSize = pdcch->BWPSize;
  pdcch_pdu->BWPStart = pdcch->BWPStart;
  pdcch_pdu->SubcarrierSpacing = pdcch->SubcarrierSpacing;
  pdcch_pdu->CyclicPrefix = pdcch->CyclicPrefix;
  pdcch_pdu->StartSymbolIndex = pdcch->StartSymbolIndex;

  pdcch_pdu->DurationSymbols  = coreset->duration;

  for (int i=0;i<6;i++)
    pdcch_pdu->FreqDomainResource[i] = coreset->frequencyDomainResources.buf[i];

  LOG_D(MAC,"Coreset : BWPstart %d, BWPsize %d, SCS %d, freq %x, , duration %d\n",
        pdcch_pdu->BWPStart,pdcch_pdu->BWPSize,(int)pdcch_pdu->SubcarrierSpacing,(int)coreset->frequencyDomainResources.buf[0],(int)coreset->duration);

  pdcch_pdu->CceRegMappingType = pdcch->CceRegMappingType;
  pdcch_pdu->RegBundleSize = pdcch->RegBundleSize;
  pdcch_pdu->InterleaverSize = pdcch->InterleaverSize;
  pdcch_pdu->ShiftIndex = pdcch->ShiftIndex;

  if(coreset->controlResourceSetId == 0) {
    if(is_sib1)
      pdcch_pdu->CoreSetType = NFAPI_NR_CSET_CONFIG_MIB_SIB1;
    else
      pdcch_pdu->CoreSetType = NFAPI_NR_CSET_CONFIG_PDCCH_CONFIG_CSET_0;
  } else{
    pdcch_pdu->CoreSetType = NFAPI_NR_CSET_CONFIG_PDCCH_CONFIG;
  }

  //precoderGranularity
  pdcch_pdu->precoderGranularity = coreset->precoderGranularity;
}

int nr_get_pucch_resource(NR_ControlResourceSet_t *coreset,
                          NR_PUCCH_Config_t *pucch_Config,
                          int CCEIndex) {
  int r_pucch = -1;
  if(pucch_Config == NULL) {
    int n_rb,rb_offset;
    get_coreset_rballoc(coreset->frequencyDomainResources.buf,&n_rb,&rb_offset);
    const uint16_t N_cce = n_rb * coreset->duration / NR_NB_REG_PER_CCE;
    const int delta_PRI=0;
    r_pucch = ((CCEIndex<<1)/N_cce)+(delta_PRI<<1);
  }
  return r_pucch;
}

// This function configures pucch pdu fapi structure
void nr_configure_pucch(nfapi_nr_pucch_pdu_t* pucch_pdu,
                        NR_ServingCellConfigCommon_t *scc,
                        NR_UE_info_t* UE,
                        uint8_t pucch_resource,
                        uint16_t O_csi,
                        uint16_t O_ack,
                        uint8_t O_sr,
                        int r_pucch) {

  NR_PUCCH_Resource_t *pucchres;
  NR_PUCCH_ResourceSet_t *pucchresset;
  NR_PUCCH_FormatConfig_t *pucchfmt;
  NR_PUCCH_ResourceId_t *resource_id = NULL;
  NR_UE_UL_BWP_t *current_BWP = &UE->current_UL_BWP;

  long *id0 = NULL;
  int n_list, n_set;
  uint16_t N2,N3;
  int res_found = 0;

  pucch_pdu->bit_len_harq = O_ack;
  pucch_pdu->bit_len_csi_part1 = O_csi;

  uint16_t O_uci = O_csi + O_ack;

  NR_PUSCH_Config_t *pusch_Config = current_BWP->pusch_Config;

  long *pusch_id = pusch_Config ? pusch_Config->dataScramblingIdentityPUSCH : NULL;

  if (pusch_Config && pusch_Config->dmrs_UplinkForPUSCH_MappingTypeA != NULL)
    id0 = pusch_Config->dmrs_UplinkForPUSCH_MappingTypeA->choice.setup->transformPrecodingDisabled->scramblingID0;
  else if (pusch_Config && pusch_Config->dmrs_UplinkForPUSCH_MappingTypeB != NULL)
    id0 = pusch_Config->dmrs_UplinkForPUSCH_MappingTypeB->choice.setup->transformPrecodingDisabled->scramblingID0;
  else id0 = scc->physCellId;

  NR_PUCCH_ConfigCommon_t *pucch_ConfigCommon = current_BWP->pucch_ConfigCommon;

  // hop flags and hopping id are valid for any BWP
  switch (pucch_ConfigCommon->pucch_GroupHopping){
  case 0 :
    // if neither, both disabled
    pucch_pdu->group_hop_flag = 0;
    pucch_pdu->sequence_hop_flag = 0;
    break;
  case 1 :
    // if enable, group enabled
    pucch_pdu->group_hop_flag = 1;
    pucch_pdu->sequence_hop_flag = 0;
    break;
  case 2 :
    // if disable, sequence disabled
    pucch_pdu->group_hop_flag = 0;
    pucch_pdu->sequence_hop_flag = 1;
    break;
  default:
    AssertFatal(1==0,"Group hopping flag %ld undefined (0,1,2) \n", pucch_ConfigCommon->pucch_GroupHopping);
  }

  if (pucch_ConfigCommon->hoppingId != NULL)
    pucch_pdu->hopping_id = *pucch_ConfigCommon->hoppingId;
  else
    pucch_pdu->hopping_id = *scc->physCellId;

  pucch_pdu->bwp_size  = current_BWP->BWPSize;
  pucch_pdu->bwp_start = current_BWP->BWPStart;
  pucch_pdu->subcarrier_spacing = current_BWP->scs;
  pucch_pdu->cyclic_prefix = (current_BWP->cyclicprefix==NULL) ? 0 : *current_BWP->cyclicprefix;

  NR_PUCCH_Config_t *pucch_Config = current_BWP->pucch_Config;
  if (r_pucch<0 || pucch_Config){
      LOG_D(NR_MAC,"pucch_acknak: Filling dedicated configuration for PUCCH\n");

      AssertFatal(pucch_Config->resourceSetToAddModList!=NULL,
		    "PUCCH resourceSetToAddModList is null\n");

      n_set = pucch_Config->resourceSetToAddModList->list.count;
      AssertFatal(n_set>0,"PUCCH resourceSetToAddModList is empty\n");

      LOG_D(NR_MAC, "UCI n_set= %d\n", n_set);

      N2 = 2;
	// procedure to select pucch resource id from resource sets according to
	// number of uci bits and pucch resource indicator pucch_resource
	// ( see table 9.2.3.2 in 38.213)
      for (int i=0; i<n_set; i++) {
	pucchresset = pucch_Config->resourceSetToAddModList->list.array[i];
	n_list = pucchresset->resourceList.list.count;
	if (pucchresset->pucch_ResourceSetId == 0 && O_uci<3) {
	  if (pucch_resource < n_list)
            resource_id = pucchresset->resourceList.list.array[pucch_resource];
          else
            AssertFatal(1==0,"Couldn't fine pucch resource indicator %d in PUCCH resource set %d for %d UCI bits",pucch_resource,i,O_uci);
        }
        if (pucchresset->pucch_ResourceSetId == 1 && O_uci>2) {
#if (NR_RRC_VERSION >= MAKE_VERSION(16, 0, 0))
        N3 = pucchresset->maxPayloadSize!= NULL ?  *pucchresset->maxPayloadSize : 1706;
#else
        N3 = pucchresset->maxPayloadMinus1!= NULL ?  *pucchresset->maxPayloadMinus1 : 1706;
#endif
        if (N2<O_uci && N3>O_uci) {
          if (pucch_resource < n_list)
            resource_id = pucchresset->resourceList.list.array[pucch_resource];
          else
            AssertFatal(1==0,"Couldn't fine pucch resource indicator %d in PUCCH resource set %d for %d UCI bits",pucch_resource,i,O_uci);
        }
        else N2 = N3;
      }
    }

    AssertFatal(resource_id!=NULL,"Couldn-t find any matching PUCCH resource in the PUCCH resource sets");

    AssertFatal(pucch_Config->resourceToAddModList!=NULL,
                "PUCCH resourceToAddModList is null\n");

    n_list = pucch_Config->resourceToAddModList->list.count;
    AssertFatal(n_list>0,"PUCCH resourceToAddModList is empty\n");

    // going through the list of PUCCH resources to find the one indexed by resource_id
    for (int i=0; i<n_list; i++) {
      pucchres = pucch_Config->resourceToAddModList->list.array[i];
      if (pucchres->pucch_ResourceId == *resource_id) {
        res_found = 1;
        pucch_pdu->prb_start = pucchres->startingPRB;
        pucch_pdu->rnti = UE->rnti;
        // FIXME why there is only one frequency hopping flag
        // what about inter slot frequency hopping?
        pucch_pdu->freq_hop_flag = pucchres->intraSlotFrequencyHopping!= NULL ?  1 : 0;
        pucch_pdu->second_hop_prb = pucchres->secondHopPRB!= NULL ?  *pucchres->secondHopPRB : 0;
        switch(pucchres->format.present) {
          case NR_PUCCH_Resource__format_PR_format0 :
            pucch_pdu->format_type = 0;
            pucch_pdu->initial_cyclic_shift = pucchres->format.choice.format0->initialCyclicShift;
            pucch_pdu->nr_of_symbols = pucchres->format.choice.format0->nrofSymbols;
            pucch_pdu->start_symbol_index = pucchres->format.choice.format0->startingSymbolIndex;
            pucch_pdu->sr_flag = O_sr;
            pucch_pdu->prb_size = 1;
            break;
          case NR_PUCCH_Resource__format_PR_format1 :
            pucch_pdu->format_type = 1;
            pucch_pdu->initial_cyclic_shift = pucchres->format.choice.format1->initialCyclicShift;
            pucch_pdu->nr_of_symbols = pucchres->format.choice.format1->nrofSymbols;
            pucch_pdu->start_symbol_index = pucchres->format.choice.format1->startingSymbolIndex;
            pucch_pdu->time_domain_occ_idx = pucchres->format.choice.format1->timeDomainOCC;
            pucch_pdu->sr_flag = O_sr;
            pucch_pdu->prb_size = 1;
            break;
          case NR_PUCCH_Resource__format_PR_format2 :
            pucch_pdu->format_type = 2;
            pucch_pdu->nr_of_symbols = pucchres->format.choice.format2->nrofSymbols;
            pucch_pdu->start_symbol_index = pucchres->format.choice.format2->startingSymbolIndex;
            pucch_pdu->data_scrambling_id = pusch_id!= NULL ? *pusch_id : *scc->physCellId;
            pucch_pdu->dmrs_scrambling_id = id0!= NULL ? *id0 : *scc->physCellId;
            pucch_pdu->prb_size = compute_pucch_prb_size(2,pucchres->format.choice.format2->nrofPRBs,
                                                         O_uci+O_sr,O_csi,pucch_Config->format2->choice.setup->maxCodeRate,
                                                         2,pucchres->format.choice.format2->nrofSymbols,8);
            pucch_pdu->bit_len_csi_part1 = O_csi;
            break;
          case NR_PUCCH_Resource__format_PR_format3 :
            pucch_pdu->format_type = 3;
            pucch_pdu->nr_of_symbols = pucchres->format.choice.format3->nrofSymbols;
            pucch_pdu->start_symbol_index = pucchres->format.choice.format3->startingSymbolIndex;
            pucch_pdu->data_scrambling_id = pusch_id!= NULL ? *pusch_id : *scc->physCellId;
            if (pucch_Config->format3 == NULL) {
              pucch_pdu->pi_2bpsk = 0;
              pucch_pdu->add_dmrs_flag = 0;
            }
            else {
              pucchfmt = pucch_Config->format3->choice.setup;
              pucch_pdu->pi_2bpsk = pucchfmt->pi2BPSK!= NULL ?  1 : 0;
              pucch_pdu->add_dmrs_flag = pucchfmt->additionalDMRS!= NULL ?  1 : 0;
            }
            int f3_dmrs_symbols;
            if (pucchres->format.choice.format3->nrofSymbols==4)
              f3_dmrs_symbols = 1<<pucch_pdu->freq_hop_flag;
            else {
              if(pucchres->format.choice.format3->nrofSymbols<10)
                f3_dmrs_symbols = 2;
              else
                f3_dmrs_symbols = 2<<pucch_pdu->add_dmrs_flag;
            }
            pucch_pdu->prb_size = compute_pucch_prb_size(3,pucchres->format.choice.format3->nrofPRBs,
                                                         O_uci+O_sr,O_csi,pucch_Config->format3->choice.setup->maxCodeRate,
                                                         2-pucch_pdu->pi_2bpsk,pucchres->format.choice.format3->nrofSymbols-f3_dmrs_symbols,12);
            pucch_pdu->bit_len_csi_part1 = O_csi;
            break;
          case NR_PUCCH_Resource__format_PR_format4 :
            pucch_pdu->format_type = 4;
            pucch_pdu->nr_of_symbols = pucchres->format.choice.format4->nrofSymbols;
            pucch_pdu->start_symbol_index = pucchres->format.choice.format4->startingSymbolIndex;
            pucch_pdu->pre_dft_occ_len = pucchres->format.choice.format4->occ_Length;
            pucch_pdu->pre_dft_occ_idx = pucchres->format.choice.format4->occ_Index;
            pucch_pdu->data_scrambling_id = pusch_id!= NULL ? *pusch_id : *scc->physCellId;
            if (pucch_Config->format3 == NULL) {
              pucch_pdu->pi_2bpsk = 0;
              pucch_pdu->add_dmrs_flag = 0;
            }
            else {
              pucchfmt = pucch_Config->format3->choice.setup;
              pucch_pdu->pi_2bpsk = pucchfmt->pi2BPSK!= NULL ?  1 : 0;
              pucch_pdu->add_dmrs_flag = pucchfmt->additionalDMRS!= NULL ?  1 : 0;
            }
            pucch_pdu->bit_len_csi_part1 = O_csi;
            break;
          default :
            AssertFatal(1==0,"Undefined PUCCH format \n");
        }
      }
    }
    AssertFatal(res_found==1,"No PUCCH resource found corresponding to id %ld\n",*resource_id);
    LOG_D(NR_MAC,"Configure pucch: pucch_pdu->format_type %d pucch_pdu->bit_len_harq %d, pucch->pdu->bit_len_csi %d\n",pucch_pdu->format_type,pucch_pdu->bit_len_harq,pucch_pdu->bit_len_csi_part1);
  }
  else { // this is the default PUCCH configuration, PUCCH format 0 or 1
    LOG_D(NR_MAC,"pucch_acknak: Filling default PUCCH configuration from Tables (r_pucch %d, pucch_Config %p)\n",r_pucch,pucch_Config);
    int rsetindex = *pucch_ConfigCommon->pucch_ResourceCommon;
    int prb_start, second_hop_prb, nr_of_symb, start_symb;
    set_r_pucch_parms(rsetindex,
                      r_pucch,
                      pucch_pdu->bwp_size,
                      &prb_start,
                      &second_hop_prb,
                      &nr_of_symb,
                      &start_symb);

    pucch_pdu->prb_start = prb_start;
    pucch_pdu->rnti = UE->rnti;
    pucch_pdu->freq_hop_flag = 1;
    pucch_pdu->second_hop_prb = second_hop_prb;
    pucch_pdu->format_type = default_pucch_fmt[rsetindex];
    pucch_pdu->initial_cyclic_shift = r_pucch%default_pucch_csset[rsetindex];
    if (rsetindex==3||rsetindex==7||rsetindex==11) pucch_pdu->initial_cyclic_shift*=6;
    else if (rsetindex==1||rsetindex==2) pucch_pdu->initial_cyclic_shift*=3;
    else pucch_pdu->initial_cyclic_shift*=4;
    pucch_pdu->nr_of_symbols = nr_of_symb;
    pucch_pdu->start_symbol_index = start_symb;
    if (pucch_pdu->format_type == 1) pucch_pdu->time_domain_occ_idx = 0; // check this!!
    pucch_pdu->sr_flag = O_sr;
    pucch_pdu->prb_size=1;
  }
}


void set_r_pucch_parms(int rsetindex,
                       int r_pucch,
                       int bwp_size,
                       int *prb_start,
                       int *second_hop_prb,
                       int *nr_of_symbols,
                       int *start_symbol_index) {

  // procedure described in 38.213 section 9.2.1

  int prboffset = r_pucch/default_pucch_csset[rsetindex];
  int prboffsetm8 = (r_pucch-8)/default_pucch_csset[rsetindex];

  *prb_start = (r_pucch>>3)==0 ?
              default_pucch_prboffset[rsetindex] + prboffset:
              bwp_size-1-default_pucch_prboffset[rsetindex]-prboffsetm8;

  *second_hop_prb = (r_pucch>>3)==0?
                   bwp_size-1-default_pucch_prboffset[rsetindex]-prboffset:
                   default_pucch_prboffset[rsetindex] + prboffsetm8;

  *nr_of_symbols = default_pucch_numbsymb[rsetindex];
  *start_symbol_index = default_pucch_firstsymb[rsetindex];
}

void prepare_dci(const NR_CellGroupConfig_t *CellGroup,
                 const NR_UE_DL_BWP_t *current_BWP,
                 const NR_ControlResourceSet_t *coreset,
                 dci_pdu_rel15_t *dci_pdu_rel15,
                 nr_dci_format_t format) {

  AssertFatal(CellGroup!=NULL,"CellGroup shouldn't be null here\n");

  const NR_PDSCH_Config_t *pdsch_Config = current_BWP ? current_BWP->pdsch_Config : NULL;

  switch(format) {
    case NR_UL_DCI_FORMAT_0_1:
      // format indicator
      dci_pdu_rel15->format_indicator = 0;
      // carrier indicator
      if (CellGroup->spCellConfig->spCellConfigDedicated->crossCarrierSchedulingConfig != NULL)
        AssertFatal(1==0,"Cross Carrier Scheduling Config currently not supported\n");
      // supplementary uplink
      if (CellGroup->spCellConfig->spCellConfigDedicated->supplementaryUplink != NULL)
        AssertFatal(1==0,"Supplementary Uplink currently not supported\n");
      // SRS request
      dci_pdu_rel15->srs_request.val = 0;
      dci_pdu_rel15->ulsch_indicator = 1;
      break;
    case NR_DL_DCI_FORMAT_1_1:
      // format indicator
      dci_pdu_rel15->format_indicator = 1;
      // carrier indicator
      if (CellGroup->spCellConfig->spCellConfigDedicated->crossCarrierSchedulingConfig != NULL)
        AssertFatal(1==0,"Cross Carrier Scheduling Config currently not supported\n");
      //vrb to prb mapping
      if (pdsch_Config->vrb_ToPRB_Interleaver==NULL)
        dci_pdu_rel15->vrb_to_prb_mapping.val = 0;
      else
        dci_pdu_rel15->vrb_to_prb_mapping.val = 1;
      //bundling size indicator
      if (pdsch_Config->prb_BundlingType.present == NR_PDSCH_Config__prb_BundlingType_PR_dynamicBundling)
        AssertFatal(1==0,"Dynamic PRB bundling type currently not supported\n");
      //rate matching indicator
      uint16_t msb = (pdsch_Config->rateMatchPatternGroup1==NULL)?0:1;
      uint16_t lsb = (pdsch_Config->rateMatchPatternGroup2==NULL)?0:1;
      dci_pdu_rel15->rate_matching_indicator.val = lsb | (msb<<1);
      // aperiodic ZP CSI-RS trigger
      if (pdsch_Config->aperiodic_ZP_CSI_RS_ResourceSetsToAddModList != NULL)
        AssertFatal(1==0,"Aperiodic ZP CSI-RS currently not supported\n");
      // transmission configuration indication
      if (coreset->tci_PresentInDCI != NULL)
        AssertFatal(1==0,"TCI in DCI currently not supported\n");
      //srs resource set
      if (CellGroup->spCellConfig->spCellConfigDedicated->uplinkConfig->carrierSwitching!=NULL) {
        NR_SRS_CarrierSwitching_t *cs = CellGroup->spCellConfig->spCellConfigDedicated->uplinkConfig->carrierSwitching->choice.setup;
        if (cs->srs_TPC_PDCCH_Group!=NULL){
          switch(cs->srs_TPC_PDCCH_Group->present) {
            case NR_SRS_CarrierSwitching__srs_TPC_PDCCH_Group_PR_NOTHING:
              dci_pdu_rel15->srs_request.val = 0;
              break;
            case NR_SRS_CarrierSwitching__srs_TPC_PDCCH_Group_PR_typeA:
              AssertFatal(1==0,"SRS TPC PRCCH group type A currently not supported\n");
              break;
            case NR_SRS_CarrierSwitching__srs_TPC_PDCCH_Group_PR_typeB:
              AssertFatal(1==0,"SRS TPC PRCCH group type B currently not supported\n");
              break;
          }
        }
        else
          dci_pdu_rel15->srs_request.val = 0;
      }
      else
        dci_pdu_rel15->srs_request.val = 0;
    // CBGTI and CBGFI
    if (current_BWP->pdsch_servingcellconfig &&
        current_BWP->pdsch_servingcellconfig->codeBlockGroupTransmission != NULL)
      AssertFatal(1==0,"CBG transmission currently not supported\n");
    break;
  default :
    AssertFatal(1==0,"Prepare dci currently only implemented for 1_1 and 0_1 \n");
  }
}


void fill_dci_pdu_rel15(const NR_ServingCellConfigCommon_t *scc,
                        const NR_CellGroupConfig_t *CellGroup,
                        const NR_UE_DL_BWP_t *current_BWP,
                        nfapi_nr_dl_dci_pdu_t *pdcch_dci_pdu,
                        dci_pdu_rel15_t *dci_pdu_rel15,
                        int dci_format,
                        int rnti_type,
                        int N_RB,
                        int bwp_id,
                        NR_ControlResourceSet_t *coreset,
                        uint16_t cset0_bwp_size) {
  uint8_t fsize = 0, pos = 0;

  uint64_t *dci_pdu = (uint64_t *)pdcch_dci_pdu->Payload;
  *dci_pdu=0;
  NR_ControlResourceSetId_t coreset_id = coreset->controlResourceSetId;
  int dci_size = nr_dci_size(scc->downlinkConfigCommon->initialDownlinkBWP,
                             scc->uplinkConfigCommon->initialUplinkBWP,
                             CellGroup, dci_pdu_rel15, dci_format,
                             rnti_type, N_RB, bwp_id, coreset_id, cset0_bwp_size);
  pdcch_dci_pdu->PayloadSizeBits = dci_size;
  AssertFatal(dci_size <= 64, "DCI sizes above 64 bits not yet supported");
  if (dci_format == NR_DL_DCI_FORMAT_1_1 || dci_format == NR_UL_DCI_FORMAT_0_1)
    prepare_dci(CellGroup, current_BWP, coreset, dci_pdu_rel15, dci_format);

  /// Payload generation
  switch (dci_format) {
  case NR_DL_DCI_FORMAT_1_0:
    switch (rnti_type) {
    case NR_RNTI_RA:
      // Freq domain assignment
      fsize = (int)ceil(log2((N_RB * (N_RB + 1)) >> 1));
      pos = fsize;
      *dci_pdu |= (((uint64_t)dci_pdu_rel15->frequency_domain_assignment.val & ((1 << fsize) - 1)) << (dci_size - pos));
      LOG_D(NR_MAC,
            "RA_RNTI, size %d frequency-domain assignment %d (%d bits) N_RB_BWP %d=> %d (0x%lx)\n",
            dci_size,dci_pdu_rel15->frequency_domain_assignment.val,
            fsize,
            N_RB,
            dci_size - pos,
            *dci_pdu);
      // Time domain assignment
      pos += 4;
      *dci_pdu |= (((uint64_t)dci_pdu_rel15->time_domain_assignment.val & 0xf) << (dci_size - pos));
      LOG_D(NR_MAC,
            "time-domain assignment %d  (4 bits)=> %d (0x%lx)\n",
            dci_pdu_rel15->time_domain_assignment.val,
            dci_size - pos,
            *dci_pdu);
      // VRB to PRB mapping
      pos++;
      *dci_pdu |= ((uint64_t)dci_pdu_rel15->vrb_to_prb_mapping.val & 0x1) << (dci_size - pos);
      LOG_D(NR_MAC,
            "vrb to prb mapping %d  (1 bits)=> %d (0x%lx)\n",
            dci_pdu_rel15->vrb_to_prb_mapping.val,
            dci_size - pos,
            *dci_pdu);
      // MCS
      pos += 5;
      *dci_pdu |= ((uint64_t)dci_pdu_rel15->mcs & 0x1f) << (dci_size - pos);
      LOG_D(NR_MAC, "mcs %d  (5 bits)=> %d (0x%lx)\n", dci_pdu_rel15->mcs, dci_size - pos, *dci_pdu);
      // TB scaling
      pos += 2;
      *dci_pdu |= ((uint64_t)dci_pdu_rel15->tb_scaling & 0x3) << (dci_size - pos);
      LOG_D(NR_MAC, "tb_scaling %d  (2 bits)=> %d (0x%lx)\n", dci_pdu_rel15->tb_scaling, dci_size - pos, *dci_pdu);
      break;

    case NR_RNTI_C:
      // indicating a DL DCI format 1bit
      pos++;
      *dci_pdu |= ((uint64_t)1) << (dci_size - pos);
      LOG_D(NR_MAC,
            "DCI1_0 (size %d): Format indicator %d (%d bits) N_RB_BWP %d => %d (0x%lx)\n",
            dci_size,
            dci_pdu_rel15->format_indicator,
            1,
            N_RB,
            dci_size - pos,
            *dci_pdu);
      // Freq domain assignment (275rb >> fsize = 16)
      fsize = (int)ceil(log2((N_RB * (N_RB + 1)) >> 1));
      pos += fsize;
      *dci_pdu |= (((uint64_t)dci_pdu_rel15->frequency_domain_assignment.val & ((1 << fsize) - 1)) << (dci_size - pos));
      LOG_D(NR_MAC,
            "Freq domain assignment %d (%d bits)=> %d (0x%lx)\n",
            dci_pdu_rel15->frequency_domain_assignment.val,
            fsize,
            dci_size - pos,
            *dci_pdu);
      uint16_t is_ra = 1;
      for (int i = 0; i < fsize; i++) {
        if (!((dci_pdu_rel15->frequency_domain_assignment.val >> i) & 1)) {
          is_ra = 0;
          break;
        }
      }
      if (is_ra) { // fsize are all 1  38.212 p86
        // ra_preamble_index 6 bits
        pos += 6;
        *dci_pdu |= ((dci_pdu_rel15->ra_preamble_index & 0x3f) << (dci_size - pos));
        // UL/SUL indicator  1 bit
        pos++;
        *dci_pdu |= (dci_pdu_rel15->ul_sul_indicator.val & 1) << (dci_size - pos);
        // SS/PBCH index  6 bits
        pos += 6;
        *dci_pdu |= ((dci_pdu_rel15->ss_pbch_index & 0x3f) << (dci_size - pos));
        //  prach_mask_index  4 bits
        pos += 4;
        *dci_pdu |= ((dci_pdu_rel15->prach_mask_index & 0xf) << (dci_size - pos));
      } else {
        // Time domain assignment 4bit
        pos += 4;
        *dci_pdu |= ((dci_pdu_rel15->time_domain_assignment.val & 0xf) << (dci_size - pos));
        LOG_D(NR_MAC,
              "Time domain assignment %d (%d bits)=> %d (0x%lx)\n",
              dci_pdu_rel15->time_domain_assignment.val,
              4,
              dci_size - pos,
              *dci_pdu);
        // VRB to PRB mapping  1bit
        pos++;
        *dci_pdu |= (dci_pdu_rel15->vrb_to_prb_mapping.val & 1) << (dci_size - pos);
        LOG_D(NR_MAC,
              "VRB to PRB %d (%d bits)=> %d (0x%lx)\n",
              dci_pdu_rel15->vrb_to_prb_mapping.val,
              1,
              dci_size - pos,
              *dci_pdu);
        // MCS 5bit  //bit over 32, so dci_pdu ++
        pos += 5;
        *dci_pdu |= (dci_pdu_rel15->mcs & 0x1f) << (dci_size - pos);
        LOG_D(NR_MAC, "MCS %d (%d bits)=> %d (0x%lx)\n", dci_pdu_rel15->mcs, 5, dci_size - pos, *dci_pdu);
        // New data indicator 1bit
        pos++;
        *dci_pdu |= (dci_pdu_rel15->ndi & 1) << (dci_size - pos);
        LOG_D(NR_MAC, "NDI %d (%d bits)=> %d (0x%lx)\n", dci_pdu_rel15->ndi, 1, dci_size - pos, *dci_pdu);
        // Redundancy version  2bit
        pos += 2;
        *dci_pdu |= (dci_pdu_rel15->rv & 0x3) << (dci_size - pos);
        LOG_D(NR_MAC, "RV %d (%d bits)=> %d (0x%lx)\n", dci_pdu_rel15->rv, 2, dci_size - pos, *dci_pdu);
        // HARQ process number  4bit
        pos += 4;
        *dci_pdu |= ((dci_pdu_rel15->harq_pid & 0xf) << (dci_size - pos));
        LOG_D(NR_MAC, "HARQ_PID %d (%d bits)=> %d (0x%lx)\n", dci_pdu_rel15->harq_pid, 4, dci_size - pos, *dci_pdu);
        // Downlink assignment index  2bit
        pos += 2;
        *dci_pdu |= ((dci_pdu_rel15->dai[0].val & 3) << (dci_size - pos));
        LOG_D(NR_MAC, "DAI %d (%d bits)=> %d (0x%lx)\n", dci_pdu_rel15->dai[0].val, 2, dci_size - pos, *dci_pdu);
        // TPC command for scheduled PUCCH  2bit
        pos += 2;
        *dci_pdu |= ((dci_pdu_rel15->tpc & 3) << (dci_size - pos));
        LOG_D(NR_MAC, "TPC %d (%d bits)=> %d (0x%lx)\n", dci_pdu_rel15->tpc, 2, dci_size - pos, *dci_pdu);
        // PUCCH resource indicator  3bit
        pos += 3;
        *dci_pdu |= ((dci_pdu_rel15->pucch_resource_indicator & 0x7) << (dci_size - pos));
        LOG_D(NR_MAC,
              "PUCCH RI %d (%d bits)=> %d (0x%lx)\n",
              dci_pdu_rel15->pucch_resource_indicator,
              3,
              dci_size - pos,
              *dci_pdu);
        // PDSCH-to-HARQ_feedback timing indicator 3bit
        pos += 3;
        *dci_pdu |= ((dci_pdu_rel15->pdsch_to_harq_feedback_timing_indicator.val & 0x7) << (dci_size - pos));
        LOG_D(NR_MAC,
              "PDSCH to HARQ TI %d (%d bits)=> %d (0x%lx)\n",
              dci_pdu_rel15->pdsch_to_harq_feedback_timing_indicator.val,
              3,
              dci_size - pos,
              *dci_pdu);
      } // end else
      break;

    case NR_RNTI_P:
      // Short Messages Indicator – 2 bits
      for (int i = 0; i < 2; i++)
        *dci_pdu |= (((uint64_t)dci_pdu_rel15->short_messages_indicator >> (1 - i)) & 1) << (dci_size - pos++);
      // Short Messages – 8 bits
      for (int i = 0; i < 8; i++)
        *dci_pdu |= (((uint64_t)dci_pdu_rel15->short_messages >> (7 - i)) & 1) << (dci_size - pos++);
      // Freq domain assignment 0-16 bit
      fsize = (int)ceil(log2((N_RB * (N_RB + 1)) >> 1));
      for (int i = 0; i < fsize; i++)
        *dci_pdu |= (((uint64_t)dci_pdu_rel15->frequency_domain_assignment.val >> (fsize - i - 1)) & 1) << (dci_size - pos++);
      // Time domain assignment 4 bit
      for (int i = 0; i < 4; i++)
        *dci_pdu |= (((uint64_t)dci_pdu_rel15->time_domain_assignment.val >> (3 - i)) & 1) << (dci_size - pos++);
      // VRB to PRB mapping 1 bit
      *dci_pdu |= ((uint64_t)dci_pdu_rel15->vrb_to_prb_mapping.val & 1) << (dci_size - pos++);
      // MCS 5 bit
      for (int i = 0; i < 5; i++)
        *dci_pdu |= (((uint64_t)dci_pdu_rel15->mcs >> (4 - i)) & 1) << (dci_size - pos++);
      // TB scaling 2 bit
      for (int i = 0; i < 2; i++)
        *dci_pdu |= (((uint64_t)dci_pdu_rel15->tb_scaling >> (1 - i)) & 1) << (dci_size - pos++);
      break;

    case NR_RNTI_SI:
      pos = 1;
      // Freq domain assignment 0-16 bit
      fsize = (int)ceil(log2((N_RB * (N_RB + 1)) >> 1));
      LOG_D(NR_MAC, "fsize = %i\n", fsize);
      for (int i = 0; i < fsize; i++)
        *dci_pdu |= (((uint64_t)dci_pdu_rel15->frequency_domain_assignment.val >> (fsize - i - 1)) & 1) << (dci_size - pos++);
      LOG_D(NR_MAC, "dci_pdu_rel15->frequency_domain_assignment.val = %i\n", dci_pdu_rel15->frequency_domain_assignment.val);
      // Time domain assignment 4 bit
      for (int i = 0; i < 4; i++)
        *dci_pdu |= (((uint64_t)dci_pdu_rel15->time_domain_assignment.val >> (3 - i)) & 1) << (dci_size - pos++);
      LOG_D(NR_MAC, "dci_pdu_rel15->time_domain_assignment.val = %i\n", dci_pdu_rel15->time_domain_assignment.val);
      // VRB to PRB mapping 1 bit
      *dci_pdu |= ((uint64_t)dci_pdu_rel15->vrb_to_prb_mapping.val & 1) << (dci_size - pos++);
      LOG_D(NR_MAC, "dci_pdu_rel15->vrb_to_prb_mapping.val = %i\n", dci_pdu_rel15->vrb_to_prb_mapping.val);
      // MCS 5bit  //bit over 32, so dci_pdu ++
      for (int i = 0; i < 5; i++)
        *dci_pdu |= (((uint64_t)dci_pdu_rel15->mcs >> (4 - i)) & 1) << (dci_size - pos++);
      LOG_D(NR_MAC, "dci_pdu_rel15->mcs = %i\n", dci_pdu_rel15->mcs);
      // Redundancy version  2bit
      for (int i = 0; i < 2; i++)
        *dci_pdu |= (((uint64_t)dci_pdu_rel15->rv >> (1 - i)) & 1) << (dci_size - pos++);
      LOG_D(NR_MAC, "dci_pdu_rel15->rv = %i\n", dci_pdu_rel15->rv);
      // System information indicator 1bit
      *dci_pdu |= ((uint64_t)dci_pdu_rel15->system_info_indicator&1)<<(dci_size-pos++);
      LOG_D(NR_MAC, "dci_pdu_rel15->system_info_indicator = %i\n", dci_pdu_rel15->system_info_indicator);
      break;

    case NR_RNTI_TC:
      pos = 1;
      // indicating a DL DCI format 1bit
      *dci_pdu |= ((uint64_t)dci_pdu_rel15->format_indicator & 1) << (dci_size - pos++);
      // Freq domain assignment 0-16 bit
      fsize = (int)ceil(log2((N_RB * (N_RB + 1)) >> 1));
      for (int i = 0; i < fsize; i++)
        *dci_pdu |= (((uint64_t)dci_pdu_rel15->frequency_domain_assignment.val >> (fsize - i - 1)) & 1) << (dci_size - pos++);
      // Time domain assignment 4 bit
      for (int i = 0; i < 4; i++)
        *dci_pdu |= (((uint64_t)dci_pdu_rel15->time_domain_assignment.val >> (3 - i)) & 1) << (dci_size - pos++);
      // VRB to PRB mapping 1 bit
      *dci_pdu |= ((uint64_t)dci_pdu_rel15->vrb_to_prb_mapping.val & 1) << (dci_size - pos++);
      // MCS 5bit  //bit over 32, so dci_pdu ++
      for (int i = 0; i < 5; i++)
        *dci_pdu |= (((uint64_t)dci_pdu_rel15->mcs >> (4 - i)) & 1) << (dci_size - pos++);
      // New data indicator 1bit
      *dci_pdu |= ((uint64_t)dci_pdu_rel15->ndi & 1) << (dci_size - pos++);
      // Redundancy version  2bit
      for (int i = 0; i < 2; i++)
        *dci_pdu |= (((uint64_t)dci_pdu_rel15->rv >> (1 - i)) & 1) << (dci_size - pos++);
      // HARQ process number  4bit
      for (int i = 0; i < 4; i++)
        *dci_pdu |= (((uint64_t)dci_pdu_rel15->harq_pid >> (3 - i)) & 1) << (dci_size - pos++);
      // Downlink assignment index – 2 bits
      for (int i = 0; i < 2; i++)
        *dci_pdu |= (((uint64_t)dci_pdu_rel15->dai[0].val >> (1 - i)) & 1) << (dci_size - pos++);
      // TPC command for scheduled PUCCH – 2 bits
      for (int i = 0; i < 2; i++)
        *dci_pdu |= (((uint64_t)dci_pdu_rel15->tpc >> (1 - i)) & 1) << (dci_size - pos++);
      // PUCCH resource indicator – 3 bits
      for (int i = 0; i < 3; i++)
        *dci_pdu |= (((uint64_t)dci_pdu_rel15->pucch_resource_indicator >> (2 - i)) & 1) << (dci_size - pos++);
      // PDSCH-to-HARQ_feedback timing indicator – 3 bits
      for (int i = 0; i < 3; i++)
        *dci_pdu |= (((uint64_t)dci_pdu_rel15->pdsch_to_harq_feedback_timing_indicator.val >> (2 - i)) & 1) << (dci_size - pos++);

      LOG_D(NR_MAC,"N_RB = %i\n", N_RB);
      LOG_D(NR_MAC,"dci_size = %i\n", dci_size);
      LOG_D(NR_MAC,"fsize = %i\n", fsize);
      LOG_D(NR_MAC,"dci_pdu_rel15->format_indicator = %i\n", dci_pdu_rel15->format_indicator);
      LOG_D(NR_MAC,"dci_pdu_rel15->frequency_domain_assignment.val = %i\n", dci_pdu_rel15->frequency_domain_assignment.val);
      LOG_D(NR_MAC,"dci_pdu_rel15->time_domain_assignment.val = %i\n", dci_pdu_rel15->time_domain_assignment.val);
      LOG_D(NR_MAC,"dci_pdu_rel15->vrb_to_prb_mapping.val = %i\n", dci_pdu_rel15->vrb_to_prb_mapping.val);
      LOG_D(NR_MAC,"dci_pdu_rel15->mcs = %i\n", dci_pdu_rel15->mcs);
      LOG_D(NR_MAC,"dci_pdu_rel15->rv = %i\n", dci_pdu_rel15->rv);
      LOG_D(NR_MAC,"dci_pdu_rel15->harq_pid = %i\n", dci_pdu_rel15->harq_pid);
      LOG_D(NR_MAC,"dci_pdu_rel15->dai[0].val = %i\n", dci_pdu_rel15->dai[0].val);
      LOG_D(NR_MAC,"dci_pdu_rel15->tpc = %i\n", dci_pdu_rel15->tpc);
      LOG_D(NR_MAC,"dci_pdu_rel15->pdsch_to_harq_feedback_timing_indicator.val = %i\n", dci_pdu_rel15->pdsch_to_harq_feedback_timing_indicator.val);

      break;
    }
    break;

  case NR_UL_DCI_FORMAT_0_0:
    switch (rnti_type) {
    case NR_RNTI_C:
      LOG_D(NR_MAC,"Filling format 0_0 DCI for CRNTI (size %d bits, format ind %d)\n",dci_size,dci_pdu_rel15->format_indicator);
      // indicating a UL DCI format 1bit
      pos=1;
      *dci_pdu |= ((uint64_t)dci_pdu_rel15->format_indicator & 1) << (dci_size - pos);
      // Freq domain assignment  max 16 bit
      fsize = (int)ceil(log2((N_RB * (N_RB + 1)) >> 1));
      pos+=fsize;
      *dci_pdu |= ((uint64_t)dci_pdu_rel15->frequency_domain_assignment.val & ((1 << fsize) - 1)) << (dci_size - pos);
      // Time domain assignment 4bit
      pos += 4;
      *dci_pdu |= ((uint64_t)dci_pdu_rel15->time_domain_assignment.val & ((1 << 4) - 1)) << (dci_size - pos);
      // Frequency hopping flag – 1 bit
      pos++;
      *dci_pdu |= ((uint64_t)dci_pdu_rel15->frequency_hopping_flag.val & 1) << (dci_size - pos);
      // MCS  5 bit
      pos+=5;
      *dci_pdu |= ((uint64_t)dci_pdu_rel15->mcs & 0x1f) << (dci_size - pos);
      // New data indicator 1bit
      pos++;
      *dci_pdu |= ((uint64_t)dci_pdu_rel15->ndi & 1) << (dci_size - pos);
      // Redundancy version  2bit
      pos+=2;
      *dci_pdu |= ((uint64_t)dci_pdu_rel15->rv & 0x3) << (dci_size - pos);
      // HARQ process number  4bit
      pos+=4;
      *dci_pdu |= ((uint64_t)dci_pdu_rel15->harq_pid & 0xf) << (dci_size - pos);
      // TPC command for scheduled PUSCH – 2 bits
      pos+=2;
      *dci_pdu |= ((uint64_t)dci_pdu_rel15->tpc & 0x3) << (dci_size - pos);
      // Padding bits
      for (int a = pos; a < 32; a++)
        *dci_pdu |= ((uint64_t)dci_pdu_rel15->padding & 1) << (dci_size - pos++);
      // UL/SUL indicator – 1 bit
      /* commented for now (RK): need to get this from BWP descriptor
      if (cfg->pucch_config.pucch_GroupHopping.value)
        *dci_pdu |=
      ((uint64_t)dci_pdu_rel15->ul_sul_indicator.val&1)<<(dci_size-pos++);
        */

        LOG_D(NR_MAC,"N_RB = %i\n", N_RB);
        LOG_D(NR_MAC,"dci_size = %i\n", dci_size);
        LOG_D(NR_MAC,"fsize = %i\n", fsize);
        LOG_D(NR_MAC,"dci_pdu_rel15->frequency_domain_assignment.val = %i\n", dci_pdu_rel15->frequency_domain_assignment.val);
        LOG_D(NR_MAC,"dci_pdu_rel15->time_domain_assignment.val = %i\n", dci_pdu_rel15->time_domain_assignment.val);
        LOG_D(NR_MAC,"dci_pdu_rel15->frequency_hopping_flag.val = %i\n", dci_pdu_rel15->frequency_hopping_flag.val);
        LOG_D(NR_MAC,"dci_pdu_rel15->mcs = %i\n", dci_pdu_rel15->mcs);
        LOG_D(NR_MAC,"dci_pdu_rel15->ndi = %i\n", dci_pdu_rel15->ndi);
        LOG_D(NR_MAC,"dci_pdu_rel15->rv = %i\n", dci_pdu_rel15->rv);
        LOG_D(NR_MAC,"dci_pdu_rel15->harq_pid = %i\n", dci_pdu_rel15->harq_pid);
        LOG_D(NR_MAC,"dci_pdu_rel15->tpc = %i\n", dci_pdu_rel15->tpc);
        LOG_D(NR_MAC,"dci_pdu_rel15->padding = %i\n", dci_pdu_rel15->padding);
      break;

    case NFAPI_NR_RNTI_TC:
      // indicating a UL DCI format 1bit
      pos=1;
      *dci_pdu |= ((uint64_t)dci_pdu_rel15->format_indicator & 1) << (dci_size - pos);
      // Freq domain assignment  max 16 bit
      fsize = (int)ceil(log2((N_RB * (N_RB + 1)) >> 1));
      pos+=fsize;
      *dci_pdu |= ((uint64_t)dci_pdu_rel15->frequency_domain_assignment.val & ((1 << fsize) - 1)) << (dci_size - pos);
      // Time domain assignment 4bit
      pos += 4;
      *dci_pdu |= ((uint64_t)dci_pdu_rel15->time_domain_assignment.val & ((1 << 4) - 1)) << (dci_size - pos);
      // Frequency hopping flag – 1 bit
      pos++;
      *dci_pdu |= ((uint64_t)dci_pdu_rel15->frequency_hopping_flag.val & 1) << (dci_size - pos);
      // MCS  5 bit
      pos+=5;
      *dci_pdu |= ((uint64_t)dci_pdu_rel15->mcs & 0x1f) << (dci_size - pos);
      // New data indicator 1bit
      pos++;
      *dci_pdu |= ((uint64_t)dci_pdu_rel15->ndi & 1) << (dci_size - pos);
      // Redundancy version  2bit
      pos+=2;
      *dci_pdu |= ((uint64_t)dci_pdu_rel15->rv & 0x3) << (dci_size - pos);
      // HARQ process number  4bit
      pos+=4;
      *dci_pdu |= ((uint64_t)dci_pdu_rel15->harq_pid & 0xf) << (dci_size - pos);
      // Padding bits
      for (int a = pos; a < dci_size; a++)
        *dci_pdu |= ((uint64_t)dci_pdu_rel15->padding & 1) << (dci_size - pos++);
      // UL/SUL indicator – 1 bit
      /* commented for now (RK): need to get this from BWP descriptor
      if (cfg->pucch_config.pucch_GroupHopping.value)
        *dci_pdu |=
      ((uint64_t)dci_pdu_rel15->ul_sul_indicator.val&1)<<(dci_size-pos++);
        */
      LOG_D(NR_MAC,"N_RB = %i\n", N_RB);
      LOG_D(NR_MAC,"dci_size = %i\n", dci_size);
      LOG_D(NR_MAC,"fsize = %i\n", fsize);
      LOG_D(NR_MAC,"dci_pdu_rel15->frequency_domain_assignment.val = %i\n", dci_pdu_rel15->frequency_domain_assignment.val);
      LOG_D(NR_MAC,"dci_pdu_rel15->time_domain_assignment.val = %i\n", dci_pdu_rel15->time_domain_assignment.val);
      LOG_D(NR_MAC,"dci_pdu_rel15->frequency_hopping_flag.val = %i\n", dci_pdu_rel15->frequency_hopping_flag.val);
      LOG_D(NR_MAC,"dci_pdu_rel15->mcs = %i\n", dci_pdu_rel15->mcs);
      LOG_D(NR_MAC,"dci_pdu_rel15->ndi = %i\n", dci_pdu_rel15->ndi);
      LOG_D(NR_MAC,"dci_pdu_rel15->rv = %i\n", dci_pdu_rel15->rv);
      LOG_D(NR_MAC,"dci_pdu_rel15->harq_pid = %i\n", dci_pdu_rel15->harq_pid);
      LOG_D(NR_MAC,"dci_pdu_rel15->tpc = %i\n", dci_pdu_rel15->tpc);
      LOG_D(NR_MAC,"dci_pdu_rel15->padding = %i\n", dci_pdu_rel15->padding);

      break;
    }
    break;

  case NR_UL_DCI_FORMAT_0_1:
    switch (rnti_type) {
    case NR_RNTI_C:
      LOG_D(NR_MAC,"Filling NR_UL_DCI_FORMAT_0_1 size %d format indicator %d\n",dci_size,dci_pdu_rel15->format_indicator);
      // Indicating a DL DCI format 1bit
      pos = 1;
      *dci_pdu |= ((uint64_t)dci_pdu_rel15->format_indicator & 0x1) << (dci_size - pos);
      // Carrier indicator
      pos += dci_pdu_rel15->carrier_indicator.nbits;
      *dci_pdu |= ((uint64_t)dci_pdu_rel15->carrier_indicator.val & ((1 << dci_pdu_rel15->carrier_indicator.nbits) - 1)) << (dci_size - pos);
      // UL/SUL Indicator
      pos += dci_pdu_rel15->ul_sul_indicator.nbits;
      *dci_pdu |= ((uint64_t)dci_pdu_rel15->ul_sul_indicator.val & ((1 << dci_pdu_rel15->ul_sul_indicator.nbits) - 1)) << (dci_size - pos);
      // BWP indicator
      pos += dci_pdu_rel15->bwp_indicator.nbits;
      *dci_pdu |= ((uint64_t)dci_pdu_rel15->bwp_indicator.val & ((1 << dci_pdu_rel15->bwp_indicator.nbits) - 1)) << (dci_size - pos);
      // Frequency domain resource assignment
      pos += dci_pdu_rel15->frequency_domain_assignment.nbits;
      *dci_pdu |= ((uint64_t)dci_pdu_rel15->frequency_domain_assignment.val & ((1 << dci_pdu_rel15->frequency_domain_assignment.nbits) - 1)) << (dci_size - pos);
      // Time domain resource assignment
      pos += dci_pdu_rel15->time_domain_assignment.nbits;
      *dci_pdu |= ((uint64_t)dci_pdu_rel15->time_domain_assignment.val & ((1 << dci_pdu_rel15->time_domain_assignment.nbits) - 1)) << (dci_size - pos);
      // Frequency hopping
      pos += dci_pdu_rel15->frequency_hopping_flag.nbits;
      *dci_pdu |= ((uint64_t)dci_pdu_rel15->frequency_hopping_flag.val & ((1 << dci_pdu_rel15->frequency_hopping_flag.nbits) - 1)) << (dci_size - pos);
      // MCS 5bit
      pos += 5;
      *dci_pdu |= ((uint64_t)dci_pdu_rel15->mcs & 0x1f) << (dci_size - pos);
      // New data indicator 1bit
      pos += 1;
      *dci_pdu |= ((uint64_t)dci_pdu_rel15->ndi & 0x1) << (dci_size - pos);
      // Redundancy version  2bit
      pos += 2;
      *dci_pdu |= ((uint64_t)dci_pdu_rel15->rv & 0x3) << (dci_size - pos);
      // HARQ process number  4bit
      pos += 4;
      *dci_pdu |= ((uint64_t)dci_pdu_rel15->harq_pid & 0xf) << (dci_size - pos);
      // 1st Downlink assignment index
      pos += dci_pdu_rel15->dai[0].nbits;
      *dci_pdu |= ((uint64_t)dci_pdu_rel15->dai[0].val & ((1 << dci_pdu_rel15->dai[0].nbits) - 1)) << (dci_size - pos);
      // 2nd Downlink assignment index
      pos += dci_pdu_rel15->dai[1].nbits;
      *dci_pdu |= ((uint64_t)dci_pdu_rel15->dai[1].val & ((1 << dci_pdu_rel15->dai[1].nbits) - 1)) << (dci_size - pos);
      // TPC command for scheduled PUSCH  2bit
      pos += 2;
      *dci_pdu |= ((uint64_t)dci_pdu_rel15->tpc & 0x3) << (dci_size - pos);
      // SRS resource indicator
      pos += dci_pdu_rel15->srs_resource_indicator.nbits;
      *dci_pdu |= ((uint64_t)dci_pdu_rel15->srs_resource_indicator.val & ((1 << dci_pdu_rel15->srs_resource_indicator.nbits) - 1)) << (dci_size - pos);
      // Precoding info and n. of layers
      pos += dci_pdu_rel15->precoding_information.nbits;
      *dci_pdu |= ((uint64_t)dci_pdu_rel15->precoding_information.val & ((1 << dci_pdu_rel15->precoding_information.nbits) - 1)) << (dci_size - pos);
      // Antenna ports
      pos += dci_pdu_rel15->antenna_ports.nbits;
      *dci_pdu |= ((uint64_t)dci_pdu_rel15->antenna_ports.val & ((1 << dci_pdu_rel15->antenna_ports.nbits) - 1)) << (dci_size - pos);
      // SRS request
      pos += dci_pdu_rel15->srs_request.nbits;
      *dci_pdu |= ((uint64_t)dci_pdu_rel15->srs_request.val & ((1 << dci_pdu_rel15->srs_request.nbits) - 1)) << (dci_size - pos);
      // CSI request
      pos += dci_pdu_rel15->csi_request.nbits;
      *dci_pdu |= ((uint64_t)dci_pdu_rel15->csi_request.val & ((1 << dci_pdu_rel15->csi_request.nbits) - 1)) << (dci_size - pos);
      // CBG transmission information
      pos += dci_pdu_rel15->cbgti.nbits;
      *dci_pdu |= ((uint64_t)dci_pdu_rel15->cbgti.val & ((1 << dci_pdu_rel15->cbgti.nbits) - 1)) << (dci_size - pos);
      // PTRS DMRS association
      pos += dci_pdu_rel15->ptrs_dmrs_association.nbits;
      *dci_pdu |= ((uint64_t)dci_pdu_rel15->ptrs_dmrs_association.val & ((1 << dci_pdu_rel15->ptrs_dmrs_association.nbits) - 1)) << (dci_size - pos);
      // Beta offset indicator
      pos += dci_pdu_rel15->beta_offset_indicator.nbits;
      *dci_pdu |= ((uint64_t)dci_pdu_rel15->beta_offset_indicator.val & ((1 << dci_pdu_rel15->beta_offset_indicator.nbits) - 1)) << (dci_size - pos);
      // DMRS sequence initialization
      pos += dci_pdu_rel15->dmrs_sequence_initialization.nbits;
      *dci_pdu |= ((uint64_t)dci_pdu_rel15->dmrs_sequence_initialization.val & ((1 << dci_pdu_rel15->dmrs_sequence_initialization.nbits) - 1)) << (dci_size - pos);
      // UL-SCH indicator
      pos += 1;
      *dci_pdu |= ((uint64_t)dci_pdu_rel15->ulsch_indicator & 0x1) << (dci_size - pos);
      break;
    }
    break;

  case NR_DL_DCI_FORMAT_1_1:
    // Indicating a DL DCI format 1bit
    LOG_D(NR_MAC,"Filling Format 1_1 DCI of size %d\n",dci_size);
    pos = 1;
    *dci_pdu |= ((uint64_t)dci_pdu_rel15->format_indicator & 0x1) << (dci_size - pos);
    // Carrier indicator
    pos += dci_pdu_rel15->carrier_indicator.nbits;
    *dci_pdu |= ((uint64_t)dci_pdu_rel15->carrier_indicator.val & ((1 << dci_pdu_rel15->carrier_indicator.nbits) - 1)) << (dci_size - pos);
    // BWP indicator
    pos += dci_pdu_rel15->bwp_indicator.nbits;
    *dci_pdu |= ((uint64_t)dci_pdu_rel15->bwp_indicator.val & ((1 << dci_pdu_rel15->bwp_indicator.nbits) - 1)) << (dci_size - pos);
    // Frequency domain resource assignment
    pos += dci_pdu_rel15->frequency_domain_assignment.nbits;
    *dci_pdu |= ((uint64_t)dci_pdu_rel15->frequency_domain_assignment.val & ((1 << dci_pdu_rel15->frequency_domain_assignment.nbits) - 1)) << (dci_size - pos);
    // Time domain resource assignment
    pos += dci_pdu_rel15->time_domain_assignment.nbits;
    *dci_pdu |= ((uint64_t)dci_pdu_rel15->time_domain_assignment.val & ((1 << dci_pdu_rel15->time_domain_assignment.nbits) - 1)) << (dci_size - pos);
    // VRB-to-PRB mapping
    pos += dci_pdu_rel15->vrb_to_prb_mapping.nbits;
    *dci_pdu |= ((uint64_t)dci_pdu_rel15->vrb_to_prb_mapping.val & ((1 << dci_pdu_rel15->vrb_to_prb_mapping.nbits) - 1)) << (dci_size - pos);
    // PRB bundling size indicator
    pos += dci_pdu_rel15->prb_bundling_size_indicator.nbits;
    *dci_pdu |= ((uint64_t)dci_pdu_rel15->prb_bundling_size_indicator.val & ((1 << dci_pdu_rel15->prb_bundling_size_indicator.nbits) - 1)) << (dci_size - pos);
    // Rate matching indicator
    pos += dci_pdu_rel15->rate_matching_indicator.nbits;
    *dci_pdu |= ((uint64_t)dci_pdu_rel15->rate_matching_indicator.val & ((1 << dci_pdu_rel15->rate_matching_indicator.nbits) - 1)) << (dci_size - pos);
    // ZP CSI-RS trigger
    pos += dci_pdu_rel15->zp_csi_rs_trigger.nbits;
    *dci_pdu |= ((uint64_t)dci_pdu_rel15->zp_csi_rs_trigger.val & ((1 << dci_pdu_rel15->zp_csi_rs_trigger.nbits) - 1)) << (dci_size - pos);
    // TB1
    // MCS 5bit
    pos += 5;
    *dci_pdu |= ((uint64_t)dci_pdu_rel15->mcs & 0x1f) << (dci_size - pos);
    // New data indicator 1bit
    pos += 1;
    *dci_pdu |= ((uint64_t)dci_pdu_rel15->ndi & 0x1) << (dci_size - pos);
    // Redundancy version  2bit
    pos += 2;
    *dci_pdu |= ((uint64_t)dci_pdu_rel15->rv & 0x3) << (dci_size - pos);
    // TB2
    // MCS 5bit
    pos += dci_pdu_rel15->mcs2.nbits;
    *dci_pdu |= ((uint64_t)dci_pdu_rel15->mcs2.val & ((1 << dci_pdu_rel15->mcs2.nbits) - 1)) << (dci_size - pos);
    // New data indicator 1bit
    pos += dci_pdu_rel15->ndi2.nbits;
    *dci_pdu |= ((uint64_t)dci_pdu_rel15->ndi2.val & ((1 << dci_pdu_rel15->ndi2.nbits) - 1)) << (dci_size - pos);
    // Redundancy version  2bit
    pos += dci_pdu_rel15->rv2.nbits;
    *dci_pdu |= ((uint64_t)dci_pdu_rel15->rv2.val & ((1 << dci_pdu_rel15->rv2.nbits) - 1)) << (dci_size - pos);
    // HARQ process number  4bit
    pos += 4;
    *dci_pdu |= ((uint64_t)dci_pdu_rel15->harq_pid & 0xf) << (dci_size - pos);
    // Downlink assignment index
    pos += dci_pdu_rel15->dai[0].nbits;
    *dci_pdu |= ((uint64_t)dci_pdu_rel15->dai[0].val & ((1 << dci_pdu_rel15->dai[0].nbits) - 1)) << (dci_size - pos);
    // TPC command for scheduled PUCCH  2bit
    pos += 2;
    *dci_pdu |= ((uint64_t)dci_pdu_rel15->tpc & 0x3) << (dci_size - pos);
    // PUCCH resource indicator  3bit
    pos += 3;
    *dci_pdu |= ((uint64_t)dci_pdu_rel15->pucch_resource_indicator & 0x7) << (dci_size - pos);
    // PDSCH-to-HARQ_feedback timing indicator
    pos += dci_pdu_rel15->pdsch_to_harq_feedback_timing_indicator.nbits;
    *dci_pdu |= ((uint64_t)dci_pdu_rel15->pdsch_to_harq_feedback_timing_indicator.val & ((1 << dci_pdu_rel15->pdsch_to_harq_feedback_timing_indicator.nbits) - 1)) << (dci_size - pos);
    // Antenna ports
    pos += dci_pdu_rel15->antenna_ports.nbits;
    *dci_pdu |= ((uint64_t)dci_pdu_rel15->antenna_ports.val & ((1 << dci_pdu_rel15->antenna_ports.nbits) - 1)) << (dci_size - pos);
    // TCI
    pos += dci_pdu_rel15->transmission_configuration_indication.nbits;
    *dci_pdu |= ((uint64_t)dci_pdu_rel15->transmission_configuration_indication.val & ((1 << dci_pdu_rel15->transmission_configuration_indication.nbits) - 1)) << (dci_size - pos);
    // SRS request
    pos += dci_pdu_rel15->srs_request.nbits;
    *dci_pdu |= ((uint64_t)dci_pdu_rel15->srs_request.val & ((1 << dci_pdu_rel15->srs_request.nbits) - 1)) << (dci_size - pos);
    // CBG transmission information
    pos += dci_pdu_rel15->cbgti.nbits;
    *dci_pdu |= ((uint64_t)dci_pdu_rel15->cbgti.val & ((1 << dci_pdu_rel15->cbgti.nbits) - 1)) << (dci_size - pos);
    // CBG flushing out information
    pos += dci_pdu_rel15->cbgfi.nbits;
    *dci_pdu |= ((uint64_t)dci_pdu_rel15->cbgfi.val & ((1 << dci_pdu_rel15->cbgfi.nbits) - 1)) << (dci_size - pos);
    // DMRS sequence init
    pos += 1;
    *dci_pdu |= ((uint64_t)dci_pdu_rel15->dmrs_sequence_initialization.val & 0x1) << (dci_size - pos);
  }
  LOG_D(NR_MAC, "DCI has %d bits and the payload is %lx\n", dci_size, *dci_pdu);
}

int get_spf(nfapi_nr_config_request_scf_t *cfg) {

  int mu = cfg->ssb_config.scs_common.value;
  AssertFatal(mu>=0&&mu<4,"Illegal scs %d\n",mu);

  return(10 * (1<<mu));
} 

int to_absslot(nfapi_nr_config_request_scf_t *cfg,int frame,int slot) {

  return(get_spf(cfg)*frame) + slot; 

}

int extract_startSymbol(int startSymbolAndLength) {
  int tmp = startSymbolAndLength/14;
  int tmp2 = startSymbolAndLength%14;

  if (tmp > 0 && tmp < (14-tmp2)) return(tmp2);
  else                            return(13-tmp2);
}

int extract_length(int startSymbolAndLength) {
  int tmp = startSymbolAndLength/14;
  int tmp2 = startSymbolAndLength%14;

  if (tmp > 0 && tmp < (14-tmp2)) return(tmp);
  else                            return(15-tmp2);
}

/*
 * Dump the UL or DL UE_info into LOG_T(MAC)
 */
void dump_nr_list(NR_UE_info_t **list)
{
  UE_iterator(list, UE) {
    LOG_T(NR_MAC, "NR list UEs rntis %04x\n", (*list)->rnti);
  }
}

/*
 * Create a new NR_list
 */
void create_nr_list(NR_list_t *list, int len)
{
  list->head = -1;
  list->next = malloc(len * sizeof(*list->next));
  AssertFatal(list->next, "cannot malloc() memory for NR_list_t->next\n");
  for (int i = 0; i < len; ++i)
    list->next[i] = -1;
  list->tail = -1;
  list->len = len;
}

/*
 * Resize an NR_list
 */
void resize_nr_list(NR_list_t *list, int new_len)
{
  if (new_len == list->len)
    return;
  if (new_len > list->len) {
    /* list->head remains */
    const int old_len = list->len;
    int* n = realloc(list->next, new_len * sizeof(*list->next));
    AssertFatal(n, "cannot realloc() memory for NR_list_t->next\n");
    list->next = n;
    for (int i = old_len; i < new_len; ++i)
      list->next[i] = -1;
    /* list->tail remains */
    list->len = new_len;
  } else { /* new_len < len */
    AssertFatal(list->head < new_len, "shortened list head out of index %d (new len %d)\n", list->head, new_len);
    AssertFatal(list->tail < new_len, "shortened list tail out of index %d (new len %d)\n", list->head, new_len);
    for (int i = 0; i < list->len; ++i)
      AssertFatal(list->next[i] < new_len, "shortened list entry out of index %d (new len %d)\n", list->next[i], new_len);
    /* list->head remains */
    int *n = realloc(list->next, new_len * sizeof(*list->next));
    AssertFatal(n, "cannot realloc() memory for NR_list_t->next\n");
    list->next = n;
    /* list->tail remains */
    list->len = new_len;
  }
}

/*
 * Destroy an NR_list
 */
void destroy_nr_list(NR_list_t *list)
{
  free(list->next);
}

/*
 * Add an ID to an NR_list at the end, traversing the whole list. Note:
 * add_tail_nr_list() is a faster alternative, but this implementation ensures
 * we do not add an existing ID.
 */
void add_nr_list(NR_list_t *listP, int id)
{
  int *cur = &listP->head;
  while (*cur >= 0) {
    AssertFatal(*cur != id, "id %d already in NR_UE_list!\n", id);
    cur = &listP->next[*cur];
  }
  *cur = id;
  if (listP->next[id] < 0)
    listP->tail = id;
}

/*
 * Remove an ID from an NR_list
 */
void remove_nr_list(NR_list_t *listP, int id)
{
  int *cur = &listP->head;
  int *prev = &listP->head;
  while (*cur != -1 && *cur != id) {
    prev = cur;
    cur = &listP->next[*cur];
  }
  AssertFatal(*cur != -1, "ID %d not found in UE_list\n", id);
  int *next = &listP->next[*cur];
  *cur = listP->next[*cur];
  *next = -1;
  listP->tail = *prev >= 0 && listP->next[*prev] >= 0 ? listP->tail : *prev;
}

/*
 * Add an ID to the tail of the NR_list in O(1). Note that there is
 * corresponding remove_tail_nr_list(), as we cannot set the tail backwards and
 * therefore need to go through the whole list (use remove_nr_list())
 */
void add_tail_nr_list(NR_list_t *listP, int id)
{
  int *last = listP->tail < 0 ? &listP->head : &listP->next[listP->tail];
  *last = id;
  listP->next[id] = -1;
  listP->tail = id;
}

/*
 * Add an ID to the front of the NR_list in O(1)
 */
void add_front_nr_list(NR_list_t *listP, int id)
{
  const int ohead = listP->head;
  listP->head = id;
  listP->next[id] = ohead;
  if (listP->tail < 0)
    listP->tail = id;
}

/*
 * Remove an ID from the front of the NR_list in O(1)
 */
void remove_front_nr_list(NR_list_t *listP)
{
  AssertFatal(listP->head >= 0, "Nothing to remove\n");
  const int ohead = listP->head;
  listP->head = listP->next[ohead];
  listP->next[ohead] = -1;
  if (listP->head < 0)
    listP->tail = -1;
}

NR_UE_info_t *find_nr_UE(NR_UEs_t *UEs, rnti_t rntiP)
{

  UE_iterator(UEs->list, UE) {
    if (UE->rnti == rntiP) {
      LOG_D(NR_MAC,"Search and found rnti: %04x\n", rntiP);
      return UE;
    }
  }
  LOG_W(NR_MAC,"Search for not existing rnti (ignore for RA): %04x\n", rntiP);
  return NULL;
}

int find_nr_RA_id(module_id_t mod_idP, int CC_idP, rnti_t rntiP) {
//------------------------------------------------------------------------------
  int RA_id;
  RA_t *ra = (RA_t *) &RC.nrmac[mod_idP]->common_channels[CC_idP].ra[0];

  for (RA_id = 0; RA_id < NB_RA_PROC_MAX; RA_id++) {
    LOG_D(NR_MAC, "Checking RA_id %d for %x : state %d\n",
          RA_id,
          rntiP,
          ra[RA_id].state);

    if (ra[RA_id].state != IDLE && ra[RA_id].rnti == rntiP)
      return RA_id;
  }

  return -1;
}

int get_nrofHARQ_ProcessesForPDSCH(e_NR_PDSCH_ServingCellConfig__nrofHARQ_ProcessesForPDSCH n)
{
  switch (n) {
  case NR_PDSCH_ServingCellConfig__nrofHARQ_ProcessesForPDSCH_n2:
    return 2;
  case NR_PDSCH_ServingCellConfig__nrofHARQ_ProcessesForPDSCH_n4:
    return 4;
  case NR_PDSCH_ServingCellConfig__nrofHARQ_ProcessesForPDSCH_n6:
    return 6;
  case NR_PDSCH_ServingCellConfig__nrofHARQ_ProcessesForPDSCH_n10:
    return 10;
  case NR_PDSCH_ServingCellConfig__nrofHARQ_ProcessesForPDSCH_n12:
    return 12;
  case NR_PDSCH_ServingCellConfig__nrofHARQ_ProcessesForPDSCH_n16:
    return 16;
  default:
    return 8;
  }
}

/* hack data to remove UE in the phy */
int rnti_to_remove[10];
volatile int rnti_to_remove_count;
pthread_mutex_t rnti_to_remove_mutex = PTHREAD_MUTEX_INITIALIZER;

void delete_nr_ue_data(NR_UE_info_t *UE, NR_COMMON_channels_t *ccPtr)
{
  NR_UE_sched_ctrl_t *sched_ctrl = &UE->UE_sched_ctrl;
  destroy_nr_list(&sched_ctrl->available_dl_harq);
  destroy_nr_list(&sched_ctrl->feedback_dl_harq);
  destroy_nr_list(&sched_ctrl->retrans_dl_harq);
  destroy_nr_list(&sched_ctrl->available_ul_harq);
  destroy_nr_list(&sched_ctrl->feedback_ul_harq);
  destroy_nr_list(&sched_ctrl->retrans_ul_harq);
  LOG_I(NR_MAC, "Remove NR rnti 0x%04x\n", UE->rnti);
  const rnti_t rnti = UE->rnti;
  free(UE);
  /* hack to remove UE in the phy */
  if (pthread_mutex_lock(&rnti_to_remove_mutex))
    exit(1);
  if (rnti_to_remove_count == 10)
    exit(1);
  rnti_to_remove[rnti_to_remove_count] = rnti;
  LOG_W(NR_MAC, "to remove in mac rnti_to_remove[%d] = 0x%04x\n", rnti_to_remove_count, rnti);
  rnti_to_remove_count++;
  if (pthread_mutex_unlock(&rnti_to_remove_mutex))
    exit(1);

  /* clear RA process(es?) associated to the UE */
  for (int cc_id = 0; cc_id < NFAPI_CC_MAX; cc_id++) {
    for (int i = 0; i < NR_NB_RA_PROC_MAX; i++) {
      NR_COMMON_channels_t *cc = &ccPtr[cc_id];
      if (cc->ra[i].rnti == rnti) {
        LOG_D(NR_MAC, "free RA process %d for rnti %04x\n", i, rnti);
        /* is it enough? */
        cc->ra[i].cfra  = false;
        cc->ra[i].rnti  = 0;
        cc->ra[i].crnti = 0;
      }
    }
  }
}

// main function to configure parameters of current BWP
void configure_UE_BWP(gNB_MAC_INST *nr_mac,
                      NR_ServingCellConfigCommon_t *scc,
                      NR_UE_sched_ctrl_t *sched_ctrl,
                      NR_RA_t *ra,
                      NR_UE_info_t *UE) {

  AssertFatal((ra != NULL && UE == NULL) || (ra == NULL && UE != NULL), "RA and UE structures are mutually exlusive in BWP configuration\n");

  NR_CellGroupConfig_t *CellGroup;
  NR_UE_DL_BWP_t *DL_BWP;
  NR_UE_UL_BWP_t *UL_BWP;

  if (ra) {
    DL_BWP = &ra->DL_BWP;
    UL_BWP = &ra->UL_BWP;
    CellGroup = ra->CellGroup;
  }
  else {
    DL_BWP = &UE->current_DL_BWP;
    UL_BWP = &UE->current_UL_BWP;
    CellGroup = UE->CellGroup;
  }
  NR_BWP_Downlink_t *dl_bwp = NULL;
  NR_BWP_Uplink_t *ul_bwp = NULL;
  NR_BWP_DownlinkDedicated_t *bwpd = NULL;
  NR_BWP_UplinkDedicated_t *ubwpd = NULL;
  DL_BWP->n_dl_bwp = 1;
  UL_BWP->n_ul_bwp = 1;
  int old_dl_bwp_id = DL_BWP->bwp_id;
  int old_ul_bwp_id = UL_BWP->bwp_id;

  int target_ss;

  if (CellGroup &&
      CellGroup->spCellConfig &&
      CellGroup->spCellConfig->spCellConfigDedicated) {

    const NR_ServingCellConfig_t *servingCellConfig = CellGroup->spCellConfig->spCellConfigDedicated;
    DL_BWP->pdsch_servingcellconfig = servingCellConfig->pdsch_ServingCellConfig? servingCellConfig->pdsch_ServingCellConfig->choice.setup : NULL;
    target_ss = NR_SearchSpace__searchSpaceType_PR_ue_Specific;

    if(UE && UE->Msg3_dcch_dtch) {
      // switching to initial BWP
      DL_BWP->bwp_id = 0;
      UL_BWP->bwp_id = 0;
      UE->Msg3_dcch_dtch = false;
    }
    else {
      // (re)configuring BWP
      // TODO BWP switching not via RRC reconfiguration
      // via RRC if firstActiveXlinkBWP_Id is NULL, MAC stays on the same BWP as before
      if (servingCellConfig->firstActiveDownlinkBWP_Id)
        DL_BWP->bwp_id = *servingCellConfig->firstActiveDownlinkBWP_Id;
      if (servingCellConfig->uplinkConfig->firstActiveUplinkBWP_Id)
        UL_BWP->bwp_id = *servingCellConfig->uplinkConfig->firstActiveUplinkBWP_Id;
    }

    const struct NR_ServingCellConfig__downlinkBWP_ToAddModList *bwpList = servingCellConfig->downlinkBWP_ToAddModList;
    if(bwpList)
      DL_BWP->n_dl_bwp = bwpList->list.count;
    if (DL_BWP->bwp_id>0) {
      for (int i=0; i<bwpList->list.count; i++) {
        dl_bwp = bwpList->list.array[i];
        if(dl_bwp->bwp_Id == DL_BWP->bwp_id)
          break;
      }
      AssertFatal(dl_bwp!=NULL,"Couldn't find DLBWP corresponding to BWP ID %ld\n",DL_BWP->bwp_id);
    }

    const struct NR_UplinkConfig__uplinkBWP_ToAddModList *ubwpList = servingCellConfig->uplinkConfig->uplinkBWP_ToAddModList;
    if(ubwpList)
      UL_BWP->n_ul_bwp = ubwpList->list.count;
    if (UL_BWP->bwp_id>0) {
      for (int i=0; i<ubwpList->list.count; i++) {
        ul_bwp = ubwpList->list.array[i];
        if(ul_bwp->bwp_Id == UL_BWP->bwp_id)
          break;
      }
      AssertFatal(ul_bwp!=NULL,"Couldn't find ULBWP corresponding to BWP ID %ld\n",UL_BWP->bwp_id);
    }

    // selection of dedicated BWPs
    if(dl_bwp)
      bwpd = dl_bwp->bwp_Dedicated;
    else
      bwpd = servingCellConfig->initialDownlinkBWP;
    if(ul_bwp)
      ubwpd = ul_bwp->bwp_Dedicated;
    else
      ubwpd = servingCellConfig->uplinkConfig->initialUplinkBWP;

    DL_BWP->pdsch_Config = bwpd->pdsch_Config->choice.setup;
    UL_BWP->pusch_Config = ubwpd->pusch_Config->choice.setup;
    UL_BWP->pucch_Config = ubwpd->pucch_Config->choice.setup;
    UL_BWP->srs_Config = ubwpd->srs_Config->choice.setup;
    UL_BWP->csi_MeasConfig = servingCellConfig->csi_MeasConfig ? servingCellConfig->csi_MeasConfig->choice.setup : NULL;
  }
  else {
    DL_BWP->bwp_id = 0;
    DL_BWP->bwp_id = 0;
    target_ss = NR_SearchSpace__searchSpaceType_PR_common;
    DL_BWP->pdsch_Config = NULL;
    UL_BWP->pusch_Config = NULL;
    UL_BWP->pucch_Config = NULL;
    UL_BWP->csi_MeasConfig = NULL;
  }

  if (old_dl_bwp_id != DL_BWP->bwp_id)
    LOG_I(NR_MAC, "Switching to DL-BWP %li\n", DL_BWP->bwp_id);
  if (old_ul_bwp_id != UL_BWP->bwp_id)
    LOG_I(NR_MAC, "Switching to UL-BWP %li\n", UL_BWP->bwp_id);

  // TDA lists
  if (DL_BWP->bwp_id>0)
    DL_BWP->tdaList = dl_bwp->bwp_Common->pdsch_ConfigCommon->choice.setup->pdsch_TimeDomainAllocationList;
  else
    DL_BWP->tdaList = scc->downlinkConfigCommon->initialDownlinkBWP->pdsch_ConfigCommon->choice.setup->pdsch_TimeDomainAllocationList;

  if(UL_BWP->bwp_id>0)
    UL_BWP->tdaList = ul_bwp->bwp_Common->pusch_ConfigCommon->choice.setup->pusch_TimeDomainAllocationList;
  else
    UL_BWP->tdaList = scc->uplinkConfigCommon->initialUplinkBWP->pusch_ConfigCommon->choice.setup->pusch_TimeDomainAllocationList;

  // setting generic parameters
  NR_BWP_t dl_genericParameters = (DL_BWP->bwp_id>0 && dl_bwp) ?
    dl_bwp->bwp_Common->genericParameters:
    scc->downlinkConfigCommon->initialDownlinkBWP->genericParameters;

  DL_BWP->scs = dl_genericParameters.subcarrierSpacing;
  DL_BWP->cyclicprefix = dl_genericParameters.cyclicPrefix;
  DL_BWP->BWPSize = NRRIV2BW(dl_genericParameters.locationAndBandwidth, MAX_BWP_SIZE);
  DL_BWP->BWPStart = NRRIV2PRBOFFSET(dl_genericParameters.locationAndBandwidth, MAX_BWP_SIZE);

  NR_BWP_t ul_genericParameters = (UL_BWP->bwp_id>0 && ul_bwp) ?
    ul_bwp->bwp_Common->genericParameters:
    scc->uplinkConfigCommon->initialUplinkBWP->genericParameters;

  UL_BWP->scs = ul_genericParameters.subcarrierSpacing;
  UL_BWP->cyclicprefix = ul_genericParameters.cyclicPrefix;
  UL_BWP->BWPSize = NRRIV2BW(ul_genericParameters.locationAndBandwidth, MAX_BWP_SIZE);
  UL_BWP->BWPStart = NRRIV2PRBOFFSET(ul_genericParameters.locationAndBandwidth, MAX_BWP_SIZE);

  // Set downlink MCS table
  if (DL_BWP->pdsch_Config &&
      DL_BWP->pdsch_Config->mcs_Table) {
    if (*DL_BWP->pdsch_Config->mcs_Table == 0)
      DL_BWP->mcsTableIdx = 1;
    else
      DL_BWP->mcsTableIdx = 2;
  } else
    DL_BWP->mcsTableIdx = 0;
  LOG_D(NR_MAC,"DL MCS Table Index: %d\n",DL_BWP->mcsTableIdx);

  if (UL_BWP->pusch_Config == NULL || !UL_BWP->pusch_Config->transformPrecoder)
    UL_BWP->transform_precoding = !scc->uplinkConfigCommon->initialUplinkBWP->rach_ConfigCommon->choice.setup->msg3_transformPrecoder;
  else
    UL_BWP->transform_precoding = *UL_BWP->pusch_Config->transformPrecoder;

  if(UL_BWP->bwp_id>0)
    UL_BWP->pucch_ConfigCommon = ul_bwp->bwp_Common->pucch_ConfigCommon->choice.setup;
  else
    UL_BWP->pucch_ConfigCommon = scc->uplinkConfigCommon->initialUplinkBWP->pucch_ConfigCommon->choice.setup;


  if(UE) {
    // setting PDCCH related structures for sched_ctrl
    sched_ctrl->search_space = get_searchspace(scc,
                                               bwpd,
                                               target_ss);
    sched_ctrl->coreset = get_coreset(nr_mac,
                                      scc,
                                      bwpd,
                                      sched_ctrl->search_space,
                                      target_ss);

    sched_ctrl->sched_pdcch = set_pdcch_structure(nr_mac,
                                                  sched_ctrl->search_space,
                                                  sched_ctrl->coreset,
                                                  scc,
                                                  &dl_genericParameters,
                                                  nr_mac->type0_PDCCH_CSS_config);

    // set DL DCI format
    DL_BWP->dci_format = (sched_ctrl->search_space->searchSpaceType &&
                         sched_ctrl->search_space->searchSpaceType->present == NR_SearchSpace__searchSpaceType_PR_ue_Specific) ?
                         (sched_ctrl->search_space->searchSpaceType->choice.ue_Specific->dci_Formats == NR_SearchSpace__searchSpaceType__ue_Specific__dci_Formats_formats0_1_And_1_1 ?
                         NR_DL_DCI_FORMAT_1_1 : NR_DL_DCI_FORMAT_1_0) :
                         NR_DL_DCI_FORMAT_1_0;
    // set UL DCI format
    UL_BWP->dci_format = (sched_ctrl->search_space->searchSpaceType &&
                         sched_ctrl->search_space->searchSpaceType->present == NR_SearchSpace__searchSpaceType_PR_ue_Specific) ?
                         (sched_ctrl->search_space->searchSpaceType->choice.ue_Specific->dci_Formats == NR_SearchSpace__searchSpaceType__ue_Specific__dci_Formats_formats0_1_And_1_1 ?
                         NR_UL_DCI_FORMAT_0_1 : NR_UL_DCI_FORMAT_0_0) :
                         NR_UL_DCI_FORMAT_0_0;

    if (UL_BWP->csi_MeasConfig)
      compute_csi_bitlen (UL_BWP->csi_MeasConfig, UE->csi_report_template);

  }

  if(ra) {
    // setting PDCCH related structures for RA
    struct NR_PDCCH_ConfigCommon__commonSearchSpaceList *commonSearchSpaceList = NULL;
    NR_SearchSpaceId_t ra_SearchSpace = 0;
    if(dl_bwp) {
      commonSearchSpaceList = dl_bwp->bwp_Common->pdcch_ConfigCommon->choice.setup->commonSearchSpaceList;
      ra_SearchSpace = *dl_bwp->bwp_Common->pdcch_ConfigCommon->choice.setup->ra_SearchSpace;
    } else {
      commonSearchSpaceList = scc->downlinkConfigCommon->initialDownlinkBWP->pdcch_ConfigCommon->choice.setup->commonSearchSpaceList;
      ra_SearchSpace = *scc->downlinkConfigCommon->initialDownlinkBWP->pdcch_ConfigCommon->choice.setup->ra_SearchSpace;
    }
    AssertFatal(commonSearchSpaceList->list.count > 0, "common SearchSpace list has 0 elements\n");
    for (int i = 0; i < commonSearchSpaceList->list.count; i++) {
      NR_SearchSpace_t * ss = commonSearchSpaceList->list.array[i];
      if (ss->searchSpaceId == ra_SearchSpace)
        ra->ra_ss = ss;
    }
    AssertFatal(ra->ra_ss!=NULL,"SearchSpace cannot be null for RA\n");

    ra->coreset = get_coreset(nr_mac, scc, dl_bwp, ra->ra_ss, NR_SearchSpace__searchSpaceType_PR_common);
    ra->sched_pdcch = set_pdcch_structure(nr_mac,
                                          ra->ra_ss,
                                          ra->coreset,
                                          scc,
                                          &dl_genericParameters,
                                          &nr_mac->type0_PDCCH_CSS_config[ra->beam_id]);

    UL_BWP->dci_format = NR_UL_DCI_FORMAT_0_0;
    DL_BWP->dci_format = NR_DL_DCI_FORMAT_1_0;
  }

  // Set uplink MCS table
  long *mcs_Table = NULL;
  if (UL_BWP->pusch_Config)
    mcs_Table = UL_BWP->transform_precoding ?
                UL_BWP->pusch_Config->mcs_Table :
                UL_BWP->pusch_Config->mcs_TableTransformPrecoder;

  UL_BWP->mcs_table = get_pusch_mcs_table(mcs_Table,
                                          UL_BWP->transform_precoding ? 0 : 1,
                                          UL_BWP->dci_format,
                                          NR_RNTI_C,
                                          target_ss,
                                          false);
}

//------------------------------------------------------------------------------
NR_UE_info_t *add_new_nr_ue(gNB_MAC_INST *nr_mac, rnti_t rntiP, NR_CellGroupConfig_t *CellGroup)
{
  NR_ServingCellConfigCommon_t *scc = nr_mac->common_channels[0].ServingCellConfigCommon;
  NR_UEs_t *UE_info = &nr_mac->UE_info;
  LOG_I(NR_MAC, "Adding UE with rnti 0x%04x\n",
        rntiP);
  dump_nr_list(UE_info->list);

  // We will attach at the end, to mitigate race conditions
  // This is not good, but we will fix it progressively
  NR_UE_info_t *UE=calloc(1,sizeof(NR_UE_info_t));
  if(!UE) {
    LOG_E(NR_MAC,"want to add UE %04x but the fixed allocated size is full\n",rntiP);
    return NULL;
  }

  UE->rnti = rntiP;
  UE->CellGroup = CellGroup;

  if (CellGroup)
    UE->Msg4_ACKed = true;
  else
    UE->Msg4_ACKed = false;

  NR_UE_sched_ctrl_t *sched_ctrl = &UE->UE_sched_ctrl;
  memset(sched_ctrl, 0, sizeof(*sched_ctrl));
  sched_ctrl->dl_max_mcs = 28; /* do not limit MCS for individual UEs */
  sched_ctrl->ta_update = 31;
  sched_ctrl->sched_srs.frame = -1;
  sched_ctrl->sched_srs.slot = -1;

  // initialize UE BWP information
  NR_UE_DL_BWP_t *dl_bwp = &UE->current_DL_BWP;
  memset(dl_bwp, 0, sizeof(*dl_bwp));
  NR_UE_UL_BWP_t *ul_bwp = &UE->current_UL_BWP;
  memset(ul_bwp, 0, sizeof(*ul_bwp));
  configure_UE_BWP(nr_mac, scc, sched_ctrl, NULL, UE);

  /* set illegal time domain allocation to force recomputation of all fields */
  sched_ctrl->pdsch_semi_static.time_domain_allocation = -1;
  sched_ctrl->pusch_semi_static.time_domain_allocation = -1;

  /* Set default BWPs */
  sched_ctrl->next_dl_bwp_id = -1;
  sched_ctrl->next_ul_bwp_id = -1;
  AssertFatal(ul_bwp->n_ul_bwp <= NR_MAX_NUM_BWP,
              "uplinkBWP_ToAddModList has %d BWP!\n",
              ul_bwp->n_ul_bwp);

  /* get Number of HARQ processes for this UE */
  // pdsch_servingcellconfig == NULL in SA -> will create default (8) number of HARQ processes
  create_dl_harq_list(sched_ctrl, dl_bwp->pdsch_servingcellconfig);
  // add all available UL HARQ processes for this UE
  // nb of ul harq processes not configurable
  create_nr_list(&sched_ctrl->available_ul_harq, 16);
  for (int harq = 0; harq < 16; harq++)
    add_tail_nr_list(&sched_ctrl->available_ul_harq, harq);
  create_nr_list(&sched_ctrl->feedback_ul_harq, 16);
  create_nr_list(&sched_ctrl->retrans_ul_harq, 16);

  pthread_mutex_lock(&UE_info->mutex);
  int i;
  for(i=0; i<MAX_MOBILES_PER_GNB; i++) {
    if (UE_info->list[i] == NULL) {
      UE_info->list[i] = UE;
      break;
    }
  }
  if (i == MAX_MOBILES_PER_GNB) {
    LOG_E(NR_MAC,"Try to add UE %04x but the list is full\n", rntiP);
    delete_nr_ue_data(UE, nr_mac->common_channels);
    pthread_mutex_unlock(&UE_info->mutex);
    return NULL;
  }
  pthread_mutex_unlock(&UE_info->mutex);

  LOG_D(NR_MAC, "Add NR rnti %x\n", rntiP);
  dump_nr_list(UE_info->list);
  return (UE);
}

void create_dl_harq_list(NR_UE_sched_ctrl_t *sched_ctrl,
                         const NR_PDSCH_ServingCellConfig_t *pdsch) {
  const int nrofHARQ = pdsch && pdsch->nrofHARQ_ProcessesForPDSCH ?
                       get_nrofHARQ_ProcessesForPDSCH(*pdsch->nrofHARQ_ProcessesForPDSCH) : 8;
  // add all available DL HARQ processes for this UE
  AssertFatal(sched_ctrl->available_dl_harq.len == sched_ctrl->feedback_dl_harq.len
              && sched_ctrl->available_dl_harq.len == sched_ctrl->retrans_dl_harq.len,
              "HARQ lists have different lengths (%d/%d/%d)\n",
              sched_ctrl->available_dl_harq.len,
              sched_ctrl->feedback_dl_harq.len,
              sched_ctrl->retrans_dl_harq.len);
  if (sched_ctrl->available_dl_harq.len == 0) {
    create_nr_list(&sched_ctrl->available_dl_harq, nrofHARQ);
    for (int harq = 0; harq < nrofHARQ; harq++)
      add_tail_nr_list(&sched_ctrl->available_dl_harq, harq);
    create_nr_list(&sched_ctrl->feedback_dl_harq, nrofHARQ);
    create_nr_list(&sched_ctrl->retrans_dl_harq, nrofHARQ);
  } else if (sched_ctrl->available_dl_harq.len == nrofHARQ) {
    LOG_D(NR_MAC, "nrofHARQ %d already configured\n", nrofHARQ);
  } else {
    const int old_nrofHARQ = sched_ctrl->available_dl_harq.len;
    AssertFatal(nrofHARQ > old_nrofHARQ,
                "cannot resize HARQ list to be smaller (nrofHARQ %d, old_nrofHARQ %d)\n",
                nrofHARQ, old_nrofHARQ);
    resize_nr_list(&sched_ctrl->available_dl_harq, nrofHARQ);
    for (int harq = old_nrofHARQ; harq < nrofHARQ; harq++)
      add_tail_nr_list(&sched_ctrl->available_dl_harq, harq);
    resize_nr_list(&sched_ctrl->feedback_dl_harq, nrofHARQ);
    resize_nr_list(&sched_ctrl->retrans_dl_harq, nrofHARQ);
  }
}

void reset_dl_harq_list(NR_UE_sched_ctrl_t *sched_ctrl) {
  int harq;
  while ((harq = sched_ctrl->feedback_dl_harq.head) >= 0) {
    remove_front_nr_list(&sched_ctrl->feedback_dl_harq);
    add_tail_nr_list(&sched_ctrl->available_dl_harq, harq);
  }

  while ((harq = sched_ctrl->retrans_dl_harq.head) >= 0) {
    remove_front_nr_list(&sched_ctrl->retrans_dl_harq);
    add_tail_nr_list(&sched_ctrl->available_dl_harq, harq);
  }

  for (int i = 0; i < NR_MAX_NB_HARQ_PROCESSES; i++) {
    sched_ctrl->harq_processes[i].feedback_slot = -1;
    sched_ctrl->harq_processes[i].round = 0;
    sched_ctrl->harq_processes[i].is_waiting = false;
  }
}

void reset_ul_harq_list(NR_UE_sched_ctrl_t *sched_ctrl) {
  int harq;
  while ((harq = sched_ctrl->feedback_ul_harq.head) >= 0) {
    remove_front_nr_list(&sched_ctrl->feedback_ul_harq);
    add_tail_nr_list(&sched_ctrl->available_ul_harq, harq);
  }

  while ((harq = sched_ctrl->retrans_ul_harq.head) >= 0) {
    remove_front_nr_list(&sched_ctrl->retrans_ul_harq);
    add_tail_nr_list(&sched_ctrl->available_ul_harq, harq);
  }

  for (int i = 0; i < NR_MAX_NB_HARQ_PROCESSES; i++) {
    sched_ctrl->ul_harq_processes[i].feedback_slot = -1;
    sched_ctrl->ul_harq_processes[i].round = 0;
    sched_ctrl->ul_harq_processes[i].is_waiting = false;
  }
}

void mac_remove_nr_ue(gNB_MAC_INST *nr_mac, rnti_t rnti)
{
 NR_UEs_t *UE_info = &nr_mac->UE_info;
 pthread_mutex_lock(&UE_info->mutex);
 UE_iterator(UE_info->list, UE) {
   if (UE->rnti==rnti)
     break;
 }

 if (!UE) {
   LOG_W(NR_MAC,"Call to del rnti %04x, but not existing\n", rnti);
   pthread_mutex_unlock(&UE_info->mutex);
   return;
 }

 NR_UE_info_t * newUEs[MAX_MOBILES_PER_GNB+1]={0};
 int newListIdx=0;
 for (int i=0; i<MAX_MOBILES_PER_GNB; i++)
   if(UE_info->list[i] && UE_info->list[i]->rnti != rnti)
     newUEs[newListIdx++]=UE_info->list[i];
 memcpy(UE_info->list, newUEs, sizeof(UE_info->list));
 pthread_mutex_unlock(&UE_info->mutex);

 delete_nr_ue_data(UE, nr_mac->common_channels);
}

void nr_mac_remove_ra_rnti(module_id_t mod_id, rnti_t rnti) {
  // Hack to remove UE in the phy (following the same procedure as in function mac_remove_nr_ue)
  if (pthread_mutex_lock(&rnti_to_remove_mutex)) exit(1);
  if (rnti_to_remove_count == 10) exit(1);
  rnti_to_remove[rnti_to_remove_count] = rnti;
  LOG_W(NR_MAC, "to remove in mac rnti_to_remove[%d] = 0x%04x\n", rnti_to_remove_count, rnti);
  rnti_to_remove_count++;
  if (pthread_mutex_unlock(&rnti_to_remove_mutex)) exit(1);
}

uint8_t nr_get_tpc(int target, uint8_t cqi, int incr) {
  // al values passed to this function are x10
  int snrx10 = (cqi*5) - 640;
  if (snrx10 > target + incr) return 0; // decrease 1dB
  if (snrx10 < target - (3*incr)) return 3; // increase 3dB
  if (snrx10 < target - incr) return 2; // increase 1dB
  LOG_D(NR_MAC,"tpc : target %d, snrx10 %d\n",target,snrx10);
  return 1; // no change
}


void get_pdsch_to_harq_feedback(NR_PUCCH_Config_t *pucch_Config,
                                nr_dci_format_t dci_format,
                                int *max_fb_time,
                                uint8_t *pdsch_to_harq_feedback) {

  if (dci_format == NR_DL_DCI_FORMAT_1_0) {
    for (int i=0; i<8; i++) {
      pdsch_to_harq_feedback[i] = i+1;
      if(pdsch_to_harq_feedback[i]>*max_fb_time)
        *max_fb_time = pdsch_to_harq_feedback[i];
    }
  }
  else {
    AssertFatal(pucch_Config!=NULL,"pucch_Config shouldn't be null here\n");
    if(pucch_Config->dl_DataToUL_ACK != NULL) {
      for (int i=0; i<8; i++) {
        pdsch_to_harq_feedback[i] = *pucch_Config->dl_DataToUL_ACK->list.array[i];
        if(pdsch_to_harq_feedback[i]>*max_fb_time)
          *max_fb_time = pdsch_to_harq_feedback[i];
      }
    }
    else
      AssertFatal(0==1,"There is no allocated dl_DataToUL_ACK for pdsch to harq feedback\n");
  }
}

void nr_csirs_scheduling(int Mod_idP,
                         frame_t frame,
                         sub_frame_t slot,
                         int n_slots_frame){

  int CC_id = 0;
  NR_UEs_t *UE_info = &RC.nrmac[Mod_idP]->UE_info;
  gNB_MAC_INST *gNB_mac = RC.nrmac[Mod_idP];
  uint16_t *vrb_map = gNB_mac->common_channels[CC_id].vrb_map;

  UE_info->sched_csirs = false;

  UE_iterator(UE_info->list, UE) {

    NR_UE_sched_ctrl_t *sched_ctrl = &UE->UE_sched_ctrl;
    if (sched_ctrl->rrc_processing_timer > 0) {
      continue;
    }

    NR_UE_DL_BWP_t *dl_bwp = &UE->current_DL_BWP;
    NR_UE_UL_BWP_t *ul_bwp = &UE->current_UL_BWP;

    if (!ul_bwp->csi_MeasConfig) continue;

    NR_CSI_MeasConfig_t *csi_measconfig = ul_bwp->csi_MeasConfig;

    if (csi_measconfig->nzp_CSI_RS_ResourceToAddModList != NULL) {

      NR_NZP_CSI_RS_Resource_t *nzpcsi;
      int period, offset;

      nfapi_nr_dl_tti_request_body_t *dl_req = &gNB_mac->DL_req[CC_id].dl_tti_request_body;

      for (int id = 0; id < csi_measconfig->nzp_CSI_RS_ResourceToAddModList->list.count; id++){
        nzpcsi = csi_measconfig->nzp_CSI_RS_ResourceToAddModList->list.array[id];
        NR_CSI_RS_ResourceMapping_t  resourceMapping = nzpcsi->resourceMapping;
        csi_period_offset(NULL,nzpcsi->periodicityAndOffset,&period,&offset);

        if((frame*n_slots_frame+slot-offset)%period == 0) {

          LOG_D(NR_MAC,"Scheduling CSI-RS in frame %d slot %d\n",frame,slot);
          UE_info->sched_csirs = true;

          nfapi_nr_dl_tti_request_pdu_t *dl_tti_csirs_pdu = &dl_req->dl_tti_pdu_list[dl_req->nPDUs];
          memset((void*)dl_tti_csirs_pdu,0,sizeof(nfapi_nr_dl_tti_request_pdu_t));
          dl_tti_csirs_pdu->PDUType = NFAPI_NR_DL_TTI_CSI_RS_PDU_TYPE;
          dl_tti_csirs_pdu->PDUSize = (uint8_t)(2+sizeof(nfapi_nr_dl_tti_csi_rs_pdu));

          nfapi_nr_dl_tti_csi_rs_pdu_rel15_t *csirs_pdu_rel15 = &dl_tti_csirs_pdu->csi_rs_pdu.csi_rs_pdu_rel15;

          csirs_pdu_rel15->subcarrier_spacing = dl_bwp->scs;
          if (dl_bwp->cyclicprefix)
            csirs_pdu_rel15->cyclic_prefix = *dl_bwp->cyclicprefix;
          else
            csirs_pdu_rel15->cyclic_prefix = 0;

          // According to last paragraph of TS 38.214 5.2.2.3.1
          if (resourceMapping.freqBand.startingRB < dl_bwp->BWPStart) {
            csirs_pdu_rel15->start_rb = dl_bwp->BWPStart;
          } else {
            csirs_pdu_rel15->start_rb = resourceMapping.freqBand.startingRB;
          }
          if (resourceMapping.freqBand.nrofRBs > (dl_bwp->BWPStart + dl_bwp->BWPSize - csirs_pdu_rel15->start_rb)) {
            csirs_pdu_rel15->nr_of_rbs = dl_bwp->BWPStart + dl_bwp->BWPSize - csirs_pdu_rel15->start_rb;
          } else {
            csirs_pdu_rel15->nr_of_rbs = resourceMapping.freqBand.nrofRBs;
          }
          AssertFatal(csirs_pdu_rel15->nr_of_rbs >= 24, "CSI-RS has %d RBs, but the minimum is 24\n", csirs_pdu_rel15->nr_of_rbs);

          csirs_pdu_rel15->csi_type = 1; // NZP-CSI-RS
          csirs_pdu_rel15->symb_l0 = resourceMapping.firstOFDMSymbolInTimeDomain;
          if (resourceMapping.firstOFDMSymbolInTimeDomain2)
            csirs_pdu_rel15->symb_l1 = *resourceMapping.firstOFDMSymbolInTimeDomain2;
          csirs_pdu_rel15->cdm_type = resourceMapping.cdm_Type;
          csirs_pdu_rel15->freq_density = resourceMapping.density.present;
          if ((resourceMapping.density.present == NR_CSI_RS_ResourceMapping__density_PR_dot5)
              && (resourceMapping.density.choice.dot5 == NR_CSI_RS_ResourceMapping__density__dot5_evenPRBs))
            csirs_pdu_rel15->freq_density--;
          csirs_pdu_rel15->scramb_id = nzpcsi->scramblingID;
          csirs_pdu_rel15->power_control_offset = nzpcsi->powerControlOffset + 8;
          if (nzpcsi->powerControlOffsetSS)
            csirs_pdu_rel15->power_control_offset_ss = *nzpcsi->powerControlOffsetSS;
          else
            csirs_pdu_rel15->power_control_offset_ss = 1; // 0 dB
          switch(resourceMapping.frequencyDomainAllocation.present){
            case NR_CSI_RS_ResourceMapping__frequencyDomainAllocation_PR_row1:
              csirs_pdu_rel15->row = 1;
              csirs_pdu_rel15->freq_domain = ((resourceMapping.frequencyDomainAllocation.choice.row1.buf[0])>>4)&0x0f;
              for (int rb = csirs_pdu_rel15->start_rb; rb < (csirs_pdu_rel15->start_rb + csirs_pdu_rel15->nr_of_rbs); rb++)
                vrb_map[rb] |= SL_to_bitmap(csirs_pdu_rel15->symb_l0, 1);
              break;
            case NR_CSI_RS_ResourceMapping__frequencyDomainAllocation_PR_row2:
              csirs_pdu_rel15->row = 2;
              csirs_pdu_rel15->freq_domain = (((resourceMapping.frequencyDomainAllocation.choice.row2.buf[1]>>4)&0x0f) |
                                             ((resourceMapping.frequencyDomainAllocation.choice.row2.buf[0]<<4)&0xff0));
              for (int rb = csirs_pdu_rel15->start_rb; rb < (csirs_pdu_rel15->start_rb + csirs_pdu_rel15->nr_of_rbs); rb++)
                vrb_map[rb] |= SL_to_bitmap(csirs_pdu_rel15->symb_l0, 1);
              break;
            case NR_CSI_RS_ResourceMapping__frequencyDomainAllocation_PR_row4:
              csirs_pdu_rel15->row = 4;
              csirs_pdu_rel15->freq_domain = ((resourceMapping.frequencyDomainAllocation.choice.row4.buf[0])>>5)&0x07;
              for (int rb = csirs_pdu_rel15->start_rb; rb < (csirs_pdu_rel15->start_rb + csirs_pdu_rel15->nr_of_rbs); rb++)
                vrb_map[rb] |= SL_to_bitmap(csirs_pdu_rel15->symb_l0, 1);
              break;
            case NR_CSI_RS_ResourceMapping__frequencyDomainAllocation_PR_other:
              csirs_pdu_rel15->freq_domain = ((resourceMapping.frequencyDomainAllocation.choice.other.buf[0])>>2)&0x3f;
              // determining the row of table 7.4.1.5.3-1 in 38.211
              switch(resourceMapping.nrofPorts){
                case NR_CSI_RS_ResourceMapping__nrofPorts_p1:
                  AssertFatal(1==0,"Resource with 1 CSI port shouldn't be within other rows\n");
                  break;
                case NR_CSI_RS_ResourceMapping__nrofPorts_p2:
                  csirs_pdu_rel15->row = 3;
                  for (int rb = csirs_pdu_rel15->start_rb; rb < (csirs_pdu_rel15->start_rb + csirs_pdu_rel15->nr_of_rbs); rb++)
                    vrb_map[rb] |= SL_to_bitmap(csirs_pdu_rel15->symb_l0, 1);
                  break;
                case NR_CSI_RS_ResourceMapping__nrofPorts_p4:
                  csirs_pdu_rel15->row = 5;
                  for (int rb = csirs_pdu_rel15->start_rb; rb < (csirs_pdu_rel15->start_rb + csirs_pdu_rel15->nr_of_rbs); rb++)
                    vrb_map[rb] |= SL_to_bitmap(csirs_pdu_rel15->symb_l0, 2);
                  break;
                case NR_CSI_RS_ResourceMapping__nrofPorts_p8:
                  if (resourceMapping.cdm_Type == NR_CSI_RS_ResourceMapping__cdm_Type_cdm4_FD2_TD2) {
                    csirs_pdu_rel15->row = 8;
                    for (int rb = csirs_pdu_rel15->start_rb; rb < (csirs_pdu_rel15->start_rb + csirs_pdu_rel15->nr_of_rbs); rb++)
                      vrb_map[rb] |= SL_to_bitmap(csirs_pdu_rel15->symb_l0, 2);
                  }
                  else{
                    int num_k = 0;
                    for (int k=0; k<6; k++)
                      num_k+=(((csirs_pdu_rel15->freq_domain)>>k)&0x01);
                    if(num_k==4) {
                      csirs_pdu_rel15->row = 6;
                      for (int rb = csirs_pdu_rel15->start_rb; rb < (csirs_pdu_rel15->start_rb + csirs_pdu_rel15->nr_of_rbs); rb++)
                        vrb_map[rb] |= SL_to_bitmap(csirs_pdu_rel15->symb_l0, 1);
                    }
                    else {
                      csirs_pdu_rel15->row = 7;
                      for (int rb = csirs_pdu_rel15->start_rb; rb < (csirs_pdu_rel15->start_rb + csirs_pdu_rel15->nr_of_rbs); rb++)
                        vrb_map[rb] |= SL_to_bitmap(csirs_pdu_rel15->symb_l0, 2);
                    }
                  }
                  break;
                case NR_CSI_RS_ResourceMapping__nrofPorts_p12:
                  if (resourceMapping.cdm_Type == NR_CSI_RS_ResourceMapping__cdm_Type_cdm4_FD2_TD2) {
                    csirs_pdu_rel15->row = 10;
                    for (int rb = csirs_pdu_rel15->start_rb; rb < (csirs_pdu_rel15->start_rb + csirs_pdu_rel15->nr_of_rbs); rb++)
                      vrb_map[rb] |= SL_to_bitmap(csirs_pdu_rel15->symb_l0, 2);
                  }
                  else {
                    csirs_pdu_rel15->row = 9;
                    for (int rb = csirs_pdu_rel15->start_rb; rb < (csirs_pdu_rel15->start_rb + csirs_pdu_rel15->nr_of_rbs); rb++)
                      vrb_map[rb] |= SL_to_bitmap(csirs_pdu_rel15->symb_l0, 1);
                  }
                  break;
                case NR_CSI_RS_ResourceMapping__nrofPorts_p16:
                  if (resourceMapping.cdm_Type == NR_CSI_RS_ResourceMapping__cdm_Type_cdm4_FD2_TD2)
                    csirs_pdu_rel15->row = 12;
                  else
                    csirs_pdu_rel15->row = 11;
                  for (int rb = csirs_pdu_rel15->start_rb; rb < (csirs_pdu_rel15->start_rb + csirs_pdu_rel15->nr_of_rbs); rb++)
                    vrb_map[rb] |= SL_to_bitmap(csirs_pdu_rel15->symb_l0, 2);
                  break;
                case NR_CSI_RS_ResourceMapping__nrofPorts_p24:
                  if (resourceMapping.cdm_Type == NR_CSI_RS_ResourceMapping__cdm_Type_cdm4_FD2_TD2) {
                    csirs_pdu_rel15->row = 14;
                    for (int rb = csirs_pdu_rel15->start_rb; rb < (csirs_pdu_rel15->start_rb + csirs_pdu_rel15->nr_of_rbs); rb++)
                      vrb_map[rb] |= (SL_to_bitmap(csirs_pdu_rel15->symb_l0, 2) | SL_to_bitmap(csirs_pdu_rel15->symb_l1, 2));
                  }
                  else{
                    if (resourceMapping.cdm_Type == NR_CSI_RS_ResourceMapping__cdm_Type_cdm8_FD2_TD4) {
                      csirs_pdu_rel15->row = 15;
                      for (int rb = csirs_pdu_rel15->start_rb; rb < (csirs_pdu_rel15->start_rb + csirs_pdu_rel15->nr_of_rbs); rb++)
                        vrb_map[rb] |= SL_to_bitmap(csirs_pdu_rel15->symb_l0, 3);
                    }
                    else {
                      csirs_pdu_rel15->row = 13;
                      for (int rb = csirs_pdu_rel15->start_rb; rb < (csirs_pdu_rel15->start_rb + csirs_pdu_rel15->nr_of_rbs); rb++)
                        vrb_map[rb] |= (SL_to_bitmap(csirs_pdu_rel15->symb_l0, 2) | SL_to_bitmap(csirs_pdu_rel15->symb_l1, 2));
                    }
                  }
                  break;
                case NR_CSI_RS_ResourceMapping__nrofPorts_p32:
                  if (resourceMapping.cdm_Type == NR_CSI_RS_ResourceMapping__cdm_Type_cdm4_FD2_TD2) {
                    csirs_pdu_rel15->row = 17;
                    for (int rb = csirs_pdu_rel15->start_rb; rb < (csirs_pdu_rel15->start_rb + csirs_pdu_rel15->nr_of_rbs); rb++)
                      vrb_map[rb] |= (SL_to_bitmap(csirs_pdu_rel15->symb_l0, 2) | SL_to_bitmap(csirs_pdu_rel15->symb_l1, 2));
                  }
                  else{
                    if (resourceMapping.cdm_Type == NR_CSI_RS_ResourceMapping__cdm_Type_cdm8_FD2_TD4) {
                      csirs_pdu_rel15->row = 18;
                      for (int rb = csirs_pdu_rel15->start_rb; rb < (csirs_pdu_rel15->start_rb + csirs_pdu_rel15->nr_of_rbs); rb++)
                        vrb_map[rb] |= SL_to_bitmap(csirs_pdu_rel15->symb_l0, 3);
                    }
                    else {
                      csirs_pdu_rel15->row = 16;
                      for (int rb = csirs_pdu_rel15->start_rb; rb < (csirs_pdu_rel15->start_rb + csirs_pdu_rel15->nr_of_rbs); rb++)
                        vrb_map[rb] |= (SL_to_bitmap(csirs_pdu_rel15->symb_l0, 2) | SL_to_bitmap(csirs_pdu_rel15->symb_l1, 2));
                    }
                  }
                  break;
              default:
                AssertFatal(1==0,"Invalid number of ports in CSI-RS resource\n");
              }
              break;
          default:
            AssertFatal(1==0,"Invalid freqency domain allocation in CSI-RS resource\n");
          }
          dl_req->nPDUs++;
        }
      }
    }
  }
}

void nr_mac_update_timers(module_id_t module_id,
                          frame_t frame,
                          sub_frame_t slot) {

  NR_UEs_t *UE_info = &RC.nrmac[module_id]->UE_info;
  UE_iterator(UE_info->list, UE) {
    NR_UE_sched_ctrl_t *sched_ctrl = &UE->UE_sched_ctrl;
    if (sched_ctrl->rrc_processing_timer > 0) {
      sched_ctrl->rrc_processing_timer--;
      if (sched_ctrl->rrc_processing_timer == 0) {
        LOG_I(NR_MAC, "(%d.%d) De-activating RRC processing timer for UE %04x\n", frame, slot, UE->rnti);

        NR_CellGroupConfig_t *cg = NULL;
        uper_decode(NULL,
                    &asn_DEF_NR_CellGroupConfig,   //might be added prefix later
                    (void **)&cg,
                    (uint8_t *)UE->cg_buf,
                    (UE->enc_rval.encoded+7)/8, 0, 0);
        UE->CellGroup = cg;

        if (LOG_DEBUGFLAG(DEBUG_ASN1)) {
          xer_fprint(stdout, &asn_DEF_NR_CellGroupConfig, (const void *) UE->CellGroup);
        }

        NR_ServingCellConfigCommon_t *scc = RC.nrmac[module_id]->common_channels[0].ServingCellConfigCommon;

        LOG_I(NR_MAC,"Modified rnti %04x with CellGroup\n", UE->rnti);
        process_CellGroup(cg,&UE->UE_sched_ctrl);
        NR_UE_sched_ctrl_t *sched_ctrl = &UE->UE_sched_ctrl;

        configure_UE_BWP(RC.nrmac[module_id], scc, sched_ctrl, NULL, UE);

        if (get_softmodem_params()->sa) {
          // add all available DL HARQ processes for this UE in SA
          create_dl_harq_list(sched_ctrl, UE->current_DL_BWP.pdsch_servingcellconfig);
        }

        NR_pdsch_semi_static_t *ps = &sched_ctrl->pdsch_semi_static;
        const uint8_t layers = set_dl_nrOfLayers(sched_ctrl);
        const int tda = get_dl_tda(RC.nrmac[module_id], scc, slot);

        nr_set_pdsch_semi_static(&UE->current_DL_BWP,
                                 scc,
                                 tda,
                                 layers,
                                 sched_ctrl,
                                 ps);


        NR_pusch_semi_static_t *ups = &sched_ctrl->pusch_semi_static;
        const uint8_t nrOfLayers = 1;
        const int utda = get_ul_tda(RC.nrmac[module_id], scc, slot);

        nr_set_pusch_semi_static(&UE->current_UL_BWP,
                                 scc,
                                 utda,
                                 nrOfLayers,
                                 ups);
      }
    }
  }
}

void schedule_nr_bwp_switch(module_id_t module_id,
                            frame_t frame,
                            sub_frame_t slot) {

  NR_UEs_t *UE_info = &RC.nrmac[module_id]->UE_info;

  // TODO: Implementation of a algorithm to perform:
  //  - DL BWP selection:     sched_ctrl->next_dl_bwp_id = dl_bwp_id
  //  - UL BWP selection:     sched_ctrl->next_ul_bwp_id = ul_bwp_id

  UE_iterator(UE_info->list, UE) {
    NR_UE_sched_ctrl_t *sched_ctrl = &UE->UE_sched_ctrl;
    NR_UE_DL_BWP_t *dl_bwp = &UE->current_DL_BWP;
    NR_UE_UL_BWP_t *ul_bwp = &UE->current_UL_BWP;
    if (sched_ctrl->rrc_processing_timer == 0 && UE->Msg4_ACKed && sched_ctrl->next_dl_bwp_id >= 0) {

      int schedule_bwp_switching = false;
      if (dl_bwp->bwp_id == 0) {
        // Switching from Initial BWP to Dedicated BWP
        if (sched_ctrl->next_dl_bwp_id > 0 && sched_ctrl->next_ul_bwp_id > 0) {
          schedule_bwp_switching = true;
          LOG_W(NR_MAC,"%4d.%2d UE %04x Schedule BWP switch from Initial DL BWP to %ld and from Initial UL BWP to %ld\n",
                frame, slot, UE->rnti, sched_ctrl->next_dl_bwp_id, sched_ctrl->next_ul_bwp_id);
        }
      } else if (dl_bwp->bwp_id != sched_ctrl->next_dl_bwp_id && ul_bwp->bwp_id != sched_ctrl->next_ul_bwp_id) {
        // Switching between Dedicated BWPs
        schedule_bwp_switching = true;
        LOG_W(NR_MAC,"%4d.%2d UE %04x Schedule BWP switch from dl_bwp_id %ld to %ld and from ul_bwp_id %ld to %ld\n",
              frame, slot, UE->rnti, dl_bwp->bwp_id, sched_ctrl->next_dl_bwp_id, ul_bwp->bwp_id, sched_ctrl->next_ul_bwp_id);
      }

      if (schedule_bwp_switching) {
        AssertFatal(sched_ctrl->next_dl_bwp_id > 0 && sched_ctrl->next_ul_bwp_id > 0, "BWP switching from a Dedicated BWP to the Initial BWP not handled yet!");
        nr_mac_rrc_bwp_switch_req(module_id, frame, slot, UE->rnti, sched_ctrl->next_dl_bwp_id, sched_ctrl->next_ul_bwp_id);
      }
    }
  }
}

void UL_tti_req_ahead_initialization(gNB_MAC_INST * gNB, NR_ServingCellConfigCommon_t *scc, int n, int CCid) {

  if(gNB->UL_tti_req_ahead[CCid]) return;

  gNB->UL_tti_req_ahead[CCid] = calloc(n, sizeof(nfapi_nr_ul_tti_request_t));
  AssertFatal(gNB->UL_tti_req_ahead[CCid],
              "could not allocate memory for RC.nrmac[]->UL_tti_req_ahead[]\n");
  /* fill in slot/frame numbers: slot is fixed, frame will be updated by scheduler
   * consider that scheduler runs sl_ahead: the first sl_ahead slots are
   * already "in the past" and thus we put frame 1 instead of 0! */
  for (int i = 0; i < n; ++i) {
    nfapi_nr_ul_tti_request_t *req = &gNB->UL_tti_req_ahead[CCid][i];
    req->SFN = i < (gNB->if_inst->sl_ahead-1);
    req->Slot = i;
  }
}<|MERGE_RESOLUTION|>--- conflicted
+++ resolved
@@ -245,7 +245,6 @@
   }
 }
 
-<<<<<<< HEAD
 uint8_t get_BG(uint32_t A, uint16_t R) {
 
   float code_rate = (float) R / 10240.0f;
@@ -255,51 +254,6 @@
     return 1;
 }
 
-NR_BWP_t *get_dl_bwp_genericParameters(NR_BWP_Downlink_t *active_bwp,
-                                       NR_ServingCellConfigCommon_t *ServingCellConfigCommon,
-                                       const NR_SIB1_t *sib1) {
-  NR_BWP_t *genericParameters = NULL;
-  if (active_bwp) {
-    genericParameters = &active_bwp->bwp_Common->genericParameters;
-  } else if (ServingCellConfigCommon) {
-    genericParameters = &ServingCellConfigCommon->downlinkConfigCommon->initialDownlinkBWP->genericParameters;
-  } else {
-    genericParameters = &sib1->servingCellConfigCommon->downlinkConfigCommon.initialDownlinkBWP.genericParameters;
-  }
-  return genericParameters;
-}
-
-NR_BWP_t *get_ul_bwp_genericParameters(NR_BWP_Uplink_t *active_ubwp,
-                                       NR_ServingCellConfigCommon_t *ServingCellConfigCommon,
-                                       const NR_SIB1_t *sib1) {
-  NR_BWP_t *genericParameters = NULL;
-  if (active_ubwp) {
-    genericParameters = &active_ubwp->bwp_Common->genericParameters;
-  } else if (ServingCellConfigCommon) {
-    genericParameters = &ServingCellConfigCommon->uplinkConfigCommon->initialUplinkBWP->genericParameters;
-  } else {
-    genericParameters = &sib1->servingCellConfigCommon->uplinkConfigCommon->initialUplinkBWP.genericParameters;
-  }
-  return genericParameters;
-}
-
-NR_PDSCH_TimeDomainResourceAllocationList_t *get_pdsch_TimeDomainAllocationList(const NR_BWP_Downlink_t *active_bwp,
-                                                                                const NR_ServingCellConfigCommon_t *ServingCellConfigCommon,
-                                                                                const NR_SIB1_t *sib1) {
-  NR_PDSCH_TimeDomainResourceAllocationList_t *tdaList = NULL;
-  if (active_bwp) {
-    tdaList = active_bwp->bwp_Common->pdsch_ConfigCommon->choice.setup->pdsch_TimeDomainAllocationList;
-  } else if (ServingCellConfigCommon) {
-    tdaList = ServingCellConfigCommon->downlinkConfigCommon->initialDownlinkBWP->pdsch_ConfigCommon->choice.setup->pdsch_TimeDomainAllocationList;
-  } else {
-    tdaList = sib1->servingCellConfigCommon->downlinkConfigCommon.initialDownlinkBWP.pdsch_ConfigCommon->choice.setup->pdsch_TimeDomainAllocationList;
-  }
-  return tdaList;
-}
-
-
-=======
->>>>>>> 4154e9e9
 NR_ControlResourceSet_t *get_coreset(gNB_MAC_INST *nrmac,
                                      NR_ServingCellConfigCommon_t *scc,
                                      void *bwp,
