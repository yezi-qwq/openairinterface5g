/*
 * Licensed to the OpenAirInterface (OAI) Software Alliance under one or more
 * contributor license agreements.  See the NOTICE file distributed with
 * this work for additional information regarding copyright ownership.
 * The OpenAirInterface Software Alliance licenses this file to You under
 * the OAI Public License, Version 1.1  (the "License"); you may not use this file
 * except in compliance with the License.
 * You may obtain a copy of the License at
 *
 *      http://www.openairinterface.org/?page_id=698
 *
 * Unless required by applicable law or agreed to in writing, software
 * distributed under the License is distributed on an "AS IS" BASIS,
 * WITHOUT WARRANTIES OR CONDITIONS OF ANY KIND, either express or implied.
 * See the License for the specific language governing permissions and
 * limitations under the License.
 *-------------------------------------------------------------------------------
 * For more information about the OpenAirInterface (OAI) Software Alliance:
 *      contact@openairinterface.org
 */

/*! \file gNB_scheduler_primitives.c
 * \brief primitives used by gNB for BCH, RACH, ULSCH, DLSCH scheduling
 * \author  Raymond Knopp, Guy De Souza
 * \date 2018, 2019
 * \email: knopp@eurecom.fr, desouza@eurecom.fr
 * \version 1.0
 * \company Eurecom
 * @ingroup _mac

 */

#include "assertions.h"

#include "LAYER2/MAC/mac.h"
#include "NR_MAC_gNB/nr_mac_gNB.h"
#include "NR_MAC_COMMON/nr_mac_extern.h"

#include "NR_MAC_gNB/mac_proto.h"
#include "common/utils/LOG/log.h"
#include "common/utils/LOG/vcd_signal_dumper.h"
#include "common/utils/nr/nr_common.h"
#include "UTIL/OPT/opt.h"
#include "OCG.h"
#include "OCG_extern.h"

#include "RRC/LTE/rrc_extern.h"
#include "RRC/NR/nr_rrc_extern.h"
#include "RRC/L2_INTERFACE/openair_rrc_L2_interface.h"

//#include "LAYER2/MAC/pre_processor.c"
#include "pdcp.h"

#include "intertask_interface.h"

#include "T.h"
#include "NR_PDCCH-ConfigCommon.h"
#include "NR_ControlResourceSet.h"
#include "NR_SearchSpace.h"

#include "nfapi_nr_interface.h"

#define ENABLE_MAC_PAYLOAD_DEBUG
#define DEBUG_gNB_SCHEDULER 1


#include "common/ran_context.h"

extern RAN_CONTEXT_t RC;

extern int n_active_slices;

  // Note the 2 scs values in the table names represent resp. scs_common and pdcch_scs
/// LUT for the number of symbols in the coreset indexed by coreset index (4 MSB rmsi_pdcch_config)
uint8_t nr_coreset_nsymb_pdcch_type_0_scs_15_15[15] = {2,2,2,3,3,3,1,1,2,2,3,3,1,2,3};
uint8_t nr_coreset_nsymb_pdcch_type_0_scs_15_30[14] = {2,2,2,2,3,3,3,3,1,1,2,2,3,3};
uint8_t nr_coreset_nsymb_pdcch_type_0_scs_30_15_b40Mhz[9] = {1,1,2,2,3,3,1,2,3};
uint8_t nr_coreset_nsymb_pdcch_type_0_scs_30_15_a40Mhz[9] = {1,2,3,1,1,2,2,3,3};
uint8_t nr_coreset_nsymb_pdcch_type_0_scs_30_30_b40Mhz[16] = {2,2,2,2,2,3,3,3,3,3,1,1,1,2,2,2}; // below 40Mhz bw
uint8_t nr_coreset_nsymb_pdcch_type_0_scs_30_30_a40Mhz[10] = {2,2,3,3,1,1,2,2,3,3}; // above 40Mhz bw
uint8_t nr_coreset_nsymb_pdcch_type_0_scs_120_60[12] = {1,1,2,2,3,3,1,2,1,1,1,1};

/// LUT for the number of RBs in the coreset indexed by coreset index
uint8_t nr_coreset_rb_offset_pdcch_type_0_scs_15_15[15] = {0,2,4,0,2,4,12,16,12,16,12,16,38,38,38};
uint8_t nr_coreset_rb_offset_pdcch_type_0_scs_15_30[14] = {5,6,7,8,5,6,7,8,18,20,18,20,18,20};
uint8_t nr_coreset_rb_offset_pdcch_type_0_scs_30_15_b40Mhz[9] = {2,6,2,6,2,6,28,28,28};
uint8_t nr_coreset_rb_offset_pdcch_type_0_scs_30_15_a40Mhz[9] = {4,4,4,0,56,0,56,0,56};
uint8_t nr_coreset_rb_offset_pdcch_type_0_scs_30_30_b40Mhz[16] = {0,1,2,3,4,0,1,2,3,4,12,14,16,12,14,16};
uint8_t nr_coreset_rb_offset_pdcch_type_0_scs_30_30_a40Mhz[10] = {0,4,0,4,0,28,0,28,0,28};
int8_t  nr_coreset_rb_offset_pdcch_type_0_scs_120_60[12] = {0,8,0,8,0,8,28,28,-1,49,-1,97};
int8_t  nr_coreset_rb_offset_pdcch_type_0_scs_120_120[8] = {0,4,14,14,-1,24,-1,48};
int8_t  nr_coreset_rb_offset_pdcch_type_0_scs_240_120[8] = {0,8,0,8,-1,25,-1,49};

/// LUT for monitoring occasions param O indexed by ss index (4 LSB rmsi_pdcch_config)
  // Note: scaling is used to avoid decimal values for O and M, original values commented
uint8_t nr_ss_param_O_type_0_mux1_FR1[16] = {0,0,2,2,5,5,7,7,0,5,0,0,2,2,5,5};
uint8_t nr_ss_param_O_type_0_mux1_FR2[14] = {0,0,5,5,5,5,0,5,5,15,15,15,0,5}; //{0,0,2.5,2.5,5,5,0,2.5,5,7.5,7.5,7.5,0,5}
uint8_t nr_ss_scale_O_mux1_FR2[14] = {0,0,1,1,0,0,0,1,0,1,1,1,0,0};

/// LUT for number of SS sets per slot indexed by ss index
uint8_t nr_ss_sets_per_slot_type_0_FR1[16] = {1,2,1,2,1,2,1,2,1,1,1,1,1,1,1,1};
uint8_t nr_ss_sets_per_slot_type_0_FR2[14] = {1,2,1,2,1,2,2,2,2,1,2,2,1,1};

/// LUT for monitoring occasions param M indexed by ss index
uint8_t nr_ss_param_M_type_0_mux1_FR1[16] = {1,1,1,1,1,1,1,1,2,2,1,1,1,1,1,1}; //{1,0.5,1,0.5,1,0.5,1,0.5,2,2,1,1,1,1,1,1}
uint8_t nr_ss_scale_M_mux1_FR1[16] = {0,1,0,1,0,1,0,1,0,0,0,0,0,0,0,0};
uint8_t nr_ss_param_M_type_0_mux1_FR2[14] = {1,1,1,1,1,1,1,1,1,1,1,1,2,2}; //{1,0.5,1,0.5,1,0.5,0.5,0.5,0.5,1,0.5,0.5,2,2}
uint8_t nr_ss_scale_M_mux1_FR2[14] = {0,1,0,1,0,1,1,1,1,0,1,1,0,0};

/// LUT for SS first symbol index indexed by ss index
uint8_t nr_ss_first_symb_idx_type_0_mux1_FR1[8] = {0,0,1,2,1,2,1,2};
  // Mux pattern type 2
uint8_t nr_ss_first_symb_idx_scs_120_60_mux2[4] = {0,1,6,7};
uint8_t nr_ss_first_symb_idx_scs_240_120_set1_mux2[6] = {0,1,2,3,0,1};
  // Mux pattern type 3
uint8_t nr_ss_first_symb_idx_scs_120_120_mux3[4] = {4,8,2,6};

/// Search space max values indexed by scs
uint8_t nr_max_number_of_candidates_per_slot[4] = {44, 36, 22, 20};
uint8_t nr_max_number_of_cces_per_slot[4] = {56, 56, 48, 32};

static inline uint8_t get_max_candidates(uint8_t scs) {
  AssertFatal(scs<4, "Invalid PDCCH subcarrier spacing %d\n", scs);
  return (nr_max_number_of_candidates_per_slot[scs]);
}

static inline uint8_t get_max_cces(uint8_t scs) {
  AssertFatal(scs<4, "Invalid PDCCH subcarrier spacing %d\n", scs);
  return (nr_max_number_of_cces_per_slot[scs]);
} 

int find_aggregation_level (NR_SearchSpace_t *ss){

  int level = 0;

  if( ss->nrofCandidates->aggregationLevel1 != NR_SearchSpace__nrofCandidates__aggregationLevel1_n0)
    level = 1;
  if( ss->nrofCandidates->aggregationLevel2 != NR_SearchSpace__nrofCandidates__aggregationLevel2_n0)
    level = 2;
  if( ss->nrofCandidates->aggregationLevel4 != NR_SearchSpace__nrofCandidates__aggregationLevel4_n0)
    level = 4;
  if( ss->nrofCandidates->aggregationLevel8 != NR_SearchSpace__nrofCandidates__aggregationLevel8_n0)
    level = 8;
  if( ss->nrofCandidates->aggregationLevel16 != NR_SearchSpace__nrofCandidates__aggregationLevel16_n0)
    level = 16;

  AssertFatal(level!=0,"Unable to find aggregation level");
  return level;

}

int allocate_nr_CCEs(gNB_MAC_INST *nr_mac,
		     int bwp_id,
		     int coreset_id,
		     int aggregation,
		     int search_space, // 0 common, 1 ue-specific
		     int UE_id,
		     int m) {
  // uncomment these when we allocate for common search space
  //  NR_COMMON_channels_t                *cc      = nr_mac->common_channels;
  //  NR_ServingCellConfigCommon_t        *scc     = cc->ServingCellConfigCommon;

  NR_UE_list_t *UE_list = &nr_mac->UE_list;

  NR_BWP_Downlink_t *bwp;
  NR_CellGroupConfig_t *secondaryCellGroup;

  NR_ControlResourceSet_t *coreset;

  AssertFatal(UE_list->active[UE_id] >=0,"UE_id %d is not active\n",UE_id);
  secondaryCellGroup = UE_list->secondaryCellGroup[UE_id];
  bwp=secondaryCellGroup->spCellConfig->spCellConfigDedicated->downlinkBWP_ToAddModList->list.array[bwp_id-1];

  if (search_space == 1) {
    coreset = bwp->bwp_Dedicated->pdcch_Config->choice.setup->controlResourceSetToAddModList->list.array[coreset_id];
  }
  else {
    coreset = bwp->bwp_Common->pdcch_ConfigCommon->choice.setup->commonControlResourceSet;
  }

  int *cce_list = nr_mac->cce_list[bwp_id][coreset_id];


  int n_rb=0;
  for (int i=0;i<6;i++)
    for (int j=0;j<8;j++) {
      n_rb+=((coreset->frequencyDomainResources.buf[i]>>j)&1);
    }
  n_rb*=6;

  uint16_t N_reg = n_rb * coreset->duration;
  uint16_t Y=0, N_cce, M_s_max, n_CI=0;
  uint16_t n_RNTI = search_space == 1 ? UE_list->rnti[UE_id]:0;
  uint32_t A[3]={39827,39829,39839};

  N_cce = N_reg / NR_NB_REG_PER_CCE;

  M_s_max = (aggregation==4)?4:(aggregation==8)?2:1;

  if (search_space == 1) {
    Y = (A[0]*n_RNTI)%65537; // Candidate 0, antenna port 0
  }
  int first_cce = aggregation * (( Y + (m*N_cce)/(aggregation*M_s_max) + n_CI ) % CEILIDIV(N_cce,aggregation));

 // for (int i=0;i<aggregation;i++)
   // if (cce_list[first_cce+i] != 0) return(-1);
  
  for (int i=0;i<aggregation;i++) cce_list[first_cce+i] = 1;

  return(first_cce);

}

void nr_configure_css_dci_initial(nfapi_nr_dl_tti_pdcch_pdu_rel15_t* pdcch_pdu,
				  nr_scs_e scs_common,
				  nr_scs_e pdcch_scs,
				  nr_frequency_range_e freq_range,
				  uint8_t rmsi_pdcch_config,
				  uint8_t ssb_idx,
				  uint8_t k_ssb,
				  uint16_t sfn_ssb,
				  uint8_t n_ssb, /*slot index overlapping the corresponding SSB index*/
				  uint16_t nb_slots_per_frame,
				  uint16_t N_RB)
{
  //  uint8_t O, M;
  //  uint8_t ss_idx = rmsi_pdcch_config&0xf;
  //  uint8_t cset_idx = (rmsi_pdcch_config>>4)&0xf;
  //  uint8_t mu = scs_common;
  //  uint8_t O_scale=0, M_scale=0; // used to decide if the values of O and M need to be divided by 2

  AssertFatal(1==0,"todo\n");
  /*
  /// Coreset params
  switch(scs_common) {

    case kHz15:

      switch(pdcch_scs) {
        case kHz15:
          AssertFatal(cset_idx<15,"Coreset index %d reserved for scs kHz15/kHz15\n", cset_idx);
          pdcch_pdu->mux_pattern = NFAPI_NR_SSB_AND_CSET_MUX_PATTERN_TYPE1;
          pdcch_pdu->n_rb = (cset_idx < 6)? 24 : (cset_idx < 12)? 48 : 96;
          pdcch_pdu->n_symb = nr_coreset_nsymb_pdcch_type_0_scs_15_15[cset_idx];
          pdcch_pdu->rb_offset = nr_coreset_rb_offset_pdcch_type_0_scs_15_15[cset_idx];
        break;

        case kHz30:
          AssertFatal(cset_idx<14,"Coreset index %d reserved for scs kHz15/kHz30\n", cset_idx);
          pdcch_pdu->mux_pattern = NFAPI_NR_SSB_AND_CSET_MUX_PATTERN_TYPE1;
          pdcch_pdu->n_rb = (cset_idx < 8)? 24 : 48;
          pdcch_pdu->n_symb = nr_coreset_nsymb_pdcch_type_0_scs_15_30[cset_idx];
          pdcch_pdu->rb_offset = nr_coreset_rb_offset_pdcch_type_0_scs_15_15[cset_idx];
        break;

        default:
            AssertFatal(1==0,"Invalid scs_common/pdcch_scs combination %d/%d \n", scs_common, pdcch_scs);

      }
      break;

    case kHz30:

      if (N_RB < 106) { // Minimum 40Mhz bandwidth not satisfied
        switch(pdcch_scs) {
          case kHz15:
            AssertFatal(cset_idx<9,"Coreset index %d reserved for scs kHz30/kHz15\n", cset_idx);
            pdcch_pdu->mux_pattern = NFAPI_NR_SSB_AND_CSET_MUX_PATTERN_TYPE1;
            pdcch_pdu->n_rb = (cset_idx < 10)? 48 : 96;
            pdcch_pdu->n_symb = nr_coreset_nsymb_pdcch_type_0_scs_30_15_b40Mhz[cset_idx];
            pdcch_pdu->rb_offset = nr_coreset_rb_offset_pdcch_type_0_scs_30_15_b40Mhz[cset_idx];
          break;

          case kHz30:
            pdcch_pdu->mux_pattern = NFAPI_NR_SSB_AND_CSET_MUX_PATTERN_TYPE1;
            pdcch_pdu->n_rb = (cset_idx < 6)? 24 : 48;
            pdcch_pdu->n_symb = nr_coreset_nsymb_pdcch_type_0_scs_30_30_b40Mhz[cset_idx];
            pdcch_pdu->rb_offset = nr_coreset_rb_offset_pdcch_type_0_scs_30_30_b40Mhz[cset_idx];
          break;

          default:
            AssertFatal(1==0,"Invalid scs_common/pdcch_scs combination %d/%d \n", scs_common, pdcch_scs);
        }
      }

      else { // above 40Mhz
        switch(pdcch_scs) {
          case kHz15:
            AssertFatal(cset_idx<9,"Coreset index %d reserved for scs kHz30/kHz15\n", cset_idx);
            pdcch_pdu->mux_pattern = NFAPI_NR_SSB_AND_CSET_MUX_PATTERN_TYPE1;
            pdcch_pdu->n_rb = (cset_idx < 3)? 48 : 96;
            pdcch_pdu->n_symb = nr_coreset_nsymb_pdcch_type_0_scs_30_15_a40Mhz[cset_idx];
            pdcch_pdu->rb_offset = nr_coreset_rb_offset_pdcch_type_0_scs_30_15_a40Mhz[cset_idx];
          break;

          case kHz30:
            AssertFatal(cset_idx<10,"Coreset index %d reserved for scs kHz30/kHz30\n", cset_idx);
            pdcch_pdu->mux_pattern = NFAPI_NR_SSB_AND_CSET_MUX_PATTERN_TYPE1;
            pdcch_pdu->n_rb = (cset_idx < 4)? 24 : 48;
            pdcch_pdu->n_symb = nr_coreset_nsymb_pdcch_type_0_scs_30_30_a40Mhz[cset_idx];
            pdcch_pdu->rb_offset =  nr_coreset_rb_offset_pdcch_type_0_scs_30_30_a40Mhz[cset_idx];
          break;

          default:
            AssertFatal(1==0,"Invalid scs_common/pdcch_scs combination %d/%d \n", scs_common, pdcch_scs);
        }
      }
      break;

    case kHz120:
      switch(pdcch_scs) {
        case kHz60:
          AssertFatal(cset_idx<12,"Coreset index %d reserved for scs kHz120/kHz60\n", cset_idx);
          pdcch_pdu->mux_pattern = (cset_idx < 8)?NFAPI_NR_SSB_AND_CSET_MUX_PATTERN_TYPE1 : NFAPI_NR_SSB_AND_CSET_MUX_PATTERN_TYPE2;
          pdcch_pdu->n_rb = (cset_idx < 6)? 48 : (cset_idx < 8)? 96 : (cset_idx < 10)? 48 : 96;
          pdcch_pdu->n_symb = nr_coreset_nsymb_pdcch_type_0_scs_120_60[cset_idx];
          pdcch_pdu->rb_offset = (nr_coreset_rb_offset_pdcch_type_0_scs_120_60[cset_idx]>0)?nr_coreset_rb_offset_pdcch_type_0_scs_120_60[cset_idx] :
          (k_ssb == 0)? -41 : -42;
        break;

        case kHz120:
          AssertFatal(cset_idx<8,"Coreset index %d reserved for scs kHz120/kHz120\n", cset_idx);
          pdcch_pdu->mux_pattern = (cset_idx < 4)?NFAPI_NR_SSB_AND_CSET_MUX_PATTERN_TYPE1 : NFAPI_NR_SSB_AND_CSET_MUX_PATTERN_TYPE3;
          pdcch_pdu->n_rb = (cset_idx < 2)? 24 : (cset_idx < 4)? 48 : (cset_idx < 6)? 24 : 48;
          pdcch_pdu->n_symb = (cset_idx == 2)? 1 : 2;
          pdcch_pdu->rb_offset = (nr_coreset_rb_offset_pdcch_type_0_scs_120_120[cset_idx]>0)? nr_coreset_rb_offset_pdcch_type_0_scs_120_120[cset_idx] :
          (k_ssb == 0)? -20 : -21;
        break;

        default:
            AssertFatal(1==0,"Invalid scs_common/pdcch_scs combination %d/%d \n", scs_common, pdcch_scs);
      }
    break;

    case kHz240:
    switch(pdcch_scs) {
      case kHz60:
        AssertFatal(cset_idx<4,"Coreset index %d reserved for scs kHz240/kHz60\n", cset_idx);
        pdcch_pdu->mux_pattern = NFAPI_NR_SSB_AND_CSET_MUX_PATTERN_TYPE1;
        pdcch_pdu->n_rb = 96;
        pdcch_pdu->n_symb = (cset_idx < 2)? 1 : 2;
        pdcch_pdu->rb_offset = (cset_idx&1)? 16 : 0;
      break;

      case kHz120:
        AssertFatal(cset_idx<8,"Coreset index %d reserved for scs kHz240/kHz120\n", cset_idx);
        pdcch_pdu->mux_pattern = (cset_idx < 4)? NFAPI_NR_SSB_AND_CSET_MUX_PATTERN_TYPE1 : NFAPI_NR_SSB_AND_CSET_MUX_PATTERN_TYPE2;
        pdcch_pdu->n_rb = (cset_idx < 4)? 48 : (cset_idx < 6)? 24 : 48;
        pdcch_pdu->n_symb = ((cset_idx==2)||(cset_idx==3))? 2 : 1;
        pdcch_pdu->rb_offset = (nr_coreset_rb_offset_pdcch_type_0_scs_240_120[cset_idx]>0)? nr_coreset_rb_offset_pdcch_type_0_scs_240_120[cset_idx] :
        (k_ssb == 0)? -41 : -42;
      break;

      default:
          AssertFatal(1==0,"Invalid scs_common/pdcch_scs combination %d/%d \n", scs_common, pdcch_scs);
    }
    break;

  default:
    AssertFatal(1==0,"Invalid common subcarrier spacing %d\n", scs_common);

  }

  /// Search space params
  switch(pdcch_pdu->mux_pattern) {

    case NFAPI_NR_SSB_AND_CSET_MUX_PATTERN_TYPE1:
      if (freq_range == nr_FR1) {
        O = nr_ss_param_O_type_0_mux1_FR1[ss_idx];
        pdcch_pdu->nb_ss_sets_per_slot = nr_ss_sets_per_slot_type_0_FR1[ss_idx];
        M = nr_ss_param_M_type_0_mux1_FR1[ss_idx];
        M_scale = nr_ss_scale_M_mux1_FR1[ss_idx];
        pdcch_pdu->first_symbol = (ss_idx < 8)? ( (ssb_idx&1)? pdcch_pdu->n_symb : 0 ) : nr_ss_first_symb_idx_type_0_mux1_FR1[ss_idx - 8];
      }

      else {
        AssertFatal(ss_idx<14 ,"Invalid search space index for multiplexing type 1 and FR2 %d\n", ss_idx);
        O = nr_ss_param_O_type_0_mux1_FR2[ss_idx];
        O_scale = nr_ss_scale_O_mux1_FR2[ss_idx];
        pdcch_pdu->nb_ss_sets_per_slot = nr_ss_sets_per_slot_type_0_FR2[ss_idx];
        M = nr_ss_param_M_type_0_mux1_FR2[ss_idx];
        M_scale = nr_ss_scale_M_mux1_FR2[ss_idx];
        pdcch_pdu->first_symbol = (ss_idx < 12)? ( (ss_idx&1)? 7 : 0 ) : 0;
      }
      pdcch_pdu->nb_slots = 2;
      pdcch_pdu->sfn_mod2 = (CEILIDIV( (((O<<mu)>>O_scale) + ((ssb_idx*M)>>M_scale)), nb_slots_per_frame ) & 1)? 1 : 0;
      pdcch_pdu->first_slot = (((O<<mu)>>O_scale) + ((ssb_idx*M)>>M_scale)) % nb_slots_per_frame;

    break;

    case NFAPI_NR_SSB_AND_CSET_MUX_PATTERN_TYPE2:
      AssertFatal( ((scs_common==kHz120)&&(pdcch_scs==kHz60)) || ((scs_common==kHz240)&&(pdcch_scs==kHz120)),
      "Invalid scs_common/pdcch_scs combination %d/%d for Mux type 2\n", scs_common, pdcch_scs );
      AssertFatal(ss_idx==0, "Search space index %d reserved for scs_common/pdcch_scs combination %d/%d", ss_idx, scs_common, pdcch_scs);

      pdcch_pdu->nb_slots = 1;

      if ((scs_common==kHz120)&&(pdcch_scs==kHz60)) {
        pdcch_pdu->first_symbol = nr_ss_first_symb_idx_scs_120_60_mux2[ssb_idx&3];
        // Missing in pdcch_pdu sfn_C and n_C here and in else case
      }
      else {
        pdcch_pdu->first_symbol = ((ssb_idx&7)==4)?12 : ((ssb_idx&7)==4)?13 : nr_ss_first_symb_idx_scs_240_120_set1_mux2[ssb_idx&7]; //???
      }

    break;

    case NFAPI_NR_SSB_AND_CSET_MUX_PATTERN_TYPE3:
      AssertFatal( (scs_common==kHz120)&&(pdcch_scs==kHz120),
      "Invalid scs_common/pdcch_scs combination %d/%d for Mux type 3\n", scs_common, pdcch_scs );
      AssertFatal(ss_idx==0, "Search space index %d reserved for scs_common/pdcch_scs combination %d/%d", ss_idx, scs_common, pdcch_scs);

      pdcch_pdu->first_symbol = nr_ss_first_symb_idx_scs_120_120_mux3[ssb_idx&3];

    break;

    default:
      AssertFatal(1==0, "Invalid SSB and coreset multiplexing pattern %d\n", pdcch_pdu->mux_pattern);
  }
  pdcch_pdu->config_type = NFAPI_NR_CSET_CONFIG_MIB_SIB1;
  pdcch_pdu->cr_mapping_type = NFAPI_NR_CCE_REG_MAPPING_INTERLEAVED;
  pdcch_pdu->precoder_granularity = NFAPI_NR_CSET_SAME_AS_REG_BUNDLE;
  pdcch_pdu->reg_bundle_size = 6;
  pdcch_pdu->interleaver_size = 2;
  // set initial banwidth part to full bandwidth
  pdcch_pdu->n_RB_BWP = N_RB;

  */

}

<<<<<<< HEAD
void nr_configure_pdcch(gNB_MAC_INST *nr_mac,
                        nfapi_nr_dl_tti_pdcch_pdu_rel15_t* pdcch_pdu,
                        uint16_t rnti,
			NR_SearchSpace_t *ss,
			NR_ServingCellConfigCommon_t *scc,
			NR_BWP_Downlink_t *bwp){

  int CCEIndex = -1;

  if (bwp) { // This is not the InitialBWP
    /// coreset
    
    //ControlResourceSetId
    //  pdcch_pdu->config_type = NFAPI_NR_CSET_CONFIG_PDCCH_CONFIG;
    AssertFatal(bwp->bwp_Dedicated->pdcch_Config->choice.setup->controlResourceSetToAddModList!=NULL,
		"controlResourceSetToAddModList is null\n");
    int num_list = bwp->bwp_Dedicated->pdcch_Config->choice.setup->controlResourceSetToAddModList->list.count;
    AssertFatal(num_list>0,
		"controlResourceSetToAddModList is empty\n");
    NR_ControlResourceSet_t *coreset;
    int coresetid=-1;
    for (int i=0;i<num_list;i++) {
      coreset = bwp->bwp_Dedicated->pdcch_Config->choice.setup->controlResourceSetToAddModList->list.array[i];
      if (coreset->controlResourceSetId == *ss->controlResourceSetId) {
        coresetid = i;
        break;
      }
    }
    AssertFatal(coresetid>-1,"Couldn't find a coreset with ID %ld\n",*ss->controlResourceSetId);

=======
void nr_configure_pdcch(nfapi_nr_dl_tti_pdcch_pdu_rel15_t* pdcch_pdu,
			int ss_type,
                        NR_SearchSpace_t *ss,
			NR_ServingCellConfigCommon_t *scc,
			NR_BWP_Downlink_t *bwp){
  
  NR_ControlResourceSet_t *coreset = NULL;

  if (bwp) { // This is not the InitialBWP
    NR_ControlResourceSet_t *temp_coreset;
    NR_ControlResourceSetId_t coresetid = *ss->controlResourceSetId;
    if (ss_type == 0) { // common search space
      if (coresetid == 0){
        AssertFatal(1==0,"coreset0 currently not supported\n");
      }
      else {
        coreset = bwp->bwp_Common->pdcch_ConfigCommon->choice.setup->commonControlResourceSet;
        AssertFatal(coresetid==coreset->controlResourceSetId,"ID of common ss coreset does not correspond to id set in the search space\n");
      }
    }
    else {
      int n_list = bwp->bwp_Dedicated->pdcch_Config->choice.setup->controlResourceSetToAddModList->list.count;
      for (int i=0; i<n_list; i++) {
        temp_coreset = bwp->bwp_Dedicated->pdcch_Config->choice.setup->controlResourceSetToAddModList->list.array[i];
        if (coresetid==temp_coreset->controlResourceSetId) {
          coreset = temp_coreset;
          break;
        }
      }
      if(coreset==NULL)
        AssertFatal(1==0,"Couldn't find coreset with id %ld\n",coresetid);
    }
    
>>>>>>> 6ae75482
    pdcch_pdu->BWPSize  = NRRIV2BW(bwp->bwp_Common->genericParameters.locationAndBandwidth,275);
    pdcch_pdu->BWPStart = NRRIV2PRBOFFSET(bwp->bwp_Common->genericParameters.locationAndBandwidth,275);
    pdcch_pdu->SubcarrierSpacing = bwp->bwp_Common->genericParameters.subcarrierSpacing;
    pdcch_pdu->CyclicPrefix = (bwp->bwp_Common->genericParameters.cyclicPrefix==NULL) ? 0 : *bwp->bwp_Common->genericParameters.cyclicPrefix;
    
<<<<<<< HEAD
    pdcch_pdu->DurationSymbols  = coreset->duration;
=======

    // first symbol
    //AssertFatal(pdcch_scs==kHz15, "PDCCH SCS above 15kHz not allowed if a symbol above 2 is monitored");
    int sps = bwp->bwp_Common->genericParameters.cyclicPrefix == NULL ? 14 : 12;

    AssertFatal(ss->monitoringSymbolsWithinSlot!=NULL,"ss->monitoringSymbolsWithinSlot is null\n");
    AssertFatal(ss->monitoringSymbolsWithinSlot->buf!=NULL,"ss->monitoringSymbolsWithinSlot->buf is null\n");
>>>>>>> 6ae75482
    
    // for SPS=14 8 MSBs in positions 13 downto 6
    uint16_t monitoringSymbolsWithinSlot = (ss->monitoringSymbolsWithinSlot->buf[0]<<(sps-8)) |
      (ss->monitoringSymbolsWithinSlot->buf[1]>>(16-sps));

    for (int i=0; i<sps; i++) {
      if ((monitoringSymbolsWithinSlot>>(sps-1-i))&1) {
	pdcch_pdu->StartSymbolIndex=i;
	break;
      }
    }

    pdcch_pdu->DurationSymbols  = coreset->duration;
    
<<<<<<< HEAD
    uint64_t bitmap = (((uint64_t)coreset->frequencyDomainResources.buf[0])<<37)|
	(((uint64_t)coreset->frequencyDomainResources.buf[1])<<29)|
	(((uint64_t)coreset->frequencyDomainResources.buf[2])<<21)|
	(((uint64_t)coreset->frequencyDomainResources.buf[3])<<13)|
	(((uint64_t)coreset->frequencyDomainResources.buf[4])<<5)|
	(((uint64_t)coreset->frequencyDomainResources.buf[5])>>3);
	
	for (int i=0; i<45; i++)
	if ((bitmap>>(44-i))&1) {
	count++;
	if (!start_set) {
        start = i;
        start_set = 1;
	}
	}
	pdcch_pdu->rb_offset = 6*start;
	pdcch_pdu->n_rb = 6*count;
    */
    for (int i=0;i<6;i++)
      pdcch_pdu->FreqDomainResource[i] = coreset->frequencyDomainResources.buf[i];
    //duration
    
=======
    for (int i=0;i<6;i++)
      pdcch_pdu->FreqDomainResource[i] = coreset->frequencyDomainResources.buf[i];
>>>>>>> 6ae75482
    
    //cce-REG-MappingType
    pdcch_pdu->CceRegMappingType = coreset->cce_REG_MappingType.present == NR_ControlResourceSet__cce_REG_MappingType_PR_interleaved?
      NFAPI_NR_CCE_REG_MAPPING_INTERLEAVED : NFAPI_NR_CCE_REG_MAPPING_NON_INTERLEAVED;

    if (pdcch_pdu->CceRegMappingType == NFAPI_NR_CCE_REG_MAPPING_INTERLEAVED) {
      pdcch_pdu->RegBundleSize = (coreset->cce_REG_MappingType.choice.interleaved->reg_BundleSize == NR_ControlResourceSet__cce_REG_MappingType__interleaved__reg_BundleSize_n6) ? 6 : (2+coreset->cce_REG_MappingType.choice.interleaved->reg_BundleSize);
      pdcch_pdu->InterleaverSize = (coreset->cce_REG_MappingType.choice.interleaved->interleaverSize==NR_ControlResourceSet__cce_REG_MappingType__interleaved__interleaverSize_n6) ? 6 : (2+coreset->cce_REG_MappingType.choice.interleaved->interleaverSize);
      AssertFatal(scc->physCellId != NULL,"scc->physCellId is null\n");
      pdcch_pdu->ShiftIndex = coreset->cce_REG_MappingType.choice.interleaved->shiftIndex != NULL ? *coreset->cce_REG_MappingType.choice.interleaved->shiftIndex : *scc->physCellId;
    }
    else {
      pdcch_pdu->RegBundleSize = 0;
      pdcch_pdu->InterleaverSize = 0;
      pdcch_pdu->ShiftIndex = 0;
    }

    pdcch_pdu->CoreSetType = 1; 
    
    //precoderGranularity
    pdcch_pdu->precoderGranularity = coreset->precoderGranularity;
<<<<<<< HEAD
    
    //TCI states
    // 
    /*
    //TCI present
    if (coreset->tci_PresentInDCI != NULL) {
    AssertFatal(coreset->tci_StatesPDCCH_ToAddList != NULL,"tci_StatesPDCCH_ToAddList is null\n");
    AssertFatal(coreset->tci_StatesPDCCH_ToAddList->list.count>0,"TCI state list is empty\n");
    for (int i=0;i<coreset->tci_StatesPDCCH_ToAddList->list.count;i++) {
    
    }
    */
    
    AssertFatal(ss->monitoringSymbolsWithinSlot!=NULL,"ss->monitoringSymbolsWithinSlot is null\n");
    AssertFatal(ss->monitoringSymbolsWithinSlot->buf!=NULL,"ss->monitoringSymbolsWithinSlot->buf is null\n");
    
    // first symbol
    //AssertFatal(pdcch_scs==kHz15, "PDCCH SCS above 15kHz not allowed if a symbol above 2 is monitored");
    int sps = bwp->bwp_Common->genericParameters.cyclicPrefix == NULL ? 14 : 12;
    
    // for SPS=14 8 MSBs in positions 13 downto 6,  
    uint16_t monitoringSymbolsWithinSlot = (ss->monitoringSymbolsWithinSlot->buf[0]<<(sps-8)) | 
      (ss->monitoringSymbolsWithinSlot->buf[1]>>(16-sps));
    
    for (int i=0; i<sps; i++)
      if ((monitoringSymbolsWithinSlot>>(sps-1-i))&1) {
	pdcch_pdu->StartSymbolIndex=i;
	break;
      }

    pdcch_pdu->RNTI[pdcch_pdu->numDlDci]=rnti;

    if (coreset->pdcch_DMRS_ScramblingID != NULL &&
        ss->searchSpaceType->present == NR_SearchSpace__searchSpaceType_PR_ue_Specific) {
      pdcch_pdu->ScramblingId[pdcch_pdu->numDlDci] = *coreset->pdcch_DMRS_ScramblingID;
      pdcch_pdu->ScramblingRNTI[pdcch_pdu->numDlDci]=rnti;
    }
    else {
      pdcch_pdu->ScramblingId[pdcch_pdu->numDlDci] = *scc->physCellId;
      pdcch_pdu->ScramblingRNTI[pdcch_pdu->numDlDci]=0;
    }

   uint8_t nr_of_candidates,aggregation_level;

   find_aggregation_candidates(&aggregation_level,
                               &nr_of_candidates,
                               ss);

    CCEIndex = allocate_nr_CCEs(nr_mac,
                                1, // bwp_id
                                coresetid,
                                aggregation_level,
                                ss->searchSpaceType->present-1, // search_space, 0 common, 1 ue-specific
                                0, // UE-id
                                0); // m

    AssertFatal(CCEIndex>=0,"CCEIndex is negative \n");

    pdcch_pdu->AggregationLevel[pdcch_pdu->numDlDci] = aggregation_level;
    pdcch_pdu->CceIndex[pdcch_pdu->numDlDci] = CCEIndex;

    if (ss->searchSpaceType->choice.ue_Specific->dci_Formats==NR_SearchSpace__searchSpaceType__ue_Specific__dci_Formats_formats0_0_And_1_0)
      pdcch_pdu->beta_PDCCH_1_0[pdcch_pdu->numDlDci]=0;

    pdcch_pdu->powerControlOffsetSS[pdcch_pdu->numDlDci]=1;
    pdcch_pdu->numDlDci++;
=======
    
    if (ss_type) {
      for (int i=0;i<pdcch_pdu->numDlDci;i++) {
        //pdcch-DMRS-ScramblingID
        AssertFatal(coreset->pdcch_DMRS_ScramblingID != NULL,"coreset0->pdcch_DMRS_ScramblingID is null\n");
        pdcch_pdu->dci_pdu.ScramblingId[i] = *coreset->pdcch_DMRS_ScramblingID;
      }
    }

>>>>>>> 6ae75482
  }

  else { // this is for InitialBWP
    AssertFatal(1==0,"Fill in InitialBWP PDCCH configuration\n");
  }
}


// This function configures pucch pdu fapi structure
void nr_configure_pucch(nfapi_nr_pucch_pdu_t* pucch_pdu,
			NR_ServingCellConfigCommon_t *scc,
			NR_BWP_Uplink_t *bwp,
                        uint8_t pucch_resource,
                        uint16_t O_uci,
                        uint16_t O_ack,
                        uint8_t SR_flag) {

  NR_PUCCH_Config_t *pucch_Config;
  NR_PUCCH_Resource_t *pucchres;
  NR_PUCCH_ResourceSet_t *pucchresset;
  NR_PUCCH_FormatConfig_t *pucchfmt;
  NR_PUCCH_ResourceId_t *resource_id = NULL;

  long *id0 = NULL;
  int n_list, n_set;
  uint16_t N2,N3;
  int res_found = 0;

  pucch_pdu->bit_len_harq = O_ack;

  if (bwp) { // This is not the InitialBWP

    NR_PUSCH_Config_t *pusch_Config = bwp->bwp_Dedicated->pusch_Config->choice.setup;
    long *pusch_id = pusch_Config->dataScramblingIdentityPUSCH;

    if (pusch_Config->dmrs_UplinkForPUSCH_MappingTypeA != NULL)
      id0 = pusch_Config->dmrs_UplinkForPUSCH_MappingTypeA->choice.setup->transformPrecodingDisabled->scramblingID0;
    if (pusch_Config->dmrs_UplinkForPUSCH_MappingTypeB != NULL)
      id0 = pusch_Config->dmrs_UplinkForPUSCH_MappingTypeB->choice.setup->transformPrecodingDisabled->scramblingID0;

    // hop flags and hopping id are valid for any BWP
    switch (bwp->bwp_Common->pucch_ConfigCommon->choice.setup->pucch_GroupHopping){
      case 0 :
        // if neither, both disabled
        pucch_pdu->group_hop_flag = 0;
        pucch_pdu->sequence_hop_flag = 0;
        break;
      case 1 :
        // if enable, group enabled
        pucch_pdu->group_hop_flag = 1;
        pucch_pdu->sequence_hop_flag = 0;
        break;
      case 2 :
        // if disable, sequence disabled
        pucch_pdu->group_hop_flag = 0;
        pucch_pdu->sequence_hop_flag = 1;
        break;
      default:
        AssertFatal(1==0,"Group hopping flag %ld undefined (0,1,2) \n", bwp->bwp_Common->pucch_ConfigCommon->choice.setup->pucch_GroupHopping);
    }

    if (bwp->bwp_Common->pucch_ConfigCommon->choice.setup->hoppingId != NULL)
      pucch_pdu->hopping_id = *bwp->bwp_Common->pucch_ConfigCommon->choice.setup->hoppingId;
    else
      pucch_pdu->hopping_id = *scc->physCellId;

    pucch_pdu->bwp_size  = NRRIV2BW(bwp->bwp_Common->genericParameters.locationAndBandwidth,275);
    pucch_pdu->bwp_start = NRRIV2PRBOFFSET(bwp->bwp_Common->genericParameters.locationAndBandwidth,275);
    pucch_pdu->subcarrier_spacing = bwp->bwp_Common->genericParameters.subcarrierSpacing;
    pucch_pdu->cyclic_prefix = (bwp->bwp_Common->genericParameters.cyclicPrefix==NULL) ? 0 : *bwp->bwp_Common->genericParameters.cyclicPrefix;

    pucch_Config = bwp->bwp_Dedicated->pucch_Config->choice.setup;

    AssertFatal(pucch_Config->resourceSetToAddModList!=NULL,
		"PUCCH resourceSetToAddModList is null\n");

    n_set = pucch_Config->resourceSetToAddModList->list.count; 
    AssertFatal(n_set>0,"PUCCH resourceSetToAddModList is empty\n");

    N2 = 2;
    // procedure to select pucch resource id from resource sets according to 
    // number of uci bits and pucch resource indicator pucch_resource
    // ( see table 9.2.3.2 in 38.213)
    for (int i=0; i<n_set; i++) {
      pucchresset = pucch_Config->resourceSetToAddModList->list.array[i];
      n_list = pucchresset->resourceList.list.count;
      if (pucchresset->pucch_ResourceSetId == 0 && O_uci<3) {
        if (pucch_resource < n_list)
          resource_id = pucchresset->resourceList.list.array[pucch_resource];
        else 
          AssertFatal(1==0,"Couldn't fine pucch resource indicator %d in PUCCH resource set %d for %d UCI bits",pucch_resource,i,O_uci);
      }
      else {
        N3 = pucchresset->maxPayloadMinus1!= NULL ?  *pucchresset->maxPayloadMinus1 : 1706;
        if (N2<O_uci && N3>O_uci) {
          if (pucch_resource < n_list)
            resource_id = pucchresset->resourceList.list.array[pucch_resource];
          else 
            AssertFatal(1==0,"Couldn't fine pucch resource indicator %d in PUCCH resource set %d for %d UCI bits",pucch_resource,i,O_uci);
        }
        else N2 = N3;
      }
    }

    AssertFatal(resource_id!=NULL,"Couldn-t find any matching PUCCH resource in the PUCCH resource sets");

    AssertFatal(pucch_Config->resourceToAddModList!=NULL,
		"PUCCH resourceToAddModList is null\n");

    n_list = pucch_Config->resourceToAddModList->list.count; 
    AssertFatal(n_list>0,"PUCCH resourceToAddModList is empty\n");

    // going through the list of PUCCH resources to find the one indexed by resource_id
    for (int i=0; i<n_list; i++) {
      pucchres = pucch_Config->resourceToAddModList->list.array[i];
      if (pucchres->pucch_ResourceId == *resource_id) {
        res_found = 1;
        pucch_pdu->prb_start = pucchres->startingPRB;
        // FIXME why there is only one frequency hopping flag
        // what about inter slot frequency hopping?
        pucch_pdu->freq_hop_flag = pucchres->intraSlotFrequencyHopping!= NULL ?  1 : 0;
        pucch_pdu->second_hop_prb = pucchres->secondHopPRB!= NULL ?  *pucchres->secondHopPRB : 0;
        switch(pucchres->format.present) {
          case NR_PUCCH_Resource__format_PR_format0 :
            pucch_pdu->format_type = 0;
            pucch_pdu->initial_cyclic_shift = pucchres->format.choice.format0->initialCyclicShift;
            pucch_pdu->nr_of_symbols = pucchres->format.choice.format0->nrofSymbols;
            pucch_pdu->start_symbol_index = pucchres->format.choice.format0->startingSymbolIndex;
            pucch_pdu->sr_flag = SR_flag;
            break;
          case NR_PUCCH_Resource__format_PR_format1 :
            pucch_pdu->format_type = 1;
            pucch_pdu->initial_cyclic_shift = pucchres->format.choice.format1->initialCyclicShift;
            pucch_pdu->nr_of_symbols = pucchres->format.choice.format1->nrofSymbols;
            pucch_pdu->start_symbol_index = pucchres->format.choice.format1->startingSymbolIndex;
            pucch_pdu->time_domain_occ_idx = pucchres->format.choice.format1->timeDomainOCC;
            pucch_pdu->sr_flag = SR_flag;
            break;
          case NR_PUCCH_Resource__format_PR_format2 :
            pucch_pdu->format_type = 2;
            pucch_pdu->nr_of_symbols = pucchres->format.choice.format2->nrofSymbols;
            pucch_pdu->start_symbol_index = pucchres->format.choice.format2->startingSymbolIndex;
            pucch_pdu->prb_size = pucchres->format.choice.format2->nrofPRBs;
            pucch_pdu->data_scrambling_id = pusch_id!= NULL ? *pusch_id : *scc->physCellId;
            pucch_pdu->dmrs_scrambling_id = id0!= NULL ? *id0 : *scc->physCellId;
            break;
          case NR_PUCCH_Resource__format_PR_format3 :
            pucch_pdu->format_type = 3;
            pucch_pdu->nr_of_symbols = pucchres->format.choice.format3->nrofSymbols;
            pucch_pdu->start_symbol_index = pucchres->format.choice.format3->startingSymbolIndex;
            pucch_pdu->prb_size = pucchres->format.choice.format3->nrofPRBs;
            pucch_pdu->data_scrambling_id = pusch_id!= NULL ? *pusch_id : *scc->physCellId;
            if (pucch_Config->format3 == NULL) {
              pucch_pdu->pi_2bpsk = 0;
              pucch_pdu->add_dmrs_flag = 0;
            }
            else {
              pucchfmt = pucch_Config->format3->choice.setup;
              pucch_pdu->pi_2bpsk = pucchfmt->pi2BPSK!= NULL ?  1 : 0;
              pucch_pdu->add_dmrs_flag = pucchfmt->additionalDMRS!= NULL ?  1 : 0;
            }
            break;
          case NR_PUCCH_Resource__format_PR_format4 :
            pucch_pdu->format_type = 4;
            pucch_pdu->nr_of_symbols = pucchres->format.choice.format4->nrofSymbols;
            pucch_pdu->start_symbol_index = pucchres->format.choice.format4->startingSymbolIndex;
            pucch_pdu->pre_dft_occ_len = pucchres->format.choice.format4->occ_Length;
            pucch_pdu->pre_dft_occ_idx = pucchres->format.choice.format4->occ_Index;
            pucch_pdu->data_scrambling_id = pusch_id!= NULL ? *pusch_id : *scc->physCellId;
            if (pucch_Config->format3 == NULL) {
              pucch_pdu->pi_2bpsk = 0;
              pucch_pdu->add_dmrs_flag = 0;
            }
            else {
              pucchfmt = pucch_Config->format3->choice.setup;
              pucch_pdu->pi_2bpsk = pucchfmt->pi2BPSK!= NULL ?  1 : 0;
              pucch_pdu->add_dmrs_flag = pucchfmt->additionalDMRS!= NULL ?  1 : 0;
            }
            break;
          default :
            AssertFatal(1==0,"Undefined PUCCH format \n");
        }
      }
    }
    AssertFatal(res_found==1,"No PUCCH resource found corresponding to id %ld\n",*resource_id);
  }  
  else { // this is for InitialBWP
    AssertFatal(1==0,"Fill in InitialBWP PUCCH configuration\n");
  }

}


void prepare_dci(NR_CellGroupConfig_t *secondaryCellGroup,
                 dci_pdu_rel15_t *dci_pdu_rel15,
                 nr_dci_format_t format,
                 int bwp_id) {

  NR_BWP_Downlink_t *bwp=secondaryCellGroup->spCellConfig->spCellConfigDedicated->downlinkBWP_ToAddModList->list.array[bwp_id-1];

  switch(format) {
    case NR_DL_DCI_FORMAT_1_1:
      // format indicator
      dci_pdu_rel15->format_indicator = 1;
      // carrier indicator
      if (secondaryCellGroup->spCellConfig->spCellConfigDedicated->crossCarrierSchedulingConfig != NULL)
        AssertFatal(1==0,"Cross Carrier Scheduling Config currently not supported\n");
      //vrb to prb mapping
      if (bwp->bwp_Dedicated->pdsch_Config->choice.setup->vrb_ToPRB_Interleaver==NULL)
        dci_pdu_rel15->vrb_to_prb_mapping.val = 0;
      else
        dci_pdu_rel15->vrb_to_prb_mapping.val = 1;
      //bundling size indicator
      if (bwp->bwp_Dedicated->pdsch_Config->choice.setup->prb_BundlingType.present == NR_PDSCH_Config__prb_BundlingType_PR_dynamicBundling)
        AssertFatal(1==0,"Dynamic PRB bundling type currently not supported\n");
      //rate matching indicator
      uint16_t msb = (bwp->bwp_Dedicated->pdsch_Config->choice.setup->rateMatchPatternGroup1==NULL)?0:1;
      uint16_t lsb = (bwp->bwp_Dedicated->pdsch_Config->choice.setup->rateMatchPatternGroup2==NULL)?0:1;
      dci_pdu_rel15->rate_matching_indicator.val = lsb | (msb<<1);
      // aperiodic ZP CSI-RS trigger
      if (bwp->bwp_Dedicated->pdsch_Config->choice.setup->aperiodic_ZP_CSI_RS_ResourceSetsToAddModList != NULL)
        AssertFatal(1==0,"Aperiodic ZP CSI-RS currently not supported\n");
      // transmission configuration indication
      if (bwp->bwp_Dedicated->pdcch_Config->choice.setup->controlResourceSetToAddModList->list.array[bwp_id-1]->tci_PresentInDCI != NULL)
        AssertFatal(1==0,"TCI in DCI currently not supported\n");
      //srs resource set
      if (secondaryCellGroup->spCellConfig->spCellConfigDedicated->uplinkConfig->carrierSwitching!=NULL) {
        NR_SRS_CarrierSwitching_t *cs = secondaryCellGroup->spCellConfig->spCellConfigDedicated->uplinkConfig->carrierSwitching->choice.setup;
        if (cs->srs_TPC_PDCCH_Group!=NULL){
          switch(cs->srs_TPC_PDCCH_Group->present) {
            case NR_SRS_CarrierSwitching__srs_TPC_PDCCH_Group_PR_NOTHING:
              dci_pdu_rel15->srs_request.val = 0;
              break;
            case NR_SRS_CarrierSwitching__srs_TPC_PDCCH_Group_PR_typeA:
              AssertFatal(1==0,"SRS TPC PRCCH group type A currently not supported\n");
              break;
            case NR_SRS_CarrierSwitching__srs_TPC_PDCCH_Group_PR_typeB:
              AssertFatal(1==0,"SRS TPC PRCCH group type B currently not supported\n");
              break;
          }
        }
        else
          dci_pdu_rel15->srs_request.val = 0;
      }
      else
        dci_pdu_rel15->srs_request.val = 0;
    // CBGTI and CBGFI
    if (secondaryCellGroup->spCellConfig->spCellConfigDedicated->pdsch_ServingCellConfig->choice.setup->codeBlockGroupTransmission != NULL)
      AssertFatal(1==0,"CBG transmission currently not supported\n");
    // dmrs sequence initialization
    dci_pdu_rel15->dmrs_sequence_initialization = 0; // FIXME no information on what this bit should be in 38.212
    break;
  default :
    AssertFatal(1==0,"Prepare dci currently only implemented for 1_1 \n");
  }
}

<<<<<<< HEAD
void fill_dci_pdu_rel15(NR_CellGroupConfig_t *secondaryCellGroup,
                        nfapi_nr_dl_tti_pdcch_pdu_rel15_t *pdcch_pdu_rel15,
                        dci_pdu_rel15_t *dci_pdu_rel15,
                        int *dci_formats,
                        int *rnti_types,
                        int bwp_id) {
=======
void fill_dci_pdu_rel15(nfapi_nr_dl_tti_pdcch_pdu_rel15_t *pdcch_pdu_rel15,
			dci_pdu_rel15_t *dci_pdu_rel15,
			int *dci_formats,
			int *rnti_types,
			int N_RB
			) {
>>>>>>> 6ae75482
  

  uint8_t fsize=0, pos=0;
  uint8_t nbits=0;

  for (int d=0;d<pdcch_pdu_rel15->numDlDci;d++) {

<<<<<<< HEAD
    uint64_t *dci_pdu = (uint64_t *)pdcch_pdu_rel15->Payload[d];
    int dci_size = nr_dci_size(secondaryCellGroup,&dci_pdu_rel15[d],dci_formats[d],rnti_types[d],pdcch_pdu_rel15->BWPSize,bwp_id);
    pdcch_pdu_rel15->PayloadSizeBits[d] = dci_size;
    AssertFatal(pdcch_pdu_rel15->PayloadSizeBits[d]<=64, "DCI sizes above 64 bits not yet supported");

    if(dci_formats[d]==NR_DL_DCI_FORMAT_1_1)
      prepare_dci(secondaryCellGroup,&dci_pdu_rel15[d],dci_formats[d],bwp_id);

    pos = 0;
    
=======
    uint64_t *dci_pdu = (uint64_t *)pdcch_pdu_rel15->dci_pdu.Payload[d];
    AssertFatal(pdcch_pdu_rel15->dci_pdu.PayloadSizeBits[d]<=64, "DCI sizes above 64 bits not yet supported");

    int dci_size = pdcch_pdu_rel15->dci_pdu.PayloadSizeBits[d];

    *dci_pdu=0;

>>>>>>> 6ae75482
    /// Payload generation
    switch(dci_formats[d]) {
    case NR_DL_DCI_FORMAT_1_0:
      switch(rnti_types[d]) {
      case NR_RNTI_RA:
	// Freq domain assignment
	fsize = (int)ceil( log2( (N_RB*(N_RB+1))>>1 ) );
	pos=fsize;
<<<<<<< HEAD
	*dci_pdu |= ((dci_pdu_rel15->frequency_domain_assignment.val&((1<<fsize)-1)) << (dci_size-pos));
	LOG_D(MAC,"frequency-domain assignment %d (%d bits) N_RB_BWP %d=> %d (0x%lx)\n",dci_pdu_rel15->frequency_domain_assignment.val,fsize,N_RB,dci_size-pos,*dci_pdu);
	// Time domain assignment
	pos+=4;
	*dci_pdu |= (((uint64_t)dci_pdu_rel15->time_domain_assignment.val&0xf) << (dci_size-pos));
	LOG_D(MAC,"time-domain assignment %d  (3 bits)=> %d (0x%lx)\n",dci_pdu_rel15->time_domain_assignment.val,dci_size-pos,*dci_pdu);
	// VRB to PRB mapping
	
	pos++;
	*dci_pdu |= ((uint64_t)dci_pdu_rel15->vrb_to_prb_mapping.val&0x1)<<(dci_size-pos);
	LOG_D(MAC,"vrb to prb mapping %d  (1 bits)=> %d (0x%lx)\n",dci_pdu_rel15->vrb_to_prb_mapping.val,dci_size-pos,*dci_pdu);
=======
	*dci_pdu |= (((uint64_t)dci_pdu_rel15->frequency_domain_assignment&((1<<fsize)-1)) << (dci_size-pos));
#ifdef DEBUG_FILL_DCI
	LOG_I(MAC,"frequency-domain assignment %d (%d bits) N_RB_BWP %d=> %d (0x%lx)\n",dci_pdu_rel15->frequency_domain_assignment,fsize,N_RB,dci_size-pos,*dci_pdu);
#endif
	// Time domain assignment
	pos+=4;
	*dci_pdu |= (((uint64_t)dci_pdu_rel15->time_domain_assignment&0xf) << (dci_size-pos));
#ifdef DEBUG_FILL_DCI
	LOG_I(MAC,"time-domain assignment %d  (4 bits)=> %d (0x%lx)\n",dci_pdu_rel15->time_domain_assignment,dci_size-pos,*dci_pdu);
#endif
	// VRB to PRB mapping
	
	pos++;
	*dci_pdu |= ((uint64_t)dci_pdu_rel15->vrb_to_prb_mapping&0x1)<<(dci_size-pos);
#ifdef DEBUG_FILL_DCI
	LOG_I(MAC,"vrb to prb mapping %d  (1 bits)=> %d (0x%lx)\n",dci_pdu_rel15->vrb_to_prb_mapping,dci_size-pos,*dci_pdu);
#endif
>>>>>>> 6ae75482
	// MCS
	pos+=5;
	*dci_pdu |= ((uint64_t)dci_pdu_rel15->mcs&0x1f)<<(dci_size-pos);
#ifdef DEBUG_FILL_DCI
	LOG_I(MAC,"mcs %d  (5 bits)=> %d (0x%lx)\n",dci_pdu_rel15->mcs,dci_size-pos,*dci_pdu);
#endif
	// TB scaling
	pos+=2;
	*dci_pdu |= ((uint64_t)dci_pdu_rel15->tb_scaling&0x3)<<(dci_size-pos);
#ifdef DEBUG_FILL_DCI
	LOG_I(MAC,"tb_scaling %d  (2 bits)=> %d (0x%lx)\n",dci_pdu_rel15->tb_scaling,dci_size-pos,*dci_pdu);
#endif
	break;
	
      case NR_RNTI_C:
	
	// indicating a DL DCI format 1bit
	pos++;
	*dci_pdu |= ((uint64_t)dci_pdu_rel15->format_indicator&1)<<(dci_size-pos);
	LOG_D(MAC,"Format indicator %d (%d bits) N_RB_BWP %d => %d (0x%lx)\n",dci_pdu_rel15->format_indicator,1,N_RB,dci_size-pos,*dci_pdu);
	
	// Freq domain assignment (275rb >> fsize = 16)
	fsize = (int)ceil( log2( (N_RB*(N_RB+1))>>1 ) );
	pos+=fsize;
	*dci_pdu |= (((uint64_t)dci_pdu_rel15->frequency_domain_assignment.val&((1<<fsize)-1)) << (dci_size-pos));
	
	LOG_D(MAC,"Freq domain assignment %d (%d bits)=> %d (0x%lx)\n",dci_pdu_rel15->frequency_domain_assignment.val,fsize,dci_size-pos,*dci_pdu);
	
	uint16_t is_ra = 1;
	for (int i=0; i<fsize; i++)
	  if (!((dci_pdu_rel15->frequency_domain_assignment.val>>i)&1)) {
	    is_ra = 0;
	    break;
	  }
	if (is_ra) //fsize are all 1  38.212 p86
	  {
	    // ra_preamble_index 6 bits
	    pos+=6;
	    *dci_pdu |= ((dci_pdu_rel15->ra_preamble_index&0x3f)<<(dci_size-pos));
	    
	    // UL/SUL indicator  1 bit
	    pos++;
	    *dci_pdu |= (dci_pdu_rel15->ul_sul_indicator.val&1)<<(dci_size-pos);
	    
	    // SS/PBCH index  6 bits
	    pos+=6;
	    *dci_pdu |= ((dci_pdu_rel15->ss_pbch_index&0x3f)<<(dci_size-pos));
	    
	    //  prach_mask_index  4 bits
	    pos+=4;
	    *dci_pdu |= ((dci_pdu_rel15->prach_mask_index&0xf)<<(dci_size-pos));
	    
	  }  //end if
	
	else {
	  
	  // Time domain assignment 4bit
	  
	  pos+=4;
	  *dci_pdu |= ((dci_pdu_rel15->time_domain_assignment.val&0xf) << (dci_size-pos));
	  LOG_D(MAC,"Time domain assignment %d (%d bits)=> %d (0x%lx)\n",dci_pdu_rel15->time_domain_assignment.val,4,dci_size-pos,*dci_pdu);
	  
	  // VRB to PRB mapping  1bit
	  pos++;
	  *dci_pdu |= (dci_pdu_rel15->vrb_to_prb_mapping.val&1)<<(dci_size-pos);
	  LOG_D(MAC,"VRB to PRB %d (%d bits)=> %d (0x%lx)\n",dci_pdu_rel15->vrb_to_prb_mapping.val,1,dci_size-pos,*dci_pdu);
	  
	  // MCS 5bit  //bit over 32, so dci_pdu ++
	  pos+=5;
	  *dci_pdu |= (dci_pdu_rel15->mcs&0x1f)<<(dci_size-pos);
	  LOG_D(MAC,"MCS %d (%d bits)=> %d (0x%lx)\n",dci_pdu_rel15->mcs,5,dci_size-pos,*dci_pdu);
	  
	  // New data indicator 1bit
	  pos++;
	  *dci_pdu |= (dci_pdu_rel15->ndi&1)<<(dci_size-pos);
	  LOG_D(MAC,"NDI %d (%d bits)=> %d (0x%lx)\n",dci_pdu_rel15->ndi,1,dci_size-pos,*dci_pdu);
	  
	  // Redundancy version  2bit
	  pos+=2;
	  *dci_pdu |= (dci_pdu_rel15->rv&0x3)<<(dci_size-pos);
	  LOG_D(MAC,"RV %d (%d bits)=> %d (0x%lx)\n",dci_pdu_rel15->rv,2,dci_size-pos,*dci_pdu);
	  
	  // HARQ process number  4bit
	  pos+=4;
	  *dci_pdu  |= ((dci_pdu_rel15->harq_pid&0xf)<<(dci_size-pos));
	  LOG_D(MAC,"HARQ_PID %d (%d bits)=> %d (0x%lx)\n",dci_pdu_rel15->harq_pid,4,dci_size-pos,*dci_pdu);
	  
	  // Downlink assignment index  2bit
	  pos+=2;
	  *dci_pdu |= ((dci_pdu_rel15->dai[0].val&3)<<(dci_size-pos));
	  LOG_D(MAC,"DAI %d (%d bits)=> %d (0x%lx)\n",dci_pdu_rel15->dai[0].val,2,dci_size-pos,*dci_pdu);
	  
	  // TPC command for scheduled PUCCH  2bit
	  pos+=2;
	  *dci_pdu |= ((dci_pdu_rel15->tpc&3)<<(dci_size-pos));
	  LOG_D(MAC,"TPC %d (%d bits)=> %d (0x%lx)\n",dci_pdu_rel15->tpc,2,dci_size-pos,*dci_pdu);
	  
	  // PUCCH resource indicator  3bit
	  pos+=3;
	  *dci_pdu |= ((dci_pdu_rel15->pucch_resource_indicator&0x7)<<(dci_size-pos));
	  LOG_D(MAC,"PUCCH RI %d (%d bits)=> %d (0x%lx)\n",dci_pdu_rel15->pucch_resource_indicator,3,dci_size-pos,*dci_pdu);
	  
	  // PDSCH-to-HARQ_feedback timing indicator 3bit
	  pos+=3;
	  *dci_pdu |= ((dci_pdu_rel15->pdsch_to_harq_feedback_timing_indicator.val&0x7)<<(dci_size-pos));
	  LOG_D(MAC,"PDSCH to HARQ TI %d (%d bits)=> %d (0x%lx)\n",dci_pdu_rel15->pdsch_to_harq_feedback_timing_indicator.val,3,dci_size-pos,*dci_pdu);
	  
	} //end else
	break;
	
      case NR_RNTI_P:
	
	// Short Messages Indicator – 2 bits
	for (int i=0; i<2; i++)
	  *dci_pdu |= (((uint64_t)dci_pdu_rel15->short_messages_indicator>>(1-i))&1)<<(dci_size-pos++);
	// Short Messages – 8 bits
	for (int i=0; i<8; i++)
	  *dci_pdu |= (((uint64_t)dci_pdu_rel15->short_messages>>(7-i))&1)<<(dci_size-pos++);
	// Freq domain assignment 0-16 bit
	fsize = (int)ceil( log2( (N_RB*(N_RB+1))>>1 ) );
	for (int i=0; i<fsize; i++)
	  *dci_pdu |= (((uint64_t)dci_pdu_rel15->frequency_domain_assignment.val>>(fsize-i-1))&1)<<(dci_size-pos++);
	// Time domain assignment 4 bit
	for (int i=0; i<4; i++)
	  *dci_pdu |= (((uint64_t)dci_pdu_rel15->time_domain_assignment.val>>(3-i))&1)<<(dci_size-pos++);
	// VRB to PRB mapping 1 bit
	*dci_pdu |= ((uint64_t)dci_pdu_rel15->vrb_to_prb_mapping.val&1)<<(dci_size-pos++);
	// MCS 5 bit
	for (int i=0; i<5; i++)
	  *dci_pdu |= (((uint64_t)dci_pdu_rel15->mcs>>(4-i))&1)<<(dci_size-pos++);
	
	// TB scaling 2 bit
	for (int i=0; i<2; i++)
	  *dci_pdu |= (((uint64_t)dci_pdu_rel15->tb_scaling>>(1-i))&1)<<(dci_size-pos++);
	
	
	break;
	
      case NR_RNTI_SI:
	// Freq domain assignment 0-16 bit
	fsize = (int)ceil( log2( (N_RB*(N_RB+1))>>1 ) );
	for (int i=0; i<fsize; i++)
	  *dci_pdu |= ((dci_pdu_rel15->frequency_domain_assignment.val>>(fsize-i-1))&1)<<(dci_size-pos++);
	// Time domain assignment 4 bit
	for (int i=0; i<4; i++)
	  *dci_pdu |= (((uint64_t)dci_pdu_rel15->time_domain_assignment.val>>(3-i))&1)<<(dci_size-pos++);
	// VRB to PRB mapping 1 bit
	*dci_pdu |= ((uint64_t)dci_pdu_rel15->vrb_to_prb_mapping.val&1)<<(dci_size-pos++);
	// MCS 5bit  //bit over 32, so dci_pdu ++
	for (int i=0; i<5; i++)
	  *dci_pdu |= (((uint64_t)dci_pdu_rel15->mcs>>(4-i))&1)<<(dci_size-pos++);
	// Redundancy version  2bit
	for (int i=0; i<2; i++)
	  *dci_pdu |= (((uint64_t)dci_pdu_rel15->rv>>(1-i))&1)<<(dci_size-pos++);
	
	break;
	
      case NR_RNTI_TC:
	// indicating a DL DCI format 1bit
	*dci_pdu |= ((uint64_t)dci_pdu_rel15->format_indicator&1)<<(dci_size-pos++);
	// Freq domain assignment 0-16 bit
	fsize = (int)ceil( log2( (N_RB*(N_RB+1))>>1 ) );
	for (int i=0; i<fsize; i++)
	  *dci_pdu |= (((uint64_t)dci_pdu_rel15->frequency_domain_assignment.val>>(fsize-i-1))&1)<<(dci_size-pos++);
	// Time domain assignment 4 bit
	for (int i=0; i<4; i++)
	  *dci_pdu |= (((uint64_t)dci_pdu_rel15->time_domain_assignment.val>>(3-i))&1)<<(dci_size-pos++);
	// VRB to PRB mapping 1 bit
	*dci_pdu |= ((uint64_t)dci_pdu_rel15->vrb_to_prb_mapping.val&1)<<(dci_size-pos++);
	// MCS 5bit  //bit over 32, so dci_pdu ++
	for (int i=0; i<5; i++)
	  *dci_pdu |= (((uint64_t)dci_pdu_rel15->mcs>>(4-i))&1)<<(dci_size-pos++);
	// New data indicator 1bit
	*dci_pdu |= ((uint64_t)dci_pdu_rel15->ndi&1)<<(dci_size-pos++);
	// Redundancy version  2bit
	for (int i=0; i<2; i++)
	  *dci_pdu |= (((uint64_t)dci_pdu_rel15->rv>>(1-i))&1)<<(dci_size-pos++);
	// HARQ process number  4bit
	for (int i=0; i<4; i++)
	  *dci_pdu  |= (((uint64_t)dci_pdu_rel15->harq_pid>>(3-i))&1)<<(dci_size-pos++);
	
	// Downlink assignment index – 2 bits
	for (int i=0; i<2; i++)
	  *dci_pdu  |= (((uint64_t)dci_pdu_rel15->dai[0].val>>(1-i))&1)<<(dci_size-pos++);
	
	// TPC command for scheduled PUCCH – 2 bits
	for (int i=0; i<2; i++)
	  *dci_pdu  |= (((uint64_t)dci_pdu_rel15->tpc>>(1-i))&1)<<(dci_size-pos++);
	
	
	//      LOG_D(MAC, "DCI PDU: [0]->0x%08llx \t [1]->0x%08llx \t [2]->0x%08llx \t [3]->0x%08llx\n",
	//	    dci_pdu[0], dci_pdu[1], dci_pdu[2], dci_pdu[3]);
	
	
	// PDSCH-to-HARQ_feedback timing indicator – 3 bits
	for (int i=0; i<3; i++)
	  *dci_pdu  |= (((uint64_t)dci_pdu_rel15->pdsch_to_harq_feedback_timing_indicator.val>>(2-i))&1)<<(dci_size-pos++);
	
	break;
      }
      break;
      
    case NR_UL_DCI_FORMAT_0_0:
      switch(rnti_types[d])
	{
	case NR_RNTI_C:
	  // indicating a DL DCI format 1bit
	  *dci_pdu |= ((uint64_t)dci_pdu_rel15->format_indicator&1)<<(dci_size-pos++);
	  // Freq domain assignment  max 16 bit
	  fsize = (int)ceil( log2( (N_RB*(N_RB+1))>>1 ) );
	  for (int i=0; i<fsize; i++)
	    *dci_pdu |= ((dci_pdu_rel15->frequency_domain_assignment.val>>(fsize-i-1))&1)<<(dci_size-pos++);
	  // Time domain assignment 4bit
	  for (int i=0; i<4; i++)
	    *dci_pdu |= (((uint64_t)dci_pdu_rel15->time_domain_assignment.val>>(3-i))&1)<<(dci_size-pos++);
	  // Frequency hopping flag – 1 bit
	  *dci_pdu |= ((uint64_t)dci_pdu_rel15->frequency_hopping_flag.val&1)<<(dci_size-pos++);
	  // MCS  5 bit
	  for (int i=0; i<5; i++)
	    *dci_pdu |= (((uint64_t)dci_pdu_rel15->mcs>>(4-i))&1)<<(dci_size-pos++);
	  // New data indicator 1bit
	  *dci_pdu |= ((uint64_t)dci_pdu_rel15->ndi&1)<<(dci_size-pos++);
	  // Redundancy version  2bit
	  for (int i=0; i<2; i++)
	    *dci_pdu |= (((uint64_t)dci_pdu_rel15->rv>>(1-i))&1)<<(dci_size-pos++);
	  // HARQ process number  4bit
	  for (int i=0; i<4; i++)
	    *dci_pdu  |= (((uint64_t)dci_pdu_rel15->harq_pid>>(3-i))&1)<<(dci_size-pos++);
	  
	  // TPC command for scheduled PUSCH – 2 bits
	  for (int i=0; i<2; i++)
	    *dci_pdu |= (((uint64_t)dci_pdu_rel15->tpc>>(1-i))&1)<<(dci_size-pos++);
	  
	  // Padding bits
	  for(int a = pos;a<32;a++)
	    *dci_pdu |= ((uint64_t)dci_pdu_rel15->padding&1)<<(dci_size-pos++);
	  
	  // UL/SUL indicator – 1 bit
	  /* commented for now (RK): need to get this from BWP descriptor
	  if (cfg->pucch_config.pucch_GroupHopping.value)
	    *dci_pdu |= ((uint64_t)dci_pdu_rel15->ul_sul_indicator.val&1)<<(dci_size-pos++);
	    */
	  break;
	  
	case NFAPI_NR_RNTI_TC:
	  
	  // indicating a DL DCI format 1bit
	  *dci_pdu |= (dci_pdu_rel15->format_indicator&1)<<(dci_size-pos++);
	  // Freq domain assignment  max 16 bit
	  fsize = (int)ceil( log2( (N_RB*(N_RB+1))>>1 ) );
	  for (int i=0; i<fsize; i++)
	    *dci_pdu |= ((dci_pdu_rel15->frequency_domain_assignment.val>>(fsize-i-1))&1)<<(dci_size-pos++);
	  // Time domain assignment 4bit
	  for (int i=0; i<4; i++)
	    *dci_pdu |= (((uint64_t)dci_pdu_rel15->time_domain_assignment.val>>(3-i))&1)<<(dci_size-pos++);
	  // Frequency hopping flag – 1 bit
	  *dci_pdu |= ((uint64_t)dci_pdu_rel15->frequency_hopping_flag.val&1)<<(dci_size-pos++);
	  // MCS  5 bit
	  for (int i=0; i<5; i++)
	    *dci_pdu |= (((uint64_t)dci_pdu_rel15->mcs>>(4-i))&1)<<(dci_size-pos++);
	  // New data indicator 1bit
	  *dci_pdu |= ((uint64_t)dci_pdu_rel15->ndi&1)<<(dci_size-pos++);
	  // Redundancy version  2bit
	  for (int i=0; i<2; i++)
	    *dci_pdu |= (((uint64_t)dci_pdu_rel15->rv>>(1-i))&1)<<(dci_size-pos++);
	  // HARQ process number  4bit
	  for (int i=0; i<4; i++)
	    *dci_pdu  |= (((uint64_t)dci_pdu_rel15->harq_pid>>(3-i))&1)<<(dci_size-pos++);
	  
	  // TPC command for scheduled PUSCH – 2 bits
	  for (int i=0; i<2; i++)
	    *dci_pdu |= (((uint64_t)dci_pdu_rel15->tpc>>(1-i))&1)<<(dci_size-pos++);
	  
	  // Padding bits
	  for(int a = pos;a<32;a++)
	    *dci_pdu |= ((uint64_t)dci_pdu_rel15->padding&1)<<(dci_size-pos++);
	  
	  // UL/SUL indicator – 1 bit
	  /*
	    commented for now (RK): need to get this information from BWP descriptor
	    if (cfg->pucch_config.pucch_GroupHopping.value)
	    *dci_pdu |= ((uint64_t)dci_pdu_rel15->ul_sul_indicator.val&1)<<(dci_size-pos++);
	    */
	  break;
	  
	    }
      break;

    case NR_DL_DCI_FORMAT_1_1:
      // Indicating a DL DCI format 1bit
      pos=1;
      *dci_pdu |= ((uint64_t)dci_pdu_rel15->format_indicator&0x1)<<(dci_size-pos);

      // Carrier indicator
      pos+=dci_pdu_rel15->carrier_indicator.nbits;
      *dci_pdu |= ((uint64_t)dci_pdu_rel15->carrier_indicator.val&((1<<dci_pdu_rel15->carrier_indicator.nbits)-1))<<(dci_size-pos);

      // BWP indicator
      pos+=dci_pdu_rel15->bwp_indicator.nbits;
      *dci_pdu |= ((uint64_t)dci_pdu_rel15->bwp_indicator.val&((1<<dci_pdu_rel15->bwp_indicator.nbits)-1))<<(dci_size-pos);

      // Frequency domain resource assignment
      pos+=dci_pdu_rel15->frequency_domain_assignment.nbits;
      *dci_pdu |= ((uint64_t)dci_pdu_rel15->frequency_domain_assignment.val&((1<<dci_pdu_rel15->frequency_domain_assignment.nbits)-1)) << (dci_size-pos);

      // Time domain resource assignment
      pos+=dci_pdu_rel15->time_domain_assignment.nbits;
      *dci_pdu |= ((uint64_t)dci_pdu_rel15->time_domain_assignment.val&((1<<dci_pdu_rel15->time_domain_assignment.nbits)-1)) << (dci_size-pos);

      // VRB-to-PRB mapping
      pos+=dci_pdu_rel15->vrb_to_prb_mapping.nbits;
      *dci_pdu |= ((uint64_t)dci_pdu_rel15->vrb_to_prb_mapping.val&((1<<dci_pdu_rel15->vrb_to_prb_mapping.nbits)-1))<<(dci_size-pos);
      
      // PRB bundling size indicator
      pos+=dci_pdu_rel15->prb_bundling_size_indicator.nbits;
      *dci_pdu |= ((uint64_t)dci_pdu_rel15->prb_bundling_size_indicator.val&((1<<dci_pdu_rel15->prb_bundling_size_indicator.nbits)-1))<<(dci_size-pos);

      // Rate matching indicator
      pos+=dci_pdu_rel15->rate_matching_indicator.nbits;
      *dci_pdu |= ((uint64_t)dci_pdu_rel15->rate_matching_indicator.val&((1<<dci_pdu_rel15->rate_matching_indicator.nbits)-1))<<(dci_size-pos);

      // ZP CSI-RS trigger
      pos+=dci_pdu_rel15->zp_csi_rs_trigger.nbits;
      *dci_pdu |= ((uint64_t)dci_pdu_rel15->zp_csi_rs_trigger.val&((1<<dci_pdu_rel15->zp_csi_rs_trigger.nbits)-1)) << (dci_size-pos);

      //TB1
      // MCS 5bit
      pos+=5;
      *dci_pdu |= ((uint64_t)dci_pdu_rel15->mcs&0x1f)<<(dci_size-pos);
      
      // New data indicator 1bit
      pos+=1;
      *dci_pdu |= ((uint64_t)dci_pdu_rel15->ndi&0x1)<<(dci_size-pos);
      
      // Redundancy version  2bit
      pos+=2;
      *dci_pdu |= ((uint64_t)dci_pdu_rel15->rv&0x3)<<(dci_size-pos);

      //TB2
      // MCS 5bit
      pos+=dci_pdu_rel15->mcs2.nbits;
      *dci_pdu |= ((uint64_t)dci_pdu_rel15->mcs2.val&((1<<dci_pdu_rel15->mcs2.nbits)-1))<<(dci_size-pos);
      
      // New data indicator 1bit
      pos+=dci_pdu_rel15->ndi2.nbits;
      *dci_pdu |= ((uint64_t)dci_pdu_rel15->ndi2.val&((1<<dci_pdu_rel15->ndi2.nbits)-1))<<(dci_size-pos);
      
      // Redundancy version  2bit
      pos+=dci_pdu_rel15->rv2.nbits;
      *dci_pdu |= ((uint64_t)dci_pdu_rel15->rv2.val&((1<<dci_pdu_rel15->rv2.nbits)-1))<<(dci_size-pos);

      // HARQ process number  4bit
      pos+=4;
      *dci_pdu |= ((uint64_t)dci_pdu_rel15->harq_pid&0xf)<<(dci_size-pos);

      // Downlink assignment index
      pos+=dci_pdu_rel15->dai[0].nbits;
      *dci_pdu |= ((uint64_t)dci_pdu_rel15->dai[0].val&((1<<dci_pdu_rel15->dai[0].nbits)-1))<<(dci_size-pos);

      // TPC command for scheduled PUCCH  2bit
      pos+=2;
      *dci_pdu |= ((uint64_t)dci_pdu_rel15->tpc&0x3)<<(dci_size-pos);
      
      // PUCCH resource indicator  3bit
      pos+=3;
      *dci_pdu |= ((uint64_t)dci_pdu_rel15->pucch_resource_indicator&0x7)<<(dci_size-pos);

      // PDSCH-to-HARQ_feedback timing indicator
      pos+=dci_pdu_rel15->pdsch_to_harq_feedback_timing_indicator.nbits;
      *dci_pdu |= ((uint64_t)dci_pdu_rel15->pdsch_to_harq_feedback_timing_indicator.val&((1<<dci_pdu_rel15->pdsch_to_harq_feedback_timing_indicator.nbits)-1))<<(dci_size-pos);

      // Antenna ports
      pos+=dci_pdu_rel15->antenna_ports.nbits;
      *dci_pdu |= ((uint64_t)dci_pdu_rel15->antenna_ports.val&((1<<dci_pdu_rel15->antenna_ports.nbits)-1))<<(dci_size-pos);

      // TCI
      pos+=dci_pdu_rel15->transmission_configuration_indication.nbits;
      *dci_pdu |= ((uint64_t)dci_pdu_rel15->transmission_configuration_indication.val&((1<<dci_pdu_rel15->transmission_configuration_indication.nbits)-1))<<(dci_size-pos);

      // SRS request
      pos+=dci_pdu_rel15->srs_request.nbits;
      *dci_pdu |= ((uint64_t)dci_pdu_rel15->srs_request.val&((1<<dci_pdu_rel15->srs_request.nbits)-1))<<(dci_size-pos);

      // CBG transmission information
      pos+=dci_pdu_rel15->cbgti.nbits;
      *dci_pdu |= ((uint64_t)dci_pdu_rel15->cbgti.val&((1<<dci_pdu_rel15->cbgti.nbits)-1))<<(dci_size-pos);

      // CBG flushing out information
      pos+=dci_pdu_rel15->cbgfi.nbits;
      *dci_pdu |= ((uint64_t)dci_pdu_rel15->cbgfi.val&((1<<dci_pdu_rel15->cbgfi.nbits)-1))<<(dci_size-pos);

      // DMRS sequence init
      pos+=1;
      *dci_pdu |= ((uint64_t)dci_pdu_rel15->dmrs_sequence_initialization&0x1)<<(dci_size-pos);
    }
  }
}

  
    /*
      int nr_is_dci_opportunity(nfapi_nr_search_space_t search_space,
      nfapi_nr_coreset_t coreset,
      uint16_t frame,
      uint16_t slot,
      nfapi_nr_config_request_scf_t cfg) {
      
      AssertFatal(search_space.coreset_id==coreset.coreset_id, "Invalid association of coreset(%d) and search space(%d)\n",
      search_space.search_space_id, coreset.coreset_id);
      
      uint8_t is_dci_opportunity=0;
      uint16_t Ks=search_space.slot_monitoring_periodicity;
      uint16_t Os=search_space.slot_monitoring_offset;
      uint8_t Ts=search_space.duration;
      
      if (((frame*get_spf(&cfg) + slot - Os)%Ks)<Ts)
    is_dci_opportunity=1;

  return is_dci_opportunity;
}
*/

int get_spf(nfapi_nr_config_request_scf_t *cfg) {

  int mu = cfg->ssb_config.scs_common.value;
  AssertFatal(mu>=0&&mu<4,"Illegal scs %d\n",mu);

  return(10 * (1<<mu));
} 

int to_absslot(nfapi_nr_config_request_scf_t *cfg,int frame,int slot) {

  return(get_spf(cfg)*frame) + slot; 

}

int extract_startSymbol(int startSymbolAndLength) {
  int tmp = startSymbolAndLength/14;
  int tmp2 = startSymbolAndLength%14;

  if (tmp > 0 && tmp < (14-tmp2)) return(tmp2);
  else                            return(13-tmp2);
}

int extract_length(int startSymbolAndLength) {
  int tmp = startSymbolAndLength/14;
  int tmp2 = startSymbolAndLength%14;

  if (tmp > 0 && tmp < (14-tmp2)) return(tmp);
  else                            return(15-tmp2);
}

/*
 * Dump the UL or DL UE_list into LOG_T(MAC)
 */
void
dump_nr_ue_list(NR_UE_list_t *listP,
             int ul_flag)
//------------------------------------------------------------------------------
{
  if (ul_flag == 0) {
    for (int j = listP->head; j >= 0; j = listP->next[j]) {
      LOG_T(MAC, "DL list node %d => %d\n",
            j,
            listP->next[j]);
    }
  } else {
    for (int j = listP->head_ul; j >= 0; j = listP->next_ul[j]) {
      LOG_T(MAC, "UL list node %d => %d\n",
            j,
            listP->next_ul[j]);
    }
  }

  return;
}

int find_nr_UE_id(module_id_t mod_idP, rnti_t rntiP)
//------------------------------------------------------------------------------
{
  int UE_id;
  NR_UE_list_t *UE_list = &RC.nrmac[mod_idP]->UE_list;

  for (UE_id = 0; UE_id < MAX_MOBILES_PER_GNB; UE_id++) {
    if (UE_list->active[UE_id] == TRUE) {
      if (UE_list->rnti[UE_id] == rntiP) {
        return UE_id;
      }
    }
  }

  return -1;
}

int add_new_nr_ue(module_id_t mod_idP, rnti_t rntiP){

  int UE_id;
  int i;
  NR_UE_list_t *UE_list = &RC.nrmac[mod_idP]->UE_list;
  LOG_I(MAC, "[gNB %d] Adding UE with rnti %x (next avail %d, num_UEs %d)\n",
        mod_idP,
        rntiP,
        UE_list->avail,
        UE_list->num_UEs);
  dump_nr_ue_list(UE_list, 0);

  for (i = 0; i < MAX_MOBILES_PER_ENB; i++) {
    if (UE_list->active[i] == TRUE)
      continue;

    UE_id = i;
    UE_list->num_UEs++;
    UE_list->active[UE_id] = TRUE;
    UE_list->rnti[UE_id] = rntiP;
    memset((void *) &UE_list->UE_sched_ctrl[UE_id],
           0,
           sizeof(NR_UE_sched_ctrl_t));
    LOG_I(MAC, "gNB %d] Add NR UE_id %d : rnti %x\n",
          mod_idP,
          UE_id,
          rntiP);
    dump_nr_ue_list(UE_list,
		    0);
    return (UE_id);
  }

  // printf("MAC: cannot add new UE for rnti %x\n", rntiP);
  LOG_E(MAC, "error in add_new_ue(), could not find space in UE_list, Dumping UE list\n");
  dump_nr_ue_list(UE_list,
		  0);
  return -1;
}


<<<<<<< HEAD
void get_pdsch_to_harq_feedback(int Mod_idP,
                                int UE_id,
                                NR_SearchSpace__searchSpaceType_PR ss_type,
                                uint8_t *pdsch_to_harq_feedback) {

  int bwp_id=1;
  NR_UE_list_t *UE_list = &RC.nrmac[Mod_idP]->UE_list;
  NR_CellGroupConfig_t *secondaryCellGroup = UE_list->secondaryCellGroup[UE_id];
  NR_BWP_Downlink_t *bwp=secondaryCellGroup->spCellConfig->spCellConfigDedicated->downlinkBWP_ToAddModList->list.array[bwp_id-1];
  NR_BWP_Uplink_t *ubwp=secondaryCellGroup->spCellConfig->spCellConfigDedicated->uplinkConfig->uplinkBWP_ToAddModList->list.array[bwp_id-1];

  NR_SearchSpace_t *ss;

  // common search type uses DCI format 1_0
  if (ss_type == NR_SearchSpace__searchSpaceType_PR_common) {
    for (int i=0; i<8; i++)
      pdsch_to_harq_feedback[i] = i+1;
  }
  else {

    // searching for a ue specific search space
    int found=0;
 
    for (int i=0;i<bwp->bwp_Dedicated->pdcch_Config->choice.setup->searchSpacesToAddModList->list.count;i++) {
      ss=bwp->bwp_Dedicated->pdcch_Config->choice.setup->searchSpacesToAddModList->list.array[i];
      AssertFatal(ss->controlResourceSetId != NULL,"ss->controlResourceSetId is null\n");
      AssertFatal(ss->searchSpaceType != NULL,"ss->searchSpaceType is null\n");
      if (ss->searchSpaceType->present == ss_type) {
       found=1;
       break;
      }
    }
    AssertFatal(found==1,"Couldn't find a ue specific searchspace\n");


    if (ss->searchSpaceType->choice.ue_Specific->dci_Formats == NR_SearchSpace__searchSpaceType__ue_Specific__dci_Formats_formats0_0_And_1_0) {
      for (int i=0; i<8; i++)
        pdsch_to_harq_feedback[i] = i+1;
    }
    else {
      if(ubwp->bwp_Dedicated->pucch_Config->choice.setup->dl_DataToUL_ACK != NULL) {
        for (int i=0; i<8; i++)
          pdsch_to_harq_feedback[i] = *ubwp->bwp_Dedicated->pucch_Config->choice.setup->dl_DataToUL_ACK->list.array[i];
      }
      else
        AssertFatal(0==1,"There is no allocated dl_DataToUL_ACK for pdsch to harq feedback\n");
    }
  }
}


// function to update pucch scheduling parameters in UE list when a USS DL is scheduled
void nr_update_pucch_scheduling(int Mod_idP,
                                int UE_id,
                                frame_t frameP,
                                sub_frame_t slotP,
                                int slots_per_tdd,
                                NR_sched_pucch *sched_pucch) {

  NR_ServingCellConfigCommon_t *scc = RC.nrmac[Mod_idP]->common_channels->ServingCellConfigCommon;
  NR_UE_list_t *UE_list = &RC.nrmac[Mod_idP]->UE_list;
  int first_ul_slot_tdd,k;
  NR_sched_pucch *curr_pucch;
  uint8_t pdsch_to_harq_feedback[8];
  int found = 0;
  int i = 0;
  int nr_ulmix_slots = scc->tdd_UL_DL_ConfigurationCommon->pattern1.nrofUplinkSlots;
  if (scc->tdd_UL_DL_ConfigurationCommon->pattern1.nrofUplinkSymbols!=0)
    nr_ulmix_slots++;

  // this is hardcoded for now as ue specific
  NR_SearchSpace__searchSpaceType_PR ss_type = NR_SearchSpace__searchSpaceType_PR_ue_Specific;
  get_pdsch_to_harq_feedback(Mod_idP,UE_id,ss_type,pdsch_to_harq_feedback);

  // if the list of pucch to be scheduled is empty
  if (UE_list->UE_sched_ctrl[UE_id].sched_pucch == NULL) {
    sched_pucch->frame = frameP;
    sched_pucch->next_sched_pucch = NULL;
    sched_pucch->dai_c = 1;
    sched_pucch->resource_indicator = 0; // in phytest with only 1 UE we are using just the 1st resource
    if ( nr_ulmix_slots > 0 ) {
      // first pucch occasion in first UL or MIXED slot
      first_ul_slot_tdd = scc->tdd_UL_DL_ConfigurationCommon->pattern1.nrofDownlinkSlots;
      for (k=0; k<nr_ulmix_slots; k++) { // for each possible UL or mixed slot
        while (i<8 && found == 0)  {  // look if timing indicator is among allowed values
          if (pdsch_to_harq_feedback[i]==(first_ul_slot_tdd+k)-(slotP % slots_per_tdd))
            found = 1;
          if (found == 0) i++;
        }
        if (found == 1) break;
      }
      if (found == 1) {
        // computing slot in which pucch is scheduled
        sched_pucch->ul_slot = first_ul_slot_tdd + k + (slotP - (slotP % slots_per_tdd));
        sched_pucch->timing_indicator = pdsch_to_harq_feedback[i];
      }
      else
        AssertFatal(1==0,"No Uplink slot available in accordance to allowed timing indicator\n");
    }
    else
      AssertFatal(1==0,"No Uplink Slots in this Frame\n");

    UE_list->UE_sched_ctrl[UE_id].sched_pucch = sched_pucch;
  }
  else {  // to be tested
    curr_pucch = UE_list->UE_sched_ctrl[UE_id].sched_pucch;
    if (curr_pucch->dai_c<MAX_ACK_BITS) {     // we are scheduling at most MAX_UCI_BITS harq-ack in the same pucch
      while (i<8 && found == 0)  {  // look if timing indicator is among allowed values for current pucch
        if (pdsch_to_harq_feedback[i]==(curr_pucch->ul_slot % slots_per_tdd)-(slotP % slots_per_tdd))
          found = 1;
        if (found == 0) i++;
      }
      if (found == 1) {  // scheduling this harq-ack in current pucch
        sched_pucch = curr_pucch;
        sched_pucch->dai_c = 1 + sched_pucch->dai_c;
        sched_pucch->timing_indicator = pdsch_to_harq_feedback[i];
      }
    }
    if (curr_pucch->dai_c==MAX_ACK_BITS || found == 0) { // if current pucch is full or no timing indicator allowed
      // look for pucch occasions in other UL of mixed slots
      for (k=scc->tdd_UL_DL_ConfigurationCommon->pattern1.nrofDownlinkSlots; k<slots_per_tdd; k++) { // for each possible UL or mixed slot
        if (k!=(curr_pucch->ul_slot % slots_per_tdd)) { // skip current scheduled slot (already checked)
          i = 0;
          while (i<8 && found == 0)  {  // look if timing indicator is among allowed values
            if (pdsch_to_harq_feedback[i]==k-(slotP % slots_per_tdd))
              found = 1;
            if (found == 0) i++;
          }
          if (found == 1) {
            if (k<(curr_pucch->ul_slot % slots_per_tdd)) { // we need to add a pucch occasion before current pucch
              sched_pucch->frame = frameP;
              sched_pucch->ul_slot =  k + (slotP - (slotP % slots_per_tdd));
              sched_pucch->next_sched_pucch = curr_pucch;
              sched_pucch->dai_c = 1;
              sched_pucch->resource_indicator = 0; // in phytest with only 1 UE we are using just the 1st resource
              sched_pucch->timing_indicator = pdsch_to_harq_feedback[i];
              UE_list->UE_sched_ctrl[UE_id].sched_pucch = sched_pucch;
            }
            else {
              while (curr_pucch->next_sched_pucch != NULL && k!=(curr_pucch->ul_slot % slots_per_tdd))
                curr_pucch = curr_pucch->next_sched_pucch;
              if (curr_pucch == NULL) {  // creating a new item in the list
                sched_pucch->frame = frameP;
                sched_pucch->next_sched_pucch = NULL;
                sched_pucch->dai_c = 1;
                sched_pucch->timing_indicator = pdsch_to_harq_feedback[i];
                sched_pucch->resource_indicator = 0; // in phytest with only 1 UE we are using just the 1st resource
                sched_pucch->ul_slot = k + (slotP - (slotP % slots_per_tdd));
                curr_pucch->next_sched_pucch = (NR_sched_pucch*) malloc(sizeof(NR_sched_pucch));
                curr_pucch->next_sched_pucch = sched_pucch;
              }
              else {
                if (curr_pucch->dai_c==MAX_ACK_BITS)
                  found = 0; // if pucch at index k is already full we have to find a new one in a following occasion
                else { // scheduling this harq-ack in current pucch
                  sched_pucch = curr_pucch;
                  sched_pucch->dai_c = 1 + sched_pucch->dai_c;
                  sched_pucch->timing_indicator = pdsch_to_harq_feedback[i];
                }
              }
            }
          }
        }
      }
    }
  }
}


void find_aggregation_candidates(uint8_t *aggregation_level,
                                 uint8_t *nr_of_candidates,
                                 NR_SearchSpace_t *ss) {

  if (ss->nrofCandidates->aggregationLevel1 != NR_SearchSpace__nrofCandidates__aggregationLevel1_n0) {
    *aggregation_level = 1;
    *nr_of_candidates = ss->nrofCandidates->aggregationLevel1;
  }
  if (ss->nrofCandidates->aggregationLevel2 != NR_SearchSpace__nrofCandidates__aggregationLevel2_n0) {
    *aggregation_level = 2;
    *nr_of_candidates = ss->nrofCandidates->aggregationLevel2;
  }
  if (ss->nrofCandidates->aggregationLevel4 != NR_SearchSpace__nrofCandidates__aggregationLevel4_n0) {
    *aggregation_level = 4;
    *nr_of_candidates = ss->nrofCandidates->aggregationLevel4;
  }
  if (ss->nrofCandidates->aggregationLevel8 != NR_SearchSpace__nrofCandidates__aggregationLevel8_n0) {
    *aggregation_level = 8;
    *nr_of_candidates = ss->nrofCandidates->aggregationLevel8;
  }
  if (ss->nrofCandidates->aggregationLevel16 != NR_SearchSpace__nrofCandidates__aggregationLevel16_n0) {
    *aggregation_level = 16;
    *nr_of_candidates = ss->nrofCandidates->aggregationLevel16;
  }
}
=======
void find_monitoring_periodicity_offset_common(NR_SearchSpace_t *ss,
                                               uint16_t *slot_period,
                                               uint16_t *offset) {


  switch(ss->monitoringSlotPeriodicityAndOffset->present) {
    case NR_SearchSpace__monitoringSlotPeriodicityAndOffset_PR_sl1:
      *slot_period = 1;
      *offset = 0;
      break;
    case NR_SearchSpace__monitoringSlotPeriodicityAndOffset_PR_sl2:
      *slot_period = 2;
      *offset = ss->monitoringSlotPeriodicityAndOffset->choice.sl2;
      break;
    case NR_SearchSpace__monitoringSlotPeriodicityAndOffset_PR_sl4:
      *slot_period = 4;
      *offset = ss->monitoringSlotPeriodicityAndOffset->choice.sl4;
      break;
    case NR_SearchSpace__monitoringSlotPeriodicityAndOffset_PR_sl5:
      *slot_period = 5;
      *offset = ss->monitoringSlotPeriodicityAndOffset->choice.sl5;
      break;
    case NR_SearchSpace__monitoringSlotPeriodicityAndOffset_PR_sl8:
      *slot_period = 8;
      *offset = ss->monitoringSlotPeriodicityAndOffset->choice.sl8;
      break;
    case NR_SearchSpace__monitoringSlotPeriodicityAndOffset_PR_sl10:
      *slot_period = 10;
      *offset = ss->monitoringSlotPeriodicityAndOffset->choice.sl10;
      break;
    case NR_SearchSpace__monitoringSlotPeriodicityAndOffset_PR_sl16:
      *slot_period = 16;
      *offset = ss->monitoringSlotPeriodicityAndOffset->choice.sl16;
      break;
    case NR_SearchSpace__monitoringSlotPeriodicityAndOffset_PR_sl20:
      *slot_period = 20;
      *offset = ss->monitoringSlotPeriodicityAndOffset->choice.sl20;
      break;
    case NR_SearchSpace__monitoringSlotPeriodicityAndOffset_PR_sl40:
      *slot_period = 40;
      *offset = ss->monitoringSlotPeriodicityAndOffset->choice.sl40;
      break;
    case NR_SearchSpace__monitoringSlotPeriodicityAndOffset_PR_sl80:
      *slot_period = 80;
      *offset = ss->monitoringSlotPeriodicityAndOffset->choice.sl80;
      break;
    case NR_SearchSpace__monitoringSlotPeriodicityAndOffset_PR_sl160:
      *slot_period = 160;
      *offset = ss->monitoringSlotPeriodicityAndOffset->choice.sl160;
      break;
    case NR_SearchSpace__monitoringSlotPeriodicityAndOffset_PR_sl320:
      *slot_period = 320;
      *offset = ss->monitoringSlotPeriodicityAndOffset->choice.sl320;
      break;
    case NR_SearchSpace__monitoringSlotPeriodicityAndOffset_PR_sl640:
      *slot_period = 640;
      *offset = ss->monitoringSlotPeriodicityAndOffset->choice.sl640;
      break;
    case NR_SearchSpace__monitoringSlotPeriodicityAndOffset_PR_sl1280:
      *slot_period = 1280;
      *offset = ss->monitoringSlotPeriodicityAndOffset->choice.sl1280;
      break;
    case NR_SearchSpace__monitoringSlotPeriodicityAndOffset_PR_sl2560:
      *slot_period = 2560;
      *offset = ss->monitoringSlotPeriodicityAndOffset->choice.sl2560;
      break;
  default:
    AssertFatal(1==0,"Invalid monitoring slot periodicity and offset value\n");
    break;
  }
}


>>>>>>> 6ae75482

/*void fill_nfapi_coresets_and_searchspaces(NR_CellGroupConfig_t *cg,
					  nfapi_nr_coreset_t *coreset,
					  nfapi_nr_search_space_t *search_space) {

  nfapi_nr_coreset_t *cs;
  nfapi_nr_search_space_t *ss;
  NR_ServingCellConfigCommon_t *scc=cg->spCellConfig->reconfigurationWithSync->spCellConfigCommon;
  AssertFatal(cg->spCellConfig->spCellConfigDedicated->downlinkBWP_ToAddModList->list.count == 1,
	      "downlinkBWP_ToAddModList has %d BWP!\n",
	      cg->spCellConfig->spCellConfigDedicated->downlinkBWP_ToAddModList->list.count);

  NR_BWP_Downlink_t *bwp=cg->spCellConfig->spCellConfigDedicated->downlinkBWP_ToAddModList->list.array[0];
  struct NR_PDCCH_Config__controlResourceSetToAddModList *coreset_list = bwp->bwp_Dedicated->pdcch_Config->choice.setup->controlResourceSetToAddModList;
  AssertFatal(coreset_list->list.count>0,
	      "cs list has 0 elements\n");
  for (int i=0;i<coreset_list->list.count;i++) {
    NR_ControlResourceSet_t *coreset_i=coreset_list->list.array[i];
    cs = coreset + coreset_i->controlResourceSetId;
      
    cs->coreset_id = coreset_i->controlResourceSetId;
    AssertFatal(coreset_i->frequencyDomainResources.size <=8 && coreset_i->frequencyDomainResources.size>0,
		"coreset_i->frequencyDomainResources.size=%d\n",
		(int)coreset_i->frequencyDomainResources.size);
  
    for (int f=0;f<coreset_i->frequencyDomainResources.size;f++)
      ((uint8_t*)&cs->frequency_domain_resources)[coreset_i->frequencyDomainResources.size-1-f]=coreset_i->frequencyDomainResources.buf[f];
    
    cs->frequency_domain_resources>>=coreset_i->frequencyDomainResources.bits_unused;
    
    cs->duration = coreset_i->duration;
    // Need to add information about TCI_StateIDs

    if (coreset_i->cce_REG_MappingType.present == NR_ControlResourceSet__cce_REG_MappingType_PR_nonInterleaved)
      cs->cce_reg_mapping_type = NFAPI_NR_CCE_REG_MAPPING_NON_INTERLEAVED;
    else {
      cs->cce_reg_mapping_type = NFAPI_NR_CCE_REG_MAPPING_INTERLEAVED;

      if (coreset_i->cce_REG_MappingType.choice.interleaved->reg_BundleSize==NR_ControlResourceSet__cce_REG_MappingType__interleaved__reg_BundleSize_n6)
	cs->reg_bundle_size = 6;
      else cs->reg_bundle_size = 2+coreset_i->cce_REG_MappingType.choice.interleaved->reg_BundleSize;

      if (coreset_i->cce_REG_MappingType.choice.interleaved->interleaverSize==NR_ControlResourceSet__cce_REG_MappingType__interleaved__interleaverSize_n6)
	cs->interleaver_size = 6;
      else cs->interleaver_size = 2+coreset_i->cce_REG_MappingType.choice.interleaved->interleaverSize;

      if (coreset_i->cce_REG_MappingType.choice.interleaved->shiftIndex)
	cs->shift_index = *coreset_i->cce_REG_MappingType.choice.interleaved->shiftIndex;
      else cs->shift_index = 0;
    }
    
    if (coreset_i->precoderGranularity == NR_ControlResourceSet__precoderGranularity_sameAsREG_bundle)
      cs->precoder_granularity = NFAPI_NR_CSET_SAME_AS_REG_BUNDLE;
    else cs->precoder_granularity = NFAPI_NR_CSET_ALL_CONTIGUOUS_RBS;
    if (coreset_i->tci_PresentInDCI == NULL) cs->tci_present_in_dci = 0;
    else                                     cs->tci_present_in_dci = 1;

    if (coreset_i->tci_PresentInDCI == NULL) cs->dmrs_scrambling_id = 0;
    else                                     cs->dmrs_scrambling_id = *coreset_i->tci_PresentInDCI;
  }

  struct NR_PDCCH_ConfigCommon__commonSearchSpaceList *commonSearchSpaceList = bwp->bwp_Common->pdcch_ConfigCommon->choice.setup->commonSearchSpaceList;
  AssertFatal(commonSearchSpaceList->list.count>0,
	      "common SearchSpace list has 0 elements\n");
  // Common searchspace list
  for (int i=0;i<commonSearchSpaceList->list.count;i++) {
    NR_SearchSpace_t *searchSpace_i=commonSearchSpaceList->list.array[i];  
    ss=search_space + searchSpace_i->searchSpaceId;
    if (searchSpace_i->controlResourceSetId) ss->coreset_id = *searchSpace_i->controlResourceSetId;
    switch(searchSpace_i->monitoringSlotPeriodicityAndOffset->present) {
    case NR_SearchSpace__monitoringSlotPeriodicityAndOffset_PR_sl1:
      ss->slot_monitoring_periodicity = NFAPI_NR_SS_PERIODICITY_SL1;
      break;
    case NR_SearchSpace__monitoringSlotPeriodicityAndOffset_PR_sl2:
      ss->slot_monitoring_periodicity = NFAPI_NR_SS_PERIODICITY_SL2;
      ss->slot_monitoring_offset = searchSpace_i->monitoringSlotPeriodicityAndOffset->choice.sl2;
      break;
    case NR_SearchSpace__monitoringSlotPeriodicityAndOffset_PR_sl4:
      ss->slot_monitoring_periodicity = NFAPI_NR_SS_PERIODICITY_SL4;
      ss->slot_monitoring_offset = searchSpace_i->monitoringSlotPeriodicityAndOffset->choice.sl4;
      break;
    case NR_SearchSpace__monitoringSlotPeriodicityAndOffset_PR_sl5:
      ss->slot_monitoring_periodicity = NFAPI_NR_SS_PERIODICITY_SL5;
      ss->slot_monitoring_offset = searchSpace_i->monitoringSlotPeriodicityAndOffset->choice.sl5;
      break;
    case NR_SearchSpace__monitoringSlotPeriodicityAndOffset_PR_sl8:
      ss->slot_monitoring_periodicity = NFAPI_NR_SS_PERIODICITY_SL8;
      ss->slot_monitoring_offset = searchSpace_i->monitoringSlotPeriodicityAndOffset->choice.sl8;
      break;
    case NR_SearchSpace__monitoringSlotPeriodicityAndOffset_PR_sl10:
      ss->slot_monitoring_periodicity = NFAPI_NR_SS_PERIODICITY_SL10;
      ss->slot_monitoring_offset = searchSpace_i->monitoringSlotPeriodicityAndOffset->choice.sl10;
      break;
    case NR_SearchSpace__monitoringSlotPeriodicityAndOffset_PR_sl16:
      ss->slot_monitoring_periodicity = NFAPI_NR_SS_PERIODICITY_SL16;
      ss->slot_monitoring_offset = searchSpace_i->monitoringSlotPeriodicityAndOffset->choice.sl16;
      break;
    case NR_SearchSpace__monitoringSlotPeriodicityAndOffset_PR_sl20:
      ss->slot_monitoring_periodicity = NFAPI_NR_SS_PERIODICITY_SL20;
      ss->slot_monitoring_offset = searchSpace_i->monitoringSlotPeriodicityAndOffset->choice.sl20;
      break;
    case NR_SearchSpace__monitoringSlotPeriodicityAndOffset_PR_sl40:
      ss->slot_monitoring_periodicity = NFAPI_NR_SS_PERIODICITY_SL40;
      ss->slot_monitoring_offset = searchSpace_i->monitoringSlotPeriodicityAndOffset->choice.sl40;
      break;
    case NR_SearchSpace__monitoringSlotPeriodicityAndOffset_PR_sl80:
      ss->slot_monitoring_periodicity = NFAPI_NR_SS_PERIODICITY_SL80;
      ss->slot_monitoring_offset = searchSpace_i->monitoringSlotPeriodicityAndOffset->choice.sl80;
      break;
    case NR_SearchSpace__monitoringSlotPeriodicityAndOffset_PR_sl160:
      ss->slot_monitoring_periodicity = NFAPI_NR_SS_PERIODICITY_SL160;
      ss->slot_monitoring_offset = searchSpace_i->monitoringSlotPeriodicityAndOffset->choice.sl160;
      break;
    case NR_SearchSpace__monitoringSlotPeriodicityAndOffset_PR_sl320:
      ss->slot_monitoring_periodicity = NFAPI_NR_SS_PERIODICITY_SL320;
      ss->slot_monitoring_offset = searchSpace_i->monitoringSlotPeriodicityAndOffset->choice.sl320;
      break;
    case NR_SearchSpace__monitoringSlotPeriodicityAndOffset_PR_sl640:
      ss->slot_monitoring_periodicity = NFAPI_NR_SS_PERIODICITY_SL640;
      ss->slot_monitoring_offset = searchSpace_i->monitoringSlotPeriodicityAndOffset->choice.sl640;
      break;
    case NR_SearchSpace__monitoringSlotPeriodicityAndOffset_PR_sl1280:
      ss->slot_monitoring_periodicity = NFAPI_NR_SS_PERIODICITY_SL1280;
      ss->slot_monitoring_offset = searchSpace_i->monitoringSlotPeriodicityAndOffset->choice.sl1280;
      break;
    case NR_SearchSpace__monitoringSlotPeriodicityAndOffset_PR_sl2560:
      ss->slot_monitoring_periodicity = NFAPI_NR_SS_PERIODICITY_SL2560;
      ss->slot_monitoring_offset = searchSpace_i->monitoringSlotPeriodicityAndOffset->choice.sl2560;
      break;
    default:
      AssertFatal(1==0,"Shouldn't get here\n");
      break;    
    }
    if (searchSpace_i->duration) ss->duration = *searchSpace_i->duration;
    else                         ss->duration = 1;


    AssertFatal(searchSpace_i->monitoringSymbolsWithinSlot->size == 2,
		"ss_i->monitoringSymbolsWithinSlot = %d != 2\n",
		(int)searchSpace_i->monitoringSymbolsWithinSlot->size);
    ((uint8_t*)&ss->monitoring_symbols_in_slot)[1] = searchSpace_i->monitoringSymbolsWithinSlot->buf[0];
    ((uint8_t*)&ss->monitoring_symbols_in_slot)[0] = searchSpace_i->monitoringSymbolsWithinSlot->buf[1];

    AssertFatal(searchSpace_i->nrofCandidates!=NULL,"searchSpace_%d->nrofCandidates is null\n",(int)searchSpace_i->searchSpaceId);
    if (searchSpace_i->nrofCandidates->aggregationLevel1 == NR_SearchSpace__nrofCandidates__aggregationLevel1_n8)
      ss->number_of_candidates[0] = 8;
    else ss->number_of_candidates[0] = searchSpace_i->nrofCandidates->aggregationLevel1;
    if (searchSpace_i->nrofCandidates->aggregationLevel2 == NR_SearchSpace__nrofCandidates__aggregationLevel2_n8)
      ss->number_of_candidates[1] = 8;
    else ss->number_of_candidates[1] = searchSpace_i->nrofCandidates->aggregationLevel2;
    if (searchSpace_i->nrofCandidates->aggregationLevel4 == NR_SearchSpace__nrofCandidates__aggregationLevel4_n8)
      ss->number_of_candidates[2] = 8;
    else ss->number_of_candidates[2] = searchSpace_i->nrofCandidates->aggregationLevel4;
    if (searchSpace_i->nrofCandidates->aggregationLevel8 == NR_SearchSpace__nrofCandidates__aggregationLevel8_n8)
      ss->number_of_candidates[3] = 8;
    else ss->number_of_candidates[3] = searchSpace_i->nrofCandidates->aggregationLevel8;
    if (searchSpace_i->nrofCandidates->aggregationLevel16 == NR_SearchSpace__nrofCandidates__aggregationLevel16_n8)
      ss->number_of_candidates[4] = 8;
    else ss->number_of_candidates[4] = searchSpace_i->nrofCandidates->aggregationLevel16;      

    AssertFatal(searchSpace_i->searchSpaceType->present==NR_SearchSpace__searchSpaceType_PR_common,
		"searchspace %d is not common\n",(int)searchSpace_i->searchSpaceId);
    AssertFatal(searchSpace_i->searchSpaceType->choice.common!=NULL,
		"searchspace %d common is null\n",(int)searchSpace_i->searchSpaceId);
    ss->search_space_type = NFAPI_NR_SEARCH_SPACE_TYPE_COMMON;
    if (searchSpace_i->searchSpaceType->choice.common->dci_Format0_0_AndFormat1_0)
      ss->css_formats_0_0_and_1_0 = 1;
    if (searchSpace_i->searchSpaceType->choice.common->dci_Format2_0) {
      ss->css_format_2_0 = 1;
      // add aggregation info
    }
    if (searchSpace_i->searchSpaceType->choice.common->dci_Format2_1)
      ss->css_format_2_1 = 1;
    if (searchSpace_i->searchSpaceType->choice.common->dci_Format2_2)
      ss->css_format_2_2 = 1;
    if (searchSpace_i->searchSpaceType->choice.common->dci_Format2_3)
      ss->css_format_2_3 = 1;
  }

  struct NR_PDCCH_Config__searchSpacesToAddModList *dedicatedSearchSpaceList = bwp->bwp_Dedicated->pdcch_Config->choice.setup->searchSpacesToAddModList;
  AssertFatal(dedicatedSearchSpaceList->list.count>0,
	      "Dedicated Search Space list has 0 elements\n");
  // Dedicated searchspace list
  for (int i=0;i<dedicatedSearchSpaceList->list.count;i++) {
    NR_SearchSpace_t *searchSpace_i=dedicatedSearchSpaceList->list.array[i];  
    ss=search_space + searchSpace_i->searchSpaceId;
    ss->search_space_id = searchSpace_i->searchSpaceId;
    if (searchSpace_i->controlResourceSetId) ss->coreset_id = *searchSpace_i->controlResourceSetId;
    switch(searchSpace_i->monitoringSlotPeriodicityAndOffset->present) {
    case NR_SearchSpace__monitoringSlotPeriodicityAndOffset_PR_sl1:
      ss->slot_monitoring_periodicity = NFAPI_NR_SS_PERIODICITY_SL1;
      break;
    case NR_SearchSpace__monitoringSlotPeriodicityAndOffset_PR_sl2:
      ss->slot_monitoring_periodicity = NFAPI_NR_SS_PERIODICITY_SL2;
      ss->slot_monitoring_offset = searchSpace_i->monitoringSlotPeriodicityAndOffset->choice.sl2;
      break;
    case NR_SearchSpace__monitoringSlotPeriodicityAndOffset_PR_sl4:
      ss->slot_monitoring_periodicity = NFAPI_NR_SS_PERIODICITY_SL4;
      ss->slot_monitoring_offset = searchSpace_i->monitoringSlotPeriodicityAndOffset->choice.sl4;
      break;
    case NR_SearchSpace__monitoringSlotPeriodicityAndOffset_PR_sl5:
      ss->slot_monitoring_periodicity = NFAPI_NR_SS_PERIODICITY_SL5;
      ss->slot_monitoring_offset = searchSpace_i->monitoringSlotPeriodicityAndOffset->choice.sl5;
      break;
    case NR_SearchSpace__monitoringSlotPeriodicityAndOffset_PR_sl8:
      ss->slot_monitoring_periodicity = NFAPI_NR_SS_PERIODICITY_SL8;
      ss->slot_monitoring_offset = searchSpace_i->monitoringSlotPeriodicityAndOffset->choice.sl8;
      break;
    case NR_SearchSpace__monitoringSlotPeriodicityAndOffset_PR_sl10:
      ss->slot_monitoring_periodicity = NFAPI_NR_SS_PERIODICITY_SL10;
      ss->slot_monitoring_offset = searchSpace_i->monitoringSlotPeriodicityAndOffset->choice.sl10;
      break;
    case NR_SearchSpace__monitoringSlotPeriodicityAndOffset_PR_sl16:
      ss->slot_monitoring_periodicity = NFAPI_NR_SS_PERIODICITY_SL16;
      ss->slot_monitoring_offset = searchSpace_i->monitoringSlotPeriodicityAndOffset->choice.sl16;
      break;
    case NR_SearchSpace__monitoringSlotPeriodicityAndOffset_PR_sl20:
      ss->slot_monitoring_periodicity = NFAPI_NR_SS_PERIODICITY_SL20;
      ss->slot_monitoring_offset = searchSpace_i->monitoringSlotPeriodicityAndOffset->choice.sl20;
      break;
    case NR_SearchSpace__monitoringSlotPeriodicityAndOffset_PR_sl40:
      ss->slot_monitoring_periodicity = NFAPI_NR_SS_PERIODICITY_SL40;
      ss->slot_monitoring_offset = searchSpace_i->monitoringSlotPeriodicityAndOffset->choice.sl40;
      break;
    case NR_SearchSpace__monitoringSlotPeriodicityAndOffset_PR_sl80:
      ss->slot_monitoring_periodicity = NFAPI_NR_SS_PERIODICITY_SL80;
      ss->slot_monitoring_offset = searchSpace_i->monitoringSlotPeriodicityAndOffset->choice.sl80;
      break;
    case NR_SearchSpace__monitoringSlotPeriodicityAndOffset_PR_sl160:
      ss->slot_monitoring_periodicity = NFAPI_NR_SS_PERIODICITY_SL160;
      ss->slot_monitoring_offset = searchSpace_i->monitoringSlotPeriodicityAndOffset->choice.sl160;
      break;
    case NR_SearchSpace__monitoringSlotPeriodicityAndOffset_PR_sl320:
      ss->slot_monitoring_periodicity = NFAPI_NR_SS_PERIODICITY_SL320;
      ss->slot_monitoring_offset = searchSpace_i->monitoringSlotPeriodicityAndOffset->choice.sl320;
      break;
    case NR_SearchSpace__monitoringSlotPeriodicityAndOffset_PR_sl640:
      ss->slot_monitoring_periodicity = NFAPI_NR_SS_PERIODICITY_SL640;
      ss->slot_monitoring_offset = searchSpace_i->monitoringSlotPeriodicityAndOffset->choice.sl640;
      break;
    case NR_SearchSpace__monitoringSlotPeriodicityAndOffset_PR_sl1280:
      ss->slot_monitoring_periodicity = NFAPI_NR_SS_PERIODICITY_SL1280;
      ss->slot_monitoring_offset = searchSpace_i->monitoringSlotPeriodicityAndOffset->choice.sl1280;
      break;
    case NR_SearchSpace__monitoringSlotPeriodicityAndOffset_PR_sl2560:
      ss->slot_monitoring_periodicity = NFAPI_NR_SS_PERIODICITY_SL2560;
      ss->slot_monitoring_offset = searchSpace_i->monitoringSlotPeriodicityAndOffset->choice.sl2560;
      break;
    default:
      AssertFatal(1==0,"Shouldn't get here\n");
      break;    
    }
    if (searchSpace_i->duration) ss->duration = *searchSpace_i->duration;
    else                         ss->duration = 1;
    
    
    AssertFatal(searchSpace_i->monitoringSymbolsWithinSlot->size == 2,
		"ss_i->monitoringSymbolsWithinSlot = %d != 2\n",
		(int)searchSpace_i->monitoringSymbolsWithinSlot->size);
    ((uint8_t*)&ss->monitoring_symbols_in_slot)[1] = searchSpace_i->monitoringSymbolsWithinSlot->buf[0];
    ((uint8_t*)&ss->monitoring_symbols_in_slot)[0] = searchSpace_i->monitoringSymbolsWithinSlot->buf[1];
    
    AssertFatal(searchSpace_i->nrofCandidates!=NULL,"searchSpace_%d->nrofCandidates is null\n",(int)searchSpace_i->searchSpaceId);
    if (searchSpace_i->nrofCandidates->aggregationLevel1 == NR_SearchSpace__nrofCandidates__aggregationLevel1_n8)
      ss->number_of_candidates[0] = 8;
    else ss->number_of_candidates[0] = searchSpace_i->nrofCandidates->aggregationLevel1;
    if (searchSpace_i->nrofCandidates->aggregationLevel2 == NR_SearchSpace__nrofCandidates__aggregationLevel2_n8)
      ss->number_of_candidates[1] = 8;
    else ss->number_of_candidates[1] = searchSpace_i->nrofCandidates->aggregationLevel2;
    if (searchSpace_i->nrofCandidates->aggregationLevel4 == NR_SearchSpace__nrofCandidates__aggregationLevel4_n8)
      ss->number_of_candidates[2] = 8;
    else ss->number_of_candidates[2] = searchSpace_i->nrofCandidates->aggregationLevel4;
    if (searchSpace_i->nrofCandidates->aggregationLevel8 == NR_SearchSpace__nrofCandidates__aggregationLevel8_n8)
      ss->number_of_candidates[3] = 8;
    else ss->number_of_candidates[3] = searchSpace_i->nrofCandidates->aggregationLevel8;
    if (searchSpace_i->nrofCandidates->aggregationLevel16 == NR_SearchSpace__nrofCandidates__aggregationLevel16_n8)
      ss->number_of_candidates[4] = 8;
    else ss->number_of_candidates[4] = searchSpace_i->nrofCandidates->aggregationLevel16;      
    
    if (searchSpace_i->searchSpaceType->present==NR_SearchSpace__searchSpaceType_PR_ue_Specific && searchSpace_i->searchSpaceType->choice.ue_Specific!=NULL) {
      
      ss->search_space_type = NFAPI_NR_SEARCH_SPACE_TYPE_UE_SPECIFIC;
      
      ss->uss_dci_formats = searchSpace_i->searchSpaceType->choice.ue_Specific-> dci_Formats;
      
    } else if (searchSpace_i->searchSpaceType->present==NR_SearchSpace__searchSpaceType_PR_common && searchSpace_i->searchSpaceType->choice.common!=NULL) {
      ss->search_space_type = NFAPI_NR_SEARCH_SPACE_TYPE_COMMON;
      
      if (searchSpace_i->searchSpaceType->choice.common->dci_Format0_0_AndFormat1_0)
	ss->css_formats_0_0_and_1_0 = 1;
      if (searchSpace_i->searchSpaceType->choice.common->dci_Format2_0) {
	ss->css_format_2_0 = 1;
	// add aggregation info
      }
      if (searchSpace_i->searchSpaceType->choice.common->dci_Format2_1)
	ss->css_format_2_1 = 1;
      if (searchSpace_i->searchSpaceType->choice.common->dci_Format2_2)
	ss->css_format_2_2 = 1;
      if (searchSpace_i->searchSpaceType->choice.common->dci_Format2_3)
	ss->css_format_2_3 = 1;
    }
  }
}
*/<|MERGE_RESOLUTION|>--- conflicted
+++ resolved
@@ -129,26 +129,6 @@
   return (nr_max_number_of_cces_per_slot[scs]);
 } 
 
-int find_aggregation_level (NR_SearchSpace_t *ss){
-
-  int level = 0;
-
-  if( ss->nrofCandidates->aggregationLevel1 != NR_SearchSpace__nrofCandidates__aggregationLevel1_n0)
-    level = 1;
-  if( ss->nrofCandidates->aggregationLevel2 != NR_SearchSpace__nrofCandidates__aggregationLevel2_n0)
-    level = 2;
-  if( ss->nrofCandidates->aggregationLevel4 != NR_SearchSpace__nrofCandidates__aggregationLevel4_n0)
-    level = 4;
-  if( ss->nrofCandidates->aggregationLevel8 != NR_SearchSpace__nrofCandidates__aggregationLevel8_n0)
-    level = 8;
-  if( ss->nrofCandidates->aggregationLevel16 != NR_SearchSpace__nrofCandidates__aggregationLevel16_n0)
-    level = 16;
-
-  AssertFatal(level!=0,"Unable to find aggregation level");
-  return level;
-
-}
-
 int allocate_nr_CCEs(gNB_MAC_INST *nr_mac,
 		     int bwp_id,
 		     int coreset_id,
@@ -429,43 +409,15 @@
 
 }
 
-<<<<<<< HEAD
 void nr_configure_pdcch(gNB_MAC_INST *nr_mac,
                         nfapi_nr_dl_tti_pdcch_pdu_rel15_t* pdcch_pdu,
                         uint16_t rnti,
+			int ss_type,
 			NR_SearchSpace_t *ss,
 			NR_ServingCellConfigCommon_t *scc,
 			NR_BWP_Downlink_t *bwp){
 
   int CCEIndex = -1;
-
-  if (bwp) { // This is not the InitialBWP
-    /// coreset
-    
-    //ControlResourceSetId
-    //  pdcch_pdu->config_type = NFAPI_NR_CSET_CONFIG_PDCCH_CONFIG;
-    AssertFatal(bwp->bwp_Dedicated->pdcch_Config->choice.setup->controlResourceSetToAddModList!=NULL,
-		"controlResourceSetToAddModList is null\n");
-    int num_list = bwp->bwp_Dedicated->pdcch_Config->choice.setup->controlResourceSetToAddModList->list.count;
-    AssertFatal(num_list>0,
-		"controlResourceSetToAddModList is empty\n");
-    NR_ControlResourceSet_t *coreset;
-    int coresetid=-1;
-    for (int i=0;i<num_list;i++) {
-      coreset = bwp->bwp_Dedicated->pdcch_Config->choice.setup->controlResourceSetToAddModList->list.array[i];
-      if (coreset->controlResourceSetId == *ss->controlResourceSetId) {
-        coresetid = i;
-        break;
-      }
-    }
-    AssertFatal(coresetid>-1,"Couldn't find a coreset with ID %ld\n",*ss->controlResourceSetId);
-
-=======
-void nr_configure_pdcch(nfapi_nr_dl_tti_pdcch_pdu_rel15_t* pdcch_pdu,
-			int ss_type,
-                        NR_SearchSpace_t *ss,
-			NR_ServingCellConfigCommon_t *scc,
-			NR_BWP_Downlink_t *bwp){
   
   NR_ControlResourceSet_t *coreset = NULL;
 
@@ -494,15 +446,11 @@
         AssertFatal(1==0,"Couldn't find coreset with id %ld\n",coresetid);
     }
     
->>>>>>> 6ae75482
     pdcch_pdu->BWPSize  = NRRIV2BW(bwp->bwp_Common->genericParameters.locationAndBandwidth,275);
     pdcch_pdu->BWPStart = NRRIV2PRBOFFSET(bwp->bwp_Common->genericParameters.locationAndBandwidth,275);
     pdcch_pdu->SubcarrierSpacing = bwp->bwp_Common->genericParameters.subcarrierSpacing;
     pdcch_pdu->CyclicPrefix = (bwp->bwp_Common->genericParameters.cyclicPrefix==NULL) ? 0 : *bwp->bwp_Common->genericParameters.cyclicPrefix;
-    
-<<<<<<< HEAD
-    pdcch_pdu->DurationSymbols  = coreset->duration;
-=======
+
 
     // first symbol
     //AssertFatal(pdcch_scs==kHz15, "PDCCH SCS above 15kHz not allowed if a symbol above 2 is monitored");
@@ -510,7 +458,6 @@
 
     AssertFatal(ss->monitoringSymbolsWithinSlot!=NULL,"ss->monitoringSymbolsWithinSlot is null\n");
     AssertFatal(ss->monitoringSymbolsWithinSlot->buf!=NULL,"ss->monitoringSymbolsWithinSlot->buf is null\n");
->>>>>>> 6ae75482
     
     // for SPS=14 8 MSBs in positions 13 downto 6
     uint16_t monitoringSymbolsWithinSlot = (ss->monitoringSymbolsWithinSlot->buf[0]<<(sps-8)) |
@@ -525,33 +472,9 @@
 
     pdcch_pdu->DurationSymbols  = coreset->duration;
     
-<<<<<<< HEAD
-    uint64_t bitmap = (((uint64_t)coreset->frequencyDomainResources.buf[0])<<37)|
-	(((uint64_t)coreset->frequencyDomainResources.buf[1])<<29)|
-	(((uint64_t)coreset->frequencyDomainResources.buf[2])<<21)|
-	(((uint64_t)coreset->frequencyDomainResources.buf[3])<<13)|
-	(((uint64_t)coreset->frequencyDomainResources.buf[4])<<5)|
-	(((uint64_t)coreset->frequencyDomainResources.buf[5])>>3);
-	
-	for (int i=0; i<45; i++)
-	if ((bitmap>>(44-i))&1) {
-	count++;
-	if (!start_set) {
-        start = i;
-        start_set = 1;
-	}
-	}
-	pdcch_pdu->rb_offset = 6*start;
-	pdcch_pdu->n_rb = 6*count;
-    */
     for (int i=0;i<6;i++)
       pdcch_pdu->FreqDomainResource[i] = coreset->frequencyDomainResources.buf[i];
-    //duration
-    
-=======
-    for (int i=0;i<6;i++)
-      pdcch_pdu->FreqDomainResource[i] = coreset->frequencyDomainResources.buf[i];
->>>>>>> 6ae75482
+
     
     //cce-REG-MappingType
     pdcch_pdu->CceRegMappingType = coreset->cce_REG_MappingType.present == NR_ControlResourceSet__cce_REG_MappingType_PR_interleaved?
@@ -573,52 +496,22 @@
     
     //precoderGranularity
     pdcch_pdu->precoderGranularity = coreset->precoderGranularity;
-<<<<<<< HEAD
-    
-    //TCI states
-    // 
-    /*
-    //TCI present
-    if (coreset->tci_PresentInDCI != NULL) {
-    AssertFatal(coreset->tci_StatesPDCCH_ToAddList != NULL,"tci_StatesPDCCH_ToAddList is null\n");
-    AssertFatal(coreset->tci_StatesPDCCH_ToAddList->list.count>0,"TCI state list is empty\n");
-    for (int i=0;i<coreset->tci_StatesPDCCH_ToAddList->list.count;i++) {
-    
-    }
-    */
-    
-    AssertFatal(ss->monitoringSymbolsWithinSlot!=NULL,"ss->monitoringSymbolsWithinSlot is null\n");
-    AssertFatal(ss->monitoringSymbolsWithinSlot->buf!=NULL,"ss->monitoringSymbolsWithinSlot->buf is null\n");
-    
-    // first symbol
-    //AssertFatal(pdcch_scs==kHz15, "PDCCH SCS above 15kHz not allowed if a symbol above 2 is monitored");
-    int sps = bwp->bwp_Common->genericParameters.cyclicPrefix == NULL ? 14 : 12;
-    
-    // for SPS=14 8 MSBs in positions 13 downto 6,  
-    uint16_t monitoringSymbolsWithinSlot = (ss->monitoringSymbolsWithinSlot->buf[0]<<(sps-8)) | 
-      (ss->monitoringSymbolsWithinSlot->buf[1]>>(16-sps));
-    
-    for (int i=0; i<sps; i++)
-      if ((monitoringSymbolsWithinSlot>>(sps-1-i))&1) {
-	pdcch_pdu->StartSymbolIndex=i;
-	break;
-      }
-
-    pdcch_pdu->RNTI[pdcch_pdu->numDlDci]=rnti;
+
+
+    pdcch_pdu->dci_pdu.RNTI[pdcch_pdu->numDlDci]=rnti;
 
     if (coreset->pdcch_DMRS_ScramblingID != NULL &&
         ss->searchSpaceType->present == NR_SearchSpace__searchSpaceType_PR_ue_Specific) {
-      pdcch_pdu->ScramblingId[pdcch_pdu->numDlDci] = *coreset->pdcch_DMRS_ScramblingID;
-      pdcch_pdu->ScramblingRNTI[pdcch_pdu->numDlDci]=rnti;
+      pdcch_pdu->dci_pdu.ScramblingId[pdcch_pdu->numDlDci] = *coreset->pdcch_DMRS_ScramblingID;
+      pdcch_pdu->dci_pdu.ScramblingRNTI[pdcch_pdu->numDlDci]=rnti;
     }
     else {
-      pdcch_pdu->ScramblingId[pdcch_pdu->numDlDci] = *scc->physCellId;
-      pdcch_pdu->ScramblingRNTI[pdcch_pdu->numDlDci]=0;
-    }
-
-   uint8_t nr_of_candidates,aggregation_level;
-
-   find_aggregation_candidates(&aggregation_level,
+      pdcch_pdu->dci_pdu.ScramblingId[pdcch_pdu->numDlDci] = *scc->physCellId;
+      pdcch_pdu->dci_pdu.ScramblingRNTI[pdcch_pdu->numDlDci]=0;
+    }
+
+    uint8_t nr_of_candidates,aggregation_level;
+    find_aggregation_candidates(&aggregation_level,
                                &nr_of_candidates,
                                ss);
 
@@ -632,27 +525,15 @@
 
     AssertFatal(CCEIndex>=0,"CCEIndex is negative \n");
 
-    pdcch_pdu->AggregationLevel[pdcch_pdu->numDlDci] = aggregation_level;
-    pdcch_pdu->CceIndex[pdcch_pdu->numDlDci] = CCEIndex;
+    pdcch_pdu->dci_pdu.AggregationLevel[pdcch_pdu->numDlDci] = aggregation_level;
+    pdcch_pdu->dci_pdu.CceIndex[pdcch_pdu->numDlDci] = CCEIndex;
 
     if (ss->searchSpaceType->choice.ue_Specific->dci_Formats==NR_SearchSpace__searchSpaceType__ue_Specific__dci_Formats_formats0_0_And_1_0)
-      pdcch_pdu->beta_PDCCH_1_0[pdcch_pdu->numDlDci]=0;
-
-    pdcch_pdu->powerControlOffsetSS[pdcch_pdu->numDlDci]=1;
+      pdcch_pdu->dci_pdu.beta_PDCCH_1_0[pdcch_pdu->numDlDci]=0;
+
+    pdcch_pdu->dci_pdu.powerControlOffsetSS[pdcch_pdu->numDlDci]=1;
     pdcch_pdu->numDlDci++;
-=======
-    
-    if (ss_type) {
-      for (int i=0;i<pdcch_pdu->numDlDci;i++) {
-        //pdcch-DMRS-ScramblingID
-        AssertFatal(coreset->pdcch_DMRS_ScramblingID != NULL,"coreset0->pdcch_DMRS_ScramblingID is null\n");
-        pdcch_pdu->dci_pdu.ScramblingId[i] = *coreset->pdcch_DMRS_ScramblingID;
-      }
-    }
-
->>>>>>> 6ae75482
-  }
-
+  }
   else { // this is for InitialBWP
     AssertFatal(1==0,"Fill in InitialBWP PDCCH configuration\n");
   }
@@ -908,48 +789,28 @@
   }
 }
 
-<<<<<<< HEAD
+
 void fill_dci_pdu_rel15(NR_CellGroupConfig_t *secondaryCellGroup,
                         nfapi_nr_dl_tti_pdcch_pdu_rel15_t *pdcch_pdu_rel15,
                         dci_pdu_rel15_t *dci_pdu_rel15,
                         int *dci_formats,
                         int *rnti_types,
+                        int N_RB,
                         int bwp_id) {
-=======
-void fill_dci_pdu_rel15(nfapi_nr_dl_tti_pdcch_pdu_rel15_t *pdcch_pdu_rel15,
-			dci_pdu_rel15_t *dci_pdu_rel15,
-			int *dci_formats,
-			int *rnti_types,
-			int N_RB
-			) {
->>>>>>> 6ae75482
-  
 
   uint8_t fsize=0, pos=0;
   uint8_t nbits=0;
 
   for (int d=0;d<pdcch_pdu_rel15->numDlDci;d++) {
 
-<<<<<<< HEAD
-    uint64_t *dci_pdu = (uint64_t *)pdcch_pdu_rel15->Payload[d];
+    uint64_t *dci_pdu = (uint64_t *)pdcch_pdu_rel15->dci_pdu.Payload[d];
     int dci_size = nr_dci_size(secondaryCellGroup,&dci_pdu_rel15[d],dci_formats[d],rnti_types[d],pdcch_pdu_rel15->BWPSize,bwp_id);
-    pdcch_pdu_rel15->PayloadSizeBits[d] = dci_size;
-    AssertFatal(pdcch_pdu_rel15->PayloadSizeBits[d]<=64, "DCI sizes above 64 bits not yet supported");
+    pdcch_pdu_rel15->dci_pdu.PayloadSizeBits[d] = dci_size;
+    AssertFatal(pdcch_pdu_rel15->dci_pdu.PayloadSizeBits[d]<=64, "DCI sizes above 64 bits not yet supported");
 
     if(dci_formats[d]==NR_DL_DCI_FORMAT_1_1)
       prepare_dci(secondaryCellGroup,&dci_pdu_rel15[d],dci_formats[d],bwp_id);
-
-    pos = 0;
     
-=======
-    uint64_t *dci_pdu = (uint64_t *)pdcch_pdu_rel15->dci_pdu.Payload[d];
-    AssertFatal(pdcch_pdu_rel15->dci_pdu.PayloadSizeBits[d]<=64, "DCI sizes above 64 bits not yet supported");
-
-    int dci_size = pdcch_pdu_rel15->dci_pdu.PayloadSizeBits[d];
-
-    *dci_pdu=0;
-
->>>>>>> 6ae75482
     /// Payload generation
     switch(dci_formats[d]) {
     case NR_DL_DCI_FORMAT_1_0:
@@ -958,8 +819,7 @@
 	// Freq domain assignment
 	fsize = (int)ceil( log2( (N_RB*(N_RB+1))>>1 ) );
 	pos=fsize;
-<<<<<<< HEAD
-	*dci_pdu |= ((dci_pdu_rel15->frequency_domain_assignment.val&((1<<fsize)-1)) << (dci_size-pos));
+	*dci_pdu |= (((uint64_t)dci_pdu_rel15->frequency_domain_assignment.val&((1<<fsize)-1)) << (dci_size-pos));
 	LOG_D(MAC,"frequency-domain assignment %d (%d bits) N_RB_BWP %d=> %d (0x%lx)\n",dci_pdu_rel15->frequency_domain_assignment.val,fsize,N_RB,dci_size-pos,*dci_pdu);
 	// Time domain assignment
 	pos+=4;
@@ -970,25 +830,6 @@
 	pos++;
 	*dci_pdu |= ((uint64_t)dci_pdu_rel15->vrb_to_prb_mapping.val&0x1)<<(dci_size-pos);
 	LOG_D(MAC,"vrb to prb mapping %d  (1 bits)=> %d (0x%lx)\n",dci_pdu_rel15->vrb_to_prb_mapping.val,dci_size-pos,*dci_pdu);
-=======
-	*dci_pdu |= (((uint64_t)dci_pdu_rel15->frequency_domain_assignment&((1<<fsize)-1)) << (dci_size-pos));
-#ifdef DEBUG_FILL_DCI
-	LOG_I(MAC,"frequency-domain assignment %d (%d bits) N_RB_BWP %d=> %d (0x%lx)\n",dci_pdu_rel15->frequency_domain_assignment,fsize,N_RB,dci_size-pos,*dci_pdu);
-#endif
-	// Time domain assignment
-	pos+=4;
-	*dci_pdu |= (((uint64_t)dci_pdu_rel15->time_domain_assignment&0xf) << (dci_size-pos));
-#ifdef DEBUG_FILL_DCI
-	LOG_I(MAC,"time-domain assignment %d  (4 bits)=> %d (0x%lx)\n",dci_pdu_rel15->time_domain_assignment,dci_size-pos,*dci_pdu);
-#endif
-	// VRB to PRB mapping
-	
-	pos++;
-	*dci_pdu |= ((uint64_t)dci_pdu_rel15->vrb_to_prb_mapping&0x1)<<(dci_size-pos);
-#ifdef DEBUG_FILL_DCI
-	LOG_I(MAC,"vrb to prb mapping %d  (1 bits)=> %d (0x%lx)\n",dci_pdu_rel15->vrb_to_prb_mapping,dci_size-pos,*dci_pdu);
-#endif
->>>>>>> 6ae75482
 	// MCS
 	pos+=5;
 	*dci_pdu |= ((uint64_t)dci_pdu_rel15->mcs&0x1f)<<(dci_size-pos);
@@ -1521,8 +1362,6 @@
   return -1;
 }
 
-
-<<<<<<< HEAD
 void get_pdsch_to_harq_feedback(int Mod_idP,
                                 int UE_id,
                                 NR_SearchSpace__searchSpaceType_PR ss_type,
@@ -1572,7 +1411,6 @@
     }
   }
 }
-
 
 // function to update pucch scheduling parameters in UE list when a USS DL is scheduled
 void nr_update_pucch_scheduling(int Mod_idP,
@@ -1691,37 +1529,9 @@
   }
 }
 
-
-void find_aggregation_candidates(uint8_t *aggregation_level,
-                                 uint8_t *nr_of_candidates,
-                                 NR_SearchSpace_t *ss) {
-
-  if (ss->nrofCandidates->aggregationLevel1 != NR_SearchSpace__nrofCandidates__aggregationLevel1_n0) {
-    *aggregation_level = 1;
-    *nr_of_candidates = ss->nrofCandidates->aggregationLevel1;
-  }
-  if (ss->nrofCandidates->aggregationLevel2 != NR_SearchSpace__nrofCandidates__aggregationLevel2_n0) {
-    *aggregation_level = 2;
-    *nr_of_candidates = ss->nrofCandidates->aggregationLevel2;
-  }
-  if (ss->nrofCandidates->aggregationLevel4 != NR_SearchSpace__nrofCandidates__aggregationLevel4_n0) {
-    *aggregation_level = 4;
-    *nr_of_candidates = ss->nrofCandidates->aggregationLevel4;
-  }
-  if (ss->nrofCandidates->aggregationLevel8 != NR_SearchSpace__nrofCandidates__aggregationLevel8_n0) {
-    *aggregation_level = 8;
-    *nr_of_candidates = ss->nrofCandidates->aggregationLevel8;
-  }
-  if (ss->nrofCandidates->aggregationLevel16 != NR_SearchSpace__nrofCandidates__aggregationLevel16_n0) {
-    *aggregation_level = 16;
-    *nr_of_candidates = ss->nrofCandidates->aggregationLevel16;
-  }
-}
-=======
 void find_monitoring_periodicity_offset_common(NR_SearchSpace_t *ss,
                                                uint16_t *slot_period,
                                                uint16_t *offset) {
-
 
   switch(ss->monitoringSlotPeriodicityAndOffset->present) {
     case NR_SearchSpace__monitoringSlotPeriodicityAndOffset_PR_sl1:
@@ -1790,8 +1600,31 @@
   }
 }
 
-
->>>>>>> 6ae75482
+void find_aggregation_candidates(uint8_t *aggregation_level,
+                                 uint8_t *nr_of_candidates,
+                                 NR_SearchSpace_t *ss) {
+
+  if (ss->nrofCandidates->aggregationLevel1 != NR_SearchSpace__nrofCandidates__aggregationLevel1_n0) {
+    *aggregation_level = 1;
+    *nr_of_candidates = ss->nrofCandidates->aggregationLevel1;
+  }
+  if (ss->nrofCandidates->aggregationLevel2 != NR_SearchSpace__nrofCandidates__aggregationLevel2_n0) {
+    *aggregation_level = 2;
+    *nr_of_candidates = ss->nrofCandidates->aggregationLevel2;
+  }
+  if (ss->nrofCandidates->aggregationLevel4 != NR_SearchSpace__nrofCandidates__aggregationLevel4_n0) {
+    *aggregation_level = 4;
+    *nr_of_candidates = ss->nrofCandidates->aggregationLevel4;
+  }
+  if (ss->nrofCandidates->aggregationLevel8 != NR_SearchSpace__nrofCandidates__aggregationLevel8_n0) {
+    *aggregation_level = 8;
+    *nr_of_candidates = ss->nrofCandidates->aggregationLevel8;
+  }
+  if (ss->nrofCandidates->aggregationLevel16 != NR_SearchSpace__nrofCandidates__aggregationLevel16_n0) {
+    *aggregation_level = 16;
+    *nr_of_candidates = ss->nrofCandidates->aggregationLevel16;
+  }
+}
 
 /*void fill_nfapi_coresets_and_searchspaces(NR_CellGroupConfig_t *cg,
 					  nfapi_nr_coreset_t *coreset,
