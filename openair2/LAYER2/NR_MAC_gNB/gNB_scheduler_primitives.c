--- conflicted
+++ resolved
@@ -664,13 +664,9 @@
                               long dci_format,
                               int tda,
                               uint8_t num_dmrs_cdm_grps_no_data,
-<<<<<<< HEAD
                               uint8_t nrOfLayers,
-                              NR_pusch_semi_static_t *ps)
-{
-=======
                               NR_pusch_semi_static_t *ps) {
->>>>>>> baa76323
+
   ps->dci_format = dci_format;
   ps->time_domain_allocation = tda;
 
