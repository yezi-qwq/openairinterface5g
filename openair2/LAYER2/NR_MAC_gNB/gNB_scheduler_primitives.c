/*
 * Licensed to the OpenAirInterface (OAI) Software Alliance under one or more
 * contributor license agreements.  See the NOTICE file distributed with
 * this work for additional information regarding copyright ownership.
 * The OpenAirInterface Software Alliance licenses this file to You under
 * the OAI Public License, Version 1.1  (the "License"); you may not use this file
 * except in compliance with the License.
 * You may obtain a copy of the License at
 *
 *      http://www.openairinterface.org/?page_id=698
 *
 * Unless required by applicable law or agreed to in writing, software
 * distributed under the License is distributed on an "AS IS" BASIS,
 * WITHOUT WARRANTIES OR CONDITIONS OF ANY KIND, either express or implied.
 * See the License for the specific language governing permissions and
 * limitations under the License.
 *-------------------------------------------------------------------------------
 * For more information about the OpenAirInterface (OAI) Software Alliance:
 *      contact@openairinterface.org
 */

/*! \file gNB_scheduler_primitives.c
 * \brief primitives used by gNB for BCH, RACH, ULSCH, DLSCH scheduling
 * \author  Raymond Knopp, Guy De Souza
 * \date 2018, 2019
 * \email: knopp@eurecom.fr, desouza@eurecom.fr
 * \version 1.0
 * \company Eurecom
 * @ingroup _mac

 */

#include "assertions.h"

#include "NR_MAC_gNB/nr_mac_gNB.h"
#include "NR_MAC_COMMON/nr_mac_extern.h"

#include "NR_MAC_gNB/mac_proto.h"
#include "common/utils/LOG/log.h"
#include "common/utils/LOG/vcd_signal_dumper.h"
#include "common/utils/nr/nr_common.h"
#include "UTIL/OPT/opt.h"
#include "OCG.h"
#include "OCG_extern.h"

#include "RRC/LTE/rrc_extern.h"
#include "RRC/NR/nr_rrc_extern.h"
#include "RRC/L2_INTERFACE/openair_rrc_L2_interface.h"

#include "intertask_interface.h"

#include "T.h"
#include "NR_PDCCH-ConfigCommon.h"
#include "NR_ControlResourceSet.h"
#include "NR_SearchSpace.h"

#include "nfapi_nr_interface.h"

#define ENABLE_MAC_PAYLOAD_DEBUG
#define DEBUG_gNB_SCHEDULER 1

#include "common/ran_context.h"

extern RAN_CONTEXT_t RC;

  // Note the 2 scs values in the table names represent resp. scs_common and pdcch_scs
/// LUT for the number of symbols in the coreset indexed by coreset index (4 MSB rmsi_pdcch_config)
uint8_t nr_coreset_nsymb_pdcch_type_0_scs_15_15[15] = {2,2,2,3,3,3,1,1,2,2,3,3,1,2,3};
uint8_t nr_coreset_nsymb_pdcch_type_0_scs_15_30[14] = {2,2,2,2,3,3,3,3,1,1,2,2,3,3};
uint8_t nr_coreset_nsymb_pdcch_type_0_scs_30_15_b40Mhz[9] = {1,1,2,2,3,3,1,2,3};
uint8_t nr_coreset_nsymb_pdcch_type_0_scs_30_15_a40Mhz[9] = {1,2,3,1,1,2,2,3,3};
uint8_t nr_coreset_nsymb_pdcch_type_0_scs_30_30_b40Mhz[16] = {2,2,2,2,2,3,3,3,3,3,1,1,1,2,2,2}; // below 40Mhz bw
uint8_t nr_coreset_nsymb_pdcch_type_0_scs_30_30_a40Mhz[10] = {2,2,3,3,1,1,2,2,3,3}; // above 40Mhz bw
uint8_t nr_coreset_nsymb_pdcch_type_0_scs_120_60[12] = {1,1,2,2,3,3,1,2,1,1,1,1};

/// LUT for the number of RBs in the coreset indexed by coreset index
uint8_t nr_coreset_rb_offset_pdcch_type_0_scs_15_15[15] = {0,2,4,0,2,4,12,16,12,16,12,16,38,38,38};
uint8_t nr_coreset_rb_offset_pdcch_type_0_scs_15_30[14] = {5,6,7,8,5,6,7,8,18,20,18,20,18,20};
uint8_t nr_coreset_rb_offset_pdcch_type_0_scs_30_15_b40Mhz[9] = {2,6,2,6,2,6,28,28,28};
uint8_t nr_coreset_rb_offset_pdcch_type_0_scs_30_15_a40Mhz[9] = {4,4,4,0,56,0,56,0,56};
uint8_t nr_coreset_rb_offset_pdcch_type_0_scs_30_30_b40Mhz[16] = {0,1,2,3,4,0,1,2,3,4,12,14,16,12,14,16};
uint8_t nr_coreset_rb_offset_pdcch_type_0_scs_30_30_a40Mhz[10] = {0,4,0,4,0,28,0,28,0,28};
int8_t  nr_coreset_rb_offset_pdcch_type_0_scs_120_60[12] = {0,8,0,8,0,8,28,28,-1,49,-1,97};
int8_t  nr_coreset_rb_offset_pdcch_type_0_scs_120_120[8] = {0,4,14,14,-1,24,-1,48};
int8_t  nr_coreset_rb_offset_pdcch_type_0_scs_240_120[8] = {0,8,0,8,-1,25,-1,49};

/// LUT for monitoring occasions param O indexed by ss index (4 LSB rmsi_pdcch_config)
  // Note: scaling is used to avoid decimal values for O and M, original values commented
uint8_t nr_ss_param_O_type_0_mux1_FR1[16] = {0,0,2,2,5,5,7,7,0,5,0,0,2,2,5,5};
uint8_t nr_ss_param_O_type_0_mux1_FR2[14] = {0,0,5,5,5,5,0,5,5,15,15,15,0,5}; //{0,0,2.5,2.5,5,5,0,2.5,5,7.5,7.5,7.5,0,5}
uint8_t nr_ss_scale_O_mux1_FR2[14] = {0,0,1,1,0,0,0,1,0,1,1,1,0,0};

/// LUT for number of SS sets per slot indexed by ss index
uint8_t nr_ss_sets_per_slot_type_0_FR1[16] = {1,2,1,2,1,2,1,2,1,1,1,1,1,1,1,1};
uint8_t nr_ss_sets_per_slot_type_0_FR2[14] = {1,2,1,2,1,2,2,2,2,1,2,2,1,1};

/// LUT for monitoring occasions param M indexed by ss index
uint8_t nr_ss_param_M_type_0_mux1_FR1[16] = {1,1,1,1,1,1,1,1,2,2,1,1,1,1,1,1}; //{1,0.5,1,0.5,1,0.5,1,0.5,2,2,1,1,1,1,1,1}
uint8_t nr_ss_scale_M_mux1_FR1[16] = {0,1,0,1,0,1,0,1,0,0,0,0,0,0,0,0};
uint8_t nr_ss_param_M_type_0_mux1_FR2[14] = {1,1,1,1,1,1,1,1,1,1,1,1,2,2}; //{1,0.5,1,0.5,1,0.5,0.5,0.5,0.5,1,0.5,0.5,2,2}
uint8_t nr_ss_scale_M_mux1_FR2[14] = {0,1,0,1,0,1,1,1,1,0,1,1,0,0};

/// LUT for SS first symbol index indexed by ss index
uint8_t nr_ss_first_symb_idx_type_0_mux1_FR1[8] = {0,0,1,2,1,2,1,2};
  // Mux pattern type 2
uint8_t nr_ss_first_symb_idx_scs_120_60_mux2[4] = {0,1,6,7};
uint8_t nr_ss_first_symb_idx_scs_240_120_set1_mux2[6] = {0,1,2,3,0,1};
  // Mux pattern type 3
uint8_t nr_ss_first_symb_idx_scs_120_120_mux3[4] = {4,8,2,6};

/// Search space max values indexed by scs
uint8_t nr_max_number_of_candidates_per_slot[4] = {44, 36, 22, 20};
uint8_t nr_max_number_of_cces_per_slot[4] = {56, 56, 48, 32};

static inline uint8_t get_max_candidates(uint8_t scs) {
  AssertFatal(scs<4, "Invalid PDCCH subcarrier spacing %d\n", scs);
  return (nr_max_number_of_candidates_per_slot[scs]);
}

static inline uint8_t get_max_cces(uint8_t scs) {
  AssertFatal(scs<4, "Invalid PDCCH subcarrier spacing %d\n", scs);
  return (nr_max_number_of_cces_per_slot[scs]);
}

NR_ControlResourceSet_t *get_coreset(NR_ServingCellConfigCommon_t *scc,
                                     void *bwp,
                                     NR_SearchSpace_t *ss,
                                     NR_SearchSpace__searchSpaceType_PR ss_type) {
  NR_ControlResourceSetId_t coreset_id = *ss->controlResourceSetId;
  if (ss_type == NR_SearchSpace__searchSpaceType_PR_common) { // common search space
    NR_ControlResourceSet_t *coreset;
    if (bwp) coreset = ((NR_BWP_Downlink_t*)bwp)->bwp_Common->pdcch_ConfigCommon->choice.setup->commonControlResourceSet;
    else if (scc->downlinkConfigCommon->initialDownlinkBWP->pdcch_ConfigCommon->choice.setup->commonControlResourceSet)
      coreset = scc->downlinkConfigCommon->initialDownlinkBWP->pdcch_ConfigCommon->choice.setup->commonControlResourceSet;
    else coreset = NULL;

    if (coreset) AssertFatal(coreset_id == coreset->controlResourceSetId,
			     "ID of common ss coreset does not correspond to id set in the "
			     "search space\n");
    return coreset;
  } else {
    const int n = ((NR_BWP_DownlinkDedicated_t*)bwp)->pdcch_Config->choice.setup->controlResourceSetToAddModList->list.count;
    for (int i = 0; i < n; i++) {
      NR_ControlResourceSet_t *coreset =
          ((NR_BWP_DownlinkDedicated_t*)bwp)->pdcch_Config->choice.setup->controlResourceSetToAddModList->list.array[i];
      if (coreset_id == coreset->controlResourceSetId) {
        return coreset;
      }
    }
    AssertFatal(0, "Couldn't find coreset with id %ld\n", coreset_id);
  }
}

NR_SearchSpace_t *get_searchspace(NR_ServingCellConfigCommon_t *scc,
				  NR_BWP_DownlinkDedicated_t *bwp_Dedicated,
				  NR_SearchSpace__searchSpaceType_PR target_ss) {

  const int n = bwp_Dedicated ?
    bwp_Dedicated->pdcch_Config->choice.setup->searchSpacesToAddModList->list.count:
    scc->downlinkConfigCommon->initialDownlinkBWP->pdcch_ConfigCommon->choice.setup->commonSearchSpaceList->list.count;
  for (int i=0;i<n;i++) {
    NR_SearchSpace_t *ss = bwp_Dedicated ?
      bwp_Dedicated->pdcch_Config->choice.setup->searchSpacesToAddModList->list.array[i]:
      scc->downlinkConfigCommon->initialDownlinkBWP->pdcch_ConfigCommon->choice.setup->commonSearchSpaceList->list.array[i];
    AssertFatal(ss->controlResourceSetId != NULL, "ss->controlResourceSetId is null\n");
    AssertFatal(ss->searchSpaceType != NULL, "ss->searchSpaceType is null\n");
    if (ss->searchSpaceType->present == target_ss) {
      return ss;
    }
  }
  AssertFatal(0, "Couldn't find an adequate searchspace bwp_Dedicated %p\n",bwp_Dedicated);
}

int allocate_nr_CCEs(gNB_MAC_INST *nr_mac,
                     NR_BWP_Downlink_t *bwp,
                     NR_ControlResourceSet_t *coreset,
                     int aggregation,
                     uint16_t Y,
                     int m,
                     int nr_of_candidates) {
  // uncomment these when we allocate for common search space
  //  NR_COMMON_channels_t                *cc      = nr_mac->common_channels;
  //  NR_ServingCellConfigCommon_t        *scc     = cc->ServingCellConfigCommon;

  int coreset_id = coreset->controlResourceSetId;

  int *cce_list;
  if(bwp == NULL || bwp->bwp_Id == 0) {
    cce_list = nr_mac->cce_list[0][0];
  } else {
    cce_list = nr_mac->cce_list[bwp->bwp_Id][coreset_id];
  }

  int n_rb=0;
  for (int i=0;i<6;i++)
    for (int j=0;j<8;j++) {
      n_rb+=((coreset->frequencyDomainResources.buf[i]>>j)&1);
    }
  n_rb*=6;

  uint16_t N_reg = n_rb * coreset->duration;
  uint16_t n_CI = 0;

  const uint16_t N_cce = N_reg / NR_NB_REG_PER_CCE;
  const uint16_t M_s_max = nr_of_candidates;

  //PDCCH candidate index m in CORESET exceeds the maximum number of PDCCH candidates
  if(m >= nr_of_candidates)
    return -1;

  int first_cce = aggregation * (( Y + CEILIDIV((m*N_cce),(aggregation*M_s_max)) + n_CI ) % CEILIDIV(N_cce,aggregation));

  for (int i=0;i<aggregation;i++)
    if (cce_list[first_cce+i] != 0) return(-1);
  
  for (int i=0;i<aggregation;i++) cce_list[first_cce+i] = 1;

  return(first_cce);

}

bool nr_find_nb_rb(uint16_t Qm,
                   uint16_t R,
                   uint16_t nb_symb_sch,
                   uint16_t nb_dmrs_prb,
                   uint32_t bytes,
                   uint16_t nb_rb_max,
                   uint32_t *tbs,
                   uint16_t *nb_rb)
{
  /* is the maximum (not even) enough? */
  *nb_rb = nb_rb_max;
  *tbs = nr_compute_tbs(Qm, R, *nb_rb, nb_symb_sch, nb_dmrs_prb, 0, 0, 1) >> 3;
  /* check whether it does not fit, or whether it exactly fits. Some algorithms
   * might depend on the return value! */
  if (bytes > *tbs)
    return false;
  if (bytes == *tbs)
    return true;

  /* is the minimum enough? */
  *nb_rb = 1;
  *tbs = nr_compute_tbs(Qm, R, *nb_rb, nb_symb_sch, nb_dmrs_prb, 0, 0, 1) >> 3;
  if (bytes <= *tbs)
    return true;

  /* perform binary search to allocate all bytes within a TBS up to nb_rb_max
   * RBs */
  int hi = nb_rb_max;
  int lo = 1;
  for (int p = (hi + lo) / 2; lo + 1 < hi; p = (hi + lo) / 2) {
    const uint32_t TBS = nr_compute_tbs(Qm, R, p, nb_symb_sch, nb_dmrs_prb, 0, 0, 1) >> 3;
    if (bytes == TBS) {
      hi = p;
      break;
    } else if (bytes < TBS) {
      hi = p;
    } else {
      lo = p;
    }
  }
  *nb_rb = hi;
  *tbs = nr_compute_tbs(Qm, R, *nb_rb, nb_symb_sch, nb_dmrs_prb, 0, 0, 1) >> 3;
  /* return whether we could allocate all bytes and stay below nb_rb_max */
  return *tbs >= bytes && *nb_rb <= nb_rb_max;
}

void nr_set_pdsch_semi_static(const NR_ServingCellConfigCommon_t *scc,
                              const NR_CellGroupConfig_t *secondaryCellGroup,
                              const NR_BWP_Downlink_t *bwp,
                              int tda,
                              uint8_t num_dmrs_cdm_grps_no_data,
                              NR_pdsch_semi_static_t *ps)
{
  ps->time_domain_allocation = tda;

  const struct NR_PDSCH_TimeDomainResourceAllocationList *tdaList = bwp ?
      bwp->bwp_Common->pdsch_ConfigCommon->choice.setup->pdsch_TimeDomainAllocationList :
      scc->downlinkConfigCommon->initialDownlinkBWP->pdsch_ConfigCommon->choice.setup->pdsch_TimeDomainAllocationList;
  AssertFatal(tda < tdaList->list.count, "time_domain_allocation %d>=%d\n", tda, tdaList->list.count);
  const int mapping_type = tdaList->list.array[tda]->mappingType;
  const int startSymbolAndLength = tdaList->list.array[tda]->startSymbolAndLength;
  SLIV2SL(startSymbolAndLength, &ps->startSymbolIndex, &ps->nrOfSymbols);

  ps->mcsTableIdx = 0;
  if (bwp &&
      bwp->bwp_Dedicated &&
      bwp->bwp_Dedicated->pdsch_Config &&
      bwp->bwp_Dedicated->pdsch_Config->choice.setup &&
      bwp->bwp_Dedicated->pdsch_Config->choice.setup->mcs_Table) {
    if (*bwp->bwp_Dedicated->pdsch_Config->choice.setup->mcs_Table == 0)
      ps->mcsTableIdx = 1;
    else
      ps->mcsTableIdx = 2;
  }
  else ps->mcsTableIdx = 0;

  ps->numDmrsCdmGrpsNoData = num_dmrs_cdm_grps_no_data;
  ps->dmrsConfigType = bwp!=NULL ? (bwp->bwp_Dedicated->pdsch_Config->choice.setup->dmrs_DownlinkForPDSCH_MappingTypeA->choice.setup->dmrs_Type == NULL ? 0 : 1) : 0;

  // if no data in dmrs cdm group is 1 only even REs have no data
  // if no data in dmrs cdm group is 2 both odd and even REs have no data
  ps->N_PRB_DMRS = num_dmrs_cdm_grps_no_data * (ps->dmrsConfigType == NFAPI_NR_DMRS_TYPE1 ? 6 : 4);
  ps->dl_dmrs_symb_pos = fill_dmrs_mask(bwp ? bwp->bwp_Dedicated->pdsch_Config->choice.setup : NULL, scc->dmrs_TypeA_Position, ps->nrOfSymbols, ps->startSymbolIndex, mapping_type);
  ps->N_DMRS_SLOT = get_num_dmrs(ps->dl_dmrs_symb_pos);
}

void nr_set_pusch_semi_static(const NR_ServingCellConfigCommon_t *scc,
                              const NR_BWP_Uplink_t *ubwp,
			      const NR_BWP_UplinkDedicated_t *ubwpd,
                              long dci_format,
                              int tda,
                              uint8_t num_dmrs_cdm_grps_no_data,
                              NR_pusch_semi_static_t *ps)
{
  ps->dci_format = dci_format;
  ps->time_domain_allocation = tda;

  const struct NR_PUSCH_TimeDomainResourceAllocationList *tdaList =
    ubwp?
    ubwp->bwp_Common->pusch_ConfigCommon->choice.setup->pusch_TimeDomainAllocationList:
    scc->uplinkConfigCommon->initialUplinkBWP->pusch_ConfigCommon->choice.setup->pusch_TimeDomainAllocationList ;
  const int startSymbolAndLength = tdaList->list.array[tda]->startSymbolAndLength;
  SLIV2SL(startSymbolAndLength,
          &ps->startSymbolIndex,
          &ps->nrOfSymbols);

  ps->pusch_Config = ubwp?ubwp->bwp_Dedicated->pusch_Config->choice.setup:(ubwpd ? ubwpd->pusch_Config->choice.setup : NULL);
  if (ps->pusch_Config == NULL || !ps->pusch_Config->transformPrecoder)
    ps->transform_precoding = !scc->uplinkConfigCommon->initialUplinkBWP->rach_ConfigCommon->choice.setup->msg3_transformPrecoder;
  else
    ps->transform_precoding = *ps->pusch_Config->transformPrecoder;
  const int target_ss = NR_SearchSpace__searchSpaceType_PR_ue_Specific;
  if (ps->transform_precoding)
    ps->mcs_table = get_pusch_mcs_table(ps->pusch_Config ? ps->pusch_Config->mcs_Table : NULL,
                                    0,
                                    ps->dci_format,
                                    NR_RNTI_C,
                                    target_ss,
                                    false);
  else {
    ps->mcs_table = get_pusch_mcs_table(ps->pusch_Config ? ps->pusch_Config->mcs_TableTransformPrecoder : NULL,
                                    1,
                                    ps->dci_format,
                                    NR_RNTI_C,
                                    target_ss,
                                    false);
    num_dmrs_cdm_grps_no_data = 2; // in case of transform precoding - no Data sent in DMRS symbol
  }

  ps->num_dmrs_cdm_grps_no_data = num_dmrs_cdm_grps_no_data;

  /* DMRS calculations */
  ps->mapping_type = tdaList->list.array[tda]->mappingType;
  ps->NR_DMRS_UplinkConfig = ps->pusch_Config ?
    (ps->mapping_type == NR_PUSCH_TimeDomainResourceAllocation__mappingType_typeA ?
     ps->pusch_Config->dmrs_UplinkForPUSCH_MappingTypeA->choice.setup :
     ps->pusch_Config->dmrs_UplinkForPUSCH_MappingTypeB->choice.setup) : NULL;
  ps->dmrs_config_type = ps->NR_DMRS_UplinkConfig ? ((ps->NR_DMRS_UplinkConfig->dmrs_Type == NULL ? 0 : 1)) : 0;
  const pusch_dmrs_AdditionalPosition_t additional_pos =
						     ps->NR_DMRS_UplinkConfig ? (ps->NR_DMRS_UplinkConfig->dmrs_AdditionalPosition == NULL
										 ? 2
										 : (*ps->NR_DMRS_UplinkConfig->dmrs_AdditionalPosition ==
										    NR_DMRS_UplinkConfig__dmrs_AdditionalPosition_pos3
										    ? 3
										    : *ps->NR_DMRS_UplinkConfig->dmrs_AdditionalPosition)):2;
  const pusch_maxLength_t pusch_maxLength =
    ps->NR_DMRS_UplinkConfig ? (ps->NR_DMRS_UplinkConfig->maxLength == NULL ? 1 : 2) : 1;
  ps->ul_dmrs_symb_pos = get_l_prime(ps->nrOfSymbols,
                                            ps->mapping_type,
                                            additional_pos,
                                            pusch_maxLength,
                                            ps->startSymbolIndex,
                                            scc->dmrs_TypeA_Position);
  uint8_t num_dmrs_symb = 0;
  for(int i = ps->startSymbolIndex; i < ps->startSymbolIndex + ps->nrOfSymbols; i++)
    num_dmrs_symb += (ps->ul_dmrs_symb_pos >> i) & 1;
  ps->num_dmrs_symb = num_dmrs_symb;
  ps->N_PRB_DMRS = ps->dmrs_config_type == 0
      ? num_dmrs_cdm_grps_no_data * 6
      : num_dmrs_cdm_grps_no_data * 4;
}

void nr_configure_css_dci_initial(nfapi_nr_dl_tti_pdcch_pdu_rel15_t* pdcch_pdu,
				  nr_scs_e scs_common,
				  nr_scs_e pdcch_scs,
				  nr_frequency_range_e freq_range,
				  uint8_t rmsi_pdcch_config,
				  uint8_t ssb_idx,
				  uint8_t k_ssb,
				  uint16_t sfn_ssb,
				  uint8_t n_ssb, /*slot index overlapping the corresponding SSB index*/
				  uint16_t nb_slots_per_frame,
				  uint16_t N_RB)
{
  //  uint8_t O, M;
  //  uint8_t ss_idx = rmsi_pdcch_config&0xf;
  //  uint8_t cset_idx = (rmsi_pdcch_config>>4)&0xf;
  //  uint8_t mu = scs_common;
  //  uint8_t O_scale=0, M_scale=0; // used to decide if the values of O and M need to be divided by 2

  AssertFatal(1==0,"todo\n");
  /*
  /// Coreset params
  switch(scs_common) {

    case kHz15:

      switch(pdcch_scs) {
        case kHz15:
          AssertFatal(cset_idx<15,"Coreset index %d reserved for scs kHz15/kHz15\n", cset_idx);
          pdcch_pdu->mux_pattern = NFAPI_NR_SSB_AND_CSET_MUX_PATTERN_TYPE1;
          pdcch_pdu->n_rb = (cset_idx < 6)? 24 : (cset_idx < 12)? 48 : 96;
          pdcch_pdu->n_symb = nr_coreset_nsymb_pdcch_type_0_scs_15_15[cset_idx];
          pdcch_pdu->rb_offset = nr_coreset_rb_offset_pdcch_type_0_scs_15_15[cset_idx];
        break;

        case kHz30:
          AssertFatal(cset_idx<14,"Coreset index %d reserved for scs kHz15/kHz30\n", cset_idx);
          pdcch_pdu->mux_pattern = NFAPI_NR_SSB_AND_CSET_MUX_PATTERN_TYPE1;
          pdcch_pdu->n_rb = (cset_idx < 8)? 24 : 48;
          pdcch_pdu->n_symb = nr_coreset_nsymb_pdcch_type_0_scs_15_30[cset_idx];
          pdcch_pdu->rb_offset = nr_coreset_rb_offset_pdcch_type_0_scs_15_15[cset_idx];
        break;

        default:
            AssertFatal(1==0,"Invalid scs_common/pdcch_scs combination %d/%d \n", scs_common, pdcch_scs);

      }
      break;

    case kHz30:

      if (N_RB < 106) { // Minimum 40Mhz bandwidth not satisfied
        switch(pdcch_scs) {
          case kHz15:
            AssertFatal(cset_idx<9,"Coreset index %d reserved for scs kHz30/kHz15\n", cset_idx);
            pdcch_pdu->mux_pattern = NFAPI_NR_SSB_AND_CSET_MUX_PATTERN_TYPE1;
            pdcch_pdu->n_rb = (cset_idx < 10)? 48 : 96;
            pdcch_pdu->n_symb = nr_coreset_nsymb_pdcch_type_0_scs_30_15_b40Mhz[cset_idx];
            pdcch_pdu->rb_offset = nr_coreset_rb_offset_pdcch_type_0_scs_30_15_b40Mhz[cset_idx];
          break;

          case kHz30:
            pdcch_pdu->mux_pattern = NFAPI_NR_SSB_AND_CSET_MUX_PATTERN_TYPE1;
            pdcch_pdu->n_rb = (cset_idx < 6)? 24 : 48;
            pdcch_pdu->n_symb = nr_coreset_nsymb_pdcch_type_0_scs_30_30_b40Mhz[cset_idx];
            pdcch_pdu->rb_offset = nr_coreset_rb_offset_pdcch_type_0_scs_30_30_b40Mhz[cset_idx];
          break;

          default:
            AssertFatal(1==0,"Invalid scs_common/pdcch_scs combination %d/%d \n", scs_common, pdcch_scs);
        }
      }

      else { // above 40Mhz
        switch(pdcch_scs) {
          case kHz15:
            AssertFatal(cset_idx<9,"Coreset index %d reserved for scs kHz30/kHz15\n", cset_idx);
            pdcch_pdu->mux_pattern = NFAPI_NR_SSB_AND_CSET_MUX_PATTERN_TYPE1;
            pdcch_pdu->n_rb = (cset_idx < 3)? 48 : 96;
            pdcch_pdu->n_symb = nr_coreset_nsymb_pdcch_type_0_scs_30_15_a40Mhz[cset_idx];
            pdcch_pdu->rb_offset = nr_coreset_rb_offset_pdcch_type_0_scs_30_15_a40Mhz[cset_idx];
          break;

          case kHz30:
            AssertFatal(cset_idx<10,"Coreset index %d reserved for scs kHz30/kHz30\n", cset_idx);
            pdcch_pdu->mux_pattern = NFAPI_NR_SSB_AND_CSET_MUX_PATTERN_TYPE1;
            pdcch_pdu->n_rb = (cset_idx < 4)? 24 : 48;
            pdcch_pdu->n_symb = nr_coreset_nsymb_pdcch_type_0_scs_30_30_a40Mhz[cset_idx];
            pdcch_pdu->rb_offset =  nr_coreset_rb_offset_pdcch_type_0_scs_30_30_a40Mhz[cset_idx];
          break;

          default:
            AssertFatal(1==0,"Invalid scs_common/pdcch_scs combination %d/%d \n", scs_common, pdcch_scs);
        }
      }
      break;

    case kHz120:
      switch(pdcch_scs) {
        case kHz60:
          AssertFatal(cset_idx<12,"Coreset index %d reserved for scs kHz120/kHz60\n", cset_idx);
          pdcch_pdu->mux_pattern = (cset_idx < 8)?NFAPI_NR_SSB_AND_CSET_MUX_PATTERN_TYPE1 : NFAPI_NR_SSB_AND_CSET_MUX_PATTERN_TYPE2;
          pdcch_pdu->n_rb = (cset_idx < 6)? 48 : (cset_idx < 8)? 96 : (cset_idx < 10)? 48 : 96;
          pdcch_pdu->n_symb = nr_coreset_nsymb_pdcch_type_0_scs_120_60[cset_idx];
          pdcch_pdu->rb_offset = (nr_coreset_rb_offset_pdcch_type_0_scs_120_60[cset_idx]>0)?nr_coreset_rb_offset_pdcch_type_0_scs_120_60[cset_idx] :
          (k_ssb == 0)? -41 : -42;
        break;

        case kHz120:
          AssertFatal(cset_idx<8,"Coreset index %d reserved for scs kHz120/kHz120\n", cset_idx);
          pdcch_pdu->mux_pattern = (cset_idx < 4)?NFAPI_NR_SSB_AND_CSET_MUX_PATTERN_TYPE1 : NFAPI_NR_SSB_AND_CSET_MUX_PATTERN_TYPE3;
          pdcch_pdu->n_rb = (cset_idx < 2)? 24 : (cset_idx < 4)? 48 : (cset_idx < 6)? 24 : 48;
          pdcch_pdu->n_symb = (cset_idx == 2)? 1 : 2;
          pdcch_pdu->rb_offset = (nr_coreset_rb_offset_pdcch_type_0_scs_120_120[cset_idx]>0)? nr_coreset_rb_offset_pdcch_type_0_scs_120_120[cset_idx] :
          (k_ssb == 0)? -20 : -21;
        break;

        default:
            AssertFatal(1==0,"Invalid scs_common/pdcch_scs combination %d/%d \n", scs_common, pdcch_scs);
      }
    break;

    case kHz240:
    switch(pdcch_scs) {
      case kHz60:
        AssertFatal(cset_idx<4,"Coreset index %d reserved for scs kHz240/kHz60\n", cset_idx);
        pdcch_pdu->mux_pattern = NFAPI_NR_SSB_AND_CSET_MUX_PATTERN_TYPE1;
        pdcch_pdu->n_rb = 96;
        pdcch_pdu->n_symb = (cset_idx < 2)? 1 : 2;
        pdcch_pdu->rb_offset = (cset_idx&1)? 16 : 0;
      break;

      case kHz120:
        AssertFatal(cset_idx<8,"Coreset index %d reserved for scs kHz240/kHz120\n", cset_idx);
        pdcch_pdu->mux_pattern = (cset_idx < 4)? NFAPI_NR_SSB_AND_CSET_MUX_PATTERN_TYPE1 : NFAPI_NR_SSB_AND_CSET_MUX_PATTERN_TYPE2;
        pdcch_pdu->n_rb = (cset_idx < 4)? 48 : (cset_idx < 6)? 24 : 48;
        pdcch_pdu->n_symb = ((cset_idx==2)||(cset_idx==3))? 2 : 1;
        pdcch_pdu->rb_offset = (nr_coreset_rb_offset_pdcch_type_0_scs_240_120[cset_idx]>0)? nr_coreset_rb_offset_pdcch_type_0_scs_240_120[cset_idx] :
        (k_ssb == 0)? -41 : -42;
      break;

      default:
          AssertFatal(1==0,"Invalid scs_common/pdcch_scs combination %d/%d \n", scs_common, pdcch_scs);
    }
    break;

  default:
    AssertFatal(1==0,"Invalid common subcarrier spacing %d\n", scs_common);

  }

  /// Search space params
  switch(pdcch_pdu->mux_pattern) {

    case NFAPI_NR_SSB_AND_CSET_MUX_PATTERN_TYPE1:
      if (freq_range == nr_FR1) {
        O = nr_ss_param_O_type_0_mux1_FR1[ss_idx];
        pdcch_pdu->nb_ss_sets_per_slot = nr_ss_sets_per_slot_type_0_FR1[ss_idx];
        M = nr_ss_param_M_type_0_mux1_FR1[ss_idx];
        M_scale = nr_ss_scale_M_mux1_FR1[ss_idx];
        pdcch_pdu->first_symbol = (ss_idx < 8)? ( (ssb_idx&1)? pdcch_pdu->n_symb : 0 ) : nr_ss_first_symb_idx_type_0_mux1_FR1[ss_idx - 8];
      }

      else {
        AssertFatal(ss_idx<14 ,"Invalid search space index for multiplexing type 1 and FR2 %d\n", ss_idx);
        O = nr_ss_param_O_type_0_mux1_FR2[ss_idx];
        O_scale = nr_ss_scale_O_mux1_FR2[ss_idx];
        pdcch_pdu->nb_ss_sets_per_slot = nr_ss_sets_per_slot_type_0_FR2[ss_idx];
        M = nr_ss_param_M_type_0_mux1_FR2[ss_idx];
        M_scale = nr_ss_scale_M_mux1_FR2[ss_idx];
        pdcch_pdu->first_symbol = (ss_idx < 12)? ( (ss_idx&1)? 7 : 0 ) : 0;
      }
      pdcch_pdu->nb_slots = 2;
      pdcch_pdu->sfn_mod2 = (CEILIDIV( (((O<<mu)>>O_scale) + ((ssb_idx*M)>>M_scale)), nb_slots_per_frame ) & 1)? 1 : 0;
      pdcch_pdu->first_slot = (((O<<mu)>>O_scale) + ((ssb_idx*M)>>M_scale)) % nb_slots_per_frame;

    break;

    case NFAPI_NR_SSB_AND_CSET_MUX_PATTERN_TYPE2:
      AssertFatal( ((scs_common==kHz120)&&(pdcch_scs==kHz60)) || ((scs_common==kHz240)&&(pdcch_scs==kHz120)),
      "Invalid scs_common/pdcch_scs combination %d/%d for Mux type 2\n", scs_common, pdcch_scs );
      AssertFatal(ss_idx==0, "Search space index %d reserved for scs_common/pdcch_scs combination %d/%d", ss_idx, scs_common, pdcch_scs);

      pdcch_pdu->nb_slots = 1;

      if ((scs_common==kHz120)&&(pdcch_scs==kHz60)) {
        pdcch_pdu->first_symbol = nr_ss_first_symb_idx_scs_120_60_mux2[ssb_idx&3];
        // Missing in pdcch_pdu sfn_C and n_C here and in else case
      }
      else {
        pdcch_pdu->first_symbol = ((ssb_idx&7)==4)?12 : ((ssb_idx&7)==4)?13 : nr_ss_first_symb_idx_scs_240_120_set1_mux2[ssb_idx&7]; //???
      }

    break;

    case NFAPI_NR_SSB_AND_CSET_MUX_PATTERN_TYPE3:
      AssertFatal( (scs_common==kHz120)&&(pdcch_scs==kHz120),
      "Invalid scs_common/pdcch_scs combination %d/%d for Mux type 3\n", scs_common, pdcch_scs );
      AssertFatal(ss_idx==0, "Search space index %d reserved for scs_common/pdcch_scs combination %d/%d", ss_idx, scs_common, pdcch_scs);

      pdcch_pdu->first_symbol = nr_ss_first_symb_idx_scs_120_120_mux3[ssb_idx&3];

    break;

    default:
      AssertFatal(1==0, "Invalid SSB and coreset multiplexing pattern %d\n", pdcch_pdu->mux_pattern);
  }
  pdcch_pdu->config_type = NFAPI_NR_CSET_CONFIG_MIB_SIB1;
  pdcch_pdu->cr_mapping_type = NFAPI_NR_CCE_REG_MAPPING_INTERLEAVED;
  pdcch_pdu->precoder_granularity = NFAPI_NR_CSET_SAME_AS_REG_BUNDLE;
  pdcch_pdu->reg_bundle_size = 6;
  pdcch_pdu->interleaver_size = 2;
  // set initial banwidth part to full bandwidth
  pdcch_pdu->n_RB_BWP = N_RB;

  */

}

void config_uldci(const NR_BWP_Uplink_t *ubwp,
		  const NR_BWP_UplinkDedicated_t *ubwpd,
                  const NR_ServingCellConfigCommon_t *scc,
                  const nfapi_nr_pusch_pdu_t *pusch_pdu,
                  dci_pdu_rel15_t *dci_pdu_rel15,
                  int dci_format,
                  int time_domain_assignment,
                  uint8_t tpc,
                  int n_ubwp,
                  int bwp_id) {
  const int bw = NRRIV2BW(ubwp ?
			  ubwp->bwp_Common->genericParameters.locationAndBandwidth :
			  scc->uplinkConfigCommon->initialUplinkBWP->genericParameters.locationAndBandwidth, MAX_BWP_SIZE);

  dci_pdu_rel15->frequency_domain_assignment.val =
      PRBalloc_to_locationandbandwidth0(pusch_pdu->rb_size, pusch_pdu->rb_start, bw);
  dci_pdu_rel15->time_domain_assignment.val = time_domain_assignment;
  dci_pdu_rel15->frequency_hopping_flag.val = pusch_pdu->frequency_hopping;
  dci_pdu_rel15->mcs = pusch_pdu->mcs_index;
  dci_pdu_rel15->ndi = pusch_pdu->pusch_data.new_data_indicator;
  dci_pdu_rel15->rv = pusch_pdu->pusch_data.rv_index;
  dci_pdu_rel15->harq_pid = pusch_pdu->pusch_data.harq_process_id;
  dci_pdu_rel15->tpc = tpc;
  const NR_BWP_UplinkDedicated_t *ubwpd2 = (ubwp) ? ubwp->bwp_Dedicated : ubwpd;

  if (ubwpd2) AssertFatal(ubwpd2->pusch_Config->choice.setup->resourceAllocation == NR_PUSCH_Config__resourceAllocation_resourceAllocationType1,
			"Only frequency resource allocation type 1 is currently supported\n");
  switch (dci_format) {
    case NR_UL_DCI_FORMAT_0_0:
      dci_pdu_rel15->format_indicator = 0;
      break;
    case NR_UL_DCI_FORMAT_0_1:
      LOG_I(NR_MAC,"Configuring DCI Format 0_1\n");
      dci_pdu_rel15->dai[0].val = 0; //TODO
      // bwp indicator as per table 7.3.1.1.2-1 in 38.212
      dci_pdu_rel15->bwp_indicator.val = n_ubwp < 4 ? bwp_id : bwp_id - 1;
      // SRS resource indicator
      if (ubwpd2 &&
          ubwpd2->pusch_Config &&
          ubwpd2->pusch_Config->choice.setup &&
          ubwpd2->pusch_Config->choice.setup->txConfig != NULL) {
        AssertFatal(*ubwpd2->pusch_Config->choice.setup->txConfig == NR_PUSCH_Config__txConfig_codebook,
                    "Non Codebook configuration non supported\n");
        dci_pdu_rel15->srs_resource_indicator.val = 0; // taking resource 0 for SRS
      }
      // Antenna Ports
      dci_pdu_rel15->antenna_ports.val = 0; // TODO for now it is hardcoded, it should depends on cdm group no data and rank
      // DMRS sequence initialization
      dci_pdu_rel15->dmrs_sequence_initialization.val = pusch_pdu->scid;
      break;
    default :
      AssertFatal(0, "Valid UL formats are 0_0 and 0_1\n");
  }

  LOG_D(NR_MAC,
        "%s() ULDCI type 0 payload: freq_alloc %d, time_alloc %d, freq_hop_flag %d, mcs %d tpc %d ndi %d rv %d\n",
        __func__,
        dci_pdu_rel15->frequency_domain_assignment.val,
        dci_pdu_rel15->time_domain_assignment.val,
        dci_pdu_rel15->frequency_hopping_flag.val,
        dci_pdu_rel15->mcs,
        dci_pdu_rel15->tpc,
        dci_pdu_rel15->ndi,
        dci_pdu_rel15->rv);
}

const int default_pucch_fmt[]       = {0,0,0,1,1,1,1,1,1,1,1,1,1,1,1,1};
const int default_pucch_firstsymb[] = {12,12,12,10,10,10,10,4,4,4,4,0,0,0,0,0};
const int default_pucch_numbsymb[]  = {2,2,2,2,4,4,4,4,10,10,10,10,14,14,14,14,14};
const int default_pucch_prboffset[] = {0,0,3,0,0,2,4,0,0,2,4,0,0,2,4,-1};
const int default_pucch_csset[]     = {2,3,3,2,4,4,4,2,4,4,4,2,4,4,4,4};

int nr_get_default_pucch_res(int pucch_ResourceCommon) {

  AssertFatal(pucch_ResourceCommon>=0 && pucch_ResourceCommon < 16, "illegal pucch_ResourceCommon %d\n",pucch_ResourceCommon);

  return(default_pucch_csset[pucch_ResourceCommon]);
}

void nr_configure_pdcch(nfapi_nr_dl_tti_pdcch_pdu_rel15_t *pdcch_pdu,
                        NR_SearchSpace_t *ss,
                        NR_ControlResourceSet_t *coreset,
                        NR_ServingCellConfigCommon_t *scc,
                        NR_BWP_Downlink_t *bwp)
{
  NR_BWP_t *genericParameters = bwp ? &bwp->bwp_Common->genericParameters : &scc->downlinkConfigCommon->initialDownlinkBWP->genericParameters;

  pdcch_pdu->BWPSize  = NRRIV2BW(genericParameters->locationAndBandwidth, MAX_BWP_SIZE);
  pdcch_pdu->BWPStart = NRRIV2PRBOFFSET(genericParameters->locationAndBandwidth, MAX_BWP_SIZE);
  pdcch_pdu->SubcarrierSpacing = genericParameters->subcarrierSpacing;
  pdcch_pdu->CyclicPrefix = genericParameters->cyclicPrefix ? *genericParameters->cyclicPrefix:0;

  // first symbol
  //AssertFatal(pdcch_scs==kHz15, "PDCCH SCS above 15kHz not allowed if a symbol above 2 is monitored");
  int sps = genericParameters->cyclicPrefix == NULL ? 14 : 12;

  AssertFatal(ss->monitoringSymbolsWithinSlot!=NULL,"ss->monitoringSymbolsWithinSlot is null\n");
  AssertFatal(ss->monitoringSymbolsWithinSlot->buf!=NULL,"ss->monitoringSymbolsWithinSlot->buf is null\n");

  // for SPS=14 8 MSBs in positions 13 downto 6
  uint16_t monitoringSymbolsWithinSlot = (ss->monitoringSymbolsWithinSlot->buf[0]<<(sps-8)) |
    (ss->monitoringSymbolsWithinSlot->buf[1]>>(16-sps));

  for (int i=0; i<sps; i++) {
    if ((monitoringSymbolsWithinSlot>>(sps-1-i))&1) {
      pdcch_pdu->StartSymbolIndex=i;
      break;
    }
  }

  pdcch_pdu->DurationSymbols  = coreset->duration;

  for (int i=0;i<6;i++)
    pdcch_pdu->FreqDomainResource[i] = coreset->frequencyDomainResources.buf[i];
 
  LOG_D(MAC,"Coreset : BWPstart %d, BWPsize %d, SCS %d, freq %x, , duration %d,  \n",pdcch_pdu->BWPStart,pdcch_pdu->BWPSize,(int)pdcch_pdu->SubcarrierSpacing,(int)coreset->frequencyDomainResources.buf[0],(int)coreset->duration);
  
  //cce-REG-MappingType
  pdcch_pdu->CceRegMappingType = coreset->cce_REG_MappingType.present == NR_ControlResourceSet__cce_REG_MappingType_PR_interleaved?
    NFAPI_NR_CCE_REG_MAPPING_INTERLEAVED : NFAPI_NR_CCE_REG_MAPPING_NON_INTERLEAVED;

  if (pdcch_pdu->CceRegMappingType == NFAPI_NR_CCE_REG_MAPPING_INTERLEAVED) {
    pdcch_pdu->RegBundleSize = (coreset->cce_REG_MappingType.choice.interleaved->reg_BundleSize == NR_ControlResourceSet__cce_REG_MappingType__interleaved__reg_BundleSize_n6) ? 6 : (2+coreset->cce_REG_MappingType.choice.interleaved->reg_BundleSize);
    pdcch_pdu->InterleaverSize = (coreset->cce_REG_MappingType.choice.interleaved->interleaverSize==NR_ControlResourceSet__cce_REG_MappingType__interleaved__interleaverSize_n6) ? 6 : (2+coreset->cce_REG_MappingType.choice.interleaved->interleaverSize);
    AssertFatal(scc->physCellId != NULL,"scc->physCellId is null\n");
    pdcch_pdu->ShiftIndex = coreset->cce_REG_MappingType.choice.interleaved->shiftIndex != NULL ? *coreset->cce_REG_MappingType.choice.interleaved->shiftIndex : *scc->physCellId;
  }
  else {
    pdcch_pdu->RegBundleSize = 0;
    pdcch_pdu->InterleaverSize = 0;
    pdcch_pdu->ShiftIndex = 0;
  }

  if(coreset->controlResourceSetId == 0) {
    pdcch_pdu->CoreSetType = NFAPI_NR_CSET_CONFIG_MIB_SIB1;
  } else{
    pdcch_pdu->CoreSetType = NFAPI_NR_CSET_CONFIG_PDCCH_CONFIG;
  }

  //precoderGranularity
  pdcch_pdu->precoderGranularity = coreset->precoderGranularity;
}


// This function configures pucch pdu fapi structure
void nr_configure_pucch(nfapi_nr_pucch_pdu_t* pucch_pdu,
                        NR_ServingCellConfigCommon_t *scc,
                        NR_CellGroupConfig_t *CellGroup,
                        NR_BWP_Uplink_t *bwp,
                        NR_BWP_UplinkDedicated_t *bwpd,
                        uint16_t rnti,
                        uint8_t pucch_resource,
                        uint16_t O_csi,
                        uint16_t O_ack,
                        uint8_t O_sr,
                        int r_pucch) {

  NR_PUCCH_Config_t *pucch_Config;
  NR_PUCCH_Resource_t *pucchres;
  NR_PUCCH_ResourceSet_t *pucchresset;
  NR_PUCCH_FormatConfig_t *pucchfmt;
  NR_PUCCH_ResourceId_t *resource_id = NULL;

  long *id0 = NULL;
  int n_list, n_set;
  uint16_t N2,N3;
  int res_found = 0;

  pucch_pdu->bit_len_harq = O_ack;
  pucch_pdu->bit_len_csi_part1 = O_csi;

  uint16_t O_uci = O_csi + O_ack;

  NR_PUSCH_Config_t *pusch_Config = bwp ? bwp->bwp_Dedicated->pusch_Config->choice.setup : bwpd->pusch_Config->choice.setup;
  long *pusch_id = pusch_Config ? pusch_Config->dataScramblingIdentityPUSCH : NULL;

  if (pusch_Config && pusch_Config->dmrs_UplinkForPUSCH_MappingTypeA != NULL)
    id0 = pusch_Config->dmrs_UplinkForPUSCH_MappingTypeA->choice.setup->transformPrecodingDisabled->scramblingID0;
  else if (pusch_Config && pusch_Config->dmrs_UplinkForPUSCH_MappingTypeB != NULL)
    id0 = pusch_Config->dmrs_UplinkForPUSCH_MappingTypeB->choice.setup->transformPrecodingDisabled->scramblingID0;
  else id0 = scc->physCellId;

  NR_PUCCH_ConfigCommon_t *pucch_ConfigCommon = bwp ?
    bwp->bwp_Common->pucch_ConfigCommon->choice.setup :
    scc->uplinkConfigCommon->initialUplinkBWP->pucch_ConfigCommon->choice.setup;
  // hop flags and hopping id are valid for any BWP
  switch (pucch_ConfigCommon->pucch_GroupHopping){
  case 0 :
    // if neither, both disabled
    pucch_pdu->group_hop_flag = 0;
    pucch_pdu->sequence_hop_flag = 0;
    break;
  case 1 :
    // if enable, group enabled
    pucch_pdu->group_hop_flag = 1;
    pucch_pdu->sequence_hop_flag = 0;
    break;
  case 2 :
    // if disable, sequence disabled
    pucch_pdu->group_hop_flag = 0;
    pucch_pdu->sequence_hop_flag = 1;
    break;
  default:
    AssertFatal(1==0,"Group hopping flag %ld undefined (0,1,2) \n", pucch_ConfigCommon->pucch_GroupHopping);
  }

  if (pucch_ConfigCommon->hoppingId != NULL)
    pucch_pdu->hopping_id = *pucch_ConfigCommon->hoppingId;
  else
    pucch_pdu->hopping_id = *scc->physCellId;
  NR_BWP_t *genericParameters = bwp ?
    &bwp->bwp_Common->genericParameters:
    &scc->uplinkConfigCommon->initialUplinkBWP->genericParameters;
  pucch_pdu->bwp_size  = NRRIV2BW(genericParameters->locationAndBandwidth, MAX_BWP_SIZE);
  pucch_pdu->bwp_start = NRRIV2PRBOFFSET(genericParameters->locationAndBandwidth,MAX_BWP_SIZE);
  pucch_pdu->subcarrier_spacing = genericParameters->subcarrierSpacing;
  pucch_pdu->cyclic_prefix = (genericParameters->cyclicPrefix==NULL) ? 0 : *genericParameters->cyclicPrefix;
  if (r_pucch<0 || bwp){
    // we have either a dedicated BWP or Dedicated PUCCH configuration on InitialBWP
        AssertFatal(bwp!=NULL || bwpd!=NULL,"We need one dedicated configuration for a BPW (neither additional or initial BWP has a dedicated configuration)\n");
	pucch_Config = bwp ?
	  bwp->bwp_Dedicated->pucch_Config->choice.setup:
	  bwpd->pucch_Config->choice.setup;

	AssertFatal(pucch_Config->resourceSetToAddModList!=NULL,
		    "PUCCH resourceSetToAddModList is null\n");

	n_set = pucch_Config->resourceSetToAddModList->list.count;
	AssertFatal(n_set>0,"PUCCH resourceSetToAddModList is empty\n");

	LOG_D(NR_MAC, "UCI n_set= %d\n", n_set);

	N2 = 2;
	// procedure to select pucch resource id from resource sets according to
	// number of uci bits and pucch resource indicator pucch_resource
	// ( see table 9.2.3.2 in 38.213)
	for (int i=0; i<n_set; i++) {
	  pucchresset = pucch_Config->resourceSetToAddModList->list.array[i];
	  n_list = pucchresset->resourceList.list.count;
	  if (pucchresset->pucch_ResourceSetId == 0 && O_uci<3) {
	    if (pucch_resource < n_list)
	      resource_id = pucchresset->resourceList.list.array[pucch_resource];
	    else
	      AssertFatal(1==0,"Couldn't fine pucch resource indicator %d in PUCCH resource set %d for %d UCI bits",pucch_resource,i,O_uci);
	  }
	  if (pucchresset->pucch_ResourceSetId == 1 && O_uci>2) {
#if (NR_RRC_VERSION >= MAKE_VERSION(16, 0, 0))
	    N3 = pucchresset->maxPayloadSize!= NULL ?  *pucchresset->maxPayloadSize : 1706;
#else
	    N3 = pucchresset->maxPayloadMinus1!= NULL ?  *pucchresset->maxPayloadMinus1 : 1706;
#endif
	    if (N2<O_uci && N3>O_uci) {
	      if (pucch_resource < n_list)
		resource_id = pucchresset->resourceList.list.array[pucch_resource];
	      else
		AssertFatal(1==0,"Couldn't fine pucch resource indicator %d in PUCCH resource set %d for %d UCI bits",pucch_resource,i,O_uci);
	    }
	    else N2 = N3;
	  }
	}

	AssertFatal(resource_id!=NULL,"Couldn-t find any matching PUCCH resource in the PUCCH resource sets");

	AssertFatal(pucch_Config->resourceToAddModList!=NULL,
		    "PUCCH resourceToAddModList is null\n");

	n_list = pucch_Config->resourceToAddModList->list.count;
	AssertFatal(n_list>0,"PUCCH resourceToAddModList is empty\n");

	// going through the list of PUCCH resources to find the one indexed by resource_id
	for (int i=0; i<n_list; i++) {
	  pucchres = pucch_Config->resourceToAddModList->list.array[i];
	  if (pucchres->pucch_ResourceId == *resource_id) {
	    res_found = 1;
	    pucch_pdu->prb_start = pucchres->startingPRB;
	    pucch_pdu->rnti = rnti;
	    // FIXME why there is only one frequency hopping flag
	    // what about inter slot frequency hopping?
	    pucch_pdu->freq_hop_flag = pucchres->intraSlotFrequencyHopping!= NULL ?  1 : 0;
	    pucch_pdu->second_hop_prb = pucchres->secondHopPRB!= NULL ?  *pucchres->secondHopPRB : 0;
	    switch(pucchres->format.present) {
	    case NR_PUCCH_Resource__format_PR_format0 :
	      pucch_pdu->format_type = 0;
	      pucch_pdu->initial_cyclic_shift = pucchres->format.choice.format0->initialCyclicShift;
	      pucch_pdu->nr_of_symbols = pucchres->format.choice.format0->nrofSymbols;
	      pucch_pdu->start_symbol_index = pucchres->format.choice.format0->startingSymbolIndex;
	      pucch_pdu->sr_flag = O_sr;
	      break;
	    case NR_PUCCH_Resource__format_PR_format1 :
	      pucch_pdu->format_type = 1;
	      pucch_pdu->initial_cyclic_shift = pucchres->format.choice.format1->initialCyclicShift;
	      pucch_pdu->nr_of_symbols = pucchres->format.choice.format1->nrofSymbols;
	      pucch_pdu->start_symbol_index = pucchres->format.choice.format1->startingSymbolIndex;
	      pucch_pdu->time_domain_occ_idx = pucchres->format.choice.format1->timeDomainOCC;
	      pucch_pdu->sr_flag = O_sr;
	      break;
	    case NR_PUCCH_Resource__format_PR_format2 :
	      pucch_pdu->format_type = 2;
	      pucch_pdu->nr_of_symbols = pucchres->format.choice.format2->nrofSymbols;
	      pucch_pdu->start_symbol_index = pucchres->format.choice.format2->startingSymbolIndex;
	      pucch_pdu->data_scrambling_id = pusch_id!= NULL ? *pusch_id : *scc->physCellId;
	      pucch_pdu->dmrs_scrambling_id = id0!= NULL ? *id0 : *scc->physCellId;
	      pucch_pdu->prb_size = compute_pucch_prb_size(2,pucchres->format.choice.format2->nrofPRBs,
							   O_uci+O_sr,O_csi,pucch_Config->format2->choice.setup->maxCodeRate,
							   2,pucchres->format.choice.format2->nrofSymbols,8);
	      pucch_pdu->bit_len_csi_part1 = O_csi;
	      break;
	    case NR_PUCCH_Resource__format_PR_format3 :
	      pucch_pdu->format_type = 3;
	      pucch_pdu->nr_of_symbols = pucchres->format.choice.format3->nrofSymbols;
	      pucch_pdu->start_symbol_index = pucchres->format.choice.format3->startingSymbolIndex;
	      pucch_pdu->data_scrambling_id = pusch_id!= NULL ? *pusch_id : *scc->physCellId;
	      if (pucch_Config->format3 == NULL) {
		pucch_pdu->pi_2bpsk = 0;
		pucch_pdu->add_dmrs_flag = 0;
	      }
	      else {
		pucchfmt = pucch_Config->format3->choice.setup;
		pucch_pdu->pi_2bpsk = pucchfmt->pi2BPSK!= NULL ?  1 : 0;
		pucch_pdu->add_dmrs_flag = pucchfmt->additionalDMRS!= NULL ?  1 : 0;
	      }
	      int f3_dmrs_symbols;
	      if (pucchres->format.choice.format3->nrofSymbols==4)
		f3_dmrs_symbols = 1<<pucch_pdu->freq_hop_flag;
	      else {
		if(pucchres->format.choice.format3->nrofSymbols<10)
		  f3_dmrs_symbols = 2;
		else
		  f3_dmrs_symbols = 2<<pucch_pdu->add_dmrs_flag;
	      }
	      pucch_pdu->prb_size = compute_pucch_prb_size(3,pucchres->format.choice.format3->nrofPRBs,
							   O_uci+O_sr,O_csi,pucch_Config->format3->choice.setup->maxCodeRate,
							   2-pucch_pdu->pi_2bpsk,pucchres->format.choice.format3->nrofSymbols-f3_dmrs_symbols,12);
	      pucch_pdu->bit_len_csi_part1 = O_csi;
	      break;
	    case NR_PUCCH_Resource__format_PR_format4 :
	      pucch_pdu->format_type = 4;
	      pucch_pdu->nr_of_symbols = pucchres->format.choice.format4->nrofSymbols;
	      pucch_pdu->start_symbol_index = pucchres->format.choice.format4->startingSymbolIndex;
	      pucch_pdu->pre_dft_occ_len = pucchres->format.choice.format4->occ_Length;
	      pucch_pdu->pre_dft_occ_idx = pucchres->format.choice.format4->occ_Index;
	      pucch_pdu->data_scrambling_id = pusch_id!= NULL ? *pusch_id : *scc->physCellId;
	      if (pucch_Config->format3 == NULL) {
		pucch_pdu->pi_2bpsk = 0;
		pucch_pdu->add_dmrs_flag = 0;
	      }
	      else {
		pucchfmt = pucch_Config->format3->choice.setup;
		pucch_pdu->pi_2bpsk = pucchfmt->pi2BPSK!= NULL ?  1 : 0;
		pucch_pdu->add_dmrs_flag = pucchfmt->additionalDMRS!= NULL ?  1 : 0;
	      }
	      pucch_pdu->bit_len_csi_part1 = O_csi;
	      break;
	    default :
	      AssertFatal(1==0,"Undefined PUCCH format \n");
	    }
	  }
	}
	AssertFatal(res_found==1,"No PUCCH resource found corresponding to id %ld\n",*resource_id);
      }
      else { // this is the default PUCCH configuration, PUCCH format 0 or 1
	int rsetindex = *scc->uplinkConfigCommon->initialUplinkBWP->pucch_ConfigCommon->choice.setup->pucch_ResourceCommon;
	int prboffset = r_pucch/default_pucch_csset[rsetindex];
	int prboffsetm8 = (r_pucch-8)/default_pucch_csset[rsetindex];
	pucch_pdu->prb_start = (r_pucch>>3)==0 ?
	  default_pucch_prboffset[rsetindex] + prboffset:
	  pucch_pdu->bwp_size-1-default_pucch_prboffset[rsetindex]-prboffsetm8;
	pucch_pdu->rnti = rnti;
	pucch_pdu->freq_hop_flag = 1;
	pucch_pdu->second_hop_prb = (r_pucch>>3)==0?
	  pucch_pdu->bwp_size-1-default_pucch_prboffset[rsetindex]-prboffset:
	  default_pucch_prboffset[rsetindex] + prboffsetm8;
	pucch_pdu->format_type = default_pucch_fmt[rsetindex];
	pucch_pdu->initial_cyclic_shift = r_pucch%default_pucch_csset[rsetindex];
	if (rsetindex==3||rsetindex==7||rsetindex==11) pucch_pdu->initial_cyclic_shift*=6;
	else if (rsetindex==1||rsetindex==2) pucch_pdu->initial_cyclic_shift*=3;
	else pucch_pdu->initial_cyclic_shift*=4;
	pucch_pdu->nr_of_symbols = default_pucch_numbsymb[rsetindex];
	pucch_pdu->start_symbol_index = default_pucch_firstsymb[rsetindex];
	if (pucch_pdu->format_type == 1) pucch_pdu->time_domain_occ_idx = 0; // check this!!
	pucch_pdu->sr_flag = O_sr;
      }

}


void prepare_dci(const NR_CellGroupConfig_t *CellGroup,
                 dci_pdu_rel15_t *dci_pdu_rel15,
                 nr_dci_format_t format,
                 int bwp_id) {

  AssertFatal(CellGroup!=NULL,"CellGroup shouldn't be null here\n");

  const NR_BWP_DownlinkDedicated_t *bwpd = NULL;
  const NR_PDSCH_Config_t *pdsch_Config = NULL;
  const NR_PDCCH_Config_t *pdcch_Config = NULL;

  if (bwp_id>0) {
    bwpd=CellGroup->spCellConfig->spCellConfigDedicated->downlinkBWP_ToAddModList->list.array[bwp_id-1]->bwp_Dedicated;
  }
  else {
    bwpd=CellGroup->spCellConfig->spCellConfigDedicated->initialDownlinkBWP;
  }
  pdsch_Config = (bwpd->pdsch_Config) ? bwpd->pdsch_Config->choice.setup : NULL;
  pdcch_Config = (bwpd->pdcch_Config) ? bwpd->pdcch_Config->choice.setup : NULL;


  switch(format) {
    case NR_UL_DCI_FORMAT_0_1:
      // format indicator
      dci_pdu_rel15->format_indicator = 0;
      // carrier indicator
      if (CellGroup->spCellConfig->spCellConfigDedicated->crossCarrierSchedulingConfig != NULL)
        AssertFatal(1==0,"Cross Carrier Scheduling Config currently not supported\n");
      // supplementary uplink
      if (CellGroup->spCellConfig->spCellConfigDedicated->supplementaryUplink != NULL)
        AssertFatal(1==0,"Supplementary Uplink currently not supported\n");
      // SRS request
      dci_pdu_rel15->srs_request.val = 0;
      dci_pdu_rel15->ulsch_indicator = 1;
      break;
    case NR_DL_DCI_FORMAT_1_1:
      // format indicator
      dci_pdu_rel15->format_indicator = 1;
      // carrier indicator
      if (CellGroup->spCellConfig->spCellConfigDedicated->crossCarrierSchedulingConfig != NULL)
        AssertFatal(1==0,"Cross Carrier Scheduling Config currently not supported\n");
      //vrb to prb mapping
      if (pdsch_Config->vrb_ToPRB_Interleaver==NULL)
        dci_pdu_rel15->vrb_to_prb_mapping.val = 0;
      else
        dci_pdu_rel15->vrb_to_prb_mapping.val = 1;
      //bundling size indicator
      if (pdsch_Config->prb_BundlingType.present == NR_PDSCH_Config__prb_BundlingType_PR_dynamicBundling)
        AssertFatal(1==0,"Dynamic PRB bundling type currently not supported\n");
      //rate matching indicator
      uint16_t msb = (pdsch_Config->rateMatchPatternGroup1==NULL)?0:1;
      uint16_t lsb = (pdsch_Config->rateMatchPatternGroup2==NULL)?0:1;
      dci_pdu_rel15->rate_matching_indicator.val = lsb | (msb<<1);
      // aperiodic ZP CSI-RS trigger
      if (pdsch_Config->aperiodic_ZP_CSI_RS_ResourceSetsToAddModList != NULL)
        AssertFatal(1==0,"Aperiodic ZP CSI-RS currently not supported\n");
      // transmission configuration indication
      if (pdcch_Config->controlResourceSetToAddModList->list.array[0]->tci_PresentInDCI != NULL)
        AssertFatal(1==0,"TCI in DCI currently not supported\n");
      //srs resource set
      if (CellGroup->spCellConfig->spCellConfigDedicated->uplinkConfig->carrierSwitching!=NULL) {
        NR_SRS_CarrierSwitching_t *cs = CellGroup->spCellConfig->spCellConfigDedicated->uplinkConfig->carrierSwitching->choice.setup;
        if (cs->srs_TPC_PDCCH_Group!=NULL){
          switch(cs->srs_TPC_PDCCH_Group->present) {
            case NR_SRS_CarrierSwitching__srs_TPC_PDCCH_Group_PR_NOTHING:
              dci_pdu_rel15->srs_request.val = 0;
              break;
            case NR_SRS_CarrierSwitching__srs_TPC_PDCCH_Group_PR_typeA:
              AssertFatal(1==0,"SRS TPC PRCCH group type A currently not supported\n");
              break;
            case NR_SRS_CarrierSwitching__srs_TPC_PDCCH_Group_PR_typeB:
              AssertFatal(1==0,"SRS TPC PRCCH group type B currently not supported\n");
              break;
          }
        }
        else
          dci_pdu_rel15->srs_request.val = 0;
      }
      else
        dci_pdu_rel15->srs_request.val = 0;
    // CBGTI and CBGFI
    if (CellGroup->spCellConfig->spCellConfigDedicated->pdsch_ServingCellConfig &&
        CellGroup->spCellConfig->spCellConfigDedicated->pdsch_ServingCellConfig->choice.setup &&
        CellGroup->spCellConfig->spCellConfigDedicated->pdsch_ServingCellConfig->choice.setup->codeBlockGroupTransmission != NULL)
      AssertFatal(1==0,"CBG transmission currently not supported\n");
    break;
  default :
    AssertFatal(1==0,"Prepare dci currently only implemented for 1_1 and 0_1 \n");
  }
}


void fill_dci_pdu_rel15(const NR_ServingCellConfigCommon_t *scc,
                        const NR_CellGroupConfig_t *CellGroup,
                        nfapi_nr_dl_dci_pdu_t *pdcch_dci_pdu,
                        dci_pdu_rel15_t *dci_pdu_rel15,
                        int dci_format,
                        int rnti_type,
                        int N_RB,
                        int bwp_id) {
  uint8_t fsize = 0, pos = 0;

  uint64_t *dci_pdu = (uint64_t *)pdcch_dci_pdu->Payload;
  int dci_size = nr_dci_size(scc->downlinkConfigCommon->initialDownlinkBWP,scc->uplinkConfigCommon->initialUplinkBWP, CellGroup, dci_pdu_rel15, dci_format, rnti_type, N_RB, bwp_id);
  pdcch_dci_pdu->PayloadSizeBits = dci_size;
  AssertFatal(dci_size <= 64, "DCI sizes above 64 bits not yet supported");
  if (dci_format == NR_DL_DCI_FORMAT_1_1 || dci_format == NR_UL_DCI_FORMAT_0_1)
    prepare_dci(CellGroup, dci_pdu_rel15, dci_format, bwp_id);

  /// Payload generation
  switch (dci_format) {
  case NR_DL_DCI_FORMAT_1_0:
    switch (rnti_type) {
    case NR_RNTI_RA:
      // Freq domain assignment
      fsize = (int)ceil(log2((N_RB * (N_RB + 1)) >> 1));
      pos = fsize;
      *dci_pdu |= (((uint64_t)dci_pdu_rel15->frequency_domain_assignment.val & ((1 << fsize) - 1)) << (dci_size - pos));
      LOG_I(NR_MAC,
            "RA_RNTI, size %d frequency-domain assignment %d (%d bits) N_RB_BWP %d=> %d (0x%lx)\n",
            dci_size,dci_pdu_rel15->frequency_domain_assignment.val,
            fsize,
            N_RB,
            dci_size - pos,
            *dci_pdu);
      // Time domain assignment
      pos += 4;
      *dci_pdu |= (((uint64_t)dci_pdu_rel15->time_domain_assignment.val & 0xf) << (dci_size - pos));
      LOG_D(NR_MAC,
            "time-domain assignment %d  (3 bits)=> %d (0x%lx)\n",
            dci_pdu_rel15->time_domain_assignment.val,
            dci_size - pos,
            *dci_pdu);
      // VRB to PRB mapping
      pos++;
      *dci_pdu |= ((uint64_t)dci_pdu_rel15->vrb_to_prb_mapping.val & 0x1) << (dci_size - pos);
      LOG_D(NR_MAC,
            "vrb to prb mapping %d  (1 bits)=> %d (0x%lx)\n",
            dci_pdu_rel15->vrb_to_prb_mapping.val,
            dci_size - pos,
            *dci_pdu);
      // MCS
      pos += 5;
      *dci_pdu |= ((uint64_t)dci_pdu_rel15->mcs & 0x1f) << (dci_size - pos);
#ifdef DEBUG_FILL_DCI
      LOG_I(NR_MAC, "mcs %d  (5 bits)=> %d (0x%lx)\n", dci_pdu_rel15->mcs, dci_size - pos, *dci_pdu);
#endif
      // TB scaling
      pos += 2;
      *dci_pdu |= ((uint64_t)dci_pdu_rel15->tb_scaling & 0x3) << (dci_size - pos);
#ifdef DEBUG_FILL_DCI
      LOG_I(NR_MAC, "tb_scaling %d  (2 bits)=> %d (0x%lx)\n", dci_pdu_rel15->tb_scaling, dci_size - pos, *dci_pdu);
#endif
      break;

    case NR_RNTI_C:
      // indicating a DL DCI format 1bit
      pos++;
      *dci_pdu |= ((uint64_t)1) << (dci_size - pos);
      LOG_I(NR_MAC,
            "DCI1_0 (size %d): Format indicator %d (%d bits) N_RB_BWP %d => %d (0x%lx)\n",
            dci_size,
            dci_pdu_rel15->format_indicator,
            1,
            N_RB,
            dci_size - pos,
            *dci_pdu);
      // Freq domain assignment (275rb >> fsize = 16)
      fsize = (int)ceil(log2((N_RB * (N_RB + 1)) >> 1));
      pos += fsize;
      *dci_pdu |= (((uint64_t)dci_pdu_rel15->frequency_domain_assignment.val & ((1 << fsize) - 1)) << (dci_size - pos));
      LOG_D(NR_MAC,
            "Freq domain assignment %d (%d bits)=> %d (0x%lx)\n",
            dci_pdu_rel15->frequency_domain_assignment.val,
            fsize,
            dci_size - pos,
            *dci_pdu);
      uint16_t is_ra = 1;
      for (int i = 0; i < fsize; i++) {
        if (!((dci_pdu_rel15->frequency_domain_assignment.val >> i) & 1)) {
          is_ra = 0;
          break;
        }
      }
      if (is_ra) { // fsize are all 1  38.212 p86
        // ra_preamble_index 6 bits
        pos += 6;
        *dci_pdu |= ((dci_pdu_rel15->ra_preamble_index & 0x3f) << (dci_size - pos));
        // UL/SUL indicator  1 bit
        pos++;
        *dci_pdu |= (dci_pdu_rel15->ul_sul_indicator.val & 1) << (dci_size - pos);
        // SS/PBCH index  6 bits
        pos += 6;
        *dci_pdu |= ((dci_pdu_rel15->ss_pbch_index & 0x3f) << (dci_size - pos));
        //  prach_mask_index  4 bits
        pos += 4;
        *dci_pdu |= ((dci_pdu_rel15->prach_mask_index & 0xf) << (dci_size - pos));
      } else {
        // Time domain assignment 4bit
        pos += 4;
        *dci_pdu |= ((dci_pdu_rel15->time_domain_assignment.val & 0xf) << (dci_size - pos));
        LOG_D(NR_MAC,
              "Time domain assignment %d (%d bits)=> %d (0x%lx)\n",
              dci_pdu_rel15->time_domain_assignment.val,
              4,
              dci_size - pos,
              *dci_pdu);
        // VRB to PRB mapping  1bit
        pos++;
        *dci_pdu |= (dci_pdu_rel15->vrb_to_prb_mapping.val & 1) << (dci_size - pos);
        LOG_D(NR_MAC,
              "VRB to PRB %d (%d bits)=> %d (0x%lx)\n",
              dci_pdu_rel15->vrb_to_prb_mapping.val,
              1,
              dci_size - pos,
              *dci_pdu);
        // MCS 5bit  //bit over 32, so dci_pdu ++
        pos += 5;
        *dci_pdu |= (dci_pdu_rel15->mcs & 0x1f) << (dci_size - pos);
        LOG_D(NR_MAC, "MCS %d (%d bits)=> %d (0x%lx)\n", dci_pdu_rel15->mcs, 5, dci_size - pos, *dci_pdu);
        // New data indicator 1bit
        pos++;
        *dci_pdu |= (dci_pdu_rel15->ndi & 1) << (dci_size - pos);
        LOG_D(NR_MAC, "NDI %d (%d bits)=> %d (0x%lx)\n", dci_pdu_rel15->ndi, 1, dci_size - pos, *dci_pdu);
        // Redundancy version  2bit
        pos += 2;
        *dci_pdu |= (dci_pdu_rel15->rv & 0x3) << (dci_size - pos);
        LOG_D(NR_MAC, "RV %d (%d bits)=> %d (0x%lx)\n", dci_pdu_rel15->rv, 2, dci_size - pos, *dci_pdu);
        // HARQ process number  4bit
        pos += 4;
        *dci_pdu |= ((dci_pdu_rel15->harq_pid & 0xf) << (dci_size - pos));
        LOG_D(NR_MAC, "HARQ_PID %d (%d bits)=> %d (0x%lx)\n", dci_pdu_rel15->harq_pid, 4, dci_size - pos, *dci_pdu);
        // Downlink assignment index  2bit
        pos += 2;
        *dci_pdu |= ((dci_pdu_rel15->dai[0].val & 3) << (dci_size - pos));
        LOG_D(NR_MAC, "DAI %d (%d bits)=> %d (0x%lx)\n", dci_pdu_rel15->dai[0].val, 2, dci_size - pos, *dci_pdu);
        // TPC command for scheduled PUCCH  2bit
        pos += 2;
        *dci_pdu |= ((dci_pdu_rel15->tpc & 3) << (dci_size - pos));
        LOG_D(NR_MAC, "TPC %d (%d bits)=> %d (0x%lx)\n", dci_pdu_rel15->tpc, 2, dci_size - pos, *dci_pdu);
        // PUCCH resource indicator  3bit
        pos += 3;
        *dci_pdu |= ((dci_pdu_rel15->pucch_resource_indicator & 0x7) << (dci_size - pos));
        LOG_D(NR_MAC,
              "PUCCH RI %d (%d bits)=> %d (0x%lx)\n",
              dci_pdu_rel15->pucch_resource_indicator,
              3,
              dci_size - pos,
              *dci_pdu);
        // PDSCH-to-HARQ_feedback timing indicator 3bit
        pos += 3;
        *dci_pdu |= ((dci_pdu_rel15->pdsch_to_harq_feedback_timing_indicator.val & 0x7) << (dci_size - pos));
        LOG_D(NR_MAC,
              "PDSCH to HARQ TI %d (%d bits)=> %d (0x%lx)\n",
              dci_pdu_rel15->pdsch_to_harq_feedback_timing_indicator.val,
              3,
              dci_size - pos,
              *dci_pdu);
      } // end else
      break;

    case NR_RNTI_P:
      // Short Messages Indicator – 2 bits
      for (int i = 0; i < 2; i++)
        *dci_pdu |= (((uint64_t)dci_pdu_rel15->short_messages_indicator >> (1 - i)) & 1) << (dci_size - pos++);
      // Short Messages – 8 bits
      for (int i = 0; i < 8; i++)
        *dci_pdu |= (((uint64_t)dci_pdu_rel15->short_messages >> (7 - i)) & 1) << (dci_size - pos++);
      // Freq domain assignment 0-16 bit
      fsize = (int)ceil(log2((N_RB * (N_RB + 1)) >> 1));
      for (int i = 0; i < fsize; i++)
        *dci_pdu |= (((uint64_t)dci_pdu_rel15->frequency_domain_assignment.val >> (fsize - i - 1)) & 1) << (dci_size - pos++);
      // Time domain assignment 4 bit
      for (int i = 0; i < 4; i++)
        *dci_pdu |= (((uint64_t)dci_pdu_rel15->time_domain_assignment.val >> (3 - i)) & 1) << (dci_size - pos++);
      // VRB to PRB mapping 1 bit
      *dci_pdu |= ((uint64_t)dci_pdu_rel15->vrb_to_prb_mapping.val & 1) << (dci_size - pos++);
      // MCS 5 bit
      for (int i = 0; i < 5; i++)
        *dci_pdu |= (((uint64_t)dci_pdu_rel15->mcs >> (4 - i)) & 1) << (dci_size - pos++);
      // TB scaling 2 bit
      for (int i = 0; i < 2; i++)
        *dci_pdu |= (((uint64_t)dci_pdu_rel15->tb_scaling >> (1 - i)) & 1) << (dci_size - pos++);
      break;

    case NR_RNTI_SI:
      pos = 1;
      // Freq domain assignment 0-16 bit
      fsize = (int)ceil(log2((N_RB * (N_RB + 1)) >> 1));
      LOG_D(PHY, "fsize = %i\n", fsize);
      for (int i = 0; i < fsize; i++)
        *dci_pdu |= (((uint64_t)dci_pdu_rel15->frequency_domain_assignment.val >> (fsize - i - 1)) & 1) << (dci_size - pos++);
      LOG_D(PHY, "dci_pdu_rel15->frequency_domain_assignment.val = %i\n", dci_pdu_rel15->frequency_domain_assignment.val);
      // Time domain assignment 4 bit
      for (int i = 0; i < 4; i++)
        *dci_pdu |= (((uint64_t)dci_pdu_rel15->time_domain_assignment.val >> (3 - i)) & 1) << (dci_size - pos++);
      LOG_D(PHY, "dci_pdu_rel15->time_domain_assignment.val = %i\n", dci_pdu_rel15->time_domain_assignment.val);
      // VRB to PRB mapping 1 bit
      *dci_pdu |= ((uint64_t)dci_pdu_rel15->vrb_to_prb_mapping.val & 1) << (dci_size - pos++);
      LOG_D(PHY, "dci_pdu_rel15->vrb_to_prb_mapping.val = %i\n", dci_pdu_rel15->vrb_to_prb_mapping.val);
      // MCS 5bit  //bit over 32, so dci_pdu ++
      for (int i = 0; i < 5; i++)
        *dci_pdu |= (((uint64_t)dci_pdu_rel15->mcs >> (4 - i)) & 1) << (dci_size - pos++);
      LOG_D(PHY, "dci_pdu_rel15->mcs = %i\n", dci_pdu_rel15->mcs);
      // Redundancy version  2bit
      for (int i = 0; i < 2; i++)
        *dci_pdu |= (((uint64_t)dci_pdu_rel15->rv >> (1 - i)) & 1) << (dci_size - pos++);
      LOG_D(PHY, "dci_pdu_rel15->rv = %i\n", dci_pdu_rel15->rv);
      // System information indicator 1bit
      *dci_pdu |= ((uint64_t)dci_pdu_rel15->system_info_indicator&1)<<(dci_size-pos++);
      LOG_D(PHY, "dci_pdu_rel15->system_info_indicator = %i\n", dci_pdu_rel15->system_info_indicator);
      break;

    case NR_RNTI_TC:
      pos = 1;
      // indicating a DL DCI format 1bit
      *dci_pdu |= ((uint64_t)dci_pdu_rel15->format_indicator & 1) << (dci_size - pos++);
      // Freq domain assignment 0-16 bit
      fsize = (int)ceil(log2((N_RB * (N_RB + 1)) >> 1));
      for (int i = 0; i < fsize; i++)
        *dci_pdu |= (((uint64_t)dci_pdu_rel15->frequency_domain_assignment.val >> (fsize - i - 1)) & 1) << (dci_size - pos++);
      // Time domain assignment 4 bit
      for (int i = 0; i < 4; i++)
        *dci_pdu |= (((uint64_t)dci_pdu_rel15->time_domain_assignment.val >> (3 - i)) & 1) << (dci_size - pos++);
      // VRB to PRB mapping 1 bit
      *dci_pdu |= ((uint64_t)dci_pdu_rel15->vrb_to_prb_mapping.val & 1) << (dci_size - pos++);
      // MCS 5bit  //bit over 32, so dci_pdu ++
      for (int i = 0; i < 5; i++)
        *dci_pdu |= (((uint64_t)dci_pdu_rel15->mcs >> (4 - i)) & 1) << (dci_size - pos++);
      // New data indicator 1bit
      *dci_pdu |= ((uint64_t)dci_pdu_rel15->ndi & 1) << (dci_size - pos++);
      // Redundancy version  2bit
      for (int i = 0; i < 2; i++)
        *dci_pdu |= (((uint64_t)dci_pdu_rel15->rv >> (1 - i)) & 1) << (dci_size - pos++);
      // HARQ process number  4bit
      for (int i = 0; i < 4; i++)
        *dci_pdu |= (((uint64_t)dci_pdu_rel15->harq_pid >> (3 - i)) & 1) << (dci_size - pos++);
      // Downlink assignment index – 2 bits
      for (int i = 0; i < 2; i++)
        *dci_pdu |= (((uint64_t)dci_pdu_rel15->dai[0].val >> (1 - i)) & 1) << (dci_size - pos++);
      // TPC command for scheduled PUCCH – 2 bits
      for (int i = 0; i < 2; i++)
        *dci_pdu |= (((uint64_t)dci_pdu_rel15->tpc >> (1 - i)) & 1) << (dci_size - pos++);
      // PUCCH resource indicator – 3 bits
      for (int i = 0; i < 3; i++)
        *dci_pdu |= (((uint64_t)dci_pdu_rel15->pucch_resource_indicator >> (2 - i)) & 1) << (dci_size - pos++);
      // PDSCH-to-HARQ_feedback timing indicator – 3 bits
      for (int i = 0; i < 3; i++)
        *dci_pdu |= (((uint64_t)dci_pdu_rel15->pdsch_to_harq_feedback_timing_indicator.val >> (2 - i)) & 1) << (dci_size - pos++);

      LOG_D(NR_MAC,"N_RB = %i\n", N_RB);
      LOG_D(NR_MAC,"dci_size = %i\n", dci_size);
      LOG_D(NR_MAC,"fsize = %i\n", fsize);
      LOG_D(NR_MAC,"dci_pdu_rel15->format_indicator = %i\n", dci_pdu_rel15->format_indicator);
      LOG_D(NR_MAC,"dci_pdu_rel15->frequency_domain_assignment.val = %i\n", dci_pdu_rel15->frequency_domain_assignment.val);
      LOG_D(NR_MAC,"dci_pdu_rel15->time_domain_assignment.val = %i\n", dci_pdu_rel15->time_domain_assignment.val);
      LOG_D(NR_MAC,"dci_pdu_rel15->vrb_to_prb_mapping.val = %i\n", dci_pdu_rel15->vrb_to_prb_mapping.val);
      LOG_D(NR_MAC,"dci_pdu_rel15->mcs = %i\n", dci_pdu_rel15->mcs);
      LOG_D(NR_MAC,"dci_pdu_rel15->rv = %i\n", dci_pdu_rel15->rv);
      LOG_D(NR_MAC,"dci_pdu_rel15->harq_pid = %i\n", dci_pdu_rel15->harq_pid);
      LOG_D(NR_MAC,"dci_pdu_rel15->dai[0].val = %i\n", dci_pdu_rel15->dai[0].val);
      LOG_D(NR_MAC,"dci_pdu_rel15->tpc = %i\n", dci_pdu_rel15->tpc);
      LOG_D(NR_MAC,"dci_pdu_rel15->pdsch_to_harq_feedback_timing_indicator.val = %i\n", dci_pdu_rel15->pdsch_to_harq_feedback_timing_indicator.val);

      break;
    }
    break;

  case NR_UL_DCI_FORMAT_0_0:
    switch (rnti_type) {
    case NR_RNTI_C:
<<<<<<< HEAD
      LOG_I(NR_MAC,"Filling format 0_0 DCI for CRNTI (size %d bits)\n",dci_size);
=======
      LOG_I(NR_MAC,"Filling format 0_0 DCI for CRNTI (size %d bits, format ind %d)\n",dci_size,dci_pdu_rel15->format_indicator);
>>>>>>> 2d5e0951
      // indicating a UL DCI format 1bit
      pos=1;
      *dci_pdu |= ((uint64_t)dci_pdu_rel15->format_indicator & 1) << (dci_size - pos);
      // Freq domain assignment  max 16 bit
      fsize = (int)ceil(log2((N_RB * (N_RB + 1)) >> 1));
      pos+=fsize;
      *dci_pdu |= ((uint64_t)dci_pdu_rel15->frequency_domain_assignment.val & ((1 << fsize) - 1)) << (dci_size - pos);
      // Time domain assignment 4bit
      pos += 4;
      *dci_pdu |= ((uint64_t)dci_pdu_rel15->time_domain_assignment.val & ((1 << 4) - 1)) << (dci_size - pos);
      // Frequency hopping flag – 1 bit
      pos++;
      *dci_pdu |= ((uint64_t)dci_pdu_rel15->frequency_hopping_flag.val & 1) << (dci_size - pos);
      // MCS  5 bit
      pos+=5;
      *dci_pdu |= ((uint64_t)dci_pdu_rel15->mcs & 0x1f) << (dci_size - pos);
      // New data indicator 1bit
      pos++;
      *dci_pdu |= ((uint64_t)dci_pdu_rel15->ndi & 1) << (dci_size - pos);
      // Redundancy version  2bit
      pos+=2;
      *dci_pdu |= ((uint64_t)dci_pdu_rel15->rv & 0x3) << (dci_size - pos);
      // HARQ process number  4bit
      pos+=4;
      *dci_pdu |= ((uint64_t)dci_pdu_rel15->harq_pid & 0xf) << (dci_size - pos);
      // TPC command for scheduled PUSCH – 2 bits
      pos+=2;
      *dci_pdu |= ((uint64_t)dci_pdu_rel15->tpc & 0x3) << (dci_size - pos);
      // Padding bits
      for (int a = pos; a < 32; a++)
        *dci_pdu |= ((uint64_t)dci_pdu_rel15->padding & 1) << (dci_size - pos++);
      // UL/SUL indicator – 1 bit
      /* commented for now (RK): need to get this from BWP descriptor
      if (cfg->pucch_config.pucch_GroupHopping.value)
        *dci_pdu |=
      ((uint64_t)dci_pdu_rel15->ul_sul_indicator.val&1)<<(dci_size-pos++);
        */

        LOG_D(NR_MAC,"N_RB = %i\n", N_RB);
        LOG_D(NR_MAC,"dci_size = %i\n", dci_size);
        LOG_D(NR_MAC,"fsize = %i\n", fsize);
        LOG_D(NR_MAC,"dci_pdu_rel15->frequency_domain_assignment.val = %i\n", dci_pdu_rel15->frequency_domain_assignment.val);
        LOG_D(NR_MAC,"dci_pdu_rel15->time_domain_assignment.val = %i\n", dci_pdu_rel15->time_domain_assignment.val);
        LOG_D(NR_MAC,"dci_pdu_rel15->frequency_hopping_flag.val = %i\n", dci_pdu_rel15->frequency_hopping_flag.val);
        LOG_D(NR_MAC,"dci_pdu_rel15->mcs = %i\n", dci_pdu_rel15->mcs);
        LOG_D(NR_MAC,"dci_pdu_rel15->ndi = %i\n", dci_pdu_rel15->ndi);
        LOG_D(NR_MAC,"dci_pdu_rel15->rv = %i\n", dci_pdu_rel15->rv);
        LOG_D(NR_MAC,"dci_pdu_rel15->harq_pid = %i\n", dci_pdu_rel15->harq_pid);
        LOG_D(NR_MAC,"dci_pdu_rel15->tpc = %i\n", dci_pdu_rel15->tpc);
        LOG_D(NR_MAC,"dci_pdu_rel15->padding = %i\n", dci_pdu_rel15->padding);
      break;

    case NFAPI_NR_RNTI_TC:
      // indicating a DL DCI format 1bit
      *dci_pdu |= (dci_pdu_rel15->format_indicator & 1) << (dci_size - pos++);
      // Freq domain assignment  max 16 bit
      fsize = (int)ceil(log2((N_RB * (N_RB + 1)) >> 1));
      for (int i = 0; i < fsize; i++)
        *dci_pdu |= ((dci_pdu_rel15->frequency_domain_assignment.val >> (fsize - i - 1)) & 1) << (dci_size - pos++);
      // Time domain assignment 4bit
      for (int i = 0; i < 4; i++)
        *dci_pdu |= (((uint64_t)dci_pdu_rel15->time_domain_assignment.val >> (3 - i)) & 1) << (dci_size - pos++);
      // Frequency hopping flag – 1 bit
      *dci_pdu |= ((uint64_t)dci_pdu_rel15->frequency_hopping_flag.val & 1) << (dci_size - pos++);
      // MCS  5 bit
      for (int i = 0; i < 5; i++)
        *dci_pdu |= (((uint64_t)dci_pdu_rel15->mcs >> (4 - i)) & 1) << (dci_size - pos++);
      // New data indicator 1bit
      *dci_pdu |= ((uint64_t)dci_pdu_rel15->ndi & 1) << (dci_size - pos++);
      // Redundancy version  2bit
      for (int i = 0; i < 2; i++)
        *dci_pdu |= (((uint64_t)dci_pdu_rel15->rv >> (1 - i)) & 1) << (dci_size - pos++);
      // HARQ process number  4bit
      for (int i = 0; i < 4; i++)
        *dci_pdu |= (((uint64_t)dci_pdu_rel15->harq_pid >> (3 - i)) & 1) << (dci_size - pos++);
      // TPC command for scheduled PUSCH – 2 bits
      for (int i = 0; i < 2; i++)
        *dci_pdu |= (((uint64_t)dci_pdu_rel15->tpc >> (1 - i)) & 1) << (dci_size - pos++);
      // Padding bits
      for (int a = pos; a < 32; a++)
        *dci_pdu |= ((uint64_t)dci_pdu_rel15->padding & 1) << (dci_size - pos++);
      // UL/SUL indicator – 1 bit
      /*
        commented for now (RK): need to get this information from BWP descriptor
        if (cfg->pucch_config.pucch_GroupHopping.value)
        *dci_pdu |=
        ((uint64_t)dci_pdu_rel15->ul_sul_indicator.val&1)<<(dci_size-pos++);
        */
      break;
    }
    break;

  case NR_UL_DCI_FORMAT_0_1:
    switch (rnti_type) {
    case NR_RNTI_C:
      LOG_I(NR_MAC,"Filling NR_UL_DCI_FORMAT_0_1 size %d format indicator %d\n",dci_size,dci_pdu_rel15->format_indicator);
      // Indicating a DL DCI format 1bit
      pos = 1;
      *dci_pdu |= ((uint64_t)dci_pdu_rel15->format_indicator & 0x1) << (dci_size - pos);
      // Carrier indicator
      pos += dci_pdu_rel15->carrier_indicator.nbits;
      *dci_pdu |= ((uint64_t)dci_pdu_rel15->carrier_indicator.val & ((1 << dci_pdu_rel15->carrier_indicator.nbits) - 1)) << (dci_size - pos);
      // UL/SUL Indicator
      pos += dci_pdu_rel15->ul_sul_indicator.nbits;
      *dci_pdu |= ((uint64_t)dci_pdu_rel15->ul_sul_indicator.val & ((1 << dci_pdu_rel15->ul_sul_indicator.nbits) - 1)) << (dci_size - pos);
      // BWP indicator
      pos += dci_pdu_rel15->bwp_indicator.nbits;
      *dci_pdu |= ((uint64_t)dci_pdu_rel15->bwp_indicator.val & ((1 << dci_pdu_rel15->bwp_indicator.nbits) - 1)) << (dci_size - pos);
      // Frequency domain resource assignment
      pos += dci_pdu_rel15->frequency_domain_assignment.nbits;
      *dci_pdu |= ((uint64_t)dci_pdu_rel15->frequency_domain_assignment.val & ((1 << dci_pdu_rel15->frequency_domain_assignment.nbits) - 1)) << (dci_size - pos);
      // Time domain resource assignment
      pos += dci_pdu_rel15->time_domain_assignment.nbits;
      *dci_pdu |= ((uint64_t)dci_pdu_rel15->time_domain_assignment.val & ((1 << dci_pdu_rel15->time_domain_assignment.nbits) - 1)) << (dci_size - pos);
      // Frequency hopping
      pos += dci_pdu_rel15->frequency_hopping_flag.nbits;
      *dci_pdu |= ((uint64_t)dci_pdu_rel15->frequency_hopping_flag.val & ((1 << dci_pdu_rel15->frequency_hopping_flag.nbits) - 1)) << (dci_size - pos);
      // MCS 5bit
      pos += 5;
      *dci_pdu |= ((uint64_t)dci_pdu_rel15->mcs & 0x1f) << (dci_size - pos);
      // New data indicator 1bit
      pos += 1;
      *dci_pdu |= ((uint64_t)dci_pdu_rel15->ndi & 0x1) << (dci_size - pos);
      // Redundancy version  2bit
      pos += 2;
      *dci_pdu |= ((uint64_t)dci_pdu_rel15->rv & 0x3) << (dci_size - pos);
      // HARQ process number  4bit
      pos += 4;
      *dci_pdu |= ((uint64_t)dci_pdu_rel15->harq_pid & 0xf) << (dci_size - pos);
      // 1st Downlink assignment index
      pos += dci_pdu_rel15->dai[0].nbits;
      *dci_pdu |= ((uint64_t)dci_pdu_rel15->dai[0].val & ((1 << dci_pdu_rel15->dai[0].nbits) - 1)) << (dci_size - pos);
      // 2nd Downlink assignment index
      pos += dci_pdu_rel15->dai[1].nbits;
      *dci_pdu |= ((uint64_t)dci_pdu_rel15->dai[1].val & ((1 << dci_pdu_rel15->dai[1].nbits) - 1)) << (dci_size - pos);
      // TPC command for scheduled PUSCH  2bit
      pos += 2;
      *dci_pdu |= ((uint64_t)dci_pdu_rel15->tpc & 0x3) << (dci_size - pos);
      // SRS resource indicator
      pos += dci_pdu_rel15->srs_resource_indicator.nbits;
      *dci_pdu |= ((uint64_t)dci_pdu_rel15->srs_resource_indicator.val & ((1 << dci_pdu_rel15->srs_resource_indicator.nbits) - 1)) << (dci_size - pos);
      // Precoding info and n. of layers
      pos += dci_pdu_rel15->precoding_information.nbits;
      *dci_pdu |= ((uint64_t)dci_pdu_rel15->precoding_information.val & ((1 << dci_pdu_rel15->precoding_information.nbits) - 1)) << (dci_size - pos);
      // Antenna ports
      pos += dci_pdu_rel15->antenna_ports.nbits;
      *dci_pdu |= ((uint64_t)dci_pdu_rel15->antenna_ports.val & ((1 << dci_pdu_rel15->antenna_ports.nbits) - 1)) << (dci_size - pos);
      // SRS request
      pos += dci_pdu_rel15->srs_request.nbits;
      *dci_pdu |= ((uint64_t)dci_pdu_rel15->srs_request.val & ((1 << dci_pdu_rel15->srs_request.nbits) - 1)) << (dci_size - pos);
      // CSI request
      pos += dci_pdu_rel15->csi_request.nbits;
      *dci_pdu |= ((uint64_t)dci_pdu_rel15->csi_request.val & ((1 << dci_pdu_rel15->csi_request.nbits) - 1)) << (dci_size - pos);
      // CBG transmission information
      pos += dci_pdu_rel15->cbgti.nbits;
      *dci_pdu |= ((uint64_t)dci_pdu_rel15->cbgti.val & ((1 << dci_pdu_rel15->cbgti.nbits) - 1)) << (dci_size - pos);
      // PTRS DMRS association
      pos += dci_pdu_rel15->ptrs_dmrs_association.nbits;
      *dci_pdu |= ((uint64_t)dci_pdu_rel15->ptrs_dmrs_association.val & ((1 << dci_pdu_rel15->ptrs_dmrs_association.nbits) - 1)) << (dci_size - pos);
      // Beta offset indicator
      pos += dci_pdu_rel15->beta_offset_indicator.nbits;
      *dci_pdu |= ((uint64_t)dci_pdu_rel15->beta_offset_indicator.val & ((1 << dci_pdu_rel15->beta_offset_indicator.nbits) - 1)) << (dci_size - pos);
      // DMRS sequence initialization
      pos += dci_pdu_rel15->dmrs_sequence_initialization.nbits;
      *dci_pdu |= ((uint64_t)dci_pdu_rel15->dmrs_sequence_initialization.val & ((1 << dci_pdu_rel15->dmrs_sequence_initialization.nbits) - 1)) << (dci_size - pos);
      // UL-SCH indicator
      pos += 1;
      *dci_pdu |= ((uint64_t)dci_pdu_rel15->ulsch_indicator & 0x1) << (dci_size - pos);
      break;
    }
    break;

  case NR_DL_DCI_FORMAT_1_1:
    // Indicating a DL DCI format 1bit
    pos = 1;
    *dci_pdu |= ((uint64_t)dci_pdu_rel15->format_indicator & 0x1) << (dci_size - pos);
    // Carrier indicator
    pos += dci_pdu_rel15->carrier_indicator.nbits;
    *dci_pdu |= ((uint64_t)dci_pdu_rel15->carrier_indicator.val & ((1 << dci_pdu_rel15->carrier_indicator.nbits) - 1)) << (dci_size - pos);
    // BWP indicator
    pos += dci_pdu_rel15->bwp_indicator.nbits;
    *dci_pdu |= ((uint64_t)dci_pdu_rel15->bwp_indicator.val & ((1 << dci_pdu_rel15->bwp_indicator.nbits) - 1)) << (dci_size - pos);
    // Frequency domain resource assignment
    pos += dci_pdu_rel15->frequency_domain_assignment.nbits;
    *dci_pdu |= ((uint64_t)dci_pdu_rel15->frequency_domain_assignment.val & ((1 << dci_pdu_rel15->frequency_domain_assignment.nbits) - 1)) << (dci_size - pos);
    // Time domain resource assignment
    pos += dci_pdu_rel15->time_domain_assignment.nbits;
    *dci_pdu |= ((uint64_t)dci_pdu_rel15->time_domain_assignment.val & ((1 << dci_pdu_rel15->time_domain_assignment.nbits) - 1)) << (dci_size - pos);
    // VRB-to-PRB mapping
    pos += dci_pdu_rel15->vrb_to_prb_mapping.nbits;
    *dci_pdu |= ((uint64_t)dci_pdu_rel15->vrb_to_prb_mapping.val & ((1 << dci_pdu_rel15->vrb_to_prb_mapping.nbits) - 1)) << (dci_size - pos);
    // PRB bundling size indicator
    pos += dci_pdu_rel15->prb_bundling_size_indicator.nbits;
    *dci_pdu |= ((uint64_t)dci_pdu_rel15->prb_bundling_size_indicator.val & ((1 << dci_pdu_rel15->prb_bundling_size_indicator.nbits) - 1)) << (dci_size - pos);
    // Rate matching indicator
    pos += dci_pdu_rel15->rate_matching_indicator.nbits;
    *dci_pdu |= ((uint64_t)dci_pdu_rel15->rate_matching_indicator.val & ((1 << dci_pdu_rel15->rate_matching_indicator.nbits) - 1)) << (dci_size - pos);
    // ZP CSI-RS trigger
    pos += dci_pdu_rel15->zp_csi_rs_trigger.nbits;
    *dci_pdu |= ((uint64_t)dci_pdu_rel15->zp_csi_rs_trigger.val & ((1 << dci_pdu_rel15->zp_csi_rs_trigger.nbits) - 1)) << (dci_size - pos);
    // TB1
    // MCS 5bit
    pos += 5;
    *dci_pdu |= ((uint64_t)dci_pdu_rel15->mcs & 0x1f) << (dci_size - pos);
    // New data indicator 1bit
    pos += 1;
    *dci_pdu |= ((uint64_t)dci_pdu_rel15->ndi & 0x1) << (dci_size - pos);
    // Redundancy version  2bit
    pos += 2;
    *dci_pdu |= ((uint64_t)dci_pdu_rel15->rv & 0x3) << (dci_size - pos);
    // TB2
    // MCS 5bit
    pos += dci_pdu_rel15->mcs2.nbits;
    *dci_pdu |= ((uint64_t)dci_pdu_rel15->mcs2.val & ((1 << dci_pdu_rel15->mcs2.nbits) - 1)) << (dci_size - pos);
    // New data indicator 1bit
    pos += dci_pdu_rel15->ndi2.nbits;
    *dci_pdu |= ((uint64_t)dci_pdu_rel15->ndi2.val & ((1 << dci_pdu_rel15->ndi2.nbits) - 1)) << (dci_size - pos);
    // Redundancy version  2bit
    pos += dci_pdu_rel15->rv2.nbits;
    *dci_pdu |= ((uint64_t)dci_pdu_rel15->rv2.val & ((1 << dci_pdu_rel15->rv2.nbits) - 1)) << (dci_size - pos);
    // HARQ process number  4bit
    pos += 4;
    *dci_pdu |= ((uint64_t)dci_pdu_rel15->harq_pid & 0xf) << (dci_size - pos);
    // Downlink assignment index
    pos += dci_pdu_rel15->dai[0].nbits;
    *dci_pdu |= ((uint64_t)dci_pdu_rel15->dai[0].val & ((1 << dci_pdu_rel15->dai[0].nbits) - 1)) << (dci_size - pos);
    // TPC command for scheduled PUCCH  2bit
    pos += 2;
    *dci_pdu |= ((uint64_t)dci_pdu_rel15->tpc & 0x3) << (dci_size - pos);
    // PUCCH resource indicator  3bit
    pos += 3;
    *dci_pdu |= ((uint64_t)dci_pdu_rel15->pucch_resource_indicator & 0x7) << (dci_size - pos);
    // PDSCH-to-HARQ_feedback timing indicator
    pos += dci_pdu_rel15->pdsch_to_harq_feedback_timing_indicator.nbits;
    *dci_pdu |= ((uint64_t)dci_pdu_rel15->pdsch_to_harq_feedback_timing_indicator.val & ((1 << dci_pdu_rel15->pdsch_to_harq_feedback_timing_indicator.nbits) - 1)) << (dci_size - pos);
    // Antenna ports
    pos += dci_pdu_rel15->antenna_ports.nbits;
    *dci_pdu |= ((uint64_t)dci_pdu_rel15->antenna_ports.val & ((1 << dci_pdu_rel15->antenna_ports.nbits) - 1)) << (dci_size - pos);
    // TCI
    pos += dci_pdu_rel15->transmission_configuration_indication.nbits;
    *dci_pdu |= ((uint64_t)dci_pdu_rel15->transmission_configuration_indication.val & ((1 << dci_pdu_rel15->transmission_configuration_indication.nbits) - 1)) << (dci_size - pos);
    // SRS request
    pos += dci_pdu_rel15->srs_request.nbits;
    *dci_pdu |= ((uint64_t)dci_pdu_rel15->srs_request.val & ((1 << dci_pdu_rel15->srs_request.nbits) - 1)) << (dci_size - pos);
    // CBG transmission information
    pos += dci_pdu_rel15->cbgti.nbits;
    *dci_pdu |= ((uint64_t)dci_pdu_rel15->cbgti.val & ((1 << dci_pdu_rel15->cbgti.nbits) - 1)) << (dci_size - pos);
    // CBG flushing out information
    pos += dci_pdu_rel15->cbgfi.nbits;
    *dci_pdu |= ((uint64_t)dci_pdu_rel15->cbgfi.val & ((1 << dci_pdu_rel15->cbgfi.nbits) - 1)) << (dci_size - pos);
    // DMRS sequence init
    pos += 1;
    *dci_pdu |= ((uint64_t)dci_pdu_rel15->dmrs_sequence_initialization.val & 0x1) << (dci_size - pos);
  }
  LOG_D(NR_MAC, "DCI has %d bits and the payload is %lx\n", dci_size, *dci_pdu);
}

int get_spf(nfapi_nr_config_request_scf_t *cfg) {

  int mu = cfg->ssb_config.scs_common.value;
  AssertFatal(mu>=0&&mu<4,"Illegal scs %d\n",mu);

  return(10 * (1<<mu));
} 

int to_absslot(nfapi_nr_config_request_scf_t *cfg,int frame,int slot) {

  return(get_spf(cfg)*frame) + slot; 

}

int extract_startSymbol(int startSymbolAndLength) {
  int tmp = startSymbolAndLength/14;
  int tmp2 = startSymbolAndLength%14;

  if (tmp > 0 && tmp < (14-tmp2)) return(tmp2);
  else                            return(13-tmp2);
}

int extract_length(int startSymbolAndLength) {
  int tmp = startSymbolAndLength/14;
  int tmp2 = startSymbolAndLength%14;

  if (tmp > 0 && tmp < (14-tmp2)) return(tmp);
  else                            return(15-tmp2);
}

/*
 * Dump the UL or DL UE_info into LOG_T(MAC)
 */
void dump_nr_list(NR_list_t *listP)
{
  for (int j = listP->head; j >= 0; j = listP->next[j])
    LOG_T(NR_MAC, "NR list node %d => %d\n", j, listP->next[j]);
}

/*
 * Create a new NR_list
 */
void create_nr_list(NR_list_t *list, int len)
{
  list->head = -1;
  list->next = calloc(len, sizeof(*list->next));
  AssertFatal(list, "cannot calloc() memory for NR_list_t->next\n");
  for (int i = 0; i < len; ++i)
    list->next[i] = -1;
  list->tail = -1;
  list->len = len;
}

/*
 * Destroy an NR_list
 */
void destroy_nr_list(NR_list_t *list)
{
  free(list->next);
}

/*
 * Add an ID to an NR_list at the end, traversing the whole list. Note:
 * add_tail_nr_list() is a faster alternative, but this implementation ensures
 * we do not add an existing ID.
 */
void add_nr_list(NR_list_t *listP, int id)
{
  int *cur = &listP->head;
  while (*cur >= 0) {
    AssertFatal(*cur != id, "id %d already in NR_UE_list!\n", id);
    cur = &listP->next[*cur];
  }
  *cur = id;
  if (listP->next[id] < 0)
    listP->tail = id;
}

/*
 * Remove an ID from an NR_list
 */
void remove_nr_list(NR_list_t *listP, int id)
{
  int *cur = &listP->head;
  int *prev = &listP->head;
  while (*cur != -1 && *cur != id) {
    prev = cur;
    cur = &listP->next[*cur];
  }
  AssertFatal(*cur != -1, "ID %d not found in UE_list\n", id);
  int *next = &listP->next[*cur];
  *cur = listP->next[*cur];
  *next = -1;
  listP->tail = *prev >= 0 && listP->next[*prev] >= 0 ? listP->tail : *prev;
}

/*
 * Add an ID to the tail of the NR_list in O(1). Note that there is
 * corresponding remove_tail_nr_list(), as we cannot set the tail backwards and
 * therefore need to go through the whole list (use remove_nr_list())
 */
void add_tail_nr_list(NR_list_t *listP, int id)
{
  int *last = listP->tail < 0 ? &listP->head : &listP->next[listP->tail];
  *last = id;
  listP->next[id] = -1;
  listP->tail = id;
}

/*
 * Add an ID to the front of the NR_list in O(1)
 */
void add_front_nr_list(NR_list_t *listP, int id)
{
  const int ohead = listP->head;
  listP->head = id;
  listP->next[id] = ohead;
  if (listP->tail < 0)
    listP->tail = id;
}

/*
 * Remove an ID from the front of the NR_list in O(1)
 */
void remove_front_nr_list(NR_list_t *listP)
{
  AssertFatal(listP->head >= 0, "Nothing to remove\n");
  const int ohead = listP->head;
  listP->head = listP->next[ohead];
  listP->next[ohead] = -1;
  if (listP->head < 0)
    listP->tail = -1;
}

int find_nr_UE_id(module_id_t mod_idP, rnti_t rntiP)
//------------------------------------------------------------------------------
{
  int UE_id;
  NR_UE_info_t *UE_info = &RC.nrmac[mod_idP]->UE_info;

  for (UE_id = 0; UE_id < MAX_MOBILES_PER_GNB; UE_id++) {
    if (UE_info->active[UE_id]) {
      if (UE_info->rnti[UE_id] == rntiP) {
        return UE_id;
      }
    }
  }

  return -1;
}

void set_Y(int Y[3][160], rnti_t rnti) {
  const int A[3] = {39827, 39829, 39839};
  const int D = 65537;

  Y[0][0] = (A[0] * rnti) % D;
  Y[1][0] = (A[1] * rnti) % D;
  Y[2][0] = (A[2] * rnti) % D;

  for (int s = 1; s < 160; s++) {
    Y[0][s] = (A[0] * Y[0][s - 1]) % D;
    Y[1][s] = (A[1] * Y[1][s - 1]) % D;
    Y[2][s] = (A[2] * Y[2][s - 1]) % D;
  }
}

int find_nr_RA_id(module_id_t mod_idP, int CC_idP, rnti_t rntiP) {
//------------------------------------------------------------------------------
  int RA_id;
  RA_t *ra = (RA_t *) &RC.nrmac[mod_idP]->common_channels[CC_idP].ra[0];

  for (RA_id = 0; RA_id < NB_RA_PROC_MAX; RA_id++) {
    LOG_D(NR_MAC, "Checking RA_id %d for %x : state %d\n",
          RA_id,
          rntiP,
          ra[RA_id].state);

    if (ra[RA_id].state != IDLE && ra[RA_id].rnti == rntiP)
      return RA_id;
  }

  return -1;
}

int get_nrofHARQ_ProcessesForPDSCH(e_NR_PDSCH_ServingCellConfig__nrofHARQ_ProcessesForPDSCH n)
{
  switch (n) {
  case NR_PDSCH_ServingCellConfig__nrofHARQ_ProcessesForPDSCH_n2:
    return 2;
  case NR_PDSCH_ServingCellConfig__nrofHARQ_ProcessesForPDSCH_n4:
    return 4;
  case NR_PDSCH_ServingCellConfig__nrofHARQ_ProcessesForPDSCH_n6:
    return 6;
  case NR_PDSCH_ServingCellConfig__nrofHARQ_ProcessesForPDSCH_n10:
    return 10;
  case NR_PDSCH_ServingCellConfig__nrofHARQ_ProcessesForPDSCH_n12:
    return 12;
  case NR_PDSCH_ServingCellConfig__nrofHARQ_ProcessesForPDSCH_n16:
    return 16;
  default:
    return 8;
  }
}

int get_dl_bwp_id(const NR_ServingCellConfig_t *servingCellConfig)
{
  if (servingCellConfig->firstActiveDownlinkBWP_Id)
    return *servingCellConfig->firstActiveDownlinkBWP_Id;
  else if (servingCellConfig->defaultDownlinkBWP_Id)
    return *servingCellConfig->defaultDownlinkBWP_Id;
  else
    return 1;
}

int get_ul_bwp_id(const NR_ServingCellConfig_t *servingCellConfig)
{
  if (servingCellConfig->uplinkConfig && servingCellConfig->uplinkConfig->firstActiveUplinkBWP_Id)
    return *servingCellConfig->uplinkConfig->firstActiveUplinkBWP_Id;
  else
    return 1;
}

//------------------------------------------------------------------------------
int add_new_nr_ue(module_id_t mod_idP, rnti_t rntiP, NR_CellGroupConfig_t *CellGroup)
{
  NR_ServingCellConfigCommon_t *scc = RC.nrmac[mod_idP]->common_channels[0].ServingCellConfigCommon;
  NR_UE_info_t *UE_info = &RC.nrmac[mod_idP]->UE_info;
  LOG_I(NR_MAC, "[gNB %d] Adding UE with rnti %x (num_UEs %d)\n",
        mod_idP,
        rntiP,
        UE_info->num_UEs);
  dump_nr_list(&UE_info->list);

  for (int i = 0; i < MAX_MOBILES_PER_GNB; i++) {
    if (UE_info->active[i]) {
      LOG_D(NR_MAC,"UE %x is active, skipping\n",rntiP);
      continue;
    }
    int UE_id = i;
    UE_info->num_UEs++;
    UE_info->active[UE_id] = true;
    if (CellGroup) UE_info->Msg4_ACKed[UE_id] = true;
    else           UE_info->Msg4_ACKed[UE_id] = false;
    UE_info->rnti[UE_id] = rntiP;
    UE_info->CellGroup[UE_id] = CellGroup;
    add_nr_list(&UE_info->list, UE_id);
    memset(&UE_info->mac_stats[UE_id], 0, sizeof(NR_mac_stats_t));
    set_Y(UE_info->Y[UE_id], rntiP);
    if (CellGroup && CellGroup->spCellConfig && CellGroup->spCellConfig && CellGroup->spCellConfig->spCellConfigDedicated)
      compute_csi_bitlen (CellGroup->spCellConfig->spCellConfigDedicated->csi_MeasConfig->choice.setup, UE_info, UE_id, mod_idP);
    NR_UE_sched_ctrl_t *sched_ctrl = &UE_info->UE_sched_ctrl[UE_id];
    memset(sched_ctrl, 0, sizeof(*sched_ctrl));
    sched_ctrl->lcid_mask = 0;
    sched_ctrl->ta_frame = 0;
    sched_ctrl->ta_update = 31;
    sched_ctrl->ta_apply = false;
    sched_ctrl->ul_rssi = 0;
    sched_ctrl->pucch_consecutive_dtx_cnt = 0;
    sched_ctrl->pusch_consecutive_dtx_cnt = 0;
    sched_ctrl->ul_failure                = 0;
    /* set illegal time domain allocation to force recomputation of all fields */
    sched_ctrl->pdsch_semi_static.time_domain_allocation = -1;
    sched_ctrl->pusch_semi_static.time_domain_allocation = -1;
    const NR_ServingCellConfig_t *servingCellConfig = CellGroup ? CellGroup->spCellConfig->spCellConfigDedicated : NULL;

    /* Set default BWPs */
    const struct NR_ServingCellConfig__downlinkBWP_ToAddModList *bwpList = servingCellConfig ? servingCellConfig->downlinkBWP_ToAddModList : NULL;
    if (bwpList) AssertFatal(bwpList->list.count == 1,
			     "downlinkBWP_ToAddModList has %d BWP!\n",
			     bwpList->list.count);
    const int bwp_id = 1;
    sched_ctrl->active_bwp = bwpList ? bwpList->list.array[bwp_id - 1] : NULL;
    const int target_ss = sched_ctrl->active_bwp ? NR_SearchSpace__searchSpaceType_PR_ue_Specific : NR_SearchSpace__searchSpaceType_PR_common;
    sched_ctrl->search_space = get_searchspace(scc, 
                                               sched_ctrl->active_bwp ? sched_ctrl->active_bwp->bwp_Dedicated : NULL, 
                                               target_ss);
    sched_ctrl->coreset = get_coreset(scc, 
                                      sched_ctrl->active_bwp ? (void*)sched_ctrl->active_bwp->bwp_Dedicated : NULL, 
	                              sched_ctrl->search_space, target_ss);
    const struct NR_UplinkConfig__uplinkBWP_ToAddModList *ubwpList = servingCellConfig ? servingCellConfig->uplinkConfig->uplinkBWP_ToAddModList : NULL;
    if (ubwpList) AssertFatal(ubwpList->list.count == 1,
			      "uplinkBWP_ToAddModList has %d BWP!\n",
			      ubwpList->list.count);
    sched_ctrl->active_ubwp = ubwpList ? ubwpList->list.array[bwp_id - 1] : NULL;

    /* get Number of HARQ processes for this UE */
    if (servingCellConfig) AssertFatal(servingCellConfig->pdsch_ServingCellConfig->present == NR_SetupRelease_PDSCH_ServingCellConfig_PR_setup,
				       "no pdsch-ServingCellConfig found for UE %d\n",
				       UE_id);
    const NR_PDSCH_ServingCellConfig_t *pdsch = servingCellConfig ? servingCellConfig->pdsch_ServingCellConfig->choice.setup : NULL;
    const int nrofHARQ = pdsch ? (pdsch->nrofHARQ_ProcessesForPDSCH ?
				  get_nrofHARQ_ProcessesForPDSCH(*pdsch->nrofHARQ_ProcessesForPDSCH) : 8) : 8;
    // add all available DL HARQ processes for this UE
    create_nr_list(&sched_ctrl->available_dl_harq, nrofHARQ);
    for (int harq = 0; harq < nrofHARQ; harq++)
      add_tail_nr_list(&sched_ctrl->available_dl_harq, harq);
    create_nr_list(&sched_ctrl->feedback_dl_harq, nrofHARQ);
    create_nr_list(&sched_ctrl->retrans_dl_harq, nrofHARQ);

    // add all available UL HARQ processes for this UE
    create_nr_list(&sched_ctrl->available_ul_harq, 16);
    for (int harq = 0; harq < 16; harq++)
      add_tail_nr_list(&sched_ctrl->available_ul_harq, harq);
    create_nr_list(&sched_ctrl->feedback_ul_harq, 16);
    create_nr_list(&sched_ctrl->retrans_ul_harq, 16);
    LOG_I(NR_MAC, "[gNB %d] Add NR UE_id %d : rnti %x\n",
          mod_idP,
          UE_id,
          rntiP);
    dump_nr_list(&UE_info->list);
    return (UE_id);
  }

  // printf("MAC: cannot add new UE for rnti %x\n", rntiP);
  LOG_E(NR_MAC, "error in add_new_ue(), could not find space in UE_info, Dumping UE list\n");
  dump_nr_list(&UE_info->list);
  return -1;
}

/* hack data to remove UE in the phy */
int rnti_to_remove[10];
volatile int rnti_to_remove_count;
pthread_mutex_t rnti_to_remove_mutex = PTHREAD_MUTEX_INITIALIZER;

void mac_remove_nr_ue(module_id_t mod_id, rnti_t rnti)
{
  int UE_id;
  int i;
  int cc_id;
  NR_UE_info_t *UE_info = &RC.nrmac[mod_id]->UE_info;

  for (i = 0; i < MAX_MOBILES_PER_GNB; i++) {

    if (UE_info->active[i] != TRUE)
      continue;
    if (UE_info->rnti[i] != rnti)
      continue;

    /* UE found, remove it */
    UE_id = i;

    UE_info->num_UEs--;
    UE_info->active[UE_id] = FALSE;
    UE_info->rnti[UE_id] = 0;
    remove_nr_list(&UE_info->list, UE_id);
    NR_UE_sched_ctrl_t *sched_ctrl = &UE_info->UE_sched_ctrl[UE_id];
    destroy_nr_list(&sched_ctrl->available_dl_harq);
    destroy_nr_list(&sched_ctrl->feedback_dl_harq);
    destroy_nr_list(&sched_ctrl->retrans_dl_harq);
    destroy_nr_list(&sched_ctrl->available_ul_harq);
    destroy_nr_list(&sched_ctrl->feedback_ul_harq);
    destroy_nr_list(&sched_ctrl->retrans_ul_harq);
    LOG_I(NR_MAC, "[gNB %d] Remove NR UE_id %d : rnti %x\n",
          mod_id,
          UE_id,
          rnti);

    /* hack to remove UE in the phy */
    if (pthread_mutex_lock(&rnti_to_remove_mutex)) exit(1);
    if (rnti_to_remove_count == 10) exit(1);
    rnti_to_remove[rnti_to_remove_count] = rnti;
    LOG_W(NR_MAC, "to remove in mac rnti_to_remove[%d] = 0x%04x\n", rnti_to_remove_count, rnti);
    rnti_to_remove_count++;
    if (pthread_mutex_unlock(&rnti_to_remove_mutex)) exit(1);
  }

  /* clear RA process(es?) associated to the UE */
  for (cc_id = 0; cc_id < NFAPI_CC_MAX; cc_id++) {
    NR_COMMON_channels_t *cc = &RC.nrmac[mod_id]->common_channels[cc_id];
    for (i = 0; i < NR_NB_RA_PROC_MAX; i++) {
      if (cc->ra[i].rnti == rnti) {
        LOG_D(NR_MAC, "free RA process %d for rnti %d\n", i, rnti);
        /* is it enough? */
        cc->ra[i].cfra  = false;
        cc->ra[i].rnti  = 0;
        cc->ra[i].crnti = 0;
      }
    }
  }
}

void nr_mac_remove_ra_rnti(module_id_t mod_id, rnti_t rnti) {
  // Hack to remove UE in the phy (following the same procedure as in function mac_remove_nr_ue)
  if (pthread_mutex_lock(&rnti_to_remove_mutex)) exit(1);
  if (rnti_to_remove_count == 10) exit(1);
  rnti_to_remove[rnti_to_remove_count] = rnti;
  LOG_W(NR_MAC, "to remove in mac rnti_to_remove[%d] = 0x%04x\n", rnti_to_remove_count, rnti);
  rnti_to_remove_count++;
  if (pthread_mutex_unlock(&rnti_to_remove_mutex)) exit(1);
}

uint8_t nr_get_tpc(int target, uint8_t cqi, int incr) {
  // al values passed to this function are x10
  int snrx10 = (cqi*5) - 640;
  if (snrx10 > target + incr) return 0; // decrease 1dB
  if (snrx10 < target - incr) return 2; // increase 1dB
  if (snrx10 < target - (3*incr)) return 3; // increase 3dB
  LOG_D(NR_MAC,"tpc : target %d, snrx10 %d\n",target,snrx10);
  return 1; // no change
}


void get_pdsch_to_harq_feedback(int Mod_idP,
                                int UE_id,
                                NR_SearchSpace__searchSpaceType_PR ss_type,
                                uint8_t *pdsch_to_harq_feedback) {

  int bwp_id=1;
  NR_UE_info_t *UE_info = &RC.nrmac[Mod_idP]->UE_info;
  NR_CellGroupConfig_t *CellGroup = UE_info->CellGroup[UE_id];
  NR_BWP_Downlink_t *bwp=NULL;
  NR_BWP_Uplink_t *ubwp=NULL;

  if (CellGroup && CellGroup->spCellConfig->spCellConfigDedicated->downlinkBWP_ToAddModList)
    bwp = CellGroup->spCellConfig->spCellConfigDedicated->downlinkBWP_ToAddModList->list.array[bwp_id-1];
  if (CellGroup && CellGroup->spCellConfig->spCellConfigDedicated->uplinkConfig->uplinkBWP_ToAddModList)
    ubwp = CellGroup->spCellConfig->spCellConfigDedicated->uplinkConfig->uplinkBWP_ToAddModList->list.array[bwp_id-1];

  NR_SearchSpace_t *ss=NULL;

  // common search type uses DCI format 1_0
  if (ss_type == NR_SearchSpace__searchSpaceType_PR_common) {
    for (int i=0; i<8; i++)
      pdsch_to_harq_feedback[i] = i+1;
  }
  else {

    // searching for a ue specific search space
    int found=0;
 
    for (int i=0;i<bwp->bwp_Dedicated->pdcch_Config->choice.setup->searchSpacesToAddModList->list.count;i++) {
      ss=bwp->bwp_Dedicated->pdcch_Config->choice.setup->searchSpacesToAddModList->list.array[i];
      AssertFatal(ss->controlResourceSetId != NULL,"ss->controlResourceSetId is null\n");
      AssertFatal(ss->searchSpaceType != NULL,"ss->searchSpaceType is null\n");
      if (ss->searchSpaceType->present == ss_type) {
       found=1;
       break;
      }
    }
    AssertFatal(found==1,"Couldn't find a ue specific searchspace\n");


    if (ss->searchSpaceType->choice.ue_Specific->dci_Formats == NR_SearchSpace__searchSpaceType__ue_Specific__dci_Formats_formats0_0_And_1_0) {
      for (int i=0; i<8; i++)
        pdsch_to_harq_feedback[i] = i+1;
    }
    else {
      if(ubwp->bwp_Dedicated->pucch_Config->choice.setup->dl_DataToUL_ACK != NULL) {
        for (int i=0; i<8; i++)
          pdsch_to_harq_feedback[i] = *ubwp->bwp_Dedicated->pucch_Config->choice.setup->dl_DataToUL_ACK->list.array[i];
      }
      else
        AssertFatal(0==1,"There is no allocated dl_DataToUL_ACK for pdsch to harq feedback\n");
    }
  }
}


void nr_csirs_scheduling(int Mod_idP,
                         frame_t frame,
                         sub_frame_t slot,
                         int n_slots_frame){

  int CC_id = 0;
  NR_UE_info_t *UE_info = &RC.nrmac[Mod_idP]->UE_info;
  NR_list_t *UE_list = &UE_info->list;
  gNB_MAC_INST *gNB_mac = RC.nrmac[Mod_idP];
  uint16_t *vrb_map = gNB_mac->common_channels[CC_id].vrb_map;

  for (int UE_id = UE_list->head; UE_id >= 0; UE_id = UE_list->next[UE_id]) {

    NR_NZP_CSI_RS_Resource_t *nzpcsi;
    int period, offset;
    NR_UE_sched_ctrl_t *sched_ctrl = &UE_info->UE_sched_ctrl[UE_id];
    NR_CellGroupConfig_t *CellGroup = UE_info->CellGroup[UE_id];

    if (!CellGroup || !CellGroup->spCellConfig || !CellGroup->spCellConfig->spCellConfigDedicated ||
	      !CellGroup->spCellConfig->spCellConfigDedicated->csi_MeasConfig) continue;

    NR_CSI_MeasConfig_t *csi_measconfig = CellGroup->spCellConfig->spCellConfigDedicated->csi_MeasConfig->choice.setup;

    nfapi_nr_dl_tti_request_body_t *dl_req = &gNB_mac->DL_req[CC_id].dl_tti_request_body;
    NR_BWP_Downlink_t *bwp=CellGroup->spCellConfig->spCellConfigDedicated->downlinkBWP_ToAddModList->list.array[sched_ctrl->active_bwp->bwp_Id-1];

    AssertFatal(csi_measconfig->nzp_CSI_RS_ResourceToAddModList->list.count>0,"NO CSI report configuration available");

    for (int id = 0; id < csi_measconfig->nzp_CSI_RS_ResourceToAddModList->list.count; id++){
      nzpcsi = csi_measconfig->nzp_CSI_RS_ResourceToAddModList->list.array[id];
      NR_CSI_RS_ResourceMapping_t  resourceMapping = nzpcsi->resourceMapping;
      csi_period_offset(NULL,nzpcsi,&period,&offset);

      if((frame*n_slots_frame+slot-offset)%period == 0) {

        LOG_I(MAC,"Scheduling CSI-RS in frame %d slot %d\n",frame,slot);

        nfapi_nr_dl_tti_request_pdu_t *dl_tti_csirs_pdu = &dl_req->dl_tti_pdu_list[dl_req->nPDUs];
        memset((void*)dl_tti_csirs_pdu,0,sizeof(nfapi_nr_dl_tti_request_pdu_t));
        dl_tti_csirs_pdu->PDUType = NFAPI_NR_DL_TTI_CSI_RS_PDU_TYPE;
        dl_tti_csirs_pdu->PDUSize = (uint8_t)(2+sizeof(nfapi_nr_dl_tti_csi_rs_pdu));

        nfapi_nr_dl_tti_csi_rs_pdu_rel15_t *csirs_pdu_rel15 = &dl_tti_csirs_pdu->csi_rs_pdu.csi_rs_pdu_rel15;

        csirs_pdu_rel15->bwp_size  = NRRIV2BW(bwp->bwp_Common->genericParameters.locationAndBandwidth,275);
        csirs_pdu_rel15->bwp_start = NRRIV2PRBOFFSET(bwp->bwp_Common->genericParameters.locationAndBandwidth,275);
        csirs_pdu_rel15->subcarrier_spacing = bwp->bwp_Common->genericParameters.subcarrierSpacing;
        if (bwp->bwp_Common->genericParameters.cyclicPrefix)
          csirs_pdu_rel15->cyclic_prefix = *bwp->bwp_Common->genericParameters.cyclicPrefix;
        else
          csirs_pdu_rel15->cyclic_prefix = 0;

        csirs_pdu_rel15->start_rb = resourceMapping.freqBand.startingRB;
        csirs_pdu_rel15->nr_of_rbs = resourceMapping.freqBand.nrofRBs;
        csirs_pdu_rel15->csi_type = 1; // NZP-CSI-RS
        csirs_pdu_rel15->symb_l0 = resourceMapping.firstOFDMSymbolInTimeDomain;
        if (resourceMapping.firstOFDMSymbolInTimeDomain2)
          csirs_pdu_rel15->symb_l1 = *resourceMapping.firstOFDMSymbolInTimeDomain2;
        csirs_pdu_rel15->cdm_type = resourceMapping.cdm_Type;
        csirs_pdu_rel15->freq_density = resourceMapping.density.present;
        if ((resourceMapping.density.present == NR_CSI_RS_ResourceMapping__density_PR_dot5)
            && (resourceMapping.density.choice.dot5 == NR_CSI_RS_ResourceMapping__density__dot5_evenPRBs))
          csirs_pdu_rel15->freq_density--;
        csirs_pdu_rel15->scramb_id = nzpcsi->scramblingID;
        csirs_pdu_rel15->power_control_offset = nzpcsi->powerControlOffset + 8;
        if (nzpcsi->powerControlOffsetSS)
          csirs_pdu_rel15->power_control_offset_ss = *nzpcsi->powerControlOffsetSS;
        else
          csirs_pdu_rel15->power_control_offset_ss = 1; // 0 dB
        switch(resourceMapping.frequencyDomainAllocation.present){
          case NR_CSI_RS_ResourceMapping__frequencyDomainAllocation_PR_row1:
            csirs_pdu_rel15->row = 1;
            csirs_pdu_rel15->freq_domain = ((resourceMapping.frequencyDomainAllocation.choice.row1.buf[0])>>4)&0x0f;
            for (int rb = csirs_pdu_rel15->start_rb; rb < (csirs_pdu_rel15->start_rb + csirs_pdu_rel15->nr_of_rbs); rb++)
              vrb_map[rb] |= (1 << csirs_pdu_rel15->symb_l0);
            break;
          case NR_CSI_RS_ResourceMapping__frequencyDomainAllocation_PR_row2:
            csirs_pdu_rel15->row = 2;
            csirs_pdu_rel15->freq_domain = (((resourceMapping.frequencyDomainAllocation.choice.row2.buf[1]>>4)&0x0f) |
                                           ((resourceMapping.frequencyDomainAllocation.choice.row2.buf[0]<<8)&0xff0));
            for (int rb = csirs_pdu_rel15->start_rb; rb < (csirs_pdu_rel15->start_rb + csirs_pdu_rel15->nr_of_rbs); rb++)
              vrb_map[rb] |= (1 << csirs_pdu_rel15->symb_l0);
            break;
          case NR_CSI_RS_ResourceMapping__frequencyDomainAllocation_PR_row4:
            csirs_pdu_rel15->row = 4;
            csirs_pdu_rel15->freq_domain = ((resourceMapping.frequencyDomainAllocation.choice.row4.buf[0])>>5)&0x07;
            for (int rb = csirs_pdu_rel15->start_rb; rb < (csirs_pdu_rel15->start_rb + csirs_pdu_rel15->nr_of_rbs); rb++)
              vrb_map[rb] |= (1 << csirs_pdu_rel15->symb_l0);
            break;
          case NR_CSI_RS_ResourceMapping__frequencyDomainAllocation_PR_other:
            csirs_pdu_rel15->freq_domain = ((resourceMapping.frequencyDomainAllocation.choice.other.buf[0])>>2)&0x3f;
            // determining the row of table 7.4.1.5.3-1 in 38.211
            switch(resourceMapping.nrofPorts){
              case NR_CSI_RS_ResourceMapping__nrofPorts_p1:
                break;
              case NR_CSI_RS_ResourceMapping__nrofPorts_p2:
                csirs_pdu_rel15->row = 3;
                for (int rb = csirs_pdu_rel15->start_rb; rb < (csirs_pdu_rel15->start_rb + csirs_pdu_rel15->nr_of_rbs); rb++)
                  vrb_map[rb] |= (1 << csirs_pdu_rel15->symb_l0);
                break;
              case NR_CSI_RS_ResourceMapping__nrofPorts_p4:
                csirs_pdu_rel15->row = 5;
                for (int rb = csirs_pdu_rel15->start_rb; rb < (csirs_pdu_rel15->start_rb + csirs_pdu_rel15->nr_of_rbs); rb++)
                  vrb_map[rb] |= ((1 << csirs_pdu_rel15->symb_l0) | (2 << csirs_pdu_rel15->symb_l0));
                break;
              case NR_CSI_RS_ResourceMapping__nrofPorts_p8:
                if (resourceMapping.cdm_Type == NR_CSI_RS_ResourceMapping__cdm_Type_cdm4_FD2_TD2) {
                  csirs_pdu_rel15->row = 8;
                  for (int rb = csirs_pdu_rel15->start_rb; rb < (csirs_pdu_rel15->start_rb + csirs_pdu_rel15->nr_of_rbs); rb++)
                    vrb_map[rb] |= ((1 << csirs_pdu_rel15->symb_l0) | (2 << csirs_pdu_rel15->symb_l0));
                }
                else{
                  int num_k = 0;
                  for (int k=0; k<6; k++)
                    num_k+=(((csirs_pdu_rel15->freq_domain)>>k)&0x01);
                  if(num_k==4) {
                    csirs_pdu_rel15->row = 6;
                    for (int rb = csirs_pdu_rel15->start_rb; rb < (csirs_pdu_rel15->start_rb + csirs_pdu_rel15->nr_of_rbs); rb++)
                      vrb_map[rb] |= (1 << csirs_pdu_rel15->symb_l0);
                  }
                  else {
                    csirs_pdu_rel15->row = 7;
                    for (int rb = csirs_pdu_rel15->start_rb; rb < (csirs_pdu_rel15->start_rb + csirs_pdu_rel15->nr_of_rbs); rb++)
                      vrb_map[rb] |= ((1 << csirs_pdu_rel15->symb_l0) | (2 << csirs_pdu_rel15->symb_l0));
                  }
                }
                break;
              case NR_CSI_RS_ResourceMapping__nrofPorts_p12:
                if (resourceMapping.cdm_Type == NR_CSI_RS_ResourceMapping__cdm_Type_cdm4_FD2_TD2) {
                  csirs_pdu_rel15->row = 10;
                  for (int rb = csirs_pdu_rel15->start_rb; rb < (csirs_pdu_rel15->start_rb + csirs_pdu_rel15->nr_of_rbs); rb++)
                    vrb_map[rb] |= ((1 << csirs_pdu_rel15->symb_l0) | (2 << csirs_pdu_rel15->symb_l0));
                }
                else {
                  csirs_pdu_rel15->row = 9;
                  for (int rb = csirs_pdu_rel15->start_rb; rb < (csirs_pdu_rel15->start_rb + csirs_pdu_rel15->nr_of_rbs); rb++)
                    vrb_map[rb] |= (1 << csirs_pdu_rel15->symb_l0);
                }
                break;
              case NR_CSI_RS_ResourceMapping__nrofPorts_p16:
                if (resourceMapping.cdm_Type == NR_CSI_RS_ResourceMapping__cdm_Type_cdm4_FD2_TD2)
                  csirs_pdu_rel15->row = 12;
                else
                  csirs_pdu_rel15->row = 11;
                for (int rb = csirs_pdu_rel15->start_rb; rb < (csirs_pdu_rel15->start_rb + csirs_pdu_rel15->nr_of_rbs); rb++)
                  vrb_map[rb] |= ((1 << csirs_pdu_rel15->symb_l0) | (2 << csirs_pdu_rel15->symb_l0));
                break;
              case NR_CSI_RS_ResourceMapping__nrofPorts_p24:
                if (resourceMapping.cdm_Type == NR_CSI_RS_ResourceMapping__cdm_Type_cdm4_FD2_TD2) {
                  csirs_pdu_rel15->row = 14;
                  for (int rb = csirs_pdu_rel15->start_rb; rb < (csirs_pdu_rel15->start_rb + csirs_pdu_rel15->nr_of_rbs); rb++)
                    vrb_map[rb] |= ((3 << csirs_pdu_rel15->symb_l0) | (3 << csirs_pdu_rel15->symb_l1));
                }
                else{
                  if (resourceMapping.cdm_Type == NR_CSI_RS_ResourceMapping__cdm_Type_cdm8_FD2_TD4) {
                    csirs_pdu_rel15->row = 15;
                    for (int rb = csirs_pdu_rel15->start_rb; rb < (csirs_pdu_rel15->start_rb + csirs_pdu_rel15->nr_of_rbs); rb++)
                      vrb_map[rb] |= (7 << csirs_pdu_rel15->symb_l0);
                  }
                  else {
                    csirs_pdu_rel15->row = 13;
                    for (int rb = csirs_pdu_rel15->start_rb; rb < (csirs_pdu_rel15->start_rb + csirs_pdu_rel15->nr_of_rbs); rb++)
                      vrb_map[rb] |= ((3 << csirs_pdu_rel15->symb_l0) | (3 << csirs_pdu_rel15->symb_l1));
                  }
                }
                break;
              case NR_CSI_RS_ResourceMapping__nrofPorts_p32:
                if (resourceMapping.cdm_Type == NR_CSI_RS_ResourceMapping__cdm_Type_cdm4_FD2_TD2) {
                  csirs_pdu_rel15->row = 17;
                  for (int rb = csirs_pdu_rel15->start_rb; rb < (csirs_pdu_rel15->start_rb + csirs_pdu_rel15->nr_of_rbs); rb++)
                    vrb_map[rb] |= ((3 << csirs_pdu_rel15->symb_l0) | (3 << csirs_pdu_rel15->symb_l1));
                }
                else{
                  if (resourceMapping.cdm_Type == NR_CSI_RS_ResourceMapping__cdm_Type_cdm8_FD2_TD4) {
                    csirs_pdu_rel15->row = 18;
                    for (int rb = csirs_pdu_rel15->start_rb; rb < (csirs_pdu_rel15->start_rb + csirs_pdu_rel15->nr_of_rbs); rb++)
                      vrb_map[rb] |= (7 << csirs_pdu_rel15->symb_l0);
                  }
                  else {
                    csirs_pdu_rel15->row = 16;
                    for (int rb = csirs_pdu_rel15->start_rb; rb < (csirs_pdu_rel15->start_rb + csirs_pdu_rel15->nr_of_rbs); rb++)
                      vrb_map[rb] |= ((3 << csirs_pdu_rel15->symb_l0) | (3 << csirs_pdu_rel15->symb_l1));
                  }
                }
                break;
            default:
              AssertFatal(1==0,"Invalid number of ports in CSI-RS resource\n");
            }
            break;
        default:
          AssertFatal(1==0,"Invalid freqency domain allocation in CSI-RS resource\n");
        }
        dl_req->nPDUs++;
      }
    }
  }
}


bool find_free_CCE(module_id_t module_id,
                   sub_frame_t slot,
                   int UE_id){
  NR_UE_sched_ctrl_t *sched_ctrl = &RC.nrmac[module_id]->UE_info.UE_sched_ctrl[UE_id];
  uint8_t nr_of_candidates;
  find_aggregation_candidates(&sched_ctrl->aggregation_level,
                              &nr_of_candidates,
                              sched_ctrl->search_space);
  const int cid = sched_ctrl->coreset->controlResourceSetId;
  const uint16_t Y = RC.nrmac[module_id]->UE_info.Y[UE_id][cid][slot];
  const int m = RC.nrmac[module_id]->UE_info.num_pdcch_cand[UE_id][cid];
<<<<<<< HEAD
  if (UE_id >= 0) LOG_I(NR_MAC,"calling allocate_nr_CCEs with L %d, nr_of_candidates %d, Y %x\n",sched_ctrl->aggregation_level,nr_of_candidates,Y);
=======
  if (UE_id >= 0) LOG_D(NR_MAC,"calling allocate_nr_CCEs with L %d, nr_of_candidates %d, Y %x\n",sched_ctrl->aggregation_level,nr_of_candidates,Y);
>>>>>>> 2d5e0951
  sched_ctrl->cce_index = allocate_nr_CCEs(RC.nrmac[module_id],
                                           sched_ctrl->active_bwp,
                                           sched_ctrl->coreset,
                                           sched_ctrl->aggregation_level,
                                           Y,
                                           m,
                                           nr_of_candidates);
  if (sched_ctrl->cce_index < 0)
    return false;

  RC.nrmac[module_id]->UE_info.num_pdcch_cand[UE_id][cid]++;
  return true;
}


/*void fill_nfapi_coresets_and_searchspaces(NR_CellGroupConfig_t *cg,
					  nfapi_nr_coreset_t *coreset,
					  nfapi_nr_search_space_t *search_space) {

  nfapi_nr_coreset_t *cs;
  nfapi_nr_search_space_t *ss;
  NR_ServingCellConfigCommon_t *scc=cg->spCellConfig->reconfigurationWithSync->spCellConfigCommon;
  AssertFatal(cg->spCellConfig->spCellConfigDedicated->downlinkBWP_ToAddModList->list.count == 1,
	      "downlinkBWP_ToAddModList has %d BWP!\n",
	      cg->spCellConfig->spCellConfigDedicated->downlinkBWP_ToAddModList->list.count);

  NR_BWP_Downlink_t *bwp=cg->spCellConfig->spCellConfigDedicated->downlinkBWP_ToAddModList->list.array[0];
  struct NR_PDCCH_Config__controlResourceSetToAddModList *coreset_list = bwp->bwp_Dedicated->pdcch_Config->choice.setup->controlResourceSetToAddModList;
  AssertFatal(coreset_list->list.count>0,
	      "cs list has 0 elements\n");
  for (int i=0;i<coreset_list->list.count;i++) {
    NR_ControlResourceSet_t *coreset_i=coreset_list->list.array[i];
    cs = coreset + coreset_i->controlResourceSetId;
      
    cs->coreset_id = coreset_i->controlResourceSetId;
    AssertFatal(coreset_i->frequencyDomainResources.size <=8 && coreset_i->frequencyDomainResources.size>0,
		"coreset_i->frequencyDomainResources.size=%d\n",
		(int)coreset_i->frequencyDomainResources.size);
  
    for (int f=0;f<coreset_i->frequencyDomainResources.size;f++)
      ((uint8_t*)&cs->frequency_domain_resources)[coreset_i->frequencyDomainResources.size-1-f]=coreset_i->frequencyDomainResources.buf[f];
    
    cs->frequency_domain_resources>>=coreset_i->frequencyDomainResources.bits_unused;
    
    cs->duration = coreset_i->duration;
    // Need to add information about TCI_StateIDs

    if (coreset_i->cce_REG_MappingType.present == NR_ControlResourceSet__cce_REG_MappingType_PR_nonInterleaved)
      cs->cce_reg_mapping_type = NFAPI_NR_CCE_REG_MAPPING_NON_INTERLEAVED;
    else {
      cs->cce_reg_mapping_type = NFAPI_NR_CCE_REG_MAPPING_INTERLEAVED;

      if (coreset_i->cce_REG_MappingType.choice.interleaved->reg_BundleSize==NR_ControlResourceSet__cce_REG_MappingType__interleaved__reg_BundleSize_n6)
	cs->reg_bundle_size = 6;
      else cs->reg_bundle_size = 2+coreset_i->cce_REG_MappingType.choice.interleaved->reg_BundleSize;

      if (coreset_i->cce_REG_MappingType.choice.interleaved->interleaverSize==NR_ControlResourceSet__cce_REG_MappingType__interleaved__interleaverSize_n6)
	cs->interleaver_size = 6;
      else cs->interleaver_size = 2+coreset_i->cce_REG_MappingType.choice.interleaved->interleaverSize;

      if (coreset_i->cce_REG_MappingType.choice.interleaved->shiftIndex)
	cs->shift_index = *coreset_i->cce_REG_MappingType.choice.interleaved->shiftIndex;
      else cs->shift_index = 0;
    }
    
    if (coreset_i->precoderGranularity == NR_ControlResourceSet__precoderGranularity_sameAsREG_bundle)
      cs->precoder_granularity = NFAPI_NR_CSET_SAME_AS_REG_BUNDLE;
    else cs->precoder_granularity = NFAPI_NR_CSET_ALL_CONTIGUOUS_RBS;
    if (coreset_i->tci_PresentInDCI == NULL) cs->tci_present_in_dci = 0;
    else                                     cs->tci_present_in_dci = 1;

    if (coreset_i->tci_PresentInDCI == NULL) cs->dmrs_scrambling_id = 0;
    else                                     cs->dmrs_scrambling_id = *coreset_i->tci_PresentInDCI;
  }

  struct NR_PDCCH_ConfigCommon__commonSearchSpaceList *commonSearchSpaceList = bwp->bwp_Common->pdcch_ConfigCommon->choice.setup->commonSearchSpaceList;
  AssertFatal(commonSearchSpaceList->list.count>0,
	      "common SearchSpace list has 0 elements\n");
  // Common searchspace list
  for (int i=0;i<commonSearchSpaceList->list.count;i++) {
    NR_SearchSpace_t *searchSpace_i=commonSearchSpaceList->list.array[i];  
    ss=search_space + searchSpace_i->searchSpaceId;
    if (searchSpace_i->controlResourceSetId) ss->coreset_id = *searchSpace_i->controlResourceSetId;
    switch(searchSpace_i->monitoringSlotPeriodicityAndOffset->present) {
    case NR_SearchSpace__monitoringSlotPeriodicityAndOffset_PR_sl1:
      ss->slot_monitoring_periodicity = NFAPI_NR_SS_PERIODICITY_SL1;
      break;
    case NR_SearchSpace__monitoringSlotPeriodicityAndOffset_PR_sl2:
      ss->slot_monitoring_periodicity = NFAPI_NR_SS_PERIODICITY_SL2;
      ss->slot_monitoring_offset = searchSpace_i->monitoringSlotPeriodicityAndOffset->choice.sl2;
      break;
    case NR_SearchSpace__monitoringSlotPeriodicityAndOffset_PR_sl4:
      ss->slot_monitoring_periodicity = NFAPI_NR_SS_PERIODICITY_SL4;
      ss->slot_monitoring_offset = searchSpace_i->monitoringSlotPeriodicityAndOffset->choice.sl4;
      break;
    case NR_SearchSpace__monitoringSlotPeriodicityAndOffset_PR_sl5:
      ss->slot_monitoring_periodicity = NFAPI_NR_SS_PERIODICITY_SL5;
      ss->slot_monitoring_offset = searchSpace_i->monitoringSlotPeriodicityAndOffset->choice.sl5;
      break;
    case NR_SearchSpace__monitoringSlotPeriodicityAndOffset_PR_sl8:
      ss->slot_monitoring_periodicity = NFAPI_NR_SS_PERIODICITY_SL8;
      ss->slot_monitoring_offset = searchSpace_i->monitoringSlotPeriodicityAndOffset->choice.sl8;
      break;
    case NR_SearchSpace__monitoringSlotPeriodicityAndOffset_PR_sl10:
      ss->slot_monitoring_periodicity = NFAPI_NR_SS_PERIODICITY_SL10;
      ss->slot_monitoring_offset = searchSpace_i->monitoringSlotPeriodicityAndOffset->choice.sl10;
      break;
    case NR_SearchSpace__monitoringSlotPeriodicityAndOffset_PR_sl16:
      ss->slot_monitoring_periodicity = NFAPI_NR_SS_PERIODICITY_SL16;
      ss->slot_monitoring_offset = searchSpace_i->monitoringSlotPeriodicityAndOffset->choice.sl16;
      break;
    case NR_SearchSpace__monitoringSlotPeriodicityAndOffset_PR_sl20:
      ss->slot_monitoring_periodicity = NFAPI_NR_SS_PERIODICITY_SL20;
      ss->slot_monitoring_offset = searchSpace_i->monitoringSlotPeriodicityAndOffset->choice.sl20;
      break;
    case NR_SearchSpace__monitoringSlotPeriodicityAndOffset_PR_sl40:
      ss->slot_monitoring_periodicity = NFAPI_NR_SS_PERIODICITY_SL40;
      ss->slot_monitoring_offset = searchSpace_i->monitoringSlotPeriodicityAndOffset->choice.sl40;
      break;
    case NR_SearchSpace__monitoringSlotPeriodicityAndOffset_PR_sl80:
      ss->slot_monitoring_periodicity = NFAPI_NR_SS_PERIODICITY_SL80;
      ss->slot_monitoring_offset = searchSpace_i->monitoringSlotPeriodicityAndOffset->choice.sl80;
      break;
    case NR_SearchSpace__monitoringSlotPeriodicityAndOffset_PR_sl160:
      ss->slot_monitoring_periodicity = NFAPI_NR_SS_PERIODICITY_SL160;
      ss->slot_monitoring_offset = searchSpace_i->monitoringSlotPeriodicityAndOffset->choice.sl160;
      break;
    case NR_SearchSpace__monitoringSlotPeriodicityAndOffset_PR_sl320:
      ss->slot_monitoring_periodicity = NFAPI_NR_SS_PERIODICITY_SL320;
      ss->slot_monitoring_offset = searchSpace_i->monitoringSlotPeriodicityAndOffset->choice.sl320;
      break;
    case NR_SearchSpace__monitoringSlotPeriodicityAndOffset_PR_sl640:
      ss->slot_monitoring_periodicity = NFAPI_NR_SS_PERIODICITY_SL640;
      ss->slot_monitoring_offset = searchSpace_i->monitoringSlotPeriodicityAndOffset->choice.sl640;
      break;
    case NR_SearchSpace__monitoringSlotPeriodicityAndOffset_PR_sl1280:
      ss->slot_monitoring_periodicity = NFAPI_NR_SS_PERIODICITY_SL1280;
      ss->slot_monitoring_offset = searchSpace_i->monitoringSlotPeriodicityAndOffset->choice.sl1280;
      break;
    case NR_SearchSpace__monitoringSlotPeriodicityAndOffset_PR_sl2560:
      ss->slot_monitoring_periodicity = NFAPI_NR_SS_PERIODICITY_SL2560;
      ss->slot_monitoring_offset = searchSpace_i->monitoringSlotPeriodicityAndOffset->choice.sl2560;
      break;
    default:
      AssertFatal(1==0,"Shouldn't get here\n");
      break;    
    }
    if (searchSpace_i->duration) ss->duration = *searchSpace_i->duration;
    else                         ss->duration = 1;


    AssertFatal(searchSpace_i->monitoringSymbolsWithinSlot->size == 2,
		"ss_i->monitoringSymbolsWithinSlot = %d != 2\n",
		(int)searchSpace_i->monitoringSymbolsWithinSlot->size);
    ((uint8_t*)&ss->monitoring_symbols_in_slot)[1] = searchSpace_i->monitoringSymbolsWithinSlot->buf[0];
    ((uint8_t*)&ss->monitoring_symbols_in_slot)[0] = searchSpace_i->monitoringSymbolsWithinSlot->buf[1];

    AssertFatal(searchSpace_i->nrofCandidates!=NULL,"searchSpace_%d->nrofCandidates is null\n",(int)searchSpace_i->searchSpaceId);
    if (searchSpace_i->nrofCandidates->aggregationLevel1 == NR_SearchSpace__nrofCandidates__aggregationLevel1_n8)
      ss->number_of_candidates[0] = 8;
    else ss->number_of_candidates[0] = searchSpace_i->nrofCandidates->aggregationLevel1;
    if (searchSpace_i->nrofCandidates->aggregationLevel2 == NR_SearchSpace__nrofCandidates__aggregationLevel2_n8)
      ss->number_of_candidates[1] = 8;
    else ss->number_of_candidates[1] = searchSpace_i->nrofCandidates->aggregationLevel2;
    if (searchSpace_i->nrofCandidates->aggregationLevel4 == NR_SearchSpace__nrofCandidates__aggregationLevel4_n8)
      ss->number_of_candidates[2] = 8;
    else ss->number_of_candidates[2] = searchSpace_i->nrofCandidates->aggregationLevel4;
    if (searchSpace_i->nrofCandidates->aggregationLevel8 == NR_SearchSpace__nrofCandidates__aggregationLevel8_n8)
      ss->number_of_candidates[3] = 8;
    else ss->number_of_candidates[3] = searchSpace_i->nrofCandidates->aggregationLevel8;
    if (searchSpace_i->nrofCandidates->aggregationLevel16 == NR_SearchSpace__nrofCandidates__aggregationLevel16_n8)
      ss->number_of_candidates[4] = 8;
    else ss->number_of_candidates[4] = searchSpace_i->nrofCandidates->aggregationLevel16;      

    AssertFatal(searchSpace_i->searchSpaceType->present==NR_SearchSpace__searchSpaceType_PR_common,
		"searchspace %d is not common\n",(int)searchSpace_i->searchSpaceId);
    AssertFatal(searchSpace_i->searchSpaceType->choice.common!=NULL,
		"searchspace %d common is null\n",(int)searchSpace_i->searchSpaceId);
    ss->search_space_type = NFAPI_NR_SEARCH_SPACE_TYPE_COMMON;
    if (searchSpace_i->searchSpaceType->choice.common->dci_Format0_0_AndFormat1_0)
      ss->css_formats_0_0_and_1_0 = 1;
    if (searchSpace_i->searchSpaceType->choice.common->dci_Format2_0) {
      ss->css_format_2_0 = 1;
      // add aggregation info
    }
    if (searchSpace_i->searchSpaceType->choice.common->dci_Format2_1)
      ss->css_format_2_1 = 1;
    if (searchSpace_i->searchSpaceType->choice.common->dci_Format2_2)
      ss->css_format_2_2 = 1;
    if (searchSpace_i->searchSpaceType->choice.common->dci_Format2_3)
      ss->css_format_2_3 = 1;
  }

  struct NR_PDCCH_Config__searchSpacesToAddModList *dedicatedSearchSpaceList = bwp->bwp_Dedicated->pdcch_Config->choice.setup->searchSpacesToAddModList;
  AssertFatal(dedicatedSearchSpaceList->list.count>0,
	      "Dedicated Search Space list has 0 elements\n");
  // Dedicated searchspace list
  for (int i=0;i<dedicatedSearchSpaceList->list.count;i++) {
    NR_SearchSpace_t *searchSpace_i=dedicatedSearchSpaceList->list.array[i];  
    ss=search_space + searchSpace_i->searchSpaceId;
    ss->search_space_id = searchSpace_i->searchSpaceId;
    if (searchSpace_i->controlResourceSetId) ss->coreset_id = *searchSpace_i->controlResourceSetId;
    switch(searchSpace_i->monitoringSlotPeriodicityAndOffset->present) {
    case NR_SearchSpace__monitoringSlotPeriodicityAndOffset_PR_sl1:
      ss->slot_monitoring_periodicity = NFAPI_NR_SS_PERIODICITY_SL1;
      break;
    case NR_SearchSpace__monitoringSlotPeriodicityAndOffset_PR_sl2:
      ss->slot_monitoring_periodicity = NFAPI_NR_SS_PERIODICITY_SL2;
      ss->slot_monitoring_offset = searchSpace_i->monitoringSlotPeriodicityAndOffset->choice.sl2;
      break;
    case NR_SearchSpace__monitoringSlotPeriodicityAndOffset_PR_sl4:
      ss->slot_monitoring_periodicity = NFAPI_NR_SS_PERIODICITY_SL4;
      ss->slot_monitoring_offset = searchSpace_i->monitoringSlotPeriodicityAndOffset->choice.sl4;
      break;
    case NR_SearchSpace__monitoringSlotPeriodicityAndOffset_PR_sl5:
      ss->slot_monitoring_periodicity = NFAPI_NR_SS_PERIODICITY_SL5;
      ss->slot_monitoring_offset = searchSpace_i->monitoringSlotPeriodicityAndOffset->choice.sl5;
      break;
    case NR_SearchSpace__monitoringSlotPeriodicityAndOffset_PR_sl8:
      ss->slot_monitoring_periodicity = NFAPI_NR_SS_PERIODICITY_SL8;
      ss->slot_monitoring_offset = searchSpace_i->monitoringSlotPeriodicityAndOffset->choice.sl8;
      break;
    case NR_SearchSpace__monitoringSlotPeriodicityAndOffset_PR_sl10:
      ss->slot_monitoring_periodicity = NFAPI_NR_SS_PERIODICITY_SL10;
      ss->slot_monitoring_offset = searchSpace_i->monitoringSlotPeriodicityAndOffset->choice.sl10;
      break;
    case NR_SearchSpace__monitoringSlotPeriodicityAndOffset_PR_sl16:
      ss->slot_monitoring_periodicity = NFAPI_NR_SS_PERIODICITY_SL16;
      ss->slot_monitoring_offset = searchSpace_i->monitoringSlotPeriodicityAndOffset->choice.sl16;
      break;
    case NR_SearchSpace__monitoringSlotPeriodicityAndOffset_PR_sl20:
      ss->slot_monitoring_periodicity = NFAPI_NR_SS_PERIODICITY_SL20;
      ss->slot_monitoring_offset = searchSpace_i->monitoringSlotPeriodicityAndOffset->choice.sl20;
      break;
    case NR_SearchSpace__monitoringSlotPeriodicityAndOffset_PR_sl40:
      ss->slot_monitoring_periodicity = NFAPI_NR_SS_PERIODICITY_SL40;
      ss->slot_monitoring_offset = searchSpace_i->monitoringSlotPeriodicityAndOffset->choice.sl40;
      break;
    case NR_SearchSpace__monitoringSlotPeriodicityAndOffset_PR_sl80:
      ss->slot_monitoring_periodicity = NFAPI_NR_SS_PERIODICITY_SL80;
      ss->slot_monitoring_offset = searchSpace_i->monitoringSlotPeriodicityAndOffset->choice.sl80;
      break;
    case NR_SearchSpace__monitoringSlotPeriodicityAndOffset_PR_sl160:
      ss->slot_monitoring_periodicity = NFAPI_NR_SS_PERIODICITY_SL160;
      ss->slot_monitoring_offset = searchSpace_i->monitoringSlotPeriodicityAndOffset->choice.sl160;
      break;
    case NR_SearchSpace__monitoringSlotPeriodicityAndOffset_PR_sl320:
      ss->slot_monitoring_periodicity = NFAPI_NR_SS_PERIODICITY_SL320;
      ss->slot_monitoring_offset = searchSpace_i->monitoringSlotPeriodicityAndOffset->choice.sl320;
      break;
    case NR_SearchSpace__monitoringSlotPeriodicityAndOffset_PR_sl640:
      ss->slot_monitoring_periodicity = NFAPI_NR_SS_PERIODICITY_SL640;
      ss->slot_monitoring_offset = searchSpace_i->monitoringSlotPeriodicityAndOffset->choice.sl640;
      break;
    case NR_SearchSpace__monitoringSlotPeriodicityAndOffset_PR_sl1280:
      ss->slot_monitoring_periodicity = NFAPI_NR_SS_PERIODICITY_SL1280;
      ss->slot_monitoring_offset = searchSpace_i->monitoringSlotPeriodicityAndOffset->choice.sl1280;
      break;
    case NR_SearchSpace__monitoringSlotPeriodicityAndOffset_PR_sl2560:
      ss->slot_monitoring_periodicity = NFAPI_NR_SS_PERIODICITY_SL2560;
      ss->slot_monitoring_offset = searchSpace_i->monitoringSlotPeriodicityAndOffset->choice.sl2560;
      break;
    default:
      AssertFatal(1==0,"Shouldn't get here\n");
      break;    
    }
    if (searchSpace_i->duration) ss->duration = *searchSpace_i->duration;
    else                         ss->duration = 1;
    
    
    AssertFatal(searchSpace_i->monitoringSymbolsWithinSlot->size == 2,
		"ss_i->monitoringSymbolsWithinSlot = %d != 2\n",
		(int)searchSpace_i->monitoringSymbolsWithinSlot->size);
    ((uint8_t*)&ss->monitoring_symbols_in_slot)[1] = searchSpace_i->monitoringSymbolsWithinSlot->buf[0];
    ((uint8_t*)&ss->monitoring_symbols_in_slot)[0] = searchSpace_i->monitoringSymbolsWithinSlot->buf[1];
    
    AssertFatal(searchSpace_i->nrofCandidates!=NULL,"searchSpace_%d->nrofCandidates is null\n",(int)searchSpace_i->searchSpaceId);
    if (searchSpace_i->nrofCandidates->aggregationLevel1 == NR_SearchSpace__nrofCandidates__aggregationLevel1_n8)
      ss->number_of_candidates[0] = 8;
    else ss->number_of_candidates[0] = searchSpace_i->nrofCandidates->aggregationLevel1;
    if (searchSpace_i->nrofCandidates->aggregationLevel2 == NR_SearchSpace__nrofCandidates__aggregationLevel2_n8)
      ss->number_of_candidates[1] = 8;
    else ss->number_of_candidates[1] = searchSpace_i->nrofCandidates->aggregationLevel2;
    if (searchSpace_i->nrofCandidates->aggregationLevel4 == NR_SearchSpace__nrofCandidates__aggregationLevel4_n8)
      ss->number_of_candidates[2] = 8;
    else ss->number_of_candidates[2] = searchSpace_i->nrofCandidates->aggregationLevel4;
    if (searchSpace_i->nrofCandidates->aggregationLevel8 == NR_SearchSpace__nrofCandidates__aggregationLevel8_n8)
      ss->number_of_candidates[3] = 8;
    else ss->number_of_candidates[3] = searchSpace_i->nrofCandidates->aggregationLevel8;
    if (searchSpace_i->nrofCandidates->aggregationLevel16 == NR_SearchSpace__nrofCandidates__aggregationLevel16_n8)
      ss->number_of_candidates[4] = 8;
    else ss->number_of_candidates[4] = searchSpace_i->nrofCandidates->aggregationLevel16;      
    
    if (searchSpace_i->searchSpaceType->present==NR_SearchSpace__searchSpaceType_PR_ue_Specific && searchSpace_i->searchSpaceType->choice.ue_Specific!=NULL) {
      
      ss->search_space_type = NFAPI_NR_SEARCH_SPACE_TYPE_UE_SPECIFIC;
      
      ss->uss_dci_formats = searchSpace_i->searchSpaceType->choice.ue_Specific-> dci_Formats;
      
    } else if (searchSpace_i->searchSpaceType->present==NR_SearchSpace__searchSpaceType_PR_common && searchSpace_i->searchSpaceType->choice.common!=NULL) {
      ss->search_space_type = NFAPI_NR_SEARCH_SPACE_TYPE_COMMON;
      
      if (searchSpace_i->searchSpaceType->choice.common->dci_Format0_0_AndFormat1_0)
	ss->css_formats_0_0_and_1_0 = 1;
      if (searchSpace_i->searchSpaceType->choice.common->dci_Format2_0) {
	ss->css_format_2_0 = 1;
	// add aggregation info
      }
      if (searchSpace_i->searchSpaceType->choice.common->dci_Format2_1)
	ss->css_format_2_1 = 1;
      if (searchSpace_i->searchSpaceType->choice.common->dci_Format2_2)
	ss->css_format_2_2 = 1;
      if (searchSpace_i->searchSpaceType->choice.common->dci_Format2_3)
	ss->css_format_2_3 = 1;
    }
  }
}
*/<|MERGE_RESOLUTION|>--- conflicted
+++ resolved
@@ -1356,11 +1356,7 @@
   case NR_UL_DCI_FORMAT_0_0:
     switch (rnti_type) {
     case NR_RNTI_C:
-<<<<<<< HEAD
-      LOG_I(NR_MAC,"Filling format 0_0 DCI for CRNTI (size %d bits)\n",dci_size);
-=======
       LOG_I(NR_MAC,"Filling format 0_0 DCI for CRNTI (size %d bits, format ind %d)\n",dci_size,dci_pdu_rel15->format_indicator);
->>>>>>> 2d5e0951
       // indicating a UL DCI format 1bit
       pos=1;
       *dci_pdu |= ((uint64_t)dci_pdu_rel15->format_indicator & 1) << (dci_size - pos);
@@ -2286,11 +2282,7 @@
   const int cid = sched_ctrl->coreset->controlResourceSetId;
   const uint16_t Y = RC.nrmac[module_id]->UE_info.Y[UE_id][cid][slot];
   const int m = RC.nrmac[module_id]->UE_info.num_pdcch_cand[UE_id][cid];
-<<<<<<< HEAD
-  if (UE_id >= 0) LOG_I(NR_MAC,"calling allocate_nr_CCEs with L %d, nr_of_candidates %d, Y %x\n",sched_ctrl->aggregation_level,nr_of_candidates,Y);
-=======
   if (UE_id >= 0) LOG_D(NR_MAC,"calling allocate_nr_CCEs with L %d, nr_of_candidates %d, Y %x\n",sched_ctrl->aggregation_level,nr_of_candidates,Y);
->>>>>>> 2d5e0951
   sched_ctrl->cce_index = allocate_nr_CCEs(RC.nrmac[module_id],
                                            sched_ctrl->active_bwp,
                                            sched_ctrl->coreset,
