/*
 * Licensed to the OpenAirInterface (OAI) Software Alliance under one or more
 * contributor license agreements.  See the NOTICE file distributed with
 * this work for additional information regarding copyright ownership.
 * The OpenAirInterface Software Alliance licenses this file to You under
 * the OAI Public License, Version 1.1  (the "License"); you may not use this file
 * except in compliance with the License.
 * You may obtain a copy of the License at
 *
 *      http://www.openairinterface.org/?page_id=698
 *
 * Unless required by applicable law or agreed to in writing, software
 * distributed under the License is distributed on an "AS IS" BASIS,
 * WITHOUT WARRANTIES OR CONDITIONS OF ANY KIND, either express or implied.
 * See the License for the specific language governing permissions and
 * limitations under the License.
 *-------------------------------------------------------------------------------
 * For more information about the OpenAirInterface (OAI) Software Alliance:
 *      contact@openairinterface.org
 */

/*! \file gNB_scheduler_primitives.c
 * \brief primitives used by gNB for BCH, RACH, ULSCH, DLSCH scheduling
 * \author  Raymond Knopp, Guy De Souza
 * \date 2018, 2019
 * \email: knopp@eurecom.fr, desouza@eurecom.fr
 * \version 1.0
 * \company Eurecom
 * @ingroup _mac

 */

#include "assertions.h"

#include "NR_MAC_gNB/nr_mac_gNB.h"
#include "NR_MAC_COMMON/nr_mac_extern.h"

#include "NR_MAC_gNB/mac_proto.h"
#include "common/utils/LOG/log.h"
#include "common/utils/LOG/vcd_signal_dumper.h"
#include "common/utils/nr/nr_common.h"
#include "UTIL/OPT/opt.h"
#include "OCG.h"
#include "OCG_extern.h"

#include "RRC/LTE/rrc_extern.h"
#include "RRC/NR/nr_rrc_extern.h"
#include "RRC/L2_INTERFACE/openair_rrc_L2_interface.h"

#include "intertask_interface.h"

#include "T.h"
#include "NR_PDCCH-ConfigCommon.h"
#include "NR_ControlResourceSet.h"
#include "NR_SearchSpace.h"

#include "nfapi_nr_interface.h"

#define ENABLE_MAC_PAYLOAD_DEBUG
#define DEBUG_gNB_SCHEDULER 1

#include "common/ran_context.h"

extern RAN_CONTEXT_t RC;

  // Note the 2 scs values in the table names represent resp. scs_common and pdcch_scs
/// LUT for the number of symbols in the coreset indexed by coreset index (4 MSB rmsi_pdcch_config)
uint8_t nr_coreset_nsymb_pdcch_type_0_scs_15_15[15] = {2,2,2,3,3,3,1,1,2,2,3,3,1,2,3};
uint8_t nr_coreset_nsymb_pdcch_type_0_scs_15_30[14] = {2,2,2,2,3,3,3,3,1,1,2,2,3,3};
uint8_t nr_coreset_nsymb_pdcch_type_0_scs_30_15_b40Mhz[9] = {1,1,2,2,3,3,1,2,3};
uint8_t nr_coreset_nsymb_pdcch_type_0_scs_30_15_a40Mhz[9] = {1,2,3,1,1,2,2,3,3};
uint8_t nr_coreset_nsymb_pdcch_type_0_scs_30_30_b40Mhz[16] = {2,2,2,2,2,3,3,3,3,3,1,1,1,2,2,2}; // below 40Mhz bw
uint8_t nr_coreset_nsymb_pdcch_type_0_scs_30_30_a40Mhz[10] = {2,2,3,3,1,1,2,2,3,3}; // above 40Mhz bw
uint8_t nr_coreset_nsymb_pdcch_type_0_scs_120_60[12] = {1,1,2,2,3,3,1,2,1,1,1,1};

/// LUT for the number of RBs in the coreset indexed by coreset index
uint8_t nr_coreset_rb_offset_pdcch_type_0_scs_15_15[15] = {0,2,4,0,2,4,12,16,12,16,12,16,38,38,38};
uint8_t nr_coreset_rb_offset_pdcch_type_0_scs_15_30[14] = {5,6,7,8,5,6,7,8,18,20,18,20,18,20};
uint8_t nr_coreset_rb_offset_pdcch_type_0_scs_30_15_b40Mhz[9] = {2,6,2,6,2,6,28,28,28};
uint8_t nr_coreset_rb_offset_pdcch_type_0_scs_30_15_a40Mhz[9] = {4,4,4,0,56,0,56,0,56};
uint8_t nr_coreset_rb_offset_pdcch_type_0_scs_30_30_b40Mhz[16] = {0,1,2,3,4,0,1,2,3,4,12,14,16,12,14,16};
uint8_t nr_coreset_rb_offset_pdcch_type_0_scs_30_30_a40Mhz[10] = {0,4,0,4,0,28,0,28,0,28};
int8_t  nr_coreset_rb_offset_pdcch_type_0_scs_120_60[12] = {0,8,0,8,0,8,28,28,-1,49,-1,97};
int8_t  nr_coreset_rb_offset_pdcch_type_0_scs_120_120[8] = {0,4,14,14,-1,24,-1,48};
int8_t  nr_coreset_rb_offset_pdcch_type_0_scs_240_120[8] = {0,8,0,8,-1,25,-1,49};

/// LUT for monitoring occasions param O indexed by ss index (4 LSB rmsi_pdcch_config)
  // Note: scaling is used to avoid decimal values for O and M, original values commented
uint8_t nr_ss_param_O_type_0_mux1_FR1[16] = {0,0,2,2,5,5,7,7,0,5,0,0,2,2,5,5};
uint8_t nr_ss_param_O_type_0_mux1_FR2[14] = {0,0,5,5,5,5,0,5,5,15,15,15,0,5}; //{0,0,2.5,2.5,5,5,0,2.5,5,7.5,7.5,7.5,0,5}
uint8_t nr_ss_scale_O_mux1_FR2[14] = {0,0,1,1,0,0,0,1,0,1,1,1,0,0};

/// LUT for number of SS sets per slot indexed by ss index
uint8_t nr_ss_sets_per_slot_type_0_FR1[16] = {1,2,1,2,1,2,1,2,1,1,1,1,1,1,1,1};
uint8_t nr_ss_sets_per_slot_type_0_FR2[14] = {1,2,1,2,1,2,2,2,2,1,2,2,1,1};

/// LUT for monitoring occasions param M indexed by ss index
uint8_t nr_ss_param_M_type_0_mux1_FR1[16] = {1,1,1,1,1,1,1,1,2,2,1,1,1,1,1,1}; //{1,0.5,1,0.5,1,0.5,1,0.5,2,2,1,1,1,1,1,1}
uint8_t nr_ss_scale_M_mux1_FR1[16] = {0,1,0,1,0,1,0,1,0,0,0,0,0,0,0,0};
uint8_t nr_ss_param_M_type_0_mux1_FR2[14] = {1,1,1,1,1,1,1,1,1,1,1,1,2,2}; //{1,0.5,1,0.5,1,0.5,0.5,0.5,0.5,1,0.5,0.5,2,2}
uint8_t nr_ss_scale_M_mux1_FR2[14] = {0,1,0,1,0,1,1,1,1,0,1,1,0,0};

/// LUT for SS first symbol index indexed by ss index
uint8_t nr_ss_first_symb_idx_type_0_mux1_FR1[8] = {0,0,1,2,1,2,1,2};
  // Mux pattern type 2
uint8_t nr_ss_first_symb_idx_scs_120_60_mux2[4] = {0,1,6,7};
uint8_t nr_ss_first_symb_idx_scs_240_120_set1_mux2[6] = {0,1,2,3,0,1};
  // Mux pattern type 3
uint8_t nr_ss_first_symb_idx_scs_120_120_mux3[4] = {4,8,2,6};

/// Search space max values indexed by scs
uint8_t nr_max_number_of_candidates_per_slot[4] = {44, 36, 22, 20};
uint8_t nr_max_number_of_cces_per_slot[4] = {56, 56, 48, 32};

static inline uint8_t get_max_candidates(uint8_t scs) {
  AssertFatal(scs<4, "Invalid PDCCH subcarrier spacing %d\n", scs);
  return (nr_max_number_of_candidates_per_slot[scs]);
}

static inline uint8_t get_max_cces(uint8_t scs) {
  AssertFatal(scs<4, "Invalid PDCCH subcarrier spacing %d\n", scs);
  return (nr_max_number_of_cces_per_slot[scs]);
} 

NR_ControlResourceSet_t *get_coreset(NR_ServingCellConfigCommon_t *scc,
				     NR_BWP_Downlink_t *bwp,
                                     NR_SearchSpace_t *ss,
                                     NR_SearchSpace__searchSpaceType_PR ss_type) {
  NR_ControlResourceSetId_t coreset_id = *ss->controlResourceSetId;
  if (ss_type == NR_SearchSpace__searchSpaceType_PR_common) { // common search space
    NR_ControlResourceSet_t *coreset;
    if (bwp) coreset = bwp->bwp_Common->pdcch_ConfigCommon->choice.setup->commonControlResourceSet;
    else if (scc->downlinkConfigCommon->initialDownlinkBWP->pdcch_ConfigCommon->choice.setup->commonControlResourceSet)
      coreset = scc->downlinkConfigCommon->initialDownlinkBWP->pdcch_ConfigCommon->choice.setup->commonControlResourceSet;
    else coreset = NULL;

    if (coreset) AssertFatal(coreset_id == coreset->controlResourceSetId,
			     "ID of common ss coreset does not correspond to id set in the "
			     "search space\n");
    return coreset;
  } else {
    //    AssertFatal(bwp!=NULL,"bwp is null here, we have to check for a dedicated configuration for initialBWP in CellGroup, todo\n");
    const int n = bwp->bwp_Dedicated->pdcch_Config->choice.setup->controlResourceSetToAddModList->list.count;

    for (int i = 0; i < n; i++) {
      NR_ControlResourceSet_t *coreset =
          bwp->bwp_Dedicated->pdcch_Config->choice.setup->controlResourceSetToAddModList->list.array[i];
      if (coreset_id == coreset->controlResourceSetId) {
        return coreset;
      }
    }
    AssertFatal(0, "Couldn't find coreset with id %ld\n", coreset_id);
  }
}

NR_SearchSpace_t *get_searchspace(NR_ServingCellConfigCommon_t *scc,
				  NR_BWP_Downlink_t *bwp,
				  NR_SearchSpace__searchSpaceType_PR target_ss) {


  const int n = bwp ?
    bwp->bwp_Dedicated->pdcch_Config->choice.setup->searchSpacesToAddModList->list.count:
    scc->downlinkConfigCommon->initialDownlinkBWP->pdcch_ConfigCommon->choice.setup->commonSearchSpaceList->list.count;
  for (int i=0;i<n;i++) {
    NR_SearchSpace_t *ss = bwp ?
      bwp->bwp_Dedicated->pdcch_Config->choice.setup->searchSpacesToAddModList->list.array[i]:
      scc->downlinkConfigCommon->initialDownlinkBWP->pdcch_ConfigCommon->choice.setup->commonSearchSpaceList->list.array[i];
    AssertFatal(ss->controlResourceSetId != NULL, "ss->controlResourceSetId is null\n");
    AssertFatal(ss->searchSpaceType != NULL, "ss->searchSpaceType is null\n");
    if (ss->searchSpaceType->present == target_ss) {
      return ss;
    }
  }
  AssertFatal(0, "Couldn't find an adequate searchspace\n");
}

int allocate_nr_CCEs(gNB_MAC_INST *nr_mac,
                     NR_BWP_Downlink_t *bwp,
                     NR_ControlResourceSet_t *coreset,
                     int aggregation,
                     uint16_t Y,
                     int m,
                     int nr_of_candidates) {
  // uncomment these when we allocate for common search space
  //  NR_COMMON_channels_t                *cc      = nr_mac->common_channels;
  //  NR_ServingCellConfigCommon_t        *scc     = cc->ServingCellConfigCommon;

  int coreset_id = coreset->controlResourceSetId;

  int *cce_list;
  if(bwp == NULL || bwp->bwp_Id == 0) {
    cce_list = nr_mac->cce_list[0][0];
  } else {
    cce_list = nr_mac->cce_list[bwp->bwp_Id][coreset_id];
  }

  int n_rb=0;
  for (int i=0;i<6;i++)
    for (int j=0;j<8;j++) {
      n_rb+=((coreset->frequencyDomainResources.buf[i]>>j)&1);
    }
  n_rb*=6;

  uint16_t N_reg = n_rb * coreset->duration;
  uint16_t n_CI = 0;

  const uint16_t N_cce = N_reg / NR_NB_REG_PER_CCE;
  const uint16_t M_s_max = nr_of_candidates;

  //PDCCH candidate index m in CORESET exceeds the maximum number of PDCCH candidates
  if(m >= nr_of_candidates)
    return -1;

  int first_cce = aggregation * (( Y + CEILIDIV((m*N_cce),(aggregation*M_s_max)) + n_CI ) % CEILIDIV(N_cce,aggregation));

  for (int i=0;i<aggregation;i++)
    if (cce_list[first_cce+i] != 0) return(-1);
  
  for (int i=0;i<aggregation;i++) cce_list[first_cce+i] = 1;

  return(first_cce);

}

void nr_save_pusch_fields(const NR_ServingCellConfigCommon_t *scc,
                          const NR_BWP_Uplink_t *ubwp,
                          long dci_format,
                          int tda,
                          uint8_t num_dmrs_cdm_grps_no_data,
                          NR_sched_pusch_save_t *ps)
{
  ps->dci_format = dci_format;
  ps->time_domain_allocation = tda;

  const struct NR_PUSCH_TimeDomainResourceAllocationList *tdaList =
    ubwp?
    ubwp->bwp_Common->pusch_ConfigCommon->choice.setup->pusch_TimeDomainAllocationList:
    scc->uplinkConfigCommon->initialUplinkBWP->pusch_ConfigCommon->choice.setup->pusch_TimeDomainAllocationList ;
  const int startSymbolAndLength = tdaList->list.array[tda]->startSymbolAndLength;
  SLIV2SL(startSymbolAndLength,
          &ps->startSymbolIndex,
          &ps->nrOfSymbols);

  ps->pusch_Config = ubwp?ubwp->bwp_Dedicated->pusch_Config->choice.setup:NULL;
  if (ps->pusch_Config == NULL || !ps->pusch_Config->transformPrecoder)
    ps->transform_precoding = !scc->uplinkConfigCommon->initialUplinkBWP->rach_ConfigCommon->choice.setup->msg3_transformPrecoder;
  else
    ps->transform_precoding = *ps->pusch_Config->transformPrecoder;
  const int target_ss = NR_SearchSpace__searchSpaceType_PR_ue_Specific;
  if (ps->transform_precoding)
    ps->mcs_table = get_pusch_mcs_table(ps->pusch_Config ? ps->pusch_Config->mcs_Table : NULL,
                                    0,
                                    ps->dci_format,
                                    NR_RNTI_C,
                                    target_ss,
                                    false);
  else {
    ps->mcs_table = get_pusch_mcs_table(ps->pusch_Config ? ps->pusch_Config->mcs_TableTransformPrecoder : NULL,
                                    1,
                                    ps->dci_format,
                                    NR_RNTI_C,
                                    target_ss,
                                    false);
    num_dmrs_cdm_grps_no_data = 2; // in case of transform precoding - no Data sent in DMRS symbol
  }

  ps->num_dmrs_cdm_grps_no_data = num_dmrs_cdm_grps_no_data;

  /* DMRS calculations */
  ps->mapping_type = tdaList->list.array[tda]->mappingType;
  ps->NR_DMRS_UplinkConfig = ps->pusch_Config ?
    (ps->mapping_type == NR_PUSCH_TimeDomainResourceAllocation__mappingType_typeA ?
     ps->pusch_Config->dmrs_UplinkForPUSCH_MappingTypeA->choice.setup :
     ps->pusch_Config->dmrs_UplinkForPUSCH_MappingTypeB->choice.setup) : NULL;
  ps->dmrs_config_type = ps->NR_DMRS_UplinkConfig ? ((ps->NR_DMRS_UplinkConfig->dmrs_Type == NULL ? 0 : 1)) : 0;
  const pusch_dmrs_AdditionalPosition_t additional_pos =
						     ps->NR_DMRS_UplinkConfig ? (ps->NR_DMRS_UplinkConfig->dmrs_AdditionalPosition == NULL
										 ? 2
										 : (*ps->NR_DMRS_UplinkConfig->dmrs_AdditionalPosition ==
										    NR_DMRS_UplinkConfig__dmrs_AdditionalPosition_pos3
										    ? 3
										    : *ps->NR_DMRS_UplinkConfig->dmrs_AdditionalPosition)):2;
  const pusch_maxLength_t pusch_maxLength =
    ps->NR_DMRS_UplinkConfig ? (ps->NR_DMRS_UplinkConfig->maxLength == NULL ? 1 : 2) : 1;
  const uint16_t l_prime_mask = get_l_prime(ps->nrOfSymbols,
                                            ps->mapping_type,
                                            additional_pos,
                                            pusch_maxLength);
  ps->ul_dmrs_symb_pos = l_prime_mask << ps->startSymbolIndex;
  uint8_t num_dmrs_symb = 0;
  for(int i = ps->startSymbolIndex; i < ps->startSymbolIndex + ps->nrOfSymbols; i++)
    num_dmrs_symb += (ps->ul_dmrs_symb_pos >> i) & 1;
  ps->num_dmrs_symb = num_dmrs_symb;
  ps->N_PRB_DMRS = ps->dmrs_config_type == 0
      ? num_dmrs_cdm_grps_no_data * 6
      : num_dmrs_cdm_grps_no_data * 4;
}

void nr_configure_css_dci_initial(nfapi_nr_dl_tti_pdcch_pdu_rel15_t* pdcch_pdu,
				  nr_scs_e scs_common,
				  nr_scs_e pdcch_scs,
				  nr_frequency_range_e freq_range,
				  uint8_t rmsi_pdcch_config,
				  uint8_t ssb_idx,
				  uint8_t k_ssb,
				  uint16_t sfn_ssb,
				  uint8_t n_ssb, /*slot index overlapping the corresponding SSB index*/
				  uint16_t nb_slots_per_frame,
				  uint16_t N_RB)
{
  //  uint8_t O, M;
  //  uint8_t ss_idx = rmsi_pdcch_config&0xf;
  //  uint8_t cset_idx = (rmsi_pdcch_config>>4)&0xf;
  //  uint8_t mu = scs_common;
  //  uint8_t O_scale=0, M_scale=0; // used to decide if the values of O and M need to be divided by 2

  AssertFatal(1==0,"todo\n");
  /*
  /// Coreset params
  switch(scs_common) {

    case kHz15:

      switch(pdcch_scs) {
        case kHz15:
          AssertFatal(cset_idx<15,"Coreset index %d reserved for scs kHz15/kHz15\n", cset_idx);
          pdcch_pdu->mux_pattern = NFAPI_NR_SSB_AND_CSET_MUX_PATTERN_TYPE1;
          pdcch_pdu->n_rb = (cset_idx < 6)? 24 : (cset_idx < 12)? 48 : 96;
          pdcch_pdu->n_symb = nr_coreset_nsymb_pdcch_type_0_scs_15_15[cset_idx];
          pdcch_pdu->rb_offset = nr_coreset_rb_offset_pdcch_type_0_scs_15_15[cset_idx];
        break;

        case kHz30:
          AssertFatal(cset_idx<14,"Coreset index %d reserved for scs kHz15/kHz30\n", cset_idx);
          pdcch_pdu->mux_pattern = NFAPI_NR_SSB_AND_CSET_MUX_PATTERN_TYPE1;
          pdcch_pdu->n_rb = (cset_idx < 8)? 24 : 48;
          pdcch_pdu->n_symb = nr_coreset_nsymb_pdcch_type_0_scs_15_30[cset_idx];
          pdcch_pdu->rb_offset = nr_coreset_rb_offset_pdcch_type_0_scs_15_15[cset_idx];
        break;

        default:
            AssertFatal(1==0,"Invalid scs_common/pdcch_scs combination %d/%d \n", scs_common, pdcch_scs);

      }
      break;

    case kHz30:

      if (N_RB < 106) { // Minimum 40Mhz bandwidth not satisfied
        switch(pdcch_scs) {
          case kHz15:
            AssertFatal(cset_idx<9,"Coreset index %d reserved for scs kHz30/kHz15\n", cset_idx);
            pdcch_pdu->mux_pattern = NFAPI_NR_SSB_AND_CSET_MUX_PATTERN_TYPE1;
            pdcch_pdu->n_rb = (cset_idx < 10)? 48 : 96;
            pdcch_pdu->n_symb = nr_coreset_nsymb_pdcch_type_0_scs_30_15_b40Mhz[cset_idx];
            pdcch_pdu->rb_offset = nr_coreset_rb_offset_pdcch_type_0_scs_30_15_b40Mhz[cset_idx];
          break;

          case kHz30:
            pdcch_pdu->mux_pattern = NFAPI_NR_SSB_AND_CSET_MUX_PATTERN_TYPE1;
            pdcch_pdu->n_rb = (cset_idx < 6)? 24 : 48;
            pdcch_pdu->n_symb = nr_coreset_nsymb_pdcch_type_0_scs_30_30_b40Mhz[cset_idx];
            pdcch_pdu->rb_offset = nr_coreset_rb_offset_pdcch_type_0_scs_30_30_b40Mhz[cset_idx];
          break;

          default:
            AssertFatal(1==0,"Invalid scs_common/pdcch_scs combination %d/%d \n", scs_common, pdcch_scs);
        }
      }

      else { // above 40Mhz
        switch(pdcch_scs) {
          case kHz15:
            AssertFatal(cset_idx<9,"Coreset index %d reserved for scs kHz30/kHz15\n", cset_idx);
            pdcch_pdu->mux_pattern = NFAPI_NR_SSB_AND_CSET_MUX_PATTERN_TYPE1;
            pdcch_pdu->n_rb = (cset_idx < 3)? 48 : 96;
            pdcch_pdu->n_symb = nr_coreset_nsymb_pdcch_type_0_scs_30_15_a40Mhz[cset_idx];
            pdcch_pdu->rb_offset = nr_coreset_rb_offset_pdcch_type_0_scs_30_15_a40Mhz[cset_idx];
          break;

          case kHz30:
            AssertFatal(cset_idx<10,"Coreset index %d reserved for scs kHz30/kHz30\n", cset_idx);
            pdcch_pdu->mux_pattern = NFAPI_NR_SSB_AND_CSET_MUX_PATTERN_TYPE1;
            pdcch_pdu->n_rb = (cset_idx < 4)? 24 : 48;
            pdcch_pdu->n_symb = nr_coreset_nsymb_pdcch_type_0_scs_30_30_a40Mhz[cset_idx];
            pdcch_pdu->rb_offset =  nr_coreset_rb_offset_pdcch_type_0_scs_30_30_a40Mhz[cset_idx];
          break;

          default:
            AssertFatal(1==0,"Invalid scs_common/pdcch_scs combination %d/%d \n", scs_common, pdcch_scs);
        }
      }
      break;

    case kHz120:
      switch(pdcch_scs) {
        case kHz60:
          AssertFatal(cset_idx<12,"Coreset index %d reserved for scs kHz120/kHz60\n", cset_idx);
          pdcch_pdu->mux_pattern = (cset_idx < 8)?NFAPI_NR_SSB_AND_CSET_MUX_PATTERN_TYPE1 : NFAPI_NR_SSB_AND_CSET_MUX_PATTERN_TYPE2;
          pdcch_pdu->n_rb = (cset_idx < 6)? 48 : (cset_idx < 8)? 96 : (cset_idx < 10)? 48 : 96;
          pdcch_pdu->n_symb = nr_coreset_nsymb_pdcch_type_0_scs_120_60[cset_idx];
          pdcch_pdu->rb_offset = (nr_coreset_rb_offset_pdcch_type_0_scs_120_60[cset_idx]>0)?nr_coreset_rb_offset_pdcch_type_0_scs_120_60[cset_idx] :
          (k_ssb == 0)? -41 : -42;
        break;

        case kHz120:
          AssertFatal(cset_idx<8,"Coreset index %d reserved for scs kHz120/kHz120\n", cset_idx);
          pdcch_pdu->mux_pattern = (cset_idx < 4)?NFAPI_NR_SSB_AND_CSET_MUX_PATTERN_TYPE1 : NFAPI_NR_SSB_AND_CSET_MUX_PATTERN_TYPE3;
          pdcch_pdu->n_rb = (cset_idx < 2)? 24 : (cset_idx < 4)? 48 : (cset_idx < 6)? 24 : 48;
          pdcch_pdu->n_symb = (cset_idx == 2)? 1 : 2;
          pdcch_pdu->rb_offset = (nr_coreset_rb_offset_pdcch_type_0_scs_120_120[cset_idx]>0)? nr_coreset_rb_offset_pdcch_type_0_scs_120_120[cset_idx] :
          (k_ssb == 0)? -20 : -21;
        break;

        default:
            AssertFatal(1==0,"Invalid scs_common/pdcch_scs combination %d/%d \n", scs_common, pdcch_scs);
      }
    break;

    case kHz240:
    switch(pdcch_scs) {
      case kHz60:
        AssertFatal(cset_idx<4,"Coreset index %d reserved for scs kHz240/kHz60\n", cset_idx);
        pdcch_pdu->mux_pattern = NFAPI_NR_SSB_AND_CSET_MUX_PATTERN_TYPE1;
        pdcch_pdu->n_rb = 96;
        pdcch_pdu->n_symb = (cset_idx < 2)? 1 : 2;
        pdcch_pdu->rb_offset = (cset_idx&1)? 16 : 0;
      break;

      case kHz120:
        AssertFatal(cset_idx<8,"Coreset index %d reserved for scs kHz240/kHz120\n", cset_idx);
        pdcch_pdu->mux_pattern = (cset_idx < 4)? NFAPI_NR_SSB_AND_CSET_MUX_PATTERN_TYPE1 : NFAPI_NR_SSB_AND_CSET_MUX_PATTERN_TYPE2;
        pdcch_pdu->n_rb = (cset_idx < 4)? 48 : (cset_idx < 6)? 24 : 48;
        pdcch_pdu->n_symb = ((cset_idx==2)||(cset_idx==3))? 2 : 1;
        pdcch_pdu->rb_offset = (nr_coreset_rb_offset_pdcch_type_0_scs_240_120[cset_idx]>0)? nr_coreset_rb_offset_pdcch_type_0_scs_240_120[cset_idx] :
        (k_ssb == 0)? -41 : -42;
      break;

      default:
          AssertFatal(1==0,"Invalid scs_common/pdcch_scs combination %d/%d \n", scs_common, pdcch_scs);
    }
    break;

  default:
    AssertFatal(1==0,"Invalid common subcarrier spacing %d\n", scs_common);

  }

  /// Search space params
  switch(pdcch_pdu->mux_pattern) {

    case NFAPI_NR_SSB_AND_CSET_MUX_PATTERN_TYPE1:
      if (freq_range == nr_FR1) {
        O = nr_ss_param_O_type_0_mux1_FR1[ss_idx];
        pdcch_pdu->nb_ss_sets_per_slot = nr_ss_sets_per_slot_type_0_FR1[ss_idx];
        M = nr_ss_param_M_type_0_mux1_FR1[ss_idx];
        M_scale = nr_ss_scale_M_mux1_FR1[ss_idx];
        pdcch_pdu->first_symbol = (ss_idx < 8)? ( (ssb_idx&1)? pdcch_pdu->n_symb : 0 ) : nr_ss_first_symb_idx_type_0_mux1_FR1[ss_idx - 8];
      }

      else {
        AssertFatal(ss_idx<14 ,"Invalid search space index for multiplexing type 1 and FR2 %d\n", ss_idx);
        O = nr_ss_param_O_type_0_mux1_FR2[ss_idx];
        O_scale = nr_ss_scale_O_mux1_FR2[ss_idx];
        pdcch_pdu->nb_ss_sets_per_slot = nr_ss_sets_per_slot_type_0_FR2[ss_idx];
        M = nr_ss_param_M_type_0_mux1_FR2[ss_idx];
        M_scale = nr_ss_scale_M_mux1_FR2[ss_idx];
        pdcch_pdu->first_symbol = (ss_idx < 12)? ( (ss_idx&1)? 7 : 0 ) : 0;
      }
      pdcch_pdu->nb_slots = 2;
      pdcch_pdu->sfn_mod2 = (CEILIDIV( (((O<<mu)>>O_scale) + ((ssb_idx*M)>>M_scale)), nb_slots_per_frame ) & 1)? 1 : 0;
      pdcch_pdu->first_slot = (((O<<mu)>>O_scale) + ((ssb_idx*M)>>M_scale)) % nb_slots_per_frame;

    break;

    case NFAPI_NR_SSB_AND_CSET_MUX_PATTERN_TYPE2:
      AssertFatal( ((scs_common==kHz120)&&(pdcch_scs==kHz60)) || ((scs_common==kHz240)&&(pdcch_scs==kHz120)),
      "Invalid scs_common/pdcch_scs combination %d/%d for Mux type 2\n", scs_common, pdcch_scs );
      AssertFatal(ss_idx==0, "Search space index %d reserved for scs_common/pdcch_scs combination %d/%d", ss_idx, scs_common, pdcch_scs);

      pdcch_pdu->nb_slots = 1;

      if ((scs_common==kHz120)&&(pdcch_scs==kHz60)) {
        pdcch_pdu->first_symbol = nr_ss_first_symb_idx_scs_120_60_mux2[ssb_idx&3];
        // Missing in pdcch_pdu sfn_C and n_C here and in else case
      }
      else {
        pdcch_pdu->first_symbol = ((ssb_idx&7)==4)?12 : ((ssb_idx&7)==4)?13 : nr_ss_first_symb_idx_scs_240_120_set1_mux2[ssb_idx&7]; //???
      }

    break;

    case NFAPI_NR_SSB_AND_CSET_MUX_PATTERN_TYPE3:
      AssertFatal( (scs_common==kHz120)&&(pdcch_scs==kHz120),
      "Invalid scs_common/pdcch_scs combination %d/%d for Mux type 3\n", scs_common, pdcch_scs );
      AssertFatal(ss_idx==0, "Search space index %d reserved for scs_common/pdcch_scs combination %d/%d", ss_idx, scs_common, pdcch_scs);

      pdcch_pdu->first_symbol = nr_ss_first_symb_idx_scs_120_120_mux3[ssb_idx&3];

    break;

    default:
      AssertFatal(1==0, "Invalid SSB and coreset multiplexing pattern %d\n", pdcch_pdu->mux_pattern);
  }
  pdcch_pdu->config_type = NFAPI_NR_CSET_CONFIG_MIB_SIB1;
  pdcch_pdu->cr_mapping_type = NFAPI_NR_CCE_REG_MAPPING_INTERLEAVED;
  pdcch_pdu->precoder_granularity = NFAPI_NR_CSET_SAME_AS_REG_BUNDLE;
  pdcch_pdu->reg_bundle_size = 6;
  pdcch_pdu->interleaver_size = 2;
  // set initial banwidth part to full bandwidth
  pdcch_pdu->n_RB_BWP = N_RB;

  */

}

void config_uldci(const NR_BWP_Uplink_t *ubwp,
		  const NR_ServingCellConfigCommon_t *scc,
                  const nfapi_nr_pusch_pdu_t *pusch_pdu,
                  dci_pdu_rel15_t *dci_pdu_rel15,
                  int dci_format,
                  int time_domain_assignment,
                  uint8_t tpc,
                  int n_ubwp,
                  int bwp_id) {
  const int bw = NRRIV2BW(ubwp ?
			  ubwp->bwp_Common->genericParameters.locationAndBandwidth :
			  scc->uplinkConfigCommon->initialUplinkBWP->genericParameters.locationAndBandwidth, MAX_BWP_SIZE);
  dci_pdu_rel15->frequency_domain_assignment.val =
      PRBalloc_to_locationandbandwidth0(pusch_pdu->rb_size, pusch_pdu->rb_start, bw);
  dci_pdu_rel15->time_domain_assignment.val = time_domain_assignment;
  dci_pdu_rel15->frequency_hopping_flag.val = pusch_pdu->frequency_hopping;
  dci_pdu_rel15->mcs = pusch_pdu->mcs_index;
  dci_pdu_rel15->ndi = pusch_pdu->pusch_data.new_data_indicator;
  dci_pdu_rel15->rv = pusch_pdu->pusch_data.rv_index;
  dci_pdu_rel15->harq_pid = pusch_pdu->pusch_data.harq_process_id;
  dci_pdu_rel15->tpc = tpc;
  if (ubwp) AssertFatal(ubwp->bwp_Dedicated->pusch_Config->choice.setup->resourceAllocation == NR_PUSCH_Config__resourceAllocation_resourceAllocationType1,
			"Only frequency resource allocation type 1 is currently supported\n");
  switch (dci_format) {
    case NR_UL_DCI_FORMAT_0_0:
      dci_pdu_rel15->format_indicator = 0;
      break;
    case NR_UL_DCI_FORMAT_0_1:
      dci_pdu_rel15->dai[0].val = 0; //TODO
      // bwp indicator as per table 7.3.1.1.2-1 in 38.212
      dci_pdu_rel15->bwp_indicator.val = n_ubwp < 4 ? bwp_id : bwp_id - 1;
      // SRS resource indicator
      if (ubwp &&
	  ubwp->bwp_Dedicated &&
	  ubwp->bwp_Dedicated->pusch_Config &&
	  ubwp->bwp_Dedicated->pusch_Config->choice.setup &&
	  ubwp->bwp_Dedicated->pusch_Config->choice.setup->txConfig != NULL) {
        AssertFatal(*ubwp->bwp_Dedicated->pusch_Config->choice.setup->txConfig == NR_PUSCH_Config__txConfig_codebook,
                    "Non Codebook configuration non supported\n");
        dci_pdu_rel15->srs_resource_indicator.val = 0; // taking resource 0 for SRS
      }
      // Antenna Ports
      dci_pdu_rel15->antenna_ports.val = 0; // TODO for now it is hardcoded, it should depends on cdm group no data and rank
      // DMRS sequence initialization
      dci_pdu_rel15->dmrs_sequence_initialization.val = pusch_pdu->scid;
      break;
    default :
      AssertFatal(0, "Valid UL formats are 0_0 and 0_1\n");
  }

  LOG_D(NR_MAC,
        "%s() ULDCI type 0 payload: freq_alloc %d, time_alloc %d, freq_hop_flag %d, mcs %d tpc %d ndi %d rv %d\n",
        __func__,
        dci_pdu_rel15->frequency_domain_assignment.val,
        dci_pdu_rel15->time_domain_assignment.val,
        dci_pdu_rel15->frequency_hopping_flag.val,
        dci_pdu_rel15->mcs,
        dci_pdu_rel15->tpc,
        dci_pdu_rel15->ndi,
        dci_pdu_rel15->rv);
}

const int default_pucch_fmt[]       = {0,0,0,1,1,1,1,1,1,1,1,1,1,1,1,1};
const int default_pucch_firstsymb[] = {12,12,12,10,10,10,10,4,4,4,4,0,0,0,0,0};
const int default_pucch_numbsymb[]  = {2,2,2,2,4,4,4,4,10,10,10,10,14,14,14,14,14};
const int default_pucch_prboffset[] = {0,0,3,0,0,2,4,0,0,2,4,0,0,2,4,-1};
const int default_pucch_csset[]     = {2,3,3,2,4,4,4,2,4,4,4,2,4,4,4,4};

int nr_get_default_pucch_res(int pucch_ResourceCommon) {

  AssertFatal(pucch_ResourceCommon>=0 && pucch_ResourceCommon < 16, "illegal pucch_ResourceCommon %d\n",pucch_ResourceCommon);

  return(default_pucch_csset[pucch_ResourceCommon]);
}
void nr_configure_pdcch(nfapi_nr_dl_tti_pdcch_pdu_rel15_t *pdcch_pdu,
                        NR_SearchSpace_t *ss,
                        NR_ControlResourceSet_t *coreset,
                        NR_ServingCellConfigCommon_t *scc,
                        NR_BWP_Downlink_t *bwp)
{
  NR_BWP_t *genericParameters = bwp ? &bwp->bwp_Common->genericParameters : &scc->downlinkConfigCommon->initialDownlinkBWP->genericParameters;

  pdcch_pdu->BWPSize  = NRRIV2BW(genericParameters->locationAndBandwidth, MAX_BWP_SIZE);
  pdcch_pdu->BWPStart = NRRIV2PRBOFFSET(genericParameters->locationAndBandwidth, MAX_BWP_SIZE);
  pdcch_pdu->SubcarrierSpacing = genericParameters->subcarrierSpacing;
  pdcch_pdu->CyclicPrefix = genericParameters->cyclicPrefix ? *genericParameters->cyclicPrefix:0;

  // first symbol
  //AssertFatal(pdcch_scs==kHz15, "PDCCH SCS above 15kHz not allowed if a symbol above 2 is monitored");
  int sps = genericParameters->cyclicPrefix == NULL ? 14 : 12;

  AssertFatal(ss->monitoringSymbolsWithinSlot!=NULL,"ss->monitoringSymbolsWithinSlot is null\n");
  AssertFatal(ss->monitoringSymbolsWithinSlot->buf!=NULL,"ss->monitoringSymbolsWithinSlot->buf is null\n");

  // for SPS=14 8 MSBs in positions 13 downto 6
  uint16_t monitoringSymbolsWithinSlot = (ss->monitoringSymbolsWithinSlot->buf[0]<<(sps-8)) |
    (ss->monitoringSymbolsWithinSlot->buf[1]>>(16-sps));

  for (int i=0; i<sps; i++) {
    if ((monitoringSymbolsWithinSlot>>(sps-1-i))&1) {
      pdcch_pdu->StartSymbolIndex=i;
      break;
    }
  }

  pdcch_pdu->DurationSymbols  = coreset->duration;

  for (int i=0;i<6;i++)
    pdcch_pdu->FreqDomainResource[i] = coreset->frequencyDomainResources.buf[i];


  //cce-REG-MappingType
  pdcch_pdu->CceRegMappingType = coreset->cce_REG_MappingType.present == NR_ControlResourceSet__cce_REG_MappingType_PR_interleaved?
    NFAPI_NR_CCE_REG_MAPPING_INTERLEAVED : NFAPI_NR_CCE_REG_MAPPING_NON_INTERLEAVED;

  if (pdcch_pdu->CceRegMappingType == NFAPI_NR_CCE_REG_MAPPING_INTERLEAVED) {
    pdcch_pdu->RegBundleSize = (coreset->cce_REG_MappingType.choice.interleaved->reg_BundleSize == NR_ControlResourceSet__cce_REG_MappingType__interleaved__reg_BundleSize_n6) ? 6 : (2+coreset->cce_REG_MappingType.choice.interleaved->reg_BundleSize);
    pdcch_pdu->InterleaverSize = (coreset->cce_REG_MappingType.choice.interleaved->interleaverSize==NR_ControlResourceSet__cce_REG_MappingType__interleaved__interleaverSize_n6) ? 6 : (2+coreset->cce_REG_MappingType.choice.interleaved->interleaverSize);
    AssertFatal(scc->physCellId != NULL,"scc->physCellId is null\n");
    pdcch_pdu->ShiftIndex = coreset->cce_REG_MappingType.choice.interleaved->shiftIndex != NULL ? *coreset->cce_REG_MappingType.choice.interleaved->shiftIndex : *scc->physCellId;
  }
  else {
    pdcch_pdu->RegBundleSize = 0;
    pdcch_pdu->InterleaverSize = 0;
    pdcch_pdu->ShiftIndex = 0;
  }

  if(coreset->controlResourceSetId == 0) {
    pdcch_pdu->CoreSetType = NFAPI_NR_CSET_CONFIG_MIB_SIB1;
  } else{
    pdcch_pdu->CoreSetType = NFAPI_NR_CSET_CONFIG_PDCCH_CONFIG;
  }

  //precoderGranularity
  pdcch_pdu->precoderGranularity = coreset->precoderGranularity;
}


// This function configures pucch pdu fapi structure
void nr_configure_pucch(nfapi_nr_pucch_pdu_t* pucch_pdu,
			                  NR_ServingCellConfigCommon_t *scc,
			                  NR_CellGroupConfig_t *CellGroup,
			                  NR_BWP_Uplink_t *bwp,
                        uint16_t rnti,
                        uint8_t pucch_resource,
                        uint16_t O_csi,
                        uint16_t O_ack,
                        uint8_t O_sr,
			                  int r_pucch) {

  NR_PUCCH_Config_t *pucch_Config;
  NR_PUCCH_Resource_t *pucchres;
  NR_PUCCH_ResourceSet_t *pucchresset;
  NR_PUCCH_FormatConfig_t *pucchfmt;
  NR_PUCCH_ResourceId_t *resource_id = NULL;

  long *id0 = NULL;
  int n_list, n_set;
  uint16_t N2,N3;
  int res_found = 0;

  pucch_pdu->bit_len_harq = O_ack;
  pucch_pdu->bit_len_csi_part1 = O_csi;

  uint16_t O_uci = O_csi + O_ack;

  NR_PUSCH_Config_t *pusch_Config = bwp ? bwp->bwp_Dedicated->pusch_Config->choice.setup : NULL;
  long *pusch_id = bwp ? pusch_Config->dataScramblingIdentityPUSCH : NULL;

  if (bwp && pusch_Config->dmrs_UplinkForPUSCH_MappingTypeA != NULL)
    id0 = pusch_Config->dmrs_UplinkForPUSCH_MappingTypeA->choice.setup->transformPrecodingDisabled->scramblingID0;
  else if (bwp && pusch_Config->dmrs_UplinkForPUSCH_MappingTypeB != NULL)
    id0 = pusch_Config->dmrs_UplinkForPUSCH_MappingTypeB->choice.setup->transformPrecodingDisabled->scramblingID0;
  else id0 = scc->physCellId;

  NR_PUCCH_ConfigCommon_t *pucch_ConfigCommon = bwp ?
    bwp->bwp_Common->pucch_ConfigCommon->choice.setup :
    scc->uplinkConfigCommon->initialUplinkBWP->pucch_ConfigCommon->choice.setup;
  // hop flags and hopping id are valid for any BWP
  switch (pucch_ConfigCommon->pucch_GroupHopping){
  case 0 :
    // if neither, both disabled
    pucch_pdu->group_hop_flag = 0;
    pucch_pdu->sequence_hop_flag = 0;
    break;
  case 1 :
    // if enable, group enabled
    pucch_pdu->group_hop_flag = 1;
    pucch_pdu->sequence_hop_flag = 0;
    break;
  case 2 :
    // if disable, sequence disabled
    pucch_pdu->group_hop_flag = 0;
    pucch_pdu->sequence_hop_flag = 1;
    break;
  default:
    AssertFatal(1==0,"Group hopping flag %ld undefined (0,1,2) \n", bwp->bwp_Common->pucch_ConfigCommon->choice.setup->pucch_GroupHopping);
  }

  if (pucch_ConfigCommon->hoppingId != NULL)
    pucch_pdu->hopping_id = *pucch_ConfigCommon->hoppingId;
  else
    pucch_pdu->hopping_id = *scc->physCellId;
  NR_BWP_t *genericParameters = bwp ?
    &bwp->bwp_Common->genericParameters:
    &scc->uplinkConfigCommon->initialUplinkBWP->genericParameters;
  pucch_pdu->bwp_size  = NRRIV2BW(genericParameters->locationAndBandwidth, MAX_BWP_SIZE);
  pucch_pdu->bwp_start = NRRIV2PRBOFFSET(genericParameters->locationAndBandwidth,MAX_BWP_SIZE);
  pucch_pdu->subcarrier_spacing = genericParameters->subcarrierSpacing;
  pucch_pdu->cyclic_prefix = (genericParameters->cyclicPrefix==NULL) ? 0 : *genericParameters->cyclicPrefix;
  if (r_pucch<0){
    // we have either a dedicated BWP or Dedicated PUCCH configuration on InitialBWP
	pucch_Config = bwp ?
	  bwp->bwp_Dedicated->pucch_Config->choice.setup:
	  CellGroup->spCellConfig->spCellConfigDedicated->uplinkConfig->initialUplinkBWP->pucch_Config->choice.setup;

	AssertFatal(pucch_Config->resourceSetToAddModList!=NULL,
		    "PUCCH resourceSetToAddModList is null\n");

	n_set = pucch_Config->resourceSetToAddModList->list.count;
	AssertFatal(n_set>0,"PUCCH resourceSetToAddModList is empty\n");
<<<<<<< HEAD

	LOG_D(MAC, "UCI n_set= %d\n", n_set);

=======
	
	LOG_D(NR_MAC, "UCI n_set= %d\n", n_set);
	
>>>>>>> 7d100407
	N2 = 2;
	// procedure to select pucch resource id from resource sets according to
	// number of uci bits and pucch resource indicator pucch_resource
	// ( see table 9.2.3.2 in 38.213)
	for (int i=0; i<n_set; i++) {
	  pucchresset = pucch_Config->resourceSetToAddModList->list.array[i];
	  n_list = pucchresset->resourceList.list.count;
	  if (pucchresset->pucch_ResourceSetId == 0 && O_uci<3) {
	    if (pucch_resource < n_list)
	      resource_id = pucchresset->resourceList.list.array[pucch_resource];
	    else
	      AssertFatal(1==0,"Couldn't fine pucch resource indicator %d in PUCCH resource set %d for %d UCI bits",pucch_resource,i,O_uci);
	  }
	  if (pucchresset->pucch_ResourceSetId == 1 && O_uci>2) {
#if (NR_RRC_VERSION >= MAKE_VERSION(16, 0, 0))
	    N3 = pucchresset->maxPayloadSize!= NULL ?  *pucchresset->maxPayloadSize : 1706;
#else
	    N3 = pucchresset->maxPayloadMinus1!= NULL ?  *pucchresset->maxPayloadMinus1 : 1706;
#endif
	    if (N2<O_uci && N3>O_uci) {
	      if (pucch_resource < n_list)
		resource_id = pucchresset->resourceList.list.array[pucch_resource];
	      else
		AssertFatal(1==0,"Couldn't fine pucch resource indicator %d in PUCCH resource set %d for %d UCI bits",pucch_resource,i,O_uci);
	    }
	    else N2 = N3;
	  }
	}

	AssertFatal(resource_id!=NULL,"Couldn-t find any matching PUCCH resource in the PUCCH resource sets");

	AssertFatal(pucch_Config->resourceToAddModList!=NULL,
		    "PUCCH resourceToAddModList is null\n");

	n_list = pucch_Config->resourceToAddModList->list.count;
	AssertFatal(n_list>0,"PUCCH resourceToAddModList is empty\n");

	// going through the list of PUCCH resources to find the one indexed by resource_id
	for (int i=0; i<n_list; i++) {
	  pucchres = pucch_Config->resourceToAddModList->list.array[i];
	  if (pucchres->pucch_ResourceId == *resource_id) {
	    res_found = 1;
	    pucch_pdu->prb_start = pucchres->startingPRB;
	    pucch_pdu->rnti = rnti;
	    // FIXME why there is only one frequency hopping flag
	    // what about inter slot frequency hopping?
	    pucch_pdu->freq_hop_flag = pucchres->intraSlotFrequencyHopping!= NULL ?  1 : 0;
	    pucch_pdu->second_hop_prb = pucchres->secondHopPRB!= NULL ?  *pucchres->secondHopPRB : 0;
	    switch(pucchres->format.present) {
	    case NR_PUCCH_Resource__format_PR_format0 :
	      pucch_pdu->format_type = 0;
	      pucch_pdu->initial_cyclic_shift = pucchres->format.choice.format0->initialCyclicShift;
	      pucch_pdu->nr_of_symbols = pucchres->format.choice.format0->nrofSymbols;
	      pucch_pdu->start_symbol_index = pucchres->format.choice.format0->startingSymbolIndex;
	      pucch_pdu->sr_flag = O_sr;
	      break;
	    case NR_PUCCH_Resource__format_PR_format1 :
	      pucch_pdu->format_type = 1;
	      pucch_pdu->initial_cyclic_shift = pucchres->format.choice.format1->initialCyclicShift;
	      pucch_pdu->nr_of_symbols = pucchres->format.choice.format1->nrofSymbols;
	      pucch_pdu->start_symbol_index = pucchres->format.choice.format1->startingSymbolIndex;
	      pucch_pdu->time_domain_occ_idx = pucchres->format.choice.format1->timeDomainOCC;
	      pucch_pdu->sr_flag = O_sr;
	      break;
	    case NR_PUCCH_Resource__format_PR_format2 :
	      pucch_pdu->format_type = 2;
	      pucch_pdu->nr_of_symbols = pucchres->format.choice.format2->nrofSymbols;
	      pucch_pdu->start_symbol_index = pucchres->format.choice.format2->startingSymbolIndex;
	      pucch_pdu->data_scrambling_id = pusch_id!= NULL ? *pusch_id : *scc->physCellId;
	      pucch_pdu->dmrs_scrambling_id = id0!= NULL ? *id0 : *scc->physCellId;
	      pucch_pdu->prb_size = compute_pucch_prb_size(2,pucchres->format.choice.format2->nrofPRBs,
							   O_uci+O_sr,O_csi,pucch_Config->format2->choice.setup->maxCodeRate,
							   2,pucchres->format.choice.format2->nrofSymbols,8);
	      pucch_pdu->bit_len_csi_part1 = O_csi;
	      break;
	    case NR_PUCCH_Resource__format_PR_format3 :
	      pucch_pdu->format_type = 3;
	      pucch_pdu->nr_of_symbols = pucchres->format.choice.format3->nrofSymbols;
	      pucch_pdu->start_symbol_index = pucchres->format.choice.format3->startingSymbolIndex;
	      pucch_pdu->data_scrambling_id = pusch_id!= NULL ? *pusch_id : *scc->physCellId;
	      if (pucch_Config->format3 == NULL) {
		pucch_pdu->pi_2bpsk = 0;
		pucch_pdu->add_dmrs_flag = 0;
	      }
	      else {
		pucchfmt = pucch_Config->format3->choice.setup;
		pucch_pdu->pi_2bpsk = pucchfmt->pi2BPSK!= NULL ?  1 : 0;
		pucch_pdu->add_dmrs_flag = pucchfmt->additionalDMRS!= NULL ?  1 : 0;
	      }
	      int f3_dmrs_symbols;
	      if (pucchres->format.choice.format3->nrofSymbols==4)
		f3_dmrs_symbols = 1<<pucch_pdu->freq_hop_flag;
	      else {
		if(pucchres->format.choice.format3->nrofSymbols<10)
		  f3_dmrs_symbols = 2;
		else
		  f3_dmrs_symbols = 2<<pucch_pdu->add_dmrs_flag;
	      }
	      pucch_pdu->prb_size = compute_pucch_prb_size(3,pucchres->format.choice.format3->nrofPRBs,
							   O_uci+O_sr,O_csi,pucch_Config->format3->choice.setup->maxCodeRate,
							   2-pucch_pdu->pi_2bpsk,pucchres->format.choice.format3->nrofSymbols-f3_dmrs_symbols,12);
	      pucch_pdu->bit_len_csi_part1 = O_csi;
	      break;
	    case NR_PUCCH_Resource__format_PR_format4 :
	      pucch_pdu->format_type = 4;
	      pucch_pdu->nr_of_symbols = pucchres->format.choice.format4->nrofSymbols;
	      pucch_pdu->start_symbol_index = pucchres->format.choice.format4->startingSymbolIndex;
	      pucch_pdu->pre_dft_occ_len = pucchres->format.choice.format4->occ_Length;
	      pucch_pdu->pre_dft_occ_idx = pucchres->format.choice.format4->occ_Index;
	      pucch_pdu->data_scrambling_id = pusch_id!= NULL ? *pusch_id : *scc->physCellId;
	      if (pucch_Config->format3 == NULL) {
		pucch_pdu->pi_2bpsk = 0;
		pucch_pdu->add_dmrs_flag = 0;
	      }
	      else {
		pucchfmt = pucch_Config->format3->choice.setup;
		pucch_pdu->pi_2bpsk = pucchfmt->pi2BPSK!= NULL ?  1 : 0;
		pucch_pdu->add_dmrs_flag = pucchfmt->additionalDMRS!= NULL ?  1 : 0;
	      }
	      pucch_pdu->bit_len_csi_part1 = O_csi;
	      break;
	    default :
	      AssertFatal(1==0,"Undefined PUCCH format \n");
	    }
	  }
	}
	AssertFatal(res_found==1,"No PUCCH resource found corresponding to id %ld\n",*resource_id);
      }
      else { // this is the default PUCCH configuration, PUCCH format 0 or 1
	int rsetindex = *scc->uplinkConfigCommon->initialUplinkBWP->pucch_ConfigCommon->choice.setup->pucch_ResourceCommon;
	int prboffset = r_pucch/default_pucch_csset[rsetindex];
	int prboffsetm8 = (r_pucch-8)/default_pucch_csset[rsetindex];
	pucch_pdu->prb_start = (r_pucch>>3)==0 ?
	  default_pucch_prboffset[rsetindex] + prboffset:
	  pucch_pdu->bwp_size-1-default_pucch_prboffset[rsetindex]-prboffsetm8;
	pucch_pdu->rnti = rnti;
	pucch_pdu->freq_hop_flag = 1;
	pucch_pdu->second_hop_prb = (r_pucch>>3)==0?
	  pucch_pdu->bwp_size-1-default_pucch_prboffset[rsetindex]-prboffset:
	  default_pucch_prboffset[rsetindex] + prboffsetm8;
	pucch_pdu->format_type = default_pucch_fmt[rsetindex];
	pucch_pdu->initial_cyclic_shift = r_pucch%default_pucch_csset[rsetindex];
	if (rsetindex==3||rsetindex==7||rsetindex==11) pucch_pdu->initial_cyclic_shift*=6;
	else if (rsetindex==1||rsetindex==2) pucch_pdu->initial_cyclic_shift*=3;
	else pucch_pdu->initial_cyclic_shift*=4;
	pucch_pdu->nr_of_symbols = default_pucch_numbsymb[rsetindex];
	pucch_pdu->start_symbol_index = default_pucch_firstsymb[rsetindex];
	if (pucch_pdu->format_type == 1) pucch_pdu->time_domain_occ_idx = 0; // check this!!
	pucch_pdu->sr_flag = O_sr;
      }

}


void prepare_dci(const NR_CellGroupConfig_t *CellGroup,
                 dci_pdu_rel15_t *dci_pdu_rel15,
                 nr_dci_format_t format,
                 int bwp_id) {

  NR_BWP_Downlink_t *bwp=CellGroup->spCellConfig->spCellConfigDedicated->downlinkBWP_ToAddModList->list.array[bwp_id-1];

  switch(format) {
    case NR_UL_DCI_FORMAT_0_1:
      // format indicator
      dci_pdu_rel15->format_indicator = 0;
      // carrier indicator
      if (CellGroup->spCellConfig->spCellConfigDedicated->crossCarrierSchedulingConfig != NULL)
        AssertFatal(1==0,"Cross Carrier Scheduling Config currently not supported\n");
      // supplementary uplink
      if (CellGroup->spCellConfig->spCellConfigDedicated->supplementaryUplink != NULL)
        AssertFatal(1==0,"Supplementary Uplink currently not supported\n");
      // SRS request
      dci_pdu_rel15->srs_request.val = 0;
      dci_pdu_rel15->ulsch_indicator = 1;
      break;
    case NR_DL_DCI_FORMAT_1_1:
      // format indicator
      dci_pdu_rel15->format_indicator = 1;
      // carrier indicator
      if (CellGroup->spCellConfig->spCellConfigDedicated->crossCarrierSchedulingConfig != NULL)
        AssertFatal(1==0,"Cross Carrier Scheduling Config currently not supported\n");
      //vrb to prb mapping
      if (bwp->bwp_Dedicated->pdsch_Config->choice.setup->vrb_ToPRB_Interleaver==NULL)
        dci_pdu_rel15->vrb_to_prb_mapping.val = 0;
      else
        dci_pdu_rel15->vrb_to_prb_mapping.val = 1;
      //bundling size indicator
      if (bwp->bwp_Dedicated->pdsch_Config->choice.setup->prb_BundlingType.present == NR_PDSCH_Config__prb_BundlingType_PR_dynamicBundling)
        AssertFatal(1==0,"Dynamic PRB bundling type currently not supported\n");
      //rate matching indicator
      uint16_t msb = (bwp->bwp_Dedicated->pdsch_Config->choice.setup->rateMatchPatternGroup1==NULL)?0:1;
      uint16_t lsb = (bwp->bwp_Dedicated->pdsch_Config->choice.setup->rateMatchPatternGroup2==NULL)?0:1;
      dci_pdu_rel15->rate_matching_indicator.val = lsb | (msb<<1);
      // aperiodic ZP CSI-RS trigger
      if (bwp->bwp_Dedicated->pdsch_Config->choice.setup->aperiodic_ZP_CSI_RS_ResourceSetsToAddModList != NULL)
        AssertFatal(1==0,"Aperiodic ZP CSI-RS currently not supported\n");
      // transmission configuration indication
      if (bwp->bwp_Dedicated->pdcch_Config->choice.setup->controlResourceSetToAddModList->list.array[bwp_id-1]->tci_PresentInDCI != NULL)
        AssertFatal(1==0,"TCI in DCI currently not supported\n");
      //srs resource set
      if (CellGroup->spCellConfig->spCellConfigDedicated->uplinkConfig->carrierSwitching!=NULL) {
        NR_SRS_CarrierSwitching_t *cs = CellGroup->spCellConfig->spCellConfigDedicated->uplinkConfig->carrierSwitching->choice.setup;
        if (cs->srs_TPC_PDCCH_Group!=NULL){
          switch(cs->srs_TPC_PDCCH_Group->present) {
            case NR_SRS_CarrierSwitching__srs_TPC_PDCCH_Group_PR_NOTHING:
              dci_pdu_rel15->srs_request.val = 0;
              break;
            case NR_SRS_CarrierSwitching__srs_TPC_PDCCH_Group_PR_typeA:
              AssertFatal(1==0,"SRS TPC PRCCH group type A currently not supported\n");
              break;
            case NR_SRS_CarrierSwitching__srs_TPC_PDCCH_Group_PR_typeB:
              AssertFatal(1==0,"SRS TPC PRCCH group type B currently not supported\n");
              break;
          }
        }
        else
          dci_pdu_rel15->srs_request.val = 0;
      }
      else
        dci_pdu_rel15->srs_request.val = 0;
    // CBGTI and CBGFI
    if (CellGroup->spCellConfig->spCellConfigDedicated->pdsch_ServingCellConfig->choice.setup->codeBlockGroupTransmission != NULL)
      AssertFatal(1==0,"CBG transmission currently not supported\n");
    break;
  default :
    AssertFatal(1==0,"Prepare dci currently only implemented for 1_1 and 0_1 \n");
  }
}


void fill_dci_pdu_rel15(const NR_ServingCellConfigCommon_t *scc,
                        const NR_CellGroupConfig_t *CellGroup,
                        nfapi_nr_dl_dci_pdu_t *pdcch_dci_pdu,
                        dci_pdu_rel15_t *dci_pdu_rel15,
                        int dci_format,
                        int rnti_type,
                        int N_RB,
                        int bwp_id) {
  uint8_t fsize = 0, pos = 0;

  uint64_t *dci_pdu = (uint64_t *)pdcch_dci_pdu->Payload;
  int dci_size = nr_dci_size(scc->uplinkConfigCommon->initialUplinkBWP, CellGroup, dci_pdu_rel15, dci_format, rnti_type, N_RB, bwp_id);
  pdcch_dci_pdu->PayloadSizeBits = dci_size;
  AssertFatal(dci_size <= 64, "DCI sizes above 64 bits not yet supported");

  if (dci_format == NR_DL_DCI_FORMAT_1_1 || dci_format == NR_UL_DCI_FORMAT_0_1)
    prepare_dci(CellGroup, dci_pdu_rel15, dci_format, bwp_id);

  /// Payload generation
  switch (dci_format) {
  case NR_DL_DCI_FORMAT_1_0:
    switch (rnti_type) {
    case NR_RNTI_RA:
      // Freq domain assignment
      fsize = (int)ceil(log2((N_RB * (N_RB + 1)) >> 1));
      pos = fsize;
      *dci_pdu |= (((uint64_t)dci_pdu_rel15->frequency_domain_assignment.val & ((1 << fsize) - 1)) << (dci_size - pos));
      LOG_D(NR_MAC,
            "frequency-domain assignment %d (%d bits) N_RB_BWP %d=> %d (0x%lx)\n",
            dci_pdu_rel15->frequency_domain_assignment.val,
            fsize,
            N_RB,
            dci_size - pos,
            *dci_pdu);
      // Time domain assignment
      pos += 4;
      *dci_pdu |= (((uint64_t)dci_pdu_rel15->time_domain_assignment.val & 0xf) << (dci_size - pos));
      LOG_D(NR_MAC,
            "time-domain assignment %d  (3 bits)=> %d (0x%lx)\n",
            dci_pdu_rel15->time_domain_assignment.val,
            dci_size - pos,
            *dci_pdu);
      // VRB to PRB mapping
      pos++;
      *dci_pdu |= ((uint64_t)dci_pdu_rel15->vrb_to_prb_mapping.val & 0x1) << (dci_size - pos);
      LOG_D(NR_MAC,
            "vrb to prb mapping %d  (1 bits)=> %d (0x%lx)\n",
            dci_pdu_rel15->vrb_to_prb_mapping.val,
            dci_size - pos,
            *dci_pdu);
      // MCS
      pos += 5;
      *dci_pdu |= ((uint64_t)dci_pdu_rel15->mcs & 0x1f) << (dci_size - pos);
#ifdef DEBUG_FILL_DCI
      LOG_I(NR_MAC, "mcs %d  (5 bits)=> %d (0x%lx)\n", dci_pdu_rel15->mcs, dci_size - pos, *dci_pdu);
#endif
      // TB scaling
      pos += 2;
      *dci_pdu |= ((uint64_t)dci_pdu_rel15->tb_scaling & 0x3) << (dci_size - pos);
#ifdef DEBUG_FILL_DCI
      LOG_I(NR_MAC, "tb_scaling %d  (2 bits)=> %d (0x%lx)\n", dci_pdu_rel15->tb_scaling, dci_size - pos, *dci_pdu);
#endif
      break;

    case NR_RNTI_C:
      // indicating a DL DCI format 1bit
      pos++;
      *dci_pdu |= ((uint64_t)1) << (dci_size - pos);
      LOG_D(NR_MAC,
            "Format indicator %d (%d bits) N_RB_BWP %d => %d (0x%lx)\n",
            dci_pdu_rel15->format_indicator,
            1,
            N_RB,
            dci_size - pos,
            *dci_pdu);
      // Freq domain assignment (275rb >> fsize = 16)
      fsize = (int)ceil(log2((N_RB * (N_RB + 1)) >> 1));
      pos += fsize;
      *dci_pdu |= (((uint64_t)dci_pdu_rel15->frequency_domain_assignment.val & ((1 << fsize) - 1)) << (dci_size - pos));
      LOG_D(NR_MAC,
            "Freq domain assignment %d (%d bits)=> %d (0x%lx)\n",
            dci_pdu_rel15->frequency_domain_assignment.val,
            fsize,
            dci_size - pos,
            *dci_pdu);
      uint16_t is_ra = 1;
      for (int i = 0; i < fsize; i++) {
        if (!((dci_pdu_rel15->frequency_domain_assignment.val >> i) & 1)) {
          is_ra = 0;
          break;
        }
      }
      if (is_ra) { // fsize are all 1  38.212 p86
        // ra_preamble_index 6 bits
        pos += 6;
        *dci_pdu |= ((dci_pdu_rel15->ra_preamble_index & 0x3f) << (dci_size - pos));
        // UL/SUL indicator  1 bit
        pos++;
        *dci_pdu |= (dci_pdu_rel15->ul_sul_indicator.val & 1) << (dci_size - pos);
        // SS/PBCH index  6 bits
        pos += 6;
        *dci_pdu |= ((dci_pdu_rel15->ss_pbch_index & 0x3f) << (dci_size - pos));
        //  prach_mask_index  4 bits
        pos += 4;
        *dci_pdu |= ((dci_pdu_rel15->prach_mask_index & 0xf) << (dci_size - pos));
      } else {
        // Time domain assignment 4bit
        pos += 4;
        *dci_pdu |= ((dci_pdu_rel15->time_domain_assignment.val & 0xf) << (dci_size - pos));
        LOG_D(NR_MAC,
              "Time domain assignment %d (%d bits)=> %d (0x%lx)\n",
              dci_pdu_rel15->time_domain_assignment.val,
              4,
              dci_size - pos,
              *dci_pdu);
        // VRB to PRB mapping  1bit
        pos++;
        *dci_pdu |= (dci_pdu_rel15->vrb_to_prb_mapping.val & 1) << (dci_size - pos);
        LOG_D(NR_MAC,
              "VRB to PRB %d (%d bits)=> %d (0x%lx)\n",
              dci_pdu_rel15->vrb_to_prb_mapping.val,
              1,
              dci_size - pos,
              *dci_pdu);
        // MCS 5bit  //bit over 32, so dci_pdu ++
        pos += 5;
        *dci_pdu |= (dci_pdu_rel15->mcs & 0x1f) << (dci_size - pos);
        LOG_D(NR_MAC, "MCS %d (%d bits)=> %d (0x%lx)\n", dci_pdu_rel15->mcs, 5, dci_size - pos, *dci_pdu);
        // New data indicator 1bit
        pos++;
        *dci_pdu |= (dci_pdu_rel15->ndi & 1) << (dci_size - pos);
        LOG_D(NR_MAC, "NDI %d (%d bits)=> %d (0x%lx)\n", dci_pdu_rel15->ndi, 1, dci_size - pos, *dci_pdu);
        // Redundancy version  2bit
        pos += 2;
        *dci_pdu |= (dci_pdu_rel15->rv & 0x3) << (dci_size - pos);
        LOG_D(NR_MAC, "RV %d (%d bits)=> %d (0x%lx)\n", dci_pdu_rel15->rv, 2, dci_size - pos, *dci_pdu);
        // HARQ process number  4bit
        pos += 4;
        *dci_pdu |= ((dci_pdu_rel15->harq_pid & 0xf) << (dci_size - pos));
        LOG_D(NR_MAC, "HARQ_PID %d (%d bits)=> %d (0x%lx)\n", dci_pdu_rel15->harq_pid, 4, dci_size - pos, *dci_pdu);
        // Downlink assignment index  2bit
        pos += 2;
        *dci_pdu |= ((dci_pdu_rel15->dai[0].val & 3) << (dci_size - pos));
        LOG_D(NR_MAC, "DAI %d (%d bits)=> %d (0x%lx)\n", dci_pdu_rel15->dai[0].val, 2, dci_size - pos, *dci_pdu);
        // TPC command for scheduled PUCCH  2bit
        pos += 2;
        *dci_pdu |= ((dci_pdu_rel15->tpc & 3) << (dci_size - pos));
        LOG_D(NR_MAC, "TPC %d (%d bits)=> %d (0x%lx)\n", dci_pdu_rel15->tpc, 2, dci_size - pos, *dci_pdu);
        // PUCCH resource indicator  3bit
        pos += 3;
        *dci_pdu |= ((dci_pdu_rel15->pucch_resource_indicator & 0x7) << (dci_size - pos));
        LOG_D(NR_MAC,
              "PUCCH RI %d (%d bits)=> %d (0x%lx)\n",
              dci_pdu_rel15->pucch_resource_indicator,
              3,
              dci_size - pos,
              *dci_pdu);
        // PDSCH-to-HARQ_feedback timing indicator 3bit
        pos += 3;
        *dci_pdu |= ((dci_pdu_rel15->pdsch_to_harq_feedback_timing_indicator.val & 0x7) << (dci_size - pos));
        LOG_D(NR_MAC,
              "PDSCH to HARQ TI %d (%d bits)=> %d (0x%lx)\n",
              dci_pdu_rel15->pdsch_to_harq_feedback_timing_indicator.val,
              3,
              dci_size - pos,
              *dci_pdu);
      } // end else
      break;

    case NR_RNTI_P:
      // Short Messages Indicator – 2 bits
      for (int i = 0; i < 2; i++)
        *dci_pdu |= (((uint64_t)dci_pdu_rel15->short_messages_indicator >> (1 - i)) & 1) << (dci_size - pos++);
      // Short Messages – 8 bits
      for (int i = 0; i < 8; i++)
        *dci_pdu |= (((uint64_t)dci_pdu_rel15->short_messages >> (7 - i)) & 1) << (dci_size - pos++);
      // Freq domain assignment 0-16 bit
      fsize = (int)ceil(log2((N_RB * (N_RB + 1)) >> 1));
      for (int i = 0; i < fsize; i++)
        *dci_pdu |= (((uint64_t)dci_pdu_rel15->frequency_domain_assignment.val >> (fsize - i - 1)) & 1) << (dci_size - pos++);
      // Time domain assignment 4 bit
      for (int i = 0; i < 4; i++)
        *dci_pdu |= (((uint64_t)dci_pdu_rel15->time_domain_assignment.val >> (3 - i)) & 1) << (dci_size - pos++);
      // VRB to PRB mapping 1 bit
      *dci_pdu |= ((uint64_t)dci_pdu_rel15->vrb_to_prb_mapping.val & 1) << (dci_size - pos++);
      // MCS 5 bit
      for (int i = 0; i < 5; i++)
        *dci_pdu |= (((uint64_t)dci_pdu_rel15->mcs >> (4 - i)) & 1) << (dci_size - pos++);
      // TB scaling 2 bit
      for (int i = 0; i < 2; i++)
        *dci_pdu |= (((uint64_t)dci_pdu_rel15->tb_scaling >> (1 - i)) & 1) << (dci_size - pos++);
      break;

    case NR_RNTI_SI:
      pos = 1;
      // Freq domain assignment 0-16 bit
      fsize = (int)ceil(log2((N_RB * (N_RB + 1)) >> 1));
      LOG_D(PHY, "fsize = %i\n", fsize);
      for (int i = 0; i < fsize; i++)
        *dci_pdu |= (((uint64_t)dci_pdu_rel15->frequency_domain_assignment.val >> (fsize - i - 1)) & 1) << (dci_size - pos++);
      LOG_D(PHY, "dci_pdu_rel15->frequency_domain_assignment.val = %i\n", dci_pdu_rel15->frequency_domain_assignment.val);
      // Time domain assignment 4 bit
      for (int i = 0; i < 4; i++)
        *dci_pdu |= (((uint64_t)dci_pdu_rel15->time_domain_assignment.val >> (3 - i)) & 1) << (dci_size - pos++);
      LOG_D(PHY, "dci_pdu_rel15->time_domain_assignment.val = %i\n", dci_pdu_rel15->time_domain_assignment.val);
      // VRB to PRB mapping 1 bit
      *dci_pdu |= ((uint64_t)dci_pdu_rel15->vrb_to_prb_mapping.val & 1) << (dci_size - pos++);
      LOG_D(PHY, "dci_pdu_rel15->vrb_to_prb_mapping.val = %i\n", dci_pdu_rel15->vrb_to_prb_mapping.val);
      // MCS 5bit  //bit over 32, so dci_pdu ++
      for (int i = 0; i < 5; i++)
        *dci_pdu |= (((uint64_t)dci_pdu_rel15->mcs >> (4 - i)) & 1) << (dci_size - pos++);
      LOG_D(PHY, "dci_pdu_rel15->mcs = %i\n", dci_pdu_rel15->mcs);
      // Redundancy version  2bit
      for (int i = 0; i < 2; i++)
        *dci_pdu |= (((uint64_t)dci_pdu_rel15->rv >> (1 - i)) & 1) << (dci_size - pos++);
      LOG_D(PHY, "dci_pdu_rel15->rv = %i\n", dci_pdu_rel15->rv);
      // System information indicator 1bit
      *dci_pdu |= ((uint64_t)dci_pdu_rel15->system_info_indicator&1)<<(dci_size-pos++);
      LOG_D(PHY, "dci_pdu_rel15->system_info_indicator = %i\n", dci_pdu_rel15->system_info_indicator);
      break;

    case NR_RNTI_TC:
      pos = 1;
      // indicating a DL DCI format 1bit
      *dci_pdu |= ((uint64_t)1) << (dci_size - pos++);
      // Freq domain assignment 0-16 bit
      fsize = (int)ceil(log2((N_RB * (N_RB + 1)) >> 1));
      for (int i = 0; i < fsize; i++)
        *dci_pdu |= (((uint64_t)dci_pdu_rel15->frequency_domain_assignment.val >> (fsize - i - 1)) & 1) << (dci_size - pos++);
      // Time domain assignment 4 bit
      for (int i = 0; i < 4; i++)
        *dci_pdu |= (((uint64_t)dci_pdu_rel15->time_domain_assignment.val >> (3 - i)) & 1) << (dci_size - pos++);
      // VRB to PRB mapping 1 bit
      *dci_pdu |= ((uint64_t)dci_pdu_rel15->vrb_to_prb_mapping.val & 1) << (dci_size - pos++);
      // MCS 5bit  //bit over 32, so dci_pdu ++
      for (int i = 0; i < 5; i++)
        *dci_pdu |= (((uint64_t)dci_pdu_rel15->mcs >> (4 - i)) & 1) << (dci_size - pos++);
      // New data indicator 1bit
      *dci_pdu |= ((uint64_t)dci_pdu_rel15->ndi & 1) << (dci_size - pos++);
      // Redundancy version  2bit
      for (int i = 0; i < 2; i++)
        *dci_pdu |= (((uint64_t)dci_pdu_rel15->rv >> (1 - i)) & 1) << (dci_size - pos++);
      // HARQ process number  4bit
      for (int i = 0; i < 4; i++)
        *dci_pdu |= (((uint64_t)dci_pdu_rel15->harq_pid >> (3 - i)) & 1) << (dci_size - pos++);
      // Downlink assignment index – 2 bits
      for (int i = 0; i < 2; i++)
        *dci_pdu |= (((uint64_t)dci_pdu_rel15->dai[0].val >> (1 - i)) & 1) << (dci_size - pos++);
      // TPC command for scheduled PUCCH – 2 bits
      for (int i = 0; i < 2; i++)
        *dci_pdu |= (((uint64_t)dci_pdu_rel15->tpc >> (1 - i)) & 1) << (dci_size - pos++);
      // PUCCH resource indicator – 3 bits
      for (int i = 0; i < 3; i++)
        *dci_pdu |= (((uint64_t)dci_pdu_rel15->pucch_resource_indicator >> (2 - i)) & 1) << (dci_size - pos++);
      // PDSCH-to-HARQ_feedback timing indicator – 3 bits
      for (int i = 0; i < 3; i++)
        *dci_pdu |= (((uint64_t)dci_pdu_rel15->pdsch_to_harq_feedback_timing_indicator.val >> (2 - i)) & 1) << (dci_size - pos++);

      LOG_D(NR_MAC,"N_RB = %i\n", N_RB);
      LOG_D(NR_MAC,"dci_size = %i\n", dci_size);
      LOG_D(NR_MAC,"fsize = %i\n", fsize);
      LOG_D(NR_MAC,"dci_pdu_rel15->format_indicator = %i\n", dci_pdu_rel15->format_indicator);
      LOG_D(NR_MAC,"dci_pdu_rel15->frequency_domain_assignment.val = %i\n", dci_pdu_rel15->frequency_domain_assignment.val);
      LOG_D(NR_MAC,"dci_pdu_rel15->time_domain_assignment.val = %i\n", dci_pdu_rel15->time_domain_assignment.val);
      LOG_D(NR_MAC,"dci_pdu_rel15->vrb_to_prb_mapping.val = %i\n", dci_pdu_rel15->vrb_to_prb_mapping.val);
      LOG_D(NR_MAC,"dci_pdu_rel15->mcs = %i\n", dci_pdu_rel15->mcs);
      LOG_D(NR_MAC,"dci_pdu_rel15->rv = %i\n", dci_pdu_rel15->rv);
      LOG_D(NR_MAC,"dci_pdu_rel15->harq_pid = %i\n", dci_pdu_rel15->harq_pid);
      LOG_D(NR_MAC,"dci_pdu_rel15->dai[0].val = %i\n", dci_pdu_rel15->dai[0].val);
      LOG_D(NR_MAC,"dci_pdu_rel15->tpc = %i\n", dci_pdu_rel15->tpc);
      LOG_D(NR_MAC,"dci_pdu_rel15->pdsch_to_harq_feedback_timing_indicator.val = %i\n", dci_pdu_rel15->pdsch_to_harq_feedback_timing_indicator.val);

      break;
    }
    break;

  case NR_UL_DCI_FORMAT_0_0:
    switch (rnti_type) {
    case NR_RNTI_C:
      // indicating a DL DCI format 1bit
      pos=1;
      *dci_pdu |= ((uint64_t)dci_pdu_rel15->format_indicator & 1) << (dci_size - pos);
      // Freq domain assignment  max 16 bit
      fsize = (int)ceil(log2((N_RB * (N_RB + 1)) >> 1));
      pos+=fsize;
      *dci_pdu |= ((uint64_t)dci_pdu_rel15->frequency_domain_assignment.val & ((1 << fsize) - 1)) << (dci_size - pos);
      // Time domain assignment 4bit
      pos += 4;
      *dci_pdu |= ((uint64_t)dci_pdu_rel15->time_domain_assignment.val & ((1 << 4) - 1)) << (dci_size - pos);
      // Frequency hopping flag – 1 bit
      pos++;
      *dci_pdu |= ((uint64_t)dci_pdu_rel15->frequency_hopping_flag.val & 1) << (dci_size - pos);
      // MCS  5 bit
      pos+=5;
      *dci_pdu |= ((uint64_t)dci_pdu_rel15->mcs & 0x1f) << (dci_size - pos);
      // New data indicator 1bit
      pos++;
      *dci_pdu |= ((uint64_t)dci_pdu_rel15->ndi & 1) << (dci_size - pos);
      // Redundancy version  2bit
      pos+=2;
      *dci_pdu |= ((uint64_t)dci_pdu_rel15->rv & 0x3) << (dci_size - pos);
      // HARQ process number  4bit
      pos+=4;
      *dci_pdu |= ((uint64_t)dci_pdu_rel15->harq_pid & 0xf) << (dci_size - pos);
      // TPC command for scheduled PUSCH – 2 bits
      pos+=2;
      *dci_pdu |= ((uint64_t)dci_pdu_rel15->tpc & 0x3) << (dci_size - pos);
      // Padding bits
      for (int a = pos; a < 32; a++)
        *dci_pdu |= ((uint64_t)dci_pdu_rel15->padding & 1) << (dci_size - pos++);
      // UL/SUL indicator – 1 bit
      /* commented for now (RK): need to get this from BWP descriptor
      if (cfg->pucch_config.pucch_GroupHopping.value)
        *dci_pdu |=
      ((uint64_t)dci_pdu_rel15->ul_sul_indicator.val&1)<<(dci_size-pos++);
        */
      break;

    case NFAPI_NR_RNTI_TC:
      // indicating a DL DCI format 1bit
      *dci_pdu |= (dci_pdu_rel15->format_indicator & 1) << (dci_size - pos++);
      // Freq domain assignment  max 16 bit
      fsize = (int)ceil(log2((N_RB * (N_RB + 1)) >> 1));
      for (int i = 0; i < fsize; i++)
        *dci_pdu |= ((dci_pdu_rel15->frequency_domain_assignment.val >> (fsize - i - 1)) & 1) << (dci_size - pos++);
      // Time domain assignment 4bit
      for (int i = 0; i < 4; i++)
        *dci_pdu |= (((uint64_t)dci_pdu_rel15->time_domain_assignment.val >> (3 - i)) & 1) << (dci_size - pos++);
      // Frequency hopping flag – 1 bit
      *dci_pdu |= ((uint64_t)dci_pdu_rel15->frequency_hopping_flag.val & 1) << (dci_size - pos++);
      // MCS  5 bit
      for (int i = 0; i < 5; i++)
        *dci_pdu |= (((uint64_t)dci_pdu_rel15->mcs >> (4 - i)) & 1) << (dci_size - pos++);
      // New data indicator 1bit
      *dci_pdu |= ((uint64_t)dci_pdu_rel15->ndi & 1) << (dci_size - pos++);
      // Redundancy version  2bit
      for (int i = 0; i < 2; i++)
        *dci_pdu |= (((uint64_t)dci_pdu_rel15->rv >> (1 - i)) & 1) << (dci_size - pos++);
      // HARQ process number  4bit
      for (int i = 0; i < 4; i++)
        *dci_pdu |= (((uint64_t)dci_pdu_rel15->harq_pid >> (3 - i)) & 1) << (dci_size - pos++);
      // TPC command for scheduled PUSCH – 2 bits
      for (int i = 0; i < 2; i++)
        *dci_pdu |= (((uint64_t)dci_pdu_rel15->tpc >> (1 - i)) & 1) << (dci_size - pos++);
      // Padding bits
      for (int a = pos; a < 32; a++)
        *dci_pdu |= ((uint64_t)dci_pdu_rel15->padding & 1) << (dci_size - pos++);
      // UL/SUL indicator – 1 bit
      /*
        commented for now (RK): need to get this information from BWP descriptor
        if (cfg->pucch_config.pucch_GroupHopping.value)
        *dci_pdu |=
        ((uint64_t)dci_pdu_rel15->ul_sul_indicator.val&1)<<(dci_size-pos++);
        */
      break;
    }
    break;

  case NR_UL_DCI_FORMAT_0_1:
    switch (rnti_type) {
    case NR_RNTI_C:
      // Indicating a DL DCI format 1bit
      pos = 1;
      *dci_pdu |= ((uint64_t)dci_pdu_rel15->format_indicator & 0x1) << (dci_size - pos);
      // Carrier indicator
      pos += dci_pdu_rel15->carrier_indicator.nbits;
      *dci_pdu |= ((uint64_t)dci_pdu_rel15->carrier_indicator.val & ((1 << dci_pdu_rel15->carrier_indicator.nbits) - 1)) << (dci_size - pos);
      // UL/SUL Indicator
      pos += dci_pdu_rel15->ul_sul_indicator.nbits;
      *dci_pdu |= ((uint64_t)dci_pdu_rel15->ul_sul_indicator.val & ((1 << dci_pdu_rel15->ul_sul_indicator.nbits) - 1)) << (dci_size - pos);
      // BWP indicator
      pos += dci_pdu_rel15->bwp_indicator.nbits;
      *dci_pdu |= ((uint64_t)dci_pdu_rel15->bwp_indicator.val & ((1 << dci_pdu_rel15->bwp_indicator.nbits) - 1)) << (dci_size - pos);
      // Frequency domain resource assignment
      pos += dci_pdu_rel15->frequency_domain_assignment.nbits;
      *dci_pdu |= ((uint64_t)dci_pdu_rel15->frequency_domain_assignment.val & ((1 << dci_pdu_rel15->frequency_domain_assignment.nbits) - 1)) << (dci_size - pos);
      // Time domain resource assignment
      pos += dci_pdu_rel15->time_domain_assignment.nbits;
      *dci_pdu |= ((uint64_t)dci_pdu_rel15->time_domain_assignment.val & ((1 << dci_pdu_rel15->time_domain_assignment.nbits) - 1)) << (dci_size - pos);
      // Frequency hopping
      pos += dci_pdu_rel15->frequency_hopping_flag.nbits;
      *dci_pdu |= ((uint64_t)dci_pdu_rel15->frequency_hopping_flag.val & ((1 << dci_pdu_rel15->frequency_hopping_flag.nbits) - 1)) << (dci_size - pos);
      // MCS 5bit
      pos += 5;
      *dci_pdu |= ((uint64_t)dci_pdu_rel15->mcs & 0x1f) << (dci_size - pos);
      // New data indicator 1bit
      pos += 1;
      *dci_pdu |= ((uint64_t)dci_pdu_rel15->ndi & 0x1) << (dci_size - pos);
      // Redundancy version  2bit
      pos += 2;
      *dci_pdu |= ((uint64_t)dci_pdu_rel15->rv & 0x3) << (dci_size - pos);
      // HARQ process number  4bit
      pos += 4;
      *dci_pdu |= ((uint64_t)dci_pdu_rel15->harq_pid & 0xf) << (dci_size - pos);
      // 1st Downlink assignment index
      pos += dci_pdu_rel15->dai[0].nbits;
      *dci_pdu |= ((uint64_t)dci_pdu_rel15->dai[0].val & ((1 << dci_pdu_rel15->dai[0].nbits) - 1)) << (dci_size - pos);
      // 2nd Downlink assignment index
      pos += dci_pdu_rel15->dai[1].nbits;
      *dci_pdu |= ((uint64_t)dci_pdu_rel15->dai[1].val & ((1 << dci_pdu_rel15->dai[1].nbits) - 1)) << (dci_size - pos);
      // TPC command for scheduled PUSCH  2bit
      pos += 2;
      *dci_pdu |= ((uint64_t)dci_pdu_rel15->tpc & 0x3) << (dci_size - pos);
      // SRS resource indicator
      pos += dci_pdu_rel15->srs_resource_indicator.nbits;
      *dci_pdu |= ((uint64_t)dci_pdu_rel15->srs_resource_indicator.val & ((1 << dci_pdu_rel15->srs_resource_indicator.nbits) - 1)) << (dci_size - pos);
      // Precoding info and n. of layers
      pos += dci_pdu_rel15->precoding_information.nbits;
      *dci_pdu |= ((uint64_t)dci_pdu_rel15->precoding_information.val & ((1 << dci_pdu_rel15->precoding_information.nbits) - 1)) << (dci_size - pos);
      // Antenna ports
      pos += dci_pdu_rel15->antenna_ports.nbits;
      *dci_pdu |= ((uint64_t)dci_pdu_rel15->antenna_ports.val & ((1 << dci_pdu_rel15->antenna_ports.nbits) - 1)) << (dci_size - pos);
      // SRS request
      pos += dci_pdu_rel15->srs_request.nbits;
      *dci_pdu |= ((uint64_t)dci_pdu_rel15->srs_request.val & ((1 << dci_pdu_rel15->srs_request.nbits) - 1)) << (dci_size - pos);
      // CSI request
      pos += dci_pdu_rel15->csi_request.nbits;
      *dci_pdu |= ((uint64_t)dci_pdu_rel15->csi_request.val & ((1 << dci_pdu_rel15->csi_request.nbits) - 1)) << (dci_size - pos);
      // CBG transmission information
      pos += dci_pdu_rel15->cbgti.nbits;
      *dci_pdu |= ((uint64_t)dci_pdu_rel15->cbgti.val & ((1 << dci_pdu_rel15->cbgti.nbits) - 1)) << (dci_size - pos);
      // PTRS DMRS association
      pos += dci_pdu_rel15->ptrs_dmrs_association.nbits;
      *dci_pdu |= ((uint64_t)dci_pdu_rel15->ptrs_dmrs_association.val & ((1 << dci_pdu_rel15->ptrs_dmrs_association.nbits) - 1)) << (dci_size - pos);
      // Beta offset indicator
      pos += dci_pdu_rel15->beta_offset_indicator.nbits;
      *dci_pdu |= ((uint64_t)dci_pdu_rel15->beta_offset_indicator.val & ((1 << dci_pdu_rel15->beta_offset_indicator.nbits) - 1)) << (dci_size - pos);
      // DMRS sequence initialization
      pos += dci_pdu_rel15->dmrs_sequence_initialization.nbits;
      *dci_pdu |= ((uint64_t)dci_pdu_rel15->dmrs_sequence_initialization.val & ((1 << dci_pdu_rel15->dmrs_sequence_initialization.nbits) - 1)) << (dci_size - pos);
      // UL-SCH indicator
      pos += 1;
      *dci_pdu |= ((uint64_t)dci_pdu_rel15->ulsch_indicator & 0x1) << (dci_size - pos);
      break;
    }
    break;

  case NR_DL_DCI_FORMAT_1_1:
    // Indicating a DL DCI format 1bit
    pos = 1;
    *dci_pdu |= ((uint64_t)dci_pdu_rel15->format_indicator & 0x1) << (dci_size - pos);
    // Carrier indicator
    pos += dci_pdu_rel15->carrier_indicator.nbits;
    *dci_pdu |= ((uint64_t)dci_pdu_rel15->carrier_indicator.val & ((1 << dci_pdu_rel15->carrier_indicator.nbits) - 1)) << (dci_size - pos);
    // BWP indicator
    pos += dci_pdu_rel15->bwp_indicator.nbits;
    *dci_pdu |= ((uint64_t)dci_pdu_rel15->bwp_indicator.val & ((1 << dci_pdu_rel15->bwp_indicator.nbits) - 1)) << (dci_size - pos);
    // Frequency domain resource assignment
    pos += dci_pdu_rel15->frequency_domain_assignment.nbits;
    *dci_pdu |= ((uint64_t)dci_pdu_rel15->frequency_domain_assignment.val & ((1 << dci_pdu_rel15->frequency_domain_assignment.nbits) - 1)) << (dci_size - pos);
    // Time domain resource assignment
    pos += dci_pdu_rel15->time_domain_assignment.nbits;
    *dci_pdu |= ((uint64_t)dci_pdu_rel15->time_domain_assignment.val & ((1 << dci_pdu_rel15->time_domain_assignment.nbits) - 1)) << (dci_size - pos);
    // VRB-to-PRB mapping
    pos += dci_pdu_rel15->vrb_to_prb_mapping.nbits;
    *dci_pdu |= ((uint64_t)dci_pdu_rel15->vrb_to_prb_mapping.val & ((1 << dci_pdu_rel15->vrb_to_prb_mapping.nbits) - 1)) << (dci_size - pos);
    // PRB bundling size indicator
    pos += dci_pdu_rel15->prb_bundling_size_indicator.nbits;
    *dci_pdu |= ((uint64_t)dci_pdu_rel15->prb_bundling_size_indicator.val & ((1 << dci_pdu_rel15->prb_bundling_size_indicator.nbits) - 1)) << (dci_size - pos);
    // Rate matching indicator
    pos += dci_pdu_rel15->rate_matching_indicator.nbits;
    *dci_pdu |= ((uint64_t)dci_pdu_rel15->rate_matching_indicator.val & ((1 << dci_pdu_rel15->rate_matching_indicator.nbits) - 1)) << (dci_size - pos);
    // ZP CSI-RS trigger
    pos += dci_pdu_rel15->zp_csi_rs_trigger.nbits;
    *dci_pdu |= ((uint64_t)dci_pdu_rel15->zp_csi_rs_trigger.val & ((1 << dci_pdu_rel15->zp_csi_rs_trigger.nbits) - 1)) << (dci_size - pos);
    // TB1
    // MCS 5bit
    pos += 5;
    *dci_pdu |= ((uint64_t)dci_pdu_rel15->mcs & 0x1f) << (dci_size - pos);
    // New data indicator 1bit
    pos += 1;
    *dci_pdu |= ((uint64_t)dci_pdu_rel15->ndi & 0x1) << (dci_size - pos);
    // Redundancy version  2bit
    pos += 2;
    *dci_pdu |= ((uint64_t)dci_pdu_rel15->rv & 0x3) << (dci_size - pos);
    // TB2
    // MCS 5bit
    pos += dci_pdu_rel15->mcs2.nbits;
    *dci_pdu |= ((uint64_t)dci_pdu_rel15->mcs2.val & ((1 << dci_pdu_rel15->mcs2.nbits) - 1)) << (dci_size - pos);
    // New data indicator 1bit
    pos += dci_pdu_rel15->ndi2.nbits;
    *dci_pdu |= ((uint64_t)dci_pdu_rel15->ndi2.val & ((1 << dci_pdu_rel15->ndi2.nbits) - 1)) << (dci_size - pos);
    // Redundancy version  2bit
    pos += dci_pdu_rel15->rv2.nbits;
    *dci_pdu |= ((uint64_t)dci_pdu_rel15->rv2.val & ((1 << dci_pdu_rel15->rv2.nbits) - 1)) << (dci_size - pos);
    // HARQ process number  4bit
    pos += 4;
    *dci_pdu |= ((uint64_t)dci_pdu_rel15->harq_pid & 0xf) << (dci_size - pos);
    // Downlink assignment index
    pos += dci_pdu_rel15->dai[0].nbits;
    *dci_pdu |= ((uint64_t)dci_pdu_rel15->dai[0].val & ((1 << dci_pdu_rel15->dai[0].nbits) - 1)) << (dci_size - pos);
    // TPC command for scheduled PUCCH  2bit
    pos += 2;
    *dci_pdu |= ((uint64_t)dci_pdu_rel15->tpc & 0x3) << (dci_size - pos);
    // PUCCH resource indicator  3bit
    pos += 3;
    *dci_pdu |= ((uint64_t)dci_pdu_rel15->pucch_resource_indicator & 0x7) << (dci_size - pos);
    // PDSCH-to-HARQ_feedback timing indicator
    pos += dci_pdu_rel15->pdsch_to_harq_feedback_timing_indicator.nbits;
    *dci_pdu |= ((uint64_t)dci_pdu_rel15->pdsch_to_harq_feedback_timing_indicator.val & ((1 << dci_pdu_rel15->pdsch_to_harq_feedback_timing_indicator.nbits) - 1)) << (dci_size - pos);
    // Antenna ports
    pos += dci_pdu_rel15->antenna_ports.nbits;
    *dci_pdu |= ((uint64_t)dci_pdu_rel15->antenna_ports.val & ((1 << dci_pdu_rel15->antenna_ports.nbits) - 1)) << (dci_size - pos);
    // TCI
    pos += dci_pdu_rel15->transmission_configuration_indication.nbits;
    *dci_pdu |= ((uint64_t)dci_pdu_rel15->transmission_configuration_indication.val & ((1 << dci_pdu_rel15->transmission_configuration_indication.nbits) - 1)) << (dci_size - pos);
    // SRS request
    pos += dci_pdu_rel15->srs_request.nbits;
    *dci_pdu |= ((uint64_t)dci_pdu_rel15->srs_request.val & ((1 << dci_pdu_rel15->srs_request.nbits) - 1)) << (dci_size - pos);
    // CBG transmission information
    pos += dci_pdu_rel15->cbgti.nbits;
    *dci_pdu |= ((uint64_t)dci_pdu_rel15->cbgti.val & ((1 << dci_pdu_rel15->cbgti.nbits) - 1)) << (dci_size - pos);
    // CBG flushing out information
    pos += dci_pdu_rel15->cbgfi.nbits;
    *dci_pdu |= ((uint64_t)dci_pdu_rel15->cbgfi.val & ((1 << dci_pdu_rel15->cbgfi.nbits) - 1)) << (dci_size - pos);
    // DMRS sequence init
    pos += 1;
    *dci_pdu |= ((uint64_t)dci_pdu_rel15->dmrs_sequence_initialization.val & 0x1) << (dci_size - pos);
  }
  LOG_D(NR_MAC, "DCI has %d bits and the payload is %lx\n", dci_size, *dci_pdu);
}

int get_spf(nfapi_nr_config_request_scf_t *cfg) {

  int mu = cfg->ssb_config.scs_common.value;
  AssertFatal(mu>=0&&mu<4,"Illegal scs %d\n",mu);

  return(10 * (1<<mu));
} 

int to_absslot(nfapi_nr_config_request_scf_t *cfg,int frame,int slot) {

  return(get_spf(cfg)*frame) + slot; 

}

int extract_startSymbol(int startSymbolAndLength) {
  int tmp = startSymbolAndLength/14;
  int tmp2 = startSymbolAndLength%14;

  if (tmp > 0 && tmp < (14-tmp2)) return(tmp2);
  else                            return(13-tmp2);
}

int extract_length(int startSymbolAndLength) {
  int tmp = startSymbolAndLength/14;
  int tmp2 = startSymbolAndLength%14;

  if (tmp > 0 && tmp < (14-tmp2)) return(tmp);
  else                            return(15-tmp2);
}

/*
 * Dump the UL or DL UE_info into LOG_T(MAC)
 */
void dump_nr_list(NR_list_t *listP)
{
  for (int j = listP->head; j >= 0; j = listP->next[j])
    LOG_T(NR_MAC, "NR list node %d => %d\n", j, listP->next[j]);
}

/*
 * Create a new NR_list
 */
void create_nr_list(NR_list_t *list, int len)
{
  list->head = -1;
  list->next = calloc(len, sizeof(*list->next));
  AssertFatal(list, "cannot calloc() memory for NR_list_t->next\n");
  for (int i = 0; i < len; ++i)
    list->next[i] = -1;
  list->tail = -1;
  list->len = len;
}

/*
 * Destroy an NR_list
 */
void destroy_nr_list(NR_list_t *list)
{
  free(list->next);
}

/*
 * Add an ID to an NR_list at the end, traversing the whole list. Note:
 * add_tail_nr_list() is a faster alternative, but this implementation ensures
 * we do not add an existing ID.
 */
void add_nr_list(NR_list_t *listP, int id)
{
  int *cur = &listP->head;
  while (*cur >= 0) {
    AssertFatal(*cur != id, "id %d already in NR_UE_list!\n", id);
    cur = &listP->next[*cur];
  }
  *cur = id;
  if (listP->next[id] < 0)
    listP->tail = id;
}

/*
 * Remove an ID from an NR_list
 */
void remove_nr_list(NR_list_t *listP, int id)
{
  int *cur = &listP->head;
  int *prev = &listP->head;
  while (*cur != -1 && *cur != id) {
    prev = cur;
    cur = &listP->next[*cur];
  }
  AssertFatal(*cur != -1, "ID %d not found in UE_list\n", id);
  int *next = &listP->next[*cur];
  *cur = listP->next[*cur];
  *next = -1;
  listP->tail = *prev >= 0 && listP->next[*prev] >= 0 ? listP->tail : *prev;
}

/*
 * Add an ID to the tail of the NR_list in O(1). Note that there is
 * corresponding remove_tail_nr_list(), as we cannot set the tail backwards and
 * therefore need to go through the whole list (use remove_nr_list())
 */
void add_tail_nr_list(NR_list_t *listP, int id)
{
  int *last = listP->tail < 0 ? &listP->head : &listP->next[listP->tail];
  *last = id;
  listP->next[id] = -1;
  listP->tail = id;
}

/*
 * Add an ID to the front of the NR_list in O(1)
 */
void add_front_nr_list(NR_list_t *listP, int id)
{
  const int ohead = listP->head;
  listP->head = id;
  listP->next[id] = ohead;
  if (listP->tail < 0)
    listP->tail = id;
}

/*
 * Remove an ID from the front of the NR_list in O(1)
 */
void remove_front_nr_list(NR_list_t *listP)
{
  AssertFatal(listP->head >= 0, "Nothing to remove\n");
  const int ohead = listP->head;
  listP->head = listP->next[ohead];
  listP->next[ohead] = -1;
  if (listP->head < 0)
    listP->tail = -1;
}

int find_nr_UE_id(module_id_t mod_idP, rnti_t rntiP)
//------------------------------------------------------------------------------
{
  int UE_id;
  NR_UE_info_t *UE_info = &RC.nrmac[mod_idP]->UE_info;

  for (UE_id = 0; UE_id < MAX_MOBILES_PER_GNB; UE_id++) {
    if (UE_info->active[UE_id]) {
      if (UE_info->rnti[UE_id] == rntiP) {
        return UE_id;
      }
    }
  }

  return -1;
}

void set_Y(int Y[3][160], rnti_t rnti) {
  const int A[3] = {39827, 39829, 39839};
  const int D = 65537;

  Y[0][0] = (A[0] * rnti) % D;
  Y[1][0] = (A[1] * rnti) % D;
  Y[2][0] = (A[2] * rnti) % D;

  for (int s = 1; s < 160; s++) {
    Y[0][s] = (A[0] * Y[0][s - 1]) % D;
    Y[1][s] = (A[1] * Y[1][s - 1]) % D;
    Y[2][s] = (A[2] * Y[2][s - 1]) % D;
  }
}

int find_nr_RA_id(module_id_t mod_idP, int CC_idP, rnti_t rntiP) {
//------------------------------------------------------------------------------
  int RA_id;
  RA_t *ra = (RA_t *) &RC.nrmac[mod_idP]->common_channels[CC_idP].ra[0];

  for (RA_id = 0; RA_id < NB_RA_PROC_MAX; RA_id++) {
    LOG_D(NR_MAC, "Checking RA_id %d for %x : state %d\n",
          RA_id,
          rntiP,
          ra[RA_id].state);

    if (ra[RA_id].state != IDLE && ra[RA_id].rnti == rntiP)
      return RA_id;
  }

  return -1;
}

int get_nrofHARQ_ProcessesForPDSCH(e_NR_PDSCH_ServingCellConfig__nrofHARQ_ProcessesForPDSCH n)
{
  switch (n) {
  case NR_PDSCH_ServingCellConfig__nrofHARQ_ProcessesForPDSCH_n2:
    return 2;
  case NR_PDSCH_ServingCellConfig__nrofHARQ_ProcessesForPDSCH_n4:
    return 4;
  case NR_PDSCH_ServingCellConfig__nrofHARQ_ProcessesForPDSCH_n6:
    return 6;
  case NR_PDSCH_ServingCellConfig__nrofHARQ_ProcessesForPDSCH_n10:
    return 10;
  case NR_PDSCH_ServingCellConfig__nrofHARQ_ProcessesForPDSCH_n12:
    return 12;
  case NR_PDSCH_ServingCellConfig__nrofHARQ_ProcessesForPDSCH_n16:
    return 16;
  default:
    return 8;
  }
}

//------------------------------------------------------------------------------
int add_new_nr_ue(module_id_t mod_idP, rnti_t rntiP, NR_CellGroupConfig_t *CellGroup)
{
  NR_UE_info_t *UE_info = &RC.nrmac[mod_idP]->UE_info;
  LOG_I(NR_MAC, "[gNB %d] Adding UE with rnti %x (num_UEs %d)\n",
        mod_idP,
        rntiP,
        UE_info->num_UEs);
  dump_nr_list(&UE_info->list);

  for (int i = 0; i < MAX_MOBILES_PER_GNB; i++) {
    if (UE_info->active[i]) {
      LOG_I(NR_MAC,"UE %x is active, skipping\n",rntiP);
      continue;
    }
    int UE_id = i;
    UE_info->num_UEs++;
    UE_info->active[UE_id] = true;
    if (CellGroup) UE_info->Msg4_ACKed[UE_id] = true;
    else           UE_info->Msg4_ACKed[UE_id] = false;
    UE_info->rnti[UE_id] = rntiP;
    UE_info->CellGroup[UE_id] = CellGroup;
    add_nr_list(&UE_info->list, UE_id);
    memset(&UE_info->mac_stats[UE_id], 0, sizeof(NR_mac_stats_t));
    set_Y(UE_info->Y[UE_id], rntiP);
    if (CellGroup && CellGroup->spCellConfig && CellGroup->spCellConfig && CellGroup->spCellConfig->spCellConfigDedicated)
      compute_csi_bitlen (CellGroup->spCellConfig->spCellConfigDedicated->csi_MeasConfig->choice.setup, UE_info, UE_id, mod_idP);
    NR_UE_sched_ctrl_t *sched_ctrl = &UE_info->UE_sched_ctrl[UE_id];
    memset(sched_ctrl, 0, sizeof(*sched_ctrl));
    sched_ctrl->ta_frame = 0;
    sched_ctrl->ta_update = 31;
    sched_ctrl->ta_apply = false;
    sched_ctrl->ul_rssi = 0;
    /* set illegal time domain allocation to force recomputation of all fields */
    sched_ctrl->pusch_save.time_domain_allocation = -1;
    const NR_ServingCellConfig_t *servingCellConfig = CellGroup ? CellGroup->spCellConfig->spCellConfigDedicated : NULL;

    /* Set default BWPs */
    const struct NR_ServingCellConfig__downlinkBWP_ToAddModList *bwpList = servingCellConfig ? servingCellConfig->downlinkBWP_ToAddModList : NULL;
    if (bwpList) AssertFatal(bwpList->list.count == 1,
			     "downlinkBWP_ToAddModList has %d BWP!\n",
			     bwpList->list.count);
    const int bwp_id = 1;
    sched_ctrl->active_bwp = bwpList ? bwpList->list.array[bwp_id - 1] : NULL;
    const struct NR_UplinkConfig__uplinkBWP_ToAddModList *ubwpList = servingCellConfig ? servingCellConfig->uplinkConfig->uplinkBWP_ToAddModList : NULL;
    if (ubwpList) AssertFatal(ubwpList->list.count == 1,
			      "uplinkBWP_ToAddModList has %d BWP!\n",
			      ubwpList->list.count);
    sched_ctrl->active_ubwp = ubwpList ? ubwpList->list.array[bwp_id - 1] : NULL;

    /* get Number of HARQ processes for this UE */
    if (servingCellConfig) AssertFatal(servingCellConfig->pdsch_ServingCellConfig->present == NR_SetupRelease_PDSCH_ServingCellConfig_PR_setup,
				       "no pdsch-ServingCellConfig found for UE %d\n",
				       UE_id);
    const NR_PDSCH_ServingCellConfig_t *pdsch = servingCellConfig ? servingCellConfig->pdsch_ServingCellConfig->choice.setup : NULL;
    const int nrofHARQ = pdsch ? (pdsch->nrofHARQ_ProcessesForPDSCH ?
				  get_nrofHARQ_ProcessesForPDSCH(*pdsch->nrofHARQ_ProcessesForPDSCH) : 8) : 8;
    // add all available DL HARQ processes for this UE
    create_nr_list(&sched_ctrl->available_dl_harq, nrofHARQ);
    for (int harq = 0; harq < nrofHARQ; harq++)
      add_tail_nr_list(&sched_ctrl->available_dl_harq, harq);
    create_nr_list(&sched_ctrl->feedback_dl_harq, nrofHARQ);
    create_nr_list(&sched_ctrl->retrans_dl_harq, nrofHARQ);

    // add all available UL HARQ processes for this UE
    create_nr_list(&sched_ctrl->available_ul_harq, 16);
    for (int harq = 0; harq < 16; harq++)
      add_tail_nr_list(&sched_ctrl->available_ul_harq, harq);
    create_nr_list(&sched_ctrl->feedback_ul_harq, 16);
    create_nr_list(&sched_ctrl->retrans_ul_harq, 16);
    LOG_I(NR_MAC, "[gNB %d] Add NR UE_id %d : rnti %x\n",
          mod_idP,
          UE_id,
          rntiP);
    dump_nr_list(&UE_info->list);
    return (UE_id);
  }

  // printf("MAC: cannot add new UE for rnti %x\n", rntiP);
  LOG_E(NR_MAC, "error in add_new_ue(), could not find space in UE_info, Dumping UE list\n");
  dump_nr_list(&UE_info->list);
  return -1;
}

/* hack data to remove UE in the phy */
int rnti_to_remove[10];
volatile int rnti_to_remove_count;
pthread_mutex_t rnti_to_remove_mutex = PTHREAD_MUTEX_INITIALIZER;

void mac_remove_nr_ue(module_id_t mod_id, rnti_t rnti)
{
  int UE_id;
  int i;
  int cc_id;
  NR_UE_info_t *UE_info = &RC.nrmac[mod_id]->UE_info;

  for (i = 0; i < MAX_MOBILES_PER_GNB; i++) {

    if (UE_info->active[i] != TRUE)
      continue;
    if (UE_info->rnti[i] != rnti)
      continue;

    /* UE found, remove it */
    UE_id = i;

    UE_info->num_UEs--;
    UE_info->active[UE_id] = FALSE;
    UE_info->rnti[UE_id] = 0;
    remove_nr_list(&UE_info->list, UE_id);
    NR_UE_sched_ctrl_t *sched_ctrl = &UE_info->UE_sched_ctrl[UE_id];
    destroy_nr_list(&sched_ctrl->available_dl_harq);
    destroy_nr_list(&sched_ctrl->feedback_dl_harq);
    destroy_nr_list(&sched_ctrl->retrans_dl_harq);
    destroy_nr_list(&sched_ctrl->available_ul_harq);
    destroy_nr_list(&sched_ctrl->feedback_ul_harq);
    destroy_nr_list(&sched_ctrl->retrans_ul_harq);
    LOG_I(NR_MAC, "[gNB %d] Remove NR UE_id %d : rnti %x\n",
          mod_id,
          UE_id,
          rnti);

    /* hack to remove UE in the phy */
    if (pthread_mutex_lock(&rnti_to_remove_mutex)) exit(1);
    if (rnti_to_remove_count == 10) exit(1);
    rnti_to_remove[rnti_to_remove_count] = rnti;
    LOG_W(NR_MAC, "to remove in mac rnti_to_remove[%d] = 0x%04x\n", rnti_to_remove_count, rnti);
    rnti_to_remove_count++;
    if (pthread_mutex_unlock(&rnti_to_remove_mutex)) exit(1);
  }

  /* clear RA process(es?) associated to the UE */
  for (cc_id = 0; cc_id < NFAPI_CC_MAX; cc_id++) {
    NR_COMMON_channels_t *cc = &RC.nrmac[mod_id]->common_channels[cc_id];
    for (i = 0; i < NR_NB_RA_PROC_MAX; i++) {
      if (cc->ra[i].rnti == rnti) {
        LOG_D(NR_MAC, "free RA process %d for rnti %d\n", i, rnti);
        /* is it enough? */
        cc->ra[i].cfra  = false;
        cc->ra[i].rnti  = 0;
        cc->ra[i].crnti = 0;
      }
    }
  }
}

void nr_mac_remove_ra_rnti(module_id_t mod_id, rnti_t rnti) {
  // Hack to remove UE in the phy (following the same procedure as in function mac_remove_nr_ue)
  if (pthread_mutex_lock(&rnti_to_remove_mutex)) exit(1);
  if (rnti_to_remove_count == 10) exit(1);
  rnti_to_remove[rnti_to_remove_count] = rnti;
  LOG_W(NR_MAC, "to remove in mac rnti_to_remove[%d] = 0x%04x\n", rnti_to_remove_count, rnti);
  rnti_to_remove_count++;
  if (pthread_mutex_unlock(&rnti_to_remove_mutex)) exit(1);
}

uint8_t nr_get_tpc(int target, uint8_t cqi, int incr) {
  // al values passed to this function are x10

  int snrx10 = (cqi*5) - 640;
  if (snrx10 > target + incr) return 0; // decrease 1dB
  if (snrx10 < target - incr) return 2; // increase 1dB
  if (snrx10 < target - (3*incr)) return 3; // increase 3dB
  return 1; // no change
}


void get_pdsch_to_harq_feedback(int Mod_idP,
                                int UE_id,
                                NR_SearchSpace__searchSpaceType_PR ss_type,
                                uint8_t *pdsch_to_harq_feedback) {

  int bwp_id=1;
  NR_UE_info_t *UE_info = &RC.nrmac[Mod_idP]->UE_info;
  NR_CellGroupConfig_t *CellGroup = UE_info->CellGroup[UE_id];
  NR_BWP_Downlink_t *bwp=NULL;
  NR_BWP_Uplink_t *ubwp=NULL;

  if (CellGroup && CellGroup->spCellConfig->spCellConfigDedicated->downlinkBWP_ToAddModList)
    bwp = CellGroup->spCellConfig->spCellConfigDedicated->downlinkBWP_ToAddModList->list.array[bwp_id-1];
  if (CellGroup && CellGroup->spCellConfig->spCellConfigDedicated->uplinkConfig->uplinkBWP_ToAddModList)
    ubwp = CellGroup->spCellConfig->spCellConfigDedicated->uplinkConfig->uplinkBWP_ToAddModList->list.array[bwp_id-1];

  NR_SearchSpace_t *ss;

  // common search type uses DCI format 1_0
  if (ss_type == NR_SearchSpace__searchSpaceType_PR_common) {
    for (int i=0; i<8; i++)
      pdsch_to_harq_feedback[i] = i+1;
  }
  else {

    // searching for a ue specific search space
    int found=0;
 
    for (int i=0;i<bwp->bwp_Dedicated->pdcch_Config->choice.setup->searchSpacesToAddModList->list.count;i++) {
      ss=bwp->bwp_Dedicated->pdcch_Config->choice.setup->searchSpacesToAddModList->list.array[i];
      AssertFatal(ss->controlResourceSetId != NULL,"ss->controlResourceSetId is null\n");
      AssertFatal(ss->searchSpaceType != NULL,"ss->searchSpaceType is null\n");
      if (ss->searchSpaceType->present == ss_type) {
       found=1;
       break;
      }
    }
    AssertFatal(found==1,"Couldn't find a ue specific searchspace\n");


    if (ss->searchSpaceType->choice.ue_Specific->dci_Formats == NR_SearchSpace__searchSpaceType__ue_Specific__dci_Formats_formats0_0_And_1_0) {
      for (int i=0; i<8; i++)
        pdsch_to_harq_feedback[i] = i+1;
    }
    else {
      if(ubwp->bwp_Dedicated->pucch_Config->choice.setup->dl_DataToUL_ACK != NULL) {
        for (int i=0; i<8; i++)
          pdsch_to_harq_feedback[i] = *ubwp->bwp_Dedicated->pucch_Config->choice.setup->dl_DataToUL_ACK->list.array[i];
      }
      else
        AssertFatal(0==1,"There is no allocated dl_DataToUL_ACK for pdsch to harq feedback\n");
    }
  }
}


bool find_free_CCE(module_id_t module_id,
                   sub_frame_t slot,
                   int UE_id){
  NR_UE_sched_ctrl_t *sched_ctrl = &RC.nrmac[module_id]->UE_info.UE_sched_ctrl[UE_id];
  uint8_t nr_of_candidates;
  find_aggregation_candidates(&sched_ctrl->aggregation_level,
                              &nr_of_candidates,
                              sched_ctrl->search_space);
  const int cid = sched_ctrl->coreset->controlResourceSetId;
  const uint16_t Y = RC.nrmac[module_id]->UE_info.Y[UE_id][cid][slot];
  const int m = RC.nrmac[module_id]->UE_info.num_pdcch_cand[UE_id][cid];
  sched_ctrl->cce_index = allocate_nr_CCEs(RC.nrmac[module_id],
                                           sched_ctrl->active_bwp,
                                           sched_ctrl->coreset,
                                           sched_ctrl->aggregation_level,
                                           Y,
                                           m,
                                           nr_of_candidates);
  if (sched_ctrl->cce_index < 0)
    return false;

  RC.nrmac[module_id]->UE_info.num_pdcch_cand[UE_id][cid]++;
  return true;
}

/*void fill_nfapi_coresets_and_searchspaces(NR_CellGroupConfig_t *cg,
					  nfapi_nr_coreset_t *coreset,
					  nfapi_nr_search_space_t *search_space) {

  nfapi_nr_coreset_t *cs;
  nfapi_nr_search_space_t *ss;
  NR_ServingCellConfigCommon_t *scc=cg->spCellConfig->reconfigurationWithSync->spCellConfigCommon;
  AssertFatal(cg->spCellConfig->spCellConfigDedicated->downlinkBWP_ToAddModList->list.count == 1,
	      "downlinkBWP_ToAddModList has %d BWP!\n",
	      cg->spCellConfig->spCellConfigDedicated->downlinkBWP_ToAddModList->list.count);

  NR_BWP_Downlink_t *bwp=cg->spCellConfig->spCellConfigDedicated->downlinkBWP_ToAddModList->list.array[0];
  struct NR_PDCCH_Config__controlResourceSetToAddModList *coreset_list = bwp->bwp_Dedicated->pdcch_Config->choice.setup->controlResourceSetToAddModList;
  AssertFatal(coreset_list->list.count>0,
	      "cs list has 0 elements\n");
  for (int i=0;i<coreset_list->list.count;i++) {
    NR_ControlResourceSet_t *coreset_i=coreset_list->list.array[i];
    cs = coreset + coreset_i->controlResourceSetId;
      
    cs->coreset_id = coreset_i->controlResourceSetId;
    AssertFatal(coreset_i->frequencyDomainResources.size <=8 && coreset_i->frequencyDomainResources.size>0,
		"coreset_i->frequencyDomainResources.size=%d\n",
		(int)coreset_i->frequencyDomainResources.size);
  
    for (int f=0;f<coreset_i->frequencyDomainResources.size;f++)
      ((uint8_t*)&cs->frequency_domain_resources)[coreset_i->frequencyDomainResources.size-1-f]=coreset_i->frequencyDomainResources.buf[f];
    
    cs->frequency_domain_resources>>=coreset_i->frequencyDomainResources.bits_unused;
    
    cs->duration = coreset_i->duration;
    // Need to add information about TCI_StateIDs

    if (coreset_i->cce_REG_MappingType.present == NR_ControlResourceSet__cce_REG_MappingType_PR_nonInterleaved)
      cs->cce_reg_mapping_type = NFAPI_NR_CCE_REG_MAPPING_NON_INTERLEAVED;
    else {
      cs->cce_reg_mapping_type = NFAPI_NR_CCE_REG_MAPPING_INTERLEAVED;

      if (coreset_i->cce_REG_MappingType.choice.interleaved->reg_BundleSize==NR_ControlResourceSet__cce_REG_MappingType__interleaved__reg_BundleSize_n6)
	cs->reg_bundle_size = 6;
      else cs->reg_bundle_size = 2+coreset_i->cce_REG_MappingType.choice.interleaved->reg_BundleSize;

      if (coreset_i->cce_REG_MappingType.choice.interleaved->interleaverSize==NR_ControlResourceSet__cce_REG_MappingType__interleaved__interleaverSize_n6)
	cs->interleaver_size = 6;
      else cs->interleaver_size = 2+coreset_i->cce_REG_MappingType.choice.interleaved->interleaverSize;

      if (coreset_i->cce_REG_MappingType.choice.interleaved->shiftIndex)
	cs->shift_index = *coreset_i->cce_REG_MappingType.choice.interleaved->shiftIndex;
      else cs->shift_index = 0;
    }
    
    if (coreset_i->precoderGranularity == NR_ControlResourceSet__precoderGranularity_sameAsREG_bundle)
      cs->precoder_granularity = NFAPI_NR_CSET_SAME_AS_REG_BUNDLE;
    else cs->precoder_granularity = NFAPI_NR_CSET_ALL_CONTIGUOUS_RBS;
    if (coreset_i->tci_PresentInDCI == NULL) cs->tci_present_in_dci = 0;
    else                                     cs->tci_present_in_dci = 1;

    if (coreset_i->tci_PresentInDCI == NULL) cs->dmrs_scrambling_id = 0;
    else                                     cs->dmrs_scrambling_id = *coreset_i->tci_PresentInDCI;
  }

  struct NR_PDCCH_ConfigCommon__commonSearchSpaceList *commonSearchSpaceList = bwp->bwp_Common->pdcch_ConfigCommon->choice.setup->commonSearchSpaceList;
  AssertFatal(commonSearchSpaceList->list.count>0,
	      "common SearchSpace list has 0 elements\n");
  // Common searchspace list
  for (int i=0;i<commonSearchSpaceList->list.count;i++) {
    NR_SearchSpace_t *searchSpace_i=commonSearchSpaceList->list.array[i];  
    ss=search_space + searchSpace_i->searchSpaceId;
    if (searchSpace_i->controlResourceSetId) ss->coreset_id = *searchSpace_i->controlResourceSetId;
    switch(searchSpace_i->monitoringSlotPeriodicityAndOffset->present) {
    case NR_SearchSpace__monitoringSlotPeriodicityAndOffset_PR_sl1:
      ss->slot_monitoring_periodicity = NFAPI_NR_SS_PERIODICITY_SL1;
      break;
    case NR_SearchSpace__monitoringSlotPeriodicityAndOffset_PR_sl2:
      ss->slot_monitoring_periodicity = NFAPI_NR_SS_PERIODICITY_SL2;
      ss->slot_monitoring_offset = searchSpace_i->monitoringSlotPeriodicityAndOffset->choice.sl2;
      break;
    case NR_SearchSpace__monitoringSlotPeriodicityAndOffset_PR_sl4:
      ss->slot_monitoring_periodicity = NFAPI_NR_SS_PERIODICITY_SL4;
      ss->slot_monitoring_offset = searchSpace_i->monitoringSlotPeriodicityAndOffset->choice.sl4;
      break;
    case NR_SearchSpace__monitoringSlotPeriodicityAndOffset_PR_sl5:
      ss->slot_monitoring_periodicity = NFAPI_NR_SS_PERIODICITY_SL5;
      ss->slot_monitoring_offset = searchSpace_i->monitoringSlotPeriodicityAndOffset->choice.sl5;
      break;
    case NR_SearchSpace__monitoringSlotPeriodicityAndOffset_PR_sl8:
      ss->slot_monitoring_periodicity = NFAPI_NR_SS_PERIODICITY_SL8;
      ss->slot_monitoring_offset = searchSpace_i->monitoringSlotPeriodicityAndOffset->choice.sl8;
      break;
    case NR_SearchSpace__monitoringSlotPeriodicityAndOffset_PR_sl10:
      ss->slot_monitoring_periodicity = NFAPI_NR_SS_PERIODICITY_SL10;
      ss->slot_monitoring_offset = searchSpace_i->monitoringSlotPeriodicityAndOffset->choice.sl10;
      break;
    case NR_SearchSpace__monitoringSlotPeriodicityAndOffset_PR_sl16:
      ss->slot_monitoring_periodicity = NFAPI_NR_SS_PERIODICITY_SL16;
      ss->slot_monitoring_offset = searchSpace_i->monitoringSlotPeriodicityAndOffset->choice.sl16;
      break;
    case NR_SearchSpace__monitoringSlotPeriodicityAndOffset_PR_sl20:
      ss->slot_monitoring_periodicity = NFAPI_NR_SS_PERIODICITY_SL20;
      ss->slot_monitoring_offset = searchSpace_i->monitoringSlotPeriodicityAndOffset->choice.sl20;
      break;
    case NR_SearchSpace__monitoringSlotPeriodicityAndOffset_PR_sl40:
      ss->slot_monitoring_periodicity = NFAPI_NR_SS_PERIODICITY_SL40;
      ss->slot_monitoring_offset = searchSpace_i->monitoringSlotPeriodicityAndOffset->choice.sl40;
      break;
    case NR_SearchSpace__monitoringSlotPeriodicityAndOffset_PR_sl80:
      ss->slot_monitoring_periodicity = NFAPI_NR_SS_PERIODICITY_SL80;
      ss->slot_monitoring_offset = searchSpace_i->monitoringSlotPeriodicityAndOffset->choice.sl80;
      break;
    case NR_SearchSpace__monitoringSlotPeriodicityAndOffset_PR_sl160:
      ss->slot_monitoring_periodicity = NFAPI_NR_SS_PERIODICITY_SL160;
      ss->slot_monitoring_offset = searchSpace_i->monitoringSlotPeriodicityAndOffset->choice.sl160;
      break;
    case NR_SearchSpace__monitoringSlotPeriodicityAndOffset_PR_sl320:
      ss->slot_monitoring_periodicity = NFAPI_NR_SS_PERIODICITY_SL320;
      ss->slot_monitoring_offset = searchSpace_i->monitoringSlotPeriodicityAndOffset->choice.sl320;
      break;
    case NR_SearchSpace__monitoringSlotPeriodicityAndOffset_PR_sl640:
      ss->slot_monitoring_periodicity = NFAPI_NR_SS_PERIODICITY_SL640;
      ss->slot_monitoring_offset = searchSpace_i->monitoringSlotPeriodicityAndOffset->choice.sl640;
      break;
    case NR_SearchSpace__monitoringSlotPeriodicityAndOffset_PR_sl1280:
      ss->slot_monitoring_periodicity = NFAPI_NR_SS_PERIODICITY_SL1280;
      ss->slot_monitoring_offset = searchSpace_i->monitoringSlotPeriodicityAndOffset->choice.sl1280;
      break;
    case NR_SearchSpace__monitoringSlotPeriodicityAndOffset_PR_sl2560:
      ss->slot_monitoring_periodicity = NFAPI_NR_SS_PERIODICITY_SL2560;
      ss->slot_monitoring_offset = searchSpace_i->monitoringSlotPeriodicityAndOffset->choice.sl2560;
      break;
    default:
      AssertFatal(1==0,"Shouldn't get here\n");
      break;    
    }
    if (searchSpace_i->duration) ss->duration = *searchSpace_i->duration;
    else                         ss->duration = 1;


    AssertFatal(searchSpace_i->monitoringSymbolsWithinSlot->size == 2,
		"ss_i->monitoringSymbolsWithinSlot = %d != 2\n",
		(int)searchSpace_i->monitoringSymbolsWithinSlot->size);
    ((uint8_t*)&ss->monitoring_symbols_in_slot)[1] = searchSpace_i->monitoringSymbolsWithinSlot->buf[0];
    ((uint8_t*)&ss->monitoring_symbols_in_slot)[0] = searchSpace_i->monitoringSymbolsWithinSlot->buf[1];

    AssertFatal(searchSpace_i->nrofCandidates!=NULL,"searchSpace_%d->nrofCandidates is null\n",(int)searchSpace_i->searchSpaceId);
    if (searchSpace_i->nrofCandidates->aggregationLevel1 == NR_SearchSpace__nrofCandidates__aggregationLevel1_n8)
      ss->number_of_candidates[0] = 8;
    else ss->number_of_candidates[0] = searchSpace_i->nrofCandidates->aggregationLevel1;
    if (searchSpace_i->nrofCandidates->aggregationLevel2 == NR_SearchSpace__nrofCandidates__aggregationLevel2_n8)
      ss->number_of_candidates[1] = 8;
    else ss->number_of_candidates[1] = searchSpace_i->nrofCandidates->aggregationLevel2;
    if (searchSpace_i->nrofCandidates->aggregationLevel4 == NR_SearchSpace__nrofCandidates__aggregationLevel4_n8)
      ss->number_of_candidates[2] = 8;
    else ss->number_of_candidates[2] = searchSpace_i->nrofCandidates->aggregationLevel4;
    if (searchSpace_i->nrofCandidates->aggregationLevel8 == NR_SearchSpace__nrofCandidates__aggregationLevel8_n8)
      ss->number_of_candidates[3] = 8;
    else ss->number_of_candidates[3] = searchSpace_i->nrofCandidates->aggregationLevel8;
    if (searchSpace_i->nrofCandidates->aggregationLevel16 == NR_SearchSpace__nrofCandidates__aggregationLevel16_n8)
      ss->number_of_candidates[4] = 8;
    else ss->number_of_candidates[4] = searchSpace_i->nrofCandidates->aggregationLevel16;      

    AssertFatal(searchSpace_i->searchSpaceType->present==NR_SearchSpace__searchSpaceType_PR_common,
		"searchspace %d is not common\n",(int)searchSpace_i->searchSpaceId);
    AssertFatal(searchSpace_i->searchSpaceType->choice.common!=NULL,
		"searchspace %d common is null\n",(int)searchSpace_i->searchSpaceId);
    ss->search_space_type = NFAPI_NR_SEARCH_SPACE_TYPE_COMMON;
    if (searchSpace_i->searchSpaceType->choice.common->dci_Format0_0_AndFormat1_0)
      ss->css_formats_0_0_and_1_0 = 1;
    if (searchSpace_i->searchSpaceType->choice.common->dci_Format2_0) {
      ss->css_format_2_0 = 1;
      // add aggregation info
    }
    if (searchSpace_i->searchSpaceType->choice.common->dci_Format2_1)
      ss->css_format_2_1 = 1;
    if (searchSpace_i->searchSpaceType->choice.common->dci_Format2_2)
      ss->css_format_2_2 = 1;
    if (searchSpace_i->searchSpaceType->choice.common->dci_Format2_3)
      ss->css_format_2_3 = 1;
  }

  struct NR_PDCCH_Config__searchSpacesToAddModList *dedicatedSearchSpaceList = bwp->bwp_Dedicated->pdcch_Config->choice.setup->searchSpacesToAddModList;
  AssertFatal(dedicatedSearchSpaceList->list.count>0,
	      "Dedicated Search Space list has 0 elements\n");
  // Dedicated searchspace list
  for (int i=0;i<dedicatedSearchSpaceList->list.count;i++) {
    NR_SearchSpace_t *searchSpace_i=dedicatedSearchSpaceList->list.array[i];  
    ss=search_space + searchSpace_i->searchSpaceId;
    ss->search_space_id = searchSpace_i->searchSpaceId;
    if (searchSpace_i->controlResourceSetId) ss->coreset_id = *searchSpace_i->controlResourceSetId;
    switch(searchSpace_i->monitoringSlotPeriodicityAndOffset->present) {
    case NR_SearchSpace__monitoringSlotPeriodicityAndOffset_PR_sl1:
      ss->slot_monitoring_periodicity = NFAPI_NR_SS_PERIODICITY_SL1;
      break;
    case NR_SearchSpace__monitoringSlotPeriodicityAndOffset_PR_sl2:
      ss->slot_monitoring_periodicity = NFAPI_NR_SS_PERIODICITY_SL2;
      ss->slot_monitoring_offset = searchSpace_i->monitoringSlotPeriodicityAndOffset->choice.sl2;
      break;
    case NR_SearchSpace__monitoringSlotPeriodicityAndOffset_PR_sl4:
      ss->slot_monitoring_periodicity = NFAPI_NR_SS_PERIODICITY_SL4;
      ss->slot_monitoring_offset = searchSpace_i->monitoringSlotPeriodicityAndOffset->choice.sl4;
      break;
    case NR_SearchSpace__monitoringSlotPeriodicityAndOffset_PR_sl5:
      ss->slot_monitoring_periodicity = NFAPI_NR_SS_PERIODICITY_SL5;
      ss->slot_monitoring_offset = searchSpace_i->monitoringSlotPeriodicityAndOffset->choice.sl5;
      break;
    case NR_SearchSpace__monitoringSlotPeriodicityAndOffset_PR_sl8:
      ss->slot_monitoring_periodicity = NFAPI_NR_SS_PERIODICITY_SL8;
      ss->slot_monitoring_offset = searchSpace_i->monitoringSlotPeriodicityAndOffset->choice.sl8;
      break;
    case NR_SearchSpace__monitoringSlotPeriodicityAndOffset_PR_sl10:
      ss->slot_monitoring_periodicity = NFAPI_NR_SS_PERIODICITY_SL10;
      ss->slot_monitoring_offset = searchSpace_i->monitoringSlotPeriodicityAndOffset->choice.sl10;
      break;
    case NR_SearchSpace__monitoringSlotPeriodicityAndOffset_PR_sl16:
      ss->slot_monitoring_periodicity = NFAPI_NR_SS_PERIODICITY_SL16;
      ss->slot_monitoring_offset = searchSpace_i->monitoringSlotPeriodicityAndOffset->choice.sl16;
      break;
    case NR_SearchSpace__monitoringSlotPeriodicityAndOffset_PR_sl20:
      ss->slot_monitoring_periodicity = NFAPI_NR_SS_PERIODICITY_SL20;
      ss->slot_monitoring_offset = searchSpace_i->monitoringSlotPeriodicityAndOffset->choice.sl20;
      break;
    case NR_SearchSpace__monitoringSlotPeriodicityAndOffset_PR_sl40:
      ss->slot_monitoring_periodicity = NFAPI_NR_SS_PERIODICITY_SL40;
      ss->slot_monitoring_offset = searchSpace_i->monitoringSlotPeriodicityAndOffset->choice.sl40;
      break;
    case NR_SearchSpace__monitoringSlotPeriodicityAndOffset_PR_sl80:
      ss->slot_monitoring_periodicity = NFAPI_NR_SS_PERIODICITY_SL80;
      ss->slot_monitoring_offset = searchSpace_i->monitoringSlotPeriodicityAndOffset->choice.sl80;
      break;
    case NR_SearchSpace__monitoringSlotPeriodicityAndOffset_PR_sl160:
      ss->slot_monitoring_periodicity = NFAPI_NR_SS_PERIODICITY_SL160;
      ss->slot_monitoring_offset = searchSpace_i->monitoringSlotPeriodicityAndOffset->choice.sl160;
      break;
    case NR_SearchSpace__monitoringSlotPeriodicityAndOffset_PR_sl320:
      ss->slot_monitoring_periodicity = NFAPI_NR_SS_PERIODICITY_SL320;
      ss->slot_monitoring_offset = searchSpace_i->monitoringSlotPeriodicityAndOffset->choice.sl320;
      break;
    case NR_SearchSpace__monitoringSlotPeriodicityAndOffset_PR_sl640:
      ss->slot_monitoring_periodicity = NFAPI_NR_SS_PERIODICITY_SL640;
      ss->slot_monitoring_offset = searchSpace_i->monitoringSlotPeriodicityAndOffset->choice.sl640;
      break;
    case NR_SearchSpace__monitoringSlotPeriodicityAndOffset_PR_sl1280:
      ss->slot_monitoring_periodicity = NFAPI_NR_SS_PERIODICITY_SL1280;
      ss->slot_monitoring_offset = searchSpace_i->monitoringSlotPeriodicityAndOffset->choice.sl1280;
      break;
    case NR_SearchSpace__monitoringSlotPeriodicityAndOffset_PR_sl2560:
      ss->slot_monitoring_periodicity = NFAPI_NR_SS_PERIODICITY_SL2560;
      ss->slot_monitoring_offset = searchSpace_i->monitoringSlotPeriodicityAndOffset->choice.sl2560;
      break;
    default:
      AssertFatal(1==0,"Shouldn't get here\n");
      break;    
    }
    if (searchSpace_i->duration) ss->duration = *searchSpace_i->duration;
    else                         ss->duration = 1;
    
    
    AssertFatal(searchSpace_i->monitoringSymbolsWithinSlot->size == 2,
		"ss_i->monitoringSymbolsWithinSlot = %d != 2\n",
		(int)searchSpace_i->monitoringSymbolsWithinSlot->size);
    ((uint8_t*)&ss->monitoring_symbols_in_slot)[1] = searchSpace_i->monitoringSymbolsWithinSlot->buf[0];
    ((uint8_t*)&ss->monitoring_symbols_in_slot)[0] = searchSpace_i->monitoringSymbolsWithinSlot->buf[1];
    
    AssertFatal(searchSpace_i->nrofCandidates!=NULL,"searchSpace_%d->nrofCandidates is null\n",(int)searchSpace_i->searchSpaceId);
    if (searchSpace_i->nrofCandidates->aggregationLevel1 == NR_SearchSpace__nrofCandidates__aggregationLevel1_n8)
      ss->number_of_candidates[0] = 8;
    else ss->number_of_candidates[0] = searchSpace_i->nrofCandidates->aggregationLevel1;
    if (searchSpace_i->nrofCandidates->aggregationLevel2 == NR_SearchSpace__nrofCandidates__aggregationLevel2_n8)
      ss->number_of_candidates[1] = 8;
    else ss->number_of_candidates[1] = searchSpace_i->nrofCandidates->aggregationLevel2;
    if (searchSpace_i->nrofCandidates->aggregationLevel4 == NR_SearchSpace__nrofCandidates__aggregationLevel4_n8)
      ss->number_of_candidates[2] = 8;
    else ss->number_of_candidates[2] = searchSpace_i->nrofCandidates->aggregationLevel4;
    if (searchSpace_i->nrofCandidates->aggregationLevel8 == NR_SearchSpace__nrofCandidates__aggregationLevel8_n8)
      ss->number_of_candidates[3] = 8;
    else ss->number_of_candidates[3] = searchSpace_i->nrofCandidates->aggregationLevel8;
    if (searchSpace_i->nrofCandidates->aggregationLevel16 == NR_SearchSpace__nrofCandidates__aggregationLevel16_n8)
      ss->number_of_candidates[4] = 8;
    else ss->number_of_candidates[4] = searchSpace_i->nrofCandidates->aggregationLevel16;      
    
    if (searchSpace_i->searchSpaceType->present==NR_SearchSpace__searchSpaceType_PR_ue_Specific && searchSpace_i->searchSpaceType->choice.ue_Specific!=NULL) {
      
      ss->search_space_type = NFAPI_NR_SEARCH_SPACE_TYPE_UE_SPECIFIC;
      
      ss->uss_dci_formats = searchSpace_i->searchSpaceType->choice.ue_Specific-> dci_Formats;
      
    } else if (searchSpace_i->searchSpaceType->present==NR_SearchSpace__searchSpaceType_PR_common && searchSpace_i->searchSpaceType->choice.common!=NULL) {
      ss->search_space_type = NFAPI_NR_SEARCH_SPACE_TYPE_COMMON;
      
      if (searchSpace_i->searchSpaceType->choice.common->dci_Format0_0_AndFormat1_0)
	ss->css_formats_0_0_and_1_0 = 1;
      if (searchSpace_i->searchSpaceType->choice.common->dci_Format2_0) {
	ss->css_format_2_0 = 1;
	// add aggregation info
      }
      if (searchSpace_i->searchSpaceType->choice.common->dci_Format2_1)
	ss->css_format_2_1 = 1;
      if (searchSpace_i->searchSpaceType->choice.common->dci_Format2_2)
	ss->css_format_2_2 = 1;
      if (searchSpace_i->searchSpaceType->choice.common->dci_Format2_3)
	ss->css_format_2_3 = 1;
    }
  }
}
*/<|MERGE_RESOLUTION|>--- conflicted
+++ resolved
@@ -523,7 +523,7 @@
                   uint8_t tpc,
                   int n_ubwp,
                   int bwp_id) {
-  const int bw = NRRIV2BW(ubwp ?
+  const int bw = NRRIV2BW(ubwp ? 
 			  ubwp->bwp_Common->genericParameters.locationAndBandwidth :
 			  scc->uplinkConfigCommon->initialUplinkBWP->genericParameters.locationAndBandwidth, MAX_BWP_SIZE);
   dci_pdu_rel15->frequency_domain_assignment.val =
@@ -546,7 +546,7 @@
       // bwp indicator as per table 7.3.1.1.2-1 in 38.212
       dci_pdu_rel15->bwp_indicator.val = n_ubwp < 4 ? bwp_id : bwp_id - 1;
       // SRS resource indicator
-      if (ubwp &&
+      if (ubwp && 
 	  ubwp->bwp_Dedicated &&
 	  ubwp->bwp_Dedicated->pusch_Config &&
 	  ubwp->bwp_Dedicated->pusch_Config->choice.setup &&
@@ -735,15 +735,9 @@
 
 	n_set = pucch_Config->resourceSetToAddModList->list.count;
 	AssertFatal(n_set>0,"PUCCH resourceSetToAddModList is empty\n");
-<<<<<<< HEAD
-
-	LOG_D(MAC, "UCI n_set= %d\n", n_set);
-
-=======
 	
 	LOG_D(NR_MAC, "UCI n_set= %d\n", n_set);
 	
->>>>>>> 7d100407
 	N2 = 2;
 	// procedure to select pucch resource id from resource sets according to
 	// number of uci bits and pucch resource indicator pucch_resource
@@ -1198,7 +1192,7 @@
     case NR_RNTI_TC:
       pos = 1;
       // indicating a DL DCI format 1bit
-      *dci_pdu |= ((uint64_t)1) << (dci_size - pos++);
+      *dci_pdu |= ((uint64_t)dci_pdu_rel15->format_indicator & 1) << (dci_size - pos++);
       // Freq domain assignment 0-16 bit
       fsize = (int)ceil(log2((N_RB * (N_RB + 1)) >> 1));
       for (int i = 0; i < fsize; i++)
