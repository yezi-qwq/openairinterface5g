/*
 * Licensed to the OpenAirInterface (OAI) Software Alliance under one or more
 * contributor license agreements.  See the NOTICE file distributed with
 * this work for additional information regarding copyright ownership.
 * The OpenAirInterface Software Alliance licenses this file to You under
 * the OAI Public License, Version 1.1  (the "License"); you may not use this file
 * except in compliance with the License.
 * You may obtain a copy of the License at
 *
 *      http://www.openairinterface.org/?page_id=698
 *
 * Unless required by applicable law or agreed to in writing, software
 * distributed under the License is distributed on an "AS IS" BASIS,
 * WITHOUT WARRANTIES OR CONDITIONS OF ANY KIND, either express or implied.
 * See the License for the specific language governing permissions and
 * limitations under the License.
 *-------------------------------------------------------------------------------
 * For more information about the OpenAirInterface (OAI) Software Alliance:
 *      contact@openairinterface.org
 */

/*! \file gNB_scheduler_primitives.c
 * \brief primitives used by gNB for BCH, RACH, ULSCH, DLSCH scheduling
 * \author  Raymond Knopp, Guy De Souza
 * \date 2018, 2019
 * \email: knopp@eurecom.fr, desouza@eurecom.fr
 * \version 1.0
 * \company Eurecom
 * @ingroup _mac

 */

#include "assertions.h"

#include "LAYER2/MAC/mac.h"
#include "NR_MAC_gNB/nr_mac_gNB.h"
#include "NR_MAC_COMMON/nr_mac_extern.h"

#include "NR_MAC_gNB/mac_proto.h"
#include "common/utils/LOG/log.h"
#include "common/utils/LOG/vcd_signal_dumper.h"
#include "common/utils/nr/nr_common.h"
#include "UTIL/OPT/opt.h"
#include "OCG.h"
#include "OCG_extern.h"

#include "RRC/LTE/rrc_extern.h"
#include "RRC/NR/nr_rrc_extern.h"
#include "RRC/L2_INTERFACE/openair_rrc_L2_interface.h"

//#include "LAYER2/MAC/pre_processor.c"
#include "pdcp.h"

#include "intertask_interface.h"

#include "T.h"
#include "NR_PDCCH-ConfigCommon.h"
#include "NR_ControlResourceSet.h"
#include "NR_SearchSpace.h"

#include "nfapi_nr_interface.h"

#define ENABLE_MAC_PAYLOAD_DEBUG
#define DEBUG_gNB_SCHEDULER 1

#include "common/ran_context.h"

extern RAN_CONTEXT_t RC;

  // Note the 2 scs values in the table names represent resp. scs_common and pdcch_scs
/// LUT for the number of symbols in the coreset indexed by coreset index (4 MSB rmsi_pdcch_config)
uint8_t nr_coreset_nsymb_pdcch_type_0_scs_15_15[15] = {2,2,2,3,3,3,1,1,2,2,3,3,1,2,3};
uint8_t nr_coreset_nsymb_pdcch_type_0_scs_15_30[14] = {2,2,2,2,3,3,3,3,1,1,2,2,3,3};
uint8_t nr_coreset_nsymb_pdcch_type_0_scs_30_15_b40Mhz[9] = {1,1,2,2,3,3,1,2,3};
uint8_t nr_coreset_nsymb_pdcch_type_0_scs_30_15_a40Mhz[9] = {1,2,3,1,1,2,2,3,3};
uint8_t nr_coreset_nsymb_pdcch_type_0_scs_30_30_b40Mhz[16] = {2,2,2,2,2,3,3,3,3,3,1,1,1,2,2,2}; // below 40Mhz bw
uint8_t nr_coreset_nsymb_pdcch_type_0_scs_30_30_a40Mhz[10] = {2,2,3,3,1,1,2,2,3,3}; // above 40Mhz bw
uint8_t nr_coreset_nsymb_pdcch_type_0_scs_120_60[12] = {1,1,2,2,3,3,1,2,1,1,1,1};

/// LUT for the number of RBs in the coreset indexed by coreset index
uint8_t nr_coreset_rb_offset_pdcch_type_0_scs_15_15[15] = {0,2,4,0,2,4,12,16,12,16,12,16,38,38,38};
uint8_t nr_coreset_rb_offset_pdcch_type_0_scs_15_30[14] = {5,6,7,8,5,6,7,8,18,20,18,20,18,20};
uint8_t nr_coreset_rb_offset_pdcch_type_0_scs_30_15_b40Mhz[9] = {2,6,2,6,2,6,28,28,28};
uint8_t nr_coreset_rb_offset_pdcch_type_0_scs_30_15_a40Mhz[9] = {4,4,4,0,56,0,56,0,56};
uint8_t nr_coreset_rb_offset_pdcch_type_0_scs_30_30_b40Mhz[16] = {0,1,2,3,4,0,1,2,3,4,12,14,16,12,14,16};
uint8_t nr_coreset_rb_offset_pdcch_type_0_scs_30_30_a40Mhz[10] = {0,4,0,4,0,28,0,28,0,28};
int8_t  nr_coreset_rb_offset_pdcch_type_0_scs_120_60[12] = {0,8,0,8,0,8,28,28,-1,49,-1,97};
int8_t  nr_coreset_rb_offset_pdcch_type_0_scs_120_120[8] = {0,4,14,14,-1,24,-1,48};
int8_t  nr_coreset_rb_offset_pdcch_type_0_scs_240_120[8] = {0,8,0,8,-1,25,-1,49};

/// LUT for monitoring occasions param O indexed by ss index (4 LSB rmsi_pdcch_config)
  // Note: scaling is used to avoid decimal values for O and M, original values commented
uint8_t nr_ss_param_O_type_0_mux1_FR1[16] = {0,0,2,2,5,5,7,7,0,5,0,0,2,2,5,5};
uint8_t nr_ss_param_O_type_0_mux1_FR2[14] = {0,0,5,5,5,5,0,5,5,15,15,15,0,5}; //{0,0,2.5,2.5,5,5,0,2.5,5,7.5,7.5,7.5,0,5}
uint8_t nr_ss_scale_O_mux1_FR2[14] = {0,0,1,1,0,0,0,1,0,1,1,1,0,0};

/// LUT for number of SS sets per slot indexed by ss index
uint8_t nr_ss_sets_per_slot_type_0_FR1[16] = {1,2,1,2,1,2,1,2,1,1,1,1,1,1,1,1};
uint8_t nr_ss_sets_per_slot_type_0_FR2[14] = {1,2,1,2,1,2,2,2,2,1,2,2,1,1};

/// LUT for monitoring occasions param M indexed by ss index
uint8_t nr_ss_param_M_type_0_mux1_FR1[16] = {1,1,1,1,1,1,1,1,2,2,1,1,1,1,1,1}; //{1,0.5,1,0.5,1,0.5,1,0.5,2,2,1,1,1,1,1,1}
uint8_t nr_ss_scale_M_mux1_FR1[16] = {0,1,0,1,0,1,0,1,0,0,0,0,0,0,0,0};
uint8_t nr_ss_param_M_type_0_mux1_FR2[14] = {1,1,1,1,1,1,1,1,1,1,1,1,2,2}; //{1,0.5,1,0.5,1,0.5,0.5,0.5,0.5,1,0.5,0.5,2,2}
uint8_t nr_ss_scale_M_mux1_FR2[14] = {0,1,0,1,0,1,1,1,1,0,1,1,0,0};

/// LUT for SS first symbol index indexed by ss index
uint8_t nr_ss_first_symb_idx_type_0_mux1_FR1[8] = {0,0,1,2,1,2,1,2};
  // Mux pattern type 2
uint8_t nr_ss_first_symb_idx_scs_120_60_mux2[4] = {0,1,6,7};
uint8_t nr_ss_first_symb_idx_scs_240_120_set1_mux2[6] = {0,1,2,3,0,1};
  // Mux pattern type 3
uint8_t nr_ss_first_symb_idx_scs_120_120_mux3[4] = {4,8,2,6};

/// Search space max values indexed by scs
uint8_t nr_max_number_of_candidates_per_slot[4] = {44, 36, 22, 20};
uint8_t nr_max_number_of_cces_per_slot[4] = {56, 56, 48, 32};

static inline uint8_t get_max_candidates(uint8_t scs) {
  AssertFatal(scs<4, "Invalid PDCCH subcarrier spacing %d\n", scs);
  return (nr_max_number_of_candidates_per_slot[scs]);
}

static inline uint8_t get_max_cces(uint8_t scs) {
  AssertFatal(scs<4, "Invalid PDCCH subcarrier spacing %d\n", scs);
  return (nr_max_number_of_cces_per_slot[scs]);
} 

NR_ControlResourceSet_t *get_coreset(NR_BWP_Downlink_t *bwp,
                                     NR_SearchSpace_t *ss,
                                     int ss_type) {
  NR_ControlResourceSetId_t coreset_id = *ss->controlResourceSetId;
  if (ss_type == 0) { // common search space
    AssertFatal(coreset_id != 0, "coreset0 currently not supported\n");
    NR_ControlResourceSet_t *coreset = bwp->bwp_Common->pdcch_ConfigCommon->choice.setup->commonControlResourceSet;
    AssertFatal(coreset_id == coreset->controlResourceSetId,
                "ID of common ss coreset does not correspond to id set in the "
                "search space\n");
    return coreset;
  } else {
    const int n = bwp->bwp_Dedicated->pdcch_Config->choice.setup->controlResourceSetToAddModList->list.count;
    for (int i = 0; i < n; i++) {
      NR_ControlResourceSet_t *coreset =
          bwp->bwp_Dedicated->pdcch_Config->choice.setup->controlResourceSetToAddModList->list.array[i];
      if (coreset_id == coreset->controlResourceSetId) {
        return coreset;
      }
    }
    AssertFatal(0, "Couldn't find coreset with id %ld\n", coreset_id);
  }
}

NR_SearchSpace_t *get_searchspace(
    NR_BWP_Downlink_t *bwp,
    NR_SearchSpace__searchSpaceType_PR target_ss) {
  DevAssert(bwp->bwp_Dedicated->pdcch_Config->choice.setup->searchSpacesToAddModList);
  DevAssert(bwp->bwp_Dedicated->pdcch_Config->choice.setup->searchSpacesToAddModList->list.count > 0);

  const int n = bwp->bwp_Dedicated->pdcch_Config->choice.setup->searchSpacesToAddModList->list.count;
  for (int i=0;i<n;i++) {
    NR_SearchSpace_t *ss = bwp->bwp_Dedicated->pdcch_Config->choice.setup->searchSpacesToAddModList->list.array[i];
    AssertFatal(ss->controlResourceSetId != NULL, "ss->controlResourceSetId is null\n");
    AssertFatal(ss->searchSpaceType != NULL, "ss->searchSpaceType is null\n");
    if (ss->searchSpaceType->present == target_ss) {
      return ss;
    }
  }
  AssertFatal(0, "Couldn't find an adequate searchspace\n");
}

int allocate_nr_CCEs(gNB_MAC_INST *nr_mac,
                     NR_BWP_Downlink_t *bwp,
                     NR_ControlResourceSet_t *coreset,
                     int aggregation,
                     uint16_t n_RNTI,
                     int m) {
  // uncomment these when we allocate for common search space
  //  NR_COMMON_channels_t                *cc      = nr_mac->common_channels;
  //  NR_ServingCellConfigCommon_t        *scc     = cc->ServingCellConfigCommon;

  int coreset_id = coreset->controlResourceSetId;
  int *cce_list = nr_mac->cce_list[bwp->bwp_Id][coreset_id];

  int n_rb=0;
  for (int i=0;i<6;i++)
    for (int j=0;j<8;j++) {
      n_rb+=((coreset->frequencyDomainResources.buf[i]>>j)&1);
    }
  n_rb*=6;

  uint16_t N_reg = n_rb * coreset->duration;
  uint16_t n_CI=0;
  const uint32_t A[3]={39827,39829,39839};
  /* if n_RNTI is zero, this results in zero, too! */
  uint16_t Y = (A[0]*n_RNTI)%65537; // Candidate 0, antenna port 0

  uint16_t N_cce = N_reg / NR_NB_REG_PER_CCE;

  uint16_t M_s_max = (aggregation==4)?4:(aggregation==8)?2:1;
  int first_cce = aggregation * (( Y + (m*N_cce)/(aggregation*M_s_max) + n_CI ) % CEILIDIV(N_cce,aggregation));

  for (int i=0;i<aggregation;i++)
    if (cce_list[first_cce+i] != 0) return(-1);
  
  for (int i=0;i<aggregation;i++) cce_list[first_cce+i] = 1;

  return(first_cce);

}

void nr_configure_css_dci_initial(nfapi_nr_dl_tti_pdcch_pdu_rel15_t* pdcch_pdu,
				  nr_scs_e scs_common,
				  nr_scs_e pdcch_scs,
				  nr_frequency_range_e freq_range,
				  uint8_t rmsi_pdcch_config,
				  uint8_t ssb_idx,
				  uint8_t k_ssb,
				  uint16_t sfn_ssb,
				  uint8_t n_ssb, /*slot index overlapping the corresponding SSB index*/
				  uint16_t nb_slots_per_frame,
				  uint16_t N_RB)
{
  //  uint8_t O, M;
  //  uint8_t ss_idx = rmsi_pdcch_config&0xf;
  //  uint8_t cset_idx = (rmsi_pdcch_config>>4)&0xf;
  //  uint8_t mu = scs_common;
  //  uint8_t O_scale=0, M_scale=0; // used to decide if the values of O and M need to be divided by 2

  AssertFatal(1==0,"todo\n");
  /*
  /// Coreset params
  switch(scs_common) {

    case kHz15:

      switch(pdcch_scs) {
        case kHz15:
          AssertFatal(cset_idx<15,"Coreset index %d reserved for scs kHz15/kHz15\n", cset_idx);
          pdcch_pdu->mux_pattern = NFAPI_NR_SSB_AND_CSET_MUX_PATTERN_TYPE1;
          pdcch_pdu->n_rb = (cset_idx < 6)? 24 : (cset_idx < 12)? 48 : 96;
          pdcch_pdu->n_symb = nr_coreset_nsymb_pdcch_type_0_scs_15_15[cset_idx];
          pdcch_pdu->rb_offset = nr_coreset_rb_offset_pdcch_type_0_scs_15_15[cset_idx];
        break;

        case kHz30:
          AssertFatal(cset_idx<14,"Coreset index %d reserved for scs kHz15/kHz30\n", cset_idx);
          pdcch_pdu->mux_pattern = NFAPI_NR_SSB_AND_CSET_MUX_PATTERN_TYPE1;
          pdcch_pdu->n_rb = (cset_idx < 8)? 24 : 48;
          pdcch_pdu->n_symb = nr_coreset_nsymb_pdcch_type_0_scs_15_30[cset_idx];
          pdcch_pdu->rb_offset = nr_coreset_rb_offset_pdcch_type_0_scs_15_15[cset_idx];
        break;

        default:
            AssertFatal(1==0,"Invalid scs_common/pdcch_scs combination %d/%d \n", scs_common, pdcch_scs);

      }
      break;

    case kHz30:

      if (N_RB < 106) { // Minimum 40Mhz bandwidth not satisfied
        switch(pdcch_scs) {
          case kHz15:
            AssertFatal(cset_idx<9,"Coreset index %d reserved for scs kHz30/kHz15\n", cset_idx);
            pdcch_pdu->mux_pattern = NFAPI_NR_SSB_AND_CSET_MUX_PATTERN_TYPE1;
            pdcch_pdu->n_rb = (cset_idx < 10)? 48 : 96;
            pdcch_pdu->n_symb = nr_coreset_nsymb_pdcch_type_0_scs_30_15_b40Mhz[cset_idx];
            pdcch_pdu->rb_offset = nr_coreset_rb_offset_pdcch_type_0_scs_30_15_b40Mhz[cset_idx];
          break;

          case kHz30:
            pdcch_pdu->mux_pattern = NFAPI_NR_SSB_AND_CSET_MUX_PATTERN_TYPE1;
            pdcch_pdu->n_rb = (cset_idx < 6)? 24 : 48;
            pdcch_pdu->n_symb = nr_coreset_nsymb_pdcch_type_0_scs_30_30_b40Mhz[cset_idx];
            pdcch_pdu->rb_offset = nr_coreset_rb_offset_pdcch_type_0_scs_30_30_b40Mhz[cset_idx];
          break;

          default:
            AssertFatal(1==0,"Invalid scs_common/pdcch_scs combination %d/%d \n", scs_common, pdcch_scs);
        }
      }

      else { // above 40Mhz
        switch(pdcch_scs) {
          case kHz15:
            AssertFatal(cset_idx<9,"Coreset index %d reserved for scs kHz30/kHz15\n", cset_idx);
            pdcch_pdu->mux_pattern = NFAPI_NR_SSB_AND_CSET_MUX_PATTERN_TYPE1;
            pdcch_pdu->n_rb = (cset_idx < 3)? 48 : 96;
            pdcch_pdu->n_symb = nr_coreset_nsymb_pdcch_type_0_scs_30_15_a40Mhz[cset_idx];
            pdcch_pdu->rb_offset = nr_coreset_rb_offset_pdcch_type_0_scs_30_15_a40Mhz[cset_idx];
          break;

          case kHz30:
            AssertFatal(cset_idx<10,"Coreset index %d reserved for scs kHz30/kHz30\n", cset_idx);
            pdcch_pdu->mux_pattern = NFAPI_NR_SSB_AND_CSET_MUX_PATTERN_TYPE1;
            pdcch_pdu->n_rb = (cset_idx < 4)? 24 : 48;
            pdcch_pdu->n_symb = nr_coreset_nsymb_pdcch_type_0_scs_30_30_a40Mhz[cset_idx];
            pdcch_pdu->rb_offset =  nr_coreset_rb_offset_pdcch_type_0_scs_30_30_a40Mhz[cset_idx];
          break;

          default:
            AssertFatal(1==0,"Invalid scs_common/pdcch_scs combination %d/%d \n", scs_common, pdcch_scs);
        }
      }
      break;

    case kHz120:
      switch(pdcch_scs) {
        case kHz60:
          AssertFatal(cset_idx<12,"Coreset index %d reserved for scs kHz120/kHz60\n", cset_idx);
          pdcch_pdu->mux_pattern = (cset_idx < 8)?NFAPI_NR_SSB_AND_CSET_MUX_PATTERN_TYPE1 : NFAPI_NR_SSB_AND_CSET_MUX_PATTERN_TYPE2;
          pdcch_pdu->n_rb = (cset_idx < 6)? 48 : (cset_idx < 8)? 96 : (cset_idx < 10)? 48 : 96;
          pdcch_pdu->n_symb = nr_coreset_nsymb_pdcch_type_0_scs_120_60[cset_idx];
          pdcch_pdu->rb_offset = (nr_coreset_rb_offset_pdcch_type_0_scs_120_60[cset_idx]>0)?nr_coreset_rb_offset_pdcch_type_0_scs_120_60[cset_idx] :
          (k_ssb == 0)? -41 : -42;
        break;

        case kHz120:
          AssertFatal(cset_idx<8,"Coreset index %d reserved for scs kHz120/kHz120\n", cset_idx);
          pdcch_pdu->mux_pattern = (cset_idx < 4)?NFAPI_NR_SSB_AND_CSET_MUX_PATTERN_TYPE1 : NFAPI_NR_SSB_AND_CSET_MUX_PATTERN_TYPE3;
          pdcch_pdu->n_rb = (cset_idx < 2)? 24 : (cset_idx < 4)? 48 : (cset_idx < 6)? 24 : 48;
          pdcch_pdu->n_symb = (cset_idx == 2)? 1 : 2;
          pdcch_pdu->rb_offset = (nr_coreset_rb_offset_pdcch_type_0_scs_120_120[cset_idx]>0)? nr_coreset_rb_offset_pdcch_type_0_scs_120_120[cset_idx] :
          (k_ssb == 0)? -20 : -21;
        break;

        default:
            AssertFatal(1==0,"Invalid scs_common/pdcch_scs combination %d/%d \n", scs_common, pdcch_scs);
      }
    break;

    case kHz240:
    switch(pdcch_scs) {
      case kHz60:
        AssertFatal(cset_idx<4,"Coreset index %d reserved for scs kHz240/kHz60\n", cset_idx);
        pdcch_pdu->mux_pattern = NFAPI_NR_SSB_AND_CSET_MUX_PATTERN_TYPE1;
        pdcch_pdu->n_rb = 96;
        pdcch_pdu->n_symb = (cset_idx < 2)? 1 : 2;
        pdcch_pdu->rb_offset = (cset_idx&1)? 16 : 0;
      break;

      case kHz120:
        AssertFatal(cset_idx<8,"Coreset index %d reserved for scs kHz240/kHz120\n", cset_idx);
        pdcch_pdu->mux_pattern = (cset_idx < 4)? NFAPI_NR_SSB_AND_CSET_MUX_PATTERN_TYPE1 : NFAPI_NR_SSB_AND_CSET_MUX_PATTERN_TYPE2;
        pdcch_pdu->n_rb = (cset_idx < 4)? 48 : (cset_idx < 6)? 24 : 48;
        pdcch_pdu->n_symb = ((cset_idx==2)||(cset_idx==3))? 2 : 1;
        pdcch_pdu->rb_offset = (nr_coreset_rb_offset_pdcch_type_0_scs_240_120[cset_idx]>0)? nr_coreset_rb_offset_pdcch_type_0_scs_240_120[cset_idx] :
        (k_ssb == 0)? -41 : -42;
      break;

      default:
          AssertFatal(1==0,"Invalid scs_common/pdcch_scs combination %d/%d \n", scs_common, pdcch_scs);
    }
    break;

  default:
    AssertFatal(1==0,"Invalid common subcarrier spacing %d\n", scs_common);

  }

  /// Search space params
  switch(pdcch_pdu->mux_pattern) {

    case NFAPI_NR_SSB_AND_CSET_MUX_PATTERN_TYPE1:
      if (freq_range == nr_FR1) {
        O = nr_ss_param_O_type_0_mux1_FR1[ss_idx];
        pdcch_pdu->nb_ss_sets_per_slot = nr_ss_sets_per_slot_type_0_FR1[ss_idx];
        M = nr_ss_param_M_type_0_mux1_FR1[ss_idx];
        M_scale = nr_ss_scale_M_mux1_FR1[ss_idx];
        pdcch_pdu->first_symbol = (ss_idx < 8)? ( (ssb_idx&1)? pdcch_pdu->n_symb : 0 ) : nr_ss_first_symb_idx_type_0_mux1_FR1[ss_idx - 8];
      }

      else {
        AssertFatal(ss_idx<14 ,"Invalid search space index for multiplexing type 1 and FR2 %d\n", ss_idx);
        O = nr_ss_param_O_type_0_mux1_FR2[ss_idx];
        O_scale = nr_ss_scale_O_mux1_FR2[ss_idx];
        pdcch_pdu->nb_ss_sets_per_slot = nr_ss_sets_per_slot_type_0_FR2[ss_idx];
        M = nr_ss_param_M_type_0_mux1_FR2[ss_idx];
        M_scale = nr_ss_scale_M_mux1_FR2[ss_idx];
        pdcch_pdu->first_symbol = (ss_idx < 12)? ( (ss_idx&1)? 7 : 0 ) : 0;
      }
      pdcch_pdu->nb_slots = 2;
      pdcch_pdu->sfn_mod2 = (CEILIDIV( (((O<<mu)>>O_scale) + ((ssb_idx*M)>>M_scale)), nb_slots_per_frame ) & 1)? 1 : 0;
      pdcch_pdu->first_slot = (((O<<mu)>>O_scale) + ((ssb_idx*M)>>M_scale)) % nb_slots_per_frame;

    break;

    case NFAPI_NR_SSB_AND_CSET_MUX_PATTERN_TYPE2:
      AssertFatal( ((scs_common==kHz120)&&(pdcch_scs==kHz60)) || ((scs_common==kHz240)&&(pdcch_scs==kHz120)),
      "Invalid scs_common/pdcch_scs combination %d/%d for Mux type 2\n", scs_common, pdcch_scs );
      AssertFatal(ss_idx==0, "Search space index %d reserved for scs_common/pdcch_scs combination %d/%d", ss_idx, scs_common, pdcch_scs);

      pdcch_pdu->nb_slots = 1;

      if ((scs_common==kHz120)&&(pdcch_scs==kHz60)) {
        pdcch_pdu->first_symbol = nr_ss_first_symb_idx_scs_120_60_mux2[ssb_idx&3];
        // Missing in pdcch_pdu sfn_C and n_C here and in else case
      }
      else {
        pdcch_pdu->first_symbol = ((ssb_idx&7)==4)?12 : ((ssb_idx&7)==4)?13 : nr_ss_first_symb_idx_scs_240_120_set1_mux2[ssb_idx&7]; //???
      }

    break;

    case NFAPI_NR_SSB_AND_CSET_MUX_PATTERN_TYPE3:
      AssertFatal( (scs_common==kHz120)&&(pdcch_scs==kHz120),
      "Invalid scs_common/pdcch_scs combination %d/%d for Mux type 3\n", scs_common, pdcch_scs );
      AssertFatal(ss_idx==0, "Search space index %d reserved for scs_common/pdcch_scs combination %d/%d", ss_idx, scs_common, pdcch_scs);

      pdcch_pdu->first_symbol = nr_ss_first_symb_idx_scs_120_120_mux3[ssb_idx&3];

    break;

    default:
      AssertFatal(1==0, "Invalid SSB and coreset multiplexing pattern %d\n", pdcch_pdu->mux_pattern);
  }
  pdcch_pdu->config_type = NFAPI_NR_CSET_CONFIG_MIB_SIB1;
  pdcch_pdu->cr_mapping_type = NFAPI_NR_CCE_REG_MAPPING_INTERLEAVED;
  pdcch_pdu->precoder_granularity = NFAPI_NR_CSET_SAME_AS_REG_BUNDLE;
  pdcch_pdu->reg_bundle_size = 6;
  pdcch_pdu->interleaver_size = 2;
  // set initial banwidth part to full bandwidth
  pdcch_pdu->n_RB_BWP = N_RB;

  */

}

void nr_fill_nfapi_dl_pdu(int Mod_idP,
                          int UE_id,
                          int bwp_id,
                          NR_SearchSpace_t *ss,
                          NR_ControlResourceSet_t *coreset,
                          nfapi_nr_dl_tti_request_body_t *dl_req,
                          NR_sched_pucch *pucch_sched,
                          int nrOfLayers,
                          uint8_t mcs,
                          uint16_t rbSize,
                          uint16_t rbStart,
                          uint8_t numDmrsCdmGrpsNoData,
                          nfapi_nr_dmrs_type_e dmrsConfigType,
                          uint8_t table_idx,
                          uint16_t R,
                          uint8_t Qm,
                          uint32_t TBS,
                          int time_domain_assignment,
                          int StartSymbolIndex,
                          int NrOfSymbols,
                          uint8_t aggregation_level,
                          int CCEIndex,
                          int harq_pid,
                          int ndi,
                          int round) {
  gNB_MAC_INST                        *nr_mac  = RC.nrmac[Mod_idP];
  NR_COMMON_channels_t                *cc      = nr_mac->common_channels;
  NR_ServingCellConfigCommon_t        *scc     = cc->ServingCellConfigCommon;

  NR_UE_info_t *UE_info = &RC.nrmac[Mod_idP]->UE_info;

  NR_CellGroupConfig_t *secondaryCellGroup = UE_info->secondaryCellGroup[UE_id];
  AssertFatal(secondaryCellGroup->spCellConfig->spCellConfigDedicated->downlinkBWP_ToAddModList->list.count == 1,
	      "downlinkBWP_ToAddModList has %d BWP!\n",
	      secondaryCellGroup->spCellConfig->spCellConfigDedicated->downlinkBWP_ToAddModList->list.count);
  NR_BWP_Downlink_t *bwp=secondaryCellGroup->spCellConfig->spCellConfigDedicated->downlinkBWP_ToAddModList->list.array[bwp_id-1];

  AssertFatal(bwp->bwp_Dedicated->pdcch_Config->choice.setup->searchSpacesToAddModList!=NULL,"searchPsacesToAddModList is null\n");
  AssertFatal(bwp->bwp_Dedicated->pdcch_Config->choice.setup->searchSpacesToAddModList->list.count>0,
              "searchPsacesToAddModList is empty\n");

  nfapi_nr_dl_tti_request_pdu_t *dl_tti_pdcch_pdu = &dl_req->dl_tti_pdu_list[dl_req->nPDUs];
  memset((void*)dl_tti_pdcch_pdu,0,sizeof(nfapi_nr_dl_tti_request_pdu_t));
  dl_tti_pdcch_pdu->PDUType = NFAPI_NR_DL_TTI_PDCCH_PDU_TYPE;
  dl_tti_pdcch_pdu->PDUSize = (uint8_t)(2+sizeof(nfapi_nr_dl_tti_pdcch_pdu));

  nfapi_nr_dl_tti_request_pdu_t *dl_tti_pdsch_pdu = &dl_req->dl_tti_pdu_list[dl_req->nPDUs+1];
  memset((void*)dl_tti_pdsch_pdu,0,sizeof(nfapi_nr_dl_tti_request_pdu_t));
  dl_tti_pdsch_pdu->PDUType = NFAPI_NR_DL_TTI_PDSCH_PDU_TYPE;
  dl_tti_pdsch_pdu->PDUSize = (uint8_t)(2+sizeof(nfapi_nr_dl_tti_pdsch_pdu));

  nfapi_nr_dl_tti_pdcch_pdu_rel15_t *pdcch_pdu_rel15 = &dl_tti_pdcch_pdu->pdcch_pdu.pdcch_pdu_rel15;
  nfapi_nr_dl_tti_pdsch_pdu_rel15_t *pdsch_pdu_rel15 = &dl_tti_pdsch_pdu->pdsch_pdu.pdsch_pdu_rel15;


  pdsch_pdu_rel15->pduBitmap = 0;
  pdsch_pdu_rel15->rnti = UE_info->rnti[UE_id];
  pdsch_pdu_rel15->pduIndex = nr_mac->pdu_index[0]++;

  // BWP
  pdsch_pdu_rel15->BWPSize  = NRRIV2BW(bwp->bwp_Common->genericParameters.locationAndBandwidth,275);
  pdsch_pdu_rel15->BWPStart = NRRIV2PRBOFFSET(bwp->bwp_Common->genericParameters.locationAndBandwidth,275);
  pdsch_pdu_rel15->SubcarrierSpacing = bwp->bwp_Common->genericParameters.subcarrierSpacing;
  if (bwp->bwp_Common->genericParameters.cyclicPrefix)
    pdsch_pdu_rel15->CyclicPrefix = *bwp->bwp_Common->genericParameters.cyclicPrefix;
  else
    pdsch_pdu_rel15->CyclicPrefix = 0;

  pdsch_pdu_rel15->NrOfCodewords = 1;
  pdsch_pdu_rel15->targetCodeRate[0] = nr_get_code_rate_dl(mcs,0);
  pdsch_pdu_rel15->qamModOrder[0] = 2;
  pdsch_pdu_rel15->mcsIndex[0] = mcs;
  pdsch_pdu_rel15->mcsTable[0] = 0;
  pdsch_pdu_rel15->rvIndex[0] = nr_rv_round_map[round];
  pdsch_pdu_rel15->dataScramblingId = *scc->physCellId;
  pdsch_pdu_rel15->nrOfLayers = nrOfLayers;
  pdsch_pdu_rel15->transmissionScheme = 0;
  pdsch_pdu_rel15->refPoint = 0; // Point A
  pdsch_pdu_rel15->dmrsConfigType = dmrsConfigType;
  pdsch_pdu_rel15->dlDmrsScramblingId = *scc->physCellId;
  pdsch_pdu_rel15->SCID = 0;
  pdsch_pdu_rel15->numDmrsCdmGrpsNoData = numDmrsCdmGrpsNoData;
  pdsch_pdu_rel15->dmrsPorts = 1;
  pdsch_pdu_rel15->resourceAlloc = 1;
  pdsch_pdu_rel15->rbStart = rbStart;
  pdsch_pdu_rel15->rbSize = rbSize;
  pdsch_pdu_rel15->VRBtoPRBMapping = 1; // non-interleaved, check if this is ok for initialBWP
  pdsch_pdu_rel15->targetCodeRate[0] = R;
  pdsch_pdu_rel15->qamModOrder[0] = Qm;
  pdsch_pdu_rel15->TBSize[0] = TBS;
  pdsch_pdu_rel15->mcsTable[0] = table_idx;
  pdsch_pdu_rel15->StartSymbolIndex = StartSymbolIndex;
  pdsch_pdu_rel15->NrOfSymbols      = NrOfSymbols;

  //  k0 = *bwp->bwp_Common->pdsch_ConfigCommon->choice.setup->pdsch_TimeDomainAllocationList->list.array[i]->k0;
  pdsch_pdu_rel15->dlDmrsSymbPos =
      fill_dmrs_mask(bwp->bwp_Dedicated->pdsch_Config->choice.setup,
                     scc->dmrs_TypeA_Position,
                     pdsch_pdu_rel15->NrOfSymbols);

  dci_pdu_rel15_t dci_pdu_rel15[MAX_DCI_CORESET];
  memset(dci_pdu_rel15, 0, sizeof(dci_pdu_rel15_t) * MAX_DCI_CORESET);

  // bwp indicator
  int n_dl_bwp = secondaryCellGroup->spCellConfig->spCellConfigDedicated->downlinkBWP_ToAddModList->list.count;
  if (n_dl_bwp < 4)
    dci_pdu_rel15[0].bwp_indicator.val = bwp_id;
  else
    dci_pdu_rel15[0].bwp_indicator.val = bwp_id - 1; // as per table 7.3.1.1.2-1 in 38.212
  // frequency domain assignment
  if (bwp->bwp_Dedicated->pdsch_Config->choice.setup->resourceAllocation==NR_PDSCH_Config__resourceAllocation_resourceAllocationType1)
    dci_pdu_rel15[0].frequency_domain_assignment.val =
        PRBalloc_to_locationandbandwidth0(
            pdsch_pdu_rel15->rbSize,
            pdsch_pdu_rel15->rbStart,
            NRRIV2BW(bwp->bwp_Common->genericParameters.locationAndBandwidth,
                     275));
  else
    AssertFatal(1==0,"Only frequency resource allocation type 1 is currently supported\n");
  // time domain assignment
  dci_pdu_rel15[0].time_domain_assignment.val = time_domain_assignment; // row index used here instead of SLIV;
  // mcs and rv
  dci_pdu_rel15[0].mcs = mcs;
  dci_pdu_rel15[0].rv = pdsch_pdu_rel15->rvIndex[0];
  // harq pid and ndi
  dci_pdu_rel15[0].harq_pid = harq_pid;
  dci_pdu_rel15[0].ndi = ndi;
  // DAI
  dci_pdu_rel15[0].dai[0].val = (pucch_sched->dai_c-1)&3;

  // TPC for PUCCH
  dci_pdu_rel15[0].tpc = UE_info->UE_sched_ctrl[UE_id].tpc1; // table 7.2.1-1 in 38.213
  // PUCCH resource indicator
  dci_pdu_rel15[0].pucch_resource_indicator = pucch_sched->resource_indicator;
  // PDSCH to HARQ TI
  dci_pdu_rel15[0].pdsch_to_harq_feedback_timing_indicator.val = pucch_sched->timing_indicator;
  // antenna ports
  dci_pdu_rel15[0].antenna_ports.val = 0;  // nb of cdm groups w/o data 1 and dmrs port 0
  // dmrs sequence initialization
  dci_pdu_rel15[0].dmrs_sequence_initialization.val = pdsch_pdu_rel15->SCID;
  LOG_D(MAC,
        "[gNB scheduler phytest] DCI type 1 payload: freq_alloc %d (%d,%d,%d), "
        "time_alloc %d, vrb to prb %d, mcs %d tb_scaling %d ndi %d rv %d\n",
        dci_pdu_rel15[0].frequency_domain_assignment.val,
        pdsch_pdu_rel15->rbStart,
        pdsch_pdu_rel15->rbSize,
        NRRIV2BW(bwp->bwp_Common->genericParameters.locationAndBandwidth, 275),
        dci_pdu_rel15[0].time_domain_assignment.val,
        dci_pdu_rel15[0].vrb_to_prb_mapping.val,
        dci_pdu_rel15[0].mcs,
        dci_pdu_rel15[0].tb_scaling,
        dci_pdu_rel15[0].ndi,
        dci_pdu_rel15[0].rv);

  nr_configure_pdcch(nr_mac,
                     pdcch_pdu_rel15,
                     UE_info->rnti[UE_id],
                     ss,
                     coreset,
                     scc,
                     bwp,
                     aggregation_level,
                     CCEIndex);

  int dci_formats[2];
  int rnti_types[2];

  if (ss->searchSpaceType->choice.ue_Specific->dci_Formats)
    dci_formats[0]  = NR_DL_DCI_FORMAT_1_1;
  else
    dci_formats[0]  = NR_DL_DCI_FORMAT_1_0;

  rnti_types[0]   = NR_RNTI_C;

  fill_dci_pdu_rel15(scc,secondaryCellGroup,pdcch_pdu_rel15,dci_pdu_rel15,dci_formats,rnti_types,pdsch_pdu_rel15->BWPSize,bwp_id);

  LOG_D(MAC,
        "DCI params: rnti %x, rnti_type %d, dci_format %d\n",
        pdcch_pdu_rel15->dci_pdu.RNTI[0],
        rnti_types[0],
        dci_formats[0]);
  LOG_D(MAC,
        "coreset params: FreqDomainResource %llx, start_symbol %d  n_symb %d\n",
        (unsigned long long)pdcch_pdu_rel15->FreqDomainResource,
        pdcch_pdu_rel15->StartSymbolIndex,
        pdcch_pdu_rel15->DurationSymbols);

  // I don't know why the following is not needed, but in this case we don't
  // need additional calculations:
  //const uint16_t N_RE_prime = NR_NB_SC_PER_RB * N_sh_symb - N_PRB_DMRS - N_PRB_oh;
  //LOG_D(MAC,
  //      "N_RE_prime %d for %d symbols %d DMRS per PRB and %d overhead\n",
  //      N_RE_prime,
  //      N_sh_symb,
  //      N_PRB_DMRS,
  //      N_PRB_oh);
  //pdsch_pdu_rel15->nb_mod_symbols = N_RE_prime*pdsch_pdu_rel15->n_prb*pdsch_pdu_rel15->nb_codewords;

  LOG_D(MAC,
        "DLSCH PDU: start PRB %d n_PRB %d start symbol %d nb_symbols %d "
        "nb_layers %d nb_codewords %d mcs %d TBS: %d\n",
        pdsch_pdu_rel15->rbStart,
        pdsch_pdu_rel15->rbSize,
        pdsch_pdu_rel15->StartSymbolIndex,
        pdsch_pdu_rel15->NrOfSymbols,
        pdsch_pdu_rel15->nrOfLayers,
        pdsch_pdu_rel15->NrOfCodewords,
        pdsch_pdu_rel15->mcsIndex[0],
        TBS);

  dl_req->nPDUs += 2;
}

void nr_configure_pdcch(gNB_MAC_INST *nr_mac,
                        nfapi_nr_dl_tti_pdcch_pdu_rel15_t *pdcch_pdu,
                        uint16_t rnti,
                        NR_SearchSpace_t *ss,
                        NR_ControlResourceSet_t *coreset,
                        NR_ServingCellConfigCommon_t *scc,
                        NR_BWP_Downlink_t *bwp,
                        uint8_t aggregation_level,
                        int CCEIndex) {
  if (bwp) { // This is not the InitialBWP
    pdcch_pdu->BWPSize  = NRRIV2BW(bwp->bwp_Common->genericParameters.locationAndBandwidth,275);
    pdcch_pdu->BWPStart = NRRIV2PRBOFFSET(bwp->bwp_Common->genericParameters.locationAndBandwidth,275);
    pdcch_pdu->SubcarrierSpacing = bwp->bwp_Common->genericParameters.subcarrierSpacing;
    pdcch_pdu->CyclicPrefix = (bwp->bwp_Common->genericParameters.cyclicPrefix==NULL) ? 0 : *bwp->bwp_Common->genericParameters.cyclicPrefix;

    // first symbol
    //AssertFatal(pdcch_scs==kHz15, "PDCCH SCS above 15kHz not allowed if a symbol above 2 is monitored");
    int sps = bwp->bwp_Common->genericParameters.cyclicPrefix == NULL ? 14 : 12;

    AssertFatal(ss->monitoringSymbolsWithinSlot!=NULL,"ss->monitoringSymbolsWithinSlot is null\n");
    AssertFatal(ss->monitoringSymbolsWithinSlot->buf!=NULL,"ss->monitoringSymbolsWithinSlot->buf is null\n");
    
    // for SPS=14 8 MSBs in positions 13 downto 6
    uint16_t monitoringSymbolsWithinSlot = (ss->monitoringSymbolsWithinSlot->buf[0]<<(sps-8)) |
      (ss->monitoringSymbolsWithinSlot->buf[1]>>(16-sps));

    for (int i=0; i<sps; i++) {
      if ((monitoringSymbolsWithinSlot>>(sps-1-i))&1) {
	pdcch_pdu->StartSymbolIndex=i;
	break;
      }
    }

    pdcch_pdu->DurationSymbols  = coreset->duration;
    
    for (int i=0;i<6;i++)
      pdcch_pdu->FreqDomainResource[i] = coreset->frequencyDomainResources.buf[i];

    
    //cce-REG-MappingType
    pdcch_pdu->CceRegMappingType = coreset->cce_REG_MappingType.present == NR_ControlResourceSet__cce_REG_MappingType_PR_interleaved?
      NFAPI_NR_CCE_REG_MAPPING_INTERLEAVED : NFAPI_NR_CCE_REG_MAPPING_NON_INTERLEAVED;

    if (pdcch_pdu->CceRegMappingType == NFAPI_NR_CCE_REG_MAPPING_INTERLEAVED) {
      pdcch_pdu->RegBundleSize = (coreset->cce_REG_MappingType.choice.interleaved->reg_BundleSize == NR_ControlResourceSet__cce_REG_MappingType__interleaved__reg_BundleSize_n6) ? 6 : (2+coreset->cce_REG_MappingType.choice.interleaved->reg_BundleSize);
      pdcch_pdu->InterleaverSize = (coreset->cce_REG_MappingType.choice.interleaved->interleaverSize==NR_ControlResourceSet__cce_REG_MappingType__interleaved__interleaverSize_n6) ? 6 : (2+coreset->cce_REG_MappingType.choice.interleaved->interleaverSize);
      AssertFatal(scc->physCellId != NULL,"scc->physCellId is null\n");
      pdcch_pdu->ShiftIndex = coreset->cce_REG_MappingType.choice.interleaved->shiftIndex != NULL ? *coreset->cce_REG_MappingType.choice.interleaved->shiftIndex : *scc->physCellId;
    }
    else {
      pdcch_pdu->RegBundleSize = 0;
      pdcch_pdu->InterleaverSize = 0;
      pdcch_pdu->ShiftIndex = 0;
    }

    pdcch_pdu->CoreSetType = 1; 
    
    //precoderGranularity
    pdcch_pdu->precoderGranularity = coreset->precoderGranularity;

    pdcch_pdu->dci_pdu.RNTI[pdcch_pdu->numDlDci]=rnti;

    if (coreset->pdcch_DMRS_ScramblingID != NULL &&
        ss->searchSpaceType->present == NR_SearchSpace__searchSpaceType_PR_ue_Specific) {
      pdcch_pdu->dci_pdu.ScramblingId[pdcch_pdu->numDlDci] = *coreset->pdcch_DMRS_ScramblingID;
      pdcch_pdu->dci_pdu.ScramblingRNTI[pdcch_pdu->numDlDci]=rnti;
    }
    else {
      pdcch_pdu->dci_pdu.ScramblingId[pdcch_pdu->numDlDci] = *scc->physCellId;
      pdcch_pdu->dci_pdu.ScramblingRNTI[pdcch_pdu->numDlDci]=0;
    }

    pdcch_pdu->dci_pdu.AggregationLevel[pdcch_pdu->numDlDci] = aggregation_level;
    pdcch_pdu->dci_pdu.CceIndex[pdcch_pdu->numDlDci] = CCEIndex;

    if (ss->searchSpaceType->choice.ue_Specific->dci_Formats==NR_SearchSpace__searchSpaceType__ue_Specific__dci_Formats_formats0_0_And_1_0)
      pdcch_pdu->dci_pdu.beta_PDCCH_1_0[pdcch_pdu->numDlDci]=0;

    pdcch_pdu->dci_pdu.powerControlOffsetSS[pdcch_pdu->numDlDci]=1;
    pdcch_pdu->numDlDci++;
  }
  else { // this is for InitialBWP
    AssertFatal(1==0,"Fill in InitialBWP PDCCH configuration\n");
  }
}


// This function configures pucch pdu fapi structure
void nr_configure_pucch(nfapi_nr_pucch_pdu_t* pucch_pdu,
			NR_ServingCellConfigCommon_t *scc,
			NR_BWP_Uplink_t *bwp,
                        uint8_t pucch_resource,
                        uint16_t O_uci,
                        uint16_t O_ack,
                        uint8_t SR_flag) {

  NR_PUCCH_Config_t *pucch_Config;
  NR_PUCCH_Resource_t *pucchres;
  NR_PUCCH_ResourceSet_t *pucchresset;
  NR_PUCCH_FormatConfig_t *pucchfmt;
  NR_PUCCH_ResourceId_t *resource_id = NULL;

  long *id0 = NULL;
  int n_list, n_set;
  uint16_t N2,N3;
  int res_found = 0;

  pucch_pdu->bit_len_harq = O_ack;

  if (bwp) { // This is not the InitialBWP

    NR_PUSCH_Config_t *pusch_Config = bwp->bwp_Dedicated->pusch_Config->choice.setup;
    long *pusch_id = pusch_Config->dataScramblingIdentityPUSCH;

    if (pusch_Config->dmrs_UplinkForPUSCH_MappingTypeA != NULL)
      id0 = pusch_Config->dmrs_UplinkForPUSCH_MappingTypeA->choice.setup->transformPrecodingDisabled->scramblingID0;
    if (pusch_Config->dmrs_UplinkForPUSCH_MappingTypeB != NULL)
      id0 = pusch_Config->dmrs_UplinkForPUSCH_MappingTypeB->choice.setup->transformPrecodingDisabled->scramblingID0;

    // hop flags and hopping id are valid for any BWP
    switch (bwp->bwp_Common->pucch_ConfigCommon->choice.setup->pucch_GroupHopping){
      case 0 :
        // if neither, both disabled
        pucch_pdu->group_hop_flag = 0;
        pucch_pdu->sequence_hop_flag = 0;
        break;
      case 1 :
        // if enable, group enabled
        pucch_pdu->group_hop_flag = 1;
        pucch_pdu->sequence_hop_flag = 0;
        break;
      case 2 :
        // if disable, sequence disabled
        pucch_pdu->group_hop_flag = 0;
        pucch_pdu->sequence_hop_flag = 1;
        break;
      default:
        AssertFatal(1==0,"Group hopping flag %ld undefined (0,1,2) \n", bwp->bwp_Common->pucch_ConfigCommon->choice.setup->pucch_GroupHopping);
    }

    if (bwp->bwp_Common->pucch_ConfigCommon->choice.setup->hoppingId != NULL)
      pucch_pdu->hopping_id = *bwp->bwp_Common->pucch_ConfigCommon->choice.setup->hoppingId;
    else
      pucch_pdu->hopping_id = *scc->physCellId;

    pucch_pdu->bwp_size  = NRRIV2BW(bwp->bwp_Common->genericParameters.locationAndBandwidth,275);
    pucch_pdu->bwp_start = NRRIV2PRBOFFSET(bwp->bwp_Common->genericParameters.locationAndBandwidth,275);
    pucch_pdu->subcarrier_spacing = bwp->bwp_Common->genericParameters.subcarrierSpacing;
    pucch_pdu->cyclic_prefix = (bwp->bwp_Common->genericParameters.cyclicPrefix==NULL) ? 0 : *bwp->bwp_Common->genericParameters.cyclicPrefix;

    pucch_Config = bwp->bwp_Dedicated->pucch_Config->choice.setup;

    AssertFatal(pucch_Config->resourceSetToAddModList!=NULL,
		"PUCCH resourceSetToAddModList is null\n");

    n_set = pucch_Config->resourceSetToAddModList->list.count; 
    AssertFatal(n_set>0,"PUCCH resourceSetToAddModList is empty\n");

    N2 = 2;
    // procedure to select pucch resource id from resource sets according to 
    // number of uci bits and pucch resource indicator pucch_resource
    // ( see table 9.2.3.2 in 38.213)
    for (int i=0; i<n_set; i++) {
      pucchresset = pucch_Config->resourceSetToAddModList->list.array[i];
      n_list = pucchresset->resourceList.list.count;
      if (pucchresset->pucch_ResourceSetId == 0 && O_uci<3) {
        if (pucch_resource < n_list)
          resource_id = pucchresset->resourceList.list.array[pucch_resource];
        else 
          AssertFatal(1==0,"Couldn't fine pucch resource indicator %d in PUCCH resource set %d for %d UCI bits",pucch_resource,i,O_uci);
      }
      else {
        N3 = pucchresset->maxPayloadMinus1!= NULL ?  *pucchresset->maxPayloadMinus1 : 1706;
        if (N2<O_uci && N3>O_uci) {
          if (pucch_resource < n_list)
            resource_id = pucchresset->resourceList.list.array[pucch_resource];
          else 
            AssertFatal(1==0,"Couldn't fine pucch resource indicator %d in PUCCH resource set %d for %d UCI bits",pucch_resource,i,O_uci);
        }
        else N2 = N3;
      }
    }

    AssertFatal(resource_id!=NULL,"Couldn-t find any matching PUCCH resource in the PUCCH resource sets");

    AssertFatal(pucch_Config->resourceToAddModList!=NULL,
		"PUCCH resourceToAddModList is null\n");

    n_list = pucch_Config->resourceToAddModList->list.count; 
    AssertFatal(n_list>0,"PUCCH resourceToAddModList is empty\n");

    // going through the list of PUCCH resources to find the one indexed by resource_id
    for (int i=0; i<n_list; i++) {
      pucchres = pucch_Config->resourceToAddModList->list.array[i];
      if (pucchres->pucch_ResourceId == *resource_id) {
        res_found = 1;
        pucch_pdu->prb_start = pucchres->startingPRB;
        // FIXME why there is only one frequency hopping flag
        // what about inter slot frequency hopping?
        pucch_pdu->freq_hop_flag = pucchres->intraSlotFrequencyHopping!= NULL ?  1 : 0;
        pucch_pdu->second_hop_prb = pucchres->secondHopPRB!= NULL ?  *pucchres->secondHopPRB : 0;
        switch(pucchres->format.present) {
          case NR_PUCCH_Resource__format_PR_format0 :
            pucch_pdu->format_type = 0;
            pucch_pdu->initial_cyclic_shift = pucchres->format.choice.format0->initialCyclicShift;
            pucch_pdu->nr_of_symbols = pucchres->format.choice.format0->nrofSymbols;
            pucch_pdu->start_symbol_index = pucchres->format.choice.format0->startingSymbolIndex;
            pucch_pdu->sr_flag = SR_flag;
            break;
          case NR_PUCCH_Resource__format_PR_format1 :
            pucch_pdu->format_type = 1;
            pucch_pdu->initial_cyclic_shift = pucchres->format.choice.format1->initialCyclicShift;
            pucch_pdu->nr_of_symbols = pucchres->format.choice.format1->nrofSymbols;
            pucch_pdu->start_symbol_index = pucchres->format.choice.format1->startingSymbolIndex;
            pucch_pdu->time_domain_occ_idx = pucchres->format.choice.format1->timeDomainOCC;
            pucch_pdu->sr_flag = SR_flag;
            break;
          case NR_PUCCH_Resource__format_PR_format2 :
            pucch_pdu->format_type = 2;
            pucch_pdu->nr_of_symbols = pucchres->format.choice.format2->nrofSymbols;
            pucch_pdu->start_symbol_index = pucchres->format.choice.format2->startingSymbolIndex;
            pucch_pdu->prb_size = pucchres->format.choice.format2->nrofPRBs;
            pucch_pdu->data_scrambling_id = pusch_id!= NULL ? *pusch_id : *scc->physCellId;
            pucch_pdu->dmrs_scrambling_id = id0!= NULL ? *id0 : *scc->physCellId;
            break;
          case NR_PUCCH_Resource__format_PR_format3 :
            pucch_pdu->format_type = 3;
            pucch_pdu->nr_of_symbols = pucchres->format.choice.format3->nrofSymbols;
            pucch_pdu->start_symbol_index = pucchres->format.choice.format3->startingSymbolIndex;
            pucch_pdu->prb_size = pucchres->format.choice.format3->nrofPRBs;
            pucch_pdu->data_scrambling_id = pusch_id!= NULL ? *pusch_id : *scc->physCellId;
            if (pucch_Config->format3 == NULL) {
              pucch_pdu->pi_2bpsk = 0;
              pucch_pdu->add_dmrs_flag = 0;
            }
            else {
              pucchfmt = pucch_Config->format3->choice.setup;
              pucch_pdu->pi_2bpsk = pucchfmt->pi2BPSK!= NULL ?  1 : 0;
              pucch_pdu->add_dmrs_flag = pucchfmt->additionalDMRS!= NULL ?  1 : 0;
            }
            break;
          case NR_PUCCH_Resource__format_PR_format4 :
            pucch_pdu->format_type = 4;
            pucch_pdu->nr_of_symbols = pucchres->format.choice.format4->nrofSymbols;
            pucch_pdu->start_symbol_index = pucchres->format.choice.format4->startingSymbolIndex;
            pucch_pdu->pre_dft_occ_len = pucchres->format.choice.format4->occ_Length;
            pucch_pdu->pre_dft_occ_idx = pucchres->format.choice.format4->occ_Index;
            pucch_pdu->data_scrambling_id = pusch_id!= NULL ? *pusch_id : *scc->physCellId;
            if (pucch_Config->format3 == NULL) {
              pucch_pdu->pi_2bpsk = 0;
              pucch_pdu->add_dmrs_flag = 0;
            }
            else {
              pucchfmt = pucch_Config->format3->choice.setup;
              pucch_pdu->pi_2bpsk = pucchfmt->pi2BPSK!= NULL ?  1 : 0;
              pucch_pdu->add_dmrs_flag = pucchfmt->additionalDMRS!= NULL ?  1 : 0;
            }
            break;
          default :
            AssertFatal(1==0,"Undefined PUCCH format \n");
        }
      }
    }
    AssertFatal(res_found==1,"No PUCCH resource found corresponding to id %ld\n",*resource_id);
  }  
  else { // this is for InitialBWP
    AssertFatal(1==0,"Fill in InitialBWP PUCCH configuration\n");
  }

}


void prepare_dci(NR_CellGroupConfig_t *secondaryCellGroup,
                 dci_pdu_rel15_t *dci_pdu_rel15,
                 nr_dci_format_t format,
                 int bwp_id) {

  NR_BWP_Downlink_t *bwp=secondaryCellGroup->spCellConfig->spCellConfigDedicated->downlinkBWP_ToAddModList->list.array[bwp_id-1];

  switch(format) {
    case NR_UL_DCI_FORMAT_0_1:
      // format indicator
      dci_pdu_rel15->format_indicator = 0;
      // carrier indicator
      if (secondaryCellGroup->spCellConfig->spCellConfigDedicated->crossCarrierSchedulingConfig != NULL)
        AssertFatal(1==0,"Cross Carrier Scheduling Config currently not supported\n");
      // supplementary uplink
      if (secondaryCellGroup->spCellConfig->spCellConfigDedicated->supplementaryUplink != NULL)
        AssertFatal(1==0,"Supplementary Uplink currently not supported\n");
      // SRS request
      dci_pdu_rel15->srs_request.val = 0;
      dci_pdu_rel15->ulsch_indicator = 1;
      break;
    case NR_DL_DCI_FORMAT_1_1:
      // format indicator
      dci_pdu_rel15->format_indicator = 1;
      // carrier indicator
      if (secondaryCellGroup->spCellConfig->spCellConfigDedicated->crossCarrierSchedulingConfig != NULL)
        AssertFatal(1==0,"Cross Carrier Scheduling Config currently not supported\n");
      //vrb to prb mapping
      if (bwp->bwp_Dedicated->pdsch_Config->choice.setup->vrb_ToPRB_Interleaver==NULL)
        dci_pdu_rel15->vrb_to_prb_mapping.val = 0;
      else
        dci_pdu_rel15->vrb_to_prb_mapping.val = 1;
      //bundling size indicator
      if (bwp->bwp_Dedicated->pdsch_Config->choice.setup->prb_BundlingType.present == NR_PDSCH_Config__prb_BundlingType_PR_dynamicBundling)
        AssertFatal(1==0,"Dynamic PRB bundling type currently not supported\n");
      //rate matching indicator
      uint16_t msb = (bwp->bwp_Dedicated->pdsch_Config->choice.setup->rateMatchPatternGroup1==NULL)?0:1;
      uint16_t lsb = (bwp->bwp_Dedicated->pdsch_Config->choice.setup->rateMatchPatternGroup2==NULL)?0:1;
      dci_pdu_rel15->rate_matching_indicator.val = lsb | (msb<<1);
      // aperiodic ZP CSI-RS trigger
      if (bwp->bwp_Dedicated->pdsch_Config->choice.setup->aperiodic_ZP_CSI_RS_ResourceSetsToAddModList != NULL)
        AssertFatal(1==0,"Aperiodic ZP CSI-RS currently not supported\n");
      // transmission configuration indication
      if (bwp->bwp_Dedicated->pdcch_Config->choice.setup->controlResourceSetToAddModList->list.array[bwp_id-1]->tci_PresentInDCI != NULL)
        AssertFatal(1==0,"TCI in DCI currently not supported\n");
      //srs resource set
      if (secondaryCellGroup->spCellConfig->spCellConfigDedicated->uplinkConfig->carrierSwitching!=NULL) {
        NR_SRS_CarrierSwitching_t *cs = secondaryCellGroup->spCellConfig->spCellConfigDedicated->uplinkConfig->carrierSwitching->choice.setup;
        if (cs->srs_TPC_PDCCH_Group!=NULL){
          switch(cs->srs_TPC_PDCCH_Group->present) {
            case NR_SRS_CarrierSwitching__srs_TPC_PDCCH_Group_PR_NOTHING:
              dci_pdu_rel15->srs_request.val = 0;
              break;
            case NR_SRS_CarrierSwitching__srs_TPC_PDCCH_Group_PR_typeA:
              AssertFatal(1==0,"SRS TPC PRCCH group type A currently not supported\n");
              break;
            case NR_SRS_CarrierSwitching__srs_TPC_PDCCH_Group_PR_typeB:
              AssertFatal(1==0,"SRS TPC PRCCH group type B currently not supported\n");
              break;
          }
        }
        else
          dci_pdu_rel15->srs_request.val = 0;
      }
      else
        dci_pdu_rel15->srs_request.val = 0;
    // CBGTI and CBGFI
    if (secondaryCellGroup->spCellConfig->spCellConfigDedicated->pdsch_ServingCellConfig->choice.setup->codeBlockGroupTransmission != NULL)
      AssertFatal(1==0,"CBG transmission currently not supported\n");
    break;
  default :
    AssertFatal(1==0,"Prepare dci currently only implemented for 1_1 and 0_1 \n");
  }
}


void fill_dci_pdu_rel15(NR_ServingCellConfigCommon_t *scc,
                        NR_CellGroupConfig_t *secondaryCellGroup,
                        nfapi_nr_dl_tti_pdcch_pdu_rel15_t *pdcch_pdu_rel15,
                        dci_pdu_rel15_t *dci_pdu_rel15,
                        int *dci_formats,
                        int *rnti_types,
                        int N_RB,
                        int bwp_id) {

  uint8_t fsize=0, pos=0;

  for (int d=0;d<pdcch_pdu_rel15->numDlDci;d++) {

    uint64_t *dci_pdu = (uint64_t *)pdcch_pdu_rel15->dci_pdu.Payload[d];
    int dci_size = nr_dci_size(scc,secondaryCellGroup,&dci_pdu_rel15[d],dci_formats[d],rnti_types[d],N_RB,bwp_id);
    pdcch_pdu_rel15->dci_pdu.PayloadSizeBits[d] = dci_size;
    AssertFatal(pdcch_pdu_rel15->dci_pdu.PayloadSizeBits[d]<=64, "DCI sizes above 64 bits not yet supported");

    if(dci_formats[d]==NR_DL_DCI_FORMAT_1_1 || dci_formats[d]==NR_UL_DCI_FORMAT_0_1)
      prepare_dci(secondaryCellGroup,&dci_pdu_rel15[d],dci_formats[d],bwp_id);
    
    /// Payload generation
    switch(dci_formats[d]) {
    case NR_DL_DCI_FORMAT_1_0:
      switch(rnti_types[d]) {
      case NR_RNTI_RA:
	// Freq domain assignment
	fsize = (int)ceil( log2( (N_RB*(N_RB+1))>>1 ) );
	pos=fsize;
	*dci_pdu |= (((uint64_t)dci_pdu_rel15->frequency_domain_assignment.val&((1<<fsize)-1)) << (dci_size-pos));
	LOG_D(MAC,"frequency-domain assignment %d (%d bits) N_RB_BWP %d=> %d (0x%lx)\n",dci_pdu_rel15->frequency_domain_assignment.val,fsize,N_RB,dci_size-pos,*dci_pdu);
	// Time domain assignment
	pos+=4;
	*dci_pdu |= (((uint64_t)dci_pdu_rel15->time_domain_assignment.val&0xf) << (dci_size-pos));
	LOG_D(MAC,"time-domain assignment %d  (3 bits)=> %d (0x%lx)\n",dci_pdu_rel15->time_domain_assignment.val,dci_size-pos,*dci_pdu);
	// VRB to PRB mapping
	
	pos++;
	*dci_pdu |= ((uint64_t)dci_pdu_rel15->vrb_to_prb_mapping.val&0x1)<<(dci_size-pos);
	LOG_D(MAC,"vrb to prb mapping %d  (1 bits)=> %d (0x%lx)\n",dci_pdu_rel15->vrb_to_prb_mapping.val,dci_size-pos,*dci_pdu);
	// MCS
	pos+=5;
	*dci_pdu |= ((uint64_t)dci_pdu_rel15->mcs&0x1f)<<(dci_size-pos);
#ifdef DEBUG_FILL_DCI
	LOG_I(MAC,"mcs %d  (5 bits)=> %d (0x%lx)\n",dci_pdu_rel15->mcs,dci_size-pos,*dci_pdu);
#endif
	// TB scaling
	pos+=2;
	*dci_pdu |= ((uint64_t)dci_pdu_rel15->tb_scaling&0x3)<<(dci_size-pos);
#ifdef DEBUG_FILL_DCI
	LOG_I(MAC,"tb_scaling %d  (2 bits)=> %d (0x%lx)\n",dci_pdu_rel15->tb_scaling,dci_size-pos,*dci_pdu);
#endif
	break;
	
      case NR_RNTI_C:
	
	// indicating a DL DCI format 1bit
	pos++;
	*dci_pdu |= ((uint64_t)dci_pdu_rel15->format_indicator&1)<<(dci_size-pos);
	LOG_D(MAC,"Format indicator %d (%d bits) N_RB_BWP %d => %d (0x%lx)\n",dci_pdu_rel15->format_indicator,1,N_RB,dci_size-pos,*dci_pdu);
	
	// Freq domain assignment (275rb >> fsize = 16)
	fsize = (int)ceil( log2( (N_RB*(N_RB+1))>>1 ) );
	pos+=fsize;
	*dci_pdu |= (((uint64_t)dci_pdu_rel15->frequency_domain_assignment.val&((1<<fsize)-1)) << (dci_size-pos));
	
	LOG_D(MAC,"Freq domain assignment %d (%d bits)=> %d (0x%lx)\n",dci_pdu_rel15->frequency_domain_assignment.val,fsize,dci_size-pos,*dci_pdu);
	
	uint16_t is_ra = 1;
	for (int i=0; i<fsize; i++)
	  if (!((dci_pdu_rel15->frequency_domain_assignment.val>>i)&1)) {
	    is_ra = 0;
	    break;
	  }
	if (is_ra) //fsize are all 1  38.212 p86
	  {
	    // ra_preamble_index 6 bits
	    pos+=6;
	    *dci_pdu |= ((dci_pdu_rel15->ra_preamble_index&0x3f)<<(dci_size-pos));
	    
	    // UL/SUL indicator  1 bit
	    pos++;
	    *dci_pdu |= (dci_pdu_rel15->ul_sul_indicator.val&1)<<(dci_size-pos);
	    
	    // SS/PBCH index  6 bits
	    pos+=6;
	    *dci_pdu |= ((dci_pdu_rel15->ss_pbch_index&0x3f)<<(dci_size-pos));
	    
	    //  prach_mask_index  4 bits
	    pos+=4;
	    *dci_pdu |= ((dci_pdu_rel15->prach_mask_index&0xf)<<(dci_size-pos));
	    
	  }  //end if
	
	else {
	  
	  // Time domain assignment 4bit
	  
	  pos+=4;
	  *dci_pdu |= ((dci_pdu_rel15->time_domain_assignment.val&0xf) << (dci_size-pos));
	  LOG_D(MAC,"Time domain assignment %d (%d bits)=> %d (0x%lx)\n",dci_pdu_rel15->time_domain_assignment.val,4,dci_size-pos,*dci_pdu);
	  
	  // VRB to PRB mapping  1bit
	  pos++;
	  *dci_pdu |= (dci_pdu_rel15->vrb_to_prb_mapping.val&1)<<(dci_size-pos);
	  LOG_D(MAC,"VRB to PRB %d (%d bits)=> %d (0x%lx)\n",dci_pdu_rel15->vrb_to_prb_mapping.val,1,dci_size-pos,*dci_pdu);
	  
	  // MCS 5bit  //bit over 32, so dci_pdu ++
	  pos+=5;
	  *dci_pdu |= (dci_pdu_rel15->mcs&0x1f)<<(dci_size-pos);
	  LOG_D(MAC,"MCS %d (%d bits)=> %d (0x%lx)\n",dci_pdu_rel15->mcs,5,dci_size-pos,*dci_pdu);
	  
	  // New data indicator 1bit
	  pos++;
	  *dci_pdu |= (dci_pdu_rel15->ndi&1)<<(dci_size-pos);
	  LOG_D(MAC,"NDI %d (%d bits)=> %d (0x%lx)\n",dci_pdu_rel15->ndi,1,dci_size-pos,*dci_pdu);
	  
	  // Redundancy version  2bit
	  pos+=2;
	  *dci_pdu |= (dci_pdu_rel15->rv&0x3)<<(dci_size-pos);
	  LOG_D(MAC,"RV %d (%d bits)=> %d (0x%lx)\n",dci_pdu_rel15->rv,2,dci_size-pos,*dci_pdu);
	  
	  // HARQ process number  4bit
	  pos+=4;
	  *dci_pdu  |= ((dci_pdu_rel15->harq_pid&0xf)<<(dci_size-pos));
	  LOG_D(MAC,"HARQ_PID %d (%d bits)=> %d (0x%lx)\n",dci_pdu_rel15->harq_pid,4,dci_size-pos,*dci_pdu);
	  
	  // Downlink assignment index  2bit
	  pos+=2;
	  *dci_pdu |= ((dci_pdu_rel15->dai[0].val&3)<<(dci_size-pos));
	  LOG_D(MAC,"DAI %d (%d bits)=> %d (0x%lx)\n",dci_pdu_rel15->dai[0].val,2,dci_size-pos,*dci_pdu);
	  
	  // TPC command for scheduled PUCCH  2bit
	  pos+=2;
	  *dci_pdu |= ((dci_pdu_rel15->tpc&3)<<(dci_size-pos));
	  LOG_D(MAC,"TPC %d (%d bits)=> %d (0x%lx)\n",dci_pdu_rel15->tpc,2,dci_size-pos,*dci_pdu);
	  
	  // PUCCH resource indicator  3bit
	  pos+=3;
	  *dci_pdu |= ((dci_pdu_rel15->pucch_resource_indicator&0x7)<<(dci_size-pos));
	  LOG_D(MAC,"PUCCH RI %d (%d bits)=> %d (0x%lx)\n",dci_pdu_rel15->pucch_resource_indicator,3,dci_size-pos,*dci_pdu);
	  
	  // PDSCH-to-HARQ_feedback timing indicator 3bit
	  pos+=3;
	  *dci_pdu |= ((dci_pdu_rel15->pdsch_to_harq_feedback_timing_indicator.val&0x7)<<(dci_size-pos));
	  LOG_D(MAC,"PDSCH to HARQ TI %d (%d bits)=> %d (0x%lx)\n",dci_pdu_rel15->pdsch_to_harq_feedback_timing_indicator.val,3,dci_size-pos,*dci_pdu);
	  
	} //end else
	break;
	
      case NR_RNTI_P:
	
	// Short Messages Indicator – 2 bits
	for (int i=0; i<2; i++)
	  *dci_pdu |= (((uint64_t)dci_pdu_rel15->short_messages_indicator>>(1-i))&1)<<(dci_size-pos++);
	// Short Messages – 8 bits
	for (int i=0; i<8; i++)
	  *dci_pdu |= (((uint64_t)dci_pdu_rel15->short_messages>>(7-i))&1)<<(dci_size-pos++);
	// Freq domain assignment 0-16 bit
	fsize = (int)ceil( log2( (N_RB*(N_RB+1))>>1 ) );
	for (int i=0; i<fsize; i++)
	  *dci_pdu |= (((uint64_t)dci_pdu_rel15->frequency_domain_assignment.val>>(fsize-i-1))&1)<<(dci_size-pos++);
	// Time domain assignment 4 bit
	for (int i=0; i<4; i++)
	  *dci_pdu |= (((uint64_t)dci_pdu_rel15->time_domain_assignment.val>>(3-i))&1)<<(dci_size-pos++);
	// VRB to PRB mapping 1 bit
	*dci_pdu |= ((uint64_t)dci_pdu_rel15->vrb_to_prb_mapping.val&1)<<(dci_size-pos++);
	// MCS 5 bit
	for (int i=0; i<5; i++)
	  *dci_pdu |= (((uint64_t)dci_pdu_rel15->mcs>>(4-i))&1)<<(dci_size-pos++);
	
	// TB scaling 2 bit
	for (int i=0; i<2; i++)
	  *dci_pdu |= (((uint64_t)dci_pdu_rel15->tb_scaling>>(1-i))&1)<<(dci_size-pos++);
	
	
	break;
	
      case NR_RNTI_SI:
	// Freq domain assignment 0-16 bit
	fsize = (int)ceil( log2( (N_RB*(N_RB+1))>>1 ) );
	for (int i=0; i<fsize; i++)
	  *dci_pdu |= ((dci_pdu_rel15->frequency_domain_assignment.val>>(fsize-i-1))&1)<<(dci_size-pos++);
	// Time domain assignment 4 bit
	for (int i=0; i<4; i++)
	  *dci_pdu |= (((uint64_t)dci_pdu_rel15->time_domain_assignment.val>>(3-i))&1)<<(dci_size-pos++);
	// VRB to PRB mapping 1 bit
	*dci_pdu |= ((uint64_t)dci_pdu_rel15->vrb_to_prb_mapping.val&1)<<(dci_size-pos++);
	// MCS 5bit  //bit over 32, so dci_pdu ++
	for (int i=0; i<5; i++)
	  *dci_pdu |= (((uint64_t)dci_pdu_rel15->mcs>>(4-i))&1)<<(dci_size-pos++);
	// Redundancy version  2bit
	for (int i=0; i<2; i++)
	  *dci_pdu |= (((uint64_t)dci_pdu_rel15->rv>>(1-i))&1)<<(dci_size-pos++);
	
	break;
	
      case NR_RNTI_TC:
	// indicating a DL DCI format 1bit
	*dci_pdu |= ((uint64_t)dci_pdu_rel15->format_indicator&1)<<(dci_size-pos++);
	// Freq domain assignment 0-16 bit
	fsize = (int)ceil( log2( (N_RB*(N_RB+1))>>1 ) );
	for (int i=0; i<fsize; i++)
	  *dci_pdu |= (((uint64_t)dci_pdu_rel15->frequency_domain_assignment.val>>(fsize-i-1))&1)<<(dci_size-pos++);
	// Time domain assignment 4 bit
	for (int i=0; i<4; i++)
	  *dci_pdu |= (((uint64_t)dci_pdu_rel15->time_domain_assignment.val>>(3-i))&1)<<(dci_size-pos++);
	// VRB to PRB mapping 1 bit
	*dci_pdu |= ((uint64_t)dci_pdu_rel15->vrb_to_prb_mapping.val&1)<<(dci_size-pos++);
	// MCS 5bit  //bit over 32, so dci_pdu ++
	for (int i=0; i<5; i++)
	  *dci_pdu |= (((uint64_t)dci_pdu_rel15->mcs>>(4-i))&1)<<(dci_size-pos++);
	// New data indicator 1bit
	*dci_pdu |= ((uint64_t)dci_pdu_rel15->ndi&1)<<(dci_size-pos++);
	// Redundancy version  2bit
	for (int i=0; i<2; i++)
	  *dci_pdu |= (((uint64_t)dci_pdu_rel15->rv>>(1-i))&1)<<(dci_size-pos++);
	// HARQ process number  4bit
	for (int i=0; i<4; i++)
	  *dci_pdu  |= (((uint64_t)dci_pdu_rel15->harq_pid>>(3-i))&1)<<(dci_size-pos++);
	
	// Downlink assignment index – 2 bits
	for (int i=0; i<2; i++)
	  *dci_pdu  |= (((uint64_t)dci_pdu_rel15->dai[0].val>>(1-i))&1)<<(dci_size-pos++);
	
	// TPC command for scheduled PUCCH – 2 bits
	for (int i=0; i<2; i++)
	  *dci_pdu  |= (((uint64_t)dci_pdu_rel15->tpc>>(1-i))&1)<<(dci_size-pos++);
	
	
	//      LOG_D(MAC, "DCI PDU: [0]->0x%08llx \t [1]->0x%08llx \t [2]->0x%08llx \t [3]->0x%08llx\n",
	//	    dci_pdu[0], dci_pdu[1], dci_pdu[2], dci_pdu[3]);
	
	
	// PDSCH-to-HARQ_feedback timing indicator – 3 bits
	for (int i=0; i<3; i++)
	  *dci_pdu  |= (((uint64_t)dci_pdu_rel15->pdsch_to_harq_feedback_timing_indicator.val>>(2-i))&1)<<(dci_size-pos++);
	
	break;
      }
      break;
      
    case NR_UL_DCI_FORMAT_0_0:
      switch(rnti_types[d])
	{
	case NR_RNTI_C:
	  // indicating a DL DCI format 1bit
	  *dci_pdu |= ((uint64_t)dci_pdu_rel15->format_indicator&1)<<(dci_size-pos++);
	  // Freq domain assignment  max 16 bit
	  fsize = (int)ceil( log2( (N_RB*(N_RB+1))>>1 ) );
	  for (int i=0; i<fsize; i++)
	    *dci_pdu |= ((dci_pdu_rel15->frequency_domain_assignment.val>>(fsize-i-1))&1)<<(dci_size-pos++);
	  // Time domain assignment 4bit
	  for (int i=0; i<4; i++)
	    *dci_pdu |= (((uint64_t)dci_pdu_rel15->time_domain_assignment.val>>(3-i))&1)<<(dci_size-pos++);
	  // Frequency hopping flag – 1 bit
	  *dci_pdu |= ((uint64_t)dci_pdu_rel15->frequency_hopping_flag.val&1)<<(dci_size-pos++);
	  // MCS  5 bit
	  for (int i=0; i<5; i++)
	    *dci_pdu |= (((uint64_t)dci_pdu_rel15->mcs>>(4-i))&1)<<(dci_size-pos++);
	  // New data indicator 1bit
	  *dci_pdu |= ((uint64_t)dci_pdu_rel15->ndi&1)<<(dci_size-pos++);
	  // Redundancy version  2bit
	  for (int i=0; i<2; i++)
	    *dci_pdu |= (((uint64_t)dci_pdu_rel15->rv>>(1-i))&1)<<(dci_size-pos++);
	  // HARQ process number  4bit
	  for (int i=0; i<4; i++)
	    *dci_pdu  |= (((uint64_t)dci_pdu_rel15->harq_pid>>(3-i))&1)<<(dci_size-pos++);
	  
	  // TPC command for scheduled PUSCH – 2 bits
	  for (int i=0; i<2; i++)
	    *dci_pdu |= (((uint64_t)dci_pdu_rel15->tpc>>(1-i))&1)<<(dci_size-pos++);
	  
	  // Padding bits
	  for(int a = pos;a<32;a++)
	    *dci_pdu |= ((uint64_t)dci_pdu_rel15->padding&1)<<(dci_size-pos++);
	  
	  // UL/SUL indicator – 1 bit
	  /* commented for now (RK): need to get this from BWP descriptor
	  if (cfg->pucch_config.pucch_GroupHopping.value)
	    *dci_pdu |= ((uint64_t)dci_pdu_rel15->ul_sul_indicator.val&1)<<(dci_size-pos++);
	    */
	  break;
	  
	case NFAPI_NR_RNTI_TC:
	  
	  // indicating a DL DCI format 1bit
	  *dci_pdu |= (dci_pdu_rel15->format_indicator&1)<<(dci_size-pos++);
	  // Freq domain assignment  max 16 bit
	  fsize = (int)ceil( log2( (N_RB*(N_RB+1))>>1 ) );
	  for (int i=0; i<fsize; i++)
	    *dci_pdu |= ((dci_pdu_rel15->frequency_domain_assignment.val>>(fsize-i-1))&1)<<(dci_size-pos++);
	  // Time domain assignment 4bit
	  for (int i=0; i<4; i++)
	    *dci_pdu |= (((uint64_t)dci_pdu_rel15->time_domain_assignment.val>>(3-i))&1)<<(dci_size-pos++);
	  // Frequency hopping flag – 1 bit
	  *dci_pdu |= ((uint64_t)dci_pdu_rel15->frequency_hopping_flag.val&1)<<(dci_size-pos++);
	  // MCS  5 bit
	  for (int i=0; i<5; i++)
	    *dci_pdu |= (((uint64_t)dci_pdu_rel15->mcs>>(4-i))&1)<<(dci_size-pos++);
	  // New data indicator 1bit
	  *dci_pdu |= ((uint64_t)dci_pdu_rel15->ndi&1)<<(dci_size-pos++);
	  // Redundancy version  2bit
	  for (int i=0; i<2; i++)
	    *dci_pdu |= (((uint64_t)dci_pdu_rel15->rv>>(1-i))&1)<<(dci_size-pos++);
	  // HARQ process number  4bit
	  for (int i=0; i<4; i++)
	    *dci_pdu  |= (((uint64_t)dci_pdu_rel15->harq_pid>>(3-i))&1)<<(dci_size-pos++);
	  
	  // TPC command for scheduled PUSCH – 2 bits
	  for (int i=0; i<2; i++)
	    *dci_pdu |= (((uint64_t)dci_pdu_rel15->tpc>>(1-i))&1)<<(dci_size-pos++);
	  
	  // Padding bits
	  for(int a = pos;a<32;a++)
	    *dci_pdu |= ((uint64_t)dci_pdu_rel15->padding&1)<<(dci_size-pos++);
	  
	  // UL/SUL indicator – 1 bit
	  /*
	    commented for now (RK): need to get this information from BWP descriptor
	    if (cfg->pucch_config.pucch_GroupHopping.value)
	    *dci_pdu |= ((uint64_t)dci_pdu_rel15->ul_sul_indicator.val&1)<<(dci_size-pos++);
	    */
	  break;
	  
	    }
      break;

    case NR_UL_DCI_FORMAT_0_1:
      switch(rnti_types[d])
	{
	case NR_RNTI_C:
          // Indicating a DL DCI format 1bit
          pos=1;
          *dci_pdu |= ((uint64_t)dci_pdu_rel15->format_indicator&0x1)<<(dci_size-pos);

          // Carrier indicator
          pos+=dci_pdu_rel15->carrier_indicator.nbits;
          *dci_pdu |= ((uint64_t)dci_pdu_rel15->carrier_indicator.val&((1<<dci_pdu_rel15->carrier_indicator.nbits)-1))<<(dci_size-pos);

          // UL/SUL Indicator
          pos+=dci_pdu_rel15->ul_sul_indicator.nbits;
          *dci_pdu |= ((uint64_t)dci_pdu_rel15->ul_sul_indicator.val&((1<<dci_pdu_rel15->ul_sul_indicator.nbits)-1))<<(dci_size-pos);

          // BWP indicator
          pos+=dci_pdu_rel15->bwp_indicator.nbits;
          *dci_pdu |= ((uint64_t)dci_pdu_rel15->bwp_indicator.val&((1<<dci_pdu_rel15->bwp_indicator.nbits)-1))<<(dci_size-pos);

          // Frequency domain resource assignment
          pos+=dci_pdu_rel15->frequency_domain_assignment.nbits;
          *dci_pdu |= ((uint64_t)dci_pdu_rel15->frequency_domain_assignment.val&((1<<dci_pdu_rel15->frequency_domain_assignment.nbits)-1)) << (dci_size-pos);

          // Time domain resource assignment
          pos+=dci_pdu_rel15->time_domain_assignment.nbits;
          *dci_pdu |= ((uint64_t)dci_pdu_rel15->time_domain_assignment.val&((1<<dci_pdu_rel15->time_domain_assignment.nbits)-1)) << (dci_size-pos);

          // Frequency hopping
          pos+=dci_pdu_rel15->frequency_hopping_flag.nbits;
          *dci_pdu |= ((uint64_t)dci_pdu_rel15->frequency_hopping_flag.val&((1<<dci_pdu_rel15->frequency_hopping_flag.nbits)-1)) << (dci_size-pos);

          // MCS 5bit
          pos+=5;
          *dci_pdu |= ((uint64_t)dci_pdu_rel15->mcs&0x1f)<<(dci_size-pos);

          // New data indicator 1bit
          pos+=1;
          *dci_pdu |= ((uint64_t)dci_pdu_rel15->ndi&0x1)<<(dci_size-pos);

          // Redundancy version  2bit
          pos+=2;
          *dci_pdu |= ((uint64_t)dci_pdu_rel15->rv&0x3)<<(dci_size-pos);

          // HARQ process number  4bit
          pos+=4;
          *dci_pdu |= ((uint64_t)dci_pdu_rel15->harq_pid&0xf)<<(dci_size-pos);

          // 1st Downlink assignment index
          pos+=dci_pdu_rel15->dai[0].nbits;
          *dci_pdu |= ((uint64_t)dci_pdu_rel15->dai[0].val&((1<<dci_pdu_rel15->dai[0].nbits)-1))<<(dci_size-pos);

          // 2nd Downlink assignment index
          pos+=dci_pdu_rel15->dai[1].nbits;
          *dci_pdu |= ((uint64_t)dci_pdu_rel15->dai[1].val&((1<<dci_pdu_rel15->dai[1].nbits)-1))<<(dci_size-pos);

          // TPC command for scheduled PUSCH  2bit
          pos+=2;
          *dci_pdu |= ((uint64_t)dci_pdu_rel15->tpc&0x3)<<(dci_size-pos);

          // SRS resource indicator
          pos+=dci_pdu_rel15->srs_resource_indicator.nbits;
          *dci_pdu |= ((uint64_t)dci_pdu_rel15->srs_resource_indicator.val&((1<<dci_pdu_rel15->srs_resource_indicator.nbits)-1))<<(dci_size-pos);

          // Precoding info and n. of layers
          pos+=dci_pdu_rel15->precoding_information.nbits;
          *dci_pdu |= ((uint64_t)dci_pdu_rel15->precoding_information.val&((1<<dci_pdu_rel15->precoding_information.nbits)-1))<<(dci_size-pos);

          // Antenna ports
          pos+=dci_pdu_rel15->antenna_ports.nbits;
          *dci_pdu |= ((uint64_t)dci_pdu_rel15->antenna_ports.val&((1<<dci_pdu_rel15->antenna_ports.nbits)-1))<<(dci_size-pos);

          // SRS request
          pos+=dci_pdu_rel15->srs_request.nbits;
          *dci_pdu |= ((uint64_t)dci_pdu_rel15->srs_request.val&((1<<dci_pdu_rel15->srs_request.nbits)-1))<<(dci_size-pos);

          // CSI request
          pos+=dci_pdu_rel15->csi_request.nbits;
          *dci_pdu |= ((uint64_t)dci_pdu_rel15->csi_request.val&((1<<dci_pdu_rel15->csi_request.nbits)-1))<<(dci_size-pos);

          // CBG transmission information
          pos+=dci_pdu_rel15->cbgti.nbits;
          *dci_pdu |= ((uint64_t)dci_pdu_rel15->cbgti.val&((1<<dci_pdu_rel15->cbgti.nbits)-1))<<(dci_size-pos);

          // PTRS DMRS association
          pos+=dci_pdu_rel15->ptrs_dmrs_association.nbits;
          *dci_pdu |= ((uint64_t)dci_pdu_rel15->ptrs_dmrs_association.val&((1<<dci_pdu_rel15->ptrs_dmrs_association.nbits)-1))<<(dci_size-pos);

          // Beta offset indicator
          pos+=dci_pdu_rel15->beta_offset_indicator.nbits;
          *dci_pdu |= ((uint64_t)dci_pdu_rel15->beta_offset_indicator.val&((1<<dci_pdu_rel15->beta_offset_indicator.nbits)-1))<<(dci_size-pos);

          // DMRS sequence initialization
          pos+=dci_pdu_rel15->dmrs_sequence_initialization.nbits;
          *dci_pdu |= ((uint64_t)dci_pdu_rel15->dmrs_sequence_initialization.val&((1<<dci_pdu_rel15->dmrs_sequence_initialization.nbits)-1))<<(dci_size-pos);

          // UL-SCH indicator
          pos+=1;
          *dci_pdu |= ((uint64_t)dci_pdu_rel15->ulsch_indicator&0x1)<<(dci_size-pos);

	  break;
	    }
      break;

    case NR_DL_DCI_FORMAT_1_1:
      // Indicating a DL DCI format 1bit
      pos=1;
      *dci_pdu |= ((uint64_t)dci_pdu_rel15->format_indicator&0x1)<<(dci_size-pos);

      // Carrier indicator
      pos+=dci_pdu_rel15->carrier_indicator.nbits;
      *dci_pdu |= ((uint64_t)dci_pdu_rel15->carrier_indicator.val&((1<<dci_pdu_rel15->carrier_indicator.nbits)-1))<<(dci_size-pos);

      // BWP indicator
      pos+=dci_pdu_rel15->bwp_indicator.nbits;
      *dci_pdu |= ((uint64_t)dci_pdu_rel15->bwp_indicator.val&((1<<dci_pdu_rel15->bwp_indicator.nbits)-1))<<(dci_size-pos);

      // Frequency domain resource assignment
      pos+=dci_pdu_rel15->frequency_domain_assignment.nbits;
      *dci_pdu |= ((uint64_t)dci_pdu_rel15->frequency_domain_assignment.val&((1<<dci_pdu_rel15->frequency_domain_assignment.nbits)-1)) << (dci_size-pos);

      // Time domain resource assignment
      pos+=dci_pdu_rel15->time_domain_assignment.nbits;
      *dci_pdu |= ((uint64_t)dci_pdu_rel15->time_domain_assignment.val&((1<<dci_pdu_rel15->time_domain_assignment.nbits)-1)) << (dci_size-pos);

      // VRB-to-PRB mapping
      pos+=dci_pdu_rel15->vrb_to_prb_mapping.nbits;
      *dci_pdu |= ((uint64_t)dci_pdu_rel15->vrb_to_prb_mapping.val&((1<<dci_pdu_rel15->vrb_to_prb_mapping.nbits)-1))<<(dci_size-pos);
      
      // PRB bundling size indicator
      pos+=dci_pdu_rel15->prb_bundling_size_indicator.nbits;
      *dci_pdu |= ((uint64_t)dci_pdu_rel15->prb_bundling_size_indicator.val&((1<<dci_pdu_rel15->prb_bundling_size_indicator.nbits)-1))<<(dci_size-pos);

      // Rate matching indicator
      pos+=dci_pdu_rel15->rate_matching_indicator.nbits;
      *dci_pdu |= ((uint64_t)dci_pdu_rel15->rate_matching_indicator.val&((1<<dci_pdu_rel15->rate_matching_indicator.nbits)-1))<<(dci_size-pos);

      // ZP CSI-RS trigger
      pos+=dci_pdu_rel15->zp_csi_rs_trigger.nbits;
      *dci_pdu |= ((uint64_t)dci_pdu_rel15->zp_csi_rs_trigger.val&((1<<dci_pdu_rel15->zp_csi_rs_trigger.nbits)-1)) << (dci_size-pos);

      //TB1
      // MCS 5bit
      pos+=5;
      *dci_pdu |= ((uint64_t)dci_pdu_rel15->mcs&0x1f)<<(dci_size-pos);
      
      // New data indicator 1bit
      pos+=1;
      *dci_pdu |= ((uint64_t)dci_pdu_rel15->ndi&0x1)<<(dci_size-pos);
      
      // Redundancy version  2bit
      pos+=2;
      *dci_pdu |= ((uint64_t)dci_pdu_rel15->rv&0x3)<<(dci_size-pos);

      //TB2
      // MCS 5bit
      pos+=dci_pdu_rel15->mcs2.nbits;
      *dci_pdu |= ((uint64_t)dci_pdu_rel15->mcs2.val&((1<<dci_pdu_rel15->mcs2.nbits)-1))<<(dci_size-pos);
      
      // New data indicator 1bit
      pos+=dci_pdu_rel15->ndi2.nbits;
      *dci_pdu |= ((uint64_t)dci_pdu_rel15->ndi2.val&((1<<dci_pdu_rel15->ndi2.nbits)-1))<<(dci_size-pos);
      
      // Redundancy version  2bit
      pos+=dci_pdu_rel15->rv2.nbits;
      *dci_pdu |= ((uint64_t)dci_pdu_rel15->rv2.val&((1<<dci_pdu_rel15->rv2.nbits)-1))<<(dci_size-pos);

      // HARQ process number  4bit
      pos+=4;
      *dci_pdu |= ((uint64_t)dci_pdu_rel15->harq_pid&0xf)<<(dci_size-pos);

      // Downlink assignment index
      pos+=dci_pdu_rel15->dai[0].nbits;
      *dci_pdu |= ((uint64_t)dci_pdu_rel15->dai[0].val&((1<<dci_pdu_rel15->dai[0].nbits)-1))<<(dci_size-pos);

      // TPC command for scheduled PUCCH  2bit
      pos+=2;
      *dci_pdu |= ((uint64_t)dci_pdu_rel15->tpc&0x3)<<(dci_size-pos);
      
      // PUCCH resource indicator  3bit
      pos+=3;
      *dci_pdu |= ((uint64_t)dci_pdu_rel15->pucch_resource_indicator&0x7)<<(dci_size-pos);

      // PDSCH-to-HARQ_feedback timing indicator
      pos+=dci_pdu_rel15->pdsch_to_harq_feedback_timing_indicator.nbits;
      *dci_pdu |= ((uint64_t)dci_pdu_rel15->pdsch_to_harq_feedback_timing_indicator.val&((1<<dci_pdu_rel15->pdsch_to_harq_feedback_timing_indicator.nbits)-1))<<(dci_size-pos);

      // Antenna ports
      pos+=dci_pdu_rel15->antenna_ports.nbits;
      *dci_pdu |= ((uint64_t)dci_pdu_rel15->antenna_ports.val&((1<<dci_pdu_rel15->antenna_ports.nbits)-1))<<(dci_size-pos);

      // TCI
      pos+=dci_pdu_rel15->transmission_configuration_indication.nbits;
      *dci_pdu |= ((uint64_t)dci_pdu_rel15->transmission_configuration_indication.val&((1<<dci_pdu_rel15->transmission_configuration_indication.nbits)-1))<<(dci_size-pos);

      // SRS request
      pos+=dci_pdu_rel15->srs_request.nbits;
      *dci_pdu |= ((uint64_t)dci_pdu_rel15->srs_request.val&((1<<dci_pdu_rel15->srs_request.nbits)-1))<<(dci_size-pos);

      // CBG transmission information
      pos+=dci_pdu_rel15->cbgti.nbits;
      *dci_pdu |= ((uint64_t)dci_pdu_rel15->cbgti.val&((1<<dci_pdu_rel15->cbgti.nbits)-1))<<(dci_size-pos);

      // CBG flushing out information
      pos+=dci_pdu_rel15->cbgfi.nbits;
      *dci_pdu |= ((uint64_t)dci_pdu_rel15->cbgfi.val&((1<<dci_pdu_rel15->cbgfi.nbits)-1))<<(dci_size-pos);

      // DMRS sequence init
      pos+=1;
      *dci_pdu |= ((uint64_t)dci_pdu_rel15->dmrs_sequence_initialization.val&0x1)<<(dci_size-pos);
    }
  }
}

  
    /*
      int nr_is_dci_opportunity(nfapi_nr_search_space_t search_space,
      nfapi_nr_coreset_t coreset,
      uint16_t frame,
      uint16_t slot,
      nfapi_nr_config_request_scf_t cfg) {
      
      AssertFatal(search_space.coreset_id==coreset.coreset_id, "Invalid association of coreset(%d) and search space(%d)\n",
      search_space.search_space_id, coreset.coreset_id);
      
      uint8_t is_dci_opportunity=0;
      uint16_t Ks=search_space.slot_monitoring_periodicity;
      uint16_t Os=search_space.slot_monitoring_offset;
      uint8_t Ts=search_space.duration;
      
      if (((frame*get_spf(&cfg) + slot - Os)%Ks)<Ts)
    is_dci_opportunity=1;

  return is_dci_opportunity;
}
*/

int get_spf(nfapi_nr_config_request_scf_t *cfg) {

  int mu = cfg->ssb_config.scs_common.value;
  AssertFatal(mu>=0&&mu<4,"Illegal scs %d\n",mu);

  return(10 * (1<<mu));
} 

int to_absslot(nfapi_nr_config_request_scf_t *cfg,int frame,int slot) {

  return(get_spf(cfg)*frame) + slot; 

}

int extract_startSymbol(int startSymbolAndLength) {
  int tmp = startSymbolAndLength/14;
  int tmp2 = startSymbolAndLength%14;

  if (tmp > 0 && tmp < (14-tmp2)) return(tmp2);
  else                            return(13-tmp2);
}

int extract_length(int startSymbolAndLength) {
  int tmp = startSymbolAndLength/14;
  int tmp2 = startSymbolAndLength%14;

  if (tmp > 0 && tmp < (14-tmp2)) return(tmp);
  else                            return(15-tmp2);
}

/*
 * Dump the UL or DL UE_info into LOG_T(MAC)
 */
void dump_nr_ue_list(NR_UE_list_t *listP) {
  for (int j = listP->head; j >= 0; j = listP->next[j])
    LOG_T(MAC, "DL list node %d => %d\n", j, listP->next[j]);
}

/*
 * Add a UE to NR_UE_list listP
 */
inline void add_nr_ue_list(NR_UE_list_t *listP, int UE_id) {
  int *cur = &listP->head;
  while (*cur >= 0) {
    AssertFatal(*cur != UE_id, "UE_id %d already in NR_UE_list!\n", UE_id);
    cur = &listP->next[*cur];
  }
  *cur = UE_id;
}

int find_nr_UE_id(module_id_t mod_idP, rnti_t rntiP)
//------------------------------------------------------------------------------
{
  int UE_id;
  NR_UE_info_t *UE_info = &RC.nrmac[mod_idP]->UE_info;

  for (UE_id = 0; UE_id < MAX_MOBILES_PER_GNB; UE_id++) {
    if (UE_info->active[UE_id]) {
      if (UE_info->rnti[UE_id] == rntiP) {
        return UE_id;
      }
    }
  }

  return -1;
}

int add_new_nr_ue(module_id_t mod_idP, rnti_t rntiP){

  NR_UE_info_t *UE_info = &RC.nrmac[mod_idP]->UE_info;
  NR_COMMON_channels_t *cc = RC.nrmac[mod_idP]->common_channels;
  NR_ServingCellConfigCommon_t *scc = cc->ServingCellConfigCommon;
  int num_slots_ul = scc->tdd_UL_DL_ConfigurationCommon->pattern1.nrofUplinkSlots;
  if (scc->tdd_UL_DL_ConfigurationCommon->pattern1.nrofUplinkSymbols>0)
    num_slots_ul++;
  LOG_W(MAC, "[gNB %d] Adding UE with rnti %x (num_UEs %d)\n",
        mod_idP,
        rntiP,
        UE_info->num_UEs);
  dump_nr_ue_list(&UE_info->list);

  for (int i = 0; i < MAX_MOBILES_PER_GNB; i++) {
    if (UE_info->active[i])
      continue;

    int UE_id = i;
    UE_info->num_UEs++;
    UE_info->active[UE_id] = true;
    UE_info->rnti[UE_id] = rntiP;
    add_nr_ue_list(&UE_info->list, UE_id);
    memset((void *) &UE_info->UE_sched_ctrl[UE_id],
           0,
           sizeof(NR_UE_sched_ctrl_t));
    UE_info->UE_sched_ctrl[UE_id].ta_timer = 100;
    UE_info->UE_sched_ctrl[UE_id].ta_update = 31;
    UE_info->UE_sched_ctrl[UE_id].ul_rssi = 0;
    UE_info->UE_sched_ctrl[UE_id].sched_pucch = (NR_sched_pucch *)malloc(num_slots_ul*sizeof(NR_sched_pucch));
    UE_info->UE_sched_ctrl[UE_id].sched_pusch = (NR_sched_pusch *)malloc(num_slots_ul*sizeof(NR_sched_pusch));
    for (int k=0; k<num_slots_ul; k++) {
      memset((void *) &UE_info->UE_sched_ctrl[UE_id].sched_pucch[k],
             0,
             sizeof(NR_sched_pucch));
      memset((void *) &UE_info->UE_sched_ctrl[UE_id].sched_pusch[k],
             0,
             sizeof(NR_sched_pusch));
    }
    LOG_I(MAC, "gNB %d] Add NR UE_id %d : rnti %x\n",
          mod_idP,
          UE_id,
          rntiP);
    dump_nr_ue_list(&UE_info->list);
    return (UE_id);
  }

  // printf("MAC: cannot add new UE for rnti %x\n", rntiP);
  LOG_E(MAC, "error in add_new_ue(), could not find space in UE_info, Dumping UE list\n");
  dump_nr_ue_list(&UE_info->list);
  return -1;
}

/* hack data to remove UE in the phy */
int rnti_to_remove[10];
volatile int rnti_to_remove_count;
pthread_mutex_t rnti_to_remove_mutex = PTHREAD_MUTEX_INITIALIZER;

void mac_remove_nr_ue(module_id_t mod_id, rnti_t rnti)
{
  int UE_id;
  int i;
  NR_UE_info_t *UE_info = &RC.nrmac[mod_id]->UE_info;

  for (i = 0; i < MAX_MOBILES_PER_GNB; i++) {
    if (UE_info->active[i] != TRUE)
      continue;
    if (UE_info->rnti[i] != rnti)
      continue;

    /* UE found, remove it */
    UE_id = i;
<<<<<<< HEAD
    UE_list->num_UEs--;
    UE_list->UEcontext[UE_id].fiveG_connected = FALSE;
    UE_list->active[UE_id] = FALSE;
    UE_list->rnti[UE_id] = 0;
    free(UE_list->UE_sched_ctrl[UE_id].sched_pucch);
    free(UE_list->UE_sched_ctrl[UE_id].sched_pusch);
    memset((void *) &UE_list->UE_sched_ctrl[UE_id],
=======
    UE_info->num_UEs--;
    UE_info->active[UE_id] = FALSE;
    UE_info->rnti[UE_id] = 0;
    free(UE_info->UE_sched_ctrl[UE_id].sched_pucch);
    free(UE_info->UE_sched_ctrl[UE_id].sched_pusch);
    memset((void *) &UE_info->UE_sched_ctrl[UE_id],
>>>>>>> 0fe3e5fd
           0,
           sizeof(NR_UE_sched_ctrl_t));
    LOG_I(MAC, "[gNB %d] Remove NR UE_id %d : rnti %x\n",
          mod_id,
          UE_id,
          rnti);

    /* hack to remove UE in the phy */
    if (pthread_mutex_lock(&rnti_to_remove_mutex)) exit(1);
    if (rnti_to_remove_count == 10) exit(1);
    rnti_to_remove[rnti_to_remove_count] = rnti;
    LOG_W(MAC, "to remove in mac rnti_to_remove[%d]=%d\n", rnti_to_remove_count, rnti);
    rnti_to_remove_count++;
    if (pthread_mutex_unlock(&rnti_to_remove_mutex)) exit(1);
  }
}

uint8_t nr_get_tpc(int target, uint8_t cqi, int incr) {
  // al values passed to this function are x10

  int snrx10 = (cqi*5) - 640;
  if (snrx10 > target + incr) return 0; // decrease 1dB
  if (snrx10 < target - incr) return 2; // increase 1dB
  if (snrx10 < target - (3*incr)) return 3; // increase 3dB
  return 1; // no change
}


void get_pdsch_to_harq_feedback(int Mod_idP,
                                int UE_id,
                                NR_SearchSpace__searchSpaceType_PR ss_type,
                                uint8_t *pdsch_to_harq_feedback) {

  int bwp_id=1;
  NR_UE_info_t *UE_info = &RC.nrmac[Mod_idP]->UE_info;
  NR_CellGroupConfig_t *secondaryCellGroup = UE_info->secondaryCellGroup[UE_id];
  NR_BWP_Downlink_t *bwp=secondaryCellGroup->spCellConfig->spCellConfigDedicated->downlinkBWP_ToAddModList->list.array[bwp_id-1];
  NR_BWP_Uplink_t *ubwp=secondaryCellGroup->spCellConfig->spCellConfigDedicated->uplinkConfig->uplinkBWP_ToAddModList->list.array[bwp_id-1];

  NR_SearchSpace_t *ss;

  // common search type uses DCI format 1_0
  if (ss_type == NR_SearchSpace__searchSpaceType_PR_common) {
    for (int i=0; i<8; i++)
      pdsch_to_harq_feedback[i] = i+1;
  }
  else {

    // searching for a ue specific search space
    int found=0;
 
    for (int i=0;i<bwp->bwp_Dedicated->pdcch_Config->choice.setup->searchSpacesToAddModList->list.count;i++) {
      ss=bwp->bwp_Dedicated->pdcch_Config->choice.setup->searchSpacesToAddModList->list.array[i];
      AssertFatal(ss->controlResourceSetId != NULL,"ss->controlResourceSetId is null\n");
      AssertFatal(ss->searchSpaceType != NULL,"ss->searchSpaceType is null\n");
      if (ss->searchSpaceType->present == ss_type) {
       found=1;
       break;
      }
    }
    AssertFatal(found==1,"Couldn't find a ue specific searchspace\n");


    if (ss->searchSpaceType->choice.ue_Specific->dci_Formats == NR_SearchSpace__searchSpaceType__ue_Specific__dci_Formats_formats0_0_And_1_0) {
      for (int i=0; i<8; i++)
        pdsch_to_harq_feedback[i] = i+1;
    }
    else {
      if(ubwp->bwp_Dedicated->pucch_Config->choice.setup->dl_DataToUL_ACK != NULL) {
        for (int i=0; i<8; i++)
          pdsch_to_harq_feedback[i] = *ubwp->bwp_Dedicated->pucch_Config->choice.setup->dl_DataToUL_ACK->list.array[i];
      }
      else
        AssertFatal(0==1,"There is no allocated dl_DataToUL_ACK for pdsch to harq feedback\n");
    }
  }
}

// function to update pucch scheduling parameters in UE list when a USS DL is scheduled
void nr_update_pucch_scheduling(int Mod_idP,
                                int UE_id,
                                frame_t frameP,
                                sub_frame_t slotP,
                                int slots_per_tdd,
                                int *pucch_id) {

  NR_ServingCellConfigCommon_t *scc = RC.nrmac[Mod_idP]->common_channels->ServingCellConfigCommon;
  NR_UE_info_t *UE_info = &RC.nrmac[Mod_idP]->UE_info;
  NR_sched_pucch *curr_pucch;
  int first_ul_slot_tdd,k,i;
  uint8_t pdsch_to_harq_feedback[8];
  int found = 0;
  int nr_ulmix_slots = scc->tdd_UL_DL_ConfigurationCommon->pattern1.nrofUplinkSlots;
  if (scc->tdd_UL_DL_ConfigurationCommon->pattern1.nrofUplinkSymbols!=0)
    nr_ulmix_slots++;

  // this is hardcoded for now as ue specific
  NR_SearchSpace__searchSpaceType_PR ss_type = NR_SearchSpace__searchSpaceType_PR_ue_Specific;
  get_pdsch_to_harq_feedback(Mod_idP,UE_id,ss_type,pdsch_to_harq_feedback);

  // for each possible ul or mixed slot
  for (k=0; k<nr_ulmix_slots; k++) {
    curr_pucch = &UE_info->UE_sched_ctrl[UE_id].sched_pucch[k];
    // if there is free room in current pucch structure
    if (curr_pucch->dai_c<MAX_ACK_BITS) {
      curr_pucch->frame = frameP;
      curr_pucch->dai_c++;
      curr_pucch->resource_indicator = 0; // in phytest with only 1 UE we are using just the 1st resource
      // first pucch occasion in first UL or MIXED slot
      first_ul_slot_tdd = scc->tdd_UL_DL_ConfigurationCommon->pattern1.nrofDownlinkSlots;
      i = 0;
      while (i<8 && found == 0)  {  // look if timing indicator is among allowed values
        if (pdsch_to_harq_feedback[i]==(first_ul_slot_tdd+k)-(slotP % slots_per_tdd))
          found = 1;
        if (found == 0) i++;
      }
      if (found == 1) {
        // computing slot in which pucch is scheduled
        curr_pucch->ul_slot = first_ul_slot_tdd + k + (slotP - (slotP % slots_per_tdd));
        curr_pucch->timing_indicator = i; // index in the list of timing indicators
        *pucch_id = k;
        return;
      }
    }
  }
  AssertFatal(1==0,"No Uplink slot available in accordance to allowed timing indicator\n");
}


void find_aggregation_candidates(uint8_t *aggregation_level,
                                 uint8_t *nr_of_candidates,
                                 NR_SearchSpace_t *ss) {

  if (ss->nrofCandidates->aggregationLevel1 != NR_SearchSpace__nrofCandidates__aggregationLevel1_n0) {
    *aggregation_level = 1;
    *nr_of_candidates = ss->nrofCandidates->aggregationLevel1;
  }
  if (ss->nrofCandidates->aggregationLevel2 != NR_SearchSpace__nrofCandidates__aggregationLevel2_n0) {
    *aggregation_level = 2;
    *nr_of_candidates = ss->nrofCandidates->aggregationLevel2;
  }
  if (ss->nrofCandidates->aggregationLevel4 != NR_SearchSpace__nrofCandidates__aggregationLevel4_n0) {
    *aggregation_level = 4;
    *nr_of_candidates = ss->nrofCandidates->aggregationLevel4;
  }
  if (ss->nrofCandidates->aggregationLevel8 != NR_SearchSpace__nrofCandidates__aggregationLevel8_n0) {
    *aggregation_level = 8;
    *nr_of_candidates = ss->nrofCandidates->aggregationLevel8;
  }
  if (ss->nrofCandidates->aggregationLevel16 != NR_SearchSpace__nrofCandidates__aggregationLevel16_n0) {
    *aggregation_level = 16;
    *nr_of_candidates = ss->nrofCandidates->aggregationLevel16;
  }
}


/*void fill_nfapi_coresets_and_searchspaces(NR_CellGroupConfig_t *cg,
					  nfapi_nr_coreset_t *coreset,
					  nfapi_nr_search_space_t *search_space) {

  nfapi_nr_coreset_t *cs;
  nfapi_nr_search_space_t *ss;
  NR_ServingCellConfigCommon_t *scc=cg->spCellConfig->reconfigurationWithSync->spCellConfigCommon;
  AssertFatal(cg->spCellConfig->spCellConfigDedicated->downlinkBWP_ToAddModList->list.count == 1,
	      "downlinkBWP_ToAddModList has %d BWP!\n",
	      cg->spCellConfig->spCellConfigDedicated->downlinkBWP_ToAddModList->list.count);

  NR_BWP_Downlink_t *bwp=cg->spCellConfig->spCellConfigDedicated->downlinkBWP_ToAddModList->list.array[0];
  struct NR_PDCCH_Config__controlResourceSetToAddModList *coreset_list = bwp->bwp_Dedicated->pdcch_Config->choice.setup->controlResourceSetToAddModList;
  AssertFatal(coreset_list->list.count>0,
	      "cs list has 0 elements\n");
  for (int i=0;i<coreset_list->list.count;i++) {
    NR_ControlResourceSet_t *coreset_i=coreset_list->list.array[i];
    cs = coreset + coreset_i->controlResourceSetId;
      
    cs->coreset_id = coreset_i->controlResourceSetId;
    AssertFatal(coreset_i->frequencyDomainResources.size <=8 && coreset_i->frequencyDomainResources.size>0,
		"coreset_i->frequencyDomainResources.size=%d\n",
		(int)coreset_i->frequencyDomainResources.size);
  
    for (int f=0;f<coreset_i->frequencyDomainResources.size;f++)
      ((uint8_t*)&cs->frequency_domain_resources)[coreset_i->frequencyDomainResources.size-1-f]=coreset_i->frequencyDomainResources.buf[f];
    
    cs->frequency_domain_resources>>=coreset_i->frequencyDomainResources.bits_unused;
    
    cs->duration = coreset_i->duration;
    // Need to add information about TCI_StateIDs

    if (coreset_i->cce_REG_MappingType.present == NR_ControlResourceSet__cce_REG_MappingType_PR_nonInterleaved)
      cs->cce_reg_mapping_type = NFAPI_NR_CCE_REG_MAPPING_NON_INTERLEAVED;
    else {
      cs->cce_reg_mapping_type = NFAPI_NR_CCE_REG_MAPPING_INTERLEAVED;

      if (coreset_i->cce_REG_MappingType.choice.interleaved->reg_BundleSize==NR_ControlResourceSet__cce_REG_MappingType__interleaved__reg_BundleSize_n6)
	cs->reg_bundle_size = 6;
      else cs->reg_bundle_size = 2+coreset_i->cce_REG_MappingType.choice.interleaved->reg_BundleSize;

      if (coreset_i->cce_REG_MappingType.choice.interleaved->interleaverSize==NR_ControlResourceSet__cce_REG_MappingType__interleaved__interleaverSize_n6)
	cs->interleaver_size = 6;
      else cs->interleaver_size = 2+coreset_i->cce_REG_MappingType.choice.interleaved->interleaverSize;

      if (coreset_i->cce_REG_MappingType.choice.interleaved->shiftIndex)
	cs->shift_index = *coreset_i->cce_REG_MappingType.choice.interleaved->shiftIndex;
      else cs->shift_index = 0;
    }
    
    if (coreset_i->precoderGranularity == NR_ControlResourceSet__precoderGranularity_sameAsREG_bundle)
      cs->precoder_granularity = NFAPI_NR_CSET_SAME_AS_REG_BUNDLE;
    else cs->precoder_granularity = NFAPI_NR_CSET_ALL_CONTIGUOUS_RBS;
    if (coreset_i->tci_PresentInDCI == NULL) cs->tci_present_in_dci = 0;
    else                                     cs->tci_present_in_dci = 1;

    if (coreset_i->tci_PresentInDCI == NULL) cs->dmrs_scrambling_id = 0;
    else                                     cs->dmrs_scrambling_id = *coreset_i->tci_PresentInDCI;
  }

  struct NR_PDCCH_ConfigCommon__commonSearchSpaceList *commonSearchSpaceList = bwp->bwp_Common->pdcch_ConfigCommon->choice.setup->commonSearchSpaceList;
  AssertFatal(commonSearchSpaceList->list.count>0,
	      "common SearchSpace list has 0 elements\n");
  // Common searchspace list
  for (int i=0;i<commonSearchSpaceList->list.count;i++) {
    NR_SearchSpace_t *searchSpace_i=commonSearchSpaceList->list.array[i];  
    ss=search_space + searchSpace_i->searchSpaceId;
    if (searchSpace_i->controlResourceSetId) ss->coreset_id = *searchSpace_i->controlResourceSetId;
    switch(searchSpace_i->monitoringSlotPeriodicityAndOffset->present) {
    case NR_SearchSpace__monitoringSlotPeriodicityAndOffset_PR_sl1:
      ss->slot_monitoring_periodicity = NFAPI_NR_SS_PERIODICITY_SL1;
      break;
    case NR_SearchSpace__monitoringSlotPeriodicityAndOffset_PR_sl2:
      ss->slot_monitoring_periodicity = NFAPI_NR_SS_PERIODICITY_SL2;
      ss->slot_monitoring_offset = searchSpace_i->monitoringSlotPeriodicityAndOffset->choice.sl2;
      break;
    case NR_SearchSpace__monitoringSlotPeriodicityAndOffset_PR_sl4:
      ss->slot_monitoring_periodicity = NFAPI_NR_SS_PERIODICITY_SL4;
      ss->slot_monitoring_offset = searchSpace_i->monitoringSlotPeriodicityAndOffset->choice.sl4;
      break;
    case NR_SearchSpace__monitoringSlotPeriodicityAndOffset_PR_sl5:
      ss->slot_monitoring_periodicity = NFAPI_NR_SS_PERIODICITY_SL5;
      ss->slot_monitoring_offset = searchSpace_i->monitoringSlotPeriodicityAndOffset->choice.sl5;
      break;
    case NR_SearchSpace__monitoringSlotPeriodicityAndOffset_PR_sl8:
      ss->slot_monitoring_periodicity = NFAPI_NR_SS_PERIODICITY_SL8;
      ss->slot_monitoring_offset = searchSpace_i->monitoringSlotPeriodicityAndOffset->choice.sl8;
      break;
    case NR_SearchSpace__monitoringSlotPeriodicityAndOffset_PR_sl10:
      ss->slot_monitoring_periodicity = NFAPI_NR_SS_PERIODICITY_SL10;
      ss->slot_monitoring_offset = searchSpace_i->monitoringSlotPeriodicityAndOffset->choice.sl10;
      break;
    case NR_SearchSpace__monitoringSlotPeriodicityAndOffset_PR_sl16:
      ss->slot_monitoring_periodicity = NFAPI_NR_SS_PERIODICITY_SL16;
      ss->slot_monitoring_offset = searchSpace_i->monitoringSlotPeriodicityAndOffset->choice.sl16;
      break;
    case NR_SearchSpace__monitoringSlotPeriodicityAndOffset_PR_sl20:
      ss->slot_monitoring_periodicity = NFAPI_NR_SS_PERIODICITY_SL20;
      ss->slot_monitoring_offset = searchSpace_i->monitoringSlotPeriodicityAndOffset->choice.sl20;
      break;
    case NR_SearchSpace__monitoringSlotPeriodicityAndOffset_PR_sl40:
      ss->slot_monitoring_periodicity = NFAPI_NR_SS_PERIODICITY_SL40;
      ss->slot_monitoring_offset = searchSpace_i->monitoringSlotPeriodicityAndOffset->choice.sl40;
      break;
    case NR_SearchSpace__monitoringSlotPeriodicityAndOffset_PR_sl80:
      ss->slot_monitoring_periodicity = NFAPI_NR_SS_PERIODICITY_SL80;
      ss->slot_monitoring_offset = searchSpace_i->monitoringSlotPeriodicityAndOffset->choice.sl80;
      break;
    case NR_SearchSpace__monitoringSlotPeriodicityAndOffset_PR_sl160:
      ss->slot_monitoring_periodicity = NFAPI_NR_SS_PERIODICITY_SL160;
      ss->slot_monitoring_offset = searchSpace_i->monitoringSlotPeriodicityAndOffset->choice.sl160;
      break;
    case NR_SearchSpace__monitoringSlotPeriodicityAndOffset_PR_sl320:
      ss->slot_monitoring_periodicity = NFAPI_NR_SS_PERIODICITY_SL320;
      ss->slot_monitoring_offset = searchSpace_i->monitoringSlotPeriodicityAndOffset->choice.sl320;
      break;
    case NR_SearchSpace__monitoringSlotPeriodicityAndOffset_PR_sl640:
      ss->slot_monitoring_periodicity = NFAPI_NR_SS_PERIODICITY_SL640;
      ss->slot_monitoring_offset = searchSpace_i->monitoringSlotPeriodicityAndOffset->choice.sl640;
      break;
    case NR_SearchSpace__monitoringSlotPeriodicityAndOffset_PR_sl1280:
      ss->slot_monitoring_periodicity = NFAPI_NR_SS_PERIODICITY_SL1280;
      ss->slot_monitoring_offset = searchSpace_i->monitoringSlotPeriodicityAndOffset->choice.sl1280;
      break;
    case NR_SearchSpace__monitoringSlotPeriodicityAndOffset_PR_sl2560:
      ss->slot_monitoring_periodicity = NFAPI_NR_SS_PERIODICITY_SL2560;
      ss->slot_monitoring_offset = searchSpace_i->monitoringSlotPeriodicityAndOffset->choice.sl2560;
      break;
    default:
      AssertFatal(1==0,"Shouldn't get here\n");
      break;    
    }
    if (searchSpace_i->duration) ss->duration = *searchSpace_i->duration;
    else                         ss->duration = 1;


    AssertFatal(searchSpace_i->monitoringSymbolsWithinSlot->size == 2,
		"ss_i->monitoringSymbolsWithinSlot = %d != 2\n",
		(int)searchSpace_i->monitoringSymbolsWithinSlot->size);
    ((uint8_t*)&ss->monitoring_symbols_in_slot)[1] = searchSpace_i->monitoringSymbolsWithinSlot->buf[0];
    ((uint8_t*)&ss->monitoring_symbols_in_slot)[0] = searchSpace_i->monitoringSymbolsWithinSlot->buf[1];

    AssertFatal(searchSpace_i->nrofCandidates!=NULL,"searchSpace_%d->nrofCandidates is null\n",(int)searchSpace_i->searchSpaceId);
    if (searchSpace_i->nrofCandidates->aggregationLevel1 == NR_SearchSpace__nrofCandidates__aggregationLevel1_n8)
      ss->number_of_candidates[0] = 8;
    else ss->number_of_candidates[0] = searchSpace_i->nrofCandidates->aggregationLevel1;
    if (searchSpace_i->nrofCandidates->aggregationLevel2 == NR_SearchSpace__nrofCandidates__aggregationLevel2_n8)
      ss->number_of_candidates[1] = 8;
    else ss->number_of_candidates[1] = searchSpace_i->nrofCandidates->aggregationLevel2;
    if (searchSpace_i->nrofCandidates->aggregationLevel4 == NR_SearchSpace__nrofCandidates__aggregationLevel4_n8)
      ss->number_of_candidates[2] = 8;
    else ss->number_of_candidates[2] = searchSpace_i->nrofCandidates->aggregationLevel4;
    if (searchSpace_i->nrofCandidates->aggregationLevel8 == NR_SearchSpace__nrofCandidates__aggregationLevel8_n8)
      ss->number_of_candidates[3] = 8;
    else ss->number_of_candidates[3] = searchSpace_i->nrofCandidates->aggregationLevel8;
    if (searchSpace_i->nrofCandidates->aggregationLevel16 == NR_SearchSpace__nrofCandidates__aggregationLevel16_n8)
      ss->number_of_candidates[4] = 8;
    else ss->number_of_candidates[4] = searchSpace_i->nrofCandidates->aggregationLevel16;      

    AssertFatal(searchSpace_i->searchSpaceType->present==NR_SearchSpace__searchSpaceType_PR_common,
		"searchspace %d is not common\n",(int)searchSpace_i->searchSpaceId);
    AssertFatal(searchSpace_i->searchSpaceType->choice.common!=NULL,
		"searchspace %d common is null\n",(int)searchSpace_i->searchSpaceId);
    ss->search_space_type = NFAPI_NR_SEARCH_SPACE_TYPE_COMMON;
    if (searchSpace_i->searchSpaceType->choice.common->dci_Format0_0_AndFormat1_0)
      ss->css_formats_0_0_and_1_0 = 1;
    if (searchSpace_i->searchSpaceType->choice.common->dci_Format2_0) {
      ss->css_format_2_0 = 1;
      // add aggregation info
    }
    if (searchSpace_i->searchSpaceType->choice.common->dci_Format2_1)
      ss->css_format_2_1 = 1;
    if (searchSpace_i->searchSpaceType->choice.common->dci_Format2_2)
      ss->css_format_2_2 = 1;
    if (searchSpace_i->searchSpaceType->choice.common->dci_Format2_3)
      ss->css_format_2_3 = 1;
  }

  struct NR_PDCCH_Config__searchSpacesToAddModList *dedicatedSearchSpaceList = bwp->bwp_Dedicated->pdcch_Config->choice.setup->searchSpacesToAddModList;
  AssertFatal(dedicatedSearchSpaceList->list.count>0,
	      "Dedicated Search Space list has 0 elements\n");
  // Dedicated searchspace list
  for (int i=0;i<dedicatedSearchSpaceList->list.count;i++) {
    NR_SearchSpace_t *searchSpace_i=dedicatedSearchSpaceList->list.array[i];  
    ss=search_space + searchSpace_i->searchSpaceId;
    ss->search_space_id = searchSpace_i->searchSpaceId;
    if (searchSpace_i->controlResourceSetId) ss->coreset_id = *searchSpace_i->controlResourceSetId;
    switch(searchSpace_i->monitoringSlotPeriodicityAndOffset->present) {
    case NR_SearchSpace__monitoringSlotPeriodicityAndOffset_PR_sl1:
      ss->slot_monitoring_periodicity = NFAPI_NR_SS_PERIODICITY_SL1;
      break;
    case NR_SearchSpace__monitoringSlotPeriodicityAndOffset_PR_sl2:
      ss->slot_monitoring_periodicity = NFAPI_NR_SS_PERIODICITY_SL2;
      ss->slot_monitoring_offset = searchSpace_i->monitoringSlotPeriodicityAndOffset->choice.sl2;
      break;
    case NR_SearchSpace__monitoringSlotPeriodicityAndOffset_PR_sl4:
      ss->slot_monitoring_periodicity = NFAPI_NR_SS_PERIODICITY_SL4;
      ss->slot_monitoring_offset = searchSpace_i->monitoringSlotPeriodicityAndOffset->choice.sl4;
      break;
    case NR_SearchSpace__monitoringSlotPeriodicityAndOffset_PR_sl5:
      ss->slot_monitoring_periodicity = NFAPI_NR_SS_PERIODICITY_SL5;
      ss->slot_monitoring_offset = searchSpace_i->monitoringSlotPeriodicityAndOffset->choice.sl5;
      break;
    case NR_SearchSpace__monitoringSlotPeriodicityAndOffset_PR_sl8:
      ss->slot_monitoring_periodicity = NFAPI_NR_SS_PERIODICITY_SL8;
      ss->slot_monitoring_offset = searchSpace_i->monitoringSlotPeriodicityAndOffset->choice.sl8;
      break;
    case NR_SearchSpace__monitoringSlotPeriodicityAndOffset_PR_sl10:
      ss->slot_monitoring_periodicity = NFAPI_NR_SS_PERIODICITY_SL10;
      ss->slot_monitoring_offset = searchSpace_i->monitoringSlotPeriodicityAndOffset->choice.sl10;
      break;
    case NR_SearchSpace__monitoringSlotPeriodicityAndOffset_PR_sl16:
      ss->slot_monitoring_periodicity = NFAPI_NR_SS_PERIODICITY_SL16;
      ss->slot_monitoring_offset = searchSpace_i->monitoringSlotPeriodicityAndOffset->choice.sl16;
      break;
    case NR_SearchSpace__monitoringSlotPeriodicityAndOffset_PR_sl20:
      ss->slot_monitoring_periodicity = NFAPI_NR_SS_PERIODICITY_SL20;
      ss->slot_monitoring_offset = searchSpace_i->monitoringSlotPeriodicityAndOffset->choice.sl20;
      break;
    case NR_SearchSpace__monitoringSlotPeriodicityAndOffset_PR_sl40:
      ss->slot_monitoring_periodicity = NFAPI_NR_SS_PERIODICITY_SL40;
      ss->slot_monitoring_offset = searchSpace_i->monitoringSlotPeriodicityAndOffset->choice.sl40;
      break;
    case NR_SearchSpace__monitoringSlotPeriodicityAndOffset_PR_sl80:
      ss->slot_monitoring_periodicity = NFAPI_NR_SS_PERIODICITY_SL80;
      ss->slot_monitoring_offset = searchSpace_i->monitoringSlotPeriodicityAndOffset->choice.sl80;
      break;
    case NR_SearchSpace__monitoringSlotPeriodicityAndOffset_PR_sl160:
      ss->slot_monitoring_periodicity = NFAPI_NR_SS_PERIODICITY_SL160;
      ss->slot_monitoring_offset = searchSpace_i->monitoringSlotPeriodicityAndOffset->choice.sl160;
      break;
    case NR_SearchSpace__monitoringSlotPeriodicityAndOffset_PR_sl320:
      ss->slot_monitoring_periodicity = NFAPI_NR_SS_PERIODICITY_SL320;
      ss->slot_monitoring_offset = searchSpace_i->monitoringSlotPeriodicityAndOffset->choice.sl320;
      break;
    case NR_SearchSpace__monitoringSlotPeriodicityAndOffset_PR_sl640:
      ss->slot_monitoring_periodicity = NFAPI_NR_SS_PERIODICITY_SL640;
      ss->slot_monitoring_offset = searchSpace_i->monitoringSlotPeriodicityAndOffset->choice.sl640;
      break;
    case NR_SearchSpace__monitoringSlotPeriodicityAndOffset_PR_sl1280:
      ss->slot_monitoring_periodicity = NFAPI_NR_SS_PERIODICITY_SL1280;
      ss->slot_monitoring_offset = searchSpace_i->monitoringSlotPeriodicityAndOffset->choice.sl1280;
      break;
    case NR_SearchSpace__monitoringSlotPeriodicityAndOffset_PR_sl2560:
      ss->slot_monitoring_periodicity = NFAPI_NR_SS_PERIODICITY_SL2560;
      ss->slot_monitoring_offset = searchSpace_i->monitoringSlotPeriodicityAndOffset->choice.sl2560;
      break;
    default:
      AssertFatal(1==0,"Shouldn't get here\n");
      break;    
    }
    if (searchSpace_i->duration) ss->duration = *searchSpace_i->duration;
    else                         ss->duration = 1;
    
    
    AssertFatal(searchSpace_i->monitoringSymbolsWithinSlot->size == 2,
		"ss_i->monitoringSymbolsWithinSlot = %d != 2\n",
		(int)searchSpace_i->monitoringSymbolsWithinSlot->size);
    ((uint8_t*)&ss->monitoring_symbols_in_slot)[1] = searchSpace_i->monitoringSymbolsWithinSlot->buf[0];
    ((uint8_t*)&ss->monitoring_symbols_in_slot)[0] = searchSpace_i->monitoringSymbolsWithinSlot->buf[1];
    
    AssertFatal(searchSpace_i->nrofCandidates!=NULL,"searchSpace_%d->nrofCandidates is null\n",(int)searchSpace_i->searchSpaceId);
    if (searchSpace_i->nrofCandidates->aggregationLevel1 == NR_SearchSpace__nrofCandidates__aggregationLevel1_n8)
      ss->number_of_candidates[0] = 8;
    else ss->number_of_candidates[0] = searchSpace_i->nrofCandidates->aggregationLevel1;
    if (searchSpace_i->nrofCandidates->aggregationLevel2 == NR_SearchSpace__nrofCandidates__aggregationLevel2_n8)
      ss->number_of_candidates[1] = 8;
    else ss->number_of_candidates[1] = searchSpace_i->nrofCandidates->aggregationLevel2;
    if (searchSpace_i->nrofCandidates->aggregationLevel4 == NR_SearchSpace__nrofCandidates__aggregationLevel4_n8)
      ss->number_of_candidates[2] = 8;
    else ss->number_of_candidates[2] = searchSpace_i->nrofCandidates->aggregationLevel4;
    if (searchSpace_i->nrofCandidates->aggregationLevel8 == NR_SearchSpace__nrofCandidates__aggregationLevel8_n8)
      ss->number_of_candidates[3] = 8;
    else ss->number_of_candidates[3] = searchSpace_i->nrofCandidates->aggregationLevel8;
    if (searchSpace_i->nrofCandidates->aggregationLevel16 == NR_SearchSpace__nrofCandidates__aggregationLevel16_n8)
      ss->number_of_candidates[4] = 8;
    else ss->number_of_candidates[4] = searchSpace_i->nrofCandidates->aggregationLevel16;      
    
    if (searchSpace_i->searchSpaceType->present==NR_SearchSpace__searchSpaceType_PR_ue_Specific && searchSpace_i->searchSpaceType->choice.ue_Specific!=NULL) {
      
      ss->search_space_type = NFAPI_NR_SEARCH_SPACE_TYPE_UE_SPECIFIC;
      
      ss->uss_dci_formats = searchSpace_i->searchSpaceType->choice.ue_Specific-> dci_Formats;
      
    } else if (searchSpace_i->searchSpaceType->present==NR_SearchSpace__searchSpaceType_PR_common && searchSpace_i->searchSpaceType->choice.common!=NULL) {
      ss->search_space_type = NFAPI_NR_SEARCH_SPACE_TYPE_COMMON;
      
      if (searchSpace_i->searchSpaceType->choice.common->dci_Format0_0_AndFormat1_0)
	ss->css_formats_0_0_and_1_0 = 1;
      if (searchSpace_i->searchSpaceType->choice.common->dci_Format2_0) {
	ss->css_format_2_0 = 1;
	// add aggregation info
      }
      if (searchSpace_i->searchSpaceType->choice.common->dci_Format2_1)
	ss->css_format_2_1 = 1;
      if (searchSpace_i->searchSpaceType->choice.common->dci_Format2_2)
	ss->css_format_2_2 = 1;
      if (searchSpace_i->searchSpaceType->choice.common->dci_Format2_3)
	ss->css_format_2_3 = 1;
    }
  }
}
*/<|MERGE_RESOLUTION|>--- conflicted
+++ resolved
@@ -1691,22 +1691,13 @@
 
     /* UE found, remove it */
     UE_id = i;
-<<<<<<< HEAD
-    UE_list->num_UEs--;
-    UE_list->UEcontext[UE_id].fiveG_connected = FALSE;
-    UE_list->active[UE_id] = FALSE;
-    UE_list->rnti[UE_id] = 0;
-    free(UE_list->UE_sched_ctrl[UE_id].sched_pucch);
-    free(UE_list->UE_sched_ctrl[UE_id].sched_pusch);
-    memset((void *) &UE_list->UE_sched_ctrl[UE_id],
-=======
+
     UE_info->num_UEs--;
     UE_info->active[UE_id] = FALSE;
     UE_info->rnti[UE_id] = 0;
     free(UE_info->UE_sched_ctrl[UE_id].sched_pucch);
     free(UE_info->UE_sched_ctrl[UE_id].sched_pusch);
     memset((void *) &UE_info->UE_sched_ctrl[UE_id],
->>>>>>> 0fe3e5fd
            0,
            sizeof(NR_UE_sched_ctrl_t));
     LOG_I(MAC, "[gNB %d] Remove NR UE_id %d : rnti %x\n",
