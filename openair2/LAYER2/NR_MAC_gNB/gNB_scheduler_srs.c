/*
 * Licensed to the OpenAirInterface (OAI) Software Alliance under one or more
 * contributor license agreements.  See the NOTICE file distributed with
 * this work for additional information regarding copyright ownership.
 * The OpenAirInterface Software Alliance licenses this file to You under
 * the OAI Public License, Version 1.1  (the "License"); you may not use this file
 * except in compliance with the License.
 * You may obtain a copy of the License at
 *
 *      http://www.openairinterface.org/?page_id=698
 *
 * Unless required by applicable law or agreed to in writing, software
 * distributed under the License is distributed on an "AS IS" BASIS,
 * WITHOUT WARRANTIES OR CONDITIONS OF ANY KIND, either express or implied.
 * See the License for the specific language governing permissions and
 * limitations under the License.
 *-------------------------------------------------------------------------------
 * For more information about the OpenAirInterface (OAI) Software Alliance:
 *      contact@openairinterface.org
 */

/*! \file gNB_scheduler_srs.c
 * \brief MAC procedures related to SRS
 * \date 2021
 * \version 1.0
 */

#include <softmodem-common.h>
#include "NR_MAC_gNB/nr_mac_gNB.h"
#include "NR_MAC_COMMON/nr_mac_extern.h"
#include "NR_MAC_gNB/mac_proto.h"
#include "common/ran_context.h"
#include "nfapi/oai_integration/vendor_ext.h"

extern RAN_CONTEXT_t RC;

void nr_configure_srs(nfapi_nr_srs_pdu_t *srs_pdu, int module_id, int CC_id,NR_UE_info_t*  UE, NR_SRS_Resource_t *srs_resource) {

<<<<<<< HEAD
  NR_UE_UL_BWP_t *current_BWP = &UE->current_UL_BWP;

  srs_pdu->rnti = UE->rnti;
  srs_pdu->handle = 0;
  srs_pdu->bwp_size = current_BWP->BWPSize;
  srs_pdu->bwp_start = current_BWP->BWPStart;
  srs_pdu->subcarrier_spacing = current_BWP->scs;
=======
  gNB_MAC_INST *nrmac = RC.nrmac[module_id];
  NR_ServingCellConfigCommon_t *scc = nrmac->common_channels[CC_id].ServingCellConfigCommon;
  NR_UE_sched_ctrl_t *sched_ctrl = &UE->UE_sched_ctrl;

  const NR_SIB1_t *sib1 = nrmac->common_channels[0].sib1 ? nrmac->common_channels[0].sib1->message.choice.c1->choice.systemInformationBlockType1 : NULL;
  const NR_BWP_t *genericParameters = get_ul_bwp_genericParameters(sched_ctrl->active_ubwp,
                                                                   scc,
                                                                   sib1);

  srs_pdu->rnti = UE->rnti;
  srs_pdu->handle = 0;
  srs_pdu->bwp_size = NRRIV2BW(genericParameters->locationAndBandwidth, MAX_BWP_SIZE);;
  srs_pdu->bwp_start = NRRIV2PRBOFFSET(genericParameters->locationAndBandwidth, MAX_BWP_SIZE);;
  srs_pdu->subcarrier_spacing = genericParameters->subcarrierSpacing;
>>>>>>> 72bf1b1d
  srs_pdu->cyclic_prefix = 0;
  srs_pdu->num_ant_ports = srs_resource->nrofSRS_Ports;
  srs_pdu->num_symbols = srs_resource->resourceMapping.nrofSymbols;
  srs_pdu->num_repetitions = srs_resource->resourceMapping.repetitionFactor;
  srs_pdu->time_start_position = srs_resource->resourceMapping.startPosition;
  srs_pdu->config_index = srs_resource->freqHopping.c_SRS;
  srs_pdu->sequence_id = srs_resource->sequenceId;
  srs_pdu->bandwidth_index = srs_resource->freqHopping.b_SRS;
  srs_pdu->comb_size = srs_resource->transmissionComb.present - 1;

  switch(srs_resource->transmissionComb.present) {
    case NR_SRS_Resource__transmissionComb_PR_n2:
      srs_pdu->comb_offset = srs_resource->transmissionComb.choice.n2->combOffset_n2;
      srs_pdu->cyclic_shift = srs_resource->transmissionComb.choice.n2->cyclicShift_n2;
      break;
    case NR_SRS_Resource__transmissionComb_PR_n4:
      srs_pdu->comb_offset = srs_resource->transmissionComb.choice.n4->combOffset_n4;
      srs_pdu->cyclic_shift = srs_resource->transmissionComb.choice.n4->cyclicShift_n4;
      break;
    default:
      LOG_W(NR_MAC, "Invalid or not implemented comb_size!\n");
  }

  srs_pdu->frequency_position = srs_resource->freqDomainPosition;
  srs_pdu->frequency_shift = srs_resource->freqDomainShift;
  srs_pdu->frequency_hopping = srs_resource->freqHopping.b_hop;
  srs_pdu->group_or_sequence_hopping = srs_resource->groupOrSequenceHopping;
  srs_pdu->resource_type = srs_resource->resourceType.present - 1;
  srs_pdu->t_srs = srs_period[srs_resource->resourceType.choice.periodic->periodicityAndOffset_p.present];
  srs_pdu->t_offset = get_nr_srs_offset(srs_resource->resourceType.choice.periodic->periodicityAndOffset_p);
}

void nr_fill_nfapi_srs(int module_id, int CC_id, NR_UE_info_t* UE, sub_frame_t slot, NR_SRS_Resource_t *srs_resource) {

  nfapi_nr_ul_tti_request_t *future_ul_tti_req = &RC.nrmac[module_id]->UL_tti_req_ahead[0][slot];
  AssertFatal(future_ul_tti_req->n_pdus <
              sizeof(future_ul_tti_req->pdus_list) / sizeof(future_ul_tti_req->pdus_list[0]),
              "Invalid future_ul_tti_req->n_pdus %d\n", future_ul_tti_req->n_pdus);
  future_ul_tti_req->pdus_list[future_ul_tti_req->n_pdus].pdu_type = NFAPI_NR_UL_CONFIG_SRS_PDU_TYPE;
  future_ul_tti_req->pdus_list[future_ul_tti_req->n_pdus].pdu_size = sizeof(nfapi_nr_srs_pdu_t);
  nfapi_nr_srs_pdu_t *srs_pdu = &future_ul_tti_req->pdus_list[future_ul_tti_req->n_pdus].srs_pdu;
  memset(srs_pdu, 0, sizeof(nfapi_nr_srs_pdu_t));
  future_ul_tti_req->n_pdus += 1;

  nr_configure_srs(srs_pdu, module_id, CC_id, UE, srs_resource);
}

/*******************************************************************
*
* NAME :         nr_schedule_srs
*
* PARAMETERS :   module id
*                frame number for possible SRS reception
*
* DESCRIPTION :  It informs the PHY layer that has an SRS to receive.
*                Only for periodic scheduling yet.
*
*********************************************************************/
void nr_schedule_srs(int module_id, frame_t frame) {

  gNB_MAC_INST *nrmac = RC.nrmac[module_id];
  NR_UEs_t *UE_info = &nrmac->UE_info;

  UE_iterator(UE_info->list, UE) {
    const int CC_id = 0;
    NR_UE_sched_ctrl_t *sched_ctrl = &UE->UE_sched_ctrl;
    NR_UE_UL_BWP_t *current_BWP = &UE->current_UL_BWP;

    sched_ctrl->sched_srs.frame = -1;
    sched_ctrl->sched_srs.slot = -1;
    sched_ctrl->sched_srs.srs_scheduled = false;

    if((sched_ctrl->ul_failure == 1 && get_softmodem_params()->phy_test==0) ||
       sched_ctrl->rrc_processing_timer > 0) {
      continue;
    }

<<<<<<< HEAD
    NR_SRS_Config_t *srs_config = current_BWP->srs_Config;
    if (!srs_config)
=======
    NR_SRS_Config_t *srs_config = NULL;
    if (sched_ctrl->active_ubwp) {
      if (sched_ctrl->active_ubwp->bwp_Dedicated &&
          sched_ctrl->active_ubwp->bwp_Dedicated->srs_Config) {
        srs_config = sched_ctrl->active_ubwp->bwp_Dedicated->srs_Config->choice.setup;
      }
    } else if (cg &&
               cg->spCellConfig &&
               cg->spCellConfig->spCellConfigDedicated &&
               cg->spCellConfig->spCellConfigDedicated->uplinkConfig &&
               cg->spCellConfig->spCellConfigDedicated->uplinkConfig->initialUplinkBWP) {
      srs_config = cg->spCellConfig->spCellConfigDedicated->uplinkConfig->initialUplinkBWP->srs_Config->choice.setup;
    }

    if (!srs_config) {
>>>>>>> 72bf1b1d
      continue;

    for(int rs = 0; rs < srs_config->srs_ResourceSetToAddModList->list.count; rs++) {

      // Find periodic resource set
      NR_SRS_ResourceSet_t *srs_resource_set = srs_config->srs_ResourceSetToAddModList->list.array[rs];
      if (srs_resource_set->resourceType.present != NR_SRS_ResourceSet__resourceType_PR_periodic) {
        continue;
      }

      // Find the corresponding srs resource
      NR_SRS_Resource_t *srs_resource = NULL;
      for (int r1 = 0; r1 < srs_resource_set->srs_ResourceIdList->list.count; r1++) {
        for (int r2 = 0; r2 < srs_config->srs_ResourceToAddModList->list.count; r2++) {
          if ((*srs_resource_set->srs_ResourceIdList->list.array[r1] ==
               srs_config->srs_ResourceToAddModList->list.array[r2]->srs_ResourceId) &&
              (srs_config->srs_ResourceToAddModList->list.array[r2]->resourceType.present ==
               NR_SRS_Resource__resourceType_PR_periodic)) {
            srs_resource = srs_config->srs_ResourceToAddModList->list.array[r2];
            break;
          }
        }
      }

      if (srs_resource == NULL) {
        continue;
      }

<<<<<<< HEAD
      uint16_t period = srs_period[srs_resource->resourceType.choice.periodic->periodicityAndOffset_p.present];
      uint16_t offset = get_nr_srs_offset(srs_resource->resourceType.choice.periodic->periodicityAndOffset_p);

      int n_slots_frame = nr_slots_per_frame[current_BWP->scs];
=======
      const NR_SIB1_t *sib1 = nrmac->common_channels[0].sib1 ? nrmac->common_channels[0].sib1->message.choice.c1->choice.systemInformationBlockType1 : NULL;
      const NR_BWP_t *genericParameters = get_ul_bwp_genericParameters(sched_ctrl->active_ubwp,
                                                                       scc,
                                                                       sib1);

      uint16_t period = srs_period[srs_resource->resourceType.choice.periodic->periodicityAndOffset_p.present];
      uint16_t offset = get_nr_srs_offset(srs_resource->resourceType.choice.periodic->periodicityAndOffset_p);

      const int n_slots_frame = nr_slots_per_frame[genericParameters->subcarrierSpacing];
>>>>>>> 72bf1b1d

      // Check if UE will transmit the SRS in this frame
      if ( ((frame - offset/n_slots_frame)*n_slots_frame)%period == 0) {
        LOG_D(NR_MAC,"Scheduling SRS reception for %d.%d\n", frame, offset%n_slots_frame);
        nr_fill_nfapi_srs(module_id, CC_id, UE, offset%n_slots_frame, srs_resource);
        sched_ctrl->sched_srs.frame = frame;
        sched_ctrl->sched_srs.slot = offset%n_slots_frame;
        sched_ctrl->sched_srs.srs_scheduled = true;
      }
    }
  }
}<|MERGE_RESOLUTION|>--- conflicted
+++ resolved
@@ -36,7 +36,6 @@
 
 void nr_configure_srs(nfapi_nr_srs_pdu_t *srs_pdu, int module_id, int CC_id,NR_UE_info_t*  UE, NR_SRS_Resource_t *srs_resource) {
 
-<<<<<<< HEAD
   NR_UE_UL_BWP_t *current_BWP = &UE->current_UL_BWP;
 
   srs_pdu->rnti = UE->rnti;
@@ -44,22 +43,6 @@
   srs_pdu->bwp_size = current_BWP->BWPSize;
   srs_pdu->bwp_start = current_BWP->BWPStart;
   srs_pdu->subcarrier_spacing = current_BWP->scs;
-=======
-  gNB_MAC_INST *nrmac = RC.nrmac[module_id];
-  NR_ServingCellConfigCommon_t *scc = nrmac->common_channels[CC_id].ServingCellConfigCommon;
-  NR_UE_sched_ctrl_t *sched_ctrl = &UE->UE_sched_ctrl;
-
-  const NR_SIB1_t *sib1 = nrmac->common_channels[0].sib1 ? nrmac->common_channels[0].sib1->message.choice.c1->choice.systemInformationBlockType1 : NULL;
-  const NR_BWP_t *genericParameters = get_ul_bwp_genericParameters(sched_ctrl->active_ubwp,
-                                                                   scc,
-                                                                   sib1);
-
-  srs_pdu->rnti = UE->rnti;
-  srs_pdu->handle = 0;
-  srs_pdu->bwp_size = NRRIV2BW(genericParameters->locationAndBandwidth, MAX_BWP_SIZE);;
-  srs_pdu->bwp_start = NRRIV2PRBOFFSET(genericParameters->locationAndBandwidth, MAX_BWP_SIZE);;
-  srs_pdu->subcarrier_spacing = genericParameters->subcarrierSpacing;
->>>>>>> 72bf1b1d
   srs_pdu->cyclic_prefix = 0;
   srs_pdu->num_ant_ports = srs_resource->nrofSRS_Ports;
   srs_pdu->num_symbols = srs_resource->resourceMapping.nrofSymbols;
@@ -137,26 +120,8 @@
       continue;
     }
 
-<<<<<<< HEAD
     NR_SRS_Config_t *srs_config = current_BWP->srs_Config;
     if (!srs_config)
-=======
-    NR_SRS_Config_t *srs_config = NULL;
-    if (sched_ctrl->active_ubwp) {
-      if (sched_ctrl->active_ubwp->bwp_Dedicated &&
-          sched_ctrl->active_ubwp->bwp_Dedicated->srs_Config) {
-        srs_config = sched_ctrl->active_ubwp->bwp_Dedicated->srs_Config->choice.setup;
-      }
-    } else if (cg &&
-               cg->spCellConfig &&
-               cg->spCellConfig->spCellConfigDedicated &&
-               cg->spCellConfig->spCellConfigDedicated->uplinkConfig &&
-               cg->spCellConfig->spCellConfigDedicated->uplinkConfig->initialUplinkBWP) {
-      srs_config = cg->spCellConfig->spCellConfigDedicated->uplinkConfig->initialUplinkBWP->srs_Config->choice.setup;
-    }
-
-    if (!srs_config) {
->>>>>>> 72bf1b1d
       continue;
 
     for(int rs = 0; rs < srs_config->srs_ResourceSetToAddModList->list.count; rs++) {
@@ -185,22 +150,9 @@
         continue;
       }
 
-<<<<<<< HEAD
       uint16_t period = srs_period[srs_resource->resourceType.choice.periodic->periodicityAndOffset_p.present];
       uint16_t offset = get_nr_srs_offset(srs_resource->resourceType.choice.periodic->periodicityAndOffset_p);
-
       int n_slots_frame = nr_slots_per_frame[current_BWP->scs];
-=======
-      const NR_SIB1_t *sib1 = nrmac->common_channels[0].sib1 ? nrmac->common_channels[0].sib1->message.choice.c1->choice.systemInformationBlockType1 : NULL;
-      const NR_BWP_t *genericParameters = get_ul_bwp_genericParameters(sched_ctrl->active_ubwp,
-                                                                       scc,
-                                                                       sib1);
-
-      uint16_t period = srs_period[srs_resource->resourceType.choice.periodic->periodicityAndOffset_p.present];
-      uint16_t offset = get_nr_srs_offset(srs_resource->resourceType.choice.periodic->periodicityAndOffset_p);
-
-      const int n_slots_frame = nr_slots_per_frame[genericParameters->subcarrierSpacing];
->>>>>>> 72bf1b1d
 
       // Check if UE will transmit the SRS in this frame
       if ( ((frame - offset/n_slots_frame)*n_slots_frame)%period == 0) {
