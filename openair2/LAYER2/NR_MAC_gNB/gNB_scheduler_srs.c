/*
 * Licensed to the OpenAirInterface (OAI) Software Alliance under one or more
 * contributor license agreements.  See the NOTICE file distributed with
 * this work for additional information regarding copyright ownership.
 * The OpenAirInterface Software Alliance licenses this file to You under
 * the OAI Public License, Version 1.1  (the "License"); you may not use this file
 * except in compliance with the License.
 * You may obtain a copy of the License at
 *
 *      http://www.openairinterface.org/?page_id=698
 *
 * Unless required by applicable law or agreed to in writing, software
 * distributed under the License is distributed on an "AS IS" BASIS,
 * WITHOUT WARRANTIES OR CONDITIONS OF ANY KIND, either express or implied.
 * See the License for the specific language governing permissions and
 * limitations under the License.
 *-------------------------------------------------------------------------------
 * For more information about the OpenAirInterface (OAI) Software Alliance:
 *      contact@openairinterface.org
 */

/*! \file gNB_scheduler_srs.c
 * \brief MAC procedures related to SRS
 * \date 2021
 * \version 1.0
 */

#include <softmodem-common.h>
#include "NR_MAC_gNB/nr_mac_gNB.h"
#include "NR_MAC_COMMON/nr_mac_extern.h"
#include "NR_MAC_gNB/mac_proto.h"
#include "common/ran_context.h"
#include "nfapi/oai_integration/vendor_ext.h"
#include "common/utils/nr/nr_common.h"

//#define SRS_DEBUG

extern RAN_CONTEXT_t RC;

const uint16_t m_SRS[64] = { 4, 8, 12, 16, 16, 20, 24, 24, 28, 32, 36, 40, 48, 48, 52, 56, 60, 64, 72, 72, 76, 80, 88,
                             96, 96, 104, 112, 120, 120, 120, 128, 128, 128, 132, 136, 144, 144, 144, 144, 152, 160,
                             160, 160, 168, 176, 184, 192, 192, 192, 192, 208, 216, 224, 240, 240, 240, 240, 256, 256,
                             256, 264, 272, 272, 272 };

<<<<<<< HEAD
uint32_t max4(uint32_t a, uint32_t b,uint32_t c,uint32_t d) {
  int x = max(a, b);
  x = max(x, c);
  x = max(x, d);
  return x;
}

void nr_srs_ri_computation(const nfapi_nr_srs_normalized_channel_iq_matrix_t *nr_srs_normalized_channel_iq_matrix,
                           const NR_UE_UL_BWP_t *current_BWP,
                           uint8_t *ul_ri)
{
  // If the gNB or UE has 1 antenna, the rank is always 1, i.e., *ul_ri = 0.
  // For 2x2 scenario, we compute the rank of channel.
  // The computation for 2x4, 4x2, 4x4, ... scenarios are not implemented yet. In these cases, the function sets *ul_ri = 0, which is always a valid value.
  if (!(nr_srs_normalized_channel_iq_matrix->num_gnb_antenna_elements == 2 &&
        nr_srs_normalized_channel_iq_matrix->num_ue_srs_ports == 2 &&
        current_BWP->pusch_Config && *current_BWP->pusch_Config->maxRank == 2)) {
    *ul_ri = 0;
    return;
  }

  const c16_t *ch = (c16_t *)nr_srs_normalized_channel_iq_matrix->channel_matrix;
  const uint16_t num_gnb_antenna_elements = nr_srs_normalized_channel_iq_matrix->num_gnb_antenna_elements;
  const uint16_t num_prgs = nr_srs_normalized_channel_iq_matrix->num_prgs;
  const uint16_t base00_idx = 0 * num_gnb_antenna_elements * num_prgs + 0 * num_prgs; // Rx antenna 0, Tx port 0
  const uint16_t base01_idx = 1 * num_gnb_antenna_elements * num_prgs + 0 * num_prgs; // Rx antenna 0, Tx port 1
  const uint16_t base10_idx = 0 * num_gnb_antenna_elements * num_prgs + 1 * num_prgs; // Rx antenna 1, Tx port 0
  const uint16_t base11_idx = 1 * num_gnb_antenna_elements * num_prgs + 1 * num_prgs; // Rx antenna 1, Tx port 1
  const uint8_t bshift = 2;
  const int16_t cond_dB_threshold = 5;
  int count = 0;

  for(int pI = 0; pI < num_prgs; pI++) {

    /* Hh x H =
    *           | conjch00 conjch10 | x | ch00 ch01 | = | conjch00*ch00+conjch10*ch10 conjch00*ch01+conjch10*ch11 |
    *           | conjch01 conjch11 |   | ch10 ch11 |   | conjch01*ch00+conjch11*ch10 conjch01*ch01+conjch11*ch11 |
    */

    const c32_t ch00 = {ch[base00_idx + pI].r, ch[base00_idx + pI].i};
    const c32_t ch01 = {ch[base01_idx + pI].r, ch[base01_idx + pI].i};
    const c32_t ch10 = {ch[base10_idx + pI].r, ch[base10_idx + pI].i};
    const c32_t ch11 = {ch[base11_idx + pI].r, ch[base11_idx + pI].i};

    c16_t HhxH00 = {(int16_t)((ch00.r * ch00.r + ch00.i * ch00.i + ch10.r * ch10.r + ch10.i * ch10.i) >> bshift),
                    (int16_t)((ch00.r * ch00.i - ch00.i * ch00.r + ch10.r * ch10.i - ch10.i * ch10.r) >> bshift)};

    c16_t HhxH01 = {(int16_t)((ch00.r * ch01.r + ch00.i * ch01.i + ch10.r * ch11.r + ch10.i * ch11.i) >> bshift),
                    (int16_t)((ch00.r * ch01.i - ch00.i * ch01.r + ch10.r * ch11.i - ch10.i * ch11.r) >> bshift)};

    c16_t HhxH10 = {(int16_t)((ch01.r * ch00.r + ch01.i * ch00.i + ch11.r * ch10.r + ch11.i * ch10.i) >> bshift),
                    (int16_t)((ch01.r * ch00.i - ch01.i * ch00.r + ch11.r * ch10.i - ch11.i * ch10.r) >> bshift)};

    c16_t HhxH11 = {(int16_t)((ch01.r * ch01.r + ch01.i * ch01.i + ch11.r * ch11.r + ch11.i * ch11.i) >> bshift),
                    (int16_t)((ch01.r * ch01.i - ch01.i * ch01.r + ch11.r * ch11.i - ch11.i * ch11.r) >> bshift)};

    int8_t det_HhxH_dB = dB_fixed(HhxH00.r * HhxH11.r - HhxH00.i * HhxH11.i - HhxH01.r * HhxH10.r + HhxH01.i * HhxH10.i);

    int8_t norm_HhxH_2_dB = dB_fixed(max4(HhxH00.r*HhxH00.r + HhxH00.i*HhxH00.i,
                                          HhxH01.r*HhxH01.r + HhxH01.i*HhxH01.i,
                                          HhxH10.r*HhxH10.r + HhxH10.i*HhxH10.i,
                                          HhxH11.r*HhxH11.r + HhxH11.i*HhxH11.i));

    int8_t cond_db = norm_HhxH_2_dB - det_HhxH_dB;

    if (cond_db < cond_dB_threshold) {
      count++;
    } else {
      count--;
    }

#ifdef SRS_DEBUG
    LOG_I(NR_MAC, "H00[%i] = %i + j(%i)\n", pI, ch[base00_idx+pI].r, ch[base00_idx+pI].i);
    LOG_I(NR_MAC, "H01[%i] = %i + j(%i)\n", pI, ch[base01_idx+pI].r, ch[base01_idx+pI].i);
    LOG_I(NR_MAC, "H10[%i] = %i + j(%i)\n", pI, ch[base10_idx+pI].r, ch[base10_idx+pI].i);
    LOG_I(NR_MAC, "H11[%i] = %i + j(%i)\n", pI, ch[base11_idx+pI].r, ch[base11_idx+pI].i);
    LOG_I(NR_MAC, "HhxH00[%i] = %i + j(%i)\n", pI, HhxH00.r, HhxH00.i);
    LOG_I(NR_MAC, "HhxH01[%i] = %i + j(%i)\n", pI, HhxH01.r, HhxH01.i);
    LOG_I(NR_MAC, "HhxH10[%i] = %i + j(%i)\n", pI, HhxH10.r, HhxH10.i);
    LOG_I(NR_MAC, "HhxH11[%i] = %i + j(%i)\n", pI, HhxH11.r, HhxH11.i);
    LOG_I(NR_MAC, "det_HhxH[%i] = %i\n", pI, det_HhxH_dB);
    LOG_I(NR_MAC, "norm_HhxH_2_dB[%i] = %i\n", pI, norm_HhxH_2_dB);
#endif
  }

  if (count > 0) {
    *ul_ri = 1;
  }

#ifdef SRS_DEBUG
  LOG_I(NR_MAC, "ul_ri = %i (count = %i)\n", (*ul_ri)+1, count);
#endif

}

void nr_configure_srs(nfapi_nr_srs_pdu_t *srs_pdu, int module_id, int CC_id,NR_UE_info_t*  UE, NR_SRS_ResourceSet_t *srs_resource_set, NR_SRS_Resource_t *srs_resource) {
=======
void nr_configure_srs(nfapi_nr_srs_pdu_t *srs_pdu, int slot,
                      int module_id, int CC_id, NR_UE_info_t *UE,
                      NR_SRS_ResourceSet_t *srs_resource_set,
                      NR_SRS_Resource_t *srs_resource) {
>>>>>>> df6a5fd8

  NR_UE_UL_BWP_t *current_BWP = &UE->current_UL_BWP;

  srs_pdu->rnti = UE->rnti;
  srs_pdu->handle = 0;
  srs_pdu->bwp_size = current_BWP->BWPSize;
  srs_pdu->bwp_start = current_BWP->BWPStart;
  srs_pdu->subcarrier_spacing = current_BWP->scs;
  srs_pdu->cyclic_prefix = 0;
  srs_pdu->num_ant_ports = srs_resource->nrofSRS_Ports;
  srs_pdu->num_symbols = srs_resource->resourceMapping.nrofSymbols;
  srs_pdu->num_repetitions = srs_resource->resourceMapping.repetitionFactor;
  srs_pdu->time_start_position = srs_resource->resourceMapping.startPosition;
  srs_pdu->config_index = srs_resource->freqHopping.c_SRS;
  srs_pdu->sequence_id = srs_resource->sequenceId;
  srs_pdu->bandwidth_index = srs_resource->freqHopping.b_SRS;
  srs_pdu->comb_size = srs_resource->transmissionComb.present - 1;

  switch(srs_resource->transmissionComb.present) {
    case NR_SRS_Resource__transmissionComb_PR_n2:
      srs_pdu->comb_offset = srs_resource->transmissionComb.choice.n2->combOffset_n2;
      srs_pdu->cyclic_shift = srs_resource->transmissionComb.choice.n2->cyclicShift_n2;
      break;
    case NR_SRS_Resource__transmissionComb_PR_n4:
      srs_pdu->comb_offset = srs_resource->transmissionComb.choice.n4->combOffset_n4;
      srs_pdu->cyclic_shift = srs_resource->transmissionComb.choice.n4->cyclicShift_n4;
      break;
    default:
      LOG_W(NR_MAC, "Invalid or not implemented comb_size!\n");
  }

  srs_pdu->frequency_position = srs_resource->freqDomainPosition;
  srs_pdu->frequency_shift = srs_resource->freqDomainShift;
  srs_pdu->frequency_hopping = srs_resource->freqHopping.b_hop;
  srs_pdu->group_or_sequence_hopping = srs_resource->groupOrSequenceHopping;
  srs_pdu->resource_type = srs_resource->resourceType.present - 1;
  srs_pdu->t_srs = srs_period[srs_resource->resourceType.choice.periodic->periodicityAndOffset_p.present];
  srs_pdu->t_offset = get_nr_srs_offset(srs_resource->resourceType.choice.periodic->periodicityAndOffset_p);

  // TODO: This should be completed
  srs_pdu->srs_parameters_v4.srs_bandwidth_size = m_SRS[srs_pdu->config_index];
  srs_pdu->srs_parameters_v4.usage = 1<<srs_resource_set->usage;
  srs_pdu->srs_parameters_v4.report_type[0] = 1;
  srs_pdu->srs_parameters_v4.iq_representation = 1;
  srs_pdu->srs_parameters_v4.prg_size = 1;
  srs_pdu->srs_parameters_v4.num_total_ue_antennas = 1<<srs_pdu->num_ant_ports;
  if (srs_resource_set->usage == NR_SRS_ResourceSet__usage_beamManagement) {
    srs_pdu->beamforming.trp_scheme = 0;
    srs_pdu->beamforming.num_prgs = m_SRS[srs_pdu->config_index];
    srs_pdu->beamforming.prg_size = 1;
  }

  uint16_t *vrb_map_UL = &RC.nrmac[module_id]->common_channels[CC_id].vrb_map_UL[slot * MAX_BWP_SIZE];
  uint64_t mask = SL_to_bitmap(13 - srs_pdu->time_start_position, srs_pdu->num_symbols);
  for (int i = 0; i < srs_pdu->bwp_size; ++i)
    vrb_map_UL[i + srs_pdu->bwp_start] |= mask;
}

void nr_fill_nfapi_srs(int module_id, int CC_id, NR_UE_info_t* UE, sub_frame_t slot, NR_SRS_ResourceSet_t *srs_resource_set, NR_SRS_Resource_t *srs_resource) {

  nfapi_nr_ul_tti_request_t *future_ul_tti_req = &RC.nrmac[module_id]->UL_tti_req_ahead[0][slot];
  AssertFatal(future_ul_tti_req->n_pdus <
              sizeof(future_ul_tti_req->pdus_list) / sizeof(future_ul_tti_req->pdus_list[0]),
              "Invalid future_ul_tti_req->n_pdus %d\n", future_ul_tti_req->n_pdus);
  future_ul_tti_req->pdus_list[future_ul_tti_req->n_pdus].pdu_type = NFAPI_NR_UL_CONFIG_SRS_PDU_TYPE;
  future_ul_tti_req->pdus_list[future_ul_tti_req->n_pdus].pdu_size = sizeof(nfapi_nr_srs_pdu_t);
  nfapi_nr_srs_pdu_t *srs_pdu = &future_ul_tti_req->pdus_list[future_ul_tti_req->n_pdus].srs_pdu;
  memset(srs_pdu, 0, sizeof(nfapi_nr_srs_pdu_t));
  future_ul_tti_req->n_pdus += 1;

  nr_configure_srs(srs_pdu, slot, module_id, CC_id, UE, srs_resource_set, srs_resource);
}

/*******************************************************************
*
* NAME :         nr_schedule_srs
*
* PARAMETERS :   module id
*                frame number for possible SRS reception
*
* DESCRIPTION :  It informs the PHY layer that has an SRS to receive.
*                Only for periodic scheduling yet.
*
*********************************************************************/
void nr_schedule_srs(int module_id, frame_t frame) {

  gNB_MAC_INST *nrmac = RC.nrmac[module_id];
  NR_UEs_t *UE_info = &nrmac->UE_info;

  UE_iterator(UE_info->list, UE) {
    const int CC_id = 0;
    NR_UE_sched_ctrl_t *sched_ctrl = &UE->UE_sched_ctrl;
    NR_UE_UL_BWP_t *current_BWP = &UE->current_UL_BWP;

    sched_ctrl->sched_srs.frame = -1;
    sched_ctrl->sched_srs.slot = -1;
    sched_ctrl->sched_srs.srs_scheduled = false;

    if((sched_ctrl->ul_failure == 1 && get_softmodem_params()->phy_test==0) ||
       sched_ctrl->rrc_processing_timer > 0) {
      continue;
    }

    NR_SRS_Config_t *srs_config = current_BWP->srs_Config;
    if (!srs_config)
      continue;

    for(int rs = 0; rs < srs_config->srs_ResourceSetToAddModList->list.count; rs++) {

      // Find periodic resource set
      NR_SRS_ResourceSet_t *srs_resource_set = srs_config->srs_ResourceSetToAddModList->list.array[rs];
      if (srs_resource_set->resourceType.present != NR_SRS_ResourceSet__resourceType_PR_periodic) {
        continue;
      }

      // Find the corresponding srs resource
      NR_SRS_Resource_t *srs_resource = NULL;
      for (int r1 = 0; r1 < srs_resource_set->srs_ResourceIdList->list.count; r1++) {
        for (int r2 = 0; r2 < srs_config->srs_ResourceToAddModList->list.count; r2++) {
          if ((*srs_resource_set->srs_ResourceIdList->list.array[r1] ==
               srs_config->srs_ResourceToAddModList->list.array[r2]->srs_ResourceId) &&
              (srs_config->srs_ResourceToAddModList->list.array[r2]->resourceType.present ==
               NR_SRS_Resource__resourceType_PR_periodic)) {
            srs_resource = srs_config->srs_ResourceToAddModList->list.array[r2];
            break;
          }
        }
      }

      if (srs_resource == NULL) {
        continue;
      }

      uint16_t period = srs_period[srs_resource->resourceType.choice.periodic->periodicityAndOffset_p.present];
      uint16_t offset = get_nr_srs_offset(srs_resource->resourceType.choice.periodic->periodicityAndOffset_p);
      int n_slots_frame = nr_slots_per_frame[current_BWP->scs];

      // Check if UE will transmit the SRS in this frame
      if (((frame - offset / n_slots_frame) * n_slots_frame) % period == 0) {
        LOG_D(NR_MAC,"Scheduling SRS reception for %d.%d\n", frame, offset%n_slots_frame);
        nr_fill_nfapi_srs(module_id, CC_id, UE, offset%n_slots_frame, srs_resource_set, srs_resource);
        sched_ctrl->sched_srs.frame = frame;
        sched_ctrl->sched_srs.slot = offset%n_slots_frame;
        sched_ctrl->sched_srs.srs_scheduled = true;
      }
    }
  }
}<|MERGE_RESOLUTION|>--- conflicted
+++ resolved
@@ -42,7 +42,6 @@
                              160, 160, 168, 176, 184, 192, 192, 192, 192, 208, 216, 224, 240, 240, 240, 240, 256, 256,
                              256, 264, 272, 272, 272 };
 
-<<<<<<< HEAD
 uint32_t max4(uint32_t a, uint32_t b,uint32_t c,uint32_t d) {
   int x = max(a, b);
   x = max(x, c);
@@ -138,14 +137,8 @@
 
 }
 
-void nr_configure_srs(nfapi_nr_srs_pdu_t *srs_pdu, int module_id, int CC_id,NR_UE_info_t*  UE, NR_SRS_ResourceSet_t *srs_resource_set, NR_SRS_Resource_t *srs_resource) {
-=======
-void nr_configure_srs(nfapi_nr_srs_pdu_t *srs_pdu, int slot,
-                      int module_id, int CC_id, NR_UE_info_t *UE,
-                      NR_SRS_ResourceSet_t *srs_resource_set,
-                      NR_SRS_Resource_t *srs_resource) {
->>>>>>> df6a5fd8
-
+void nr_configure_srs(nfapi_nr_srs_pdu_t *srs_pdu, int slot, int module_id, int CC_id, NR_UE_info_t *UE, NR_SRS_ResourceSet_t *srs_resource_set, NR_SRS_Resource_t *srs_resource)
+{
   NR_UE_UL_BWP_t *current_BWP = &UE->current_UL_BWP;
 
   srs_pdu->rnti = UE->rnti;
