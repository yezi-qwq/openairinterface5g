--- conflicted
+++ resolved
@@ -123,12 +123,8 @@
     sched_ctrl->sched_srs.slot = -1;
     sched_ctrl->sched_srs.srs_scheduled = false;
 
-<<<<<<< HEAD
     if((sched_ctrl->ul_failure == 1 && get_softmodem_params()->phy_test==0) ||
-       !UE_info->Msg4_ACKed[UE_id] || sched_ctrl->rrc_processing_timer > 0) {
-=======
-    if(!UE->Msg4_ACKed || sched_ctrl->rrc_processing_timer > 0) {
->>>>>>> 5ea828e1
+       !UE->Msg4_ACKed || sched_ctrl->rrc_processing_timer > 0) {
       continue;
     }
 
