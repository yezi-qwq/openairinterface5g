/*
 * Licensed to the OpenAirInterface (OAI) Software Alliance under one or more
 * contributor license agreements.  See the NOTICE file distributed with
 * this work for additional information regarding copyright ownership.
 * The OpenAirInterface Software Alliance licenses this file to You under
 * the OAI Public License, Version 1.1  (the "License"); you may not use this file
 * except in compliance with the License.
 * You may obtain a copy of the License at
 *
 *      http://www.openairinterface.org/?page_id=698
 *
 * Unless required by applicable law or agreed to in writing, software
 * distributed under the License is distributed on an "AS IS" BASIS,
 * WITHOUT WARRANTIES OR CONDITIONS OF ANY KIND, either express or implied.
 * See the License for the specific language governing permissions and
 * limitations under the License.
 *-------------------------------------------------------------------------------
 * For more information about the OpenAirInterface (OAI) Software Alliance:
 *      contact@openairinterface.org
 */

/*! \file gNB_scheduler_ulsch.c
 * \brief gNB procedures for the ULSCH transport channel
 * \author Navid Nikaein and Raymond Knopp, Guido Casati
 * \date 2019
 * \email: guido.casati@iis.fraunhofer.de
 * \version 1.0
 * @ingroup _mac
 */


#include "LAYER2/NR_MAC_gNB/mac_proto.h"
#include "executables/softmodem-common.h"
#include "common/utils/nr/nr_common.h"
#include "nfapi/oai_integration/vendor_ext.h"
#include "utils.h"

//38.321 Table 6.1.3.1-1
const uint32_t NR_SHORT_BSR_TABLE[32] = {
    0,    10,    14,    20,    28,     38,     53,     74,
  102,   142,   198,   276,   384,    535,    745,   1038,
 1446,  2014,  2806,  3909,  5446,   7587,  10570,  14726,
20516, 28581, 39818, 55474, 77284, 107669, 150000, 300000
};

//38.321 Table 6.1.3.1-2
const uint32_t NR_LONG_BSR_TABLE[256] ={
       0,       10,       11,       12,       13,       14,       15,       16,       17,       18,       19,       20,       22,       23,        25,         26,
      28,       30,       32,       34,       36,       38,       40,       43,       46,       49,       52,       55,       59,       62,        66,         71,
      75,       80,       85,       91,       97,      103,      110,      117,      124,      132,      141,      150,      160,      170,       181,        193,
     205,      218,      233,      248,      264,      281,      299,      318,      339,      361,      384,      409,      436,      464,       494,        526,
     560,      597,      635,      677,      720,      767,      817,      870,      926,      987,     1051,     1119,     1191,     1269,      1351,       1439,
    1532,     1631,     1737,     1850,     1970,     2098,     2234,     2379,     2533,     2698,     2873,     3059,     3258,     3469,      3694,       3934,
    4189,     4461,     4751,     5059,     5387,     5737,     6109,     6506,     6928,     7378,     7857,     8367,     8910,     9488,     10104,      10760,
   11458,    12202,    12994,    13838,    14736,    15692,    16711,    17795,    18951,    20181,    21491,    22885,    24371,    25953,     27638,      29431,
   31342,    33376,    35543,    37850,    40307,    42923,    45709,    48676,    51836,    55200,    58784,    62599,    66663,    70990,     75598,      80505,
   85730,    91295,    97221,   103532,   110252,   117409,   125030,   133146,   141789,   150992,   160793,   171231,   182345,   194182,    206786,     220209,
  234503,   249725,   265935,   283197,   301579,   321155,   342002,   364202,   387842,   413018,   439827,   468377,   498780,   531156,    565634,     602350,
  641449,   683087,   727427,   774645,   824928,   878475,   935498,   996222,  1060888,  1129752,  1203085,  1281179,  1364342,  1452903,   1547213,    1647644,
 1754595,  1868488,  1989774,  2118933,  2256475,  2402946,  2558924,  2725027,  2901912,  3090279,  3290873,  3504487,  3731968,  3974215,   4232186,    4506902,
 4799451,  5110989,  5442750,  5796046,  6172275,  6572925,  6999582,  7453933,  7937777,  8453028,  9001725,  9586039, 10208280, 10870913,  11576557,   12328006,
13128233, 13980403, 14887889, 15854280, 16883401, 17979324, 19146385, 20389201, 21712690, 23122088, 24622972, 26221280, 27923336, 29735875,  31666069,   33721553,
35910462, 38241455, 40723756, 43367187, 46182206, 49179951, 52372284, 55771835, 59392055, 63247269, 67352729, 71724679, 76380419, 81338368, 162676736, 4294967295
};

void nr_process_mac_pdu(
    module_id_t module_idP,
    rnti_t rnti,
    uint8_t CC_id,
    frame_t frameP,
    uint8_t *pduP,
    uint16_t mac_pdu_len)
{

    // This function is adapting code from the old
    // parse_header(...) and ue_send_sdu(...) functions of OAI LTE

    uint8_t *pdu_ptr = pduP, rx_lcid, done = 0;
    int pdu_len = mac_pdu_len;
    uint16_t mac_ce_len, mac_subheader_len, mac_sdu_len;


    NR_UE_info_t *UE_info = &RC.nrmac[module_idP]->UE_info;
    int UE_id = find_nr_UE_id(module_idP, rnti);
    if (UE_id == -1) {
      LOG_E(MAC, "%s() UE_id == -1\n",__func__);
      return;
    }
    NR_UE_sched_ctrl_t *sched_ctrl = &UE_info->UE_sched_ctrl[UE_id];
    //  For both DL/UL-SCH
    //  Except:
    //   - UL/DL-SCH: fixed-size MAC CE(known by LCID)
    //   - UL/DL-SCH: padding
    //   - UL-SCH:    MSG3 48-bits
    //  |0|1|2|3|4|5|6|7|  bit-wise
    //  |R|F|   LCID    |
    //  |       L       |
    //  |0|1|2|3|4|5|6|7|  bit-wise
    //  |R|F|   LCID    |
    //  |       L       |
    //  |       L       |

    //  For both DL/UL-SCH
    //  For:
    //   - UL/DL-SCH: fixed-size MAC CE(known by LCID)
    //   - UL/DL-SCH: padding, for single/multiple 1-oct padding CE(s)
    //   - UL-SCH:    MSG3 48-bits
    //  |0|1|2|3|4|5|6|7|  bit-wise
    //  |R|R|   LCID    |
    //  LCID: The Logical Channel ID field identifies the logical channel instance of the corresponding MAC SDU or the type of the corresponding MAC CE or padding as described in Tables 6.2.1-1 and 6.2.1-2 for the DL-SCH and UL-SCH respectively. There is one LCID field per MAC subheader. The LCID field size is 6 bits;
    //  L: The Length field indicates the length of the corresponding MAC SDU or variable-sized MAC CE in bytes. There is one L field per MAC subheader except for subheaders corresponding to fixed-sized MAC CEs and padding. The size of the L field is indicated by the F field;
    //  F: lenght of L is 0:8 or 1:16 bits wide
    //  R: Reserved bit, set to zero.

    while (!done && pdu_len > 0){
        mac_ce_len = 0;
        mac_subheader_len = 1; //  default to fixed-length subheader = 1-oct
        mac_sdu_len = 0;
        rx_lcid = ((NR_MAC_SUBHEADER_FIXED *)pdu_ptr)->LCID;

        LOG_D(MAC, "LCID received at gNB side: %d \n", rx_lcid);

        unsigned char *ce_ptr;
        int n_Lcg = 0;

        switch(rx_lcid){
            //  MAC CE

            /*#ifdef DEBUG_HEADER_PARSING
              LOG_D(MAC, "[UE] LCID %d, PDU length %d\n", ((NR_MAC_SUBHEADER_FIXED *)pdu_ptr)->LCID, pdu_len);
            #endif*/
        case UL_SCH_LCID_RECOMMENDED_BITRATE_QUERY:
              // 38.321 Ch6.1.3.20
              mac_ce_len = 2;
              break;
        case UL_SCH_LCID_CONFIGURED_GRANT_CONFIRMATION:
                // 38.321 Ch6.1.3.7
                break;

        case UL_SCH_LCID_S_BSR:
        case UL_SCH_LCID_S_TRUNCATED_BSR:
        	//38.321 section 6.1.3.1
        	//fixed length
        	mac_ce_len =1;
        	/* Extract short BSR value */
               ce_ptr = &pdu_ptr[mac_subheader_len];
               NR_BSR_SHORT *bsr_s = (NR_BSR_SHORT *) ce_ptr;
               sched_ctrl->estimated_ul_buffer = 0;
               sched_ctrl->estimated_ul_buffer = NR_SHORT_BSR_TABLE[bsr_s->Buffer_size];
               LOG_D(MAC, "SHORT BSR, LCG ID %d, BS Index %d, BS value < %d, est buf %d\n",
                     bsr_s->LcgID,
                     bsr_s->Buffer_size,
                     NR_SHORT_BSR_TABLE[bsr_s->Buffer_size],
                     sched_ctrl->estimated_ul_buffer);
        	break;

        case UL_SCH_LCID_L_BSR:
        case UL_SCH_LCID_L_TRUNCATED_BSR:
        	//38.321 section 6.1.3.1
        	//variable length
        	mac_ce_len |= (uint16_t)((NR_MAC_SUBHEADER_SHORT *)pdu_ptr)->L;
        	mac_subheader_len = 2;
        	if(((NR_MAC_SUBHEADER_SHORT *)pdu_ptr)->F){
        		mac_ce_len |= (uint16_t)(((NR_MAC_SUBHEADER_LONG *)pdu_ptr)->L2)<<8;
        		mac_subheader_len = 3;
        	}
        	/* Extract long BSR value */
               ce_ptr = &pdu_ptr[mac_subheader_len];
               NR_BSR_LONG *bsr_l = (NR_BSR_LONG *) ce_ptr;
               sched_ctrl->estimated_ul_buffer = 0;

               n_Lcg = bsr_l->LcgID7 + bsr_l->LcgID6 + bsr_l->LcgID5 + bsr_l->LcgID4 +
                       bsr_l->LcgID3 + bsr_l->LcgID2 + bsr_l->LcgID1 + bsr_l->LcgID0;

               LOG_D(MAC, "LONG BSR, LCG ID(7-0) %d/%d/%d/%d/%d/%d/%d/%d\n",
                     bsr_l->LcgID7, bsr_l->LcgID6, bsr_l->LcgID5, bsr_l->LcgID4,
                     bsr_l->LcgID3, bsr_l->LcgID2, bsr_l->LcgID1, bsr_l->LcgID0);

               for (int n = 0; n < n_Lcg; n++){
                 LOG_D(MAC, "LONG BSR, %d/%d (n/n_Lcg), BS Index %d, BS value < %d",
                       n, n_Lcg, pdu_ptr[mac_subheader_len + 1 + n],
                       NR_LONG_BSR_TABLE[pdu_ptr[mac_subheader_len + 1 + n]]);
                 sched_ctrl->estimated_ul_buffer +=
                       NR_LONG_BSR_TABLE[pdu_ptr[mac_subheader_len + 1 + n]];
               }

        	break;

        case UL_SCH_LCID_C_RNTI:
        	//38.321 section 6.1.3.2
        	//fixed length
        	mac_ce_len = 2;
        	/* Extract CRNTI value */
        	break;

        case UL_SCH_LCID_SINGLE_ENTRY_PHR:
        	//38.321 section 6.1.3.8
        	//fixed length
        	mac_ce_len = 2;
        	/* Extract SINGLE ENTRY PHR elements for PHR calculation */
        	break;

        case UL_SCH_LCID_MULTI_ENTRY_PHR_1_OCT:
        	//38.321 section 6.1.3.9
        	//  varialbe length
        	mac_ce_len |= (uint16_t)((NR_MAC_SUBHEADER_SHORT *)pdu_ptr)->L;
        	mac_subheader_len = 2;
        	if(((NR_MAC_SUBHEADER_SHORT *)pdu_ptr)->F){
        		mac_ce_len |= (uint16_t)(((NR_MAC_SUBHEADER_LONG *)pdu_ptr)->L2)<<8;
        		mac_subheader_len = 3;
        	}
        	/* Extract MULTI ENTRY PHR elements from single octet bitmap for PHR calculation */
        	break;

        case UL_SCH_LCID_MULTI_ENTRY_PHR_4_OCT:
        	//38.321 section 6.1.3.9
        	//  varialbe length
        	mac_ce_len |= (uint16_t)((NR_MAC_SUBHEADER_SHORT *)pdu_ptr)->L;
        	mac_subheader_len = 2;
        	if(((NR_MAC_SUBHEADER_SHORT *)pdu_ptr)->F){
        		mac_ce_len |= (uint16_t)(((NR_MAC_SUBHEADER_LONG *)pdu_ptr)->L2)<<8;
        		mac_subheader_len = 3;
        	}
        	/* Extract MULTI ENTRY PHR elements from four octets bitmap for PHR calculation */
        	break;

        case UL_SCH_LCID_PADDING:
        	done = 1;
        	//  end of MAC PDU, can ignore the rest.
        	break;

        // MAC SDUs
        case UL_SCH_LCID_SRB1:
              // todo
              break;
        case UL_SCH_LCID_SRB2:
              // todo
              break;
        case UL_SCH_LCID_SRB3:
              // todo
              break;
        case UL_SCH_LCID_CCCH_MSG3:
              // todo
              break;
        case UL_SCH_LCID_CCCH:
              // todo
              mac_subheader_len = 2;
              break;

        case UL_SCH_LCID_DTCH:
                //  check if LCID is valid at current time.
                if(((NR_MAC_SUBHEADER_SHORT *)pdu_ptr)->F){
                    //mac_sdu_len |= (uint16_t)(((NR_MAC_SUBHEADER_LONG *)pdu_ptr)->L2)<<8;
                    mac_subheader_len = 3;
                    mac_sdu_len = ((uint16_t)(((NR_MAC_SUBHEADER_LONG *) pdu_ptr)->L1 & 0x7f) << 8)
                    | ((uint16_t)((NR_MAC_SUBHEADER_LONG *) pdu_ptr)->L2 & 0xff);

                } else {
                  mac_sdu_len = (uint16_t)((NR_MAC_SUBHEADER_SHORT *)pdu_ptr)->L;
                  mac_subheader_len = 2;
                }

<<<<<<< HEAD
                LOG_I(MAC, "Melissa Elkadi [UE %d] Frame %d : ULSCH -> UL-DTCH %d (gNB %d, %d bytes, header_len %d)\n",
                      module_idP, frameP, rx_lcid, module_idP, mac_sdu_len, mac_subheader_len);
=======
                LOG_I(MAC, "Melissa Elkadi [UE %d] Frame %d : ULSCH -> UL-DTCH %d (gNB %d, %d bytes)\n", module_idP, frameP, rx_lcid, module_idP, mac_sdu_len);
>>>>>>> 85fb91df
		int UE_id = find_nr_UE_id(module_idP, rnti);
		RC.nrmac[module_idP]->UE_info.mac_stats[UE_id].lc_bytes_rx[rx_lcid] += mac_sdu_len;
                #if defined(ENABLE_MAC_PAYLOAD_DEBUG)
		    log_dump(MAC, pdu_ptr + mac_subheader_len, 32, LOG_DUMP_CHAR, "\n");

                #endif
                char buffer[1024];
                hexdump(pdu_ptr, mac_sdu_len, buffer, sizeof(buffer));
                LOG_I(MAC, "Melissa Elkadi, this is hexdump of pdu %s \n", buffer);
                mac_rlc_data_ind(module_idP,
                                 rnti,
                                 module_idP,
                                 frameP,
                                 ENB_FLAG_YES,
                                 MBMS_FLAG_NO,
                                 rx_lcid,
                                 (char *) (pdu_ptr + mac_subheader_len),
                                 mac_sdu_len,
                                 1,
                                 NULL);
                char buf[1024];
                hexdump((char *) (pdu_ptr + mac_subheader_len), mac_sdu_len, buff, sizeof(buf));
                LOG_I(MAC, "Melissa Elkadi, after passing to rlc this is hexdump of pdu %s \n", buf);
                /* Updated estimated buffer when receiving data */
                if (sched_ctrl->estimated_ul_buffer >= mac_sdu_len)
                  sched_ctrl->estimated_ul_buffer -= mac_sdu_len;
                else
                  sched_ctrl->estimated_ul_buffer = 0;

            break;

        default:
          LOG_D(MAC, "Received unknown MAC header (LCID = 0x%02x)\n", rx_lcid);
          return;
          break;
        }
        pdu_ptr += ( mac_subheader_len + mac_ce_len + mac_sdu_len );
        pdu_len -= ( mac_subheader_len + mac_ce_len + mac_sdu_len );

        if (pdu_len < 0) {
          LOG_E(MAC, "%s() residual mac pdu length < 0!, pdu_len: %d\n", __func__, pdu_len);
          LOG_E(MAC, "MAC PDU ");
          return;
        }
    }
}

void abort_nr_ul_harq(module_id_t mod_id, int UE_id, int8_t harq_pid)
{
  NR_UE_info_t *UE_info = &RC.nrmac[mod_id]->UE_info;
  NR_UE_sched_ctrl_t *sched_ctrl = &UE_info->UE_sched_ctrl[UE_id];
  NR_UE_ul_harq_t *harq = &sched_ctrl->ul_harq_processes[harq_pid];

  harq->ndi ^= 1;
  harq->round = 0;
  UE_info->mac_stats[UE_id].ulsch_errors++;
  add_tail_nr_list(&sched_ctrl->available_ul_harq, harq_pid);

  /* the transmission failed: the UE won't send the data we expected initially,
   * so retrieve to correctly schedule after next BSR */
  sched_ctrl->sched_ul_bytes -= harq->sched_pusch.tb_size;
  if (sched_ctrl->sched_ul_bytes < 0)
    sched_ctrl->sched_ul_bytes = 0;
}

void handle_nr_ul_harq(module_id_t mod_id,
                       frame_t frame,
                       sub_frame_t slot,
                       const nfapi_nr_crc_t *crc_pdu)
{
  int UE_id = find_nr_UE_id(mod_id, crc_pdu->rnti);
  if (UE_id < 0) {
    LOG_E(MAC, "%s(): unknown RNTI %04x in PUSCH\n", __func__, crc_pdu->rnti);
    return;
  }
  NR_UE_info_t *UE_info = &RC.nrmac[mod_id]->UE_info;
  NR_UE_sched_ctrl_t *sched_ctrl = &UE_info->UE_sched_ctrl[UE_id];

  int8_t harq_pid = sched_ctrl->feedback_ul_harq.head;
  LOG_D(NR_MAC, "Comparing crc_pdu->harq_id vs feedback harq_pid = %d %d\n",crc_pdu->harq_id, harq_pid);
  while (crc_pdu->harq_id != harq_pid || harq_pid < 0) {
    LOG_W(MAC,
          "Unexpected ULSCH HARQ PID in crc pdu %d (feedback have %d) for RNTI %04x (ignore this warning for RA)\n",
          crc_pdu->harq_id,
          harq_pid,
          crc_pdu->rnti);
    if (harq_pid < 0)
      return;

    remove_front_nr_list(&sched_ctrl->feedback_ul_harq);
    sched_ctrl->ul_harq_processes[harq_pid].is_waiting = false;
    if(sched_ctrl->ul_harq_processes[harq_pid].round >= MAX_HARQ_ROUNDS - 1) {
      abort_nr_ul_harq(mod_id, UE_id, harq_pid);
    } else {
      sched_ctrl->ul_harq_processes[harq_pid].round++;
      add_tail_nr_list(&sched_ctrl->retrans_ul_harq, harq_pid);
    }
    harq_pid = sched_ctrl->feedback_ul_harq.head;
  }
  remove_front_nr_list(&sched_ctrl->feedback_ul_harq);
  NR_UE_ul_harq_t *harq = &sched_ctrl->ul_harq_processes[harq_pid];
  DevAssert(harq->is_waiting);
  harq->feedback_slot = -1;
  harq->is_waiting = false;
  if (!crc_pdu->tb_crc_status) {
    harq->ndi ^= 1;
    harq->round = 0;
    LOG_D(MAC,
          "Ulharq id %d crc passed for RNTI %04x\n",
          harq_pid,
          crc_pdu->rnti);
    add_tail_nr_list(&sched_ctrl->available_ul_harq, harq_pid);
  } else if (harq->round >= MAX_HARQ_ROUNDS - 1) {
    abort_nr_ul_harq(mod_id, UE_id, harq_pid);
    LOG_D(MAC,
          "RNTI %04x: Ulharq id %d crc failed in all rounds\n",
          crc_pdu->rnti,
          harq_pid);
  } else {
    harq->round++;
    LOG_D(MAC,
          "Ulharq id %d crc failed for RNTI %04x\n",
          harq_pid,
          crc_pdu->rnti);
    add_tail_nr_list(&sched_ctrl->retrans_ul_harq, harq_pid);
  }
}

/*
* When data are received on PHY and transmitted to MAC
*/
void nr_rx_sdu(const module_id_t gnb_mod_idP,
               const int CC_idP,
               const frame_t frameP,
               const sub_frame_t slotP,
               const rnti_t rntiP,
               uint8_t *sduP,
               const uint16_t sdu_lenP,
               const uint16_t timing_advance,
               const uint8_t ul_cqi,
               const uint16_t rssi){
  gNB_MAC_INST *gNB_mac = RC.nrmac[gnb_mod_idP];
  NR_UE_info_t *UE_info = &gNB_mac->UE_info;

  const int current_rnti = rntiP;
  const int UE_id = find_nr_UE_id(gnb_mod_idP, current_rnti);
  const int target_snrx10 = gNB_mac->pusch_target_snrx10;

  if (UE_id != -1) {
    NR_UE_sched_ctrl_t *UE_scheduling_control = &UE_info->UE_sched_ctrl[UE_id];
    const int8_t harq_pid = UE_scheduling_control->feedback_ul_harq.head;

    if (sduP)
      T(T_GNB_MAC_UL_PDU_WITH_DATA, T_INT(gnb_mod_idP), T_INT(CC_idP),
        T_INT(rntiP), T_INT(frameP), T_INT(slotP), T_INT(harq_pid),
        T_BUFFER(sduP, sdu_lenP));

    UE_info->mac_stats[UE_id].ulsch_total_bytes_rx += sdu_lenP;
    LOG_D(NR_MAC, "[gNB %d][PUSCH %d] CC_id %d %d.%d Received ULSCH sdu from PHY (rnti %x, UE_id %d) ul_cqi %d sduP %p\n",
          gnb_mod_idP,
          harq_pid,
          CC_idP,
          frameP,
          slotP,
          current_rnti,
          UE_id,
          ul_cqi,
          sduP);

    // if not missed detection (10dB threshold for now)
    if (UE_scheduling_control->ul_rssi < (100+rssi)) {
      UE_scheduling_control->tpc0 = nr_get_tpc(target_snrx10,ul_cqi,30);
      if (timing_advance != 0xffff)
        UE_scheduling_control->ta_update = timing_advance;
      UE_scheduling_control->ul_rssi = rssi;
      LOG_D(MAC, "[UE %d] PUSCH TPC %d and TA %d\n",UE_id,UE_scheduling_control->tpc0,UE_scheduling_control->ta_update);
    }
    else{
      UE_scheduling_control->tpc0 = 1;
    }

#if defined(ENABLE_MAC_PAYLOAD_DEBUG)

    LOG_I(MAC, "Printing received UL MAC payload at gNB side: %d \n");
    for (int i = 0; i < sdu_lenP ; i++) {
	  //harq_process_ul_ue->a[i] = (unsigned char) rand();
	  //printf("a[%d]=0x%02x\n",i,harq_process_ul_ue->a[i]);
	  printf("%02x ",(unsigned char)sduP[i]);
    }
    printf("\n");

#endif

    if (sduP != NULL){
      LOG_D(NR_MAC, "Received PDU at MAC gNB \n");

      const uint32_t tb_size = UE_scheduling_control->ul_harq_processes[harq_pid].sched_pusch.tb_size;
      UE_scheduling_control->sched_ul_bytes -= tb_size;
      if (UE_scheduling_control->sched_ul_bytes < 0)
        UE_scheduling_control->sched_ul_bytes = 0;

      nr_process_mac_pdu(gnb_mod_idP, current_rnti, CC_idP, frameP, sduP, sdu_lenP);
    }
  } else if(sduP) {

    bool no_sig = true;
    for (int k = 0; k < sdu_lenP; k++) {
      if(sduP[k]!=0) {
        no_sig = false;
        break;
      }
    }

    if(no_sig) {
      LOG_W(NR_MAC, "No signal\n");
    }

    T(T_GNB_MAC_UL_PDU_WITH_DATA, T_INT(gnb_mod_idP), T_INT(CC_idP),
      T_INT(rntiP), T_INT(frameP), T_INT(slotP), T_INT(-1) /* harq_pid */,
      T_BUFFER(sduP, sdu_lenP));

    /* we don't know this UE (yet). Check whether there is a ongoing RA (Msg 3)
     * and check the corresponding UE's RNTI match, in which case we activate
     * it. */
    for (int i = 0; i < NR_NB_RA_PROC_MAX; ++i) {
      NR_RA_t *ra = &gNB_mac->common_channels[CC_idP].ra[i];
      if (ra->state != WAIT_Msg3 || ra->rnti == 0)
      {
        LOG_D(NR_MAC, "Notice ra->state = %d (if it is 2, it is WAIT_Msg3. Else we continue), ra->rnti %x\n", ra->state, ra->rnti);
        continue;
      }

      if(no_sig) {
        LOG_W(NR_MAC, "Random Access %i failed at state %i\n", i, ra->state);
        //nr_mac_remove_ra_rnti(gnb_mod_idP, ra->rnti);
        nr_clear_ra_proc(gnb_mod_idP, CC_idP, frameP);
      } else {

        // random access pusch with TC-RNTI
        if (ra->rnti != current_rnti) {
          LOG_W(NR_MAC,
                "expected TC_RNTI %04x to match current RNTI %04x\n",
                ra->rnti,
                current_rnti);

          if( (frameP==ra->Msg3_frame) && (slotP==ra->Msg3_slot) ) {
            LOG_W(NR_MAC, "Random Access %i failed at state %i\n", i, ra->state);
            //nr_mac_remove_ra_rnti(gnb_mod_idP, ra->rnti);
            nr_clear_ra_proc(gnb_mod_idP, CC_idP, frameP);
          }

          continue;
        }

        const int UE_id = add_new_nr_ue(gnb_mod_idP, ra->rnti, ra->secondaryCellGroup);
        UE_info->UE_beam_index[UE_id] = ra->beam_id;

        // re-initialize ta update variables after RA procedure completion
        UE_info->UE_sched_ctrl[UE_id].ta_frame = frameP;

        LOG_I(NR_MAC,
              "reset RA state information for RA-RNTI %04x/index %d\n",
              ra->rnti,
              i);

        LOG_I(NR_MAC,
              "[gNB %d][RAPROC] PUSCH with TC_RNTI %x received correctly, "
              "adding UE MAC Context UE_id %d/RNTI %04x\n",
              gnb_mod_idP,
              current_rnti,
              UE_id,
              ra->rnti);

        if(ra->cfra) {

          LOG_A(NR_MAC, "(ue %i, rnti 0x%04x) CFRA procedure succeeded!\n", UE_id, ra->rnti);
          //nr_mac_remove_ra_rnti(gnb_mod_idP, ra->rnti);
          nr_clear_ra_proc(gnb_mod_idP, CC_idP, frameP);
          UE_info->active[UE_id] = true;

        } else {

          LOG_I(NR_MAC,"[RAPROC] RA-Msg3 received (sdu_lenP %d)\n",sdu_lenP);
          LOG_D(NR_MAC,"[RAPROC] Received Msg3:\n");
          for (int k = 0; k < sdu_lenP; k++) {
            LOG_D(NR_MAC,"(%i): 0x%x\n",k,sduP[k]);
          }

          // UE Contention Resolution Identity
          // Store the first 48 bits belonging to the uplink CCCH SDU within Msg3 to fill in Msg4
          // First byte corresponds to R/LCID MAC sub-header
          memcpy(ra->cont_res_id, &sduP[1], sizeof(uint8_t) * 6);

          nr_process_mac_pdu(gnb_mod_idP, current_rnti, CC_idP, frameP, sduP, sdu_lenP);

          ra->state = Msg4;
          ra->Msg4_frame = ( frameP +2 ) % 1024;
          ra->Msg4_slot = 1;
          LOG_I(NR_MAC, "Scheduling RA-Msg4 for TC_RNTI %04x (state %d, frame %d, slot %d)\n", ra->rnti, ra->state, ra->Msg4_frame, ra->Msg4_slot);

        }
        return;

      }
    }
  } else {
    for (int i = 0; i < NR_NB_RA_PROC_MAX; ++i) {
      NR_RA_t *ra = &gNB_mac->common_channels[CC_idP].ra[i];
      if (ra->state != WAIT_Msg3)
        continue;

      LOG_W(NR_MAC, "Random Access %i failed at state %i\n", i, ra->state);
      //nr_mac_remove_ra_rnti(gnb_mod_idP, ra->rnti);
      nr_clear_ra_proc(gnb_mod_idP, CC_idP, frameP);
    }
  }
}


long get_K2(NR_BWP_Uplink_t *ubwp, int time_domain_assignment, int mu) {
  DevAssert(ubwp);
  const NR_PUSCH_TimeDomainResourceAllocation_t *tda_list = ubwp->bwp_Common->pusch_ConfigCommon->choice.setup->pusch_TimeDomainAllocationList->list.array[time_domain_assignment];
  if (tda_list->k2)
    return *tda_list->k2;
  else if (mu < 2)
    return 1;
  else if (mu == 2)
    return 2;
  else
    return 3;
}

int next_list_entry_looped(NR_list_t *list, int UE_id)
{
  if (UE_id < 0)
    return list->head;
  return list->next[UE_id] < 0 ? list->head : list->next[UE_id];
}

float ul_thr_ue[MAX_MOBILES_PER_GNB];
int bsr0ue = -1;
void pf_ul(module_id_t module_id,
           frame_t frame,
           sub_frame_t slot,
           int num_slots_per_tdd,
           NR_list_t *UE_list,
           int n_rb_sched,
           uint8_t *rballoc_mask,
           int max_num_ue) {

  const int CC_id = 0;
  const int tda = 1;
  NR_ServingCellConfigCommon_t *scc = RC.nrmac[module_id]->common_channels[CC_id].ServingCellConfigCommon;
  NR_UE_info_t *UE_info = &RC.nrmac[module_id]->UE_info;
  const int min_rb = 5;
  float coeff_ue[MAX_MOBILES_PER_GNB];
  // UEs that could be scheduled
  int ue_array[MAX_MOBILES_PER_GNB];
  NR_list_t UE_sched = { .head = -1, .next = ue_array, .tail = -1, .len = MAX_MOBILES_PER_GNB };

  /* Hack: currently, we do not have SR, and need to schedule UEs continuously.
   * To keep the wasted resources low, we switch UEs to be scheduled in a
   * round-robin fashion below, and only schedule a UE with BSR=0 if it is the
   * selected one */
  bsr0ue = next_list_entry_looped(UE_list, bsr0ue);

  /* Loop UE_list to calculate throughput and coeff */
  for (int UE_id = UE_list->head; UE_id >= 0; UE_id = UE_list->next[UE_id]) {
    NR_UE_sched_ctrl_t *sched_ctrl = &UE_info->UE_sched_ctrl[UE_id];
    int rbStart = NRRIV2PRBOFFSET(sched_ctrl->active_bwp->bwp_Common->genericParameters.locationAndBandwidth, MAX_BWP_SIZE);
    const uint16_t bwpSize = NRRIV2BW(sched_ctrl->active_ubwp->bwp_Common->genericParameters.locationAndBandwidth, MAX_BWP_SIZE);

    /* Calculate throughput */
    const float a = 0.0005f; // corresponds to 200ms window
    const uint32_t b = UE_info->mac_stats[UE_id].ulsch_current_bytes;
    ul_thr_ue[UE_id] = (1 - a) * ul_thr_ue[UE_id] + a * b;

    /* Save PUSCH field */
    /* we want to avoid a lengthy deduction of DMRS and other parameters in
     * every TTI if we can save it, so check whether dci_format, TDA, or
     * num_dmrs_cdm_grps_no_data has changed and only then recompute */
    sched_ctrl->sched_pusch.time_domain_allocation = tda;
    sched_ctrl->search_space = get_searchspace(sched_ctrl->active_bwp, NR_SearchSpace__searchSpaceType_PR_ue_Specific);
    sched_ctrl->coreset = get_coreset(sched_ctrl->active_bwp, sched_ctrl->search_space, 1 /* dedicated */);
    const long f = sched_ctrl->search_space->searchSpaceType->choice.ue_Specific->dci_Formats;
    const int dci_format = f ? NR_UL_DCI_FORMAT_0_1 : NR_UL_DCI_FORMAT_0_0;
    const uint8_t num_dmrs_cdm_grps_no_data = 1;
    NR_sched_pusch_save_t *ps = &sched_ctrl->pusch_save;
    if (ps->time_domain_allocation != tda
        || ps->dci_format != dci_format
        || ps->num_dmrs_cdm_grps_no_data != num_dmrs_cdm_grps_no_data)
      nr_save_pusch_fields(scc, sched_ctrl->active_ubwp, dci_format, tda, num_dmrs_cdm_grps_no_data, ps);

    /* Check if retransmission is necessary */
    sched_ctrl->sched_pusch.ul_harq_pid = sched_ctrl->retrans_ul_harq.head;
    if (sched_ctrl->sched_pusch.ul_harq_pid >= 0) {
      /* RETRANSMISSION: Allocate retransmission*/
      /* Find free CCE */
      bool freeCCE = find_free_CCE(module_id, slot, UE_id);
      if (!freeCCE) {
        LOG_D(MAC, "%4d.%2d no free CCE for retransmission UL DCI UE %04x\n", frame, slot, UE_info->rnti[UE_id]);
        continue;
      }
      /* reduce max_num_ue once we are sure UE can be allocated, i.e., has CCE */
      max_num_ue--;
      if (max_num_ue < 0)
        return;

      /* Save shced_frame and sched_slot before overwrite by previous PUSCH filed */
      NR_UE_ul_harq_t *cur_harq = &sched_ctrl->ul_harq_processes[sched_ctrl->sched_pusch.ul_harq_pid];
      cur_harq->sched_pusch.frame = sched_ctrl->sched_pusch.frame;
      cur_harq->sched_pusch.slot = sched_ctrl->sched_pusch.slot;
      /* Get previous PSUCH filed info */
      sched_ctrl->sched_pusch = cur_harq->sched_pusch;
      NR_sched_pusch_t *sched_pusch = &sched_ctrl->sched_pusch;
      LOG_D(MAC, "%4d.%2d Allocate UL retransmission UE %d/RNTI %04x sched %4d.%2d (%d RBs)\n",
            frame, slot, UE_id, UE_info->rnti[UE_id],
            sched_pusch->frame, sched_pusch->slot,
            sched_pusch->rbSize);

      while (rbStart < bwpSize && !rballoc_mask[rbStart]) rbStart++;
      if (rbStart + sched_pusch->rbSize >= bwpSize) {
        LOG_W(MAC, "cannot allocate UL data for UE %d/RNTI %04x: no resources\n",
              UE_id, UE_info->rnti[UE_id]);
        return;
      }
      sched_pusch->rbStart = rbStart;
      /* no need to recompute the TBS, it will be the same */

      /* Mark the corresponding RBs as used */
      n_rb_sched -= sched_pusch->rbSize;
      for (int rb = 0; rb < sched_ctrl->sched_pusch.rbSize; rb++)
        rballoc_mask[rb + sched_ctrl->sched_pusch.rbStart] = 0;

      continue;
    }

    /* Calculate TBS from MCS */
    NR_sched_pusch_t *sched_pusch = &sched_ctrl->sched_pusch;
    const int mcs = 9;
    sched_pusch->mcs = mcs;
    sched_pusch->R = nr_get_code_rate_ul(mcs, ps->mcs_table);
    sched_pusch->Qm = nr_get_Qm_ul(mcs, ps->mcs_table);
    if (ps->pusch_Config->tp_pi2BPSK
        && ((ps->mcs_table == 3 && mcs < 2) || (ps->mcs_table == 4 && mcs < 6))) {
      sched_pusch->R >>= 1;
      sched_pusch->Qm <<= 1;
    }

    /* Check BSR and schedule UE if it is zero to avoid starvation, since we do
     * not have SR (yet) */
    if (sched_ctrl->estimated_ul_buffer - sched_ctrl->sched_ul_bytes <= 0) {
      if (UE_id != bsr0ue)
        continue;
      /* if no data, pre-allocate 5RB */
      bool freeCCE = find_free_CCE(module_id, slot, UE_id);
      if (!freeCCE) {
        LOG_D(MAC, "%4d.%2d no free CCE for UL DCI UE %04x (BSR 0)\n", frame, slot, UE_info->rnti[UE_id]);
        continue;
      }
      /* reduce max_num_ue once we are sure UE can be allocated, i.e., has CCE */
      max_num_ue--;
      if (max_num_ue < 0)
        return;

      while (rbStart < bwpSize && !rballoc_mask[rbStart]) rbStart++;
      if (rbStart + min_rb >= bwpSize) {
        LOG_W(MAC, "cannot allocate UL data for UE %d/RNTI %04x: no resources\n",
              UE_id, UE_info->rnti[UE_id]);
        return;
      }
      sched_pusch->rbStart = rbStart;
      sched_pusch->rbSize = min_rb;
      sched_pusch->tb_size = nr_compute_tbs(sched_pusch->Qm,
                                            sched_pusch->R,
                                            sched_pusch->rbSize,
                                            ps->nrOfSymbols,
                                            ps->N_PRB_DMRS * ps->num_dmrs_symb,
                                            0, // nb_rb_oh
                                            0,
                                            1 /* NrOfLayers */)
                             >> 3;

      /* Mark the corresponding RBs as used */
      n_rb_sched -= sched_pusch->rbSize;
      for (int rb = 0; rb < sched_ctrl->sched_pusch.rbSize; rb++)
        rballoc_mask[rb + sched_ctrl->sched_pusch.rbStart] = 0;

      continue;
    }

    /* Create UE_sched for UEs eligibale for new data transmission*/
    add_tail_nr_list(&UE_sched, UE_id);

    /* Calculate coefficient*/
    const uint32_t tbs = nr_compute_tbs(sched_pusch->Qm,
                                        sched_pusch->R,
                                        1, // rbSize
                                        ps->nrOfSymbols,
                                        ps->N_PRB_DMRS * ps->num_dmrs_symb,
                                        0, // nb_rb_oh
                                        0,
                                        1 /* NrOfLayers */)
                          >> 3;
    coeff_ue[UE_id] = (float) tbs / ul_thr_ue[UE_id];
    LOG_D(MAC,"b %d, ul_thr_ue[%d] %f, tbs %d, coeff_ue[%d] %f\n",
          b, UE_id, ul_thr_ue[UE_id], tbs, UE_id, coeff_ue[UE_id]);
  }


  /* Loop UE_sched to find max coeff and allocate transmission */
  while (UE_sched.head >= 0 && max_num_ue> 0 && n_rb_sched > 0) {
    /* Find max coeff */
    int *max = &UE_sched.head; /* Find max coeff: assume head is max */
    int *p = &UE_sched.next[*max];
    while (*p >= 0) {
      /* Find max coeff: if the current one has larger coeff, save for later */
      if (coeff_ue[*p] > coeff_ue[*max])
        max = p;
      p = &UE_sched.next[*p];
    }
    /* Find max coeff: remove the max one: do not use remove_nr_list() since it
     * goes through the whole list every time. Note that UE_sched.tail might
     * not be set correctly anymore */
    const int UE_id = *max;
    p = &UE_sched.next[*max];
    *max = UE_sched.next[*max];
    *p = -1;

    bool freeCCE = find_free_CCE(module_id, slot, UE_id);
    if (!freeCCE) {
      LOG_D(MAC, "%4d.%2d no free CCE for UL DCI UE %04x\n", frame, slot, UE_info->rnti[UE_id]);
      continue;
    }

    /* reduce max_num_ue once we are sure UE can be allocated, i.e., has CCE */
    max_num_ue--;
    if (max_num_ue < 0)
      return;

    NR_UE_sched_ctrl_t *sched_ctrl = &UE_info->UE_sched_ctrl[UE_id];
    int rbStart = NRRIV2PRBOFFSET(sched_ctrl->active_bwp->bwp_Common->genericParameters.locationAndBandwidth, MAX_BWP_SIZE);
    const uint16_t bwpSize = NRRIV2BW(sched_ctrl->active_ubwp->bwp_Common->genericParameters.locationAndBandwidth, MAX_BWP_SIZE);
    NR_sched_pusch_t *sched_pusch = &sched_ctrl->sched_pusch;


    while (rbStart < bwpSize && !rballoc_mask[rbStart]) rbStart++;
    sched_pusch->rbStart = rbStart;
    if (rbStart + min_rb >= bwpSize) {
      LOG_W(MAC, "cannot allocate UL data for UE %d/RNTI %04x: no resources\n",
            UE_id, UE_info->rnti[UE_id]);
      return;
    }

    /* Calculate the current scheduling bytes */
    const int B = cmax(sched_ctrl->estimated_ul_buffer - sched_ctrl->sched_ul_bytes, 0);
    uint16_t rbSize = min_rb - 1;
    do {
      rbSize++;
      sched_pusch->rbSize = rbSize;
      sched_pusch->tb_size = nr_compute_tbs(sched_pusch->Qm,
                                            sched_pusch->R,
                                            sched_pusch->rbSize,
                                            sched_ctrl->pusch_save.nrOfSymbols,
                                            sched_ctrl->pusch_save.N_PRB_DMRS * sched_ctrl->pusch_save.num_dmrs_symb,
                                            0, // nb_rb_oh
                                            0,
                                            1 /* NrOfLayers */)
                             >> 3;
    } while (rbStart + rbSize < bwpSize && rballoc_mask[rbStart+rbSize] &&
             sched_pusch->tb_size < B);
    LOG_D(MAC,"rbSize %d, TBS %d, est buf %d, sched_ul %d, B %d\n",
          rbSize, sched_pusch->tb_size, sched_ctrl->estimated_ul_buffer, sched_ctrl->sched_ul_bytes, B);

    /* Mark the corresponding RBs as used */
    n_rb_sched -= sched_pusch->rbSize;
    for (int rb = 0; rb < sched_ctrl->sched_pusch.rbSize; rb++)
      rballoc_mask[rb + sched_ctrl->sched_pusch.rbStart] = 0;
  }
}

bool nr_simple_ulsch_preprocessor(module_id_t module_id,
                                  frame_t frame,
                                  sub_frame_t slot,
                                  int num_slots_per_tdd,
                                  uint64_t ulsch_in_slot_bitmap) {
  gNB_MAC_INST *nr_mac = RC.nrmac[module_id];
  NR_COMMON_channels_t *cc = nr_mac->common_channels;
  NR_ServingCellConfigCommon_t *scc = cc->ServingCellConfigCommon;
  const int mu = scc->uplinkConfigCommon->initialUplinkBWP->genericParameters.subcarrierSpacing;
  NR_UE_info_t *UE_info = &nr_mac->UE_info;

  if (UE_info->num_UEs == 0)
    return false;

  const int CC_id = 0;

  /* NOT support different K2 in here, Get the K2 for first UE */
  int UE_id = UE_info->list.head;
  NR_UE_sched_ctrl_t *sched_ctrl = &UE_info->UE_sched_ctrl[UE_id];
  const int tda = 1;
  const struct NR_PUSCH_TimeDomainResourceAllocationList *tdaList =
    sched_ctrl->active_ubwp->bwp_Common->pusch_ConfigCommon->choice.setup->pusch_TimeDomainAllocationList;
  AssertFatal(tda < tdaList->list.count,
              "time domain assignment %d >= %d\n",
              tda,
              tdaList->list.count);

  int K2 = get_K2(sched_ctrl->active_ubwp, tda, mu);
  const int sched_frame = frame + (slot + K2 >= nr_slots_per_frame[mu]);
  const int sched_slot = (slot + K2) % nr_slots_per_frame[mu];
  if (!is_xlsch_in_slot(ulsch_in_slot_bitmap, sched_slot))
    return false;

  sched_ctrl->sched_pusch.slot = sched_slot;
  sched_ctrl->sched_pusch.frame = sched_frame;

  /* Confirm all the UE have same K2 as the first UE */
  for (UE_id = UE_info->list.next[UE_id]; UE_id >= 0; UE_id = UE_info->list.next[UE_id]) {
    NR_UE_sched_ctrl_t *sched_ctrl = &UE_info->UE_sched_ctrl[UE_id];
    AssertFatal(K2 == get_K2(sched_ctrl->active_ubwp, tda, mu),
                "Different K2, %d(UE%d) != %ld(UE%d)\n", K2, 0, get_K2(sched_ctrl->active_ubwp, tda, mu), UE_id);
    sched_ctrl->sched_pusch.slot = sched_slot;
    sched_ctrl->sched_pusch.frame = sched_frame;
  }

  /* Change vrb_map_UL to rballoc_mask */
  uint16_t *vrb_map_UL =
      &RC.nrmac[module_id]->common_channels[CC_id].vrb_map_UL[sched_slot * MAX_BWP_SIZE];
  const uint16_t bwpSize = NRRIV2BW(sched_ctrl->active_ubwp->bwp_Common->genericParameters.locationAndBandwidth, MAX_BWP_SIZE);
  const int startSymbolAndLength = tdaList->list.array[tda]->startSymbolAndLength;
  int startSymbolIndex, nrOfSymbols;
  SLIV2SL(startSymbolAndLength, &startSymbolIndex, &nrOfSymbols);
  const uint16_t symb = ((1 << nrOfSymbols) - 1) << startSymbolIndex;
  int st = 0, e = 0, len = 0;
  for (int i = 0; i < bwpSize; i++) {
    while ((vrb_map_UL[i] & symb) != 0 && i < bwpSize)
      i++;
    st = i;
    while ((vrb_map_UL[i] & symb) == 0 && i < bwpSize)
      i++;
    if (i - st > len) {
      len = i - st;
      e = i - 1;
    }
  }
  st = e - len + 1;


  uint8_t rballoc_mask[bwpSize];

  /* Calculate mask: if any RB in vrb_map_UL is blocked (1), the current RB will be 0 */
  for (int i = 0; i < bwpSize; i++)
    rballoc_mask[i] = i >= st && i <= e;

  /* proportional fair scheduling algorithm */
  pf_ul(module_id,
        frame,
        slot,
        num_slots_per_tdd,
        &UE_info->list,
        len,
        rballoc_mask,
        2);
  return true;
}

static inline int timespec_diff_in_milliseconds(struct timespec *a, struct timespec *b)
{
    int diff_in_ms = (a->tv_sec - b->tv_sec) * 1000 + a->tv_nsec /1000000 - b->tv_nsec / 1000000;
    return diff_in_ms;
}

typedef struct _sched_info
{
  uint16_t rnti;
  uint16_t sfn;
  uint16_t slot;
  int8_t harq_id;
  struct timespec ts;
} sched_info;

sched_info prev_sched[MAX_MOBILES_PER_GNB];

void nr_schedule_ulsch(module_id_t module_id,
                       frame_t frame,
                       sub_frame_t slot,
                       int num_slots_per_tdd,
                       int ul_slots,
                       uint64_t ulsch_in_slot_bitmap) {
  /* Uplink data ONLY can be scheduled when the current slot is downlink slot,
   * because we have to schedule the DCI0 first before schedule uplink data */
  if (is_xlsch_in_slot(ulsch_in_slot_bitmap, slot)) {
    LOG_D(MAC, "Current slot %d is NOT DL slot, cannot schedule DCI0 for UL data\n", slot);
    return;
  }
  bool do_sched = RC.nrmac[module_id]->pre_processor_ul(
      module_id, frame, slot, num_slots_per_tdd, ulsch_in_slot_bitmap);
  if (!do_sched)
    return;

  const int CC_id = 0;
  nfapi_nr_ul_dci_request_t *ul_dci_req = &RC.nrmac[module_id]->UL_dci_req[CC_id];
  ul_dci_req->SFN = frame;
  ul_dci_req->Slot = slot;
  /* a PDCCH PDU groups DCIs per BWP and CORESET. Save a pointer to each
   * allocated PDCCH so we can easily allocate UE's DCIs independent of any
   * CORESET order */
  nfapi_nr_dl_tti_pdcch_pdu_rel15_t *pdcch_pdu_bwp_coreset[MAX_NUM_BWP][MAX_NUM_CORESET] = {{0}};

  NR_ServingCellConfigCommon_t *scc = RC.nrmac[module_id]->common_channels[0].ServingCellConfigCommon;
  NR_UE_info_t *UE_info = &RC.nrmac[module_id]->UE_info;
  const NR_list_t *UE_list = &UE_info->list;
  for (int UE_id = UE_list->head; UE_id >= 0; UE_id = UE_list->next[UE_id]) {
    NR_UE_sched_ctrl_t *sched_ctrl = &UE_info->UE_sched_ctrl[UE_id];
    UE_info->mac_stats[UE_id].ulsch_current_bytes = 0;
    /* dynamic PUSCH values (RB alloc, MCS, hence R, Qm, TBS) that change in
     * every TTI are pre-populated by the preprocessor and used below */
    NR_sched_pusch_t *sched_pusch = &sched_ctrl->sched_pusch;
    if (sched_pusch->rbSize <= 0)
      continue;

    struct timespec ts;
    if (clock_gettime(CLOCK_MONOTONIC, &ts) == -1)
        abort();

    if (prev_sched[UE_id].rnti != 0)
    {
      uint16_t prev_frame = prev_sched[UE_id].sfn;
      uint16_t prev_slot = prev_sched[UE_id].slot;
      int sfnslot_delta = NFAPI_SFNSLOT2DEC(frame, slot) - NFAPI_SFNSLOT2DEC(prev_frame, prev_slot);
      if (sfnslot_delta < 0)
      {
        sfnslot_delta += NFAPI_SFNSLOT2DEC(1024,0);
      }
      // If diff is more than half of maximum frame: we ignore it.
      if (sfnslot_delta > NFAPI_SFNSLOT2DEC(512, 0))
      {
        LOG_D(NR_MAC, "%s() SFN/SLOT DELTA between Sched and Previous. UEID %d, rnti %x Delta %d. "
                  "Current:%d.%d Prev(%d):%d.%d --> Skip\n\n\n\n\n\n\n\n\n",
                  __func__, UE_id, UE_info->rnti[UE_id], sfnslot_delta - NFAPI_SFNSLOT2DEC(1024,0),
                  frame, slot,
                  prev_sched[UE_id].harq_id, prev_frame, prev_slot);
        continue;
      }
      else
      {
        LOG_D(NR_MAC, "%s() SFN/SLOT DELTA between Sched and Previous. UEID %d, rnti %x Delta %d. "
                  "Current:%d.%d Prev(%d):%d.%d\n\n\n\n\n\n\n\n\n",
                  __func__, UE_id, UE_info->rnti[UE_id], sfnslot_delta,
                  frame, slot,
                  prev_sched[UE_id].harq_id, prev_frame, prev_slot);
      }

      int time_diff_in_ms = timespec_diff_in_milliseconds (&ts, &prev_sched[UE_id].ts);

      // The sched tx duration between ul dci req is assumed between 4 ms to 6 ms.
      if (vnf_pnf_sfnslot_delta < 0 || time_diff_in_ms < 4 * (sfnslot_delta / 10)
                                    || time_diff_in_ms > 6 * (sfnslot_delta / 10))
      {
        continue;
      }
      else
      {
        LOG_D(NR_MAC, "%s() SFN/SLOT DELTA between Proxy and gNB. UEID %d, rnti %x Delta %3d. "
                  "gNB:%4d.%-2d slot_diff %4d  time_diff %d\n\n\n\n\n\n\n\n\n",
                  __func__, UE_id, UE_info->rnti[UE_id], vnf_pnf_sfnslot_delta,
                  frame, slot, sfnslot_delta, time_diff_in_ms);
      }
    }

    uint16_t rnti = UE_info->rnti[UE_id];

    int8_t harq_id = sched_pusch->ul_harq_pid;
    if (harq_id < 0) {
      /* PP has not selected a specific HARQ Process, get a new one */
      harq_id = sched_ctrl->available_ul_harq.head;
      AssertFatal(harq_id >= 0,
                  "no free HARQ process available for UE %d\n",
                  UE_id);
      remove_front_nr_list(&sched_ctrl->available_ul_harq);
      sched_pusch->ul_harq_pid = harq_id;
    } else {
      /* PP selected a specific HARQ process. Check whether it will be a new
       * transmission or a retransmission, and remove from the corresponding
       * list */
      if (sched_ctrl->ul_harq_processes[harq_id].round == 0)
        remove_nr_list(&sched_ctrl->available_ul_harq, harq_id);
      else
        remove_nr_list(&sched_ctrl->retrans_ul_harq, harq_id);
    }
    NR_UE_ul_harq_t *cur_harq = &sched_ctrl->ul_harq_processes[harq_id];
    DevAssert(!cur_harq->is_waiting);
    add_tail_nr_list(&sched_ctrl->feedback_ul_harq, harq_id);
    cur_harq->feedback_slot = sched_pusch->slot;
    cur_harq->is_waiting = true;

    int rnti_types[2] = { NR_RNTI_C, 0 };

    /* pre-computed PUSCH values that only change if time domain allocation,
     * DCI format, or DMRS parameters change. Updated in the preprocessor
     * through nr_save_pusch_fields() */
    NR_sched_pusch_save_t *ps = &sched_ctrl->pusch_save;

    /* Statistics */
    AssertFatal(cur_harq->round < 8, "Indexing ulsch_rounds[%d] is out of bounds\n", cur_harq->round);
    UE_info->mac_stats[UE_id].ulsch_rounds[cur_harq->round]++;
    if (cur_harq->round == 0) {
      UE_info->mac_stats[UE_id].ulsch_total_bytes_scheduled += sched_pusch->tb_size;
      /* Save information on MCS, TBS etc for the current initial transmission
       * so we have access to it when retransmitting */
      cur_harq->sched_pusch = *sched_pusch;
      sched_ctrl->sched_ul_bytes += sched_pusch->tb_size;
    } else {
      LOG_D(NR_MAC,
            "%d.%2d UL retransmission RNTI %04x sched %d.%2d HARQ PID %d round %d NDI %d\n",
            frame,
            slot,
            rnti,
            sched_pusch->frame,
            sched_pusch->slot,
            harq_id,
            cur_harq->round,
            cur_harq->ndi);
    }
    UE_info->mac_stats[UE_id].ulsch_current_bytes = sched_pusch->tb_size;

    LOG_D(NR_MAC,
          "%4d.%2d RNTI %04x UL sched %4d.%2d start %d RBS %d MCS %d TBS %d HARQ PID %d round %d NDI %d\n",
          frame,
          slot,
          rnti,
          sched_pusch->frame,
          sched_pusch->slot,
          sched_pusch->rbStart,
          sched_pusch->rbSize,
          sched_pusch->mcs,
          sched_pusch->tb_size,
          harq_id,
          cur_harq->round,
          cur_harq->ndi);

    gNB_MAC_INST *gNB = RC.nrmac[0];
    if (sched_pusch->frame == gNB->handled_frame && sched_pusch->slot == gNB->handled_slot) {
      LOG_E(NR_MAC, "Dropping because frame %d == gNB frame %d, slot %d == gNb slot %d\n",
            sched_pusch->frame, gNB->handled_frame, sched_pusch->slot, gNB->handled_slot);
      return;
    }
    gNB->handled_frame = frame;
    gNB->handled_slot = slot;
    prev_sched[UE_id].rnti = rnti;
    prev_sched[UE_id].sfn = frame;
    prev_sched[UE_id].slot = slot;
    prev_sched[UE_id].harq_id = harq_id;
    prev_sched[UE_id].ts = ts;

    /* PUSCH in a later slot, but corresponding DCI now! */
    nfapi_nr_ul_tti_request_t *future_ul_tti_req = &RC.nrmac[module_id]->UL_tti_req_ahead[0][sched_pusch->slot];
    AssertFatal(future_ul_tti_req->SFN == sched_pusch->frame
                && future_ul_tti_req->Slot == sched_pusch->slot,
                "%d.%d future UL_tti_req's frame.slot %d.%d does not match PUSCH %d.%d\n",
                frame, slot,
                future_ul_tti_req->SFN,
                future_ul_tti_req->Slot,
                sched_pusch->frame,
                sched_pusch->slot);
    future_ul_tti_req->pdus_list[future_ul_tti_req->n_pdus].pdu_type = NFAPI_NR_UL_CONFIG_PUSCH_PDU_TYPE;
    future_ul_tti_req->pdus_list[future_ul_tti_req->n_pdus].pdu_size = sizeof(nfapi_nr_pusch_pdu_t);
    nfapi_nr_pusch_pdu_t *pusch_pdu = &future_ul_tti_req->pdus_list[future_ul_tti_req->n_pdus].pusch_pdu;
    memset(pusch_pdu, 0, sizeof(nfapi_nr_pusch_pdu_t));
    future_ul_tti_req->n_pdus += 1;

    LOG_D(NR_MAC, "%4d.%2d Scheduling UE specific PUSCH\n", frame, slot);

    pusch_pdu->pdu_bit_map = PUSCH_PDU_BITMAP_PUSCH_DATA;
    pusch_pdu->rnti = rnti;
    pusch_pdu->handle = 0; //not yet used

    /* FAPI: BWP */
    pusch_pdu->bwp_size  = NRRIV2BW(sched_ctrl->active_ubwp->bwp_Common->genericParameters.locationAndBandwidth, MAX_BWP_SIZE);
    pusch_pdu->bwp_start = NRRIV2PRBOFFSET(sched_ctrl->active_ubwp->bwp_Common->genericParameters.locationAndBandwidth, MAX_BWP_SIZE);
    pusch_pdu->subcarrier_spacing = sched_ctrl->active_ubwp->bwp_Common->genericParameters.subcarrierSpacing;
    pusch_pdu->cyclic_prefix = 0;

    /* FAPI: PUSCH information always included */
    pusch_pdu->target_code_rate = sched_pusch->R;
    pusch_pdu->qam_mod_order = sched_pusch->Qm;
    pusch_pdu->mcs_index = sched_pusch->mcs;
    pusch_pdu->mcs_table = ps->mcs_table;
    pusch_pdu->transform_precoding = ps->transform_precoding;
    if (ps->pusch_Config->dataScramblingIdentityPUSCH)
      pusch_pdu->data_scrambling_id = *ps->pusch_Config->dataScramblingIdentityPUSCH;
    else
      pusch_pdu->data_scrambling_id = *scc->physCellId;
    pusch_pdu->nrOfLayers = 1;

    /* FAPI: DMRS */
    pusch_pdu->ul_dmrs_symb_pos = ps->ul_dmrs_symb_pos;
    pusch_pdu->dmrs_config_type = ps->dmrs_config_type;
    if (pusch_pdu->transform_precoding) { // transform precoding disabled
      long *scramblingid;
      if (pusch_pdu->scid == 0)
        scramblingid = ps->NR_DMRS_UplinkConfig->transformPrecodingDisabled->scramblingID0;
      else
        scramblingid = ps->NR_DMRS_UplinkConfig->transformPrecodingDisabled->scramblingID1;
      if (scramblingid == NULL)
        pusch_pdu->ul_dmrs_scrambling_id = *scc->physCellId;
      else
        pusch_pdu->ul_dmrs_scrambling_id = *scramblingid;
    }
    else {
      pusch_pdu->ul_dmrs_scrambling_id = *scc->physCellId;
      if (ps->NR_DMRS_UplinkConfig->transformPrecodingEnabled->nPUSCH_Identity != NULL)
        pusch_pdu->pusch_identity = *ps->NR_DMRS_UplinkConfig->transformPrecodingEnabled->nPUSCH_Identity;
      else
        pusch_pdu->pusch_identity = *scc->physCellId;
    }
    pusch_pdu->scid = 0;      // DMRS sequence initialization [TS38.211, sec 6.4.1.1.1]
    pusch_pdu->num_dmrs_cdm_grps_no_data = ps->num_dmrs_cdm_grps_no_data;
    pusch_pdu->dmrs_ports = 1;

    /* FAPI: Pusch Allocation in frequency domain */
    AssertFatal(ps->pusch_Config->resourceAllocation == NR_PUSCH_Config__resourceAllocation_resourceAllocationType1,
                "Only frequency resource allocation type 1 is currently supported\n");
    pusch_pdu->resource_alloc = 1; //type 1
    pusch_pdu->rb_start = sched_pusch->rbStart;
    pusch_pdu->rb_size = sched_pusch->rbSize;
    pusch_pdu->vrb_to_prb_mapping = 0;
    if (ps->pusch_Config->frequencyHopping==NULL)
      pusch_pdu->frequency_hopping = 0;
    else
      pusch_pdu->frequency_hopping = 1;

    /* FAPI: Resource Allocation in time domain */
    pusch_pdu->start_symbol_index = ps->startSymbolIndex;
    pusch_pdu->nr_of_symbols = ps->nrOfSymbols;

    /* PUSCH PDU */
    AssertFatal(cur_harq->round < 4, "Indexing nr_rv_round_map[%d] is out of bounds\n", cur_harq->round);
    pusch_pdu->pusch_data.rv_index = nr_rv_round_map[cur_harq->round];
    pusch_pdu->pusch_data.harq_process_id = harq_id;
    pusch_pdu->pusch_data.new_data_indicator = cur_harq->ndi;
    pusch_pdu->pusch_data.tb_size = sched_pusch->tb_size;
    pusch_pdu->pusch_data.num_cb = 0; //CBG not supported

    /* TRANSFORM PRECODING --------------------------------------------------------*/

    if (pusch_pdu->transform_precoding == NR_PUSCH_Config__transformPrecoder_enabled){

      // U as specified in section 6.4.1.1.1.2 in 38.211, if sequence hopping and group hopping are disabled
      pusch_pdu->dfts_ofdm.low_papr_group_number = pusch_pdu->pusch_identity % 30;

      // V as specified in section 6.4.1.1.1.2 in 38.211 V = 0 if sequence hopping and group hopping are disabled
      if ((ps->NR_DMRS_UplinkConfig->transformPrecodingEnabled->sequenceGroupHopping == NULL) &&
            (ps->NR_DMRS_UplinkConfig->transformPrecodingEnabled->sequenceHopping == NULL))
        pusch_pdu->dfts_ofdm.low_papr_sequence_number = 0;
      else
        AssertFatal(1==0,"SequenceGroupHopping or sequenceHopping are NOT Supported\n");

      LOG_D(NR_MAC,"TRANSFORM PRECODING IS ENABLED. CDM groups: %d, U: %d MCS table: %d\n", pusch_pdu->num_dmrs_cdm_grps_no_data, pusch_pdu->dfts_ofdm.low_papr_group_number, ps->mcs_table);
    }

    /*-----------------------------------------------------------------------------*/

    /* PUSCH PTRS */
    if (ps->NR_DMRS_UplinkConfig->phaseTrackingRS != NULL) {
      // TODO to be fixed from RRC config
      uint8_t ptrs_mcs1 = 2;  // higher layer parameter in PTRS-UplinkConfig
      uint8_t ptrs_mcs2 = 4;  // higher layer parameter in PTRS-UplinkConfig
      uint8_t ptrs_mcs3 = 10; // higher layer parameter in PTRS-UplinkConfig
      uint16_t n_rb0 = 25;    // higher layer parameter in PTRS-UplinkConfig
      uint16_t n_rb1 = 75;    // higher layer parameter in PTRS-UplinkConfig
      pusch_pdu->pusch_ptrs.ptrs_time_density = get_L_ptrs(ptrs_mcs1, ptrs_mcs2, ptrs_mcs3, pusch_pdu->mcs_index, pusch_pdu->mcs_table);
      pusch_pdu->pusch_ptrs.ptrs_freq_density = get_K_ptrs(n_rb0, n_rb1, pusch_pdu->rb_size);
      pusch_pdu->pusch_ptrs.ptrs_ports_list   = (nfapi_nr_ptrs_ports_t *) malloc(2*sizeof(nfapi_nr_ptrs_ports_t));
      pusch_pdu->pusch_ptrs.ptrs_ports_list[0].ptrs_re_offset = 0;

      pusch_pdu->pdu_bit_map |= PUSCH_PDU_BITMAP_PUSCH_PTRS; // enable PUSCH PTRS
    }
    else{
      pusch_pdu->pdu_bit_map &= ~PUSCH_PDU_BITMAP_PUSCH_PTRS; // disable PUSCH PTRS
    }

    /* look up the PDCCH PDU for this BWP and CORESET. If it does not exist,
     * create it */
    const int bwpid = sched_ctrl->active_bwp->bwp_Id;
    const int coresetid = sched_ctrl->coreset->controlResourceSetId;
    nfapi_nr_dl_tti_pdcch_pdu_rel15_t *pdcch_pdu = pdcch_pdu_bwp_coreset[bwpid][coresetid];
    if (!pdcch_pdu) {
      nfapi_nr_ul_dci_request_pdus_t *ul_dci_request_pdu = &ul_dci_req->ul_dci_pdu_list[ul_dci_req->numPdus];
      memset(ul_dci_request_pdu, 0, sizeof(nfapi_nr_ul_dci_request_pdus_t));
      ul_dci_request_pdu->PDUType = NFAPI_NR_DL_TTI_PDCCH_PDU_TYPE;
      ul_dci_request_pdu->PDUSize = (uint8_t)(2+sizeof(nfapi_nr_dl_tti_pdcch_pdu));
      pdcch_pdu = &ul_dci_request_pdu->pdcch_pdu.pdcch_pdu_rel15;
      ul_dci_req->numPdus += 1;
      nr_configure_pdcch(pdcch_pdu, sched_ctrl->search_space, sched_ctrl->coreset, scc, sched_ctrl->active_bwp);
      pdcch_pdu_bwp_coreset[bwpid][coresetid] = pdcch_pdu;
    }

    LOG_D(NR_MAC,"Configuring ULDCI/PDCCH in %d.%d\n", frame,slot);

    /* Fill PDCCH DL DCI PDU */
    nfapi_nr_dl_dci_pdu_t *dci_pdu = &pdcch_pdu->dci_pdu[pdcch_pdu->numDlDci];
    pdcch_pdu->numDlDci++;
    dci_pdu->RNTI = rnti;
    if (sched_ctrl->coreset->pdcch_DMRS_ScramblingID &&
        sched_ctrl->search_space->searchSpaceType->present == NR_SearchSpace__searchSpaceType_PR_ue_Specific) {
      dci_pdu->ScramblingId = *sched_ctrl->coreset->pdcch_DMRS_ScramblingID;
      dci_pdu->ScramblingRNTI = rnti;
    } else {
      dci_pdu->ScramblingId = *scc->physCellId;
      dci_pdu->ScramblingRNTI = 0;
    }
    dci_pdu->AggregationLevel = sched_ctrl->aggregation_level;
    dci_pdu->CceIndex = sched_ctrl->cce_index;
    dci_pdu->beta_PDCCH_1_0 = 0;
    dci_pdu->powerControlOffsetSS = 1;

    dci_pdu_rel15_t uldci_payload;
    memset(&uldci_payload, 0, sizeof(uldci_payload));
    NR_CellGroupConfig_t *secondaryCellGroup = UE_info->secondaryCellGroup[UE_id];
    const int n_ubwp = secondaryCellGroup->spCellConfig->spCellConfigDedicated->uplinkConfig->uplinkBWP_ToAddModList->list.count;
    config_uldci(sched_ctrl->active_ubwp,
                 pusch_pdu,
                 &uldci_payload,
                 ps->dci_format,
                 ps->time_domain_allocation,
                 UE_info->UE_sched_ctrl[UE_id].tpc0,
                 n_ubwp,
                 sched_ctrl->active_bwp->bwp_Id);
    fill_dci_pdu_rel15(scc,
                       secondaryCellGroup,
                       dci_pdu,
                       &uldci_payload,
                       ps->dci_format,
                       rnti_types[0],
                       pusch_pdu->bwp_size,
                       sched_ctrl->active_bwp->bwp_Id);

    memset(sched_pusch, 0, sizeof(*sched_pusch));
  }
}<|MERGE_RESOLUTION|>--- conflicted
+++ resolved
@@ -260,12 +260,8 @@
                   mac_subheader_len = 2;
                 }
 
-<<<<<<< HEAD
                 LOG_I(MAC, "Melissa Elkadi [UE %d] Frame %d : ULSCH -> UL-DTCH %d (gNB %d, %d bytes, header_len %d)\n",
                       module_idP, frameP, rx_lcid, module_idP, mac_sdu_len, mac_subheader_len);
-=======
-                LOG_I(MAC, "Melissa Elkadi [UE %d] Frame %d : ULSCH -> UL-DTCH %d (gNB %d, %d bytes)\n", module_idP, frameP, rx_lcid, module_idP, mac_sdu_len);
->>>>>>> 85fb91df
 		int UE_id = find_nr_UE_id(module_idP, rnti);
 		RC.nrmac[module_idP]->UE_info.mac_stats[UE_id].lc_bytes_rx[rx_lcid] += mac_sdu_len;
                 #if defined(ENABLE_MAC_PAYLOAD_DEBUG)
@@ -287,7 +283,7 @@
                                  1,
                                  NULL);
                 char buf[1024];
-                hexdump((char *) (pdu_ptr + mac_subheader_len), mac_sdu_len, buff, sizeof(buf));
+                hexdump((char *) (pdu_ptr + mac_subheader_len), mac_sdu_len, buf, sizeof(buf));
                 LOG_I(MAC, "Melissa Elkadi, after passing to rlc this is hexdump of pdu %s \n", buf);
                 /* Updated estimated buffer when receiving data */
                 if (sched_ctrl->estimated_ul_buffer >= mac_sdu_len)
