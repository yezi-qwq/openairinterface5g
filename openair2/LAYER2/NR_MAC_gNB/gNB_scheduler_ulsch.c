--- conflicted
+++ resolved
@@ -533,13 +533,6 @@
               UE_id,
               ra->rnti);
 
-<<<<<<< HEAD
-        LOG_I(NR_MAC,"[RAPROC] RA-Msg3 received (len sdu_lenP %d)\n",sdu_lenP);
-        LOG_D(NR_MAC,"[RAPROC] Received Msg3:\n");
-        for (int k = 0; k < sdu_lenP; k++) {
-	  LOG_I(NR_MAC,"(%i): 0x%x\n",k,sduP[k]);
-        }
-=======
         if(ra->cfra) {
 
           LOG_I(NR_MAC, "(ue %i, rnti 0x%04x) CFRA procedure succeeded!\n", UE_id, ra->rnti);
@@ -554,7 +547,6 @@
           for (int k = 0; k < sdu_lenP; k++) {
             LOG_I(NR_MAC,"(%i): 0x%x\n",k,sduP[k]);
           }
->>>>>>> 114508c1
 
           // UE Contention Resolution Identity
           // Store the first 48 bits belonging to the uplink CCCH SDU within Msg3 to fill in Msg4
