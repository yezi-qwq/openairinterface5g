/*
 * Licensed to the OpenAirInterface (OAI) Software Alliance under one or more
 * contributor license agreements.  See the NOTICE file distributed with
 * this work for additional information regarding copyright ownership.
 * The OpenAirInterface Software Alliance licenses this file to You under
 * the OAI Public License, Version 1.1  (the "License"); you may not use this file
 * except in compliance with the License.
 * You may obtain a copy of the License at
 *
 *      http://www.openairinterface.org/?page_id=698
 *
 * Unless required by applicable law or agreed to in writing, software
 * distributed under the License is distributed on an "AS IS" BASIS,
 * WITHOUT WARRANTIES OR CONDITIONS OF ANY KIND, either express or implied.
 * See the License for the specific language governing permissions and
 * limitations under the License.
 *-------------------------------------------------------------------------------
 * For more information about the OpenAirInterface (OAI) Software Alliance:
 *      contact@openairinterface.org
 */

/*! \file gNB_scheduler_ulsch.c
 * \brief gNB procedures for the ULSCH transport channel
 * \author Navid Nikaein and Raymond Knopp, Guido Casati
 * \date 2019
 * \email: guido.casati@iis.fraunhofer.de
 * \version 1.0
 * @ingroup _mac
 */


#include "LAYER2/NR_MAC_gNB/mac_proto.h"
#include "executables/softmodem-common.h"
#include "common/utils/nr/nr_common.h"
#include "utils.h"
#include <openair2/UTIL/OPT/opt.h>

#include "LAYER2/NR_MAC_COMMON/nr_mac_extern.h"

int get_dci_format(NR_UE_sched_ctrl_t *sched_ctrl) {

  int dci_format = sched_ctrl->search_space && sched_ctrl->search_space->searchSpaceType &&
                   sched_ctrl->search_space->searchSpaceType->present == NR_SearchSpace__searchSpaceType_PR_ue_Specific ?
                   NR_UL_DCI_FORMAT_0_1 : NR_UL_DCI_FORMAT_0_0;

  return(dci_format);
}

void calculate_preferred_ul_tda(module_id_t module_id, const NR_BWP_Uplink_t *ubwp)
{
  gNB_MAC_INST *nrmac = RC.nrmac[module_id];
  const int bwp_id = ubwp->bwp_Id;
  if (nrmac->preferred_ul_tda[bwp_id])
    return;

  /* there is a mixed slot only when in TDD */
  NR_ServingCellConfigCommon_t *scc = nrmac->common_channels->ServingCellConfigCommon;
  lte_frame_type_t frame_type = nrmac->common_channels->frame_type;
  const int n = nr_slots_per_frame[*scc->ssbSubcarrierSpacing];

  NR_ServingCellConfigCommonSIB_t *scc_sib1 = get_softmodem_params()->sa ?
      RC.nrmac[module_id]->common_channels[0].sib1->message.choice.c1->choice.systemInformationBlockType1->servingCellConfigCommon : NULL;

  AssertFatal(scc!=NULL || scc_sib1!=NULL,"We need one serving cell config common\n");

  const int mu = scc ? scc->uplinkConfigCommon->initialUplinkBWP->genericParameters.subcarrierSpacing :
                 scc_sib1->uplinkConfigCommon->initialUplinkBWP.genericParameters.subcarrierSpacing;

  NR_TDD_UL_DL_Pattern_t *tdd = NULL;
  if (scc && scc->tdd_UL_DL_ConfigurationCommon) {
    tdd = &scc->tdd_UL_DL_ConfigurationCommon->pattern1;
  } else if (scc_sib1 && scc_sib1->tdd_UL_DL_ConfigurationCommon) {
    tdd = &scc_sib1->tdd_UL_DL_ConfigurationCommon->pattern1;
  }

  /* Uplink symbols are at the end of the slot */
  int symb_ulMixed = 0;
  int nr_mix_slots = 0;
  int nr_slots_period = n;
  if (tdd) {
    symb_ulMixed = ((1 << tdd->nrofUplinkSymbols) - 1) << (14 - tdd->nrofUplinkSymbols);
    nr_mix_slots = tdd->nrofDownlinkSymbols != 0 || tdd->nrofUplinkSymbols != 0;
    nr_slots_period /= get_nb_periods_per_frame(tdd->dl_UL_TransmissionPeriodicity);
  }
  else
    // if TDD configuration is not present and the band is not FDD, it means it is a dynamic TDD configuration
    AssertFatal(nrmac->common_channels->frame_type == FDD,"Dynamic TDD not handled yet\n");

  const struct NR_PUCCH_Config__resourceToAddModList *resList = ubwp->bwp_Dedicated->pucch_Config->choice.setup->resourceToAddModList;
  // for the moment, just block any symbol that might hold a PUCCH, regardless
  // of the RB. This is a big simplification, as most RBs will NOT have a PUCCH
  // in the respective symbols, but it simplifies scheduling
  uint16_t symb_pucch = 0;
  for (int i = 0; i < resList->list.count; ++i) {
    const NR_PUCCH_Resource_t *resource = resList->list.array[i];
    int nrofSymbols = 0;
    int startingSymbolIndex = 0;
    switch (resource->format.present) {
      case NR_PUCCH_Resource__format_PR_format0:
        nrofSymbols = resource->format.choice.format0->nrofSymbols;
        startingSymbolIndex = resource->format.choice.format0->startingSymbolIndex;
        break;
      case NR_PUCCH_Resource__format_PR_format1:
        nrofSymbols = resource->format.choice.format1->nrofSymbols;
        startingSymbolIndex = resource->format.choice.format1->startingSymbolIndex;
        break;
      case NR_PUCCH_Resource__format_PR_format2:
        nrofSymbols = resource->format.choice.format2->nrofSymbols;
        startingSymbolIndex = resource->format.choice.format2->startingSymbolIndex;
        break;
      case NR_PUCCH_Resource__format_PR_format3:
        nrofSymbols = resource->format.choice.format3->nrofSymbols;
        startingSymbolIndex = resource->format.choice.format3->startingSymbolIndex;
        break;
      case NR_PUCCH_Resource__format_PR_format4:
        nrofSymbols = resource->format.choice.format4->nrofSymbols;
        startingSymbolIndex = resource->format.choice.format4->startingSymbolIndex;
        break;
      default:
        AssertFatal(0, "found NR_PUCCH format index %d\n", resource->format.present);
        break;
    }
    symb_pucch |= ((1 << nrofSymbols) - 1) << startingSymbolIndex;
  }

  /* check that TDA index 1 fits into UL slot and does not overlap with PUCCH */
  const struct NR_PUSCH_TimeDomainResourceAllocationList *tdaList = ubwp->bwp_Common->pusch_ConfigCommon->choice.setup->pusch_TimeDomainAllocationList;
  const NR_PUSCH_TimeDomainResourceAllocation_t *tdaP_UL = tdaList->list.array[0];
  const int k2 = get_K2(scc, scc_sib1, (NR_BWP_Uplink_t*)ubwp,0, mu);
  int start, len;
  SLIV2SL(tdaP_UL->startSymbolAndLength, &start, &len);
  const uint16_t symb_tda = ((1 << len) - 1) << start;
  // check whether PUCCH and TDA overlap: then, we cannot use it. Note that
  // here we assume that the PUCCH is scheduled in every slot, and on all RBs
  // (which is mostly not true, this is a simplification)
  AssertFatal((symb_pucch & symb_tda) == 0, "TDA index 0 for UL overlaps with PUCCH\n");

  // get largest time domain allocation (TDA) for UL slot and UL in mixed slot
  int tdaMi = -1;
  if (nr_mix_slots>0) {
    const NR_PUSCH_TimeDomainResourceAllocation_t *tdaP_Mi = tdaList->list.array[1];
    AssertFatal(k2 == get_K2(scc, scc_sib1, (NR_BWP_Uplink_t*)ubwp, 1, mu),
                "scheduler cannot handle different k2 for UL slot (%d) and UL Mixed slot (%ld)\n",
                k2,
                get_K2(scc, scc_sib1, (NR_BWP_Uplink_t*)ubwp, 1, mu));
    SLIV2SL(tdaP_Mi->startSymbolAndLength, &start, &len);
    const uint16_t symb_tda_mi = ((1 << len) - 1) << start;
    // check whether PUCCH and TDA overlap: then, we cannot use it. Also, check
    // whether TDA is entirely within mixed slot, UL. Note that here we assume
    // that the PUCCH is scheduled in every slot, and on all RBs (which is
    // mostly not true, this is a simplification)
    if ((symb_pucch & symb_tda_mi) == 0 && (symb_ulMixed & symb_tda_mi) == symb_tda_mi) {
      tdaMi = 1;
    } else {
      LOG_E(NR_MAC,
            "TDA index 1 UL overlaps with PUCCH or is not entirely in mixed slot (symb_pucch %x symb_ulMixed %x symb_tda_mi %x), won't schedule UL mixed slot\n",
            symb_pucch,
            symb_ulMixed,
            symb_tda_mi);
    }
  }

  nrmac->preferred_ul_tda[bwp_id] = malloc(n * sizeof(*nrmac->preferred_ul_tda[bwp_id]));

  for (int slot = 0; slot < n; ++slot) {
    const int sched_slot = (slot + k2) % n;
    nrmac->preferred_ul_tda[bwp_id][slot] = -1;
    if (frame_type == FDD || sched_slot % nr_slots_period >= tdd->nrofDownlinkSlots + nr_mix_slots)
      nrmac->preferred_ul_tda[bwp_id][slot] = 0;
    else if (nr_mix_slots && sched_slot % nr_slots_period == tdd->nrofDownlinkSlots)
      nrmac->preferred_ul_tda[bwp_id][slot] = tdaMi;
    LOG_D(MAC, "DL slot %d UL slot %d preferred_ul_tda %d\n", slot, sched_slot, nrmac->preferred_ul_tda[bwp_id][slot]);
  }

  if (tdd && k2 < tdd->nrofUplinkSlots) {
    LOG_W(NR_MAC,
          "k2 %d < tdd->nrofUplinkSlots %ld: not all UL slots can be scheduled\n",
          k2,
          tdd->nrofUplinkSlots);
  }
}

//  For both UL-SCH except:
//   - UL-SCH: fixed-size MAC CE(known by LCID)
//   - UL-SCH: padding
//   - UL-SCH: MSG3 48-bits
//  |0|1|2|3|4|5|6|7|  bit-wise
//  |R|F|   LCID    |
//  |       L       |
//  |0|1|2|3|4|5|6|7|  bit-wise
//  |R|F|   LCID    |
//  |       L       |
//  |       L       |
//
//  For:
//   - UL-SCH: fixed-size MAC CE(known by LCID)
//   - UL-SCH: padding, for single/multiple 1-oct padding CE(s)
//   - UL-SCH: MSG3 48-bits
//  |0|1|2|3|4|5|6|7|  bit-wise
//  |R|R|   LCID    |
//
//  LCID: The Logical Channel ID field identifies the logical channel instance of the corresponding MAC SDU or the type of the corresponding MAC CE or padding as described in Tables 6.2.1-1 and 6.2.1-2 for the DL-SCH and UL-SCH respectively. There is one LCID field per MAC subheader. The LCID field size is 6 bits;
//  L: The Length field indicates the length of the corresponding MAC SDU or variable-sized MAC CE in bytes. There is one L field per MAC subheader except for subheaders corresponding to fixed-sized MAC CEs and padding. The size of the L field is indicated by the F field;
//  F: length of L is 0:8 or 1:16 bits wide
//  R: Reserved bit, set to zero.

int nr_process_mac_pdu(module_id_t module_idP,
                        int UE_id,
                        uint8_t CC_id,
                        frame_t frameP,
                        sub_frame_t slot,
                        uint8_t *pduP,
                        int pdu_len)
{

    uint8_t rx_lcid;
    uint8_t done = 0;
    uint16_t mac_ce_len;
    uint16_t mac_subheader_len;
    uint16_t mac_sdu_len;

    NR_UE_info_t *UE_info = &RC.nrmac[module_idP]->UE_info;
    NR_UE_sched_ctrl_t *sched_ctrl = &UE_info->UE_sched_ctrl[UE_id];

    if ( pduP[0] != UL_SCH_LCID_PADDING )
      trace_NRpdu(DIRECTION_UPLINK, pduP, pdu_len, UE_id, WS_C_RNTI, UE_info->rnti[UE_id], frameP, 0, 0, 0);

    #ifdef ENABLE_MAC_PAYLOAD_DEBUG
    LOG_I(NR_MAC, "In %s: dumping MAC PDU in %d.%d:\n", __func__, frameP, slot);
    log_dump(NR_MAC, pduP, pdu_len, LOG_DUMP_CHAR, "\n");
    #endif

    while (!done && pdu_len > 0){
        mac_ce_len = 0;
        mac_subheader_len = sizeof(NR_MAC_SUBHEADER_FIXED);
        mac_sdu_len = 0;
        rx_lcid = ((NR_MAC_SUBHEADER_FIXED *)pduP)->LCID;

        LOG_D(NR_MAC, "In %s: received UL-SCH sub-PDU with LCID 0x%x in %d.%d (remaining PDU length %d)\n", __func__, rx_lcid, frameP, slot, pdu_len);

        unsigned char *ce_ptr;
        int n_Lcg = 0;

        switch(rx_lcid){
            //  MAC CE

            /*#ifdef DEBUG_HEADER_PARSING
              LOG_D(NR_MAC, "[UE] LCID %d, PDU length %d\n", ((NR_MAC_SUBHEADER_FIXED *)pduP)->LCID, pdu_len);
            #endif*/
        case UL_SCH_LCID_RECOMMENDED_BITRATE_QUERY:
              // 38.321 Ch6.1.3.20
              mac_ce_len = 2;
              break;
        case UL_SCH_LCID_CONFIGURED_GRANT_CONFIRMATION:
                // 38.321 Ch6.1.3.7
                break;

        case UL_SCH_LCID_S_BSR:
        case UL_SCH_LCID_S_TRUNCATED_BSR:
               //38.321 section 6.1.3.1
               //fixed length
               mac_ce_len =1;
               /* Extract short BSR value */
               ce_ptr = &pduP[mac_subheader_len];
               NR_BSR_SHORT *bsr_s = (NR_BSR_SHORT *) ce_ptr;
               sched_ctrl->estimated_ul_buffer = 0;
               sched_ctrl->estimated_ul_buffer = NR_SHORT_BSR_TABLE[bsr_s->Buffer_size];
               LOG_D(NR_MAC,
                     "SHORT BSR at %4d.%2d, LCG ID %d, BS Index %d, BS value < %d, est buf %d\n",
                     frameP,
                     slot,
                     bsr_s->LcgID,
                     bsr_s->Buffer_size,
                     NR_SHORT_BSR_TABLE[bsr_s->Buffer_size],
                     sched_ctrl->estimated_ul_buffer);
               break;

        case UL_SCH_LCID_L_BSR:
        case UL_SCH_LCID_L_TRUNCATED_BSR:
        	//38.321 section 6.1.3.1
        	//variable length
        	mac_ce_len |= (uint16_t)((NR_MAC_SUBHEADER_SHORT *)pduP)->L;
        	mac_subheader_len = 2;
        	if(((NR_MAC_SUBHEADER_SHORT *)pduP)->F){
        		mac_ce_len |= (uint16_t)(((NR_MAC_SUBHEADER_LONG *)pduP)->L2)<<8;
        		mac_subheader_len = 3;
        	}
        	/* Extract long BSR value */
               ce_ptr = &pduP[mac_subheader_len];
               NR_BSR_LONG *bsr_l = (NR_BSR_LONG *) ce_ptr;
               sched_ctrl->estimated_ul_buffer = 0;

               n_Lcg = bsr_l->LcgID7 + bsr_l->LcgID6 + bsr_l->LcgID5 + bsr_l->LcgID4 +
                       bsr_l->LcgID3 + bsr_l->LcgID2 + bsr_l->LcgID1 + bsr_l->LcgID0;

               LOG_D(NR_MAC, "LONG BSR, LCG ID(7-0) %d/%d/%d/%d/%d/%d/%d/%d\n",
                     bsr_l->LcgID7, bsr_l->LcgID6, bsr_l->LcgID5, bsr_l->LcgID4,
                     bsr_l->LcgID3, bsr_l->LcgID2, bsr_l->LcgID1, bsr_l->LcgID0);

               for (int n = 0; n < n_Lcg; n++){
                 LOG_D(NR_MAC, "LONG BSR, %d/%d (n/n_Lcg), BS Index %d, BS value < %d",
                       n, n_Lcg, pduP[mac_subheader_len + 1 + n],
                       NR_LONG_BSR_TABLE[pduP[mac_subheader_len + 1 + n]]);
                 sched_ctrl->estimated_ul_buffer +=
                       NR_LONG_BSR_TABLE[pduP[mac_subheader_len + 1 + n]];
                 LOG_D(NR_MAC,
                       "LONG BSR at %4d.%2d, %d/%d (n/n_Lcg), BS Index %d, BS value < %d, total %d\n",
                       frameP,
                       slot,
                       n,
                       n_Lcg,
                       pduP[mac_subheader_len + 1 + n],
                       NR_LONG_BSR_TABLE[pduP[mac_subheader_len + 1 + n]],
                       sched_ctrl->estimated_ul_buffer);
               }

               break;

        case UL_SCH_LCID_C_RNTI:

          for (int i = 0; i < NR_NB_RA_PROC_MAX; i++) {
            NR_RA_t *ra = &RC.nrmac[module_idP]->common_channels[CC_id].ra[i];
            if (ra->state >= WAIT_Msg3 && ra->rnti == UE_info->rnti[UE_id]) {
              ra->crnti = ((pduP[1]&0xFF)<<8)|(pduP[2]&0xFF);
              ra->msg3_dcch_dtch = true;
              LOG_I(NR_MAC, "Received UL_SCH_LCID_C_RNTI with C-RNTI 0x%04x\n", ra->crnti);
              break;
            }
          }

        	//38.321 section 6.1.3.2
        	//fixed length
        	mac_ce_len = 2;
        	/* Extract CRNTI value */
        	break;

        case UL_SCH_LCID_SINGLE_ENTRY_PHR:
        	//38.321 section 6.1.3.8
        	//fixed length
        	mac_ce_len = 2;
        	/* Extract SINGLE ENTRY PHR elements for PHR calculation */
        	ce_ptr = &pduP[mac_subheader_len];
        	NR_SINGLE_ENTRY_PHR_MAC_CE *phr = (NR_SINGLE_ENTRY_PHR_MAC_CE *) ce_ptr;
        	/* Save the phr info */
        	const int PH = phr->PH;
        	const int PCMAX = phr->PCMAX;
        	/* 38.133 Table10.1.17.1-1 */
        	if (PH < 55)
        	  sched_ctrl->ph = PH - 32;
        	else
        	  sched_ctrl->ph = PH - 32 + (PH - 54);
        	/* 38.133 Table10.1.18.1-1 */
        	sched_ctrl->pcmax = PCMAX - 29;
        	LOG_D(NR_MAC, "SINGLE ENTRY PHR R1 %d PH %d (%d dB) R2 %d PCMAX %d (%d dBm)\n",
                      phr->R1, PH, sched_ctrl->ph, phr->R2, PCMAX, sched_ctrl->pcmax);
        	break;

        case UL_SCH_LCID_MULTI_ENTRY_PHR_1_OCT:
        	//38.321 section 6.1.3.9
        	//  varialbe length
        	mac_ce_len |= (uint16_t)((NR_MAC_SUBHEADER_SHORT *)pduP)->L;
        	mac_subheader_len = 2;
        	if(((NR_MAC_SUBHEADER_SHORT *)pduP)->F){
        		mac_ce_len |= (uint16_t)(((NR_MAC_SUBHEADER_LONG *)pduP)->L2)<<8;
        		mac_subheader_len = 3;
        	}
        	/* Extract MULTI ENTRY PHR elements from single octet bitmap for PHR calculation */
        	break;

        case UL_SCH_LCID_MULTI_ENTRY_PHR_4_OCT:
        	//38.321 section 6.1.3.9
        	//  varialbe length
        	mac_ce_len |= (uint16_t)((NR_MAC_SUBHEADER_SHORT *)pduP)->L;
        	mac_subheader_len = 2;
        	if(((NR_MAC_SUBHEADER_SHORT *)pduP)->F){
        		mac_ce_len |= (uint16_t)(((NR_MAC_SUBHEADER_LONG *)pduP)->L2)<<8;
        		mac_subheader_len = 3;
        	}
        	/* Extract MULTI ENTRY PHR elements from four octets bitmap for PHR calculation */
        	break;

        case UL_SCH_LCID_PADDING:
        	done = 1;
        	//  end of MAC PDU, can ignore the rest.
        	break;

        case UL_SCH_LCID_SRB1:
        case UL_SCH_LCID_SRB2:
          if(((NR_MAC_SUBHEADER_SHORT *)pduP)->F){
            //mac_sdu_len |= (uint16_t)(((NR_MAC_SUBHEADER_LONG *)pduP)->L2)<<8;
            mac_subheader_len = 3;
            mac_sdu_len = ((uint16_t)(((NR_MAC_SUBHEADER_LONG *) pduP)->L1 & 0x7f) << 8)
                | ((uint16_t)((NR_MAC_SUBHEADER_LONG *) pduP)->L2 & 0xff);
          } else {
            mac_sdu_len = (uint16_t)((NR_MAC_SUBHEADER_SHORT *)pduP)->L;
            mac_subheader_len = 2;
          }

          rnti_t crnti = UE_info->rnti[UE_id];
          int UE_idx = UE_id;
          for (int i = 0; i < NR_NB_RA_PROC_MAX; i++) {
            NR_RA_t *ra = &RC.nrmac[module_idP]->common_channels[CC_id].ra[i];
            if (ra->state >= WAIT_Msg3 && ra->rnti == UE_info->rnti[UE_id]) {
              uint8_t *next_subpduP = pduP + mac_subheader_len + mac_sdu_len;
              if ((pduP[mac_subheader_len+mac_sdu_len] & 0x3F) == UL_SCH_LCID_C_RNTI) {
                crnti = ((next_subpduP[1]&0xFF)<<8)|(next_subpduP[2]&0xFF);
                UE_idx = find_nr_UE_id(module_idP, crnti);
                break;
              }
            }
          }

          if (UE_info->CellGroup[UE_idx]) {
            LOG_D(NR_MAC, "[UE %d] Frame %d : ULSCH -> UL-DCCH %d (gNB %d, %d bytes), rnti: 0x%04x \n", module_idP, frameP, rx_lcid, module_idP, mac_sdu_len, crnti);
            mac_rlc_data_ind(module_idP,
                             crnti,
                             module_idP,
                             frameP,
                             ENB_FLAG_YES,
                             MBMS_FLAG_NO,
                             rx_lcid,
                             (char *) (pduP + mac_subheader_len),
                             mac_sdu_len,
                             1,
                             NULL);
          } else {
            AssertFatal(1==0,"[UE %d] Frame/Slot %d.%d : Received LCID %d which is not configured, dropping packet\n",UE_id,frameP,slot,rx_lcid);
          }
          break;
        case UL_SCH_LCID_SRB3:
              // todo
              break;

        case UL_SCH_LCID_CCCH:
        case UL_SCH_LCID_CCCH1:
          // fixed length
          mac_subheader_len = 1;

          if ( rx_lcid == UL_SCH_LCID_CCCH1 ) {
            // RRCResumeRequest1 message includes the full I-RNTI and has a size of 8 bytes
            mac_sdu_len = 8;

            // Check if it is a valid CCCH1 message, we get all 00's messages very often
            int i = 0;
            for(i=0; i<(mac_subheader_len+mac_sdu_len); i++) {
              if(pduP[i] != 0) {
                break;
              }
            }
            if (i == (mac_subheader_len+mac_sdu_len)) {
              LOG_D(NR_MAC, "%s() Invalid CCCH1 message!, pdu_len: %d\n", __func__, pdu_len);
              done = 1;
              break;
            }
          } else {
            // fixed length of 6 bytes
            mac_sdu_len = 6;
          }

          nr_mac_rrc_data_ind(module_idP,
                              CC_id,
                              frameP,
                              0,
                              0,
                              UE_info->rnti[UE_id],
                              CCCH,
                              pduP + mac_subheader_len,
                              mac_sdu_len,
                              0);
          break;

        case UL_SCH_LCID_DTCH:
          //  check if LCID is valid at current time.
          if (((NR_MAC_SUBHEADER_SHORT *)pduP)->F) {
            // mac_sdu_len |= (uint16_t)(((NR_MAC_SUBHEADER_LONG *)pduP)->L2)<<8;
            mac_subheader_len = 3;
            mac_sdu_len = ((uint16_t)(((NR_MAC_SUBHEADER_LONG *)pduP)->L1 & 0x7f) << 8)
                          | ((uint16_t)((NR_MAC_SUBHEADER_LONG *)pduP)->L2 & 0xff);

          } else {
            mac_sdu_len = (uint16_t)((NR_MAC_SUBHEADER_SHORT *)pduP)->L;
            mac_subheader_len = 2;
          }

          LOG_D(NR_MAC, "In %s: [UE %d] %d.%d : ULSCH -> UL-%s %d (gNB %d, %d bytes)\n",
                __func__,
                module_idP,
                frameP,
                slot,
                rx_lcid<4?"DCCH":"DTCH",
                rx_lcid,
                module_idP,
                mac_sdu_len);
          UE_info->mac_stats[UE_id].lc_bytes_rx[rx_lcid] += mac_sdu_len;

          mac_rlc_data_ind(module_idP,
                           UE_info->rnti[UE_id],
                           module_idP,
                           frameP,
                           ENB_FLAG_YES,
                           MBMS_FLAG_NO,
                           rx_lcid,
                           (char *)(pduP + mac_subheader_len),
                           mac_sdu_len,
                           1,
                           NULL);

          /* Updated estimated buffer when receiving data */
          if (sched_ctrl->estimated_ul_buffer >= mac_sdu_len)
            sched_ctrl->estimated_ul_buffer -= mac_sdu_len;
          else
            sched_ctrl->estimated_ul_buffer = 0;
          break;

        default:
          LOG_E(NR_MAC, "Received unknown MAC header (LCID = 0x%02x)\n", rx_lcid);
          return -1;
          break;
        }

        #ifdef ENABLE_MAC_PAYLOAD_DEBUG
        if (rx_lcid < 45 || rx_lcid == 52 || rx_lcid == 63) {
          LOG_I(NR_MAC, "In %s: dumping UL MAC SDU sub-header with length %d (LCID = 0x%02x):\n", __func__, mac_subheader_len, rx_lcid);
          log_dump(NR_MAC, pduP, mac_subheader_len, LOG_DUMP_CHAR, "\n");
          LOG_I(NR_MAC, "In %s: dumping UL MAC SDU with length %d (LCID = 0x%02x):\n", __func__, mac_sdu_len, rx_lcid);
          log_dump(NR_MAC, pduP + mac_subheader_len, mac_sdu_len, LOG_DUMP_CHAR, "\n");
        } else {
          LOG_I(NR_MAC, "In %s: dumping UL MAC CE with length %d (LCID = 0x%02x):\n", __func__, mac_ce_len, rx_lcid);
          log_dump(NR_MAC, pduP + mac_subheader_len + mac_sdu_len, mac_ce_len, LOG_DUMP_CHAR, "\n");
        }
        #endif

        pduP += ( mac_subheader_len + mac_ce_len + mac_sdu_len );
        pdu_len -= ( mac_subheader_len + mac_ce_len + mac_sdu_len );

        if (pdu_len < 0) {
          LOG_E(NR_MAC, "In %s: residual UL MAC PDU in %d.%d with length < 0!, pdu_len %d \n", __func__, frameP, slot, pdu_len);
          LOG_E(NR_MAC, "MAC PDU ");
          for (int i = 0; i < 20; i++) // Only printf 1st - 20nd bytes
            printf("%02x ", pduP[i]);
          printf("\n");
          return 0;
        }
    }
  return 0;
}

void abort_nr_ul_harq(module_id_t mod_id, int UE_id, int8_t harq_pid)
{
  NR_UE_info_t *UE_info = &RC.nrmac[mod_id]->UE_info;
  NR_UE_sched_ctrl_t *sched_ctrl = &UE_info->UE_sched_ctrl[UE_id];
  NR_UE_ul_harq_t *harq = &sched_ctrl->ul_harq_processes[harq_pid];

  harq->ndi ^= 1;
  harq->round = 0;
  UE_info->mac_stats[UE_id].ulsch_errors++;
  add_tail_nr_list(&sched_ctrl->available_ul_harq, harq_pid);

  /* the transmission failed: the UE won't send the data we expected initially,
   * so retrieve to correctly schedule after next BSR */
  sched_ctrl->sched_ul_bytes -= harq->sched_pusch.tb_size;
  if (sched_ctrl->sched_ul_bytes < 0)
    sched_ctrl->sched_ul_bytes = 0;
}

void handle_nr_ul_harq(const int CC_idP,
                       module_id_t mod_id,
                       frame_t frame,
                       sub_frame_t slot,
                       const nfapi_nr_crc_t *crc_pdu)
{
  gNB_MAC_INST *gNB_mac = RC.nrmac[mod_id];
  int UE_id = find_nr_UE_id(mod_id, crc_pdu->rnti);
  if (UE_id < 0) {
    for (int i = 0; i < NR_NB_RA_PROC_MAX; ++i) {
      NR_RA_t *ra = &gNB_mac->common_channels[CC_idP].ra[i];
      if (ra->state >= WAIT_Msg3 &&
          ra->rnti == crc_pdu->rnti)
        return;
    }
    LOG_E(NR_MAC, "%s(): unknown RNTI 0x%04x in PUSCH\n", __func__, crc_pdu->rnti);
    return;
  }
  NR_UE_info_t *UE_info = &RC.nrmac[mod_id]->UE_info;
  NR_UE_sched_ctrl_t *sched_ctrl = &UE_info->UE_sched_ctrl[UE_id];
  int8_t harq_pid = sched_ctrl->feedback_ul_harq.head;
  LOG_D(NR_MAC, "Comparing crc_pdu->harq_id vs feedback harq_pid = %d %d\n",crc_pdu->harq_id, harq_pid);
  while (crc_pdu->harq_id != harq_pid || harq_pid < 0) {
    LOG_W(NR_MAC,
          "Unexpected ULSCH HARQ PID %d (have %d) for RNTI 0x%04x (ignore this warning for RA)\n",
          crc_pdu->harq_id,
          harq_pid,
          crc_pdu->rnti);
    if (harq_pid < 0)
      return;

    remove_front_nr_list(&sched_ctrl->feedback_ul_harq);
    sched_ctrl->ul_harq_processes[harq_pid].is_waiting = false;
    if(sched_ctrl->ul_harq_processes[harq_pid].round >= MAX_HARQ_ROUNDS - 1) {
      abort_nr_ul_harq(mod_id, UE_id, harq_pid);
    } else {
      sched_ctrl->ul_harq_processes[harq_pid].round++;
      add_tail_nr_list(&sched_ctrl->retrans_ul_harq, harq_pid);
    }
    harq_pid = sched_ctrl->feedback_ul_harq.head;
  }
  remove_front_nr_list(&sched_ctrl->feedback_ul_harq);
  NR_UE_ul_harq_t *harq = &sched_ctrl->ul_harq_processes[harq_pid];
  DevAssert(harq->is_waiting);
  harq->feedback_slot = -1;
  harq->is_waiting = false;
  if (!crc_pdu->tb_crc_status) {
    harq->ndi ^= 1;
    harq->round = 0;
    LOG_D(NR_MAC,
          "Ulharq id %d crc passed for RNTI %04x\n",
          harq_pid,
          crc_pdu->rnti);
    add_tail_nr_list(&sched_ctrl->available_ul_harq, harq_pid);
  } else if (harq->round >= MAX_HARQ_ROUNDS - 1) {
    abort_nr_ul_harq(mod_id, UE_id, harq_pid);
    LOG_D(NR_MAC,
          "RNTI %04x: Ulharq id %d crc failed in all rounds\n",
          crc_pdu->rnti,
          harq_pid);
  } else {
    harq->round++;
    LOG_D(NR_MAC,
          "Ulharq id %d crc failed for RNTI %04x\n",
          harq_pid,
          crc_pdu->rnti);
    add_tail_nr_list(&sched_ctrl->retrans_ul_harq, harq_pid);
  }
}

/*
* When data are received on PHY and transmitted to MAC
*/
void nr_rx_sdu(const module_id_t gnb_mod_idP,
               const int CC_idP,
               const frame_t frameP,
               const sub_frame_t slotP,
               const rnti_t rntiP,
               uint8_t *sduP,
               const uint16_t sdu_lenP,
               const uint16_t timing_advance,
               const uint8_t ul_cqi,
               const uint16_t rssi){

  gNB_MAC_INST *gNB_mac = RC.nrmac[gnb_mod_idP];
  NR_UE_info_t *UE_info = &gNB_mac->UE_info;

  const int current_rnti = rntiP;
  const int UE_id = find_nr_UE_id(gnb_mod_idP, current_rnti);
  const int target_snrx10 = gNB_mac->pusch_target_snrx10;
  const int pusch_failure_thres = gNB_mac->pusch_failure_thres;

  if (UE_id != -1) {
    NR_UE_sched_ctrl_t *UE_scheduling_control = &UE_info->UE_sched_ctrl[UE_id];
    const int8_t harq_pid = UE_scheduling_control->feedback_ul_harq.head;

    if (sduP)
      T(T_GNB_MAC_UL_PDU_WITH_DATA, T_INT(gnb_mod_idP), T_INT(CC_idP),
        T_INT(rntiP), T_INT(frameP), T_INT(slotP), T_INT(harq_pid),
        T_BUFFER(sduP, sdu_lenP));

    UE_info->mac_stats[UE_id].ulsch_total_bytes_rx += sdu_lenP;
    LOG_D(NR_MAC, "[gNB %d][PUSCH %d] CC_id %d %d.%d Received ULSCH sdu from PHY (rnti %x, UE_id %d) ul_cqi %d TA %d sduP %p, rssi %d\n",
          gnb_mod_idP,
          harq_pid,
          CC_idP,
          frameP,
          slotP,
          current_rnti,
          UE_id,
          ul_cqi,
          timing_advance,
          sduP,
          rssi);

    // if not missed detection (10dB threshold for now)
    if (rssi>0) {
      UE_scheduling_control->tpc0 = nr_get_tpc(target_snrx10,ul_cqi,30);
      if (timing_advance != 0xffff)
        UE_scheduling_control->ta_update = timing_advance;
      UE_scheduling_control->raw_rssi = rssi;
      UE_scheduling_control->pusch_snrx10 = ul_cqi * 5 - 640;
      LOG_D(NR_MAC, "[UE %d] PUSCH TPC %d and TA %d\n",UE_id,UE_scheduling_control->tpc0,UE_scheduling_control->ta_update);
    }
    else{
      LOG_D(NR_MAC,"[UE %d] Detected DTX : increasing UE TX power\n",UE_id);
      UE_scheduling_control->tpc0 = 3;
    }

#if defined(ENABLE_MAC_PAYLOAD_DEBUG)

    LOG_I(NR_MAC, "Printing received UL MAC payload at gNB side: %d \n");
    for (int i = 0; i < sdu_lenP ; i++) {
	  //harq_process_ul_ue->a[i] = (unsigned char) rand();
	  //printf("a[%d]=0x%02x\n",i,harq_process_ul_ue->a[i]);
	  printf("%02x ",(unsigned char)sduP[i]);
    }
    printf("\n");

#endif

    if (sduP != NULL){
      LOG_D(NR_MAC, "Received PDU at MAC gNB \n");

      UE_info->UE_sched_ctrl[UE_id].pusch_consecutive_dtx_cnt = 0;
      const uint32_t tb_size = UE_scheduling_control->ul_harq_processes[harq_pid].sched_pusch.tb_size;
      UE_scheduling_control->sched_ul_bytes -= tb_size;
      if (UE_scheduling_control->sched_ul_bytes < 0)
        UE_scheduling_control->sched_ul_bytes = 0;

      nr_process_mac_pdu(gnb_mod_idP, UE_id, CC_idP, frameP, slotP, sduP, sdu_lenP);
    }
    else {
      NR_UE_ul_harq_t *cur_harq = &UE_scheduling_control->ul_harq_processes[harq_pid];
      /* reduce sched_ul_bytes when cur_harq->round == 3 */
      if (cur_harq->round == 3){
        const uint32_t tb_size = UE_scheduling_control->ul_harq_processes[harq_pid].sched_pusch.tb_size;
        UE_scheduling_control->sched_ul_bytes -= tb_size;
        if (UE_scheduling_control->sched_ul_bytes < 0)
          UE_scheduling_control->sched_ul_bytes = 0;
      }
      if (ul_cqi <= 128) {
        UE_info->UE_sched_ctrl[UE_id].pusch_consecutive_dtx_cnt++;
        UE_info->mac_stats[UE_id].ulsch_DTX++;
      }
      if (!get_softmodem_params()->phy_test && UE_info->UE_sched_ctrl[UE_id].pusch_consecutive_dtx_cnt >= pusch_failure_thres) {
         LOG_W(NR_MAC,"Detected UL Failure on PUSCH after %d PUSCH DTX, stopping scheduling\n",
               UE_info->UE_sched_ctrl[UE_id].pusch_consecutive_dtx_cnt);
         UE_info->UE_sched_ctrl[UE_id].ul_failure = 1;
         nr_mac_gNB_rrc_ul_failure(gnb_mod_idP,CC_idP,frameP,slotP,rntiP);
      }
    }
  } else if(sduP) {

    bool no_sig = true;
    for (int k = 0; k < sdu_lenP; k++) {
      if(sduP[k]!=0) {
        no_sig = false;
        break;
      }
    }

    if(no_sig) {
      LOG_W(NR_MAC, "No signal\n");
    }

    T(T_GNB_MAC_UL_PDU_WITH_DATA, T_INT(gnb_mod_idP), T_INT(CC_idP),
      T_INT(rntiP), T_INT(frameP), T_INT(slotP), T_INT(-1) /* harq_pid */,
      T_BUFFER(sduP, sdu_lenP));

    /* we don't know this UE (yet). Check whether there is a ongoing RA (Msg 3)
     * and check the corresponding UE's RNTI match, in which case we activate
     * it. */
    for (int i = 0; i < NR_NB_RA_PROC_MAX; ++i) {
      NR_RA_t *ra = &gNB_mac->common_channels[CC_idP].ra[i];
      if (ra->state != WAIT_Msg3)
        continue;

      if(no_sig) {
        LOG_W(NR_MAC, "Random Access %i failed at state %i (no signal)\n", i, ra->state);
        nr_mac_remove_ra_rnti(gnb_mod_idP, ra->rnti);
        nr_clear_ra_proc(gnb_mod_idP, CC_idP, frameP, ra);
      } else {

        // random access pusch with TC-RNTI
        if (ra->rnti != current_rnti) {
          LOG_W(NR_MAC,
                "expected TC_RNTI %04x to match current RNTI %04x\n",
                ra->rnti,
                current_rnti);

          if( (frameP==ra->Msg3_frame) && (slotP==ra->Msg3_slot) ) {
            LOG_W(NR_MAC, "Random Access %i failed at state %i (TC_RNTI %04x RNTI %04x)\n", i, ra->state,ra->rnti,current_rnti);
            nr_mac_remove_ra_rnti(gnb_mod_idP, ra->rnti);
            nr_clear_ra_proc(gnb_mod_idP, CC_idP, frameP, ra);
          }

          continue;
        }

        int UE_id=-1;

        UE_id = add_new_nr_ue(gnb_mod_idP, ra->rnti, ra->CellGroup);
        if (UE_id<0) {
          LOG_W(NR_MAC, "Random Access %i discarded at state %i (TC_RNTI %04x RNTI %04x): max number of users achieved!\n", i, ra->state,ra->rnti,current_rnti);
          nr_mac_remove_ra_rnti(gnb_mod_idP, ra->rnti);
          nr_clear_ra_proc(gnb_mod_idP, CC_idP, frameP, ra);
          return;
        }

        UE_info->UE_beam_index[UE_id] = ra->beam_id;

        // re-initialize ta update variables after RA procedure completion
        UE_info->UE_sched_ctrl[UE_id].ta_frame = frameP;

        LOG_D(NR_MAC,
              "reset RA state information for RA-RNTI 0x%04x/index %d\n",
              ra->rnti,
              i);

        LOG_I(NR_MAC,
              "[gNB %d][RAPROC] PUSCH with TC_RNTI 0x%04x received correctly, "
              "adding UE MAC Context UE_id %d/RNTI 0x%04x\n",
              gnb_mod_idP,
              current_rnti,
              UE_id,
              ra->rnti);

      NR_UE_sched_ctrl_t *UE_scheduling_control = &UE_info->UE_sched_ctrl[UE_id];

      UE_scheduling_control->tpc0 = nr_get_tpc(target_snrx10,ul_cqi,30);
      if (timing_advance != 0xffff)
        UE_scheduling_control->ta_update = timing_advance;
      UE_scheduling_control->raw_rssi = rssi;
      UE_scheduling_control->pusch_snrx10 = ul_cqi * 5 - 640;
      LOG_D(NR_MAC, "[UE %d] PUSCH TPC %d and TA %d\n",UE_id,UE_scheduling_control->tpc0,UE_scheduling_control->ta_update);
        if(ra->cfra) {

          LOG_A(NR_MAC, "(ue %i, rnti 0x%04x) CFRA procedure succeeded!\n", UE_id, ra->rnti);
          nr_mac_remove_ra_rnti(gnb_mod_idP, ra->rnti);
          nr_clear_ra_proc(gnb_mod_idP, CC_idP, frameP, ra);
          UE_info->active[UE_id] = true;

        } else {

          LOG_A(NR_MAC,"[RAPROC] RA-Msg3 received (sdu_lenP %d)\n",sdu_lenP);
          LOG_D(NR_MAC,"[RAPROC] Received Msg3:\n");
          for (int k = 0; k < sdu_lenP; k++) {
            LOG_D(NR_MAC,"(%i): 0x%x\n",k,sduP[k]);
          }

          // UE Contention Resolution Identity
          // Store the first 48 bits belonging to the uplink CCCH SDU within Msg3 to fill in Msg4
          // First byte corresponds to R/LCID MAC sub-header
          memcpy(ra->cont_res_id, &sduP[1], sizeof(uint8_t) * 6);

          if (nr_process_mac_pdu(gnb_mod_idP, UE_id, CC_idP, frameP, slotP, sduP, sdu_lenP) == 0) {
            ra->state = Msg4;
            ra->Msg4_frame = (frameP + 2) % 1024;
            ra->Msg4_slot = 1;
            
            if (ra->msg3_dcch_dtch) {
              // Check if the UE identified by C-RNTI still exists at the gNB
              int UE_id_C = find_nr_UE_id(gnb_mod_idP, ra->crnti);
              if (UE_id_C < 0) {
                // The UE identified by C-RNTI no longer exists at the gNB
                // Let's abort the current RA, so the UE will trigger a new RA later but using RRCSetupRequest instead. A better solution may be implemented
                mac_remove_nr_ue(gnb_mod_idP, ra->rnti);
                nr_clear_ra_proc(gnb_mod_idP, CC_idP, frameP, ra);
                return;
              } else {
                // The UE identified by C-RNTI still exists at the gNB
                // Reset uplink failure flags/counters/timers at MAC and at RRC so gNB will resume again scheduling resources for this UE
                UE_info->UE_sched_ctrl[UE_id_C].pusch_consecutive_dtx_cnt = 0;
                UE_info->UE_sched_ctrl[UE_id_C].ul_failure = 0;
                nr_mac_gNB_rrc_ul_failure_reset(gnb_mod_idP, frameP, slotP, ra->crnti);
              }
            }
            LOG_I(NR_MAC, "Scheduling RA-Msg4 for TC_RNTI 0x%04x (state %d, frame %d, slot %d)\n",
                  (ra->msg3_dcch_dtch?ra->crnti:ra->rnti), ra->state, ra->Msg4_frame, ra->Msg4_slot);
          }
          else {
             nr_mac_remove_ra_rnti(gnb_mod_idP, ra->rnti);
             nr_clear_ra_proc(gnb_mod_idP, CC_idP, frameP, ra);
          }
        }
        return;
      }
    }
  } else {
    for (int i = 0; i < NR_NB_RA_PROC_MAX; ++i) {
      NR_RA_t *ra = &gNB_mac->common_channels[CC_idP].ra[i];
      if (ra->state != WAIT_Msg3)
        continue;

      if( (frameP!=ra->Msg3_frame) || (slotP!=ra->Msg3_slot))
        continue;

      // for CFRA (NSA) do not schedule retransmission of msg3
      if (ra->cfra) {
        LOG_W(NR_MAC, "Random Access %i failed at state %i (NSA msg3 reception failed)\n", i, ra->state);
        nr_mac_remove_ra_rnti(gnb_mod_idP, ra->rnti);
        nr_clear_ra_proc(gnb_mod_idP, CC_idP, frameP, ra);
        return;
      }

      if (ra->msg3_round >= MAX_HARQ_ROUNDS - 1) {
        LOG_W(NR_MAC, "Random Access %i failed at state %i (Reached msg3 max harq rounds)\n", i, ra->state);
        nr_mac_remove_ra_rnti(gnb_mod_idP, ra->rnti);
        nr_clear_ra_proc(gnb_mod_idP, CC_idP, frameP, ra);
        return;
      }

      LOG_W(NR_MAC, "Random Access %i Msg3 CRC did not pass)\n", i);
      ra->msg3_round++;
      ra->state = Msg3_retransmission;
    }
  }
}

long get_K2(NR_ServingCellConfigCommon_t *scc,
            NR_ServingCellConfigCommonSIB_t *scc_sib1,
            NR_BWP_Uplink_t *ubwp,
            int time_domain_assignment,
            int mu) {

  NR_PUSCH_TimeDomainResourceAllocation_t *tda_list = NULL;
  if(ubwp) {
    tda_list = ubwp->bwp_Common->pusch_ConfigCommon->choice.setup->pusch_TimeDomainAllocationList->list.array[time_domain_assignment];
  } else if(scc) {
    tda_list = scc->uplinkConfigCommon->initialUplinkBWP->pusch_ConfigCommon->choice.setup->pusch_TimeDomainAllocationList->list.array[time_domain_assignment];
  } else if(scc_sib1) {
    tda_list = scc_sib1->uplinkConfigCommon->initialUplinkBWP.pusch_ConfigCommon->choice.setup->pusch_TimeDomainAllocationList->list.array[time_domain_assignment];
  }

  if (tda_list->k2)
    return *tda_list->k2;
  else if (mu < 2)
    return 1;
  else if (mu == 2)
    return 2;
  else
    return 3;
}

bool nr_UE_is_to_be_scheduled(module_id_t mod_id, int CC_id, int UE_id, frame_t frame, sub_frame_t slot)
{
  const NR_ServingCellConfigCommon_t *scc = RC.nrmac[mod_id]->common_channels->ServingCellConfigCommon;
  const int n = nr_slots_per_frame[*scc->ssbSubcarrierSpacing];
  const int now = frame * n + slot;

  const struct gNB_MAC_INST_s *nrmac = RC.nrmac[mod_id];
  const NR_UE_sched_ctrl_t *sched_ctrl = &nrmac->UE_info.UE_sched_ctrl[UE_id];
  const int last_ul_sched = sched_ctrl->last_ul_frame * n + sched_ctrl->last_ul_slot;

  const NR_TDD_UL_DL_Pattern_t *tdd =
      scc->tdd_UL_DL_ConfigurationCommon ? &scc->tdd_UL_DL_ConfigurationCommon->pattern1 : NULL;
  int num_slots_per_period;
  int tdd_period_len[8] = {500,625,1000,1250,2000,2500,5000,10000};
  if (tdd)
    num_slots_per_period = n*tdd_period_len[tdd->dl_UL_TransmissionPeriodicity]/10000;
  else
    num_slots_per_period = n;

  const int diff = (now - last_ul_sched + 1024 * n) % (1024 * n);
  /* UE is to be scheduled if
   * (1) we think the UE has more bytes awaiting than what we scheduled
   * (2) there is a scheduling request
   * (3) or we did not schedule it in more than 10 frames */
  const bool has_data = sched_ctrl->estimated_ul_buffer > sched_ctrl->sched_ul_bytes;
  const bool high_inactivity = diff >= (nrmac->ulsch_max_frame_inactivity>0 ? (nrmac->ulsch_max_frame_inactivity * n) : num_slots_per_period);
  LOG_D(NR_MAC,
        "%4d.%2d UL inactivity %d slots has_data %d SR %d\n",
        frame,
        slot,
        diff,
        has_data,
        sched_ctrl->SR);
  return has_data || sched_ctrl->SR || high_inactivity;
}

int next_list_entry_looped(NR_list_t *list, int UE_id)
{
  if (UE_id < 0)
    return list->head;
  return list->next[UE_id] < 0 ? list->head : list->next[UE_id];
}

bool allocate_ul_retransmission(module_id_t module_id,
                                frame_t frame,
                                sub_frame_t slot,
                                uint8_t *rballoc_mask,
                                int *n_rb_sched,
                                int UE_id,
                                int harq_pid)
{
  const int CC_id = 0;
  gNB_MAC_INST *nr_mac = RC.nrmac[module_id];
  const NR_ServingCellConfigCommon_t *scc = nr_mac->common_channels[CC_id].ServingCellConfigCommon;
  NR_UE_info_t *UE_info = &nr_mac->UE_info;
  NR_UE_sched_ctrl_t *sched_ctrl = &UE_info->UE_sched_ctrl[UE_id];
  NR_sched_pusch_t *retInfo = &sched_ctrl->ul_harq_processes[harq_pid].sched_pusch;
  NR_CellGroupConfig_t *cg = UE_info->CellGroup[UE_id];

  NR_BWP_UplinkDedicated_t *ubwpd = cg && cg->spCellConfig && cg->spCellConfig->spCellConfigDedicated &&
                                    cg->spCellConfig->spCellConfigDedicated->uplinkConfig ?
                                    cg->spCellConfig->spCellConfigDedicated->uplinkConfig->initialUplinkBWP : NULL;

  NR_BWP_t *genericParameters = get_ul_bwp_genericParameters(sched_ctrl->active_ubwp,
                                                             (NR_ServingCellConfigCommon_t *)scc,
                                                             RC.nrmac[module_id]->common_channels[0].sib1 ? RC.nrmac[module_id]->common_channels[0].sib1->message.choice.c1->choice.systemInformationBlockType1 : NULL);

  int rbStart = 0; // wrt BWP start
  const uint16_t bwpSize = NRRIV2BW(genericParameters->locationAndBandwidth, MAX_BWP_SIZE);

  const uint8_t num_dmrs_cdm_grps_no_data = (sched_ctrl->active_bwp || ubwpd) ? 1 : 2;
  const int tda = sched_ctrl->active_ubwp ? RC.nrmac[module_id]->preferred_ul_tda[sched_ctrl->active_ubwp->bwp_Id][slot] : 0;
  LOG_D(NR_MAC,"retInfo->time_domain_allocation = %d, tda = %d\n", retInfo->time_domain_allocation, tda);
  LOG_D(NR_MAC,"num_dmrs_cdm_grps_no_data %d, tbs %d\n",num_dmrs_cdm_grps_no_data, retInfo->tb_size);
  if (tda == retInfo->time_domain_allocation) {
    /* Check the resource is enough for retransmission */
    while (rbStart < bwpSize && !rballoc_mask[rbStart])
      rbStart++;
    if (rbStart + retInfo->rbSize > bwpSize) {
      LOG_W(NR_MAC, "cannot allocate retransmission of UE %d/RNTI %04x: no resources (rbStart %d, retInfo->rbSize %d, bwpSize %d\n", UE_id, UE_info->rnti[UE_id], rbStart, retInfo->rbSize, bwpSize);
      return false;
    }
    /* check whether we need to switch the TDA allocation since tha last
     * (re-)transmission */
    NR_pusch_semi_static_t *ps = &sched_ctrl->pusch_semi_static;

    int dci_format = get_dci_format(sched_ctrl);

    if (ps->time_domain_allocation != tda
        || ps->dci_format != dci_format
<<<<<<< HEAD
        || ps->num_dmrs_cdm_grps_no_data != num_dmrs_cdm_grps_no_data)
      nr_set_pusch_semi_static(nr_mac->common_channels[0].sib1 ? (const NR_SIB1_t *)nr_mac->common_channels[0].sib1->message.choice.c1->choice.systemInformationBlockType1 : NULL,
                               scc,
                               sched_ctrl->active_ubwp,
                               ubwpd,
                               dci_format,
                               tda,
                               num_dmrs_cdm_grps_no_data,
                               ps);
=======
        || ps->num_dmrs_cdm_grps_no_data != num_dmrs_cdm_grps_no_data
        || sched_ctrl->update_pusch_ps) {
      nr_set_pusch_semi_static(scc, sched_ctrl->active_ubwp, ubwpd, dci_format, tda, num_dmrs_cdm_grps_no_data, ps);
      sched_ctrl->update_pusch_ps = false;
    }
>>>>>>> a981291b
    LOG_D(NR_MAC, "%s(): retransmission keeping TDA %d and TBS %d\n", __func__, tda, retInfo->tb_size);
  } else {
    /* the retransmission will use a different time domain allocation, check
     * that we have enough resources */
    while (rbStart < bwpSize && !rballoc_mask[rbStart])
      rbStart++;
    int rbSize = 0;
    while (rbStart + rbSize < bwpSize && rballoc_mask[rbStart + rbSize])
      rbSize++;
    NR_pusch_semi_static_t temp_ps;
    int dci_format = get_dci_format(sched_ctrl);
    nr_set_pusch_semi_static(nr_mac->common_channels[0].sib1 ? (const NR_SIB1_t *)nr_mac->common_channels[0].sib1->message.choice.c1->choice.systemInformationBlockType1 : NULL,
                             scc,
                             sched_ctrl->active_ubwp,
                             ubwpd,
                             dci_format,
                             tda,
                             num_dmrs_cdm_grps_no_data,
                             &temp_ps);
    uint32_t new_tbs;
    uint16_t new_rbSize;
    bool success = nr_find_nb_rb(retInfo->Qm,
                                 retInfo->R,
                                 1, // layers
                                 temp_ps.nrOfSymbols,
                                 temp_ps.N_PRB_DMRS * temp_ps.num_dmrs_symb,
                                 retInfo->tb_size,
                                 1, /* minimum of 1RB: need to find exact TBS, don't preclude any number */
                                 rbSize,
                                 &new_tbs,
                                 &new_rbSize);
    if (!success || new_tbs != retInfo->tb_size) {
      LOG_D(NR_MAC, "%s(): new TBsize %d of new TDA does not match old TBS %d\n", __func__, new_tbs, retInfo->tb_size);
      return false; /* the maximum TBsize we might have is smaller than what we need */
    }
    LOG_D(NR_MAC, "%s(): retransmission with TDA %d->%d and TBS %d -> %d\n", __func__, retInfo->time_domain_allocation, tda, retInfo->tb_size, new_tbs);
    /* we can allocate it. Overwrite the time_domain_allocation, the number
     * of RBs, and the new TB size. The rest is done below */
    retInfo->tb_size = new_tbs;
    retInfo->rbSize = new_rbSize;
    retInfo->time_domain_allocation = tda;
    sched_ctrl->pusch_semi_static = temp_ps;
  }

  /* Find a free CCE */
  const int cid = sched_ctrl->coreset->controlResourceSetId;
  const uint16_t Y = get_Y(cid%3, slot, UE_info->rnti[UE_id]);
  uint8_t nr_of_candidates;
  for (int i=0; i<5; i++) {
    // for now taking the lowest value among the available aggregation levels
    find_aggregation_candidates(&sched_ctrl->aggregation_level,
                                &nr_of_candidates,
                                sched_ctrl->search_space,
                                1<<i);
    if(nr_of_candidates>0) break;
  }
  int CCEIndex = find_pdcch_candidate(RC.nrmac[module_id],
                                      CC_id,
                                      sched_ctrl->aggregation_level,
                                      nr_of_candidates,
                                      &sched_ctrl->sched_pdcch,
                                      sched_ctrl->coreset,
                                      Y);

  if (CCEIndex<0) {
    LOG_D(NR_MAC, "%4d.%2d no free CCE for retransmission UL DCI UE %04x\n", frame, slot, UE_info->rnti[UE_id]);
    return false;
  }

  sched_ctrl->cce_index = CCEIndex;
  fill_pdcch_vrb_map(RC.nrmac[module_id],
                     CC_id,
                     &sched_ctrl->sched_pdcch,
                     CCEIndex,
                     sched_ctrl->aggregation_level);

  /* frame/slot in sched_pusch has been set previously. In the following, we
   * overwrite the information in the retransmission information before storing
   * as the new scheduling instruction */
  retInfo->frame = sched_ctrl->sched_pusch.frame;
  retInfo->slot = sched_ctrl->sched_pusch.slot;
  /* Get previous PSUCH field info */
  sched_ctrl->sched_pusch = *retInfo;
  NR_sched_pusch_t *sched_pusch = &sched_ctrl->sched_pusch;

  LOG_D(NR_MAC,
        "%4d.%2d Allocate UL retransmission UE %d/RNTI %04x sched %4d.%2d (%d RBs)\n",
        frame,
        slot,
        UE_id,
        UE_info->rnti[UE_id],
        sched_pusch->frame,
        sched_pusch->slot,
        sched_pusch->rbSize);

  sched_pusch->rbStart = rbStart;
  /* no need to recompute the TBS, it will be the same */

  /* Mark the corresponding RBs as used */
  n_rb_sched -= sched_pusch->rbSize;
  for (int rb = 0; rb < sched_ctrl->sched_pusch.rbSize; rb++)
    rballoc_mask[rb + sched_ctrl->sched_pusch.rbStart] = 0;
  return true;
}

void update_ul_ue_R_Qm(NR_sched_pusch_t *sched_pusch, const NR_pusch_semi_static_t *ps)
{
  const int mcs = sched_pusch->mcs;
  sched_pusch->R = nr_get_code_rate_ul(mcs, ps->mcs_table);
  sched_pusch->Qm = nr_get_Qm_ul(mcs, ps->mcs_table);

  if (ps->pusch_Config && ps->pusch_Config->tp_pi2BPSK && ((ps->mcs_table == 3 && mcs < 2) || (ps->mcs_table == 4 && mcs < 6))) {
    sched_pusch->R >>= 1;
    sched_pusch->Qm <<= 1;
  }
}

float ul_thr_ue[MAX_MOBILES_PER_GNB];
uint32_t ul_pf_tbs[3][29]; // pre-computed, approximate TBS values for PF coefficient
void pf_ul(module_id_t module_id,
           frame_t frame,
           sub_frame_t slot,
           NR_list_t *UE_list,
           int max_num_ue,
           int n_rb_sched,
           uint8_t *rballoc_mask) {

  const int CC_id = 0;
  gNB_MAC_INST *nrmac = RC.nrmac[module_id];
  NR_ServingCellConfigCommon_t *scc = nrmac->common_channels[CC_id].ServingCellConfigCommon;
  NR_UE_info_t *UE_info = &nrmac->UE_info;
  const int min_rb = 5;
  float coeff_ue[MAX_MOBILES_PER_GNB];
  // UEs that could be scheduled
  int ue_array[MAX_MOBILES_PER_GNB];
  NR_list_t UE_sched = { .head = -1, .next = ue_array, .tail = -1, .len = MAX_MOBILES_PER_GNB };

  /* Loop UE_list to calculate throughput and coeff */
  for (int UE_id = UE_list->head; UE_id >= 0; UE_id = UE_list->next[UE_id]) {

    if (UE_info->Msg4_ACKed[UE_id] != true) continue;

    LOG_D(NR_MAC,"pf_ul: preparing UL scheduling for UE %d\n",UE_id);
    NR_UE_sched_ctrl_t *sched_ctrl = &UE_info->UE_sched_ctrl[UE_id];

    NR_BWP_t *genericParameters = get_ul_bwp_genericParameters(sched_ctrl->active_ubwp,
                                                               scc,
                                                               RC.nrmac[module_id]->common_channels[0].sib1 ? RC.nrmac[module_id]->common_channels[0].sib1->message.choice.c1->choice.systemInformationBlockType1 : NULL);

    int rbStart = 0; // wrt BWP start
    NR_CellGroupConfig_t *cg = UE_info->CellGroup[UE_id];
    NR_BWP_UplinkDedicated_t *ubwpd = cg && cg->spCellConfig && cg->spCellConfig->spCellConfigDedicated &&
                                      cg->spCellConfig->spCellConfigDedicated->uplinkConfig ?
                                      cg->spCellConfig->spCellConfigDedicated->uplinkConfig->initialUplinkBWP : NULL;

    const uint16_t bwpSize = NRRIV2BW(genericParameters->locationAndBandwidth, MAX_BWP_SIZE);
    NR_sched_pusch_t *sched_pusch = &sched_ctrl->sched_pusch;
    NR_pusch_semi_static_t *ps = &sched_ctrl->pusch_semi_static;

    /* Calculate throughput */
    const float a = 0.0005f; // corresponds to 200ms window
    const uint32_t b = UE_info->mac_stats[UE_id].ulsch_current_bytes;
    ul_thr_ue[UE_id] = (1 - a) * ul_thr_ue[UE_id] + a * b;

    /* Check if retransmission is necessary */
    sched_pusch->ul_harq_pid = sched_ctrl->retrans_ul_harq.head;
    LOG_D(NR_MAC,"pf_ul: UE %d harq_pid %d\n",UE_id,sched_pusch->ul_harq_pid);
    if (sched_pusch->ul_harq_pid >= 0) {
      /* Allocate retransmission*/
      bool r = allocate_ul_retransmission(
          module_id, frame, slot, rballoc_mask, &n_rb_sched, UE_id, sched_pusch->ul_harq_pid);
      if (!r) {
        LOG_D(NR_MAC, "%4d.%2d UL retransmission UE RNTI %04x can NOT be allocated\n", frame, slot, UE_info->rnti[UE_id]);
        continue;
      }
      else LOG_D(NR_MAC,"%4d.%2d UL Retransmission UE RNTI %04x to be allocated, max_num_ue %d\n",frame,slot,UE_info->rnti[UE_id],max_num_ue);

      /* reduce max_num_ue once we are sure UE can be allocated, i.e., has CCE */
      max_num_ue--;
      if (max_num_ue < 0)
        return;
      continue;
    }

    const int B = max(0, sched_ctrl->estimated_ul_buffer - sched_ctrl->sched_ul_bytes);
    /* preprocessor computed sched_frame/sched_slot */
    const bool do_sched = nr_UE_is_to_be_scheduled(module_id, 0, UE_id, sched_pusch->frame, sched_pusch->slot);

    LOG_D(NR_MAC,"pf_ul: do_sched UE %d => %s\n",UE_id,do_sched ? "yes" : "no");
    if (B == 0 && !do_sched)
      continue;

    /* Schedule UE on SR or UL inactivity and no data (otherwise, will be scheduled
     * based on data to transmit) */
    if (B == 0 && do_sched) {
      /* if no data, pre-allocate 5RB */
      /* Find a free CCE */
      const int cid = sched_ctrl->coreset->controlResourceSetId;
      const uint16_t Y = get_Y(cid%3, slot, UE_info->rnti[UE_id]);
      uint8_t nr_of_candidates;
      for (int i=0; i<5; i++) {
        // for now taking the lowest value among the available aggregation levels
        find_aggregation_candidates(&sched_ctrl->aggregation_level,
                                    &nr_of_candidates,
                                    sched_ctrl->search_space,
                                    1<<i);
        if(nr_of_candidates>0) break;
      }
      int CCEIndex = find_pdcch_candidate(RC.nrmac[module_id],
                                          CC_id,
                                          sched_ctrl->aggregation_level,
                                          nr_of_candidates,
                                          &sched_ctrl->sched_pdcch,
                                          sched_ctrl->coreset,
                                          Y);

      if (CCEIndex<0) {
        LOG_D(NR_MAC, "%4d.%2d no free CCE for UL DCI UE %04x (BSR 0)\n", frame, slot, UE_info->rnti[UE_id]);
        continue;
      }
      /* reduce max_num_ue once we are sure UE can be allocated, i.e., has CCE */
      max_num_ue--;
      if (max_num_ue < 0)
        return;

      LOG_D(NR_MAC,"Looking for min_rb %d RBs, starting at %d\n", min_rb, rbStart);
      while (rbStart < bwpSize && !rballoc_mask[rbStart]) rbStart++;
      if (rbStart + min_rb >= bwpSize) {
        LOG_W(NR_MAC, "cannot allocate continuous UL data for UE %d/RNTI %04x: no resources (rbStart %d, min_rb %d, bwpSize %d\n",
              UE_id, UE_info->rnti[UE_id],rbStart,min_rb,bwpSize);
        return;
      }

      sched_ctrl->cce_index = CCEIndex;
      fill_pdcch_vrb_map(RC.nrmac[module_id],
                         CC_id,
                         &sched_ctrl->sched_pdcch,
                         CCEIndex,
                         sched_ctrl->aggregation_level);

      /* Save PUSCH field */
      /* we want to avoid a lengthy deduction of DMRS and other parameters in
       * every TTI if we can save it, so check whether dci_format, TDA, or
       * num_dmrs_cdm_grps_no_data has changed and only then recompute */
      const uint8_t num_dmrs_cdm_grps_no_data = (sched_ctrl->active_ubwp || ubwpd) ? 1 : 2;
      int dci_format = get_dci_format(sched_ctrl);
      const int tda = sched_ctrl->active_ubwp ? nrmac->preferred_ul_tda[sched_ctrl->active_ubwp->bwp_Id][slot] : 0;
      if (ps->time_domain_allocation != tda
          || ps->dci_format != dci_format
<<<<<<< HEAD
          || ps->num_dmrs_cdm_grps_no_data != num_dmrs_cdm_grps_no_data)
        nr_set_pusch_semi_static(nrmac->common_channels[0].sib1 ? (const NR_SIB1_t *)nrmac->common_channels[0].sib1->message.choice.c1->choice.systemInformationBlockType1 : NULL,
                                 scc,
                                 sched_ctrl->active_ubwp,
                                 ubwpd,
                                 dci_format,
                                 tda,
                                 num_dmrs_cdm_grps_no_data,
                                 ps);
=======
          || ps->num_dmrs_cdm_grps_no_data != num_dmrs_cdm_grps_no_data
          || sched_ctrl->update_pusch_ps) {
        nr_set_pusch_semi_static(scc, sched_ctrl->active_ubwp, ubwpd, dci_format, tda, num_dmrs_cdm_grps_no_data, ps);
        sched_ctrl->update_pusch_ps = false;
      }
>>>>>>> a981291b
      NR_sched_pusch_t *sched_pusch = &sched_ctrl->sched_pusch;
      sched_pusch->mcs = 9;
      update_ul_ue_R_Qm(sched_pusch, ps);
      sched_pusch->rbStart = rbStart;
      sched_pusch->rbSize = min_rb;
      sched_pusch->tb_size = nr_compute_tbs(sched_pusch->Qm,
                                            sched_pusch->R,
                                            sched_pusch->rbSize,
                                            ps->nrOfSymbols,
                                            ps->N_PRB_DMRS * ps->num_dmrs_symb,
                                            0, // nb_rb_oh
                                            0,
                                            1 /* NrOfLayers */)
                             >> 3;

      /* Mark the corresponding RBs as used */
      n_rb_sched -= sched_pusch->rbSize;
      for (int rb = 0; rb < sched_ctrl->sched_pusch.rbSize; rb++)
        rballoc_mask[rb + sched_ctrl->sched_pusch.rbStart] = 0;

      continue;
    }

    /* Create UE_sched for UEs eligibale for new data transmission*/
    add_tail_nr_list(&UE_sched, UE_id);

    /* Calculate coefficient*/
    sched_pusch->mcs = 9;
    const uint32_t tbs = ul_pf_tbs[ps->mcs_table][sched_pusch->mcs];
    coeff_ue[UE_id] = (float) tbs / ul_thr_ue[UE_id];
    LOG_D(NR_MAC,"b %d, ul_thr_ue[%d] %f, tbs %d, coeff_ue[%d] %f\n",
          b, UE_id, ul_thr_ue[UE_id], tbs, UE_id, coeff_ue[UE_id]);
  }


  const int min_rbSize = 5;
  /* Loop UE_sched to find max coeff and allocate transmission */
  while (UE_sched.head >= 0 && max_num_ue> 0 && n_rb_sched >= min_rbSize) {
    /* Find max coeff */
    int *max = &UE_sched.head; /* Find max coeff: assume head is max */
    int *p = &UE_sched.next[*max];
    while (*p >= 0) {
      /* Find max coeff: if the current one has larger coeff, save for later */
      if (coeff_ue[*p] > coeff_ue[*max])
        max = p;
      p = &UE_sched.next[*p];
    }
    /* Find max coeff: remove the max one: do not use remove_nr_list() since it
     * goes through the whole list every time. Note that UE_sched.tail might
     * not be set correctly anymore */
    const int UE_id = *max;
    p = &UE_sched.next[*max];
    *max = UE_sched.next[*max];
    *p = -1;

    NR_UE_sched_ctrl_t *sched_ctrl = &UE_info->UE_sched_ctrl[UE_id];

    const int cid = sched_ctrl->coreset->controlResourceSetId;
    const uint16_t Y = get_Y(cid%3, slot, UE_info->rnti[UE_id]);
    uint8_t nr_of_candidates;
    for (int i=0; i<5; i++) {
      // for now taking the lowest value among the available aggregation levels
      find_aggregation_candidates(&sched_ctrl->aggregation_level,
                                  &nr_of_candidates,
                                  sched_ctrl->search_space,
                                  1<<i);
      if(nr_of_candidates>0) break;
    }
    int CCEIndex = find_pdcch_candidate(RC.nrmac[module_id],
                                        CC_id,
                                        sched_ctrl->aggregation_level,
                                        nr_of_candidates,
                                        &sched_ctrl->sched_pdcch,
                                        sched_ctrl->coreset,
                                        Y);
    if (CCEIndex<0) {
      LOG_D(NR_MAC, "%4d.%2d no free CCE for UL DCI UE %04x\n", frame, slot, UE_info->rnti[UE_id]);
      continue;
    }
    else LOG_D(NR_MAC, "%4d.%2d free CCE for UL DCI UE %04x\n",frame,slot, UE_info->rnti[UE_id]);

    /* reduce max_num_ue once we are sure UE can be allocated, i.e., has CCE */
    max_num_ue--;
    AssertFatal(max_num_ue >= 0, "Illegal max_num_ue %d\n", max_num_ue);

    NR_CellGroupConfig_t *cg = UE_info->CellGroup[UE_id];
    NR_BWP_UplinkDedicated_t *ubwpd = cg && cg->spCellConfig && cg->spCellConfig->spCellConfigDedicated
                                      && cg->spCellConfig->spCellConfigDedicated->uplinkConfig ?
                                      cg->spCellConfig->spCellConfigDedicated->uplinkConfig->initialUplinkBWP : NULL;

    NR_BWP_t *genericParameters = get_ul_bwp_genericParameters(sched_ctrl->active_ubwp,
                                                               scc,
                                                               RC.nrmac[module_id]->common_channels[0].sib1 ? RC.nrmac[module_id]->common_channels[0].sib1->message.choice.c1->choice.systemInformationBlockType1 : NULL);

    int rbStart = sched_ctrl->active_ubwp ? NRRIV2PRBOFFSET(genericParameters->locationAndBandwidth, MAX_BWP_SIZE) : 0;
    const uint16_t bwpSize = NRRIV2BW(genericParameters->locationAndBandwidth, MAX_BWP_SIZE);
    NR_sched_pusch_t *sched_pusch = &sched_ctrl->sched_pusch;
    NR_pusch_semi_static_t *ps = &sched_ctrl->pusch_semi_static;

    while (rbStart < bwpSize && !rballoc_mask[rbStart]) rbStart++;
    sched_pusch->rbStart = rbStart;
    uint16_t max_rbSize = 1;
    while (rbStart + max_rbSize < bwpSize && rballoc_mask[rbStart + max_rbSize])
      max_rbSize++;

    if (rbStart + min_rb >= bwpSize) {
      LOG_W(NR_MAC, "cannot allocate UL data for UE %d/RNTI %04x: no resources (rbStart %d, min_rb %d, bwpSize %d\n",
	    UE_id, UE_info->rnti[UE_id],rbStart,min_rb,bwpSize);
      return;
    }
    else LOG_D(NR_MAC,"allocating UL data for UE %d/RNTI %04x (rbStsart %d, min_rb %d, bwpSize %d\n",UE_id, UE_info->rnti[UE_id],rbStart,min_rb,bwpSize);

    /* Save PUSCH field */
    /* we want to avoid a lengthy deduction of DMRS and other parameters in
     * every TTI if we can save it, so check whether dci_format, TDA, or
     * num_dmrs_cdm_grps_no_data has changed and only then recompute */
    const uint8_t num_dmrs_cdm_grps_no_data = (sched_ctrl->active_ubwp || ubwpd) ? 1 : 2;
    int dci_format = get_dci_format(sched_ctrl);
    const int tda = sched_ctrl->active_ubwp ? nrmac->preferred_ul_tda[sched_ctrl->active_ubwp->bwp_Id][slot] : 0;
    if (ps->time_domain_allocation != tda
        || ps->dci_format != dci_format
<<<<<<< HEAD
        || ps->num_dmrs_cdm_grps_no_data != num_dmrs_cdm_grps_no_data)
      nr_set_pusch_semi_static(nrmac->common_channels[0].sib1 ? (const NR_SIB1_t *)nrmac->common_channels[0].sib1->message.choice.c1->choice.systemInformationBlockType1 : NULL,
                               scc,
                               sched_ctrl->active_ubwp,
                               ubwpd,
                               dci_format,
                               tda,
                               num_dmrs_cdm_grps_no_data,
                               ps);
=======
        || ps->num_dmrs_cdm_grps_no_data != num_dmrs_cdm_grps_no_data
        || sched_ctrl->update_pusch_ps) {
      nr_set_pusch_semi_static(scc, sched_ctrl->active_ubwp, ubwpd, dci_format, tda, num_dmrs_cdm_grps_no_data, ps);
      sched_ctrl->update_pusch_ps = false;
    }
>>>>>>> a981291b
    update_ul_ue_R_Qm(sched_pusch, ps);

    /* Calculate the current scheduling bytes and the necessary RBs */
    const int B = cmax(sched_ctrl->estimated_ul_buffer - sched_ctrl->sched_ul_bytes, 0);
    uint16_t rbSize = 0;
    uint32_t TBS = 0;
    nr_find_nb_rb(sched_pusch->Qm,
                  sched_pusch->R,
                  1, // layers
                  ps->nrOfSymbols,
                  ps->N_PRB_DMRS * ps->num_dmrs_symb,
                  B,
                  min_rbSize,
                  max_rbSize,
                  &TBS,
                  &rbSize);
    sched_pusch->rbSize = rbSize;
    sched_pusch->tb_size = TBS;
    LOG_D(NR_MAC,"rbSize %d, TBS %d, est buf %d, sched_ul %d, B %d, CCE %d, num_dmrs_symb %d, N_PRB_DMRS %d\n",
          rbSize, sched_pusch->tb_size, sched_ctrl->estimated_ul_buffer, sched_ctrl->sched_ul_bytes, B,sched_ctrl->cce_index,ps->num_dmrs_symb,ps->N_PRB_DMRS);

    /* Mark the corresponding RBs as used */

    sched_ctrl->cce_index = CCEIndex;
    fill_pdcch_vrb_map(RC.nrmac[module_id],
                       CC_id,
                       &sched_ctrl->sched_pdcch,
                       CCEIndex,
                       sched_ctrl->aggregation_level);

    n_rb_sched -= sched_pusch->rbSize;
    for (int rb = 0; rb < sched_ctrl->sched_pusch.rbSize; rb++)
      rballoc_mask[rb + sched_ctrl->sched_pusch.rbStart] = 0;
  }
}

bool nr_fr1_ulsch_preprocessor(module_id_t module_id, frame_t frame, sub_frame_t slot)
{
  gNB_MAC_INST *nr_mac = RC.nrmac[module_id];
  NR_COMMON_channels_t *cc = nr_mac->common_channels;
  NR_ServingCellConfigCommon_t *scc = cc->ServingCellConfigCommon;
  NR_ServingCellConfigCommonSIB_t *scc_sib1 = get_softmodem_params()->sa ?
                                              RC.nrmac[module_id]->common_channels[0].sib1->message.choice.c1->choice.systemInformationBlockType1->servingCellConfigCommon : NULL;

  AssertFatal(scc!=NULL || scc_sib1!=NULL,"We need one serving cell config common\n");

  const int mu = scc ? scc->uplinkConfigCommon->initialUplinkBWP->genericParameters.subcarrierSpacing :
                 scc_sib1->uplinkConfigCommon->initialUplinkBWP.genericParameters.subcarrierSpacing;

  NR_UE_info_t *UE_info = &nr_mac->UE_info;

  if (UE_info->num_UEs == 0)
    return false;

  const int CC_id = 0;

  /* Get the K2 for first UE to compute offset. The other UEs are guaranteed to
   * have the same K2 (we don't support multiple/different K2s via different
   * TDAs yet). If the TDA is negative, it means that there is no UL slot to
   * schedule now (slot + k2 is not UL slot) */
  int UE_id = UE_info->list.head;
  NR_UE_sched_ctrl_t *sched_ctrl = &UE_info->UE_sched_ctrl[UE_id];
  const int tda = sched_ctrl->active_ubwp ? nr_mac->preferred_ul_tda[sched_ctrl->active_ubwp->bwp_Id][slot] : 0;
  if (tda < 0)
    return false;
  int K2 = get_K2(scc, scc_sib1, sched_ctrl->active_ubwp, tda, mu);
  const int sched_frame = frame + (slot + K2 >= nr_slots_per_frame[mu]);
  const int sched_slot = (slot + K2) % nr_slots_per_frame[mu];

  if (!is_xlsch_in_slot(nr_mac->ulsch_slot_bitmap[sched_slot / 64], sched_slot))
    return false;

  bool is_mixed_slot = false;
  const NR_TDD_UL_DL_Pattern_t *tdd =
      scc->tdd_UL_DL_ConfigurationCommon ? &scc->tdd_UL_DL_ConfigurationCommon->pattern1 : NULL;

  if (tdd)
    is_mixed_slot = is_xlsch_in_slot(nr_mac->dlsch_slot_bitmap[sched_slot / 64], sched_slot) &&
                    is_xlsch_in_slot(nr_mac->ulsch_slot_bitmap[sched_slot / 64], sched_slot);

  // FIXME: Avoid mixed slots for initialUplinkBWP
  if (sched_ctrl->active_ubwp==NULL && is_mixed_slot)
    return false;

  // Avoid slots with the SRS
  const NR_list_t *UE_list = &UE_info->list;
  for (int UE_idx = UE_list->head; UE_idx >= 0; UE_idx = UE_list->next[UE_idx]) {
    NR_sched_srs_t sched_srs = UE_info->UE_sched_ctrl[UE_idx].sched_srs;
    if(sched_srs.srs_scheduled && sched_srs.frame==sched_frame && sched_srs.slot==sched_slot) {
      return false;
    }
  }

  sched_ctrl->sched_pusch.slot = sched_slot;
  sched_ctrl->sched_pusch.frame = sched_frame;
  for (UE_id = UE_info->list.next[UE_id]; UE_id >= 0; UE_id = UE_info->list.next[UE_id]) {
    NR_UE_sched_ctrl_t *sched_ctrl = &UE_info->UE_sched_ctrl[UE_id];
    AssertFatal(K2 == get_K2(scc,scc_sib1,sched_ctrl->active_ubwp, tda, mu),
                "Different K2, %d(UE%d) != %ld(UE%d)\n", K2, 0, get_K2(scc,scc_sib1,sched_ctrl->active_ubwp, tda, mu), UE_id);
    sched_ctrl->sched_pusch.slot = sched_slot;
    sched_ctrl->sched_pusch.frame = sched_frame;
  }

  /* Change vrb_map_UL to rballoc_mask: check which symbols per RB (in
   * vrb_map_UL) overlap with the "default" tda and exclude those RBs.
   * Calculate largest contiguous RBs */
  uint16_t *vrb_map_UL =
      &RC.nrmac[module_id]->common_channels[CC_id].vrb_map_UL[sched_slot * MAX_BWP_SIZE];

  NR_BWP_t *genericParameters = get_ul_bwp_genericParameters(sched_ctrl->active_ubwp,
                                                             scc,
                                                             RC.nrmac[module_id]->common_channels[0].sib1 ? RC.nrmac[module_id]->common_channels[0].sib1->message.choice.c1->choice.systemInformationBlockType1 : NULL);

  const uint16_t bwpSize = NRRIV2BW(genericParameters->locationAndBandwidth,MAX_BWP_SIZE);
  const uint16_t bwpStart = NRRIV2PRBOFFSET(genericParameters->locationAndBandwidth,MAX_BWP_SIZE);

  NR_PUSCH_TimeDomainResourceAllocationList_t *tdaList = NULL;
  if (sched_ctrl->active_ubwp) {
    tdaList = sched_ctrl->active_ubwp->bwp_Common->pusch_ConfigCommon->choice.setup->pusch_TimeDomainAllocationList;
  } else if (scc) {
    tdaList = scc->uplinkConfigCommon->initialUplinkBWP->pusch_ConfigCommon->choice.setup->pusch_TimeDomainAllocationList;
  } else {
    NR_SIB1_t *sib1 = RC.nrmac[module_id]->common_channels[0].sib1->message.choice.c1->choice.systemInformationBlockType1;
    tdaList = sib1->servingCellConfigCommon->uplinkConfigCommon->initialUplinkBWP.pusch_ConfigCommon->choice.setup->pusch_TimeDomainAllocationList;
  }

  const int startSymbolAndLength = tdaList->list.array[tda]->startSymbolAndLength;
  int startSymbolIndex, nrOfSymbols;
  SLIV2SL(startSymbolAndLength, &startSymbolIndex, &nrOfSymbols);
  const uint16_t symb = ((1 << nrOfSymbols) - 1) << startSymbolIndex;

  int st = 0, e = 0, len = 0;
  for (int i = 0; i < bwpSize; i++) 
    if (RC.nrmac[module_id]->ulprbbl[i] == 1) vrb_map_UL[i]=symb;

  for (int i = 0; i < bwpSize; i++) {
    while ((vrb_map_UL[bwpStart + i] & symb) != 0 && i < bwpSize)
      i++;
    st = i;
    while ((vrb_map_UL[bwpStart + i] & symb) == 0 && i < bwpSize)
      i++;
    if (i - st > len) {
      len = i - st;
      e = i - 1;
    }
  }
  st = e - len + 1;

  LOG_D(NR_MAC,"UL %d.%d : start_prb %d, end PRB %d\n",frame,slot,st,e);
  
  uint8_t rballoc_mask[bwpSize];

  /* Calculate mask: if any RB in vrb_map_UL is blocked (1), the current RB will be 0 */
  for (int i = 0; i < bwpSize; i++)
    rballoc_mask[i] = i >= st && i <= e;

  /* proportional fair scheduling algorithm */
  pf_ul(module_id,
        frame,
        slot,
        &UE_info->list,
        2,
        len,
        rballoc_mask);
  return true;
}

nr_pp_impl_ul nr_init_fr1_ulsch_preprocessor(module_id_t module_id, int CC_id)
{
  /* in the PF algorithm, we have to use the TBsize to compute the coefficient.
   * This would include the number of DMRS symbols, which in turn depends on
   * the time domain allocation. In case we are in a mixed slot, we do not want
   * to recalculate all these values, and therefore we provide a look-up table
   * which should approximately(!) give us the TBsize. In particular, the
   * number of symbols, the number of DMRS symbols, and the exact Qm and R, are
   * not correct*/
  for (int mcsTableIdx = 0; mcsTableIdx < 3; ++mcsTableIdx) {
    for (int mcs = 0; mcs < 29; ++mcs) {
      if (mcs > 27 && mcsTableIdx == 1)
        continue;
      const uint8_t Qm = nr_get_Qm_dl(mcs, mcsTableIdx);
      const uint16_t R = nr_get_code_rate_dl(mcs, mcsTableIdx);
      /* note: we do not update R/Qm based on low MCS or pi2BPSK */
      ul_pf_tbs[mcsTableIdx][mcs] = nr_compute_tbs(Qm,
                                                   R,
                                                   1, /* rbSize */
                                                   10, /* hypothetical number of slots */
                                                   0, /* N_PRB_DMRS * N_DMRS_SLOT */
                                                   0 /* N_PRB_oh, 0 for initialBWP */,
                                                   0 /* tb_scaling */,
                                                   1 /* nrOfLayers */)
                                    >> 3;
    }
  }
  return nr_fr1_ulsch_preprocessor;
}

void nr_schedule_ulsch(module_id_t module_id, frame_t frame, sub_frame_t slot)
{
  gNB_MAC_INST *nr_mac = RC.nrmac[module_id];
  /* Uplink data ONLY can be scheduled when the current slot is downlink slot,
   * because we have to schedule the DCI0 first before schedule uplink data */
  if (!is_xlsch_in_slot(nr_mac->dlsch_slot_bitmap[slot / 64], slot)) {
    LOG_D(NR_MAC, "Current slot %d is NOT DL slot, cannot schedule DCI0 for UL data\n", slot);
    return;
  }
  bool do_sched = RC.nrmac[module_id]->pre_processor_ul(module_id, frame, slot);
  if (!do_sched)
    return;

  const int CC_id = 0;
  nfapi_nr_ul_dci_request_t *ul_dci_req = &RC.nrmac[module_id]->UL_dci_req[CC_id];
  ul_dci_req->SFN = frame;
  ul_dci_req->Slot = slot;
  /* a PDCCH PDU groups DCIs per BWP and CORESET. Save a pointer to each
   * allocated PDCCH so we can easily allocate UE's DCIs independent of any
   * CORESET order */
  nfapi_nr_dl_tti_pdcch_pdu_rel15_t *pdcch_pdu_coreset[MAX_NUM_CORESET] = {0};


  NR_ServingCellConfigCommon_t *scc = RC.nrmac[module_id]->common_channels[0].ServingCellConfigCommon;
  NR_UE_info_t *UE_info = &RC.nrmac[module_id]->UE_info;
  const NR_list_t *UE_list = &UE_info->list;
  for (int UE_id = UE_list->head; UE_id >= 0; UE_id = UE_list->next[UE_id]) {
    NR_UE_sched_ctrl_t *sched_ctrl = &UE_info->UE_sched_ctrl[UE_id];
    if (sched_ctrl->ul_failure == 1 && get_softmodem_params()->phy_test==0) continue;

    NR_CellGroupConfig_t *cg = UE_info->CellGroup[UE_id];

    NR_BWP_UplinkDedicated_t *ubwpd = cg && cg->spCellConfig && cg->spCellConfig->spCellConfigDedicated &&
                                      cg->spCellConfig->spCellConfigDedicated->uplinkConfig ?
                                      cg->spCellConfig->spCellConfigDedicated->uplinkConfig->initialUplinkBWP : NULL;

    UE_info->mac_stats[UE_id].ulsch_current_bytes = 0;

    /* dynamic PUSCH values (RB alloc, MCS, hence R, Qm, TBS) that change in
     * every TTI are pre-populated by the preprocessor and used below */
    NR_sched_pusch_t *sched_pusch = &sched_ctrl->sched_pusch;
    LOG_D(NR_MAC,"UE %x : sched_pusch->rbSize %d\n",UE_info->rnti[UE_id],sched_pusch->rbSize);
    if (sched_pusch->rbSize <= 0)
      continue;

    uint16_t rnti = UE_info->rnti[UE_id];
    sched_ctrl->SR = false;

    int8_t harq_id = sched_pusch->ul_harq_pid;
    if (harq_id < 0) {
      /* PP has not selected a specific HARQ Process, get a new one */
      harq_id = sched_ctrl->available_ul_harq.head;
      AssertFatal(harq_id >= 0,
                  "no free HARQ process available for UE %d\n",
                  UE_id);
      remove_front_nr_list(&sched_ctrl->available_ul_harq);
      sched_pusch->ul_harq_pid = harq_id;
    } else {
      /* PP selected a specific HARQ process. Check whether it will be a new
       * transmission or a retransmission, and remove from the corresponding
       * list */
      if (sched_ctrl->ul_harq_processes[harq_id].round == 0)
        remove_nr_list(&sched_ctrl->available_ul_harq, harq_id);
      else
        remove_nr_list(&sched_ctrl->retrans_ul_harq, harq_id);
    }
    NR_UE_ul_harq_t *cur_harq = &sched_ctrl->ul_harq_processes[harq_id];
    DevAssert(!cur_harq->is_waiting);
    add_tail_nr_list(&sched_ctrl->feedback_ul_harq, harq_id);
    cur_harq->feedback_slot = sched_pusch->slot;
    cur_harq->is_waiting = true;

    int rnti_types[2] = { NR_RNTI_C, 0 };

    /* pre-computed PUSCH values that only change if time domain allocation,
     * DCI format, or DMRS parameters change. Updated in the preprocessor
     * through nr_set_pusch_semi_static() */
    NR_pusch_semi_static_t *ps = &sched_ctrl->pusch_semi_static;

    /* Statistics */
    AssertFatal(cur_harq->round < 8, "Indexing ulsch_rounds[%d] is out of bounds\n", cur_harq->round);
    UE_info->mac_stats[UE_id].ulsch_rounds[cur_harq->round]++;
    if (cur_harq->round == 0) {
      UE_info->mac_stats[UE_id].ulsch_total_bytes_scheduled += sched_pusch->tb_size;
      /* Save information on MCS, TBS etc for the current initial transmission
       * so we have access to it when retransmitting */
      cur_harq->sched_pusch = *sched_pusch;
      /* save which time allocation has been used, to be used on
       * retransmissions */
      cur_harq->sched_pusch.time_domain_allocation = ps->time_domain_allocation;
      sched_ctrl->sched_ul_bytes += sched_pusch->tb_size;
    } else {
      LOG_D(NR_MAC,
            "%d.%2d UL retransmission RNTI %04x sched %d.%2d HARQ PID %d round %d NDI %d\n",
            frame,
            slot,
            rnti,
            sched_pusch->frame,
            sched_pusch->slot,
            harq_id,
            cur_harq->round,
            cur_harq->ndi);
    }
    UE_info->mac_stats[UE_id].ulsch_current_bytes = sched_pusch->tb_size;
    sched_ctrl->last_ul_frame = sched_pusch->frame;
    sched_ctrl->last_ul_slot = sched_pusch->slot;

    LOG_D(NR_MAC,
          "ULSCH/PUSCH: %4d.%2d RNTI %04x UL sched %4d.%2d DCI L %d start %2d RBS %3d startSymbol %2d nb_symbol %2d dmrs_pos %x MCS %2d TBS %4d HARQ PID %2d round %d RV %d NDI %d est %6d sched %6d est BSR %6d TPC %d\n",
          frame,
          slot,
          rnti,
          sched_pusch->frame,
          sched_pusch->slot,
          sched_ctrl->aggregation_level,
          sched_pusch->rbStart,
          sched_pusch->rbSize,
          ps->startSymbolIndex,
          ps->nrOfSymbols,
          ps->ul_dmrs_symb_pos,
          sched_pusch->mcs,
          sched_pusch->tb_size,
          harq_id,
          cur_harq->round,
          nr_rv_round_map[cur_harq->round],
          cur_harq->ndi,
          sched_ctrl->estimated_ul_buffer,
          sched_ctrl->sched_ul_bytes,
          sched_ctrl->estimated_ul_buffer - sched_ctrl->sched_ul_bytes,
          sched_ctrl->tpc0);


    /* PUSCH in a later slot, but corresponding DCI now! */
    nfapi_nr_ul_tti_request_t *future_ul_tti_req = &RC.nrmac[module_id]->UL_tti_req_ahead[0][sched_pusch->slot];
    AssertFatal(future_ul_tti_req->SFN == sched_pusch->frame
                && future_ul_tti_req->Slot == sched_pusch->slot,
                "%d.%d future UL_tti_req's frame.slot %d.%d does not match PUSCH %d.%d\n",
                frame, slot,
                future_ul_tti_req->SFN,
                future_ul_tti_req->Slot,
                sched_pusch->frame,
                sched_pusch->slot);
    future_ul_tti_req->pdus_list[future_ul_tti_req->n_pdus].pdu_type = NFAPI_NR_UL_CONFIG_PUSCH_PDU_TYPE;
    future_ul_tti_req->pdus_list[future_ul_tti_req->n_pdus].pdu_size = sizeof(nfapi_nr_pusch_pdu_t);
    nfapi_nr_pusch_pdu_t *pusch_pdu = &future_ul_tti_req->pdus_list[future_ul_tti_req->n_pdus].pusch_pdu;
    memset(pusch_pdu, 0, sizeof(nfapi_nr_pusch_pdu_t));
    future_ul_tti_req->n_pdus += 1;

    LOG_D(NR_MAC, "%4d.%2d Scheduling UE specific PUSCH for sched %d.%d, ul_tti_req %d.%d\n", frame, slot,
    sched_pusch->frame,sched_pusch->slot,future_ul_tti_req->SFN,future_ul_tti_req->Slot);

    pusch_pdu->pdu_bit_map = PUSCH_PDU_BITMAP_PUSCH_DATA;
    pusch_pdu->rnti = rnti;
    pusch_pdu->handle = 0; //not yet used

    /* FAPI: BWP */
    NR_BWP_t *genericParameters = get_ul_bwp_genericParameters(sched_ctrl->active_ubwp,
                                                               scc,
                                                               RC.nrmac[module_id]->common_channels[0].sib1 ? RC.nrmac[module_id]->common_channels[0].sib1->message.choice.c1->choice.systemInformationBlockType1 : NULL);

    pusch_pdu->bwp_size  = NRRIV2BW(genericParameters->locationAndBandwidth, MAX_BWP_SIZE);
    pusch_pdu->bwp_start = NRRIV2PRBOFFSET(genericParameters->locationAndBandwidth, MAX_BWP_SIZE);
    pusch_pdu->subcarrier_spacing = genericParameters->subcarrierSpacing;
    pusch_pdu->cyclic_prefix = 0;

    /* FAPI: PUSCH information always included */
    pusch_pdu->target_code_rate = sched_pusch->R;
    pusch_pdu->qam_mod_order = sched_pusch->Qm;
    pusch_pdu->mcs_index = sched_pusch->mcs;
    pusch_pdu->mcs_table = ps->mcs_table;
    pusch_pdu->transform_precoding = ps->transform_precoding;
    if (ps->pusch_Config && ps->pusch_Config->dataScramblingIdentityPUSCH)
      pusch_pdu->data_scrambling_id = *ps->pusch_Config->dataScramblingIdentityPUSCH;
    else
      pusch_pdu->data_scrambling_id = *scc->physCellId;
    pusch_pdu->nrOfLayers = 1;

    /* FAPI: DMRS */
    pusch_pdu->ul_dmrs_symb_pos = ps->ul_dmrs_symb_pos;
    pusch_pdu->dmrs_config_type = ps->dmrs_config_type;
    if (pusch_pdu->transform_precoding) { // transform precoding disabled
      long *scramblingid=NULL;
      if (ps->NR_DMRS_UplinkConfig && pusch_pdu->scid == 0)
        scramblingid = ps->NR_DMRS_UplinkConfig->transformPrecodingDisabled->scramblingID0;
      else if (ps->NR_DMRS_UplinkConfig)
        scramblingid = ps->NR_DMRS_UplinkConfig->transformPrecodingDisabled->scramblingID1;
      if (scramblingid == NULL)
        pusch_pdu->ul_dmrs_scrambling_id = *scc->physCellId;
      else
        pusch_pdu->ul_dmrs_scrambling_id = *scramblingid;
    }
    else {
      pusch_pdu->ul_dmrs_scrambling_id = *scc->physCellId;
      if (ps->NR_DMRS_UplinkConfig && ps->NR_DMRS_UplinkConfig->transformPrecodingEnabled->nPUSCH_Identity != NULL)
        pusch_pdu->pusch_identity = *ps->NR_DMRS_UplinkConfig->transformPrecodingEnabled->nPUSCH_Identity;
      else if (ps->NR_DMRS_UplinkConfig)
        pusch_pdu->pusch_identity = *scc->physCellId;
    }
    pusch_pdu->scid = 0;      // DMRS sequence initialization [TS38.211, sec 6.4.1.1.1]
    pusch_pdu->num_dmrs_cdm_grps_no_data = ps->num_dmrs_cdm_grps_no_data;
    pusch_pdu->dmrs_ports = 1;

    /* FAPI: Pusch Allocation in frequency domain */
    pusch_pdu->resource_alloc = 1; //type 1
    pusch_pdu->rb_start = sched_pusch->rbStart;
    pusch_pdu->rb_size = sched_pusch->rbSize;
    pusch_pdu->vrb_to_prb_mapping = 0;
    if (ps->pusch_Config==NULL || ps->pusch_Config->frequencyHopping==NULL)
      pusch_pdu->frequency_hopping = 0;
    else
      pusch_pdu->frequency_hopping = 1;

    /* FAPI: Resource Allocation in time domain */
    pusch_pdu->start_symbol_index = ps->startSymbolIndex;
    pusch_pdu->nr_of_symbols = ps->nrOfSymbols;

    /* PUSCH PDU */
    AssertFatal(cur_harq->round < 4, "Indexing nr_rv_round_map[%d] is out of bounds\n", cur_harq->round);
    pusch_pdu->pusch_data.rv_index = nr_rv_round_map[cur_harq->round];
    pusch_pdu->pusch_data.harq_process_id = harq_id;
    pusch_pdu->pusch_data.new_data_indicator = cur_harq->ndi;
    pusch_pdu->pusch_data.tb_size = sched_pusch->tb_size;
    pusch_pdu->pusch_data.num_cb = 0; //CBG not supported

    LOG_D(NR_MAC,"PUSCH PDU : data_scrambling_identity %x, dmrs_scrambling_id %x\n",pusch_pdu->data_scrambling_id,pusch_pdu->ul_dmrs_scrambling_id);
    /* TRANSFORM PRECODING --------------------------------------------------------*/

    if (pusch_pdu->transform_precoding == NR_PUSCH_Config__transformPrecoder_enabled){

      // U as specified in section 6.4.1.1.1.2 in 38.211, if sequence hopping and group hopping are disabled
      pusch_pdu->dfts_ofdm.low_papr_group_number = pusch_pdu->pusch_identity % 30;

      // V as specified in section 6.4.1.1.1.2 in 38.211 V = 0 if sequence hopping and group hopping are disabled
      if ((ps->NR_DMRS_UplinkConfig==NULL) || ((ps->NR_DMRS_UplinkConfig->transformPrecodingEnabled->sequenceGroupHopping == NULL) &&
					       (ps->NR_DMRS_UplinkConfig->transformPrecodingEnabled->sequenceHopping == NULL)))
        pusch_pdu->dfts_ofdm.low_papr_sequence_number = 0;
      else
        AssertFatal(1==0,"SequenceGroupHopping or sequenceHopping are NOT Supported\n");

      LOG_D(NR_MAC,"TRANSFORM PRECODING IS ENABLED. CDM groups: %d, U: %d MCS table: %d\n", pusch_pdu->num_dmrs_cdm_grps_no_data, pusch_pdu->dfts_ofdm.low_papr_group_number, ps->mcs_table);
    }

    /*-----------------------------------------------------------------------------*/

    /* PUSCH PTRS */
    if (ps->NR_DMRS_UplinkConfig && ps->NR_DMRS_UplinkConfig->phaseTrackingRS != NULL) {
      bool valid_ptrs_setup = false;
      pusch_pdu->pusch_ptrs.ptrs_ports_list   = (nfapi_nr_ptrs_ports_t *) malloc(2*sizeof(nfapi_nr_ptrs_ports_t));
      valid_ptrs_setup = set_ul_ptrs_values(ps->NR_DMRS_UplinkConfig->phaseTrackingRS->choice.setup,
                                            pusch_pdu->rb_size, pusch_pdu->mcs_index, pusch_pdu->mcs_table,
                                            &pusch_pdu->pusch_ptrs.ptrs_freq_density,&pusch_pdu->pusch_ptrs.ptrs_time_density,
                                            &pusch_pdu->pusch_ptrs.ptrs_ports_list->ptrs_re_offset,&pusch_pdu->pusch_ptrs.num_ptrs_ports,
                                            &pusch_pdu->pusch_ptrs.ul_ptrs_power, pusch_pdu->nr_of_symbols);
      if (valid_ptrs_setup==true) {
        pusch_pdu->pdu_bit_map |= PUSCH_PDU_BITMAP_PUSCH_PTRS; // enable PUSCH PTRS
      }
    }
    else{
      pusch_pdu->pdu_bit_map &= ~PUSCH_PDU_BITMAP_PUSCH_PTRS; // disable PUSCH PTRS
    }

    /* look up the PDCCH PDU for this BWP and CORESET. If it does not exist,
     * create it */
    const int bwpid = sched_ctrl->active_bwp ? sched_ctrl->active_bwp->bwp_Id : 0;
    NR_SearchSpace_t *ss = (sched_ctrl->active_bwp || ubwpd) ? sched_ctrl->search_space: RC.nrmac[module_id]->sched_ctrlCommon->search_space;
    NR_ControlResourceSet_t *coreset = (sched_ctrl->active_bwp || ubwpd) ? sched_ctrl->coreset: RC.nrmac[module_id]->sched_ctrlCommon->coreset;
    const int coresetid = coreset->controlResourceSetId;
    nfapi_nr_dl_tti_pdcch_pdu_rel15_t *pdcch_pdu = pdcch_pdu_coreset[coresetid];
    if (!pdcch_pdu) {
      nfapi_nr_ul_dci_request_pdus_t *ul_dci_request_pdu = &ul_dci_req->ul_dci_pdu_list[ul_dci_req->numPdus];
      memset(ul_dci_request_pdu, 0, sizeof(nfapi_nr_ul_dci_request_pdus_t));
      ul_dci_request_pdu->PDUType = NFAPI_NR_DL_TTI_PDCCH_PDU_TYPE;
      ul_dci_request_pdu->PDUSize = (uint8_t)(2+sizeof(nfapi_nr_dl_tti_pdcch_pdu));
      pdcch_pdu = &ul_dci_request_pdu->pdcch_pdu.pdcch_pdu_rel15;
      ul_dci_req->numPdus += 1;
      nr_configure_pdcch(pdcch_pdu, coreset, genericParameters, &sched_ctrl->sched_pdcch);
      pdcch_pdu_coreset[coresetid] = pdcch_pdu;
    }

    LOG_D(NR_MAC,"Configuring ULDCI/PDCCH in %d.%d at CCE %d, rnti %x\n", frame,slot,sched_ctrl->cce_index,rnti);

    /* Fill PDCCH DL DCI PDU */
    nfapi_nr_dl_dci_pdu_t *dci_pdu = &pdcch_pdu->dci_pdu[pdcch_pdu->numDlDci];
    pdcch_pdu->numDlDci++;
    dci_pdu->RNTI = rnti;
    if (coreset->pdcch_DMRS_ScramblingID &&
        ss->searchSpaceType->present == NR_SearchSpace__searchSpaceType_PR_ue_Specific) {
      dci_pdu->ScramblingId = *coreset->pdcch_DMRS_ScramblingID;
      dci_pdu->ScramblingRNTI = rnti;
    } else {
      dci_pdu->ScramblingId = *scc->physCellId;
      dci_pdu->ScramblingRNTI = 0;
    }
    dci_pdu->AggregationLevel = sched_ctrl->aggregation_level;
    dci_pdu->CceIndex = sched_ctrl->cce_index;
    dci_pdu->beta_PDCCH_1_0 = 0;
    dci_pdu->powerControlOffsetSS = 1;

    dci_pdu_rel15_t uldci_payload;
    memset(&uldci_payload, 0, sizeof(uldci_payload));
    int n_ubwp=1;
    if (cg &&
        cg->spCellConfig &&
        cg->spCellConfig->spCellConfigDedicated &&
        cg->spCellConfig->spCellConfigDedicated->uplinkConfig &&
        cg->spCellConfig->spCellConfigDedicated->uplinkConfig->uplinkBWP_ToAddModList) {
      n_ubwp = cg->spCellConfig->spCellConfigDedicated->uplinkConfig->uplinkBWP_ToAddModList->list.count;
    }

    config_uldci(nr_mac->common_channels[0].sib1 ? (const NR_SIB1_t *)nr_mac->common_channels[0].sib1->message.choice.c1->choice.systemInformationBlockType1 : NULL,
                 sched_ctrl->active_ubwp,
                 ubwpd,
                 scc,
                 pusch_pdu,
                 &uldci_payload,
                 ps->dci_format,
                 ps->time_domain_allocation,
                 UE_info->UE_sched_ctrl[UE_id].tpc0,
                 n_ubwp,
                 bwpid);
    fill_dci_pdu_rel15(scc,
                       cg,
                       dci_pdu,
                       &uldci_payload,
                       ps->dci_format,
                       rnti_types[0],
                       pusch_pdu->bwp_size,
                       bwpid,
                       nr_mac->cset0_bwp_size);

    memset(sched_pusch, 0, sizeof(*sched_pusch));
  }
}<|MERGE_RESOLUTION|>--- conflicted
+++ resolved
@@ -1018,8 +1018,8 @@
 
     if (ps->time_domain_allocation != tda
         || ps->dci_format != dci_format
-<<<<<<< HEAD
-        || ps->num_dmrs_cdm_grps_no_data != num_dmrs_cdm_grps_no_data)
+        || ps->num_dmrs_cdm_grps_no_data != num_dmrs_cdm_grps_no_data
+        || sched_ctrl->update_pusch_ps) {
       nr_set_pusch_semi_static(nr_mac->common_channels[0].sib1 ? (const NR_SIB1_t *)nr_mac->common_channels[0].sib1->message.choice.c1->choice.systemInformationBlockType1 : NULL,
                                scc,
                                sched_ctrl->active_ubwp,
@@ -1028,13 +1028,8 @@
                                tda,
                                num_dmrs_cdm_grps_no_data,
                                ps);
-=======
-        || ps->num_dmrs_cdm_grps_no_data != num_dmrs_cdm_grps_no_data
-        || sched_ctrl->update_pusch_ps) {
-      nr_set_pusch_semi_static(scc, sched_ctrl->active_ubwp, ubwpd, dci_format, tda, num_dmrs_cdm_grps_no_data, ps);
       sched_ctrl->update_pusch_ps = false;
     }
->>>>>>> a981291b
     LOG_D(NR_MAC, "%s(): retransmission keeping TDA %d and TBS %d\n", __func__, tda, retInfo->tb_size);
   } else {
     /* the retransmission will use a different time domain allocation, check
@@ -1284,8 +1279,8 @@
       const int tda = sched_ctrl->active_ubwp ? nrmac->preferred_ul_tda[sched_ctrl->active_ubwp->bwp_Id][slot] : 0;
       if (ps->time_domain_allocation != tda
           || ps->dci_format != dci_format
-<<<<<<< HEAD
-          || ps->num_dmrs_cdm_grps_no_data != num_dmrs_cdm_grps_no_data)
+          || ps->num_dmrs_cdm_grps_no_data != num_dmrs_cdm_grps_no_data
+          || sched_ctrl->update_pusch_ps) {
         nr_set_pusch_semi_static(nrmac->common_channels[0].sib1 ? (const NR_SIB1_t *)nrmac->common_channels[0].sib1->message.choice.c1->choice.systemInformationBlockType1 : NULL,
                                  scc,
                                  sched_ctrl->active_ubwp,
@@ -1294,13 +1289,8 @@
                                  tda,
                                  num_dmrs_cdm_grps_no_data,
                                  ps);
-=======
-          || ps->num_dmrs_cdm_grps_no_data != num_dmrs_cdm_grps_no_data
-          || sched_ctrl->update_pusch_ps) {
-        nr_set_pusch_semi_static(scc, sched_ctrl->active_ubwp, ubwpd, dci_format, tda, num_dmrs_cdm_grps_no_data, ps);
         sched_ctrl->update_pusch_ps = false;
       }
->>>>>>> a981291b
       NR_sched_pusch_t *sched_pusch = &sched_ctrl->sched_pusch;
       sched_pusch->mcs = 9;
       update_ul_ue_R_Qm(sched_pusch, ps);
@@ -1422,8 +1412,8 @@
     const int tda = sched_ctrl->active_ubwp ? nrmac->preferred_ul_tda[sched_ctrl->active_ubwp->bwp_Id][slot] : 0;
     if (ps->time_domain_allocation != tda
         || ps->dci_format != dci_format
-<<<<<<< HEAD
-        || ps->num_dmrs_cdm_grps_no_data != num_dmrs_cdm_grps_no_data)
+        || ps->num_dmrs_cdm_grps_no_data != num_dmrs_cdm_grps_no_data
+        || sched_ctrl->update_pusch_ps) {
       nr_set_pusch_semi_static(nrmac->common_channels[0].sib1 ? (const NR_SIB1_t *)nrmac->common_channels[0].sib1->message.choice.c1->choice.systemInformationBlockType1 : NULL,
                                scc,
                                sched_ctrl->active_ubwp,
@@ -1432,13 +1422,8 @@
                                tda,
                                num_dmrs_cdm_grps_no_data,
                                ps);
-=======
-        || ps->num_dmrs_cdm_grps_no_data != num_dmrs_cdm_grps_no_data
-        || sched_ctrl->update_pusch_ps) {
-      nr_set_pusch_semi_static(scc, sched_ctrl->active_ubwp, ubwpd, dci_format, tda, num_dmrs_cdm_grps_no_data, ps);
       sched_ctrl->update_pusch_ps = false;
     }
->>>>>>> a981291b
     update_ul_ue_R_Qm(sched_pusch, ps);
 
     /* Calculate the current scheduling bytes and the necessary RBs */
