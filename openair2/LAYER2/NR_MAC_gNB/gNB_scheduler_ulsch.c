/*
 * Licensed to the OpenAirInterface (OAI) Software Alliance under one or more
 * contributor license agreements.  See the NOTICE file distributed with
 * this work for additional information regarding copyright ownership.
 * The OpenAirInterface Software Alliance licenses this file to You under
 * the OAI Public License, Version 1.1  (the "License"); you may not use this file
 * except in compliance with the License.
 * You may obtain a copy of the License at
 *
 *      http://www.openairinterface.org/?page_id=698
 *
 * Unless required by applicable law or agreed to in writing, software
 * distributed under the License is distributed on an "AS IS" BASIS,
 * WITHOUT WARRANTIES OR CONDITIONS OF ANY KIND, either express or implied.
 * See the License for the specific language governing permissions and
 * limitations under the License.
 *-------------------------------------------------------------------------------
 * For more information about the OpenAirInterface (OAI) Software Alliance:
 *      contact@openairinterface.org
 */

/*! \file gNB_scheduler_ulsch.c
 * \brief gNB procedures for the ULSCH transport channel
 * \author Navid Nikaein and Raymond Knopp, Guido Casati
 * \date 2019
 * \email: guido.casati@iis.fraunhofer.de
 * \version 1.0
 * @ingroup _mac
 */


#include "LAYER2/NR_MAC_gNB/mac_proto.h"
#include "executables/softmodem-common.h"
#include "common/utils/nr/nr_common.h"
#include "utils.h"
#include <openair2/UTIL/OPT/opt.h>

#include "LAYER2/NR_MAC_COMMON/nr_mac_extern.h"

int get_dci_format(NR_UE_sched_ctrl_t *sched_ctrl) {

  int dci_format = sched_ctrl->search_space && sched_ctrl->search_space->searchSpaceType &&
                   sched_ctrl->search_space->searchSpaceType->present == NR_SearchSpace__searchSpaceType_PR_ue_Specific ?
                   NR_UL_DCI_FORMAT_0_1 : NR_UL_DCI_FORMAT_0_0;

  return(dci_format);
}

const int get_ul_tda(const gNB_MAC_INST *nrmac, const NR_ServingCellConfigCommon_t *scc, int slot) {

  /* there is a mixed slot only when in TDD */
  const NR_TDD_UL_DL_Pattern_t *tdd = scc->tdd_UL_DL_ConfigurationCommon ? &scc->tdd_UL_DL_ConfigurationCommon->pattern1 : NULL;
  AssertFatal(tdd || nrmac->common_channels->frame_type == FDD, "Dynamic TDD not handled yet\n");

  if (tdd && tdd->nrofUplinkSymbols > 1) { // if there is uplink symbols in mixed slot
    const int nr_slots_period = tdd->nrofDownlinkSlots + tdd->nrofUplinkSlots + 1;
    if ((slot%nr_slots_period) == tdd->nrofDownlinkSlots)
      return 1;
  }
  return 0; // if FDD or not mixed slot in TDD, for now use default TDA (TODO handle CSI-RS slots)
}

//  For both UL-SCH except:
//   - UL-SCH: fixed-size MAC CE(known by LCID)
//   - UL-SCH: padding
//   - UL-SCH: MSG3 48-bits
//  |0|1|2|3|4|5|6|7|  bit-wise
//  |R|F|   LCID    |
//  |       L       |
//  |0|1|2|3|4|5|6|7|  bit-wise
//  |R|F|   LCID    |
//  |       L       |
//  |       L       |
//
//  For:
//   - UL-SCH: fixed-size MAC CE(known by LCID)
//   - UL-SCH: padding, for single/multiple 1-oct padding CE(s)
//   - UL-SCH: MSG3 48-bits
//  |0|1|2|3|4|5|6|7|  bit-wise
//  |R|R|   LCID    |
//
//  LCID: The Logical Channel ID field identifies the logical channel instance of the corresponding MAC SDU or the type of the corresponding MAC CE or padding as described in Tables 6.2.1-1 and 6.2.1-2 for the DL-SCH and UL-SCH respectively. There is one LCID field per MAC subheader. The LCID field size is 6 bits;
//  L: The Length field indicates the length of the corresponding MAC SDU or variable-sized MAC CE in bytes. There is one L field per MAC subheader except for subheaders corresponding to fixed-sized MAC CEs and padding. The size of the L field is indicated by the F field;
//  F: length of L is 0:8 or 1:16 bits wide
//  R: Reserved bit, set to zero.

int nr_process_mac_pdu( instance_t module_idP,
			NR_UE_info_t* UE,
                        uint8_t CC_id,
                        frame_t frameP,
                        sub_frame_t slot,
                        uint8_t *pduP,
                        int pdu_len)
{


    uint8_t done = 0;

    NR_UE_sched_ctrl_t *sched_ctrl = &UE->UE_sched_ctrl;

    if ( pduP[0] != UL_SCH_LCID_PADDING )
      trace_NRpdu(DIRECTION_UPLINK, pduP, pdu_len, WS_C_RNTI, UE->rnti, frameP, 0, 0, 0);

    #ifdef ENABLE_MAC_PAYLOAD_DEBUG
    LOG_I(NR_MAC, "In %s: dumping MAC PDU in %d.%d:\n", __func__, frameP, slot);
    log_dump(NR_MAC, pduP, pdu_len, LOG_DUMP_CHAR, "\n");
    #endif

    while (!done && pdu_len > 0){
      uint16_t mac_len=0;
      uint16_t mac_subheader_len=sizeof(NR_MAC_SUBHEADER_FIXED);
      uint8_t rx_lcid = ((NR_MAC_SUBHEADER_FIXED *)pduP)->LCID;

        LOG_D(NR_MAC, "In %s: received UL-SCH sub-PDU with LCID 0x%x in %d.%d (remaining PDU length %d)\n", __func__, rx_lcid, frameP, slot, pdu_len);

        unsigned char *ce_ptr;
        int n_Lcg = 0;

        switch(rx_lcid){
            //  MAC CE

            /*#ifdef DEBUG_HEADER_PARSING
              LOG_D(NR_MAC, "[UE] LCID %d, PDU length %d\n", ((NR_MAC_SUBHEADER_FIXED *)pduP)->LCID, pdu_len);
            #endif*/
        case UL_SCH_LCID_RECOMMENDED_BITRATE_QUERY:
              // 38.321 Ch6.1.3.20
              mac_len = 2;
              break;
        case UL_SCH_LCID_CONFIGURED_GRANT_CONFIRMATION:
                // 38.321 Ch6.1.3.7
                break;

        case UL_SCH_LCID_S_BSR:
        case UL_SCH_LCID_S_TRUNCATED_BSR:
               //38.321 section 6.1.3.1
               //fixed length
               mac_len =1;
               /* Extract short BSR value */
               ce_ptr = &pduP[mac_subheader_len];
               NR_BSR_SHORT *bsr_s = (NR_BSR_SHORT *) ce_ptr;
               sched_ctrl->estimated_ul_buffer = 0;
               sched_ctrl->estimated_ul_buffer = NR_SHORT_BSR_TABLE[bsr_s->Buffer_size];
               LOG_D(NR_MAC,
                     "SHORT BSR at %4d.%2d, LCG ID %d, BS Index %d, BS value < %d, est buf %d\n",
                     frameP,
                     slot,
                     bsr_s->LcgID,
                     bsr_s->Buffer_size,
                     NR_SHORT_BSR_TABLE[bsr_s->Buffer_size],
                     sched_ctrl->estimated_ul_buffer);
               break;

        case UL_SCH_LCID_L_BSR:
        case UL_SCH_LCID_L_TRUNCATED_BSR:
        	//38.321 section 6.1.3.1
        	//variable length
                /* Several checks have been added to this function to
                   ensure that the casting of the pduP is possible. There seems
                   to be a partial PDU at the end of this buffer, so here
                   we gracefully ignore that by returning 0. See:
                   https://gitlab.eurecom.fr/oai/openairinterface5g/-/issues/534 */
	  if (!get_mac_len(pduP, pdu_len, &mac_len, &mac_subheader_len))
		  return 0;
        	/* Extract long BSR value */
               ce_ptr = &pduP[mac_subheader_len];
               NR_BSR_LONG *bsr_l = (NR_BSR_LONG *) ce_ptr;
               sched_ctrl->estimated_ul_buffer = 0;

               n_Lcg = bsr_l->LcgID7 + bsr_l->LcgID6 + bsr_l->LcgID5 + bsr_l->LcgID4 +
                       bsr_l->LcgID3 + bsr_l->LcgID2 + bsr_l->LcgID1 + bsr_l->LcgID0;

               LOG_D(NR_MAC, "LONG BSR, LCG ID(7-0) %d/%d/%d/%d/%d/%d/%d/%d\n",
                     bsr_l->LcgID7, bsr_l->LcgID6, bsr_l->LcgID5, bsr_l->LcgID4,
                     bsr_l->LcgID3, bsr_l->LcgID2, bsr_l->LcgID1, bsr_l->LcgID0);

               for (int n = 0; n < n_Lcg; n++){
                 LOG_D(NR_MAC, "LONG BSR, %d/%d (n/n_Lcg), BS Index %d, BS value < %d",
                       n, n_Lcg, pduP[mac_subheader_len + 1 + n],
                       NR_LONG_BSR_TABLE[pduP[mac_subheader_len + 1 + n]]);
                 sched_ctrl->estimated_ul_buffer +=
                       NR_LONG_BSR_TABLE[pduP[mac_subheader_len + 1 + n]];
                 LOG_D(NR_MAC,
                       "LONG BSR at %4d.%2d, %d/%d (n/n_Lcg), BS Index %d, BS value < %d, total %d\n",
                       frameP,
                       slot,
                       n,
                       n_Lcg,
                       pduP[mac_subheader_len + 1 + n],
                       NR_LONG_BSR_TABLE[pduP[mac_subheader_len + 1 + n]],
                       sched_ctrl->estimated_ul_buffer);
               }

               break;

        case UL_SCH_LCID_C_RNTI:

          for (int i = 0; i < NR_NB_RA_PROC_MAX; i++) {
            NR_RA_t *ra = &RC.nrmac[module_idP]->common_channels[CC_id].ra[i];
            if (ra->state >= WAIT_Msg3 && ra->rnti == UE->rnti) {
              ra->crnti = ((pduP[1]&0xFF)<<8)|(pduP[2]&0xFF);
              ra->msg3_dcch_dtch = true;
              LOG_I(NR_MAC, "Received UL_SCH_LCID_C_RNTI with C-RNTI 0x%04x\n", ra->crnti);
              break;
            }
          }

        	//38.321 section 6.1.3.2
        	//fixed length
        	mac_len = 2;
        	/* Extract CRNTI value */
        	break;

        case UL_SCH_LCID_SINGLE_ENTRY_PHR:
        	//38.321 section 6.1.3.8
        	//fixed length
        	mac_len = 2;
        	/* Extract SINGLE ENTRY PHR elements for PHR calculation */
        	ce_ptr = &pduP[mac_subheader_len];
        	NR_SINGLE_ENTRY_PHR_MAC_CE *phr = (NR_SINGLE_ENTRY_PHR_MAC_CE *) ce_ptr;
        	/* Save the phr info */
        	const int PH = phr->PH;
        	const int PCMAX = phr->PCMAX;
        	/* 38.133 Table10.1.17.1-1 */
        	if (PH < 55)
        	  sched_ctrl->ph = PH - 32;
        	else
        	  sched_ctrl->ph = PH - 32 + (PH - 54);
        	/* 38.133 Table10.1.18.1-1 */
        	sched_ctrl->pcmax = PCMAX - 29;
        	LOG_D(NR_MAC, "SINGLE ENTRY PHR R1 %d PH %d (%d dB) R2 %d PCMAX %d (%d dBm)\n",
                      phr->R1, PH, sched_ctrl->ph, phr->R2, PCMAX, sched_ctrl->pcmax);
        	break;

        case UL_SCH_LCID_MULTI_ENTRY_PHR_1_OCT:
        	//38.321 section 6.1.3.9
        	//  varialbe length
	  if (!get_mac_len(pduP, pdu_len, &mac_len, &mac_subheader_len))
	    return 0;
        	/* Extract MULTI ENTRY PHR elements from single octet bitmap for PHR calculation */
        	break;

        case UL_SCH_LCID_MULTI_ENTRY_PHR_4_OCT:
        	//38.321 section 6.1.3.9
        	//  varialbe length
	  if (!get_mac_len(pduP, pdu_len, &mac_len, &mac_subheader_len))
	    return 0;
        	/* Extract MULTI ENTRY PHR elements from four octets bitmap for PHR calculation */
        	break;

        case UL_SCH_LCID_PADDING:
        	done = 1;
        	//  end of MAC PDU, can ignore the rest.
        	break;

        case UL_SCH_LCID_SRB1:
        case UL_SCH_LCID_SRB2:
	  if (!get_mac_len(pduP, pdu_len, &mac_len, &mac_subheader_len))
	    return 0;

          rnti_t crnti = UE->rnti;
	  NR_UE_info_t* UE_idx = UE;
          for (int i = 0; i < NR_NB_RA_PROC_MAX; i++) {
            NR_RA_t *ra = &RC.nrmac[module_idP]->common_channels[CC_id].ra[i];
            if (ra->state >= WAIT_Msg3 && ra->rnti == UE->rnti) {
              uint8_t *next_subpduP = pduP + mac_subheader_len + mac_len;
              if ((pduP[mac_subheader_len+mac_len] & 0x3F) == UL_SCH_LCID_C_RNTI) {
                crnti = ((next_subpduP[1]&0xFF)<<8)|(next_subpduP[2]&0xFF);
		LOG_W(NR_MAC, " UL_SCH_LCID_SRB for rnti %04x\n", crnti);
                UE_idx = find_nr_UE(&RC.nrmac[module_idP]->UE_info, crnti);
                break;
              }
            }
          }

          if (UE_idx->CellGroup) {
            LOG_D(NR_MAC, "Frame %d : ULSCH -> UL-DCCH %d (gNB %ld, %d bytes), rnti: 0x%04x \n", frameP, rx_lcid, module_idP, mac_len, crnti);
            mac_rlc_data_ind(module_idP,
                             crnti,
                             module_idP,
                             frameP,
                             ENB_FLAG_YES,
                             MBMS_FLAG_NO,
                             rx_lcid,
                             (char *) (pduP + mac_subheader_len),
                             mac_len,
                             1,
                             NULL);
          } else {
            AssertFatal(1==0,"[UE %04x] Frame/Slot %d.%d : Received LCID %d which is not configured, dropping packet\n",UE->rnti,frameP,slot,rx_lcid);
          }
          break;
        case UL_SCH_LCID_SRB3:
              // todo
              break;

        case UL_SCH_LCID_CCCH:
        case UL_SCH_LCID_CCCH1:
          // fixed length
          mac_subheader_len = 1;

          if ( rx_lcid == UL_SCH_LCID_CCCH1 ) {
            // RRCResumeRequest1 message includes the full I-RNTI and has a size of 8 bytes
            mac_len = 8;

            // Check if it is a valid CCCH1 message, we get all 00's messages very often
            int i = 0;
            for(i=0; i<(mac_subheader_len+mac_len); i++) {
              if(pduP[i] != 0) {
                break;
              }
            }
            if (i == (mac_subheader_len+mac_len)) {
              LOG_D(NR_MAC, "%s() Invalid CCCH1 message!, pdu_len: %d\n", __func__, pdu_len);
              done = 1;
              break;
            }
          } else {
            // fixed length of 6 bytes
            mac_len = 6;
          }

          nr_mac_rrc_data_ind(module_idP,
                              CC_id,
                              frameP,
                              0,
                              0,
                              UE->rnti,
                              CCCH,
                              pduP + mac_subheader_len,
                              mac_len,
                              0);
          break;

<<<<<<< HEAD
          case UL_SCH_LCID_DTCH:
            //  check if LCID is valid at current time.
            if (!get_mac_len(pduP, pdu_len, &mac_len, &mac_subheader_len)) {
              return 0;
            }
=======
        case UL_SCH_LCID_DTCH ... (UL_SCH_LCID_DTCH + 28):
          //  check if LCID is valid at current time.
	  if (!get_mac_len(pduP, pdu_len, &mac_len, &mac_subheader_len))
	    return 0;
>>>>>>> d7dae8fa

            LOG_D(NR_MAC, "[UE %04x] %d.%d : ULSCH -> UL-%s %d (gNB %ld, %d bytes)\n",
                  UE->rnti,
                  frameP,
                  slot,
                  rx_lcid<4?"DCCH":"DTCH",
                  rx_lcid,
                  module_idP,
                  mac_len);
            UE->mac_stats.ul.lc_bytes[rx_lcid] += mac_len;

            mac_rlc_data_ind(module_idP,
                             UE->rnti,
                             module_idP,
                             frameP,
                             ENB_FLAG_YES,
                             MBMS_FLAG_NO,
                             rx_lcid,
                             (char *)(pduP + mac_subheader_len),
                             mac_len,
                             1,
                             NULL);

            /* Updated estimated buffer when receiving data */
            if (sched_ctrl->estimated_ul_buffer >= mac_len) {
              sched_ctrl->estimated_ul_buffer -= mac_len;
            } else {
              sched_ctrl->estimated_ul_buffer = 0;
            }

            break;

        default:
          LOG_E(NR_MAC, "Received unknown MAC header (LCID = 0x%02x)\n", rx_lcid);
          return -1;
          break;
        }

        #ifdef ENABLE_MAC_PAYLOAD_DEBUG
        if (rx_lcid < 45 || rx_lcid == 52 || rx_lcid == 63) {
          LOG_I(NR_MAC, "In %s: dumping UL MAC SDU sub-header with length %d (LCID = 0x%02x):\n", __func__, mac_subheader_len, rx_lcid);
          log_dump(NR_MAC, pduP, mac_subheader_len, LOG_DUMP_CHAR, "\n");
          LOG_I(NR_MAC, "In %s: dumping UL MAC SDU with length %d (LCID = 0x%02x):\n", __func__, mac_len, rx_lcid);
          log_dump(NR_MAC, pduP + mac_subheader_len, mac_len, LOG_DUMP_CHAR, "\n");
        } else {
          LOG_I(NR_MAC, "In %s: dumping UL MAC CE with length %d (LCID = 0x%02x):\n", __func__, mac_len, rx_lcid);
          log_dump(NR_MAC, pduP + mac_subheader_len + mac_len, mac_len, LOG_DUMP_CHAR, "\n");
        }
        #endif

        pduP += ( mac_subheader_len + mac_len );
        pdu_len -= ( mac_subheader_len + mac_len );

        if (pdu_len < 0) {
          LOG_E(NR_MAC, "In %s: residual UL MAC PDU in %d.%d with length < 0!, pdu_len %d \n", __func__, frameP, slot, pdu_len);
          LOG_E(NR_MAC, "MAC PDU ");
          for (int i = 0; i < 20; i++) // Only printf 1st - 20nd bytes
            printf("%02x ", pduP[i]);
          printf("\n");
          return 0;
        }
    }
  return 0;
}

void abort_nr_ul_harq(NR_UE_info_t *UE, int8_t harq_pid)
{
  NR_UE_sched_ctrl_t *sched_ctrl = &UE->UE_sched_ctrl;
  NR_UE_ul_harq_t *harq = &sched_ctrl->ul_harq_processes[harq_pid];

  harq->ndi ^= 1;
  harq->round = 0;
  UE->mac_stats.ul.errors++;
  add_tail_nr_list(&sched_ctrl->available_ul_harq, harq_pid);

  /* the transmission failed: the UE won't send the data we expected initially,
   * so retrieve to correctly schedule after next BSR */
  sched_ctrl->sched_ul_bytes -= harq->sched_pusch.tb_size;
  if (sched_ctrl->sched_ul_bytes < 0)
    sched_ctrl->sched_ul_bytes = 0;
}

void handle_nr_ul_harq(const int CC_idP,
                       module_id_t mod_id,
                       frame_t frame,
                       sub_frame_t slot,
                       const nfapi_nr_crc_t *crc_pdu)
{
  NR_UE_info_t* UE = find_nr_UE(&RC.nrmac[mod_id]->UE_info, crc_pdu->rnti);
  if (!UE) {
    LOG_W(NR_MAC, "handle harq for rnti %04x, in RA process\n", crc_pdu->rnti);
    for (int i = 0; i < NR_NB_RA_PROC_MAX; ++i) {
      NR_RA_t *ra = &RC.nrmac[mod_id]->common_channels[CC_idP].ra[i];
      if (ra->state >= WAIT_Msg3 &&
          ra->rnti == crc_pdu->rnti)
        return;
    }
    LOG_E(NR_MAC, "%s(): unknown RNTI 0x%04x in PUSCH\n", __func__, crc_pdu->rnti);
    return;
  }
  NR_UE_sched_ctrl_t *sched_ctrl = &UE->UE_sched_ctrl;
  int8_t harq_pid = sched_ctrl->feedback_ul_harq.head;
  LOG_D(NR_MAC, "Comparing crc_pdu->harq_id vs feedback harq_pid = %d %d\n",crc_pdu->harq_id, harq_pid);
  while (crc_pdu->harq_id != harq_pid || harq_pid < 0) {
    LOG_W(NR_MAC,
          "Unexpected ULSCH HARQ PID %d (have %d) for RNTI 0x%04x (ignore this warning for RA)\n",
          crc_pdu->harq_id,
          harq_pid,
          crc_pdu->rnti);
    if (harq_pid < 0)
      return;

    remove_front_nr_list(&sched_ctrl->feedback_ul_harq);
    sched_ctrl->ul_harq_processes[harq_pid].is_waiting = false;

    if(sched_ctrl->ul_harq_processes[harq_pid].round >= RC.nrmac[mod_id]->harq_round_max - 1) {
      abort_nr_ul_harq(UE, harq_pid);
    } else {
      sched_ctrl->ul_harq_processes[harq_pid].round++;
      add_tail_nr_list(&sched_ctrl->retrans_ul_harq, harq_pid);
    }
    harq_pid = sched_ctrl->feedback_ul_harq.head;
  }
  remove_front_nr_list(&sched_ctrl->feedback_ul_harq);
  NR_UE_ul_harq_t *harq = &sched_ctrl->ul_harq_processes[harq_pid];
  DevAssert(harq->is_waiting);
  harq->feedback_slot = -1;
  harq->is_waiting = false;
  if (!crc_pdu->tb_crc_status) {
    harq->ndi ^= 1;
    harq->round = 0;
    LOG_D(NR_MAC,
          "Ulharq id %d crc passed for RNTI %04x\n",
          harq_pid,
          crc_pdu->rnti);
    add_tail_nr_list(&sched_ctrl->available_ul_harq, harq_pid);
  } else if (harq->round >= RC.nrmac[mod_id]->harq_round_max  - 1) {
    abort_nr_ul_harq(UE, harq_pid);
    LOG_D(NR_MAC,
          "RNTI %04x: Ulharq id %d crc failed in all rounds\n",
          crc_pdu->rnti,
          harq_pid);
  } else {
    harq->round++;
    LOG_D(NR_MAC,
          "Ulharq id %d crc failed for RNTI %04x\n",
          harq_pid,
          crc_pdu->rnti);
    add_tail_nr_list(&sched_ctrl->retrans_ul_harq, harq_pid);
  }
}

/*
* When data are received on PHY and transmitted to MAC
*/
void nr_rx_sdu(const module_id_t gnb_mod_idP,
               const int CC_idP,
               const frame_t frameP,
               const sub_frame_t slotP,
               const rnti_t rntiP,
               uint8_t *sduP,
               const uint16_t sdu_lenP,
               const uint16_t timing_advance,
               const uint8_t ul_cqi,
               const uint16_t rssi){

  gNB_MAC_INST *gNB_mac = RC.nrmac[gnb_mod_idP];

  const int current_rnti = rntiP;
  LOG_D(NR_MAC, "rx_sdu for rnti %04x\n", current_rnti);
  const int target_snrx10 = gNB_mac->pusch_target_snrx10;
  const int pusch_failure_thres = gNB_mac->pusch_failure_thres;

  NR_UE_info_t* UE = find_nr_UE(&gNB_mac->UE_info, current_rnti);
  if (UE) {
    NR_UE_sched_ctrl_t *UE_scheduling_control = &UE->UE_sched_ctrl;
    const int8_t harq_pid = UE_scheduling_control->feedback_ul_harq.head;

    if (sduP)
      T(T_GNB_MAC_UL_PDU_WITH_DATA, T_INT(gnb_mod_idP), T_INT(CC_idP),
        T_INT(rntiP), T_INT(frameP), T_INT(slotP), T_INT(harq_pid),
        T_BUFFER(sduP, sdu_lenP));

    UE->mac_stats.ul.total_bytes += sdu_lenP;
    LOG_D(NR_MAC, "[gNB %d][PUSCH %d] CC_id %d %d.%d Received ULSCH sdu from PHY (rnti %04x) ul_cqi %d TA %d sduP %p, rssi %d\n",
          gnb_mod_idP,
          harq_pid,
          CC_idP,
          frameP,
          slotP,
          current_rnti,
          ul_cqi,
          timing_advance,
          sduP,
          rssi);

    // if not missed detection (10dB threshold for now)
    if (rssi>0) {
      UE_scheduling_control->tpc0 = nr_get_tpc(target_snrx10,ul_cqi,30);
      if (timing_advance != 0xffff)
        UE_scheduling_control->ta_update = timing_advance;
      UE_scheduling_control->raw_rssi = rssi;
      UE_scheduling_control->pusch_snrx10 = ul_cqi * 5 - 640;

      LOG_D(NR_MAC, "[UE %04x] PUSCH TPC %d and TA %d\n",UE->rnti,UE_scheduling_control->tpc0,UE_scheduling_control->ta_update);
    }
    else{
      LOG_D(NR_MAC,"[UE %04x] Detected DTX : increasing UE TX power\n",UE->rnti);
      UE_scheduling_control->tpc0 = 1;
    }

#if defined(ENABLE_MAC_PAYLOAD_DEBUG)

    LOG_I(NR_MAC, "Printing received UL MAC payload at gNB side: %d \n");
    for (int i = 0; i < sdu_lenP ; i++) {
	  //harq_process_ul_ue->a[i] = (unsigned char) rand();
	  //printf("a[%d]=0x%02x\n",i,harq_process_ul_ue->a[i]);
	  printf("%02x ",(unsigned char)sduP[i]);
    }
    printf("\n");

#endif

    if (sduP != NULL){
      LOG_D(NR_MAC, "Received PDU at MAC gNB \n");

      UE->UE_sched_ctrl.pusch_consecutive_dtx_cnt = 0;
      const uint32_t tb_size = UE_scheduling_control->ul_harq_processes[harq_pid].sched_pusch.tb_size;
      UE_scheduling_control->sched_ul_bytes -= tb_size;
      if (UE_scheduling_control->sched_ul_bytes < 0)
        UE_scheduling_control->sched_ul_bytes = 0;

      nr_process_mac_pdu(gnb_mod_idP, UE, CC_idP, frameP, slotP, sduP, sdu_lenP);
    }
    else {
      NR_UE_ul_harq_t *cur_harq = &UE_scheduling_control->ul_harq_processes[harq_pid];
      /* reduce sched_ul_bytes when cur_harq->round == 3 */
      if (cur_harq->round == 3){
        const uint32_t tb_size = UE_scheduling_control->ul_harq_processes[harq_pid].sched_pusch.tb_size;
        UE_scheduling_control->sched_ul_bytes -= tb_size;
        if (UE_scheduling_control->sched_ul_bytes < 0)
          UE_scheduling_control->sched_ul_bytes = 0;
      }
      if (ul_cqi <= 128) {
        UE->UE_sched_ctrl.pusch_consecutive_dtx_cnt++;
        UE->mac_stats.ulsch_DTX++;
      }

      if (!get_softmodem_params()->phy_test && UE->UE_sched_ctrl.pusch_consecutive_dtx_cnt >= pusch_failure_thres) {
         LOG_W(NR_MAC,"Detected UL Failure on PUSCH after %d PUSCH DTX, stopping scheduling\n",
               UE->UE_sched_ctrl.pusch_consecutive_dtx_cnt);
         UE->UE_sched_ctrl.ul_failure = 1;

         nr_mac_gNB_rrc_ul_failure(gnb_mod_idP,CC_idP,frameP,slotP,rntiP);
      }
    }
  } else if(sduP) {

    bool no_sig = true;
    for (int k = 0; k < sdu_lenP; k++) {
      if(sduP[k]!=0) {
        no_sig = false;
        break;
      }
    }

    if(no_sig) {
      LOG_W(NR_MAC, "No signal\n");
    }

    T(T_GNB_MAC_UL_PDU_WITH_DATA, T_INT(gnb_mod_idP), T_INT(CC_idP),
      T_INT(rntiP), T_INT(frameP), T_INT(slotP), T_INT(-1) /* harq_pid */,
      T_BUFFER(sduP, sdu_lenP));

    /* we don't know this UE (yet). Check whether there is a ongoing RA (Msg 3)
     * and check the corresponding UE's RNTI match, in which case we activate
     * it. */
    for (int i = 0; i < NR_NB_RA_PROC_MAX; ++i) {
      NR_RA_t *ra = &gNB_mac->common_channels[CC_idP].ra[i];
      if (ra->state != WAIT_Msg3)
        continue;

      if(no_sig) {
        LOG_D(NR_MAC, "Random Access %i failed at state %i (no signal)\n", i, ra->state);
        nr_mac_remove_ra_rnti(gnb_mod_idP, ra->rnti);
        nr_clear_ra_proc(gnb_mod_idP, CC_idP, frameP, ra);
      } else {

        // random access pusch with TC-RNTI
        if (ra->rnti != current_rnti) {
          LOG_D(NR_MAC,
                "expected TC_RNTI %04x to match current RNTI %04x\n",
                ra->rnti,
                current_rnti);

          if( (frameP==ra->Msg3_frame) && (slotP==ra->Msg3_slot) ) {
            LOG_D(NR_MAC, "Random Access %i failed at state %i (TC_RNTI %04x RNTI %04x)\n", i, ra->state,ra->rnti,current_rnti);
            nr_mac_remove_ra_rnti(gnb_mod_idP, ra->rnti);
            nr_clear_ra_proc(gnb_mod_idP, CC_idP, frameP, ra);
          }

          continue;
        }


	NR_UE_info_t* UE = add_new_nr_ue(gNB_mac, ra->rnti, ra->CellGroup);
        if (!UE) {
          LOG_W(NR_MAC, "Random Access %i discarded at state %i (TC_RNTI %04x RNTI %04x): max number of users achieved!\n", i, ra->state,ra->rnti,current_rnti);

          nr_mac_remove_ra_rnti(gnb_mod_idP, ra->rnti);
          nr_clear_ra_proc(gnb_mod_idP, CC_idP, frameP, ra);
          return;
        }

        UE->UE_beam_index = ra->beam_id;

        // re-initialize ta update variables after RA procedure completion
        UE->UE_sched_ctrl.ta_frame = frameP;

        LOG_D(NR_MAC,
              "reset RA state information for RA-RNTI 0x%04x/index %d\n",
              ra->rnti,
              i);

        LOG_I(NR_MAC,
              "[gNB %d][RAPROC] PUSCH with TC_RNTI 0x%04x received correctly, "
              "adding UE MAC Context RNTI 0x%04x\n",
              gnb_mod_idP,
              current_rnti,
              ra->rnti);

      NR_UE_sched_ctrl_t *UE_scheduling_control = &UE->UE_sched_ctrl;

      UE_scheduling_control->tpc0 = nr_get_tpc(target_snrx10,ul_cqi,30);
      if (timing_advance != 0xffff)
        UE_scheduling_control->ta_update = timing_advance;
      UE_scheduling_control->raw_rssi = rssi;
      UE_scheduling_control->pusch_snrx10 = ul_cqi * 5 - 640;
      LOG_D(NR_MAC, "[UE %04x] PUSCH TPC %d and TA %d\n",UE->rnti,UE_scheduling_control->tpc0,UE_scheduling_control->ta_update);
        if(ra->cfra) {

          LOG_A(NR_MAC, "(rnti 0x%04x) CFRA procedure succeeded!\n", ra->rnti);
          nr_mac_remove_ra_rnti(gnb_mod_idP, ra->rnti);
          nr_clear_ra_proc(gnb_mod_idP, CC_idP, frameP, ra);
          process_CellGroup(ra->CellGroup, UE_scheduling_control);

        } else {

          LOG_A(NR_MAC,"[RAPROC] RA-Msg3 received (sdu_lenP %d)\n",sdu_lenP);
          LOG_D(NR_MAC,"[RAPROC] Received Msg3:\n");
          for (int k = 0; k < sdu_lenP; k++) {
            LOG_D(NR_MAC,"(%i): 0x%x\n",k,sduP[k]);
          }

          // UE Contention Resolution Identity
          // Store the first 48 bits belonging to the uplink CCCH SDU within Msg3 to fill in Msg4
          // First byte corresponds to R/LCID MAC sub-header
          memcpy(ra->cont_res_id, &sduP[1], sizeof(uint8_t) * 6);

          if (nr_process_mac_pdu(gnb_mod_idP, UE, CC_idP, frameP, slotP, sduP, sdu_lenP) == 0) {
            ra->state = Msg4;
            ra->Msg4_frame = (frameP + 2) % 1024;
            ra->Msg4_slot = 1;
            
            if (ra->msg3_dcch_dtch) {
              // Check if the UE identified by C-RNTI still exists at the gNB
              NR_UE_info_t * UE_C = find_nr_UE(&gNB_mac->UE_info, ra->crnti);
              if (!UE_C) {
                // The UE identified by C-RNTI no longer exists at the gNB
                // Let's abort the current RA, so the UE will trigger a new RA later but using RRCSetupRequest instead. A better solution may be implemented
                mac_remove_nr_ue(gNB_mac, ra->rnti);
                nr_clear_ra_proc(gnb_mod_idP, CC_idP, frameP, ra);
                return;
              } else {
                // The UE identified by C-RNTI still exists at the gNB
                // Reset uplink failure flags/counters/timers at MAC and at RRC so gNB will resume again scheduling resources for this UE
                UE_C->UE_sched_ctrl.pusch_consecutive_dtx_cnt = 0;
                UE_C->UE_sched_ctrl.ul_failure = 0;
                nr_mac_gNB_rrc_ul_failure_reset(gnb_mod_idP, frameP, slotP, ra->crnti);
              }
            }
            LOG_I(NR_MAC, "Scheduling RA-Msg4 for TC_RNTI 0x%04x (state %d, frame %d, slot %d)\n",
                  (ra->msg3_dcch_dtch?ra->crnti:ra->rnti), ra->state, ra->Msg4_frame, ra->Msg4_slot);
          }
          else {
             nr_mac_remove_ra_rnti(gnb_mod_idP, ra->rnti);
             nr_clear_ra_proc(gnb_mod_idP, CC_idP, frameP, ra);
          }
        }
        return;
      }
    }
  } else {
    for (int i = 0; i < NR_NB_RA_PROC_MAX; ++i) {
      NR_RA_t *ra = &gNB_mac->common_channels[CC_idP].ra[i];
      if (ra->state != WAIT_Msg3)
        continue;

      if( (frameP!=ra->Msg3_frame) || (slotP!=ra->Msg3_slot))
        continue;

      // for CFRA (NSA) do not schedule retransmission of msg3
      if (ra->cfra) {
        LOG_D(NR_MAC, "Random Access %i failed at state %i (NSA msg3 reception failed)\n", i, ra->state);
        nr_mac_remove_ra_rnti(gnb_mod_idP, ra->rnti);
        nr_clear_ra_proc(gnb_mod_idP, CC_idP, frameP, ra);
        return;
      }

      if (ra->msg3_round >= MAX_HARQ_ROUNDS - 1) {
        LOG_D(NR_MAC, "Random Access %i failed at state %i (Reached msg3 max harq rounds)\n", i, ra->state);
        nr_mac_remove_ra_rnti(gnb_mod_idP, ra->rnti);
        nr_clear_ra_proc(gnb_mod_idP, CC_idP, frameP, ra);
        return;
      }

      LOG_D(NR_MAC, "Random Access %i Msg3 CRC did not pass)\n", i);

      ra->msg3_round++;
      ra->state = Msg3_retransmission;
    }
  }
}

long get_K2(NR_ServingCellConfigCommon_t *scc,
            NR_ServingCellConfigCommonSIB_t *scc_sib1,
            NR_BWP_Uplink_t *ubwp,
            int time_domain_assignment,
            int mu) {

  NR_PUSCH_TimeDomainResourceAllocation_t *tda_list = NULL;
  if(ubwp) {
    tda_list = ubwp->bwp_Common->pusch_ConfigCommon->choice.setup->pusch_TimeDomainAllocationList->list.array[time_domain_assignment];
  } else if(scc) {
    tda_list = scc->uplinkConfigCommon->initialUplinkBWP->pusch_ConfigCommon->choice.setup->pusch_TimeDomainAllocationList->list.array[time_domain_assignment];
  } else if(scc_sib1) {
    tda_list = scc_sib1->uplinkConfigCommon->initialUplinkBWP.pusch_ConfigCommon->choice.setup->pusch_TimeDomainAllocationList->list.array[time_domain_assignment];
  }

  if (tda_list->k2)
    return *tda_list->k2;
  else if (mu < 2)
    return 1;
  else if (mu == 2)
    return 2;
  else
    return 3;
}

static bool nr_UE_is_to_be_scheduled(const NR_ServingCellConfigCommon_t *scc,
			      int CC_id,  NR_UE_info_t* UE, frame_t frame, sub_frame_t slot, uint32_t ulsch_max_frame_inactivity)
{
  const int n = nr_slots_per_frame[*scc->ssbSubcarrierSpacing];
  const int now = frame * n + slot;

  const NR_UE_sched_ctrl_t *sched_ctrl =&UE->UE_sched_ctrl;

  const NR_TDD_UL_DL_Pattern_t *tdd =
      scc->tdd_UL_DL_ConfigurationCommon ? &scc->tdd_UL_DL_ConfigurationCommon->pattern1 : NULL;
  int num_slots_per_period;
  int last_ul_slot;
  int tdd_period_len[8] = {500,625,1000,1250,2000,2500,5000,10000};
  if (tdd) { // Force the default transmission in a full slot as early as possible in the UL portion of TDD period (last_ul_slot)
    num_slots_per_period = n*tdd_period_len[tdd->dl_UL_TransmissionPeriodicity]/10000;
    last_ul_slot=1+tdd->nrofDownlinkSlots;
  } else {
    num_slots_per_period = n;
    last_ul_slot = sched_ctrl->last_ul_slot;
  }

  const int last_ul_sched = sched_ctrl->last_ul_frame * n + last_ul_slot;
  const int diff = (now - last_ul_sched + 1024 * n) % (1024 * n);
  /* UE is to be scheduled if
   * (1) we think the UE has more bytes awaiting than what we scheduled
   * (2) there is a scheduling request
   * (3) or we did not schedule it in more than 10 frames */
  const bool has_data = sched_ctrl->estimated_ul_buffer > sched_ctrl->sched_ul_bytes;
  const bool high_inactivity = diff >= (ulsch_max_frame_inactivity > 0 ? ulsch_max_frame_inactivity * n : num_slots_per_period);
  LOG_D(NR_MAC,
        "%4d.%2d UL inactivity %d slots has_data %d SR %d\n",
        frame,
        slot,
        diff,
        has_data,
        sched_ctrl->SR);
  return has_data || sched_ctrl->SR || high_inactivity;
}

static bool allocate_ul_retransmission(gNB_MAC_INST *nrmac,
				       frame_t frame,
				       sub_frame_t slot,
				       uint16_t *rballoc_mask,
				       int *n_rb_sched,
				       NR_UE_info_t* UE,
				       int harq_pid,
				       const NR_SIB1_t *sib1,
				       const NR_ServingCellConfigCommon_t *scc,
				       const int tda)
{
  const int CC_id = 0;
  NR_UE_sched_ctrl_t *sched_ctrl = &UE->UE_sched_ctrl;
  NR_sched_pusch_t *retInfo = &sched_ctrl->ul_harq_processes[harq_pid].sched_pusch;
  NR_CellGroupConfig_t *cg = UE->CellGroup;

  NR_BWP_UplinkDedicated_t *ubwpd = cg && cg->spCellConfig && cg->spCellConfig->spCellConfigDedicated &&
                                    cg->spCellConfig->spCellConfigDedicated->uplinkConfig ?
                                    cg->spCellConfig->spCellConfigDedicated->uplinkConfig->initialUplinkBWP : NULL;

  NR_BWP_t *genericParameters = get_ul_bwp_genericParameters(sched_ctrl->active_ubwp,
                                                             (NR_ServingCellConfigCommon_t *)scc,
                                                             sib1);

  int rbStart = 0; // wrt BWP start
  const uint16_t bwpSize = NRRIV2BW(genericParameters->locationAndBandwidth, MAX_BWP_SIZE);
  const uint8_t nrOfLayers = 1;
  const uint8_t num_dmrs_cdm_grps_no_data = (sched_ctrl->active_bwp || ubwpd) ? 1 : 2;
  LOG_D(NR_MAC,"retInfo->time_domain_allocation = %d, tda = %d\n", retInfo->time_domain_allocation, tda);
  LOG_D(NR_MAC,"num_dmrs_cdm_grps_no_data %d, tbs %d\n",num_dmrs_cdm_grps_no_data, retInfo->tb_size);
  if (tda == retInfo->time_domain_allocation) {
    /* check whether we need to switch the TDA allocation since tha last
     * (re-)transmission */
    NR_pusch_semi_static_t *ps = &sched_ctrl->pusch_semi_static;

    int dci_format = get_dci_format(sched_ctrl);

    if (ps->time_domain_allocation != tda
        || ps->dci_format != dci_format
        || ps->nrOfLayers != nrOfLayers
        || ps->num_dmrs_cdm_grps_no_data != num_dmrs_cdm_grps_no_data) {
      nr_set_pusch_semi_static(sib1,
                               scc,
                               sched_ctrl->active_ubwp,
                               ubwpd,
                               dci_format,
                               tda,
                               num_dmrs_cdm_grps_no_data,
                               nrOfLayers,
                               ps);
    }

    /* Check the resource is enough for retransmission */
    const uint16_t slbitmap = SL_to_bitmap(ps->startSymbolIndex, ps->nrOfSymbols);
    while (rbStart < bwpSize && (rballoc_mask[rbStart] & slbitmap) != slbitmap)
      rbStart++;
    if (rbStart + retInfo->rbSize > bwpSize) {
      LOG_W(NR_MAC, "cannot allocate retransmission of RNTI %04x: no resources (rbStart %d, retInfo->rbSize %d, bwpSize %d\n", UE->rnti, rbStart, retInfo->rbSize, bwpSize);
      return false;
    }
    LOG_D(NR_MAC, "%s(): retransmission keeping TDA %d and TBS %d\n", __func__, tda, retInfo->tb_size);
  } else {
    NR_pusch_semi_static_t temp_ps;
    int dci_format = get_dci_format(sched_ctrl);
    nr_set_pusch_semi_static(sib1,
                             scc,
                             sched_ctrl->active_ubwp,
                             ubwpd,
                             dci_format,
                             tda,
                             num_dmrs_cdm_grps_no_data,
                             nrOfLayers,
                             &temp_ps);
    /* the retransmission will use a different time domain allocation, check
     * that we have enough resources */
    const uint16_t slbitmap = SL_to_bitmap(temp_ps.startSymbolIndex, temp_ps.nrOfSymbols);
    while (rbStart < bwpSize && (rballoc_mask[rbStart] & slbitmap) != slbitmap)
      rbStart++;
    int rbSize = 0;
    while (rbStart + rbSize < bwpSize && (rballoc_mask[rbStart + rbSize] & slbitmap) == slbitmap)
      rbSize++;
    uint32_t new_tbs;
    uint16_t new_rbSize;
    bool success = nr_find_nb_rb(retInfo->Qm,
                                 retInfo->R,
                                 1, // layers
                                 temp_ps.nrOfSymbols,
                                 temp_ps.N_PRB_DMRS * temp_ps.num_dmrs_symb,
                                 retInfo->tb_size,
                                 1, /* minimum of 1RB: need to find exact TBS, don't preclude any number */
                                 rbSize,
                                 &new_tbs,
                                 &new_rbSize);
    if (!success || new_tbs != retInfo->tb_size) {
      LOG_D(NR_MAC, "%s(): new TBsize %d of new TDA does not match old TBS %d\n", __func__, new_tbs, retInfo->tb_size);
      return false; /* the maximum TBsize we might have is smaller than what we need */
    }
    LOG_D(NR_MAC, "%s(): retransmission with TDA %d->%d and TBS %d -> %d\n", __func__, retInfo->time_domain_allocation, tda, retInfo->tb_size, new_tbs);
    /* we can allocate it. Overwrite the time_domain_allocation, the number
     * of RBs, and the new TB size. The rest is done below */
    retInfo->tb_size = new_tbs;
    retInfo->rbSize = new_rbSize;
    retInfo->time_domain_allocation = tda;
    sched_ctrl->pusch_semi_static = temp_ps;
  }

  /* Find a free CCE */
  const int cid = sched_ctrl->coreset->controlResourceSetId;
  const uint16_t Y = get_Y(cid%3, slot, UE->rnti);
  uint8_t nr_of_candidates;
  for (int i=0; i<5; i++) {
    // for now taking the lowest value among the available aggregation levels
    find_aggregation_candidates(&sched_ctrl->aggregation_level,
                                &nr_of_candidates,
                                sched_ctrl->search_space,
                                1<<i);
    if(nr_of_candidates>0) break;
  }
  int CCEIndex = find_pdcch_candidate(nrmac,
                                      CC_id,
                                      sched_ctrl->aggregation_level,
                                      nr_of_candidates,
                                      &sched_ctrl->sched_pdcch,
                                      sched_ctrl->coreset,
                                      Y);

  if (CCEIndex<0) {
    LOG_D(NR_MAC, "%4d.%2d no free CCE for retransmission UL DCI UE %04x\n", frame, slot, UE->rnti);
    return false;
  }

  sched_ctrl->cce_index = CCEIndex;
  fill_pdcch_vrb_map(nrmac,
                     CC_id,
                     &sched_ctrl->sched_pdcch,
                     CCEIndex,
                     sched_ctrl->aggregation_level);

  /* frame/slot in sched_pusch has been set previously. In the following, we
   * overwrite the information in the retransmission information before storing
   * as the new scheduling instruction */
  retInfo->frame = sched_ctrl->sched_pusch.frame;
  retInfo->slot = sched_ctrl->sched_pusch.slot;
  /* Get previous PSUCH field info */
  sched_ctrl->sched_pusch = *retInfo;
  NR_sched_pusch_t *sched_pusch = &sched_ctrl->sched_pusch;

  LOG_D(NR_MAC,
        "%4d.%2d Allocate UL retransmission RNTI %04x sched %4d.%2d (%d RBs)\n",
        frame,
        slot,
        UE->rnti,
        sched_pusch->frame,
        sched_pusch->slot,
        sched_pusch->rbSize);

  sched_pusch->rbStart = rbStart;
  /* no need to recompute the TBS, it will be the same */

  /* Mark the corresponding RBs as used */
  n_rb_sched -= sched_pusch->rbSize;
  for (int rb = 0; rb < sched_ctrl->sched_pusch.rbSize; rb++)
    rballoc_mask[rb + sched_ctrl->sched_pusch.rbStart] ^= SL_to_bitmap(sched_ctrl->pusch_semi_static.startSymbolIndex, sched_ctrl->pusch_semi_static.nrOfSymbols);
  return true;
}

void update_ul_ue_R_Qm(NR_sched_pusch_t *sched_pusch, const NR_pusch_semi_static_t *ps)
{
  const int mcs = sched_pusch->mcs;
  sched_pusch->R = nr_get_code_rate_ul(mcs, ps->mcs_table);
  sched_pusch->Qm = nr_get_Qm_ul(mcs, ps->mcs_table);

  if (ps->pusch_Config && ps->pusch_Config->tp_pi2BPSK && ((ps->mcs_table == 3 && mcs < 2) || (ps->mcs_table == 4 && mcs < 6))) {
    sched_pusch->R >>= 1;
    sched_pusch->Qm <<= 1;
  }
}

uint32_t ul_pf_tbs[3][29]; // pre-computed, approximate TBS values for PF coefficient
typedef struct UEsched_s {
  float coef;
  NR_UE_info_t * UE;
} UEsched_t;

static int comparator(const void *p, const void *q) {
  return ((UEsched_t*)p)->coef < ((UEsched_t*)q)->coef;
}

void pf_ul(module_id_t module_id,
           frame_t frame,
           sub_frame_t slot,
	         NR_UE_info_t *UE_list[],
           int max_num_ue,
           int n_rb_sched,
           uint16_t *rballoc_mask) {

  const int CC_id = 0;
  gNB_MAC_INST *nrmac = RC.nrmac[module_id];
  NR_ServingCellConfigCommon_t *scc = nrmac->common_channels[CC_id].ServingCellConfigCommon;
  const NR_SIB1_t *sib1 = RC.nrmac[module_id]->common_channels[0].sib1 ? RC.nrmac[module_id]->common_channels[0].sib1->message.choice.c1->choice.systemInformationBlockType1 : NULL;

  const int min_rb = 5;
  // UEs that could be scheduled
  UEsched_t UE_sched[MAX_MOBILES_PER_GNB] = {0};
  int remainUEs=max_num_ue;
  int curUE=0;

  /* Loop UE_list to calculate throughput and coeff */
  UE_iterator(UE_list, UE) {

    if (UE->Msg4_ACKed != true)
      continue;

    LOG_D(NR_MAC,"pf_ul: preparing UL scheduling for UE %04x\n",UE->rnti);
    NR_UE_sched_ctrl_t *sched_ctrl = &UE->UE_sched_ctrl;

    NR_BWP_t *genericParameters = get_ul_bwp_genericParameters(sched_ctrl->active_ubwp,
                                                               scc,
                                                               sib1);

    int rbStart = 0; // wrt BWP start
    NR_CellGroupConfig_t *cg = UE->CellGroup;
    NR_BWP_UplinkDedicated_t *ubwpd = cg && cg->spCellConfig && cg->spCellConfig->spCellConfigDedicated &&
                                      cg->spCellConfig->spCellConfigDedicated->uplinkConfig ?
                                      cg->spCellConfig->spCellConfigDedicated->uplinkConfig->initialUplinkBWP : NULL;

    const uint16_t bwpSize = NRRIV2BW(genericParameters->locationAndBandwidth, MAX_BWP_SIZE);
    NR_sched_pusch_t *sched_pusch = &sched_ctrl->sched_pusch;
    NR_pusch_semi_static_t *ps = &sched_ctrl->pusch_semi_static;
    const NR_mac_dir_stats_t *stats = &UE->mac_stats.ul;

    /* Calculate throughput */
    const float a = 0.0005f; // corresponds to 200ms window
    const uint32_t b = stats->current_bytes;
    UE->ul_thr_ue = (1 - a) * UE->ul_thr_ue + a * b;

    /* Check if retransmission is necessary */
    sched_pusch->ul_harq_pid = sched_ctrl->retrans_ul_harq.head;
    LOG_D(NR_MAC,"pf_ul: UE %04x harq_pid %d\n",UE->rnti,sched_pusch->ul_harq_pid);
    if (sched_pusch->ul_harq_pid >= 0) {
      /* Allocate retransmission*/
      const int tda = get_ul_tda(nrmac, scc, sched_pusch->slot);
      bool r = allocate_ul_retransmission(nrmac, frame, slot, rballoc_mask, &n_rb_sched, UE, sched_pusch->ul_harq_pid, sib1, scc, tda);
      if (!r) {
        LOG_D(NR_MAC, "%4d.%2d UL retransmission UE RNTI %04x can NOT be allocated\n", frame, slot, UE->rnti);
        continue;
      }
      else LOG_D(NR_MAC,"%4d.%2d UL Retransmission UE RNTI %04x to be allocated, max_num_ue %d\n",frame,slot,UE->rnti,max_num_ue);

      /* reduce max_num_ue once we are sure UE can be allocated, i.e., has CCE */
      remainUEs--;

      // we have filled all with mandatory retransmissions
      // no need to schedule new transmissions
      if (remainUEs == 0)
	      return;

      continue;
    }
    const int B = max(0, sched_ctrl->estimated_ul_buffer - sched_ctrl->sched_ul_bytes);
    /* preprocessor computed sched_frame/sched_slot */
    const bool do_sched = nr_UE_is_to_be_scheduled(scc, 0, UE, sched_pusch->frame, sched_pusch->slot, nrmac->ulsch_max_frame_inactivity);

    LOG_D(NR_MAC,"pf_ul: do_sched UE %04x => %s\n",UE->rnti,do_sched ? "yes" : "no");
    if ((B == 0 && !do_sched) || (sched_ctrl->rrc_processing_timer > 0)) {
      continue;
    }

    const NR_bler_options_t *bo = &nrmac->ul_bler;
    const int max_mcs = bo->max_mcs; /* no per-user maximum MCS yet */
    sched_pusch->mcs = get_mcs_from_bler(bo, stats, &UE->UE_sched_ctrl.ul_bler_stats, max_mcs, frame);

    /* Schedule UE on SR or UL inactivity and no data (otherwise, will be scheduled
     * based on data to transmit) */
    if (B == 0 && do_sched) {
      /* if no data, pre-allocate 5RB */
      /* Find a free CCE */
      const int cid = sched_ctrl->coreset->controlResourceSetId;
      const uint16_t Y = get_Y(cid%3, slot, UE->rnti);
      uint8_t nr_of_candidates;
      for (int i=0; i<5; i++) {
        // for now taking the lowest value among the available aggregation levels
        find_aggregation_candidates(&sched_ctrl->aggregation_level,
                                    &nr_of_candidates,
                                    sched_ctrl->search_space,
                                    1<<i);
        if(nr_of_candidates>0) break;
      }
      int CCEIndex = find_pdcch_candidate(RC.nrmac[module_id],
					  CC_id,
					  sched_ctrl->aggregation_level,
					  nr_of_candidates,
					  &sched_ctrl->sched_pdcch,
					  sched_ctrl->coreset,
					  Y);

      if (CCEIndex<0) {
        LOG_D(NR_MAC, "%4d.%2d no free CCE for UL DCI UE %04x (BSR 0)\n", frame, slot, UE->rnti);
        continue;
      }

      /* reduce max_num_ue once we are sure UE can be allocated, i.e., has CCE */
      remainUEs--;

      // we have filled all with mandatory retransmissions
      // no need to schedule new transmissions
      if (remainUEs == 0)
        return;

      /* Save PUSCH field */
      /* we want to avoid a lengthy deduction of DMRS and other parameters in
       * every TTI if we can save it, so check whether dci_format, TDA, or
       * num_dmrs_cdm_grps_no_data has changed and only then recompute */
      const uint8_t nrOfLayers = 1;
      const uint8_t num_dmrs_cdm_grps_no_data = (sched_ctrl->active_ubwp || ubwpd) ? 1 : 2;
      int dci_format = get_dci_format(sched_ctrl);
      const int tda = get_ul_tda(nrmac, scc, sched_pusch->slot);
      if (ps->time_domain_allocation != tda
          || ps->dci_format != dci_format
          || ps->nrOfLayers != nrOfLayers
          || ps->num_dmrs_cdm_grps_no_data != num_dmrs_cdm_grps_no_data) {
        nr_set_pusch_semi_static(sib1,
                                 scc,
                                 sched_ctrl->active_ubwp,
                                 ubwpd,
                                 dci_format,
                                 tda,
                                 num_dmrs_cdm_grps_no_data,
                                 nrOfLayers,
                                 ps);
      }

      LOG_D(NR_MAC,"Looking for min_rb %d RBs, starting at %d num_dmrs_cdm_grps_no_data %d\n",
            min_rb, rbStart, ps->num_dmrs_cdm_grps_no_data);
      const uint16_t slbitmap = SL_to_bitmap(ps->startSymbolIndex, ps->nrOfSymbols);
      while (rbStart < bwpSize && (rballoc_mask[rbStart] & slbitmap) != slbitmap)
        rbStart++;
      if (rbStart + min_rb >= bwpSize) {
        LOG_W(NR_MAC, "cannot allocate continuous UL data for RNTI %04x: no resources (rbStart %d, min_rb %d, bwpSize %d\n",
              UE->rnti,rbStart,min_rb,bwpSize);
        return;
      }

      sched_ctrl->cce_index = CCEIndex;
      fill_pdcch_vrb_map(RC.nrmac[module_id],
                         CC_id,
                         &sched_ctrl->sched_pdcch,
                         CCEIndex,
                         sched_ctrl->aggregation_level);

      NR_sched_pusch_t *sched_pusch = &sched_ctrl->sched_pusch;
      sched_pusch->mcs = min(nrmac->min_grant_mcs, sched_pusch->mcs);
      update_ul_ue_R_Qm(sched_pusch, ps);
      sched_pusch->rbStart = rbStart;
      sched_pusch->rbSize = min_rb;
      sched_pusch->tb_size = nr_compute_tbs(sched_pusch->Qm,
                                            sched_pusch->R,
                                            sched_pusch->rbSize,
                                            ps->nrOfSymbols,
                                            ps->N_PRB_DMRS * ps->num_dmrs_symb,
                                            0, // nb_rb_oh
                                            0,
                                            ps->nrOfLayers)
                             >> 3;

      /* Mark the corresponding RBs as used */
      n_rb_sched -= sched_pusch->rbSize;
      for (int rb = 0; rb < sched_ctrl->sched_pusch.rbSize; rb++)
        rballoc_mask[rb + sched_ctrl->sched_pusch.rbStart] ^= slbitmap;

      continue;
    }

    /* Create UE_sched for UEs eligibale for new data transmission*/
    /* Calculate coefficient*/
    const uint32_t tbs = ul_pf_tbs[ps->mcs_table][sched_pusch->mcs];
    float coeff_ue = (float) tbs / UE->ul_thr_ue;
    LOG_D(NR_MAC,"rnti %04x b %d, ul_thr_ue %f, tbs %d, coeff_ue %f\n",
          UE->rnti, b, UE->ul_thr_ue, tbs, coeff_ue);
    UE_sched[curUE].coef=coeff_ue;
    UE_sched[curUE].UE=UE;
    curUE++;
  }

  qsort(UE_sched, sizeof(*UE_sched), sizeofArray(UE_sched), comparator);
  UEsched_t *iterator=UE_sched;

  const int min_rbSize = 5;
  /* Loop UE_sched to find max coeff and allocate transmission */
  while (remainUEs> 0 && n_rb_sched >= min_rbSize && iterator->UE != NULL) {

    NR_UE_sched_ctrl_t *sched_ctrl = &iterator->UE->UE_sched_ctrl;

    const int cid = sched_ctrl->coreset->controlResourceSetId;
    const uint16_t Y = get_Y(cid%3, slot, iterator->UE->rnti);
    uint8_t nr_of_candidates;
    for (int i=0; i<5; i++) {
      // for now taking the lowest value among the available aggregation levels
      find_aggregation_candidates(&sched_ctrl->aggregation_level,
                                  &nr_of_candidates,
                                  sched_ctrl->search_space,
                                  1<<i);
      if(nr_of_candidates>0)
        break;
    }
    int CCEIndex = find_pdcch_candidate(RC.nrmac[module_id],
                                        CC_id,
                                        sched_ctrl->aggregation_level,
                                        nr_of_candidates,
                                        &sched_ctrl->sched_pdcch,
                                        sched_ctrl->coreset,
                                        Y);
    if (CCEIndex<0) {
      LOG_D(NR_MAC, "%4d.%2d no free CCE for UL DCI UE %04x\n", frame, slot, iterator->UE->rnti);
      iterator++;
      continue;
    }
    else LOG_D(NR_MAC, "%4d.%2d free CCE for UL DCI UE %04x\n",frame,slot, iterator->UE->rnti);

    NR_CellGroupConfig_t *cg = iterator->UE->CellGroup;
    NR_BWP_UplinkDedicated_t *ubwpd = cg && cg->spCellConfig && cg->spCellConfig->spCellConfigDedicated
                                      && cg->spCellConfig->spCellConfigDedicated->uplinkConfig ?
                                      cg->spCellConfig->spCellConfigDedicated->uplinkConfig->initialUplinkBWP : NULL;

    NR_BWP_t *genericParameters = get_ul_bwp_genericParameters(sched_ctrl->active_ubwp,
                                                               scc,
                                                               sib1);

    int rbStart = sched_ctrl->active_ubwp ? NRRIV2PRBOFFSET(genericParameters->locationAndBandwidth, MAX_BWP_SIZE) : 0;
    const uint16_t bwpSize = NRRIV2BW(genericParameters->locationAndBandwidth, MAX_BWP_SIZE);
    NR_sched_pusch_t *sched_pusch = &sched_ctrl->sched_pusch;
    NR_pusch_semi_static_t *ps = &sched_ctrl->pusch_semi_static;

    /* Save PUSCH field */
    /* we want to avoid a lengthy deduction of DMRS and other parameters in
     * every TTI if we can save it, so check whether dci_format, TDA, or
     * num_dmrs_cdm_grps_no_data has changed and only then recompute */
    const uint8_t nrOfLayers = 1;
    const uint8_t num_dmrs_cdm_grps_no_data = (sched_ctrl->active_ubwp || ubwpd) ? 1 : 2;
    int dci_format = get_dci_format(sched_ctrl);
    const int tda = get_ul_tda(nrmac, scc, sched_pusch->slot);
    if (ps->time_domain_allocation != tda
        || ps->dci_format != dci_format
        || ps->nrOfLayers != nrOfLayers
        || ps->num_dmrs_cdm_grps_no_data != num_dmrs_cdm_grps_no_data) {
      nr_set_pusch_semi_static(sib1,
                               scc,
                               sched_ctrl->active_ubwp,
                               ubwpd,
                               dci_format,
                               tda,
                               num_dmrs_cdm_grps_no_data,
                               nrOfLayers,
                               ps);
    }
    update_ul_ue_R_Qm(sched_pusch, ps);

    const uint16_t slbitmap = SL_to_bitmap(ps->startSymbolIndex, ps->nrOfSymbols);
    while (rbStart < bwpSize && (rballoc_mask[rbStart] & slbitmap) != slbitmap)
      rbStart++;
    sched_pusch->rbStart = rbStart;
    uint16_t max_rbSize = 1;
    while (rbStart + max_rbSize < bwpSize && (rballoc_mask[rbStart + max_rbSize] & slbitmap) == slbitmap)
      max_rbSize++;

    if (rbStart + min_rb >= bwpSize) {
      LOG_W(NR_MAC, "cannot allocate UL data for RNTI %04x: no resources (rbStart %d, min_rb %d, bwpSize %d)\n",
	    iterator->UE->rnti,rbStart,min_rb,bwpSize);
      return;
    }
    else
      LOG_D(NR_MAC,"allocating UL data for RNTI %04x (rbStsart %d, min_rb %d, bwpSize %d)\n", iterator->UE->rnti,rbStart,min_rb,bwpSize);

    /* Calculate the current scheduling bytes and the necessary RBs */
    const int B = cmax(sched_ctrl->estimated_ul_buffer - sched_ctrl->sched_ul_bytes, 0);
    uint16_t rbSize = 0;
    uint32_t TBS = 0;

    nr_find_nb_rb(sched_pusch->Qm,
                  sched_pusch->R,
                  1, // layers
                  ps->nrOfSymbols,
                  ps->N_PRB_DMRS * ps->num_dmrs_symb,
                  B,
                  min_rbSize,
                  max_rbSize,
                  &TBS,
                  &rbSize);
    sched_pusch->rbSize = rbSize;
    sched_pusch->tb_size = TBS;
    LOG_D(NR_MAC,"rbSize %d (max_rbSize %d), TBS %d, est buf %d, sched_ul %d, B %d, CCE %d, num_dmrs_symb %d, N_PRB_DMRS %d\n",
          rbSize, max_rbSize,sched_pusch->tb_size, sched_ctrl->estimated_ul_buffer, sched_ctrl->sched_ul_bytes, B,sched_ctrl->cce_index,ps->num_dmrs_symb,ps->N_PRB_DMRS);

    /* Mark the corresponding RBs as used */

    sched_ctrl->cce_index = CCEIndex;
    fill_pdcch_vrb_map(RC.nrmac[module_id],
                       CC_id,
                       &sched_ctrl->sched_pdcch,
                       CCEIndex,
                       sched_ctrl->aggregation_level);

    n_rb_sched -= sched_pusch->rbSize;
    for (int rb = 0; rb < sched_ctrl->sched_pusch.rbSize; rb++)
      rballoc_mask[rb + sched_ctrl->sched_pusch.rbStart] ^= slbitmap;

    /* reduce max_num_ue once we are sure UE can be allocated, i.e., has CCE */
    remainUEs--;
    iterator++;
  }
}

bool nr_fr1_ulsch_preprocessor(module_id_t module_id, frame_t frame, sub_frame_t slot)
{
  gNB_MAC_INST *nr_mac = RC.nrmac[module_id];
  NR_COMMON_channels_t *cc = nr_mac->common_channels;
  NR_ServingCellConfigCommon_t *scc = cc->ServingCellConfigCommon;
  const NR_SIB1_t *sib1 = nr_mac->common_channels[0].sib1 ? nr_mac->common_channels[0].sib1->message.choice.c1->choice.systemInformationBlockType1 : NULL;
  NR_ServingCellConfigCommonSIB_t *scc_sib1 = sib1 ? sib1->servingCellConfigCommon : NULL;

  AssertFatal(scc!=NULL || scc_sib1!=NULL,"We need one serving cell config common\n");

  const int mu = scc ? scc->uplinkConfigCommon->initialUplinkBWP->genericParameters.subcarrierSpacing :
                 scc_sib1->uplinkConfigCommon->initialUplinkBWP.genericParameters.subcarrierSpacing;

  if (nr_mac->UE_info.list[0] == NULL)
    // no UEs
    return false;

  const int CC_id = 0;

  /* Get the K2 for first UE to compute offset. The other UEs are guaranteed to
   * have the same K2 (we don't support multiple/different K2s via different
   * TDAs yet). If the TDA is negative, it means that there is no UL slot to
   * schedule now (slot + k2 is not UL slot) */
  NR_UE_sched_ctrl_t *sched_ctrl = &nr_mac->UE_info.list[0]->UE_sched_ctrl;
  const int temp_tda = get_ul_tda(nr_mac, scc, slot);
  int K2 = get_K2(scc, scc_sib1, sched_ctrl->active_ubwp, temp_tda, mu);
  const int sched_frame = (frame + (slot + K2 >= nr_slots_per_frame[mu])) & 1023;
  const int sched_slot = (slot + K2) % nr_slots_per_frame[mu];
  const int tda = get_ul_tda(nr_mac, scc, sched_slot);
  if (tda < 0)
    return false;
  DevAssert(K2 == get_K2(scc, scc_sib1, sched_ctrl->active_ubwp, tda, mu));

  if (!is_xlsch_in_slot(nr_mac->ulsch_slot_bitmap[sched_slot / 64], sched_slot))
    return false;

  bool is_mixed_slot = false;
  const NR_TDD_UL_DL_Pattern_t *tdd =
      scc->tdd_UL_DL_ConfigurationCommon ? &scc->tdd_UL_DL_ConfigurationCommon->pattern1 : NULL;

  if (tdd)
    is_mixed_slot = is_xlsch_in_slot(nr_mac->dlsch_slot_bitmap[sched_slot / 64], sched_slot) &&
                    is_xlsch_in_slot(nr_mac->ulsch_slot_bitmap[sched_slot / 64], sched_slot);

  // FIXME: Avoid mixed slots for initialUplinkBWP
  if (sched_ctrl->active_ubwp==NULL && is_mixed_slot)
    return false;

  // Avoid slots with the SRS
  UE_iterator(nr_mac->UE_info.list, UE) {
    NR_sched_srs_t sched_srs = UE->UE_sched_ctrl.sched_srs;
    if(sched_srs.srs_scheduled && sched_srs.frame==sched_frame && sched_srs.slot==sched_slot) {
      return false;
    }
  }

  sched_ctrl->sched_pusch.slot = sched_slot;
  sched_ctrl->sched_pusch.frame = sched_frame;
  UE_iterator(nr_mac->UE_info.list, UE2) {
    NR_UE_sched_ctrl_t *sched_ctrl = &UE2->UE_sched_ctrl;
    AssertFatal(K2 == get_K2(scc,scc_sib1,sched_ctrl->active_ubwp, tda, mu),
                "Different K2, %d(UE%d) != %ld(UE%04x)\n", K2, 0, get_K2(scc,scc_sib1,sched_ctrl->active_ubwp, tda, mu), UE2->rnti);
    sched_ctrl->sched_pusch.slot = sched_slot;
    sched_ctrl->sched_pusch.frame = sched_frame;
  }

  /* Change vrb_map_UL to rballoc_mask: check which symbols per RB (in
   * vrb_map_UL) overlap with the "default" tda and exclude those RBs.
   * Calculate largest contiguous RBs */
  uint16_t *vrb_map_UL =
      &RC.nrmac[module_id]->common_channels[CC_id].vrb_map_UL[sched_slot * MAX_BWP_SIZE];

  NR_BWP_t *genericParameters = get_ul_bwp_genericParameters(sched_ctrl->active_ubwp,
                                                             scc,
                                                             sib1);

  const uint16_t bwpSize = NRRIV2BW(genericParameters->locationAndBandwidth,MAX_BWP_SIZE);
  const uint16_t bwpStart = NRRIV2PRBOFFSET(genericParameters->locationAndBandwidth,MAX_BWP_SIZE);

  NR_PUSCH_TimeDomainResourceAllocationList_t *tdaList = NULL;
  if (sched_ctrl->active_ubwp) {
    tdaList = sched_ctrl->active_ubwp->bwp_Common->pusch_ConfigCommon->choice.setup->pusch_TimeDomainAllocationList;
  } else if (scc) {
    tdaList = scc->uplinkConfigCommon->initialUplinkBWP->pusch_ConfigCommon->choice.setup->pusch_TimeDomainAllocationList;
  } else {
    NR_SIB1_t *sib1 = RC.nrmac[module_id]->common_channels[0].sib1->message.choice.c1->choice.systemInformationBlockType1;
    tdaList = sib1->servingCellConfigCommon->uplinkConfigCommon->initialUplinkBWP.pusch_ConfigCommon->choice.setup->pusch_TimeDomainAllocationList;
  }

  const int startSymbolAndLength = tdaList->list.array[tda]->startSymbolAndLength;
  int startSymbolIndex, nrOfSymbols;
  SLIV2SL(startSymbolAndLength, &startSymbolIndex, &nrOfSymbols);
  const uint16_t symb = SL_to_bitmap(startSymbolIndex, nrOfSymbols);

  int st = 0, e = 0, len = 0;

  for (int i = 0; i < bwpSize; i++) {
    while ((vrb_map_UL[bwpStart + i] & symb) != 0 && i < bwpSize)
      i++;
    st = i;
    while ((vrb_map_UL[bwpStart + i] & symb) == 0 && i < bwpSize)
      i++;
    if (i - st > len) {
      len = i - st;
      e = i - 1;
    }
  }
  st = e - len + 1;

  LOG_D(NR_MAC,"UL %d.%d : start_prb %d, end PRB %d\n",frame,slot,st,e);
  
  uint16_t rballoc_mask[bwpSize];

  /* Calculate mask: if any RB in vrb_map_UL is blocked (1), the current RB will be 0 */
  for (int i = 0; i < bwpSize; i++)
    rballoc_mask[i] = (i >= st && i <= e)*SL_to_bitmap(startSymbolIndex, nrOfSymbols);

  /* proportional fair scheduling algorithm */
  pf_ul(module_id,
        frame,
        slot,
        nr_mac->UE_info.list,
        2,
        len,
        rballoc_mask);
  return true;
}

nr_pp_impl_ul nr_init_fr1_ulsch_preprocessor(module_id_t module_id, int CC_id)
{
  /* in the PF algorithm, we have to use the TBsize to compute the coefficient.
   * This would include the number of DMRS symbols, which in turn depends on
   * the time domain allocation. In case we are in a mixed slot, we do not want
   * to recalculate all these values, and therefore we provide a look-up table
   * which should approximately(!) give us the TBsize. In particular, the
   * number of symbols, the number of DMRS symbols, and the exact Qm and R, are
   * not correct*/
  for (int mcsTableIdx = 0; mcsTableIdx < 3; ++mcsTableIdx) {
    for (int mcs = 0; mcs < 29; ++mcs) {
      if (mcs > 27 && mcsTableIdx == 1)
        continue;
      const uint8_t Qm = nr_get_Qm_dl(mcs, mcsTableIdx);
      const uint16_t R = nr_get_code_rate_ul(mcs, mcsTableIdx);
      /* note: we do not update R/Qm based on low MCS or pi2BPSK */
      ul_pf_tbs[mcsTableIdx][mcs] = nr_compute_tbs(Qm,
                                                   R,
                                                   1, /* rbSize */
                                                   10, /* hypothetical number of slots */
                                                   0, /* N_PRB_DMRS * N_DMRS_SLOT */
                                                   0 /* N_PRB_oh, 0 for initialBWP */,
                                                   0 /* tb_scaling */,
                                                   1 /* nrOfLayers */)
                                    >> 3;
    }
  }
  return nr_fr1_ulsch_preprocessor;
}

void nr_schedule_ulsch(module_id_t module_id, frame_t frame, sub_frame_t slot)
{
  gNB_MAC_INST *nr_mac = RC.nrmac[module_id];
  /* Uplink data ONLY can be scheduled when the current slot is downlink slot,
   * because we have to schedule the DCI0 first before schedule uplink data */
  if (!is_xlsch_in_slot(nr_mac->dlsch_slot_bitmap[slot / 64], slot)) {
    LOG_D(NR_MAC, "Current slot %d is NOT DL slot, cannot schedule DCI0 for UL data\n", slot);
    return;
  }
  bool do_sched = RC.nrmac[module_id]->pre_processor_ul(module_id, frame, slot);
  if (!do_sched)
    return;

  const int CC_id = 0;
  nfapi_nr_ul_dci_request_t *ul_dci_req = &RC.nrmac[module_id]->UL_dci_req[CC_id];
  ul_dci_req->SFN = frame;
  ul_dci_req->Slot = slot;
  /* a PDCCH PDU groups DCIs per BWP and CORESET. Save a pointer to each
   * allocated PDCCH so we can easily allocate UE's DCIs independent of any
   * CORESET order */
  nfapi_nr_dl_tti_pdcch_pdu_rel15_t *pdcch_pdu_coreset[MAX_NUM_CORESET] = {0};


  NR_ServingCellConfigCommon_t *scc = RC.nrmac[module_id]->common_channels[0].ServingCellConfigCommon;
  NR_UEs_t *UE_info = &RC.nrmac[module_id]->UE_info;
  const NR_SIB1_t *sib1 = RC.nrmac[module_id]->common_channels[0].sib1 ? RC.nrmac[module_id]->common_channels[0].sib1->message.choice.c1->choice.systemInformationBlockType1 : NULL;
  UE_iterator( UE_info->list, UE) {
    NR_UE_sched_ctrl_t *sched_ctrl = &UE->UE_sched_ctrl;
    if (sched_ctrl->ul_failure == 1 && get_softmodem_params()->phy_test==0) continue;

    NR_CellGroupConfig_t *cg = UE->CellGroup;

    NR_BWP_UplinkDedicated_t *ubwpd = cg && cg->spCellConfig && cg->spCellConfig->spCellConfigDedicated &&
                                      cg->spCellConfig->spCellConfigDedicated->uplinkConfig ?
                                      cg->spCellConfig->spCellConfigDedicated->uplinkConfig->initialUplinkBWP : NULL;

    UE->mac_stats.ul.current_bytes = 0;

    /* dynamic PUSCH values (RB alloc, MCS, hence R, Qm, TBS) that change in
     * every TTI are pre-populated by the preprocessor and used below */
    NR_sched_pusch_t *sched_pusch = &sched_ctrl->sched_pusch;
    LOG_D(NR_MAC,"UE %04x : sched_pusch->rbSize %d\n",UE->rnti,sched_pusch->rbSize);
    if (sched_pusch->rbSize <= 0)
      continue;

    uint16_t rnti = UE->rnti;
    sched_ctrl->SR = false;

    int8_t harq_id = sched_pusch->ul_harq_pid;
    if (harq_id < 0) {
      /* PP has not selected a specific HARQ Process, get a new one */
      harq_id = sched_ctrl->available_ul_harq.head;
      AssertFatal(harq_id >= 0,
                  "no free HARQ process available for UE %04x\n",
                  UE->rnti);
      remove_front_nr_list(&sched_ctrl->available_ul_harq);
      sched_pusch->ul_harq_pid = harq_id;
    } else {
      /* PP selected a specific HARQ process. Check whether it will be a new
       * transmission or a retransmission, and remove from the corresponding
       * list */
      if (sched_ctrl->ul_harq_processes[harq_id].round == 0)
        remove_nr_list(&sched_ctrl->available_ul_harq, harq_id);
      else
        remove_nr_list(&sched_ctrl->retrans_ul_harq, harq_id);
    }
    NR_UE_ul_harq_t *cur_harq = &sched_ctrl->ul_harq_processes[harq_id];
    DevAssert(!cur_harq->is_waiting);
    add_tail_nr_list(&sched_ctrl->feedback_ul_harq, harq_id);
    cur_harq->feedback_slot = sched_pusch->slot;
    cur_harq->is_waiting = true;

    int rnti_types[2] = { NR_RNTI_C, 0 };

    /* pre-computed PUSCH values that only change if time domain allocation,
     * DCI format, or DMRS parameters change. Updated in the preprocessor
     * through nr_set_pusch_semi_static() */
    NR_pusch_semi_static_t *ps = &sched_ctrl->pusch_semi_static;

    /* Statistics */
    AssertFatal(cur_harq->round < 8, "Indexing ulsch_rounds[%d] is out of bounds\n", cur_harq->round);
    UE->mac_stats.ul.rounds[cur_harq->round]++;
    if (cur_harq->round == 0) {
      UE->mac_stats.ulsch_total_bytes_scheduled += sched_pusch->tb_size;
      /* Save information on MCS, TBS etc for the current initial transmission
       * so we have access to it when retransmitting */
      cur_harq->sched_pusch = *sched_pusch;
      /* save which time allocation has been used, to be used on
       * retransmissions */
      cur_harq->sched_pusch.time_domain_allocation = ps->time_domain_allocation;
      sched_ctrl->sched_ul_bytes += sched_pusch->tb_size;
    } else {
      LOG_D(NR_MAC,
            "%d.%2d UL retransmission RNTI %04x sched %d.%2d HARQ PID %d round %d NDI %d\n",
            frame,
            slot,
            rnti,
            sched_pusch->frame,
            sched_pusch->slot,
            harq_id,
            cur_harq->round,
            cur_harq->ndi);
    }
    UE->mac_stats.ul.current_bytes = sched_pusch->tb_size;
    sched_ctrl->last_ul_frame = sched_pusch->frame;
    sched_ctrl->last_ul_slot = sched_pusch->slot;

    LOG_D(NR_MAC,
          "ULSCH/PUSCH: %4d.%2d RNTI %04x UL sched %4d.%2d DCI L %d start %2d RBS %3d startSymbol %2d nb_symbol %2d dmrs_pos %x MCS %2d nrOfLayers %2d num_dmrs_cdm_grps_no_data %2d TBS %4d HARQ PID %2d round %d RV %d NDI %d est %6d sched %6d est BSR %6d TPC %d\n",
          frame,
          slot,
          rnti,
          sched_pusch->frame,
          sched_pusch->slot,
          sched_ctrl->aggregation_level,
          sched_pusch->rbStart,
          sched_pusch->rbSize,
          ps->startSymbolIndex,
          ps->nrOfSymbols,
          ps->ul_dmrs_symb_pos,
          sched_pusch->mcs,
          ps->nrOfLayers,
          ps->num_dmrs_cdm_grps_no_data,
          sched_pusch->tb_size,
          harq_id,
          cur_harq->round,
          nr_rv_round_map[cur_harq->round],
          cur_harq->ndi,
          sched_ctrl->estimated_ul_buffer,
          sched_ctrl->sched_ul_bytes,
          sched_ctrl->estimated_ul_buffer - sched_ctrl->sched_ul_bytes,
          sched_ctrl->tpc0);

    /* PUSCH in a later slot, but corresponding DCI now! */
    nfapi_nr_ul_tti_request_t *future_ul_tti_req = &RC.nrmac[module_id]->UL_tti_req_ahead[0][sched_pusch->slot];
    AssertFatal(future_ul_tti_req->SFN == sched_pusch->frame
                && future_ul_tti_req->Slot == sched_pusch->slot,
                "%d.%d future UL_tti_req's frame.slot %d.%d does not match PUSCH %d.%d\n",
                frame, slot,
                future_ul_tti_req->SFN,
                future_ul_tti_req->Slot,
                sched_pusch->frame,
                sched_pusch->slot);
    AssertFatal(future_ul_tti_req->n_pdus <
                sizeof(future_ul_tti_req->pdus_list) / sizeof(future_ul_tti_req->pdus_list[0]),
                "Invalid future_ul_tti_req->n_pdus %d\n", future_ul_tti_req->n_pdus);
    future_ul_tti_req->pdus_list[future_ul_tti_req->n_pdus].pdu_type = NFAPI_NR_UL_CONFIG_PUSCH_PDU_TYPE;
    future_ul_tti_req->pdus_list[future_ul_tti_req->n_pdus].pdu_size = sizeof(nfapi_nr_pusch_pdu_t);
    nfapi_nr_pusch_pdu_t *pusch_pdu = &future_ul_tti_req->pdus_list[future_ul_tti_req->n_pdus].pusch_pdu;
    memset(pusch_pdu, 0, sizeof(nfapi_nr_pusch_pdu_t));
    future_ul_tti_req->n_pdus += 1;

    LOG_D(NR_MAC, "%4d.%2d Scheduling UE specific PUSCH for sched %d.%d, ul_tti_req %d.%d\n", frame, slot,
    sched_pusch->frame,sched_pusch->slot,future_ul_tti_req->SFN,future_ul_tti_req->Slot);

    pusch_pdu->pdu_bit_map = PUSCH_PDU_BITMAP_PUSCH_DATA;
    pusch_pdu->rnti = rnti;
    pusch_pdu->handle = 0; //not yet used

    /* FAPI: BWP */
    NR_BWP_t *genericParameters = get_ul_bwp_genericParameters(sched_ctrl->active_ubwp,
                                                               scc,
                                                               sib1);

    pusch_pdu->bwp_size  = NRRIV2BW(genericParameters->locationAndBandwidth, MAX_BWP_SIZE);
    pusch_pdu->bwp_start = NRRIV2PRBOFFSET(genericParameters->locationAndBandwidth, MAX_BWP_SIZE);
    pusch_pdu->subcarrier_spacing = genericParameters->subcarrierSpacing;
    pusch_pdu->cyclic_prefix = 0;

    /* FAPI: PUSCH information always included */
    pusch_pdu->target_code_rate = sched_pusch->R;
    pusch_pdu->qam_mod_order = sched_pusch->Qm;
    pusch_pdu->mcs_index = sched_pusch->mcs;
    pusch_pdu->mcs_table = ps->mcs_table;
    pusch_pdu->transform_precoding = ps->transform_precoding;
    if (ps->pusch_Config && ps->pusch_Config->dataScramblingIdentityPUSCH)
      pusch_pdu->data_scrambling_id = *ps->pusch_Config->dataScramblingIdentityPUSCH;
    else
      pusch_pdu->data_scrambling_id = *scc->physCellId;
    pusch_pdu->nrOfLayers = ps->nrOfLayers;
    pusch_pdu->num_dmrs_cdm_grps_no_data = ps->num_dmrs_cdm_grps_no_data;

    /* FAPI: DMRS */
    pusch_pdu->ul_dmrs_symb_pos = ps->ul_dmrs_symb_pos;
    pusch_pdu->dmrs_config_type = ps->dmrs_config_type;
    if (pusch_pdu->transform_precoding) { // transform precoding disabled
      long *scramblingid=NULL;
      if (ps->NR_DMRS_UplinkConfig && pusch_pdu->scid == 0)
        scramblingid = ps->NR_DMRS_UplinkConfig->transformPrecodingDisabled->scramblingID0;
      else if (ps->NR_DMRS_UplinkConfig)
        scramblingid = ps->NR_DMRS_UplinkConfig->transformPrecodingDisabled->scramblingID1;
      if (scramblingid == NULL)
        pusch_pdu->ul_dmrs_scrambling_id = *scc->physCellId;
      else
        pusch_pdu->ul_dmrs_scrambling_id = *scramblingid;
    }
    else {
      pusch_pdu->ul_dmrs_scrambling_id = *scc->physCellId;
      if (ps->NR_DMRS_UplinkConfig && ps->NR_DMRS_UplinkConfig->transformPrecodingEnabled->nPUSCH_Identity != NULL)
        pusch_pdu->pusch_identity = *ps->NR_DMRS_UplinkConfig->transformPrecodingEnabled->nPUSCH_Identity;
      else if (ps->NR_DMRS_UplinkConfig)
        pusch_pdu->pusch_identity = *scc->physCellId;
    }
    pusch_pdu->scid = 0;      // DMRS sequence initialization [TS38.211, sec 6.4.1.1.1]
    pusch_pdu->num_dmrs_cdm_grps_no_data = ps->num_dmrs_cdm_grps_no_data;
    pusch_pdu->dmrs_ports = ((1<<ps->nrOfLayers) - 1);

    /* FAPI: Pusch Allocation in frequency domain */
    pusch_pdu->resource_alloc = 1; //type 1
    pusch_pdu->rb_start = sched_pusch->rbStart;
    pusch_pdu->rb_size = sched_pusch->rbSize;
    pusch_pdu->vrb_to_prb_mapping = 0;
    if (ps->pusch_Config==NULL || ps->pusch_Config->frequencyHopping==NULL)
      pusch_pdu->frequency_hopping = 0;
    else
      pusch_pdu->frequency_hopping = 1;

    /* FAPI: Resource Allocation in time domain */
    pusch_pdu->start_symbol_index = ps->startSymbolIndex;
    pusch_pdu->nr_of_symbols = ps->nrOfSymbols;

    /* PUSCH PDU */
    AssertFatal(cur_harq->round < 4, "Indexing nr_rv_round_map[%d] is out of bounds\n", cur_harq->round);
    pusch_pdu->pusch_data.rv_index = nr_rv_round_map[cur_harq->round];
    pusch_pdu->pusch_data.harq_process_id = harq_id;
    pusch_pdu->pusch_data.new_data_indicator = cur_harq->ndi;
    pusch_pdu->pusch_data.tb_size = sched_pusch->tb_size;
    pusch_pdu->pusch_data.num_cb = 0; //CBG not supported

    pusch_pdu->maintenance_parms_v3.tbSizeLbrmBytes = 0;

    LOG_D(NR_MAC,"PUSCH PDU : data_scrambling_identity %x, dmrs_scrambling_id %x\n",pusch_pdu->data_scrambling_id,pusch_pdu->ul_dmrs_scrambling_id);
    /* TRANSFORM PRECODING --------------------------------------------------------*/

    if (pusch_pdu->transform_precoding == NR_PUSCH_Config__transformPrecoder_enabled){

      // U as specified in section 6.4.1.1.1.2 in 38.211, if sequence hopping and group hopping are disabled
      pusch_pdu->dfts_ofdm.low_papr_group_number = pusch_pdu->pusch_identity % 30;

      // V as specified in section 6.4.1.1.1.2 in 38.211 V = 0 if sequence hopping and group hopping are disabled
      if ((ps->NR_DMRS_UplinkConfig==NULL) || ((ps->NR_DMRS_UplinkConfig->transformPrecodingEnabled->sequenceGroupHopping == NULL) &&
					       (ps->NR_DMRS_UplinkConfig->transformPrecodingEnabled->sequenceHopping == NULL)))
        pusch_pdu->dfts_ofdm.low_papr_sequence_number = 0;
      else
        AssertFatal(1==0,"SequenceGroupHopping or sequenceHopping are NOT Supported\n");

      LOG_D(NR_MAC,"TRANSFORM PRECODING IS ENABLED. CDM groups: %d, U: %d MCS table: %d\n", pusch_pdu->num_dmrs_cdm_grps_no_data, pusch_pdu->dfts_ofdm.low_papr_group_number, ps->mcs_table);
    }

    /*-----------------------------------------------------------------------------*/

    /* PUSCH PTRS */
    if (ps->NR_DMRS_UplinkConfig && ps->NR_DMRS_UplinkConfig->phaseTrackingRS != NULL) {
      bool valid_ptrs_setup = false;
      pusch_pdu->pusch_ptrs.ptrs_ports_list   = (nfapi_nr_ptrs_ports_t *) malloc(2*sizeof(nfapi_nr_ptrs_ports_t));
      valid_ptrs_setup = set_ul_ptrs_values(ps->NR_DMRS_UplinkConfig->phaseTrackingRS->choice.setup,
                                            pusch_pdu->rb_size, pusch_pdu->mcs_index, pusch_pdu->mcs_table,
                                            &pusch_pdu->pusch_ptrs.ptrs_freq_density,&pusch_pdu->pusch_ptrs.ptrs_time_density,
                                            &pusch_pdu->pusch_ptrs.ptrs_ports_list->ptrs_re_offset,&pusch_pdu->pusch_ptrs.num_ptrs_ports,
                                            &pusch_pdu->pusch_ptrs.ul_ptrs_power, pusch_pdu->nr_of_symbols);
      if (valid_ptrs_setup==true) {
        pusch_pdu->pdu_bit_map |= PUSCH_PDU_BITMAP_PUSCH_PTRS; // enable PUSCH PTRS
      }
    }
    else{
      pusch_pdu->pdu_bit_map &= ~PUSCH_PDU_BITMAP_PUSCH_PTRS; // disable PUSCH PTRS
    }

    /* look up the PDCCH PDU for this BWP and CORESET. If it does not exist,
     * create it */
    const int bwp_id = sched_ctrl->active_bwp ? sched_ctrl->active_bwp->bwp_Id : 0;
    NR_SearchSpace_t *ss = (sched_ctrl->active_bwp || ubwpd) ? sched_ctrl->search_space: RC.nrmac[module_id]->sched_ctrlCommon->search_space;
    NR_ControlResourceSet_t *coreset = (sched_ctrl->active_bwp || ubwpd) ? sched_ctrl->coreset: RC.nrmac[module_id]->sched_ctrlCommon->coreset;
    const int coresetid = coreset->controlResourceSetId;
    nfapi_nr_dl_tti_pdcch_pdu_rel15_t *pdcch_pdu = pdcch_pdu_coreset[coresetid];
    if (!pdcch_pdu) {
      nfapi_nr_ul_dci_request_pdus_t *ul_dci_request_pdu = &ul_dci_req->ul_dci_pdu_list[ul_dci_req->numPdus];
      memset(ul_dci_request_pdu, 0, sizeof(nfapi_nr_ul_dci_request_pdus_t));
      ul_dci_request_pdu->PDUType = NFAPI_NR_DL_TTI_PDCCH_PDU_TYPE;
      ul_dci_request_pdu->PDUSize = (uint8_t)(2+sizeof(nfapi_nr_dl_tti_pdcch_pdu));
      pdcch_pdu = &ul_dci_request_pdu->pdcch_pdu.pdcch_pdu_rel15;
      ul_dci_req->numPdus += 1;
      nr_configure_pdcch(pdcch_pdu, coreset, genericParameters, &sched_ctrl->sched_pdcch);
      pdcch_pdu_coreset[coresetid] = pdcch_pdu;
    }

    LOG_D(NR_MAC,"Configuring ULDCI/PDCCH in %d.%d at CCE %d, rnti %04x\n", frame,slot,sched_ctrl->cce_index,rnti);

    /* Fill PDCCH DL DCI PDU */
    nfapi_nr_dl_dci_pdu_t *dci_pdu = &pdcch_pdu->dci_pdu[pdcch_pdu->numDlDci];
    pdcch_pdu->numDlDci++;
    dci_pdu->RNTI = rnti;
    if (coreset->pdcch_DMRS_ScramblingID &&
        ss->searchSpaceType->present == NR_SearchSpace__searchSpaceType_PR_ue_Specific) {
      dci_pdu->ScramblingId = *coreset->pdcch_DMRS_ScramblingID;
      dci_pdu->ScramblingRNTI = rnti;
    } else {
      dci_pdu->ScramblingId = *scc->physCellId;
      dci_pdu->ScramblingRNTI = 0;
    }
    dci_pdu->AggregationLevel = sched_ctrl->aggregation_level;
    dci_pdu->CceIndex = sched_ctrl->cce_index;
    dci_pdu->beta_PDCCH_1_0 = 0;
    dci_pdu->powerControlOffsetSS = 1;

    dci_pdu_rel15_t uldci_payload;
    memset(&uldci_payload, 0, sizeof(uldci_payload));
    int n_ubwp=1;
    if (cg &&
        cg->spCellConfig &&
        cg->spCellConfig->spCellConfigDedicated &&
        cg->spCellConfig->spCellConfigDedicated->uplinkConfig &&
        cg->spCellConfig->spCellConfigDedicated->uplinkConfig->uplinkBWP_ToAddModList) {
      n_ubwp = cg->spCellConfig->spCellConfigDedicated->uplinkConfig->uplinkBWP_ToAddModList->list.count;
    }

    config_uldci(sib1,
                 sched_ctrl->active_ubwp,
                 ubwpd,
                 scc,
                 pusch_pdu,
                 &uldci_payload,
                 ps->dci_format,
                 ps->time_domain_allocation,
                 UE->UE_sched_ctrl.tpc0,
                 n_ubwp,
                 bwp_id);
    fill_dci_pdu_rel15(scc,
                       cg,
                       dci_pdu,
                       &uldci_payload,
                       ps->dci_format,
                       rnti_types[0],
                       pusch_pdu->bwp_size,
                       bwp_id,
                       coresetid,
                       nr_mac->cset0_bwp_size);

    memset(sched_pusch, 0, sizeof(*sched_pusch));
  }
}<|MERGE_RESOLUTION|>--- conflicted
+++ resolved
@@ -331,18 +331,12 @@
                               0);
           break;
 
-<<<<<<< HEAD
-          case UL_SCH_LCID_DTCH:
-            //  check if LCID is valid at current time.
-            if (!get_mac_len(pduP, pdu_len, &mac_len, &mac_subheader_len)) {
-              return 0;
-            }
-=======
         case UL_SCH_LCID_DTCH ... (UL_SCH_LCID_DTCH + 28):
           //  check if LCID is valid at current time.
-	  if (!get_mac_len(pduP, pdu_len, &mac_len, &mac_subheader_len))
-	    return 0;
->>>>>>> d7dae8fa
+          if (!get_mac_len(pduP, pdu_len, &mac_len, &mac_subheader_len)) {
+            return 0;
+          }
+
 
             LOG_D(NR_MAC, "[UE %04x] %d.%d : ULSCH -> UL-%s %d (gNB %ld, %d bytes)\n",
                   UE->rnti,
@@ -515,7 +509,7 @@
   LOG_D(NR_MAC, "rx_sdu for rnti %04x\n", current_rnti);
   const int target_snrx10 = gNB_mac->pusch_target_snrx10;
   const int pusch_failure_thres = gNB_mac->pusch_failure_thres;
-
+  
   NR_UE_info_t* UE = find_nr_UE(&gNB_mac->UE_info, current_rnti);
   if (UE) {
     NR_UE_sched_ctrl_t *UE_scheduling_control = &UE->UE_sched_ctrl;
@@ -616,7 +610,7 @@
     T(T_GNB_MAC_UL_PDU_WITH_DATA, T_INT(gnb_mod_idP), T_INT(CC_idP),
       T_INT(rntiP), T_INT(frameP), T_INT(slotP), T_INT(-1) /* harq_pid */,
       T_BUFFER(sduP, sdu_lenP));
-
+    
     /* we don't know this UE (yet). Check whether there is a ongoing RA (Msg 3)
      * and check the corresponding UE's RNTI match, in which case we activate
      * it. */
@@ -624,7 +618,7 @@
       NR_RA_t *ra = &gNB_mac->common_channels[CC_idP].ra[i];
       if (ra->state != WAIT_Msg3)
         continue;
-
+      
       if(no_sig) {
         LOG_D(NR_MAC, "Random Access %i failed at state %i (no signal)\n", i, ra->state);
         nr_mac_remove_ra_rnti(gnb_mod_idP, ra->rnti);
@@ -1031,7 +1025,7 @@
   gNB_MAC_INST *nrmac = RC.nrmac[module_id];
   NR_ServingCellConfigCommon_t *scc = nrmac->common_channels[CC_id].ServingCellConfigCommon;
   const NR_SIB1_t *sib1 = RC.nrmac[module_id]->common_channels[0].sib1 ? RC.nrmac[module_id]->common_channels[0].sib1->message.choice.c1->choice.systemInformationBlockType1 : NULL;
-
+  
   const int min_rb = 5;
   // UEs that could be scheduled
   UEsched_t UE_sched[MAX_MOBILES_PER_GNB] = {0};
@@ -1089,7 +1083,7 @@
 	      return;
 
       continue;
-    }
+    } 
     const int B = max(0, sched_ctrl->estimated_ul_buffer - sched_ctrl->sched_ul_bytes);
     /* preprocessor computed sched_frame/sched_slot */
     const bool do_sched = nr_UE_is_to_be_scheduled(scc, 0, UE, sched_pusch->frame, sched_pusch->slot, nrmac->ulsch_max_frame_inactivity);
@@ -1217,7 +1211,7 @@
 
   qsort(UE_sched, sizeof(*UE_sched), sizeofArray(UE_sched), comparator);
   UEsched_t *iterator=UE_sched;
-
+  
   const int min_rbSize = 5;
   /* Loop UE_sched to find max coeff and allocate transmission */
   while (remainUEs> 0 && n_rb_sched >= min_rbSize && iterator->UE != NULL) {
@@ -1356,8 +1350,8 @@
   const int mu = scc ? scc->uplinkConfigCommon->initialUplinkBWP->genericParameters.subcarrierSpacing :
                  scc_sib1->uplinkConfigCommon->initialUplinkBWP.genericParameters.subcarrierSpacing;
 
+  // no UEs
   if (nr_mac->UE_info.list[0] == NULL)
-    // no UEs
     return false;
 
   const int CC_id = 0;
