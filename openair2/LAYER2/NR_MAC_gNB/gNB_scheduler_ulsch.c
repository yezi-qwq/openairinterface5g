/*
 * Licensed to the OpenAirInterface (OAI) Software Alliance under one or more
 * contributor license agreements.  See the NOTICE file distributed with
 * this work for additional information regarding copyright ownership.
 * The OpenAirInterface Software Alliance licenses this file to You under
 * the OAI Public License, Version 1.1  (the "License"); you may not use this file
 * except in compliance with the License.
 * You may obtain a copy of the License at
 *
 *      http://www.openairinterface.org/?page_id=698
 *
 * Unless required by applicable law or agreed to in writing, software
 * distributed under the License is distributed on an "AS IS" BASIS,
 * WITHOUT WARRANTIES OR CONDITIONS OF ANY KIND, either express or implied.
 * See the License for the specific language governing permissions and
 * limitations under the License.
 *-------------------------------------------------------------------------------
 * For more information about the OpenAirInterface (OAI) Software Alliance:
 *      contact@openairinterface.org
 */

/*! \file gNB_scheduler_ulsch.c
 * \brief gNB procedures for the ULSCH transport channel
 * \author Navid Nikaein and Raymond Knopp, Guido Casati
 * \date 2019
 * \email: guido.casati@iis.fraunhofer.de
 * \version 1.0
 * @ingroup _mac
 */


#include "LAYER2/NR_MAC_gNB/mac_proto.h"
#include "executables/softmodem-common.h"
#include "common/utils/nr/nr_common.h"
#include <openair2/UTIL/OPT/opt.h>


//38.321 Table 6.1.3.1-1
const uint32_t NR_SHORT_BSR_TABLE[32] = {
    0,    10,    14,    20,    28,     38,     53,     74,
  102,   142,   198,   276,   384,    535,    745,   1038,
 1446,  2014,  2806,  3909,  5446,   7587,  10570,  14726,
20516, 28581, 39818, 55474, 77284, 107669, 150000, 300000
};

//38.321 Table 6.1.3.1-2
const uint32_t NR_LONG_BSR_TABLE[256] ={
       0,       10,       11,       12,       13,       14,       15,       16,       17,       18,       19,       20,       22,       23,        25,         26,
      28,       30,       32,       34,       36,       38,       40,       43,       46,       49,       52,       55,       59,       62,        66,         71,
      75,       80,       85,       91,       97,      103,      110,      117,      124,      132,      141,      150,      160,      170,       181,        193,
     205,      218,      233,      248,      264,      281,      299,      318,      339,      361,      384,      409,      436,      464,       494,        526,
     560,      597,      635,      677,      720,      767,      817,      870,      926,      987,     1051,     1119,     1191,     1269,      1351,       1439,
    1532,     1631,     1737,     1850,     1970,     2098,     2234,     2379,     2533,     2698,     2873,     3059,     3258,     3469,      3694,       3934,
    4189,     4461,     4751,     5059,     5387,     5737,     6109,     6506,     6928,     7378,     7857,     8367,     8910,     9488,     10104,      10760,
   11458,    12202,    12994,    13838,    14736,    15692,    16711,    17795,    18951,    20181,    21491,    22885,    24371,    25953,     27638,      29431,
   31342,    33376,    35543,    37850,    40307,    42923,    45709,    48676,    51836,    55200,    58784,    62599,    66663,    70990,     75598,      80505,
   85730,    91295,    97221,   103532,   110252,   117409,   125030,   133146,   141789,   150992,   160793,   171231,   182345,   194182,    206786,     220209,
  234503,   249725,   265935,   283197,   301579,   321155,   342002,   364202,   387842,   413018,   439827,   468377,   498780,   531156,    565634,     602350,
  641449,   683087,   727427,   774645,   824928,   878475,   935498,   996222,  1060888,  1129752,  1203085,  1281179,  1364342,  1452903,   1547213,    1647644,
 1754595,  1868488,  1989774,  2118933,  2256475,  2402946,  2558924,  2725027,  2901912,  3090279,  3290873,  3504487,  3731968,  3974215,   4232186,    4506902,
 4799451,  5110989,  5442750,  5796046,  6172275,  6572925,  6999582,  7453933,  7937777,  8453028,  9001725,  9586039, 10208280, 10870913,  11576557,   12328006,
13128233, 13980403, 14887889, 15854280, 16883401, 17979324, 19146385, 20389201, 21712690, 23122088, 24622972, 26221280, 27923336, 29735875,  31666069,   33721553,
35910462, 38241455, 40723756, 43367187, 46182206, 49179951, 52372284, 55771835, 59392055, 63247269, 67352729, 71724679, 76380419, 81338368, 162676736, 4294967295
};

int get_dci_format(NR_UE_sched_ctrl_t *sched_ctrl) {

    const long f = sched_ctrl->search_space->searchSpaceType->choice.ue_Specific->dci_Formats;
    int dci_format;
    if (sched_ctrl->search_space) {
       dci_format = f ? NR_UL_DCI_FORMAT_0_1 : NR_UL_DCI_FORMAT_0_0;
    }
    else {
       dci_format = NR_UL_DCI_FORMAT_0_0;
    }

    return(dci_format);
}

void calculate_preferred_ul_tda(module_id_t module_id, const NR_BWP_Uplink_t *ubwp)
{
  gNB_MAC_INST *nrmac = RC.nrmac[module_id];
  const int bwp_id = ubwp->bwp_Id;
  if (nrmac->preferred_ul_tda[bwp_id])
    return;

  /* there is a mixed slot only when in TDD */
  NR_ServingCellConfigCommon_t *scc = nrmac->common_channels->ServingCellConfigCommon;
  const int mu = scc->uplinkConfigCommon->initialUplinkBWP->genericParameters.subcarrierSpacing;
  const NR_TDD_UL_DL_Pattern_t *tdd =
      scc->tdd_UL_DL_ConfigurationCommon ? &scc->tdd_UL_DL_ConfigurationCommon->pattern1 : NULL;
  /* Uplink symbols are at the end of the slot */
  const int symb_ulMixed = tdd ? ((1 << tdd->nrofUplinkSymbols) - 1) << (14 - tdd->nrofUplinkSymbols) : 0;

  const struct NR_PUCCH_Config__resourceToAddModList *resList = ubwp->bwp_Dedicated->pucch_Config->choice.setup->resourceToAddModList;
  // for the moment, just block any symbol that might hold a PUCCH, regardless
  // of the RB. This is a big simplification, as most RBs will NOT have a PUCCH
  // in the respective symbols, but it simplifies scheduling
  uint16_t symb_pucch = 0;
  for (int i = 0; i < resList->list.count; ++i) {
    const NR_PUCCH_Resource_t *resource = resList->list.array[i];
    int nrofSymbols = 0;
    int startingSymbolIndex = 0;
    switch (resource->format.present) {
      case NR_PUCCH_Resource__format_PR_format0:
        nrofSymbols = resource->format.choice.format0->nrofSymbols;
        startingSymbolIndex = resource->format.choice.format0->startingSymbolIndex;
        break;
      case NR_PUCCH_Resource__format_PR_format1:
        nrofSymbols = resource->format.choice.format1->nrofSymbols;
        startingSymbolIndex = resource->format.choice.format1->startingSymbolIndex;
        break;
      case NR_PUCCH_Resource__format_PR_format2:
        nrofSymbols = resource->format.choice.format2->nrofSymbols;
        startingSymbolIndex = resource->format.choice.format2->startingSymbolIndex;
        break;
      case NR_PUCCH_Resource__format_PR_format3:
        nrofSymbols = resource->format.choice.format3->nrofSymbols;
        startingSymbolIndex = resource->format.choice.format3->startingSymbolIndex;
        break;
      case NR_PUCCH_Resource__format_PR_format4:
        nrofSymbols = resource->format.choice.format4->nrofSymbols;
        startingSymbolIndex = resource->format.choice.format4->startingSymbolIndex;
        break;
      default:
        AssertFatal(0, "found NR_PUCCH format index %d\n", resource->format.present);
        break;
    }
    symb_pucch |= ((1 << nrofSymbols) - 1) << startingSymbolIndex;
  }

  /* check that TDA index 1 fits into UL slot and does not overlap with PUCCH */
  const struct NR_PUSCH_TimeDomainResourceAllocationList *tdaList = ubwp->bwp_Common->pusch_ConfigCommon->choice.setup->pusch_TimeDomainAllocationList;
  AssertFatal(tdaList->list.count >= 3, "need to have at least three TDAs for UL slots\n");
  const NR_PUSCH_TimeDomainResourceAllocation_t *tdaP_UL = tdaList->list.array[0];
  const int k2 = get_K2(scc, (NR_BWP_Uplink_t*)ubwp,0, mu);
  int start, len;
  SLIV2SL(tdaP_UL->startSymbolAndLength, &start, &len);
  const uint16_t symb_tda = ((1 << len) - 1) << start;
  // check whether PUCCH and TDA overlap: then, we cannot use it. Note that
  // here we assume that the PUCCH is scheduled in every slot, and on all RBs
  // (which is mostly not true, this is a simplification)
  AssertFatal((symb_pucch & symb_tda) == 0, "TDA index 0 for UL overlaps with PUCCH\n");

  // get largest time domain allocation (TDA) for UL slot and UL in mixed slot
  int tdaMi = -1;
  const NR_PUSCH_TimeDomainResourceAllocation_t *tdaP_Mi = tdaList->list.array[1];
  AssertFatal(k2 == get_K2(scc, (NR_BWP_Uplink_t*)ubwp, 1, mu),
              "scheduler cannot handle different k2 for UL slot (%d) and UL Mixed slot (%ld)\n",
              k2,
              get_K2(scc, (NR_BWP_Uplink_t*)ubwp, 1, mu));
  SLIV2SL(tdaP_Mi->startSymbolAndLength, &start, &len);
  const uint16_t symb_tda_mi = ((1 << len) - 1) << start;
  // check whether PUCCH and TDA overlap: then, we cannot use it. Also, check
  // whether TDA is entirely within mixed slot, UL. Note that here we assume
  // that the PUCCH is scheduled in every slot, and on all RBs (which is
  // mostly not true, this is a simplification)
  if ((symb_pucch & symb_tda_mi) == 0 && (symb_ulMixed & symb_tda_mi) == symb_tda_mi) {
    tdaMi = 1;
  } else {
    LOG_E(NR_MAC,
          "TDA index 1 UL overlaps with PUCCH or is not entirely in mixed slot (symb_pucch %x symb_ulMixed %x symb_tda_mi %x), won't schedule UL mixed slot\n",
          symb_pucch,
          symb_ulMixed,
          symb_tda_mi);
  }

  const uint8_t slots_per_frame[5] = {10, 20, 40, 80, 160};
  const int n = slots_per_frame[*scc->ssbSubcarrierSpacing];
  nrmac->preferred_ul_tda[bwp_id] = malloc(n * sizeof(*nrmac->preferred_ul_tda[bwp_id]));

  const int nr_mix_slots = tdd ? tdd->nrofDownlinkSymbols != 0 || tdd->nrofUplinkSymbols != 0 : 0;
  const int nr_slots_period = tdd ? tdd->nrofDownlinkSlots + tdd->nrofUplinkSlots + nr_mix_slots : n;
  for (int slot = 0; slot < n; ++slot) {
    const int sched_slot = (slot + k2) % n;
    nrmac->preferred_ul_tda[bwp_id][slot] = -1;
    if (!tdd || sched_slot % nr_slots_period >= tdd->nrofDownlinkSlots + nr_mix_slots)
      nrmac->preferred_ul_tda[bwp_id][slot] = 0;
    else if (tdd && nr_mix_slots && sched_slot % nr_slots_period == tdd->nrofDownlinkSlots)
      nrmac->preferred_ul_tda[bwp_id][slot] = tdaMi;
    LOG_D(MAC, "DL slot %d UL slot %d preferred_ul_tda %d\n", slot, sched_slot, nrmac->preferred_ul_tda[bwp_id][slot]);
  }

  if (k2 < tdd->nrofUplinkSlots)
    LOG_W(NR_MAC,
          "k2 %d < tdd->nrofUplinkSlots %ld: not all UL slots can be scheduled\n",
          k2,
          tdd->nrofUplinkSlots);
}

void nr_process_mac_pdu(module_id_t module_idP,
                        int UE_id,
                        uint8_t CC_id,
                        frame_t frameP,
                        sub_frame_t slot,
                        uint8_t *pduP,
                        uint16_t mac_pdu_len)
{

    // This function is adapting code from the old
    // parse_header(...) and ue_send_sdu(...) functions of OAI LTE

    uint8_t *pdu_ptr = pduP, rx_lcid, done = 0;
    int pdu_len = mac_pdu_len;
    uint16_t mac_ce_len, mac_subheader_len, mac_sdu_len;

    NR_UE_info_t *UE_info = &RC.nrmac[module_idP]->UE_info;
    NR_UE_sched_ctrl_t *sched_ctrl = &UE_info->UE_sched_ctrl[UE_id];

    if ( pduP[0] != UL_SCH_LCID_PADDING )
      trace_NRpdu(DIRECTION_UPLINK, pduP, mac_pdu_len ,UE_id, WS_C_RNTI, UE_info->rnti[UE_id], frameP, 0, 0, 0);

    //  For both DL/UL-SCH
    //  Except:
    //   - UL/DL-SCH: fixed-size MAC CE(known by LCID)
    //   - UL/DL-SCH: padding
    //   - UL-SCH:    MSG3 48-bits
    //  |0|1|2|3|4|5|6|7|  bit-wise
    //  |R|F|   LCID    |
    //  |       L       |
    //  |0|1|2|3|4|5|6|7|  bit-wise
    //  |R|F|   LCID    |
    //  |       L       |
    //  |       L       |

    //  For both DL/UL-SCH
    //  For:
    //   - UL/DL-SCH: fixed-size MAC CE(known by LCID)
    //   - UL/DL-SCH: padding, for single/multiple 1-oct padding CE(s)
    //   - UL-SCH:    MSG3 48-bits
    //  |0|1|2|3|4|5|6|7|  bit-wise
    //  |R|R|   LCID    |
    //  LCID: The Logical Channel ID field identifies the logical channel instance of the corresponding MAC SDU or the type of the corresponding MAC CE or padding as described in Tables 6.2.1-1 and 6.2.1-2 for the DL-SCH and UL-SCH respectively. There is one LCID field per MAC subheader. The LCID field size is 6 bits;
    //  L: The Length field indicates the length of the corresponding MAC SDU or variable-sized MAC CE in bytes. There is one L field per MAC subheader except for subheaders corresponding to fixed-sized MAC CEs and padding. The size of the L field is indicated by the F field;
    //  F: lenght of L is 0:8 or 1:16 bits wide
    //  R: Reserved bit, set to zero.

    while (!done && pdu_len > 0){
        mac_ce_len = 0;
        mac_subheader_len = 1; //  default to fixed-length subheader = 1-oct
        mac_sdu_len = 0;
        rx_lcid = ((NR_MAC_SUBHEADER_FIXED *)pdu_ptr)->LCID;

        LOG_D(NR_MAC, "LCID received at gNB side: %d \n", rx_lcid);

        unsigned char *ce_ptr;
        int n_Lcg = 0;

        switch(rx_lcid){
            //  MAC CE

            /*#ifdef DEBUG_HEADER_PARSING
              LOG_D(NR_MAC, "[UE] LCID %d, PDU length %d\n", ((NR_MAC_SUBHEADER_FIXED *)pdu_ptr)->LCID, pdu_len);
            #endif*/
        case UL_SCH_LCID_RECOMMENDED_BITRATE_QUERY:
              // 38.321 Ch6.1.3.20
              mac_ce_len = 2;
              break;
        case UL_SCH_LCID_CONFIGURED_GRANT_CONFIRMATION:
                // 38.321 Ch6.1.3.7
                break;

        case UL_SCH_LCID_S_BSR:
        case UL_SCH_LCID_S_TRUNCATED_BSR:
               //38.321 section 6.1.3.1
               //fixed length
               mac_ce_len =1;
               /* Extract short BSR value */
               ce_ptr = &pdu_ptr[mac_subheader_len];
               NR_BSR_SHORT *bsr_s = (NR_BSR_SHORT *) ce_ptr;
               sched_ctrl->estimated_ul_buffer = 0;
               sched_ctrl->estimated_ul_buffer = NR_SHORT_BSR_TABLE[bsr_s->Buffer_size];
               LOG_D(NR_MAC,
                     "SHORT BSR at %4d.%2d, LCG ID %d, BS Index %d, BS value < %d, est buf %d\n",
                     frameP,
                     slot,
                     bsr_s->LcgID,
                     bsr_s->Buffer_size,
                     NR_SHORT_BSR_TABLE[bsr_s->Buffer_size],
                     sched_ctrl->estimated_ul_buffer);
               break;

        case UL_SCH_LCID_L_BSR:
        case UL_SCH_LCID_L_TRUNCATED_BSR:
        	//38.321 section 6.1.3.1
        	//variable length
        	mac_ce_len |= (uint16_t)((NR_MAC_SUBHEADER_SHORT *)pdu_ptr)->L;
        	mac_subheader_len = 2;
        	if(((NR_MAC_SUBHEADER_SHORT *)pdu_ptr)->F){
        		mac_ce_len |= (uint16_t)(((NR_MAC_SUBHEADER_LONG *)pdu_ptr)->L2)<<8;
        		mac_subheader_len = 3;
        	}
        	/* Extract long BSR value */
               ce_ptr = &pdu_ptr[mac_subheader_len];
               NR_BSR_LONG *bsr_l = (NR_BSR_LONG *) ce_ptr;
               sched_ctrl->estimated_ul_buffer = 0;

               n_Lcg = bsr_l->LcgID7 + bsr_l->LcgID6 + bsr_l->LcgID5 + bsr_l->LcgID4 +
                       bsr_l->LcgID3 + bsr_l->LcgID2 + bsr_l->LcgID1 + bsr_l->LcgID0;

               LOG_D(NR_MAC, "LONG BSR, LCG ID(7-0) %d/%d/%d/%d/%d/%d/%d/%d\n",
                     bsr_l->LcgID7, bsr_l->LcgID6, bsr_l->LcgID5, bsr_l->LcgID4,
                     bsr_l->LcgID3, bsr_l->LcgID2, bsr_l->LcgID1, bsr_l->LcgID0);

               for (int n = 0; n < n_Lcg; n++){
                 LOG_D(NR_MAC, "LONG BSR, %d/%d (n/n_Lcg), BS Index %d, BS value < %d",
                       n, n_Lcg, pdu_ptr[mac_subheader_len + 1 + n],
                       NR_LONG_BSR_TABLE[pdu_ptr[mac_subheader_len + 1 + n]]);
                 sched_ctrl->estimated_ul_buffer +=
                       NR_LONG_BSR_TABLE[pdu_ptr[mac_subheader_len + 1 + n]];
                 LOG_D(NR_MAC,
                       "LONG BSR at %4d.%2d, %d/%d (n/n_Lcg), BS Index %d, BS value < %d, total %d\n",
                       frameP,
                       slot,
                       n,
                       n_Lcg,
                       pdu_ptr[mac_subheader_len + 1 + n],
                       NR_LONG_BSR_TABLE[pdu_ptr[mac_subheader_len + 1 + n]],
                       sched_ctrl->estimated_ul_buffer);
               }

               break;

        case UL_SCH_LCID_C_RNTI:
        	//38.321 section 6.1.3.2
        	//fixed length
        	mac_ce_len = 2;
        	/* Extract CRNTI value */
        	break;

        case UL_SCH_LCID_SINGLE_ENTRY_PHR:
        	//38.321 section 6.1.3.8
        	//fixed length
        	mac_ce_len = 2;
        	/* Extract SINGLE ENTRY PHR elements for PHR calculation */
        	ce_ptr = &pdu_ptr[mac_subheader_len];
        	NR_SINGLE_ENTRY_PHR_MAC_CE *phr = (NR_SINGLE_ENTRY_PHR_MAC_CE *) ce_ptr;
        	/* Save the phr info */
        	const int PH = phr->PH;
        	const int PCMAX = phr->PCMAX;
        	/* 38.133 Table10.1.17.1-1 */
        	if (PH < 55)
        	  sched_ctrl->ph = PH - 32;
        	else
        	  sched_ctrl->ph = PH - 32 + (PH - 54);
        	/* 38.133 Table10.1.18.1-1 */
        	sched_ctrl->pcmax = PCMAX - 29;
        	LOG_D(NR_MAC, "SINGLE ENTRY PHR R1 %d PH %d (%d dB) R2 %d PCMAX %d (%d dBm)\n",
                      phr->R1, PH, sched_ctrl->ph, phr->R2, PCMAX, sched_ctrl->pcmax);
        	break;

        case UL_SCH_LCID_MULTI_ENTRY_PHR_1_OCT:
        	//38.321 section 6.1.3.9
        	//  varialbe length
        	mac_ce_len |= (uint16_t)((NR_MAC_SUBHEADER_SHORT *)pdu_ptr)->L;
        	mac_subheader_len = 2;
        	if(((NR_MAC_SUBHEADER_SHORT *)pdu_ptr)->F){
        		mac_ce_len |= (uint16_t)(((NR_MAC_SUBHEADER_LONG *)pdu_ptr)->L2)<<8;
        		mac_subheader_len = 3;
        	}
        	/* Extract MULTI ENTRY PHR elements from single octet bitmap for PHR calculation */
        	break;

        case UL_SCH_LCID_MULTI_ENTRY_PHR_4_OCT:
        	//38.321 section 6.1.3.9
        	//  varialbe length
        	mac_ce_len |= (uint16_t)((NR_MAC_SUBHEADER_SHORT *)pdu_ptr)->L;
        	mac_subheader_len = 2;
        	if(((NR_MAC_SUBHEADER_SHORT *)pdu_ptr)->F){
        		mac_ce_len |= (uint16_t)(((NR_MAC_SUBHEADER_LONG *)pdu_ptr)->L2)<<8;
        		mac_subheader_len = 3;
        	}
        	/* Extract MULTI ENTRY PHR elements from four octets bitmap for PHR calculation */
        	break;

        case UL_SCH_LCID_PADDING:
        	done = 1;
        	//  end of MAC PDU, can ignore the rest.
        	break;

        case UL_SCH_LCID_SRB1:
        case UL_SCH_LCID_SRB2:
          if(((NR_MAC_SUBHEADER_SHORT *)pdu_ptr)->F){
            //mac_sdu_len |= (uint16_t)(((NR_MAC_SUBHEADER_LONG *)pdu_ptr)->L2)<<8;
            mac_subheader_len = 3;
            mac_sdu_len = ((uint16_t)(((NR_MAC_SUBHEADER_LONG *) pdu_ptr)->L1 & 0x7f) << 8)
                | ((uint16_t)((NR_MAC_SUBHEADER_LONG *) pdu_ptr)->L2 & 0xff);
          } else {
            mac_sdu_len = (uint16_t)((NR_MAC_SUBHEADER_SHORT *)pdu_ptr)->L;
            mac_subheader_len = 2;
          }
          LOG_D(NR_MAC, "[UE %d] Frame %d : ULSCH -> UL-DCCH %d (gNB %d, %d bytes), rnti: %d \n", module_idP, frameP, rx_lcid, module_idP, mac_sdu_len, UE_info->rnti[UE_id]);
          mac_rlc_data_ind(module_idP,
                           UE_info->rnti[UE_id],
                           module_idP,
                           frameP,
                           ENB_FLAG_YES,
                           MBMS_FLAG_NO,
                           rx_lcid,
                           (char *) (pdu_ptr + mac_subheader_len),
                           mac_sdu_len,
                           1,
                           NULL);
          break;
        case UL_SCH_LCID_SRB3:
              // todo
              break;

        case UL_SCH_LCID_CCCH:
        case UL_SCH_LCID_CCCH1:
          // fixed length
          mac_subheader_len = 1;

          if ( rx_lcid == UL_SCH_LCID_CCCH1 ) {
            // RRCResumeRequest1 message includes the full I-RNTI and has a size of 8 bytes
            mac_sdu_len = 8;

            // Check if it is a valid CCCH1 message, we get all 00's messages very often
            int i = 0;
            for(i=0; i<(mac_subheader_len+mac_sdu_len); i++) {
              if(pdu_ptr[i] != 0) {
                break;
              }
            }
            if (i == (mac_subheader_len+mac_sdu_len)) {
              LOG_D(NR_MAC, "%s() Invalid CCCH1 message!, pdu_len: %d\n", __func__, pdu_len);
              done = 1;
              break;
            }
          } else {
            // fixed length of 6 bytes
            mac_sdu_len = 6;
          }

          nr_mac_rrc_data_ind(module_idP,
                              CC_id,
                              frameP,
                              0,
                              0,
                              UE_info->rnti[UE_id],
                              CCCH,
                              pdu_ptr+mac_subheader_len,
                              mac_sdu_len,
                              0);
          break;

        case UL_SCH_LCID_DTCH:
          //  check if LCID is valid at current time.
          if (((NR_MAC_SUBHEADER_SHORT *)pdu_ptr)->F) {
            // mac_sdu_len |= (uint16_t)(((NR_MAC_SUBHEADER_LONG *)pdu_ptr)->L2)<<8;
            mac_subheader_len = 3;
            mac_sdu_len = ((uint16_t)(((NR_MAC_SUBHEADER_LONG *)pdu_ptr)->L1 & 0x7f) << 8)
                          | ((uint16_t)((NR_MAC_SUBHEADER_LONG *)pdu_ptr)->L2 & 0xff);

          } else {
            mac_sdu_len = (uint16_t)((NR_MAC_SUBHEADER_SHORT *)pdu_ptr)->L;
            mac_subheader_len = 2;
          }

          LOG_D(NR_MAC, "[UE %d] Frame %d : ULSCH -> UL-%s %d (gNB %d, %d bytes)\n",
                module_idP,
                frameP,
                rx_lcid<4?"DCCH":"DTCH",
                rx_lcid,
                module_idP,
                mac_sdu_len);
          UE_info->mac_stats[UE_id].lc_bytes_rx[rx_lcid] += mac_sdu_len;
#if defined(ENABLE_MAC_PAYLOAD_DEBUG)
            log_dump(NR_MAC, pdu_ptr + mac_subheader_len, 32, LOG_DUMP_CHAR, "\n");
#endif

          mac_rlc_data_ind(module_idP,
                           UE_info->rnti[UE_id],
                           module_idP,
                           frameP,
                           ENB_FLAG_YES,
                           MBMS_FLAG_NO,
                           rx_lcid,
                           (char *)(pdu_ptr + mac_subheader_len),
                           mac_sdu_len,
                           1,
                           NULL);

          /* Updated estimated buffer when receiving data */
          if (sched_ctrl->estimated_ul_buffer >= mac_sdu_len)
            sched_ctrl->estimated_ul_buffer -= mac_sdu_len;
          else
            sched_ctrl->estimated_ul_buffer = 0;
          break;

        default:
          LOG_E(NR_MAC, "Received unknown MAC header (LCID = 0x%02x)\n", rx_lcid);
          return;
          break;
        }
        pdu_ptr += ( mac_subheader_len + mac_ce_len + mac_sdu_len );
        pdu_len -= ( mac_subheader_len + mac_ce_len + mac_sdu_len );

        if (pdu_len < 0) {
          LOG_E(NR_MAC, "%s() residual mac pdu length < 0!, pdu_len: %d\n", __func__, pdu_len);
          LOG_E(NR_MAC, "MAC PDU ");
          for (int i = 0; i < 20; i++) // Only printf 1st - 20nd bytes
            printf("%02x ", pdu_ptr[i]);
          printf("\n");
          return;
        }
    }
}

void abort_nr_ul_harq(module_id_t mod_id, int UE_id, int8_t harq_pid)
{
  NR_UE_info_t *UE_info = &RC.nrmac[mod_id]->UE_info;
  NR_UE_sched_ctrl_t *sched_ctrl = &UE_info->UE_sched_ctrl[UE_id];
  NR_UE_ul_harq_t *harq = &sched_ctrl->ul_harq_processes[harq_pid];

  harq->ndi ^= 1;
  harq->round = 0;
  UE_info->mac_stats[UE_id].ulsch_errors++;
  add_tail_nr_list(&sched_ctrl->available_ul_harq, harq_pid);

  /* the transmission failed: the UE won't send the data we expected initially,
   * so retrieve to correctly schedule after next BSR */
  sched_ctrl->sched_ul_bytes -= harq->sched_pusch.tb_size;
  if (sched_ctrl->sched_ul_bytes < 0)
    sched_ctrl->sched_ul_bytes = 0;
}

void handle_nr_ul_harq(module_id_t mod_id,
                       frame_t frame,
                       sub_frame_t slot,
                       const nfapi_nr_crc_t *crc_pdu)
{
  int UE_id = find_nr_UE_id(mod_id, crc_pdu->rnti);
  if (UE_id < 0) {
    LOG_E(NR_MAC, "%s(): unknown RNTI %04x in PUSCH\n", __func__, crc_pdu->rnti);
    return;
  }
  NR_UE_info_t *UE_info = &RC.nrmac[mod_id]->UE_info;
  NR_UE_sched_ctrl_t *sched_ctrl = &UE_info->UE_sched_ctrl[UE_id];

  int8_t harq_pid = sched_ctrl->feedback_ul_harq.head;
  while (crc_pdu->harq_id != harq_pid || harq_pid < 0) {
    LOG_W(NR_MAC,
          "Unexpected ULSCH HARQ PID %d (have %d) for RNTI %04x (ignore this warning for RA)\n",
          crc_pdu->harq_id,
          harq_pid,
          crc_pdu->rnti);
    if (harq_pid < 0)
      return;

    remove_front_nr_list(&sched_ctrl->feedback_ul_harq);
    sched_ctrl->ul_harq_processes[harq_pid].is_waiting = false;
    if(sched_ctrl->ul_harq_processes[harq_pid].round >= MAX_HARQ_ROUNDS - 1) {
      abort_nr_ul_harq(mod_id, UE_id, harq_pid);
    } else {
      sched_ctrl->ul_harq_processes[harq_pid].round++;
      add_tail_nr_list(&sched_ctrl->retrans_ul_harq, harq_pid);
    }
    harq_pid = sched_ctrl->feedback_ul_harq.head;
  }
  remove_front_nr_list(&sched_ctrl->feedback_ul_harq);
  NR_UE_ul_harq_t *harq = &sched_ctrl->ul_harq_processes[harq_pid];
  DevAssert(harq->is_waiting);
  harq->feedback_slot = -1;
  harq->is_waiting = false;
  if (!crc_pdu->tb_crc_status) {
    harq->ndi ^= 1;
    harq->round = 0;
    LOG_D(NR_MAC,
          "Ulharq id %d crc passed for RNTI %04x\n",
          harq_pid,
          crc_pdu->rnti);
    add_tail_nr_list(&sched_ctrl->available_ul_harq, harq_pid);
  } else if (harq->round >= MAX_HARQ_ROUNDS - 1) {
    abort_nr_ul_harq(mod_id, UE_id, harq_pid);
    LOG_D(NR_MAC,
          "RNTI %04x: Ulharq id %d crc failed in all rounds\n",
          crc_pdu->rnti,
          harq_pid);
  } else {
    harq->round++;
    LOG_D(NR_MAC,
          "Ulharq id %d crc failed for RNTI %04x\n",
          harq_pid,
          crc_pdu->rnti);
    add_tail_nr_list(&sched_ctrl->retrans_ul_harq, harq_pid);
  }
}

/*
* When data are received on PHY and transmitted to MAC
*/
void nr_rx_sdu(const module_id_t gnb_mod_idP,
               const int CC_idP,
               const frame_t frameP,
               const sub_frame_t slotP,
               const rnti_t rntiP,
               uint8_t *sduP,
               const uint16_t sdu_lenP,
               const uint16_t timing_advance,
               const uint8_t ul_cqi,
               const uint16_t rssi){
  gNB_MAC_INST *gNB_mac = RC.nrmac[gnb_mod_idP];
  NR_UE_info_t *UE_info = &gNB_mac->UE_info;

  const int current_rnti = rntiP;
  const int UE_id = find_nr_UE_id(gnb_mod_idP, current_rnti);
  const int target_snrx10 = gNB_mac->pusch_target_snrx10;
  const int pusch_failure_thres = gNB_mac->pusch_failure_thres;

  if (UE_id != -1) {
    NR_UE_sched_ctrl_t *UE_scheduling_control = &UE_info->UE_sched_ctrl[UE_id];
    const int8_t harq_pid = UE_scheduling_control->feedback_ul_harq.head;

    if (sduP)
      T(T_GNB_MAC_UL_PDU_WITH_DATA, T_INT(gnb_mod_idP), T_INT(CC_idP),
        T_INT(rntiP), T_INT(frameP), T_INT(slotP), T_INT(harq_pid),
        T_BUFFER(sduP, sdu_lenP));

    UE_info->mac_stats[UE_id].ulsch_total_bytes_rx += sdu_lenP;
    LOG_D(NR_MAC, "[gNB %d][PUSCH %d] CC_id %d %d.%d Received ULSCH sdu from PHY (rnti %x, UE_id %d) ul_cqi %d TA %d sduP %p\n",
          gnb_mod_idP,
          harq_pid,
          CC_idP,
          frameP,
          slotP,
          current_rnti,
          UE_id,
          ul_cqi,
          timing_advance,
          sduP);

    // if not missed detection (10dB threshold for now)
    if (UE_scheduling_control->raw_rssi < 100 + rssi) {
      UE_scheduling_control->tpc0 = nr_get_tpc(target_snrx10,ul_cqi,30);
      if (timing_advance != 0xffff)
        UE_scheduling_control->ta_update = timing_advance;
      UE_scheduling_control->raw_rssi = rssi;
      UE_scheduling_control->pusch_snrx10 = ul_cqi * 5 - 640;
      LOG_D(NR_MAC, "[UE %d] PUSCH TPC %d and TA %d\n",UE_id,UE_scheduling_control->tpc0,UE_scheduling_control->ta_update);
    }
    else{
      UE_scheduling_control->tpc0 = 1;
    }

#if defined(ENABLE_MAC_PAYLOAD_DEBUG)

    LOG_I(NR_MAC, "Printing received UL MAC payload at gNB side: %d \n");
    for (int i = 0; i < sdu_lenP ; i++) {
	  //harq_process_ul_ue->a[i] = (unsigned char) rand();
	  //printf("a[%d]=0x%02x\n",i,harq_process_ul_ue->a[i]);
	  printf("%02x ",(unsigned char)sduP[i]);
    }
    printf("\n");

#endif

    if (sduP != NULL){
      LOG_D(NR_MAC, "Received PDU at MAC gNB \n");

      UE_info->UE_sched_ctrl[UE_id].pusch_consecutive_dtx_cnt = 0;
      const uint32_t tb_size = UE_scheduling_control->ul_harq_processes[harq_pid].sched_pusch.tb_size;
      UE_scheduling_control->sched_ul_bytes -= tb_size;
      if (UE_scheduling_control->sched_ul_bytes < 0)
        UE_scheduling_control->sched_ul_bytes = 0;

      nr_process_mac_pdu(gnb_mod_idP, UE_id, CC_idP, frameP, slotP, sduP, sdu_lenP);
    }
    else {
      NR_UE_ul_harq_t *cur_harq = &UE_scheduling_control->ul_harq_processes[harq_pid];
      /* reduce sched_ul_bytes when cur_harq->round == 3 */
      if (cur_harq->round == 3){
        const uint32_t tb_size = UE_scheduling_control->ul_harq_processes[harq_pid].sched_pusch.tb_size;
        UE_scheduling_control->sched_ul_bytes -= tb_size;
        if (UE_scheduling_control->sched_ul_bytes < 0)
          UE_scheduling_control->sched_ul_bytes = 0;
      }
      if (ul_cqi <= 128) {
        UE_info->UE_sched_ctrl[UE_id].pusch_consecutive_dtx_cnt++;
        UE_info->mac_stats[UE_id].ulsch_DTX++;
      }
      if (UE_info->UE_sched_ctrl[UE_id].pusch_consecutive_dtx_cnt >= pusch_failure_thres) {
         LOG_D(NR_MAC,"Detected UL Failure on PUSCH, stopping scheduling\n");
         UE_info->UE_sched_ctrl[UE_id].ul_failure = 1;
         nr_mac_gNB_rrc_ul_failure(gnb_mod_idP,CC_idP,frameP,slotP,rntiP);
      }
    }
  } else if(sduP) {

    bool no_sig = true;
    for (int k = 0; k < sdu_lenP; k++) {
      if(sduP[k]!=0) {
        no_sig = false;
        break;
      }
    }

    if(no_sig) {
      LOG_W(NR_MAC, "No signal\n");
    }

    T(T_GNB_MAC_UL_PDU_WITH_DATA, T_INT(gnb_mod_idP), T_INT(CC_idP),
      T_INT(rntiP), T_INT(frameP), T_INT(slotP), T_INT(-1) /* harq_pid */,
      T_BUFFER(sduP, sdu_lenP));

    /* we don't know this UE (yet). Check whether there is a ongoing RA (Msg 3)
     * and check the corresponding UE's RNTI match, in which case we activate
     * it. */
    for (int i = 0; i < NR_NB_RA_PROC_MAX; ++i) {
      NR_RA_t *ra = &gNB_mac->common_channels[CC_idP].ra[i];
      if (ra->state != WAIT_Msg3)
        continue;

      if(no_sig) {
        LOG_W(NR_MAC, "Random Access %i failed at state %i (no signal)\n", i, ra->state);
        nr_mac_remove_ra_rnti(gnb_mod_idP, ra->rnti);
        nr_clear_ra_proc(gnb_mod_idP, CC_idP, frameP, ra);
      } else {

        // random access pusch with TC-RNTI
        if (ra->rnti != current_rnti) {
          LOG_W(NR_MAC,
                "expected TC_RNTI %04x to match current RNTI %04x\n",
                ra->rnti,
                current_rnti);

          if( (frameP==ra->Msg3_frame) && (slotP==ra->Msg3_slot) ) {
            LOG_W(NR_MAC, "Random Access %i failed at state %i (TC_RNTI %04x RNTI %04x)\n", i, ra->state,ra->rnti,current_rnti);
            nr_mac_remove_ra_rnti(gnb_mod_idP, ra->rnti);
            nr_clear_ra_proc(gnb_mod_idP, CC_idP, frameP, ra);
          }

          continue;
        }

        int UE_id=-1;

        UE_id = add_new_nr_ue(gnb_mod_idP, ra->rnti, ra->CellGroup);
        if (UE_id<0) {
          LOG_W(NR_MAC, "Random Access %i discarded at state %i (TC_RNTI %04x RNTI %04x): max number of users achieved!\n", i, ra->state,ra->rnti,current_rnti);
          nr_mac_remove_ra_rnti(gnb_mod_idP, ra->rnti);
          nr_clear_ra_proc(gnb_mod_idP, CC_idP, frameP, ra);
          return;
        }

        UE_info->UE_beam_index[UE_id] = ra->beam_id;

        // re-initialize ta update variables after RA procedure completion
        UE_info->UE_sched_ctrl[UE_id].ta_frame = frameP;

        LOG_I(NR_MAC,
              "reset RA state information for RA-RNTI %04x/index %d\n",
              ra->rnti,
              i);

        LOG_I(NR_MAC,
              "[gNB %d][RAPROC] PUSCH with TC_RNTI %x received correctly, "
              "adding UE MAC Context UE_id %d/RNTI %04x\n",
              gnb_mod_idP,
              current_rnti,
              UE_id,
              ra->rnti);

        if(ra->cfra) {

          LOG_I(NR_MAC, "(ue %i, rnti 0x%04x) CFRA procedure succeeded!\n", UE_id, ra->rnti);
          nr_mac_remove_ra_rnti(gnb_mod_idP, ra->rnti);
          nr_clear_ra_proc(gnb_mod_idP, CC_idP, frameP, ra);
          UE_info->active[UE_id] = true;

        } else {

          LOG_I(NR_MAC,"[RAPROC] RA-Msg3 received (sdu_lenP %d)\n",sdu_lenP);
          LOG_D(NR_MAC,"[RAPROC] Received Msg3:\n");
          for (int k = 0; k < sdu_lenP; k++) {
            LOG_D(NR_MAC,"(%i): 0x%x\n",k,sduP[k]);
          }

          // UE Contention Resolution Identity
          // Store the first 48 bits belonging to the uplink CCCH SDU within Msg3 to fill in Msg4
          // First byte corresponds to R/LCID MAC sub-header
          memcpy(ra->cont_res_id, &sduP[1], sizeof(uint8_t) * 6);

          nr_process_mac_pdu(gnb_mod_idP, UE_id, CC_idP, frameP, slotP, sduP, sdu_lenP);

          ra->state = Msg4;
          ra->Msg4_frame = ( frameP +2 ) % 1024;
          ra->Msg4_slot = 1;
          LOG_I(NR_MAC, "Scheduling RA-Msg4 for TC_RNTI %04x (state %d, frame %d, slot %d)\n", ra->rnti, ra->state, ra->Msg4_frame, ra->Msg4_slot);

        }
        return;
      }
    }
  } else {
    for (int i = 0; i < NR_NB_RA_PROC_MAX; ++i) {
      NR_RA_t *ra = &gNB_mac->common_channels[CC_idP].ra[i];
      if (ra->state != WAIT_Msg3)
        continue;

      LOG_W(NR_MAC, "Random Access %i failed at state %i (state is not WAIT_Msg3)\n", i, ra->state);
      nr_mac_remove_ra_rnti(gnb_mod_idP, ra->rnti);
      nr_clear_ra_proc(gnb_mod_idP, CC_idP, frameP, ra);
    }
  }
}

long get_K2(NR_ServingCellConfigCommon_t *scc,NR_BWP_Uplink_t *ubwp, int time_domain_assignment, int mu) {
  DevAssert(scc);
  const NR_PUSCH_TimeDomainResourceAllocation_t *tda_list = ubwp ?
    ubwp->bwp_Common->pusch_ConfigCommon->choice.setup->pusch_TimeDomainAllocationList->list.array[time_domain_assignment]:
    scc->uplinkConfigCommon->initialUplinkBWP->pusch_ConfigCommon->choice.setup->pusch_TimeDomainAllocationList->list.array[time_domain_assignment];
  if (tda_list->k2)
    return *tda_list->k2;
  else if (mu < 2)
    return 1;
  else if (mu == 2)
    return 2;
  else
    return 3;
}

bool nr_UE_is_to_be_scheduled(module_id_t mod_id, int CC_id, int UE_id, frame_t frame, sub_frame_t slot)
{
  const NR_ServingCellConfigCommon_t *scc = RC.nrmac[mod_id]->common_channels->ServingCellConfigCommon;
  const uint8_t slots_per_frame[5] = {10, 20, 40, 80, 160};
  const int n = slots_per_frame[*scc->ssbSubcarrierSpacing];
  const int now = frame * n + slot;

  const struct gNB_MAC_INST_s *nrmac = RC.nrmac[mod_id];
  const NR_UE_sched_ctrl_t *sched_ctrl = &nrmac->UE_info.UE_sched_ctrl[UE_id];
  const int last_ul_sched = sched_ctrl->last_ul_frame * n + sched_ctrl->last_ul_slot;

  const int diff = (now - last_ul_sched + 1024 * n) % (1024 * n);
  /* UE is to be scheduled if
   * (1) we think the UE has more bytes awaiting than what we scheduled
   * (2) there is a scheduling request
   * (3) or we did not schedule it in more than 10 frames */
  const bool has_data = sched_ctrl->estimated_ul_buffer > sched_ctrl->sched_ul_bytes;
  const bool high_inactivity = diff >= nrmac->ulsch_max_slots_inactivity;
  LOG_D(NR_MAC,
        "%4d.%2d UL inactivity %d slots has_data %d SR %d\n",
        frame,
        slot,
        diff,
        has_data,
        sched_ctrl->SR);
  return has_data || sched_ctrl->SR || high_inactivity;
}

int next_list_entry_looped(NR_list_t *list, int UE_id)
{
  if (UE_id < 0)
    return list->head;
  return list->next[UE_id] < 0 ? list->head : list->next[UE_id];
}

bool allocate_ul_retransmission(module_id_t module_id,
                                frame_t frame,
                                sub_frame_t slot,
                                uint8_t *rballoc_mask,
                                int *n_rb_sched,
                                int UE_id,
                                int harq_pid)
{
  const int CC_id = 0;
  const NR_ServingCellConfigCommon_t *scc = RC.nrmac[module_id]->common_channels[CC_id].ServingCellConfigCommon;
  NR_UE_info_t *UE_info = &RC.nrmac[module_id]->UE_info;
  NR_UE_sched_ctrl_t *sched_ctrl = &UE_info->UE_sched_ctrl[UE_id];
  NR_sched_pusch_t *retInfo = &sched_ctrl->ul_harq_processes[harq_pid].sched_pusch;
  NR_CellGroupConfig_t *cg = UE_info->CellGroup[UE_id];
  NR_BWP_UplinkDedicated_t *ubwpd= cg ? cg->spCellConfig->spCellConfigDedicated->uplinkConfig->initialUplinkBWP:NULL;
  NR_BWP_t *genericParameters = sched_ctrl->active_ubwp ? &sched_ctrl->active_ubwp->bwp_Common->genericParameters : &scc->uplinkConfigCommon->initialUplinkBWP->genericParameters;
  int rbStart = sched_ctrl->active_ubwp ? NRRIV2PRBOFFSET(genericParameters->locationAndBandwidth, MAX_BWP_SIZE) : 0;
  const uint16_t bwpSize = NRRIV2BW(genericParameters->locationAndBandwidth, MAX_BWP_SIZE);

  const uint8_t num_dmrs_cdm_grps_no_data = (sched_ctrl->active_bwp || ubwpd) ? 1 : 2;
  const int tda = sched_ctrl->active_ubwp ? RC.nrmac[module_id]->preferred_ul_tda[sched_ctrl->active_ubwp->bwp_Id][slot] : 0;
  LOG_D(NR_MAC,"retInfo->time_domain_allocation = %d, tda = %d\n", retInfo->time_domain_allocation, tda);
  if (tda == retInfo->time_domain_allocation) {
    /* Check the resource is enough for retransmission */
    while (rbStart < bwpSize && !rballoc_mask[rbStart])
      rbStart++;
    if (rbStart + retInfo->rbSize > bwpSize) {
      LOG_W(NR_MAC, "cannot allocate retransmission of UE %d/RNTI %04x: no resources (rbStart %d, retInfo->rbSize %d, bwpSize %d\n", UE_id, UE_info->rnti[UE_id], rbStart, retInfo->rbSize, bwpSize);
      return false;
    }
    /* check whether we need to switch the TDA allocation since tha last
     * (re-)transmission */
    NR_pusch_semi_static_t *ps = &sched_ctrl->pusch_semi_static;

    int dci_format = get_dci_format(sched_ctrl);

    if (ps->time_domain_allocation != tda
        || ps->dci_format != dci_format
        || ps->num_dmrs_cdm_grps_no_data != num_dmrs_cdm_grps_no_data)
      nr_set_pusch_semi_static(scc, sched_ctrl->active_ubwp, ubwpd, dci_format, tda, num_dmrs_cdm_grps_no_data, ps);
    LOG_D(NR_MAC, "%s(): retransmission keeping TDA %d and TBS %d\n", __func__, tda, retInfo->tb_size);
  } else {
    /* the retransmission will use a different time domain allocation, check
     * that we have enough resources */
    while (rbStart < bwpSize && !rballoc_mask[rbStart])
      rbStart++;
    int rbSize = 0;
    while (rbStart + rbSize < bwpSize && rballoc_mask[rbStart + rbSize])
      rbSize++;
    NR_pusch_semi_static_t temp_ps;
    int dci_format = get_dci_format(sched_ctrl);
    nr_set_pusch_semi_static(scc, sched_ctrl->active_ubwp,ubwpd, dci_format, tda, num_dmrs_cdm_grps_no_data, &temp_ps);
    uint32_t new_tbs;
    uint16_t new_rbSize;
    bool success = nr_find_nb_rb(retInfo->Qm,
                                 retInfo->R,
                                 temp_ps.nrOfSymbols,
                                 temp_ps.N_PRB_DMRS * temp_ps.num_dmrs_symb,
                                 retInfo->tb_size,
                                 rbSize,
                                 &new_tbs,
                                 &new_rbSize);
    if (!success || new_tbs != retInfo->tb_size) {
      LOG_D(NR_MAC, "%s(): new TBsize %d of new TDA does not match old TBS %d\n", __func__, new_tbs, retInfo->tb_size);
      return false; /* the maximum TBsize we might have is smaller than what we need */
    }
    LOG_D(NR_MAC, "%s(): retransmission with TDA %d->%d and TBS %d -> %d\n", __func__, retInfo->time_domain_allocation, tda, retInfo->tb_size, new_tbs);
    /* we can allocate it. Overwrite the time_domain_allocation, the number
     * of RBs, and the new TB size. The rest is done below */
    retInfo->tb_size = new_tbs;
    retInfo->rbSize = new_rbSize;
    retInfo->time_domain_allocation = tda;
    sched_ctrl->pusch_semi_static = temp_ps;
  }

  /* Find free CCE */
  bool freeCCE = find_free_CCE(module_id, slot, UE_id);
  if (!freeCCE) {
    LOG_D(NR_MAC, "%4d.%2d no free CCE for retransmission UL DCI UE %04x\n", frame, slot, UE_info->rnti[UE_id]);
    return false;
  }

  /* frame/slot in sched_pusch has been set previously. In the following, we
   * overwrite the information in the retransmission information before storing
   * as the new scheduling instruction */
  retInfo->frame = sched_ctrl->sched_pusch.frame;
  retInfo->slot = sched_ctrl->sched_pusch.slot;
  /* Get previous PSUCH field info */
  sched_ctrl->sched_pusch = *retInfo;
  NR_sched_pusch_t *sched_pusch = &sched_ctrl->sched_pusch;

  LOG_D(NR_MAC,
        "%4d.%2d Allocate UL retransmission UE %d/RNTI %04x sched %4d.%2d (%d RBs)\n",
        frame,
        slot,
        UE_id,
        UE_info->rnti[UE_id],
        sched_pusch->frame,
        sched_pusch->slot,
        sched_pusch->rbSize);

  sched_pusch->rbStart = rbStart;
  /* no need to recompute the TBS, it will be the same */

  /* Mark the corresponding RBs as used */
  n_rb_sched -= sched_pusch->rbSize;
  for (int rb = 0; rb < sched_ctrl->sched_pusch.rbSize; rb++)
    rballoc_mask[rb + sched_ctrl->sched_pusch.rbStart] = 0;
  return true;
}

void update_ul_ue_R_Qm(NR_sched_pusch_t *sched_pusch, const NR_pusch_semi_static_t *ps)
{
  const int mcs = sched_pusch->mcs;
  sched_pusch->R = nr_get_code_rate_ul(mcs, ps->mcs_table);
  sched_pusch->Qm = nr_get_Qm_ul(mcs, ps->mcs_table);

  if (ps->pusch_Config && ps->pusch_Config->tp_pi2BPSK && ((ps->mcs_table == 3 && mcs < 2) || (ps->mcs_table == 4 && mcs < 6))) {
    sched_pusch->R >>= 1;
    sched_pusch->Qm <<= 1;
  }
}

float ul_thr_ue[MAX_MOBILES_PER_GNB];
uint32_t ul_pf_tbs[3][29]; // pre-computed, approximate TBS values for PF coefficient
void pf_ul(module_id_t module_id,
           frame_t frame,
           sub_frame_t slot,
           NR_list_t *UE_list,
           int max_num_ue,
           int n_rb_sched,
           uint8_t *rballoc_mask) {

  const int CC_id = 0;
  gNB_MAC_INST *nrmac = RC.nrmac[module_id];
  NR_ServingCellConfigCommon_t *scc = nrmac->common_channels[CC_id].ServingCellConfigCommon;
  NR_UE_info_t *UE_info = &nrmac->UE_info;
  const int min_rb = 5;
  float coeff_ue[MAX_MOBILES_PER_GNB];
  // UEs that could be scheduled
  int ue_array[MAX_MOBILES_PER_GNB];
  NR_list_t UE_sched = { .head = -1, .next = ue_array, .tail = -1, .len = MAX_MOBILES_PER_GNB };

  /* Loop UE_list to calculate throughput and coeff */
  for (int UE_id = UE_list->head; UE_id >= 0; UE_id = UE_list->next[UE_id]) {

    if (UE_info->Msg4_ACKed[UE_id] != true) continue;

    NR_UE_sched_ctrl_t *sched_ctrl = &UE_info->UE_sched_ctrl[UE_id];
    NR_BWP_t *genericParameters = sched_ctrl->active_ubwp ? &sched_ctrl->active_ubwp->bwp_Common->genericParameters : &scc->uplinkConfigCommon->initialUplinkBWP->genericParameters;
    NR_CellGroupConfig_t *cg = UE_info->CellGroup[UE_id];
    NR_BWP_UplinkDedicated_t *ubwpd= cg ? cg->spCellConfig->spCellConfigDedicated->uplinkConfig->initialUplinkBWP : NULL;

    int rbStart = sched_ctrl->active_ubwp ? NRRIV2PRBOFFSET(genericParameters->locationAndBandwidth, MAX_BWP_SIZE) : 0;
    const uint16_t bwpSize = NRRIV2BW(genericParameters->locationAndBandwidth, MAX_BWP_SIZE);
    NR_sched_pusch_t *sched_pusch = &sched_ctrl->sched_pusch;
    NR_pusch_semi_static_t *ps = &sched_ctrl->pusch_semi_static;

    /* Calculate throughput */
    const float a = 0.0005f; // corresponds to 200ms window
    const uint32_t b = UE_info->mac_stats[UE_id].ulsch_current_bytes;
    ul_thr_ue[UE_id] = (1 - a) * ul_thr_ue[UE_id] + a * b;

    /* Check if retransmission is necessary */
    sched_pusch->ul_harq_pid = sched_ctrl->retrans_ul_harq.head;
    if (sched_pusch->ul_harq_pid >= 0) {
      /* Allocate retransmission*/
      bool r = allocate_ul_retransmission(
          module_id, frame, slot, rballoc_mask, &n_rb_sched, UE_id, sched_pusch->ul_harq_pid);
      if (!r) {
        LOG_D(NR_MAC, "%4d.%2d UL retransmission UE RNTI %04x can NOT be allocated\n", frame, slot, UE_info->rnti[UE_id]);
        continue;
      }
      /* reduce max_num_ue once we are sure UE can be allocated, i.e., has CCE */
      max_num_ue--;
      if (max_num_ue < 0)
        return;
      continue;
    }

    const int B = max(0, sched_ctrl->estimated_ul_buffer - sched_ctrl->sched_ul_bytes);
    /* preprocessor computed sched_frame/sched_slot */
    const bool do_sched = nr_UE_is_to_be_scheduled(module_id, 0, UE_id, sched_pusch->frame, sched_pusch->slot);

    if (B == 0 && !do_sched)
      continue;

    /* Schedule UE on SR or UL inactivity and no data (otherwise, will be scheduled
     * based on data to transmit) */
    if (B == 0 && do_sched) {
      /* if no data, pre-allocate 5RB */
      bool freeCCE = find_free_CCE(module_id, slot, UE_id);
      if (!freeCCE) {
        LOG_D(NR_MAC, "%4d.%2d no free CCE for UL DCI UE %04x (BSR 0)\n", frame, slot, UE_info->rnti[UE_id]);
        continue;
      }
      /* reduce max_num_ue once we are sure UE can be allocated, i.e., has CCE */
      max_num_ue--;
      if (max_num_ue < 0)
        return;

      LOG_D(NR_MAC,"Looking for min_rb %d RBs, starting at %d\n", min_rb, rbStart);
      while (rbStart < bwpSize && !rballoc_mask[rbStart]) rbStart++;
      if (rbStart + min_rb >= bwpSize) {
        LOG_W(NR_MAC, "cannot allocate continuous UL data for UE %d/RNTI %04x: no resources (rbStart %d, min_rb %d, bwpSize %d\n",
              UE_id, UE_info->rnti[UE_id],rbStart,min_rb,bwpSize);
        return;
      }

      /* Save PUSCH field */
      /* we want to avoid a lengthy deduction of DMRS and other parameters in
       * every TTI if we can save it, so check whether dci_format, TDA, or
       * num_dmrs_cdm_grps_no_data has changed and only then recompute */
      const uint8_t num_dmrs_cdm_grps_no_data = (sched_ctrl->active_ubwp || ubwpd) ? 1 : 2;
      int dci_format = get_dci_format(sched_ctrl);
      const int tda = sched_ctrl->active_ubwp ? nrmac->preferred_ul_tda[sched_ctrl->active_ubwp->bwp_Id][slot] : 0;
      if (ps->time_domain_allocation != tda
          || ps->dci_format != dci_format
          || ps->num_dmrs_cdm_grps_no_data != num_dmrs_cdm_grps_no_data)
        nr_set_pusch_semi_static(scc, sched_ctrl->active_ubwp, ubwpd, dci_format, tda, num_dmrs_cdm_grps_no_data, ps);
      NR_sched_pusch_t *sched_pusch = &sched_ctrl->sched_pusch;
      sched_pusch->mcs = 9;
      update_ul_ue_R_Qm(sched_pusch, ps);
      sched_pusch->rbStart = rbStart;
      sched_pusch->rbSize = min_rb;
      sched_pusch->tb_size = nr_compute_tbs(sched_pusch->Qm,
                                            sched_pusch->R,
                                            sched_pusch->rbSize,
                                            ps->nrOfSymbols,
                                            ps->N_PRB_DMRS * ps->num_dmrs_symb,
                                            0, // nb_rb_oh
                                            0,
                                            1 /* NrOfLayers */)
                             >> 3;

      /* Mark the corresponding RBs as used */
      n_rb_sched -= sched_pusch->rbSize;
      for (int rb = 0; rb < sched_ctrl->sched_pusch.rbSize; rb++)
        rballoc_mask[rb + sched_ctrl->sched_pusch.rbStart] = 0;

      continue;
    }

    /* Create UE_sched for UEs eligibale for new data transmission*/
    add_tail_nr_list(&UE_sched, UE_id);

    /* Calculate coefficient*/
    sched_pusch->mcs = 9;
    const uint32_t tbs = ul_pf_tbs[ps->mcs_table][sched_pusch->mcs];
    coeff_ue[UE_id] = (float) tbs / ul_thr_ue[UE_id];
    LOG_D(NR_MAC,"b %d, ul_thr_ue[%d] %f, tbs %d, coeff_ue[%d] %f\n",
          b, UE_id, ul_thr_ue[UE_id], tbs, UE_id, coeff_ue[UE_id]);
  }


  /* Loop UE_sched to find max coeff and allocate transmission */
  while (UE_sched.head >= 0 && max_num_ue> 0 && n_rb_sched > 0) {
    /* Find max coeff */
    int *max = &UE_sched.head; /* Find max coeff: assume head is max */
    int *p = &UE_sched.next[*max];
    while (*p >= 0) {
      /* Find max coeff: if the current one has larger coeff, save for later */
      if (coeff_ue[*p] > coeff_ue[*max])
        max = p;
      p = &UE_sched.next[*p];
    }
    /* Find max coeff: remove the max one: do not use remove_nr_list() since it
     * goes through the whole list every time. Note that UE_sched.tail might
     * not be set correctly anymore */
    const int UE_id = *max;
    p = &UE_sched.next[*max];
    *max = UE_sched.next[*max];
    *p = -1;

    bool freeCCE = find_free_CCE(module_id, slot, UE_id);
    if (!freeCCE) {
      LOG_D(NR_MAC, "%4d.%2d no free CCE for UL DCI UE %04x\n", frame, slot, UE_info->rnti[UE_id]);
      continue;
    }
<<<<<<< HEAD
    else LOG_I(NR_MAC, "%4d.%2d free CCE for UL DCI UE %04x\n",frame,slot, UE_info->rnti[UE_id]);
=======
    else LOG_D(NR_MAC, "%4d.%2d free CCE for UL DCI UE %04x\n",frame,slot, UE_info->rnti[UE_id]);
>>>>>>> 2d5e0951

    /* reduce max_num_ue once we are sure UE can be allocated, i.e., has CCE */
    max_num_ue--;
    if (max_num_ue < 0)
      return;

    NR_UE_sched_ctrl_t *sched_ctrl = &UE_info->UE_sched_ctrl[UE_id];
    NR_CellGroupConfig_t *cg = UE_info->CellGroup[UE_id];
    NR_BWP_UplinkDedicated_t *ubwpd= cg ? cg->spCellConfig->spCellConfigDedicated->uplinkConfig->initialUplinkBWP:NULL;
    NR_BWP_t *genericParameters = sched_ctrl->active_ubwp ? &sched_ctrl->active_ubwp->bwp_Common->genericParameters : &scc->uplinkConfigCommon->initialUplinkBWP->genericParameters;
    int rbStart = sched_ctrl->active_ubwp ? NRRIV2PRBOFFSET(genericParameters->locationAndBandwidth, MAX_BWP_SIZE) : 0;
    const uint16_t bwpSize = NRRIV2BW(genericParameters->locationAndBandwidth, MAX_BWP_SIZE);
    NR_sched_pusch_t *sched_pusch = &sched_ctrl->sched_pusch;
    NR_pusch_semi_static_t *ps = &sched_ctrl->pusch_semi_static;

    while (rbStart < bwpSize && !rballoc_mask[rbStart]) rbStart++;
    sched_pusch->rbStart = rbStart;
    uint16_t max_rbSize = 1;
    while (rbStart + max_rbSize < bwpSize && rballoc_mask[rbStart + max_rbSize])
      max_rbSize++;

    if (rbStart + min_rb >= bwpSize) {
      LOG_W(NR_MAC, "cannot allocate UL data for UE %d/RNTI %04x: no resources (rbStart %d, min_rb %d, bwpSize %d\n",
	    UE_id, UE_info->rnti[UE_id],rbStart,min_rb,bwpSize);
      return;
    }
<<<<<<< HEAD
    else LOG_I(NR_MAC,"allocating UL data for UE %d/RNTI %04x (rbStsart %d, min_rb %d, bwpSize %d\n",UE_id, UE_info->rnti[UE_id],rbStart,min_rb,bwpSize);
=======
    else LOG_D(NR_MAC,"allocating UL data for UE %d/RNTI %04x (rbStsart %d, min_rb %d, bwpSize %d\n",UE_id, UE_info->rnti[UE_id],rbStart,min_rb,bwpSize);
>>>>>>> 2d5e0951

    /* Save PUSCH field */
    /* we want to avoid a lengthy deduction of DMRS and other parameters in
     * every TTI if we can save it, so check whether dci_format, TDA, or
     * num_dmrs_cdm_grps_no_data has changed and only then recompute */
    const uint8_t num_dmrs_cdm_grps_no_data = sched_ctrl->active_ubwp ? 1 : 2;
    int dci_format = get_dci_format(sched_ctrl);
    const int tda = sched_ctrl->active_ubwp ? nrmac->preferred_ul_tda[sched_ctrl->active_ubwp->bwp_Id][slot] : 0;
    if (ps->time_domain_allocation != tda
        || ps->dci_format != dci_format
        || ps->num_dmrs_cdm_grps_no_data != num_dmrs_cdm_grps_no_data)
      nr_set_pusch_semi_static(scc, sched_ctrl->active_ubwp, ubwpd, dci_format, tda, num_dmrs_cdm_grps_no_data, ps);
    update_ul_ue_R_Qm(sched_pusch, ps);

    /* Calculate the current scheduling bytes and the necessary RBs */
    const int B = cmax(sched_ctrl->estimated_ul_buffer - sched_ctrl->sched_ul_bytes, 0);
    uint16_t rbSize = 0;
    uint32_t TBS = 0;
    nr_find_nb_rb(sched_pusch->Qm,
                  sched_pusch->R,
                  ps->nrOfSymbols,
                  ps->N_PRB_DMRS * ps->num_dmrs_symb,
                  B,
                  max_rbSize,
                  &TBS,
                  &rbSize);
    sched_pusch->rbSize = rbSize;
    sched_pusch->tb_size = TBS;
<<<<<<< HEAD
    LOG_I(NR_MAC,"rbSize %d, TBS %d, est buf %d, sched_ul %d, B %d, CCE %d\n",
=======
    LOG_D(NR_MAC,"rbSize %d, TBS %d, est buf %d, sched_ul %d, B %d, CCE %d\n",
>>>>>>> 2d5e0951
          rbSize, sched_pusch->tb_size, sched_ctrl->estimated_ul_buffer, sched_ctrl->sched_ul_bytes, B,sched_ctrl->cce_index);

    /* Mark the corresponding RBs as used */
    n_rb_sched -= sched_pusch->rbSize;
    for (int rb = 0; rb < sched_ctrl->sched_pusch.rbSize; rb++)
      rballoc_mask[rb + sched_ctrl->sched_pusch.rbStart] = 0;
  }
}

bool nr_fr1_ulsch_preprocessor(module_id_t module_id, frame_t frame, sub_frame_t slot)
{
  gNB_MAC_INST *nr_mac = RC.nrmac[module_id];
  NR_COMMON_channels_t *cc = nr_mac->common_channels;
  NR_ServingCellConfigCommon_t *scc = cc->ServingCellConfigCommon;
  const int mu = scc->uplinkConfigCommon->initialUplinkBWP->genericParameters.subcarrierSpacing;
  NR_UE_info_t *UE_info = &nr_mac->UE_info;

  if (UE_info->num_UEs == 0)
    return false;

  const int CC_id = 0;

  /* Get the K2 for first UE to compute offset. The other UEs are guaranteed to
   * have the same K2 (we don't support multiple/different K2s via different
   * TDAs yet). If the TDA is negative, it means that there is no UL slot to
   * schedule now (slot + k2 is not UL slot) */
  int UE_id = UE_info->list.head;
  NR_UE_sched_ctrl_t *sched_ctrl = &UE_info->UE_sched_ctrl[UE_id];
  const int tda = sched_ctrl->active_ubwp ? nr_mac->preferred_ul_tda[sched_ctrl->active_ubwp->bwp_Id][slot] : 0;
  if (tda < 0)
    return false;
  int K2 = get_K2(scc, sched_ctrl->active_ubwp, tda, mu);
  const int sched_frame = frame + (slot + K2 >= nr_slots_per_frame[mu]);
  const int sched_slot = (slot + K2) % nr_slots_per_frame[mu];

  if (!is_xlsch_in_slot(nr_mac->ulsch_slot_bitmap[sched_slot / 64], sched_slot))
    return false;

  bool is_mixed_slot = is_xlsch_in_slot(nr_mac->dlsch_slot_bitmap[sched_slot / 64], sched_slot) &&
                        is_xlsch_in_slot(nr_mac->ulsch_slot_bitmap[sched_slot / 64], sched_slot);

  // FIXME: Avoid mixed slots for initialUplinkBWP
  if (sched_ctrl->active_ubwp==NULL && is_mixed_slot)
    return false;

  sched_ctrl->sched_pusch.slot = sched_slot;
  sched_ctrl->sched_pusch.frame = sched_frame;
  for (UE_id = UE_info->list.next[UE_id]; UE_id >= 0; UE_id = UE_info->list.next[UE_id]) {
    NR_UE_sched_ctrl_t *sched_ctrl = &UE_info->UE_sched_ctrl[UE_id];
    AssertFatal(K2 == get_K2(scc,sched_ctrl->active_ubwp, tda, mu),
                "Different K2, %d(UE%d) != %ld(UE%d)\n", K2, 0, get_K2(scc,sched_ctrl->active_ubwp, tda, mu), UE_id);
    sched_ctrl->sched_pusch.slot = sched_slot;
    sched_ctrl->sched_pusch.frame = sched_frame;
  }

  /* Change vrb_map_UL to rballoc_mask: check which symbols per RB (in
   * vrb_map_UL) overlap with the "default" tda and exclude those RBs.
   * Calculate largest contiguous RBs */
  uint16_t *vrb_map_UL =
      &RC.nrmac[module_id]->common_channels[CC_id].vrb_map_UL[sched_slot * MAX_BWP_SIZE];
  const uint16_t bwpSize = NRRIV2BW(sched_ctrl->active_ubwp ?
                                    sched_ctrl->active_ubwp->bwp_Common->genericParameters.locationAndBandwidth:
                                    scc->uplinkConfigCommon->initialUplinkBWP->genericParameters.locationAndBandwidth,
                                    MAX_BWP_SIZE);
  const struct NR_PUSCH_TimeDomainResourceAllocationList *tdaList = sched_ctrl->active_ubwp ?
    sched_ctrl->active_ubwp->bwp_Common->pusch_ConfigCommon->choice.setup->pusch_TimeDomainAllocationList:
    scc->uplinkConfigCommon->initialUplinkBWP->pusch_ConfigCommon->choice.setup->pusch_TimeDomainAllocationList;
  const int startSymbolAndLength = tdaList->list.array[tda]->startSymbolAndLength;
  int startSymbolIndex, nrOfSymbols;
  SLIV2SL(startSymbolAndLength, &startSymbolIndex, &nrOfSymbols);
  const uint16_t symb = ((1 << nrOfSymbols) - 1) << startSymbolIndex;

  int st = 0, e = 0, len = 0;
  for (int i = 0; i < bwpSize; i++) {
    while ((vrb_map_UL[i] & symb) != 0 && i < bwpSize)
      i++;
    st = i;
    while ((vrb_map_UL[i] & symb) == 0 && i < bwpSize)
      i++;
    if (i - st > len) {
      len = i - st;
      e = i - 1;
    }
  }
  st = e - len + 1;

  uint8_t rballoc_mask[bwpSize];

  /* Calculate mask: if any RB in vrb_map_UL is blocked (1), the current RB will be 0 */
  for (int i = 0; i < bwpSize; i++)
    rballoc_mask[i] = i >= st && i <= e;

  /* proportional fair scheduling algorithm */
  pf_ul(module_id,
        frame,
        slot,
        &UE_info->list,
        2,
        len,
        rballoc_mask);
  return true;
}

nr_pp_impl_ul nr_init_fr1_ulsch_preprocessor(module_id_t module_id, int CC_id)
{
  /* in the PF algorithm, we have to use the TBsize to compute the coefficient.
   * This would include the number of DMRS symbols, which in turn depends on
   * the time domain allocation. In case we are in a mixed slot, we do not want
   * to recalculate all these values, and therefore we provide a look-up table
   * which should approximately(!) give us the TBsize. In particular, the
   * number of symbols, the number of DMRS symbols, and the exact Qm and R, are
   * not correct*/
  for (int mcsTableIdx = 0; mcsTableIdx < 3; ++mcsTableIdx) {
    for (int mcs = 0; mcs < 29; ++mcs) {
      if (mcs > 27 && mcsTableIdx == 1)
        continue;
      const uint8_t Qm = nr_get_Qm_dl(mcs, mcsTableIdx);
      const uint16_t R = nr_get_code_rate_dl(mcs, mcsTableIdx);
      /* note: we do not update R/Qm based on low MCS or pi2BPSK */
      ul_pf_tbs[mcsTableIdx][mcs] = nr_compute_tbs(Qm,
                                                   R,
                                                   1, /* rbSize */
                                                   10, /* hypothetical number of slots */
                                                   0, /* N_PRB_DMRS * N_DMRS_SLOT */
                                                   0 /* N_PRB_oh, 0 for initialBWP */,
                                                   0 /* tb_scaling */,
                                                   1 /* nrOfLayers */)
                                    >> 3;
    }
  }
  return nr_fr1_ulsch_preprocessor;
}

void nr_schedule_ulsch(module_id_t module_id, frame_t frame, sub_frame_t slot)
{
  gNB_MAC_INST *nr_mac = RC.nrmac[module_id];
  /* Uplink data ONLY can be scheduled when the current slot is downlink slot,
   * because we have to schedule the DCI0 first before schedule uplink data */
  if (!is_xlsch_in_slot(nr_mac->dlsch_slot_bitmap[slot / 64], slot)) {
    LOG_D(NR_MAC, "Current slot %d is NOT DL slot, cannot schedule DCI0 for UL data\n", slot);
    return;
  }
  bool do_sched = RC.nrmac[module_id]->pre_processor_ul(module_id, frame, slot);
  if (!do_sched)
    return;

  const int CC_id = 0;
  nfapi_nr_ul_dci_request_t *ul_dci_req = &RC.nrmac[module_id]->UL_dci_req[CC_id];
  ul_dci_req->SFN = frame;
  ul_dci_req->Slot = slot;
  /* a PDCCH PDU groups DCIs per BWP and CORESET. Save a pointer to each
   * allocated PDCCH so we can easily allocate UE's DCIs independent of any
   * CORESET order */
  nfapi_nr_dl_tti_pdcch_pdu_rel15_t *pdcch_pdu_bwp_coreset[MAX_NUM_BWP][MAX_NUM_CORESET] = {{0}};

  NR_ServingCellConfigCommon_t *scc = RC.nrmac[module_id]->common_channels[0].ServingCellConfigCommon;
  NR_UE_info_t *UE_info = &RC.nrmac[module_id]->UE_info;
  const NR_list_t *UE_list = &UE_info->list;
  for (int UE_id = UE_list->head; UE_id >= 0; UE_id = UE_list->next[UE_id]) {
    NR_UE_sched_ctrl_t *sched_ctrl = &UE_info->UE_sched_ctrl[UE_id];
    if (sched_ctrl->ul_failure == 1 && get_softmodem_params()->phy_test==0) continue;
    UE_info->mac_stats[UE_id].ulsch_current_bytes = 0;

    /* dynamic PUSCH values (RB alloc, MCS, hence R, Qm, TBS) that change in
     * every TTI are pre-populated by the preprocessor and used below */
    NR_sched_pusch_t *sched_pusch = &sched_ctrl->sched_pusch;
    LOG_D(NR_MAC,"UE %x : sched_pusch->rbSize %d\n",UE_info->rnti[UE_id],sched_pusch->rbSize);
    if (sched_pusch->rbSize <= 0)
      continue;

    uint16_t rnti = UE_info->rnti[UE_id];
    sched_ctrl->SR = false;

    int8_t harq_id = sched_pusch->ul_harq_pid;
    if (harq_id < 0) {
      /* PP has not selected a specific HARQ Process, get a new one */
      harq_id = sched_ctrl->available_ul_harq.head;
      AssertFatal(harq_id >= 0,
                  "no free HARQ process available for UE %d\n",
                  UE_id);
      remove_front_nr_list(&sched_ctrl->available_ul_harq);
      sched_pusch->ul_harq_pid = harq_id;
    } else {
      /* PP selected a specific HARQ process. Check whether it will be a new
       * transmission or a retransmission, and remove from the corresponding
       * list */
      if (sched_ctrl->ul_harq_processes[harq_id].round == 0)
        remove_nr_list(&sched_ctrl->available_ul_harq, harq_id);
      else
        remove_nr_list(&sched_ctrl->retrans_ul_harq, harq_id);
    }
    NR_UE_ul_harq_t *cur_harq = &sched_ctrl->ul_harq_processes[harq_id];
    DevAssert(!cur_harq->is_waiting);
    add_tail_nr_list(&sched_ctrl->feedback_ul_harq, harq_id);
    cur_harq->feedback_slot = sched_pusch->slot;
    cur_harq->is_waiting = true;

    int rnti_types[2] = { NR_RNTI_C, 0 };

    /* pre-computed PUSCH values that only change if time domain allocation,
     * DCI format, or DMRS parameters change. Updated in the preprocessor
     * through nr_set_pusch_semi_static() */
    NR_pusch_semi_static_t *ps = &sched_ctrl->pusch_semi_static;

    /* Statistics */
    UE_info->mac_stats[UE_id].ulsch_rounds[cur_harq->round]++;
    if (cur_harq->round == 0) {
      UE_info->mac_stats[UE_id].ulsch_total_bytes_scheduled += sched_pusch->tb_size;
      /* Save information on MCS, TBS etc for the current initial transmission
       * so we have access to it when retransmitting */
      cur_harq->sched_pusch = *sched_pusch;
      /* save which time allocation has been used, to be used on
       * retransmissions */
      cur_harq->sched_pusch.time_domain_allocation = ps->time_domain_allocation;
      sched_ctrl->sched_ul_bytes += sched_pusch->tb_size;
    } else {
      LOG_D(NR_MAC,
            "%d.%2d UL retransmission RNTI %04x sched %d.%2d HARQ PID %d round %d NDI %d\n",
            frame,
            slot,
            rnti,
            sched_pusch->frame,
            sched_pusch->slot,
            harq_id,
            cur_harq->round,
            cur_harq->ndi);
    }
    UE_info->mac_stats[UE_id].ulsch_current_bytes = sched_pusch->tb_size;
    sched_ctrl->last_ul_frame = sched_pusch->frame;
    sched_ctrl->last_ul_slot = sched_pusch->slot;

    LOG_I(NR_MAC,
          "%4d.%2d RNTI %04x UL sched %4d.%2d start %2d RBS %3d startSymbol %2d nb_symbol %2d dmrs_pos %x MCS %2d TBS %4d HARQ PID %2d round %d RV %d NDI %d est %6d sched %6d est BSR %6d\n",
          frame,
          slot,
          rnti,
          sched_pusch->frame,
          sched_pusch->slot,
          sched_pusch->rbStart,
          sched_pusch->rbSize,
          ps->startSymbolIndex,
          ps->nrOfSymbols,
          ps->ul_dmrs_symb_pos,
          sched_pusch->mcs,
          sched_pusch->tb_size,
          harq_id,
          cur_harq->round,
          nr_rv_round_map[cur_harq->round],
          cur_harq->ndi,
          sched_ctrl->estimated_ul_buffer,
          sched_ctrl->sched_ul_bytes,
          sched_ctrl->estimated_ul_buffer - sched_ctrl->sched_ul_bytes);


    /* PUSCH in a later slot, but corresponding DCI now! */
    nfapi_nr_ul_tti_request_t *future_ul_tti_req = &RC.nrmac[module_id]->UL_tti_req_ahead[0][sched_pusch->slot];
    AssertFatal(future_ul_tti_req->SFN == sched_pusch->frame
                && future_ul_tti_req->Slot == sched_pusch->slot,
                "%d.%d future UL_tti_req's frame.slot %d.%d does not match PUSCH %d.%d\n",
                frame, slot,
                future_ul_tti_req->SFN,
                future_ul_tti_req->Slot,
                sched_pusch->frame,
                sched_pusch->slot);
    future_ul_tti_req->pdus_list[future_ul_tti_req->n_pdus].pdu_type = NFAPI_NR_UL_CONFIG_PUSCH_PDU_TYPE;
    future_ul_tti_req->pdus_list[future_ul_tti_req->n_pdus].pdu_size = sizeof(nfapi_nr_pusch_pdu_t);
    nfapi_nr_pusch_pdu_t *pusch_pdu = &future_ul_tti_req->pdus_list[future_ul_tti_req->n_pdus].pusch_pdu;
    memset(pusch_pdu, 0, sizeof(nfapi_nr_pusch_pdu_t));
    future_ul_tti_req->n_pdus += 1;

    LOG_D(NR_MAC, "%4d.%2d Scheduling UE specific PUSCH for sched %d.%d, ul_tto_req %d.%d\n", frame, slot,
    sched_pusch->frame,sched_pusch->slot,future_ul_tti_req->SFN,future_ul_tti_req->Slot);

    pusch_pdu->pdu_bit_map = PUSCH_PDU_BITMAP_PUSCH_DATA;
    pusch_pdu->rnti = rnti;
    pusch_pdu->handle = 0; //not yet used

    /* FAPI: BWP */
    NR_BWP_t *genericParameters = sched_ctrl->active_ubwp ? &sched_ctrl->active_ubwp->bwp_Common->genericParameters:&scc->uplinkConfigCommon->initialUplinkBWP->genericParameters;
    pusch_pdu->bwp_size  = NRRIV2BW(genericParameters->locationAndBandwidth, MAX_BWP_SIZE);
    pusch_pdu->bwp_start = NRRIV2PRBOFFSET(genericParameters->locationAndBandwidth, MAX_BWP_SIZE);
    pusch_pdu->subcarrier_spacing = genericParameters->subcarrierSpacing;
    pusch_pdu->cyclic_prefix = 0;

    /* FAPI: PUSCH information always included */
    pusch_pdu->target_code_rate = sched_pusch->R;
    pusch_pdu->qam_mod_order = sched_pusch->Qm;
    pusch_pdu->mcs_index = sched_pusch->mcs;
    pusch_pdu->mcs_table = ps->mcs_table;
    pusch_pdu->transform_precoding = ps->transform_precoding;
    if (ps->pusch_Config &&
	ps->pusch_Config->dataScramblingIdentityPUSCH)
      pusch_pdu->data_scrambling_id = *ps->pusch_Config->dataScramblingIdentityPUSCH;
    else
      pusch_pdu->data_scrambling_id = *scc->physCellId;
    pusch_pdu->nrOfLayers = 1;

    /* FAPI: DMRS */
    pusch_pdu->ul_dmrs_symb_pos = ps->ul_dmrs_symb_pos;
    pusch_pdu->dmrs_config_type = ps->dmrs_config_type;
    if (pusch_pdu->transform_precoding) { // transform precoding disabled
      long *scramblingid=NULL;
      if (ps->NR_DMRS_UplinkConfig && pusch_pdu->scid == 0)
        scramblingid = ps->NR_DMRS_UplinkConfig->transformPrecodingDisabled->scramblingID0;
      else if (ps->NR_DMRS_UplinkConfig)
        scramblingid = ps->NR_DMRS_UplinkConfig->transformPrecodingDisabled->scramblingID1;
      if (scramblingid == NULL)
        pusch_pdu->ul_dmrs_scrambling_id = *scc->physCellId;
      else
        pusch_pdu->ul_dmrs_scrambling_id = *scramblingid;
    }
    else {
      pusch_pdu->ul_dmrs_scrambling_id = *scc->physCellId;
      if (ps->NR_DMRS_UplinkConfig && ps->NR_DMRS_UplinkConfig->transformPrecodingEnabled->nPUSCH_Identity != NULL)
        pusch_pdu->pusch_identity = *ps->NR_DMRS_UplinkConfig->transformPrecodingEnabled->nPUSCH_Identity;
      else if (ps->NR_DMRS_UplinkConfig)
        pusch_pdu->pusch_identity = *scc->physCellId;
    }
    pusch_pdu->scid = 0;      // DMRS sequence initialization [TS38.211, sec 6.4.1.1.1]
    pusch_pdu->num_dmrs_cdm_grps_no_data = ps->num_dmrs_cdm_grps_no_data;
    pusch_pdu->dmrs_ports = 1;

    /* FAPI: Pusch Allocation in frequency domain */
    pusch_pdu->resource_alloc = 1; //type 1
    pusch_pdu->rb_start = sched_pusch->rbStart;
    pusch_pdu->rb_size = sched_pusch->rbSize;
    pusch_pdu->vrb_to_prb_mapping = 0;
    if (ps->pusch_Config==NULL || ps->pusch_Config->frequencyHopping==NULL)
      pusch_pdu->frequency_hopping = 0;
    else
      pusch_pdu->frequency_hopping = 1;

    /* FAPI: Resource Allocation in time domain */
    pusch_pdu->start_symbol_index = ps->startSymbolIndex;
    pusch_pdu->nr_of_symbols = ps->nrOfSymbols;

    /* PUSCH PDU */
    pusch_pdu->pusch_data.rv_index = nr_rv_round_map[cur_harq->round];
    pusch_pdu->pusch_data.harq_process_id = harq_id;
    pusch_pdu->pusch_data.new_data_indicator = cur_harq->ndi;
    pusch_pdu->pusch_data.tb_size = sched_pusch->tb_size;
    pusch_pdu->pusch_data.num_cb = 0; //CBG not supported

    LOG_I(NR_MAC,"PUSCH PDU : data_scrambling_identity %x, dmrs_scrambling_id %x\n",pusch_pdu->data_scrambling_id,pusch_pdu->ul_dmrs_scrambling_id);
    /* TRANSFORM PRECODING --------------------------------------------------------*/

    if (pusch_pdu->transform_precoding == NR_PUSCH_Config__transformPrecoder_enabled){

      // U as specified in section 6.4.1.1.1.2 in 38.211, if sequence hopping and group hopping are disabled
      pusch_pdu->dfts_ofdm.low_papr_group_number = pusch_pdu->pusch_identity % 30;

      // V as specified in section 6.4.1.1.1.2 in 38.211 V = 0 if sequence hopping and group hopping are disabled
      if ((ps->NR_DMRS_UplinkConfig==NULL) || ((ps->NR_DMRS_UplinkConfig->transformPrecodingEnabled->sequenceGroupHopping == NULL) &&
					       (ps->NR_DMRS_UplinkConfig->transformPrecodingEnabled->sequenceHopping == NULL)))
        pusch_pdu->dfts_ofdm.low_papr_sequence_number = 0;
      else
        AssertFatal(1==0,"SequenceGroupHopping or sequenceHopping are NOT Supported\n");

      LOG_D(NR_MAC,"TRANSFORM PRECODING IS ENABLED. CDM groups: %d, U: %d MCS table: %d\n", pusch_pdu->num_dmrs_cdm_grps_no_data, pusch_pdu->dfts_ofdm.low_papr_group_number, ps->mcs_table);
    }

    /*-----------------------------------------------------------------------------*/

    /* PUSCH PTRS */
    if (ps->NR_DMRS_UplinkConfig && ps->NR_DMRS_UplinkConfig->phaseTrackingRS != NULL) {
      bool valid_ptrs_setup = false;
      pusch_pdu->pusch_ptrs.ptrs_ports_list   = (nfapi_nr_ptrs_ports_t *) malloc(2*sizeof(nfapi_nr_ptrs_ports_t));
      valid_ptrs_setup = set_ul_ptrs_values(ps->NR_DMRS_UplinkConfig->phaseTrackingRS->choice.setup,
                                            pusch_pdu->rb_size, pusch_pdu->mcs_index, pusch_pdu->mcs_table,
                                            &pusch_pdu->pusch_ptrs.ptrs_freq_density,&pusch_pdu->pusch_ptrs.ptrs_time_density,
                                            &pusch_pdu->pusch_ptrs.ptrs_ports_list->ptrs_re_offset,&pusch_pdu->pusch_ptrs.num_ptrs_ports,
                                            &pusch_pdu->pusch_ptrs.ul_ptrs_power, pusch_pdu->nr_of_symbols);
      if (valid_ptrs_setup==true) {
        pusch_pdu->pdu_bit_map |= PUSCH_PDU_BITMAP_PUSCH_PTRS; // enable PUSCH PTRS
      }
    }
    else{
      pusch_pdu->pdu_bit_map &= ~PUSCH_PDU_BITMAP_PUSCH_PTRS; // disable PUSCH PTRS
    }

    /* look up the PDCCH PDU for this BWP and CORESET. If it does not exist,
     * create it */
    const int bwpid = sched_ctrl->active_bwp ? sched_ctrl->active_bwp->bwp_Id : 0;
    NR_SearchSpace_t *ss = sched_ctrl->active_bwp ? sched_ctrl->search_space: RC.nrmac[module_id]->sched_ctrlCommon->search_space;
    NR_ControlResourceSet_t *coreset = sched_ctrl->active_bwp? sched_ctrl->coreset: RC.nrmac[module_id]->sched_ctrlCommon->coreset;
    const int coresetid = coreset->controlResourceSetId;
    nfapi_nr_dl_tti_pdcch_pdu_rel15_t *pdcch_pdu = pdcch_pdu_bwp_coreset[bwpid][coresetid];
    if (!pdcch_pdu) {
      nfapi_nr_ul_dci_request_pdus_t *ul_dci_request_pdu = &ul_dci_req->ul_dci_pdu_list[ul_dci_req->numPdus];
      memset(ul_dci_request_pdu, 0, sizeof(nfapi_nr_ul_dci_request_pdus_t));
      ul_dci_request_pdu->PDUType = NFAPI_NR_DL_TTI_PDCCH_PDU_TYPE;
      ul_dci_request_pdu->PDUSize = (uint8_t)(2+sizeof(nfapi_nr_dl_tti_pdcch_pdu));
      pdcch_pdu = &ul_dci_request_pdu->pdcch_pdu.pdcch_pdu_rel15;
      ul_dci_req->numPdus += 1;
      nr_configure_pdcch(pdcch_pdu, ss, coreset, scc, sched_ctrl->active_bwp);
      pdcch_pdu_bwp_coreset[bwpid][coresetid] = pdcch_pdu;
    }

    LOG_I(NR_MAC,"Configuring ULDCI/PDCCH in %d.%d at CCE %d, rnti %x\n", frame,slot,sched_ctrl->cce_index,rnti);

    /* Fill PDCCH DL DCI PDU */
    nfapi_nr_dl_dci_pdu_t *dci_pdu = &pdcch_pdu->dci_pdu[pdcch_pdu->numDlDci];
    pdcch_pdu->numDlDci++;
    dci_pdu->RNTI = rnti;
    if (coreset->pdcch_DMRS_ScramblingID &&
        ss->searchSpaceType->present == NR_SearchSpace__searchSpaceType_PR_ue_Specific) {
      dci_pdu->ScramblingId = *coreset->pdcch_DMRS_ScramblingID;
      dci_pdu->ScramblingRNTI = rnti;
    } else {
      dci_pdu->ScramblingId = *scc->physCellId;
      dci_pdu->ScramblingRNTI = 0;
    }
    dci_pdu->AggregationLevel = sched_ctrl->aggregation_level;
    dci_pdu->CceIndex = sched_ctrl->cce_index;
    dci_pdu->beta_PDCCH_1_0 = 0;
    dci_pdu->powerControlOffsetSS = 1;

    dci_pdu_rel15_t uldci_payload;
    memset(&uldci_payload, 0, sizeof(uldci_payload));
    NR_CellGroupConfig_t *CellGroup = UE_info->CellGroup[UE_id];
    int n_ubwp=1;
    NR_BWP_UplinkDedicated_t *ubwpd;
    if (CellGroup && CellGroup->spCellConfig && CellGroup->spCellConfig->spCellConfigDedicated &&
        CellGroup->spCellConfig->spCellConfigDedicated->uplinkConfig) {
      ubwpd = CellGroup->spCellConfig->spCellConfigDedicated->uplinkConfig->initialUplinkBWP;
      if (CellGroup->spCellConfig->spCellConfigDedicated->uplinkConfig->uplinkBWP_ToAddModList)
        n_ubwp = CellGroup->spCellConfig->spCellConfigDedicated->uplinkConfig->uplinkBWP_ToAddModList->list.count;
    }
    config_uldci(sched_ctrl->active_ubwp,
                 ubwpd,
                 scc,
                 pusch_pdu,
                 &uldci_payload,
                 ps->dci_format,
                 ps->time_domain_allocation,
                 UE_info->UE_sched_ctrl[UE_id].tpc0,
                 n_ubwp,
                 bwpid);
    fill_dci_pdu_rel15(scc,
                       CellGroup,
                       dci_pdu,
                       &uldci_payload,
                       ps->dci_format,
                       rnti_types[0],
                       pusch_pdu->bwp_size,
                       bwpid);

    memset(sched_pusch, 0, sizeof(*sched_pusch));
  }
}<|MERGE_RESOLUTION|>--- conflicted
+++ resolved
@@ -1134,11 +1134,7 @@
       LOG_D(NR_MAC, "%4d.%2d no free CCE for UL DCI UE %04x\n", frame, slot, UE_info->rnti[UE_id]);
       continue;
     }
-<<<<<<< HEAD
-    else LOG_I(NR_MAC, "%4d.%2d free CCE for UL DCI UE %04x\n",frame,slot, UE_info->rnti[UE_id]);
-=======
     else LOG_D(NR_MAC, "%4d.%2d free CCE for UL DCI UE %04x\n",frame,slot, UE_info->rnti[UE_id]);
->>>>>>> 2d5e0951
 
     /* reduce max_num_ue once we are sure UE can be allocated, i.e., has CCE */
     max_num_ue--;
@@ -1165,11 +1161,7 @@
 	    UE_id, UE_info->rnti[UE_id],rbStart,min_rb,bwpSize);
       return;
     }
-<<<<<<< HEAD
-    else LOG_I(NR_MAC,"allocating UL data for UE %d/RNTI %04x (rbStsart %d, min_rb %d, bwpSize %d\n",UE_id, UE_info->rnti[UE_id],rbStart,min_rb,bwpSize);
-=======
     else LOG_D(NR_MAC,"allocating UL data for UE %d/RNTI %04x (rbStsart %d, min_rb %d, bwpSize %d\n",UE_id, UE_info->rnti[UE_id],rbStart,min_rb,bwpSize);
->>>>>>> 2d5e0951
 
     /* Save PUSCH field */
     /* we want to avoid a lengthy deduction of DMRS and other parameters in
@@ -1198,11 +1190,7 @@
                   &rbSize);
     sched_pusch->rbSize = rbSize;
     sched_pusch->tb_size = TBS;
-<<<<<<< HEAD
-    LOG_I(NR_MAC,"rbSize %d, TBS %d, est buf %d, sched_ul %d, B %d, CCE %d\n",
-=======
     LOG_D(NR_MAC,"rbSize %d, TBS %d, est buf %d, sched_ul %d, B %d, CCE %d\n",
->>>>>>> 2d5e0951
           rbSize, sched_pusch->tb_size, sched_ctrl->estimated_ul_buffer, sched_ctrl->sched_ul_bytes, B,sched_ctrl->cce_index);
 
     /* Mark the corresponding RBs as used */
