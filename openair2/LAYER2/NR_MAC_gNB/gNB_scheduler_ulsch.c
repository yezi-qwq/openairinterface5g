--- conflicted
+++ resolved
@@ -401,8 +401,6 @@
 
     }
   }
-<<<<<<< HEAD
-=======
   else if (sduP != NULL) { // if the CRC passed
     // random access pusch with TC-RNTI
     NR_RA_t *ra = &gNB_mac->common_channels[CC_idP].ra[0];
@@ -443,5 +441,4 @@
           UE_id,
           ra->crnti);
   }
->>>>>>> 63ddc9ac
 }
