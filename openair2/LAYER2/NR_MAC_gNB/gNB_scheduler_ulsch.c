--- conflicted
+++ resolved
@@ -1599,11 +1599,7 @@
       n_ubwp = CellGroup->spCellConfig->spCellConfigDedicated->uplinkConfig->uplinkBWP_ToAddModList->list.count;
 
     config_uldci(sched_ctrl->active_ubwp,
-<<<<<<< HEAD
-		 scc,
-=======
                  scc,
->>>>>>> efc696cc
                  pusch_pdu,
                  &uldci_payload,
                  ps->dci_format,
