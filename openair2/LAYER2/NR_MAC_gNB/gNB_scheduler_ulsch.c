/*
 * Licensed to the OpenAirInterface (OAI) Software Alliance under one or more
 * contributor license agreements.  See the NOTICE file distributed with
 * this work for additional information regarding copyright ownership.
 * The OpenAirInterface Software Alliance licenses this file to You under
 * the OAI Public License, Version 1.1  (the "License"); you may not use this file
 * except in compliance with the License.
 * You may obtain a copy of the License at
 *
 *      http://www.openairinterface.org/?page_id=698
 *
 * Unless required by applicable law or agreed to in writing, software
 * distributed under the License is distributed on an "AS IS" BASIS,
 * WITHOUT WARRANTIES OR CONDITIONS OF ANY KIND, either express or implied.
 * See the License for the specific language governing permissions and
 * limitations under the License.
 *-------------------------------------------------------------------------------
 * For more information about the OpenAirInterface (OAI) Software Alliance:
 *      contact@openairinterface.org
 */

/*! \file gNB_scheduler_ulsch.c
 * \brief gNB procedures for the ULSCH transport channel
 * \author Navid Nikaein and Raymond Knopp, Guido Casati
 * \date 2019
 * \email: guido.casati@iis.fraunhofer.de
 * \version 1.0
 * @ingroup _mac
 */


#include "LAYER2/NR_MAC_gNB/mac_proto.h"
#include "executables/softmodem-common.h"
#include "common/utils/nr/nr_common.h"
#include "utils.h"
#include <openair2/UTIL/OPT/opt.h>

#include "LAYER2/NR_MAC_COMMON/nr_mac_extern.h"

int get_dci_format(NR_UE_sched_ctrl_t *sched_ctrl) {

  int dci_format = sched_ctrl->search_space && sched_ctrl->search_space->searchSpaceType &&
                   sched_ctrl->search_space->searchSpaceType->present == NR_SearchSpace__searchSpaceType_PR_ue_Specific ?
                   NR_UL_DCI_FORMAT_0_1 : NR_UL_DCI_FORMAT_0_0;

  return(dci_format);
}

void calculate_preferred_ul_tda(module_id_t module_id, const NR_BWP_Uplink_t *ubwp)
{
  gNB_MAC_INST *nrmac = RC.nrmac[module_id];
  const int bwp_id = ubwp->bwp_Id;
  if (nrmac->preferred_ul_tda[bwp_id])
    return;

  /* there is a mixed slot only when in TDD */
  NR_ServingCellConfigCommon_t *scc = nrmac->common_channels->ServingCellConfigCommon;
  frame_type_t frame_type = nrmac->common_channels->frame_type;
  const int n = nr_slots_per_frame[*scc->ssbSubcarrierSpacing];

  NR_ServingCellConfigCommonSIB_t *scc_sib1 = get_softmodem_params()->sa ?
      RC.nrmac[module_id]->common_channels[0].sib1->message.choice.c1->choice.systemInformationBlockType1->servingCellConfigCommon : NULL;

  AssertFatal(scc!=NULL || scc_sib1!=NULL,"We need one serving cell config common\n");

  const int mu = scc ? scc->uplinkConfigCommon->initialUplinkBWP->genericParameters.subcarrierSpacing :
                 scc_sib1->uplinkConfigCommon->initialUplinkBWP.genericParameters.subcarrierSpacing;

  NR_TDD_UL_DL_Pattern_t *tdd = NULL;
  if (scc && scc->tdd_UL_DL_ConfigurationCommon) {
    tdd = &scc->tdd_UL_DL_ConfigurationCommon->pattern1;
  } else if (scc_sib1 && scc_sib1->tdd_UL_DL_ConfigurationCommon) {
    tdd = &scc_sib1->tdd_UL_DL_ConfigurationCommon->pattern1;
  }

  /* Uplink symbols are at the end of the slot */
  int symb_ulMixed = 0;
  int nr_mix_slots = 0;
  int nr_slots_period = n;
  if (tdd) {
    symb_ulMixed = ((1 << tdd->nrofUplinkSymbols) - 1) << (14 - tdd->nrofUplinkSymbols);
    nr_mix_slots = tdd->nrofDownlinkSymbols != 0 || tdd->nrofUplinkSymbols != 0;
    nr_slots_period /= get_nb_periods_per_frame(tdd->dl_UL_TransmissionPeriodicity);
  }
  else
    // if TDD configuration is not present and the band is not FDD, it means it is a dynamic TDD configuration
    AssertFatal(nrmac->common_channels->frame_type == FDD,"Dynamic TDD not handled yet\n");

  const struct NR_PUCCH_Config__resourceToAddModList *resList = ubwp->bwp_Dedicated->pucch_Config->choice.setup->resourceToAddModList;
  // for the moment, just block any symbol that might hold a PUCCH, regardless
  // of the RB. This is a big simplification, as most RBs will NOT have a PUCCH
  // in the respective symbols, but it simplifies scheduling
  uint16_t symb_pucch = 0;
  for (int i = 0; i < resList->list.count; ++i) {
    const NR_PUCCH_Resource_t *resource = resList->list.array[i];
    int nrofSymbols = 0;
    int startingSymbolIndex = 0;
    switch (resource->format.present) {
      case NR_PUCCH_Resource__format_PR_format0:
        nrofSymbols = resource->format.choice.format0->nrofSymbols;
        startingSymbolIndex = resource->format.choice.format0->startingSymbolIndex;
        break;
      case NR_PUCCH_Resource__format_PR_format1:
        nrofSymbols = resource->format.choice.format1->nrofSymbols;
        startingSymbolIndex = resource->format.choice.format1->startingSymbolIndex;
        break;
      case NR_PUCCH_Resource__format_PR_format2:
        nrofSymbols = resource->format.choice.format2->nrofSymbols;
        startingSymbolIndex = resource->format.choice.format2->startingSymbolIndex;
        break;
      case NR_PUCCH_Resource__format_PR_format3:
        nrofSymbols = resource->format.choice.format3->nrofSymbols;
        startingSymbolIndex = resource->format.choice.format3->startingSymbolIndex;
        break;
      case NR_PUCCH_Resource__format_PR_format4:
        nrofSymbols = resource->format.choice.format4->nrofSymbols;
        startingSymbolIndex = resource->format.choice.format4->startingSymbolIndex;
        break;
      default:
        AssertFatal(0, "found NR_PUCCH format index %d\n", resource->format.present);
        break;
    }
    symb_pucch |= ((1 << nrofSymbols) - 1) << startingSymbolIndex;
  }

  /* check that TDA index 1 fits into UL slot and does not overlap with PUCCH */
  const struct NR_PUSCH_TimeDomainResourceAllocationList *tdaList = ubwp->bwp_Common->pusch_ConfigCommon->choice.setup->pusch_TimeDomainAllocationList;
  const NR_PUSCH_TimeDomainResourceAllocation_t *tdaP_UL = tdaList->list.array[0];
  const int k2 = get_K2(scc, scc_sib1, (NR_BWP_Uplink_t*)ubwp,0, mu);
  int start, len;
  SLIV2SL(tdaP_UL->startSymbolAndLength, &start, &len);
  const uint16_t symb_tda = ((1 << len) - 1) << start;
  // check whether PUCCH and TDA overlap: then, we cannot use it. Note that
  // here we assume that the PUCCH is scheduled in every slot, and on all RBs
  // (which is mostly not true, this is a simplification)
  AssertFatal((symb_pucch & symb_tda) == 0, "TDA index 0 for UL overlaps with PUCCH\n");

  // get largest time domain allocation (TDA) for UL slot and UL in mixed slot
  int tdaMi = -1;
  if (nr_mix_slots>0) {
    const NR_PUSCH_TimeDomainResourceAllocation_t *tdaP_Mi = tdaList->list.array[1];
    AssertFatal(k2 == get_K2(scc, scc_sib1, (NR_BWP_Uplink_t*)ubwp, 1, mu),
                "scheduler cannot handle different k2 for UL slot (%d) and UL Mixed slot (%ld)\n",
                k2,
                get_K2(scc, scc_sib1, (NR_BWP_Uplink_t*)ubwp, 1, mu));
    SLIV2SL(tdaP_Mi->startSymbolAndLength, &start, &len);
    const uint16_t symb_tda_mi = ((1 << len) - 1) << start;
    // check whether PUCCH and TDA overlap: then, we cannot use it. Also, check
    // whether TDA is entirely within mixed slot, UL. Note that here we assume
    // that the PUCCH is scheduled in every slot, and on all RBs (which is
    // mostly not true, this is a simplification)
    if ((symb_pucch & symb_tda_mi) == 0 && (symb_ulMixed & symb_tda_mi) == symb_tda_mi) {
      tdaMi = 1;
    } else {
      LOG_E(NR_MAC,
            "TDA index 1 UL overlaps with PUCCH or is not entirely in mixed slot (symb_pucch %x symb_ulMixed %x symb_tda_mi %x), won't schedule UL mixed slot\n",
            symb_pucch,
            symb_ulMixed,
            symb_tda_mi);
    }
  }

  nrmac->preferred_ul_tda[bwp_id] = malloc(n * sizeof(*nrmac->preferred_ul_tda[bwp_id]));

  for (int slot = 0; slot < n; ++slot) {
    const int sched_slot = (slot + k2) % n;
    nrmac->preferred_ul_tda[bwp_id][slot] = -1;
    if (frame_type == FDD || sched_slot % nr_slots_period >= tdd->nrofDownlinkSlots + nr_mix_slots)
      nrmac->preferred_ul_tda[bwp_id][slot] = 0;
    else if (nr_mix_slots && sched_slot % nr_slots_period == tdd->nrofDownlinkSlots)
      nrmac->preferred_ul_tda[bwp_id][slot] = tdaMi;
    LOG_D(MAC, "DL slot %d UL slot %d preferred_ul_tda %d\n", slot, sched_slot, nrmac->preferred_ul_tda[bwp_id][slot]);
  }

  if (tdd && k2 < tdd->nrofUplinkSlots) {
    LOG_W(NR_MAC,
          "k2 %d < tdd->nrofUplinkSlots %ld: not all UL slots can be scheduled\n",
          k2,
          tdd->nrofUplinkSlots);
  }
}

//  For both UL-SCH except:
//   - UL-SCH: fixed-size MAC CE(known by LCID)
//   - UL-SCH: padding
//   - UL-SCH: MSG3 48-bits
//  |0|1|2|3|4|5|6|7|  bit-wise
//  |R|F|   LCID    |
//  |       L       |
//  |0|1|2|3|4|5|6|7|  bit-wise
//  |R|F|   LCID    |
//  |       L       |
//  |       L       |
//
//  For:
//   - UL-SCH: fixed-size MAC CE(known by LCID)
//   - UL-SCH: padding, for single/multiple 1-oct padding CE(s)
//   - UL-SCH: MSG3 48-bits
//  |0|1|2|3|4|5|6|7|  bit-wise
//  |R|R|   LCID    |
//
//  LCID: The Logical Channel ID field identifies the logical channel instance of the corresponding MAC SDU or the type of the corresponding MAC CE or padding as described in Tables 6.2.1-1 and 6.2.1-2 for the DL-SCH and UL-SCH respectively. There is one LCID field per MAC subheader. The LCID field size is 6 bits;
//  L: The Length field indicates the length of the corresponding MAC SDU or variable-sized MAC CE in bytes. There is one L field per MAC subheader except for subheaders corresponding to fixed-sized MAC CEs and padding. The size of the L field is indicated by the F field;
//  F: length of L is 0:8 or 1:16 bits wide
//  R: Reserved bit, set to zero.

int nr_process_mac_pdu(module_id_t module_idP,
                        int UE_id,
                        uint8_t CC_id,
                        frame_t frameP,
                        sub_frame_t slot,
                        uint8_t *pduP,
                        int pdu_len)
{


    uint8_t done = 0;

    NR_UE_info_t *UE_info = &RC.nrmac[module_idP]->UE_info;
    NR_UE_sched_ctrl_t *sched_ctrl = &UE_info->UE_sched_ctrl[UE_id];

    if ( pduP[0] != UL_SCH_LCID_PADDING )
      trace_NRpdu(DIRECTION_UPLINK, pduP, pdu_len, UE_id, WS_C_RNTI, UE_info->rnti[UE_id], frameP, 0, 0, 0);

    #ifdef ENABLE_MAC_PAYLOAD_DEBUG
    LOG_I(NR_MAC, "In %s: dumping MAC PDU in %d.%d:\n", __func__, frameP, slot);
    log_dump(NR_MAC, pduP, pdu_len, LOG_DUMP_CHAR, "\n");
    #endif

    while (!done && pdu_len > 0){
      uint16_t mac_len=0;
      uint16_t mac_subheader_len=sizeof(NR_MAC_SUBHEADER_FIXED);
      uint8_t rx_lcid = ((NR_MAC_SUBHEADER_FIXED *)pduP)->LCID;

        LOG_D(NR_MAC, "In %s: received UL-SCH sub-PDU with LCID 0x%x in %d.%d (remaining PDU length %d)\n", __func__, rx_lcid, frameP, slot, pdu_len);

        unsigned char *ce_ptr;
        int n_Lcg = 0;

        switch(rx_lcid){
            //  MAC CE

            /*#ifdef DEBUG_HEADER_PARSING
              LOG_D(NR_MAC, "[UE] LCID %d, PDU length %d\n", ((NR_MAC_SUBHEADER_FIXED *)pduP)->LCID, pdu_len);
            #endif*/
        case UL_SCH_LCID_RECOMMENDED_BITRATE_QUERY:
              // 38.321 Ch6.1.3.20
              mac_len = 2;
              break;
        case UL_SCH_LCID_CONFIGURED_GRANT_CONFIRMATION:
                // 38.321 Ch6.1.3.7
                break;

        case UL_SCH_LCID_S_BSR:
        case UL_SCH_LCID_S_TRUNCATED_BSR:
               //38.321 section 6.1.3.1
               //fixed length
               mac_len =1;
               /* Extract short BSR value */
               ce_ptr = &pduP[mac_subheader_len];
               NR_BSR_SHORT *bsr_s = (NR_BSR_SHORT *) ce_ptr;
               sched_ctrl->estimated_ul_buffer = 0;
               sched_ctrl->estimated_ul_buffer = NR_SHORT_BSR_TABLE[bsr_s->Buffer_size];
               LOG_D(NR_MAC,
                     "SHORT BSR at %4d.%2d, LCG ID %d, BS Index %d, BS value < %d, est buf %d\n",
                     frameP,
                     slot,
                     bsr_s->LcgID,
                     bsr_s->Buffer_size,
                     NR_SHORT_BSR_TABLE[bsr_s->Buffer_size],
                     sched_ctrl->estimated_ul_buffer);
               break;

        case UL_SCH_LCID_L_BSR:
        case UL_SCH_LCID_L_TRUNCATED_BSR:
        	//38.321 section 6.1.3.1
        	//variable length
                /* Several checks have been added to this function to
                   ensure that the casting of the pduP is possible. There seems
                   to be a partial PDU at the end of this buffer, so here
                   we gracefully ignore that by returning 0. See:
                   https://gitlab.eurecom.fr/oai/openairinterface5g/-/issues/534 */
	  if (!get_mac_len(pduP, pdu_len, &mac_len, &mac_subheader_len))
		  return 0;
        	/* Extract long BSR value */
               ce_ptr = &pduP[mac_subheader_len];
               NR_BSR_LONG *bsr_l = (NR_BSR_LONG *) ce_ptr;
               sched_ctrl->estimated_ul_buffer = 0;

               n_Lcg = bsr_l->LcgID7 + bsr_l->LcgID6 + bsr_l->LcgID5 + bsr_l->LcgID4 +
                       bsr_l->LcgID3 + bsr_l->LcgID2 + bsr_l->LcgID1 + bsr_l->LcgID0;

               LOG_D(NR_MAC, "LONG BSR, LCG ID(7-0) %d/%d/%d/%d/%d/%d/%d/%d\n",
                     bsr_l->LcgID7, bsr_l->LcgID6, bsr_l->LcgID5, bsr_l->LcgID4,
                     bsr_l->LcgID3, bsr_l->LcgID2, bsr_l->LcgID1, bsr_l->LcgID0);

               for (int n = 0; n < n_Lcg; n++){
                 LOG_D(NR_MAC, "LONG BSR, %d/%d (n/n_Lcg), BS Index %d, BS value < %d",
                       n, n_Lcg, pduP[mac_subheader_len + 1 + n],
                       NR_LONG_BSR_TABLE[pduP[mac_subheader_len + 1 + n]]);
                 sched_ctrl->estimated_ul_buffer +=
                       NR_LONG_BSR_TABLE[pduP[mac_subheader_len + 1 + n]];
                 LOG_D(NR_MAC,
                       "LONG BSR at %4d.%2d, %d/%d (n/n_Lcg), BS Index %d, BS value < %d, total %d\n",
                       frameP,
                       slot,
                       n,
                       n_Lcg,
                       pduP[mac_subheader_len + 1 + n],
                       NR_LONG_BSR_TABLE[pduP[mac_subheader_len + 1 + n]],
                       sched_ctrl->estimated_ul_buffer);
               }

               break;

        case UL_SCH_LCID_C_RNTI:

          for (int i = 0; i < NR_NB_RA_PROC_MAX; i++) {
            NR_RA_t *ra = &RC.nrmac[module_idP]->common_channels[CC_id].ra[i];
            if (ra->state >= WAIT_Msg3 && ra->rnti == UE_info->rnti[UE_id]) {
              ra->crnti = ((pduP[1]&0xFF)<<8)|(pduP[2]&0xFF);
              ra->msg3_dcch_dtch = true;
              LOG_I(NR_MAC, "Received UL_SCH_LCID_C_RNTI with C-RNTI 0x%04x\n", ra->crnti);
              break;
            }
          }

        	//38.321 section 6.1.3.2
        	//fixed length
        	mac_len = 2;
        	/* Extract CRNTI value */
        	break;

        case UL_SCH_LCID_SINGLE_ENTRY_PHR:
        	//38.321 section 6.1.3.8
        	//fixed length
        	mac_len = 2;
        	/* Extract SINGLE ENTRY PHR elements for PHR calculation */
        	ce_ptr = &pduP[mac_subheader_len];
        	NR_SINGLE_ENTRY_PHR_MAC_CE *phr = (NR_SINGLE_ENTRY_PHR_MAC_CE *) ce_ptr;
        	/* Save the phr info */
        	const int PH = phr->PH;
        	const int PCMAX = phr->PCMAX;
        	/* 38.133 Table10.1.17.1-1 */
        	if (PH < 55)
        	  sched_ctrl->ph = PH - 32;
        	else
        	  sched_ctrl->ph = PH - 32 + (PH - 54);
        	/* 38.133 Table10.1.18.1-1 */
        	sched_ctrl->pcmax = PCMAX - 29;
        	LOG_D(NR_MAC, "SINGLE ENTRY PHR R1 %d PH %d (%d dB) R2 %d PCMAX %d (%d dBm)\n",
                      phr->R1, PH, sched_ctrl->ph, phr->R2, PCMAX, sched_ctrl->pcmax);
        	break;

        case UL_SCH_LCID_MULTI_ENTRY_PHR_1_OCT:
        	//38.321 section 6.1.3.9
        	//  varialbe length
	  if (!get_mac_len(pduP, pdu_len, &mac_len, &mac_subheader_len))
	    return 0;
        	/* Extract MULTI ENTRY PHR elements from single octet bitmap for PHR calculation */
        	break;

        case UL_SCH_LCID_MULTI_ENTRY_PHR_4_OCT:
        	//38.321 section 6.1.3.9
        	//  varialbe length
	  if (!get_mac_len(pduP, pdu_len, &mac_len, &mac_subheader_len))
	    return 0;
        	/* Extract MULTI ENTRY PHR elements from four octets bitmap for PHR calculation */
        	break;

        case UL_SCH_LCID_PADDING:
        	done = 1;
        	//  end of MAC PDU, can ignore the rest.
        	break;

        case UL_SCH_LCID_SRB1:
        case UL_SCH_LCID_SRB2:
	  if (!get_mac_len(pduP, pdu_len, &mac_len, &mac_subheader_len))
	    return 0;

          rnti_t crnti = UE_info->rnti[UE_id];
          int UE_idx = UE_id;
          for (int i = 0; i < NR_NB_RA_PROC_MAX; i++) {
            NR_RA_t *ra = &RC.nrmac[module_idP]->common_channels[CC_id].ra[i];
            if (ra->state >= WAIT_Msg3 && ra->rnti == UE_info->rnti[UE_id]) {
              uint8_t *next_subpduP = pduP + mac_subheader_len + mac_len;
              if ((pduP[mac_subheader_len+mac_len] & 0x3F) == UL_SCH_LCID_C_RNTI) {
                crnti = ((next_subpduP[1]&0xFF)<<8)|(next_subpduP[2]&0xFF);
                UE_idx = find_nr_UE_id(module_idP, crnti);
                break;
              }
            }
          }

          if (UE_info->CellGroup[UE_idx]) {
            LOG_D(NR_MAC, "[UE %d] Frame %d : ULSCH -> UL-DCCH %d (gNB %d, %d bytes), rnti: 0x%04x \n", module_idP, frameP, rx_lcid, module_idP, mac_len, crnti);
            mac_rlc_data_ind(module_idP,
                             crnti,
                             module_idP,
                             frameP,
                             ENB_FLAG_YES,
                             MBMS_FLAG_NO,
                             rx_lcid,
                             (char *) (pduP + mac_subheader_len),
                             mac_len,
                             1,
                             NULL);
          } else {
            AssertFatal(1==0,"[UE %d] Frame/Slot %d.%d : Received LCID %d which is not configured, dropping packet\n",UE_id,frameP,slot,rx_lcid);
          }
          break;
        case UL_SCH_LCID_SRB3:
              // todo
              break;

        case UL_SCH_LCID_CCCH:
        case UL_SCH_LCID_CCCH1:
          // fixed length
          mac_subheader_len = 1;

          if ( rx_lcid == UL_SCH_LCID_CCCH1 ) {
            // RRCResumeRequest1 message includes the full I-RNTI and has a size of 8 bytes
            mac_len = 8;

            // Check if it is a valid CCCH1 message, we get all 00's messages very often
            int i = 0;
            for(i=0; i<(mac_subheader_len+mac_len); i++) {
              if(pduP[i] != 0) {
                break;
              }
            }
            if (i == (mac_subheader_len+mac_len)) {
              LOG_D(NR_MAC, "%s() Invalid CCCH1 message!, pdu_len: %d\n", __func__, pdu_len);
              done = 1;
              break;
            }
          } else {
            // fixed length of 6 bytes
            mac_len = 6;
          }

          nr_mac_rrc_data_ind(module_idP,
                              CC_id,
                              frameP,
                              0,
                              0,
                              UE_info->rnti[UE_id],
                              CCCH,
                              pduP + mac_subheader_len,
                              mac_len,
                              0);
          break;

          case UL_SCH_LCID_DTCH:
            //  check if LCID is valid at current time.
            if (!get_mac_len(pduP, pdu_len, &mac_len, &mac_subheader_len)) {
              return 0;
            }

<<<<<<< HEAD
            struct timespec time_request;
            clock_gettime(CLOCK_REALTIME, &time_request);
            LOG_D(NR_MAC, "In %s: [UE %d] %d.%d : Time %lu.%lu ULSCH -> UL-%s %d (gNB %d, %d bytes)\n",
                  __func__,
                  module_idP,
                  frameP,
                  slot,
                  time_request.tv_sec,
                  time_request.tv_nsec,
                  rx_lcid<4?"DCCH":"DTCH",
                  rx_lcid,
                  module_idP,
                  mac_len);
            UE_info->mac_stats[UE_id].lc_bytes_rx[rx_lcid] += mac_len;

            mac_rlc_data_ind(module_idP,
                             UE_info->rnti[UE_id],
                             module_idP,
                             frameP,
                             ENB_FLAG_YES,
                             MBMS_FLAG_NO,
                             rx_lcid,
                             (char *)(pduP + mac_subheader_len),
                             mac_len,
                             1,
                             NULL);

            /* Updated estimated buffer when receiving data */
            if (sched_ctrl->estimated_ul_buffer >= mac_len) {
              sched_ctrl->estimated_ul_buffer -= mac_len;
            } else {
              sched_ctrl->estimated_ul_buffer = 0;
            }

            break;
=======
          LOG_D(NR_MAC, "[UE %x] %d.%d: ULSCH -> UL-%s %d (gNB %d, %d bytes)\n",
                UE_info->rnti[UE_id],
                frameP,
                slot,
                rx_lcid<4?"DCCH":"DTCH",
                rx_lcid,
                module_idP,
                mac_len);
          UE_info->mac_stats[UE_id].lc_bytes_rx[rx_lcid] += mac_len;

          mac_rlc_data_ind(module_idP,
                           UE_info->rnti[UE_id],
                           module_idP,
                           frameP,
                           ENB_FLAG_YES,
                           MBMS_FLAG_NO,
                           rx_lcid,
                           (char *)(pduP + mac_subheader_len),
                           mac_len,
                           1,
                           NULL);

          /* Updated estimated buffer when receiving data */
          if (sched_ctrl->estimated_ul_buffer >= mac_len)
            sched_ctrl->estimated_ul_buffer -= mac_len;
          else
            sched_ctrl->estimated_ul_buffer = 0;
          break;
>>>>>>> 87e79e5e

        default:
          LOG_E(NR_MAC, "Received unknown MAC header (LCID = 0x%02x)\n", rx_lcid);
          return -1;
          break;
        }

        #ifdef ENABLE_MAC_PAYLOAD_DEBUG
        if (rx_lcid < 45 || rx_lcid == 52 || rx_lcid == 63) {
          LOG_I(NR_MAC, "In %s: dumping UL MAC SDU sub-header with length %d (LCID = 0x%02x):\n", __func__, mac_subheader_len, rx_lcid);
          log_dump(NR_MAC, pduP, mac_subheader_len, LOG_DUMP_CHAR, "\n");
          LOG_I(NR_MAC, "In %s: dumping UL MAC SDU with length %d (LCID = 0x%02x):\n", __func__, mac_len, rx_lcid);
          log_dump(NR_MAC, pduP + mac_subheader_len, mac_len, LOG_DUMP_CHAR, "\n");
        } else {
          LOG_I(NR_MAC, "In %s: dumping UL MAC CE with length %d (LCID = 0x%02x):\n", __func__, mac_len, rx_lcid);
          log_dump(NR_MAC, pduP + mac_subheader_len + mac_len, mac_len, LOG_DUMP_CHAR, "\n");
        }
        #endif

        pduP += ( mac_subheader_len + mac_len );
        pdu_len -= ( mac_subheader_len + mac_len );

        if (pdu_len < 0) {
          LOG_E(NR_MAC, "In %s: residual UL MAC PDU in %d.%d with length < 0!, pdu_len %d \n", __func__, frameP, slot, pdu_len);
          LOG_E(NR_MAC, "MAC PDU ");
          for (int i = 0; i < 20; i++) // Only printf 1st - 20nd bytes
            printf("%02x ", pduP[i]);
          printf("\n");
          return 0;
        }
    }
  return 0;
}

void abort_nr_ul_harq(module_id_t mod_id, int UE_id, int8_t harq_pid)
{
  NR_UE_info_t *UE_info = &RC.nrmac[mod_id]->UE_info;
  NR_UE_sched_ctrl_t *sched_ctrl = &UE_info->UE_sched_ctrl[UE_id];
  NR_UE_ul_harq_t *harq = &sched_ctrl->ul_harq_processes[harq_pid];

  harq->ndi ^= 1;
  harq->round = 0;
  UE_info->mac_stats[UE_id].ulsch_errors++;
  add_tail_nr_list(&sched_ctrl->available_ul_harq, harq_pid);

  /* the transmission failed: the UE won't send the data we expected initially,
   * so retrieve to correctly schedule after next BSR */
  sched_ctrl->sched_ul_bytes -= harq->sched_pusch.tb_size;
  if (sched_ctrl->sched_ul_bytes < 0)
    sched_ctrl->sched_ul_bytes = 0;
}

void handle_nr_ul_harq(const int CC_idP,
                       module_id_t mod_id,
                       frame_t frame,
                       sub_frame_t slot,
                       const nfapi_nr_crc_t *crc_pdu)
{
  gNB_MAC_INST *gNB_mac = RC.nrmac[mod_id];
  int UE_id = find_nr_UE_id(mod_id, crc_pdu->rnti);
  if (UE_id < 0) {
    for (int i = 0; i < NR_NB_RA_PROC_MAX; ++i) {
      NR_RA_t *ra = &gNB_mac->common_channels[CC_idP].ra[i];
      if (ra->state >= WAIT_Msg3 &&
          ra->rnti == crc_pdu->rnti)
        return;
    }
    LOG_E(NR_MAC, "%s(): unknown RNTI 0x%04x in PUSCH\n", __func__, crc_pdu->rnti);
    return;
  }
  NR_UE_info_t *UE_info = &RC.nrmac[mod_id]->UE_info;
  NR_UE_sched_ctrl_t *sched_ctrl = &UE_info->UE_sched_ctrl[UE_id];
  int8_t harq_pid = sched_ctrl->feedback_ul_harq.head;
  LOG_D(NR_MAC, "Comparing crc_pdu->harq_id vs feedback harq_pid = %d %d\n",crc_pdu->harq_id, harq_pid);
  while (crc_pdu->harq_id != harq_pid || harq_pid < 0) {
    LOG_W(NR_MAC,
          "Unexpected ULSCH HARQ PID %d (have %d) for RNTI 0x%04x (ignore this warning for RA)\n",
          crc_pdu->harq_id,
          harq_pid,
          crc_pdu->rnti);
    if (harq_pid < 0)
      return;

    remove_front_nr_list(&sched_ctrl->feedback_ul_harq);
    sched_ctrl->ul_harq_processes[harq_pid].is_waiting = false;
    if(sched_ctrl->ul_harq_processes[harq_pid].round >= gNB_mac->harq_round_max - 1) {
      abort_nr_ul_harq(mod_id, UE_id, harq_pid);
    } else {
      sched_ctrl->ul_harq_processes[harq_pid].round++;
      add_tail_nr_list(&sched_ctrl->retrans_ul_harq, harq_pid);
    }
    harq_pid = sched_ctrl->feedback_ul_harq.head;
  }
  remove_front_nr_list(&sched_ctrl->feedback_ul_harq);
  NR_UE_ul_harq_t *harq = &sched_ctrl->ul_harq_processes[harq_pid];
  DevAssert(harq->is_waiting);
  harq->feedback_slot = -1;
  harq->is_waiting = false;
  if (!crc_pdu->tb_crc_status) {
    harq->ndi ^= 1;
    harq->round = 0;
    LOG_D(NR_MAC,
          "Ulharq id %d crc passed for RNTI %04x\n",
          harq_pid,
          crc_pdu->rnti);
    add_tail_nr_list(&sched_ctrl->available_ul_harq, harq_pid);
  } else if (harq->round >= gNB_mac->harq_round_max - 1) {
    abort_nr_ul_harq(mod_id, UE_id, harq_pid);
    LOG_D(NR_MAC,
          "RNTI %04x: Ulharq id %d crc failed in all rounds\n",
          crc_pdu->rnti,
          harq_pid);
  } else {
    harq->round++;
    LOG_D(NR_MAC,
          "Ulharq id %d crc failed for RNTI %04x\n",
          harq_pid,
          crc_pdu->rnti);
    add_tail_nr_list(&sched_ctrl->retrans_ul_harq, harq_pid);
  }
}

/*
* When data are received on PHY and transmitted to MAC
*/
void nr_rx_sdu(const module_id_t gnb_mod_idP,
               const int CC_idP,
               const frame_t frameP,
               const sub_frame_t slotP,
               const rnti_t rntiP,
               uint8_t *sduP,
               const uint16_t sdu_lenP,
               const uint16_t timing_advance,
               const uint8_t ul_cqi,
               const uint16_t rssi){

  gNB_MAC_INST *gNB_mac = RC.nrmac[gnb_mod_idP];
  NR_UE_info_t *UE_info = &gNB_mac->UE_info;

  const int current_rnti = rntiP;
  const int UE_id = find_nr_UE_id(gnb_mod_idP, current_rnti);
  const int target_snrx10 = gNB_mac->pusch_target_snrx10;
  const int pusch_failure_thres = gNB_mac->pusch_failure_thres;

  if (UE_id != -1) {
    NR_UE_sched_ctrl_t *UE_scheduling_control = &UE_info->UE_sched_ctrl[UE_id];
    const int8_t harq_pid = UE_scheduling_control->feedback_ul_harq.head;

    if (sduP)
      T(T_GNB_MAC_UL_PDU_WITH_DATA, T_INT(gnb_mod_idP), T_INT(CC_idP),
        T_INT(rntiP), T_INT(frameP), T_INT(slotP), T_INT(harq_pid),
        T_BUFFER(sduP, sdu_lenP));

    UE_info->mac_stats[UE_id].ulsch_total_bytes_rx += sdu_lenP;
    LOG_D(NR_MAC, "[gNB %d][PUSCH %d] CC_id %d %d.%d Received ULSCH sdu from PHY (rnti %x, UE_id %d) ul_cqi %d TA %d sduP %p, rssi %d\n",
          gnb_mod_idP,
          harq_pid,
          CC_idP,
          frameP,
          slotP,
          current_rnti,
          UE_id,
          ul_cqi,
          timing_advance,
          sduP,
          rssi);

    // if not missed detection (10dB threshold for now)
    if (rssi>0) {
      UE_scheduling_control->tpc0 = nr_get_tpc(target_snrx10,ul_cqi,30);
      if (timing_advance != 0xffff)
        UE_scheduling_control->ta_update = timing_advance;
      UE_scheduling_control->raw_rssi = rssi;
      UE_scheduling_control->pusch_snrx10 = ul_cqi * 5 - 640;
      LOG_D(NR_MAC, "[UE %d] PUSCH TPC %d(SNRx10 %d) and TA %d\n",UE_id,UE_scheduling_control->tpc0,UE_scheduling_control->pusch_snrx10,UE_scheduling_control->ta_update);
    }
    else{
      LOG_D(NR_MAC,"[UE %d] Detected DTX : increasing UE TX power\n",UE_id);
      UE_scheduling_control->tpc0 = 1;
    }

#if defined(ENABLE_MAC_PAYLOAD_DEBUG)

    LOG_I(NR_MAC, "Printing received UL MAC payload at gNB side: %d \n");
    for (int i = 0; i < sdu_lenP ; i++) {
	  //harq_process_ul_ue->a[i] = (unsigned char) rand();
	  //printf("a[%d]=0x%02x\n",i,harq_process_ul_ue->a[i]);
	  printf("%02x ",(unsigned char)sduP[i]);
    }
    printf("\n");

#endif

    if (sduP != NULL){
      LOG_D(NR_MAC, "Received PDU at MAC gNB \n");

      UE_info->UE_sched_ctrl[UE_id].pusch_consecutive_dtx_cnt = 0;
      const uint32_t tb_size = UE_scheduling_control->ul_harq_processes[harq_pid].sched_pusch.tb_size;
      UE_scheduling_control->sched_ul_bytes -= tb_size;
      if (UE_scheduling_control->sched_ul_bytes < 0)
        UE_scheduling_control->sched_ul_bytes = 0;

      nr_process_mac_pdu(gnb_mod_idP, UE_id, CC_idP, frameP, slotP, sduP, sdu_lenP);
    }
    else {
      NR_UE_ul_harq_t *cur_harq = &UE_scheduling_control->ul_harq_processes[harq_pid];
      /* reduce sched_ul_bytes when cur_harq->round == 3 */
      if (cur_harq->round == 3){
        const uint32_t tb_size = UE_scheduling_control->ul_harq_processes[harq_pid].sched_pusch.tb_size;
        UE_scheduling_control->sched_ul_bytes -= tb_size;
        if (UE_scheduling_control->sched_ul_bytes < 0)
          UE_scheduling_control->sched_ul_bytes = 0;
      }
      if (ul_cqi <= 128) {
        UE_info->UE_sched_ctrl[UE_id].pusch_consecutive_dtx_cnt++;
        UE_info->mac_stats[UE_id].ulsch_DTX++;
      }
      if (!get_softmodem_params()->phy_test && UE_info->UE_sched_ctrl[UE_id].pusch_consecutive_dtx_cnt >= pusch_failure_thres) {
         LOG_W(NR_MAC,"%d.%d Detected UL Failure on PUSCH after %d PUSCH DTX, stopping scheduling\n",
               frameP,slotP,UE_info->UE_sched_ctrl[UE_id].pusch_consecutive_dtx_cnt);
         UE_info->UE_sched_ctrl[UE_id].ul_failure = 1;
         nr_mac_gNB_rrc_ul_failure(gnb_mod_idP,CC_idP,frameP,slotP,rntiP);
      }
    }
  } else if(sduP) {

    bool no_sig = true;
    for (int k = 0; k < sdu_lenP; k++) {
      if(sduP[k]!=0) {
        no_sig = false;
        break;
      }
    }

    if(no_sig) {
      LOG_W(NR_MAC, "No signal\n");
    }

    T(T_GNB_MAC_UL_PDU_WITH_DATA, T_INT(gnb_mod_idP), T_INT(CC_idP),
      T_INT(rntiP), T_INT(frameP), T_INT(slotP), T_INT(-1) /* harq_pid */,
      T_BUFFER(sduP, sdu_lenP));

    /* we don't know this UE (yet). Check whether there is a ongoing RA (Msg 3)
     * and check the corresponding UE's RNTI match, in which case we activate
     * it. */
    for (int i = 0; i < NR_NB_RA_PROC_MAX; ++i) {
      NR_RA_t *ra = &gNB_mac->common_channels[CC_idP].ra[i];
      if (ra->state != WAIT_Msg3)
        continue;

      if(no_sig) {
        LOG_D(NR_MAC, "Random Access %i failed at state %i (no signal)\n", i, ra->state);
        nr_mac_remove_ra_rnti(gnb_mod_idP, ra->rnti);
        nr_clear_ra_proc(gnb_mod_idP, CC_idP, frameP, ra);
      } else {

        // random access pusch with TC-RNTI
        if (ra->rnti != current_rnti) {
          LOG_D(NR_MAC,
                "expected TC_RNTI %04x to match current RNTI %04x\n",
                ra->rnti,
                current_rnti);

          if( (frameP==ra->Msg3_frame) && (slotP==ra->Msg3_slot) ) {
            LOG_D(NR_MAC, "Random Access %i failed at state %i (TC_RNTI %04x RNTI %04x)\n", i, ra->state,ra->rnti,current_rnti);
            nr_mac_remove_ra_rnti(gnb_mod_idP, ra->rnti);
            nr_clear_ra_proc(gnb_mod_idP, CC_idP, frameP, ra);
          }

          continue;
        }

        int UE_id=-1;

        UE_id = add_new_nr_ue(gnb_mod_idP, ra->rnti, ra->CellGroup);
        if (UE_id<0) {
          LOG_D(NR_MAC, "Random Access %i discarded at state %i (TC_RNTI %04x RNTI %04x): max number of users achieved!\n", i, ra->state,ra->rnti,current_rnti);
          nr_mac_remove_ra_rnti(gnb_mod_idP, ra->rnti);
          nr_clear_ra_proc(gnb_mod_idP, CC_idP, frameP, ra);
          return;
        }

        UE_info->UE_beam_index[UE_id] = ra->beam_id;

        // re-initialize ta update variables after RA procedure completion
        UE_info->UE_sched_ctrl[UE_id].ta_frame = frameP;

        LOG_D(NR_MAC,
              "reset RA state information for RA-RNTI 0x%04x/index %d\n",
              ra->rnti,
              i);

        LOG_I(NR_MAC,
              "[gNB %d][RAPROC] PUSCH with TC_RNTI 0x%04x received correctly, "
              "adding UE MAC Context UE_id %d/RNTI 0x%04x\n",
              gnb_mod_idP,
              current_rnti,
              UE_id,
              ra->rnti);

      NR_UE_sched_ctrl_t *UE_scheduling_control = &UE_info->UE_sched_ctrl[UE_id];

      UE_scheduling_control->tpc0 = nr_get_tpc(target_snrx10,ul_cqi,30);
      if (timing_advance != 0xffff)
        UE_scheduling_control->ta_update = timing_advance;
      UE_scheduling_control->raw_rssi = rssi;
      UE_scheduling_control->pusch_snrx10 = ul_cqi * 5 - 640;
      LOG_D(NR_MAC, "[UE %d] PUSCH TPC %d and TA %d\n",UE_id,UE_scheduling_control->tpc0,UE_scheduling_control->ta_update);
        if(ra->cfra) {

          LOG_A(NR_MAC, "(ue %i, rnti 0x%04x) CFRA procedure succeeded!\n", UE_id, ra->rnti);
          nr_mac_remove_ra_rnti(gnb_mod_idP, ra->rnti);
          nr_clear_ra_proc(gnb_mod_idP, CC_idP, frameP, ra);
          UE_info->active[UE_id] = true;

          process_CellGroup(ra->CellGroup, UE_scheduling_control);

        } else {

          LOG_A(NR_MAC,"[RAPROC] RA-Msg3 received (sdu_lenP %d)\n",sdu_lenP);
          LOG_D(NR_MAC,"[RAPROC] Received Msg3:\n");
          for (int k = 0; k < sdu_lenP; k++) {
            LOG_D(NR_MAC,"(%i): 0x%x\n",k,sduP[k]);
          }

          // UE Contention Resolution Identity
          // Store the first 48 bits belonging to the uplink CCCH SDU within Msg3 to fill in Msg4
          // First byte corresponds to R/LCID MAC sub-header
          memcpy(ra->cont_res_id, &sduP[1], sizeof(uint8_t) * 6);

          if (nr_process_mac_pdu(gnb_mod_idP, UE_id, CC_idP, frameP, slotP, sduP, sdu_lenP) == 0) {
            ra->state = Msg4;
            ra->Msg4_frame = (frameP + 2) % 1024;
            ra->Msg4_slot = 1;
            
            if (ra->msg3_dcch_dtch) {
              // Check if the UE identified by C-RNTI still exists at the gNB
              int UE_id_C = find_nr_UE_id(gnb_mod_idP, ra->crnti);
              if (UE_id_C < 0) {
                // The UE identified by C-RNTI no longer exists at the gNB
                // Let's abort the current RA, so the UE will trigger a new RA later but using RRCSetupRequest instead. A better solution may be implemented
                mac_remove_nr_ue(gnb_mod_idP, ra->rnti);
                nr_clear_ra_proc(gnb_mod_idP, CC_idP, frameP, ra);
                return;
              } else {
                // The UE identified by C-RNTI still exists at the gNB
                // Reset uplink failure flags/counters/timers at MAC and at RRC so gNB will resume again scheduling resources for this UE
                UE_info->UE_sched_ctrl[UE_id_C].pusch_consecutive_dtx_cnt = 0;
                UE_info->UE_sched_ctrl[UE_id_C].ul_failure = 0;
                nr_mac_gNB_rrc_ul_failure_reset(gnb_mod_idP, frameP, slotP, ra->crnti);
              }
            }
            LOG_I(NR_MAC, "Scheduling RA-Msg4 for TC_RNTI 0x%04x (state %d, frame %d, slot %d)\n",
                  (ra->msg3_dcch_dtch?ra->crnti:ra->rnti), ra->state, ra->Msg4_frame, ra->Msg4_slot);
          }
          else {
             nr_mac_remove_ra_rnti(gnb_mod_idP, ra->rnti);
             nr_clear_ra_proc(gnb_mod_idP, CC_idP, frameP, ra);
          }
        }
        return;
      }
    }
  } else {
    for (int i = 0; i < NR_NB_RA_PROC_MAX; ++i) {
      NR_RA_t *ra = &gNB_mac->common_channels[CC_idP].ra[i];
      if (ra->state != WAIT_Msg3)
        continue;

      if( (frameP!=ra->Msg3_frame) || (slotP!=ra->Msg3_slot))
        continue;

      // for CFRA (NSA) do not schedule retransmission of msg3
      if (ra->cfra) {
        LOG_D(NR_MAC, "Random Access %i failed at state %i (NSA msg3 reception failed)\n", i, ra->state);
        nr_mac_remove_ra_rnti(gnb_mod_idP, ra->rnti);
        nr_clear_ra_proc(gnb_mod_idP, CC_idP, frameP, ra);
        return;
      }

      if (ra->msg3_round >= MAX_HARQ_ROUNDS - 1) {
        LOG_D(NR_MAC, "Random Access %i failed at state %i (Reached msg3 max harq rounds)\n", i, ra->state);
        nr_mac_remove_ra_rnti(gnb_mod_idP, ra->rnti);
        nr_clear_ra_proc(gnb_mod_idP, CC_idP, frameP, ra);
        return;
      }

      LOG_D(NR_MAC, "Random Access %i Msg3 CRC did not pass)\n", i);
      ra->msg3_round++;
      ra->state = Msg3_retransmission;
    }
  }
}

long get_K2(NR_ServingCellConfigCommon_t *scc,
            NR_ServingCellConfigCommonSIB_t *scc_sib1,
            NR_BWP_Uplink_t *ubwp,
            int time_domain_assignment,
            int mu) {

  NR_PUSCH_TimeDomainResourceAllocation_t *tda_list = NULL;
  if(ubwp) {
    tda_list = ubwp->bwp_Common->pusch_ConfigCommon->choice.setup->pusch_TimeDomainAllocationList->list.array[time_domain_assignment];
  } else if(scc) {
    tda_list = scc->uplinkConfigCommon->initialUplinkBWP->pusch_ConfigCommon->choice.setup->pusch_TimeDomainAllocationList->list.array[time_domain_assignment];
  } else if(scc_sib1) {
    tda_list = scc_sib1->uplinkConfigCommon->initialUplinkBWP.pusch_ConfigCommon->choice.setup->pusch_TimeDomainAllocationList->list.array[time_domain_assignment];
  }

  if (tda_list->k2)
    return *tda_list->k2;
  else if (mu < 2)
    return 1;
  else if (mu == 2)
    return 2;
  else
    return 3;
}

bool nr_UE_is_to_be_scheduled(module_id_t mod_id, int CC_id, int UE_id, frame_t frame, sub_frame_t slot)
{
  const NR_ServingCellConfigCommon_t *scc = RC.nrmac[mod_id]->common_channels->ServingCellConfigCommon;
  const int n = nr_slots_per_frame[*scc->ssbSubcarrierSpacing];
  const int now = frame * n + slot;

  const struct gNB_MAC_INST_s *nrmac = RC.nrmac[mod_id];
  const NR_UE_sched_ctrl_t *sched_ctrl = &nrmac->UE_info.UE_sched_ctrl[UE_id];

  const NR_TDD_UL_DL_Pattern_t *tdd =
      scc->tdd_UL_DL_ConfigurationCommon ? &scc->tdd_UL_DL_ConfigurationCommon->pattern1 : NULL;
  int num_slots_per_period;
  int last_ul_slot,last_ul_sched;
  int tdd_period_len[8] = {500,625,1000,1250,2000,2500,5000,10000};
  if (tdd) { // Force the default transmission in a full slot as early as possible in the UL portion of TDD period (last_ul_slot)
    num_slots_per_period = n*tdd_period_len[tdd->dl_UL_TransmissionPeriodicity]/10000;
    last_ul_slot=1+tdd->nrofDownlinkSlots;
  } else {
    num_slots_per_period = n;
    last_ul_slot = sched_ctrl->last_ul_slot;
  }

  last_ul_sched = sched_ctrl->last_ul_frame * n + last_ul_slot;
  const int diff = (now - last_ul_sched + 1024 * n) % (1024 * n);
  /* UE is to be scheduled if
   * (1) we think the UE has more bytes awaiting than what we scheduled
   * (2) there is a scheduling request
   * (3) or we did not schedule it in more than 10 frames */
  const bool has_data = sched_ctrl->estimated_ul_buffer > sched_ctrl->sched_ul_bytes;
  const bool high_inactivity = diff >= (nrmac->ulsch_max_frame_inactivity>0 ? (nrmac->ulsch_max_frame_inactivity * n) : num_slots_per_period);
  LOG_D(NR_MAC,
        "%4d.%2d UL inactivity %d slots has_data %d SR %d\n",
        frame,
        slot,
        diff,
        has_data,
        sched_ctrl->SR);
  return has_data || sched_ctrl->SR || high_inactivity;
}

int next_list_entry_looped(NR_list_t *list, int UE_id)
{
  if (UE_id < 0)
    return list->head;
  return list->next[UE_id] < 0 ? list->head : list->next[UE_id];
}

bool allocate_ul_retransmission(module_id_t module_id,
                                frame_t frame,
                                sub_frame_t slot,
                                uint16_t *rballoc_mask,
                                int *n_rb_sched,
                                int UE_id,
                                int harq_pid)
{
  const int CC_id = 0;
  gNB_MAC_INST *nr_mac = RC.nrmac[module_id];
  const NR_ServingCellConfigCommon_t *scc = nr_mac->common_channels[CC_id].ServingCellConfigCommon;
  NR_UE_info_t *UE_info = &nr_mac->UE_info;
  NR_UE_sched_ctrl_t *sched_ctrl = &UE_info->UE_sched_ctrl[UE_id];
  NR_sched_pusch_t *retInfo = &sched_ctrl->ul_harq_processes[harq_pid].sched_pusch;
  NR_CellGroupConfig_t *cg = UE_info->CellGroup[UE_id];

  NR_BWP_UplinkDedicated_t *ubwpd = cg && cg->spCellConfig && cg->spCellConfig->spCellConfigDedicated &&
                                    cg->spCellConfig->spCellConfigDedicated->uplinkConfig ?
                                    cg->spCellConfig->spCellConfigDedicated->uplinkConfig->initialUplinkBWP : NULL;

  const NR_SIB1_t *sib1 = RC.nrmac[module_id]->common_channels[0].sib1 ? RC.nrmac[module_id]->common_channels[0].sib1->message.choice.c1->choice.systemInformationBlockType1 : NULL;
  NR_BWP_t *genericParameters = get_ul_bwp_genericParameters(sched_ctrl->active_ubwp,
                                                             (NR_ServingCellConfigCommon_t *)scc,
                                                             sib1);

  int rbStart = 0; // wrt BWP start
  const uint16_t bwpSize = NRRIV2BW(genericParameters->locationAndBandwidth, MAX_BWP_SIZE);

  const uint8_t num_dmrs_cdm_grps_no_data = (sched_ctrl->active_bwp || ubwpd) ? 1 : 2;
  const int tda = sched_ctrl->active_ubwp ? RC.nrmac[module_id]->preferred_ul_tda[sched_ctrl->active_ubwp->bwp_Id][slot] : 0;
  LOG_D(NR_MAC,"retInfo->time_domain_allocation = %d, tda = %d\n", retInfo->time_domain_allocation, tda);
  LOG_D(NR_MAC,"num_dmrs_cdm_grps_no_data %d, tbs %d\n",num_dmrs_cdm_grps_no_data, retInfo->tb_size);
  if (tda == retInfo->time_domain_allocation) {
    /* check whether we need to switch the TDA allocation since tha last
     * (re-)transmission */
    NR_pusch_semi_static_t *ps = &sched_ctrl->pusch_semi_static;

    int dci_format = get_dci_format(sched_ctrl);

    if (ps->time_domain_allocation != tda
        || ps->dci_format != dci_format
        || ps->num_dmrs_cdm_grps_no_data != num_dmrs_cdm_grps_no_data) {
      nr_set_pusch_semi_static(sib1,
                               scc,
                               sched_ctrl->active_ubwp,
                               ubwpd,
                               dci_format,
                               tda,
                               num_dmrs_cdm_grps_no_data,
                               ps);
    }

    /* Check the resource is enough for retransmission */
    const uint16_t slbitmap = SL_to_bitmap(ps->startSymbolIndex, ps->nrOfSymbols);
    while (rbStart < bwpSize && (rballoc_mask[rbStart] & slbitmap) != slbitmap)
      rbStart++;
    if (rbStart + retInfo->rbSize > bwpSize) {
      LOG_W(NR_MAC, "cannot allocate retransmission of UE %d/RNTI %04x: no resources (rbStart %d, retInfo->rbSize %d, bwpSize %d\n", UE_id, UE_info->rnti[UE_id], rbStart, retInfo->rbSize, bwpSize);
      return false;
    }
    LOG_D(NR_MAC, "%s(): retransmission keeping TDA %d and TBS %d\n", __func__, tda, retInfo->tb_size);
  } else {
    NR_pusch_semi_static_t temp_ps;
    int dci_format = get_dci_format(sched_ctrl);
    nr_set_pusch_semi_static(sib1,
                             scc,
                             sched_ctrl->active_ubwp,
                             ubwpd,
                             dci_format,
                             tda,
                             num_dmrs_cdm_grps_no_data,
                             &temp_ps);
    /* the retransmission will use a different time domain allocation, check
     * that we have enough resources */
    const uint16_t slbitmap = SL_to_bitmap(temp_ps.startSymbolIndex, temp_ps.nrOfSymbols);
    while (rbStart < bwpSize && (rballoc_mask[rbStart] & slbitmap) != slbitmap)
      rbStart++;
    int rbSize = 0;
    while (rbStart + rbSize < bwpSize && (rballoc_mask[rbStart + rbSize] & slbitmap) == slbitmap)
      rbSize++;
    uint32_t new_tbs;
    uint16_t new_rbSize;
    bool success = nr_find_nb_rb(retInfo->Qm,
                                 retInfo->R,
                                 1, // layers
                                 temp_ps.nrOfSymbols,
                                 temp_ps.N_PRB_DMRS * temp_ps.num_dmrs_symb,
                                 retInfo->tb_size,
                                 1, /* minimum of 1RB: need to find exact TBS, don't preclude any number */
                                 rbSize,
                                 &new_tbs,
                                 &new_rbSize);
    if (!success || new_tbs != retInfo->tb_size) {
      LOG_D(NR_MAC, "%s(): new TBsize %d of new TDA does not match old TBS %d\n", __func__, new_tbs, retInfo->tb_size);
      return false; /* the maximum TBsize we might have is smaller than what we need */
    }
    LOG_D(NR_MAC, "%s(): retransmission with TDA %d->%d and TBS %d -> %d\n", __func__, retInfo->time_domain_allocation, tda, retInfo->tb_size, new_tbs);
    /* we can allocate it. Overwrite the time_domain_allocation, the number
     * of RBs, and the new TB size. The rest is done below */
    retInfo->tb_size = new_tbs;
    retInfo->rbSize = new_rbSize;
    retInfo->time_domain_allocation = tda;
    sched_ctrl->pusch_semi_static = temp_ps;
  }

  /* Find a free CCE */
  const int cid = sched_ctrl->coreset->controlResourceSetId;
  const uint16_t Y = get_Y(cid%3, slot, UE_info->rnti[UE_id]);
  uint8_t nr_of_candidates;
  for (int i=0; i<5; i++) {
    // for now taking the lowest value among the available aggregation levels
    find_aggregation_candidates(&sched_ctrl->aggregation_level,
                                &nr_of_candidates,
                                sched_ctrl->search_space,
                                1<<i);
    if(nr_of_candidates>0) break;
  }
  int CCEIndex = find_pdcch_candidate(RC.nrmac[module_id],
                                      CC_id,
                                      sched_ctrl->aggregation_level,
                                      nr_of_candidates,
                                      &sched_ctrl->sched_pdcch,
                                      sched_ctrl->coreset,
                                      Y);

  if (CCEIndex<0) {
    LOG_D(NR_MAC, "%4d.%2d no free CCE for retransmission UL DCI UE %04x\n", frame, slot, UE_info->rnti[UE_id]);
    return false;
  }

  sched_ctrl->cce_index = CCEIndex;
  fill_pdcch_vrb_map(RC.nrmac[module_id],
                     CC_id,
                     &sched_ctrl->sched_pdcch,
                     CCEIndex,
                     sched_ctrl->aggregation_level);

  /* frame/slot in sched_pusch has been set previously. In the following, we
   * overwrite the information in the retransmission information before storing
   * as the new scheduling instruction */
  retInfo->frame = sched_ctrl->sched_pusch.frame;
  retInfo->slot = sched_ctrl->sched_pusch.slot;
  /* Get previous PSUCH field info */
  sched_ctrl->sched_pusch = *retInfo;
  NR_sched_pusch_t *sched_pusch = &sched_ctrl->sched_pusch;

  LOG_D(NR_MAC,
        "%4d.%2d Allocate UL retransmission UE %d/RNTI %04x sched %4d.%2d (%d RBs)\n",
        frame,
        slot,
        UE_id,
        UE_info->rnti[UE_id],
        sched_pusch->frame,
        sched_pusch->slot,
        sched_pusch->rbSize);

  sched_pusch->rbStart = rbStart;
  /* no need to recompute the TBS, it will be the same */

  /* Mark the corresponding RBs as used */
  n_rb_sched -= sched_pusch->rbSize;
  for (int rb = 0; rb < sched_ctrl->sched_pusch.rbSize; rb++)
    rballoc_mask[rb + sched_ctrl->sched_pusch.rbStart] ^= SL_to_bitmap(sched_ctrl->pusch_semi_static.startSymbolIndex, sched_ctrl->pusch_semi_static.nrOfSymbols);
  return true;
}

void update_ul_ue_R_Qm(NR_sched_pusch_t *sched_pusch, const NR_pusch_semi_static_t *ps)
{
  const int mcs = sched_pusch->mcs;
  sched_pusch->R = nr_get_code_rate_ul(mcs, ps->mcs_table);
  sched_pusch->Qm = nr_get_Qm_ul(mcs, ps->mcs_table);

  if (ps->pusch_Config && ps->pusch_Config->tp_pi2BPSK && ((ps->mcs_table == 3 && mcs < 2) || (ps->mcs_table == 4 && mcs < 6))) {
    sched_pusch->R >>= 1;
    sched_pusch->Qm <<= 1;
  }
}

float ul_thr_ue[MAX_MOBILES_PER_GNB];
uint32_t ul_pf_tbs[3][29]; // pre-computed, approximate TBS values for PF coefficient
void pf_ul(module_id_t module_id,
           frame_t frame,
           sub_frame_t slot,
           NR_list_t *UE_list,
           int max_num_ue,
           int n_rb_sched,
           uint16_t *rballoc_mask) {

  const int CC_id = 0;
  gNB_MAC_INST *nrmac = RC.nrmac[module_id];
  NR_ServingCellConfigCommon_t *scc = nrmac->common_channels[CC_id].ServingCellConfigCommon;
  NR_UE_info_t *UE_info = &nrmac->UE_info;
  const NR_SIB1_t *sib1 = RC.nrmac[module_id]->common_channels[0].sib1 ? RC.nrmac[module_id]->common_channels[0].sib1->message.choice.c1->choice.systemInformationBlockType1 : NULL;
  const int min_rb = nrmac->min_grant_prb;
  float coeff_ue[MAX_MOBILES_PER_GNB];
  // UEs that could be scheduled
  int ue_array[MAX_MOBILES_PER_GNB];
  NR_list_t UE_sched = { .head = -1, .next = ue_array, .tail = -1, .len = MAX_MOBILES_PER_GNB };

  /* Loop UE_list to calculate throughput and coeff */
  for (int UE_id = UE_list->head; UE_id >= 0; UE_id = UE_list->next[UE_id]) {

    if (UE_info->Msg4_ACKed[UE_id] != true) continue;

    LOG_D(NR_MAC,"pf_ul: preparing UL scheduling for UE %d\n",UE_id);
    NR_UE_sched_ctrl_t *sched_ctrl = &UE_info->UE_sched_ctrl[UE_id];

    NR_BWP_t *genericParameters = get_ul_bwp_genericParameters(sched_ctrl->active_ubwp,
                                                               scc,
                                                               sib1);

    int rbStart = 0; // wrt BWP start
    NR_CellGroupConfig_t *cg = UE_info->CellGroup[UE_id];
    NR_BWP_UplinkDedicated_t *ubwpd = cg && cg->spCellConfig && cg->spCellConfig->spCellConfigDedicated &&
                                      cg->spCellConfig->spCellConfigDedicated->uplinkConfig ?
                                      cg->spCellConfig->spCellConfigDedicated->uplinkConfig->initialUplinkBWP : NULL;

    const uint16_t bwpSize = NRRIV2BW(genericParameters->locationAndBandwidth, MAX_BWP_SIZE);
    NR_sched_pusch_t *sched_pusch = &sched_ctrl->sched_pusch;
    NR_pusch_semi_static_t *ps = &sched_ctrl->pusch_semi_static;

    /* Calculate throughput */
    const float a = 0.0005f; // corresponds to 200ms window
    const uint32_t b = UE_info->mac_stats[UE_id].ulsch_current_bytes;
    ul_thr_ue[UE_id] = (1 - a) * ul_thr_ue[UE_id] + a * b;

    /* Check if retransmission is necessary */
    sched_pusch->ul_harq_pid = sched_ctrl->retrans_ul_harq.head;
    LOG_D(NR_MAC,"pf_ul: UE %d harq_pid %d\n",UE_id,sched_pusch->ul_harq_pid);
    if (sched_pusch->ul_harq_pid >= 0) {
      /* Allocate retransmission*/
      bool r = allocate_ul_retransmission(
          module_id, frame, slot, rballoc_mask, &n_rb_sched, UE_id, sched_pusch->ul_harq_pid);
      if (!r) {
        LOG_D(NR_MAC, "%4d.%2d UL retransmission UE RNTI %04x can NOT be allocated\n", frame, slot, UE_info->rnti[UE_id]);
        continue;
      }
      else LOG_D(NR_MAC,"%4d.%2d UL Retransmission UE RNTI %04x to be allocated, max_num_ue %d\n",frame,slot,UE_info->rnti[UE_id],max_num_ue);

      /* reduce max_num_ue once we are sure UE can be allocated, i.e., has CCE */
      max_num_ue--;
      if (max_num_ue < 0)
        return;
      continue;
    }

    const int B = max(0, sched_ctrl->estimated_ul_buffer - sched_ctrl->sched_ul_bytes);
    /* preprocessor computed sched_frame/sched_slot */
    const bool do_sched = nr_UE_is_to_be_scheduled(module_id, 0, UE_id, sched_pusch->frame, sched_pusch->slot);

    LOG_D(NR_MAC,"pf_ul: do_sched UE %d => %s\n",UE_id,do_sched ? "yes" : "no");
    if ((B == 0 && !do_sched) || (sched_ctrl->rrc_processing_timer > 0)) {
      continue;
    }

    /* Schedule UE on SR or UL inactivity and no data (otherwise, will be scheduled
     * based on data to transmit) */
    if (B == 0 && do_sched) {
      /* if no data, pre-allocate 5RB */
      /* Find a free CCE */
      const int cid = sched_ctrl->coreset->controlResourceSetId;
      const uint16_t Y = get_Y(cid%3, slot, UE_info->rnti[UE_id]);
      uint8_t nr_of_candidates;
      for (int i=0; i<5; i++) {
        // for now taking the lowest value among the available aggregation levels
        find_aggregation_candidates(&sched_ctrl->aggregation_level,
                                    &nr_of_candidates,
                                    sched_ctrl->search_space,
                                    1<<i);
        if(nr_of_candidates>0) break;
      }
      int CCEIndex = find_pdcch_candidate(RC.nrmac[module_id],
                                          CC_id,
                                          sched_ctrl->aggregation_level,
                                          nr_of_candidates,
                                          &sched_ctrl->sched_pdcch,
                                          sched_ctrl->coreset,
                                          Y);

      if (CCEIndex<0) {
        LOG_D(NR_MAC, "%4d.%2d no free CCE for UL DCI UE %04x (BSR 0)\n", frame, slot, UE_info->rnti[UE_id]);
        continue;
      }
      /* reduce max_num_ue once we are sure UE can be allocated, i.e., has CCE */
      max_num_ue--;
      if (max_num_ue < 0)
        return;

      /* Save PUSCH field */
      /* we want to avoid a lengthy deduction of DMRS and other parameters in
       * every TTI if we can save it, so check whether dci_format, TDA, or
       * num_dmrs_cdm_grps_no_data has changed and only then recompute */
      const uint8_t num_dmrs_cdm_grps_no_data = (sched_ctrl->active_ubwp || ubwpd) ? 1 : 2;
      int dci_format = get_dci_format(sched_ctrl);
      const int tda = sched_ctrl->active_ubwp ? nrmac->preferred_ul_tda[sched_ctrl->active_ubwp->bwp_Id][slot] : 0;
      if (ps->time_domain_allocation != tda
          || ps->dci_format != dci_format
          || ps->num_dmrs_cdm_grps_no_data != num_dmrs_cdm_grps_no_data) {
        nr_set_pusch_semi_static(sib1,
                                 scc,
                                 sched_ctrl->active_ubwp,
                                 ubwpd,
                                 dci_format,
                                 tda,
                                 num_dmrs_cdm_grps_no_data,
                                 ps);
      }

      LOG_D(NR_MAC,"Looking for min_rb %d RBs, starting at %d\n", min_rb, rbStart);
      const uint16_t slbitmap = SL_to_bitmap(ps->startSymbolIndex, ps->nrOfSymbols);
      while (rbStart < bwpSize && (rballoc_mask[rbStart] & slbitmap) != slbitmap)
        rbStart++;
      if (rbStart + min_rb >= bwpSize) {
        LOG_W(NR_MAC, "cannot allocate continuous UL data for UE %d/RNTI %04x: no resources (rbStart %d, min_rb %d, bwpSize %d\n",
              UE_id, UE_info->rnti[UE_id],rbStart,min_rb,bwpSize);
        return;
      }

      sched_ctrl->cce_index = CCEIndex;
      fill_pdcch_vrb_map(RC.nrmac[module_id],
                         CC_id,
                         &sched_ctrl->sched_pdcch,
                         CCEIndex,
                         sched_ctrl->aggregation_level);

      NR_sched_pusch_t *sched_pusch = &sched_ctrl->sched_pusch;
      sched_pusch->mcs = nrmac->min_grant_mcs;
      update_ul_ue_R_Qm(sched_pusch, ps);
      sched_pusch->rbStart = rbStart;
      sched_pusch->rbSize = min_rb;
      sched_pusch->tb_size = nr_compute_tbs(sched_pusch->Qm,
                                            sched_pusch->R,
                                            sched_pusch->rbSize,
                                            ps->nrOfSymbols,
                                            ps->N_PRB_DMRS * ps->num_dmrs_symb,
                                            0, // nb_rb_oh
                                            0,
                                            1 /* NrOfLayers */)
                             >> 3;

      /* Mark the corresponding RBs as used */
      n_rb_sched -= sched_pusch->rbSize;
      for (int rb = 0; rb < sched_ctrl->sched_pusch.rbSize; rb++)
        rballoc_mask[rb + sched_ctrl->sched_pusch.rbStart] ^= slbitmap;

      continue;
    }

    /* Create UE_sched for UEs eligibale for new data transmission*/
    add_tail_nr_list(&UE_sched, UE_id);

    /* Calculate coefficient*/
    sched_pusch->mcs = nrmac->min_grant_mcs;
    const uint32_t tbs = ul_pf_tbs[ps->mcs_table][sched_pusch->mcs];
    coeff_ue[UE_id] = (float) tbs / ul_thr_ue[UE_id];
    LOG_D(NR_MAC,"b %d, ul_thr_ue[%d] %f, tbs %d, coeff_ue[%d] %f\n",
          b, UE_id, ul_thr_ue[UE_id], tbs, UE_id, coeff_ue[UE_id]);
  }


  const int min_rbSize = 5;
  /* Loop UE_sched to find max coeff and allocate transmission */
  while (UE_sched.head >= 0 && max_num_ue> 0 && n_rb_sched >= min_rbSize) {
    /* Find max coeff */
    int *max = &UE_sched.head; /* Find max coeff: assume head is max */
    int *p = &UE_sched.next[*max];
    while (*p >= 0) {
      /* Find max coeff: if the current one has larger coeff, save for later */
      if (coeff_ue[*p] > coeff_ue[*max])
        max = p;
      p = &UE_sched.next[*p];
    }
    /* Find max coeff: remove the max one: do not use remove_nr_list() since it
     * goes through the whole list every time. Note that UE_sched.tail might
     * not be set correctly anymore */
    const int UE_id = *max;
    p = &UE_sched.next[*max];
    *max = UE_sched.next[*max];
    *p = -1;

    NR_UE_sched_ctrl_t *sched_ctrl = &UE_info->UE_sched_ctrl[UE_id];

    const int cid = sched_ctrl->coreset->controlResourceSetId;
    const uint16_t Y = get_Y(cid%3, slot, UE_info->rnti[UE_id]);
    uint8_t nr_of_candidates;
    for (int i=0; i<5; i++) {
      // for now taking the lowest value among the available aggregation levels
      find_aggregation_candidates(&sched_ctrl->aggregation_level,
                                  &nr_of_candidates,
                                  sched_ctrl->search_space,
                                  1<<i);
      if(nr_of_candidates>0) break;
    }
    int CCEIndex = find_pdcch_candidate(RC.nrmac[module_id],
                                        CC_id,
                                        sched_ctrl->aggregation_level,
                                        nr_of_candidates,
                                        &sched_ctrl->sched_pdcch,
                                        sched_ctrl->coreset,
                                        Y);
    if (CCEIndex<0) {
      LOG_D(NR_MAC, "%4d.%2d no free CCE for UL DCI UE %04x\n", frame, slot, UE_info->rnti[UE_id]);
      continue;
    }
    else LOG_D(NR_MAC, "%4d.%2d free CCE for UL DCI UE %04x\n",frame,slot, UE_info->rnti[UE_id]);

    /* reduce max_num_ue once we are sure UE can be allocated, i.e., has CCE */
    max_num_ue--;
    AssertFatal(max_num_ue >= 0, "Illegal max_num_ue %d\n", max_num_ue);

    NR_CellGroupConfig_t *cg = UE_info->CellGroup[UE_id];
    NR_BWP_UplinkDedicated_t *ubwpd = cg && cg->spCellConfig && cg->spCellConfig->spCellConfigDedicated
                                      && cg->spCellConfig->spCellConfigDedicated->uplinkConfig ?
                                      cg->spCellConfig->spCellConfigDedicated->uplinkConfig->initialUplinkBWP : NULL;

    NR_BWP_t *genericParameters = get_ul_bwp_genericParameters(sched_ctrl->active_ubwp,
                                                               scc,
                                                               sib1);

    int rbStart = sched_ctrl->active_ubwp ? NRRIV2PRBOFFSET(genericParameters->locationAndBandwidth, MAX_BWP_SIZE) : 0;
    const uint16_t bwpSize = NRRIV2BW(genericParameters->locationAndBandwidth, MAX_BWP_SIZE);
    NR_sched_pusch_t *sched_pusch = &sched_ctrl->sched_pusch;
    NR_pusch_semi_static_t *ps = &sched_ctrl->pusch_semi_static;

    /* Save PUSCH field */
    /* we want to avoid a lengthy deduction of DMRS and other parameters in
     * every TTI if we can save it, so check whether dci_format, TDA, or
     * num_dmrs_cdm_grps_no_data has changed and only then recompute */
    const uint8_t num_dmrs_cdm_grps_no_data = (sched_ctrl->active_ubwp || ubwpd) ? 1 : 2;
    int dci_format = get_dci_format(sched_ctrl);
    const int tda = sched_ctrl->active_ubwp ? nrmac->preferred_ul_tda[sched_ctrl->active_ubwp->bwp_Id][slot] : 0;
    if (ps->time_domain_allocation != tda
        || ps->dci_format != dci_format
        || ps->num_dmrs_cdm_grps_no_data != num_dmrs_cdm_grps_no_data) {
      nr_set_pusch_semi_static(sib1,
                               scc,
                               sched_ctrl->active_ubwp,
                               ubwpd,
                               dci_format,
                               tda,
                               num_dmrs_cdm_grps_no_data,
                               ps);
    }
    update_ul_ue_R_Qm(sched_pusch, ps);

    const uint16_t slbitmap = SL_to_bitmap(ps->startSymbolIndex, ps->nrOfSymbols);
    while (rbStart < bwpSize && (rballoc_mask[rbStart] & slbitmap) != slbitmap)
      rbStart++;
    sched_pusch->rbStart = rbStart;
    uint16_t max_rbSize = 1;
    while (rbStart + max_rbSize < bwpSize && (rballoc_mask[rbStart + max_rbSize] & slbitmap) == slbitmap)
      max_rbSize++;

    if (rbStart + min_rb >= bwpSize) {
      LOG_W(NR_MAC, "cannot allocate UL data for UE %d/RNTI %04x: no resources (rbStart %d, min_rb %d, bwpSize %d\n",
	    UE_id, UE_info->rnti[UE_id],rbStart,min_rb,bwpSize);
      return;
    }
    else LOG_D(NR_MAC,"allocating UL data for UE %d/RNTI %04x (rbStsart %d, min_rb %d, bwpSize %d\n",UE_id, UE_info->rnti[UE_id],rbStart,min_rb,bwpSize);


    /* Calculate the current scheduling bytes and the necessary RBs */
    const int B = cmax(sched_ctrl->estimated_ul_buffer - sched_ctrl->sched_ul_bytes, 0);
    uint16_t rbSize = 0;
    uint32_t TBS = 0;
    
    nr_find_nb_rb(sched_pusch->Qm,
                  sched_pusch->R,
                  1, // layers
                  ps->nrOfSymbols,
                  ps->N_PRB_DMRS * ps->num_dmrs_symb,
                  B,
                  min_rbSize,
                  max_rbSize,
                  &TBS,
                  &rbSize);
    sched_pusch->rbSize = rbSize;
    sched_pusch->tb_size = TBS;
    LOG_D(NR_MAC,"rbSize %d (max_rbSize %d), TBS %d, est buf %d, sched_ul %d, B %d, CCE %d, num_dmrs_symb %d, N_PRB_DMRS %d\n",
          rbSize, max_rbSize,sched_pusch->tb_size, sched_ctrl->estimated_ul_buffer, sched_ctrl->sched_ul_bytes, B,sched_ctrl->cce_index,ps->num_dmrs_symb,ps->N_PRB_DMRS);

    /* Mark the corresponding RBs as used */

    sched_ctrl->cce_index = CCEIndex;
    fill_pdcch_vrb_map(RC.nrmac[module_id],
                       CC_id,
                       &sched_ctrl->sched_pdcch,
                       CCEIndex,
                       sched_ctrl->aggregation_level);

    n_rb_sched -= sched_pusch->rbSize;
    for (int rb = 0; rb < sched_ctrl->sched_pusch.rbSize; rb++)
      rballoc_mask[rb + sched_ctrl->sched_pusch.rbStart] ^= slbitmap;
  }
}

bool nr_fr1_ulsch_preprocessor(module_id_t module_id, frame_t frame, sub_frame_t slot)
{
  gNB_MAC_INST *nr_mac = RC.nrmac[module_id];
  NR_COMMON_channels_t *cc = nr_mac->common_channels;
  NR_ServingCellConfigCommon_t *scc = cc->ServingCellConfigCommon;
  const NR_SIB1_t *sib1 = nr_mac->common_channels[0].sib1 ? nr_mac->common_channels[0].sib1->message.choice.c1->choice.systemInformationBlockType1 : NULL;
  NR_ServingCellConfigCommonSIB_t *scc_sib1 = sib1 ? sib1->servingCellConfigCommon : NULL;

  AssertFatal(scc!=NULL || scc_sib1!=NULL,"We need one serving cell config common\n");

  const int mu = scc ? scc->uplinkConfigCommon->initialUplinkBWP->genericParameters.subcarrierSpacing :
                 scc_sib1->uplinkConfigCommon->initialUplinkBWP.genericParameters.subcarrierSpacing;

  NR_UE_info_t *UE_info = &nr_mac->UE_info;

  if (UE_info->num_UEs == 0)
    return false;

  const int CC_id = 0;

  /* Get the K2 for first UE to compute offset. The other UEs are guaranteed to
   * have the same K2 (we don't support multiple/different K2s via different
   * TDAs yet). If the TDA is negative, it means that there is no UL slot to
   * schedule now (slot + k2 is not UL slot) */
  int UE_id = UE_info->list.head;
  NR_UE_sched_ctrl_t *sched_ctrl = &UE_info->UE_sched_ctrl[UE_id];
  const int tda = sched_ctrl->active_ubwp ? nr_mac->preferred_ul_tda[sched_ctrl->active_ubwp->bwp_Id][slot] : 0;
  if (tda < 0)
    return false;
  int K2 = get_K2(scc, scc_sib1, sched_ctrl->active_ubwp, tda, mu);
<<<<<<< HEAD
  const int sched_frame = (frame + (slot + K2 >= nr_slots_per_frame[mu]))&1023;
=======
  const int sched_frame = (frame + (slot + K2 >= nr_slots_per_frame[mu])) % 1024;
>>>>>>> 87e79e5e
  const int sched_slot = (slot + K2) % nr_slots_per_frame[mu];

  if (!is_xlsch_in_slot(nr_mac->ulsch_slot_bitmap[sched_slot / 64], sched_slot))
    return false;

  bool is_mixed_slot = false;
  const NR_TDD_UL_DL_Pattern_t *tdd =
      scc->tdd_UL_DL_ConfigurationCommon ? &scc->tdd_UL_DL_ConfigurationCommon->pattern1 : NULL;

  if (tdd)
    is_mixed_slot = is_xlsch_in_slot(nr_mac->dlsch_slot_bitmap[sched_slot / 64], sched_slot) &&
                    is_xlsch_in_slot(nr_mac->ulsch_slot_bitmap[sched_slot / 64], sched_slot);

  // FIXME: Avoid mixed slots for initialUplinkBWP
  if (sched_ctrl->active_ubwp==NULL && is_mixed_slot)
    return false;

  // Avoid slots with the SRS
  const NR_list_t *UE_list = &UE_info->list;
  for (int UE_idx = UE_list->head; UE_idx >= 0; UE_idx = UE_list->next[UE_idx]) {
    NR_sched_srs_t sched_srs = UE_info->UE_sched_ctrl[UE_idx].sched_srs;
    if(sched_srs.srs_scheduled && sched_srs.frame==sched_frame && sched_srs.slot==sched_slot) {
      return false;
    }
  }

  sched_ctrl->sched_pusch.slot = sched_slot;
  sched_ctrl->sched_pusch.frame = sched_frame;
  for (UE_id = UE_info->list.next[UE_id]; UE_id >= 0; UE_id = UE_info->list.next[UE_id]) {
    NR_UE_sched_ctrl_t *sched_ctrl = &UE_info->UE_sched_ctrl[UE_id];
    AssertFatal(K2 == get_K2(scc,scc_sib1,sched_ctrl->active_ubwp, tda, mu),
                "Different K2, %d(UE%d) != %ld(UE%d)\n", K2, 0, get_K2(scc,scc_sib1,sched_ctrl->active_ubwp, tda, mu), UE_id);
    sched_ctrl->sched_pusch.slot = sched_slot;
    sched_ctrl->sched_pusch.frame = sched_frame;
  }

  /* Change vrb_map_UL to rballoc_mask: check which symbols per RB (in
   * vrb_map_UL) overlap with the "default" tda and exclude those RBs.
   * Calculate largest contiguous RBs */
  uint16_t *vrb_map_UL =
      &RC.nrmac[module_id]->common_channels[CC_id].vrb_map_UL[sched_slot * MAX_BWP_SIZE];

  NR_BWP_t *genericParameters = get_ul_bwp_genericParameters(sched_ctrl->active_ubwp,
                                                             scc,
                                                             sib1);

  const uint16_t bwpSize = NRRIV2BW(genericParameters->locationAndBandwidth,MAX_BWP_SIZE);
  const uint16_t bwpStart = NRRIV2PRBOFFSET(genericParameters->locationAndBandwidth,MAX_BWP_SIZE);

  NR_PUSCH_TimeDomainResourceAllocationList_t *tdaList = NULL;
  if (sched_ctrl->active_ubwp) {
    tdaList = sched_ctrl->active_ubwp->bwp_Common->pusch_ConfigCommon->choice.setup->pusch_TimeDomainAllocationList;
  } else if (scc) {
    tdaList = scc->uplinkConfigCommon->initialUplinkBWP->pusch_ConfigCommon->choice.setup->pusch_TimeDomainAllocationList;
  } else {
    NR_SIB1_t *sib1 = RC.nrmac[module_id]->common_channels[0].sib1->message.choice.c1->choice.systemInformationBlockType1;
    tdaList = sib1->servingCellConfigCommon->uplinkConfigCommon->initialUplinkBWP.pusch_ConfigCommon->choice.setup->pusch_TimeDomainAllocationList;
  }

  const int startSymbolAndLength = tdaList->list.array[tda]->startSymbolAndLength;
  int startSymbolIndex, nrOfSymbols;
  SLIV2SL(startSymbolAndLength, &startSymbolIndex, &nrOfSymbols);
  const uint16_t symb = SL_to_bitmap(startSymbolIndex, nrOfSymbols);

  int st = 0, e = 0, len = 0;

  for (int i = 0; i < bwpSize; i++) {
    while ((vrb_map_UL[bwpStart + i] & symb) != 0 && i < bwpSize)
      i++;
    st = i;
    while ((vrb_map_UL[bwpStart + i] & symb) == 0 && i < bwpSize)
      i++;
    if (i - st > len) {
      len = i - st;
      e = i - 1;
    }
  }
  st = e - len + 1;

  LOG_D(NR_MAC,"UL %d.%d : start_prb %d, end PRB %d\n",frame,slot,st,e);
  
  uint16_t rballoc_mask[bwpSize];

  /* Calculate mask: if any RB in vrb_map_UL is blocked (1), the current RB will be 0 */
  for (int i = 0; i < bwpSize; i++)
    rballoc_mask[i] = (i >= st && i <= e)*SL_to_bitmap(startSymbolIndex, nrOfSymbols);

  /* proportional fair scheduling algorithm */
  pf_ul(module_id,
        frame,
        slot,
        &UE_info->list,
        2,
        len,
        rballoc_mask);
  return true;
}

nr_pp_impl_ul nr_init_fr1_ulsch_preprocessor(module_id_t module_id, int CC_id)
{
  /* in the PF algorithm, we have to use the TBsize to compute the coefficient.
   * This would include the number of DMRS symbols, which in turn depends on
   * the time domain allocation. In case we are in a mixed slot, we do not want
   * to recalculate all these values, and therefore we provide a look-up table
   * which should approximately(!) give us the TBsize. In particular, the
   * number of symbols, the number of DMRS symbols, and the exact Qm and R, are
   * not correct*/
  for (int mcsTableIdx = 0; mcsTableIdx < 3; ++mcsTableIdx) {
    for (int mcs = 0; mcs < 29; ++mcs) {
      if (mcs > 27 && mcsTableIdx == 1)
        continue;
      const uint8_t Qm = nr_get_Qm_dl(mcs, mcsTableIdx);
      const uint16_t R = nr_get_code_rate_dl(mcs, mcsTableIdx);
      /* note: we do not update R/Qm based on low MCS or pi2BPSK */
      ul_pf_tbs[mcsTableIdx][mcs] = nr_compute_tbs(Qm,
                                                   R,
                                                   1, /* rbSize */
                                                   10, /* hypothetical number of slots */
                                                   0, /* N_PRB_DMRS * N_DMRS_SLOT */
                                                   0 /* N_PRB_oh, 0 for initialBWP */,
                                                   0 /* tb_scaling */,
                                                   1 /* nrOfLayers */)
                                    >> 3;
    }
  }
  return nr_fr1_ulsch_preprocessor;
}

void nr_schedule_ulsch(module_id_t module_id, frame_t frame, sub_frame_t slot)
{
  gNB_MAC_INST *nr_mac = RC.nrmac[module_id];
  /* Uplink data ONLY can be scheduled when the current slot is downlink slot,
   * because we have to schedule the DCI0 first before schedule uplink data */
  if (!is_xlsch_in_slot(nr_mac->dlsch_slot_bitmap[slot / 64], slot)) {
    LOG_D(NR_MAC, "Current slot %d is NOT DL slot, cannot schedule DCI0 for UL data\n", slot);
    return;
  }
  bool do_sched = RC.nrmac[module_id]->pre_processor_ul(module_id, frame, slot);
  if (!do_sched)
    return;

  const int CC_id = 0;
  nfapi_nr_ul_dci_request_t *ul_dci_req = &RC.nrmac[module_id]->UL_dci_req[CC_id];
  ul_dci_req->SFN = frame;
  ul_dci_req->Slot = slot;
  /* a PDCCH PDU groups DCIs per BWP and CORESET. Save a pointer to each
   * allocated PDCCH so we can easily allocate UE's DCIs independent of any
   * CORESET order */
  nfapi_nr_dl_tti_pdcch_pdu_rel15_t *pdcch_pdu_coreset[MAX_NUM_CORESET] = {0};


  NR_ServingCellConfigCommon_t *scc = RC.nrmac[module_id]->common_channels[0].ServingCellConfigCommon;
  NR_UE_info_t *UE_info = &RC.nrmac[module_id]->UE_info;
  const NR_SIB1_t *sib1 = RC.nrmac[module_id]->common_channels[0].sib1 ? RC.nrmac[module_id]->common_channels[0].sib1->message.choice.c1->choice.systemInformationBlockType1 : NULL;
  const NR_list_t *UE_list = &UE_info->list;
  for (int UE_id = UE_list->head; UE_id >= 0; UE_id = UE_list->next[UE_id]) {
    NR_UE_sched_ctrl_t *sched_ctrl = &UE_info->UE_sched_ctrl[UE_id];
    if (sched_ctrl->ul_failure == 1 && get_softmodem_params()->phy_test==0) continue;

    NR_CellGroupConfig_t *cg = UE_info->CellGroup[UE_id];

    NR_BWP_UplinkDedicated_t *ubwpd = cg && cg->spCellConfig && cg->spCellConfig->spCellConfigDedicated &&
                                      cg->spCellConfig->spCellConfigDedicated->uplinkConfig ?
                                      cg->spCellConfig->spCellConfigDedicated->uplinkConfig->initialUplinkBWP : NULL;

    UE_info->mac_stats[UE_id].ulsch_current_bytes = 0;

    /* dynamic PUSCH values (RB alloc, MCS, hence R, Qm, TBS) that change in
     * every TTI are pre-populated by the preprocessor and used below */
    NR_sched_pusch_t *sched_pusch = &sched_ctrl->sched_pusch;
    LOG_D(NR_MAC,"UE %x : sched_pusch->rbSize %d\n",UE_info->rnti[UE_id],sched_pusch->rbSize);
    if (sched_pusch->rbSize <= 0)
      continue;

    uint16_t rnti = UE_info->rnti[UE_id];
    sched_ctrl->SR = false;

    int8_t harq_id = sched_pusch->ul_harq_pid;
    if (harq_id < 0) {
      /* PP has not selected a specific HARQ Process, get a new one */
      harq_id = sched_ctrl->available_ul_harq.head;
      AssertFatal(harq_id >= 0,
                  "no free HARQ process available for UE %d\n",
                  UE_id);
      remove_front_nr_list(&sched_ctrl->available_ul_harq);
      sched_pusch->ul_harq_pid = harq_id;
    } else {
      /* PP selected a specific HARQ process. Check whether it will be a new
       * transmission or a retransmission, and remove from the corresponding
       * list */
      if (sched_ctrl->ul_harq_processes[harq_id].round == 0)
        remove_nr_list(&sched_ctrl->available_ul_harq, harq_id);
      else
        remove_nr_list(&sched_ctrl->retrans_ul_harq, harq_id);
    }
    NR_UE_ul_harq_t *cur_harq = &sched_ctrl->ul_harq_processes[harq_id];
    DevAssert(!cur_harq->is_waiting);
    add_tail_nr_list(&sched_ctrl->feedback_ul_harq, harq_id);
    cur_harq->feedback_slot = sched_pusch->slot;
    cur_harq->is_waiting = true;

    int rnti_types[2] = { NR_RNTI_C, 0 };

    /* pre-computed PUSCH values that only change if time domain allocation,
     * DCI format, or DMRS parameters change. Updated in the preprocessor
     * through nr_set_pusch_semi_static() */
    NR_pusch_semi_static_t *ps = &sched_ctrl->pusch_semi_static;

    /* Statistics */
    AssertFatal(cur_harq->round < 8, "Indexing ulsch_rounds[%d] is out of bounds\n", cur_harq->round);
    UE_info->mac_stats[UE_id].ulsch_rounds[cur_harq->round]++;
    if (cur_harq->round == 0) {
      UE_info->mac_stats[UE_id].ulsch_total_bytes_scheduled += sched_pusch->tb_size;
      /* Save information on MCS, TBS etc for the current initial transmission
       * so we have access to it when retransmitting */
      cur_harq->sched_pusch = *sched_pusch;
      /* save which time allocation has been used, to be used on
       * retransmissions */
      cur_harq->sched_pusch.time_domain_allocation = ps->time_domain_allocation;
      sched_ctrl->sched_ul_bytes += sched_pusch->tb_size;
    } else {
      LOG_D(NR_MAC,
            "%d.%2d UL retransmission RNTI %04x sched %d.%2d HARQ PID %d round %d NDI %d\n",
            frame,
            slot,
            rnti,
            sched_pusch->frame,
            sched_pusch->slot,
            harq_id,
            cur_harq->round,
            cur_harq->ndi);
    }
    UE_info->mac_stats[UE_id].ulsch_current_bytes = sched_pusch->tb_size;
    sched_ctrl->last_ul_frame = sched_pusch->frame;
    sched_ctrl->last_ul_slot = sched_pusch->slot;

    LOG_D(NR_MAC,
          "ULSCH/PUSCH: %4d.%2d RNTI %04x UL sched %4d.%2d DCI L %d start %2d RBS %3d startSymbol %2d nb_symbol %2d dmrs_pos %x MCS %2d TBS %4d HARQ PID %2d round %d RV %d NDI %d est %6d sched %6d est BSR %6d TPC %d\n",
          frame,
          slot,
          rnti,
          sched_pusch->frame,
          sched_pusch->slot,
          sched_ctrl->aggregation_level,
          sched_pusch->rbStart,
          sched_pusch->rbSize,
          ps->startSymbolIndex,
          ps->nrOfSymbols,
          ps->ul_dmrs_symb_pos,
          sched_pusch->mcs,
          sched_pusch->tb_size,
          harq_id,
          cur_harq->round,
          nr_rv_round_map[cur_harq->round],
          cur_harq->ndi,
          sched_ctrl->estimated_ul_buffer,
          sched_ctrl->sched_ul_bytes,
          sched_ctrl->estimated_ul_buffer - sched_ctrl->sched_ul_bytes,
          sched_ctrl->tpc0);

    /* PUSCH in a later slot, but corresponding DCI now! */
    nfapi_nr_ul_tti_request_t *future_ul_tti_req = &RC.nrmac[module_id]->UL_tti_req_ahead[0][sched_pusch->slot];
    AssertFatal(future_ul_tti_req->SFN == sched_pusch->frame
                && future_ul_tti_req->Slot == sched_pusch->slot,
                "%d.%d future UL_tti_req's frame.slot %d.%d does not match PUSCH %d.%d\n",
                frame, slot,
                future_ul_tti_req->SFN,
                future_ul_tti_req->Slot,
                sched_pusch->frame,
                sched_pusch->slot);
    AssertFatal(future_ul_tti_req->n_pdus <
                sizeof(future_ul_tti_req->pdus_list) / sizeof(future_ul_tti_req->pdus_list[0]),
                "Invalid future_ul_tti_req->n_pdus %d\n", future_ul_tti_req->n_pdus);
    future_ul_tti_req->pdus_list[future_ul_tti_req->n_pdus].pdu_type = NFAPI_NR_UL_CONFIG_PUSCH_PDU_TYPE;
    future_ul_tti_req->pdus_list[future_ul_tti_req->n_pdus].pdu_size = sizeof(nfapi_nr_pusch_pdu_t);
    nfapi_nr_pusch_pdu_t *pusch_pdu = &future_ul_tti_req->pdus_list[future_ul_tti_req->n_pdus].pusch_pdu;
    memset(pusch_pdu, 0, sizeof(nfapi_nr_pusch_pdu_t));
    future_ul_tti_req->n_pdus += 1;

    LOG_D(NR_MAC, "%4d.%2d Scheduling UE specific PUSCH for sched %d.%d, ul_tti_req %d.%d\n", frame, slot,
    sched_pusch->frame,sched_pusch->slot,future_ul_tti_req->SFN,future_ul_tti_req->Slot);

    pusch_pdu->pdu_bit_map = PUSCH_PDU_BITMAP_PUSCH_DATA;
    pusch_pdu->rnti = rnti;
    pusch_pdu->handle = 0; //not yet used

    /* FAPI: BWP */
    NR_BWP_t *genericParameters = get_ul_bwp_genericParameters(sched_ctrl->active_ubwp,
                                                               scc,
                                                               sib1);

    pusch_pdu->bwp_size  = NRRIV2BW(genericParameters->locationAndBandwidth, MAX_BWP_SIZE);
    pusch_pdu->bwp_start = NRRIV2PRBOFFSET(genericParameters->locationAndBandwidth, MAX_BWP_SIZE);
    pusch_pdu->subcarrier_spacing = genericParameters->subcarrierSpacing;
    pusch_pdu->cyclic_prefix = 0;

    /* FAPI: PUSCH information always included */
    pusch_pdu->target_code_rate = sched_pusch->R;
    pusch_pdu->qam_mod_order = sched_pusch->Qm;
    pusch_pdu->mcs_index = sched_pusch->mcs;
    pusch_pdu->mcs_table = ps->mcs_table;
    pusch_pdu->transform_precoding = ps->transform_precoding;
    if (ps->pusch_Config && ps->pusch_Config->dataScramblingIdentityPUSCH)
      pusch_pdu->data_scrambling_id = *ps->pusch_Config->dataScramblingIdentityPUSCH;
    else
      pusch_pdu->data_scrambling_id = *scc->physCellId;
    pusch_pdu->nrOfLayers = 1;

    /* FAPI: DMRS */
    pusch_pdu->ul_dmrs_symb_pos = ps->ul_dmrs_symb_pos;
    pusch_pdu->dmrs_config_type = ps->dmrs_config_type;
    if (pusch_pdu->transform_precoding) { // transform precoding disabled
      long *scramblingid=NULL;
      if (ps->NR_DMRS_UplinkConfig && pusch_pdu->scid == 0)
        scramblingid = ps->NR_DMRS_UplinkConfig->transformPrecodingDisabled->scramblingID0;
      else if (ps->NR_DMRS_UplinkConfig)
        scramblingid = ps->NR_DMRS_UplinkConfig->transformPrecodingDisabled->scramblingID1;
      if (scramblingid == NULL)
        pusch_pdu->ul_dmrs_scrambling_id = *scc->physCellId;
      else
        pusch_pdu->ul_dmrs_scrambling_id = *scramblingid;
    }
    else {
      pusch_pdu->ul_dmrs_scrambling_id = *scc->physCellId;
      if (ps->NR_DMRS_UplinkConfig && ps->NR_DMRS_UplinkConfig->transformPrecodingEnabled->nPUSCH_Identity != NULL)
        pusch_pdu->pusch_identity = *ps->NR_DMRS_UplinkConfig->transformPrecodingEnabled->nPUSCH_Identity;
      else if (ps->NR_DMRS_UplinkConfig)
        pusch_pdu->pusch_identity = *scc->physCellId;
    }
    pusch_pdu->scid = 0;      // DMRS sequence initialization [TS38.211, sec 6.4.1.1.1]
    pusch_pdu->num_dmrs_cdm_grps_no_data = ps->num_dmrs_cdm_grps_no_data;
    pusch_pdu->dmrs_ports = 1;

    /* FAPI: Pusch Allocation in frequency domain */
    pusch_pdu->resource_alloc = 1; //type 1
    pusch_pdu->rb_start = sched_pusch->rbStart;
    pusch_pdu->rb_size = sched_pusch->rbSize;
    pusch_pdu->vrb_to_prb_mapping = 0;
    if (ps->pusch_Config==NULL || ps->pusch_Config->frequencyHopping==NULL)
      pusch_pdu->frequency_hopping = 0;
    else
      pusch_pdu->frequency_hopping = 1;

    /* FAPI: Resource Allocation in time domain */
    pusch_pdu->start_symbol_index = ps->startSymbolIndex;
    pusch_pdu->nr_of_symbols = ps->nrOfSymbols;

    /* PUSCH PDU */
    AssertFatal(cur_harq->round < 4, "Indexing nr_rv_round_map[%d] is out of bounds\n", cur_harq->round);
    pusch_pdu->pusch_data.rv_index = nr_rv_round_map[cur_harq->round];
    pusch_pdu->pusch_data.harq_process_id = harq_id;
    pusch_pdu->pusch_data.new_data_indicator = cur_harq->ndi;
    pusch_pdu->pusch_data.tb_size = sched_pusch->tb_size;
    pusch_pdu->pusch_data.num_cb = 0; //CBG not supported

    LOG_D(NR_MAC,"PUSCH PDU : data_scrambling_identity %x, dmrs_scrambling_id %x\n",pusch_pdu->data_scrambling_id,pusch_pdu->ul_dmrs_scrambling_id);
    /* TRANSFORM PRECODING --------------------------------------------------------*/

    if (pusch_pdu->transform_precoding == NR_PUSCH_Config__transformPrecoder_enabled){

      // U as specified in section 6.4.1.1.1.2 in 38.211, if sequence hopping and group hopping are disabled
      pusch_pdu->dfts_ofdm.low_papr_group_number = pusch_pdu->pusch_identity % 30;

      // V as specified in section 6.4.1.1.1.2 in 38.211 V = 0 if sequence hopping and group hopping are disabled
      if ((ps->NR_DMRS_UplinkConfig==NULL) || ((ps->NR_DMRS_UplinkConfig->transformPrecodingEnabled->sequenceGroupHopping == NULL) &&
					       (ps->NR_DMRS_UplinkConfig->transformPrecodingEnabled->sequenceHopping == NULL)))
        pusch_pdu->dfts_ofdm.low_papr_sequence_number = 0;
      else
        AssertFatal(1==0,"SequenceGroupHopping or sequenceHopping are NOT Supported\n");

      LOG_D(NR_MAC,"TRANSFORM PRECODING IS ENABLED. CDM groups: %d, U: %d MCS table: %d\n", pusch_pdu->num_dmrs_cdm_grps_no_data, pusch_pdu->dfts_ofdm.low_papr_group_number, ps->mcs_table);
    }

    /*-----------------------------------------------------------------------------*/

    /* PUSCH PTRS */
    if (ps->NR_DMRS_UplinkConfig && ps->NR_DMRS_UplinkConfig->phaseTrackingRS != NULL) {
      bool valid_ptrs_setup = false;
      pusch_pdu->pusch_ptrs.ptrs_ports_list   = (nfapi_nr_ptrs_ports_t *) malloc(2*sizeof(nfapi_nr_ptrs_ports_t));
      valid_ptrs_setup = set_ul_ptrs_values(ps->NR_DMRS_UplinkConfig->phaseTrackingRS->choice.setup,
                                            pusch_pdu->rb_size, pusch_pdu->mcs_index, pusch_pdu->mcs_table,
                                            &pusch_pdu->pusch_ptrs.ptrs_freq_density,&pusch_pdu->pusch_ptrs.ptrs_time_density,
                                            &pusch_pdu->pusch_ptrs.ptrs_ports_list->ptrs_re_offset,&pusch_pdu->pusch_ptrs.num_ptrs_ports,
                                            &pusch_pdu->pusch_ptrs.ul_ptrs_power, pusch_pdu->nr_of_symbols);
      if (valid_ptrs_setup==true) {
        pusch_pdu->pdu_bit_map |= PUSCH_PDU_BITMAP_PUSCH_PTRS; // enable PUSCH PTRS
      }
    }
    else{
      pusch_pdu->pdu_bit_map &= ~PUSCH_PDU_BITMAP_PUSCH_PTRS; // disable PUSCH PTRS
    }

    /* look up the PDCCH PDU for this BWP and CORESET. If it does not exist,
     * create it */
    const int bwpid = sched_ctrl->active_bwp ? sched_ctrl->active_bwp->bwp_Id : 0;
    NR_SearchSpace_t *ss = (sched_ctrl->active_bwp || ubwpd) ? sched_ctrl->search_space: RC.nrmac[module_id]->sched_ctrlCommon->search_space;
    NR_ControlResourceSet_t *coreset = (sched_ctrl->active_bwp || ubwpd) ? sched_ctrl->coreset: RC.nrmac[module_id]->sched_ctrlCommon->coreset;
    const int coresetid = coreset->controlResourceSetId;
    nfapi_nr_dl_tti_pdcch_pdu_rel15_t *pdcch_pdu = pdcch_pdu_coreset[coresetid];
    if (!pdcch_pdu) {
      nfapi_nr_ul_dci_request_pdus_t *ul_dci_request_pdu = &ul_dci_req->ul_dci_pdu_list[ul_dci_req->numPdus];
      memset(ul_dci_request_pdu, 0, sizeof(nfapi_nr_ul_dci_request_pdus_t));
      ul_dci_request_pdu->PDUType = NFAPI_NR_DL_TTI_PDCCH_PDU_TYPE;
      ul_dci_request_pdu->PDUSize = (uint8_t)(2+sizeof(nfapi_nr_dl_tti_pdcch_pdu));
      pdcch_pdu = &ul_dci_request_pdu->pdcch_pdu.pdcch_pdu_rel15;
      ul_dci_req->numPdus += 1;
      nr_configure_pdcch(pdcch_pdu, coreset, genericParameters, &sched_ctrl->sched_pdcch);
      pdcch_pdu_coreset[coresetid] = pdcch_pdu;
    }

    LOG_D(NR_MAC,"Configuring ULDCI/PDCCH in %d.%d at CCE %d, rnti %x\n", frame,slot,sched_ctrl->cce_index,rnti);

    /* Fill PDCCH DL DCI PDU */
    nfapi_nr_dl_dci_pdu_t *dci_pdu = &pdcch_pdu->dci_pdu[pdcch_pdu->numDlDci];
    pdcch_pdu->numDlDci++;
    dci_pdu->RNTI = rnti;
    if (coreset->pdcch_DMRS_ScramblingID &&
        ss->searchSpaceType->present == NR_SearchSpace__searchSpaceType_PR_ue_Specific) {
      dci_pdu->ScramblingId = *coreset->pdcch_DMRS_ScramblingID;
      dci_pdu->ScramblingRNTI = rnti;
    } else {
      dci_pdu->ScramblingId = *scc->physCellId;
      dci_pdu->ScramblingRNTI = 0;
    }
    dci_pdu->AggregationLevel = sched_ctrl->aggregation_level;
    dci_pdu->CceIndex = sched_ctrl->cce_index;
    dci_pdu->beta_PDCCH_1_0 = 0;
    dci_pdu->powerControlOffsetSS = 1;

    dci_pdu_rel15_t uldci_payload;
    memset(&uldci_payload, 0, sizeof(uldci_payload));
    int n_ubwp=1;
    if (cg &&
        cg->spCellConfig &&
        cg->spCellConfig->spCellConfigDedicated &&
        cg->spCellConfig->spCellConfigDedicated->uplinkConfig &&
        cg->spCellConfig->spCellConfigDedicated->uplinkConfig->uplinkBWP_ToAddModList) {
      n_ubwp = cg->spCellConfig->spCellConfigDedicated->uplinkConfig->uplinkBWP_ToAddModList->list.count;
    }

    config_uldci(sib1,
                 sched_ctrl->active_ubwp,
                 ubwpd,
                 scc,
                 pusch_pdu,
                 &uldci_payload,
                 ps->dci_format,
                 ps->time_domain_allocation,
                 UE_info->UE_sched_ctrl[UE_id].tpc0,
                 n_ubwp,
                 bwpid);
    fill_dci_pdu_rel15(scc,
                       cg,
                       dci_pdu,
                       &uldci_payload,
                       ps->dci_format,
                       rnti_types[0],
                       pusch_pdu->bwp_size,
                       bwpid,
                       nr_mac->cset0_bwp_size);

    memset(sched_pusch, 0, sizeof(*sched_pusch));
  }
}
<|MERGE_RESOLUTION|>--- conflicted
+++ resolved
@@ -457,20 +457,14 @@
               return 0;
             }
 
-<<<<<<< HEAD
-            struct timespec time_request;
-            clock_gettime(CLOCK_REALTIME, &time_request);
-            LOG_D(NR_MAC, "In %s: [UE %d] %d.%d : Time %lu.%lu ULSCH -> UL-%s %d (gNB %d, %d bytes)\n",
-                  __func__,
-                  module_idP,
-                  frameP,
-                  slot,
-                  time_request.tv_sec,
-                  time_request.tv_nsec,
-                  rx_lcid<4?"DCCH":"DTCH",
-                  rx_lcid,
-                  module_idP,
-                  mac_len);
+            LOG_D(NR_MAC, "[UE %x] %d.%d: ULSCH -> UL-%s %d (gNB %d, %d bytes)\n",
+                UE_info->rnti[UE_id],
+                frameP,
+                slot,
+                rx_lcid<4?"DCCH":"DTCH",
+                rx_lcid,
+                module_idP,
+                mac_len);
             UE_info->mac_stats[UE_id].lc_bytes_rx[rx_lcid] += mac_len;
 
             mac_rlc_data_ind(module_idP,
@@ -493,36 +487,6 @@
             }
 
             break;
-=======
-          LOG_D(NR_MAC, "[UE %x] %d.%d: ULSCH -> UL-%s %d (gNB %d, %d bytes)\n",
-                UE_info->rnti[UE_id],
-                frameP,
-                slot,
-                rx_lcid<4?"DCCH":"DTCH",
-                rx_lcid,
-                module_idP,
-                mac_len);
-          UE_info->mac_stats[UE_id].lc_bytes_rx[rx_lcid] += mac_len;
-
-          mac_rlc_data_ind(module_idP,
-                           UE_info->rnti[UE_id],
-                           module_idP,
-                           frameP,
-                           ENB_FLAG_YES,
-                           MBMS_FLAG_NO,
-                           rx_lcid,
-                           (char *)(pduP + mac_subheader_len),
-                           mac_len,
-                           1,
-                           NULL);
-
-          /* Updated estimated buffer when receiving data */
-          if (sched_ctrl->estimated_ul_buffer >= mac_len)
-            sched_ctrl->estimated_ul_buffer -= mac_len;
-          else
-            sched_ctrl->estimated_ul_buffer = 0;
-          break;
->>>>>>> 87e79e5e
 
         default:
           LOG_E(NR_MAC, "Received unknown MAC header (LCID = 0x%02x)\n", rx_lcid);
@@ -697,7 +661,7 @@
         UE_scheduling_control->ta_update = timing_advance;
       UE_scheduling_control->raw_rssi = rssi;
       UE_scheduling_control->pusch_snrx10 = ul_cqi * 5 - 640;
-      LOG_D(NR_MAC, "[UE %d] PUSCH TPC %d(SNRx10 %d) and TA %d\n",UE_id,UE_scheduling_control->tpc0,UE_scheduling_control->pusch_snrx10,UE_scheduling_control->ta_update);
+      LOG_D(NR_MAC, "[UE %d] PUSCH TPC %d (SNRx10 %d) and TA %d\n",UE_id,UE_scheduling_control->tpc0,UE_scheduling_control->pusch_snrx10,UE_scheduling_control->ta_update);
     }
     else{
       LOG_D(NR_MAC,"[UE %d] Detected DTX : increasing UE TX power\n",UE_id);
@@ -1454,7 +1418,7 @@
     const int B = cmax(sched_ctrl->estimated_ul_buffer - sched_ctrl->sched_ul_bytes, 0);
     uint16_t rbSize = 0;
     uint32_t TBS = 0;
-    
+
     nr_find_nb_rb(sched_pusch->Qm,
                   sched_pusch->R,
                   1, // layers
@@ -1515,11 +1479,7 @@
   if (tda < 0)
     return false;
   int K2 = get_K2(scc, scc_sib1, sched_ctrl->active_ubwp, tda, mu);
-<<<<<<< HEAD
-  const int sched_frame = (frame + (slot + K2 >= nr_slots_per_frame[mu]))&1023;
-=======
-  const int sched_frame = (frame + (slot + K2 >= nr_slots_per_frame[mu])) % 1024;
->>>>>>> 87e79e5e
+  const int sched_frame = (frame + (slot + K2 >= nr_slots_per_frame[mu])) & 1023;
   const int sched_slot = (slot + K2) % nr_slots_per_frame[mu];
 
   if (!is_xlsch_in_slot(nr_mac->ulsch_slot_bitmap[sched_slot / 64], sched_slot))
@@ -1983,4 +1943,4 @@
 
     memset(sched_pusch, 0, sizeof(*sched_pusch));
   }
-}
+}