/*
 * Licensed to the OpenAirInterface (OAI) Software Alliance under one or more
 * contributor license agreements.  See the NOTICE file distributed with
 * this work for additional information regarding copyright ownership.
 * The OpenAirInterface Software Alliance licenses this file to You under
 * the OAI Public License, Version 1.1  (the "License"); you may not use this file
 * except in compliance with the License.
 * You may obtain a copy of the License at
 *
 *      http://www.openairinterface.org/?page_id=698
 *
 * Unless required by applicable law or agreed to in writing, software
 * distributed under the License is distributed on an "AS IS" BASIS,
 * WITHOUT WARRANTIES OR CONDITIONS OF ANY KIND, either express or implied.
 * See the License for the specific language governing permissions and
 * limitations under the License.
 *-------------------------------------------------------------------------------
 * For more information about the OpenAirInterface (OAI) Software Alliance:
 *      contact@openairinterface.org
 */

/*! \file gNB_scheduler_ulsch.c
 * \brief gNB procedures for the ULSCH transport channel
 * \author Navid Nikaein and Raymond Knopp, Guido Casati
 * \date 2019
 * \email: guido.casati@iis.fraunhofer.de
 * \version 1.0
 * @ingroup _mac
 */


#include "LAYER2/NR_MAC_gNB/mac_proto.h"
#include "executables/softmodem-common.h"
#include "common/utils/nr/nr_common.h"
#include "utils.h"
#include <openair2/UTIL/OPT/opt.h>

#include "LAYER2/NR_MAC_COMMON/nr_mac_extern.h"

int get_dci_format(NR_UE_sched_ctrl_t *sched_ctrl) {

    const long f = sched_ctrl->search_space->searchSpaceType->choice.ue_Specific->dci_Formats;
    int dci_format;
    if (sched_ctrl->search_space) {
       dci_format = f ? NR_UL_DCI_FORMAT_0_1 : NR_UL_DCI_FORMAT_0_0;
    }
    else {
       dci_format = NR_UL_DCI_FORMAT_0_0;
    }

    return(dci_format);
}

void calculate_preferred_ul_tda(module_id_t module_id, const NR_BWP_Uplink_t *ubwp)
{
  gNB_MAC_INST *nrmac = RC.nrmac[module_id];
  const int bwp_id = ubwp->bwp_Id;
  if (nrmac->preferred_ul_tda[bwp_id])
    return;

  /* there is a mixed slot only when in TDD */
  NR_ServingCellConfigCommon_t *scc = nrmac->common_channels->ServingCellConfigCommon;
  lte_frame_type_t frame_type = nrmac->common_channels->frame_type;
  const int n = nr_slots_per_frame[*scc->ssbSubcarrierSpacing];
  const int mu = scc->uplinkConfigCommon->initialUplinkBWP->genericParameters.subcarrierSpacing;
  const NR_TDD_UL_DL_Pattern_t *tdd =
      scc->tdd_UL_DL_ConfigurationCommon ? &scc->tdd_UL_DL_ConfigurationCommon->pattern1 : NULL;
  /* Uplink symbols are at the end of the slot */
  int symb_ulMixed = 0;
  int nr_mix_slots = 0;
  int nr_slots_period = n;
  if (tdd) {
    symb_ulMixed = ((1 << tdd->nrofUplinkSymbols) - 1) << (14 - tdd->nrofUplinkSymbols);
    nr_mix_slots = tdd->nrofDownlinkSymbols != 0 || tdd->nrofUplinkSymbols != 0;
    nr_slots_period /= get_nb_periods_per_frame(tdd->dl_UL_TransmissionPeriodicity);
  }
  else
    // if TDD configuration is not present and the band is not FDD, it means it is a dynamic TDD configuration
    AssertFatal(nrmac->common_channels->frame_type == FDD,"Dynamic TDD not handled yet\n");

  const struct NR_PUCCH_Config__resourceToAddModList *resList = ubwp->bwp_Dedicated->pucch_Config->choice.setup->resourceToAddModList;
  // for the moment, just block any symbol that might hold a PUCCH, regardless
  // of the RB. This is a big simplification, as most RBs will NOT have a PUCCH
  // in the respective symbols, but it simplifies scheduling
  uint16_t symb_pucch = 0;
  for (int i = 0; i < resList->list.count; ++i) {
    const NR_PUCCH_Resource_t *resource = resList->list.array[i];
    int nrofSymbols = 0;
    int startingSymbolIndex = 0;
    switch (resource->format.present) {
      case NR_PUCCH_Resource__format_PR_format0:
        nrofSymbols = resource->format.choice.format0->nrofSymbols;
        startingSymbolIndex = resource->format.choice.format0->startingSymbolIndex;
        break;
      case NR_PUCCH_Resource__format_PR_format1:
        nrofSymbols = resource->format.choice.format1->nrofSymbols;
        startingSymbolIndex = resource->format.choice.format1->startingSymbolIndex;
        break;
      case NR_PUCCH_Resource__format_PR_format2:
        nrofSymbols = resource->format.choice.format2->nrofSymbols;
        startingSymbolIndex = resource->format.choice.format2->startingSymbolIndex;
        break;
      case NR_PUCCH_Resource__format_PR_format3:
        nrofSymbols = resource->format.choice.format3->nrofSymbols;
        startingSymbolIndex = resource->format.choice.format3->startingSymbolIndex;
        break;
      case NR_PUCCH_Resource__format_PR_format4:
        nrofSymbols = resource->format.choice.format4->nrofSymbols;
        startingSymbolIndex = resource->format.choice.format4->startingSymbolIndex;
        break;
      default:
        AssertFatal(0, "found NR_PUCCH format index %d\n", resource->format.present);
        break;
    }
    symb_pucch |= ((1 << nrofSymbols) - 1) << startingSymbolIndex;
  }

  /* check that TDA index 1 fits into UL slot and does not overlap with PUCCH */
  const struct NR_PUSCH_TimeDomainResourceAllocationList *tdaList = ubwp->bwp_Common->pusch_ConfigCommon->choice.setup->pusch_TimeDomainAllocationList;
  const NR_PUSCH_TimeDomainResourceAllocation_t *tdaP_UL = tdaList->list.array[0];
  const int k2 = get_K2(scc, (NR_BWP_Uplink_t*)ubwp,0, mu);
  int start, len;
  SLIV2SL(tdaP_UL->startSymbolAndLength, &start, &len);
  const uint16_t symb_tda = ((1 << len) - 1) << start;
  // check whether PUCCH and TDA overlap: then, we cannot use it. Note that
  // here we assume that the PUCCH is scheduled in every slot, and on all RBs
  // (which is mostly not true, this is a simplification)
  AssertFatal((symb_pucch & symb_tda) == 0, "TDA index 0 for UL overlaps with PUCCH\n");

  // get largest time domain allocation (TDA) for UL slot and UL in mixed slot
  int tdaMi = -1;
  if (nr_mix_slots>0) {
    const NR_PUSCH_TimeDomainResourceAllocation_t *tdaP_Mi = tdaList->list.array[1];
    AssertFatal(k2 == get_K2(scc, (NR_BWP_Uplink_t*)ubwp, 1, mu),
                "scheduler cannot handle different k2 for UL slot (%d) and UL Mixed slot (%ld)\n",
                k2,
                get_K2(scc, (NR_BWP_Uplink_t*)ubwp, 1, mu));
    SLIV2SL(tdaP_Mi->startSymbolAndLength, &start, &len);
    const uint16_t symb_tda_mi = ((1 << len) - 1) << start;
    // check whether PUCCH and TDA overlap: then, we cannot use it. Also, check
    // whether TDA is entirely within mixed slot, UL. Note that here we assume
    // that the PUCCH is scheduled in every slot, and on all RBs (which is
    // mostly not true, this is a simplification)
    if ((symb_pucch & symb_tda_mi) == 0 && (symb_ulMixed & symb_tda_mi) == symb_tda_mi) {
      tdaMi = 1;
    } else {
      LOG_E(NR_MAC,
            "TDA index 1 UL overlaps with PUCCH or is not entirely in mixed slot (symb_pucch %x symb_ulMixed %x symb_tda_mi %x), won't schedule UL mixed slot\n",
            symb_pucch,
            symb_ulMixed,
            symb_tda_mi);
    }
  }

  nrmac->preferred_ul_tda[bwp_id] = malloc(n * sizeof(*nrmac->preferred_ul_tda[bwp_id]));

  for (int slot = 0; slot < n; ++slot) {
    const int sched_slot = (slot + k2) % n;
    nrmac->preferred_ul_tda[bwp_id][slot] = -1;
    if (frame_type == FDD || sched_slot % nr_slots_period >= tdd->nrofDownlinkSlots + nr_mix_slots)
      nrmac->preferred_ul_tda[bwp_id][slot] = 0;
    else if (nr_mix_slots && sched_slot % nr_slots_period == tdd->nrofDownlinkSlots)
      nrmac->preferred_ul_tda[bwp_id][slot] = tdaMi;
    LOG_D(MAC, "DL slot %d UL slot %d preferred_ul_tda %d\n", slot, sched_slot, nrmac->preferred_ul_tda[bwp_id][slot]);
  }

  if (tdd && k2 < tdd->nrofUplinkSlots) {
    LOG_W(NR_MAC,
          "k2 %d < tdd->nrofUplinkSlots %ld: not all UL slots can be scheduled\n",
          k2,
          tdd->nrofUplinkSlots);
  }
}

//  For both UL-SCH except:
//   - UL-SCH: fixed-size MAC CE(known by LCID)
//   - UL-SCH: padding
//   - UL-SCH: MSG3 48-bits
//  |0|1|2|3|4|5|6|7|  bit-wise
//  |R|F|   LCID    |
//  |       L       |
//  |0|1|2|3|4|5|6|7|  bit-wise
//  |R|F|   LCID    |
//  |       L       |
//  |       L       |
//
//  For:
//   - UL-SCH: fixed-size MAC CE(known by LCID)
//   - UL-SCH: padding, for single/multiple 1-oct padding CE(s)
//   - UL-SCH: MSG3 48-bits
//  |0|1|2|3|4|5|6|7|  bit-wise
//  |R|R|   LCID    |
//
//  LCID: The Logical Channel ID field identifies the logical channel instance of the corresponding MAC SDU or the type of the corresponding MAC CE or padding as described in Tables 6.2.1-1 and 6.2.1-2 for the DL-SCH and UL-SCH respectively. There is one LCID field per MAC subheader. The LCID field size is 6 bits;
//  L: The Length field indicates the length of the corresponding MAC SDU or variable-sized MAC CE in bytes. There is one L field per MAC subheader except for subheaders corresponding to fixed-sized MAC CEs and padding. The size of the L field is indicated by the F field;
//  F: length of L is 0:8 or 1:16 bits wide
//  R: Reserved bit, set to zero.

int nr_process_mac_pdu(module_id_t module_idP,
                        int UE_id,
                        uint8_t CC_id,
                        frame_t frameP,
                        sub_frame_t slot,
                        uint8_t *pduP,
                        int pdu_len)
{

    uint8_t rx_lcid;
    uint8_t done = 0;
    uint16_t mac_ce_len;
    uint16_t mac_subheader_len;
    uint16_t mac_sdu_len;

    NR_UE_info_t *UE_info = &RC.nrmac[module_idP]->UE_info;
    NR_UE_sched_ctrl_t *sched_ctrl = &UE_info->UE_sched_ctrl[UE_id];

    if ( pduP[0] != UL_SCH_LCID_PADDING )
      trace_NRpdu(DIRECTION_UPLINK, pduP, pdu_len, UE_id, WS_C_RNTI, UE_info->rnti[UE_id], frameP, 0, 0, 0);

    #ifdef ENABLE_MAC_PAYLOAD_DEBUG
    LOG_I(NR_MAC, "In %s: dumping MAC PDU in %d.%d:\n", __func__, frameP, slot);
    log_dump(NR_MAC, pduP, pdu_len, LOG_DUMP_CHAR, "\n");
    #endif

    while (!done && pdu_len > 0){
        mac_ce_len = 0;
        mac_subheader_len = sizeof(NR_MAC_SUBHEADER_FIXED);
        mac_sdu_len = 0;
        rx_lcid = ((NR_MAC_SUBHEADER_FIXED *)pduP)->LCID;

        LOG_D(NR_MAC, "In %s: received UL-SCH sub-PDU with LCID 0x%x in %d.%d (remaining PDU length %d)\n", __func__, rx_lcid, frameP, slot, pdu_len);

        unsigned char *ce_ptr;
        int n_Lcg = 0;

        switch(rx_lcid){
            //  MAC CE

            /*#ifdef DEBUG_HEADER_PARSING
              LOG_D(NR_MAC, "[UE] LCID %d, PDU length %d\n", ((NR_MAC_SUBHEADER_FIXED *)pduP)->LCID, pdu_len);
            #endif*/
        case UL_SCH_LCID_RECOMMENDED_BITRATE_QUERY:
              // 38.321 Ch6.1.3.20
              mac_ce_len = 2;
              break;
        case UL_SCH_LCID_CONFIGURED_GRANT_CONFIRMATION:
                // 38.321 Ch6.1.3.7
                break;

        case UL_SCH_LCID_S_BSR:
        case UL_SCH_LCID_S_TRUNCATED_BSR:
               //38.321 section 6.1.3.1
               //fixed length
               mac_ce_len =1;
               /* Extract short BSR value */
               ce_ptr = &pduP[mac_subheader_len];
               NR_BSR_SHORT *bsr_s = (NR_BSR_SHORT *) ce_ptr;
               sched_ctrl->estimated_ul_buffer = 0;
               sched_ctrl->estimated_ul_buffer = NR_SHORT_BSR_TABLE[bsr_s->Buffer_size];
               LOG_D(NR_MAC,
                     "SHORT BSR at %4d.%2d, LCG ID %d, BS Index %d, BS value < %d, est buf %d\n",
                     frameP,
                     slot,
                     bsr_s->LcgID,
                     bsr_s->Buffer_size,
                     NR_SHORT_BSR_TABLE[bsr_s->Buffer_size],
                     sched_ctrl->estimated_ul_buffer);
               break;

        case UL_SCH_LCID_L_BSR:
        case UL_SCH_LCID_L_TRUNCATED_BSR:
        	//38.321 section 6.1.3.1
        	//variable length
        	mac_ce_len |= (uint16_t)((NR_MAC_SUBHEADER_SHORT *)pduP)->L;
        	mac_subheader_len = 2;
        	if(((NR_MAC_SUBHEADER_SHORT *)pduP)->F){
        		mac_ce_len |= (uint16_t)(((NR_MAC_SUBHEADER_LONG *)pduP)->L2)<<8;
        		mac_subheader_len = 3;
        	}
        	/* Extract long BSR value */
               ce_ptr = &pduP[mac_subheader_len];
               NR_BSR_LONG *bsr_l = (NR_BSR_LONG *) ce_ptr;
               sched_ctrl->estimated_ul_buffer = 0;

               n_Lcg = bsr_l->LcgID7 + bsr_l->LcgID6 + bsr_l->LcgID5 + bsr_l->LcgID4 +
                       bsr_l->LcgID3 + bsr_l->LcgID2 + bsr_l->LcgID1 + bsr_l->LcgID0;

               LOG_D(NR_MAC, "LONG BSR, LCG ID(7-0) %d/%d/%d/%d/%d/%d/%d/%d\n",
                     bsr_l->LcgID7, bsr_l->LcgID6, bsr_l->LcgID5, bsr_l->LcgID4,
                     bsr_l->LcgID3, bsr_l->LcgID2, bsr_l->LcgID1, bsr_l->LcgID0);

               for (int n = 0; n < n_Lcg; n++){
                 LOG_D(NR_MAC, "LONG BSR, %d/%d (n/n_Lcg), BS Index %d, BS value < %d",
                       n, n_Lcg, pduP[mac_subheader_len + 1 + n],
                       NR_LONG_BSR_TABLE[pduP[mac_subheader_len + 1 + n]]);
                 sched_ctrl->estimated_ul_buffer +=
                       NR_LONG_BSR_TABLE[pduP[mac_subheader_len + 1 + n]];
                 LOG_D(NR_MAC,
                       "LONG BSR at %4d.%2d, %d/%d (n/n_Lcg), BS Index %d, BS value < %d, total %d\n",
                       frameP,
                       slot,
                       n,
                       n_Lcg,
                       pduP[mac_subheader_len + 1 + n],
                       NR_LONG_BSR_TABLE[pduP[mac_subheader_len + 1 + n]],
                       sched_ctrl->estimated_ul_buffer);
               }

               break;

        case UL_SCH_LCID_C_RNTI:

          for (int i = 0; i < NR_NB_RA_PROC_MAX; i++) {
            NR_RA_t *ra = &RC.nrmac[module_idP]->common_channels[CC_id].ra[i];
            if (ra->state >= WAIT_Msg3 && ra->rnti == UE_info->rnti[UE_id]) {
              ra->crnti = ((pduP[1]&0xFF)<<8)|(pduP[2]&0xFF);
              ra->msg3_dcch_dtch = true;
              LOG_I(NR_MAC, "Received UL_SCH_LCID_C_RNTI with C-RNTI 0x%04x\n", ra->crnti);
              break;
            }
          }

        	//38.321 section 6.1.3.2
        	//fixed length
        	mac_ce_len = 2;
        	/* Extract CRNTI value */
        	break;

        case UL_SCH_LCID_SINGLE_ENTRY_PHR:
        	//38.321 section 6.1.3.8
        	//fixed length
        	mac_ce_len = 2;
        	/* Extract SINGLE ENTRY PHR elements for PHR calculation */
        	ce_ptr = &pduP[mac_subheader_len];
        	NR_SINGLE_ENTRY_PHR_MAC_CE *phr = (NR_SINGLE_ENTRY_PHR_MAC_CE *) ce_ptr;
        	/* Save the phr info */
        	const int PH = phr->PH;
        	const int PCMAX = phr->PCMAX;
        	/* 38.133 Table10.1.17.1-1 */
        	if (PH < 55)
        	  sched_ctrl->ph = PH - 32;
        	else
        	  sched_ctrl->ph = PH - 32 + (PH - 54);
        	/* 38.133 Table10.1.18.1-1 */
        	sched_ctrl->pcmax = PCMAX - 29;
        	LOG_D(NR_MAC, "SINGLE ENTRY PHR R1 %d PH %d (%d dB) R2 %d PCMAX %d (%d dBm)\n",
                      phr->R1, PH, sched_ctrl->ph, phr->R2, PCMAX, sched_ctrl->pcmax);
        	break;

        case UL_SCH_LCID_MULTI_ENTRY_PHR_1_OCT:
        	//38.321 section 6.1.3.9
        	//  varialbe length
        	mac_ce_len |= (uint16_t)((NR_MAC_SUBHEADER_SHORT *)pduP)->L;
        	mac_subheader_len = 2;
        	if(((NR_MAC_SUBHEADER_SHORT *)pduP)->F){
        		mac_ce_len |= (uint16_t)(((NR_MAC_SUBHEADER_LONG *)pduP)->L2)<<8;
        		mac_subheader_len = 3;
        	}
        	/* Extract MULTI ENTRY PHR elements from single octet bitmap for PHR calculation */
        	break;

        case UL_SCH_LCID_MULTI_ENTRY_PHR_4_OCT:
        	//38.321 section 6.1.3.9
        	//  varialbe length
        	mac_ce_len |= (uint16_t)((NR_MAC_SUBHEADER_SHORT *)pduP)->L;
        	mac_subheader_len = 2;
        	if(((NR_MAC_SUBHEADER_SHORT *)pduP)->F){
        		mac_ce_len |= (uint16_t)(((NR_MAC_SUBHEADER_LONG *)pduP)->L2)<<8;
        		mac_subheader_len = 3;
        	}
        	/* Extract MULTI ENTRY PHR elements from four octets bitmap for PHR calculation */
        	break;

        case UL_SCH_LCID_PADDING:
        	done = 1;
        	//  end of MAC PDU, can ignore the rest.
        	break;

        case UL_SCH_LCID_SRB1:
        case UL_SCH_LCID_SRB2:
          if(((NR_MAC_SUBHEADER_SHORT *)pduP)->F){
            //mac_sdu_len |= (uint16_t)(((NR_MAC_SUBHEADER_LONG *)pduP)->L2)<<8;
            mac_subheader_len = 3;
            mac_sdu_len = ((uint16_t)(((NR_MAC_SUBHEADER_LONG *) pduP)->L1 & 0x7f) << 8)
                | ((uint16_t)((NR_MAC_SUBHEADER_LONG *) pduP)->L2 & 0xff);
          } else {
            mac_sdu_len = (uint16_t)((NR_MAC_SUBHEADER_SHORT *)pduP)->L;
            mac_subheader_len = 2;
          }

          rnti_t crnti = UE_info->rnti[UE_id];
          int UE_idx = UE_id;
          for (int i = 0; i < NR_NB_RA_PROC_MAX; i++) {
            NR_RA_t *ra = &RC.nrmac[module_idP]->common_channels[CC_id].ra[i];
            if (ra->state >= WAIT_Msg3 && ra->rnti == UE_info->rnti[UE_id]) {
              uint8_t *next_subpduP = pduP + mac_subheader_len + mac_sdu_len;
              if ((pduP[mac_subheader_len+mac_sdu_len] & 0x3F) == UL_SCH_LCID_C_RNTI) {
                crnti = ((next_subpduP[1]&0xFF)<<8)|(next_subpduP[2]&0xFF);
                UE_idx = find_nr_UE_id(module_idP, crnti);
                break;
              }
            }
          }

          if (UE_info->CellGroup[UE_idx]) {
            LOG_D(NR_MAC, "[UE %d] Frame %d : ULSCH -> UL-DCCH %d (gNB %d, %d bytes), rnti: 0x%04x \n", module_idP, frameP, rx_lcid, module_idP, mac_sdu_len, crnti);
            mac_rlc_data_ind(module_idP,
                             crnti,
                             module_idP,
                             frameP,
                             ENB_FLAG_YES,
                             MBMS_FLAG_NO,
                             rx_lcid,
                             (char *) (pduP + mac_subheader_len),
                             mac_sdu_len,
                             1,
                             NULL);
          } else {
            AssertFatal(1==0,"[UE %d] Frame/Slot %d.%d : Received LCID %d which is not configured, dropping packet\n",UE_id,frameP,slot,rx_lcid);
          }
          break;
        case UL_SCH_LCID_SRB3:
              // todo
              break;

        case UL_SCH_LCID_CCCH:
        case UL_SCH_LCID_CCCH1:
          // fixed length
          mac_subheader_len = 1;

          if ( rx_lcid == UL_SCH_LCID_CCCH1 ) {
            // RRCResumeRequest1 message includes the full I-RNTI and has a size of 8 bytes
            mac_sdu_len = 8;

            // Check if it is a valid CCCH1 message, we get all 00's messages very often
            int i = 0;
            for(i=0; i<(mac_subheader_len+mac_sdu_len); i++) {
              if(pduP[i] != 0) {
                break;
              }
            }
            if (i == (mac_subheader_len+mac_sdu_len)) {
              LOG_D(NR_MAC, "%s() Invalid CCCH1 message!, pdu_len: %d\n", __func__, pdu_len);
              done = 1;
              break;
            }
          } else {
            // fixed length of 6 bytes
            mac_sdu_len = 6;
          }

          nr_mac_rrc_data_ind(module_idP,
                              CC_id,
                              frameP,
                              0,
                              0,
                              UE_info->rnti[UE_id],
                              CCCH,
                              pduP + mac_subheader_len,
                              mac_sdu_len,
                              0);
          break;

        case UL_SCH_LCID_DTCH:
          //  check if LCID is valid at current time.
          if (((NR_MAC_SUBHEADER_SHORT *)pduP)->F) {
            // mac_sdu_len |= (uint16_t)(((NR_MAC_SUBHEADER_LONG *)pduP)->L2)<<8;
            mac_subheader_len = 3;
            mac_sdu_len = ((uint16_t)(((NR_MAC_SUBHEADER_LONG *)pduP)->L1 & 0x7f) << 8)
                          | ((uint16_t)((NR_MAC_SUBHEADER_LONG *)pduP)->L2 & 0xff);

          } else {
            mac_sdu_len = (uint16_t)((NR_MAC_SUBHEADER_SHORT *)pduP)->L;
            mac_subheader_len = 2;
          }

          LOG_D(NR_MAC, "In %s: [UE %d] %d.%d : ULSCH -> UL-%s %d (gNB %d, %d bytes)\n",
                __func__,
                module_idP,
                frameP,
                slot,
                rx_lcid<4?"DCCH":"DTCH",
                rx_lcid,
                module_idP,
                mac_sdu_len);
          UE_info->mac_stats[UE_id].lc_bytes_rx[rx_lcid] += mac_sdu_len;

          mac_rlc_data_ind(module_idP,
                           UE_info->rnti[UE_id],
                           module_idP,
                           frameP,
                           ENB_FLAG_YES,
                           MBMS_FLAG_NO,
                           rx_lcid,
                           (char *)(pduP + mac_subheader_len),
                           mac_sdu_len,
                           1,
                           NULL);

          /* Updated estimated buffer when receiving data */
          if (sched_ctrl->estimated_ul_buffer >= mac_sdu_len)
            sched_ctrl->estimated_ul_buffer -= mac_sdu_len;
          else
            sched_ctrl->estimated_ul_buffer = 0;
          break;

        default:
          LOG_E(NR_MAC, "Received unknown MAC header (LCID = 0x%02x)\n", rx_lcid);
          return -1;
          break;
        }

        #ifdef ENABLE_MAC_PAYLOAD_DEBUG
        if (rx_lcid < 45 || rx_lcid == 52 || rx_lcid == 63) {
          LOG_I(NR_MAC, "In %s: dumping UL MAC SDU sub-header with length %d (LCID = 0x%02x):\n", __func__, mac_subheader_len, rx_lcid);
          log_dump(NR_MAC, pduP, mac_subheader_len, LOG_DUMP_CHAR, "\n");
          LOG_I(NR_MAC, "In %s: dumping UL MAC SDU with length %d (LCID = 0x%02x):\n", __func__, mac_sdu_len, rx_lcid);
          log_dump(NR_MAC, pduP + mac_subheader_len, mac_sdu_len, LOG_DUMP_CHAR, "\n");
        } else {
          LOG_I(NR_MAC, "In %s: dumping UL MAC CE with length %d (LCID = 0x%02x):\n", __func__, mac_ce_len, rx_lcid);
          log_dump(NR_MAC, pduP + mac_subheader_len + mac_sdu_len, mac_ce_len, LOG_DUMP_CHAR, "\n");
        }
        #endif

        pduP += ( mac_subheader_len + mac_ce_len + mac_sdu_len );
        pdu_len -= ( mac_subheader_len + mac_ce_len + mac_sdu_len );

        if (pdu_len < 0) {
          LOG_E(NR_MAC, "In %s: residual UL MAC PDU in %d.%d with length < 0!, pdu_len %d \n", __func__, frameP, slot, pdu_len);
          LOG_E(NR_MAC, "MAC PDU ");
          for (int i = 0; i < 20; i++) // Only printf 1st - 20nd bytes
            printf("%02x ", pduP[i]);
          printf("\n");
          return 0;
        }
    }
  return 0;
}

void abort_nr_ul_harq(module_id_t mod_id, int UE_id, int8_t harq_pid)
{
  NR_UE_info_t *UE_info = &RC.nrmac[mod_id]->UE_info;
  NR_UE_sched_ctrl_t *sched_ctrl = &UE_info->UE_sched_ctrl[UE_id];
  NR_UE_ul_harq_t *harq = &sched_ctrl->ul_harq_processes[harq_pid];

  harq->ndi ^= 1;
  harq->round = 0;
  UE_info->mac_stats[UE_id].ulsch_errors++;
  add_tail_nr_list(&sched_ctrl->available_ul_harq, harq_pid);

  /* the transmission failed: the UE won't send the data we expected initially,
   * so retrieve to correctly schedule after next BSR */
  sched_ctrl->sched_ul_bytes -= harq->sched_pusch.tb_size;
  if (sched_ctrl->sched_ul_bytes < 0)
    sched_ctrl->sched_ul_bytes = 0;
}

void handle_nr_ul_harq(const int CC_idP,
                       module_id_t mod_id,
                       frame_t frame,
                       sub_frame_t slot,
                       const nfapi_nr_crc_t *crc_pdu)
{
  gNB_MAC_INST *gNB_mac = RC.nrmac[mod_id];
  int UE_id = find_nr_UE_id(mod_id, crc_pdu->rnti);
  if (UE_id < 0) {
    for (int i = 0; i < NR_NB_RA_PROC_MAX; ++i) {
      NR_RA_t *ra = &gNB_mac->common_channels[CC_idP].ra[i];
      if (ra->state >= WAIT_Msg3 &&
          ra->rnti == crc_pdu->rnti)
        return;
    }
    LOG_E(NR_MAC, "%s(): unknown RNTI 0x%04x in PUSCH\n", __func__, crc_pdu->rnti);
    return;
  }
  NR_UE_info_t *UE_info = &RC.nrmac[mod_id]->UE_info;
  NR_UE_sched_ctrl_t *sched_ctrl = &UE_info->UE_sched_ctrl[UE_id];
  int8_t harq_pid = sched_ctrl->feedback_ul_harq.head;
  LOG_D(NR_MAC, "Comparing crc_pdu->harq_id vs feedback harq_pid = %d %d\n",crc_pdu->harq_id, harq_pid);
  while (crc_pdu->harq_id != harq_pid || harq_pid < 0) {
    LOG_W(NR_MAC,
          "Unexpected ULSCH HARQ PID %d (have %d) for RNTI 0x%04x (ignore this warning for RA)\n",
          crc_pdu->harq_id,
          harq_pid,
          crc_pdu->rnti);
    if (harq_pid < 0)
      return;

    remove_front_nr_list(&sched_ctrl->feedback_ul_harq);
    sched_ctrl->ul_harq_processes[harq_pid].is_waiting = false;
    if(sched_ctrl->ul_harq_processes[harq_pid].round >= MAX_HARQ_ROUNDS - 1) {
      abort_nr_ul_harq(mod_id, UE_id, harq_pid);
    } else {
      sched_ctrl->ul_harq_processes[harq_pid].round++;
      add_tail_nr_list(&sched_ctrl->retrans_ul_harq, harq_pid);
    }
    harq_pid = sched_ctrl->feedback_ul_harq.head;
  }
  remove_front_nr_list(&sched_ctrl->feedback_ul_harq);
  NR_UE_ul_harq_t *harq = &sched_ctrl->ul_harq_processes[harq_pid];
  DevAssert(harq->is_waiting);
  harq->feedback_slot = -1;
  harq->is_waiting = false;
  if (!crc_pdu->tb_crc_status) {
    harq->ndi ^= 1;
    harq->round = 0;
    LOG_D(NR_MAC,
          "Ulharq id %d crc passed for RNTI %04x\n",
          harq_pid,
          crc_pdu->rnti);
    add_tail_nr_list(&sched_ctrl->available_ul_harq, harq_pid);
  } else if (harq->round >= MAX_HARQ_ROUNDS - 1) {
    abort_nr_ul_harq(mod_id, UE_id, harq_pid);
    LOG_D(NR_MAC,
          "RNTI %04x: Ulharq id %d crc failed in all rounds\n",
          crc_pdu->rnti,
          harq_pid);
  } else {
    harq->round++;
    LOG_D(NR_MAC,
          "Ulharq id %d crc failed for RNTI %04x\n",
          harq_pid,
          crc_pdu->rnti);
    add_tail_nr_list(&sched_ctrl->retrans_ul_harq, harq_pid);
  }
}

/*
* When data are received on PHY and transmitted to MAC
*/
void nr_rx_sdu(const module_id_t gnb_mod_idP,
               const int CC_idP,
               const frame_t frameP,
               const sub_frame_t slotP,
               const rnti_t rntiP,
               uint8_t *sduP,
               const uint16_t sdu_lenP,
               const uint16_t timing_advance,
               const uint8_t ul_cqi,
               const uint16_t rssi){

  gNB_MAC_INST *gNB_mac = RC.nrmac[gnb_mod_idP];
  NR_UE_info_t *UE_info = &gNB_mac->UE_info;

  const int current_rnti = rntiP;
  const int UE_id = find_nr_UE_id(gnb_mod_idP, current_rnti);
  const int target_snrx10 = gNB_mac->pusch_target_snrx10;
  const int pusch_failure_thres = gNB_mac->pusch_failure_thres;

  if (UE_id != -1) {
    NR_UE_sched_ctrl_t *UE_scheduling_control = &UE_info->UE_sched_ctrl[UE_id];
    const int8_t harq_pid = UE_scheduling_control->feedback_ul_harq.head;

    if (sduP)
      T(T_GNB_MAC_UL_PDU_WITH_DATA, T_INT(gnb_mod_idP), T_INT(CC_idP),
        T_INT(rntiP), T_INT(frameP), T_INT(slotP), T_INT(harq_pid),
        T_BUFFER(sduP, sdu_lenP));

    UE_info->mac_stats[UE_id].ulsch_total_bytes_rx += sdu_lenP;
    LOG_D(NR_MAC, "[gNB %d][PUSCH %d] CC_id %d %d.%d Received ULSCH sdu from PHY (rnti %x, UE_id %d) ul_cqi %d TA %d sduP %p, rssi %d\n",
          gnb_mod_idP,
          harq_pid,
          CC_idP,
          frameP,
          slotP,
          current_rnti,
          UE_id,
          ul_cqi,
          timing_advance,
          sduP,
          rssi);

    // if not missed detection (10dB threshold for now)
    if (rssi>0) {
      UE_scheduling_control->tpc0 = nr_get_tpc(target_snrx10,ul_cqi,30);
      if (timing_advance != 0xffff)
        UE_scheduling_control->ta_update = timing_advance;
      UE_scheduling_control->raw_rssi = rssi;
      UE_scheduling_control->pusch_snrx10 = ul_cqi * 5 - 640;
      LOG_D(NR_MAC, "[UE %d] PUSCH TPC %d and TA %d\n",UE_id,UE_scheduling_control->tpc0,UE_scheduling_control->ta_update);
    }
    else{
      LOG_D(NR_MAC,"[UE %d] Detected DTX : increasing UE TX power\n",UE_id);
      UE_scheduling_control->tpc0 = 3;
    }

#if defined(ENABLE_MAC_PAYLOAD_DEBUG)

    LOG_I(NR_MAC, "Printing received UL MAC payload at gNB side: %d \n");
    for (int i = 0; i < sdu_lenP ; i++) {
	  //harq_process_ul_ue->a[i] = (unsigned char) rand();
	  //printf("a[%d]=0x%02x\n",i,harq_process_ul_ue->a[i]);
	  printf("%02x ",(unsigned char)sduP[i]);
    }
    printf("\n");

#endif

    if (sduP != NULL){
      LOG_D(NR_MAC, "Received PDU at MAC gNB \n");

      UE_info->UE_sched_ctrl[UE_id].pusch_consecutive_dtx_cnt = 0;
      const uint32_t tb_size = UE_scheduling_control->ul_harq_processes[harq_pid].sched_pusch.tb_size;
      UE_scheduling_control->sched_ul_bytes -= tb_size;
      if (UE_scheduling_control->sched_ul_bytes < 0)
        UE_scheduling_control->sched_ul_bytes = 0;

      nr_process_mac_pdu(gnb_mod_idP, UE_id, CC_idP, frameP, slotP, sduP, sdu_lenP);
    }
    else {
      NR_UE_ul_harq_t *cur_harq = &UE_scheduling_control->ul_harq_processes[harq_pid];
      /* reduce sched_ul_bytes when cur_harq->round == 3 */
      if (cur_harq->round == 3){
        const uint32_t tb_size = UE_scheduling_control->ul_harq_processes[harq_pid].sched_pusch.tb_size;
        UE_scheduling_control->sched_ul_bytes -= tb_size;
        if (UE_scheduling_control->sched_ul_bytes < 0)
          UE_scheduling_control->sched_ul_bytes = 0;
      }
      if (ul_cqi <= 128) {
        UE_info->UE_sched_ctrl[UE_id].pusch_consecutive_dtx_cnt++;
        UE_info->mac_stats[UE_id].ulsch_DTX++;
      }
      if (!get_softmodem_params()->phy_test && UE_info->UE_sched_ctrl[UE_id].pusch_consecutive_dtx_cnt >= pusch_failure_thres) {
         LOG_W(NR_MAC,"Detected UL Failure on PUSCH after %d PUSCH DTX, stopping scheduling\n",
               UE_info->UE_sched_ctrl[UE_id].pusch_consecutive_dtx_cnt);
         UE_info->UE_sched_ctrl[UE_id].ul_failure = 1;
         nr_mac_gNB_rrc_ul_failure(gnb_mod_idP,CC_idP,frameP,slotP,rntiP);
      }
    }
  } else if(sduP) {

    bool no_sig = true;
    for (int k = 0; k < sdu_lenP; k++) {
      if(sduP[k]!=0) {
        no_sig = false;
        break;
      }
    }

    if(no_sig) {
      LOG_W(NR_MAC, "No signal\n");
    }

    T(T_GNB_MAC_UL_PDU_WITH_DATA, T_INT(gnb_mod_idP), T_INT(CC_idP),
      T_INT(rntiP), T_INT(frameP), T_INT(slotP), T_INT(-1) /* harq_pid */,
      T_BUFFER(sduP, sdu_lenP));

    /* we don't know this UE (yet). Check whether there is a ongoing RA (Msg 3)
     * and check the corresponding UE's RNTI match, in which case we activate
     * it. */
    for (int i = 0; i < NR_NB_RA_PROC_MAX; ++i) {
      NR_RA_t *ra = &gNB_mac->common_channels[CC_idP].ra[i];
      if (ra->state != WAIT_Msg3)
        continue;

      if(no_sig) {
        LOG_W(NR_MAC, "Random Access %i failed at state %i (no signal)\n", i, ra->state);
        nr_mac_remove_ra_rnti(gnb_mod_idP, ra->rnti);
        nr_clear_ra_proc(gnb_mod_idP, CC_idP, frameP, ra);
      } else {

        // random access pusch with TC-RNTI
        if (ra->rnti != current_rnti) {
          LOG_W(NR_MAC,
                "expected TC_RNTI %04x to match current RNTI %04x\n",
                ra->rnti,
                current_rnti);

          if( (frameP==ra->Msg3_frame) && (slotP==ra->Msg3_slot) ) {
            LOG_W(NR_MAC, "Random Access %i failed at state %i (TC_RNTI %04x RNTI %04x)\n", i, ra->state,ra->rnti,current_rnti);
            nr_mac_remove_ra_rnti(gnb_mod_idP, ra->rnti);
            nr_clear_ra_proc(gnb_mod_idP, CC_idP, frameP, ra);
          }

          continue;
        }

        int UE_id=-1;

        UE_id = add_new_nr_ue(gnb_mod_idP, ra->rnti, ra->CellGroup);
        if (UE_id<0) {
          LOG_W(NR_MAC, "Random Access %i discarded at state %i (TC_RNTI %04x RNTI %04x): max number of users achieved!\n", i, ra->state,ra->rnti,current_rnti);
          nr_mac_remove_ra_rnti(gnb_mod_idP, ra->rnti);
          nr_clear_ra_proc(gnb_mod_idP, CC_idP, frameP, ra);
          return;
        }

        UE_info->UE_beam_index[UE_id] = ra->beam_id;

        // re-initialize ta update variables after RA procedure completion
        UE_info->UE_sched_ctrl[UE_id].ta_frame = frameP;

        LOG_D(NR_MAC,
              "reset RA state information for RA-RNTI 0x%04x/index %d\n",
              ra->rnti,
              i);

        LOG_I(NR_MAC,
              "[gNB %d][RAPROC] PUSCH with TC_RNTI 0x%04x received correctly, "
              "adding UE MAC Context UE_id %d/RNTI 0x%04x\n",
              gnb_mod_idP,
              current_rnti,
              UE_id,
              ra->rnti);

      NR_UE_sched_ctrl_t *UE_scheduling_control = &UE_info->UE_sched_ctrl[UE_id];

      UE_scheduling_control->tpc0 = nr_get_tpc(target_snrx10,ul_cqi,30);
      if (timing_advance != 0xffff)
        UE_scheduling_control->ta_update = timing_advance;
      UE_scheduling_control->raw_rssi = rssi;
      UE_scheduling_control->pusch_snrx10 = ul_cqi * 5 - 640;
      LOG_D(NR_MAC, "[UE %d] PUSCH TPC %d and TA %d\n",UE_id,UE_scheduling_control->tpc0,UE_scheduling_control->ta_update);
        if(ra->cfra) {

          LOG_A(NR_MAC, "(ue %i, rnti 0x%04x) CFRA procedure succeeded!\n", UE_id, ra->rnti);
          nr_mac_remove_ra_rnti(gnb_mod_idP, ra->rnti);
          nr_clear_ra_proc(gnb_mod_idP, CC_idP, frameP, ra);
          UE_info->active[UE_id] = true;

          process_CellGroup(ra->CellGroup, UE_scheduling_control);

        } else {

          LOG_A(NR_MAC,"[RAPROC] RA-Msg3 received (sdu_lenP %d)\n",sdu_lenP);
          LOG_D(NR_MAC,"[RAPROC] Received Msg3:\n");
          for (int k = 0; k < sdu_lenP; k++) {
            LOG_D(NR_MAC,"(%i): 0x%x\n",k,sduP[k]);
          }

          // UE Contention Resolution Identity
          // Store the first 48 bits belonging to the uplink CCCH SDU within Msg3 to fill in Msg4
          // First byte corresponds to R/LCID MAC sub-header
          memcpy(ra->cont_res_id, &sduP[1], sizeof(uint8_t) * 6);

          if (nr_process_mac_pdu(gnb_mod_idP, UE_id, CC_idP, frameP, slotP, sduP, sdu_lenP) == 0) {
            ra->state = Msg4;
            ra->Msg4_frame = (frameP + 2) % 1024;
            ra->Msg4_slot = 1;
            
            if (ra->msg3_dcch_dtch) {
              // Check if the UE identified by C-RNTI still exists at the gNB
              int UE_id_C = find_nr_UE_id(gnb_mod_idP, ra->crnti);
              if (UE_id_C < 0) {
                // The UE identified by C-RNTI no longer exists at the gNB
                // Let's abort the current RA, so the UE will trigger a new RA later but using RRCSetupRequest instead. A better solution may be implemented
                mac_remove_nr_ue(gnb_mod_idP, ra->rnti);
                nr_clear_ra_proc(gnb_mod_idP, CC_idP, frameP, ra);
                return;
              } else {
                // The UE identified by C-RNTI still exists at the gNB
                // Reset uplink failure flags/counters/timers at MAC and at RRC so gNB will resume again scheduling resources for this UE
                UE_info->UE_sched_ctrl[UE_id_C].pusch_consecutive_dtx_cnt = 0;
                UE_info->UE_sched_ctrl[UE_id_C].ul_failure = 0;
                nr_mac_gNB_rrc_ul_failure_reset(gnb_mod_idP, frameP, slotP, ra->crnti);
              }
            }
            LOG_I(NR_MAC, "Scheduling RA-Msg4 for TC_RNTI 0x%04x (state %d, frame %d, slot %d)\n",
                  (ra->msg3_dcch_dtch?ra->crnti:ra->rnti), ra->state, ra->Msg4_frame, ra->Msg4_slot);
          }
          else {
             nr_mac_remove_ra_rnti(gnb_mod_idP, ra->rnti);
             nr_clear_ra_proc(gnb_mod_idP, CC_idP, frameP, ra);
          }
        }
        return;
      }
    }
  } else {
    for (int i = 0; i < NR_NB_RA_PROC_MAX; ++i) {
      NR_RA_t *ra = &gNB_mac->common_channels[CC_idP].ra[i];
      if (ra->state != WAIT_Msg3)
        continue;

      if( (frameP!=ra->Msg3_frame) || (slotP!=ra->Msg3_slot))
        continue;

      // for CFRA (NSA) do not schedule retransmission of msg3
      if (ra->cfra) {
        LOG_W(NR_MAC, "Random Access %i failed at state %i (NSA msg3 reception failed)\n", i, ra->state);
        nr_mac_remove_ra_rnti(gnb_mod_idP, ra->rnti);
        nr_clear_ra_proc(gnb_mod_idP, CC_idP, frameP, ra);
        return;
      }

      if (ra->msg3_round >= MAX_HARQ_ROUNDS - 1) {
        LOG_W(NR_MAC, "Random Access %i failed at state %i (Reached msg3 max harq rounds)\n", i, ra->state);
        nr_mac_remove_ra_rnti(gnb_mod_idP, ra->rnti);
        nr_clear_ra_proc(gnb_mod_idP, CC_idP, frameP, ra);
        return;
      }

      LOG_W(NR_MAC, "Random Access %i Msg3 CRC did not pass)\n", i);
      ra->msg3_round++;
      ra->state = Msg3_retransmission;
    }
  }
}

long get_K2(NR_ServingCellConfigCommon_t *scc,NR_BWP_Uplink_t *ubwp, int time_domain_assignment, int mu) {
  DevAssert(scc);
  const NR_PUSCH_TimeDomainResourceAllocation_t *tda_list = ubwp ?
    ubwp->bwp_Common->pusch_ConfigCommon->choice.setup->pusch_TimeDomainAllocationList->list.array[time_domain_assignment]:
    scc->uplinkConfigCommon->initialUplinkBWP->pusch_ConfigCommon->choice.setup->pusch_TimeDomainAllocationList->list.array[time_domain_assignment];
  if (tda_list->k2)
    return *tda_list->k2;
  else if (mu < 2)
    return 1;
  else if (mu == 2)
    return 2;
  else
    return 3;
}

bool nr_UE_is_to_be_scheduled(module_id_t mod_id, int CC_id, int UE_id, frame_t frame, sub_frame_t slot)
{
  const NR_ServingCellConfigCommon_t *scc = RC.nrmac[mod_id]->common_channels->ServingCellConfigCommon;
  const int n = nr_slots_per_frame[*scc->ssbSubcarrierSpacing];
  const int now = frame * n + slot;

  const struct gNB_MAC_INST_s *nrmac = RC.nrmac[mod_id];
  const NR_UE_sched_ctrl_t *sched_ctrl = &nrmac->UE_info.UE_sched_ctrl[UE_id];
  const int last_ul_sched = sched_ctrl->last_ul_frame * n + sched_ctrl->last_ul_slot;

  const NR_TDD_UL_DL_Pattern_t *tdd =
      scc->tdd_UL_DL_ConfigurationCommon ? &scc->tdd_UL_DL_ConfigurationCommon->pattern1 : NULL;
  int num_slots_per_period;
  int tdd_period_len[8] = {500,625,1000,1250,2000,2500,5000,10000};
  if (tdd)
    num_slots_per_period = n*tdd_period_len[tdd->dl_UL_TransmissionPeriodicity]/10000;
  else
    num_slots_per_period = n;

  const int diff = (now - last_ul_sched + 1024 * n) % (1024 * n);
  /* UE is to be scheduled if
   * (1) we think the UE has more bytes awaiting than what we scheduled
   * (2) there is a scheduling request
   * (3) or we did not schedule it in more than 10 frames */
  const bool has_data = sched_ctrl->estimated_ul_buffer > sched_ctrl->sched_ul_bytes;
  const bool high_inactivity = diff >= (nrmac->ulsch_max_frame_inactivity>0 ? (nrmac->ulsch_max_frame_inactivity * n) : num_slots_per_period);
  LOG_D(NR_MAC,
        "%4d.%2d UL inactivity %d slots has_data %d SR %d\n",
        frame,
        slot,
        diff,
        has_data,
        sched_ctrl->SR);
  return has_data || sched_ctrl->SR || high_inactivity;
}

int next_list_entry_looped(NR_list_t *list, int UE_id)
{
  if (UE_id < 0)
    return list->head;
  return list->next[UE_id] < 0 ? list->head : list->next[UE_id];
}

bool allocate_ul_retransmission(module_id_t module_id,
                                frame_t frame,
                                sub_frame_t slot,
                                uint16_t *rballoc_mask,
                                int *n_rb_sched,
                                int UE_id,
                                int harq_pid)
{
  const int CC_id = 0;
  const NR_ServingCellConfigCommon_t *scc = RC.nrmac[module_id]->common_channels[CC_id].ServingCellConfigCommon;
  NR_UE_info_t *UE_info = &RC.nrmac[module_id]->UE_info;
  NR_UE_sched_ctrl_t *sched_ctrl = &UE_info->UE_sched_ctrl[UE_id];
  NR_sched_pusch_t *retInfo = &sched_ctrl->ul_harq_processes[harq_pid].sched_pusch;
  NR_CellGroupConfig_t *cg = UE_info->CellGroup[UE_id];
  NR_BWP_UplinkDedicated_t *ubwpd= cg ? cg->spCellConfig->spCellConfigDedicated->uplinkConfig->initialUplinkBWP:NULL;
  NR_BWP_t *genericParameters = sched_ctrl->active_ubwp ? &sched_ctrl->active_ubwp->bwp_Common->genericParameters : &scc->uplinkConfigCommon->initialUplinkBWP->genericParameters;
  int rbStart = 0; // wrt BWP start
  const uint16_t bwpSize = NRRIV2BW(genericParameters->locationAndBandwidth, MAX_BWP_SIZE);

  const uint8_t num_dmrs_cdm_grps_no_data = (sched_ctrl->active_bwp || ubwpd) ? 1 : 2;
  const int tda = sched_ctrl->active_ubwp ? RC.nrmac[module_id]->preferred_ul_tda[sched_ctrl->active_ubwp->bwp_Id][slot] : 0;
  LOG_D(NR_MAC,"retInfo->time_domain_allocation = %d, tda = %d\n", retInfo->time_domain_allocation, tda);
  LOG_D(NR_MAC,"num_dmrs_cdm_grps_no_data %d, tbs %d\n",num_dmrs_cdm_grps_no_data, retInfo->tb_size);
  if (tda == retInfo->time_domain_allocation) {
    /* check whether we need to switch the TDA allocation since tha last
     * (re-)transmission */
    NR_pusch_semi_static_t *ps = &sched_ctrl->pusch_semi_static;

    int dci_format = get_dci_format(sched_ctrl);

    if (ps->time_domain_allocation != tda
        || ps->dci_format != dci_format
        || ps->num_dmrs_cdm_grps_no_data != num_dmrs_cdm_grps_no_data
        || sched_ctrl->update_pusch_ps) {
      nr_set_pusch_semi_static(scc, sched_ctrl->active_ubwp, ubwpd, dci_format, tda, num_dmrs_cdm_grps_no_data, ps);
      sched_ctrl->update_pusch_ps = false;
    }

    /* Check the resource is enough for retransmission */
    while (rbStart < bwpSize &&
           !(rballoc_mask[rbStart]&SL_to_bitmap(ps->startSymbolIndex, ps->nrOfSymbols)))
      rbStart++;
    if (rbStart + retInfo->rbSize > bwpSize) {
      LOG_W(NR_MAC, "cannot allocate retransmission of UE %d/RNTI %04x: no resources (rbStart %d, retInfo->rbSize %d, bwpSize %d\n", UE_id, UE_info->rnti[UE_id], rbStart, retInfo->rbSize, bwpSize);
      return false;
    }
    LOG_D(NR_MAC, "%s(): retransmission keeping TDA %d and TBS %d\n", __func__, tda, retInfo->tb_size);
  } else {
    NR_pusch_semi_static_t temp_ps;
    int dci_format = get_dci_format(sched_ctrl);
    nr_set_pusch_semi_static(scc, sched_ctrl->active_ubwp,ubwpd, dci_format, tda, num_dmrs_cdm_grps_no_data, &temp_ps);
    /* the retransmission will use a different time domain allocation, check
     * that we have enough resources */
    while (rbStart < bwpSize &&
           !(rballoc_mask[rbStart]&SL_to_bitmap(temp_ps.startSymbolIndex, temp_ps.nrOfSymbols)))
      rbStart++;
    int rbSize = 0;
    while (rbStart + rbSize < bwpSize &&
           (rballoc_mask[rbStart + rbSize]&SL_to_bitmap(temp_ps.startSymbolIndex, temp_ps.nrOfSymbols)))
      rbSize++;
    uint32_t new_tbs;
    uint16_t new_rbSize;
    bool success = nr_find_nb_rb(retInfo->Qm,
                                 retInfo->R,
                                 1, // layers
                                 temp_ps.nrOfSymbols,
                                 temp_ps.N_PRB_DMRS * temp_ps.num_dmrs_symb,
                                 retInfo->tb_size,
                                 1, /* minimum of 1RB: need to find exact TBS, don't preclude any number */
                                 rbSize,
                                 &new_tbs,
                                 &new_rbSize);
    if (!success || new_tbs != retInfo->tb_size) {
      LOG_D(NR_MAC, "%s(): new TBsize %d of new TDA does not match old TBS %d\n", __func__, new_tbs, retInfo->tb_size);
      return false; /* the maximum TBsize we might have is smaller than what we need */
    }
    LOG_D(NR_MAC, "%s(): retransmission with TDA %d->%d and TBS %d -> %d\n", __func__, retInfo->time_domain_allocation, tda, retInfo->tb_size, new_tbs);
    /* we can allocate it. Overwrite the time_domain_allocation, the number
     * of RBs, and the new TB size. The rest is done below */
    retInfo->tb_size = new_tbs;
    retInfo->rbSize = new_rbSize;
    retInfo->time_domain_allocation = tda;
    sched_ctrl->pusch_semi_static = temp_ps;
  }

  /* Find a free CCE */
  const int cid = sched_ctrl->coreset->controlResourceSetId;
  const uint16_t Y = get_Y(cid%3, slot, UE_info->rnti[UE_id]);
  uint8_t nr_of_candidates;
  for (int i=0; i<5; i++) {
    // for now taking the lowest value among the available aggregation levels
    find_aggregation_candidates(&sched_ctrl->aggregation_level,
                                &nr_of_candidates,
                                sched_ctrl->search_space,
                                1<<i);
    if(nr_of_candidates>0) break;
  }
  int CCEIndex = find_pdcch_candidate(RC.nrmac[module_id],
                                      CC_id,
                                      sched_ctrl->aggregation_level,
                                      nr_of_candidates,
                                      &sched_ctrl->sched_pdcch,
                                      sched_ctrl->coreset,
                                      Y);

  if (CCEIndex<0) {
    LOG_D(NR_MAC, "%4d.%2d no free CCE for retransmission UL DCI UE %04x\n", frame, slot, UE_info->rnti[UE_id]);
    return false;
  }

  sched_ctrl->cce_index = CCEIndex;
  fill_pdcch_vrb_map(RC.nrmac[module_id],
                     CC_id,
                     &sched_ctrl->sched_pdcch,
                     CCEIndex,
                     sched_ctrl->aggregation_level);

  /* frame/slot in sched_pusch has been set previously. In the following, we
   * overwrite the information in the retransmission information before storing
   * as the new scheduling instruction */
  retInfo->frame = sched_ctrl->sched_pusch.frame;
  retInfo->slot = sched_ctrl->sched_pusch.slot;
  /* Get previous PSUCH field info */
  sched_ctrl->sched_pusch = *retInfo;
  NR_sched_pusch_t *sched_pusch = &sched_ctrl->sched_pusch;

  LOG_D(NR_MAC,
        "%4d.%2d Allocate UL retransmission UE %d/RNTI %04x sched %4d.%2d (%d RBs)\n",
        frame,
        slot,
        UE_id,
        UE_info->rnti[UE_id],
        sched_pusch->frame,
        sched_pusch->slot,
        sched_pusch->rbSize);

  sched_pusch->rbStart = rbStart;
  /* no need to recompute the TBS, it will be the same */

  /* Mark the corresponding RBs as used */
  n_rb_sched -= sched_pusch->rbSize;
  for (int rb = 0; rb < sched_ctrl->sched_pusch.rbSize; rb++)
    rballoc_mask[rb + sched_ctrl->sched_pusch.rbStart] ^= SL_to_bitmap(sched_ctrl->pusch_semi_static.startSymbolIndex, sched_ctrl->pusch_semi_static.nrOfSymbols);
  return true;
}

void update_ul_ue_R_Qm(NR_sched_pusch_t *sched_pusch, const NR_pusch_semi_static_t *ps)
{
  const int mcs = sched_pusch->mcs;
  sched_pusch->R = nr_get_code_rate_ul(mcs, ps->mcs_table);
  sched_pusch->Qm = nr_get_Qm_ul(mcs, ps->mcs_table);

  if (ps->pusch_Config && ps->pusch_Config->tp_pi2BPSK && ((ps->mcs_table == 3 && mcs < 2) || (ps->mcs_table == 4 && mcs < 6))) {
    sched_pusch->R >>= 1;
    sched_pusch->Qm <<= 1;
  }
}

float ul_thr_ue[MAX_MOBILES_PER_GNB];
uint32_t ul_pf_tbs[3][29]; // pre-computed, approximate TBS values for PF coefficient
void pf_ul(module_id_t module_id,
           frame_t frame,
           sub_frame_t slot,
           NR_list_t *UE_list,
           int max_num_ue,
           int n_rb_sched,
           uint16_t *rballoc_mask) {

  const int CC_id = 0;
  gNB_MAC_INST *nrmac = RC.nrmac[module_id];
  NR_ServingCellConfigCommon_t *scc = nrmac->common_channels[CC_id].ServingCellConfigCommon;
  NR_UE_info_t *UE_info = &nrmac->UE_info;
  const int min_rb = 5;
  float coeff_ue[MAX_MOBILES_PER_GNB];
  // UEs that could be scheduled
  int ue_array[MAX_MOBILES_PER_GNB];
  NR_list_t UE_sched = { .head = -1, .next = ue_array, .tail = -1, .len = MAX_MOBILES_PER_GNB };

  /* Loop UE_list to calculate throughput and coeff */
  for (int UE_id = UE_list->head; UE_id >= 0; UE_id = UE_list->next[UE_id]) {

    if (UE_info->Msg4_ACKed[UE_id] != true) continue;

    LOG_D(NR_MAC,"pf_ul: preparing UL scheduling for UE %d\n",UE_id);
    NR_UE_sched_ctrl_t *sched_ctrl = &UE_info->UE_sched_ctrl[UE_id];
    NR_BWP_t *genericParameters = sched_ctrl->active_ubwp ? &sched_ctrl->active_ubwp->bwp_Common->genericParameters : &scc->uplinkConfigCommon->initialUplinkBWP->genericParameters;
    int rbStart = 0; // wrt BWP start
    NR_CellGroupConfig_t *cg = UE_info->CellGroup[UE_id];
    NR_BWP_UplinkDedicated_t *ubwpd= cg ? cg->spCellConfig->spCellConfigDedicated->uplinkConfig->initialUplinkBWP : NULL;

    const uint16_t bwpSize = NRRIV2BW(genericParameters->locationAndBandwidth, MAX_BWP_SIZE);
    NR_sched_pusch_t *sched_pusch = &sched_ctrl->sched_pusch;
    NR_pusch_semi_static_t *ps = &sched_ctrl->pusch_semi_static;

    /* Calculate throughput */
    const float a = 0.0005f; // corresponds to 200ms window
    const uint32_t b = UE_info->mac_stats[UE_id].ulsch_current_bytes;
    ul_thr_ue[UE_id] = (1 - a) * ul_thr_ue[UE_id] + a * b;

    /* Check if retransmission is necessary */
    sched_pusch->ul_harq_pid = sched_ctrl->retrans_ul_harq.head;
    LOG_D(NR_MAC,"pf_ul: UE %d harq_pid %d\n",UE_id,sched_pusch->ul_harq_pid);
    if (sched_pusch->ul_harq_pid >= 0) {
      /* Allocate retransmission*/
      bool r = allocate_ul_retransmission(
          module_id, frame, slot, rballoc_mask, &n_rb_sched, UE_id, sched_pusch->ul_harq_pid);
      if (!r) {
        LOG_D(NR_MAC, "%4d.%2d UL retransmission UE RNTI %04x can NOT be allocated\n", frame, slot, UE_info->rnti[UE_id]);
        continue;
      }
      else LOG_D(NR_MAC,"%4d.%2d UL Retransmission UE RNTI %04x to be allocated, max_num_ue %d\n",frame,slot,UE_info->rnti[UE_id],max_num_ue);

      /* reduce max_num_ue once we are sure UE can be allocated, i.e., has CCE */
      max_num_ue--;
      if (max_num_ue < 0)
        return;
      continue;
    }

    const int B = max(0, sched_ctrl->estimated_ul_buffer - sched_ctrl->sched_ul_bytes);
    /* preprocessor computed sched_frame/sched_slot */
    const bool do_sched = nr_UE_is_to_be_scheduled(module_id, 0, UE_id, sched_pusch->frame, sched_pusch->slot);

    LOG_D(NR_MAC,"pf_ul: do_sched UE %d => %s\n",UE_id,do_sched ? "yes" : "no");
    if (B == 0 && !do_sched)
      continue;

    /* Schedule UE on SR or UL inactivity and no data (otherwise, will be scheduled
     * based on data to transmit) */
    if (B == 0 && do_sched) {
      /* if no data, pre-allocate 5RB */
      /* Find a free CCE */
      const int cid = sched_ctrl->coreset->controlResourceSetId;
      const uint16_t Y = get_Y(cid%3, slot, UE_info->rnti[UE_id]);
      uint8_t nr_of_candidates;
      for (int i=0; i<5; i++) {
        // for now taking the lowest value among the available aggregation levels
        find_aggregation_candidates(&sched_ctrl->aggregation_level,
                                    &nr_of_candidates,
                                    sched_ctrl->search_space,
                                    1<<i);
        if(nr_of_candidates>0) break;
      }
      int CCEIndex = find_pdcch_candidate(RC.nrmac[module_id],
                                          CC_id,
                                          sched_ctrl->aggregation_level,
                                          nr_of_candidates,
                                          &sched_ctrl->sched_pdcch,
                                          sched_ctrl->coreset,
                                          Y);

      if (CCEIndex<0) {
        LOG_D(NR_MAC, "%4d.%2d no free CCE for UL DCI UE %04x (BSR 0)\n", frame, slot, UE_info->rnti[UE_id]);
        continue;
      }
      /* reduce max_num_ue once we are sure UE can be allocated, i.e., has CCE */
      max_num_ue--;
      if (max_num_ue < 0)
        return;

      /* Save PUSCH field */
      /* we want to avoid a lengthy deduction of DMRS and other parameters in
       * every TTI if we can save it, so check whether dci_format, TDA, or
       * num_dmrs_cdm_grps_no_data has changed and only then recompute */
      const uint8_t num_dmrs_cdm_grps_no_data = (sched_ctrl->active_ubwp || ubwpd) ? 1 : 2;
      int dci_format = get_dci_format(sched_ctrl);
      const int tda = sched_ctrl->active_ubwp ? nrmac->preferred_ul_tda[sched_ctrl->active_ubwp->bwp_Id][slot] : 0;
      if (ps->time_domain_allocation != tda
          || ps->dci_format != dci_format
          || ps->num_dmrs_cdm_grps_no_data != num_dmrs_cdm_grps_no_data
          || sched_ctrl->update_pusch_ps) {
        nr_set_pusch_semi_static(scc, sched_ctrl->active_ubwp, ubwpd, dci_format, tda, num_dmrs_cdm_grps_no_data, ps);
        sched_ctrl->update_pusch_ps = false;
      }

      LOG_D(NR_MAC,"Looking for min_rb %d RBs, starting at %d\n", min_rb, rbStart);
      while (rbStart < bwpSize &&
             !(rballoc_mask[rbStart]&SL_to_bitmap(ps->startSymbolIndex, ps->nrOfSymbols)))
        rbStart++;
      if (rbStart + min_rb >= bwpSize) {
        LOG_W(NR_MAC, "cannot allocate continuous UL data for UE %d/RNTI %04x: no resources (rbStart %d, min_rb %d, bwpSize %d\n",
              UE_id, UE_info->rnti[UE_id],rbStart,min_rb,bwpSize);
        return;
      }

      sched_ctrl->cce_index = CCEIndex;
      fill_pdcch_vrb_map(RC.nrmac[module_id],
                         CC_id,
                         &sched_ctrl->sched_pdcch,
                         CCEIndex,
                         sched_ctrl->aggregation_level);

      NR_sched_pusch_t *sched_pusch = &sched_ctrl->sched_pusch;
      sched_pusch->mcs = 9;
      update_ul_ue_R_Qm(sched_pusch, ps);
      sched_pusch->rbStart = rbStart;
      sched_pusch->rbSize = min_rb;
      sched_pusch->tb_size = nr_compute_tbs(sched_pusch->Qm,
                                            sched_pusch->R,
                                            sched_pusch->rbSize,
                                            ps->nrOfSymbols,
                                            ps->N_PRB_DMRS * ps->num_dmrs_symb,
                                            0, // nb_rb_oh
                                            0,
                                            1 /* NrOfLayers */)
                             >> 3;

      /* Mark the corresponding RBs as used */
      n_rb_sched -= sched_pusch->rbSize;
      for (int rb = 0; rb < sched_ctrl->sched_pusch.rbSize; rb++)
        rballoc_mask[rb + sched_ctrl->sched_pusch.rbStart] ^= SL_to_bitmap(ps->startSymbolIndex, ps->nrOfSymbols);

      continue;
    }

    /* Create UE_sched for UEs eligibale for new data transmission*/
    add_tail_nr_list(&UE_sched, UE_id);

    /* Calculate coefficient*/
    sched_pusch->mcs = 9;
    const uint32_t tbs = ul_pf_tbs[ps->mcs_table][sched_pusch->mcs];
    coeff_ue[UE_id] = (float) tbs / ul_thr_ue[UE_id];
    LOG_D(NR_MAC,"b %d, ul_thr_ue[%d] %f, tbs %d, coeff_ue[%d] %f\n",
          b, UE_id, ul_thr_ue[UE_id], tbs, UE_id, coeff_ue[UE_id]);
  }


  const int min_rbSize = 5;
  /* Loop UE_sched to find max coeff and allocate transmission */
  while (UE_sched.head >= 0 && max_num_ue> 0 && n_rb_sched >= min_rbSize) {
    /* Find max coeff */
    int *max = &UE_sched.head; /* Find max coeff: assume head is max */
    int *p = &UE_sched.next[*max];
    while (*p >= 0) {
      /* Find max coeff: if the current one has larger coeff, save for later */
      if (coeff_ue[*p] > coeff_ue[*max])
        max = p;
      p = &UE_sched.next[*p];
    }
    /* Find max coeff: remove the max one: do not use remove_nr_list() since it
     * goes through the whole list every time. Note that UE_sched.tail might
     * not be set correctly anymore */
    const int UE_id = *max;
    p = &UE_sched.next[*max];
    *max = UE_sched.next[*max];
    *p = -1;

    NR_UE_sched_ctrl_t *sched_ctrl = &UE_info->UE_sched_ctrl[UE_id];

    const int cid = sched_ctrl->coreset->controlResourceSetId;
    const uint16_t Y = get_Y(cid%3, slot, UE_info->rnti[UE_id]);
    uint8_t nr_of_candidates;
    for (int i=0; i<5; i++) {
      // for now taking the lowest value among the available aggregation levels
      find_aggregation_candidates(&sched_ctrl->aggregation_level,
                                  &nr_of_candidates,
                                  sched_ctrl->search_space,
                                  1<<i);
      if(nr_of_candidates>0) break;
    }
    int CCEIndex = find_pdcch_candidate(RC.nrmac[module_id],
                                        CC_id,
                                        sched_ctrl->aggregation_level,
                                        nr_of_candidates,
                                        &sched_ctrl->sched_pdcch,
                                        sched_ctrl->coreset,
                                        Y);
    if (CCEIndex<0) {
      LOG_D(NR_MAC, "%4d.%2d no free CCE for UL DCI UE %04x\n", frame, slot, UE_info->rnti[UE_id]);
      continue;
    }
    else LOG_D(NR_MAC, "%4d.%2d free CCE for UL DCI UE %04x\n",frame,slot, UE_info->rnti[UE_id]);

    /* reduce max_num_ue once we are sure UE can be allocated, i.e., has CCE */
    max_num_ue--;
    AssertFatal(max_num_ue >= 0, "Illegal max_num_ue %d\n", max_num_ue);

    NR_CellGroupConfig_t *cg = UE_info->CellGroup[UE_id];
    NR_BWP_UplinkDedicated_t *ubwpd= cg ? cg->spCellConfig->spCellConfigDedicated->uplinkConfig->initialUplinkBWP:NULL;
    NR_BWP_t *genericParameters = sched_ctrl->active_ubwp ? &sched_ctrl->active_ubwp->bwp_Common->genericParameters : &scc->uplinkConfigCommon->initialUplinkBWP->genericParameters;
    int rbStart = sched_ctrl->active_ubwp ? NRRIV2PRBOFFSET(genericParameters->locationAndBandwidth, MAX_BWP_SIZE) : 0;
    const uint16_t bwpSize = NRRIV2BW(genericParameters->locationAndBandwidth, MAX_BWP_SIZE);
    NR_sched_pusch_t *sched_pusch = &sched_ctrl->sched_pusch;
    NR_pusch_semi_static_t *ps = &sched_ctrl->pusch_semi_static;

    /* Save PUSCH field */
    /* we want to avoid a lengthy deduction of DMRS and other parameters in
     * every TTI if we can save it, so check whether dci_format, TDA, or
     * num_dmrs_cdm_grps_no_data has changed and only then recompute */
    const uint8_t num_dmrs_cdm_grps_no_data = (sched_ctrl->active_ubwp || ubwpd) ? 1 : 2;
    int dci_format = get_dci_format(sched_ctrl);
    const int tda = sched_ctrl->active_ubwp ? nrmac->preferred_ul_tda[sched_ctrl->active_ubwp->bwp_Id][slot] : 0;
    if (ps->time_domain_allocation != tda
        || ps->dci_format != dci_format
        || ps->num_dmrs_cdm_grps_no_data != num_dmrs_cdm_grps_no_data
        || sched_ctrl->update_pusch_ps) {
      nr_set_pusch_semi_static(scc, sched_ctrl->active_ubwp, ubwpd, dci_format, tda, num_dmrs_cdm_grps_no_data, ps);
      sched_ctrl->update_pusch_ps = false;
    }
    update_ul_ue_R_Qm(sched_pusch, ps);

    while (rbStart < bwpSize &&
           !(rballoc_mask[rbStart]&SL_to_bitmap(ps->startSymbolIndex, ps->nrOfSymbols)))
      rbStart++;
    sched_pusch->rbStart = rbStart;
    uint16_t max_rbSize = 1;
    while (rbStart + max_rbSize < bwpSize &&
           (rballoc_mask[rbStart + max_rbSize]&&SL_to_bitmap(ps->startSymbolIndex, ps->nrOfSymbols)))
      max_rbSize++;

    if (rbStart + min_rb >= bwpSize) {
      LOG_W(NR_MAC, "cannot allocate UL data for UE %d/RNTI %04x: no resources (rbStart %d, min_rb %d, bwpSize %d\n",
	    UE_id, UE_info->rnti[UE_id],rbStart,min_rb,bwpSize);
      return;
    }
    else LOG_D(NR_MAC,"allocating UL data for UE %d/RNTI %04x (rbStsart %d, min_rb %d, bwpSize %d\n",UE_id, UE_info->rnti[UE_id],rbStart,min_rb,bwpSize);


    /* Calculate the current scheduling bytes and the necessary RBs */
    const int B = cmax(sched_ctrl->estimated_ul_buffer - sched_ctrl->sched_ul_bytes, 0);
    uint16_t rbSize = 0;
    uint32_t TBS = 0;
    
    nr_find_nb_rb(sched_pusch->Qm,
                  sched_pusch->R,
                  1, // layers
                  ps->nrOfSymbols,
                  ps->N_PRB_DMRS * ps->num_dmrs_symb,
                  B,
                  min_rbSize,
                  max_rbSize,
                  &TBS,
                  &rbSize);
    sched_pusch->rbSize = rbSize;
    sched_pusch->tb_size = TBS;
    LOG_D(NR_MAC,"rbSize %d (max_rbSize %d), TBS %d, est buf %d, sched_ul %d, B %d, CCE %d, num_dmrs_symb %d, N_PRB_DMRS %d\n",
          rbSize, max_rbSize,sched_pusch->tb_size, sched_ctrl->estimated_ul_buffer, sched_ctrl->sched_ul_bytes, B,sched_ctrl->cce_index,ps->num_dmrs_symb,ps->N_PRB_DMRS);

    /* Mark the corresponding RBs as used */

    sched_ctrl->cce_index = CCEIndex;
    fill_pdcch_vrb_map(RC.nrmac[module_id],
                       CC_id,
                       &sched_ctrl->sched_pdcch,
                       CCEIndex,
                       sched_ctrl->aggregation_level);

    n_rb_sched -= sched_pusch->rbSize;
    for (int rb = 0; rb < sched_ctrl->sched_pusch.rbSize; rb++)
      rballoc_mask[rb + sched_ctrl->sched_pusch.rbStart] ^= SL_to_bitmap(ps->startSymbolIndex, ps->nrOfSymbols);
  }
}

bool nr_fr1_ulsch_preprocessor(module_id_t module_id, frame_t frame, sub_frame_t slot)
{
  gNB_MAC_INST *nr_mac = RC.nrmac[module_id];
  NR_COMMON_channels_t *cc = nr_mac->common_channels;
  NR_ServingCellConfigCommon_t *scc = cc->ServingCellConfigCommon;
  const int mu = scc->uplinkConfigCommon->initialUplinkBWP->genericParameters.subcarrierSpacing;
  NR_UE_info_t *UE_info = &nr_mac->UE_info;

  if (UE_info->num_UEs == 0)
    return false;

  const int CC_id = 0;

  /* Get the K2 for first UE to compute offset. The other UEs are guaranteed to
   * have the same K2 (we don't support multiple/different K2s via different
   * TDAs yet). If the TDA is negative, it means that there is no UL slot to
   * schedule now (slot + k2 is not UL slot) */
  int UE_id = UE_info->list.head;
  NR_UE_sched_ctrl_t *sched_ctrl = &UE_info->UE_sched_ctrl[UE_id];
  const int tda = sched_ctrl->active_ubwp ? nr_mac->preferred_ul_tda[sched_ctrl->active_ubwp->bwp_Id][slot] : 0;
  if (tda < 0)
    return false;
  int K2 = get_K2(scc, sched_ctrl->active_ubwp, tda, mu);
  const int sched_frame = frame + (slot + K2 >= nr_slots_per_frame[mu]);
  const int sched_slot = (slot + K2) % nr_slots_per_frame[mu];

  if (!is_xlsch_in_slot(nr_mac->ulsch_slot_bitmap[sched_slot / 64], sched_slot))
    return false;

  bool is_mixed_slot = false;
  const NR_TDD_UL_DL_Pattern_t *tdd =
      scc->tdd_UL_DL_ConfigurationCommon ? &scc->tdd_UL_DL_ConfigurationCommon->pattern1 : NULL;

  if (tdd)
    is_mixed_slot = is_xlsch_in_slot(nr_mac->dlsch_slot_bitmap[sched_slot / 64], sched_slot) &&
                    is_xlsch_in_slot(nr_mac->ulsch_slot_bitmap[sched_slot / 64], sched_slot);

  // FIXME: Avoid mixed slots for initialUplinkBWP
  if (sched_ctrl->active_ubwp==NULL && is_mixed_slot)
    return false;

  // Avoid slots with the SRS
  const NR_list_t *UE_list = &UE_info->list;
  for (int UE_idx = UE_list->head; UE_idx >= 0; UE_idx = UE_list->next[UE_idx]) {
    NR_sched_srs_t sched_srs = UE_info->UE_sched_ctrl[UE_idx].sched_srs;
    if(sched_srs.srs_scheduled && sched_srs.frame==sched_frame && sched_srs.slot==sched_slot) {
      return false;
    }
  }

  sched_ctrl->sched_pusch.slot = sched_slot;
  sched_ctrl->sched_pusch.frame = sched_frame;
  for (UE_id = UE_info->list.next[UE_id]; UE_id >= 0; UE_id = UE_info->list.next[UE_id]) {
    NR_UE_sched_ctrl_t *sched_ctrl = &UE_info->UE_sched_ctrl[UE_id];
    AssertFatal(K2 == get_K2(scc,sched_ctrl->active_ubwp, tda, mu),
                "Different K2, %d(UE%d) != %ld(UE%d)\n", K2, 0, get_K2(scc,sched_ctrl->active_ubwp, tda, mu), UE_id);
    sched_ctrl->sched_pusch.slot = sched_slot;
    sched_ctrl->sched_pusch.frame = sched_frame;
  }

  /* Change vrb_map_UL to rballoc_mask: check which symbols per RB (in
   * vrb_map_UL) overlap with the "default" tda and exclude those RBs.
   * Calculate largest contiguous RBs */
  uint16_t *vrb_map_UL =
      &RC.nrmac[module_id]->common_channels[CC_id].vrb_map_UL[sched_slot * MAX_BWP_SIZE];
  const uint16_t bwpSize = NRRIV2BW(sched_ctrl->active_ubwp ?
                                    sched_ctrl->active_ubwp->bwp_Common->genericParameters.locationAndBandwidth:
                                    scc->uplinkConfigCommon->initialUplinkBWP->genericParameters.locationAndBandwidth,
                                    MAX_BWP_SIZE);
  const uint16_t bwpStart = NRRIV2PRBOFFSET(sched_ctrl->active_ubwp ?
                                            sched_ctrl->active_ubwp->bwp_Common->genericParameters.locationAndBandwidth:
                                            scc->uplinkConfigCommon->initialUplinkBWP->genericParameters.locationAndBandwidth,
                                            MAX_BWP_SIZE);
  const struct NR_PUSCH_TimeDomainResourceAllocationList *tdaList = sched_ctrl->active_ubwp ?
    sched_ctrl->active_ubwp->bwp_Common->pusch_ConfigCommon->choice.setup->pusch_TimeDomainAllocationList:
    scc->uplinkConfigCommon->initialUplinkBWP->pusch_ConfigCommon->choice.setup->pusch_TimeDomainAllocationList;
  const int startSymbolAndLength = tdaList->list.array[tda]->startSymbolAndLength;
  int startSymbolIndex, nrOfSymbols;
  SLIV2SL(startSymbolAndLength, &startSymbolIndex, &nrOfSymbols);
  const uint16_t symb = SL_to_bitmap(startSymbolIndex, nrOfSymbols);

  int st = 0, e = 0, len = 0;

  for (int i = 0; i < bwpSize; i++) {
    while ((vrb_map_UL[bwpStart + i] & symb) != 0 && i < bwpSize)
      i++;
    st = i;
    while ((vrb_map_UL[bwpStart + i] & symb) == 0 && i < bwpSize)
      i++;
    if (i - st > len) {
      len = i - st;
      e = i - 1;
    }
  }
  st = e - len + 1;

  LOG_D(NR_MAC,"UL %d.%d : start_prb %d, end PRB %d\n",frame,slot,st,e);
  
  uint16_t rballoc_mask[bwpSize];

  /* Calculate mask: if any RB in vrb_map_UL is blocked (1), the current RB will be 0 */
  for (int i = 0; i < bwpSize; i++)
<<<<<<< HEAD
    rballoc_mask[i] = i >= st && i <= e;
  LOG_D(NR_MAC,"%d.%d : UL start %d, end %d\n",frame,slot,st,e);
=======
    rballoc_mask[i] = (i >= st && i <= e)*SL_to_bitmap(startSymbolIndex, nrOfSymbols);

>>>>>>> 2c86b745
  /* proportional fair scheduling algorithm */
  pf_ul(module_id,
        frame,
        slot,
        &UE_info->list,
        2,
        len,
        rballoc_mask);
  return true;
}

nr_pp_impl_ul nr_init_fr1_ulsch_preprocessor(module_id_t module_id, int CC_id)
{
  /* in the PF algorithm, we have to use the TBsize to compute the coefficient.
   * This would include the number of DMRS symbols, which in turn depends on
   * the time domain allocation. In case we are in a mixed slot, we do not want
   * to recalculate all these values, and therefore we provide a look-up table
   * which should approximately(!) give us the TBsize. In particular, the
   * number of symbols, the number of DMRS symbols, and the exact Qm and R, are
   * not correct*/
  for (int mcsTableIdx = 0; mcsTableIdx < 3; ++mcsTableIdx) {
    for (int mcs = 0; mcs < 29; ++mcs) {
      if (mcs > 27 && mcsTableIdx == 1)
        continue;
      const uint8_t Qm = nr_get_Qm_dl(mcs, mcsTableIdx);
      const uint16_t R = nr_get_code_rate_dl(mcs, mcsTableIdx);
      /* note: we do not update R/Qm based on low MCS or pi2BPSK */
      ul_pf_tbs[mcsTableIdx][mcs] = nr_compute_tbs(Qm,
                                                   R,
                                                   1, /* rbSize */
                                                   10, /* hypothetical number of slots */
                                                   0, /* N_PRB_DMRS * N_DMRS_SLOT */
                                                   0 /* N_PRB_oh, 0 for initialBWP */,
                                                   0 /* tb_scaling */,
                                                   1 /* nrOfLayers */)
                                    >> 3;
    }
  }
  return nr_fr1_ulsch_preprocessor;
}

void nr_schedule_ulsch(module_id_t module_id, frame_t frame, sub_frame_t slot)
{
  gNB_MAC_INST *nr_mac = RC.nrmac[module_id];
  /* Uplink data ONLY can be scheduled when the current slot is downlink slot,
   * because we have to schedule the DCI0 first before schedule uplink data */
  if (!is_xlsch_in_slot(nr_mac->dlsch_slot_bitmap[slot / 64], slot)) {
    LOG_D(NR_MAC, "Current slot %d is NOT DL slot, cannot schedule DCI0 for UL data\n", slot);
    return;
  }
  bool do_sched = RC.nrmac[module_id]->pre_processor_ul(module_id, frame, slot);
  if (!do_sched)
    return;

  const int CC_id = 0;
  nfapi_nr_ul_dci_request_t *ul_dci_req = &RC.nrmac[module_id]->UL_dci_req[CC_id];
  ul_dci_req->SFN = frame;
  ul_dci_req->Slot = slot;
  /* a PDCCH PDU groups DCIs per BWP and CORESET. Save a pointer to each
   * allocated PDCCH so we can easily allocate UE's DCIs independent of any
   * CORESET order */
  nfapi_nr_dl_tti_pdcch_pdu_rel15_t *pdcch_pdu_coreset[MAX_NUM_CORESET] = {0};


  NR_ServingCellConfigCommon_t *scc = RC.nrmac[module_id]->common_channels[0].ServingCellConfigCommon;
  NR_UE_info_t *UE_info = &RC.nrmac[module_id]->UE_info;
  const NR_list_t *UE_list = &UE_info->list;
  for (int UE_id = UE_list->head; UE_id >= 0; UE_id = UE_list->next[UE_id]) {
    NR_UE_sched_ctrl_t *sched_ctrl = &UE_info->UE_sched_ctrl[UE_id];
    if (sched_ctrl->ul_failure == 1 && get_softmodem_params()->phy_test==0) continue;

    NR_CellGroupConfig_t *cg = UE_info->CellGroup[UE_id];
    NR_BWP_UplinkDedicated_t *ubwpd= cg ? cg->spCellConfig->spCellConfigDedicated->uplinkConfig->initialUplinkBWP:NULL;
    UE_info->mac_stats[UE_id].ulsch_current_bytes = 0;

    /* dynamic PUSCH values (RB alloc, MCS, hence R, Qm, TBS) that change in
     * every TTI are pre-populated by the preprocessor and used below */
    NR_sched_pusch_t *sched_pusch = &sched_ctrl->sched_pusch;
    LOG_D(NR_MAC,"UE %x : sched_pusch->rbSize %d\n",UE_info->rnti[UE_id],sched_pusch->rbSize);
    if (sched_pusch->rbSize <= 0)
      continue;

    uint16_t rnti = UE_info->rnti[UE_id];
    sched_ctrl->SR = false;

    int8_t harq_id = sched_pusch->ul_harq_pid;
    if (harq_id < 0) {
      /* PP has not selected a specific HARQ Process, get a new one */
      harq_id = sched_ctrl->available_ul_harq.head;
      AssertFatal(harq_id >= 0,
                  "no free HARQ process available for UE %d\n",
                  UE_id);
      remove_front_nr_list(&sched_ctrl->available_ul_harq);
      sched_pusch->ul_harq_pid = harq_id;
    } else {
      /* PP selected a specific HARQ process. Check whether it will be a new
       * transmission or a retransmission, and remove from the corresponding
       * list */
      if (sched_ctrl->ul_harq_processes[harq_id].round == 0)
        remove_nr_list(&sched_ctrl->available_ul_harq, harq_id);
      else
        remove_nr_list(&sched_ctrl->retrans_ul_harq, harq_id);
    }
    NR_UE_ul_harq_t *cur_harq = &sched_ctrl->ul_harq_processes[harq_id];
    DevAssert(!cur_harq->is_waiting);
    add_tail_nr_list(&sched_ctrl->feedback_ul_harq, harq_id);
    cur_harq->feedback_slot = sched_pusch->slot;
    cur_harq->is_waiting = true;

    int rnti_types[2] = { NR_RNTI_C, 0 };

    /* pre-computed PUSCH values that only change if time domain allocation,
     * DCI format, or DMRS parameters change. Updated in the preprocessor
     * through nr_set_pusch_semi_static() */
    NR_pusch_semi_static_t *ps = &sched_ctrl->pusch_semi_static;

    /* Statistics */
    AssertFatal(cur_harq->round < 8, "Indexing ulsch_rounds[%d] is out of bounds\n", cur_harq->round);
    UE_info->mac_stats[UE_id].ulsch_rounds[cur_harq->round]++;
    if (cur_harq->round == 0) {
      UE_info->mac_stats[UE_id].ulsch_total_bytes_scheduled += sched_pusch->tb_size;
      /* Save information on MCS, TBS etc for the current initial transmission
       * so we have access to it when retransmitting */
      cur_harq->sched_pusch = *sched_pusch;
      /* save which time allocation has been used, to be used on
       * retransmissions */
      cur_harq->sched_pusch.time_domain_allocation = ps->time_domain_allocation;
      sched_ctrl->sched_ul_bytes += sched_pusch->tb_size;
    } else {
      LOG_D(NR_MAC,
            "%d.%2d UL retransmission RNTI %04x sched %d.%2d HARQ PID %d round %d NDI %d\n",
            frame,
            slot,
            rnti,
            sched_pusch->frame,
            sched_pusch->slot,
            harq_id,
            cur_harq->round,
            cur_harq->ndi);
    }
    UE_info->mac_stats[UE_id].ulsch_current_bytes = sched_pusch->tb_size;
    sched_ctrl->last_ul_frame = sched_pusch->frame;
    sched_ctrl->last_ul_slot = sched_pusch->slot;

    LOG_D(NR_MAC,
          "ULSCH/PUSCH: %4d.%2d RNTI %04x UL sched %4d.%2d DCI L %d start %2d RBS %3d startSymbol %2d nb_symbol %2d dmrs_pos %x MCS %2d TBS %4d HARQ PID %2d round %d RV %d NDI %d est %6d sched %6d est BSR %6d TPC %d\n",
          frame,
          slot,
          rnti,
          sched_pusch->frame,
          sched_pusch->slot,
          sched_ctrl->aggregation_level,
          sched_pusch->rbStart,
          sched_pusch->rbSize,
          ps->startSymbolIndex,
          ps->nrOfSymbols,
          ps->ul_dmrs_symb_pos,
          sched_pusch->mcs,
          sched_pusch->tb_size,
          harq_id,
          cur_harq->round,
          nr_rv_round_map[cur_harq->round],
          cur_harq->ndi,
          sched_ctrl->estimated_ul_buffer,
          sched_ctrl->sched_ul_bytes,
          sched_ctrl->estimated_ul_buffer - sched_ctrl->sched_ul_bytes,
          sched_ctrl->tpc0);


    /* PUSCH in a later slot, but corresponding DCI now! */
    nfapi_nr_ul_tti_request_t *future_ul_tti_req = &RC.nrmac[module_id]->UL_tti_req_ahead[0][sched_pusch->slot];
    AssertFatal(future_ul_tti_req->SFN == sched_pusch->frame
                && future_ul_tti_req->Slot == sched_pusch->slot,
                "%d.%d future UL_tti_req's frame.slot %d.%d does not match PUSCH %d.%d\n",
                frame, slot,
                future_ul_tti_req->SFN,
                future_ul_tti_req->Slot,
                sched_pusch->frame,
                sched_pusch->slot);
    future_ul_tti_req->pdus_list[future_ul_tti_req->n_pdus].pdu_type = NFAPI_NR_UL_CONFIG_PUSCH_PDU_TYPE;
    future_ul_tti_req->pdus_list[future_ul_tti_req->n_pdus].pdu_size = sizeof(nfapi_nr_pusch_pdu_t);
    nfapi_nr_pusch_pdu_t *pusch_pdu = &future_ul_tti_req->pdus_list[future_ul_tti_req->n_pdus].pusch_pdu;
    memset(pusch_pdu, 0, sizeof(nfapi_nr_pusch_pdu_t));
    future_ul_tti_req->n_pdus += 1;

    LOG_D(NR_MAC, "%4d.%2d Scheduling UE specific PUSCH for sched %d.%d, ul_tti_req %d.%d\n", frame, slot,
    sched_pusch->frame,sched_pusch->slot,future_ul_tti_req->SFN,future_ul_tti_req->Slot);

    pusch_pdu->pdu_bit_map = PUSCH_PDU_BITMAP_PUSCH_DATA;
    pusch_pdu->rnti = rnti;
    pusch_pdu->handle = 0; //not yet used

    /* FAPI: BWP */
    NR_BWP_t *genericParameters = sched_ctrl->active_ubwp ? &sched_ctrl->active_ubwp->bwp_Common->genericParameters:&scc->uplinkConfigCommon->initialUplinkBWP->genericParameters;
    pusch_pdu->bwp_size  = NRRIV2BW(genericParameters->locationAndBandwidth, MAX_BWP_SIZE);
    pusch_pdu->bwp_start = NRRIV2PRBOFFSET(genericParameters->locationAndBandwidth, MAX_BWP_SIZE);
    pusch_pdu->subcarrier_spacing = genericParameters->subcarrierSpacing;
    pusch_pdu->cyclic_prefix = 0;

    /* FAPI: PUSCH information always included */
    pusch_pdu->target_code_rate = sched_pusch->R;
    pusch_pdu->qam_mod_order = sched_pusch->Qm;
    pusch_pdu->mcs_index = sched_pusch->mcs;
    pusch_pdu->mcs_table = ps->mcs_table;
    pusch_pdu->transform_precoding = ps->transform_precoding;
    if (ps->pusch_Config && ps->pusch_Config->dataScramblingIdentityPUSCH)
      pusch_pdu->data_scrambling_id = *ps->pusch_Config->dataScramblingIdentityPUSCH;
    else
      pusch_pdu->data_scrambling_id = *scc->physCellId;
    pusch_pdu->nrOfLayers = 1;

    /* FAPI: DMRS */
    pusch_pdu->ul_dmrs_symb_pos = ps->ul_dmrs_symb_pos;
    pusch_pdu->dmrs_config_type = ps->dmrs_config_type;
    if (pusch_pdu->transform_precoding) { // transform precoding disabled
      long *scramblingid=NULL;
      if (ps->NR_DMRS_UplinkConfig && pusch_pdu->scid == 0)
        scramblingid = ps->NR_DMRS_UplinkConfig->transformPrecodingDisabled->scramblingID0;
      else if (ps->NR_DMRS_UplinkConfig)
        scramblingid = ps->NR_DMRS_UplinkConfig->transformPrecodingDisabled->scramblingID1;
      if (scramblingid == NULL)
        pusch_pdu->ul_dmrs_scrambling_id = *scc->physCellId;
      else
        pusch_pdu->ul_dmrs_scrambling_id = *scramblingid;
    }
    else {
      pusch_pdu->ul_dmrs_scrambling_id = *scc->physCellId;
      if (ps->NR_DMRS_UplinkConfig && ps->NR_DMRS_UplinkConfig->transformPrecodingEnabled->nPUSCH_Identity != NULL)
        pusch_pdu->pusch_identity = *ps->NR_DMRS_UplinkConfig->transformPrecodingEnabled->nPUSCH_Identity;
      else if (ps->NR_DMRS_UplinkConfig)
        pusch_pdu->pusch_identity = *scc->physCellId;
    }
    pusch_pdu->scid = 0;      // DMRS sequence initialization [TS38.211, sec 6.4.1.1.1]
    pusch_pdu->num_dmrs_cdm_grps_no_data = ps->num_dmrs_cdm_grps_no_data;
    pusch_pdu->dmrs_ports = 1;

    /* FAPI: Pusch Allocation in frequency domain */
    pusch_pdu->resource_alloc = 1; //type 1
    pusch_pdu->rb_start = sched_pusch->rbStart;
    pusch_pdu->rb_size = sched_pusch->rbSize;
    pusch_pdu->vrb_to_prb_mapping = 0;
    if (ps->pusch_Config==NULL || ps->pusch_Config->frequencyHopping==NULL)
      pusch_pdu->frequency_hopping = 0;
    else
      pusch_pdu->frequency_hopping = 1;

    /* FAPI: Resource Allocation in time domain */
    pusch_pdu->start_symbol_index = ps->startSymbolIndex;
    pusch_pdu->nr_of_symbols = ps->nrOfSymbols;

    /* PUSCH PDU */
    AssertFatal(cur_harq->round < 4, "Indexing nr_rv_round_map[%d] is out of bounds\n", cur_harq->round);
    pusch_pdu->pusch_data.rv_index = nr_rv_round_map[cur_harq->round];
    pusch_pdu->pusch_data.harq_process_id = harq_id;
    pusch_pdu->pusch_data.new_data_indicator = cur_harq->ndi;
    pusch_pdu->pusch_data.tb_size = sched_pusch->tb_size;
    pusch_pdu->pusch_data.num_cb = 0; //CBG not supported

    LOG_D(NR_MAC,"PUSCH PDU : data_scrambling_identity %x, dmrs_scrambling_id %x\n",pusch_pdu->data_scrambling_id,pusch_pdu->ul_dmrs_scrambling_id);
    /* TRANSFORM PRECODING --------------------------------------------------------*/

    if (pusch_pdu->transform_precoding == NR_PUSCH_Config__transformPrecoder_enabled){

      // U as specified in section 6.4.1.1.1.2 in 38.211, if sequence hopping and group hopping are disabled
      pusch_pdu->dfts_ofdm.low_papr_group_number = pusch_pdu->pusch_identity % 30;

      // V as specified in section 6.4.1.1.1.2 in 38.211 V = 0 if sequence hopping and group hopping are disabled
      if ((ps->NR_DMRS_UplinkConfig==NULL) || ((ps->NR_DMRS_UplinkConfig->transformPrecodingEnabled->sequenceGroupHopping == NULL) &&
					       (ps->NR_DMRS_UplinkConfig->transformPrecodingEnabled->sequenceHopping == NULL)))
        pusch_pdu->dfts_ofdm.low_papr_sequence_number = 0;
      else
        AssertFatal(1==0,"SequenceGroupHopping or sequenceHopping are NOT Supported\n");

      LOG_D(NR_MAC,"TRANSFORM PRECODING IS ENABLED. CDM groups: %d, U: %d MCS table: %d\n", pusch_pdu->num_dmrs_cdm_grps_no_data, pusch_pdu->dfts_ofdm.low_papr_group_number, ps->mcs_table);
    }

    /*-----------------------------------------------------------------------------*/

    /* PUSCH PTRS */
    if (ps->NR_DMRS_UplinkConfig && ps->NR_DMRS_UplinkConfig->phaseTrackingRS != NULL) {
      bool valid_ptrs_setup = false;
      pusch_pdu->pusch_ptrs.ptrs_ports_list   = (nfapi_nr_ptrs_ports_t *) malloc(2*sizeof(nfapi_nr_ptrs_ports_t));
      valid_ptrs_setup = set_ul_ptrs_values(ps->NR_DMRS_UplinkConfig->phaseTrackingRS->choice.setup,
                                            pusch_pdu->rb_size, pusch_pdu->mcs_index, pusch_pdu->mcs_table,
                                            &pusch_pdu->pusch_ptrs.ptrs_freq_density,&pusch_pdu->pusch_ptrs.ptrs_time_density,
                                            &pusch_pdu->pusch_ptrs.ptrs_ports_list->ptrs_re_offset,&pusch_pdu->pusch_ptrs.num_ptrs_ports,
                                            &pusch_pdu->pusch_ptrs.ul_ptrs_power, pusch_pdu->nr_of_symbols);
      if (valid_ptrs_setup==true) {
        pusch_pdu->pdu_bit_map |= PUSCH_PDU_BITMAP_PUSCH_PTRS; // enable PUSCH PTRS
      }
    }
    else{
      pusch_pdu->pdu_bit_map &= ~PUSCH_PDU_BITMAP_PUSCH_PTRS; // disable PUSCH PTRS
    }

    /* look up the PDCCH PDU for this BWP and CORESET. If it does not exist,
     * create it */
    const int bwpid = sched_ctrl->active_bwp ? sched_ctrl->active_bwp->bwp_Id : 0;
    NR_SearchSpace_t *ss = (sched_ctrl->active_bwp || ubwpd) ? sched_ctrl->search_space: RC.nrmac[module_id]->sched_ctrlCommon->search_space;
    NR_ControlResourceSet_t *coreset = (sched_ctrl->active_bwp || ubwpd) ? sched_ctrl->coreset: RC.nrmac[module_id]->sched_ctrlCommon->coreset;
    const int coresetid = coreset->controlResourceSetId;
    nfapi_nr_dl_tti_pdcch_pdu_rel15_t *pdcch_pdu = pdcch_pdu_coreset[coresetid];
    if (!pdcch_pdu) {
      nfapi_nr_ul_dci_request_pdus_t *ul_dci_request_pdu = &ul_dci_req->ul_dci_pdu_list[ul_dci_req->numPdus];
      memset(ul_dci_request_pdu, 0, sizeof(nfapi_nr_ul_dci_request_pdus_t));
      ul_dci_request_pdu->PDUType = NFAPI_NR_DL_TTI_PDCCH_PDU_TYPE;
      ul_dci_request_pdu->PDUSize = (uint8_t)(2+sizeof(nfapi_nr_dl_tti_pdcch_pdu));
      pdcch_pdu = &ul_dci_request_pdu->pdcch_pdu.pdcch_pdu_rel15;
      ul_dci_req->numPdus += 1;
      nr_configure_pdcch(pdcch_pdu, coreset, genericParameters, &sched_ctrl->sched_pdcch);
      pdcch_pdu_coreset[coresetid] = pdcch_pdu;
    }

    LOG_D(NR_MAC,"Configuring ULDCI/PDCCH in %d.%d at CCE %d, rnti %x\n", frame,slot,sched_ctrl->cce_index,rnti);

    /* Fill PDCCH DL DCI PDU */
    nfapi_nr_dl_dci_pdu_t *dci_pdu = &pdcch_pdu->dci_pdu[pdcch_pdu->numDlDci];
    pdcch_pdu->numDlDci++;
    dci_pdu->RNTI = rnti;
    if (coreset->pdcch_DMRS_ScramblingID &&
        ss->searchSpaceType->present == NR_SearchSpace__searchSpaceType_PR_ue_Specific) {
      dci_pdu->ScramblingId = *coreset->pdcch_DMRS_ScramblingID;
      dci_pdu->ScramblingRNTI = rnti;
    } else {
      dci_pdu->ScramblingId = *scc->physCellId;
      dci_pdu->ScramblingRNTI = 0;
    }
    dci_pdu->AggregationLevel = sched_ctrl->aggregation_level;
    dci_pdu->CceIndex = sched_ctrl->cce_index;
    dci_pdu->beta_PDCCH_1_0 = 0;
    dci_pdu->powerControlOffsetSS = 1;

    dci_pdu_rel15_t uldci_payload;
    memset(&uldci_payload, 0, sizeof(uldci_payload));
    int n_ubwp=1;
    if (cg->spCellConfig->spCellConfigDedicated->uplinkConfig->uplinkBWP_ToAddModList)
        n_ubwp = cg->spCellConfig->spCellConfigDedicated->uplinkConfig->uplinkBWP_ToAddModList->list.count;

    config_uldci(sched_ctrl->active_ubwp,
                 ubwpd,
                 scc,
                 pusch_pdu,
                 &uldci_payload,
                 ps->dci_format,
                 ps->time_domain_allocation,
                 UE_info->UE_sched_ctrl[UE_id].tpc0,
                 n_ubwp,
                 bwpid);
    fill_dci_pdu_rel15(scc,
                       cg,
                       dci_pdu,
                       &uldci_payload,
                       ps->dci_format,
                       rnti_types[0],
                       pusch_pdu->bwp_size,
                       bwpid);

    memset(sched_pusch, 0, sizeof(*sched_pusch));
  }
}<|MERGE_RESOLUTION|>--- conflicted
+++ resolved
@@ -1377,7 +1377,7 @@
     const int B = cmax(sched_ctrl->estimated_ul_buffer - sched_ctrl->sched_ul_bytes, 0);
     uint16_t rbSize = 0;
     uint32_t TBS = 0;
-    
+
     nr_find_nb_rb(sched_pusch->Qm,
                   sched_pusch->R,
                   1, // layers
@@ -1510,13 +1510,8 @@
 
   /* Calculate mask: if any RB in vrb_map_UL is blocked (1), the current RB will be 0 */
   for (int i = 0; i < bwpSize; i++)
-<<<<<<< HEAD
-    rballoc_mask[i] = i >= st && i <= e;
-  LOG_D(NR_MAC,"%d.%d : UL start %d, end %d\n",frame,slot,st,e);
-=======
     rballoc_mask[i] = (i >= st && i <= e)*SL_to_bitmap(startSymbolIndex, nrOfSymbols);
 
->>>>>>> 2c86b745
   /* proportional fair scheduling algorithm */
   pf_ul(module_id,
         frame,
