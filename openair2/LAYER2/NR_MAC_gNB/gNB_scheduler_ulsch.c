--- conflicted
+++ resolved
@@ -942,11 +942,7 @@
    * (2) there is a scheduling request
    * (3) or we did not schedule it in more than 10 frames */
   const bool has_data = sched_ctrl->estimated_ul_buffer > sched_ctrl->sched_ul_bytes;
-<<<<<<< HEAD
-  const bool high_inactivity = diff >= (nrmac->ulsch_max_frame_inactivity>0 ? (nrmac->ulsch_max_frame_inactivity * n) : (n/2)); 
-=======
   const bool high_inactivity = diff >= (nrmac->ulsch_max_frame_inactivity>0 ? (nrmac->ulsch_max_frame_inactivity * n) : num_slots_per_period);
->>>>>>> f2e21b73
   LOG_D(NR_MAC,
         "%4d.%2d UL inactivity %d slots has_data %d SR %d\n",
         frame,
