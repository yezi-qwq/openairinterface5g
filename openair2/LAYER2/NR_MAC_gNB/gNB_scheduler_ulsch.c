--- conflicted
+++ resolved
@@ -1200,12 +1200,8 @@
   gNB_MAC_INST *nrmac = RC.nrmac[module_id];
   NR_ServingCellConfigCommon_t *scc = nrmac->common_channels[CC_id].ServingCellConfigCommon;
   NR_UE_info_t *UE_info = &nrmac->UE_info;
-<<<<<<< HEAD
+  const NR_SIB1_t *sib1 = RC.nrmac[module_id]->common_channels[0].sib1 ? RC.nrmac[module_id]->common_channels[0].sib1->message.choice.c1->choice.systemInformationBlockType1 : NULL;
   const int min_rb = nrmac->min_grant_prb;
-=======
-  const NR_SIB1_t *sib1 = RC.nrmac[module_id]->common_channels[0].sib1 ? RC.nrmac[module_id]->common_channels[0].sib1->message.choice.c1->choice.systemInformationBlockType1 : NULL;
-  const int min_rb = 5;
->>>>>>> 9547cb4f
   float coeff_ue[MAX_MOBILES_PER_GNB];
   // UEs that could be scheduled
   int ue_array[MAX_MOBILES_PER_GNB];
@@ -1541,13 +1537,8 @@
   const int tda = sched_ctrl->active_ubwp ? nr_mac->preferred_ul_tda[sched_ctrl->active_ubwp->bwp_Id][slot] : 0;
   if (tda < 0)
     return false;
-<<<<<<< HEAD
-  int K2 = get_K2(scc, sched_ctrl->active_ubwp, tda, mu);
+  int K2 = get_K2(scc, scc_sib1, sched_ctrl->active_ubwp, tda, mu);
   const int sched_frame = (frame + (slot + K2 >= nr_slots_per_frame[mu]))&1023;
-=======
-  int K2 = get_K2(scc, scc_sib1, sched_ctrl->active_ubwp, tda, mu);
-  const int sched_frame = frame + (slot + K2 >= nr_slots_per_frame[mu]);
->>>>>>> 9547cb4f
   const int sched_slot = (slot + K2) % nr_slots_per_frame[mu];
 
   if (!is_xlsch_in_slot(nr_mac->ulsch_slot_bitmap[sched_slot / 64], sched_slot))
