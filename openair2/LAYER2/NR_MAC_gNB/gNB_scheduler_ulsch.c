--- conflicted
+++ resolved
@@ -722,15 +722,9 @@
         UE_info->UE_sched_ctrl[UE_id].pusch_consecutive_dtx_cnt++;
         UE_info->mac_stats[UE_id].ulsch_DTX++;
       }
-<<<<<<< HEAD
-      if (UE_info->UE_sched_ctrl[UE_id].pusch_consecutive_dtx_cnt >= pusch_failure_thres) {
+      if (!get_softmodem_params()->phy_test && UE_info->UE_sched_ctrl[UE_id].pusch_consecutive_dtx_cnt >= pusch_failure_thres) {
          LOG_W(NR_MAC,"%d.%d Detected UL Failure on PUSCH after %d PUSCH DTX, stopping scheduling\n",
                frameP,slotP,UE_info->UE_sched_ctrl[UE_id].pusch_consecutive_dtx_cnt);
-=======
-      if (!get_softmodem_params()->phy_test && UE_info->UE_sched_ctrl[UE_id].pusch_consecutive_dtx_cnt >= pusch_failure_thres) {
-         LOG_W(NR_MAC,"Detected UL Failure on PUSCH after %d PUSCH DTX, stopping scheduling\n",
-               UE_info->UE_sched_ctrl[UE_id].pusch_consecutive_dtx_cnt);
->>>>>>> a45bbd40
          UE_info->UE_sched_ctrl[UE_id].ul_failure = 1;
          nr_mac_gNB_rrc_ul_failure(gnb_mod_idP,CC_idP,frameP,slotP,rntiP);
       }
@@ -1042,9 +1036,6 @@
     retInfo->rbSize = new_rbSize;
     retInfo->time_domain_allocation = tda;
     sched_ctrl->pusch_semi_static = temp_ps;
-
-    // Get previous PUSCH filed info
-    sched_ctrl->sched_pusch = *retInfo;
   }
 
   /* Find a free CCE */
