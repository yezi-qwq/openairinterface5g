/*
 * Licensed to the OpenAirInterface (OAI) Software Alliance under one or more
 * contributor license agreements.  See the NOTICE file distributed with
 * this work for additional information regarding copyright ownership.
 * The OpenAirInterface Software Alliance licenses this file to You under
 * the OAI Public License, Version 1.1  (the "License"); you may not use this file
 * except in compliance with the License.
 * You may obtain a copy of the License at
 *
 *      http://www.openairinterface.org/?page_id=698
 *
 * Unless required by applicable law or agreed to in writing, software
 * distributed under the License is distributed on an "AS IS" BASIS,
 * WITHOUT WARRANTIES OR CONDITIONS OF ANY KIND, either express or implied.
 * See the License for the specific language governing permissions and
 * limitations under the License.
 *-------------------------------------------------------------------------------
 * For more information about the OpenAirInterface (OAI) Software Alliance:
 *      contact@openairinterface.org
 */

/*! \file gNB_scheduler_ulsch.c
 * \brief gNB procedures for the ULSCH transport channel
 * \author Navid Nikaein and Raymond Knopp, Guido Casati
 * \date 2019
 * \email: guido.casati@iis.fraunhofer.de
 * \version 1.0
 * @ingroup _mac
 */


#include "LAYER2/NR_MAC_gNB/mac_proto.h"
#include "executables/softmodem-common.h"
#include "common/utils/nr/nr_common.h"
#include "utils.h"
#include <openair2/UTIL/OPT/opt.h>

#include "LAYER2/NR_MAC_COMMON/nr_mac_extern.h"
extern void process_CellGroup(NR_CellGroupConfig_t *CellGroup, NR_UE_sched_ctrl_t *sched_ctrl);

int get_dci_format(NR_UE_sched_ctrl_t *sched_ctrl) {

  int dci_format = sched_ctrl->search_space && sched_ctrl->search_space->searchSpaceType &&
                   sched_ctrl->search_space->searchSpaceType->present == NR_SearchSpace__searchSpaceType_PR_ue_Specific ?
                   NR_UL_DCI_FORMAT_0_1 : NR_UL_DCI_FORMAT_0_0;

  return(dci_format);
}

const int get_ul_tda(const gNB_MAC_INST *nrmac, const NR_ServingCellConfigCommon_t *scc, int slot) {

  /* there is a mixed slot only when in TDD */
  const NR_TDD_UL_DL_Pattern_t *tdd = scc->tdd_UL_DL_ConfigurationCommon ? &scc->tdd_UL_DL_ConfigurationCommon->pattern1 : NULL;
  AssertFatal(tdd || nrmac->common_channels->frame_type == FDD, "Dynamic TDD not handled yet\n");

  if (tdd && tdd->nrofUplinkSymbols > 1) { // if there is uplink symbols in mixed slot
    const int nr_slots_period = tdd->nrofDownlinkSlots + tdd->nrofUplinkSlots + 1;
    if ((slot%nr_slots_period) == tdd->nrofDownlinkSlots)
      return 1;
  }
  return 0; // if FDD or not mixed slot in TDD, for now use default TDA (TODO handle CSI-RS slots)
}

//  For both UL-SCH except:
//   - UL-SCH: fixed-size MAC CE(known by LCID)
//   - UL-SCH: padding
//   - UL-SCH: MSG3 48-bits
//  |0|1|2|3|4|5|6|7|  bit-wise
//  |R|F|   LCID    |
//  |       L       |
//  |0|1|2|3|4|5|6|7|  bit-wise
//  |R|F|   LCID    |
//  |       L       |
//  |       L       |
//
//  For:
//   - UL-SCH: fixed-size MAC CE(known by LCID)
//   - UL-SCH: padding, for single/multiple 1-oct padding CE(s)
//   - UL-SCH: MSG3 48-bits
//  |0|1|2|3|4|5|6|7|  bit-wise
//  |R|R|   LCID    |
//
//  LCID: The Logical Channel ID field identifies the logical channel instance of the corresponding MAC SDU or the type of the corresponding MAC CE or padding as described in Tables 6.2.1-1 and 6.2.1-2 for the DL-SCH and UL-SCH respectively. There is one LCID field per MAC subheader. The LCID field size is 6 bits;
//  L: The Length field indicates the length of the corresponding MAC SDU or variable-sized MAC CE in bytes. There is one L field per MAC subheader except for subheaders corresponding to fixed-sized MAC CEs and padding. The size of the L field is indicated by the F field;
//  F: length of L is 0:8 or 1:16 bits wide
//  R: Reserved bit, set to zero.

int nr_process_mac_pdu( instance_t module_idP,
			NR_UE_info_t* UE,
                        uint8_t CC_id,
                        frame_t frameP,
                        sub_frame_t slot,
                        uint8_t *pduP,
                        int pdu_len)
{


    uint8_t done = 0;

    NR_UE_sched_ctrl_t *sched_ctrl = &UE->UE_sched_ctrl;

    if ( pduP[0] != UL_SCH_LCID_PADDING )
      trace_NRpdu(DIRECTION_UPLINK, pduP, pdu_len, WS_C_RNTI, UE->rnti, frameP, 0, 0, 0);

    #ifdef ENABLE_MAC_PAYLOAD_DEBUG
    LOG_I(NR_MAC, "In %s: dumping MAC PDU in %d.%d:\n", __func__, frameP, slot);
    log_dump(NR_MAC, pduP, pdu_len, LOG_DUMP_CHAR, "\n");
    #endif

    while (!done && pdu_len > 0){
      uint16_t mac_len=0;
      uint16_t mac_subheader_len=sizeof(NR_MAC_SUBHEADER_FIXED);
      uint8_t rx_lcid = ((NR_MAC_SUBHEADER_FIXED *)pduP)->LCID;

        LOG_D(NR_MAC, "In %s: received UL-SCH sub-PDU with LCID 0x%x in %d.%d (remaining PDU length %d)\n", __func__, rx_lcid, frameP, slot, pdu_len);

        unsigned char *ce_ptr;
        int n_Lcg = 0;

        switch(rx_lcid){
            //  MAC CE

            /*#ifdef DEBUG_HEADER_PARSING
              LOG_D(NR_MAC, "[UE] LCID %d, PDU length %d\n", ((NR_MAC_SUBHEADER_FIXED *)pduP)->LCID, pdu_len);
            #endif*/
        case UL_SCH_LCID_RECOMMENDED_BITRATE_QUERY:
              // 38.321 Ch6.1.3.20
              mac_len = 2;
              break;
        case UL_SCH_LCID_CONFIGURED_GRANT_CONFIRMATION:
                // 38.321 Ch6.1.3.7
                break;

        case UL_SCH_LCID_S_BSR:
        case UL_SCH_LCID_S_TRUNCATED_BSR:
               //38.321 section 6.1.3.1
               //fixed length
               mac_len =1;
               /* Extract short BSR value */
               ce_ptr = &pduP[mac_subheader_len];
               NR_BSR_SHORT *bsr_s = (NR_BSR_SHORT *) ce_ptr;
               sched_ctrl->estimated_ul_buffer = 0;
               sched_ctrl->estimated_ul_buffer = NR_SHORT_BSR_TABLE[bsr_s->Buffer_size];
               LOG_D(NR_MAC,
                     "SHORT BSR at %4d.%2d, LCG ID %d, BS Index %d, BS value < %d, est buf %d\n",
                     frameP,
                     slot,
                     bsr_s->LcgID,
                     bsr_s->Buffer_size,
                     NR_SHORT_BSR_TABLE[bsr_s->Buffer_size],
                     sched_ctrl->estimated_ul_buffer);
               break;

        case UL_SCH_LCID_L_BSR:
        case UL_SCH_LCID_L_TRUNCATED_BSR:
        	//38.321 section 6.1.3.1
        	//variable length
                /* Several checks have been added to this function to
                   ensure that the casting of the pduP is possible. There seems
                   to be a partial PDU at the end of this buffer, so here
                   we gracefully ignore that by returning 0. See:
                   https://gitlab.eurecom.fr/oai/openairinterface5g/-/issues/534 */
	  if (!get_mac_len(pduP, pdu_len, &mac_len, &mac_subheader_len))
		  return 0;
        	/* Extract long BSR value */
               ce_ptr = &pduP[mac_subheader_len];
               NR_BSR_LONG *bsr_l = (NR_BSR_LONG *) ce_ptr;
               sched_ctrl->estimated_ul_buffer = 0;

               n_Lcg = bsr_l->LcgID7 + bsr_l->LcgID6 + bsr_l->LcgID5 + bsr_l->LcgID4 +
                       bsr_l->LcgID3 + bsr_l->LcgID2 + bsr_l->LcgID1 + bsr_l->LcgID0;

               LOG_D(NR_MAC, "LONG BSR, LCG ID(7-0) %d/%d/%d/%d/%d/%d/%d/%d\n",
                     bsr_l->LcgID7, bsr_l->LcgID6, bsr_l->LcgID5, bsr_l->LcgID4,
                     bsr_l->LcgID3, bsr_l->LcgID2, bsr_l->LcgID1, bsr_l->LcgID0);

               for (int n = 0; n < n_Lcg; n++){
                 LOG_D(NR_MAC, "LONG BSR, %d/%d (n/n_Lcg), BS Index %d, BS value < %d",
                       n, n_Lcg, pduP[mac_subheader_len + 1 + n],
                       NR_LONG_BSR_TABLE[pduP[mac_subheader_len + 1 + n]]);
                 sched_ctrl->estimated_ul_buffer +=
                       NR_LONG_BSR_TABLE[pduP[mac_subheader_len + 1 + n]];
                 LOG_D(NR_MAC,
                       "LONG BSR at %4d.%2d, %d/%d (n/n_Lcg), BS Index %d, BS value < %d, total %d\n",
                       frameP,
                       slot,
                       n,
                       n_Lcg,
                       pduP[mac_subheader_len + 1 + n],
                       NR_LONG_BSR_TABLE[pduP[mac_subheader_len + 1 + n]],
                       sched_ctrl->estimated_ul_buffer);
               }

               break;

        case UL_SCH_LCID_C_RNTI:

          for (int i = 0; i < NR_NB_RA_PROC_MAX; i++) {
            NR_RA_t *ra = &RC.nrmac[module_idP]->common_channels[CC_id].ra[i];
            if (ra->state >= WAIT_Msg3 && ra->rnti == UE->rnti) {
              ra->crnti = ((pduP[1]&0xFF)<<8)|(pduP[2]&0xFF);
              ra->msg3_dcch_dtch = true;
              LOG_I(NR_MAC, "Received UL_SCH_LCID_C_RNTI with C-RNTI 0x%04x\n", ra->crnti);
              break;
            }
          }

        	//38.321 section 6.1.3.2
        	//fixed length
        	mac_len = 2;
        	/* Extract CRNTI value */
        	break;

        case UL_SCH_LCID_SINGLE_ENTRY_PHR:
        	//38.321 section 6.1.3.8
        	//fixed length
        	mac_len = 2;
        	/* Extract SINGLE ENTRY PHR elements for PHR calculation */
        	ce_ptr = &pduP[mac_subheader_len];
        	NR_SINGLE_ENTRY_PHR_MAC_CE *phr = (NR_SINGLE_ENTRY_PHR_MAC_CE *) ce_ptr;
        	/* Save the phr info */
        	const int PH = phr->PH;
        	const int PCMAX = phr->PCMAX;
        	/* 38.133 Table10.1.17.1-1 */
        	if (PH < 55)
        	  sched_ctrl->ph = PH - 32;
        	else
        	  sched_ctrl->ph = PH - 32 + (PH - 54);
        	/* 38.133 Table10.1.18.1-1 */
        	sched_ctrl->pcmax = PCMAX - 29;
        	LOG_D(NR_MAC, "SINGLE ENTRY PHR R1 %d PH %d (%d dB) R2 %d PCMAX %d (%d dBm)\n",
                      phr->R1, PH, sched_ctrl->ph, phr->R2, PCMAX, sched_ctrl->pcmax);
        	break;

        case UL_SCH_LCID_MULTI_ENTRY_PHR_1_OCT:
        	//38.321 section 6.1.3.9
        	//  varialbe length
	  if (!get_mac_len(pduP, pdu_len, &mac_len, &mac_subheader_len))
	    return 0;
        	/* Extract MULTI ENTRY PHR elements from single octet bitmap for PHR calculation */
        	break;

        case UL_SCH_LCID_MULTI_ENTRY_PHR_4_OCT:
        	//38.321 section 6.1.3.9
        	//  varialbe length
	  if (!get_mac_len(pduP, pdu_len, &mac_len, &mac_subheader_len))
	    return 0;
        	/* Extract MULTI ENTRY PHR elements from four octets bitmap for PHR calculation */
        	break;

        case UL_SCH_LCID_PADDING:
        	done = 1;
        	//  end of MAC PDU, can ignore the rest.
        	break;

        case UL_SCH_LCID_SRB1:
        case UL_SCH_LCID_SRB2:
	  if (!get_mac_len(pduP, pdu_len, &mac_len, &mac_subheader_len))
	    return 0;

          rnti_t crnti = UE->rnti;
	  NR_UE_info_t* UE_idx = UE;
          for (int i = 0; i < NR_NB_RA_PROC_MAX; i++) {
            NR_RA_t *ra = &RC.nrmac[module_idP]->common_channels[CC_id].ra[i];
            if (ra->state >= WAIT_Msg3 && ra->rnti == UE->rnti) {
              uint8_t *next_subpduP = pduP + mac_subheader_len + mac_len;
              if ((pduP[mac_subheader_len+mac_len] & 0x3F) == UL_SCH_LCID_C_RNTI) {
                crnti = ((next_subpduP[1]&0xFF)<<8)|(next_subpduP[2]&0xFF);
		LOG_W(NR_MAC, " UL_SCH_LCID_SRB for rnti %04x\n", crnti);
                UE_idx = find_nr_UE(&RC.nrmac[module_idP]->UE_info, crnti);
                break;
              }
            }
          }

          if (UE_idx->CellGroup) {
            LOG_D(NR_MAC, "Frame %d : ULSCH -> UL-DCCH %d (gNB %ld, %d bytes), rnti: 0x%04x \n", frameP, rx_lcid, module_idP, mac_len, crnti);
            mac_rlc_data_ind(module_idP,
                             crnti,
                             module_idP,
                             frameP,
                             ENB_FLAG_YES,
                             MBMS_FLAG_NO,
                             rx_lcid,
                             (char *) (pduP + mac_subheader_len),
                             mac_len,
                             1,
                             NULL);
          } else {
            AssertFatal(1==0,"[UE %04x] Frame/Slot %d.%d : Received LCID %d which is not configured, dropping packet\n",UE->rnti,frameP,slot,rx_lcid);
          }
          break;
        case UL_SCH_LCID_SRB3:
              // todo
              break;

        case UL_SCH_LCID_CCCH:
        case UL_SCH_LCID_CCCH1:
          // fixed length
          mac_subheader_len = 1;

          if ( rx_lcid == UL_SCH_LCID_CCCH1 ) {
            // RRCResumeRequest1 message includes the full I-RNTI and has a size of 8 bytes
            mac_len = 8;

            // Check if it is a valid CCCH1 message, we get all 00's messages very often
            int i = 0;
            for(i=0; i<(mac_subheader_len+mac_len); i++) {
              if(pduP[i] != 0) {
                break;
              }
            }
            if (i == (mac_subheader_len+mac_len)) {
              LOG_D(NR_MAC, "%s() Invalid CCCH1 message!, pdu_len: %d\n", __func__, pdu_len);
              done = 1;
              break;
            }
          } else {
            // fixed length of 6 bytes
            mac_len = 6;
          }

          nr_mac_rrc_data_ind(module_idP,
                              CC_id,
                              frameP,
                              0,
                              0,
                              UE->rnti,
                              CCCH,
                              pduP + mac_subheader_len,
                              mac_len,
                              0);
          break;

        case UL_SCH_LCID_DTCH ... (UL_SCH_LCID_DTCH + 28):
          //  check if LCID is valid at current time.
	  if (!get_mac_len(pduP, pdu_len, &mac_len, &mac_subheader_len))
	    return 0;

<<<<<<< HEAD
          LOG_D(NR_MAC, "[UE %04x] %d.%d : ULSCH -> UL-%s %d (gNB %d, %d bytes)\n",
                UE_info->rnti[UE_id],
=======

          LOG_D(NR_MAC, "[UE %04x] %d.%d : ULSCH -> UL-%s %d (gNB %ld, %d bytes)\n",
                UE->rnti,
>>>>>>> 50916825
                frameP,
                slot,
                rx_lcid<4?"DCCH":"DTCH",
                rx_lcid,
                module_idP,
                mac_len);
          UE->mac_stats.ul.lc_bytes[rx_lcid] += mac_len;

          mac_rlc_data_ind(module_idP,
                           UE->rnti,
                           module_idP,
                           frameP,
                           ENB_FLAG_YES,
                           MBMS_FLAG_NO,
                           rx_lcid,
                           (char *)(pduP + mac_subheader_len),
                           mac_len,
                           1,
                           NULL);

          /* Updated estimated buffer when receiving data */
          if (sched_ctrl->estimated_ul_buffer >= mac_len)
            sched_ctrl->estimated_ul_buffer -= mac_len;
          else
            sched_ctrl->estimated_ul_buffer = 0;
          break;

        default:
          LOG_E(NR_MAC, "Received unknown MAC header (LCID = 0x%02x)\n", rx_lcid);
          return -1;
          break;
        }

        #ifdef ENABLE_MAC_PAYLOAD_DEBUG
        if (rx_lcid < 45 || rx_lcid == 52 || rx_lcid == 63) {
          LOG_I(NR_MAC, "In %s: dumping UL MAC SDU sub-header with length %d (LCID = 0x%02x):\n", __func__, mac_subheader_len, rx_lcid);
          log_dump(NR_MAC, pduP, mac_subheader_len, LOG_DUMP_CHAR, "\n");
          LOG_I(NR_MAC, "In %s: dumping UL MAC SDU with length %d (LCID = 0x%02x):\n", __func__, mac_len, rx_lcid);
          log_dump(NR_MAC, pduP + mac_subheader_len, mac_len, LOG_DUMP_CHAR, "\n");
        } else {
          LOG_I(NR_MAC, "In %s: dumping UL MAC CE with length %d (LCID = 0x%02x):\n", __func__, mac_len, rx_lcid);
          log_dump(NR_MAC, pduP + mac_subheader_len + mac_len, mac_len, LOG_DUMP_CHAR, "\n");
        }
        #endif

        pduP += ( mac_subheader_len + mac_len );
        pdu_len -= ( mac_subheader_len + mac_len );

        if (pdu_len < 0) {
          LOG_E(NR_MAC, "In %s: residual UL MAC PDU in %d.%d with length < 0!, pdu_len %d \n", __func__, frameP, slot, pdu_len);
          LOG_E(NR_MAC, "MAC PDU ");
          for (int i = 0; i < 20; i++) // Only printf 1st - 20nd bytes
            printf("%02x ", pduP[i]);
          printf("\n");
          return 0;
        }
    }
  return 0;
}

void abort_nr_ul_harq( NR_UE_info_t* UE, int8_t harq_pid)
{
  NR_UE_sched_ctrl_t *sched_ctrl = &UE->UE_sched_ctrl;
  NR_UE_ul_harq_t *harq = &sched_ctrl->ul_harq_processes[harq_pid];

  harq->ndi ^= 1;
  harq->round = 0;
  UE->mac_stats.ul.errors++;
  add_tail_nr_list(&sched_ctrl->available_ul_harq, harq_pid);

  /* the transmission failed: the UE won't send the data we expected initially,
   * so retrieve to correctly schedule after next BSR */
  sched_ctrl->sched_ul_bytes -= harq->sched_pusch.tb_size;
  if (sched_ctrl->sched_ul_bytes < 0)
    sched_ctrl->sched_ul_bytes = 0;
}

void handle_nr_ul_harq(const int CC_idP,
                       module_id_t mod_id,
                       frame_t frame,
                       sub_frame_t slot,
                       const nfapi_nr_crc_t *crc_pdu)
{
  NR_UE_info_t* UE = find_nr_UE(&RC.nrmac[mod_id]->UE_info, crc_pdu->rnti);
  if (!UE) {
    LOG_W(NR_MAC, "handle harq for rnti %04x, in RA process\n", crc_pdu->rnti);
    for (int i = 0; i < NR_NB_RA_PROC_MAX; ++i) {
      NR_RA_t *ra = &RC.nrmac[mod_id]->common_channels[CC_idP].ra[i];
      if (ra->state >= WAIT_Msg3 &&
          ra->rnti == crc_pdu->rnti)
        return;
    }
    LOG_E(NR_MAC, "%s(): unknown RNTI 0x%04x in PUSCH\n", __func__, crc_pdu->rnti);
    return;
  }
  NR_UE_sched_ctrl_t *sched_ctrl = &UE->UE_sched_ctrl;
  int8_t harq_pid = sched_ctrl->feedback_ul_harq.head;
  LOG_D(NR_MAC, "Comparing crc_pdu->harq_id vs feedback harq_pid = %d %d\n",crc_pdu->harq_id, harq_pid);
  while (crc_pdu->harq_id != harq_pid || harq_pid < 0) {
    LOG_W(NR_MAC,
          "Unexpected ULSCH HARQ PID %d (have %d) for RNTI 0x%04x (ignore this warning for RA)\n",
          crc_pdu->harq_id,
          harq_pid,
          crc_pdu->rnti);
    if (harq_pid < 0)
      return;

    remove_front_nr_list(&sched_ctrl->feedback_ul_harq);
    sched_ctrl->ul_harq_processes[harq_pid].is_waiting = false;

    if(sched_ctrl->ul_harq_processes[harq_pid].round >= RC.nrmac[mod_id]->harq_round_max - 1) {
      abort_nr_ul_harq(UE, harq_pid);
    } else {
      sched_ctrl->ul_harq_processes[harq_pid].round++;
      add_tail_nr_list(&sched_ctrl->retrans_ul_harq, harq_pid);
    }
    harq_pid = sched_ctrl->feedback_ul_harq.head;
  }
  remove_front_nr_list(&sched_ctrl->feedback_ul_harq);
  NR_UE_ul_harq_t *harq = &sched_ctrl->ul_harq_processes[harq_pid];
  DevAssert(harq->is_waiting);
  harq->feedback_slot = -1;
  harq->is_waiting = false;
  if (!crc_pdu->tb_crc_status) {
    harq->ndi ^= 1;
    harq->round = 0;
    LOG_D(NR_MAC,
          "Ulharq id %d crc passed for RNTI %04x\n",
          harq_pid,
          crc_pdu->rnti);
    add_tail_nr_list(&sched_ctrl->available_ul_harq, harq_pid);
  } else if (harq->round >= RC.nrmac[mod_id]->harq_round_max  - 1) {
    abort_nr_ul_harq(UE, harq_pid);
    LOG_D(NR_MAC,
          "RNTI %04x: Ulharq id %d crc failed in all rounds\n",
          crc_pdu->rnti,
          harq_pid);
  } else {
    harq->round++;
    LOG_D(NR_MAC,
          "Ulharq id %d crc failed for RNTI %04x\n",
          harq_pid,
          crc_pdu->rnti);
    add_tail_nr_list(&sched_ctrl->retrans_ul_harq, harq_pid);
  }
}

/*
* When data are received on PHY and transmitted to MAC
*/
void nr_rx_sdu(const module_id_t gnb_mod_idP,
               const int CC_idP,
               const frame_t frameP,
               const sub_frame_t slotP,
               const rnti_t rntiP,
               uint8_t *sduP,
               const uint16_t sdu_lenP,
               const uint16_t timing_advance,
               const uint8_t ul_cqi,
               const uint16_t rssi){

  gNB_MAC_INST *gNB_mac = RC.nrmac[gnb_mod_idP];

  const int current_rnti = rntiP;
  LOG_D(NR_MAC, "rx_sdu for rnti %04x\n", current_rnti);
  const int target_snrx10 = gNB_mac->pusch_target_snrx10;
  const int pusch_failure_thres = gNB_mac->pusch_failure_thres;
  
  NR_UE_info_t* UE = find_nr_UE(&gNB_mac->UE_info, current_rnti);
  if (UE) {
    NR_UE_sched_ctrl_t *UE_scheduling_control = &UE->UE_sched_ctrl;
    const int8_t harq_pid = UE_scheduling_control->feedback_ul_harq.head;

    if (sduP)
      T(T_GNB_MAC_UL_PDU_WITH_DATA, T_INT(gnb_mod_idP), T_INT(CC_idP),
        T_INT(rntiP), T_INT(frameP), T_INT(slotP), T_INT(harq_pid),
        T_BUFFER(sduP, sdu_lenP));

    UE->mac_stats.ul.total_bytes += sdu_lenP;
    LOG_D(NR_MAC, "[gNB %d][PUSCH %d] CC_id %d %d.%d Received ULSCH sdu from PHY (rnti %04x) ul_cqi %d TA %d sduP %p, rssi %d\n",
          gnb_mod_idP,
          harq_pid,
          CC_idP,
          frameP,
          slotP,
          current_rnti,
          ul_cqi,
          timing_advance,
          sduP,
          rssi);

    // if not missed detection (10dB threshold for now)
    if (rssi>0) {
      UE_scheduling_control->tpc0 = nr_get_tpc(target_snrx10,ul_cqi,30);
      if (timing_advance != 0xffff)
        UE_scheduling_control->ta_update = timing_advance;
      UE_scheduling_control->raw_rssi = rssi;
      UE_scheduling_control->pusch_snrx10 = ul_cqi * 5 - 640;

      LOG_D(NR_MAC, "[UE %04x] PUSCH TPC %d and TA %d\n",UE->rnti,UE_scheduling_control->tpc0,UE_scheduling_control->ta_update);
    }
    else{
      LOG_D(NR_MAC,"[UE %04x] Detected DTX : increasing UE TX power\n",UE->rnti);
      UE_scheduling_control->tpc0 = 1;

    }

#if defined(ENABLE_MAC_PAYLOAD_DEBUG)

    LOG_I(NR_MAC, "Printing received UL MAC payload at gNB side: %d \n");
    for (int i = 0; i < sdu_lenP ; i++) {
	  //harq_process_ul_ue->a[i] = (unsigned char) rand();
	  //printf("a[%d]=0x%02x\n",i,harq_process_ul_ue->a[i]);
	  printf("%02x ",(unsigned char)sduP[i]);
    }
    printf("\n");

#endif

    if (sduP != NULL){
      LOG_D(NR_MAC, "Received PDU at MAC gNB \n");

      UE->UE_sched_ctrl.pusch_consecutive_dtx_cnt = 0;
      const uint32_t tb_size = UE_scheduling_control->ul_harq_processes[harq_pid].sched_pusch.tb_size;
      UE_scheduling_control->sched_ul_bytes -= tb_size;
      if (UE_scheduling_control->sched_ul_bytes < 0)
        UE_scheduling_control->sched_ul_bytes = 0;

      nr_process_mac_pdu(gnb_mod_idP, UE, CC_idP, frameP, slotP, sduP, sdu_lenP);
    }
    else {
      NR_UE_ul_harq_t *cur_harq = &UE_scheduling_control->ul_harq_processes[harq_pid];
      /* reduce sched_ul_bytes when cur_harq->round == 3 */
      if (cur_harq->round == 3){
        const uint32_t tb_size = UE_scheduling_control->ul_harq_processes[harq_pid].sched_pusch.tb_size;
        UE_scheduling_control->sched_ul_bytes -= tb_size;
        if (UE_scheduling_control->sched_ul_bytes < 0)
          UE_scheduling_control->sched_ul_bytes = 0;
      }
      if (ul_cqi <= 128) {
        UE->UE_sched_ctrl.pusch_consecutive_dtx_cnt++;
        UE->mac_stats.ulsch_DTX++;
      }

      if (!get_softmodem_params()->phy_test && UE->UE_sched_ctrl.pusch_consecutive_dtx_cnt >= pusch_failure_thres) {
         LOG_W(NR_MAC,"Detected UL Failure on PUSCH after %d PUSCH DTX, stopping scheduling\n",
               UE->UE_sched_ctrl.pusch_consecutive_dtx_cnt);
         UE->UE_sched_ctrl.ul_failure = 1;

         nr_mac_gNB_rrc_ul_failure(gnb_mod_idP,CC_idP,frameP,slotP,rntiP);
      }
    }
  } else if(sduP) {

    bool no_sig = true;
    for (int k = 0; k < sdu_lenP; k++) {
      if(sduP[k]!=0) {
        no_sig = false;
        break;
      }
    }

    if(no_sig) {
      LOG_W(NR_MAC, "No signal\n");
    }

    T(T_GNB_MAC_UL_PDU_WITH_DATA, T_INT(gnb_mod_idP), T_INT(CC_idP),
      T_INT(rntiP), T_INT(frameP), T_INT(slotP), T_INT(-1) /* harq_pid */,
      T_BUFFER(sduP, sdu_lenP));
    
    /* we don't know this UE (yet). Check whether there is a ongoing RA (Msg 3)
     * and check the corresponding UE's RNTI match, in which case we activate
     * it. */
    for (int i = 0; i < NR_NB_RA_PROC_MAX; ++i) {
      NR_RA_t *ra = &gNB_mac->common_channels[CC_idP].ra[i];
      if (ra->state != WAIT_Msg3)
        continue;
      
      if(no_sig) {
        LOG_D(NR_MAC, "Random Access %i failed at state %i (no signal)\n", i, ra->state);
        nr_mac_remove_ra_rnti(gnb_mod_idP, ra->rnti);
        nr_clear_ra_proc(gnb_mod_idP, CC_idP, frameP, ra);
      } else {

        // random access pusch with TC-RNTI
        if (ra->rnti != current_rnti) {
          LOG_D(NR_MAC,
                "expected TC_RNTI %04x to match current RNTI %04x\n",
                ra->rnti,
                current_rnti);

          if( (frameP==ra->Msg3_frame) && (slotP==ra->Msg3_slot) ) {
            LOG_D(NR_MAC, "Random Access %i failed at state %i (TC_RNTI %04x RNTI %04x)\n", i, ra->state,ra->rnti,current_rnti);
            nr_mac_remove_ra_rnti(gnb_mod_idP, ra->rnti);
            nr_clear_ra_proc(gnb_mod_idP, CC_idP, frameP, ra);
          }

          continue;
        }


	NR_UE_info_t* UE = add_new_nr_ue(gNB_mac, ra->rnti, ra->CellGroup);
        if (!UE) {
          LOG_W(NR_MAC, "Random Access %i discarded at state %i (TC_RNTI %04x RNTI %04x): max number of users achieved!\n", i, ra->state,ra->rnti,current_rnti);

          nr_mac_remove_ra_rnti(gnb_mod_idP, ra->rnti);
          nr_clear_ra_proc(gnb_mod_idP, CC_idP, frameP, ra);
          return;
        }

        UE->UE_beam_index = ra->beam_id;

        // re-initialize ta update variables after RA procedure completion
        UE->UE_sched_ctrl.ta_frame = frameP;

        LOG_D(NR_MAC,
              "reset RA state information for RA-RNTI 0x%04x/index %d\n",
              ra->rnti,
              i);

        LOG_I(NR_MAC,
              "[gNB %d][RAPROC] PUSCH with TC_RNTI 0x%04x received correctly, "
              "adding UE MAC Context RNTI 0x%04x\n",
              gnb_mod_idP,
              current_rnti,
              ra->rnti);

      NR_UE_sched_ctrl_t *UE_scheduling_control = &UE->UE_sched_ctrl;

      UE_scheduling_control->tpc0 = nr_get_tpc(target_snrx10,ul_cqi,30);
      if (timing_advance != 0xffff)
        UE_scheduling_control->ta_update = timing_advance;
      UE_scheduling_control->raw_rssi = rssi;
      UE_scheduling_control->pusch_snrx10 = ul_cqi * 5 - 640;
      LOG_D(NR_MAC, "[UE %04x] PUSCH TPC %d and TA %d\n",UE->rnti,UE_scheduling_control->tpc0,UE_scheduling_control->ta_update);
        if(ra->cfra) {

          LOG_A(NR_MAC, "(rnti 0x%04x) CFRA procedure succeeded!\n", ra->rnti);
          nr_mac_remove_ra_rnti(gnb_mod_idP, ra->rnti);
          nr_clear_ra_proc(gnb_mod_idP, CC_idP, frameP, ra);
          process_CellGroup(ra->CellGroup, UE_scheduling_control);

        } else {

          LOG_A(NR_MAC,"[RAPROC] RA-Msg3 received (sdu_lenP %d)\n",sdu_lenP);
          LOG_D(NR_MAC,"[RAPROC] Received Msg3:\n");
          for (int k = 0; k < sdu_lenP; k++) {
            LOG_D(NR_MAC,"(%i): 0x%x\n",k,sduP[k]);
          }

          // UE Contention Resolution Identity
          // Store the first 48 bits belonging to the uplink CCCH SDU within Msg3 to fill in Msg4
          // First byte corresponds to R/LCID MAC sub-header
          memcpy(ra->cont_res_id, &sduP[1], sizeof(uint8_t) * 6);

          if (nr_process_mac_pdu(gnb_mod_idP, UE, CC_idP, frameP, slotP, sduP, sdu_lenP) == 0) {
            ra->state = Msg4;
            ra->Msg4_frame = (frameP + 2) % 1024;
            ra->Msg4_slot = 1;
            
            if (ra->msg3_dcch_dtch) {
              // Check if the UE identified by C-RNTI still exists at the gNB
              NR_UE_info_t * UE_C = find_nr_UE(&gNB_mac->UE_info, ra->crnti);
              if (!UE_C) {
                // The UE identified by C-RNTI no longer exists at the gNB
                // Let's abort the current RA, so the UE will trigger a new RA later but using RRCSetupRequest instead. A better solution may be implemented
                mac_remove_nr_ue(gNB_mac, ra->rnti);
                nr_clear_ra_proc(gnb_mod_idP, CC_idP, frameP, ra);
                return;
              } else {
                // The UE identified by C-RNTI still exists at the gNB
                // Reset uplink failure flags/counters/timers at RRC
                nr_mac_gNB_rrc_ul_failure_reset(gnb_mod_idP, frameP, slotP, ra->crnti);

                // Reset HARQ processes
                reset_dl_harq_list(&UE_C->UE_sched_ctrl);
                reset_ul_harq_list(&UE_C->UE_sched_ctrl);
              }
            }
            LOG_I(NR_MAC, "Scheduling RA-Msg4 for TC_RNTI 0x%04x (state %d, frame %d, slot %d)\n",
                  (ra->msg3_dcch_dtch?ra->crnti:ra->rnti), ra->state, ra->Msg4_frame, ra->Msg4_slot);
          }
          else {
             nr_mac_remove_ra_rnti(gnb_mod_idP, ra->rnti);
             nr_clear_ra_proc(gnb_mod_idP, CC_idP, frameP, ra);
          }
        }
        return;
      }
    }
  } else {
    for (int i = 0; i < NR_NB_RA_PROC_MAX; ++i) {
      NR_RA_t *ra = &gNB_mac->common_channels[CC_idP].ra[i];
      if (ra->state != WAIT_Msg3)
        continue;

      if( (frameP!=ra->Msg3_frame) || (slotP!=ra->Msg3_slot))
        continue;

      // for CFRA (NSA) do not schedule retransmission of msg3
      if (ra->cfra) {
        LOG_D(NR_MAC, "Random Access %i failed at state %i (NSA msg3 reception failed)\n", i, ra->state);
        nr_mac_remove_ra_rnti(gnb_mod_idP, ra->rnti);
        nr_clear_ra_proc(gnb_mod_idP, CC_idP, frameP, ra);
        return;
      }

      if (ra->msg3_round >= MAX_HARQ_ROUNDS - 1) {
        LOG_D(NR_MAC, "Random Access %i failed at state %i (Reached msg3 max harq rounds)\n", i, ra->state);
        nr_mac_remove_ra_rnti(gnb_mod_idP, ra->rnti);
        nr_clear_ra_proc(gnb_mod_idP, CC_idP, frameP, ra);
        return;
      }


      LOG_D(NR_MAC, "Random Access %i Msg3 CRC did not pass)\n", i);

      ra->msg3_round++;
      ra->state = Msg3_retransmission;
    }
  }
}

long get_K2(NR_ServingCellConfigCommon_t *scc,
            NR_ServingCellConfigCommonSIB_t *scc_sib1,
            NR_BWP_Uplink_t *ubwp,
            int time_domain_assignment,
            int mu) {

  NR_PUSCH_TimeDomainResourceAllocation_t *tda_list = NULL;
  if(ubwp) {
    tda_list = ubwp->bwp_Common->pusch_ConfigCommon->choice.setup->pusch_TimeDomainAllocationList->list.array[time_domain_assignment];
  } else if(scc) {
    tda_list = scc->uplinkConfigCommon->initialUplinkBWP->pusch_ConfigCommon->choice.setup->pusch_TimeDomainAllocationList->list.array[time_domain_assignment];
  } else if(scc_sib1) {
    tda_list = scc_sib1->uplinkConfigCommon->initialUplinkBWP.pusch_ConfigCommon->choice.setup->pusch_TimeDomainAllocationList->list.array[time_domain_assignment];
  }

  if (tda_list->k2)
    return *tda_list->k2;
  else if (mu < 2)
    return 1;
  else if (mu == 2)
    return 2;
  else
    return 3;
}

static bool nr_UE_is_to_be_scheduled(const NR_ServingCellConfigCommon_t *scc,
			      int CC_id,  NR_UE_info_t* UE, frame_t frame, sub_frame_t slot, uint32_t ulsch_max_frame_inactivity)
{
  const int n = nr_slots_per_frame[*scc->ssbSubcarrierSpacing];
  const int now = frame * n + slot;


  const NR_UE_sched_ctrl_t *sched_ctrl =&UE->UE_sched_ctrl;


  const NR_TDD_UL_DL_Pattern_t *tdd =
      scc->tdd_UL_DL_ConfigurationCommon ? &scc->tdd_UL_DL_ConfigurationCommon->pattern1 : NULL;
  int num_slots_per_period;
  int last_ul_slot;
  int tdd_period_len[8] = {500,625,1000,1250,2000,2500,5000,10000};
  if (tdd) { // Force the default transmission in a full slot as early as possible in the UL portion of TDD period (last_ul_slot)
    num_slots_per_period = n*tdd_period_len[tdd->dl_UL_TransmissionPeriodicity]/10000;
    last_ul_slot=1+tdd->nrofDownlinkSlots;
  } else {
    num_slots_per_period = n;
    last_ul_slot = sched_ctrl->last_ul_slot;
  }

  const int last_ul_sched = sched_ctrl->last_ul_frame * n + last_ul_slot;
  const int diff = (now - last_ul_sched + 1024 * n) % (1024 * n);
  /* UE is to be scheduled if
   * (1) we think the UE has more bytes awaiting than what we scheduled
   * (2) there is a scheduling request
   * (3) or we did not schedule it in more than 10 frames */
  const bool has_data = sched_ctrl->estimated_ul_buffer > sched_ctrl->sched_ul_bytes;
  const bool high_inactivity = diff >= (ulsch_max_frame_inactivity > 0 ? ulsch_max_frame_inactivity * n : num_slots_per_period);
  LOG_D(NR_MAC,
        "%4d.%2d UL inactivity %d slots has_data %d SR %d\n",
        frame,
        slot,
        diff,
        has_data,
        sched_ctrl->SR);
  return has_data || sched_ctrl->SR || high_inactivity;
}

static bool allocate_ul_retransmission(gNB_MAC_INST *nrmac,
				       frame_t frame,
				       sub_frame_t slot,
				       uint16_t *rballoc_mask,
				       int *n_rb_sched,
				       NR_UE_info_t* UE,
				       int harq_pid,
				       const NR_SIB1_t *sib1,
				       const NR_ServingCellConfigCommon_t *scc,
				       const int tda)
{
  const int CC_id = 0;
  NR_UE_sched_ctrl_t *sched_ctrl = &UE->UE_sched_ctrl;
  NR_sched_pusch_t *retInfo = &sched_ctrl->ul_harq_processes[harq_pid].sched_pusch;
  NR_CellGroupConfig_t *cg = UE->CellGroup;

  NR_BWP_UplinkDedicated_t *ubwpd = cg && cg->spCellConfig && cg->spCellConfig->spCellConfigDedicated &&
                                    cg->spCellConfig->spCellConfigDedicated->uplinkConfig ?
                                    cg->spCellConfig->spCellConfigDedicated->uplinkConfig->initialUplinkBWP : NULL;

  NR_BWP_t *genericParameters = get_ul_bwp_genericParameters(sched_ctrl->active_ubwp,
                                                             (NR_ServingCellConfigCommon_t *)scc,
                                                             sib1);

  int rbStart = 0; // wrt BWP start
  const uint16_t bwpSize = NRRIV2BW(genericParameters->locationAndBandwidth, MAX_BWP_SIZE);
  const uint8_t nrOfLayers = 1;
  const uint8_t num_dmrs_cdm_grps_no_data = (sched_ctrl->active_bwp || ubwpd) ? 1 : 2;
  LOG_D(NR_MAC,"retInfo->time_domain_allocation = %d, tda = %d\n", retInfo->time_domain_allocation, tda);
  LOG_D(NR_MAC,"num_dmrs_cdm_grps_no_data %d, tbs %d\n",num_dmrs_cdm_grps_no_data, retInfo->tb_size);
  if (tda == retInfo->time_domain_allocation) {
    /* check whether we need to switch the TDA allocation since tha last
     * (re-)transmission */
    NR_pusch_semi_static_t *ps = &sched_ctrl->pusch_semi_static;

    int dci_format = get_dci_format(sched_ctrl);

    if (ps->time_domain_allocation != tda
        || ps->dci_format != dci_format
        || ps->nrOfLayers != nrOfLayers
        || ps->num_dmrs_cdm_grps_no_data != num_dmrs_cdm_grps_no_data) {
      nr_set_pusch_semi_static(sib1,
                               scc,
                               sched_ctrl->active_ubwp,
                               ubwpd,
                               dci_format,
                               tda,
                               num_dmrs_cdm_grps_no_data,
                               nrOfLayers,
                               ps);
    }

    /* Check the resource is enough for retransmission */
    const uint16_t slbitmap = SL_to_bitmap(ps->startSymbolIndex, ps->nrOfSymbols);
    while (rbStart < bwpSize && (rballoc_mask[rbStart] & slbitmap) != slbitmap)
      rbStart++;
    if (rbStart + retInfo->rbSize > bwpSize) {
      LOG_W(NR_MAC, "cannot allocate retransmission of RNTI %04x: no resources (rbStart %d, retInfo->rbSize %d, bwpSize %d\n", UE->rnti, rbStart, retInfo->rbSize, bwpSize);
      return false;
    }
    LOG_D(NR_MAC, "%s(): retransmission keeping TDA %d and TBS %d\n", __func__, tda, retInfo->tb_size);
  } else {
    NR_pusch_semi_static_t temp_ps;
    int dci_format = get_dci_format(sched_ctrl);
    nr_set_pusch_semi_static(sib1,
                             scc,
                             sched_ctrl->active_ubwp,
                             ubwpd,
                             dci_format,
                             tda,
                             num_dmrs_cdm_grps_no_data,
                             nrOfLayers,
                             &temp_ps);
    /* the retransmission will use a different time domain allocation, check
     * that we have enough resources */
    const uint16_t slbitmap = SL_to_bitmap(temp_ps.startSymbolIndex, temp_ps.nrOfSymbols);
    while (rbStart < bwpSize && (rballoc_mask[rbStart] & slbitmap) != slbitmap)
      rbStart++;
    int rbSize = 0;
    while (rbStart + rbSize < bwpSize && (rballoc_mask[rbStart + rbSize] & slbitmap) == slbitmap)
      rbSize++;
    uint32_t new_tbs;
    uint16_t new_rbSize;
    bool success = nr_find_nb_rb(retInfo->Qm,
                                 retInfo->R,
                                 1, // layers
                                 temp_ps.nrOfSymbols,
                                 temp_ps.N_PRB_DMRS * temp_ps.num_dmrs_symb,
                                 retInfo->tb_size,
                                 1, /* minimum of 1RB: need to find exact TBS, don't preclude any number */
                                 rbSize,
                                 &new_tbs,
                                 &new_rbSize);
    if (!success || new_tbs != retInfo->tb_size) {
      LOG_D(NR_MAC, "%s(): new TBsize %d of new TDA does not match old TBS %d\n", __func__, new_tbs, retInfo->tb_size);
      return false; /* the maximum TBsize we might have is smaller than what we need */
    }
    LOG_D(NR_MAC, "%s(): retransmission with TDA %d->%d and TBS %d -> %d\n", __func__, retInfo->time_domain_allocation, tda, retInfo->tb_size, new_tbs);
    /* we can allocate it. Overwrite the time_domain_allocation, the number
     * of RBs, and the new TB size. The rest is done below */
    retInfo->tb_size = new_tbs;
    retInfo->rbSize = new_rbSize;
    retInfo->time_domain_allocation = tda;
    sched_ctrl->pusch_semi_static = temp_ps;
  }

  /* Find a free CCE */
  const uint32_t Y = get_Y(sched_ctrl->search_space, slot, UE->rnti);
  uint8_t nr_of_candidates;
  for (int i=0; i<5; i++) {
    // for now taking the lowest value among the available aggregation levels
    find_aggregation_candidates(&sched_ctrl->aggregation_level,
                                &nr_of_candidates,
                                sched_ctrl->search_space,
                                1<<i);
    if(nr_of_candidates>0) break;
  }
  int CCEIndex = find_pdcch_candidate(nrmac,
                                      CC_id,
                                      sched_ctrl->aggregation_level,
                                      nr_of_candidates,
                                      &sched_ctrl->sched_pdcch,
                                      sched_ctrl->coreset,
                                      Y);

  if (CCEIndex<0) {
    LOG_D(NR_MAC, "%4d.%2d no free CCE for retransmission UL DCI UE %04x\n", frame, slot, UE->rnti);
    return false;
  }

  sched_ctrl->cce_index = CCEIndex;
  fill_pdcch_vrb_map(nrmac,
                     CC_id,
                     &sched_ctrl->sched_pdcch,
                     CCEIndex,
                     sched_ctrl->aggregation_level);

  /* frame/slot in sched_pusch has been set previously. In the following, we
   * overwrite the information in the retransmission information before storing
   * as the new scheduling instruction */
  retInfo->frame = sched_ctrl->sched_pusch.frame;
  retInfo->slot = sched_ctrl->sched_pusch.slot;
  /* Get previous PSUCH field info */
  sched_ctrl->sched_pusch = *retInfo;
  NR_sched_pusch_t *sched_pusch = &sched_ctrl->sched_pusch;

  LOG_D(NR_MAC,
        "%4d.%2d Allocate UL retransmission RNTI %04x sched %4d.%2d (%d RBs)\n",
        frame,
        slot,
        UE->rnti,
        sched_pusch->frame,
        sched_pusch->slot,
        sched_pusch->rbSize);

  sched_pusch->rbStart = rbStart;
  /* no need to recompute the TBS, it will be the same */

  /* Mark the corresponding RBs as used */
  n_rb_sched -= sched_pusch->rbSize;
  for (int rb = 0; rb < sched_ctrl->sched_pusch.rbSize; rb++)
    rballoc_mask[rb + sched_ctrl->sched_pusch.rbStart] ^= SL_to_bitmap(sched_ctrl->pusch_semi_static.startSymbolIndex, sched_ctrl->pusch_semi_static.nrOfSymbols);
  return true;
}

void update_ul_ue_R_Qm(NR_sched_pusch_t *sched_pusch, const NR_pusch_semi_static_t *ps)
{
  const int mcs = sched_pusch->mcs;
  sched_pusch->R = nr_get_code_rate_ul(mcs, ps->mcs_table);
  sched_pusch->Qm = nr_get_Qm_ul(mcs, ps->mcs_table);

  if (ps->pusch_Config && ps->pusch_Config->tp_pi2BPSK && ((ps->mcs_table == 3 && mcs < 2) || (ps->mcs_table == 4 && mcs < 6))) {
    sched_pusch->R >>= 1;
    sched_pusch->Qm <<= 1;
  }
}

uint32_t ul_pf_tbs[3][29]; // pre-computed, approximate TBS values for PF coefficient
typedef struct UEsched_s {
  float coef;
  NR_UE_info_t * UE;
} UEsched_t;

static int comparator(const void *p, const void *q) {
  return ((UEsched_t*)p)->coef < ((UEsched_t*)q)->coef;
}

void pf_ul(module_id_t module_id,
           frame_t frame,
           sub_frame_t slot,
	   NR_UE_info_t *UE_list[],
           int max_num_ue,
           int n_rb_sched,
           uint16_t *rballoc_mask) {

  const int CC_id = 0;
  gNB_MAC_INST *nrmac = RC.nrmac[module_id];
  NR_ServingCellConfigCommon_t *scc = nrmac->common_channels[CC_id].ServingCellConfigCommon;
<<<<<<< HEAD
  NR_UE_info_t *UE_info = &nrmac->UE_info;
  const int min_rb = nrmac->min_grant_prb;
  const NR_SIB1_t *sib1 = RC.nrmac[module_id]->common_channels[0].sib1 ? RC.nrmac[module_id]->common_channels[0].sib1->message.choice.c1->choice.systemInformationBlockType1 : NULL;
  float coeff_ue[MAX_MOBILES_PER_GNB];
=======
  const NR_SIB1_t *sib1 = RC.nrmac[module_id]->common_channels[0].sib1 ? RC.nrmac[module_id]->common_channels[0].sib1->message.choice.c1->choice.systemInformationBlockType1 : NULL;
  
  const int min_rb = 5;
>>>>>>> 50916825
  // UEs that could be scheduled
  UEsched_t UE_sched[MAX_MOBILES_PER_GNB] = {0};
  int remainUEs=max_num_ue;
  int curUE=0;

  /* Loop UE_list to calculate throughput and coeff */
  UE_iterator(UE_list, UE) {

    if (UE->Msg4_ACKed != true)
      continue;

    LOG_D(NR_MAC,"pf_ul: preparing UL scheduling for UE %04x\n",UE->rnti);
    NR_UE_sched_ctrl_t *sched_ctrl = &UE->UE_sched_ctrl;

    NR_BWP_t *genericParameters = get_ul_bwp_genericParameters(sched_ctrl->active_ubwp,
                                                               scc,
                                                               sib1);

    int rbStart = 0; // wrt BWP start
    NR_CellGroupConfig_t *cg = UE->CellGroup;
    NR_BWP_UplinkDedicated_t *ubwpd = cg && cg->spCellConfig && cg->spCellConfig->spCellConfigDedicated &&
                                      cg->spCellConfig->spCellConfigDedicated->uplinkConfig ?
                                      cg->spCellConfig->spCellConfigDedicated->uplinkConfig->initialUplinkBWP : NULL;

    const uint16_t bwpSize = NRRIV2BW(genericParameters->locationAndBandwidth, MAX_BWP_SIZE);
    NR_sched_pusch_t *sched_pusch = &sched_ctrl->sched_pusch;
    NR_pusch_semi_static_t *ps = &sched_ctrl->pusch_semi_static;
    const NR_mac_dir_stats_t *stats = &UE->mac_stats.ul;

    /* Calculate throughput */
    const float a = 0.0005f; // corresponds to 200ms window
    const uint32_t b = stats->current_bytes;
    UE->ul_thr_ue = (1 - a) * UE->ul_thr_ue + a * b;

    /* Check if retransmission is necessary */
    sched_pusch->ul_harq_pid = sched_ctrl->retrans_ul_harq.head;
    LOG_D(NR_MAC,"pf_ul: UE %04x harq_pid %d\n",UE->rnti,sched_pusch->ul_harq_pid);
    if (sched_pusch->ul_harq_pid >= 0) {
      /* Allocate retransmission*/
      const int tda = get_ul_tda(nrmac, scc, sched_pusch->slot);
      bool r = allocate_ul_retransmission(nrmac, frame, slot, rballoc_mask, &n_rb_sched, UE, sched_pusch->ul_harq_pid, sib1, scc, tda);
      if (!r) {
        LOG_D(NR_MAC, "%4d.%2d UL retransmission UE RNTI %04x can NOT be allocated\n", frame, slot, UE->rnti);
        continue;
      }
      else LOG_D(NR_MAC,"%4d.%2d UL Retransmission UE RNTI %04x to be allocated, max_num_ue %d\n",frame,slot,UE->rnti,max_num_ue);

      /* reduce max_num_ue once we are sure UE can be allocated, i.e., has CCE */
      remainUEs--;

      if (remainUEs == 0)
	// we have filled all with mandatory retransmissions
	// no need to schedule new transmissions
	return;
      continue;
    } 
    const int B = max(0, sched_ctrl->estimated_ul_buffer - sched_ctrl->sched_ul_bytes);
    /* preprocessor computed sched_frame/sched_slot */
    const bool do_sched = nr_UE_is_to_be_scheduled(scc, 0, UE, sched_pusch->frame, sched_pusch->slot, nrmac->ulsch_max_frame_inactivity);

    LOG_D(NR_MAC,"pf_ul: do_sched UE %04x => %s\n",UE->rnti,do_sched ? "yes" : "no");
    if ((B == 0 && !do_sched) || (sched_ctrl->rrc_processing_timer > 0))
      continue;
    
    const NR_bler_options_t *bo = &nrmac->ul_bler;
    const int max_mcs = bo->max_mcs; /* no per-user maximum MCS yet */
    sched_pusch->mcs = get_mcs_from_bler(bo, stats, &UE->UE_sched_ctrl.ul_bler_stats, max_mcs, frame);

    /* Schedule UE on SR or UL inactivity and no data (otherwise, will be scheduled
     * based on data to transmit) */
    if (B == 0 && do_sched) {
      /* if no data, pre-allocate 5RB */
      /* Find a free CCE */
      const uint32_t Y = get_Y(sched_ctrl->search_space, slot, UE->rnti);
      uint8_t nr_of_candidates;
      for (int i=0; i<5; i++) {
	// for now taking the lowest value among the available aggregation levels
	find_aggregation_candidates(&sched_ctrl->aggregation_level,
				    &nr_of_candidates,
				    sched_ctrl->search_space,
				    1<<i);
	if(nr_of_candidates>0) break;
      }
      int CCEIndex = find_pdcch_candidate(RC.nrmac[module_id],
					  CC_id,
					  sched_ctrl->aggregation_level,
					  nr_of_candidates,
					  &sched_ctrl->sched_pdcch,
					  sched_ctrl->coreset,
					  Y);
      
      if (CCEIndex<0) {
	LOG_D(NR_MAC, "%4d.%2d no free CCE for UL DCI UE %04x (BSR 0)\n", frame, slot, UE->rnti);
	continue;
      }
      /* reduce max_num_ue once we are sure UE can be allocated, i.e., has CCE */
      remainUEs--;
      
      if (remainUEs == 0)
	// we have filled all with mandatory retransmissions
	// no need to schedule new transmissions
	return;

      /* Save PUSCH field */
      /* we want to avoid a lengthy deduction of DMRS and other parameters in
       * every TTI if we can save it, so check whether dci_format, TDA, or
       * num_dmrs_cdm_grps_no_data has changed and only then recompute */
      const uint8_t nrOfLayers = 1;
      const uint8_t num_dmrs_cdm_grps_no_data = (sched_ctrl->active_ubwp || ubwpd) ? 1 : 2;
      int dci_format = get_dci_format(sched_ctrl);
      const int tda = get_ul_tda(nrmac, scc, sched_pusch->slot);
      if (ps->time_domain_allocation != tda
          || ps->dci_format != dci_format
          || ps->nrOfLayers != nrOfLayers
          || ps->num_dmrs_cdm_grps_no_data != num_dmrs_cdm_grps_no_data) {
        nr_set_pusch_semi_static(sib1,
                                 scc,
                                 sched_ctrl->active_ubwp,
                                 ubwpd,
                                 dci_format,
                                 tda,
                                 num_dmrs_cdm_grps_no_data,
                                 nrOfLayers,
                                 ps);
      }

      LOG_D(NR_MAC,"Looking for min_rb %d RBs, starting at %d num_dmrs_cdm_grps_no_data %d\n",
            min_rb, rbStart, ps->num_dmrs_cdm_grps_no_data);
      const uint16_t slbitmap = SL_to_bitmap(ps->startSymbolIndex, ps->nrOfSymbols);
      while (rbStart < bwpSize && (rballoc_mask[rbStart] & slbitmap) != slbitmap)
        rbStart++;
      if (rbStart + min_rb >= bwpSize) {
        LOG_W(NR_MAC, "cannot allocate continuous UL data for RNTI %04x: no resources (rbStart %d, min_rb %d, bwpSize %d\n",
              UE->rnti,rbStart,min_rb,bwpSize);
        return;
      }

      sched_ctrl->cce_index = CCEIndex;
      fill_pdcch_vrb_map(RC.nrmac[module_id],
                         CC_id,
                         &sched_ctrl->sched_pdcch,
                         CCEIndex,
                         sched_ctrl->aggregation_level);

      NR_sched_pusch_t *sched_pusch = &sched_ctrl->sched_pusch;
      sched_pusch->mcs = min(nrmac->min_grant_mcs, sched_pusch->mcs);
      update_ul_ue_R_Qm(sched_pusch, ps);
      sched_pusch->rbStart = rbStart;
      sched_pusch->rbSize = min_rb;
      sched_pusch->tb_size = nr_compute_tbs(sched_pusch->Qm,
                                            sched_pusch->R,
                                            sched_pusch->rbSize,
                                            ps->nrOfSymbols,
                                            ps->N_PRB_DMRS * ps->num_dmrs_symb,
                                            0, // nb_rb_oh
                                            0,
                                            ps->nrOfLayers)
                             >> 3;

      /* Mark the corresponding RBs as used */
      n_rb_sched -= sched_pusch->rbSize;
      for (int rb = 0; rb < sched_ctrl->sched_pusch.rbSize; rb++)
        rballoc_mask[rb + sched_ctrl->sched_pusch.rbStart] ^= slbitmap;

      continue;
    }

    /* Create UE_sched for UEs eligibale for new data transmission*/
    /* Calculate coefficient*/
    const uint32_t tbs = ul_pf_tbs[ps->mcs_table][sched_pusch->mcs];
    float coeff_ue = (float) tbs / UE->ul_thr_ue;
    LOG_D(NR_MAC,"rnti %04x b %d, ul_thr_ue %f, tbs %d, coeff_ue %f\n",
          UE->rnti, b, UE->ul_thr_ue, tbs, coeff_ue);
    UE_sched[curUE].coef=coeff_ue;
    UE_sched[curUE].UE=UE;
    curUE++;
  }

  qsort(UE_sched, sizeof(*UE_sched), sizeofArray(UE_sched), comparator);
  UEsched_t *iterator=UE_sched;
  
  const int min_rbSize = 5;
  /* Loop UE_sched to find max coeff and allocate transmission */
  while (remainUEs> 0 && n_rb_sched >= min_rbSize && iterator->UE != NULL) {

    NR_UE_sched_ctrl_t *sched_ctrl = &iterator->UE->UE_sched_ctrl;

    const uint32_t Y = get_Y(sched_ctrl->search_space, slot, iterator->UE->rnti);
    uint8_t nr_of_candidates;
    for (int i=0; i<5; i++) {
      // for now taking the lowest value among the available aggregation levels
      find_aggregation_candidates(&sched_ctrl->aggregation_level,
                                  &nr_of_candidates,
                                  sched_ctrl->search_space,
                                  1<<i);
      if(nr_of_candidates>0)
	break;
    }
    int CCEIndex = find_pdcch_candidate(RC.nrmac[module_id],
                                        CC_id,
                                        sched_ctrl->aggregation_level,
                                        nr_of_candidates,
                                        &sched_ctrl->sched_pdcch,
                                        sched_ctrl->coreset,
                                        Y);
    if (CCEIndex<0) {
      LOG_D(NR_MAC, "%4d.%2d no free CCE for UL DCI UE %04x\n", frame, slot, iterator->UE->rnti);
      iterator++;
      continue;
    }
    else LOG_D(NR_MAC, "%4d.%2d free CCE for UL DCI UE %04x\n",frame,slot, iterator->UE->rnti);

    NR_CellGroupConfig_t *cg = iterator->UE->CellGroup;
    NR_BWP_UplinkDedicated_t *ubwpd = cg && cg->spCellConfig && cg->spCellConfig->spCellConfigDedicated
                                      && cg->spCellConfig->spCellConfigDedicated->uplinkConfig ?
                                      cg->spCellConfig->spCellConfigDedicated->uplinkConfig->initialUplinkBWP : NULL;

    NR_BWP_t *genericParameters = get_ul_bwp_genericParameters(sched_ctrl->active_ubwp,
                                                               scc,
                                                               sib1);

    int rbStart = sched_ctrl->active_ubwp ? NRRIV2PRBOFFSET(genericParameters->locationAndBandwidth, MAX_BWP_SIZE) : 0;
    const uint16_t bwpSize = NRRIV2BW(genericParameters->locationAndBandwidth, MAX_BWP_SIZE);
    NR_sched_pusch_t *sched_pusch = &sched_ctrl->sched_pusch;
    NR_pusch_semi_static_t *ps = &sched_ctrl->pusch_semi_static;

    /* Save PUSCH field */
    /* we want to avoid a lengthy deduction of DMRS and other parameters in
     * every TTI if we can save it, so check whether dci_format, TDA, or
     * num_dmrs_cdm_grps_no_data has changed and only then recompute */
    const uint8_t nrOfLayers = 1;
    const uint8_t num_dmrs_cdm_grps_no_data = (sched_ctrl->active_ubwp || ubwpd) ? 1 : 2;
    int dci_format = get_dci_format(sched_ctrl);
    const int tda = get_ul_tda(nrmac, scc, sched_pusch->slot);
    if (ps->time_domain_allocation != tda
        || ps->dci_format != dci_format
        || ps->nrOfLayers != nrOfLayers
        || ps->num_dmrs_cdm_grps_no_data != num_dmrs_cdm_grps_no_data) {
      nr_set_pusch_semi_static(sib1,
                               scc,
                               sched_ctrl->active_ubwp,
                               ubwpd,
                               dci_format,
                               tda,
                               num_dmrs_cdm_grps_no_data,
                               nrOfLayers,
                               ps);
    }
    update_ul_ue_R_Qm(sched_pusch, ps);

    const uint16_t slbitmap = SL_to_bitmap(ps->startSymbolIndex, ps->nrOfSymbols);
    while (rbStart < bwpSize && (rballoc_mask[rbStart] & slbitmap) != slbitmap)
      rbStart++;
    sched_pusch->rbStart = rbStart;
    uint16_t max_rbSize = 1;
    while (rbStart + max_rbSize < bwpSize && (rballoc_mask[rbStart + max_rbSize] & slbitmap) == slbitmap)
      max_rbSize++;

    if (rbStart + min_rb >= bwpSize) {
      LOG_W(NR_MAC, "cannot allocate UL data for RNTI %04x: no resources (rbStart %d, min_rb %d, bwpSize %d)\n",
	    iterator->UE->rnti,rbStart,min_rb,bwpSize);
      return;
    }
    else
      LOG_D(NR_MAC,"allocating UL data for RNTI %04x (rbStsart %d, min_rb %d, bwpSize %d)\n", iterator->UE->rnti,rbStart,min_rb,bwpSize);

    /* Calculate the current scheduling bytes and the necessary RBs */
    const int B = cmax(sched_ctrl->estimated_ul_buffer - sched_ctrl->sched_ul_bytes, 0);
    uint16_t rbSize = 0;
    uint32_t TBS = 0;

    nr_find_nb_rb(sched_pusch->Qm,
                  sched_pusch->R,
                  1, // layers
                  ps->nrOfSymbols,
                  ps->N_PRB_DMRS * ps->num_dmrs_symb,
                  B,
                  min_rbSize,
                  max_rbSize,
                  &TBS,
                  &rbSize);
    sched_pusch->rbSize = rbSize;
    sched_pusch->tb_size = TBS;
    LOG_D(NR_MAC,"rbSize %d (max_rbSize %d), TBS %d, est buf %d, sched_ul %d, B %d, CCE %d, num_dmrs_symb %d, N_PRB_DMRS %d\n",
          rbSize, max_rbSize,sched_pusch->tb_size, sched_ctrl->estimated_ul_buffer, sched_ctrl->sched_ul_bytes, B,sched_ctrl->cce_index,ps->num_dmrs_symb,ps->N_PRB_DMRS);

    /* Mark the corresponding RBs as used */

    sched_ctrl->cce_index = CCEIndex;
    fill_pdcch_vrb_map(RC.nrmac[module_id],
                       CC_id,
                       &sched_ctrl->sched_pdcch,
                       CCEIndex,
                       sched_ctrl->aggregation_level);

    n_rb_sched -= sched_pusch->rbSize;
    for (int rb = 0; rb < sched_ctrl->sched_pusch.rbSize; rb++)

      rballoc_mask[rb + sched_ctrl->sched_pusch.rbStart] ^= slbitmap;
    /* reduce max_num_ue once we are sure UE can be allocated, i.e., has CCE */
    remainUEs--;
    iterator++;
  }
}

bool nr_fr1_ulsch_preprocessor(module_id_t module_id, frame_t frame, sub_frame_t slot)
{
  gNB_MAC_INST *nr_mac = RC.nrmac[module_id];
  NR_COMMON_channels_t *cc = nr_mac->common_channels;
  NR_ServingCellConfigCommon_t *scc = cc->ServingCellConfigCommon;
  const NR_SIB1_t *sib1 = nr_mac->common_channels[0].sib1 ? nr_mac->common_channels[0].sib1->message.choice.c1->choice.systemInformationBlockType1 : NULL;
  NR_ServingCellConfigCommonSIB_t *scc_sib1 = sib1 ? sib1->servingCellConfigCommon : NULL;

  AssertFatal(scc!=NULL || scc_sib1!=NULL,"We need one serving cell config common\n");

  const int mu = scc ? scc->uplinkConfigCommon->initialUplinkBWP->genericParameters.subcarrierSpacing :
                 scc_sib1->uplinkConfigCommon->initialUplinkBWP.genericParameters.subcarrierSpacing;

  if (nr_mac->UE_info.list[0] == NULL)
    // no UEs 
    return false;

  const int CC_id = 0;

  /* Get the K2 for first UE to compute offset. The other UEs are guaranteed to
   * have the same K2 (we don't support multiple/different K2s via different
   * TDAs yet). If the TDA is negative, it means that there is no UL slot to
   * schedule now (slot + k2 is not UL slot) */
  NR_UE_sched_ctrl_t *sched_ctrl = &nr_mac->UE_info.list[0]->UE_sched_ctrl;
  const int temp_tda = get_ul_tda(nr_mac, scc, slot);
  int K2 = get_K2(scc, scc_sib1, sched_ctrl->active_ubwp, temp_tda, mu);
  const int sched_frame = (frame + (slot + K2 >= nr_slots_per_frame[mu])) & 1023;
  const int sched_slot = (slot + K2) % nr_slots_per_frame[mu];
  const int tda = get_ul_tda(nr_mac, scc, sched_slot);
  if (tda < 0)
    return false;
  DevAssert(K2 == get_K2(scc, scc_sib1, sched_ctrl->active_ubwp, tda, mu));

  if (!is_xlsch_in_slot(nr_mac->ulsch_slot_bitmap[sched_slot / 64], sched_slot))
    return false;

  bool is_mixed_slot = false;
  const NR_TDD_UL_DL_Pattern_t *tdd =
      scc->tdd_UL_DL_ConfigurationCommon ? &scc->tdd_UL_DL_ConfigurationCommon->pattern1 : NULL;

  if (tdd)
    is_mixed_slot = is_xlsch_in_slot(nr_mac->dlsch_slot_bitmap[sched_slot / 64], sched_slot) &&
                    is_xlsch_in_slot(nr_mac->ulsch_slot_bitmap[sched_slot / 64], sched_slot);

  // FIXME: Avoid mixed slots for initialUplinkBWP
  if (sched_ctrl->active_ubwp==NULL && is_mixed_slot)
    return false;

  // Avoid slots with the SRS
  UE_iterator(nr_mac->UE_info.list, UE) {
    NR_sched_srs_t sched_srs = UE->UE_sched_ctrl.sched_srs;
    if(sched_srs.srs_scheduled && sched_srs.frame==sched_frame && sched_srs.slot==sched_slot) {
      return false;
    }
  }

  sched_ctrl->sched_pusch.slot = sched_slot;
  sched_ctrl->sched_pusch.frame = sched_frame;
  UE_iterator(nr_mac->UE_info.list, UE2) {
    NR_UE_sched_ctrl_t *sched_ctrl = &UE2->UE_sched_ctrl;
    AssertFatal(K2 == get_K2(scc,scc_sib1,sched_ctrl->active_ubwp, tda, mu),
                "Different K2, %d(UE%d) != %ld(UE%04x)\n",
		K2, 0, get_K2(scc,scc_sib1,sched_ctrl->active_ubwp, tda, mu), UE2->rnti);
    sched_ctrl->sched_pusch.slot = sched_slot;
    sched_ctrl->sched_pusch.frame = sched_frame;
  }

  /* Change vrb_map_UL to rballoc_mask: check which symbols per RB (in
   * vrb_map_UL) overlap with the "default" tda and exclude those RBs.
   * Calculate largest contiguous RBs */
  uint16_t *vrb_map_UL =
      &RC.nrmac[module_id]->common_channels[CC_id].vrb_map_UL[sched_slot * MAX_BWP_SIZE];

  NR_BWP_t *genericParameters = get_ul_bwp_genericParameters(sched_ctrl->active_ubwp,
                                                             scc,
                                                             sib1);

  const uint16_t bwpSize = NRRIV2BW(genericParameters->locationAndBandwidth,MAX_BWP_SIZE);
  const uint16_t bwpStart = NRRIV2PRBOFFSET(genericParameters->locationAndBandwidth,MAX_BWP_SIZE);

  NR_PUSCH_TimeDomainResourceAllocationList_t *tdaList = NULL;
  if (sched_ctrl->active_ubwp) {
    tdaList = sched_ctrl->active_ubwp->bwp_Common->pusch_ConfigCommon->choice.setup->pusch_TimeDomainAllocationList;
  } else if (scc) {
    tdaList = scc->uplinkConfigCommon->initialUplinkBWP->pusch_ConfigCommon->choice.setup->pusch_TimeDomainAllocationList;
  } else {
    NR_SIB1_t *sib1 = RC.nrmac[module_id]->common_channels[0].sib1->message.choice.c1->choice.systemInformationBlockType1;
    tdaList = sib1->servingCellConfigCommon->uplinkConfigCommon->initialUplinkBWP.pusch_ConfigCommon->choice.setup->pusch_TimeDomainAllocationList;
  }

  const int startSymbolAndLength = tdaList->list.array[tda]->startSymbolAndLength;
  int startSymbolIndex, nrOfSymbols;
  SLIV2SL(startSymbolAndLength, &startSymbolIndex, &nrOfSymbols);
  const uint16_t symb = SL_to_bitmap(startSymbolIndex, nrOfSymbols);

  int st = 0, e = 0, len = 0;

  for (int i = 0; i < bwpSize; i++) {
    while ((vrb_map_UL[bwpStart + i] & symb) != 0 && i < bwpSize)
      i++;
    st = i;
    while ((vrb_map_UL[bwpStart + i] & symb) == 0 && i < bwpSize)
      i++;
    if (i - st > len) {
      len = i - st;
      e = i - 1;
    }
  }
  st = e - len + 1;

  LOG_D(NR_MAC,"UL %d.%d : start_prb %d, end PRB %d\n",frame,slot,st,e);
  
  uint16_t rballoc_mask[bwpSize];

  /* Calculate mask: if any RB in vrb_map_UL is blocked (1), the current RB will be 0 */
  for (int i = 0; i < bwpSize; i++)
    rballoc_mask[i] = (i >= st && i <= e)*SL_to_bitmap(startSymbolIndex, nrOfSymbols);

  /* proportional fair scheduling algorithm */
  pf_ul(module_id,
        frame,
        slot,
        nr_mac->UE_info.list,
        2,
        len,
        rballoc_mask);
  return true;
}

nr_pp_impl_ul nr_init_fr1_ulsch_preprocessor(module_id_t module_id, int CC_id)
{
  /* in the PF algorithm, we have to use the TBsize to compute the coefficient.
   * This would include the number of DMRS symbols, which in turn depends on
   * the time domain allocation. In case we are in a mixed slot, we do not want
   * to recalculate all these values, and therefore we provide a look-up table
   * which should approximately(!) give us the TBsize. In particular, the
   * number of symbols, the number of DMRS symbols, and the exact Qm and R, are
   * not correct*/
  for (int mcsTableIdx = 0; mcsTableIdx < 3; ++mcsTableIdx) {
    for (int mcs = 0; mcs < 29; ++mcs) {
      if (mcs > 27 && mcsTableIdx == 1)
        continue;
      const uint8_t Qm = nr_get_Qm_dl(mcs, mcsTableIdx);
      const uint16_t R = nr_get_code_rate_ul(mcs, mcsTableIdx);
      /* note: we do not update R/Qm based on low MCS or pi2BPSK */
      ul_pf_tbs[mcsTableIdx][mcs] = nr_compute_tbs(Qm,
                                                   R,
                                                   1, /* rbSize */
                                                   10, /* hypothetical number of slots */
                                                   0, /* N_PRB_DMRS * N_DMRS_SLOT */
                                                   0 /* N_PRB_oh, 0 for initialBWP */,
                                                   0 /* tb_scaling */,
                                                   1 /* nrOfLayers */)
                                    >> 3;
    }
  }
  return nr_fr1_ulsch_preprocessor;
}

void nr_schedule_ulsch(module_id_t module_id, frame_t frame, sub_frame_t slot)
{
  gNB_MAC_INST *nr_mac = RC.nrmac[module_id];
  /* Uplink data ONLY can be scheduled when the current slot is downlink slot,
   * because we have to schedule the DCI0 first before schedule uplink data */
  if (!is_xlsch_in_slot(nr_mac->dlsch_slot_bitmap[slot / 64], slot)) {
    LOG_D(NR_MAC, "Current slot %d is NOT DL slot, cannot schedule DCI0 for UL data\n", slot);
    return;
  }
  bool do_sched = RC.nrmac[module_id]->pre_processor_ul(module_id, frame, slot);
  if (!do_sched)
    return;

  const int CC_id = 0;
  nfapi_nr_ul_dci_request_t *ul_dci_req = &RC.nrmac[module_id]->UL_dci_req[CC_id];
  ul_dci_req->SFN = frame;
  ul_dci_req->Slot = slot;
  /* a PDCCH PDU groups DCIs per BWP and CORESET. Save a pointer to each
   * allocated PDCCH so we can easily allocate UE's DCIs independent of any
   * CORESET order */
  nfapi_nr_dl_tti_pdcch_pdu_rel15_t *pdcch_pdu_coreset[MAX_NUM_CORESET] = {0};


  NR_ServingCellConfigCommon_t *scc = RC.nrmac[module_id]->common_channels[0].ServingCellConfigCommon;
  NR_UEs_t *UE_info = &RC.nrmac[module_id]->UE_info;
  const NR_SIB1_t *sib1 = RC.nrmac[module_id]->common_channels[0].sib1 ? RC.nrmac[module_id]->common_channels[0].sib1->message.choice.c1->choice.systemInformationBlockType1 : NULL;
  UE_iterator( UE_info->list, UE) {
    NR_UE_sched_ctrl_t *sched_ctrl = &UE->UE_sched_ctrl;
    if (sched_ctrl->ul_failure == 1 && get_softmodem_params()->phy_test==0) continue;

    NR_CellGroupConfig_t *cg = UE->CellGroup;

    NR_BWP_UplinkDedicated_t *ubwpd = cg && cg->spCellConfig && cg->spCellConfig->spCellConfigDedicated &&
                                      cg->spCellConfig->spCellConfigDedicated->uplinkConfig ?
                                      cg->spCellConfig->spCellConfigDedicated->uplinkConfig->initialUplinkBWP : NULL;

    UE->mac_stats.ul.current_bytes = 0;

    /* dynamic PUSCH values (RB alloc, MCS, hence R, Qm, TBS) that change in
     * every TTI are pre-populated by the preprocessor and used below */
    NR_sched_pusch_t *sched_pusch = &sched_ctrl->sched_pusch;
    LOG_D(NR_MAC,"UE %04x : sched_pusch->rbSize %d\n",UE->rnti,sched_pusch->rbSize);
    if (sched_pusch->rbSize <= 0)
      continue;

    uint16_t rnti = UE->rnti;
    sched_ctrl->SR = false;

    int8_t harq_id = sched_pusch->ul_harq_pid;
    if (harq_id < 0) {
      /* PP has not selected a specific HARQ Process, get a new one */
      harq_id = sched_ctrl->available_ul_harq.head;
      AssertFatal(harq_id >= 0,
                  "no free HARQ process available for UE %04x\n",
                  UE->rnti);
      remove_front_nr_list(&sched_ctrl->available_ul_harq);
      sched_pusch->ul_harq_pid = harq_id;
    } else {
      /* PP selected a specific HARQ process. Check whether it will be a new
       * transmission or a retransmission, and remove from the corresponding
       * list */
      if (sched_ctrl->ul_harq_processes[harq_id].round == 0)
        remove_nr_list(&sched_ctrl->available_ul_harq, harq_id);
      else
        remove_nr_list(&sched_ctrl->retrans_ul_harq, harq_id);
    }
    NR_UE_ul_harq_t *cur_harq = &sched_ctrl->ul_harq_processes[harq_id];
    DevAssert(!cur_harq->is_waiting);
    add_tail_nr_list(&sched_ctrl->feedback_ul_harq, harq_id);
    cur_harq->feedback_slot = sched_pusch->slot;
    cur_harq->is_waiting = true;

    int rnti_types[2] = { NR_RNTI_C, 0 };

    /* pre-computed PUSCH values that only change if time domain allocation,
     * DCI format, or DMRS parameters change. Updated in the preprocessor
     * through nr_set_pusch_semi_static() */
    NR_pusch_semi_static_t *ps = &sched_ctrl->pusch_semi_static;

    /* Statistics */
    AssertFatal(cur_harq->round < 8, "Indexing ulsch_rounds[%d] is out of bounds\n", cur_harq->round);
    UE->mac_stats.ul.rounds[cur_harq->round]++;
    if (cur_harq->round == 0) {
      UE->mac_stats.ulsch_total_bytes_scheduled += sched_pusch->tb_size;
      /* Save information on MCS, TBS etc for the current initial transmission
       * so we have access to it when retransmitting */
      cur_harq->sched_pusch = *sched_pusch;
      /* save which time allocation has been used, to be used on
       * retransmissions */
      cur_harq->sched_pusch.time_domain_allocation = ps->time_domain_allocation;
      sched_ctrl->sched_ul_bytes += sched_pusch->tb_size;
    } else {
      LOG_D(NR_MAC,
            "%d.%2d UL retransmission RNTI %04x sched %d.%2d HARQ PID %d round %d NDI %d\n",
            frame,
            slot,
            rnti,
            sched_pusch->frame,
            sched_pusch->slot,
            harq_id,
            cur_harq->round,
            cur_harq->ndi);
    }
    UE->mac_stats.ul.current_bytes = sched_pusch->tb_size;
    sched_ctrl->last_ul_frame = sched_pusch->frame;
    sched_ctrl->last_ul_slot = sched_pusch->slot;

    LOG_D(NR_MAC,
          "ULSCH/PUSCH: %4d.%2d RNTI %04x UL sched %4d.%2d DCI L %d start %2d RBS %3d startSymbol %2d nb_symbol %2d dmrs_pos %x MCS %2d nrOfLayers %2d num_dmrs_cdm_grps_no_data %2d TBS %4d HARQ PID %2d round %d RV %d NDI %d est %6d sched %6d est BSR %6d TPC %d\n",
          frame,
          slot,
          rnti,
          sched_pusch->frame,
          sched_pusch->slot,
          sched_ctrl->aggregation_level,
          sched_pusch->rbStart,
          sched_pusch->rbSize,
          ps->startSymbolIndex,
          ps->nrOfSymbols,
          ps->ul_dmrs_symb_pos,
          sched_pusch->mcs,
          ps->nrOfLayers,
          ps->num_dmrs_cdm_grps_no_data,
          sched_pusch->tb_size,
          harq_id,
          cur_harq->round,
          nr_rv_round_map[cur_harq->round],
          cur_harq->ndi,
          sched_ctrl->estimated_ul_buffer,
          sched_ctrl->sched_ul_bytes,
          sched_ctrl->estimated_ul_buffer - sched_ctrl->sched_ul_bytes,
          sched_ctrl->tpc0);

    /* PUSCH in a later slot, but corresponding DCI now! */
    nfapi_nr_ul_tti_request_t *future_ul_tti_req = &RC.nrmac[module_id]->UL_tti_req_ahead[0][sched_pusch->slot];
    AssertFatal(future_ul_tti_req->SFN == sched_pusch->frame
                && future_ul_tti_req->Slot == sched_pusch->slot,
                "%d.%d future UL_tti_req's frame.slot %d.%d does not match PUSCH %d.%d\n",
                frame, slot,
                future_ul_tti_req->SFN,
                future_ul_tti_req->Slot,
                sched_pusch->frame,
                sched_pusch->slot);
    AssertFatal(future_ul_tti_req->n_pdus <
                sizeof(future_ul_tti_req->pdus_list) / sizeof(future_ul_tti_req->pdus_list[0]),
                "Invalid future_ul_tti_req->n_pdus %d\n", future_ul_tti_req->n_pdus);
    future_ul_tti_req->pdus_list[future_ul_tti_req->n_pdus].pdu_type = NFAPI_NR_UL_CONFIG_PUSCH_PDU_TYPE;
    future_ul_tti_req->pdus_list[future_ul_tti_req->n_pdus].pdu_size = sizeof(nfapi_nr_pusch_pdu_t);
    nfapi_nr_pusch_pdu_t *pusch_pdu = &future_ul_tti_req->pdus_list[future_ul_tti_req->n_pdus].pusch_pdu;
    memset(pusch_pdu, 0, sizeof(nfapi_nr_pusch_pdu_t));
    future_ul_tti_req->n_pdus += 1;

    LOG_D(NR_MAC, "%4d.%2d Scheduling UE specific PUSCH for sched %d.%d, ul_tti_req %d.%d\n", frame, slot,
    sched_pusch->frame,sched_pusch->slot,future_ul_tti_req->SFN,future_ul_tti_req->Slot);

    pusch_pdu->pdu_bit_map = PUSCH_PDU_BITMAP_PUSCH_DATA;
    pusch_pdu->rnti = rnti;
    pusch_pdu->handle = 0; //not yet used

    /* FAPI: BWP */
    NR_BWP_t *genericParameters = get_ul_bwp_genericParameters(sched_ctrl->active_ubwp,
                                                               scc,
                                                               sib1);

    pusch_pdu->bwp_size  = NRRIV2BW(genericParameters->locationAndBandwidth, MAX_BWP_SIZE);
    pusch_pdu->bwp_start = NRRIV2PRBOFFSET(genericParameters->locationAndBandwidth, MAX_BWP_SIZE);
    pusch_pdu->subcarrier_spacing = genericParameters->subcarrierSpacing;
    pusch_pdu->cyclic_prefix = 0;

    /* FAPI: PUSCH information always included */
    pusch_pdu->target_code_rate = sched_pusch->R;
    pusch_pdu->qam_mod_order = sched_pusch->Qm;
    pusch_pdu->mcs_index = sched_pusch->mcs;
    pusch_pdu->mcs_table = ps->mcs_table;
    pusch_pdu->transform_precoding = ps->transform_precoding;
    if (ps->pusch_Config && ps->pusch_Config->dataScramblingIdentityPUSCH)
      pusch_pdu->data_scrambling_id = *ps->pusch_Config->dataScramblingIdentityPUSCH;
    else
      pusch_pdu->data_scrambling_id = *scc->physCellId;
    pusch_pdu->nrOfLayers = ps->nrOfLayers;
    pusch_pdu->num_dmrs_cdm_grps_no_data = ps->num_dmrs_cdm_grps_no_data;

    /* FAPI: DMRS */
    pusch_pdu->ul_dmrs_symb_pos = ps->ul_dmrs_symb_pos;
    pusch_pdu->dmrs_config_type = ps->dmrs_config_type;
    if (pusch_pdu->transform_precoding) { // transform precoding disabled
      long *scramblingid=NULL;
      if (ps->NR_DMRS_UplinkConfig && pusch_pdu->scid == 0)
        scramblingid = ps->NR_DMRS_UplinkConfig->transformPrecodingDisabled->scramblingID0;
      else if (ps->NR_DMRS_UplinkConfig)
        scramblingid = ps->NR_DMRS_UplinkConfig->transformPrecodingDisabled->scramblingID1;
      if (scramblingid == NULL)
        pusch_pdu->ul_dmrs_scrambling_id = *scc->physCellId;
      else
        pusch_pdu->ul_dmrs_scrambling_id = *scramblingid;
    }
    else {
      pusch_pdu->ul_dmrs_scrambling_id = *scc->physCellId;
      if (ps->NR_DMRS_UplinkConfig && ps->NR_DMRS_UplinkConfig->transformPrecodingEnabled->nPUSCH_Identity != NULL)
        pusch_pdu->pusch_identity = *ps->NR_DMRS_UplinkConfig->transformPrecodingEnabled->nPUSCH_Identity;
      else if (ps->NR_DMRS_UplinkConfig)
        pusch_pdu->pusch_identity = *scc->physCellId;
    }
    pusch_pdu->scid = 0;      // DMRS sequence initialization [TS38.211, sec 6.4.1.1.1]
    pusch_pdu->num_dmrs_cdm_grps_no_data = ps->num_dmrs_cdm_grps_no_data;
    pusch_pdu->dmrs_ports = ((1<<ps->nrOfLayers) - 1);

    /* FAPI: Pusch Allocation in frequency domain */
    pusch_pdu->resource_alloc = 1; //type 1
    pusch_pdu->rb_start = sched_pusch->rbStart;
    pusch_pdu->rb_size = sched_pusch->rbSize;
    pusch_pdu->vrb_to_prb_mapping = 0;
    if (ps->pusch_Config==NULL || ps->pusch_Config->frequencyHopping==NULL)
      pusch_pdu->frequency_hopping = 0;
    else
      pusch_pdu->frequency_hopping = 1;

    /* FAPI: Resource Allocation in time domain */
    pusch_pdu->start_symbol_index = ps->startSymbolIndex;
    pusch_pdu->nr_of_symbols = ps->nrOfSymbols;

    /* PUSCH PDU */
    AssertFatal(cur_harq->round < 4, "Indexing nr_rv_round_map[%d] is out of bounds\n", cur_harq->round);
    pusch_pdu->pusch_data.rv_index = nr_rv_round_map[cur_harq->round];
    pusch_pdu->pusch_data.harq_process_id = harq_id;
    pusch_pdu->pusch_data.new_data_indicator = cur_harq->ndi;
    pusch_pdu->pusch_data.tb_size = sched_pusch->tb_size;
    pusch_pdu->pusch_data.num_cb = 0; //CBG not supported

    pusch_pdu->maintenance_parms_v3.tbSizeLbrmBytes = 0;

    LOG_D(NR_MAC,"PUSCH PDU : data_scrambling_identity %x, dmrs_scrambling_id %x\n",pusch_pdu->data_scrambling_id,pusch_pdu->ul_dmrs_scrambling_id);
    /* TRANSFORM PRECODING --------------------------------------------------------*/

    if (pusch_pdu->transform_precoding == NR_PUSCH_Config__transformPrecoder_enabled){

      // U as specified in section 6.4.1.1.1.2 in 38.211, if sequence hopping and group hopping are disabled
      pusch_pdu->dfts_ofdm.low_papr_group_number = pusch_pdu->pusch_identity % 30;

      // V as specified in section 6.4.1.1.1.2 in 38.211 V = 0 if sequence hopping and group hopping are disabled
      if ((ps->NR_DMRS_UplinkConfig==NULL) || ((ps->NR_DMRS_UplinkConfig->transformPrecodingEnabled->sequenceGroupHopping == NULL) &&
					       (ps->NR_DMRS_UplinkConfig->transformPrecodingEnabled->sequenceHopping == NULL)))
        pusch_pdu->dfts_ofdm.low_papr_sequence_number = 0;
      else
        AssertFatal(1==0,"SequenceGroupHopping or sequenceHopping are NOT Supported\n");

      LOG_D(NR_MAC,"TRANSFORM PRECODING IS ENABLED. CDM groups: %d, U: %d MCS table: %d\n", pusch_pdu->num_dmrs_cdm_grps_no_data, pusch_pdu->dfts_ofdm.low_papr_group_number, ps->mcs_table);
    }

    /*-----------------------------------------------------------------------------*/

    /* PUSCH PTRS */
    if (ps->NR_DMRS_UplinkConfig && ps->NR_DMRS_UplinkConfig->phaseTrackingRS != NULL) {
      bool valid_ptrs_setup = false;
      pusch_pdu->pusch_ptrs.ptrs_ports_list   = (nfapi_nr_ptrs_ports_t *) malloc(2*sizeof(nfapi_nr_ptrs_ports_t));
      valid_ptrs_setup = set_ul_ptrs_values(ps->NR_DMRS_UplinkConfig->phaseTrackingRS->choice.setup,
                                            pusch_pdu->rb_size, pusch_pdu->mcs_index, pusch_pdu->mcs_table,
                                            &pusch_pdu->pusch_ptrs.ptrs_freq_density,&pusch_pdu->pusch_ptrs.ptrs_time_density,
                                            &pusch_pdu->pusch_ptrs.ptrs_ports_list->ptrs_re_offset,&pusch_pdu->pusch_ptrs.num_ptrs_ports,
                                            &pusch_pdu->pusch_ptrs.ul_ptrs_power, pusch_pdu->nr_of_symbols);
      if (valid_ptrs_setup==true) {
        pusch_pdu->pdu_bit_map |= PUSCH_PDU_BITMAP_PUSCH_PTRS; // enable PUSCH PTRS
      }
    }
    else{
      pusch_pdu->pdu_bit_map &= ~PUSCH_PDU_BITMAP_PUSCH_PTRS; // disable PUSCH PTRS
    }

    /* look up the PDCCH PDU for this BWP and CORESET. If it does not exist,
     * create it */
    const int bwp_id = sched_ctrl->active_bwp ? sched_ctrl->active_bwp->bwp_Id : 0;
    NR_SearchSpace_t *ss = (sched_ctrl->active_bwp || ubwpd) ? sched_ctrl->search_space: RC.nrmac[module_id]->sched_ctrlCommon->search_space;
    NR_ControlResourceSet_t *coreset = (sched_ctrl->active_bwp || ubwpd) ? sched_ctrl->coreset: RC.nrmac[module_id]->sched_ctrlCommon->coreset;
    const int coresetid = coreset->controlResourceSetId;
    nfapi_nr_dl_tti_pdcch_pdu_rel15_t *pdcch_pdu = pdcch_pdu_coreset[coresetid];
    if (!pdcch_pdu) {
      nfapi_nr_ul_dci_request_pdus_t *ul_dci_request_pdu = &ul_dci_req->ul_dci_pdu_list[ul_dci_req->numPdus];
      memset(ul_dci_request_pdu, 0, sizeof(nfapi_nr_ul_dci_request_pdus_t));
      ul_dci_request_pdu->PDUType = NFAPI_NR_DL_TTI_PDCCH_PDU_TYPE;
      ul_dci_request_pdu->PDUSize = (uint8_t)(2+sizeof(nfapi_nr_dl_tti_pdcch_pdu));
      pdcch_pdu = &ul_dci_request_pdu->pdcch_pdu.pdcch_pdu_rel15;
      ul_dci_req->numPdus += 1;
      nr_configure_pdcch(pdcch_pdu, coreset, genericParameters, &sched_ctrl->sched_pdcch);
      pdcch_pdu_coreset[coresetid] = pdcch_pdu;
    }

    LOG_D(NR_MAC,"Configuring ULDCI/PDCCH in %d.%d at CCE %d, rnti %04x\n", frame,slot,sched_ctrl->cce_index,rnti);

    /* Fill PDCCH DL DCI PDU */
    nfapi_nr_dl_dci_pdu_t *dci_pdu = &pdcch_pdu->dci_pdu[pdcch_pdu->numDlDci];
    pdcch_pdu->numDlDci++;
    dci_pdu->RNTI = rnti;
    if (coreset->pdcch_DMRS_ScramblingID &&
        ss->searchSpaceType->present == NR_SearchSpace__searchSpaceType_PR_ue_Specific) {
      dci_pdu->ScramblingId = *coreset->pdcch_DMRS_ScramblingID;
      dci_pdu->ScramblingRNTI = rnti;
    } else {
      dci_pdu->ScramblingId = *scc->physCellId;
      dci_pdu->ScramblingRNTI = 0;
    }
    dci_pdu->AggregationLevel = sched_ctrl->aggregation_level;
    dci_pdu->CceIndex = sched_ctrl->cce_index;
    dci_pdu->beta_PDCCH_1_0 = 0;
    dci_pdu->powerControlOffsetSS = 1;

    dci_pdu_rel15_t uldci_payload;
    memset(&uldci_payload, 0, sizeof(uldci_payload));
    int n_ubwp=1;
    if (cg &&
        cg->spCellConfig &&
        cg->spCellConfig->spCellConfigDedicated &&
        cg->spCellConfig->spCellConfigDedicated->uplinkConfig &&
        cg->spCellConfig->spCellConfigDedicated->uplinkConfig->uplinkBWP_ToAddModList) {
      n_ubwp = cg->spCellConfig->spCellConfigDedicated->uplinkConfig->uplinkBWP_ToAddModList->list.count;
    }

    config_uldci(sib1,
                 sched_ctrl->active_ubwp,
                 ubwpd,
                 scc,
                 pusch_pdu,
                 &uldci_payload,
                 ps->dci_format,
                 ps->time_domain_allocation,
                 UE->UE_sched_ctrl.tpc0,
                 n_ubwp,
                 bwp_id);
    fill_dci_pdu_rel15(scc,
                       cg,
                       dci_pdu,
                       &uldci_payload,
                       ps->dci_format,
                       rnti_types[0],
                       pusch_pdu->bwp_size,
                       bwp_id,
                       coresetid,
                       nr_mac->cset0_bwp_size);

    memset(sched_pusch, 0, sizeof(*sched_pusch));
  }
}<|MERGE_RESOLUTION|>--- conflicted
+++ resolved
@@ -337,14 +337,9 @@
 	  if (!get_mac_len(pduP, pdu_len, &mac_len, &mac_subheader_len))
 	    return 0;
 
-<<<<<<< HEAD
-          LOG_D(NR_MAC, "[UE %04x] %d.%d : ULSCH -> UL-%s %d (gNB %d, %d bytes)\n",
-                UE_info->rnti[UE_id],
-=======
 
           LOG_D(NR_MAC, "[UE %04x] %d.%d : ULSCH -> UL-%s %d (gNB %ld, %d bytes)\n",
                 UE->rnti,
->>>>>>> 50916825
                 frameP,
                 slot,
                 rx_lcid<4?"DCCH":"DTCH",
@@ -1032,16 +1027,9 @@
   const int CC_id = 0;
   gNB_MAC_INST *nrmac = RC.nrmac[module_id];
   NR_ServingCellConfigCommon_t *scc = nrmac->common_channels[CC_id].ServingCellConfigCommon;
-<<<<<<< HEAD
-  NR_UE_info_t *UE_info = &nrmac->UE_info;
-  const int min_rb = nrmac->min_grant_prb;
-  const NR_SIB1_t *sib1 = RC.nrmac[module_id]->common_channels[0].sib1 ? RC.nrmac[module_id]->common_channels[0].sib1->message.choice.c1->choice.systemInformationBlockType1 : NULL;
-  float coeff_ue[MAX_MOBILES_PER_GNB];
-=======
   const NR_SIB1_t *sib1 = RC.nrmac[module_id]->common_channels[0].sib1 ? RC.nrmac[module_id]->common_channels[0].sib1->message.choice.c1->choice.systemInformationBlockType1 : NULL;
   
   const int min_rb = 5;
->>>>>>> 50916825
   // UEs that could be scheduled
   UEsched_t UE_sched[MAX_MOBILES_PER_GNB] = {0};
   int remainUEs=max_num_ue;
