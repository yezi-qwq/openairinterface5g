/*
 * Licensed to the OpenAirInterface (OAI) Software Alliance under one or more
 * contributor license agreements.  See the NOTICE file distributed with
 * this work for additional information regarding copyright ownership.
 * The OpenAirInterface Software Alliance licenses this file to You under
 * the OAI Public License, Version 1.1  (the "License"); you may not use this file
 * except in compliance with the License.
 * You may obtain a copy of the License at
 *
 *      http://www.openairinterface.org/?page_id=698
 *
 * Unless required by applicable law or agreed to in writing, software
 * distributed under the License is distributed on an "AS IS" BASIS,
 * WITHOUT WARRANTIES OR CONDITIONS OF ANY KIND, either express or implied.
 * See the License for the specific language governing permissions and
 * limitations under the License.
 *-------------------------------------------------------------------------------
 * For more information about the OpenAirInterface (OAI) Software Alliance:
 *      contact@openairinterface.org
 */

/*! \file gNB_scheduler_ulsch.c
 * \brief gNB procedures for the ULSCH transport channel
 * \author Navid Nikaein and Raymond Knopp, Guido Casati
 * \date 2019
 * \email: guido.casati@iis.fraunhofer.de
 * \version 1.0
 * @ingroup _mac
 */


#include "LAYER2/NR_MAC_gNB/mac_proto.h"
#include "executables/softmodem-common.h"
#include "common/utils/nr/nr_common.h"
#include <openair2/UTIL/OPT/opt.h>

#include "LAYER2/NR_MAC_COMMON/nr_mac_extern.h"

int get_dci_format(NR_UE_sched_ctrl_t *sched_ctrl) {

    const long f = sched_ctrl->search_space->searchSpaceType->choice.ue_Specific->dci_Formats;
    int dci_format;
    if (sched_ctrl->search_space) {
       dci_format = f ? NR_UL_DCI_FORMAT_0_1 : NR_UL_DCI_FORMAT_0_0;
    }
    else {
       dci_format = NR_UL_DCI_FORMAT_0_0;
    }

    return(dci_format);
}

void calculate_preferred_ul_tda(module_id_t module_id, const NR_BWP_Uplink_t *ubwp)
{
  gNB_MAC_INST *nrmac = RC.nrmac[module_id];
  const int bwp_id = ubwp->bwp_Id;
  if (nrmac->preferred_ul_tda[bwp_id])
    return;

  /* there is a mixed slot only when in TDD */
  NR_ServingCellConfigCommon_t *scc = nrmac->common_channels->ServingCellConfigCommon;
  const int mu = scc->uplinkConfigCommon->initialUplinkBWP->genericParameters.subcarrierSpacing;
  const NR_TDD_UL_DL_Pattern_t *tdd =
      scc->tdd_UL_DL_ConfigurationCommon ? &scc->tdd_UL_DL_ConfigurationCommon->pattern1 : NULL;
  /* Uplink symbols are at the end of the slot */
  const int symb_ulMixed = tdd ? ((1 << tdd->nrofUplinkSymbols) - 1) << (14 - tdd->nrofUplinkSymbols) : 0;

  const struct NR_PUCCH_Config__resourceToAddModList *resList = ubwp->bwp_Dedicated->pucch_Config->choice.setup->resourceToAddModList;
  // for the moment, just block any symbol that might hold a PUCCH, regardless
  // of the RB. This is a big simplification, as most RBs will NOT have a PUCCH
  // in the respective symbols, but it simplifies scheduling
  uint16_t symb_pucch = 0;
  for (int i = 0; i < resList->list.count; ++i) {
    const NR_PUCCH_Resource_t *resource = resList->list.array[i];
    int nrofSymbols = 0;
    int startingSymbolIndex = 0;
    switch (resource->format.present) {
      case NR_PUCCH_Resource__format_PR_format0:
        nrofSymbols = resource->format.choice.format0->nrofSymbols;
        startingSymbolIndex = resource->format.choice.format0->startingSymbolIndex;
        break;
      case NR_PUCCH_Resource__format_PR_format1:
        nrofSymbols = resource->format.choice.format1->nrofSymbols;
        startingSymbolIndex = resource->format.choice.format1->startingSymbolIndex;
        break;
      case NR_PUCCH_Resource__format_PR_format2:
        nrofSymbols = resource->format.choice.format2->nrofSymbols;
        startingSymbolIndex = resource->format.choice.format2->startingSymbolIndex;
        break;
      case NR_PUCCH_Resource__format_PR_format3:
        nrofSymbols = resource->format.choice.format3->nrofSymbols;
        startingSymbolIndex = resource->format.choice.format3->startingSymbolIndex;
        break;
      case NR_PUCCH_Resource__format_PR_format4:
        nrofSymbols = resource->format.choice.format4->nrofSymbols;
        startingSymbolIndex = resource->format.choice.format4->startingSymbolIndex;
        break;
      default:
        AssertFatal(0, "found NR_PUCCH format index %d\n", resource->format.present);
        break;
    }
    symb_pucch |= ((1 << nrofSymbols) - 1) << startingSymbolIndex;
  }

  /* check that TDA index 1 fits into UL slot and does not overlap with PUCCH */
  const struct NR_PUSCH_TimeDomainResourceAllocationList *tdaList = ubwp->bwp_Common->pusch_ConfigCommon->choice.setup->pusch_TimeDomainAllocationList;
  AssertFatal(tdaList->list.count >= 3, "need to have at least three TDAs for UL slots\n");
  const NR_PUSCH_TimeDomainResourceAllocation_t *tdaP_UL = tdaList->list.array[0];
  const int k2 = get_K2(scc, (NR_BWP_Uplink_t*)ubwp,0, mu);
  int start, len;
  SLIV2SL(tdaP_UL->startSymbolAndLength, &start, &len);
  const uint16_t symb_tda = ((1 << len) - 1) << start;
  // check whether PUCCH and TDA overlap: then, we cannot use it. Note that
  // here we assume that the PUCCH is scheduled in every slot, and on all RBs
  // (which is mostly not true, this is a simplification)
  AssertFatal((symb_pucch & symb_tda) == 0, "TDA index 0 for UL overlaps with PUCCH\n");

  // get largest time domain allocation (TDA) for UL slot and UL in mixed slot
  int tdaMi = -1;
  const NR_PUSCH_TimeDomainResourceAllocation_t *tdaP_Mi = tdaList->list.array[1];
  AssertFatal(k2 == get_K2(scc, (NR_BWP_Uplink_t*)ubwp, 1, mu),
              "scheduler cannot handle different k2 for UL slot (%d) and UL Mixed slot (%ld)\n",
              k2,
              get_K2(scc, (NR_BWP_Uplink_t*)ubwp, 1, mu));
  SLIV2SL(tdaP_Mi->startSymbolAndLength, &start, &len);
  const uint16_t symb_tda_mi = ((1 << len) - 1) << start;
  // check whether PUCCH and TDA overlap: then, we cannot use it. Also, check
  // whether TDA is entirely within mixed slot, UL. Note that here we assume
  // that the PUCCH is scheduled in every slot, and on all RBs (which is
  // mostly not true, this is a simplification)
  if ((symb_pucch & symb_tda_mi) == 0 && (symb_ulMixed & symb_tda_mi) == symb_tda_mi) {
    tdaMi = 1;
  } else {
    LOG_E(NR_MAC,
          "TDA index 1 UL overlaps with PUCCH or is not entirely in mixed slot (symb_pucch %x symb_ulMixed %x symb_tda_mi %x), won't schedule UL mixed slot\n",
          symb_pucch,
          symb_ulMixed,
          symb_tda_mi);
  }

  const uint8_t slots_per_frame[5] = {10, 20, 40, 80, 160};
  const int n = slots_per_frame[*scc->ssbSubcarrierSpacing];
  nrmac->preferred_ul_tda[bwp_id] = malloc(n * sizeof(*nrmac->preferred_ul_tda[bwp_id]));

  const int nr_mix_slots = tdd ? tdd->nrofDownlinkSymbols != 0 || tdd->nrofUplinkSymbols != 0 : 0;
  const int nr_slots_period = tdd ? tdd->nrofDownlinkSlots + tdd->nrofUplinkSlots + nr_mix_slots : n;
  for (int slot = 0; slot < n; ++slot) {
    const int sched_slot = (slot + k2) % n;
    nrmac->preferred_ul_tda[bwp_id][slot] = -1;
    if (!tdd || sched_slot % nr_slots_period >= tdd->nrofDownlinkSlots + nr_mix_slots)
      nrmac->preferred_ul_tda[bwp_id][slot] = 0;
    else if (tdd && nr_mix_slots && sched_slot % nr_slots_period == tdd->nrofDownlinkSlots)
      nrmac->preferred_ul_tda[bwp_id][slot] = tdaMi;
    LOG_D(MAC, "DL slot %d UL slot %d preferred_ul_tda %d\n", slot, sched_slot, nrmac->preferred_ul_tda[bwp_id][slot]);
  }

  if (k2 < tdd->nrofUplinkSlots)
    LOG_W(NR_MAC,
          "k2 %d < tdd->nrofUplinkSlots %ld: not all UL slots can be scheduled\n",
          k2,
          tdd->nrofUplinkSlots);
}

//  For both UL-SCH except:
//   - UL-SCH: fixed-size MAC CE(known by LCID)
//   - UL-SCH: padding
//   - UL-SCH: MSG3 48-bits
//  |0|1|2|3|4|5|6|7|  bit-wise
//  |R|F|   LCID    |
//  |       L       |
//  |0|1|2|3|4|5|6|7|  bit-wise
//  |R|F|   LCID    |
//  |       L       |
//  |       L       |
//
//  For:
//   - UL-SCH: fixed-size MAC CE(known by LCID)
//   - UL-SCH: padding, for single/multiple 1-oct padding CE(s)
//   - UL-SCH: MSG3 48-bits
//  |0|1|2|3|4|5|6|7|  bit-wise
//  |R|R|   LCID    |
//
//  LCID: The Logical Channel ID field identifies the logical channel instance of the corresponding MAC SDU or the type of the corresponding MAC CE or padding as described in Tables 6.2.1-1 and 6.2.1-2 for the DL-SCH and UL-SCH respectively. There is one LCID field per MAC subheader. The LCID field size is 6 bits;
//  L: The Length field indicates the length of the corresponding MAC SDU or variable-sized MAC CE in bytes. There is one L field per MAC subheader except for subheaders corresponding to fixed-sized MAC CEs and padding. The size of the L field is indicated by the F field;
//  F: length of L is 0:8 or 1:16 bits wide
//  R: Reserved bit, set to zero.

int nr_process_mac_pdu(module_id_t module_idP,
                        int UE_id,
                        uint8_t CC_id,
                        frame_t frameP,
                        sub_frame_t slot,
                        uint8_t *pduP,
                        int pdu_len)
{

    uint8_t rx_lcid;
    uint8_t done = 0;
    uint16_t mac_ce_len;
    uint16_t mac_subheader_len;
    uint16_t mac_sdu_len;

    NR_UE_info_t *UE_info = &RC.nrmac[module_idP]->UE_info;
    NR_UE_sched_ctrl_t *sched_ctrl = &UE_info->UE_sched_ctrl[UE_id];

    if ( pduP[0] != UL_SCH_LCID_PADDING )
      trace_NRpdu(DIRECTION_UPLINK, pduP, pdu_len, UE_id, WS_C_RNTI, UE_info->rnti[UE_id], frameP, 0, 0, 0);

    #ifdef ENABLE_MAC_PAYLOAD_DEBUG
    LOG_I(NR_MAC, "In %s: dumping MAC PDU in %d.%d:\n", __func__, frameP, slot);
    log_dump(NR_MAC, pduP, pdu_len, LOG_DUMP_CHAR, "\n");
    #endif

    while (!done && pdu_len > 0){
        mac_ce_len = 0;
        mac_subheader_len = sizeof(NR_MAC_SUBHEADER_FIXED);
        mac_sdu_len = 0;
        rx_lcid = ((NR_MAC_SUBHEADER_FIXED *)pduP)->LCID;

        LOG_D(NR_MAC, "In %s: received UL-SCH sub-PDU with LCID 0x%x in %d.%d (remaining PDU length %d)\n", __func__, rx_lcid, frameP, slot, pdu_len);

        unsigned char *ce_ptr;
        int n_Lcg = 0;

        switch(rx_lcid){
            //  MAC CE

            /*#ifdef DEBUG_HEADER_PARSING
              LOG_D(NR_MAC, "[UE] LCID %d, PDU length %d\n", ((NR_MAC_SUBHEADER_FIXED *)pduP)->LCID, pdu_len);
            #endif*/
        case UL_SCH_LCID_RECOMMENDED_BITRATE_QUERY:
              // 38.321 Ch6.1.3.20
              mac_ce_len = 2;
              break;
        case UL_SCH_LCID_CONFIGURED_GRANT_CONFIRMATION:
                // 38.321 Ch6.1.3.7
                break;

        case UL_SCH_LCID_S_BSR:
        case UL_SCH_LCID_S_TRUNCATED_BSR:
               //38.321 section 6.1.3.1
               //fixed length
               mac_ce_len =1;
               /* Extract short BSR value */
               ce_ptr = &pduP[mac_subheader_len];
               NR_BSR_SHORT *bsr_s = (NR_BSR_SHORT *) ce_ptr;
               sched_ctrl->estimated_ul_buffer = 0;
               sched_ctrl->estimated_ul_buffer = NR_SHORT_BSR_TABLE[bsr_s->Buffer_size];
               LOG_D(NR_MAC,
                     "SHORT BSR at %4d.%2d, LCG ID %d, BS Index %d, BS value < %d, est buf %d\n",
                     frameP,
                     slot,
                     bsr_s->LcgID,
                     bsr_s->Buffer_size,
                     NR_SHORT_BSR_TABLE[bsr_s->Buffer_size],
                     sched_ctrl->estimated_ul_buffer);
               break;

        case UL_SCH_LCID_L_BSR:
        case UL_SCH_LCID_L_TRUNCATED_BSR:
        	//38.321 section 6.1.3.1
        	//variable length
        	mac_ce_len |= (uint16_t)((NR_MAC_SUBHEADER_SHORT *)pduP)->L;
        	mac_subheader_len = 2;
        	if(((NR_MAC_SUBHEADER_SHORT *)pduP)->F){
        		mac_ce_len |= (uint16_t)(((NR_MAC_SUBHEADER_LONG *)pduP)->L2)<<8;
        		mac_subheader_len = 3;
        	}
        	/* Extract long BSR value */
               ce_ptr = &pduP[mac_subheader_len];
               NR_BSR_LONG *bsr_l = (NR_BSR_LONG *) ce_ptr;
               sched_ctrl->estimated_ul_buffer = 0;

               n_Lcg = bsr_l->LcgID7 + bsr_l->LcgID6 + bsr_l->LcgID5 + bsr_l->LcgID4 +
                       bsr_l->LcgID3 + bsr_l->LcgID2 + bsr_l->LcgID1 + bsr_l->LcgID0;

               LOG_D(NR_MAC, "LONG BSR, LCG ID(7-0) %d/%d/%d/%d/%d/%d/%d/%d\n",
                     bsr_l->LcgID7, bsr_l->LcgID6, bsr_l->LcgID5, bsr_l->LcgID4,
                     bsr_l->LcgID3, bsr_l->LcgID2, bsr_l->LcgID1, bsr_l->LcgID0);

               for (int n = 0; n < n_Lcg; n++){
                 LOG_D(NR_MAC, "LONG BSR, %d/%d (n/n_Lcg), BS Index %d, BS value < %d",
                       n, n_Lcg, pduP[mac_subheader_len + 1 + n],
                       NR_LONG_BSR_TABLE[pduP[mac_subheader_len + 1 + n]]);
                 sched_ctrl->estimated_ul_buffer +=
                       NR_LONG_BSR_TABLE[pduP[mac_subheader_len + 1 + n]];
                 LOG_D(NR_MAC,
                       "LONG BSR at %4d.%2d, %d/%d (n/n_Lcg), BS Index %d, BS value < %d, total %d\n",
                       frameP,
                       slot,
                       n,
                       n_Lcg,
                       pduP[mac_subheader_len + 1 + n],
                       NR_LONG_BSR_TABLE[pduP[mac_subheader_len + 1 + n]],
                       sched_ctrl->estimated_ul_buffer);
               }

               break;

        case UL_SCH_LCID_C_RNTI:
        	//38.321 section 6.1.3.2
        	//fixed length
        	mac_ce_len = 2;
        	/* Extract CRNTI value */
        	break;

        case UL_SCH_LCID_SINGLE_ENTRY_PHR:
        	//38.321 section 6.1.3.8
        	//fixed length
        	mac_ce_len = 2;
        	/* Extract SINGLE ENTRY PHR elements for PHR calculation */
        	ce_ptr = &pduP[mac_subheader_len];
        	NR_SINGLE_ENTRY_PHR_MAC_CE *phr = (NR_SINGLE_ENTRY_PHR_MAC_CE *) ce_ptr;
        	/* Save the phr info */
        	const int PH = phr->PH;
        	const int PCMAX = phr->PCMAX;
        	/* 38.133 Table10.1.17.1-1 */
        	if (PH < 55)
        	  sched_ctrl->ph = PH - 32;
        	else
        	  sched_ctrl->ph = PH - 32 + (PH - 54);
        	/* 38.133 Table10.1.18.1-1 */
        	sched_ctrl->pcmax = PCMAX - 29;
        	LOG_D(NR_MAC, "SINGLE ENTRY PHR R1 %d PH %d (%d dB) R2 %d PCMAX %d (%d dBm)\n",
                      phr->R1, PH, sched_ctrl->ph, phr->R2, PCMAX, sched_ctrl->pcmax);
        	break;

        case UL_SCH_LCID_MULTI_ENTRY_PHR_1_OCT:
        	//38.321 section 6.1.3.9
        	//  varialbe length
        	mac_ce_len |= (uint16_t)((NR_MAC_SUBHEADER_SHORT *)pduP)->L;
        	mac_subheader_len = 2;
        	if(((NR_MAC_SUBHEADER_SHORT *)pduP)->F){
        		mac_ce_len |= (uint16_t)(((NR_MAC_SUBHEADER_LONG *)pduP)->L2)<<8;
        		mac_subheader_len = 3;
        	}
        	/* Extract MULTI ENTRY PHR elements from single octet bitmap for PHR calculation */
        	break;

        case UL_SCH_LCID_MULTI_ENTRY_PHR_4_OCT:
        	//38.321 section 6.1.3.9
        	//  varialbe length
        	mac_ce_len |= (uint16_t)((NR_MAC_SUBHEADER_SHORT *)pduP)->L;
        	mac_subheader_len = 2;
        	if(((NR_MAC_SUBHEADER_SHORT *)pduP)->F){
        		mac_ce_len |= (uint16_t)(((NR_MAC_SUBHEADER_LONG *)pduP)->L2)<<8;
        		mac_subheader_len = 3;
        	}
        	/* Extract MULTI ENTRY PHR elements from four octets bitmap for PHR calculation */
        	break;

        case UL_SCH_LCID_PADDING:
        	done = 1;
        	//  end of MAC PDU, can ignore the rest.
        	break;

        case UL_SCH_LCID_SRB1:
        case UL_SCH_LCID_SRB2:
          if(((NR_MAC_SUBHEADER_SHORT *)pduP)->F){
            //mac_sdu_len |= (uint16_t)(((NR_MAC_SUBHEADER_LONG *)pduP)->L2)<<8;
            mac_subheader_len = 3;
            mac_sdu_len = ((uint16_t)(((NR_MAC_SUBHEADER_LONG *) pduP)->L1 & 0x7f) << 8)
                | ((uint16_t)((NR_MAC_SUBHEADER_LONG *) pduP)->L2 & 0xff);
          } else {
            mac_sdu_len = (uint16_t)((NR_MAC_SUBHEADER_SHORT *)pduP)->L;
            mac_subheader_len = 2;
          }
          if (UE_info->CellGroup[UE_id]) {
            LOG_D(NR_MAC, "[UE %d] Frame %d : ULSCH -> UL-DCCH %d (gNB %d, %d bytes), rnti: %d \n", module_idP, frameP, rx_lcid, module_idP, mac_sdu_len, UE_info->rnti[UE_id]);
            mac_rlc_data_ind(module_idP,
                             UE_info->rnti[UE_id],
                             module_idP,
                             frameP,
                             ENB_FLAG_YES,
                             MBMS_FLAG_NO,
                             rx_lcid,
                             (char *) (pduP + mac_subheader_len),
                             mac_sdu_len,
                             1,
                             NULL);
          } else {
            AssertFatal(1==0,"[UE %d] Frame/Slot %d.%d : Received LCID %d which is not configured, dropping packet\n",UE_id,frameP,slot,rx_lcid);
          }
          break;
        case UL_SCH_LCID_SRB3:
              // todo
              break;

        case UL_SCH_LCID_CCCH:
        case UL_SCH_LCID_CCCH1:
          // fixed length
          mac_subheader_len = 1;

          if ( rx_lcid == UL_SCH_LCID_CCCH1 ) {
            // RRCResumeRequest1 message includes the full I-RNTI and has a size of 8 bytes
            mac_sdu_len = 8;

            // Check if it is a valid CCCH1 message, we get all 00's messages very often
            int i = 0;
            for(i=0; i<(mac_subheader_len+mac_sdu_len); i++) {
              if(pduP[i] != 0) {
                break;
              }
            }
            if (i == (mac_subheader_len+mac_sdu_len)) {
              LOG_D(NR_MAC, "%s() Invalid CCCH1 message!, pdu_len: %d\n", __func__, pdu_len);
              done = 1;
              break;
            }
          } else {
            // fixed length of 6 bytes
            mac_sdu_len = 6;
          }

          nr_mac_rrc_data_ind(module_idP,
                              CC_id,
                              frameP,
                              0,
                              0,
                              UE_info->rnti[UE_id],
                              CCCH,
                              pduP + mac_subheader_len,
                              mac_sdu_len,
                              0);
          break;

        case UL_SCH_LCID_DTCH:
          //  check if LCID is valid at current time.
          if (((NR_MAC_SUBHEADER_SHORT *)pduP)->F) {
            // mac_sdu_len |= (uint16_t)(((NR_MAC_SUBHEADER_LONG *)pduP)->L2)<<8;
            mac_subheader_len = 3;
            mac_sdu_len = ((uint16_t)(((NR_MAC_SUBHEADER_LONG *)pduP)->L1 & 0x7f) << 8)
                          | ((uint16_t)((NR_MAC_SUBHEADER_LONG *)pduP)->L2 & 0xff);

          } else {
            mac_sdu_len = (uint16_t)((NR_MAC_SUBHEADER_SHORT *)pduP)->L;
            mac_subheader_len = 2;
          }

          LOG_D(NR_MAC, "In %s: [UE %d] %d.%d : ULSCH -> UL-%s %d (gNB %d, %d bytes)\n",
                __func__,
                module_idP,
                frameP,
                slot,
                rx_lcid<4?"DCCH":"DTCH",
                rx_lcid,
                module_idP,
                mac_sdu_len);
          UE_info->mac_stats[UE_id].lc_bytes_rx[rx_lcid] += mac_sdu_len;

          mac_rlc_data_ind(module_idP,
                           UE_info->rnti[UE_id],
                           module_idP,
                           frameP,
                           ENB_FLAG_YES,
                           MBMS_FLAG_NO,
                           rx_lcid,
                           (char *)(pduP + mac_subheader_len),
                           mac_sdu_len,
                           1,
                           NULL);

          /* Updated estimated buffer when receiving data */
          if (sched_ctrl->estimated_ul_buffer >= mac_sdu_len)
            sched_ctrl->estimated_ul_buffer -= mac_sdu_len;
          else
            sched_ctrl->estimated_ul_buffer = 0;
          break;

        default:
          LOG_E(NR_MAC, "Received unknown MAC header (LCID = 0x%02x)\n", rx_lcid);
          return -1;
          break;
        }

        #ifdef ENABLE_MAC_PAYLOAD_DEBUG
        if (rx_lcid < 45 || rx_lcid == 52 || rx_lcid == 63) {
          LOG_I(NR_MAC, "In %s: dumping UL MAC SDU sub-header with length %d (LCID = 0x%02x):\n", __func__, mac_subheader_len, rx_lcid);
          log_dump(NR_MAC, pduP, mac_subheader_len, LOG_DUMP_CHAR, "\n");
          LOG_I(NR_MAC, "In %s: dumping UL MAC SDU with length %d (LCID = 0x%02x):\n", __func__, mac_sdu_len, rx_lcid);
          log_dump(NR_MAC, pduP + mac_subheader_len, mac_sdu_len, LOG_DUMP_CHAR, "\n");
        } else {
          LOG_I(NR_MAC, "In %s: dumping UL MAC CE with length %d (LCID = 0x%02x):\n", __func__, mac_ce_len, rx_lcid);
          log_dump(NR_MAC, pduP + mac_subheader_len + mac_sdu_len, mac_ce_len, LOG_DUMP_CHAR, "\n");
        }
        #endif

        pduP += ( mac_subheader_len + mac_ce_len + mac_sdu_len );
        pdu_len -= ( mac_subheader_len + mac_ce_len + mac_sdu_len );

        if (pdu_len < 0) {
          LOG_E(NR_MAC, "In %s: residual UL MAC PDU in %d.%d with length < 0!, pdu_len %d \n", __func__, frameP, slot, pdu_len);
          LOG_E(NR_MAC, "MAC PDU ");
          for (int i = 0; i < 20; i++) // Only printf 1st - 20nd bytes
            printf("%02x ", pduP[i]);
          printf("\n");
          return 0;
        }
    }
  return 0;
}

void abort_nr_ul_harq(module_id_t mod_id, int UE_id, int8_t harq_pid)
{
  NR_UE_info_t *UE_info = &RC.nrmac[mod_id]->UE_info;
  NR_UE_sched_ctrl_t *sched_ctrl = &UE_info->UE_sched_ctrl[UE_id];
  NR_UE_ul_harq_t *harq = &sched_ctrl->ul_harq_processes[harq_pid];

  harq->ndi ^= 1;
  harq->round = 0;
  UE_info->mac_stats[UE_id].ulsch_errors++;
  add_tail_nr_list(&sched_ctrl->available_ul_harq, harq_pid);

  /* the transmission failed: the UE won't send the data we expected initially,
   * so retrieve to correctly schedule after next BSR */
  sched_ctrl->sched_ul_bytes -= harq->sched_pusch.tb_size;
  if (sched_ctrl->sched_ul_bytes < 0)
    sched_ctrl->sched_ul_bytes = 0;
}

void handle_nr_ul_harq(const int CC_idP,
                       module_id_t mod_id,
                       frame_t frame,
                       sub_frame_t slot,
                       const nfapi_nr_crc_t *crc_pdu)
{
  gNB_MAC_INST *gNB_mac = RC.nrmac[mod_id];
  int UE_id = find_nr_UE_id(mod_id, crc_pdu->rnti);
  if (UE_id < 0) {
    for (int i = 0; i < NR_NB_RA_PROC_MAX; ++i) {
      NR_RA_t *ra = &gNB_mac->common_channels[CC_idP].ra[i];
      if (ra->state >= WAIT_Msg3 &&
          ra->rnti == crc_pdu->rnti)
        return;
    }
    LOG_E(NR_MAC, "%s(): unknown RNTI %04x in PUSCH\n", __func__, crc_pdu->rnti);
    return;
  }
  NR_UE_info_t *UE_info = &RC.nrmac[mod_id]->UE_info;
  NR_UE_sched_ctrl_t *sched_ctrl = &UE_info->UE_sched_ctrl[UE_id];
  int8_t harq_pid = sched_ctrl->feedback_ul_harq.head;
  while (crc_pdu->harq_id != harq_pid || harq_pid < 0) {
    LOG_W(NR_MAC,
          "Unexpected ULSCH HARQ PID %d (have %d) for RNTI %04x (ignore this warning for RA)\n",
          crc_pdu->harq_id,
          harq_pid,
          crc_pdu->rnti);
    if (harq_pid < 0)
      return;

    remove_front_nr_list(&sched_ctrl->feedback_ul_harq);
    sched_ctrl->ul_harq_processes[harq_pid].is_waiting = false;
    if(sched_ctrl->ul_harq_processes[harq_pid].round >= MAX_HARQ_ROUNDS - 1) {
      abort_nr_ul_harq(mod_id, UE_id, harq_pid);
    } else {
      sched_ctrl->ul_harq_processes[harq_pid].round++;
      add_tail_nr_list(&sched_ctrl->retrans_ul_harq, harq_pid);
    }
    harq_pid = sched_ctrl->feedback_ul_harq.head;
  }
  remove_front_nr_list(&sched_ctrl->feedback_ul_harq);
  NR_UE_ul_harq_t *harq = &sched_ctrl->ul_harq_processes[harq_pid];
  DevAssert(harq->is_waiting);
  harq->feedback_slot = -1;
  harq->is_waiting = false;
  if (!crc_pdu->tb_crc_status) {
    harq->ndi ^= 1;
    harq->round = 0;
    LOG_D(NR_MAC,
          "Ulharq id %d crc passed for RNTI %04x\n",
          harq_pid,
          crc_pdu->rnti);
    add_tail_nr_list(&sched_ctrl->available_ul_harq, harq_pid);
  } else if (harq->round >= MAX_HARQ_ROUNDS - 1) {
    abort_nr_ul_harq(mod_id, UE_id, harq_pid);
    LOG_D(NR_MAC,
          "RNTI %04x: Ulharq id %d crc failed in all rounds\n",
          crc_pdu->rnti,
          harq_pid);
  } else {
    harq->round++;
    LOG_D(NR_MAC,
          "Ulharq id %d crc failed for RNTI %04x\n",
          harq_pid,
          crc_pdu->rnti);
    add_tail_nr_list(&sched_ctrl->retrans_ul_harq, harq_pid);
  }
}

/*
* When data are received on PHY and transmitted to MAC
*/
void nr_rx_sdu(const module_id_t gnb_mod_idP,
               const int CC_idP,
               const frame_t frameP,
               const sub_frame_t slotP,
               const rnti_t rntiP,
               uint8_t *sduP,
               const uint16_t sdu_lenP,
               const uint16_t timing_advance,
               const uint8_t ul_cqi,
               const uint16_t rssi){

  gNB_MAC_INST *gNB_mac = RC.nrmac[gnb_mod_idP];
  NR_UE_info_t *UE_info = &gNB_mac->UE_info;

  const int current_rnti = rntiP;
  const int UE_id = find_nr_UE_id(gnb_mod_idP, current_rnti);
  const int target_snrx10 = gNB_mac->pusch_target_snrx10;
  const int pusch_failure_thres = gNB_mac->pusch_failure_thres;

  if (UE_id != -1) {
    NR_UE_sched_ctrl_t *UE_scheduling_control = &UE_info->UE_sched_ctrl[UE_id];
    const int8_t harq_pid = UE_scheduling_control->feedback_ul_harq.head;

    if (sduP)
      T(T_GNB_MAC_UL_PDU_WITH_DATA, T_INT(gnb_mod_idP), T_INT(CC_idP),
        T_INT(rntiP), T_INT(frameP), T_INT(slotP), T_INT(harq_pid),
        T_BUFFER(sduP, sdu_lenP));

    UE_info->mac_stats[UE_id].ulsch_total_bytes_rx += sdu_lenP;
    LOG_D(NR_MAC, "[gNB %d][PUSCH %d] CC_id %d %d.%d Received ULSCH sdu from PHY (rnti %x, UE_id %d) ul_cqi %d TA %d sduP %p, rssi %d\n",
          gnb_mod_idP,
          harq_pid,
          CC_idP,
          frameP,
          slotP,
          current_rnti,
          UE_id,
          ul_cqi,
          timing_advance,
          sduP,
          rssi);

    // if not missed detection (10dB threshold for now)
    if (rssi>0) {
      UE_scheduling_control->tpc0 = nr_get_tpc(target_snrx10,ul_cqi,30);
      if (timing_advance != 0xffff)
        UE_scheduling_control->ta_update = timing_advance;
      UE_scheduling_control->raw_rssi = rssi;
      UE_scheduling_control->pusch_snrx10 = ul_cqi * 5 - 640;
      LOG_D(NR_MAC, "[UE %d] PUSCH TPC %d and TA %d\n",UE_id,UE_scheduling_control->tpc0,UE_scheduling_control->ta_update);
    }
    else{
      LOG_D(NR_MAC,"[UE %d] Detected DTX : increasing UE TX power\n",UE_id);
      UE_scheduling_control->tpc0 = 3;
    }

#if defined(ENABLE_MAC_PAYLOAD_DEBUG)

    LOG_I(NR_MAC, "Printing received UL MAC payload at gNB side: %d \n");
    for (int i = 0; i < sdu_lenP ; i++) {
	  //harq_process_ul_ue->a[i] = (unsigned char) rand();
	  //printf("a[%d]=0x%02x\n",i,harq_process_ul_ue->a[i]);
	  printf("%02x ",(unsigned char)sduP[i]);
    }
    printf("\n");

#endif

    if (sduP != NULL){
      LOG_D(NR_MAC, "Received PDU at MAC gNB \n");

      UE_info->UE_sched_ctrl[UE_id].pusch_consecutive_dtx_cnt = 0;
      const uint32_t tb_size = UE_scheduling_control->ul_harq_processes[harq_pid].sched_pusch.tb_size;
      UE_scheduling_control->sched_ul_bytes -= tb_size;
      if (UE_scheduling_control->sched_ul_bytes < 0)
        UE_scheduling_control->sched_ul_bytes = 0;

      nr_process_mac_pdu(gnb_mod_idP, UE_id, CC_idP, frameP, slotP, sduP, sdu_lenP);
    }
    else {
      NR_UE_ul_harq_t *cur_harq = &UE_scheduling_control->ul_harq_processes[harq_pid];
      /* reduce sched_ul_bytes when cur_harq->round == 3 */
      if (cur_harq->round == 3){
        const uint32_t tb_size = UE_scheduling_control->ul_harq_processes[harq_pid].sched_pusch.tb_size;
        UE_scheduling_control->sched_ul_bytes -= tb_size;
        if (UE_scheduling_control->sched_ul_bytes < 0)
          UE_scheduling_control->sched_ul_bytes = 0;
      }
      if (ul_cqi <= 128) {
        UE_info->UE_sched_ctrl[UE_id].pusch_consecutive_dtx_cnt++;
        UE_info->mac_stats[UE_id].ulsch_DTX++;
      }
      if (UE_info->UE_sched_ctrl[UE_id].pusch_consecutive_dtx_cnt >= pusch_failure_thres) {
         LOG_D(NR_MAC,"Detected UL Failure on PUSCH, stopping scheduling\n");
         UE_info->UE_sched_ctrl[UE_id].ul_failure = 1;
         nr_mac_gNB_rrc_ul_failure(gnb_mod_idP,CC_idP,frameP,slotP,rntiP);
      }
    }
  } else if(sduP) {

    bool no_sig = true;
    for (int k = 0; k < sdu_lenP; k++) {
      if(sduP[k]!=0) {
        no_sig = false;
        break;
      }
    }

    if(no_sig) {
      LOG_W(NR_MAC, "No signal\n");
    }

    T(T_GNB_MAC_UL_PDU_WITH_DATA, T_INT(gnb_mod_idP), T_INT(CC_idP),
      T_INT(rntiP), T_INT(frameP), T_INT(slotP), T_INT(-1) /* harq_pid */,
      T_BUFFER(sduP, sdu_lenP));

    /* we don't know this UE (yet). Check whether there is a ongoing RA (Msg 3)
     * and check the corresponding UE's RNTI match, in which case we activate
     * it. */
    for (int i = 0; i < NR_NB_RA_PROC_MAX; ++i) {
      NR_RA_t *ra = &gNB_mac->common_channels[CC_idP].ra[i];
      if (ra->state != WAIT_Msg3)
        continue;

      if(no_sig) {
        LOG_W(NR_MAC, "Random Access %i failed at state %i (no signal)\n", i, ra->state);
        nr_mac_remove_ra_rnti(gnb_mod_idP, ra->rnti);
        nr_clear_ra_proc(gnb_mod_idP, CC_idP, frameP, ra);
      } else {

        // random access pusch with TC-RNTI
        if (ra->rnti != current_rnti) {
          LOG_W(NR_MAC,
                "expected TC_RNTI %04x to match current RNTI %04x\n",
                ra->rnti,
                current_rnti);

          if( (frameP==ra->Msg3_frame) && (slotP==ra->Msg3_slot) ) {
            LOG_W(NR_MAC, "Random Access %i failed at state %i (TC_RNTI %04x RNTI %04x)\n", i, ra->state,ra->rnti,current_rnti);
            nr_mac_remove_ra_rnti(gnb_mod_idP, ra->rnti);
            nr_clear_ra_proc(gnb_mod_idP, CC_idP, frameP, ra);
          }

          continue;
        }

        int UE_id=-1;

        UE_id = add_new_nr_ue(gnb_mod_idP, ra->rnti, ra->CellGroup);
        if (UE_id<0) {
          LOG_W(NR_MAC, "Random Access %i discarded at state %i (TC_RNTI %04x RNTI %04x): max number of users achieved!\n", i, ra->state,ra->rnti,current_rnti);
          nr_mac_remove_ra_rnti(gnb_mod_idP, ra->rnti);
          nr_clear_ra_proc(gnb_mod_idP, CC_idP, frameP, ra);
          return;
        }

        UE_info->UE_beam_index[UE_id] = ra->beam_id;

        // re-initialize ta update variables after RA procedure completion
        UE_info->UE_sched_ctrl[UE_id].ta_frame = frameP;

        LOG_D(NR_MAC,
              "reset RA state information for RA-RNTI %04x/index %d\n",
              ra->rnti,
              i);

        LOG_I(NR_MAC,
              "[gNB %d][RAPROC] PUSCH with TC_RNTI %x received correctly, "
              "adding UE MAC Context UE_id %d/RNTI %04x\n",
              gnb_mod_idP,
              current_rnti,
              UE_id,
              ra->rnti);

      NR_UE_sched_ctrl_t *UE_scheduling_control = &UE_info->UE_sched_ctrl[UE_id];

      UE_scheduling_control->tpc0 = nr_get_tpc(target_snrx10,ul_cqi,30);
      if (timing_advance != 0xffff)
        UE_scheduling_control->ta_update = timing_advance;
      UE_scheduling_control->raw_rssi = rssi;
      UE_scheduling_control->pusch_snrx10 = ul_cqi * 5 - 640;
      LOG_D(NR_MAC, "[UE %d] PUSCH TPC %d and TA %d\n",UE_id,UE_scheduling_control->tpc0,UE_scheduling_control->ta_update);
        if(ra->cfra) {

          LOG_I(NR_MAC, "(ue %i, rnti 0x%04x) CFRA procedure succeeded!\n", UE_id, ra->rnti);
          nr_mac_remove_ra_rnti(gnb_mod_idP, ra->rnti);
          nr_clear_ra_proc(gnb_mod_idP, CC_idP, frameP, ra);
          UE_info->active[UE_id] = true;

        } else {

          LOG_I(NR_MAC,"[RAPROC] RA-Msg3 received (sdu_lenP %d)\n",sdu_lenP);
          LOG_D(NR_MAC,"[RAPROC] Received Msg3:\n");
          for (int k = 0; k < sdu_lenP; k++) {
            LOG_D(NR_MAC,"(%i): 0x%x\n",k,sduP[k]);
          }

          // UE Contention Resolution Identity
          // Store the first 48 bits belonging to the uplink CCCH SDU within Msg3 to fill in Msg4
          // First byte corresponds to R/LCID MAC sub-header
          memcpy(ra->cont_res_id, &sduP[1], sizeof(uint8_t) * 6);

          if (nr_process_mac_pdu(gnb_mod_idP, UE_id, CC_idP, frameP, slotP, sduP, sdu_lenP) == 0) {
            ra->state = Msg4;
            ra->Msg4_frame = (frameP + 2) % 1024;
            ra->Msg4_slot = 1;
            LOG_I(NR_MAC, "Scheduling RA-Msg4 for TC_RNTI %04x (state %d, frame %d, slot %d)\n", ra->rnti, ra->state, ra->Msg4_frame, ra->Msg4_slot);
          }
          else {
             nr_mac_remove_ra_rnti(gnb_mod_idP, ra->rnti);
             nr_clear_ra_proc(gnb_mod_idP, CC_idP, frameP, ra);
          }
        }
        return;
      }
    }
  } else {
    for (int i = 0; i < NR_NB_RA_PROC_MAX; ++i) {
      NR_RA_t *ra = &gNB_mac->common_channels[CC_idP].ra[i];
      if (ra->state != WAIT_Msg3)
        continue;

      if( (frameP!=ra->Msg3_frame) || (slotP!=ra->Msg3_slot))
        continue;

      // for CFRA (NSA) do not schedule retransmission of msg3
      if (ra->cfra) {
        LOG_W(NR_MAC, "Random Access %i failed at state %i (NSA msg3 reception failed)\n", i, ra->state);
        nr_mac_remove_ra_rnti(gnb_mod_idP, ra->rnti);
        nr_clear_ra_proc(gnb_mod_idP, CC_idP, frameP, ra);
        return;
      }

      if (ra->msg3_round >= MAX_HARQ_ROUNDS - 1) {
        LOG_W(NR_MAC, "Random Access %i failed at state %i (Reached msg3 max harq rounds)\n", i, ra->state);
        nr_mac_remove_ra_rnti(gnb_mod_idP, ra->rnti);
        nr_clear_ra_proc(gnb_mod_idP, CC_idP, frameP, ra);
        return;
      }

      LOG_W(NR_MAC, "Random Access %i Msg3 CRC did not pass)\n", i);
      ra->msg3_round++;
      ra->state = Msg3_retransmission;
    }
  }
}

long get_K2(NR_ServingCellConfigCommon_t *scc,NR_BWP_Uplink_t *ubwp, int time_domain_assignment, int mu) {
  DevAssert(scc);
  const NR_PUSCH_TimeDomainResourceAllocation_t *tda_list = ubwp ?
    ubwp->bwp_Common->pusch_ConfigCommon->choice.setup->pusch_TimeDomainAllocationList->list.array[time_domain_assignment]:
    scc->uplinkConfigCommon->initialUplinkBWP->pusch_ConfigCommon->choice.setup->pusch_TimeDomainAllocationList->list.array[time_domain_assignment];
  if (tda_list->k2)
    return *tda_list->k2;
  else if (mu < 2)
    return 1;
  else if (mu == 2)
    return 2;
  else
    return 3;
}

bool nr_UE_is_to_be_scheduled(module_id_t mod_id, int CC_id, int UE_id, frame_t frame, sub_frame_t slot)
{
  const NR_ServingCellConfigCommon_t *scc = RC.nrmac[mod_id]->common_channels->ServingCellConfigCommon;
  const uint8_t slots_per_frame[5] = {10, 20, 40, 80, 160};
  const int n = slots_per_frame[*scc->ssbSubcarrierSpacing];
  const int now = frame * n + slot;

  const struct gNB_MAC_INST_s *nrmac = RC.nrmac[mod_id];
  const NR_UE_sched_ctrl_t *sched_ctrl = &nrmac->UE_info.UE_sched_ctrl[UE_id];
  const int last_ul_sched = sched_ctrl->last_ul_frame * n + sched_ctrl->last_ul_slot;

  const int diff = (now - last_ul_sched + 1024 * n) % (1024 * n);
  /* UE is to be scheduled if
   * (1) we think the UE has more bytes awaiting than what we scheduled
   * (2) there is a scheduling request
   * (3) or we did not schedule it in more than 10 frames */
  const bool has_data = sched_ctrl->estimated_ul_buffer > sched_ctrl->sched_ul_bytes;
<<<<<<< HEAD
  const bool high_inactivity = diff >= nrmac->ulsch_max_frame_inactivity * n;
=======
  const bool high_inactivity = diff >= (nrmac->ulsch_max_frame_inactivity>0 ? (nrmac->ulsch_max_frame_inactivity * n) : (n/2)); 
>>>>>>> 3d454a45
  LOG_D(NR_MAC,
        "%4d.%2d UL inactivity %d slots has_data %d SR %d\n",
        frame,
        slot,
        diff,
        has_data,
        sched_ctrl->SR);
  return has_data || sched_ctrl->SR || high_inactivity;
}

int next_list_entry_looped(NR_list_t *list, int UE_id)
{
  if (UE_id < 0)
    return list->head;
  return list->next[UE_id] < 0 ? list->head : list->next[UE_id];
}

bool allocate_ul_retransmission(module_id_t module_id,
                                frame_t frame,
                                sub_frame_t slot,
                                uint8_t *rballoc_mask,
                                int *n_rb_sched,
                                int UE_id,
                                int harq_pid)
{
  const int CC_id = 0;
  const NR_ServingCellConfigCommon_t *scc = RC.nrmac[module_id]->common_channels[CC_id].ServingCellConfigCommon;
  NR_UE_info_t *UE_info = &RC.nrmac[module_id]->UE_info;
  NR_UE_sched_ctrl_t *sched_ctrl = &UE_info->UE_sched_ctrl[UE_id];
  NR_sched_pusch_t *retInfo = &sched_ctrl->ul_harq_processes[harq_pid].sched_pusch;
  NR_CellGroupConfig_t *cg = UE_info->CellGroup[UE_id];
  NR_BWP_UplinkDedicated_t *ubwpd= cg ? cg->spCellConfig->spCellConfigDedicated->uplinkConfig->initialUplinkBWP:NULL;
  NR_BWP_t *genericParameters = sched_ctrl->active_ubwp ? &sched_ctrl->active_ubwp->bwp_Common->genericParameters : &scc->uplinkConfigCommon->initialUplinkBWP->genericParameters;
  int rbStart = 0; // wrt BWP start
  const uint16_t bwpSize = NRRIV2BW(genericParameters->locationAndBandwidth, MAX_BWP_SIZE);

  const uint8_t num_dmrs_cdm_grps_no_data = (sched_ctrl->active_bwp || ubwpd) ? 1 : 2;
  const int tda = sched_ctrl->active_ubwp ? RC.nrmac[module_id]->preferred_ul_tda[sched_ctrl->active_ubwp->bwp_Id][slot] : 0;
  LOG_D(NR_MAC,"retInfo->time_domain_allocation = %d, tda = %d\n", retInfo->time_domain_allocation, tda);
  LOG_D(NR_MAC,"num_dmrs_cdm_grps_no_data %d, tbs %d\n",num_dmrs_cdm_grps_no_data, retInfo->tb_size);
  if (tda == retInfo->time_domain_allocation) {
    /* Check the resource is enough for retransmission */
    while (rbStart < bwpSize && !rballoc_mask[rbStart])
      rbStart++;
    if (rbStart + retInfo->rbSize > bwpSize) {
      LOG_W(NR_MAC, "cannot allocate retransmission of UE %d/RNTI %04x: no resources (rbStart %d, retInfo->rbSize %d, bwpSize %d\n", UE_id, UE_info->rnti[UE_id], rbStart, retInfo->rbSize, bwpSize);
      return false;
    }
    /* check whether we need to switch the TDA allocation since tha last
     * (re-)transmission */
    NR_pusch_semi_static_t *ps = &sched_ctrl->pusch_semi_static;

    int dci_format = get_dci_format(sched_ctrl);

    if (ps->time_domain_allocation != tda
        || ps->dci_format != dci_format
        || ps->num_dmrs_cdm_grps_no_data != num_dmrs_cdm_grps_no_data)
      nr_set_pusch_semi_static(scc, sched_ctrl->active_ubwp, ubwpd, dci_format, tda, num_dmrs_cdm_grps_no_data, ps);
    LOG_D(NR_MAC, "%s(): retransmission keeping TDA %d and TBS %d\n", __func__, tda, retInfo->tb_size);
  } else {
    /* the retransmission will use a different time domain allocation, check
     * that we have enough resources */
    while (rbStart < bwpSize && !rballoc_mask[rbStart])
      rbStart++;
    int rbSize = 0;
    while (rbStart + rbSize < bwpSize && rballoc_mask[rbStart + rbSize])
      rbSize++;
    NR_pusch_semi_static_t temp_ps;
    int dci_format = get_dci_format(sched_ctrl);
    nr_set_pusch_semi_static(scc, sched_ctrl->active_ubwp,ubwpd, dci_format, tda, num_dmrs_cdm_grps_no_data, &temp_ps);
    uint32_t new_tbs;
    uint16_t new_rbSize;
    bool success = nr_find_nb_rb(retInfo->Qm,
                                 retInfo->R,
                                 temp_ps.nrOfSymbols,
                                 temp_ps.N_PRB_DMRS * temp_ps.num_dmrs_symb,
                                 retInfo->tb_size,
                                 rbSize,
                                 &new_tbs,
                                 &new_rbSize);
    if (!success || new_tbs != retInfo->tb_size) {
      LOG_D(NR_MAC, "%s(): new TBsize %d of new TDA does not match old TBS %d\n", __func__, new_tbs, retInfo->tb_size);
      return false; /* the maximum TBsize we might have is smaller than what we need */
    }
    LOG_D(NR_MAC, "%s(): retransmission with TDA %d->%d and TBS %d -> %d\n", __func__, retInfo->time_domain_allocation, tda, retInfo->tb_size, new_tbs);
    /* we can allocate it. Overwrite the time_domain_allocation, the number
     * of RBs, and the new TB size. The rest is done below */
    retInfo->tb_size = new_tbs;
    retInfo->rbSize = new_rbSize;
    retInfo->time_domain_allocation = tda;
    sched_ctrl->pusch_semi_static = temp_ps;
  }

  /* Find free CCE */
  bool freeCCE = find_free_CCE(module_id, slot, UE_id);
  if (!freeCCE) {
    LOG_D(NR_MAC, "%4d.%2d no free CCE for retransmission UL DCI UE %04x\n", frame, slot, UE_info->rnti[UE_id]);
    return false;
  }

  /* frame/slot in sched_pusch has been set previously. In the following, we
   * overwrite the information in the retransmission information before storing
   * as the new scheduling instruction */
  retInfo->frame = sched_ctrl->sched_pusch.frame;
  retInfo->slot = sched_ctrl->sched_pusch.slot;
  /* Get previous PSUCH field info */
  sched_ctrl->sched_pusch = *retInfo;
  NR_sched_pusch_t *sched_pusch = &sched_ctrl->sched_pusch;

  LOG_D(NR_MAC,
        "%4d.%2d Allocate UL retransmission UE %d/RNTI %04x sched %4d.%2d (%d RBs)\n",
        frame,
        slot,
        UE_id,
        UE_info->rnti[UE_id],
        sched_pusch->frame,
        sched_pusch->slot,
        sched_pusch->rbSize);

  sched_pusch->rbStart = rbStart;
  /* no need to recompute the TBS, it will be the same */

  /* Mark the corresponding RBs as used */
  n_rb_sched -= sched_pusch->rbSize;
  for (int rb = 0; rb < sched_ctrl->sched_pusch.rbSize; rb++)
    rballoc_mask[rb + sched_ctrl->sched_pusch.rbStart] = 0;
  return true;
}

void update_ul_ue_R_Qm(NR_sched_pusch_t *sched_pusch, const NR_pusch_semi_static_t *ps)
{
  const int mcs = sched_pusch->mcs;
  sched_pusch->R = nr_get_code_rate_ul(mcs, ps->mcs_table);
  sched_pusch->Qm = nr_get_Qm_ul(mcs, ps->mcs_table);

  if (ps->pusch_Config && ps->pusch_Config->tp_pi2BPSK && ((ps->mcs_table == 3 && mcs < 2) || (ps->mcs_table == 4 && mcs < 6))) {
    sched_pusch->R >>= 1;
    sched_pusch->Qm <<= 1;
  }
}

float ul_thr_ue[MAX_MOBILES_PER_GNB];
uint32_t ul_pf_tbs[3][29]; // pre-computed, approximate TBS values for PF coefficient
void pf_ul(module_id_t module_id,
           frame_t frame,
           sub_frame_t slot,
           NR_list_t *UE_list,
           int max_num_ue,
           int n_rb_sched,
           uint8_t *rballoc_mask) {

  const int CC_id = 0;
  gNB_MAC_INST *nrmac = RC.nrmac[module_id];
  NR_ServingCellConfigCommon_t *scc = nrmac->common_channels[CC_id].ServingCellConfigCommon;
  NR_UE_info_t *UE_info = &nrmac->UE_info;
  const int min_rb = 5;
  float coeff_ue[MAX_MOBILES_PER_GNB];
  // UEs that could be scheduled
  int ue_array[MAX_MOBILES_PER_GNB];
  NR_list_t UE_sched = { .head = -1, .next = ue_array, .tail = -1, .len = MAX_MOBILES_PER_GNB };

  /* Loop UE_list to calculate throughput and coeff */
  for (int UE_id = UE_list->head; UE_id >= 0; UE_id = UE_list->next[UE_id]) {

    if (UE_info->Msg4_ACKed[UE_id] != true) continue;

    LOG_D(NR_MAC,"pf_ul: preparing UL scheduling for UE %d\n",UE_id);
    NR_UE_sched_ctrl_t *sched_ctrl = &UE_info->UE_sched_ctrl[UE_id];
    NR_BWP_t *genericParameters = sched_ctrl->active_ubwp ? &sched_ctrl->active_ubwp->bwp_Common->genericParameters : &scc->uplinkConfigCommon->initialUplinkBWP->genericParameters;
    int rbStart = 0; // wrt BWP start
    NR_CellGroupConfig_t *cg = UE_info->CellGroup[UE_id];
    NR_BWP_UplinkDedicated_t *ubwpd= cg ? cg->spCellConfig->spCellConfigDedicated->uplinkConfig->initialUplinkBWP : NULL;

    const uint16_t bwpSize = NRRIV2BW(genericParameters->locationAndBandwidth, MAX_BWP_SIZE);
    NR_sched_pusch_t *sched_pusch = &sched_ctrl->sched_pusch;
    NR_pusch_semi_static_t *ps = &sched_ctrl->pusch_semi_static;

    /* Calculate throughput */
    const float a = 0.0005f; // corresponds to 200ms window
    const uint32_t b = UE_info->mac_stats[UE_id].ulsch_current_bytes;
    ul_thr_ue[UE_id] = (1 - a) * ul_thr_ue[UE_id] + a * b;

    /* Check if retransmission is necessary */
    sched_pusch->ul_harq_pid = sched_ctrl->retrans_ul_harq.head;
    LOG_D(NR_MAC,"pf_ul: UE %d harq_pid %d\n",UE_id,sched_pusch->ul_harq_pid);
    if (sched_pusch->ul_harq_pid >= 0) {
      /* Allocate retransmission*/
      bool r = allocate_ul_retransmission(
          module_id, frame, slot, rballoc_mask, &n_rb_sched, UE_id, sched_pusch->ul_harq_pid);
      if (!r) {
        LOG_D(NR_MAC, "%4d.%2d UL retransmission UE RNTI %04x can NOT be allocated\n", frame, slot, UE_info->rnti[UE_id]);
        continue;
      }
      else LOG_D(NR_MAC,"%4d.%2d UL Retransmission UE RNTI %04x to be allocated, max_num_ue %d\n",frame,slot,UE_info->rnti[UE_id],max_num_ue);

      /* reduce max_num_ue once we are sure UE can be allocated, i.e., has CCE */
      max_num_ue--;
      if (max_num_ue < 0)
        return;
      continue;
    }

    const int B = max(0, sched_ctrl->estimated_ul_buffer - sched_ctrl->sched_ul_bytes);
    /* preprocessor computed sched_frame/sched_slot */
    const bool do_sched = nr_UE_is_to_be_scheduled(module_id, 0, UE_id, sched_pusch->frame, sched_pusch->slot);

    LOG_D(NR_MAC,"pf_ul: do_sched UE %d => %s\n",UE_id,do_sched ? "yes" : "no");
    if (B == 0 && !do_sched)
      continue;

    /* Schedule UE on SR or UL inactivity and no data (otherwise, will be scheduled
     * based on data to transmit) */
    if (B == 0 && do_sched) {
      /* if no data, pre-allocate 5RB */
      bool freeCCE = find_free_CCE(module_id, slot, UE_id);
      if (!freeCCE) {
        LOG_D(NR_MAC, "%4d.%2d no free CCE for UL DCI UE %04x (BSR 0)\n", frame, slot, UE_info->rnti[UE_id]);
        continue;
      }
      /* reduce max_num_ue once we are sure UE can be allocated, i.e., has CCE */
      max_num_ue--;
      if (max_num_ue < 0)
        return;

      LOG_D(NR_MAC,"Looking for min_rb %d RBs, starting at %d\n", min_rb, rbStart);
      while (rbStart < bwpSize && !rballoc_mask[rbStart]) rbStart++;
      if (rbStart + min_rb >= bwpSize) {
        LOG_W(NR_MAC, "cannot allocate continuous UL data for UE %d/RNTI %04x: no resources (rbStart %d, min_rb %d, bwpSize %d\n",
              UE_id, UE_info->rnti[UE_id],rbStart,min_rb,bwpSize);
        return;
      }

      /* Save PUSCH field */
      /* we want to avoid a lengthy deduction of DMRS and other parameters in
       * every TTI if we can save it, so check whether dci_format, TDA, or
       * num_dmrs_cdm_grps_no_data has changed and only then recompute */
      const uint8_t num_dmrs_cdm_grps_no_data = (sched_ctrl->active_ubwp || ubwpd) ? 1 : 2;
      int dci_format = get_dci_format(sched_ctrl);
      const int tda = sched_ctrl->active_ubwp ? nrmac->preferred_ul_tda[sched_ctrl->active_ubwp->bwp_Id][slot] : 0;
      if (ps->time_domain_allocation != tda
          || ps->dci_format != dci_format
          || ps->num_dmrs_cdm_grps_no_data != num_dmrs_cdm_grps_no_data)
        nr_set_pusch_semi_static(scc, sched_ctrl->active_ubwp, ubwpd, dci_format, tda, num_dmrs_cdm_grps_no_data, ps);
      NR_sched_pusch_t *sched_pusch = &sched_ctrl->sched_pusch;
      sched_pusch->mcs = 9;
      update_ul_ue_R_Qm(sched_pusch, ps);
      sched_pusch->rbStart = rbStart;
      sched_pusch->rbSize = min_rb;
      sched_pusch->tb_size = nr_compute_tbs(sched_pusch->Qm,
                                            sched_pusch->R,
                                            sched_pusch->rbSize,
                                            ps->nrOfSymbols,
                                            ps->N_PRB_DMRS * ps->num_dmrs_symb,
                                            0, // nb_rb_oh
                                            0,
                                            1 /* NrOfLayers */)
                             >> 3;

      /* Mark the corresponding RBs as used */
      n_rb_sched -= sched_pusch->rbSize;
      for (int rb = 0; rb < sched_ctrl->sched_pusch.rbSize; rb++)
        rballoc_mask[rb + sched_ctrl->sched_pusch.rbStart] = 0;

      continue;
    }

    /* Create UE_sched for UEs eligibale for new data transmission*/
    add_tail_nr_list(&UE_sched, UE_id);

    /* Calculate coefficient*/
    sched_pusch->mcs = 9;
    const uint32_t tbs = ul_pf_tbs[ps->mcs_table][sched_pusch->mcs];
    coeff_ue[UE_id] = (float) tbs / ul_thr_ue[UE_id];
    LOG_D(NR_MAC,"b %d, ul_thr_ue[%d] %f, tbs %d, coeff_ue[%d] %f\n",
          b, UE_id, ul_thr_ue[UE_id], tbs, UE_id, coeff_ue[UE_id]);
  }


  /* Loop UE_sched to find max coeff and allocate transmission */
  while (UE_sched.head >= 0 && max_num_ue> 0 && n_rb_sched > 0) {
    /* Find max coeff */
    int *max = &UE_sched.head; /* Find max coeff: assume head is max */
    int *p = &UE_sched.next[*max];
    while (*p >= 0) {
      /* Find max coeff: if the current one has larger coeff, save for later */
      if (coeff_ue[*p] > coeff_ue[*max])
        max = p;
      p = &UE_sched.next[*p];
    }
    /* Find max coeff: remove the max one: do not use remove_nr_list() since it
     * goes through the whole list every time. Note that UE_sched.tail might
     * not be set correctly anymore */
    const int UE_id = *max;
    p = &UE_sched.next[*max];
    *max = UE_sched.next[*max];
    *p = -1;

    bool freeCCE = find_free_CCE(module_id, slot, UE_id);
    if (!freeCCE) {
      LOG_D(NR_MAC, "%4d.%2d no free CCE for UL DCI UE %04x\n", frame, slot, UE_info->rnti[UE_id]);
      continue;
    }
    else LOG_D(NR_MAC, "%4d.%2d free CCE for UL DCI UE %04x\n",frame,slot, UE_info->rnti[UE_id]);

    /* reduce max_num_ue once we are sure UE can be allocated, i.e., has CCE */
    max_num_ue--;
    if (max_num_ue < 0)
      return;

    NR_UE_sched_ctrl_t *sched_ctrl = &UE_info->UE_sched_ctrl[UE_id];
    NR_CellGroupConfig_t *cg = UE_info->CellGroup[UE_id];
    NR_BWP_UplinkDedicated_t *ubwpd= cg ? cg->spCellConfig->spCellConfigDedicated->uplinkConfig->initialUplinkBWP:NULL;
    NR_BWP_t *genericParameters = sched_ctrl->active_ubwp ? &sched_ctrl->active_ubwp->bwp_Common->genericParameters : &scc->uplinkConfigCommon->initialUplinkBWP->genericParameters;
    int rbStart = sched_ctrl->active_ubwp ? NRRIV2PRBOFFSET(genericParameters->locationAndBandwidth, MAX_BWP_SIZE) : 0;
    const uint16_t bwpSize = NRRIV2BW(genericParameters->locationAndBandwidth, MAX_BWP_SIZE);
    NR_sched_pusch_t *sched_pusch = &sched_ctrl->sched_pusch;
    NR_pusch_semi_static_t *ps = &sched_ctrl->pusch_semi_static;

    while (rbStart < bwpSize && !rballoc_mask[rbStart]) rbStart++;
    sched_pusch->rbStart = rbStart;
    uint16_t max_rbSize = 1;
    while (rbStart + max_rbSize < bwpSize && rballoc_mask[rbStart + max_rbSize])
      max_rbSize++;

    if (rbStart + min_rb >= bwpSize) {
      LOG_W(NR_MAC, "cannot allocate UL data for UE %d/RNTI %04x: no resources (rbStart %d, min_rb %d, bwpSize %d\n",
	    UE_id, UE_info->rnti[UE_id],rbStart,min_rb,bwpSize);
      return;
    }
    else LOG_D(NR_MAC,"allocating UL data for UE %d/RNTI %04x (rbStsart %d, min_rb %d, bwpSize %d\n",UE_id, UE_info->rnti[UE_id],rbStart,min_rb,bwpSize);

    /* Save PUSCH field */
    /* we want to avoid a lengthy deduction of DMRS and other parameters in
     * every TTI if we can save it, so check whether dci_format, TDA, or
     * num_dmrs_cdm_grps_no_data has changed and only then recompute */
    const uint8_t num_dmrs_cdm_grps_no_data = (sched_ctrl->active_ubwp || ubwpd) ? 1 : 2;
    int dci_format = get_dci_format(sched_ctrl);
    const int tda = sched_ctrl->active_ubwp ? nrmac->preferred_ul_tda[sched_ctrl->active_ubwp->bwp_Id][slot] : 0;
    if (ps->time_domain_allocation != tda
        || ps->dci_format != dci_format
        || ps->num_dmrs_cdm_grps_no_data != num_dmrs_cdm_grps_no_data)
      nr_set_pusch_semi_static(scc, sched_ctrl->active_ubwp, ubwpd, dci_format, tda, num_dmrs_cdm_grps_no_data, ps);
    update_ul_ue_R_Qm(sched_pusch, ps);

    /* Calculate the current scheduling bytes and the necessary RBs */
    const int B = cmax(sched_ctrl->estimated_ul_buffer - sched_ctrl->sched_ul_bytes, 0);
    uint16_t rbSize = 0;
    uint32_t TBS = 0;
    nr_find_nb_rb(sched_pusch->Qm,
                  sched_pusch->R,
                  ps->nrOfSymbols,
                  ps->N_PRB_DMRS * ps->num_dmrs_symb,
                  B,
                  max_rbSize,
                  &TBS,
                  &rbSize);
    sched_pusch->rbSize = rbSize;
    sched_pusch->tb_size = TBS;
    LOG_D(NR_MAC,"rbSize %d, TBS %d, est buf %d, sched_ul %d, B %d, CCE %d, num_dmrs_symb %d, N_PRB_DMRS %d\n",
          rbSize, sched_pusch->tb_size, sched_ctrl->estimated_ul_buffer, sched_ctrl->sched_ul_bytes, B,sched_ctrl->cce_index,ps->num_dmrs_symb,ps->N_PRB_DMRS);

    /* Mark the corresponding RBs as used */
    n_rb_sched -= sched_pusch->rbSize;
    for (int rb = 0; rb < sched_ctrl->sched_pusch.rbSize; rb++)
      rballoc_mask[rb + sched_ctrl->sched_pusch.rbStart] = 0;
  }
}

bool nr_fr1_ulsch_preprocessor(module_id_t module_id, frame_t frame, sub_frame_t slot)
{
  gNB_MAC_INST *nr_mac = RC.nrmac[module_id];
  NR_COMMON_channels_t *cc = nr_mac->common_channels;
  NR_ServingCellConfigCommon_t *scc = cc->ServingCellConfigCommon;
  const int mu = scc->uplinkConfigCommon->initialUplinkBWP->genericParameters.subcarrierSpacing;
  NR_UE_info_t *UE_info = &nr_mac->UE_info;

  if (UE_info->num_UEs == 0)
    return false;

  const int CC_id = 0;

  /* Get the K2 for first UE to compute offset. The other UEs are guaranteed to
   * have the same K2 (we don't support multiple/different K2s via different
   * TDAs yet). If the TDA is negative, it means that there is no UL slot to
   * schedule now (slot + k2 is not UL slot) */
  int UE_id = UE_info->list.head;
  NR_UE_sched_ctrl_t *sched_ctrl = &UE_info->UE_sched_ctrl[UE_id];
  const int tda = sched_ctrl->active_ubwp ? nr_mac->preferred_ul_tda[sched_ctrl->active_ubwp->bwp_Id][slot] : 0;
  if (tda < 0)
    return false;
  int K2 = get_K2(scc, sched_ctrl->active_ubwp, tda, mu);
  const int sched_frame = frame + (slot + K2 >= nr_slots_per_frame[mu]);
  const int sched_slot = (slot + K2) % nr_slots_per_frame[mu];

  if (!is_xlsch_in_slot(nr_mac->ulsch_slot_bitmap[sched_slot / 64], sched_slot))
    return false;

  bool is_mixed_slot = is_xlsch_in_slot(nr_mac->dlsch_slot_bitmap[sched_slot / 64], sched_slot) &&
                        is_xlsch_in_slot(nr_mac->ulsch_slot_bitmap[sched_slot / 64], sched_slot);

  // FIXME: Avoid mixed slots for initialUplinkBWP
  if (sched_ctrl->active_ubwp==NULL && is_mixed_slot)
    return false;

  sched_ctrl->sched_pusch.slot = sched_slot;
  sched_ctrl->sched_pusch.frame = sched_frame;
  for (UE_id = UE_info->list.next[UE_id]; UE_id >= 0; UE_id = UE_info->list.next[UE_id]) {
    NR_UE_sched_ctrl_t *sched_ctrl = &UE_info->UE_sched_ctrl[UE_id];
    AssertFatal(K2 == get_K2(scc,sched_ctrl->active_ubwp, tda, mu),
                "Different K2, %d(UE%d) != %ld(UE%d)\n", K2, 0, get_K2(scc,sched_ctrl->active_ubwp, tda, mu), UE_id);
    sched_ctrl->sched_pusch.slot = sched_slot;
    sched_ctrl->sched_pusch.frame = sched_frame;
  }

  /* Change vrb_map_UL to rballoc_mask: check which symbols per RB (in
   * vrb_map_UL) overlap with the "default" tda and exclude those RBs.
   * Calculate largest contiguous RBs */
  uint16_t *vrb_map_UL =
      &RC.nrmac[module_id]->common_channels[CC_id].vrb_map_UL[sched_slot * MAX_BWP_SIZE];
  const uint16_t bwpSize = NRRIV2BW(sched_ctrl->active_ubwp ?
                                    sched_ctrl->active_ubwp->bwp_Common->genericParameters.locationAndBandwidth:
                                    scc->uplinkConfigCommon->initialUplinkBWP->genericParameters.locationAndBandwidth,
                                    MAX_BWP_SIZE);
  const uint16_t bwpStart = NRRIV2PRBOFFSET(sched_ctrl->active_ubwp ?
                                            sched_ctrl->active_ubwp->bwp_Common->genericParameters.locationAndBandwidth:
                                            scc->uplinkConfigCommon->initialUplinkBWP->genericParameters.locationAndBandwidth,
                                            MAX_BWP_SIZE);
  const struct NR_PUSCH_TimeDomainResourceAllocationList *tdaList = sched_ctrl->active_ubwp ?
    sched_ctrl->active_ubwp->bwp_Common->pusch_ConfigCommon->choice.setup->pusch_TimeDomainAllocationList:
    scc->uplinkConfigCommon->initialUplinkBWP->pusch_ConfigCommon->choice.setup->pusch_TimeDomainAllocationList;
  const int startSymbolAndLength = tdaList->list.array[tda]->startSymbolAndLength;
  int startSymbolIndex, nrOfSymbols;
  SLIV2SL(startSymbolAndLength, &startSymbolIndex, &nrOfSymbols);
  const uint16_t symb = ((1 << nrOfSymbols) - 1) << startSymbolIndex;

  int st = 0, e = 0, len = 0;
  for (int i = 0; i < bwpSize; i++) 
    if (RC.nrmac[module_id]->ulprbbl[i] == 1) vrb_map_UL[i]=symb;

  for (int i = 0; i < bwpSize; i++) {
    while ((vrb_map_UL[bwpStart + i] & symb) != 0 && i < bwpSize)
      i++;
    st = i;
    while ((vrb_map_UL[bwpStart + i] & symb) == 0 && i < bwpSize)
      i++;
    if (i - st > len) {
      len = i - st;
      e = i - 1;
    }
  }
  st = e - len + 1;

  LOG_D(NR_MAC,"UL %d.%d : start_prb %d, end PRB %d\n",frame,slot,st,e);
  
  uint8_t rballoc_mask[bwpSize];

  /* Calculate mask: if any RB in vrb_map_UL is blocked (1), the current RB will be 0 */
  for (int i = 0; i < bwpSize; i++)
    rballoc_mask[i] = i >= st && i <= e;

  /* proportional fair scheduling algorithm */
  pf_ul(module_id,
        frame,
        slot,
        &UE_info->list,
        2,
        len,
        rballoc_mask);
  return true;
}

nr_pp_impl_ul nr_init_fr1_ulsch_preprocessor(module_id_t module_id, int CC_id)
{
  /* in the PF algorithm, we have to use the TBsize to compute the coefficient.
   * This would include the number of DMRS symbols, which in turn depends on
   * the time domain allocation. In case we are in a mixed slot, we do not want
   * to recalculate all these values, and therefore we provide a look-up table
   * which should approximately(!) give us the TBsize. In particular, the
   * number of symbols, the number of DMRS symbols, and the exact Qm and R, are
   * not correct*/
  for (int mcsTableIdx = 0; mcsTableIdx < 3; ++mcsTableIdx) {
    for (int mcs = 0; mcs < 29; ++mcs) {
      if (mcs > 27 && mcsTableIdx == 1)
        continue;
      const uint8_t Qm = nr_get_Qm_dl(mcs, mcsTableIdx);
      const uint16_t R = nr_get_code_rate_dl(mcs, mcsTableIdx);
      /* note: we do not update R/Qm based on low MCS or pi2BPSK */
      ul_pf_tbs[mcsTableIdx][mcs] = nr_compute_tbs(Qm,
                                                   R,
                                                   1, /* rbSize */
                                                   10, /* hypothetical number of slots */
                                                   0, /* N_PRB_DMRS * N_DMRS_SLOT */
                                                   0 /* N_PRB_oh, 0 for initialBWP */,
                                                   0 /* tb_scaling */,
                                                   1 /* nrOfLayers */)
                                    >> 3;
    }
  }
  return nr_fr1_ulsch_preprocessor;
}

void nr_schedule_ulsch(module_id_t module_id, frame_t frame, sub_frame_t slot)
{
  gNB_MAC_INST *nr_mac = RC.nrmac[module_id];
  /* Uplink data ONLY can be scheduled when the current slot is downlink slot,
   * because we have to schedule the DCI0 first before schedule uplink data */
  if (!is_xlsch_in_slot(nr_mac->dlsch_slot_bitmap[slot / 64], slot)) {
    LOG_D(NR_MAC, "Current slot %d is NOT DL slot, cannot schedule DCI0 for UL data\n", slot);
    return;
  }
  bool do_sched = RC.nrmac[module_id]->pre_processor_ul(module_id, frame, slot);
  if (!do_sched)
    return;

  const int CC_id = 0;
  nfapi_nr_ul_dci_request_t *ul_dci_req = &RC.nrmac[module_id]->UL_dci_req[CC_id];
  ul_dci_req->SFN = frame;
  ul_dci_req->Slot = slot;
  /* a PDCCH PDU groups DCIs per BWP and CORESET. Save a pointer to each
   * allocated PDCCH so we can easily allocate UE's DCIs independent of any
   * CORESET order */
  nfapi_nr_dl_tti_pdcch_pdu_rel15_t *pdcch_pdu_bwp_coreset[MAX_NUM_BWP][MAX_NUM_CORESET] = {{0}};

  NR_ServingCellConfigCommon_t *scc = RC.nrmac[module_id]->common_channels[0].ServingCellConfigCommon;
  NR_UE_info_t *UE_info = &RC.nrmac[module_id]->UE_info;
  const NR_list_t *UE_list = &UE_info->list;
  for (int UE_id = UE_list->head; UE_id >= 0; UE_id = UE_list->next[UE_id]) {
    NR_UE_sched_ctrl_t *sched_ctrl = &UE_info->UE_sched_ctrl[UE_id];
    if (sched_ctrl->ul_failure == 1 && get_softmodem_params()->phy_test==0) continue;

    NR_CellGroupConfig_t *cg = UE_info->CellGroup[UE_id];
    NR_BWP_UplinkDedicated_t *ubwpd= cg ? cg->spCellConfig->spCellConfigDedicated->uplinkConfig->initialUplinkBWP:NULL;
    UE_info->mac_stats[UE_id].ulsch_current_bytes = 0;

    /* dynamic PUSCH values (RB alloc, MCS, hence R, Qm, TBS) that change in
     * every TTI are pre-populated by the preprocessor and used below */
    NR_sched_pusch_t *sched_pusch = &sched_ctrl->sched_pusch;
    LOG_D(NR_MAC,"UE %x : sched_pusch->rbSize %d\n",UE_info->rnti[UE_id],sched_pusch->rbSize);
    if (sched_pusch->rbSize <= 0)
      continue;

    uint16_t rnti = UE_info->rnti[UE_id];
    sched_ctrl->SR = false;

    int8_t harq_id = sched_pusch->ul_harq_pid;
    if (harq_id < 0) {
      /* PP has not selected a specific HARQ Process, get a new one */
      harq_id = sched_ctrl->available_ul_harq.head;
      AssertFatal(harq_id >= 0,
                  "no free HARQ process available for UE %d\n",
                  UE_id);
      remove_front_nr_list(&sched_ctrl->available_ul_harq);
      sched_pusch->ul_harq_pid = harq_id;
    } else {
      /* PP selected a specific HARQ process. Check whether it will be a new
       * transmission or a retransmission, and remove from the corresponding
       * list */
      if (sched_ctrl->ul_harq_processes[harq_id].round == 0)
        remove_nr_list(&sched_ctrl->available_ul_harq, harq_id);
      else
        remove_nr_list(&sched_ctrl->retrans_ul_harq, harq_id);
    }
    NR_UE_ul_harq_t *cur_harq = &sched_ctrl->ul_harq_processes[harq_id];
    DevAssert(!cur_harq->is_waiting);
    add_tail_nr_list(&sched_ctrl->feedback_ul_harq, harq_id);
    cur_harq->feedback_slot = sched_pusch->slot;
    cur_harq->is_waiting = true;

    int rnti_types[2] = { NR_RNTI_C, 0 };

    /* pre-computed PUSCH values that only change if time domain allocation,
     * DCI format, or DMRS parameters change. Updated in the preprocessor
     * through nr_set_pusch_semi_static() */
    NR_pusch_semi_static_t *ps = &sched_ctrl->pusch_semi_static;

    /* Statistics */
    UE_info->mac_stats[UE_id].ulsch_rounds[cur_harq->round]++;
    if (cur_harq->round == 0) {
      UE_info->mac_stats[UE_id].ulsch_total_bytes_scheduled += sched_pusch->tb_size;
      /* Save information on MCS, TBS etc for the current initial transmission
       * so we have access to it when retransmitting */
      cur_harq->sched_pusch = *sched_pusch;
      /* save which time allocation has been used, to be used on
       * retransmissions */
      cur_harq->sched_pusch.time_domain_allocation = ps->time_domain_allocation;
      sched_ctrl->sched_ul_bytes += sched_pusch->tb_size;
    } else {
      LOG_D(NR_MAC,
            "%d.%2d UL retransmission RNTI %04x sched %d.%2d HARQ PID %d round %d NDI %d\n",
            frame,
            slot,
            rnti,
            sched_pusch->frame,
            sched_pusch->slot,
            harq_id,
            cur_harq->round,
            cur_harq->ndi);
    }
    UE_info->mac_stats[UE_id].ulsch_current_bytes = sched_pusch->tb_size;
    sched_ctrl->last_ul_frame = sched_pusch->frame;
    sched_ctrl->last_ul_slot = sched_pusch->slot;

    LOG_D(NR_MAC,
          "ULSCH/PUSCH: %4d.%2d RNTI %04x UL sched %4d.%2d DCI L %d start %2d RBS %3d startSymbol %2d nb_symbol %2d dmrs_pos %x MCS %2d TBS %4d HARQ PID %2d round %d RV %d NDI %d est %6d sched %6d est BSR %6d TPC %d\n",
          frame,
          slot,
          rnti,
          sched_pusch->frame,
          sched_pusch->slot,
          sched_ctrl->aggregation_level,
          sched_pusch->rbStart,
          sched_pusch->rbSize,
          ps->startSymbolIndex,
          ps->nrOfSymbols,
          ps->ul_dmrs_symb_pos,
          sched_pusch->mcs,
          sched_pusch->tb_size,
          harq_id,
          cur_harq->round,
          nr_rv_round_map[cur_harq->round],
          cur_harq->ndi,
          sched_ctrl->estimated_ul_buffer,
          sched_ctrl->sched_ul_bytes,
          sched_ctrl->estimated_ul_buffer - sched_ctrl->sched_ul_bytes,
          sched_ctrl->tpc0);


    /* PUSCH in a later slot, but corresponding DCI now! */
    nfapi_nr_ul_tti_request_t *future_ul_tti_req = &RC.nrmac[module_id]->UL_tti_req_ahead[0][sched_pusch->slot];
    AssertFatal(future_ul_tti_req->SFN == sched_pusch->frame
                && future_ul_tti_req->Slot == sched_pusch->slot,
                "%d.%d future UL_tti_req's frame.slot %d.%d does not match PUSCH %d.%d\n",
                frame, slot,
                future_ul_tti_req->SFN,
                future_ul_tti_req->Slot,
                sched_pusch->frame,
                sched_pusch->slot);
    future_ul_tti_req->pdus_list[future_ul_tti_req->n_pdus].pdu_type = NFAPI_NR_UL_CONFIG_PUSCH_PDU_TYPE;
    future_ul_tti_req->pdus_list[future_ul_tti_req->n_pdus].pdu_size = sizeof(nfapi_nr_pusch_pdu_t);
    nfapi_nr_pusch_pdu_t *pusch_pdu = &future_ul_tti_req->pdus_list[future_ul_tti_req->n_pdus].pusch_pdu;
    memset(pusch_pdu, 0, sizeof(nfapi_nr_pusch_pdu_t));
    future_ul_tti_req->n_pdus += 1;

    LOG_D(NR_MAC, "%4d.%2d Scheduling UE specific PUSCH for sched %d.%d, ul_tto_req %d.%d\n", frame, slot,
    sched_pusch->frame,sched_pusch->slot,future_ul_tti_req->SFN,future_ul_tti_req->Slot);

    pusch_pdu->pdu_bit_map = PUSCH_PDU_BITMAP_PUSCH_DATA;
    pusch_pdu->rnti = rnti;
    pusch_pdu->handle = 0; //not yet used

    /* FAPI: BWP */
    NR_BWP_t *genericParameters = sched_ctrl->active_ubwp ? &sched_ctrl->active_ubwp->bwp_Common->genericParameters:&scc->uplinkConfigCommon->initialUplinkBWP->genericParameters;
    pusch_pdu->bwp_size  = NRRIV2BW(genericParameters->locationAndBandwidth, MAX_BWP_SIZE);
    pusch_pdu->bwp_start = NRRIV2PRBOFFSET(genericParameters->locationAndBandwidth, MAX_BWP_SIZE);
    pusch_pdu->subcarrier_spacing = genericParameters->subcarrierSpacing;
    pusch_pdu->cyclic_prefix = 0;

    /* FAPI: PUSCH information always included */
    pusch_pdu->target_code_rate = sched_pusch->R;
    pusch_pdu->qam_mod_order = sched_pusch->Qm;
    pusch_pdu->mcs_index = sched_pusch->mcs;
    pusch_pdu->mcs_table = ps->mcs_table;
    pusch_pdu->transform_precoding = ps->transform_precoding;
    if (ps->pusch_Config && ps->pusch_Config->dataScramblingIdentityPUSCH)
      pusch_pdu->data_scrambling_id = *ps->pusch_Config->dataScramblingIdentityPUSCH;
    else
      pusch_pdu->data_scrambling_id = *scc->physCellId;
    pusch_pdu->nrOfLayers = 1;

    /* FAPI: DMRS */
    pusch_pdu->ul_dmrs_symb_pos = ps->ul_dmrs_symb_pos;
    pusch_pdu->dmrs_config_type = ps->dmrs_config_type;
    if (pusch_pdu->transform_precoding) { // transform precoding disabled
      long *scramblingid=NULL;
      if (ps->NR_DMRS_UplinkConfig && pusch_pdu->scid == 0)
        scramblingid = ps->NR_DMRS_UplinkConfig->transformPrecodingDisabled->scramblingID0;
      else if (ps->NR_DMRS_UplinkConfig)
        scramblingid = ps->NR_DMRS_UplinkConfig->transformPrecodingDisabled->scramblingID1;
      if (scramblingid == NULL)
        pusch_pdu->ul_dmrs_scrambling_id = *scc->physCellId;
      else
        pusch_pdu->ul_dmrs_scrambling_id = *scramblingid;
    }
    else {
      pusch_pdu->ul_dmrs_scrambling_id = *scc->physCellId;
      if (ps->NR_DMRS_UplinkConfig && ps->NR_DMRS_UplinkConfig->transformPrecodingEnabled->nPUSCH_Identity != NULL)
        pusch_pdu->pusch_identity = *ps->NR_DMRS_UplinkConfig->transformPrecodingEnabled->nPUSCH_Identity;
      else if (ps->NR_DMRS_UplinkConfig)
        pusch_pdu->pusch_identity = *scc->physCellId;
    }
    pusch_pdu->scid = 0;      // DMRS sequence initialization [TS38.211, sec 6.4.1.1.1]
    pusch_pdu->num_dmrs_cdm_grps_no_data = ps->num_dmrs_cdm_grps_no_data;
    pusch_pdu->dmrs_ports = 1;

    /* FAPI: Pusch Allocation in frequency domain */
    pusch_pdu->resource_alloc = 1; //type 1
    pusch_pdu->rb_start = sched_pusch->rbStart;
    pusch_pdu->rb_size = sched_pusch->rbSize;
    pusch_pdu->vrb_to_prb_mapping = 0;
    if (ps->pusch_Config==NULL || ps->pusch_Config->frequencyHopping==NULL)
      pusch_pdu->frequency_hopping = 0;
    else
      pusch_pdu->frequency_hopping = 1;

    /* FAPI: Resource Allocation in time domain */
    pusch_pdu->start_symbol_index = ps->startSymbolIndex;
    pusch_pdu->nr_of_symbols = ps->nrOfSymbols;

    /* PUSCH PDU */
    pusch_pdu->pusch_data.rv_index = nr_rv_round_map[cur_harq->round];
    pusch_pdu->pusch_data.harq_process_id = harq_id;
    pusch_pdu->pusch_data.new_data_indicator = cur_harq->ndi;
    pusch_pdu->pusch_data.tb_size = sched_pusch->tb_size;
    pusch_pdu->pusch_data.num_cb = 0; //CBG not supported

    LOG_D(NR_MAC,"PUSCH PDU : data_scrambling_identity %x, dmrs_scrambling_id %x\n",pusch_pdu->data_scrambling_id,pusch_pdu->ul_dmrs_scrambling_id);
    /* TRANSFORM PRECODING --------------------------------------------------------*/

    if (pusch_pdu->transform_precoding == NR_PUSCH_Config__transformPrecoder_enabled){

      // U as specified in section 6.4.1.1.1.2 in 38.211, if sequence hopping and group hopping are disabled
      pusch_pdu->dfts_ofdm.low_papr_group_number = pusch_pdu->pusch_identity % 30;

      // V as specified in section 6.4.1.1.1.2 in 38.211 V = 0 if sequence hopping and group hopping are disabled
      if ((ps->NR_DMRS_UplinkConfig==NULL) || ((ps->NR_DMRS_UplinkConfig->transformPrecodingEnabled->sequenceGroupHopping == NULL) &&
					       (ps->NR_DMRS_UplinkConfig->transformPrecodingEnabled->sequenceHopping == NULL)))
        pusch_pdu->dfts_ofdm.low_papr_sequence_number = 0;
      else
        AssertFatal(1==0,"SequenceGroupHopping or sequenceHopping are NOT Supported\n");

      LOG_D(NR_MAC,"TRANSFORM PRECODING IS ENABLED. CDM groups: %d, U: %d MCS table: %d\n", pusch_pdu->num_dmrs_cdm_grps_no_data, pusch_pdu->dfts_ofdm.low_papr_group_number, ps->mcs_table);
    }

    /*-----------------------------------------------------------------------------*/

    /* PUSCH PTRS */
    if (ps->NR_DMRS_UplinkConfig && ps->NR_DMRS_UplinkConfig->phaseTrackingRS != NULL) {
      bool valid_ptrs_setup = false;
      pusch_pdu->pusch_ptrs.ptrs_ports_list   = (nfapi_nr_ptrs_ports_t *) malloc(2*sizeof(nfapi_nr_ptrs_ports_t));
      valid_ptrs_setup = set_ul_ptrs_values(ps->NR_DMRS_UplinkConfig->phaseTrackingRS->choice.setup,
                                            pusch_pdu->rb_size, pusch_pdu->mcs_index, pusch_pdu->mcs_table,
                                            &pusch_pdu->pusch_ptrs.ptrs_freq_density,&pusch_pdu->pusch_ptrs.ptrs_time_density,
                                            &pusch_pdu->pusch_ptrs.ptrs_ports_list->ptrs_re_offset,&pusch_pdu->pusch_ptrs.num_ptrs_ports,
                                            &pusch_pdu->pusch_ptrs.ul_ptrs_power, pusch_pdu->nr_of_symbols);
      if (valid_ptrs_setup==true) {
        pusch_pdu->pdu_bit_map |= PUSCH_PDU_BITMAP_PUSCH_PTRS; // enable PUSCH PTRS
      }
    }
    else{
      pusch_pdu->pdu_bit_map &= ~PUSCH_PDU_BITMAP_PUSCH_PTRS; // disable PUSCH PTRS
    }

    /* look up the PDCCH PDU for this BWP and CORESET. If it does not exist,
     * create it */
    const int bwpid = sched_ctrl->active_bwp ? sched_ctrl->active_bwp->bwp_Id : 0;
    NR_SearchSpace_t *ss = (sched_ctrl->active_bwp || ubwpd) ? sched_ctrl->search_space: RC.nrmac[module_id]->sched_ctrlCommon->search_space;
    NR_ControlResourceSet_t *coreset = (sched_ctrl->active_bwp || ubwpd) ? sched_ctrl->coreset: RC.nrmac[module_id]->sched_ctrlCommon->coreset;
    const int coresetid = coreset->controlResourceSetId;
    nfapi_nr_dl_tti_pdcch_pdu_rel15_t *pdcch_pdu = pdcch_pdu_bwp_coreset[bwpid][coresetid];
    if (!pdcch_pdu) {
      nfapi_nr_ul_dci_request_pdus_t *ul_dci_request_pdu = &ul_dci_req->ul_dci_pdu_list[ul_dci_req->numPdus];
      memset(ul_dci_request_pdu, 0, sizeof(nfapi_nr_ul_dci_request_pdus_t));
      ul_dci_request_pdu->PDUType = NFAPI_NR_DL_TTI_PDCCH_PDU_TYPE;
      ul_dci_request_pdu->PDUSize = (uint8_t)(2+sizeof(nfapi_nr_dl_tti_pdcch_pdu));
      pdcch_pdu = &ul_dci_request_pdu->pdcch_pdu.pdcch_pdu_rel15;
      ul_dci_req->numPdus += 1;
      nr_configure_pdcch(nr_mac, pdcch_pdu, ss, coreset, scc, genericParameters, NULL);
      pdcch_pdu_bwp_coreset[bwpid][coresetid] = pdcch_pdu;
    }

    LOG_D(NR_MAC,"Configuring ULDCI/PDCCH in %d.%d at CCE %d, rnti %x\n", frame,slot,sched_ctrl->cce_index,rnti);

    /* Fill PDCCH DL DCI PDU */
    nfapi_nr_dl_dci_pdu_t *dci_pdu = &pdcch_pdu->dci_pdu[pdcch_pdu->numDlDci];
    pdcch_pdu->numDlDci++;
    dci_pdu->RNTI = rnti;
    if (coreset->pdcch_DMRS_ScramblingID &&
        ss->searchSpaceType->present == NR_SearchSpace__searchSpaceType_PR_ue_Specific) {
      dci_pdu->ScramblingId = *coreset->pdcch_DMRS_ScramblingID;
      dci_pdu->ScramblingRNTI = rnti;
    } else {
      dci_pdu->ScramblingId = *scc->physCellId;
      dci_pdu->ScramblingRNTI = 0;
    }
    dci_pdu->AggregationLevel = sched_ctrl->aggregation_level;
    dci_pdu->CceIndex = sched_ctrl->cce_index;
    dci_pdu->beta_PDCCH_1_0 = 0;
    dci_pdu->powerControlOffsetSS = 1;

    dci_pdu_rel15_t uldci_payload;
    memset(&uldci_payload, 0, sizeof(uldci_payload));
    int n_ubwp=1;
    if (cg->spCellConfig->spCellConfigDedicated->uplinkConfig->uplinkBWP_ToAddModList)
        n_ubwp = cg->spCellConfig->spCellConfigDedicated->uplinkConfig->uplinkBWP_ToAddModList->list.count;

    config_uldci(sched_ctrl->active_ubwp,
                 ubwpd,
                 scc,
                 pusch_pdu,
                 &uldci_payload,
                 ps->dci_format,
                 ps->time_domain_allocation,
                 UE_info->UE_sched_ctrl[UE_id].tpc0,
                 n_ubwp,
                 bwpid);
    fill_dci_pdu_rel15(scc,
                       cg,
                       dci_pdu,
                       &uldci_payload,
                       ps->dci_format,
                       rnti_types[0],
                       pusch_pdu->bwp_size,
                       bwpid);

    memset(sched_pusch, 0, sizeof(*sched_pusch));
  }
}<|MERGE_RESOLUTION|>--- conflicted
+++ resolved
@@ -869,11 +869,7 @@
    * (2) there is a scheduling request
    * (3) or we did not schedule it in more than 10 frames */
   const bool has_data = sched_ctrl->estimated_ul_buffer > sched_ctrl->sched_ul_bytes;
-<<<<<<< HEAD
-  const bool high_inactivity = diff >= nrmac->ulsch_max_frame_inactivity * n;
-=======
   const bool high_inactivity = diff >= (nrmac->ulsch_max_frame_inactivity>0 ? (nrmac->ulsch_max_frame_inactivity * n) : (n/2)); 
->>>>>>> 3d454a45
   LOG_D(NR_MAC,
         "%4d.%2d UL inactivity %d slots has_data %d SR %d\n",
         frame,
