--- conflicted
+++ resolved
@@ -55,7 +55,9 @@
 
   /* there is a mixed slot only when in TDD */
   NR_ServingCellConfigCommon_t *scc = nrmac->common_channels->ServingCellConfigCommon;
-<<<<<<< HEAD
+  lte_frame_type_t frame_type = nrmac->common_channels->frame_type;
+  const int n = nr_slots_per_frame[*scc->ssbSubcarrierSpacing];
+
   NR_ServingCellConfigCommonSIB_t *scc_sib1 = get_softmodem_params()->sa ?
       RC.nrmac[module_id]->common_channels[0].sib1->message.choice.c1->choice.systemInformationBlockType1->servingCellConfigCommon : NULL;
 
@@ -71,13 +73,6 @@
     tdd = &scc_sib1->tdd_UL_DL_ConfigurationCommon->pattern1;
   }
 
-=======
-  lte_frame_type_t frame_type = nrmac->common_channels->frame_type;
-  const int n = nr_slots_per_frame[*scc->ssbSubcarrierSpacing];
-  const int mu = scc->uplinkConfigCommon->initialUplinkBWP->genericParameters.subcarrierSpacing;
-  const NR_TDD_UL_DL_Pattern_t *tdd =
-      scc->tdd_UL_DL_ConfigurationCommon ? &scc->tdd_UL_DL_ConfigurationCommon->pattern1 : NULL;
->>>>>>> 454aae1d
   /* Uplink symbols are at the end of the slot */
   int symb_ulMixed = 0;
   int nr_mix_slots = 0;
@@ -164,12 +159,7 @@
             symb_tda_mi);
     }
   }
-<<<<<<< HEAD
-  const uint8_t slots_per_frame[5] = {10, 20, 40, 80, 160};
-  const int n = slots_per_frame[mu];
-=======
-
->>>>>>> 454aae1d
+
   nrmac->preferred_ul_tda[bwp_id] = malloc(n * sizeof(*nrmac->preferred_ul_tda[bwp_id]));
 
   for (int slot = 0; slot < n; ++slot) {
