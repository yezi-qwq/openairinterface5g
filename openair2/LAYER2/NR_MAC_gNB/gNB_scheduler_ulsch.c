--- conflicted
+++ resolved
@@ -1895,12 +1895,8 @@
   /* Change vrb_map_UL to rballoc_mask: check which symbols per RB (in
    * vrb_map_UL) overlap with the "default" tda and exclude those RBs.
    * Calculate largest contiguous RBs */
-<<<<<<< HEAD
-  uint16_t *vrb_map_UL = &RC.nrmac[module_id]->common_channels[CC_id].vrb_map_UL[sched_slot * MAX_BWP_SIZE];
-=======
   const int index = ul_buffer_index(sched_frame, sched_slot, mu, nr_mac->vrb_map_UL_size);
   uint16_t *vrb_map_UL = &nr_mac->common_channels[CC_id].vrb_map_UL[index * MAX_BWP_SIZE];
->>>>>>> e4ce069d
 
   const uint16_t bwpSize = current_BWP->BWPSize;
   const uint16_t bwpStart = current_BWP->BWPStart;
