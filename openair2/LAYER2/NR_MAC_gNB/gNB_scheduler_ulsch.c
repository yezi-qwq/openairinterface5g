/*
 * Licensed to the OpenAirInterface (OAI) Software Alliance under one or more
 * contributor license agreements.  See the NOTICE file distributed with
 * this work for additional information regarding copyright ownership.
 * The OpenAirInterface Software Alliance licenses this file to You under
 * the OAI Public License, Version 1.1  (the "License"); you may not use this file
 * except in compliance with the License.
 * You may obtain a copy of the License at
 *
 *      http://www.openairinterface.org/?page_id=698
 *
 * Unless required by applicable law or agreed to in writing, software
 * distributed under the License is distributed on an "AS IS" BASIS,
 * WITHOUT WARRANTIES OR CONDITIONS OF ANY KIND, either express or implied.
 * See the License for the specific language governing permissions and
 * limitations under the License.
 *-------------------------------------------------------------------------------
 * For more information about the OpenAirInterface (OAI) Software Alliance:
 *      contact@openairinterface.org
 */

/*! \file gNB_scheduler_ulsch.c
 * \brief gNB procedures for the ULSCH transport channel
 * \author Navid Nikaein and Raymond Knopp, Guido Casati
 * \date 2019
 * \email: guido.casati@iis.fraunhofer.de
 * \version 1.0
 * @ingroup _mac
 */


#include "LAYER2/NR_MAC_gNB/mac_proto.h"
#include "executables/softmodem-common.h"
#include "common/utils/nr/nr_common.h"
#include <openair2/UTIL/OPT/opt.h>


//38.321 Table 6.1.3.1-1
const uint32_t NR_SHORT_BSR_TABLE[32] = {
    0,    10,    14,    20,    28,     38,     53,     74,
  102,   142,   198,   276,   384,    535,    745,   1038,
 1446,  2014,  2806,  3909,  5446,   7587,  10570,  14726,
20516, 28581, 39818, 55474, 77284, 107669, 150000, 300000
};

//38.321 Table 6.1.3.1-2
const uint32_t NR_LONG_BSR_TABLE[256] ={
       0,       10,       11,       12,       13,       14,       15,       16,       17,       18,       19,       20,       22,       23,        25,         26,
      28,       30,       32,       34,       36,       38,       40,       43,       46,       49,       52,       55,       59,       62,        66,         71,
      75,       80,       85,       91,       97,      103,      110,      117,      124,      132,      141,      150,      160,      170,       181,        193,
     205,      218,      233,      248,      264,      281,      299,      318,      339,      361,      384,      409,      436,      464,       494,        526,
     560,      597,      635,      677,      720,      767,      817,      870,      926,      987,     1051,     1119,     1191,     1269,      1351,       1439,
    1532,     1631,     1737,     1850,     1970,     2098,     2234,     2379,     2533,     2698,     2873,     3059,     3258,     3469,      3694,       3934,
    4189,     4461,     4751,     5059,     5387,     5737,     6109,     6506,     6928,     7378,     7857,     8367,     8910,     9488,     10104,      10760,
   11458,    12202,    12994,    13838,    14736,    15692,    16711,    17795,    18951,    20181,    21491,    22885,    24371,    25953,     27638,      29431,
   31342,    33376,    35543,    37850,    40307,    42923,    45709,    48676,    51836,    55200,    58784,    62599,    66663,    70990,     75598,      80505,
   85730,    91295,    97221,   103532,   110252,   117409,   125030,   133146,   141789,   150992,   160793,   171231,   182345,   194182,    206786,     220209,
  234503,   249725,   265935,   283197,   301579,   321155,   342002,   364202,   387842,   413018,   439827,   468377,   498780,   531156,    565634,     602350,
  641449,   683087,   727427,   774645,   824928,   878475,   935498,   996222,  1060888,  1129752,  1203085,  1281179,  1364342,  1452903,   1547213,    1647644,
 1754595,  1868488,  1989774,  2118933,  2256475,  2402946,  2558924,  2725027,  2901912,  3090279,  3290873,  3504487,  3731968,  3974215,   4232186,    4506902,
 4799451,  5110989,  5442750,  5796046,  6172275,  6572925,  6999582,  7453933,  7937777,  8453028,  9001725,  9586039, 10208280, 10870913,  11576557,   12328006,
13128233, 13980403, 14887889, 15854280, 16883401, 17979324, 19146385, 20389201, 21712690, 23122088, 24622972, 26221280, 27923336, 29735875,  31666069,   33721553,
35910462, 38241455, 40723756, 43367187, 46182206, 49179951, 52372284, 55771835, 59392055, 63247269, 67352729, 71724679, 76380419, 81338368, 162676736, 4294967295
};

void calculate_preferred_ul_tda(module_id_t module_id, const NR_BWP_Uplink_t *ubwp)
{
  gNB_MAC_INST *nrmac = RC.nrmac[module_id];
  const int bwp_id = ubwp->bwp_Id;
  if (nrmac->preferred_ul_tda[bwp_id])
    return;

  /* there is a mixed slot only when in TDD */
  NR_ServingCellConfigCommon_t *scc = nrmac->common_channels->ServingCellConfigCommon;
  const int mu = scc->uplinkConfigCommon->initialUplinkBWP->genericParameters.subcarrierSpacing;
  const NR_TDD_UL_DL_Pattern_t *tdd =
      scc->tdd_UL_DL_ConfigurationCommon ? &scc->tdd_UL_DL_ConfigurationCommon->pattern1 : NULL;
  /* Uplink symbols are at the end of the slot */
  const int symb_ulMixed = tdd ? ((1 << tdd->nrofUplinkSymbols) - 1) << (14 - tdd->nrofUplinkSymbols) : 0;

  const struct NR_PUCCH_Config__resourceToAddModList *resList = ubwp->bwp_Dedicated->pucch_Config->choice.setup->resourceToAddModList;
  // for the moment, just block any symbol that might hold a PUCCH, regardless
  // of the RB. This is a big simplification, as most RBs will NOT have a PUCCH
  // in the respective symbols, but it simplifies scheduling
  uint16_t symb_pucch = 0;
  for (int i = 0; i < resList->list.count; ++i) {
    const NR_PUCCH_Resource_t *resource = resList->list.array[i];
    int nrofSymbols = 0;
    int startingSymbolIndex = 0;
    switch (resource->format.present) {
      case NR_PUCCH_Resource__format_PR_format0:
        nrofSymbols = resource->format.choice.format0->nrofSymbols;
        startingSymbolIndex = resource->format.choice.format0->startingSymbolIndex;
        break;
      case NR_PUCCH_Resource__format_PR_format1:
        nrofSymbols = resource->format.choice.format1->nrofSymbols;
        startingSymbolIndex = resource->format.choice.format1->startingSymbolIndex;
        break;
      case NR_PUCCH_Resource__format_PR_format2:
        nrofSymbols = resource->format.choice.format2->nrofSymbols;
        startingSymbolIndex = resource->format.choice.format2->startingSymbolIndex;
        break;
      case NR_PUCCH_Resource__format_PR_format3:
        nrofSymbols = resource->format.choice.format3->nrofSymbols;
        startingSymbolIndex = resource->format.choice.format3->startingSymbolIndex;
        break;
      case NR_PUCCH_Resource__format_PR_format4:
        nrofSymbols = resource->format.choice.format4->nrofSymbols;
        startingSymbolIndex = resource->format.choice.format4->startingSymbolIndex;
        break;
      default:
        AssertFatal(0, "found NR_PUCCH format index %d\n", resource->format.present);
        break;
    }
    symb_pucch |= ((1 << nrofSymbols) - 1) << startingSymbolIndex;
  }

  /* check that TDA index 1 fits into UL slot and does not overlap with PUCCH */
  const struct NR_PUSCH_TimeDomainResourceAllocationList *tdaList = ubwp->bwp_Common->pusch_ConfigCommon->choice.setup->pusch_TimeDomainAllocationList;
  AssertFatal(tdaList->list.count >= 3, "need to have at least three TDAs for UL slots\n");
  const NR_PUSCH_TimeDomainResourceAllocation_t *tdaP_UL = tdaList->list.array[0];
  const int k2 = get_K2(scc, (NR_BWP_Uplink_t*)ubwp,0, mu);
  int start, len;
  SLIV2SL(tdaP_UL->startSymbolAndLength, &start, &len);
  const uint16_t symb_tda = ((1 << len) - 1) << start;
  // check whether PUCCH and TDA overlap: then, we cannot use it. Note that
  // here we assume that the PUCCH is scheduled in every slot, and on all RBs
  // (which is mostly not true, this is a simplification)
  AssertFatal((symb_pucch & symb_tda) == 0, "TDA index 0 for UL overlaps with PUCCH\n");

  // get largest time domain allocation (TDA) for UL slot and UL in mixed slot
  int tdaMi = -1;
  const NR_PUSCH_TimeDomainResourceAllocation_t *tdaP_Mi = tdaList->list.array[1];
  AssertFatal(k2 == get_K2(scc, (NR_BWP_Uplink_t*)ubwp, 1, mu),
              "scheduler cannot handle different k2 for UL slot (%d) and UL Mixed slot (%ld)\n",
              k2,
              get_K2(scc, (NR_BWP_Uplink_t*)ubwp, 1, mu));
  SLIV2SL(tdaP_Mi->startSymbolAndLength, &start, &len);
  const uint16_t symb_tda_mi = ((1 << len) - 1) << start;
  // check whether PUCCH and TDA overlap: then, we cannot use it. Also, check
  // whether TDA is entirely within mixed slot, UL. Note that here we assume
  // that the PUCCH is scheduled in every slot, and on all RBs (which is
  // mostly not true, this is a simplification)
  if ((symb_pucch & symb_tda_mi) == 0 && (symb_ulMixed & symb_tda_mi) == symb_tda_mi) {
    tdaMi = 1;
  } else {
    LOG_E(MAC,
          "TDA index 1 UL overlaps with PUCCH or is not entirely in mixed slot (symb_pucch %x symb_ulMixed %x symb_tda_mi %x), won't schedule UL mixed slot\n",
          symb_pucch,
          symb_ulMixed,
          symb_tda_mi);
  }

  const uint8_t slots_per_frame[5] = {10, 20, 40, 80, 160};
  const int n = slots_per_frame[*scc->ssbSubcarrierSpacing];
  nrmac->preferred_ul_tda[bwp_id] = malloc(n * sizeof(*nrmac->preferred_ul_tda[bwp_id]));

  const int nr_mix_slots = tdd ? tdd->nrofDownlinkSymbols != 0 || tdd->nrofUplinkSymbols != 0 : 0;
  const int nr_slots_period = tdd ? tdd->nrofDownlinkSlots + tdd->nrofUplinkSlots + nr_mix_slots : n;
  for (int slot = 0; slot < n; ++slot) {
    const int sched_slot = (slot + k2) % n;
    nrmac->preferred_ul_tda[bwp_id][slot] = -1;
    if (!tdd || sched_slot % nr_slots_period >= tdd->nrofDownlinkSlots + nr_mix_slots)
      nrmac->preferred_ul_tda[bwp_id][slot] = 0;
    else if (tdd && nr_mix_slots && sched_slot % nr_slots_period == tdd->nrofDownlinkSlots)
      nrmac->preferred_ul_tda[bwp_id][slot] = tdaMi;
    LOG_I(MAC, "DL slot %d UL slot %d preferred_ul_tda %d\n", slot, sched_slot, nrmac->preferred_ul_tda[bwp_id][slot]);
  }

  if (k2 < tdd->nrofUplinkSlots)
    LOG_W(MAC,
          "k2 %d < tdd->nrofUplinkSlots %ld: not all UL slots can be scheduled\n",
          k2,
          tdd->nrofUplinkSlots);
}

void nr_process_mac_pdu(module_id_t module_idP,
                        int UE_id,
                        uint8_t CC_id,
                        frame_t frameP,
                        sub_frame_t slot,
                        uint8_t *pduP,
                        uint16_t mac_pdu_len)
{

    // This function is adapting code from the old
    // parse_header(...) and ue_send_sdu(...) functions of OAI LTE

    uint8_t *pdu_ptr = pduP, rx_lcid, done = 0;
    int pdu_len = mac_pdu_len;
    uint16_t mac_ce_len, mac_subheader_len, mac_sdu_len;

    NR_UE_info_t *UE_info = &RC.nrmac[module_idP]->UE_info;
<<<<<<< HEAD
=======
    int UE_id = find_nr_UE_id(module_idP, rnti);
    if (UE_id == -1) {
      LOG_E(NR_MAC, "%s() UE_id == -1\n",__func__);
      return;
    }
    if ( pduP[0] != UL_SCH_LCID_PADDING )
      trace_NRpdu(DIRECTION_UPLINK, pduP, mac_pdu_len ,UE_id, WS_C_RNTI, rnti, frameP, 0,0, 0);

>>>>>>> 408d05c6
    NR_UE_sched_ctrl_t *sched_ctrl = &UE_info->UE_sched_ctrl[UE_id];
    //  For both DL/UL-SCH
    //  Except:
    //   - UL/DL-SCH: fixed-size MAC CE(known by LCID)
    //   - UL/DL-SCH: padding
    //   - UL-SCH:    MSG3 48-bits
    //  |0|1|2|3|4|5|6|7|  bit-wise
    //  |R|F|   LCID    |
    //  |       L       |
    //  |0|1|2|3|4|5|6|7|  bit-wise
    //  |R|F|   LCID    |
    //  |       L       |
    //  |       L       |

    //  For both DL/UL-SCH
    //  For:
    //   - UL/DL-SCH: fixed-size MAC CE(known by LCID)
    //   - UL/DL-SCH: padding, for single/multiple 1-oct padding CE(s)
    //   - UL-SCH:    MSG3 48-bits
    //  |0|1|2|3|4|5|6|7|  bit-wise
    //  |R|R|   LCID    |
    //  LCID: The Logical Channel ID field identifies the logical channel instance of the corresponding MAC SDU or the type of the corresponding MAC CE or padding as described in Tables 6.2.1-1 and 6.2.1-2 for the DL-SCH and UL-SCH respectively. There is one LCID field per MAC subheader. The LCID field size is 6 bits;
    //  L: The Length field indicates the length of the corresponding MAC SDU or variable-sized MAC CE in bytes. There is one L field per MAC subheader except for subheaders corresponding to fixed-sized MAC CEs and padding. The size of the L field is indicated by the F field;
    //  F: lenght of L is 0:8 or 1:16 bits wide
    //  R: Reserved bit, set to zero.

    while (!done && pdu_len > 0){
        mac_ce_len = 0;
        mac_subheader_len = 1; //  default to fixed-length subheader = 1-oct
        mac_sdu_len = 0;
        rx_lcid = ((NR_MAC_SUBHEADER_FIXED *)pdu_ptr)->LCID;

        LOG_D(NR_MAC, "LCID received at gNB side: %d \n", rx_lcid);

        unsigned char *ce_ptr;
        int n_Lcg = 0;

        switch(rx_lcid){
            //  MAC CE

            /*#ifdef DEBUG_HEADER_PARSING
              LOG_D(NR_MAC, "[UE] LCID %d, PDU length %d\n", ((NR_MAC_SUBHEADER_FIXED *)pdu_ptr)->LCID, pdu_len);
            #endif*/
        case UL_SCH_LCID_RECOMMENDED_BITRATE_QUERY:
              // 38.321 Ch6.1.3.20
              mac_ce_len = 2;
              break;
        case UL_SCH_LCID_CONFIGURED_GRANT_CONFIRMATION:
                // 38.321 Ch6.1.3.7
                break;

        case UL_SCH_LCID_S_BSR:
        case UL_SCH_LCID_S_TRUNCATED_BSR:
               //38.321 section 6.1.3.1
               //fixed length
               mac_ce_len =1;
               /* Extract short BSR value */
               ce_ptr = &pdu_ptr[mac_subheader_len];
               NR_BSR_SHORT *bsr_s = (NR_BSR_SHORT *) ce_ptr;
               sched_ctrl->estimated_ul_buffer = 0;
               sched_ctrl->estimated_ul_buffer = NR_SHORT_BSR_TABLE[bsr_s->Buffer_size];
               LOG_D(NR_MAC,
                     "SHORT BSR at %4d.%2d, LCG ID %d, BS Index %d, BS value < %d, est buf %d\n",
                     frameP,
                     slot,
                     bsr_s->LcgID,
                     bsr_s->Buffer_size,
                     NR_SHORT_BSR_TABLE[bsr_s->Buffer_size],
                     sched_ctrl->estimated_ul_buffer);
               break;

        case UL_SCH_LCID_L_BSR:
        case UL_SCH_LCID_L_TRUNCATED_BSR:
        	//38.321 section 6.1.3.1
        	//variable length
        	mac_ce_len |= (uint16_t)((NR_MAC_SUBHEADER_SHORT *)pdu_ptr)->L;
        	mac_subheader_len = 2;
        	if(((NR_MAC_SUBHEADER_SHORT *)pdu_ptr)->F){
        		mac_ce_len |= (uint16_t)(((NR_MAC_SUBHEADER_LONG *)pdu_ptr)->L2)<<8;
        		mac_subheader_len = 3;
        	}
        	/* Extract long BSR value */
               ce_ptr = &pdu_ptr[mac_subheader_len];
               NR_BSR_LONG *bsr_l = (NR_BSR_LONG *) ce_ptr;
               sched_ctrl->estimated_ul_buffer = 0;

               n_Lcg = bsr_l->LcgID7 + bsr_l->LcgID6 + bsr_l->LcgID5 + bsr_l->LcgID4 +
                       bsr_l->LcgID3 + bsr_l->LcgID2 + bsr_l->LcgID1 + bsr_l->LcgID0;

               LOG_D(NR_MAC, "LONG BSR, LCG ID(7-0) %d/%d/%d/%d/%d/%d/%d/%d\n",
                     bsr_l->LcgID7, bsr_l->LcgID6, bsr_l->LcgID5, bsr_l->LcgID4,
                     bsr_l->LcgID3, bsr_l->LcgID2, bsr_l->LcgID1, bsr_l->LcgID0);

               for (int n = 0; n < n_Lcg; n++){
                 LOG_D(NR_MAC, "LONG BSR, %d/%d (n/n_Lcg), BS Index %d, BS value < %d",
                       n, n_Lcg, pdu_ptr[mac_subheader_len + 1 + n],
                       NR_LONG_BSR_TABLE[pdu_ptr[mac_subheader_len + 1 + n]]);
                 sched_ctrl->estimated_ul_buffer +=
                       NR_LONG_BSR_TABLE[pdu_ptr[mac_subheader_len + 1 + n]];
                 LOG_D(NR_MAC,
                       "LONG BSR at %4d.%2d, %d/%d (n/n_Lcg), BS Index %d, BS value < %d, total %d\n",
                       frameP,
                       slot,
                       n,
                       n_Lcg,
                       pdu_ptr[mac_subheader_len + 1 + n],
                       NR_LONG_BSR_TABLE[pdu_ptr[mac_subheader_len + 1 + n]],
                       sched_ctrl->estimated_ul_buffer);
               }

               break;

        case UL_SCH_LCID_C_RNTI:
        	//38.321 section 6.1.3.2
        	//fixed length
        	mac_ce_len = 2;
        	/* Extract CRNTI value */
        	break;

        case UL_SCH_LCID_SINGLE_ENTRY_PHR:
        	//38.321 section 6.1.3.8
        	//fixed length
        	mac_ce_len = 2;
        	/* Extract SINGLE ENTRY PHR elements for PHR calculation */
        	ce_ptr = &pdu_ptr[mac_subheader_len];
        	NR_SINGLE_ENTRY_PHR_MAC_CE *phr = (NR_SINGLE_ENTRY_PHR_MAC_CE *) ce_ptr;
        	/* Save the phr info */
        	const int PH = phr->PH;
        	const int PCMAX = phr->PCMAX;
        	/* 38.133 Table10.1.17.1-1 */
        	if (PH < 55)
        	  sched_ctrl->ph = PH - 32;
        	else
        	  sched_ctrl->ph = PH - 32 + (PH - 54);
        	/* 38.133 Table10.1.18.1-1 */
        	sched_ctrl->pcmax = PCMAX - 29;
        	LOG_D(MAC, "SINGLE ENTRY PHR R1 %d PH %d (%d dB) R2 %d PCMAX %d (%d dBm)\n",
                      phr->R1, PH, sched_ctrl->ph, phr->R2, PCMAX, sched_ctrl->pcmax);
        	break;

        case UL_SCH_LCID_MULTI_ENTRY_PHR_1_OCT:
        	//38.321 section 6.1.3.9
        	//  varialbe length
        	mac_ce_len |= (uint16_t)((NR_MAC_SUBHEADER_SHORT *)pdu_ptr)->L;
        	mac_subheader_len = 2;
        	if(((NR_MAC_SUBHEADER_SHORT *)pdu_ptr)->F){
        		mac_ce_len |= (uint16_t)(((NR_MAC_SUBHEADER_LONG *)pdu_ptr)->L2)<<8;
        		mac_subheader_len = 3;
        	}
        	/* Extract MULTI ENTRY PHR elements from single octet bitmap for PHR calculation */
        	break;

        case UL_SCH_LCID_MULTI_ENTRY_PHR_4_OCT:
        	//38.321 section 6.1.3.9
        	//  varialbe length
        	mac_ce_len |= (uint16_t)((NR_MAC_SUBHEADER_SHORT *)pdu_ptr)->L;
        	mac_subheader_len = 2;
        	if(((NR_MAC_SUBHEADER_SHORT *)pdu_ptr)->F){
        		mac_ce_len |= (uint16_t)(((NR_MAC_SUBHEADER_LONG *)pdu_ptr)->L2)<<8;
        		mac_subheader_len = 3;
        	}
        	/* Extract MULTI ENTRY PHR elements from four octets bitmap for PHR calculation */
        	break;

        case UL_SCH_LCID_PADDING:
        	done = 1;
        	//  end of MAC PDU, can ignore the rest.
        	break;

        case UL_SCH_LCID_SRB1:
        case UL_SCH_LCID_SRB2:
          if(((NR_MAC_SUBHEADER_SHORT *)pdu_ptr)->F){
            //mac_sdu_len |= (uint16_t)(((NR_MAC_SUBHEADER_LONG *)pdu_ptr)->L2)<<8;
            mac_subheader_len = 3;
            mac_sdu_len = ((uint16_t)(((NR_MAC_SUBHEADER_LONG *) pdu_ptr)->L1 & 0x7f) << 8)
                | ((uint16_t)((NR_MAC_SUBHEADER_LONG *) pdu_ptr)->L2 & 0xff);
          } else {
            mac_sdu_len = (uint16_t)((NR_MAC_SUBHEADER_SHORT *)pdu_ptr)->L;
            mac_subheader_len = 2;
          }
          LOG_D(NR_MAC, "[UE %d] Frame %d : ULSCH -> UL-DCCH %d (gNB %d, %d bytes), rnti: %d \n", module_idP, frameP, rx_lcid, module_idP, mac_sdu_len, *UE_info->rnti);
          mac_rlc_data_ind(module_idP,
                           UE_info->rnti[UE_id],
                           module_idP,
                           frameP,
                           ENB_FLAG_YES,
                           MBMS_FLAG_NO,
                           rx_lcid,
                           (char *) (pdu_ptr + mac_subheader_len),
                           mac_sdu_len,
                           1,
                           NULL);
          break;
        case UL_SCH_LCID_SRB3:
              // todo
              break;

        case UL_SCH_LCID_CCCH:
        case UL_SCH_LCID_CCCH1:
          // fixed length
          mac_subheader_len = 1;

          if ( rx_lcid == UL_SCH_LCID_CCCH1 ) {
            // RRCResumeRequest1 message includes the full I-RNTI and has a size of 8 bytes
            mac_sdu_len = 8;

            // Check if it is a valid CCCH1 message, we get all 00's messages very often
            int i = 0;
            for(i=0; i<(mac_subheader_len+mac_sdu_len); i++) {
              if(pdu_ptr[i] != 0) {
                break;
              }
            }
            if (i == (mac_subheader_len+mac_sdu_len)) {
              LOG_D(NR_MAC, "%s() Invalid CCCH1 message!, pdu_len: %d\n", __func__, pdu_len);
              done = 1;
              break;
            }
          } else {
            // fixed length of 6 bytes
            mac_sdu_len = 6;
          }

          nr_mac_rrc_data_ind(module_idP,
                              CC_id,
                              frameP,
                              0,
                              0,
                              UE_info->rnti[UE_id],
                              CCCH,
                              pdu_ptr+mac_subheader_len,
                              mac_sdu_len,
                              0);
          break;

        case UL_SCH_LCID_DTCH:
<<<<<<< HEAD
          //  check if LCID is valid at current time.
          if (((NR_MAC_SUBHEADER_SHORT *)pdu_ptr)->F) {
            // mac_sdu_len |= (uint16_t)(((NR_MAC_SUBHEADER_LONG *)pdu_ptr)->L2)<<8;
            mac_subheader_len = 3;
            mac_sdu_len = ((uint16_t)(((NR_MAC_SUBHEADER_LONG *)pdu_ptr)->L1 & 0x7f) << 8)
                          | ((uint16_t)((NR_MAC_SUBHEADER_LONG *)pdu_ptr)->L2 & 0xff);

          } else {
            mac_sdu_len = (uint16_t)((NR_MAC_SUBHEADER_SHORT *)pdu_ptr)->L;
            mac_subheader_len = 2;
          }

          LOG_D(NR_MAC, "[UE %d] Frame %d : ULSCH -> UL-%s %d (gNB %d, %d bytes)\n",
                module_idP,
                frameP,
                rx_lcid<4?"DCCH":"DTCH",
                rx_lcid,
                module_idP,
                mac_sdu_len);
          UE_info->mac_stats[UE_id].lc_bytes_rx[rx_lcid] += mac_sdu_len;
#if defined(ENABLE_MAC_PAYLOAD_DEBUG)
            log_dump(NR_MAC, pdu_ptr + mac_subheader_len, 32, LOG_DUMP_CHAR, "\n");
#endif

          mac_rlc_data_ind(module_idP,
                           UE_info->rnti[UE_id],
                           module_idP,
                           frameP,
                           ENB_FLAG_YES,
                           MBMS_FLAG_NO,
                           rx_lcid,
                           (char *)(pdu_ptr + mac_subheader_len),
                           mac_sdu_len,
                           1,
                           NULL);

          /* Updated estimated buffer when receiving data */
          if (sched_ctrl->estimated_ul_buffer >= mac_sdu_len)
            sched_ctrl->estimated_ul_buffer -= mac_sdu_len;
          else
            sched_ctrl->estimated_ul_buffer = 0;
          break;
=======
                //  check if LCID is valid at current time.
                if(((NR_MAC_SUBHEADER_SHORT *)pdu_ptr)->F){
                    //mac_sdu_len |= (uint16_t)(((NR_MAC_SUBHEADER_LONG *)pdu_ptr)->L2)<<8;
                    mac_subheader_len = 3;
                    mac_sdu_len = ((uint16_t)(((NR_MAC_SUBHEADER_LONG *) pdu_ptr)->L1 & 0x7f) << 8)
                    | ((uint16_t)((NR_MAC_SUBHEADER_LONG *) pdu_ptr)->L2 & 0xff);

                } else {
                  mac_sdu_len = (uint16_t)((NR_MAC_SUBHEADER_SHORT *)pdu_ptr)->L;
                  mac_subheader_len = 2;
                }

                LOG_I(NR_MAC, "[UE %d] Frame %d : ULSCH -> UL-%s %d (gNB %d, %d bytes)\n", module_idP, frameP, rx_lcid<4?"DCCH":"DTCH",rx_lcid, module_idP, mac_sdu_len);
		            int UE_id = find_nr_UE_id(module_idP, rnti);
		            RC.nrmac[module_idP]->UE_info.mac_stats[UE_id].lc_bytes_rx[rx_lcid] += mac_sdu_len;
                #if defined(ENABLE_MAC_PAYLOAD_DEBUG)
		                log_dump(NR_MAC, pdu_ptr + mac_subheader_len, 32, LOG_DUMP_CHAR, "\n");

                #endif

                mac_rlc_data_ind(module_idP,
                                 rnti,
                                 module_idP,
                                 frameP,
                                 ENB_FLAG_YES,
                                 MBMS_FLAG_NO,
                                 rx_lcid,
                                 (char *) (pdu_ptr + mac_subheader_len),
                                 mac_sdu_len,
                                 1,
                                 NULL);

                /* Updated estimated buffer when receiving data */
                if (sched_ctrl->estimated_ul_buffer >= mac_sdu_len)
                  sched_ctrl->estimated_ul_buffer -= mac_sdu_len;
                else
                  sched_ctrl->estimated_ul_buffer = 0;

            break;
>>>>>>> 408d05c6

        default:
          LOG_E(NR_MAC, "Received unknown MAC header (LCID = 0x%02x)\n", rx_lcid);
          return;
          break;
        }
        pdu_ptr += ( mac_subheader_len + mac_ce_len + mac_sdu_len );
        pdu_len -= ( mac_subheader_len + mac_ce_len + mac_sdu_len );

        if (pdu_len < 0) {
          LOG_E(NR_MAC, "%s() residual mac pdu length < 0!, pdu_len: %d\n", __func__, pdu_len);
          LOG_E(NR_MAC, "MAC PDU ");
          for (int i = 0; i < 20; i++) // Only printf 1st - 20nd bytes
            printf("%02x ", pdu_ptr[i]);
          printf("\n");
          return;
        }
    }
}

void abort_nr_ul_harq(module_id_t mod_id, int UE_id, int8_t harq_pid)
{
  NR_UE_info_t *UE_info = &RC.nrmac[mod_id]->UE_info;
  NR_UE_sched_ctrl_t *sched_ctrl = &UE_info->UE_sched_ctrl[UE_id];
  NR_UE_ul_harq_t *harq = &sched_ctrl->ul_harq_processes[harq_pid];

  harq->ndi ^= 1;
  harq->round = 0;
  UE_info->mac_stats[UE_id].ulsch_errors++;
  add_tail_nr_list(&sched_ctrl->available_ul_harq, harq_pid);

  /* the transmission failed: the UE won't send the data we expected initially,
   * so retrieve to correctly schedule after next BSR */
  sched_ctrl->sched_ul_bytes -= harq->sched_pusch.tb_size;
  if (sched_ctrl->sched_ul_bytes < 0)
    sched_ctrl->sched_ul_bytes = 0;
}

void handle_nr_ul_harq(module_id_t mod_id,
                       frame_t frame,
                       sub_frame_t slot,
                       const nfapi_nr_crc_t *crc_pdu)
{
  int UE_id = find_nr_UE_id(mod_id, crc_pdu->rnti);
  if (UE_id < 0) {
    LOG_E(NR_MAC, "%s(): unknown RNTI %04x in PUSCH\n", __func__, crc_pdu->rnti);
    return;
  }
  NR_UE_info_t *UE_info = &RC.nrmac[mod_id]->UE_info;
  NR_UE_sched_ctrl_t *sched_ctrl = &UE_info->UE_sched_ctrl[UE_id];

  int8_t harq_pid = sched_ctrl->feedback_ul_harq.head;
  while (crc_pdu->harq_id != harq_pid || harq_pid < 0) {
    LOG_W(NR_MAC,
          "Unexpected ULSCH HARQ PID %d (have %d) for RNTI %04x (ignore this warning for RA)\n",
          crc_pdu->harq_id,
          harq_pid,
          crc_pdu->rnti);
    if (harq_pid < 0)
      return;

    remove_front_nr_list(&sched_ctrl->feedback_ul_harq);
    sched_ctrl->ul_harq_processes[harq_pid].is_waiting = false;
    if(sched_ctrl->ul_harq_processes[harq_pid].round >= MAX_HARQ_ROUNDS - 1) {
      abort_nr_ul_harq(mod_id, UE_id, harq_pid);
    } else {
      sched_ctrl->ul_harq_processes[harq_pid].round++;
      add_tail_nr_list(&sched_ctrl->retrans_ul_harq, harq_pid);
    }
    harq_pid = sched_ctrl->feedback_ul_harq.head;
  }
  remove_front_nr_list(&sched_ctrl->feedback_ul_harq);
  NR_UE_ul_harq_t *harq = &sched_ctrl->ul_harq_processes[harq_pid];
  DevAssert(harq->is_waiting);
  harq->feedback_slot = -1;
  harq->is_waiting = false;
  if (!crc_pdu->tb_crc_status) {
    harq->ndi ^= 1;
    harq->round = 0;
    LOG_D(NR_MAC,
          "Ulharq id %d crc passed for RNTI %04x\n",
          harq_pid,
          crc_pdu->rnti);
    add_tail_nr_list(&sched_ctrl->available_ul_harq, harq_pid);
  } else if (harq->round >= MAX_HARQ_ROUNDS - 1) {
    abort_nr_ul_harq(mod_id, UE_id, harq_pid);
    LOG_D(NR_MAC,
          "RNTI %04x: Ulharq id %d crc failed in all rounds\n",
          crc_pdu->rnti,
          harq_pid);
  } else {
    harq->round++;
    LOG_D(NR_MAC,
          "Ulharq id %d crc failed for RNTI %04x\n",
          harq_pid,
          crc_pdu->rnti);
    add_tail_nr_list(&sched_ctrl->retrans_ul_harq, harq_pid);
  }
}

/*
* When data are received on PHY and transmitted to MAC
*/
void nr_rx_sdu(const module_id_t gnb_mod_idP,
               const int CC_idP,
               const frame_t frameP,
               const sub_frame_t slotP,
               const rnti_t rntiP,
               uint8_t *sduP,
               const uint16_t sdu_lenP,
               const uint16_t timing_advance,
               const uint8_t ul_cqi,
               const uint16_t rssi){
  gNB_MAC_INST *gNB_mac = RC.nrmac[gnb_mod_idP];
  NR_UE_info_t *UE_info = &gNB_mac->UE_info;

  const int current_rnti = rntiP;
  const int UE_id = find_nr_UE_id(gnb_mod_idP, current_rnti);
  const int target_snrx10 = gNB_mac->pusch_target_snrx10;
  const int pusch_failure_thres = gNB_mac->pusch_failure_thres;

  if (UE_id != -1) {
    NR_UE_sched_ctrl_t *UE_scheduling_control = &UE_info->UE_sched_ctrl[UE_id];
    const int8_t harq_pid = UE_scheduling_control->feedback_ul_harq.head;

    if (sduP)
      T(T_GNB_MAC_UL_PDU_WITH_DATA, T_INT(gnb_mod_idP), T_INT(CC_idP),
        T_INT(rntiP), T_INT(frameP), T_INT(slotP), T_INT(harq_pid),
        T_BUFFER(sduP, sdu_lenP));

    UE_info->mac_stats[UE_id].ulsch_total_bytes_rx += sdu_lenP;
    LOG_D(NR_MAC, "[gNB %d][PUSCH %d] CC_id %d %d.%d Received ULSCH sdu from PHY (rnti %x, UE_id %d) ul_cqi %d TA %d sduP %p\n",
          gnb_mod_idP,
          harq_pid,
          CC_idP,
          frameP,
          slotP,
          current_rnti,
          UE_id,
          ul_cqi,
          timing_advance,
          sduP);

    // if not missed detection (10dB threshold for now)
    if (UE_scheduling_control->raw_rssi < 100 + rssi) {
      UE_scheduling_control->tpc0 = nr_get_tpc(target_snrx10,ul_cqi,30);
      if (timing_advance != 0xffff)
        UE_scheduling_control->ta_update = timing_advance;
      UE_scheduling_control->raw_rssi = rssi;
      UE_scheduling_control->pusch_snrx10 = ul_cqi * 5 - 640;
      LOG_D(NR_MAC, "[UE %d] PUSCH TPC %d and TA %d\n",UE_id,UE_scheduling_control->tpc0,UE_scheduling_control->ta_update);
    }
    else{
      UE_scheduling_control->tpc0 = 1;
    }

#if defined(ENABLE_MAC_PAYLOAD_DEBUG)

    LOG_I(NR_MAC, "Printing received UL MAC payload at gNB side: %d \n");
    for (int i = 0; i < sdu_lenP ; i++) {
	  //harq_process_ul_ue->a[i] = (unsigned char) rand();
	  //printf("a[%d]=0x%02x\n",i,harq_process_ul_ue->a[i]);
	  printf("%02x ",(unsigned char)sduP[i]);
    }
    printf("\n");

#endif

    if (sduP != NULL){
      LOG_D(NR_MAC, "Received PDU at MAC gNB \n");

      UE_info->UE_sched_ctrl[UE_id].pusch_consecutive_dtx_cnt = 0;
      const uint32_t tb_size = UE_scheduling_control->ul_harq_processes[harq_pid].sched_pusch.tb_size;
      UE_scheduling_control->sched_ul_bytes -= tb_size;
      if (UE_scheduling_control->sched_ul_bytes < 0)
        UE_scheduling_control->sched_ul_bytes = 0;

      nr_process_mac_pdu(gnb_mod_idP, UE_id, CC_idP, frameP, slotP, sduP, sdu_lenP);
    }
    else {
      NR_UE_ul_harq_t *cur_harq = &UE_scheduling_control->ul_harq_processes[harq_pid];
      /* reduce sched_ul_bytes when cur_harq->round == 3 */
      if (cur_harq->round == 3){
        const uint32_t tb_size = UE_scheduling_control->ul_harq_processes[harq_pid].sched_pusch.tb_size;
        UE_scheduling_control->sched_ul_bytes -= tb_size;
        if (UE_scheduling_control->sched_ul_bytes < 0)
          UE_scheduling_control->sched_ul_bytes = 0;
      }
      if (ul_cqi <= 128) {
        UE_info->UE_sched_ctrl[UE_id].pusch_consecutive_dtx_cnt++;
        UE_info->mac_stats[UE_id].ulsch_DTX++;
      }
      if (UE_info->UE_sched_ctrl[UE_id].pusch_consecutive_dtx_cnt >= pusch_failure_thres) {
         LOG_D(NR_MAC,"Detected UL Failure on PUSCH, stopping scheduling\n");
         UE_info->UE_sched_ctrl[UE_id].ul_failure = 1;
        nr_mac_eNB_rrc_ul_failure(gnb_mod_idP,CC_idP,frameP,slotP,rntiP);
      }
    }
  } else if(sduP) {

    bool no_sig = true;
    for (int k = 0; k < sdu_lenP; k++) {
      if(sduP[k]!=0) {
        no_sig = false;
        break;
      }
    }

    if(no_sig) {
      LOG_W(NR_MAC, "No signal\n");
    }

    T(T_GNB_MAC_UL_PDU_WITH_DATA, T_INT(gnb_mod_idP), T_INT(CC_idP),
      T_INT(rntiP), T_INT(frameP), T_INT(slotP), T_INT(-1) /* harq_pid */,
      T_BUFFER(sduP, sdu_lenP));

    /* we don't know this UE (yet). Check whether there is a ongoing RA (Msg 3)
     * and check the corresponding UE's RNTI match, in which case we activate
     * it. */
    for (int i = 0; i < NR_NB_RA_PROC_MAX; ++i) {
      NR_RA_t *ra = &gNB_mac->common_channels[CC_idP].ra[i];
      if (ra->state != WAIT_Msg3)
        continue;

      if(no_sig) {
        LOG_W(NR_MAC, "Random Access %i failed at state %i (no signal)\n", i, ra->state);
        nr_mac_remove_ra_rnti(gnb_mod_idP, ra->rnti);
        nr_clear_ra_proc(gnb_mod_idP, CC_idP, frameP, ra);
      } else {

        // random access pusch with TC-RNTI
        if (ra->rnti != current_rnti) {
          LOG_W(NR_MAC,
                "expected TC_RNTI %04x to match current RNTI %04x\n",
                ra->rnti,
                current_rnti);

          if( (frameP==ra->Msg3_frame) && (slotP==ra->Msg3_slot) ) {
            LOG_W(NR_MAC, "Random Access %i failed at state %i (TC_RNTI %04x RNTI %04x\n", i, ra->state,ra->rnti,current_rnti);
            nr_mac_remove_ra_rnti(gnb_mod_idP, ra->rnti);
            nr_clear_ra_proc(gnb_mod_idP, CC_idP, frameP, ra);
          }

          continue;
        }

        int UE_id=-1;

        UE_id = add_new_nr_ue(gnb_mod_idP, ra->rnti, ra->CellGroup);
        UE_info->UE_beam_index[UE_id] = ra->beam_id;

        // re-initialize ta update variables after RA procedure completion
        UE_info->UE_sched_ctrl[UE_id].ta_frame = frameP;

        LOG_I(NR_MAC,
              "reset RA state information for RA-RNTI %04x/index %d\n",
              ra->rnti,
              i);

        LOG_I(NR_MAC,
              "[gNB %d][RAPROC] PUSCH with TC_RNTI %x received correctly, "
              "adding UE MAC Context UE_id %d/RNTI %04x\n",
              gnb_mod_idP,
              current_rnti,
              UE_id,
              ra->rnti);

        if(ra->cfra) {

          LOG_I(NR_MAC, "(ue %i, rnti 0x%04x) CFRA procedure succeeded!\n", UE_id, ra->rnti);
          nr_mac_remove_ra_rnti(gnb_mod_idP, ra->rnti);
          nr_clear_ra_proc(gnb_mod_idP, CC_idP, frameP, ra);
          UE_info->active[UE_id] = true;

        } else {

          LOG_I(NR_MAC,"[RAPROC] RA-Msg3 received (sdu_lenP %d)\n",sdu_lenP);
          LOG_D(NR_MAC,"[RAPROC] Received Msg3:\n");
          for (int k = 0; k < sdu_lenP; k++) {
            LOG_D(NR_MAC,"(%i): 0x%x\n",k,sduP[k]);
          }

          // UE Contention Resolution Identity
          // Store the first 48 bits belonging to the uplink CCCH SDU within Msg3 to fill in Msg4
          // First byte corresponds to R/LCID MAC sub-header
          memcpy(ra->cont_res_id, &sduP[1], sizeof(uint8_t) * 6);

          nr_process_mac_pdu(gnb_mod_idP, UE_id, CC_idP, frameP, slotP, sduP, sdu_lenP);

          ra->state = Msg4;
          ra->Msg4_frame = ( frameP +2 ) % 1024;
          ra->Msg4_slot = 1;
          LOG_I(NR_MAC, "Scheduling RA-Msg4 for TC_RNTI %04x (state %d, frame %d, slot %d)\n", ra->rnti, ra->state, ra->Msg4_frame, ra->Msg4_slot);

        }
        return;
      }
    }
  } else {
    for (int i = 0; i < NR_NB_RA_PROC_MAX; ++i) {
      NR_RA_t *ra = &gNB_mac->common_channels[CC_idP].ra[i];
      if (ra->state != WAIT_Msg3)
        continue;

      LOG_W(NR_MAC, "Random Access %i failed at state %i (state is not WAIT_Msg3)\n", i, ra->state);
      nr_mac_remove_ra_rnti(gnb_mod_idP, ra->rnti);
      nr_clear_ra_proc(gnb_mod_idP, CC_idP, frameP, ra);
    }
  }
}

long get_K2(NR_ServingCellConfigCommon_t *scc,NR_BWP_Uplink_t *ubwp, int time_domain_assignment, int mu) {
  DevAssert(scc);
  const NR_PUSCH_TimeDomainResourceAllocation_t *tda_list = ubwp ?
    ubwp->bwp_Common->pusch_ConfigCommon->choice.setup->pusch_TimeDomainAllocationList->list.array[time_domain_assignment]:
    scc->uplinkConfigCommon->initialUplinkBWP->pusch_ConfigCommon->choice.setup->pusch_TimeDomainAllocationList->list.array[time_domain_assignment];
  if (tda_list->k2)
    return *tda_list->k2;
  else if (mu < 2)
    return 1;
  else if (mu == 2)
    return 2;
  else
    return 3;
}

bool nr_UE_is_to_be_scheduled(module_id_t mod_id, int CC_id, int UE_id, frame_t frame, sub_frame_t slot)
{
  const NR_ServingCellConfigCommon_t *scc = RC.nrmac[mod_id]->common_channels->ServingCellConfigCommon;
  const uint8_t slots_per_frame[5] = {10, 20, 40, 80, 160};
  const int n = slots_per_frame[*scc->ssbSubcarrierSpacing];
  const int now = frame * n + slot;

  const struct gNB_MAC_INST_s *nrmac = RC.nrmac[mod_id];
  const NR_UE_sched_ctrl_t *sched_ctrl = &nrmac->UE_info.UE_sched_ctrl[UE_id];
  const int last_ul_sched = sched_ctrl->last_ul_frame * n + sched_ctrl->last_ul_slot;

  const int diff = (now - last_ul_sched + 1024 * n) % (1024 * n);
  /* UE is to be scheduled if
   * (1) we think the UE has more bytes awaiting than what we scheduled
   * (2) there is a scheduling request
   * (3) or we did not schedule it in more than 10 frames */
  const bool has_data = sched_ctrl->estimated_ul_buffer > sched_ctrl->sched_ul_bytes;
  const bool high_inactivity = diff >= nrmac->ulsch_max_slots_inactivity;
  LOG_D(MAC,
        "%4d.%2d UL inactivity %d slots has_data %d SR %d\n",
        frame,
        slot,
        diff,
        has_data,
        sched_ctrl->SR);
  return has_data || sched_ctrl->SR || high_inactivity;
}

int next_list_entry_looped(NR_list_t *list, int UE_id)
{
  if (UE_id < 0)
    return list->head;
  return list->next[UE_id] < 0 ? list->head : list->next[UE_id];
}

bool allocate_ul_retransmission(module_id_t module_id,
                                frame_t frame,
                                sub_frame_t slot,
                                uint8_t *rballoc_mask,
                                int *n_rb_sched,
                                int UE_id,
                                int harq_pid)
{
  const int CC_id = 0;
  const NR_ServingCellConfigCommon_t *scc = RC.nrmac[module_id]->common_channels[CC_id].ServingCellConfigCommon;
  NR_UE_info_t *UE_info = &RC.nrmac[module_id]->UE_info;
  NR_UE_sched_ctrl_t *sched_ctrl = &UE_info->UE_sched_ctrl[UE_id];
  NR_sched_pusch_t *retInfo = &sched_ctrl->ul_harq_processes[harq_pid].sched_pusch;
  NR_sched_pusch_t *sched_pusch = &sched_ctrl->sched_pusch;

  // frame/slot in sched_pusch has been set previously. In the following, we
  // overwrite the information in the retransmission information before storing
  // as the new scheduling instruction
  retInfo->frame = sched_ctrl->sched_pusch.frame;
  retInfo->slot = sched_ctrl->sched_pusch.slot;

  // Get previous PUSCH filed info
  sched_ctrl->sched_pusch = *retInfo;

  NR_BWP_t *genericParameters = sched_ctrl->active_ubwp ? &sched_ctrl->active_ubwp->bwp_Common->genericParameters : &scc->uplinkConfigCommon->initialUplinkBWP->genericParameters;
  int rbStart = sched_ctrl->active_ubwp ? NRRIV2PRBOFFSET(genericParameters->locationAndBandwidth, MAX_BWP_SIZE) : 0;
  const uint16_t bwpSize = NRRIV2BW(genericParameters->locationAndBandwidth, MAX_BWP_SIZE);

  const uint8_t num_dmrs_cdm_grps_no_data = sched_ctrl->active_bwp ? 1 : 2;
  const int tda = sched_ctrl->active_ubwp ? RC.nrmac[module_id]->preferred_ul_tda[sched_ctrl->active_ubwp->bwp_Id][slot] : 1;
  if (tda == retInfo->time_domain_allocation) {
    /* Check the resource is enough for retransmission */
    while (rbStart < bwpSize && !rballoc_mask[rbStart])
      rbStart++;
    if (rbStart + retInfo->rbSize >= bwpSize) {
      LOG_D(MAC, "cannot allocate retransmission of UE %d/RNTI %04x: no resources\n", UE_id, UE_info->rnti[UE_id]);
      return false;
    }
    /* check whether we need to switch the TDA allocation since tha last
     * (re-)transmission */
    NR_pusch_semi_static_t *ps = &sched_ctrl->pusch_semi_static;
    const long f = sched_ctrl->search_space->searchSpaceType->choice.ue_Specific->dci_Formats;
    const int dci_format = sched_ctrl->active_ubwp ? (f ? NR_UL_DCI_FORMAT_0_1 : NR_UL_DCI_FORMAT_0_0) : NR_UL_DCI_FORMAT_0_0;
    if (ps->time_domain_allocation != tda
        || ps->dci_format != dci_format
        || ps->num_dmrs_cdm_grps_no_data != num_dmrs_cdm_grps_no_data)
      nr_set_pusch_semi_static(scc, sched_ctrl->active_ubwp, dci_format, tda, num_dmrs_cdm_grps_no_data, ps);
    LOG_D(MAC, "%s(): retransmission keeping TDA %d and TBS %d\n", __func__, tda, retInfo->tb_size);
  } else {
    /* the retransmission will use a different time domain allocation, check
     * that we have enough resources */
    while (rbStart < bwpSize && !rballoc_mask[rbStart])
      rbStart++;
    int rbSize = 0;
    while (rbStart + rbSize < bwpSize && rballoc_mask[rbStart + rbSize])
      rbSize++;
    NR_pusch_semi_static_t temp_ps;
    const long f = sched_ctrl->search_space->searchSpaceType->choice.ue_Specific->dci_Formats;
    const int dci_format = sched_ctrl->active_ubwp ? (f ? NR_UL_DCI_FORMAT_0_1 : NR_UL_DCI_FORMAT_0_0) : NR_UL_DCI_FORMAT_0_0;
    nr_set_pusch_semi_static(scc, sched_ctrl->active_ubwp, dci_format, tda, num_dmrs_cdm_grps_no_data, &temp_ps);
    uint32_t new_tbs;
    uint16_t new_rbSize;
    bool success = nr_find_nb_rb(retInfo->Qm,
                                 retInfo->R,
                                 temp_ps.nrOfSymbols,
                                 temp_ps.N_PRB_DMRS * temp_ps.num_dmrs_symb,
                                 retInfo->tb_size,
                                 rbSize,
                                 &new_tbs,
                                 &new_rbSize);
    if (!success || new_tbs != retInfo->tb_size) {
      LOG_D(MAC, "%s(): new TBsize %d of new TDA does not match old TBS %d\n", __func__, new_tbs, retInfo->tb_size);
      return false; /* the maximum TBsize we might have is smaller than what we need */
    }
    LOG_D(MAC, "%s(): retransmission with TDA %d->%d and TBS %d -> %d\n", __func__, retInfo->time_domain_allocation, tda, retInfo->tb_size, new_tbs);
    /* we can allocate it. Overwrite the time_domain_allocation, the number
     * of RBs, and the new TB size. The rest is done below */
    retInfo->tb_size = new_tbs;
    retInfo->rbSize = new_rbSize;
    retInfo->time_domain_allocation = tda;
    sched_ctrl->pusch_semi_static = temp_ps;
  }

  /* Find free CCE */
  bool freeCCE = find_free_CCE(module_id, slot, UE_id);
  if (!freeCCE) {
    LOG_D(MAC, "%4d.%2d no free CCE for retransmission UL DCI UE %04x\n", frame, slot, UE_info->rnti[UE_id]);
    return false;
  }

  LOG_D(MAC,
        "%4d.%2d Allocate UL retransmission UE %d/RNTI %04x sched %4d.%2d (%d RBs)\n",
        frame,
        slot,
        UE_id,
        UE_info->rnti[UE_id],
        sched_pusch->frame,
        sched_pusch->slot,
        sched_pusch->rbSize);

  sched_pusch->rbStart = rbStart;
  /* no need to recompute the TBS, it will be the same */

  /* Mark the corresponding RBs as used */
  n_rb_sched -= sched_pusch->rbSize;
  for (int rb = 0; rb < sched_ctrl->sched_pusch.rbSize; rb++)
    rballoc_mask[rb + sched_ctrl->sched_pusch.rbStart] = 0;
  return true;
}

void update_ul_ue_R_Qm(NR_sched_pusch_t *sched_pusch, const NR_pusch_semi_static_t *ps)
{
  const int mcs = sched_pusch->mcs;
  sched_pusch->R = nr_get_code_rate_ul(mcs, ps->mcs_table);
  sched_pusch->Qm = nr_get_Qm_ul(mcs, ps->mcs_table);

  if (ps->pusch_Config && ps->pusch_Config->tp_pi2BPSK && ((ps->mcs_table == 3 && mcs < 2) || (ps->mcs_table == 4 && mcs < 6))) {
    sched_pusch->R >>= 1;
    sched_pusch->Qm <<= 1;
  }
}

float ul_thr_ue[MAX_MOBILES_PER_GNB];
uint32_t ul_pf_tbs[3][28]; // pre-computed, approximate TBS values for PF coefficient
void pf_ul(module_id_t module_id,
           frame_t frame,
           sub_frame_t slot,
           NR_list_t *UE_list,
           int max_num_ue,
           int n_rb_sched,
           uint8_t *rballoc_mask) {

  const int CC_id = 0;
  gNB_MAC_INST *nrmac = RC.nrmac[module_id];
  NR_ServingCellConfigCommon_t *scc = nrmac->common_channels[CC_id].ServingCellConfigCommon;
  NR_UE_info_t *UE_info = &nrmac->UE_info;
  const int min_rb = 5;
  float coeff_ue[MAX_MOBILES_PER_GNB];
  // UEs that could be scheduled
  int ue_array[MAX_MOBILES_PER_GNB];
  NR_list_t UE_sched = { .head = -1, .next = ue_array, .tail = -1, .len = MAX_MOBILES_PER_GNB };

  /* Loop UE_list to calculate throughput and coeff */
  for (int UE_id = UE_list->head; UE_id >= 0; UE_id = UE_list->next[UE_id]) {

    if (UE_info->Msg4_ACKed[UE_id] != true) continue;

    NR_UE_sched_ctrl_t *sched_ctrl = &UE_info->UE_sched_ctrl[UE_id];
    NR_BWP_t *genericParameters = sched_ctrl->active_ubwp ? &sched_ctrl->active_ubwp->bwp_Common->genericParameters : &scc->uplinkConfigCommon->initialUplinkBWP->genericParameters;
    int rbStart = sched_ctrl->active_ubwp ? NRRIV2PRBOFFSET(genericParameters->locationAndBandwidth, MAX_BWP_SIZE) : 0;
    const uint16_t bwpSize = NRRIV2BW(genericParameters->locationAndBandwidth, MAX_BWP_SIZE);
    NR_sched_pusch_t *sched_pusch = &sched_ctrl->sched_pusch;
    NR_pusch_semi_static_t *ps = &sched_ctrl->pusch_semi_static;

    /* Calculate throughput */
    const float a = 0.0005f; // corresponds to 200ms window
    const uint32_t b = UE_info->mac_stats[UE_id].ulsch_current_bytes;
    ul_thr_ue[UE_id] = (1 - a) * ul_thr_ue[UE_id] + a * b;

    /* Check if retransmission is necessary */
    sched_pusch->ul_harq_pid = sched_ctrl->retrans_ul_harq.head;
    if (sched_pusch->ul_harq_pid >= 0) {
      /* Allocate retransmission*/
      bool r = allocate_ul_retransmission(
          module_id, frame, slot, rballoc_mask, &n_rb_sched, UE_id, sched_pusch->ul_harq_pid);
      if (!r) {
        LOG_D(MAC, "%4d.%2d UL retransmission UE RNTI %04x can NOT be allocated\n", frame, slot, UE_info->rnti[UE_id]);
        continue;
      }
      /* reduce max_num_ue once we are sure UE can be allocated, i.e., has CCE */
      max_num_ue--;
      if (max_num_ue < 0)
        return;
      continue;
    }

<<<<<<< HEAD
    const int B = max(0, sched_ctrl->estimated_ul_buffer - sched_ctrl->sched_ul_bytes);
    /* preprocessor computed sched_frame/sched_slot */
    const bool do_sched = nr_UE_is_to_be_scheduled(module_id, 0, UE_id, sched_pusch->frame, sched_pusch->slot);
=======
    /* Calculate TBS from MCS */
    NR_sched_pusch_t *sched_pusch = &sched_ctrl->sched_pusch;
    const int mcs = 9;
    sched_pusch->mcs = mcs;
    sched_pusch->R = nr_get_code_rate_ul(mcs, ps->mcs_table);
    sched_pusch->Qm = nr_get_Qm_ul(mcs, ps->mcs_table);
    LOG_D(NR_MAC, "Fixme: work around a NULL pointer (set in function nr_save_pusch_fields that is actually called)\n");
    if (ps->pusch_Config && (ps->pusch_Config->tp_pi2BPSK
        && ((ps->mcs_table == 3 && mcs < 2) || (ps->mcs_table == 4 && mcs < 6)))) {
      sched_pusch->R >>= 1;
      sched_pusch->Qm <<= 1;
    }
>>>>>>> 408d05c6

    if (B == 0 && !do_sched)
      continue;

    /* Schedule UE on SR or UL inactivity and no data (otherwise, will be scheduled
     * based on data to transmit) */
    if (B == 0 && do_sched) {
      /* if no data, pre-allocate 5RB */
      bool freeCCE = find_free_CCE(module_id, slot, UE_id);
      if (!freeCCE) {
        LOG_D(NR_MAC, "%4d.%2d no free CCE for UL DCI UE %04x (BSR 0)\n", frame, slot, UE_info->rnti[UE_id]);
        continue;
      }
      /* reduce max_num_ue once we are sure UE can be allocated, i.e., has CCE */
      max_num_ue--;
      if (max_num_ue < 0)
        return;

      LOG_D(NR_MAC,"Looking for min_rb %d RBs, starting at %d\n", min_rb,rbStart);
      while (rbStart < bwpSize && !rballoc_mask[rbStart]) rbStart++;
      if (rbStart + min_rb >= bwpSize) {
        LOG_W(NR_MAC, "cannot allocate continuous UL data for UE %d/RNTI %04x: no resources (rbStart %d, min_rb %d, bwpSize %d\n",
              UE_id, UE_info->rnti[UE_id],rbStart,min_rb,bwpSize);
        return;
      }

      /* Save PUSCH field */
      /* we want to avoid a lengthy deduction of DMRS and other parameters in
       * every TTI if we can save it, so check whether dci_format, TDA, or
       * num_dmrs_cdm_grps_no_data has changed and only then recompute */
      const uint8_t num_dmrs_cdm_grps_no_data = sched_ctrl->active_ubwp ? 1 : 2;
      const long f = sched_ctrl->search_space->searchSpaceType->choice.ue_Specific->dci_Formats;
      const int dci_format = sched_ctrl->active_ubwp ? (f ? NR_UL_DCI_FORMAT_0_1 : NR_UL_DCI_FORMAT_0_0) : NR_UL_DCI_FORMAT_0_0;
      const int tda = sched_ctrl->active_ubwp ? nrmac->preferred_ul_tda[sched_ctrl->active_ubwp->bwp_Id][slot] : 1;
      if (ps->time_domain_allocation != tda
          || ps->dci_format != dci_format
          || ps->num_dmrs_cdm_grps_no_data != num_dmrs_cdm_grps_no_data)
        nr_set_pusch_semi_static(scc, sched_ctrl->active_ubwp, dci_format, tda, num_dmrs_cdm_grps_no_data, ps);
      NR_sched_pusch_t *sched_pusch = &sched_ctrl->sched_pusch;
      sched_pusch->mcs = 9;
      update_ul_ue_R_Qm(sched_pusch, ps);
      sched_pusch->rbStart = rbStart;
      sched_pusch->rbSize = min_rb;
      sched_pusch->tb_size = nr_compute_tbs(sched_pusch->Qm,
                                            sched_pusch->R,
                                            sched_pusch->rbSize,
                                            ps->nrOfSymbols,
                                            ps->N_PRB_DMRS * ps->num_dmrs_symb,
                                            0, // nb_rb_oh
                                            0,
                                            1 /* NrOfLayers */)
                             >> 3;

      /* Mark the corresponding RBs as used */
      n_rb_sched -= sched_pusch->rbSize;
      for (int rb = 0; rb < sched_ctrl->sched_pusch.rbSize; rb++)
        rballoc_mask[rb + sched_ctrl->sched_pusch.rbStart] = 0;

      continue;
    }

    /* Create UE_sched for UEs eligibale for new data transmission*/
    add_tail_nr_list(&UE_sched, UE_id);

    /* Calculate coefficient*/
    sched_pusch->mcs = 9;
    const uint32_t tbs = ul_pf_tbs[ps->mcs_table][sched_pusch->mcs];
    coeff_ue[UE_id] = (float) tbs / ul_thr_ue[UE_id];
    LOG_D(NR_MAC,"b %d, ul_thr_ue[%d] %f, tbs %d, coeff_ue[%d] %f\n",
          b, UE_id, ul_thr_ue[UE_id], tbs, UE_id, coeff_ue[UE_id]);
  }


  /* Loop UE_sched to find max coeff and allocate transmission */
  while (UE_sched.head >= 0 && max_num_ue> 0 && n_rb_sched > 0) {
    /* Find max coeff */
    int *max = &UE_sched.head; /* Find max coeff: assume head is max */
    int *p = &UE_sched.next[*max];
    while (*p >= 0) {
      /* Find max coeff: if the current one has larger coeff, save for later */
      if (coeff_ue[*p] > coeff_ue[*max])
        max = p;
      p = &UE_sched.next[*p];
    }
    /* Find max coeff: remove the max one: do not use remove_nr_list() since it
     * goes through the whole list every time. Note that UE_sched.tail might
     * not be set correctly anymore */
    const int UE_id = *max;
    p = &UE_sched.next[*max];
    *max = UE_sched.next[*max];
    *p = -1;

    bool freeCCE = find_free_CCE(module_id, slot, UE_id);
    if (!freeCCE) {
      LOG_D(NR_MAC, "%4d.%2d no free CCE for UL DCI UE %04x\n", frame, slot, UE_info->rnti[UE_id]);
      continue;
    }

    /* reduce max_num_ue once we are sure UE can be allocated, i.e., has CCE */
    max_num_ue--;
    if (max_num_ue < 0)
      return;

    NR_UE_sched_ctrl_t *sched_ctrl = &UE_info->UE_sched_ctrl[UE_id];
    NR_BWP_t *genericParameters = sched_ctrl->active_ubwp ? &sched_ctrl->active_ubwp->bwp_Common->genericParameters : &scc->uplinkConfigCommon->initialUplinkBWP->genericParameters;
    int rbStart = sched_ctrl->active_ubwp ? NRRIV2PRBOFFSET(genericParameters->locationAndBandwidth, MAX_BWP_SIZE) : 0;
    const uint16_t bwpSize = NRRIV2BW(genericParameters->locationAndBandwidth, MAX_BWP_SIZE);
    NR_sched_pusch_t *sched_pusch = &sched_ctrl->sched_pusch;
    NR_pusch_semi_static_t *ps = &sched_ctrl->pusch_semi_static;

    while (rbStart < bwpSize && !rballoc_mask[rbStart]) rbStart++;
    sched_pusch->rbStart = rbStart;
    uint16_t max_rbSize = 1;
    while (rbStart + max_rbSize < bwpSize && rballoc_mask[rbStart + max_rbSize])
      max_rbSize++;

    if (rbStart + min_rb >= bwpSize) {
      LOG_W(NR_MAC, "cannot allocate UL data for UE %d/RNTI %04x: no resources (rbStart %d, min_rb %d, bwpSize %d\n",
	    UE_id, UE_info->rnti[UE_id],rbStart,min_rb,bwpSize);
      return;
    }

    /* Save PUSCH field */
    /* we want to avoid a lengthy deduction of DMRS and other parameters in
     * every TTI if we can save it, so check whether dci_format, TDA, or
     * num_dmrs_cdm_grps_no_data has changed and only then recompute */
    const uint8_t num_dmrs_cdm_grps_no_data = sched_ctrl->active_ubwp ? 1 : 2;
    const long f = sched_ctrl->search_space->searchSpaceType->choice.ue_Specific->dci_Formats;
    const int dci_format = sched_ctrl->active_ubwp ? (f ? NR_UL_DCI_FORMAT_0_1 : NR_UL_DCI_FORMAT_0_0) : NR_UL_DCI_FORMAT_0_0;
    const int tda = sched_ctrl->active_ubwp ? nrmac->preferred_ul_tda[sched_ctrl->active_ubwp->bwp_Id][slot] : 1;
    if (ps->time_domain_allocation != tda
        || ps->dci_format != dci_format
        || ps->num_dmrs_cdm_grps_no_data != num_dmrs_cdm_grps_no_data)
      nr_set_pusch_semi_static(scc, sched_ctrl->active_ubwp, dci_format, tda, num_dmrs_cdm_grps_no_data, ps);
    update_ul_ue_R_Qm(sched_pusch, ps);

    /* Calculate the current scheduling bytes and the necessary RBs */
    const int B = cmax(sched_ctrl->estimated_ul_buffer - sched_ctrl->sched_ul_bytes, 0);
    uint16_t rbSize = 0;
    uint32_t TBS = 0;
    nr_find_nb_rb(sched_pusch->Qm,
                  sched_pusch->R,
                  ps->nrOfSymbols,
                  ps->N_PRB_DMRS * ps->num_dmrs_symb,
                  B,
                  max_rbSize,
                  &TBS,
                  &rbSize);
    sched_pusch->rbSize = rbSize;
    sched_pusch->tb_size = TBS;
    LOG_D(MAC,"rbSize %d, TBS %d, est buf %d, sched_ul %d, B %d\n",
          rbSize, sched_pusch->tb_size, sched_ctrl->estimated_ul_buffer, sched_ctrl->sched_ul_bytes, B);

    /* Mark the corresponding RBs as used */
    n_rb_sched -= sched_pusch->rbSize;
    for (int rb = 0; rb < sched_ctrl->sched_pusch.rbSize; rb++)
      rballoc_mask[rb + sched_ctrl->sched_pusch.rbStart] = 0;
  }
}

bool nr_fr1_ulsch_preprocessor(module_id_t module_id, frame_t frame, sub_frame_t slot)
{
  gNB_MAC_INST *nr_mac = RC.nrmac[module_id];
  NR_COMMON_channels_t *cc = nr_mac->common_channels;
  NR_ServingCellConfigCommon_t *scc = cc->ServingCellConfigCommon;
  const int mu = scc->uplinkConfigCommon->initialUplinkBWP->genericParameters.subcarrierSpacing;
  NR_UE_info_t *UE_info = &nr_mac->UE_info;

  if (UE_info->num_UEs == 0)
    return false;

  const int CC_id = 0;

  /* Get the K2 for first UE to compute offset. The other UEs are guaranteed to
   * have the same K2 (we don't support multiple/different K2s via different
   * TDAs yet). If the TDA is negative, it means that there is no UL slot to
   * schedule now (slot + k2 is not UL slot) */
  int UE_id = UE_info->list.head;
  NR_UE_sched_ctrl_t *sched_ctrl = &UE_info->UE_sched_ctrl[UE_id];
  const int tda = sched_ctrl->active_ubwp ? nr_mac->preferred_ul_tda[sched_ctrl->active_ubwp->bwp_Id][slot] : 1;
  if (tda < 0)
    return false;
  int K2 = get_K2(scc, sched_ctrl->active_ubwp, tda, mu);
  const int sched_frame = frame + (slot + K2 >= nr_slots_per_frame[mu]);
  const int sched_slot = (slot + K2) % nr_slots_per_frame[mu];
  if (!is_xlsch_in_slot(nr_mac->ulsch_slot_bitmap[sched_slot / 64], sched_slot))
    return false;

  sched_ctrl->sched_pusch.slot = sched_slot;
  sched_ctrl->sched_pusch.frame = sched_frame;
  for (UE_id = UE_info->list.next[UE_id]; UE_id >= 0; UE_id = UE_info->list.next[UE_id]) {
    NR_UE_sched_ctrl_t *sched_ctrl = &UE_info->UE_sched_ctrl[UE_id];
    AssertFatal(K2 == get_K2(scc,sched_ctrl->active_ubwp, tda, mu),
                "Different K2, %d(UE%d) != %ld(UE%d)\n", K2, 0, get_K2(scc,sched_ctrl->active_ubwp, tda, mu), UE_id);
    sched_ctrl->sched_pusch.slot = sched_slot;
    sched_ctrl->sched_pusch.frame = sched_frame;
  }

  /* Change vrb_map_UL to rballoc_mask: check which symbols per RB (in
   * vrb_map_UL) overlap with the "default" tda and exclude those RBs.
   * Calculate largest contiguous RBs */
  uint16_t *vrb_map_UL =
      &RC.nrmac[module_id]->common_channels[CC_id].vrb_map_UL[sched_slot * MAX_BWP_SIZE];
  const uint16_t bwpSize = NRRIV2BW(sched_ctrl->active_ubwp ?
                                    sched_ctrl->active_ubwp->bwp_Common->genericParameters.locationAndBandwidth:
                                    scc->uplinkConfigCommon->initialUplinkBWP->genericParameters.locationAndBandwidth,
                                    MAX_BWP_SIZE);
  const struct NR_PUSCH_TimeDomainResourceAllocationList *tdaList = sched_ctrl->active_ubwp ?
    sched_ctrl->active_ubwp->bwp_Common->pusch_ConfigCommon->choice.setup->pusch_TimeDomainAllocationList:
    scc->uplinkConfigCommon->initialUplinkBWP->pusch_ConfigCommon->choice.setup->pusch_TimeDomainAllocationList;
  const int startSymbolAndLength = tdaList->list.array[tda]->startSymbolAndLength;
  int startSymbolIndex, nrOfSymbols;
  SLIV2SL(startSymbolAndLength, &startSymbolIndex, &nrOfSymbols);
  const uint16_t symb = ((1 << nrOfSymbols) - 1) << startSymbolIndex;

  int st = 0, e = 0, len = 0;
  for (int i = 0; i < bwpSize; i++) {
    while ((vrb_map_UL[i] & symb) != 0 && i < bwpSize)
      i++;
    st = i;
    while ((vrb_map_UL[i] & symb) == 0 && i < bwpSize)
      i++;
    if (i - st > len) {
      len = i - st;
      e = i - 1;
    }
  }
  st = e - len + 1;

  uint8_t rballoc_mask[bwpSize];

  /* Calculate mask: if any RB in vrb_map_UL is blocked (1), the current RB will be 0 */
  for (int i = 0; i < bwpSize; i++)
    rballoc_mask[i] = i >= st && i <= e;

  /* proportional fair scheduling algorithm */
  pf_ul(module_id,
        frame,
        slot,
        &UE_info->list,
        2,
        len,
        rballoc_mask);
  return true;
}

nr_pp_impl_ul nr_init_fr1_ulsch_preprocessor(module_id_t module_id, int CC_id)
{
  /* in the PF algorithm, we have to use the TBsize to compute the coefficient.
   * This would include the number of DMRS symbols, which in turn depends on
   * the time domain allocation. In case we are in a mixed slot, we do not want
   * to recalculate all these values, and therefore we provide a look-up table
   * which should approximately(!) give us the TBsize. In particular, the
   * number of symbols, the number of DMRS symbols, and the exact Qm and R, are
   * not correct*/
  for (int mcsTableIdx = 0; mcsTableIdx < 3; ++mcsTableIdx) {
    for (int mcs = 0; mcs < 29; ++mcs) {
      if (mcs > 27 && mcsTableIdx == 1)
        continue;
      const uint8_t Qm = nr_get_Qm_dl(mcs, mcsTableIdx);
      const uint16_t R = nr_get_code_rate_dl(mcs, mcsTableIdx);
      /* note: we do not update R/Qm based on low MCS or pi2BPSK */
      ul_pf_tbs[mcsTableIdx][mcs] = nr_compute_tbs(Qm,
                                                   R,
                                                   1, /* rbSize */
                                                   10, /* hypothetical number of slots */
                                                   0, /* N_PRB_DMRS * N_DMRS_SLOT */
                                                   0 /* N_PRB_oh, 0 for initialBWP */,
                                                   0 /* tb_scaling */,
                                                   1 /* nrOfLayers */)
                                    >> 3;
    }
  }
  return nr_fr1_ulsch_preprocessor;
}

void nr_schedule_ulsch(module_id_t module_id, frame_t frame, sub_frame_t slot)
{
  gNB_MAC_INST *nr_mac = RC.nrmac[module_id];
  /* Uplink data ONLY can be scheduled when the current slot is downlink slot,
   * because we have to schedule the DCI0 first before schedule uplink data */
  if (!is_xlsch_in_slot(nr_mac->dlsch_slot_bitmap[slot / 64], slot)) {
    LOG_D(NR_MAC, "Current slot %d is NOT DL slot, cannot schedule DCI0 for UL data\n", slot);
    return;
  }
  bool do_sched = RC.nrmac[module_id]->pre_processor_ul(module_id, frame, slot);
  if (!do_sched)
    return;

  const int CC_id = 0;
  nfapi_nr_ul_dci_request_t *ul_dci_req = &RC.nrmac[module_id]->UL_dci_req[CC_id];
  ul_dci_req->SFN = frame;
  ul_dci_req->Slot = slot;
  /* a PDCCH PDU groups DCIs per BWP and CORESET. Save a pointer to each
   * allocated PDCCH so we can easily allocate UE's DCIs independent of any
   * CORESET order */
  nfapi_nr_dl_tti_pdcch_pdu_rel15_t *pdcch_pdu_bwp_coreset[MAX_NUM_BWP][MAX_NUM_CORESET] = {{0}};

  NR_ServingCellConfigCommon_t *scc = RC.nrmac[module_id]->common_channels[0].ServingCellConfigCommon;
  NR_UE_info_t *UE_info = &RC.nrmac[module_id]->UE_info;
  const NR_list_t *UE_list = &UE_info->list;
  for (int UE_id = UE_list->head; UE_id >= 0; UE_id = UE_list->next[UE_id]) {
    NR_UE_sched_ctrl_t *sched_ctrl = &UE_info->UE_sched_ctrl[UE_id];
<<<<<<< HEAD
    if (sched_ctrl->ul_failure == 1 && get_softmodem_params()->phy_test==0) continue;
=======
    if (sched_ctrl->ul_failure == 1) continue;
>>>>>>> 408d05c6
    UE_info->mac_stats[UE_id].ulsch_current_bytes = 0;

    /* dynamic PUSCH values (RB alloc, MCS, hence R, Qm, TBS) that change in
     * every TTI are pre-populated by the preprocessor and used below */
    NR_sched_pusch_t *sched_pusch = &sched_ctrl->sched_pusch;
    LOG_D(NR_MAC,"UE %x : sched_pusch->rbSize %d\n",UE_info->rnti[UE_id],sched_pusch->rbSize);
    if (sched_pusch->rbSize <= 0)
      continue;

    uint16_t rnti = UE_info->rnti[UE_id];
    sched_ctrl->SR = false;

    int8_t harq_id = sched_pusch->ul_harq_pid;
    if (harq_id < 0) {
      /* PP has not selected a specific HARQ Process, get a new one */
      harq_id = sched_ctrl->available_ul_harq.head;
      AssertFatal(harq_id >= 0,
                  "no free HARQ process available for UE %d\n",
                  UE_id);
      remove_front_nr_list(&sched_ctrl->available_ul_harq);
      sched_pusch->ul_harq_pid = harq_id;
    } else {
      /* PP selected a specific HARQ process. Check whether it will be a new
       * transmission or a retransmission, and remove from the corresponding
       * list */
      if (sched_ctrl->ul_harq_processes[harq_id].round == 0)
        remove_nr_list(&sched_ctrl->available_ul_harq, harq_id);
      else
        remove_nr_list(&sched_ctrl->retrans_ul_harq, harq_id);
    }
    NR_UE_ul_harq_t *cur_harq = &sched_ctrl->ul_harq_processes[harq_id];
    DevAssert(!cur_harq->is_waiting);
    add_tail_nr_list(&sched_ctrl->feedback_ul_harq, harq_id);
    cur_harq->feedback_slot = sched_pusch->slot;
    cur_harq->is_waiting = true;

    int rnti_types[2] = { NR_RNTI_C, 0 };

    /* pre-computed PUSCH values that only change if time domain allocation,
     * DCI format, or DMRS parameters change. Updated in the preprocessor
     * through nr_set_pusch_semi_static() */
    NR_pusch_semi_static_t *ps = &sched_ctrl->pusch_semi_static;

    /* Statistics */
    UE_info->mac_stats[UE_id].ulsch_rounds[cur_harq->round]++;
    if (cur_harq->round == 0) {
      UE_info->mac_stats[UE_id].ulsch_total_bytes_scheduled += sched_pusch->tb_size;
      /* Save information on MCS, TBS etc for the current initial transmission
       * so we have access to it when retransmitting */
      cur_harq->sched_pusch = *sched_pusch;
      /* save which time allocation has been used, to be used on
       * retransmissions */
      cur_harq->sched_pusch.time_domain_allocation = ps->time_domain_allocation;
      sched_ctrl->sched_ul_bytes += sched_pusch->tb_size;
    } else {
      LOG_D(NR_MAC,
            "%d.%2d UL retransmission RNTI %04x sched %d.%2d HARQ PID %d round %d NDI %d\n",
            frame,
            slot,
            rnti,
            sched_pusch->frame,
            sched_pusch->slot,
            harq_id,
            cur_harq->round,
            cur_harq->ndi);
    }
    UE_info->mac_stats[UE_id].ulsch_current_bytes = sched_pusch->tb_size;
    sched_ctrl->last_ul_frame = sched_pusch->frame;
    sched_ctrl->last_ul_slot = sched_pusch->slot;

    LOG_D(NR_MAC,
          "%4d.%2d RNTI %04x UL sched %4d.%2d start %2d RBS %3d startSymbol %2d nb_symbol %2d MCS %2d TBS %4d HARQ PID %2d round %d NDI %d est %6d sched %6d est BSR %6d\n",
          frame,
          slot,
          rnti,
          sched_pusch->frame,
          sched_pusch->slot,
          sched_pusch->rbStart,
          sched_pusch->rbSize,
          ps->startSymbolIndex,
          ps->nrOfSymbols,
          sched_pusch->mcs,
          sched_pusch->tb_size,
          harq_id,
          cur_harq->round,
          cur_harq->ndi,
          sched_ctrl->estimated_ul_buffer,
          sched_ctrl->sched_ul_bytes,
          sched_ctrl->estimated_ul_buffer - sched_ctrl->sched_ul_bytes);


    /* PUSCH in a later slot, but corresponding DCI now! */
    nfapi_nr_ul_tti_request_t *future_ul_tti_req = &RC.nrmac[module_id]->UL_tti_req_ahead[0][sched_pusch->slot];
    AssertFatal(future_ul_tti_req->SFN == sched_pusch->frame
                && future_ul_tti_req->Slot == sched_pusch->slot,
                "%d.%d future UL_tti_req's frame.slot %d.%d does not match PUSCH %d.%d\n",
                frame, slot,
                future_ul_tti_req->SFN,
                future_ul_tti_req->Slot,
                sched_pusch->frame,
                sched_pusch->slot);
    future_ul_tti_req->pdus_list[future_ul_tti_req->n_pdus].pdu_type = NFAPI_NR_UL_CONFIG_PUSCH_PDU_TYPE;
    future_ul_tti_req->pdus_list[future_ul_tti_req->n_pdus].pdu_size = sizeof(nfapi_nr_pusch_pdu_t);
    nfapi_nr_pusch_pdu_t *pusch_pdu = &future_ul_tti_req->pdus_list[future_ul_tti_req->n_pdus].pusch_pdu;
    memset(pusch_pdu, 0, sizeof(nfapi_nr_pusch_pdu_t));
    future_ul_tti_req->n_pdus += 1;

    LOG_D(NR_MAC, "%4d.%2d Scheduling UE specific PUSCH for sched %d.%d, ul_tto_req %d.%d\n", frame, slot,
    sched_pusch->frame,sched_pusch->slot,future_ul_tti_req->SFN,future_ul_tti_req->Slot);

    pusch_pdu->pdu_bit_map = PUSCH_PDU_BITMAP_PUSCH_DATA;
    pusch_pdu->rnti = rnti;
    pusch_pdu->handle = 0; //not yet used

    /* FAPI: BWP */
    NR_BWP_t *genericParameters = sched_ctrl->active_ubwp ? &sched_ctrl->active_ubwp->bwp_Common->genericParameters:&scc->uplinkConfigCommon->initialUplinkBWP->genericParameters;
    pusch_pdu->bwp_size  = NRRIV2BW(genericParameters->locationAndBandwidth, MAX_BWP_SIZE);
    pusch_pdu->bwp_start = NRRIV2PRBOFFSET(genericParameters->locationAndBandwidth, MAX_BWP_SIZE);
    pusch_pdu->subcarrier_spacing = genericParameters->subcarrierSpacing;
    pusch_pdu->cyclic_prefix = 0;

    /* FAPI: PUSCH information always included */
    pusch_pdu->target_code_rate = sched_pusch->R;
    pusch_pdu->qam_mod_order = sched_pusch->Qm;
    pusch_pdu->mcs_index = sched_pusch->mcs;
    pusch_pdu->mcs_table = ps->mcs_table;
    pusch_pdu->transform_precoding = ps->transform_precoding;
    if (ps->pusch_Config &&
	      ps->pusch_Config->dataScramblingIdentityPUSCH)
      pusch_pdu->data_scrambling_id = *ps->pusch_Config->dataScramblingIdentityPUSCH;
    else
      pusch_pdu->data_scrambling_id = *scc->physCellId;
    pusch_pdu->nrOfLayers = 1;

    /* FAPI: DMRS */
    pusch_pdu->ul_dmrs_symb_pos = ps->ul_dmrs_symb_pos;
    pusch_pdu->dmrs_config_type = ps->dmrs_config_type;
    if (pusch_pdu->transform_precoding) { // transform precoding disabled
      long *scramblingid=NULL;
      if (ps->NR_DMRS_UplinkConfig && pusch_pdu->scid == 0)
        scramblingid = ps->NR_DMRS_UplinkConfig->transformPrecodingDisabled->scramblingID0;
      else if (ps->NR_DMRS_UplinkConfig)
        scramblingid = ps->NR_DMRS_UplinkConfig->transformPrecodingDisabled->scramblingID1;
      if (scramblingid == NULL)
        pusch_pdu->ul_dmrs_scrambling_id = *scc->physCellId;
      else
        pusch_pdu->ul_dmrs_scrambling_id = *scramblingid;
    }
    else {
      pusch_pdu->ul_dmrs_scrambling_id = *scc->physCellId;
      if (ps->NR_DMRS_UplinkConfig && ps->NR_DMRS_UplinkConfig->transformPrecodingEnabled->nPUSCH_Identity != NULL)
        pusch_pdu->pusch_identity = *ps->NR_DMRS_UplinkConfig->transformPrecodingEnabled->nPUSCH_Identity;
      else if (ps->NR_DMRS_UplinkConfig)
        pusch_pdu->pusch_identity = *scc->physCellId;
    }
    pusch_pdu->scid = 0;      // DMRS sequence initialization [TS38.211, sec 6.4.1.1.1]
    pusch_pdu->num_dmrs_cdm_grps_no_data = ps->num_dmrs_cdm_grps_no_data;
    pusch_pdu->dmrs_ports = 1;

    /* FAPI: Pusch Allocation in frequency domain */
    pusch_pdu->resource_alloc = 1; //type 1
    pusch_pdu->rb_start = sched_pusch->rbStart;
    pusch_pdu->rb_size = sched_pusch->rbSize;
    pusch_pdu->vrb_to_prb_mapping = 0;
    if (ps->pusch_Config==NULL || ps->pusch_Config->frequencyHopping==NULL)
      pusch_pdu->frequency_hopping = 0;
    else
      pusch_pdu->frequency_hopping = 1;

    /* FAPI: Resource Allocation in time domain */
    pusch_pdu->start_symbol_index = ps->startSymbolIndex;
    pusch_pdu->nr_of_symbols = ps->nrOfSymbols;

    /* PUSCH PDU */
    pusch_pdu->pusch_data.rv_index = nr_rv_round_map[cur_harq->round];
    pusch_pdu->pusch_data.harq_process_id = harq_id;
    pusch_pdu->pusch_data.new_data_indicator = cur_harq->ndi;
    pusch_pdu->pusch_data.tb_size = sched_pusch->tb_size;
    pusch_pdu->pusch_data.num_cb = 0; //CBG not supported

    /* TRANSFORM PRECODING --------------------------------------------------------*/

    if (pusch_pdu->transform_precoding == NR_PUSCH_Config__transformPrecoder_enabled){

      // U as specified in section 6.4.1.1.1.2 in 38.211, if sequence hopping and group hopping are disabled
      pusch_pdu->dfts_ofdm.low_papr_group_number = pusch_pdu->pusch_identity % 30;

      // V as specified in section 6.4.1.1.1.2 in 38.211 V = 0 if sequence hopping and group hopping are disabled
      if ((ps->NR_DMRS_UplinkConfig==NULL) || ((ps->NR_DMRS_UplinkConfig->transformPrecodingEnabled->sequenceGroupHopping == NULL) &&
					       (ps->NR_DMRS_UplinkConfig->transformPrecodingEnabled->sequenceHopping == NULL)))
        pusch_pdu->dfts_ofdm.low_papr_sequence_number = 0;
      else
        AssertFatal(1==0,"SequenceGroupHopping or sequenceHopping are NOT Supported\n");

      LOG_D(NR_MAC,"TRANSFORM PRECODING IS ENABLED. CDM groups: %d, U: %d MCS table: %d\n", pusch_pdu->num_dmrs_cdm_grps_no_data, pusch_pdu->dfts_ofdm.low_papr_group_number, ps->mcs_table);
    }

    /*-----------------------------------------------------------------------------*/

    /* PUSCH PTRS */
    if (ps->NR_DMRS_UplinkConfig && ps->NR_DMRS_UplinkConfig->phaseTrackingRS != NULL) {
      bool valid_ptrs_setup = false;
      pusch_pdu->pusch_ptrs.ptrs_ports_list   = (nfapi_nr_ptrs_ports_t *) malloc(2*sizeof(nfapi_nr_ptrs_ports_t));
      valid_ptrs_setup = set_ul_ptrs_values(ps->NR_DMRS_UplinkConfig->phaseTrackingRS->choice.setup,
                                            pusch_pdu->rb_size, pusch_pdu->mcs_index, pusch_pdu->mcs_table,
                                            &pusch_pdu->pusch_ptrs.ptrs_freq_density,&pusch_pdu->pusch_ptrs.ptrs_time_density,
                                            &pusch_pdu->pusch_ptrs.ptrs_ports_list->ptrs_re_offset,&pusch_pdu->pusch_ptrs.num_ptrs_ports,
                                            &pusch_pdu->pusch_ptrs.ul_ptrs_power, pusch_pdu->nr_of_symbols);
      if (valid_ptrs_setup==true) {
        pusch_pdu->pdu_bit_map |= PUSCH_PDU_BITMAP_PUSCH_PTRS; // enable PUSCH PTRS
      }
    }
    else{
      pusch_pdu->pdu_bit_map &= ~PUSCH_PDU_BITMAP_PUSCH_PTRS; // disable PUSCH PTRS
    }

    /* look up the PDCCH PDU for this BWP and CORESET. If it does not exist,
     * create it */
    const int bwpid = sched_ctrl->active_bwp ? sched_ctrl->active_bwp->bwp_Id : 0;
    NR_SearchSpace_t *ss = sched_ctrl->active_bwp ? sched_ctrl->search_space: RC.nrmac[module_id]->sched_ctrlCommon->search_space;
    NR_ControlResourceSet_t *coreset = sched_ctrl->active_bwp? sched_ctrl->coreset: RC.nrmac[module_id]->sched_ctrlCommon->coreset;
    const int coresetid = coreset->controlResourceSetId;
    nfapi_nr_dl_tti_pdcch_pdu_rel15_t *pdcch_pdu = pdcch_pdu_bwp_coreset[bwpid][coresetid];
    if (!pdcch_pdu) {
      nfapi_nr_ul_dci_request_pdus_t *ul_dci_request_pdu = &ul_dci_req->ul_dci_pdu_list[ul_dci_req->numPdus];
      memset(ul_dci_request_pdu, 0, sizeof(nfapi_nr_ul_dci_request_pdus_t));
      ul_dci_request_pdu->PDUType = NFAPI_NR_DL_TTI_PDCCH_PDU_TYPE;
      ul_dci_request_pdu->PDUSize = (uint8_t)(2+sizeof(nfapi_nr_dl_tti_pdcch_pdu));
      pdcch_pdu = &ul_dci_request_pdu->pdcch_pdu.pdcch_pdu_rel15;
      ul_dci_req->numPdus += 1;
      nr_configure_pdcch(pdcch_pdu, ss, coreset, scc, sched_ctrl->active_bwp);
      pdcch_pdu_bwp_coreset[bwpid][coresetid] = pdcch_pdu;
    }

    LOG_D(NR_MAC,"Configuring ULDCI/PDCCH in %d.%d\n", frame,slot);

    /* Fill PDCCH DL DCI PDU */
    nfapi_nr_dl_dci_pdu_t *dci_pdu = &pdcch_pdu->dci_pdu[pdcch_pdu->numDlDci];
    pdcch_pdu->numDlDci++;
    dci_pdu->RNTI = rnti;
    if (coreset->pdcch_DMRS_ScramblingID &&
        ss->searchSpaceType->present == NR_SearchSpace__searchSpaceType_PR_ue_Specific) {
      dci_pdu->ScramblingId = *coreset->pdcch_DMRS_ScramblingID;
      dci_pdu->ScramblingRNTI = rnti;
    } else {
      dci_pdu->ScramblingId = *scc->physCellId;
      dci_pdu->ScramblingRNTI = 0;
    }
    dci_pdu->AggregationLevel = sched_ctrl->aggregation_level;
    dci_pdu->CceIndex = sched_ctrl->cce_index;
    dci_pdu->beta_PDCCH_1_0 = 0;
    dci_pdu->powerControlOffsetSS = 1;

    dci_pdu_rel15_t uldci_payload;
    memset(&uldci_payload, 0, sizeof(uldci_payload));
    NR_CellGroupConfig_t *CellGroup = UE_info->CellGroup[UE_id];
    int n_ubwp=1;
    if (CellGroup && CellGroup->spCellConfig && CellGroup->spCellConfig->spCellConfigDedicated &&
        CellGroup->spCellConfig->spCellConfigDedicated->uplinkConfig &&
        CellGroup->spCellConfig->spCellConfigDedicated->uplinkConfig->uplinkBWP_ToAddModList)
      n_ubwp = CellGroup->spCellConfig->spCellConfigDedicated->uplinkConfig->uplinkBWP_ToAddModList->list.count;

    config_uldci(sched_ctrl->active_ubwp,
		             scc,
                 pusch_pdu,
                 &uldci_payload,
                 ps->dci_format,
                 ps->time_domain_allocation,
                 UE_info->UE_sched_ctrl[UE_id].tpc0,
                 n_ubwp,
                 bwpid);
    fill_dci_pdu_rel15(scc,
                       CellGroup,
                       dci_pdu,
                       &uldci_payload,
                       ps->dci_format,
                       rnti_types[0],
                       pusch_pdu->bwp_size,
                       bwpid);

    memset(sched_pusch, 0, sizeof(*sched_pusch));
  }
}<|MERGE_RESOLUTION|>--- conflicted
+++ resolved
@@ -191,18 +191,11 @@
     uint16_t mac_ce_len, mac_subheader_len, mac_sdu_len;
 
     NR_UE_info_t *UE_info = &RC.nrmac[module_idP]->UE_info;
-<<<<<<< HEAD
-=======
-    int UE_id = find_nr_UE_id(module_idP, rnti);
-    if (UE_id == -1) {
-      LOG_E(NR_MAC, "%s() UE_id == -1\n",__func__);
-      return;
-    }
+    NR_UE_sched_ctrl_t *sched_ctrl = &UE_info->UE_sched_ctrl[UE_id];
+
     if ( pduP[0] != UL_SCH_LCID_PADDING )
-      trace_NRpdu(DIRECTION_UPLINK, pduP, mac_pdu_len ,UE_id, WS_C_RNTI, rnti, frameP, 0,0, 0);
-
->>>>>>> 408d05c6
-    NR_UE_sched_ctrl_t *sched_ctrl = &UE_info->UE_sched_ctrl[UE_id];
+      trace_NRpdu(DIRECTION_UPLINK, pduP, mac_pdu_len ,UE_id, WS_C_RNTI, UE_info->rnti[UE_id], frameP, 0, 0, 0);
+
     //  For both DL/UL-SCH
     //  Except:
     //   - UL/DL-SCH: fixed-size MAC CE(known by LCID)
@@ -382,7 +375,7 @@
             mac_sdu_len = (uint16_t)((NR_MAC_SUBHEADER_SHORT *)pdu_ptr)->L;
             mac_subheader_len = 2;
           }
-          LOG_D(NR_MAC, "[UE %d] Frame %d : ULSCH -> UL-DCCH %d (gNB %d, %d bytes), rnti: %d \n", module_idP, frameP, rx_lcid, module_idP, mac_sdu_len, *UE_info->rnti);
+          LOG_D(NR_MAC, "[UE %d] Frame %d : ULSCH -> UL-DCCH %d (gNB %d, %d bytes), rnti: %d \n", module_idP, frameP, rx_lcid, module_idP, mac_sdu_len, UE_info->rnti[UE_id]);
           mac_rlc_data_ind(module_idP,
                            UE_info->rnti[UE_id],
                            module_idP,
@@ -438,7 +431,6 @@
           break;
 
         case UL_SCH_LCID_DTCH:
-<<<<<<< HEAD
           //  check if LCID is valid at current time.
           if (((NR_MAC_SUBHEADER_SHORT *)pdu_ptr)->F) {
             // mac_sdu_len |= (uint16_t)(((NR_MAC_SUBHEADER_LONG *)pdu_ptr)->L2)<<8;
@@ -481,47 +473,6 @@
           else
             sched_ctrl->estimated_ul_buffer = 0;
           break;
-=======
-                //  check if LCID is valid at current time.
-                if(((NR_MAC_SUBHEADER_SHORT *)pdu_ptr)->F){
-                    //mac_sdu_len |= (uint16_t)(((NR_MAC_SUBHEADER_LONG *)pdu_ptr)->L2)<<8;
-                    mac_subheader_len = 3;
-                    mac_sdu_len = ((uint16_t)(((NR_MAC_SUBHEADER_LONG *) pdu_ptr)->L1 & 0x7f) << 8)
-                    | ((uint16_t)((NR_MAC_SUBHEADER_LONG *) pdu_ptr)->L2 & 0xff);
-
-                } else {
-                  mac_sdu_len = (uint16_t)((NR_MAC_SUBHEADER_SHORT *)pdu_ptr)->L;
-                  mac_subheader_len = 2;
-                }
-
-                LOG_I(NR_MAC, "[UE %d] Frame %d : ULSCH -> UL-%s %d (gNB %d, %d bytes)\n", module_idP, frameP, rx_lcid<4?"DCCH":"DTCH",rx_lcid, module_idP, mac_sdu_len);
-		            int UE_id = find_nr_UE_id(module_idP, rnti);
-		            RC.nrmac[module_idP]->UE_info.mac_stats[UE_id].lc_bytes_rx[rx_lcid] += mac_sdu_len;
-                #if defined(ENABLE_MAC_PAYLOAD_DEBUG)
-		                log_dump(NR_MAC, pdu_ptr + mac_subheader_len, 32, LOG_DUMP_CHAR, "\n");
-
-                #endif
-
-                mac_rlc_data_ind(module_idP,
-                                 rnti,
-                                 module_idP,
-                                 frameP,
-                                 ENB_FLAG_YES,
-                                 MBMS_FLAG_NO,
-                                 rx_lcid,
-                                 (char *) (pdu_ptr + mac_subheader_len),
-                                 mac_sdu_len,
-                                 1,
-                                 NULL);
-
-                /* Updated estimated buffer when receiving data */
-                if (sched_ctrl->estimated_ul_buffer >= mac_sdu_len)
-                  sched_ctrl->estimated_ul_buffer -= mac_sdu_len;
-                else
-                  sched_ctrl->estimated_ul_buffer = 0;
-
-            break;
->>>>>>> 408d05c6
 
         default:
           LOG_E(NR_MAC, "Received unknown MAC header (LCID = 0x%02x)\n", rx_lcid);
@@ -1059,24 +1010,9 @@
       continue;
     }
 
-<<<<<<< HEAD
     const int B = max(0, sched_ctrl->estimated_ul_buffer - sched_ctrl->sched_ul_bytes);
     /* preprocessor computed sched_frame/sched_slot */
     const bool do_sched = nr_UE_is_to_be_scheduled(module_id, 0, UE_id, sched_pusch->frame, sched_pusch->slot);
-=======
-    /* Calculate TBS from MCS */
-    NR_sched_pusch_t *sched_pusch = &sched_ctrl->sched_pusch;
-    const int mcs = 9;
-    sched_pusch->mcs = mcs;
-    sched_pusch->R = nr_get_code_rate_ul(mcs, ps->mcs_table);
-    sched_pusch->Qm = nr_get_Qm_ul(mcs, ps->mcs_table);
-    LOG_D(NR_MAC, "Fixme: work around a NULL pointer (set in function nr_save_pusch_fields that is actually called)\n");
-    if (ps->pusch_Config && (ps->pusch_Config->tp_pi2BPSK
-        && ((ps->mcs_table == 3 && mcs < 2) || (ps->mcs_table == 4 && mcs < 6)))) {
-      sched_pusch->R >>= 1;
-      sched_pusch->Qm <<= 1;
-    }
->>>>>>> 408d05c6
 
     if (B == 0 && !do_sched)
       continue;
@@ -1380,11 +1316,7 @@
   const NR_list_t *UE_list = &UE_info->list;
   for (int UE_id = UE_list->head; UE_id >= 0; UE_id = UE_list->next[UE_id]) {
     NR_UE_sched_ctrl_t *sched_ctrl = &UE_info->UE_sched_ctrl[UE_id];
-<<<<<<< HEAD
     if (sched_ctrl->ul_failure == 1 && get_softmodem_params()->phy_test==0) continue;
-=======
-    if (sched_ctrl->ul_failure == 1) continue;
->>>>>>> 408d05c6
     UE_info->mac_stats[UE_id].ulsch_current_bytes = 0;
 
     /* dynamic PUSCH values (RB alloc, MCS, hence R, Qm, TBS) that change in
