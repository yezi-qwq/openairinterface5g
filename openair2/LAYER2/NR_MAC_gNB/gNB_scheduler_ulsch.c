/*
 * Licensed to the OpenAirInterface (OAI) Software Alliance under one or more
 * contributor license agreements.  See the NOTICE file distributed with
 * this work for additional information regarding copyright ownership.
 * The OpenAirInterface Software Alliance licenses this file to You under
 * the OAI Public License, Version 1.1  (the "License"); you may not use this file
 * except in compliance with the License.
 * You may obtain a copy of the License at
 *
 *      http://www.openairinterface.org/?page_id=698
 *
 * Unless required by applicable law or agreed to in writing, software
 * distributed under the License is distributed on an "AS IS" BASIS,
 * WITHOUT WARRANTIES OR CONDITIONS OF ANY KIND, either express or implied.
 * See the License for the specific language governing permissions and
 * limitations under the License.
 *-------------------------------------------------------------------------------
 * For more information about the OpenAirInterface (OAI) Software Alliance:
 *      contact@openairinterface.org
 */

/*! \file gNB_scheduler_ulsch.c
 * \brief gNB procedures for the ULSCH transport channel
 * \author Navid Nikaein and Raymond Knopp, Guido Casati
 * \date 2019
 * \email: guido.casati@iis.fraunhofer.de
 * \version 1.0
 * @ingroup _mac
 */


#include "LAYER2/NR_MAC_gNB/mac_proto.h"
#include "executables/softmodem-common.h"
//#define ENABLE_MAC_PAYLOAD_DEBUG 1


void nr_process_mac_pdu(
    module_id_t module_idP,
    rnti_t rnti,
    uint8_t CC_id,
    frame_t frameP,
    uint8_t *pduP,
    uint16_t mac_pdu_len)
{

    // This function is adapting code from the old
    // parse_header(...) and ue_send_sdu(...) functions of OAI LTE

    uint8_t *pdu_ptr = pduP, rx_lcid, done = 0;
    int pdu_len = mac_pdu_len;
    uint16_t mac_ce_len, mac_subheader_len, mac_sdu_len;


    //  For both DL/UL-SCH
    //  Except:
    //   - UL/DL-SCH: fixed-size MAC CE(known by LCID)
    //   - UL/DL-SCH: padding
    //   - UL-SCH:    MSG3 48-bits
    //  |0|1|2|3|4|5|6|7|  bit-wise
    //  |R|F|   LCID    |
    //  |       L       |
    //  |0|1|2|3|4|5|6|7|  bit-wise
    //  |R|F|   LCID    |
    //  |       L       |
    //  |       L       |

    //  For both DL/UL-SCH
    //  For:
    //   - UL/DL-SCH: fixed-size MAC CE(known by LCID)
    //   - UL/DL-SCH: padding, for single/multiple 1-oct padding CE(s)
    //   - UL-SCH:    MSG3 48-bits
    //  |0|1|2|3|4|5|6|7|  bit-wise
    //  |R|R|   LCID    |
    //  LCID: The Logical Channel ID field identifies the logical channel instance of the corresponding MAC SDU or the type of the corresponding MAC CE or padding as described in Tables 6.2.1-1 and 6.2.1-2 for the DL-SCH and UL-SCH respectively. There is one LCID field per MAC subheader. The LCID field size is 6 bits;
    //  L: The Length field indicates the length of the corresponding MAC SDU or variable-sized MAC CE in bytes. There is one L field per MAC subheader except for subheaders corresponding to fixed-sized MAC CEs and padding. The size of the L field is indicated by the F field;
    //  F: lenght of L is 0:8 or 1:16 bits wide
    //  R: Reserved bit, set to zero.

    while (!done && pdu_len > 0){
        mac_ce_len = 0;
        mac_subheader_len = 1; //  default to fixed-length subheader = 1-oct
        mac_sdu_len = 0;
        rx_lcid = ((NR_MAC_SUBHEADER_FIXED *)pdu_ptr)->LCID;

        LOG_D(MAC, "LCID received at gNB side: %d \n", rx_lcid);

        switch(rx_lcid){
            //  MAC CE

            /*#ifdef DEBUG_HEADER_PARSING
              LOG_D(MAC, "[UE] LCID %d, PDU length %d\n", ((NR_MAC_SUBHEADER_FIXED *)pdu_ptr)->LCID, pdu_len);
            #endif*/
        case UL_SCH_LCID_RECOMMENDED_BITRATE_QUERY:
              // 38.321 Ch6.1.3.20
              mac_ce_len = 2;
              break;
        case UL_SCH_LCID_CONFIGURED_GRANT_CONFIRMATION:
                // 38.321 Ch6.1.3.7
                break;
        case UL_SCH_LCID_S_BSR:
        	//38.321 section 6.1.3.1
        	//fixed length
        	mac_ce_len =1;
        	/* Extract short BSR value */
        	break;

        case UL_SCH_LCID_S_TRUNCATED_BSR:
        	//38.321 section 6.1.3.1
        	//fixed length
        	mac_ce_len =1;
        	/* Extract short truncated BSR value */
        	break;

        case UL_SCH_LCID_L_BSR:
        	//38.321 section 6.1.3.1
        	//variable length
        	mac_ce_len |= (uint16_t)((NR_MAC_SUBHEADER_SHORT *)pdu_ptr)->L;
        	mac_subheader_len = 2;
        	if(((NR_MAC_SUBHEADER_SHORT *)pdu_ptr)->F){
        		mac_ce_len |= (uint16_t)(((NR_MAC_SUBHEADER_LONG *)pdu_ptr)->L2)<<8;
        		mac_subheader_len = 3;
        	}
        	/* Extract long BSR value */
        	break;

        case UL_SCH_LCID_L_TRUNCATED_BSR:
        	//38.321 section 6.1.3.1
        	//variable length
        	mac_ce_len |= (uint16_t)((NR_MAC_SUBHEADER_SHORT *)pdu_ptr)->L;
        	mac_subheader_len = 2;
        	if(((NR_MAC_SUBHEADER_SHORT *)pdu_ptr)->F){
        		mac_ce_len |= (uint16_t)(((NR_MAC_SUBHEADER_LONG *)pdu_ptr)->L2)<<8;
        		mac_subheader_len = 3;
        	}
        	/* Extract long truncated BSR value */
        	break;


        case UL_SCH_LCID_C_RNTI:
        	//38.321 section 6.1.3.2
        	//fixed length
        	mac_ce_len = 2;
        	/* Extract CRNTI value */
        	break;

        case UL_SCH_LCID_SINGLE_ENTRY_PHR:
        	//38.321 section 6.1.3.8
        	//fixed length
        	mac_ce_len = 2;
        	/* Extract SINGLE ENTRY PHR elements for PHR calculation */
        	break;

        case UL_SCH_LCID_MULTI_ENTRY_PHR_1_OCT:
        	//38.321 section 6.1.3.9
        	//  varialbe length
        	mac_ce_len |= (uint16_t)((NR_MAC_SUBHEADER_SHORT *)pdu_ptr)->L;
        	mac_subheader_len = 2;
        	if(((NR_MAC_SUBHEADER_SHORT *)pdu_ptr)->F){
        		mac_ce_len |= (uint16_t)(((NR_MAC_SUBHEADER_LONG *)pdu_ptr)->L2)<<8;
        		mac_subheader_len = 3;
        	}
        	/* Extract MULTI ENTRY PHR elements from single octet bitmap for PHR calculation */
        	break;

        case UL_SCH_LCID_MULTI_ENTRY_PHR_4_OCT:
        	//38.321 section 6.1.3.9
        	//  varialbe length
        	mac_ce_len |= (uint16_t)((NR_MAC_SUBHEADER_SHORT *)pdu_ptr)->L;
        	mac_subheader_len = 2;
        	if(((NR_MAC_SUBHEADER_SHORT *)pdu_ptr)->F){
        		mac_ce_len |= (uint16_t)(((NR_MAC_SUBHEADER_LONG *)pdu_ptr)->L2)<<8;
        		mac_subheader_len = 3;
        	}
        	/* Extract MULTI ENTRY PHR elements from four octets bitmap for PHR calculation */
        	break;

        case UL_SCH_LCID_PADDING:
        	done = 1;
        	//  end of MAC PDU, can ignore the rest.
        	break;

        // MAC SDUs
        case UL_SCH_LCID_SRB1:
              // todo
              break;
        case UL_SCH_LCID_SRB2:
              // todo
              break;
        case UL_SCH_LCID_SRB3:
              // todo
              break;
        case UL_SCH_LCID_CCCH_MSG3:
              // todo
              break;
        case UL_SCH_LCID_CCCH:
              // todo
              mac_subheader_len = 2;
              break;

        case UL_SCH_LCID_DTCH:
                //  check if LCID is valid at current time.
                if(((NR_MAC_SUBHEADER_SHORT *)pdu_ptr)->F){
                    //mac_sdu_len |= (uint16_t)(((NR_MAC_SUBHEADER_LONG *)pdu_ptr)->L2)<<8;
                    mac_subheader_len = 3;
                    mac_sdu_len = ((uint16_t)(((NR_MAC_SUBHEADER_LONG *) pdu_ptr)->L1 & 0x7f) << 8)
                    | ((uint16_t)((NR_MAC_SUBHEADER_LONG *) pdu_ptr)->L2 & 0xff);

                } else {
                  mac_sdu_len = (uint16_t)((NR_MAC_SUBHEADER_SHORT *)pdu_ptr)->L;
                  mac_subheader_len = 2;
                }

                LOG_D(MAC, "[UE %d] Frame %d : ULSCH -> UL-DTCH %d (gNB %d, %d bytes)\n", module_idP, frameP, rx_lcid, module_idP, mac_sdu_len);
		int UE_id = find_nr_UE_id(module_idP, rnti);
<<<<<<< HEAD
		RC.nrmac[module_idP]->UE_list.mac_stats[UE_id].lc_bytes_rx[rx_lcid] += mac_sdu_len;
=======
		RC.nrmac[module_idP]->UE_info.mac_stats[UE_id].lc_bytes_rx[rx_lcid] += mac_sdu_len;
>>>>>>> 40141270
                #if defined(ENABLE_MAC_PAYLOAD_DEBUG)
		    log_dump(MAC, pdu_ptr + mac_subheader_len, 32, LOG_DUMP_CHAR, "\n");

                #endif
                if(IS_SOFTMODEM_NOS1){
                  mac_rlc_data_ind(module_idP,
                      0x1234,
                      module_idP,
                      frameP,
                      ENB_FLAG_YES,
                      MBMS_FLAG_NO,
                      rx_lcid,
                      (char *) (pdu_ptr + mac_subheader_len),
                      mac_sdu_len,
                      1,
                      NULL);
<<<<<<< HEAD
                }
                else{
                  mac_rlc_data_ind(module_idP,
                      rnti,
                      module_idP,
                      frameP,
                      ENB_FLAG_YES,
                      MBMS_FLAG_NO,
                      rx_lcid,
                      (char *) (pdu_ptr + mac_subheader_len),
                      mac_sdu_len,
                      1,
                      NULL);
=======
>>>>>>> 40141270
                }
                else{
                  mac_rlc_data_ind(module_idP,
                      rnti,
                      module_idP,
                      frameP,
                      ENB_FLAG_YES,
                      MBMS_FLAG_NO,
                      rx_lcid,
                      (char *) (pdu_ptr + mac_subheader_len),
                      mac_sdu_len,
                      1,
                      NULL);
                }



            break;

        default:
        	return;
        	break;
        }
        pdu_ptr += ( mac_subheader_len + mac_ce_len + mac_sdu_len );
        pdu_len -= ( mac_subheader_len + mac_ce_len + mac_sdu_len );

        if (pdu_len < 0) {
          LOG_E(MAC, "%s() residual mac pdu length < 0!, pdu_len: %d\n", __func__, pdu_len);
          return;
        }
    }
}

void handle_nr_ul_harq(uint16_t slot, NR_UE_sched_ctrl_t *sched_ctrl, NR_mac_stats_t *stats, nfapi_nr_crc_t crc_pdu) {

  int max_harq_rounds = 4; // TODO define macro
  uint8_t hrq_id = crc_pdu.harq_id;
  NR_UE_ul_harq_t *cur_harq = &sched_ctrl->ul_harq_processes[hrq_id];
  if (cur_harq->state==ACTIVE_SCHED) {
    if (!crc_pdu.tb_crc_status) {
      cur_harq->ndi ^= 1;
      cur_harq->round = 0;
      cur_harq->state = INACTIVE; // passed -> make inactive. can be used by scheduder for next grant
#ifdef UL_HARQ_PRINT
      printf("[HARQ HANDLER] Ulharq id %d crc passed, freeing it for scheduler\n",hrq_id);
#endif
    } else {
      cur_harq->round++;
      cur_harq->state = ACTIVE_NOT_SCHED;
#ifdef UL_HARQ_PRINT
      printf("[HARQ HANDLER] Ulharq id %d crc failed, requesting retransmission\n",hrq_id);
#endif
    }

    if (!(cur_harq->round<max_harq_rounds)) {
      cur_harq->ndi ^= 1;
      cur_harq->state = INACTIVE; // failed after 4 rounds -> make inactive
      cur_harq->round = 0;
      LOG_D(MAC,"[HARQ HANDLER] RNTI %x: Ulharq id %d crc failed in all round, freeing it for scheduler\n",crc_pdu.rnti,hrq_id);
      stats->ulsch_errors++;
    }
    return;
  } else
    LOG_E(MAC,"Incorrect ULSCH HARQ process %d or invalid state %d\n",hrq_id,cur_harq->state);
}

/*
* When data are received on PHY and transmitted to MAC
*/
void nr_rx_sdu(const module_id_t gnb_mod_idP,
               const int CC_idP,
               const frame_t frameP,
               const sub_frame_t slotP,
               const rnti_t rntiP,
               uint8_t *sduP,
               const uint16_t sdu_lenP,
               const uint16_t timing_advance,
               const uint8_t ul_cqi,
               const uint16_t rssi){
  int current_rnti = 0, UE_id = -1, harq_pid = 0;
  gNB_MAC_INST *gNB_mac = NULL;
  NR_UE_info_t *UE_info = NULL;
  NR_UE_sched_ctrl_t *UE_scheduling_control = NULL;

  current_rnti = rntiP;
  UE_id = find_nr_UE_id(gnb_mod_idP, current_rnti);
  gNB_mac = RC.nrmac[gnb_mod_idP];
<<<<<<< HEAD
  UE_list = &gNB_mac->UE_list;
  int target_snrx10 = gNB_mac->pusch_target_snrx10;
=======
  UE_info = &gNB_mac->UE_info;
  int target_snrx10 = gNB_mac->pusch_target_snrx10;

  if (sduP != NULL) {
    T(T_GNB_MAC_UL_PDU_WITH_DATA, T_INT(gnb_mod_idP), T_INT(CC_idP),
      T_INT(rntiP), T_INT(frameP), T_INT(slotP), T_INT(-1) /* harq_pid */,
      T_BUFFER(sduP, sdu_lenP));
  }
>>>>>>> 40141270

  if (UE_id != -1) {
    UE_scheduling_control = &(UE_info->UE_sched_ctrl[UE_id]);

<<<<<<< HEAD
    UE_list->mac_stats[UE_id].ulsch_total_bytes_rx += sdu_lenP;
=======
    UE_info->mac_stats[UE_id].ulsch_total_bytes_rx += sdu_lenP;
>>>>>>> 40141270
    LOG_D(MAC, "[gNB %d][PUSCH %d] CC_id %d %d.%d Received ULSCH sdu from PHY (rnti %x, UE_id %d) ul_cqi %d\n",
          gnb_mod_idP,
          harq_pid,
          CC_idP,
          frameP,
          slotP,
          current_rnti,
          UE_id,
          ul_cqi);

    // if not missed detection (10dB threshold for now)
    if (UE_scheduling_control->ul_rssi < (100+rssi)) {
      UE_scheduling_control->tpc0 = nr_get_tpc(target_snrx10,ul_cqi,30);
<<<<<<< HEAD
      UE_scheduling_control->ta_update = timing_advance;
=======
      if (timing_advance != 0xffff)
        UE_scheduling_control->ta_update = timing_advance;
>>>>>>> 40141270
      UE_scheduling_control->ul_rssi = rssi;
      LOG_D(MAC, "[UE %d] PUSCH TPC %d and TA %d\n",UE_id,UE_scheduling_control->tpc0,UE_scheduling_control->ta_update);
    }
    else{
      UE_scheduling_control->tpc0 = 1;
    }

#if defined(ENABLE_MAC_PAYLOAD_DEBUG)
<<<<<<< HEAD
=======

>>>>>>> 40141270
    LOG_I(MAC, "Printing received UL MAC payload at gNB side: %d \n");
    for (int i = 0; i < sdu_lenP ; i++) {
	  //harq_process_ul_ue->a[i] = (unsigned char) rand();
	  //printf("a[%d]=0x%02x\n",i,harq_process_ul_ue->a[i]);
	  printf("%02x ",(unsigned char)sduP[i]);
    }
    printf("\n");
<<<<<<< HEAD
=======

>>>>>>> 40141270
#endif

    if (sduP != NULL){
      LOG_D(MAC, "Received PDU at MAC gNB \n");
      nr_process_mac_pdu(gnb_mod_idP, current_rnti, CC_idP, frameP, sduP, sdu_lenP);
    }
    else {

    }
<<<<<<< HEAD
  }
  else {
    // random access pusch with TC-RNTI
    if (sduP != NULL) { // if the CRC passed
      for (int i = 0; i < MAX_MOBILES_PER_GNB; i++) {
        if (UE_list->active[i] == TRUE) {
          if (UE_list->tc_rnti[i] == current_rnti) {
            // for now the only thing we are doing is set the UE as 5G connected
            UE_list->fiveG_connected[i] = true;
            LOG_I(MAC, "[gNB %d][RAPROC] PUSCH with TC_RNTI %x received correctly and UE_id %d is now 5G connected\n",
                  gnb_mod_idP, current_rnti, i);
          }
        }
      }
    }
  }
}
=======
  } else {
    if (!sduP) // check that CRC passed
      return;

    /* we don't know this UE (yet). Check whether there is a ongoing RA (Msg 3)
     * and check the corresponding UE's RNTI match, in which case we activate
     * it. */
    for (int i = 0; i < NR_NB_RA_PROC_MAX; ++i) {
      NR_RA_t *ra = &gNB_mac->common_channels[CC_idP].ra[i];
      if (ra->state != WAIT_Msg3)
        continue;

      // random access pusch with TC-RNTI
      if (ra->rnti != current_rnti) {
        LOG_W(MAC,
              "expected TC-RNTI %04x to match current RNTI %04x\n",
              ra->rnti,
              current_rnti);
        continue;
      }
      const int UE_id = add_new_nr_ue(gnb_mod_idP, ra->rnti);
      UE_info->secondaryCellGroup[UE_id] = ra->secondaryCellGroup;
      compute_csi_bitlen(ra->secondaryCellGroup, UE_info, UE_id);
      UE_info->UE_beam_index[UE_id] = ra->beam_id;
      struct NR_ServingCellConfig__downlinkBWP_ToAddModList *bwpList = ra->secondaryCellGroup->spCellConfig->spCellConfigDedicated->downlinkBWP_ToAddModList;
      AssertFatal(bwpList->list.count == 1,
                  "downlinkBWP_ToAddModList has %d BWP!\n",
                  bwpList->list.count);
      const int bwp_id = 1;
      UE_info->UE_sched_ctrl[UE_id].active_bwp = bwpList->list.array[bwp_id - 1];
      LOG_I(MAC,
            "[gNB %d][RAPROC] PUSCH with TC_RNTI %x received correctly, "
            "adding UE MAC Context UE_id %d/RNTI %04x\n",
            gnb_mod_idP,
            current_rnti,
            UE_id,
            ra->rnti);
      // re-initialize ta update variables afrer RA procedure completion
      UE_info->UE_sched_ctrl[UE_id].ta_frame = frameP;

      free(ra->preambles.preamble_list);
      ra->state = RA_IDLE;
      LOG_I(MAC,
            "reset RA state information for RA-RNTI %04x/index %d\n",
            ra->rnti,
            i);
      return;
    }
  }

}
>>>>>>> 40141270
<|MERGE_RESOLUTION|>--- conflicted
+++ resolved
@@ -212,11 +212,7 @@
 
                 LOG_D(MAC, "[UE %d] Frame %d : ULSCH -> UL-DTCH %d (gNB %d, %d bytes)\n", module_idP, frameP, rx_lcid, module_idP, mac_sdu_len);
 		int UE_id = find_nr_UE_id(module_idP, rnti);
-<<<<<<< HEAD
-		RC.nrmac[module_idP]->UE_list.mac_stats[UE_id].lc_bytes_rx[rx_lcid] += mac_sdu_len;
-=======
 		RC.nrmac[module_idP]->UE_info.mac_stats[UE_id].lc_bytes_rx[rx_lcid] += mac_sdu_len;
->>>>>>> 40141270
                 #if defined(ENABLE_MAC_PAYLOAD_DEBUG)
 		    log_dump(MAC, pdu_ptr + mac_subheader_len, 32, LOG_DUMP_CHAR, "\n");
 
@@ -233,22 +229,6 @@
                       mac_sdu_len,
                       1,
                       NULL);
-<<<<<<< HEAD
-                }
-                else{
-                  mac_rlc_data_ind(module_idP,
-                      rnti,
-                      module_idP,
-                      frameP,
-                      ENB_FLAG_YES,
-                      MBMS_FLAG_NO,
-                      rx_lcid,
-                      (char *) (pdu_ptr + mac_subheader_len),
-                      mac_sdu_len,
-                      1,
-                      NULL);
-=======
->>>>>>> 40141270
                 }
                 else{
                   mac_rlc_data_ind(module_idP,
@@ -336,10 +316,6 @@
   current_rnti = rntiP;
   UE_id = find_nr_UE_id(gnb_mod_idP, current_rnti);
   gNB_mac = RC.nrmac[gnb_mod_idP];
-<<<<<<< HEAD
-  UE_list = &gNB_mac->UE_list;
-  int target_snrx10 = gNB_mac->pusch_target_snrx10;
-=======
   UE_info = &gNB_mac->UE_info;
   int target_snrx10 = gNB_mac->pusch_target_snrx10;
 
@@ -348,16 +324,11 @@
       T_INT(rntiP), T_INT(frameP), T_INT(slotP), T_INT(-1) /* harq_pid */,
       T_BUFFER(sduP, sdu_lenP));
   }
->>>>>>> 40141270
 
   if (UE_id != -1) {
     UE_scheduling_control = &(UE_info->UE_sched_ctrl[UE_id]);
 
-<<<<<<< HEAD
-    UE_list->mac_stats[UE_id].ulsch_total_bytes_rx += sdu_lenP;
-=======
     UE_info->mac_stats[UE_id].ulsch_total_bytes_rx += sdu_lenP;
->>>>>>> 40141270
     LOG_D(MAC, "[gNB %d][PUSCH %d] CC_id %d %d.%d Received ULSCH sdu from PHY (rnti %x, UE_id %d) ul_cqi %d\n",
           gnb_mod_idP,
           harq_pid,
@@ -371,12 +342,8 @@
     // if not missed detection (10dB threshold for now)
     if (UE_scheduling_control->ul_rssi < (100+rssi)) {
       UE_scheduling_control->tpc0 = nr_get_tpc(target_snrx10,ul_cqi,30);
-<<<<<<< HEAD
-      UE_scheduling_control->ta_update = timing_advance;
-=======
       if (timing_advance != 0xffff)
         UE_scheduling_control->ta_update = timing_advance;
->>>>>>> 40141270
       UE_scheduling_control->ul_rssi = rssi;
       LOG_D(MAC, "[UE %d] PUSCH TPC %d and TA %d\n",UE_id,UE_scheduling_control->tpc0,UE_scheduling_control->ta_update);
     }
@@ -385,10 +352,6 @@
     }
 
 #if defined(ENABLE_MAC_PAYLOAD_DEBUG)
-<<<<<<< HEAD
-=======
-
->>>>>>> 40141270
     LOG_I(MAC, "Printing received UL MAC payload at gNB side: %d \n");
     for (int i = 0; i < sdu_lenP ; i++) {
 	  //harq_process_ul_ue->a[i] = (unsigned char) rand();
@@ -396,10 +359,6 @@
 	  printf("%02x ",(unsigned char)sduP[i]);
     }
     printf("\n");
-<<<<<<< HEAD
-=======
-
->>>>>>> 40141270
 #endif
 
     if (sduP != NULL){
@@ -409,25 +368,6 @@
     else {
 
     }
-<<<<<<< HEAD
-  }
-  else {
-    // random access pusch with TC-RNTI
-    if (sduP != NULL) { // if the CRC passed
-      for (int i = 0; i < MAX_MOBILES_PER_GNB; i++) {
-        if (UE_list->active[i] == TRUE) {
-          if (UE_list->tc_rnti[i] == current_rnti) {
-            // for now the only thing we are doing is set the UE as 5G connected
-            UE_list->fiveG_connected[i] = true;
-            LOG_I(MAC, "[gNB %d][RAPROC] PUSCH with TC_RNTI %x received correctly and UE_id %d is now 5G connected\n",
-                  gnb_mod_idP, current_rnti, i);
-          }
-        }
-      }
-    }
-  }
-}
-=======
   } else {
     if (!sduP) // check that CRC passed
       return;
@@ -479,4 +419,3 @@
   }
 
 }
->>>>>>> 40141270
