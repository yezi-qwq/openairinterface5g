--- conflicted
+++ resolved
@@ -447,12 +447,8 @@
             mac_subheader_len = 2;
           }
 
-<<<<<<< HEAD
-          LOG_I(NR_MAC, "Melissa Elkadi [UE %d] Frame %d : ULSCH -> UL-%s %d (gNB %d, %d bytes)\n",
-=======
           LOG_D(NR_MAC, "In %s: [UE %d] %d.%d : ULSCH -> UL-%s %d (gNB %d, %d bytes)\n",
                 __func__,
->>>>>>> b590cec2
                 module_idP,
                 frameP,
                 slot,
