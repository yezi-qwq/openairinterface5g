--- conflicted
+++ resolved
@@ -453,33 +453,13 @@
 
         case UL_SCH_LCID_DTCH:
           //  check if LCID is valid at current time.
-<<<<<<< HEAD
-          if (pdu_len < sizeof(NR_MAC_SUBHEADER_SHORT))
-                return 0;
-          if (((NR_MAC_SUBHEADER_SHORT *)pduP)->F) {
-            // mac_sdu_len |= (uint16_t)(((NR_MAC_SUBHEADER_LONG *)pduP)->L2)<<8;
-            if (pdu_len < sizeof(NR_MAC_SUBHEADER_LONG))
-                  return 0;
-            mac_subheader_len = 3;
-            mac_sdu_len = ((uint16_t)(((NR_MAC_SUBHEADER_LONG *)pduP)->L1 & 0x7f) << 8)
-                          | ((uint16_t)((NR_MAC_SUBHEADER_LONG *)pduP)->L2 & 0xff);
-
-          } else {
-            mac_sdu_len = (uint16_t)((NR_MAC_SUBHEADER_SHORT *)pduP)->L;
-            mac_subheader_len = 2;
-          }
+	  if (!get_mac_len(pduP, pdu_len, &mac_len, &mac_subheader_len))
+	    return 0;
+
           struct timespec time_request;
           clock_gettime(CLOCK_REALTIME, &time_request);
-          LOG_D(NR_MAC, "[UE %x] %d.%d : Time %lu.%lu ULSCH -> UL-%s %d (gNB %d, %d bytes)\n",
+          LOG_D(NR_MAC, "[UE %04x] %d.%d : Time %lu.%lu ULSCH -> UL-%s %d (gNB %d, %d bytes)\n",
                 UE_info->rnti[UE_id],
-=======
-	  if (!get_mac_len(pduP, pdu_len, &mac_len, &mac_subheader_len))
-	    return 0;
-
-          LOG_D(NR_MAC, "In %s: [UE %d] %d.%d : ULSCH -> UL-%s %d (gNB %d, %d bytes)\n",
-                __func__,
-                module_idP,
->>>>>>> 720af7a4
                 frameP,
                 slot,
                 time_request.tv_sec,
@@ -1972,4 +1952,4 @@
 
     memset(sched_pusch, 0, sizeof(*sched_pusch));
   }
-}+}
