--- conflicted
+++ resolved
@@ -456,14 +456,10 @@
 	  if (!get_mac_len(pduP, pdu_len, &mac_len, &mac_subheader_len))
 	    return 0;
 
-          struct timespec time_request;
-          clock_gettime(CLOCK_REALTIME, &time_request);
-          LOG_D(NR_MAC, "[UE %04x] %d.%d : Time %lu.%lu ULSCH -> UL-%s %d (gNB %d, %d bytes)\n",
+          LOG_D(NR_MAC, "[UE %04x] %d.%d : ULSCH -> UL-%s %d (gNB %d, %d bytes)\n",
                 UE_info->rnti[UE_id],
                 frameP,
                 slot,
-                time_request.tv_sec,
-                time_request.tv_nsec,
                 rx_lcid<4?"DCCH":"DTCH",
                 rx_lcid,
                 module_idP,
@@ -1152,10 +1148,6 @@
   NR_UE_info_t *UE_info = &nrmac->UE_info;
   const int min_rb = nrmac->min_grant_prb;
   const NR_SIB1_t *sib1 = RC.nrmac[module_id]->common_channels[0].sib1 ? RC.nrmac[module_id]->common_channels[0].sib1->message.choice.c1->choice.systemInformationBlockType1 : NULL;
-<<<<<<< HEAD
-=======
-  const int min_rb = nrmac->min_grant_prb;
->>>>>>> 3ec401f2
   float coeff_ue[MAX_MOBILES_PER_GNB];
   // UEs that could be scheduled
   int ue_array[MAX_MOBILES_PER_GNB];
