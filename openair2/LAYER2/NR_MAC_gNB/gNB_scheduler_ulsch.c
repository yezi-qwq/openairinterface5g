/*
 * Licensed to the OpenAirInterface (OAI) Software Alliance under one or more
 * contributor license agreements.  See the NOTICE file distributed with
 * this work for additional information regarding copyright ownership.
 * The OpenAirInterface Software Alliance licenses this file to You under
 * the OAI Public License, Version 1.1  (the "License"); you may not use this file
 * except in compliance with the License.
 * You may obtain a copy of the License at
 *
 *      http://www.openairinterface.org/?page_id=698
 *
 * Unless required by applicable law or agreed to in writing, software
 * distributed under the License is distributed on an "AS IS" BASIS,
 * WITHOUT WARRANTIES OR CONDITIONS OF ANY KIND, either express or implied.
 * See the License for the specific language governing permissions and
 * limitations under the License.
 *-------------------------------------------------------------------------------
 * For more information about the OpenAirInterface (OAI) Software Alliance:
 *      contact@openairinterface.org
 */

/*! \file gNB_scheduler_ulsch.c
 * \brief gNB procedures for the ULSCH transport channel
 * \author Navid Nikaein and Raymond Knopp, Guido Casati
 * \date 2019
 * \email: guido.casati@iis.fraunhofer.de
 * \version 1.0
 * @ingroup _mac
 */


#include "LAYER2/NR_MAC_gNB/mac_proto.h"
#include "executables/softmodem-common.h"
//#define ENABLE_MAC_PAYLOAD_DEBUG 1


void nr_process_mac_pdu(
    module_id_t module_idP,
    rnti_t rnti,
    uint8_t CC_id,
    frame_t frameP,
    uint8_t *pduP,
    uint16_t mac_pdu_len)
{

    // This function is adapting code from the old
    // parse_header(...) and ue_send_sdu(...) functions of OAI LTE

    uint8_t *pdu_ptr = pduP, rx_lcid, done = 0;
    int pdu_len = mac_pdu_len;
    uint16_t mac_ce_len, mac_subheader_len, mac_sdu_len;


    //  For both DL/UL-SCH
    //  Except:
    //   - UL/DL-SCH: fixed-size MAC CE(known by LCID)
    //   - UL/DL-SCH: padding
    //   - UL-SCH:    MSG3 48-bits
    //  |0|1|2|3|4|5|6|7|  bit-wise
    //  |R|F|   LCID    |
    //  |       L       |
    //  |0|1|2|3|4|5|6|7|  bit-wise
    //  |R|F|   LCID    |
    //  |       L       |
    //  |       L       |

    //  For both DL/UL-SCH
    //  For:
    //   - UL/DL-SCH: fixed-size MAC CE(known by LCID)
    //   - UL/DL-SCH: padding, for single/multiple 1-oct padding CE(s)
    //   - UL-SCH:    MSG3 48-bits
    //  |0|1|2|3|4|5|6|7|  bit-wise
    //  |R|R|   LCID    |
    //  LCID: The Logical Channel ID field identifies the logical channel instance of the corresponding MAC SDU or the type of the corresponding MAC CE or padding as described in Tables 6.2.1-1 and 6.2.1-2 for the DL-SCH and UL-SCH respectively. There is one LCID field per MAC subheader. The LCID field size is 6 bits;
    //  L: The Length field indicates the length of the corresponding MAC SDU or variable-sized MAC CE in bytes. There is one L field per MAC subheader except for subheaders corresponding to fixed-sized MAC CEs and padding. The size of the L field is indicated by the F field;
    //  F: lenght of L is 0:8 or 1:16 bits wide
    //  R: Reserved bit, set to zero.

    while (!done && pdu_len > 0){
        mac_ce_len = 0;
        mac_subheader_len = 1; //  default to fixed-length subheader = 1-oct
        mac_sdu_len = 0;
        rx_lcid = ((NR_MAC_SUBHEADER_FIXED *)pdu_ptr)->LCID;

        LOG_D(MAC, "LCID received at gNB side: %d \n", rx_lcid);

        switch(rx_lcid){
            //  MAC CE

            /*#ifdef DEBUG_HEADER_PARSING
              LOG_D(MAC, "[UE] LCID %d, PDU length %d\n", ((NR_MAC_SUBHEADER_FIXED *)pdu_ptr)->LCID, pdu_len);
            #endif*/
        case UL_SCH_LCID_RECOMMENDED_BITRATE_QUERY:
              // 38.321 Ch6.1.3.20
              mac_ce_len = 2;
              break;
        case UL_SCH_LCID_CONFIGURED_GRANT_CONFIRMATION:
                // 38.321 Ch6.1.3.7
                break;
        case UL_SCH_LCID_S_BSR:
        	//38.321 section 6.1.3.1
        	//fixed length
        	mac_ce_len =1;
        	/* Extract short BSR value */
        	break;

        case UL_SCH_LCID_S_TRUNCATED_BSR:
        	//38.321 section 6.1.3.1
        	//fixed length
        	mac_ce_len =1;
        	/* Extract short truncated BSR value */
        	break;

        case UL_SCH_LCID_L_BSR:
        	//38.321 section 6.1.3.1
        	//variable length
        	mac_ce_len |= (uint16_t)((NR_MAC_SUBHEADER_SHORT *)pdu_ptr)->L;
        	mac_subheader_len = 2;
        	if(((NR_MAC_SUBHEADER_SHORT *)pdu_ptr)->F){
        		mac_ce_len |= (uint16_t)(((NR_MAC_SUBHEADER_LONG *)pdu_ptr)->L2)<<8;
        		mac_subheader_len = 3;
        	}
        	/* Extract long BSR value */
        	break;

        case UL_SCH_LCID_L_TRUNCATED_BSR:
        	//38.321 section 6.1.3.1
        	//variable length
        	mac_ce_len |= (uint16_t)((NR_MAC_SUBHEADER_SHORT *)pdu_ptr)->L;
        	mac_subheader_len = 2;
        	if(((NR_MAC_SUBHEADER_SHORT *)pdu_ptr)->F){
        		mac_ce_len |= (uint16_t)(((NR_MAC_SUBHEADER_LONG *)pdu_ptr)->L2)<<8;
        		mac_subheader_len = 3;
        	}
        	/* Extract long truncated BSR value */
        	break;


        case UL_SCH_LCID_C_RNTI:
        	//38.321 section 6.1.3.2
        	//fixed length
        	mac_ce_len = 2;
        	/* Extract CRNTI value */
        	break;

        case UL_SCH_LCID_SINGLE_ENTRY_PHR:
        	//38.321 section 6.1.3.8
        	//fixed length
        	mac_ce_len = 2;
        	/* Extract SINGLE ENTRY PHR elements for PHR calculation */
        	break;

        case UL_SCH_LCID_MULTI_ENTRY_PHR_1_OCT:
        	//38.321 section 6.1.3.9
        	//  varialbe length
        	mac_ce_len |= (uint16_t)((NR_MAC_SUBHEADER_SHORT *)pdu_ptr)->L;
        	mac_subheader_len = 2;
        	if(((NR_MAC_SUBHEADER_SHORT *)pdu_ptr)->F){
        		mac_ce_len |= (uint16_t)(((NR_MAC_SUBHEADER_LONG *)pdu_ptr)->L2)<<8;
        		mac_subheader_len = 3;
        	}
        	/* Extract MULTI ENTRY PHR elements from single octet bitmap for PHR calculation */
        	break;

        case UL_SCH_LCID_MULTI_ENTRY_PHR_4_OCT:
        	//38.321 section 6.1.3.9
        	//  varialbe length
        	mac_ce_len |= (uint16_t)((NR_MAC_SUBHEADER_SHORT *)pdu_ptr)->L;
        	mac_subheader_len = 2;
        	if(((NR_MAC_SUBHEADER_SHORT *)pdu_ptr)->F){
        		mac_ce_len |= (uint16_t)(((NR_MAC_SUBHEADER_LONG *)pdu_ptr)->L2)<<8;
        		mac_subheader_len = 3;
        	}
        	/* Extract MULTI ENTRY PHR elements from four octets bitmap for PHR calculation */
        	break;

        case UL_SCH_LCID_PADDING:
        	done = 1;
        	//  end of MAC PDU, can ignore the rest.
        	break;

        // MAC SDUs
        case UL_SCH_LCID_SRB1:
              // todo
              break;
        case UL_SCH_LCID_SRB2:
              // todo
              break;
        case UL_SCH_LCID_SRB3:
              // todo
              break;
        case UL_SCH_LCID_CCCH_MSG3:
              // todo
              break;
        case UL_SCH_LCID_CCCH:
              // todo
              mac_subheader_len = 2;
              break;

        case UL_SCH_LCID_DTCH:
                //  check if LCID is valid at current time.
                if(((NR_MAC_SUBHEADER_SHORT *)pdu_ptr)->F){
                    //mac_sdu_len |= (uint16_t)(((NR_MAC_SUBHEADER_LONG *)pdu_ptr)->L2)<<8;
                    mac_subheader_len = 3;
                    mac_sdu_len = ((uint16_t)(((NR_MAC_SUBHEADER_LONG *) pdu_ptr)->L1 & 0x7f) << 8)
                    | ((uint16_t)((NR_MAC_SUBHEADER_LONG *) pdu_ptr)->L2 & 0xff);

                } else {
                  mac_sdu_len = (uint16_t)((NR_MAC_SUBHEADER_SHORT *)pdu_ptr)->L;
                  mac_subheader_len = 2;
                }

                LOG_D(MAC, "[UE %d] Frame %d : ULSCH -> UL-DTCH %d (gNB %d, %d bytes)\n", module_idP, frameP, rx_lcid, module_idP, mac_sdu_len);
		int UE_id = find_nr_UE_id(module_idP, rnti);
		RC.nrmac[module_idP]->UE_info.mac_stats[UE_id].lc_bytes_rx[rx_lcid] += mac_sdu_len;
                #if defined(ENABLE_MAC_PAYLOAD_DEBUG)
		    log_dump(MAC, pdu_ptr + mac_subheader_len, 32, LOG_DUMP_CHAR, "\n");

                #endif
                if(IS_SOFTMODEM_NOS1){
                  mac_rlc_data_ind(module_idP,
                      0x1234,
                      module_idP,
                      frameP,
                      ENB_FLAG_YES,
                      MBMS_FLAG_NO,
                      rx_lcid,
                      (char *) (pdu_ptr + mac_subheader_len),
                      mac_sdu_len,
                      1,
                      NULL);
                }
                else{
                  mac_rlc_data_ind(module_idP,
                      rnti,
                      module_idP,
                      frameP,
                      ENB_FLAG_YES,
                      MBMS_FLAG_NO,
                      rx_lcid,
                      (char *) (pdu_ptr + mac_subheader_len),
                      mac_sdu_len,
                      1,
                      NULL);
                }


            break;

        default:
        	return;
        	break;
        }
        pdu_ptr += ( mac_subheader_len + mac_ce_len + mac_sdu_len );
        pdu_len -= ( mac_subheader_len + mac_ce_len + mac_sdu_len );

        if (pdu_len < 0) {
          LOG_E(MAC, "%s() residual mac pdu length < 0!, pdu_len: %d\n", __func__, pdu_len);
          return;
        }
    }
}

void handle_nr_ul_harq(uint16_t slot, NR_UE_sched_ctrl_t *sched_ctrl, NR_mac_stats_t *stats, nfapi_nr_crc_t crc_pdu) {

  int max_harq_rounds = 4; // TODO define macro
  uint8_t hrq_id = crc_pdu.harq_id;
  NR_UE_ul_harq_t *cur_harq = &sched_ctrl->ul_harq_processes[hrq_id];
  if (cur_harq->state==ACTIVE_SCHED) {
    if (!crc_pdu.tb_crc_status) {
      cur_harq->ndi ^= 1;
      cur_harq->round = 0;
      cur_harq->state = INACTIVE; // passed -> make inactive. can be used by scheduder for next grant
#ifdef UL_HARQ_PRINT
      printf("[HARQ HANDLER] Ulharq id %d crc passed, freeing it for scheduler\n",hrq_id);
#endif
    } else {
      cur_harq->round++;
      cur_harq->state = ACTIVE_NOT_SCHED;
#ifdef UL_HARQ_PRINT
      printf("[HARQ HANDLER] Ulharq id %d crc failed, requesting retransmission\n",hrq_id);
#endif
    }

    if (!(cur_harq->round<max_harq_rounds)) {
      cur_harq->ndi ^= 1;
      cur_harq->state = INACTIVE; // failed after 4 rounds -> make inactive
      cur_harq->round = 0;
      LOG_D(MAC,"[HARQ HANDLER] RNTI %x: Ulharq id %d crc failed in all round, freeing it for scheduler\n",crc_pdu.rnti,hrq_id);
      stats->ulsch_errors++;
    }
    return;
  } else
    LOG_E(MAC,"Incorrect ULSCH HARQ process %d or invalid state %d\n",hrq_id,cur_harq->state);
}

/*
* When data are received on PHY and transmitted to MAC
*/
void nr_rx_sdu(const module_id_t gnb_mod_idP,
               const int CC_idP,
               const frame_t frameP,
               const sub_frame_t slotP,
               const rnti_t rntiP,
               uint8_t *sduP,
               const uint16_t sdu_lenP,
               const uint16_t timing_advance,
               const uint8_t ul_cqi,
               const uint16_t rssi){
  int current_rnti = 0, UE_id = -1, harq_pid = 0;
  gNB_MAC_INST *gNB_mac = NULL;
  NR_UE_info_t *UE_info = NULL;
  NR_UE_sched_ctrl_t *UE_scheduling_control = NULL;

  current_rnti = rntiP;
  UE_id = find_nr_UE_id(gnb_mod_idP, current_rnti);
  gNB_mac = RC.nrmac[gnb_mod_idP];
  UE_info = &gNB_mac->UE_info;
  int target_snrx10 = gNB_mac->pusch_target_snrx10;

  NR_RA_t *ra = &gNB_mac->common_channels[CC_idP].ra[0];

  // random access pusch with TC-RNTI
  if (ra->state == WAIT_Msg3) {
    if (sduP != NULL) { // if the CRC passed

      if (ra->rnti != current_rnti) {
        LOG_E(MAC,
              "expected TC-RNTI %04x to match current RNTI %04x\n",
              ra->rnti,
              current_rnti);
        return;
      }
      free(ra->preambles.preamble_list);
      ra->state = RA_IDLE;
      LOG_I(MAC, "reset RA state information for RA-RNTI %04x\n", ra->rnti);
      const int UE_id = add_new_nr_ue(gnb_mod_idP, ra->rnti);
      UE_info->secondaryCellGroup[UE_id] = ra->secondaryCellGroup;
      UE_info->UE_beam_index[UE_id] = ra->beam_id;
      struct NR_ServingCellConfig__downlinkBWP_ToAddModList *bwpList = ra->secondaryCellGroup->spCellConfig->spCellConfigDedicated->downlinkBWP_ToAddModList;
      AssertFatal(bwpList->list.count == 1,
                  "downlinkBWP_ToAddModList has %d BWP!\n",
                  bwpList->list.count);
      const int bwp_id = 1;
      UE_info->UE_sched_ctrl[UE_id].active_bwp = bwpList->list.array[bwp_id - 1];
      LOG_I(MAC,
            "[gNB %d][RAPROC] PUSCH with TC_RNTI %x received correctly, "
            "adding UE MAC Context UE_id %d/RNTI %04x\n",
            gnb_mod_idP,
            current_rnti,
            UE_id,
            ra->rnti);
    }
    return;
  }

  if (UE_id != -1) {
    UE_scheduling_control = &(UE_info->UE_sched_ctrl[UE_id]);

    UE_info->mac_stats[UE_id].ulsch_total_bytes_rx += sdu_lenP;
    LOG_D(MAC, "[gNB %d][PUSCH %d] CC_id %d %d.%d Received ULSCH sdu from PHY (rnti %x, UE_id %d) ul_cqi %d\n",
          gnb_mod_idP,
          harq_pid,
          CC_idP,
          frameP,
          slotP,
          current_rnti,
          UE_id,
          ul_cqi);

    // if not missed detection (10dB threshold for now)
    if (UE_scheduling_control->ul_rssi < (100+rssi)) {
      UE_scheduling_control->tpc0 = nr_get_tpc(target_snrx10,ul_cqi,30);
      if (timing_advance != 0xffff)
        UE_scheduling_control->ta_update = timing_advance;
      UE_scheduling_control->ul_rssi = rssi;
      LOG_D(MAC, "[UE %d] PUSCH TPC %d and TA %d\n",UE_id,UE_scheduling_control->tpc0,UE_scheduling_control->ta_update);
    }
    else{
      UE_scheduling_control->tpc0 = 1;
    }

#if defined(ENABLE_MAC_PAYLOAD_DEBUG)

    LOG_I(MAC, "Printing received UL MAC payload at gNB side: %d \n");
    for (int i = 0; i < sdu_lenP ; i++) {
	  //harq_process_ul_ue->a[i] = (unsigned char) rand();
	  //printf("a[%d]=0x%02x\n",i,harq_process_ul_ue->a[i]);
	  printf("%02x ",(unsigned char)sduP[i]);
    }
    printf("\n");

#endif

    if (sduP != NULL){
      LOG_D(MAC, "Received PDU at MAC gNB \n");
      nr_process_mac_pdu(gnb_mod_idP, current_rnti, CC_idP, frameP, sduP, sdu_lenP);
    }
    else {

    }
  }
<<<<<<< HEAD
  else if (sduP != NULL) { // if the CRC passed
    // random access pusch with TC-RNTI

    NR_RA_t *ra = &gNB_mac->common_channels[CC_idP].ra[0];
    if (ra->state != WAIT_Msg3) {
      LOG_E(MAC,
            "expected RA state WAIT_Msg3/%d (but is %d) for RA-RNTI %04x\n",
            WAIT_Msg3,
            ra->state,
            ra->rnti);
      return;
    }
    if (ra->rnti != current_rnti) {
      LOG_E(MAC,
            "expected RA-RNTI %04x (C-RNTI %04x) to match current RNTI %04x\n",
            ra->rnti,
            ra->crnti,
            current_rnti);
      return;

    }
    free(ra->preambles.preamble_list);
    ra->state = RA_IDLE;
    LOG_I(MAC, "reset RA state information for RA-RNTI %04x\n", ra->rnti);
    const int UE_id = add_new_nr_ue(gnb_mod_idP, ra->crnti);
    UE_info->secondaryCellGroup[UE_id] = ra->secondaryCellGroup;
    struct NR_ServingCellConfig__downlinkBWP_ToAddModList *bwpList =
        ra->secondaryCellGroup->spCellConfig->spCellConfigDedicated->downlinkBWP_ToAddModList;
    AssertFatal(bwpList->list.count == 1,
                "downlinkBWP_ToAddModList has %d BWP!\n",
                bwpList->list.count);
    const int bwp_id = 1;
    UE_info->UE_sched_ctrl[UE_id].active_bwp = bwpList->list.array[bwp_id - 1];
    LOG_W(MAC,
          "[gNB %d][RAPROC] PUSCH with TC_RNTI %x received correctly, "
          "adding UE MAC Context UE_id %d/RNTI %04x\n",
          gnb_mod_idP,
          current_rnti,
          UE_id,
          ra->crnti);
  }
=======
>>>>>>> b7067177
}
<|MERGE_RESOLUTION|>--- conflicted
+++ resolved
@@ -400,48 +400,5 @@
 
     }
   }
-<<<<<<< HEAD
-  else if (sduP != NULL) { // if the CRC passed
-    // random access pusch with TC-RNTI
-
-    NR_RA_t *ra = &gNB_mac->common_channels[CC_idP].ra[0];
-    if (ra->state != WAIT_Msg3) {
-      LOG_E(MAC,
-            "expected RA state WAIT_Msg3/%d (but is %d) for RA-RNTI %04x\n",
-            WAIT_Msg3,
-            ra->state,
-            ra->rnti);
-      return;
-    }
-    if (ra->rnti != current_rnti) {
-      LOG_E(MAC,
-            "expected RA-RNTI %04x (C-RNTI %04x) to match current RNTI %04x\n",
-            ra->rnti,
-            ra->crnti,
-            current_rnti);
-      return;
-
-    }
-    free(ra->preambles.preamble_list);
-    ra->state = RA_IDLE;
-    LOG_I(MAC, "reset RA state information for RA-RNTI %04x\n", ra->rnti);
-    const int UE_id = add_new_nr_ue(gnb_mod_idP, ra->crnti);
-    UE_info->secondaryCellGroup[UE_id] = ra->secondaryCellGroup;
-    struct NR_ServingCellConfig__downlinkBWP_ToAddModList *bwpList =
-        ra->secondaryCellGroup->spCellConfig->spCellConfigDedicated->downlinkBWP_ToAddModList;
-    AssertFatal(bwpList->list.count == 1,
-                "downlinkBWP_ToAddModList has %d BWP!\n",
-                bwpList->list.count);
-    const int bwp_id = 1;
-    UE_info->UE_sched_ctrl[UE_id].active_bwp = bwpList->list.array[bwp_id - 1];
-    LOG_W(MAC,
-          "[gNB %d][RAPROC] PUSCH with TC_RNTI %x received correctly, "
-          "adding UE MAC Context UE_id %d/RNTI %04x\n",
-          gnb_mod_idP,
-          current_rnti,
-          UE_id,
-          ra->crnti);
-  }
-=======
->>>>>>> b7067177
+
 }
