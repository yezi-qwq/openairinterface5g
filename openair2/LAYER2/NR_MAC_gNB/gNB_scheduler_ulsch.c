/*
 * Licensed to the OpenAirInterface (OAI) Software Alliance under one or more
 * contributor license agreements.  See the NOTICE file distributed with
 * this work for additional information regarding copyright ownership.
 * The OpenAirInterface Software Alliance licenses this file to You under
 * the OAI Public License, Version 1.1  (the "License"); you may not use this file
 * except in compliance with the License.
 * You may obtain a copy of the License at
 *
 *      http://www.openairinterface.org/?page_id=698
 *
 * Unless required by applicable law or agreed to in writing, software
 * distributed under the License is distributed on an "AS IS" BASIS,
 * WITHOUT WARRANTIES OR CONDITIONS OF ANY KIND, either express or implied.
 * See the License for the specific language governing permissions and
 * limitations under the License.
 *-------------------------------------------------------------------------------
 * For more information about the OpenAirInterface (OAI) Software Alliance:
 *      contact@openairinterface.org
 */

/*! \file gNB_scheduler_ulsch.c
 * \brief gNB procedures for the ULSCH transport channel
 * \author Navid Nikaein and Raymond Knopp, Guido Casati
 * \date 2019
 * \email: guido.casati@iis.fraunhofer.de
 * \version 1.0
 * @ingroup _mac
 */


#include "LAYER2/NR_MAC_gNB/mac_proto.h"
#include "executables/softmodem-common.h"
#include "common/utils/nr/nr_common.h"
#include "utils.h"
#include <openair2/UTIL/OPT/opt.h>

#include "LAYER2/NR_MAC_COMMON/nr_mac_extern.h"

//#define SRS_IND_DEBUG

const int get_ul_tda(const gNB_MAC_INST *nrmac, const NR_ServingCellConfigCommon_t *scc, int slot) {

  /* there is a mixed slot only when in TDD */
  const NR_TDD_UL_DL_Pattern_t *tdd = scc->tdd_UL_DL_ConfigurationCommon ? &scc->tdd_UL_DL_ConfigurationCommon->pattern1 : NULL;
  AssertFatal(tdd || nrmac->common_channels->frame_type == FDD, "Dynamic TDD not handled yet\n");

  if (tdd && tdd->nrofUplinkSymbols > 1) { // if there is uplink symbols in mixed slot
    const int nr_slots_period = tdd->nrofDownlinkSlots + tdd->nrofUplinkSlots + 1;
    if ((slot%nr_slots_period) == tdd->nrofDownlinkSlots)
      return 1;
  }
  return 0; // if FDD or not mixed slot in TDD, for now use default TDA (TODO handle CSI-RS slots)
}

//  For both UL-SCH except:
//   - UL-SCH: fixed-size MAC CE(known by LCID)
//   - UL-SCH: padding
//   - UL-SCH: MSG3 48-bits
//  |0|1|2|3|4|5|6|7|  bit-wise
//  |R|F|   LCID    |
//  |       L       |
//  |0|1|2|3|4|5|6|7|  bit-wise
//  |R|F|   LCID    |
//  |       L       |
//  |       L       |
//
//  For:
//   - UL-SCH: fixed-size MAC CE(known by LCID)
//   - UL-SCH: padding, for single/multiple 1-oct padding CE(s)
//   - UL-SCH: MSG3 48-bits
//  |0|1|2|3|4|5|6|7|  bit-wise
//  |R|R|   LCID    |
//
//  LCID: The Logical Channel ID field identifies the logical channel instance of the corresponding MAC SDU or the type of the corresponding MAC CE or padding as described in Tables 6.2.1-1 and 6.2.1-2 for the DL-SCH and UL-SCH respectively. There is one LCID field per MAC subheader. The LCID field size is 6 bits;
//  L: The Length field indicates the length of the corresponding MAC SDU or variable-sized MAC CE in bytes. There is one L field per MAC subheader except for subheaders corresponding to fixed-sized MAC CEs and padding. The size of the L field is indicated by the F field;
//  F: length of L is 0:8 or 1:16 bits wide
//  R: Reserved bit, set to zero.

int nr_process_mac_pdu( instance_t module_idP,
			NR_UE_info_t* UE,
                        uint8_t CC_id,
                        frame_t frameP,
                        sub_frame_t slot,
                        uint8_t *pduP,
                        int pdu_len)
{


    uint8_t done = 0;

    NR_UE_sched_ctrl_t *sched_ctrl = &UE->UE_sched_ctrl;

    if ( pduP[0] != UL_SCH_LCID_PADDING )
      trace_NRpdu(DIRECTION_UPLINK, pduP, pdu_len, WS_C_RNTI, UE->rnti, frameP, 0, 0, 0);

    #ifdef ENABLE_MAC_PAYLOAD_DEBUG
    LOG_I(NR_MAC, "In %s: dumping MAC PDU in %d.%d:\n", __func__, frameP, slot);
    log_dump(NR_MAC, pduP, pdu_len, LOG_DUMP_CHAR, "\n");
    #endif

    while (!done && pdu_len > 0){
      uint16_t mac_len=0;
      uint16_t mac_subheader_len=sizeof(NR_MAC_SUBHEADER_FIXED);
      uint8_t rx_lcid = ((NR_MAC_SUBHEADER_FIXED *)pduP)->LCID;

        LOG_D(NR_MAC, "In %s: received UL-SCH sub-PDU with LCID 0x%x in %d.%d (remaining PDU length %d)\n", __func__, rx_lcid, frameP, slot, pdu_len);

        unsigned char *ce_ptr;
        int n_Lcg = 0;

        switch(rx_lcid){
            //  MAC CE

            /*#ifdef DEBUG_HEADER_PARSING
              LOG_D(NR_MAC, "[UE] LCID %d, PDU length %d\n", ((NR_MAC_SUBHEADER_FIXED *)pduP)->LCID, pdu_len);
            #endif*/
        case UL_SCH_LCID_RECOMMENDED_BITRATE_QUERY:
              // 38.321 Ch6.1.3.20
              mac_len = 2;
              break;
        case UL_SCH_LCID_CONFIGURED_GRANT_CONFIRMATION:
                // 38.321 Ch6.1.3.7
                break;

        case UL_SCH_LCID_S_BSR:
        case UL_SCH_LCID_S_TRUNCATED_BSR:
               //38.321 section 6.1.3.1
               //fixed length
               mac_len =1;
               /* Extract short BSR value */
               ce_ptr = &pduP[mac_subheader_len];
               NR_BSR_SHORT *bsr_s = (NR_BSR_SHORT *) ce_ptr;
               sched_ctrl->estimated_ul_buffer = 0;
               sched_ctrl->estimated_ul_buffer = NR_SHORT_BSR_TABLE[bsr_s->Buffer_size];
               LOG_D(NR_MAC,
                     "SHORT BSR at %4d.%2d, LCG ID %d, BS Index %d, BS value < %d, est buf %d\n",
                     frameP,
                     slot,
                     bsr_s->LcgID,
                     bsr_s->Buffer_size,
                     NR_SHORT_BSR_TABLE[bsr_s->Buffer_size],
                     sched_ctrl->estimated_ul_buffer);
               break;

        case UL_SCH_LCID_L_BSR:
        case UL_SCH_LCID_L_TRUNCATED_BSR:
        	//38.321 section 6.1.3.1
        	//variable length
                /* Several checks have been added to this function to
                   ensure that the casting of the pduP is possible. There seems
                   to be a partial PDU at the end of this buffer, so here
                   we gracefully ignore that by returning 0. See:
                   https://gitlab.eurecom.fr/oai/openairinterface5g/-/issues/534 */
	  if (!get_mac_len(pduP, pdu_len, &mac_len, &mac_subheader_len))
		  return 0;
        	/* Extract long BSR value */
               ce_ptr = &pduP[mac_subheader_len];
               NR_BSR_LONG *bsr_l = (NR_BSR_LONG *) ce_ptr;
               sched_ctrl->estimated_ul_buffer = 0;

               n_Lcg = bsr_l->LcgID7 + bsr_l->LcgID6 + bsr_l->LcgID5 + bsr_l->LcgID4 +
                       bsr_l->LcgID3 + bsr_l->LcgID2 + bsr_l->LcgID1 + bsr_l->LcgID0;

               LOG_D(NR_MAC, "LONG BSR, LCG ID(7-0) %d/%d/%d/%d/%d/%d/%d/%d\n",
                     bsr_l->LcgID7, bsr_l->LcgID6, bsr_l->LcgID5, bsr_l->LcgID4,
                     bsr_l->LcgID3, bsr_l->LcgID2, bsr_l->LcgID1, bsr_l->LcgID0);

               for (int n = 0; n < n_Lcg; n++){
                 LOG_D(NR_MAC, "LONG BSR, %d/%d (n/n_Lcg), BS Index %d, BS value < %d",
                       n, n_Lcg, pduP[mac_subheader_len + 1 + n],
                       NR_LONG_BSR_TABLE[pduP[mac_subheader_len + 1 + n]]);
                 sched_ctrl->estimated_ul_buffer +=
                       NR_LONG_BSR_TABLE[pduP[mac_subheader_len + 1 + n]];
                 LOG_D(NR_MAC,
                       "LONG BSR at %4d.%2d, %d/%d (n/n_Lcg), BS Index %d, BS value < %d, total %d\n",
                       frameP,
                       slot,
                       n,
                       n_Lcg,
                       pduP[mac_subheader_len + 1 + n],
                       NR_LONG_BSR_TABLE[pduP[mac_subheader_len + 1 + n]],
                       sched_ctrl->estimated_ul_buffer);
               }

               break;

        case UL_SCH_LCID_C_RNTI:

          for (int i = 0; i < NR_NB_RA_PROC_MAX; i++) {
            NR_RA_t *ra = &RC.nrmac[module_idP]->common_channels[CC_id].ra[i];
            if (ra->state >= WAIT_Msg3 && ra->rnti == UE->rnti) {
              ra->crnti = ((pduP[1]&0xFF)<<8)|(pduP[2]&0xFF);
              ra->msg3_dcch_dtch = true;
              LOG_I(NR_MAC, "Received UL_SCH_LCID_C_RNTI with C-RNTI 0x%04x\n", ra->crnti);
              break;
            }
          }

        	//38.321 section 6.1.3.2
        	//fixed length
        	mac_len = 2;
        	/* Extract CRNTI value */
        	break;

        case UL_SCH_LCID_SINGLE_ENTRY_PHR:
        	//38.321 section 6.1.3.8
        	//fixed length
        	mac_len = 2;
        	/* Extract SINGLE ENTRY PHR elements for PHR calculation */
        	ce_ptr = &pduP[mac_subheader_len];
        	NR_SINGLE_ENTRY_PHR_MAC_CE *phr = (NR_SINGLE_ENTRY_PHR_MAC_CE *) ce_ptr;
        	/* Save the phr info */
        	const int PH = phr->PH;
        	const int PCMAX = phr->PCMAX;
        	/* 38.133 Table10.1.17.1-1 */
        	if (PH < 55)
        	  sched_ctrl->ph = PH - 32;
        	else
        	  sched_ctrl->ph = PH - 32 + (PH - 54);
        	/* 38.133 Table10.1.18.1-1 */
        	sched_ctrl->pcmax = PCMAX - 29;
        	LOG_D(NR_MAC, "SINGLE ENTRY PHR R1 %d PH %d (%d dB) R2 %d PCMAX %d (%d dBm)\n",
                      phr->R1, PH, sched_ctrl->ph, phr->R2, PCMAX, sched_ctrl->pcmax);
        	break;

        case UL_SCH_LCID_MULTI_ENTRY_PHR_1_OCT:
        	//38.321 section 6.1.3.9
        	//  varialbe length
	  if (!get_mac_len(pduP, pdu_len, &mac_len, &mac_subheader_len))
	    return 0;
        	/* Extract MULTI ENTRY PHR elements from single octet bitmap for PHR calculation */
        	break;

        case UL_SCH_LCID_MULTI_ENTRY_PHR_4_OCT:
        	//38.321 section 6.1.3.9
        	//  varialbe length
	  if (!get_mac_len(pduP, pdu_len, &mac_len, &mac_subheader_len))
	    return 0;
        	/* Extract MULTI ENTRY PHR elements from four octets bitmap for PHR calculation */
        	break;

        case UL_SCH_LCID_PADDING:
        	done = 1;
        	//  end of MAC PDU, can ignore the rest.
        	break;

        case UL_SCH_LCID_SRB1:
        case UL_SCH_LCID_SRB2:
	  if (!get_mac_len(pduP, pdu_len, &mac_len, &mac_subheader_len))
	    return 0;

          rnti_t crnti = UE->rnti;
	  NR_UE_info_t* UE_idx = UE;
          for (int i = 0; i < NR_NB_RA_PROC_MAX; i++) {
            NR_RA_t *ra = &RC.nrmac[module_idP]->common_channels[CC_id].ra[i];
            if (ra->state >= WAIT_Msg3 && ra->rnti == UE->rnti) {
              uint8_t *next_subpduP = pduP + mac_subheader_len + mac_len;
              if ((pduP[mac_subheader_len+mac_len] & 0x3F) == UL_SCH_LCID_C_RNTI) {
                crnti = ((next_subpduP[1]&0xFF)<<8)|(next_subpduP[2]&0xFF);
		LOG_W(NR_MAC, " UL_SCH_LCID_SRB for rnti %04x\n", crnti);
                UE_idx = find_nr_UE(&RC.nrmac[module_idP]->UE_info, crnti);
                break;
              }
            }
          }

          if (UE_idx->CellGroup) {
            LOG_D(NR_MAC, "Frame %d : ULSCH -> UL-DCCH %d (gNB %ld, %d bytes), rnti: 0x%04x \n", frameP, rx_lcid, module_idP, mac_len, crnti);
            mac_rlc_data_ind(module_idP,
                             crnti,
                             module_idP,
                             frameP,
                             ENB_FLAG_YES,
                             MBMS_FLAG_NO,
                             rx_lcid,
                             (char *) (pduP + mac_subheader_len),
                             mac_len,
                             1,
                             NULL);
          } else {
            AssertFatal(1==0,"[UE %04x] Frame/Slot %d.%d : Received LCID %d which is not configured, dropping packet\n",UE->rnti,frameP,slot,rx_lcid);
          }
          break;
        case UL_SCH_LCID_SRB3:
              // todo
              break;

        case UL_SCH_LCID_CCCH:
        case UL_SCH_LCID_CCCH1:
          // fixed length
          mac_subheader_len = 1;

          if ( rx_lcid == UL_SCH_LCID_CCCH1 ) {
            // RRCResumeRequest1 message includes the full I-RNTI and has a size of 8 bytes
            mac_len = 8;

            // Check if it is a valid CCCH1 message, we get all 00's messages very often
            int i = 0;
            for(i=0; i<(mac_subheader_len+mac_len); i++) {
              if(pduP[i] != 0) {
                break;
              }
            }
            if (i == (mac_subheader_len+mac_len)) {
              LOG_D(NR_MAC, "%s() Invalid CCCH1 message!, pdu_len: %d\n", __func__, pdu_len);
              done = 1;
              break;
            }
          } else {
            // fixed length of 6 bytes
            mac_len = 6;
          }

          nr_mac_rrc_data_ind(module_idP,
                              CC_id,
                              frameP,
                              0,
                              0,
                              UE->rnti,
                              CCCH,
                              pduP + mac_subheader_len,
                              mac_len,
                              0);
          break;

        case UL_SCH_LCID_DTCH ... (UL_SCH_LCID_DTCH + 28):
          //  check if LCID is valid at current time.
          if (!get_mac_len(pduP, pdu_len, &mac_len, &mac_subheader_len)) {
            return 0;
          }


            LOG_D(NR_MAC, "[UE %04x] %d.%d : ULSCH -> UL-%s %d (gNB %ld, %d bytes)\n",
                  UE->rnti,
                  frameP,
                  slot,
                  rx_lcid<4?"DCCH":"DTCH",
                  rx_lcid,
                  module_idP,
                  mac_len);
            UE->mac_stats.ul.lc_bytes[rx_lcid] += mac_len;

            mac_rlc_data_ind(module_idP,
                             UE->rnti,
                             module_idP,
                             frameP,
                             ENB_FLAG_YES,
                             MBMS_FLAG_NO,
                             rx_lcid,
                             (char *)(pduP + mac_subheader_len),
                             mac_len,
                             1,
                             NULL);

            /* Updated estimated buffer when receiving data */
            if (sched_ctrl->estimated_ul_buffer >= mac_len) {
              sched_ctrl->estimated_ul_buffer -= mac_len;
            } else {
              sched_ctrl->estimated_ul_buffer = 0;
            }

            break;

        default:
          LOG_E(NR_MAC, "Received unknown MAC header (LCID = 0x%02x)\n", rx_lcid);
          return -1;
          break;
        }

        #ifdef ENABLE_MAC_PAYLOAD_DEBUG
        if (rx_lcid < 45 || rx_lcid == 52 || rx_lcid == 63) {
          LOG_I(NR_MAC, "In %s: dumping UL MAC SDU sub-header with length %d (LCID = 0x%02x):\n", __func__, mac_subheader_len, rx_lcid);
          log_dump(NR_MAC, pduP, mac_subheader_len, LOG_DUMP_CHAR, "\n");
          LOG_I(NR_MAC, "In %s: dumping UL MAC SDU with length %d (LCID = 0x%02x):\n", __func__, mac_len, rx_lcid);
          log_dump(NR_MAC, pduP + mac_subheader_len, mac_len, LOG_DUMP_CHAR, "\n");
        } else {
          LOG_I(NR_MAC, "In %s: dumping UL MAC CE with length %d (LCID = 0x%02x):\n", __func__, mac_len, rx_lcid);
          log_dump(NR_MAC, pduP + mac_subheader_len + mac_len, mac_len, LOG_DUMP_CHAR, "\n");
        }
        #endif

        pduP += ( mac_subheader_len + mac_len );
        pdu_len -= ( mac_subheader_len + mac_len );

        if (pdu_len < 0) {
          LOG_E(NR_MAC, "In %s: residual UL MAC PDU in %d.%d with length < 0!, pdu_len %d \n", __func__, frameP, slot, pdu_len);
          LOG_E(NR_MAC, "MAC PDU ");
          for (int i = 0; i < 20; i++) // Only printf 1st - 20nd bytes
            printf("%02x ", pduP[i]);
          printf("\n");
          return 0;
        }
    }
  return 0;
}

void abort_nr_ul_harq(NR_UE_info_t *UE, int8_t harq_pid)
{
  NR_UE_sched_ctrl_t *sched_ctrl = &UE->UE_sched_ctrl;
  NR_UE_ul_harq_t *harq = &sched_ctrl->ul_harq_processes[harq_pid];

  harq->ndi ^= 1;
  harq->round = 0;
  UE->mac_stats.ul.errors++;
  add_tail_nr_list(&sched_ctrl->available_ul_harq, harq_pid);

  /* the transmission failed: the UE won't send the data we expected initially,
   * so retrieve to correctly schedule after next BSR */
  sched_ctrl->sched_ul_bytes -= harq->sched_pusch.tb_size;
  if (sched_ctrl->sched_ul_bytes < 0)
    sched_ctrl->sched_ul_bytes = 0;
}

void handle_nr_ul_harq(const int CC_idP,
                       module_id_t mod_id,
                       frame_t frame,
                       sub_frame_t slot,
                       const nfapi_nr_crc_t *crc_pdu)
{
  NR_UE_info_t* UE = find_nr_UE(&RC.nrmac[mod_id]->UE_info, crc_pdu->rnti);
  if (!UE) {
    LOG_W(NR_MAC, "handle harq for rnti %04x, in RA process\n", crc_pdu->rnti);
    for (int i = 0; i < NR_NB_RA_PROC_MAX; ++i) {
      NR_RA_t *ra = &RC.nrmac[mod_id]->common_channels[CC_idP].ra[i];
      if (ra->state >= WAIT_Msg3 &&
          ra->rnti == crc_pdu->rnti)
        return;
    }
    LOG_E(NR_MAC, "%s(): unknown RNTI 0x%04x in PUSCH\n", __func__, crc_pdu->rnti);
    return;
  }
  NR_UE_sched_ctrl_t *sched_ctrl = &UE->UE_sched_ctrl;
  int8_t harq_pid = sched_ctrl->feedback_ul_harq.head;
  LOG_D(NR_MAC, "Comparing crc_pdu->harq_id vs feedback harq_pid = %d %d\n",crc_pdu->harq_id, harq_pid);
  while (crc_pdu->harq_id != harq_pid || harq_pid < 0) {
    LOG_W(NR_MAC,
          "Unexpected ULSCH HARQ PID %d (have %d) for RNTI 0x%04x (ignore this warning for RA)\n",
          crc_pdu->harq_id,
          harq_pid,
          crc_pdu->rnti);
    if (harq_pid < 0)
      return;

    remove_front_nr_list(&sched_ctrl->feedback_ul_harq);
    sched_ctrl->ul_harq_processes[harq_pid].is_waiting = false;

    if(sched_ctrl->ul_harq_processes[harq_pid].round >= RC.nrmac[mod_id]->ul_bler.harq_round_max - 1) {
      abort_nr_ul_harq(UE, harq_pid);
    } else {
      sched_ctrl->ul_harq_processes[harq_pid].round++;
      add_tail_nr_list(&sched_ctrl->retrans_ul_harq, harq_pid);
    }
    harq_pid = sched_ctrl->feedback_ul_harq.head;
  }
  remove_front_nr_list(&sched_ctrl->feedback_ul_harq);
  NR_UE_ul_harq_t *harq = &sched_ctrl->ul_harq_processes[harq_pid];
  DevAssert(harq->is_waiting);
  harq->feedback_slot = -1;
  harq->is_waiting = false;
  if (!crc_pdu->tb_crc_status) {
    harq->ndi ^= 1;
    harq->round = 0;
    LOG_D(NR_MAC,
          "Ulharq id %d crc passed for RNTI %04x\n",
          harq_pid,
          crc_pdu->rnti);
    add_tail_nr_list(&sched_ctrl->available_ul_harq, harq_pid);
  } else if (harq->round >= RC.nrmac[mod_id]->ul_bler.harq_round_max  - 1) {
    abort_nr_ul_harq(UE, harq_pid);
    LOG_D(NR_MAC,
          "RNTI %04x: Ulharq id %d crc failed in all rounds\n",
          crc_pdu->rnti,
          harq_pid);
  } else {
    harq->round++;
    LOG_D(NR_MAC,
          "Ulharq id %d crc failed for RNTI %04x\n",
          harq_pid,
          crc_pdu->rnti);
    add_tail_nr_list(&sched_ctrl->retrans_ul_harq, harq_pid);
  }
}

/*
* When data are received on PHY and transmitted to MAC
*/
void nr_rx_sdu(const module_id_t gnb_mod_idP,
               const int CC_idP,
               const frame_t frameP,
               const sub_frame_t slotP,
               const rnti_t rntiP,
               uint8_t *sduP,
               const uint16_t sdu_lenP,
               const uint16_t timing_advance,
               const uint8_t ul_cqi,
               const uint16_t rssi){

  gNB_MAC_INST *gNB_mac = RC.nrmac[gnb_mod_idP];

  const int current_rnti = rntiP;
  LOG_D(NR_MAC, "rx_sdu for rnti %04x\n", current_rnti);
  const int target_snrx10 = gNB_mac->pusch_target_snrx10;
  const int pusch_failure_thres = gNB_mac->pusch_failure_thres;
  
  NR_UE_info_t* UE = find_nr_UE(&gNB_mac->UE_info, current_rnti);
  if (UE) {
    NR_UE_sched_ctrl_t *UE_scheduling_control = &UE->UE_sched_ctrl;
    const int8_t harq_pid = UE_scheduling_control->feedback_ul_harq.head;

    if (sduP)
      T(T_GNB_MAC_UL_PDU_WITH_DATA, T_INT(gnb_mod_idP), T_INT(CC_idP),
        T_INT(rntiP), T_INT(frameP), T_INT(slotP), T_INT(harq_pid),
        T_BUFFER(sduP, sdu_lenP));

    UE->mac_stats.ul.total_bytes += sdu_lenP;
    LOG_D(NR_MAC, "[gNB %d][PUSCH %d] CC_id %d %d.%d Received ULSCH sdu from PHY (rnti %04x) ul_cqi %d TA %d sduP %p, rssi %d\n",
          gnb_mod_idP,
          harq_pid,
          CC_idP,
          frameP,
          slotP,
          current_rnti,
          ul_cqi,
          timing_advance,
          sduP,
          rssi);

    // if not missed detection (10dB threshold for now)
    if (rssi>0) {
      UE_scheduling_control->tpc0 = nr_get_tpc(target_snrx10,ul_cqi,30);
      if (timing_advance != 0xffff)
        UE_scheduling_control->ta_update = timing_advance;
      UE_scheduling_control->raw_rssi = rssi;
      UE_scheduling_control->pusch_snrx10 = ul_cqi * 5 - 640;

      LOG_D(NR_MAC, "[UE %04x] PUSCH TPC %d and TA %d\n",UE->rnti,UE_scheduling_control->tpc0,UE_scheduling_control->ta_update);
    }
    else{
      LOG_D(NR_MAC,"[UE %04x] Detected DTX : increasing UE TX power\n",UE->rnti);
      UE_scheduling_control->tpc0 = 1;
    }

#if defined(ENABLE_MAC_PAYLOAD_DEBUG)

    LOG_I(NR_MAC, "Printing received UL MAC payload at gNB side: %d \n");
    for (int i = 0; i < sdu_lenP ; i++) {
	  //harq_process_ul_ue->a[i] = (unsigned char) rand();
	  //printf("a[%d]=0x%02x\n",i,harq_process_ul_ue->a[i]);
	  printf("%02x ",(unsigned char)sduP[i]);
    }
    printf("\n");

#endif

    if (sduP != NULL){
      LOG_D(NR_MAC, "Received PDU at MAC gNB \n");

      UE->UE_sched_ctrl.pusch_consecutive_dtx_cnt = 0;
      const uint32_t tb_size = UE_scheduling_control->ul_harq_processes[harq_pid].sched_pusch.tb_size;
      UE_scheduling_control->sched_ul_bytes -= tb_size;
      if (UE_scheduling_control->sched_ul_bytes < 0)
        UE_scheduling_control->sched_ul_bytes = 0;

      nr_process_mac_pdu(gnb_mod_idP, UE, CC_idP, frameP, slotP, sduP, sdu_lenP);
    }
    else {
      NR_UE_ul_harq_t *cur_harq = &UE_scheduling_control->ul_harq_processes[harq_pid];
      /* reduce sched_ul_bytes when cur_harq->round == 3 */
      if (cur_harq->round == 3){
        const uint32_t tb_size = UE_scheduling_control->ul_harq_processes[harq_pid].sched_pusch.tb_size;
        UE_scheduling_control->sched_ul_bytes -= tb_size;
        if (UE_scheduling_control->sched_ul_bytes < 0)
          UE_scheduling_control->sched_ul_bytes = 0;
      }
      if (ul_cqi <= 128) {
        UE->UE_sched_ctrl.pusch_consecutive_dtx_cnt++;
        UE->mac_stats.ulsch_DTX++;
      }

      if (!get_softmodem_params()->phy_test && UE->UE_sched_ctrl.pusch_consecutive_dtx_cnt >= pusch_failure_thres) {
         LOG_W(NR_MAC,"Detected UL Failure on PUSCH after %d PUSCH DTX, stopping scheduling\n",
               UE->UE_sched_ctrl.pusch_consecutive_dtx_cnt);
         UE->UE_sched_ctrl.ul_failure = 1;

         nr_mac_gNB_rrc_ul_failure(gnb_mod_idP,CC_idP,frameP,slotP,rntiP);
      }
    }
  } else if(sduP) {

    bool no_sig = true;
    for (int k = 0; k < sdu_lenP; k++) {
      if(sduP[k]!=0) {
        no_sig = false;
        break;
      }
    }

    if(no_sig) {
      LOG_W(NR_MAC, "No signal\n");
    }

    T(T_GNB_MAC_UL_PDU_WITH_DATA, T_INT(gnb_mod_idP), T_INT(CC_idP),
      T_INT(rntiP), T_INT(frameP), T_INT(slotP), T_INT(-1) /* harq_pid */,
      T_BUFFER(sduP, sdu_lenP));
    
    /* we don't know this UE (yet). Check whether there is a ongoing RA (Msg 3)
     * and check the corresponding UE's RNTI match, in which case we activate
     * it. */
    for (int i = 0; i < NR_NB_RA_PROC_MAX; ++i) {
      NR_RA_t *ra = &gNB_mac->common_channels[CC_idP].ra[i];
      if (ra->state != WAIT_Msg3)
        continue;
      
      if(no_sig) {
        LOG_D(NR_MAC, "Random Access %i failed at state %i (no signal)\n", i, ra->state);
        nr_mac_remove_ra_rnti(gnb_mod_idP, ra->rnti);
        nr_clear_ra_proc(gnb_mod_idP, CC_idP, frameP, ra);
      } else {

        // random access pusch with TC-RNTI
        if (ra->rnti != current_rnti) {
          LOG_D(NR_MAC,
                "expected TC_RNTI %04x to match current RNTI %04x\n",
                ra->rnti,
                current_rnti);

          if( (frameP==ra->Msg3_frame) && (slotP==ra->Msg3_slot) ) {
            LOG_D(NR_MAC, "Random Access %i failed at state %i (TC_RNTI %04x RNTI %04x)\n", i, ra->state,ra->rnti,current_rnti);
            nr_mac_remove_ra_rnti(gnb_mod_idP, ra->rnti);
            nr_clear_ra_proc(gnb_mod_idP, CC_idP, frameP, ra);
          }

          continue;
        }


	NR_UE_info_t* UE = add_new_nr_ue(gNB_mac, ra->rnti, ra->CellGroup);
        if (!UE) {
          LOG_W(NR_MAC, "Random Access %i discarded at state %i (TC_RNTI %04x RNTI %04x): max number of users achieved!\n", i, ra->state,ra->rnti,current_rnti);

          nr_mac_remove_ra_rnti(gnb_mod_idP, ra->rnti);
          nr_clear_ra_proc(gnb_mod_idP, CC_idP, frameP, ra);
          return;
        }

        UE->UE_beam_index = ra->beam_id;

        // re-initialize ta update variables after RA procedure completion
        UE->UE_sched_ctrl.ta_frame = frameP;

        LOG_D(NR_MAC,
              "reset RA state information for RA-RNTI 0x%04x/index %d\n",
              ra->rnti,
              i);

        LOG_I(NR_MAC,
              "[gNB %d][RAPROC] PUSCH with TC_RNTI 0x%04x received correctly, "
              "adding UE MAC Context RNTI 0x%04x\n",
              gnb_mod_idP,
              current_rnti,
              ra->rnti);

      NR_UE_sched_ctrl_t *UE_scheduling_control = &UE->UE_sched_ctrl;

      UE_scheduling_control->tpc0 = nr_get_tpc(target_snrx10,ul_cqi,30);
      if (timing_advance != 0xffff)
        UE_scheduling_control->ta_update = timing_advance;
      UE_scheduling_control->raw_rssi = rssi;
      UE_scheduling_control->pusch_snrx10 = ul_cqi * 5 - 640;
      LOG_D(NR_MAC, "[UE %04x] PUSCH TPC %d and TA %d\n",UE->rnti,UE_scheduling_control->tpc0,UE_scheduling_control->ta_update);
        if(ra->cfra) {

          LOG_A(NR_MAC, "(rnti 0x%04x) CFRA procedure succeeded!\n", ra->rnti);
          nr_mac_remove_ra_rnti(gnb_mod_idP, ra->rnti);
          nr_clear_ra_proc(gnb_mod_idP, CC_idP, frameP, ra);
          process_CellGroup(ra->CellGroup, UE_scheduling_control);

        } else {

          LOG_A(NR_MAC,"[RAPROC] RA-Msg3 received (sdu_lenP %d)\n",sdu_lenP);
          LOG_D(NR_MAC,"[RAPROC] Received Msg3:\n");
          for (int k = 0; k < sdu_lenP; k++) {
            LOG_D(NR_MAC,"(%i): 0x%x\n",k,sduP[k]);
          }

          // UE Contention Resolution Identity
          // Store the first 48 bits belonging to the uplink CCCH SDU within Msg3 to fill in Msg4
          // First byte corresponds to R/LCID MAC sub-header
          memcpy(ra->cont_res_id, &sduP[1], sizeof(uint8_t) * 6);

          if (nr_process_mac_pdu(gnb_mod_idP, UE, CC_idP, frameP, slotP, sduP, sdu_lenP) == 0) {
            ra->state = Msg4;
            ra->Msg4_frame = (frameP + 2) % 1024;
            ra->Msg4_slot = 1;
            
            if (ra->msg3_dcch_dtch) {
              // Check if the UE identified by C-RNTI still exists at the gNB
              NR_UE_info_t * UE_C = find_nr_UE(&gNB_mac->UE_info, ra->crnti);
              if (!UE_C) {
                // The UE identified by C-RNTI no longer exists at the gNB
                // Let's abort the current RA, so the UE will trigger a new RA later but using RRCSetupRequest instead. A better solution may be implemented
                mac_remove_nr_ue(gNB_mac, ra->rnti);
                nr_clear_ra_proc(gnb_mod_idP, CC_idP, frameP, ra);
                return;
              } else {
                // The UE identified by C-RNTI still exists at the gNB
                // Reset uplink failure flags/counters/timers at RRC
                nr_mac_gNB_rrc_ul_failure_reset(gnb_mod_idP, frameP, slotP, ra->crnti);

                // Reset HARQ processes
                reset_dl_harq_list(&UE_C->UE_sched_ctrl);
                reset_ul_harq_list(&UE_C->UE_sched_ctrl);
              }
            }
            LOG_I(NR_MAC, "Scheduling RA-Msg4 for TC_RNTI 0x%04x (state %d, frame %d, slot %d)\n",
                  (ra->msg3_dcch_dtch?ra->crnti:ra->rnti), ra->state, ra->Msg4_frame, ra->Msg4_slot);
          }
          else {
             nr_mac_remove_ra_rnti(gnb_mod_idP, ra->rnti);
             nr_clear_ra_proc(gnb_mod_idP, CC_idP, frameP, ra);
          }
        }
        return;
      }
    }
  } else {
    for (int i = 0; i < NR_NB_RA_PROC_MAX; ++i) {
      NR_RA_t *ra = &gNB_mac->common_channels[CC_idP].ra[i];
      if (ra->state != WAIT_Msg3)
        continue;

      if( (frameP!=ra->Msg3_frame) || (slotP!=ra->Msg3_slot))
        continue;

      // for CFRA (NSA) do not schedule retransmission of msg3
      if (ra->cfra) {
        LOG_D(NR_MAC, "Random Access %i failed at state %i (NSA msg3 reception failed)\n", i, ra->state);
        nr_mac_remove_ra_rnti(gnb_mod_idP, ra->rnti);
        nr_clear_ra_proc(gnb_mod_idP, CC_idP, frameP, ra);
        return;
      }

      if (ra->msg3_round >= gNB_mac->ul_bler.harq_round_max - 1) {
        LOG_W(NR_MAC, "Random Access %i failed at state %i (Reached msg3 max harq rounds)\n", i, ra->state);
        nr_mac_remove_ra_rnti(gnb_mod_idP, ra->rnti);
        nr_clear_ra_proc(gnb_mod_idP, CC_idP, frameP, ra);
        return;
      }

      LOG_D(NR_MAC, "Random Access %i Msg3 CRC did not pass)\n", i);

      ra->msg3_round++;
      ra->state = Msg3_retransmission;
    }
  }
}

void handle_nr_srs_measurements(const module_id_t module_id,
                                const frame_t frame,
                                const sub_frame_t slot,
                                const rnti_t rnti,
                                const uint16_t timing_advance,
                                const uint8_t num_symbols,
                                const uint8_t wide_band_snr,
                                const uint8_t num_reported_symbols,
                                nfapi_nr_srs_indication_reported_symbol_t* reported_symbol_list) {

  LOG_D(NR_MAC, "(%d.%d) Received SRS indication for rnti: 0x%04x\n", frame, slot, rnti);

#ifdef SRS_IND_DEBUG
  LOG_I(NR_MAC, "frame = %i\n", frame);
  LOG_I(NR_MAC, "slot = %i\n", slot);
  LOG_I(NR_MAC, "rnti = 0x%04x\n", rnti);
  LOG_I(NR_MAC, "timing_advance = %i\n", timing_advance);
  LOG_I(NR_MAC, "num_symbols = %i\n", num_symbols);
  LOG_I(NR_MAC, "wide_band_snr = %i (%i dB)\n", wide_band_snr, (wide_band_snr>>1)-64);
  LOG_I(NR_MAC, "num_reported_symbols = %i\n", num_reported_symbols);
  LOG_I(NR_MAC, "reported_symbol_list[0].num_rbs = %i\n", reported_symbol_list[0].num_rbs);
  for(int rb = 0; rb < reported_symbol_list[0].num_rbs; rb++) {
    LOG_I(NR_MAC, "reported_symbol_list[0].rb_list[%3i].rb_snr = %i (%i dB)\n",
          rb, reported_symbol_list[0].rb_list[rb].rb_snr, (reported_symbol_list[0].rb_list[rb].rb_snr>>1)-64);
  }
#endif

  NR_UE_info_t *UE = find_nr_UE(&RC.nrmac[module_id]->UE_info, rnti);
  if (!UE) {
    LOG_W(NR_MAC, "Could not find UE for RNTI 0x%04x\n", rnti);
    return;
  }

  gNB_MAC_INST *nr_mac = RC.nrmac[module_id];
  NR_mac_stats_t *stats = &UE->mac_stats;
  stats->srs_wide_band_snr = (wide_band_snr>>1)-64;

  const int ul_prbblack_SNR_threshold = nr_mac->ul_prbblack_SNR_threshold;
  uint16_t *ulprbbl = nr_mac->ulprbbl;

  memset(ulprbbl, 0, reported_symbol_list[0].num_rbs*sizeof(uint16_t));
  for (int rb = 0; rb < reported_symbol_list[0].num_rbs; rb++) {
    int snr = (reported_symbol_list[0].rb_list[rb].rb_snr>>1)-64;
    if (snr < ul_prbblack_SNR_threshold) {
      ulprbbl[rb] = 0x3FFF; // all symbols taken
    }
    LOG_D(NR_MAC, "ulprbbl[%3i] = 0x%x\n", rb, ulprbbl[rb]);
  }
}

long get_K2(NR_PUSCH_TimeDomainResourceAllocationList_t *tdaList,
            int time_domain_assignment,
            int mu) {

  NR_PUSCH_TimeDomainResourceAllocation_t *tda = tdaList->list.array[time_domain_assignment];

  if (tda->k2)
    return *tda->k2;
  else if (mu < 2)
    return 1;
  else if (mu == 2)
    return 2;
  else
    return 3;
}

static bool nr_UE_is_to_be_scheduled(const NR_ServingCellConfigCommon_t *scc,
			      int CC_id,  NR_UE_info_t* UE, frame_t frame, sub_frame_t slot, uint32_t ulsch_max_frame_inactivity)
{
  const int n = nr_slots_per_frame[*scc->ssbSubcarrierSpacing];
  const int now = frame * n + slot;

  const NR_UE_sched_ctrl_t *sched_ctrl =&UE->UE_sched_ctrl;

  const NR_TDD_UL_DL_Pattern_t *tdd =
      scc->tdd_UL_DL_ConfigurationCommon ? &scc->tdd_UL_DL_ConfigurationCommon->pattern1 : NULL;
  int num_slots_per_period;
  int last_ul_slot;
  int tdd_period_len[8] = {500,625,1000,1250,2000,2500,5000,10000};
  if (tdd) { // Force the default transmission in a full slot as early as possible in the UL portion of TDD period (last_ul_slot)
    num_slots_per_period = n*tdd_period_len[tdd->dl_UL_TransmissionPeriodicity]/10000;
    last_ul_slot=1+tdd->nrofDownlinkSlots;
  } else {
    num_slots_per_period = n;
    last_ul_slot = sched_ctrl->last_ul_slot;
  }

  const int last_ul_sched = sched_ctrl->last_ul_frame * n + last_ul_slot;
  const int diff = (now - last_ul_sched + 1024 * n) % (1024 * n);
  /* UE is to be scheduled if
   * (1) we think the UE has more bytes awaiting than what we scheduled
   * (2) there is a scheduling request
   * (3) or we did not schedule it in more than 10 frames */
  const bool has_data = sched_ctrl->estimated_ul_buffer > sched_ctrl->sched_ul_bytes;
  const bool high_inactivity = diff >= (ulsch_max_frame_inactivity > 0 ? ulsch_max_frame_inactivity * n : num_slots_per_period);
  LOG_D(NR_MAC,
        "%4d.%2d UL inactivity %d slots has_data %d SR %d\n",
        frame,
        slot,
        diff,
        has_data,
        sched_ctrl->SR);
  return has_data || sched_ctrl->SR || high_inactivity;
}

static bool allocate_ul_retransmission(gNB_MAC_INST *nrmac,
				       frame_t frame,
				       sub_frame_t slot,
				       uint16_t *rballoc_mask,
				       int *n_rb_sched,
				       NR_UE_info_t* UE,
				       int harq_pid,
				       const NR_SIB1_t *sib1,
				       const NR_ServingCellConfigCommon_t *scc,
				       const int tda)
{
  const int CC_id = 0;
  NR_UE_sched_ctrl_t *sched_ctrl = &UE->UE_sched_ctrl;
  NR_sched_pusch_t *retInfo = &sched_ctrl->ul_harq_processes[harq_pid].sched_pusch;

  int rbStart = 0; // wrt BWP start
  const uint16_t bwpSize = UE->current_UL_BWP.BWPSize;
  const uint8_t nrOfLayers = 1;
  LOG_D(NR_MAC,"retInfo->time_domain_allocation = %d, tda = %d\n", retInfo->time_domain_allocation, tda);
  LOG_D(NR_MAC,"tbs %d\n",retInfo->tb_size);
  if (tda == retInfo->time_domain_allocation) {
    /* check whether we need to switch the TDA allocation since tha last
     * (re-)transmission */
    NR_pusch_semi_static_t *ps = &sched_ctrl->pusch_semi_static;

    if (ps->time_domain_allocation != tda
        || ps->nrOfLayers != nrOfLayers) {
      nr_set_pusch_semi_static(&UE->current_UL_BWP,
                               scc,
                               tda,
                               nrOfLayers,
                               ps);
    }

    /* Check the resource is enough for retransmission */
    const uint16_t slbitmap = SL_to_bitmap(ps->startSymbolIndex, ps->nrOfSymbols);
    while (rbStart < bwpSize && (rballoc_mask[rbStart] & slbitmap) != slbitmap)
      rbStart++;
    if (rbStart + retInfo->rbSize > bwpSize) {
      LOG_W(NR_MAC, "cannot allocate retransmission of RNTI %04x: no resources (rbStart %d, retInfo->rbSize %d, bwpSize %d\n", UE->rnti, rbStart, retInfo->rbSize, bwpSize);
      return false;
    }
    LOG_D(NR_MAC, "%s(): retransmission keeping TDA %d and TBS %d\n", __func__, tda, retInfo->tb_size);
  } else {
    NR_pusch_semi_static_t temp_ps;
    nr_set_pusch_semi_static(&UE->current_UL_BWP,
                             scc,
                             tda,
                             nrOfLayers,
                             &temp_ps);
    /* the retransmission will use a different time domain allocation, check
     * that we have enough resources */
    const uint16_t slbitmap = SL_to_bitmap(temp_ps.startSymbolIndex, temp_ps.nrOfSymbols);
    while (rbStart < bwpSize && (rballoc_mask[rbStart] & slbitmap) != slbitmap)
      rbStart++;
    int rbSize = 0;
    while (rbStart + rbSize < bwpSize && (rballoc_mask[rbStart + rbSize] & slbitmap) == slbitmap)
      rbSize++;
    uint32_t new_tbs;
    uint16_t new_rbSize;
    bool success = nr_find_nb_rb(retInfo->Qm,
                                 retInfo->R,
                                 1, // layers
                                 temp_ps.nrOfSymbols,
                                 temp_ps.N_PRB_DMRS * temp_ps.num_dmrs_symb,
                                 retInfo->tb_size,
                                 1, /* minimum of 1RB: need to find exact TBS, don't preclude any number */
                                 rbSize,
                                 &new_tbs,
                                 &new_rbSize);
    if (!success || new_tbs != retInfo->tb_size) {
      LOG_D(NR_MAC, "%s(): new TBsize %d of new TDA does not match old TBS %d\n", __func__, new_tbs, retInfo->tb_size);
      return false; /* the maximum TBsize we might have is smaller than what we need */
    }
    LOG_D(NR_MAC, "%s(): retransmission with TDA %d->%d and TBS %d -> %d\n", __func__, retInfo->time_domain_allocation, tda, retInfo->tb_size, new_tbs);
    /* we can allocate it. Overwrite the time_domain_allocation, the number
     * of RBs, and the new TB size. The rest is done below */
    retInfo->tb_size = new_tbs;
    retInfo->rbSize = new_rbSize;
    retInfo->time_domain_allocation = tda;
    sched_ctrl->pusch_semi_static = temp_ps;
  }

  /* Find a free CCE */
  const uint32_t Y = get_Y(sched_ctrl->search_space, slot, UE->rnti);
  uint8_t nr_of_candidates;
  for (int i=0; i<5; i++) {
    // for now taking the lowest value among the available aggregation levels
    find_aggregation_candidates(&sched_ctrl->aggregation_level,
                                &nr_of_candidates,
                                sched_ctrl->search_space,
                                1<<i);
    if(nr_of_candidates>0) break;
  }
  int CCEIndex = find_pdcch_candidate(nrmac,
                                      CC_id,
                                      sched_ctrl->aggregation_level,
                                      nr_of_candidates,
                                      &sched_ctrl->sched_pdcch,
                                      sched_ctrl->coreset,
                                      Y);

  if (CCEIndex<0) {
    LOG_D(NR_MAC, "%4d.%2d no free CCE for retransmission UL DCI UE %04x\n", frame, slot, UE->rnti);
    return false;
  }

  sched_ctrl->cce_index = CCEIndex;
  fill_pdcch_vrb_map(nrmac,
                     CC_id,
                     &sched_ctrl->sched_pdcch,
                     CCEIndex,
                     sched_ctrl->aggregation_level);

  /* frame/slot in sched_pusch has been set previously. In the following, we
   * overwrite the information in the retransmission information before storing
   * as the new scheduling instruction */
  retInfo->frame = sched_ctrl->sched_pusch.frame;
  retInfo->slot = sched_ctrl->sched_pusch.slot;
  /* Get previous PSUCH field info */
  sched_ctrl->sched_pusch = *retInfo;
  NR_sched_pusch_t *sched_pusch = &sched_ctrl->sched_pusch;

  LOG_D(NR_MAC,
        "%4d.%2d Allocate UL retransmission RNTI %04x sched %4d.%2d (%d RBs)\n",
        frame,
        slot,
        UE->rnti,
        sched_pusch->frame,
        sched_pusch->slot,
        sched_pusch->rbSize);

  sched_pusch->rbStart = rbStart;
  /* no need to recompute the TBS, it will be the same */

  /* Mark the corresponding RBs as used */
  n_rb_sched -= sched_pusch->rbSize;
  for (int rb = 0; rb < sched_ctrl->sched_pusch.rbSize; rb++)
    rballoc_mask[rb + sched_ctrl->sched_pusch.rbStart] ^= SL_to_bitmap(sched_ctrl->pusch_semi_static.startSymbolIndex, sched_ctrl->pusch_semi_static.nrOfSymbols);
  return true;
}

void update_ul_ue_R_Qm(NR_sched_pusch_t *sched_pusch, const NR_PUSCH_Config_t *pusch_Config, const int mcs_table) {

  const int mcs = sched_pusch->mcs;
  sched_pusch->R = nr_get_code_rate_ul(mcs, mcs_table);
  sched_pusch->Qm = nr_get_Qm_ul(mcs, mcs_table);

  if (pusch_Config && pusch_Config->tp_pi2BPSK && ((mcs_table == 3 && mcs < 2) || (mcs_table == 4 && mcs < 6))) {
    sched_pusch->R >>= 1;
    sched_pusch->Qm <<= 1;
  }
}

uint32_t ul_pf_tbs[3][29]; // pre-computed, approximate TBS values for PF coefficient
typedef struct UEsched_s {
  float coef;
  NR_UE_info_t * UE;
} UEsched_t;

static int comparator(const void *p, const void *q) {
  return ((UEsched_t*)p)->coef < ((UEsched_t*)q)->coef;
}

void pf_ul(module_id_t module_id,
           frame_t frame,
           sub_frame_t slot,
           NR_UE_info_t *UE_list[],
           int max_num_ue,
           int n_rb_sched,
           uint16_t *rballoc_mask) {

  const int CC_id = 0;
  gNB_MAC_INST *nrmac = RC.nrmac[module_id];
  NR_ServingCellConfigCommon_t *scc = nrmac->common_channels[CC_id].ServingCellConfigCommon;
  const NR_SIB1_t *sib1 = RC.nrmac[module_id]->common_channels[0].sib1 ? RC.nrmac[module_id]->common_channels[0].sib1->message.choice.c1->choice.systemInformationBlockType1 : NULL;
  
  const int min_rb = 5;
  // UEs that could be scheduled
  UEsched_t UE_sched[MAX_MOBILES_PER_GNB] = {0};
  int remainUEs=max_num_ue;
  int curUE=0;

  /* Loop UE_list to calculate throughput and coeff */
  UE_iterator(UE_list, UE) {

    if (UE->Msg4_ACKed != true)
      continue;

    LOG_D(NR_MAC,"pf_ul: preparing UL scheduling for UE %04x\n",UE->rnti);
    NR_UE_sched_ctrl_t *sched_ctrl = &UE->UE_sched_ctrl;
    NR_UE_UL_BWP_t *BWP = &UE->current_UL_BWP;

    int rbStart = 0; // wrt BWP start

    const uint16_t bwpSize = BWP->BWPSize;
    NR_sched_pusch_t *sched_pusch = &sched_ctrl->sched_pusch;
    NR_pusch_semi_static_t *ps = &sched_ctrl->pusch_semi_static;
    const NR_mac_dir_stats_t *stats = &UE->mac_stats.ul;

    /* Calculate throughput */
    const float a = 0.0005f; // corresponds to 200ms window
    const uint32_t b = stats->current_bytes;
    UE->ul_thr_ue = (1 - a) * UE->ul_thr_ue + a * b;

    /* Check if retransmission is necessary */
    sched_pusch->ul_harq_pid = sched_ctrl->retrans_ul_harq.head;
    LOG_D(NR_MAC,"pf_ul: UE %04x harq_pid %d\n",UE->rnti,sched_pusch->ul_harq_pid);
    if (sched_pusch->ul_harq_pid >= 0) {
      /* Allocate retransmission*/
      const int tda = get_ul_tda(nrmac, scc, sched_pusch->slot);
      bool r = allocate_ul_retransmission(nrmac, frame, slot, rballoc_mask, &n_rb_sched, UE, sched_pusch->ul_harq_pid, sib1, scc, tda);
      if (!r) {
        LOG_D(NR_MAC, "%4d.%2d UL retransmission UE RNTI %04x can NOT be allocated\n", frame, slot, UE->rnti);
        continue;
      }
      else LOG_D(NR_MAC,"%4d.%2d UL Retransmission UE RNTI %04x to be allocated, max_num_ue %d\n",frame,slot,UE->rnti,max_num_ue);

      /* reduce max_num_ue once we are sure UE can be allocated, i.e., has CCE */
      remainUEs--;

      // we have filled all with mandatory retransmissions
      // no need to schedule new transmissions
      if (remainUEs == 0)
	      return;

      continue;
    } 
    const int B = max(0, sched_ctrl->estimated_ul_buffer - sched_ctrl->sched_ul_bytes);
    /* preprocessor computed sched_frame/sched_slot */
    const bool do_sched = nr_UE_is_to_be_scheduled(scc, 0, UE, sched_pusch->frame, sched_pusch->slot, nrmac->ulsch_max_frame_inactivity);

    LOG_D(NR_MAC,"pf_ul: do_sched UE %04x => %s\n",UE->rnti,do_sched ? "yes" : "no");
    if ((B == 0 && !do_sched) || (sched_ctrl->rrc_processing_timer > 0)) {
      continue;
    }

    const NR_bler_options_t *bo = &nrmac->ul_bler;
    const int max_mcs = bo->max_mcs; /* no per-user maximum MCS yet */
    if (bo->harq_round_max == 1)
      sched_pusch->mcs = max_mcs;
    else
      sched_pusch->mcs = get_mcs_from_bler(bo, stats, &UE->UE_sched_ctrl.ul_bler_stats, max_mcs, frame);

    /* Schedule UE on SR or UL inactivity and no data (otherwise, will be scheduled
     * based on data to transmit) */
    if (B == 0 && do_sched) {
      /* if no data, pre-allocate 5RB */
      /* Find a free CCE */
      const uint32_t Y = get_Y(sched_ctrl->search_space, slot, UE->rnti);
      uint8_t nr_of_candidates;
      for (int i=0; i<5; i++) {
        // for now taking the lowest value among the available aggregation levels
        find_aggregation_candidates(&sched_ctrl->aggregation_level,
                                    &nr_of_candidates,
                                    sched_ctrl->search_space,
                                    1<<i);
        if(nr_of_candidates>0) break;
      }
      int CCEIndex = find_pdcch_candidate(RC.nrmac[module_id],
					  CC_id,
					  sched_ctrl->aggregation_level,
					  nr_of_candidates,
					  &sched_ctrl->sched_pdcch,
					  sched_ctrl->coreset,
					  Y);

      if (CCEIndex<0) {
        LOG_D(NR_MAC, "%4d.%2d no free CCE for UL DCI UE %04x (BSR 0)\n", frame, slot, UE->rnti);
        continue;
      }

      /* reduce max_num_ue once we are sure UE can be allocated, i.e., has CCE */
      remainUEs--;

      // we have filled all with mandatory retransmissions
      // no need to schedule new transmissions
      if (remainUEs == 0)
        return;

      /* Save PUSCH field */
      /* we want to avoid a lengthy deduction of DMRS and other parameters in
       * every TTI if we can save it, so check whether TDA, or
       * num_dmrs_cdm_grps_no_data has changed and only then recompute */
      const uint8_t nrOfLayers = 1;
      const int tda = get_ul_tda(nrmac, scc, sched_pusch->slot);
      if (ps->time_domain_allocation != tda
          || ps->nrOfLayers != nrOfLayers) {
        nr_set_pusch_semi_static(BWP,
                                 scc,
                                 tda,
                                 nrOfLayers,
                                 ps);
      }

      LOG_D(NR_MAC,"Looking for min_rb %d RBs, starting at %d num_dmrs_cdm_grps_no_data %d\n",
            min_rb, rbStart, ps->num_dmrs_cdm_grps_no_data);
      const uint16_t slbitmap = SL_to_bitmap(ps->startSymbolIndex, ps->nrOfSymbols);
      while (rbStart < bwpSize && (rballoc_mask[rbStart] & slbitmap) != slbitmap)
        rbStart++;
      if (rbStart + min_rb >= bwpSize) {
        LOG_W(NR_MAC, "cannot allocate continuous UL data for RNTI %04x: no resources (rbStart %d, min_rb %d, bwpSize %d\n",
              UE->rnti,rbStart,min_rb,bwpSize);
        return;
      }

      sched_ctrl->cce_index = CCEIndex;
      fill_pdcch_vrb_map(RC.nrmac[module_id],
                         CC_id,
                         &sched_ctrl->sched_pdcch,
                         CCEIndex,
                         sched_ctrl->aggregation_level);

      NR_sched_pusch_t *sched_pusch = &sched_ctrl->sched_pusch;
      sched_pusch->mcs = min(nrmac->min_grant_mcs, sched_pusch->mcs);
      update_ul_ue_R_Qm(sched_pusch, BWP->pusch_Config, BWP->mcs_table);
      sched_pusch->rbStart = rbStart;
      sched_pusch->rbSize = min_rb;
      sched_pusch->tb_size = nr_compute_tbs(sched_pusch->Qm,
                                            sched_pusch->R,
                                            sched_pusch->rbSize,
                                            ps->nrOfSymbols,
                                            ps->N_PRB_DMRS * ps->num_dmrs_symb,
                                            0, // nb_rb_oh
                                            0,
                                            ps->nrOfLayers)
                             >> 3;

      /* Mark the corresponding RBs as used */
      n_rb_sched -= sched_pusch->rbSize;
      for (int rb = 0; rb < sched_ctrl->sched_pusch.rbSize; rb++)
        rballoc_mask[rb + sched_ctrl->sched_pusch.rbStart] ^= slbitmap;

      continue;
    }

    /* Create UE_sched for UEs eligibale for new data transmission*/
    /* Calculate coefficient*/
    const uint32_t tbs = ul_pf_tbs[BWP->mcs_table][sched_pusch->mcs];
    float coeff_ue = (float) tbs / UE->ul_thr_ue;
    LOG_D(NR_MAC,"rnti %04x b %d, ul_thr_ue %f, tbs %d, coeff_ue %f\n",
          UE->rnti, b, UE->ul_thr_ue, tbs, coeff_ue);
    UE_sched[curUE].coef=coeff_ue;
    UE_sched[curUE].UE=UE;
    curUE++;
  }

  qsort(UE_sched, sizeof(*UE_sched), sizeofArray(UE_sched), comparator);
  UEsched_t *iterator=UE_sched;
  
  const int min_rbSize = 5;
  /* Loop UE_sched to find max coeff and allocate transmission */
  while (remainUEs> 0 && n_rb_sched >= min_rbSize && iterator->UE != NULL) {

    NR_UE_sched_ctrl_t *sched_ctrl = &iterator->UE->UE_sched_ctrl;

    const uint32_t Y = get_Y(sched_ctrl->search_space, slot, iterator->UE->rnti);
    uint8_t nr_of_candidates;
    for (int i=0; i<5; i++) {
      // for now taking the lowest value among the available aggregation levels
      find_aggregation_candidates(&sched_ctrl->aggregation_level,
                                  &nr_of_candidates,
                                  sched_ctrl->search_space,
                                  1<<i);
      if(nr_of_candidates>0)
        break;
    }
    int CCEIndex = find_pdcch_candidate(RC.nrmac[module_id],
                                        CC_id,
                                        sched_ctrl->aggregation_level,
                                        nr_of_candidates,
                                        &sched_ctrl->sched_pdcch,
                                        sched_ctrl->coreset,
                                        Y);
    if (CCEIndex<0) {
      LOG_D(NR_MAC, "%4d.%2d no free CCE for UL DCI UE %04x\n", frame, slot, iterator->UE->rnti);
      iterator++;
      continue;
    }
    else LOG_D(NR_MAC, "%4d.%2d free CCE for UL DCI UE %04x\n",frame,slot, iterator->UE->rnti);

    NR_UE_UL_BWP_t *BWP = &iterator->UE->current_UL_BWP;

    const uint16_t bwpSize = BWP->BWPSize;
    NR_sched_pusch_t *sched_pusch = &sched_ctrl->sched_pusch;
    NR_pusch_semi_static_t *ps = &sched_ctrl->pusch_semi_static;

    /* Save PUSCH field */
    /* we want to avoid a lengthy deduction of DMRS and other parameters in
     * every TTI if we can save it, so check whether TDA, or
     * num_dmrs_cdm_grps_no_data has changed and only then recompute */
    const uint8_t nrOfLayers = 1;
    const int tda = get_ul_tda(nrmac, scc, sched_pusch->slot);
    if (ps->time_domain_allocation != tda
        || ps->nrOfLayers != nrOfLayers) {
      nr_set_pusch_semi_static(BWP,
                               scc,
                               tda,
                               nrOfLayers,
                               ps);
    }
    update_ul_ue_R_Qm(sched_pusch, BWP->pusch_Config, BWP->mcs_table);

    int rbStart = 0;
    const uint16_t slbitmap = SL_to_bitmap(ps->startSymbolIndex, ps->nrOfSymbols);
    while (rbStart < bwpSize && (rballoc_mask[rbStart] & slbitmap) != slbitmap)
      rbStart++;
    sched_pusch->rbStart = rbStart;
    uint16_t max_rbSize = 1;
    while (rbStart + max_rbSize < bwpSize && (rballoc_mask[rbStart + max_rbSize] & slbitmap) == slbitmap)
      max_rbSize++;

    if (rbStart + min_rb >= bwpSize) {
      LOG_W(NR_MAC, "cannot allocate UL data for RNTI %04x: no resources (rbStart %d, min_rb %d, bwpSize %d)\n",
	    iterator->UE->rnti,rbStart,min_rb,bwpSize);
      return;
    }
    else
      LOG_D(NR_MAC,"allocating UL data for RNTI %04x (rbStsart %d, min_rb %d, bwpSize %d)\n", iterator->UE->rnti,rbStart,min_rb,bwpSize);

    /* Calculate the current scheduling bytes and the necessary RBs */
    const int B = cmax(sched_ctrl->estimated_ul_buffer - sched_ctrl->sched_ul_bytes, 0);
    uint16_t rbSize = 0;
    uint32_t TBS = 0;

    nr_find_nb_rb(sched_pusch->Qm,
                  sched_pusch->R,
                  1, // layers
                  ps->nrOfSymbols,
                  ps->N_PRB_DMRS * ps->num_dmrs_symb,
                  B,
                  min_rbSize,
                  max_rbSize,
                  &TBS,
                  &rbSize);
    sched_pusch->rbSize = rbSize;
    sched_pusch->tb_size = TBS;
    LOG_D(NR_MAC,"rbSize %d (max_rbSize %d), TBS %d, est buf %d, sched_ul %d, B %d, CCE %d, num_dmrs_symb %d, N_PRB_DMRS %d\n",
          rbSize, max_rbSize,sched_pusch->tb_size, sched_ctrl->estimated_ul_buffer, sched_ctrl->sched_ul_bytes, B,sched_ctrl->cce_index,ps->num_dmrs_symb,ps->N_PRB_DMRS);

    /* Mark the corresponding RBs as used */

    sched_ctrl->cce_index = CCEIndex;
    fill_pdcch_vrb_map(RC.nrmac[module_id],
                       CC_id,
                       &sched_ctrl->sched_pdcch,
                       CCEIndex,
                       sched_ctrl->aggregation_level);

    n_rb_sched -= sched_pusch->rbSize;
    for (int rb = 0; rb < sched_ctrl->sched_pusch.rbSize; rb++)
      rballoc_mask[rb + sched_ctrl->sched_pusch.rbStart] ^= slbitmap;

    /* reduce max_num_ue once we are sure UE can be allocated, i.e., has CCE */
    remainUEs--;
    iterator++;
  }
}

bool nr_fr1_ulsch_preprocessor(module_id_t module_id, frame_t frame, sub_frame_t slot)
{
  gNB_MAC_INST *nr_mac = RC.nrmac[module_id];
  NR_COMMON_channels_t *cc = nr_mac->common_channels;
  NR_ServingCellConfigCommon_t *scc = cc->ServingCellConfigCommon;
  const NR_SIB1_t *sib1 = nr_mac->common_channels[0].sib1 ? nr_mac->common_channels[0].sib1->message.choice.c1->choice.systemInformationBlockType1 : NULL;
  NR_ServingCellConfigCommonSIB_t *scc_sib1 = sib1 ? sib1->servingCellConfigCommon : NULL;

  AssertFatal(scc!=NULL || scc_sib1!=NULL,"We need one serving cell config common\n");

<<<<<<< HEAD
=======
  const int mu = scc ? scc->uplinkConfigCommon->initialUplinkBWP->genericParameters.subcarrierSpacing :
                 scc_sib1->uplinkConfigCommon->initialUplinkBWP.genericParameters.subcarrierSpacing;

  // no UEs
>>>>>>> 7f910a2e
  if (nr_mac->UE_info.list[0] == NULL)
    return false;

  const int CC_id = 0;

  /* Get the K2 for first UE to compute offset. The other UEs are guaranteed to
   * have the same K2 (we don't support multiple/different K2s via different
   * TDAs yet). If the TDA is negative, it means that there is no UL slot to
   * schedule now (slot + k2 is not UL slot) */
  NR_UE_sched_ctrl_t *sched_ctrl = &nr_mac->UE_info.list[0]->UE_sched_ctrl;
  NR_UE_UL_BWP_t *BWP = &nr_mac->UE_info.list[0]->current_UL_BWP;
  int mu = BWP->scs;
  const int temp_tda = get_ul_tda(nr_mac, scc, slot);
  int K2 = get_K2(BWP->tdaList, temp_tda, mu);
  const int sched_frame = (frame + (slot + K2 >= nr_slots_per_frame[mu])) & 1023;
  const int sched_slot = (slot + K2) % nr_slots_per_frame[mu];
  const int tda = get_ul_tda(nr_mac, scc, sched_slot);
  if (tda < 0)
    return false;
  DevAssert(K2 == get_K2(BWP->tdaList, tda, mu));

  if (!is_xlsch_in_slot(nr_mac->ulsch_slot_bitmap[sched_slot / 64], sched_slot))
    return false;

  bool is_mixed_slot = false;
  const NR_TDD_UL_DL_Pattern_t *tdd =
      scc->tdd_UL_DL_ConfigurationCommon ? &scc->tdd_UL_DL_ConfigurationCommon->pattern1 : NULL;

  if (tdd)
    is_mixed_slot = is_xlsch_in_slot(nr_mac->dlsch_slot_bitmap[sched_slot / 64], sched_slot) &&
                    is_xlsch_in_slot(nr_mac->ulsch_slot_bitmap[sched_slot / 64], sched_slot);

  // FIXME: Avoid mixed slots for initialUplinkBWP
  if (BWP->bwp_id==0 && is_mixed_slot)
    return false;

  // Avoid slots with the SRS
  UE_iterator(nr_mac->UE_info.list, UE) {
    NR_sched_srs_t sched_srs = UE->UE_sched_ctrl.sched_srs;
    if(sched_srs.srs_scheduled && sched_srs.frame==sched_frame && sched_srs.slot==sched_slot) {
      return false;
    }
  }

  sched_ctrl->sched_pusch.slot = sched_slot;
  sched_ctrl->sched_pusch.frame = sched_frame;
  UE_iterator(nr_mac->UE_info.list, UE2) {
    NR_UE_sched_ctrl_t *sched_ctrl = &UE2->UE_sched_ctrl;
<<<<<<< HEAD
    AssertFatal(K2 == get_K2(BWP->tdaList, tda, mu),
                "Different K2, %d(UE%d) != %ld(UE%04x)\n",
		K2, 0, get_K2(BWP->tdaList, tda, mu), UE2->rnti);
=======
    AssertFatal(K2 == get_K2(scc,scc_sib1,sched_ctrl->active_ubwp, tda, mu),
                "Different K2, %d(UE%d) != %ld(UE%04x)\n", K2, 0, get_K2(scc,scc_sib1,sched_ctrl->active_ubwp, tda, mu), UE2->rnti);
>>>>>>> 7f910a2e
    sched_ctrl->sched_pusch.slot = sched_slot;
    sched_ctrl->sched_pusch.frame = sched_frame;
  }

  /* Change vrb_map_UL to rballoc_mask: check which symbols per RB (in
   * vrb_map_UL) overlap with the "default" tda and exclude those RBs.
   * Calculate largest contiguous RBs */
  uint16_t *vrb_map_UL =
      &RC.nrmac[module_id]->common_channels[CC_id].vrb_map_UL[sched_slot * MAX_BWP_SIZE];

  const uint16_t bwpSize = BWP->BWPSize;
  const uint16_t bwpStart = BWP->BWPStart;

  const int startSymbolAndLength = BWP->tdaList->list.array[tda]->startSymbolAndLength;
  int startSymbolIndex, nrOfSymbols;
  SLIV2SL(startSymbolAndLength, &startSymbolIndex, &nrOfSymbols);
  const uint16_t symb = SL_to_bitmap(startSymbolIndex, nrOfSymbols);

  int st = 0, e = 0, len = 0;

  for (int i = 0; i < bwpSize; i++) {
    while ((vrb_map_UL[bwpStart + i] & symb) != 0 && i < bwpSize)
      i++;
    st = i;
    while ((vrb_map_UL[bwpStart + i] & symb) == 0 && i < bwpSize)
      i++;
    if (i - st > len) {
      len = i - st;
      e = i - 1;
    }
  }
  st = e - len + 1;

  LOG_D(NR_MAC,"UL %d.%d : start_prb %d, end PRB %d\n",frame,slot,st,e);
  
  uint16_t rballoc_mask[bwpSize];

  /* Calculate mask: if any RB in vrb_map_UL is blocked (1), the current RB will be 0 */
  for (int i = 0; i < bwpSize; i++)
    rballoc_mask[i] = (i >= st && i <= e)*SL_to_bitmap(startSymbolIndex, nrOfSymbols);

  /* proportional fair scheduling algorithm */
  pf_ul(module_id,
        frame,
        slot,
        nr_mac->UE_info.list,
        2,
        len,
        rballoc_mask);
  return true;
}

nr_pp_impl_ul nr_init_fr1_ulsch_preprocessor(module_id_t module_id, int CC_id)
{
  /* in the PF algorithm, we have to use the TBsize to compute the coefficient.
   * This would include the number of DMRS symbols, which in turn depends on
   * the time domain allocation. In case we are in a mixed slot, we do not want
   * to recalculate all these values, and therefore we provide a look-up table
   * which should approximately(!) give us the TBsize. In particular, the
   * number of symbols, the number of DMRS symbols, and the exact Qm and R, are
   * not correct*/
  for (int mcsTableIdx = 0; mcsTableIdx < 3; ++mcsTableIdx) {
    for (int mcs = 0; mcs < 29; ++mcs) {
      if (mcs > 27 && mcsTableIdx == 1)
        continue;
      const uint8_t Qm = nr_get_Qm_dl(mcs, mcsTableIdx);
      const uint16_t R = nr_get_code_rate_ul(mcs, mcsTableIdx);
      /* note: we do not update R/Qm based on low MCS or pi2BPSK */
      ul_pf_tbs[mcsTableIdx][mcs] = nr_compute_tbs(Qm,
                                                   R,
                                                   1, /* rbSize */
                                                   10, /* hypothetical number of slots */
                                                   0, /* N_PRB_DMRS * N_DMRS_SLOT */
                                                   0 /* N_PRB_oh, 0 for initialBWP */,
                                                   0 /* tb_scaling */,
                                                   1 /* nrOfLayers */)
                                    >> 3;
    }
  }
  return nr_fr1_ulsch_preprocessor;
}

void nr_schedule_ulsch(module_id_t module_id, frame_t frame, sub_frame_t slot)
{
  gNB_MAC_INST *nr_mac = RC.nrmac[module_id];
  /* Uplink data ONLY can be scheduled when the current slot is downlink slot,
   * because we have to schedule the DCI0 first before schedule uplink data */
  if (!is_xlsch_in_slot(nr_mac->dlsch_slot_bitmap[slot / 64], slot)) {
    LOG_D(NR_MAC, "Current slot %d is NOT DL slot, cannot schedule DCI0 for UL data\n", slot);
    return;
  }
  bool do_sched = RC.nrmac[module_id]->pre_processor_ul(module_id, frame, slot);
  if (!do_sched)
    return;

  const int CC_id = 0;
  nfapi_nr_ul_dci_request_t *ul_dci_req = &RC.nrmac[module_id]->UL_dci_req[CC_id];
  ul_dci_req->SFN = frame;
  ul_dci_req->Slot = slot;
  /* a PDCCH PDU groups DCIs per BWP and CORESET. Save a pointer to each
   * allocated PDCCH so we can easily allocate UE's DCIs independent of any
   * CORESET order */
  nfapi_nr_dl_tti_pdcch_pdu_rel15_t *pdcch_pdu_coreset[MAX_NUM_CORESET] = {0};


  NR_ServingCellConfigCommon_t *scc = RC.nrmac[module_id]->common_channels[0].ServingCellConfigCommon;
  NR_UEs_t *UE_info = &RC.nrmac[module_id]->UE_info;
  const NR_SIB1_t *sib1 = RC.nrmac[module_id]->common_channels[0].sib1 ? RC.nrmac[module_id]->common_channels[0].sib1->message.choice.c1->choice.systemInformationBlockType1 : NULL;
  UE_iterator( UE_info->list, UE) {
    NR_UE_sched_ctrl_t *sched_ctrl = &UE->UE_sched_ctrl;
    if (sched_ctrl->ul_failure == 1 && get_softmodem_params()->phy_test==0) continue;

    NR_CellGroupConfig_t *cg = UE->CellGroup;
    NR_UE_UL_BWP_t *current_BWP = &UE->current_UL_BWP;

    UE->mac_stats.ul.current_bytes = 0;

    /* dynamic PUSCH values (RB alloc, MCS, hence R, Qm, TBS) that change in
     * every TTI are pre-populated by the preprocessor and used below */
    NR_sched_pusch_t *sched_pusch = &sched_ctrl->sched_pusch;
    LOG_D(NR_MAC,"UE %04x : sched_pusch->rbSize %d\n",UE->rnti,sched_pusch->rbSize);
    if (sched_pusch->rbSize <= 0)
      continue;

    uint16_t rnti = UE->rnti;
    sched_ctrl->SR = false;

    int8_t harq_id = sched_pusch->ul_harq_pid;
    if (harq_id < 0) {
      /* PP has not selected a specific HARQ Process, get a new one */
      harq_id = sched_ctrl->available_ul_harq.head;
      AssertFatal(harq_id >= 0,
                  "no free HARQ process available for UE %04x\n",
                  UE->rnti);
      remove_front_nr_list(&sched_ctrl->available_ul_harq);
      sched_pusch->ul_harq_pid = harq_id;
    } else {
      /* PP selected a specific HARQ process. Check whether it will be a new
       * transmission or a retransmission, and remove from the corresponding
       * list */
      if (sched_ctrl->ul_harq_processes[harq_id].round == 0)
        remove_nr_list(&sched_ctrl->available_ul_harq, harq_id);
      else
        remove_nr_list(&sched_ctrl->retrans_ul_harq, harq_id);
    }
    NR_UE_ul_harq_t *cur_harq = &sched_ctrl->ul_harq_processes[harq_id];
    DevAssert(!cur_harq->is_waiting);
    add_tail_nr_list(&sched_ctrl->feedback_ul_harq, harq_id);
    cur_harq->feedback_slot = sched_pusch->slot;
    cur_harq->is_waiting = true;

    int rnti_types[2] = { NR_RNTI_C, 0 };

    /* pre-computed PUSCH values that only change if time domain allocation,
     * DCI format, or DMRS parameters change. Updated in the preprocessor
     * through nr_set_pusch_semi_static() */
    NR_pusch_semi_static_t *ps = &sched_ctrl->pusch_semi_static;

    /* Statistics */
    AssertFatal(cur_harq->round < nr_mac->ul_bler.harq_round_max, "Indexing ulsch_rounds[%d] is out of bounds\n", cur_harq->round);
    UE->mac_stats.ul.rounds[cur_harq->round]++;
    if (cur_harq->round == 0) {
      UE->mac_stats.ulsch_total_bytes_scheduled += sched_pusch->tb_size;
      /* Save information on MCS, TBS etc for the current initial transmission
       * so we have access to it when retransmitting */
      cur_harq->sched_pusch = *sched_pusch;
      /* save which time allocation has been used, to be used on
       * retransmissions */
      cur_harq->sched_pusch.time_domain_allocation = ps->time_domain_allocation;
      sched_ctrl->sched_ul_bytes += sched_pusch->tb_size;
    } else {
      LOG_D(NR_MAC,
            "%d.%2d UL retransmission RNTI %04x sched %d.%2d HARQ PID %d round %d NDI %d\n",
            frame,
            slot,
            rnti,
            sched_pusch->frame,
            sched_pusch->slot,
            harq_id,
            cur_harq->round,
            cur_harq->ndi);
    }
    UE->mac_stats.ul.current_bytes = sched_pusch->tb_size;
    sched_ctrl->last_ul_frame = sched_pusch->frame;
    sched_ctrl->last_ul_slot = sched_pusch->slot;

    LOG_D(NR_MAC,
          "ULSCH/PUSCH: %4d.%2d RNTI %04x UL sched %4d.%2d DCI L %d start %2d RBS %3d startSymbol %2d nb_symbol %2d dmrs_pos %x MCS %2d nrOfLayers %2d num_dmrs_cdm_grps_no_data %2d TBS %4d HARQ PID %2d round %d RV %d NDI %d est %6d sched %6d est BSR %6d TPC %d\n",
          frame,
          slot,
          rnti,
          sched_pusch->frame,
          sched_pusch->slot,
          sched_ctrl->aggregation_level,
          sched_pusch->rbStart,
          sched_pusch->rbSize,
          ps->startSymbolIndex,
          ps->nrOfSymbols,
          ps->ul_dmrs_symb_pos,
          sched_pusch->mcs,
          ps->nrOfLayers,
          ps->num_dmrs_cdm_grps_no_data,
          sched_pusch->tb_size,
          harq_id,
          cur_harq->round,
          nr_rv_round_map[cur_harq->round%4],
          cur_harq->ndi,
          sched_ctrl->estimated_ul_buffer,
          sched_ctrl->sched_ul_bytes,
          sched_ctrl->estimated_ul_buffer - sched_ctrl->sched_ul_bytes,
          sched_ctrl->tpc0);

    /* PUSCH in a later slot, but corresponding DCI now! */
    nfapi_nr_ul_tti_request_t *future_ul_tti_req = &RC.nrmac[module_id]->UL_tti_req_ahead[0][sched_pusch->slot];
    AssertFatal(future_ul_tti_req->SFN == sched_pusch->frame
                && future_ul_tti_req->Slot == sched_pusch->slot,
                "%d.%d future UL_tti_req's frame.slot %d.%d does not match PUSCH %d.%d\n",
                frame, slot,
                future_ul_tti_req->SFN,
                future_ul_tti_req->Slot,
                sched_pusch->frame,
                sched_pusch->slot);
    AssertFatal(future_ul_tti_req->n_pdus <
                sizeof(future_ul_tti_req->pdus_list) / sizeof(future_ul_tti_req->pdus_list[0]),
                "Invalid future_ul_tti_req->n_pdus %d\n", future_ul_tti_req->n_pdus);
    future_ul_tti_req->pdus_list[future_ul_tti_req->n_pdus].pdu_type = NFAPI_NR_UL_CONFIG_PUSCH_PDU_TYPE;
    future_ul_tti_req->pdus_list[future_ul_tti_req->n_pdus].pdu_size = sizeof(nfapi_nr_pusch_pdu_t);
    nfapi_nr_pusch_pdu_t *pusch_pdu = &future_ul_tti_req->pdus_list[future_ul_tti_req->n_pdus].pusch_pdu;
    memset(pusch_pdu, 0, sizeof(nfapi_nr_pusch_pdu_t));
    future_ul_tti_req->n_pdus += 1;

    LOG_D(NR_MAC, "%4d.%2d Scheduling UE specific PUSCH for sched %d.%d, ul_tti_req %d.%d\n", frame, slot,
    sched_pusch->frame,sched_pusch->slot,future_ul_tti_req->SFN,future_ul_tti_req->Slot);

    pusch_pdu->pdu_bit_map = PUSCH_PDU_BITMAP_PUSCH_DATA;
    pusch_pdu->rnti = rnti;
    pusch_pdu->handle = 0; //not yet used

    /* FAPI: BWP */

    pusch_pdu->bwp_size  = current_BWP->BWPSize;
    pusch_pdu->bwp_start = current_BWP->BWPStart;
    pusch_pdu->subcarrier_spacing = current_BWP->scs;
    pusch_pdu->cyclic_prefix = 0;

    /* FAPI: PUSCH information always included */
    pusch_pdu->target_code_rate = sched_pusch->R;
    pusch_pdu->qam_mod_order = sched_pusch->Qm;
    pusch_pdu->mcs_index = sched_pusch->mcs;
    pusch_pdu->mcs_table = current_BWP->mcs_table;
    pusch_pdu->transform_precoding = current_BWP->transform_precoding;
    if (current_BWP->pusch_Config && current_BWP->pusch_Config->dataScramblingIdentityPUSCH)
      pusch_pdu->data_scrambling_id = *current_BWP->pusch_Config->dataScramblingIdentityPUSCH;
    else
      pusch_pdu->data_scrambling_id = *scc->physCellId;
    pusch_pdu->nrOfLayers = ps->nrOfLayers;
    pusch_pdu->num_dmrs_cdm_grps_no_data = ps->num_dmrs_cdm_grps_no_data;

    /* FAPI: DMRS */
    pusch_pdu->ul_dmrs_symb_pos = ps->ul_dmrs_symb_pos;
    pusch_pdu->dmrs_config_type = ps->dmrs_config_type;
    if (pusch_pdu->transform_precoding) { // transform precoding disabled
      long *scramblingid=NULL;
      if (ps->NR_DMRS_UplinkConfig && pusch_pdu->scid == 0)
        scramblingid = ps->NR_DMRS_UplinkConfig->transformPrecodingDisabled->scramblingID0;
      else if (ps->NR_DMRS_UplinkConfig)
        scramblingid = ps->NR_DMRS_UplinkConfig->transformPrecodingDisabled->scramblingID1;
      if (scramblingid == NULL)
        pusch_pdu->ul_dmrs_scrambling_id = *scc->physCellId;
      else
        pusch_pdu->ul_dmrs_scrambling_id = *scramblingid;
    }
    else {
      pusch_pdu->ul_dmrs_scrambling_id = *scc->physCellId;
      if (ps->NR_DMRS_UplinkConfig && ps->NR_DMRS_UplinkConfig->transformPrecodingEnabled->nPUSCH_Identity != NULL)
        pusch_pdu->pusch_identity = *ps->NR_DMRS_UplinkConfig->transformPrecodingEnabled->nPUSCH_Identity;
      else if (ps->NR_DMRS_UplinkConfig)
        pusch_pdu->pusch_identity = *scc->physCellId;
    }
    pusch_pdu->scid = 0;      // DMRS sequence initialization [TS38.211, sec 6.4.1.1.1]
    pusch_pdu->num_dmrs_cdm_grps_no_data = ps->num_dmrs_cdm_grps_no_data;
    pusch_pdu->dmrs_ports = ((1<<ps->nrOfLayers) - 1);

    /* FAPI: Pusch Allocation in frequency domain */
    pusch_pdu->resource_alloc = 1; //type 1
    pusch_pdu->rb_start = sched_pusch->rbStart;
    pusch_pdu->rb_size = sched_pusch->rbSize;
    pusch_pdu->vrb_to_prb_mapping = 0;
    if (current_BWP->pusch_Config==NULL || current_BWP->pusch_Config->frequencyHopping==NULL)
      pusch_pdu->frequency_hopping = 0;
    else
      pusch_pdu->frequency_hopping = 1;

    /* FAPI: Resource Allocation in time domain */
    pusch_pdu->start_symbol_index = ps->startSymbolIndex;
    pusch_pdu->nr_of_symbols = ps->nrOfSymbols;

    /* PUSCH PDU */
    AssertFatal(cur_harq->round < nr_mac->ul_bler.harq_round_max, "Indexing nr_rv_round_map[%d] is out of bounds\n", cur_harq->round%4);
    pusch_pdu->pusch_data.rv_index = nr_rv_round_map[cur_harq->round%4];
    pusch_pdu->pusch_data.harq_process_id = harq_id;
    pusch_pdu->pusch_data.new_data_indicator = cur_harq->ndi;
    pusch_pdu->pusch_data.tb_size = sched_pusch->tb_size;
    pusch_pdu->pusch_data.num_cb = 0; //CBG not supported

    pusch_pdu->maintenance_parms_v3.tbSizeLbrmBytes = 0;

    LOG_D(NR_MAC,"PUSCH PDU : data_scrambling_identity %x, dmrs_scrambling_id %x\n",pusch_pdu->data_scrambling_id,pusch_pdu->ul_dmrs_scrambling_id);
    /* TRANSFORM PRECODING --------------------------------------------------------*/

    if (pusch_pdu->transform_precoding == NR_PUSCH_Config__transformPrecoder_enabled){

      // U as specified in section 6.4.1.1.1.2 in 38.211, if sequence hopping and group hopping are disabled
      pusch_pdu->dfts_ofdm.low_papr_group_number = pusch_pdu->pusch_identity % 30;

      // V as specified in section 6.4.1.1.1.2 in 38.211 V = 0 if sequence hopping and group hopping are disabled
      if ((ps->NR_DMRS_UplinkConfig==NULL) || ((ps->NR_DMRS_UplinkConfig->transformPrecodingEnabled->sequenceGroupHopping == NULL) &&
					       (ps->NR_DMRS_UplinkConfig->transformPrecodingEnabled->sequenceHopping == NULL)))
        pusch_pdu->dfts_ofdm.low_papr_sequence_number = 0;
      else
        AssertFatal(1==0,"SequenceGroupHopping or sequenceHopping are NOT Supported\n");

      LOG_D(NR_MAC,"TRANSFORM PRECODING IS ENABLED. CDM groups: %d, U: %d MCS table: %d\n", pusch_pdu->num_dmrs_cdm_grps_no_data, pusch_pdu->dfts_ofdm.low_papr_group_number, current_BWP->mcs_table);
    }

    /*-----------------------------------------------------------------------------*/

    /* PUSCH PTRS */
    if (ps->NR_DMRS_UplinkConfig && ps->NR_DMRS_UplinkConfig->phaseTrackingRS != NULL) {
      bool valid_ptrs_setup = false;
      pusch_pdu->pusch_ptrs.ptrs_ports_list   = (nfapi_nr_ptrs_ports_t *) malloc(2*sizeof(nfapi_nr_ptrs_ports_t));
      valid_ptrs_setup = set_ul_ptrs_values(ps->NR_DMRS_UplinkConfig->phaseTrackingRS->choice.setup,
                                            pusch_pdu->rb_size, pusch_pdu->mcs_index, pusch_pdu->mcs_table,
                                            &pusch_pdu->pusch_ptrs.ptrs_freq_density,&pusch_pdu->pusch_ptrs.ptrs_time_density,
                                            &pusch_pdu->pusch_ptrs.ptrs_ports_list->ptrs_re_offset,&pusch_pdu->pusch_ptrs.num_ptrs_ports,
                                            &pusch_pdu->pusch_ptrs.ul_ptrs_power, pusch_pdu->nr_of_symbols);
      if (valid_ptrs_setup==true) {
        pusch_pdu->pdu_bit_map |= PUSCH_PDU_BITMAP_PUSCH_PTRS; // enable PUSCH PTRS
      }
    }
    else{
      pusch_pdu->pdu_bit_map &= ~PUSCH_PDU_BITMAP_PUSCH_PTRS; // disable PUSCH PTRS
    }

    /* look up the PDCCH PDU for this BWP and CORESET. If it does not exist,
     * create it */
    NR_SearchSpace_t *ss = sched_ctrl->search_space;
    NR_ControlResourceSet_t *coreset = sched_ctrl->coreset;
    const int coresetid = coreset->controlResourceSetId;
    nfapi_nr_dl_tti_pdcch_pdu_rel15_t *pdcch_pdu = pdcch_pdu_coreset[coresetid];
    if (!pdcch_pdu) {
      nfapi_nr_ul_dci_request_pdus_t *ul_dci_request_pdu = &ul_dci_req->ul_dci_pdu_list[ul_dci_req->numPdus];
      memset(ul_dci_request_pdu, 0, sizeof(nfapi_nr_ul_dci_request_pdus_t));
      ul_dci_request_pdu->PDUType = NFAPI_NR_DL_TTI_PDCCH_PDU_TYPE;
      ul_dci_request_pdu->PDUSize = (uint8_t)(2+sizeof(nfapi_nr_dl_tti_pdcch_pdu));
      pdcch_pdu = &ul_dci_request_pdu->pdcch_pdu.pdcch_pdu_rel15;
      ul_dci_req->numPdus += 1;
      nr_configure_pdcch(pdcch_pdu, coreset, false, &sched_ctrl->sched_pdcch);
      pdcch_pdu_coreset[coresetid] = pdcch_pdu;
    }

    LOG_D(NR_MAC,"Configuring ULDCI/PDCCH in %d.%d at CCE %d, rnti %04x\n", frame,slot,sched_ctrl->cce_index,rnti);

    /* Fill PDCCH DL DCI PDU */
    nfapi_nr_dl_dci_pdu_t *dci_pdu = &pdcch_pdu->dci_pdu[pdcch_pdu->numDlDci];
    pdcch_pdu->numDlDci++;
    dci_pdu->RNTI = rnti;
    if (coreset->pdcch_DMRS_ScramblingID &&
        ss->searchSpaceType->present == NR_SearchSpace__searchSpaceType_PR_ue_Specific) {
      dci_pdu->ScramblingId = *coreset->pdcch_DMRS_ScramblingID;
      dci_pdu->ScramblingRNTI = rnti;
    } else {
      dci_pdu->ScramblingId = *scc->physCellId;
      dci_pdu->ScramblingRNTI = 0;
    }
    dci_pdu->AggregationLevel = sched_ctrl->aggregation_level;
    dci_pdu->CceIndex = sched_ctrl->cce_index;
    dci_pdu->beta_PDCCH_1_0 = 0;
    dci_pdu->powerControlOffsetSS = 1;

    dci_pdu_rel15_t uldci_payload;
    memset(&uldci_payload, 0, sizeof(uldci_payload));

    config_uldci(sib1,
                 scc,
                 pusch_pdu,
                 &uldci_payload,
                 ps->time_domain_allocation,
                 UE->UE_sched_ctrl.tpc0,
                 current_BWP);
    fill_dci_pdu_rel15(scc,
                       cg,
                       &UE->current_DL_BWP,
                       dci_pdu,
                       &uldci_payload,
                       current_BWP->dci_format,
                       rnti_types[0],
                       pusch_pdu->bwp_size,
                       current_BWP->bwp_id,
                       coreset,
                       nr_mac->cset0_bwp_size);

    memset(sched_pusch, 0, sizeof(*sched_pusch));
  }
}<|MERGE_RESOLUTION|>--- conflicted
+++ resolved
@@ -1330,13 +1330,7 @@
 
   AssertFatal(scc!=NULL || scc_sib1!=NULL,"We need one serving cell config common\n");
 
-<<<<<<< HEAD
-=======
-  const int mu = scc ? scc->uplinkConfigCommon->initialUplinkBWP->genericParameters.subcarrierSpacing :
-                 scc_sib1->uplinkConfigCommon->initialUplinkBWP.genericParameters.subcarrierSpacing;
-
   // no UEs
->>>>>>> 7f910a2e
   if (nr_mac->UE_info.list[0] == NULL)
     return false;
 
@@ -1385,14 +1379,9 @@
   sched_ctrl->sched_pusch.frame = sched_frame;
   UE_iterator(nr_mac->UE_info.list, UE2) {
     NR_UE_sched_ctrl_t *sched_ctrl = &UE2->UE_sched_ctrl;
-<<<<<<< HEAD
     AssertFatal(K2 == get_K2(BWP->tdaList, tda, mu),
                 "Different K2, %d(UE%d) != %ld(UE%04x)\n",
 		K2, 0, get_K2(BWP->tdaList, tda, mu), UE2->rnti);
-=======
-    AssertFatal(K2 == get_K2(scc,scc_sib1,sched_ctrl->active_ubwp, tda, mu),
-                "Different K2, %d(UE%d) != %ld(UE%04x)\n", K2, 0, get_K2(scc,scc_sib1,sched_ctrl->active_ubwp, tda, mu), UE2->rnti);
->>>>>>> 7f910a2e
     sched_ctrl->sched_pusch.slot = sched_slot;
     sched_ctrl->sched_pusch.frame = sched_frame;
   }
