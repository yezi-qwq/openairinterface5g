--- conflicted
+++ resolved
@@ -811,11 +811,7 @@
         reset_dl_harq_list(UE_scheduling_control);
         reset_ul_harq_list(UE_scheduling_control);
         nr_clear_ra_proc(ra);
-<<<<<<< HEAD
-        process_CellGroup(ra->CellGroup, UE);
-=======
         process_addmod_bearers_cellGroupConfig(&UE->UE_sched_ctrl, ra->CellGroup->rlc_BearerToAddModList);
->>>>>>> 98df398d
       } else {
         LOG_A(NR_MAC, "[RAPROC] RA-Msg3 received (sdu_lenP %d)\n", sdu_lenP);
         LOG_D(NR_MAC, "[RAPROC] Received Msg3:\n");
