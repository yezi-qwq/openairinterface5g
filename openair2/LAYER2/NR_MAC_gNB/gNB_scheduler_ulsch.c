--- conflicted
+++ resolved
@@ -1037,7 +1037,14 @@
   } else {
     NR_pusch_semi_static_t temp_ps;
     int dci_format = get_dci_format(sched_ctrl);
-    nr_set_pusch_semi_static(scc, sched_ctrl->active_ubwp,ubwpd, dci_format, tda, num_dmrs_cdm_grps_no_data, &temp_ps);
+    nr_set_pusch_semi_static(sib1,
+                             scc,
+                             sched_ctrl->active_ubwp,
+                             ubwpd,
+                             dci_format,
+                             tda,
+                             num_dmrs_cdm_grps_no_data,
+                             &temp_ps);
     /* the retransmission will use a different time domain allocation, check
      * that we have enough resources */
     while (rbStart < bwpSize &&
@@ -1047,19 +1054,6 @@
     while (rbStart + rbSize < bwpSize &&
            (rballoc_mask[rbStart + rbSize]&SL_to_bitmap(temp_ps.startSymbolIndex, temp_ps.nrOfSymbols)))
       rbSize++;
-<<<<<<< HEAD
-    NR_pusch_semi_static_t temp_ps;
-    int dci_format = get_dci_format(sched_ctrl);
-    nr_set_pusch_semi_static(sib1,
-                             scc,
-                             sched_ctrl->active_ubwp,
-                             ubwpd,
-                             dci_format,
-                             tda,
-                             num_dmrs_cdm_grps_no_data,
-                             &temp_ps);
-=======
->>>>>>> 35a66874
     uint32_t new_tbs;
     uint16_t new_rbSize;
     bool success = nr_find_nb_rb(retInfo->Qm,
