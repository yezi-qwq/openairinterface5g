/*
 * Licensed to the OpenAirInterface (OAI) Software Alliance under one or more
 * contributor license agreements.  See the NOTICE file distributed with
 * this work for additional information regarding copyright ownership.
 * The OpenAirInterface Software Alliance licenses this file to You under
 * the OAI Public License, Version 1.1  (the "License"); you may not use this file
 * except in compliance with the License.
 * You may obtain a copy of the License at
 *
 *      http://www.openairinterface.org/?page_id=698
 *
 * Unless required by applicable law or agreed to in writing, software
 * distributed under the License is distributed on an "AS IS" BASIS,
 * WITHOUT WARRANTIES OR CONDITIONS OF ANY KIND, either express or implied.
 * See the License for the specific language governing permissions and
 * limitations under the License.
 *-------------------------------------------------------------------------------
 * For more information about the OpenAirInterface (OAI) Software Alliance:
 *      contact@openairinterface.org
 */

/*! \file gNB_scheduler_ulsch.c
 * \brief gNB procedures for the ULSCH transport channel
 * \author Navid Nikaein and Raymond Knopp, Guido Casati
 * \date 2019
 * \email: guido.casati@iis.fraunhofer.de
 * \version 1.0
 * @ingroup _mac
 */


#include "LAYER2/NR_MAC_gNB/mac_proto.h"
#include "executables/softmodem-common.h"
#include "common/utils/nr/nr_common.h"
#include "utils.h"
#include <openair2/UTIL/OPT/opt.h>

#include "LAYER2/NR_MAC_COMMON/nr_mac_extern.h"

int get_dci_format(NR_UE_sched_ctrl_t *sched_ctrl) {

  int dci_format = sched_ctrl->search_space && sched_ctrl->search_space->searchSpaceType &&
                   sched_ctrl->search_space->searchSpaceType->present == NR_SearchSpace__searchSpaceType_PR_ue_Specific ?
                   NR_UL_DCI_FORMAT_0_1 : NR_UL_DCI_FORMAT_0_0;

  return(dci_format);
}

void calculate_preferred_ul_tda(module_id_t module_id, const NR_BWP_Uplink_t *ubwp)
{
  gNB_MAC_INST *nrmac = RC.nrmac[module_id];
  const int bwp_id = ubwp->bwp_Id;
  if (nrmac->preferred_ul_tda[bwp_id])
    return;

  /* there is a mixed slot only when in TDD */
  NR_ServingCellConfigCommon_t *scc = nrmac->common_channels->ServingCellConfigCommon;
  frame_type_t frame_type = nrmac->common_channels->frame_type;
  const int n = nr_slots_per_frame[*scc->ssbSubcarrierSpacing];

  NR_ServingCellConfigCommonSIB_t *scc_sib1 = get_softmodem_params()->sa ?
      RC.nrmac[module_id]->common_channels[0].sib1->message.choice.c1->choice.systemInformationBlockType1->servingCellConfigCommon : NULL;

  AssertFatal(scc!=NULL || scc_sib1!=NULL,"We need one serving cell config common\n");

  const int mu = scc ? scc->uplinkConfigCommon->initialUplinkBWP->genericParameters.subcarrierSpacing :
                 scc_sib1->uplinkConfigCommon->initialUplinkBWP.genericParameters.subcarrierSpacing;

  NR_TDD_UL_DL_Pattern_t *tdd = NULL;
  if (scc && scc->tdd_UL_DL_ConfigurationCommon) {
    tdd = &scc->tdd_UL_DL_ConfigurationCommon->pattern1;
  } else if (scc_sib1 && scc_sib1->tdd_UL_DL_ConfigurationCommon) {
    tdd = &scc_sib1->tdd_UL_DL_ConfigurationCommon->pattern1;
  }

  /* Uplink symbols are at the end of the slot */
  int symb_ulMixed = 0;
  int nr_mix_slots = 0;
  int nr_slots_period = n;
  if (tdd) {
    symb_ulMixed = ((1 << tdd->nrofUplinkSymbols) - 1) << (14 - tdd->nrofUplinkSymbols);
    nr_mix_slots = tdd->nrofDownlinkSymbols != 0 || tdd->nrofUplinkSymbols != 0;
    nr_slots_period /= get_nb_periods_per_frame(tdd->dl_UL_TransmissionPeriodicity);
  }
  else
    // if TDD configuration is not present and the band is not FDD, it means it is a dynamic TDD configuration
    AssertFatal(nrmac->common_channels->frame_type == FDD,"Dynamic TDD not handled yet\n");

  const struct NR_PUCCH_Config__resourceToAddModList *resList = ubwp->bwp_Dedicated->pucch_Config->choice.setup->resourceToAddModList;
  // for the moment, just block any symbol that might hold a PUCCH, regardless
  // of the RB. This is a big simplification, as most RBs will NOT have a PUCCH
  // in the respective symbols, but it simplifies scheduling
  uint16_t symb_pucch = 0;
  for (int i = 0; i < resList->list.count; ++i) {
    const NR_PUCCH_Resource_t *resource = resList->list.array[i];
    int nrofSymbols = 0;
    int startingSymbolIndex = 0;
    switch (resource->format.present) {
      case NR_PUCCH_Resource__format_PR_format0:
        nrofSymbols = resource->format.choice.format0->nrofSymbols;
        startingSymbolIndex = resource->format.choice.format0->startingSymbolIndex;
        break;
      case NR_PUCCH_Resource__format_PR_format1:
        nrofSymbols = resource->format.choice.format1->nrofSymbols;
        startingSymbolIndex = resource->format.choice.format1->startingSymbolIndex;
        break;
      case NR_PUCCH_Resource__format_PR_format2:
        nrofSymbols = resource->format.choice.format2->nrofSymbols;
        startingSymbolIndex = resource->format.choice.format2->startingSymbolIndex;
        break;
      case NR_PUCCH_Resource__format_PR_format3:
        nrofSymbols = resource->format.choice.format3->nrofSymbols;
        startingSymbolIndex = resource->format.choice.format3->startingSymbolIndex;
        break;
      case NR_PUCCH_Resource__format_PR_format4:
        nrofSymbols = resource->format.choice.format4->nrofSymbols;
        startingSymbolIndex = resource->format.choice.format4->startingSymbolIndex;
        break;
      default:
        AssertFatal(0, "found NR_PUCCH format index %d\n", resource->format.present);
        break;
    }
    symb_pucch |= ((1 << nrofSymbols) - 1) << startingSymbolIndex;
  }

  /* check that TDA index 1 fits into UL slot and does not overlap with PUCCH */
  const struct NR_PUSCH_TimeDomainResourceAllocationList *tdaList = ubwp->bwp_Common->pusch_ConfigCommon->choice.setup->pusch_TimeDomainAllocationList;
  const NR_PUSCH_TimeDomainResourceAllocation_t *tdaP_UL = tdaList->list.array[0];
  const int k2 = get_K2(scc, scc_sib1, (NR_BWP_Uplink_t*)ubwp,0, mu);
  int start, len;
  SLIV2SL(tdaP_UL->startSymbolAndLength, &start, &len);
  const uint16_t symb_tda = ((1 << len) - 1) << start;
  // check whether PUCCH and TDA overlap: then, we cannot use it. Note that
  // here we assume that the PUCCH is scheduled in every slot, and on all RBs
  // (which is mostly not true, this is a simplification)
  AssertFatal((symb_pucch & symb_tda) == 0, "TDA index 0 for UL overlaps with PUCCH\n");

  // get largest time domain allocation (TDA) for UL slot and UL in mixed slot
  int tdaMi = -1;
  if (nr_mix_slots>0) {
    const NR_PUSCH_TimeDomainResourceAllocation_t *tdaP_Mi = tdaList->list.array[1];
    AssertFatal(k2 == get_K2(scc, scc_sib1, (NR_BWP_Uplink_t*)ubwp, 1, mu),
                "scheduler cannot handle different k2 for UL slot (%d) and UL Mixed slot (%ld)\n",
                k2,
                get_K2(scc, scc_sib1, (NR_BWP_Uplink_t*)ubwp, 1, mu));
    SLIV2SL(tdaP_Mi->startSymbolAndLength, &start, &len);
    const uint16_t symb_tda_mi = ((1 << len) - 1) << start;
    // check whether PUCCH and TDA overlap: then, we cannot use it. Also, check
    // whether TDA is entirely within mixed slot, UL. Note that here we assume
    // that the PUCCH is scheduled in every slot, and on all RBs (which is
    // mostly not true, this is a simplification)
    if ((symb_pucch & symb_tda_mi) == 0 && (symb_ulMixed & symb_tda_mi) == symb_tda_mi) {
      tdaMi = 1;
    } else {
      LOG_E(NR_MAC,
            "TDA index 1 UL overlaps with PUCCH or is not entirely in mixed slot (symb_pucch %x symb_ulMixed %x symb_tda_mi %x), won't schedule UL mixed slot\n",
            symb_pucch,
            symb_ulMixed,
            symb_tda_mi);
    }
  }

  nrmac->preferred_ul_tda[bwp_id] = malloc(n * sizeof(*nrmac->preferred_ul_tda[bwp_id]));

  for (int slot = 0; slot < n; ++slot) {
    const int sched_slot = (slot + k2) % n;
    nrmac->preferred_ul_tda[bwp_id][slot] = -1;
    if (frame_type == FDD || sched_slot % nr_slots_period >= tdd->nrofDownlinkSlots + nr_mix_slots)
      nrmac->preferred_ul_tda[bwp_id][slot] = 0;
    else if (nr_mix_slots && sched_slot % nr_slots_period == tdd->nrofDownlinkSlots)
      nrmac->preferred_ul_tda[bwp_id][slot] = tdaMi;
    LOG_D(MAC, "DL slot %d UL slot %d preferred_ul_tda %d\n", slot, sched_slot, nrmac->preferred_ul_tda[bwp_id][slot]);
  }

  if (tdd && k2 < tdd->nrofUplinkSlots) {
    LOG_W(NR_MAC,
          "k2 %d < tdd->nrofUplinkSlots %ld: not all UL slots can be scheduled\n",
          k2,
          tdd->nrofUplinkSlots);
  }
}

//  For both UL-SCH except:
//   - UL-SCH: fixed-size MAC CE(known by LCID)
//   - UL-SCH: padding
//   - UL-SCH: MSG3 48-bits
//  |0|1|2|3|4|5|6|7|  bit-wise
//  |R|F|   LCID    |
//  |       L       |
//  |0|1|2|3|4|5|6|7|  bit-wise
//  |R|F|   LCID    |
//  |       L       |
//  |       L       |
//
//  For:
//   - UL-SCH: fixed-size MAC CE(known by LCID)
//   - UL-SCH: padding, for single/multiple 1-oct padding CE(s)
//   - UL-SCH: MSG3 48-bits
//  |0|1|2|3|4|5|6|7|  bit-wise
//  |R|R|   LCID    |
//
//  LCID: The Logical Channel ID field identifies the logical channel instance of the corresponding MAC SDU or the type of the corresponding MAC CE or padding as described in Tables 6.2.1-1 and 6.2.1-2 for the DL-SCH and UL-SCH respectively. There is one LCID field per MAC subheader. The LCID field size is 6 bits;
//  L: The Length field indicates the length of the corresponding MAC SDU or variable-sized MAC CE in bytes. There is one L field per MAC subheader except for subheaders corresponding to fixed-sized MAC CEs and padding. The size of the L field is indicated by the F field;
//  F: length of L is 0:8 or 1:16 bits wide
//  R: Reserved bit, set to zero.

int nr_process_mac_pdu(module_id_t module_idP,
                        int UE_id,
                        uint8_t CC_id,
                        frame_t frameP,
                        sub_frame_t slot,
                        uint8_t *pduP,
                        int pdu_len)
{


    uint8_t done = 0;

    NR_UE_info_t *UE_info = &RC.nrmac[module_idP]->UE_info;
    NR_UE_sched_ctrl_t *sched_ctrl = &UE_info->UE_sched_ctrl[UE_id];

    if ( pduP[0] != UL_SCH_LCID_PADDING )
      trace_NRpdu(DIRECTION_UPLINK, pduP, pdu_len, UE_id, WS_C_RNTI, UE_info->rnti[UE_id], frameP, 0, 0, 0);

    #ifdef ENABLE_MAC_PAYLOAD_DEBUG
    LOG_I(NR_MAC, "In %s: dumping MAC PDU in %d.%d:\n", __func__, frameP, slot);
    log_dump(NR_MAC, pduP, pdu_len, LOG_DUMP_CHAR, "\n");
    #endif

    while (!done && pdu_len > 0){
      uint16_t mac_len=0;
      uint16_t mac_subheader_len=sizeof(NR_MAC_SUBHEADER_FIXED);
      uint8_t rx_lcid = ((NR_MAC_SUBHEADER_FIXED *)pduP)->LCID;

        LOG_D(NR_MAC, "In %s: received UL-SCH sub-PDU with LCID 0x%x in %d.%d (remaining PDU length %d)\n", __func__, rx_lcid, frameP, slot, pdu_len);

        unsigned char *ce_ptr;
        int n_Lcg = 0;

        switch(rx_lcid){
            //  MAC CE

            /*#ifdef DEBUG_HEADER_PARSING
              LOG_D(NR_MAC, "[UE] LCID %d, PDU length %d\n", ((NR_MAC_SUBHEADER_FIXED *)pduP)->LCID, pdu_len);
            #endif*/
        case UL_SCH_LCID_RECOMMENDED_BITRATE_QUERY:
              // 38.321 Ch6.1.3.20
              mac_len = 2;
              break;
        case UL_SCH_LCID_CONFIGURED_GRANT_CONFIRMATION:
                // 38.321 Ch6.1.3.7
                break;

        case UL_SCH_LCID_S_BSR:
        case UL_SCH_LCID_S_TRUNCATED_BSR:
               //38.321 section 6.1.3.1
               //fixed length
               mac_len =1;
               /* Extract short BSR value */
               ce_ptr = &pduP[mac_subheader_len];
               NR_BSR_SHORT *bsr_s = (NR_BSR_SHORT *) ce_ptr;
               sched_ctrl->estimated_ul_buffer = 0;
               sched_ctrl->estimated_ul_buffer = NR_SHORT_BSR_TABLE[bsr_s->Buffer_size];
               LOG_D(NR_MAC,
                     "SHORT BSR at %4d.%2d, LCG ID %d, BS Index %d, BS value < %d, est buf %d\n",
                     frameP,
                     slot,
                     bsr_s->LcgID,
                     bsr_s->Buffer_size,
                     NR_SHORT_BSR_TABLE[bsr_s->Buffer_size],
                     sched_ctrl->estimated_ul_buffer);
               break;

        case UL_SCH_LCID_L_BSR:
        case UL_SCH_LCID_L_TRUNCATED_BSR:
        	//38.321 section 6.1.3.1
        	//variable length
                /* Several checks have been added to this function to
                   ensure that the casting of the pduP is possible. There seems
                   to be a partial PDU at the end of this buffer, so here
                   we gracefully ignore that by returning 0. See:
                   https://gitlab.eurecom.fr/oai/openairinterface5g/-/issues/534 */
	  if (!get_mac_len(pduP, pdu_len, &mac_len, &mac_subheader_len))
		  return 0;
        	/* Extract long BSR value */
               ce_ptr = &pduP[mac_subheader_len];
               NR_BSR_LONG *bsr_l = (NR_BSR_LONG *) ce_ptr;
               sched_ctrl->estimated_ul_buffer = 0;

               n_Lcg = bsr_l->LcgID7 + bsr_l->LcgID6 + bsr_l->LcgID5 + bsr_l->LcgID4 +
                       bsr_l->LcgID3 + bsr_l->LcgID2 + bsr_l->LcgID1 + bsr_l->LcgID0;

               LOG_D(NR_MAC, "LONG BSR, LCG ID(7-0) %d/%d/%d/%d/%d/%d/%d/%d\n",
                     bsr_l->LcgID7, bsr_l->LcgID6, bsr_l->LcgID5, bsr_l->LcgID4,
                     bsr_l->LcgID3, bsr_l->LcgID2, bsr_l->LcgID1, bsr_l->LcgID0);

               for (int n = 0; n < n_Lcg; n++){
                 LOG_D(NR_MAC, "LONG BSR, %d/%d (n/n_Lcg), BS Index %d, BS value < %d",
                       n, n_Lcg, pduP[mac_subheader_len + 1 + n],
                       NR_LONG_BSR_TABLE[pduP[mac_subheader_len + 1 + n]]);
                 sched_ctrl->estimated_ul_buffer +=
                       NR_LONG_BSR_TABLE[pduP[mac_subheader_len + 1 + n]];
                 LOG_D(NR_MAC,
                       "LONG BSR at %4d.%2d, %d/%d (n/n_Lcg), BS Index %d, BS value < %d, total %d\n",
                       frameP,
                       slot,
                       n,
                       n_Lcg,
                       pduP[mac_subheader_len + 1 + n],
                       NR_LONG_BSR_TABLE[pduP[mac_subheader_len + 1 + n]],
                       sched_ctrl->estimated_ul_buffer);
               }

               break;

        case UL_SCH_LCID_C_RNTI:

          for (int i = 0; i < NR_NB_RA_PROC_MAX; i++) {
            NR_RA_t *ra = &RC.nrmac[module_idP]->common_channels[CC_id].ra[i];
            if (ra->state >= WAIT_Msg3 && ra->rnti == UE_info->rnti[UE_id]) {
              ra->crnti = ((pduP[1]&0xFF)<<8)|(pduP[2]&0xFF);
              ra->msg3_dcch_dtch = true;
              LOG_I(NR_MAC, "Received UL_SCH_LCID_C_RNTI with C-RNTI 0x%04x\n", ra->crnti);
              break;
            }
          }

        	//38.321 section 6.1.3.2
        	//fixed length
        	mac_len = 2;
        	/* Extract CRNTI value */
        	break;

        case UL_SCH_LCID_SINGLE_ENTRY_PHR:
        	//38.321 section 6.1.3.8
        	//fixed length
        	mac_len = 2;
        	/* Extract SINGLE ENTRY PHR elements for PHR calculation */
        	ce_ptr = &pduP[mac_subheader_len];
        	NR_SINGLE_ENTRY_PHR_MAC_CE *phr = (NR_SINGLE_ENTRY_PHR_MAC_CE *) ce_ptr;
        	/* Save the phr info */
        	const int PH = phr->PH;
        	const int PCMAX = phr->PCMAX;
        	/* 38.133 Table10.1.17.1-1 */
        	if (PH < 55)
        	  sched_ctrl->ph = PH - 32;
        	else
        	  sched_ctrl->ph = PH - 32 + (PH - 54);
        	/* 38.133 Table10.1.18.1-1 */
        	sched_ctrl->pcmax = PCMAX - 29;
        	LOG_D(NR_MAC, "SINGLE ENTRY PHR R1 %d PH %d (%d dB) R2 %d PCMAX %d (%d dBm)\n",
                      phr->R1, PH, sched_ctrl->ph, phr->R2, PCMAX, sched_ctrl->pcmax);
        	break;

        case UL_SCH_LCID_MULTI_ENTRY_PHR_1_OCT:
        	//38.321 section 6.1.3.9
        	//  varialbe length
	  if (!get_mac_len(pduP, pdu_len, &mac_len, &mac_subheader_len))
	    return 0;
        	/* Extract MULTI ENTRY PHR elements from single octet bitmap for PHR calculation */
        	break;

        case UL_SCH_LCID_MULTI_ENTRY_PHR_4_OCT:
        	//38.321 section 6.1.3.9
        	//  varialbe length
	  if (!get_mac_len(pduP, pdu_len, &mac_len, &mac_subheader_len))
	    return 0;
        	/* Extract MULTI ENTRY PHR elements from four octets bitmap for PHR calculation */
        	break;

        case UL_SCH_LCID_PADDING:
        	done = 1;
        	//  end of MAC PDU, can ignore the rest.
        	break;

        case UL_SCH_LCID_SRB1:
        case UL_SCH_LCID_SRB2:
	  if (!get_mac_len(pduP, pdu_len, &mac_len, &mac_subheader_len))
	    return 0;

          rnti_t crnti = UE_info->rnti[UE_id];
          int UE_idx = UE_id;
          for (int i = 0; i < NR_NB_RA_PROC_MAX; i++) {
            NR_RA_t *ra = &RC.nrmac[module_idP]->common_channels[CC_id].ra[i];
            if (ra->state >= WAIT_Msg3 && ra->rnti == UE_info->rnti[UE_id]) {
              uint8_t *next_subpduP = pduP + mac_subheader_len + mac_len;
              if ((pduP[mac_subheader_len+mac_len] & 0x3F) == UL_SCH_LCID_C_RNTI) {
                crnti = ((next_subpduP[1]&0xFF)<<8)|(next_subpduP[2]&0xFF);
                UE_idx = find_nr_UE_id(module_idP, crnti);
                break;
              }
            }
          }

          if (UE_info->CellGroup[UE_idx]) {
            LOG_D(NR_MAC, "[UE %d] Frame %d : ULSCH -> UL-DCCH %d (gNB %d, %d bytes), rnti: 0x%04x \n", module_idP, frameP, rx_lcid, module_idP, mac_len, crnti);
            mac_rlc_data_ind(module_idP,
                             crnti,
                             module_idP,
                             frameP,
                             ENB_FLAG_YES,
                             MBMS_FLAG_NO,
                             rx_lcid,
                             (char *) (pduP + mac_subheader_len),
                             mac_len,
                             1,
                             NULL);
          } else {
            AssertFatal(1==0,"[UE %d] Frame/Slot %d.%d : Received LCID %d which is not configured, dropping packet\n",UE_id,frameP,slot,rx_lcid);
          }
          break;
        case UL_SCH_LCID_SRB3:
              // todo
              break;

        case UL_SCH_LCID_CCCH:
        case UL_SCH_LCID_CCCH1:
          // fixed length
          mac_subheader_len = 1;

          if ( rx_lcid == UL_SCH_LCID_CCCH1 ) {
            // RRCResumeRequest1 message includes the full I-RNTI and has a size of 8 bytes
            mac_len = 8;

            // Check if it is a valid CCCH1 message, we get all 00's messages very often
            int i = 0;
            for(i=0; i<(mac_subheader_len+mac_len); i++) {
              if(pduP[i] != 0) {
                break;
              }
            }
            if (i == (mac_subheader_len+mac_len)) {
              LOG_D(NR_MAC, "%s() Invalid CCCH1 message!, pdu_len: %d\n", __func__, pdu_len);
              done = 1;
              break;
            }
          } else {
            // fixed length of 6 bytes
            mac_len = 6;
          }

          nr_mac_rrc_data_ind(module_idP,
                              CC_id,
                              frameP,
                              0,
                              0,
                              UE_info->rnti[UE_id],
                              CCCH,
                              pduP + mac_subheader_len,
                              mac_len,
                              0);
          break;

        case UL_SCH_LCID_DTCH:
          //  check if LCID is valid at current time.
	  if (!get_mac_len(pduP, pdu_len, &mac_len, &mac_subheader_len))
	    return 0;

          LOG_D(NR_MAC, "[UE %x] %d.%d: ULSCH -> UL-%s %d (gNB %d, %d bytes)\n",
                UE_info->rnti[UE_id],
                frameP,
                slot,
                rx_lcid<4?"DCCH":"DTCH",
                rx_lcid,
                module_idP,
                mac_len);
          UE_info->mac_stats[UE_id].lc_bytes_rx[rx_lcid] += mac_len;

          mac_rlc_data_ind(module_idP,
                           UE_info->rnti[UE_id],
                           module_idP,
                           frameP,
                           ENB_FLAG_YES,
                           MBMS_FLAG_NO,
                           rx_lcid,
                           (char *)(pduP + mac_subheader_len),
                           mac_len,
                           1,
                           NULL);

          /* Updated estimated buffer when receiving data */
          if (sched_ctrl->estimated_ul_buffer >= mac_len)
            sched_ctrl->estimated_ul_buffer -= mac_len;
          else
            sched_ctrl->estimated_ul_buffer = 0;
          break;

        default:
          LOG_E(NR_MAC, "Received unknown MAC header (LCID = 0x%02x)\n", rx_lcid);
          return -1;
          break;
        }

        #ifdef ENABLE_MAC_PAYLOAD_DEBUG
        if (rx_lcid < 45 || rx_lcid == 52 || rx_lcid == 63) {
          LOG_I(NR_MAC, "In %s: dumping UL MAC SDU sub-header with length %d (LCID = 0x%02x):\n", __func__, mac_subheader_len, rx_lcid);
          log_dump(NR_MAC, pduP, mac_subheader_len, LOG_DUMP_CHAR, "\n");
          LOG_I(NR_MAC, "In %s: dumping UL MAC SDU with length %d (LCID = 0x%02x):\n", __func__, mac_len, rx_lcid);
          log_dump(NR_MAC, pduP + mac_subheader_len, mac_len, LOG_DUMP_CHAR, "\n");
        } else {
          LOG_I(NR_MAC, "In %s: dumping UL MAC CE with length %d (LCID = 0x%02x):\n", __func__, mac_len, rx_lcid);
          log_dump(NR_MAC, pduP + mac_subheader_len + mac_len, mac_len, LOG_DUMP_CHAR, "\n");
        }
        #endif

        pduP += ( mac_subheader_len + mac_len );
        pdu_len -= ( mac_subheader_len + mac_len );

        if (pdu_len < 0) {
          LOG_E(NR_MAC, "In %s: residual UL MAC PDU in %d.%d with length < 0!, pdu_len %d \n", __func__, frameP, slot, pdu_len);
          LOG_E(NR_MAC, "MAC PDU ");
          for (int i = 0; i < 20; i++) // Only printf 1st - 20nd bytes
            printf("%02x ", pduP[i]);
          printf("\n");
          return 0;
        }
    }
  return 0;
}

void abort_nr_ul_harq(module_id_t mod_id, int UE_id, int8_t harq_pid)
{
  NR_UE_info_t *UE_info = &RC.nrmac[mod_id]->UE_info;
  NR_UE_sched_ctrl_t *sched_ctrl = &UE_info->UE_sched_ctrl[UE_id];
  NR_UE_ul_harq_t *harq = &sched_ctrl->ul_harq_processes[harq_pid];

  harq->ndi ^= 1;
  harq->round = 0;
  UE_info->mac_stats[UE_id].ulsch_errors++;
  add_tail_nr_list(&sched_ctrl->available_ul_harq, harq_pid);

  /* the transmission failed: the UE won't send the data we expected initially,
   * so retrieve to correctly schedule after next BSR */
  sched_ctrl->sched_ul_bytes -= harq->sched_pusch.tb_size;
  if (sched_ctrl->sched_ul_bytes < 0)
    sched_ctrl->sched_ul_bytes = 0;
}

void handle_nr_ul_harq(const int CC_idP,
                       module_id_t mod_id,
                       frame_t frame,
                       sub_frame_t slot,
                       const nfapi_nr_crc_t *crc_pdu)
{
  gNB_MAC_INST *gNB_mac = RC.nrmac[mod_id];
  int UE_id = find_nr_UE_id(mod_id, crc_pdu->rnti);
  if (UE_id < 0) {
    for (int i = 0; i < NR_NB_RA_PROC_MAX; ++i) {
      NR_RA_t *ra = &gNB_mac->common_channels[CC_idP].ra[i];
      if (ra->state >= WAIT_Msg3 &&
          ra->rnti == crc_pdu->rnti)
        return;
    }
    LOG_E(NR_MAC, "%s(): unknown RNTI 0x%04x in PUSCH\n", __func__, crc_pdu->rnti);
    return;
  }
  NR_UE_info_t *UE_info = &RC.nrmac[mod_id]->UE_info;
  NR_UE_sched_ctrl_t *sched_ctrl = &UE_info->UE_sched_ctrl[UE_id];
  int8_t harq_pid = sched_ctrl->feedback_ul_harq.head;
  LOG_D(NR_MAC, "Comparing crc_pdu->harq_id vs feedback harq_pid = %d %d\n",crc_pdu->harq_id, harq_pid);
  while (crc_pdu->harq_id != harq_pid || harq_pid < 0) {
    LOG_W(NR_MAC,
          "Unexpected ULSCH HARQ PID %d (have %d) for RNTI 0x%04x (ignore this warning for RA)\n",
          crc_pdu->harq_id,
          harq_pid,
          crc_pdu->rnti);
    if (harq_pid < 0)
      return;

    remove_front_nr_list(&sched_ctrl->feedback_ul_harq);
    sched_ctrl->ul_harq_processes[harq_pid].is_waiting = false;
    if(sched_ctrl->ul_harq_processes[harq_pid].round >= gNB_mac->harq_round_max - 1) {
      abort_nr_ul_harq(mod_id, UE_id, harq_pid);
    } else {
      sched_ctrl->ul_harq_processes[harq_pid].round++;
      add_tail_nr_list(&sched_ctrl->retrans_ul_harq, harq_pid);
    }
    harq_pid = sched_ctrl->feedback_ul_harq.head;
  }
  remove_front_nr_list(&sched_ctrl->feedback_ul_harq);
  NR_UE_ul_harq_t *harq = &sched_ctrl->ul_harq_processes[harq_pid];
  DevAssert(harq->is_waiting);
  harq->feedback_slot = -1;
  harq->is_waiting = false;
  if (!crc_pdu->tb_crc_status) {
    harq->ndi ^= 1;
    harq->round = 0;
    LOG_D(NR_MAC,
          "Ulharq id %d crc passed for RNTI %04x\n",
          harq_pid,
          crc_pdu->rnti);
    add_tail_nr_list(&sched_ctrl->available_ul_harq, harq_pid);
  } else if (harq->round >= gNB_mac->harq_round_max - 1) {
    abort_nr_ul_harq(mod_id, UE_id, harq_pid);
    LOG_D(NR_MAC,
          "RNTI %04x: Ulharq id %d crc failed in all rounds\n",
          crc_pdu->rnti,
          harq_pid);
  } else {
    harq->round++;
    LOG_D(NR_MAC,
          "Ulharq id %d crc failed for RNTI %04x\n",
          harq_pid,
          crc_pdu->rnti);
    add_tail_nr_list(&sched_ctrl->retrans_ul_harq, harq_pid);
  }
}

/*
* When data are received on PHY and transmitted to MAC
*/
void nr_rx_sdu(const module_id_t gnb_mod_idP,
               const int CC_idP,
               const frame_t frameP,
               const sub_frame_t slotP,
               const rnti_t rntiP,
               uint8_t *sduP,
               const uint16_t sdu_lenP,
               const uint16_t timing_advance,
               const uint8_t ul_cqi,
               const uint16_t rssi){

  gNB_MAC_INST *gNB_mac = RC.nrmac[gnb_mod_idP];
  NR_UE_info_t *UE_info = &gNB_mac->UE_info;

  const int current_rnti = rntiP;
  const int UE_id = find_nr_UE_id(gnb_mod_idP, current_rnti);
  const int target_snrx10 = gNB_mac->pusch_target_snrx10;
  const int pusch_failure_thres = gNB_mac->pusch_failure_thres;

  if (UE_id != -1) {
    NR_UE_sched_ctrl_t *UE_scheduling_control = &UE_info->UE_sched_ctrl[UE_id];
    const int8_t harq_pid = UE_scheduling_control->feedback_ul_harq.head;

    if (sduP)
      T(T_GNB_MAC_UL_PDU_WITH_DATA, T_INT(gnb_mod_idP), T_INT(CC_idP),
        T_INT(rntiP), T_INT(frameP), T_INT(slotP), T_INT(harq_pid),
        T_BUFFER(sduP, sdu_lenP));

    UE_info->mac_stats[UE_id].ulsch_total_bytes_rx += sdu_lenP;
    LOG_D(NR_MAC, "[gNB %d][PUSCH %d] CC_id %d %d.%d Received ULSCH sdu from PHY (rnti %x, UE_id %d) ul_cqi %d TA %d sduP %p, rssi %d\n",
          gnb_mod_idP,
          harq_pid,
          CC_idP,
          frameP,
          slotP,
          current_rnti,
          UE_id,
          ul_cqi,
          timing_advance,
          sduP,
          rssi);

    // if not missed detection (10dB threshold for now)
    if (rssi>0) {
      UE_scheduling_control->tpc0 = nr_get_tpc(target_snrx10,ul_cqi,30);
      if (timing_advance != 0xffff)
        UE_scheduling_control->ta_update = timing_advance;
      UE_scheduling_control->raw_rssi = rssi;
      UE_scheduling_control->pusch_snrx10 = ul_cqi * 5 - 640;
      LOG_D(NR_MAC, "[UE %d] PUSCH TPC %d(SNRx10 %d) and TA %d\n",UE_id,UE_scheduling_control->tpc0,UE_scheduling_control->pusch_snrx10,UE_scheduling_control->ta_update);
    }
    else{
      LOG_D(NR_MAC,"[UE %d] Detected DTX : increasing UE TX power\n",UE_id);
      UE_scheduling_control->tpc0 = 1;
    }

#if defined(ENABLE_MAC_PAYLOAD_DEBUG)

    LOG_I(NR_MAC, "Printing received UL MAC payload at gNB side: %d \n");
    for (int i = 0; i < sdu_lenP ; i++) {
	  //harq_process_ul_ue->a[i] = (unsigned char) rand();
	  //printf("a[%d]=0x%02x\n",i,harq_process_ul_ue->a[i]);
	  printf("%02x ",(unsigned char)sduP[i]);
    }
    printf("\n");

#endif

    if (sduP != NULL){
      LOG_D(NR_MAC, "Received PDU at MAC gNB \n");

      UE_info->UE_sched_ctrl[UE_id].pusch_consecutive_dtx_cnt = 0;
      const uint32_t tb_size = UE_scheduling_control->ul_harq_processes[harq_pid].sched_pusch.tb_size;
      UE_scheduling_control->sched_ul_bytes -= tb_size;
      if (UE_scheduling_control->sched_ul_bytes < 0)
        UE_scheduling_control->sched_ul_bytes = 0;

      nr_process_mac_pdu(gnb_mod_idP, UE_id, CC_idP, frameP, slotP, sduP, sdu_lenP);
    }
    else {
      NR_UE_ul_harq_t *cur_harq = &UE_scheduling_control->ul_harq_processes[harq_pid];
      /* reduce sched_ul_bytes when cur_harq->round == 3 */
      if (cur_harq->round == 3){
        const uint32_t tb_size = UE_scheduling_control->ul_harq_processes[harq_pid].sched_pusch.tb_size;
        UE_scheduling_control->sched_ul_bytes -= tb_size;
        if (UE_scheduling_control->sched_ul_bytes < 0)
          UE_scheduling_control->sched_ul_bytes = 0;
      }
      if (ul_cqi <= 128) {
        UE_info->UE_sched_ctrl[UE_id].pusch_consecutive_dtx_cnt++;
        UE_info->mac_stats[UE_id].ulsch_DTX++;
      }
      if (!get_softmodem_params()->phy_test && UE_info->UE_sched_ctrl[UE_id].pusch_consecutive_dtx_cnt >= pusch_failure_thres) {
         LOG_W(NR_MAC,"%d.%d Detected UL Failure on PUSCH after %d PUSCH DTX, stopping scheduling\n",
               frameP,slotP,UE_info->UE_sched_ctrl[UE_id].pusch_consecutive_dtx_cnt);
         UE_info->UE_sched_ctrl[UE_id].ul_failure = 1;
         nr_mac_gNB_rrc_ul_failure(gnb_mod_idP,CC_idP,frameP,slotP,rntiP);
      }
    }
  } else if(sduP) {

    bool no_sig = true;
    for (int k = 0; k < sdu_lenP; k++) {
      if(sduP[k]!=0) {
        no_sig = false;
        break;
      }
    }

    if(no_sig) {
      LOG_W(NR_MAC, "No signal\n");
    }

    T(T_GNB_MAC_UL_PDU_WITH_DATA, T_INT(gnb_mod_idP), T_INT(CC_idP),
      T_INT(rntiP), T_INT(frameP), T_INT(slotP), T_INT(-1) /* harq_pid */,
      T_BUFFER(sduP, sdu_lenP));

    /* we don't know this UE (yet). Check whether there is a ongoing RA (Msg 3)
     * and check the corresponding UE's RNTI match, in which case we activate
     * it. */
    for (int i = 0; i < NR_NB_RA_PROC_MAX; ++i) {
      NR_RA_t *ra = &gNB_mac->common_channels[CC_idP].ra[i];
      if (ra->state != WAIT_Msg3)
        continue;

      if(no_sig) {
        LOG_D(NR_MAC, "Random Access %i failed at state %i (no signal)\n", i, ra->state);
        nr_mac_remove_ra_rnti(gnb_mod_idP, ra->rnti);
        nr_clear_ra_proc(gnb_mod_idP, CC_idP, frameP, ra);
      } else {

        // random access pusch with TC-RNTI
        if (ra->rnti != current_rnti) {
          LOG_D(NR_MAC,
                "expected TC_RNTI %04x to match current RNTI %04x\n",
                ra->rnti,
                current_rnti);

          if( (frameP==ra->Msg3_frame) && (slotP==ra->Msg3_slot) ) {
            LOG_D(NR_MAC, "Random Access %i failed at state %i (TC_RNTI %04x RNTI %04x)\n", i, ra->state,ra->rnti,current_rnti);
            nr_mac_remove_ra_rnti(gnb_mod_idP, ra->rnti);
            nr_clear_ra_proc(gnb_mod_idP, CC_idP, frameP, ra);
          }

          continue;
        }

        int UE_id=-1;

        UE_id = add_new_nr_ue(gnb_mod_idP, ra->rnti, ra->CellGroup);
        if (UE_id<0) {
          LOG_D(NR_MAC, "Random Access %i discarded at state %i (TC_RNTI %04x RNTI %04x): max number of users achieved!\n", i, ra->state,ra->rnti,current_rnti);
          nr_mac_remove_ra_rnti(gnb_mod_idP, ra->rnti);
          nr_clear_ra_proc(gnb_mod_idP, CC_idP, frameP, ra);
          return;
        }

        UE_info->UE_beam_index[UE_id] = ra->beam_id;

        // re-initialize ta update variables after RA procedure completion
        UE_info->UE_sched_ctrl[UE_id].ta_frame = frameP;

        LOG_D(NR_MAC,
              "reset RA state information for RA-RNTI 0x%04x/index %d\n",
              ra->rnti,
              i);

        LOG_I(NR_MAC,
              "[gNB %d][RAPROC] PUSCH with TC_RNTI 0x%04x received correctly, "
              "adding UE MAC Context UE_id %d/RNTI 0x%04x\n",
              gnb_mod_idP,
              current_rnti,
              UE_id,
              ra->rnti);

      NR_UE_sched_ctrl_t *UE_scheduling_control = &UE_info->UE_sched_ctrl[UE_id];

      UE_scheduling_control->tpc0 = nr_get_tpc(target_snrx10,ul_cqi,30);
      if (timing_advance != 0xffff)
        UE_scheduling_control->ta_update = timing_advance;
      UE_scheduling_control->raw_rssi = rssi;
      UE_scheduling_control->pusch_snrx10 = ul_cqi * 5 - 640;
      LOG_D(NR_MAC, "[UE %d] PUSCH TPC %d and TA %d\n",UE_id,UE_scheduling_control->tpc0,UE_scheduling_control->ta_update);
        if(ra->cfra) {

          LOG_A(NR_MAC, "(ue %i, rnti 0x%04x) CFRA procedure succeeded!\n", UE_id, ra->rnti);
          nr_mac_remove_ra_rnti(gnb_mod_idP, ra->rnti);
          nr_clear_ra_proc(gnb_mod_idP, CC_idP, frameP, ra);
          UE_info->active[UE_id] = true;

          process_CellGroup(ra->CellGroup, UE_scheduling_control);

        } else {

          LOG_A(NR_MAC,"[RAPROC] RA-Msg3 received (sdu_lenP %d)\n",sdu_lenP);
          LOG_D(NR_MAC,"[RAPROC] Received Msg3:\n");
          for (int k = 0; k < sdu_lenP; k++) {
            LOG_D(NR_MAC,"(%i): 0x%x\n",k,sduP[k]);
          }

          // UE Contention Resolution Identity
          // Store the first 48 bits belonging to the uplink CCCH SDU within Msg3 to fill in Msg4
          // First byte corresponds to R/LCID MAC sub-header
          memcpy(ra->cont_res_id, &sduP[1], sizeof(uint8_t) * 6);

          if (nr_process_mac_pdu(gnb_mod_idP, UE_id, CC_idP, frameP, slotP, sduP, sdu_lenP) == 0) {
            ra->state = Msg4;
            ra->Msg4_frame = (frameP + 2) % 1024;
            ra->Msg4_slot = 1;
            
            if (ra->msg3_dcch_dtch) {
              // Check if the UE identified by C-RNTI still exists at the gNB
              int UE_id_C = find_nr_UE_id(gnb_mod_idP, ra->crnti);
              if (UE_id_C < 0) {
                // The UE identified by C-RNTI no longer exists at the gNB
                // Let's abort the current RA, so the UE will trigger a new RA later but using RRCSetupRequest instead. A better solution may be implemented
                mac_remove_nr_ue(gnb_mod_idP, ra->rnti);
                nr_clear_ra_proc(gnb_mod_idP, CC_idP, frameP, ra);
                return;
              } else {
                // The UE identified by C-RNTI still exists at the gNB
                // Reset uplink failure flags/counters/timers at MAC and at RRC so gNB will resume again scheduling resources for this UE
                UE_info->UE_sched_ctrl[UE_id_C].pusch_consecutive_dtx_cnt = 0;
                UE_info->UE_sched_ctrl[UE_id_C].ul_failure = 0;
                nr_mac_gNB_rrc_ul_failure_reset(gnb_mod_idP, frameP, slotP, ra->crnti);
              }
            }
            LOG_I(NR_MAC, "Scheduling RA-Msg4 for TC_RNTI 0x%04x (state %d, frame %d, slot %d)\n",
                  (ra->msg3_dcch_dtch?ra->crnti:ra->rnti), ra->state, ra->Msg4_frame, ra->Msg4_slot);
          }
          else {
             nr_mac_remove_ra_rnti(gnb_mod_idP, ra->rnti);
             nr_clear_ra_proc(gnb_mod_idP, CC_idP, frameP, ra);
          }
        }
        return;
      }
    }
  } else {
    for (int i = 0; i < NR_NB_RA_PROC_MAX; ++i) {
      NR_RA_t *ra = &gNB_mac->common_channels[CC_idP].ra[i];
      if (ra->state != WAIT_Msg3)
        continue;

      if( (frameP!=ra->Msg3_frame) || (slotP!=ra->Msg3_slot))
        continue;

      // for CFRA (NSA) do not schedule retransmission of msg3
      if (ra->cfra) {
        LOG_D(NR_MAC, "Random Access %i failed at state %i (NSA msg3 reception failed)\n", i, ra->state);
        nr_mac_remove_ra_rnti(gnb_mod_idP, ra->rnti);
        nr_clear_ra_proc(gnb_mod_idP, CC_idP, frameP, ra);
        return;
      }

      if (ra->msg3_round >= MAX_HARQ_ROUNDS - 1) {
        LOG_D(NR_MAC, "Random Access %i failed at state %i (Reached msg3 max harq rounds)\n", i, ra->state);
        nr_mac_remove_ra_rnti(gnb_mod_idP, ra->rnti);
        nr_clear_ra_proc(gnb_mod_idP, CC_idP, frameP, ra);
        return;
      }

      LOG_D(NR_MAC, "Random Access %i Msg3 CRC did not pass)\n", i);
      ra->msg3_round++;
      ra->state = Msg3_retransmission;
    }
  }
}

long get_K2(NR_ServingCellConfigCommon_t *scc,
            NR_ServingCellConfigCommonSIB_t *scc_sib1,
            NR_BWP_Uplink_t *ubwp,
            int time_domain_assignment,
            int mu) {

  NR_PUSCH_TimeDomainResourceAllocation_t *tda_list = NULL;
  if(ubwp) {
    tda_list = ubwp->bwp_Common->pusch_ConfigCommon->choice.setup->pusch_TimeDomainAllocationList->list.array[time_domain_assignment];
  } else if(scc) {
    tda_list = scc->uplinkConfigCommon->initialUplinkBWP->pusch_ConfigCommon->choice.setup->pusch_TimeDomainAllocationList->list.array[time_domain_assignment];
  } else if(scc_sib1) {
    tda_list = scc_sib1->uplinkConfigCommon->initialUplinkBWP.pusch_ConfigCommon->choice.setup->pusch_TimeDomainAllocationList->list.array[time_domain_assignment];
  }

  if (tda_list->k2)
    return *tda_list->k2;
  else if (mu < 2)
    return 1;
  else if (mu == 2)
    return 2;
  else
    return 3;
}

bool nr_UE_is_to_be_scheduled(module_id_t mod_id, int CC_id, int UE_id, frame_t frame, sub_frame_t slot)
{
  const NR_ServingCellConfigCommon_t *scc = RC.nrmac[mod_id]->common_channels->ServingCellConfigCommon;
  const int n = nr_slots_per_frame[*scc->ssbSubcarrierSpacing];
  const int now = frame * n + slot;

  const struct gNB_MAC_INST_s *nrmac = RC.nrmac[mod_id];
  const NR_UE_sched_ctrl_t *sched_ctrl = &nrmac->UE_info.UE_sched_ctrl[UE_id];

  const NR_TDD_UL_DL_Pattern_t *tdd =
      scc->tdd_UL_DL_ConfigurationCommon ? &scc->tdd_UL_DL_ConfigurationCommon->pattern1 : NULL;
  int num_slots_per_period;
  int last_ul_slot,last_ul_sched;
  int tdd_period_len[8] = {500,625,1000,1250,2000,2500,5000,10000};
  if (tdd) { // Force the default transmission in a full slot as early as possible in the UL portion of TDD period (last_ul_slot)
    num_slots_per_period = n*tdd_period_len[tdd->dl_UL_TransmissionPeriodicity]/10000;
    last_ul_slot=1+tdd->nrofDownlinkSlots;
  }
  else {
    num_slots_per_period = n;
    last_ul_slot = sched_ctrl->last_ul_slot; 
  }

  last_ul_sched = sched_ctrl->last_ul_frame * n + last_ul_slot;
  const int diff = (now - last_ul_sched + 1024 * n) % (1024 * n);
  /* UE is to be scheduled if
   * (1) we think the UE has more bytes awaiting than what we scheduled
   * (2) there is a scheduling request
   * (3) or we did not schedule it in more than 10 frames */
  const bool has_data = sched_ctrl->estimated_ul_buffer > sched_ctrl->sched_ul_bytes;
  const bool high_inactivity = diff >= (nrmac->ulsch_max_frame_inactivity>0 ? (nrmac->ulsch_max_frame_inactivity * n) : num_slots_per_period);
  LOG_D(NR_MAC,
        "%4d.%2d UL inactivity %d slots has_data %d SR %d\n",
        frame,
        slot,
        diff,
        has_data,
        sched_ctrl->SR);
  return has_data || sched_ctrl->SR || high_inactivity;
}

int next_list_entry_looped(NR_list_t *list, int UE_id)
{
  if (UE_id < 0)
    return list->head;
  return list->next[UE_id] < 0 ? list->head : list->next[UE_id];
}

bool allocate_ul_retransmission(module_id_t module_id,
                                frame_t frame,
                                sub_frame_t slot,
                                uint16_t *rballoc_mask,
                                int *n_rb_sched,
                                int UE_id,
                                int harq_pid)
{
  const int CC_id = 0;
  gNB_MAC_INST *nr_mac = RC.nrmac[module_id];
  const NR_ServingCellConfigCommon_t *scc = nr_mac->common_channels[CC_id].ServingCellConfigCommon;
  NR_UE_info_t *UE_info = &nr_mac->UE_info;
  NR_UE_sched_ctrl_t *sched_ctrl = &UE_info->UE_sched_ctrl[UE_id];
  NR_sched_pusch_t *retInfo = &sched_ctrl->ul_harq_processes[harq_pid].sched_pusch;
  NR_CellGroupConfig_t *cg = UE_info->CellGroup[UE_id];

  NR_BWP_UplinkDedicated_t *ubwpd = cg && cg->spCellConfig && cg->spCellConfig->spCellConfigDedicated &&
                                    cg->spCellConfig->spCellConfigDedicated->uplinkConfig ?
                                    cg->spCellConfig->spCellConfigDedicated->uplinkConfig->initialUplinkBWP : NULL;

  const NR_SIB1_t *sib1 = RC.nrmac[module_id]->common_channels[0].sib1 ? RC.nrmac[module_id]->common_channels[0].sib1->message.choice.c1->choice.systemInformationBlockType1 : NULL;
  NR_BWP_t *genericParameters = get_ul_bwp_genericParameters(sched_ctrl->active_ubwp,
                                                             (NR_ServingCellConfigCommon_t *)scc,
                                                             sib1);

  int rbStart = 0; // wrt BWP start
  const uint16_t bwpSize = NRRIV2BW(genericParameters->locationAndBandwidth, MAX_BWP_SIZE);

  const uint8_t num_dmrs_cdm_grps_no_data = (sched_ctrl->active_bwp || ubwpd) ? 1 : 2;
  const int tda = sched_ctrl->active_ubwp ? RC.nrmac[module_id]->preferred_ul_tda[sched_ctrl->active_ubwp->bwp_Id][slot] : 0;
  LOG_D(NR_MAC,"retInfo->time_domain_allocation = %d, tda = %d\n", retInfo->time_domain_allocation, tda);
  LOG_D(NR_MAC,"num_dmrs_cdm_grps_no_data %d, tbs %d\n",num_dmrs_cdm_grps_no_data, retInfo->tb_size);
  if (tda == retInfo->time_domain_allocation) {
    /* check whether we need to switch the TDA allocation since tha last
     * (re-)transmission */
    NR_pusch_semi_static_t *ps = &sched_ctrl->pusch_semi_static;

    int dci_format = get_dci_format(sched_ctrl);

    if (ps->time_domain_allocation != tda
        || ps->dci_format != dci_format
        || ps->num_dmrs_cdm_grps_no_data != num_dmrs_cdm_grps_no_data) {
      nr_set_pusch_semi_static(sib1,
                               scc,
                               sched_ctrl->active_ubwp,
                               ubwpd,
                               dci_format,
                               tda,
                               num_dmrs_cdm_grps_no_data,
                               ps);
    }

    /* Check the resource is enough for retransmission */
    const uint16_t slbitmap = SL_to_bitmap(ps->startSymbolIndex, ps->nrOfSymbols);
    while (rbStart < bwpSize && (rballoc_mask[rbStart] & slbitmap) != slbitmap)
      rbStart++;
    if (rbStart + retInfo->rbSize > bwpSize) {
      LOG_W(NR_MAC, "cannot allocate retransmission of UE %d/RNTI %04x: no resources (rbStart %d, retInfo->rbSize %d, bwpSize %d\n", UE_id, UE_info->rnti[UE_id], rbStart, retInfo->rbSize, bwpSize);
      return false;
    }
    LOG_D(NR_MAC, "%s(): retransmission keeping TDA %d and TBS %d\n", __func__, tda, retInfo->tb_size);
  } else {
    NR_pusch_semi_static_t temp_ps;
    int dci_format = get_dci_format(sched_ctrl);
    nr_set_pusch_semi_static(sib1,
                             scc,
                             sched_ctrl->active_ubwp,
                             ubwpd,
                             dci_format,
                             tda,
                             num_dmrs_cdm_grps_no_data,
                             &temp_ps);
    /* the retransmission will use a different time domain allocation, check
     * that we have enough resources */
    const uint16_t slbitmap = SL_to_bitmap(temp_ps.startSymbolIndex, temp_ps.nrOfSymbols);
    while (rbStart < bwpSize && (rballoc_mask[rbStart] & slbitmap) != slbitmap)
      rbStart++;
    int rbSize = 0;
    while (rbStart + rbSize < bwpSize && (rballoc_mask[rbStart + rbSize] & slbitmap) == slbitmap)
      rbSize++;
    uint32_t new_tbs;
    uint16_t new_rbSize;
    bool success = nr_find_nb_rb(retInfo->Qm,
                                 retInfo->R,
                                 1, // layers
                                 temp_ps.nrOfSymbols,
                                 temp_ps.N_PRB_DMRS * temp_ps.num_dmrs_symb,
                                 retInfo->tb_size,
                                 1, /* minimum of 1RB: need to find exact TBS, don't preclude any number */
                                 rbSize,
                                 &new_tbs,
                                 &new_rbSize);
    if (!success || new_tbs != retInfo->tb_size) {
      LOG_D(NR_MAC, "%s(): new TBsize %d of new TDA does not match old TBS %d\n", __func__, new_tbs, retInfo->tb_size);
      return false; /* the maximum TBsize we might have is smaller than what we need */
    }
    LOG_D(NR_MAC, "%s(): retransmission with TDA %d->%d and TBS %d -> %d\n", __func__, retInfo->time_domain_allocation, tda, retInfo->tb_size, new_tbs);
    /* we can allocate it. Overwrite the time_domain_allocation, the number
     * of RBs, and the new TB size. The rest is done below */
    retInfo->tb_size = new_tbs;
    retInfo->rbSize = new_rbSize;
    retInfo->time_domain_allocation = tda;
    sched_ctrl->pusch_semi_static = temp_ps;
  }

  /* Find a free CCE */
  const int cid = sched_ctrl->coreset->controlResourceSetId;
  const uint16_t Y = get_Y(cid%3, slot, UE_info->rnti[UE_id]);
  uint8_t nr_of_candidates;
  for (int i=0; i<5; i++) {
    // for now taking the lowest value among the available aggregation levels
    find_aggregation_candidates(&sched_ctrl->aggregation_level,
                                &nr_of_candidates,
                                sched_ctrl->search_space,
                                1<<i);
    if(nr_of_candidates>0) break;
  }
  int CCEIndex = find_pdcch_candidate(RC.nrmac[module_id],
                                      CC_id,
                                      sched_ctrl->aggregation_level,
                                      nr_of_candidates,
                                      &sched_ctrl->sched_pdcch,
                                      sched_ctrl->coreset,
                                      Y);

  if (CCEIndex<0) {
    LOG_D(NR_MAC, "%4d.%2d no free CCE for retransmission UL DCI UE %04x\n", frame, slot, UE_info->rnti[UE_id]);
    return false;
  }

  sched_ctrl->cce_index = CCEIndex;
  fill_pdcch_vrb_map(RC.nrmac[module_id],
                     CC_id,
                     &sched_ctrl->sched_pdcch,
                     CCEIndex,
                     sched_ctrl->aggregation_level);

  /* frame/slot in sched_pusch has been set previously. In the following, we
   * overwrite the information in the retransmission information before storing
   * as the new scheduling instruction */
  retInfo->frame = sched_ctrl->sched_pusch.frame;
  retInfo->slot = sched_ctrl->sched_pusch.slot;
  /* Get previous PSUCH field info */
  sched_ctrl->sched_pusch = *retInfo;
  NR_sched_pusch_t *sched_pusch = &sched_ctrl->sched_pusch;

  LOG_D(NR_MAC,
        "%4d.%2d Allocate UL retransmission UE %d/RNTI %04x sched %4d.%2d (%d RBs)\n",
        frame,
        slot,
        UE_id,
        UE_info->rnti[UE_id],
        sched_pusch->frame,
        sched_pusch->slot,
        sched_pusch->rbSize);

  sched_pusch->rbStart = rbStart;
  /* no need to recompute the TBS, it will be the same */

  /* Mark the corresponding RBs as used */
  n_rb_sched -= sched_pusch->rbSize;
  for (int rb = 0; rb < sched_ctrl->sched_pusch.rbSize; rb++)
    rballoc_mask[rb + sched_ctrl->sched_pusch.rbStart] ^= SL_to_bitmap(sched_ctrl->pusch_semi_static.startSymbolIndex, sched_ctrl->pusch_semi_static.nrOfSymbols);
  return true;
}

void update_ul_ue_R_Qm(NR_sched_pusch_t *sched_pusch, const NR_pusch_semi_static_t *ps)
{
  const int mcs = sched_pusch->mcs;
  sched_pusch->R = nr_get_code_rate_ul(mcs, ps->mcs_table);
  sched_pusch->Qm = nr_get_Qm_ul(mcs, ps->mcs_table);

  if (ps->pusch_Config && ps->pusch_Config->tp_pi2BPSK && ((ps->mcs_table == 3 && mcs < 2) || (ps->mcs_table == 4 && mcs < 6))) {
    sched_pusch->R >>= 1;
    sched_pusch->Qm <<= 1;
  }
}

float ul_thr_ue[MAX_MOBILES_PER_GNB];
uint32_t ul_pf_tbs[3][29]; // pre-computed, approximate TBS values for PF coefficient
void pf_ul(module_id_t module_id,
           frame_t frame,
           sub_frame_t slot,
           NR_list_t *UE_list,
           int max_num_ue,
           int n_rb_sched,
           uint16_t *rballoc_mask) {

  const int CC_id = 0;
  gNB_MAC_INST *nrmac = RC.nrmac[module_id];
  NR_ServingCellConfigCommon_t *scc = nrmac->common_channels[CC_id].ServingCellConfigCommon;
  NR_UE_info_t *UE_info = &nrmac->UE_info;
  const NR_SIB1_t *sib1 = RC.nrmac[module_id]->common_channels[0].sib1 ? RC.nrmac[module_id]->common_channels[0].sib1->message.choice.c1->choice.systemInformationBlockType1 : NULL;
  const int min_rb = nrmac->min_grant_prb;
  float coeff_ue[MAX_MOBILES_PER_GNB];
  // UEs that could be scheduled
  int ue_array[MAX_MOBILES_PER_GNB];
  NR_list_t UE_sched = { .head = -1, .next = ue_array, .tail = -1, .len = MAX_MOBILES_PER_GNB };

  /* Loop UE_list to calculate throughput and coeff */
  for (int UE_id = UE_list->head; UE_id >= 0; UE_id = UE_list->next[UE_id]) {

    if (UE_info->Msg4_ACKed[UE_id] != true) continue;

    LOG_D(NR_MAC,"pf_ul: preparing UL scheduling for UE %d\n",UE_id);
    NR_UE_sched_ctrl_t *sched_ctrl = &UE_info->UE_sched_ctrl[UE_id];

    NR_BWP_t *genericParameters = get_ul_bwp_genericParameters(sched_ctrl->active_ubwp,
                                                               scc,
                                                               sib1);

    int rbStart = 0; // wrt BWP start
    NR_CellGroupConfig_t *cg = UE_info->CellGroup[UE_id];
    NR_BWP_UplinkDedicated_t *ubwpd = cg && cg->spCellConfig && cg->spCellConfig->spCellConfigDedicated &&
                                      cg->spCellConfig->spCellConfigDedicated->uplinkConfig ?
                                      cg->spCellConfig->spCellConfigDedicated->uplinkConfig->initialUplinkBWP : NULL;

    const uint16_t bwpSize = NRRIV2BW(genericParameters->locationAndBandwidth, MAX_BWP_SIZE);
    NR_sched_pusch_t *sched_pusch = &sched_ctrl->sched_pusch;
    NR_pusch_semi_static_t *ps = &sched_ctrl->pusch_semi_static;

    /* Calculate throughput */
    const float a = 0.0005f; // corresponds to 200ms window
    const uint32_t b = UE_info->mac_stats[UE_id].ulsch_current_bytes;
    ul_thr_ue[UE_id] = (1 - a) * ul_thr_ue[UE_id] + a * b;

    /* Check if retransmission is necessary */
    sched_pusch->ul_harq_pid = sched_ctrl->retrans_ul_harq.head;
    LOG_D(NR_MAC,"pf_ul: UE %d harq_pid %d\n",UE_id,sched_pusch->ul_harq_pid);
    if (sched_pusch->ul_harq_pid >= 0) {
      /* Allocate retransmission*/
      bool r = allocate_ul_retransmission(
          module_id, frame, slot, rballoc_mask, &n_rb_sched, UE_id, sched_pusch->ul_harq_pid);
      if (!r) {
        LOG_D(NR_MAC, "%4d.%2d UL retransmission UE RNTI %04x can NOT be allocated\n", frame, slot, UE_info->rnti[UE_id]);
        continue;
      }
      else LOG_D(NR_MAC,"%4d.%2d UL Retransmission UE RNTI %04x to be allocated, max_num_ue %d\n",frame,slot,UE_info->rnti[UE_id],max_num_ue);

      /* reduce max_num_ue once we are sure UE can be allocated, i.e., has CCE */
      max_num_ue--;
      if (max_num_ue < 0)
        return;
      continue;
    }

    const int B = max(0, sched_ctrl->estimated_ul_buffer - sched_ctrl->sched_ul_bytes);
    /* preprocessor computed sched_frame/sched_slot */
    const bool do_sched = nr_UE_is_to_be_scheduled(module_id, 0, UE_id, sched_pusch->frame, sched_pusch->slot);

    LOG_D(NR_MAC,"pf_ul: do_sched UE %d => %s\n",UE_id,do_sched ? "yes" : "no");
    if ((B == 0 && !do_sched) || (sched_ctrl->rrc_processing_timer > 0)) {
      continue;
    }

    /* Schedule UE on SR or UL inactivity and no data (otherwise, will be scheduled
     * based on data to transmit) */
    if (B == 0 && do_sched) {
      /* if no data, pre-allocate 5RB */
      /* Find a free CCE */
      const int cid = sched_ctrl->coreset->controlResourceSetId;
      const uint16_t Y = get_Y(cid%3, slot, UE_info->rnti[UE_id]);
      uint8_t nr_of_candidates;
      for (int i=0; i<5; i++) {
        // for now taking the lowest value among the available aggregation levels
        find_aggregation_candidates(&sched_ctrl->aggregation_level,
                                    &nr_of_candidates,
                                    sched_ctrl->search_space,
                                    1<<i);
        if(nr_of_candidates>0) break;
      }
      int CCEIndex = find_pdcch_candidate(RC.nrmac[module_id],
                                          CC_id,
                                          sched_ctrl->aggregation_level,
                                          nr_of_candidates,
                                          &sched_ctrl->sched_pdcch,
                                          sched_ctrl->coreset,
                                          Y);

      if (CCEIndex<0) {
        LOG_D(NR_MAC, "%4d.%2d no free CCE for UL DCI UE %04x (BSR 0)\n", frame, slot, UE_info->rnti[UE_id]);
        continue;
      }
      /* reduce max_num_ue once we are sure UE can be allocated, i.e., has CCE */
      max_num_ue--;
      if (max_num_ue < 0)
        return;

      /* Save PUSCH field */
      /* we want to avoid a lengthy deduction of DMRS and other parameters in
       * every TTI if we can save it, so check whether dci_format, TDA, or
       * num_dmrs_cdm_grps_no_data has changed and only then recompute */
      const uint8_t num_dmrs_cdm_grps_no_data = (sched_ctrl->active_ubwp || ubwpd) ? 1 : 2;
      int dci_format = get_dci_format(sched_ctrl);
      const int tda = sched_ctrl->active_ubwp ? nrmac->preferred_ul_tda[sched_ctrl->active_ubwp->bwp_Id][slot] : 0;
      if (ps->time_domain_allocation != tda
          || ps->dci_format != dci_format
          || ps->num_dmrs_cdm_grps_no_data != num_dmrs_cdm_grps_no_data) {
        nr_set_pusch_semi_static(sib1,
                                 scc,
                                 sched_ctrl->active_ubwp,
                                 ubwpd,
                                 dci_format,
                                 tda,
                                 num_dmrs_cdm_grps_no_data,
                                 ps);
      }

      LOG_D(NR_MAC,"Looking for min_rb %d RBs, starting at %d\n", min_rb, rbStart);
      const uint16_t slbitmap = SL_to_bitmap(ps->startSymbolIndex, ps->nrOfSymbols);
      while (rbStart < bwpSize && (rballoc_mask[rbStart] & slbitmap) != slbitmap)
        rbStart++;
      if (rbStart + min_rb >= bwpSize) {
        LOG_W(NR_MAC, "cannot allocate continuous UL data for UE %d/RNTI %04x: no resources (rbStart %d, min_rb %d, bwpSize %d\n",
              UE_id, UE_info->rnti[UE_id],rbStart,min_rb,bwpSize);
        return;
      }

      sched_ctrl->cce_index = CCEIndex;
      fill_pdcch_vrb_map(RC.nrmac[module_id],
                         CC_id,
                         &sched_ctrl->sched_pdcch,
                         CCEIndex,
                         sched_ctrl->aggregation_level);

      NR_sched_pusch_t *sched_pusch = &sched_ctrl->sched_pusch;
      sched_pusch->mcs = nrmac->min_grant_mcs;
      update_ul_ue_R_Qm(sched_pusch, ps);
      sched_pusch->rbStart = rbStart;
      sched_pusch->rbSize = min_rb;
      sched_pusch->tb_size = nr_compute_tbs(sched_pusch->Qm,
                                            sched_pusch->R,
                                            sched_pusch->rbSize,
                                            ps->nrOfSymbols,
                                            ps->N_PRB_DMRS * ps->num_dmrs_symb,
                                            0, // nb_rb_oh
                                            0,
                                            1 /* NrOfLayers */)
                             >> 3;

      /* Mark the corresponding RBs as used */
      n_rb_sched -= sched_pusch->rbSize;
      for (int rb = 0; rb < sched_ctrl->sched_pusch.rbSize; rb++)
        rballoc_mask[rb + sched_ctrl->sched_pusch.rbStart] ^= slbitmap;

      continue;
    }

    /* Create UE_sched for UEs eligibale for new data transmission*/
    add_tail_nr_list(&UE_sched, UE_id);

    /* Calculate coefficient*/
    sched_pusch->mcs = nrmac->min_grant_mcs;
    const uint32_t tbs = ul_pf_tbs[ps->mcs_table][sched_pusch->mcs];
    coeff_ue[UE_id] = (float) tbs / ul_thr_ue[UE_id];
    LOG_D(NR_MAC,"b %d, ul_thr_ue[%d] %f, tbs %d, coeff_ue[%d] %f\n",
          b, UE_id, ul_thr_ue[UE_id], tbs, UE_id, coeff_ue[UE_id]);
  }


  const int min_rbSize = 5;
  /* Loop UE_sched to find max coeff and allocate transmission */
  while (UE_sched.head >= 0 && max_num_ue> 0 && n_rb_sched >= min_rbSize) {
    /* Find max coeff */
    int *max = &UE_sched.head; /* Find max coeff: assume head is max */
    int *p = &UE_sched.next[*max];
    while (*p >= 0) {
      /* Find max coeff: if the current one has larger coeff, save for later */
      if (coeff_ue[*p] > coeff_ue[*max])
        max = p;
      p = &UE_sched.next[*p];
    }
    /* Find max coeff: remove the max one: do not use remove_nr_list() since it
     * goes through the whole list every time. Note that UE_sched.tail might
     * not be set correctly anymore */
    const int UE_id = *max;
    p = &UE_sched.next[*max];
    *max = UE_sched.next[*max];
    *p = -1;

    NR_UE_sched_ctrl_t *sched_ctrl = &UE_info->UE_sched_ctrl[UE_id];

    const int cid = sched_ctrl->coreset->controlResourceSetId;
    const uint16_t Y = get_Y(cid%3, slot, UE_info->rnti[UE_id]);
    uint8_t nr_of_candidates;
    for (int i=0; i<5; i++) {
      // for now taking the lowest value among the available aggregation levels
      find_aggregation_candidates(&sched_ctrl->aggregation_level,
                                  &nr_of_candidates,
                                  sched_ctrl->search_space,
                                  1<<i);
      if(nr_of_candidates>0) break;
    }
    int CCEIndex = find_pdcch_candidate(RC.nrmac[module_id],
                                        CC_id,
                                        sched_ctrl->aggregation_level,
                                        nr_of_candidates,
                                        &sched_ctrl->sched_pdcch,
                                        sched_ctrl->coreset,
                                        Y);
    if (CCEIndex<0) {
      LOG_D(NR_MAC, "%4d.%2d no free CCE for UL DCI UE %04x\n", frame, slot, UE_info->rnti[UE_id]);
      continue;
    }
    else LOG_D(NR_MAC, "%4d.%2d free CCE for UL DCI UE %04x\n",frame,slot, UE_info->rnti[UE_id]);

    /* reduce max_num_ue once we are sure UE can be allocated, i.e., has CCE */
    max_num_ue--;
    AssertFatal(max_num_ue >= 0, "Illegal max_num_ue %d\n", max_num_ue);

    NR_CellGroupConfig_t *cg = UE_info->CellGroup[UE_id];
    NR_BWP_UplinkDedicated_t *ubwpd = cg && cg->spCellConfig && cg->spCellConfig->spCellConfigDedicated
                                      && cg->spCellConfig->spCellConfigDedicated->uplinkConfig ?
                                      cg->spCellConfig->spCellConfigDedicated->uplinkConfig->initialUplinkBWP : NULL;

    NR_BWP_t *genericParameters = get_ul_bwp_genericParameters(sched_ctrl->active_ubwp,
                                                               scc,
                                                               sib1);

    int rbStart = sched_ctrl->active_ubwp ? NRRIV2PRBOFFSET(genericParameters->locationAndBandwidth, MAX_BWP_SIZE) : 0;
    const uint16_t bwpSize = NRRIV2BW(genericParameters->locationAndBandwidth, MAX_BWP_SIZE);
    NR_sched_pusch_t *sched_pusch = &sched_ctrl->sched_pusch;
    NR_pusch_semi_static_t *ps = &sched_ctrl->pusch_semi_static;

    /* Save PUSCH field */
    /* we want to avoid a lengthy deduction of DMRS and other parameters in
     * every TTI if we can save it, so check whether dci_format, TDA, or
     * num_dmrs_cdm_grps_no_data has changed and only then recompute */
    const uint8_t num_dmrs_cdm_grps_no_data = (sched_ctrl->active_ubwp || ubwpd) ? 1 : 2;
    int dci_format = get_dci_format(sched_ctrl);
    const int tda = sched_ctrl->active_ubwp ? nrmac->preferred_ul_tda[sched_ctrl->active_ubwp->bwp_Id][slot] : 0;
    if (ps->time_domain_allocation != tda
        || ps->dci_format != dci_format
        || ps->num_dmrs_cdm_grps_no_data != num_dmrs_cdm_grps_no_data) {
      nr_set_pusch_semi_static(sib1,
                               scc,
                               sched_ctrl->active_ubwp,
                               ubwpd,
                               dci_format,
                               tda,
                               num_dmrs_cdm_grps_no_data,
                               ps);
    }
    update_ul_ue_R_Qm(sched_pusch, ps);

    const uint16_t slbitmap = SL_to_bitmap(ps->startSymbolIndex, ps->nrOfSymbols);
    while (rbStart < bwpSize && (rballoc_mask[rbStart] & slbitmap) != slbitmap)
      rbStart++;
    sched_pusch->rbStart = rbStart;
    uint16_t max_rbSize = 1;
    while (rbStart + max_rbSize < bwpSize && (rballoc_mask[rbStart + max_rbSize] & slbitmap) == slbitmap)
      max_rbSize++;

    if (rbStart + min_rb >= bwpSize) {
      LOG_W(NR_MAC, "cannot allocate UL data for UE %d/RNTI %04x: no resources (rbStart %d, min_rb %d, bwpSize %d\n",
	    UE_id, UE_info->rnti[UE_id],rbStart,min_rb,bwpSize);
      return;
    }
    else LOG_D(NR_MAC,"allocating UL data for UE %d/RNTI %04x (rbStsart %d, min_rb %d, bwpSize %d\n",UE_id, UE_info->rnti[UE_id],rbStart,min_rb,bwpSize);


    /* Calculate the current scheduling bytes and the necessary RBs */
    const int B = cmax(sched_ctrl->estimated_ul_buffer - sched_ctrl->sched_ul_bytes, 0);
    uint16_t rbSize = 0;
    uint32_t TBS = 0;
    
    nr_find_nb_rb(sched_pusch->Qm,
                  sched_pusch->R,
                  1, // layers
                  ps->nrOfSymbols,
                  ps->N_PRB_DMRS * ps->num_dmrs_symb,
                  B,
                  min_rbSize,
                  max_rbSize,
                  &TBS,
                  &rbSize);
    sched_pusch->rbSize = rbSize;
    sched_pusch->tb_size = TBS;
    LOG_D(NR_MAC,"rbSize %d (max_rbSize %d), TBS %d, est buf %d, sched_ul %d, B %d, CCE %d, num_dmrs_symb %d, N_PRB_DMRS %d\n",
          rbSize, max_rbSize,sched_pusch->tb_size, sched_ctrl->estimated_ul_buffer, sched_ctrl->sched_ul_bytes, B,sched_ctrl->cce_index,ps->num_dmrs_symb,ps->N_PRB_DMRS);

    /* Mark the corresponding RBs as used */

    sched_ctrl->cce_index = CCEIndex;
    fill_pdcch_vrb_map(RC.nrmac[module_id],
                       CC_id,
                       &sched_ctrl->sched_pdcch,
                       CCEIndex,
                       sched_ctrl->aggregation_level);

    n_rb_sched -= sched_pusch->rbSize;
    for (int rb = 0; rb < sched_ctrl->sched_pusch.rbSize; rb++)
      rballoc_mask[rb + sched_ctrl->sched_pusch.rbStart] ^= slbitmap;
  }
}

bool nr_fr1_ulsch_preprocessor(module_id_t module_id, frame_t frame, sub_frame_t slot)
{
  gNB_MAC_INST *nr_mac = RC.nrmac[module_id];
  NR_COMMON_channels_t *cc = nr_mac->common_channels;
  NR_ServingCellConfigCommon_t *scc = cc->ServingCellConfigCommon;
  const NR_SIB1_t *sib1 = nr_mac->common_channels[0].sib1 ? nr_mac->common_channels[0].sib1->message.choice.c1->choice.systemInformationBlockType1 : NULL;
  NR_ServingCellConfigCommonSIB_t *scc_sib1 = sib1 ? sib1->servingCellConfigCommon : NULL;

  AssertFatal(scc!=NULL || scc_sib1!=NULL,"We need one serving cell config common\n");

  const int mu = scc ? scc->uplinkConfigCommon->initialUplinkBWP->genericParameters.subcarrierSpacing :
                 scc_sib1->uplinkConfigCommon->initialUplinkBWP.genericParameters.subcarrierSpacing;

  NR_UE_info_t *UE_info = &nr_mac->UE_info;

  if (UE_info->num_UEs == 0)
    return false;

  const int CC_id = 0;

  /* Get the K2 for first UE to compute offset. The other UEs are guaranteed to
   * have the same K2 (we don't support multiple/different K2s via different
   * TDAs yet). If the TDA is negative, it means that there is no UL slot to
   * schedule now (slot + k2 is not UL slot) */
  int UE_id = UE_info->list.head;
  NR_UE_sched_ctrl_t *sched_ctrl = &UE_info->UE_sched_ctrl[UE_id];
  const int tda = sched_ctrl->active_ubwp ? nr_mac->preferred_ul_tda[sched_ctrl->active_ubwp->bwp_Id][slot] : 0;
  if (tda < 0)
    return false;
  int K2 = get_K2(scc, scc_sib1, sched_ctrl->active_ubwp, tda, mu);
<<<<<<< HEAD
  const int sched_frame = (frame + (slot + K2 >= nr_slots_per_frame[mu]))&1023;
=======
  const int sched_frame = (frame + (slot + K2 >= nr_slots_per_frame[mu])) % 1024;
>>>>>>> 00609ed1
  const int sched_slot = (slot + K2) % nr_slots_per_frame[mu];

  if (!is_xlsch_in_slot(nr_mac->ulsch_slot_bitmap[sched_slot / 64], sched_slot))
    return false;

  bool is_mixed_slot = false;
  const NR_TDD_UL_DL_Pattern_t *tdd =
      scc->tdd_UL_DL_ConfigurationCommon ? &scc->tdd_UL_DL_ConfigurationCommon->pattern1 : NULL;

  if (tdd)
    is_mixed_slot = is_xlsch_in_slot(nr_mac->dlsch_slot_bitmap[sched_slot / 64], sched_slot) &&
                    is_xlsch_in_slot(nr_mac->ulsch_slot_bitmap[sched_slot / 64], sched_slot);

  // FIXME: Avoid mixed slots for initialUplinkBWP
  if (sched_ctrl->active_ubwp==NULL && is_mixed_slot)
    return false;

  // Avoid slots with the SRS
  const NR_list_t *UE_list = &UE_info->list;
  for (int UE_idx = UE_list->head; UE_idx >= 0; UE_idx = UE_list->next[UE_idx]) {
    NR_sched_srs_t sched_srs = UE_info->UE_sched_ctrl[UE_idx].sched_srs;
    if(sched_srs.srs_scheduled && sched_srs.frame==sched_frame && sched_srs.slot==sched_slot) {
      return false;
    }
  }

  sched_ctrl->sched_pusch.slot = sched_slot;
  sched_ctrl->sched_pusch.frame = sched_frame;
  for (UE_id = UE_info->list.next[UE_id]; UE_id >= 0; UE_id = UE_info->list.next[UE_id]) {
    NR_UE_sched_ctrl_t *sched_ctrl = &UE_info->UE_sched_ctrl[UE_id];
    AssertFatal(K2 == get_K2(scc,scc_sib1,sched_ctrl->active_ubwp, tda, mu),
                "Different K2, %d(UE%d) != %ld(UE%d)\n", K2, 0, get_K2(scc,scc_sib1,sched_ctrl->active_ubwp, tda, mu), UE_id);
    sched_ctrl->sched_pusch.slot = sched_slot;
    sched_ctrl->sched_pusch.frame = sched_frame;
  }

  /* Change vrb_map_UL to rballoc_mask: check which symbols per RB (in
   * vrb_map_UL) overlap with the "default" tda and exclude those RBs.
   * Calculate largest contiguous RBs */
  uint16_t *vrb_map_UL =
      &RC.nrmac[module_id]->common_channels[CC_id].vrb_map_UL[sched_slot * MAX_BWP_SIZE];

  NR_BWP_t *genericParameters = get_ul_bwp_genericParameters(sched_ctrl->active_ubwp,
                                                             scc,
                                                             sib1);

  const uint16_t bwpSize = NRRIV2BW(genericParameters->locationAndBandwidth,MAX_BWP_SIZE);
  const uint16_t bwpStart = NRRIV2PRBOFFSET(genericParameters->locationAndBandwidth,MAX_BWP_SIZE);

  NR_PUSCH_TimeDomainResourceAllocationList_t *tdaList = NULL;
  if (sched_ctrl->active_ubwp) {
    tdaList = sched_ctrl->active_ubwp->bwp_Common->pusch_ConfigCommon->choice.setup->pusch_TimeDomainAllocationList;
  } else if (scc) {
    tdaList = scc->uplinkConfigCommon->initialUplinkBWP->pusch_ConfigCommon->choice.setup->pusch_TimeDomainAllocationList;
  } else {
    NR_SIB1_t *sib1 = RC.nrmac[module_id]->common_channels[0].sib1->message.choice.c1->choice.systemInformationBlockType1;
    tdaList = sib1->servingCellConfigCommon->uplinkConfigCommon->initialUplinkBWP.pusch_ConfigCommon->choice.setup->pusch_TimeDomainAllocationList;
  }

  const int startSymbolAndLength = tdaList->list.array[tda]->startSymbolAndLength;
  int startSymbolIndex, nrOfSymbols;
  SLIV2SL(startSymbolAndLength, &startSymbolIndex, &nrOfSymbols);
  const uint16_t symb = SL_to_bitmap(startSymbolIndex, nrOfSymbols);

  int st = 0, e = 0, len = 0;

  for (int i = 0; i < bwpSize; i++) {
    while ((vrb_map_UL[bwpStart + i] & symb) != 0 && i < bwpSize)
      i++;
    st = i;
    while ((vrb_map_UL[bwpStart + i] & symb) == 0 && i < bwpSize)
      i++;
    if (i - st > len) {
      len = i - st;
      e = i - 1;
    }
  }
  st = e - len + 1;

  LOG_D(NR_MAC,"UL %d.%d : start_prb %d, end PRB %d\n",frame,slot,st,e);
  
  uint16_t rballoc_mask[bwpSize];

  /* Calculate mask: if any RB in vrb_map_UL is blocked (1), the current RB will be 0 */
  for (int i = 0; i < bwpSize; i++)
    rballoc_mask[i] = (i >= st && i <= e)*SL_to_bitmap(startSymbolIndex, nrOfSymbols);

  /* proportional fair scheduling algorithm */
  pf_ul(module_id,
        frame,
        slot,
        &UE_info->list,
        2,
        len,
        rballoc_mask);
  return true;
}

nr_pp_impl_ul nr_init_fr1_ulsch_preprocessor(module_id_t module_id, int CC_id)
{
  /* in the PF algorithm, we have to use the TBsize to compute the coefficient.
   * This would include the number of DMRS symbols, which in turn depends on
   * the time domain allocation. In case we are in a mixed slot, we do not want
   * to recalculate all these values, and therefore we provide a look-up table
   * which should approximately(!) give us the TBsize. In particular, the
   * number of symbols, the number of DMRS symbols, and the exact Qm and R, are
   * not correct*/
  for (int mcsTableIdx = 0; mcsTableIdx < 3; ++mcsTableIdx) {
    for (int mcs = 0; mcs < 29; ++mcs) {
      if (mcs > 27 && mcsTableIdx == 1)
        continue;
      const uint8_t Qm = nr_get_Qm_dl(mcs, mcsTableIdx);
      const uint16_t R = nr_get_code_rate_dl(mcs, mcsTableIdx);
      /* note: we do not update R/Qm based on low MCS or pi2BPSK */
      ul_pf_tbs[mcsTableIdx][mcs] = nr_compute_tbs(Qm,
                                                   R,
                                                   1, /* rbSize */
                                                   10, /* hypothetical number of slots */
                                                   0, /* N_PRB_DMRS * N_DMRS_SLOT */
                                                   0 /* N_PRB_oh, 0 for initialBWP */,
                                                   0 /* tb_scaling */,
                                                   1 /* nrOfLayers */)
                                    >> 3;
    }
  }
  return nr_fr1_ulsch_preprocessor;
}

void nr_schedule_ulsch(module_id_t module_id, frame_t frame, sub_frame_t slot)
{
  gNB_MAC_INST *nr_mac = RC.nrmac[module_id];
  /* Uplink data ONLY can be scheduled when the current slot is downlink slot,
   * because we have to schedule the DCI0 first before schedule uplink data */
  if (!is_xlsch_in_slot(nr_mac->dlsch_slot_bitmap[slot / 64], slot)) {
    LOG_D(NR_MAC, "Current slot %d is NOT DL slot, cannot schedule DCI0 for UL data\n", slot);
    return;
  }
  bool do_sched = RC.nrmac[module_id]->pre_processor_ul(module_id, frame, slot);
  if (!do_sched)
    return;

  const int CC_id = 0;
  nfapi_nr_ul_dci_request_t *ul_dci_req = &RC.nrmac[module_id]->UL_dci_req[CC_id];
  ul_dci_req->SFN = frame;
  ul_dci_req->Slot = slot;
  /* a PDCCH PDU groups DCIs per BWP and CORESET. Save a pointer to each
   * allocated PDCCH so we can easily allocate UE's DCIs independent of any
   * CORESET order */
  nfapi_nr_dl_tti_pdcch_pdu_rel15_t *pdcch_pdu_coreset[MAX_NUM_CORESET] = {0};


  NR_ServingCellConfigCommon_t *scc = RC.nrmac[module_id]->common_channels[0].ServingCellConfigCommon;
  NR_UE_info_t *UE_info = &RC.nrmac[module_id]->UE_info;
  const NR_SIB1_t *sib1 = RC.nrmac[module_id]->common_channels[0].sib1 ? RC.nrmac[module_id]->common_channels[0].sib1->message.choice.c1->choice.systemInformationBlockType1 : NULL;
  const NR_list_t *UE_list = &UE_info->list;
  for (int UE_id = UE_list->head; UE_id >= 0; UE_id = UE_list->next[UE_id]) {
    NR_UE_sched_ctrl_t *sched_ctrl = &UE_info->UE_sched_ctrl[UE_id];
    if (sched_ctrl->ul_failure == 1 && get_softmodem_params()->phy_test==0) continue;

    NR_CellGroupConfig_t *cg = UE_info->CellGroup[UE_id];

    NR_BWP_UplinkDedicated_t *ubwpd = cg && cg->spCellConfig && cg->spCellConfig->spCellConfigDedicated &&
                                      cg->spCellConfig->spCellConfigDedicated->uplinkConfig ?
                                      cg->spCellConfig->spCellConfigDedicated->uplinkConfig->initialUplinkBWP : NULL;

    UE_info->mac_stats[UE_id].ulsch_current_bytes = 0;

    /* dynamic PUSCH values (RB alloc, MCS, hence R, Qm, TBS) that change in
     * every TTI are pre-populated by the preprocessor and used below */
    NR_sched_pusch_t *sched_pusch = &sched_ctrl->sched_pusch;
    LOG_D(NR_MAC,"UE %x : sched_pusch->rbSize %d\n",UE_info->rnti[UE_id],sched_pusch->rbSize);
    if (sched_pusch->rbSize <= 0)
      continue;

    uint16_t rnti = UE_info->rnti[UE_id];
    sched_ctrl->SR = false;

    int8_t harq_id = sched_pusch->ul_harq_pid;
    if (harq_id < 0) {
      /* PP has not selected a specific HARQ Process, get a new one */
      harq_id = sched_ctrl->available_ul_harq.head;
      AssertFatal(harq_id >= 0,
                  "no free HARQ process available for UE %d\n",
                  UE_id);
      remove_front_nr_list(&sched_ctrl->available_ul_harq);
      sched_pusch->ul_harq_pid = harq_id;
    } else {
      /* PP selected a specific HARQ process. Check whether it will be a new
       * transmission or a retransmission, and remove from the corresponding
       * list */
      if (sched_ctrl->ul_harq_processes[harq_id].round == 0)
        remove_nr_list(&sched_ctrl->available_ul_harq, harq_id);
      else
        remove_nr_list(&sched_ctrl->retrans_ul_harq, harq_id);
    }
    NR_UE_ul_harq_t *cur_harq = &sched_ctrl->ul_harq_processes[harq_id];
    DevAssert(!cur_harq->is_waiting);
    add_tail_nr_list(&sched_ctrl->feedback_ul_harq, harq_id);
    cur_harq->feedback_slot = sched_pusch->slot;
    cur_harq->is_waiting = true;

    int rnti_types[2] = { NR_RNTI_C, 0 };

    /* pre-computed PUSCH values that only change if time domain allocation,
     * DCI format, or DMRS parameters change. Updated in the preprocessor
     * through nr_set_pusch_semi_static() */
    NR_pusch_semi_static_t *ps = &sched_ctrl->pusch_semi_static;

    /* Statistics */
    AssertFatal(cur_harq->round < 8, "Indexing ulsch_rounds[%d] is out of bounds\n", cur_harq->round);
    UE_info->mac_stats[UE_id].ulsch_rounds[cur_harq->round]++;
    if (cur_harq->round == 0) {
      UE_info->mac_stats[UE_id].ulsch_total_bytes_scheduled += sched_pusch->tb_size;
      /* Save information on MCS, TBS etc for the current initial transmission
       * so we have access to it when retransmitting */
      cur_harq->sched_pusch = *sched_pusch;
      /* save which time allocation has been used, to be used on
       * retransmissions */
      cur_harq->sched_pusch.time_domain_allocation = ps->time_domain_allocation;
      sched_ctrl->sched_ul_bytes += sched_pusch->tb_size;
    } else {
      LOG_D(NR_MAC,
            "%d.%2d UL retransmission RNTI %04x sched %d.%2d HARQ PID %d round %d NDI %d\n",
            frame,
            slot,
            rnti,
            sched_pusch->frame,
            sched_pusch->slot,
            harq_id,
            cur_harq->round,
            cur_harq->ndi);
    }
    UE_info->mac_stats[UE_id].ulsch_current_bytes = sched_pusch->tb_size;
    sched_ctrl->last_ul_frame = sched_pusch->frame;
    sched_ctrl->last_ul_slot = sched_pusch->slot;

    LOG_D(NR_MAC,
          "ULSCH/PUSCH: %4d.%2d RNTI %04x UL sched %4d.%2d DCI L %d start %2d RBS %3d startSymbol %2d nb_symbol %2d dmrs_pos %x MCS %2d TBS %4d HARQ PID %2d round %d RV %d NDI %d est %6d sched %6d est BSR %6d TPC %d\n",
          frame,
          slot,
          rnti,
          sched_pusch->frame,
          sched_pusch->slot,
          sched_ctrl->aggregation_level,
          sched_pusch->rbStart,
          sched_pusch->rbSize,
          ps->startSymbolIndex,
          ps->nrOfSymbols,
          ps->ul_dmrs_symb_pos,
          sched_pusch->mcs,
          sched_pusch->tb_size,
          harq_id,
          cur_harq->round,
          nr_rv_round_map[cur_harq->round],
          cur_harq->ndi,
          sched_ctrl->estimated_ul_buffer,
          sched_ctrl->sched_ul_bytes,
          sched_ctrl->estimated_ul_buffer - sched_ctrl->sched_ul_bytes,
          sched_ctrl->tpc0);

    /* PUSCH in a later slot, but corresponding DCI now! */
    nfapi_nr_ul_tti_request_t *future_ul_tti_req = &RC.nrmac[module_id]->UL_tti_req_ahead[0][sched_pusch->slot];
    AssertFatal(future_ul_tti_req->SFN == sched_pusch->frame
                && future_ul_tti_req->Slot == sched_pusch->slot,
                "%d.%d future UL_tti_req's frame.slot %d.%d does not match PUSCH %d.%d\n",
                frame, slot,
                future_ul_tti_req->SFN,
                future_ul_tti_req->Slot,
                sched_pusch->frame,
                sched_pusch->slot);
    AssertFatal(future_ul_tti_req->n_pdus <
                sizeof(future_ul_tti_req->pdus_list) / sizeof(future_ul_tti_req->pdus_list[0]),
                "Invalid future_ul_tti_req->n_pdus %d\n", future_ul_tti_req->n_pdus);
    future_ul_tti_req->pdus_list[future_ul_tti_req->n_pdus].pdu_type = NFAPI_NR_UL_CONFIG_PUSCH_PDU_TYPE;
    future_ul_tti_req->pdus_list[future_ul_tti_req->n_pdus].pdu_size = sizeof(nfapi_nr_pusch_pdu_t);
    nfapi_nr_pusch_pdu_t *pusch_pdu = &future_ul_tti_req->pdus_list[future_ul_tti_req->n_pdus].pusch_pdu;
    memset(pusch_pdu, 0, sizeof(nfapi_nr_pusch_pdu_t));
    future_ul_tti_req->n_pdus += 1;

    LOG_D(NR_MAC, "%4d.%2d Scheduling UE specific PUSCH for sched %d.%d, ul_tti_req %d.%d\n", frame, slot,
    sched_pusch->frame,sched_pusch->slot,future_ul_tti_req->SFN,future_ul_tti_req->Slot);

    pusch_pdu->pdu_bit_map = PUSCH_PDU_BITMAP_PUSCH_DATA;
    pusch_pdu->rnti = rnti;
    pusch_pdu->handle = 0; //not yet used

    /* FAPI: BWP */
    NR_BWP_t *genericParameters = get_ul_bwp_genericParameters(sched_ctrl->active_ubwp,
                                                               scc,
                                                               sib1);

    pusch_pdu->bwp_size  = NRRIV2BW(genericParameters->locationAndBandwidth, MAX_BWP_SIZE);
    pusch_pdu->bwp_start = NRRIV2PRBOFFSET(genericParameters->locationAndBandwidth, MAX_BWP_SIZE);
    pusch_pdu->subcarrier_spacing = genericParameters->subcarrierSpacing;
    pusch_pdu->cyclic_prefix = 0;

    /* FAPI: PUSCH information always included */
    pusch_pdu->target_code_rate = sched_pusch->R;
    pusch_pdu->qam_mod_order = sched_pusch->Qm;
    pusch_pdu->mcs_index = sched_pusch->mcs;
    pusch_pdu->mcs_table = ps->mcs_table;
    pusch_pdu->transform_precoding = ps->transform_precoding;
    if (ps->pusch_Config && ps->pusch_Config->dataScramblingIdentityPUSCH)
      pusch_pdu->data_scrambling_id = *ps->pusch_Config->dataScramblingIdentityPUSCH;
    else
      pusch_pdu->data_scrambling_id = *scc->physCellId;
    pusch_pdu->nrOfLayers = 1;

    /* FAPI: DMRS */
    pusch_pdu->ul_dmrs_symb_pos = ps->ul_dmrs_symb_pos;
    pusch_pdu->dmrs_config_type = ps->dmrs_config_type;
    if (pusch_pdu->transform_precoding) { // transform precoding disabled
      long *scramblingid=NULL;
      if (ps->NR_DMRS_UplinkConfig && pusch_pdu->scid == 0)
        scramblingid = ps->NR_DMRS_UplinkConfig->transformPrecodingDisabled->scramblingID0;
      else if (ps->NR_DMRS_UplinkConfig)
        scramblingid = ps->NR_DMRS_UplinkConfig->transformPrecodingDisabled->scramblingID1;
      if (scramblingid == NULL)
        pusch_pdu->ul_dmrs_scrambling_id = *scc->physCellId;
      else
        pusch_pdu->ul_dmrs_scrambling_id = *scramblingid;
    }
    else {
      pusch_pdu->ul_dmrs_scrambling_id = *scc->physCellId;
      if (ps->NR_DMRS_UplinkConfig && ps->NR_DMRS_UplinkConfig->transformPrecodingEnabled->nPUSCH_Identity != NULL)
        pusch_pdu->pusch_identity = *ps->NR_DMRS_UplinkConfig->transformPrecodingEnabled->nPUSCH_Identity;
      else if (ps->NR_DMRS_UplinkConfig)
        pusch_pdu->pusch_identity = *scc->physCellId;
    }
    pusch_pdu->scid = 0;      // DMRS sequence initialization [TS38.211, sec 6.4.1.1.1]
    pusch_pdu->num_dmrs_cdm_grps_no_data = ps->num_dmrs_cdm_grps_no_data;
    pusch_pdu->dmrs_ports = 1;

    /* FAPI: Pusch Allocation in frequency domain */
    pusch_pdu->resource_alloc = 1; //type 1
    pusch_pdu->rb_start = sched_pusch->rbStart;
    pusch_pdu->rb_size = sched_pusch->rbSize;
    pusch_pdu->vrb_to_prb_mapping = 0;
    if (ps->pusch_Config==NULL || ps->pusch_Config->frequencyHopping==NULL)
      pusch_pdu->frequency_hopping = 0;
    else
      pusch_pdu->frequency_hopping = 1;

    /* FAPI: Resource Allocation in time domain */
    pusch_pdu->start_symbol_index = ps->startSymbolIndex;
    pusch_pdu->nr_of_symbols = ps->nrOfSymbols;

    /* PUSCH PDU */
    AssertFatal(cur_harq->round < 4, "Indexing nr_rv_round_map[%d] is out of bounds\n", cur_harq->round);
    pusch_pdu->pusch_data.rv_index = nr_rv_round_map[cur_harq->round];
    pusch_pdu->pusch_data.harq_process_id = harq_id;
    pusch_pdu->pusch_data.new_data_indicator = cur_harq->ndi;
    pusch_pdu->pusch_data.tb_size = sched_pusch->tb_size;
    pusch_pdu->pusch_data.num_cb = 0; //CBG not supported

    LOG_D(NR_MAC,"PUSCH PDU : data_scrambling_identity %x, dmrs_scrambling_id %x\n",pusch_pdu->data_scrambling_id,pusch_pdu->ul_dmrs_scrambling_id);
    /* TRANSFORM PRECODING --------------------------------------------------------*/

    if (pusch_pdu->transform_precoding == NR_PUSCH_Config__transformPrecoder_enabled){

      // U as specified in section 6.4.1.1.1.2 in 38.211, if sequence hopping and group hopping are disabled
      pusch_pdu->dfts_ofdm.low_papr_group_number = pusch_pdu->pusch_identity % 30;

      // V as specified in section 6.4.1.1.1.2 in 38.211 V = 0 if sequence hopping and group hopping are disabled
      if ((ps->NR_DMRS_UplinkConfig==NULL) || ((ps->NR_DMRS_UplinkConfig->transformPrecodingEnabled->sequenceGroupHopping == NULL) &&
					       (ps->NR_DMRS_UplinkConfig->transformPrecodingEnabled->sequenceHopping == NULL)))
        pusch_pdu->dfts_ofdm.low_papr_sequence_number = 0;
      else
        AssertFatal(1==0,"SequenceGroupHopping or sequenceHopping are NOT Supported\n");

      LOG_D(NR_MAC,"TRANSFORM PRECODING IS ENABLED. CDM groups: %d, U: %d MCS table: %d\n", pusch_pdu->num_dmrs_cdm_grps_no_data, pusch_pdu->dfts_ofdm.low_papr_group_number, ps->mcs_table);
    }

    /*-----------------------------------------------------------------------------*/

    /* PUSCH PTRS */
    if (ps->NR_DMRS_UplinkConfig && ps->NR_DMRS_UplinkConfig->phaseTrackingRS != NULL) {
      bool valid_ptrs_setup = false;
      pusch_pdu->pusch_ptrs.ptrs_ports_list   = (nfapi_nr_ptrs_ports_t *) malloc(2*sizeof(nfapi_nr_ptrs_ports_t));
      valid_ptrs_setup = set_ul_ptrs_values(ps->NR_DMRS_UplinkConfig->phaseTrackingRS->choice.setup,
                                            pusch_pdu->rb_size, pusch_pdu->mcs_index, pusch_pdu->mcs_table,
                                            &pusch_pdu->pusch_ptrs.ptrs_freq_density,&pusch_pdu->pusch_ptrs.ptrs_time_density,
                                            &pusch_pdu->pusch_ptrs.ptrs_ports_list->ptrs_re_offset,&pusch_pdu->pusch_ptrs.num_ptrs_ports,
                                            &pusch_pdu->pusch_ptrs.ul_ptrs_power, pusch_pdu->nr_of_symbols);
      if (valid_ptrs_setup==true) {
        pusch_pdu->pdu_bit_map |= PUSCH_PDU_BITMAP_PUSCH_PTRS; // enable PUSCH PTRS
      }
    }
    else{
      pusch_pdu->pdu_bit_map &= ~PUSCH_PDU_BITMAP_PUSCH_PTRS; // disable PUSCH PTRS
    }

    /* look up the PDCCH PDU for this BWP and CORESET. If it does not exist,
     * create it */
    const int bwpid = sched_ctrl->active_bwp ? sched_ctrl->active_bwp->bwp_Id : 0;
    NR_SearchSpace_t *ss = (sched_ctrl->active_bwp || ubwpd) ? sched_ctrl->search_space: RC.nrmac[module_id]->sched_ctrlCommon->search_space;
    NR_ControlResourceSet_t *coreset = (sched_ctrl->active_bwp || ubwpd) ? sched_ctrl->coreset: RC.nrmac[module_id]->sched_ctrlCommon->coreset;
    const int coresetid = coreset->controlResourceSetId;
    nfapi_nr_dl_tti_pdcch_pdu_rel15_t *pdcch_pdu = pdcch_pdu_coreset[coresetid];
    if (!pdcch_pdu) {
      nfapi_nr_ul_dci_request_pdus_t *ul_dci_request_pdu = &ul_dci_req->ul_dci_pdu_list[ul_dci_req->numPdus];
      memset(ul_dci_request_pdu, 0, sizeof(nfapi_nr_ul_dci_request_pdus_t));
      ul_dci_request_pdu->PDUType = NFAPI_NR_DL_TTI_PDCCH_PDU_TYPE;
      ul_dci_request_pdu->PDUSize = (uint8_t)(2+sizeof(nfapi_nr_dl_tti_pdcch_pdu));
      pdcch_pdu = &ul_dci_request_pdu->pdcch_pdu.pdcch_pdu_rel15;
      ul_dci_req->numPdus += 1;
      nr_configure_pdcch(pdcch_pdu, coreset, genericParameters, &sched_ctrl->sched_pdcch);
      pdcch_pdu_coreset[coresetid] = pdcch_pdu;
    }

    LOG_D(NR_MAC,"Configuring ULDCI/PDCCH in %d.%d at CCE %d, rnti %x\n", frame,slot,sched_ctrl->cce_index,rnti);

    /* Fill PDCCH DL DCI PDU */
    nfapi_nr_dl_dci_pdu_t *dci_pdu = &pdcch_pdu->dci_pdu[pdcch_pdu->numDlDci];
    pdcch_pdu->numDlDci++;
    dci_pdu->RNTI = rnti;
    if (coreset->pdcch_DMRS_ScramblingID &&
        ss->searchSpaceType->present == NR_SearchSpace__searchSpaceType_PR_ue_Specific) {
      dci_pdu->ScramblingId = *coreset->pdcch_DMRS_ScramblingID;
      dci_pdu->ScramblingRNTI = rnti;
    } else {
      dci_pdu->ScramblingId = *scc->physCellId;
      dci_pdu->ScramblingRNTI = 0;
    }
    dci_pdu->AggregationLevel = sched_ctrl->aggregation_level;
    dci_pdu->CceIndex = sched_ctrl->cce_index;
    dci_pdu->beta_PDCCH_1_0 = 0;
    dci_pdu->powerControlOffsetSS = 1;

    dci_pdu_rel15_t uldci_payload;
    memset(&uldci_payload, 0, sizeof(uldci_payload));
    int n_ubwp=1;
    if (cg &&
        cg->spCellConfig &&
        cg->spCellConfig->spCellConfigDedicated &&
        cg->spCellConfig->spCellConfigDedicated->uplinkConfig &&
        cg->spCellConfig->spCellConfigDedicated->uplinkConfig->uplinkBWP_ToAddModList) {
      n_ubwp = cg->spCellConfig->spCellConfigDedicated->uplinkConfig->uplinkBWP_ToAddModList->list.count;
    }

    config_uldci(sib1,
                 sched_ctrl->active_ubwp,
                 ubwpd,
                 scc,
                 pusch_pdu,
                 &uldci_payload,
                 ps->dci_format,
                 ps->time_domain_allocation,
                 UE_info->UE_sched_ctrl[UE_id].tpc0,
                 n_ubwp,
                 bwpid);
    fill_dci_pdu_rel15(scc,
                       cg,
                       dci_pdu,
                       &uldci_payload,
                       ps->dci_format,
                       rnti_types[0],
                       pusch_pdu->bwp_size,
                       bwpid,
                       nr_mac->cset0_bwp_size);

    memset(sched_pusch, 0, sizeof(*sched_pusch));
  }
}
<|MERGE_RESOLUTION|>--- conflicted
+++ resolved
@@ -1477,11 +1477,7 @@
   if (tda < 0)
     return false;
   int K2 = get_K2(scc, scc_sib1, sched_ctrl->active_ubwp, tda, mu);
-<<<<<<< HEAD
-  const int sched_frame = (frame + (slot + K2 >= nr_slots_per_frame[mu]))&1023;
-=======
   const int sched_frame = (frame + (slot + K2 >= nr_slots_per_frame[mu])) % 1024;
->>>>>>> 00609ed1
   const int sched_slot = (slot + K2) % nr_slots_per_frame[mu];
 
   if (!is_xlsch_in_slot(nr_mac->ulsch_slot_bitmap[sched_slot / 64], sched_slot))
