/*
 * Licensed to the OpenAirInterface (OAI) Software Alliance under one or more
 * contributor license agreements.  See the NOTICE file distributed with
 * this work for additional information regarding copyright ownership.
 * The OpenAirInterface Software Alliance licenses this file to You under
 * the OAI Public License, Version 1.1  (the "License"); you may not use this file
 * except in compliance with the License.
 * You may obtain a copy of the License at
 *
 *      http://www.openairinterface.org/?page_id=698
 *
 * Unless required by applicable law or agreed to in writing, software
 * distributed under the License is distributed on an "AS IS" BASIS,
 * WITHOUT WARRANTIES OR CONDITIONS OF ANY KIND, either express or implied.
 * See the License for the specific language governing permissions and
 * limitations under the License.
 *-------------------------------------------------------------------------------
 * For more information about the OpenAirInterface (OAI) Software Alliance:
 *      contact@openairinterface.org
 */

/*! \file gNB_scheduler_ulsch.c
 * \brief gNB procedures for the ULSCH transport channel
 * \author Navid Nikaein and Raymond Knopp, Guido Casati
 * \date 2019
 * \email: guido.casati@iis.fraunhofer.de
 * \version 1.0
 * @ingroup _mac
 */


#include "LAYER2/NR_MAC_gNB/mac_proto.h"
#include "executables/softmodem-common.h"
#include "common/utils/nr/nr_common.h"
#include "utils.h"
#include <openair2/UTIL/OPT/opt.h>

#include "LAYER2/NR_MAC_COMMON/nr_mac_extern.h"

//#define SRS_IND_DEBUG

const int get_ul_tda(const gNB_MAC_INST *nrmac, const NR_ServingCellConfigCommon_t *scc, int slot) {

  /* there is a mixed slot only when in TDD */
  const NR_TDD_UL_DL_Pattern_t *tdd = scc->tdd_UL_DL_ConfigurationCommon ? &scc->tdd_UL_DL_ConfigurationCommon->pattern1 : NULL;
  AssertFatal(tdd || nrmac->common_channels->frame_type == FDD, "Dynamic TDD not handled yet\n");

  if (tdd && tdd->nrofUplinkSymbols > 1) { // if there is uplink symbols in mixed slot
    const int nr_slots_period = tdd->nrofDownlinkSlots + tdd->nrofUplinkSlots + 1;
    if ((slot%nr_slots_period) == tdd->nrofDownlinkSlots)
      return 1;
  }
  return 0; // if FDD or not mixed slot in TDD, for now use default TDA (TODO handle CSI-RS slots)
}

int compute_bw_factor(int mu, int rb) {
  // 38.213 7.1.1
  return (10 * log10(rb << mu));
}

int compute_delta_tf(int tbs_bits,
                     int rb,
                     int n_layers,
                     int n_symbols,
                     int n_dmrs,
                     long *deltaMCS) {

  // 38.213 7.1.1
  // if the PUSCH transmission is over more than one layer delta_tf = 0
  if(deltaMCS == NULL || n_layers>1)
    return 0;
  else
    AssertFatal(1==0,"Compute DeltaTF not yet fully supported\n");

  const int n_re = (NR_NB_SC_PER_RB * n_symbols - n_dmrs) * rb;
  const int BPRE = tbs_bits/n_re;  //TODO change for PUSCH with CSI
  const float f = pow(2, (float) BPRE * 1.25);
  const float beta = 1.0f; //TODO change for PUSCH with CSI
  return(10 * log10((f - 1) * beta));
}

//  For both UL-SCH except:
//   - UL-SCH: fixed-size MAC CE(known by LCID)
//   - UL-SCH: padding
//   - UL-SCH: MSG3 48-bits
//  |0|1|2|3|4|5|6|7|  bit-wise
//  |R|F|   LCID    |
//  |       L       |
//  |0|1|2|3|4|5|6|7|  bit-wise
//  |R|F|   LCID    |
//  |       L       |
//  |       L       |
//
//  For:
//   - UL-SCH: fixed-size MAC CE(known by LCID)
//   - UL-SCH: padding, for single/multiple 1-oct padding CE(s)
//   - UL-SCH: MSG3 48-bits
//  |0|1|2|3|4|5|6|7|  bit-wise
//  |R|R|   LCID    |
//
//  LCID: The Logical Channel ID field identifies the logical channel instance of the corresponding MAC SDU or the type of the corresponding MAC CE or padding as described in Tables 6.2.1-1 and 6.2.1-2 for the DL-SCH and UL-SCH respectively. There is one LCID field per MAC subheader. The LCID field size is 6 bits;
//  L: The Length field indicates the length of the corresponding MAC SDU or variable-sized MAC CE in bytes. There is one L field per MAC subheader except for subheaders corresponding to fixed-sized MAC CEs and padding. The size of the L field is indicated by the F field;
//  F: length of L is 0:8 or 1:16 bits wide
//  R: Reserved bit, set to zero.

int nr_process_mac_pdu(instance_t module_idP,
                       NR_UE_info_t* UE,
                       uint8_t CC_id,
                       frame_t frameP,
                       sub_frame_t slot,
                       uint8_t *pduP,
                       int pdu_len,
                       const int8_t harq_pid)
{

  uint8_t done = 0;

  NR_UE_UL_BWP_t *ul_bwp = &UE->current_UL_BWP;
  NR_UE_sched_ctrl_t *sched_ctrl = &UE->UE_sched_ctrl;

  if (pduP[0] != UL_SCH_LCID_PADDING)
    trace_NRpdu(DIRECTION_UPLINK, pduP, pdu_len, WS_C_RNTI, UE->rnti, frameP, 0, 0, 0);

#ifdef ENABLE_MAC_PAYLOAD_DEBUG
  LOG_I(NR_MAC, "In %s: dumping MAC PDU in %d.%d:\n", __func__, frameP, slot);
  log_dump(NR_MAC, pduP, pdu_len, LOG_DUMP_CHAR, "\n");
#endif

  while (!done && pdu_len > 0){
    uint16_t mac_len=0;
    uint16_t mac_subheader_len=sizeof(NR_MAC_SUBHEADER_FIXED);
    uint8_t rx_lcid = ((NR_MAC_SUBHEADER_FIXED *)pduP)->LCID;

    LOG_D(NR_MAC, "In %s: received UL-SCH sub-PDU with LCID 0x%x in %d.%d (remaining PDU length %d)\n", __func__, rx_lcid, frameP, slot, pdu_len);

    unsigned char *ce_ptr;
    int n_Lcg = 0;

    switch(rx_lcid){
      //  MAC CE
      /*#ifdef DEBUG_HEADER_PARSING
         LOG_D(NR_MAC, "[UE] LCID %d, PDU length %d\n", ((NR_MAC_SUBHEADER_FIXED *)pduP)->LCID, pdu_len);
      #endif*/
      case UL_SCH_LCID_RECOMMENDED_BITRATE_QUERY:
        // 38.321 Ch6.1.3.20
        mac_len = 2;
        break;
      case UL_SCH_LCID_CONFIGURED_GRANT_CONFIRMATION:
        // 38.321 Ch6.1.3.7
        break;
      case UL_SCH_LCID_S_BSR:
      case UL_SCH_LCID_S_TRUNCATED_BSR:
        //38.321 section 6.1.3.1
        //fixed length
        mac_len =1;
        /* Extract short BSR value */
        ce_ptr = &pduP[mac_subheader_len];
        NR_BSR_SHORT *bsr_s = (NR_BSR_SHORT *) ce_ptr;
        sched_ctrl->estimated_ul_buffer = 0;
        sched_ctrl->estimated_ul_buffer = NR_SHORT_BSR_TABLE[bsr_s->Buffer_size];
        LOG_D(NR_MAC,
              "SHORT BSR at %4d.%2d, LCG ID %d, BS Index %d, BS value < %d, est buf %d\n",
              frameP,
              slot,
              bsr_s->LcgID,
              bsr_s->Buffer_size,
              NR_SHORT_BSR_TABLE[bsr_s->Buffer_size],
              sched_ctrl->estimated_ul_buffer);
        break;
      case UL_SCH_LCID_L_BSR:
      case UL_SCH_LCID_L_TRUNCATED_BSR:
        //38.321 section 6.1.3.1
        //variable length
        /* Several checks have been added to this function to
           ensure that the casting of the pduP is possible. There seems
           to be a partial PDU at the end of this buffer, so here
           we gracefully ignore that by returning 0. See:
           https://gitlab.eurecom.fr/oai/openairinterface5g/-/issues/534 */
	if (!get_mac_len(pduP, pdu_len, &mac_len, &mac_subheader_len))
          return 0;
        /* Extract long BSR value */
        ce_ptr = &pduP[mac_subheader_len];
        NR_BSR_LONG *bsr_l = (NR_BSR_LONG *) ce_ptr;
        sched_ctrl->estimated_ul_buffer = 0;

        n_Lcg = bsr_l->LcgID7 + bsr_l->LcgID6 + bsr_l->LcgID5 + bsr_l->LcgID4 +
                bsr_l->LcgID3 + bsr_l->LcgID2 + bsr_l->LcgID1 + bsr_l->LcgID0;

        LOG_D(NR_MAC, "LONG BSR, LCG ID(7-0) %d/%d/%d/%d/%d/%d/%d/%d\n",
              bsr_l->LcgID7, bsr_l->LcgID6, bsr_l->LcgID5, bsr_l->LcgID4,
              bsr_l->LcgID3, bsr_l->LcgID2, bsr_l->LcgID1, bsr_l->LcgID0);

        for (int n = 0; n < n_Lcg; n++){
          LOG_D(NR_MAC, "LONG BSR, %d/%d (n/n_Lcg), BS Index %d, BS value < %d",
                n, n_Lcg, pduP[mac_subheader_len + 1 + n],
                NR_LONG_BSR_TABLE[pduP[mac_subheader_len + 1 + n]]);
          sched_ctrl->estimated_ul_buffer += NR_LONG_BSR_TABLE[pduP[mac_subheader_len + 1 + n]];
          LOG_D(NR_MAC,
                "LONG BSR at %4d.%2d, %d/%d (n/n_Lcg), BS Index %d, BS value < %d, total %d\n",
                frameP,
                slot,
                n,
                n_Lcg,
                pduP[mac_subheader_len + 1 + n],
                NR_LONG_BSR_TABLE[pduP[mac_subheader_len + 1 + n]],
                sched_ctrl->estimated_ul_buffer);
        }

        break;

      case UL_SCH_LCID_C_RNTI:

        for (int i = 0; i < NR_NB_RA_PROC_MAX; i++) {
          NR_RA_t *ra = &RC.nrmac[module_idP]->common_channels[CC_id].ra[i];
          if (ra->state >= WAIT_Msg3 && ra->rnti == UE->rnti) {
            ra->crnti = ((pduP[1]&0xFF)<<8)|(pduP[2]&0xFF);
            ra->msg3_dcch_dtch = true;
            LOG_I(NR_MAC, "Received UL_SCH_LCID_C_RNTI with C-RNTI 0x%04x\n", ra->crnti);
            break;
          }
        }

        //38.321 section 6.1.3.2
        //fixed length
        mac_len = 2;
        /* Extract CRNTI value */
        break;

      case UL_SCH_LCID_SINGLE_ENTRY_PHR:
        AssertFatal(harq_pid>-1,"Invalid HARQ PID %d\n",harq_pid);
        NR_sched_pusch_t *sched_pusch = &sched_ctrl->ul_harq_processes[harq_pid].sched_pusch;;
        //38.321 section 6.1.3.8
        //fixed length
        mac_len = 2;
        /* Extract SINGLE ENTRY PHR elements for PHR calculation */
        ce_ptr = &pduP[mac_subheader_len];
        NR_SINGLE_ENTRY_PHR_MAC_CE *phr = (NR_SINGLE_ENTRY_PHR_MAC_CE *) ce_ptr;
        /* Save the phr info */
        int PH;
        const int PCMAX = phr->PCMAX;
        /* 38.133 Table10.1.17.1-1 */
        if (phr->PH < 55)
          PH = phr->PH - 32;
        else
          PH = phr->PH - 32 + (phr->PH - 54);
        // in sched_ctrl we set normalized PH wrt MCS and PRBs
        long *deltaMCS = ul_bwp->pusch_Config ? ul_bwp->pusch_Config->pusch_PowerControl->deltaMCS : NULL;
        sched_ctrl->ph = PH +
                         compute_bw_factor(sched_pusch->mu, sched_pusch->rbSize) +
                         compute_delta_tf(sched_pusch->tb_size<<3,
                                          sched_pusch->rbSize,
                                          0, //n_layers
                                          0, //n_symbols
                                          0, //n_dmrs
                                          deltaMCS);
        /* 38.133 Table10.1.18.1-1 */
        sched_ctrl->pcmax = PCMAX - 29;
        LOG_D(NR_MAC, "SINGLE ENTRY PHR R1 %d PH %d (%d dB) R2 %d PCMAX %d (%d dBm)\n",
              phr->R1, PH, sched_ctrl->ph, phr->R2, PCMAX, sched_ctrl->pcmax);
        break;

      case UL_SCH_LCID_MULTI_ENTRY_PHR_1_OCT:
        //38.321 section 6.1.3.9
        //  varialbe length
        if (!get_mac_len(pduP, pdu_len, &mac_len, &mac_subheader_len))
          return 0;
        /* Extract MULTI ENTRY PHR elements from single octet bitmap for PHR calculation */
        break;

      case UL_SCH_LCID_MULTI_ENTRY_PHR_4_OCT:
        //38.321 section 6.1.3.9
        //  varialbe length
        if (!get_mac_len(pduP, pdu_len, &mac_len, &mac_subheader_len))
          return 0;
        /* Extract MULTI ENTRY PHR elements from four octets bitmap for PHR calculation */
        break;

      case UL_SCH_LCID_PADDING:
        done = 1;
        //  end of MAC PDU, can ignore the rest.
        break;

      case UL_SCH_LCID_SRB1:
      case UL_SCH_LCID_SRB2:
        if (!get_mac_len(pduP, pdu_len, &mac_len, &mac_subheader_len))
          return 0;

        rnti_t crnti = UE->rnti;
        NR_UE_info_t* UE_idx = UE;
        for (int i = 0; i < NR_NB_RA_PROC_MAX; i++) {
          NR_RA_t *ra = &RC.nrmac[module_idP]->common_channels[CC_id].ra[i];
          if (ra->state >= WAIT_Msg3 && ra->rnti == UE->rnti) {
            uint8_t *next_subpduP = pduP + mac_subheader_len + mac_len;
            if ((pduP[mac_subheader_len+mac_len] & 0x3F) == UL_SCH_LCID_C_RNTI) {
              crnti = ((next_subpduP[1]&0xFF)<<8)|(next_subpduP[2]&0xFF);
              LOG_W(NR_MAC, " UL_SCH_LCID_SRB for rnti %04x\n", crnti);
              UE_idx = find_nr_UE(&RC.nrmac[module_idP]->UE_info, crnti);
              break;
            }
          }
        }

        if (UE_idx->CellGroup) {
          LOG_D(NR_MAC, "Frame %d : ULSCH -> UL-DCCH %d (gNB %ld, %d bytes), rnti: 0x%04x \n", frameP, rx_lcid, module_idP, mac_len, crnti);
          mac_rlc_data_ind(module_idP,
                           crnti,
                           module_idP,
                           frameP,
                           ENB_FLAG_YES,
                           MBMS_FLAG_NO,
                           rx_lcid,
                           (char *) (pduP + mac_subheader_len),
                           mac_len,
                           1,
                           NULL);
        } else {
          AssertFatal(1==0,"[UE %04x] Frame/Slot %d.%d : Received LCID %d which is not configured, dropping packet\n",UE->rnti,frameP,slot,rx_lcid);
        }
        break;

      case UL_SCH_LCID_CCCH:
      case UL_SCH_LCID_CCCH1:
        // fixed length
        mac_subheader_len = 1;

        if ( rx_lcid == UL_SCH_LCID_CCCH1 ) {
          // RRCResumeRequest1 message includes the full I-RNTI and has a size of 8 bytes
          mac_len = 8;

          // Check if it is a valid CCCH1 message, we get all 00's messages very often
          int i = 0;
          for(i=0; i<(mac_subheader_len+mac_len); i++) {
            if(pduP[i] != 0) {
              break;
            }
          }
          if (i == (mac_subheader_len+mac_len)) {
            LOG_D(NR_MAC, "%s() Invalid CCCH1 message!, pdu_len: %d\n", __func__, pdu_len);
            done = 1;
            break;
          }
        } else {
          // fixed length of 6 bytes
          mac_len = 6;
        }

        send_initial_ul_rrc_message(module_idP,
                                    CC_id,
                                    UE,
                                    CCCH,
                                    pduP + mac_subheader_len,
                                    mac_len);
        break;

      case UL_SCH_LCID_DTCH ... (UL_SCH_LCID_DTCH + 28):
        //  check if LCID is valid at current time.
        if (!get_mac_len(pduP, pdu_len, &mac_len, &mac_subheader_len))
          return 0;

        LOG_D(NR_MAC, "[UE %04x] %d.%d : ULSCH -> UL-%s %d (gNB %ld, %d bytes)\n",
              UE->rnti,
              frameP,
              slot,
              rx_lcid<4?"DCCH":"DTCH",
              rx_lcid,
              module_idP,
              mac_len);
        UE->mac_stats.ul.lc_bytes[rx_lcid] += mac_len;

        mac_rlc_data_ind(module_idP,
                         UE->rnti,
                         module_idP,
                         frameP,
                         ENB_FLAG_YES,
                         MBMS_FLAG_NO,
                         rx_lcid,
                         (char *)(pduP + mac_subheader_len),
                         mac_len,
                         1,
                         NULL);

        /* Updated estimated buffer when receiving data */
        if (sched_ctrl->estimated_ul_buffer >= mac_len)
          sched_ctrl->estimated_ul_buffer -= mac_len;
        else
          sched_ctrl->estimated_ul_buffer = 0;
        break;

      default:
        LOG_E(NR_MAC, "Received unknown MAC header (LCID = 0x%02x)\n", rx_lcid);
        return -1;
        break;
      }

#ifdef ENABLE_MAC_PAYLOAD_DEBUG
      if (rx_lcid < 45 || rx_lcid == 52 || rx_lcid == 63) {
        LOG_I(NR_MAC, "In %s: dumping UL MAC SDU sub-header with length %d (LCID = 0x%02x):\n", __func__, mac_subheader_len, rx_lcid);
        log_dump(NR_MAC, pduP, mac_subheader_len, LOG_DUMP_CHAR, "\n");
        LOG_I(NR_MAC, "In %s: dumping UL MAC SDU with length %d (LCID = 0x%02x):\n", __func__, mac_len, rx_lcid);
        log_dump(NR_MAC, pduP + mac_subheader_len, mac_len, LOG_DUMP_CHAR, "\n");
      } else {
        LOG_I(NR_MAC, "In %s: dumping UL MAC CE with length %d (LCID = 0x%02x):\n", __func__, mac_len, rx_lcid);
        log_dump(NR_MAC, pduP + mac_subheader_len + mac_len, mac_len, LOG_DUMP_CHAR, "\n");
      }
#endif

      pduP += ( mac_subheader_len + mac_len );
      pdu_len -= ( mac_subheader_len + mac_len );

      if (pdu_len < 0) {
        LOG_E(NR_MAC, "In %s: residual UL MAC PDU in %d.%d with length < 0!, pdu_len %d \n", __func__, frameP, slot, pdu_len);
        LOG_E(NR_MAC, "MAC PDU ");
        for (int i = 0; i < 20; i++) // Only printf 1st - 20nd bytes
          printf("%02x ", pduP[i]);
        printf("\n");
        return 0;
      }
  }
  return 0;
}

void abort_nr_ul_harq(NR_UE_info_t *UE, int8_t harq_pid)
{
  NR_UE_sched_ctrl_t *sched_ctrl = &UE->UE_sched_ctrl;
  NR_UE_ul_harq_t *harq = &sched_ctrl->ul_harq_processes[harq_pid];

  harq->ndi ^= 1;
  harq->round = 0;
  UE->mac_stats.ul.errors++;
  add_tail_nr_list(&sched_ctrl->available_ul_harq, harq_pid);

  /* the transmission failed: the UE won't send the data we expected initially,
   * so retrieve to correctly schedule after next BSR */
  sched_ctrl->sched_ul_bytes -= harq->sched_pusch.tb_size;
  if (sched_ctrl->sched_ul_bytes < 0)
    sched_ctrl->sched_ul_bytes = 0;
}

void handle_nr_ul_harq(const int CC_idP,
                       module_id_t mod_id,
                       frame_t frame,
                       sub_frame_t slot,
                       const nfapi_nr_crc_t *crc_pdu)
{
  NR_UE_info_t* UE = find_nr_UE(&RC.nrmac[mod_id]->UE_info, crc_pdu->rnti);
  if (!UE) {
    LOG_W(NR_MAC, "handle harq for rnti %04x, in RA process\n", crc_pdu->rnti);
    for (int i = 0; i < NR_NB_RA_PROC_MAX; ++i) {
      NR_RA_t *ra = &RC.nrmac[mod_id]->common_channels[CC_idP].ra[i];
      if (ra->state >= WAIT_Msg3 &&
          ra->rnti == crc_pdu->rnti)
        return;
    }
    LOG_E(NR_MAC, "%s(): unknown RNTI 0x%04x in PUSCH\n", __func__, crc_pdu->rnti);
    return;
  }
  NR_UE_sched_ctrl_t *sched_ctrl = &UE->UE_sched_ctrl;
  int8_t harq_pid = sched_ctrl->feedback_ul_harq.head;
  LOG_D(NR_MAC, "Comparing crc_pdu->harq_id vs feedback harq_pid = %d %d\n",crc_pdu->harq_id, harq_pid);
  while (crc_pdu->harq_id != harq_pid || harq_pid < 0) {
    LOG_W(NR_MAC,
          "Unexpected ULSCH HARQ PID %d (have %d) for RNTI 0x%04x (ignore this warning for RA)\n",
          crc_pdu->harq_id,
          harq_pid,
          crc_pdu->rnti);
    if (harq_pid < 0)
      return;

    remove_front_nr_list(&sched_ctrl->feedback_ul_harq);
    sched_ctrl->ul_harq_processes[harq_pid].is_waiting = false;

    if(sched_ctrl->ul_harq_processes[harq_pid].round >= RC.nrmac[mod_id]->ul_bler.harq_round_max - 1) {
      abort_nr_ul_harq(UE, harq_pid);
    } else {
      sched_ctrl->ul_harq_processes[harq_pid].round++;
      add_tail_nr_list(&sched_ctrl->retrans_ul_harq, harq_pid);
    }
    harq_pid = sched_ctrl->feedback_ul_harq.head;
  }
  remove_front_nr_list(&sched_ctrl->feedback_ul_harq);
  NR_UE_ul_harq_t *harq = &sched_ctrl->ul_harq_processes[harq_pid];
  DevAssert(harq->is_waiting);
  harq->feedback_slot = -1;
  harq->is_waiting = false;
  if (!crc_pdu->tb_crc_status) {
    harq->ndi ^= 1;
    harq->round = 0;
    LOG_D(NR_MAC,
          "Ulharq id %d crc passed for RNTI %04x\n",
          harq_pid,
          crc_pdu->rnti);
    add_tail_nr_list(&sched_ctrl->available_ul_harq, harq_pid);
  } else if (harq->round >= RC.nrmac[mod_id]->ul_bler.harq_round_max  - 1) {
    abort_nr_ul_harq(UE, harq_pid);
    LOG_D(NR_MAC,
          "RNTI %04x: Ulharq id %d crc failed in all rounds\n",
          crc_pdu->rnti,
          harq_pid);
  } else {
    harq->round++;
    LOG_D(NR_MAC,
          "Ulharq id %d crc failed for RNTI %04x\n",
          harq_pid,
          crc_pdu->rnti);
    add_tail_nr_list(&sched_ctrl->retrans_ul_harq, harq_pid);
  }
}

/*
* When data are received on PHY and transmitted to MAC
*/
void nr_rx_sdu(const module_id_t gnb_mod_idP,
               const int CC_idP,
               const frame_t frameP,
               const sub_frame_t slotP,
               const rnti_t rntiP,
               uint8_t *sduP,
               const uint16_t sdu_lenP,
               const uint16_t timing_advance,
               const uint8_t ul_cqi,
               const uint16_t rssi){

  gNB_MAC_INST *gNB_mac = RC.nrmac[gnb_mod_idP];

  const int current_rnti = rntiP;
  LOG_D(NR_MAC, "rx_sdu for rnti %04x\n", current_rnti);
  const int target_snrx10 = gNB_mac->pusch_target_snrx10;
  const int pusch_failure_thres = gNB_mac->pusch_failure_thres;
  
  NR_UE_info_t* UE = find_nr_UE(&gNB_mac->UE_info, current_rnti);
  if (UE) {
    NR_UE_sched_ctrl_t *UE_scheduling_control = &UE->UE_sched_ctrl;
    const int8_t harq_pid = UE_scheduling_control->feedback_ul_harq.head;

    if (sduP)
      T(T_GNB_MAC_UL_PDU_WITH_DATA, T_INT(gnb_mod_idP), T_INT(CC_idP),
        T_INT(rntiP), T_INT(frameP), T_INT(slotP), T_INT(harq_pid),
        T_BUFFER(sduP, sdu_lenP));

    UE->mac_stats.ul.total_bytes += sdu_lenP;
    LOG_D(NR_MAC, "[gNB %d][PUSCH %d] CC_id %d %d.%d Received ULSCH sdu from PHY (rnti %04x) ul_cqi %d TA %d sduP %p, rssi %d\n",
          gnb_mod_idP,
          harq_pid,
          CC_idP,
          frameP,
          slotP,
          current_rnti,
          ul_cqi,
          timing_advance,
          sduP,
          rssi);

    // if not missed detection (10dB threshold for now)
    if (rssi>0) {
      UE_scheduling_control->tpc0 = nr_get_tpc(target_snrx10,ul_cqi,30);
      if (timing_advance != 0xffff)
        UE_scheduling_control->ta_update = timing_advance;
      UE_scheduling_control->raw_rssi = rssi;
      UE_scheduling_control->pusch_snrx10 = ul_cqi * 5 - 640;

      LOG_D(NR_MAC, "[UE %04x] PUSCH TPC %d and TA %d\n",UE->rnti,UE_scheduling_control->tpc0,UE_scheduling_control->ta_update);
    }
    else{
      LOG_D(NR_MAC,"[UE %04x] Detected DTX : increasing UE TX power\n",UE->rnti);
      UE_scheduling_control->tpc0 = 1;
    }

#if defined(ENABLE_MAC_PAYLOAD_DEBUG)

    LOG_I(NR_MAC, "Printing received UL MAC payload at gNB side: %d \n");
    for (int i = 0; i < sdu_lenP ; i++) {
      //harq_process_ul_ue->a[i] = (unsigned char) rand();
      //printf("a[%d]=0x%02x\n",i,harq_process_ul_ue->a[i]);
      printf("%02x ",(unsigned char)sduP[i]);
    }
    printf("\n");

#endif

    if (sduP != NULL){
      LOG_D(NR_MAC, "Received PDU at MAC gNB \n");

      UE->UE_sched_ctrl.pusch_consecutive_dtx_cnt = 0;
      const uint32_t tb_size = UE_scheduling_control->ul_harq_processes[harq_pid].sched_pusch.tb_size;
      UE_scheduling_control->sched_ul_bytes -= tb_size;
      if (UE_scheduling_control->sched_ul_bytes < 0)
        UE_scheduling_control->sched_ul_bytes = 0;

      nr_process_mac_pdu(gnb_mod_idP, UE, CC_idP, frameP, slotP, sduP, sdu_lenP, harq_pid);
    }
    else {
      NR_UE_ul_harq_t *cur_harq = &UE_scheduling_control->ul_harq_processes[harq_pid];
      /* reduce sched_ul_bytes when cur_harq->round == 3 */
      if (cur_harq->round == 3){
        const uint32_t tb_size = UE_scheduling_control->ul_harq_processes[harq_pid].sched_pusch.tb_size;
        UE_scheduling_control->sched_ul_bytes -= tb_size;
        if (UE_scheduling_control->sched_ul_bytes < 0)
          UE_scheduling_control->sched_ul_bytes = 0;
      }
      if (ul_cqi <= 128) {
        UE->UE_sched_ctrl.pusch_consecutive_dtx_cnt++;
        UE->mac_stats.ulsch_DTX++;
      }

      if (!get_softmodem_params()->phy_test && UE->UE_sched_ctrl.pusch_consecutive_dtx_cnt >= pusch_failure_thres) {
         LOG_W(NR_MAC,"Detected UL Failure on PUSCH after %d PUSCH DTX, stopping scheduling\n",
               UE->UE_sched_ctrl.pusch_consecutive_dtx_cnt);
         UE->UE_sched_ctrl.ul_failure = 1;

         nr_mac_gNB_rrc_ul_failure(gnb_mod_idP,CC_idP,frameP,slotP,rntiP);
      }
    }
  } else if(sduP) {

    bool no_sig = true;
    for (int k = 0; k < sdu_lenP; k++) {
      if(sduP[k]!=0) {
        no_sig = false;
        break;
      }
    }

    if(no_sig) {
      LOG_W(NR_MAC, "No signal\n");
    }

    T(T_GNB_MAC_UL_PDU_WITH_DATA, T_INT(gnb_mod_idP), T_INT(CC_idP),
      T_INT(rntiP), T_INT(frameP), T_INT(slotP), T_INT(-1) /* harq_pid */,
      T_BUFFER(sduP, sdu_lenP));
    
    /* we don't know this UE (yet). Check whether there is a ongoing RA (Msg 3)
     * and check the corresponding UE's RNTI match, in which case we activate
     * it. */
    for (int i = 0; i < NR_NB_RA_PROC_MAX; ++i) {
      NR_RA_t *ra = &gNB_mac->common_channels[CC_idP].ra[i];
      if (ra->state != WAIT_Msg3)
        continue;
      
      if(no_sig) {
        LOG_D(NR_MAC, "Random Access %i failed at state %i (no signal)\n", i, ra->state);
        nr_mac_remove_ra_rnti(gnb_mod_idP, ra->rnti);
        nr_clear_ra_proc(gnb_mod_idP, CC_idP, frameP, ra);
      } else {

        // random access pusch with TC-RNTI
        if (ra->rnti != current_rnti) {
          LOG_D(NR_MAC,
                "expected TC_RNTI %04x to match current RNTI %04x\n",
                ra->rnti,
                current_rnti);

          if( (frameP==ra->Msg3_frame) && (slotP==ra->Msg3_slot) ) {
            LOG_D(NR_MAC, "Random Access %i failed at state %i (TC_RNTI %04x RNTI %04x)\n", i, ra->state,ra->rnti,current_rnti);
            nr_mac_remove_ra_rnti(gnb_mod_idP, ra->rnti);
            nr_clear_ra_proc(gnb_mod_idP, CC_idP, frameP, ra);
          }

          continue;
        }


	NR_UE_info_t* UE = add_new_nr_ue(gNB_mac, ra->rnti, ra->CellGroup);
        if (!UE) {
          LOG_W(NR_MAC, "Random Access %i discarded at state %i (TC_RNTI %04x RNTI %04x): max number of users achieved!\n", i, ra->state,ra->rnti,current_rnti);

          nr_mac_remove_ra_rnti(gnb_mod_idP, ra->rnti);
          nr_clear_ra_proc(gnb_mod_idP, CC_idP, frameP, ra);
          return;
        }

        UE->UE_beam_index = ra->beam_id;

        // re-initialize ta update variables after RA procedure completion
        UE->UE_sched_ctrl.ta_frame = frameP;

        LOG_D(NR_MAC,
              "reset RA state information for RA-RNTI 0x%04x/index %d\n",
              ra->rnti,
              i);

        LOG_I(NR_MAC,
              "[gNB %d][RAPROC] PUSCH with TC_RNTI 0x%04x received correctly, "
              "adding UE MAC Context RNTI 0x%04x\n",
              gnb_mod_idP,
              current_rnti,
              ra->rnti);

        NR_UE_sched_ctrl_t *UE_scheduling_control = &UE->UE_sched_ctrl;

        UE_scheduling_control->tpc0 = nr_get_tpc(target_snrx10,ul_cqi,30);
        if (timing_advance != 0xffff)
          UE_scheduling_control->ta_update = timing_advance;
        UE_scheduling_control->raw_rssi = rssi;
        UE_scheduling_control->pusch_snrx10 = ul_cqi * 5 - 640;
        LOG_D(NR_MAC, "[UE %04x] PUSCH TPC %d and TA %d\n",UE->rnti,UE_scheduling_control->tpc0,UE_scheduling_control->ta_update);
        if(ra->cfra) {

          LOG_A(NR_MAC, "(rnti 0x%04x) CFRA procedure succeeded!\n", ra->rnti);
          UE->ra_timer = 0;
          nr_mac_remove_ra_rnti(gnb_mod_idP, ra->rnti);
          nr_clear_ra_proc(gnb_mod_idP, CC_idP, frameP, ra);
          process_CellGroup(ra->CellGroup, UE_scheduling_control);

        } else {

          LOG_A(NR_MAC,"[RAPROC] RA-Msg3 received (sdu_lenP %d)\n",sdu_lenP);
          LOG_D(NR_MAC,"[RAPROC] Received Msg3:\n");
          for (int k = 0; k < sdu_lenP; k++) {
            LOG_D(NR_MAC,"(%i): 0x%x\n",k,sduP[k]);
          }

          // UE Contention Resolution Identity
          // Store the first 48 bits belonging to the uplink CCCH SDU within Msg3 to fill in Msg4
          // First byte corresponds to R/LCID MAC sub-header
          memcpy(ra->cont_res_id, &sduP[1], sizeof(uint8_t) * 6);
          // harq_pid set a non valid value because it is not used in this call
          // the function is only called to decode the contention resolution sub-header
          if (nr_process_mac_pdu(gnb_mod_idP, UE, CC_idP, frameP, slotP, sduP, sdu_lenP, -1) == 0) {
            ra->state = Msg4;
            ra->Msg4_frame = (frameP + 2) % 1024;
            ra->Msg4_slot = 1;
            
            if (ra->msg3_dcch_dtch) {
              // Check if the UE identified by C-RNTI still exists at the gNB
              NR_UE_info_t * UE_C = find_nr_UE(&gNB_mac->UE_info, ra->crnti);
              if (!UE_C) {
                // The UE identified by C-RNTI no longer exists at the gNB
                // Let's abort the current RA, so the UE will trigger a new RA later but using RRCSetupRequest instead. A better solution may be implemented
                mac_remove_nr_ue(gNB_mac, ra->rnti);
                nr_clear_ra_proc(gnb_mod_idP, CC_idP, frameP, ra);
                return;
              } else {
                // The UE identified by C-RNTI still exists at the gNB
                // Reset uplink failure flags/counters/timers at RRC
                nr_mac_gNB_rrc_ul_failure_reset(gnb_mod_idP, frameP, slotP, ra->crnti);

                // Reset HARQ processes
                reset_dl_harq_list(&UE_C->UE_sched_ctrl);
                reset_ul_harq_list(&UE_C->UE_sched_ctrl);
              }
            }
            LOG_I(NR_MAC, "Scheduling RA-Msg4 for TC_RNTI 0x%04x (state %d, frame %d, slot %d)\n",
                  (ra->msg3_dcch_dtch?ra->crnti:ra->rnti), ra->state, ra->Msg4_frame, ra->Msg4_slot);
          }
          else {
             nr_mac_remove_ra_rnti(gnb_mod_idP, ra->rnti);
             nr_clear_ra_proc(gnb_mod_idP, CC_idP, frameP, ra);
          }
        }
        return;
      }
    }
  } else {
    for (int i = 0; i < NR_NB_RA_PROC_MAX; ++i) {
      NR_RA_t *ra = &gNB_mac->common_channels[CC_idP].ra[i];
      if (ra->state != WAIT_Msg3)
        continue;

      if( (frameP!=ra->Msg3_frame) || (slotP!=ra->Msg3_slot))
        continue;

      // for CFRA (NSA) do not schedule retransmission of msg3
      if (ra->cfra) {
        LOG_D(NR_MAC, "Random Access %i failed at state %i (NSA msg3 reception failed)\n", i, ra->state);
        nr_mac_remove_ra_rnti(gnb_mod_idP, ra->rnti);
        nr_clear_ra_proc(gnb_mod_idP, CC_idP, frameP, ra);
        return;
      }

      if (ra->msg3_round >= gNB_mac->ul_bler.harq_round_max - 1) {
        LOG_W(NR_MAC, "Random Access %i failed at state %i (Reached msg3 max harq rounds)\n", i, ra->state);
        nr_mac_remove_ra_rnti(gnb_mod_idP, ra->rnti);
        nr_clear_ra_proc(gnb_mod_idP, CC_idP, frameP, ra);
        return;
      }

      LOG_D(NR_MAC, "Random Access %i Msg3 CRC did not pass)\n", i);

      ra->msg3_round++;
      ra->state = Msg3_retransmission;
    }
  }
}

void handle_nr_srs_measurements(const module_id_t module_id,
                                const frame_t frame,
                                const sub_frame_t slot,
                                const rnti_t rnti,
                                const uint16_t timing_advance,
                                const uint8_t num_symbols,
                                const uint8_t wide_band_snr,
                                const uint8_t num_reported_symbols,
                                nfapi_nr_srs_indication_reported_symbol_t* reported_symbol_list) {

  LOG_D(NR_MAC, "(%d.%d) Received SRS indication for rnti: 0x%04x\n", frame, slot, rnti);

#ifdef SRS_IND_DEBUG
  LOG_I(NR_MAC, "frame = %i\n", frame);
  LOG_I(NR_MAC, "slot = %i\n", slot);
  LOG_I(NR_MAC, "rnti = 0x%04x\n", rnti);
  LOG_I(NR_MAC, "timing_advance = %i\n", timing_advance);
  LOG_I(NR_MAC, "num_symbols = %i\n", num_symbols);
  LOG_I(NR_MAC, "wide_band_snr = %i (%i dB)\n", wide_band_snr, (wide_band_snr>>1)-64);
  LOG_I(NR_MAC, "num_reported_symbols = %i\n", num_reported_symbols);
  LOG_I(NR_MAC, "reported_symbol_list[0].num_rbs = %i\n", reported_symbol_list[0].num_rbs);
  for(int rb = 0; rb < reported_symbol_list[0].num_rbs; rb++) {
    LOG_I(NR_MAC, "reported_symbol_list[0].rb_list[%3i].rb_snr = %i (%i dB)\n",
          rb, reported_symbol_list[0].rb_list[rb].rb_snr, (reported_symbol_list[0].rb_list[rb].rb_snr>>1)-64);
  }
#endif

  NR_UE_info_t *UE = find_nr_UE(&RC.nrmac[module_id]->UE_info, rnti);
  if (!UE) {
    LOG_W(NR_MAC, "Could not find UE for RNTI 0x%04x\n", rnti);
    return;
  }

  gNB_MAC_INST *nr_mac = RC.nrmac[module_id];
  NR_mac_stats_t *stats = &UE->mac_stats;
  stats->srs_wide_band_snr = (wide_band_snr>>1)-64;

  const int ul_prbblack_SNR_threshold = nr_mac->ul_prbblack_SNR_threshold;
  uint16_t *ulprbbl = nr_mac->ulprbbl;

  memset(ulprbbl, 0, reported_symbol_list[0].num_rbs*sizeof(uint16_t));
  for (int rb = 0; rb < reported_symbol_list[0].num_rbs; rb++) {
    int snr = (reported_symbol_list[0].rb_list[rb].rb_snr>>1)-64;
    if (snr < ul_prbblack_SNR_threshold) {
      ulprbbl[rb] = 0x3FFF; // all symbols taken
    }
    LOG_D(NR_MAC, "ulprbbl[%3i] = 0x%x\n", rb, ulprbbl[rb]);
  }
}

long get_K2(NR_PUSCH_TimeDomainResourceAllocationList_t *tdaList,
            int time_domain_assignment,
            int mu) {

  NR_PUSCH_TimeDomainResourceAllocation_t *tda = tdaList->list.array[time_domain_assignment];

  if (tda->k2)
    return *tda->k2;
  else if (mu < 2)
    return 1;
  else if (mu == 2)
    return 2;
  else
    return 3;
}

static bool nr_UE_is_to_be_scheduled(const NR_ServingCellConfigCommon_t *scc,
			      int CC_id,  NR_UE_info_t* UE, frame_t frame, sub_frame_t slot, uint32_t ulsch_max_frame_inactivity)
{
  const int n = nr_slots_per_frame[*scc->ssbSubcarrierSpacing];
  const int now = frame * n + slot;

  const NR_UE_sched_ctrl_t *sched_ctrl =&UE->UE_sched_ctrl;

  const NR_TDD_UL_DL_Pattern_t *tdd =
      scc->tdd_UL_DL_ConfigurationCommon ? &scc->tdd_UL_DL_ConfigurationCommon->pattern1 : NULL;
  int num_slots_per_period;
  int last_ul_slot;
  int tdd_period_len[8] = {500,625,1000,1250,2000,2500,5000,10000};
  if (tdd) { // Force the default transmission in a full slot as early as possible in the UL portion of TDD period (last_ul_slot)
    num_slots_per_period = n*tdd_period_len[tdd->dl_UL_TransmissionPeriodicity]/10000;
    last_ul_slot=1+tdd->nrofDownlinkSlots;
  } else {
    num_slots_per_period = n;
    last_ul_slot = sched_ctrl->last_ul_slot;
  }

  const int last_ul_sched = sched_ctrl->last_ul_frame * n + last_ul_slot;
  const int diff = (now - last_ul_sched + 1024 * n) % (1024 * n);
  /* UE is to be scheduled if
   * (1) we think the UE has more bytes awaiting than what we scheduled
   * (2) there is a scheduling request
   * (3) or we did not schedule it in more than 10 frames */
  const bool has_data = sched_ctrl->estimated_ul_buffer > sched_ctrl->sched_ul_bytes;
  const bool high_inactivity = diff >= (ulsch_max_frame_inactivity > 0 ? ulsch_max_frame_inactivity * n : num_slots_per_period);
  LOG_D(NR_MAC,
        "%4d.%2d UL inactivity %d slots has_data %d SR %d\n",
        frame,
        slot,
        diff,
        has_data,
        sched_ctrl->SR);
  return has_data || sched_ctrl->SR || high_inactivity;
}

void update_ul_ue_R_Qm(int mcs, int mcs_table, const NR_PUSCH_Config_t *pusch_Config, uint16_t *R, uint8_t *Qm)
{
  *R = nr_get_code_rate_ul(mcs, mcs_table);
  *Qm = nr_get_Qm_ul(mcs, mcs_table);

  if (pusch_Config && pusch_Config->tp_pi2BPSK && ((mcs_table == 3 && mcs < 2) || (mcs_table == 4 && mcs < 6))) {
    *R >>= 1;
    *Qm <<= 1;
  }
}


void nr_ue_max_mcs_min_rb(int mu, int ph_limit, NR_pusch_semi_static_t *ps, NR_UE_UL_BWP_t *ul_bwp, uint16_t minRb, uint32_t tbs, uint16_t *Rb, uint8_t *mcs)
{
  AssertFatal(*Rb >= minRb, "illegal Rb %d < minRb %d\n", *Rb, minRb);
  AssertFatal(*mcs >= 0 && *mcs <= 28, "illegal MCS %d\n", *mcs);

  const int tbs_bits = tbs << 3;
  uint16_t R;
  uint8_t Qm;
  update_ul_ue_R_Qm(*mcs, ul_bwp->mcs_table, ul_bwp->pusch_Config, &R, &Qm);

  long *deltaMCS = ul_bwp->pusch_Config ? ul_bwp->pusch_Config->pusch_PowerControl->deltaMCS : NULL;
  int tx_power = compute_bw_factor(mu, *Rb) +
                 compute_delta_tf(tbs_bits,
                                  *Rb,
                                  ps->nrOfLayers,
                                  ps->nrOfSymbols,
                                  ps->N_PRB_DMRS*ps->num_dmrs_symb,
                                  deltaMCS);

  while (ph_limit < tx_power && *Rb >= minRb) {
    (*Rb)--;
    tx_power = compute_bw_factor(mu, *Rb) +
               compute_delta_tf(tbs_bits,
                                *Rb,
                                ps->nrOfLayers,
                                ps->nrOfSymbols,
                                ps->N_PRB_DMRS*ps->num_dmrs_symb,
                                deltaMCS);
  }

  while (ph_limit < tx_power && *mcs > 6) {
    (*mcs)--;
    update_ul_ue_R_Qm(*mcs, ul_bwp->mcs_table, ul_bwp->pusch_Config, &R, &Qm);
    tx_power = compute_bw_factor(mu, *Rb) +
               compute_delta_tf(tbs_bits,
                                *Rb,
                                ps->nrOfLayers,
                                ps->nrOfSymbols,
                                ps->N_PRB_DMRS*ps->num_dmrs_symb,
                                deltaMCS);
  }

  if (ph_limit < tx_power)
    LOG_W(NR_MAC, "Normalized power %d based on current resources (RBs %d, MCS %d) exceed reported PHR %d (normalized value)\n",
          tx_power, *Rb, *mcs, ph_limit);
}

static bool allocate_ul_retransmission(gNB_MAC_INST *nrmac,
				       frame_t frame,
				       sub_frame_t slot,
				       uint16_t *rballoc_mask,
				       int *n_rb_sched,
				       NR_UE_info_t* UE,
				       int harq_pid,
				       const NR_SIB1_t *sib1,
				       const NR_ServingCellConfigCommon_t *scc,
				       const int tda)
{
  const int CC_id = 0;
  NR_UE_sched_ctrl_t *sched_ctrl = &UE->UE_sched_ctrl;
  NR_sched_pusch_t *retInfo = &sched_ctrl->ul_harq_processes[harq_pid].sched_pusch;

  int rbStart = 0; // wrt BWP start
  const uint16_t bwpSize = UE->current_UL_BWP.BWPSize;
  const uint8_t nrOfLayers = 1;
  LOG_D(NR_MAC,"retInfo->time_domain_allocation = %d, tda = %d\n", retInfo->time_domain_allocation, tda);
  LOG_D(NR_MAC,"tbs %d\n",retInfo->tb_size);
  if (tda == retInfo->time_domain_allocation) {
    /* check whether we need to switch the TDA allocation since tha last
     * (re-)transmission */
    NR_pusch_semi_static_t *ps = &sched_ctrl->pusch_semi_static;

    if (ps->time_domain_allocation != tda
        || ps->nrOfLayers != nrOfLayers) {
      nr_set_pusch_semi_static(&UE->current_UL_BWP,
                               scc,
                               tda,
                               nrOfLayers,
                               ps);
    }

    /* Check the resource is enough for retransmission */
    const uint16_t slbitmap = SL_to_bitmap(ps->startSymbolIndex, ps->nrOfSymbols);
    while (rbStart < bwpSize && (rballoc_mask[rbStart] & slbitmap) != slbitmap)
      rbStart++;
    if (rbStart + retInfo->rbSize > bwpSize) {
      LOG_W(NR_MAC, "cannot allocate retransmission of RNTI %04x: no resources (rbStart %d, retInfo->rbSize %d, bwpSize %d\n", UE->rnti, rbStart, retInfo->rbSize, bwpSize);
      return false;
    }
    LOG_D(NR_MAC, "%s(): retransmission keeping TDA %d and TBS %d\n", __func__, tda, retInfo->tb_size);
  } else {
    NR_pusch_semi_static_t temp_ps;
    nr_set_pusch_semi_static(&UE->current_UL_BWP,
                             scc,
                             tda,
                             nrOfLayers,
                             &temp_ps);
    /* the retransmission will use a different time domain allocation, check
     * that we have enough resources */
    const uint16_t slbitmap = SL_to_bitmap(temp_ps.startSymbolIndex, temp_ps.nrOfSymbols);
    while (rbStart < bwpSize && (rballoc_mask[rbStart] & slbitmap) != slbitmap)
      rbStart++;
    int rbSize = 0;
    while (rbStart + rbSize < bwpSize && (rballoc_mask[rbStart + rbSize] & slbitmap) == slbitmap)
      rbSize++;
    uint32_t new_tbs;
    uint16_t new_rbSize;
    bool success = nr_find_nb_rb(retInfo->Qm,
                                 retInfo->R,
                                 1, // layers
                                 temp_ps.nrOfSymbols,
                                 temp_ps.N_PRB_DMRS * temp_ps.num_dmrs_symb,
                                 retInfo->tb_size,
                                 1, /* minimum of 1RB: need to find exact TBS, don't preclude any number */
                                 rbSize,
                                 &new_tbs,
                                 &new_rbSize);
    if (!success || new_tbs != retInfo->tb_size) {
      LOG_D(NR_MAC, "%s(): new TBsize %d of new TDA does not match old TBS %d\n", __func__, new_tbs, retInfo->tb_size);
      return false; /* the maximum TBsize we might have is smaller than what we need */
    }
    LOG_D(NR_MAC, "%s(): retransmission with TDA %d->%d and TBS %d -> %d\n", __func__, retInfo->time_domain_allocation, tda, retInfo->tb_size, new_tbs);
    /* we can allocate it. Overwrite the time_domain_allocation, the number
     * of RBs, and the new TB size. The rest is done below */
    retInfo->tb_size = new_tbs;
    retInfo->rbSize = new_rbSize;
    retInfo->time_domain_allocation = tda;
    sched_ctrl->pusch_semi_static = temp_ps;
  }

  /* Find a free CCE */
  const uint32_t Y = get_Y(sched_ctrl->search_space, slot, UE->rnti);
  uint8_t nr_of_candidates;
  for (int i=0; i<5; i++) {
    // for now taking the lowest value among the available aggregation levels
    find_aggregation_candidates(&sched_ctrl->aggregation_level,
                                &nr_of_candidates,
                                sched_ctrl->search_space,
                                1<<i);
    if(nr_of_candidates>0) break;
  }
  int CCEIndex = find_pdcch_candidate(nrmac,
                                      CC_id,
                                      sched_ctrl->aggregation_level,
                                      nr_of_candidates,
                                      &sched_ctrl->sched_pdcch,
                                      sched_ctrl->coreset,
                                      Y);

  if (CCEIndex<0) {
    LOG_D(NR_MAC, "%4d.%2d no free CCE for retransmission UL DCI UE %04x\n", frame, slot, UE->rnti);
    return false;
  }

  sched_ctrl->cce_index = CCEIndex;
  fill_pdcch_vrb_map(nrmac,
                     CC_id,
                     &sched_ctrl->sched_pdcch,
                     CCEIndex,
                     sched_ctrl->aggregation_level);

  /* frame/slot in sched_pusch has been set previously. In the following, we
   * overwrite the information in the retransmission information before storing
   * as the new scheduling instruction */
  retInfo->frame = sched_ctrl->sched_pusch.frame;
  retInfo->slot = sched_ctrl->sched_pusch.slot;
  /* Get previous PSUCH field info */
  sched_ctrl->sched_pusch = *retInfo;
  NR_sched_pusch_t *sched_pusch = &sched_ctrl->sched_pusch;

  LOG_D(NR_MAC,
        "%4d.%2d Allocate UL retransmission RNTI %04x sched %4d.%2d (%d RBs)\n",
        frame,
        slot,
        UE->rnti,
        sched_pusch->frame,
        sched_pusch->slot,
        sched_pusch->rbSize);

  sched_pusch->rbStart = rbStart;
  /* no need to recompute the TBS, it will be the same */

  /* Mark the corresponding RBs as used */
  n_rb_sched -= sched_pusch->rbSize;
  for (int rb = 0; rb < sched_ctrl->sched_pusch.rbSize; rb++)
    rballoc_mask[rb + sched_ctrl->sched_pusch.rbStart] ^= SL_to_bitmap(sched_ctrl->pusch_semi_static.startSymbolIndex, sched_ctrl->pusch_semi_static.nrOfSymbols);
  return true;
}

uint32_t ul_pf_tbs[3][29]; // pre-computed, approximate TBS values for PF coefficient
typedef struct UEsched_s {
  float coef;
  NR_UE_info_t * UE;
} UEsched_t;

static int comparator(const void *p, const void *q) {
  return ((UEsched_t*)p)->coef < ((UEsched_t*)q)->coef;
}

void pf_ul(module_id_t module_id,
           frame_t frame,
           sub_frame_t slot,
           NR_UE_info_t *UE_list[],
           int max_num_ue,
           int n_rb_sched,
           uint16_t *rballoc_mask) {

  const int CC_id = 0;
  gNB_MAC_INST *nrmac = RC.nrmac[module_id];
  NR_ServingCellConfigCommon_t *scc = nrmac->common_channels[CC_id].ServingCellConfigCommon;
  const NR_SIB1_t *sib1 = RC.nrmac[module_id]->common_channels[0].sib1 ? RC.nrmac[module_id]->common_channels[0].sib1->message.choice.c1->choice.systemInformationBlockType1 : NULL;
  
  const int min_rb = 5;
  // UEs that could be scheduled
  UEsched_t UE_sched[MAX_MOBILES_PER_GNB] = {0};
  int remainUEs=max_num_ue;
  int curUE=0;

  /* Loop UE_list to calculate throughput and coeff */
  UE_iterator(UE_list, UE) {

    if (UE->Msg4_ACKed != true)
      continue;

    LOG_D(NR_MAC,"pf_ul: preparing UL scheduling for UE %04x\n",UE->rnti);
    NR_UE_sched_ctrl_t *sched_ctrl = &UE->UE_sched_ctrl;
    NR_UE_UL_BWP_t *current_BWP = &UE->current_UL_BWP;

    int rbStart = 0; // wrt BWP start

    const uint16_t bwpSize = current_BWP->BWPSize;
    NR_sched_pusch_t *sched_pusch = &sched_ctrl->sched_pusch;
    NR_pusch_semi_static_t *ps = &sched_ctrl->pusch_semi_static;
    const NR_mac_dir_stats_t *stats = &UE->mac_stats.ul;

    /* Calculate throughput */
    const float a = 0.0005f; // corresponds to 200ms window
    const uint32_t b = stats->current_bytes;
    UE->ul_thr_ue = (1 - a) * UE->ul_thr_ue + a * b;

    /* Check if retransmission is necessary */
    sched_pusch->ul_harq_pid = sched_ctrl->retrans_ul_harq.head;
    LOG_D(NR_MAC,"pf_ul: UE %04x harq_pid %d\n",UE->rnti,sched_pusch->ul_harq_pid);
    if (sched_pusch->ul_harq_pid >= 0) {
      /* Allocate retransmission*/
      const int tda = get_ul_tda(nrmac, scc, sched_pusch->slot);
      bool r = allocate_ul_retransmission(nrmac, frame, slot, rballoc_mask, &n_rb_sched, UE, sched_pusch->ul_harq_pid, sib1, scc, tda);
      if (!r) {
        LOG_D(NR_MAC, "%4d.%2d UL retransmission UE RNTI %04x can NOT be allocated\n", frame, slot, UE->rnti);
        continue;
      }
      else LOG_D(NR_MAC,"%4d.%2d UL Retransmission UE RNTI %04x to be allocated, max_num_ue %d\n",frame,slot,UE->rnti,max_num_ue);

      /* reduce max_num_ue once we are sure UE can be allocated, i.e., has CCE */
      remainUEs--;

      // we have filled all with mandatory retransmissions
      // no need to schedule new transmissions
      if (remainUEs == 0)
	      return;

      continue;
    } 

    /* skip this UE if there are no free HARQ processes. This can happen e.g.
     * if the UE disconnected in L2sim, in which case the gNB is not notified
     * (this can be considered a design flaw) */
    if (sched_ctrl->available_ul_harq.head < 0) {
      LOG_D(NR_MAC, "RNTI %04x has no free UL HARQ process, skipping\n", UE->rnti);
      continue;
    }

    const int B = max(0, sched_ctrl->estimated_ul_buffer - sched_ctrl->sched_ul_bytes);
    /* preprocessor computed sched_frame/sched_slot */
    const bool do_sched = nr_UE_is_to_be_scheduled(scc, 0, UE, sched_pusch->frame, sched_pusch->slot, nrmac->ulsch_max_frame_inactivity);

    LOG_D(NR_MAC,"pf_ul: do_sched UE %04x => %s\n",UE->rnti,do_sched ? "yes" : "no");
    if ((B == 0 && !do_sched) || (sched_ctrl->rrc_processing_timer > 0)) {
      continue;
    }

    const NR_bler_options_t *bo = &nrmac->ul_bler;
    const int max_mcs = bo->max_mcs; /* no per-user maximum MCS yet */
    if (bo->harq_round_max == 1)
      sched_pusch->mcs = max_mcs;
    else
      sched_pusch->mcs = get_mcs_from_bler(bo, stats, &UE->UE_sched_ctrl.ul_bler_stats, max_mcs, frame);

    /* Schedule UE on SR or UL inactivity and no data (otherwise, will be scheduled
     * based on data to transmit) */
    if (B == 0 && do_sched) {
      /* if no data, pre-allocate 5RB */
      /* Find a free CCE */
      const uint32_t Y = get_Y(sched_ctrl->search_space, slot, UE->rnti);
      uint8_t nr_of_candidates;
      for (int i=0; i<5; i++) {
        // for now taking the lowest value among the available aggregation levels
        find_aggregation_candidates(&sched_ctrl->aggregation_level,
                                    &nr_of_candidates,
                                    sched_ctrl->search_space,
                                    1<<i);
        if(nr_of_candidates>0) break;
      }
      int CCEIndex = find_pdcch_candidate(RC.nrmac[module_id],
					  CC_id,
					  sched_ctrl->aggregation_level,
					  nr_of_candidates,
					  &sched_ctrl->sched_pdcch,
					  sched_ctrl->coreset,
					  Y);

      if (CCEIndex<0) {
        LOG_D(NR_MAC, "%4d.%2d no free CCE for UL DCI UE %04x (BSR 0)\n", frame, slot, UE->rnti);
        continue;
      }

      /* reduce max_num_ue once we are sure UE can be allocated, i.e., has CCE */
      remainUEs--;

      // we have filled all with mandatory retransmissions
      // no need to schedule new transmissions
      if (remainUEs == 0)
        return;

      /* Save PUSCH field */
      /* we want to avoid a lengthy deduction of DMRS and other parameters in
       * every TTI if we can save it, so check whether TDA, or
       * num_dmrs_cdm_grps_no_data has changed and only then recompute */
      const uint8_t nrOfLayers = 1;
      const int tda = get_ul_tda(nrmac, scc, sched_pusch->slot);
      if (ps->time_domain_allocation != tda
          || ps->nrOfLayers != nrOfLayers) {
        nr_set_pusch_semi_static(current_BWP,
                                 scc,
                                 tda,
                                 nrOfLayers,
                                 ps);
      }

      LOG_D(NR_MAC,"Looking for min_rb %d RBs, starting at %d num_dmrs_cdm_grps_no_data %d\n",
            min_rb, rbStart, ps->num_dmrs_cdm_grps_no_data);
      const uint16_t slbitmap = SL_to_bitmap(ps->startSymbolIndex, ps->nrOfSymbols);
      while (rbStart < bwpSize && (rballoc_mask[rbStart] & slbitmap) != slbitmap)
        rbStart++;
      if (rbStart + min_rb >= bwpSize) {
        LOG_W(NR_MAC, "cannot allocate continuous UL data for RNTI %04x: no resources (rbStart %d, min_rb %d, bwpSize %d\n",
              UE->rnti,rbStart,min_rb,bwpSize);
        return;
      }

      sched_ctrl->cce_index = CCEIndex;
      fill_pdcch_vrb_map(RC.nrmac[module_id],
                         CC_id,
                         &sched_ctrl->sched_pdcch,
                         CCEIndex,
                         sched_ctrl->aggregation_level);

      NR_sched_pusch_t *sched_pusch = &sched_ctrl->sched_pusch;
      sched_pusch->mcs = min(nrmac->min_grant_mcs, sched_pusch->mcs);
      update_ul_ue_R_Qm(sched_pusch->mcs, current_BWP->mcs_table, current_BWP->pusch_Config, &sched_pusch->R, &sched_pusch->Qm);
      sched_pusch->rbStart = rbStart;
      sched_pusch->rbSize = min_rb;
      sched_pusch->tb_size = nr_compute_tbs(sched_pusch->Qm,
                                            sched_pusch->R,
                                            sched_pusch->rbSize,
                                            ps->nrOfSymbols,
                                            ps->N_PRB_DMRS * ps->num_dmrs_symb,
                                            0, // nb_rb_oh
                                            0,
                                            ps->nrOfLayers)
                             >> 3;

      /* Mark the corresponding RBs as used */
      n_rb_sched -= sched_pusch->rbSize;
      for (int rb = 0; rb < sched_ctrl->sched_pusch.rbSize; rb++)
        rballoc_mask[rb + sched_ctrl->sched_pusch.rbStart] ^= slbitmap;

      continue;
    }

    /* Create UE_sched for UEs eligibale for new data transmission*/
    /* Calculate coefficient*/
    const uint32_t tbs = ul_pf_tbs[current_BWP->mcs_table][sched_pusch->mcs];
    float coeff_ue = (float) tbs / UE->ul_thr_ue;
    LOG_D(NR_MAC,"rnti %04x b %d, ul_thr_ue %f, tbs %d, coeff_ue %f\n",
          UE->rnti, b, UE->ul_thr_ue, tbs, coeff_ue);
    UE_sched[curUE].coef=coeff_ue;
    UE_sched[curUE].UE=UE;
    curUE++;
  }

  qsort(UE_sched, sizeof(*UE_sched), sizeofArray(UE_sched), comparator);
  UEsched_t *iterator=UE_sched;
  
  const int min_rbSize = 5;
  /* Loop UE_sched to find max coeff and allocate transmission */
  while (remainUEs> 0 && n_rb_sched >= min_rbSize && iterator->UE != NULL) {

    NR_UE_sched_ctrl_t *sched_ctrl = &iterator->UE->UE_sched_ctrl;

    const uint32_t Y = get_Y(sched_ctrl->search_space, slot, iterator->UE->rnti);
    uint8_t nr_of_candidates;
    for (int i=0; i<5; i++) {
      // for now taking the lowest value among the available aggregation levels
      find_aggregation_candidates(&sched_ctrl->aggregation_level,
                                  &nr_of_candidates,
                                  sched_ctrl->search_space,
                                  1<<i);
      if(nr_of_candidates>0)
        break;
    }
    int CCEIndex = find_pdcch_candidate(RC.nrmac[module_id],
                                        CC_id,
                                        sched_ctrl->aggregation_level,
                                        nr_of_candidates,
                                        &sched_ctrl->sched_pdcch,
                                        sched_ctrl->coreset,
                                        Y);
    if (CCEIndex<0) {
      LOG_D(NR_MAC, "%4d.%2d no free CCE for UL DCI UE %04x\n", frame, slot, iterator->UE->rnti);
      iterator++;
      continue;
    }
    else LOG_D(NR_MAC, "%4d.%2d free CCE for UL DCI UE %04x\n",frame,slot, iterator->UE->rnti);

    NR_UE_UL_BWP_t *current_BWP = &iterator->UE->current_UL_BWP;

    const uint16_t bwpSize = current_BWP->BWPSize;
    NR_sched_pusch_t *sched_pusch = &sched_ctrl->sched_pusch;
    NR_pusch_semi_static_t *ps = &sched_ctrl->pusch_semi_static;

    /* Save PUSCH field */
    /* we want to avoid a lengthy deduction of DMRS and other parameters in
     * every TTI if we can save it, so check whether TDA, or
     * num_dmrs_cdm_grps_no_data has changed and only then recompute */
    const uint8_t nrOfLayers = 1;
    const int tda = get_ul_tda(nrmac, scc, sched_pusch->slot);
    if (ps->time_domain_allocation != tda
        || ps->nrOfLayers != nrOfLayers) {
      nr_set_pusch_semi_static(current_BWP,
                               scc,
                               tda,
                               nrOfLayers,
                               ps);
    }
    update_ul_ue_R_Qm(sched_pusch->mcs, current_BWP->mcs_table, current_BWP->pusch_Config, &sched_pusch->R, &sched_pusch->Qm);

    int rbStart = 0;
    const uint16_t slbitmap = SL_to_bitmap(ps->startSymbolIndex, ps->nrOfSymbols);
    while (rbStart < bwpSize && (rballoc_mask[rbStart] & slbitmap) != slbitmap)
      rbStart++;
    sched_pusch->rbStart = rbStart;
    uint16_t max_rbSize = 1;
    while (rbStart + max_rbSize < bwpSize && (rballoc_mask[rbStart + max_rbSize] & slbitmap) == slbitmap)
      max_rbSize++;

    if (rbStart + min_rb >= bwpSize) {
      LOG_W(NR_MAC, "cannot allocate UL data for RNTI %04x: no resources (rbStart %d, min_rb %d, bwpSize %d)\n",
	    iterator->UE->rnti,rbStart,min_rb,bwpSize);
      return;
    }
    else
      LOG_D(NR_MAC,"allocating UL data for RNTI %04x (rbStsart %d, min_rb %d, bwpSize %d)\n", iterator->UE->rnti,rbStart,min_rb,bwpSize);

    /* Calculate the current scheduling bytes */
    const int B = cmax(sched_ctrl->estimated_ul_buffer - sched_ctrl->sched_ul_bytes, 0);
    /* adjust rbSize and MCS according to PHR and BPRE */
    sched_pusch->mu  = scc->uplinkConfigCommon->initialUplinkBWP->genericParameters.subcarrierSpacing;
    if(sched_ctrl->pcmax!=0 ||
       sched_ctrl->ph!=0) // verify if the PHR related parameter have been initialized
      nr_ue_max_mcs_min_rb(sched_pusch->mu, sched_ctrl->ph, ps, current_BWP, min_rbSize, B, &max_rbSize, &sched_pusch->mcs);

    if (sched_pusch->mcs < sched_ctrl->ul_bler_stats.mcs)
      sched_ctrl->ul_bler_stats.mcs = sched_pusch->mcs; /* force estimated MCS down */

    uint16_t rbSize = 0;
    uint32_t TBS = 0;

    nr_find_nb_rb(sched_pusch->Qm,
                  sched_pusch->R,
                  1, // layers
                  ps->nrOfSymbols,
                  ps->N_PRB_DMRS * ps->num_dmrs_symb,
                  B,
                  min_rbSize,
                  max_rbSize,
                  &TBS,
                  &rbSize);

    sched_pusch->rbSize = rbSize;
    sched_pusch->tb_size = TBS;
    LOG_D(NR_MAC,"rbSize %d (max_rbSize %d), TBS %d, est buf %d, sched_ul %d, B %d, CCE %d, num_dmrs_symb %d, N_PRB_DMRS %d\n",
          rbSize, max_rbSize,sched_pusch->tb_size, sched_ctrl->estimated_ul_buffer, sched_ctrl->sched_ul_bytes, B,sched_ctrl->cce_index,ps->num_dmrs_symb,ps->N_PRB_DMRS);

    /* Mark the corresponding RBs as used */

    sched_ctrl->cce_index = CCEIndex;
    fill_pdcch_vrb_map(RC.nrmac[module_id],
                       CC_id,
                       &sched_ctrl->sched_pdcch,
                       CCEIndex,
                       sched_ctrl->aggregation_level);

    n_rb_sched -= sched_pusch->rbSize;
    for (int rb = 0; rb < sched_ctrl->sched_pusch.rbSize; rb++)
      rballoc_mask[rb + sched_ctrl->sched_pusch.rbStart] ^= slbitmap;

    /* reduce max_num_ue once we are sure UE can be allocated, i.e., has CCE */
    remainUEs--;
    iterator++;
  }
}

bool nr_fr1_ulsch_preprocessor(module_id_t module_id, frame_t frame, sub_frame_t slot)
{
  gNB_MAC_INST *nr_mac = RC.nrmac[module_id];
  NR_COMMON_channels_t *cc = nr_mac->common_channels;
  NR_ServingCellConfigCommon_t *scc = cc->ServingCellConfigCommon;
  const NR_SIB1_t *sib1 = nr_mac->common_channels[0].sib1 ? nr_mac->common_channels[0].sib1->message.choice.c1->choice.systemInformationBlockType1 : NULL;
  NR_ServingCellConfigCommonSIB_t *scc_sib1 = sib1 ? sib1->servingCellConfigCommon : NULL;

  AssertFatal(scc!=NULL || scc_sib1!=NULL,"We need one serving cell config common\n");

  // no UEs
  if (nr_mac->UE_info.list[0] == NULL)
    return false;

  const int CC_id = 0;

  /* Get the K2 for first UE to compute offset. The other UEs are guaranteed to
   * have the same K2 (we don't support multiple/different K2s via different
   * TDAs yet). If the TDA is negative, it means that there is no UL slot to
   * schedule now (slot + k2 is not UL slot) */
  NR_UE_sched_ctrl_t *sched_ctrl = &nr_mac->UE_info.list[0]->UE_sched_ctrl;
  NR_UE_UL_BWP_t *current_BWP = &nr_mac->UE_info.list[0]->current_UL_BWP;
  int mu = current_BWP->scs;
  const int temp_tda = get_ul_tda(nr_mac, scc, slot);
  int K2 = get_K2(current_BWP->tdaList, temp_tda, mu);
  const int sched_frame = (frame + (slot + K2 >= nr_slots_per_frame[mu])) & 1023;
  const int sched_slot = (slot + K2) % nr_slots_per_frame[mu];
  const int tda = get_ul_tda(nr_mac, scc, sched_slot);
  if (tda < 0)
    return false;
  DevAssert(K2 == get_K2(current_BWP->tdaList, tda, mu));

  if (!is_xlsch_in_slot(nr_mac->ulsch_slot_bitmap[sched_slot / 64], sched_slot))
    return false;

  // Avoid slots with the SRS
  UE_iterator(nr_mac->UE_info.list, UE) {
    NR_sched_srs_t sched_srs = UE->UE_sched_ctrl.sched_srs;
    if(sched_srs.srs_scheduled && sched_srs.frame==sched_frame && sched_srs.slot==sched_slot) {
      return false;
    }
  }

  sched_ctrl->sched_pusch.slot = sched_slot;
  sched_ctrl->sched_pusch.frame = sched_frame;
  UE_iterator(nr_mac->UE_info.list, UE2) {
    NR_UE_sched_ctrl_t *sched_ctrl = &UE2->UE_sched_ctrl;
    AssertFatal(K2 == get_K2(current_BWP->tdaList, tda, mu),
                "Different K2, %d(UE%d) != %ld(UE%04x)\n",
		K2, 0, get_K2(current_BWP->tdaList, tda, mu), UE2->rnti);
    sched_ctrl->sched_pusch.slot = sched_slot;
    sched_ctrl->sched_pusch.frame = sched_frame;
  }

  /* Change vrb_map_UL to rballoc_mask: check which symbols per RB (in
   * vrb_map_UL) overlap with the "default" tda and exclude those RBs.
   * Calculate largest contiguous RBs */
  uint16_t *vrb_map_UL =
      &RC.nrmac[module_id]->common_channels[CC_id].vrb_map_UL[sched_slot * MAX_BWP_SIZE];

  const uint16_t bwpSize = current_BWP->BWPSize;
  const uint16_t bwpStart = current_BWP->BWPStart;

  const int startSymbolAndLength = current_BWP->tdaList->list.array[tda]->startSymbolAndLength;
  int startSymbolIndex, nrOfSymbols;
  SLIV2SL(startSymbolAndLength, &startSymbolIndex, &nrOfSymbols);
  const uint16_t symb = SL_to_bitmap(startSymbolIndex, nrOfSymbols);

  int st = 0, e = 0, len = 0;

  for (int i = 0; i < bwpSize; i++) {
    while ((vrb_map_UL[bwpStart + i] & symb) != 0 && i < bwpSize)
      i++;
    st = i;
    while ((vrb_map_UL[bwpStart + i] & symb) == 0 && i < bwpSize)
      i++;
    if (i - st > len) {
      len = i - st;
      e = i - 1;
    }
  }
  st = e - len + 1;

  LOG_D(NR_MAC,"UL %d.%d : start_prb %d, end PRB %d\n",frame,slot,st,e);
  
  uint16_t rballoc_mask[bwpSize];

  /* Calculate mask: if any RB in vrb_map_UL is blocked (1), the current RB will be 0 */
  for (int i = 0; i < bwpSize; i++)
    rballoc_mask[i] = (i >= st && i <= e)*SL_to_bitmap(startSymbolIndex, nrOfSymbols);

  /* proportional fair scheduling algorithm */
  pf_ul(module_id,
        frame,
        slot,
        nr_mac->UE_info.list,
        2,
        len,
        rballoc_mask);
  return true;
}

nr_pp_impl_ul nr_init_fr1_ulsch_preprocessor(module_id_t module_id, int CC_id)
{
  /* in the PF algorithm, we have to use the TBsize to compute the coefficient.
   * This would include the number of DMRS symbols, which in turn depends on
   * the time domain allocation. In case we are in a mixed slot, we do not want
   * to recalculate all these values, and therefore we provide a look-up table
   * which should approximately(!) give us the TBsize. In particular, the
   * number of symbols, the number of DMRS symbols, and the exact Qm and R, are
   * not correct*/
  for (int mcsTableIdx = 0; mcsTableIdx < 3; ++mcsTableIdx) {
    for (int mcs = 0; mcs < 29; ++mcs) {
      if (mcs > 27 && mcsTableIdx == 1)
        continue;
      const uint8_t Qm = nr_get_Qm_dl(mcs, mcsTableIdx);
      const uint16_t R = nr_get_code_rate_ul(mcs, mcsTableIdx);
      /* note: we do not update R/Qm based on low MCS or pi2BPSK */
      ul_pf_tbs[mcsTableIdx][mcs] = nr_compute_tbs(Qm,
                                                   R,
                                                   1, /* rbSize */
                                                   10, /* hypothetical number of slots */
                                                   0, /* N_PRB_DMRS * N_DMRS_SLOT */
                                                   0 /* N_PRB_oh, 0 for initialBWP */,
                                                   0 /* tb_scaling */,
                                                   1 /* nrOfLayers */)
                                    >> 3;
    }
  }
  return nr_fr1_ulsch_preprocessor;
}

void nr_schedule_ulsch(module_id_t module_id, frame_t frame, sub_frame_t slot)
{
  gNB_MAC_INST *nr_mac = RC.nrmac[module_id];
  /* Uplink data ONLY can be scheduled when the current slot is downlink slot,
   * because we have to schedule the DCI0 first before schedule uplink data */
  if (!is_xlsch_in_slot(nr_mac->dlsch_slot_bitmap[slot / 64], slot)) {
    LOG_D(NR_MAC, "Current slot %d is NOT DL slot, cannot schedule DCI0 for UL data\n", slot);
    return;
  }
  bool do_sched = RC.nrmac[module_id]->pre_processor_ul(module_id, frame, slot);
  if (!do_sched)
    return;

  const int CC_id = 0;
  nfapi_nr_ul_dci_request_t *ul_dci_req = &RC.nrmac[module_id]->UL_dci_req[CC_id];
  ul_dci_req->SFN = frame;
  ul_dci_req->Slot = slot;
  /* a PDCCH PDU groups DCIs per BWP and CORESET. Save a pointer to each
   * allocated PDCCH so we can easily allocate UE's DCIs independent of any
   * CORESET order */
  nfapi_nr_dl_tti_pdcch_pdu_rel15_t *pdcch_pdu_coreset[MAX_NUM_CORESET] = {0};


  NR_ServingCellConfigCommon_t *scc = RC.nrmac[module_id]->common_channels[0].ServingCellConfigCommon;
  NR_UEs_t *UE_info = &RC.nrmac[module_id]->UE_info;
  const NR_SIB1_t *sib1 = RC.nrmac[module_id]->common_channels[0].sib1 ? RC.nrmac[module_id]->common_channels[0].sib1->message.choice.c1->choice.systemInformationBlockType1 : NULL;
  UE_iterator( UE_info->list, UE) {
    NR_UE_sched_ctrl_t *sched_ctrl = &UE->UE_sched_ctrl;
    if (sched_ctrl->ul_failure == 1 && get_softmodem_params()->phy_test==0) continue;

    NR_CellGroupConfig_t *cg = UE->CellGroup;
    NR_UE_UL_BWP_t *current_BWP = &UE->current_UL_BWP;

    UE->mac_stats.ul.current_bytes = 0;

    /* dynamic PUSCH values (RB alloc, MCS, hence R, Qm, TBS) that change in
     * every TTI are pre-populated by the preprocessor and used below */
    NR_sched_pusch_t *sched_pusch = &sched_ctrl->sched_pusch;
    LOG_D(NR_MAC,"UE %04x : sched_pusch->rbSize %d\n",UE->rnti,sched_pusch->rbSize);
    if (sched_pusch->rbSize <= 0)
      continue;

    uint16_t rnti = UE->rnti;
    sched_ctrl->SR = false;

    int8_t harq_id = sched_pusch->ul_harq_pid;
    if (harq_id < 0) {
      /* PP has not selected a specific HARQ Process, get a new one */
      harq_id = sched_ctrl->available_ul_harq.head;
      AssertFatal(harq_id >= 0,
                  "no free HARQ process available for UE %04x\n",
                  UE->rnti);
      remove_front_nr_list(&sched_ctrl->available_ul_harq);
      sched_pusch->ul_harq_pid = harq_id;
    } else {
      /* PP selected a specific HARQ process. Check whether it will be a new
       * transmission or a retransmission, and remove from the corresponding
       * list */
      if (sched_ctrl->ul_harq_processes[harq_id].round == 0)
        remove_nr_list(&sched_ctrl->available_ul_harq, harq_id);
      else
        remove_nr_list(&sched_ctrl->retrans_ul_harq, harq_id);
    }
    NR_UE_ul_harq_t *cur_harq = &sched_ctrl->ul_harq_processes[harq_id];
    DevAssert(!cur_harq->is_waiting);
    add_tail_nr_list(&sched_ctrl->feedback_ul_harq, harq_id);
    cur_harq->feedback_slot = sched_pusch->slot;
    cur_harq->is_waiting = true;

    int rnti_types[2] = { NR_RNTI_C, 0 };

    /* pre-computed PUSCH values that only change if time domain allocation,
     * DCI format, or DMRS parameters change. Updated in the preprocessor
     * through nr_set_pusch_semi_static() */
    NR_pusch_semi_static_t *ps = &sched_ctrl->pusch_semi_static;

    /* Statistics */
    AssertFatal(cur_harq->round < nr_mac->ul_bler.harq_round_max, "Indexing ulsch_rounds[%d] is out of bounds\n", cur_harq->round);
    UE->mac_stats.ul.rounds[cur_harq->round]++;
    if (cur_harq->round == 0) {
      UE->mac_stats.ulsch_total_bytes_scheduled += sched_pusch->tb_size;
      /* Save information on MCS, TBS etc for the current initial transmission
       * so we have access to it when retransmitting */
      cur_harq->sched_pusch = *sched_pusch;
      /* save which time allocation has been used, to be used on
       * retransmissions */
      cur_harq->sched_pusch.time_domain_allocation = ps->time_domain_allocation;
      sched_ctrl->sched_ul_bytes += sched_pusch->tb_size;
    } else {
      LOG_D(NR_MAC,
            "%d.%2d UL retransmission RNTI %04x sched %d.%2d HARQ PID %d round %d NDI %d\n",
            frame,
            slot,
            rnti,
            sched_pusch->frame,
            sched_pusch->slot,
            harq_id,
            cur_harq->round,
            cur_harq->ndi);
    }
    UE->mac_stats.ul.current_bytes = sched_pusch->tb_size;
    sched_ctrl->last_ul_frame = sched_pusch->frame;
    sched_ctrl->last_ul_slot = sched_pusch->slot;

    LOG_D(NR_MAC,
          "ULSCH/PUSCH: %4d.%2d RNTI %04x UL sched %4d.%2d DCI L %d start %2d RBS %3d startSymbol %2d nb_symbol %2d dmrs_pos %x MCS %2d nrOfLayers %2d num_dmrs_cdm_grps_no_data %2d TBS %4d HARQ PID %2d round %d RV %d NDI %d est %6d sched %6d est BSR %6d TPC %d\n",
          frame,
          slot,
          rnti,
          sched_pusch->frame,
          sched_pusch->slot,
          sched_ctrl->aggregation_level,
          sched_pusch->rbStart,
          sched_pusch->rbSize,
          ps->startSymbolIndex,
          ps->nrOfSymbols,
          ps->ul_dmrs_symb_pos,
          sched_pusch->mcs,
          ps->nrOfLayers,
          ps->num_dmrs_cdm_grps_no_data,
          sched_pusch->tb_size,
          harq_id,
          cur_harq->round,
          nr_rv_round_map[cur_harq->round%4],
          cur_harq->ndi,
          sched_ctrl->estimated_ul_buffer,
          sched_ctrl->sched_ul_bytes,
          sched_ctrl->estimated_ul_buffer - sched_ctrl->sched_ul_bytes,
          sched_ctrl->tpc0);

    /* PUSCH in a later slot, but corresponding DCI now! */
    nfapi_nr_ul_tti_request_t *future_ul_tti_req = &RC.nrmac[module_id]->UL_tti_req_ahead[0][sched_pusch->slot];
    AssertFatal(future_ul_tti_req->SFN == sched_pusch->frame
                && future_ul_tti_req->Slot == sched_pusch->slot,
                "%d.%d future UL_tti_req's frame.slot %d.%d does not match PUSCH %d.%d\n",
                frame, slot,
                future_ul_tti_req->SFN,
                future_ul_tti_req->Slot,
                sched_pusch->frame,
                sched_pusch->slot);
    AssertFatal(future_ul_tti_req->n_pdus <
                sizeof(future_ul_tti_req->pdus_list) / sizeof(future_ul_tti_req->pdus_list[0]),
                "Invalid future_ul_tti_req->n_pdus %d\n", future_ul_tti_req->n_pdus);
    future_ul_tti_req->pdus_list[future_ul_tti_req->n_pdus].pdu_type = NFAPI_NR_UL_CONFIG_PUSCH_PDU_TYPE;
    future_ul_tti_req->pdus_list[future_ul_tti_req->n_pdus].pdu_size = sizeof(nfapi_nr_pusch_pdu_t);
    nfapi_nr_pusch_pdu_t *pusch_pdu = &future_ul_tti_req->pdus_list[future_ul_tti_req->n_pdus].pusch_pdu;
    memset(pusch_pdu, 0, sizeof(nfapi_nr_pusch_pdu_t));
    future_ul_tti_req->n_pdus += 1;

    LOG_D(NR_MAC, "%4d.%2d Scheduling UE specific PUSCH for sched %d.%d, ul_tti_req %d.%d\n", frame, slot,
    sched_pusch->frame,sched_pusch->slot,future_ul_tti_req->SFN,future_ul_tti_req->Slot);

    pusch_pdu->pdu_bit_map = PUSCH_PDU_BITMAP_PUSCH_DATA;
    pusch_pdu->rnti = rnti;
    pusch_pdu->handle = 0; //not yet used

    /* FAPI: BWP */

    pusch_pdu->bwp_size  = current_BWP->BWPSize;
    pusch_pdu->bwp_start = current_BWP->BWPStart;
    pusch_pdu->subcarrier_spacing = current_BWP->scs;
    pusch_pdu->cyclic_prefix = 0;

    /* FAPI: PUSCH information always included */
    pusch_pdu->target_code_rate = sched_pusch->R;
    pusch_pdu->qam_mod_order = sched_pusch->Qm;
    pusch_pdu->mcs_index = sched_pusch->mcs;
    pusch_pdu->mcs_table = current_BWP->mcs_table;
    pusch_pdu->transform_precoding = current_BWP->transform_precoding;
    if (current_BWP->pusch_Config && current_BWP->pusch_Config->dataScramblingIdentityPUSCH)
      pusch_pdu->data_scrambling_id = *current_BWP->pusch_Config->dataScramblingIdentityPUSCH;
    else
      pusch_pdu->data_scrambling_id = *scc->physCellId;
    pusch_pdu->nrOfLayers = ps->nrOfLayers;
    pusch_pdu->num_dmrs_cdm_grps_no_data = ps->num_dmrs_cdm_grps_no_data;

    /* FAPI: DMRS */
    pusch_pdu->ul_dmrs_symb_pos = ps->ul_dmrs_symb_pos;
    pusch_pdu->dmrs_config_type = ps->dmrs_config_type;
    if (pusch_pdu->transform_precoding) { // transform precoding disabled
      long *scramblingid=NULL;
      if (ps->NR_DMRS_UplinkConfig && pusch_pdu->scid == 0)
        scramblingid = ps->NR_DMRS_UplinkConfig->transformPrecodingDisabled->scramblingID0;
      else if (ps->NR_DMRS_UplinkConfig)
        scramblingid = ps->NR_DMRS_UplinkConfig->transformPrecodingDisabled->scramblingID1;
      if (scramblingid == NULL)
        pusch_pdu->ul_dmrs_scrambling_id = *scc->physCellId;
      else
        pusch_pdu->ul_dmrs_scrambling_id = *scramblingid;
    }
    else {
      pusch_pdu->ul_dmrs_scrambling_id = *scc->physCellId;
      if (ps->NR_DMRS_UplinkConfig && ps->NR_DMRS_UplinkConfig->transformPrecodingEnabled->nPUSCH_Identity != NULL)
        pusch_pdu->pusch_identity = *ps->NR_DMRS_UplinkConfig->transformPrecodingEnabled->nPUSCH_Identity;
      else if (ps->NR_DMRS_UplinkConfig)
        pusch_pdu->pusch_identity = *scc->physCellId;
    }
    pusch_pdu->scid = 0;      // DMRS sequence initialization [TS38.211, sec 6.4.1.1.1]
    pusch_pdu->num_dmrs_cdm_grps_no_data = ps->num_dmrs_cdm_grps_no_data;
    pusch_pdu->dmrs_ports = ((1<<ps->nrOfLayers) - 1);

    /* FAPI: Pusch Allocation in frequency domain */
    pusch_pdu->resource_alloc = 1; //type 1
    pusch_pdu->rb_start = sched_pusch->rbStart;
    pusch_pdu->rb_size = sched_pusch->rbSize;
    pusch_pdu->vrb_to_prb_mapping = 0;
    if (current_BWP->pusch_Config==NULL || current_BWP->pusch_Config->frequencyHopping==NULL)
      pusch_pdu->frequency_hopping = 0;
    else
      pusch_pdu->frequency_hopping = 1;

    /* FAPI: Resource Allocation in time domain */
    pusch_pdu->start_symbol_index = ps->startSymbolIndex;
    pusch_pdu->nr_of_symbols = ps->nrOfSymbols;

    /* PUSCH PDU */
    AssertFatal(cur_harq->round < nr_mac->ul_bler.harq_round_max, "Indexing nr_rv_round_map[%d] is out of bounds\n", cur_harq->round%4);
    pusch_pdu->pusch_data.rv_index = nr_rv_round_map[cur_harq->round%4];
    pusch_pdu->pusch_data.harq_process_id = harq_id;
    pusch_pdu->pusch_data.new_data_indicator = cur_harq->ndi;
    pusch_pdu->pusch_data.tb_size = sched_pusch->tb_size;
    pusch_pdu->pusch_data.num_cb = 0; //CBG not supported

<<<<<<< HEAD
    pusch_pdu->maintenance_parms_v3.tbSizeLbrmBytes = 0;
    pusch_pdu->maintenance_parms_v3.ldpcBaseGraph = get_BG(sched_pusch->tb_size<<3,sched_pusch->R);
=======
    if(current_BWP->pusch_servingcellconfig &&
       current_BWP->pusch_servingcellconfig->rateMatching) {
      // TBS_LBRM according to section 5.4.2.1 of 38.212
      long *maxMIMO_Layers = current_BWP->pusch_servingcellconfig->ext1->maxMIMO_Layers;
      if (!maxMIMO_Layers)
        maxMIMO_Layers = current_BWP->pusch_Config->maxRank;
      AssertFatal (maxMIMO_Layers != NULL,"Option with max MIMO layers not configured is not supported\n");
      const int scc_bwpsize = NRRIV2BW(scc->downlinkConfigCommon->initialDownlinkBWP->genericParameters.locationAndBandwidth, MAX_BWP_SIZE);
      int bw_tbslbrm = get_ulbw_tbslbrm(scc_bwpsize, cg);
      pusch_pdu->maintenance_parms_v3.tbSizeLbrmBytes = nr_compute_tbslbrm(current_BWP->mcs_table,
                                                                           bw_tbslbrm,
                                                                           *maxMIMO_Layers);
    }
    else
     pusch_pdu->maintenance_parms_v3.tbSizeLbrmBytes = 0;
>>>>>>> 474cde3b

    LOG_D(NR_MAC,"PUSCH PDU : data_scrambling_identity %x, dmrs_scrambling_id %x\n",pusch_pdu->data_scrambling_id,pusch_pdu->ul_dmrs_scrambling_id);
    /* TRANSFORM PRECODING --------------------------------------------------------*/

    if (pusch_pdu->transform_precoding == NR_PUSCH_Config__transformPrecoder_enabled){

      // U as specified in section 6.4.1.1.1.2 in 38.211, if sequence hopping and group hopping are disabled
      pusch_pdu->dfts_ofdm.low_papr_group_number = pusch_pdu->pusch_identity % 30;

      // V as specified in section 6.4.1.1.1.2 in 38.211 V = 0 if sequence hopping and group hopping are disabled
      if ((ps->NR_DMRS_UplinkConfig==NULL) || ((ps->NR_DMRS_UplinkConfig->transformPrecodingEnabled->sequenceGroupHopping == NULL) &&
					       (ps->NR_DMRS_UplinkConfig->transformPrecodingEnabled->sequenceHopping == NULL)))
        pusch_pdu->dfts_ofdm.low_papr_sequence_number = 0;
      else
        AssertFatal(1==0,"SequenceGroupHopping or sequenceHopping are NOT Supported\n");

      LOG_D(NR_MAC,"TRANSFORM PRECODING IS ENABLED. CDM groups: %d, U: %d MCS table: %d\n", pusch_pdu->num_dmrs_cdm_grps_no_data, pusch_pdu->dfts_ofdm.low_papr_group_number, current_BWP->mcs_table);
    }

    /*-----------------------------------------------------------------------------*/

    /* PUSCH PTRS */
    if (ps->NR_DMRS_UplinkConfig && ps->NR_DMRS_UplinkConfig->phaseTrackingRS != NULL) {
      bool valid_ptrs_setup = false;
      pusch_pdu->pusch_ptrs.ptrs_ports_list   = (nfapi_nr_ptrs_ports_t *) malloc(2*sizeof(nfapi_nr_ptrs_ports_t));
      valid_ptrs_setup = set_ul_ptrs_values(ps->NR_DMRS_UplinkConfig->phaseTrackingRS->choice.setup,
                                            pusch_pdu->rb_size, pusch_pdu->mcs_index, pusch_pdu->mcs_table,
                                            &pusch_pdu->pusch_ptrs.ptrs_freq_density,&pusch_pdu->pusch_ptrs.ptrs_time_density,
                                            &pusch_pdu->pusch_ptrs.ptrs_ports_list->ptrs_re_offset,&pusch_pdu->pusch_ptrs.num_ptrs_ports,
                                            &pusch_pdu->pusch_ptrs.ul_ptrs_power, pusch_pdu->nr_of_symbols);
      if (valid_ptrs_setup==true) {
        pusch_pdu->pdu_bit_map |= PUSCH_PDU_BITMAP_PUSCH_PTRS; // enable PUSCH PTRS
      }
    }
    else{
      pusch_pdu->pdu_bit_map &= ~PUSCH_PDU_BITMAP_PUSCH_PTRS; // disable PUSCH PTRS
    }

    /* look up the PDCCH PDU for this BWP and CORESET. If it does not exist,
     * create it */
    NR_SearchSpace_t *ss = sched_ctrl->search_space;
    NR_ControlResourceSet_t *coreset = sched_ctrl->coreset;
    const int coresetid = coreset->controlResourceSetId;
    nfapi_nr_dl_tti_pdcch_pdu_rel15_t *pdcch_pdu = pdcch_pdu_coreset[coresetid];
    if (!pdcch_pdu) {
      nfapi_nr_ul_dci_request_pdus_t *ul_dci_request_pdu = &ul_dci_req->ul_dci_pdu_list[ul_dci_req->numPdus];
      memset(ul_dci_request_pdu, 0, sizeof(nfapi_nr_ul_dci_request_pdus_t));
      ul_dci_request_pdu->PDUType = NFAPI_NR_DL_TTI_PDCCH_PDU_TYPE;
      ul_dci_request_pdu->PDUSize = (uint8_t)(2+sizeof(nfapi_nr_dl_tti_pdcch_pdu));
      pdcch_pdu = &ul_dci_request_pdu->pdcch_pdu.pdcch_pdu_rel15;
      ul_dci_req->numPdus += 1;
      nr_configure_pdcch(pdcch_pdu, coreset, false, &sched_ctrl->sched_pdcch);
      pdcch_pdu_coreset[coresetid] = pdcch_pdu;
    }

    LOG_D(NR_MAC,"Configuring ULDCI/PDCCH in %d.%d at CCE %d, rnti %04x\n", frame,slot,sched_ctrl->cce_index,rnti);

    /* Fill PDCCH DL DCI PDU */
    nfapi_nr_dl_dci_pdu_t *dci_pdu = &pdcch_pdu->dci_pdu[pdcch_pdu->numDlDci];
    pdcch_pdu->numDlDci++;
    dci_pdu->RNTI = rnti;
    if (coreset->pdcch_DMRS_ScramblingID &&
        ss->searchSpaceType->present == NR_SearchSpace__searchSpaceType_PR_ue_Specific) {
      dci_pdu->ScramblingId = *coreset->pdcch_DMRS_ScramblingID;
      dci_pdu->ScramblingRNTI = rnti;
    } else {
      dci_pdu->ScramblingId = *scc->physCellId;
      dci_pdu->ScramblingRNTI = 0;
    }
    dci_pdu->AggregationLevel = sched_ctrl->aggregation_level;
    dci_pdu->CceIndex = sched_ctrl->cce_index;
    dci_pdu->beta_PDCCH_1_0 = 0;
    dci_pdu->powerControlOffsetSS = 1;

    dci_pdu_rel15_t uldci_payload;
    memset(&uldci_payload, 0, sizeof(uldci_payload));

    config_uldci(sib1,
                 scc,
                 pusch_pdu,
                 &uldci_payload,
                 ps->time_domain_allocation,
                 UE->UE_sched_ctrl.tpc0,
                 current_BWP);
    fill_dci_pdu_rel15(scc,
                       cg,
                       &UE->current_DL_BWP,
                       dci_pdu,
                       &uldci_payload,
                       current_BWP->dci_format,
                       rnti_types[0],
                       pusch_pdu->bwp_size,
                       current_BWP->bwp_id,
                       coreset,
                       nr_mac->cset0_bwp_size);

    memset(sched_pusch, 0, sizeof(*sched_pusch));
  }
}<|MERGE_RESOLUTION|>--- conflicted
+++ resolved
@@ -1767,10 +1767,7 @@
     pusch_pdu->pusch_data.tb_size = sched_pusch->tb_size;
     pusch_pdu->pusch_data.num_cb = 0; //CBG not supported
 
-<<<<<<< HEAD
-    pusch_pdu->maintenance_parms_v3.tbSizeLbrmBytes = 0;
     pusch_pdu->maintenance_parms_v3.ldpcBaseGraph = get_BG(sched_pusch->tb_size<<3,sched_pusch->R);
-=======
     if(current_BWP->pusch_servingcellconfig &&
        current_BWP->pusch_servingcellconfig->rateMatching) {
       // TBS_LBRM according to section 5.4.2.1 of 38.212
@@ -1786,7 +1783,6 @@
     }
     else
      pusch_pdu->maintenance_parms_v3.tbSizeLbrmBytes = 0;
->>>>>>> 474cde3b
 
     LOG_D(NR_MAC,"PUSCH PDU : data_scrambling_identity %x, dmrs_scrambling_id %x\n",pusch_pdu->data_scrambling_id,pusch_pdu->ul_dmrs_scrambling_id);
     /* TRANSFORM PRECODING --------------------------------------------------------*/
