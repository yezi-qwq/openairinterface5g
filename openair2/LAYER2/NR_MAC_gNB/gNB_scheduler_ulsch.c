/*
 * Licensed to the OpenAirInterface (OAI) Software Alliance under one or more
 * contributor license agreements.  See the NOTICE file distributed with
 * this work for additional information regarding copyright ownership.
 * The OpenAirInterface Software Alliance licenses this file to You under
 * the OAI Public License, Version 1.1  (the "License"); you may not use this file
 * except in compliance with the License.
 * You may obtain a copy of the License at
 *
 *      http://www.openairinterface.org/?page_id=698
 *
 * Unless required by applicable law or agreed to in writing, software
 * distributed under the License is distributed on an "AS IS" BASIS,
 * WITHOUT WARRANTIES OR CONDITIONS OF ANY KIND, either express or implied.
 * See the License for the specific language governing permissions and
 * limitations under the License.
 *-------------------------------------------------------------------------------
 * For more information about the OpenAirInterface (OAI) Software Alliance:
 *      contact@openairinterface.org
 */

/*! \file gNB_scheduler_ulsch.c
 * \brief gNB procedures for the ULSCH transport channel
 * \author Navid Nikaein and Raymond Knopp, Guido Casati
 * \date 2019
 * \email: guido.casati@iis.fraunhofer.de
 * \version 1.0
 * @ingroup _mac
 */


#include "LAYER2/NR_MAC_gNB/mac_proto.h"
#include "executables/softmodem-common.h"
#include "common/utils/nr/nr_common.h"
#include "utils.h"
#include <openair2/UTIL/OPT/opt.h>

#include "LAYER2/NR_MAC_COMMON/nr_mac_extern.h"

int get_dci_format(NR_UE_sched_ctrl_t *sched_ctrl) {

    const long f = sched_ctrl->search_space->searchSpaceType->choice.ue_Specific->dci_Formats;
    int dci_format;
    if (sched_ctrl->search_space) {
       dci_format = f ? NR_UL_DCI_FORMAT_0_1 : NR_UL_DCI_FORMAT_0_0;
    }
    else {
       dci_format = NR_UL_DCI_FORMAT_0_0;
    }

    return(dci_format);
}

void calculate_preferred_ul_tda(module_id_t module_id, const NR_BWP_Uplink_t *ubwp)
{
  gNB_MAC_INST *nrmac = RC.nrmac[module_id];
  const int bwp_id = ubwp->bwp_Id;
  if (nrmac->preferred_ul_tda[bwp_id])
    return;

  /* there is a mixed slot only when in TDD */
  NR_ServingCellConfigCommon_t *scc = nrmac->common_channels->ServingCellConfigCommon;
  lte_frame_type_t frame_type = nrmac->common_channels->frame_type;
  const int n = nr_slots_per_frame[*scc->ssbSubcarrierSpacing];
  const int mu = scc->uplinkConfigCommon->initialUplinkBWP->genericParameters.subcarrierSpacing;
  const NR_TDD_UL_DL_Pattern_t *tdd =
      scc->tdd_UL_DL_ConfigurationCommon ? &scc->tdd_UL_DL_ConfigurationCommon->pattern1 : NULL;
  /* Uplink symbols are at the end of the slot */
  int symb_ulMixed = 0;
  int nr_mix_slots = 0;
  int nr_slots_period = n;
  if (tdd) {
    symb_ulMixed = ((1 << tdd->nrofUplinkSymbols) - 1) << (14 - tdd->nrofUplinkSymbols);
    nr_mix_slots = tdd->nrofDownlinkSymbols != 0 || tdd->nrofUplinkSymbols != 0;
    nr_slots_period /= get_nb_periods_per_frame(tdd->dl_UL_TransmissionPeriodicity);
  }
  else
    // if TDD configuration is not present and the band is not FDD, it means it is a dynamic TDD configuration
    AssertFatal(nrmac->common_channels->frame_type == FDD,"Dynamic TDD not handled yet\n");

  const struct NR_PUCCH_Config__resourceToAddModList *resList = ubwp->bwp_Dedicated->pucch_Config->choice.setup->resourceToAddModList;
  // for the moment, just block any symbol that might hold a PUCCH, regardless
  // of the RB. This is a big simplification, as most RBs will NOT have a PUCCH
  // in the respective symbols, but it simplifies scheduling
  uint16_t symb_pucch = 0;
  for (int i = 0; i < resList->list.count; ++i) {
    const NR_PUCCH_Resource_t *resource = resList->list.array[i];
    int nrofSymbols = 0;
    int startingSymbolIndex = 0;
    switch (resource->format.present) {
      case NR_PUCCH_Resource__format_PR_format0:
        nrofSymbols = resource->format.choice.format0->nrofSymbols;
        startingSymbolIndex = resource->format.choice.format0->startingSymbolIndex;
        break;
      case NR_PUCCH_Resource__format_PR_format1:
        nrofSymbols = resource->format.choice.format1->nrofSymbols;
        startingSymbolIndex = resource->format.choice.format1->startingSymbolIndex;
        break;
      case NR_PUCCH_Resource__format_PR_format2:
        nrofSymbols = resource->format.choice.format2->nrofSymbols;
        startingSymbolIndex = resource->format.choice.format2->startingSymbolIndex;
        break;
      case NR_PUCCH_Resource__format_PR_format3:
        nrofSymbols = resource->format.choice.format3->nrofSymbols;
        startingSymbolIndex = resource->format.choice.format3->startingSymbolIndex;
        break;
      case NR_PUCCH_Resource__format_PR_format4:
        nrofSymbols = resource->format.choice.format4->nrofSymbols;
        startingSymbolIndex = resource->format.choice.format4->startingSymbolIndex;
        break;
      default:
        AssertFatal(0, "found NR_PUCCH format index %d\n", resource->format.present);
        break;
    }
    symb_pucch |= ((1 << nrofSymbols) - 1) << startingSymbolIndex;
  }

  /* check that TDA index 1 fits into UL slot and does not overlap with PUCCH */
  const struct NR_PUSCH_TimeDomainResourceAllocationList *tdaList = ubwp->bwp_Common->pusch_ConfigCommon->choice.setup->pusch_TimeDomainAllocationList;
  const NR_PUSCH_TimeDomainResourceAllocation_t *tdaP_UL = tdaList->list.array[0];
  const int k2 = get_K2(scc, (NR_BWP_Uplink_t*)ubwp,0, mu);
  int start, len;
  SLIV2SL(tdaP_UL->startSymbolAndLength, &start, &len);
  const uint16_t symb_tda = ((1 << len) - 1) << start;
  // check whether PUCCH and TDA overlap: then, we cannot use it. Note that
  // here we assume that the PUCCH is scheduled in every slot, and on all RBs
  // (which is mostly not true, this is a simplification)
  AssertFatal((symb_pucch & symb_tda) == 0, "TDA index 0 for UL overlaps with PUCCH\n");

  // get largest time domain allocation (TDA) for UL slot and UL in mixed slot
  int tdaMi = -1;
  if (nr_mix_slots>0) {
    const NR_PUSCH_TimeDomainResourceAllocation_t *tdaP_Mi = tdaList->list.array[1];
    AssertFatal(k2 == get_K2(scc, (NR_BWP_Uplink_t*)ubwp, 1, mu),
                "scheduler cannot handle different k2 for UL slot (%d) and UL Mixed slot (%ld)\n",
                k2,
                get_K2(scc, (NR_BWP_Uplink_t*)ubwp, 1, mu));
    SLIV2SL(tdaP_Mi->startSymbolAndLength, &start, &len);
    const uint16_t symb_tda_mi = ((1 << len) - 1) << start;
    // check whether PUCCH and TDA overlap: then, we cannot use it. Also, check
    // whether TDA is entirely within mixed slot, UL. Note that here we assume
    // that the PUCCH is scheduled in every slot, and on all RBs (which is
    // mostly not true, this is a simplification)
    if ((symb_pucch & symb_tda_mi) == 0 && (symb_ulMixed & symb_tda_mi) == symb_tda_mi) {
      tdaMi = 1;
    } else {
      LOG_E(NR_MAC,
            "TDA index 1 UL overlaps with PUCCH or is not entirely in mixed slot (symb_pucch %x symb_ulMixed %x symb_tda_mi %x), won't schedule UL mixed slot\n",
            symb_pucch,
            symb_ulMixed,
            symb_tda_mi);
    }
  }

  nrmac->preferred_ul_tda[bwp_id] = malloc(n * sizeof(*nrmac->preferred_ul_tda[bwp_id]));

  for (int slot = 0; slot < n; ++slot) {
    const int sched_slot = (slot + k2) % n;
    nrmac->preferred_ul_tda[bwp_id][slot] = -1;
    if (frame_type == FDD || sched_slot % nr_slots_period >= tdd->nrofDownlinkSlots + nr_mix_slots)
      nrmac->preferred_ul_tda[bwp_id][slot] = 0;
    else if (nr_mix_slots && sched_slot % nr_slots_period == tdd->nrofDownlinkSlots)
      nrmac->preferred_ul_tda[bwp_id][slot] = tdaMi;
    LOG_D(MAC, "DL slot %d UL slot %d preferred_ul_tda %d\n", slot, sched_slot, nrmac->preferred_ul_tda[bwp_id][slot]);
  }

  if (tdd && k2 < tdd->nrofUplinkSlots) {
    LOG_W(NR_MAC,
          "k2 %d < tdd->nrofUplinkSlots %ld: not all UL slots can be scheduled\n",
          k2,
          tdd->nrofUplinkSlots);
  }
}

//  For both UL-SCH except:
//   - UL-SCH: fixed-size MAC CE(known by LCID)
//   - UL-SCH: padding
//   - UL-SCH: MSG3 48-bits
//  |0|1|2|3|4|5|6|7|  bit-wise
//  |R|F|   LCID    |
//  |       L       |
//  |0|1|2|3|4|5|6|7|  bit-wise
//  |R|F|   LCID    |
//  |       L       |
//  |       L       |
//
//  For:
//   - UL-SCH: fixed-size MAC CE(known by LCID)
//   - UL-SCH: padding, for single/multiple 1-oct padding CE(s)
//   - UL-SCH: MSG3 48-bits
//  |0|1|2|3|4|5|6|7|  bit-wise
//  |R|R|   LCID    |
//
//  LCID: The Logical Channel ID field identifies the logical channel instance of the corresponding MAC SDU or the type of the corresponding MAC CE or padding as described in Tables 6.2.1-1 and 6.2.1-2 for the DL-SCH and UL-SCH respectively. There is one LCID field per MAC subheader. The LCID field size is 6 bits;
//  L: The Length field indicates the length of the corresponding MAC SDU or variable-sized MAC CE in bytes. There is one L field per MAC subheader except for subheaders corresponding to fixed-sized MAC CEs and padding. The size of the L field is indicated by the F field;
//  F: length of L is 0:8 or 1:16 bits wide
//  R: Reserved bit, set to zero.

int nr_process_mac_pdu(module_id_t module_idP,
                        int UE_id,
                        uint8_t CC_id,
                        frame_t frameP,
                        sub_frame_t slot,
                        uint8_t *pduP,
                        int pdu_len)
{

    uint8_t rx_lcid;
    uint8_t done = 0;
    uint16_t mac_ce_len;
    uint16_t mac_subheader_len;
    uint16_t mac_sdu_len;

    NR_UE_info_t *UE_info = &RC.nrmac[module_idP]->UE_info;
    NR_UE_sched_ctrl_t *sched_ctrl = &UE_info->UE_sched_ctrl[UE_id];

    if ( pduP[0] != UL_SCH_LCID_PADDING )
      trace_NRpdu(DIRECTION_UPLINK, pduP, pdu_len, UE_id, WS_C_RNTI, UE_info->rnti[UE_id], frameP, 0, 0, 0);

    #ifdef ENABLE_MAC_PAYLOAD_DEBUG
    LOG_I(NR_MAC, "In %s: dumping MAC PDU in %d.%d:\n", __func__, frameP, slot);
    log_dump(NR_MAC, pduP, pdu_len, LOG_DUMP_CHAR, "\n");
    #endif

    while (!done && pdu_len > 0){
        mac_ce_len = 0;
        mac_subheader_len = sizeof(NR_MAC_SUBHEADER_FIXED);
        mac_sdu_len = 0;
        rx_lcid = ((NR_MAC_SUBHEADER_FIXED *)pduP)->LCID;

        LOG_D(NR_MAC, "In %s: received UL-SCH sub-PDU with LCID 0x%x in %d.%d (remaining PDU length %d)\n", __func__, rx_lcid, frameP, slot, pdu_len);

        unsigned char *ce_ptr;
        int n_Lcg = 0;

        switch(rx_lcid){
            //  MAC CE

            /*#ifdef DEBUG_HEADER_PARSING
              LOG_D(NR_MAC, "[UE] LCID %d, PDU length %d\n", ((NR_MAC_SUBHEADER_FIXED *)pduP)->LCID, pdu_len);
            #endif*/
        case UL_SCH_LCID_RECOMMENDED_BITRATE_QUERY:
              // 38.321 Ch6.1.3.20
              mac_ce_len = 2;
              break;
        case UL_SCH_LCID_CONFIGURED_GRANT_CONFIRMATION:
                // 38.321 Ch6.1.3.7
                break;

        case UL_SCH_LCID_S_BSR:
        case UL_SCH_LCID_S_TRUNCATED_BSR:
               //38.321 section 6.1.3.1
               //fixed length
               mac_ce_len =1;
               /* Extract short BSR value */
               ce_ptr = &pduP[mac_subheader_len];
               NR_BSR_SHORT *bsr_s = (NR_BSR_SHORT *) ce_ptr;
               sched_ctrl->estimated_ul_buffer = 0;
               sched_ctrl->estimated_ul_buffer = NR_SHORT_BSR_TABLE[bsr_s->Buffer_size];
               LOG_D(NR_MAC,
                     "SHORT BSR at %4d.%2d, LCG ID %d, BS Index %d, BS value < %d, est buf %d\n",
                     frameP,
                     slot,
                     bsr_s->LcgID,
                     bsr_s->Buffer_size,
                     NR_SHORT_BSR_TABLE[bsr_s->Buffer_size],
                     sched_ctrl->estimated_ul_buffer);
               break;

        case UL_SCH_LCID_L_BSR:
        case UL_SCH_LCID_L_TRUNCATED_BSR:
        	//38.321 section 6.1.3.1
        	//variable length
        	mac_ce_len |= (uint16_t)((NR_MAC_SUBHEADER_SHORT *)pduP)->L;
        	mac_subheader_len = 2;
        	if(((NR_MAC_SUBHEADER_SHORT *)pduP)->F){
        		mac_ce_len |= (uint16_t)(((NR_MAC_SUBHEADER_LONG *)pduP)->L2)<<8;
        		mac_subheader_len = 3;
        	}
        	/* Extract long BSR value */
               ce_ptr = &pduP[mac_subheader_len];
               NR_BSR_LONG *bsr_l = (NR_BSR_LONG *) ce_ptr;
               sched_ctrl->estimated_ul_buffer = 0;

               n_Lcg = bsr_l->LcgID7 + bsr_l->LcgID6 + bsr_l->LcgID5 + bsr_l->LcgID4 +
                       bsr_l->LcgID3 + bsr_l->LcgID2 + bsr_l->LcgID1 + bsr_l->LcgID0;

               LOG_D(NR_MAC, "LONG BSR, LCG ID(7-0) %d/%d/%d/%d/%d/%d/%d/%d\n",
                     bsr_l->LcgID7, bsr_l->LcgID6, bsr_l->LcgID5, bsr_l->LcgID4,
                     bsr_l->LcgID3, bsr_l->LcgID2, bsr_l->LcgID1, bsr_l->LcgID0);

               for (int n = 0; n < n_Lcg; n++){
                 LOG_D(NR_MAC, "LONG BSR, %d/%d (n/n_Lcg), BS Index %d, BS value < %d",
                       n, n_Lcg, pduP[mac_subheader_len + 1 + n],
                       NR_LONG_BSR_TABLE[pduP[mac_subheader_len + 1 + n]]);
                 sched_ctrl->estimated_ul_buffer +=
                       NR_LONG_BSR_TABLE[pduP[mac_subheader_len + 1 + n]];
                 LOG_D(NR_MAC,
                       "LONG BSR at %4d.%2d, %d/%d (n/n_Lcg), BS Index %d, BS value < %d, total %d\n",
                       frameP,
                       slot,
                       n,
                       n_Lcg,
                       pduP[mac_subheader_len + 1 + n],
                       NR_LONG_BSR_TABLE[pduP[mac_subheader_len + 1 + n]],
                       sched_ctrl->estimated_ul_buffer);
               }

               break;

        case UL_SCH_LCID_C_RNTI:

          for (int i = 0; i < NR_NB_RA_PROC_MAX; i++) {
            NR_RA_t *ra = &RC.nrmac[module_idP]->common_channels[CC_id].ra[i];
            if (ra->state >= WAIT_Msg3 && ra->rnti == UE_info->rnti[UE_id]) {
              ra->crnti = ((pduP[1]&0xFF)<<8)|(pduP[2]&0xFF);
              ra->msg3_dcch_dtch = true;
              LOG_I(NR_MAC, "Received UL_SCH_LCID_C_RNTI with C-RNTI 0x%04x\n", ra->crnti);
              break;
            }
          }

        	//38.321 section 6.1.3.2
        	//fixed length
        	mac_ce_len = 2;
        	/* Extract CRNTI value */
        	break;

        case UL_SCH_LCID_SINGLE_ENTRY_PHR:
        	//38.321 section 6.1.3.8
        	//fixed length
        	mac_ce_len = 2;
        	/* Extract SINGLE ENTRY PHR elements for PHR calculation */
        	ce_ptr = &pduP[mac_subheader_len];
        	NR_SINGLE_ENTRY_PHR_MAC_CE *phr = (NR_SINGLE_ENTRY_PHR_MAC_CE *) ce_ptr;
        	/* Save the phr info */
        	const int PH = phr->PH;
        	const int PCMAX = phr->PCMAX;
        	/* 38.133 Table10.1.17.1-1 */
        	if (PH < 55)
        	  sched_ctrl->ph = PH - 32;
        	else
        	  sched_ctrl->ph = PH - 32 + (PH - 54);
        	/* 38.133 Table10.1.18.1-1 */
        	sched_ctrl->pcmax = PCMAX - 29;
        	LOG_D(NR_MAC, "SINGLE ENTRY PHR R1 %d PH %d (%d dB) R2 %d PCMAX %d (%d dBm)\n",
                      phr->R1, PH, sched_ctrl->ph, phr->R2, PCMAX, sched_ctrl->pcmax);
        	break;

        case UL_SCH_LCID_MULTI_ENTRY_PHR_1_OCT:
        	//38.321 section 6.1.3.9
        	//  varialbe length
        	mac_ce_len |= (uint16_t)((NR_MAC_SUBHEADER_SHORT *)pduP)->L;
        	mac_subheader_len = 2;
        	if(((NR_MAC_SUBHEADER_SHORT *)pduP)->F){
        		mac_ce_len |= (uint16_t)(((NR_MAC_SUBHEADER_LONG *)pduP)->L2)<<8;
        		mac_subheader_len = 3;
        	}
        	/* Extract MULTI ENTRY PHR elements from single octet bitmap for PHR calculation */
        	break;

        case UL_SCH_LCID_MULTI_ENTRY_PHR_4_OCT:
        	//38.321 section 6.1.3.9
        	//  varialbe length
        	mac_ce_len |= (uint16_t)((NR_MAC_SUBHEADER_SHORT *)pduP)->L;
        	mac_subheader_len = 2;
        	if(((NR_MAC_SUBHEADER_SHORT *)pduP)->F){
        		mac_ce_len |= (uint16_t)(((NR_MAC_SUBHEADER_LONG *)pduP)->L2)<<8;
        		mac_subheader_len = 3;
        	}
        	/* Extract MULTI ENTRY PHR elements from four octets bitmap for PHR calculation */
        	break;

        case UL_SCH_LCID_PADDING:
        	done = 1;
        	//  end of MAC PDU, can ignore the rest.
        	break;

        case UL_SCH_LCID_SRB1:
        case UL_SCH_LCID_SRB2:
          if(((NR_MAC_SUBHEADER_SHORT *)pduP)->F){
            //mac_sdu_len |= (uint16_t)(((NR_MAC_SUBHEADER_LONG *)pduP)->L2)<<8;
            mac_subheader_len = 3;
            mac_sdu_len = ((uint16_t)(((NR_MAC_SUBHEADER_LONG *) pduP)->L1 & 0x7f) << 8)
                | ((uint16_t)((NR_MAC_SUBHEADER_LONG *) pduP)->L2 & 0xff);
          } else {
            mac_sdu_len = (uint16_t)((NR_MAC_SUBHEADER_SHORT *)pduP)->L;
            mac_subheader_len = 2;
          }

          rnti_t crnti = UE_info->rnti[UE_id];
          int UE_idx = UE_id;
          for (int i = 0; i < NR_NB_RA_PROC_MAX; i++) {
            NR_RA_t *ra = &RC.nrmac[module_idP]->common_channels[CC_id].ra[i];
            if (ra->state >= WAIT_Msg3 && ra->rnti == UE_info->rnti[UE_id]) {
              uint8_t *next_subpduP = pduP + mac_subheader_len + mac_sdu_len;
              if ((pduP[mac_subheader_len+mac_sdu_len] & 0x3F) == UL_SCH_LCID_C_RNTI) {
                crnti = ((next_subpduP[1]&0xFF)<<8)|(next_subpduP[2]&0xFF);
                UE_idx = find_nr_UE_id(module_idP, crnti);
                break;
              }
            }
          }

          if (UE_info->CellGroup[UE_idx]) {
            LOG_D(NR_MAC, "[UE %d] Frame %d : ULSCH -> UL-DCCH %d (gNB %d, %d bytes), rnti: 0x%04x \n", module_idP, frameP, rx_lcid, module_idP, mac_sdu_len, crnti);
            mac_rlc_data_ind(module_idP,
                             crnti,
                             module_idP,
                             frameP,
                             ENB_FLAG_YES,
                             MBMS_FLAG_NO,
                             rx_lcid,
                             (char *) (pduP + mac_subheader_len),
                             mac_sdu_len,
                             1,
                             NULL);
          } else {
            AssertFatal(1==0,"[UE %d] Frame/Slot %d.%d : Received LCID %d which is not configured, dropping packet\n",UE_id,frameP,slot,rx_lcid);
          }
          break;
        case UL_SCH_LCID_SRB3:
              // todo
              break;

        case UL_SCH_LCID_CCCH:
        case UL_SCH_LCID_CCCH1:
          // fixed length
          mac_subheader_len = 1;

          if ( rx_lcid == UL_SCH_LCID_CCCH1 ) {
            // RRCResumeRequest1 message includes the full I-RNTI and has a size of 8 bytes
            mac_sdu_len = 8;

            // Check if it is a valid CCCH1 message, we get all 00's messages very often
            int i = 0;
            for(i=0; i<(mac_subheader_len+mac_sdu_len); i++) {
              if(pduP[i] != 0) {
                break;
              }
            }
            if (i == (mac_subheader_len+mac_sdu_len)) {
              LOG_D(NR_MAC, "%s() Invalid CCCH1 message!, pdu_len: %d\n", __func__, pdu_len);
              done = 1;
              break;
            }
          } else {
            // fixed length of 6 bytes
            mac_sdu_len = 6;
          }

          nr_mac_rrc_data_ind(module_idP,
                              CC_id,
                              frameP,
                              0,
                              0,
                              UE_info->rnti[UE_id],
                              CCCH,
                              pduP + mac_subheader_len,
                              mac_sdu_len,
                              0);
          break;

        case UL_SCH_LCID_DTCH:
          //  check if LCID is valid at current time.
          if (((NR_MAC_SUBHEADER_SHORT *)pduP)->F) {
            // mac_sdu_len |= (uint16_t)(((NR_MAC_SUBHEADER_LONG *)pduP)->L2)<<8;
            mac_subheader_len = 3;
            mac_sdu_len = ((uint16_t)(((NR_MAC_SUBHEADER_LONG *)pduP)->L1 & 0x7f) << 8)
                          | ((uint16_t)((NR_MAC_SUBHEADER_LONG *)pduP)->L2 & 0xff);

          } else {
            mac_sdu_len = (uint16_t)((NR_MAC_SUBHEADER_SHORT *)pduP)->L;
            mac_subheader_len = 2;
          }

          LOG_D(NR_MAC, "In %s: [UE %d] %d.%d : ULSCH -> UL-%s %d (gNB %d, %d bytes)\n",
                __func__,
                module_idP,
                frameP,
                slot,
                rx_lcid<4?"DCCH":"DTCH",
                rx_lcid,
                module_idP,
                mac_sdu_len);
          UE_info->mac_stats[UE_id].lc_bytes_rx[rx_lcid] += mac_sdu_len;

          mac_rlc_data_ind(module_idP,
                           UE_info->rnti[UE_id],
                           module_idP,
                           frameP,
                           ENB_FLAG_YES,
                           MBMS_FLAG_NO,
                           rx_lcid,
                           (char *)(pduP + mac_subheader_len),
                           mac_sdu_len,
                           1,
                           NULL);

          /* Updated estimated buffer when receiving data */
          if (sched_ctrl->estimated_ul_buffer >= mac_sdu_len)
            sched_ctrl->estimated_ul_buffer -= mac_sdu_len;
          else
            sched_ctrl->estimated_ul_buffer = 0;
          break;

        default:
          LOG_E(NR_MAC, "Received unknown MAC header (LCID = 0x%02x)\n", rx_lcid);
          return -1;
          break;
        }

        #ifdef ENABLE_MAC_PAYLOAD_DEBUG
        if (rx_lcid < 45 || rx_lcid == 52 || rx_lcid == 63) {
          LOG_I(NR_MAC, "In %s: dumping UL MAC SDU sub-header with length %d (LCID = 0x%02x):\n", __func__, mac_subheader_len, rx_lcid);
          log_dump(NR_MAC, pduP, mac_subheader_len, LOG_DUMP_CHAR, "\n");
          LOG_I(NR_MAC, "In %s: dumping UL MAC SDU with length %d (LCID = 0x%02x):\n", __func__, mac_sdu_len, rx_lcid);
          log_dump(NR_MAC, pduP + mac_subheader_len, mac_sdu_len, LOG_DUMP_CHAR, "\n");
        } else {
          LOG_I(NR_MAC, "In %s: dumping UL MAC CE with length %d (LCID = 0x%02x):\n", __func__, mac_ce_len, rx_lcid);
          log_dump(NR_MAC, pduP + mac_subheader_len + mac_sdu_len, mac_ce_len, LOG_DUMP_CHAR, "\n");
        }
        #endif

        pduP += ( mac_subheader_len + mac_ce_len + mac_sdu_len );
        pdu_len -= ( mac_subheader_len + mac_ce_len + mac_sdu_len );

        if (pdu_len < 0) {
          LOG_E(NR_MAC, "In %s: residual UL MAC PDU in %d.%d with length < 0!, pdu_len %d \n", __func__, frameP, slot, pdu_len);
          LOG_E(NR_MAC, "MAC PDU ");
          for (int i = 0; i < 20; i++) // Only printf 1st - 20nd bytes
            printf("%02x ", pduP[i]);
          printf("\n");
          return 0;
        }
    }
  return 0;
}

void abort_nr_ul_harq(module_id_t mod_id, int UE_id, int8_t harq_pid)
{
  NR_UE_info_t *UE_info = &RC.nrmac[mod_id]->UE_info;
  NR_UE_sched_ctrl_t *sched_ctrl = &UE_info->UE_sched_ctrl[UE_id];
  NR_UE_ul_harq_t *harq = &sched_ctrl->ul_harq_processes[harq_pid];

  harq->ndi ^= 1;
  harq->round = 0;
  UE_info->mac_stats[UE_id].ulsch_errors++;
  add_tail_nr_list(&sched_ctrl->available_ul_harq, harq_pid);

  /* the transmission failed: the UE won't send the data we expected initially,
   * so retrieve to correctly schedule after next BSR */
  sched_ctrl->sched_ul_bytes -= harq->sched_pusch.tb_size;
  if (sched_ctrl->sched_ul_bytes < 0)
    sched_ctrl->sched_ul_bytes = 0;
}

void handle_nr_ul_harq(const int CC_idP,
                       module_id_t mod_id,
                       frame_t frame,
                       sub_frame_t slot,
                       const nfapi_nr_crc_t *crc_pdu)
{
  gNB_MAC_INST *gNB_mac = RC.nrmac[mod_id];
  int UE_id = find_nr_UE_id(mod_id, crc_pdu->rnti);
  if (UE_id < 0) {
    for (int i = 0; i < NR_NB_RA_PROC_MAX; ++i) {
      NR_RA_t *ra = &gNB_mac->common_channels[CC_idP].ra[i];
      if (ra->state >= WAIT_Msg3 &&
          ra->rnti == crc_pdu->rnti)
        return;
    }
    LOG_E(NR_MAC, "%s(): unknown RNTI 0x%04x in PUSCH\n", __func__, crc_pdu->rnti);
    return;
  }
  NR_UE_info_t *UE_info = &RC.nrmac[mod_id]->UE_info;
  NR_UE_sched_ctrl_t *sched_ctrl = &UE_info->UE_sched_ctrl[UE_id];
  int8_t harq_pid = sched_ctrl->feedback_ul_harq.head;
  LOG_D(NR_MAC, "Comparing crc_pdu->harq_id vs feedback harq_pid = %d %d\n",crc_pdu->harq_id, harq_pid);
  while (crc_pdu->harq_id != harq_pid || harq_pid < 0) {
    LOG_W(NR_MAC,
          "Unexpected ULSCH HARQ PID %d (have %d) for RNTI 0x%04x (ignore this warning for RA)\n",
          crc_pdu->harq_id,
          harq_pid,
          crc_pdu->rnti);
    if (harq_pid < 0)
      return;

    remove_front_nr_list(&sched_ctrl->feedback_ul_harq);
    sched_ctrl->ul_harq_processes[harq_pid].is_waiting = false;
    if(sched_ctrl->ul_harq_processes[harq_pid].round >= MAX_HARQ_ROUNDS - 1) {
      abort_nr_ul_harq(mod_id, UE_id, harq_pid);
    } else {
      sched_ctrl->ul_harq_processes[harq_pid].round++;
      add_tail_nr_list(&sched_ctrl->retrans_ul_harq, harq_pid);
    }
    harq_pid = sched_ctrl->feedback_ul_harq.head;
  }
  remove_front_nr_list(&sched_ctrl->feedback_ul_harq);
  NR_UE_ul_harq_t *harq = &sched_ctrl->ul_harq_processes[harq_pid];
  DevAssert(harq->is_waiting);
  harq->feedback_slot = -1;
  harq->is_waiting = false;
  if (!crc_pdu->tb_crc_status) {
    harq->ndi ^= 1;
    harq->round = 0;
    LOG_D(NR_MAC,
          "Ulharq id %d crc passed for RNTI %04x\n",
          harq_pid,
          crc_pdu->rnti);
    add_tail_nr_list(&sched_ctrl->available_ul_harq, harq_pid);
  } else if (harq->round >= MAX_HARQ_ROUNDS - 1) {
    abort_nr_ul_harq(mod_id, UE_id, harq_pid);
    LOG_D(NR_MAC,
          "RNTI %04x: Ulharq id %d crc failed in all rounds\n",
          crc_pdu->rnti,
          harq_pid);
  } else {
    harq->round++;
    LOG_D(NR_MAC,
          "Ulharq id %d crc failed for RNTI %04x\n",
          harq_pid,
          crc_pdu->rnti);
    add_tail_nr_list(&sched_ctrl->retrans_ul_harq, harq_pid);
  }
}

/*
* When data are received on PHY and transmitted to MAC
*/
void nr_rx_sdu(const module_id_t gnb_mod_idP,
               const int CC_idP,
               const frame_t frameP,
               const sub_frame_t slotP,
               const rnti_t rntiP,
               uint8_t *sduP,
               const uint16_t sdu_lenP,
               const uint16_t timing_advance,
               const uint8_t ul_cqi,
               const uint16_t rssi){

  gNB_MAC_INST *gNB_mac = RC.nrmac[gnb_mod_idP];
  NR_UE_info_t *UE_info = &gNB_mac->UE_info;

  const int current_rnti = rntiP;
  const int UE_id = find_nr_UE_id(gnb_mod_idP, current_rnti);
  const int target_snrx10 = gNB_mac->pusch_target_snrx10;
  const int pusch_failure_thres = gNB_mac->pusch_failure_thres;

  if (UE_id != -1) {
    NR_UE_sched_ctrl_t *UE_scheduling_control = &UE_info->UE_sched_ctrl[UE_id];
    const int8_t harq_pid = UE_scheduling_control->feedback_ul_harq.head;

    if (sduP)
      T(T_GNB_MAC_UL_PDU_WITH_DATA, T_INT(gnb_mod_idP), T_INT(CC_idP),
        T_INT(rntiP), T_INT(frameP), T_INT(slotP), T_INT(harq_pid),
        T_BUFFER(sduP, sdu_lenP));

    UE_info->mac_stats[UE_id].ulsch_total_bytes_rx += sdu_lenP;
    LOG_D(NR_MAC, "[gNB %d][PUSCH %d] CC_id %d %d.%d Received ULSCH sdu from PHY (rnti %x, UE_id %d) ul_cqi %d TA %d sduP %p, rssi %d\n",
          gnb_mod_idP,
          harq_pid,
          CC_idP,
          frameP,
          slotP,
          current_rnti,
          UE_id,
          ul_cqi,
          timing_advance,
          sduP,
          rssi);

    // if not missed detection (10dB threshold for now)
    if (rssi>0) {
      UE_scheduling_control->tpc0 = nr_get_tpc(target_snrx10,ul_cqi,30);
      if (timing_advance != 0xffff)
        UE_scheduling_control->ta_update = timing_advance;
      UE_scheduling_control->raw_rssi = rssi;
      UE_scheduling_control->pusch_snrx10 = ul_cqi * 5 - 640;
      LOG_D(NR_MAC, "[UE %d] PUSCH TPC %d and TA %d\n",UE_id,UE_scheduling_control->tpc0,UE_scheduling_control->ta_update);
    }
    else{
      LOG_D(NR_MAC,"[UE %d] Detected DTX : increasing UE TX power\n",UE_id);
      UE_scheduling_control->tpc0 = 3;
    }

#if defined(ENABLE_MAC_PAYLOAD_DEBUG)

    LOG_I(NR_MAC, "Printing received UL MAC payload at gNB side: %d \n");
    for (int i = 0; i < sdu_lenP ; i++) {
	  //harq_process_ul_ue->a[i] = (unsigned char) rand();
	  //printf("a[%d]=0x%02x\n",i,harq_process_ul_ue->a[i]);
	  printf("%02x ",(unsigned char)sduP[i]);
    }
    printf("\n");

#endif

    if (sduP != NULL){
      LOG_D(NR_MAC, "Received PDU at MAC gNB \n");

      UE_info->UE_sched_ctrl[UE_id].pusch_consecutive_dtx_cnt = 0;
      const uint32_t tb_size = UE_scheduling_control->ul_harq_processes[harq_pid].sched_pusch.tb_size;
      UE_scheduling_control->sched_ul_bytes -= tb_size;
      if (UE_scheduling_control->sched_ul_bytes < 0)
        UE_scheduling_control->sched_ul_bytes = 0;

      nr_process_mac_pdu(gnb_mod_idP, UE_id, CC_idP, frameP, slotP, sduP, sdu_lenP);
    }
    else {
      NR_UE_ul_harq_t *cur_harq = &UE_scheduling_control->ul_harq_processes[harq_pid];
      /* reduce sched_ul_bytes when cur_harq->round == 3 */
      if (cur_harq->round == 3){
        const uint32_t tb_size = UE_scheduling_control->ul_harq_processes[harq_pid].sched_pusch.tb_size;
        UE_scheduling_control->sched_ul_bytes -= tb_size;
        if (UE_scheduling_control->sched_ul_bytes < 0)
          UE_scheduling_control->sched_ul_bytes = 0;
      }
      if (ul_cqi <= 128) {
        UE_info->UE_sched_ctrl[UE_id].pusch_consecutive_dtx_cnt++;
        UE_info->mac_stats[UE_id].ulsch_DTX++;
      }
      if (!get_softmodem_params()->phy_test && UE_info->UE_sched_ctrl[UE_id].pusch_consecutive_dtx_cnt >= pusch_failure_thres) {
         LOG_W(NR_MAC,"Detected UL Failure on PUSCH after %d PUSCH DTX, stopping scheduling\n",
               UE_info->UE_sched_ctrl[UE_id].pusch_consecutive_dtx_cnt);
         UE_info->UE_sched_ctrl[UE_id].ul_failure = 1;
         nr_mac_gNB_rrc_ul_failure(gnb_mod_idP,CC_idP,frameP,slotP,rntiP);
      }
    }
  } else if(sduP) {

    bool no_sig = true;
    for (int k = 0; k < sdu_lenP; k++) {
      if(sduP[k]!=0) {
        no_sig = false;
        break;
      }
    }

    if(no_sig) {
      LOG_W(NR_MAC, "No signal\n");
    }

    T(T_GNB_MAC_UL_PDU_WITH_DATA, T_INT(gnb_mod_idP), T_INT(CC_idP),
      T_INT(rntiP), T_INT(frameP), T_INT(slotP), T_INT(-1) /* harq_pid */,
      T_BUFFER(sduP, sdu_lenP));

    /* we don't know this UE (yet). Check whether there is a ongoing RA (Msg 3)
     * and check the corresponding UE's RNTI match, in which case we activate
     * it. */
    for (int i = 0; i < NR_NB_RA_PROC_MAX; ++i) {
      NR_RA_t *ra = &gNB_mac->common_channels[CC_idP].ra[i];
      if (ra->state != WAIT_Msg3)
        continue;

      if(no_sig) {
        LOG_W(NR_MAC, "Random Access %i failed at state %i (no signal)\n", i, ra->state);
        nr_mac_remove_ra_rnti(gnb_mod_idP, ra->rnti);
        nr_clear_ra_proc(gnb_mod_idP, CC_idP, frameP, ra);
      } else {

        // random access pusch with TC-RNTI
        if (ra->rnti != current_rnti) {
          LOG_W(NR_MAC,
                "expected TC_RNTI %04x to match current RNTI %04x\n",
                ra->rnti,
                current_rnti);

          if( (frameP==ra->Msg3_frame) && (slotP==ra->Msg3_slot) ) {
            LOG_W(NR_MAC, "Random Access %i failed at state %i (TC_RNTI %04x RNTI %04x)\n", i, ra->state,ra->rnti,current_rnti);
            nr_mac_remove_ra_rnti(gnb_mod_idP, ra->rnti);
            nr_clear_ra_proc(gnb_mod_idP, CC_idP, frameP, ra);
          }

          continue;
        }

        int UE_id=-1;

        UE_id = add_new_nr_ue(gnb_mod_idP, ra->rnti, ra->CellGroup);
        if (UE_id<0) {
          LOG_W(NR_MAC, "Random Access %i discarded at state %i (TC_RNTI %04x RNTI %04x): max number of users achieved!\n", i, ra->state,ra->rnti,current_rnti);
          nr_mac_remove_ra_rnti(gnb_mod_idP, ra->rnti);
          nr_clear_ra_proc(gnb_mod_idP, CC_idP, frameP, ra);
          return;
        }

        UE_info->UE_beam_index[UE_id] = ra->beam_id;

        // re-initialize ta update variables after RA procedure completion
        UE_info->UE_sched_ctrl[UE_id].ta_frame = frameP;

        LOG_D(NR_MAC,
              "reset RA state information for RA-RNTI 0x%04x/index %d\n",
              ra->rnti,
              i);

        LOG_I(NR_MAC,
              "[gNB %d][RAPROC] PUSCH with TC_RNTI 0x%04x received correctly, "
              "adding UE MAC Context UE_id %d/RNTI 0x%04x\n",
              gnb_mod_idP,
              current_rnti,
              UE_id,
              ra->rnti);

      NR_UE_sched_ctrl_t *UE_scheduling_control = &UE_info->UE_sched_ctrl[UE_id];

      UE_scheduling_control->tpc0 = nr_get_tpc(target_snrx10,ul_cqi,30);
      if (timing_advance != 0xffff)
        UE_scheduling_control->ta_update = timing_advance;
      UE_scheduling_control->raw_rssi = rssi;
      UE_scheduling_control->pusch_snrx10 = ul_cqi * 5 - 640;
      LOG_D(NR_MAC, "[UE %d] PUSCH TPC %d and TA %d\n",UE_id,UE_scheduling_control->tpc0,UE_scheduling_control->ta_update);
        if(ra->cfra) {

          LOG_A(NR_MAC, "(ue %i, rnti 0x%04x) CFRA procedure succeeded!\n", UE_id, ra->rnti);
          nr_mac_remove_ra_rnti(gnb_mod_idP, ra->rnti);
          nr_clear_ra_proc(gnb_mod_idP, CC_idP, frameP, ra);
          UE_info->active[UE_id] = true;

        } else {

          LOG_A(NR_MAC,"[RAPROC] RA-Msg3 received (sdu_lenP %d)\n",sdu_lenP);
          LOG_D(NR_MAC,"[RAPROC] Received Msg3:\n");
          for (int k = 0; k < sdu_lenP; k++) {
            LOG_D(NR_MAC,"(%i): 0x%x\n",k,sduP[k]);
          }

          // UE Contention Resolution Identity
          // Store the first 48 bits belonging to the uplink CCCH SDU within Msg3 to fill in Msg4
          // First byte corresponds to R/LCID MAC sub-header
          memcpy(ra->cont_res_id, &sduP[1], sizeof(uint8_t) * 6);

          if (nr_process_mac_pdu(gnb_mod_idP, UE_id, CC_idP, frameP, slotP, sduP, sdu_lenP) == 0) {
            ra->state = Msg4;
            ra->Msg4_frame = (frameP + 2) % 1024;
            ra->Msg4_slot = 1;
            
            if (ra->msg3_dcch_dtch) {
              // Check if the UE identified by C-RNTI still exists at the gNB
              int UE_id_C = find_nr_UE_id(gnb_mod_idP, ra->crnti);
              if (UE_id_C < 0) {
                // The UE identified by C-RNTI no longer exists at the gNB
                // Let's abort the current RA, so the UE will trigger a new RA later but using RRCSetupRequest instead. A better solution may be implemented
                mac_remove_nr_ue(gnb_mod_idP, ra->rnti);
                nr_clear_ra_proc(gnb_mod_idP, CC_idP, frameP, ra);
                return;
              } else {
                // The UE identified by C-RNTI still exists at the gNB
                // Reset uplink failure flags/counters/timers at MAC and at RRC so gNB will resume again scheduling resources for this UE
                UE_info->UE_sched_ctrl[UE_id_C].pusch_consecutive_dtx_cnt = 0;
                UE_info->UE_sched_ctrl[UE_id_C].ul_failure = 0;
                nr_mac_gNB_rrc_ul_failure_reset(gnb_mod_idP, frameP, slotP, ra->crnti);
              }
            }
            LOG_I(NR_MAC, "Scheduling RA-Msg4 for TC_RNTI 0x%04x (state %d, frame %d, slot %d)\n",
                  (ra->msg3_dcch_dtch?ra->crnti:ra->rnti), ra->state, ra->Msg4_frame, ra->Msg4_slot);
          }
          else {
             nr_mac_remove_ra_rnti(gnb_mod_idP, ra->rnti);
             nr_clear_ra_proc(gnb_mod_idP, CC_idP, frameP, ra);
          }
        }
        return;
      }
    }
  } else {
    for (int i = 0; i < NR_NB_RA_PROC_MAX; ++i) {
      NR_RA_t *ra = &gNB_mac->common_channels[CC_idP].ra[i];
      if (ra->state != WAIT_Msg3)
        continue;

      if( (frameP!=ra->Msg3_frame) || (slotP!=ra->Msg3_slot))
        continue;

      // for CFRA (NSA) do not schedule retransmission of msg3
      if (ra->cfra) {
        LOG_W(NR_MAC, "Random Access %i failed at state %i (NSA msg3 reception failed)\n", i, ra->state);
        nr_mac_remove_ra_rnti(gnb_mod_idP, ra->rnti);
        nr_clear_ra_proc(gnb_mod_idP, CC_idP, frameP, ra);
        return;
      }

      if (ra->msg3_round >= MAX_HARQ_ROUNDS - 1) {
        LOG_W(NR_MAC, "Random Access %i failed at state %i (Reached msg3 max harq rounds)\n", i, ra->state);
        nr_mac_remove_ra_rnti(gnb_mod_idP, ra->rnti);
        nr_clear_ra_proc(gnb_mod_idP, CC_idP, frameP, ra);
        return;
      }

      LOG_W(NR_MAC, "Random Access %i Msg3 CRC did not pass)\n", i);
      ra->msg3_round++;
      ra->state = Msg3_retransmission;
    }
  }
}

long get_K2(NR_ServingCellConfigCommon_t *scc,NR_BWP_Uplink_t *ubwp, int time_domain_assignment, int mu) {
  DevAssert(scc);
  const NR_PUSCH_TimeDomainResourceAllocation_t *tda_list = ubwp ?
    ubwp->bwp_Common->pusch_ConfigCommon->choice.setup->pusch_TimeDomainAllocationList->list.array[time_domain_assignment]:
    scc->uplinkConfigCommon->initialUplinkBWP->pusch_ConfigCommon->choice.setup->pusch_TimeDomainAllocationList->list.array[time_domain_assignment];
  if (tda_list->k2)
    return *tda_list->k2;
  else if (mu < 2)
    return 1;
  else if (mu == 2)
    return 2;
  else
    return 3;
}

bool nr_UE_is_to_be_scheduled(module_id_t mod_id, int CC_id, int UE_id, frame_t frame, sub_frame_t slot)
{
  const NR_ServingCellConfigCommon_t *scc = RC.nrmac[mod_id]->common_channels->ServingCellConfigCommon;
  const int n = nr_slots_per_frame[*scc->ssbSubcarrierSpacing];
  const int now = frame * n + slot;

  const struct gNB_MAC_INST_s *nrmac = RC.nrmac[mod_id];
  const NR_UE_sched_ctrl_t *sched_ctrl = &nrmac->UE_info.UE_sched_ctrl[UE_id];
  const int last_ul_sched = sched_ctrl->last_ul_frame * n + sched_ctrl->last_ul_slot;

  const NR_TDD_UL_DL_Pattern_t *tdd =
      scc->tdd_UL_DL_ConfigurationCommon ? &scc->tdd_UL_DL_ConfigurationCommon->pattern1 : NULL;
  int num_slots_per_period;
  int tdd_period_len[8] = {500,625,1000,1250,2000,2500,5000,10000};
  if (tdd)
    num_slots_per_period = n*tdd_period_len[tdd->dl_UL_TransmissionPeriodicity]/10000;
  else
    num_slots_per_period = n;

  const int diff = (now - last_ul_sched + 1024 * n) % (1024 * n);
  /* UE is to be scheduled if
   * (1) we think the UE has more bytes awaiting than what we scheduled
   * (2) there is a scheduling request
   * (3) or we did not schedule it in more than 10 frames */
  const bool has_data = sched_ctrl->estimated_ul_buffer > sched_ctrl->sched_ul_bytes;
  const bool high_inactivity = diff >= (nrmac->ulsch_max_frame_inactivity>0 ? (nrmac->ulsch_max_frame_inactivity * n) : num_slots_per_period);
  LOG_D(NR_MAC,
        "%4d.%2d UL inactivity %d slots has_data %d SR %d\n",
        frame,
        slot,
        diff,
        has_data,
        sched_ctrl->SR);
  return has_data || sched_ctrl->SR || high_inactivity;
}

int next_list_entry_looped(NR_list_t *list, int UE_id)
{
  if (UE_id < 0)
    return list->head;
  return list->next[UE_id] < 0 ? list->head : list->next[UE_id];
}

bool allocate_ul_retransmission(module_id_t module_id,
                                frame_t frame,
                                sub_frame_t slot,
                                uint8_t *rballoc_mask,
                                int *n_rb_sched,
                                int UE_id,
                                int harq_pid)
{
  const int CC_id = 0;
  const NR_ServingCellConfigCommon_t *scc = RC.nrmac[module_id]->common_channels[CC_id].ServingCellConfigCommon;
  NR_UE_info_t *UE_info = &RC.nrmac[module_id]->UE_info;
  NR_UE_sched_ctrl_t *sched_ctrl = &UE_info->UE_sched_ctrl[UE_id];
  NR_sched_pusch_t *retInfo = &sched_ctrl->ul_harq_processes[harq_pid].sched_pusch;
  NR_CellGroupConfig_t *cg = UE_info->CellGroup[UE_id];
  NR_BWP_UplinkDedicated_t *ubwpd= cg ? cg->spCellConfig->spCellConfigDedicated->uplinkConfig->initialUplinkBWP:NULL;
  NR_BWP_t *genericParameters = sched_ctrl->active_ubwp ? &sched_ctrl->active_ubwp->bwp_Common->genericParameters : &scc->uplinkConfigCommon->initialUplinkBWP->genericParameters;
  int rbStart = 0; // wrt BWP start
  const uint16_t bwpSize = NRRIV2BW(genericParameters->locationAndBandwidth, MAX_BWP_SIZE);

  const uint8_t num_dmrs_cdm_grps_no_data = (sched_ctrl->active_bwp || ubwpd) ? 1 : 2;
  const int tda = sched_ctrl->active_ubwp ? RC.nrmac[module_id]->preferred_ul_tda[sched_ctrl->active_ubwp->bwp_Id][slot] : 0;
  LOG_D(NR_MAC,"retInfo->time_domain_allocation = %d, tda = %d\n", retInfo->time_domain_allocation, tda);
  LOG_D(NR_MAC,"num_dmrs_cdm_grps_no_data %d, tbs %d\n",num_dmrs_cdm_grps_no_data, retInfo->tb_size);
  if (tda == retInfo->time_domain_allocation) {
    /* check whether we need to switch the TDA allocation since tha last
     * (re-)transmission */
    NR_pusch_semi_static_t *ps = &sched_ctrl->pusch_semi_static;

    int dci_format = get_dci_format(sched_ctrl);

    if (ps->time_domain_allocation != tda
        || ps->dci_format != dci_format
        || ps->num_dmrs_cdm_grps_no_data != num_dmrs_cdm_grps_no_data
        || sched_ctrl->update_pusch_ps) {
      nr_set_pusch_semi_static(scc, sched_ctrl->active_ubwp, ubwpd, dci_format, tda, num_dmrs_cdm_grps_no_data, ps);
      sched_ctrl->update_pusch_ps = false;
    }

    /* Check the resource is enough for retransmission */
    while (rbStart < bwpSize &&
           !(rballoc_mask[rbStart]&SL_to_bitmap(ps->startSymbolIndex, ps->nrOfSymbols)))
      rbStart++;
    if (rbStart + retInfo->rbSize > bwpSize) {
      LOG_W(NR_MAC, "cannot allocate retransmission of UE %d/RNTI %04x: no resources (rbStart %d, retInfo->rbSize %d, bwpSize %d\n", UE_id, UE_info->rnti[UE_id], rbStart, retInfo->rbSize, bwpSize);
      return false;
    }
    LOG_D(NR_MAC, "%s(): retransmission keeping TDA %d and TBS %d\n", __func__, tda, retInfo->tb_size);
  } else {
    NR_pusch_semi_static_t temp_ps;
    int dci_format = get_dci_format(sched_ctrl);
    nr_set_pusch_semi_static(scc, sched_ctrl->active_ubwp,ubwpd, dci_format, tda, num_dmrs_cdm_grps_no_data, &temp_ps);
    /* the retransmission will use a different time domain allocation, check
     * that we have enough resources */
    while (rbStart < bwpSize &&
           !(rballoc_mask[rbStart]&SL_to_bitmap(temp_ps.startSymbolIndex, temp_ps.nrOfSymbols)))
      rbStart++;
    int rbSize = 0;
    while (rbStart + rbSize < bwpSize &&
           (rballoc_mask[rbStart + rbSize]&SL_to_bitmap(temp_ps.startSymbolIndex, temp_ps.nrOfSymbols)))
      rbSize++;
    uint32_t new_tbs;
    uint16_t new_rbSize;
    bool success = nr_find_nb_rb(retInfo->Qm,
                                 retInfo->R,
                                 1, // layers
                                 temp_ps.nrOfSymbols,
                                 temp_ps.N_PRB_DMRS * temp_ps.num_dmrs_symb,
                                 retInfo->tb_size,
                                 1, /* minimum of 1RB: need to find exact TBS, don't preclude any number */
                                 rbSize,
                                 &new_tbs,
                                 &new_rbSize);
    if (!success || new_tbs != retInfo->tb_size) {
      LOG_D(NR_MAC, "%s(): new TBsize %d of new TDA does not match old TBS %d\n", __func__, new_tbs, retInfo->tb_size);
      return false; /* the maximum TBsize we might have is smaller than what we need */
    }
    LOG_D(NR_MAC, "%s(): retransmission with TDA %d->%d and TBS %d -> %d\n", __func__, retInfo->time_domain_allocation, tda, retInfo->tb_size, new_tbs);
    /* we can allocate it. Overwrite the time_domain_allocation, the number
     * of RBs, and the new TB size. The rest is done below */
    retInfo->tb_size = new_tbs;
    retInfo->rbSize = new_rbSize;
    retInfo->time_domain_allocation = tda;
    sched_ctrl->pusch_semi_static = temp_ps;
  }

  /* Find a free CCE */
  const int cid = sched_ctrl->coreset->controlResourceSetId;
  const uint16_t Y = get_Y(cid%3, slot, UE_info->rnti[UE_id]);
  uint8_t nr_of_candidates;
  for (int i=0; i<5; i++) {
    // for now taking the lowest value among the available aggregation levels
    find_aggregation_candidates(&sched_ctrl->aggregation_level,
                                &nr_of_candidates,
                                sched_ctrl->search_space,
                                1<<i);
    if(nr_of_candidates>0) break;
  }
  int CCEIndex = find_pdcch_candidate(RC.nrmac[module_id],
                                      CC_id,
                                      sched_ctrl->aggregation_level,
                                      nr_of_candidates,
                                      &sched_ctrl->sched_pdcch,
                                      sched_ctrl->coreset,
                                      Y);

  if (CCEIndex<0) {
    LOG_D(NR_MAC, "%4d.%2d no free CCE for retransmission UL DCI UE %04x\n", frame, slot, UE_info->rnti[UE_id]);
    return false;
  }

  sched_ctrl->cce_index = CCEIndex;
  fill_pdcch_vrb_map(RC.nrmac[module_id],
                     CC_id,
                     &sched_ctrl->sched_pdcch,
                     CCEIndex,
                     sched_ctrl->aggregation_level);

  /* frame/slot in sched_pusch has been set previously. In the following, we
   * overwrite the information in the retransmission information before storing
   * as the new scheduling instruction */
  retInfo->frame = sched_ctrl->sched_pusch.frame;
  retInfo->slot = sched_ctrl->sched_pusch.slot;
  /* Get previous PSUCH field info */
  sched_ctrl->sched_pusch = *retInfo;
  NR_sched_pusch_t *sched_pusch = &sched_ctrl->sched_pusch;

  LOG_D(NR_MAC,
        "%4d.%2d Allocate UL retransmission UE %d/RNTI %04x sched %4d.%2d (%d RBs)\n",
        frame,
        slot,
        UE_id,
        UE_info->rnti[UE_id],
        sched_pusch->frame,
        sched_pusch->slot,
        sched_pusch->rbSize);

  sched_pusch->rbStart = rbStart;
  /* no need to recompute the TBS, it will be the same */

  /* Mark the corresponding RBs as used */
  n_rb_sched -= sched_pusch->rbSize;
  for (int rb = 0; rb < sched_ctrl->sched_pusch.rbSize; rb++)
    rballoc_mask[rb + sched_ctrl->sched_pusch.rbStart] ^= SL_to_bitmap(sched_ctrl->pusch_semi_static.startSymbolIndex, sched_ctrl->pusch_semi_static.nrOfSymbols);
  return true;
}

void update_ul_ue_R_Qm(NR_sched_pusch_t *sched_pusch, const NR_pusch_semi_static_t *ps)
{
  const int mcs = sched_pusch->mcs;
  sched_pusch->R = nr_get_code_rate_ul(mcs, ps->mcs_table);
  sched_pusch->Qm = nr_get_Qm_ul(mcs, ps->mcs_table);

  if (ps->pusch_Config && ps->pusch_Config->tp_pi2BPSK && ((ps->mcs_table == 3 && mcs < 2) || (ps->mcs_table == 4 && mcs < 6))) {
    sched_pusch->R >>= 1;
    sched_pusch->Qm <<= 1;
  }
}

float ul_thr_ue[MAX_MOBILES_PER_GNB];
uint32_t ul_pf_tbs[3][29]; // pre-computed, approximate TBS values for PF coefficient
void pf_ul(module_id_t module_id,
           frame_t frame,
           sub_frame_t slot,
           NR_list_t *UE_list,
           int max_num_ue,
           int n_rb_sched,
           uint8_t *rballoc_mask) {

  const int CC_id = 0;
  gNB_MAC_INST *nrmac = RC.nrmac[module_id];
  NR_ServingCellConfigCommon_t *scc = nrmac->common_channels[CC_id].ServingCellConfigCommon;
  NR_UE_info_t *UE_info = &nrmac->UE_info;
  const int min_rb = 5;
  float coeff_ue[MAX_MOBILES_PER_GNB];
  // UEs that could be scheduled
  int ue_array[MAX_MOBILES_PER_GNB];
  NR_list_t UE_sched = { .head = -1, .next = ue_array, .tail = -1, .len = MAX_MOBILES_PER_GNB };

  /* Loop UE_list to calculate throughput and coeff */
  for (int UE_id = UE_list->head; UE_id >= 0; UE_id = UE_list->next[UE_id]) {

    if (UE_info->Msg4_ACKed[UE_id] != true) continue;

    LOG_D(NR_MAC,"pf_ul: preparing UL scheduling for UE %d\n",UE_id);
    NR_UE_sched_ctrl_t *sched_ctrl = &UE_info->UE_sched_ctrl[UE_id];
    NR_BWP_t *genericParameters = sched_ctrl->active_ubwp ? &sched_ctrl->active_ubwp->bwp_Common->genericParameters : &scc->uplinkConfigCommon->initialUplinkBWP->genericParameters;
    int rbStart = 0; // wrt BWP start
    NR_CellGroupConfig_t *cg = UE_info->CellGroup[UE_id];
    NR_BWP_UplinkDedicated_t *ubwpd= cg ? cg->spCellConfig->spCellConfigDedicated->uplinkConfig->initialUplinkBWP : NULL;

    const uint16_t bwpSize = NRRIV2BW(genericParameters->locationAndBandwidth, MAX_BWP_SIZE);
    NR_sched_pusch_t *sched_pusch = &sched_ctrl->sched_pusch;
    NR_pusch_semi_static_t *ps = &sched_ctrl->pusch_semi_static;

    /* Calculate throughput */
    const float a = 0.0005f; // corresponds to 200ms window
    const uint32_t b = UE_info->mac_stats[UE_id].ulsch_current_bytes;
    ul_thr_ue[UE_id] = (1 - a) * ul_thr_ue[UE_id] + a * b;

    /* Check if retransmission is necessary */
    sched_pusch->ul_harq_pid = sched_ctrl->retrans_ul_harq.head;
    LOG_D(NR_MAC,"pf_ul: UE %d harq_pid %d\n",UE_id,sched_pusch->ul_harq_pid);
    if (sched_pusch->ul_harq_pid >= 0) {
      /* Allocate retransmission*/
      bool r = allocate_ul_retransmission(
          module_id, frame, slot, rballoc_mask, &n_rb_sched, UE_id, sched_pusch->ul_harq_pid);
      if (!r) {
        LOG_D(NR_MAC, "%4d.%2d UL retransmission UE RNTI %04x can NOT be allocated\n", frame, slot, UE_info->rnti[UE_id]);
        continue;
      }
      else LOG_D(NR_MAC,"%4d.%2d UL Retransmission UE RNTI %04x to be allocated, max_num_ue %d\n",frame,slot,UE_info->rnti[UE_id],max_num_ue);

      /* reduce max_num_ue once we are sure UE can be allocated, i.e., has CCE */
      max_num_ue--;
      if (max_num_ue < 0)
        return;
      continue;
    }

    const int B = max(0, sched_ctrl->estimated_ul_buffer - sched_ctrl->sched_ul_bytes);
    /* preprocessor computed sched_frame/sched_slot */
    const bool do_sched = nr_UE_is_to_be_scheduled(module_id, 0, UE_id, sched_pusch->frame, sched_pusch->slot);

    LOG_D(NR_MAC,"pf_ul: do_sched UE %d => %s\n",UE_id,do_sched ? "yes" : "no");
    if (B == 0 && !do_sched)
      continue;

    if(sched_ctrl->bwp_switch_info.bwp_switch_state == BWP_SWITCH_RUNNING) {
      continue;
    }

    /* Schedule UE on SR or UL inactivity and no data (otherwise, will be scheduled
     * based on data to transmit) */
    if (B == 0 && do_sched) {
      /* if no data, pre-allocate 5RB */
      /* Find a free CCE */
      const int cid = sched_ctrl->coreset->controlResourceSetId;
      const uint16_t Y = get_Y(cid%3, slot, UE_info->rnti[UE_id]);
      uint8_t nr_of_candidates;
      for (int i=0; i<5; i++) {
        // for now taking the lowest value among the available aggregation levels
        find_aggregation_candidates(&sched_ctrl->aggregation_level,
                                    &nr_of_candidates,
                                    sched_ctrl->search_space,
                                    1<<i);
        if(nr_of_candidates>0) break;
      }
      int CCEIndex = find_pdcch_candidate(RC.nrmac[module_id],
                                          CC_id,
                                          sched_ctrl->aggregation_level,
                                          nr_of_candidates,
                                          &sched_ctrl->sched_pdcch,
                                          sched_ctrl->coreset,
                                          Y);

      if (CCEIndex<0) {
        LOG_D(NR_MAC, "%4d.%2d no free CCE for UL DCI UE %04x (BSR 0)\n", frame, slot, UE_info->rnti[UE_id]);
        continue;
      }
      /* reduce max_num_ue once we are sure UE can be allocated, i.e., has CCE */
      max_num_ue--;
      if (max_num_ue < 0)
        return;

      /* Save PUSCH field */
      /* we want to avoid a lengthy deduction of DMRS and other parameters in
       * every TTI if we can save it, so check whether dci_format, TDA, or
       * num_dmrs_cdm_grps_no_data has changed and only then recompute */
      const uint8_t num_dmrs_cdm_grps_no_data = (sched_ctrl->active_ubwp || ubwpd) ? 1 : 2;
      int dci_format = get_dci_format(sched_ctrl);
      const int tda = sched_ctrl->active_ubwp ? nrmac->preferred_ul_tda[sched_ctrl->active_ubwp->bwp_Id][slot] : 0;
      if (ps->time_domain_allocation != tda
          || ps->dci_format != dci_format
          || ps->num_dmrs_cdm_grps_no_data != num_dmrs_cdm_grps_no_data
          || sched_ctrl->update_pusch_ps) {
        nr_set_pusch_semi_static(scc, sched_ctrl->active_ubwp, ubwpd, dci_format, tda, num_dmrs_cdm_grps_no_data, ps);
        sched_ctrl->update_pusch_ps = false;
      }

      LOG_D(NR_MAC,"Looking for min_rb %d RBs, starting at %d\n", min_rb, rbStart);
      while (rbStart < bwpSize &&
             !(rballoc_mask[rbStart]&SL_to_bitmap(ps->startSymbolIndex, ps->nrOfSymbols)))
        rbStart++;
      if (rbStart + min_rb >= bwpSize) {
        LOG_W(NR_MAC, "cannot allocate continuous UL data for UE %d/RNTI %04x: no resources (rbStart %d, min_rb %d, bwpSize %d\n",
              UE_id, UE_info->rnti[UE_id],rbStart,min_rb,bwpSize);
        return;
      }

      sched_ctrl->cce_index = CCEIndex;
      fill_pdcch_vrb_map(RC.nrmac[module_id],
                         CC_id,
                         &sched_ctrl->sched_pdcch,
                         CCEIndex,
                         sched_ctrl->aggregation_level);

      NR_sched_pusch_t *sched_pusch = &sched_ctrl->sched_pusch;
      sched_pusch->mcs = 9;
      update_ul_ue_R_Qm(sched_pusch, ps);
      sched_pusch->rbStart = rbStart;
      sched_pusch->rbSize = min_rb;
      sched_pusch->tb_size = nr_compute_tbs(sched_pusch->Qm,
                                            sched_pusch->R,
                                            sched_pusch->rbSize,
                                            ps->nrOfSymbols,
                                            ps->N_PRB_DMRS * ps->num_dmrs_symb,
                                            0, // nb_rb_oh
                                            0,
                                            1 /* NrOfLayers */)
                             >> 3;

      /* Mark the corresponding RBs as used */
      n_rb_sched -= sched_pusch->rbSize;
      for (int rb = 0; rb < sched_ctrl->sched_pusch.rbSize; rb++)
        rballoc_mask[rb + sched_ctrl->sched_pusch.rbStart] ^= SL_to_bitmap(ps->startSymbolIndex, ps->nrOfSymbols);

      continue;
    }

    /* Create UE_sched for UEs eligibale for new data transmission*/
    add_tail_nr_list(&UE_sched, UE_id);

    /* Calculate coefficient*/
    sched_pusch->mcs = 9;
    const uint32_t tbs = ul_pf_tbs[ps->mcs_table][sched_pusch->mcs];
    coeff_ue[UE_id] = (float) tbs / ul_thr_ue[UE_id];
    LOG_D(NR_MAC,"b %d, ul_thr_ue[%d] %f, tbs %d, coeff_ue[%d] %f\n",
          b, UE_id, ul_thr_ue[UE_id], tbs, UE_id, coeff_ue[UE_id]);
  }


  const int min_rbSize = 5;
  /* Loop UE_sched to find max coeff and allocate transmission */
  while (UE_sched.head >= 0 && max_num_ue> 0 && n_rb_sched >= min_rbSize) {
    /* Find max coeff */
    int *max = &UE_sched.head; /* Find max coeff: assume head is max */
    int *p = &UE_sched.next[*max];
    while (*p >= 0) {
      /* Find max coeff: if the current one has larger coeff, save for later */
      if (coeff_ue[*p] > coeff_ue[*max])
        max = p;
      p = &UE_sched.next[*p];
    }
    /* Find max coeff: remove the max one: do not use remove_nr_list() since it
     * goes through the whole list every time. Note that UE_sched.tail might
     * not be set correctly anymore */
    const int UE_id = *max;
    p = &UE_sched.next[*max];
    *max = UE_sched.next[*max];
    *p = -1;

    NR_UE_sched_ctrl_t *sched_ctrl = &UE_info->UE_sched_ctrl[UE_id];

    const int cid = sched_ctrl->coreset->controlResourceSetId;
    const uint16_t Y = get_Y(cid%3, slot, UE_info->rnti[UE_id]);
    uint8_t nr_of_candidates;
    for (int i=0; i<5; i++) {
      // for now taking the lowest value among the available aggregation levels
      find_aggregation_candidates(&sched_ctrl->aggregation_level,
                                  &nr_of_candidates,
                                  sched_ctrl->search_space,
                                  1<<i);
      if(nr_of_candidates>0) break;
    }
    int CCEIndex = find_pdcch_candidate(RC.nrmac[module_id],
                                        CC_id,
                                        sched_ctrl->aggregation_level,
                                        nr_of_candidates,
                                        &sched_ctrl->sched_pdcch,
                                        sched_ctrl->coreset,
                                        Y);
    if (CCEIndex<0) {
      LOG_D(NR_MAC, "%4d.%2d no free CCE for UL DCI UE %04x\n", frame, slot, UE_info->rnti[UE_id]);
      continue;
    }
    else LOG_D(NR_MAC, "%4d.%2d free CCE for UL DCI UE %04x\n",frame,slot, UE_info->rnti[UE_id]);

    /* reduce max_num_ue once we are sure UE can be allocated, i.e., has CCE */
    max_num_ue--;
    AssertFatal(max_num_ue >= 0, "Illegal max_num_ue %d\n", max_num_ue);

    NR_CellGroupConfig_t *cg = UE_info->CellGroup[UE_id];
    NR_BWP_UplinkDedicated_t *ubwpd= cg ? cg->spCellConfig->spCellConfigDedicated->uplinkConfig->initialUplinkBWP:NULL;
    NR_BWP_t *genericParameters = sched_ctrl->active_ubwp ? &sched_ctrl->active_ubwp->bwp_Common->genericParameters : &scc->uplinkConfigCommon->initialUplinkBWP->genericParameters;
    const uint16_t bwpSize = NRRIV2BW(genericParameters->locationAndBandwidth, MAX_BWP_SIZE);
    NR_sched_pusch_t *sched_pusch = &sched_ctrl->sched_pusch;
    NR_pusch_semi_static_t *ps = &sched_ctrl->pusch_semi_static;

<<<<<<< HEAD
    int rbStart = 0;
    while (rbStart < bwpSize && !rballoc_mask[rbStart]) rbStart++;
    sched_pusch->rbStart = rbStart;
    uint16_t max_rbSize = 1;
    while (rbStart + max_rbSize < bwpSize && rballoc_mask[rbStart + max_rbSize])
      max_rbSize++;

    if (rbStart + min_rb >= bwpSize) {
      LOG_W(NR_MAC, "cannot allocate UL data for UE %d/RNTI %04x: no resources (rbStart %d, min_rb %d, bwpSize %d\n",
	    UE_id, UE_info->rnti[UE_id],rbStart,min_rb,bwpSize);
      return;
    }
    else LOG_D(NR_MAC,"allocating UL data for UE %d/RNTI %04x (rbStsart %d, min_rb %d, bwpSize %d\n",UE_id, UE_info->rnti[UE_id],rbStart,min_rb,bwpSize);

=======
>>>>>>> 35a66874
    /* Save PUSCH field */
    /* we want to avoid a lengthy deduction of DMRS and other parameters in
     * every TTI if we can save it, so check whether dci_format, TDA, or
     * num_dmrs_cdm_grps_no_data has changed and only then recompute */
    const uint8_t num_dmrs_cdm_grps_no_data = (sched_ctrl->active_ubwp || ubwpd) ? 1 : 2;
    int dci_format = get_dci_format(sched_ctrl);
    const int tda = sched_ctrl->active_ubwp ? nrmac->preferred_ul_tda[sched_ctrl->active_ubwp->bwp_Id][slot] : 0;
    if (ps->time_domain_allocation != tda
        || ps->dci_format != dci_format
        || ps->num_dmrs_cdm_grps_no_data != num_dmrs_cdm_grps_no_data
        || sched_ctrl->update_pusch_ps) {
      nr_set_pusch_semi_static(scc, sched_ctrl->active_ubwp, ubwpd, dci_format, tda, num_dmrs_cdm_grps_no_data, ps);
      sched_ctrl->update_pusch_ps = false;
    }
    update_ul_ue_R_Qm(sched_pusch, ps);

    while (rbStart < bwpSize &&
           !(rballoc_mask[rbStart]&SL_to_bitmap(ps->startSymbolIndex, ps->nrOfSymbols)))
      rbStart++;
    sched_pusch->rbStart = rbStart;
    uint16_t max_rbSize = 1;
    while (rbStart + max_rbSize < bwpSize &&
           (rballoc_mask[rbStart + max_rbSize]&&SL_to_bitmap(ps->startSymbolIndex, ps->nrOfSymbols)))
      max_rbSize++;

    if (rbStart + min_rb >= bwpSize) {
      LOG_W(NR_MAC, "cannot allocate UL data for UE %d/RNTI %04x: no resources (rbStart %d, min_rb %d, bwpSize %d\n",
	    UE_id, UE_info->rnti[UE_id],rbStart,min_rb,bwpSize);
      return;
    }
    else LOG_D(NR_MAC,"allocating UL data for UE %d/RNTI %04x (rbStsart %d, min_rb %d, bwpSize %d\n",UE_id, UE_info->rnti[UE_id],rbStart,min_rb,bwpSize);


    /* Calculate the current scheduling bytes and the necessary RBs */
    const int B = cmax(sched_ctrl->estimated_ul_buffer - sched_ctrl->sched_ul_bytes, 0);
    uint16_t rbSize = 0;
    uint32_t TBS = 0;
    nr_find_nb_rb(sched_pusch->Qm,
                  sched_pusch->R,
                  1, // layers
                  ps->nrOfSymbols,
                  ps->N_PRB_DMRS * ps->num_dmrs_symb,
                  B,
                  min_rbSize,
                  max_rbSize,
                  &TBS,
                  &rbSize);
    sched_pusch->rbSize = rbSize;
    sched_pusch->tb_size = TBS;
    LOG_D(NR_MAC,"rbSize %d, TBS %d, est buf %d, sched_ul %d, B %d, CCE %d, num_dmrs_symb %d, N_PRB_DMRS %d\n",
          rbSize, sched_pusch->tb_size, sched_ctrl->estimated_ul_buffer, sched_ctrl->sched_ul_bytes, B,sched_ctrl->cce_index,ps->num_dmrs_symb,ps->N_PRB_DMRS);

    /* Mark the corresponding RBs as used */

    sched_ctrl->cce_index = CCEIndex;
    fill_pdcch_vrb_map(RC.nrmac[module_id],
                       CC_id,
                       &sched_ctrl->sched_pdcch,
                       CCEIndex,
                       sched_ctrl->aggregation_level);

    n_rb_sched -= sched_pusch->rbSize;
    for (int rb = 0; rb < sched_ctrl->sched_pusch.rbSize; rb++)
      rballoc_mask[rb + sched_ctrl->sched_pusch.rbStart] ^= SL_to_bitmap(ps->startSymbolIndex, ps->nrOfSymbols);
  }
}

bool nr_fr1_ulsch_preprocessor(module_id_t module_id, frame_t frame, sub_frame_t slot)
{
  gNB_MAC_INST *nr_mac = RC.nrmac[module_id];
  NR_COMMON_channels_t *cc = nr_mac->common_channels;
  NR_ServingCellConfigCommon_t *scc = cc->ServingCellConfigCommon;
  const int mu = scc->uplinkConfigCommon->initialUplinkBWP->genericParameters.subcarrierSpacing;
  NR_UE_info_t *UE_info = &nr_mac->UE_info;

  if (UE_info->num_UEs == 0)
    return false;

  const int CC_id = 0;

  /* Get the K2 for first UE to compute offset. The other UEs are guaranteed to
   * have the same K2 (we don't support multiple/different K2s via different
   * TDAs yet). If the TDA is negative, it means that there is no UL slot to
   * schedule now (slot + k2 is not UL slot) */
  int UE_id = UE_info->list.head;
  NR_UE_sched_ctrl_t *sched_ctrl = &UE_info->UE_sched_ctrl[UE_id];
  const int tda = sched_ctrl->active_ubwp ? nr_mac->preferred_ul_tda[sched_ctrl->active_ubwp->bwp_Id][slot] : 0;
  if (tda < 0)
    return false;
  int K2 = get_K2(scc, sched_ctrl->active_ubwp, tda, mu);
  const int sched_frame = frame + (slot + K2 >= nr_slots_per_frame[mu]);
  const int sched_slot = (slot + K2) % nr_slots_per_frame[mu];

  if (!is_xlsch_in_slot(nr_mac->ulsch_slot_bitmap[sched_slot / 64], sched_slot))
    return false;

  bool is_mixed_slot = false;
  const NR_TDD_UL_DL_Pattern_t *tdd =
      scc->tdd_UL_DL_ConfigurationCommon ? &scc->tdd_UL_DL_ConfigurationCommon->pattern1 : NULL;

  if (tdd)
    is_mixed_slot = is_xlsch_in_slot(nr_mac->dlsch_slot_bitmap[sched_slot / 64], sched_slot) &&
                    is_xlsch_in_slot(nr_mac->ulsch_slot_bitmap[sched_slot / 64], sched_slot);

  // FIXME: Avoid mixed slots for initialUplinkBWP
  if (sched_ctrl->active_ubwp==NULL && is_mixed_slot)
    return false;

  // Avoid slots with the SRS
  const NR_list_t *UE_list = &UE_info->list;
  for (int UE_idx = UE_list->head; UE_idx >= 0; UE_idx = UE_list->next[UE_idx]) {
    NR_sched_srs_t sched_srs = UE_info->UE_sched_ctrl[UE_idx].sched_srs;
    if(sched_srs.srs_scheduled && sched_srs.frame==sched_frame && sched_srs.slot==sched_slot) {
      return false;
    }
  }

  sched_ctrl->sched_pusch.slot = sched_slot;
  sched_ctrl->sched_pusch.frame = sched_frame;
  for (UE_id = UE_info->list.next[UE_id]; UE_id >= 0; UE_id = UE_info->list.next[UE_id]) {
    NR_UE_sched_ctrl_t *sched_ctrl = &UE_info->UE_sched_ctrl[UE_id];
    AssertFatal(K2 == get_K2(scc,sched_ctrl->active_ubwp, tda, mu),
                "Different K2, %d(UE%d) != %ld(UE%d)\n", K2, 0, get_K2(scc,sched_ctrl->active_ubwp, tda, mu), UE_id);
    sched_ctrl->sched_pusch.slot = sched_slot;
    sched_ctrl->sched_pusch.frame = sched_frame;
  }

  /* Change vrb_map_UL to rballoc_mask: check which symbols per RB (in
   * vrb_map_UL) overlap with the "default" tda and exclude those RBs.
   * Calculate largest contiguous RBs */
  uint16_t *vrb_map_UL =
      &RC.nrmac[module_id]->common_channels[CC_id].vrb_map_UL[sched_slot * MAX_BWP_SIZE];
  const uint16_t bwpSize = NRRIV2BW(sched_ctrl->active_ubwp ?
                                    sched_ctrl->active_ubwp->bwp_Common->genericParameters.locationAndBandwidth:
                                    scc->uplinkConfigCommon->initialUplinkBWP->genericParameters.locationAndBandwidth,
                                    MAX_BWP_SIZE);
  const uint16_t bwpStart = NRRIV2PRBOFFSET(sched_ctrl->active_ubwp ?
                                            sched_ctrl->active_ubwp->bwp_Common->genericParameters.locationAndBandwidth:
                                            scc->uplinkConfigCommon->initialUplinkBWP->genericParameters.locationAndBandwidth,
                                            MAX_BWP_SIZE);
  const struct NR_PUSCH_TimeDomainResourceAllocationList *tdaList = sched_ctrl->active_ubwp ?
    sched_ctrl->active_ubwp->bwp_Common->pusch_ConfigCommon->choice.setup->pusch_TimeDomainAllocationList:
    scc->uplinkConfigCommon->initialUplinkBWP->pusch_ConfigCommon->choice.setup->pusch_TimeDomainAllocationList;
  const int startSymbolAndLength = tdaList->list.array[tda]->startSymbolAndLength;
  int startSymbolIndex, nrOfSymbols;
  SLIV2SL(startSymbolAndLength, &startSymbolIndex, &nrOfSymbols);
  const uint16_t symb = SL_to_bitmap(startSymbolIndex, nrOfSymbols);

  int st = 0, e = 0, len = 0;

  for (int i = 0; i < bwpSize; i++) {
    while ((vrb_map_UL[bwpStart + i] & symb) != 0 && i < bwpSize)
      i++;
    st = i;
    while ((vrb_map_UL[bwpStart + i] & symb) == 0 && i < bwpSize)
      i++;
    if (i - st > len) {
      len = i - st;
      e = i - 1;
    }
  }
  st = e - len + 1;

  LOG_D(NR_MAC,"UL %d.%d : start_prb %d, end PRB %d\n",frame,slot,st,e);
  
  uint8_t rballoc_mask[bwpSize];

  /* Calculate mask: if any RB in vrb_map_UL is blocked (1), the current RB will be 0 */
  for (int i = 0; i < bwpSize; i++)
    rballoc_mask[i] = (i >= st && i <= e)*SL_to_bitmap(startSymbolIndex, nrOfSymbols);

  /* proportional fair scheduling algorithm */
  pf_ul(module_id,
        frame,
        slot,
        &UE_info->list,
        2,
        len,
        rballoc_mask);
  return true;
}

nr_pp_impl_ul nr_init_fr1_ulsch_preprocessor(module_id_t module_id, int CC_id)
{
  /* in the PF algorithm, we have to use the TBsize to compute the coefficient.
   * This would include the number of DMRS symbols, which in turn depends on
   * the time domain allocation. In case we are in a mixed slot, we do not want
   * to recalculate all these values, and therefore we provide a look-up table
   * which should approximately(!) give us the TBsize. In particular, the
   * number of symbols, the number of DMRS symbols, and the exact Qm and R, are
   * not correct*/
  for (int mcsTableIdx = 0; mcsTableIdx < 3; ++mcsTableIdx) {
    for (int mcs = 0; mcs < 29; ++mcs) {
      if (mcs > 27 && mcsTableIdx == 1)
        continue;
      const uint8_t Qm = nr_get_Qm_dl(mcs, mcsTableIdx);
      const uint16_t R = nr_get_code_rate_dl(mcs, mcsTableIdx);
      /* note: we do not update R/Qm based on low MCS or pi2BPSK */
      ul_pf_tbs[mcsTableIdx][mcs] = nr_compute_tbs(Qm,
                                                   R,
                                                   1, /* rbSize */
                                                   10, /* hypothetical number of slots */
                                                   0, /* N_PRB_DMRS * N_DMRS_SLOT */
                                                   0 /* N_PRB_oh, 0 for initialBWP */,
                                                   0 /* tb_scaling */,
                                                   1 /* nrOfLayers */)
                                    >> 3;
    }
  }
  return nr_fr1_ulsch_preprocessor;
}

void nr_schedule_ulsch(module_id_t module_id, frame_t frame, sub_frame_t slot)
{
  gNB_MAC_INST *nr_mac = RC.nrmac[module_id];
  /* Uplink data ONLY can be scheduled when the current slot is downlink slot,
   * because we have to schedule the DCI0 first before schedule uplink data */
  if (!is_xlsch_in_slot(nr_mac->dlsch_slot_bitmap[slot / 64], slot)) {
    LOG_D(NR_MAC, "Current slot %d is NOT DL slot, cannot schedule DCI0 for UL data\n", slot);
    return;
  }
  bool do_sched = RC.nrmac[module_id]->pre_processor_ul(module_id, frame, slot);
  if (!do_sched)
    return;

  const int CC_id = 0;
  nfapi_nr_ul_dci_request_t *ul_dci_req = &RC.nrmac[module_id]->UL_dci_req[CC_id];
  ul_dci_req->SFN = frame;
  ul_dci_req->Slot = slot;
  /* a PDCCH PDU groups DCIs per BWP and CORESET. Save a pointer to each
   * allocated PDCCH so we can easily allocate UE's DCIs independent of any
   * CORESET order */
  nfapi_nr_dl_tti_pdcch_pdu_rel15_t *pdcch_pdu_coreset[MAX_NUM_CORESET] = {0};


  NR_ServingCellConfigCommon_t *scc = RC.nrmac[module_id]->common_channels[0].ServingCellConfigCommon;
  NR_UE_info_t *UE_info = &RC.nrmac[module_id]->UE_info;
  const NR_list_t *UE_list = &UE_info->list;
  for (int UE_id = UE_list->head; UE_id >= 0; UE_id = UE_list->next[UE_id]) {
    NR_UE_sched_ctrl_t *sched_ctrl = &UE_info->UE_sched_ctrl[UE_id];
    if (sched_ctrl->ul_failure == 1 && get_softmodem_params()->phy_test==0) continue;

    NR_CellGroupConfig_t *cg = UE_info->CellGroup[UE_id];
    NR_BWP_UplinkDedicated_t *ubwpd= cg ? cg->spCellConfig->spCellConfigDedicated->uplinkConfig->initialUplinkBWP:NULL;
    UE_info->mac_stats[UE_id].ulsch_current_bytes = 0;

    /* dynamic PUSCH values (RB alloc, MCS, hence R, Qm, TBS) that change in
     * every TTI are pre-populated by the preprocessor and used below */
    NR_sched_pusch_t *sched_pusch = &sched_ctrl->sched_pusch;
    LOG_D(NR_MAC,"UE %x : sched_pusch->rbSize %d\n",UE_info->rnti[UE_id],sched_pusch->rbSize);
    if (sched_pusch->rbSize <= 0)
      continue;

    uint16_t rnti = UE_info->rnti[UE_id];
    sched_ctrl->SR = false;

    int8_t harq_id = sched_pusch->ul_harq_pid;
    if (harq_id < 0) {
      /* PP has not selected a specific HARQ Process, get a new one */
      harq_id = sched_ctrl->available_ul_harq.head;
      AssertFatal(harq_id >= 0,
                  "no free HARQ process available for UE %d\n",
                  UE_id);
      remove_front_nr_list(&sched_ctrl->available_ul_harq);
      sched_pusch->ul_harq_pid = harq_id;
    } else {
      /* PP selected a specific HARQ process. Check whether it will be a new
       * transmission or a retransmission, and remove from the corresponding
       * list */
      if (sched_ctrl->ul_harq_processes[harq_id].round == 0)
        remove_nr_list(&sched_ctrl->available_ul_harq, harq_id);
      else
        remove_nr_list(&sched_ctrl->retrans_ul_harq, harq_id);
    }
    NR_UE_ul_harq_t *cur_harq = &sched_ctrl->ul_harq_processes[harq_id];
    DevAssert(!cur_harq->is_waiting);
    add_tail_nr_list(&sched_ctrl->feedback_ul_harq, harq_id);
    cur_harq->feedback_slot = sched_pusch->slot;
    cur_harq->is_waiting = true;

    int rnti_types[2] = { NR_RNTI_C, 0 };

    /* pre-computed PUSCH values that only change if time domain allocation,
     * DCI format, or DMRS parameters change. Updated in the preprocessor
     * through nr_set_pusch_semi_static() */
    NR_pusch_semi_static_t *ps = &sched_ctrl->pusch_semi_static;

    /* Statistics */
    AssertFatal(cur_harq->round < 8, "Indexing ulsch_rounds[%d] is out of bounds\n", cur_harq->round);
    UE_info->mac_stats[UE_id].ulsch_rounds[cur_harq->round]++;
    if (cur_harq->round == 0) {
      UE_info->mac_stats[UE_id].ulsch_total_bytes_scheduled += sched_pusch->tb_size;
      /* Save information on MCS, TBS etc for the current initial transmission
       * so we have access to it when retransmitting */
      cur_harq->sched_pusch = *sched_pusch;
      /* save which time allocation has been used, to be used on
       * retransmissions */
      cur_harq->sched_pusch.time_domain_allocation = ps->time_domain_allocation;
      sched_ctrl->sched_ul_bytes += sched_pusch->tb_size;
    } else {
      LOG_D(NR_MAC,
            "%d.%2d UL retransmission RNTI %04x sched %d.%2d HARQ PID %d round %d NDI %d\n",
            frame,
            slot,
            rnti,
            sched_pusch->frame,
            sched_pusch->slot,
            harq_id,
            cur_harq->round,
            cur_harq->ndi);
    }
    UE_info->mac_stats[UE_id].ulsch_current_bytes = sched_pusch->tb_size;
    sched_ctrl->last_ul_frame = sched_pusch->frame;
    sched_ctrl->last_ul_slot = sched_pusch->slot;

    LOG_D(NR_MAC,
          "ULSCH/PUSCH: %4d.%2d RNTI %04x UL sched %4d.%2d DCI L %d start %2d RBS %3d startSymbol %2d nb_symbol %2d dmrs_pos %x MCS %2d TBS %4d HARQ PID %2d round %d RV %d NDI %d est %6d sched %6d est BSR %6d TPC %d\n",
          frame,
          slot,
          rnti,
          sched_pusch->frame,
          sched_pusch->slot,
          sched_ctrl->aggregation_level,
          sched_pusch->rbStart,
          sched_pusch->rbSize,
          ps->startSymbolIndex,
          ps->nrOfSymbols,
          ps->ul_dmrs_symb_pos,
          sched_pusch->mcs,
          sched_pusch->tb_size,
          harq_id,
          cur_harq->round,
          nr_rv_round_map[cur_harq->round],
          cur_harq->ndi,
          sched_ctrl->estimated_ul_buffer,
          sched_ctrl->sched_ul_bytes,
          sched_ctrl->estimated_ul_buffer - sched_ctrl->sched_ul_bytes,
          sched_ctrl->tpc0);


    /* PUSCH in a later slot, but corresponding DCI now! */
    nfapi_nr_ul_tti_request_t *future_ul_tti_req = &RC.nrmac[module_id]->UL_tti_req_ahead[0][sched_pusch->slot];
    AssertFatal(future_ul_tti_req->SFN == sched_pusch->frame
                && future_ul_tti_req->Slot == sched_pusch->slot,
                "%d.%d future UL_tti_req's frame.slot %d.%d does not match PUSCH %d.%d\n",
                frame, slot,
                future_ul_tti_req->SFN,
                future_ul_tti_req->Slot,
                sched_pusch->frame,
                sched_pusch->slot);
    future_ul_tti_req->pdus_list[future_ul_tti_req->n_pdus].pdu_type = NFAPI_NR_UL_CONFIG_PUSCH_PDU_TYPE;
    future_ul_tti_req->pdus_list[future_ul_tti_req->n_pdus].pdu_size = sizeof(nfapi_nr_pusch_pdu_t);
    nfapi_nr_pusch_pdu_t *pusch_pdu = &future_ul_tti_req->pdus_list[future_ul_tti_req->n_pdus].pusch_pdu;
    memset(pusch_pdu, 0, sizeof(nfapi_nr_pusch_pdu_t));
    future_ul_tti_req->n_pdus += 1;

    LOG_D(NR_MAC, "%4d.%2d Scheduling UE specific PUSCH for sched %d.%d, ul_tti_req %d.%d\n", frame, slot,
    sched_pusch->frame,sched_pusch->slot,future_ul_tti_req->SFN,future_ul_tti_req->Slot);

    pusch_pdu->pdu_bit_map = PUSCH_PDU_BITMAP_PUSCH_DATA;
    pusch_pdu->rnti = rnti;
    pusch_pdu->handle = 0; //not yet used

    /* FAPI: BWP */
    NR_BWP_t *genericParameters = sched_ctrl->active_ubwp ? &sched_ctrl->active_ubwp->bwp_Common->genericParameters:&scc->uplinkConfigCommon->initialUplinkBWP->genericParameters;
    pusch_pdu->bwp_size  = NRRIV2BW(genericParameters->locationAndBandwidth, MAX_BWP_SIZE);
    pusch_pdu->bwp_start = NRRIV2PRBOFFSET(genericParameters->locationAndBandwidth, MAX_BWP_SIZE);
    pusch_pdu->subcarrier_spacing = genericParameters->subcarrierSpacing;
    pusch_pdu->cyclic_prefix = 0;

    /* FAPI: PUSCH information always included */
    pusch_pdu->target_code_rate = sched_pusch->R;
    pusch_pdu->qam_mod_order = sched_pusch->Qm;
    pusch_pdu->mcs_index = sched_pusch->mcs;
    pusch_pdu->mcs_table = ps->mcs_table;
    pusch_pdu->transform_precoding = ps->transform_precoding;
    if (ps->pusch_Config && ps->pusch_Config->dataScramblingIdentityPUSCH)
      pusch_pdu->data_scrambling_id = *ps->pusch_Config->dataScramblingIdentityPUSCH;
    else
      pusch_pdu->data_scrambling_id = *scc->physCellId;
    pusch_pdu->nrOfLayers = 1;

    /* FAPI: DMRS */
    pusch_pdu->ul_dmrs_symb_pos = ps->ul_dmrs_symb_pos;
    pusch_pdu->dmrs_config_type = ps->dmrs_config_type;
    if (pusch_pdu->transform_precoding) { // transform precoding disabled
      long *scramblingid=NULL;
      if (ps->NR_DMRS_UplinkConfig && pusch_pdu->scid == 0)
        scramblingid = ps->NR_DMRS_UplinkConfig->transformPrecodingDisabled->scramblingID0;
      else if (ps->NR_DMRS_UplinkConfig)
        scramblingid = ps->NR_DMRS_UplinkConfig->transformPrecodingDisabled->scramblingID1;
      if (scramblingid == NULL)
        pusch_pdu->ul_dmrs_scrambling_id = *scc->physCellId;
      else
        pusch_pdu->ul_dmrs_scrambling_id = *scramblingid;
    }
    else {
      pusch_pdu->ul_dmrs_scrambling_id = *scc->physCellId;
      if (ps->NR_DMRS_UplinkConfig && ps->NR_DMRS_UplinkConfig->transformPrecodingEnabled->nPUSCH_Identity != NULL)
        pusch_pdu->pusch_identity = *ps->NR_DMRS_UplinkConfig->transformPrecodingEnabled->nPUSCH_Identity;
      else if (ps->NR_DMRS_UplinkConfig)
        pusch_pdu->pusch_identity = *scc->physCellId;
    }
    pusch_pdu->scid = 0;      // DMRS sequence initialization [TS38.211, sec 6.4.1.1.1]
    pusch_pdu->num_dmrs_cdm_grps_no_data = ps->num_dmrs_cdm_grps_no_data;
    pusch_pdu->dmrs_ports = 1;

    /* FAPI: Pusch Allocation in frequency domain */
    pusch_pdu->resource_alloc = 1; //type 1
    pusch_pdu->rb_start = sched_pusch->rbStart;
    pusch_pdu->rb_size = sched_pusch->rbSize;
    pusch_pdu->vrb_to_prb_mapping = 0;
    if (ps->pusch_Config==NULL || ps->pusch_Config->frequencyHopping==NULL)
      pusch_pdu->frequency_hopping = 0;
    else
      pusch_pdu->frequency_hopping = 1;

    /* FAPI: Resource Allocation in time domain */
    pusch_pdu->start_symbol_index = ps->startSymbolIndex;
    pusch_pdu->nr_of_symbols = ps->nrOfSymbols;

    /* PUSCH PDU */
    AssertFatal(cur_harq->round < 4, "Indexing nr_rv_round_map[%d] is out of bounds\n", cur_harq->round);
    pusch_pdu->pusch_data.rv_index = nr_rv_round_map[cur_harq->round];
    pusch_pdu->pusch_data.harq_process_id = harq_id;
    pusch_pdu->pusch_data.new_data_indicator = cur_harq->ndi;
    pusch_pdu->pusch_data.tb_size = sched_pusch->tb_size;
    pusch_pdu->pusch_data.num_cb = 0; //CBG not supported

    LOG_D(NR_MAC,"PUSCH PDU : data_scrambling_identity %x, dmrs_scrambling_id %x\n",pusch_pdu->data_scrambling_id,pusch_pdu->ul_dmrs_scrambling_id);
    /* TRANSFORM PRECODING --------------------------------------------------------*/

    if (pusch_pdu->transform_precoding == NR_PUSCH_Config__transformPrecoder_enabled){

      // U as specified in section 6.4.1.1.1.2 in 38.211, if sequence hopping and group hopping are disabled
      pusch_pdu->dfts_ofdm.low_papr_group_number = pusch_pdu->pusch_identity % 30;

      // V as specified in section 6.4.1.1.1.2 in 38.211 V = 0 if sequence hopping and group hopping are disabled
      if ((ps->NR_DMRS_UplinkConfig==NULL) || ((ps->NR_DMRS_UplinkConfig->transformPrecodingEnabled->sequenceGroupHopping == NULL) &&
					       (ps->NR_DMRS_UplinkConfig->transformPrecodingEnabled->sequenceHopping == NULL)))
        pusch_pdu->dfts_ofdm.low_papr_sequence_number = 0;
      else
        AssertFatal(1==0,"SequenceGroupHopping or sequenceHopping are NOT Supported\n");

      LOG_D(NR_MAC,"TRANSFORM PRECODING IS ENABLED. CDM groups: %d, U: %d MCS table: %d\n", pusch_pdu->num_dmrs_cdm_grps_no_data, pusch_pdu->dfts_ofdm.low_papr_group_number, ps->mcs_table);
    }

    /*-----------------------------------------------------------------------------*/

    /* PUSCH PTRS */
    if (ps->NR_DMRS_UplinkConfig && ps->NR_DMRS_UplinkConfig->phaseTrackingRS != NULL) {
      bool valid_ptrs_setup = false;
      pusch_pdu->pusch_ptrs.ptrs_ports_list   = (nfapi_nr_ptrs_ports_t *) malloc(2*sizeof(nfapi_nr_ptrs_ports_t));
      valid_ptrs_setup = set_ul_ptrs_values(ps->NR_DMRS_UplinkConfig->phaseTrackingRS->choice.setup,
                                            pusch_pdu->rb_size, pusch_pdu->mcs_index, pusch_pdu->mcs_table,
                                            &pusch_pdu->pusch_ptrs.ptrs_freq_density,&pusch_pdu->pusch_ptrs.ptrs_time_density,
                                            &pusch_pdu->pusch_ptrs.ptrs_ports_list->ptrs_re_offset,&pusch_pdu->pusch_ptrs.num_ptrs_ports,
                                            &pusch_pdu->pusch_ptrs.ul_ptrs_power, pusch_pdu->nr_of_symbols);
      if (valid_ptrs_setup==true) {
        pusch_pdu->pdu_bit_map |= PUSCH_PDU_BITMAP_PUSCH_PTRS; // enable PUSCH PTRS
      }
    }
    else{
      pusch_pdu->pdu_bit_map &= ~PUSCH_PDU_BITMAP_PUSCH_PTRS; // disable PUSCH PTRS
    }

    /* look up the PDCCH PDU for this BWP and CORESET. If it does not exist,
     * create it */
    const int bwpid = sched_ctrl->active_bwp ? sched_ctrl->active_bwp->bwp_Id : 0;
    NR_SearchSpace_t *ss = (sched_ctrl->active_bwp || ubwpd) ? sched_ctrl->search_space: RC.nrmac[module_id]->sched_ctrlCommon->search_space;
    NR_ControlResourceSet_t *coreset = (sched_ctrl->active_bwp || ubwpd) ? sched_ctrl->coreset: RC.nrmac[module_id]->sched_ctrlCommon->coreset;
    const int coresetid = coreset->controlResourceSetId;
    nfapi_nr_dl_tti_pdcch_pdu_rel15_t *pdcch_pdu = pdcch_pdu_coreset[coresetid];
    if (!pdcch_pdu) {
      nfapi_nr_ul_dci_request_pdus_t *ul_dci_request_pdu = &ul_dci_req->ul_dci_pdu_list[ul_dci_req->numPdus];
      memset(ul_dci_request_pdu, 0, sizeof(nfapi_nr_ul_dci_request_pdus_t));
      ul_dci_request_pdu->PDUType = NFAPI_NR_DL_TTI_PDCCH_PDU_TYPE;
      ul_dci_request_pdu->PDUSize = (uint8_t)(2+sizeof(nfapi_nr_dl_tti_pdcch_pdu));
      pdcch_pdu = &ul_dci_request_pdu->pdcch_pdu.pdcch_pdu_rel15;
      ul_dci_req->numPdus += 1;
      nr_configure_pdcch(pdcch_pdu, coreset, genericParameters, &sched_ctrl->sched_pdcch);
      pdcch_pdu_coreset[coresetid] = pdcch_pdu;
    }

    LOG_D(NR_MAC,"Configuring ULDCI/PDCCH in %d.%d at CCE %d, rnti %x\n", frame,slot,sched_ctrl->cce_index,rnti);

    /* Fill PDCCH DL DCI PDU */
    nfapi_nr_dl_dci_pdu_t *dci_pdu = &pdcch_pdu->dci_pdu[pdcch_pdu->numDlDci];
    pdcch_pdu->numDlDci++;
    dci_pdu->RNTI = rnti;
    if (coreset->pdcch_DMRS_ScramblingID &&
        ss->searchSpaceType->present == NR_SearchSpace__searchSpaceType_PR_ue_Specific) {
      dci_pdu->ScramblingId = *coreset->pdcch_DMRS_ScramblingID;
      dci_pdu->ScramblingRNTI = rnti;
    } else {
      dci_pdu->ScramblingId = *scc->physCellId;
      dci_pdu->ScramblingRNTI = 0;
    }
    dci_pdu->AggregationLevel = sched_ctrl->aggregation_level;
    dci_pdu->CceIndex = sched_ctrl->cce_index;
    dci_pdu->beta_PDCCH_1_0 = 0;
    dci_pdu->powerControlOffsetSS = 1;

    dci_pdu_rel15_t uldci_payload;
    memset(&uldci_payload, 0, sizeof(uldci_payload));
    int n_ubwp=1;
    if (cg->spCellConfig->spCellConfigDedicated->uplinkConfig->uplinkBWP_ToAddModList)
        n_ubwp = cg->spCellConfig->spCellConfigDedicated->uplinkConfig->uplinkBWP_ToAddModList->list.count;

    config_uldci(sched_ctrl->active_ubwp,
                 ubwpd,
                 scc,
                 pusch_pdu,
                 &uldci_payload,
                 ps->dci_format,
                 ps->time_domain_allocation,
                 UE_info->UE_sched_ctrl[UE_id].tpc0,
                 n_ubwp,
                 bwpid);
    fill_dci_pdu_rel15(scc,
                       cg,
                       dci_pdu,
                       &uldci_payload,
                       ps->dci_format,
                       rnti_types[0],
                       pusch_pdu->bwp_size,
                       bwpid,
                       coreset->controlResourceSetId);

    memset(sched_pusch, 0, sizeof(*sched_pusch));
  }
}<|MERGE_RESOLUTION|>--- conflicted
+++ resolved
@@ -1337,27 +1337,11 @@
     NR_CellGroupConfig_t *cg = UE_info->CellGroup[UE_id];
     NR_BWP_UplinkDedicated_t *ubwpd= cg ? cg->spCellConfig->spCellConfigDedicated->uplinkConfig->initialUplinkBWP:NULL;
     NR_BWP_t *genericParameters = sched_ctrl->active_ubwp ? &sched_ctrl->active_ubwp->bwp_Common->genericParameters : &scc->uplinkConfigCommon->initialUplinkBWP->genericParameters;
+    int rbStart = sched_ctrl->active_ubwp ? NRRIV2PRBOFFSET(genericParameters->locationAndBandwidth, MAX_BWP_SIZE) : 0;
     const uint16_t bwpSize = NRRIV2BW(genericParameters->locationAndBandwidth, MAX_BWP_SIZE);
     NR_sched_pusch_t *sched_pusch = &sched_ctrl->sched_pusch;
     NR_pusch_semi_static_t *ps = &sched_ctrl->pusch_semi_static;
 
-<<<<<<< HEAD
-    int rbStart = 0;
-    while (rbStart < bwpSize && !rballoc_mask[rbStart]) rbStart++;
-    sched_pusch->rbStart = rbStart;
-    uint16_t max_rbSize = 1;
-    while (rbStart + max_rbSize < bwpSize && rballoc_mask[rbStart + max_rbSize])
-      max_rbSize++;
-
-    if (rbStart + min_rb >= bwpSize) {
-      LOG_W(NR_MAC, "cannot allocate UL data for UE %d/RNTI %04x: no resources (rbStart %d, min_rb %d, bwpSize %d\n",
-	    UE_id, UE_info->rnti[UE_id],rbStart,min_rb,bwpSize);
-      return;
-    }
-    else LOG_D(NR_MAC,"allocating UL data for UE %d/RNTI %04x (rbStsart %d, min_rb %d, bwpSize %d\n",UE_id, UE_info->rnti[UE_id],rbStart,min_rb,bwpSize);
-
-=======
->>>>>>> 35a66874
     /* Save PUSCH field */
     /* we want to avoid a lengthy deduction of DMRS and other parameters in
      * every TTI if we can save it, so check whether dci_format, TDA, or
@@ -1389,7 +1373,6 @@
       return;
     }
     else LOG_D(NR_MAC,"allocating UL data for UE %d/RNTI %04x (rbStsart %d, min_rb %d, bwpSize %d\n",UE_id, UE_info->rnti[UE_id],rbStart,min_rb,bwpSize);
-
 
     /* Calculate the current scheduling bytes and the necessary RBs */
     const int B = cmax(sched_ctrl->estimated_ul_buffer - sched_ctrl->sched_ul_bytes, 0);
