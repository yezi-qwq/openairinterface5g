/*
 * Licensed to the OpenAirInterface (OAI) Software Alliance under one or more
 * contributor license agreements.  See the NOTICE file distributed with
 * this work for additional information regarding copyright ownership.
 * The OpenAirInterface Software Alliance licenses this file to You under
 * the OAI Public License, Version 1.1  (the "License"); you may not use this file
 * except in compliance with the License.
 * You may obtain a copy of the License at
 *
 *      http://www.openairinterface.org/?page_id=698
 *
 * Unless required by applicable law or agreed to in writing, software
 * distributed under the License is distributed on an "AS IS" BASIS,
 * WITHOUT WARRANTIES OR CONDITIONS OF ANY KIND, either express or implied.
 * See the License for the specific language governing permissions and
 * limitations under the License.
 *-------------------------------------------------------------------------------
 * For more information about the OpenAirInterface (OAI) Software Alliance:
 *      contact@openairinterface.org
 */

/*! \file gNB_scheduler_ulsch.c
 * \brief gNB procedures for the ULSCH transport channel
 * \author Navid Nikaein and Raymond Knopp, Guido Casati
 * \date 2019
 * \email: guido.casati@iis.fraunhofer.de
 * \version 1.0
 * @ingroup _mac
 */


#include "LAYER2/NR_MAC_gNB/mac_proto.h"
#include "executables/softmodem-common.h"
#include "common/utils/nr/nr_common.h"
#include "utils.h"
#include <openair2/UTIL/OPT/opt.h>

#include "LAYER2/NR_MAC_COMMON/nr_mac_extern.h"

//#define SRS_IND_DEBUG

const int get_ul_tda(const gNB_MAC_INST *nrmac, const NR_ServingCellConfigCommon_t *scc, int slot) {

  /* there is a mixed slot only when in TDD */
  const NR_TDD_UL_DL_Pattern_t *tdd = scc->tdd_UL_DL_ConfigurationCommon ? &scc->tdd_UL_DL_ConfigurationCommon->pattern1 : NULL;
  AssertFatal(tdd || nrmac->common_channels->frame_type == FDD, "Dynamic TDD not handled yet\n");

  if (tdd && tdd->nrofUplinkSymbols > 1) { // if there is uplink symbols in mixed slot
    const int nr_slots_period = tdd->nrofDownlinkSlots + tdd->nrofUplinkSlots + 1;
    if ((slot%nr_slots_period) == tdd->nrofDownlinkSlots)
      return 1;
  }
  return 0; // if FDD or not mixed slot in TDD, for now use default TDA (TODO handle CSI-RS slots)
}

int compute_ph_factor(int mu,
                      int tbs_bits,
                      int rb,
                      int n_layers,
                      int n_symbols,
                      int n_dmrs,
                      long *deltaMCS) {

  // 38.213 7.1.1
  // if the PUSCH transmission is over more than one layer delta_tf = 0
  int delta_tf = 0;
  if(deltaMCS != NULL && n_layers == 1) {
    const int n_re = (NR_NB_SC_PER_RB * n_symbols - n_dmrs) * rb;
    const int BPRE = tbs_bits/n_re;  //TODO change for PUSCH with CSI
    const float f = pow(2, (float) BPRE * 1.25);
    const float beta = 1.0f; //TODO change for PUSCH with CSI
    delta_tf = (10 * log10((f - 1) * beta));
  }

  const int bw_factor = 10 * log10(rb << mu);

  return (delta_tf + bw_factor);
}

//  For both UL-SCH except:
//   - UL-SCH: fixed-size MAC CE(known by LCID)
//   - UL-SCH: padding
//   - UL-SCH: MSG3 48-bits
//  |0|1|2|3|4|5|6|7|  bit-wise
//  |R|F|   LCID    |
//  |       L       |
//  |0|1|2|3|4|5|6|7|  bit-wise
//  |R|F|   LCID    |
//  |       L       |
//  |       L       |
//
//  For:
//   - UL-SCH: fixed-size MAC CE(known by LCID)
//   - UL-SCH: padding, for single/multiple 1-oct padding CE(s)
//   - UL-SCH: MSG3 48-bits
//  |0|1|2|3|4|5|6|7|  bit-wise
//  |R|R|   LCID    |
//
//  LCID: The Logical Channel ID field identifies the logical channel instance of the corresponding MAC SDU or the type of the corresponding MAC CE or padding as described in Tables 6.2.1-1 and 6.2.1-2 for the DL-SCH and UL-SCH respectively. There is one LCID field per MAC subheader. The LCID field size is 6 bits;
//  L: The Length field indicates the length of the corresponding MAC SDU or variable-sized MAC CE in bytes. There is one L field per MAC subheader except for subheaders corresponding to fixed-sized MAC CEs and padding. The size of the L field is indicated by the F field;
//  F: length of L is 0:8 or 1:16 bits wide
//  R: Reserved bit, set to zero.

int nr_process_mac_pdu(instance_t module_idP,
                       NR_UE_info_t* UE,
                       uint8_t CC_id,
                       frame_t frameP,
                       sub_frame_t slot,
                       uint8_t *pduP,
                       int pdu_len,
                       const int8_t harq_pid)
{

  uint8_t done = 0;
  int sdus = 0;
  NR_UE_UL_BWP_t *ul_bwp = &UE->current_UL_BWP;
  NR_UE_sched_ctrl_t *sched_ctrl = &UE->UE_sched_ctrl;

  if (pduP[0] != UL_SCH_LCID_PADDING)
    trace_NRpdu(DIRECTION_UPLINK, pduP, pdu_len, WS_C_RNTI, UE->rnti, frameP, 0, 0, 0);

#ifdef ENABLE_MAC_PAYLOAD_DEBUG
  LOG_I(NR_MAC, "In %s: dumping MAC PDU in %d.%d:\n", __func__, frameP, slot);
  log_dump(NR_MAC, pduP, pdu_len, LOG_DUMP_CHAR, "\n");
#endif

  while (!done && pdu_len > 0){
    uint16_t mac_len=0;
    uint16_t mac_subheader_len=sizeof(NR_MAC_SUBHEADER_FIXED);
    uint8_t rx_lcid = ((NR_MAC_SUBHEADER_FIXED *)pduP)->LCID;

    LOG_D(NR_MAC, "In %s: received UL-SCH sub-PDU with LCID 0x%x in %d.%d (remaining PDU length %d)\n", __func__, rx_lcid, frameP, slot, pdu_len);

    unsigned char *ce_ptr;
    int n_Lcg = 0;

    switch(rx_lcid){
      //  MAC CE
      /*#ifdef DEBUG_HEADER_PARSING
         LOG_D(NR_MAC, "[UE] LCID %d, PDU length %d\n", ((NR_MAC_SUBHEADER_FIXED *)pduP)->LCID, pdu_len);
      #endif*/
      case UL_SCH_LCID_RECOMMENDED_BITRATE_QUERY:
        // 38.321 Ch6.1.3.20
        mac_len = 2;
        break;
      case UL_SCH_LCID_CONFIGURED_GRANT_CONFIRMATION:
        // 38.321 Ch6.1.3.7
        break;
      case UL_SCH_LCID_S_BSR:
      case UL_SCH_LCID_S_TRUNCATED_BSR:
        //38.321 section 6.1.3.1
        //fixed length
        mac_len =1;
        /* Extract short BSR value */
        ce_ptr = &pduP[mac_subheader_len];
        NR_BSR_SHORT *bsr_s = (NR_BSR_SHORT *) ce_ptr;
        sched_ctrl->estimated_ul_buffer = 0;
        sched_ctrl->estimated_ul_buffer = NR_SHORT_BSR_TABLE[bsr_s->Buffer_size];
        LOG_D(NR_MAC,
              "SHORT BSR at %4d.%2d, LCG ID %d, BS Index %d, BS value < %d, est buf %d\n",
              frameP,
              slot,
              bsr_s->LcgID,
              bsr_s->Buffer_size,
              NR_SHORT_BSR_TABLE[bsr_s->Buffer_size],
              sched_ctrl->estimated_ul_buffer);
        break;
      case UL_SCH_LCID_L_BSR:
      case UL_SCH_LCID_L_TRUNCATED_BSR:
        //38.321 section 6.1.3.1
        //variable length
        /* Several checks have been added to this function to
           ensure that the casting of the pduP is possible. There seems
           to be a partial PDU at the end of this buffer, so here
           we gracefully ignore that by returning 0. See:
           https://gitlab.eurecom.fr/oai/openairinterface5g/-/issues/534 */
	if (!get_mac_len(pduP, pdu_len, &mac_len, &mac_subheader_len))
          return 0;
        /* Extract long BSR value */
        ce_ptr = &pduP[mac_subheader_len];
        NR_BSR_LONG *bsr_l = (NR_BSR_LONG *) ce_ptr;
        sched_ctrl->estimated_ul_buffer = 0;

        n_Lcg = bsr_l->LcgID7 + bsr_l->LcgID6 + bsr_l->LcgID5 + bsr_l->LcgID4 +
                bsr_l->LcgID3 + bsr_l->LcgID2 + bsr_l->LcgID1 + bsr_l->LcgID0;

        LOG_D(NR_MAC, "LONG BSR, LCG ID(7-0) %d/%d/%d/%d/%d/%d/%d/%d\n",
              bsr_l->LcgID7, bsr_l->LcgID6, bsr_l->LcgID5, bsr_l->LcgID4,
              bsr_l->LcgID3, bsr_l->LcgID2, bsr_l->LcgID1, bsr_l->LcgID0);

        for (int n = 0; n < n_Lcg; n++){
          LOG_D(NR_MAC, "LONG BSR, %d/%d (n/n_Lcg), BS Index %d, BS value < %d",
                n, n_Lcg, pduP[mac_subheader_len + 1 + n],
                NR_LONG_BSR_TABLE[pduP[mac_subheader_len + 1 + n]]);
          sched_ctrl->estimated_ul_buffer += NR_LONG_BSR_TABLE[pduP[mac_subheader_len + 1 + n]];
          LOG_D(NR_MAC,
                "LONG BSR at %4d.%2d, %d/%d (n/n_Lcg), BS Index %d, BS value < %d, total %d\n",
                frameP,
                slot,
                n,
                n_Lcg,
                pduP[mac_subheader_len + 1 + n],
                NR_LONG_BSR_TABLE[pduP[mac_subheader_len + 1 + n]],
                sched_ctrl->estimated_ul_buffer);
        }

        break;

      case UL_SCH_LCID_C_RNTI:

        for (int i = 0; i < NR_NB_RA_PROC_MAX; i++) {
          NR_RA_t *ra = &RC.nrmac[module_idP]->common_channels[CC_id].ra[i];
          if (ra->state >= WAIT_Msg3 && ra->rnti == UE->rnti) {
            ra->crnti = ((pduP[1]&0xFF)<<8)|(pduP[2]&0xFF);
            ra->msg3_dcch_dtch = true;
            LOG_I(NR_MAC, "Received UL_SCH_LCID_C_RNTI with C-RNTI 0x%04x\n", ra->crnti);
            break;
          }
        }

        //38.321 section 6.1.3.2
        //fixed length
        mac_len = 2;
        /* Extract CRNTI value */
        break;

      case UL_SCH_LCID_SINGLE_ENTRY_PHR:
        AssertFatal(harq_pid>-1,"Invalid HARQ PID %d\n",harq_pid);
        NR_sched_pusch_t *sched_pusch = &sched_ctrl->ul_harq_processes[harq_pid].sched_pusch;;
        //38.321 section 6.1.3.8
        //fixed length
        mac_len = 2;
        /* Extract SINGLE ENTRY PHR elements for PHR calculation */
        ce_ptr = &pduP[mac_subheader_len];
        NR_SINGLE_ENTRY_PHR_MAC_CE *phr = (NR_SINGLE_ENTRY_PHR_MAC_CE *) ce_ptr;
        /* Save the phr info */
        int PH;
        const int PCMAX = phr->PCMAX;
        /* 38.133 Table10.1.17.1-1 */
        if (phr->PH < 55)
          PH = phr->PH - 32;
        else
          PH = phr->PH - 32 + (phr->PH - 54);
        // in sched_ctrl we set normalized PH wrt MCS and PRBs
        long *deltaMCS = ul_bwp->pusch_Config ? ul_bwp->pusch_Config->pusch_PowerControl->deltaMCS : NULL;
        sched_ctrl->ph = PH +
                         compute_ph_factor(sched_pusch->mu,
                                           sched_pusch->tb_size<<3,
                                           sched_pusch->rbSize,
                                           sched_pusch->nrOfLayers,
                                           sched_pusch->tda_info.nrOfSymbols, //n_symbols
                                           sched_pusch->dmrs_info.num_dmrs_symb*sched_pusch->dmrs_info.N_PRB_DMRS, //n_dmrs
                                           deltaMCS);
        /* 38.133 Table10.1.18.1-1 */
        sched_ctrl->pcmax = PCMAX - 29;
        LOG_D(NR_MAC, "SINGLE ENTRY PHR R1 %d PH %d (%d dB) R2 %d PCMAX %d (%d dBm)\n",
              phr->R1, PH, sched_ctrl->ph, phr->R2, PCMAX, sched_ctrl->pcmax);
        break;

      case UL_SCH_LCID_MULTI_ENTRY_PHR_1_OCT:
        //38.321 section 6.1.3.9
        //  varialbe length
        AssertFatal(1==0,"Multi entry PHR not supported\n");
        if (!get_mac_len(pduP, pdu_len, &mac_len, &mac_subheader_len))
          return 0;
        /* Extract MULTI ENTRY PHR elements from single octet bitmap for PHR calculation */
        break;

      case UL_SCH_LCID_MULTI_ENTRY_PHR_4_OCT:
        //38.321 section 6.1.3.9
        //  varialbe length
        AssertFatal(1==0,"Multi entry PHR not supported\n");
        if (!get_mac_len(pduP, pdu_len, &mac_len, &mac_subheader_len))
          return 0;
        /* Extract MULTI ENTRY PHR elements from four octets bitmap for PHR calculation */
        break;

      case UL_SCH_LCID_PADDING:
        done = 1;
        //  end of MAC PDU, can ignore the rest.
        break;

      case UL_SCH_LCID_SRB1:
      case UL_SCH_LCID_SRB2:
        if (!get_mac_len(pduP, pdu_len, &mac_len, &mac_subheader_len))
          return 0;

        rnti_t crnti = UE->rnti;
        NR_UE_info_t* UE_idx = UE;
        for (int i = 0; i < NR_NB_RA_PROC_MAX; i++) {
          NR_RA_t *ra = &RC.nrmac[module_idP]->common_channels[CC_id].ra[i];
          if (ra->state >= WAIT_Msg3 && ra->rnti == UE->rnti) {
            uint8_t *next_subpduP = pduP + mac_subheader_len + mac_len;
            if ((pduP[mac_subheader_len+mac_len] & 0x3F) == UL_SCH_LCID_C_RNTI) {
              crnti = ((next_subpduP[1]&0xFF)<<8)|(next_subpduP[2]&0xFF);
              LOG_W(NR_MAC, " UL_SCH_LCID_SRB for rnti %04x\n", crnti);
              UE_idx = find_nr_UE(&RC.nrmac[module_idP]->UE_info, crnti);
              break;
            }
          }
        }

        if (UE_idx->CellGroup) {
          LOG_D(NR_MAC, "Frame %d : ULSCH -> UL-DCCH %d (gNB %ld, %d bytes), rnti: 0x%04x \n", frameP, rx_lcid, module_idP, mac_len, crnti);
          mac_rlc_data_ind(module_idP,
                           crnti,
                           module_idP,
                           frameP,
                           ENB_FLAG_YES,
                           MBMS_FLAG_NO,
                           rx_lcid,
                           (char *) (pduP + mac_subheader_len),
                           mac_len,
                           1,
                           NULL);
        } else {
          AssertFatal(1==0,"[UE %04x] Frame/Slot %d.%d : Received LCID %d which is not configured, dropping packet\n",UE->rnti,frameP,slot,rx_lcid);
        }
        break;

      case UL_SCH_LCID_CCCH:
      case UL_SCH_LCID_CCCH1:
        // fixed length
        mac_subheader_len = 1;

        if ( rx_lcid == UL_SCH_LCID_CCCH1 ) {
          // RRCResumeRequest1 message includes the full I-RNTI and has a size of 8 bytes
          mac_len = 8;

          // Check if it is a valid CCCH1 message, we get all 00's messages very often
          int i = 0;
          for(i=0; i<(mac_subheader_len+mac_len); i++) {
            if(pduP[i] != 0) {
              break;
            }
          }
          if (i == (mac_subheader_len+mac_len)) {
            LOG_D(NR_MAC, "%s() Invalid CCCH1 message!, pdu_len: %d\n", __func__, pdu_len);
            done = 1;
            break;
          }
        } else {
          // fixed length of 6 bytes
          mac_len = 6;
        }

        send_initial_ul_rrc_message(module_idP,
                                    CC_id,
                                    UE,
                                    CCCH,
                                    pduP + mac_subheader_len,
                                    mac_len);
        break;

      case UL_SCH_LCID_DTCH ... (UL_SCH_LCID_DTCH + 28):
        //  check if LCID is valid at current time.
        if (!get_mac_len(pduP, pdu_len, &mac_len, &mac_subheader_len))
          return 0;

        LOG_D(NR_MAC, "[UE %04x] %d.%d : ULSCH -> UL-%s %d (gNB %ld, %d bytes)\n",
              UE->rnti,
              frameP,
              slot,
              rx_lcid<4?"DCCH":"DTCH",
              rx_lcid,
              module_idP,
              mac_len);
        UE->mac_stats.ul.lc_bytes[rx_lcid] += mac_len;

        mac_rlc_data_ind(module_idP,
                         UE->rnti,
                         module_idP,
                         frameP,
                         ENB_FLAG_YES,
                         MBMS_FLAG_NO,
                         rx_lcid,
                         (char *)(pduP + mac_subheader_len),
                         mac_len,
                         1,
                         NULL);

        sdus += 1;
        /* Updated estimated buffer when receiving data */
        if (sched_ctrl->estimated_ul_buffer >= mac_len)
          sched_ctrl->estimated_ul_buffer -= mac_len;
        else
          sched_ctrl->estimated_ul_buffer = 0;
        break;

      default:
        LOG_E(NR_MAC, "Received unknown MAC header (LCID = 0x%02x)\n", rx_lcid);
        return -1;
        break;
      }

#ifdef ENABLE_MAC_PAYLOAD_DEBUG
      if (rx_lcid < 45 || rx_lcid == 52 || rx_lcid == 63) {
        LOG_I(NR_MAC, "In %s: dumping UL MAC SDU sub-header with length %d (LCID = 0x%02x):\n", __func__, mac_subheader_len, rx_lcid);
        log_dump(NR_MAC, pduP, mac_subheader_len, LOG_DUMP_CHAR, "\n");
        LOG_I(NR_MAC, "In %s: dumping UL MAC SDU with length %d (LCID = 0x%02x):\n", __func__, mac_len, rx_lcid);
        log_dump(NR_MAC, pduP + mac_subheader_len, mac_len, LOG_DUMP_CHAR, "\n");
      } else {
        LOG_I(NR_MAC, "In %s: dumping UL MAC CE with length %d (LCID = 0x%02x):\n", __func__, mac_len, rx_lcid);
        log_dump(NR_MAC, pduP + mac_subheader_len + mac_len, mac_len, LOG_DUMP_CHAR, "\n");
      }
#endif

      pduP += ( mac_subheader_len + mac_len );
      pdu_len -= ( mac_subheader_len + mac_len );

      if (pdu_len < 0) {
        LOG_E(NR_MAC, "In %s: residual UL MAC PDU in %d.%d with length < 0!, pdu_len %d \n", __func__, frameP, slot, pdu_len);
        LOG_E(NR_MAC, "MAC PDU ");
        for (int i = 0; i < 20; i++) // Only printf 1st - 20nd bytes
          printf("%02x ", pduP[i]);
        printf("\n");
        return 0;
      }
  }

  UE->mac_stats.ul.num_mac_sdu += sdus;

  return 0;
}

void abort_nr_ul_harq(NR_UE_info_t *UE, int8_t harq_pid)
{
  NR_UE_sched_ctrl_t *sched_ctrl = &UE->UE_sched_ctrl;
  NR_UE_ul_harq_t *harq = &sched_ctrl->ul_harq_processes[harq_pid];

  harq->ndi ^= 1;
  harq->round = 0;
  UE->mac_stats.ul.errors++;
  add_tail_nr_list(&sched_ctrl->available_ul_harq, harq_pid);

  /* the transmission failed: the UE won't send the data we expected initially,
   * so retrieve to correctly schedule after next BSR */
  sched_ctrl->sched_ul_bytes -= harq->sched_pusch.tb_size;
  if (sched_ctrl->sched_ul_bytes < 0)
    sched_ctrl->sched_ul_bytes = 0;
}

void handle_nr_ul_harq(const int CC_idP,
                       module_id_t mod_id,
                       frame_t frame,
                       sub_frame_t slot,
                       const nfapi_nr_crc_t *crc_pdu)
{
  NR_UE_info_t* UE = find_nr_UE(&RC.nrmac[mod_id]->UE_info, crc_pdu->rnti);
  if (!UE) {
    LOG_W(NR_MAC, "handle harq for rnti %04x, in RA process\n", crc_pdu->rnti);
    for (int i = 0; i < NR_NB_RA_PROC_MAX; ++i) {
      NR_RA_t *ra = &RC.nrmac[mod_id]->common_channels[CC_idP].ra[i];
      if (ra->state >= WAIT_Msg3 &&
          ra->rnti == crc_pdu->rnti)
        return;
    }
    LOG_E(NR_MAC, "%s(): unknown RNTI 0x%04x in PUSCH\n", __func__, crc_pdu->rnti);
    return;
  }
  NR_UE_sched_ctrl_t *sched_ctrl = &UE->UE_sched_ctrl;
  int8_t harq_pid = sched_ctrl->feedback_ul_harq.head;
  LOG_D(NR_MAC, "Comparing crc_pdu->harq_id vs feedback harq_pid = %d %d\n",crc_pdu->harq_id, harq_pid);
  while (crc_pdu->harq_id != harq_pid || harq_pid < 0) {
    LOG_W(NR_MAC,
          "Unexpected ULSCH HARQ PID %d (have %d) for RNTI 0x%04x (ignore this warning for RA)\n",
          crc_pdu->harq_id,
          harq_pid,
          crc_pdu->rnti);
    if (harq_pid < 0)
      return;

    remove_front_nr_list(&sched_ctrl->feedback_ul_harq);
    sched_ctrl->ul_harq_processes[harq_pid].is_waiting = false;

    if(sched_ctrl->ul_harq_processes[harq_pid].round >= RC.nrmac[mod_id]->ul_bler.harq_round_max - 1) {
      abort_nr_ul_harq(UE, harq_pid);
    } else {
      sched_ctrl->ul_harq_processes[harq_pid].round++;
      add_tail_nr_list(&sched_ctrl->retrans_ul_harq, harq_pid);
    }
    harq_pid = sched_ctrl->feedback_ul_harq.head;
  }
  remove_front_nr_list(&sched_ctrl->feedback_ul_harq);
  NR_UE_ul_harq_t *harq = &sched_ctrl->ul_harq_processes[harq_pid];
  DevAssert(harq->is_waiting);
  harq->feedback_slot = -1;
  harq->is_waiting = false;
  if (!crc_pdu->tb_crc_status) {
    harq->ndi ^= 1;
    harq->round = 0;
    LOG_D(NR_MAC,
          "Ulharq id %d crc passed for RNTI %04x\n",
          harq_pid,
          crc_pdu->rnti);
    add_tail_nr_list(&sched_ctrl->available_ul_harq, harq_pid);
  } else if (harq->round >= RC.nrmac[mod_id]->ul_bler.harq_round_max  - 1) {
    abort_nr_ul_harq(UE, harq_pid);
    LOG_D(NR_MAC,
          "RNTI %04x: Ulharq id %d crc failed in all rounds\n",
          crc_pdu->rnti,
          harq_pid);
  } else {
    harq->round++;
    LOG_D(NR_MAC,
          "Ulharq id %d crc failed for RNTI %04x\n",
          harq_pid,
          crc_pdu->rnti);
    add_tail_nr_list(&sched_ctrl->retrans_ul_harq, harq_pid);
  }
}

/*
* When data are received on PHY and transmitted to MAC
*/
void nr_rx_sdu(const module_id_t gnb_mod_idP,
               const int CC_idP,
               const frame_t frameP,
               const sub_frame_t slotP,
               const rnti_t rntiP,
               uint8_t *sduP,
               const uint16_t sdu_lenP,
               const uint16_t timing_advance,
               const uint8_t ul_cqi,
               const uint16_t rssi){

  gNB_MAC_INST *gNB_mac = RC.nrmac[gnb_mod_idP];

  const int current_rnti = rntiP;
  LOG_D(NR_MAC, "rx_sdu for rnti %04x\n", current_rnti);
  const int target_snrx10 = gNB_mac->pusch_target_snrx10;
  const int pusch_failure_thres = gNB_mac->pusch_failure_thres;
  
  NR_UE_info_t* UE = find_nr_UE(&gNB_mac->UE_info, current_rnti);
  if (UE) {
    NR_UE_sched_ctrl_t *UE_scheduling_control = &UE->UE_sched_ctrl;
    const int8_t harq_pid = UE_scheduling_control->feedback_ul_harq.head;

    if (sduP)
      T(T_GNB_MAC_UL_PDU_WITH_DATA, T_INT(gnb_mod_idP), T_INT(CC_idP),
        T_INT(rntiP), T_INT(frameP), T_INT(slotP), T_INT(harq_pid),
        T_BUFFER(sduP, sdu_lenP));

    UE->mac_stats.ul.total_bytes += sdu_lenP;
    LOG_D(NR_MAC, "[gNB %d][PUSCH %d] CC_id %d %d.%d Received ULSCH sdu from PHY (rnti %04x) ul_cqi %d TA %d sduP %p, rssi %d\n",
          gnb_mod_idP,
          harq_pid,
          CC_idP,
          frameP,
          slotP,
          current_rnti,
          ul_cqi,
          timing_advance,
          sduP,
          rssi);

    // if not missed detection (10dB threshold for now)
    if (rssi>0) {
      UE_scheduling_control->tpc0 = nr_get_tpc(target_snrx10,ul_cqi,30);
      if (timing_advance != 0xffff)
        UE_scheduling_control->ta_update = timing_advance;
      UE_scheduling_control->raw_rssi = rssi;
      UE_scheduling_control->pusch_snrx10 = ul_cqi * 5 - 640;

      LOG_D(NR_MAC, "[UE %04x] PUSCH TPC %d and TA %d\n",UE->rnti,UE_scheduling_control->tpc0,UE_scheduling_control->ta_update);
    }
    else{
      LOG_D(NR_MAC,"[UE %04x] Detected DTX : increasing UE TX power\n",UE->rnti);
      UE_scheduling_control->tpc0 = 1;
    }

#if defined(ENABLE_MAC_PAYLOAD_DEBUG)

    LOG_I(NR_MAC, "Printing received UL MAC payload at gNB side: %d \n");
    for (int i = 0; i < sdu_lenP ; i++) {
      //harq_process_ul_ue->a[i] = (unsigned char) rand();
      //printf("a[%d]=0x%02x\n",i,harq_process_ul_ue->a[i]);
      printf("%02x ",(unsigned char)sduP[i]);
    }
    printf("\n");

#endif

    if (sduP != NULL){
      LOG_D(NR_MAC, "Received PDU at MAC gNB \n");

      UE->UE_sched_ctrl.pusch_consecutive_dtx_cnt = 0;
      const uint32_t tb_size = UE_scheduling_control->ul_harq_processes[harq_pid].sched_pusch.tb_size;
      UE_scheduling_control->sched_ul_bytes -= tb_size;
      if (UE_scheduling_control->sched_ul_bytes < 0)
        UE_scheduling_control->sched_ul_bytes = 0;

      nr_process_mac_pdu(gnb_mod_idP, UE, CC_idP, frameP, slotP, sduP, sdu_lenP, harq_pid);
    }
    else {
      NR_UE_ul_harq_t *cur_harq = &UE_scheduling_control->ul_harq_processes[harq_pid];
      /* reduce sched_ul_bytes when cur_harq->round == 3 */
      if (cur_harq->round == 3){
        const uint32_t tb_size = UE_scheduling_control->ul_harq_processes[harq_pid].sched_pusch.tb_size;
        UE_scheduling_control->sched_ul_bytes -= tb_size;
        if (UE_scheduling_control->sched_ul_bytes < 0)
          UE_scheduling_control->sched_ul_bytes = 0;
      }
      if (ul_cqi <= 128) {
        UE->UE_sched_ctrl.pusch_consecutive_dtx_cnt++;
        UE->mac_stats.ulsch_DTX++;
      }

      if (!get_softmodem_params()->phy_test && UE->UE_sched_ctrl.pusch_consecutive_dtx_cnt >= pusch_failure_thres) {
         LOG_W(NR_MAC,"Detected UL Failure on PUSCH after %d PUSCH DTX, stopping scheduling\n",
               UE->UE_sched_ctrl.pusch_consecutive_dtx_cnt);
         UE->UE_sched_ctrl.ul_failure = 1;

         nr_mac_gNB_rrc_ul_failure(gnb_mod_idP,CC_idP,frameP,slotP,rntiP);
      }
    }
  } else if(sduP) {

    bool no_sig = true;
    for (int k = 0; k < sdu_lenP; k++) {
      if(sduP[k]!=0) {
        no_sig = false;
        break;
      }
    }

    if(no_sig) {
      LOG_W(NR_MAC, "No signal\n");
    }

    T(T_GNB_MAC_UL_PDU_WITH_DATA, T_INT(gnb_mod_idP), T_INT(CC_idP),
      T_INT(rntiP), T_INT(frameP), T_INT(slotP), T_INT(-1) /* harq_pid */,
      T_BUFFER(sduP, sdu_lenP));
    
    /* we don't know this UE (yet). Check whether there is a ongoing RA (Msg 3)
     * and check the corresponding UE's RNTI match, in which case we activate
     * it. */
    for (int i = 0; i < NR_NB_RA_PROC_MAX; ++i) {
      NR_RA_t *ra = &gNB_mac->common_channels[CC_idP].ra[i];
      if (ra->state != WAIT_Msg3)
        continue;
      
      if(no_sig) {
        LOG_D(NR_MAC, "Random Access %i failed at state %i (no signal)\n", i, ra->state);
        nr_mac_remove_ra_rnti(gnb_mod_idP, ra->rnti);
        nr_clear_ra_proc(gnb_mod_idP, CC_idP, frameP, ra);
      } else {

        // random access pusch with TC-RNTI
        if (ra->rnti != current_rnti) {
          LOG_D(NR_MAC,
                "expected TC_RNTI %04x to match current RNTI %04x\n",
                ra->rnti,
                current_rnti);

          if( (frameP==ra->Msg3_frame) && (slotP==ra->Msg3_slot) ) {
            LOG_D(NR_MAC, "Random Access %i failed at state %i (TC_RNTI %04x RNTI %04x)\n", i, ra->state,ra->rnti,current_rnti);
            nr_mac_remove_ra_rnti(gnb_mod_idP, ra->rnti);
            nr_clear_ra_proc(gnb_mod_idP, CC_idP, frameP, ra);
          }

          continue;
        }


	NR_UE_info_t* UE = add_new_nr_ue(gNB_mac, ra->rnti, ra->CellGroup);
        if (!UE) {
          LOG_W(NR_MAC, "Random Access %i discarded at state %i (TC_RNTI %04x RNTI %04x): max number of users achieved!\n", i, ra->state,ra->rnti,current_rnti);

          nr_mac_remove_ra_rnti(gnb_mod_idP, ra->rnti);
          nr_clear_ra_proc(gnb_mod_idP, CC_idP, frameP, ra);
          return;
        }

        UE->UE_beam_index = ra->beam_id;

        // re-initialize ta update variables after RA procedure completion
        UE->UE_sched_ctrl.ta_frame = frameP;

        LOG_D(NR_MAC,
              "reset RA state information for RA-RNTI 0x%04x/index %d\n",
              ra->rnti,
              i);

        LOG_I(NR_MAC,
              "[gNB %d][RAPROC] PUSCH with TC_RNTI 0x%04x received correctly, "
              "adding UE MAC Context RNTI 0x%04x\n",
              gnb_mod_idP,
              current_rnti,
              ra->rnti);

        NR_UE_sched_ctrl_t *UE_scheduling_control = &UE->UE_sched_ctrl;

        UE_scheduling_control->tpc0 = nr_get_tpc(target_snrx10,ul_cqi,30);
        if (timing_advance != 0xffff)
          UE_scheduling_control->ta_update = timing_advance;
        UE_scheduling_control->raw_rssi = rssi;
        UE_scheduling_control->pusch_snrx10 = ul_cqi * 5 - 640;
        LOG_D(NR_MAC, "[UE %04x] PUSCH TPC %d and TA %d\n",UE->rnti,UE_scheduling_control->tpc0,UE_scheduling_control->ta_update);
        if(ra->cfra) {

          LOG_A(NR_MAC, "(rnti 0x%04x) CFRA procedure succeeded!\n", ra->rnti);
          UE->ra_timer = 0;
          nr_mac_remove_ra_rnti(gnb_mod_idP, ra->rnti);
          nr_clear_ra_proc(gnb_mod_idP, CC_idP, frameP, ra);
          process_CellGroup(ra->CellGroup, UE_scheduling_control);

        } else {

          LOG_A(NR_MAC,"[RAPROC] RA-Msg3 received (sdu_lenP %d)\n",sdu_lenP);
          LOG_D(NR_MAC,"[RAPROC] Received Msg3:\n");
          for (int k = 0; k < sdu_lenP; k++) {
            LOG_D(NR_MAC,"(%i): 0x%x\n",k,sduP[k]);
          }

          // UE Contention Resolution Identity
          // Store the first 48 bits belonging to the uplink CCCH SDU within Msg3 to fill in Msg4
          // First byte corresponds to R/LCID MAC sub-header
          memcpy(ra->cont_res_id, &sduP[1], sizeof(uint8_t) * 6);
          // harq_pid set a non valid value because it is not used in this call
          // the function is only called to decode the contention resolution sub-header
          if (nr_process_mac_pdu(gnb_mod_idP, UE, CC_idP, frameP, slotP, sduP, sdu_lenP, -1) == 0) {
            ra->state = Msg4;
            ra->Msg4_frame = (frameP + 2) % 1024;
            ra->Msg4_slot = 1;
            
            if (ra->msg3_dcch_dtch) {
              // Check if the UE identified by C-RNTI still exists at the gNB
              NR_UE_info_t * UE_C = find_nr_UE(&gNB_mac->UE_info, ra->crnti);
              if (!UE_C) {
                // The UE identified by C-RNTI no longer exists at the gNB
                // Let's abort the current RA, so the UE will trigger a new RA later but using RRCSetupRequest instead. A better solution may be implemented
                mac_remove_nr_ue(gNB_mac, ra->rnti);
                nr_clear_ra_proc(gnb_mod_idP, CC_idP, frameP, ra);
                return;
              } else {
                // The UE identified by C-RNTI still exists at the gNB
                // Reset uplink failure flags/counters/timers at RRC
                nr_mac_gNB_rrc_ul_failure_reset(gnb_mod_idP, frameP, slotP, ra->crnti);

                // Reset HARQ processes
                reset_dl_harq_list(&UE_C->UE_sched_ctrl);
                reset_ul_harq_list(&UE_C->UE_sched_ctrl);
              }
            }
            LOG_I(NR_MAC, "Scheduling RA-Msg4 for TC_RNTI 0x%04x (state %d, frame %d, slot %d)\n",
                  (ra->msg3_dcch_dtch?ra->crnti:ra->rnti), ra->state, ra->Msg4_frame, ra->Msg4_slot);
          }
          else {
             nr_mac_remove_ra_rnti(gnb_mod_idP, ra->rnti);
             nr_clear_ra_proc(gnb_mod_idP, CC_idP, frameP, ra);
          }
        }
        return;
      }
    }
  } else {
    for (int i = 0; i < NR_NB_RA_PROC_MAX; ++i) {
      NR_RA_t *ra = &gNB_mac->common_channels[CC_idP].ra[i];
      if (ra->state != WAIT_Msg3)
        continue;

      if( (frameP!=ra->Msg3_frame) || (slotP!=ra->Msg3_slot))
        continue;

      // for CFRA (NSA) do not schedule retransmission of msg3
      if (ra->cfra) {
        LOG_D(NR_MAC, "Random Access %i failed at state %i (NSA msg3 reception failed)\n", i, ra->state);
        nr_mac_remove_ra_rnti(gnb_mod_idP, ra->rnti);
        nr_clear_ra_proc(gnb_mod_idP, CC_idP, frameP, ra);
        return;
      }

      if (ra->msg3_round >= gNB_mac->ul_bler.harq_round_max - 1) {
        LOG_W(NR_MAC, "Random Access %i failed at state %i (Reached msg3 max harq rounds)\n", i, ra->state);
        nr_mac_remove_ra_rnti(gnb_mod_idP, ra->rnti);
        nr_clear_ra_proc(gnb_mod_idP, CC_idP, frameP, ra);
        return;
      }

      LOG_D(NR_MAC, "Random Access %i Msg3 CRC did not pass)\n", i);

      ra->msg3_round++;
      ra->state = Msg3_retransmission;
    }
  }
}

uint32_t calc_power_complex(const int16_t *x, const int16_t *y, const uint32_t size) {

  // Real part value
  int64_t sum_x = 0;
  int64_t sum_x2 = 0;
  for(int k = 0; k<size; k++) {
    sum_x = sum_x + x[k];
    sum_x2 = sum_x2 + x[k]*x[k];
  }
  uint32_t power_re = sum_x2/size - (sum_x/size)*(sum_x/size);

  // Imaginary part power
  int64_t sum_y = 0;
  int64_t sum_y2 = 0;
  for(int k = 0; k<size; k++) {
    sum_y = sum_y + y[k];
    sum_y2 = sum_y2 + y[k]*y[k];
  }
  uint32_t power_im = sum_y2/size - (sum_y/size)*(sum_y/size);

  return power_re+power_im;
}

c16_t nr_h_times_w(c16_t h, char w) {
  c16_t output;
    switch (w) {
      case '0': // 0
        output.r = 0;
        output.i = 0;
        break;
      case '1': // 1
        output.r = h.r;
        output.i = h.i;
        break;
      case 'n': // -1
        output.r = -h.r;
        output.i = -h.i;
        break;
      case 'j': // j
        output.r = -h.i;
        output.i = h.r;
        break;
      case 'o': // -j
        output.r = h.i;
        output.i = -h.r;
        break;
      default:
        AssertFatal(1==0,"Invalid precoder value %c\n", w);
    }
  return output;
}

uint8_t get_max_tpmi(const NR_PUSCH_Config_t *pusch_Config,
                     const uint16_t num_ue_srs_ports,
                     const uint8_t *nrOfLayers,
                     int *additional_max_tpmi) {

  uint8_t max_tpmi = 0;

  if ((pusch_Config && pusch_Config->txConfig != NULL && *pusch_Config->txConfig == NR_PUSCH_Config__txConfig_nonCodebook) ||
      num_ue_srs_ports == 1) {
    return max_tpmi;
  }

  long max_rank = *pusch_Config->maxRank;
  long *ul_FullPowerTransmission = pusch_Config->ext1 ? pusch_Config->ext1->ul_FullPowerTransmission_r16 : NULL;
  long *codebookSubset = pusch_Config->codebookSubset;

  if (num_ue_srs_ports == 2) {

    if (max_rank == 1) {
      if (ul_FullPowerTransmission && *ul_FullPowerTransmission == NR_PUSCH_Config__ext1__ul_FullPowerTransmission_r16_fullpowerMode1) {
        max_tpmi = 2;
      } else {
        if (codebookSubset && *codebookSubset == NR_PUSCH_Config__codebookSubset_nonCoherent) {
          max_tpmi = 1;
        } else {
          max_tpmi = 5;
        }
      }
    } else {
      if (ul_FullPowerTransmission && *ul_FullPowerTransmission == NR_PUSCH_Config__ext1__ul_FullPowerTransmission_r16_fullpowerMode1) {
        max_tpmi = *nrOfLayers == 1 ? 2 : 0;
      } else {
        if (codebookSubset && *codebookSubset == NR_PUSCH_Config__codebookSubset_nonCoherent) {
          max_tpmi = *nrOfLayers == 1 ? 1 : 0;
        } else {
          max_tpmi = *nrOfLayers == 1 ? 5 : 2;
        }
      }
    }

  } else if (num_ue_srs_ports == 4) {

    if (max_rank == 1) {
      if (ul_FullPowerTransmission && *ul_FullPowerTransmission == NR_PUSCH_Config__ext1__ul_FullPowerTransmission_r16_fullpowerMode1) {
        if (codebookSubset && *codebookSubset == NR_PUSCH_Config__codebookSubset_nonCoherent) {
          max_tpmi = 3;
          *additional_max_tpmi = 13;
        } else {
          max_tpmi = 15;
        }
      } else {
        if (codebookSubset && *codebookSubset == NR_PUSCH_Config__codebookSubset_nonCoherent) {
          max_tpmi = 3;
        } else if (codebookSubset && *codebookSubset == NR_PUSCH_Config__codebookSubset_partialAndNonCoherent) {
          max_tpmi = 11;
        } else {
          max_tpmi = 27;
        }
      }
    } else {
      if (ul_FullPowerTransmission && *ul_FullPowerTransmission == NR_PUSCH_Config__ext1__ul_FullPowerTransmission_r16_fullpowerMode1) {
        if (max_rank == 2) {
          if (codebookSubset && *codebookSubset == NR_PUSCH_Config__codebookSubset_nonCoherent) {
            max_tpmi = *nrOfLayers == 1 ? 3 : 6;
            if (*nrOfLayers == 1) {
              *additional_max_tpmi = 13;
            }
          } else {
            max_tpmi = *nrOfLayers == 1 ? 15 : 13;
          }
        } else {
          if (codebookSubset && *codebookSubset == NR_PUSCH_Config__codebookSubset_nonCoherent) {
            switch (*nrOfLayers) {
              case 1:
                max_tpmi = 3;
                *additional_max_tpmi = 13;
                break;
              case 2:
                max_tpmi = 6;
                break;
              case 3:
                max_tpmi = 1;
                break;
              case 4:
                max_tpmi = 0;
                break;
              default:
                LOG_E(NR_MAC,"Number of layers %d is invalid!\n", *nrOfLayers);
            }
          } else {
            switch (*nrOfLayers) {
              case 1:
                max_tpmi = 15;
                break;
              case 2:
                max_tpmi = 13;
                break;
              case 3:
              case 4:
                max_tpmi = 2;
                break;
              default:
                LOG_E(NR_MAC,"Number of layers %d is invalid!\n", *nrOfLayers);
            }
          }
        }
      } else {
        if (codebookSubset && *codebookSubset == NR_PUSCH_Config__codebookSubset_nonCoherent) {
          switch (*nrOfLayers) {
            case 1:
              max_tpmi = 3;
              break;
            case 2:
              max_tpmi = 5;
              break;
            case 3:
            case 4:
              max_tpmi = 0;
              break;
            default:
              LOG_E(NR_MAC,"Number of layers %d is invalid!\n", *nrOfLayers);
          }
        } else if (codebookSubset && *codebookSubset == NR_PUSCH_Config__codebookSubset_partialAndNonCoherent) {
          switch (*nrOfLayers) {
            case 1:
              max_tpmi = 11;
              break;
            case 2:
              max_tpmi = 13;
              break;
            case 3:
            case 4:
              max_tpmi = 2;
              break;
            default:
              LOG_E(NR_MAC,"Number of layers %d is invalid!\n", *nrOfLayers);
          }
        } else {
          switch (*nrOfLayers) {
            case 1:
              max_tpmi = 28;
              break;
            case 2:
              max_tpmi = 22;
              break;
            case 3:
              max_tpmi = 7;
              break;
            case 4:
              max_tpmi = 5;
              break;
            default:
              LOG_E(NR_MAC,"Number of layers %d is invalid!\n", *nrOfLayers);
          }
        }
      }
    }

  }

  return max_tpmi;
}

void get_precoder_matrix_coef(char *w,
                              const uint8_t ul_ri,
                              const uint16_t num_ue_srs_ports,
                              const uint8_t transform_precoding,
                              const uint8_t tpmi,
                              const uint8_t uI) {
  if (ul_ri == 0) {
    if (num_ue_srs_ports == 2) {
      *w = *table_38211_6_3_1_5_1[tpmi][uI];
    } else {
      if (transform_precoding == NR_PUSCH_Config__transformPrecoder_enabled) {
        *w = *table_38211_6_3_1_5_2[tpmi][uI];
      } else {
        *w = *table_38211_6_3_1_5_3[tpmi][uI];
      }
    }
  } else {
    AssertFatal(1==0,"Function get_precoder_matrix_coef() does not support %i layers yet!\n", ul_ri+1);
  }
}

int nr_srs_tpmi_estimation(const NR_PUSCH_Config_t *pusch_Config,
                           const uint8_t transform_precoding,
                           const uint8_t *channel_matrix,
                           const uint8_t normalized_iq_representation,
                           const uint16_t num_gnb_antenna_elements,
                           const uint16_t num_ue_srs_ports,
                           const uint16_t prg_size,
                           const uint16_t num_prgs,
                           const uint8_t ul_ri) {

  uint8_t tpmi_sel = 0;
  int16_t precoded_channel_matrix_re[num_prgs*num_gnb_antenna_elements];
  int16_t precoded_channel_matrix_im[num_prgs*num_gnb_antenna_elements];
  c16_t *channel_matrix16 = (c16_t*)channel_matrix;
  uint32_t max_precoded_signal_power = 0;
  int additional_max_tpmi = -1;
  char w;

  uint8_t max_tpmi = get_max_tpmi(pusch_Config,
                                  num_ue_srs_ports,
                                  &ul_ri,
                                  &additional_max_tpmi);

  uint8_t end_tpmi_loop = additional_max_tpmi > max_tpmi ? additional_max_tpmi : max_tpmi;

  //                      channel_matrix                          x   precoder_matrix
  // [ (gI=0,uI=0) (gI=0,uI=1) ... (gI=0,uI=num_ue_srs_ports-1) ] x   [uI=0]
  // [ (gI=1,uI=0) (gI=1,uI=1) ... (gI=1,uI=num_ue_srs_ports-1) ]     [uI=1]
  // [ (gI=2,uI=0) (gI=2,uI=1) ... (gI=2,uI=num_ue_srs_ports-1) ]     [uI=2]
  //                           ...                                     ...

  for(uint8_t tpmi = 0; tpmi<=end_tpmi_loop; tpmi++) {

    if (tpmi > max_tpmi) {
      tpmi = end_tpmi_loop;
    }

    for(int pI = 0; pI <num_prgs; pI++) {
      for(int gI = 0; gI < num_gnb_antenna_elements; gI++) {

        uint16_t index_gI_pI = gI*num_prgs + pI;
        precoded_channel_matrix_re[index_gI_pI] = 0;
        precoded_channel_matrix_im[index_gI_pI] = 0;

        for(int uI = 0; uI < num_ue_srs_ports; uI++) {

          uint16_t index = uI*num_gnb_antenna_elements*num_prgs + index_gI_pI;
          get_precoder_matrix_coef(&w, ul_ri, num_ue_srs_ports, transform_precoding, tpmi, uI);
          c16_t h_times_w = nr_h_times_w(channel_matrix16[index], w);

          precoded_channel_matrix_re[index_gI_pI] += h_times_w.r;
          precoded_channel_matrix_im[index_gI_pI] += h_times_w.i;

#ifdef SRS_IND_DEBUG
          LOG_I(NR_MAC, "(uI %i, gI %i, pI %i) channel_matrix --> real %i, imag %i\n",
                uI, gI, pI, channel_matrix16[index].r, channel_matrix16[index].i);
#endif
        }

#ifdef SRS_IND_DEBUG
        LOG_I(NR_MAC, "(gI %i, pI %i) precoded_channel_coef --> real %i, imag %i\n",
              gI, pI, precoded_channel_matrix_re[index_gI_pI], precoded_channel_matrix_im[index_gI_pI]);
#endif
      }
    }

    uint32_t precoded_signal_power = calc_power_complex(precoded_channel_matrix_re,
                                                        precoded_channel_matrix_im,
                                                        num_prgs*num_gnb_antenna_elements);

#ifdef SRS_IND_DEBUG
    LOG_I(NR_MAC, "(tpmi %i) precoded_signal_power = %i\n", tpmi, precoded_signal_power);
#endif

    if (precoded_signal_power > max_precoded_signal_power) {
      max_precoded_signal_power = precoded_signal_power;
      tpmi_sel = tpmi;
    }
  }

  return tpmi_sel;
}

void handle_nr_srs_measurements(const module_id_t module_id,
                                const frame_t frame,
                                const sub_frame_t slot,
                                const nfapi_nr_srs_indication_pdu_t *srs_ind)
{
  LOG_D(NR_MAC, "(%d.%d) Received SRS indication for UE %04x\n", frame, slot, srs_ind->rnti);

#ifdef SRS_IND_DEBUG
  LOG_I(NR_MAC, "frame = %i\n", frame);
  LOG_I(NR_MAC, "slot = %i\n", slot);
  LOG_I(NR_MAC, "srs_ind->rnti = %04x\n", srs_ind->rnti);
  LOG_I(NR_MAC, "srs_ind->timing_advance_offset = %i\n", srs_ind->timing_advance_offset);
  LOG_I(NR_MAC, "srs_ind->timing_advance_offset_nsec = %i\n", srs_ind->timing_advance_offset_nsec);
  LOG_I(NR_MAC, "srs_ind->srs_usage = %i\n", srs_ind->srs_usage);
  LOG_I(NR_MAC, "srs_ind->report_type = %i\n", srs_ind->report_type);
#endif

  NR_UE_info_t *UE = find_nr_UE(&RC.nrmac[module_id]->UE_info, srs_ind->rnti);
  if (!UE) {
    LOG_W(NR_MAC, "Could not find UE for RNTI %04x\n", srs_ind->rnti);
    return;
  }

  if (srs_ind->timing_advance_offset == 0xFFFF) {
    LOG_W(NR_MAC, "Invalid timing advance offset for RNTI %04x\n", srs_ind->rnti);
    return;
  }

  gNB_MAC_INST *nr_mac = RC.nrmac[module_id];
  NR_mac_stats_t *stats = &UE->mac_stats;

  switch (srs_ind->srs_usage) {
    case NR_SRS_ResourceSet__usage_beamManagement: {
      nfapi_nr_srs_beamforming_report_t nr_srs_beamforming_report;
      unpack_nr_srs_beamforming_report(srs_ind->report_tlv->value,
                                       srs_ind->report_tlv->length,
                                       &nr_srs_beamforming_report,
                                       sizeof(nfapi_nr_srs_beamforming_report_t));

      if (nr_srs_beamforming_report.wide_band_snr == 0xFF) {
        LOG_W(NR_MAC, "Invalid wide_band_snr for RNTI %04x\n", srs_ind->rnti);
        return;
      }

      int wide_band_snr_dB = (nr_srs_beamforming_report.wide_band_snr >> 1) - 64;

#ifdef SRS_IND_DEBUG
      LOG_I(NR_MAC, "nr_srs_beamforming_report.prg_size = %i\n", nr_srs_beamforming_report.prg_size);
      LOG_I(NR_MAC, "nr_srs_beamforming_report.num_symbols = %i\n", nr_srs_beamforming_report.num_symbols);
      LOG_I(NR_MAC, "nr_srs_beamforming_report.wide_band_snr = %i (%i dB)\n", nr_srs_beamforming_report.wide_band_snr, wide_band_snr_dB);
      LOG_I(NR_MAC, "nr_srs_beamforming_report.num_reported_symbols = %i\n", nr_srs_beamforming_report.num_reported_symbols);
      LOG_I(NR_MAC, "nr_srs_beamforming_report.prgs[0].num_prgs = %i\n", nr_srs_beamforming_report.prgs[0].num_prgs);
      for (int prg_idx = 0; prg_idx < nr_srs_beamforming_report.prgs[0].num_prgs; prg_idx++) {
        LOG_I(NR_MAC,
              "nr_srs_beamforming_report.prgs[0].prg_list[%3i].rb_snr = %i (%i dB)\n",
              prg_idx,
              nr_srs_beamforming_report.prgs[0].prg_list[prg_idx].rb_snr,
              (nr_srs_beamforming_report.prgs[0].prg_list[prg_idx].rb_snr >> 1) - 64);
      }
#endif

      sprintf(stats->srs_stats, "UL-SNR %i dB", wide_band_snr_dB);

      const int ul_prbblack_SNR_threshold = nr_mac->ul_prbblack_SNR_threshold;
      uint16_t *ulprbbl = nr_mac->ulprbbl;

      uint8_t num_rbs = nr_srs_beamforming_report.prg_size * nr_srs_beamforming_report.prgs[0].num_prgs;
      memset(ulprbbl, 0, num_rbs * sizeof(uint16_t));
      for (int rb = 0; rb < num_rbs; rb++) {
        int snr = (nr_srs_beamforming_report.prgs[0].prg_list[rb / nr_srs_beamforming_report.prg_size].rb_snr >> 1) - 64;
        if (snr < wide_band_snr_dB - ul_prbblack_SNR_threshold) {
          ulprbbl[rb] = 0x3FFF; // all symbols taken
        }
        LOG_D(NR_MAC, "ulprbbl[%3i] = 0x%x\n", rb, ulprbbl[rb]);
      }

      break;
    }

    case NR_SRS_ResourceSet__usage_codebook: {
      nfapi_nr_srs_normalized_channel_iq_matrix_t nr_srs_normalized_channel_iq_matrix;
      unpack_nr_srs_normalized_channel_iq_matrix(srs_ind->report_tlv->value,
                                                 srs_ind->report_tlv->length,
                                                 &nr_srs_normalized_channel_iq_matrix,
                                                 sizeof(nfapi_nr_srs_normalized_channel_iq_matrix_t));

#ifdef SRS_IND_DEBUG
      LOG_I(NR_MAC, "nr_srs_normalized_channel_iq_matrix.normalized_iq_representation = %i\n", nr_srs_normalized_channel_iq_matrix.normalized_iq_representation);
      LOG_I(NR_MAC, "nr_srs_normalized_channel_iq_matrix.num_gnb_antenna_elements = %i\n", nr_srs_normalized_channel_iq_matrix.num_gnb_antenna_elements);
      LOG_I(NR_MAC, "nr_srs_normalized_channel_iq_matrix.num_ue_srs_ports = %i\n", nr_srs_normalized_channel_iq_matrix.num_ue_srs_ports);
      LOG_I(NR_MAC, "nr_srs_normalized_channel_iq_matrix.prg_size = %i\n", nr_srs_normalized_channel_iq_matrix.prg_size);
      LOG_I(NR_MAC, "nr_srs_normalized_channel_iq_matrix.num_prgs = %i\n", nr_srs_normalized_channel_iq_matrix.num_prgs);
      c16_t *channel_matrix16 = (c16_t *)nr_srs_normalized_channel_iq_matrix.channel_matrix;
      c8_t *channel_matrix8 = (c8_t *)nr_srs_normalized_channel_iq_matrix.channel_matrix;
      for (int uI = 0; uI < nr_srs_normalized_channel_iq_matrix.num_ue_srs_ports; uI++) {
        for (int gI = 0; gI < nr_srs_normalized_channel_iq_matrix.num_gnb_antenna_elements; gI++) {
          for (int pI = 0; pI < nr_srs_normalized_channel_iq_matrix.num_prgs; pI++) {
            uint16_t index = uI * nr_srs_normalized_channel_iq_matrix.num_gnb_antenna_elements * nr_srs_normalized_channel_iq_matrix.num_prgs + gI * nr_srs_normalized_channel_iq_matrix.num_prgs + pI;
            LOG_I(NR_MAC,
                  "(uI %i, gI %i, pI %i) channel_matrix --> real %i, imag %i\n",
                  uI,
                  gI,
                  pI,
                  nr_srs_normalized_channel_iq_matrix.normalized_iq_representation == 0 ? channel_matrix8[index].r : channel_matrix16[index].r,
                  nr_srs_normalized_channel_iq_matrix.normalized_iq_representation == 0 ? channel_matrix8[index].i : channel_matrix16[index].i);
          }
        }
      }
#endif

      // TODO: This should be improved
      NR_UE_sched_ctrl_t *sched_ctrl = &UE->UE_sched_ctrl;
      NR_UE_UL_BWP_t *current_BWP = &UE->current_UL_BWP;
      sched_ctrl->srs_feedback.sri = NR_SRS_SRI_0;
      sched_ctrl->srs_feedback.ul_ri = 0; // TODO: Compute this
      sched_ctrl->srs_feedback.tpmi = nr_srs_tpmi_estimation(current_BWP->pusch_Config,
                                                             current_BWP->transform_precoding,
                                                             nr_srs_normalized_channel_iq_matrix.channel_matrix,
                                                             nr_srs_normalized_channel_iq_matrix.normalized_iq_representation,
                                                             nr_srs_normalized_channel_iq_matrix.num_gnb_antenna_elements,
                                                             nr_srs_normalized_channel_iq_matrix.num_ue_srs_ports,
                                                             nr_srs_normalized_channel_iq_matrix.prg_size,
                                                             nr_srs_normalized_channel_iq_matrix.num_prgs,
                                                             sched_ctrl->srs_feedback.ul_ri);
      sprintf(stats->srs_stats, "UL-RI %d, TPMI %d", sched_ctrl->srs_feedback.ul_ri + 1, sched_ctrl->srs_feedback.tpmi);
      break;
    }

    case NR_SRS_ResourceSet__usage_nonCodebook:
    case NR_SRS_ResourceSet__usage_antennaSwitching:
      LOG_W(NR_MAC, "MAC procedures for this SRS usage are not implemented yet!\n");
      break;

    default:
      AssertFatal(1 == 0, "Invalid SRS usage\n");
  }
}

long get_K2(NR_PUSCH_TimeDomainResourceAllocationList_t *tdaList,
            int time_domain_assignment,
            int mu) {

  NR_PUSCH_TimeDomainResourceAllocation_t *tda = tdaList->list.array[time_domain_assignment];

  if (tda->k2)
    return *tda->k2;
  else if (mu < 2)
    return 1;
  else if (mu == 2)
    return 2;
  else
    return 3;
}

static bool nr_UE_is_to_be_scheduled(const NR_ServingCellConfigCommon_t *scc,
			      int CC_id,  NR_UE_info_t* UE, frame_t frame, sub_frame_t slot, uint32_t ulsch_max_frame_inactivity)
{
  const int n = nr_slots_per_frame[*scc->ssbSubcarrierSpacing];
  const int now = frame * n + slot;

  const NR_UE_sched_ctrl_t *sched_ctrl =&UE->UE_sched_ctrl;

  const NR_TDD_UL_DL_Pattern_t *tdd =
      scc->tdd_UL_DL_ConfigurationCommon ? &scc->tdd_UL_DL_ConfigurationCommon->pattern1 : NULL;
  int num_slots_per_period;
  int last_ul_slot;
  int tdd_period_len[8] = {500,625,1000,1250,2000,2500,5000,10000};
  if (tdd) { // Force the default transmission in a full slot as early as possible in the UL portion of TDD period (last_ul_slot)
    num_slots_per_period = n*tdd_period_len[tdd->dl_UL_TransmissionPeriodicity]/10000;
    last_ul_slot=1+tdd->nrofDownlinkSlots;
  } else {
    num_slots_per_period = n;
    last_ul_slot = sched_ctrl->last_ul_slot;
  }

  const int last_ul_sched = sched_ctrl->last_ul_frame * n + last_ul_slot;
  const int diff = (now - last_ul_sched + 1024 * n) % (1024 * n);
  /* UE is to be scheduled if
   * (1) we think the UE has more bytes awaiting than what we scheduled
   * (2) there is a scheduling request
   * (3) or we did not schedule it in more than 10 frames */
  const bool has_data = sched_ctrl->estimated_ul_buffer > sched_ctrl->sched_ul_bytes;
  const bool high_inactivity = diff >= (ulsch_max_frame_inactivity > 0 ? ulsch_max_frame_inactivity * n : num_slots_per_period);
  LOG_D(NR_MAC,
        "%4d.%2d UL inactivity %d slots has_data %d SR %d\n",
        frame,
        slot,
        diff,
        has_data,
        sched_ctrl->SR);
  return has_data || sched_ctrl->SR || high_inactivity;
}

void update_ul_ue_R_Qm(int mcs, int mcs_table, const NR_PUSCH_Config_t *pusch_Config, uint16_t *R, uint8_t *Qm)
{
  *R = nr_get_code_rate_ul(mcs, mcs_table);
  *Qm = nr_get_Qm_ul(mcs, mcs_table);

  if (pusch_Config && pusch_Config->tp_pi2BPSK && ((mcs_table == 3 && mcs < 2) || (mcs_table == 4 && mcs < 6))) {
    *R >>= 1;
    *Qm <<= 1;
  }
}

void nr_ue_max_mcs_min_rb(int mu, int ph_limit, NR_sched_pusch_t *sched_pusch, NR_UE_UL_BWP_t *ul_bwp, uint16_t minRb, uint32_t tbs, uint16_t *Rb, uint8_t *mcs)
{
  AssertFatal(*Rb >= minRb, "illegal Rb %d < minRb %d\n", *Rb, minRb);
  AssertFatal(*mcs >= 0 && *mcs <= 28, "illegal MCS %d\n", *mcs);

  const int tbs_bits = tbs << 3;
  uint16_t R;
  uint8_t Qm;
  update_ul_ue_R_Qm(*mcs, ul_bwp->mcs_table, ul_bwp->pusch_Config, &R, &Qm);

  long *deltaMCS = ul_bwp->pusch_Config ? ul_bwp->pusch_Config->pusch_PowerControl->deltaMCS : NULL;
  int tx_power = compute_ph_factor(mu,
                                   tbs_bits,
                                   *Rb,
                                   sched_pusch->nrOfLayers,
                                   sched_pusch->tda_info.nrOfSymbols,
                                   sched_pusch->dmrs_info.N_PRB_DMRS*sched_pusch->dmrs_info.num_dmrs_symb,
                                   deltaMCS);

  while (ph_limit < tx_power && *Rb >= minRb) {
    (*Rb)--;
    tx_power = compute_ph_factor(mu,
                                 tbs_bits,
                                 *Rb,
                                 sched_pusch->nrOfLayers,
                                 sched_pusch->tda_info.nrOfSymbols,
                                 sched_pusch->dmrs_info.N_PRB_DMRS*sched_pusch->dmrs_info.num_dmrs_symb,
                                 deltaMCS);
  }

  while (ph_limit < tx_power && *mcs > 6) {
    (*mcs)--;
    update_ul_ue_R_Qm(*mcs, ul_bwp->mcs_table, ul_bwp->pusch_Config, &R, &Qm);
    tx_power = compute_ph_factor(mu,
                                 tbs_bits,
                                 *Rb,
                                 sched_pusch->nrOfLayers,
                                 sched_pusch->tda_info.nrOfSymbols,
                                 sched_pusch->dmrs_info.N_PRB_DMRS*sched_pusch->dmrs_info.num_dmrs_symb,
                                 deltaMCS);
  }

  if (ph_limit < tx_power)
    LOG_W(NR_MAC, "Normalized power %d based on current resources (RBs %d, MCS %d) exceed reported PHR %d (normalized value)\n",
          tx_power, *Rb, *mcs, ph_limit);
}

static bool allocate_ul_retransmission(gNB_MAC_INST *nrmac,
				       frame_t frame,
				       sub_frame_t slot,
				       uint16_t *rballoc_mask,
				       int *n_rb_sched,
				       NR_UE_info_t* UE,
				       int harq_pid,
				       const NR_SIB1_t *sib1,
				       const NR_ServingCellConfigCommon_t *scc,
				       const int tda)
{
  const int CC_id = 0;
  NR_UE_sched_ctrl_t *sched_ctrl = &UE->UE_sched_ctrl;
  NR_sched_pusch_t *retInfo = &sched_ctrl->ul_harq_processes[harq_pid].sched_pusch;

  int rbStart = 0; // wrt BWP start
  const uint16_t bwpSize = UE->current_UL_BWP.BWPSize;
  const uint8_t nrOfLayers = 1;
  LOG_D(NR_MAC,"retInfo->time_domain_allocation = %d, tda = %d\n", retInfo->time_domain_allocation, tda);
  LOG_D(NR_MAC,"tbs %d\n",retInfo->tb_size);
  if (tda == retInfo->time_domain_allocation &&
      nrOfLayers == retInfo->nrOfLayers) {

    /* Check the resource is enough for retransmission */
    const uint16_t slbitmap = SL_to_bitmap(retInfo->tda_info.startSymbolIndex, retInfo->tda_info.nrOfSymbols);
    while (rbStart < bwpSize && (rballoc_mask[rbStart] & slbitmap) != slbitmap)
      rbStart++;
    if (rbStart + retInfo->rbSize > bwpSize) {
      LOG_W(NR_MAC, "cannot allocate retransmission of RNTI %04x: no resources (rbStart %d, retInfo->rbSize %d, bwpSize %d\n", UE->rnti, rbStart, retInfo->rbSize, bwpSize);
      return false;
    }
    LOG_D(NR_MAC, "%s(): retransmission keeping TDA %d and TBS %d\n", __func__, tda, retInfo->tb_size);
  } else {

    NR_tda_info_t tda_info = nr_get_pusch_tda_info(&UE->current_UL_BWP, tda);
    NR_pusch_dmrs_t dmrs_info = get_ul_dmrs_params(scc,
                                                   &UE->current_UL_BWP,
                                                   &tda_info,
                                                   nrOfLayers);
    /* the retransmission will use a different time domain allocation, check
     * that we have enough resources */
    const uint16_t slbitmap = SL_to_bitmap(tda_info.startSymbolIndex, tda_info.nrOfSymbols);
    while (rbStart < bwpSize && (rballoc_mask[rbStart] & slbitmap) != slbitmap)
      rbStart++;
    int rbSize = 0;
    while (rbStart + rbSize < bwpSize && (rballoc_mask[rbStart + rbSize] & slbitmap) == slbitmap)
      rbSize++;
    uint32_t new_tbs;
    uint16_t new_rbSize;
    bool success = nr_find_nb_rb(retInfo->Qm,
                                 retInfo->R,
                                 1, // layers
                                 tda_info.nrOfSymbols,
                                 dmrs_info.N_PRB_DMRS * dmrs_info.num_dmrs_symb,
                                 retInfo->tb_size,
                                 1, /* minimum of 1RB: need to find exact TBS, don't preclude any number */
                                 rbSize,
                                 &new_tbs,
                                 &new_rbSize);
    if (!success || new_tbs != retInfo->tb_size) {
      LOG_D(NR_MAC, "%s(): new TBsize %d of new TDA does not match old TBS %d\n", __func__, new_tbs, retInfo->tb_size);
      return false; /* the maximum TBsize we might have is smaller than what we need */
    }
    LOG_D(NR_MAC, "%s(): retransmission with TDA %d->%d and TBS %d -> %d\n", __func__, retInfo->time_domain_allocation, tda, retInfo->tb_size, new_tbs);
    /* we can allocate it. Overwrite the time_domain_allocation, the number
     * of RBs, and the new TB size. The rest is done below */
    retInfo->tb_size = new_tbs;
    retInfo->rbSize = new_rbSize;
    retInfo->time_domain_allocation = tda;
    retInfo->dmrs_info = dmrs_info;
    retInfo->tda_info = tda_info;
  }

  /* Find a free CCE */
  const uint32_t Y = get_Y(sched_ctrl->search_space, slot, UE->rnti);
  uint8_t nr_of_candidates;
  for (int i=0; i<5; i++) {
    // for now taking the lowest value among the available aggregation levels
    find_aggregation_candidates(&sched_ctrl->aggregation_level,
                                &nr_of_candidates,
                                sched_ctrl->search_space,
                                1<<i);
    if(nr_of_candidates>0) break;
  }
  int CCEIndex = find_pdcch_candidate(nrmac,
                                      CC_id,
                                      sched_ctrl->aggregation_level,
                                      nr_of_candidates,
                                      &sched_ctrl->sched_pdcch,
                                      sched_ctrl->coreset,
                                      Y);

  if (CCEIndex<0) {
    LOG_D(NR_MAC, "%4d.%2d no free CCE for retransmission UL DCI UE %04x\n", frame, slot, UE->rnti);
    return false;
  }

  sched_ctrl->cce_index = CCEIndex;
  fill_pdcch_vrb_map(nrmac,
                     CC_id,
                     &sched_ctrl->sched_pdcch,
                     CCEIndex,
                     sched_ctrl->aggregation_level);

  /* frame/slot in sched_pusch has been set previously. In the following, we
   * overwrite the information in the retransmission information before storing
   * as the new scheduling instruction */
  retInfo->frame = sched_ctrl->sched_pusch.frame;
  retInfo->slot = sched_ctrl->sched_pusch.slot;
  /* Get previous PSUCH field info */
  sched_ctrl->sched_pusch = *retInfo;
  NR_sched_pusch_t *sched_pusch = &sched_ctrl->sched_pusch;

  LOG_D(NR_MAC,
        "%4d.%2d Allocate UL retransmission RNTI %04x sched %4d.%2d (%d RBs)\n",
        frame,
        slot,
        UE->rnti,
        sched_pusch->frame,
        sched_pusch->slot,
        sched_pusch->rbSize);

  sched_pusch->rbStart = rbStart;
  /* no need to recompute the TBS, it will be the same */

  /* Mark the corresponding RBs as used */
  n_rb_sched -= sched_pusch->rbSize;
  for (int rb = 0; rb < sched_ctrl->sched_pusch.rbSize; rb++)
    rballoc_mask[rb + sched_ctrl->sched_pusch.rbStart] ^= SL_to_bitmap(sched_pusch->tda_info.startSymbolIndex, sched_pusch->tda_info.nrOfSymbols);
  return true;
}

uint32_t ul_pf_tbs[3][29]; // pre-computed, approximate TBS values for PF coefficient
typedef struct UEsched_s {
  float coef;
  NR_UE_info_t * UE;
} UEsched_t;

static int comparator(const void *p, const void *q) {
  return ((UEsched_t*)p)->coef < ((UEsched_t*)q)->coef;
}

void pf_ul(module_id_t module_id,
           frame_t frame,
           sub_frame_t slot,
           NR_UE_info_t *UE_list[],
           int max_num_ue,
           int n_rb_sched,
           uint16_t *rballoc_mask) {

  const int CC_id = 0;
  gNB_MAC_INST *nrmac = RC.nrmac[module_id];
  NR_ServingCellConfigCommon_t *scc = nrmac->common_channels[CC_id].ServingCellConfigCommon;
  const NR_SIB1_t *sib1 = RC.nrmac[module_id]->common_channels[0].sib1 ? RC.nrmac[module_id]->common_channels[0].sib1->message.choice.c1->choice.systemInformationBlockType1 : NULL;
  
  const int min_rb = 5;
  // UEs that could be scheduled
  UEsched_t UE_sched[MAX_MOBILES_PER_GNB] = {0};
  int remainUEs=max_num_ue;
  int curUE=0;

  /* Loop UE_list to calculate throughput and coeff */
  UE_iterator(UE_list, UE) {

    if (UE->Msg4_ACKed != true)
      continue;

    LOG_D(NR_MAC,"pf_ul: preparing UL scheduling for UE %04x\n",UE->rnti);
    NR_UE_sched_ctrl_t *sched_ctrl = &UE->UE_sched_ctrl;
    NR_UE_UL_BWP_t *current_BWP = &UE->current_UL_BWP;

    int rbStart = 0; // wrt BWP start

    const uint16_t bwpSize = current_BWP->BWPSize;
    NR_sched_pusch_t *sched_pusch = &sched_ctrl->sched_pusch;
    const NR_mac_dir_stats_t *stats = &UE->mac_stats.ul;

    /* Calculate throughput */
    const float a = 0.0005f; // corresponds to 200ms window
    const uint32_t b = stats->current_bytes;
    UE->ul_thr_ue = (1 - a) * UE->ul_thr_ue + a * b;

    /* Check if retransmission is necessary */
    sched_pusch->ul_harq_pid = sched_ctrl->retrans_ul_harq.head;
    LOG_D(NR_MAC,"pf_ul: UE %04x harq_pid %d\n",UE->rnti,sched_pusch->ul_harq_pid);
    if (sched_pusch->ul_harq_pid >= 0) {
      /* Allocate retransmission*/
      const int tda = get_ul_tda(nrmac, scc, sched_pusch->slot);
      bool r = allocate_ul_retransmission(nrmac, frame, slot, rballoc_mask, &n_rb_sched, UE, sched_pusch->ul_harq_pid, sib1, scc, tda);
      if (!r) {
        LOG_D(NR_MAC, "%4d.%2d UL retransmission UE RNTI %04x can NOT be allocated\n", frame, slot, UE->rnti);
        continue;
      }
      else LOG_D(NR_MAC,"%4d.%2d UL Retransmission UE RNTI %04x to be allocated, max_num_ue %d\n",frame,slot,UE->rnti,max_num_ue);

      /* reduce max_num_ue once we are sure UE can be allocated, i.e., has CCE */
      remainUEs--;

      // we have filled all with mandatory retransmissions
      // no need to schedule new transmissions
      if (remainUEs == 0)
	      return;

      continue;
    } 

    /* skip this UE if there are no free HARQ processes. This can happen e.g.
     * if the UE disconnected in L2sim, in which case the gNB is not notified
     * (this can be considered a design flaw) */
    if (sched_ctrl->available_ul_harq.head < 0) {
      LOG_D(NR_MAC, "RNTI %04x has no free UL HARQ process, skipping\n", UE->rnti);
      continue;
    }

    const int B = max(0, sched_ctrl->estimated_ul_buffer - sched_ctrl->sched_ul_bytes);
    /* preprocessor computed sched_frame/sched_slot */
    const bool do_sched = nr_UE_is_to_be_scheduled(scc, 0, UE, sched_pusch->frame, sched_pusch->slot, nrmac->ulsch_max_frame_inactivity);

    LOG_D(NR_MAC,"pf_ul: do_sched UE %04x => %s\n",UE->rnti,do_sched ? "yes" : "no");
    if ((B == 0 && !do_sched) || (sched_ctrl->rrc_processing_timer > 0)) {
      continue;
    }

    const NR_bler_options_t *bo = &nrmac->ul_bler;
    const int max_mcs = bo->max_mcs; /* no per-user maximum MCS yet */
    if (bo->harq_round_max == 1)
      sched_pusch->mcs = max_mcs;
    else
      sched_pusch->mcs = get_mcs_from_bler(bo, stats, &UE->UE_sched_ctrl.ul_bler_stats, max_mcs, frame);

    /* Schedule UE on SR or UL inactivity and no data (otherwise, will be scheduled
     * based on data to transmit) */
    if (B == 0 && do_sched) {
      /* if no data, pre-allocate 5RB */
      /* Find a free CCE */
      const uint32_t Y = get_Y(sched_ctrl->search_space, slot, UE->rnti);
      uint8_t nr_of_candidates;
      for (int i=0; i<5; i++) {
        // for now taking the lowest value among the available aggregation levels
        find_aggregation_candidates(&sched_ctrl->aggregation_level,
                                    &nr_of_candidates,
                                    sched_ctrl->search_space,
                                    1<<i);
        if(nr_of_candidates>0) break;
      }
      int CCEIndex = find_pdcch_candidate(RC.nrmac[module_id],
					  CC_id,
					  sched_ctrl->aggregation_level,
					  nr_of_candidates,
					  &sched_ctrl->sched_pdcch,
					  sched_ctrl->coreset,
					  Y);

      if (CCEIndex<0) {
        LOG_D(NR_MAC, "%4d.%2d no free CCE for UL DCI UE %04x (BSR 0)\n", frame, slot, UE->rnti);
        continue;
      }

      /* reduce max_num_ue once we are sure UE can be allocated, i.e., has CCE */
      remainUEs--;

      // we have filled all with mandatory retransmissions
      // no need to schedule new transmissions
      if (remainUEs == 0)
        return;

      sched_pusch->nrOfLayers = 1;
      sched_pusch->time_domain_allocation = get_ul_tda(nrmac, scc, sched_pusch->slot);
      sched_pusch->tda_info = nr_get_pusch_tda_info(current_BWP, sched_pusch->time_domain_allocation);
      sched_pusch->dmrs_info = get_ul_dmrs_params(scc,
                                                  current_BWP,
                                                  &sched_pusch->tda_info,
                                                  sched_pusch->nrOfLayers);

      LOG_D(NR_MAC,"Looking for min_rb %d RBs, starting at %d num_dmrs_cdm_grps_no_data %d\n",
            min_rb, rbStart, sched_pusch->dmrs_info.num_dmrs_cdm_grps_no_data);
      const uint16_t slbitmap = SL_to_bitmap(sched_pusch->tda_info.startSymbolIndex, sched_pusch->tda_info.nrOfSymbols);
      while (rbStart < bwpSize && (rballoc_mask[rbStart] & slbitmap) != slbitmap)
        rbStart++;
      if (rbStart + min_rb >= bwpSize) {
        LOG_W(NR_MAC, "cannot allocate continuous UL data for RNTI %04x: no resources (rbStart %d, min_rb %d, bwpSize %d\n",
              UE->rnti,rbStart,min_rb,bwpSize);
        return;
      }

      sched_ctrl->cce_index = CCEIndex;
      fill_pdcch_vrb_map(RC.nrmac[module_id],
                         CC_id,
                         &sched_ctrl->sched_pdcch,
                         CCEIndex,
                         sched_ctrl->aggregation_level);

      NR_sched_pusch_t *sched_pusch = &sched_ctrl->sched_pusch;
      sched_pusch->mcs = min(nrmac->min_grant_mcs, sched_pusch->mcs);
      update_ul_ue_R_Qm(sched_pusch->mcs, current_BWP->mcs_table, current_BWP->pusch_Config, &sched_pusch->R, &sched_pusch->Qm);
      sched_pusch->rbStart = rbStart;
      sched_pusch->rbSize = min_rb;
      sched_pusch->tb_size = nr_compute_tbs(sched_pusch->Qm,
                                            sched_pusch->R,
                                            sched_pusch->rbSize,
                                            sched_pusch->tda_info.nrOfSymbols,
                                            sched_pusch->dmrs_info.N_PRB_DMRS * sched_pusch->dmrs_info.num_dmrs_symb,
                                            0, // nb_rb_oh
                                            0,
                                            sched_pusch->nrOfLayers)
                             >> 3;

      /* Mark the corresponding RBs as used */
      n_rb_sched -= sched_pusch->rbSize;
      for (int rb = 0; rb < sched_ctrl->sched_pusch.rbSize; rb++)
        rballoc_mask[rb + sched_ctrl->sched_pusch.rbStart] ^= slbitmap;

      continue;
    }

    /* Create UE_sched for UEs eligibale for new data transmission*/
    /* Calculate coefficient*/
    const uint32_t tbs = ul_pf_tbs[current_BWP->mcs_table][sched_pusch->mcs];
    float coeff_ue = (float) tbs / UE->ul_thr_ue;
    LOG_D(NR_MAC,"rnti %04x b %d, ul_thr_ue %f, tbs %d, coeff_ue %f\n",
          UE->rnti, b, UE->ul_thr_ue, tbs, coeff_ue);
    UE_sched[curUE].coef=coeff_ue;
    UE_sched[curUE].UE=UE;
    curUE++;
  }

  qsort(UE_sched, sizeof(*UE_sched), sizeofArray(UE_sched), comparator);
  UEsched_t *iterator=UE_sched;
  
  const int min_rbSize = 5;
  /* Loop UE_sched to find max coeff and allocate transmission */
  while (remainUEs> 0 && n_rb_sched >= min_rbSize && iterator->UE != NULL) {

    NR_UE_sched_ctrl_t *sched_ctrl = &iterator->UE->UE_sched_ctrl;

    const uint32_t Y = get_Y(sched_ctrl->search_space, slot, iterator->UE->rnti);
    uint8_t nr_of_candidates;
    for (int i=0; i<5; i++) {
      // for now taking the lowest value among the available aggregation levels
      find_aggregation_candidates(&sched_ctrl->aggregation_level,
                                  &nr_of_candidates,
                                  sched_ctrl->search_space,
                                  1<<i);
      if(nr_of_candidates>0)
        break;
    }
    int CCEIndex = find_pdcch_candidate(RC.nrmac[module_id],
                                        CC_id,
                                        sched_ctrl->aggregation_level,
                                        nr_of_candidates,
                                        &sched_ctrl->sched_pdcch,
                                        sched_ctrl->coreset,
                                        Y);
    if (CCEIndex<0) {
      LOG_D(NR_MAC, "%4d.%2d no free CCE for UL DCI UE %04x\n", frame, slot, iterator->UE->rnti);
      iterator++;
      continue;
    }
    else LOG_D(NR_MAC, "%4d.%2d free CCE for UL DCI UE %04x\n",frame,slot, iterator->UE->rnti);

    NR_UE_UL_BWP_t *current_BWP = &iterator->UE->current_UL_BWP;

    const uint16_t bwpSize = current_BWP->BWPSize;
    NR_sched_pusch_t *sched_pusch = &sched_ctrl->sched_pusch;

    sched_pusch->nrOfLayers = 1;
    sched_pusch->time_domain_allocation = get_ul_tda(nrmac, scc, sched_pusch->slot);
    sched_pusch->tda_info = nr_get_pusch_tda_info(current_BWP, sched_pusch->time_domain_allocation);
    sched_pusch->dmrs_info = get_ul_dmrs_params(scc,
                                                current_BWP,
                                                &sched_pusch->tda_info,
                                                sched_pusch->nrOfLayers);

    update_ul_ue_R_Qm(sched_pusch->mcs, current_BWP->mcs_table, current_BWP->pusch_Config, &sched_pusch->R, &sched_pusch->Qm);

    int rbStart = 0;
    const uint16_t slbitmap = SL_to_bitmap(sched_pusch->tda_info.startSymbolIndex, sched_pusch->tda_info.nrOfSymbols);
    while (rbStart < bwpSize && (rballoc_mask[rbStart] & slbitmap) != slbitmap)
      rbStart++;
    sched_pusch->rbStart = rbStart;
    uint16_t max_rbSize = 1;
    while (rbStart + max_rbSize < bwpSize && (rballoc_mask[rbStart + max_rbSize] & slbitmap) == slbitmap)
      max_rbSize++;

    if (rbStart + min_rb >= bwpSize) {
      LOG_W(NR_MAC, "cannot allocate UL data for RNTI %04x: no resources (rbStart %d, min_rb %d, bwpSize %d)\n",
	    iterator->UE->rnti,rbStart,min_rb,bwpSize);
      return;
    }
    else
      LOG_D(NR_MAC,"allocating UL data for RNTI %04x (rbStsart %d, min_rb %d, bwpSize %d)\n", iterator->UE->rnti,rbStart,min_rb,bwpSize);

    /* Calculate the current scheduling bytes */
    const int B = cmax(sched_ctrl->estimated_ul_buffer - sched_ctrl->sched_ul_bytes, 0);
    /* adjust rbSize and MCS according to PHR and BPRE */
    sched_pusch->mu  = scc->uplinkConfigCommon->initialUplinkBWP->genericParameters.subcarrierSpacing;
    if(sched_ctrl->pcmax!=0 ||
       sched_ctrl->ph!=0) // verify if the PHR related parameter have been initialized
      nr_ue_max_mcs_min_rb(current_BWP->scs, sched_ctrl->ph, sched_pusch, current_BWP, min_rbSize, B, &max_rbSize, &sched_pusch->mcs);

    if (sched_pusch->mcs < sched_ctrl->ul_bler_stats.mcs)
      sched_ctrl->ul_bler_stats.mcs = sched_pusch->mcs; /* force estimated MCS down */

    uint16_t rbSize = 0;
    uint32_t TBS = 0;

    nr_find_nb_rb(sched_pusch->Qm,
                  sched_pusch->R,
                  1, // layers
                  sched_pusch->tda_info.nrOfSymbols,
                  sched_pusch->dmrs_info.N_PRB_DMRS * sched_pusch->dmrs_info.num_dmrs_symb,
                  B,
                  min_rbSize,
                  max_rbSize,
                  &TBS,
                  &rbSize);

    sched_pusch->rbSize = rbSize;
    sched_pusch->tb_size = TBS;
    LOG_D(NR_MAC,"rbSize %d (max_rbSize %d), TBS %d, est buf %d, sched_ul %d, B %d, CCE %d, num_dmrs_symb %d, N_PRB_DMRS %d\n",
          rbSize, max_rbSize,sched_pusch->tb_size, sched_ctrl->estimated_ul_buffer, sched_ctrl->sched_ul_bytes, B,
          sched_ctrl->cce_index,sched_pusch->dmrs_info.num_dmrs_symb,sched_pusch->dmrs_info.N_PRB_DMRS);

    /* Mark the corresponding RBs as used */

    sched_ctrl->cce_index = CCEIndex;
    fill_pdcch_vrb_map(RC.nrmac[module_id],
                       CC_id,
                       &sched_ctrl->sched_pdcch,
                       CCEIndex,
                       sched_ctrl->aggregation_level);

    n_rb_sched -= sched_pusch->rbSize;
    for (int rb = 0; rb < sched_ctrl->sched_pusch.rbSize; rb++)
      rballoc_mask[rb + sched_ctrl->sched_pusch.rbStart] ^= slbitmap;

    /* reduce max_num_ue once we are sure UE can be allocated, i.e., has CCE */
    remainUEs--;
    iterator++;
  }
}

bool nr_fr1_ulsch_preprocessor(module_id_t module_id, frame_t frame, sub_frame_t slot)
{
  gNB_MAC_INST *nr_mac = RC.nrmac[module_id];
  NR_COMMON_channels_t *cc = nr_mac->common_channels;
  NR_ServingCellConfigCommon_t *scc = cc->ServingCellConfigCommon;
  const NR_SIB1_t *sib1 = nr_mac->common_channels[0].sib1 ? nr_mac->common_channels[0].sib1->message.choice.c1->choice.systemInformationBlockType1 : NULL;
  NR_ServingCellConfigCommonSIB_t *scc_sib1 = sib1 ? sib1->servingCellConfigCommon : NULL;

  AssertFatal(scc!=NULL || scc_sib1!=NULL,"We need one serving cell config common\n");

  // no UEs
  if (nr_mac->UE_info.list[0] == NULL)
    return false;

  const int CC_id = 0;

  /* Get the K2 for first UE to compute offset. The other UEs are guaranteed to
   * have the same K2 (we don't support multiple/different K2s via different
   * TDAs yet). If the TDA is negative, it means that there is no UL slot to
   * schedule now (slot + k2 is not UL slot) */
  NR_UE_sched_ctrl_t *sched_ctrl = &nr_mac->UE_info.list[0]->UE_sched_ctrl;
  NR_UE_UL_BWP_t *current_BWP = &nr_mac->UE_info.list[0]->current_UL_BWP;
  int mu = current_BWP->scs;
  const int temp_tda = get_ul_tda(nr_mac, scc, slot);
  int K2 = get_K2(current_BWP->tdaList, temp_tda, mu);
  const int sched_frame = (frame + (slot + K2 >= nr_slots_per_frame[mu])) & 1023;
  const int sched_slot = (slot + K2) % nr_slots_per_frame[mu];
  const int tda = get_ul_tda(nr_mac, scc, sched_slot);
  if (tda < 0)
    return false;
  DevAssert(K2 == get_K2(current_BWP->tdaList, tda, mu));

  if (!is_xlsch_in_slot(nr_mac->ulsch_slot_bitmap[sched_slot / 64], sched_slot))
    return false;

  // Avoid slots with the SRS
  UE_iterator(nr_mac->UE_info.list, UE) {
    NR_sched_srs_t sched_srs = UE->UE_sched_ctrl.sched_srs;
    if(sched_srs.srs_scheduled && sched_srs.frame==sched_frame && sched_srs.slot==sched_slot) {
      return false;
    }
  }

  sched_ctrl->sched_pusch.slot = sched_slot;
  sched_ctrl->sched_pusch.frame = sched_frame;
  UE_iterator(nr_mac->UE_info.list, UE2) {
    NR_UE_sched_ctrl_t *sched_ctrl = &UE2->UE_sched_ctrl;
    AssertFatal(K2 == get_K2(current_BWP->tdaList, tda, mu),
                "Different K2, %d(UE%d) != %ld(UE%04x)\n",
		K2, 0, get_K2(current_BWP->tdaList, tda, mu), UE2->rnti);
    sched_ctrl->sched_pusch.slot = sched_slot;
    sched_ctrl->sched_pusch.frame = sched_frame;
  }

  /* Change vrb_map_UL to rballoc_mask: check which symbols per RB (in
   * vrb_map_UL) overlap with the "default" tda and exclude those RBs.
   * Calculate largest contiguous RBs */
  uint16_t *vrb_map_UL =
      &RC.nrmac[module_id]->common_channels[CC_id].vrb_map_UL[sched_slot * MAX_BWP_SIZE];

  const uint16_t bwpSize = current_BWP->BWPSize;
  const uint16_t bwpStart = current_BWP->BWPStart;

  const int startSymbolAndLength = current_BWP->tdaList->list.array[tda]->startSymbolAndLength;
  int startSymbolIndex, nrOfSymbols;
  SLIV2SL(startSymbolAndLength, &startSymbolIndex, &nrOfSymbols);
  const uint16_t symb = SL_to_bitmap(startSymbolIndex, nrOfSymbols);

  int st = 0, e = 0, len = 0;

  for (int i = 0; i < bwpSize; i++) {
    while ((vrb_map_UL[bwpStart + i] & symb) != 0 && i < bwpSize)
      i++;
    st = i;
    while ((vrb_map_UL[bwpStart + i] & symb) == 0 && i < bwpSize)
      i++;
    if (i - st > len) {
      len = i - st;
      e = i - 1;
    }
  }
  st = e - len + 1;

  LOG_D(NR_MAC,"UL %d.%d : start_prb %d, end PRB %d\n",frame,slot,st,e);
  
  uint16_t rballoc_mask[bwpSize];

  /* Calculate mask: if any RB in vrb_map_UL is blocked (1), the current RB will be 0 */
  for (int i = 0; i < bwpSize; i++)
    rballoc_mask[i] = (i >= st && i <= e)*SL_to_bitmap(startSymbolIndex, nrOfSymbols);

  /* proportional fair scheduling algorithm */
  pf_ul(module_id,
        frame,
        slot,
        nr_mac->UE_info.list,
        2,
        len,
        rballoc_mask);
  return true;
}

nr_pp_impl_ul nr_init_fr1_ulsch_preprocessor(module_id_t module_id, int CC_id)
{
  /* in the PF algorithm, we have to use the TBsize to compute the coefficient.
   * This would include the number of DMRS symbols, which in turn depends on
   * the time domain allocation. In case we are in a mixed slot, we do not want
   * to recalculate all these values, and therefore we provide a look-up table
   * which should approximately(!) give us the TBsize. In particular, the
   * number of symbols, the number of DMRS symbols, and the exact Qm and R, are
   * not correct*/
  for (int mcsTableIdx = 0; mcsTableIdx < 3; ++mcsTableIdx) {
    for (int mcs = 0; mcs < 29; ++mcs) {
      if (mcs > 27 && mcsTableIdx == 1)
        continue;
      const uint8_t Qm = nr_get_Qm_dl(mcs, mcsTableIdx);
      const uint16_t R = nr_get_code_rate_ul(mcs, mcsTableIdx);
      /* note: we do not update R/Qm based on low MCS or pi2BPSK */
      ul_pf_tbs[mcsTableIdx][mcs] = nr_compute_tbs(Qm,
                                                   R,
                                                   1, /* rbSize */
                                                   10, /* hypothetical number of slots */
                                                   0, /* N_PRB_DMRS * N_DMRS_SLOT */
                                                   0 /* N_PRB_oh, 0 for initialBWP */,
                                                   0 /* tb_scaling */,
                                                   1 /* nrOfLayers */)
                                    >> 3;
    }
  }
  return nr_fr1_ulsch_preprocessor;
}

void nr_schedule_ulsch(module_id_t module_id, frame_t frame, sub_frame_t slot)
{
  gNB_MAC_INST *nr_mac = RC.nrmac[module_id];
  /* Uplink data ONLY can be scheduled when the current slot is downlink slot,
   * because we have to schedule the DCI0 first before schedule uplink data */
  if (!is_xlsch_in_slot(nr_mac->dlsch_slot_bitmap[slot / 64], slot)) {
    LOG_D(NR_MAC, "Current slot %d is NOT DL slot, cannot schedule DCI0 for UL data\n", slot);
    return;
  }
  bool do_sched = RC.nrmac[module_id]->pre_processor_ul(module_id, frame, slot);
  if (!do_sched)
    return;

  const int CC_id = 0;
  nfapi_nr_ul_dci_request_t *ul_dci_req = &RC.nrmac[module_id]->UL_dci_req[CC_id];
  ul_dci_req->SFN = frame;
  ul_dci_req->Slot = slot;
  /* a PDCCH PDU groups DCIs per BWP and CORESET. Save a pointer to each
   * allocated PDCCH so we can easily allocate UE's DCIs independent of any
   * CORESET order */
  nfapi_nr_dl_tti_pdcch_pdu_rel15_t *pdcch_pdu_coreset[MAX_NUM_CORESET] = {0};


  NR_ServingCellConfigCommon_t *scc = RC.nrmac[module_id]->common_channels[0].ServingCellConfigCommon;
  NR_UEs_t *UE_info = &RC.nrmac[module_id]->UE_info;
  const NR_SIB1_t *sib1 = RC.nrmac[module_id]->common_channels[0].sib1 ? RC.nrmac[module_id]->common_channels[0].sib1->message.choice.c1->choice.systemInformationBlockType1 : NULL;
  UE_iterator( UE_info->list, UE) {
    NR_UE_sched_ctrl_t *sched_ctrl = &UE->UE_sched_ctrl;
    if (sched_ctrl->ul_failure == 1 && get_softmodem_params()->phy_test==0) continue;

    NR_CellGroupConfig_t *cg = UE->CellGroup;
    NR_UE_UL_BWP_t *current_BWP = &UE->current_UL_BWP;

    UE->mac_stats.ul.current_bytes = 0;
    UE->mac_stats.ul.current_rbs = 0;

    /* dynamic PUSCH values (RB alloc, MCS, hence R, Qm, TBS) that change in
     * every TTI are pre-populated by the preprocessor and used below */
    NR_sched_pusch_t *sched_pusch = &sched_ctrl->sched_pusch;
    LOG_D(NR_MAC,"UE %04x : sched_pusch->rbSize %d\n",UE->rnti,sched_pusch->rbSize);
    if (sched_pusch->rbSize <= 0)
      continue;

    uint16_t rnti = UE->rnti;
    sched_ctrl->SR = false;

    int8_t harq_id = sched_pusch->ul_harq_pid;
    if (harq_id < 0) {
      /* PP has not selected a specific HARQ Process, get a new one */
      harq_id = sched_ctrl->available_ul_harq.head;
      AssertFatal(harq_id >= 0,
                  "no free HARQ process available for UE %04x\n",
                  UE->rnti);
      remove_front_nr_list(&sched_ctrl->available_ul_harq);
      sched_pusch->ul_harq_pid = harq_id;
    } else {
      /* PP selected a specific HARQ process. Check whether it will be a new
       * transmission or a retransmission, and remove from the corresponding
       * list */
      if (sched_ctrl->ul_harq_processes[harq_id].round == 0)
        remove_nr_list(&sched_ctrl->available_ul_harq, harq_id);
      else
        remove_nr_list(&sched_ctrl->retrans_ul_harq, harq_id);
    }
    NR_UE_ul_harq_t *cur_harq = &sched_ctrl->ul_harq_processes[harq_id];
    DevAssert(!cur_harq->is_waiting);
    add_tail_nr_list(&sched_ctrl->feedback_ul_harq, harq_id);
    cur_harq->feedback_slot = sched_pusch->slot;
    cur_harq->is_waiting = true;

    int rnti_types[2] = { NR_RNTI_C, 0 };

    /* Statistics */
    AssertFatal(cur_harq->round < nr_mac->ul_bler.harq_round_max, "Indexing ulsch_rounds[%d] is out of bounds\n", cur_harq->round);
    UE->mac_stats.ul.rounds[cur_harq->round]++;
    if (cur_harq->round == 0) {
      UE->mac_stats.ulsch_total_bytes_scheduled += sched_pusch->tb_size;
      /* Save information on MCS, TBS etc for the current initial transmission
       * so we have access to it when retransmitting */
      cur_harq->sched_pusch = *sched_pusch;
      /* save which time allocation has been used, to be used on
       * retransmissions */
      cur_harq->sched_pusch.time_domain_allocation = sched_pusch->time_domain_allocation;
      sched_ctrl->sched_ul_bytes += sched_pusch->tb_size;
      UE->mac_stats.ul.total_rbs += sched_pusch->rbSize;

    } else {
      LOG_D(NR_MAC,
            "%d.%2d UL retransmission RNTI %04x sched %d.%2d HARQ PID %d round %d NDI %d\n",
            frame,
            slot,
            rnti,
            sched_pusch->frame,
            sched_pusch->slot,
            harq_id,
            cur_harq->round,
            cur_harq->ndi);
      UE->mac_stats.ul.total_rbs_retx += sched_pusch->rbSize;
    }
    UE->mac_stats.ul.current_bytes = sched_pusch->tb_size;
    UE->mac_stats.ul.current_rbs = sched_pusch->rbSize;
    sched_ctrl->last_ul_frame = sched_pusch->frame;
    sched_ctrl->last_ul_slot = sched_pusch->slot;

    LOG_D(NR_MAC,
          "ULSCH/PUSCH: %4d.%2d RNTI %04x UL sched %4d.%2d DCI L %d start %2d RBS %3d startSymbol %2d nb_symbol %2d dmrs_pos %x MCS %2d nrOfLayers %2d num_dmrs_cdm_grps_no_data %2d TBS %4d HARQ PID %2d round %d RV %d NDI %d est %6d sched %6d est BSR %6d TPC %d\n",
          frame,
          slot,
          rnti,
          sched_pusch->frame,
          sched_pusch->slot,
          sched_ctrl->aggregation_level,
          sched_pusch->rbStart,
          sched_pusch->rbSize,
          sched_pusch->tda_info.startSymbolIndex,
          sched_pusch->tda_info.nrOfSymbols,
          sched_pusch->dmrs_info.ul_dmrs_symb_pos,
          sched_pusch->mcs,
          sched_pusch->nrOfLayers,
          sched_pusch->dmrs_info.num_dmrs_cdm_grps_no_data,
          sched_pusch->tb_size,
          harq_id,
          cur_harq->round,
          nr_rv_round_map[cur_harq->round%4],
          cur_harq->ndi,
          sched_ctrl->estimated_ul_buffer,
          sched_ctrl->sched_ul_bytes,
          sched_ctrl->estimated_ul_buffer - sched_ctrl->sched_ul_bytes,
          sched_ctrl->tpc0);

    /* PUSCH in a later slot, but corresponding DCI now! */
    nfapi_nr_ul_tti_request_t *future_ul_tti_req = &RC.nrmac[module_id]->UL_tti_req_ahead[0][sched_pusch->slot];
    AssertFatal(future_ul_tti_req->SFN == sched_pusch->frame
                && future_ul_tti_req->Slot == sched_pusch->slot,
                "%d.%d future UL_tti_req's frame.slot %d.%d does not match PUSCH %d.%d\n",
                frame, slot,
                future_ul_tti_req->SFN,
                future_ul_tti_req->Slot,
                sched_pusch->frame,
                sched_pusch->slot);
    AssertFatal(future_ul_tti_req->n_pdus <
                sizeof(future_ul_tti_req->pdus_list) / sizeof(future_ul_tti_req->pdus_list[0]),
                "Invalid future_ul_tti_req->n_pdus %d\n", future_ul_tti_req->n_pdus);
    future_ul_tti_req->pdus_list[future_ul_tti_req->n_pdus].pdu_type = NFAPI_NR_UL_CONFIG_PUSCH_PDU_TYPE;
    future_ul_tti_req->pdus_list[future_ul_tti_req->n_pdus].pdu_size = sizeof(nfapi_nr_pusch_pdu_t);
    nfapi_nr_pusch_pdu_t *pusch_pdu = &future_ul_tti_req->pdus_list[future_ul_tti_req->n_pdus].pusch_pdu;
    memset(pusch_pdu, 0, sizeof(nfapi_nr_pusch_pdu_t));
    future_ul_tti_req->n_pdus += 1;

    LOG_D(NR_MAC, "%4d.%2d Scheduling UE specific PUSCH for sched %d.%d, ul_tti_req %d.%d\n", frame, slot,
    sched_pusch->frame,sched_pusch->slot,future_ul_tti_req->SFN,future_ul_tti_req->Slot);

    pusch_pdu->pdu_bit_map = PUSCH_PDU_BITMAP_PUSCH_DATA;
    pusch_pdu->rnti = rnti;
    pusch_pdu->handle = 0; //not yet used

    /* FAPI: BWP */

    pusch_pdu->bwp_size  = current_BWP->BWPSize;
    pusch_pdu->bwp_start = current_BWP->BWPStart;
    pusch_pdu->subcarrier_spacing = current_BWP->scs;
    pusch_pdu->cyclic_prefix = 0;

    /* FAPI: PUSCH information always included */
    pusch_pdu->target_code_rate = sched_pusch->R;
    pusch_pdu->qam_mod_order = sched_pusch->Qm;
    pusch_pdu->mcs_index = sched_pusch->mcs;
    pusch_pdu->mcs_table = current_BWP->mcs_table;
    pusch_pdu->transform_precoding = current_BWP->transform_precoding;
    if (current_BWP->pusch_Config && current_BWP->pusch_Config->dataScramblingIdentityPUSCH)
      pusch_pdu->data_scrambling_id = *current_BWP->pusch_Config->dataScramblingIdentityPUSCH;
    else
      pusch_pdu->data_scrambling_id = *scc->physCellId;
    pusch_pdu->nrOfLayers = sched_pusch->nrOfLayers;
    pusch_pdu->num_dmrs_cdm_grps_no_data = sched_pusch->dmrs_info.num_dmrs_cdm_grps_no_data;

    /* FAPI: DMRS */
    pusch_pdu->ul_dmrs_symb_pos = sched_pusch->dmrs_info.ul_dmrs_symb_pos;
    pusch_pdu->dmrs_config_type = sched_pusch->dmrs_info.dmrs_config_type;
    const NR_DMRS_UplinkConfig_t *NR_DMRS_UplinkConfig = sched_pusch->dmrs_info.NR_DMRS_UplinkConfig;
    if (pusch_pdu->transform_precoding) { // transform precoding disabled
      long *scramblingid=NULL;
      if (NR_DMRS_UplinkConfig && pusch_pdu->scid == 0)
        scramblingid = NR_DMRS_UplinkConfig->transformPrecodingDisabled->scramblingID0;
      else if (NR_DMRS_UplinkConfig)
        scramblingid = NR_DMRS_UplinkConfig->transformPrecodingDisabled->scramblingID1;
      if (scramblingid == NULL)
        pusch_pdu->ul_dmrs_scrambling_id = *scc->physCellId;
      else
        pusch_pdu->ul_dmrs_scrambling_id = *scramblingid;
    }
    else {
      pusch_pdu->ul_dmrs_scrambling_id = *scc->physCellId;
      if (NR_DMRS_UplinkConfig && NR_DMRS_UplinkConfig->transformPrecodingEnabled->nPUSCH_Identity != NULL)
        pusch_pdu->pusch_identity = *NR_DMRS_UplinkConfig->transformPrecodingEnabled->nPUSCH_Identity;
      else if (NR_DMRS_UplinkConfig)
        pusch_pdu->pusch_identity = *scc->physCellId;
    }
    pusch_pdu->scid = 0;      // DMRS sequence initialization [TS38.211, sec 6.4.1.1.1]
    pusch_pdu->num_dmrs_cdm_grps_no_data = sched_pusch->dmrs_info.num_dmrs_cdm_grps_no_data;
    pusch_pdu->dmrs_ports = ((1<<sched_pusch->nrOfLayers) - 1);

    /* FAPI: Pusch Allocation in frequency domain */
    pusch_pdu->resource_alloc = 1; //type 1
    pusch_pdu->rb_start = sched_pusch->rbStart;
    pusch_pdu->rb_size = sched_pusch->rbSize;
    pusch_pdu->vrb_to_prb_mapping = 0;
    if (current_BWP->pusch_Config==NULL || current_BWP->pusch_Config->frequencyHopping==NULL)
      pusch_pdu->frequency_hopping = 0;
    else
      pusch_pdu->frequency_hopping = 1;

    /* FAPI: Resource Allocation in time domain */
    pusch_pdu->start_symbol_index = sched_pusch->tda_info.startSymbolIndex;
    pusch_pdu->nr_of_symbols = sched_pusch->tda_info.nrOfSymbols;

    /* PUSCH PDU */
    AssertFatal(cur_harq->round < nr_mac->ul_bler.harq_round_max, "Indexing nr_rv_round_map[%d] is out of bounds\n", cur_harq->round%4);
    pusch_pdu->pusch_data.rv_index = nr_rv_round_map[cur_harq->round%4];
    pusch_pdu->pusch_data.harq_process_id = harq_id;
    pusch_pdu->pusch_data.new_data_indicator = cur_harq->ndi;
    pusch_pdu->pusch_data.tb_size = sched_pusch->tb_size;
    pusch_pdu->pusch_data.num_cb = 0; //CBG not supported

    pusch_pdu->maintenance_parms_v3.ldpcBaseGraph = get_BG(sched_pusch->tb_size<<3,sched_pusch->R);
    if(current_BWP->pusch_servingcellconfig &&
       current_BWP->pusch_servingcellconfig->rateMatching) {
      // TBS_LBRM according to section 5.4.2.1 of 38.212
      long *maxMIMO_Layers = current_BWP->pusch_servingcellconfig->ext1->maxMIMO_Layers;
      if (!maxMIMO_Layers)
        maxMIMO_Layers = current_BWP->pusch_Config->maxRank;
      AssertFatal (maxMIMO_Layers != NULL,"Option with max MIMO layers not configured is not supported\n");
      const int scc_bwpsize = NRRIV2BW(scc->downlinkConfigCommon->initialDownlinkBWP->genericParameters.locationAndBandwidth, MAX_BWP_SIZE);
      int bw_tbslbrm = get_ulbw_tbslbrm(scc_bwpsize, cg);
      pusch_pdu->maintenance_parms_v3.tbSizeLbrmBytes = nr_compute_tbslbrm(current_BWP->mcs_table,
                                                                           bw_tbslbrm,
                                                                           *maxMIMO_Layers);
    }
    else
     pusch_pdu->maintenance_parms_v3.tbSizeLbrmBytes = 0;

    LOG_D(NR_MAC,"PUSCH PDU : data_scrambling_identity %x, dmrs_scrambling_id %x\n",pusch_pdu->data_scrambling_id,pusch_pdu->ul_dmrs_scrambling_id);
    /* TRANSFORM PRECODING --------------------------------------------------------*/

    if (pusch_pdu->transform_precoding == NR_PUSCH_Config__transformPrecoder_enabled){

      // U as specified in section 6.4.1.1.1.2 in 38.211, if sequence hopping and group hopping are disabled
      pusch_pdu->dfts_ofdm.low_papr_group_number = pusch_pdu->pusch_identity % 30;

      // V as specified in section 6.4.1.1.1.2 in 38.211 V = 0 if sequence hopping and group hopping are disabled
      if ((NR_DMRS_UplinkConfig==NULL) || ((NR_DMRS_UplinkConfig->transformPrecodingEnabled->sequenceGroupHopping == NULL) &&
					       (NR_DMRS_UplinkConfig->transformPrecodingEnabled->sequenceHopping == NULL)))
        pusch_pdu->dfts_ofdm.low_papr_sequence_number = 0;
      else
        AssertFatal(1==0,"SequenceGroupHopping or sequenceHopping are NOT Supported\n");

      LOG_D(NR_MAC,"TRANSFORM PRECODING IS ENABLED. CDM groups: %d, U: %d MCS table: %d\n", pusch_pdu->num_dmrs_cdm_grps_no_data, pusch_pdu->dfts_ofdm.low_papr_group_number, current_BWP->mcs_table);
    }

    /*-----------------------------------------------------------------------------*/

    /* PUSCH PTRS */
    if (NR_DMRS_UplinkConfig && NR_DMRS_UplinkConfig->phaseTrackingRS != NULL) {
      bool valid_ptrs_setup = false;
      pusch_pdu->pusch_ptrs.ptrs_ports_list   = (nfapi_nr_ptrs_ports_t *) malloc(2*sizeof(nfapi_nr_ptrs_ports_t));
      valid_ptrs_setup = set_ul_ptrs_values(NR_DMRS_UplinkConfig->phaseTrackingRS->choice.setup,
                                            pusch_pdu->rb_size, pusch_pdu->mcs_index, pusch_pdu->mcs_table,
                                            &pusch_pdu->pusch_ptrs.ptrs_freq_density,&pusch_pdu->pusch_ptrs.ptrs_time_density,
                                            &pusch_pdu->pusch_ptrs.ptrs_ports_list->ptrs_re_offset,&pusch_pdu->pusch_ptrs.num_ptrs_ports,
                                            &pusch_pdu->pusch_ptrs.ul_ptrs_power, pusch_pdu->nr_of_symbols);
      if (valid_ptrs_setup==true) {
        pusch_pdu->pdu_bit_map |= PUSCH_PDU_BITMAP_PUSCH_PTRS; // enable PUSCH PTRS
      }
    }
    else{
      pusch_pdu->pdu_bit_map &= ~PUSCH_PDU_BITMAP_PUSCH_PTRS; // disable PUSCH PTRS
    }

    /* look up the PDCCH PDU for this BWP and CORESET. If it does not exist,
     * create it */
    NR_SearchSpace_t *ss = sched_ctrl->search_space;
    NR_ControlResourceSet_t *coreset = sched_ctrl->coreset;
    const int coresetid = coreset->controlResourceSetId;
    nfapi_nr_dl_tti_pdcch_pdu_rel15_t *pdcch_pdu = pdcch_pdu_coreset[coresetid];
    if (!pdcch_pdu) {
      nfapi_nr_ul_dci_request_pdus_t *ul_dci_request_pdu = &ul_dci_req->ul_dci_pdu_list[ul_dci_req->numPdus];
      memset(ul_dci_request_pdu, 0, sizeof(nfapi_nr_ul_dci_request_pdus_t));
      ul_dci_request_pdu->PDUType = NFAPI_NR_DL_TTI_PDCCH_PDU_TYPE;
      ul_dci_request_pdu->PDUSize = (uint8_t)(2+sizeof(nfapi_nr_dl_tti_pdcch_pdu));
      pdcch_pdu = &ul_dci_request_pdu->pdcch_pdu.pdcch_pdu_rel15;
      ul_dci_req->numPdus += 1;
      nr_configure_pdcch(pdcch_pdu, coreset, false, &sched_ctrl->sched_pdcch);
      pdcch_pdu_coreset[coresetid] = pdcch_pdu;
    }

    LOG_D(NR_MAC,"Configuring ULDCI/PDCCH in %d.%d at CCE %d, rnti %04x\n", frame,slot,sched_ctrl->cce_index,rnti);

    /* Fill PDCCH DL DCI PDU */
    nfapi_nr_dl_dci_pdu_t *dci_pdu = &pdcch_pdu->dci_pdu[pdcch_pdu->numDlDci];
    pdcch_pdu->numDlDci++;
    dci_pdu->RNTI = rnti;
    if (coreset->pdcch_DMRS_ScramblingID &&
        ss->searchSpaceType->present == NR_SearchSpace__searchSpaceType_PR_ue_Specific) {
      dci_pdu->ScramblingId = *coreset->pdcch_DMRS_ScramblingID;
      dci_pdu->ScramblingRNTI = rnti;
    } else {
      dci_pdu->ScramblingId = *scc->physCellId;
      dci_pdu->ScramblingRNTI = 0;
    }
    dci_pdu->AggregationLevel = sched_ctrl->aggregation_level;
    dci_pdu->CceIndex = sched_ctrl->cce_index;
    dci_pdu->beta_PDCCH_1_0 = 0;
    dci_pdu->powerControlOffsetSS = 1;

    dci_pdu_rel15_t uldci_payload;
    memset(&uldci_payload, 0, sizeof(uldci_payload));

    config_uldci(sib1,
                 scc,
                 pusch_pdu,
                 &uldci_payload,
<<<<<<< HEAD
                 &sched_ctrl->srs_feedback,
                 ps->time_domain_allocation,
=======
                 sched_pusch->time_domain_allocation,
>>>>>>> a1de5e3d
                 UE->UE_sched_ctrl.tpc0,
                 current_BWP);

    fill_dci_pdu_rel15(scc,
                       cg,
                       &UE->current_DL_BWP,
                       dci_pdu,
                       &uldci_payload,
                       current_BWP->dci_format,
                       rnti_types[0],
                       pusch_pdu->bwp_size,
                       current_BWP->bwp_id,
                       coreset,
                       nr_mac->cset0_bwp_size);

    memset(sched_pusch, 0, sizeof(*sched_pusch));
  }
}<|MERGE_RESOLUTION|>--- conflicted
+++ resolved
@@ -2251,12 +2251,8 @@
                  scc,
                  pusch_pdu,
                  &uldci_payload,
-<<<<<<< HEAD
                  &sched_ctrl->srs_feedback,
-                 ps->time_domain_allocation,
-=======
                  sched_pusch->time_domain_allocation,
->>>>>>> a1de5e3d
                  UE->UE_sched_ctrl.tpc0,
                  current_BWP);
 
