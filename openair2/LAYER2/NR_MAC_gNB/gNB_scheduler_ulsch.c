--- conflicted
+++ resolved
@@ -309,7 +309,6 @@
           }
         }
 
-<<<<<<< HEAD
         if (UE_idx->CellGroup) {
           LOG_D(NR_MAC, "Frame %d : ULSCH -> UL-DCCH %d (gNB %ld, %d bytes), rnti: 0x%04x \n", frameP, rx_lcid, module_idP, mac_len, crnti);
           mac_rlc_data_ind(module_idP,
@@ -325,62 +324,6 @@
                            NULL);
         } else {
           AssertFatal(1==0,"[UE %04x] Frame/Slot %d.%d : Received LCID %d which is not configured, dropping packet\n",UE->rnti,frameP,slot,rx_lcid);
-=======
-          nr_mac_rrc_data_ind(module_idP,
-                              CC_id,
-                              frameP,
-                              0,
-                              0,
-                              UE->rnti,
-                              CCCH,
-                              pduP + mac_subheader_len,
-                              mac_len,
-                              0);
-          break;
-
-        case UL_SCH_LCID_DTCH ... (UL_SCH_LCID_DTCH + 28):
-          //  check if LCID is valid at current time.
-          if (!get_mac_len(pduP, pdu_len, &mac_len, &mac_subheader_len)) {
-            return 0;
-          }
-
-
-            LOG_D(NR_MAC, "[UE %04x] %d.%d : ULSCH -> UL-%s %d (gNB %ld, %d bytes)\n",
-                  UE->rnti,
-                  frameP,
-                  slot,
-                  rx_lcid<4?"DCCH":"DTCH",
-                  rx_lcid,
-                  module_idP,
-                  mac_len);
-            UE->mac_stats.ul.lc_bytes[rx_lcid] += mac_len;
-
-            mac_rlc_data_ind(module_idP,
-                             UE->rnti,
-                             module_idP,
-                             frameP,
-                             ENB_FLAG_YES,
-                             MBMS_FLAG_NO,
-                             rx_lcid,
-                             (char *)(pduP + mac_subheader_len),
-                             mac_len,
-                             1,
-                             NULL);
-
-            /* Updated estimated buffer when receiving data */
-            if (sched_ctrl->estimated_ul_buffer >= mac_len) {
-              sched_ctrl->estimated_ul_buffer -= mac_len;
-            } else {
-              sched_ctrl->estimated_ul_buffer = 0;
-            }
-
-            break;
-
-        default:
-          LOG_E(NR_MAC, "Received unknown MAC header (LCID = 0x%02x)\n", rx_lcid);
-          return -1;
-          break;
->>>>>>> 7f910a2e
         }
         break;
       case UL_SCH_LCID_SRB3:
