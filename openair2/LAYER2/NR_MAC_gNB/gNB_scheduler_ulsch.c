/*
 * Licensed to the OpenAirInterface (OAI) Software Alliance under one or more
 * contributor license agreements.  See the NOTICE file distributed with
 * this work for additional information regarding copyright ownership.
 * The OpenAirInterface Software Alliance licenses this file to You under
 * the OAI Public License, Version 1.1  (the "License"); you may not use this file
 * except in compliance with the License.
 * You may obtain a copy of the License at
 *
 *      http://www.openairinterface.org/?page_id=698
 *
 * Unless required by applicable law or agreed to in writing, software
 * distributed under the License is distributed on an "AS IS" BASIS,
 * WITHOUT WARRANTIES OR CONDITIONS OF ANY KIND, either express or implied.
 * See the License for the specific language governing permissions and
 * limitations under the License.
 *-------------------------------------------------------------------------------
 * For more information about the OpenAirInterface (OAI) Software Alliance:
 *      contact@openairinterface.org
 */

/*! \file gNB_scheduler_ulsch.c
 * \brief gNB procedures for the ULSCH transport channel
 * \author Navid Nikaein and Raymond Knopp, Guido Casati
 * \date 2019
 * \email: guido.casati@iis.fraunhofer.de
 * \version 1.0
 * @ingroup _mac
 */


#include "LAYER2/NR_MAC_gNB/mac_proto.h"
#include "executables/softmodem-common.h"
#include "common/utils/nr/nr_common.h"
#include "utils.h"
#include <openair2/UTIL/OPT/opt.h>

#include "LAYER2/NR_MAC_COMMON/nr_mac_extern.h"
<<<<<<< HEAD
=======
extern void process_CellGroup(NR_CellGroupConfig_t *CellGroup, NR_UE_sched_ctrl_t *sched_ctrl);

//#define SRS_IND_DEBUG

int get_dci_format(NR_UE_sched_ctrl_t *sched_ctrl) {

  int dci_format = sched_ctrl->search_space && sched_ctrl->search_space->searchSpaceType &&
                   sched_ctrl->search_space->searchSpaceType->present == NR_SearchSpace__searchSpaceType_PR_ue_Specific ?
                   NR_UL_DCI_FORMAT_0_1 : NR_UL_DCI_FORMAT_0_0;

  return(dci_format);
}
>>>>>>> 72bf1b1d

const int get_ul_tda(const gNB_MAC_INST *nrmac, const NR_ServingCellConfigCommon_t *scc, int slot) {

  /* there is a mixed slot only when in TDD */
  const NR_TDD_UL_DL_Pattern_t *tdd = scc->tdd_UL_DL_ConfigurationCommon ? &scc->tdd_UL_DL_ConfigurationCommon->pattern1 : NULL;
  AssertFatal(tdd || nrmac->common_channels->frame_type == FDD, "Dynamic TDD not handled yet\n");

  if (tdd && tdd->nrofUplinkSymbols > 1) { // if there is uplink symbols in mixed slot
    const int nr_slots_period = tdd->nrofDownlinkSlots + tdd->nrofUplinkSlots + 1;
    if ((slot%nr_slots_period) == tdd->nrofDownlinkSlots)
      return 1;
  }
  return 0; // if FDD or not mixed slot in TDD, for now use default TDA (TODO handle CSI-RS slots)
}

//  For both UL-SCH except:
//   - UL-SCH: fixed-size MAC CE(known by LCID)
//   - UL-SCH: padding
//   - UL-SCH: MSG3 48-bits
//  |0|1|2|3|4|5|6|7|  bit-wise
//  |R|F|   LCID    |
//  |       L       |
//  |0|1|2|3|4|5|6|7|  bit-wise
//  |R|F|   LCID    |
//  |       L       |
//  |       L       |
//
//  For:
//   - UL-SCH: fixed-size MAC CE(known by LCID)
//   - UL-SCH: padding, for single/multiple 1-oct padding CE(s)
//   - UL-SCH: MSG3 48-bits
//  |0|1|2|3|4|5|6|7|  bit-wise
//  |R|R|   LCID    |
//
//  LCID: The Logical Channel ID field identifies the logical channel instance of the corresponding MAC SDU or the type of the corresponding MAC CE or padding as described in Tables 6.2.1-1 and 6.2.1-2 for the DL-SCH and UL-SCH respectively. There is one LCID field per MAC subheader. The LCID field size is 6 bits;
//  L: The Length field indicates the length of the corresponding MAC SDU or variable-sized MAC CE in bytes. There is one L field per MAC subheader except for subheaders corresponding to fixed-sized MAC CEs and padding. The size of the L field is indicated by the F field;
//  F: length of L is 0:8 or 1:16 bits wide
//  R: Reserved bit, set to zero.

int nr_process_mac_pdu( instance_t module_idP,
			NR_UE_info_t* UE,
                        uint8_t CC_id,
                        frame_t frameP,
                        sub_frame_t slot,
                        uint8_t *pduP,
                        int pdu_len)
{


    uint8_t done = 0;

    NR_UE_sched_ctrl_t *sched_ctrl = &UE->UE_sched_ctrl;

    if ( pduP[0] != UL_SCH_LCID_PADDING )
      trace_NRpdu(DIRECTION_UPLINK, pduP, pdu_len, WS_C_RNTI, UE->rnti, frameP, 0, 0, 0);

    #ifdef ENABLE_MAC_PAYLOAD_DEBUG
    LOG_I(NR_MAC, "In %s: dumping MAC PDU in %d.%d:\n", __func__, frameP, slot);
    log_dump(NR_MAC, pduP, pdu_len, LOG_DUMP_CHAR, "\n");
    #endif

    while (!done && pdu_len > 0){
      uint16_t mac_len=0;
      uint16_t mac_subheader_len=sizeof(NR_MAC_SUBHEADER_FIXED);
      uint8_t rx_lcid = ((NR_MAC_SUBHEADER_FIXED *)pduP)->LCID;

        LOG_D(NR_MAC, "In %s: received UL-SCH sub-PDU with LCID 0x%x in %d.%d (remaining PDU length %d)\n", __func__, rx_lcid, frameP, slot, pdu_len);

        unsigned char *ce_ptr;
        int n_Lcg = 0;

        switch(rx_lcid){
            //  MAC CE

            /*#ifdef DEBUG_HEADER_PARSING
              LOG_D(NR_MAC, "[UE] LCID %d, PDU length %d\n", ((NR_MAC_SUBHEADER_FIXED *)pduP)->LCID, pdu_len);
            #endif*/
        case UL_SCH_LCID_RECOMMENDED_BITRATE_QUERY:
              // 38.321 Ch6.1.3.20
              mac_len = 2;
              break;
        case UL_SCH_LCID_CONFIGURED_GRANT_CONFIRMATION:
                // 38.321 Ch6.1.3.7
                break;

        case UL_SCH_LCID_S_BSR:
        case UL_SCH_LCID_S_TRUNCATED_BSR:
               //38.321 section 6.1.3.1
               //fixed length
               mac_len =1;
               /* Extract short BSR value */
               ce_ptr = &pduP[mac_subheader_len];
               NR_BSR_SHORT *bsr_s = (NR_BSR_SHORT *) ce_ptr;
               sched_ctrl->estimated_ul_buffer = 0;
               sched_ctrl->estimated_ul_buffer = NR_SHORT_BSR_TABLE[bsr_s->Buffer_size];
               LOG_D(NR_MAC,
                     "SHORT BSR at %4d.%2d, LCG ID %d, BS Index %d, BS value < %d, est buf %d\n",
                     frameP,
                     slot,
                     bsr_s->LcgID,
                     bsr_s->Buffer_size,
                     NR_SHORT_BSR_TABLE[bsr_s->Buffer_size],
                     sched_ctrl->estimated_ul_buffer);
               break;

        case UL_SCH_LCID_L_BSR:
        case UL_SCH_LCID_L_TRUNCATED_BSR:
        	//38.321 section 6.1.3.1
        	//variable length
                /* Several checks have been added to this function to
                   ensure that the casting of the pduP is possible. There seems
                   to be a partial PDU at the end of this buffer, so here
                   we gracefully ignore that by returning 0. See:
                   https://gitlab.eurecom.fr/oai/openairinterface5g/-/issues/534 */
	  if (!get_mac_len(pduP, pdu_len, &mac_len, &mac_subheader_len))
		  return 0;
        	/* Extract long BSR value */
               ce_ptr = &pduP[mac_subheader_len];
               NR_BSR_LONG *bsr_l = (NR_BSR_LONG *) ce_ptr;
               sched_ctrl->estimated_ul_buffer = 0;

               n_Lcg = bsr_l->LcgID7 + bsr_l->LcgID6 + bsr_l->LcgID5 + bsr_l->LcgID4 +
                       bsr_l->LcgID3 + bsr_l->LcgID2 + bsr_l->LcgID1 + bsr_l->LcgID0;

               LOG_D(NR_MAC, "LONG BSR, LCG ID(7-0) %d/%d/%d/%d/%d/%d/%d/%d\n",
                     bsr_l->LcgID7, bsr_l->LcgID6, bsr_l->LcgID5, bsr_l->LcgID4,
                     bsr_l->LcgID3, bsr_l->LcgID2, bsr_l->LcgID1, bsr_l->LcgID0);

               for (int n = 0; n < n_Lcg; n++){
                 LOG_D(NR_MAC, "LONG BSR, %d/%d (n/n_Lcg), BS Index %d, BS value < %d",
                       n, n_Lcg, pduP[mac_subheader_len + 1 + n],
                       NR_LONG_BSR_TABLE[pduP[mac_subheader_len + 1 + n]]);
                 sched_ctrl->estimated_ul_buffer +=
                       NR_LONG_BSR_TABLE[pduP[mac_subheader_len + 1 + n]];
                 LOG_D(NR_MAC,
                       "LONG BSR at %4d.%2d, %d/%d (n/n_Lcg), BS Index %d, BS value < %d, total %d\n",
                       frameP,
                       slot,
                       n,
                       n_Lcg,
                       pduP[mac_subheader_len + 1 + n],
                       NR_LONG_BSR_TABLE[pduP[mac_subheader_len + 1 + n]],
                       sched_ctrl->estimated_ul_buffer);
               }

               break;

        case UL_SCH_LCID_C_RNTI:

          for (int i = 0; i < NR_NB_RA_PROC_MAX; i++) {
            NR_RA_t *ra = &RC.nrmac[module_idP]->common_channels[CC_id].ra[i];
            if (ra->state >= WAIT_Msg3 && ra->rnti == UE->rnti) {
              ra->crnti = ((pduP[1]&0xFF)<<8)|(pduP[2]&0xFF);
              ra->msg3_dcch_dtch = true;
              LOG_I(NR_MAC, "Received UL_SCH_LCID_C_RNTI with C-RNTI 0x%04x\n", ra->crnti);
              break;
            }
          }

        	//38.321 section 6.1.3.2
        	//fixed length
        	mac_len = 2;
        	/* Extract CRNTI value */
        	break;

        case UL_SCH_LCID_SINGLE_ENTRY_PHR:
        	//38.321 section 6.1.3.8
        	//fixed length
        	mac_len = 2;
        	/* Extract SINGLE ENTRY PHR elements for PHR calculation */
        	ce_ptr = &pduP[mac_subheader_len];
        	NR_SINGLE_ENTRY_PHR_MAC_CE *phr = (NR_SINGLE_ENTRY_PHR_MAC_CE *) ce_ptr;
        	/* Save the phr info */
        	const int PH = phr->PH;
        	const int PCMAX = phr->PCMAX;
        	/* 38.133 Table10.1.17.1-1 */
        	if (PH < 55)
        	  sched_ctrl->ph = PH - 32;
        	else
        	  sched_ctrl->ph = PH - 32 + (PH - 54);
        	/* 38.133 Table10.1.18.1-1 */
        	sched_ctrl->pcmax = PCMAX - 29;
        	LOG_D(NR_MAC, "SINGLE ENTRY PHR R1 %d PH %d (%d dB) R2 %d PCMAX %d (%d dBm)\n",
                      phr->R1, PH, sched_ctrl->ph, phr->R2, PCMAX, sched_ctrl->pcmax);
        	break;

        case UL_SCH_LCID_MULTI_ENTRY_PHR_1_OCT:
        	//38.321 section 6.1.3.9
        	//  varialbe length
	  if (!get_mac_len(pduP, pdu_len, &mac_len, &mac_subheader_len))
	    return 0;
        	/* Extract MULTI ENTRY PHR elements from single octet bitmap for PHR calculation */
        	break;

        case UL_SCH_LCID_MULTI_ENTRY_PHR_4_OCT:
        	//38.321 section 6.1.3.9
        	//  varialbe length
	  if (!get_mac_len(pduP, pdu_len, &mac_len, &mac_subheader_len))
	    return 0;
        	/* Extract MULTI ENTRY PHR elements from four octets bitmap for PHR calculation */
        	break;

        case UL_SCH_LCID_PADDING:
        	done = 1;
        	//  end of MAC PDU, can ignore the rest.
        	break;

        case UL_SCH_LCID_SRB1:
        case UL_SCH_LCID_SRB2:
	  if (!get_mac_len(pduP, pdu_len, &mac_len, &mac_subheader_len))
	    return 0;

          rnti_t crnti = UE->rnti;
	  NR_UE_info_t* UE_idx = UE;
          for (int i = 0; i < NR_NB_RA_PROC_MAX; i++) {
            NR_RA_t *ra = &RC.nrmac[module_idP]->common_channels[CC_id].ra[i];
            if (ra->state >= WAIT_Msg3 && ra->rnti == UE->rnti) {
              uint8_t *next_subpduP = pduP + mac_subheader_len + mac_len;
              if ((pduP[mac_subheader_len+mac_len] & 0x3F) == UL_SCH_LCID_C_RNTI) {
                crnti = ((next_subpduP[1]&0xFF)<<8)|(next_subpduP[2]&0xFF);
		LOG_W(NR_MAC, " UL_SCH_LCID_SRB for rnti %04x\n", crnti);
                UE_idx = find_nr_UE(&RC.nrmac[module_idP]->UE_info, crnti);
                break;
              }
            }
          }

          if (UE_idx->CellGroup) {
            LOG_D(NR_MAC, "Frame %d : ULSCH -> UL-DCCH %d (gNB %ld, %d bytes), rnti: 0x%04x \n", frameP, rx_lcid, module_idP, mac_len, crnti);
            mac_rlc_data_ind(module_idP,
                             crnti,
                             module_idP,
                             frameP,
                             ENB_FLAG_YES,
                             MBMS_FLAG_NO,
                             rx_lcid,
                             (char *) (pduP + mac_subheader_len),
                             mac_len,
                             1,
                             NULL);
          } else {
            AssertFatal(1==0,"[UE %04x] Frame/Slot %d.%d : Received LCID %d which is not configured, dropping packet\n",UE->rnti,frameP,slot,rx_lcid);
          }
          break;
        case UL_SCH_LCID_SRB3:
              // todo
              break;

        case UL_SCH_LCID_CCCH:
        case UL_SCH_LCID_CCCH1:
          // fixed length
          mac_subheader_len = 1;

          if ( rx_lcid == UL_SCH_LCID_CCCH1 ) {
            // RRCResumeRequest1 message includes the full I-RNTI and has a size of 8 bytes
            mac_len = 8;

            // Check if it is a valid CCCH1 message, we get all 00's messages very often
            int i = 0;
            for(i=0; i<(mac_subheader_len+mac_len); i++) {
              if(pduP[i] != 0) {
                break;
              }
            }
            if (i == (mac_subheader_len+mac_len)) {
              LOG_D(NR_MAC, "%s() Invalid CCCH1 message!, pdu_len: %d\n", __func__, pdu_len);
              done = 1;
              break;
            }
          } else {
            // fixed length of 6 bytes
            mac_len = 6;
          }

          nr_mac_rrc_data_ind(module_idP,
                              CC_id,
                              frameP,
                              0,
                              0,
                              UE->rnti,
                              CCCH,
                              pduP + mac_subheader_len,
                              mac_len,
                              0);
          break;

        case UL_SCH_LCID_DTCH ... (UL_SCH_LCID_DTCH + 28):
          //  check if LCID is valid at current time.
	  if (!get_mac_len(pduP, pdu_len, &mac_len, &mac_subheader_len))
	    return 0;


          LOG_D(NR_MAC, "[UE %04x] %d.%d : ULSCH -> UL-%s %d (gNB %ld, %d bytes)\n",
                UE->rnti,
                frameP,
                slot,
                rx_lcid<4?"DCCH":"DTCH",
                rx_lcid,
                module_idP,
                mac_len);
          UE->mac_stats.ul.lc_bytes[rx_lcid] += mac_len;

          mac_rlc_data_ind(module_idP,
                           UE->rnti,
                           module_idP,
                           frameP,
                           ENB_FLAG_YES,
                           MBMS_FLAG_NO,
                           rx_lcid,
                           (char *)(pduP + mac_subheader_len),
                           mac_len,
                           1,
                           NULL);

          /* Updated estimated buffer when receiving data */
          if (sched_ctrl->estimated_ul_buffer >= mac_len)
            sched_ctrl->estimated_ul_buffer -= mac_len;
          else
            sched_ctrl->estimated_ul_buffer = 0;
          break;

        default:
          LOG_E(NR_MAC, "Received unknown MAC header (LCID = 0x%02x)\n", rx_lcid);
          return -1;
          break;
        }

        #ifdef ENABLE_MAC_PAYLOAD_DEBUG
        if (rx_lcid < 45 || rx_lcid == 52 || rx_lcid == 63) {
          LOG_I(NR_MAC, "In %s: dumping UL MAC SDU sub-header with length %d (LCID = 0x%02x):\n", __func__, mac_subheader_len, rx_lcid);
          log_dump(NR_MAC, pduP, mac_subheader_len, LOG_DUMP_CHAR, "\n");
          LOG_I(NR_MAC, "In %s: dumping UL MAC SDU with length %d (LCID = 0x%02x):\n", __func__, mac_len, rx_lcid);
          log_dump(NR_MAC, pduP + mac_subheader_len, mac_len, LOG_DUMP_CHAR, "\n");
        } else {
          LOG_I(NR_MAC, "In %s: dumping UL MAC CE with length %d (LCID = 0x%02x):\n", __func__, mac_len, rx_lcid);
          log_dump(NR_MAC, pduP + mac_subheader_len + mac_len, mac_len, LOG_DUMP_CHAR, "\n");
        }
        #endif

        pduP += ( mac_subheader_len + mac_len );
        pdu_len -= ( mac_subheader_len + mac_len );

        if (pdu_len < 0) {
          LOG_E(NR_MAC, "In %s: residual UL MAC PDU in %d.%d with length < 0!, pdu_len %d \n", __func__, frameP, slot, pdu_len);
          LOG_E(NR_MAC, "MAC PDU ");
          for (int i = 0; i < 20; i++) // Only printf 1st - 20nd bytes
            printf("%02x ", pduP[i]);
          printf("\n");
          return 0;
        }
    }
  return 0;
}

void abort_nr_ul_harq( NR_UE_info_t* UE, int8_t harq_pid)
{
  NR_UE_sched_ctrl_t *sched_ctrl = &UE->UE_sched_ctrl;
  NR_UE_ul_harq_t *harq = &sched_ctrl->ul_harq_processes[harq_pid];

  harq->ndi ^= 1;
  harq->round = 0;
  UE->mac_stats.ul.errors++;
  add_tail_nr_list(&sched_ctrl->available_ul_harq, harq_pid);

  /* the transmission failed: the UE won't send the data we expected initially,
   * so retrieve to correctly schedule after next BSR */
  sched_ctrl->sched_ul_bytes -= harq->sched_pusch.tb_size;
  if (sched_ctrl->sched_ul_bytes < 0)
    sched_ctrl->sched_ul_bytes = 0;
}

void handle_nr_ul_harq(const int CC_idP,
                       module_id_t mod_id,
                       frame_t frame,
                       sub_frame_t slot,
                       const nfapi_nr_crc_t *crc_pdu)
{
  NR_UE_info_t* UE = find_nr_UE(&RC.nrmac[mod_id]->UE_info, crc_pdu->rnti);
  if (!UE) {
    LOG_W(NR_MAC, "handle harq for rnti %04x, in RA process\n", crc_pdu->rnti);
    for (int i = 0; i < NR_NB_RA_PROC_MAX; ++i) {
      NR_RA_t *ra = &RC.nrmac[mod_id]->common_channels[CC_idP].ra[i];
      if (ra->state >= WAIT_Msg3 &&
          ra->rnti == crc_pdu->rnti)
        return;
    }
    LOG_E(NR_MAC, "%s(): unknown RNTI 0x%04x in PUSCH\n", __func__, crc_pdu->rnti);
    return;
  }
  NR_UE_sched_ctrl_t *sched_ctrl = &UE->UE_sched_ctrl;
  int8_t harq_pid = sched_ctrl->feedback_ul_harq.head;
  LOG_D(NR_MAC, "Comparing crc_pdu->harq_id vs feedback harq_pid = %d %d\n",crc_pdu->harq_id, harq_pid);
  while (crc_pdu->harq_id != harq_pid || harq_pid < 0) {
    LOG_W(NR_MAC,
          "Unexpected ULSCH HARQ PID %d (have %d) for RNTI 0x%04x (ignore this warning for RA)\n",
          crc_pdu->harq_id,
          harq_pid,
          crc_pdu->rnti);
    if (harq_pid < 0)
      return;

    remove_front_nr_list(&sched_ctrl->feedback_ul_harq);
    sched_ctrl->ul_harq_processes[harq_pid].is_waiting = false;

    if(sched_ctrl->ul_harq_processes[harq_pid].round >= RC.nrmac[mod_id]->harq_round_max - 1) {
      abort_nr_ul_harq(UE, harq_pid);
    } else {
      sched_ctrl->ul_harq_processes[harq_pid].round++;
      add_tail_nr_list(&sched_ctrl->retrans_ul_harq, harq_pid);
    }
    harq_pid = sched_ctrl->feedback_ul_harq.head;
  }
  remove_front_nr_list(&sched_ctrl->feedback_ul_harq);
  NR_UE_ul_harq_t *harq = &sched_ctrl->ul_harq_processes[harq_pid];
  DevAssert(harq->is_waiting);
  harq->feedback_slot = -1;
  harq->is_waiting = false;
  if (!crc_pdu->tb_crc_status) {
    harq->ndi ^= 1;
    harq->round = 0;
    LOG_D(NR_MAC,
          "Ulharq id %d crc passed for RNTI %04x\n",
          harq_pid,
          crc_pdu->rnti);
    add_tail_nr_list(&sched_ctrl->available_ul_harq, harq_pid);
  } else if (harq->round >= RC.nrmac[mod_id]->harq_round_max  - 1) {
    abort_nr_ul_harq(UE, harq_pid);
    LOG_D(NR_MAC,
          "RNTI %04x: Ulharq id %d crc failed in all rounds\n",
          crc_pdu->rnti,
          harq_pid);
  } else {
    harq->round++;
    LOG_D(NR_MAC,
          "Ulharq id %d crc failed for RNTI %04x\n",
          harq_pid,
          crc_pdu->rnti);
    add_tail_nr_list(&sched_ctrl->retrans_ul_harq, harq_pid);
  }
}

/*
* When data are received on PHY and transmitted to MAC
*/
void nr_rx_sdu(const module_id_t gnb_mod_idP,
               const int CC_idP,
               const frame_t frameP,
               const sub_frame_t slotP,
               const rnti_t rntiP,
               uint8_t *sduP,
               const uint16_t sdu_lenP,
               const uint16_t timing_advance,
               const uint8_t ul_cqi,
               const uint16_t rssi){

  gNB_MAC_INST *gNB_mac = RC.nrmac[gnb_mod_idP];

  const int current_rnti = rntiP;
  LOG_D(NR_MAC, "rx_sdu for rnti %04x\n", current_rnti);
  const int target_snrx10 = gNB_mac->pusch_target_snrx10;
  const int pusch_failure_thres = gNB_mac->pusch_failure_thres;
  
  NR_UE_info_t* UE = find_nr_UE(&gNB_mac->UE_info, current_rnti);
  if (UE) {
    NR_UE_sched_ctrl_t *UE_scheduling_control = &UE->UE_sched_ctrl;
    const int8_t harq_pid = UE_scheduling_control->feedback_ul_harq.head;

    if (sduP)
      T(T_GNB_MAC_UL_PDU_WITH_DATA, T_INT(gnb_mod_idP), T_INT(CC_idP),
        T_INT(rntiP), T_INT(frameP), T_INT(slotP), T_INT(harq_pid),
        T_BUFFER(sduP, sdu_lenP));

    UE->mac_stats.ul.total_bytes += sdu_lenP;
    LOG_D(NR_MAC, "[gNB %d][PUSCH %d] CC_id %d %d.%d Received ULSCH sdu from PHY (rnti %04x) ul_cqi %d TA %d sduP %p, rssi %d\n",
          gnb_mod_idP,
          harq_pid,
          CC_idP,
          frameP,
          slotP,
          current_rnti,
          ul_cqi,
          timing_advance,
          sduP,
          rssi);

    // if not missed detection (10dB threshold for now)
    if (rssi>0) {
      UE_scheduling_control->tpc0 = nr_get_tpc(target_snrx10,ul_cqi,30);
      if (timing_advance != 0xffff)
        UE_scheduling_control->ta_update = timing_advance;
      UE_scheduling_control->raw_rssi = rssi;
      UE_scheduling_control->pusch_snrx10 = ul_cqi * 5 - 640;

      LOG_D(NR_MAC, "[UE %04x] PUSCH TPC %d and TA %d\n",UE->rnti,UE_scheduling_control->tpc0,UE_scheduling_control->ta_update);
    }
    else{
      LOG_D(NR_MAC,"[UE %04x] Detected DTX : increasing UE TX power\n",UE->rnti);
      UE_scheduling_control->tpc0 = 1;

    }

#if defined(ENABLE_MAC_PAYLOAD_DEBUG)

    LOG_I(NR_MAC, "Printing received UL MAC payload at gNB side: %d \n");
    for (int i = 0; i < sdu_lenP ; i++) {
	  //harq_process_ul_ue->a[i] = (unsigned char) rand();
	  //printf("a[%d]=0x%02x\n",i,harq_process_ul_ue->a[i]);
	  printf("%02x ",(unsigned char)sduP[i]);
    }
    printf("\n");

#endif

    if (sduP != NULL){
      LOG_D(NR_MAC, "Received PDU at MAC gNB \n");

      UE->UE_sched_ctrl.pusch_consecutive_dtx_cnt = 0;
      const uint32_t tb_size = UE_scheduling_control->ul_harq_processes[harq_pid].sched_pusch.tb_size;
      UE_scheduling_control->sched_ul_bytes -= tb_size;
      if (UE_scheduling_control->sched_ul_bytes < 0)
        UE_scheduling_control->sched_ul_bytes = 0;

      nr_process_mac_pdu(gnb_mod_idP, UE, CC_idP, frameP, slotP, sduP, sdu_lenP);
    }
    else {
      NR_UE_ul_harq_t *cur_harq = &UE_scheduling_control->ul_harq_processes[harq_pid];
      /* reduce sched_ul_bytes when cur_harq->round == 3 */
      if (cur_harq->round == 3){
        const uint32_t tb_size = UE_scheduling_control->ul_harq_processes[harq_pid].sched_pusch.tb_size;
        UE_scheduling_control->sched_ul_bytes -= tb_size;
        if (UE_scheduling_control->sched_ul_bytes < 0)
          UE_scheduling_control->sched_ul_bytes = 0;
      }
      if (ul_cqi <= 128) {
        UE->UE_sched_ctrl.pusch_consecutive_dtx_cnt++;
        UE->mac_stats.ulsch_DTX++;
      }

      if (!get_softmodem_params()->phy_test && UE->UE_sched_ctrl.pusch_consecutive_dtx_cnt >= pusch_failure_thres) {
         LOG_W(NR_MAC,"Detected UL Failure on PUSCH after %d PUSCH DTX, stopping scheduling\n",
               UE->UE_sched_ctrl.pusch_consecutive_dtx_cnt);
         UE->UE_sched_ctrl.ul_failure = 1;

         nr_mac_gNB_rrc_ul_failure(gnb_mod_idP,CC_idP,frameP,slotP,rntiP);
      }
    }
  } else if(sduP) {

    bool no_sig = true;
    for (int k = 0; k < sdu_lenP; k++) {
      if(sduP[k]!=0) {
        no_sig = false;
        break;
      }
    }

    if(no_sig) {
      LOG_W(NR_MAC, "No signal\n");
    }

    T(T_GNB_MAC_UL_PDU_WITH_DATA, T_INT(gnb_mod_idP), T_INT(CC_idP),
      T_INT(rntiP), T_INT(frameP), T_INT(slotP), T_INT(-1) /* harq_pid */,
      T_BUFFER(sduP, sdu_lenP));
    
    /* we don't know this UE (yet). Check whether there is a ongoing RA (Msg 3)
     * and check the corresponding UE's RNTI match, in which case we activate
     * it. */
    for (int i = 0; i < NR_NB_RA_PROC_MAX; ++i) {
      NR_RA_t *ra = &gNB_mac->common_channels[CC_idP].ra[i];
      if (ra->state != WAIT_Msg3)
        continue;
      
      if(no_sig) {
        LOG_D(NR_MAC, "Random Access %i failed at state %i (no signal)\n", i, ra->state);
        nr_mac_remove_ra_rnti(gnb_mod_idP, ra->rnti);
        nr_clear_ra_proc(gnb_mod_idP, CC_idP, frameP, ra);
      } else {

        // random access pusch with TC-RNTI
        if (ra->rnti != current_rnti) {
          LOG_D(NR_MAC,
                "expected TC_RNTI %04x to match current RNTI %04x\n",
                ra->rnti,
                current_rnti);

          if( (frameP==ra->Msg3_frame) && (slotP==ra->Msg3_slot) ) {
            LOG_D(NR_MAC, "Random Access %i failed at state %i (TC_RNTI %04x RNTI %04x)\n", i, ra->state,ra->rnti,current_rnti);
            nr_mac_remove_ra_rnti(gnb_mod_idP, ra->rnti);
            nr_clear_ra_proc(gnb_mod_idP, CC_idP, frameP, ra);
          }

          continue;
        }


	NR_UE_info_t* UE = add_new_nr_ue(gNB_mac, ra->rnti, ra->CellGroup);
        if (!UE) {
          LOG_W(NR_MAC, "Random Access %i discarded at state %i (TC_RNTI %04x RNTI %04x): max number of users achieved!\n", i, ra->state,ra->rnti,current_rnti);

          nr_mac_remove_ra_rnti(gnb_mod_idP, ra->rnti);
          nr_clear_ra_proc(gnb_mod_idP, CC_idP, frameP, ra);
          return;
        }

        UE->UE_beam_index = ra->beam_id;

        // re-initialize ta update variables after RA procedure completion
        UE->UE_sched_ctrl.ta_frame = frameP;

        LOG_D(NR_MAC,
              "reset RA state information for RA-RNTI 0x%04x/index %d\n",
              ra->rnti,
              i);

        LOG_I(NR_MAC,
              "[gNB %d][RAPROC] PUSCH with TC_RNTI 0x%04x received correctly, "
              "adding UE MAC Context RNTI 0x%04x\n",
              gnb_mod_idP,
              current_rnti,
              ra->rnti);

      NR_UE_sched_ctrl_t *UE_scheduling_control = &UE->UE_sched_ctrl;

      UE_scheduling_control->tpc0 = nr_get_tpc(target_snrx10,ul_cqi,30);
      if (timing_advance != 0xffff)
        UE_scheduling_control->ta_update = timing_advance;
      UE_scheduling_control->raw_rssi = rssi;
      UE_scheduling_control->pusch_snrx10 = ul_cqi * 5 - 640;
      LOG_D(NR_MAC, "[UE %04x] PUSCH TPC %d and TA %d\n",UE->rnti,UE_scheduling_control->tpc0,UE_scheduling_control->ta_update);
        if(ra->cfra) {

          LOG_A(NR_MAC, "(rnti 0x%04x) CFRA procedure succeeded!\n", ra->rnti);
          nr_mac_remove_ra_rnti(gnb_mod_idP, ra->rnti);
          nr_clear_ra_proc(gnb_mod_idP, CC_idP, frameP, ra);
          process_CellGroup(ra->CellGroup, UE_scheduling_control);

        } else {

          LOG_A(NR_MAC,"[RAPROC] RA-Msg3 received (sdu_lenP %d)\n",sdu_lenP);
          LOG_D(NR_MAC,"[RAPROC] Received Msg3:\n");
          for (int k = 0; k < sdu_lenP; k++) {
            LOG_D(NR_MAC,"(%i): 0x%x\n",k,sduP[k]);
          }

          // UE Contention Resolution Identity
          // Store the first 48 bits belonging to the uplink CCCH SDU within Msg3 to fill in Msg4
          // First byte corresponds to R/LCID MAC sub-header
          memcpy(ra->cont_res_id, &sduP[1], sizeof(uint8_t) * 6);

          if (nr_process_mac_pdu(gnb_mod_idP, UE, CC_idP, frameP, slotP, sduP, sdu_lenP) == 0) {
            ra->state = Msg4;
            ra->Msg4_frame = (frameP + 2) % 1024;
            ra->Msg4_slot = 1;
            
            if (ra->msg3_dcch_dtch) {
              // Check if the UE identified by C-RNTI still exists at the gNB
              NR_UE_info_t * UE_C = find_nr_UE(&gNB_mac->UE_info, ra->crnti);
              if (!UE_C) {
                // The UE identified by C-RNTI no longer exists at the gNB
                // Let's abort the current RA, so the UE will trigger a new RA later but using RRCSetupRequest instead. A better solution may be implemented
                mac_remove_nr_ue(gNB_mac, ra->rnti);
                nr_clear_ra_proc(gnb_mod_idP, CC_idP, frameP, ra);
                return;
              } else {
                // The UE identified by C-RNTI still exists at the gNB
                // Reset uplink failure flags/counters/timers at RRC
                nr_mac_gNB_rrc_ul_failure_reset(gnb_mod_idP, frameP, slotP, ra->crnti);

                // Reset HARQ processes
                reset_dl_harq_list(&UE_C->UE_sched_ctrl);
                reset_ul_harq_list(&UE_C->UE_sched_ctrl);
              }
            }
            LOG_I(NR_MAC, "Scheduling RA-Msg4 for TC_RNTI 0x%04x (state %d, frame %d, slot %d)\n",
                  (ra->msg3_dcch_dtch?ra->crnti:ra->rnti), ra->state, ra->Msg4_frame, ra->Msg4_slot);
          }
          else {
             nr_mac_remove_ra_rnti(gnb_mod_idP, ra->rnti);
             nr_clear_ra_proc(gnb_mod_idP, CC_idP, frameP, ra);
          }
        }
        return;
      }
    }
  } else {
    for (int i = 0; i < NR_NB_RA_PROC_MAX; ++i) {
      NR_RA_t *ra = &gNB_mac->common_channels[CC_idP].ra[i];
      if (ra->state != WAIT_Msg3)
        continue;

      if( (frameP!=ra->Msg3_frame) || (slotP!=ra->Msg3_slot))
        continue;

      // for CFRA (NSA) do not schedule retransmission of msg3
      if (ra->cfra) {
        LOG_D(NR_MAC, "Random Access %i failed at state %i (NSA msg3 reception failed)\n", i, ra->state);
        nr_mac_remove_ra_rnti(gnb_mod_idP, ra->rnti);
        nr_clear_ra_proc(gnb_mod_idP, CC_idP, frameP, ra);
        return;
      }

      if (ra->msg3_round >= MAX_HARQ_ROUNDS - 1) {
        LOG_D(NR_MAC, "Random Access %i failed at state %i (Reached msg3 max harq rounds)\n", i, ra->state);
        nr_mac_remove_ra_rnti(gnb_mod_idP, ra->rnti);
        nr_clear_ra_proc(gnb_mod_idP, CC_idP, frameP, ra);
        return;
      }


      LOG_D(NR_MAC, "Random Access %i Msg3 CRC did not pass)\n", i);

      ra->msg3_round++;
      ra->state = Msg3_retransmission;
    }
  }
}

<<<<<<< HEAD
long get_K2(NR_PUSCH_TimeDomainResourceAllocationList_t *tdaList,
=======
void handle_nr_srs_measurements(const module_id_t module_id,
                                const frame_t frame,
                                const sub_frame_t slot,
                                const rnti_t rnti,
                                const uint16_t timing_advance,
                                const uint8_t num_symbols,
                                const uint8_t wide_band_snr,
                                const uint8_t num_reported_symbols,
                                nfapi_nr_srs_indication_reported_symbol_t* reported_symbol_list) {

  LOG_D(NR_MAC, "(%d.%d) Received SRS indication for rnti: 0x%04x\n", frame, slot, rnti);

#ifdef SRS_IND_DEBUG
  LOG_I(NR_MAC, "frame = %i\n", frame);
  LOG_I(NR_MAC, "slot = %i\n", slot);
  LOG_I(NR_MAC, "rnti = 0x%04x\n", rnti);
  LOG_I(NR_MAC, "timing_advance = %i\n", timing_advance);
  LOG_I(NR_MAC, "num_symbols = %i\n", num_symbols);
  LOG_I(NR_MAC, "wide_band_snr = %i (%i dB)\n", wide_band_snr, (wide_band_snr>>1)-64);
  LOG_I(NR_MAC, "num_reported_symbols = %i\n", num_reported_symbols);
  LOG_I(NR_MAC, "reported_symbol_list[0].num_rbs = %i\n", reported_symbol_list[0].num_rbs);
  for(int rb = 0; rb < reported_symbol_list[0].num_rbs; rb++) {
    LOG_I(NR_MAC, "reported_symbol_list[0].rb_list[%3i].rb_snr = %i (%i dB)\n",
          rb, reported_symbol_list[0].rb_list[rb].rb_snr, (reported_symbol_list[0].rb_list[rb].rb_snr>>1)-64);
  }
#endif

  NR_UE_info_t *UE = find_nr_UE(&RC.nrmac[module_id]->UE_info, rnti);
  if (!UE) {
    LOG_W(NR_MAC, "Could not find UE for RNTI 0x%04x\n", rnti);
    return;
  }

  gNB_MAC_INST *nr_mac = RC.nrmac[module_id];
  NR_mac_stats_t *stats = &UE->mac_stats;
  stats->srs_wide_band_snr = (wide_band_snr>>1)-64;

  const int ul_prbblack_SNR_threshold = nr_mac->ul_prbblack_SNR_threshold;
  uint16_t *ulprbbl = nr_mac->ulprbbl;

  memset(ulprbbl, 0, reported_symbol_list[0].num_rbs*sizeof(uint16_t));
  for (int rb = 0; rb < reported_symbol_list[0].num_rbs; rb++) {
    int snr = (reported_symbol_list[0].rb_list[rb].rb_snr>>1)-64;
    if (snr < ul_prbblack_SNR_threshold) {
      ulprbbl[rb] = 0x3FFF; // all symbols taken
    }
    LOG_D(NR_MAC, "ulprbbl[%3i] = 0x%x\n", rb, ulprbbl[rb]);
  }
}

long get_K2(NR_ServingCellConfigCommon_t *scc,
            NR_ServingCellConfigCommonSIB_t *scc_sib1,
            NR_BWP_Uplink_t *ubwp,
>>>>>>> 72bf1b1d
            int time_domain_assignment,
            int mu) {

  NR_PUSCH_TimeDomainResourceAllocation_t *tda = tdaList->list.array[time_domain_assignment];

  if (tda->k2)
    return *tda->k2;
  else if (mu < 2)
    return 1;
  else if (mu == 2)
    return 2;
  else
    return 3;
}

static bool nr_UE_is_to_be_scheduled(const NR_ServingCellConfigCommon_t *scc,
			      int CC_id,  NR_UE_info_t* UE, frame_t frame, sub_frame_t slot, uint32_t ulsch_max_frame_inactivity)
{
  const int n = nr_slots_per_frame[*scc->ssbSubcarrierSpacing];
  const int now = frame * n + slot;


  const NR_UE_sched_ctrl_t *sched_ctrl =&UE->UE_sched_ctrl;


  const NR_TDD_UL_DL_Pattern_t *tdd =
      scc->tdd_UL_DL_ConfigurationCommon ? &scc->tdd_UL_DL_ConfigurationCommon->pattern1 : NULL;
  int num_slots_per_period;
  int last_ul_slot;
  int tdd_period_len[8] = {500,625,1000,1250,2000,2500,5000,10000};
  if (tdd) { // Force the default transmission in a full slot as early as possible in the UL portion of TDD period (last_ul_slot)
    num_slots_per_period = n*tdd_period_len[tdd->dl_UL_TransmissionPeriodicity]/10000;
    last_ul_slot=1+tdd->nrofDownlinkSlots;
  } else {
    num_slots_per_period = n;
    last_ul_slot = sched_ctrl->last_ul_slot;
  }

  const int last_ul_sched = sched_ctrl->last_ul_frame * n + last_ul_slot;
  const int diff = (now - last_ul_sched + 1024 * n) % (1024 * n);
  /* UE is to be scheduled if
   * (1) we think the UE has more bytes awaiting than what we scheduled
   * (2) there is a scheduling request
   * (3) or we did not schedule it in more than 10 frames */
  const bool has_data = sched_ctrl->estimated_ul_buffer > sched_ctrl->sched_ul_bytes;
  const bool high_inactivity = diff >= (ulsch_max_frame_inactivity > 0 ? ulsch_max_frame_inactivity * n : num_slots_per_period);
  LOG_D(NR_MAC,
        "%4d.%2d UL inactivity %d slots has_data %d SR %d\n",
        frame,
        slot,
        diff,
        has_data,
        sched_ctrl->SR);
  return has_data || sched_ctrl->SR || high_inactivity;
}

static bool allocate_ul_retransmission(gNB_MAC_INST *nrmac,
				       frame_t frame,
				       sub_frame_t slot,
				       uint16_t *rballoc_mask,
				       int *n_rb_sched,
				       NR_UE_info_t* UE,
				       int harq_pid,
				       const NR_SIB1_t *sib1,
				       const NR_ServingCellConfigCommon_t *scc,
				       const int tda)
{
  const int CC_id = 0;
  NR_UE_sched_ctrl_t *sched_ctrl = &UE->UE_sched_ctrl;
  NR_sched_pusch_t *retInfo = &sched_ctrl->ul_harq_processes[harq_pid].sched_pusch;

  int rbStart = 0; // wrt BWP start
  const uint16_t bwpSize = UE->current_UL_BWP.BWPSize;
  const uint8_t nrOfLayers = 1;
  LOG_D(NR_MAC,"retInfo->time_domain_allocation = %d, tda = %d\n", retInfo->time_domain_allocation, tda);
  LOG_D(NR_MAC,"tbs %d\n",retInfo->tb_size);
  if (tda == retInfo->time_domain_allocation) {
    /* check whether we need to switch the TDA allocation since tha last
     * (re-)transmission */
    NR_pusch_semi_static_t *ps = &sched_ctrl->pusch_semi_static;

    if (ps->time_domain_allocation != tda
        || ps->nrOfLayers != nrOfLayers) {
      nr_set_pusch_semi_static(&UE->current_UL_BWP,
                               scc,
                               tda,
                               nrOfLayers,
                               ps);
    }

    /* Check the resource is enough for retransmission */
    const uint16_t slbitmap = SL_to_bitmap(ps->startSymbolIndex, ps->nrOfSymbols);
    while (rbStart < bwpSize && (rballoc_mask[rbStart] & slbitmap) != slbitmap)
      rbStart++;
    if (rbStart + retInfo->rbSize > bwpSize) {
      LOG_W(NR_MAC, "cannot allocate retransmission of RNTI %04x: no resources (rbStart %d, retInfo->rbSize %d, bwpSize %d\n", UE->rnti, rbStart, retInfo->rbSize, bwpSize);
      return false;
    }
    LOG_D(NR_MAC, "%s(): retransmission keeping TDA %d and TBS %d\n", __func__, tda, retInfo->tb_size);
  } else {
    NR_pusch_semi_static_t temp_ps;
    nr_set_pusch_semi_static(&UE->current_UL_BWP,
                             scc,
                             tda,
                             nrOfLayers,
                             &temp_ps);
    /* the retransmission will use a different time domain allocation, check
     * that we have enough resources */
    const uint16_t slbitmap = SL_to_bitmap(temp_ps.startSymbolIndex, temp_ps.nrOfSymbols);
    while (rbStart < bwpSize && (rballoc_mask[rbStart] & slbitmap) != slbitmap)
      rbStart++;
    int rbSize = 0;
    while (rbStart + rbSize < bwpSize && (rballoc_mask[rbStart + rbSize] & slbitmap) == slbitmap)
      rbSize++;
    uint32_t new_tbs;
    uint16_t new_rbSize;
    bool success = nr_find_nb_rb(retInfo->Qm,
                                 retInfo->R,
                                 1, // layers
                                 temp_ps.nrOfSymbols,
                                 temp_ps.N_PRB_DMRS * temp_ps.num_dmrs_symb,
                                 retInfo->tb_size,
                                 1, /* minimum of 1RB: need to find exact TBS, don't preclude any number */
                                 rbSize,
                                 &new_tbs,
                                 &new_rbSize);
    if (!success || new_tbs != retInfo->tb_size) {
      LOG_D(NR_MAC, "%s(): new TBsize %d of new TDA does not match old TBS %d\n", __func__, new_tbs, retInfo->tb_size);
      return false; /* the maximum TBsize we might have is smaller than what we need */
    }
    LOG_D(NR_MAC, "%s(): retransmission with TDA %d->%d and TBS %d -> %d\n", __func__, retInfo->time_domain_allocation, tda, retInfo->tb_size, new_tbs);
    /* we can allocate it. Overwrite the time_domain_allocation, the number
     * of RBs, and the new TB size. The rest is done below */
    retInfo->tb_size = new_tbs;
    retInfo->rbSize = new_rbSize;
    retInfo->time_domain_allocation = tda;
    sched_ctrl->pusch_semi_static = temp_ps;
  }

  /* Find a free CCE */
  const uint32_t Y = get_Y(sched_ctrl->search_space, slot, UE->rnti);
  uint8_t nr_of_candidates;
  for (int i=0; i<5; i++) {
    // for now taking the lowest value among the available aggregation levels
    find_aggregation_candidates(&sched_ctrl->aggregation_level,
                                &nr_of_candidates,
                                sched_ctrl->search_space,
                                1<<i);
    if(nr_of_candidates>0) break;
  }
  int CCEIndex = find_pdcch_candidate(nrmac,
                                      CC_id,
                                      sched_ctrl->aggregation_level,
                                      nr_of_candidates,
                                      &sched_ctrl->sched_pdcch,
                                      sched_ctrl->coreset,
                                      Y);

  if (CCEIndex<0) {
    LOG_D(NR_MAC, "%4d.%2d no free CCE for retransmission UL DCI UE %04x\n", frame, slot, UE->rnti);
    return false;
  }

  sched_ctrl->cce_index = CCEIndex;
  fill_pdcch_vrb_map(nrmac,
                     CC_id,
                     &sched_ctrl->sched_pdcch,
                     CCEIndex,
                     sched_ctrl->aggregation_level);

  /* frame/slot in sched_pusch has been set previously. In the following, we
   * overwrite the information in the retransmission information before storing
   * as the new scheduling instruction */
  retInfo->frame = sched_ctrl->sched_pusch.frame;
  retInfo->slot = sched_ctrl->sched_pusch.slot;
  /* Get previous PSUCH field info */
  sched_ctrl->sched_pusch = *retInfo;
  NR_sched_pusch_t *sched_pusch = &sched_ctrl->sched_pusch;

  LOG_D(NR_MAC,
        "%4d.%2d Allocate UL retransmission RNTI %04x sched %4d.%2d (%d RBs)\n",
        frame,
        slot,
        UE->rnti,
        sched_pusch->frame,
        sched_pusch->slot,
        sched_pusch->rbSize);

  sched_pusch->rbStart = rbStart;
  /* no need to recompute the TBS, it will be the same */

  /* Mark the corresponding RBs as used */
  n_rb_sched -= sched_pusch->rbSize;
  for (int rb = 0; rb < sched_ctrl->sched_pusch.rbSize; rb++)
    rballoc_mask[rb + sched_ctrl->sched_pusch.rbStart] ^= SL_to_bitmap(sched_ctrl->pusch_semi_static.startSymbolIndex, sched_ctrl->pusch_semi_static.nrOfSymbols);
  return true;
}

void update_ul_ue_R_Qm(NR_sched_pusch_t *sched_pusch, const NR_PUSCH_Config_t *pusch_Config, const int mcs_table) {

  const int mcs = sched_pusch->mcs;
  sched_pusch->R = nr_get_code_rate_ul(mcs, mcs_table);
  sched_pusch->Qm = nr_get_Qm_ul(mcs, mcs_table);

  if (pusch_Config && pusch_Config->tp_pi2BPSK && ((mcs_table == 3 && mcs < 2) || (mcs_table == 4 && mcs < 6))) {
    sched_pusch->R >>= 1;
    sched_pusch->Qm <<= 1;
  }
}

uint32_t ul_pf_tbs[3][29]; // pre-computed, approximate TBS values for PF coefficient
typedef struct UEsched_s {
  float coef;
  NR_UE_info_t * UE;
} UEsched_t;

static int comparator(const void *p, const void *q) {
  return ((UEsched_t*)p)->coef < ((UEsched_t*)q)->coef;
}

void pf_ul(module_id_t module_id,
           frame_t frame,
           sub_frame_t slot,
	   NR_UE_info_t *UE_list[],
           int max_num_ue,
           int n_rb_sched,
           uint16_t *rballoc_mask) {

  const int CC_id = 0;
  gNB_MAC_INST *nrmac = RC.nrmac[module_id];
  NR_ServingCellConfigCommon_t *scc = nrmac->common_channels[CC_id].ServingCellConfigCommon;
  const NR_SIB1_t *sib1 = RC.nrmac[module_id]->common_channels[0].sib1 ? RC.nrmac[module_id]->common_channels[0].sib1->message.choice.c1->choice.systemInformationBlockType1 : NULL;
  
  const int min_rb = 5;
  // UEs that could be scheduled
  UEsched_t UE_sched[MAX_MOBILES_PER_GNB] = {0};
  int remainUEs=max_num_ue;
  int curUE=0;

  /* Loop UE_list to calculate throughput and coeff */
  UE_iterator(UE_list, UE) {

    if (UE->Msg4_ACKed != true)
      continue;

    LOG_D(NR_MAC,"pf_ul: preparing UL scheduling for UE %04x\n",UE->rnti);
    NR_UE_sched_ctrl_t *sched_ctrl = &UE->UE_sched_ctrl;
    NR_UE_UL_BWP_t *BWP = &UE->current_UL_BWP;

    int rbStart = 0; // wrt BWP start

    const uint16_t bwpSize = BWP->BWPSize;
    NR_sched_pusch_t *sched_pusch = &sched_ctrl->sched_pusch;
    NR_pusch_semi_static_t *ps = &sched_ctrl->pusch_semi_static;
    const NR_mac_dir_stats_t *stats = &UE->mac_stats.ul;

    /* Calculate throughput */
    const float a = 0.0005f; // corresponds to 200ms window
    const uint32_t b = stats->current_bytes;
    UE->ul_thr_ue = (1 - a) * UE->ul_thr_ue + a * b;

    /* Check if retransmission is necessary */
    sched_pusch->ul_harq_pid = sched_ctrl->retrans_ul_harq.head;
    LOG_D(NR_MAC,"pf_ul: UE %04x harq_pid %d\n",UE->rnti,sched_pusch->ul_harq_pid);
    if (sched_pusch->ul_harq_pid >= 0) {
      /* Allocate retransmission*/
      const int tda = get_ul_tda(nrmac, scc, sched_pusch->slot);
      bool r = allocate_ul_retransmission(nrmac, frame, slot, rballoc_mask, &n_rb_sched, UE, sched_pusch->ul_harq_pid, sib1, scc, tda);
      if (!r) {
        LOG_D(NR_MAC, "%4d.%2d UL retransmission UE RNTI %04x can NOT be allocated\n", frame, slot, UE->rnti);
        continue;
      }
      else LOG_D(NR_MAC,"%4d.%2d UL Retransmission UE RNTI %04x to be allocated, max_num_ue %d\n",frame,slot,UE->rnti,max_num_ue);

      /* reduce max_num_ue once we are sure UE can be allocated, i.e., has CCE */
      remainUEs--;

      if (remainUEs == 0)
	// we have filled all with mandatory retransmissions
	// no need to schedule new transmissions
	return;
      continue;
    } 
    const int B = max(0, sched_ctrl->estimated_ul_buffer - sched_ctrl->sched_ul_bytes);
    /* preprocessor computed sched_frame/sched_slot */
    const bool do_sched = nr_UE_is_to_be_scheduled(scc, 0, UE, sched_pusch->frame, sched_pusch->slot, nrmac->ulsch_max_frame_inactivity);

    LOG_D(NR_MAC,"pf_ul: do_sched UE %04x => %s\n",UE->rnti,do_sched ? "yes" : "no");
    if ((B == 0 && !do_sched) || (sched_ctrl->rrc_processing_timer > 0))
      continue;
    
    const NR_bler_options_t *bo = &nrmac->ul_bler;
    const int max_mcs = bo->max_mcs; /* no per-user maximum MCS yet */
    sched_pusch->mcs = get_mcs_from_bler(bo, stats, &UE->UE_sched_ctrl.ul_bler_stats, max_mcs, frame);

    /* Schedule UE on SR or UL inactivity and no data (otherwise, will be scheduled
     * based on data to transmit) */
    if (B == 0 && do_sched) {
      /* if no data, pre-allocate 5RB */
      /* Find a free CCE */
      const uint32_t Y = get_Y(sched_ctrl->search_space, slot, UE->rnti);
      uint8_t nr_of_candidates;
      for (int i=0; i<5; i++) {
	// for now taking the lowest value among the available aggregation levels
	find_aggregation_candidates(&sched_ctrl->aggregation_level,
				    &nr_of_candidates,
				    sched_ctrl->search_space,
				    1<<i);
	if(nr_of_candidates>0) break;
      }
      int CCEIndex = find_pdcch_candidate(RC.nrmac[module_id],
					  CC_id,
					  sched_ctrl->aggregation_level,
					  nr_of_candidates,
					  &sched_ctrl->sched_pdcch,
					  sched_ctrl->coreset,
					  Y);
      
      if (CCEIndex<0) {
	LOG_D(NR_MAC, "%4d.%2d no free CCE for UL DCI UE %04x (BSR 0)\n", frame, slot, UE->rnti);
	continue;
      }
      /* reduce max_num_ue once we are sure UE can be allocated, i.e., has CCE */
      remainUEs--;
      
      if (remainUEs == 0)
	// we have filled all with mandatory retransmissions
	// no need to schedule new transmissions
	return;

      /* Save PUSCH field */
      /* we want to avoid a lengthy deduction of DMRS and other parameters in
       * every TTI if we can save it, so check whether TDA, or
       * num_dmrs_cdm_grps_no_data has changed and only then recompute */
      const uint8_t nrOfLayers = 1;
      const int tda = get_ul_tda(nrmac, scc, sched_pusch->slot);
      if (ps->time_domain_allocation != tda
          || ps->nrOfLayers != nrOfLayers) {
        nr_set_pusch_semi_static(BWP,
                                 scc,
                                 tda,
                                 nrOfLayers,
                                 ps);
      }

      LOG_D(NR_MAC,"Looking for min_rb %d RBs, starting at %d num_dmrs_cdm_grps_no_data %d\n",
            min_rb, rbStart, ps->num_dmrs_cdm_grps_no_data);
      const uint16_t slbitmap = SL_to_bitmap(ps->startSymbolIndex, ps->nrOfSymbols);
      while (rbStart < bwpSize && (rballoc_mask[rbStart] & slbitmap) != slbitmap)
        rbStart++;
      if (rbStart + min_rb >= bwpSize) {
        LOG_W(NR_MAC, "cannot allocate continuous UL data for RNTI %04x: no resources (rbStart %d, min_rb %d, bwpSize %d\n",
              UE->rnti,rbStart,min_rb,bwpSize);
        return;
      }

      sched_ctrl->cce_index = CCEIndex;
      fill_pdcch_vrb_map(RC.nrmac[module_id],
                         CC_id,
                         &sched_ctrl->sched_pdcch,
                         CCEIndex,
                         sched_ctrl->aggregation_level);

      NR_sched_pusch_t *sched_pusch = &sched_ctrl->sched_pusch;
      sched_pusch->mcs = min(nrmac->min_grant_mcs, sched_pusch->mcs);
      update_ul_ue_R_Qm(sched_pusch, BWP->pusch_Config, BWP->mcs_table);
      sched_pusch->rbStart = rbStart;
      sched_pusch->rbSize = min_rb;
      sched_pusch->tb_size = nr_compute_tbs(sched_pusch->Qm,
                                            sched_pusch->R,
                                            sched_pusch->rbSize,
                                            ps->nrOfSymbols,
                                            ps->N_PRB_DMRS * ps->num_dmrs_symb,
                                            0, // nb_rb_oh
                                            0,
                                            ps->nrOfLayers)
                             >> 3;

      /* Mark the corresponding RBs as used */
      n_rb_sched -= sched_pusch->rbSize;
      for (int rb = 0; rb < sched_ctrl->sched_pusch.rbSize; rb++)
        rballoc_mask[rb + sched_ctrl->sched_pusch.rbStart] ^= slbitmap;

      continue;
    }

    /* Create UE_sched for UEs eligibale for new data transmission*/
    /* Calculate coefficient*/
    const uint32_t tbs = ul_pf_tbs[BWP->mcs_table][sched_pusch->mcs];
    float coeff_ue = (float) tbs / UE->ul_thr_ue;
    LOG_D(NR_MAC,"rnti %04x b %d, ul_thr_ue %f, tbs %d, coeff_ue %f\n",
          UE->rnti, b, UE->ul_thr_ue, tbs, coeff_ue);
    UE_sched[curUE].coef=coeff_ue;
    UE_sched[curUE].UE=UE;
    curUE++;
  }

  qsort(UE_sched, sizeof(*UE_sched), sizeofArray(UE_sched), comparator);
  UEsched_t *iterator=UE_sched;
  
  const int min_rbSize = 5;
  /* Loop UE_sched to find max coeff and allocate transmission */
  while (remainUEs> 0 && n_rb_sched >= min_rbSize && iterator->UE != NULL) {

    NR_UE_sched_ctrl_t *sched_ctrl = &iterator->UE->UE_sched_ctrl;

    const uint32_t Y = get_Y(sched_ctrl->search_space, slot, iterator->UE->rnti);
    uint8_t nr_of_candidates;
    for (int i=0; i<5; i++) {
      // for now taking the lowest value among the available aggregation levels
      find_aggregation_candidates(&sched_ctrl->aggregation_level,
                                  &nr_of_candidates,
                                  sched_ctrl->search_space,
                                  1<<i);
      if(nr_of_candidates>0)
	break;
    }
    int CCEIndex = find_pdcch_candidate(RC.nrmac[module_id],
                                        CC_id,
                                        sched_ctrl->aggregation_level,
                                        nr_of_candidates,
                                        &sched_ctrl->sched_pdcch,
                                        sched_ctrl->coreset,
                                        Y);
    if (CCEIndex<0) {
      LOG_D(NR_MAC, "%4d.%2d no free CCE for UL DCI UE %04x\n", frame, slot, iterator->UE->rnti);
      iterator++;
      continue;
    }
    else LOG_D(NR_MAC, "%4d.%2d free CCE for UL DCI UE %04x\n",frame,slot, iterator->UE->rnti);

    NR_UE_UL_BWP_t *BWP = &iterator->UE->current_UL_BWP;

    const uint16_t bwpSize = BWP->BWPSize;
    NR_sched_pusch_t *sched_pusch = &sched_ctrl->sched_pusch;
    NR_pusch_semi_static_t *ps = &sched_ctrl->pusch_semi_static;

    /* Save PUSCH field */
    /* we want to avoid a lengthy deduction of DMRS and other parameters in
     * every TTI if we can save it, so check whether TDA, or
     * num_dmrs_cdm_grps_no_data has changed and only then recompute */
    const uint8_t nrOfLayers = 1;
    const int tda = get_ul_tda(nrmac, scc, sched_pusch->slot);
    if (ps->time_domain_allocation != tda
        || ps->nrOfLayers != nrOfLayers) {
      nr_set_pusch_semi_static(BWP,
                               scc,
                               tda,
                               nrOfLayers,
                               ps);
    }
    update_ul_ue_R_Qm(sched_pusch, BWP->pusch_Config, BWP->mcs_table);

    int rbStart = 0;
    const uint16_t slbitmap = SL_to_bitmap(ps->startSymbolIndex, ps->nrOfSymbols);
    while (rbStart < bwpSize && (rballoc_mask[rbStart] & slbitmap) != slbitmap)
      rbStart++;
    sched_pusch->rbStart = rbStart;
    uint16_t max_rbSize = 1;
    while (rbStart + max_rbSize < bwpSize && (rballoc_mask[rbStart + max_rbSize] & slbitmap) == slbitmap)
      max_rbSize++;

    if (rbStart + min_rb >= bwpSize) {
      LOG_W(NR_MAC, "cannot allocate UL data for RNTI %04x: no resources (rbStart %d, min_rb %d, bwpSize %d)\n",
	    iterator->UE->rnti,rbStart,min_rb,bwpSize);
      return;
    }
    else
      LOG_D(NR_MAC,"allocating UL data for RNTI %04x (rbStsart %d, min_rb %d, bwpSize %d)\n", iterator->UE->rnti,rbStart,min_rb,bwpSize);

    /* Calculate the current scheduling bytes and the necessary RBs */
    const int B = cmax(sched_ctrl->estimated_ul_buffer - sched_ctrl->sched_ul_bytes, 0);
    uint16_t rbSize = 0;
    uint32_t TBS = 0;

    nr_find_nb_rb(sched_pusch->Qm,
                  sched_pusch->R,
                  1, // layers
                  ps->nrOfSymbols,
                  ps->N_PRB_DMRS * ps->num_dmrs_symb,
                  B,
                  min_rbSize,
                  max_rbSize,
                  &TBS,
                  &rbSize);
    sched_pusch->rbSize = rbSize;
    sched_pusch->tb_size = TBS;
    LOG_D(NR_MAC,"rbSize %d (max_rbSize %d), TBS %d, est buf %d, sched_ul %d, B %d, CCE %d, num_dmrs_symb %d, N_PRB_DMRS %d\n",
          rbSize, max_rbSize,sched_pusch->tb_size, sched_ctrl->estimated_ul_buffer, sched_ctrl->sched_ul_bytes, B,sched_ctrl->cce_index,ps->num_dmrs_symb,ps->N_PRB_DMRS);

    /* Mark the corresponding RBs as used */

    sched_ctrl->cce_index = CCEIndex;
    fill_pdcch_vrb_map(RC.nrmac[module_id],
                       CC_id,
                       &sched_ctrl->sched_pdcch,
                       CCEIndex,
                       sched_ctrl->aggregation_level);

    n_rb_sched -= sched_pusch->rbSize;
    for (int rb = 0; rb < sched_ctrl->sched_pusch.rbSize; rb++)

      rballoc_mask[rb + sched_ctrl->sched_pusch.rbStart] ^= slbitmap;
    /* reduce max_num_ue once we are sure UE can be allocated, i.e., has CCE */
    remainUEs--;
    iterator++;
  }
}

bool nr_fr1_ulsch_preprocessor(module_id_t module_id, frame_t frame, sub_frame_t slot)
{
  gNB_MAC_INST *nr_mac = RC.nrmac[module_id];
  NR_COMMON_channels_t *cc = nr_mac->common_channels;
  NR_ServingCellConfigCommon_t *scc = cc->ServingCellConfigCommon;
  const NR_SIB1_t *sib1 = nr_mac->common_channels[0].sib1 ? nr_mac->common_channels[0].sib1->message.choice.c1->choice.systemInformationBlockType1 : NULL;
  NR_ServingCellConfigCommonSIB_t *scc_sib1 = sib1 ? sib1->servingCellConfigCommon : NULL;

  AssertFatal(scc!=NULL || scc_sib1!=NULL,"We need one serving cell config common\n");

  if (nr_mac->UE_info.list[0] == NULL)
    // no UEs 
    return false;

  const int CC_id = 0;

  /* Get the K2 for first UE to compute offset. The other UEs are guaranteed to
   * have the same K2 (we don't support multiple/different K2s via different
   * TDAs yet). If the TDA is negative, it means that there is no UL slot to
   * schedule now (slot + k2 is not UL slot) */
  NR_UE_sched_ctrl_t *sched_ctrl = &nr_mac->UE_info.list[0]->UE_sched_ctrl;
  NR_UE_UL_BWP_t *BWP = &nr_mac->UE_info.list[0]->current_UL_BWP;
  int mu = BWP->scs;
  const int temp_tda = get_ul_tda(nr_mac, scc, slot);
  int K2 = get_K2(BWP->tdaList, temp_tda, mu);
  const int sched_frame = (frame + (slot + K2 >= nr_slots_per_frame[mu])) & 1023;
  const int sched_slot = (slot + K2) % nr_slots_per_frame[mu];
  const int tda = get_ul_tda(nr_mac, scc, sched_slot);
  if (tda < 0)
    return false;
  DevAssert(K2 == get_K2(BWP->tdaList, tda, mu));

  if (!is_xlsch_in_slot(nr_mac->ulsch_slot_bitmap[sched_slot / 64], sched_slot))
    return false;

  bool is_mixed_slot = false;
  const NR_TDD_UL_DL_Pattern_t *tdd =
      scc->tdd_UL_DL_ConfigurationCommon ? &scc->tdd_UL_DL_ConfigurationCommon->pattern1 : NULL;

  if (tdd)
    is_mixed_slot = is_xlsch_in_slot(nr_mac->dlsch_slot_bitmap[sched_slot / 64], sched_slot) &&
                    is_xlsch_in_slot(nr_mac->ulsch_slot_bitmap[sched_slot / 64], sched_slot);

  // FIXME: Avoid mixed slots for initialUplinkBWP
  if (BWP->bwp_id==0 && is_mixed_slot)
    return false;

  // Avoid slots with the SRS
  UE_iterator(nr_mac->UE_info.list, UE) {
    NR_sched_srs_t sched_srs = UE->UE_sched_ctrl.sched_srs;
    if(sched_srs.srs_scheduled && sched_srs.frame==sched_frame && sched_srs.slot==sched_slot) {
      return false;
    }
  }

  sched_ctrl->sched_pusch.slot = sched_slot;
  sched_ctrl->sched_pusch.frame = sched_frame;
  UE_iterator(nr_mac->UE_info.list, UE2) {
    NR_UE_sched_ctrl_t *sched_ctrl = &UE2->UE_sched_ctrl;
    AssertFatal(K2 == get_K2(BWP->tdaList, tda, mu),
                "Different K2, %d(UE%d) != %ld(UE%04x)\n",
		K2, 0, get_K2(BWP->tdaList, tda, mu), UE2->rnti);
    sched_ctrl->sched_pusch.slot = sched_slot;
    sched_ctrl->sched_pusch.frame = sched_frame;
  }

  /* Change vrb_map_UL to rballoc_mask: check which symbols per RB (in
   * vrb_map_UL) overlap with the "default" tda and exclude those RBs.
   * Calculate largest contiguous RBs */
  uint16_t *vrb_map_UL =
      &RC.nrmac[module_id]->common_channels[CC_id].vrb_map_UL[sched_slot * MAX_BWP_SIZE];

  const uint16_t bwpSize = BWP->BWPSize;
  const uint16_t bwpStart = BWP->BWPStart;

  const int startSymbolAndLength = BWP->tdaList->list.array[tda]->startSymbolAndLength;
  int startSymbolIndex, nrOfSymbols;
  SLIV2SL(startSymbolAndLength, &startSymbolIndex, &nrOfSymbols);
  const uint16_t symb = SL_to_bitmap(startSymbolIndex, nrOfSymbols);

  int st = 0, e = 0, len = 0;

  for (int i = 0; i < bwpSize; i++) {
    while ((vrb_map_UL[bwpStart + i] & symb) != 0 && i < bwpSize)
      i++;
    st = i;
    while ((vrb_map_UL[bwpStart + i] & symb) == 0 && i < bwpSize)
      i++;
    if (i - st > len) {
      len = i - st;
      e = i - 1;
    }
  }
  st = e - len + 1;

  LOG_D(NR_MAC,"UL %d.%d : start_prb %d, end PRB %d\n",frame,slot,st,e);
  
  uint16_t rballoc_mask[bwpSize];

  /* Calculate mask: if any RB in vrb_map_UL is blocked (1), the current RB will be 0 */
  for (int i = 0; i < bwpSize; i++)
    rballoc_mask[i] = (i >= st && i <= e)*SL_to_bitmap(startSymbolIndex, nrOfSymbols);

  /* proportional fair scheduling algorithm */
  pf_ul(module_id,
        frame,
        slot,
        nr_mac->UE_info.list,
        2,
        len,
        rballoc_mask);
  return true;
}

nr_pp_impl_ul nr_init_fr1_ulsch_preprocessor(module_id_t module_id, int CC_id)
{
  /* in the PF algorithm, we have to use the TBsize to compute the coefficient.
   * This would include the number of DMRS symbols, which in turn depends on
   * the time domain allocation. In case we are in a mixed slot, we do not want
   * to recalculate all these values, and therefore we provide a look-up table
   * which should approximately(!) give us the TBsize. In particular, the
   * number of symbols, the number of DMRS symbols, and the exact Qm and R, are
   * not correct*/
  for (int mcsTableIdx = 0; mcsTableIdx < 3; ++mcsTableIdx) {
    for (int mcs = 0; mcs < 29; ++mcs) {
      if (mcs > 27 && mcsTableIdx == 1)
        continue;
      const uint8_t Qm = nr_get_Qm_dl(mcs, mcsTableIdx);
      const uint16_t R = nr_get_code_rate_ul(mcs, mcsTableIdx);
      /* note: we do not update R/Qm based on low MCS or pi2BPSK */
      ul_pf_tbs[mcsTableIdx][mcs] = nr_compute_tbs(Qm,
                                                   R,
                                                   1, /* rbSize */
                                                   10, /* hypothetical number of slots */
                                                   0, /* N_PRB_DMRS * N_DMRS_SLOT */
                                                   0 /* N_PRB_oh, 0 for initialBWP */,
                                                   0 /* tb_scaling */,
                                                   1 /* nrOfLayers */)
                                    >> 3;
    }
  }
  return nr_fr1_ulsch_preprocessor;
}

void nr_schedule_ulsch(module_id_t module_id, frame_t frame, sub_frame_t slot)
{
  gNB_MAC_INST *nr_mac = RC.nrmac[module_id];
  /* Uplink data ONLY can be scheduled when the current slot is downlink slot,
   * because we have to schedule the DCI0 first before schedule uplink data */
  if (!is_xlsch_in_slot(nr_mac->dlsch_slot_bitmap[slot / 64], slot)) {
    LOG_D(NR_MAC, "Current slot %d is NOT DL slot, cannot schedule DCI0 for UL data\n", slot);
    return;
  }
  bool do_sched = RC.nrmac[module_id]->pre_processor_ul(module_id, frame, slot);
  if (!do_sched)
    return;

  const int CC_id = 0;
  nfapi_nr_ul_dci_request_t *ul_dci_req = &RC.nrmac[module_id]->UL_dci_req[CC_id];
  ul_dci_req->SFN = frame;
  ul_dci_req->Slot = slot;
  /* a PDCCH PDU groups DCIs per BWP and CORESET. Save a pointer to each
   * allocated PDCCH so we can easily allocate UE's DCIs independent of any
   * CORESET order */
  nfapi_nr_dl_tti_pdcch_pdu_rel15_t *pdcch_pdu_coreset[MAX_NUM_CORESET] = {0};


  NR_ServingCellConfigCommon_t *scc = RC.nrmac[module_id]->common_channels[0].ServingCellConfigCommon;
  NR_UEs_t *UE_info = &RC.nrmac[module_id]->UE_info;
  const NR_SIB1_t *sib1 = RC.nrmac[module_id]->common_channels[0].sib1 ? RC.nrmac[module_id]->common_channels[0].sib1->message.choice.c1->choice.systemInformationBlockType1 : NULL;
  UE_iterator( UE_info->list, UE) {
    NR_UE_sched_ctrl_t *sched_ctrl = &UE->UE_sched_ctrl;
    if (sched_ctrl->ul_failure == 1 && get_softmodem_params()->phy_test==0) continue;

    NR_CellGroupConfig_t *cg = UE->CellGroup;
    NR_UE_UL_BWP_t *current_BWP = &UE->current_UL_BWP;

    UE->mac_stats.ul.current_bytes = 0;

    /* dynamic PUSCH values (RB alloc, MCS, hence R, Qm, TBS) that change in
     * every TTI are pre-populated by the preprocessor and used below */
    NR_sched_pusch_t *sched_pusch = &sched_ctrl->sched_pusch;
    LOG_D(NR_MAC,"UE %04x : sched_pusch->rbSize %d\n",UE->rnti,sched_pusch->rbSize);
    if (sched_pusch->rbSize <= 0)
      continue;

    uint16_t rnti = UE->rnti;
    sched_ctrl->SR = false;

    int8_t harq_id = sched_pusch->ul_harq_pid;
    if (harq_id < 0) {
      /* PP has not selected a specific HARQ Process, get a new one */
      harq_id = sched_ctrl->available_ul_harq.head;
      AssertFatal(harq_id >= 0,
                  "no free HARQ process available for UE %04x\n",
                  UE->rnti);
      remove_front_nr_list(&sched_ctrl->available_ul_harq);
      sched_pusch->ul_harq_pid = harq_id;
    } else {
      /* PP selected a specific HARQ process. Check whether it will be a new
       * transmission or a retransmission, and remove from the corresponding
       * list */
      if (sched_ctrl->ul_harq_processes[harq_id].round == 0)
        remove_nr_list(&sched_ctrl->available_ul_harq, harq_id);
      else
        remove_nr_list(&sched_ctrl->retrans_ul_harq, harq_id);
    }
    NR_UE_ul_harq_t *cur_harq = &sched_ctrl->ul_harq_processes[harq_id];
    DevAssert(!cur_harq->is_waiting);
    add_tail_nr_list(&sched_ctrl->feedback_ul_harq, harq_id);
    cur_harq->feedback_slot = sched_pusch->slot;
    cur_harq->is_waiting = true;

    int rnti_types[2] = { NR_RNTI_C, 0 };

    /* pre-computed PUSCH values that only change if time domain allocation,
     * DCI format, or DMRS parameters change. Updated in the preprocessor
     * through nr_set_pusch_semi_static() */
    NR_pusch_semi_static_t *ps = &sched_ctrl->pusch_semi_static;

    /* Statistics */
    AssertFatal(cur_harq->round < 8, "Indexing ulsch_rounds[%d] is out of bounds\n", cur_harq->round);
    UE->mac_stats.ul.rounds[cur_harq->round]++;
    if (cur_harq->round == 0) {
      UE->mac_stats.ulsch_total_bytes_scheduled += sched_pusch->tb_size;
      /* Save information on MCS, TBS etc for the current initial transmission
       * so we have access to it when retransmitting */
      cur_harq->sched_pusch = *sched_pusch;
      /* save which time allocation has been used, to be used on
       * retransmissions */
      cur_harq->sched_pusch.time_domain_allocation = ps->time_domain_allocation;
      sched_ctrl->sched_ul_bytes += sched_pusch->tb_size;
    } else {
      LOG_D(NR_MAC,
            "%d.%2d UL retransmission RNTI %04x sched %d.%2d HARQ PID %d round %d NDI %d\n",
            frame,
            slot,
            rnti,
            sched_pusch->frame,
            sched_pusch->slot,
            harq_id,
            cur_harq->round,
            cur_harq->ndi);
    }
    UE->mac_stats.ul.current_bytes = sched_pusch->tb_size;
    sched_ctrl->last_ul_frame = sched_pusch->frame;
    sched_ctrl->last_ul_slot = sched_pusch->slot;

    LOG_D(NR_MAC,
          "ULSCH/PUSCH: %4d.%2d RNTI %04x UL sched %4d.%2d DCI L %d start %2d RBS %3d startSymbol %2d nb_symbol %2d dmrs_pos %x MCS %2d nrOfLayers %2d num_dmrs_cdm_grps_no_data %2d TBS %4d HARQ PID %2d round %d RV %d NDI %d est %6d sched %6d est BSR %6d TPC %d\n",
          frame,
          slot,
          rnti,
          sched_pusch->frame,
          sched_pusch->slot,
          sched_ctrl->aggregation_level,
          sched_pusch->rbStart,
          sched_pusch->rbSize,
          ps->startSymbolIndex,
          ps->nrOfSymbols,
          ps->ul_dmrs_symb_pos,
          sched_pusch->mcs,
          ps->nrOfLayers,
          ps->num_dmrs_cdm_grps_no_data,
          sched_pusch->tb_size,
          harq_id,
          cur_harq->round,
          nr_rv_round_map[cur_harq->round],
          cur_harq->ndi,
          sched_ctrl->estimated_ul_buffer,
          sched_ctrl->sched_ul_bytes,
          sched_ctrl->estimated_ul_buffer - sched_ctrl->sched_ul_bytes,
          sched_ctrl->tpc0);

    /* PUSCH in a later slot, but corresponding DCI now! */
    nfapi_nr_ul_tti_request_t *future_ul_tti_req = &RC.nrmac[module_id]->UL_tti_req_ahead[0][sched_pusch->slot];
    AssertFatal(future_ul_tti_req->SFN == sched_pusch->frame
                && future_ul_tti_req->Slot == sched_pusch->slot,
                "%d.%d future UL_tti_req's frame.slot %d.%d does not match PUSCH %d.%d\n",
                frame, slot,
                future_ul_tti_req->SFN,
                future_ul_tti_req->Slot,
                sched_pusch->frame,
                sched_pusch->slot);
    AssertFatal(future_ul_tti_req->n_pdus <
                sizeof(future_ul_tti_req->pdus_list) / sizeof(future_ul_tti_req->pdus_list[0]),
                "Invalid future_ul_tti_req->n_pdus %d\n", future_ul_tti_req->n_pdus);
    future_ul_tti_req->pdus_list[future_ul_tti_req->n_pdus].pdu_type = NFAPI_NR_UL_CONFIG_PUSCH_PDU_TYPE;
    future_ul_tti_req->pdus_list[future_ul_tti_req->n_pdus].pdu_size = sizeof(nfapi_nr_pusch_pdu_t);
    nfapi_nr_pusch_pdu_t *pusch_pdu = &future_ul_tti_req->pdus_list[future_ul_tti_req->n_pdus].pusch_pdu;
    memset(pusch_pdu, 0, sizeof(nfapi_nr_pusch_pdu_t));
    future_ul_tti_req->n_pdus += 1;

    LOG_D(NR_MAC, "%4d.%2d Scheduling UE specific PUSCH for sched %d.%d, ul_tti_req %d.%d\n", frame, slot,
    sched_pusch->frame,sched_pusch->slot,future_ul_tti_req->SFN,future_ul_tti_req->Slot);

    pusch_pdu->pdu_bit_map = PUSCH_PDU_BITMAP_PUSCH_DATA;
    pusch_pdu->rnti = rnti;
    pusch_pdu->handle = 0; //not yet used

    /* FAPI: BWP */

    pusch_pdu->bwp_size  = current_BWP->BWPSize;
    pusch_pdu->bwp_start = current_BWP->BWPStart;
    pusch_pdu->subcarrier_spacing = current_BWP->scs;
    pusch_pdu->cyclic_prefix = 0;

    /* FAPI: PUSCH information always included */
    pusch_pdu->target_code_rate = sched_pusch->R;
    pusch_pdu->qam_mod_order = sched_pusch->Qm;
    pusch_pdu->mcs_index = sched_pusch->mcs;
    pusch_pdu->mcs_table = current_BWP->mcs_table;
    pusch_pdu->transform_precoding = current_BWP->transform_precoding;
    if (current_BWP->pusch_Config && current_BWP->pusch_Config->dataScramblingIdentityPUSCH)
      pusch_pdu->data_scrambling_id = *current_BWP->pusch_Config->dataScramblingIdentityPUSCH;
    else
      pusch_pdu->data_scrambling_id = *scc->physCellId;
    pusch_pdu->nrOfLayers = ps->nrOfLayers;
    pusch_pdu->num_dmrs_cdm_grps_no_data = ps->num_dmrs_cdm_grps_no_data;

    /* FAPI: DMRS */
    pusch_pdu->ul_dmrs_symb_pos = ps->ul_dmrs_symb_pos;
    pusch_pdu->dmrs_config_type = ps->dmrs_config_type;
    if (pusch_pdu->transform_precoding) { // transform precoding disabled
      long *scramblingid=NULL;
      if (ps->NR_DMRS_UplinkConfig && pusch_pdu->scid == 0)
        scramblingid = ps->NR_DMRS_UplinkConfig->transformPrecodingDisabled->scramblingID0;
      else if (ps->NR_DMRS_UplinkConfig)
        scramblingid = ps->NR_DMRS_UplinkConfig->transformPrecodingDisabled->scramblingID1;
      if (scramblingid == NULL)
        pusch_pdu->ul_dmrs_scrambling_id = *scc->physCellId;
      else
        pusch_pdu->ul_dmrs_scrambling_id = *scramblingid;
    }
    else {
      pusch_pdu->ul_dmrs_scrambling_id = *scc->physCellId;
      if (ps->NR_DMRS_UplinkConfig && ps->NR_DMRS_UplinkConfig->transformPrecodingEnabled->nPUSCH_Identity != NULL)
        pusch_pdu->pusch_identity = *ps->NR_DMRS_UplinkConfig->transformPrecodingEnabled->nPUSCH_Identity;
      else if (ps->NR_DMRS_UplinkConfig)
        pusch_pdu->pusch_identity = *scc->physCellId;
    }
    pusch_pdu->scid = 0;      // DMRS sequence initialization [TS38.211, sec 6.4.1.1.1]
    pusch_pdu->num_dmrs_cdm_grps_no_data = ps->num_dmrs_cdm_grps_no_data;
    pusch_pdu->dmrs_ports = ((1<<ps->nrOfLayers) - 1);

    /* FAPI: Pusch Allocation in frequency domain */
    pusch_pdu->resource_alloc = 1; //type 1
    pusch_pdu->rb_start = sched_pusch->rbStart;
    pusch_pdu->rb_size = sched_pusch->rbSize;
    pusch_pdu->vrb_to_prb_mapping = 0;
    if (current_BWP->pusch_Config==NULL || current_BWP->pusch_Config->frequencyHopping==NULL)
      pusch_pdu->frequency_hopping = 0;
    else
      pusch_pdu->frequency_hopping = 1;

    /* FAPI: Resource Allocation in time domain */
    pusch_pdu->start_symbol_index = ps->startSymbolIndex;
    pusch_pdu->nr_of_symbols = ps->nrOfSymbols;

    /* PUSCH PDU */
    AssertFatal(cur_harq->round < 4, "Indexing nr_rv_round_map[%d] is out of bounds\n", cur_harq->round);
    pusch_pdu->pusch_data.rv_index = nr_rv_round_map[cur_harq->round];
    pusch_pdu->pusch_data.harq_process_id = harq_id;
    pusch_pdu->pusch_data.new_data_indicator = cur_harq->ndi;
    pusch_pdu->pusch_data.tb_size = sched_pusch->tb_size;
    pusch_pdu->pusch_data.num_cb = 0; //CBG not supported

    pusch_pdu->maintenance_parms_v3.tbSizeLbrmBytes = 0;

    LOG_D(NR_MAC,"PUSCH PDU : data_scrambling_identity %x, dmrs_scrambling_id %x\n",pusch_pdu->data_scrambling_id,pusch_pdu->ul_dmrs_scrambling_id);
    /* TRANSFORM PRECODING --------------------------------------------------------*/

    if (pusch_pdu->transform_precoding == NR_PUSCH_Config__transformPrecoder_enabled){

      // U as specified in section 6.4.1.1.1.2 in 38.211, if sequence hopping and group hopping are disabled
      pusch_pdu->dfts_ofdm.low_papr_group_number = pusch_pdu->pusch_identity % 30;

      // V as specified in section 6.4.1.1.1.2 in 38.211 V = 0 if sequence hopping and group hopping are disabled
      if ((ps->NR_DMRS_UplinkConfig==NULL) || ((ps->NR_DMRS_UplinkConfig->transformPrecodingEnabled->sequenceGroupHopping == NULL) &&
					       (ps->NR_DMRS_UplinkConfig->transformPrecodingEnabled->sequenceHopping == NULL)))
        pusch_pdu->dfts_ofdm.low_papr_sequence_number = 0;
      else
        AssertFatal(1==0,"SequenceGroupHopping or sequenceHopping are NOT Supported\n");

      LOG_D(NR_MAC,"TRANSFORM PRECODING IS ENABLED. CDM groups: %d, U: %d MCS table: %d\n", pusch_pdu->num_dmrs_cdm_grps_no_data, pusch_pdu->dfts_ofdm.low_papr_group_number, current_BWP->mcs_table);
    }

    /*-----------------------------------------------------------------------------*/

    /* PUSCH PTRS */
    if (ps->NR_DMRS_UplinkConfig && ps->NR_DMRS_UplinkConfig->phaseTrackingRS != NULL) {
      bool valid_ptrs_setup = false;
      pusch_pdu->pusch_ptrs.ptrs_ports_list   = (nfapi_nr_ptrs_ports_t *) malloc(2*sizeof(nfapi_nr_ptrs_ports_t));
      valid_ptrs_setup = set_ul_ptrs_values(ps->NR_DMRS_UplinkConfig->phaseTrackingRS->choice.setup,
                                            pusch_pdu->rb_size, pusch_pdu->mcs_index, pusch_pdu->mcs_table,
                                            &pusch_pdu->pusch_ptrs.ptrs_freq_density,&pusch_pdu->pusch_ptrs.ptrs_time_density,
                                            &pusch_pdu->pusch_ptrs.ptrs_ports_list->ptrs_re_offset,&pusch_pdu->pusch_ptrs.num_ptrs_ports,
                                            &pusch_pdu->pusch_ptrs.ul_ptrs_power, pusch_pdu->nr_of_symbols);
      if (valid_ptrs_setup==true) {
        pusch_pdu->pdu_bit_map |= PUSCH_PDU_BITMAP_PUSCH_PTRS; // enable PUSCH PTRS
      }
    }
    else{
      pusch_pdu->pdu_bit_map &= ~PUSCH_PDU_BITMAP_PUSCH_PTRS; // disable PUSCH PTRS
    }

    /* look up the PDCCH PDU for this BWP and CORESET. If it does not exist,
     * create it */
    NR_SearchSpace_t *ss = sched_ctrl->search_space;
    NR_ControlResourceSet_t *coreset = sched_ctrl->coreset;
    const int coresetid = coreset->controlResourceSetId;
    nfapi_nr_dl_tti_pdcch_pdu_rel15_t *pdcch_pdu = pdcch_pdu_coreset[coresetid];
    if (!pdcch_pdu) {
      nfapi_nr_ul_dci_request_pdus_t *ul_dci_request_pdu = &ul_dci_req->ul_dci_pdu_list[ul_dci_req->numPdus];
      memset(ul_dci_request_pdu, 0, sizeof(nfapi_nr_ul_dci_request_pdus_t));
      ul_dci_request_pdu->PDUType = NFAPI_NR_DL_TTI_PDCCH_PDU_TYPE;
      ul_dci_request_pdu->PDUSize = (uint8_t)(2+sizeof(nfapi_nr_dl_tti_pdcch_pdu));
      pdcch_pdu = &ul_dci_request_pdu->pdcch_pdu.pdcch_pdu_rel15;
      ul_dci_req->numPdus += 1;
      nr_configure_pdcch(pdcch_pdu, coreset, false, &sched_ctrl->sched_pdcch);
      pdcch_pdu_coreset[coresetid] = pdcch_pdu;
    }

    LOG_D(NR_MAC,"Configuring ULDCI/PDCCH in %d.%d at CCE %d, rnti %04x\n", frame,slot,sched_ctrl->cce_index,rnti);

    /* Fill PDCCH DL DCI PDU */
    nfapi_nr_dl_dci_pdu_t *dci_pdu = &pdcch_pdu->dci_pdu[pdcch_pdu->numDlDci];
    pdcch_pdu->numDlDci++;
    dci_pdu->RNTI = rnti;
    if (coreset->pdcch_DMRS_ScramblingID &&
        ss->searchSpaceType->present == NR_SearchSpace__searchSpaceType_PR_ue_Specific) {
      dci_pdu->ScramblingId = *coreset->pdcch_DMRS_ScramblingID;
      dci_pdu->ScramblingRNTI = rnti;
    } else {
      dci_pdu->ScramblingId = *scc->physCellId;
      dci_pdu->ScramblingRNTI = 0;
    }
    dci_pdu->AggregationLevel = sched_ctrl->aggregation_level;
    dci_pdu->CceIndex = sched_ctrl->cce_index;
    dci_pdu->beta_PDCCH_1_0 = 0;
    dci_pdu->powerControlOffsetSS = 1;

    dci_pdu_rel15_t uldci_payload;
    memset(&uldci_payload, 0, sizeof(uldci_payload));

    config_uldci(sib1,
                 scc,
                 pusch_pdu,
                 &uldci_payload,
                 ps->time_domain_allocation,
                 UE->UE_sched_ctrl.tpc0,
                 current_BWP);
    fill_dci_pdu_rel15(scc,
                       cg,
                       &UE->current_DL_BWP,
                       dci_pdu,
                       &uldci_payload,
                       current_BWP->dci_format,
                       rnti_types[0],
                       pusch_pdu->bwp_size,
                       current_BWP->bwp_id,
                       coreset,
                       nr_mac->cset0_bwp_size);

    memset(sched_pusch, 0, sizeof(*sched_pusch));
  }
}<|MERGE_RESOLUTION|>--- conflicted
+++ resolved
@@ -36,21 +36,8 @@
 #include <openair2/UTIL/OPT/opt.h>
 
 #include "LAYER2/NR_MAC_COMMON/nr_mac_extern.h"
-<<<<<<< HEAD
-=======
-extern void process_CellGroup(NR_CellGroupConfig_t *CellGroup, NR_UE_sched_ctrl_t *sched_ctrl);
 
 //#define SRS_IND_DEBUG
-
-int get_dci_format(NR_UE_sched_ctrl_t *sched_ctrl) {
-
-  int dci_format = sched_ctrl->search_space && sched_ctrl->search_space->searchSpaceType &&
-                   sched_ctrl->search_space->searchSpaceType->present == NR_SearchSpace__searchSpaceType_PR_ue_Specific ?
-                   NR_UL_DCI_FORMAT_0_1 : NR_UL_DCI_FORMAT_0_0;
-
-  return(dci_format);
-}
->>>>>>> 72bf1b1d
 
 const int get_ul_tda(const gNB_MAC_INST *nrmac, const NR_ServingCellConfigCommon_t *scc, int slot) {
 
@@ -768,9 +755,6 @@
   }
 }
 
-<<<<<<< HEAD
-long get_K2(NR_PUSCH_TimeDomainResourceAllocationList_t *tdaList,
-=======
 void handle_nr_srs_measurements(const module_id_t module_id,
                                 const frame_t frame,
                                 const sub_frame_t slot,
@@ -821,10 +805,7 @@
   }
 }
 
-long get_K2(NR_ServingCellConfigCommon_t *scc,
-            NR_ServingCellConfigCommonSIB_t *scc_sib1,
-            NR_BWP_Uplink_t *ubwp,
->>>>>>> 72bf1b1d
+long get_K2(NR_PUSCH_TimeDomainResourceAllocationList_t *tdaList,
             int time_domain_assignment,
             int mu) {
 
