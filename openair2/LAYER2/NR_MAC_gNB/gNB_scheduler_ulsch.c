/*
 * Licensed to the OpenAirInterface (OAI) Software Alliance under one or more
 * contributor license agreements.  See the NOTICE file distributed with
 * this work for additional information regarding copyright ownership.
 * The OpenAirInterface Software Alliance licenses this file to You under
 * the OAI Public License, Version 1.1  (the "License"); you may not use this file
 * except in compliance with the License.
 * You may obtain a copy of the License at
 *
 *      http://www.openairinterface.org/?page_id=698
 *
 * Unless required by applicable law or agreed to in writing, software
 * distributed under the License is distributed on an "AS IS" BASIS,
 * WITHOUT WARRANTIES OR CONDITIONS OF ANY KIND, either express or implied.
 * See the License for the specific language governing permissions and
 * limitations under the License.
 *-------------------------------------------------------------------------------
 * For more information about the OpenAirInterface (OAI) Software Alliance:
 *      contact@openairinterface.org
 */

/*! \file gNB_scheduler_ulsch.c
 * \brief gNB procedures for the ULSCH transport channel
 * \author Navid Nikaein and Raymond Knopp, Guido Casati
 * \date 2019
 * \email: guido.casati@iis.fraunhofer.de
 * \version 1.0
 * @ingroup _mac
 */


#include "LAYER2/NR_MAC_gNB/mac_proto.h"
#include "executables/softmodem-common.h"
#include "common/utils/nr/nr_common.h"
#include "utils.h"
#include <openair2/UTIL/OPT/opt.h>

#include "LAYER2/NR_MAC_COMMON/nr_mac_extern.h"

int get_dci_format(NR_UE_sched_ctrl_t *sched_ctrl) {

    const long f = sched_ctrl->search_space->searchSpaceType->choice.ue_Specific->dci_Formats;
    int dci_format;
    if (sched_ctrl->search_space) {
       dci_format = f ? NR_UL_DCI_FORMAT_0_1 : NR_UL_DCI_FORMAT_0_0;
    }
    else {
       dci_format = NR_UL_DCI_FORMAT_0_0;
    }

    return(dci_format);
}

void calculate_preferred_ul_tda(module_id_t module_id, const NR_BWP_Uplink_t *ubwp)
{
  gNB_MAC_INST *nrmac = RC.nrmac[module_id];
  const int bwp_id = ubwp->bwp_Id;
  if (nrmac->preferred_ul_tda[bwp_id])
    return;

  /* there is a mixed slot only when in TDD */
  NR_ServingCellConfigCommon_t *scc = nrmac->common_channels->ServingCellConfigCommon;
  lte_frame_type_t frame_type = nrmac->common_channels->frame_type;
  const int n = nr_slots_per_frame[*scc->ssbSubcarrierSpacing];
  const int mu = scc->uplinkConfigCommon->initialUplinkBWP->genericParameters.subcarrierSpacing;
  const NR_TDD_UL_DL_Pattern_t *tdd =
      scc->tdd_UL_DL_ConfigurationCommon ? &scc->tdd_UL_DL_ConfigurationCommon->pattern1 : NULL;
  /* Uplink symbols are at the end of the slot */
  int symb_ulMixed = 0;
  int nr_mix_slots = 0;
  int nr_slots_period = n;
  if (tdd) {
    symb_ulMixed = ((1 << tdd->nrofUplinkSymbols) - 1) << (14 - tdd->nrofUplinkSymbols);
    nr_mix_slots = tdd->nrofDownlinkSymbols != 0 || tdd->nrofUplinkSymbols != 0;
    nr_slots_period /= get_nb_periods_per_frame(tdd->dl_UL_TransmissionPeriodicity);
  }
  else
    // if TDD configuration is not present and the band is not FDD, it means it is a dynamic TDD configuration
    AssertFatal(nrmac->common_channels->frame_type == FDD,"Dynamic TDD not handled yet\n");

  const struct NR_PUCCH_Config__resourceToAddModList *resList = ubwp->bwp_Dedicated->pucch_Config->choice.setup->resourceToAddModList;
  // for the moment, just block any symbol that might hold a PUCCH, regardless
  // of the RB. This is a big simplification, as most RBs will NOT have a PUCCH
  // in the respective symbols, but it simplifies scheduling
  uint16_t symb_pucch = 0;
  for (int i = 0; i < resList->list.count; ++i) {
    const NR_PUCCH_Resource_t *resource = resList->list.array[i];
    int nrofSymbols = 0;
    int startingSymbolIndex = 0;
    switch (resource->format.present) {
      case NR_PUCCH_Resource__format_PR_format0:
        nrofSymbols = resource->format.choice.format0->nrofSymbols;
        startingSymbolIndex = resource->format.choice.format0->startingSymbolIndex;
        break;
      case NR_PUCCH_Resource__format_PR_format1:
        nrofSymbols = resource->format.choice.format1->nrofSymbols;
        startingSymbolIndex = resource->format.choice.format1->startingSymbolIndex;
        break;
      case NR_PUCCH_Resource__format_PR_format2:
        nrofSymbols = resource->format.choice.format2->nrofSymbols;
        startingSymbolIndex = resource->format.choice.format2->startingSymbolIndex;
        break;
      case NR_PUCCH_Resource__format_PR_format3:
        nrofSymbols = resource->format.choice.format3->nrofSymbols;
        startingSymbolIndex = resource->format.choice.format3->startingSymbolIndex;
        break;
      case NR_PUCCH_Resource__format_PR_format4:
        nrofSymbols = resource->format.choice.format4->nrofSymbols;
        startingSymbolIndex = resource->format.choice.format4->startingSymbolIndex;
        break;
      default:
        AssertFatal(0, "found NR_PUCCH format index %d\n", resource->format.present);
        break;
    }
    symb_pucch |= ((1 << nrofSymbols) - 1) << startingSymbolIndex;
  }

  /* check that TDA index 1 fits into UL slot and does not overlap with PUCCH */
  const struct NR_PUSCH_TimeDomainResourceAllocationList *tdaList = ubwp->bwp_Common->pusch_ConfigCommon->choice.setup->pusch_TimeDomainAllocationList;
  const NR_PUSCH_TimeDomainResourceAllocation_t *tdaP_UL = tdaList->list.array[0];
  const int k2 = get_K2(scc, (NR_BWP_Uplink_t*)ubwp,0, mu);
  int start, len;
  SLIV2SL(tdaP_UL->startSymbolAndLength, &start, &len);
  const uint16_t symb_tda = ((1 << len) - 1) << start;
  // check whether PUCCH and TDA overlap: then, we cannot use it. Note that
  // here we assume that the PUCCH is scheduled in every slot, and on all RBs
  // (which is mostly not true, this is a simplification)
  AssertFatal((symb_pucch & symb_tda) == 0, "TDA index 0 for UL overlaps with PUCCH\n");

  // get largest time domain allocation (TDA) for UL slot and UL in mixed slot
  int tdaMi = -1;
  if (nr_mix_slots>0) {
    const NR_PUSCH_TimeDomainResourceAllocation_t *tdaP_Mi = tdaList->list.array[1];
    AssertFatal(k2 == get_K2(scc, (NR_BWP_Uplink_t*)ubwp, 1, mu),
                "scheduler cannot handle different k2 for UL slot (%d) and UL Mixed slot (%ld)\n",
                k2,
                get_K2(scc, (NR_BWP_Uplink_t*)ubwp, 1, mu));
    SLIV2SL(tdaP_Mi->startSymbolAndLength, &start, &len);
    const uint16_t symb_tda_mi = ((1 << len) - 1) << start;
    // check whether PUCCH and TDA overlap: then, we cannot use it. Also, check
    // whether TDA is entirely within mixed slot, UL. Note that here we assume
    // that the PUCCH is scheduled in every slot, and on all RBs (which is
    // mostly not true, this is a simplification)
    if ((symb_pucch & symb_tda_mi) == 0 && (symb_ulMixed & symb_tda_mi) == symb_tda_mi) {
      tdaMi = 1;
    } else {
      LOG_E(NR_MAC,
            "TDA index 1 UL overlaps with PUCCH or is not entirely in mixed slot (symb_pucch %x symb_ulMixed %x symb_tda_mi %x), won't schedule UL mixed slot\n",
            symb_pucch,
            symb_ulMixed,
            symb_tda_mi);
    }
  }

  nrmac->preferred_ul_tda[bwp_id] = malloc(n * sizeof(*nrmac->preferred_ul_tda[bwp_id]));

  for (int slot = 0; slot < n; ++slot) {
    const int sched_slot = (slot + k2) % n;
    nrmac->preferred_ul_tda[bwp_id][slot] = -1;
    if (frame_type == FDD || sched_slot % nr_slots_period >= tdd->nrofDownlinkSlots + nr_mix_slots)
      nrmac->preferred_ul_tda[bwp_id][slot] = 0;
    else if (nr_mix_slots && sched_slot % nr_slots_period == tdd->nrofDownlinkSlots)
      nrmac->preferred_ul_tda[bwp_id][slot] = tdaMi;
    LOG_D(MAC, "DL slot %d UL slot %d preferred_ul_tda %d\n", slot, sched_slot, nrmac->preferred_ul_tda[bwp_id][slot]);
  }

  if (tdd && k2 < tdd->nrofUplinkSlots) {
    LOG_W(NR_MAC,
          "k2 %d < tdd->nrofUplinkSlots %ld: not all UL slots can be scheduled\n",
          k2,
          tdd->nrofUplinkSlots);
  }
}

//  For both UL-SCH except:
//   - UL-SCH: fixed-size MAC CE(known by LCID)
//   - UL-SCH: padding
//   - UL-SCH: MSG3 48-bits
//  |0|1|2|3|4|5|6|7|  bit-wise
//  |R|F|   LCID    |
//  |       L       |
//  |0|1|2|3|4|5|6|7|  bit-wise
//  |R|F|   LCID    |
//  |       L       |
//  |       L       |
//
//  For:
//   - UL-SCH: fixed-size MAC CE(known by LCID)
//   - UL-SCH: padding, for single/multiple 1-oct padding CE(s)
//   - UL-SCH: MSG3 48-bits
//  |0|1|2|3|4|5|6|7|  bit-wise
//  |R|R|   LCID    |
//
//  LCID: The Logical Channel ID field identifies the logical channel instance of the corresponding MAC SDU or the type of the corresponding MAC CE or padding as described in Tables 6.2.1-1 and 6.2.1-2 for the DL-SCH and UL-SCH respectively. There is one LCID field per MAC subheader. The LCID field size is 6 bits;
//  L: The Length field indicates the length of the corresponding MAC SDU or variable-sized MAC CE in bytes. There is one L field per MAC subheader except for subheaders corresponding to fixed-sized MAC CEs and padding. The size of the L field is indicated by the F field;
//  F: length of L is 0:8 or 1:16 bits wide
//  R: Reserved bit, set to zero.

int nr_process_mac_pdu(module_id_t module_idP,
                        int UE_id,
                        uint8_t CC_id,
                        frame_t frameP,
                        sub_frame_t slot,
                        uint8_t *pduP,
                        int pdu_len)
{

    uint8_t rx_lcid;
    uint8_t done = 0;
    uint16_t mac_ce_len;
    uint16_t mac_subheader_len;
    uint16_t mac_sdu_len;

    NR_UE_info_t *UE_info = &RC.nrmac[module_idP]->UE_info;
    NR_UE_sched_ctrl_t *sched_ctrl = &UE_info->UE_sched_ctrl[UE_id];

    if ( pduP[0] != UL_SCH_LCID_PADDING )
      trace_NRpdu(DIRECTION_UPLINK, pduP, pdu_len, UE_id, WS_C_RNTI, UE_info->rnti[UE_id], frameP, 0, 0, 0);

    #ifdef ENABLE_MAC_PAYLOAD_DEBUG
    LOG_I(NR_MAC, "In %s: dumping MAC PDU in %d.%d:\n", __func__, frameP, slot);
    log_dump(NR_MAC, pduP, pdu_len, LOG_DUMP_CHAR, "\n");
    #endif

    while (!done && pdu_len > 0){
        mac_ce_len = 0;
        mac_subheader_len = sizeof(NR_MAC_SUBHEADER_FIXED);
        mac_sdu_len = 0;
        rx_lcid = ((NR_MAC_SUBHEADER_FIXED *)pduP)->LCID;

        LOG_D(NR_MAC, "In %s: received UL-SCH sub-PDU with LCID 0x%x in %d.%d (remaining PDU length %d)\n", __func__, rx_lcid, frameP, slot, pdu_len);

        unsigned char *ce_ptr;
        int n_Lcg = 0;

        switch(rx_lcid){
            //  MAC CE

            /*#ifdef DEBUG_HEADER_PARSING
              LOG_D(NR_MAC, "[UE] LCID %d, PDU length %d\n", ((NR_MAC_SUBHEADER_FIXED *)pduP)->LCID, pdu_len);
            #endif*/
        case UL_SCH_LCID_RECOMMENDED_BITRATE_QUERY:
              // 38.321 Ch6.1.3.20
              mac_ce_len = 2;
              break;
        case UL_SCH_LCID_CONFIGURED_GRANT_CONFIRMATION:
                // 38.321 Ch6.1.3.7
                break;

        case UL_SCH_LCID_S_BSR:
        case UL_SCH_LCID_S_TRUNCATED_BSR:
               //38.321 section 6.1.3.1
               //fixed length
               mac_ce_len =1;
               /* Extract short BSR value */
               ce_ptr = &pduP[mac_subheader_len];
               NR_BSR_SHORT *bsr_s = (NR_BSR_SHORT *) ce_ptr;
               sched_ctrl->estimated_ul_buffer = 0;
               sched_ctrl->estimated_ul_buffer = NR_SHORT_BSR_TABLE[bsr_s->Buffer_size];
               LOG_D(NR_MAC,
                     "SHORT BSR at %4d.%2d, LCG ID %d, BS Index %d, BS value < %d, est buf %d\n",
                     frameP,
                     slot,
                     bsr_s->LcgID,
                     bsr_s->Buffer_size,
                     NR_SHORT_BSR_TABLE[bsr_s->Buffer_size],
                     sched_ctrl->estimated_ul_buffer);
               break;

        case UL_SCH_LCID_L_BSR:
        case UL_SCH_LCID_L_TRUNCATED_BSR:
        	//38.321 section 6.1.3.1
        	//variable length
        	mac_ce_len |= (uint16_t)((NR_MAC_SUBHEADER_SHORT *)pduP)->L;
        	mac_subheader_len = 2;
        	if(((NR_MAC_SUBHEADER_SHORT *)pduP)->F){
        		mac_ce_len |= (uint16_t)(((NR_MAC_SUBHEADER_LONG *)pduP)->L2)<<8;
        		mac_subheader_len = 3;
        	}
        	/* Extract long BSR value */
               ce_ptr = &pduP[mac_subheader_len];
               NR_BSR_LONG *bsr_l = (NR_BSR_LONG *) ce_ptr;
               sched_ctrl->estimated_ul_buffer = 0;

               n_Lcg = bsr_l->LcgID7 + bsr_l->LcgID6 + bsr_l->LcgID5 + bsr_l->LcgID4 +
                       bsr_l->LcgID3 + bsr_l->LcgID2 + bsr_l->LcgID1 + bsr_l->LcgID0;

               LOG_D(NR_MAC, "LONG BSR, LCG ID(7-0) %d/%d/%d/%d/%d/%d/%d/%d\n",
                     bsr_l->LcgID7, bsr_l->LcgID6, bsr_l->LcgID5, bsr_l->LcgID4,
                     bsr_l->LcgID3, bsr_l->LcgID2, bsr_l->LcgID1, bsr_l->LcgID0);

               for (int n = 0; n < n_Lcg; n++){
                 LOG_D(NR_MAC, "LONG BSR, %d/%d (n/n_Lcg), BS Index %d, BS value < %d",
                       n, n_Lcg, pduP[mac_subheader_len + 1 + n],
                       NR_LONG_BSR_TABLE[pduP[mac_subheader_len + 1 + n]]);
                 sched_ctrl->estimated_ul_buffer +=
                       NR_LONG_BSR_TABLE[pduP[mac_subheader_len + 1 + n]];
                 LOG_D(NR_MAC,
                       "LONG BSR at %4d.%2d, %d/%d (n/n_Lcg), BS Index %d, BS value < %d, total %d\n",
                       frameP,
                       slot,
                       n,
                       n_Lcg,
                       pduP[mac_subheader_len + 1 + n],
                       NR_LONG_BSR_TABLE[pduP[mac_subheader_len + 1 + n]],
                       sched_ctrl->estimated_ul_buffer);
               }

               break;

        case UL_SCH_LCID_C_RNTI:

          for (int i = 0; i < NR_NB_RA_PROC_MAX; i++) {
            NR_RA_t *ra = &RC.nrmac[module_idP]->common_channels[CC_id].ra[i];
            if (ra->state >= WAIT_Msg3 && ra->rnti == UE_info->rnti[UE_id]) {
              ra->crnti = ((pduP[1]&0xFF)<<8)|(pduP[2]&0xFF);
              ra->msg3_dcch_dtch = true;
              LOG_I(NR_MAC, "Received UL_SCH_LCID_C_RNTI with C-RNTI 0x%04x\n", ra->crnti);
              break;
            }
          }

        	//38.321 section 6.1.3.2
        	//fixed length
        	mac_ce_len = 2;
        	/* Extract CRNTI value */
        	break;

        case UL_SCH_LCID_SINGLE_ENTRY_PHR:
        	//38.321 section 6.1.3.8
        	//fixed length
        	mac_ce_len = 2;
        	/* Extract SINGLE ENTRY PHR elements for PHR calculation */
        	ce_ptr = &pduP[mac_subheader_len];
        	NR_SINGLE_ENTRY_PHR_MAC_CE *phr = (NR_SINGLE_ENTRY_PHR_MAC_CE *) ce_ptr;
        	/* Save the phr info */
        	const int PH = phr->PH;
        	const int PCMAX = phr->PCMAX;
        	/* 38.133 Table10.1.17.1-1 */
        	if (PH < 55)
        	  sched_ctrl->ph = PH - 32;
        	else
        	  sched_ctrl->ph = PH - 32 + (PH - 54);
        	/* 38.133 Table10.1.18.1-1 */
        	sched_ctrl->pcmax = PCMAX - 29;
        	LOG_D(NR_MAC, "SINGLE ENTRY PHR R1 %d PH %d (%d dB) R2 %d PCMAX %d (%d dBm)\n",
                      phr->R1, PH, sched_ctrl->ph, phr->R2, PCMAX, sched_ctrl->pcmax);
        	break;

        case UL_SCH_LCID_MULTI_ENTRY_PHR_1_OCT:
        	//38.321 section 6.1.3.9
        	//  varialbe length
        	mac_ce_len |= (uint16_t)((NR_MAC_SUBHEADER_SHORT *)pduP)->L;
        	mac_subheader_len = 2;
        	if(((NR_MAC_SUBHEADER_SHORT *)pduP)->F){
        		mac_ce_len |= (uint16_t)(((NR_MAC_SUBHEADER_LONG *)pduP)->L2)<<8;
        		mac_subheader_len = 3;
        	}
        	/* Extract MULTI ENTRY PHR elements from single octet bitmap for PHR calculation */
        	break;

        case UL_SCH_LCID_MULTI_ENTRY_PHR_4_OCT:
        	//38.321 section 6.1.3.9
        	//  varialbe length
        	mac_ce_len |= (uint16_t)((NR_MAC_SUBHEADER_SHORT *)pduP)->L;
        	mac_subheader_len = 2;
        	if(((NR_MAC_SUBHEADER_SHORT *)pduP)->F){
        		mac_ce_len |= (uint16_t)(((NR_MAC_SUBHEADER_LONG *)pduP)->L2)<<8;
        		mac_subheader_len = 3;
        	}
        	/* Extract MULTI ENTRY PHR elements from four octets bitmap for PHR calculation */
        	break;

        case UL_SCH_LCID_PADDING:
        	done = 1;
        	//  end of MAC PDU, can ignore the rest.
        	break;

        case UL_SCH_LCID_SRB1:
        case UL_SCH_LCID_SRB2:
          if(((NR_MAC_SUBHEADER_SHORT *)pduP)->F){
            //mac_sdu_len |= (uint16_t)(((NR_MAC_SUBHEADER_LONG *)pduP)->L2)<<8;
            mac_subheader_len = 3;
            mac_sdu_len = ((uint16_t)(((NR_MAC_SUBHEADER_LONG *) pduP)->L1 & 0x7f) << 8)
                | ((uint16_t)((NR_MAC_SUBHEADER_LONG *) pduP)->L2 & 0xff);
          } else {
            mac_sdu_len = (uint16_t)((NR_MAC_SUBHEADER_SHORT *)pduP)->L;
            mac_subheader_len = 2;
          }

          rnti_t crnti = UE_info->rnti[UE_id];
          int UE_idx = UE_id;
          for (int i = 0; i < NR_NB_RA_PROC_MAX; i++) {
            NR_RA_t *ra = &RC.nrmac[module_idP]->common_channels[CC_id].ra[i];
            if (ra->state >= WAIT_Msg3 && ra->rnti == UE_info->rnti[UE_id]) {
              uint8_t *next_subpduP = pduP + mac_subheader_len + mac_sdu_len;
              if ((pduP[mac_subheader_len+mac_sdu_len] & 0x3F) == UL_SCH_LCID_C_RNTI) {
                crnti = ((next_subpduP[1]&0xFF)<<8)|(next_subpduP[2]&0xFF);
                UE_idx = find_nr_UE_id(module_idP, crnti);
                break;
              }
            }
          }

          if (UE_info->CellGroup[UE_idx]) {
            LOG_D(NR_MAC, "[UE %d] Frame %d : ULSCH -> UL-DCCH %d (gNB %d, %d bytes), rnti: 0x%04x \n", module_idP, frameP, rx_lcid, module_idP, mac_sdu_len, crnti);
            mac_rlc_data_ind(module_idP,
                             crnti,
                             module_idP,
                             frameP,
                             ENB_FLAG_YES,
                             MBMS_FLAG_NO,
                             rx_lcid,
                             (char *) (pduP + mac_subheader_len),
                             mac_sdu_len,
                             1,
                             NULL);
          } else {
            AssertFatal(1==0,"[UE %d] Frame/Slot %d.%d : Received LCID %d which is not configured, dropping packet\n",UE_id,frameP,slot,rx_lcid);
          }
          break;
        case UL_SCH_LCID_SRB3:
              // todo
              break;

        case UL_SCH_LCID_CCCH:
        case UL_SCH_LCID_CCCH1:
          // fixed length
          mac_subheader_len = 1;

          if ( rx_lcid == UL_SCH_LCID_CCCH1 ) {
            // RRCResumeRequest1 message includes the full I-RNTI and has a size of 8 bytes
            mac_sdu_len = 8;

            // Check if it is a valid CCCH1 message, we get all 00's messages very often
            int i = 0;
            for(i=0; i<(mac_subheader_len+mac_sdu_len); i++) {
              if(pduP[i] != 0) {
                break;
              }
            }
            if (i == (mac_subheader_len+mac_sdu_len)) {
              LOG_D(NR_MAC, "%s() Invalid CCCH1 message!, pdu_len: %d\n", __func__, pdu_len);
              done = 1;
              break;
            }
          } else {
            // fixed length of 6 bytes
            mac_sdu_len = 6;
          }

          nr_mac_rrc_data_ind(module_idP,
                              CC_id,
                              frameP,
                              0,
                              0,
                              UE_info->rnti[UE_id],
                              CCCH,
                              pduP + mac_subheader_len,
                              mac_sdu_len,
                              0);
          break;

        case UL_SCH_LCID_DTCH:
          //  check if LCID is valid at current time.
          if (((NR_MAC_SUBHEADER_SHORT *)pduP)->F) {
            // mac_sdu_len |= (uint16_t)(((NR_MAC_SUBHEADER_LONG *)pduP)->L2)<<8;
            mac_subheader_len = 3;
            mac_sdu_len = ((uint16_t)(((NR_MAC_SUBHEADER_LONG *)pduP)->L1 & 0x7f) << 8)
                          | ((uint16_t)((NR_MAC_SUBHEADER_LONG *)pduP)->L2 & 0xff);

          } else {
            mac_sdu_len = (uint16_t)((NR_MAC_SUBHEADER_SHORT *)pduP)->L;
            mac_subheader_len = 2;
          }

          LOG_D(NR_MAC, "In %s: [UE %d] %d.%d : ULSCH -> UL-%s %d (gNB %d, %d bytes)\n",
                __func__,
                module_idP,
                frameP,
                slot,
                rx_lcid<4?"DCCH":"DTCH",
                rx_lcid,
                module_idP,
                mac_sdu_len);
          UE_info->mac_stats[UE_id].lc_bytes_rx[rx_lcid] += mac_sdu_len;

          mac_rlc_data_ind(module_idP,
                           UE_info->rnti[UE_id],
                           module_idP,
                           frameP,
                           ENB_FLAG_YES,
                           MBMS_FLAG_NO,
                           rx_lcid,
                           (char *)(pduP + mac_subheader_len),
                           mac_sdu_len,
                           1,
                           NULL);

          /* Updated estimated buffer when receiving data */
          if (sched_ctrl->estimated_ul_buffer >= mac_sdu_len)
            sched_ctrl->estimated_ul_buffer -= mac_sdu_len;
          else
            sched_ctrl->estimated_ul_buffer = 0;
          break;

        default:
          LOG_E(NR_MAC, "Received unknown MAC header (LCID = 0x%02x)\n", rx_lcid);
          return -1;
          break;
        }

        #ifdef ENABLE_MAC_PAYLOAD_DEBUG
        if (rx_lcid < 45 || rx_lcid == 52 || rx_lcid == 63) {
          LOG_I(NR_MAC, "In %s: dumping UL MAC SDU sub-header with length %d (LCID = 0x%02x):\n", __func__, mac_subheader_len, rx_lcid);
          log_dump(NR_MAC, pduP, mac_subheader_len, LOG_DUMP_CHAR, "\n");
          LOG_I(NR_MAC, "In %s: dumping UL MAC SDU with length %d (LCID = 0x%02x):\n", __func__, mac_sdu_len, rx_lcid);
          log_dump(NR_MAC, pduP + mac_subheader_len, mac_sdu_len, LOG_DUMP_CHAR, "\n");
        } else {
          LOG_I(NR_MAC, "In %s: dumping UL MAC CE with length %d (LCID = 0x%02x):\n", __func__, mac_ce_len, rx_lcid);
          log_dump(NR_MAC, pduP + mac_subheader_len + mac_sdu_len, mac_ce_len, LOG_DUMP_CHAR, "\n");
        }
        #endif

        pduP += ( mac_subheader_len + mac_ce_len + mac_sdu_len );
        pdu_len -= ( mac_subheader_len + mac_ce_len + mac_sdu_len );

        if (pdu_len < 0) {
          LOG_E(NR_MAC, "In %s: residual UL MAC PDU in %d.%d with length < 0!, pdu_len %d \n", __func__, frameP, slot, pdu_len);
          LOG_E(NR_MAC, "MAC PDU ");
          for (int i = 0; i < 20; i++) // Only printf 1st - 20nd bytes
            printf("%02x ", pduP[i]);
          printf("\n");
          return 0;
        }
    }
  return 0;
}

void abort_nr_ul_harq(module_id_t mod_id, int UE_id, int8_t harq_pid)
{
  NR_UE_info_t *UE_info = &RC.nrmac[mod_id]->UE_info;
  NR_UE_sched_ctrl_t *sched_ctrl = &UE_info->UE_sched_ctrl[UE_id];
  NR_UE_ul_harq_t *harq = &sched_ctrl->ul_harq_processes[harq_pid];

  harq->ndi ^= 1;
  harq->round = 0;
  UE_info->mac_stats[UE_id].ulsch_errors++;
  add_tail_nr_list(&sched_ctrl->available_ul_harq, harq_pid);

  /* the transmission failed: the UE won't send the data we expected initially,
   * so retrieve to correctly schedule after next BSR */
  sched_ctrl->sched_ul_bytes -= harq->sched_pusch.tb_size;
  if (sched_ctrl->sched_ul_bytes < 0)
    sched_ctrl->sched_ul_bytes = 0;
}

void handle_nr_ul_harq(const int CC_idP,
                       module_id_t mod_id,
                       frame_t frame,
                       sub_frame_t slot,
                       const nfapi_nr_crc_t *crc_pdu)
{
  gNB_MAC_INST *gNB_mac = RC.nrmac[mod_id];
  int UE_id = find_nr_UE_id(mod_id, crc_pdu->rnti);
  if (UE_id < 0) {
    for (int i = 0; i < NR_NB_RA_PROC_MAX; ++i) {
      NR_RA_t *ra = &gNB_mac->common_channels[CC_idP].ra[i];
      if (ra->state >= WAIT_Msg3 &&
          ra->rnti == crc_pdu->rnti)
        return;
    }
    LOG_E(NR_MAC, "%s(): unknown RNTI 0x%04x in PUSCH\n", __func__, crc_pdu->rnti);
    return;
  }
  NR_UE_info_t *UE_info = &RC.nrmac[mod_id]->UE_info;
  NR_UE_sched_ctrl_t *sched_ctrl = &UE_info->UE_sched_ctrl[UE_id];
  int8_t harq_pid = sched_ctrl->feedback_ul_harq.head;
  LOG_D(NR_MAC, "Comparing crc_pdu->harq_id vs feedback harq_pid = %d %d\n",crc_pdu->harq_id, harq_pid);
  while (crc_pdu->harq_id != harq_pid || harq_pid < 0) {
    LOG_W(NR_MAC,
          "Unexpected ULSCH HARQ PID %d (have %d) for RNTI 0x%04x (ignore this warning for RA)\n",
          crc_pdu->harq_id,
          harq_pid,
          crc_pdu->rnti);
    if (harq_pid < 0)
      return;

    remove_front_nr_list(&sched_ctrl->feedback_ul_harq);
    sched_ctrl->ul_harq_processes[harq_pid].is_waiting = false;
    if(sched_ctrl->ul_harq_processes[harq_pid].round >= MAX_HARQ_ROUNDS - 1) {
      abort_nr_ul_harq(mod_id, UE_id, harq_pid);
    } else {
      sched_ctrl->ul_harq_processes[harq_pid].round++;
      add_tail_nr_list(&sched_ctrl->retrans_ul_harq, harq_pid);
    }
    harq_pid = sched_ctrl->feedback_ul_harq.head;
  }
  remove_front_nr_list(&sched_ctrl->feedback_ul_harq);
  NR_UE_ul_harq_t *harq = &sched_ctrl->ul_harq_processes[harq_pid];
  DevAssert(harq->is_waiting);
  harq->feedback_slot = -1;
  harq->is_waiting = false;
  if (!crc_pdu->tb_crc_status) {
    harq->ndi ^= 1;
    harq->round = 0;
    LOG_D(NR_MAC,
          "Ulharq id %d crc passed for RNTI %04x\n",
          harq_pid,
          crc_pdu->rnti);
    add_tail_nr_list(&sched_ctrl->available_ul_harq, harq_pid);
  } else if (harq->round >= MAX_HARQ_ROUNDS - 1) {
    abort_nr_ul_harq(mod_id, UE_id, harq_pid);
    LOG_D(NR_MAC,
          "RNTI %04x: Ulharq id %d crc failed in all rounds\n",
          crc_pdu->rnti,
          harq_pid);
  } else {
    harq->round++;
    LOG_D(NR_MAC,
          "Ulharq id %d crc failed for RNTI %04x\n",
          harq_pid,
          crc_pdu->rnti);
    add_tail_nr_list(&sched_ctrl->retrans_ul_harq, harq_pid);
  }
}

/*
* When data are received on PHY and transmitted to MAC
*/
void nr_rx_sdu(const module_id_t gnb_mod_idP,
               const int CC_idP,
               const frame_t frameP,
               const sub_frame_t slotP,
               const rnti_t rntiP,
               uint8_t *sduP,
               const uint16_t sdu_lenP,
               const uint16_t timing_advance,
               const uint8_t ul_cqi,
               const uint16_t rssi){

  gNB_MAC_INST *gNB_mac = RC.nrmac[gnb_mod_idP];
  NR_UE_info_t *UE_info = &gNB_mac->UE_info;

  const int current_rnti = rntiP;
  const int UE_id = find_nr_UE_id(gnb_mod_idP, current_rnti);
  const int target_snrx10 = gNB_mac->pusch_target_snrx10;
  const int pusch_failure_thres = gNB_mac->pusch_failure_thres;

  if (UE_id != -1) {
    NR_UE_sched_ctrl_t *UE_scheduling_control = &UE_info->UE_sched_ctrl[UE_id];
    const int8_t harq_pid = UE_scheduling_control->feedback_ul_harq.head;

    if (sduP)
      T(T_GNB_MAC_UL_PDU_WITH_DATA, T_INT(gnb_mod_idP), T_INT(CC_idP),
        T_INT(rntiP), T_INT(frameP), T_INT(slotP), T_INT(harq_pid),
        T_BUFFER(sduP, sdu_lenP));

    UE_info->mac_stats[UE_id].ulsch_total_bytes_rx += sdu_lenP;
    LOG_D(NR_MAC, "[gNB %d][PUSCH %d] CC_id %d %d.%d Received ULSCH sdu from PHY (rnti %x, UE_id %d) ul_cqi %d TA %d sduP %p, rssi %d\n",
          gnb_mod_idP,
          harq_pid,
          CC_idP,
          frameP,
          slotP,
          current_rnti,
          UE_id,
          ul_cqi,
          timing_advance,
          sduP,
          rssi);

    // if not missed detection (10dB threshold for now)
    if (rssi>0) {
      UE_scheduling_control->tpc0 = nr_get_tpc(target_snrx10,ul_cqi,30);
      if (timing_advance != 0xffff)
        UE_scheduling_control->ta_update = timing_advance;
      UE_scheduling_control->raw_rssi = rssi;
      UE_scheduling_control->pusch_snrx10 = ul_cqi * 5 - 640;
      LOG_D(NR_MAC, "[UE %d] PUSCH TPC %d and TA %d\n",UE_id,UE_scheduling_control->tpc0,UE_scheduling_control->ta_update);
    }
    else{
      LOG_D(NR_MAC,"[UE %d] Detected DTX : increasing UE TX power\n",UE_id);
      UE_scheduling_control->tpc0 = 3;
    }

#if defined(ENABLE_MAC_PAYLOAD_DEBUG)

    LOG_I(NR_MAC, "Printing received UL MAC payload at gNB side: %d \n");
    for (int i = 0; i < sdu_lenP ; i++) {
	  //harq_process_ul_ue->a[i] = (unsigned char) rand();
	  //printf("a[%d]=0x%02x\n",i,harq_process_ul_ue->a[i]);
	  printf("%02x ",(unsigned char)sduP[i]);
    }
    printf("\n");

#endif

    if (sduP != NULL){
      LOG_D(NR_MAC, "Received PDU at MAC gNB \n");

      UE_info->UE_sched_ctrl[UE_id].pusch_consecutive_dtx_cnt = 0;
      const uint32_t tb_size = UE_scheduling_control->ul_harq_processes[harq_pid].sched_pusch.tb_size;
      UE_scheduling_control->sched_ul_bytes -= tb_size;
      if (UE_scheduling_control->sched_ul_bytes < 0)
        UE_scheduling_control->sched_ul_bytes = 0;

      nr_process_mac_pdu(gnb_mod_idP, UE_id, CC_idP, frameP, slotP, sduP, sdu_lenP);
    }
    else {
      NR_UE_ul_harq_t *cur_harq = &UE_scheduling_control->ul_harq_processes[harq_pid];
      /* reduce sched_ul_bytes when cur_harq->round == 3 */
      if (cur_harq->round == 3){
        const uint32_t tb_size = UE_scheduling_control->ul_harq_processes[harq_pid].sched_pusch.tb_size;
        UE_scheduling_control->sched_ul_bytes -= tb_size;
        if (UE_scheduling_control->sched_ul_bytes < 0)
          UE_scheduling_control->sched_ul_bytes = 0;
      }
      if (ul_cqi <= 128) {
        UE_info->UE_sched_ctrl[UE_id].pusch_consecutive_dtx_cnt++;
        UE_info->mac_stats[UE_id].ulsch_DTX++;
      }
      if (!get_softmodem_params()->phy_test && UE_info->UE_sched_ctrl[UE_id].pusch_consecutive_dtx_cnt >= pusch_failure_thres) {
         LOG_W(NR_MAC,"Detected UL Failure on PUSCH after %d PUSCH DTX, stopping scheduling\n",
               UE_info->UE_sched_ctrl[UE_id].pusch_consecutive_dtx_cnt);
         UE_info->UE_sched_ctrl[UE_id].ul_failure = 1;
         nr_mac_gNB_rrc_ul_failure(gnb_mod_idP,CC_idP,frameP,slotP,rntiP);
      }
    }
  } else if(sduP) {

    bool no_sig = true;
    for (int k = 0; k < sdu_lenP; k++) {
      if(sduP[k]!=0) {
        no_sig = false;
        break;
      }
    }

    if(no_sig) {
      LOG_W(NR_MAC, "No signal\n");
    }

    T(T_GNB_MAC_UL_PDU_WITH_DATA, T_INT(gnb_mod_idP), T_INT(CC_idP),
      T_INT(rntiP), T_INT(frameP), T_INT(slotP), T_INT(-1) /* harq_pid */,
      T_BUFFER(sduP, sdu_lenP));

    /* we don't know this UE (yet). Check whether there is a ongoing RA (Msg 3)
     * and check the corresponding UE's RNTI match, in which case we activate
     * it. */
    for (int i = 0; i < NR_NB_RA_PROC_MAX; ++i) {
      NR_RA_t *ra = &gNB_mac->common_channels[CC_idP].ra[i];
      if (ra->state != WAIT_Msg3)
        continue;

      if(no_sig) {
        LOG_W(NR_MAC, "Random Access %i failed at state %i (no signal)\n", i, ra->state);
        nr_mac_remove_ra_rnti(gnb_mod_idP, ra->rnti);
        nr_clear_ra_proc(gnb_mod_idP, CC_idP, frameP, ra);
      } else {

        // random access pusch with TC-RNTI
        if (ra->rnti != current_rnti) {
          LOG_W(NR_MAC,
                "expected TC_RNTI %04x to match current RNTI %04x\n",
                ra->rnti,
                current_rnti);

          if( (frameP==ra->Msg3_frame) && (slotP==ra->Msg3_slot) ) {
            LOG_W(NR_MAC, "Random Access %i failed at state %i (TC_RNTI %04x RNTI %04x)\n", i, ra->state,ra->rnti,current_rnti);
            nr_mac_remove_ra_rnti(gnb_mod_idP, ra->rnti);
            nr_clear_ra_proc(gnb_mod_idP, CC_idP, frameP, ra);
          }

          continue;
        }

        int UE_id=-1;

        UE_id = add_new_nr_ue(gnb_mod_idP, ra->rnti, ra->CellGroup);
        if (UE_id<0) {
          LOG_W(NR_MAC, "Random Access %i discarded at state %i (TC_RNTI %04x RNTI %04x): max number of users achieved!\n", i, ra->state,ra->rnti,current_rnti);
          nr_mac_remove_ra_rnti(gnb_mod_idP, ra->rnti);
          nr_clear_ra_proc(gnb_mod_idP, CC_idP, frameP, ra);
          return;
        }

        UE_info->UE_beam_index[UE_id] = ra->beam_id;

        // re-initialize ta update variables after RA procedure completion
        UE_info->UE_sched_ctrl[UE_id].ta_frame = frameP;

        LOG_D(NR_MAC,
              "reset RA state information for RA-RNTI 0x%04x/index %d\n",
              ra->rnti,
              i);

        LOG_I(NR_MAC,
              "[gNB %d][RAPROC] PUSCH with TC_RNTI 0x%04x received correctly, "
              "adding UE MAC Context UE_id %d/RNTI 0x%04x\n",
              gnb_mod_idP,
              current_rnti,
              UE_id,
              ra->rnti);

      NR_UE_sched_ctrl_t *UE_scheduling_control = &UE_info->UE_sched_ctrl[UE_id];

      UE_scheduling_control->tpc0 = nr_get_tpc(target_snrx10,ul_cqi,30);
      if (timing_advance != 0xffff)
        UE_scheduling_control->ta_update = timing_advance;
      UE_scheduling_control->raw_rssi = rssi;
      UE_scheduling_control->pusch_snrx10 = ul_cqi * 5 - 640;
      LOG_D(NR_MAC, "[UE %d] PUSCH TPC %d and TA %d\n",UE_id,UE_scheduling_control->tpc0,UE_scheduling_control->ta_update);
        if(ra->cfra) {

          LOG_A(NR_MAC, "(ue %i, rnti 0x%04x) CFRA procedure succeeded!\n", UE_id, ra->rnti);
          nr_mac_remove_ra_rnti(gnb_mod_idP, ra->rnti);
          nr_clear_ra_proc(gnb_mod_idP, CC_idP, frameP, ra);
          UE_info->active[UE_id] = true;

        } else {

          LOG_A(NR_MAC,"[RAPROC] RA-Msg3 received (sdu_lenP %d)\n",sdu_lenP);
          LOG_D(NR_MAC,"[RAPROC] Received Msg3:\n");
          for (int k = 0; k < sdu_lenP; k++) {
            LOG_D(NR_MAC,"(%i): 0x%x\n",k,sduP[k]);
          }

          // UE Contention Resolution Identity
          // Store the first 48 bits belonging to the uplink CCCH SDU within Msg3 to fill in Msg4
          // First byte corresponds to R/LCID MAC sub-header
          memcpy(ra->cont_res_id, &sduP[1], sizeof(uint8_t) * 6);

          if (nr_process_mac_pdu(gnb_mod_idP, UE_id, CC_idP, frameP, slotP, sduP, sdu_lenP) == 0) {
            ra->state = Msg4;
            ra->Msg4_frame = (frameP + 2) % 1024;
            ra->Msg4_slot = 1;
            
            if (ra->msg3_dcch_dtch) {
              // Check if the UE identified by C-RNTI still exists at the gNB
              int UE_id_C = find_nr_UE_id(gnb_mod_idP, ra->crnti);
              if (UE_id_C < 0) {
                // The UE identified by C-RNTI no longer exists at the gNB
                // Let's abort the current RA, so the UE will trigger a new RA later but using RRCSetupRequest instead. A better solution may be implemented
                mac_remove_nr_ue(gnb_mod_idP, ra->rnti);
                nr_clear_ra_proc(gnb_mod_idP, CC_idP, frameP, ra);
                return;
              } else {
                // The UE identified by C-RNTI still exists at the gNB
                // Reset uplink failure flags/counters/timers at MAC and at RRC so gNB will resume again scheduling resources for this UE
                UE_info->UE_sched_ctrl[UE_id_C].pusch_consecutive_dtx_cnt = 0;
                UE_info->UE_sched_ctrl[UE_id_C].ul_failure = 0;
                nr_mac_gNB_rrc_ul_failure_reset(gnb_mod_idP, frameP, slotP, ra->crnti);
              }
            }
            LOG_I(NR_MAC, "Scheduling RA-Msg4 for TC_RNTI 0x%04x (state %d, frame %d, slot %d)\n",
                  (ra->msg3_dcch_dtch?ra->crnti:ra->rnti), ra->state, ra->Msg4_frame, ra->Msg4_slot);
          }
          else {
             nr_mac_remove_ra_rnti(gnb_mod_idP, ra->rnti);
             nr_clear_ra_proc(gnb_mod_idP, CC_idP, frameP, ra);
          }
        }
        return;
      }
    }
  } else {
    for (int i = 0; i < NR_NB_RA_PROC_MAX; ++i) {
      NR_RA_t *ra = &gNB_mac->common_channels[CC_idP].ra[i];
      if (ra->state != WAIT_Msg3)
        continue;

      if( (frameP!=ra->Msg3_frame) || (slotP!=ra->Msg3_slot))
        continue;

      // for CFRA (NSA) do not schedule retransmission of msg3
      if (ra->cfra) {
        LOG_W(NR_MAC, "Random Access %i failed at state %i (NSA msg3 reception failed)\n", i, ra->state);
        nr_mac_remove_ra_rnti(gnb_mod_idP, ra->rnti);
        nr_clear_ra_proc(gnb_mod_idP, CC_idP, frameP, ra);
        return;
      }

      if (ra->msg3_round >= MAX_HARQ_ROUNDS - 1) {
        LOG_W(NR_MAC, "Random Access %i failed at state %i (Reached msg3 max harq rounds)\n", i, ra->state);
        nr_mac_remove_ra_rnti(gnb_mod_idP, ra->rnti);
        nr_clear_ra_proc(gnb_mod_idP, CC_idP, frameP, ra);
        return;
      }

      LOG_W(NR_MAC, "Random Access %i Msg3 CRC did not pass)\n", i);
      ra->msg3_round++;
      ra->state = Msg3_retransmission;
    }
  }
}

long get_K2(NR_ServingCellConfigCommon_t *scc,NR_BWP_Uplink_t *ubwp, int time_domain_assignment, int mu) {
  DevAssert(scc);
  const NR_PUSCH_TimeDomainResourceAllocation_t *tda_list = ubwp ?
    ubwp->bwp_Common->pusch_ConfigCommon->choice.setup->pusch_TimeDomainAllocationList->list.array[time_domain_assignment]:
    scc->uplinkConfigCommon->initialUplinkBWP->pusch_ConfigCommon->choice.setup->pusch_TimeDomainAllocationList->list.array[time_domain_assignment];
  if (tda_list->k2)
    return *tda_list->k2;
  else if (mu < 2)
    return 1;
  else if (mu == 2)
    return 2;
  else
    return 3;
}

bool nr_UE_is_to_be_scheduled(module_id_t mod_id, int CC_id, int UE_id, frame_t frame, sub_frame_t slot)
{
  const NR_ServingCellConfigCommon_t *scc = RC.nrmac[mod_id]->common_channels->ServingCellConfigCommon;
  const int n = nr_slots_per_frame[*scc->ssbSubcarrierSpacing];
  const int now = frame * n + slot;

  const struct gNB_MAC_INST_s *nrmac = RC.nrmac[mod_id];
  const NR_UE_sched_ctrl_t *sched_ctrl = &nrmac->UE_info.UE_sched_ctrl[UE_id];
  const int last_ul_sched = sched_ctrl->last_ul_frame * n + sched_ctrl->last_ul_slot;

  const NR_TDD_UL_DL_Pattern_t *tdd =
      scc->tdd_UL_DL_ConfigurationCommon ? &scc->tdd_UL_DL_ConfigurationCommon->pattern1 : NULL;
  int num_slots_per_period;
  int tdd_period_len[8] = {500,625,1000,1250,2000,2500,5000,10000};
  if (tdd)
    num_slots_per_period = n*tdd_period_len[tdd->dl_UL_TransmissionPeriodicity]/10000;
  else
    num_slots_per_period = n;

  const int diff = (now - last_ul_sched + 1024 * n) % (1024 * n);
  /* UE is to be scheduled if
   * (1) we think the UE has more bytes awaiting than what we scheduled
   * (2) there is a scheduling request
   * (3) or we did not schedule it in more than 10 frames */
  const bool has_data = sched_ctrl->estimated_ul_buffer > sched_ctrl->sched_ul_bytes;
  const bool high_inactivity = diff >= (nrmac->ulsch_max_frame_inactivity>0 ? (nrmac->ulsch_max_frame_inactivity * n) : num_slots_per_period);
  LOG_D(NR_MAC,
        "%4d.%2d UL inactivity %d slots has_data %d SR %d\n",
        frame,
        slot,
        diff,
        has_data,
        sched_ctrl->SR);
  return has_data || sched_ctrl->SR || high_inactivity;
}

int next_list_entry_looped(NR_list_t *list, int UE_id)
{
  if (UE_id < 0)
    return list->head;
  return list->next[UE_id] < 0 ? list->head : list->next[UE_id];
}

bool allocate_ul_retransmission(module_id_t module_id,
                                frame_t frame,
                                sub_frame_t slot,
                                uint8_t *rballoc_mask,
                                int *n_rb_sched,
                                int UE_id,
                                int harq_pid)
{
  const int CC_id = 0;
  const NR_ServingCellConfigCommon_t *scc = RC.nrmac[module_id]->common_channels[CC_id].ServingCellConfigCommon;
  NR_UE_info_t *UE_info = &RC.nrmac[module_id]->UE_info;
  NR_UE_sched_ctrl_t *sched_ctrl = &UE_info->UE_sched_ctrl[UE_id];
  NR_sched_pusch_t *retInfo = &sched_ctrl->ul_harq_processes[harq_pid].sched_pusch;
  NR_CellGroupConfig_t *cg = UE_info->CellGroup[UE_id];
  NR_BWP_UplinkDedicated_t *ubwpd= cg ? cg->spCellConfig->spCellConfigDedicated->uplinkConfig->initialUplinkBWP:NULL;
  NR_BWP_t *genericParameters = sched_ctrl->active_ubwp ? &sched_ctrl->active_ubwp->bwp_Common->genericParameters : &scc->uplinkConfigCommon->initialUplinkBWP->genericParameters;
  int rbStart = 0; // wrt BWP start
  const uint16_t bwpSize = NRRIV2BW(genericParameters->locationAndBandwidth, MAX_BWP_SIZE);
  const uint8_t nrOfLayers = 1;
  const uint8_t num_dmrs_cdm_grps_no_data = (sched_ctrl->active_bwp || ubwpd) ? 1 : 2;
  const int tda = sched_ctrl->active_ubwp ? RC.nrmac[module_id]->preferred_ul_tda[sched_ctrl->active_ubwp->bwp_Id][slot] : 0;
  LOG_D(NR_MAC,"retInfo->time_domain_allocation = %d, tda = %d\n", retInfo->time_domain_allocation, tda);
  LOG_D(NR_MAC,"num_dmrs_cdm_grps_no_data %d, tbs %d\n",num_dmrs_cdm_grps_no_data, retInfo->tb_size);
  if (tda == retInfo->time_domain_allocation) {
    /* check whether we need to switch the TDA allocation since tha last
     * (re-)transmission */
    NR_pusch_semi_static_t *ps = &sched_ctrl->pusch_semi_static;

    int dci_format = get_dci_format(sched_ctrl);

    if (ps->time_domain_allocation != tda
        || ps->dci_format != dci_format
        || ps->nrOfLayers != nrOfLayers
        || ps->num_dmrs_cdm_grps_no_data != num_dmrs_cdm_grps_no_data
        || sched_ctrl->update_pusch_ps) {
      nr_set_pusch_semi_static(scc, sched_ctrl->active_ubwp, ubwpd, dci_format, tda, num_dmrs_cdm_grps_no_data, nrOfLayers, ps);
      sched_ctrl->update_pusch_ps = false;
    }

    /* Check the resource is enough for retransmission */
    while (rbStart < bwpSize &&
           !(rballoc_mask[rbStart]&SL_to_bitmap(ps->startSymbolIndex, ps->nrOfSymbols)))
      rbStart++;
    if (rbStart + retInfo->rbSize > bwpSize) {
      LOG_W(NR_MAC, "cannot allocate retransmission of UE %d/RNTI %04x: no resources (rbStart %d, retInfo->rbSize %d, bwpSize %d\n", UE_id, UE_info->rnti[UE_id], rbStart, retInfo->rbSize, bwpSize);
      return false;
    }
    LOG_D(NR_MAC, "%s(): retransmission keeping TDA %d and TBS %d\n", __func__, tda, retInfo->tb_size);
  } else {
    NR_pusch_semi_static_t temp_ps;
    int dci_format = get_dci_format(sched_ctrl);
    nr_set_pusch_semi_static(scc, sched_ctrl->active_ubwp,ubwpd, dci_format, tda, num_dmrs_cdm_grps_no_data, &temp_ps);
    /* the retransmission will use a different time domain allocation, check
     * that we have enough resources */
    while (rbStart < bwpSize &&
           !(rballoc_mask[rbStart]&SL_to_bitmap(temp_ps.startSymbolIndex, temp_ps.nrOfSymbols)))
      rbStart++;
    int rbSize = 0;
    while (rbStart + rbSize < bwpSize &&
           (rballoc_mask[rbStart + rbSize]&SL_to_bitmap(temp_ps.startSymbolIndex, temp_ps.nrOfSymbols)))
      rbSize++;
<<<<<<< HEAD
    NR_pusch_semi_static_t temp_ps;
    int dci_format = get_dci_format(sched_ctrl);
    nr_set_pusch_semi_static(scc, sched_ctrl->active_ubwp,ubwpd, dci_format, tda, num_dmrs_cdm_grps_no_data, nrOfLayers, &temp_ps);
=======
>>>>>>> 35a66874
    uint32_t new_tbs;
    uint16_t new_rbSize;
    bool success = nr_find_nb_rb(retInfo->Qm,
                                 retInfo->R,
                                 1, // layers
                                 temp_ps.nrOfSymbols,
                                 temp_ps.N_PRB_DMRS * temp_ps.num_dmrs_symb,
                                 retInfo->tb_size,
                                 1, /* minimum of 1RB: need to find exact TBS, don't preclude any number */
                                 rbSize,
                                 &new_tbs,
                                 &new_rbSize);
    if (!success || new_tbs != retInfo->tb_size) {
      LOG_D(NR_MAC, "%s(): new TBsize %d of new TDA does not match old TBS %d\n", __func__, new_tbs, retInfo->tb_size);
      return false; /* the maximum TBsize we might have is smaller than what we need */
    }
    LOG_D(NR_MAC, "%s(): retransmission with TDA %d->%d and TBS %d -> %d\n", __func__, retInfo->time_domain_allocation, tda, retInfo->tb_size, new_tbs);
    /* we can allocate it. Overwrite the time_domain_allocation, the number
     * of RBs, and the new TB size. The rest is done below */
    retInfo->tb_size = new_tbs;
    retInfo->rbSize = new_rbSize;
    retInfo->time_domain_allocation = tda;
    sched_ctrl->pusch_semi_static = temp_ps;
  }

  /* Find a free CCE */
  const int cid = sched_ctrl->coreset->controlResourceSetId;
  const uint16_t Y = get_Y(cid%3, slot, UE_info->rnti[UE_id]);
  uint8_t nr_of_candidates;
  for (int i=0; i<5; i++) {
    // for now taking the lowest value among the available aggregation levels
    find_aggregation_candidates(&sched_ctrl->aggregation_level,
                                &nr_of_candidates,
                                sched_ctrl->search_space,
                                1<<i);
    if(nr_of_candidates>0) break;
  }
  int CCEIndex = find_pdcch_candidate(RC.nrmac[module_id],
                                      CC_id,
                                      sched_ctrl->aggregation_level,
                                      nr_of_candidates,
                                      &sched_ctrl->sched_pdcch,
                                      sched_ctrl->coreset,
                                      Y);

  if (CCEIndex<0) {
    LOG_D(NR_MAC, "%4d.%2d no free CCE for retransmission UL DCI UE %04x\n", frame, slot, UE_info->rnti[UE_id]);
    return false;
  }

  sched_ctrl->cce_index = CCEIndex;
  fill_pdcch_vrb_map(RC.nrmac[module_id],
                     CC_id,
                     &sched_ctrl->sched_pdcch,
                     CCEIndex,
                     sched_ctrl->aggregation_level);

  /* frame/slot in sched_pusch has been set previously. In the following, we
   * overwrite the information in the retransmission information before storing
   * as the new scheduling instruction */
  retInfo->frame = sched_ctrl->sched_pusch.frame;
  retInfo->slot = sched_ctrl->sched_pusch.slot;
  /* Get previous PSUCH field info */
  sched_ctrl->sched_pusch = *retInfo;
  NR_sched_pusch_t *sched_pusch = &sched_ctrl->sched_pusch;

  LOG_D(NR_MAC,
        "%4d.%2d Allocate UL retransmission UE %d/RNTI %04x sched %4d.%2d (%d RBs)\n",
        frame,
        slot,
        UE_id,
        UE_info->rnti[UE_id],
        sched_pusch->frame,
        sched_pusch->slot,
        sched_pusch->rbSize);

  sched_pusch->rbStart = rbStart;
  /* no need to recompute the TBS, it will be the same */

  /* Mark the corresponding RBs as used */
  n_rb_sched -= sched_pusch->rbSize;
  for (int rb = 0; rb < sched_ctrl->sched_pusch.rbSize; rb++)
    rballoc_mask[rb + sched_ctrl->sched_pusch.rbStart] ^= SL_to_bitmap(sched_ctrl->pusch_semi_static.startSymbolIndex, sched_ctrl->pusch_semi_static.nrOfSymbols);
  return true;
}

void update_ul_ue_R_Qm(NR_sched_pusch_t *sched_pusch, const NR_pusch_semi_static_t *ps)
{
  const int mcs = sched_pusch->mcs;
  sched_pusch->R = nr_get_code_rate_ul(mcs, ps->mcs_table);
  sched_pusch->Qm = nr_get_Qm_ul(mcs, ps->mcs_table);

  if (ps->pusch_Config && ps->pusch_Config->tp_pi2BPSK && ((ps->mcs_table == 3 && mcs < 2) || (ps->mcs_table == 4 && mcs < 6))) {
    sched_pusch->R >>= 1;
    sched_pusch->Qm <<= 1;
  }
}

float ul_thr_ue[MAX_MOBILES_PER_GNB];
uint32_t ul_pf_tbs[3][29]; // pre-computed, approximate TBS values for PF coefficient
void pf_ul(module_id_t module_id,
           frame_t frame,
           sub_frame_t slot,
           NR_list_t *UE_list,
           int max_num_ue,
           int n_rb_sched,
           uint8_t *rballoc_mask) {

  const int CC_id = 0;
  gNB_MAC_INST *nrmac = RC.nrmac[module_id];
  NR_ServingCellConfigCommon_t *scc = nrmac->common_channels[CC_id].ServingCellConfigCommon;
  NR_UE_info_t *UE_info = &nrmac->UE_info;
  const int min_rb = 5;
  float coeff_ue[MAX_MOBILES_PER_GNB];
  // UEs that could be scheduled
  int ue_array[MAX_MOBILES_PER_GNB];
  NR_list_t UE_sched = { .head = -1, .next = ue_array, .tail = -1, .len = MAX_MOBILES_PER_GNB };

  /* Loop UE_list to calculate throughput and coeff */
  for (int UE_id = UE_list->head; UE_id >= 0; UE_id = UE_list->next[UE_id]) {

    if (UE_info->Msg4_ACKed[UE_id] != true) continue;

    LOG_D(NR_MAC,"pf_ul: preparing UL scheduling for UE %d\n",UE_id);
    NR_UE_sched_ctrl_t *sched_ctrl = &UE_info->UE_sched_ctrl[UE_id];
    NR_BWP_t *genericParameters = sched_ctrl->active_ubwp ? &sched_ctrl->active_ubwp->bwp_Common->genericParameters : &scc->uplinkConfigCommon->initialUplinkBWP->genericParameters;
    int rbStart = 0; // wrt BWP start
    NR_CellGroupConfig_t *cg = UE_info->CellGroup[UE_id];
    NR_BWP_UplinkDedicated_t *ubwpd= cg ? cg->spCellConfig->spCellConfigDedicated->uplinkConfig->initialUplinkBWP : NULL;

    const uint16_t bwpSize = NRRIV2BW(genericParameters->locationAndBandwidth, MAX_BWP_SIZE);
    NR_sched_pusch_t *sched_pusch = &sched_ctrl->sched_pusch;
    NR_pusch_semi_static_t *ps = &sched_ctrl->pusch_semi_static;

    /* Calculate throughput */
    const float a = 0.0005f; // corresponds to 200ms window
    const uint32_t b = UE_info->mac_stats[UE_id].ulsch_current_bytes;
    ul_thr_ue[UE_id] = (1 - a) * ul_thr_ue[UE_id] + a * b;

    /* Check if retransmission is necessary */
    sched_pusch->ul_harq_pid = sched_ctrl->retrans_ul_harq.head;
    LOG_D(NR_MAC,"pf_ul: UE %d harq_pid %d\n",UE_id,sched_pusch->ul_harq_pid);
    if (sched_pusch->ul_harq_pid >= 0) {
      /* Allocate retransmission*/
      bool r = allocate_ul_retransmission(
          module_id, frame, slot, rballoc_mask, &n_rb_sched, UE_id, sched_pusch->ul_harq_pid);
      if (!r) {
        LOG_D(NR_MAC, "%4d.%2d UL retransmission UE RNTI %04x can NOT be allocated\n", frame, slot, UE_info->rnti[UE_id]);
        continue;
      }
      else LOG_D(NR_MAC,"%4d.%2d UL Retransmission UE RNTI %04x to be allocated, max_num_ue %d\n",frame,slot,UE_info->rnti[UE_id],max_num_ue);

      /* reduce max_num_ue once we are sure UE can be allocated, i.e., has CCE */
      max_num_ue--;
      if (max_num_ue < 0)
        return;
      continue;
    }

    const int B = max(0, sched_ctrl->estimated_ul_buffer - sched_ctrl->sched_ul_bytes);
    /* preprocessor computed sched_frame/sched_slot */
    const bool do_sched = nr_UE_is_to_be_scheduled(module_id, 0, UE_id, sched_pusch->frame, sched_pusch->slot);

    LOG_D(NR_MAC,"pf_ul: do_sched UE %d => %s\n",UE_id,do_sched ? "yes" : "no");
    if (B == 0 && !do_sched)
      continue;

    /* Schedule UE on SR or UL inactivity and no data (otherwise, will be scheduled
     * based on data to transmit) */
    if (B == 0 && do_sched) {
      /* if no data, pre-allocate 5RB */
      /* Find a free CCE */
      const int cid = sched_ctrl->coreset->controlResourceSetId;
      const uint16_t Y = get_Y(cid%3, slot, UE_info->rnti[UE_id]);
      uint8_t nr_of_candidates;
      for (int i=0; i<5; i++) {
        // for now taking the lowest value among the available aggregation levels
        find_aggregation_candidates(&sched_ctrl->aggregation_level,
                                    &nr_of_candidates,
                                    sched_ctrl->search_space,
                                    1<<i);
        if(nr_of_candidates>0) break;
      }
      int CCEIndex = find_pdcch_candidate(RC.nrmac[module_id],
                                          CC_id,
                                          sched_ctrl->aggregation_level,
                                          nr_of_candidates,
                                          &sched_ctrl->sched_pdcch,
                                          sched_ctrl->coreset,
                                          Y);

      if (CCEIndex<0) {
        LOG_D(NR_MAC, "%4d.%2d no free CCE for UL DCI UE %04x (BSR 0)\n", frame, slot, UE_info->rnti[UE_id]);
        continue;
      }
      /* reduce max_num_ue once we are sure UE can be allocated, i.e., has CCE */
      max_num_ue--;
      if (max_num_ue < 0)
        return;

<<<<<<< HEAD
      LOG_D(NR_MAC,"Looking for min_rb %d RBs, starting at %d num_dmrs_cdm_grps_no_data %d\n", min_rb, rbStart, ps->num_dmrs_cdm_grps_no_data);
      while (rbStart < bwpSize && !rballoc_mask[rbStart]) rbStart++;
      if (rbStart + min_rb >= bwpSize) {
        LOG_W(NR_MAC, "cannot allocate continuous UL data for UE %d/RNTI %04x: no resources (rbStart %d, min_rb %d, bwpSize %d\n",
              UE_id, UE_info->rnti[UE_id],rbStart,min_rb,bwpSize);
        return;
      }

      sched_ctrl->cce_index = CCEIndex;
      fill_pdcch_vrb_map(RC.nrmac[module_id],
                         CC_id,
                         &sched_ctrl->sched_pdcch,
                         CCEIndex,
                         sched_ctrl->aggregation_level);

=======
>>>>>>> 35a66874
      /* Save PUSCH field */
      /* we want to avoid a lengthy deduction of DMRS and other parameters in
       * every TTI if we can save it, so check whether dci_format, TDA, or
       * num_dmrs_cdm_grps_no_data has changed and only then recompute */
      const uint8_t nrOfLayers = 1;
      const uint8_t num_dmrs_cdm_grps_no_data = (sched_ctrl->active_ubwp || ubwpd) ? 1 : 2;
      int dci_format = get_dci_format(sched_ctrl);
      const int tda = sched_ctrl->active_ubwp ? nrmac->preferred_ul_tda[sched_ctrl->active_ubwp->bwp_Id][slot] : 0;
      if (ps->time_domain_allocation != tda
          || ps->dci_format != dci_format
          || ps->nrOfLayers != nrOfLayers
          || ps->num_dmrs_cdm_grps_no_data != num_dmrs_cdm_grps_no_data
          || sched_ctrl->update_pusch_ps) {
        nr_set_pusch_semi_static(scc, sched_ctrl->active_ubwp, ubwpd, dci_format, tda, num_dmrs_cdm_grps_no_data, nrOfLayers, ps);
        sched_ctrl->update_pusch_ps = false;
      }

      LOG_D(NR_MAC,"Looking for min_rb %d RBs, starting at %d\n", min_rb, rbStart);
      while (rbStart < bwpSize &&
             !(rballoc_mask[rbStart]&SL_to_bitmap(ps->startSymbolIndex, ps->nrOfSymbols)))
        rbStart++;
      if (rbStart + min_rb >= bwpSize) {
        LOG_W(NR_MAC, "cannot allocate continuous UL data for UE %d/RNTI %04x: no resources (rbStart %d, min_rb %d, bwpSize %d\n",
              UE_id, UE_info->rnti[UE_id],rbStart,min_rb,bwpSize);
        return;
      }

      sched_ctrl->cce_index = CCEIndex;
      fill_pdcch_vrb_map(RC.nrmac[module_id],
                         CC_id,
                         &sched_ctrl->sched_pdcch,
                         CCEIndex,
                         sched_ctrl->aggregation_level);

      NR_sched_pusch_t *sched_pusch = &sched_ctrl->sched_pusch;
      sched_pusch->mcs = 9;
      update_ul_ue_R_Qm(sched_pusch, ps);
      sched_pusch->rbStart = rbStart;
      sched_pusch->rbSize = min_rb;
      sched_pusch->tb_size = nr_compute_tbs(sched_pusch->Qm,
                                            sched_pusch->R,
                                            sched_pusch->rbSize,
                                            ps->nrOfSymbols,
                                            ps->N_PRB_DMRS * ps->num_dmrs_symb,
                                            0, // nb_rb_oh
                                            0,
                                            ps->nrOfLayers)
                             >> 3;

      /* Mark the corresponding RBs as used */
      n_rb_sched -= sched_pusch->rbSize;
      for (int rb = 0; rb < sched_ctrl->sched_pusch.rbSize; rb++)
        rballoc_mask[rb + sched_ctrl->sched_pusch.rbStart] ^= SL_to_bitmap(ps->startSymbolIndex, ps->nrOfSymbols);

      continue;
    }

    /* Create UE_sched for UEs eligibale for new data transmission*/
    add_tail_nr_list(&UE_sched, UE_id);

    /* Calculate coefficient*/
    sched_pusch->mcs = 9;
    const uint32_t tbs = ul_pf_tbs[ps->mcs_table][sched_pusch->mcs];
    coeff_ue[UE_id] = (float) tbs / ul_thr_ue[UE_id];
    LOG_D(NR_MAC,"b %d, ul_thr_ue[%d] %f, tbs %d, coeff_ue[%d] %f\n",
          b, UE_id, ul_thr_ue[UE_id], tbs, UE_id, coeff_ue[UE_id]);
  }


  const int min_rbSize = 5;
  /* Loop UE_sched to find max coeff and allocate transmission */
  while (UE_sched.head >= 0 && max_num_ue> 0 && n_rb_sched >= min_rbSize) {
    /* Find max coeff */
    int *max = &UE_sched.head; /* Find max coeff: assume head is max */
    int *p = &UE_sched.next[*max];
    while (*p >= 0) {
      /* Find max coeff: if the current one has larger coeff, save for later */
      if (coeff_ue[*p] > coeff_ue[*max])
        max = p;
      p = &UE_sched.next[*p];
    }
    /* Find max coeff: remove the max one: do not use remove_nr_list() since it
     * goes through the whole list every time. Note that UE_sched.tail might
     * not be set correctly anymore */
    const int UE_id = *max;
    p = &UE_sched.next[*max];
    *max = UE_sched.next[*max];
    *p = -1;

    NR_UE_sched_ctrl_t *sched_ctrl = &UE_info->UE_sched_ctrl[UE_id];

    const int cid = sched_ctrl->coreset->controlResourceSetId;
    const uint16_t Y = get_Y(cid%3, slot, UE_info->rnti[UE_id]);
    uint8_t nr_of_candidates;
    for (int i=0; i<5; i++) {
      // for now taking the lowest value among the available aggregation levels
      find_aggregation_candidates(&sched_ctrl->aggregation_level,
                                  &nr_of_candidates,
                                  sched_ctrl->search_space,
                                  1<<i);
      if(nr_of_candidates>0) break;
    }
    int CCEIndex = find_pdcch_candidate(RC.nrmac[module_id],
                                        CC_id,
                                        sched_ctrl->aggregation_level,
                                        nr_of_candidates,
                                        &sched_ctrl->sched_pdcch,
                                        sched_ctrl->coreset,
                                        Y);
    if (CCEIndex<0) {
      LOG_D(NR_MAC, "%4d.%2d no free CCE for UL DCI UE %04x\n", frame, slot, UE_info->rnti[UE_id]);
      continue;
    }
    else LOG_D(NR_MAC, "%4d.%2d free CCE for UL DCI UE %04x\n",frame,slot, UE_info->rnti[UE_id]);

    /* reduce max_num_ue once we are sure UE can be allocated, i.e., has CCE */
    max_num_ue--;
    AssertFatal(max_num_ue >= 0, "Illegal max_num_ue %d\n", max_num_ue);

    NR_CellGroupConfig_t *cg = UE_info->CellGroup[UE_id];
    NR_BWP_UplinkDedicated_t *ubwpd= cg ? cg->spCellConfig->spCellConfigDedicated->uplinkConfig->initialUplinkBWP:NULL;
    NR_BWP_t *genericParameters = sched_ctrl->active_ubwp ? &sched_ctrl->active_ubwp->bwp_Common->genericParameters : &scc->uplinkConfigCommon->initialUplinkBWP->genericParameters;
    int rbStart = sched_ctrl->active_ubwp ? NRRIV2PRBOFFSET(genericParameters->locationAndBandwidth, MAX_BWP_SIZE) : 0;
    const uint16_t bwpSize = NRRIV2BW(genericParameters->locationAndBandwidth, MAX_BWP_SIZE);
    NR_sched_pusch_t *sched_pusch = &sched_ctrl->sched_pusch;
    NR_pusch_semi_static_t *ps = &sched_ctrl->pusch_semi_static;

    /* Save PUSCH field */
    /* we want to avoid a lengthy deduction of DMRS and other parameters in
     * every TTI if we can save it, so check whether dci_format, TDA, or
     * num_dmrs_cdm_grps_no_data has changed and only then recompute */
    const uint8_t nrOfLayers = 1;
    const uint8_t num_dmrs_cdm_grps_no_data = (sched_ctrl->active_ubwp || ubwpd) ? 1 : 2;
    int dci_format = get_dci_format(sched_ctrl);
    const int tda = sched_ctrl->active_ubwp ? nrmac->preferred_ul_tda[sched_ctrl->active_ubwp->bwp_Id][slot] : 0;
    if (ps->time_domain_allocation != tda
        || ps->dci_format != dci_format
        || ps->nrOfLayers != nrOfLayers
        || ps->num_dmrs_cdm_grps_no_data != num_dmrs_cdm_grps_no_data
        || sched_ctrl->update_pusch_ps) {
      nr_set_pusch_semi_static(scc, sched_ctrl->active_ubwp, ubwpd, dci_format, tda, num_dmrs_cdm_grps_no_data, nrOfLayers, ps);
      sched_ctrl->update_pusch_ps = false;
    }
    update_ul_ue_R_Qm(sched_pusch, ps);

    while (rbStart < bwpSize &&
           !(rballoc_mask[rbStart]&SL_to_bitmap(ps->startSymbolIndex, ps->nrOfSymbols)))
      rbStart++;
    sched_pusch->rbStart = rbStart;
    uint16_t max_rbSize = 1;
    while (rbStart + max_rbSize < bwpSize &&
           (rballoc_mask[rbStart + max_rbSize]&&SL_to_bitmap(ps->startSymbolIndex, ps->nrOfSymbols)))
      max_rbSize++;

    if (rbStart + min_rb >= bwpSize) {
      LOG_W(NR_MAC, "cannot allocate UL data for UE %d/RNTI %04x: no resources (rbStart %d, min_rb %d, bwpSize %d\n",
	    UE_id, UE_info->rnti[UE_id],rbStart,min_rb,bwpSize);
      return;
    }
    else LOG_D(NR_MAC,"allocating UL data for UE %d/RNTI %04x (rbStsart %d, min_rb %d, bwpSize %d\n",UE_id, UE_info->rnti[UE_id],rbStart,min_rb,bwpSize);


    /* Calculate the current scheduling bytes and the necessary RBs */
    const int B = cmax(sched_ctrl->estimated_ul_buffer - sched_ctrl->sched_ul_bytes, 0);
    uint16_t rbSize = 0;
    uint32_t TBS = 0;
    nr_find_nb_rb(sched_pusch->Qm,
                  sched_pusch->R,
                  1, // layers
                  ps->nrOfSymbols,
                  ps->N_PRB_DMRS * ps->num_dmrs_symb,
                  B,
                  min_rbSize,
                  max_rbSize,
                  &TBS,
                  &rbSize);
    sched_pusch->rbSize = rbSize;
    sched_pusch->tb_size = TBS;
    LOG_D(NR_MAC,"rbSize %d, TBS %d, est buf %d, sched_ul %d, B %d, CCE %d, num_dmrs_symb %d, N_PRB_DMRS %d\n",
          rbSize, sched_pusch->tb_size, sched_ctrl->estimated_ul_buffer, sched_ctrl->sched_ul_bytes, B,sched_ctrl->cce_index,ps->num_dmrs_symb,ps->N_PRB_DMRS);

    /* Mark the corresponding RBs as used */

    sched_ctrl->cce_index = CCEIndex;
    fill_pdcch_vrb_map(RC.nrmac[module_id],
                       CC_id,
                       &sched_ctrl->sched_pdcch,
                       CCEIndex,
                       sched_ctrl->aggregation_level);

    n_rb_sched -= sched_pusch->rbSize;
    for (int rb = 0; rb < sched_ctrl->sched_pusch.rbSize; rb++)
      rballoc_mask[rb + sched_ctrl->sched_pusch.rbStart] ^= SL_to_bitmap(ps->startSymbolIndex, ps->nrOfSymbols);
  }
}

bool nr_fr1_ulsch_preprocessor(module_id_t module_id, frame_t frame, sub_frame_t slot)
{
  gNB_MAC_INST *nr_mac = RC.nrmac[module_id];
  NR_COMMON_channels_t *cc = nr_mac->common_channels;
  NR_ServingCellConfigCommon_t *scc = cc->ServingCellConfigCommon;
  const int mu = scc->uplinkConfigCommon->initialUplinkBWP->genericParameters.subcarrierSpacing;
  NR_UE_info_t *UE_info = &nr_mac->UE_info;

  if (UE_info->num_UEs == 0)
    return false;

  const int CC_id = 0;

  /* Get the K2 for first UE to compute offset. The other UEs are guaranteed to
   * have the same K2 (we don't support multiple/different K2s via different
   * TDAs yet). If the TDA is negative, it means that there is no UL slot to
   * schedule now (slot + k2 is not UL slot) */
  int UE_id = UE_info->list.head;
  NR_UE_sched_ctrl_t *sched_ctrl = &UE_info->UE_sched_ctrl[UE_id];
  const int tda = sched_ctrl->active_ubwp ? nr_mac->preferred_ul_tda[sched_ctrl->active_ubwp->bwp_Id][slot] : 0;
  if (tda < 0)
    return false;
  int K2 = get_K2(scc, sched_ctrl->active_ubwp, tda, mu);
  const int sched_frame = frame + (slot + K2 >= nr_slots_per_frame[mu]);
  const int sched_slot = (slot + K2) % nr_slots_per_frame[mu];

  if (!is_xlsch_in_slot(nr_mac->ulsch_slot_bitmap[sched_slot / 64], sched_slot))
    return false;

  bool is_mixed_slot = false;
  const NR_TDD_UL_DL_Pattern_t *tdd =
      scc->tdd_UL_DL_ConfigurationCommon ? &scc->tdd_UL_DL_ConfigurationCommon->pattern1 : NULL;

  if (tdd)
    is_mixed_slot = is_xlsch_in_slot(nr_mac->dlsch_slot_bitmap[sched_slot / 64], sched_slot) &&
                    is_xlsch_in_slot(nr_mac->ulsch_slot_bitmap[sched_slot / 64], sched_slot);

  // FIXME: Avoid mixed slots for initialUplinkBWP
  if (sched_ctrl->active_ubwp==NULL && is_mixed_slot)
    return false;

  // Avoid slots with the SRS
  const NR_list_t *UE_list = &UE_info->list;
  for (int UE_idx = UE_list->head; UE_idx >= 0; UE_idx = UE_list->next[UE_idx]) {
    NR_sched_srs_t sched_srs = UE_info->UE_sched_ctrl[UE_idx].sched_srs;
    if(sched_srs.srs_scheduled && sched_srs.frame==sched_frame && sched_srs.slot==sched_slot) {
      return false;
    }
  }

  sched_ctrl->sched_pusch.slot = sched_slot;
  sched_ctrl->sched_pusch.frame = sched_frame;
  for (UE_id = UE_info->list.next[UE_id]; UE_id >= 0; UE_id = UE_info->list.next[UE_id]) {
    NR_UE_sched_ctrl_t *sched_ctrl = &UE_info->UE_sched_ctrl[UE_id];
    AssertFatal(K2 == get_K2(scc,sched_ctrl->active_ubwp, tda, mu),
                "Different K2, %d(UE%d) != %ld(UE%d)\n", K2, 0, get_K2(scc,sched_ctrl->active_ubwp, tda, mu), UE_id);
    sched_ctrl->sched_pusch.slot = sched_slot;
    sched_ctrl->sched_pusch.frame = sched_frame;
  }

  /* Change vrb_map_UL to rballoc_mask: check which symbols per RB (in
   * vrb_map_UL) overlap with the "default" tda and exclude those RBs.
   * Calculate largest contiguous RBs */
  uint16_t *vrb_map_UL =
      &RC.nrmac[module_id]->common_channels[CC_id].vrb_map_UL[sched_slot * MAX_BWP_SIZE];
  const uint16_t bwpSize = NRRIV2BW(sched_ctrl->active_ubwp ?
                                    sched_ctrl->active_ubwp->bwp_Common->genericParameters.locationAndBandwidth:
                                    scc->uplinkConfigCommon->initialUplinkBWP->genericParameters.locationAndBandwidth,
                                    MAX_BWP_SIZE);
  const uint16_t bwpStart = NRRIV2PRBOFFSET(sched_ctrl->active_ubwp ?
                                            sched_ctrl->active_ubwp->bwp_Common->genericParameters.locationAndBandwidth:
                                            scc->uplinkConfigCommon->initialUplinkBWP->genericParameters.locationAndBandwidth,
                                            MAX_BWP_SIZE);
  const struct NR_PUSCH_TimeDomainResourceAllocationList *tdaList = sched_ctrl->active_ubwp ?
    sched_ctrl->active_ubwp->bwp_Common->pusch_ConfigCommon->choice.setup->pusch_TimeDomainAllocationList:
    scc->uplinkConfigCommon->initialUplinkBWP->pusch_ConfigCommon->choice.setup->pusch_TimeDomainAllocationList;
  const int startSymbolAndLength = tdaList->list.array[tda]->startSymbolAndLength;
  int startSymbolIndex, nrOfSymbols;
  SLIV2SL(startSymbolAndLength, &startSymbolIndex, &nrOfSymbols);
  const uint16_t symb = SL_to_bitmap(startSymbolIndex, nrOfSymbols);

  int st = 0, e = 0, len = 0;

  for (int i = 0; i < bwpSize; i++) {
    while ((vrb_map_UL[bwpStart + i] & symb) != 0 && i < bwpSize)
      i++;
    st = i;
    while ((vrb_map_UL[bwpStart + i] & symb) == 0 && i < bwpSize)
      i++;
    if (i - st > len) {
      len = i - st;
      e = i - 1;
    }
  }
  st = e - len + 1;

  LOG_D(NR_MAC,"UL %d.%d : start_prb %d, end PRB %d\n",frame,slot,st,e);
  
  uint8_t rballoc_mask[bwpSize];

  /* Calculate mask: if any RB in vrb_map_UL is blocked (1), the current RB will be 0 */
  for (int i = 0; i < bwpSize; i++)
    rballoc_mask[i] = (i >= st && i <= e)*SL_to_bitmap(startSymbolIndex, nrOfSymbols);

  /* proportional fair scheduling algorithm */
  pf_ul(module_id,
        frame,
        slot,
        &UE_info->list,
        2,
        len,
        rballoc_mask);
  return true;
}

nr_pp_impl_ul nr_init_fr1_ulsch_preprocessor(module_id_t module_id, int CC_id)
{
  /* in the PF algorithm, we have to use the TBsize to compute the coefficient.
   * This would include the number of DMRS symbols, which in turn depends on
   * the time domain allocation. In case we are in a mixed slot, we do not want
   * to recalculate all these values, and therefore we provide a look-up table
   * which should approximately(!) give us the TBsize. In particular, the
   * number of symbols, the number of DMRS symbols, and the exact Qm and R, are
   * not correct*/
  for (int mcsTableIdx = 0; mcsTableIdx < 3; ++mcsTableIdx) {
    for (int mcs = 0; mcs < 29; ++mcs) {
      if (mcs > 27 && mcsTableIdx == 1)
        continue;
      const uint8_t Qm = nr_get_Qm_dl(mcs, mcsTableIdx);
      const uint16_t R = nr_get_code_rate_dl(mcs, mcsTableIdx);
      /* note: we do not update R/Qm based on low MCS or pi2BPSK */
      ul_pf_tbs[mcsTableIdx][mcs] = nr_compute_tbs(Qm,
                                                   R,
                                                   1, /* rbSize */
                                                   10, /* hypothetical number of slots */
                                                   0, /* N_PRB_DMRS * N_DMRS_SLOT */
                                                   0 /* N_PRB_oh, 0 for initialBWP */,
                                                   0 /* tb_scaling */,
                                                   1 /* nrOfLayers */)
                                    >> 3;
    }
  }
  return nr_fr1_ulsch_preprocessor;
}

void nr_schedule_ulsch(module_id_t module_id, frame_t frame, sub_frame_t slot)
{
  gNB_MAC_INST *nr_mac = RC.nrmac[module_id];
  /* Uplink data ONLY can be scheduled when the current slot is downlink slot,
   * because we have to schedule the DCI0 first before schedule uplink data */
  if (!is_xlsch_in_slot(nr_mac->dlsch_slot_bitmap[slot / 64], slot)) {
    LOG_D(NR_MAC, "Current slot %d is NOT DL slot, cannot schedule DCI0 for UL data\n", slot);
    return;
  }
  bool do_sched = RC.nrmac[module_id]->pre_processor_ul(module_id, frame, slot);
  if (!do_sched)
    return;

  const int CC_id = 0;
  nfapi_nr_ul_dci_request_t *ul_dci_req = &RC.nrmac[module_id]->UL_dci_req[CC_id];
  ul_dci_req->SFN = frame;
  ul_dci_req->Slot = slot;
  /* a PDCCH PDU groups DCIs per BWP and CORESET. Save a pointer to each
   * allocated PDCCH so we can easily allocate UE's DCIs independent of any
   * CORESET order */
  nfapi_nr_dl_tti_pdcch_pdu_rel15_t *pdcch_pdu_coreset[MAX_NUM_CORESET] = {0};


  NR_ServingCellConfigCommon_t *scc = RC.nrmac[module_id]->common_channels[0].ServingCellConfigCommon;
  NR_UE_info_t *UE_info = &RC.nrmac[module_id]->UE_info;
  const NR_list_t *UE_list = &UE_info->list;
  for (int UE_id = UE_list->head; UE_id >= 0; UE_id = UE_list->next[UE_id]) {
    NR_UE_sched_ctrl_t *sched_ctrl = &UE_info->UE_sched_ctrl[UE_id];
    if (sched_ctrl->ul_failure == 1 && get_softmodem_params()->phy_test==0) continue;

    NR_CellGroupConfig_t *cg = UE_info->CellGroup[UE_id];
    NR_BWP_UplinkDedicated_t *ubwpd= cg ? cg->spCellConfig->spCellConfigDedicated->uplinkConfig->initialUplinkBWP:NULL;
    UE_info->mac_stats[UE_id].ulsch_current_bytes = 0;

    /* dynamic PUSCH values (RB alloc, MCS, hence R, Qm, TBS) that change in
     * every TTI are pre-populated by the preprocessor and used below */
    NR_sched_pusch_t *sched_pusch = &sched_ctrl->sched_pusch;
    LOG_D(NR_MAC,"UE %x : sched_pusch->rbSize %d\n",UE_info->rnti[UE_id],sched_pusch->rbSize);
    if (sched_pusch->rbSize <= 0)
      continue;

    uint16_t rnti = UE_info->rnti[UE_id];
    sched_ctrl->SR = false;

    int8_t harq_id = sched_pusch->ul_harq_pid;
    if (harq_id < 0) {
      /* PP has not selected a specific HARQ Process, get a new one */
      harq_id = sched_ctrl->available_ul_harq.head;
      AssertFatal(harq_id >= 0,
                  "no free HARQ process available for UE %d\n",
                  UE_id);
      remove_front_nr_list(&sched_ctrl->available_ul_harq);
      sched_pusch->ul_harq_pid = harq_id;
    } else {
      /* PP selected a specific HARQ process. Check whether it will be a new
       * transmission or a retransmission, and remove from the corresponding
       * list */
      if (sched_ctrl->ul_harq_processes[harq_id].round == 0)
        remove_nr_list(&sched_ctrl->available_ul_harq, harq_id);
      else
        remove_nr_list(&sched_ctrl->retrans_ul_harq, harq_id);
    }
    NR_UE_ul_harq_t *cur_harq = &sched_ctrl->ul_harq_processes[harq_id];
    DevAssert(!cur_harq->is_waiting);
    add_tail_nr_list(&sched_ctrl->feedback_ul_harq, harq_id);
    cur_harq->feedback_slot = sched_pusch->slot;
    cur_harq->is_waiting = true;

    int rnti_types[2] = { NR_RNTI_C, 0 };

    /* pre-computed PUSCH values that only change if time domain allocation,
     * DCI format, or DMRS parameters change. Updated in the preprocessor
     * through nr_set_pusch_semi_static() */
    NR_pusch_semi_static_t *ps = &sched_ctrl->pusch_semi_static;

    /* Statistics */
    AssertFatal(cur_harq->round < 8, "Indexing ulsch_rounds[%d] is out of bounds\n", cur_harq->round);
    UE_info->mac_stats[UE_id].ulsch_rounds[cur_harq->round]++;
    if (cur_harq->round == 0) {
      UE_info->mac_stats[UE_id].ulsch_total_bytes_scheduled += sched_pusch->tb_size;
      /* Save information on MCS, TBS etc for the current initial transmission
       * so we have access to it when retransmitting */
      cur_harq->sched_pusch = *sched_pusch;
      /* save which time allocation has been used, to be used on
       * retransmissions */
      cur_harq->sched_pusch.time_domain_allocation = ps->time_domain_allocation;
      sched_ctrl->sched_ul_bytes += sched_pusch->tb_size;
    } else {
      LOG_D(NR_MAC,
            "%d.%2d UL retransmission RNTI %04x sched %d.%2d HARQ PID %d round %d NDI %d\n",
            frame,
            slot,
            rnti,
            sched_pusch->frame,
            sched_pusch->slot,
            harq_id,
            cur_harq->round,
            cur_harq->ndi);
    }
    UE_info->mac_stats[UE_id].ulsch_current_bytes = sched_pusch->tb_size;
    sched_ctrl->last_ul_frame = sched_pusch->frame;
    sched_ctrl->last_ul_slot = sched_pusch->slot;

    LOG_D(NR_MAC,
          "ULSCH/PUSCH: %4d.%2d RNTI %04x UL sched %4d.%2d DCI L %d start %2d RBS %3d startSymbol %2d nb_symbol %2d dmrs_pos %x MCS %2d nrOfLayers %2d num_dmrs_cdm_grps_no_data %2d TBS %4d HARQ PID %2d round %d RV %d NDI %d est %6d sched %6d est BSR %6d TPC %d\n",
          frame,
          slot,
          rnti,
          sched_pusch->frame,
          sched_pusch->slot,
          sched_ctrl->aggregation_level,
          sched_pusch->rbStart,
          sched_pusch->rbSize,
          ps->startSymbolIndex,
          ps->nrOfSymbols,
          ps->ul_dmrs_symb_pos,
          sched_pusch->mcs,
          ps->nrOfLayers,
          ps->num_dmrs_cdm_grps_no_data,
          sched_pusch->tb_size,
          harq_id,
          cur_harq->round,
          nr_rv_round_map[cur_harq->round],
          cur_harq->ndi,
          sched_ctrl->estimated_ul_buffer,
          sched_ctrl->sched_ul_bytes,
          sched_ctrl->estimated_ul_buffer - sched_ctrl->sched_ul_bytes,
          sched_ctrl->tpc0);


    /* PUSCH in a later slot, but corresponding DCI now! */
    nfapi_nr_ul_tti_request_t *future_ul_tti_req = &RC.nrmac[module_id]->UL_tti_req_ahead[0][sched_pusch->slot];
    AssertFatal(future_ul_tti_req->SFN == sched_pusch->frame
                && future_ul_tti_req->Slot == sched_pusch->slot,
                "%d.%d future UL_tti_req's frame.slot %d.%d does not match PUSCH %d.%d\n",
                frame, slot,
                future_ul_tti_req->SFN,
                future_ul_tti_req->Slot,
                sched_pusch->frame,
                sched_pusch->slot);
    future_ul_tti_req->pdus_list[future_ul_tti_req->n_pdus].pdu_type = NFAPI_NR_UL_CONFIG_PUSCH_PDU_TYPE;
    future_ul_tti_req->pdus_list[future_ul_tti_req->n_pdus].pdu_size = sizeof(nfapi_nr_pusch_pdu_t);
    nfapi_nr_pusch_pdu_t *pusch_pdu = &future_ul_tti_req->pdus_list[future_ul_tti_req->n_pdus].pusch_pdu;
    memset(pusch_pdu, 0, sizeof(nfapi_nr_pusch_pdu_t));
    future_ul_tti_req->n_pdus += 1;

    LOG_D(NR_MAC, "%4d.%2d Scheduling UE specific PUSCH for sched %d.%d, ul_tti_req %d.%d\n", frame, slot,
    sched_pusch->frame,sched_pusch->slot,future_ul_tti_req->SFN,future_ul_tti_req->Slot);

    pusch_pdu->pdu_bit_map = PUSCH_PDU_BITMAP_PUSCH_DATA;
    pusch_pdu->rnti = rnti;
    pusch_pdu->handle = 0; //not yet used

    /* FAPI: BWP */
    NR_BWP_t *genericParameters = sched_ctrl->active_ubwp ? &sched_ctrl->active_ubwp->bwp_Common->genericParameters:&scc->uplinkConfigCommon->initialUplinkBWP->genericParameters;
    pusch_pdu->bwp_size  = NRRIV2BW(genericParameters->locationAndBandwidth, MAX_BWP_SIZE);
    pusch_pdu->bwp_start = NRRIV2PRBOFFSET(genericParameters->locationAndBandwidth, MAX_BWP_SIZE);
    pusch_pdu->subcarrier_spacing = genericParameters->subcarrierSpacing;
    pusch_pdu->cyclic_prefix = 0;

    /* FAPI: PUSCH information always included */
    pusch_pdu->target_code_rate = sched_pusch->R;
    pusch_pdu->qam_mod_order = sched_pusch->Qm;
    pusch_pdu->mcs_index = sched_pusch->mcs;
    pusch_pdu->mcs_table = ps->mcs_table;
    pusch_pdu->transformPrecoder = ps->transformPrecoder;
    if (ps->pusch_Config && ps->pusch_Config->dataScramblingIdentityPUSCH)
      pusch_pdu->data_scrambling_id = *ps->pusch_Config->dataScramblingIdentityPUSCH;
    else
      pusch_pdu->data_scrambling_id = *scc->physCellId;
    pusch_pdu->nrOfLayers = ps->nrOfLayers;
    pusch_pdu->num_dmrs_cdm_grps_no_data = ps->num_dmrs_cdm_grps_no_data;

    /* FAPI: DMRS */
    pusch_pdu->ul_dmrs_symb_pos = ps->ul_dmrs_symb_pos;
    pusch_pdu->dmrs_config_type = ps->dmrs_config_type;
    if (pusch_pdu->transformPrecoder) { // transform precoding disabled
      long *scramblingid=NULL;
      if (ps->NR_DMRS_UplinkConfig && pusch_pdu->scid == 0)
        scramblingid = ps->NR_DMRS_UplinkConfig->transformPrecodingDisabled->scramblingID0;
      else if (ps->NR_DMRS_UplinkConfig)
        scramblingid = ps->NR_DMRS_UplinkConfig->transformPrecodingDisabled->scramblingID1;
      if (scramblingid == NULL)
        pusch_pdu->ul_dmrs_scrambling_id = *scc->physCellId;
      else
        pusch_pdu->ul_dmrs_scrambling_id = *scramblingid;
    }
    else {
      pusch_pdu->ul_dmrs_scrambling_id = *scc->physCellId;
      if (ps->NR_DMRS_UplinkConfig && ps->NR_DMRS_UplinkConfig->transformPrecodingEnabled->nPUSCH_Identity != NULL)
        pusch_pdu->pusch_identity = *ps->NR_DMRS_UplinkConfig->transformPrecodingEnabled->nPUSCH_Identity;
      else if (ps->NR_DMRS_UplinkConfig)
        pusch_pdu->pusch_identity = *scc->physCellId;
    }
    pusch_pdu->scid = 0;      // DMRS sequence initialization [TS38.211, sec 6.4.1.1.1]
    pusch_pdu->num_dmrs_cdm_grps_no_data = ps->num_dmrs_cdm_grps_no_data;
    pusch_pdu->dmrs_ports = ((1<<ps->nrOfLayers) - 1);

    /* FAPI: Pusch Allocation in frequency domain */
    pusch_pdu->resource_alloc = 1; //type 1
    pusch_pdu->rb_start = sched_pusch->rbStart;
    pusch_pdu->rb_size = sched_pusch->rbSize;
    pusch_pdu->vrb_to_prb_mapping = 0;
    if (ps->pusch_Config==NULL || ps->pusch_Config->frequencyHopping==NULL)
      pusch_pdu->frequency_hopping = 0;
    else
      pusch_pdu->frequency_hopping = 1;

    /* FAPI: Resource Allocation in time domain */
    pusch_pdu->start_symbol_index = ps->startSymbolIndex;
    pusch_pdu->nr_of_symbols = ps->nrOfSymbols;

    /* PUSCH PDU */
    AssertFatal(cur_harq->round < 4, "Indexing nr_rv_round_map[%d] is out of bounds\n", cur_harq->round);
    pusch_pdu->pusch_data.rv_index = nr_rv_round_map[cur_harq->round];
    pusch_pdu->pusch_data.harq_process_id = harq_id;
    pusch_pdu->pusch_data.new_data_indicator = cur_harq->ndi;
    pusch_pdu->pusch_data.tb_size = sched_pusch->tb_size;
    pusch_pdu->pusch_data.num_cb = 0; //CBG not supported

    LOG_D(NR_MAC,"PUSCH PDU : data_scrambling_identity %x, dmrs_scrambling_id %x\n",pusch_pdu->data_scrambling_id,pusch_pdu->ul_dmrs_scrambling_id);
    /* TRANSFORM PRECODING --------------------------------------------------------*/

    if (pusch_pdu->transformPrecoder == NR_PUSCH_Config__transformPrecoder_enabled){

      // U as specified in section 6.4.1.1.1.2 in 38.211, if sequence hopping and group hopping are disabled
      pusch_pdu->dfts_ofdm.low_papr_group_number = pusch_pdu->pusch_identity % 30;

      // V as specified in section 6.4.1.1.1.2 in 38.211 V = 0 if sequence hopping and group hopping are disabled
      if ((ps->NR_DMRS_UplinkConfig==NULL) || ((ps->NR_DMRS_UplinkConfig->transformPrecodingEnabled->sequenceGroupHopping == NULL) &&
					       (ps->NR_DMRS_UplinkConfig->transformPrecodingEnabled->sequenceHopping == NULL)))
        pusch_pdu->dfts_ofdm.low_papr_sequence_number = 0;
      else
        AssertFatal(1==0,"SequenceGroupHopping or sequenceHopping are NOT Supported\n");

      LOG_D(NR_MAC,"TRANSFORM PRECODING IS ENABLED. CDM groups: %d, U: %d MCS table: %d\n", pusch_pdu->num_dmrs_cdm_grps_no_data, pusch_pdu->dfts_ofdm.low_papr_group_number, ps->mcs_table);
    }

    /*-----------------------------------------------------------------------------*/

    /* PUSCH PTRS */
    if (ps->NR_DMRS_UplinkConfig && ps->NR_DMRS_UplinkConfig->phaseTrackingRS != NULL) {
      bool valid_ptrs_setup = false;
      pusch_pdu->pusch_ptrs.ptrs_ports_list   = (nfapi_nr_ptrs_ports_t *) malloc(2*sizeof(nfapi_nr_ptrs_ports_t));
      valid_ptrs_setup = set_ul_ptrs_values(ps->NR_DMRS_UplinkConfig->phaseTrackingRS->choice.setup,
                                            pusch_pdu->rb_size, pusch_pdu->mcs_index, pusch_pdu->mcs_table,
                                            &pusch_pdu->pusch_ptrs.ptrs_freq_density,&pusch_pdu->pusch_ptrs.ptrs_time_density,
                                            &pusch_pdu->pusch_ptrs.ptrs_ports_list->ptrs_re_offset,&pusch_pdu->pusch_ptrs.num_ptrs_ports,
                                            &pusch_pdu->pusch_ptrs.ul_ptrs_power, pusch_pdu->nr_of_symbols);
      if (valid_ptrs_setup==true) {
        pusch_pdu->pdu_bit_map |= PUSCH_PDU_BITMAP_PUSCH_PTRS; // enable PUSCH PTRS
      }
    }
    else{
      pusch_pdu->pdu_bit_map &= ~PUSCH_PDU_BITMAP_PUSCH_PTRS; // disable PUSCH PTRS
    }

    /* look up the PDCCH PDU for this BWP and CORESET. If it does not exist,
     * create it */
    const int bwpid = sched_ctrl->active_bwp ? sched_ctrl->active_bwp->bwp_Id : 0;
    NR_SearchSpace_t *ss = (sched_ctrl->active_bwp || ubwpd) ? sched_ctrl->search_space: RC.nrmac[module_id]->sched_ctrlCommon->search_space;
    NR_ControlResourceSet_t *coreset = (sched_ctrl->active_bwp || ubwpd) ? sched_ctrl->coreset: RC.nrmac[module_id]->sched_ctrlCommon->coreset;
    const int coresetid = coreset->controlResourceSetId;
    nfapi_nr_dl_tti_pdcch_pdu_rel15_t *pdcch_pdu = pdcch_pdu_coreset[coresetid];
    if (!pdcch_pdu) {
      nfapi_nr_ul_dci_request_pdus_t *ul_dci_request_pdu = &ul_dci_req->ul_dci_pdu_list[ul_dci_req->numPdus];
      memset(ul_dci_request_pdu, 0, sizeof(nfapi_nr_ul_dci_request_pdus_t));
      ul_dci_request_pdu->PDUType = NFAPI_NR_DL_TTI_PDCCH_PDU_TYPE;
      ul_dci_request_pdu->PDUSize = (uint8_t)(2+sizeof(nfapi_nr_dl_tti_pdcch_pdu));
      pdcch_pdu = &ul_dci_request_pdu->pdcch_pdu.pdcch_pdu_rel15;
      ul_dci_req->numPdus += 1;
      nr_configure_pdcch(pdcch_pdu, coreset, genericParameters, &sched_ctrl->sched_pdcch);
      pdcch_pdu_coreset[coresetid] = pdcch_pdu;
    }

    LOG_D(NR_MAC,"Configuring ULDCI/PDCCH in %d.%d at CCE %d, rnti %x\n", frame,slot,sched_ctrl->cce_index,rnti);

    /* Fill PDCCH DL DCI PDU */
    nfapi_nr_dl_dci_pdu_t *dci_pdu = &pdcch_pdu->dci_pdu[pdcch_pdu->numDlDci];
    pdcch_pdu->numDlDci++;
    dci_pdu->RNTI = rnti;
    if (coreset->pdcch_DMRS_ScramblingID &&
        ss->searchSpaceType->present == NR_SearchSpace__searchSpaceType_PR_ue_Specific) {
      dci_pdu->ScramblingId = *coreset->pdcch_DMRS_ScramblingID;
      dci_pdu->ScramblingRNTI = rnti;
    } else {
      dci_pdu->ScramblingId = *scc->physCellId;
      dci_pdu->ScramblingRNTI = 0;
    }
    dci_pdu->AggregationLevel = sched_ctrl->aggregation_level;
    dci_pdu->CceIndex = sched_ctrl->cce_index;
    dci_pdu->beta_PDCCH_1_0 = 0;
    dci_pdu->powerControlOffsetSS = 1;

    dci_pdu_rel15_t uldci_payload;
    memset(&uldci_payload, 0, sizeof(uldci_payload));
    int n_ubwp=1;
    if (cg->spCellConfig->spCellConfigDedicated->uplinkConfig->uplinkBWP_ToAddModList)
        n_ubwp = cg->spCellConfig->spCellConfigDedicated->uplinkConfig->uplinkBWP_ToAddModList->list.count;

    config_uldci(sched_ctrl->active_ubwp,
                 ubwpd,
                 scc,
                 pusch_pdu,
                 &uldci_payload,
                 ps->dci_format,
                 ps->time_domain_allocation,
                 UE_info->UE_sched_ctrl[UE_id].tpc0,
                 n_ubwp,
                 bwpid);
    fill_dci_pdu_rel15(scc,
                       cg,
                       dci_pdu,
                       &uldci_payload,
                       ps->dci_format,
                       rnti_types[0],
                       pusch_pdu->bwp_size,
                       bwpid);

    memset(sched_pusch, 0, sizeof(*sched_pusch));
  }
}<|MERGE_RESOLUTION|>--- conflicted
+++ resolved
@@ -1004,7 +1004,7 @@
   } else {
     NR_pusch_semi_static_t temp_ps;
     int dci_format = get_dci_format(sched_ctrl);
-    nr_set_pusch_semi_static(scc, sched_ctrl->active_ubwp,ubwpd, dci_format, tda, num_dmrs_cdm_grps_no_data, &temp_ps);
+    nr_set_pusch_semi_static(scc, sched_ctrl->active_ubwp,ubwpd, dci_format, tda, num_dmrs_cdm_grps_no_data, nrOfLayers, &temp_ps);
     /* the retransmission will use a different time domain allocation, check
      * that we have enough resources */
     while (rbStart < bwpSize &&
@@ -1014,12 +1014,6 @@
     while (rbStart + rbSize < bwpSize &&
            (rballoc_mask[rbStart + rbSize]&SL_to_bitmap(temp_ps.startSymbolIndex, temp_ps.nrOfSymbols)))
       rbSize++;
-<<<<<<< HEAD
-    NR_pusch_semi_static_t temp_ps;
-    int dci_format = get_dci_format(sched_ctrl);
-    nr_set_pusch_semi_static(scc, sched_ctrl->active_ubwp,ubwpd, dci_format, tda, num_dmrs_cdm_grps_no_data, nrOfLayers, &temp_ps);
-=======
->>>>>>> 35a66874
     uint32_t new_tbs;
     uint16_t new_rbSize;
     bool success = nr_find_nb_rb(retInfo->Qm,
@@ -1220,24 +1214,6 @@
       if (max_num_ue < 0)
         return;
 
-<<<<<<< HEAD
-      LOG_D(NR_MAC,"Looking for min_rb %d RBs, starting at %d num_dmrs_cdm_grps_no_data %d\n", min_rb, rbStart, ps->num_dmrs_cdm_grps_no_data);
-      while (rbStart < bwpSize && !rballoc_mask[rbStart]) rbStart++;
-      if (rbStart + min_rb >= bwpSize) {
-        LOG_W(NR_MAC, "cannot allocate continuous UL data for UE %d/RNTI %04x: no resources (rbStart %d, min_rb %d, bwpSize %d\n",
-              UE_id, UE_info->rnti[UE_id],rbStart,min_rb,bwpSize);
-        return;
-      }
-
-      sched_ctrl->cce_index = CCEIndex;
-      fill_pdcch_vrb_map(RC.nrmac[module_id],
-                         CC_id,
-                         &sched_ctrl->sched_pdcch,
-                         CCEIndex,
-                         sched_ctrl->aggregation_level);
-
-=======
->>>>>>> 35a66874
       /* Save PUSCH field */
       /* we want to avoid a lengthy deduction of DMRS and other parameters in
        * every TTI if we can save it, so check whether dci_format, TDA, or
@@ -1255,7 +1231,8 @@
         sched_ctrl->update_pusch_ps = false;
       }
 
-      LOG_D(NR_MAC,"Looking for min_rb %d RBs, starting at %d\n", min_rb, rbStart);
+      LOG_D(NR_MAC,"Looking for min_rb %d RBs, starting at %d num_dmrs_cdm_grps_no_data %d\n",
+            min_rb, rbStart, ps->num_dmrs_cdm_grps_no_data);
       while (rbStart < bwpSize &&
              !(rballoc_mask[rbStart]&SL_to_bitmap(ps->startSymbolIndex, ps->nrOfSymbols)))
         rbStart++;
