/*
 * Licensed to the OpenAirInterface (OAI) Software Alliance under one or more
 * contributor license agreements.  See the NOTICE file distributed with
 * this work for additional information regarding copyright ownership.
 * The OpenAirInterface Software Alliance licenses this file to You under
 * the OAI Public License, Version 1.1  (the "License"); you may not use this file
 * except in compliance with the License.
 * You may obtain a copy of the License at
 *
 *      http://www.openairinterface.org/?page_id=698
 *
 * Unless required by applicable law or agreed to in writing, software
 * distributed under the License is distributed on an "AS IS" BASIS,
 * WITHOUT WARRANTIES OR CONDITIONS OF ANY KIND, either express or implied.
 * See the License for the specific language governing permissions and
 * limitations under the License.
 *-------------------------------------------------------------------------------
 * For more information about the OpenAirInterface (OAI) Software Alliance:
 *      contact@openairinterface.org
 */

/*! \file gNB_scheduler_ulsch.c
 * \brief gNB procedures for the ULSCH transport channel
 * \author Navid Nikaein and Raymond Knopp, Guido Casati
 * \date 2019
 * \email: guido.casati@iis.fraunhofer.de
 * \version 1.0
 * @ingroup _mac
 */


#include "LAYER2/NR_MAC_gNB/mac_proto.h"
#include "executables/softmodem-common.h"
#include "common/utils/nr/nr_common.h"
#include "utils.h"
#include <openair2/UTIL/OPT/opt.h>

#include "LAYER2/NR_MAC_COMMON/nr_mac_extern.h"

//#define SRS_IND_DEBUG

const int get_ul_tda(const gNB_MAC_INST *nrmac, const NR_ServingCellConfigCommon_t *scc, int slot) {

  /* there is a mixed slot only when in TDD */
  const NR_TDD_UL_DL_Pattern_t *tdd = scc->tdd_UL_DL_ConfigurationCommon ? &scc->tdd_UL_DL_ConfigurationCommon->pattern1 : NULL;
  AssertFatal(tdd || nrmac->common_channels->frame_type == FDD, "Dynamic TDD not handled yet\n");

  if (tdd && tdd->nrofUplinkSymbols > 1) { // if there is uplink symbols in mixed slot
    const int nr_slots_period = tdd->nrofDownlinkSlots + tdd->nrofUplinkSlots + 1;
    if ((slot%nr_slots_period) == tdd->nrofDownlinkSlots)
      return 1;
  }
  return 0; // if FDD or not mixed slot in TDD, for now use default TDA (TODO handle CSI-RS slots)
}

int compute_bw_factor(int mu, int rb) {
  // 38.213 7.1.1
  return (10 * log10(rb << mu));
}

int compute_delta_tf(int tbs_bits,
                     int rb,
                     int n_layers,
                     int n_symbols,
                     int n_dmrs,
                     long *deltaMCS) {

  // 38.213 7.1.1
  // if the PUSCH transmission is over more than one layer delta_tf = 0
  if(deltaMCS == NULL || n_layers>1)
    return 0;
  else
    AssertFatal(1==0,"Compute DeltaTF not yet fully supported\n");

  const int n_re = (NR_NB_SC_PER_RB * n_symbols - n_dmrs) * rb;
  const int BPRE = tbs_bits/n_re;  //TODO change for PUSCH with CSI
  const float f = pow(2, (float) BPRE * 1.25);
  const float beta = 1.0f; //TODO change for PUSCH with CSI
  return(10 * log10((f - 1) * beta));
}

//  For both UL-SCH except:
//   - UL-SCH: fixed-size MAC CE(known by LCID)
//   - UL-SCH: padding
//   - UL-SCH: MSG3 48-bits
//  |0|1|2|3|4|5|6|7|  bit-wise
//  |R|F|   LCID    |
//  |       L       |
//  |0|1|2|3|4|5|6|7|  bit-wise
//  |R|F|   LCID    |
//  |       L       |
//  |       L       |
//
//  For:
//   - UL-SCH: fixed-size MAC CE(known by LCID)
//   - UL-SCH: padding, for single/multiple 1-oct padding CE(s)
//   - UL-SCH: MSG3 48-bits
//  |0|1|2|3|4|5|6|7|  bit-wise
//  |R|R|   LCID    |
//
//  LCID: The Logical Channel ID field identifies the logical channel instance of the corresponding MAC SDU or the type of the corresponding MAC CE or padding as described in Tables 6.2.1-1 and 6.2.1-2 for the DL-SCH and UL-SCH respectively. There is one LCID field per MAC subheader. The LCID field size is 6 bits;
//  L: The Length field indicates the length of the corresponding MAC SDU or variable-sized MAC CE in bytes. There is one L field per MAC subheader except for subheaders corresponding to fixed-sized MAC CEs and padding. The size of the L field is indicated by the F field;
//  F: length of L is 0:8 or 1:16 bits wide
//  R: Reserved bit, set to zero.

int nr_process_mac_pdu(instance_t module_idP,
                       NR_UE_info_t* UE,
                       uint8_t CC_id,
                       frame_t frameP,
                       sub_frame_t slot,
                       uint8_t *pduP,
                       int pdu_len,
                       const int8_t harq_pid)
{

  uint8_t done = 0;

  int sdus = 0;
  NR_UE_UL_BWP_t *ul_bwp = &UE->current_UL_BWP;
  NR_UE_sched_ctrl_t *sched_ctrl = &UE->UE_sched_ctrl;

  if (pduP[0] != UL_SCH_LCID_PADDING)
    trace_NRpdu(DIRECTION_UPLINK, pduP, pdu_len, WS_C_RNTI, UE->rnti, frameP, 0, 0, 0);

#ifdef ENABLE_MAC_PAYLOAD_DEBUG
  LOG_I(NR_MAC, "In %s: dumping MAC PDU in %d.%d:\n", __func__, frameP, slot);
  log_dump(NR_MAC, pduP, pdu_len, LOG_DUMP_CHAR, "\n");
#endif

  while (!done && pdu_len > 0){
    uint16_t mac_len=0;
    uint16_t mac_subheader_len=sizeof(NR_MAC_SUBHEADER_FIXED);
    uint8_t rx_lcid = ((NR_MAC_SUBHEADER_FIXED *)pduP)->LCID;

    LOG_D(NR_MAC, "In %s: received UL-SCH sub-PDU with LCID 0x%x in %d.%d (remaining PDU length %d)\n", __func__, rx_lcid, frameP, slot, pdu_len);

    unsigned char *ce_ptr;
    int n_Lcg = 0;

    switch(rx_lcid){
      //  MAC CE
      /*#ifdef DEBUG_HEADER_PARSING
         LOG_D(NR_MAC, "[UE] LCID %d, PDU length %d\n", ((NR_MAC_SUBHEADER_FIXED *)pduP)->LCID, pdu_len);
      #endif*/
      case UL_SCH_LCID_RECOMMENDED_BITRATE_QUERY:
        // 38.321 Ch6.1.3.20
        mac_len = 2;
        break;
      case UL_SCH_LCID_CONFIGURED_GRANT_CONFIRMATION:
        // 38.321 Ch6.1.3.7
        break;
      case UL_SCH_LCID_S_BSR:
      case UL_SCH_LCID_S_TRUNCATED_BSR:
        //38.321 section 6.1.3.1
        //fixed length
        mac_len =1;
        /* Extract short BSR value */
        ce_ptr = &pduP[mac_subheader_len];
        NR_BSR_SHORT *bsr_s = (NR_BSR_SHORT *) ce_ptr;
        sched_ctrl->estimated_ul_buffer = 0;
        sched_ctrl->estimated_ul_buffer = NR_SHORT_BSR_TABLE[bsr_s->Buffer_size];
        LOG_D(NR_MAC,
              "SHORT BSR at %4d.%2d, LCG ID %d, BS Index %d, BS value < %d, est buf %d\n",
              frameP,
              slot,
              bsr_s->LcgID,
              bsr_s->Buffer_size,
              NR_SHORT_BSR_TABLE[bsr_s->Buffer_size],
              sched_ctrl->estimated_ul_buffer);
        break;
      case UL_SCH_LCID_L_BSR:
      case UL_SCH_LCID_L_TRUNCATED_BSR:
        //38.321 section 6.1.3.1
        //variable length
        /* Several checks have been added to this function to
           ensure that the casting of the pduP is possible. There seems
           to be a partial PDU at the end of this buffer, so here
           we gracefully ignore that by returning 0. See:
           https://gitlab.eurecom.fr/oai/openairinterface5g/-/issues/534 */
	if (!get_mac_len(pduP, pdu_len, &mac_len, &mac_subheader_len))
          return 0;
        /* Extract long BSR value */
        ce_ptr = &pduP[mac_subheader_len];
        NR_BSR_LONG *bsr_l = (NR_BSR_LONG *) ce_ptr;
        sched_ctrl->estimated_ul_buffer = 0;

        n_Lcg = bsr_l->LcgID7 + bsr_l->LcgID6 + bsr_l->LcgID5 + bsr_l->LcgID4 +
                bsr_l->LcgID3 + bsr_l->LcgID2 + bsr_l->LcgID1 + bsr_l->LcgID0;

        LOG_D(NR_MAC, "LONG BSR, LCG ID(7-0) %d/%d/%d/%d/%d/%d/%d/%d\n",
              bsr_l->LcgID7, bsr_l->LcgID6, bsr_l->LcgID5, bsr_l->LcgID4,
              bsr_l->LcgID3, bsr_l->LcgID2, bsr_l->LcgID1, bsr_l->LcgID0);

        for (int n = 0; n < n_Lcg; n++){
          LOG_D(NR_MAC, "LONG BSR, %d/%d (n/n_Lcg), BS Index %d, BS value < %d",
                n, n_Lcg, pduP[mac_subheader_len + 1 + n],
                NR_LONG_BSR_TABLE[pduP[mac_subheader_len + 1 + n]]);
          sched_ctrl->estimated_ul_buffer += NR_LONG_BSR_TABLE[pduP[mac_subheader_len + 1 + n]];
          LOG_D(NR_MAC,
                "LONG BSR at %4d.%2d, %d/%d (n/n_Lcg), BS Index %d, BS value < %d, total %d\n",
                frameP,
                slot,
                n,
                n_Lcg,
                pduP[mac_subheader_len + 1 + n],
                NR_LONG_BSR_TABLE[pduP[mac_subheader_len + 1 + n]],
                sched_ctrl->estimated_ul_buffer);
        }

        break;

      case UL_SCH_LCID_C_RNTI:

        for (int i = 0; i < NR_NB_RA_PROC_MAX; i++) {
          NR_RA_t *ra = &RC.nrmac[module_idP]->common_channels[CC_id].ra[i];
          if (ra->state >= WAIT_Msg3 && ra->rnti == UE->rnti) {
            ra->crnti = ((pduP[1]&0xFF)<<8)|(pduP[2]&0xFF);
            ra->msg3_dcch_dtch = true;
            LOG_I(NR_MAC, "Received UL_SCH_LCID_C_RNTI with C-RNTI 0x%04x\n", ra->crnti);
            break;
          }
        }

        //38.321 section 6.1.3.2
        //fixed length
        mac_len = 2;
        /* Extract CRNTI value */
        break;

      case UL_SCH_LCID_SINGLE_ENTRY_PHR:
        AssertFatal(harq_pid>-1,"Invalid HARQ PID %d\n",harq_pid);
        NR_sched_pusch_t *sched_pusch = &sched_ctrl->ul_harq_processes[harq_pid].sched_pusch;;
        //38.321 section 6.1.3.8
        //fixed length
        mac_len = 2;
        /* Extract SINGLE ENTRY PHR elements for PHR calculation */
        ce_ptr = &pduP[mac_subheader_len];
        NR_SINGLE_ENTRY_PHR_MAC_CE *phr = (NR_SINGLE_ENTRY_PHR_MAC_CE *) ce_ptr;
        /* Save the phr info */
        int PH;
        const int PCMAX = phr->PCMAX;
        /* 38.133 Table10.1.17.1-1 */
        if (phr->PH < 55)
          PH = phr->PH - 32;
        else
          PH = phr->PH - 32 + (phr->PH - 54);
        // in sched_ctrl we set normalized PH wrt MCS and PRBs
        long *deltaMCS = ul_bwp->pusch_Config ? ul_bwp->pusch_Config->pusch_PowerControl->deltaMCS : NULL;
        sched_ctrl->ph = PH +
                         compute_bw_factor(sched_pusch->mu, sched_pusch->rbSize) +
                         compute_delta_tf(sched_pusch->tb_size<<3,
                                          sched_pusch->rbSize,
                                          0, //n_layers
                                          0, //n_symbols
                                          0, //n_dmrs
                                          deltaMCS);
        /* 38.133 Table10.1.18.1-1 */
        sched_ctrl->pcmax = PCMAX - 29;
        LOG_D(NR_MAC, "SINGLE ENTRY PHR R1 %d PH %d (%d dB) R2 %d PCMAX %d (%d dBm)\n",
              phr->R1, PH, sched_ctrl->ph, phr->R2, PCMAX, sched_ctrl->pcmax);
        break;

      case UL_SCH_LCID_MULTI_ENTRY_PHR_1_OCT:
        //38.321 section 6.1.3.9
        //  varialbe length
        if (!get_mac_len(pduP, pdu_len, &mac_len, &mac_subheader_len))
          return 0;
        /* Extract MULTI ENTRY PHR elements from single octet bitmap for PHR calculation */
        break;

      case UL_SCH_LCID_MULTI_ENTRY_PHR_4_OCT:
        //38.321 section 6.1.3.9
        //  varialbe length
        if (!get_mac_len(pduP, pdu_len, &mac_len, &mac_subheader_len))
          return 0;
        /* Extract MULTI ENTRY PHR elements from four octets bitmap for PHR calculation */
        break;

      case UL_SCH_LCID_PADDING:
        done = 1;
        //  end of MAC PDU, can ignore the rest.
        break;

      case UL_SCH_LCID_SRB1:
      case UL_SCH_LCID_SRB2:
        if (!get_mac_len(pduP, pdu_len, &mac_len, &mac_subheader_len))
          return 0;

        rnti_t crnti = UE->rnti;
        NR_UE_info_t* UE_idx = UE;
        for (int i = 0; i < NR_NB_RA_PROC_MAX; i++) {
          NR_RA_t *ra = &RC.nrmac[module_idP]->common_channels[CC_id].ra[i];
          if (ra->state >= WAIT_Msg3 && ra->rnti == UE->rnti) {
            uint8_t *next_subpduP = pduP + mac_subheader_len + mac_len;
            if ((pduP[mac_subheader_len+mac_len] & 0x3F) == UL_SCH_LCID_C_RNTI) {
              crnti = ((next_subpduP[1]&0xFF)<<8)|(next_subpduP[2]&0xFF);
              LOG_W(NR_MAC, " UL_SCH_LCID_SRB for rnti %04x\n", crnti);
              UE_idx = find_nr_UE(&RC.nrmac[module_idP]->UE_info, crnti);
              break;
            }
          }
        }

        if (UE_idx->CellGroup) {
          LOG_D(NR_MAC, "Frame %d : ULSCH -> UL-DCCH %d (gNB %ld, %d bytes), rnti: 0x%04x \n", frameP, rx_lcid, module_idP, mac_len, crnti);
          mac_rlc_data_ind(module_idP,
                           crnti,
                           module_idP,
                           frameP,
                           ENB_FLAG_YES,
                           MBMS_FLAG_NO,
                           rx_lcid,
                           (char *) (pduP + mac_subheader_len),
                           mac_len,
                           1,
                           NULL);
        } else {
          AssertFatal(1==0,"[UE %04x] Frame/Slot %d.%d : Received LCID %d which is not configured, dropping packet\n",UE->rnti,frameP,slot,rx_lcid);
        }
        break;

      case UL_SCH_LCID_CCCH:
      case UL_SCH_LCID_CCCH1:
        // fixed length
        mac_subheader_len = 1;

        if ( rx_lcid == UL_SCH_LCID_CCCH1 ) {
          // RRCResumeRequest1 message includes the full I-RNTI and has a size of 8 bytes
          mac_len = 8;

          // Check if it is a valid CCCH1 message, we get all 00's messages very often
          int i = 0;
          for(i=0; i<(mac_subheader_len+mac_len); i++) {
            if(pduP[i] != 0) {
              break;
            }
          }
          if (i == (mac_subheader_len+mac_len)) {
            LOG_D(NR_MAC, "%s() Invalid CCCH1 message!, pdu_len: %d\n", __func__, pdu_len);
            done = 1;
            break;
          }
        } else {
          // fixed length of 6 bytes
          mac_len = 6;
        }

        send_initial_ul_rrc_message(module_idP,
                                    CC_id,
                                    UE,
                                    CCCH,
                                    pduP + mac_subheader_len,
                                    mac_len);
        break;

      case UL_SCH_LCID_DTCH ... (UL_SCH_LCID_DTCH + 28):
        //  check if LCID is valid at current time.
        if (!get_mac_len(pduP, pdu_len, &mac_len, &mac_subheader_len))
          return 0;

        LOG_D(NR_MAC, "[UE %04x] %d.%d : ULSCH -> UL-%s %d (gNB %ld, %d bytes)\n",
              UE->rnti,
              frameP,
              slot,
              rx_lcid<4?"DCCH":"DTCH",
              rx_lcid,
              module_idP,
              mac_len);
        UE->mac_stats.ul.lc_bytes[rx_lcid] += mac_len;

        mac_rlc_data_ind(module_idP,
                         UE->rnti,
                         module_idP,
                         frameP,
                         ENB_FLAG_YES,
                         MBMS_FLAG_NO,
                         rx_lcid,
                         (char *)(pduP + mac_subheader_len),
                         mac_len,
                         1,
                         NULL);

        sdus += 1;
        /* Updated estimated buffer when receiving data */
        if (sched_ctrl->estimated_ul_buffer >= mac_len)
          sched_ctrl->estimated_ul_buffer -= mac_len;
        else
          sched_ctrl->estimated_ul_buffer = 0;
        break;

      default:
        LOG_E(NR_MAC, "Received unknown MAC header (LCID = 0x%02x)\n", rx_lcid);
        return -1;
        break;
      }

#ifdef ENABLE_MAC_PAYLOAD_DEBUG
      if (rx_lcid < 45 || rx_lcid == 52 || rx_lcid == 63) {
        LOG_I(NR_MAC, "In %s: dumping UL MAC SDU sub-header with length %d (LCID = 0x%02x):\n", __func__, mac_subheader_len, rx_lcid);
        log_dump(NR_MAC, pduP, mac_subheader_len, LOG_DUMP_CHAR, "\n");
        LOG_I(NR_MAC, "In %s: dumping UL MAC SDU with length %d (LCID = 0x%02x):\n", __func__, mac_len, rx_lcid);
        log_dump(NR_MAC, pduP + mac_subheader_len, mac_len, LOG_DUMP_CHAR, "\n");
      } else {
        LOG_I(NR_MAC, "In %s: dumping UL MAC CE with length %d (LCID = 0x%02x):\n", __func__, mac_len, rx_lcid);
        log_dump(NR_MAC, pduP + mac_subheader_len + mac_len, mac_len, LOG_DUMP_CHAR, "\n");
      }
#endif

      pduP += ( mac_subheader_len + mac_len );
      pdu_len -= ( mac_subheader_len + mac_len );

      if (pdu_len < 0) {
        LOG_E(NR_MAC, "In %s: residual UL MAC PDU in %d.%d with length < 0!, pdu_len %d \n", __func__, frameP, slot, pdu_len);
        LOG_E(NR_MAC, "MAC PDU ");
        for (int i = 0; i < 20; i++) // Only printf 1st - 20nd bytes
          printf("%02x ", pduP[i]);
        printf("\n");
        return 0;
      }
  }

  UE->mac_stats.ul.num_mac_sdu += sdus;

  return 0;
}

void abort_nr_ul_harq(NR_UE_info_t *UE, int8_t harq_pid)
{
  NR_UE_sched_ctrl_t *sched_ctrl = &UE->UE_sched_ctrl;
  NR_UE_ul_harq_t *harq = &sched_ctrl->ul_harq_processes[harq_pid];

  harq->ndi ^= 1;
  harq->round = 0;
  UE->mac_stats.ul.errors++;
  add_tail_nr_list(&sched_ctrl->available_ul_harq, harq_pid);

  /* the transmission failed: the UE won't send the data we expected initially,
   * so retrieve to correctly schedule after next BSR */
  sched_ctrl->sched_ul_bytes -= harq->sched_pusch.tb_size;
  if (sched_ctrl->sched_ul_bytes < 0)
    sched_ctrl->sched_ul_bytes = 0;
}

void handle_nr_ul_harq(const int CC_idP,
                       module_id_t mod_id,
                       frame_t frame,
                       sub_frame_t slot,
                       const nfapi_nr_crc_t *crc_pdu)
{
  NR_UE_info_t* UE = find_nr_UE(&RC.nrmac[mod_id]->UE_info, crc_pdu->rnti);
  if (!UE) {
    LOG_W(NR_MAC, "handle harq for rnti %04x, in RA process\n", crc_pdu->rnti);
    for (int i = 0; i < NR_NB_RA_PROC_MAX; ++i) {
      NR_RA_t *ra = &RC.nrmac[mod_id]->common_channels[CC_idP].ra[i];
      if (ra->state >= WAIT_Msg3 &&
          ra->rnti == crc_pdu->rnti)
        return;
    }
    LOG_E(NR_MAC, "%s(): unknown RNTI 0x%04x in PUSCH\n", __func__, crc_pdu->rnti);
    return;
  }
  NR_UE_sched_ctrl_t *sched_ctrl = &UE->UE_sched_ctrl;
  int8_t harq_pid = sched_ctrl->feedback_ul_harq.head;
  LOG_D(NR_MAC, "Comparing crc_pdu->harq_id vs feedback harq_pid = %d %d\n",crc_pdu->harq_id, harq_pid);
  while (crc_pdu->harq_id != harq_pid || harq_pid < 0) {
    LOG_W(NR_MAC,
          "Unexpected ULSCH HARQ PID %d (have %d) for RNTI 0x%04x (ignore this warning for RA)\n",
          crc_pdu->harq_id,
          harq_pid,
          crc_pdu->rnti);
    if (harq_pid < 0)
      return;

    remove_front_nr_list(&sched_ctrl->feedback_ul_harq);
    sched_ctrl->ul_harq_processes[harq_pid].is_waiting = false;

    if(sched_ctrl->ul_harq_processes[harq_pid].round >= RC.nrmac[mod_id]->ul_bler.harq_round_max - 1) {
      abort_nr_ul_harq(UE, harq_pid);
    } else {
      sched_ctrl->ul_harq_processes[harq_pid].round++;
      add_tail_nr_list(&sched_ctrl->retrans_ul_harq, harq_pid);
    }
    harq_pid = sched_ctrl->feedback_ul_harq.head;
  }
  remove_front_nr_list(&sched_ctrl->feedback_ul_harq);
  NR_UE_ul_harq_t *harq = &sched_ctrl->ul_harq_processes[harq_pid];
  DevAssert(harq->is_waiting);
  harq->feedback_slot = -1;
  harq->is_waiting = false;
  if (!crc_pdu->tb_crc_status) {
    harq->ndi ^= 1;
    harq->round = 0;
    LOG_D(NR_MAC,
          "Ulharq id %d crc passed for RNTI %04x\n",
          harq_pid,
          crc_pdu->rnti);
    add_tail_nr_list(&sched_ctrl->available_ul_harq, harq_pid);
  } else if (harq->round >= RC.nrmac[mod_id]->ul_bler.harq_round_max  - 1) {
    abort_nr_ul_harq(UE, harq_pid);
    LOG_D(NR_MAC,
          "RNTI %04x: Ulharq id %d crc failed in all rounds\n",
          crc_pdu->rnti,
          harq_pid);
  } else {
    harq->round++;
    LOG_D(NR_MAC,
          "Ulharq id %d crc failed for RNTI %04x\n",
          harq_pid,
          crc_pdu->rnti);
    add_tail_nr_list(&sched_ctrl->retrans_ul_harq, harq_pid);
  }
}

/*
* When data are received on PHY and transmitted to MAC
*/
void nr_rx_sdu(const module_id_t gnb_mod_idP,
               const int CC_idP,
               const frame_t frameP,
               const sub_frame_t slotP,
               const rnti_t rntiP,
               uint8_t *sduP,
               const uint16_t sdu_lenP,
               const uint16_t timing_advance,
               const uint8_t ul_cqi,
               const uint16_t rssi){

  gNB_MAC_INST *gNB_mac = RC.nrmac[gnb_mod_idP];

  const int current_rnti = rntiP;
  LOG_D(NR_MAC, "rx_sdu for rnti %04x\n", current_rnti);
  const int target_snrx10 = gNB_mac->pusch_target_snrx10;
  const int pusch_failure_thres = gNB_mac->pusch_failure_thres;
  
  NR_UE_info_t* UE = find_nr_UE(&gNB_mac->UE_info, current_rnti);
  if (UE) {
    NR_UE_sched_ctrl_t *UE_scheduling_control = &UE->UE_sched_ctrl;
    const int8_t harq_pid = UE_scheduling_control->feedback_ul_harq.head;

    if (sduP)
      T(T_GNB_MAC_UL_PDU_WITH_DATA, T_INT(gnb_mod_idP), T_INT(CC_idP),
        T_INT(rntiP), T_INT(frameP), T_INT(slotP), T_INT(harq_pid),
        T_BUFFER(sduP, sdu_lenP));

    UE->mac_stats.ul.total_bytes += sdu_lenP;
    LOG_D(NR_MAC, "[gNB %d][PUSCH %d] CC_id %d %d.%d Received ULSCH sdu from PHY (rnti %04x) ul_cqi %d TA %d sduP %p, rssi %d\n",
          gnb_mod_idP,
          harq_pid,
          CC_idP,
          frameP,
          slotP,
          current_rnti,
          ul_cqi,
          timing_advance,
          sduP,
          rssi);

    // if not missed detection (10dB threshold for now)
    if (rssi>0) {
      UE_scheduling_control->tpc0 = nr_get_tpc(target_snrx10,ul_cqi,30);
      if (timing_advance != 0xffff)
        UE_scheduling_control->ta_update = timing_advance;
      UE_scheduling_control->raw_rssi = rssi;
      UE_scheduling_control->pusch_snrx10 = ul_cqi * 5 - 640;

      LOG_D(NR_MAC, "[UE %04x] PUSCH TPC %d and TA %d\n",UE->rnti,UE_scheduling_control->tpc0,UE_scheduling_control->ta_update);
    }
    else{
      LOG_D(NR_MAC,"[UE %04x] Detected DTX : increasing UE TX power\n",UE->rnti);
      UE_scheduling_control->tpc0 = 1;
    }

#if defined(ENABLE_MAC_PAYLOAD_DEBUG)

    LOG_I(NR_MAC, "Printing received UL MAC payload at gNB side: %d \n");
    for (int i = 0; i < sdu_lenP ; i++) {
      //harq_process_ul_ue->a[i] = (unsigned char) rand();
      //printf("a[%d]=0x%02x\n",i,harq_process_ul_ue->a[i]);
      printf("%02x ",(unsigned char)sduP[i]);
    }
    printf("\n");

#endif

    if (sduP != NULL){
      LOG_D(NR_MAC, "Received PDU at MAC gNB \n");

      UE->UE_sched_ctrl.pusch_consecutive_dtx_cnt = 0;
      const uint32_t tb_size = UE_scheduling_control->ul_harq_processes[harq_pid].sched_pusch.tb_size;
      UE_scheduling_control->sched_ul_bytes -= tb_size;
      if (UE_scheduling_control->sched_ul_bytes < 0)
        UE_scheduling_control->sched_ul_bytes = 0;

      nr_process_mac_pdu(gnb_mod_idP, UE, CC_idP, frameP, slotP, sduP, sdu_lenP, harq_pid);
    }
    else {
      NR_UE_ul_harq_t *cur_harq = &UE_scheduling_control->ul_harq_processes[harq_pid];
      /* reduce sched_ul_bytes when cur_harq->round == 3 */
      if (cur_harq->round == 3){
        const uint32_t tb_size = UE_scheduling_control->ul_harq_processes[harq_pid].sched_pusch.tb_size;
        UE_scheduling_control->sched_ul_bytes -= tb_size;
        if (UE_scheduling_control->sched_ul_bytes < 0)
          UE_scheduling_control->sched_ul_bytes = 0;
      }
      if (ul_cqi <= 128) {
        UE->UE_sched_ctrl.pusch_consecutive_dtx_cnt++;
        UE->mac_stats.ulsch_DTX++;
      }

      if (!get_softmodem_params()->phy_test && UE->UE_sched_ctrl.pusch_consecutive_dtx_cnt >= pusch_failure_thres) {
         LOG_W(NR_MAC,"Detected UL Failure on PUSCH after %d PUSCH DTX, stopping scheduling\n",
               UE->UE_sched_ctrl.pusch_consecutive_dtx_cnt);
         UE->UE_sched_ctrl.ul_failure = 1;

         nr_mac_gNB_rrc_ul_failure(gnb_mod_idP,CC_idP,frameP,slotP,rntiP);
      }
    }
  } else if(sduP) {

    bool no_sig = true;
    for (int k = 0; k < sdu_lenP; k++) {
      if(sduP[k]!=0) {
        no_sig = false;
        break;
      }
    }

    if(no_sig) {
      LOG_W(NR_MAC, "No signal\n");
    }

    T(T_GNB_MAC_UL_PDU_WITH_DATA, T_INT(gnb_mod_idP), T_INT(CC_idP),
      T_INT(rntiP), T_INT(frameP), T_INT(slotP), T_INT(-1) /* harq_pid */,
      T_BUFFER(sduP, sdu_lenP));
    
    /* we don't know this UE (yet). Check whether there is a ongoing RA (Msg 3)
     * and check the corresponding UE's RNTI match, in which case we activate
     * it. */
    for (int i = 0; i < NR_NB_RA_PROC_MAX; ++i) {
      NR_RA_t *ra = &gNB_mac->common_channels[CC_idP].ra[i];
      if (ra->state != WAIT_Msg3)
        continue;
      
      if(no_sig) {
        LOG_D(NR_MAC, "Random Access %i failed at state %i (no signal)\n", i, ra->state);
        nr_mac_remove_ra_rnti(gnb_mod_idP, ra->rnti);
        nr_clear_ra_proc(gnb_mod_idP, CC_idP, frameP, ra);
      } else {

        // random access pusch with TC-RNTI
        if (ra->rnti != current_rnti) {
          LOG_D(NR_MAC,
                "expected TC_RNTI %04x to match current RNTI %04x\n",
                ra->rnti,
                current_rnti);

          if( (frameP==ra->Msg3_frame) && (slotP==ra->Msg3_slot) ) {
            LOG_D(NR_MAC, "Random Access %i failed at state %i (TC_RNTI %04x RNTI %04x)\n", i, ra->state,ra->rnti,current_rnti);
            nr_mac_remove_ra_rnti(gnb_mod_idP, ra->rnti);
            nr_clear_ra_proc(gnb_mod_idP, CC_idP, frameP, ra);
          }

          continue;
        }


	NR_UE_info_t* UE = add_new_nr_ue(gNB_mac, ra->rnti, ra->CellGroup);
        if (!UE) {
          LOG_W(NR_MAC, "Random Access %i discarded at state %i (TC_RNTI %04x RNTI %04x): max number of users achieved!\n", i, ra->state,ra->rnti,current_rnti);

          nr_mac_remove_ra_rnti(gnb_mod_idP, ra->rnti);
          nr_clear_ra_proc(gnb_mod_idP, CC_idP, frameP, ra);
          return;
        }

        UE->UE_beam_index = ra->beam_id;

        // re-initialize ta update variables after RA procedure completion
        UE->UE_sched_ctrl.ta_frame = frameP;

        LOG_D(NR_MAC,
              "reset RA state information for RA-RNTI 0x%04x/index %d\n",
              ra->rnti,
              i);

        LOG_I(NR_MAC,
              "[gNB %d][RAPROC] PUSCH with TC_RNTI 0x%04x received correctly, "
              "adding UE MAC Context RNTI 0x%04x\n",
              gnb_mod_idP,
              current_rnti,
              ra->rnti);

        NR_UE_sched_ctrl_t *UE_scheduling_control = &UE->UE_sched_ctrl;

        UE_scheduling_control->tpc0 = nr_get_tpc(target_snrx10,ul_cqi,30);
        if (timing_advance != 0xffff)
          UE_scheduling_control->ta_update = timing_advance;
        UE_scheduling_control->raw_rssi = rssi;
        UE_scheduling_control->pusch_snrx10 = ul_cqi * 5 - 640;
        LOG_D(NR_MAC, "[UE %04x] PUSCH TPC %d and TA %d\n",UE->rnti,UE_scheduling_control->tpc0,UE_scheduling_control->ta_update);
        if(ra->cfra) {

          LOG_A(NR_MAC, "(rnti 0x%04x) CFRA procedure succeeded!\n", ra->rnti);
          UE->ra_timer = 0;
          nr_mac_remove_ra_rnti(gnb_mod_idP, ra->rnti);
          nr_clear_ra_proc(gnb_mod_idP, CC_idP, frameP, ra);
          process_CellGroup(ra->CellGroup, UE_scheduling_control);

        } else {

          LOG_A(NR_MAC,"[RAPROC] RA-Msg3 received (sdu_lenP %d)\n",sdu_lenP);
          LOG_D(NR_MAC,"[RAPROC] Received Msg3:\n");
          for (int k = 0; k < sdu_lenP; k++) {
            LOG_D(NR_MAC,"(%i): 0x%x\n",k,sduP[k]);
          }

          // UE Contention Resolution Identity
          // Store the first 48 bits belonging to the uplink CCCH SDU within Msg3 to fill in Msg4
          // First byte corresponds to R/LCID MAC sub-header
          memcpy(ra->cont_res_id, &sduP[1], sizeof(uint8_t) * 6);
          // harq_pid set a non valid value because it is not used in this call
          // the function is only called to decode the contention resolution sub-header
          if (nr_process_mac_pdu(gnb_mod_idP, UE, CC_idP, frameP, slotP, sduP, sdu_lenP, -1) == 0) {
            ra->state = Msg4;
            ra->Msg4_frame = (frameP + 2) % 1024;
            ra->Msg4_slot = 1;
            
            if (ra->msg3_dcch_dtch) {
              // Check if the UE identified by C-RNTI still exists at the gNB
              NR_UE_info_t * UE_C = find_nr_UE(&gNB_mac->UE_info, ra->crnti);
              if (!UE_C) {
                // The UE identified by C-RNTI no longer exists at the gNB
                // Let's abort the current RA, so the UE will trigger a new RA later but using RRCSetupRequest instead. A better solution may be implemented
                mac_remove_nr_ue(gNB_mac, ra->rnti);
                nr_clear_ra_proc(gnb_mod_idP, CC_idP, frameP, ra);
                return;
              } else {
                // The UE identified by C-RNTI still exists at the gNB
                // Reset uplink failure flags/counters/timers at RRC
                nr_mac_gNB_rrc_ul_failure_reset(gnb_mod_idP, frameP, slotP, ra->crnti);

                // Reset HARQ processes
                reset_dl_harq_list(&UE_C->UE_sched_ctrl);
                reset_ul_harq_list(&UE_C->UE_sched_ctrl);
              }
            }
            LOG_I(NR_MAC, "Scheduling RA-Msg4 for TC_RNTI 0x%04x (state %d, frame %d, slot %d)\n",
                  (ra->msg3_dcch_dtch?ra->crnti:ra->rnti), ra->state, ra->Msg4_frame, ra->Msg4_slot);
          }
          else {
             nr_mac_remove_ra_rnti(gnb_mod_idP, ra->rnti);
             nr_clear_ra_proc(gnb_mod_idP, CC_idP, frameP, ra);
          }
        }
        return;
      }
    }
  } else {
    for (int i = 0; i < NR_NB_RA_PROC_MAX; ++i) {
      NR_RA_t *ra = &gNB_mac->common_channels[CC_idP].ra[i];
      if (ra->state != WAIT_Msg3)
        continue;

      if( (frameP!=ra->Msg3_frame) || (slotP!=ra->Msg3_slot))
        continue;

      // for CFRA (NSA) do not schedule retransmission of msg3
      if (ra->cfra) {
        LOG_D(NR_MAC, "Random Access %i failed at state %i (NSA msg3 reception failed)\n", i, ra->state);
        nr_mac_remove_ra_rnti(gnb_mod_idP, ra->rnti);
        nr_clear_ra_proc(gnb_mod_idP, CC_idP, frameP, ra);
        return;
      }

      if (ra->msg3_round >= gNB_mac->ul_bler.harq_round_max - 1) {
        LOG_W(NR_MAC, "Random Access %i failed at state %i (Reached msg3 max harq rounds)\n", i, ra->state);
        nr_mac_remove_ra_rnti(gnb_mod_idP, ra->rnti);
        nr_clear_ra_proc(gnb_mod_idP, CC_idP, frameP, ra);
        return;
      }

      LOG_D(NR_MAC, "Random Access %i Msg3 CRC did not pass)\n", i);

      ra->msg3_round++;
      ra->state = Msg3_retransmission;
    }
  }
}

uint32_t calc_power_complex(const int16_t *x, const int16_t *y, const uint32_t size) {

  // Real part value
  int64_t sum_x = 0;
  int64_t sum_x2 = 0;
  for(int k = 0; k<size; k++) {
    sum_x = sum_x + x[k];
    sum_x2 = sum_x2 + x[k]*x[k];
  }
  uint32_t power_re = sum_x2/size - (sum_x/size)*(sum_x/size);

  // Imaginary part power
  int64_t sum_y = 0;
  int64_t sum_y2 = 0;
  for(int k = 0; k<size; k++) {
    sum_y = sum_y + y[k];
    sum_y2 = sum_y2 + y[k]*y[k];
  }
  uint32_t power_im = sum_y2/size - (sum_y/size)*(sum_y/size);

  return power_re+power_im;
}

c16_t nr_h_times_w(c16_t h, char w) {
  c16_t output;
    switch (w) {
      case '0': // 0
        output.r = 0;
        output.i = 0;
        break;
      case '1': // 1
        output.r = h.r;
        output.i = h.i;
        break;
      case 'n': // -1
        output.r = -h.r;
        output.i = -h.i;
        break;
      case 'j': // j
        output.r = -h.i;
        output.i = h.r;
        break;
      case 'o': // -j
        output.r = h.i;
        output.i = -h.r;
        break;
      default:
        AssertFatal(1==0,"Invalid precoder value %c\n", w);
    }
  return output;
}

uint8_t get_max_tpmi(const NR_PUSCH_Config_t *pusch_Config,
                     const uint16_t num_ue_srs_ports,
                     const uint8_t *nrOfLayers,
                     int *additional_max_tpmi) {

  uint8_t max_tpmi = 0;

  if ((pusch_Config && pusch_Config->txConfig != NULL && *pusch_Config->txConfig == NR_PUSCH_Config__txConfig_nonCodebook) ||
      num_ue_srs_ports == 1) {
    return max_tpmi;
  }

  long max_rank = *pusch_Config->maxRank;
  long *ul_FullPowerTransmission = pusch_Config->ext1 ? pusch_Config->ext1->ul_FullPowerTransmission_r16 : NULL;
  long *codebookSubset = pusch_Config->codebookSubset;

  if (num_ue_srs_ports == 2) {

    if (max_rank == 1) {
      if (ul_FullPowerTransmission && *ul_FullPowerTransmission == NR_PUSCH_Config__ext1__ul_FullPowerTransmission_r16_fullpowerMode1) {
        max_tpmi = 2;
      } else {
        if (codebookSubset && *codebookSubset == NR_PUSCH_Config__codebookSubset_nonCoherent) {
          max_tpmi = 1;
        } else {
          max_tpmi = 5;
        }
      }
    } else {
      if (ul_FullPowerTransmission && *ul_FullPowerTransmission == NR_PUSCH_Config__ext1__ul_FullPowerTransmission_r16_fullpowerMode1) {
        max_tpmi = *nrOfLayers == 1 ? 2 : 0;
      } else {
        if (codebookSubset && *codebookSubset == NR_PUSCH_Config__codebookSubset_nonCoherent) {
          max_tpmi = *nrOfLayers == 1 ? 1 : 0;
        } else {
          max_tpmi = *nrOfLayers == 1 ? 5 : 2;
        }
      }
    }

  } else if (num_ue_srs_ports == 4) {

    if (max_rank == 1) {
      if (ul_FullPowerTransmission && *ul_FullPowerTransmission == NR_PUSCH_Config__ext1__ul_FullPowerTransmission_r16_fullpowerMode1) {
        if (codebookSubset && *codebookSubset == NR_PUSCH_Config__codebookSubset_nonCoherent) {
          max_tpmi = 3;
          *additional_max_tpmi = 13;
        } else {
          max_tpmi = 15;
        }
      } else {
        if (codebookSubset && *codebookSubset == NR_PUSCH_Config__codebookSubset_nonCoherent) {
          max_tpmi = 3;
        } else if (codebookSubset && *codebookSubset == NR_PUSCH_Config__codebookSubset_partialAndNonCoherent) {
          max_tpmi = 11;
        } else {
          max_tpmi = 27;
        }
      }
    } else {
      if (ul_FullPowerTransmission && *ul_FullPowerTransmission == NR_PUSCH_Config__ext1__ul_FullPowerTransmission_r16_fullpowerMode1) {
        if (max_rank == 2) {
          if (codebookSubset && *codebookSubset == NR_PUSCH_Config__codebookSubset_nonCoherent) {
            max_tpmi = *nrOfLayers == 1 ? 3 : 6;
            if (*nrOfLayers == 1) {
              *additional_max_tpmi = 13;
            }
          } else {
            max_tpmi = *nrOfLayers == 1 ? 15 : 13;
          }
        } else {
          if (codebookSubset && *codebookSubset == NR_PUSCH_Config__codebookSubset_nonCoherent) {
            switch (*nrOfLayers) {
              case 1:
                max_tpmi = 3;
                *additional_max_tpmi = 13;
                break;
              case 2:
                max_tpmi = 6;
                break;
              case 3:
                max_tpmi = 1;
                break;
              case 4:
                max_tpmi = 0;
                break;
              default:
                LOG_E(NR_MAC,"Number of layers %d is invalid!\n", *nrOfLayers);
            }
          } else {
            switch (*nrOfLayers) {
              case 1:
                max_tpmi = 15;
                break;
              case 2:
                max_tpmi = 13;
                break;
              case 3:
              case 4:
                max_tpmi = 2;
                break;
              default:
                LOG_E(NR_MAC,"Number of layers %d is invalid!\n", *nrOfLayers);
            }
          }
        }
      } else {
        if (codebookSubset && *codebookSubset == NR_PUSCH_Config__codebookSubset_nonCoherent) {
          switch (*nrOfLayers) {
            case 1:
              max_tpmi = 3;
              break;
            case 2:
              max_tpmi = 5;
              break;
            case 3:
            case 4:
              max_tpmi = 0;
              break;
            default:
              LOG_E(NR_MAC,"Number of layers %d is invalid!\n", *nrOfLayers);
          }
        } else if (codebookSubset && *codebookSubset == NR_PUSCH_Config__codebookSubset_partialAndNonCoherent) {
          switch (*nrOfLayers) {
            case 1:
              max_tpmi = 11;
              break;
            case 2:
              max_tpmi = 13;
              break;
            case 3:
            case 4:
              max_tpmi = 2;
              break;
            default:
              LOG_E(NR_MAC,"Number of layers %d is invalid!\n", *nrOfLayers);
          }
        } else {
          switch (*nrOfLayers) {
            case 1:
              max_tpmi = 28;
              break;
            case 2:
              max_tpmi = 22;
              break;
            case 3:
              max_tpmi = 7;
              break;
            case 4:
              max_tpmi = 5;
              break;
            default:
              LOG_E(NR_MAC,"Number of layers %d is invalid!\n", *nrOfLayers);
          }
        }
      }
    }

  }

  return max_tpmi;
}

void get_precoder_matrix_coef(char *w,
                              const uint8_t ul_ri,
                              const uint16_t num_ue_srs_ports,
                              const uint8_t transform_precoding,
                              const uint8_t tpmi,
                              const uint8_t uI) {
  if (ul_ri == 0) {
    if (num_ue_srs_ports == 2) {
      *w = *table_38211_6_3_1_5_1[tpmi][uI];
    } else {
      if (transform_precoding == NR_PUSCH_Config__transformPrecoder_enabled) {
        *w = *table_38211_6_3_1_5_2[tpmi][uI];
      } else {
        *w = *table_38211_6_3_1_5_3[tpmi][uI];
      }
    }
  } else {
    AssertFatal(1==0,"Function get_precoder_matrix_coef() does not support %i layers yet!\n", ul_ri+1);
  }
}

int nr_srs_tpmi_estimation(const NR_PUSCH_Config_t *pusch_Config,
                           const uint8_t transform_precoding,
                           const uint8_t *channel_matrix,
                           const uint8_t normalized_iq_representation,
                           const uint16_t num_gnb_antenna_elements,
                           const uint16_t num_ue_srs_ports,
                           const uint16_t prg_size,
                           const uint16_t num_prgs,
                           const uint8_t ul_ri) {

  uint8_t tpmi_sel = 0;
  int16_t precoded_channel_matrix_re[num_prgs*num_gnb_antenna_elements];
  int16_t precoded_channel_matrix_im[num_prgs*num_gnb_antenna_elements];
  c16_t *channel_matrix16 = (c16_t*)channel_matrix;
  uint32_t max_precoded_signal_power = 0;
  int additional_max_tpmi = -1;
  char w;

  uint8_t max_tpmi = get_max_tpmi(pusch_Config,
                                  num_ue_srs_ports,
                                  &ul_ri,
                                  &additional_max_tpmi);

  uint8_t end_tpmi_loop = additional_max_tpmi > max_tpmi ? additional_max_tpmi : max_tpmi;

  //                      channel_matrix                          x   precoder_matrix
  // [ (gI=0,uI=0) (gI=0,uI=1) ... (gI=0,uI=num_ue_srs_ports-1) ] x   [uI=0]
  // [ (gI=1,uI=0) (gI=1,uI=1) ... (gI=1,uI=num_ue_srs_ports-1) ]     [uI=1]
  // [ (gI=2,uI=0) (gI=2,uI=1) ... (gI=2,uI=num_ue_srs_ports-1) ]     [uI=2]
  //                           ...                                     ...

  for(uint8_t tpmi = 0; tpmi<=end_tpmi_loop; tpmi++) {

    if (tpmi > max_tpmi) {
      tpmi = end_tpmi_loop;
    }

    for(int pI = 0; pI <num_prgs; pI++) {
      for(int gI = 0; gI < num_gnb_antenna_elements; gI++) {

        uint16_t index_gI_pI = gI*num_prgs + pI;
        precoded_channel_matrix_re[index_gI_pI] = 0;
        precoded_channel_matrix_im[index_gI_pI] = 0;

        for(int uI = 0; uI < num_ue_srs_ports; uI++) {

          uint16_t index = uI*num_gnb_antenna_elements*num_prgs + index_gI_pI;
          get_precoder_matrix_coef(&w, ul_ri, num_ue_srs_ports, transform_precoding, tpmi, uI);
          c16_t h_times_w = nr_h_times_w(channel_matrix16[index], w);

          precoded_channel_matrix_re[index_gI_pI] += h_times_w.r;
          precoded_channel_matrix_im[index_gI_pI] += h_times_w.i;

#ifdef SRS_IND_DEBUG
          LOG_I(NR_MAC, "(uI %i, gI %i, pI %i) channel_matrix --> real %i, imag %i\n",
                uI, gI, pI, channel_matrix16[index].r, channel_matrix16[index].i);
#endif
        }

#ifdef SRS_IND_DEBUG
        LOG_I(NR_MAC, "(gI %i, pI %i) precoded_channel_coef --> real %i, imag %i\n",
              gI, pI, precoded_channel_matrix_re[index_gI_pI], precoded_channel_matrix_im[index_gI_pI]);
#endif
      }
    }

    uint32_t precoded_signal_power = calc_power_complex(precoded_channel_matrix_re,
                                                        precoded_channel_matrix_im,
                                                        num_prgs*num_gnb_antenna_elements);

#ifdef SRS_IND_DEBUG
    LOG_I(NR_MAC, "(tpmi %i) precoded_signal_power = %i\n", tpmi, precoded_signal_power);
#endif

    if (precoded_signal_power > max_precoded_signal_power) {
      max_precoded_signal_power = precoded_signal_power;
      tpmi_sel = tpmi;
    }
  }

  return tpmi_sel;
}

void handle_nr_srs_measurements(const module_id_t module_id,
                                const frame_t frame,
                                const sub_frame_t slot,
<<<<<<< HEAD
                                const nfapi_nr_srs_indication_pdu_t *srs_ind) {

  LOG_D(NR_MAC, "(%d.%d) Received SRS indication for UE %04x\n", frame, slot, srs_ind->rnti);
=======
                                const rnti_t rnti,
                                const uint16_t timing_advance,
                                const uint8_t num_symbols,
                                const uint8_t wide_band_snr,
                                const uint8_t num_reported_symbols,
                                nfapi_nr_srs_indication_reported_symbol_t *reported_symbol_list)
{
  LOG_D(NR_MAC, "(%d.%d) Received SRS indication for rnti: 0x%04x\n", frame, slot, rnti);
>>>>>>> bb396052

#ifdef SRS_IND_DEBUG
  LOG_I(NR_MAC, "frame = %i\n", frame);
  LOG_I(NR_MAC, "slot = %i\n", slot);
<<<<<<< HEAD
  LOG_I(NR_MAC, "srs_ind->rnti = %04x\n", srs_ind->rnti);
  LOG_I(NR_MAC, "srs_ind->timing_advance_offset = %i\n", srs_ind->timing_advance_offset);
  LOG_I(NR_MAC, "srs_ind->timing_advance_offset_nsec = %i\n", srs_ind->timing_advance_offset_nsec);
  LOG_I(NR_MAC, "srs_ind->srs_usage = %i\n", srs_ind->srs_usage);
  LOG_I(NR_MAC, "srs_ind->report_type = %i\n", srs_ind->report_type);
=======
  LOG_I(NR_MAC, "rnti = 0x%04x\n", rnti);
  LOG_I(NR_MAC, "timing_advance = %i\n", timing_advance);
  LOG_I(NR_MAC, "num_symbols = %i\n", num_symbols);
  LOG_I(NR_MAC, "wide_band_snr = %i (%i dB)\n", wide_band_snr, (wide_band_snr >> 1) - 64);
  LOG_I(NR_MAC, "num_reported_symbols = %i\n", num_reported_symbols);
  LOG_I(NR_MAC, "reported_symbol_list[0].num_rbs = %i\n", reported_symbol_list[0].num_rbs);
  for (int rb = 0; rb < reported_symbol_list[0].num_rbs; rb++) {
    LOG_I(NR_MAC, "reported_symbol_list[0].rb_list[%3i].rb_snr = %i (%i dB)\n", rb, reported_symbol_list[0].rb_list[rb].rb_snr, (reported_symbol_list[0].rb_list[rb].rb_snr >> 1) - 64);
  }
>>>>>>> bb396052
#endif

  NR_UE_info_t *UE = find_nr_UE(&RC.nrmac[module_id]->UE_info, srs_ind->rnti);
  if (!UE) {
<<<<<<< HEAD
    LOG_W(NR_MAC, "Could not find UE %04x\n", srs_ind->rnti);
=======
    LOG_E(NR_MAC, "Could not find UE for RNTI %04x\n", rnti);
    return;
  }

  if (wide_band_snr == 0xFF) {
    LOG_W(NR_MAC, "Invalid wide_band_snr for RNTI %04x\n", rnti);
>>>>>>> bb396052
    return;
  }

  int wide_band_snr_dB = (wide_band_snr >> 1) - 64;

  gNB_MAC_INST *nr_mac = RC.nrmac[module_id];
  NR_mac_stats_t *stats = &UE->mac_stats;
<<<<<<< HEAD
=======
  stats->srs_wide_band_snr = wide_band_snr_dB;
>>>>>>> bb396052

  switch (srs_ind->srs_usage) {

    case NR_SRS_ResourceSet__usage_beamManagement: {

      nfapi_nr_srs_beamforming_report_t nr_srs_beamforming_report;
      unpack_nr_srs_beamforming_report(srs_ind->report_tlv->value,
                                       srs_ind->report_tlv->length,
                                       &nr_srs_beamforming_report,
                                       sizeof(nfapi_nr_srs_beamforming_report_t));

#ifdef SRS_IND_DEBUG
      LOG_I(NR_MAC, "nr_srs_beamforming_report.prg_size = %i\n", nr_srs_beamforming_report.prg_size);
      LOG_I(NR_MAC, "nr_srs_beamforming_report.num_symbols = %i\n", nr_srs_beamforming_report.num_symbols);
      LOG_I(NR_MAC, "nr_srs_beamforming_report.wide_band_snr = %i (%i dB)\n", nr_srs_beamforming_report.wide_band_snr, (nr_srs_beamforming_report.wide_band_snr>>1)-64);
      LOG_I(NR_MAC, "nr_srs_beamforming_report.num_reported_symbols = %i\n", nr_srs_beamforming_report.num_reported_symbols);
      LOG_I(NR_MAC, "nr_srs_beamforming_report.prgs[0].num_prgs = %i\n", nr_srs_beamforming_report.prgs[0].num_prgs);
      for(int prg_idx = 0; prg_idx < nr_srs_beamforming_report.prgs[0].num_prgs; prg_idx++) {
        LOG_I(NR_MAC, "nr_srs_beamforming_report.prgs[0].prg_list[%3i].rb_snr = %i (%i dB)\n",
              prg_idx,
              nr_srs_beamforming_report.prgs[0].prg_list[prg_idx].rb_snr,
              (nr_srs_beamforming_report.prgs[0].prg_list[prg_idx].rb_snr>>1)-64);
      }
#endif

      sprintf(stats->srs_stats,"UL-SNR %i dB", (nr_srs_beamforming_report.wide_band_snr>>1)-64);

      const int ul_prbblack_SNR_threshold = nr_mac->ul_prbblack_SNR_threshold;
      uint16_t *ulprbbl = nr_mac->ulprbbl;

      uint8_t num_rbs = nr_srs_beamforming_report.prg_size * nr_srs_beamforming_report.prgs[0].num_prgs;
      memset(ulprbbl, 0, num_rbs*sizeof(uint16_t));
      for (int rb = 0; rb < num_rbs; rb++) {
        int snr = (nr_srs_beamforming_report.prgs[0].prg_list[rb/nr_srs_beamforming_report.prg_size].rb_snr>>1)-64;
        if (snr < ul_prbblack_SNR_threshold) {
          ulprbbl[rb] = 0x3FFF; // all symbols taken
        }
        LOG_D(NR_MAC, "ulprbbl[%3i] = 0x%x\n", rb, ulprbbl[rb]);
      }

      break;
    }

    case NR_SRS_ResourceSet__usage_codebook: {

      nfapi_nr_srs_normalized_channel_iq_matrix_t nr_srs_normalized_channel_iq_matrix;
      unpack_nr_srs_normalized_channel_iq_matrix(srs_ind->report_tlv->value,
                                                 srs_ind->report_tlv->length,
                                                 &nr_srs_normalized_channel_iq_matrix,
                                                 sizeof(nfapi_nr_srs_normalized_channel_iq_matrix_t));

#ifdef SRS_IND_DEBUG
      LOG_I(NR_MAC, "nr_srs_normalized_channel_iq_matrix.normalized_iq_representation = %i\n", nr_srs_normalized_channel_iq_matrix.normalized_iq_representation);
      LOG_I(NR_MAC, "nr_srs_normalized_channel_iq_matrix.num_gnb_antenna_elements = %i\n", nr_srs_normalized_channel_iq_matrix.num_gnb_antenna_elements);
      LOG_I(NR_MAC, "nr_srs_normalized_channel_iq_matrix.num_ue_srs_ports = %i\n", nr_srs_normalized_channel_iq_matrix.num_ue_srs_ports);
      LOG_I(NR_MAC, "nr_srs_normalized_channel_iq_matrix.prg_size = %i\n", nr_srs_normalized_channel_iq_matrix.prg_size);
      LOG_I(NR_MAC, "nr_srs_normalized_channel_iq_matrix.num_prgs = %i\n", nr_srs_normalized_channel_iq_matrix.num_prgs);
      c16_t *channel_matrix16 = (c16_t *)nr_srs_normalized_channel_iq_matrix.channel_matrix;
      c8_t *channel_matrix8 = (c8_t *)nr_srs_normalized_channel_iq_matrix.channel_matrix;
      for (int uI = 0; uI < nr_srs_normalized_channel_iq_matrix.num_ue_srs_ports; uI++) {
        for (int gI = 0; gI < nr_srs_normalized_channel_iq_matrix.num_gnb_antenna_elements; gI++) {
          for (int pI = 0; pI < nr_srs_normalized_channel_iq_matrix.num_prgs; pI++) {
            uint16_t index = uI * nr_srs_normalized_channel_iq_matrix.num_gnb_antenna_elements * nr_srs_normalized_channel_iq_matrix.num_prgs + gI * nr_srs_normalized_channel_iq_matrix.num_prgs + pI;
            LOG_I(NR_MAC,
                  "(uI %i, gI %i, pI %i) channel_matrix --> real %i, imag %i\n",
                  uI,
                  gI,
                  pI,
                  nr_srs_normalized_channel_iq_matrix.normalized_iq_representation == 0 ? channel_matrix8[index].r : channel_matrix16[index].r,
                  nr_srs_normalized_channel_iq_matrix.normalized_iq_representation == 0 ? channel_matrix8[index].i : channel_matrix16[index].i);
          }
        }
      }
#endif

<<<<<<< HEAD
      // TODO: This should be improved
      NR_UE_sched_ctrl_t *sched_ctrl = &UE->UE_sched_ctrl;
      NR_UE_UL_BWP_t *current_BWP = &UE->current_UL_BWP;
      sched_ctrl->srs_feedback.sri = NR_SRS_SRI_0;
      sched_ctrl->srs_feedback.ul_ri = 0; // TODO: Compute this
      sched_ctrl->srs_feedback.tpmi = nr_srs_tpmi_estimation(current_BWP->pusch_Config,
                                                             current_BWP->transform_precoding,
                                                             nr_srs_normalized_channel_iq_matrix.channel_matrix,
                                                             nr_srs_normalized_channel_iq_matrix.normalized_iq_representation,
                                                             nr_srs_normalized_channel_iq_matrix.num_gnb_antenna_elements,
                                                             nr_srs_normalized_channel_iq_matrix.num_ue_srs_ports,
                                                             nr_srs_normalized_channel_iq_matrix.prg_size,
                                                             nr_srs_normalized_channel_iq_matrix.num_prgs,
                                                             sched_ctrl->srs_feedback.ul_ri);
      sprintf(stats->srs_stats, "UL-RI %d, TPMI %d", sched_ctrl->srs_feedback.ul_ri + 1, sched_ctrl->srs_feedback.tpmi);
      break;
=======
  memset(ulprbbl, 0, reported_symbol_list[0].num_rbs * sizeof(uint16_t));

  for (int rb = 0; rb < reported_symbol_list[0].num_rbs; rb++) {
    int snr = (reported_symbol_list[0].rb_list[rb].rb_snr >> 1) - 64;
    if (snr < wide_band_snr_dB - ul_prbblack_SNR_threshold) {
      ulprbbl[rb] = 0x3FFF; // all symbols taken
>>>>>>> bb396052
    }

    case NR_SRS_ResourceSet__usage_nonCodebook:
    case NR_SRS_ResourceSet__usage_antennaSwitching:
      LOG_W(NR_MAC, "MAC procedures for this SRS usage are not implemented yet!\n");
      break;

    default:
      AssertFatal(1==0,"Invalid SRS usage\n");
  }

}

long get_K2(NR_PUSCH_TimeDomainResourceAllocationList_t *tdaList,
            int time_domain_assignment,
            int mu) {

  NR_PUSCH_TimeDomainResourceAllocation_t *tda = tdaList->list.array[time_domain_assignment];

  if (tda->k2)
    return *tda->k2;
  else if (mu < 2)
    return 1;
  else if (mu == 2)
    return 2;
  else
    return 3;
}

static bool nr_UE_is_to_be_scheduled(const NR_ServingCellConfigCommon_t *scc,
			      int CC_id,  NR_UE_info_t* UE, frame_t frame, sub_frame_t slot, uint32_t ulsch_max_frame_inactivity)
{
  const int n = nr_slots_per_frame[*scc->ssbSubcarrierSpacing];
  const int now = frame * n + slot;

  const NR_UE_sched_ctrl_t *sched_ctrl =&UE->UE_sched_ctrl;

  const NR_TDD_UL_DL_Pattern_t *tdd =
      scc->tdd_UL_DL_ConfigurationCommon ? &scc->tdd_UL_DL_ConfigurationCommon->pattern1 : NULL;
  int num_slots_per_period;
  int last_ul_slot;
  int tdd_period_len[8] = {500,625,1000,1250,2000,2500,5000,10000};
  if (tdd) { // Force the default transmission in a full slot as early as possible in the UL portion of TDD period (last_ul_slot)
    num_slots_per_period = n*tdd_period_len[tdd->dl_UL_TransmissionPeriodicity]/10000;
    last_ul_slot=1+tdd->nrofDownlinkSlots;
  } else {
    num_slots_per_period = n;
    last_ul_slot = sched_ctrl->last_ul_slot;
  }

  const int last_ul_sched = sched_ctrl->last_ul_frame * n + last_ul_slot;
  const int diff = (now - last_ul_sched + 1024 * n) % (1024 * n);
  /* UE is to be scheduled if
   * (1) we think the UE has more bytes awaiting than what we scheduled
   * (2) there is a scheduling request
   * (3) or we did not schedule it in more than 10 frames */
  const bool has_data = sched_ctrl->estimated_ul_buffer > sched_ctrl->sched_ul_bytes;
  const bool high_inactivity = diff >= (ulsch_max_frame_inactivity > 0 ? ulsch_max_frame_inactivity * n : num_slots_per_period);
  LOG_D(NR_MAC,
        "%4d.%2d UL inactivity %d slots has_data %d SR %d\n",
        frame,
        slot,
        diff,
        has_data,
        sched_ctrl->SR);
  return has_data || sched_ctrl->SR || high_inactivity;
}

void update_ul_ue_R_Qm(int mcs, int mcs_table, const NR_PUSCH_Config_t *pusch_Config, uint16_t *R, uint8_t *Qm)
{
  *R = nr_get_code_rate_ul(mcs, mcs_table);
  *Qm = nr_get_Qm_ul(mcs, mcs_table);

  if (pusch_Config && pusch_Config->tp_pi2BPSK && ((mcs_table == 3 && mcs < 2) || (mcs_table == 4 && mcs < 6))) {
    *R >>= 1;
    *Qm <<= 1;
  }
}


void nr_ue_max_mcs_min_rb(int mu, int ph_limit, NR_pusch_semi_static_t *ps, NR_UE_UL_BWP_t *ul_bwp, uint16_t minRb, uint32_t tbs, uint16_t *Rb, uint8_t *mcs)
{
  AssertFatal(*Rb >= minRb, "illegal Rb %d < minRb %d\n", *Rb, minRb);
  AssertFatal(*mcs >= 0 && *mcs <= 28, "illegal MCS %d\n", *mcs);

  const int tbs_bits = tbs << 3;
  uint16_t R;
  uint8_t Qm;
  update_ul_ue_R_Qm(*mcs, ul_bwp->mcs_table, ul_bwp->pusch_Config, &R, &Qm);

  long *deltaMCS = ul_bwp->pusch_Config ? ul_bwp->pusch_Config->pusch_PowerControl->deltaMCS : NULL;
  int tx_power = compute_bw_factor(mu, *Rb) +
                 compute_delta_tf(tbs_bits,
                                  *Rb,
                                  ps->nrOfLayers,
                                  ps->nrOfSymbols,
                                  ps->N_PRB_DMRS*ps->num_dmrs_symb,
                                  deltaMCS);

  while (ph_limit < tx_power && *Rb >= minRb) {
    (*Rb)--;
    tx_power = compute_bw_factor(mu, *Rb) +
               compute_delta_tf(tbs_bits,
                                *Rb,
                                ps->nrOfLayers,
                                ps->nrOfSymbols,
                                ps->N_PRB_DMRS*ps->num_dmrs_symb,
                                deltaMCS);
  }

  while (ph_limit < tx_power && *mcs > 6) {
    (*mcs)--;
    update_ul_ue_R_Qm(*mcs, ul_bwp->mcs_table, ul_bwp->pusch_Config, &R, &Qm);
    tx_power = compute_bw_factor(mu, *Rb) +
               compute_delta_tf(tbs_bits,
                                *Rb,
                                ps->nrOfLayers,
                                ps->nrOfSymbols,
                                ps->N_PRB_DMRS*ps->num_dmrs_symb,
                                deltaMCS);
  }

  if (ph_limit < tx_power)
    LOG_W(NR_MAC, "Normalized power %d based on current resources (RBs %d, MCS %d) exceed reported PHR %d (normalized value)\n",
          tx_power, *Rb, *mcs, ph_limit);
}

static bool allocate_ul_retransmission(gNB_MAC_INST *nrmac,
				       frame_t frame,
				       sub_frame_t slot,
				       uint16_t *rballoc_mask,
				       int *n_rb_sched,
				       NR_UE_info_t* UE,
				       int harq_pid,
				       const NR_SIB1_t *sib1,
				       const NR_ServingCellConfigCommon_t *scc,
				       const int tda)
{
  const int CC_id = 0;
  NR_UE_sched_ctrl_t *sched_ctrl = &UE->UE_sched_ctrl;
  NR_sched_pusch_t *retInfo = &sched_ctrl->ul_harq_processes[harq_pid].sched_pusch;

  int rbStart = 0; // wrt BWP start
  const uint16_t bwpSize = UE->current_UL_BWP.BWPSize;
  const uint8_t nrOfLayers = 1;
  LOG_D(NR_MAC,"retInfo->time_domain_allocation = %d, tda = %d\n", retInfo->time_domain_allocation, tda);
  LOG_D(NR_MAC,"tbs %d\n",retInfo->tb_size);
  if (tda == retInfo->time_domain_allocation) {
    /* check whether we need to switch the TDA allocation since tha last
     * (re-)transmission */
    NR_pusch_semi_static_t *ps = &sched_ctrl->pusch_semi_static;

    if (ps->time_domain_allocation != tda
        || ps->nrOfLayers != nrOfLayers) {
      nr_set_pusch_semi_static(&UE->current_UL_BWP,
                               scc,
                               tda,
                               nrOfLayers,
                               ps);
    }

    /* Check the resource is enough for retransmission */
    const uint16_t slbitmap = SL_to_bitmap(ps->startSymbolIndex, ps->nrOfSymbols);
    while (rbStart < bwpSize && (rballoc_mask[rbStart] & slbitmap) != slbitmap)
      rbStart++;
    if (rbStart + retInfo->rbSize > bwpSize) {
      LOG_W(NR_MAC, "cannot allocate retransmission of RNTI %04x: no resources (rbStart %d, retInfo->rbSize %d, bwpSize %d\n", UE->rnti, rbStart, retInfo->rbSize, bwpSize);
      return false;
    }
    LOG_D(NR_MAC, "%s(): retransmission keeping TDA %d and TBS %d\n", __func__, tda, retInfo->tb_size);
  } else {
    NR_pusch_semi_static_t temp_ps;
    nr_set_pusch_semi_static(&UE->current_UL_BWP,
                             scc,
                             tda,
                             nrOfLayers,
                             &temp_ps);
    /* the retransmission will use a different time domain allocation, check
     * that we have enough resources */
    const uint16_t slbitmap = SL_to_bitmap(temp_ps.startSymbolIndex, temp_ps.nrOfSymbols);
    while (rbStart < bwpSize && (rballoc_mask[rbStart] & slbitmap) != slbitmap)
      rbStart++;
    int rbSize = 0;
    while (rbStart + rbSize < bwpSize && (rballoc_mask[rbStart + rbSize] & slbitmap) == slbitmap)
      rbSize++;
    uint32_t new_tbs;
    uint16_t new_rbSize;
    bool success = nr_find_nb_rb(retInfo->Qm,
                                 retInfo->R,
                                 1, // layers
                                 temp_ps.nrOfSymbols,
                                 temp_ps.N_PRB_DMRS * temp_ps.num_dmrs_symb,
                                 retInfo->tb_size,
                                 1, /* minimum of 1RB: need to find exact TBS, don't preclude any number */
                                 rbSize,
                                 &new_tbs,
                                 &new_rbSize);
    if (!success || new_tbs != retInfo->tb_size) {
      LOG_D(NR_MAC, "%s(): new TBsize %d of new TDA does not match old TBS %d\n", __func__, new_tbs, retInfo->tb_size);
      return false; /* the maximum TBsize we might have is smaller than what we need */
    }
    LOG_D(NR_MAC, "%s(): retransmission with TDA %d->%d and TBS %d -> %d\n", __func__, retInfo->time_domain_allocation, tda, retInfo->tb_size, new_tbs);
    /* we can allocate it. Overwrite the time_domain_allocation, the number
     * of RBs, and the new TB size. The rest is done below */
    retInfo->tb_size = new_tbs;
    retInfo->rbSize = new_rbSize;
    retInfo->time_domain_allocation = tda;
    sched_ctrl->pusch_semi_static = temp_ps;
  }

  /* Find a free CCE */
  const uint32_t Y = get_Y(sched_ctrl->search_space, slot, UE->rnti);
  uint8_t nr_of_candidates;
  for (int i=0; i<5; i++) {
    // for now taking the lowest value among the available aggregation levels
    find_aggregation_candidates(&sched_ctrl->aggregation_level,
                                &nr_of_candidates,
                                sched_ctrl->search_space,
                                1<<i);
    if(nr_of_candidates>0) break;
  }
  int CCEIndex = find_pdcch_candidate(nrmac,
                                      CC_id,
                                      sched_ctrl->aggregation_level,
                                      nr_of_candidates,
                                      &sched_ctrl->sched_pdcch,
                                      sched_ctrl->coreset,
                                      Y);

  if (CCEIndex<0) {
    LOG_D(NR_MAC, "%4d.%2d no free CCE for retransmission UL DCI UE %04x\n", frame, slot, UE->rnti);
    return false;
  }

  sched_ctrl->cce_index = CCEIndex;
  fill_pdcch_vrb_map(nrmac,
                     CC_id,
                     &sched_ctrl->sched_pdcch,
                     CCEIndex,
                     sched_ctrl->aggregation_level);

  /* frame/slot in sched_pusch has been set previously. In the following, we
   * overwrite the information in the retransmission information before storing
   * as the new scheduling instruction */
  retInfo->frame = sched_ctrl->sched_pusch.frame;
  retInfo->slot = sched_ctrl->sched_pusch.slot;
  /* Get previous PSUCH field info */
  sched_ctrl->sched_pusch = *retInfo;
  NR_sched_pusch_t *sched_pusch = &sched_ctrl->sched_pusch;

  LOG_D(NR_MAC,
        "%4d.%2d Allocate UL retransmission RNTI %04x sched %4d.%2d (%d RBs)\n",
        frame,
        slot,
        UE->rnti,
        sched_pusch->frame,
        sched_pusch->slot,
        sched_pusch->rbSize);

  sched_pusch->rbStart = rbStart;
  /* no need to recompute the TBS, it will be the same */

  /* Mark the corresponding RBs as used */
  n_rb_sched -= sched_pusch->rbSize;
  for (int rb = 0; rb < sched_ctrl->sched_pusch.rbSize; rb++)
    rballoc_mask[rb + sched_ctrl->sched_pusch.rbStart] ^= SL_to_bitmap(sched_ctrl->pusch_semi_static.startSymbolIndex, sched_ctrl->pusch_semi_static.nrOfSymbols);
  return true;
}

uint32_t ul_pf_tbs[3][29]; // pre-computed, approximate TBS values for PF coefficient
typedef struct UEsched_s {
  float coef;
  NR_UE_info_t * UE;
} UEsched_t;

static int comparator(const void *p, const void *q) {
  return ((UEsched_t*)p)->coef < ((UEsched_t*)q)->coef;
}

void pf_ul(module_id_t module_id,
           frame_t frame,
           sub_frame_t slot,
           NR_UE_info_t *UE_list[],
           int max_num_ue,
           int n_rb_sched,
           uint16_t *rballoc_mask) {

  const int CC_id = 0;
  gNB_MAC_INST *nrmac = RC.nrmac[module_id];
  NR_ServingCellConfigCommon_t *scc = nrmac->common_channels[CC_id].ServingCellConfigCommon;
  const NR_SIB1_t *sib1 = RC.nrmac[module_id]->common_channels[0].sib1 ? RC.nrmac[module_id]->common_channels[0].sib1->message.choice.c1->choice.systemInformationBlockType1 : NULL;
  
  const int min_rb = 5;
  // UEs that could be scheduled
  UEsched_t UE_sched[MAX_MOBILES_PER_GNB] = {0};
  int remainUEs=max_num_ue;
  int curUE=0;

  /* Loop UE_list to calculate throughput and coeff */
  UE_iterator(UE_list, UE) {

    if (UE->Msg4_ACKed != true)
      continue;

    LOG_D(NR_MAC,"pf_ul: preparing UL scheduling for UE %04x\n",UE->rnti);
    NR_UE_sched_ctrl_t *sched_ctrl = &UE->UE_sched_ctrl;
    NR_UE_UL_BWP_t *current_BWP = &UE->current_UL_BWP;

    int rbStart = 0; // wrt BWP start

    const uint16_t bwpSize = current_BWP->BWPSize;
    NR_sched_pusch_t *sched_pusch = &sched_ctrl->sched_pusch;
    NR_pusch_semi_static_t *ps = &sched_ctrl->pusch_semi_static;
    const NR_mac_dir_stats_t *stats = &UE->mac_stats.ul;

    /* Calculate throughput */
    const float a = 0.0005f; // corresponds to 200ms window
    const uint32_t b = stats->current_bytes;
    UE->ul_thr_ue = (1 - a) * UE->ul_thr_ue + a * b;

    /* Check if retransmission is necessary */
    sched_pusch->ul_harq_pid = sched_ctrl->retrans_ul_harq.head;
    LOG_D(NR_MAC,"pf_ul: UE %04x harq_pid %d\n",UE->rnti,sched_pusch->ul_harq_pid);
    if (sched_pusch->ul_harq_pid >= 0) {
      /* Allocate retransmission*/
      const int tda = get_ul_tda(nrmac, scc, sched_pusch->slot);
      bool r = allocate_ul_retransmission(nrmac, frame, slot, rballoc_mask, &n_rb_sched, UE, sched_pusch->ul_harq_pid, sib1, scc, tda);
      if (!r) {
        LOG_D(NR_MAC, "%4d.%2d UL retransmission UE RNTI %04x can NOT be allocated\n", frame, slot, UE->rnti);
        continue;
      }
      else LOG_D(NR_MAC,"%4d.%2d UL Retransmission UE RNTI %04x to be allocated, max_num_ue %d\n",frame,slot,UE->rnti,max_num_ue);

      /* reduce max_num_ue once we are sure UE can be allocated, i.e., has CCE */
      remainUEs--;

      // we have filled all with mandatory retransmissions
      // no need to schedule new transmissions
      if (remainUEs == 0)
	      return;

      continue;
    } 

    /* skip this UE if there are no free HARQ processes. This can happen e.g.
     * if the UE disconnected in L2sim, in which case the gNB is not notified
     * (this can be considered a design flaw) */
    if (sched_ctrl->available_ul_harq.head < 0) {
      LOG_D(NR_MAC, "RNTI %04x has no free UL HARQ process, skipping\n", UE->rnti);
      continue;
    }

    const int B = max(0, sched_ctrl->estimated_ul_buffer - sched_ctrl->sched_ul_bytes);
    /* preprocessor computed sched_frame/sched_slot */
    const bool do_sched = nr_UE_is_to_be_scheduled(scc, 0, UE, sched_pusch->frame, sched_pusch->slot, nrmac->ulsch_max_frame_inactivity);

    LOG_D(NR_MAC,"pf_ul: do_sched UE %04x => %s\n",UE->rnti,do_sched ? "yes" : "no");
    if ((B == 0 && !do_sched) || (sched_ctrl->rrc_processing_timer > 0)) {
      continue;
    }

    const NR_bler_options_t *bo = &nrmac->ul_bler;
    const int max_mcs = bo->max_mcs; /* no per-user maximum MCS yet */
    if (bo->harq_round_max == 1)
      sched_pusch->mcs = max_mcs;
    else
      sched_pusch->mcs = get_mcs_from_bler(bo, stats, &UE->UE_sched_ctrl.ul_bler_stats, max_mcs, frame);

    /* Schedule UE on SR or UL inactivity and no data (otherwise, will be scheduled
     * based on data to transmit) */
    if (B == 0 && do_sched) {
      /* if no data, pre-allocate 5RB */
      /* Find a free CCE */
      const uint32_t Y = get_Y(sched_ctrl->search_space, slot, UE->rnti);
      uint8_t nr_of_candidates;
      for (int i=0; i<5; i++) {
        // for now taking the lowest value among the available aggregation levels
        find_aggregation_candidates(&sched_ctrl->aggregation_level,
                                    &nr_of_candidates,
                                    sched_ctrl->search_space,
                                    1<<i);
        if(nr_of_candidates>0) break;
      }
      int CCEIndex = find_pdcch_candidate(RC.nrmac[module_id],
					  CC_id,
					  sched_ctrl->aggregation_level,
					  nr_of_candidates,
					  &sched_ctrl->sched_pdcch,
					  sched_ctrl->coreset,
					  Y);

      if (CCEIndex<0) {
        LOG_D(NR_MAC, "%4d.%2d no free CCE for UL DCI UE %04x (BSR 0)\n", frame, slot, UE->rnti);
        continue;
      }

      /* reduce max_num_ue once we are sure UE can be allocated, i.e., has CCE */
      remainUEs--;

      // we have filled all with mandatory retransmissions
      // no need to schedule new transmissions
      if (remainUEs == 0)
        return;

      /* Save PUSCH field */
      /* we want to avoid a lengthy deduction of DMRS and other parameters in
       * every TTI if we can save it, so check whether TDA, or
       * num_dmrs_cdm_grps_no_data has changed and only then recompute */
      const uint8_t nrOfLayers = 1;
      const int tda = get_ul_tda(nrmac, scc, sched_pusch->slot);
      if (ps->time_domain_allocation != tda
          || ps->nrOfLayers != nrOfLayers) {
        nr_set_pusch_semi_static(current_BWP,
                                 scc,
                                 tda,
                                 nrOfLayers,
                                 ps);
      }

      LOG_D(NR_MAC,"Looking for min_rb %d RBs, starting at %d num_dmrs_cdm_grps_no_data %d\n",
            min_rb, rbStart, ps->num_dmrs_cdm_grps_no_data);
      const uint16_t slbitmap = SL_to_bitmap(ps->startSymbolIndex, ps->nrOfSymbols);
      while (rbStart < bwpSize && (rballoc_mask[rbStart] & slbitmap) != slbitmap)
        rbStart++;
      if (rbStart + min_rb >= bwpSize) {
        LOG_W(NR_MAC, "cannot allocate continuous UL data for RNTI %04x: no resources (rbStart %d, min_rb %d, bwpSize %d\n",
              UE->rnti,rbStart,min_rb,bwpSize);
        return;
      }

      sched_ctrl->cce_index = CCEIndex;
      fill_pdcch_vrb_map(RC.nrmac[module_id],
                         CC_id,
                         &sched_ctrl->sched_pdcch,
                         CCEIndex,
                         sched_ctrl->aggregation_level);

      NR_sched_pusch_t *sched_pusch = &sched_ctrl->sched_pusch;
      sched_pusch->mcs = min(nrmac->min_grant_mcs, sched_pusch->mcs);
      update_ul_ue_R_Qm(sched_pusch->mcs, current_BWP->mcs_table, current_BWP->pusch_Config, &sched_pusch->R, &sched_pusch->Qm);
      sched_pusch->rbStart = rbStart;
      sched_pusch->rbSize = min_rb;
      sched_pusch->tb_size = nr_compute_tbs(sched_pusch->Qm,
                                            sched_pusch->R,
                                            sched_pusch->rbSize,
                                            ps->nrOfSymbols,
                                            ps->N_PRB_DMRS * ps->num_dmrs_symb,
                                            0, // nb_rb_oh
                                            0,
                                            ps->nrOfLayers)
                             >> 3;

      /* Mark the corresponding RBs as used */
      n_rb_sched -= sched_pusch->rbSize;
      for (int rb = 0; rb < sched_ctrl->sched_pusch.rbSize; rb++)
        rballoc_mask[rb + sched_ctrl->sched_pusch.rbStart] ^= slbitmap;

      continue;
    }

    /* Create UE_sched for UEs eligibale for new data transmission*/
    /* Calculate coefficient*/
    const uint32_t tbs = ul_pf_tbs[current_BWP->mcs_table][sched_pusch->mcs];
    float coeff_ue = (float) tbs / UE->ul_thr_ue;
    LOG_D(NR_MAC,"rnti %04x b %d, ul_thr_ue %f, tbs %d, coeff_ue %f\n",
          UE->rnti, b, UE->ul_thr_ue, tbs, coeff_ue);
    UE_sched[curUE].coef=coeff_ue;
    UE_sched[curUE].UE=UE;
    curUE++;
  }

  qsort(UE_sched, sizeof(*UE_sched), sizeofArray(UE_sched), comparator);
  UEsched_t *iterator=UE_sched;
  
  const int min_rbSize = 5;
  /* Loop UE_sched to find max coeff and allocate transmission */
  while (remainUEs> 0 && n_rb_sched >= min_rbSize && iterator->UE != NULL) {

    NR_UE_sched_ctrl_t *sched_ctrl = &iterator->UE->UE_sched_ctrl;

    const uint32_t Y = get_Y(sched_ctrl->search_space, slot, iterator->UE->rnti);
    uint8_t nr_of_candidates;
    for (int i=0; i<5; i++) {
      // for now taking the lowest value among the available aggregation levels
      find_aggregation_candidates(&sched_ctrl->aggregation_level,
                                  &nr_of_candidates,
                                  sched_ctrl->search_space,
                                  1<<i);
      if(nr_of_candidates>0)
        break;
    }
    int CCEIndex = find_pdcch_candidate(RC.nrmac[module_id],
                                        CC_id,
                                        sched_ctrl->aggregation_level,
                                        nr_of_candidates,
                                        &sched_ctrl->sched_pdcch,
                                        sched_ctrl->coreset,
                                        Y);
    if (CCEIndex<0) {
      LOG_D(NR_MAC, "%4d.%2d no free CCE for UL DCI UE %04x\n", frame, slot, iterator->UE->rnti);
      iterator++;
      continue;
    }
    else LOG_D(NR_MAC, "%4d.%2d free CCE for UL DCI UE %04x\n",frame,slot, iterator->UE->rnti);

    NR_UE_UL_BWP_t *current_BWP = &iterator->UE->current_UL_BWP;

    const uint16_t bwpSize = current_BWP->BWPSize;
    NR_sched_pusch_t *sched_pusch = &sched_ctrl->sched_pusch;
    NR_pusch_semi_static_t *ps = &sched_ctrl->pusch_semi_static;

    /* Save PUSCH field */
    /* we want to avoid a lengthy deduction of DMRS and other parameters in
     * every TTI if we can save it, so check whether TDA, or
     * num_dmrs_cdm_grps_no_data has changed and only then recompute */
    const uint8_t nrOfLayers = 1;
    const int tda = get_ul_tda(nrmac, scc, sched_pusch->slot);
    if (ps->time_domain_allocation != tda
        || ps->nrOfLayers != nrOfLayers) {
      nr_set_pusch_semi_static(current_BWP,
                               scc,
                               tda,
                               nrOfLayers,
                               ps);
    }
    update_ul_ue_R_Qm(sched_pusch->mcs, current_BWP->mcs_table, current_BWP->pusch_Config, &sched_pusch->R, &sched_pusch->Qm);

    int rbStart = 0;
    const uint16_t slbitmap = SL_to_bitmap(ps->startSymbolIndex, ps->nrOfSymbols);
    while (rbStart < bwpSize && (rballoc_mask[rbStart] & slbitmap) != slbitmap)
      rbStart++;
    sched_pusch->rbStart = rbStart;
    uint16_t max_rbSize = 1;
    while (rbStart + max_rbSize < bwpSize && (rballoc_mask[rbStart + max_rbSize] & slbitmap) == slbitmap)
      max_rbSize++;

    if (rbStart + min_rb >= bwpSize) {
      LOG_W(NR_MAC, "cannot allocate UL data for RNTI %04x: no resources (rbStart %d, min_rb %d, bwpSize %d)\n",
	    iterator->UE->rnti,rbStart,min_rb,bwpSize);
      return;
    }
    else
      LOG_D(NR_MAC,"allocating UL data for RNTI %04x (rbStsart %d, min_rb %d, bwpSize %d)\n", iterator->UE->rnti,rbStart,min_rb,bwpSize);

    /* Calculate the current scheduling bytes */
    const int B = cmax(sched_ctrl->estimated_ul_buffer - sched_ctrl->sched_ul_bytes, 0);
    /* adjust rbSize and MCS according to PHR and BPRE */
    sched_pusch->mu  = scc->uplinkConfigCommon->initialUplinkBWP->genericParameters.subcarrierSpacing;
    if(sched_ctrl->pcmax!=0 ||
       sched_ctrl->ph!=0) // verify if the PHR related parameter have been initialized
      nr_ue_max_mcs_min_rb(sched_pusch->mu, sched_ctrl->ph, ps, current_BWP, min_rbSize, B, &max_rbSize, &sched_pusch->mcs);

    if (sched_pusch->mcs < sched_ctrl->ul_bler_stats.mcs)
      sched_ctrl->ul_bler_stats.mcs = sched_pusch->mcs; /* force estimated MCS down */

    uint16_t rbSize = 0;
    uint32_t TBS = 0;

    nr_find_nb_rb(sched_pusch->Qm,
                  sched_pusch->R,
                  1, // layers
                  ps->nrOfSymbols,
                  ps->N_PRB_DMRS * ps->num_dmrs_symb,
                  B,
                  min_rbSize,
                  max_rbSize,
                  &TBS,
                  &rbSize);

    sched_pusch->rbSize = rbSize;
    sched_pusch->tb_size = TBS;
    LOG_D(NR_MAC,"rbSize %d (max_rbSize %d), TBS %d, est buf %d, sched_ul %d, B %d, CCE %d, num_dmrs_symb %d, N_PRB_DMRS %d\n",
          rbSize, max_rbSize,sched_pusch->tb_size, sched_ctrl->estimated_ul_buffer, sched_ctrl->sched_ul_bytes, B,sched_ctrl->cce_index,ps->num_dmrs_symb,ps->N_PRB_DMRS);

    /* Mark the corresponding RBs as used */

    sched_ctrl->cce_index = CCEIndex;
    fill_pdcch_vrb_map(RC.nrmac[module_id],
                       CC_id,
                       &sched_ctrl->sched_pdcch,
                       CCEIndex,
                       sched_ctrl->aggregation_level);

    n_rb_sched -= sched_pusch->rbSize;
    for (int rb = 0; rb < sched_ctrl->sched_pusch.rbSize; rb++)
      rballoc_mask[rb + sched_ctrl->sched_pusch.rbStart] ^= slbitmap;

    /* reduce max_num_ue once we are sure UE can be allocated, i.e., has CCE */
    remainUEs--;
    iterator++;
  }
}

bool nr_fr1_ulsch_preprocessor(module_id_t module_id, frame_t frame, sub_frame_t slot)
{
  gNB_MAC_INST *nr_mac = RC.nrmac[module_id];
  NR_COMMON_channels_t *cc = nr_mac->common_channels;
  NR_ServingCellConfigCommon_t *scc = cc->ServingCellConfigCommon;
  const NR_SIB1_t *sib1 = nr_mac->common_channels[0].sib1 ? nr_mac->common_channels[0].sib1->message.choice.c1->choice.systemInformationBlockType1 : NULL;
  NR_ServingCellConfigCommonSIB_t *scc_sib1 = sib1 ? sib1->servingCellConfigCommon : NULL;

  AssertFatal(scc!=NULL || scc_sib1!=NULL,"We need one serving cell config common\n");

  // no UEs
  if (nr_mac->UE_info.list[0] == NULL)
    return false;

  const int CC_id = 0;

  /* Get the K2 for first UE to compute offset. The other UEs are guaranteed to
   * have the same K2 (we don't support multiple/different K2s via different
   * TDAs yet). If the TDA is negative, it means that there is no UL slot to
   * schedule now (slot + k2 is not UL slot) */
  NR_UE_sched_ctrl_t *sched_ctrl = &nr_mac->UE_info.list[0]->UE_sched_ctrl;
  NR_UE_UL_BWP_t *current_BWP = &nr_mac->UE_info.list[0]->current_UL_BWP;
  int mu = current_BWP->scs;
  const int temp_tda = get_ul_tda(nr_mac, scc, slot);
  int K2 = get_K2(current_BWP->tdaList, temp_tda, mu);
  const int sched_frame = (frame + (slot + K2 >= nr_slots_per_frame[mu])) & 1023;
  const int sched_slot = (slot + K2) % nr_slots_per_frame[mu];
  const int tda = get_ul_tda(nr_mac, scc, sched_slot);
  if (tda < 0)
    return false;
  DevAssert(K2 == get_K2(current_BWP->tdaList, tda, mu));

  if (!is_xlsch_in_slot(nr_mac->ulsch_slot_bitmap[sched_slot / 64], sched_slot))
    return false;

  // Avoid slots with the SRS
  UE_iterator(nr_mac->UE_info.list, UE) {
    NR_sched_srs_t sched_srs = UE->UE_sched_ctrl.sched_srs;
    if(sched_srs.srs_scheduled && sched_srs.frame==sched_frame && sched_srs.slot==sched_slot) {
      return false;
    }
  }

  sched_ctrl->sched_pusch.slot = sched_slot;
  sched_ctrl->sched_pusch.frame = sched_frame;
  UE_iterator(nr_mac->UE_info.list, UE2) {
    NR_UE_sched_ctrl_t *sched_ctrl = &UE2->UE_sched_ctrl;
    AssertFatal(K2 == get_K2(current_BWP->tdaList, tda, mu),
                "Different K2, %d(UE%d) != %ld(UE%04x)\n",
		K2, 0, get_K2(current_BWP->tdaList, tda, mu), UE2->rnti);
    sched_ctrl->sched_pusch.slot = sched_slot;
    sched_ctrl->sched_pusch.frame = sched_frame;
  }

  /* Change vrb_map_UL to rballoc_mask: check which symbols per RB (in
   * vrb_map_UL) overlap with the "default" tda and exclude those RBs.
   * Calculate largest contiguous RBs */
  uint16_t *vrb_map_UL =
      &RC.nrmac[module_id]->common_channels[CC_id].vrb_map_UL[sched_slot * MAX_BWP_SIZE];

  const uint16_t bwpSize = current_BWP->BWPSize;
  const uint16_t bwpStart = current_BWP->BWPStart;

  const int startSymbolAndLength = current_BWP->tdaList->list.array[tda]->startSymbolAndLength;
  int startSymbolIndex, nrOfSymbols;
  SLIV2SL(startSymbolAndLength, &startSymbolIndex, &nrOfSymbols);
  const uint16_t symb = SL_to_bitmap(startSymbolIndex, nrOfSymbols);

  int st = 0, e = 0, len = 0;

  for (int i = 0; i < bwpSize; i++) {
    while ((vrb_map_UL[bwpStart + i] & symb) != 0 && i < bwpSize)
      i++;
    st = i;
    while ((vrb_map_UL[bwpStart + i] & symb) == 0 && i < bwpSize)
      i++;
    if (i - st > len) {
      len = i - st;
      e = i - 1;
    }
  }
  st = e - len + 1;

  LOG_D(NR_MAC,"UL %d.%d : start_prb %d, end PRB %d\n",frame,slot,st,e);
  
  uint16_t rballoc_mask[bwpSize];

  /* Calculate mask: if any RB in vrb_map_UL is blocked (1), the current RB will be 0 */
  for (int i = 0; i < bwpSize; i++)
    rballoc_mask[i] = (i >= st && i <= e)*SL_to_bitmap(startSymbolIndex, nrOfSymbols);

  /* proportional fair scheduling algorithm */
  pf_ul(module_id,
        frame,
        slot,
        nr_mac->UE_info.list,
        2,
        len,
        rballoc_mask);
  return true;
}

nr_pp_impl_ul nr_init_fr1_ulsch_preprocessor(module_id_t module_id, int CC_id)
{
  /* in the PF algorithm, we have to use the TBsize to compute the coefficient.
   * This would include the number of DMRS symbols, which in turn depends on
   * the time domain allocation. In case we are in a mixed slot, we do not want
   * to recalculate all these values, and therefore we provide a look-up table
   * which should approximately(!) give us the TBsize. In particular, the
   * number of symbols, the number of DMRS symbols, and the exact Qm and R, are
   * not correct*/
  for (int mcsTableIdx = 0; mcsTableIdx < 3; ++mcsTableIdx) {
    for (int mcs = 0; mcs < 29; ++mcs) {
      if (mcs > 27 && mcsTableIdx == 1)
        continue;
      const uint8_t Qm = nr_get_Qm_dl(mcs, mcsTableIdx);
      const uint16_t R = nr_get_code_rate_ul(mcs, mcsTableIdx);
      /* note: we do not update R/Qm based on low MCS or pi2BPSK */
      ul_pf_tbs[mcsTableIdx][mcs] = nr_compute_tbs(Qm,
                                                   R,
                                                   1, /* rbSize */
                                                   10, /* hypothetical number of slots */
                                                   0, /* N_PRB_DMRS * N_DMRS_SLOT */
                                                   0 /* N_PRB_oh, 0 for initialBWP */,
                                                   0 /* tb_scaling */,
                                                   1 /* nrOfLayers */)
                                    >> 3;
    }
  }
  return nr_fr1_ulsch_preprocessor;
}

void nr_schedule_ulsch(module_id_t module_id, frame_t frame, sub_frame_t slot)
{
  gNB_MAC_INST *nr_mac = RC.nrmac[module_id];
  /* Uplink data ONLY can be scheduled when the current slot is downlink slot,
   * because we have to schedule the DCI0 first before schedule uplink data */
  if (!is_xlsch_in_slot(nr_mac->dlsch_slot_bitmap[slot / 64], slot)) {
    LOG_D(NR_MAC, "Current slot %d is NOT DL slot, cannot schedule DCI0 for UL data\n", slot);
    return;
  }
  bool do_sched = RC.nrmac[module_id]->pre_processor_ul(module_id, frame, slot);
  if (!do_sched)
    return;

  const int CC_id = 0;
  nfapi_nr_ul_dci_request_t *ul_dci_req = &RC.nrmac[module_id]->UL_dci_req[CC_id];
  ul_dci_req->SFN = frame;
  ul_dci_req->Slot = slot;
  /* a PDCCH PDU groups DCIs per BWP and CORESET. Save a pointer to each
   * allocated PDCCH so we can easily allocate UE's DCIs independent of any
   * CORESET order */
  nfapi_nr_dl_tti_pdcch_pdu_rel15_t *pdcch_pdu_coreset[MAX_NUM_CORESET] = {0};


  NR_ServingCellConfigCommon_t *scc = RC.nrmac[module_id]->common_channels[0].ServingCellConfigCommon;
  NR_UEs_t *UE_info = &RC.nrmac[module_id]->UE_info;
  const NR_SIB1_t *sib1 = RC.nrmac[module_id]->common_channels[0].sib1 ? RC.nrmac[module_id]->common_channels[0].sib1->message.choice.c1->choice.systemInformationBlockType1 : NULL;
  UE_iterator( UE_info->list, UE) {
    NR_UE_sched_ctrl_t *sched_ctrl = &UE->UE_sched_ctrl;
    if (sched_ctrl->ul_failure == 1 && get_softmodem_params()->phy_test==0) continue;

    NR_CellGroupConfig_t *cg = UE->CellGroup;
    NR_UE_UL_BWP_t *current_BWP = &UE->current_UL_BWP;

    UE->mac_stats.ul.current_bytes = 0;
    UE->mac_stats.ul.current_rbs = 0;

    /* dynamic PUSCH values (RB alloc, MCS, hence R, Qm, TBS) that change in
     * every TTI are pre-populated by the preprocessor and used below */
    NR_sched_pusch_t *sched_pusch = &sched_ctrl->sched_pusch;
    LOG_D(NR_MAC,"UE %04x : sched_pusch->rbSize %d\n",UE->rnti,sched_pusch->rbSize);
    if (sched_pusch->rbSize <= 0)
      continue;

    uint16_t rnti = UE->rnti;
    sched_ctrl->SR = false;

    int8_t harq_id = sched_pusch->ul_harq_pid;
    if (harq_id < 0) {
      /* PP has not selected a specific HARQ Process, get a new one */
      harq_id = sched_ctrl->available_ul_harq.head;
      AssertFatal(harq_id >= 0,
                  "no free HARQ process available for UE %04x\n",
                  UE->rnti);
      remove_front_nr_list(&sched_ctrl->available_ul_harq);
      sched_pusch->ul_harq_pid = harq_id;
    } else {
      /* PP selected a specific HARQ process. Check whether it will be a new
       * transmission or a retransmission, and remove from the corresponding
       * list */
      if (sched_ctrl->ul_harq_processes[harq_id].round == 0)
        remove_nr_list(&sched_ctrl->available_ul_harq, harq_id);
      else
        remove_nr_list(&sched_ctrl->retrans_ul_harq, harq_id);
    }
    NR_UE_ul_harq_t *cur_harq = &sched_ctrl->ul_harq_processes[harq_id];
    DevAssert(!cur_harq->is_waiting);
    add_tail_nr_list(&sched_ctrl->feedback_ul_harq, harq_id);
    cur_harq->feedback_slot = sched_pusch->slot;
    cur_harq->is_waiting = true;

    int rnti_types[2] = { NR_RNTI_C, 0 };

    /* pre-computed PUSCH values that only change if time domain allocation,
     * DCI format, or DMRS parameters change. Updated in the preprocessor
     * through nr_set_pusch_semi_static() */
    NR_pusch_semi_static_t *ps = &sched_ctrl->pusch_semi_static;

    /* Statistics */
    AssertFatal(cur_harq->round < nr_mac->ul_bler.harq_round_max, "Indexing ulsch_rounds[%d] is out of bounds\n", cur_harq->round);
    UE->mac_stats.ul.rounds[cur_harq->round]++;
    if (cur_harq->round == 0) {
      UE->mac_stats.ulsch_total_bytes_scheduled += sched_pusch->tb_size;
      /* Save information on MCS, TBS etc for the current initial transmission
       * so we have access to it when retransmitting */
      cur_harq->sched_pusch = *sched_pusch;
      /* save which time allocation has been used, to be used on
       * retransmissions */
      cur_harq->sched_pusch.time_domain_allocation = ps->time_domain_allocation;
      sched_ctrl->sched_ul_bytes += sched_pusch->tb_size;
      UE->mac_stats.ul.total_rbs += sched_pusch->rbSize;

    } else {
      LOG_D(NR_MAC,
            "%d.%2d UL retransmission RNTI %04x sched %d.%2d HARQ PID %d round %d NDI %d\n",
            frame,
            slot,
            rnti,
            sched_pusch->frame,
            sched_pusch->slot,
            harq_id,
            cur_harq->round,
            cur_harq->ndi);
      UE->mac_stats.ul.total_rbs_retx += sched_pusch->rbSize;
    }
    UE->mac_stats.ul.current_bytes = sched_pusch->tb_size;
    UE->mac_stats.ul.current_rbs = sched_pusch->rbSize;
    sched_ctrl->last_ul_frame = sched_pusch->frame;
    sched_ctrl->last_ul_slot = sched_pusch->slot;

    LOG_D(NR_MAC,
          "ULSCH/PUSCH: %4d.%2d RNTI %04x UL sched %4d.%2d DCI L %d start %2d RBS %3d startSymbol %2d nb_symbol %2d dmrs_pos %x MCS %2d nrOfLayers %2d num_dmrs_cdm_grps_no_data %2d TBS %4d HARQ PID %2d round %d RV %d NDI %d est %6d sched %6d est BSR %6d TPC %d\n",
          frame,
          slot,
          rnti,
          sched_pusch->frame,
          sched_pusch->slot,
          sched_ctrl->aggregation_level,
          sched_pusch->rbStart,
          sched_pusch->rbSize,
          ps->startSymbolIndex,
          ps->nrOfSymbols,
          ps->ul_dmrs_symb_pos,
          sched_pusch->mcs,
          ps->nrOfLayers,
          ps->num_dmrs_cdm_grps_no_data,
          sched_pusch->tb_size,
          harq_id,
          cur_harq->round,
          nr_rv_round_map[cur_harq->round%4],
          cur_harq->ndi,
          sched_ctrl->estimated_ul_buffer,
          sched_ctrl->sched_ul_bytes,
          sched_ctrl->estimated_ul_buffer - sched_ctrl->sched_ul_bytes,
          sched_ctrl->tpc0);

    /* PUSCH in a later slot, but corresponding DCI now! */
    nfapi_nr_ul_tti_request_t *future_ul_tti_req = &RC.nrmac[module_id]->UL_tti_req_ahead[0][sched_pusch->slot];
    AssertFatal(future_ul_tti_req->SFN == sched_pusch->frame
                && future_ul_tti_req->Slot == sched_pusch->slot,
                "%d.%d future UL_tti_req's frame.slot %d.%d does not match PUSCH %d.%d\n",
                frame, slot,
                future_ul_tti_req->SFN,
                future_ul_tti_req->Slot,
                sched_pusch->frame,
                sched_pusch->slot);
    AssertFatal(future_ul_tti_req->n_pdus <
                sizeof(future_ul_tti_req->pdus_list) / sizeof(future_ul_tti_req->pdus_list[0]),
                "Invalid future_ul_tti_req->n_pdus %d\n", future_ul_tti_req->n_pdus);
    future_ul_tti_req->pdus_list[future_ul_tti_req->n_pdus].pdu_type = NFAPI_NR_UL_CONFIG_PUSCH_PDU_TYPE;
    future_ul_tti_req->pdus_list[future_ul_tti_req->n_pdus].pdu_size = sizeof(nfapi_nr_pusch_pdu_t);
    nfapi_nr_pusch_pdu_t *pusch_pdu = &future_ul_tti_req->pdus_list[future_ul_tti_req->n_pdus].pusch_pdu;
    memset(pusch_pdu, 0, sizeof(nfapi_nr_pusch_pdu_t));
    future_ul_tti_req->n_pdus += 1;

    LOG_D(NR_MAC, "%4d.%2d Scheduling UE specific PUSCH for sched %d.%d, ul_tti_req %d.%d\n", frame, slot,
    sched_pusch->frame,sched_pusch->slot,future_ul_tti_req->SFN,future_ul_tti_req->Slot);

    pusch_pdu->pdu_bit_map = PUSCH_PDU_BITMAP_PUSCH_DATA;
    pusch_pdu->rnti = rnti;
    pusch_pdu->handle = 0; //not yet used

    /* FAPI: BWP */

    pusch_pdu->bwp_size  = current_BWP->BWPSize;
    pusch_pdu->bwp_start = current_BWP->BWPStart;
    pusch_pdu->subcarrier_spacing = current_BWP->scs;
    pusch_pdu->cyclic_prefix = 0;

    /* FAPI: PUSCH information always included */
    pusch_pdu->target_code_rate = sched_pusch->R;
    pusch_pdu->qam_mod_order = sched_pusch->Qm;
    pusch_pdu->mcs_index = sched_pusch->mcs;
    pusch_pdu->mcs_table = current_BWP->mcs_table;
    pusch_pdu->transform_precoding = current_BWP->transform_precoding;
    if (current_BWP->pusch_Config && current_BWP->pusch_Config->dataScramblingIdentityPUSCH)
      pusch_pdu->data_scrambling_id = *current_BWP->pusch_Config->dataScramblingIdentityPUSCH;
    else
      pusch_pdu->data_scrambling_id = *scc->physCellId;
    pusch_pdu->nrOfLayers = ps->nrOfLayers;
    pusch_pdu->num_dmrs_cdm_grps_no_data = ps->num_dmrs_cdm_grps_no_data;

    /* FAPI: DMRS */
    pusch_pdu->ul_dmrs_symb_pos = ps->ul_dmrs_symb_pos;
    pusch_pdu->dmrs_config_type = ps->dmrs_config_type;
    if (pusch_pdu->transform_precoding) { // transform precoding disabled
      long *scramblingid=NULL;
      if (ps->NR_DMRS_UplinkConfig && pusch_pdu->scid == 0)
        scramblingid = ps->NR_DMRS_UplinkConfig->transformPrecodingDisabled->scramblingID0;
      else if (ps->NR_DMRS_UplinkConfig)
        scramblingid = ps->NR_DMRS_UplinkConfig->transformPrecodingDisabled->scramblingID1;
      if (scramblingid == NULL)
        pusch_pdu->ul_dmrs_scrambling_id = *scc->physCellId;
      else
        pusch_pdu->ul_dmrs_scrambling_id = *scramblingid;
    }
    else {
      pusch_pdu->ul_dmrs_scrambling_id = *scc->physCellId;
      if (ps->NR_DMRS_UplinkConfig && ps->NR_DMRS_UplinkConfig->transformPrecodingEnabled->nPUSCH_Identity != NULL)
        pusch_pdu->pusch_identity = *ps->NR_DMRS_UplinkConfig->transformPrecodingEnabled->nPUSCH_Identity;
      else if (ps->NR_DMRS_UplinkConfig)
        pusch_pdu->pusch_identity = *scc->physCellId;
    }
    pusch_pdu->scid = 0;      // DMRS sequence initialization [TS38.211, sec 6.4.1.1.1]
    pusch_pdu->num_dmrs_cdm_grps_no_data = ps->num_dmrs_cdm_grps_no_data;
    pusch_pdu->dmrs_ports = ((1<<ps->nrOfLayers) - 1);

    /* FAPI: Pusch Allocation in frequency domain */
    pusch_pdu->resource_alloc = 1; //type 1
    pusch_pdu->rb_start = sched_pusch->rbStart;
    pusch_pdu->rb_size = sched_pusch->rbSize;
    pusch_pdu->vrb_to_prb_mapping = 0;
    if (current_BWP->pusch_Config==NULL || current_BWP->pusch_Config->frequencyHopping==NULL)
      pusch_pdu->frequency_hopping = 0;
    else
      pusch_pdu->frequency_hopping = 1;

    /* FAPI: Resource Allocation in time domain */
    pusch_pdu->start_symbol_index = ps->startSymbolIndex;
    pusch_pdu->nr_of_symbols = ps->nrOfSymbols;

    /* PUSCH PDU */
    AssertFatal(cur_harq->round < nr_mac->ul_bler.harq_round_max, "Indexing nr_rv_round_map[%d] is out of bounds\n", cur_harq->round%4);
    pusch_pdu->pusch_data.rv_index = nr_rv_round_map[cur_harq->round%4];
    pusch_pdu->pusch_data.harq_process_id = harq_id;
    pusch_pdu->pusch_data.new_data_indicator = cur_harq->ndi;
    pusch_pdu->pusch_data.tb_size = sched_pusch->tb_size;
    pusch_pdu->pusch_data.num_cb = 0; //CBG not supported

    pusch_pdu->maintenance_parms_v3.ldpcBaseGraph = get_BG(sched_pusch->tb_size<<3,sched_pusch->R);
    if(current_BWP->pusch_servingcellconfig &&
       current_BWP->pusch_servingcellconfig->rateMatching) {
      // TBS_LBRM according to section 5.4.2.1 of 38.212
      long *maxMIMO_Layers = current_BWP->pusch_servingcellconfig->ext1->maxMIMO_Layers;
      if (!maxMIMO_Layers)
        maxMIMO_Layers = current_BWP->pusch_Config->maxRank;
      AssertFatal (maxMIMO_Layers != NULL,"Option with max MIMO layers not configured is not supported\n");
      const int scc_bwpsize = NRRIV2BW(scc->downlinkConfigCommon->initialDownlinkBWP->genericParameters.locationAndBandwidth, MAX_BWP_SIZE);
      int bw_tbslbrm = get_ulbw_tbslbrm(scc_bwpsize, cg);
      pusch_pdu->maintenance_parms_v3.tbSizeLbrmBytes = nr_compute_tbslbrm(current_BWP->mcs_table,
                                                                           bw_tbslbrm,
                                                                           *maxMIMO_Layers);
    }
    else
     pusch_pdu->maintenance_parms_v3.tbSizeLbrmBytes = 0;

    LOG_D(NR_MAC,"PUSCH PDU : data_scrambling_identity %x, dmrs_scrambling_id %x\n",pusch_pdu->data_scrambling_id,pusch_pdu->ul_dmrs_scrambling_id);
    /* TRANSFORM PRECODING --------------------------------------------------------*/

    if (pusch_pdu->transform_precoding == NR_PUSCH_Config__transformPrecoder_enabled){

      // U as specified in section 6.4.1.1.1.2 in 38.211, if sequence hopping and group hopping are disabled
      pusch_pdu->dfts_ofdm.low_papr_group_number = pusch_pdu->pusch_identity % 30;

      // V as specified in section 6.4.1.1.1.2 in 38.211 V = 0 if sequence hopping and group hopping are disabled
      if ((ps->NR_DMRS_UplinkConfig==NULL) || ((ps->NR_DMRS_UplinkConfig->transformPrecodingEnabled->sequenceGroupHopping == NULL) &&
					       (ps->NR_DMRS_UplinkConfig->transformPrecodingEnabled->sequenceHopping == NULL)))
        pusch_pdu->dfts_ofdm.low_papr_sequence_number = 0;
      else
        AssertFatal(1==0,"SequenceGroupHopping or sequenceHopping are NOT Supported\n");

      LOG_D(NR_MAC,"TRANSFORM PRECODING IS ENABLED. CDM groups: %d, U: %d MCS table: %d\n", pusch_pdu->num_dmrs_cdm_grps_no_data, pusch_pdu->dfts_ofdm.low_papr_group_number, current_BWP->mcs_table);
    }

    /*-----------------------------------------------------------------------------*/

    /* PUSCH PTRS */
    if (ps->NR_DMRS_UplinkConfig && ps->NR_DMRS_UplinkConfig->phaseTrackingRS != NULL) {
      bool valid_ptrs_setup = false;
      pusch_pdu->pusch_ptrs.ptrs_ports_list   = (nfapi_nr_ptrs_ports_t *) malloc(2*sizeof(nfapi_nr_ptrs_ports_t));
      valid_ptrs_setup = set_ul_ptrs_values(ps->NR_DMRS_UplinkConfig->phaseTrackingRS->choice.setup,
                                            pusch_pdu->rb_size, pusch_pdu->mcs_index, pusch_pdu->mcs_table,
                                            &pusch_pdu->pusch_ptrs.ptrs_freq_density,&pusch_pdu->pusch_ptrs.ptrs_time_density,
                                            &pusch_pdu->pusch_ptrs.ptrs_ports_list->ptrs_re_offset,&pusch_pdu->pusch_ptrs.num_ptrs_ports,
                                            &pusch_pdu->pusch_ptrs.ul_ptrs_power, pusch_pdu->nr_of_symbols);
      if (valid_ptrs_setup==true) {
        pusch_pdu->pdu_bit_map |= PUSCH_PDU_BITMAP_PUSCH_PTRS; // enable PUSCH PTRS
      }
    }
    else{
      pusch_pdu->pdu_bit_map &= ~PUSCH_PDU_BITMAP_PUSCH_PTRS; // disable PUSCH PTRS
    }

    /* look up the PDCCH PDU for this BWP and CORESET. If it does not exist,
     * create it */
    NR_SearchSpace_t *ss = sched_ctrl->search_space;
    NR_ControlResourceSet_t *coreset = sched_ctrl->coreset;
    const int coresetid = coreset->controlResourceSetId;
    nfapi_nr_dl_tti_pdcch_pdu_rel15_t *pdcch_pdu = pdcch_pdu_coreset[coresetid];
    if (!pdcch_pdu) {
      nfapi_nr_ul_dci_request_pdus_t *ul_dci_request_pdu = &ul_dci_req->ul_dci_pdu_list[ul_dci_req->numPdus];
      memset(ul_dci_request_pdu, 0, sizeof(nfapi_nr_ul_dci_request_pdus_t));
      ul_dci_request_pdu->PDUType = NFAPI_NR_DL_TTI_PDCCH_PDU_TYPE;
      ul_dci_request_pdu->PDUSize = (uint8_t)(2+sizeof(nfapi_nr_dl_tti_pdcch_pdu));
      pdcch_pdu = &ul_dci_request_pdu->pdcch_pdu.pdcch_pdu_rel15;
      ul_dci_req->numPdus += 1;
      nr_configure_pdcch(pdcch_pdu, coreset, false, &sched_ctrl->sched_pdcch);
      pdcch_pdu_coreset[coresetid] = pdcch_pdu;
    }

    LOG_D(NR_MAC,"Configuring ULDCI/PDCCH in %d.%d at CCE %d, rnti %04x\n", frame,slot,sched_ctrl->cce_index,rnti);

    /* Fill PDCCH DL DCI PDU */
    nfapi_nr_dl_dci_pdu_t *dci_pdu = &pdcch_pdu->dci_pdu[pdcch_pdu->numDlDci];
    pdcch_pdu->numDlDci++;
    dci_pdu->RNTI = rnti;
    if (coreset->pdcch_DMRS_ScramblingID &&
        ss->searchSpaceType->present == NR_SearchSpace__searchSpaceType_PR_ue_Specific) {
      dci_pdu->ScramblingId = *coreset->pdcch_DMRS_ScramblingID;
      dci_pdu->ScramblingRNTI = rnti;
    } else {
      dci_pdu->ScramblingId = *scc->physCellId;
      dci_pdu->ScramblingRNTI = 0;
    }
    dci_pdu->AggregationLevel = sched_ctrl->aggregation_level;
    dci_pdu->CceIndex = sched_ctrl->cce_index;
    dci_pdu->beta_PDCCH_1_0 = 0;
    dci_pdu->powerControlOffsetSS = 1;

    dci_pdu_rel15_t uldci_payload;
    memset(&uldci_payload, 0, sizeof(uldci_payload));

    config_uldci(sib1, scc, pusch_pdu, &uldci_payload, &sched_ctrl->srs_feedback, ps->time_domain_allocation, UE->UE_sched_ctrl.tpc0, current_BWP);

    fill_dci_pdu_rel15(scc,
                       cg,
                       &UE->current_DL_BWP,
                       dci_pdu,
                       &uldci_payload,
                       current_BWP->dci_format,
                       rnti_types[0],
                       pusch_pdu->bwp_size,
                       current_BWP->bwp_id,
                       coreset,
                       nr_mac->cset0_bwp_size);

    memset(sched_pusch, 0, sizeof(*sched_pusch));
  }
}<|MERGE_RESOLUTION|>--- conflicted
+++ resolved
@@ -1109,101 +1109,74 @@
 void handle_nr_srs_measurements(const module_id_t module_id,
                                 const frame_t frame,
                                 const sub_frame_t slot,
-<<<<<<< HEAD
-                                const nfapi_nr_srs_indication_pdu_t *srs_ind) {
-
+                                const nfapi_nr_srs_indication_pdu_t *srs_ind)
+{
   LOG_D(NR_MAC, "(%d.%d) Received SRS indication for UE %04x\n", frame, slot, srs_ind->rnti);
-=======
-                                const rnti_t rnti,
-                                const uint16_t timing_advance,
-                                const uint8_t num_symbols,
-                                const uint8_t wide_band_snr,
-                                const uint8_t num_reported_symbols,
-                                nfapi_nr_srs_indication_reported_symbol_t *reported_symbol_list)
-{
-  LOG_D(NR_MAC, "(%d.%d) Received SRS indication for rnti: 0x%04x\n", frame, slot, rnti);
->>>>>>> bb396052
 
 #ifdef SRS_IND_DEBUG
   LOG_I(NR_MAC, "frame = %i\n", frame);
   LOG_I(NR_MAC, "slot = %i\n", slot);
-<<<<<<< HEAD
   LOG_I(NR_MAC, "srs_ind->rnti = %04x\n", srs_ind->rnti);
   LOG_I(NR_MAC, "srs_ind->timing_advance_offset = %i\n", srs_ind->timing_advance_offset);
   LOG_I(NR_MAC, "srs_ind->timing_advance_offset_nsec = %i\n", srs_ind->timing_advance_offset_nsec);
   LOG_I(NR_MAC, "srs_ind->srs_usage = %i\n", srs_ind->srs_usage);
   LOG_I(NR_MAC, "srs_ind->report_type = %i\n", srs_ind->report_type);
-=======
-  LOG_I(NR_MAC, "rnti = 0x%04x\n", rnti);
-  LOG_I(NR_MAC, "timing_advance = %i\n", timing_advance);
-  LOG_I(NR_MAC, "num_symbols = %i\n", num_symbols);
-  LOG_I(NR_MAC, "wide_band_snr = %i (%i dB)\n", wide_band_snr, (wide_band_snr >> 1) - 64);
-  LOG_I(NR_MAC, "num_reported_symbols = %i\n", num_reported_symbols);
-  LOG_I(NR_MAC, "reported_symbol_list[0].num_rbs = %i\n", reported_symbol_list[0].num_rbs);
-  for (int rb = 0; rb < reported_symbol_list[0].num_rbs; rb++) {
-    LOG_I(NR_MAC, "reported_symbol_list[0].rb_list[%3i].rb_snr = %i (%i dB)\n", rb, reported_symbol_list[0].rb_list[rb].rb_snr, (reported_symbol_list[0].rb_list[rb].rb_snr >> 1) - 64);
-  }
->>>>>>> bb396052
 #endif
 
   NR_UE_info_t *UE = find_nr_UE(&RC.nrmac[module_id]->UE_info, srs_ind->rnti);
   if (!UE) {
-<<<<<<< HEAD
-    LOG_W(NR_MAC, "Could not find UE %04x\n", srs_ind->rnti);
-=======
-    LOG_E(NR_MAC, "Could not find UE for RNTI %04x\n", rnti);
+    LOG_W(NR_MAC, "Could not find UE for RNTI %04x\n", srs_ind->rnti);
     return;
   }
 
-  if (wide_band_snr == 0xFF) {
-    LOG_W(NR_MAC, "Invalid wide_band_snr for RNTI %04x\n", rnti);
->>>>>>> bb396052
+  if (srs_ind->timing_advance_offset == 0xFFFF) {
+    LOG_W(NR_MAC, "Invalid timing advance offset for RNTI %04x\n", srs_ind->rnti);
     return;
   }
-
-  int wide_band_snr_dB = (wide_band_snr >> 1) - 64;
 
   gNB_MAC_INST *nr_mac = RC.nrmac[module_id];
   NR_mac_stats_t *stats = &UE->mac_stats;
-<<<<<<< HEAD
-=======
-  stats->srs_wide_band_snr = wide_band_snr_dB;
->>>>>>> bb396052
 
   switch (srs_ind->srs_usage) {
-
     case NR_SRS_ResourceSet__usage_beamManagement: {
-
       nfapi_nr_srs_beamforming_report_t nr_srs_beamforming_report;
       unpack_nr_srs_beamforming_report(srs_ind->report_tlv->value,
                                        srs_ind->report_tlv->length,
                                        &nr_srs_beamforming_report,
                                        sizeof(nfapi_nr_srs_beamforming_report_t));
 
+      if (nr_srs_beamforming_report.wide_band_snr == 0xFF) {
+        LOG_W(NR_MAC, "Invalid wide_band_snr for RNTI %04x\n", srs_ind->rnti);
+        return;
+      }
+
+      int wide_band_snr_dB = (nr_srs_beamforming_report.wide_band_snr >> 1) - 64;
+
 #ifdef SRS_IND_DEBUG
       LOG_I(NR_MAC, "nr_srs_beamforming_report.prg_size = %i\n", nr_srs_beamforming_report.prg_size);
       LOG_I(NR_MAC, "nr_srs_beamforming_report.num_symbols = %i\n", nr_srs_beamforming_report.num_symbols);
-      LOG_I(NR_MAC, "nr_srs_beamforming_report.wide_band_snr = %i (%i dB)\n", nr_srs_beamforming_report.wide_band_snr, (nr_srs_beamforming_report.wide_band_snr>>1)-64);
+      LOG_I(NR_MAC, "nr_srs_beamforming_report.wide_band_snr = %i (%i dB)\n", nr_srs_beamforming_report.wide_band_snr, wide_band_snr_dB);
       LOG_I(NR_MAC, "nr_srs_beamforming_report.num_reported_symbols = %i\n", nr_srs_beamforming_report.num_reported_symbols);
       LOG_I(NR_MAC, "nr_srs_beamforming_report.prgs[0].num_prgs = %i\n", nr_srs_beamforming_report.prgs[0].num_prgs);
-      for(int prg_idx = 0; prg_idx < nr_srs_beamforming_report.prgs[0].num_prgs; prg_idx++) {
-        LOG_I(NR_MAC, "nr_srs_beamforming_report.prgs[0].prg_list[%3i].rb_snr = %i (%i dB)\n",
+      for (int prg_idx = 0; prg_idx < nr_srs_beamforming_report.prgs[0].num_prgs; prg_idx++) {
+        LOG_I(NR_MAC,
+              "nr_srs_beamforming_report.prgs[0].prg_list[%3i].rb_snr = %i (%i dB)\n",
               prg_idx,
               nr_srs_beamforming_report.prgs[0].prg_list[prg_idx].rb_snr,
-              (nr_srs_beamforming_report.prgs[0].prg_list[prg_idx].rb_snr>>1)-64);
+              (nr_srs_beamforming_report.prgs[0].prg_list[prg_idx].rb_snr >> 1) - 64);
       }
 #endif
 
-      sprintf(stats->srs_stats,"UL-SNR %i dB", (nr_srs_beamforming_report.wide_band_snr>>1)-64);
+      sprintf(stats->srs_stats, "UL-SNR %i dB", wide_band_snr_dB);
 
       const int ul_prbblack_SNR_threshold = nr_mac->ul_prbblack_SNR_threshold;
       uint16_t *ulprbbl = nr_mac->ulprbbl;
 
       uint8_t num_rbs = nr_srs_beamforming_report.prg_size * nr_srs_beamforming_report.prgs[0].num_prgs;
-      memset(ulprbbl, 0, num_rbs*sizeof(uint16_t));
+      memset(ulprbbl, 0, num_rbs * sizeof(uint16_t));
       for (int rb = 0; rb < num_rbs; rb++) {
-        int snr = (nr_srs_beamforming_report.prgs[0].prg_list[rb/nr_srs_beamforming_report.prg_size].rb_snr>>1)-64;
-        if (snr < ul_prbblack_SNR_threshold) {
+        int snr = (nr_srs_beamforming_report.prgs[0].prg_list[rb / nr_srs_beamforming_report.prg_size].rb_snr >> 1) - 64;
+        if (snr < wide_band_snr_dB - ul_prbblack_SNR_threshold) {
           ulprbbl[rb] = 0x3FFF; // all symbols taken
         }
         LOG_D(NR_MAC, "ulprbbl[%3i] = 0x%x\n", rb, ulprbbl[rb]);
@@ -1213,7 +1186,6 @@
     }
 
     case NR_SRS_ResourceSet__usage_codebook: {
-
       nfapi_nr_srs_normalized_channel_iq_matrix_t nr_srs_normalized_channel_iq_matrix;
       unpack_nr_srs_normalized_channel_iq_matrix(srs_ind->report_tlv->value,
                                                  srs_ind->report_tlv->length,
@@ -1244,7 +1216,6 @@
       }
 #endif
 
-<<<<<<< HEAD
       // TODO: This should be improved
       NR_UE_sched_ctrl_t *sched_ctrl = &UE->UE_sched_ctrl;
       NR_UE_UL_BWP_t *current_BWP = &UE->current_UL_BWP;
@@ -1261,14 +1232,6 @@
                                                              sched_ctrl->srs_feedback.ul_ri);
       sprintf(stats->srs_stats, "UL-RI %d, TPMI %d", sched_ctrl->srs_feedback.ul_ri + 1, sched_ctrl->srs_feedback.tpmi);
       break;
-=======
-  memset(ulprbbl, 0, reported_symbol_list[0].num_rbs * sizeof(uint16_t));
-
-  for (int rb = 0; rb < reported_symbol_list[0].num_rbs; rb++) {
-    int snr = (reported_symbol_list[0].rb_list[rb].rb_snr >> 1) - 64;
-    if (snr < wide_band_snr_dB - ul_prbblack_SNR_threshold) {
-      ulprbbl[rb] = 0x3FFF; // all symbols taken
->>>>>>> bb396052
     }
 
     case NR_SRS_ResourceSet__usage_nonCodebook:
@@ -1277,9 +1240,8 @@
       break;
 
     default:
-      AssertFatal(1==0,"Invalid SRS usage\n");
-  }
-
+      AssertFatal(1 == 0, "Invalid SRS usage\n");
+  }
 }
 
 long get_K2(NR_PUSCH_TimeDomainResourceAllocationList_t *tdaList,
@@ -2315,7 +2277,14 @@
     dci_pdu_rel15_t uldci_payload;
     memset(&uldci_payload, 0, sizeof(uldci_payload));
 
-    config_uldci(sib1, scc, pusch_pdu, &uldci_payload, &sched_ctrl->srs_feedback, ps->time_domain_allocation, UE->UE_sched_ctrl.tpc0, current_BWP);
+    config_uldci(sib1,
+                 scc,
+                 pusch_pdu,
+                 &uldci_payload,
+                 &sched_ctrl->srs_feedback,
+                 ps->time_domain_allocation,
+                 UE->UE_sched_ctrl.tpc0,
+                 current_BWP);
 
     fill_dci_pdu_rel15(scc,
                        cg,
