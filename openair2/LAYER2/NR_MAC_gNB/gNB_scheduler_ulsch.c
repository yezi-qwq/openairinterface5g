--- conflicted
+++ resolved
@@ -932,7 +932,7 @@
   }
   else {
     num_slots_per_period = n;
-    last_ul_slot = sched_ctrl->last_ul_slot; 
+    last_ul_slot = sched_ctrl->last_ul_slot;
   }
 
   last_ul_sched = sched_ctrl->last_ul_frame * n + last_ul_slot;
@@ -1515,13 +1515,8 @@
 
   /* Calculate mask: if any RB in vrb_map_UL is blocked (1), the current RB will be 0 */
   for (int i = 0; i < bwpSize; i++)
-<<<<<<< HEAD
     rballoc_mask[i] = (i >= st && i <= e)*SL_to_bitmap(startSymbolIndex, nrOfSymbols);
 
-=======
-    rballoc_mask[i] = i >= st && i <= e;
-  LOG_D(NR_MAC,"%d.%d : UL start %d, end %d\n",frame,slot,st,e);
->>>>>>> 199680d2
   /* proportional fair scheduling algorithm */
   pf_ul(module_id,
         frame,
