/*
 * Licensed to the OpenAirInterface (OAI) Software Alliance under one or more
 * contributor license agreements.  See the NOTICE file distributed with
 * this work for additional information regarding copyright ownership.
 * The OpenAirInterface Software Alliance licenses this file to You under
 * the OAI Public License, Version 1.1  (the "License"); you may not use this file
 * except in compliance with the License.
 * You may obtain a copy of the License at
 *
 *      http://www.openairinterface.org/?page_id=698
 *
 * Unless required by applicable law or agreed to in writing, software
 * distributed under the License is distributed on an "AS IS" BASIS,
 * WITHOUT WARRANTIES OR CONDITIONS OF ANY KIND, either express or implied.
 * See the License for the specific language governing permissions and
 * limitations under the License.
 *-------------------------------------------------------------------------------
 * For more information about the OpenAirInterface (OAI) Software Alliance:
 *      contact@openairinterface.org
 */

/*! \file gNB_scheduler_ulsch.c
 * \brief gNB procedures for the ULSCH transport channel
 * \author Navid Nikaein and Raymond Knopp, Guido Casati
 * \date 2019
 * \email: guido.casati@iis.fraunhofer.de
 * \version 1.0
 * @ingroup _mac
 */


#include "LAYER2/NR_MAC_gNB/mac_proto.h"
#include "executables/softmodem-common.h"
#include "common/utils/nr/nr_common.h"
#include <openair2/UTIL/OPT/opt.h>

#include "LAYER2/NR_MAC_COMMON/nr_mac_extern.h"

int get_dci_format(NR_UE_sched_ctrl_t *sched_ctrl) {

    const long f = sched_ctrl->search_space->searchSpaceType->choice.ue_Specific->dci_Formats;
    int dci_format;
    if (sched_ctrl->search_space) {
       dci_format = f ? NR_UL_DCI_FORMAT_0_1 : NR_UL_DCI_FORMAT_0_0;
    }
    else {
       dci_format = NR_UL_DCI_FORMAT_0_0;
    }

    return(dci_format);
}

int get_dci_format(NR_UE_sched_ctrl_t *sched_ctrl) {

    const long f = sched_ctrl->search_space->searchSpaceType->choice.ue_Specific->dci_Formats;
    int dci_format;
    if (sched_ctrl->search_space) {
       dci_format = f ? NR_UL_DCI_FORMAT_0_1 : NR_UL_DCI_FORMAT_0_0;
    }
    else {
       dci_format = NR_UL_DCI_FORMAT_0_0;
    }

    return(dci_format);
}

void calculate_preferred_ul_tda(module_id_t module_id, const NR_BWP_Uplink_t *ubwp)
{
  gNB_MAC_INST *nrmac = RC.nrmac[module_id];
  const int bwp_id = ubwp->bwp_Id;
  if (nrmac->preferred_ul_tda[bwp_id])
    return;

  /* there is a mixed slot only when in TDD */
  NR_ServingCellConfigCommon_t *scc = nrmac->common_channels->ServingCellConfigCommon;
  const int mu = scc->uplinkConfigCommon->initialUplinkBWP->genericParameters.subcarrierSpacing;
  const NR_TDD_UL_DL_Pattern_t *tdd =
      scc->tdd_UL_DL_ConfigurationCommon ? &scc->tdd_UL_DL_ConfigurationCommon->pattern1 : NULL;
  /* Uplink symbols are at the end of the slot */
  const int symb_ulMixed = tdd ? ((1 << tdd->nrofUplinkSymbols) - 1) << (14 - tdd->nrofUplinkSymbols) : 0;

  const struct NR_PUCCH_Config__resourceToAddModList *resList = ubwp->bwp_Dedicated->pucch_Config->choice.setup->resourceToAddModList;
  // for the moment, just block any symbol that might hold a PUCCH, regardless
  // of the RB. This is a big simplification, as most RBs will NOT have a PUCCH
  // in the respective symbols, but it simplifies scheduling
  uint16_t symb_pucch = 0;
  for (int i = 0; i < resList->list.count; ++i) {
    const NR_PUCCH_Resource_t *resource = resList->list.array[i];
    int nrofSymbols = 0;
    int startingSymbolIndex = 0;
    switch (resource->format.present) {
      case NR_PUCCH_Resource__format_PR_format0:
        nrofSymbols = resource->format.choice.format0->nrofSymbols;
        startingSymbolIndex = resource->format.choice.format0->startingSymbolIndex;
        break;
      case NR_PUCCH_Resource__format_PR_format1:
        nrofSymbols = resource->format.choice.format1->nrofSymbols;
        startingSymbolIndex = resource->format.choice.format1->startingSymbolIndex;
        break;
      case NR_PUCCH_Resource__format_PR_format2:
        nrofSymbols = resource->format.choice.format2->nrofSymbols;
        startingSymbolIndex = resource->format.choice.format2->startingSymbolIndex;
        break;
      case NR_PUCCH_Resource__format_PR_format3:
        nrofSymbols = resource->format.choice.format3->nrofSymbols;
        startingSymbolIndex = resource->format.choice.format3->startingSymbolIndex;
        break;
      case NR_PUCCH_Resource__format_PR_format4:
        nrofSymbols = resource->format.choice.format4->nrofSymbols;
        startingSymbolIndex = resource->format.choice.format4->startingSymbolIndex;
        break;
      default:
        AssertFatal(0, "found NR_PUCCH format index %d\n", resource->format.present);
        break;
    }
    symb_pucch |= ((1 << nrofSymbols) - 1) << startingSymbolIndex;
  }

  /* check that TDA index 1 fits into UL slot and does not overlap with PUCCH */
  const struct NR_PUSCH_TimeDomainResourceAllocationList *tdaList = ubwp->bwp_Common->pusch_ConfigCommon->choice.setup->pusch_TimeDomainAllocationList;
  AssertFatal(tdaList->list.count >= 3, "need to have at least three TDAs for UL slots\n");
  const NR_PUSCH_TimeDomainResourceAllocation_t *tdaP_UL = tdaList->list.array[0];
  const int k2 = get_K2(scc, (NR_BWP_Uplink_t*)ubwp,0, mu);
  int start, len;
  SLIV2SL(tdaP_UL->startSymbolAndLength, &start, &len);
  const uint16_t symb_tda = ((1 << len) - 1) << start;
  // check whether PUCCH and TDA overlap: then, we cannot use it. Note that
  // here we assume that the PUCCH is scheduled in every slot, and on all RBs
  // (which is mostly not true, this is a simplification)
  AssertFatal((symb_pucch & symb_tda) == 0, "TDA index 0 for UL overlaps with PUCCH\n");

  // get largest time domain allocation (TDA) for UL slot and UL in mixed slot
  int tdaMi = -1;
  const NR_PUSCH_TimeDomainResourceAllocation_t *tdaP_Mi = tdaList->list.array[1];
  AssertFatal(k2 == get_K2(scc, (NR_BWP_Uplink_t*)ubwp, 1, mu),
              "scheduler cannot handle different k2 for UL slot (%d) and UL Mixed slot (%ld)\n",
              k2,
              get_K2(scc, (NR_BWP_Uplink_t*)ubwp, 1, mu));
  SLIV2SL(tdaP_Mi->startSymbolAndLength, &start, &len);
  const uint16_t symb_tda_mi = ((1 << len) - 1) << start;
  // check whether PUCCH and TDA overlap: then, we cannot use it. Also, check
  // whether TDA is entirely within mixed slot, UL. Note that here we assume
  // that the PUCCH is scheduled in every slot, and on all RBs (which is
  // mostly not true, this is a simplification)
  if ((symb_pucch & symb_tda_mi) == 0 && (symb_ulMixed & symb_tda_mi) == symb_tda_mi) {
    tdaMi = 1;
  } else {
    LOG_E(NR_MAC,
          "TDA index 1 UL overlaps with PUCCH or is not entirely in mixed slot (symb_pucch %x symb_ulMixed %x symb_tda_mi %x), won't schedule UL mixed slot\n",
          symb_pucch,
          symb_ulMixed,
          symb_tda_mi);
  }

  const uint8_t slots_per_frame[5] = {10, 20, 40, 80, 160};
  const int n = slots_per_frame[*scc->ssbSubcarrierSpacing];
  nrmac->preferred_ul_tda[bwp_id] = malloc(n * sizeof(*nrmac->preferred_ul_tda[bwp_id]));

  const int nr_mix_slots = tdd ? tdd->nrofDownlinkSymbols != 0 || tdd->nrofUplinkSymbols != 0 : 0;
  const int nr_slots_period = tdd ? tdd->nrofDownlinkSlots + tdd->nrofUplinkSlots + nr_mix_slots : n;
  for (int slot = 0; slot < n; ++slot) {
    const int sched_slot = (slot + k2) % n;
    nrmac->preferred_ul_tda[bwp_id][slot] = -1;
    if (!tdd || sched_slot % nr_slots_period >= tdd->nrofDownlinkSlots + nr_mix_slots)
      nrmac->preferred_ul_tda[bwp_id][slot] = 0;
    else if (tdd && nr_mix_slots && sched_slot % nr_slots_period == tdd->nrofDownlinkSlots)
      nrmac->preferred_ul_tda[bwp_id][slot] = tdaMi;
    LOG_D(MAC, "DL slot %d UL slot %d preferred_ul_tda %d\n", slot, sched_slot, nrmac->preferred_ul_tda[bwp_id][slot]);
  }

  if (k2 < tdd->nrofUplinkSlots)
    LOG_W(NR_MAC,
          "k2 %d < tdd->nrofUplinkSlots %ld: not all UL slots can be scheduled\n",
          k2,
          tdd->nrofUplinkSlots);
}

//  For both UL-SCH except:
//   - UL-SCH: fixed-size MAC CE(known by LCID)
//   - UL-SCH: padding
//   - UL-SCH: MSG3 48-bits
//  |0|1|2|3|4|5|6|7|  bit-wise
//  |R|F|   LCID    |
//  |       L       |
//  |0|1|2|3|4|5|6|7|  bit-wise
//  |R|F|   LCID    |
//  |       L       |
//  |       L       |
//
//  For:
//   - UL-SCH: fixed-size MAC CE(known by LCID)
//   - UL-SCH: padding, for single/multiple 1-oct padding CE(s)
//   - UL-SCH: MSG3 48-bits
//  |0|1|2|3|4|5|6|7|  bit-wise
//  |R|R|   LCID    |
//
//  LCID: The Logical Channel ID field identifies the logical channel instance of the corresponding MAC SDU or the type of the corresponding MAC CE or padding as described in Tables 6.2.1-1 and 6.2.1-2 for the DL-SCH and UL-SCH respectively. There is one LCID field per MAC subheader. The LCID field size is 6 bits;
//  L: The Length field indicates the length of the corresponding MAC SDU or variable-sized MAC CE in bytes. There is one L field per MAC subheader except for subheaders corresponding to fixed-sized MAC CEs and padding. The size of the L field is indicated by the F field;
//  F: length of L is 0:8 or 1:16 bits wide
//  R: Reserved bit, set to zero.

int nr_process_mac_pdu(module_id_t module_idP,
                        int UE_id,
                        uint8_t CC_id,
                        frame_t frameP,
                        sub_frame_t slot,
                        uint8_t *pduP,
                        int pdu_len)
{

    uint8_t rx_lcid;
    uint8_t done = 0;
    uint16_t mac_ce_len;
    uint16_t mac_subheader_len;
    uint16_t mac_sdu_len;

    NR_UE_info_t *UE_info = &RC.nrmac[module_idP]->UE_info;
    NR_UE_sched_ctrl_t *sched_ctrl = &UE_info->UE_sched_ctrl[UE_id];

    if ( pduP[0] != UL_SCH_LCID_PADDING )
      trace_NRpdu(DIRECTION_UPLINK, pduP, pdu_len, UE_id, WS_C_RNTI, UE_info->rnti[UE_id], frameP, 0, 0, 0);

    #ifdef ENABLE_MAC_PAYLOAD_DEBUG
    LOG_I(NR_MAC, "In %s: dumping MAC PDU in %d.%d:\n", __func__, frameP, slot);
    log_dump(NR_MAC, pduP, pdu_len, LOG_DUMP_CHAR, "\n");
    #endif

    while (!done && pdu_len > 0){
        mac_ce_len = 0;
        mac_subheader_len = sizeof(NR_MAC_SUBHEADER_FIXED);
        mac_sdu_len = 0;
        rx_lcid = ((NR_MAC_SUBHEADER_FIXED *)pduP)->LCID;

        LOG_D(NR_MAC, "In %s: received UL-SCH sub-PDU with LCID 0x%x in %d.%d (remaining PDU length %d)\n", __func__, rx_lcid, frameP, slot, pdu_len);

        unsigned char *ce_ptr;
        int n_Lcg = 0;

        switch(rx_lcid){
            //  MAC CE

            /*#ifdef DEBUG_HEADER_PARSING
              LOG_D(NR_MAC, "[UE] LCID %d, PDU length %d\n", ((NR_MAC_SUBHEADER_FIXED *)pduP)->LCID, pdu_len);
            #endif*/
        case UL_SCH_LCID_RECOMMENDED_BITRATE_QUERY:
              // 38.321 Ch6.1.3.20
              mac_ce_len = 2;
              break;
        case UL_SCH_LCID_CONFIGURED_GRANT_CONFIRMATION:
                // 38.321 Ch6.1.3.7
                break;

        case UL_SCH_LCID_S_BSR:
        case UL_SCH_LCID_S_TRUNCATED_BSR:
               //38.321 section 6.1.3.1
               //fixed length
               mac_ce_len =1;
               /* Extract short BSR value */
               ce_ptr = &pduP[mac_subheader_len];
               NR_BSR_SHORT *bsr_s = (NR_BSR_SHORT *) ce_ptr;
               sched_ctrl->estimated_ul_buffer = 0;
               sched_ctrl->estimated_ul_buffer = NR_SHORT_BSR_TABLE[bsr_s->Buffer_size];
               LOG_D(NR_MAC,
                     "SHORT BSR at %4d.%2d, LCG ID %d, BS Index %d, BS value < %d, est buf %d\n",
                     frameP,
                     slot,
                     bsr_s->LcgID,
                     bsr_s->Buffer_size,
                     NR_SHORT_BSR_TABLE[bsr_s->Buffer_size],
                     sched_ctrl->estimated_ul_buffer);
               break;

        case UL_SCH_LCID_L_BSR:
        case UL_SCH_LCID_L_TRUNCATED_BSR:
        	//38.321 section 6.1.3.1
        	//variable length
        	mac_ce_len |= (uint16_t)((NR_MAC_SUBHEADER_SHORT *)pduP)->L;
        	mac_subheader_len = 2;
        	if(((NR_MAC_SUBHEADER_SHORT *)pduP)->F){
        		mac_ce_len |= (uint16_t)(((NR_MAC_SUBHEADER_LONG *)pduP)->L2)<<8;
        		mac_subheader_len = 3;
        	}
        	/* Extract long BSR value */
               ce_ptr = &pduP[mac_subheader_len];
               NR_BSR_LONG *bsr_l = (NR_BSR_LONG *) ce_ptr;
               sched_ctrl->estimated_ul_buffer = 0;

               n_Lcg = bsr_l->LcgID7 + bsr_l->LcgID6 + bsr_l->LcgID5 + bsr_l->LcgID4 +
                       bsr_l->LcgID3 + bsr_l->LcgID2 + bsr_l->LcgID1 + bsr_l->LcgID0;

               LOG_D(NR_MAC, "LONG BSR, LCG ID(7-0) %d/%d/%d/%d/%d/%d/%d/%d\n",
                     bsr_l->LcgID7, bsr_l->LcgID6, bsr_l->LcgID5, bsr_l->LcgID4,
                     bsr_l->LcgID3, bsr_l->LcgID2, bsr_l->LcgID1, bsr_l->LcgID0);

               for (int n = 0; n < n_Lcg; n++){
                 LOG_D(NR_MAC, "LONG BSR, %d/%d (n/n_Lcg), BS Index %d, BS value < %d",
                       n, n_Lcg, pduP[mac_subheader_len + 1 + n],
                       NR_LONG_BSR_TABLE[pduP[mac_subheader_len + 1 + n]]);
                 sched_ctrl->estimated_ul_buffer +=
                       NR_LONG_BSR_TABLE[pduP[mac_subheader_len + 1 + n]];
                 LOG_D(NR_MAC,
                       "LONG BSR at %4d.%2d, %d/%d (n/n_Lcg), BS Index %d, BS value < %d, total %d\n",
                       frameP,
                       slot,
                       n,
                       n_Lcg,
                       pduP[mac_subheader_len + 1 + n],
                       NR_LONG_BSR_TABLE[pduP[mac_subheader_len + 1 + n]],
                       sched_ctrl->estimated_ul_buffer);
               }

               break;

        case UL_SCH_LCID_C_RNTI:
        	//38.321 section 6.1.3.2
        	//fixed length
        	mac_ce_len = 2;
        	/* Extract CRNTI value */
        	break;

        case UL_SCH_LCID_SINGLE_ENTRY_PHR:
        	//38.321 section 6.1.3.8
        	//fixed length
        	mac_ce_len = 2;
        	/* Extract SINGLE ENTRY PHR elements for PHR calculation */
        	ce_ptr = &pduP[mac_subheader_len];
        	NR_SINGLE_ENTRY_PHR_MAC_CE *phr = (NR_SINGLE_ENTRY_PHR_MAC_CE *) ce_ptr;
        	/* Save the phr info */
        	const int PH = phr->PH;
        	const int PCMAX = phr->PCMAX;
        	/* 38.133 Table10.1.17.1-1 */
        	if (PH < 55)
        	  sched_ctrl->ph = PH - 32;
        	else
        	  sched_ctrl->ph = PH - 32 + (PH - 54);
        	/* 38.133 Table10.1.18.1-1 */
        	sched_ctrl->pcmax = PCMAX - 29;
        	LOG_D(NR_MAC, "SINGLE ENTRY PHR R1 %d PH %d (%d dB) R2 %d PCMAX %d (%d dBm)\n",
                      phr->R1, PH, sched_ctrl->ph, phr->R2, PCMAX, sched_ctrl->pcmax);
        	break;

        case UL_SCH_LCID_MULTI_ENTRY_PHR_1_OCT:
        	//38.321 section 6.1.3.9
        	//  varialbe length
        	mac_ce_len |= (uint16_t)((NR_MAC_SUBHEADER_SHORT *)pduP)->L;
        	mac_subheader_len = 2;
        	if(((NR_MAC_SUBHEADER_SHORT *)pduP)->F){
        		mac_ce_len |= (uint16_t)(((NR_MAC_SUBHEADER_LONG *)pduP)->L2)<<8;
        		mac_subheader_len = 3;
        	}
        	/* Extract MULTI ENTRY PHR elements from single octet bitmap for PHR calculation */
        	break;

        case UL_SCH_LCID_MULTI_ENTRY_PHR_4_OCT:
        	//38.321 section 6.1.3.9
        	//  varialbe length
        	mac_ce_len |= (uint16_t)((NR_MAC_SUBHEADER_SHORT *)pduP)->L;
        	mac_subheader_len = 2;
        	if(((NR_MAC_SUBHEADER_SHORT *)pduP)->F){
        		mac_ce_len |= (uint16_t)(((NR_MAC_SUBHEADER_LONG *)pduP)->L2)<<8;
        		mac_subheader_len = 3;
        	}
        	/* Extract MULTI ENTRY PHR elements from four octets bitmap for PHR calculation */
        	break;

        case UL_SCH_LCID_PADDING:
        	done = 1;
        	//  end of MAC PDU, can ignore the rest.
        	break;

        case UL_SCH_LCID_SRB1:
        case UL_SCH_LCID_SRB2:
          if(((NR_MAC_SUBHEADER_SHORT *)pduP)->F){
            //mac_sdu_len |= (uint16_t)(((NR_MAC_SUBHEADER_LONG *)pduP)->L2)<<8;
            mac_subheader_len = 3;
            mac_sdu_len = ((uint16_t)(((NR_MAC_SUBHEADER_LONG *) pduP)->L1 & 0x7f) << 8)
                | ((uint16_t)((NR_MAC_SUBHEADER_LONG *) pduP)->L2 & 0xff);
          } else {
            mac_sdu_len = (uint16_t)((NR_MAC_SUBHEADER_SHORT *)pduP)->L;
            mac_subheader_len = 2;
          }
          if (UE_info->CellGroup[UE_id]) {
            LOG_D(NR_MAC, "[UE %d] Frame %d : ULSCH -> UL-DCCH %d (gNB %d, %d bytes), rnti: %d \n", module_idP, frameP, rx_lcid, module_idP, mac_sdu_len, UE_info->rnti[UE_id]);
            mac_rlc_data_ind(module_idP,
                             UE_info->rnti[UE_id],
                             module_idP,
                             frameP,
                             ENB_FLAG_YES,
                             MBMS_FLAG_NO,
                             rx_lcid,
                             (char *) (pduP + mac_subheader_len),
                             mac_sdu_len,
                             1,
                             NULL);
          } else {
            AssertFatal(1==0,"[UE %d] Frame/Slot %d.%d : Received LCID %d which is not configured, dropping packet\n",UE_id,frameP,slot,rx_lcid);
          }
          break;
        case UL_SCH_LCID_SRB3:
              // todo
              break;

        case UL_SCH_LCID_CCCH:
        case UL_SCH_LCID_CCCH1:
          // fixed length
          mac_subheader_len = 1;

          if ( rx_lcid == UL_SCH_LCID_CCCH1 ) {
            // RRCResumeRequest1 message includes the full I-RNTI and has a size of 8 bytes
            mac_sdu_len = 8;

            // Check if it is a valid CCCH1 message, we get all 00's messages very often
            int i = 0;
            for(i=0; i<(mac_subheader_len+mac_sdu_len); i++) {
              if(pduP[i] != 0) {
                break;
              }
            }
            if (i == (mac_subheader_len+mac_sdu_len)) {
              LOG_D(NR_MAC, "%s() Invalid CCCH1 message!, pdu_len: %d\n", __func__, pdu_len);
              done = 1;
              break;
            }
          } else {
            // fixed length of 6 bytes
            mac_sdu_len = 6;
          }

          nr_mac_rrc_data_ind(module_idP,
                              CC_id,
                              frameP,
                              0,
                              0,
                              UE_info->rnti[UE_id],
                              CCCH,
                              pduP + mac_subheader_len,
                              mac_sdu_len,
                              0);
          break;

        case UL_SCH_LCID_DTCH:
          //  check if LCID is valid at current time.
          if (((NR_MAC_SUBHEADER_SHORT *)pduP)->F) {
            // mac_sdu_len |= (uint16_t)(((NR_MAC_SUBHEADER_LONG *)pduP)->L2)<<8;
            mac_subheader_len = 3;
            mac_sdu_len = ((uint16_t)(((NR_MAC_SUBHEADER_LONG *)pduP)->L1 & 0x7f) << 8)
                          | ((uint16_t)((NR_MAC_SUBHEADER_LONG *)pduP)->L2 & 0xff);

          } else {
            mac_sdu_len = (uint16_t)((NR_MAC_SUBHEADER_SHORT *)pduP)->L;
            mac_subheader_len = 2;
          }

          LOG_D(NR_MAC, "In %s: [UE %d] %d.%d : ULSCH -> UL-%s %d (gNB %d, %d bytes)\n",
                __func__,
                module_idP,
                frameP,
                slot,
                rx_lcid<4?"DCCH":"DTCH",
                rx_lcid,
                module_idP,
                mac_sdu_len);
          UE_info->mac_stats[UE_id].lc_bytes_rx[rx_lcid] += mac_sdu_len;

          mac_rlc_data_ind(module_idP,
                           UE_info->rnti[UE_id],
                           module_idP,
                           frameP,
                           ENB_FLAG_YES,
                           MBMS_FLAG_NO,
                           rx_lcid,
                           (char *)(pduP + mac_subheader_len),
                           mac_sdu_len,
                           1,
                           NULL);

          /* Updated estimated buffer when receiving data */
          if (sched_ctrl->estimated_ul_buffer >= mac_sdu_len)
            sched_ctrl->estimated_ul_buffer -= mac_sdu_len;
          else
            sched_ctrl->estimated_ul_buffer = 0;
          break;

        default:
          LOG_E(NR_MAC, "Received unknown MAC header (LCID = 0x%02x)\n", rx_lcid);
          return -1;
          break;
        }

        #ifdef ENABLE_MAC_PAYLOAD_DEBUG
        if (rx_lcid < 45 || rx_lcid == 52 || rx_lcid == 63) {
          LOG_I(NR_MAC, "In %s: dumping UL MAC SDU sub-header with length %d (LCID = 0x%02x):\n", __func__, mac_subheader_len, rx_lcid);
          log_dump(NR_MAC, pduP, mac_subheader_len, LOG_DUMP_CHAR, "\n");
          LOG_I(NR_MAC, "In %s: dumping UL MAC SDU with length %d (LCID = 0x%02x):\n", __func__, mac_sdu_len, rx_lcid);
          log_dump(NR_MAC, pduP + mac_subheader_len, mac_sdu_len, LOG_DUMP_CHAR, "\n");
        } else {
          LOG_I(NR_MAC, "In %s: dumping UL MAC CE with length %d (LCID = 0x%02x):\n", __func__, mac_ce_len, rx_lcid);
          log_dump(NR_MAC, pduP + mac_subheader_len + mac_sdu_len, mac_ce_len, LOG_DUMP_CHAR, "\n");
        }
        #endif

        pduP += ( mac_subheader_len + mac_ce_len + mac_sdu_len );
        pdu_len -= ( mac_subheader_len + mac_ce_len + mac_sdu_len );

        if (pdu_len < 0) {
          LOG_E(NR_MAC, "In %s: residual UL MAC PDU in %d.%d with length < 0!, pdu_len %d \n", __func__, frameP, slot, pdu_len);
          LOG_E(NR_MAC, "MAC PDU ");
          for (int i = 0; i < 20; i++) // Only printf 1st - 20nd bytes
            printf("%02x ", pduP[i]);
          printf("\n");
          return 0;
        }
    }
  return 0;
}

void abort_nr_ul_harq(module_id_t mod_id, int UE_id, int8_t harq_pid)
{
  NR_UE_info_t *UE_info = &RC.nrmac[mod_id]->UE_info;
  NR_UE_sched_ctrl_t *sched_ctrl = &UE_info->UE_sched_ctrl[UE_id];
  NR_UE_ul_harq_t *harq = &sched_ctrl->ul_harq_processes[harq_pid];

  harq->ndi ^= 1;
  harq->round = 0;
  UE_info->mac_stats[UE_id].ulsch_errors++;
  add_tail_nr_list(&sched_ctrl->available_ul_harq, harq_pid);

  /* the transmission failed: the UE won't send the data we expected initially,
   * so retrieve to correctly schedule after next BSR */
  sched_ctrl->sched_ul_bytes -= harq->sched_pusch.tb_size;
  if (sched_ctrl->sched_ul_bytes < 0)
    sched_ctrl->sched_ul_bytes = 0;
}

void handle_nr_ul_harq(const int CC_idP,
                       module_id_t mod_id,
                       frame_t frame,
                       sub_frame_t slot,
                       const nfapi_nr_crc_t *crc_pdu)
{
  gNB_MAC_INST *gNB_mac = RC.nrmac[mod_id];
  int UE_id = find_nr_UE_id(mod_id, crc_pdu->rnti);
  if (UE_id < 0) {
    for (int i = 0; i < NR_NB_RA_PROC_MAX; ++i) {
      NR_RA_t *ra = &gNB_mac->common_channels[CC_idP].ra[i];
      if (ra->state >= WAIT_Msg3 &&
          ra->rnti == crc_pdu->rnti)
        return;
    }
    LOG_E(NR_MAC, "%s(): unknown RNTI %04x in PUSCH\n", __func__, crc_pdu->rnti);
    return;
  }
  NR_UE_info_t *UE_info = &RC.nrmac[mod_id]->UE_info;
  NR_UE_sched_ctrl_t *sched_ctrl = &UE_info->UE_sched_ctrl[UE_id];
  int8_t harq_pid = sched_ctrl->feedback_ul_harq.head;
  while (crc_pdu->harq_id != harq_pid || harq_pid < 0) {
    LOG_W(NR_MAC,
          "Unexpected ULSCH HARQ PID %d (have %d) for RNTI %04x (ignore this warning for RA)\n",
          crc_pdu->harq_id,
          harq_pid,
          crc_pdu->rnti);
    if (harq_pid < 0)
      return;

    remove_front_nr_list(&sched_ctrl->feedback_ul_harq);
    sched_ctrl->ul_harq_processes[harq_pid].is_waiting = false;
    if(sched_ctrl->ul_harq_processes[harq_pid].round >= MAX_HARQ_ROUNDS - 1) {
      abort_nr_ul_harq(mod_id, UE_id, harq_pid);
    } else {
      sched_ctrl->ul_harq_processes[harq_pid].round++;
      add_tail_nr_list(&sched_ctrl->retrans_ul_harq, harq_pid);
    }
    harq_pid = sched_ctrl->feedback_ul_harq.head;
  }
  remove_front_nr_list(&sched_ctrl->feedback_ul_harq);
  NR_UE_ul_harq_t *harq = &sched_ctrl->ul_harq_processes[harq_pid];
  DevAssert(harq->is_waiting);
  harq->feedback_slot = -1;
  harq->is_waiting = false;
  if (!crc_pdu->tb_crc_status) {
    harq->ndi ^= 1;
    harq->round = 0;
    LOG_D(NR_MAC,
          "Ulharq id %d crc passed for RNTI %04x\n",
          harq_pid,
          crc_pdu->rnti);
    add_tail_nr_list(&sched_ctrl->available_ul_harq, harq_pid);
  } else if (harq->round >= MAX_HARQ_ROUNDS - 1) {
    abort_nr_ul_harq(mod_id, UE_id, harq_pid);
    LOG_D(NR_MAC,
          "RNTI %04x: Ulharq id %d crc failed in all rounds\n",
          crc_pdu->rnti,
          harq_pid);
  } else {
    harq->round++;
    LOG_D(NR_MAC,
          "Ulharq id %d crc failed for RNTI %04x\n",
          harq_pid,
          crc_pdu->rnti);
    add_tail_nr_list(&sched_ctrl->retrans_ul_harq, harq_pid);
  }
}

/*
* When data are received on PHY and transmitted to MAC
*/
void nr_rx_sdu(const module_id_t gnb_mod_idP,
               const int CC_idP,
               const frame_t frameP,
               const sub_frame_t slotP,
               const rnti_t rntiP,
               uint8_t *sduP,
               const uint16_t sdu_lenP,
               const uint16_t timing_advance,
               const uint8_t ul_cqi,
               const uint16_t rssi){

  gNB_MAC_INST *gNB_mac = RC.nrmac[gnb_mod_idP];
  NR_UE_info_t *UE_info = &gNB_mac->UE_info;

  const int current_rnti = rntiP;
  const int UE_id = find_nr_UE_id(gnb_mod_idP, current_rnti);
  const int target_snrx10 = gNB_mac->pusch_target_snrx10;
  const int pusch_failure_thres = gNB_mac->pusch_failure_thres;

  if (UE_id != -1) {
    NR_UE_sched_ctrl_t *UE_scheduling_control = &UE_info->UE_sched_ctrl[UE_id];
    const int8_t harq_pid = UE_scheduling_control->feedback_ul_harq.head;

    if (sduP)
      T(T_GNB_MAC_UL_PDU_WITH_DATA, T_INT(gnb_mod_idP), T_INT(CC_idP),
        T_INT(rntiP), T_INT(frameP), T_INT(slotP), T_INT(harq_pid),
        T_BUFFER(sduP, sdu_lenP));

    UE_info->mac_stats[UE_id].ulsch_total_bytes_rx += sdu_lenP;
    LOG_D(NR_MAC, "[gNB %d][PUSCH %d] CC_id %d %d.%d Received ULSCH sdu from PHY (rnti %x, UE_id %d) ul_cqi %d TA %d sduP %p, rssi %d\n",
          gnb_mod_idP,
          harq_pid,
          CC_idP,
          frameP,
          slotP,
          current_rnti,
          UE_id,
          ul_cqi,
          timing_advance,
          sduP,
          rssi);

    // if not missed detection (10dB threshold for now)
    if (rssi>0) {
      UE_scheduling_control->tpc0 = nr_get_tpc(target_snrx10,ul_cqi,30);
      if (timing_advance != 0xffff)
        UE_scheduling_control->ta_update = timing_advance;
      UE_scheduling_control->raw_rssi = rssi;
      UE_scheduling_control->pusch_snrx10 = ul_cqi * 5 - 640;
      LOG_D(NR_MAC, "[UE %d] PUSCH TPC %d and TA %d\n",UE_id,UE_scheduling_control->tpc0,UE_scheduling_control->ta_update);
    }
    else{
      LOG_D(NR_MAC,"[UE %d] Detected DTX : increasing UE TX power\n",UE_id);
      UE_scheduling_control->tpc0 = 3;
    }

#if defined(ENABLE_MAC_PAYLOAD_DEBUG)

    LOG_I(NR_MAC, "Printing received UL MAC payload at gNB side: %d \n");
    for (int i = 0; i < sdu_lenP ; i++) {
	  //harq_process_ul_ue->a[i] = (unsigned char) rand();
	  //printf("a[%d]=0x%02x\n",i,harq_process_ul_ue->a[i]);
	  printf("%02x ",(unsigned char)sduP[i]);
    }
    printf("\n");

#endif

    if (sduP != NULL){
      LOG_D(NR_MAC, "Received PDU at MAC gNB \n");

      UE_info->UE_sched_ctrl[UE_id].pusch_consecutive_dtx_cnt = 0;
      const uint32_t tb_size = UE_scheduling_control->ul_harq_processes[harq_pid].sched_pusch.tb_size;
      UE_scheduling_control->sched_ul_bytes -= tb_size;
      if (UE_scheduling_control->sched_ul_bytes < 0)
        UE_scheduling_control->sched_ul_bytes = 0;

      nr_process_mac_pdu(gnb_mod_idP, UE_id, CC_idP, frameP, slotP, sduP, sdu_lenP);
    }
    else {
      NR_UE_ul_harq_t *cur_harq = &UE_scheduling_control->ul_harq_processes[harq_pid];
      /* reduce sched_ul_bytes when cur_harq->round == 3 */
      if (cur_harq->round == 3){
        const uint32_t tb_size = UE_scheduling_control->ul_harq_processes[harq_pid].sched_pusch.tb_size;
        UE_scheduling_control->sched_ul_bytes -= tb_size;
        if (UE_scheduling_control->sched_ul_bytes < 0)
          UE_scheduling_control->sched_ul_bytes = 0;
      }
      if (ul_cqi <= 128) {
        UE_info->UE_sched_ctrl[UE_id].pusch_consecutive_dtx_cnt++;
        UE_info->mac_stats[UE_id].ulsch_DTX++;
      }
      if (UE_info->UE_sched_ctrl[UE_id].pusch_consecutive_dtx_cnt >= pusch_failure_thres) {
         LOG_D(NR_MAC,"Detected UL Failure on PUSCH, stopping scheduling\n");
         UE_info->UE_sched_ctrl[UE_id].ul_failure = 1;
         nr_mac_gNB_rrc_ul_failure(gnb_mod_idP,CC_idP,frameP,slotP,rntiP);
      }
    }
  } else if(sduP) {

    bool no_sig = true;
    for (int k = 0; k < sdu_lenP; k++) {
      if(sduP[k]!=0) {
        no_sig = false;
        break;
      }
    }

    if(no_sig) {
      LOG_W(NR_MAC, "No signal\n");
    }

    T(T_GNB_MAC_UL_PDU_WITH_DATA, T_INT(gnb_mod_idP), T_INT(CC_idP),
      T_INT(rntiP), T_INT(frameP), T_INT(slotP), T_INT(-1) /* harq_pid */,
      T_BUFFER(sduP, sdu_lenP));

    /* we don't know this UE (yet). Check whether there is a ongoing RA (Msg 3)
     * and check the corresponding UE's RNTI match, in which case we activate
     * it. */
    for (int i = 0; i < NR_NB_RA_PROC_MAX; ++i) {
      NR_RA_t *ra = &gNB_mac->common_channels[CC_idP].ra[i];
      if (ra->state != WAIT_Msg3)
        continue;

      if(no_sig) {
        LOG_W(NR_MAC, "Random Access %i failed at state %i (no signal)\n", i, ra->state);
        nr_mac_remove_ra_rnti(gnb_mod_idP, ra->rnti);
        nr_clear_ra_proc(gnb_mod_idP, CC_idP, frameP, ra);
      } else {

        // random access pusch with TC-RNTI
        if (ra->rnti != current_rnti) {
          LOG_W(NR_MAC,
                "expected TC_RNTI %04x to match current RNTI %04x\n",
                ra->rnti,
                current_rnti);

          if( (frameP==ra->Msg3_frame) && (slotP==ra->Msg3_slot) ) {
            LOG_W(NR_MAC, "Random Access %i failed at state %i (TC_RNTI %04x RNTI %04x)\n", i, ra->state,ra->rnti,current_rnti);
            nr_mac_remove_ra_rnti(gnb_mod_idP, ra->rnti);
            nr_clear_ra_proc(gnb_mod_idP, CC_idP, frameP, ra);
          }

          continue;
        }

        int UE_id=-1;

        UE_id = add_new_nr_ue(gnb_mod_idP, ra->rnti, ra->CellGroup);
        if (UE_id<0) {
          LOG_W(NR_MAC, "Random Access %i discarded at state %i (TC_RNTI %04x RNTI %04x): max number of users achieved!\n", i, ra->state,ra->rnti,current_rnti);
          nr_mac_remove_ra_rnti(gnb_mod_idP, ra->rnti);
          nr_clear_ra_proc(gnb_mod_idP, CC_idP, frameP, ra);
          return;
        }

        UE_info->UE_beam_index[UE_id] = ra->beam_id;

        // re-initialize ta update variables after RA procedure completion
        UE_info->UE_sched_ctrl[UE_id].ta_frame = frameP;

        LOG_D(NR_MAC,
              "reset RA state information for RA-RNTI %04x/index %d\n",
              ra->rnti,
              i);

        LOG_I(NR_MAC,
              "[gNB %d][RAPROC] PUSCH with TC_RNTI %x received correctly, "
              "adding UE MAC Context UE_id %d/RNTI %04x\n",
              gnb_mod_idP,
              current_rnti,
              UE_id,
              ra->rnti);

      NR_UE_sched_ctrl_t *UE_scheduling_control = &UE_info->UE_sched_ctrl[UE_id];

      UE_scheduling_control->tpc0 = nr_get_tpc(target_snrx10,ul_cqi,30);
      if (timing_advance != 0xffff)
        UE_scheduling_control->ta_update = timing_advance;
      UE_scheduling_control->raw_rssi = rssi;
      UE_scheduling_control->pusch_snrx10 = ul_cqi * 5 - 640;
      LOG_D(NR_MAC, "[UE %d] PUSCH TPC %d and TA %d\n",UE_id,UE_scheduling_control->tpc0,UE_scheduling_control->ta_update);
        if(ra->cfra) {

          LOG_I(NR_MAC, "(ue %i, rnti 0x%04x) CFRA procedure succeeded!\n", UE_id, ra->rnti);
          nr_mac_remove_ra_rnti(gnb_mod_idP, ra->rnti);
          nr_clear_ra_proc(gnb_mod_idP, CC_idP, frameP, ra);
          UE_info->active[UE_id] = true;

        } else {

          LOG_I(NR_MAC,"[RAPROC] RA-Msg3 received (sdu_lenP %d)\n",sdu_lenP);
          LOG_D(NR_MAC,"[RAPROC] Received Msg3:\n");
          for (int k = 0; k < sdu_lenP; k++) {
            LOG_D(NR_MAC,"(%i): 0x%x\n",k,sduP[k]);
          }

          // UE Contention Resolution Identity
          // Store the first 48 bits belonging to the uplink CCCH SDU within Msg3 to fill in Msg4
          // First byte corresponds to R/LCID MAC sub-header
          memcpy(ra->cont_res_id, &sduP[1], sizeof(uint8_t) * 6);

          if (nr_process_mac_pdu(gnb_mod_idP, UE_id, CC_idP, frameP, slotP, sduP, sdu_lenP) == 0) {
            ra->state = Msg4;
            ra->Msg4_frame = (frameP + 2) % 1024;
            ra->Msg4_slot = 1;
            LOG_I(NR_MAC, "Scheduling RA-Msg4 for TC_RNTI %04x (state %d, frame %d, slot %d)\n", ra->rnti, ra->state, ra->Msg4_frame, ra->Msg4_slot);
          }
          else {
             nr_mac_remove_ra_rnti(gnb_mod_idP, ra->rnti);
             nr_clear_ra_proc(gnb_mod_idP, CC_idP, frameP, ra);
          }
        }
        return;
      }
    }
  } else {
    for (int i = 0; i < NR_NB_RA_PROC_MAX; ++i) {
      NR_RA_t *ra = &gNB_mac->common_channels[CC_idP].ra[i];
      if (ra->state != WAIT_Msg3)
        continue;

      if( (frameP!=ra->Msg3_frame) || (slotP!=ra->Msg3_slot))
        continue;

      // for CFRA (NSA) do not schedule retransmission of msg3
      if (ra->cfra) {
        LOG_W(NR_MAC, "Random Access %i failed at state %i (NSA msg3 reception failed)\n", i, ra->state);
        nr_mac_remove_ra_rnti(gnb_mod_idP, ra->rnti);
        nr_clear_ra_proc(gnb_mod_idP, CC_idP, frameP, ra);
        return;
      }

      if (ra->msg3_round >= MAX_HARQ_ROUNDS - 1) {
        LOG_W(NR_MAC, "Random Access %i failed at state %i (Reached msg3 max harq rounds)\n", i, ra->state);
        nr_mac_remove_ra_rnti(gnb_mod_idP, ra->rnti);
        nr_clear_ra_proc(gnb_mod_idP, CC_idP, frameP, ra);
        return;
      }

      LOG_W(NR_MAC, "Random Access %i Msg3 CRC did not pass)\n", i);
      ra->msg3_round++;
      ra->state = Msg3_retransmission;
    }
  }
}

long get_K2(NR_ServingCellConfigCommon_t *scc,NR_BWP_Uplink_t *ubwp, int time_domain_assignment, int mu) {
  DevAssert(scc);
  const NR_PUSCH_TimeDomainResourceAllocation_t *tda_list = ubwp ?
    ubwp->bwp_Common->pusch_ConfigCommon->choice.setup->pusch_TimeDomainAllocationList->list.array[time_domain_assignment]:
    scc->uplinkConfigCommon->initialUplinkBWP->pusch_ConfigCommon->choice.setup->pusch_TimeDomainAllocationList->list.array[time_domain_assignment];
  if (tda_list->k2)
    return *tda_list->k2;
  else if (mu < 2)
    return 1;
  else if (mu == 2)
    return 2;
  else
    return 3;
}

bool nr_UE_is_to_be_scheduled(module_id_t mod_id, int CC_id, int UE_id, frame_t frame, sub_frame_t slot)
{
  const NR_ServingCellConfigCommon_t *scc = RC.nrmac[mod_id]->common_channels->ServingCellConfigCommon;
  const uint8_t slots_per_frame[5] = {10, 20, 40, 80, 160};
  const int n = slots_per_frame[*scc->ssbSubcarrierSpacing];
  const int now = frame * n + slot;

  const struct gNB_MAC_INST_s *nrmac = RC.nrmac[mod_id];
  const NR_UE_sched_ctrl_t *sched_ctrl = &nrmac->UE_info.UE_sched_ctrl[UE_id];
  const int last_ul_sched = sched_ctrl->last_ul_frame * n + sched_ctrl->last_ul_slot;

  const int diff = (now - last_ul_sched + 1024 * n) % (1024 * n);
  /* UE is to be scheduled if
   * (1) we think the UE has more bytes awaiting than what we scheduled
   * (2) there is a scheduling request
   * (3) or we did not schedule it in more than 10 frames */
  const bool has_data = sched_ctrl->estimated_ul_buffer > sched_ctrl->sched_ul_bytes;
  const bool high_inactivity = diff >= nrmac->ulsch_max_frame_inactivity * n;
  LOG_D(NR_MAC,
        "%4d.%2d UL inactivity %d slots has_data %d SR %d\n",
        frame,
        slot,
        diff,
        has_data,
        sched_ctrl->SR);
  return has_data || sched_ctrl->SR || high_inactivity;
}

int next_list_entry_looped(NR_list_t *list, int UE_id)
{
  if (UE_id < 0)
    return list->head;
  return list->next[UE_id] < 0 ? list->head : list->next[UE_id];
}

bool allocate_ul_retransmission(module_id_t module_id,
                                frame_t frame,
                                sub_frame_t slot,
                                uint8_t *rballoc_mask,
                                int *n_rb_sched,
                                int UE_id,
                                int harq_pid)
{
  const int CC_id = 0;
  const NR_ServingCellConfigCommon_t *scc = RC.nrmac[module_id]->common_channels[CC_id].ServingCellConfigCommon;
  NR_UE_info_t *UE_info = &RC.nrmac[module_id]->UE_info;
  NR_UE_sched_ctrl_t *sched_ctrl = &UE_info->UE_sched_ctrl[UE_id];
  NR_sched_pusch_t *retInfo = &sched_ctrl->ul_harq_processes[harq_pid].sched_pusch;
  NR_CellGroupConfig_t *cg = UE_info->CellGroup[UE_id];
  NR_BWP_UplinkDedicated_t *ubwpd= cg ? cg->spCellConfig->spCellConfigDedicated->uplinkConfig->initialUplinkBWP:NULL;
  NR_BWP_t *genericParameters = sched_ctrl->active_ubwp ? &sched_ctrl->active_ubwp->bwp_Common->genericParameters : &scc->uplinkConfigCommon->initialUplinkBWP->genericParameters;
  int rbStart = 0; // wrt BWP start
  const uint16_t bwpSize = NRRIV2BW(genericParameters->locationAndBandwidth, MAX_BWP_SIZE);

  const uint8_t num_dmrs_cdm_grps_no_data = (sched_ctrl->active_bwp || ubwpd) ? 1 : 2;
  const int tda = sched_ctrl->active_ubwp ? RC.nrmac[module_id]->preferred_ul_tda[sched_ctrl->active_ubwp->bwp_Id][slot] : 0;
  LOG_D(NR_MAC,"retInfo->time_domain_allocation = %d, tda = %d\n", retInfo->time_domain_allocation, tda);
  LOG_D(NR_MAC,"num_dmrs_cdm_grps_no_data %d, tbs %d\n",num_dmrs_cdm_grps_no_data, retInfo->tb_size);
  if (tda == retInfo->time_domain_allocation) {
    /* Check the resource is enough for retransmission */
    while (rbStart < bwpSize && !rballoc_mask[rbStart])
      rbStart++;
    if (rbStart + retInfo->rbSize > bwpSize) {
      LOG_W(NR_MAC, "cannot allocate retransmission of UE %d/RNTI %04x: no resources (rbStart %d, retInfo->rbSize %d, bwpSize %d\n", UE_id, UE_info->rnti[UE_id], rbStart, retInfo->rbSize, bwpSize);
      return false;
    }
    /* check whether we need to switch the TDA allocation since tha last
     * (re-)transmission */
    NR_pusch_semi_static_t *ps = &sched_ctrl->pusch_semi_static;

    int dci_format = get_dci_format(sched_ctrl);

    if (ps->time_domain_allocation != tda
        || ps->dci_format != dci_format
        || ps->num_dmrs_cdm_grps_no_data != num_dmrs_cdm_grps_no_data)
      nr_set_pusch_semi_static(scc, sched_ctrl->active_ubwp, ubwpd, dci_format, tda, num_dmrs_cdm_grps_no_data, ps);
    LOG_D(NR_MAC, "%s(): retransmission keeping TDA %d and TBS %d\n", __func__, tda, retInfo->tb_size);
  } else {
    /* the retransmission will use a different time domain allocation, check
     * that we have enough resources */
    while (rbStart < bwpSize && !rballoc_mask[rbStart])
      rbStart++;
    int rbSize = 0;
    while (rbStart + rbSize < bwpSize && rballoc_mask[rbStart + rbSize])
      rbSize++;
    NR_pusch_semi_static_t temp_ps;
    int dci_format = get_dci_format(sched_ctrl);
    nr_set_pusch_semi_static(scc, sched_ctrl->active_ubwp,ubwpd, dci_format, tda, num_dmrs_cdm_grps_no_data, &temp_ps);
    uint32_t new_tbs;
    uint16_t new_rbSize;
    bool success = nr_find_nb_rb(retInfo->Qm,
                                 retInfo->R,
                                 1, // layers
                                 temp_ps.nrOfSymbols,
                                 temp_ps.N_PRB_DMRS * temp_ps.num_dmrs_symb,
                                 retInfo->tb_size,
                                 rbSize,
                                 &new_tbs,
                                 &new_rbSize);
    if (!success || new_tbs != retInfo->tb_size) {
      LOG_D(NR_MAC, "%s(): new TBsize %d of new TDA does not match old TBS %d\n", __func__, new_tbs, retInfo->tb_size);
      return false; /* the maximum TBsize we might have is smaller than what we need */
    }
    LOG_D(NR_MAC, "%s(): retransmission with TDA %d->%d and TBS %d -> %d\n", __func__, retInfo->time_domain_allocation, tda, retInfo->tb_size, new_tbs);
    /* we can allocate it. Overwrite the time_domain_allocation, the number
     * of RBs, and the new TB size. The rest is done below */
    retInfo->tb_size = new_tbs;
    retInfo->rbSize = new_rbSize;
    retInfo->time_domain_allocation = tda;
    sched_ctrl->pusch_semi_static = temp_ps;

    // Get previous PUSCH filed info
    sched_ctrl->sched_pusch = *retInfo;
  }

  /* Find free CCE */
  bool freeCCE = find_free_CCE(module_id, slot, UE_id);
  if (!freeCCE) {
    LOG_D(NR_MAC, "%4d.%2d no free CCE for retransmission UL DCI UE %04x\n", frame, slot, UE_info->rnti[UE_id]);
    return false;
  }

  /* frame/slot in sched_pusch has been set previously. In the following, we
   * overwrite the information in the retransmission information before storing
   * as the new scheduling instruction */
  retInfo->frame = sched_ctrl->sched_pusch.frame;
  retInfo->slot = sched_ctrl->sched_pusch.slot;
  /* Get previous PSUCH field info */
  sched_ctrl->sched_pusch = *retInfo;
  NR_sched_pusch_t *sched_pusch = &sched_ctrl->sched_pusch;

  LOG_D(NR_MAC,
        "%4d.%2d Allocate UL retransmission UE %d/RNTI %04x sched %4d.%2d (%d RBs)\n",
        frame,
        slot,
        UE_id,
        UE_info->rnti[UE_id],
        sched_pusch->frame,
        sched_pusch->slot,
        sched_pusch->rbSize);

  sched_pusch->rbStart = rbStart;
  /* no need to recompute the TBS, it will be the same */

  /* Mark the corresponding RBs as used */
  n_rb_sched -= sched_pusch->rbSize;
  for (int rb = 0; rb < sched_ctrl->sched_pusch.rbSize; rb++)
    rballoc_mask[rb + sched_ctrl->sched_pusch.rbStart] = 0;
  return true;
}

void update_ul_ue_R_Qm(NR_sched_pusch_t *sched_pusch, const NR_pusch_semi_static_t *ps)
{
  const int mcs = sched_pusch->mcs;
  sched_pusch->R = nr_get_code_rate_ul(mcs, ps->mcs_table);
  sched_pusch->Qm = nr_get_Qm_ul(mcs, ps->mcs_table);

  if (ps->pusch_Config && ps->pusch_Config->tp_pi2BPSK && ((ps->mcs_table == 3 && mcs < 2) || (ps->mcs_table == 4 && mcs < 6))) {
    sched_pusch->R >>= 1;
    sched_pusch->Qm <<= 1;
  }
}

float ul_thr_ue[MAX_MOBILES_PER_GNB];
uint32_t ul_pf_tbs[3][29]; // pre-computed, approximate TBS values for PF coefficient
void pf_ul(module_id_t module_id,
           frame_t frame,
           sub_frame_t slot,
           NR_list_t *UE_list,
           int max_num_ue,
           int n_rb_sched,
           uint8_t *rballoc_mask) {

  const int CC_id = 0;
  gNB_MAC_INST *nrmac = RC.nrmac[module_id];
  NR_ServingCellConfigCommon_t *scc = nrmac->common_channels[CC_id].ServingCellConfigCommon;
  NR_UE_info_t *UE_info = &nrmac->UE_info;
  const int min_rb = 5;
  float coeff_ue[MAX_MOBILES_PER_GNB];
  // UEs that could be scheduled
  int ue_array[MAX_MOBILES_PER_GNB];
  NR_list_t UE_sched = { .head = -1, .next = ue_array, .tail = -1, .len = MAX_MOBILES_PER_GNB };

  /* Loop UE_list to calculate throughput and coeff */
  for (int UE_id = UE_list->head; UE_id >= 0; UE_id = UE_list->next[UE_id]) {

    if (UE_info->Msg4_ACKed[UE_id] != true) continue;

    LOG_D(NR_MAC,"pf_ul: preparing UL scheduling for UE %d\n",UE_id);
    NR_UE_sched_ctrl_t *sched_ctrl = &UE_info->UE_sched_ctrl[UE_id];
    NR_BWP_t *genericParameters = sched_ctrl->active_ubwp ? &sched_ctrl->active_ubwp->bwp_Common->genericParameters : &scc->uplinkConfigCommon->initialUplinkBWP->genericParameters;
<<<<<<< HEAD
    NR_CellGroupConfig_t *cg = UE_info->CellGroup[UE_id];
    NR_BWP_UplinkDedicated_t *ubwpd= cg ? cg->spCellConfig->spCellConfigDedicated->uplinkConfig->initialUplinkBWP : NULL;

    int rbStart = sched_ctrl->active_ubwp ? NRRIV2PRBOFFSET(genericParameters->locationAndBandwidth, MAX_BWP_SIZE) : 0;
=======
    int rbStart = 0; // wrt BWP start
    NR_CellGroupConfig_t *cg = UE_info->CellGroup[UE_id];
    NR_BWP_UplinkDedicated_t *ubwpd= cg ? cg->spCellConfig->spCellConfigDedicated->uplinkConfig->initialUplinkBWP : NULL;

>>>>>>> fa2ce6e6
    const uint16_t bwpSize = NRRIV2BW(genericParameters->locationAndBandwidth, MAX_BWP_SIZE);
    NR_sched_pusch_t *sched_pusch = &sched_ctrl->sched_pusch;
    NR_pusch_semi_static_t *ps = &sched_ctrl->pusch_semi_static;

    /* Calculate throughput */
    const float a = 0.0005f; // corresponds to 200ms window
    const uint32_t b = UE_info->mac_stats[UE_id].ulsch_current_bytes;
    ul_thr_ue[UE_id] = (1 - a) * ul_thr_ue[UE_id] + a * b;

    /* Check if retransmission is necessary */
    sched_pusch->ul_harq_pid = sched_ctrl->retrans_ul_harq.head;
    LOG_D(NR_MAC,"pf_ul: UE %d harq_pid %d\n",UE_id,sched_pusch->ul_harq_pid);
    if (sched_pusch->ul_harq_pid >= 0) {
      /* Allocate retransmission*/
      bool r = allocate_ul_retransmission(
          module_id, frame, slot, rballoc_mask, &n_rb_sched, UE_id, sched_pusch->ul_harq_pid);
      if (!r) {
        LOG_D(NR_MAC, "%4d.%2d UL retransmission UE RNTI %04x can NOT be allocated\n", frame, slot, UE_info->rnti[UE_id]);
        continue;
      }
      else LOG_D(NR_MAC,"%4d.%2d UL Retransmission UE RNTI %04x to be allocated, max_num_ue %d\n",frame,slot,UE_info->rnti[UE_id],max_num_ue);

      /* reduce max_num_ue once we are sure UE can be allocated, i.e., has CCE */
      max_num_ue--;
      if (max_num_ue < 0)
        return;
      continue;
    }

    const int B = max(0, sched_ctrl->estimated_ul_buffer - sched_ctrl->sched_ul_bytes);
    /* preprocessor computed sched_frame/sched_slot */
    const bool do_sched = nr_UE_is_to_be_scheduled(module_id, 0, UE_id, sched_pusch->frame, sched_pusch->slot);

    LOG_D(NR_MAC,"pf_ul: do_sched UE %d => %s\n",UE_id,do_sched ? "yes" : "no");
    if (B == 0 && !do_sched)
      continue;

    /* Schedule UE on SR or UL inactivity and no data (otherwise, will be scheduled
     * based on data to transmit) */
    if (B == 0 && do_sched) {
      /* if no data, pre-allocate 5RB */
      bool freeCCE = find_free_CCE(module_id, slot, UE_id);
      if (!freeCCE) {
        LOG_D(NR_MAC, "%4d.%2d no free CCE for UL DCI UE %04x (BSR 0)\n", frame, slot, UE_info->rnti[UE_id]);
        continue;
      }
      /* reduce max_num_ue once we are sure UE can be allocated, i.e., has CCE */
      max_num_ue--;
      if (max_num_ue < 0)
        return;

      LOG_D(NR_MAC,"Looking for min_rb %d RBs, starting at %d\n", min_rb, rbStart);
      while (rbStart < bwpSize && !rballoc_mask[rbStart]) rbStart++;
      if (rbStart + min_rb >= bwpSize) {
        LOG_W(NR_MAC, "cannot allocate continuous UL data for UE %d/RNTI %04x: no resources (rbStart %d, min_rb %d, bwpSize %d\n",
              UE_id, UE_info->rnti[UE_id],rbStart,min_rb,bwpSize);
        return;
      }

      /* Save PUSCH field */
      /* we want to avoid a lengthy deduction of DMRS and other parameters in
       * every TTI if we can save it, so check whether dci_format, TDA, or
       * num_dmrs_cdm_grps_no_data has changed and only then recompute */
      const uint8_t num_dmrs_cdm_grps_no_data = (sched_ctrl->active_ubwp || ubwpd) ? 1 : 2;
      int dci_format = get_dci_format(sched_ctrl);
      const int tda = sched_ctrl->active_ubwp ? nrmac->preferred_ul_tda[sched_ctrl->active_ubwp->bwp_Id][slot] : 0;
      if (ps->time_domain_allocation != tda
          || ps->dci_format != dci_format
          || ps->num_dmrs_cdm_grps_no_data != num_dmrs_cdm_grps_no_data)
        nr_set_pusch_semi_static(scc, sched_ctrl->active_ubwp, ubwpd, dci_format, tda, num_dmrs_cdm_grps_no_data, ps);
      NR_sched_pusch_t *sched_pusch = &sched_ctrl->sched_pusch;
      sched_pusch->mcs = 9;
      update_ul_ue_R_Qm(sched_pusch, ps);
      sched_pusch->rbStart = rbStart;
      sched_pusch->rbSize = min_rb;
      sched_pusch->tb_size = nr_compute_tbs(sched_pusch->Qm,
                                            sched_pusch->R,
                                            sched_pusch->rbSize,
                                            ps->nrOfSymbols,
                                            ps->N_PRB_DMRS * ps->num_dmrs_symb,
                                            0, // nb_rb_oh
                                            0,
                                            1 /* NrOfLayers */)
                             >> 3;

      /* Mark the corresponding RBs as used */
      n_rb_sched -= sched_pusch->rbSize;
      for (int rb = 0; rb < sched_ctrl->sched_pusch.rbSize; rb++)
        rballoc_mask[rb + sched_ctrl->sched_pusch.rbStart] = 0;

      continue;
    }

    /* Create UE_sched for UEs eligibale for new data transmission*/
    add_tail_nr_list(&UE_sched, UE_id);

    /* Calculate coefficient*/
    sched_pusch->mcs = 9;
    const uint32_t tbs = ul_pf_tbs[ps->mcs_table][sched_pusch->mcs];
    coeff_ue[UE_id] = (float) tbs / ul_thr_ue[UE_id];
    LOG_D(NR_MAC,"b %d, ul_thr_ue[%d] %f, tbs %d, coeff_ue[%d] %f\n",
          b, UE_id, ul_thr_ue[UE_id], tbs, UE_id, coeff_ue[UE_id]);
  }


  /* Loop UE_sched to find max coeff and allocate transmission */
  while (UE_sched.head >= 0 && max_num_ue> 0 && n_rb_sched > 0) {
    /* Find max coeff */
    int *max = &UE_sched.head; /* Find max coeff: assume head is max */
    int *p = &UE_sched.next[*max];
    while (*p >= 0) {
      /* Find max coeff: if the current one has larger coeff, save for later */
      if (coeff_ue[*p] > coeff_ue[*max])
        max = p;
      p = &UE_sched.next[*p];
    }
    /* Find max coeff: remove the max one: do not use remove_nr_list() since it
     * goes through the whole list every time. Note that UE_sched.tail might
     * not be set correctly anymore */
    const int UE_id = *max;
    p = &UE_sched.next[*max];
    *max = UE_sched.next[*max];
    *p = -1;

    bool freeCCE = find_free_CCE(module_id, slot, UE_id);
    if (!freeCCE) {
      LOG_D(NR_MAC, "%4d.%2d no free CCE for UL DCI UE %04x\n", frame, slot, UE_info->rnti[UE_id]);
      continue;
    }
    else LOG_D(NR_MAC, "%4d.%2d free CCE for UL DCI UE %04x\n",frame,slot, UE_info->rnti[UE_id]);

    /* reduce max_num_ue once we are sure UE can be allocated, i.e., has CCE */
    max_num_ue--;
    if (max_num_ue < 0)
      return;

    NR_UE_sched_ctrl_t *sched_ctrl = &UE_info->UE_sched_ctrl[UE_id];
    NR_CellGroupConfig_t *cg = UE_info->CellGroup[UE_id];
    NR_BWP_UplinkDedicated_t *ubwpd= cg ? cg->spCellConfig->spCellConfigDedicated->uplinkConfig->initialUplinkBWP:NULL;
    NR_BWP_t *genericParameters = sched_ctrl->active_ubwp ? &sched_ctrl->active_ubwp->bwp_Common->genericParameters : &scc->uplinkConfigCommon->initialUplinkBWP->genericParameters;
    int rbStart = sched_ctrl->active_ubwp ? NRRIV2PRBOFFSET(genericParameters->locationAndBandwidth, MAX_BWP_SIZE) : 0;
    const uint16_t bwpSize = NRRIV2BW(genericParameters->locationAndBandwidth, MAX_BWP_SIZE);
    NR_sched_pusch_t *sched_pusch = &sched_ctrl->sched_pusch;
    NR_pusch_semi_static_t *ps = &sched_ctrl->pusch_semi_static;

    while (rbStart < bwpSize && !rballoc_mask[rbStart]) rbStart++;
    sched_pusch->rbStart = rbStart;
    uint16_t max_rbSize = 1;
    while (rbStart + max_rbSize < bwpSize && rballoc_mask[rbStart + max_rbSize])
      max_rbSize++;

    if (rbStart + min_rb >= bwpSize) {
      LOG_W(NR_MAC, "cannot allocate UL data for UE %d/RNTI %04x: no resources (rbStart %d, min_rb %d, bwpSize %d\n",
	    UE_id, UE_info->rnti[UE_id],rbStart,min_rb,bwpSize);
      return;
    }
    else LOG_D(NR_MAC,"allocating UL data for UE %d/RNTI %04x (rbStsart %d, min_rb %d, bwpSize %d\n",UE_id, UE_info->rnti[UE_id],rbStart,min_rb,bwpSize);

    /* Save PUSCH field */
    /* we want to avoid a lengthy deduction of DMRS and other parameters in
     * every TTI if we can save it, so check whether dci_format, TDA, or
     * num_dmrs_cdm_grps_no_data has changed and only then recompute */
    const uint8_t num_dmrs_cdm_grps_no_data = (sched_ctrl->active_ubwp || ubwpd) ? 1 : 2;
    int dci_format = get_dci_format(sched_ctrl);
    const int tda = sched_ctrl->active_ubwp ? nrmac->preferred_ul_tda[sched_ctrl->active_ubwp->bwp_Id][slot] : 0;
    if (ps->time_domain_allocation != tda
        || ps->dci_format != dci_format
        || ps->num_dmrs_cdm_grps_no_data != num_dmrs_cdm_grps_no_data)
      nr_set_pusch_semi_static(scc, sched_ctrl->active_ubwp, ubwpd, dci_format, tda, num_dmrs_cdm_grps_no_data, ps);
    update_ul_ue_R_Qm(sched_pusch, ps);

    /* Calculate the current scheduling bytes and the necessary RBs */
    const int B = cmax(sched_ctrl->estimated_ul_buffer - sched_ctrl->sched_ul_bytes, 0);
    uint16_t rbSize = 0;
    uint32_t TBS = 0;
    
    nr_find_nb_rb(sched_pusch->Qm,
                  sched_pusch->R,
                  1, // layers
                  ps->nrOfSymbols,
                  ps->N_PRB_DMRS * ps->num_dmrs_symb,
                  B,
                  max_rbSize,
                  &TBS,
                  &rbSize);
    sched_pusch->rbSize = rbSize;
    sched_pusch->tb_size = TBS;
<<<<<<< HEAD
    LOG_D(NR_MAC,"rbSize %d (max_rbSize %d), TBS %d, est buf %d, sched_ul %d, B %d, CCE %d, num_dmrs_symb %d, N_PRB_DMRS %d\n",
          rbSize, max_rbSize,sched_pusch->tb_size, sched_ctrl->estimated_ul_buffer, sched_ctrl->sched_ul_bytes, B,sched_ctrl->cce_index,ps->num_dmrs_symb,ps->N_PRB_DMRS);
=======
    LOG_D(NR_MAC,"rbSize %d, TBS %d, est buf %d, sched_ul %d, B %d, CCE %d, num_dmrs_symb %d, N_PRB_DMRS %d\n",
          rbSize, sched_pusch->tb_size, sched_ctrl->estimated_ul_buffer, sched_ctrl->sched_ul_bytes, B,sched_ctrl->cce_index,ps->num_dmrs_symb,ps->N_PRB_DMRS);
>>>>>>> fa2ce6e6

    /* Mark the corresponding RBs as used */
    n_rb_sched -= sched_pusch->rbSize;
    for (int rb = 0; rb < sched_ctrl->sched_pusch.rbSize; rb++)
      rballoc_mask[rb + sched_ctrl->sched_pusch.rbStart] = 0;
  }
}

bool nr_fr1_ulsch_preprocessor(module_id_t module_id, frame_t frame, sub_frame_t slot)
{
  gNB_MAC_INST *nr_mac = RC.nrmac[module_id];
  NR_COMMON_channels_t *cc = nr_mac->common_channels;
  NR_ServingCellConfigCommon_t *scc = cc->ServingCellConfigCommon;
  const int mu = scc->uplinkConfigCommon->initialUplinkBWP->genericParameters.subcarrierSpacing;
  NR_UE_info_t *UE_info = &nr_mac->UE_info;

  if (UE_info->num_UEs == 0)
    return false;

  const int CC_id = 0;

  /* Get the K2 for first UE to compute offset. The other UEs are guaranteed to
   * have the same K2 (we don't support multiple/different K2s via different
   * TDAs yet). If the TDA is negative, it means that there is no UL slot to
   * schedule now (slot + k2 is not UL slot) */
  int UE_id = UE_info->list.head;
  NR_UE_sched_ctrl_t *sched_ctrl = &UE_info->UE_sched_ctrl[UE_id];
  const int tda = sched_ctrl->active_ubwp ? nr_mac->preferred_ul_tda[sched_ctrl->active_ubwp->bwp_Id][slot] : 0;
  if (tda < 0)
    return false;
  int K2 = get_K2(scc, sched_ctrl->active_ubwp, tda, mu);
  const int sched_frame = frame + (slot + K2 >= nr_slots_per_frame[mu]);
  const int sched_slot = (slot + K2) % nr_slots_per_frame[mu];

  if (!is_xlsch_in_slot(nr_mac->ulsch_slot_bitmap[sched_slot / 64], sched_slot))
    return false;

  bool is_mixed_slot = is_xlsch_in_slot(nr_mac->dlsch_slot_bitmap[sched_slot / 64], sched_slot) &&
                        is_xlsch_in_slot(nr_mac->ulsch_slot_bitmap[sched_slot / 64], sched_slot);

  // FIXME: Avoid mixed slots for initialUplinkBWP
  if (sched_ctrl->active_ubwp==NULL && is_mixed_slot)
    return false;

  sched_ctrl->sched_pusch.slot = sched_slot;
  sched_ctrl->sched_pusch.frame = sched_frame;
  for (UE_id = UE_info->list.next[UE_id]; UE_id >= 0; UE_id = UE_info->list.next[UE_id]) {
    NR_UE_sched_ctrl_t *sched_ctrl = &UE_info->UE_sched_ctrl[UE_id];
    AssertFatal(K2 == get_K2(scc,sched_ctrl->active_ubwp, tda, mu),
                "Different K2, %d(UE%d) != %ld(UE%d)\n", K2, 0, get_K2(scc,sched_ctrl->active_ubwp, tda, mu), UE_id);
    sched_ctrl->sched_pusch.slot = sched_slot;
    sched_ctrl->sched_pusch.frame = sched_frame;
  }

  /* Change vrb_map_UL to rballoc_mask: check which symbols per RB (in
   * vrb_map_UL) overlap with the "default" tda and exclude those RBs.
   * Calculate largest contiguous RBs */
  uint16_t *vrb_map_UL =
      &RC.nrmac[module_id]->common_channels[CC_id].vrb_map_UL[sched_slot * MAX_BWP_SIZE];
  const uint16_t bwpSize = NRRIV2BW(sched_ctrl->active_ubwp ?
                                    sched_ctrl->active_ubwp->bwp_Common->genericParameters.locationAndBandwidth:
                                    scc->uplinkConfigCommon->initialUplinkBWP->genericParameters.locationAndBandwidth,
                                    MAX_BWP_SIZE);
  const uint16_t bwpStart = NRRIV2PRBOFFSET(sched_ctrl->active_ubwp ?
                                            sched_ctrl->active_ubwp->bwp_Common->genericParameters.locationAndBandwidth:
                                            scc->uplinkConfigCommon->initialUplinkBWP->genericParameters.locationAndBandwidth,
                                            MAX_BWP_SIZE);
  const struct NR_PUSCH_TimeDomainResourceAllocationList *tdaList = sched_ctrl->active_ubwp ?
    sched_ctrl->active_ubwp->bwp_Common->pusch_ConfigCommon->choice.setup->pusch_TimeDomainAllocationList:
    scc->uplinkConfigCommon->initialUplinkBWP->pusch_ConfigCommon->choice.setup->pusch_TimeDomainAllocationList;
  const int startSymbolAndLength = tdaList->list.array[tda]->startSymbolAndLength;
  int startSymbolIndex, nrOfSymbols;
  SLIV2SL(startSymbolAndLength, &startSymbolIndex, &nrOfSymbols);
  const uint16_t symb = ((1 << nrOfSymbols) - 1) << startSymbolIndex;

  int st = 0, e = 0, len = 0;
  for (int i = 0; i < bwpSize; i++) 
    if (RC.nrmac[module_id]->ulprbbl[i] == 1) vrb_map_UL[i]=symb;

  for (int i = 0; i < bwpSize; i++) {
    while ((vrb_map_UL[bwpStart + i] & symb) != 0 && i < bwpSize)
      i++;
    st = i;
    while ((vrb_map_UL[bwpStart + i] & symb) == 0 && i < bwpSize)
      i++;
    if (i - st > len) {
      len = i - st;
      e = i - 1;
    }
  }
  st = e - len + 1;

  LOG_D(NR_MAC,"UL %d.%d : start_prb %d, end PRB %d\n",frame,slot,st,e);
  
  uint8_t rballoc_mask[bwpSize];

  /* Calculate mask: if any RB in vrb_map_UL is blocked (1), the current RB will be 0 */
  for (int i = 0; i < bwpSize; i++)
    rballoc_mask[i] = i >= st && i <= e;
  LOG_D(NR_MAC,"%d.%d : UL start %d, end %d\n",frame,slot,st,e);
  /* proportional fair scheduling algorithm */
  pf_ul(module_id,
        frame,
        slot,
        &UE_info->list,
        2,
        len,
        rballoc_mask);
  return true;
}

nr_pp_impl_ul nr_init_fr1_ulsch_preprocessor(module_id_t module_id, int CC_id)
{
  /* in the PF algorithm, we have to use the TBsize to compute the coefficient.
   * This would include the number of DMRS symbols, which in turn depends on
   * the time domain allocation. In case we are in a mixed slot, we do not want
   * to recalculate all these values, and therefore we provide a look-up table
   * which should approximately(!) give us the TBsize. In particular, the
   * number of symbols, the number of DMRS symbols, and the exact Qm and R, are
   * not correct*/
  for (int mcsTableIdx = 0; mcsTableIdx < 3; ++mcsTableIdx) {
    for (int mcs = 0; mcs < 29; ++mcs) {
      if (mcs > 27 && mcsTableIdx == 1)
        continue;
      const uint8_t Qm = nr_get_Qm_dl(mcs, mcsTableIdx);
      const uint16_t R = nr_get_code_rate_dl(mcs, mcsTableIdx);
      /* note: we do not update R/Qm based on low MCS or pi2BPSK */
      ul_pf_tbs[mcsTableIdx][mcs] = nr_compute_tbs(Qm,
                                                   R,
                                                   1, /* rbSize */
                                                   10, /* hypothetical number of slots */
                                                   0, /* N_PRB_DMRS * N_DMRS_SLOT */
                                                   0 /* N_PRB_oh, 0 for initialBWP */,
                                                   0 /* tb_scaling */,
                                                   1 /* nrOfLayers */)
                                    >> 3;
    }
  }
  return nr_fr1_ulsch_preprocessor;
}

void nr_schedule_ulsch(module_id_t module_id, frame_t frame, sub_frame_t slot)
{
  gNB_MAC_INST *nr_mac = RC.nrmac[module_id];
  /* Uplink data ONLY can be scheduled when the current slot is downlink slot,
   * because we have to schedule the DCI0 first before schedule uplink data */
  if (!is_xlsch_in_slot(nr_mac->dlsch_slot_bitmap[slot / 64], slot)) {
    LOG_D(NR_MAC, "Current slot %d is NOT DL slot, cannot schedule DCI0 for UL data\n", slot);
    return;
  }
  bool do_sched = RC.nrmac[module_id]->pre_processor_ul(module_id, frame, slot);
  if (!do_sched)
    return;

  const int CC_id = 0;
  nfapi_nr_ul_dci_request_t *ul_dci_req = &RC.nrmac[module_id]->UL_dci_req[CC_id];
  ul_dci_req->SFN = frame;
  ul_dci_req->Slot = slot;
  /* a PDCCH PDU groups DCIs per BWP and CORESET. Save a pointer to each
   * allocated PDCCH so we can easily allocate UE's DCIs independent of any
   * CORESET order */
  nfapi_nr_dl_tti_pdcch_pdu_rel15_t *pdcch_pdu_bwp_coreset[MAX_NUM_BWP][MAX_NUM_CORESET] = {{0}};

  NR_ServingCellConfigCommon_t *scc = RC.nrmac[module_id]->common_channels[0].ServingCellConfigCommon;
  NR_UE_info_t *UE_info = &RC.nrmac[module_id]->UE_info;
  const NR_list_t *UE_list = &UE_info->list;
  for (int UE_id = UE_list->head; UE_id >= 0; UE_id = UE_list->next[UE_id]) {
    NR_UE_sched_ctrl_t *sched_ctrl = &UE_info->UE_sched_ctrl[UE_id];
    if (sched_ctrl->ul_failure == 1 && get_softmodem_params()->phy_test==0) continue;

    NR_CellGroupConfig_t *cg = UE_info->CellGroup[UE_id];
    NR_BWP_UplinkDedicated_t *ubwpd= cg ? cg->spCellConfig->spCellConfigDedicated->uplinkConfig->initialUplinkBWP:NULL;
    UE_info->mac_stats[UE_id].ulsch_current_bytes = 0;

    /* dynamic PUSCH values (RB alloc, MCS, hence R, Qm, TBS) that change in
     * every TTI are pre-populated by the preprocessor and used below */
    NR_sched_pusch_t *sched_pusch = &sched_ctrl->sched_pusch;
    LOG_D(NR_MAC,"UE %x : sched_pusch->rbSize %d\n",UE_info->rnti[UE_id],sched_pusch->rbSize);
    if (sched_pusch->rbSize <= 0)
      continue;

    uint16_t rnti = UE_info->rnti[UE_id];
    sched_ctrl->SR = false;

    int8_t harq_id = sched_pusch->ul_harq_pid;
    if (harq_id < 0) {
      /* PP has not selected a specific HARQ Process, get a new one */
      harq_id = sched_ctrl->available_ul_harq.head;
      AssertFatal(harq_id >= 0,
                  "no free HARQ process available for UE %d\n",
                  UE_id);
      remove_front_nr_list(&sched_ctrl->available_ul_harq);
      sched_pusch->ul_harq_pid = harq_id;
    } else {
      /* PP selected a specific HARQ process. Check whether it will be a new
       * transmission or a retransmission, and remove from the corresponding
       * list */
      if (sched_ctrl->ul_harq_processes[harq_id].round == 0)
        remove_nr_list(&sched_ctrl->available_ul_harq, harq_id);
      else
        remove_nr_list(&sched_ctrl->retrans_ul_harq, harq_id);
    }
    NR_UE_ul_harq_t *cur_harq = &sched_ctrl->ul_harq_processes[harq_id];
    DevAssert(!cur_harq->is_waiting);
    add_tail_nr_list(&sched_ctrl->feedback_ul_harq, harq_id);
    cur_harq->feedback_slot = sched_pusch->slot;
    cur_harq->is_waiting = true;

    int rnti_types[2] = { NR_RNTI_C, 0 };

    /* pre-computed PUSCH values that only change if time domain allocation,
     * DCI format, or DMRS parameters change. Updated in the preprocessor
     * through nr_set_pusch_semi_static() */
    NR_pusch_semi_static_t *ps = &sched_ctrl->pusch_semi_static;

    /* Statistics */
    UE_info->mac_stats[UE_id].ulsch_rounds[cur_harq->round]++;
    if (cur_harq->round == 0) {
      UE_info->mac_stats[UE_id].ulsch_total_bytes_scheduled += sched_pusch->tb_size;
      /* Save information on MCS, TBS etc for the current initial transmission
       * so we have access to it when retransmitting */
      cur_harq->sched_pusch = *sched_pusch;
      /* save which time allocation has been used, to be used on
       * retransmissions */
      cur_harq->sched_pusch.time_domain_allocation = ps->time_domain_allocation;
      sched_ctrl->sched_ul_bytes += sched_pusch->tb_size;
    } else {
      LOG_D(NR_MAC,
            "%d.%2d UL retransmission RNTI %04x sched %d.%2d HARQ PID %d round %d NDI %d\n",
            frame,
            slot,
            rnti,
            sched_pusch->frame,
            sched_pusch->slot,
            harq_id,
            cur_harq->round,
            cur_harq->ndi);
    }
    UE_info->mac_stats[UE_id].ulsch_current_bytes = sched_pusch->tb_size;
    sched_ctrl->last_ul_frame = sched_pusch->frame;
    sched_ctrl->last_ul_slot = sched_pusch->slot;
<<<<<<< HEAD
    if (sched_pusch->rbSize > 5) 
      LOG_D(NR_MAC,
            "ULSCH/PUSCH: %4d.%2d RNTI %04x UL sched %4d.%2d DCI L %d start %2d RBS %3d startSymbol %2d nb_symbol %2d dmrs_pos %x MCS %2d TBS %4d HARQ PID %2d round %d RV %d NDI %d est %6d sched %6d est BSR %6d TPC %d\n",
            frame,
            slot,
            rnti,
            sched_pusch->frame,
            sched_pusch->slot,
            sched_ctrl->aggregation_level,
            sched_pusch->rbStart,
            sched_pusch->rbSize,
            ps->startSymbolIndex,
            ps->nrOfSymbols,
            ps->ul_dmrs_symb_pos,
            sched_pusch->mcs,
            sched_pusch->tb_size,
            harq_id,
            cur_harq->round,
            nr_rv_round_map[cur_harq->round],
            cur_harq->ndi,
            sched_ctrl->estimated_ul_buffer,
            sched_ctrl->sched_ul_bytes,
            sched_ctrl->estimated_ul_buffer - sched_ctrl->sched_ul_bytes,
            sched_ctrl->tpc0);
=======

    LOG_D(NR_MAC,
          "ULSCH/PUSCH: %4d.%2d RNTI %04x UL sched %4d.%2d DCI L %d start %2d RBS %3d startSymbol %2d nb_symbol %2d dmrs_pos %x MCS %2d TBS %4d HARQ PID %2d round %d RV %d NDI %d est %6d sched %6d est BSR %6d TPC %d\n",
          frame,
          slot,
          rnti,
          sched_pusch->frame,
          sched_pusch->slot,
          sched_ctrl->aggregation_level,
          sched_pusch->rbStart,
          sched_pusch->rbSize,
          ps->startSymbolIndex,
          ps->nrOfSymbols,
          ps->ul_dmrs_symb_pos,
          sched_pusch->mcs,
          sched_pusch->tb_size,
          harq_id,
          cur_harq->round,
          nr_rv_round_map[cur_harq->round],
          cur_harq->ndi,
          sched_ctrl->estimated_ul_buffer,
          sched_ctrl->sched_ul_bytes,
          sched_ctrl->estimated_ul_buffer - sched_ctrl->sched_ul_bytes,
          sched_ctrl->tpc0);
>>>>>>> fa2ce6e6


    /* PUSCH in a later slot, but corresponding DCI now! */
    nfapi_nr_ul_tti_request_t *future_ul_tti_req = &RC.nrmac[module_id]->UL_tti_req_ahead[0][sched_pusch->slot];
    AssertFatal(future_ul_tti_req->SFN == sched_pusch->frame
                && future_ul_tti_req->Slot == sched_pusch->slot,
                "%d.%d future UL_tti_req's frame.slot %d.%d does not match PUSCH %d.%d\n",
                frame, slot,
                future_ul_tti_req->SFN,
                future_ul_tti_req->Slot,
                sched_pusch->frame,
                sched_pusch->slot);
    future_ul_tti_req->pdus_list[future_ul_tti_req->n_pdus].pdu_type = NFAPI_NR_UL_CONFIG_PUSCH_PDU_TYPE;
    future_ul_tti_req->pdus_list[future_ul_tti_req->n_pdus].pdu_size = sizeof(nfapi_nr_pusch_pdu_t);
    nfapi_nr_pusch_pdu_t *pusch_pdu = &future_ul_tti_req->pdus_list[future_ul_tti_req->n_pdus].pusch_pdu;
    memset(pusch_pdu, 0, sizeof(nfapi_nr_pusch_pdu_t));
    future_ul_tti_req->n_pdus += 1;

    LOG_D(NR_MAC, "%4d.%2d Scheduling UE specific PUSCH for sched %d.%d, ul_tto_req %d.%d\n", frame, slot,
    sched_pusch->frame,sched_pusch->slot,future_ul_tti_req->SFN,future_ul_tti_req->Slot);

    pusch_pdu->pdu_bit_map = PUSCH_PDU_BITMAP_PUSCH_DATA;
    pusch_pdu->rnti = rnti;
    pusch_pdu->handle = 0; //not yet used

    /* FAPI: BWP */
    NR_BWP_t *genericParameters = sched_ctrl->active_ubwp ? &sched_ctrl->active_ubwp->bwp_Common->genericParameters:&scc->uplinkConfigCommon->initialUplinkBWP->genericParameters;
    pusch_pdu->bwp_size  = NRRIV2BW(genericParameters->locationAndBandwidth, MAX_BWP_SIZE);
    pusch_pdu->bwp_start = NRRIV2PRBOFFSET(genericParameters->locationAndBandwidth, MAX_BWP_SIZE);
    pusch_pdu->subcarrier_spacing = genericParameters->subcarrierSpacing;
    pusch_pdu->cyclic_prefix = 0;

    /* FAPI: PUSCH information always included */
    pusch_pdu->target_code_rate = sched_pusch->R;
    pusch_pdu->qam_mod_order = sched_pusch->Qm;
    pusch_pdu->mcs_index = sched_pusch->mcs;
    pusch_pdu->mcs_table = ps->mcs_table;
    pusch_pdu->transform_precoding = ps->transform_precoding;
    if (ps->pusch_Config && ps->pusch_Config->dataScramblingIdentityPUSCH)
      pusch_pdu->data_scrambling_id = *ps->pusch_Config->dataScramblingIdentityPUSCH;
    else
      pusch_pdu->data_scrambling_id = *scc->physCellId;
    pusch_pdu->nrOfLayers = 1;

    /* FAPI: DMRS */
    pusch_pdu->ul_dmrs_symb_pos = ps->ul_dmrs_symb_pos;
    pusch_pdu->dmrs_config_type = ps->dmrs_config_type;
    if (pusch_pdu->transform_precoding) { // transform precoding disabled
      long *scramblingid=NULL;
      if (ps->NR_DMRS_UplinkConfig && pusch_pdu->scid == 0)
        scramblingid = ps->NR_DMRS_UplinkConfig->transformPrecodingDisabled->scramblingID0;
      else if (ps->NR_DMRS_UplinkConfig)
        scramblingid = ps->NR_DMRS_UplinkConfig->transformPrecodingDisabled->scramblingID1;
      if (scramblingid == NULL)
        pusch_pdu->ul_dmrs_scrambling_id = *scc->physCellId;
      else
        pusch_pdu->ul_dmrs_scrambling_id = *scramblingid;
    }
    else {
      pusch_pdu->ul_dmrs_scrambling_id = *scc->physCellId;
      if (ps->NR_DMRS_UplinkConfig && ps->NR_DMRS_UplinkConfig->transformPrecodingEnabled->nPUSCH_Identity != NULL)
        pusch_pdu->pusch_identity = *ps->NR_DMRS_UplinkConfig->transformPrecodingEnabled->nPUSCH_Identity;
      else if (ps->NR_DMRS_UplinkConfig)
        pusch_pdu->pusch_identity = *scc->physCellId;
    }
    pusch_pdu->scid = 0;      // DMRS sequence initialization [TS38.211, sec 6.4.1.1.1]
    pusch_pdu->num_dmrs_cdm_grps_no_data = ps->num_dmrs_cdm_grps_no_data;
    pusch_pdu->dmrs_ports = 1;

    /* FAPI: Pusch Allocation in frequency domain */
    pusch_pdu->resource_alloc = 1; //type 1
    pusch_pdu->rb_start = sched_pusch->rbStart;
    pusch_pdu->rb_size = sched_pusch->rbSize;
    pusch_pdu->vrb_to_prb_mapping = 0;
    if (ps->pusch_Config==NULL || ps->pusch_Config->frequencyHopping==NULL)
      pusch_pdu->frequency_hopping = 0;
    else
      pusch_pdu->frequency_hopping = 1;

    /* FAPI: Resource Allocation in time domain */
    pusch_pdu->start_symbol_index = ps->startSymbolIndex;
    pusch_pdu->nr_of_symbols = ps->nrOfSymbols;

    /* PUSCH PDU */
    pusch_pdu->pusch_data.rv_index = nr_rv_round_map[cur_harq->round];
    pusch_pdu->pusch_data.harq_process_id = harq_id;
    pusch_pdu->pusch_data.new_data_indicator = cur_harq->ndi;
    pusch_pdu->pusch_data.tb_size = sched_pusch->tb_size;
    pusch_pdu->pusch_data.num_cb = 0; //CBG not supported

    LOG_D(NR_MAC,"PUSCH PDU : data_scrambling_identity %x, dmrs_scrambling_id %x\n",pusch_pdu->data_scrambling_id,pusch_pdu->ul_dmrs_scrambling_id);
    /* TRANSFORM PRECODING --------------------------------------------------------*/

    if (pusch_pdu->transform_precoding == NR_PUSCH_Config__transformPrecoder_enabled){

      // U as specified in section 6.4.1.1.1.2 in 38.211, if sequence hopping and group hopping are disabled
      pusch_pdu->dfts_ofdm.low_papr_group_number = pusch_pdu->pusch_identity % 30;

      // V as specified in section 6.4.1.1.1.2 in 38.211 V = 0 if sequence hopping and group hopping are disabled
      if ((ps->NR_DMRS_UplinkConfig==NULL) || ((ps->NR_DMRS_UplinkConfig->transformPrecodingEnabled->sequenceGroupHopping == NULL) &&
					       (ps->NR_DMRS_UplinkConfig->transformPrecodingEnabled->sequenceHopping == NULL)))
        pusch_pdu->dfts_ofdm.low_papr_sequence_number = 0;
      else
        AssertFatal(1==0,"SequenceGroupHopping or sequenceHopping are NOT Supported\n");

      LOG_D(NR_MAC,"TRANSFORM PRECODING IS ENABLED. CDM groups: %d, U: %d MCS table: %d\n", pusch_pdu->num_dmrs_cdm_grps_no_data, pusch_pdu->dfts_ofdm.low_papr_group_number, ps->mcs_table);
    }

    /*-----------------------------------------------------------------------------*/

    /* PUSCH PTRS */
    if (ps->NR_DMRS_UplinkConfig && ps->NR_DMRS_UplinkConfig->phaseTrackingRS != NULL) {
      bool valid_ptrs_setup = false;
      pusch_pdu->pusch_ptrs.ptrs_ports_list   = (nfapi_nr_ptrs_ports_t *) malloc(2*sizeof(nfapi_nr_ptrs_ports_t));
      valid_ptrs_setup = set_ul_ptrs_values(ps->NR_DMRS_UplinkConfig->phaseTrackingRS->choice.setup,
                                            pusch_pdu->rb_size, pusch_pdu->mcs_index, pusch_pdu->mcs_table,
                                            &pusch_pdu->pusch_ptrs.ptrs_freq_density,&pusch_pdu->pusch_ptrs.ptrs_time_density,
                                            &pusch_pdu->pusch_ptrs.ptrs_ports_list->ptrs_re_offset,&pusch_pdu->pusch_ptrs.num_ptrs_ports,
                                            &pusch_pdu->pusch_ptrs.ul_ptrs_power, pusch_pdu->nr_of_symbols);
      if (valid_ptrs_setup==true) {
        pusch_pdu->pdu_bit_map |= PUSCH_PDU_BITMAP_PUSCH_PTRS; // enable PUSCH PTRS
      }
    }
    else{
      pusch_pdu->pdu_bit_map &= ~PUSCH_PDU_BITMAP_PUSCH_PTRS; // disable PUSCH PTRS
    }

    /* look up the PDCCH PDU for this BWP and CORESET. If it does not exist,
     * create it */
    const int bwpid = sched_ctrl->active_bwp ? sched_ctrl->active_bwp->bwp_Id : 0;
    NR_SearchSpace_t *ss = (sched_ctrl->active_bwp || ubwpd) ? sched_ctrl->search_space: RC.nrmac[module_id]->sched_ctrlCommon->search_space;
    NR_ControlResourceSet_t *coreset = (sched_ctrl->active_bwp || ubwpd) ? sched_ctrl->coreset: RC.nrmac[module_id]->sched_ctrlCommon->coreset;
    const int coresetid = coreset->controlResourceSetId;
    nfapi_nr_dl_tti_pdcch_pdu_rel15_t *pdcch_pdu = pdcch_pdu_bwp_coreset[bwpid][coresetid];
    if (!pdcch_pdu) {
      nfapi_nr_ul_dci_request_pdus_t *ul_dci_request_pdu = &ul_dci_req->ul_dci_pdu_list[ul_dci_req->numPdus];
      memset(ul_dci_request_pdu, 0, sizeof(nfapi_nr_ul_dci_request_pdus_t));
      ul_dci_request_pdu->PDUType = NFAPI_NR_DL_TTI_PDCCH_PDU_TYPE;
      ul_dci_request_pdu->PDUSize = (uint8_t)(2+sizeof(nfapi_nr_dl_tti_pdcch_pdu));
      pdcch_pdu = &ul_dci_request_pdu->pdcch_pdu.pdcch_pdu_rel15;
      ul_dci_req->numPdus += 1;
      nr_configure_pdcch(nr_mac, pdcch_pdu, ss, coreset, scc, genericParameters, NULL);
      pdcch_pdu_bwp_coreset[bwpid][coresetid] = pdcch_pdu;
    }

    LOG_D(NR_MAC,"Configuring ULDCI/PDCCH in %d.%d at CCE %d, rnti %x\n", frame,slot,sched_ctrl->cce_index,rnti);

    /* Fill PDCCH DL DCI PDU */
    nfapi_nr_dl_dci_pdu_t *dci_pdu = &pdcch_pdu->dci_pdu[pdcch_pdu->numDlDci];
    pdcch_pdu->numDlDci++;
    dci_pdu->RNTI = rnti;
    if (coreset->pdcch_DMRS_ScramblingID &&
        ss->searchSpaceType->present == NR_SearchSpace__searchSpaceType_PR_ue_Specific) {
      dci_pdu->ScramblingId = *coreset->pdcch_DMRS_ScramblingID;
      dci_pdu->ScramblingRNTI = rnti;
    } else {
      dci_pdu->ScramblingId = *scc->physCellId;
      dci_pdu->ScramblingRNTI = 0;
    }
    dci_pdu->AggregationLevel = sched_ctrl->aggregation_level;
    dci_pdu->CceIndex = sched_ctrl->cce_index;
    dci_pdu->beta_PDCCH_1_0 = 0;
    dci_pdu->powerControlOffsetSS = 1;

    dci_pdu_rel15_t uldci_payload;
    memset(&uldci_payload, 0, sizeof(uldci_payload));
    int n_ubwp=1;
    if (cg->spCellConfig->spCellConfigDedicated->uplinkConfig->uplinkBWP_ToAddModList)
        n_ubwp = cg->spCellConfig->spCellConfigDedicated->uplinkConfig->uplinkBWP_ToAddModList->list.count;

    config_uldci(sched_ctrl->active_ubwp,
                 ubwpd,
                 scc,
                 pusch_pdu,
                 &uldci_payload,
                 ps->dci_format,
                 ps->time_domain_allocation,
                 UE_info->UE_sched_ctrl[UE_id].tpc0,
                 n_ubwp,
                 bwpid);
    fill_dci_pdu_rel15(scc,
                       cg,
                       dci_pdu,
                       &uldci_payload,
                       ps->dci_format,
                       rnti_types[0],
                       pusch_pdu->bwp_size,
                       bwpid);

    memset(sched_pusch, 0, sizeof(*sched_pusch));
  }
}<|MERGE_RESOLUTION|>--- conflicted
+++ resolved
@@ -35,20 +35,6 @@
 #include <openair2/UTIL/OPT/opt.h>
 
 #include "LAYER2/NR_MAC_COMMON/nr_mac_extern.h"
-
-int get_dci_format(NR_UE_sched_ctrl_t *sched_ctrl) {
-
-    const long f = sched_ctrl->search_space->searchSpaceType->choice.ue_Specific->dci_Formats;
-    int dci_format;
-    if (sched_ctrl->search_space) {
-       dci_format = f ? NR_UL_DCI_FORMAT_0_1 : NR_UL_DCI_FORMAT_0_0;
-    }
-    else {
-       dci_format = NR_UL_DCI_FORMAT_0_0;
-    }
-
-    return(dci_format);
-}
 
 int get_dci_format(NR_UE_sched_ctrl_t *sched_ctrl) {
 
@@ -1057,17 +1043,10 @@
     LOG_D(NR_MAC,"pf_ul: preparing UL scheduling for UE %d\n",UE_id);
     NR_UE_sched_ctrl_t *sched_ctrl = &UE_info->UE_sched_ctrl[UE_id];
     NR_BWP_t *genericParameters = sched_ctrl->active_ubwp ? &sched_ctrl->active_ubwp->bwp_Common->genericParameters : &scc->uplinkConfigCommon->initialUplinkBWP->genericParameters;
-<<<<<<< HEAD
-    NR_CellGroupConfig_t *cg = UE_info->CellGroup[UE_id];
-    NR_BWP_UplinkDedicated_t *ubwpd= cg ? cg->spCellConfig->spCellConfigDedicated->uplinkConfig->initialUplinkBWP : NULL;
-
-    int rbStart = sched_ctrl->active_ubwp ? NRRIV2PRBOFFSET(genericParameters->locationAndBandwidth, MAX_BWP_SIZE) : 0;
-=======
     int rbStart = 0; // wrt BWP start
     NR_CellGroupConfig_t *cg = UE_info->CellGroup[UE_id];
     NR_BWP_UplinkDedicated_t *ubwpd= cg ? cg->spCellConfig->spCellConfigDedicated->uplinkConfig->initialUplinkBWP : NULL;
 
->>>>>>> fa2ce6e6
     const uint16_t bwpSize = NRRIV2BW(genericParameters->locationAndBandwidth, MAX_BWP_SIZE);
     NR_sched_pusch_t *sched_pusch = &sched_ctrl->sched_pusch;
     NR_pusch_semi_static_t *ps = &sched_ctrl->pusch_semi_static;
@@ -1255,13 +1234,8 @@
                   &rbSize);
     sched_pusch->rbSize = rbSize;
     sched_pusch->tb_size = TBS;
-<<<<<<< HEAD
     LOG_D(NR_MAC,"rbSize %d (max_rbSize %d), TBS %d, est buf %d, sched_ul %d, B %d, CCE %d, num_dmrs_symb %d, N_PRB_DMRS %d\n",
           rbSize, max_rbSize,sched_pusch->tb_size, sched_ctrl->estimated_ul_buffer, sched_ctrl->sched_ul_bytes, B,sched_ctrl->cce_index,ps->num_dmrs_symb,ps->N_PRB_DMRS);
-=======
-    LOG_D(NR_MAC,"rbSize %d, TBS %d, est buf %d, sched_ul %d, B %d, CCE %d, num_dmrs_symb %d, N_PRB_DMRS %d\n",
-          rbSize, sched_pusch->tb_size, sched_ctrl->estimated_ul_buffer, sched_ctrl->sched_ul_bytes, B,sched_ctrl->cce_index,ps->num_dmrs_symb,ps->N_PRB_DMRS);
->>>>>>> fa2ce6e6
 
     /* Mark the corresponding RBs as used */
     n_rb_sched -= sched_pusch->rbSize;
@@ -1503,7 +1477,6 @@
     UE_info->mac_stats[UE_id].ulsch_current_bytes = sched_pusch->tb_size;
     sched_ctrl->last_ul_frame = sched_pusch->frame;
     sched_ctrl->last_ul_slot = sched_pusch->slot;
-<<<<<<< HEAD
     if (sched_pusch->rbSize > 5) 
       LOG_D(NR_MAC,
             "ULSCH/PUSCH: %4d.%2d RNTI %04x UL sched %4d.%2d DCI L %d start %2d RBS %3d startSymbol %2d nb_symbol %2d dmrs_pos %x MCS %2d TBS %4d HARQ PID %2d round %d RV %d NDI %d est %6d sched %6d est BSR %6d TPC %d\n",
@@ -1528,32 +1501,6 @@
             sched_ctrl->sched_ul_bytes,
             sched_ctrl->estimated_ul_buffer - sched_ctrl->sched_ul_bytes,
             sched_ctrl->tpc0);
-=======
-
-    LOG_D(NR_MAC,
-          "ULSCH/PUSCH: %4d.%2d RNTI %04x UL sched %4d.%2d DCI L %d start %2d RBS %3d startSymbol %2d nb_symbol %2d dmrs_pos %x MCS %2d TBS %4d HARQ PID %2d round %d RV %d NDI %d est %6d sched %6d est BSR %6d TPC %d\n",
-          frame,
-          slot,
-          rnti,
-          sched_pusch->frame,
-          sched_pusch->slot,
-          sched_ctrl->aggregation_level,
-          sched_pusch->rbStart,
-          sched_pusch->rbSize,
-          ps->startSymbolIndex,
-          ps->nrOfSymbols,
-          ps->ul_dmrs_symb_pos,
-          sched_pusch->mcs,
-          sched_pusch->tb_size,
-          harq_id,
-          cur_harq->round,
-          nr_rv_round_map[cur_harq->round],
-          cur_harq->ndi,
-          sched_ctrl->estimated_ul_buffer,
-          sched_ctrl->sched_ul_bytes,
-          sched_ctrl->estimated_ul_buffer - sched_ctrl->sched_ul_bytes,
-          sched_ctrl->tpc0);
->>>>>>> fa2ce6e6
 
 
     /* PUSCH in a later slot, but corresponding DCI now! */
