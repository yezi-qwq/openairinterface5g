/*
 * Licensed to the OpenAirInterface (OAI) Software Alliance under one or more
 * contributor license agreements.  See the NOTICE file distributed with
 * this work for additional information regarding copyright ownership.
 * The OpenAirInterface Software Alliance licenses this file to You under
 * the OAI Public License, Version 1.1  (the "License"); you may not use this file
 * except in compliance with the License.
 * You may obtain a copy of the License at
 *
 *      http://www.openairinterface.org/?page_id=698
 *
 * Unless required by applicable law or agreed to in writing, software
 * distributed under the License is distributed on an "AS IS" BASIS,
 * WITHOUT WARRANTIES OR CONDITIONS OF ANY KIND, either express or implied.
 * See the License for the specific language governing permissions and
 * limitations under the License.
 *-------------------------------------------------------------------------------
 * For more information about the OpenAirInterface (OAI) Software Alliance:
 *      contact@openairinterface.org
 */

/*! \file gNB_scheduler_ulsch.c
 * \brief gNB procedures for the ULSCH transport channel
 * \author Navid Nikaein and Raymond Knopp, Guido Casati
 * \date 2019
 * \email: guido.casati@iis.fraunhofer.de
 * \version 1.0
 * @ingroup _mac
 */


#include "LAYER2/NR_MAC_gNB/mac_proto.h"
#include "executables/softmodem-common.h"
#include "common/utils/nr/nr_common.h"
#include <openair2/UTIL/OPT/opt.h>


//38.321 Table 6.1.3.1-1
const uint32_t NR_SHORT_BSR_TABLE[32] = {
    0,    10,    14,    20,    28,     38,     53,     74,
  102,   142,   198,   276,   384,    535,    745,   1038,
 1446,  2014,  2806,  3909,  5446,   7587,  10570,  14726,
20516, 28581, 39818, 55474, 77284, 107669, 150000, 300000
};

//38.321 Table 6.1.3.1-2
const uint32_t NR_LONG_BSR_TABLE[256] ={
       0,       10,       11,       12,       13,       14,       15,       16,       17,       18,       19,       20,       22,       23,        25,         26,
      28,       30,       32,       34,       36,       38,       40,       43,       46,       49,       52,       55,       59,       62,        66,         71,
      75,       80,       85,       91,       97,      103,      110,      117,      124,      132,      141,      150,      160,      170,       181,        193,
     205,      218,      233,      248,      264,      281,      299,      318,      339,      361,      384,      409,      436,      464,       494,        526,
     560,      597,      635,      677,      720,      767,      817,      870,      926,      987,     1051,     1119,     1191,     1269,      1351,       1439,
    1532,     1631,     1737,     1850,     1970,     2098,     2234,     2379,     2533,     2698,     2873,     3059,     3258,     3469,      3694,       3934,
    4189,     4461,     4751,     5059,     5387,     5737,     6109,     6506,     6928,     7378,     7857,     8367,     8910,     9488,     10104,      10760,
   11458,    12202,    12994,    13838,    14736,    15692,    16711,    17795,    18951,    20181,    21491,    22885,    24371,    25953,     27638,      29431,
   31342,    33376,    35543,    37850,    40307,    42923,    45709,    48676,    51836,    55200,    58784,    62599,    66663,    70990,     75598,      80505,
   85730,    91295,    97221,   103532,   110252,   117409,   125030,   133146,   141789,   150992,   160793,   171231,   182345,   194182,    206786,     220209,
  234503,   249725,   265935,   283197,   301579,   321155,   342002,   364202,   387842,   413018,   439827,   468377,   498780,   531156,    565634,     602350,
  641449,   683087,   727427,   774645,   824928,   878475,   935498,   996222,  1060888,  1129752,  1203085,  1281179,  1364342,  1452903,   1547213,    1647644,
 1754595,  1868488,  1989774,  2118933,  2256475,  2402946,  2558924,  2725027,  2901912,  3090279,  3290873,  3504487,  3731968,  3974215,   4232186,    4506902,
 4799451,  5110989,  5442750,  5796046,  6172275,  6572925,  6999582,  7453933,  7937777,  8453028,  9001725,  9586039, 10208280, 10870913,  11576557,   12328006,
13128233, 13980403, 14887889, 15854280, 16883401, 17979324, 19146385, 20389201, 21712690, 23122088, 24622972, 26221280, 27923336, 29735875,  31666069,   33721553,
35910462, 38241455, 40723756, 43367187, 46182206, 49179951, 52372284, 55771835, 59392055, 63247269, 67352729, 71724679, 76380419, 81338368, 162676736, 4294967295
};

void calculate_preferred_ul_tda(module_id_t module_id, const NR_BWP_Uplink_t *ubwp)
{
  gNB_MAC_INST *nrmac = RC.nrmac[module_id];
  const int bwp_id = ubwp->bwp_Id;
  if (nrmac->preferred_ul_tda[bwp_id])
    return;

  /* there is a mixed slot only when in TDD */
  NR_ServingCellConfigCommon_t *scc = nrmac->common_channels->ServingCellConfigCommon;
  const int mu = scc->uplinkConfigCommon->initialUplinkBWP->genericParameters.subcarrierSpacing;
  const NR_TDD_UL_DL_Pattern_t *tdd =
      scc->tdd_UL_DL_ConfigurationCommon ? &scc->tdd_UL_DL_ConfigurationCommon->pattern1 : NULL;
  /* Uplink symbols are at the end of the slot */
  const int symb_ulMixed = tdd ? ((1 << tdd->nrofUplinkSymbols) - 1) << (14 - tdd->nrofUplinkSymbols) : 0;

  const struct NR_PUCCH_Config__resourceToAddModList *resList = ubwp->bwp_Dedicated->pucch_Config->choice.setup->resourceToAddModList;
  // for the moment, just block any symbol that might hold a PUCCH, regardless
  // of the RB. This is a big simplification, as most RBs will NOT have a PUCCH
  // in the respective symbols, but it simplifies scheduling
  uint16_t symb_pucch = 0;
  for (int i = 0; i < resList->list.count; ++i) {
    const NR_PUCCH_Resource_t *resource = resList->list.array[i];
    int nrofSymbols = 0;
    int startingSymbolIndex = 0;
    switch (resource->format.present) {
      case NR_PUCCH_Resource__format_PR_format0:
        nrofSymbols = resource->format.choice.format0->nrofSymbols;
        startingSymbolIndex = resource->format.choice.format0->startingSymbolIndex;
        break;
      case NR_PUCCH_Resource__format_PR_format1:
        nrofSymbols = resource->format.choice.format1->nrofSymbols;
        startingSymbolIndex = resource->format.choice.format1->startingSymbolIndex;
        break;
      case NR_PUCCH_Resource__format_PR_format2:
        nrofSymbols = resource->format.choice.format2->nrofSymbols;
        startingSymbolIndex = resource->format.choice.format2->startingSymbolIndex;
        break;
      case NR_PUCCH_Resource__format_PR_format3:
        nrofSymbols = resource->format.choice.format3->nrofSymbols;
        startingSymbolIndex = resource->format.choice.format3->startingSymbolIndex;
        break;
      case NR_PUCCH_Resource__format_PR_format4:
        nrofSymbols = resource->format.choice.format4->nrofSymbols;
        startingSymbolIndex = resource->format.choice.format4->startingSymbolIndex;
        break;
      default:
        AssertFatal(0, "found NR_PUCCH format index %d\n", resource->format.present);
        break;
    }
    symb_pucch |= ((1 << nrofSymbols) - 1) << startingSymbolIndex;
  }

  /* check that TDA index 1 fits into UL slot and does not overlap with PUCCH */
  const struct NR_PUSCH_TimeDomainResourceAllocationList *tdaList = ubwp->bwp_Common->pusch_ConfigCommon->choice.setup->pusch_TimeDomainAllocationList;
  AssertFatal(tdaList->list.count >= 3, "need to have at least three TDAs for UL slots\n");
  const NR_PUSCH_TimeDomainResourceAllocation_t *tdaP_UL = tdaList->list.array[0];
  const int k2 = get_K2(scc, (NR_BWP_Uplink_t*)ubwp,0, mu);
  int start, len;
  SLIV2SL(tdaP_UL->startSymbolAndLength, &start, &len);
  const uint16_t symb_tda = ((1 << len) - 1) << start;
  // check whether PUCCH and TDA overlap: then, we cannot use it. Note that
  // here we assume that the PUCCH is scheduled in every slot, and on all RBs
  // (which is mostly not true, this is a simplification)
  AssertFatal((symb_pucch & symb_tda) == 0, "TDA index 0 for UL overlaps with PUCCH\n");

  // get largest time domain allocation (TDA) for UL slot and UL in mixed slot
  int tdaMi = -1;
  const NR_PUSCH_TimeDomainResourceAllocation_t *tdaP_Mi = tdaList->list.array[1];
  AssertFatal(k2 == get_K2(scc, (NR_BWP_Uplink_t*)ubwp, 1, mu),
              "scheduler cannot handle different k2 for UL slot (%d) and UL Mixed slot (%ld)\n",
              k2,
              get_K2(scc, (NR_BWP_Uplink_t*)ubwp, 1, mu));
  SLIV2SL(tdaP_Mi->startSymbolAndLength, &start, &len);
  const uint16_t symb_tda_mi = ((1 << len) - 1) << start;
  // check whether PUCCH and TDA overlap: then, we cannot use it. Also, check
  // whether TDA is entirely within mixed slot, UL. Note that here we assume
  // that the PUCCH is scheduled in every slot, and on all RBs (which is
  // mostly not true, this is a simplification)
  if ((symb_pucch & symb_tda_mi) == 0 && (symb_ulMixed & symb_tda_mi) == symb_tda_mi) {
    tdaMi = 1;
  } else {
    LOG_E(NR_MAC,
          "TDA index 1 UL overlaps with PUCCH or is not entirely in mixed slot (symb_pucch %x symb_ulMixed %x symb_tda_mi %x), won't schedule UL mixed slot\n",
          symb_pucch,
          symb_ulMixed,
          symb_tda_mi);
  }

  const uint8_t slots_per_frame[5] = {10, 20, 40, 80, 160};
  const int n = slots_per_frame[*scc->ssbSubcarrierSpacing];
  nrmac->preferred_ul_tda[bwp_id] = malloc(n * sizeof(*nrmac->preferred_ul_tda[bwp_id]));

  const int nr_mix_slots = tdd ? tdd->nrofDownlinkSymbols != 0 || tdd->nrofUplinkSymbols != 0 : 0;
  const int nr_slots_period = tdd ? tdd->nrofDownlinkSlots + tdd->nrofUplinkSlots + nr_mix_slots : n;
  for (int slot = 0; slot < n; ++slot) {
    const int sched_slot = (slot + k2) % n;
    nrmac->preferred_ul_tda[bwp_id][slot] = -1;
    if (!tdd || sched_slot % nr_slots_period >= tdd->nrofDownlinkSlots + nr_mix_slots)
      nrmac->preferred_ul_tda[bwp_id][slot] = 0;
    else if (tdd && nr_mix_slots && sched_slot % nr_slots_period == tdd->nrofDownlinkSlots)
      nrmac->preferred_ul_tda[bwp_id][slot] = tdaMi;
    LOG_I(MAC, "DL slot %d UL slot %d preferred_ul_tda %d\n", slot, sched_slot, nrmac->preferred_ul_tda[bwp_id][slot]);
  }

  if (k2 < tdd->nrofUplinkSlots)
    LOG_W(NR_MAC,
          "k2 %d < tdd->nrofUplinkSlots %ld: not all UL slots can be scheduled\n",
          k2,
          tdd->nrofUplinkSlots);
}

void nr_process_mac_pdu(module_id_t module_idP,
                        int UE_id,
                        uint8_t CC_id,
                        frame_t frameP,
                        sub_frame_t slot,
                        uint8_t *pduP,
                        uint16_t mac_pdu_len)
{

    // This function is adapting code from the old
    // parse_header(...) and ue_send_sdu(...) functions of OAI LTE

    uint8_t *pdu_ptr = pduP, rx_lcid, done = 0;
    int pdu_len = mac_pdu_len;
    uint16_t mac_ce_len, mac_subheader_len, mac_sdu_len;

    NR_UE_info_t *UE_info = &RC.nrmac[module_idP]->UE_info;
    NR_UE_sched_ctrl_t *sched_ctrl = &UE_info->UE_sched_ctrl[UE_id];

    if ( pduP[0] != UL_SCH_LCID_PADDING )
      trace_NRpdu(DIRECTION_UPLINK, pduP, mac_pdu_len ,UE_id, WS_C_RNTI, UE_info->rnti[UE_id], frameP, 0, 0, 0);

    //  For both DL/UL-SCH
    //  Except:
    //   - UL/DL-SCH: fixed-size MAC CE(known by LCID)
    //   - UL/DL-SCH: padding
    //   - UL-SCH:    MSG3 48-bits
    //  |0|1|2|3|4|5|6|7|  bit-wise
    //  |R|F|   LCID    |
    //  |       L       |
    //  |0|1|2|3|4|5|6|7|  bit-wise
    //  |R|F|   LCID    |
    //  |       L       |
    //  |       L       |

    //  For both DL/UL-SCH
    //  For:
    //   - UL/DL-SCH: fixed-size MAC CE(known by LCID)
    //   - UL/DL-SCH: padding, for single/multiple 1-oct padding CE(s)
    //   - UL-SCH:    MSG3 48-bits
    //  |0|1|2|3|4|5|6|7|  bit-wise
    //  |R|R|   LCID    |
    //  LCID: The Logical Channel ID field identifies the logical channel instance of the corresponding MAC SDU or the type of the corresponding MAC CE or padding as described in Tables 6.2.1-1 and 6.2.1-2 for the DL-SCH and UL-SCH respectively. There is one LCID field per MAC subheader. The LCID field size is 6 bits;
    //  L: The Length field indicates the length of the corresponding MAC SDU or variable-sized MAC CE in bytes. There is one L field per MAC subheader except for subheaders corresponding to fixed-sized MAC CEs and padding. The size of the L field is indicated by the F field;
    //  F: lenght of L is 0:8 or 1:16 bits wide
    //  R: Reserved bit, set to zero.

    while (!done && pdu_len > 0){
        mac_ce_len = 0;
        mac_subheader_len = 1; //  default to fixed-length subheader = 1-oct
        mac_sdu_len = 0;
        rx_lcid = ((NR_MAC_SUBHEADER_FIXED *)pdu_ptr)->LCID;

        LOG_D(NR_MAC, "LCID received at gNB side: %d \n", rx_lcid);

        unsigned char *ce_ptr;
        int n_Lcg = 0;

        switch(rx_lcid){
            //  MAC CE

            /*#ifdef DEBUG_HEADER_PARSING
              LOG_D(NR_MAC, "[UE] LCID %d, PDU length %d\n", ((NR_MAC_SUBHEADER_FIXED *)pdu_ptr)->LCID, pdu_len);
            #endif*/
        case UL_SCH_LCID_RECOMMENDED_BITRATE_QUERY:
              // 38.321 Ch6.1.3.20
              mac_ce_len = 2;
              break;
        case UL_SCH_LCID_CONFIGURED_GRANT_CONFIRMATION:
                // 38.321 Ch6.1.3.7
                break;

        case UL_SCH_LCID_S_BSR:
        case UL_SCH_LCID_S_TRUNCATED_BSR:
               //38.321 section 6.1.3.1
               //fixed length
               mac_ce_len =1;
               /* Extract short BSR value */
               ce_ptr = &pdu_ptr[mac_subheader_len];
               NR_BSR_SHORT *bsr_s = (NR_BSR_SHORT *) ce_ptr;
               sched_ctrl->estimated_ul_buffer = 0;
               sched_ctrl->estimated_ul_buffer = NR_SHORT_BSR_TABLE[bsr_s->Buffer_size];
               LOG_D(NR_MAC,
                     "SHORT BSR at %4d.%2d, LCG ID %d, BS Index %d, BS value < %d, est buf %d\n",
                     frameP,
                     slot,
                     bsr_s->LcgID,
                     bsr_s->Buffer_size,
                     NR_SHORT_BSR_TABLE[bsr_s->Buffer_size],
                     sched_ctrl->estimated_ul_buffer);
               break;

        case UL_SCH_LCID_L_BSR:
        case UL_SCH_LCID_L_TRUNCATED_BSR:
        	//38.321 section 6.1.3.1
        	//variable length
        	mac_ce_len |= (uint16_t)((NR_MAC_SUBHEADER_SHORT *)pdu_ptr)->L;
        	mac_subheader_len = 2;
        	if(((NR_MAC_SUBHEADER_SHORT *)pdu_ptr)->F){
        		mac_ce_len |= (uint16_t)(((NR_MAC_SUBHEADER_LONG *)pdu_ptr)->L2)<<8;
        		mac_subheader_len = 3;
        	}
        	/* Extract long BSR value */
               ce_ptr = &pdu_ptr[mac_subheader_len];
               NR_BSR_LONG *bsr_l = (NR_BSR_LONG *) ce_ptr;
               sched_ctrl->estimated_ul_buffer = 0;

               n_Lcg = bsr_l->LcgID7 + bsr_l->LcgID6 + bsr_l->LcgID5 + bsr_l->LcgID4 +
                       bsr_l->LcgID3 + bsr_l->LcgID2 + bsr_l->LcgID1 + bsr_l->LcgID0;

               LOG_D(NR_MAC, "LONG BSR, LCG ID(7-0) %d/%d/%d/%d/%d/%d/%d/%d\n",
                     bsr_l->LcgID7, bsr_l->LcgID6, bsr_l->LcgID5, bsr_l->LcgID4,
                     bsr_l->LcgID3, bsr_l->LcgID2, bsr_l->LcgID1, bsr_l->LcgID0);

               for (int n = 0; n < n_Lcg; n++){
                 LOG_D(NR_MAC, "LONG BSR, %d/%d (n/n_Lcg), BS Index %d, BS value < %d",
                       n, n_Lcg, pdu_ptr[mac_subheader_len + 1 + n],
                       NR_LONG_BSR_TABLE[pdu_ptr[mac_subheader_len + 1 + n]]);
                 sched_ctrl->estimated_ul_buffer +=
                       NR_LONG_BSR_TABLE[pdu_ptr[mac_subheader_len + 1 + n]];
                 LOG_D(NR_MAC,
                       "LONG BSR at %4d.%2d, %d/%d (n/n_Lcg), BS Index %d, BS value < %d, total %d\n",
                       frameP,
                       slot,
                       n,
                       n_Lcg,
                       pdu_ptr[mac_subheader_len + 1 + n],
                       NR_LONG_BSR_TABLE[pdu_ptr[mac_subheader_len + 1 + n]],
                       sched_ctrl->estimated_ul_buffer);
               }

               break;

        case UL_SCH_LCID_C_RNTI:
        	//38.321 section 6.1.3.2
        	//fixed length
        	mac_ce_len = 2;
        	/* Extract CRNTI value */
        	break;

        case UL_SCH_LCID_SINGLE_ENTRY_PHR:
        	//38.321 section 6.1.3.8
        	//fixed length
        	mac_ce_len = 2;
        	/* Extract SINGLE ENTRY PHR elements for PHR calculation */
        	ce_ptr = &pdu_ptr[mac_subheader_len];
        	NR_SINGLE_ENTRY_PHR_MAC_CE *phr = (NR_SINGLE_ENTRY_PHR_MAC_CE *) ce_ptr;
        	/* Save the phr info */
        	const int PH = phr->PH;
        	const int PCMAX = phr->PCMAX;
        	/* 38.133 Table10.1.17.1-1 */
        	if (PH < 55)
        	  sched_ctrl->ph = PH - 32;
        	else
        	  sched_ctrl->ph = PH - 32 + (PH - 54);
        	/* 38.133 Table10.1.18.1-1 */
        	sched_ctrl->pcmax = PCMAX - 29;
        	LOG_D(NR_MAC, "SINGLE ENTRY PHR R1 %d PH %d (%d dB) R2 %d PCMAX %d (%d dBm)\n",
                      phr->R1, PH, sched_ctrl->ph, phr->R2, PCMAX, sched_ctrl->pcmax);
        	break;

        case UL_SCH_LCID_MULTI_ENTRY_PHR_1_OCT:
        	//38.321 section 6.1.3.9
        	//  varialbe length
        	mac_ce_len |= (uint16_t)((NR_MAC_SUBHEADER_SHORT *)pdu_ptr)->L;
        	mac_subheader_len = 2;
        	if(((NR_MAC_SUBHEADER_SHORT *)pdu_ptr)->F){
        		mac_ce_len |= (uint16_t)(((NR_MAC_SUBHEADER_LONG *)pdu_ptr)->L2)<<8;
        		mac_subheader_len = 3;
        	}
        	/* Extract MULTI ENTRY PHR elements from single octet bitmap for PHR calculation */
        	break;

        case UL_SCH_LCID_MULTI_ENTRY_PHR_4_OCT:
        	//38.321 section 6.1.3.9
        	//  varialbe length
        	mac_ce_len |= (uint16_t)((NR_MAC_SUBHEADER_SHORT *)pdu_ptr)->L;
        	mac_subheader_len = 2;
        	if(((NR_MAC_SUBHEADER_SHORT *)pdu_ptr)->F){
        		mac_ce_len |= (uint16_t)(((NR_MAC_SUBHEADER_LONG *)pdu_ptr)->L2)<<8;
        		mac_subheader_len = 3;
        	}
        	/* Extract MULTI ENTRY PHR elements from four octets bitmap for PHR calculation */
        	break;

        case UL_SCH_LCID_PADDING:
        	done = 1;
        	//  end of MAC PDU, can ignore the rest.
        	break;

        case UL_SCH_LCID_SRB1:
        case UL_SCH_LCID_SRB2:
          if(((NR_MAC_SUBHEADER_SHORT *)pdu_ptr)->F){
            //mac_sdu_len |= (uint16_t)(((NR_MAC_SUBHEADER_LONG *)pdu_ptr)->L2)<<8;
            mac_subheader_len = 3;
            mac_sdu_len = ((uint16_t)(((NR_MAC_SUBHEADER_LONG *) pdu_ptr)->L1 & 0x7f) << 8)
                | ((uint16_t)((NR_MAC_SUBHEADER_LONG *) pdu_ptr)->L2 & 0xff);
          } else {
            mac_sdu_len = (uint16_t)((NR_MAC_SUBHEADER_SHORT *)pdu_ptr)->L;
            mac_subheader_len = 2;
          }
          LOG_D(NR_MAC, "[UE %d] Frame %d : ULSCH -> UL-DCCH %d (gNB %d, %d bytes), rnti: %d \n", module_idP, frameP, rx_lcid, module_idP, mac_sdu_len, UE_info->rnti[UE_id]);
          mac_rlc_data_ind(module_idP,
                           UE_info->rnti[UE_id],
                           module_idP,
                           frameP,
                           ENB_FLAG_YES,
                           MBMS_FLAG_NO,
                           rx_lcid,
                           (char *) (pdu_ptr + mac_subheader_len),
                           mac_sdu_len,
                           1,
                           NULL);
          break;
        case UL_SCH_LCID_SRB3:
              // todo
              break;

        case UL_SCH_LCID_CCCH:
        case UL_SCH_LCID_CCCH1:
          // fixed length
          mac_subheader_len = 1;

          if ( rx_lcid == UL_SCH_LCID_CCCH1 ) {
            // RRCResumeRequest1 message includes the full I-RNTI and has a size of 8 bytes
            mac_sdu_len = 8;

            // Check if it is a valid CCCH1 message, we get all 00's messages very often
            int i = 0;
            for(i=0; i<(mac_subheader_len+mac_sdu_len); i++) {
              if(pdu_ptr[i] != 0) {
                break;
              }
            }
            if (i == (mac_subheader_len+mac_sdu_len)) {
              LOG_D(NR_MAC, "%s() Invalid CCCH1 message!, pdu_len: %d\n", __func__, pdu_len);
              done = 1;
              break;
            }
          } else {
            // fixed length of 6 bytes
            mac_sdu_len = 6;
          }

          nr_mac_rrc_data_ind(module_idP,
                              CC_id,
                              frameP,
                              0,
                              0,
                              UE_info->rnti[UE_id],
                              CCCH,
                              pdu_ptr+mac_subheader_len,
                              mac_sdu_len,
                              0);
          break;

        case UL_SCH_LCID_DTCH:
          //  check if LCID is valid at current time.
          if (((NR_MAC_SUBHEADER_SHORT *)pdu_ptr)->F) {
            // mac_sdu_len |= (uint16_t)(((NR_MAC_SUBHEADER_LONG *)pdu_ptr)->L2)<<8;
            mac_subheader_len = 3;
            mac_sdu_len = ((uint16_t)(((NR_MAC_SUBHEADER_LONG *)pdu_ptr)->L1 & 0x7f) << 8)
                          | ((uint16_t)((NR_MAC_SUBHEADER_LONG *)pdu_ptr)->L2 & 0xff);

          } else {
            mac_sdu_len = (uint16_t)((NR_MAC_SUBHEADER_SHORT *)pdu_ptr)->L;
            mac_subheader_len = 2;
          }

          LOG_D(NR_MAC, "[UE %d] Frame %d : ULSCH -> UL-%s %d (gNB %d, %d bytes)\n",
                module_idP,
                frameP,
                rx_lcid<4?"DCCH":"DTCH",
                rx_lcid,
                module_idP,
                mac_sdu_len);
          UE_info->mac_stats[UE_id].lc_bytes_rx[rx_lcid] += mac_sdu_len;
#if defined(ENABLE_MAC_PAYLOAD_DEBUG)
            log_dump(NR_MAC, pdu_ptr + mac_subheader_len, 32, LOG_DUMP_CHAR, "\n");
#endif

          mac_rlc_data_ind(module_idP,
                           UE_info->rnti[UE_id],
                           module_idP,
                           frameP,
                           ENB_FLAG_YES,
                           MBMS_FLAG_NO,
                           rx_lcid,
                           (char *)(pdu_ptr + mac_subheader_len),
                           mac_sdu_len,
                           1,
                           NULL);

          /* Updated estimated buffer when receiving data */
          if (sched_ctrl->estimated_ul_buffer >= mac_sdu_len)
            sched_ctrl->estimated_ul_buffer -= mac_sdu_len;
          else
            sched_ctrl->estimated_ul_buffer = 0;
          break;

        default:
          LOG_E(NR_MAC, "Received unknown MAC header (LCID = 0x%02x)\n", rx_lcid);
          return;
          break;
        }
        pdu_ptr += ( mac_subheader_len + mac_ce_len + mac_sdu_len );
        pdu_len -= ( mac_subheader_len + mac_ce_len + mac_sdu_len );

        if (pdu_len < 0) {
          LOG_E(NR_MAC, "%s() residual mac pdu length < 0!, pdu_len: %d\n", __func__, pdu_len);
          LOG_E(NR_MAC, "MAC PDU ");
          for (int i = 0; i < 20; i++) // Only printf 1st - 20nd bytes
            printf("%02x ", pdu_ptr[i]);
          printf("\n");
          return;
        }
    }
}

void abort_nr_ul_harq(module_id_t mod_id, int UE_id, int8_t harq_pid)
{
  NR_UE_info_t *UE_info = &RC.nrmac[mod_id]->UE_info;
  NR_UE_sched_ctrl_t *sched_ctrl = &UE_info->UE_sched_ctrl[UE_id];
  NR_UE_ul_harq_t *harq = &sched_ctrl->ul_harq_processes[harq_pid];

  harq->ndi ^= 1;
  harq->round = 0;
  UE_info->mac_stats[UE_id].ulsch_errors++;
  add_tail_nr_list(&sched_ctrl->available_ul_harq, harq_pid);

  /* the transmission failed: the UE won't send the data we expected initially,
   * so retrieve to correctly schedule after next BSR */
  sched_ctrl->sched_ul_bytes -= harq->sched_pusch.tb_size;
  if (sched_ctrl->sched_ul_bytes < 0)
    sched_ctrl->sched_ul_bytes = 0;
}

void handle_nr_ul_harq(module_id_t mod_id,
                       frame_t frame,
                       sub_frame_t slot,
                       const nfapi_nr_crc_t *crc_pdu)
{
  int UE_id = find_nr_UE_id(mod_id, crc_pdu->rnti);
  if (UE_id < 0) {
    LOG_E(NR_MAC, "%s(): unknown RNTI %04x in PUSCH\n", __func__, crc_pdu->rnti);
    return;
  }
  NR_UE_info_t *UE_info = &RC.nrmac[mod_id]->UE_info;
  NR_UE_sched_ctrl_t *sched_ctrl = &UE_info->UE_sched_ctrl[UE_id];

  int8_t harq_pid = sched_ctrl->feedback_ul_harq.head;
  while (crc_pdu->harq_id != harq_pid || harq_pid < 0) {
    LOG_W(NR_MAC,
          "Unexpected ULSCH HARQ PID %d (have %d) for RNTI %04x (ignore this warning for RA)\n",
          crc_pdu->harq_id,
          harq_pid,
          crc_pdu->rnti);
    if (harq_pid < 0)
      return;

    remove_front_nr_list(&sched_ctrl->feedback_ul_harq);
    sched_ctrl->ul_harq_processes[harq_pid].is_waiting = false;
    if(sched_ctrl->ul_harq_processes[harq_pid].round >= MAX_HARQ_ROUNDS - 1) {
      abort_nr_ul_harq(mod_id, UE_id, harq_pid);
    } else {
      sched_ctrl->ul_harq_processes[harq_pid].round++;
      add_tail_nr_list(&sched_ctrl->retrans_ul_harq, harq_pid);
    }
    harq_pid = sched_ctrl->feedback_ul_harq.head;
  }
  remove_front_nr_list(&sched_ctrl->feedback_ul_harq);
  NR_UE_ul_harq_t *harq = &sched_ctrl->ul_harq_processes[harq_pid];
  DevAssert(harq->is_waiting);
  harq->feedback_slot = -1;
  harq->is_waiting = false;
  if (!crc_pdu->tb_crc_status) {
    harq->ndi ^= 1;
    harq->round = 0;
    LOG_D(NR_MAC,
          "Ulharq id %d crc passed for RNTI %04x\n",
          harq_pid,
          crc_pdu->rnti);
    add_tail_nr_list(&sched_ctrl->available_ul_harq, harq_pid);
  } else if (harq->round >= MAX_HARQ_ROUNDS - 1) {
    abort_nr_ul_harq(mod_id, UE_id, harq_pid);
    LOG_D(NR_MAC,
          "RNTI %04x: Ulharq id %d crc failed in all rounds\n",
          crc_pdu->rnti,
          harq_pid);
  } else {
    harq->round++;
    LOG_D(NR_MAC,
          "Ulharq id %d crc failed for RNTI %04x\n",
          harq_pid,
          crc_pdu->rnti);
    add_tail_nr_list(&sched_ctrl->retrans_ul_harq, harq_pid);
  }
}

/*
* When data are received on PHY and transmitted to MAC
*/
void nr_rx_sdu(const module_id_t gnb_mod_idP,
               const int CC_idP,
               const frame_t frameP,
               const sub_frame_t slotP,
               const rnti_t rntiP,
               uint8_t *sduP,
               const uint16_t sdu_lenP,
               const uint16_t timing_advance,
               const uint8_t ul_cqi,
               const uint16_t rssi){
  gNB_MAC_INST *gNB_mac = RC.nrmac[gnb_mod_idP];
  NR_UE_info_t *UE_info = &gNB_mac->UE_info;

  const int current_rnti = rntiP;
  const int UE_id = find_nr_UE_id(gnb_mod_idP, current_rnti);
  const int target_snrx10 = gNB_mac->pusch_target_snrx10;
  const int pusch_failure_thres = gNB_mac->pusch_failure_thres;

  if (UE_id != -1) {
    NR_UE_sched_ctrl_t *UE_scheduling_control = &UE_info->UE_sched_ctrl[UE_id];
    const int8_t harq_pid = UE_scheduling_control->feedback_ul_harq.head;

    if (sduP)
      T(T_GNB_MAC_UL_PDU_WITH_DATA, T_INT(gnb_mod_idP), T_INT(CC_idP),
        T_INT(rntiP), T_INT(frameP), T_INT(slotP), T_INT(harq_pid),
        T_BUFFER(sduP, sdu_lenP));

    UE_info->mac_stats[UE_id].ulsch_total_bytes_rx += sdu_lenP;
    LOG_D(NR_MAC, "[gNB %d][PUSCH %d] CC_id %d %d.%d Received ULSCH sdu from PHY (rnti %x, UE_id %d) ul_cqi %d TA %d sduP %p\n",
          gnb_mod_idP,
          harq_pid,
          CC_idP,
          frameP,
          slotP,
          current_rnti,
          UE_id,
          ul_cqi,
          timing_advance,
          sduP);

    // if not missed detection (10dB threshold for now)
    if (UE_scheduling_control->raw_rssi < 100 + rssi) {
      UE_scheduling_control->tpc0 = nr_get_tpc(target_snrx10,ul_cqi,30);
      if (timing_advance != 0xffff)
        UE_scheduling_control->ta_update = timing_advance;
      UE_scheduling_control->raw_rssi = rssi;
      UE_scheduling_control->pusch_snrx10 = ul_cqi * 5 - 640;
      LOG_D(NR_MAC, "[UE %d] PUSCH TPC %d and TA %d\n",UE_id,UE_scheduling_control->tpc0,UE_scheduling_control->ta_update);
    }
    else{
      UE_scheduling_control->tpc0 = 1;
    }

#if defined(ENABLE_MAC_PAYLOAD_DEBUG)

    LOG_I(NR_MAC, "Printing received UL MAC payload at gNB side: %d \n");
    for (int i = 0; i < sdu_lenP ; i++) {
	  //harq_process_ul_ue->a[i] = (unsigned char) rand();
	  //printf("a[%d]=0x%02x\n",i,harq_process_ul_ue->a[i]);
	  printf("%02x ",(unsigned char)sduP[i]);
    }
    printf("\n");

#endif

    if (sduP != NULL){
      LOG_D(NR_MAC, "Received PDU at MAC gNB \n");

      UE_info->UE_sched_ctrl[UE_id].pusch_consecutive_dtx_cnt = 0;
      const uint32_t tb_size = UE_scheduling_control->ul_harq_processes[harq_pid].sched_pusch.tb_size;
      UE_scheduling_control->sched_ul_bytes -= tb_size;
      if (UE_scheduling_control->sched_ul_bytes < 0)
        UE_scheduling_control->sched_ul_bytes = 0;

      nr_process_mac_pdu(gnb_mod_idP, UE_id, CC_idP, frameP, slotP, sduP, sdu_lenP);
    }
    else {
      NR_UE_ul_harq_t *cur_harq = &UE_scheduling_control->ul_harq_processes[harq_pid];
      /* reduce sched_ul_bytes when cur_harq->round == 3 */
      if (cur_harq->round == 3){
        const uint32_t tb_size = UE_scheduling_control->ul_harq_processes[harq_pid].sched_pusch.tb_size;
        UE_scheduling_control->sched_ul_bytes -= tb_size;
        if (UE_scheduling_control->sched_ul_bytes < 0)
          UE_scheduling_control->sched_ul_bytes = 0;
      }
      if (ul_cqi <= 128) {
        UE_info->UE_sched_ctrl[UE_id].pusch_consecutive_dtx_cnt++;
        UE_info->mac_stats[UE_id].ulsch_DTX++;
      }
      if (UE_info->UE_sched_ctrl[UE_id].pusch_consecutive_dtx_cnt >= pusch_failure_thres) {
         LOG_D(NR_MAC,"Detected UL Failure on PUSCH, stopping scheduling\n");
         UE_info->UE_sched_ctrl[UE_id].ul_failure = 1;
<<<<<<< HEAD
        nr_mac_eNB_rrc_ul_failure(gnb_mod_idP,CC_idP,frameP,slotP,rntiP);
=======
         nr_mac_gNB_rrc_ul_failure(gnb_mod_idP,CC_idP,frameP,slotP,rntiP);
>>>>>>> 4bfbb6f1
      }
    }
  } else if(sduP) {

    bool no_sig = true;
    for (int k = 0; k < sdu_lenP; k++) {
      if(sduP[k]!=0) {
        no_sig = false;
        break;
      }
    }

    if(no_sig) {
      LOG_W(NR_MAC, "No signal\n");
    }

    T(T_GNB_MAC_UL_PDU_WITH_DATA, T_INT(gnb_mod_idP), T_INT(CC_idP),
      T_INT(rntiP), T_INT(frameP), T_INT(slotP), T_INT(-1) /* harq_pid */,
      T_BUFFER(sduP, sdu_lenP));

    /* we don't know this UE (yet). Check whether there is a ongoing RA (Msg 3)
     * and check the corresponding UE's RNTI match, in which case we activate
     * it. */
    for (int i = 0; i < NR_NB_RA_PROC_MAX; ++i) {
      NR_RA_t *ra = &gNB_mac->common_channels[CC_idP].ra[i];
      if (ra->state != WAIT_Msg3)
        continue;

      if(no_sig) {
        LOG_W(NR_MAC, "Random Access %i failed at state %i (no signal)\n", i, ra->state);
        nr_mac_remove_ra_rnti(gnb_mod_idP, ra->rnti);
        nr_clear_ra_proc(gnb_mod_idP, CC_idP, frameP, ra);
      } else {

        // random access pusch with TC-RNTI
        if (ra->rnti != current_rnti) {
          LOG_W(NR_MAC,
                "expected TC_RNTI %04x to match current RNTI %04x\n",
                ra->rnti,
                current_rnti);

          if( (frameP==ra->Msg3_frame) && (slotP==ra->Msg3_slot) ) {
            LOG_W(NR_MAC, "Random Access %i failed at state %i (TC_RNTI %04x RNTI %04x)\n", i, ra->state,ra->rnti,current_rnti);
            nr_mac_remove_ra_rnti(gnb_mod_idP, ra->rnti);
            nr_clear_ra_proc(gnb_mod_idP, CC_idP, frameP, ra);
          }

          continue;
        }

        int UE_id=-1;

        UE_id = add_new_nr_ue(gnb_mod_idP, ra->rnti, ra->CellGroup);
        if (UE_id<0) {
          LOG_W(NR_MAC, "Random Access %i discarded at state %i (TC_RNTI %04x RNTI %04x): max number of users achieved!\n", i, ra->state,ra->rnti,current_rnti);
          nr_mac_remove_ra_rnti(gnb_mod_idP, ra->rnti);
          nr_clear_ra_proc(gnb_mod_idP, CC_idP, frameP, ra);
          return;
        }

        UE_info->UE_beam_index[UE_id] = ra->beam_id;

        // re-initialize ta update variables after RA procedure completion
        UE_info->UE_sched_ctrl[UE_id].ta_frame = frameP;

        LOG_I(NR_MAC,
              "reset RA state information for RA-RNTI %04x/index %d\n",
              ra->rnti,
              i);

        LOG_I(NR_MAC,
              "[gNB %d][RAPROC] PUSCH with TC_RNTI %x received correctly, "
              "adding UE MAC Context UE_id %d/RNTI %04x\n",
              gnb_mod_idP,
              current_rnti,
              UE_id,
              ra->rnti);

        if(ra->cfra) {

          LOG_I(NR_MAC, "(ue %i, rnti 0x%04x) CFRA procedure succeeded!\n", UE_id, ra->rnti);
          nr_mac_remove_ra_rnti(gnb_mod_idP, ra->rnti);
          nr_clear_ra_proc(gnb_mod_idP, CC_idP, frameP, ra);
          UE_info->active[UE_id] = true;

        } else {

          LOG_I(NR_MAC,"[RAPROC] RA-Msg3 received (sdu_lenP %d)\n",sdu_lenP);
          LOG_D(NR_MAC,"[RAPROC] Received Msg3:\n");
          for (int k = 0; k < sdu_lenP; k++) {
            LOG_D(NR_MAC,"(%i): 0x%x\n",k,sduP[k]);
          }

          // UE Contention Resolution Identity
          // Store the first 48 bits belonging to the uplink CCCH SDU within Msg3 to fill in Msg4
          // First byte corresponds to R/LCID MAC sub-header
          memcpy(ra->cont_res_id, &sduP[1], sizeof(uint8_t) * 6);

          nr_process_mac_pdu(gnb_mod_idP, UE_id, CC_idP, frameP, slotP, sduP, sdu_lenP);

          ra->state = Msg4;
          ra->Msg4_frame = ( frameP +2 ) % 1024;
          ra->Msg4_slot = 1;
          LOG_I(NR_MAC, "Scheduling RA-Msg4 for TC_RNTI %04x (state %d, frame %d, slot %d)\n", ra->rnti, ra->state, ra->Msg4_frame, ra->Msg4_slot);

        }
        return;
      }
    }
  } else {
    for (int i = 0; i < NR_NB_RA_PROC_MAX; ++i) {
      NR_RA_t *ra = &gNB_mac->common_channels[CC_idP].ra[i];
      if (ra->state != WAIT_Msg3)
        continue;

      LOG_W(NR_MAC, "Random Access %i failed at state %i (state is not WAIT_Msg3)\n", i, ra->state);
      nr_mac_remove_ra_rnti(gnb_mod_idP, ra->rnti);
      nr_clear_ra_proc(gnb_mod_idP, CC_idP, frameP, ra);
    }
  }
}

long get_K2(NR_ServingCellConfigCommon_t *scc,NR_BWP_Uplink_t *ubwp, int time_domain_assignment, int mu) {
  DevAssert(scc);
  const NR_PUSCH_TimeDomainResourceAllocation_t *tda_list = ubwp ?
    ubwp->bwp_Common->pusch_ConfigCommon->choice.setup->pusch_TimeDomainAllocationList->list.array[time_domain_assignment]:
    scc->uplinkConfigCommon->initialUplinkBWP->pusch_ConfigCommon->choice.setup->pusch_TimeDomainAllocationList->list.array[time_domain_assignment];
  if (tda_list->k2)
    return *tda_list->k2;
  else if (mu < 2)
    return 1;
  else if (mu == 2)
    return 2;
  else
    return 3;
}

bool nr_UE_is_to_be_scheduled(module_id_t mod_id, int CC_id, int UE_id, frame_t frame, sub_frame_t slot)
{
  const NR_ServingCellConfigCommon_t *scc = RC.nrmac[mod_id]->common_channels->ServingCellConfigCommon;
  const uint8_t slots_per_frame[5] = {10, 20, 40, 80, 160};
  const int n = slots_per_frame[*scc->ssbSubcarrierSpacing];
  const int now = frame * n + slot;

  const struct gNB_MAC_INST_s *nrmac = RC.nrmac[mod_id];
  const NR_UE_sched_ctrl_t *sched_ctrl = &nrmac->UE_info.UE_sched_ctrl[UE_id];
  const int last_ul_sched = sched_ctrl->last_ul_frame * n + sched_ctrl->last_ul_slot;

  const int diff = (now - last_ul_sched + 1024 * n) % (1024 * n);
  /* UE is to be scheduled if
   * (1) we think the UE has more bytes awaiting than what we scheduled
   * (2) there is a scheduling request
   * (3) or we did not schedule it in more than 10 frames */
  const bool has_data = sched_ctrl->estimated_ul_buffer > sched_ctrl->sched_ul_bytes;
  const bool high_inactivity = diff >= nrmac->ulsch_max_slots_inactivity;
  LOG_D(NR_MAC,
        "%4d.%2d UL inactivity %d slots has_data %d SR %d\n",
        frame,
        slot,
        diff,
        has_data,
        sched_ctrl->SR);
  return has_data || sched_ctrl->SR || high_inactivity;
}

int next_list_entry_looped(NR_list_t *list, int UE_id)
{
  if (UE_id < 0)
    return list->head;
  return list->next[UE_id] < 0 ? list->head : list->next[UE_id];
}

bool allocate_ul_retransmission(module_id_t module_id,
                                frame_t frame,
                                sub_frame_t slot,
                                uint8_t *rballoc_mask,
                                int *n_rb_sched,
                                int UE_id,
                                int harq_pid)
{
  const int CC_id = 0;
  const NR_ServingCellConfigCommon_t *scc = RC.nrmac[module_id]->common_channels[CC_id].ServingCellConfigCommon;
  NR_UE_info_t *UE_info = &RC.nrmac[module_id]->UE_info;
  NR_UE_sched_ctrl_t *sched_ctrl = &UE_info->UE_sched_ctrl[UE_id];
  NR_sched_pusch_t *retInfo = &sched_ctrl->ul_harq_processes[harq_pid].sched_pusch;
<<<<<<< HEAD
  NR_sched_pusch_t *sched_pusch = &sched_ctrl->sched_pusch;

  // frame/slot in sched_pusch has been set previously. In the following, we
  // overwrite the information in the retransmission information before storing
  // as the new scheduling instruction
  retInfo->frame = sched_ctrl->sched_pusch.frame;
  retInfo->slot = sched_ctrl->sched_pusch.slot;
=======
>>>>>>> 4bfbb6f1

  NR_BWP_t *genericParameters = sched_ctrl->active_ubwp ? &sched_ctrl->active_ubwp->bwp_Common->genericParameters : &scc->uplinkConfigCommon->initialUplinkBWP->genericParameters;
  int rbStart = sched_ctrl->active_ubwp ? NRRIV2PRBOFFSET(genericParameters->locationAndBandwidth, MAX_BWP_SIZE) : 0;
  const uint16_t bwpSize = NRRIV2BW(genericParameters->locationAndBandwidth, MAX_BWP_SIZE);

  const uint8_t num_dmrs_cdm_grps_no_data = sched_ctrl->active_bwp ? 1 : 2;
  const int tda = sched_ctrl->active_ubwp ? RC.nrmac[module_id]->preferred_ul_tda[sched_ctrl->active_ubwp->bwp_Id][slot] : 0;
  LOG_D(NR_MAC,"retInfo->time_domain_allocation = %d, tda = %d\n", retInfo->time_domain_allocation, tda);
  if (tda == retInfo->time_domain_allocation) {
    /* Check the resource is enough for retransmission */
    while (rbStart < bwpSize && !rballoc_mask[rbStart])
      rbStart++;
    if (rbStart + retInfo->rbSize > bwpSize) {
      LOG_W(NR_MAC, "cannot allocate retransmission of UE %d/RNTI %04x: no resources (rbStart %d, retInfo->rbSize %d, bwpSize %d\n", UE_id, UE_info->rnti[UE_id], rbStart, retInfo->rbSize, bwpSize);
      return false;
    }
    /* check whether we need to switch the TDA allocation since tha last
     * (re-)transmission */
    NR_pusch_semi_static_t *ps = &sched_ctrl->pusch_semi_static;
    const long f = sched_ctrl->search_space->searchSpaceType->choice.ue_Specific->dci_Formats;
    const int dci_format = sched_ctrl->active_ubwp ? (f ? NR_UL_DCI_FORMAT_0_1 : NR_UL_DCI_FORMAT_0_0) : NR_UL_DCI_FORMAT_0_0;
    if (ps->time_domain_allocation != tda
        || ps->dci_format != dci_format
        || ps->num_dmrs_cdm_grps_no_data != num_dmrs_cdm_grps_no_data)
      nr_set_pusch_semi_static(scc, sched_ctrl->active_ubwp, dci_format, tda, num_dmrs_cdm_grps_no_data, ps);
    LOG_D(NR_MAC, "%s(): retransmission keeping TDA %d and TBS %d\n", __func__, tda, retInfo->tb_size);
  } else {
    /* the retransmission will use a different time domain allocation, check
     * that we have enough resources */
    while (rbStart < bwpSize && !rballoc_mask[rbStart])
      rbStart++;
    int rbSize = 0;
    while (rbStart + rbSize < bwpSize && rballoc_mask[rbStart + rbSize])
      rbSize++;
    NR_pusch_semi_static_t temp_ps;
    const long f = sched_ctrl->search_space->searchSpaceType->choice.ue_Specific->dci_Formats;
    const int dci_format = sched_ctrl->active_ubwp ? (f ? NR_UL_DCI_FORMAT_0_1 : NR_UL_DCI_FORMAT_0_0) : NR_UL_DCI_FORMAT_0_0;
    nr_set_pusch_semi_static(scc, sched_ctrl->active_ubwp, dci_format, tda, num_dmrs_cdm_grps_no_data, &temp_ps);
    uint32_t new_tbs;
    uint16_t new_rbSize;
    bool success = nr_find_nb_rb(retInfo->Qm,
                                 retInfo->R,
                                 1, // layers
                                 temp_ps.nrOfSymbols,
                                 temp_ps.N_PRB_DMRS * temp_ps.num_dmrs_symb,
                                 retInfo->tb_size,
                                 rbSize,
                                 &new_tbs,
                                 &new_rbSize);
    if (!success || new_tbs != retInfo->tb_size) {
      LOG_D(NR_MAC, "%s(): new TBsize %d of new TDA does not match old TBS %d\n", __func__, new_tbs, retInfo->tb_size);
      return false; /* the maximum TBsize we might have is smaller than what we need */
    }
    LOG_D(NR_MAC, "%s(): retransmission with TDA %d->%d and TBS %d -> %d\n", __func__, retInfo->time_domain_allocation, tda, retInfo->tb_size, new_tbs);
    /* we can allocate it. Overwrite the time_domain_allocation, the number
     * of RBs, and the new TB size. The rest is done below */
    retInfo->tb_size = new_tbs;
    retInfo->rbSize = new_rbSize;
    retInfo->time_domain_allocation = tda;
    sched_ctrl->pusch_semi_static = temp_ps;

    // Get previous PUSCH filed info
    sched_ctrl->sched_pusch = *retInfo;
  }

  /* Find free CCE */
  bool freeCCE = find_free_CCE(module_id, slot, UE_id);
  if (!freeCCE) {
    LOG_D(NR_MAC, "%4d.%2d no free CCE for retransmission UL DCI UE %04x\n", frame, slot, UE_info->rnti[UE_id]);
    return false;
  }

  /* frame/slot in sched_pusch has been set previously. In the following, we
   * overwrite the information in the retransmission information before storing
   * as the new scheduling instruction */
  retInfo->frame = sched_ctrl->sched_pusch.frame;
  retInfo->slot = sched_ctrl->sched_pusch.slot;
  /* Get previous PSUCH field info */
  sched_ctrl->sched_pusch = *retInfo;
  NR_sched_pusch_t *sched_pusch = &sched_ctrl->sched_pusch;

  LOG_D(NR_MAC,
        "%4d.%2d Allocate UL retransmission UE %d/RNTI %04x sched %4d.%2d (%d RBs)\n",
        frame,
        slot,
        UE_id,
        UE_info->rnti[UE_id],
        sched_pusch->frame,
        sched_pusch->slot,
        sched_pusch->rbSize);

  sched_pusch->rbStart = rbStart;
  /* no need to recompute the TBS, it will be the same */

  /* Mark the corresponding RBs as used */
  n_rb_sched -= sched_pusch->rbSize;
  for (int rb = 0; rb < sched_ctrl->sched_pusch.rbSize; rb++)
    rballoc_mask[rb + sched_ctrl->sched_pusch.rbStart] = 0;
  return true;
}

void update_ul_ue_R_Qm(NR_sched_pusch_t *sched_pusch, const NR_pusch_semi_static_t *ps)
{
  const int mcs = sched_pusch->mcs;
  sched_pusch->R = nr_get_code_rate_ul(mcs, ps->mcs_table);
  sched_pusch->Qm = nr_get_Qm_ul(mcs, ps->mcs_table);

  if (ps->pusch_Config && ps->pusch_Config->tp_pi2BPSK && ((ps->mcs_table == 3 && mcs < 2) || (ps->mcs_table == 4 && mcs < 6))) {
    sched_pusch->R >>= 1;
    sched_pusch->Qm <<= 1;
  }
}

float ul_thr_ue[MAX_MOBILES_PER_GNB];
uint32_t ul_pf_tbs[3][29]; // pre-computed, approximate TBS values for PF coefficient
void pf_ul(module_id_t module_id,
           frame_t frame,
           sub_frame_t slot,
           NR_list_t *UE_list,
           int max_num_ue,
           int n_rb_sched,
           uint8_t *rballoc_mask) {

  const int CC_id = 0;
  gNB_MAC_INST *nrmac = RC.nrmac[module_id];
  NR_ServingCellConfigCommon_t *scc = nrmac->common_channels[CC_id].ServingCellConfigCommon;
  NR_UE_info_t *UE_info = &nrmac->UE_info;
  const int min_rb = 5;
  float coeff_ue[MAX_MOBILES_PER_GNB];
  // UEs that could be scheduled
  int ue_array[MAX_MOBILES_PER_GNB];
  NR_list_t UE_sched = { .head = -1, .next = ue_array, .tail = -1, .len = MAX_MOBILES_PER_GNB };

  /* Loop UE_list to calculate throughput and coeff */
  for (int UE_id = UE_list->head; UE_id >= 0; UE_id = UE_list->next[UE_id]) {

    if (UE_info->Msg4_ACKed[UE_id] != true) continue;

    NR_UE_sched_ctrl_t *sched_ctrl = &UE_info->UE_sched_ctrl[UE_id];
    NR_BWP_t *genericParameters = sched_ctrl->active_ubwp ? &sched_ctrl->active_ubwp->bwp_Common->genericParameters : &scc->uplinkConfigCommon->initialUplinkBWP->genericParameters;
    int rbStart = sched_ctrl->active_ubwp ? NRRIV2PRBOFFSET(genericParameters->locationAndBandwidth, MAX_BWP_SIZE) : 0;
    const uint16_t bwpSize = NRRIV2BW(genericParameters->locationAndBandwidth, MAX_BWP_SIZE);
    NR_sched_pusch_t *sched_pusch = &sched_ctrl->sched_pusch;
    NR_pusch_semi_static_t *ps = &sched_ctrl->pusch_semi_static;

    /* Calculate throughput */
    const float a = 0.0005f; // corresponds to 200ms window
    const uint32_t b = UE_info->mac_stats[UE_id].ulsch_current_bytes;
    ul_thr_ue[UE_id] = (1 - a) * ul_thr_ue[UE_id] + a * b;

    /* Check if retransmission is necessary */
    sched_pusch->ul_harq_pid = sched_ctrl->retrans_ul_harq.head;
    if (sched_pusch->ul_harq_pid >= 0) {
      /* Allocate retransmission*/
      bool r = allocate_ul_retransmission(
          module_id, frame, slot, rballoc_mask, &n_rb_sched, UE_id, sched_pusch->ul_harq_pid);
      if (!r) {
        LOG_D(NR_MAC, "%4d.%2d UL retransmission UE RNTI %04x can NOT be allocated\n", frame, slot, UE_info->rnti[UE_id]);
        continue;
      }
      /* reduce max_num_ue once we are sure UE can be allocated, i.e., has CCE */
      max_num_ue--;
      if (max_num_ue < 0)
        return;
      continue;
    }

    const int B = max(0, sched_ctrl->estimated_ul_buffer - sched_ctrl->sched_ul_bytes);
    /* preprocessor computed sched_frame/sched_slot */
    const bool do_sched = nr_UE_is_to_be_scheduled(module_id, 0, UE_id, sched_pusch->frame, sched_pusch->slot);

    if (B == 0 && !do_sched)
      continue;

    /* Schedule UE on SR or UL inactivity and no data (otherwise, will be scheduled
     * based on data to transmit) */
    if (B == 0 && do_sched) {
      /* if no data, pre-allocate 5RB */
      bool freeCCE = find_free_CCE(module_id, slot, UE_id);
      if (!freeCCE) {
        LOG_D(NR_MAC, "%4d.%2d no free CCE for UL DCI UE %04x (BSR 0)\n", frame, slot, UE_info->rnti[UE_id]);
        continue;
      }
      /* reduce max_num_ue once we are sure UE can be allocated, i.e., has CCE */
      max_num_ue--;
      if (max_num_ue < 0)
        return;

      LOG_D(NR_MAC,"Looking for min_rb %d RBs, starting at %d\n", min_rb, rbStart);
      while (rbStart < bwpSize && !rballoc_mask[rbStart]) rbStart++;
      if (rbStart + min_rb >= bwpSize) {
        LOG_W(NR_MAC, "cannot allocate continuous UL data for UE %d/RNTI %04x: no resources (rbStart %d, min_rb %d, bwpSize %d\n",
              UE_id, UE_info->rnti[UE_id],rbStart,min_rb,bwpSize);
        return;
      }

      /* Save PUSCH field */
      /* we want to avoid a lengthy deduction of DMRS and other parameters in
       * every TTI if we can save it, so check whether dci_format, TDA, or
       * num_dmrs_cdm_grps_no_data has changed and only then recompute */
      const uint8_t num_dmrs_cdm_grps_no_data = sched_ctrl->active_ubwp ? 1 : 2;
      const long f = sched_ctrl->search_space->searchSpaceType->choice.ue_Specific->dci_Formats;
      const int dci_format = sched_ctrl->active_ubwp ? (f ? NR_UL_DCI_FORMAT_0_1 : NR_UL_DCI_FORMAT_0_0) : NR_UL_DCI_FORMAT_0_0;
      const int tda = sched_ctrl->active_ubwp ? nrmac->preferred_ul_tda[sched_ctrl->active_ubwp->bwp_Id][slot] : 0;
      if (ps->time_domain_allocation != tda
          || ps->dci_format != dci_format
          || ps->num_dmrs_cdm_grps_no_data != num_dmrs_cdm_grps_no_data)
        nr_set_pusch_semi_static(scc, sched_ctrl->active_ubwp, dci_format, tda, num_dmrs_cdm_grps_no_data, ps);
      NR_sched_pusch_t *sched_pusch = &sched_ctrl->sched_pusch;
      sched_pusch->mcs = 9;
      update_ul_ue_R_Qm(sched_pusch, ps);
      sched_pusch->rbStart = rbStart;
      sched_pusch->rbSize = min_rb;
      sched_pusch->tb_size = nr_compute_tbs(sched_pusch->Qm,
                                            sched_pusch->R,
                                            sched_pusch->rbSize,
                                            ps->nrOfSymbols,
                                            ps->N_PRB_DMRS * ps->num_dmrs_symb,
                                            0, // nb_rb_oh
                                            0,
                                            1 /* NrOfLayers */)
                             >> 3;

      /* Mark the corresponding RBs as used */
      n_rb_sched -= sched_pusch->rbSize;
      for (int rb = 0; rb < sched_ctrl->sched_pusch.rbSize; rb++)
        rballoc_mask[rb + sched_ctrl->sched_pusch.rbStart] = 0;

      continue;
    }

    /* Create UE_sched for UEs eligibale for new data transmission*/
    add_tail_nr_list(&UE_sched, UE_id);

    /* Calculate coefficient*/
    sched_pusch->mcs = 9;
    const uint32_t tbs = ul_pf_tbs[ps->mcs_table][sched_pusch->mcs];
    coeff_ue[UE_id] = (float) tbs / ul_thr_ue[UE_id];
    LOG_D(NR_MAC,"b %d, ul_thr_ue[%d] %f, tbs %d, coeff_ue[%d] %f\n",
          b, UE_id, ul_thr_ue[UE_id], tbs, UE_id, coeff_ue[UE_id]);
  }


  /* Loop UE_sched to find max coeff and allocate transmission */
  while (UE_sched.head >= 0 && max_num_ue> 0 && n_rb_sched > 0) {
    /* Find max coeff */
    int *max = &UE_sched.head; /* Find max coeff: assume head is max */
    int *p = &UE_sched.next[*max];
    while (*p >= 0) {
      /* Find max coeff: if the current one has larger coeff, save for later */
      if (coeff_ue[*p] > coeff_ue[*max])
        max = p;
      p = &UE_sched.next[*p];
    }
    /* Find max coeff: remove the max one: do not use remove_nr_list() since it
     * goes through the whole list every time. Note that UE_sched.tail might
     * not be set correctly anymore */
    const int UE_id = *max;
    p = &UE_sched.next[*max];
    *max = UE_sched.next[*max];
    *p = -1;

    bool freeCCE = find_free_CCE(module_id, slot, UE_id);
    if (!freeCCE) {
      LOG_D(NR_MAC, "%4d.%2d no free CCE for UL DCI UE %04x\n", frame, slot, UE_info->rnti[UE_id]);
      continue;
    }

    /* reduce max_num_ue once we are sure UE can be allocated, i.e., has CCE */
    max_num_ue--;
    if (max_num_ue < 0)
      return;

    NR_UE_sched_ctrl_t *sched_ctrl = &UE_info->UE_sched_ctrl[UE_id];
    NR_BWP_t *genericParameters = sched_ctrl->active_ubwp ? &sched_ctrl->active_ubwp->bwp_Common->genericParameters : &scc->uplinkConfigCommon->initialUplinkBWP->genericParameters;
    int rbStart = sched_ctrl->active_ubwp ? NRRIV2PRBOFFSET(genericParameters->locationAndBandwidth, MAX_BWP_SIZE) : 0;
    const uint16_t bwpSize = NRRIV2BW(genericParameters->locationAndBandwidth, MAX_BWP_SIZE);
    NR_sched_pusch_t *sched_pusch = &sched_ctrl->sched_pusch;
    NR_pusch_semi_static_t *ps = &sched_ctrl->pusch_semi_static;

    while (rbStart < bwpSize && !rballoc_mask[rbStart]) rbStart++;
    sched_pusch->rbStart = rbStart;
    uint16_t max_rbSize = 1;
    while (rbStart + max_rbSize < bwpSize && rballoc_mask[rbStart + max_rbSize])
      max_rbSize++;

    if (rbStart + min_rb >= bwpSize) {
      LOG_W(NR_MAC, "cannot allocate UL data for UE %d/RNTI %04x: no resources (rbStart %d, min_rb %d, bwpSize %d\n",
	    UE_id, UE_info->rnti[UE_id],rbStart,min_rb,bwpSize);
      return;
    }

    /* Save PUSCH field */
    /* we want to avoid a lengthy deduction of DMRS and other parameters in
     * every TTI if we can save it, so check whether dci_format, TDA, or
     * num_dmrs_cdm_grps_no_data has changed and only then recompute */
    const uint8_t num_dmrs_cdm_grps_no_data = sched_ctrl->active_ubwp ? 1 : 2;
    const long f = sched_ctrl->search_space->searchSpaceType->choice.ue_Specific->dci_Formats;
    const int dci_format = sched_ctrl->active_ubwp ? (f ? NR_UL_DCI_FORMAT_0_1 : NR_UL_DCI_FORMAT_0_0) : NR_UL_DCI_FORMAT_0_0;
    const int tda = sched_ctrl->active_ubwp ? nrmac->preferred_ul_tda[sched_ctrl->active_ubwp->bwp_Id][slot] : 0;
    if (ps->time_domain_allocation != tda
        || ps->dci_format != dci_format
        || ps->num_dmrs_cdm_grps_no_data != num_dmrs_cdm_grps_no_data)
      nr_set_pusch_semi_static(scc, sched_ctrl->active_ubwp, dci_format, tda, num_dmrs_cdm_grps_no_data, ps);
    update_ul_ue_R_Qm(sched_pusch, ps);

    /* Calculate the current scheduling bytes and the necessary RBs */
    const int B = cmax(sched_ctrl->estimated_ul_buffer - sched_ctrl->sched_ul_bytes, 0);
    uint16_t rbSize = 0;
    uint32_t TBS = 0;
    nr_find_nb_rb(sched_pusch->Qm,
                  sched_pusch->R,
                  1, // layers
                  ps->nrOfSymbols,
                  ps->N_PRB_DMRS * ps->num_dmrs_symb,
                  B,
                  max_rbSize,
                  &TBS,
                  &rbSize);
    sched_pusch->rbSize = rbSize;
    sched_pusch->tb_size = TBS;
    LOG_D(NR_MAC,"rbSize %d, TBS %d, est buf %d, sched_ul %d, B %d\n",
          rbSize, sched_pusch->tb_size, sched_ctrl->estimated_ul_buffer, sched_ctrl->sched_ul_bytes, B);

    /* Mark the corresponding RBs as used */
    n_rb_sched -= sched_pusch->rbSize;
    for (int rb = 0; rb < sched_ctrl->sched_pusch.rbSize; rb++)
      rballoc_mask[rb + sched_ctrl->sched_pusch.rbStart] = 0;
  }
}

bool nr_fr1_ulsch_preprocessor(module_id_t module_id, frame_t frame, sub_frame_t slot)
{
  gNB_MAC_INST *nr_mac = RC.nrmac[module_id];
  NR_COMMON_channels_t *cc = nr_mac->common_channels;
  NR_ServingCellConfigCommon_t *scc = cc->ServingCellConfigCommon;
  const int mu = scc->uplinkConfigCommon->initialUplinkBWP->genericParameters.subcarrierSpacing;
  NR_UE_info_t *UE_info = &nr_mac->UE_info;

  if (UE_info->num_UEs == 0)
    return false;

  const int CC_id = 0;

  /* Get the K2 for first UE to compute offset. The other UEs are guaranteed to
   * have the same K2 (we don't support multiple/different K2s via different
   * TDAs yet). If the TDA is negative, it means that there is no UL slot to
   * schedule now (slot + k2 is not UL slot) */
  int UE_id = UE_info->list.head;
  NR_UE_sched_ctrl_t *sched_ctrl = &UE_info->UE_sched_ctrl[UE_id];
  const int tda = sched_ctrl->active_ubwp ? nr_mac->preferred_ul_tda[sched_ctrl->active_ubwp->bwp_Id][slot] : 0;
  if (tda < 0)
    return false;
  int K2 = get_K2(scc, sched_ctrl->active_ubwp, tda, mu);
  const int sched_frame = frame + (slot + K2 >= nr_slots_per_frame[mu]);
  const int sched_slot = (slot + K2) % nr_slots_per_frame[mu];

  if (!is_xlsch_in_slot(nr_mac->ulsch_slot_bitmap[sched_slot / 64], sched_slot))
    return false;

  bool is_mixed_slot = is_xlsch_in_slot(nr_mac->dlsch_slot_bitmap[sched_slot / 64], sched_slot) &&
                        is_xlsch_in_slot(nr_mac->ulsch_slot_bitmap[sched_slot / 64], sched_slot);

  // FIXME: Avoid mixed slots for initialUplinkBWP
  if (sched_ctrl->active_ubwp==NULL && is_mixed_slot)
    return false;

  sched_ctrl->sched_pusch.slot = sched_slot;
  sched_ctrl->sched_pusch.frame = sched_frame;
  for (UE_id = UE_info->list.next[UE_id]; UE_id >= 0; UE_id = UE_info->list.next[UE_id]) {
    NR_UE_sched_ctrl_t *sched_ctrl = &UE_info->UE_sched_ctrl[UE_id];
    AssertFatal(K2 == get_K2(scc,sched_ctrl->active_ubwp, tda, mu),
                "Different K2, %d(UE%d) != %ld(UE%d)\n", K2, 0, get_K2(scc,sched_ctrl->active_ubwp, tda, mu), UE_id);
    sched_ctrl->sched_pusch.slot = sched_slot;
    sched_ctrl->sched_pusch.frame = sched_frame;
  }

  /* Change vrb_map_UL to rballoc_mask: check which symbols per RB (in
   * vrb_map_UL) overlap with the "default" tda and exclude those RBs.
   * Calculate largest contiguous RBs */
  uint16_t *vrb_map_UL =
      &RC.nrmac[module_id]->common_channels[CC_id].vrb_map_UL[sched_slot * MAX_BWP_SIZE];
  const uint16_t bwpSize = NRRIV2BW(sched_ctrl->active_ubwp ?
                                    sched_ctrl->active_ubwp->bwp_Common->genericParameters.locationAndBandwidth:
                                    scc->uplinkConfigCommon->initialUplinkBWP->genericParameters.locationAndBandwidth,
                                    MAX_BWP_SIZE);
  const struct NR_PUSCH_TimeDomainResourceAllocationList *tdaList = sched_ctrl->active_ubwp ?
    sched_ctrl->active_ubwp->bwp_Common->pusch_ConfigCommon->choice.setup->pusch_TimeDomainAllocationList:
    scc->uplinkConfigCommon->initialUplinkBWP->pusch_ConfigCommon->choice.setup->pusch_TimeDomainAllocationList;
  const int startSymbolAndLength = tdaList->list.array[tda]->startSymbolAndLength;
  int startSymbolIndex, nrOfSymbols;
  SLIV2SL(startSymbolAndLength, &startSymbolIndex, &nrOfSymbols);
  const uint16_t symb = ((1 << nrOfSymbols) - 1) << startSymbolIndex;

  int st = 0, e = 0, len = 0;
  for (int i = 0; i < bwpSize; i++) {
    while ((vrb_map_UL[i] & symb) != 0 && i < bwpSize)
      i++;
    st = i;
    while ((vrb_map_UL[i] & symb) == 0 && i < bwpSize)
      i++;
    if (i - st > len) {
      len = i - st;
      e = i - 1;
    }
  }
  st = e - len + 1;

  uint8_t rballoc_mask[bwpSize];

  /* Calculate mask: if any RB in vrb_map_UL is blocked (1), the current RB will be 0 */
  for (int i = 0; i < bwpSize; i++)
    rballoc_mask[i] = i >= st && i <= e;

  /* proportional fair scheduling algorithm */
  pf_ul(module_id,
        frame,
        slot,
        &UE_info->list,
        2,
        len,
        rballoc_mask);
  return true;
}

nr_pp_impl_ul nr_init_fr1_ulsch_preprocessor(module_id_t module_id, int CC_id)
{
  /* in the PF algorithm, we have to use the TBsize to compute the coefficient.
   * This would include the number of DMRS symbols, which in turn depends on
   * the time domain allocation. In case we are in a mixed slot, we do not want
   * to recalculate all these values, and therefore we provide a look-up table
   * which should approximately(!) give us the TBsize. In particular, the
   * number of symbols, the number of DMRS symbols, and the exact Qm and R, are
   * not correct*/
  for (int mcsTableIdx = 0; mcsTableIdx < 3; ++mcsTableIdx) {
    for (int mcs = 0; mcs < 29; ++mcs) {
      if (mcs > 27 && mcsTableIdx == 1)
        continue;
      const uint8_t Qm = nr_get_Qm_dl(mcs, mcsTableIdx);
      const uint16_t R = nr_get_code_rate_dl(mcs, mcsTableIdx);
      /* note: we do not update R/Qm based on low MCS or pi2BPSK */
      ul_pf_tbs[mcsTableIdx][mcs] = nr_compute_tbs(Qm,
                                                   R,
                                                   1, /* rbSize */
                                                   10, /* hypothetical number of slots */
                                                   0, /* N_PRB_DMRS * N_DMRS_SLOT */
                                                   0 /* N_PRB_oh, 0 for initialBWP */,
                                                   0 /* tb_scaling */,
                                                   1 /* nrOfLayers */)
                                    >> 3;
    }
  }
  return nr_fr1_ulsch_preprocessor;
}

void nr_schedule_ulsch(module_id_t module_id, frame_t frame, sub_frame_t slot)
{
  gNB_MAC_INST *nr_mac = RC.nrmac[module_id];
  /* Uplink data ONLY can be scheduled when the current slot is downlink slot,
   * because we have to schedule the DCI0 first before schedule uplink data */
  if (!is_xlsch_in_slot(nr_mac->dlsch_slot_bitmap[slot / 64], slot)) {
    LOG_D(NR_MAC, "Current slot %d is NOT DL slot, cannot schedule DCI0 for UL data\n", slot);
    return;
  }
  bool do_sched = RC.nrmac[module_id]->pre_processor_ul(module_id, frame, slot);
  if (!do_sched)
    return;

  const int CC_id = 0;
  nfapi_nr_ul_dci_request_t *ul_dci_req = &RC.nrmac[module_id]->UL_dci_req[CC_id];
  ul_dci_req->SFN = frame;
  ul_dci_req->Slot = slot;
  /* a PDCCH PDU groups DCIs per BWP and CORESET. Save a pointer to each
   * allocated PDCCH so we can easily allocate UE's DCIs independent of any
   * CORESET order */
  nfapi_nr_dl_tti_pdcch_pdu_rel15_t *pdcch_pdu_bwp_coreset[MAX_NUM_BWP][MAX_NUM_CORESET] = {{0}};

  NR_ServingCellConfigCommon_t *scc = RC.nrmac[module_id]->common_channels[0].ServingCellConfigCommon;
  NR_UE_info_t *UE_info = &RC.nrmac[module_id]->UE_info;
  const NR_list_t *UE_list = &UE_info->list;
  for (int UE_id = UE_list->head; UE_id >= 0; UE_id = UE_list->next[UE_id]) {
    NR_UE_sched_ctrl_t *sched_ctrl = &UE_info->UE_sched_ctrl[UE_id];
    if (sched_ctrl->ul_failure == 1 && get_softmodem_params()->phy_test==0) continue;
    UE_info->mac_stats[UE_id].ulsch_current_bytes = 0;

    /* dynamic PUSCH values (RB alloc, MCS, hence R, Qm, TBS) that change in
     * every TTI are pre-populated by the preprocessor and used below */
    NR_sched_pusch_t *sched_pusch = &sched_ctrl->sched_pusch;
    LOG_D(NR_MAC,"UE %x : sched_pusch->rbSize %d\n",UE_info->rnti[UE_id],sched_pusch->rbSize);
    if (sched_pusch->rbSize <= 0)
      continue;

    uint16_t rnti = UE_info->rnti[UE_id];
    sched_ctrl->SR = false;

    int8_t harq_id = sched_pusch->ul_harq_pid;
    if (harq_id < 0) {
      /* PP has not selected a specific HARQ Process, get a new one */
      harq_id = sched_ctrl->available_ul_harq.head;
      AssertFatal(harq_id >= 0,
                  "no free HARQ process available for UE %d\n",
                  UE_id);
      remove_front_nr_list(&sched_ctrl->available_ul_harq);
      sched_pusch->ul_harq_pid = harq_id;
    } else {
      /* PP selected a specific HARQ process. Check whether it will be a new
       * transmission or a retransmission, and remove from the corresponding
       * list */
      if (sched_ctrl->ul_harq_processes[harq_id].round == 0)
        remove_nr_list(&sched_ctrl->available_ul_harq, harq_id);
      else
        remove_nr_list(&sched_ctrl->retrans_ul_harq, harq_id);
    }
    NR_UE_ul_harq_t *cur_harq = &sched_ctrl->ul_harq_processes[harq_id];
    DevAssert(!cur_harq->is_waiting);
    add_tail_nr_list(&sched_ctrl->feedback_ul_harq, harq_id);
    cur_harq->feedback_slot = sched_pusch->slot;
    cur_harq->is_waiting = true;

    int rnti_types[2] = { NR_RNTI_C, 0 };

    /* pre-computed PUSCH values that only change if time domain allocation,
     * DCI format, or DMRS parameters change. Updated in the preprocessor
     * through nr_set_pusch_semi_static() */
    NR_pusch_semi_static_t *ps = &sched_ctrl->pusch_semi_static;

    /* Statistics */
    UE_info->mac_stats[UE_id].ulsch_rounds[cur_harq->round]++;
    if (cur_harq->round == 0) {
      UE_info->mac_stats[UE_id].ulsch_total_bytes_scheduled += sched_pusch->tb_size;
      /* Save information on MCS, TBS etc for the current initial transmission
       * so we have access to it when retransmitting */
      cur_harq->sched_pusch = *sched_pusch;
      /* save which time allocation has been used, to be used on
       * retransmissions */
      cur_harq->sched_pusch.time_domain_allocation = ps->time_domain_allocation;
      sched_ctrl->sched_ul_bytes += sched_pusch->tb_size;
    } else {
      LOG_D(NR_MAC,
            "%d.%2d UL retransmission RNTI %04x sched %d.%2d HARQ PID %d round %d NDI %d\n",
            frame,
            slot,
            rnti,
            sched_pusch->frame,
            sched_pusch->slot,
            harq_id,
            cur_harq->round,
            cur_harq->ndi);
    }
    UE_info->mac_stats[UE_id].ulsch_current_bytes = sched_pusch->tb_size;
    sched_ctrl->last_ul_frame = sched_pusch->frame;
    sched_ctrl->last_ul_slot = sched_pusch->slot;

    LOG_D(NR_MAC,
          "%4d.%2d RNTI %04x UL sched %4d.%2d start %2d RBS %3d startSymbol %2d nb_symbol %2d MCS %2d TBS %4d HARQ PID %2d round %d NDI %d est %6d sched %6d est BSR %6d\n",
          frame,
          slot,
          rnti,
          sched_pusch->frame,
          sched_pusch->slot,
          sched_pusch->rbStart,
          sched_pusch->rbSize,
          ps->startSymbolIndex,
          ps->nrOfSymbols,
          sched_pusch->mcs,
          sched_pusch->tb_size,
          harq_id,
          cur_harq->round,
          cur_harq->ndi,
          sched_ctrl->estimated_ul_buffer,
          sched_ctrl->sched_ul_bytes,
          sched_ctrl->estimated_ul_buffer - sched_ctrl->sched_ul_bytes);


    /* PUSCH in a later slot, but corresponding DCI now! */
    nfapi_nr_ul_tti_request_t *future_ul_tti_req = &RC.nrmac[module_id]->UL_tti_req_ahead[0][sched_pusch->slot];
    AssertFatal(future_ul_tti_req->SFN == sched_pusch->frame
                && future_ul_tti_req->Slot == sched_pusch->slot,
                "%d.%d future UL_tti_req's frame.slot %d.%d does not match PUSCH %d.%d\n",
                frame, slot,
                future_ul_tti_req->SFN,
                future_ul_tti_req->Slot,
                sched_pusch->frame,
                sched_pusch->slot);
    future_ul_tti_req->pdus_list[future_ul_tti_req->n_pdus].pdu_type = NFAPI_NR_UL_CONFIG_PUSCH_PDU_TYPE;
    future_ul_tti_req->pdus_list[future_ul_tti_req->n_pdus].pdu_size = sizeof(nfapi_nr_pusch_pdu_t);
    nfapi_nr_pusch_pdu_t *pusch_pdu = &future_ul_tti_req->pdus_list[future_ul_tti_req->n_pdus].pusch_pdu;
    memset(pusch_pdu, 0, sizeof(nfapi_nr_pusch_pdu_t));
    future_ul_tti_req->n_pdus += 1;

    LOG_D(NR_MAC, "%4d.%2d Scheduling UE specific PUSCH for sched %d.%d, ul_tto_req %d.%d\n", frame, slot,
    sched_pusch->frame,sched_pusch->slot,future_ul_tti_req->SFN,future_ul_tti_req->Slot);

    pusch_pdu->pdu_bit_map = PUSCH_PDU_BITMAP_PUSCH_DATA;
    pusch_pdu->rnti = rnti;
    pusch_pdu->handle = 0; //not yet used

    /* FAPI: BWP */
    NR_BWP_t *genericParameters = sched_ctrl->active_ubwp ? &sched_ctrl->active_ubwp->bwp_Common->genericParameters:&scc->uplinkConfigCommon->initialUplinkBWP->genericParameters;
    pusch_pdu->bwp_size  = NRRIV2BW(genericParameters->locationAndBandwidth, MAX_BWP_SIZE);
    pusch_pdu->bwp_start = NRRIV2PRBOFFSET(genericParameters->locationAndBandwidth, MAX_BWP_SIZE);
    pusch_pdu->subcarrier_spacing = genericParameters->subcarrierSpacing;
    pusch_pdu->cyclic_prefix = 0;

    /* FAPI: PUSCH information always included */
    pusch_pdu->target_code_rate = sched_pusch->R;
    pusch_pdu->qam_mod_order = sched_pusch->Qm;
    pusch_pdu->mcs_index = sched_pusch->mcs;
    pusch_pdu->mcs_table = ps->mcs_table;
    pusch_pdu->transform_precoding = ps->transform_precoding;
    if (ps->pusch_Config &&
	      ps->pusch_Config->dataScramblingIdentityPUSCH)
      pusch_pdu->data_scrambling_id = *ps->pusch_Config->dataScramblingIdentityPUSCH;
    else
      pusch_pdu->data_scrambling_id = *scc->physCellId;
    pusch_pdu->nrOfLayers = 1;

    /* FAPI: DMRS */
    pusch_pdu->ul_dmrs_symb_pos = ps->ul_dmrs_symb_pos;
    pusch_pdu->dmrs_config_type = ps->dmrs_config_type;
    if (pusch_pdu->transform_precoding) { // transform precoding disabled
      long *scramblingid=NULL;
      if (ps->NR_DMRS_UplinkConfig && pusch_pdu->scid == 0)
        scramblingid = ps->NR_DMRS_UplinkConfig->transformPrecodingDisabled->scramblingID0;
      else if (ps->NR_DMRS_UplinkConfig)
        scramblingid = ps->NR_DMRS_UplinkConfig->transformPrecodingDisabled->scramblingID1;
      if (scramblingid == NULL)
        pusch_pdu->ul_dmrs_scrambling_id = *scc->physCellId;
      else
        pusch_pdu->ul_dmrs_scrambling_id = *scramblingid;
    }
    else {
      pusch_pdu->ul_dmrs_scrambling_id = *scc->physCellId;
      if (ps->NR_DMRS_UplinkConfig && ps->NR_DMRS_UplinkConfig->transformPrecodingEnabled->nPUSCH_Identity != NULL)
        pusch_pdu->pusch_identity = *ps->NR_DMRS_UplinkConfig->transformPrecodingEnabled->nPUSCH_Identity;
      else if (ps->NR_DMRS_UplinkConfig)
        pusch_pdu->pusch_identity = *scc->physCellId;
    }
    pusch_pdu->scid = 0;      // DMRS sequence initialization [TS38.211, sec 6.4.1.1.1]
    pusch_pdu->num_dmrs_cdm_grps_no_data = ps->num_dmrs_cdm_grps_no_data;
    pusch_pdu->dmrs_ports = 1;

    /* FAPI: Pusch Allocation in frequency domain */
    pusch_pdu->resource_alloc = 1; //type 1
    pusch_pdu->rb_start = sched_pusch->rbStart;
    pusch_pdu->rb_size = sched_pusch->rbSize;
    pusch_pdu->vrb_to_prb_mapping = 0;
    if (ps->pusch_Config==NULL || ps->pusch_Config->frequencyHopping==NULL)
      pusch_pdu->frequency_hopping = 0;
    else
      pusch_pdu->frequency_hopping = 1;

    /* FAPI: Resource Allocation in time domain */
    pusch_pdu->start_symbol_index = ps->startSymbolIndex;
    pusch_pdu->nr_of_symbols = ps->nrOfSymbols;

    /* PUSCH PDU */
    pusch_pdu->pusch_data.rv_index = nr_rv_round_map[cur_harq->round];
    pusch_pdu->pusch_data.harq_process_id = harq_id;
    pusch_pdu->pusch_data.new_data_indicator = cur_harq->ndi;
    pusch_pdu->pusch_data.tb_size = sched_pusch->tb_size;
    pusch_pdu->pusch_data.num_cb = 0; //CBG not supported

    /* TRANSFORM PRECODING --------------------------------------------------------*/

    if (pusch_pdu->transform_precoding == NR_PUSCH_Config__transformPrecoder_enabled){

      // U as specified in section 6.4.1.1.1.2 in 38.211, if sequence hopping and group hopping are disabled
      pusch_pdu->dfts_ofdm.low_papr_group_number = pusch_pdu->pusch_identity % 30;

      // V as specified in section 6.4.1.1.1.2 in 38.211 V = 0 if sequence hopping and group hopping are disabled
      if ((ps->NR_DMRS_UplinkConfig==NULL) || ((ps->NR_DMRS_UplinkConfig->transformPrecodingEnabled->sequenceGroupHopping == NULL) &&
					       (ps->NR_DMRS_UplinkConfig->transformPrecodingEnabled->sequenceHopping == NULL)))
        pusch_pdu->dfts_ofdm.low_papr_sequence_number = 0;
      else
        AssertFatal(1==0,"SequenceGroupHopping or sequenceHopping are NOT Supported\n");

      LOG_D(NR_MAC,"TRANSFORM PRECODING IS ENABLED. CDM groups: %d, U: %d MCS table: %d\n", pusch_pdu->num_dmrs_cdm_grps_no_data, pusch_pdu->dfts_ofdm.low_papr_group_number, ps->mcs_table);
    }

    /*-----------------------------------------------------------------------------*/

    /* PUSCH PTRS */
    if (ps->NR_DMRS_UplinkConfig && ps->NR_DMRS_UplinkConfig->phaseTrackingRS != NULL) {
      bool valid_ptrs_setup = false;
      pusch_pdu->pusch_ptrs.ptrs_ports_list   = (nfapi_nr_ptrs_ports_t *) malloc(2*sizeof(nfapi_nr_ptrs_ports_t));
      valid_ptrs_setup = set_ul_ptrs_values(ps->NR_DMRS_UplinkConfig->phaseTrackingRS->choice.setup,
                                            pusch_pdu->rb_size, pusch_pdu->mcs_index, pusch_pdu->mcs_table,
                                            &pusch_pdu->pusch_ptrs.ptrs_freq_density,&pusch_pdu->pusch_ptrs.ptrs_time_density,
                                            &pusch_pdu->pusch_ptrs.ptrs_ports_list->ptrs_re_offset,&pusch_pdu->pusch_ptrs.num_ptrs_ports,
                                            &pusch_pdu->pusch_ptrs.ul_ptrs_power, pusch_pdu->nr_of_symbols);
      if (valid_ptrs_setup==true) {
        pusch_pdu->pdu_bit_map |= PUSCH_PDU_BITMAP_PUSCH_PTRS; // enable PUSCH PTRS
      }
    }
    else{
      pusch_pdu->pdu_bit_map &= ~PUSCH_PDU_BITMAP_PUSCH_PTRS; // disable PUSCH PTRS
    }

    /* look up the PDCCH PDU for this BWP and CORESET. If it does not exist,
     * create it */
    const int bwpid = sched_ctrl->active_bwp ? sched_ctrl->active_bwp->bwp_Id : 0;
    NR_SearchSpace_t *ss = sched_ctrl->active_bwp ? sched_ctrl->search_space: RC.nrmac[module_id]->sched_ctrlCommon->search_space;
    NR_ControlResourceSet_t *coreset = sched_ctrl->active_bwp? sched_ctrl->coreset: RC.nrmac[module_id]->sched_ctrlCommon->coreset;
    const int coresetid = coreset->controlResourceSetId;
    nfapi_nr_dl_tti_pdcch_pdu_rel15_t *pdcch_pdu = pdcch_pdu_bwp_coreset[bwpid][coresetid];
    if (!pdcch_pdu) {
      nfapi_nr_ul_dci_request_pdus_t *ul_dci_request_pdu = &ul_dci_req->ul_dci_pdu_list[ul_dci_req->numPdus];
      memset(ul_dci_request_pdu, 0, sizeof(nfapi_nr_ul_dci_request_pdus_t));
      ul_dci_request_pdu->PDUType = NFAPI_NR_DL_TTI_PDCCH_PDU_TYPE;
      ul_dci_request_pdu->PDUSize = (uint8_t)(2+sizeof(nfapi_nr_dl_tti_pdcch_pdu));
      pdcch_pdu = &ul_dci_request_pdu->pdcch_pdu.pdcch_pdu_rel15;
      ul_dci_req->numPdus += 1;
      nr_configure_pdcch(pdcch_pdu, ss, coreset, scc, sched_ctrl->active_bwp);
      pdcch_pdu_bwp_coreset[bwpid][coresetid] = pdcch_pdu;
    }

    LOG_D(NR_MAC,"Configuring ULDCI/PDCCH in %d.%d\n", frame,slot);

    /* Fill PDCCH DL DCI PDU */
    nfapi_nr_dl_dci_pdu_t *dci_pdu = &pdcch_pdu->dci_pdu[pdcch_pdu->numDlDci];
    pdcch_pdu->numDlDci++;
    dci_pdu->RNTI = rnti;
    if (coreset->pdcch_DMRS_ScramblingID &&
        ss->searchSpaceType->present == NR_SearchSpace__searchSpaceType_PR_ue_Specific) {
      dci_pdu->ScramblingId = *coreset->pdcch_DMRS_ScramblingID;
      dci_pdu->ScramblingRNTI = rnti;
    } else {
      dci_pdu->ScramblingId = *scc->physCellId;
      dci_pdu->ScramblingRNTI = 0;
    }
    dci_pdu->AggregationLevel = sched_ctrl->aggregation_level;
    dci_pdu->CceIndex = sched_ctrl->cce_index;
    dci_pdu->beta_PDCCH_1_0 = 0;
    dci_pdu->powerControlOffsetSS = 1;

    dci_pdu_rel15_t uldci_payload;
    memset(&uldci_payload, 0, sizeof(uldci_payload));
    NR_CellGroupConfig_t *CellGroup = UE_info->CellGroup[UE_id];
    int n_ubwp=1;
    if (CellGroup && CellGroup->spCellConfig && CellGroup->spCellConfig->spCellConfigDedicated &&
        CellGroup->spCellConfig->spCellConfigDedicated->uplinkConfig &&
        CellGroup->spCellConfig->spCellConfigDedicated->uplinkConfig->uplinkBWP_ToAddModList)
      n_ubwp = CellGroup->spCellConfig->spCellConfigDedicated->uplinkConfig->uplinkBWP_ToAddModList->list.count;

    config_uldci(sched_ctrl->active_ubwp,
                 scc,
                 pusch_pdu,
                 &uldci_payload,
                 ps->dci_format,
                 ps->time_domain_allocation,
                 UE_info->UE_sched_ctrl[UE_id].tpc0,
                 n_ubwp,
                 bwpid);
    fill_dci_pdu_rel15(scc,
                       CellGroup,
                       dci_pdu,
                       &uldci_payload,
                       ps->dci_format,
                       rnti_types[0],
                       pusch_pdu->bwp_size,
                       bwpid);

    memset(sched_pusch, 0, sizeof(*sched_pusch));
  }
}<|MERGE_RESOLUTION|>--- conflicted
+++ resolved
@@ -668,11 +668,7 @@
       if (UE_info->UE_sched_ctrl[UE_id].pusch_consecutive_dtx_cnt >= pusch_failure_thres) {
          LOG_D(NR_MAC,"Detected UL Failure on PUSCH, stopping scheduling\n");
          UE_info->UE_sched_ctrl[UE_id].ul_failure = 1;
-<<<<<<< HEAD
-        nr_mac_eNB_rrc_ul_failure(gnb_mod_idP,CC_idP,frameP,slotP,rntiP);
-=======
          nr_mac_gNB_rrc_ul_failure(gnb_mod_idP,CC_idP,frameP,slotP,rntiP);
->>>>>>> 4bfbb6f1
       }
     }
   } else if(sduP) {
@@ -858,16 +854,6 @@
   NR_UE_info_t *UE_info = &RC.nrmac[module_id]->UE_info;
   NR_UE_sched_ctrl_t *sched_ctrl = &UE_info->UE_sched_ctrl[UE_id];
   NR_sched_pusch_t *retInfo = &sched_ctrl->ul_harq_processes[harq_pid].sched_pusch;
-<<<<<<< HEAD
-  NR_sched_pusch_t *sched_pusch = &sched_ctrl->sched_pusch;
-
-  // frame/slot in sched_pusch has been set previously. In the following, we
-  // overwrite the information in the retransmission information before storing
-  // as the new scheduling instruction
-  retInfo->frame = sched_ctrl->sched_pusch.frame;
-  retInfo->slot = sched_ctrl->sched_pusch.slot;
-=======
->>>>>>> 4bfbb6f1
 
   NR_BWP_t *genericParameters = sched_ctrl->active_ubwp ? &sched_ctrl->active_ubwp->bwp_Common->genericParameters : &scc->uplinkConfigCommon->initialUplinkBWP->genericParameters;
   int rbStart = sched_ctrl->active_ubwp ? NRRIV2PRBOFFSET(genericParameters->locationAndBandwidth, MAX_BWP_SIZE) : 0;
