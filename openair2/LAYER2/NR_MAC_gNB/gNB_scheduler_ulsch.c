--- conflicted
+++ resolved
@@ -1172,11 +1172,7 @@
                          sched_ctrl->aggregation_level);
 
       NR_sched_pusch_t *sched_pusch = &sched_ctrl->sched_pusch;
-<<<<<<< HEAD
-      sched_pusch->mcs = 9; 
-=======
       sched_pusch->mcs = min(nrmac->min_grant_mcs, sched_pusch->mcs);
->>>>>>> 5944b212
       update_ul_ue_R_Qm(sched_pusch, ps);
       sched_pusch->rbStart = rbStart;
       sched_pusch->rbSize = min_rb;
