--- conflicted
+++ resolved
@@ -430,16 +430,12 @@
 #endif
 
     if (sduP != NULL){
-<<<<<<< HEAD
       LOG_D(NR_MAC, "Received PDU at MAC gNB \n");
-=======
-      LOG_D(MAC, "Received PDU at MAC gNB \n");
 
       UE_scheduling_control->sched_ul_bytes -= UE_info->mac_stats[UE_id].ulsch_current_bytes;
       if (UE_scheduling_control->sched_ul_bytes < 0)
         UE_scheduling_control->sched_ul_bytes = 0;
 
->>>>>>> 39ab3c1e
       nr_process_mac_pdu(gnb_mod_idP, current_rnti, CC_idP, frameP, sduP, sdu_lenP);
     }
     else {
@@ -477,22 +473,7 @@
       }
       const int UE_id = add_new_nr_ue(gnb_mod_idP, ra->rnti, ra->secondaryCellGroup);
       UE_info->UE_beam_index[UE_id] = ra->beam_id;
-<<<<<<< HEAD
-      struct NR_ServingCellConfig__downlinkBWP_ToAddModList *bwpList = ra->secondaryCellGroup->spCellConfig->spCellConfigDedicated->downlinkBWP_ToAddModList;
-      AssertFatal(bwpList->list.count == 1,
-                  "downlinkBWP_ToAddModList has %d BWP!\n",
-                  bwpList->list.count);
-      const int bwp_id = 1;
-      UE_info->UE_sched_ctrl[UE_id].active_bwp = bwpList->list.array[bwp_id - 1];
-      struct NR_UplinkConfig__uplinkBWP_ToAddModList *ubwpList = ra->secondaryCellGroup->spCellConfig->spCellConfigDedicated->uplinkConfig->uplinkBWP_ToAddModList;
-      AssertFatal(ubwpList->list.count == 1,
-                  "uplinkBWP_ToAddModList has %d BWP!\n",
-                  ubwpList->list.count);
-      UE_info->UE_sched_ctrl[UE_id].active_ubwp = ubwpList->list.array[bwp_id - 1];
       LOG_I(NR_MAC,
-=======
-      LOG_I(MAC,
->>>>>>> 39ab3c1e
             "[gNB %d][RAPROC] PUSCH with TC_RNTI %x received correctly, "
             "adding UE MAC Context UE_id %d/RNTI %04x\n",
             gnb_mod_idP,
