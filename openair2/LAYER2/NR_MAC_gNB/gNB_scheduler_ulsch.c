/*
 * Licensed to the OpenAirInterface (OAI) Software Alliance under one or more
 * contributor license agreements.  See the NOTICE file distributed with
 * this work for additional information regarding copyright ownership.
 * The OpenAirInterface Software Alliance licenses this file to You under
 * the OAI Public License, Version 1.1  (the "License"); you may not use this file
 * except in compliance with the License.
 * You may obtain a copy of the License at
 *
 *      http://www.openairinterface.org/?page_id=698
 *
 * Unless required by applicable law or agreed to in writing, software
 * distributed under the License is distributed on an "AS IS" BASIS,
 * WITHOUT WARRANTIES OR CONDITIONS OF ANY KIND, either express or implied.
 * See the License for the specific language governing permissions and
 * limitations under the License.
 *-------------------------------------------------------------------------------
 * For more information about the OpenAirInterface (OAI) Software Alliance:
 *      contact@openairinterface.org
 */

/*! \file gNB_scheduler_ulsch.c
 * \brief gNB procedures for the ULSCH transport channel
 * \author Navid Nikaein and Raymond Knopp, Guido Casati
 * \date 2019
 * \email: guido.casati@iis.fraunhofer.de
 * \version 1.0
 * @ingroup _mac
 */


#include "LAYER2/NR_MAC_gNB/mac_proto.h"
#include "executables/softmodem-common.h"
#include "common/utils/nr/nr_common.h"
#include "utils.h"
#include <openair2/UTIL/OPT/opt.h>

#include "LAYER2/NR_MAC_COMMON/nr_mac_extern.h"

//#define SRS_IND_DEBUG

const int get_ul_tda(const gNB_MAC_INST *nrmac, const NR_ServingCellConfigCommon_t *scc, int slot) {

  /* there is a mixed slot only when in TDD */
  const NR_TDD_UL_DL_Pattern_t *tdd = scc->tdd_UL_DL_ConfigurationCommon ? &scc->tdd_UL_DL_ConfigurationCommon->pattern1 : NULL;
  AssertFatal(tdd || nrmac->common_channels->frame_type == FDD, "Dynamic TDD not handled yet\n");

  if (tdd && tdd->nrofUplinkSymbols > 1) { // if there is uplink symbols in mixed slot
    const int nr_slots_period = tdd->nrofDownlinkSlots + tdd->nrofUplinkSlots + 1;
    if ((slot%nr_slots_period) == tdd->nrofDownlinkSlots)
      return 1;
  }
  return 0; // if FDD or not mixed slot in TDD, for now use default TDA (TODO handle CSI-RS slots)
}

//  For both UL-SCH except:
//   - UL-SCH: fixed-size MAC CE(known by LCID)
//   - UL-SCH: padding
//   - UL-SCH: MSG3 48-bits
//  |0|1|2|3|4|5|6|7|  bit-wise
//  |R|F|   LCID    |
//  |       L       |
//  |0|1|2|3|4|5|6|7|  bit-wise
//  |R|F|   LCID    |
//  |       L       |
//  |       L       |
//
//  For:
//   - UL-SCH: fixed-size MAC CE(known by LCID)
//   - UL-SCH: padding, for single/multiple 1-oct padding CE(s)
//   - UL-SCH: MSG3 48-bits
//  |0|1|2|3|4|5|6|7|  bit-wise
//  |R|R|   LCID    |
//
//  LCID: The Logical Channel ID field identifies the logical channel instance of the corresponding MAC SDU or the type of the corresponding MAC CE or padding as described in Tables 6.2.1-1 and 6.2.1-2 for the DL-SCH and UL-SCH respectively. There is one LCID field per MAC subheader. The LCID field size is 6 bits;
//  L: The Length field indicates the length of the corresponding MAC SDU or variable-sized MAC CE in bytes. There is one L field per MAC subheader except for subheaders corresponding to fixed-sized MAC CEs and padding. The size of the L field is indicated by the F field;
//  F: length of L is 0:8 or 1:16 bits wide
//  R: Reserved bit, set to zero.

int nr_process_mac_pdu( instance_t module_idP,
			NR_UE_info_t* UE,
                        uint8_t CC_id,
                        frame_t frameP,
                        sub_frame_t slot,
                        uint8_t *pduP,
                        int pdu_len)
{


    uint8_t done = 0;

    NR_UE_sched_ctrl_t *sched_ctrl = &UE->UE_sched_ctrl;

    if ( pduP[0] != UL_SCH_LCID_PADDING )
      trace_NRpdu(DIRECTION_UPLINK, pduP, pdu_len, WS_C_RNTI, UE->rnti, frameP, 0, 0, 0);

    #ifdef ENABLE_MAC_PAYLOAD_DEBUG
    LOG_I(NR_MAC, "In %s: dumping MAC PDU in %d.%d:\n", __func__, frameP, slot);
    log_dump(NR_MAC, pduP, pdu_len, LOG_DUMP_CHAR, "\n");
    #endif

    while (!done && pdu_len > 0){
      uint16_t mac_len=0;
      uint16_t mac_subheader_len=sizeof(NR_MAC_SUBHEADER_FIXED);
      uint8_t rx_lcid = ((NR_MAC_SUBHEADER_FIXED *)pduP)->LCID;

        LOG_D(NR_MAC, "In %s: received UL-SCH sub-PDU with LCID 0x%x in %d.%d (remaining PDU length %d)\n", __func__, rx_lcid, frameP, slot, pdu_len);

        unsigned char *ce_ptr;
        int n_Lcg = 0;

        switch(rx_lcid){
            //  MAC CE

            /*#ifdef DEBUG_HEADER_PARSING
              LOG_D(NR_MAC, "[UE] LCID %d, PDU length %d\n", ((NR_MAC_SUBHEADER_FIXED *)pduP)->LCID, pdu_len);
            #endif*/
        case UL_SCH_LCID_RECOMMENDED_BITRATE_QUERY:
              // 38.321 Ch6.1.3.20
              mac_len = 2;
              break;
        case UL_SCH_LCID_CONFIGURED_GRANT_CONFIRMATION:
                // 38.321 Ch6.1.3.7
                break;

        case UL_SCH_LCID_S_BSR:
        case UL_SCH_LCID_S_TRUNCATED_BSR:
               //38.321 section 6.1.3.1
               //fixed length
               mac_len =1;
               /* Extract short BSR value */
               ce_ptr = &pduP[mac_subheader_len];
               NR_BSR_SHORT *bsr_s = (NR_BSR_SHORT *) ce_ptr;
               sched_ctrl->estimated_ul_buffer = 0;
               sched_ctrl->estimated_ul_buffer = NR_SHORT_BSR_TABLE[bsr_s->Buffer_size];
               LOG_D(NR_MAC,
                     "SHORT BSR at %4d.%2d, LCG ID %d, BS Index %d, BS value < %d, est buf %d\n",
                     frameP,
                     slot,
                     bsr_s->LcgID,
                     bsr_s->Buffer_size,
                     NR_SHORT_BSR_TABLE[bsr_s->Buffer_size],
                     sched_ctrl->estimated_ul_buffer);
               break;

        case UL_SCH_LCID_L_BSR:
        case UL_SCH_LCID_L_TRUNCATED_BSR:
        	//38.321 section 6.1.3.1
        	//variable length
                /* Several checks have been added to this function to
                   ensure that the casting of the pduP is possible. There seems
                   to be a partial PDU at the end of this buffer, so here
                   we gracefully ignore that by returning 0. See:
                   https://gitlab.eurecom.fr/oai/openairinterface5g/-/issues/534 */
	  if (!get_mac_len(pduP, pdu_len, &mac_len, &mac_subheader_len))
		  return 0;
        	/* Extract long BSR value */
               ce_ptr = &pduP[mac_subheader_len];
               NR_BSR_LONG *bsr_l = (NR_BSR_LONG *) ce_ptr;
               sched_ctrl->estimated_ul_buffer = 0;

               n_Lcg = bsr_l->LcgID7 + bsr_l->LcgID6 + bsr_l->LcgID5 + bsr_l->LcgID4 +
                       bsr_l->LcgID3 + bsr_l->LcgID2 + bsr_l->LcgID1 + bsr_l->LcgID0;

               LOG_D(NR_MAC, "LONG BSR, LCG ID(7-0) %d/%d/%d/%d/%d/%d/%d/%d\n",
                     bsr_l->LcgID7, bsr_l->LcgID6, bsr_l->LcgID5, bsr_l->LcgID4,
                     bsr_l->LcgID3, bsr_l->LcgID2, bsr_l->LcgID1, bsr_l->LcgID0);

               for (int n = 0; n < n_Lcg; n++){
                 LOG_D(NR_MAC, "LONG BSR, %d/%d (n/n_Lcg), BS Index %d, BS value < %d",
                       n, n_Lcg, pduP[mac_subheader_len + 1 + n],
                       NR_LONG_BSR_TABLE[pduP[mac_subheader_len + 1 + n]]);
                 sched_ctrl->estimated_ul_buffer +=
                       NR_LONG_BSR_TABLE[pduP[mac_subheader_len + 1 + n]];
                 LOG_D(NR_MAC,
                       "LONG BSR at %4d.%2d, %d/%d (n/n_Lcg), BS Index %d, BS value < %d, total %d\n",
                       frameP,
                       slot,
                       n,
                       n_Lcg,
                       pduP[mac_subheader_len + 1 + n],
                       NR_LONG_BSR_TABLE[pduP[mac_subheader_len + 1 + n]],
                       sched_ctrl->estimated_ul_buffer);
               }

               break;

        case UL_SCH_LCID_C_RNTI:

          for (int i = 0; i < NR_NB_RA_PROC_MAX; i++) {
            NR_RA_t *ra = &RC.nrmac[module_idP]->common_channels[CC_id].ra[i];
            if (ra->state >= WAIT_Msg3 && ra->rnti == UE->rnti) {
              ra->crnti = ((pduP[1]&0xFF)<<8)|(pduP[2]&0xFF);
              ra->msg3_dcch_dtch = true;
              LOG_I(NR_MAC, "Received UL_SCH_LCID_C_RNTI with C-RNTI 0x%04x\n", ra->crnti);
              break;
            }
          }

        	//38.321 section 6.1.3.2
        	//fixed length
        	mac_len = 2;
        	/* Extract CRNTI value */
        	break;

        case UL_SCH_LCID_SINGLE_ENTRY_PHR:
        	//38.321 section 6.1.3.8
        	//fixed length
        	mac_len = 2;
        	/* Extract SINGLE ENTRY PHR elements for PHR calculation */
        	ce_ptr = &pduP[mac_subheader_len];
        	NR_SINGLE_ENTRY_PHR_MAC_CE *phr = (NR_SINGLE_ENTRY_PHR_MAC_CE *) ce_ptr;
        	/* Save the phr info */
        	const int PH = phr->PH;
        	const int PCMAX = phr->PCMAX;
        	/* 38.133 Table10.1.17.1-1 */
        	if (PH < 55)
        	  sched_ctrl->ph = PH - 32;
        	else
        	  sched_ctrl->ph = PH - 32 + (PH - 54);
        	/* 38.133 Table10.1.18.1-1 */
        	sched_ctrl->pcmax = PCMAX - 29;
        	LOG_D(NR_MAC, "SINGLE ENTRY PHR R1 %d PH %d (%d dB) R2 %d PCMAX %d (%d dBm)\n",
                      phr->R1, PH, sched_ctrl->ph, phr->R2, PCMAX, sched_ctrl->pcmax);
        	break;

        case UL_SCH_LCID_MULTI_ENTRY_PHR_1_OCT:
        	//38.321 section 6.1.3.9
        	//  varialbe length
	  if (!get_mac_len(pduP, pdu_len, &mac_len, &mac_subheader_len))
	    return 0;
        	/* Extract MULTI ENTRY PHR elements from single octet bitmap for PHR calculation */
        	break;

        case UL_SCH_LCID_MULTI_ENTRY_PHR_4_OCT:
        	//38.321 section 6.1.3.9
        	//  varialbe length
	  if (!get_mac_len(pduP, pdu_len, &mac_len, &mac_subheader_len))
	    return 0;
        	/* Extract MULTI ENTRY PHR elements from four octets bitmap for PHR calculation */
        	break;

        case UL_SCH_LCID_PADDING:
        	done = 1;
        	//  end of MAC PDU, can ignore the rest.
        	break;

        case UL_SCH_LCID_SRB1:
        case UL_SCH_LCID_SRB2:
	  if (!get_mac_len(pduP, pdu_len, &mac_len, &mac_subheader_len))
	    return 0;

          rnti_t crnti = UE->rnti;
	  NR_UE_info_t* UE_idx = UE;
          for (int i = 0; i < NR_NB_RA_PROC_MAX; i++) {
            NR_RA_t *ra = &RC.nrmac[module_idP]->common_channels[CC_id].ra[i];
            if (ra->state >= WAIT_Msg3 && ra->rnti == UE->rnti) {
              uint8_t *next_subpduP = pduP + mac_subheader_len + mac_len;
              if ((pduP[mac_subheader_len+mac_len] & 0x3F) == UL_SCH_LCID_C_RNTI) {
                crnti = ((next_subpduP[1]&0xFF)<<8)|(next_subpduP[2]&0xFF);
		LOG_W(NR_MAC, " UL_SCH_LCID_SRB for rnti %04x\n", crnti);
                UE_idx = find_nr_UE(&RC.nrmac[module_idP]->UE_info, crnti);
                break;
              }
            }
          }

          if (UE_idx->CellGroup) {
            LOG_D(NR_MAC, "Frame %d : ULSCH -> UL-DCCH %d (gNB %ld, %d bytes), rnti: 0x%04x \n", frameP, rx_lcid, module_idP, mac_len, crnti);
            mac_rlc_data_ind(module_idP,
                             crnti,
                             module_idP,
                             frameP,
                             ENB_FLAG_YES,
                             MBMS_FLAG_NO,
                             rx_lcid,
                             (char *) (pduP + mac_subheader_len),
                             mac_len,
                             1,
                             NULL);
          } else {
            AssertFatal(1==0,"[UE %04x] Frame/Slot %d.%d : Received LCID %d which is not configured, dropping packet\n",UE->rnti,frameP,slot,rx_lcid);
          }
          break;
        case UL_SCH_LCID_SRB3:
              // todo
              break;

        case UL_SCH_LCID_CCCH:
        case UL_SCH_LCID_CCCH1:
          // fixed length
          mac_subheader_len = 1;

          if ( rx_lcid == UL_SCH_LCID_CCCH1 ) {
            // RRCResumeRequest1 message includes the full I-RNTI and has a size of 8 bytes
            mac_len = 8;

            // Check if it is a valid CCCH1 message, we get all 00's messages very often
            int i = 0;
            for(i=0; i<(mac_subheader_len+mac_len); i++) {
              if(pduP[i] != 0) {
                break;
              }
            }
            if (i == (mac_subheader_len+mac_len)) {
              LOG_D(NR_MAC, "%s() Invalid CCCH1 message!, pdu_len: %d\n", __func__, pdu_len);
              done = 1;
              break;
            }
          } else {
            // fixed length of 6 bytes
            mac_len = 6;
          }

          nr_mac_rrc_data_ind(module_idP,
                              CC_id,
                              frameP,
                              0,
                              0,
                              UE->rnti,
                              CCCH,
                              pduP + mac_subheader_len,
                              mac_len,
                              0);
          break;

        case UL_SCH_LCID_DTCH ... (UL_SCH_LCID_DTCH + 28):
          //  check if LCID is valid at current time.
          if (!get_mac_len(pduP, pdu_len, &mac_len, &mac_subheader_len)) {
            return 0;
          }


            LOG_D(NR_MAC, "[UE %04x] %d.%d : ULSCH -> UL-%s %d (gNB %ld, %d bytes)\n",
                  UE->rnti,
                  frameP,
                  slot,
                  rx_lcid<4?"DCCH":"DTCH",
                  rx_lcid,
                  module_idP,
                  mac_len);
            UE->mac_stats.ul.lc_bytes[rx_lcid] += mac_len;

            mac_rlc_data_ind(module_idP,
                             UE->rnti,
                             module_idP,
                             frameP,
                             ENB_FLAG_YES,
                             MBMS_FLAG_NO,
                             rx_lcid,
                             (char *)(pduP + mac_subheader_len),
                             mac_len,
                             1,
                             NULL);

            /* Updated estimated buffer when receiving data */
            if (sched_ctrl->estimated_ul_buffer >= mac_len) {
              sched_ctrl->estimated_ul_buffer -= mac_len;
            } else {
              sched_ctrl->estimated_ul_buffer = 0;
            }

            break;

        default:
          LOG_E(NR_MAC, "Received unknown MAC header (LCID = 0x%02x)\n", rx_lcid);
          return -1;
          break;
        }

        #ifdef ENABLE_MAC_PAYLOAD_DEBUG
        if (rx_lcid < 45 || rx_lcid == 52 || rx_lcid == 63) {
          LOG_I(NR_MAC, "In %s: dumping UL MAC SDU sub-header with length %d (LCID = 0x%02x):\n", __func__, mac_subheader_len, rx_lcid);
          log_dump(NR_MAC, pduP, mac_subheader_len, LOG_DUMP_CHAR, "\n");
          LOG_I(NR_MAC, "In %s: dumping UL MAC SDU with length %d (LCID = 0x%02x):\n", __func__, mac_len, rx_lcid);
          log_dump(NR_MAC, pduP + mac_subheader_len, mac_len, LOG_DUMP_CHAR, "\n");
        } else {
          LOG_I(NR_MAC, "In %s: dumping UL MAC CE with length %d (LCID = 0x%02x):\n", __func__, mac_len, rx_lcid);
          log_dump(NR_MAC, pduP + mac_subheader_len + mac_len, mac_len, LOG_DUMP_CHAR, "\n");
        }
        #endif

        pduP += ( mac_subheader_len + mac_len );
        pdu_len -= ( mac_subheader_len + mac_len );

        if (pdu_len < 0) {
          LOG_E(NR_MAC, "In %s: residual UL MAC PDU in %d.%d with length < 0!, pdu_len %d \n", __func__, frameP, slot, pdu_len);
          LOG_E(NR_MAC, "MAC PDU ");
          for (int i = 0; i < 20; i++) // Only printf 1st - 20nd bytes
            printf("%02x ", pduP[i]);
          printf("\n");
          return 0;
        }
    }
  return 0;
}

void abort_nr_ul_harq(NR_UE_info_t *UE, int8_t harq_pid)
{
  NR_UE_sched_ctrl_t *sched_ctrl = &UE->UE_sched_ctrl;
  NR_UE_ul_harq_t *harq = &sched_ctrl->ul_harq_processes[harq_pid];

  harq->ndi ^= 1;
  harq->round = 0;
  UE->mac_stats.ul.errors++;
  add_tail_nr_list(&sched_ctrl->available_ul_harq, harq_pid);

  /* the transmission failed: the UE won't send the data we expected initially,
   * so retrieve to correctly schedule after next BSR */
  sched_ctrl->sched_ul_bytes -= harq->sched_pusch.tb_size;
  if (sched_ctrl->sched_ul_bytes < 0)
    sched_ctrl->sched_ul_bytes = 0;
}

void handle_nr_ul_harq(const int CC_idP,
                       module_id_t mod_id,
                       frame_t frame,
                       sub_frame_t slot,
                       const nfapi_nr_crc_t *crc_pdu)
{
  NR_UE_info_t* UE = find_nr_UE(&RC.nrmac[mod_id]->UE_info, crc_pdu->rnti);
  if (!UE) {
    LOG_W(NR_MAC, "handle harq for rnti %04x, in RA process\n", crc_pdu->rnti);
    for (int i = 0; i < NR_NB_RA_PROC_MAX; ++i) {
      NR_RA_t *ra = &RC.nrmac[mod_id]->common_channels[CC_idP].ra[i];
      if (ra->state >= WAIT_Msg3 &&
          ra->rnti == crc_pdu->rnti)
        return;
    }
    LOG_E(NR_MAC, "%s(): unknown RNTI 0x%04x in PUSCH\n", __func__, crc_pdu->rnti);
    return;
  }
  NR_UE_sched_ctrl_t *sched_ctrl = &UE->UE_sched_ctrl;
  int8_t harq_pid = sched_ctrl->feedback_ul_harq.head;
  LOG_D(NR_MAC, "Comparing crc_pdu->harq_id vs feedback harq_pid = %d %d\n",crc_pdu->harq_id, harq_pid);
  while (crc_pdu->harq_id != harq_pid || harq_pid < 0) {
    LOG_W(NR_MAC,
          "Unexpected ULSCH HARQ PID %d (have %d) for RNTI 0x%04x (ignore this warning for RA)\n",
          crc_pdu->harq_id,
          harq_pid,
          crc_pdu->rnti);
    if (harq_pid < 0)
      return;

    remove_front_nr_list(&sched_ctrl->feedback_ul_harq);
    sched_ctrl->ul_harq_processes[harq_pid].is_waiting = false;

    if(sched_ctrl->ul_harq_processes[harq_pid].round >= RC.nrmac[mod_id]->ul_bler.harq_round_max - 1) {
      abort_nr_ul_harq(UE, harq_pid);
    } else {
      sched_ctrl->ul_harq_processes[harq_pid].round++;
      add_tail_nr_list(&sched_ctrl->retrans_ul_harq, harq_pid);
    }
    harq_pid = sched_ctrl->feedback_ul_harq.head;
  }
  remove_front_nr_list(&sched_ctrl->feedback_ul_harq);
  NR_UE_ul_harq_t *harq = &sched_ctrl->ul_harq_processes[harq_pid];
  DevAssert(harq->is_waiting);
  harq->feedback_slot = -1;
  harq->is_waiting = false;
  if (!crc_pdu->tb_crc_status) {
    harq->ndi ^= 1;
    harq->round = 0;
    LOG_D(NR_MAC,
          "Ulharq id %d crc passed for RNTI %04x\n",
          harq_pid,
          crc_pdu->rnti);
    add_tail_nr_list(&sched_ctrl->available_ul_harq, harq_pid);
  } else if (harq->round >= RC.nrmac[mod_id]->ul_bler.harq_round_max  - 1) {
    abort_nr_ul_harq(UE, harq_pid);
    LOG_D(NR_MAC,
          "RNTI %04x: Ulharq id %d crc failed in all rounds\n",
          crc_pdu->rnti,
          harq_pid);
  } else {
    harq->round++;
    LOG_D(NR_MAC,
          "Ulharq id %d crc failed for RNTI %04x\n",
          harq_pid,
          crc_pdu->rnti);
    add_tail_nr_list(&sched_ctrl->retrans_ul_harq, harq_pid);
  }
}

/*
* When data are received on PHY and transmitted to MAC
*/
void nr_rx_sdu(const module_id_t gnb_mod_idP,
               const int CC_idP,
               const frame_t frameP,
               const sub_frame_t slotP,
               const rnti_t rntiP,
               uint8_t *sduP,
               const uint16_t sdu_lenP,
               const uint16_t timing_advance,
               const uint8_t ul_cqi,
               const uint16_t rssi){

  gNB_MAC_INST *gNB_mac = RC.nrmac[gnb_mod_idP];

  const int current_rnti = rntiP;
  LOG_D(NR_MAC, "rx_sdu for rnti %04x\n", current_rnti);
  const int target_snrx10 = gNB_mac->pusch_target_snrx10;
  const int pusch_failure_thres = gNB_mac->pusch_failure_thres;
  
  NR_UE_info_t* UE = find_nr_UE(&gNB_mac->UE_info, current_rnti);
  if (UE) {
    NR_UE_sched_ctrl_t *UE_scheduling_control = &UE->UE_sched_ctrl;
    const int8_t harq_pid = UE_scheduling_control->feedback_ul_harq.head;

    if (sduP)
      T(T_GNB_MAC_UL_PDU_WITH_DATA, T_INT(gnb_mod_idP), T_INT(CC_idP),
        T_INT(rntiP), T_INT(frameP), T_INT(slotP), T_INT(harq_pid),
        T_BUFFER(sduP, sdu_lenP));

    UE->mac_stats.ul.total_bytes += sdu_lenP;
    LOG_D(NR_MAC, "[gNB %d][PUSCH %d] CC_id %d %d.%d Received ULSCH sdu from PHY (rnti %04x) ul_cqi %d TA %d sduP %p, rssi %d\n",
          gnb_mod_idP,
          harq_pid,
          CC_idP,
          frameP,
          slotP,
          current_rnti,
          ul_cqi,
          timing_advance,
          sduP,
          rssi);

    // if not missed detection (10dB threshold for now)
    if (rssi>0) {
      UE_scheduling_control->tpc0 = nr_get_tpc(target_snrx10,ul_cqi,30);
      if (timing_advance != 0xffff)
        UE_scheduling_control->ta_update = timing_advance;
      UE_scheduling_control->raw_rssi = rssi;
      UE_scheduling_control->pusch_snrx10 = ul_cqi * 5 - 640;

      LOG_D(NR_MAC, "[UE %04x] PUSCH TPC %d and TA %d\n",UE->rnti,UE_scheduling_control->tpc0,UE_scheduling_control->ta_update);
    }
    else{
      LOG_D(NR_MAC,"[UE %04x] Detected DTX : increasing UE TX power\n",UE->rnti);
      UE_scheduling_control->tpc0 = 1;
    }

#if defined(ENABLE_MAC_PAYLOAD_DEBUG)

    LOG_I(NR_MAC, "Printing received UL MAC payload at gNB side: %d \n");
    for (int i = 0; i < sdu_lenP ; i++) {
	  //harq_process_ul_ue->a[i] = (unsigned char) rand();
	  //printf("a[%d]=0x%02x\n",i,harq_process_ul_ue->a[i]);
	  printf("%02x ",(unsigned char)sduP[i]);
    }
    printf("\n");

#endif

    if (sduP != NULL){
      LOG_D(NR_MAC, "Received PDU at MAC gNB \n");

      UE->UE_sched_ctrl.pusch_consecutive_dtx_cnt = 0;
      const uint32_t tb_size = UE_scheduling_control->ul_harq_processes[harq_pid].sched_pusch.tb_size;
      UE_scheduling_control->sched_ul_bytes -= tb_size;
      if (UE_scheduling_control->sched_ul_bytes < 0)
        UE_scheduling_control->sched_ul_bytes = 0;

      nr_process_mac_pdu(gnb_mod_idP, UE, CC_idP, frameP, slotP, sduP, sdu_lenP);
    }
    else {
      NR_UE_ul_harq_t *cur_harq = &UE_scheduling_control->ul_harq_processes[harq_pid];
      /* reduce sched_ul_bytes when cur_harq->round == 3 */
      if (cur_harq->round == 3){
        const uint32_t tb_size = UE_scheduling_control->ul_harq_processes[harq_pid].sched_pusch.tb_size;
        UE_scheduling_control->sched_ul_bytes -= tb_size;
        if (UE_scheduling_control->sched_ul_bytes < 0)
          UE_scheduling_control->sched_ul_bytes = 0;
      }
      if (ul_cqi <= 128) {
        UE->UE_sched_ctrl.pusch_consecutive_dtx_cnt++;
        UE->mac_stats.ulsch_DTX++;
      }

      if (!get_softmodem_params()->phy_test && UE->UE_sched_ctrl.pusch_consecutive_dtx_cnt >= pusch_failure_thres) {
         LOG_W(NR_MAC,"Detected UL Failure on PUSCH after %d PUSCH DTX, stopping scheduling\n",
               UE->UE_sched_ctrl.pusch_consecutive_dtx_cnt);
         UE->UE_sched_ctrl.ul_failure = 1;

         nr_mac_gNB_rrc_ul_failure(gnb_mod_idP,CC_idP,frameP,slotP,rntiP);
      }
    }
  } else if(sduP) {

    bool no_sig = true;
    for (int k = 0; k < sdu_lenP; k++) {
      if(sduP[k]!=0) {
        no_sig = false;
        break;
      }
    }

    if(no_sig) {
      LOG_W(NR_MAC, "No signal\n");
    }

    T(T_GNB_MAC_UL_PDU_WITH_DATA, T_INT(gnb_mod_idP), T_INT(CC_idP),
      T_INT(rntiP), T_INT(frameP), T_INT(slotP), T_INT(-1) /* harq_pid */,
      T_BUFFER(sduP, sdu_lenP));
    
    /* we don't know this UE (yet). Check whether there is a ongoing RA (Msg 3)
     * and check the corresponding UE's RNTI match, in which case we activate
     * it. */
    for (int i = 0; i < NR_NB_RA_PROC_MAX; ++i) {
      NR_RA_t *ra = &gNB_mac->common_channels[CC_idP].ra[i];
      if (ra->state != WAIT_Msg3)
        continue;
      
      if(no_sig) {
        LOG_D(NR_MAC, "Random Access %i failed at state %i (no signal)\n", i, ra->state);
        nr_mac_remove_ra_rnti(gnb_mod_idP, ra->rnti);
        nr_clear_ra_proc(gnb_mod_idP, CC_idP, frameP, ra);
      } else {

        // random access pusch with TC-RNTI
        if (ra->rnti != current_rnti) {
          LOG_D(NR_MAC,
                "expected TC_RNTI %04x to match current RNTI %04x\n",
                ra->rnti,
                current_rnti);

          if( (frameP==ra->Msg3_frame) && (slotP==ra->Msg3_slot) ) {
            LOG_D(NR_MAC, "Random Access %i failed at state %i (TC_RNTI %04x RNTI %04x)\n", i, ra->state,ra->rnti,current_rnti);
            nr_mac_remove_ra_rnti(gnb_mod_idP, ra->rnti);
            nr_clear_ra_proc(gnb_mod_idP, CC_idP, frameP, ra);
          }

          continue;
        }


	NR_UE_info_t* UE = add_new_nr_ue(gNB_mac, ra->rnti, ra->CellGroup);
        if (!UE) {
          LOG_W(NR_MAC, "Random Access %i discarded at state %i (TC_RNTI %04x RNTI %04x): max number of users achieved!\n", i, ra->state,ra->rnti,current_rnti);

          nr_mac_remove_ra_rnti(gnb_mod_idP, ra->rnti);
          nr_clear_ra_proc(gnb_mod_idP, CC_idP, frameP, ra);
          return;
        }

        UE->UE_beam_index = ra->beam_id;

        // re-initialize ta update variables after RA procedure completion
        UE->UE_sched_ctrl.ta_frame = frameP;

        LOG_D(NR_MAC,
              "reset RA state information for RA-RNTI 0x%04x/index %d\n",
              ra->rnti,
              i);

        LOG_I(NR_MAC,
              "[gNB %d][RAPROC] PUSCH with TC_RNTI 0x%04x received correctly, "
              "adding UE MAC Context RNTI 0x%04x\n",
              gnb_mod_idP,
              current_rnti,
              ra->rnti);

      NR_UE_sched_ctrl_t *UE_scheduling_control = &UE->UE_sched_ctrl;

      UE_scheduling_control->tpc0 = nr_get_tpc(target_snrx10,ul_cqi,30);
      if (timing_advance != 0xffff)
        UE_scheduling_control->ta_update = timing_advance;
      UE_scheduling_control->raw_rssi = rssi;
      UE_scheduling_control->pusch_snrx10 = ul_cqi * 5 - 640;
      LOG_D(NR_MAC, "[UE %04x] PUSCH TPC %d and TA %d\n",UE->rnti,UE_scheduling_control->tpc0,UE_scheduling_control->ta_update);
        if(ra->cfra) {

          LOG_A(NR_MAC, "(rnti 0x%04x) CFRA procedure succeeded!\n", ra->rnti);
          nr_mac_remove_ra_rnti(gnb_mod_idP, ra->rnti);
          nr_clear_ra_proc(gnb_mod_idP, CC_idP, frameP, ra);
          process_CellGroup(ra->CellGroup, UE_scheduling_control);

        } else {

          LOG_A(NR_MAC,"[RAPROC] RA-Msg3 received (sdu_lenP %d)\n",sdu_lenP);
          LOG_D(NR_MAC,"[RAPROC] Received Msg3:\n");
          for (int k = 0; k < sdu_lenP; k++) {
            LOG_D(NR_MAC,"(%i): 0x%x\n",k,sduP[k]);
          }

          // UE Contention Resolution Identity
          // Store the first 48 bits belonging to the uplink CCCH SDU within Msg3 to fill in Msg4
          // First byte corresponds to R/LCID MAC sub-header
          memcpy(ra->cont_res_id, &sduP[1], sizeof(uint8_t) * 6);

          if (nr_process_mac_pdu(gnb_mod_idP, UE, CC_idP, frameP, slotP, sduP, sdu_lenP) == 0) {
            ra->state = Msg4;
            ra->Msg4_frame = (frameP + 2) % 1024;
            ra->Msg4_slot = 1;
            
            if (ra->msg3_dcch_dtch) {
              // Check if the UE identified by C-RNTI still exists at the gNB
              NR_UE_info_t * UE_C = find_nr_UE(&gNB_mac->UE_info, ra->crnti);
              if (!UE_C) {
                // The UE identified by C-RNTI no longer exists at the gNB
                // Let's abort the current RA, so the UE will trigger a new RA later but using RRCSetupRequest instead. A better solution may be implemented
                mac_remove_nr_ue(gNB_mac, ra->rnti);
                nr_clear_ra_proc(gnb_mod_idP, CC_idP, frameP, ra);
                return;
              } else {
                // The UE identified by C-RNTI still exists at the gNB
                // Reset uplink failure flags/counters/timers at RRC
                nr_mac_gNB_rrc_ul_failure_reset(gnb_mod_idP, frameP, slotP, ra->crnti);

                // Reset HARQ processes
                reset_dl_harq_list(&UE_C->UE_sched_ctrl);
                reset_ul_harq_list(&UE_C->UE_sched_ctrl);
              }
            }
            LOG_I(NR_MAC, "Scheduling RA-Msg4 for TC_RNTI 0x%04x (state %d, frame %d, slot %d)\n",
                  (ra->msg3_dcch_dtch?ra->crnti:ra->rnti), ra->state, ra->Msg4_frame, ra->Msg4_slot);
          }
          else {
             nr_mac_remove_ra_rnti(gnb_mod_idP, ra->rnti);
             nr_clear_ra_proc(gnb_mod_idP, CC_idP, frameP, ra);
          }
        }
        return;
      }
    }
  } else {
    for (int i = 0; i < NR_NB_RA_PROC_MAX; ++i) {
      NR_RA_t *ra = &gNB_mac->common_channels[CC_idP].ra[i];
      if (ra->state != WAIT_Msg3)
        continue;

      if( (frameP!=ra->Msg3_frame) || (slotP!=ra->Msg3_slot))
        continue;

      // for CFRA (NSA) do not schedule retransmission of msg3
      if (ra->cfra) {
        LOG_D(NR_MAC, "Random Access %i failed at state %i (NSA msg3 reception failed)\n", i, ra->state);
        nr_mac_remove_ra_rnti(gnb_mod_idP, ra->rnti);
        nr_clear_ra_proc(gnb_mod_idP, CC_idP, frameP, ra);
        return;
      }

      if (ra->msg3_round >= gNB_mac->ul_bler.harq_round_max - 1) {
        LOG_W(NR_MAC, "Random Access %i failed at state %i (Reached msg3 max harq rounds)\n", i, ra->state);
        nr_mac_remove_ra_rnti(gnb_mod_idP, ra->rnti);
        nr_clear_ra_proc(gnb_mod_idP, CC_idP, frameP, ra);
        return;
      }

      LOG_D(NR_MAC, "Random Access %i Msg3 CRC did not pass)\n", i);

      ra->msg3_round++;
      ra->state = Msg3_retransmission;
    }
  }
}

uint32_t calc_power_complex(const int16_t *x, const int16_t *y, const uint32_t size) {

  // Real part value
  int64_t sum_x = 0;
  int64_t sum_x2 = 0;
  for(int k = 0; k<size; k++) {
    sum_x = sum_x + x[k];
    sum_x2 = sum_x2 + x[k]*x[k];
  }
  uint32_t power_re = sum_x2/size - (sum_x/size)*(sum_x/size);

  // Imaginary part power
  int64_t sum_y = 0;
  int64_t sum_y2 = 0;
  for(int k = 0; k<size; k++) {
    sum_y = sum_y + y[k];
    sum_y2 = sum_y2 + y[k]*y[k];
  }
  uint32_t power_im = sum_y2/size - (sum_y/size)*(sum_y/size);

  return power_re+power_im;
}

c16_t nr_h_times_w(c16_t h, char w) {
  c16_t output;
    switch (w) {
      case '0': // 0
        output.r = 0;
        output.i = 0;
        break;
      case '1': // 1
        output.r = h.r;
        output.i = h.i;
        break;
      case 'n': // -1
        output.r = -h.r;
        output.i = -h.i;
        break;
      case 'j': // j
        output.r = -h.i;
        output.i = h.r;
        break;
      case 'o': // -j
        output.r = h.i;
        output.i = -h.r;
        break;
      default:
        AssertFatal(1==0,"Invalid precoder value %c\n", w);
    }
  return output;
}

uint8_t get_max_tpmi(const NR_PUSCH_Config_t *pusch_Config,
                     const uint16_t num_ue_srs_ports,
                     const uint8_t *nrOfLayers,
                     int *additional_max_tpmi) {

  uint8_t max_tpmi = 0;

  if ((pusch_Config && pusch_Config->txConfig != NULL && *pusch_Config->txConfig == NR_PUSCH_Config__txConfig_nonCodebook) ||
      num_ue_srs_ports == 1) {
    return max_tpmi;
  }

  long max_rank = *pusch_Config->maxRank;
  long *ul_FullPowerTransmission = pusch_Config->ext1 ? pusch_Config->ext1->ul_FullPowerTransmission_r16 : NULL;
  long *codebookSubset = pusch_Config->codebookSubset;

  if (num_ue_srs_ports == 2) {

    if (max_rank == 1) {
      if (ul_FullPowerTransmission && *ul_FullPowerTransmission == NR_PUSCH_Config__ext1__ul_FullPowerTransmission_r16_fullpowerMode1) {
        max_tpmi = 2;
      } else {
        if (codebookSubset && *codebookSubset == NR_PUSCH_Config__codebookSubset_nonCoherent) {
          max_tpmi = 1;
        } else {
          max_tpmi = 5;
        }
      }
    } else {
      if (ul_FullPowerTransmission && *ul_FullPowerTransmission == NR_PUSCH_Config__ext1__ul_FullPowerTransmission_r16_fullpowerMode1) {
        max_tpmi = *nrOfLayers == 1 ? 2 : 0;
      } else {
        if (codebookSubset && *codebookSubset == NR_PUSCH_Config__codebookSubset_nonCoherent) {
          max_tpmi = *nrOfLayers == 1 ? 1 : 0;
        } else {
          max_tpmi = *nrOfLayers == 1 ? 5 : 2;
        }
      }
    }

  } else if (num_ue_srs_ports == 4) {

    if (max_rank == 1) {
      if (ul_FullPowerTransmission && *ul_FullPowerTransmission == NR_PUSCH_Config__ext1__ul_FullPowerTransmission_r16_fullpowerMode1) {
        if (codebookSubset && *codebookSubset == NR_PUSCH_Config__codebookSubset_nonCoherent) {
          max_tpmi = 3;
          *additional_max_tpmi = 13;
        } else {
          max_tpmi = 15;
        }
      } else {
        if (codebookSubset && *codebookSubset == NR_PUSCH_Config__codebookSubset_nonCoherent) {
          max_tpmi = 3;
        } else if (codebookSubset && *codebookSubset == NR_PUSCH_Config__codebookSubset_partialAndNonCoherent) {
          max_tpmi = 11;
        } else {
          max_tpmi = 27;
        }
      }
    } else {
      if (ul_FullPowerTransmission && *ul_FullPowerTransmission == NR_PUSCH_Config__ext1__ul_FullPowerTransmission_r16_fullpowerMode1) {
        if (max_rank == 2) {
          if (codebookSubset && *codebookSubset == NR_PUSCH_Config__codebookSubset_nonCoherent) {
            max_tpmi = *nrOfLayers == 1 ? 3 : 6;
            if (*nrOfLayers == 1) {
              *additional_max_tpmi = 13;
            }
          } else {
            max_tpmi = *nrOfLayers == 1 ? 15 : 13;
          }
        } else {
          if (codebookSubset && *codebookSubset == NR_PUSCH_Config__codebookSubset_nonCoherent) {
            switch (*nrOfLayers) {
              case 1:
                max_tpmi = 3;
                *additional_max_tpmi = 13;
                break;
              case 2:
                max_tpmi = 6;
                break;
              case 3:
                max_tpmi = 1;
                break;
              case 4:
                max_tpmi = 0;
                break;
              default:
                LOG_E(NR_MAC,"Number of layers %d is invalid!\n", *nrOfLayers);
            }
          } else {
            switch (*nrOfLayers) {
              case 1:
                max_tpmi = 15;
                break;
              case 2:
                max_tpmi = 13;
                break;
              case 3:
              case 4:
                max_tpmi = 2;
                break;
              default:
                LOG_E(NR_MAC,"Number of layers %d is invalid!\n", *nrOfLayers);
            }
          }
        }
      } else {
        if (codebookSubset && *codebookSubset == NR_PUSCH_Config__codebookSubset_nonCoherent) {
          switch (*nrOfLayers) {
            case 1:
              max_tpmi = 3;
              break;
            case 2:
              max_tpmi = 5;
              break;
            case 3:
            case 4:
              max_tpmi = 0;
              break;
            default:
              LOG_E(NR_MAC,"Number of layers %d is invalid!\n", *nrOfLayers);
          }
        } else if (codebookSubset && *codebookSubset == NR_PUSCH_Config__codebookSubset_partialAndNonCoherent) {
          switch (*nrOfLayers) {
            case 1:
              max_tpmi = 11;
              break;
            case 2:
              max_tpmi = 13;
              break;
            case 3:
            case 4:
              max_tpmi = 2;
              break;
            default:
              LOG_E(NR_MAC,"Number of layers %d is invalid!\n", *nrOfLayers);
          }
        } else {
          switch (*nrOfLayers) {
            case 1:
              max_tpmi = 28;
              break;
            case 2:
              max_tpmi = 22;
              break;
            case 3:
              max_tpmi = 7;
              break;
            case 4:
              max_tpmi = 5;
              break;
            default:
              LOG_E(NR_MAC,"Number of layers %d is invalid!\n", *nrOfLayers);
          }
        }
      }
    }

  }

  return max_tpmi;
}

void get_precoder_matrix_coef(char *w,
                              const uint8_t ul_ri,
                              const uint16_t num_ue_srs_ports,
                              const uint8_t transform_precoding,
                              const uint8_t tpmi,
                              const uint8_t uI) {
  if (ul_ri == 0) {
    if (num_ue_srs_ports == 2) {
      *w = *table_38211_6_3_1_5_1[tpmi][uI];
    } else {
      if (transform_precoding == NR_PUSCH_Config__transformPrecoder_enabled) {
        *w = *table_38211_6_3_1_5_2[tpmi][uI];
      } else {
        *w = *table_38211_6_3_1_5_3[tpmi][uI];
      }
    }
  } else {
    AssertFatal(1==0,"Function get_precoder_matrix_coef() does not support %i layers yet!\n", ul_ri+1);
  }
}

int nr_srs_tpmi_estimation(const NR_PUSCH_Config_t *pusch_Config,
                           const uint8_t transform_precoding,
                           const uint8_t *channel_matrix,
                           const uint8_t normalized_iq_representation,
                           const uint16_t num_gnb_antenna_elements,
                           const uint16_t num_ue_srs_ports,
                           const uint16_t prg_size,
                           const uint16_t num_prgs,
                           const uint8_t ul_ri) {

  uint8_t tpmi_sel = 0;
  int16_t precoded_channel_matrix_re[num_prgs*num_gnb_antenna_elements];
  int16_t precoded_channel_matrix_im[num_prgs*num_gnb_antenna_elements];
  c16_t *channel_matrix16 = (c16_t*)channel_matrix;
  uint32_t max_precoded_signal_power = 0;
  int additional_max_tpmi = -1;
  char w;

  uint8_t max_tpmi = get_max_tpmi(pusch_Config,
                                  num_ue_srs_ports,
                                  &ul_ri,
                                  &additional_max_tpmi);

  uint8_t end_tpmi_loop = additional_max_tpmi > max_tpmi ? additional_max_tpmi : max_tpmi;

  //                      channel_matrix                          x   precoder_matrix
  // [ (gI=0,uI=0) (gI=0,uI=1) ... (gI=0,uI=num_ue_srs_ports-1) ] x   [uI=0]
  // [ (gI=1,uI=0) (gI=1,uI=1) ... (gI=1,uI=num_ue_srs_ports-1) ]     [uI=1]
  // [ (gI=2,uI=0) (gI=2,uI=1) ... (gI=2,uI=num_ue_srs_ports-1) ]     [uI=2]
  //                           ...                                     ...

  for(uint8_t tpmi = 0; tpmi<=end_tpmi_loop; tpmi++) {

    if (tpmi > max_tpmi) {
      tpmi = end_tpmi_loop;
    }

    for(int pI = 0; pI <num_prgs; pI++) {
      for(int gI = 0; gI < num_gnb_antenna_elements; gI++) {

        uint16_t index_gI_pI = gI*num_prgs + pI;
        precoded_channel_matrix_re[index_gI_pI] = 0;
        precoded_channel_matrix_im[index_gI_pI] = 0;

        for(int uI = 0; uI < num_ue_srs_ports; uI++) {

          uint16_t index = uI*num_gnb_antenna_elements*num_prgs + index_gI_pI;
          get_precoder_matrix_coef(&w, ul_ri, num_ue_srs_ports, transform_precoding, tpmi, uI);
          c16_t h_times_w = nr_h_times_w(channel_matrix16[index], w);

          precoded_channel_matrix_re[index_gI_pI] += h_times_w.r;
          precoded_channel_matrix_im[index_gI_pI] += h_times_w.i;

#ifdef SRS_IND_DEBUG
          LOG_I(NR_MAC, "(uI %i, gI %i, pI %i) channel_matrix --> real %i, imag %i\n",
                uI, gI, pI, channel_matrix16[index].r, channel_matrix16[index].i);
#endif
        }

#ifdef SRS_IND_DEBUG
        LOG_I(NR_MAC, "(gI %i, pI %i) precoded_channel_coef --> real %i, imag %i\n",
              gI, pI, precoded_channel_matrix_re[index_gI_pI], precoded_channel_matrix_im[index_gI_pI]);
#endif
      }
    }

    uint32_t precoded_signal_power = calc_power_complex(precoded_channel_matrix_re,
                                                        precoded_channel_matrix_im,
                                                        num_prgs*num_gnb_antenna_elements);

#ifdef SRS_IND_DEBUG
    LOG_I(NR_MAC, "(tpmi %i) precoded_signal_power = %i\n", tpmi, precoded_signal_power);
#endif

    if (precoded_signal_power > max_precoded_signal_power) {
      max_precoded_signal_power = precoded_signal_power;
      tpmi_sel = tpmi;
    }
  }

  return tpmi_sel;
}

void handle_nr_srs_measurements(const module_id_t module_id,
                                const frame_t frame,
                                const sub_frame_t slot,
                                const nfapi_nr_srs_indication_pdu_t *srs_ind) {

  LOG_D(NR_MAC, "(%d.%d) Received SRS indication for UE %04x\n", frame, slot, srs_ind->rnti);

#ifdef SRS_IND_DEBUG
  LOG_I(NR_MAC, "frame = %i\n", frame);
  LOG_I(NR_MAC, "slot = %i\n", slot);
  LOG_I(NR_MAC, "srs_ind->rnti = %04x\n", srs_ind->rnti);
  LOG_I(NR_MAC, "srs_ind->timing_advance_offset = %i\n", srs_ind->timing_advance_offset);
  LOG_I(NR_MAC, "srs_ind->timing_advance_offset_nsec = %i\n", srs_ind->timing_advance_offset_nsec);
  LOG_I(NR_MAC, "srs_ind->srs_usage = %i\n", srs_ind->srs_usage);
  LOG_I(NR_MAC, "srs_ind->report_type = %i\n", srs_ind->report_type);
#endif

  NR_UE_info_t *UE = find_nr_UE(&RC.nrmac[module_id]->UE_info, srs_ind->rnti);
  if (!UE) {
    LOG_W(NR_MAC, "Could not find UE %04x\n", srs_ind->rnti);
    return;
  }

  gNB_MAC_INST *nr_mac = RC.nrmac[module_id];
  NR_mac_stats_t *stats = &UE->mac_stats;

  switch (srs_ind->srs_usage) {

    case NR_SRS_ResourceSet__usage_beamManagement: {

      nfapi_nr_srs_beamforming_report_t nr_srs_beamforming_report;
      unpack_nr_srs_beamforming_report(srs_ind->report_tlv->value,
                                       srs_ind->report_tlv->length,
                                       &nr_srs_beamforming_report,
                                       sizeof(nfapi_nr_srs_beamforming_report_t));

#ifdef SRS_IND_DEBUG
      LOG_I(NR_MAC, "nr_srs_beamforming_report.prg_size = %i\n", nr_srs_beamforming_report.prg_size);
      LOG_I(NR_MAC, "nr_srs_beamforming_report.num_symbols = %i\n", nr_srs_beamforming_report.num_symbols);
      LOG_I(NR_MAC, "nr_srs_beamforming_report.wide_band_snr = %i (%i dB)\n", nr_srs_beamforming_report.wide_band_snr, (nr_srs_beamforming_report.wide_band_snr>>1)-64);
      LOG_I(NR_MAC, "nr_srs_beamforming_report.num_reported_symbols = %i\n", nr_srs_beamforming_report.num_reported_symbols);
      LOG_I(NR_MAC, "nr_srs_beamforming_report.prgs[0].num_prgs = %i\n", nr_srs_beamforming_report.prgs[0].num_prgs);
      for(int prg_idx = 0; prg_idx < nr_srs_beamforming_report.prgs[0].num_prgs; prg_idx++) {
        LOG_I(NR_MAC, "nr_srs_beamforming_report.prgs[0].prg_list[%3i].rb_snr = %i (%i dB)\n",
              prg_idx,
              nr_srs_beamforming_report.prgs[0].prg_list[prg_idx].rb_snr,
              (nr_srs_beamforming_report.prgs[0].prg_list[prg_idx].rb_snr>>1)-64);
      }
#endif

      sprintf(stats->srs_stats,"UL-SNR %i dB", (nr_srs_beamforming_report.wide_band_snr>>1)-64);

      const int ul_prbblack_SNR_threshold = nr_mac->ul_prbblack_SNR_threshold;
      uint16_t *ulprbbl = nr_mac->ulprbbl;

      uint8_t num_rbs = nr_srs_beamforming_report.prg_size * nr_srs_beamforming_report.prgs[0].num_prgs;
      memset(ulprbbl, 0, num_rbs*sizeof(uint16_t));
      for (int rb = 0; rb < num_rbs; rb++) {
        int snr = (nr_srs_beamforming_report.prgs[0].prg_list[rb/nr_srs_beamforming_report.prg_size].rb_snr>>1)-64;
        if (snr < ul_prbblack_SNR_threshold) {
          ulprbbl[rb] = 0x3FFF; // all symbols taken
        }
        LOG_D(NR_MAC, "ulprbbl[%3i] = 0x%x\n", rb, ulprbbl[rb]);
      }

      break;
    }

    case NR_SRS_ResourceSet__usage_codebook: {

      nfapi_nr_srs_normalized_channel_iq_matrix_t nr_srs_normalized_channel_iq_matrix;
      unpack_nr_srs_normalized_channel_iq_matrix(srs_ind->report_tlv->value,
                                                 srs_ind->report_tlv->length,
                                                 &nr_srs_normalized_channel_iq_matrix,
                                                 sizeof(nfapi_nr_srs_normalized_channel_iq_matrix_t));

#ifdef SRS_IND_DEBUG
      LOG_I(NR_MAC, "nr_srs_normalized_channel_iq_matrix.normalized_iq_representation = %i\n", nr_srs_normalized_channel_iq_matrix.normalized_iq_representation);
      LOG_I(NR_MAC, "nr_srs_normalized_channel_iq_matrix.num_gnb_antenna_elements = %i\n", nr_srs_normalized_channel_iq_matrix.num_gnb_antenna_elements);
      LOG_I(NR_MAC, "nr_srs_normalized_channel_iq_matrix.num_ue_srs_ports = %i\n", nr_srs_normalized_channel_iq_matrix.num_ue_srs_ports);
      LOG_I(NR_MAC, "nr_srs_normalized_channel_iq_matrix.prg_size = %i\n", nr_srs_normalized_channel_iq_matrix.prg_size);
      LOG_I(NR_MAC, "nr_srs_normalized_channel_iq_matrix.num_prgs = %i\n", nr_srs_normalized_channel_iq_matrix.num_prgs);
      c16_t *channel_matrix16 = (c16_t*)nr_srs_normalized_channel_iq_matrix.channel_matrix;
      c8_t *channel_matrix8 = (c8_t*)nr_srs_normalized_channel_iq_matrix.channel_matrix;
      for(int uI = 0; uI < nr_srs_normalized_channel_iq_matrix.num_ue_srs_ports; uI++) {
        for(int gI = 0; gI < nr_srs_normalized_channel_iq_matrix.num_gnb_antenna_elements; gI++) {
          for(int pI = 0; pI < nr_srs_normalized_channel_iq_matrix.num_prgs; pI++) {
            uint16_t index = uI*nr_srs_normalized_channel_iq_matrix.num_gnb_antenna_elements*nr_srs_normalized_channel_iq_matrix.num_prgs + gI*nr_srs_normalized_channel_iq_matrix.num_prgs + pI;
            LOG_I(NR_MAC, "(uI %i, gI %i, pI %i) channel_matrix --> real %i, imag %i\n",
                  uI, gI, pI,
                  nr_srs_normalized_channel_iq_matrix.normalized_iq_representation == 0 ? channel_matrix8[index].r : channel_matrix16[index].r,
                  nr_srs_normalized_channel_iq_matrix.normalized_iq_representation == 0 ? channel_matrix8[index].i : channel_matrix16[index].i);
          }
        }
      }
#endif

      // TODO: This should be improved
      NR_UE_sched_ctrl_t *sched_ctrl = &UE->UE_sched_ctrl;
      NR_pusch_semi_static_t *ps = &sched_ctrl->pusch_semi_static;
      ps->srs_feedback.sri = NR_SRS_SRI_0;
      ps->srs_feedback.ul_ri = 0; // TODO: Compute this
      ps->srs_feedback.tpmi = nr_srs_tpmi_estimation(ps->pusch_Config,
                                                     ps->transform_precoding,
                                                     nr_srs_normalized_channel_iq_matrix.channel_matrix,
                                                     nr_srs_normalized_channel_iq_matrix.normalized_iq_representation,
                                                     nr_srs_normalized_channel_iq_matrix.num_gnb_antenna_elements,
                                                     nr_srs_normalized_channel_iq_matrix.num_ue_srs_ports,
                                                     nr_srs_normalized_channel_iq_matrix.prg_size,
                                                     nr_srs_normalized_channel_iq_matrix.num_prgs,
                                                     ps->srs_feedback.ul_ri);
      sprintf(stats->srs_stats,"UL-RI %d, TPMI %d", ps->srs_feedback.ul_ri+1, ps->srs_feedback.tpmi);
      break;
    }

    case NR_SRS_ResourceSet__usage_nonCodebook:
    case NR_SRS_ResourceSet__usage_antennaSwitching:
      LOG_W(NR_MAC, "MAC procedures for this SRS usage are not implemented yet!\n");
      break;

    default:
      AssertFatal(1==0,"Invalid SRS usage\n");
  }

}

long get_K2(NR_PUSCH_TimeDomainResourceAllocationList_t *tdaList,
            int time_domain_assignment,
            int mu) {

  NR_PUSCH_TimeDomainResourceAllocation_t *tda = tdaList->list.array[time_domain_assignment];

  if (tda->k2)
    return *tda->k2;
  else if (mu < 2)
    return 1;
  else if (mu == 2)
    return 2;
  else
    return 3;
}

static bool nr_UE_is_to_be_scheduled(const NR_ServingCellConfigCommon_t *scc,
			      int CC_id,  NR_UE_info_t* UE, frame_t frame, sub_frame_t slot, uint32_t ulsch_max_frame_inactivity)
{
  const int n = nr_slots_per_frame[*scc->ssbSubcarrierSpacing];
  const int now = frame * n + slot;

  const NR_UE_sched_ctrl_t *sched_ctrl =&UE->UE_sched_ctrl;

  const NR_TDD_UL_DL_Pattern_t *tdd =
      scc->tdd_UL_DL_ConfigurationCommon ? &scc->tdd_UL_DL_ConfigurationCommon->pattern1 : NULL;
  int num_slots_per_period;
  int last_ul_slot;
  int tdd_period_len[8] = {500,625,1000,1250,2000,2500,5000,10000};
  if (tdd) { // Force the default transmission in a full slot as early as possible in the UL portion of TDD period (last_ul_slot)
    num_slots_per_period = n*tdd_period_len[tdd->dl_UL_TransmissionPeriodicity]/10000;
    last_ul_slot=1+tdd->nrofDownlinkSlots;
  } else {
    num_slots_per_period = n;
    last_ul_slot = sched_ctrl->last_ul_slot;
  }

  const int last_ul_sched = sched_ctrl->last_ul_frame * n + last_ul_slot;
  const int diff = (now - last_ul_sched + 1024 * n) % (1024 * n);
  /* UE is to be scheduled if
   * (1) we think the UE has more bytes awaiting than what we scheduled
   * (2) there is a scheduling request
   * (3) or we did not schedule it in more than 10 frames */
  const bool has_data = sched_ctrl->estimated_ul_buffer > sched_ctrl->sched_ul_bytes;
  const bool high_inactivity = diff >= (ulsch_max_frame_inactivity > 0 ? ulsch_max_frame_inactivity * n : num_slots_per_period);
  LOG_D(NR_MAC,
        "%4d.%2d UL inactivity %d slots has_data %d SR %d\n",
        frame,
        slot,
        diff,
        has_data,
        sched_ctrl->SR);
  return has_data || sched_ctrl->SR || high_inactivity;
}

static bool allocate_ul_retransmission(gNB_MAC_INST *nrmac,
				       frame_t frame,
				       sub_frame_t slot,
				       uint16_t *rballoc_mask,
				       int *n_rb_sched,
				       NR_UE_info_t* UE,
				       int harq_pid,
				       const NR_SIB1_t *sib1,
				       const NR_ServingCellConfigCommon_t *scc,
				       const int tda)
{
  const int CC_id = 0;
  NR_UE_sched_ctrl_t *sched_ctrl = &UE->UE_sched_ctrl;
  NR_sched_pusch_t *retInfo = &sched_ctrl->ul_harq_processes[harq_pid].sched_pusch;

  int rbStart = 0; // wrt BWP start
  const uint16_t bwpSize = UE->current_UL_BWP.BWPSize;
  const uint8_t nrOfLayers = 1;
  LOG_D(NR_MAC,"retInfo->time_domain_allocation = %d, tda = %d\n", retInfo->time_domain_allocation, tda);
  LOG_D(NR_MAC,"tbs %d\n",retInfo->tb_size);
  if (tda == retInfo->time_domain_allocation) {
    /* check whether we need to switch the TDA allocation since tha last
     * (re-)transmission */
    NR_pusch_semi_static_t *ps = &sched_ctrl->pusch_semi_static;

    if (ps->time_domain_allocation != tda
        || ps->nrOfLayers != nrOfLayers) {
      nr_set_pusch_semi_static(&UE->current_UL_BWP,
                               scc,
                               tda,
                               nrOfLayers,
                               ps);
    }

    /* Check the resource is enough for retransmission */
    const uint16_t slbitmap = SL_to_bitmap(ps->startSymbolIndex, ps->nrOfSymbols);
    while (rbStart < bwpSize && (rballoc_mask[rbStart] & slbitmap) != slbitmap)
      rbStart++;
    if (rbStart + retInfo->rbSize > bwpSize) {
      LOG_W(NR_MAC, "cannot allocate retransmission of RNTI %04x: no resources (rbStart %d, retInfo->rbSize %d, bwpSize %d\n", UE->rnti, rbStart, retInfo->rbSize, bwpSize);
      return false;
    }
    LOG_D(NR_MAC, "%s(): retransmission keeping TDA %d and TBS %d\n", __func__, tda, retInfo->tb_size);
  } else {
    NR_pusch_semi_static_t temp_ps;
    nr_set_pusch_semi_static(&UE->current_UL_BWP,
                             scc,
                             tda,
                             nrOfLayers,
                             &temp_ps);
    /* the retransmission will use a different time domain allocation, check
     * that we have enough resources */
    const uint16_t slbitmap = SL_to_bitmap(temp_ps.startSymbolIndex, temp_ps.nrOfSymbols);
    while (rbStart < bwpSize && (rballoc_mask[rbStart] & slbitmap) != slbitmap)
      rbStart++;
    int rbSize = 0;
    while (rbStart + rbSize < bwpSize && (rballoc_mask[rbStart + rbSize] & slbitmap) == slbitmap)
      rbSize++;
    uint32_t new_tbs;
    uint16_t new_rbSize;
    bool success = nr_find_nb_rb(retInfo->Qm,
                                 retInfo->R,
                                 1, // layers
                                 temp_ps.nrOfSymbols,
                                 temp_ps.N_PRB_DMRS * temp_ps.num_dmrs_symb,
                                 retInfo->tb_size,
                                 1, /* minimum of 1RB: need to find exact TBS, don't preclude any number */
                                 rbSize,
                                 &new_tbs,
                                 &new_rbSize);
    if (!success || new_tbs != retInfo->tb_size) {
      LOG_D(NR_MAC, "%s(): new TBsize %d of new TDA does not match old TBS %d\n", __func__, new_tbs, retInfo->tb_size);
      return false; /* the maximum TBsize we might have is smaller than what we need */
    }
    LOG_D(NR_MAC, "%s(): retransmission with TDA %d->%d and TBS %d -> %d\n", __func__, retInfo->time_domain_allocation, tda, retInfo->tb_size, new_tbs);
    /* we can allocate it. Overwrite the time_domain_allocation, the number
     * of RBs, and the new TB size. The rest is done below */
    retInfo->tb_size = new_tbs;
    retInfo->rbSize = new_rbSize;
    retInfo->time_domain_allocation = tda;
    sched_ctrl->pusch_semi_static = temp_ps;
  }

  /* Find a free CCE */
  const uint32_t Y = get_Y(sched_ctrl->search_space, slot, UE->rnti);
  uint8_t nr_of_candidates;
  for (int i=0; i<5; i++) {
    // for now taking the lowest value among the available aggregation levels
    find_aggregation_candidates(&sched_ctrl->aggregation_level,
                                &nr_of_candidates,
                                sched_ctrl->search_space,
                                1<<i);
    if(nr_of_candidates>0) break;
  }
  int CCEIndex = find_pdcch_candidate(nrmac,
                                      CC_id,
                                      sched_ctrl->aggregation_level,
                                      nr_of_candidates,
                                      &sched_ctrl->sched_pdcch,
                                      sched_ctrl->coreset,
                                      Y);

  if (CCEIndex<0) {
    LOG_D(NR_MAC, "%4d.%2d no free CCE for retransmission UL DCI UE %04x\n", frame, slot, UE->rnti);
    return false;
  }

  sched_ctrl->cce_index = CCEIndex;
  fill_pdcch_vrb_map(nrmac,
                     CC_id,
                     &sched_ctrl->sched_pdcch,
                     CCEIndex,
                     sched_ctrl->aggregation_level);

  /* frame/slot in sched_pusch has been set previously. In the following, we
   * overwrite the information in the retransmission information before storing
   * as the new scheduling instruction */
  retInfo->frame = sched_ctrl->sched_pusch.frame;
  retInfo->slot = sched_ctrl->sched_pusch.slot;
  /* Get previous PSUCH field info */
  sched_ctrl->sched_pusch = *retInfo;
  NR_sched_pusch_t *sched_pusch = &sched_ctrl->sched_pusch;

  LOG_D(NR_MAC,
        "%4d.%2d Allocate UL retransmission RNTI %04x sched %4d.%2d (%d RBs)\n",
        frame,
        slot,
        UE->rnti,
        sched_pusch->frame,
        sched_pusch->slot,
        sched_pusch->rbSize);

  sched_pusch->rbStart = rbStart;
  /* no need to recompute the TBS, it will be the same */

  /* Mark the corresponding RBs as used */
  n_rb_sched -= sched_pusch->rbSize;
  for (int rb = 0; rb < sched_ctrl->sched_pusch.rbSize; rb++)
    rballoc_mask[rb + sched_ctrl->sched_pusch.rbStart] ^= SL_to_bitmap(sched_ctrl->pusch_semi_static.startSymbolIndex, sched_ctrl->pusch_semi_static.nrOfSymbols);
  return true;
}

void update_ul_ue_R_Qm(NR_sched_pusch_t *sched_pusch, const NR_PUSCH_Config_t *pusch_Config, const int mcs_table) {

  const int mcs = sched_pusch->mcs;
  sched_pusch->R = nr_get_code_rate_ul(mcs, mcs_table);
  sched_pusch->Qm = nr_get_Qm_ul(mcs, mcs_table);

  if (pusch_Config && pusch_Config->tp_pi2BPSK && ((mcs_table == 3 && mcs < 2) || (mcs_table == 4 && mcs < 6))) {
    sched_pusch->R >>= 1;
    sched_pusch->Qm <<= 1;
  }
}

uint32_t ul_pf_tbs[3][29]; // pre-computed, approximate TBS values for PF coefficient
typedef struct UEsched_s {
  float coef;
  NR_UE_info_t * UE;
} UEsched_t;

static int comparator(const void *p, const void *q) {
  return ((UEsched_t*)p)->coef < ((UEsched_t*)q)->coef;
}

void pf_ul(module_id_t module_id,
           frame_t frame,
           sub_frame_t slot,
           NR_UE_info_t *UE_list[],
           int max_num_ue,
           int n_rb_sched,
           uint16_t *rballoc_mask) {

  const int CC_id = 0;
  gNB_MAC_INST *nrmac = RC.nrmac[module_id];
  NR_ServingCellConfigCommon_t *scc = nrmac->common_channels[CC_id].ServingCellConfigCommon;
  const NR_SIB1_t *sib1 = RC.nrmac[module_id]->common_channels[0].sib1 ? RC.nrmac[module_id]->common_channels[0].sib1->message.choice.c1->choice.systemInformationBlockType1 : NULL;
  
  const int min_rb = 5;
  // UEs that could be scheduled
  UEsched_t UE_sched[MAX_MOBILES_PER_GNB] = {0};
  int remainUEs=max_num_ue;
  int curUE=0;

  /* Loop UE_list to calculate throughput and coeff */
  UE_iterator(UE_list, UE) {

    if (UE->Msg4_ACKed != true)
      continue;

    LOG_D(NR_MAC,"pf_ul: preparing UL scheduling for UE %04x\n",UE->rnti);
    NR_UE_sched_ctrl_t *sched_ctrl = &UE->UE_sched_ctrl;
    NR_UE_UL_BWP_t *current_BWP = &UE->current_UL_BWP;

    int rbStart = 0; // wrt BWP start

    const uint16_t bwpSize = current_BWP->BWPSize;
    NR_sched_pusch_t *sched_pusch = &sched_ctrl->sched_pusch;
    NR_pusch_semi_static_t *ps = &sched_ctrl->pusch_semi_static;
    const NR_mac_dir_stats_t *stats = &UE->mac_stats.ul;

    /* Calculate throughput */
    const float a = 0.0005f; // corresponds to 200ms window
    const uint32_t b = stats->current_bytes;
    UE->ul_thr_ue = (1 - a) * UE->ul_thr_ue + a * b;

    /* Check if retransmission is necessary */
    sched_pusch->ul_harq_pid = sched_ctrl->retrans_ul_harq.head;
    LOG_D(NR_MAC,"pf_ul: UE %04x harq_pid %d\n",UE->rnti,sched_pusch->ul_harq_pid);
    if (sched_pusch->ul_harq_pid >= 0) {
      /* Allocate retransmission*/
      const int tda = get_ul_tda(nrmac, scc, sched_pusch->slot);
      bool r = allocate_ul_retransmission(nrmac, frame, slot, rballoc_mask, &n_rb_sched, UE, sched_pusch->ul_harq_pid, sib1, scc, tda);
      if (!r) {
        LOG_D(NR_MAC, "%4d.%2d UL retransmission UE RNTI %04x can NOT be allocated\n", frame, slot, UE->rnti);
        continue;
      }
      else LOG_D(NR_MAC,"%4d.%2d UL Retransmission UE RNTI %04x to be allocated, max_num_ue %d\n",frame,slot,UE->rnti,max_num_ue);

      /* reduce max_num_ue once we are sure UE can be allocated, i.e., has CCE */
      remainUEs--;

      // we have filled all with mandatory retransmissions
      // no need to schedule new transmissions
      if (remainUEs == 0)
	      return;

      continue;
    } 
    const int B = max(0, sched_ctrl->estimated_ul_buffer - sched_ctrl->sched_ul_bytes);
    /* preprocessor computed sched_frame/sched_slot */
    const bool do_sched = nr_UE_is_to_be_scheduled(scc, 0, UE, sched_pusch->frame, sched_pusch->slot, nrmac->ulsch_max_frame_inactivity);

    LOG_D(NR_MAC,"pf_ul: do_sched UE %04x => %s\n",UE->rnti,do_sched ? "yes" : "no");
    if ((B == 0 && !do_sched) || (sched_ctrl->rrc_processing_timer > 0)) {
      continue;
    }

    const NR_bler_options_t *bo = &nrmac->ul_bler;
    const int max_mcs = bo->max_mcs; /* no per-user maximum MCS yet */
    if (bo->harq_round_max == 1)
      sched_pusch->mcs = max_mcs;
    else
      sched_pusch->mcs = get_mcs_from_bler(bo, stats, &UE->UE_sched_ctrl.ul_bler_stats, max_mcs, frame);

    /* Schedule UE on SR or UL inactivity and no data (otherwise, will be scheduled
     * based on data to transmit) */
    if (B == 0 && do_sched) {
      /* if no data, pre-allocate 5RB */
      /* Find a free CCE */
      const uint32_t Y = get_Y(sched_ctrl->search_space, slot, UE->rnti);
      uint8_t nr_of_candidates;
      for (int i=0; i<5; i++) {
        // for now taking the lowest value among the available aggregation levels
        find_aggregation_candidates(&sched_ctrl->aggregation_level,
                                    &nr_of_candidates,
                                    sched_ctrl->search_space,
                                    1<<i);
        if(nr_of_candidates>0) break;
      }
      int CCEIndex = find_pdcch_candidate(RC.nrmac[module_id],
					  CC_id,
					  sched_ctrl->aggregation_level,
					  nr_of_candidates,
					  &sched_ctrl->sched_pdcch,
					  sched_ctrl->coreset,
					  Y);

      if (CCEIndex<0) {
        LOG_D(NR_MAC, "%4d.%2d no free CCE for UL DCI UE %04x (BSR 0)\n", frame, slot, UE->rnti);
        continue;
      }

      /* reduce max_num_ue once we are sure UE can be allocated, i.e., has CCE */
      remainUEs--;

      // we have filled all with mandatory retransmissions
      // no need to schedule new transmissions
      if (remainUEs == 0)
        return;

      /* Save PUSCH field */
      /* we want to avoid a lengthy deduction of DMRS and other parameters in
       * every TTI if we can save it, so check whether TDA, or
       * num_dmrs_cdm_grps_no_data has changed and only then recompute */
      const uint8_t nrOfLayers = 1;
      const int tda = get_ul_tda(nrmac, scc, sched_pusch->slot);
      if (ps->time_domain_allocation != tda
          || ps->nrOfLayers != nrOfLayers) {
        nr_set_pusch_semi_static(current_BWP,
                                 scc,
                                 tda,
                                 nrOfLayers,
                                 ps);
      }

      LOG_D(NR_MAC,"Looking for min_rb %d RBs, starting at %d num_dmrs_cdm_grps_no_data %d\n",
            min_rb, rbStart, ps->num_dmrs_cdm_grps_no_data);
      const uint16_t slbitmap = SL_to_bitmap(ps->startSymbolIndex, ps->nrOfSymbols);
      while (rbStart < bwpSize && (rballoc_mask[rbStart] & slbitmap) != slbitmap)
        rbStart++;
      if (rbStart + min_rb >= bwpSize) {
        LOG_W(NR_MAC, "cannot allocate continuous UL data for RNTI %04x: no resources (rbStart %d, min_rb %d, bwpSize %d\n",
              UE->rnti,rbStart,min_rb,bwpSize);
        return;
      }

      sched_ctrl->cce_index = CCEIndex;
      fill_pdcch_vrb_map(RC.nrmac[module_id],
                         CC_id,
                         &sched_ctrl->sched_pdcch,
                         CCEIndex,
                         sched_ctrl->aggregation_level);

      NR_sched_pusch_t *sched_pusch = &sched_ctrl->sched_pusch;
      sched_pusch->mcs = min(nrmac->min_grant_mcs, sched_pusch->mcs);
      update_ul_ue_R_Qm(sched_pusch, current_BWP->pusch_Config, current_BWP->mcs_table);
      sched_pusch->rbStart = rbStart;
      sched_pusch->rbSize = min_rb;
      sched_pusch->tb_size = nr_compute_tbs(sched_pusch->Qm,
                                            sched_pusch->R,
                                            sched_pusch->rbSize,
                                            ps->nrOfSymbols,
                                            ps->N_PRB_DMRS * ps->num_dmrs_symb,
                                            0, // nb_rb_oh
                                            0,
                                            ps->nrOfLayers)
                             >> 3;

      /* Mark the corresponding RBs as used */
      n_rb_sched -= sched_pusch->rbSize;
      for (int rb = 0; rb < sched_ctrl->sched_pusch.rbSize; rb++)
        rballoc_mask[rb + sched_ctrl->sched_pusch.rbStart] ^= slbitmap;

      continue;
    }

    /* Create UE_sched for UEs eligibale for new data transmission*/
    /* Calculate coefficient*/
    const uint32_t tbs = ul_pf_tbs[current_BWP->mcs_table][sched_pusch->mcs];
    float coeff_ue = (float) tbs / UE->ul_thr_ue;
    LOG_D(NR_MAC,"rnti %04x b %d, ul_thr_ue %f, tbs %d, coeff_ue %f\n",
          UE->rnti, b, UE->ul_thr_ue, tbs, coeff_ue);
    UE_sched[curUE].coef=coeff_ue;
    UE_sched[curUE].UE=UE;
    curUE++;
  }

  qsort(UE_sched, sizeof(*UE_sched), sizeofArray(UE_sched), comparator);
  UEsched_t *iterator=UE_sched;
  
  const int min_rbSize = 5;
  /* Loop UE_sched to find max coeff and allocate transmission */
  while (remainUEs> 0 && n_rb_sched >= min_rbSize && iterator->UE != NULL) {

    NR_UE_sched_ctrl_t *sched_ctrl = &iterator->UE->UE_sched_ctrl;

    const uint32_t Y = get_Y(sched_ctrl->search_space, slot, iterator->UE->rnti);
    uint8_t nr_of_candidates;
    for (int i=0; i<5; i++) {
      // for now taking the lowest value among the available aggregation levels
      find_aggregation_candidates(&sched_ctrl->aggregation_level,
                                  &nr_of_candidates,
                                  sched_ctrl->search_space,
                                  1<<i);
      if(nr_of_candidates>0)
        break;
    }
    int CCEIndex = find_pdcch_candidate(RC.nrmac[module_id],
                                        CC_id,
                                        sched_ctrl->aggregation_level,
                                        nr_of_candidates,
                                        &sched_ctrl->sched_pdcch,
                                        sched_ctrl->coreset,
                                        Y);
    if (CCEIndex<0) {
      LOG_D(NR_MAC, "%4d.%2d no free CCE for UL DCI UE %04x\n", frame, slot, iterator->UE->rnti);
      iterator++;
      continue;
    }
    else LOG_D(NR_MAC, "%4d.%2d free CCE for UL DCI UE %04x\n",frame,slot, iterator->UE->rnti);

    NR_UE_UL_BWP_t *current_BWP = &iterator->UE->current_UL_BWP;

    const uint16_t bwpSize = current_BWP->BWPSize;
    NR_sched_pusch_t *sched_pusch = &sched_ctrl->sched_pusch;
    NR_pusch_semi_static_t *ps = &sched_ctrl->pusch_semi_static;

    /* Save PUSCH field */
    /* we want to avoid a lengthy deduction of DMRS and other parameters in
     * every TTI if we can save it, so check whether TDA, or
     * num_dmrs_cdm_grps_no_data has changed and only then recompute */
    const uint8_t nrOfLayers = 1;
    const int tda = get_ul_tda(nrmac, scc, sched_pusch->slot);
    if (ps->time_domain_allocation != tda
        || ps->nrOfLayers != nrOfLayers) {
      nr_set_pusch_semi_static(current_BWP,
                               scc,
                               tda,
                               nrOfLayers,
                               ps);
    }
    update_ul_ue_R_Qm(sched_pusch, current_BWP->pusch_Config, current_BWP->mcs_table);

    int rbStart = 0;
    const uint16_t slbitmap = SL_to_bitmap(ps->startSymbolIndex, ps->nrOfSymbols);
    while (rbStart < bwpSize && (rballoc_mask[rbStart] & slbitmap) != slbitmap)
      rbStart++;
    sched_pusch->rbStart = rbStart;
    uint16_t max_rbSize = 1;
    while (rbStart + max_rbSize < bwpSize && (rballoc_mask[rbStart + max_rbSize] & slbitmap) == slbitmap)
      max_rbSize++;

    if (rbStart + min_rb >= bwpSize) {
      LOG_W(NR_MAC, "cannot allocate UL data for RNTI %04x: no resources (rbStart %d, min_rb %d, bwpSize %d)\n",
	    iterator->UE->rnti,rbStart,min_rb,bwpSize);
      return;
    }
    else
      LOG_D(NR_MAC,"allocating UL data for RNTI %04x (rbStsart %d, min_rb %d, bwpSize %d)\n", iterator->UE->rnti,rbStart,min_rb,bwpSize);

    /* Calculate the current scheduling bytes and the necessary RBs */
    const int B = cmax(sched_ctrl->estimated_ul_buffer - sched_ctrl->sched_ul_bytes, 0);
    uint16_t rbSize = 0;
    uint32_t TBS = 0;

    nr_find_nb_rb(sched_pusch->Qm,
                  sched_pusch->R,
                  1, // layers
                  ps->nrOfSymbols,
                  ps->N_PRB_DMRS * ps->num_dmrs_symb,
                  B,
                  min_rbSize,
                  max_rbSize,
                  &TBS,
                  &rbSize);
    sched_pusch->rbSize = rbSize;
    sched_pusch->tb_size = TBS;
    LOG_D(NR_MAC,"rbSize %d (max_rbSize %d), TBS %d, est buf %d, sched_ul %d, B %d, CCE %d, num_dmrs_symb %d, N_PRB_DMRS %d\n",
          rbSize, max_rbSize,sched_pusch->tb_size, sched_ctrl->estimated_ul_buffer, sched_ctrl->sched_ul_bytes, B,sched_ctrl->cce_index,ps->num_dmrs_symb,ps->N_PRB_DMRS);

    /* Mark the corresponding RBs as used */

    sched_ctrl->cce_index = CCEIndex;
    fill_pdcch_vrb_map(RC.nrmac[module_id],
                       CC_id,
                       &sched_ctrl->sched_pdcch,
                       CCEIndex,
                       sched_ctrl->aggregation_level);

    n_rb_sched -= sched_pusch->rbSize;
    for (int rb = 0; rb < sched_ctrl->sched_pusch.rbSize; rb++)
      rballoc_mask[rb + sched_ctrl->sched_pusch.rbStart] ^= slbitmap;

    /* reduce max_num_ue once we are sure UE can be allocated, i.e., has CCE */
    remainUEs--;
    iterator++;
  }
}

bool nr_fr1_ulsch_preprocessor(module_id_t module_id, frame_t frame, sub_frame_t slot)
{
  gNB_MAC_INST *nr_mac = RC.nrmac[module_id];
  NR_COMMON_channels_t *cc = nr_mac->common_channels;
  NR_ServingCellConfigCommon_t *scc = cc->ServingCellConfigCommon;
  const NR_SIB1_t *sib1 = nr_mac->common_channels[0].sib1 ? nr_mac->common_channels[0].sib1->message.choice.c1->choice.systemInformationBlockType1 : NULL;
  NR_ServingCellConfigCommonSIB_t *scc_sib1 = sib1 ? sib1->servingCellConfigCommon : NULL;

  AssertFatal(scc!=NULL || scc_sib1!=NULL,"We need one serving cell config common\n");

  // no UEs
  if (nr_mac->UE_info.list[0] == NULL)
    return false;

  const int CC_id = 0;

  /* Get the K2 for first UE to compute offset. The other UEs are guaranteed to
   * have the same K2 (we don't support multiple/different K2s via different
   * TDAs yet). If the TDA is negative, it means that there is no UL slot to
   * schedule now (slot + k2 is not UL slot) */
  NR_UE_sched_ctrl_t *sched_ctrl = &nr_mac->UE_info.list[0]->UE_sched_ctrl;
  NR_UE_UL_BWP_t *current_BWP = &nr_mac->UE_info.list[0]->current_UL_BWP;
  int mu = current_BWP->scs;
  const int temp_tda = get_ul_tda(nr_mac, scc, slot);
  int K2 = get_K2(current_BWP->tdaList, temp_tda, mu);
  const int sched_frame = (frame + (slot + K2 >= nr_slots_per_frame[mu])) & 1023;
  const int sched_slot = (slot + K2) % nr_slots_per_frame[mu];
  const int tda = get_ul_tda(nr_mac, scc, sched_slot);
  if (tda < 0)
    return false;
  DevAssert(K2 == get_K2(current_BWP->tdaList, tda, mu));

  if (!is_xlsch_in_slot(nr_mac->ulsch_slot_bitmap[sched_slot / 64], sched_slot))
    return false;

  bool is_mixed_slot = false;
  const NR_TDD_UL_DL_Pattern_t *tdd =
      scc->tdd_UL_DL_ConfigurationCommon ? &scc->tdd_UL_DL_ConfigurationCommon->pattern1 : NULL;

  if (tdd)
    is_mixed_slot = is_xlsch_in_slot(nr_mac->dlsch_slot_bitmap[sched_slot / 64], sched_slot) &&
                    is_xlsch_in_slot(nr_mac->ulsch_slot_bitmap[sched_slot / 64], sched_slot);

  // FIXME: Avoid mixed slots for initialUplinkBWP
  if (current_BWP->bwp_id==0 && is_mixed_slot)
    return false;

  // Avoid slots with the SRS
  UE_iterator(nr_mac->UE_info.list, UE) {
    NR_sched_srs_t sched_srs = UE->UE_sched_ctrl.sched_srs;
    if(sched_srs.srs_scheduled && sched_srs.frame==sched_frame && sched_srs.slot==sched_slot) {
      return false;
    }
  }

  sched_ctrl->sched_pusch.slot = sched_slot;
  sched_ctrl->sched_pusch.frame = sched_frame;
  UE_iterator(nr_mac->UE_info.list, UE2) {
    NR_UE_sched_ctrl_t *sched_ctrl = &UE2->UE_sched_ctrl;
    AssertFatal(K2 == get_K2(current_BWP->tdaList, tda, mu),
                "Different K2, %d(UE%d) != %ld(UE%04x)\n",
		K2, 0, get_K2(current_BWP->tdaList, tda, mu), UE2->rnti);
    sched_ctrl->sched_pusch.slot = sched_slot;
    sched_ctrl->sched_pusch.frame = sched_frame;
  }

  /* Change vrb_map_UL to rballoc_mask: check which symbols per RB (in
   * vrb_map_UL) overlap with the "default" tda and exclude those RBs.
   * Calculate largest contiguous RBs */
  uint16_t *vrb_map_UL =
      &RC.nrmac[module_id]->common_channels[CC_id].vrb_map_UL[sched_slot * MAX_BWP_SIZE];

  const uint16_t bwpSize = current_BWP->BWPSize;
  const uint16_t bwpStart = current_BWP->BWPStart;

  const int startSymbolAndLength = current_BWP->tdaList->list.array[tda]->startSymbolAndLength;
  int startSymbolIndex, nrOfSymbols;
  SLIV2SL(startSymbolAndLength, &startSymbolIndex, &nrOfSymbols);
  const uint16_t symb = SL_to_bitmap(startSymbolIndex, nrOfSymbols);

  int st = 0, e = 0, len = 0;

  for (int i = 0; i < bwpSize; i++) {
    while ((vrb_map_UL[bwpStart + i] & symb) != 0 && i < bwpSize)
      i++;
    st = i;
    while ((vrb_map_UL[bwpStart + i] & symb) == 0 && i < bwpSize)
      i++;
    if (i - st > len) {
      len = i - st;
      e = i - 1;
    }
  }
  st = e - len + 1;

  LOG_D(NR_MAC,"UL %d.%d : start_prb %d, end PRB %d\n",frame,slot,st,e);
  
  uint16_t rballoc_mask[bwpSize];

  /* Calculate mask: if any RB in vrb_map_UL is blocked (1), the current RB will be 0 */
  for (int i = 0; i < bwpSize; i++)
    rballoc_mask[i] = (i >= st && i <= e)*SL_to_bitmap(startSymbolIndex, nrOfSymbols);

  /* proportional fair scheduling algorithm */
  pf_ul(module_id,
        frame,
        slot,
        nr_mac->UE_info.list,
        2,
        len,
        rballoc_mask);
  return true;
}

nr_pp_impl_ul nr_init_fr1_ulsch_preprocessor(module_id_t module_id, int CC_id)
{
  /* in the PF algorithm, we have to use the TBsize to compute the coefficient.
   * This would include the number of DMRS symbols, which in turn depends on
   * the time domain allocation. In case we are in a mixed slot, we do not want
   * to recalculate all these values, and therefore we provide a look-up table
   * which should approximately(!) give us the TBsize. In particular, the
   * number of symbols, the number of DMRS symbols, and the exact Qm and R, are
   * not correct*/
  for (int mcsTableIdx = 0; mcsTableIdx < 3; ++mcsTableIdx) {
    for (int mcs = 0; mcs < 29; ++mcs) {
      if (mcs > 27 && mcsTableIdx == 1)
        continue;
      const uint8_t Qm = nr_get_Qm_dl(mcs, mcsTableIdx);
      const uint16_t R = nr_get_code_rate_ul(mcs, mcsTableIdx);
      /* note: we do not update R/Qm based on low MCS or pi2BPSK */
      ul_pf_tbs[mcsTableIdx][mcs] = nr_compute_tbs(Qm,
                                                   R,
                                                   1, /* rbSize */
                                                   10, /* hypothetical number of slots */
                                                   0, /* N_PRB_DMRS * N_DMRS_SLOT */
                                                   0 /* N_PRB_oh, 0 for initialBWP */,
                                                   0 /* tb_scaling */,
                                                   1 /* nrOfLayers */)
                                    >> 3;
    }
  }
  return nr_fr1_ulsch_preprocessor;
}

void nr_schedule_ulsch(module_id_t module_id, frame_t frame, sub_frame_t slot)
{
  gNB_MAC_INST *nr_mac = RC.nrmac[module_id];
  /* Uplink data ONLY can be scheduled when the current slot is downlink slot,
   * because we have to schedule the DCI0 first before schedule uplink data */
  if (!is_xlsch_in_slot(nr_mac->dlsch_slot_bitmap[slot / 64], slot)) {
    LOG_D(NR_MAC, "Current slot %d is NOT DL slot, cannot schedule DCI0 for UL data\n", slot);
    return;
  }
  bool do_sched = RC.nrmac[module_id]->pre_processor_ul(module_id, frame, slot);
  if (!do_sched)
    return;

  const int CC_id = 0;
  nfapi_nr_ul_dci_request_t *ul_dci_req = &RC.nrmac[module_id]->UL_dci_req[CC_id];
  ul_dci_req->SFN = frame;
  ul_dci_req->Slot = slot;
  /* a PDCCH PDU groups DCIs per BWP and CORESET. Save a pointer to each
   * allocated PDCCH so we can easily allocate UE's DCIs independent of any
   * CORESET order */
  nfapi_nr_dl_tti_pdcch_pdu_rel15_t *pdcch_pdu_coreset[MAX_NUM_CORESET] = {0};


  NR_ServingCellConfigCommon_t *scc = RC.nrmac[module_id]->common_channels[0].ServingCellConfigCommon;
  NR_UEs_t *UE_info = &RC.nrmac[module_id]->UE_info;
  const NR_SIB1_t *sib1 = RC.nrmac[module_id]->common_channels[0].sib1 ? RC.nrmac[module_id]->common_channels[0].sib1->message.choice.c1->choice.systemInformationBlockType1 : NULL;
  UE_iterator( UE_info->list, UE) {
    NR_UE_sched_ctrl_t *sched_ctrl = &UE->UE_sched_ctrl;
    if (sched_ctrl->ul_failure == 1 && get_softmodem_params()->phy_test==0) continue;

    NR_CellGroupConfig_t *cg = UE->CellGroup;
    NR_UE_UL_BWP_t *current_BWP = &UE->current_UL_BWP;

    UE->mac_stats.ul.current_bytes = 0;

    /* dynamic PUSCH values (RB alloc, MCS, hence R, Qm, TBS) that change in
     * every TTI are pre-populated by the preprocessor and used below */
    NR_sched_pusch_t *sched_pusch = &sched_ctrl->sched_pusch;
    LOG_D(NR_MAC,"UE %04x : sched_pusch->rbSize %d\n",UE->rnti,sched_pusch->rbSize);
    if (sched_pusch->rbSize <= 0)
      continue;

    uint16_t rnti = UE->rnti;
    sched_ctrl->SR = false;

    int8_t harq_id = sched_pusch->ul_harq_pid;
    if (harq_id < 0) {
      /* PP has not selected a specific HARQ Process, get a new one */
      harq_id = sched_ctrl->available_ul_harq.head;
      AssertFatal(harq_id >= 0,
                  "no free HARQ process available for UE %04x\n",
                  UE->rnti);
      remove_front_nr_list(&sched_ctrl->available_ul_harq);
      sched_pusch->ul_harq_pid = harq_id;
    } else {
      /* PP selected a specific HARQ process. Check whether it will be a new
       * transmission or a retransmission, and remove from the corresponding
       * list */
      if (sched_ctrl->ul_harq_processes[harq_id].round == 0)
        remove_nr_list(&sched_ctrl->available_ul_harq, harq_id);
      else
        remove_nr_list(&sched_ctrl->retrans_ul_harq, harq_id);
    }
    NR_UE_ul_harq_t *cur_harq = &sched_ctrl->ul_harq_processes[harq_id];
    DevAssert(!cur_harq->is_waiting);
    add_tail_nr_list(&sched_ctrl->feedback_ul_harq, harq_id);
    cur_harq->feedback_slot = sched_pusch->slot;
    cur_harq->is_waiting = true;

    int rnti_types[2] = { NR_RNTI_C, 0 };

    /* pre-computed PUSCH values that only change if time domain allocation,
     * DCI format, or DMRS parameters change. Updated in the preprocessor
     * through nr_set_pusch_semi_static() */
    NR_pusch_semi_static_t *ps = &sched_ctrl->pusch_semi_static;

    /* Statistics */
    AssertFatal(cur_harq->round < nr_mac->ul_bler.harq_round_max, "Indexing ulsch_rounds[%d] is out of bounds\n", cur_harq->round);
    UE->mac_stats.ul.rounds[cur_harq->round]++;
    if (cur_harq->round == 0) {
      UE->mac_stats.ulsch_total_bytes_scheduled += sched_pusch->tb_size;
      /* Save information on MCS, TBS etc for the current initial transmission
       * so we have access to it when retransmitting */
      cur_harq->sched_pusch = *sched_pusch;
      /* save which time allocation has been used, to be used on
       * retransmissions */
      cur_harq->sched_pusch.time_domain_allocation = ps->time_domain_allocation;
      sched_ctrl->sched_ul_bytes += sched_pusch->tb_size;
    } else {
      LOG_D(NR_MAC,
            "%d.%2d UL retransmission RNTI %04x sched %d.%2d HARQ PID %d round %d NDI %d\n",
            frame,
            slot,
            rnti,
            sched_pusch->frame,
            sched_pusch->slot,
            harq_id,
            cur_harq->round,
            cur_harq->ndi);
    }
    UE->mac_stats.ul.current_bytes = sched_pusch->tb_size;
    sched_ctrl->last_ul_frame = sched_pusch->frame;
    sched_ctrl->last_ul_slot = sched_pusch->slot;

    LOG_D(NR_MAC,
          "ULSCH/PUSCH: %4d.%2d RNTI %04x UL sched %4d.%2d DCI L %d start %2d RBS %3d startSymbol %2d nb_symbol %2d dmrs_pos %x MCS %2d nrOfLayers %2d num_dmrs_cdm_grps_no_data %2d TBS %4d HARQ PID %2d round %d RV %d NDI %d est %6d sched %6d est BSR %6d TPC %d\n",
          frame,
          slot,
          rnti,
          sched_pusch->frame,
          sched_pusch->slot,
          sched_ctrl->aggregation_level,
          sched_pusch->rbStart,
          sched_pusch->rbSize,
          ps->startSymbolIndex,
          ps->nrOfSymbols,
          ps->ul_dmrs_symb_pos,
          sched_pusch->mcs,
          ps->nrOfLayers,
          ps->num_dmrs_cdm_grps_no_data,
          sched_pusch->tb_size,
          harq_id,
          cur_harq->round,
          nr_rv_round_map[cur_harq->round%4],
          cur_harq->ndi,
          sched_ctrl->estimated_ul_buffer,
          sched_ctrl->sched_ul_bytes,
          sched_ctrl->estimated_ul_buffer - sched_ctrl->sched_ul_bytes,
          sched_ctrl->tpc0);

    /* PUSCH in a later slot, but corresponding DCI now! */
    nfapi_nr_ul_tti_request_t *future_ul_tti_req = &RC.nrmac[module_id]->UL_tti_req_ahead[0][sched_pusch->slot];
    AssertFatal(future_ul_tti_req->SFN == sched_pusch->frame
                && future_ul_tti_req->Slot == sched_pusch->slot,
                "%d.%d future UL_tti_req's frame.slot %d.%d does not match PUSCH %d.%d\n",
                frame, slot,
                future_ul_tti_req->SFN,
                future_ul_tti_req->Slot,
                sched_pusch->frame,
                sched_pusch->slot);
    AssertFatal(future_ul_tti_req->n_pdus <
                sizeof(future_ul_tti_req->pdus_list) / sizeof(future_ul_tti_req->pdus_list[0]),
                "Invalid future_ul_tti_req->n_pdus %d\n", future_ul_tti_req->n_pdus);
    future_ul_tti_req->pdus_list[future_ul_tti_req->n_pdus].pdu_type = NFAPI_NR_UL_CONFIG_PUSCH_PDU_TYPE;
    future_ul_tti_req->pdus_list[future_ul_tti_req->n_pdus].pdu_size = sizeof(nfapi_nr_pusch_pdu_t);
    nfapi_nr_pusch_pdu_t *pusch_pdu = &future_ul_tti_req->pdus_list[future_ul_tti_req->n_pdus].pusch_pdu;
    memset(pusch_pdu, 0, sizeof(nfapi_nr_pusch_pdu_t));
    future_ul_tti_req->n_pdus += 1;

    LOG_D(NR_MAC, "%4d.%2d Scheduling UE specific PUSCH for sched %d.%d, ul_tti_req %d.%d\n", frame, slot,
    sched_pusch->frame,sched_pusch->slot,future_ul_tti_req->SFN,future_ul_tti_req->Slot);

    pusch_pdu->pdu_bit_map = PUSCH_PDU_BITMAP_PUSCH_DATA;
    pusch_pdu->rnti = rnti;
    pusch_pdu->handle = 0; //not yet used

    /* FAPI: BWP */

    pusch_pdu->bwp_size  = current_BWP->BWPSize;
    pusch_pdu->bwp_start = current_BWP->BWPStart;
    pusch_pdu->subcarrier_spacing = current_BWP->scs;
    pusch_pdu->cyclic_prefix = 0;

    /* FAPI: PUSCH information always included */
    pusch_pdu->target_code_rate = sched_pusch->R;
    pusch_pdu->qam_mod_order = sched_pusch->Qm;
    pusch_pdu->mcs_index = sched_pusch->mcs;
    pusch_pdu->mcs_table = current_BWP->mcs_table;
    pusch_pdu->transform_precoding = current_BWP->transform_precoding;
    if (current_BWP->pusch_Config && current_BWP->pusch_Config->dataScramblingIdentityPUSCH)
      pusch_pdu->data_scrambling_id = *current_BWP->pusch_Config->dataScramblingIdentityPUSCH;
    else
      pusch_pdu->data_scrambling_id = *scc->physCellId;
    pusch_pdu->nrOfLayers = ps->nrOfLayers;
    pusch_pdu->num_dmrs_cdm_grps_no_data = ps->num_dmrs_cdm_grps_no_data;

    /* FAPI: DMRS */
    pusch_pdu->ul_dmrs_symb_pos = ps->ul_dmrs_symb_pos;
    pusch_pdu->dmrs_config_type = ps->dmrs_config_type;
    if (pusch_pdu->transform_precoding) { // transform precoding disabled
      long *scramblingid=NULL;
      if (ps->NR_DMRS_UplinkConfig && pusch_pdu->scid == 0)
        scramblingid = ps->NR_DMRS_UplinkConfig->transformPrecodingDisabled->scramblingID0;
      else if (ps->NR_DMRS_UplinkConfig)
        scramblingid = ps->NR_DMRS_UplinkConfig->transformPrecodingDisabled->scramblingID1;
      if (scramblingid == NULL)
        pusch_pdu->ul_dmrs_scrambling_id = *scc->physCellId;
      else
        pusch_pdu->ul_dmrs_scrambling_id = *scramblingid;
    }
    else {
      pusch_pdu->ul_dmrs_scrambling_id = *scc->physCellId;
      if (ps->NR_DMRS_UplinkConfig && ps->NR_DMRS_UplinkConfig->transformPrecodingEnabled->nPUSCH_Identity != NULL)
        pusch_pdu->pusch_identity = *ps->NR_DMRS_UplinkConfig->transformPrecodingEnabled->nPUSCH_Identity;
      else if (ps->NR_DMRS_UplinkConfig)
        pusch_pdu->pusch_identity = *scc->physCellId;
    }
    pusch_pdu->scid = 0;      // DMRS sequence initialization [TS38.211, sec 6.4.1.1.1]
    pusch_pdu->num_dmrs_cdm_grps_no_data = ps->num_dmrs_cdm_grps_no_data;
    pusch_pdu->dmrs_ports = ((1<<ps->nrOfLayers) - 1);

    /* FAPI: Pusch Allocation in frequency domain */
    pusch_pdu->resource_alloc = 1; //type 1
    pusch_pdu->rb_start = sched_pusch->rbStart;
    pusch_pdu->rb_size = sched_pusch->rbSize;
    pusch_pdu->vrb_to_prb_mapping = 0;
    if (current_BWP->pusch_Config==NULL || current_BWP->pusch_Config->frequencyHopping==NULL)
      pusch_pdu->frequency_hopping = 0;
    else
      pusch_pdu->frequency_hopping = 1;

    /* FAPI: Resource Allocation in time domain */
    pusch_pdu->start_symbol_index = ps->startSymbolIndex;
    pusch_pdu->nr_of_symbols = ps->nrOfSymbols;

    /* PUSCH PDU */
    AssertFatal(cur_harq->round < nr_mac->ul_bler.harq_round_max, "Indexing nr_rv_round_map[%d] is out of bounds\n", cur_harq->round%4);
    pusch_pdu->pusch_data.rv_index = nr_rv_round_map[cur_harq->round%4];
    pusch_pdu->pusch_data.harq_process_id = harq_id;
    pusch_pdu->pusch_data.new_data_indicator = cur_harq->ndi;
    pusch_pdu->pusch_data.tb_size = sched_pusch->tb_size;
    pusch_pdu->pusch_data.num_cb = 0; //CBG not supported

    pusch_pdu->maintenance_parms_v3.tbSizeLbrmBytes = 0;

    LOG_D(NR_MAC,"PUSCH PDU : data_scrambling_identity %x, dmrs_scrambling_id %x\n",pusch_pdu->data_scrambling_id,pusch_pdu->ul_dmrs_scrambling_id);
    /* TRANSFORM PRECODING --------------------------------------------------------*/

    if (pusch_pdu->transform_precoding == NR_PUSCH_Config__transformPrecoder_enabled){

      // U as specified in section 6.4.1.1.1.2 in 38.211, if sequence hopping and group hopping are disabled
      pusch_pdu->dfts_ofdm.low_papr_group_number = pusch_pdu->pusch_identity % 30;

      // V as specified in section 6.4.1.1.1.2 in 38.211 V = 0 if sequence hopping and group hopping are disabled
      if ((ps->NR_DMRS_UplinkConfig==NULL) || ((ps->NR_DMRS_UplinkConfig->transformPrecodingEnabled->sequenceGroupHopping == NULL) &&
					       (ps->NR_DMRS_UplinkConfig->transformPrecodingEnabled->sequenceHopping == NULL)))
        pusch_pdu->dfts_ofdm.low_papr_sequence_number = 0;
      else
        AssertFatal(1==0,"SequenceGroupHopping or sequenceHopping are NOT Supported\n");

      LOG_D(NR_MAC,"TRANSFORM PRECODING IS ENABLED. CDM groups: %d, U: %d MCS table: %d\n", pusch_pdu->num_dmrs_cdm_grps_no_data, pusch_pdu->dfts_ofdm.low_papr_group_number, current_BWP->mcs_table);
    }

    /*-----------------------------------------------------------------------------*/

    /* PUSCH PTRS */
    if (ps->NR_DMRS_UplinkConfig && ps->NR_DMRS_UplinkConfig->phaseTrackingRS != NULL) {
      bool valid_ptrs_setup = false;
      pusch_pdu->pusch_ptrs.ptrs_ports_list   = (nfapi_nr_ptrs_ports_t *) malloc(2*sizeof(nfapi_nr_ptrs_ports_t));
      valid_ptrs_setup = set_ul_ptrs_values(ps->NR_DMRS_UplinkConfig->phaseTrackingRS->choice.setup,
                                            pusch_pdu->rb_size, pusch_pdu->mcs_index, pusch_pdu->mcs_table,
                                            &pusch_pdu->pusch_ptrs.ptrs_freq_density,&pusch_pdu->pusch_ptrs.ptrs_time_density,
                                            &pusch_pdu->pusch_ptrs.ptrs_ports_list->ptrs_re_offset,&pusch_pdu->pusch_ptrs.num_ptrs_ports,
                                            &pusch_pdu->pusch_ptrs.ul_ptrs_power, pusch_pdu->nr_of_symbols);
      if (valid_ptrs_setup==true) {
        pusch_pdu->pdu_bit_map |= PUSCH_PDU_BITMAP_PUSCH_PTRS; // enable PUSCH PTRS
      }
    }
    else{
      pusch_pdu->pdu_bit_map &= ~PUSCH_PDU_BITMAP_PUSCH_PTRS; // disable PUSCH PTRS
    }

    /* look up the PDCCH PDU for this BWP and CORESET. If it does not exist,
     * create it */
    NR_SearchSpace_t *ss = sched_ctrl->search_space;
    NR_ControlResourceSet_t *coreset = sched_ctrl->coreset;
    const int coresetid = coreset->controlResourceSetId;
    nfapi_nr_dl_tti_pdcch_pdu_rel15_t *pdcch_pdu = pdcch_pdu_coreset[coresetid];
    if (!pdcch_pdu) {
      nfapi_nr_ul_dci_request_pdus_t *ul_dci_request_pdu = &ul_dci_req->ul_dci_pdu_list[ul_dci_req->numPdus];
      memset(ul_dci_request_pdu, 0, sizeof(nfapi_nr_ul_dci_request_pdus_t));
      ul_dci_request_pdu->PDUType = NFAPI_NR_DL_TTI_PDCCH_PDU_TYPE;
      ul_dci_request_pdu->PDUSize = (uint8_t)(2+sizeof(nfapi_nr_dl_tti_pdcch_pdu));
      pdcch_pdu = &ul_dci_request_pdu->pdcch_pdu.pdcch_pdu_rel15;
      ul_dci_req->numPdus += 1;
      nr_configure_pdcch(pdcch_pdu, coreset, false, &sched_ctrl->sched_pdcch);
      pdcch_pdu_coreset[coresetid] = pdcch_pdu;
    }

    LOG_D(NR_MAC,"Configuring ULDCI/PDCCH in %d.%d at CCE %d, rnti %04x\n", frame,slot,sched_ctrl->cce_index,rnti);

    /* Fill PDCCH DL DCI PDU */
    nfapi_nr_dl_dci_pdu_t *dci_pdu = &pdcch_pdu->dci_pdu[pdcch_pdu->numDlDci];
    pdcch_pdu->numDlDci++;
    dci_pdu->RNTI = rnti;
    if (coreset->pdcch_DMRS_ScramblingID &&
        ss->searchSpaceType->present == NR_SearchSpace__searchSpaceType_PR_ue_Specific) {
      dci_pdu->ScramblingId = *coreset->pdcch_DMRS_ScramblingID;
      dci_pdu->ScramblingRNTI = rnti;
    } else {
      dci_pdu->ScramblingId = *scc->physCellId;
      dci_pdu->ScramblingRNTI = 0;
    }
    dci_pdu->AggregationLevel = sched_ctrl->aggregation_level;
    dci_pdu->CceIndex = sched_ctrl->cce_index;
    dci_pdu->beta_PDCCH_1_0 = 0;
    dci_pdu->powerControlOffsetSS = 1;

    dci_pdu_rel15_t uldci_payload;
    memset(&uldci_payload, 0, sizeof(uldci_payload));

    config_uldci(sib1,
                 scc,
                 cg,
                 pusch_pdu,
                 &uldci_payload,
<<<<<<< HEAD
                 &ps->srs_feedback,
                 ps->dci_format,
                 ps->time_domain_allocation,
                 UE->UE_sched_ctrl.tpc0,
                 n_ubwp,
                 bwp_id);

=======
                 ps->time_domain_allocation,
                 UE->UE_sched_ctrl.tpc0,
                 current_BWP);
>>>>>>> 49d60500
    fill_dci_pdu_rel15(scc,
                       cg,
                       &UE->current_DL_BWP,
                       dci_pdu,
                       &uldci_payload,
                       current_BWP->dci_format,
                       rnti_types[0],
                       pusch_pdu->bwp_size,
                       current_BWP->bwp_id,
                       coreset,
                       nr_mac->cset0_bwp_size);

    memset(sched_pusch, 0, sizeof(*sched_pusch));
  }
}<|MERGE_RESOLUTION|>--- conflicted
+++ resolved
@@ -2165,19 +2165,11 @@
                  cg,
                  pusch_pdu,
                  &uldci_payload,
-<<<<<<< HEAD
                  &ps->srs_feedback,
-                 ps->dci_format,
-                 ps->time_domain_allocation,
-                 UE->UE_sched_ctrl.tpc0,
-                 n_ubwp,
-                 bwp_id);
-
-=======
                  ps->time_domain_allocation,
                  UE->UE_sched_ctrl.tpc0,
                  current_BWP);
->>>>>>> 49d60500
+
     fill_dci_pdu_rel15(scc,
                        cg,
                        &UE->current_DL_BWP,
