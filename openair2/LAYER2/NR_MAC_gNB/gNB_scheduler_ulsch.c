/*
 * Licensed to the OpenAirInterface (OAI) Software Alliance under one or more
 * contributor license agreements.  See the NOTICE file distributed with
 * this work for additional information regarding copyright ownership.
 * The OpenAirInterface Software Alliance licenses this file to You under
 * the OAI Public License, Version 1.1  (the "License"); you may not use this file
 * except in compliance with the License.
 * You may obtain a copy of the License at
 *
 *      http://www.openairinterface.org/?page_id=698
 *
 * Unless required by applicable law or agreed to in writing, software
 * distributed under the License is distributed on an "AS IS" BASIS,
 * WITHOUT WARRANTIES OR CONDITIONS OF ANY KIND, either express or implied.
 * See the License for the specific language governing permissions and
 * limitations under the License.
 *-------------------------------------------------------------------------------
 * For more information about the OpenAirInterface (OAI) Software Alliance:
 *      contact@openairinterface.org
 */

/*! \file gNB_scheduler_ulsch.c
 * \brief gNB procedures for the ULSCH transport channel
 * \author Navid Nikaein and Raymond Knopp, Guido Casati
 * \date 2019
 * \email: guido.casati@iis.fraunhofer.de
 * \version 1.0
 * @ingroup _mac
 */


#include "LAYER2/NR_MAC_gNB/mac_proto.h"
#include "executables/softmodem-common.h"
#include "common/utils/nr/nr_common.h"

//38.321 Table 6.1.3.1-1
const uint32_t NR_SHORT_BSR_TABLE[32] = {
    0,    10,    14,    20,    28,     38,     53,     74,
  102,   142,   198,   276,   384,    535,    745,   1038,
 1446,  2014,  2806,  3909,  5446,   7587,  10570,  14726,
20516, 28581, 39818, 55474, 77284, 107669, 150000, 300000
};

//38.321 Table 6.1.3.1-2
const uint32_t NR_LONG_BSR_TABLE[256] ={
       0,       10,       11,       12,       13,       14,       15,       16,       17,       18,       19,       20,       22,       23,        25,         26,
      28,       30,       32,       34,       36,       38,       40,       43,       46,       49,       52,       55,       59,       62,        66,         71,
      75,       80,       85,       91,       97,      103,      110,      117,      124,      132,      141,      150,      160,      170,       181,        193,
     205,      218,      233,      248,      264,      281,      299,      318,      339,      361,      384,      409,      436,      464,       494,        526,
     560,      597,      635,      677,      720,      767,      817,      870,      926,      987,     1051,     1119,     1191,     1269,      1351,       1439,
    1532,     1631,     1737,     1850,     1970,     2098,     2234,     2379,     2533,     2698,     2873,     3059,     3258,     3469,      3694,       3934,
    4189,     4461,     4751,     5059,     5387,     5737,     6109,     6506,     6928,     7378,     7857,     8367,     8910,     9488,     10104,      10760,
   11458,    12202,    12994,    13838,    14736,    15692,    16711,    17795,    18951,    20181,    21491,    22885,    24371,    25953,     27638,      29431,
   31342,    33376,    35543,    37850,    40307,    42923,    45709,    48676,    51836,    55200,    58784,    62599,    66663,    70990,     75598,      80505,
   85730,    91295,    97221,   103532,   110252,   117409,   125030,   133146,   141789,   150992,   160793,   171231,   182345,   194182,    206786,     220209,
  234503,   249725,   265935,   283197,   301579,   321155,   342002,   364202,   387842,   413018,   439827,   468377,   498780,   531156,    565634,     602350,
  641449,   683087,   727427,   774645,   824928,   878475,   935498,   996222,  1060888,  1129752,  1203085,  1281179,  1364342,  1452903,   1547213,    1647644,
 1754595,  1868488,  1989774,  2118933,  2256475,  2402946,  2558924,  2725027,  2901912,  3090279,  3290873,  3504487,  3731968,  3974215,   4232186,    4506902,
 4799451,  5110989,  5442750,  5796046,  6172275,  6572925,  6999582,  7453933,  7937777,  8453028,  9001725,  9586039, 10208280, 10870913,  11576557,   12328006,
13128233, 13980403, 14887889, 15854280, 16883401, 17979324, 19146385, 20389201, 21712690, 23122088, 24622972, 26221280, 27923336, 29735875,  31666069,   33721553,
35910462, 38241455, 40723756, 43367187, 46182206, 49179951, 52372284, 55771835, 59392055, 63247269, 67352729, 71724679, 76380419, 81338368, 162676736, 4294967295
};

void nr_process_mac_pdu(
    module_id_t module_idP,
    rnti_t rnti,
    uint8_t CC_id,
    frame_t frameP,
    uint8_t *pduP,
    uint16_t mac_pdu_len)
{

    // This function is adapting code from the old
    // parse_header(...) and ue_send_sdu(...) functions of OAI LTE

    uint8_t *pdu_ptr = pduP, rx_lcid, done = 0;
    int pdu_len = mac_pdu_len;
    uint16_t mac_ce_len, mac_subheader_len, mac_sdu_len;

    NR_UE_info_t *UE_info = &RC.nrmac[module_idP]->UE_info;
    int UE_id = find_nr_UE_id(module_idP, rnti);
    if (UE_id == -1) {
      LOG_E(MAC, "%s() UE_id == -1\n",__func__);
      return;
    }
    NR_UE_sched_ctrl_t *sched_ctrl = &UE_info->UE_sched_ctrl[UE_id];
    //  For both DL/UL-SCH
    //  Except:
    //   - UL/DL-SCH: fixed-size MAC CE(known by LCID)
    //   - UL/DL-SCH: padding
    //   - UL-SCH:    MSG3 48-bits
    //  |0|1|2|3|4|5|6|7|  bit-wise
    //  |R|F|   LCID    |
    //  |       L       |
    //  |0|1|2|3|4|5|6|7|  bit-wise
    //  |R|F|   LCID    |
    //  |       L       |
    //  |       L       |

    //  For both DL/UL-SCH
    //  For:
    //   - UL/DL-SCH: fixed-size MAC CE(known by LCID)
    //   - UL/DL-SCH: padding, for single/multiple 1-oct padding CE(s)
    //   - UL-SCH:    MSG3 48-bits
    //  |0|1|2|3|4|5|6|7|  bit-wise
    //  |R|R|   LCID    |
    //  LCID: The Logical Channel ID field identifies the logical channel instance of the corresponding MAC SDU or the type of the corresponding MAC CE or padding as described in Tables 6.2.1-1 and 6.2.1-2 for the DL-SCH and UL-SCH respectively. There is one LCID field per MAC subheader. The LCID field size is 6 bits;
    //  L: The Length field indicates the length of the corresponding MAC SDU or variable-sized MAC CE in bytes. There is one L field per MAC subheader except for subheaders corresponding to fixed-sized MAC CEs and padding. The size of the L field is indicated by the F field;
    //  F: lenght of L is 0:8 or 1:16 bits wide
    //  R: Reserved bit, set to zero.

    while (!done && pdu_len > 0){
        mac_ce_len = 0;
        mac_subheader_len = 1; //  default to fixed-length subheader = 1-oct
        mac_sdu_len = 0;
        rx_lcid = ((NR_MAC_SUBHEADER_FIXED *)pdu_ptr)->LCID;

        LOG_D(MAC, "LCID received at gNB side: %d \n", rx_lcid);

        unsigned char *ce_ptr;
        int n_Lcg = 0;

        switch(rx_lcid){
            //  MAC CE

            /*#ifdef DEBUG_HEADER_PARSING
              LOG_D(MAC, "[UE] LCID %d, PDU length %d\n", ((NR_MAC_SUBHEADER_FIXED *)pdu_ptr)->LCID, pdu_len);
            #endif*/
        case UL_SCH_LCID_RECOMMENDED_BITRATE_QUERY:
              // 38.321 Ch6.1.3.20
              mac_ce_len = 2;
              break;
        case UL_SCH_LCID_CONFIGURED_GRANT_CONFIRMATION:
                // 38.321 Ch6.1.3.7
                break;

        case UL_SCH_LCID_S_BSR:
        case UL_SCH_LCID_S_TRUNCATED_BSR:
        	//38.321 section 6.1.3.1
        	//fixed length
        	mac_ce_len =1;
        	/* Extract short BSR value */
               ce_ptr = &pdu_ptr[mac_subheader_len];
               NR_BSR_SHORT *bsr_s = (NR_BSR_SHORT *) ce_ptr;
               sched_ctrl->estimated_ul_buffer = 0;
               sched_ctrl->estimated_ul_buffer = NR_SHORT_BSR_TABLE[bsr_s->Buffer_size];
               LOG_D(MAC, "SHORT BSR, LCG ID %d, BS Index %d, BS value < %d, est buf %d\n",
                     bsr_s->LcgID,
                     bsr_s->Buffer_size,
                     NR_SHORT_BSR_TABLE[bsr_s->Buffer_size],
                     sched_ctrl->estimated_ul_buffer);
        	break;

        case UL_SCH_LCID_L_BSR:
        case UL_SCH_LCID_L_TRUNCATED_BSR:
        	//38.321 section 6.1.3.1
        	//variable length
        	mac_ce_len |= (uint16_t)((NR_MAC_SUBHEADER_SHORT *)pdu_ptr)->L;
        	mac_subheader_len = 2;
        	if(((NR_MAC_SUBHEADER_SHORT *)pdu_ptr)->F){
        		mac_ce_len |= (uint16_t)(((NR_MAC_SUBHEADER_LONG *)pdu_ptr)->L2)<<8;
        		mac_subheader_len = 3;
        	}
        	/* Extract long BSR value */
               ce_ptr = &pdu_ptr[mac_subheader_len];
               NR_BSR_LONG *bsr_l = (NR_BSR_LONG *) ce_ptr;
               sched_ctrl->estimated_ul_buffer = 0;

               n_Lcg = bsr_l->LcgID7 + bsr_l->LcgID6 + bsr_l->LcgID5 + bsr_l->LcgID4 +
                       bsr_l->LcgID3 + bsr_l->LcgID2 + bsr_l->LcgID1 + bsr_l->LcgID0;

               LOG_D(MAC, "LONG BSR, LCG ID(7-0) %d/%d/%d/%d/%d/%d/%d/%d\n",
                     bsr_l->LcgID7, bsr_l->LcgID6, bsr_l->LcgID5, bsr_l->LcgID4,
                     bsr_l->LcgID3, bsr_l->LcgID2, bsr_l->LcgID1, bsr_l->LcgID0);

               for (int n = 0; n < n_Lcg; n++){
                 LOG_D(MAC, "LONG BSR, %d/%d (n/n_Lcg), BS Index %d, BS value < %d",
                       n, n_Lcg, pdu_ptr[mac_subheader_len + 1 + n],
                       NR_LONG_BSR_TABLE[pdu_ptr[mac_subheader_len + 1 + n]]);
                 sched_ctrl->estimated_ul_buffer +=
                       NR_LONG_BSR_TABLE[pdu_ptr[mac_subheader_len + 1 + n]];
               }

        	break;

        case UL_SCH_LCID_C_RNTI:
        	//38.321 section 6.1.3.2
        	//fixed length
        	mac_ce_len = 2;
        	/* Extract CRNTI value */
        	break;

        case UL_SCH_LCID_SINGLE_ENTRY_PHR:
        	//38.321 section 6.1.3.8
        	//fixed length
        	mac_ce_len = 2;
        	/* Extract SINGLE ENTRY PHR elements for PHR calculation */
        	break;

        case UL_SCH_LCID_MULTI_ENTRY_PHR_1_OCT:
        	//38.321 section 6.1.3.9
        	//  varialbe length
        	mac_ce_len |= (uint16_t)((NR_MAC_SUBHEADER_SHORT *)pdu_ptr)->L;
        	mac_subheader_len = 2;
        	if(((NR_MAC_SUBHEADER_SHORT *)pdu_ptr)->F){
        		mac_ce_len |= (uint16_t)(((NR_MAC_SUBHEADER_LONG *)pdu_ptr)->L2)<<8;
        		mac_subheader_len = 3;
        	}
        	/* Extract MULTI ENTRY PHR elements from single octet bitmap for PHR calculation */
        	break;

        case UL_SCH_LCID_MULTI_ENTRY_PHR_4_OCT:
        	//38.321 section 6.1.3.9
        	//  varialbe length
        	mac_ce_len |= (uint16_t)((NR_MAC_SUBHEADER_SHORT *)pdu_ptr)->L;
        	mac_subheader_len = 2;
        	if(((NR_MAC_SUBHEADER_SHORT *)pdu_ptr)->F){
        		mac_ce_len |= (uint16_t)(((NR_MAC_SUBHEADER_LONG *)pdu_ptr)->L2)<<8;
        		mac_subheader_len = 3;
        	}
        	/* Extract MULTI ENTRY PHR elements from four octets bitmap for PHR calculation */
        	break;

        case UL_SCH_LCID_PADDING:
        	done = 1;
        	//  end of MAC PDU, can ignore the rest.
        	break;

<<<<<<< HEAD
=======
        case UL_SCH_LCID_SRB1:
          if(((NR_MAC_SUBHEADER_SHORT *)pdu_ptr)->F){
            //mac_sdu_len |= (uint16_t)(((NR_MAC_SUBHEADER_LONG *)pdu_ptr)->L2)<<8;
            mac_subheader_len = 3;
            mac_sdu_len = ((uint16_t)(((NR_MAC_SUBHEADER_LONG *) pdu_ptr)->L1 & 0x7f) << 8)
                | ((uint16_t)((NR_MAC_SUBHEADER_LONG *) pdu_ptr)->L2 & 0xff);
          } else {
            mac_sdu_len = (uint16_t)((NR_MAC_SUBHEADER_SHORT *)pdu_ptr)->L;
            mac_subheader_len = 2;
          }
          LOG_I(MAC, "[UE %d] Frame %d : ULSCH -> UL-DCCH %d (gNB %d, %d bytes), rnti: %d \n", module_idP, frameP, rx_lcid, module_idP, mac_sdu_len, rnti);
          mac_rlc_data_ind(module_idP,
              rnti,
              module_idP,
              frameP,
              ENB_FLAG_YES,
              MBMS_FLAG_NO,
              rx_lcid,
              (char *) (pdu_ptr + mac_subheader_len),
              mac_sdu_len,
              1,
              NULL);
          break;
>>>>>>> 81c92d22
       case UL_SCH_LCID_SRB2:
              // todo
              break;
        case UL_SCH_LCID_SRB3:
              // todo
              break;
        case UL_SCH_LCID_CCCH_MSG3:
              // todo
              break;
        case UL_SCH_LCID_CCCH:
              // todo
              mac_subheader_len = 2;
              break;
<<<<<<< HEAD

        // MAC SDUs
        case UL_SCH_LCID_SRB1:
=======
>>>>>>> 81c92d22
        case UL_SCH_LCID_DTCH:
                //  check if LCID is valid at current time.
                if(((NR_MAC_SUBHEADER_SHORT *)pdu_ptr)->F){
                    //mac_sdu_len |= (uint16_t)(((NR_MAC_SUBHEADER_LONG *)pdu_ptr)->L2)<<8;
                    mac_subheader_len = 3;
                    mac_sdu_len = ((uint16_t)(((NR_MAC_SUBHEADER_LONG *) pdu_ptr)->L1 & 0x7f) << 8)
                    | ((uint16_t)((NR_MAC_SUBHEADER_LONG *) pdu_ptr)->L2 & 0xff);

                } else {
                  mac_sdu_len = (uint16_t)((NR_MAC_SUBHEADER_SHORT *)pdu_ptr)->L;
                  mac_subheader_len = 2;
                }

                LOG_I(MAC, "[UE %d] Frame %d : ULSCH -> UL-DTCH %d (gNB %d, %d bytes)\n", module_idP, frameP, rx_lcid, module_idP, mac_sdu_len);
		int UE_id = find_nr_UE_id(module_idP, rnti);
		RC.nrmac[module_idP]->UE_info.mac_stats[UE_id].lc_bytes_rx[rx_lcid] += mac_sdu_len;
                #if defined(ENABLE_MAC_PAYLOAD_DEBUG)
		    log_dump(MAC, pdu_ptr + mac_subheader_len, 32, LOG_DUMP_CHAR, "\n");

                #endif
                if(IS_SOFTMODEM_NOS1){
                  mac_rlc_data_ind(module_idP,
                      0x1234,
                      module_idP,
                      frameP,
                      ENB_FLAG_YES,
                      MBMS_FLAG_NO,
                      rx_lcid,
                      (char *) (pdu_ptr + mac_subheader_len),
                      mac_sdu_len,
                      1,
                      NULL);
                }
                else{
                  mac_rlc_data_ind(module_idP,
                      0x1234,
                      module_idP,
                      frameP,
                      ENB_FLAG_YES,
                      MBMS_FLAG_NO,
                      rx_lcid,
                      (char *) (pdu_ptr + mac_subheader_len),
                      mac_sdu_len,
                      1,
                      NULL);
                }

                mac_rlc_data_ind(module_idP,
                                 rnti,
                                 module_idP,
                                 frameP,
                                 ENB_FLAG_YES,
                                 MBMS_FLAG_NO,
                                 rx_lcid,
                                 (char *) (pdu_ptr + mac_subheader_len),
                                 mac_sdu_len,
                                 1,
                                 NULL);

                /* Updated estimated buffer when receiving data */
                if (sched_ctrl->estimated_ul_buffer >= mac_sdu_len)
                  sched_ctrl->estimated_ul_buffer -= mac_sdu_len;
                else
                  sched_ctrl->estimated_ul_buffer = 0;

            break;

        default:
          LOG_D(MAC, "Received unknown MAC header (LCID = 0x%02x)\n", rx_lcid);
          return;
          break;
        }
        pdu_ptr += ( mac_subheader_len + mac_ce_len + mac_sdu_len );
        pdu_len -= ( mac_subheader_len + mac_ce_len + mac_sdu_len );

        if (pdu_len < 0) {
          LOG_E(MAC, "%s() residual mac pdu length < 0!, pdu_len: %d\n", __func__, pdu_len);
          LOG_E(MAC, "MAC PDU ");
          for (int i = 0; i < 20; i++) // Only printf 1st - 20nd bytes
            printf("%02x ", pdu_ptr[i]);
          printf("\n");
          return;
        }
    }
}

void handle_nr_ul_harq(module_id_t mod_id,
                       frame_t frame,
                       sub_frame_t slot,
                       const nfapi_nr_crc_t *crc_pdu)
{
  int UE_id = find_nr_UE_id(mod_id, crc_pdu->rnti);
  if (UE_id < 0) {
    LOG_E(MAC, "%s(): unknown RNTI %04x in PUSCH\n", __func__, crc_pdu->rnti);
    return;
  }
  NR_UE_info_t *UE_info = &RC.nrmac[mod_id]->UE_info;
  NR_UE_sched_ctrl_t *sched_ctrl = &UE_info->UE_sched_ctrl[UE_id];

  int8_t harq_pid = sched_ctrl->feedback_ul_harq.head;
  while (crc_pdu->harq_id != harq_pid || harq_pid < 0) {
    LOG_W(MAC,
          "Unexpected ULSCH HARQ PID %d (have %d) for RNTI %04x (ignore this warning for RA)\n",
          crc_pdu->harq_id,
          harq_pid,
          crc_pdu->rnti);
    if (harq_pid < 0)
      return;

    remove_front_nr_list(&sched_ctrl->feedback_ul_harq);
    sched_ctrl->ul_harq_processes[harq_pid].round++;
    add_tail_nr_list(&sched_ctrl->retrans_ul_harq, harq_pid);
    harq_pid = sched_ctrl->feedback_ul_harq.head;
  }
  remove_front_nr_list(&sched_ctrl->feedback_ul_harq);
  NR_UE_ul_harq_t *harq = &sched_ctrl->ul_harq_processes[harq_pid];
  DevAssert(harq->is_waiting);
  harq->feedback_slot = -1;
  harq->is_waiting = false;
  if (!crc_pdu->tb_crc_status) {
    harq->ndi ^= 1;
    harq->round = 0;
    LOG_D(MAC,
          "Ulharq id %d crc passed for RNTI %04x\n",
          harq_pid,
          crc_pdu->rnti);
    add_tail_nr_list(&sched_ctrl->available_ul_harq, harq_pid);
  } else if (harq->round == MAX_HARQ_ROUNDS) {
    harq->ndi ^= 1;
    harq->round = 0;
    LOG_D(MAC,
          "RNTI %04x: Ulharq id %d crc failed in all rounds\n",
          crc_pdu->rnti,
          harq_pid);
    UE_info->mac_stats[UE_id].ulsch_errors++;
    add_tail_nr_list(&sched_ctrl->available_ul_harq, harq_pid);
  } else {
    harq->round++;
    LOG_D(MAC,
          "Ulharq id %d crc failed for RNTI %04x\n",
          harq_pid,
          crc_pdu->rnti);
    add_tail_nr_list(&sched_ctrl->retrans_ul_harq, harq_pid);
  }
}

/*
* When data are received on PHY and transmitted to MAC
*/
void nr_rx_sdu(const module_id_t gnb_mod_idP,
               const int CC_idP,
               const frame_t frameP,
               const sub_frame_t slotP,
               const rnti_t rntiP,
               uint8_t *sduP,
               const uint16_t sdu_lenP,
               const uint16_t timing_advance,
               const uint8_t ul_cqi,
               const uint16_t rssi){
  gNB_MAC_INST *gNB_mac = RC.nrmac[gnb_mod_idP];
  NR_UE_info_t *UE_info = &gNB_mac->UE_info;

  const int current_rnti = rntiP;
  const int UE_id = find_nr_UE_id(gnb_mod_idP, current_rnti);
  const int target_snrx10 = gNB_mac->pusch_target_snrx10;

  if (UE_id != -1) {
    NR_UE_sched_ctrl_t *UE_scheduling_control = &UE_info->UE_sched_ctrl[UE_id];
    const int8_t harq_pid = UE_scheduling_control->feedback_ul_harq.head;

    if (sduP)
      T(T_GNB_MAC_UL_PDU_WITH_DATA, T_INT(gnb_mod_idP), T_INT(CC_idP),
        T_INT(rntiP), T_INT(frameP), T_INT(slotP), T_INT(harq_pid),
        T_BUFFER(sduP, sdu_lenP));

    UE_info->mac_stats[UE_id].ulsch_total_bytes_rx += sdu_lenP;
    LOG_D(MAC, "[gNB %d][PUSCH %d] CC_id %d %d.%d Received ULSCH sdu from PHY (rnti %x, UE_id %d) ul_cqi %d sduP %p\n",
          gnb_mod_idP,
          harq_pid,
          CC_idP,
          frameP,
          slotP,
          current_rnti,
          UE_id,
          ul_cqi,
          sduP);

    // if not missed detection (10dB threshold for now)
    if (UE_scheduling_control->ul_rssi < (100+rssi)) {
      UE_scheduling_control->tpc0 = nr_get_tpc(target_snrx10,ul_cqi,30);
      if (timing_advance != 0xffff)
        UE_scheduling_control->ta_update = timing_advance;
      UE_scheduling_control->ul_rssi = rssi;
      LOG_D(MAC, "[UE %d] PUSCH TPC %d and TA %d\n",UE_id,UE_scheduling_control->tpc0,UE_scheduling_control->ta_update);
    }
    else{
      UE_scheduling_control->tpc0 = 1;
    }

#if defined(ENABLE_MAC_PAYLOAD_DEBUG)

    LOG_I(MAC, "Printing received UL MAC payload at gNB side: %d \n");
    for (int i = 0; i < sdu_lenP ; i++) {
	  //harq_process_ul_ue->a[i] = (unsigned char) rand();
	  //printf("a[%d]=0x%02x\n",i,harq_process_ul_ue->a[i]);
	  printf("%02x ",(unsigned char)sduP[i]);
    }
    printf("\n");

#endif

    if (sduP != NULL){
      LOG_D(MAC, "Received PDU at MAC gNB \n");

      const uint32_t tb_size = UE_scheduling_control->ul_harq_processes[harq_pid].sched_pusch.tb_size;
      UE_scheduling_control->sched_ul_bytes -= tb_size;
      if (UE_scheduling_control->sched_ul_bytes < 0)
        UE_scheduling_control->sched_ul_bytes = 0;

      nr_process_mac_pdu(gnb_mod_idP, current_rnti, CC_idP, frameP, sduP, sdu_lenP);
    }
    else {
      NR_UE_ul_harq_t *cur_harq = &UE_scheduling_control->ul_harq_processes[harq_pid];
      /* reduce sched_ul_bytes when cur_harq->round == 3 */
      if (cur_harq->round == 3){
        const uint32_t tb_size = UE_scheduling_control->ul_harq_processes[harq_pid].sched_pusch.tb_size;
        UE_scheduling_control->sched_ul_bytes -= tb_size;
        if (UE_scheduling_control->sched_ul_bytes < 0)
          UE_scheduling_control->sched_ul_bytes = 0;
      }
    }
  } else {
    if (!sduP) // check that CRC passed
      return;

    T(T_GNB_MAC_UL_PDU_WITH_DATA, T_INT(gnb_mod_idP), T_INT(CC_idP),
      T_INT(rntiP), T_INT(frameP), T_INT(slotP), T_INT(-1) /* harq_pid */,
      T_BUFFER(sduP, sdu_lenP));

    /* we don't know this UE (yet). Check whether there is a ongoing RA (Msg 3)
     * and check the corresponding UE's RNTI match, in which case we activate
     * it. */
    for (int i = 0; i < NR_NB_RA_PROC_MAX; ++i) {
      NR_RA_t *ra = &gNB_mac->common_channels[CC_idP].ra[i];
      if (ra->state != WAIT_Msg3)
        continue;

      // random access pusch with TC-RNTI
      if (ra->rnti != current_rnti) {
        LOG_W(MAC,
              "expected TC-RNTI %04x to match current RNTI %04x\n",
              ra->rnti,
              current_rnti);
        continue;
      }
      const int UE_id = add_new_nr_ue(gnb_mod_idP, ra->rnti, ra->secondaryCellGroup);
      UE_info->UE_beam_index[UE_id] = ra->beam_id;
      LOG_I(MAC,
            "[gNB %d][RAPROC] PUSCH with TC_RNTI %x received correctly, "
            "adding UE MAC Context UE_id %d/RNTI %04x\n",
            gnb_mod_idP,
            current_rnti,
            UE_id,
            ra->rnti);
      // re-initialize ta update variables afrer RA procedure completion
      UE_info->UE_sched_ctrl[UE_id].ta_frame = frameP;

      free(ra->preambles.preamble_list);
      ra->state = RA_IDLE;
      LOG_I(MAC,
            "reset RA state information for RA-RNTI %04x/index %d\n",
            ra->rnti,
            i);

      return;
    }
  }
}

long get_K2(NR_BWP_Uplink_t *ubwp, int time_domain_assignment, int mu) {
  DevAssert(ubwp);
  const NR_PUSCH_TimeDomainResourceAllocation_t *tda_list = ubwp->bwp_Common->pusch_ConfigCommon->choice.setup->pusch_TimeDomainAllocationList->list.array[time_domain_assignment];
  if (tda_list->k2)
    return *tda_list->k2;
  else if (mu < 2)
    return 1;
  else if (mu == 2)
    return 2;
  else
    return 3;
}

int next_list_entry_looped(NR_list_t *list, int UE_id)
{
  if (UE_id < 0)
    return list->head;
  return list->next[UE_id] < 0 ? list->head : list->next[UE_id];
}

float ul_thr_ue[MAX_MOBILES_PER_GNB];
int bsr0ue = -1;
void pf_ul(module_id_t module_id,
           frame_t frame,
           sub_frame_t slot,
           int num_slots_per_tdd,
           NR_list_t *UE_list,
           int n_rb_sched,
           uint8_t *rballoc_mask,
           int max_num_ue) {

  const int CC_id = 0;
  const int tda = 1;
  NR_ServingCellConfigCommon_t *scc = RC.nrmac[module_id]->common_channels[CC_id].ServingCellConfigCommon;
  NR_UE_info_t *UE_info = &RC.nrmac[module_id]->UE_info;
  const int min_rb = 5;
  float coeff_ue[MAX_MOBILES_PER_GNB];
  // UEs that could be scheduled
  int ue_array[MAX_MOBILES_PER_GNB];
  NR_list_t UE_sched = { .head = -1, .next = ue_array, .tail = -1, .len = MAX_MOBILES_PER_GNB };

  /* Hack: currently, we do not have SR, and need to schedule UEs continuously.
   * To keep the wasted resources low, we switch UEs to be scheduled in a
   * round-robin fashion below, and only schedule a UE with BSR=0 if it is the
   * selected one */
  bsr0ue = next_list_entry_looped(UE_list, bsr0ue);

  /* Loop UE_list to calculate throughput and coeff */
  for (int UE_id = UE_list->head; UE_id >= 0; UE_id = UE_list->next[UE_id]) {
    NR_UE_sched_ctrl_t *sched_ctrl = &UE_info->UE_sched_ctrl[UE_id];
    int rbStart = NRRIV2PRBOFFSET(sched_ctrl->active_bwp->bwp_Common->genericParameters.locationAndBandwidth, MAX_BWP_SIZE);
    const uint16_t bwpSize = NRRIV2BW(sched_ctrl->active_ubwp->bwp_Common->genericParameters.locationAndBandwidth, MAX_BWP_SIZE);

    /* Calculate throughput */
    const float a = 0.0005f; // corresponds to 200ms window
    const uint32_t b = UE_info->mac_stats[UE_id].ulsch_current_bytes;
    ul_thr_ue[UE_id] = (1 - a) * ul_thr_ue[UE_id] + a * b;

    /* Save PUSCH field */
    /* we want to avoid a lengthy deduction of DMRS and other parameters in
     * every TTI if we can save it, so check whether dci_format, TDA, or
     * num_dmrs_cdm_grps_no_data has changed and only then recompute */
    sched_ctrl->sched_pusch.time_domain_allocation = tda;
    sched_ctrl->search_space = get_searchspace(sched_ctrl->active_bwp, NR_SearchSpace__searchSpaceType_PR_ue_Specific);
    sched_ctrl->coreset = get_coreset(sched_ctrl->active_bwp, sched_ctrl->search_space, 1 /* dedicated */);
    const long f = sched_ctrl->search_space->searchSpaceType->choice.ue_Specific->dci_Formats;
    const int dci_format = f ? NR_UL_DCI_FORMAT_0_1 : NR_UL_DCI_FORMAT_0_0;
    const uint8_t num_dmrs_cdm_grps_no_data = 1;
    NR_sched_pusch_save_t *ps = &sched_ctrl->pusch_save;
    if (ps->time_domain_allocation != tda
        || ps->dci_format != dci_format
        || ps->num_dmrs_cdm_grps_no_data != num_dmrs_cdm_grps_no_data)
      nr_save_pusch_fields(scc, sched_ctrl->active_ubwp, dci_format, tda, num_dmrs_cdm_grps_no_data, ps);

    /* Check if retransmission is necessary */
    sched_ctrl->sched_pusch.ul_harq_pid = sched_ctrl->retrans_ul_harq.head;
    if (sched_ctrl->sched_pusch.ul_harq_pid >= 0) {
      /* RETRANSMISSION: Allocate retransmission*/
      /* Find free CCE */
      bool freeCCE = find_free_CCE(module_id, slot, UE_id);
      if (!freeCCE) {
        LOG_D(MAC, "%4d.%2d no free CCE for retransmission UL DCI UE %04x\n", frame, slot, UE_info->rnti[UE_id]);
        continue;
      }
      /* reduce max_num_ue once we are sure UE can be allocated, i.e., has CCE */
      max_num_ue--;
      if (max_num_ue < 0)
        return;

      /* Save shced_frame and sched_slot before overwrite by previous PUSCH filed */
      NR_UE_ul_harq_t *cur_harq = &sched_ctrl->ul_harq_processes[sched_ctrl->sched_pusch.ul_harq_pid];
      cur_harq->sched_pusch.frame = sched_ctrl->sched_pusch.frame;
      cur_harq->sched_pusch.slot = sched_ctrl->sched_pusch.slot;
      /* Get previous PSUCH filed info */
      sched_ctrl->sched_pusch = cur_harq->sched_pusch;
      NR_sched_pusch_t *sched_pusch = &sched_ctrl->sched_pusch;
      LOG_D(MAC, "%4d.%2d Allocate UL retransmission UE %d/RNTI %04x sched %4d.%2d (%d RBs)\n",
            frame, slot, UE_id, UE_info->rnti[UE_id],
            sched_pusch->frame, sched_pusch->slot,
            sched_pusch->rbSize);

      while (rbStart < bwpSize && !rballoc_mask[rbStart]) rbStart++;
      if (rbStart + sched_pusch->rbSize >= bwpSize) {
        LOG_W(MAC, "cannot allocate UL data for UE %d/RNTI %04x: no resources\n",
              UE_id, UE_info->rnti[UE_id]);
        return;
      }
      sched_pusch->rbStart = rbStart;
      /* no need to recompute the TBS, it will be the same */

      /* Mark the corresponding RBs as used */
      n_rb_sched -= sched_pusch->rbSize;
      for (int rb = 0; rb < sched_ctrl->sched_pusch.rbSize; rb++)
        rballoc_mask[rb + sched_ctrl->sched_pusch.rbStart] = 0;

      continue;
    }

    /* Calculate TBS from MCS */
    NR_sched_pusch_t *sched_pusch = &sched_ctrl->sched_pusch;
    const int mcs = 9;
    sched_pusch->mcs = mcs;
    sched_pusch->R = nr_get_code_rate_ul(mcs, ps->mcs_table);
    sched_pusch->Qm = nr_get_Qm_ul(mcs, ps->mcs_table);
    if (ps->pusch_Config->tp_pi2BPSK
        && ((ps->mcs_table == 3 && mcs < 2) || (ps->mcs_table == 4 && mcs < 6))) {
      sched_pusch->R >>= 1;
      sched_pusch->Qm <<= 1;
    }

    /* Check BSR and schedule UE if it is zero to avoid starvation, since we do
     * not have SR (yet) */
    if (sched_ctrl->estimated_ul_buffer - sched_ctrl->sched_ul_bytes <= 0) {
      if (UE_id != bsr0ue)
        continue;
      /* if no data, pre-allocate 5RB */
      bool freeCCE = find_free_CCE(module_id, slot, UE_id);
      if (!freeCCE) {
        LOG_D(MAC, "%4d.%2d no free CCE for UL DCI UE %04x (BSR 0)\n", frame, slot, UE_info->rnti[UE_id]);
        continue;
      }
      /* reduce max_num_ue once we are sure UE can be allocated, i.e., has CCE */
      max_num_ue--;
      if (max_num_ue < 0)
        return;

      while (rbStart < bwpSize && !rballoc_mask[rbStart]) rbStart++;
      if (rbStart + min_rb >= bwpSize) {
        LOG_W(MAC, "cannot allocate UL data for UE %d/RNTI %04x: no resources\n",
              UE_id, UE_info->rnti[UE_id]);
        return;
      }
      sched_pusch->rbStart = rbStart;
      sched_pusch->rbSize = min_rb;
      sched_pusch->tb_size = nr_compute_tbs(sched_pusch->Qm,
                                            sched_pusch->R,
                                            sched_pusch->rbSize,
                                            ps->nrOfSymbols,
                                            ps->N_PRB_DMRS * ps->num_dmrs_symb,
                                            0, // nb_rb_oh
                                            0,
                                            1 /* NrOfLayers */)
                             >> 3;

      /* Mark the corresponding RBs as used */
      n_rb_sched -= sched_pusch->rbSize;
      for (int rb = 0; rb < sched_ctrl->sched_pusch.rbSize; rb++)
        rballoc_mask[rb + sched_ctrl->sched_pusch.rbStart] = 0;

      continue;
    }

    /* Create UE_sched for UEs eligibale for new data transmission*/
    add_tail_nr_list(&UE_sched, UE_id);

    /* Calculate coefficient*/
    const uint32_t tbs = nr_compute_tbs(sched_pusch->Qm,
                                        sched_pusch->R,
                                        1, // rbSize
                                        ps->nrOfSymbols,
                                        ps->N_PRB_DMRS * ps->num_dmrs_symb,
                                        0, // nb_rb_oh
                                        0,
                                        1 /* NrOfLayers */)
                          >> 3;
    coeff_ue[UE_id] = (float) tbs / ul_thr_ue[UE_id];
    LOG_D(MAC,"b %d, ul_thr_ue[%d] %f, tbs %d, coeff_ue[%d] %f\n",
          b, UE_id, ul_thr_ue[UE_id], tbs, UE_id, coeff_ue[UE_id]);
  }


  /* Loop UE_sched to find max coeff and allocate transmission */
  while (UE_sched.head >= 0 && max_num_ue> 0 && n_rb_sched > 0) {
    /* Find max coeff */
    int *max = &UE_sched.head; /* Find max coeff: assume head is max */
    int *p = &UE_sched.next[*max];
    while (*p >= 0) {
      /* Find max coeff: if the current one has larger coeff, save for later */
      if (coeff_ue[*p] > coeff_ue[*max])
        max = p;
      p = &UE_sched.next[*p];
    }
    /* Find max coeff: remove the max one: do not use remove_nr_list() since it
     * goes through the whole list every time. Note that UE_sched.tail might
     * not be set correctly anymore */
    const int UE_id = *max;
    p = &UE_sched.next[*max];
    *max = UE_sched.next[*max];
    *p = -1;

    bool freeCCE = find_free_CCE(module_id, slot, UE_id);
    if (!freeCCE) {
      LOG_D(MAC, "%4d.%2d no free CCE for UL DCI UE %04x\n", frame, slot, UE_info->rnti[UE_id]);
      continue;
    }

    /* reduce max_num_ue once we are sure UE can be allocated, i.e., has CCE */
    max_num_ue--;
    if (max_num_ue < 0)
      return;

    NR_UE_sched_ctrl_t *sched_ctrl = &UE_info->UE_sched_ctrl[UE_id];
    int rbStart = NRRIV2PRBOFFSET(sched_ctrl->active_bwp->bwp_Common->genericParameters.locationAndBandwidth, MAX_BWP_SIZE);
    const uint16_t bwpSize = NRRIV2BW(sched_ctrl->active_ubwp->bwp_Common->genericParameters.locationAndBandwidth, MAX_BWP_SIZE);
    NR_sched_pusch_t *sched_pusch = &sched_ctrl->sched_pusch;


    while (rbStart < bwpSize && !rballoc_mask[rbStart]) rbStart++;
    sched_pusch->rbStart = rbStart;
    if (rbStart + min_rb >= bwpSize) {
      LOG_W(MAC, "cannot allocate UL data for UE %d/RNTI %04x: no resources\n",
            UE_id, UE_info->rnti[UE_id]);
      return;
    }

    /* Calculate the current scheduling bytes */
    const int B = cmax(sched_ctrl->estimated_ul_buffer - sched_ctrl->sched_ul_bytes, 0);
    uint16_t rbSize = min_rb - 1;
    do {
      rbSize++;
      sched_pusch->rbSize = rbSize;
      sched_pusch->tb_size = nr_compute_tbs(sched_pusch->Qm,
                                            sched_pusch->R,
                                            sched_pusch->rbSize,
                                            sched_ctrl->pusch_save.nrOfSymbols,
                                            sched_ctrl->pusch_save.N_PRB_DMRS * sched_ctrl->pusch_save.num_dmrs_symb,
                                            0, // nb_rb_oh
                                            0,
                                            1 /* NrOfLayers */)
                             >> 3;
    } while (rbStart + rbSize < bwpSize && rballoc_mask[rbStart+rbSize] &&
             sched_pusch->tb_size < B);
    LOG_D(MAC,"rbSize %d, TBS %d, est buf %d, sched_ul %d, B %d\n",
          rbSize, sched_pusch->tb_size, sched_ctrl->estimated_ul_buffer, sched_ctrl->sched_ul_bytes, B);

    /* Mark the corresponding RBs as used */
    n_rb_sched -= sched_pusch->rbSize;
    for (int rb = 0; rb < sched_ctrl->sched_pusch.rbSize; rb++)
      rballoc_mask[rb + sched_ctrl->sched_pusch.rbStart] = 0;
  }
}

bool nr_simple_ulsch_preprocessor(module_id_t module_id,
                                  frame_t frame,
                                  sub_frame_t slot,
                                  int num_slots_per_tdd,
                                  uint64_t ulsch_in_slot_bitmap) {
  gNB_MAC_INST *nr_mac = RC.nrmac[module_id];
  NR_COMMON_channels_t *cc = nr_mac->common_channels;
  NR_ServingCellConfigCommon_t *scc = cc->ServingCellConfigCommon;
  const int mu = scc->uplinkConfigCommon->initialUplinkBWP->genericParameters.subcarrierSpacing;
  NR_UE_info_t *UE_info = &nr_mac->UE_info;

  if (UE_info->num_UEs == 0)
    return false;

  const int CC_id = 0;

  /* NOT support different K2 in here, Get the K2 for first UE */
  int UE_id = UE_info->list.head;
  NR_UE_sched_ctrl_t *sched_ctrl = &UE_info->UE_sched_ctrl[UE_id];
  const int tda = 1;
  const struct NR_PUSCH_TimeDomainResourceAllocationList *tdaList =
    sched_ctrl->active_ubwp->bwp_Common->pusch_ConfigCommon->choice.setup->pusch_TimeDomainAllocationList;
  AssertFatal(tda < tdaList->list.count,
              "time domain assignment %d >= %d\n",
              tda,
              tdaList->list.count);

  int K2 = get_K2(sched_ctrl->active_ubwp, tda, mu);
  const int sched_frame = frame + (slot + K2 >= nr_slots_per_frame[mu]);
  const int sched_slot = (slot + K2) % nr_slots_per_frame[mu];
  if (!is_xlsch_in_slot(ulsch_in_slot_bitmap, sched_slot))
    return false;

  sched_ctrl->sched_pusch.slot = sched_slot;
  sched_ctrl->sched_pusch.frame = sched_frame;

  /* Confirm all the UE have same K2 as the first UE */
  for (UE_id = UE_info->list.next[UE_id]; UE_id >= 0; UE_id = UE_info->list.next[UE_id]) {
    NR_UE_sched_ctrl_t *sched_ctrl = &UE_info->UE_sched_ctrl[UE_id];
    AssertFatal(K2 == get_K2(sched_ctrl->active_ubwp, tda, mu),
                "Different K2, %d(UE%d) != %ld(UE%d)\n", K2, 0, get_K2(sched_ctrl->active_ubwp, tda, mu), UE_id);
    sched_ctrl->sched_pusch.slot = sched_slot;
    sched_ctrl->sched_pusch.frame = sched_frame;
  }

  /* Change vrb_map_UL to rballoc_mask */
  uint16_t *vrb_map_UL =
      &RC.nrmac[module_id]->common_channels[CC_id].vrb_map_UL[sched_slot * MAX_BWP_SIZE];
  const uint16_t bwpSize = NRRIV2BW(sched_ctrl->active_ubwp->bwp_Common->genericParameters.locationAndBandwidth, MAX_BWP_SIZE);
  int st = 0, e = 0, len = 0;
  for (int i = 0; i < bwpSize; i++) {
    while (vrb_map_UL[i] == 1)
      i++;
    st = i;
    while (vrb_map_UL[i] == 0)
      i++;
    if (i - st > len) {
      len = i - st;
      e = i - 1;
    }
  }
  st = e - len + 1;

  uint8_t rballoc_mask[bwpSize];

  /* Calculate mask: if any RB in vrb_map_UL is blocked (1), the current RB will be 0 */
  for (int i = 0; i < bwpSize; i++)
    rballoc_mask[i] = i >= st && i <= e;

  /* proportional fair scheduling algorithm */
  pf_ul(module_id,
        frame,
        slot,
        num_slots_per_tdd,
        &UE_info->list,
        len,
        rballoc_mask,
        2);
  return true;
}

void nr_schedule_ulsch(module_id_t module_id,
                       frame_t frame,
                       sub_frame_t slot,
                       int num_slots_per_tdd,
                       int ul_slots,
                       uint64_t ulsch_in_slot_bitmap) {
  /* Uplink data ONLY can be scheduled when the current slot is downlink slot,
   * because we have to schedule the DCI0 first before schedule uplink data */
  if (is_xlsch_in_slot(ulsch_in_slot_bitmap, slot)) {
    LOG_D(MAC, "Current slot %d is NOT DL slot, cannot schedule DCI0 for UL data\n", slot);
    return;
  }
  bool do_sched = RC.nrmac[module_id]->pre_processor_ul(
      module_id, frame, slot, num_slots_per_tdd, ulsch_in_slot_bitmap);
  if (!do_sched)
    return;

  const int CC_id = 0;
  nfapi_nr_ul_dci_request_t *ul_dci_req = &RC.nrmac[module_id]->UL_dci_req[CC_id];
  ul_dci_req->SFN = frame;
  ul_dci_req->Slot = slot;
  /* a PDCCH PDU groups DCIs per BWP and CORESET. Save a pointer to each
   * allocated PDCCH so we can easily allocate UE's DCIs independent of any
   * CORESET order */
  nfapi_nr_dl_tti_pdcch_pdu_rel15_t *pdcch_pdu_bwp_coreset[MAX_NUM_BWP][MAX_NUM_CORESET] = {{0}};

  NR_ServingCellConfigCommon_t *scc = RC.nrmac[module_id]->common_channels[0].ServingCellConfigCommon;
  NR_UE_info_t *UE_info = &RC.nrmac[module_id]->UE_info;
  const NR_list_t *UE_list = &UE_info->list;
  for (int UE_id = UE_list->head; UE_id >= 0; UE_id = UE_list->next[UE_id]) {
    NR_UE_sched_ctrl_t *sched_ctrl = &UE_info->UE_sched_ctrl[UE_id];
    UE_info->mac_stats[UE_id].ulsch_current_bytes = 0;
    /* dynamic PUSCH values (RB alloc, MCS, hence R, Qm, TBS) that change in
     * every TTI are pre-populated by the preprocessor and used below */
    NR_sched_pusch_t *sched_pusch = &sched_ctrl->sched_pusch;
    if (sched_pusch->rbSize <= 0)
      continue;

    uint16_t rnti = UE_info->rnti[UE_id];

    int8_t harq_id = sched_pusch->ul_harq_pid;
    if (harq_id < 0) {
      /* PP has not selected a specific HARQ Process, get a new one */
      harq_id = sched_ctrl->available_ul_harq.head;
      AssertFatal(harq_id >= 0,
                  "no free HARQ process available for UE %d\n",
                  UE_id);
      remove_front_nr_list(&sched_ctrl->available_ul_harq);
      sched_pusch->ul_harq_pid = harq_id;
    } else {
      /* PP selected a specific HARQ process. Check whether it will be a new
       * transmission or a retransmission, and remove from the corresponding
       * list */
      if (sched_ctrl->ul_harq_processes[harq_id].round == 0)
        remove_nr_list(&sched_ctrl->available_ul_harq, harq_id);
      else
        remove_nr_list(&sched_ctrl->retrans_ul_harq, harq_id);
    }
    NR_UE_ul_harq_t *cur_harq = &sched_ctrl->ul_harq_processes[harq_id];
    DevAssert(!cur_harq->is_waiting);
    add_tail_nr_list(&sched_ctrl->feedback_ul_harq, harq_id);
    cur_harq->feedback_slot = sched_pusch->slot;
    cur_harq->is_waiting = true;

    int rnti_types[2] = { NR_RNTI_C, 0 };

    /* pre-computed PUSCH values that only change if time domain allocation,
     * DCI format, or DMRS parameters change. Updated in the preprocessor
     * through nr_save_pusch_fields() */
    NR_sched_pusch_save_t *ps = &sched_ctrl->pusch_save;

    /* Statistics */
    UE_info->mac_stats[UE_id].ulsch_rounds[cur_harq->round]++;
    if (cur_harq->round == 0) {
      UE_info->mac_stats[UE_id].ulsch_total_bytes_scheduled += sched_pusch->tb_size;
      /* Save information on MCS, TBS etc for the current initial transmission
       * so we have access to it when retransmitting */
      cur_harq->sched_pusch = *sched_pusch;
      sched_ctrl->sched_ul_bytes += sched_pusch->tb_size;
    } else {
      LOG_D(MAC,
            "%d.%2d UL retransmission RNTI %04x sched %d.%2d HARQ PID %d round %d NDI %d\n",
            frame,
            slot,
            rnti,
            sched_pusch->frame,
            sched_pusch->slot,
            harq_id,
            cur_harq->round,
            cur_harq->ndi);
    }
    UE_info->mac_stats[UE_id].ulsch_current_bytes = sched_pusch->tb_size;

    LOG_D(MAC,
          "%4d.%2d RNTI %04x UL sched %4d.%2d start %d RBS %d MCS %d TBS %d HARQ PID %d round %d NDI %d\n",
          frame,
          slot,
          rnti,
          sched_pusch->frame,
          sched_pusch->slot,
          sched_pusch->rbStart,
          sched_pusch->rbSize,
          sched_pusch->mcs,
          sched_pusch->tb_size,
          harq_id,
          cur_harq->round,
          cur_harq->ndi);

    /* PUSCH in a later slot, but corresponding DCI now! */
    nfapi_nr_ul_tti_request_t *future_ul_tti_req = &RC.nrmac[module_id]->UL_tti_req_ahead[0][sched_pusch->slot];
    AssertFatal(future_ul_tti_req->SFN == sched_pusch->frame
                && future_ul_tti_req->Slot == sched_pusch->slot,
                "%d.%d future UL_tti_req's frame.slot %d.%d does not match PUSCH %d.%d\n",
                frame, slot,
                future_ul_tti_req->SFN,
                future_ul_tti_req->Slot,
                sched_pusch->frame,
                sched_pusch->slot);
    future_ul_tti_req->pdus_list[future_ul_tti_req->n_pdus].pdu_type = NFAPI_NR_UL_CONFIG_PUSCH_PDU_TYPE;
    future_ul_tti_req->pdus_list[future_ul_tti_req->n_pdus].pdu_size = sizeof(nfapi_nr_pusch_pdu_t);
    nfapi_nr_pusch_pdu_t *pusch_pdu = &future_ul_tti_req->pdus_list[future_ul_tti_req->n_pdus].pusch_pdu;
    memset(pusch_pdu, 0, sizeof(nfapi_nr_pusch_pdu_t));
    future_ul_tti_req->n_pdus += 1;

    LOG_D(MAC, "%4d.%2d Scheduling UE specific PUSCH\n", frame, slot);

    pusch_pdu->pdu_bit_map = PUSCH_PDU_BITMAP_PUSCH_DATA;
    pusch_pdu->rnti = rnti;
    pusch_pdu->handle = 0; //not yet used

    /* FAPI: BWP */
    pusch_pdu->bwp_size  = NRRIV2BW(sched_ctrl->active_ubwp->bwp_Common->genericParameters.locationAndBandwidth, MAX_BWP_SIZE);
    pusch_pdu->bwp_start = NRRIV2PRBOFFSET(sched_ctrl->active_ubwp->bwp_Common->genericParameters.locationAndBandwidth, MAX_BWP_SIZE);
    pusch_pdu->subcarrier_spacing = sched_ctrl->active_ubwp->bwp_Common->genericParameters.subcarrierSpacing;
    pusch_pdu->cyclic_prefix = 0;

    /* FAPI: PUSCH information always included */
    pusch_pdu->target_code_rate = sched_pusch->R;
    pusch_pdu->qam_mod_order = sched_pusch->Qm;
    pusch_pdu->mcs_index = sched_pusch->mcs;
    pusch_pdu->mcs_table = ps->mcs_table;
    pusch_pdu->transform_precoding = ps->transform_precoding;
    if (ps->pusch_Config->dataScramblingIdentityPUSCH)
      pusch_pdu->data_scrambling_id = *ps->pusch_Config->dataScramblingIdentityPUSCH;
    else
      pusch_pdu->data_scrambling_id = *scc->physCellId;
    pusch_pdu->nrOfLayers = 1;

    /* FAPI: DMRS */
    pusch_pdu->ul_dmrs_symb_pos = ps->ul_dmrs_symb_pos;
    pusch_pdu->dmrs_config_type = ps->dmrs_config_type;
    if (pusch_pdu->transform_precoding) { // transform precoding disabled
      long *scramblingid;
      if (pusch_pdu->scid == 0)
        scramblingid = ps->NR_DMRS_UplinkConfig->transformPrecodingDisabled->scramblingID0;
      else
        scramblingid = ps->NR_DMRS_UplinkConfig->transformPrecodingDisabled->scramblingID1;
      if (scramblingid == NULL)
        pusch_pdu->ul_dmrs_scrambling_id = *scc->physCellId;
      else
        pusch_pdu->ul_dmrs_scrambling_id = *scramblingid;
    }
    else {
      pusch_pdu->ul_dmrs_scrambling_id = *scc->physCellId;
      if (ps->NR_DMRS_UplinkConfig->transformPrecodingEnabled->nPUSCH_Identity != NULL)
        pusch_pdu->pusch_identity = *ps->NR_DMRS_UplinkConfig->transformPrecodingEnabled->nPUSCH_Identity;
      else
        pusch_pdu->pusch_identity = *scc->physCellId;
    }
    pusch_pdu->scid = 0;      // DMRS sequence initialization [TS38.211, sec 6.4.1.1.1]
    pusch_pdu->num_dmrs_cdm_grps_no_data = ps->num_dmrs_cdm_grps_no_data;
    pusch_pdu->dmrs_ports = 1;

    /* FAPI: Pusch Allocation in frequency domain */
    AssertFatal(ps->pusch_Config->resourceAllocation == NR_PUSCH_Config__resourceAllocation_resourceAllocationType1,
                "Only frequency resource allocation type 1 is currently supported\n");
    pusch_pdu->resource_alloc = 1; //type 1
    pusch_pdu->rb_start = sched_pusch->rbStart;
    pusch_pdu->rb_size = sched_pusch->rbSize;
    pusch_pdu->vrb_to_prb_mapping = 0;
    if (ps->pusch_Config->frequencyHopping==NULL)
      pusch_pdu->frequency_hopping = 0;
    else
      pusch_pdu->frequency_hopping = 1;

    /* FAPI: Resource Allocation in time domain */
    pusch_pdu->start_symbol_index = ps->startSymbolIndex;
    pusch_pdu->nr_of_symbols = ps->nrOfSymbols;

    /* PUSCH PDU */
    pusch_pdu->pusch_data.rv_index = nr_rv_round_map[cur_harq->round];
    pusch_pdu->pusch_data.harq_process_id = harq_id;
    pusch_pdu->pusch_data.new_data_indicator = cur_harq->ndi;
    pusch_pdu->pusch_data.tb_size = sched_pusch->tb_size;
    pusch_pdu->pusch_data.num_cb = 0; //CBG not supported

    /* TRANSFORM PRECODING --------------------------------------------------------*/

    if (pusch_pdu->transform_precoding == NR_PUSCH_Config__transformPrecoder_enabled){

      // U as specified in section 6.4.1.1.1.2 in 38.211, if sequence hopping and group hopping are disabled
      pusch_pdu->dfts_ofdm.low_papr_group_number = pusch_pdu->pusch_identity % 30;

      // V as specified in section 6.4.1.1.1.2 in 38.211 V = 0 if sequence hopping and group hopping are disabled
      if ((ps->NR_DMRS_UplinkConfig->transformPrecodingEnabled->sequenceGroupHopping == NULL) &&
            (ps->NR_DMRS_UplinkConfig->transformPrecodingEnabled->sequenceHopping == NULL))
        pusch_pdu->dfts_ofdm.low_papr_sequence_number = 0;
      else
        AssertFatal(1==0,"SequenceGroupHopping or sequenceHopping are NOT Supported\n");

      LOG_D(NR_MAC,"TRANSFORM PRECODING IS ENABLED. CDM groups: %d, U: %d MCS table: %d\n", pusch_pdu->num_dmrs_cdm_grps_no_data, pusch_pdu->dfts_ofdm.low_papr_group_number, ps->mcs_table);
    }

    /*-----------------------------------------------------------------------------*/

    /* PUSCH PTRS */
    if (ps->NR_DMRS_UplinkConfig->phaseTrackingRS != NULL) {
      // TODO to be fixed from RRC config
      uint8_t ptrs_mcs1 = 2;  // higher layer parameter in PTRS-UplinkConfig
      uint8_t ptrs_mcs2 = 4;  // higher layer parameter in PTRS-UplinkConfig
      uint8_t ptrs_mcs3 = 10; // higher layer parameter in PTRS-UplinkConfig
      uint16_t n_rb0 = 25;    // higher layer parameter in PTRS-UplinkConfig
      uint16_t n_rb1 = 75;    // higher layer parameter in PTRS-UplinkConfig
      pusch_pdu->pusch_ptrs.ptrs_time_density = get_L_ptrs(ptrs_mcs1, ptrs_mcs2, ptrs_mcs3, pusch_pdu->mcs_index, pusch_pdu->mcs_table);
      pusch_pdu->pusch_ptrs.ptrs_freq_density = get_K_ptrs(n_rb0, n_rb1, pusch_pdu->rb_size);
      pusch_pdu->pusch_ptrs.ptrs_ports_list   = (nfapi_nr_ptrs_ports_t *) malloc(2*sizeof(nfapi_nr_ptrs_ports_t));
      pusch_pdu->pusch_ptrs.ptrs_ports_list[0].ptrs_re_offset = 0;

      pusch_pdu->pdu_bit_map |= PUSCH_PDU_BITMAP_PUSCH_PTRS; // enable PUSCH PTRS
    }
    else{
      pusch_pdu->pdu_bit_map &= ~PUSCH_PDU_BITMAP_PUSCH_PTRS; // disable PUSCH PTRS
    }

    /* look up the PDCCH PDU for this BWP and CORESET. If it does not exist,
     * create it */
    const int bwpid = sched_ctrl->active_bwp->bwp_Id;
    const int coresetid = sched_ctrl->coreset->controlResourceSetId;
    nfapi_nr_dl_tti_pdcch_pdu_rel15_t *pdcch_pdu = pdcch_pdu_bwp_coreset[bwpid][coresetid];
    if (!pdcch_pdu) {
      nfapi_nr_ul_dci_request_pdus_t *ul_dci_request_pdu = &ul_dci_req->ul_dci_pdu_list[ul_dci_req->numPdus];
      memset(ul_dci_request_pdu, 0, sizeof(nfapi_nr_ul_dci_request_pdus_t));
      ul_dci_request_pdu->PDUType = NFAPI_NR_DL_TTI_PDCCH_PDU_TYPE;
      ul_dci_request_pdu->PDUSize = (uint8_t)(2+sizeof(nfapi_nr_dl_tti_pdcch_pdu));
      pdcch_pdu = &ul_dci_request_pdu->pdcch_pdu.pdcch_pdu_rel15;
      ul_dci_req->numPdus += 1;
      nr_configure_pdcch(pdcch_pdu, sched_ctrl->search_space, sched_ctrl->coreset, scc, sched_ctrl->active_bwp);
      pdcch_pdu_bwp_coreset[bwpid][coresetid] = pdcch_pdu;
    }

    LOG_D(MAC,"Configuring ULDCI/PDCCH in %d.%d\n", frame,slot);

    /* Fill PDCCH DL DCI PDU */
    nfapi_nr_dl_dci_pdu_t *dci_pdu = &pdcch_pdu->dci_pdu[pdcch_pdu->numDlDci];
    pdcch_pdu->numDlDci++;
    dci_pdu->RNTI = rnti;
    if (sched_ctrl->coreset->pdcch_DMRS_ScramblingID &&
        sched_ctrl->search_space->searchSpaceType->present == NR_SearchSpace__searchSpaceType_PR_ue_Specific) {
      dci_pdu->ScramblingId = *sched_ctrl->coreset->pdcch_DMRS_ScramblingID;
      dci_pdu->ScramblingRNTI = rnti;
    } else {
      dci_pdu->ScramblingId = *scc->physCellId;
      dci_pdu->ScramblingRNTI = 0;
    }
    dci_pdu->AggregationLevel = sched_ctrl->aggregation_level;
    dci_pdu->CceIndex = sched_ctrl->cce_index;
    dci_pdu->beta_PDCCH_1_0 = 0;
    dci_pdu->powerControlOffsetSS = 1;

    dci_pdu_rel15_t uldci_payload;
    memset(&uldci_payload, 0, sizeof(uldci_payload));
    NR_CellGroupConfig_t *secondaryCellGroup = UE_info->secondaryCellGroup[UE_id];
    const int n_ubwp = secondaryCellGroup->spCellConfig->spCellConfigDedicated->uplinkConfig->uplinkBWP_ToAddModList->list.count;
    config_uldci(sched_ctrl->active_ubwp,
                 pusch_pdu,
                 &uldci_payload,
                 ps->dci_format,
                 ps->time_domain_allocation,
                 UE_info->UE_sched_ctrl[UE_id].tpc0,
                 n_ubwp,
                 sched_ctrl->active_bwp->bwp_Id);
    fill_dci_pdu_rel15(scc,
                       secondaryCellGroup,
                       dci_pdu,
                       &uldci_payload,
                       ps->dci_format,
                       rnti_types[0],
                       pusch_pdu->bwp_size,
                       sched_ctrl->active_bwp->bwp_Id);

    memset(sched_pusch, 0, sizeof(*sched_pusch));
  }
}<|MERGE_RESOLUTION|>--- conflicted
+++ resolved
@@ -226,8 +226,6 @@
         	//  end of MAC PDU, can ignore the rest.
         	break;
 
-<<<<<<< HEAD
-=======
         case UL_SCH_LCID_SRB1:
           if(((NR_MAC_SUBHEADER_SHORT *)pdu_ptr)->F){
             //mac_sdu_len |= (uint16_t)(((NR_MAC_SUBHEADER_LONG *)pdu_ptr)->L2)<<8;
@@ -251,7 +249,6 @@
               1,
               NULL);
           break;
->>>>>>> 81c92d22
        case UL_SCH_LCID_SRB2:
               // todo
               break;
@@ -265,12 +262,6 @@
               // todo
               mac_subheader_len = 2;
               break;
-<<<<<<< HEAD
-
-        // MAC SDUs
-        case UL_SCH_LCID_SRB1:
-=======
->>>>>>> 81c92d22
         case UL_SCH_LCID_DTCH:
                 //  check if LCID is valid at current time.
                 if(((NR_MAC_SUBHEADER_SHORT *)pdu_ptr)->F){
@@ -284,39 +275,13 @@
                   mac_subheader_len = 2;
                 }
 
-                LOG_I(MAC, "[UE %d] Frame %d : ULSCH -> UL-DTCH %d (gNB %d, %d bytes)\n", module_idP, frameP, rx_lcid, module_idP, mac_sdu_len);
+                LOG_D(MAC, "[UE %d] Frame %d : ULSCH -> UL-DTCH %d (gNB %d, %d bytes)\n", module_idP, frameP, rx_lcid, module_idP, mac_sdu_len);
 		int UE_id = find_nr_UE_id(module_idP, rnti);
 		RC.nrmac[module_idP]->UE_info.mac_stats[UE_id].lc_bytes_rx[rx_lcid] += mac_sdu_len;
                 #if defined(ENABLE_MAC_PAYLOAD_DEBUG)
 		    log_dump(MAC, pdu_ptr + mac_subheader_len, 32, LOG_DUMP_CHAR, "\n");
 
                 #endif
-                if(IS_SOFTMODEM_NOS1){
-                  mac_rlc_data_ind(module_idP,
-                      0x1234,
-                      module_idP,
-                      frameP,
-                      ENB_FLAG_YES,
-                      MBMS_FLAG_NO,
-                      rx_lcid,
-                      (char *) (pdu_ptr + mac_subheader_len),
-                      mac_sdu_len,
-                      1,
-                      NULL);
-                }
-                else{
-                  mac_rlc_data_ind(module_idP,
-                      0x1234,
-                      module_idP,
-                      frameP,
-                      ENB_FLAG_YES,
-                      MBMS_FLAG_NO,
-                      rx_lcid,
-                      (char *) (pdu_ptr + mac_subheader_len),
-                      mac_sdu_len,
-                      1,
-                      NULL);
-                }
 
                 mac_rlc_data_ind(module_idP,
                                  rnti,
