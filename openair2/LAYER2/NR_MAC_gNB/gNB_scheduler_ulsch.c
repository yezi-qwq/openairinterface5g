/*
 * Licensed to the OpenAirInterface (OAI) Software Alliance under one or more
 * contributor license agreements.  See the NOTICE file distributed with
 * this work for additional information regarding copyright ownership.
 * The OpenAirInterface Software Alliance licenses this file to You under
 * the OAI Public License, Version 1.1  (the "License"); you may not use this file
 * except in compliance with the License.
 * You may obtain a copy of the License at
 *
 *      http://www.openairinterface.org/?page_id=698
 *
 * Unless required by applicable law or agreed to in writing, software
 * distributed under the License is distributed on an "AS IS" BASIS,
 * WITHOUT WARRANTIES OR CONDITIONS OF ANY KIND, either express or implied.
 * See the License for the specific language governing permissions and
 * limitations under the License.
 *-------------------------------------------------------------------------------
 * For more information about the OpenAirInterface (OAI) Software Alliance:
 *      contact@openairinterface.org
 */

/*! \file gNB_scheduler_ulsch.c
 * \brief gNB procedures for the ULSCH transport channel
 * \author Navid Nikaein and Raymond Knopp, Guido Casati
 * \date 2019
 * \email: guido.casati@iis.fraunhofer.de
 * \version 1.0
 * @ingroup _mac
 */


#include "LAYER2/NR_MAC_gNB/mac_proto.h"
#include "executables/softmodem-common.h"
#include "common/utils/nr/nr_common.h"
#include "utils.h"
#include <openair2/UTIL/OPT/opt.h>

#include "LAYER2/NR_MAC_COMMON/nr_mac_extern.h"

int get_dci_format(NR_UE_sched_ctrl_t *sched_ctrl) {

  int dci_format = sched_ctrl->search_space && sched_ctrl->search_space->searchSpaceType &&
                   sched_ctrl->search_space->searchSpaceType->present == NR_SearchSpace__searchSpaceType_PR_ue_Specific ?
                   NR_UL_DCI_FORMAT_0_1 : NR_UL_DCI_FORMAT_0_0;

  return(dci_format);
}

const int get_ul_tda(const gNB_MAC_INST *nrmac, const NR_ServingCellConfigCommon_t *scc, int slot) {

  /* there is a mixed slot only when in TDD */
  const NR_TDD_UL_DL_Pattern_t *tdd = scc->tdd_UL_DL_ConfigurationCommon ? &scc->tdd_UL_DL_ConfigurationCommon->pattern1 : NULL;
  AssertFatal(tdd || nrmac->common_channels->frame_type == FDD, "Dynamic TDD not handled yet\n");

  if (tdd && tdd->nrofUplinkSymbols > 1) { // if there is uplink symbols in mixed slot
    const int nr_slots_period = tdd->nrofDownlinkSlots + tdd->nrofUplinkSlots + 1;
    if ((slot%nr_slots_period) == tdd->nrofDownlinkSlots)
      return 1;
  }
  return 0; // if FDD or not mixed slot in TDD, for now use default TDA (TODO handle CSI-RS slots)
}

//  For both UL-SCH except:
//   - UL-SCH: fixed-size MAC CE(known by LCID)
//   - UL-SCH: padding
//   - UL-SCH: MSG3 48-bits
//  |0|1|2|3|4|5|6|7|  bit-wise
//  |R|F|   LCID    |
//  |       L       |
//  |0|1|2|3|4|5|6|7|  bit-wise
//  |R|F|   LCID    |
//  |       L       |
//  |       L       |
//
//  For:
//   - UL-SCH: fixed-size MAC CE(known by LCID)
//   - UL-SCH: padding, for single/multiple 1-oct padding CE(s)
//   - UL-SCH: MSG3 48-bits
//  |0|1|2|3|4|5|6|7|  bit-wise
//  |R|R|   LCID    |
//
//  LCID: The Logical Channel ID field identifies the logical channel instance of the corresponding MAC SDU or the type of the corresponding MAC CE or padding as described in Tables 6.2.1-1 and 6.2.1-2 for the DL-SCH and UL-SCH respectively. There is one LCID field per MAC subheader. The LCID field size is 6 bits;
//  L: The Length field indicates the length of the corresponding MAC SDU or variable-sized MAC CE in bytes. There is one L field per MAC subheader except for subheaders corresponding to fixed-sized MAC CEs and padding. The size of the L field is indicated by the F field;
//  F: length of L is 0:8 or 1:16 bits wide
//  R: Reserved bit, set to zero.

int nr_process_mac_pdu( instance_t module_idP,
			NR_UE_info_t* UE,
                        uint8_t CC_id,
                        frame_t frameP,
                        sub_frame_t slot,
                        uint8_t *pduP,
                        int pdu_len)
{


    uint8_t done = 0;

    NR_UE_sched_ctrl_t *sched_ctrl = &UE->UE_sched_ctrl;

    if ( pduP[0] != UL_SCH_LCID_PADDING )
      trace_NRpdu(DIRECTION_UPLINK, pduP, pdu_len, WS_C_RNTI, UE->rnti, frameP, 0, 0, 0);

    #ifdef ENABLE_MAC_PAYLOAD_DEBUG
    LOG_I(NR_MAC, "In %s: dumping MAC PDU in %d.%d:\n", __func__, frameP, slot);
    log_dump(NR_MAC, pduP, pdu_len, LOG_DUMP_CHAR, "\n");
    #endif

    while (!done && pdu_len > 0){
      uint16_t mac_len=0;
      uint16_t mac_subheader_len=sizeof(NR_MAC_SUBHEADER_FIXED);
      uint8_t rx_lcid = ((NR_MAC_SUBHEADER_FIXED *)pduP)->LCID;

        LOG_D(NR_MAC, "In %s: received UL-SCH sub-PDU with LCID 0x%x in %d.%d (remaining PDU length %d)\n", __func__, rx_lcid, frameP, slot, pdu_len);

        unsigned char *ce_ptr;
        int n_Lcg = 0;

        switch(rx_lcid){
            //  MAC CE

            /*#ifdef DEBUG_HEADER_PARSING
              LOG_D(NR_MAC, "[UE] LCID %d, PDU length %d\n", ((NR_MAC_SUBHEADER_FIXED *)pduP)->LCID, pdu_len);
            #endif*/
        case UL_SCH_LCID_RECOMMENDED_BITRATE_QUERY:
              // 38.321 Ch6.1.3.20
              mac_len = 2;
              break;
        case UL_SCH_LCID_CONFIGURED_GRANT_CONFIRMATION:
                // 38.321 Ch6.1.3.7
                break;

        case UL_SCH_LCID_S_BSR:
        case UL_SCH_LCID_S_TRUNCATED_BSR:
               //38.321 section 6.1.3.1
               //fixed length
               mac_len =1;
               /* Extract short BSR value */
               ce_ptr = &pduP[mac_subheader_len];
               NR_BSR_SHORT *bsr_s = (NR_BSR_SHORT *) ce_ptr;
               sched_ctrl->estimated_ul_buffer = 0;
               sched_ctrl->estimated_ul_buffer = NR_SHORT_BSR_TABLE[bsr_s->Buffer_size];
               LOG_D(NR_MAC,
                     "SHORT BSR at %4d.%2d, LCG ID %d, BS Index %d, BS value < %d, est buf %d\n",
                     frameP,
                     slot,
                     bsr_s->LcgID,
                     bsr_s->Buffer_size,
                     NR_SHORT_BSR_TABLE[bsr_s->Buffer_size],
                     sched_ctrl->estimated_ul_buffer);
               break;

        case UL_SCH_LCID_L_BSR:
        case UL_SCH_LCID_L_TRUNCATED_BSR:
        	//38.321 section 6.1.3.1
        	//variable length
                /* Several checks have been added to this function to
                   ensure that the casting of the pduP is possible. There seems
                   to be a partial PDU at the end of this buffer, so here
                   we gracefully ignore that by returning 0. See:
                   https://gitlab.eurecom.fr/oai/openairinterface5g/-/issues/534 */
	  if (!get_mac_len(pduP, pdu_len, &mac_len, &mac_subheader_len))
		  return 0;
        	/* Extract long BSR value */
               ce_ptr = &pduP[mac_subheader_len];
               NR_BSR_LONG *bsr_l = (NR_BSR_LONG *) ce_ptr;
               sched_ctrl->estimated_ul_buffer = 0;

               n_Lcg = bsr_l->LcgID7 + bsr_l->LcgID6 + bsr_l->LcgID5 + bsr_l->LcgID4 +
                       bsr_l->LcgID3 + bsr_l->LcgID2 + bsr_l->LcgID1 + bsr_l->LcgID0;

               LOG_D(NR_MAC, "LONG BSR, LCG ID(7-0) %d/%d/%d/%d/%d/%d/%d/%d\n",
                     bsr_l->LcgID7, bsr_l->LcgID6, bsr_l->LcgID5, bsr_l->LcgID4,
                     bsr_l->LcgID3, bsr_l->LcgID2, bsr_l->LcgID1, bsr_l->LcgID0);

               for (int n = 0; n < n_Lcg; n++){
                 LOG_D(NR_MAC, "LONG BSR, %d/%d (n/n_Lcg), BS Index %d, BS value < %d",
                       n, n_Lcg, pduP[mac_subheader_len + 1 + n],
                       NR_LONG_BSR_TABLE[pduP[mac_subheader_len + 1 + n]]);
                 sched_ctrl->estimated_ul_buffer +=
                       NR_LONG_BSR_TABLE[pduP[mac_subheader_len + 1 + n]];
                 LOG_D(NR_MAC,
                       "LONG BSR at %4d.%2d, %d/%d (n/n_Lcg), BS Index %d, BS value < %d, total %d\n",
                       frameP,
                       slot,
                       n,
                       n_Lcg,
                       pduP[mac_subheader_len + 1 + n],
                       NR_LONG_BSR_TABLE[pduP[mac_subheader_len + 1 + n]],
                       sched_ctrl->estimated_ul_buffer);
               }

               break;

        case UL_SCH_LCID_C_RNTI:

          for (int i = 0; i < NR_NB_RA_PROC_MAX; i++) {
            NR_RA_t *ra = &RC.nrmac[module_idP]->common_channels[CC_id].ra[i];
            if (ra->state >= WAIT_Msg3 && ra->rnti == UE->rnti) {
              ra->crnti = ((pduP[1]&0xFF)<<8)|(pduP[2]&0xFF);
              ra->msg3_dcch_dtch = true;
              LOG_I(NR_MAC, "Received UL_SCH_LCID_C_RNTI with C-RNTI 0x%04x\n", ra->crnti);
              break;
            }
          }

        	//38.321 section 6.1.3.2
        	//fixed length
        	mac_len = 2;
        	/* Extract CRNTI value */
        	break;

        case UL_SCH_LCID_SINGLE_ENTRY_PHR:
        	//38.321 section 6.1.3.8
        	//fixed length
        	mac_len = 2;
        	/* Extract SINGLE ENTRY PHR elements for PHR calculation */
        	ce_ptr = &pduP[mac_subheader_len];
        	NR_SINGLE_ENTRY_PHR_MAC_CE *phr = (NR_SINGLE_ENTRY_PHR_MAC_CE *) ce_ptr;
        	/* Save the phr info */
        	const int PH = phr->PH;
        	const int PCMAX = phr->PCMAX;
        	/* 38.133 Table10.1.17.1-1 */
        	if (PH < 55)
        	  sched_ctrl->ph = PH - 32;
        	else
        	  sched_ctrl->ph = PH - 32 + (PH - 54);
        	/* 38.133 Table10.1.18.1-1 */
        	sched_ctrl->pcmax = PCMAX - 29;
        	LOG_D(NR_MAC, "SINGLE ENTRY PHR R1 %d PH %d (%d dB) R2 %d PCMAX %d (%d dBm)\n",
                      phr->R1, PH, sched_ctrl->ph, phr->R2, PCMAX, sched_ctrl->pcmax);
        	break;

        case UL_SCH_LCID_MULTI_ENTRY_PHR_1_OCT:
        	//38.321 section 6.1.3.9
        	//  varialbe length
	  if (!get_mac_len(pduP, pdu_len, &mac_len, &mac_subheader_len))
	    return 0;
        	/* Extract MULTI ENTRY PHR elements from single octet bitmap for PHR calculation */
        	break;

        case UL_SCH_LCID_MULTI_ENTRY_PHR_4_OCT:
        	//38.321 section 6.1.3.9
        	//  varialbe length
	  if (!get_mac_len(pduP, pdu_len, &mac_len, &mac_subheader_len))
	    return 0;
        	/* Extract MULTI ENTRY PHR elements from four octets bitmap for PHR calculation */
        	break;

        case UL_SCH_LCID_PADDING:
        	done = 1;
        	//  end of MAC PDU, can ignore the rest.
        	break;

        case UL_SCH_LCID_SRB1:
        case UL_SCH_LCID_SRB2:
	  if (!get_mac_len(pduP, pdu_len, &mac_len, &mac_subheader_len))
	    return 0;

          rnti_t crnti = UE->rnti;
	  NR_UE_info_t* UE_idx = UE;
          for (int i = 0; i < NR_NB_RA_PROC_MAX; i++) {
            NR_RA_t *ra = &RC.nrmac[module_idP]->common_channels[CC_id].ra[i];
            if (ra->state >= WAIT_Msg3 && ra->rnti == UE->rnti) {
              uint8_t *next_subpduP = pduP + mac_subheader_len + mac_len;
              if ((pduP[mac_subheader_len+mac_len] & 0x3F) == UL_SCH_LCID_C_RNTI) {
                crnti = ((next_subpduP[1]&0xFF)<<8)|(next_subpduP[2]&0xFF);
		LOG_W(NR_MAC, " UL_SCH_LCID_SRB for rnti %04x\n", crnti);
                UE_idx = find_nr_UE(&RC.nrmac[module_idP]->UE_info, crnti);
                break;
              }
            }
          }

          if (UE_idx->CellGroup) {
            LOG_D(NR_MAC, "Frame %d : ULSCH -> UL-DCCH %d (gNB %ld, %d bytes), rnti: 0x%04x \n", frameP, rx_lcid, module_idP, mac_len, crnti);
            mac_rlc_data_ind(module_idP,
                             crnti,
                             module_idP,
                             frameP,
                             ENB_FLAG_YES,
                             MBMS_FLAG_NO,
                             rx_lcid,
                             (char *) (pduP + mac_subheader_len),
                             mac_len,
                             1,
                             NULL);
          } else {
            AssertFatal(1==0,"[UE %04x] Frame/Slot %d.%d : Received LCID %d which is not configured, dropping packet\n",UE->rnti,frameP,slot,rx_lcid);
          }
          break;
        case UL_SCH_LCID_SRB3:
              // todo
              break;

        case UL_SCH_LCID_CCCH:
        case UL_SCH_LCID_CCCH1:
          // fixed length
          mac_subheader_len = 1;

          if ( rx_lcid == UL_SCH_LCID_CCCH1 ) {
            // RRCResumeRequest1 message includes the full I-RNTI and has a size of 8 bytes
            mac_len = 8;

            // Check if it is a valid CCCH1 message, we get all 00's messages very often
            int i = 0;
            for(i=0; i<(mac_subheader_len+mac_len); i++) {
              if(pduP[i] != 0) {
                break;
              }
            }
            if (i == (mac_subheader_len+mac_len)) {
              LOG_D(NR_MAC, "%s() Invalid CCCH1 message!, pdu_len: %d\n", __func__, pdu_len);
              done = 1;
              break;
            }
          } else {
            // fixed length of 6 bytes
            mac_len = 6;
          }

          nr_mac_rrc_data_ind(module_idP,
                              CC_id,
                              frameP,
                              0,
                              0,
                              UE->rnti,
                              CCCH,
                              pduP + mac_subheader_len,
                              mac_len,
                              0);
          break;

          case UL_SCH_LCID_DTCH:
            //  check if LCID is valid at current time.
            if (!get_mac_len(pduP, pdu_len, &mac_len, &mac_subheader_len)) {
              return 0;
            }

<<<<<<< HEAD
            LOG_D(NR_MAC, "[UE %x] %d.%d: ULSCH -> UL-%s %d (gNB %d, %d bytes)\n",
                UE_info->rnti[UE_id],
=======

          LOG_D(NR_MAC, "[UE %04x] %d.%d : ULSCH -> UL-%s %d (gNB %ld, %d bytes)\n",
                UE->rnti,
>>>>>>> 2c3eb996
                frameP,
                slot,
                rx_lcid<4?"DCCH":"DTCH",
                rx_lcid,
                module_idP,
                mac_len);
<<<<<<< HEAD
            UE_info->mac_stats[UE_id].ul.lc_bytes[rx_lcid] += mac_len;

            mac_rlc_data_ind(module_idP,
                             UE_info->rnti[UE_id],
                             module_idP,
                             frameP,
                             ENB_FLAG_YES,
                             MBMS_FLAG_NO,
                             rx_lcid,
                             (char *)(pduP + mac_subheader_len),
                             mac_len,
                             1,
                             NULL);

            /* Updated estimated buffer when receiving data */
            if (sched_ctrl->estimated_ul_buffer >= mac_len) {
              sched_ctrl->estimated_ul_buffer -= mac_len;
            } else {
              sched_ctrl->estimated_ul_buffer = 0;
            }

            break;
=======
          UE->mac_stats.ul.lc_bytes[rx_lcid] += mac_len;

          mac_rlc_data_ind(module_idP,
                           UE->rnti,
                           module_idP,
                           frameP,
                           ENB_FLAG_YES,
                           MBMS_FLAG_NO,
                           rx_lcid,
                           (char *)(pduP + mac_subheader_len),
                           mac_len,
                           1,
                           NULL);

          /* Updated estimated buffer when receiving data */
          if (sched_ctrl->estimated_ul_buffer >= mac_len)
            sched_ctrl->estimated_ul_buffer -= mac_len;
          else
            sched_ctrl->estimated_ul_buffer = 0;
          break;
>>>>>>> 2c3eb996

        default:
          LOG_E(NR_MAC, "Received unknown MAC header (LCID = 0x%02x)\n", rx_lcid);
          return -1;
          break;
        }

        #ifdef ENABLE_MAC_PAYLOAD_DEBUG
        if (rx_lcid < 45 || rx_lcid == 52 || rx_lcid == 63) {
          LOG_I(NR_MAC, "In %s: dumping UL MAC SDU sub-header with length %d (LCID = 0x%02x):\n", __func__, mac_subheader_len, rx_lcid);
          log_dump(NR_MAC, pduP, mac_subheader_len, LOG_DUMP_CHAR, "\n");
          LOG_I(NR_MAC, "In %s: dumping UL MAC SDU with length %d (LCID = 0x%02x):\n", __func__, mac_len, rx_lcid);
          log_dump(NR_MAC, pduP + mac_subheader_len, mac_len, LOG_DUMP_CHAR, "\n");
        } else {
          LOG_I(NR_MAC, "In %s: dumping UL MAC CE with length %d (LCID = 0x%02x):\n", __func__, mac_len, rx_lcid);
          log_dump(NR_MAC, pduP + mac_subheader_len + mac_len, mac_len, LOG_DUMP_CHAR, "\n");
        }
        #endif

        pduP += ( mac_subheader_len + mac_len );
        pdu_len -= ( mac_subheader_len + mac_len );

        if (pdu_len < 0) {
          LOG_E(NR_MAC, "In %s: residual UL MAC PDU in %d.%d with length < 0!, pdu_len %d \n", __func__, frameP, slot, pdu_len);
          LOG_E(NR_MAC, "MAC PDU ");
          for (int i = 0; i < 20; i++) // Only printf 1st - 20nd bytes
            printf("%02x ", pduP[i]);
          printf("\n");
          return 0;
        }
    }
  return 0;
}

void abort_nr_ul_harq( NR_UE_info_t* UE, int8_t harq_pid)
{
  NR_UE_sched_ctrl_t *sched_ctrl = &UE->UE_sched_ctrl;
  NR_UE_ul_harq_t *harq = &sched_ctrl->ul_harq_processes[harq_pid];

  harq->ndi ^= 1;
  harq->round = 0;
  UE->mac_stats.ul.errors++;
  add_tail_nr_list(&sched_ctrl->available_ul_harq, harq_pid);

  /* the transmission failed: the UE won't send the data we expected initially,
   * so retrieve to correctly schedule after next BSR */
  sched_ctrl->sched_ul_bytes -= harq->sched_pusch.tb_size;
  if (sched_ctrl->sched_ul_bytes < 0)
    sched_ctrl->sched_ul_bytes = 0;
}

void handle_nr_ul_harq(const int CC_idP,
                       module_id_t mod_id,
                       frame_t frame,
                       sub_frame_t slot,
                       const nfapi_nr_crc_t *crc_pdu)
{
  NR_UE_info_t* UE = find_nr_UE(&RC.nrmac[mod_id]->UE_info, crc_pdu->rnti);
  if (!UE) {
    LOG_W(NR_MAC, "handle harq for rnti %04x, in RA process\n", crc_pdu->rnti);
    for (int i = 0; i < NR_NB_RA_PROC_MAX; ++i) {
      NR_RA_t *ra = &RC.nrmac[mod_id]->common_channels[CC_idP].ra[i];
      if (ra->state >= WAIT_Msg3 &&
          ra->rnti == crc_pdu->rnti)
        return;
    }
    LOG_E(NR_MAC, "%s(): unknown RNTI 0x%04x in PUSCH\n", __func__, crc_pdu->rnti);
    return;
  }
  NR_UE_sched_ctrl_t *sched_ctrl = &UE->UE_sched_ctrl;
  int8_t harq_pid = sched_ctrl->feedback_ul_harq.head;
  LOG_D(NR_MAC, "Comparing crc_pdu->harq_id vs feedback harq_pid = %d %d\n",crc_pdu->harq_id, harq_pid);
  while (crc_pdu->harq_id != harq_pid || harq_pid < 0) {
    LOG_W(NR_MAC,
          "Unexpected ULSCH HARQ PID %d (have %d) for RNTI 0x%04x (ignore this warning for RA)\n",
          crc_pdu->harq_id,
          harq_pid,
          crc_pdu->rnti);
    if (harq_pid < 0)
      return;

    remove_front_nr_list(&sched_ctrl->feedback_ul_harq);
    sched_ctrl->ul_harq_processes[harq_pid].is_waiting = false;

    if(sched_ctrl->ul_harq_processes[harq_pid].round >= RC.nrmac[mod_id]->harq_round_max - 1) {
      abort_nr_ul_harq(UE, harq_pid);
    } else {
      sched_ctrl->ul_harq_processes[harq_pid].round++;
      add_tail_nr_list(&sched_ctrl->retrans_ul_harq, harq_pid);
    }
    harq_pid = sched_ctrl->feedback_ul_harq.head;
  }
  remove_front_nr_list(&sched_ctrl->feedback_ul_harq);
  NR_UE_ul_harq_t *harq = &sched_ctrl->ul_harq_processes[harq_pid];
  DevAssert(harq->is_waiting);
  harq->feedback_slot = -1;
  harq->is_waiting = false;
  if (!crc_pdu->tb_crc_status) {
    harq->ndi ^= 1;
    harq->round = 0;
    LOG_D(NR_MAC,
          "Ulharq id %d crc passed for RNTI %04x\n",
          harq_pid,
          crc_pdu->rnti);
    add_tail_nr_list(&sched_ctrl->available_ul_harq, harq_pid);
  } else if (harq->round >= RC.nrmac[mod_id]->harq_round_max  - 1) {
    abort_nr_ul_harq(UE, harq_pid);
    LOG_D(NR_MAC,
          "RNTI %04x: Ulharq id %d crc failed in all rounds\n",
          crc_pdu->rnti,
          harq_pid);
  } else {
    harq->round++;
    LOG_D(NR_MAC,
          "Ulharq id %d crc failed for RNTI %04x\n",
          harq_pid,
          crc_pdu->rnti);
    add_tail_nr_list(&sched_ctrl->retrans_ul_harq, harq_pid);
  }
}

/*
* When data are received on PHY and transmitted to MAC
*/
void nr_rx_sdu(const module_id_t gnb_mod_idP,
               const int CC_idP,
               const frame_t frameP,
               const sub_frame_t slotP,
               const rnti_t rntiP,
               uint8_t *sduP,
               const uint16_t sdu_lenP,
               const uint16_t timing_advance,
               const uint8_t ul_cqi,
               const uint16_t rssi){

  gNB_MAC_INST *gNB_mac = RC.nrmac[gnb_mod_idP];

  const int current_rnti = rntiP;
  LOG_D(NR_MAC, "rx_sdu for rnti %04x\n", current_rnti);
  const int target_snrx10 = gNB_mac->pusch_target_snrx10;
  const int pusch_failure_thres = gNB_mac->pusch_failure_thres;
  
  NR_UE_info_t* UE = find_nr_UE(&gNB_mac->UE_info, current_rnti);
  if (UE) {
    NR_UE_sched_ctrl_t *UE_scheduling_control = &UE->UE_sched_ctrl;
    const int8_t harq_pid = UE_scheduling_control->feedback_ul_harq.head;

    if (sduP)
      T(T_GNB_MAC_UL_PDU_WITH_DATA, T_INT(gnb_mod_idP), T_INT(CC_idP),
        T_INT(rntiP), T_INT(frameP), T_INT(slotP), T_INT(harq_pid),
        T_BUFFER(sduP, sdu_lenP));

    UE->mac_stats.ul.total_bytes += sdu_lenP;
    LOG_D(NR_MAC, "[gNB %d][PUSCH %d] CC_id %d %d.%d Received ULSCH sdu from PHY (rnti %04x) ul_cqi %d TA %d sduP %p, rssi %d\n",
          gnb_mod_idP,
          harq_pid,
          CC_idP,
          frameP,
          slotP,
          current_rnti,
          ul_cqi,
          timing_advance,
          sduP,
          rssi);

    // if not missed detection (10dB threshold for now)
    if (rssi>0) {
      UE_scheduling_control->tpc0 = nr_get_tpc(target_snrx10,ul_cqi,30);
      if (timing_advance != 0xffff)
        UE_scheduling_control->ta_update = timing_advance;
      UE_scheduling_control->raw_rssi = rssi;
      UE_scheduling_control->pusch_snrx10 = ul_cqi * 5 - 640;
<<<<<<< HEAD
      LOG_D(NR_MAC, "[UE %d] PUSCH TPC %d (SNRx10 %d) and TA %d\n",UE_id,UE_scheduling_control->tpc0,UE_scheduling_control->pusch_snrx10,UE_scheduling_control->ta_update);
=======

      LOG_D(NR_MAC, "[UE %04x] PUSCH TPC %d and TA %d\n",UE->rnti,UE_scheduling_control->tpc0,UE_scheduling_control->ta_update);
>>>>>>> 2c3eb996
    }
    else{
      LOG_D(NR_MAC,"[UE %04x] Detected DTX : increasing UE TX power\n",UE->rnti);
      UE_scheduling_control->tpc0 = 1;

    }

#if defined(ENABLE_MAC_PAYLOAD_DEBUG)

    LOG_I(NR_MAC, "Printing received UL MAC payload at gNB side: %d \n");
    for (int i = 0; i < sdu_lenP ; i++) {
	  //harq_process_ul_ue->a[i] = (unsigned char) rand();
	  //printf("a[%d]=0x%02x\n",i,harq_process_ul_ue->a[i]);
	  printf("%02x ",(unsigned char)sduP[i]);
    }
    printf("\n");

#endif

    if (sduP != NULL){
      LOG_D(NR_MAC, "Received PDU at MAC gNB \n");

      UE->UE_sched_ctrl.pusch_consecutive_dtx_cnt = 0;
      const uint32_t tb_size = UE_scheduling_control->ul_harq_processes[harq_pid].sched_pusch.tb_size;
      UE_scheduling_control->sched_ul_bytes -= tb_size;
      if (UE_scheduling_control->sched_ul_bytes < 0)
        UE_scheduling_control->sched_ul_bytes = 0;

      nr_process_mac_pdu(gnb_mod_idP, UE, CC_idP, frameP, slotP, sduP, sdu_lenP);
    }
    else {
      NR_UE_ul_harq_t *cur_harq = &UE_scheduling_control->ul_harq_processes[harq_pid];
      /* reduce sched_ul_bytes when cur_harq->round == 3 */
      if (cur_harq->round == 3){
        const uint32_t tb_size = UE_scheduling_control->ul_harq_processes[harq_pid].sched_pusch.tb_size;
        UE_scheduling_control->sched_ul_bytes -= tb_size;
        if (UE_scheduling_control->sched_ul_bytes < 0)
          UE_scheduling_control->sched_ul_bytes = 0;
      }
      if (ul_cqi <= 128) {
        UE->UE_sched_ctrl.pusch_consecutive_dtx_cnt++;
        UE->mac_stats.ulsch_DTX++;
      }

      if (!get_softmodem_params()->phy_test && UE->UE_sched_ctrl.pusch_consecutive_dtx_cnt >= pusch_failure_thres) {
         LOG_W(NR_MAC,"Detected UL Failure on PUSCH after %d PUSCH DTX, stopping scheduling\n",
               UE->UE_sched_ctrl.pusch_consecutive_dtx_cnt);
         UE->UE_sched_ctrl.ul_failure = 1;

         nr_mac_gNB_rrc_ul_failure(gnb_mod_idP,CC_idP,frameP,slotP,rntiP);
      }
    }
  } else if(sduP) {

    bool no_sig = true;
    for (int k = 0; k < sdu_lenP; k++) {
      if(sduP[k]!=0) {
        no_sig = false;
        break;
      }
    }

    if(no_sig) {
      LOG_W(NR_MAC, "No signal\n");
    }

    T(T_GNB_MAC_UL_PDU_WITH_DATA, T_INT(gnb_mod_idP), T_INT(CC_idP),
      T_INT(rntiP), T_INT(frameP), T_INT(slotP), T_INT(-1) /* harq_pid */,
      T_BUFFER(sduP, sdu_lenP));
    
    /* we don't know this UE (yet). Check whether there is a ongoing RA (Msg 3)
     * and check the corresponding UE's RNTI match, in which case we activate
     * it. */
    for (int i = 0; i < NR_NB_RA_PROC_MAX; ++i) {
      NR_RA_t *ra = &gNB_mac->common_channels[CC_idP].ra[i];
      if (ra->state != WAIT_Msg3)
        continue;
      
      if(no_sig) {
        LOG_D(NR_MAC, "Random Access %i failed at state %i (no signal)\n", i, ra->state);
        nr_mac_remove_ra_rnti(gnb_mod_idP, ra->rnti);
        nr_clear_ra_proc(gnb_mod_idP, CC_idP, frameP, ra);
      } else {

        // random access pusch with TC-RNTI
        if (ra->rnti != current_rnti) {
          LOG_D(NR_MAC,
                "expected TC_RNTI %04x to match current RNTI %04x\n",
                ra->rnti,
                current_rnti);

          if( (frameP==ra->Msg3_frame) && (slotP==ra->Msg3_slot) ) {
            LOG_D(NR_MAC, "Random Access %i failed at state %i (TC_RNTI %04x RNTI %04x)\n", i, ra->state,ra->rnti,current_rnti);
            nr_mac_remove_ra_rnti(gnb_mod_idP, ra->rnti);
            nr_clear_ra_proc(gnb_mod_idP, CC_idP, frameP, ra);
          }

          continue;
        }


	NR_UE_info_t* UE = add_new_nr_ue(gNB_mac, ra->rnti, ra->CellGroup);
        if (!UE) {
          LOG_W(NR_MAC, "Random Access %i discarded at state %i (TC_RNTI %04x RNTI %04x): max number of users achieved!\n", i, ra->state,ra->rnti,current_rnti);

          nr_mac_remove_ra_rnti(gnb_mod_idP, ra->rnti);
          nr_clear_ra_proc(gnb_mod_idP, CC_idP, frameP, ra);
          return;
        }

        UE->UE_beam_index = ra->beam_id;

        // re-initialize ta update variables after RA procedure completion
        UE->UE_sched_ctrl.ta_frame = frameP;

        LOG_D(NR_MAC,
              "reset RA state information for RA-RNTI 0x%04x/index %d\n",
              ra->rnti,
              i);

        LOG_I(NR_MAC,
              "[gNB %d][RAPROC] PUSCH with TC_RNTI 0x%04x received correctly, "
              "adding UE MAC Context RNTI 0x%04x\n",
              gnb_mod_idP,
              current_rnti,
              ra->rnti);

      NR_UE_sched_ctrl_t *UE_scheduling_control = &UE->UE_sched_ctrl;

      UE_scheduling_control->tpc0 = nr_get_tpc(target_snrx10,ul_cqi,30);
      if (timing_advance != 0xffff)
        UE_scheduling_control->ta_update = timing_advance;
      UE_scheduling_control->raw_rssi = rssi;
      UE_scheduling_control->pusch_snrx10 = ul_cqi * 5 - 640;
      LOG_D(NR_MAC, "[UE %04x] PUSCH TPC %d and TA %d\n",UE->rnti,UE_scheduling_control->tpc0,UE_scheduling_control->ta_update);
        if(ra->cfra) {

          LOG_A(NR_MAC, "(rnti 0x%04x) CFRA procedure succeeded!\n", ra->rnti);
          nr_mac_remove_ra_rnti(gnb_mod_idP, ra->rnti);
          nr_clear_ra_proc(gnb_mod_idP, CC_idP, frameP, ra);
          process_CellGroup(ra->CellGroup, UE_scheduling_control);

        } else {

          LOG_A(NR_MAC,"[RAPROC] RA-Msg3 received (sdu_lenP %d)\n",sdu_lenP);
          LOG_D(NR_MAC,"[RAPROC] Received Msg3:\n");
          for (int k = 0; k < sdu_lenP; k++) {
            LOG_D(NR_MAC,"(%i): 0x%x\n",k,sduP[k]);
          }

          // UE Contention Resolution Identity
          // Store the first 48 bits belonging to the uplink CCCH SDU within Msg3 to fill in Msg4
          // First byte corresponds to R/LCID MAC sub-header
          memcpy(ra->cont_res_id, &sduP[1], sizeof(uint8_t) * 6);

          if (nr_process_mac_pdu(gnb_mod_idP, UE, CC_idP, frameP, slotP, sduP, sdu_lenP) == 0) {
            ra->state = Msg4;
            ra->Msg4_frame = (frameP + 2) % 1024;
            ra->Msg4_slot = 1;
            
            if (ra->msg3_dcch_dtch) {
              // Check if the UE identified by C-RNTI still exists at the gNB
              NR_UE_info_t * UE_C = find_nr_UE(&gNB_mac->UE_info, ra->crnti);
              if (!UE_C) {
                // The UE identified by C-RNTI no longer exists at the gNB
                // Let's abort the current RA, so the UE will trigger a new RA later but using RRCSetupRequest instead. A better solution may be implemented
                mac_remove_nr_ue(gNB_mac, ra->rnti);
                nr_clear_ra_proc(gnb_mod_idP, CC_idP, frameP, ra);
                return;
              } else {
                // The UE identified by C-RNTI still exists at the gNB
                // Reset uplink failure flags/counters/timers at MAC and at RRC so gNB will resume again scheduling resources for this UE
                UE_C->UE_sched_ctrl.pusch_consecutive_dtx_cnt = 0;
                UE_C->UE_sched_ctrl.ul_failure = 0;
                nr_mac_gNB_rrc_ul_failure_reset(gnb_mod_idP, frameP, slotP, ra->crnti);
              }
            }
            LOG_I(NR_MAC, "Scheduling RA-Msg4 for TC_RNTI 0x%04x (state %d, frame %d, slot %d)\n",
                  (ra->msg3_dcch_dtch?ra->crnti:ra->rnti), ra->state, ra->Msg4_frame, ra->Msg4_slot);
          }
          else {
             nr_mac_remove_ra_rnti(gnb_mod_idP, ra->rnti);
             nr_clear_ra_proc(gnb_mod_idP, CC_idP, frameP, ra);
          }
        }
        return;
      }
    }
  } else {
    for (int i = 0; i < NR_NB_RA_PROC_MAX; ++i) {
      NR_RA_t *ra = &gNB_mac->common_channels[CC_idP].ra[i];
      if (ra->state != WAIT_Msg3)
        continue;

      if( (frameP!=ra->Msg3_frame) || (slotP!=ra->Msg3_slot))
        continue;

      // for CFRA (NSA) do not schedule retransmission of msg3
      if (ra->cfra) {
        LOG_D(NR_MAC, "Random Access %i failed at state %i (NSA msg3 reception failed)\n", i, ra->state);
        nr_mac_remove_ra_rnti(gnb_mod_idP, ra->rnti);
        nr_clear_ra_proc(gnb_mod_idP, CC_idP, frameP, ra);
        return;
      }

      if (ra->msg3_round >= MAX_HARQ_ROUNDS - 1) {
        LOG_D(NR_MAC, "Random Access %i failed at state %i (Reached msg3 max harq rounds)\n", i, ra->state);
        nr_mac_remove_ra_rnti(gnb_mod_idP, ra->rnti);
        nr_clear_ra_proc(gnb_mod_idP, CC_idP, frameP, ra);
        return;
      }


      LOG_D(NR_MAC, "Random Access %i Msg3 CRC did not pass)\n", i);

      ra->msg3_round++;
      ra->state = Msg3_retransmission;
    }
  }
}

long get_K2(NR_ServingCellConfigCommon_t *scc,
            NR_ServingCellConfigCommonSIB_t *scc_sib1,
            NR_BWP_Uplink_t *ubwp,
            int time_domain_assignment,
            int mu) {

  NR_PUSCH_TimeDomainResourceAllocation_t *tda_list = NULL;
  if(ubwp) {
    tda_list = ubwp->bwp_Common->pusch_ConfigCommon->choice.setup->pusch_TimeDomainAllocationList->list.array[time_domain_assignment];
  } else if(scc) {
    tda_list = scc->uplinkConfigCommon->initialUplinkBWP->pusch_ConfigCommon->choice.setup->pusch_TimeDomainAllocationList->list.array[time_domain_assignment];
  } else if(scc_sib1) {
    tda_list = scc_sib1->uplinkConfigCommon->initialUplinkBWP.pusch_ConfigCommon->choice.setup->pusch_TimeDomainAllocationList->list.array[time_domain_assignment];
  }

  if (tda_list->k2)
    return *tda_list->k2;
  else if (mu < 2)
    return 1;
  else if (mu == 2)
    return 2;
  else
    return 3;
}

static bool nr_UE_is_to_be_scheduled(const NR_ServingCellConfigCommon_t *scc,
			      int CC_id,  NR_UE_info_t* UE, frame_t frame, sub_frame_t slot, uint32_t ulsch_max_frame_inactivity)
{
  const int n = nr_slots_per_frame[*scc->ssbSubcarrierSpacing];
  const int now = frame * n + slot;


  const NR_UE_sched_ctrl_t *sched_ctrl =&UE->UE_sched_ctrl;


  const NR_TDD_UL_DL_Pattern_t *tdd =
      scc->tdd_UL_DL_ConfigurationCommon ? &scc->tdd_UL_DL_ConfigurationCommon->pattern1 : NULL;
  int num_slots_per_period;
  int last_ul_slot;
  int tdd_period_len[8] = {500,625,1000,1250,2000,2500,5000,10000};
  if (tdd) { // Force the default transmission in a full slot as early as possible in the UL portion of TDD period (last_ul_slot)
    num_slots_per_period = n*tdd_period_len[tdd->dl_UL_TransmissionPeriodicity]/10000;
    last_ul_slot=1+tdd->nrofDownlinkSlots;
  } else {
    num_slots_per_period = n;
    last_ul_slot = sched_ctrl->last_ul_slot;
  }

  const int last_ul_sched = sched_ctrl->last_ul_frame * n + last_ul_slot;
  const int diff = (now - last_ul_sched + 1024 * n) % (1024 * n);
  /* UE is to be scheduled if
   * (1) we think the UE has more bytes awaiting than what we scheduled
   * (2) there is a scheduling request
   * (3) or we did not schedule it in more than 10 frames */
  const bool has_data = sched_ctrl->estimated_ul_buffer > sched_ctrl->sched_ul_bytes;
  const bool high_inactivity = diff >= (ulsch_max_frame_inactivity > 0 ? ulsch_max_frame_inactivity * n : num_slots_per_period);
  LOG_D(NR_MAC,
        "%4d.%2d UL inactivity %d slots has_data %d SR %d\n",
        frame,
        slot,
        diff,
        has_data,
        sched_ctrl->SR);
  return has_data || sched_ctrl->SR || high_inactivity;
}

static bool allocate_ul_retransmission(gNB_MAC_INST *nrmac,
				       frame_t frame,
				       sub_frame_t slot,
				       uint16_t *rballoc_mask,
				       int *n_rb_sched,
				       NR_UE_info_t* UE,
				       int harq_pid,
				       const NR_SIB1_t *sib1,
				       const NR_ServingCellConfigCommon_t *scc,
				       const int tda)
{
  const int CC_id = 0;
  NR_UE_sched_ctrl_t *sched_ctrl = &UE->UE_sched_ctrl;
  NR_sched_pusch_t *retInfo = &sched_ctrl->ul_harq_processes[harq_pid].sched_pusch;
  NR_CellGroupConfig_t *cg = UE->CellGroup;

  NR_BWP_UplinkDedicated_t *ubwpd = cg && cg->spCellConfig && cg->spCellConfig->spCellConfigDedicated &&
                                    cg->spCellConfig->spCellConfigDedicated->uplinkConfig ?
                                    cg->spCellConfig->spCellConfigDedicated->uplinkConfig->initialUplinkBWP : NULL;

  NR_BWP_t *genericParameters = get_ul_bwp_genericParameters(sched_ctrl->active_ubwp,
                                                             (NR_ServingCellConfigCommon_t *)scc,
                                                             sib1);

  int rbStart = 0; // wrt BWP start
  const uint16_t bwpSize = NRRIV2BW(genericParameters->locationAndBandwidth, MAX_BWP_SIZE);
  const uint8_t nrOfLayers = 1;
  const uint8_t num_dmrs_cdm_grps_no_data = (sched_ctrl->active_bwp || ubwpd) ? 1 : 2;
  LOG_D(NR_MAC,"retInfo->time_domain_allocation = %d, tda = %d\n", retInfo->time_domain_allocation, tda);
  LOG_D(NR_MAC,"num_dmrs_cdm_grps_no_data %d, tbs %d\n",num_dmrs_cdm_grps_no_data, retInfo->tb_size);
  if (tda == retInfo->time_domain_allocation) {
    /* check whether we need to switch the TDA allocation since tha last
     * (re-)transmission */
    NR_pusch_semi_static_t *ps = &sched_ctrl->pusch_semi_static;

    int dci_format = get_dci_format(sched_ctrl);

    if (ps->time_domain_allocation != tda
        || ps->dci_format != dci_format
        || ps->nrOfLayers != nrOfLayers
        || ps->num_dmrs_cdm_grps_no_data != num_dmrs_cdm_grps_no_data) {
      nr_set_pusch_semi_static(sib1,
                               scc,
                               sched_ctrl->active_ubwp,
                               ubwpd,
                               dci_format,
                               tda,
                               num_dmrs_cdm_grps_no_data,
                               nrOfLayers,
                               ps);
    }

    /* Check the resource is enough for retransmission */
    const uint16_t slbitmap = SL_to_bitmap(ps->startSymbolIndex, ps->nrOfSymbols);
    while (rbStart < bwpSize && (rballoc_mask[rbStart] & slbitmap) != slbitmap)
      rbStart++;
    if (rbStart + retInfo->rbSize > bwpSize) {
      LOG_W(NR_MAC, "cannot allocate retransmission of RNTI %04x: no resources (rbStart %d, retInfo->rbSize %d, bwpSize %d\n", UE->rnti, rbStart, retInfo->rbSize, bwpSize);
      return false;
    }
    LOG_D(NR_MAC, "%s(): retransmission keeping TDA %d and TBS %d\n", __func__, tda, retInfo->tb_size);
  } else {
    NR_pusch_semi_static_t temp_ps;
    int dci_format = get_dci_format(sched_ctrl);
    nr_set_pusch_semi_static(sib1,
                             scc,
                             sched_ctrl->active_ubwp,
                             ubwpd,
                             dci_format,
                             tda,
                             num_dmrs_cdm_grps_no_data,
                             nrOfLayers,
                             &temp_ps);
    /* the retransmission will use a different time domain allocation, check
     * that we have enough resources */
    const uint16_t slbitmap = SL_to_bitmap(temp_ps.startSymbolIndex, temp_ps.nrOfSymbols);
    while (rbStart < bwpSize && (rballoc_mask[rbStart] & slbitmap) != slbitmap)
      rbStart++;
    int rbSize = 0;
    while (rbStart + rbSize < bwpSize && (rballoc_mask[rbStart + rbSize] & slbitmap) == slbitmap)
      rbSize++;
    uint32_t new_tbs;
    uint16_t new_rbSize;
    bool success = nr_find_nb_rb(retInfo->Qm,
                                 retInfo->R,
                                 1, // layers
                                 temp_ps.nrOfSymbols,
                                 temp_ps.N_PRB_DMRS * temp_ps.num_dmrs_symb,
                                 retInfo->tb_size,
                                 1, /* minimum of 1RB: need to find exact TBS, don't preclude any number */
                                 rbSize,
                                 &new_tbs,
                                 &new_rbSize);
    if (!success || new_tbs != retInfo->tb_size) {
      LOG_D(NR_MAC, "%s(): new TBsize %d of new TDA does not match old TBS %d\n", __func__, new_tbs, retInfo->tb_size);
      return false; /* the maximum TBsize we might have is smaller than what we need */
    }
    LOG_D(NR_MAC, "%s(): retransmission with TDA %d->%d and TBS %d -> %d\n", __func__, retInfo->time_domain_allocation, tda, retInfo->tb_size, new_tbs);
    /* we can allocate it. Overwrite the time_domain_allocation, the number
     * of RBs, and the new TB size. The rest is done below */
    retInfo->tb_size = new_tbs;
    retInfo->rbSize = new_rbSize;
    retInfo->time_domain_allocation = tda;
    sched_ctrl->pusch_semi_static = temp_ps;
  }

  /* Find a free CCE */
  const int cid = sched_ctrl->coreset->controlResourceSetId;
  const uint16_t Y = get_Y(cid%3, slot, UE->rnti);
  uint8_t nr_of_candidates;
  for (int i=0; i<5; i++) {
    // for now taking the lowest value among the available aggregation levels
    find_aggregation_candidates(&sched_ctrl->aggregation_level,
                                &nr_of_candidates,
                                sched_ctrl->search_space,
                                1<<i);
    if(nr_of_candidates>0) break;
  }
  int CCEIndex = find_pdcch_candidate(nrmac,
                                      CC_id,
                                      sched_ctrl->aggregation_level,
                                      nr_of_candidates,
                                      &sched_ctrl->sched_pdcch,
                                      sched_ctrl->coreset,
                                      Y);

  if (CCEIndex<0) {
    LOG_D(NR_MAC, "%4d.%2d no free CCE for retransmission UL DCI UE %04x\n", frame, slot, UE->rnti);
    return false;
  }

  sched_ctrl->cce_index = CCEIndex;
  fill_pdcch_vrb_map(nrmac,
                     CC_id,
                     &sched_ctrl->sched_pdcch,
                     CCEIndex,
                     sched_ctrl->aggregation_level);

  /* frame/slot in sched_pusch has been set previously. In the following, we
   * overwrite the information in the retransmission information before storing
   * as the new scheduling instruction */
  retInfo->frame = sched_ctrl->sched_pusch.frame;
  retInfo->slot = sched_ctrl->sched_pusch.slot;
  /* Get previous PSUCH field info */
  sched_ctrl->sched_pusch = *retInfo;
  NR_sched_pusch_t *sched_pusch = &sched_ctrl->sched_pusch;

  LOG_D(NR_MAC,
        "%4d.%2d Allocate UL retransmission RNTI %04x sched %4d.%2d (%d RBs)\n",
        frame,
        slot,
        UE->rnti,
        sched_pusch->frame,
        sched_pusch->slot,
        sched_pusch->rbSize);

  sched_pusch->rbStart = rbStart;
  /* no need to recompute the TBS, it will be the same */

  /* Mark the corresponding RBs as used */
  n_rb_sched -= sched_pusch->rbSize;
  for (int rb = 0; rb < sched_ctrl->sched_pusch.rbSize; rb++)
    rballoc_mask[rb + sched_ctrl->sched_pusch.rbStart] ^= SL_to_bitmap(sched_ctrl->pusch_semi_static.startSymbolIndex, sched_ctrl->pusch_semi_static.nrOfSymbols);
  return true;
}

void update_ul_ue_R_Qm(NR_sched_pusch_t *sched_pusch, const NR_pusch_semi_static_t *ps)
{
  const int mcs = sched_pusch->mcs;
  sched_pusch->R = nr_get_code_rate_ul(mcs, ps->mcs_table);
  sched_pusch->Qm = nr_get_Qm_ul(mcs, ps->mcs_table);

  if (ps->pusch_Config && ps->pusch_Config->tp_pi2BPSK && ((ps->mcs_table == 3 && mcs < 2) || (ps->mcs_table == 4 && mcs < 6))) {
    sched_pusch->R >>= 1;
    sched_pusch->Qm <<= 1;
  }
}

uint32_t ul_pf_tbs[3][29]; // pre-computed, approximate TBS values for PF coefficient
typedef struct UEsched_s {
  float coef;
  NR_UE_info_t * UE;
} UEsched_t;

static int comparator(const void *p, const void *q) {
  return ((UEsched_t*)p)->coef < ((UEsched_t*)q)->coef;
}

void pf_ul(module_id_t module_id,
           frame_t frame,
           sub_frame_t slot,
	   NR_UE_info_t *UE_list[],
           int max_num_ue,
           int n_rb_sched,
           uint16_t *rballoc_mask) {

  const int CC_id = 0;
  gNB_MAC_INST *nrmac = RC.nrmac[module_id];
  NR_ServingCellConfigCommon_t *scc = nrmac->common_channels[CC_id].ServingCellConfigCommon;
  const NR_SIB1_t *sib1 = RC.nrmac[module_id]->common_channels[0].sib1 ? RC.nrmac[module_id]->common_channels[0].sib1->message.choice.c1->choice.systemInformationBlockType1 : NULL;
  
  const int min_rb = 5;
  // UEs that could be scheduled
  UEsched_t UE_sched[MAX_MOBILES_PER_GNB] = {0};
  int remainUEs=max_num_ue;
  int curUE=0;

  /* Loop UE_list to calculate throughput and coeff */
  UE_iterator(UE_list, UE) {

    if (UE->Msg4_ACKed != true)
      continue;

    LOG_D(NR_MAC,"pf_ul: preparing UL scheduling for UE %04x\n",UE->rnti);
    NR_UE_sched_ctrl_t *sched_ctrl = &UE->UE_sched_ctrl;

    NR_BWP_t *genericParameters = get_ul_bwp_genericParameters(sched_ctrl->active_ubwp,
                                                               scc,
                                                               sib1);

    int rbStart = 0; // wrt BWP start
    NR_CellGroupConfig_t *cg = UE->CellGroup;
    NR_BWP_UplinkDedicated_t *ubwpd = cg && cg->spCellConfig && cg->spCellConfig->spCellConfigDedicated &&
                                      cg->spCellConfig->spCellConfigDedicated->uplinkConfig ?
                                      cg->spCellConfig->spCellConfigDedicated->uplinkConfig->initialUplinkBWP : NULL;

    const uint16_t bwpSize = NRRIV2BW(genericParameters->locationAndBandwidth, MAX_BWP_SIZE);
    NR_sched_pusch_t *sched_pusch = &sched_ctrl->sched_pusch;
    NR_pusch_semi_static_t *ps = &sched_ctrl->pusch_semi_static;
    const NR_mac_dir_stats_t *stats = &UE->mac_stats.ul;

    /* Calculate throughput */
    const float a = 0.0005f; // corresponds to 200ms window
    const uint32_t b = stats->current_bytes;
    UE->ul_thr_ue = (1 - a) * UE->ul_thr_ue + a * b;

    /* Check if retransmission is necessary */
    sched_pusch->ul_harq_pid = sched_ctrl->retrans_ul_harq.head;
    LOG_D(NR_MAC,"pf_ul: UE %04x harq_pid %d\n",UE->rnti,sched_pusch->ul_harq_pid);
    if (sched_pusch->ul_harq_pid >= 0) {
      /* Allocate retransmission*/
      const int tda = get_ul_tda(nrmac, scc, sched_pusch->slot);
      bool r = allocate_ul_retransmission(nrmac, frame, slot, rballoc_mask, &n_rb_sched, UE, sched_pusch->ul_harq_pid, sib1, scc, tda);
      if (!r) {
        LOG_D(NR_MAC, "%4d.%2d UL retransmission UE RNTI %04x can NOT be allocated\n", frame, slot, UE->rnti);
        continue;
      }
      else LOG_D(NR_MAC,"%4d.%2d UL Retransmission UE RNTI %04x to be allocated, max_num_ue %d\n",frame,slot,UE->rnti,max_num_ue);

      /* reduce max_num_ue once we are sure UE can be allocated, i.e., has CCE */
      remainUEs--;

      if (remainUEs == 0)
	// we have filled all with mandatory retransmissions
	// no need to schedule new transmissions
	return;
      continue;
    } 
    const int B = max(0, sched_ctrl->estimated_ul_buffer - sched_ctrl->sched_ul_bytes);
    /* preprocessor computed sched_frame/sched_slot */
    const bool do_sched = nr_UE_is_to_be_scheduled(scc, 0, UE, sched_pusch->frame, sched_pusch->slot, nrmac->ulsch_max_frame_inactivity);

    LOG_D(NR_MAC,"pf_ul: do_sched UE %04x => %s\n",UE->rnti,do_sched ? "yes" : "no");
    if ((B == 0 && !do_sched) || (sched_ctrl->rrc_processing_timer > 0))
      continue;
    
    const NR_bler_options_t *bo = &nrmac->ul_bler;
    const int max_mcs = bo->max_mcs; /* no per-user maximum MCS yet */
    sched_pusch->mcs = get_mcs_from_bler(bo, stats, &UE->UE_sched_ctrl.ul_bler_stats, max_mcs, frame);

    /* Schedule UE on SR or UL inactivity and no data (otherwise, will be scheduled
     * based on data to transmit) */
    if (B == 0 && do_sched) {
      /* if no data, pre-allocate 5RB */
      /* Find a free CCE */
      const int cid = sched_ctrl->coreset->controlResourceSetId;
      const uint16_t Y = get_Y(cid%3, slot, UE->rnti);
      uint8_t nr_of_candidates;
      for (int i=0; i<5; i++) {
	// for now taking the lowest value among the available aggregation levels
	find_aggregation_candidates(&sched_ctrl->aggregation_level,
				    &nr_of_candidates,
				    sched_ctrl->search_space,
				    1<<i);
	if(nr_of_candidates>0) break;
      }
      int CCEIndex = find_pdcch_candidate(RC.nrmac[module_id],
					  CC_id,
					  sched_ctrl->aggregation_level,
					  nr_of_candidates,
					  &sched_ctrl->sched_pdcch,
					  sched_ctrl->coreset,
					  Y);
      
      if (CCEIndex<0) {
	LOG_D(NR_MAC, "%4d.%2d no free CCE for UL DCI UE %04x (BSR 0)\n", frame, slot, UE->rnti);
	continue;
      }
      /* reduce max_num_ue once we are sure UE can be allocated, i.e., has CCE */
      remainUEs--;
      
      if (remainUEs == 0)
	// we have filled all with mandatory retransmissions
	// no need to schedule new transmissions
	return;

      /* Save PUSCH field */
      /* we want to avoid a lengthy deduction of DMRS and other parameters in
       * every TTI if we can save it, so check whether dci_format, TDA, or
       * num_dmrs_cdm_grps_no_data has changed and only then recompute */
      const uint8_t nrOfLayers = 1;
      const uint8_t num_dmrs_cdm_grps_no_data = (sched_ctrl->active_ubwp || ubwpd) ? 1 : 2;
      int dci_format = get_dci_format(sched_ctrl);
      const int tda = get_ul_tda(nrmac, scc, sched_pusch->slot);
      if (ps->time_domain_allocation != tda
          || ps->dci_format != dci_format
          || ps->nrOfLayers != nrOfLayers
          || ps->num_dmrs_cdm_grps_no_data != num_dmrs_cdm_grps_no_data) {
        nr_set_pusch_semi_static(sib1,
                                 scc,
                                 sched_ctrl->active_ubwp,
                                 ubwpd,
                                 dci_format,
                                 tda,
                                 num_dmrs_cdm_grps_no_data,
                                 nrOfLayers,
                                 ps);
      }

      LOG_D(NR_MAC,"Looking for min_rb %d RBs, starting at %d num_dmrs_cdm_grps_no_data %d\n",
            min_rb, rbStart, ps->num_dmrs_cdm_grps_no_data);
      const uint16_t slbitmap = SL_to_bitmap(ps->startSymbolIndex, ps->nrOfSymbols);
      while (rbStart < bwpSize && (rballoc_mask[rbStart] & slbitmap) != slbitmap)
        rbStart++;
      if (rbStart + min_rb >= bwpSize) {
        LOG_W(NR_MAC, "cannot allocate continuous UL data for RNTI %04x: no resources (rbStart %d, min_rb %d, bwpSize %d\n",
              UE->rnti,rbStart,min_rb,bwpSize);
        return;
      }

      sched_ctrl->cce_index = CCEIndex;
      fill_pdcch_vrb_map(RC.nrmac[module_id],
                         CC_id,
                         &sched_ctrl->sched_pdcch,
                         CCEIndex,
                         sched_ctrl->aggregation_level);

      NR_sched_pusch_t *sched_pusch = &sched_ctrl->sched_pusch;
      sched_pusch->mcs = min(nrmac->min_grant_mcs, sched_pusch->mcs);
      update_ul_ue_R_Qm(sched_pusch, ps);
      sched_pusch->rbStart = rbStart;
      sched_pusch->rbSize = min_rb;
      sched_pusch->tb_size = nr_compute_tbs(sched_pusch->Qm,
                                            sched_pusch->R,
                                            sched_pusch->rbSize,
                                            ps->nrOfSymbols,
                                            ps->N_PRB_DMRS * ps->num_dmrs_symb,
                                            0, // nb_rb_oh
                                            0,
                                            ps->nrOfLayers)
                             >> 3;

      /* Mark the corresponding RBs as used */
      n_rb_sched -= sched_pusch->rbSize;
      for (int rb = 0; rb < sched_ctrl->sched_pusch.rbSize; rb++)
        rballoc_mask[rb + sched_ctrl->sched_pusch.rbStart] ^= slbitmap;

      continue;
    }

    /* Create UE_sched for UEs eligibale for new data transmission*/
    /* Calculate coefficient*/
    const uint32_t tbs = ul_pf_tbs[ps->mcs_table][sched_pusch->mcs];
    float coeff_ue = (float) tbs / UE->ul_thr_ue;
    LOG_D(NR_MAC,"rnti %04x b %d, ul_thr_ue %f, tbs %d, coeff_ue %f\n",
          UE->rnti, b, UE->ul_thr_ue, tbs, coeff_ue);
    UE_sched[curUE].coef=coeff_ue;
    UE_sched[curUE].UE=UE;
    curUE++;
  }

  qsort(UE_sched, sizeof(*UE_sched), sizeofArray(UE_sched), comparator);
  UEsched_t *iterator=UE_sched;
  
  const int min_rbSize = 5;
  /* Loop UE_sched to find max coeff and allocate transmission */
  while (remainUEs> 0 && n_rb_sched >= min_rbSize && iterator->UE != NULL) {

    NR_UE_sched_ctrl_t *sched_ctrl = &iterator->UE->UE_sched_ctrl;

    const int cid = sched_ctrl->coreset->controlResourceSetId;
    const uint16_t Y = get_Y(cid%3, slot, iterator->UE->rnti);
    uint8_t nr_of_candidates;
    for (int i=0; i<5; i++) {
      // for now taking the lowest value among the available aggregation levels
      find_aggregation_candidates(&sched_ctrl->aggregation_level,
                                  &nr_of_candidates,
                                  sched_ctrl->search_space,
                                  1<<i);
      if(nr_of_candidates>0)
	break;
    }
    int CCEIndex = find_pdcch_candidate(RC.nrmac[module_id],
                                        CC_id,
                                        sched_ctrl->aggregation_level,
                                        nr_of_candidates,
                                        &sched_ctrl->sched_pdcch,
                                        sched_ctrl->coreset,
                                        Y);
    if (CCEIndex<0) {
      LOG_D(NR_MAC, "%4d.%2d no free CCE for UL DCI UE %04x\n", frame, slot, iterator->UE->rnti);
      iterator++;
      continue;
    }
    else LOG_D(NR_MAC, "%4d.%2d free CCE for UL DCI UE %04x\n",frame,slot, iterator->UE->rnti);

    NR_CellGroupConfig_t *cg = iterator->UE->CellGroup;
    NR_BWP_UplinkDedicated_t *ubwpd = cg && cg->spCellConfig && cg->spCellConfig->spCellConfigDedicated
                                      && cg->spCellConfig->spCellConfigDedicated->uplinkConfig ?
                                      cg->spCellConfig->spCellConfigDedicated->uplinkConfig->initialUplinkBWP : NULL;

    NR_BWP_t *genericParameters = get_ul_bwp_genericParameters(sched_ctrl->active_ubwp,
                                                               scc,
                                                               sib1);

    int rbStart = sched_ctrl->active_ubwp ? NRRIV2PRBOFFSET(genericParameters->locationAndBandwidth, MAX_BWP_SIZE) : 0;
    const uint16_t bwpSize = NRRIV2BW(genericParameters->locationAndBandwidth, MAX_BWP_SIZE);
    NR_sched_pusch_t *sched_pusch = &sched_ctrl->sched_pusch;
    NR_pusch_semi_static_t *ps = &sched_ctrl->pusch_semi_static;

    /* Save PUSCH field */
    /* we want to avoid a lengthy deduction of DMRS and other parameters in
     * every TTI if we can save it, so check whether dci_format, TDA, or
     * num_dmrs_cdm_grps_no_data has changed and only then recompute */
    const uint8_t nrOfLayers = 1;
    const uint8_t num_dmrs_cdm_grps_no_data = (sched_ctrl->active_ubwp || ubwpd) ? 1 : 2;
    int dci_format = get_dci_format(sched_ctrl);
    const int tda = get_ul_tda(nrmac, scc, sched_pusch->slot);
    if (ps->time_domain_allocation != tda
        || ps->dci_format != dci_format
        || ps->nrOfLayers != nrOfLayers
        || ps->num_dmrs_cdm_grps_no_data != num_dmrs_cdm_grps_no_data) {
      nr_set_pusch_semi_static(sib1,
                               scc,
                               sched_ctrl->active_ubwp,
                               ubwpd,
                               dci_format,
                               tda,
                               num_dmrs_cdm_grps_no_data,
                               nrOfLayers,
                               ps);
    }
    update_ul_ue_R_Qm(sched_pusch, ps);

    const uint16_t slbitmap = SL_to_bitmap(ps->startSymbolIndex, ps->nrOfSymbols);
    while (rbStart < bwpSize && (rballoc_mask[rbStart] & slbitmap) != slbitmap)
      rbStart++;
    sched_pusch->rbStart = rbStart;
    uint16_t max_rbSize = 1;
    while (rbStart + max_rbSize < bwpSize && (rballoc_mask[rbStart + max_rbSize] & slbitmap) == slbitmap)
      max_rbSize++;

    if (rbStart + min_rb >= bwpSize) {
      LOG_W(NR_MAC, "cannot allocate UL data for RNTI %04x: no resources (rbStart %d, min_rb %d, bwpSize %d)\n",
	    iterator->UE->rnti,rbStart,min_rb,bwpSize);
      return;
    }
    else
      LOG_D(NR_MAC,"allocating UL data for RNTI %04x (rbStsart %d, min_rb %d, bwpSize %d)\n", iterator->UE->rnti,rbStart,min_rb,bwpSize);

    /* Calculate the current scheduling bytes and the necessary RBs */
    const int B = cmax(sched_ctrl->estimated_ul_buffer - sched_ctrl->sched_ul_bytes, 0);
    uint16_t rbSize = 0;
    uint32_t TBS = 0;

    nr_find_nb_rb(sched_pusch->Qm,
                  sched_pusch->R,
                  1, // layers
                  ps->nrOfSymbols,
                  ps->N_PRB_DMRS * ps->num_dmrs_symb,
                  B,
                  min_rbSize,
                  max_rbSize,
                  &TBS,
                  &rbSize);
    sched_pusch->rbSize = rbSize;
    sched_pusch->tb_size = TBS;
    LOG_D(NR_MAC,"rbSize %d (max_rbSize %d), TBS %d, est buf %d, sched_ul %d, B %d, CCE %d, num_dmrs_symb %d, N_PRB_DMRS %d\n",
          rbSize, max_rbSize,sched_pusch->tb_size, sched_ctrl->estimated_ul_buffer, sched_ctrl->sched_ul_bytes, B,sched_ctrl->cce_index,ps->num_dmrs_symb,ps->N_PRB_DMRS);

    /* Mark the corresponding RBs as used */

    sched_ctrl->cce_index = CCEIndex;
    fill_pdcch_vrb_map(RC.nrmac[module_id],
                       CC_id,
                       &sched_ctrl->sched_pdcch,
                       CCEIndex,
                       sched_ctrl->aggregation_level);

    n_rb_sched -= sched_pusch->rbSize;
    for (int rb = 0; rb < sched_ctrl->sched_pusch.rbSize; rb++)

      rballoc_mask[rb + sched_ctrl->sched_pusch.rbStart] ^= slbitmap;
    /* reduce max_num_ue once we are sure UE can be allocated, i.e., has CCE */
    remainUEs--;
    iterator++;
  }
}

bool nr_fr1_ulsch_preprocessor(module_id_t module_id, frame_t frame, sub_frame_t slot)
{
  gNB_MAC_INST *nr_mac = RC.nrmac[module_id];
  NR_COMMON_channels_t *cc = nr_mac->common_channels;
  NR_ServingCellConfigCommon_t *scc = cc->ServingCellConfigCommon;
  const NR_SIB1_t *sib1 = nr_mac->common_channels[0].sib1 ? nr_mac->common_channels[0].sib1->message.choice.c1->choice.systemInformationBlockType1 : NULL;
  NR_ServingCellConfigCommonSIB_t *scc_sib1 = sib1 ? sib1->servingCellConfigCommon : NULL;

  AssertFatal(scc!=NULL || scc_sib1!=NULL,"We need one serving cell config common\n");

  const int mu = scc ? scc->uplinkConfigCommon->initialUplinkBWP->genericParameters.subcarrierSpacing :
                 scc_sib1->uplinkConfigCommon->initialUplinkBWP.genericParameters.subcarrierSpacing;

  if (nr_mac->UE_info.list[0] == NULL)
    // no UEs 
    return false;

  const int CC_id = 0;

  /* Get the K2 for first UE to compute offset. The other UEs are guaranteed to
   * have the same K2 (we don't support multiple/different K2s via different
   * TDAs yet). If the TDA is negative, it means that there is no UL slot to
   * schedule now (slot + k2 is not UL slot) */
  NR_UE_sched_ctrl_t *sched_ctrl = &nr_mac->UE_info.list[0]->UE_sched_ctrl;
  const int temp_tda = get_ul_tda(nr_mac, scc, slot);
  int K2 = get_K2(scc, scc_sib1, sched_ctrl->active_ubwp, temp_tda, mu);
  const int sched_frame = (frame + (slot + K2 >= nr_slots_per_frame[mu])) & 1023;
  const int sched_slot = (slot + K2) % nr_slots_per_frame[mu];
  const int tda = get_ul_tda(nr_mac, scc, sched_slot);
  if (tda < 0)
    return false;
  DevAssert(K2 == get_K2(scc, scc_sib1, sched_ctrl->active_ubwp, tda, mu));

  if (!is_xlsch_in_slot(nr_mac->ulsch_slot_bitmap[sched_slot / 64], sched_slot))
    return false;

  bool is_mixed_slot = false;
  const NR_TDD_UL_DL_Pattern_t *tdd =
      scc->tdd_UL_DL_ConfigurationCommon ? &scc->tdd_UL_DL_ConfigurationCommon->pattern1 : NULL;

  if (tdd)
    is_mixed_slot = is_xlsch_in_slot(nr_mac->dlsch_slot_bitmap[sched_slot / 64], sched_slot) &&
                    is_xlsch_in_slot(nr_mac->ulsch_slot_bitmap[sched_slot / 64], sched_slot);

  // FIXME: Avoid mixed slots for initialUplinkBWP
  if (sched_ctrl->active_ubwp==NULL && is_mixed_slot)
    return false;

  // Avoid slots with the SRS
  UE_iterator(nr_mac->UE_info.list, UE) {
    NR_sched_srs_t sched_srs = UE->UE_sched_ctrl.sched_srs;
    if(sched_srs.srs_scheduled && sched_srs.frame==sched_frame && sched_srs.slot==sched_slot) {
      return false;
    }
  }

  sched_ctrl->sched_pusch.slot = sched_slot;
  sched_ctrl->sched_pusch.frame = sched_frame;
  UE_iterator(nr_mac->UE_info.list, UE2) {
    NR_UE_sched_ctrl_t *sched_ctrl = &UE2->UE_sched_ctrl;
    AssertFatal(K2 == get_K2(scc,scc_sib1,sched_ctrl->active_ubwp, tda, mu),
                "Different K2, %d(UE%d) != %ld(UE%04x)\n",
		K2, 0, get_K2(scc,scc_sib1,sched_ctrl->active_ubwp, tda, mu), UE2->rnti);
    sched_ctrl->sched_pusch.slot = sched_slot;
    sched_ctrl->sched_pusch.frame = sched_frame;
  }

  /* Change vrb_map_UL to rballoc_mask: check which symbols per RB (in
   * vrb_map_UL) overlap with the "default" tda and exclude those RBs.
   * Calculate largest contiguous RBs */
  uint16_t *vrb_map_UL =
      &RC.nrmac[module_id]->common_channels[CC_id].vrb_map_UL[sched_slot * MAX_BWP_SIZE];

  NR_BWP_t *genericParameters = get_ul_bwp_genericParameters(sched_ctrl->active_ubwp,
                                                             scc,
                                                             sib1);

  const uint16_t bwpSize = NRRIV2BW(genericParameters->locationAndBandwidth,MAX_BWP_SIZE);
  const uint16_t bwpStart = NRRIV2PRBOFFSET(genericParameters->locationAndBandwidth,MAX_BWP_SIZE);

  NR_PUSCH_TimeDomainResourceAllocationList_t *tdaList = NULL;
  if (sched_ctrl->active_ubwp) {
    tdaList = sched_ctrl->active_ubwp->bwp_Common->pusch_ConfigCommon->choice.setup->pusch_TimeDomainAllocationList;
  } else if (scc) {
    tdaList = scc->uplinkConfigCommon->initialUplinkBWP->pusch_ConfigCommon->choice.setup->pusch_TimeDomainAllocationList;
  } else {
    NR_SIB1_t *sib1 = RC.nrmac[module_id]->common_channels[0].sib1->message.choice.c1->choice.systemInformationBlockType1;
    tdaList = sib1->servingCellConfigCommon->uplinkConfigCommon->initialUplinkBWP.pusch_ConfigCommon->choice.setup->pusch_TimeDomainAllocationList;
  }

  const int startSymbolAndLength = tdaList->list.array[tda]->startSymbolAndLength;
  int startSymbolIndex, nrOfSymbols;
  SLIV2SL(startSymbolAndLength, &startSymbolIndex, &nrOfSymbols);
  const uint16_t symb = SL_to_bitmap(startSymbolIndex, nrOfSymbols);

  int st = 0, e = 0, len = 0;

  for (int i = 0; i < bwpSize; i++) {
    while ((vrb_map_UL[bwpStart + i] & symb) != 0 && i < bwpSize)
      i++;
    st = i;
    while ((vrb_map_UL[bwpStart + i] & symb) == 0 && i < bwpSize)
      i++;
    if (i - st > len) {
      len = i - st;
      e = i - 1;
    }
  }
  st = e - len + 1;

  LOG_D(NR_MAC,"UL %d.%d : start_prb %d, end PRB %d\n",frame,slot,st,e);
  
  uint16_t rballoc_mask[bwpSize];

  /* Calculate mask: if any RB in vrb_map_UL is blocked (1), the current RB will be 0 */
  for (int i = 0; i < bwpSize; i++)
    rballoc_mask[i] = (i >= st && i <= e)*SL_to_bitmap(startSymbolIndex, nrOfSymbols);

  /* proportional fair scheduling algorithm */
  pf_ul(module_id,
        frame,
        slot,
        nr_mac->UE_info.list,
        2,
        len,
        rballoc_mask);
  return true;
}

nr_pp_impl_ul nr_init_fr1_ulsch_preprocessor(module_id_t module_id, int CC_id)
{
  /* in the PF algorithm, we have to use the TBsize to compute the coefficient.
   * This would include the number of DMRS symbols, which in turn depends on
   * the time domain allocation. In case we are in a mixed slot, we do not want
   * to recalculate all these values, and therefore we provide a look-up table
   * which should approximately(!) give us the TBsize. In particular, the
   * number of symbols, the number of DMRS symbols, and the exact Qm and R, are
   * not correct*/
  for (int mcsTableIdx = 0; mcsTableIdx < 3; ++mcsTableIdx) {
    for (int mcs = 0; mcs < 29; ++mcs) {
      if (mcs > 27 && mcsTableIdx == 1)
        continue;
      const uint8_t Qm = nr_get_Qm_dl(mcs, mcsTableIdx);
      const uint16_t R = nr_get_code_rate_ul(mcs, mcsTableIdx);
      /* note: we do not update R/Qm based on low MCS or pi2BPSK */
      ul_pf_tbs[mcsTableIdx][mcs] = nr_compute_tbs(Qm,
                                                   R,
                                                   1, /* rbSize */
                                                   10, /* hypothetical number of slots */
                                                   0, /* N_PRB_DMRS * N_DMRS_SLOT */
                                                   0 /* N_PRB_oh, 0 for initialBWP */,
                                                   0 /* tb_scaling */,
                                                   1 /* nrOfLayers */)
                                    >> 3;
    }
  }
  return nr_fr1_ulsch_preprocessor;
}

void nr_schedule_ulsch(module_id_t module_id, frame_t frame, sub_frame_t slot)
{
  gNB_MAC_INST *nr_mac = RC.nrmac[module_id];
  /* Uplink data ONLY can be scheduled when the current slot is downlink slot,
   * because we have to schedule the DCI0 first before schedule uplink data */
  if (!is_xlsch_in_slot(nr_mac->dlsch_slot_bitmap[slot / 64], slot)) {
    LOG_D(NR_MAC, "Current slot %d is NOT DL slot, cannot schedule DCI0 for UL data\n", slot);
    return;
  }
  bool do_sched = RC.nrmac[module_id]->pre_processor_ul(module_id, frame, slot);
  if (!do_sched)
    return;

  const int CC_id = 0;
  nfapi_nr_ul_dci_request_t *ul_dci_req = &RC.nrmac[module_id]->UL_dci_req[CC_id];
  ul_dci_req->SFN = frame;
  ul_dci_req->Slot = slot;
  /* a PDCCH PDU groups DCIs per BWP and CORESET. Save a pointer to each
   * allocated PDCCH so we can easily allocate UE's DCIs independent of any
   * CORESET order */
  nfapi_nr_dl_tti_pdcch_pdu_rel15_t *pdcch_pdu_coreset[MAX_NUM_CORESET] = {0};


  NR_ServingCellConfigCommon_t *scc = RC.nrmac[module_id]->common_channels[0].ServingCellConfigCommon;
  NR_UEs_t *UE_info = &RC.nrmac[module_id]->UE_info;
  const NR_SIB1_t *sib1 = RC.nrmac[module_id]->common_channels[0].sib1 ? RC.nrmac[module_id]->common_channels[0].sib1->message.choice.c1->choice.systemInformationBlockType1 : NULL;
  UE_iterator( UE_info->list, UE) {
    NR_UE_sched_ctrl_t *sched_ctrl = &UE->UE_sched_ctrl;
    if (sched_ctrl->ul_failure == 1 && get_softmodem_params()->phy_test==0) continue;

    NR_CellGroupConfig_t *cg = UE->CellGroup;

    NR_BWP_UplinkDedicated_t *ubwpd = cg && cg->spCellConfig && cg->spCellConfig->spCellConfigDedicated &&
                                      cg->spCellConfig->spCellConfigDedicated->uplinkConfig ?
                                      cg->spCellConfig->spCellConfigDedicated->uplinkConfig->initialUplinkBWP : NULL;

    UE->mac_stats.ul.current_bytes = 0;

    /* dynamic PUSCH values (RB alloc, MCS, hence R, Qm, TBS) that change in
     * every TTI are pre-populated by the preprocessor and used below */
    NR_sched_pusch_t *sched_pusch = &sched_ctrl->sched_pusch;
    LOG_D(NR_MAC,"UE %04x : sched_pusch->rbSize %d\n",UE->rnti,sched_pusch->rbSize);
    if (sched_pusch->rbSize <= 0)
      continue;

    uint16_t rnti = UE->rnti;
    sched_ctrl->SR = false;

    int8_t harq_id = sched_pusch->ul_harq_pid;
    if (harq_id < 0) {
      /* PP has not selected a specific HARQ Process, get a new one */
      harq_id = sched_ctrl->available_ul_harq.head;
      AssertFatal(harq_id >= 0,
                  "no free HARQ process available for UE %04x\n",
                  UE->rnti);
      remove_front_nr_list(&sched_ctrl->available_ul_harq);
      sched_pusch->ul_harq_pid = harq_id;
    } else {
      /* PP selected a specific HARQ process. Check whether it will be a new
       * transmission or a retransmission, and remove from the corresponding
       * list */
      if (sched_ctrl->ul_harq_processes[harq_id].round == 0)
        remove_nr_list(&sched_ctrl->available_ul_harq, harq_id);
      else
        remove_nr_list(&sched_ctrl->retrans_ul_harq, harq_id);
    }
    NR_UE_ul_harq_t *cur_harq = &sched_ctrl->ul_harq_processes[harq_id];
    DevAssert(!cur_harq->is_waiting);
    add_tail_nr_list(&sched_ctrl->feedback_ul_harq, harq_id);
    cur_harq->feedback_slot = sched_pusch->slot;
    cur_harq->is_waiting = true;

    int rnti_types[2] = { NR_RNTI_C, 0 };

    /* pre-computed PUSCH values that only change if time domain allocation,
     * DCI format, or DMRS parameters change. Updated in the preprocessor
     * through nr_set_pusch_semi_static() */
    NR_pusch_semi_static_t *ps = &sched_ctrl->pusch_semi_static;

    /* Statistics */
    AssertFatal(cur_harq->round < 8, "Indexing ulsch_rounds[%d] is out of bounds\n", cur_harq->round);
    UE->mac_stats.ul.rounds[cur_harq->round]++;
    if (cur_harq->round == 0) {
      UE->mac_stats.ulsch_total_bytes_scheduled += sched_pusch->tb_size;
      /* Save information on MCS, TBS etc for the current initial transmission
       * so we have access to it when retransmitting */
      cur_harq->sched_pusch = *sched_pusch;
      /* save which time allocation has been used, to be used on
       * retransmissions */
      cur_harq->sched_pusch.time_domain_allocation = ps->time_domain_allocation;
      sched_ctrl->sched_ul_bytes += sched_pusch->tb_size;
    } else {
      LOG_D(NR_MAC,
            "%d.%2d UL retransmission RNTI %04x sched %d.%2d HARQ PID %d round %d NDI %d\n",
            frame,
            slot,
            rnti,
            sched_pusch->frame,
            sched_pusch->slot,
            harq_id,
            cur_harq->round,
            cur_harq->ndi);
    }
    UE->mac_stats.ul.current_bytes = sched_pusch->tb_size;
    sched_ctrl->last_ul_frame = sched_pusch->frame;
    sched_ctrl->last_ul_slot = sched_pusch->slot;

    LOG_D(NR_MAC,
          "ULSCH/PUSCH: %4d.%2d RNTI %04x UL sched %4d.%2d DCI L %d start %2d RBS %3d startSymbol %2d nb_symbol %2d dmrs_pos %x MCS %2d nrOfLayers %2d num_dmrs_cdm_grps_no_data %2d TBS %4d HARQ PID %2d round %d RV %d NDI %d est %6d sched %6d est BSR %6d TPC %d\n",
          frame,
          slot,
          rnti,
          sched_pusch->frame,
          sched_pusch->slot,
          sched_ctrl->aggregation_level,
          sched_pusch->rbStart,
          sched_pusch->rbSize,
          ps->startSymbolIndex,
          ps->nrOfSymbols,
          ps->ul_dmrs_symb_pos,
          sched_pusch->mcs,
          ps->nrOfLayers,
          ps->num_dmrs_cdm_grps_no_data,
          sched_pusch->tb_size,
          harq_id,
          cur_harq->round,
          nr_rv_round_map[cur_harq->round],
          cur_harq->ndi,
          sched_ctrl->estimated_ul_buffer,
          sched_ctrl->sched_ul_bytes,
          sched_ctrl->estimated_ul_buffer - sched_ctrl->sched_ul_bytes,
          sched_ctrl->tpc0);

    /* PUSCH in a later slot, but corresponding DCI now! */
    nfapi_nr_ul_tti_request_t *future_ul_tti_req = &RC.nrmac[module_id]->UL_tti_req_ahead[0][sched_pusch->slot];
    AssertFatal(future_ul_tti_req->SFN == sched_pusch->frame
                && future_ul_tti_req->Slot == sched_pusch->slot,
                "%d.%d future UL_tti_req's frame.slot %d.%d does not match PUSCH %d.%d\n",
                frame, slot,
                future_ul_tti_req->SFN,
                future_ul_tti_req->Slot,
                sched_pusch->frame,
                sched_pusch->slot);
    AssertFatal(future_ul_tti_req->n_pdus <
                sizeof(future_ul_tti_req->pdus_list) / sizeof(future_ul_tti_req->pdus_list[0]),
                "Invalid future_ul_tti_req->n_pdus %d\n", future_ul_tti_req->n_pdus);
    future_ul_tti_req->pdus_list[future_ul_tti_req->n_pdus].pdu_type = NFAPI_NR_UL_CONFIG_PUSCH_PDU_TYPE;
    future_ul_tti_req->pdus_list[future_ul_tti_req->n_pdus].pdu_size = sizeof(nfapi_nr_pusch_pdu_t);
    nfapi_nr_pusch_pdu_t *pusch_pdu = &future_ul_tti_req->pdus_list[future_ul_tti_req->n_pdus].pusch_pdu;
    memset(pusch_pdu, 0, sizeof(nfapi_nr_pusch_pdu_t));
    future_ul_tti_req->n_pdus += 1;

    LOG_D(NR_MAC, "%4d.%2d Scheduling UE specific PUSCH for sched %d.%d, ul_tti_req %d.%d\n", frame, slot,
    sched_pusch->frame,sched_pusch->slot,future_ul_tti_req->SFN,future_ul_tti_req->Slot);

    pusch_pdu->pdu_bit_map = PUSCH_PDU_BITMAP_PUSCH_DATA;
    pusch_pdu->rnti = rnti;
    pusch_pdu->handle = 0; //not yet used

    /* FAPI: BWP */
    NR_BWP_t *genericParameters = get_ul_bwp_genericParameters(sched_ctrl->active_ubwp,
                                                               scc,
                                                               sib1);

    pusch_pdu->bwp_size  = NRRIV2BW(genericParameters->locationAndBandwidth, MAX_BWP_SIZE);
    pusch_pdu->bwp_start = NRRIV2PRBOFFSET(genericParameters->locationAndBandwidth, MAX_BWP_SIZE);
    pusch_pdu->subcarrier_spacing = genericParameters->subcarrierSpacing;
    pusch_pdu->cyclic_prefix = 0;

    /* FAPI: PUSCH information always included */
    pusch_pdu->target_code_rate = sched_pusch->R;
    pusch_pdu->qam_mod_order = sched_pusch->Qm;
    pusch_pdu->mcs_index = sched_pusch->mcs;
    pusch_pdu->mcs_table = ps->mcs_table;
    pusch_pdu->transform_precoding = ps->transform_precoding;
    if (ps->pusch_Config && ps->pusch_Config->dataScramblingIdentityPUSCH)
      pusch_pdu->data_scrambling_id = *ps->pusch_Config->dataScramblingIdentityPUSCH;
    else
      pusch_pdu->data_scrambling_id = *scc->physCellId;
    pusch_pdu->nrOfLayers = ps->nrOfLayers;
    pusch_pdu->num_dmrs_cdm_grps_no_data = ps->num_dmrs_cdm_grps_no_data;

    /* FAPI: DMRS */
    pusch_pdu->ul_dmrs_symb_pos = ps->ul_dmrs_symb_pos;
    pusch_pdu->dmrs_config_type = ps->dmrs_config_type;
    if (pusch_pdu->transform_precoding) { // transform precoding disabled
      long *scramblingid=NULL;
      if (ps->NR_DMRS_UplinkConfig && pusch_pdu->scid == 0)
        scramblingid = ps->NR_DMRS_UplinkConfig->transformPrecodingDisabled->scramblingID0;
      else if (ps->NR_DMRS_UplinkConfig)
        scramblingid = ps->NR_DMRS_UplinkConfig->transformPrecodingDisabled->scramblingID1;
      if (scramblingid == NULL)
        pusch_pdu->ul_dmrs_scrambling_id = *scc->physCellId;
      else
        pusch_pdu->ul_dmrs_scrambling_id = *scramblingid;
    }
    else {
      pusch_pdu->ul_dmrs_scrambling_id = *scc->physCellId;
      if (ps->NR_DMRS_UplinkConfig && ps->NR_DMRS_UplinkConfig->transformPrecodingEnabled->nPUSCH_Identity != NULL)
        pusch_pdu->pusch_identity = *ps->NR_DMRS_UplinkConfig->transformPrecodingEnabled->nPUSCH_Identity;
      else if (ps->NR_DMRS_UplinkConfig)
        pusch_pdu->pusch_identity = *scc->physCellId;
    }
    pusch_pdu->scid = 0;      // DMRS sequence initialization [TS38.211, sec 6.4.1.1.1]
    pusch_pdu->num_dmrs_cdm_grps_no_data = ps->num_dmrs_cdm_grps_no_data;
    pusch_pdu->dmrs_ports = ((1<<ps->nrOfLayers) - 1);

    /* FAPI: Pusch Allocation in frequency domain */
    pusch_pdu->resource_alloc = 1; //type 1
    pusch_pdu->rb_start = sched_pusch->rbStart;
    pusch_pdu->rb_size = sched_pusch->rbSize;
    pusch_pdu->vrb_to_prb_mapping = 0;
    if (ps->pusch_Config==NULL || ps->pusch_Config->frequencyHopping==NULL)
      pusch_pdu->frequency_hopping = 0;
    else
      pusch_pdu->frequency_hopping = 1;

    /* FAPI: Resource Allocation in time domain */
    pusch_pdu->start_symbol_index = ps->startSymbolIndex;
    pusch_pdu->nr_of_symbols = ps->nrOfSymbols;

    /* PUSCH PDU */
    AssertFatal(cur_harq->round < 4, "Indexing nr_rv_round_map[%d] is out of bounds\n", cur_harq->round);
    pusch_pdu->pusch_data.rv_index = nr_rv_round_map[cur_harq->round];
    pusch_pdu->pusch_data.harq_process_id = harq_id;
    pusch_pdu->pusch_data.new_data_indicator = cur_harq->ndi;
    pusch_pdu->pusch_data.tb_size = sched_pusch->tb_size;
    pusch_pdu->pusch_data.num_cb = 0; //CBG not supported

    pusch_pdu->maintenance_parms_v3.tbSizeLbrmBytes = 0;

    LOG_D(NR_MAC,"PUSCH PDU : data_scrambling_identity %x, dmrs_scrambling_id %x\n",pusch_pdu->data_scrambling_id,pusch_pdu->ul_dmrs_scrambling_id);
    /* TRANSFORM PRECODING --------------------------------------------------------*/

    if (pusch_pdu->transform_precoding == NR_PUSCH_Config__transformPrecoder_enabled){

      // U as specified in section 6.4.1.1.1.2 in 38.211, if sequence hopping and group hopping are disabled
      pusch_pdu->dfts_ofdm.low_papr_group_number = pusch_pdu->pusch_identity % 30;

      // V as specified in section 6.4.1.1.1.2 in 38.211 V = 0 if sequence hopping and group hopping are disabled
      if ((ps->NR_DMRS_UplinkConfig==NULL) || ((ps->NR_DMRS_UplinkConfig->transformPrecodingEnabled->sequenceGroupHopping == NULL) &&
					       (ps->NR_DMRS_UplinkConfig->transformPrecodingEnabled->sequenceHopping == NULL)))
        pusch_pdu->dfts_ofdm.low_papr_sequence_number = 0;
      else
        AssertFatal(1==0,"SequenceGroupHopping or sequenceHopping are NOT Supported\n");

      LOG_D(NR_MAC,"TRANSFORM PRECODING IS ENABLED. CDM groups: %d, U: %d MCS table: %d\n", pusch_pdu->num_dmrs_cdm_grps_no_data, pusch_pdu->dfts_ofdm.low_papr_group_number, ps->mcs_table);
    }

    /*-----------------------------------------------------------------------------*/

    /* PUSCH PTRS */
    if (ps->NR_DMRS_UplinkConfig && ps->NR_DMRS_UplinkConfig->phaseTrackingRS != NULL) {
      bool valid_ptrs_setup = false;
      pusch_pdu->pusch_ptrs.ptrs_ports_list   = (nfapi_nr_ptrs_ports_t *) malloc(2*sizeof(nfapi_nr_ptrs_ports_t));
      valid_ptrs_setup = set_ul_ptrs_values(ps->NR_DMRS_UplinkConfig->phaseTrackingRS->choice.setup,
                                            pusch_pdu->rb_size, pusch_pdu->mcs_index, pusch_pdu->mcs_table,
                                            &pusch_pdu->pusch_ptrs.ptrs_freq_density,&pusch_pdu->pusch_ptrs.ptrs_time_density,
                                            &pusch_pdu->pusch_ptrs.ptrs_ports_list->ptrs_re_offset,&pusch_pdu->pusch_ptrs.num_ptrs_ports,
                                            &pusch_pdu->pusch_ptrs.ul_ptrs_power, pusch_pdu->nr_of_symbols);
      if (valid_ptrs_setup==true) {
        pusch_pdu->pdu_bit_map |= PUSCH_PDU_BITMAP_PUSCH_PTRS; // enable PUSCH PTRS
      }
    }
    else{
      pusch_pdu->pdu_bit_map &= ~PUSCH_PDU_BITMAP_PUSCH_PTRS; // disable PUSCH PTRS
    }

    /* look up the PDCCH PDU for this BWP and CORESET. If it does not exist,
     * create it */
    const int bwp_id = sched_ctrl->active_bwp ? sched_ctrl->active_bwp->bwp_Id : 0;
    NR_SearchSpace_t *ss = (sched_ctrl->active_bwp || ubwpd) ? sched_ctrl->search_space: RC.nrmac[module_id]->sched_ctrlCommon->search_space;
    NR_ControlResourceSet_t *coreset = (sched_ctrl->active_bwp || ubwpd) ? sched_ctrl->coreset: RC.nrmac[module_id]->sched_ctrlCommon->coreset;
    const int coresetid = coreset->controlResourceSetId;
    nfapi_nr_dl_tti_pdcch_pdu_rel15_t *pdcch_pdu = pdcch_pdu_coreset[coresetid];
    if (!pdcch_pdu) {
      nfapi_nr_ul_dci_request_pdus_t *ul_dci_request_pdu = &ul_dci_req->ul_dci_pdu_list[ul_dci_req->numPdus];
      memset(ul_dci_request_pdu, 0, sizeof(nfapi_nr_ul_dci_request_pdus_t));
      ul_dci_request_pdu->PDUType = NFAPI_NR_DL_TTI_PDCCH_PDU_TYPE;
      ul_dci_request_pdu->PDUSize = (uint8_t)(2+sizeof(nfapi_nr_dl_tti_pdcch_pdu));
      pdcch_pdu = &ul_dci_request_pdu->pdcch_pdu.pdcch_pdu_rel15;
      ul_dci_req->numPdus += 1;
      nr_configure_pdcch(pdcch_pdu, coreset, genericParameters, &sched_ctrl->sched_pdcch);
      pdcch_pdu_coreset[coresetid] = pdcch_pdu;
    }

    LOG_D(NR_MAC,"Configuring ULDCI/PDCCH in %d.%d at CCE %d, rnti %04x\n", frame,slot,sched_ctrl->cce_index,rnti);

    /* Fill PDCCH DL DCI PDU */
    nfapi_nr_dl_dci_pdu_t *dci_pdu = &pdcch_pdu->dci_pdu[pdcch_pdu->numDlDci];
    pdcch_pdu->numDlDci++;
    dci_pdu->RNTI = rnti;
    if (coreset->pdcch_DMRS_ScramblingID &&
        ss->searchSpaceType->present == NR_SearchSpace__searchSpaceType_PR_ue_Specific) {
      dci_pdu->ScramblingId = *coreset->pdcch_DMRS_ScramblingID;
      dci_pdu->ScramblingRNTI = rnti;
    } else {
      dci_pdu->ScramblingId = *scc->physCellId;
      dci_pdu->ScramblingRNTI = 0;
    }
    dci_pdu->AggregationLevel = sched_ctrl->aggregation_level;
    dci_pdu->CceIndex = sched_ctrl->cce_index;
    dci_pdu->beta_PDCCH_1_0 = 0;
    dci_pdu->powerControlOffsetSS = 1;

    dci_pdu_rel15_t uldci_payload;
    memset(&uldci_payload, 0, sizeof(uldci_payload));
    int n_ubwp=1;
    if (cg &&
        cg->spCellConfig &&
        cg->spCellConfig->spCellConfigDedicated &&
        cg->spCellConfig->spCellConfigDedicated->uplinkConfig &&
        cg->spCellConfig->spCellConfigDedicated->uplinkConfig->uplinkBWP_ToAddModList) {
      n_ubwp = cg->spCellConfig->spCellConfigDedicated->uplinkConfig->uplinkBWP_ToAddModList->list.count;
    }

    config_uldci(sib1,
                 sched_ctrl->active_ubwp,
                 ubwpd,
                 scc,
                 pusch_pdu,
                 &uldci_payload,
                 ps->dci_format,
                 ps->time_domain_allocation,
                 UE->UE_sched_ctrl.tpc0,
                 n_ubwp,
                 bwp_id);
    fill_dci_pdu_rel15(scc,
                       cg,
                       dci_pdu,
                       &uldci_payload,
                       ps->dci_format,
                       rnti_types[0],
                       pusch_pdu->bwp_size,
                       bwp_id,
                       coresetid,
                       nr_mac->cset0_bwp_size);

    memset(sched_pusch, 0, sizeof(*sched_pusch));
  }
}<|MERGE_RESOLUTION|>--- conflicted
+++ resolved
@@ -337,25 +337,18 @@
               return 0;
             }
 
-<<<<<<< HEAD
-            LOG_D(NR_MAC, "[UE %x] %d.%d: ULSCH -> UL-%s %d (gNB %d, %d bytes)\n",
-                UE_info->rnti[UE_id],
-=======
-
-          LOG_D(NR_MAC, "[UE %04x] %d.%d : ULSCH -> UL-%s %d (gNB %ld, %d bytes)\n",
-                UE->rnti,
->>>>>>> 2c3eb996
-                frameP,
-                slot,
-                rx_lcid<4?"DCCH":"DTCH",
-                rx_lcid,
-                module_idP,
-                mac_len);
-<<<<<<< HEAD
-            UE_info->mac_stats[UE_id].ul.lc_bytes[rx_lcid] += mac_len;
+            LOG_D(NR_MAC, "[UE %04x] %d.%d : ULSCH -> UL-%s %d (gNB %ld, %d bytes)\n",
+                  UE->rnti,
+                  frameP,
+                  slot,
+                  rx_lcid<4?"DCCH":"DTCH",
+                  rx_lcid,
+                  module_idP,
+                  mac_len);
+            UE->mac_stats.ul.lc_bytes[rx_lcid] += mac_len;
 
             mac_rlc_data_ind(module_idP,
-                             UE_info->rnti[UE_id],
+                             UE->rnti,
                              module_idP,
                              frameP,
                              ENB_FLAG_YES,
@@ -374,28 +367,6 @@
             }
 
             break;
-=======
-          UE->mac_stats.ul.lc_bytes[rx_lcid] += mac_len;
-
-          mac_rlc_data_ind(module_idP,
-                           UE->rnti,
-                           module_idP,
-                           frameP,
-                           ENB_FLAG_YES,
-                           MBMS_FLAG_NO,
-                           rx_lcid,
-                           (char *)(pduP + mac_subheader_len),
-                           mac_len,
-                           1,
-                           NULL);
-
-          /* Updated estimated buffer when receiving data */
-          if (sched_ctrl->estimated_ul_buffer >= mac_len)
-            sched_ctrl->estimated_ul_buffer -= mac_len;
-          else
-            sched_ctrl->estimated_ul_buffer = 0;
-          break;
->>>>>>> 2c3eb996
 
         default:
           LOG_E(NR_MAC, "Received unknown MAC header (LCID = 0x%02x)\n", rx_lcid);
@@ -430,7 +401,7 @@
   return 0;
 }
 
-void abort_nr_ul_harq( NR_UE_info_t* UE, int8_t harq_pid)
+void abort_nr_ul_harq(NR_UE_info_t *UE, int8_t harq_pid)
 {
   NR_UE_sched_ctrl_t *sched_ctrl = &UE->UE_sched_ctrl;
   NR_UE_ul_harq_t *harq = &sched_ctrl->ul_harq_processes[harq_pid];
@@ -537,7 +508,7 @@
   LOG_D(NR_MAC, "rx_sdu for rnti %04x\n", current_rnti);
   const int target_snrx10 = gNB_mac->pusch_target_snrx10;
   const int pusch_failure_thres = gNB_mac->pusch_failure_thres;
-  
+
   NR_UE_info_t* UE = find_nr_UE(&gNB_mac->UE_info, current_rnti);
   if (UE) {
     NR_UE_sched_ctrl_t *UE_scheduling_control = &UE->UE_sched_ctrl;
@@ -568,17 +539,12 @@
         UE_scheduling_control->ta_update = timing_advance;
       UE_scheduling_control->raw_rssi = rssi;
       UE_scheduling_control->pusch_snrx10 = ul_cqi * 5 - 640;
-<<<<<<< HEAD
-      LOG_D(NR_MAC, "[UE %d] PUSCH TPC %d (SNRx10 %d) and TA %d\n",UE_id,UE_scheduling_control->tpc0,UE_scheduling_control->pusch_snrx10,UE_scheduling_control->ta_update);
-=======
 
       LOG_D(NR_MAC, "[UE %04x] PUSCH TPC %d and TA %d\n",UE->rnti,UE_scheduling_control->tpc0,UE_scheduling_control->ta_update);
->>>>>>> 2c3eb996
     }
     else{
       LOG_D(NR_MAC,"[UE %04x] Detected DTX : increasing UE TX power\n",UE->rnti);
       UE_scheduling_control->tpc0 = 1;
-
     }
 
 #if defined(ENABLE_MAC_PAYLOAD_DEBUG)
@@ -643,7 +609,7 @@
     T(T_GNB_MAC_UL_PDU_WITH_DATA, T_INT(gnb_mod_idP), T_INT(CC_idP),
       T_INT(rntiP), T_INT(frameP), T_INT(slotP), T_INT(-1) /* harq_pid */,
       T_BUFFER(sduP, sdu_lenP));
-    
+
     /* we don't know this UE (yet). Check whether there is a ongoing RA (Msg 3)
      * and check the corresponding UE's RNTI match, in which case we activate
      * it. */
@@ -651,7 +617,7 @@
       NR_RA_t *ra = &gNB_mac->common_channels[CC_idP].ra[i];
       if (ra->state != WAIT_Msg3)
         continue;
-      
+
       if(no_sig) {
         LOG_D(NR_MAC, "Random Access %i failed at state %i (no signal)\n", i, ra->state);
         nr_mac_remove_ra_rnti(gnb_mod_idP, ra->rnti);
@@ -786,7 +752,6 @@
         return;
       }
 
-
       LOG_D(NR_MAC, "Random Access %i Msg3 CRC did not pass)\n", i);
 
       ra->msg3_round++;
@@ -826,9 +791,7 @@
   const int n = nr_slots_per_frame[*scc->ssbSubcarrierSpacing];
   const int now = frame * n + slot;
 
-
   const NR_UE_sched_ctrl_t *sched_ctrl =&UE->UE_sched_ctrl;
-
 
   const NR_TDD_UL_DL_Pattern_t *tdd =
       scc->tdd_UL_DL_ConfigurationCommon ? &scc->tdd_UL_DL_ConfigurationCommon->pattern1 : NULL;
@@ -1052,7 +1015,7 @@
 void pf_ul(module_id_t module_id,
            frame_t frame,
            sub_frame_t slot,
-	   NR_UE_info_t *UE_list[],
+	         NR_UE_info_t *UE_list[],
            int max_num_ue,
            int n_rb_sched,
            uint16_t *rballoc_mask) {
@@ -1061,7 +1024,7 @@
   gNB_MAC_INST *nrmac = RC.nrmac[module_id];
   NR_ServingCellConfigCommon_t *scc = nrmac->common_channels[CC_id].ServingCellConfigCommon;
   const NR_SIB1_t *sib1 = RC.nrmac[module_id]->common_channels[0].sib1 ? RC.nrmac[module_id]->common_channels[0].sib1->message.choice.c1->choice.systemInformationBlockType1 : NULL;
-  
+
   const int min_rb = 5;
   // UEs that could be scheduled
   UEsched_t UE_sched[MAX_MOBILES_PER_GNB] = {0};
@@ -1113,20 +1076,22 @@
       /* reduce max_num_ue once we are sure UE can be allocated, i.e., has CCE */
       remainUEs--;
 
+      // we have filled all with mandatory retransmissions
+      // no need to schedule new transmissions
       if (remainUEs == 0)
-	// we have filled all with mandatory retransmissions
-	// no need to schedule new transmissions
-	return;
+	      return;
+
       continue;
-    } 
+    }
     const int B = max(0, sched_ctrl->estimated_ul_buffer - sched_ctrl->sched_ul_bytes);
     /* preprocessor computed sched_frame/sched_slot */
     const bool do_sched = nr_UE_is_to_be_scheduled(scc, 0, UE, sched_pusch->frame, sched_pusch->slot, nrmac->ulsch_max_frame_inactivity);
 
     LOG_D(NR_MAC,"pf_ul: do_sched UE %04x => %s\n",UE->rnti,do_sched ? "yes" : "no");
-    if ((B == 0 && !do_sched) || (sched_ctrl->rrc_processing_timer > 0))
+    if ((B == 0 && !do_sched) || (sched_ctrl->rrc_processing_timer > 0)) {
       continue;
-    
+    }
+
     const NR_bler_options_t *bo = &nrmac->ul_bler;
     const int max_mcs = bo->max_mcs; /* no per-user maximum MCS yet */
     sched_pusch->mcs = get_mcs_from_bler(bo, stats, &UE->UE_sched_ctrl.ul_bler_stats, max_mcs, frame);
@@ -1140,12 +1105,12 @@
       const uint16_t Y = get_Y(cid%3, slot, UE->rnti);
       uint8_t nr_of_candidates;
       for (int i=0; i<5; i++) {
-	// for now taking the lowest value among the available aggregation levels
-	find_aggregation_candidates(&sched_ctrl->aggregation_level,
-				    &nr_of_candidates,
-				    sched_ctrl->search_space,
-				    1<<i);
-	if(nr_of_candidates>0) break;
+        // for now taking the lowest value among the available aggregation levels
+        find_aggregation_candidates(&sched_ctrl->aggregation_level,
+                                    &nr_of_candidates,
+                                    sched_ctrl->search_space,
+                                    1<<i);
+        if(nr_of_candidates>0) break;
       }
       int CCEIndex = find_pdcch_candidate(RC.nrmac[module_id],
 					  CC_id,
@@ -1154,18 +1119,19 @@
 					  &sched_ctrl->sched_pdcch,
 					  sched_ctrl->coreset,
 					  Y);
-      
+
       if (CCEIndex<0) {
-	LOG_D(NR_MAC, "%4d.%2d no free CCE for UL DCI UE %04x (BSR 0)\n", frame, slot, UE->rnti);
-	continue;
+        LOG_D(NR_MAC, "%4d.%2d no free CCE for UL DCI UE %04x (BSR 0)\n", frame, slot, UE->rnti);
+        continue;
       }
+
       /* reduce max_num_ue once we are sure UE can be allocated, i.e., has CCE */
       remainUEs--;
-      
+
+      // we have filled all with mandatory retransmissions
+      // no need to schedule new transmissions
       if (remainUEs == 0)
-	// we have filled all with mandatory retransmissions
-	// no need to schedule new transmissions
-	return;
+        return;
 
       /* Save PUSCH field */
       /* we want to avoid a lengthy deduction of DMRS and other parameters in
@@ -1244,7 +1210,7 @@
 
   qsort(UE_sched, sizeof(*UE_sched), sizeofArray(UE_sched), comparator);
   UEsched_t *iterator=UE_sched;
-  
+
   const int min_rbSize = 5;
   /* Loop UE_sched to find max coeff and allocate transmission */
   while (remainUEs> 0 && n_rb_sched >= min_rbSize && iterator->UE != NULL) {
@@ -1261,7 +1227,7 @@
                                   sched_ctrl->search_space,
                                   1<<i);
       if(nr_of_candidates>0)
-	break;
+        break;
     }
     int CCEIndex = find_pdcch_candidate(RC.nrmac[module_id],
                                         CC_id,
@@ -1362,8 +1328,8 @@
 
     n_rb_sched -= sched_pusch->rbSize;
     for (int rb = 0; rb < sched_ctrl->sched_pusch.rbSize; rb++)
-
       rballoc_mask[rb + sched_ctrl->sched_pusch.rbStart] ^= slbitmap;
+
     /* reduce max_num_ue once we are sure UE can be allocated, i.e., has CCE */
     remainUEs--;
     iterator++;
@@ -1384,7 +1350,7 @@
                  scc_sib1->uplinkConfigCommon->initialUplinkBWP.genericParameters.subcarrierSpacing;
 
   if (nr_mac->UE_info.list[0] == NULL)
-    // no UEs 
+    // no UEs
     return false;
 
   const int CC_id = 0;
@@ -1431,8 +1397,7 @@
   UE_iterator(nr_mac->UE_info.list, UE2) {
     NR_UE_sched_ctrl_t *sched_ctrl = &UE2->UE_sched_ctrl;
     AssertFatal(K2 == get_K2(scc,scc_sib1,sched_ctrl->active_ubwp, tda, mu),
-                "Different K2, %d(UE%d) != %ld(UE%04x)\n",
-		K2, 0, get_K2(scc,scc_sib1,sched_ctrl->active_ubwp, tda, mu), UE2->rnti);
+                "Different K2, %d(UE%d) != %ld(UE%04x)\n", K2, 0, get_K2(scc,scc_sib1,sched_ctrl->active_ubwp, tda, mu), UE2->rnti);
     sched_ctrl->sched_pusch.slot = sched_slot;
     sched_ctrl->sched_pusch.frame = sched_frame;
   }
