/*
 * Licensed to the OpenAirInterface (OAI) Software Alliance under one or more
 * contributor license agreements.  See the NOTICE file distributed with
 * this work for additional information regarding copyright ownership.
 * The OpenAirInterface Software Alliance licenses this file to You under
 * the OAI Public License, Version 1.1  (the "License"); you may not use this file
 * except in compliance with the License.
 * You may obtain a copy of the License at
 *
 *      http://www.openairinterface.org/?page_id=698
 *
 * Unless required by applicable law or agreed to in writing, software
 * distributed under the License is distributed on an "AS IS" BASIS,
 * WITHOUT WARRANTIES OR CONDITIONS OF ANY KIND, either express or implied.
 * See the License for the specific language governing permissions and
 * limitations under the License.
 *-------------------------------------------------------------------------------
 * For more information about the OpenAirInterface (OAI) Software Alliance:
 *      contact@openairinterface.org
 */

/*! \file gNB_scheduler_ulsch.c
 * \brief gNB procedures for the ULSCH transport channel
 * \author Navid Nikaein and Raymond Knopp, Guido Casati
 * \date 2019
 * \email: guido.casati@iis.fraunhofer.de
 * \version 1.0
 * @ingroup _mac
 */


#include "LAYER2/NR_MAC_gNB/mac_proto.h"
#include "executables/softmodem-common.h"
#include "common/utils/nr/nr_common.h"
#include <openair2/UTIL/OPT/opt.h>


//38.321 Table 6.1.3.1-1
const uint32_t NR_SHORT_BSR_TABLE[32] = {
    0,    10,    14,    20,    28,     38,     53,     74,
  102,   142,   198,   276,   384,    535,    745,   1038,
 1446,  2014,  2806,  3909,  5446,   7587,  10570,  14726,
20516, 28581, 39818, 55474, 77284, 107669, 150000, 300000
};

//38.321 Table 6.1.3.1-2
const uint32_t NR_LONG_BSR_TABLE[256] ={
       0,       10,       11,       12,       13,       14,       15,       16,       17,       18,       19,       20,       22,       23,        25,         26,
      28,       30,       32,       34,       36,       38,       40,       43,       46,       49,       52,       55,       59,       62,        66,         71,
      75,       80,       85,       91,       97,      103,      110,      117,      124,      132,      141,      150,      160,      170,       181,        193,
     205,      218,      233,      248,      264,      281,      299,      318,      339,      361,      384,      409,      436,      464,       494,        526,
     560,      597,      635,      677,      720,      767,      817,      870,      926,      987,     1051,     1119,     1191,     1269,      1351,       1439,
    1532,     1631,     1737,     1850,     1970,     2098,     2234,     2379,     2533,     2698,     2873,     3059,     3258,     3469,      3694,       3934,
    4189,     4461,     4751,     5059,     5387,     5737,     6109,     6506,     6928,     7378,     7857,     8367,     8910,     9488,     10104,      10760,
   11458,    12202,    12994,    13838,    14736,    15692,    16711,    17795,    18951,    20181,    21491,    22885,    24371,    25953,     27638,      29431,
   31342,    33376,    35543,    37850,    40307,    42923,    45709,    48676,    51836,    55200,    58784,    62599,    66663,    70990,     75598,      80505,
   85730,    91295,    97221,   103532,   110252,   117409,   125030,   133146,   141789,   150992,   160793,   171231,   182345,   194182,    206786,     220209,
  234503,   249725,   265935,   283197,   301579,   321155,   342002,   364202,   387842,   413018,   439827,   468377,   498780,   531156,    565634,     602350,
  641449,   683087,   727427,   774645,   824928,   878475,   935498,   996222,  1060888,  1129752,  1203085,  1281179,  1364342,  1452903,   1547213,    1647644,
 1754595,  1868488,  1989774,  2118933,  2256475,  2402946,  2558924,  2725027,  2901912,  3090279,  3290873,  3504487,  3731968,  3974215,   4232186,    4506902,
 4799451,  5110989,  5442750,  5796046,  6172275,  6572925,  6999582,  7453933,  7937777,  8453028,  9001725,  9586039, 10208280, 10870913,  11576557,   12328006,
13128233, 13980403, 14887889, 15854280, 16883401, 17979324, 19146385, 20389201, 21712690, 23122088, 24622972, 26221280, 27923336, 29735875,  31666069,   33721553,
35910462, 38241455, 40723756, 43367187, 46182206, 49179951, 52372284, 55771835, 59392055, 63247269, 67352729, 71724679, 76380419, 81338368, 162676736, 4294967295
};

int get_dci_format(NR_UE_sched_ctrl_t *sched_ctrl) {

    const long f = sched_ctrl->search_space->searchSpaceType->choice.ue_Specific->dci_Formats;
    int dci_format;
    if (sched_ctrl->search_space) {
       dci_format = f ? NR_UL_DCI_FORMAT_0_1 : NR_UL_DCI_FORMAT_0_0;
    }
    else {
       dci_format = NR_UL_DCI_FORMAT_0_0;
    }

    return(dci_format);
}

void calculate_preferred_ul_tda(module_id_t module_id, const NR_BWP_Uplink_t *ubwp)
{
  gNB_MAC_INST *nrmac = RC.nrmac[module_id];
  const int bwp_id = ubwp->bwp_Id;
  if (nrmac->preferred_ul_tda[bwp_id])
    return;

  /* there is a mixed slot only when in TDD */
  NR_ServingCellConfigCommon_t *scc = nrmac->common_channels->ServingCellConfigCommon;
  const int mu = scc->uplinkConfigCommon->initialUplinkBWP->genericParameters.subcarrierSpacing;
  const NR_TDD_UL_DL_Pattern_t *tdd =
      scc->tdd_UL_DL_ConfigurationCommon ? &scc->tdd_UL_DL_ConfigurationCommon->pattern1 : NULL;
  /* Uplink symbols are at the end of the slot */
  const int symb_ulMixed = tdd ? ((1 << tdd->nrofUplinkSymbols) - 1) << (14 - tdd->nrofUplinkSymbols) : 0;

  const struct NR_PUCCH_Config__resourceToAddModList *resList = ubwp->bwp_Dedicated->pucch_Config->choice.setup->resourceToAddModList;
  // for the moment, just block any symbol that might hold a PUCCH, regardless
  // of the RB. This is a big simplification, as most RBs will NOT have a PUCCH
  // in the respective symbols, but it simplifies scheduling
  uint16_t symb_pucch = 0;
  for (int i = 0; i < resList->list.count; ++i) {
    const NR_PUCCH_Resource_t *resource = resList->list.array[i];
    int nrofSymbols = 0;
    int startingSymbolIndex = 0;
    switch (resource->format.present) {
      case NR_PUCCH_Resource__format_PR_format0:
        nrofSymbols = resource->format.choice.format0->nrofSymbols;
        startingSymbolIndex = resource->format.choice.format0->startingSymbolIndex;
        break;
      case NR_PUCCH_Resource__format_PR_format1:
        nrofSymbols = resource->format.choice.format1->nrofSymbols;
        startingSymbolIndex = resource->format.choice.format1->startingSymbolIndex;
        break;
      case NR_PUCCH_Resource__format_PR_format2:
        nrofSymbols = resource->format.choice.format2->nrofSymbols;
        startingSymbolIndex = resource->format.choice.format2->startingSymbolIndex;
        break;
      case NR_PUCCH_Resource__format_PR_format3:
        nrofSymbols = resource->format.choice.format3->nrofSymbols;
        startingSymbolIndex = resource->format.choice.format3->startingSymbolIndex;
        break;
      case NR_PUCCH_Resource__format_PR_format4:
        nrofSymbols = resource->format.choice.format4->nrofSymbols;
        startingSymbolIndex = resource->format.choice.format4->startingSymbolIndex;
        break;
      default:
        AssertFatal(0, "found NR_PUCCH format index %d\n", resource->format.present);
        break;
    }
    symb_pucch |= ((1 << nrofSymbols) - 1) << startingSymbolIndex;
  }

  /* check that TDA index 1 fits into UL slot and does not overlap with PUCCH */
  const struct NR_PUSCH_TimeDomainResourceAllocationList *tdaList = ubwp->bwp_Common->pusch_ConfigCommon->choice.setup->pusch_TimeDomainAllocationList;
  AssertFatal(tdaList->list.count >= 3, "need to have at least three TDAs for UL slots\n");
  const NR_PUSCH_TimeDomainResourceAllocation_t *tdaP_UL = tdaList->list.array[0];
  const int k2 = get_K2(scc, (NR_BWP_Uplink_t*)ubwp,0, mu);
  int start, len;
  SLIV2SL(tdaP_UL->startSymbolAndLength, &start, &len);
  const uint16_t symb_tda = ((1 << len) - 1) << start;
  // check whether PUCCH and TDA overlap: then, we cannot use it. Note that
  // here we assume that the PUCCH is scheduled in every slot, and on all RBs
  // (which is mostly not true, this is a simplification)
  AssertFatal((symb_pucch & symb_tda) == 0, "TDA index 0 for UL overlaps with PUCCH\n");

  // get largest time domain allocation (TDA) for UL slot and UL in mixed slot
  int tdaMi = -1;
  const NR_PUSCH_TimeDomainResourceAllocation_t *tdaP_Mi = tdaList->list.array[1];
  AssertFatal(k2 == get_K2(scc, (NR_BWP_Uplink_t*)ubwp, 1, mu),
              "scheduler cannot handle different k2 for UL slot (%d) and UL Mixed slot (%ld)\n",
              k2,
              get_K2(scc, (NR_BWP_Uplink_t*)ubwp, 1, mu));
  SLIV2SL(tdaP_Mi->startSymbolAndLength, &start, &len);
  const uint16_t symb_tda_mi = ((1 << len) - 1) << start;
  // check whether PUCCH and TDA overlap: then, we cannot use it. Also, check
  // whether TDA is entirely within mixed slot, UL. Note that here we assume
  // that the PUCCH is scheduled in every slot, and on all RBs (which is
  // mostly not true, this is a simplification)
  if ((symb_pucch & symb_tda_mi) == 0 && (symb_ulMixed & symb_tda_mi) == symb_tda_mi) {
    tdaMi = 1;
  } else {
    LOG_E(NR_MAC,
          "TDA index 1 UL overlaps with PUCCH or is not entirely in mixed slot (symb_pucch %x symb_ulMixed %x symb_tda_mi %x), won't schedule UL mixed slot\n",
          symb_pucch,
          symb_ulMixed,
          symb_tda_mi);
  }

  const uint8_t slots_per_frame[5] = {10, 20, 40, 80, 160};
  const int n = slots_per_frame[*scc->ssbSubcarrierSpacing];
  nrmac->preferred_ul_tda[bwp_id] = malloc(n * sizeof(*nrmac->preferred_ul_tda[bwp_id]));

  const int nr_mix_slots = tdd ? tdd->nrofDownlinkSymbols != 0 || tdd->nrofUplinkSymbols != 0 : 0;
  const int nr_slots_period = tdd ? tdd->nrofDownlinkSlots + tdd->nrofUplinkSlots + nr_mix_slots : n;
  for (int slot = 0; slot < n; ++slot) {
    const int sched_slot = (slot + k2) % n;
    nrmac->preferred_ul_tda[bwp_id][slot] = -1;
    if (!tdd || sched_slot % nr_slots_period >= tdd->nrofDownlinkSlots + nr_mix_slots)
      nrmac->preferred_ul_tda[bwp_id][slot] = 0;
    else if (tdd && nr_mix_slots && sched_slot % nr_slots_period == tdd->nrofDownlinkSlots)
      nrmac->preferred_ul_tda[bwp_id][slot] = tdaMi;
    LOG_D(MAC, "DL slot %d UL slot %d preferred_ul_tda %d\n", slot, sched_slot, nrmac->preferred_ul_tda[bwp_id][slot]);
  }

  if (k2 < tdd->nrofUplinkSlots)
    LOG_W(NR_MAC,
          "k2 %d < tdd->nrofUplinkSlots %ld: not all UL slots can be scheduled\n",
          k2,
          tdd->nrofUplinkSlots);
}

//  For both UL-SCH except:
//   - UL-SCH: fixed-size MAC CE(known by LCID)
//   - UL-SCH: padding
//   - UL-SCH: MSG3 48-bits
//  |0|1|2|3|4|5|6|7|  bit-wise
//  |R|F|   LCID    |
//  |       L       |
//  |0|1|2|3|4|5|6|7|  bit-wise
//  |R|F|   LCID    |
//  |       L       |
//  |       L       |
//
//  For:
//   - UL-SCH: fixed-size MAC CE(known by LCID)
//   - UL-SCH: padding, for single/multiple 1-oct padding CE(s)
//   - UL-SCH: MSG3 48-bits
//  |0|1|2|3|4|5|6|7|  bit-wise
//  |R|R|   LCID    |
//
//  LCID: The Logical Channel ID field identifies the logical channel instance of the corresponding MAC SDU or the type of the corresponding MAC CE or padding as described in Tables 6.2.1-1 and 6.2.1-2 for the DL-SCH and UL-SCH respectively. There is one LCID field per MAC subheader. The LCID field size is 6 bits;
//  L: The Length field indicates the length of the corresponding MAC SDU or variable-sized MAC CE in bytes. There is one L field per MAC subheader except for subheaders corresponding to fixed-sized MAC CEs and padding. The size of the L field is indicated by the F field;
//  F: length of L is 0:8 or 1:16 bits wide
//  R: Reserved bit, set to zero.

int nr_process_mac_pdu(module_id_t module_idP,
                        int UE_id,
                        uint8_t CC_id,
                        frame_t frameP,
                        sub_frame_t slot,
                        uint8_t *pduP,
                        int pdu_len)
{

    uint8_t rx_lcid;
    uint8_t done = 0;
    uint16_t mac_ce_len;
    uint16_t mac_subheader_len;
    uint16_t mac_sdu_len;

    NR_UE_info_t *UE_info = &RC.nrmac[module_idP]->UE_info;
    NR_UE_sched_ctrl_t *sched_ctrl = &UE_info->UE_sched_ctrl[UE_id];

    if ( pduP[0] != UL_SCH_LCID_PADDING )
      trace_NRpdu(DIRECTION_UPLINK, pduP, pdu_len, UE_id, WS_C_RNTI, UE_info->rnti[UE_id], frameP, 0, 0, 0);

    #ifdef ENABLE_MAC_PAYLOAD_DEBUG
    LOG_I(NR_MAC, "In %s: dumping MAC PDU in %d.%d:\n", __func__, frameP, slot);
    log_dump(NR_MAC, pduP, pdu_len, LOG_DUMP_CHAR, "\n");
    #endif

    while (!done && pdu_len > 0){
        mac_ce_len = 0;
        mac_subheader_len = sizeof(NR_MAC_SUBHEADER_FIXED);
        mac_sdu_len = 0;
        rx_lcid = ((NR_MAC_SUBHEADER_FIXED *)pduP)->LCID;

        LOG_D(NR_MAC, "In %s: received UL-SCH sub-PDU with LCID 0x%x in %d.%d (remaining PDU length %d)\n", __func__, rx_lcid, frameP, slot, pdu_len);

        unsigned char *ce_ptr;
        int n_Lcg = 0;

        switch(rx_lcid){
            //  MAC CE

            /*#ifdef DEBUG_HEADER_PARSING
              LOG_D(NR_MAC, "[UE] LCID %d, PDU length %d\n", ((NR_MAC_SUBHEADER_FIXED *)pduP)->LCID, pdu_len);
            #endif*/
        case UL_SCH_LCID_RECOMMENDED_BITRATE_QUERY:
              // 38.321 Ch6.1.3.20
              mac_ce_len = 2;
              break;
        case UL_SCH_LCID_CONFIGURED_GRANT_CONFIRMATION:
                // 38.321 Ch6.1.3.7
                break;

        case UL_SCH_LCID_S_BSR:
        case UL_SCH_LCID_S_TRUNCATED_BSR:
               //38.321 section 6.1.3.1
               //fixed length
               mac_ce_len =1;
               /* Extract short BSR value */
               ce_ptr = &pduP[mac_subheader_len];
               NR_BSR_SHORT *bsr_s = (NR_BSR_SHORT *) ce_ptr;
               sched_ctrl->estimated_ul_buffer = 0;
               sched_ctrl->estimated_ul_buffer = NR_SHORT_BSR_TABLE[bsr_s->Buffer_size];
               LOG_D(NR_MAC,
                     "SHORT BSR at %4d.%2d, LCG ID %d, BS Index %d, BS value < %d, est buf %d\n",
                     frameP,
                     slot,
                     bsr_s->LcgID,
                     bsr_s->Buffer_size,
                     NR_SHORT_BSR_TABLE[bsr_s->Buffer_size],
                     sched_ctrl->estimated_ul_buffer);
               break;

        case UL_SCH_LCID_L_BSR:
        case UL_SCH_LCID_L_TRUNCATED_BSR:
        	//38.321 section 6.1.3.1
        	//variable length
        	mac_ce_len |= (uint16_t)((NR_MAC_SUBHEADER_SHORT *)pduP)->L;
        	mac_subheader_len = 2;
        	if(((NR_MAC_SUBHEADER_SHORT *)pduP)->F){
        		mac_ce_len |= (uint16_t)(((NR_MAC_SUBHEADER_LONG *)pduP)->L2)<<8;
        		mac_subheader_len = 3;
        	}
        	/* Extract long BSR value */
               ce_ptr = &pduP[mac_subheader_len];
               NR_BSR_LONG *bsr_l = (NR_BSR_LONG *) ce_ptr;
               sched_ctrl->estimated_ul_buffer = 0;

               n_Lcg = bsr_l->LcgID7 + bsr_l->LcgID6 + bsr_l->LcgID5 + bsr_l->LcgID4 +
                       bsr_l->LcgID3 + bsr_l->LcgID2 + bsr_l->LcgID1 + bsr_l->LcgID0;

               LOG_D(NR_MAC, "LONG BSR, LCG ID(7-0) %d/%d/%d/%d/%d/%d/%d/%d\n",
                     bsr_l->LcgID7, bsr_l->LcgID6, bsr_l->LcgID5, bsr_l->LcgID4,
                     bsr_l->LcgID3, bsr_l->LcgID2, bsr_l->LcgID1, bsr_l->LcgID0);

               for (int n = 0; n < n_Lcg; n++){
                 LOG_D(NR_MAC, "LONG BSR, %d/%d (n/n_Lcg), BS Index %d, BS value < %d",
                       n, n_Lcg, pduP[mac_subheader_len + 1 + n],
                       NR_LONG_BSR_TABLE[pduP[mac_subheader_len + 1 + n]]);
                 sched_ctrl->estimated_ul_buffer +=
                       NR_LONG_BSR_TABLE[pduP[mac_subheader_len + 1 + n]];
                 LOG_D(NR_MAC,
                       "LONG BSR at %4d.%2d, %d/%d (n/n_Lcg), BS Index %d, BS value < %d, total %d\n",
                       frameP,
                       slot,
                       n,
                       n_Lcg,
                       pduP[mac_subheader_len + 1 + n],
                       NR_LONG_BSR_TABLE[pduP[mac_subheader_len + 1 + n]],
                       sched_ctrl->estimated_ul_buffer);
               }

               break;

        case UL_SCH_LCID_C_RNTI:
        	//38.321 section 6.1.3.2
        	//fixed length
        	mac_ce_len = 2;
        	/* Extract CRNTI value */
        	break;

        case UL_SCH_LCID_SINGLE_ENTRY_PHR:
        	//38.321 section 6.1.3.8
        	//fixed length
        	mac_ce_len = 2;
        	/* Extract SINGLE ENTRY PHR elements for PHR calculation */
        	ce_ptr = &pduP[mac_subheader_len];
        	NR_SINGLE_ENTRY_PHR_MAC_CE *phr = (NR_SINGLE_ENTRY_PHR_MAC_CE *) ce_ptr;
        	/* Save the phr info */
        	const int PH = phr->PH;
        	const int PCMAX = phr->PCMAX;
        	/* 38.133 Table10.1.17.1-1 */
        	if (PH < 55)
        	  sched_ctrl->ph = PH - 32;
        	else
        	  sched_ctrl->ph = PH - 32 + (PH - 54);
        	/* 38.133 Table10.1.18.1-1 */
        	sched_ctrl->pcmax = PCMAX - 29;
        	LOG_D(NR_MAC, "SINGLE ENTRY PHR R1 %d PH %d (%d dB) R2 %d PCMAX %d (%d dBm)\n",
                      phr->R1, PH, sched_ctrl->ph, phr->R2, PCMAX, sched_ctrl->pcmax);
        	break;

        case UL_SCH_LCID_MULTI_ENTRY_PHR_1_OCT:
        	//38.321 section 6.1.3.9
        	//  varialbe length
        	mac_ce_len |= (uint16_t)((NR_MAC_SUBHEADER_SHORT *)pduP)->L;
        	mac_subheader_len = 2;
        	if(((NR_MAC_SUBHEADER_SHORT *)pduP)->F){
        		mac_ce_len |= (uint16_t)(((NR_MAC_SUBHEADER_LONG *)pduP)->L2)<<8;
        		mac_subheader_len = 3;
        	}
        	/* Extract MULTI ENTRY PHR elements from single octet bitmap for PHR calculation */
        	break;

        case UL_SCH_LCID_MULTI_ENTRY_PHR_4_OCT:
        	//38.321 section 6.1.3.9
        	//  varialbe length
        	mac_ce_len |= (uint16_t)((NR_MAC_SUBHEADER_SHORT *)pduP)->L;
        	mac_subheader_len = 2;
        	if(((NR_MAC_SUBHEADER_SHORT *)pduP)->F){
        		mac_ce_len |= (uint16_t)(((NR_MAC_SUBHEADER_LONG *)pduP)->L2)<<8;
        		mac_subheader_len = 3;
        	}
        	/* Extract MULTI ENTRY PHR elements from four octets bitmap for PHR calculation */
        	break;

        case UL_SCH_LCID_PADDING:
        	done = 1;
        	//  end of MAC PDU, can ignore the rest.
        	break;

        case UL_SCH_LCID_SRB1:
        case UL_SCH_LCID_SRB2:
          if(((NR_MAC_SUBHEADER_SHORT *)pduP)->F){
            //mac_sdu_len |= (uint16_t)(((NR_MAC_SUBHEADER_LONG *)pduP)->L2)<<8;
            mac_subheader_len = 3;
            mac_sdu_len = ((uint16_t)(((NR_MAC_SUBHEADER_LONG *) pduP)->L1 & 0x7f) << 8)
                | ((uint16_t)((NR_MAC_SUBHEADER_LONG *) pduP)->L2 & 0xff);
          } else {
            mac_sdu_len = (uint16_t)((NR_MAC_SUBHEADER_SHORT *)pduP)->L;
            mac_subheader_len = 2;
          }
          if (UE_info->CellGroup[UE_id]) {
            LOG_D(NR_MAC, "[UE %d] Frame %d : ULSCH -> UL-DCCH %d (gNB %d, %d bytes), rnti: %d \n", module_idP, frameP, rx_lcid, module_idP, mac_sdu_len, UE_info->rnti[UE_id]);
            mac_rlc_data_ind(module_idP,
                             UE_info->rnti[UE_id],
                             module_idP,
                             frameP,
                             ENB_FLAG_YES,
                             MBMS_FLAG_NO,
                             rx_lcid,
                             (char *) (pduP + mac_subheader_len),
                             mac_sdu_len,
                             1,
                             NULL);
<<<<<<< HEAD
          } else {
            LOG_W(NR_MAC,"[UE %d] Frame/Slot %d.%d : Received LCID %d which is not configured, dropping packet\n",UE_id,frameP,slot,rx_lcid);
            return -1;
          }

=======

          } else {
            AssertFatal(1==0,"[UE %d] Frame/Slot %d.%d : Received LCID %d which is not configured, dropping packet\n",UE_id,frameP,slot,rx_lcid);
          }
>>>>>>> 76b0aa1f
          break;
        case UL_SCH_LCID_SRB3:
              // todo
              break;

        case UL_SCH_LCID_CCCH:
        case UL_SCH_LCID_CCCH1:
          // fixed length
          mac_subheader_len = 1;

          if ( rx_lcid == UL_SCH_LCID_CCCH1 ) {
            // RRCResumeRequest1 message includes the full I-RNTI and has a size of 8 bytes
            mac_sdu_len = 8;

            // Check if it is a valid CCCH1 message, we get all 00's messages very often
            int i = 0;
            for(i=0; i<(mac_subheader_len+mac_sdu_len); i++) {
              if(pduP[i] != 0) {
                break;
              }
            }
            if (i == (mac_subheader_len+mac_sdu_len)) {
              LOG_D(NR_MAC, "%s() Invalid CCCH1 message!, pdu_len: %d\n", __func__, pdu_len);
              done = 1;
              break;
            }
          } else {
            // fixed length of 6 bytes
            mac_sdu_len = 6;
          }

          nr_mac_rrc_data_ind(module_idP,
                              CC_id,
                              frameP,
                              0,
                              0,
                              UE_info->rnti[UE_id],
                              CCCH,
                              pduP + mac_subheader_len,
                              mac_sdu_len,
                              0);
          break;

        case UL_SCH_LCID_DTCH:
          //  check if LCID is valid at current time.
          if (((NR_MAC_SUBHEADER_SHORT *)pduP)->F) {
            // mac_sdu_len |= (uint16_t)(((NR_MAC_SUBHEADER_LONG *)pduP)->L2)<<8;
            mac_subheader_len = 3;
            mac_sdu_len = ((uint16_t)(((NR_MAC_SUBHEADER_LONG *)pduP)->L1 & 0x7f) << 8)
                          | ((uint16_t)((NR_MAC_SUBHEADER_LONG *)pduP)->L2 & 0xff);

          } else {
            mac_sdu_len = (uint16_t)((NR_MAC_SUBHEADER_SHORT *)pduP)->L;
            mac_subheader_len = 2;
          }

          LOG_D(NR_MAC, "In %s: [UE %d] %d.%d : ULSCH -> UL-%s %d (gNB %d, %d bytes)\n",
                __func__,
                module_idP,
                frameP,
                slot,
                rx_lcid<4?"DCCH":"DTCH",
                rx_lcid,
                module_idP,
                mac_sdu_len);
          UE_info->mac_stats[UE_id].lc_bytes_rx[rx_lcid] += mac_sdu_len;

          mac_rlc_data_ind(module_idP,
                           UE_info->rnti[UE_id],
                           module_idP,
                           frameP,
                           ENB_FLAG_YES,
                           MBMS_FLAG_NO,
                           rx_lcid,
                           (char *)(pduP + mac_subheader_len),
                           mac_sdu_len,
                           1,
                           NULL);

          /* Updated estimated buffer when receiving data */
          if (sched_ctrl->estimated_ul_buffer >= mac_sdu_len)
            sched_ctrl->estimated_ul_buffer -= mac_sdu_len;
          else
            sched_ctrl->estimated_ul_buffer = 0;
          break;

        default:
          LOG_E(NR_MAC, "Received unknown MAC header (LCID = 0x%02x)\n", rx_lcid);
          return -1;
          break;
        }

        #ifdef ENABLE_MAC_PAYLOAD_DEBUG
        if (rx_lcid < 45 || rx_lcid == 52 || rx_lcid == 63) {
          LOG_I(NR_MAC, "In %s: dumping UL MAC SDU sub-header with length %d (LCID = 0x%02x):\n", __func__, mac_subheader_len, rx_lcid);
          log_dump(NR_MAC, pduP, mac_subheader_len, LOG_DUMP_CHAR, "\n");
          LOG_I(NR_MAC, "In %s: dumping UL MAC SDU with length %d (LCID = 0x%02x):\n", __func__, mac_sdu_len, rx_lcid);
          log_dump(NR_MAC, pduP + mac_subheader_len, mac_sdu_len, LOG_DUMP_CHAR, "\n");
        } else {
          LOG_I(NR_MAC, "In %s: dumping UL MAC CE with length %d (LCID = 0x%02x):\n", __func__, mac_ce_len, rx_lcid);
          log_dump(NR_MAC, pduP + mac_subheader_len + mac_sdu_len, mac_ce_len, LOG_DUMP_CHAR, "\n");
        }
        #endif

        pduP += ( mac_subheader_len + mac_ce_len + mac_sdu_len );
        pdu_len -= ( mac_subheader_len + mac_ce_len + mac_sdu_len );

        if (pdu_len < 0) {
          LOG_E(NR_MAC, "In %s: residual UL MAC PDU in %d.%d with length < 0!, pdu_len %d \n", __func__, frameP, slot, pdu_len);
          LOG_E(NR_MAC, "MAC PDU ");
          for (int i = 0; i < 20; i++) // Only printf 1st - 20nd bytes
            printf("%02x ", pduP[i]);
          printf("\n");
          return 0;
        }
    }
  return 0;
}

void abort_nr_ul_harq(module_id_t mod_id, int UE_id, int8_t harq_pid)
{
  NR_UE_info_t *UE_info = &RC.nrmac[mod_id]->UE_info;
  NR_UE_sched_ctrl_t *sched_ctrl = &UE_info->UE_sched_ctrl[UE_id];
  NR_UE_ul_harq_t *harq = &sched_ctrl->ul_harq_processes[harq_pid];

  harq->ndi ^= 1;
  harq->round = 0;
  UE_info->mac_stats[UE_id].ulsch_errors++;
  add_tail_nr_list(&sched_ctrl->available_ul_harq, harq_pid);

  /* the transmission failed: the UE won't send the data we expected initially,
   * so retrieve to correctly schedule after next BSR */
  sched_ctrl->sched_ul_bytes -= harq->sched_pusch.tb_size;
  if (sched_ctrl->sched_ul_bytes < 0)
    sched_ctrl->sched_ul_bytes = 0;
}

void handle_nr_ul_harq(const int CC_idP,
                       module_id_t mod_id,
                       frame_t frame,
                       sub_frame_t slot,
                       const nfapi_nr_crc_t *crc_pdu)
{
  gNB_MAC_INST *gNB_mac = RC.nrmac[mod_id];
  int UE_id = find_nr_UE_id(mod_id, crc_pdu->rnti);
  if (UE_id < 0) {
    for (int i = 0; i < NR_NB_RA_PROC_MAX; ++i) {
      NR_RA_t *ra = &gNB_mac->common_channels[CC_idP].ra[i];
      if (ra->state >= WAIT_Msg3 &&
          ra->rnti == crc_pdu->rnti)
        return;
    }
    LOG_E(NR_MAC, "%s(): unknown RNTI %04x in PUSCH\n", __func__, crc_pdu->rnti);
    return;
  }
  NR_UE_info_t *UE_info = &RC.nrmac[mod_id]->UE_info;
  NR_UE_sched_ctrl_t *sched_ctrl = &UE_info->UE_sched_ctrl[UE_id];
  int8_t harq_pid = sched_ctrl->feedback_ul_harq.head;
  while (crc_pdu->harq_id != harq_pid || harq_pid < 0) {
    LOG_W(NR_MAC,
          "Unexpected ULSCH HARQ PID %d (have %d) for RNTI %04x (ignore this warning for RA)\n",
          crc_pdu->harq_id,
          harq_pid,
          crc_pdu->rnti);
    if (harq_pid < 0)
      return;

    remove_front_nr_list(&sched_ctrl->feedback_ul_harq);
    sched_ctrl->ul_harq_processes[harq_pid].is_waiting = false;
    if(sched_ctrl->ul_harq_processes[harq_pid].round >= MAX_HARQ_ROUNDS - 1) {
      abort_nr_ul_harq(mod_id, UE_id, harq_pid);
    } else {
      sched_ctrl->ul_harq_processes[harq_pid].round++;
      add_tail_nr_list(&sched_ctrl->retrans_ul_harq, harq_pid);
    }
    harq_pid = sched_ctrl->feedback_ul_harq.head;
  }
  remove_front_nr_list(&sched_ctrl->feedback_ul_harq);
  NR_UE_ul_harq_t *harq = &sched_ctrl->ul_harq_processes[harq_pid];
  DevAssert(harq->is_waiting);
  harq->feedback_slot = -1;
  harq->is_waiting = false;
  if (!crc_pdu->tb_crc_status) {
    harq->ndi ^= 1;
    harq->round = 0;
    LOG_D(NR_MAC,
          "Ulharq id %d crc passed for RNTI %04x\n",
          harq_pid,
          crc_pdu->rnti);
    add_tail_nr_list(&sched_ctrl->available_ul_harq, harq_pid);
  } else if (harq->round >= MAX_HARQ_ROUNDS - 1) {
    abort_nr_ul_harq(mod_id, UE_id, harq_pid);
    LOG_D(NR_MAC,
          "RNTI %04x: Ulharq id %d crc failed in all rounds\n",
          crc_pdu->rnti,
          harq_pid);
  } else {
    harq->round++;
    LOG_D(NR_MAC,
          "Ulharq id %d crc failed for RNTI %04x\n",
          harq_pid,
          crc_pdu->rnti);
    add_tail_nr_list(&sched_ctrl->retrans_ul_harq, harq_pid);
  }
}

/*
* When data are received on PHY and transmitted to MAC
*/
void nr_rx_sdu(const module_id_t gnb_mod_idP,
               const int CC_idP,
               const frame_t frameP,
               const sub_frame_t slotP,
               const rnti_t rntiP,
               uint8_t *sduP,
               const uint16_t sdu_lenP,
               const uint16_t timing_advance,
               const uint8_t ul_cqi,
               const uint16_t rssi){

  gNB_MAC_INST *gNB_mac = RC.nrmac[gnb_mod_idP];
  NR_UE_info_t *UE_info = &gNB_mac->UE_info;

  const int current_rnti = rntiP;
  const int UE_id = find_nr_UE_id(gnb_mod_idP, current_rnti);
  const int target_snrx10 = gNB_mac->pusch_target_snrx10;
  const int pusch_failure_thres = gNB_mac->pusch_failure_thres;

  if (UE_id != -1) {
    NR_UE_sched_ctrl_t *UE_scheduling_control = &UE_info->UE_sched_ctrl[UE_id];
    const int8_t harq_pid = UE_scheduling_control->feedback_ul_harq.head;

    if (sduP)
      T(T_GNB_MAC_UL_PDU_WITH_DATA, T_INT(gnb_mod_idP), T_INT(CC_idP),
        T_INT(rntiP), T_INT(frameP), T_INT(slotP), T_INT(harq_pid),
        T_BUFFER(sduP, sdu_lenP));

    UE_info->mac_stats[UE_id].ulsch_total_bytes_rx += sdu_lenP;
    LOG_D(NR_MAC, "[gNB %d][PUSCH %d] CC_id %d %d.%d Received ULSCH sdu from PHY (rnti %x, UE_id %d) ul_cqi %d TA %d sduP %p, rssi %d\n",
          gnb_mod_idP,
          harq_pid,
          CC_idP,
          frameP,
          slotP,
          current_rnti,
          UE_id,
          ul_cqi,
          timing_advance,
          sduP,
          rssi);

    // if not missed detection (10dB threshold for now)
    if (rssi>0) {
      UE_scheduling_control->tpc0 = nr_get_tpc(target_snrx10,ul_cqi,30);
      if (timing_advance != 0xffff)
        UE_scheduling_control->ta_update = timing_advance;
      UE_scheduling_control->raw_rssi = rssi;
      UE_scheduling_control->pusch_snrx10 = ul_cqi * 5 - 640;
      LOG_D(NR_MAC, "[UE %d] PUSCH TPC %d and TA %d\n",UE_id,UE_scheduling_control->tpc0,UE_scheduling_control->ta_update);
    }
    else{
      LOG_D(NR_MAC,"[UE %d] Detected DTX : increasing UE TX power\n",UE_id);
      UE_scheduling_control->tpc0 = 3;
    }

#if defined(ENABLE_MAC_PAYLOAD_DEBUG)

    LOG_I(NR_MAC, "Printing received UL MAC payload at gNB side: %d \n");
    for (int i = 0; i < sdu_lenP ; i++) {
	  //harq_process_ul_ue->a[i] = (unsigned char) rand();
	  //printf("a[%d]=0x%02x\n",i,harq_process_ul_ue->a[i]);
	  printf("%02x ",(unsigned char)sduP[i]);
    }
    printf("\n");

#endif

    if (sduP != NULL){
      LOG_D(NR_MAC, "Received PDU at MAC gNB \n");

      UE_info->UE_sched_ctrl[UE_id].pusch_consecutive_dtx_cnt = 0;
      const uint32_t tb_size = UE_scheduling_control->ul_harq_processes[harq_pid].sched_pusch.tb_size;
      UE_scheduling_control->sched_ul_bytes -= tb_size;
      if (UE_scheduling_control->sched_ul_bytes < 0)
        UE_scheduling_control->sched_ul_bytes = 0;

      nr_process_mac_pdu(gnb_mod_idP, UE_id, CC_idP, frameP, slotP, sduP, sdu_lenP);
    }
    else {
      NR_UE_ul_harq_t *cur_harq = &UE_scheduling_control->ul_harq_processes[harq_pid];
      /* reduce sched_ul_bytes when cur_harq->round == 3 */
      if (cur_harq->round == 3){
        const uint32_t tb_size = UE_scheduling_control->ul_harq_processes[harq_pid].sched_pusch.tb_size;
        UE_scheduling_control->sched_ul_bytes -= tb_size;
        if (UE_scheduling_control->sched_ul_bytes < 0)
          UE_scheduling_control->sched_ul_bytes = 0;
      }
      if (ul_cqi <= 128) {
        UE_info->UE_sched_ctrl[UE_id].pusch_consecutive_dtx_cnt++;
        UE_info->mac_stats[UE_id].ulsch_DTX++;
      }
      if (UE_info->UE_sched_ctrl[UE_id].pusch_consecutive_dtx_cnt >= pusch_failure_thres) {
         LOG_D(NR_MAC,"Detected UL Failure on PUSCH, stopping scheduling\n");
         UE_info->UE_sched_ctrl[UE_id].ul_failure = 1;
         nr_mac_gNB_rrc_ul_failure(gnb_mod_idP,CC_idP,frameP,slotP,rntiP);
      }
    }
  } else if(sduP) {

    bool no_sig = true;
    for (int k = 0; k < sdu_lenP; k++) {
      if(sduP[k]!=0) {
        no_sig = false;
        break;
      }
    }

    if(no_sig) {
      LOG_W(NR_MAC, "No signal\n");
    }

    T(T_GNB_MAC_UL_PDU_WITH_DATA, T_INT(gnb_mod_idP), T_INT(CC_idP),
      T_INT(rntiP), T_INT(frameP), T_INT(slotP), T_INT(-1) /* harq_pid */,
      T_BUFFER(sduP, sdu_lenP));

    /* we don't know this UE (yet). Check whether there is a ongoing RA (Msg 3)
     * and check the corresponding UE's RNTI match, in which case we activate
     * it. */
    for (int i = 0; i < NR_NB_RA_PROC_MAX; ++i) {
      NR_RA_t *ra = &gNB_mac->common_channels[CC_idP].ra[i];
      if (ra->state != WAIT_Msg3)
        continue;

      if(no_sig) {
        LOG_W(NR_MAC, "Random Access %i failed at state %i (no signal)\n", i, ra->state);
        nr_mac_remove_ra_rnti(gnb_mod_idP, ra->rnti);
        nr_clear_ra_proc(gnb_mod_idP, CC_idP, frameP, ra);
      } else {

        // random access pusch with TC-RNTI
        if (ra->rnti != current_rnti) {
          LOG_W(NR_MAC,
                "expected TC_RNTI %04x to match current RNTI %04x\n",
                ra->rnti,
                current_rnti);

          if( (frameP==ra->Msg3_frame) && (slotP==ra->Msg3_slot) ) {
            LOG_W(NR_MAC, "Random Access %i failed at state %i (TC_RNTI %04x RNTI %04x)\n", i, ra->state,ra->rnti,current_rnti);
            nr_mac_remove_ra_rnti(gnb_mod_idP, ra->rnti);
            nr_clear_ra_proc(gnb_mod_idP, CC_idP, frameP, ra);
          }

          continue;
        }

        int UE_id=-1;

        UE_id = add_new_nr_ue(gnb_mod_idP, ra->rnti, ra->CellGroup);
        if (UE_id<0) {
          LOG_W(NR_MAC, "Random Access %i discarded at state %i (TC_RNTI %04x RNTI %04x): max number of users achieved!\n", i, ra->state,ra->rnti,current_rnti);
          nr_mac_remove_ra_rnti(gnb_mod_idP, ra->rnti);
          nr_clear_ra_proc(gnb_mod_idP, CC_idP, frameP, ra);
          return;
        }

        UE_info->UE_beam_index[UE_id] = ra->beam_id;

        // re-initialize ta update variables after RA procedure completion
        UE_info->UE_sched_ctrl[UE_id].ta_frame = frameP;

        LOG_D(NR_MAC,
              "reset RA state information for RA-RNTI %04x/index %d\n",
              ra->rnti,
              i);

        LOG_I(NR_MAC,
              "[gNB %d][RAPROC] PUSCH with TC_RNTI %x received correctly, "
              "adding UE MAC Context UE_id %d/RNTI %04x\n",
              gnb_mod_idP,
              current_rnti,
              UE_id,
              ra->rnti);

      NR_UE_sched_ctrl_t *UE_scheduling_control = &UE_info->UE_sched_ctrl[UE_id];

      UE_scheduling_control->tpc0 = nr_get_tpc(target_snrx10,ul_cqi,30);
      if (timing_advance != 0xffff)
        UE_scheduling_control->ta_update = timing_advance;
      UE_scheduling_control->raw_rssi = rssi;
      UE_scheduling_control->pusch_snrx10 = ul_cqi * 5 - 640;
      LOG_D(NR_MAC, "[UE %d] PUSCH TPC %d and TA %d\n",UE_id,UE_scheduling_control->tpc0,UE_scheduling_control->ta_update);
        if(ra->cfra) {

          LOG_I(NR_MAC, "(ue %i, rnti 0x%04x) CFRA procedure succeeded!\n", UE_id, ra->rnti);
          nr_mac_remove_ra_rnti(gnb_mod_idP, ra->rnti);
          nr_clear_ra_proc(gnb_mod_idP, CC_idP, frameP, ra);
          UE_info->active[UE_id] = true;

        } else {

          LOG_I(NR_MAC,"[RAPROC] RA-Msg3 received (sdu_lenP %d)\n",sdu_lenP);
          LOG_D(NR_MAC,"[RAPROC] Received Msg3:\n");
          for (int k = 0; k < sdu_lenP; k++) {
            LOG_D(NR_MAC,"(%i): 0x%x\n",k,sduP[k]);
          }

          // UE Contention Resolution Identity
          // Store the first 48 bits belonging to the uplink CCCH SDU within Msg3 to fill in Msg4
          // First byte corresponds to R/LCID MAC sub-header
          memcpy(ra->cont_res_id, &sduP[1], sizeof(uint8_t) * 6);

<<<<<<< HEAD
          if (nr_process_mac_pdu(gnb_mod_idP, UE_id, CC_idP, frameP, slotP, sduP, sdu_lenP) == 0) {
            ra->state = Msg4;
            ra->Msg4_frame = (frameP + 2) % 1024;
            ra->Msg4_slot = 1;
            LOG_I(NR_MAC, "Scheduling RA-Msg4 for TC_RNTI %04x (state %d, frame %d, slot %d)\n", ra->rnti, ra->state, ra->Msg4_frame, ra->Msg4_slot);
          }
          else {
             nr_mac_remove_ra_rnti(gnb_mod_idP, ra->rnti);
             nr_clear_ra_proc(gnb_mod_idP, CC_idP, frameP, ra);
          }
=======
          nr_process_mac_pdu(gnb_mod_idP, UE_id, CC_idP, frameP, slotP, sduP, sdu_lenP);
          ra->state = Msg4;
          ra->Msg4_frame = (frameP + 2) % 1024;
          ra->Msg4_slot = 1;
          LOG_I(NR_MAC, "Scheduling RA-Msg4 for TC_RNTI %04x (state %d, frame %d, slot %d)\n", ra->rnti, ra->state, ra->Msg4_frame, ra->Msg4_slot);
>>>>>>> 76b0aa1f
        }
        return;
      }
    }
  } else {
    for (int i = 0; i < NR_NB_RA_PROC_MAX; ++i) {
      NR_RA_t *ra = &gNB_mac->common_channels[CC_idP].ra[i];
      if (ra->state != WAIT_Msg3)
        continue;

      if( (frameP!=ra->Msg3_frame) || (slotP!=ra->Msg3_slot))
        continue;

      if (ra->msg3_round >= MAX_HARQ_ROUNDS - 1) {
        LOG_W(NR_MAC, "Random Access %i failed at state %i (Reached msg3 max harq rounds)\n", i, ra->state);
        nr_mac_remove_ra_rnti(gnb_mod_idP, ra->rnti);
        nr_clear_ra_proc(gnb_mod_idP, CC_idP, frameP, ra);
        return;
      }

      LOG_W(NR_MAC, "Random Access %i Msg3 CRC did not pass)\n", i);
      ra->msg3_round++;
      ra->state = Msg3_retransmission;
    }
  }
}

long get_K2(NR_ServingCellConfigCommon_t *scc,NR_BWP_Uplink_t *ubwp, int time_domain_assignment, int mu) {
  DevAssert(scc);
  const NR_PUSCH_TimeDomainResourceAllocation_t *tda_list = ubwp ?
    ubwp->bwp_Common->pusch_ConfigCommon->choice.setup->pusch_TimeDomainAllocationList->list.array[time_domain_assignment]:
    scc->uplinkConfigCommon->initialUplinkBWP->pusch_ConfigCommon->choice.setup->pusch_TimeDomainAllocationList->list.array[time_domain_assignment];
  if (tda_list->k2)
    return *tda_list->k2;
  else if (mu < 2)
    return 1;
  else if (mu == 2)
    return 2;
  else
    return 3;
}

bool nr_UE_is_to_be_scheduled(module_id_t mod_id, int CC_id, int UE_id, frame_t frame, sub_frame_t slot)
{
  const NR_ServingCellConfigCommon_t *scc = RC.nrmac[mod_id]->common_channels->ServingCellConfigCommon;
  const uint8_t slots_per_frame[5] = {10, 20, 40, 80, 160};
  const int n = slots_per_frame[*scc->ssbSubcarrierSpacing];
  const int now = frame * n + slot;

  const struct gNB_MAC_INST_s *nrmac = RC.nrmac[mod_id];
  const NR_UE_sched_ctrl_t *sched_ctrl = &nrmac->UE_info.UE_sched_ctrl[UE_id];
  const int last_ul_sched = sched_ctrl->last_ul_frame * n + sched_ctrl->last_ul_slot;

  const int diff = (now - last_ul_sched + 1024 * n) % (1024 * n);
  /* UE is to be scheduled if
   * (1) we think the UE has more bytes awaiting than what we scheduled
   * (2) there is a scheduling request
   * (3) or we did not schedule it in more than 10 frames */
  const bool has_data = sched_ctrl->estimated_ul_buffer > sched_ctrl->sched_ul_bytes;
  const bool high_inactivity = diff >= nrmac->ulsch_max_slots_inactivity;
  LOG_D(NR_MAC,
        "%4d.%2d UL inactivity %d slots has_data %d SR %d\n",
        frame,
        slot,
        diff,
        has_data,
        sched_ctrl->SR);
  return has_data || sched_ctrl->SR || high_inactivity;
}

int next_list_entry_looped(NR_list_t *list, int UE_id)
{
  if (UE_id < 0)
    return list->head;
  return list->next[UE_id] < 0 ? list->head : list->next[UE_id];
}

bool allocate_ul_retransmission(module_id_t module_id,
                                frame_t frame,
                                sub_frame_t slot,
                                uint8_t *rballoc_mask,
                                int *n_rb_sched,
                                int UE_id,
                                int harq_pid)
{
  const int CC_id = 0;
  const NR_ServingCellConfigCommon_t *scc = RC.nrmac[module_id]->common_channels[CC_id].ServingCellConfigCommon;
  NR_UE_info_t *UE_info = &RC.nrmac[module_id]->UE_info;
  NR_UE_sched_ctrl_t *sched_ctrl = &UE_info->UE_sched_ctrl[UE_id];
  NR_sched_pusch_t *retInfo = &sched_ctrl->ul_harq_processes[harq_pid].sched_pusch;
  NR_CellGroupConfig_t *cg = UE_info->CellGroup[UE_id];
  NR_BWP_UplinkDedicated_t *ubwpd= cg ? cg->spCellConfig->spCellConfigDedicated->uplinkConfig->initialUplinkBWP:NULL;
  NR_BWP_t *genericParameters = sched_ctrl->active_ubwp ? &sched_ctrl->active_ubwp->bwp_Common->genericParameters : &scc->uplinkConfigCommon->initialUplinkBWP->genericParameters;
  int rbStart = sched_ctrl->active_ubwp ? NRRIV2PRBOFFSET(genericParameters->locationAndBandwidth, MAX_BWP_SIZE) : 0;
  const uint16_t bwpSize = NRRIV2BW(genericParameters->locationAndBandwidth, MAX_BWP_SIZE);

  const uint8_t num_dmrs_cdm_grps_no_data = (sched_ctrl->active_bwp || ubwpd) ? 1 : 2;
  const int tda = sched_ctrl->active_ubwp ? RC.nrmac[module_id]->preferred_ul_tda[sched_ctrl->active_ubwp->bwp_Id][slot] : 0;
  LOG_D(NR_MAC,"retInfo->time_domain_allocation = %d, tda = %d\n", retInfo->time_domain_allocation, tda);
  printf("num_dmrs_cdm_grps_no_data %d, tbs %d\n",num_dmrs_cdm_grps_no_data,retInfo->tb_size);
  if (tda == retInfo->time_domain_allocation) {
    /* Check the resource is enough for retransmission */
    while (rbStart < bwpSize && !rballoc_mask[rbStart])
      rbStart++;
    if (rbStart + retInfo->rbSize > bwpSize) {
      LOG_W(NR_MAC, "cannot allocate retransmission of UE %d/RNTI %04x: no resources (rbStart %d, retInfo->rbSize %d, bwpSize %d\n", UE_id, UE_info->rnti[UE_id], rbStart, retInfo->rbSize, bwpSize);
      return false;
    }
    /* check whether we need to switch the TDA allocation since tha last
     * (re-)transmission */
    NR_pusch_semi_static_t *ps = &sched_ctrl->pusch_semi_static;

    int dci_format = get_dci_format(sched_ctrl);

    if (ps->time_domain_allocation != tda
        || ps->dci_format != dci_format
        || ps->num_dmrs_cdm_grps_no_data != num_dmrs_cdm_grps_no_data)
      nr_set_pusch_semi_static(scc, sched_ctrl->active_ubwp, ubwpd, dci_format, tda, num_dmrs_cdm_grps_no_data, ps);
    LOG_D(NR_MAC, "%s(): retransmission keeping TDA %d and TBS %d\n", __func__, tda, retInfo->tb_size);
  } else {
    /* the retransmission will use a different time domain allocation, check
     * that we have enough resources */
    while (rbStart < bwpSize && !rballoc_mask[rbStart])
      rbStart++;
    int rbSize = 0;
    while (rbStart + rbSize < bwpSize && rballoc_mask[rbStart + rbSize])
      rbSize++;
    NR_pusch_semi_static_t temp_ps;
    int dci_format = get_dci_format(sched_ctrl);
    nr_set_pusch_semi_static(scc, sched_ctrl->active_ubwp,ubwpd, dci_format, tda, num_dmrs_cdm_grps_no_data, &temp_ps);
    uint32_t new_tbs;
    uint16_t new_rbSize;
    bool success = nr_find_nb_rb(retInfo->Qm,
                                 retInfo->R,
                                 temp_ps.nrOfSymbols,
                                 temp_ps.N_PRB_DMRS * temp_ps.num_dmrs_symb,
                                 retInfo->tb_size,
                                 rbSize,
                                 &new_tbs,
                                 &new_rbSize);
    if (!success || new_tbs != retInfo->tb_size) {
      LOG_D(NR_MAC, "%s(): new TBsize %d of new TDA does not match old TBS %d\n", __func__, new_tbs, retInfo->tb_size);
      return false; /* the maximum TBsize we might have is smaller than what we need */
    }
    LOG_D(NR_MAC, "%s(): retransmission with TDA %d->%d and TBS %d -> %d\n", __func__, retInfo->time_domain_allocation, tda, retInfo->tb_size, new_tbs);
    /* we can allocate it. Overwrite the time_domain_allocation, the number
     * of RBs, and the new TB size. The rest is done below */
    retInfo->tb_size = new_tbs;
    retInfo->rbSize = new_rbSize;
    retInfo->time_domain_allocation = tda;
    sched_ctrl->pusch_semi_static = temp_ps;
  }

  /* Find free CCE */
  bool freeCCE = find_free_CCE(module_id, slot, UE_id);
  if (!freeCCE) {
    LOG_D(NR_MAC, "%4d.%2d no free CCE for retransmission UL DCI UE %04x\n", frame, slot, UE_info->rnti[UE_id]);
    return false;
  }

  /* frame/slot in sched_pusch has been set previously. In the following, we
   * overwrite the information in the retransmission information before storing
   * as the new scheduling instruction */
  retInfo->frame = sched_ctrl->sched_pusch.frame;
  retInfo->slot = sched_ctrl->sched_pusch.slot;
  /* Get previous PSUCH field info */
  sched_ctrl->sched_pusch = *retInfo;
  NR_sched_pusch_t *sched_pusch = &sched_ctrl->sched_pusch;

  LOG_D(NR_MAC,
        "%4d.%2d Allocate UL retransmission UE %d/RNTI %04x sched %4d.%2d (%d RBs)\n",
        frame,
        slot,
        UE_id,
        UE_info->rnti[UE_id],
        sched_pusch->frame,
        sched_pusch->slot,
        sched_pusch->rbSize);

  sched_pusch->rbStart = rbStart;
  /* no need to recompute the TBS, it will be the same */

  /* Mark the corresponding RBs as used */
  n_rb_sched -= sched_pusch->rbSize;
  for (int rb = 0; rb < sched_ctrl->sched_pusch.rbSize; rb++)
    rballoc_mask[rb + sched_ctrl->sched_pusch.rbStart] = 0;
  return true;
}

void update_ul_ue_R_Qm(NR_sched_pusch_t *sched_pusch, const NR_pusch_semi_static_t *ps)
{
  const int mcs = sched_pusch->mcs;
  sched_pusch->R = nr_get_code_rate_ul(mcs, ps->mcs_table);
  sched_pusch->Qm = nr_get_Qm_ul(mcs, ps->mcs_table);

  if (ps->pusch_Config && ps->pusch_Config->tp_pi2BPSK && ((ps->mcs_table == 3 && mcs < 2) || (ps->mcs_table == 4 && mcs < 6))) {
    sched_pusch->R >>= 1;
    sched_pusch->Qm <<= 1;
  }
}

float ul_thr_ue[MAX_MOBILES_PER_GNB];
uint32_t ul_pf_tbs[3][29]; // pre-computed, approximate TBS values for PF coefficient
void pf_ul(module_id_t module_id,
           frame_t frame,
           sub_frame_t slot,
           NR_list_t *UE_list,
           int max_num_ue,
           int n_rb_sched,
           uint8_t *rballoc_mask) {

  const int CC_id = 0;
  gNB_MAC_INST *nrmac = RC.nrmac[module_id];
  NR_ServingCellConfigCommon_t *scc = nrmac->common_channels[CC_id].ServingCellConfigCommon;
  NR_UE_info_t *UE_info = &nrmac->UE_info;
  const int min_rb = 5;
  float coeff_ue[MAX_MOBILES_PER_GNB];
  // UEs that could be scheduled
  int ue_array[MAX_MOBILES_PER_GNB];
  NR_list_t UE_sched = { .head = -1, .next = ue_array, .tail = -1, .len = MAX_MOBILES_PER_GNB };

  /* Loop UE_list to calculate throughput and coeff */
  for (int UE_id = UE_list->head; UE_id >= 0; UE_id = UE_list->next[UE_id]) {

    if (UE_info->Msg4_ACKed[UE_id] != true) continue;

    LOG_D(NR_MAC,"pf_ul: preparing UL scheduling for UE %d\n",UE_id);
    NR_UE_sched_ctrl_t *sched_ctrl = &UE_info->UE_sched_ctrl[UE_id];
    NR_BWP_t *genericParameters = sched_ctrl->active_ubwp ? &sched_ctrl->active_ubwp->bwp_Common->genericParameters : &scc->uplinkConfigCommon->initialUplinkBWP->genericParameters;
    NR_CellGroupConfig_t *cg = UE_info->CellGroup[UE_id];
    NR_BWP_UplinkDedicated_t *ubwpd= cg ? cg->spCellConfig->spCellConfigDedicated->uplinkConfig->initialUplinkBWP : NULL;

    int rbStart = sched_ctrl->active_ubwp ? NRRIV2PRBOFFSET(genericParameters->locationAndBandwidth, MAX_BWP_SIZE) : 0;
    const uint16_t bwpSize = NRRIV2BW(genericParameters->locationAndBandwidth, MAX_BWP_SIZE);
    NR_sched_pusch_t *sched_pusch = &sched_ctrl->sched_pusch;
    NR_pusch_semi_static_t *ps = &sched_ctrl->pusch_semi_static;

    /* Calculate throughput */
    const float a = 0.0005f; // corresponds to 200ms window
    const uint32_t b = UE_info->mac_stats[UE_id].ulsch_current_bytes;
    ul_thr_ue[UE_id] = (1 - a) * ul_thr_ue[UE_id] + a * b;

    /* Check if retransmission is necessary */
    sched_pusch->ul_harq_pid = sched_ctrl->retrans_ul_harq.head;
    LOG_D(NR_MAC,"pf_ul: UE %d harq_pid %d\n",UE_id,sched_pusch->ul_harq_pid);
    if (sched_pusch->ul_harq_pid >= 0) {
      /* Allocate retransmission*/
      bool r = allocate_ul_retransmission(
          module_id, frame, slot, rballoc_mask, &n_rb_sched, UE_id, sched_pusch->ul_harq_pid);
      if (!r) {
        LOG_D(NR_MAC, "%4d.%2d UL retransmission UE RNTI %04x can NOT be allocated\n", frame, slot, UE_info->rnti[UE_id]);
        continue;
      }
      else LOG_D(NR_MAC,"%4d.%2d UL Retransmission UE RNTI %04x to be allocated, max_num_ue %d\n",frame,slot,UE_info->rnti[UE_id],max_num_ue);

      /* reduce max_num_ue once we are sure UE can be allocated, i.e., has CCE */
      max_num_ue--;
      if (max_num_ue < 0)
        return;
      continue;
    }

    const int B = max(0, sched_ctrl->estimated_ul_buffer - sched_ctrl->sched_ul_bytes);
    /* preprocessor computed sched_frame/sched_slot */
    const bool do_sched = nr_UE_is_to_be_scheduled(module_id, 0, UE_id, sched_pusch->frame, sched_pusch->slot);

    LOG_D(NR_MAC,"pf_ul: do_sched UE %d => %s\n",UE_id,do_sched ? "yes" : "no");
    if (B == 0 && !do_sched)
      continue;

    /* Schedule UE on SR or UL inactivity and no data (otherwise, will be scheduled
     * based on data to transmit) */
    if (B == 0 && do_sched) {
      /* if no data, pre-allocate 5RB */
      bool freeCCE = find_free_CCE(module_id, slot, UE_id);
      if (!freeCCE) {
        LOG_D(NR_MAC, "%4d.%2d no free CCE for UL DCI UE %04x (BSR 0)\n", frame, slot, UE_info->rnti[UE_id]);
        continue;
      }
      /* reduce max_num_ue once we are sure UE can be allocated, i.e., has CCE */
      max_num_ue--;
      if (max_num_ue < 0)
        return;

      LOG_D(NR_MAC,"Looking for min_rb %d RBs, starting at %d\n", min_rb, rbStart);
      while (rbStart < bwpSize && !rballoc_mask[rbStart]) rbStart++;
      if (rbStart + min_rb >= bwpSize) {
        LOG_W(NR_MAC, "cannot allocate continuous UL data for UE %d/RNTI %04x: no resources (rbStart %d, min_rb %d, bwpSize %d\n",
              UE_id, UE_info->rnti[UE_id],rbStart,min_rb,bwpSize);
        return;
      }

      /* Save PUSCH field */
      /* we want to avoid a lengthy deduction of DMRS and other parameters in
       * every TTI if we can save it, so check whether dci_format, TDA, or
       * num_dmrs_cdm_grps_no_data has changed and only then recompute */
      const uint8_t num_dmrs_cdm_grps_no_data = (sched_ctrl->active_ubwp || ubwpd) ? 1 : 2;
      int dci_format = get_dci_format(sched_ctrl);
      const int tda = sched_ctrl->active_ubwp ? nrmac->preferred_ul_tda[sched_ctrl->active_ubwp->bwp_Id][slot] : 0;
      if (ps->time_domain_allocation != tda
          || ps->dci_format != dci_format
          || ps->num_dmrs_cdm_grps_no_data != num_dmrs_cdm_grps_no_data)
        nr_set_pusch_semi_static(scc, sched_ctrl->active_ubwp, ubwpd, dci_format, tda, num_dmrs_cdm_grps_no_data, ps);
      NR_sched_pusch_t *sched_pusch = &sched_ctrl->sched_pusch;
      sched_pusch->mcs = 9;
      update_ul_ue_R_Qm(sched_pusch, ps);
      sched_pusch->rbStart = rbStart;
      sched_pusch->rbSize = min_rb;
      sched_pusch->tb_size = nr_compute_tbs(sched_pusch->Qm,
                                            sched_pusch->R,
                                            sched_pusch->rbSize,
                                            ps->nrOfSymbols,
                                            ps->N_PRB_DMRS * ps->num_dmrs_symb,
                                            0, // nb_rb_oh
                                            0,
                                            1 /* NrOfLayers */)
                             >> 3;

      /* Mark the corresponding RBs as used */
      n_rb_sched -= sched_pusch->rbSize;
      for (int rb = 0; rb < sched_ctrl->sched_pusch.rbSize; rb++)
        rballoc_mask[rb + sched_ctrl->sched_pusch.rbStart] = 0;

      continue;
    }

    /* Create UE_sched for UEs eligibale for new data transmission*/
    add_tail_nr_list(&UE_sched, UE_id);

    /* Calculate coefficient*/
    sched_pusch->mcs = 9;
    const uint32_t tbs = ul_pf_tbs[ps->mcs_table][sched_pusch->mcs];
    coeff_ue[UE_id] = (float) tbs / ul_thr_ue[UE_id];
    LOG_D(NR_MAC,"b %d, ul_thr_ue[%d] %f, tbs %d, coeff_ue[%d] %f\n",
          b, UE_id, ul_thr_ue[UE_id], tbs, UE_id, coeff_ue[UE_id]);
  }


  /* Loop UE_sched to find max coeff and allocate transmission */
  while (UE_sched.head >= 0 && max_num_ue> 0 && n_rb_sched > 0) {
    /* Find max coeff */
    int *max = &UE_sched.head; /* Find max coeff: assume head is max */
    int *p = &UE_sched.next[*max];
    while (*p >= 0) {
      /* Find max coeff: if the current one has larger coeff, save for later */
      if (coeff_ue[*p] > coeff_ue[*max])
        max = p;
      p = &UE_sched.next[*p];
    }
    /* Find max coeff: remove the max one: do not use remove_nr_list() since it
     * goes through the whole list every time. Note that UE_sched.tail might
     * not be set correctly anymore */
    const int UE_id = *max;
    p = &UE_sched.next[*max];
    *max = UE_sched.next[*max];
    *p = -1;

    bool freeCCE = find_free_CCE(module_id, slot, UE_id);
    if (!freeCCE) {
      LOG_D(NR_MAC, "%4d.%2d no free CCE for UL DCI UE %04x\n", frame, slot, UE_info->rnti[UE_id]);
      continue;
    }
    else LOG_D(NR_MAC, "%4d.%2d free CCE for UL DCI UE %04x\n",frame,slot, UE_info->rnti[UE_id]);

    /* reduce max_num_ue once we are sure UE can be allocated, i.e., has CCE */
    max_num_ue--;
    if (max_num_ue < 0)
      return;

    NR_UE_sched_ctrl_t *sched_ctrl = &UE_info->UE_sched_ctrl[UE_id];
    NR_CellGroupConfig_t *cg = UE_info->CellGroup[UE_id];
    NR_BWP_UplinkDedicated_t *ubwpd= cg ? cg->spCellConfig->spCellConfigDedicated->uplinkConfig->initialUplinkBWP:NULL;
    NR_BWP_t *genericParameters = sched_ctrl->active_ubwp ? &sched_ctrl->active_ubwp->bwp_Common->genericParameters : &scc->uplinkConfigCommon->initialUplinkBWP->genericParameters;
    int rbStart = sched_ctrl->active_ubwp ? NRRIV2PRBOFFSET(genericParameters->locationAndBandwidth, MAX_BWP_SIZE) : 0;
    const uint16_t bwpSize = NRRIV2BW(genericParameters->locationAndBandwidth, MAX_BWP_SIZE);
    NR_sched_pusch_t *sched_pusch = &sched_ctrl->sched_pusch;
    NR_pusch_semi_static_t *ps = &sched_ctrl->pusch_semi_static;

    while (rbStart < bwpSize && !rballoc_mask[rbStart]) rbStart++;
    sched_pusch->rbStart = rbStart;
    uint16_t max_rbSize = 1;
    while (rbStart + max_rbSize < bwpSize && rballoc_mask[rbStart + max_rbSize])
      max_rbSize++;

    if (rbStart + min_rb >= bwpSize) {
      LOG_W(NR_MAC, "cannot allocate UL data for UE %d/RNTI %04x: no resources (rbStart %d, min_rb %d, bwpSize %d\n",
	    UE_id, UE_info->rnti[UE_id],rbStart,min_rb,bwpSize);
      return;
    }
    else LOG_I(NR_MAC,"allocating UL data for UE %d/RNTI %04x (rbStsart %d, min_rb %d, bwpSize %d\n",UE_id, UE_info->rnti[UE_id],rbStart,min_rb,bwpSize);

    /* Save PUSCH field */
    /* we want to avoid a lengthy deduction of DMRS and other parameters in
     * every TTI if we can save it, so check whether dci_format, TDA, or
     * num_dmrs_cdm_grps_no_data has changed and only then recompute */
    const uint8_t num_dmrs_cdm_grps_no_data = (sched_ctrl->active_ubwp || ubwpd) ? 1 : 2;
    int dci_format = get_dci_format(sched_ctrl);
    const int tda = sched_ctrl->active_ubwp ? nrmac->preferred_ul_tda[sched_ctrl->active_ubwp->bwp_Id][slot] : 0;
    if (ps->time_domain_allocation != tda
        || ps->dci_format != dci_format
        || ps->num_dmrs_cdm_grps_no_data != num_dmrs_cdm_grps_no_data)
      nr_set_pusch_semi_static(scc, sched_ctrl->active_ubwp, ubwpd, dci_format, tda, num_dmrs_cdm_grps_no_data, ps);
    update_ul_ue_R_Qm(sched_pusch, ps);

    /* Calculate the current scheduling bytes and the necessary RBs */
    const int B = cmax(sched_ctrl->estimated_ul_buffer - sched_ctrl->sched_ul_bytes, 0);
    uint16_t rbSize = 0;
    uint32_t TBS = 0;
    nr_find_nb_rb(sched_pusch->Qm,
                  sched_pusch->R,
                  ps->nrOfSymbols,
                  ps->N_PRB_DMRS * ps->num_dmrs_symb,
                  B,
                  max_rbSize,
                  &TBS,
                  &rbSize);
    sched_pusch->rbSize = rbSize;
    sched_pusch->tb_size = TBS;
<<<<<<< HEAD
    LOG_D(NR_MAC,"rbSize %d, TBS %d, est buf %d, sched_ul %d, B %d, CCE %d, num_dmrs_symb %d, N_PRB_DMRS %d\n",
=======
    LOG_I(NR_MAC,"rbSize %d, TBS %d, est buf %d, sched_ul %d, B %d, CCE %d, num_dmrs_symb %d, N_PRB_DMRS %d\n",
>>>>>>> 76b0aa1f
          rbSize, sched_pusch->tb_size, sched_ctrl->estimated_ul_buffer, sched_ctrl->sched_ul_bytes, B,sched_ctrl->cce_index,ps->num_dmrs_symb,ps->N_PRB_DMRS);

    /* Mark the corresponding RBs as used */
    n_rb_sched -= sched_pusch->rbSize;
    for (int rb = 0; rb < sched_ctrl->sched_pusch.rbSize; rb++)
      rballoc_mask[rb + sched_ctrl->sched_pusch.rbStart] = 0;
  }
}

bool nr_fr1_ulsch_preprocessor(module_id_t module_id, frame_t frame, sub_frame_t slot)
{
  gNB_MAC_INST *nr_mac = RC.nrmac[module_id];
  NR_COMMON_channels_t *cc = nr_mac->common_channels;
  NR_ServingCellConfigCommon_t *scc = cc->ServingCellConfigCommon;
  const int mu = scc->uplinkConfigCommon->initialUplinkBWP->genericParameters.subcarrierSpacing;
  NR_UE_info_t *UE_info = &nr_mac->UE_info;

  if (UE_info->num_UEs == 0)
    return false;

  const int CC_id = 0;

  /* Get the K2 for first UE to compute offset. The other UEs are guaranteed to
   * have the same K2 (we don't support multiple/different K2s via different
   * TDAs yet). If the TDA is negative, it means that there is no UL slot to
   * schedule now (slot + k2 is not UL slot) */
  int UE_id = UE_info->list.head;
  NR_UE_sched_ctrl_t *sched_ctrl = &UE_info->UE_sched_ctrl[UE_id];
  const int tda = sched_ctrl->active_ubwp ? nr_mac->preferred_ul_tda[sched_ctrl->active_ubwp->bwp_Id][slot] : 0;
  if (tda < 0)
    return false;
  int K2 = get_K2(scc, sched_ctrl->active_ubwp, tda, mu);
  const int sched_frame = frame + (slot + K2 >= nr_slots_per_frame[mu]);
  const int sched_slot = (slot + K2) % nr_slots_per_frame[mu];

  if (!is_xlsch_in_slot(nr_mac->ulsch_slot_bitmap[sched_slot / 64], sched_slot))
    return false;

  bool is_mixed_slot = is_xlsch_in_slot(nr_mac->dlsch_slot_bitmap[sched_slot / 64], sched_slot) &&
                        is_xlsch_in_slot(nr_mac->ulsch_slot_bitmap[sched_slot / 64], sched_slot);

  // FIXME: Avoid mixed slots for initialUplinkBWP
  if (sched_ctrl->active_ubwp==NULL && is_mixed_slot)
    return false;

  sched_ctrl->sched_pusch.slot = sched_slot;
  sched_ctrl->sched_pusch.frame = sched_frame;
  for (UE_id = UE_info->list.next[UE_id]; UE_id >= 0; UE_id = UE_info->list.next[UE_id]) {
    NR_UE_sched_ctrl_t *sched_ctrl = &UE_info->UE_sched_ctrl[UE_id];
    AssertFatal(K2 == get_K2(scc,sched_ctrl->active_ubwp, tda, mu),
                "Different K2, %d(UE%d) != %ld(UE%d)\n", K2, 0, get_K2(scc,sched_ctrl->active_ubwp, tda, mu), UE_id);
    sched_ctrl->sched_pusch.slot = sched_slot;
    sched_ctrl->sched_pusch.frame = sched_frame;
  }

  /* Change vrb_map_UL to rballoc_mask: check which symbols per RB (in
   * vrb_map_UL) overlap with the "default" tda and exclude those RBs.
   * Calculate largest contiguous RBs */
  uint16_t *vrb_map_UL =
      &RC.nrmac[module_id]->common_channels[CC_id].vrb_map_UL[sched_slot * MAX_BWP_SIZE];
  const uint16_t bwpSize = NRRIV2BW(sched_ctrl->active_ubwp ?
                                    sched_ctrl->active_ubwp->bwp_Common->genericParameters.locationAndBandwidth:
                                    scc->uplinkConfigCommon->initialUplinkBWP->genericParameters.locationAndBandwidth,
                                    MAX_BWP_SIZE);
  const struct NR_PUSCH_TimeDomainResourceAllocationList *tdaList = sched_ctrl->active_ubwp ?
    sched_ctrl->active_ubwp->bwp_Common->pusch_ConfigCommon->choice.setup->pusch_TimeDomainAllocationList:
    scc->uplinkConfigCommon->initialUplinkBWP->pusch_ConfigCommon->choice.setup->pusch_TimeDomainAllocationList;
  const int startSymbolAndLength = tdaList->list.array[tda]->startSymbolAndLength;
  int startSymbolIndex, nrOfSymbols;
  SLIV2SL(startSymbolAndLength, &startSymbolIndex, &nrOfSymbols);
  const uint16_t symb = ((1 << nrOfSymbols) - 1) << startSymbolIndex;

  int st = 0, e = 0, len = 0;
  for (int i = 0; i < bwpSize; i++) {
    while ((vrb_map_UL[i] & symb) != 0 && i < bwpSize)
      i++;
    st = i;
    while ((vrb_map_UL[i] & symb) == 0 && i < bwpSize)
      i++;
    if (i - st > len) {
      len = i - st;
      e = i - 1;
    }
  }
  st = e - len + 1;

  uint8_t rballoc_mask[bwpSize];

  /* Calculate mask: if any RB in vrb_map_UL is blocked (1), the current RB will be 0 */
  for (int i = 0; i < bwpSize; i++)
    rballoc_mask[i] = i >= st && i <= e;

  /* proportional fair scheduling algorithm */
  pf_ul(module_id,
        frame,
        slot,
        &UE_info->list,
        2,
        len,
        rballoc_mask);
  return true;
}

nr_pp_impl_ul nr_init_fr1_ulsch_preprocessor(module_id_t module_id, int CC_id)
{
  /* in the PF algorithm, we have to use the TBsize to compute the coefficient.
   * This would include the number of DMRS symbols, which in turn depends on
   * the time domain allocation. In case we are in a mixed slot, we do not want
   * to recalculate all these values, and therefore we provide a look-up table
   * which should approximately(!) give us the TBsize. In particular, the
   * number of symbols, the number of DMRS symbols, and the exact Qm and R, are
   * not correct*/
  for (int mcsTableIdx = 0; mcsTableIdx < 3; ++mcsTableIdx) {
    for (int mcs = 0; mcs < 29; ++mcs) {
      if (mcs > 27 && mcsTableIdx == 1)
        continue;
      const uint8_t Qm = nr_get_Qm_dl(mcs, mcsTableIdx);
      const uint16_t R = nr_get_code_rate_dl(mcs, mcsTableIdx);
      /* note: we do not update R/Qm based on low MCS or pi2BPSK */
      ul_pf_tbs[mcsTableIdx][mcs] = nr_compute_tbs(Qm,
                                                   R,
                                                   1, /* rbSize */
                                                   10, /* hypothetical number of slots */
                                                   0, /* N_PRB_DMRS * N_DMRS_SLOT */
                                                   0 /* N_PRB_oh, 0 for initialBWP */,
                                                   0 /* tb_scaling */,
                                                   1 /* nrOfLayers */)
                                    >> 3;
    }
  }
  return nr_fr1_ulsch_preprocessor;
}

void nr_schedule_ulsch(module_id_t module_id, frame_t frame, sub_frame_t slot)
{
  gNB_MAC_INST *nr_mac = RC.nrmac[module_id];
  /* Uplink data ONLY can be scheduled when the current slot is downlink slot,
   * because we have to schedule the DCI0 first before schedule uplink data */
  if (!is_xlsch_in_slot(nr_mac->dlsch_slot_bitmap[slot / 64], slot)) {
    LOG_D(NR_MAC, "Current slot %d is NOT DL slot, cannot schedule DCI0 for UL data\n", slot);
    return;
  }
  bool do_sched = RC.nrmac[module_id]->pre_processor_ul(module_id, frame, slot);
  if (!do_sched)
    return;

  const int CC_id = 0;
  nfapi_nr_ul_dci_request_t *ul_dci_req = &RC.nrmac[module_id]->UL_dci_req[CC_id];
  ul_dci_req->SFN = frame;
  ul_dci_req->Slot = slot;
  /* a PDCCH PDU groups DCIs per BWP and CORESET. Save a pointer to each
   * allocated PDCCH so we can easily allocate UE's DCIs independent of any
   * CORESET order */
  nfapi_nr_dl_tti_pdcch_pdu_rel15_t *pdcch_pdu_bwp_coreset[MAX_NUM_BWP][MAX_NUM_CORESET] = {{0}};

  NR_ServingCellConfigCommon_t *scc = RC.nrmac[module_id]->common_channels[0].ServingCellConfigCommon;
  NR_UE_info_t *UE_info = &RC.nrmac[module_id]->UE_info;
  const NR_list_t *UE_list = &UE_info->list;
  for (int UE_id = UE_list->head; UE_id >= 0; UE_id = UE_list->next[UE_id]) {
    NR_UE_sched_ctrl_t *sched_ctrl = &UE_info->UE_sched_ctrl[UE_id];
    if (sched_ctrl->ul_failure == 1 && get_softmodem_params()->phy_test==0) continue;

    NR_CellGroupConfig_t *cg = UE_info->CellGroup[UE_id];
    NR_BWP_UplinkDedicated_t *ubwpd= cg ? cg->spCellConfig->spCellConfigDedicated->uplinkConfig->initialUplinkBWP:NULL;
    UE_info->mac_stats[UE_id].ulsch_current_bytes = 0;

    /* dynamic PUSCH values (RB alloc, MCS, hence R, Qm, TBS) that change in
     * every TTI are pre-populated by the preprocessor and used below */
    NR_sched_pusch_t *sched_pusch = &sched_ctrl->sched_pusch;
    LOG_D(NR_MAC,"UE %x : sched_pusch->rbSize %d\n",UE_info->rnti[UE_id],sched_pusch->rbSize);
    if (sched_pusch->rbSize <= 0)
      continue;

    uint16_t rnti = UE_info->rnti[UE_id];
    sched_ctrl->SR = false;

    int8_t harq_id = sched_pusch->ul_harq_pid;
    if (harq_id < 0) {
      /* PP has not selected a specific HARQ Process, get a new one */
      harq_id = sched_ctrl->available_ul_harq.head;
      AssertFatal(harq_id >= 0,
                  "no free HARQ process available for UE %d\n",
                  UE_id);
      remove_front_nr_list(&sched_ctrl->available_ul_harq);
      sched_pusch->ul_harq_pid = harq_id;
    } else {
      /* PP selected a specific HARQ process. Check whether it will be a new
       * transmission or a retransmission, and remove from the corresponding
       * list */
      if (sched_ctrl->ul_harq_processes[harq_id].round == 0)
        remove_nr_list(&sched_ctrl->available_ul_harq, harq_id);
      else
        remove_nr_list(&sched_ctrl->retrans_ul_harq, harq_id);
    }
    NR_UE_ul_harq_t *cur_harq = &sched_ctrl->ul_harq_processes[harq_id];
    DevAssert(!cur_harq->is_waiting);
    add_tail_nr_list(&sched_ctrl->feedback_ul_harq, harq_id);
    cur_harq->feedback_slot = sched_pusch->slot;
    cur_harq->is_waiting = true;

    int rnti_types[2] = { NR_RNTI_C, 0 };

    /* pre-computed PUSCH values that only change if time domain allocation,
     * DCI format, or DMRS parameters change. Updated in the preprocessor
     * through nr_set_pusch_semi_static() */
    NR_pusch_semi_static_t *ps = &sched_ctrl->pusch_semi_static;

    /* Statistics */
    UE_info->mac_stats[UE_id].ulsch_rounds[cur_harq->round]++;
    if (cur_harq->round == 0) {
      UE_info->mac_stats[UE_id].ulsch_total_bytes_scheduled += sched_pusch->tb_size;
      /* Save information on MCS, TBS etc for the current initial transmission
       * so we have access to it when retransmitting */
      cur_harq->sched_pusch = *sched_pusch;
      /* save which time allocation has been used, to be used on
       * retransmissions */
      cur_harq->sched_pusch.time_domain_allocation = ps->time_domain_allocation;
      sched_ctrl->sched_ul_bytes += sched_pusch->tb_size;
    } else {
      LOG_D(NR_MAC,
            "%d.%2d UL retransmission RNTI %04x sched %d.%2d HARQ PID %d round %d NDI %d\n",
            frame,
            slot,
            rnti,
            sched_pusch->frame,
            sched_pusch->slot,
            harq_id,
            cur_harq->round,
            cur_harq->ndi);
    }
    UE_info->mac_stats[UE_id].ulsch_current_bytes = sched_pusch->tb_size;
    sched_ctrl->last_ul_frame = sched_pusch->frame;
    sched_ctrl->last_ul_slot = sched_pusch->slot;

<<<<<<< HEAD
    LOG_D(NR_MAC,
          "ULSCH/PUSCH: %4d.%2d RNTI %04x UL sched %4d.%2d start %2d RBS %3d startSymbol %2d nb_symbol %2d dmrs_pos %x MCS %2d TBS %4d HARQ PID %2d round %d RV %d NDI %d est %6d sched %6d est BSR %6d TPC %d\n",
=======
    LOG_I(NR_MAC,
          "ULSCH/PUSCH: %4d.%2d RNTI %04x UL sched %4d.%2d DCI L %d start %2d RBS %3d startSymbol %2d nb_symbol %2d dmrs_pos %x MCS %2d TBS %4d HARQ PID %2d round %d RV %d NDI %d est %6d sched %6d est BSR %6d TPC %d\n",
>>>>>>> 76b0aa1f
          frame,
          slot,
          rnti,
          sched_pusch->frame,
          sched_pusch->slot,
          sched_ctrl->aggregation_level,
          sched_pusch->rbStart,
          sched_pusch->rbSize,
          ps->startSymbolIndex,
          ps->nrOfSymbols,
          ps->ul_dmrs_symb_pos,
          sched_pusch->mcs,
          sched_pusch->tb_size,
          harq_id,
          cur_harq->round,
          nr_rv_round_map[cur_harq->round],
          cur_harq->ndi,
          sched_ctrl->estimated_ul_buffer,
          sched_ctrl->sched_ul_bytes,
          sched_ctrl->estimated_ul_buffer - sched_ctrl->sched_ul_bytes,
          sched_ctrl->tpc0);


    /* PUSCH in a later slot, but corresponding DCI now! */
    nfapi_nr_ul_tti_request_t *future_ul_tti_req = &RC.nrmac[module_id]->UL_tti_req_ahead[0][sched_pusch->slot];
    AssertFatal(future_ul_tti_req->SFN == sched_pusch->frame
                && future_ul_tti_req->Slot == sched_pusch->slot,
                "%d.%d future UL_tti_req's frame.slot %d.%d does not match PUSCH %d.%d\n",
                frame, slot,
                future_ul_tti_req->SFN,
                future_ul_tti_req->Slot,
                sched_pusch->frame,
                sched_pusch->slot);
    future_ul_tti_req->pdus_list[future_ul_tti_req->n_pdus].pdu_type = NFAPI_NR_UL_CONFIG_PUSCH_PDU_TYPE;
    future_ul_tti_req->pdus_list[future_ul_tti_req->n_pdus].pdu_size = sizeof(nfapi_nr_pusch_pdu_t);
    nfapi_nr_pusch_pdu_t *pusch_pdu = &future_ul_tti_req->pdus_list[future_ul_tti_req->n_pdus].pusch_pdu;
    memset(pusch_pdu, 0, sizeof(nfapi_nr_pusch_pdu_t));
    future_ul_tti_req->n_pdus += 1;

    LOG_D(NR_MAC, "%4d.%2d Scheduling UE specific PUSCH for sched %d.%d, ul_tto_req %d.%d\n", frame, slot,
    sched_pusch->frame,sched_pusch->slot,future_ul_tti_req->SFN,future_ul_tti_req->Slot);

    pusch_pdu->pdu_bit_map = PUSCH_PDU_BITMAP_PUSCH_DATA;
    pusch_pdu->rnti = rnti;
    pusch_pdu->handle = 0; //not yet used

    /* FAPI: BWP */
    NR_BWP_t *genericParameters = sched_ctrl->active_ubwp ? &sched_ctrl->active_ubwp->bwp_Common->genericParameters:&scc->uplinkConfigCommon->initialUplinkBWP->genericParameters;
    pusch_pdu->bwp_size  = NRRIV2BW(genericParameters->locationAndBandwidth, MAX_BWP_SIZE);
    pusch_pdu->bwp_start = NRRIV2PRBOFFSET(genericParameters->locationAndBandwidth, MAX_BWP_SIZE);
    pusch_pdu->subcarrier_spacing = genericParameters->subcarrierSpacing;
    pusch_pdu->cyclic_prefix = 0;

    /* FAPI: PUSCH information always included */
    pusch_pdu->target_code_rate = sched_pusch->R;
    pusch_pdu->qam_mod_order = sched_pusch->Qm;
    pusch_pdu->mcs_index = sched_pusch->mcs;
    pusch_pdu->mcs_table = ps->mcs_table;
    pusch_pdu->transform_precoding = ps->transform_precoding;
<<<<<<< HEAD
    if (ps->pusch_Config && ps->pusch_Config->dataScramblingIdentityPUSCH)
=======
    if (ps->pusch_Config &&
	ps->pusch_Config->dataScramblingIdentityPUSCH)
>>>>>>> 76b0aa1f
      pusch_pdu->data_scrambling_id = *ps->pusch_Config->dataScramblingIdentityPUSCH;
    else
      pusch_pdu->data_scrambling_id = *scc->physCellId;
    pusch_pdu->nrOfLayers = 1;

    /* FAPI: DMRS */
    pusch_pdu->ul_dmrs_symb_pos = ps->ul_dmrs_symb_pos;
    pusch_pdu->dmrs_config_type = ps->dmrs_config_type;
    if (pusch_pdu->transform_precoding) { // transform precoding disabled
      long *scramblingid=NULL;
      if (ps->NR_DMRS_UplinkConfig && pusch_pdu->scid == 0)
        scramblingid = ps->NR_DMRS_UplinkConfig->transformPrecodingDisabled->scramblingID0;
      else if (ps->NR_DMRS_UplinkConfig)
        scramblingid = ps->NR_DMRS_UplinkConfig->transformPrecodingDisabled->scramblingID1;
      if (scramblingid == NULL)
        pusch_pdu->ul_dmrs_scrambling_id = *scc->physCellId;
      else
        pusch_pdu->ul_dmrs_scrambling_id = *scramblingid;
    }
    else {
      pusch_pdu->ul_dmrs_scrambling_id = *scc->physCellId;
      if (ps->NR_DMRS_UplinkConfig && ps->NR_DMRS_UplinkConfig->transformPrecodingEnabled->nPUSCH_Identity != NULL)
        pusch_pdu->pusch_identity = *ps->NR_DMRS_UplinkConfig->transformPrecodingEnabled->nPUSCH_Identity;
      else if (ps->NR_DMRS_UplinkConfig)
        pusch_pdu->pusch_identity = *scc->physCellId;
    }
    pusch_pdu->scid = 0;      // DMRS sequence initialization [TS38.211, sec 6.4.1.1.1]
    pusch_pdu->num_dmrs_cdm_grps_no_data = ps->num_dmrs_cdm_grps_no_data;
    pusch_pdu->dmrs_ports = 1;

    /* FAPI: Pusch Allocation in frequency domain */
    pusch_pdu->resource_alloc = 1; //type 1
    pusch_pdu->rb_start = sched_pusch->rbStart;
    pusch_pdu->rb_size = sched_pusch->rbSize;
    pusch_pdu->vrb_to_prb_mapping = 0;
    if (ps->pusch_Config==NULL || ps->pusch_Config->frequencyHopping==NULL)
      pusch_pdu->frequency_hopping = 0;
    else
      pusch_pdu->frequency_hopping = 1;

    /* FAPI: Resource Allocation in time domain */
    pusch_pdu->start_symbol_index = ps->startSymbolIndex;
    pusch_pdu->nr_of_symbols = ps->nrOfSymbols;

    /* PUSCH PDU */
    pusch_pdu->pusch_data.rv_index = nr_rv_round_map[cur_harq->round];
    pusch_pdu->pusch_data.harq_process_id = harq_id;
    pusch_pdu->pusch_data.new_data_indicator = cur_harq->ndi;
    pusch_pdu->pusch_data.tb_size = sched_pusch->tb_size;
    pusch_pdu->pusch_data.num_cb = 0; //CBG not supported

    LOG_D(NR_MAC,"PUSCH PDU : data_scrambling_identity %x, dmrs_scrambling_id %x\n",pusch_pdu->data_scrambling_id,pusch_pdu->ul_dmrs_scrambling_id);
    /* TRANSFORM PRECODING --------------------------------------------------------*/

    if (pusch_pdu->transform_precoding == NR_PUSCH_Config__transformPrecoder_enabled){

      // U as specified in section 6.4.1.1.1.2 in 38.211, if sequence hopping and group hopping are disabled
      pusch_pdu->dfts_ofdm.low_papr_group_number = pusch_pdu->pusch_identity % 30;

      // V as specified in section 6.4.1.1.1.2 in 38.211 V = 0 if sequence hopping and group hopping are disabled
      if ((ps->NR_DMRS_UplinkConfig==NULL) || ((ps->NR_DMRS_UplinkConfig->transformPrecodingEnabled->sequenceGroupHopping == NULL) &&
					       (ps->NR_DMRS_UplinkConfig->transformPrecodingEnabled->sequenceHopping == NULL)))
        pusch_pdu->dfts_ofdm.low_papr_sequence_number = 0;
      else
        AssertFatal(1==0,"SequenceGroupHopping or sequenceHopping are NOT Supported\n");

      LOG_D(NR_MAC,"TRANSFORM PRECODING IS ENABLED. CDM groups: %d, U: %d MCS table: %d\n", pusch_pdu->num_dmrs_cdm_grps_no_data, pusch_pdu->dfts_ofdm.low_papr_group_number, ps->mcs_table);
    }

    /*-----------------------------------------------------------------------------*/

    /* PUSCH PTRS */
    if (ps->NR_DMRS_UplinkConfig && ps->NR_DMRS_UplinkConfig->phaseTrackingRS != NULL) {
      bool valid_ptrs_setup = false;
      pusch_pdu->pusch_ptrs.ptrs_ports_list   = (nfapi_nr_ptrs_ports_t *) malloc(2*sizeof(nfapi_nr_ptrs_ports_t));
      valid_ptrs_setup = set_ul_ptrs_values(ps->NR_DMRS_UplinkConfig->phaseTrackingRS->choice.setup,
                                            pusch_pdu->rb_size, pusch_pdu->mcs_index, pusch_pdu->mcs_table,
                                            &pusch_pdu->pusch_ptrs.ptrs_freq_density,&pusch_pdu->pusch_ptrs.ptrs_time_density,
                                            &pusch_pdu->pusch_ptrs.ptrs_ports_list->ptrs_re_offset,&pusch_pdu->pusch_ptrs.num_ptrs_ports,
                                            &pusch_pdu->pusch_ptrs.ul_ptrs_power, pusch_pdu->nr_of_symbols);
      if (valid_ptrs_setup==true) {
        pusch_pdu->pdu_bit_map |= PUSCH_PDU_BITMAP_PUSCH_PTRS; // enable PUSCH PTRS
      }
    }
    else{
      pusch_pdu->pdu_bit_map &= ~PUSCH_PDU_BITMAP_PUSCH_PTRS; // disable PUSCH PTRS
    }

    /* look up the PDCCH PDU for this BWP and CORESET. If it does not exist,
     * create it */
    const int bwpid = sched_ctrl->active_bwp ? sched_ctrl->active_bwp->bwp_Id : 0;
    NR_SearchSpace_t *ss = (sched_ctrl->active_bwp || ubwpd) ? sched_ctrl->search_space: RC.nrmac[module_id]->sched_ctrlCommon->search_space;
    NR_ControlResourceSet_t *coreset = (sched_ctrl->active_bwp || ubwpd) ? sched_ctrl->coreset: RC.nrmac[module_id]->sched_ctrlCommon->coreset;
    const int coresetid = coreset->controlResourceSetId;
    nfapi_nr_dl_tti_pdcch_pdu_rel15_t *pdcch_pdu = pdcch_pdu_bwp_coreset[bwpid][coresetid];
    if (!pdcch_pdu) {
      nfapi_nr_ul_dci_request_pdus_t *ul_dci_request_pdu = &ul_dci_req->ul_dci_pdu_list[ul_dci_req->numPdus];
      memset(ul_dci_request_pdu, 0, sizeof(nfapi_nr_ul_dci_request_pdus_t));
      ul_dci_request_pdu->PDUType = NFAPI_NR_DL_TTI_PDCCH_PDU_TYPE;
      ul_dci_request_pdu->PDUSize = (uint8_t)(2+sizeof(nfapi_nr_dl_tti_pdcch_pdu));
      pdcch_pdu = &ul_dci_request_pdu->pdcch_pdu.pdcch_pdu_rel15;
      ul_dci_req->numPdus += 1;
      nr_configure_pdcch(pdcch_pdu, ss, coreset, scc, genericParameters, NULL);
      pdcch_pdu_bwp_coreset[bwpid][coresetid] = pdcch_pdu;
    }

    LOG_D(NR_MAC,"Configuring ULDCI/PDCCH in %d.%d at CCE %d, rnti %x\n", frame,slot,sched_ctrl->cce_index,rnti);

    /* Fill PDCCH DL DCI PDU */
    nfapi_nr_dl_dci_pdu_t *dci_pdu = &pdcch_pdu->dci_pdu[pdcch_pdu->numDlDci];
    pdcch_pdu->numDlDci++;
    dci_pdu->RNTI = rnti;
    if (coreset->pdcch_DMRS_ScramblingID &&
        ss->searchSpaceType->present == NR_SearchSpace__searchSpaceType_PR_ue_Specific) {
      dci_pdu->ScramblingId = *coreset->pdcch_DMRS_ScramblingID;
      dci_pdu->ScramblingRNTI = rnti;
    } else {
      dci_pdu->ScramblingId = *scc->physCellId;
      dci_pdu->ScramblingRNTI = 0;
    }
    dci_pdu->AggregationLevel = sched_ctrl->aggregation_level;
    dci_pdu->CceIndex = sched_ctrl->cce_index;
    dci_pdu->beta_PDCCH_1_0 = 0;
    dci_pdu->powerControlOffsetSS = 1;

    dci_pdu_rel15_t uldci_payload;
    memset(&uldci_payload, 0, sizeof(uldci_payload));
    int n_ubwp=1;
    if (cg->spCellConfig->spCellConfigDedicated->uplinkConfig->uplinkBWP_ToAddModList)
        n_ubwp = cg->spCellConfig->spCellConfigDedicated->uplinkConfig->uplinkBWP_ToAddModList->list.count;
<<<<<<< HEAD

=======
    
>>>>>>> 76b0aa1f
    config_uldci(sched_ctrl->active_ubwp,
                 ubwpd,
                 scc,
                 pusch_pdu,
                 &uldci_payload,
                 ps->dci_format,
                 ps->time_domain_allocation,
                 UE_info->UE_sched_ctrl[UE_id].tpc0,
                 n_ubwp,
                 bwpid);
    fill_dci_pdu_rel15(scc,
                       cg,
                       dci_pdu,
                       &uldci_payload,
                       ps->dci_format,
                       rnti_types[0],
                       pusch_pdu->bwp_size,
                       bwpid);

    memset(sched_pusch, 0, sizeof(*sched_pusch));
  }
}<|MERGE_RESOLUTION|>--- conflicted
+++ resolved
@@ -405,18 +405,9 @@
                              mac_sdu_len,
                              1,
                              NULL);
-<<<<<<< HEAD
-          } else {
-            LOG_W(NR_MAC,"[UE %d] Frame/Slot %d.%d : Received LCID %d which is not configured, dropping packet\n",UE_id,frameP,slot,rx_lcid);
-            return -1;
-          }
-
-=======
-
           } else {
             AssertFatal(1==0,"[UE %d] Frame/Slot %d.%d : Received LCID %d which is not configured, dropping packet\n",UE_id,frameP,slot,rx_lcid);
           }
->>>>>>> 76b0aa1f
           break;
         case UL_SCH_LCID_SRB3:
               // todo
@@ -828,7 +819,6 @@
           // First byte corresponds to R/LCID MAC sub-header
           memcpy(ra->cont_res_id, &sduP[1], sizeof(uint8_t) * 6);
 
-<<<<<<< HEAD
           if (nr_process_mac_pdu(gnb_mod_idP, UE_id, CC_idP, frameP, slotP, sduP, sdu_lenP) == 0) {
             ra->state = Msg4;
             ra->Msg4_frame = (frameP + 2) % 1024;
@@ -839,13 +829,6 @@
              nr_mac_remove_ra_rnti(gnb_mod_idP, ra->rnti);
              nr_clear_ra_proc(gnb_mod_idP, CC_idP, frameP, ra);
           }
-=======
-          nr_process_mac_pdu(gnb_mod_idP, UE_id, CC_idP, frameP, slotP, sduP, sdu_lenP);
-          ra->state = Msg4;
-          ra->Msg4_frame = (frameP + 2) % 1024;
-          ra->Msg4_slot = 1;
-          LOG_I(NR_MAC, "Scheduling RA-Msg4 for TC_RNTI %04x (state %d, frame %d, slot %d)\n", ra->rnti, ra->state, ra->Msg4_frame, ra->Msg4_slot);
->>>>>>> 76b0aa1f
         }
         return;
       }
@@ -1264,11 +1247,7 @@
                   &rbSize);
     sched_pusch->rbSize = rbSize;
     sched_pusch->tb_size = TBS;
-<<<<<<< HEAD
     LOG_D(NR_MAC,"rbSize %d, TBS %d, est buf %d, sched_ul %d, B %d, CCE %d, num_dmrs_symb %d, N_PRB_DMRS %d\n",
-=======
-    LOG_I(NR_MAC,"rbSize %d, TBS %d, est buf %d, sched_ul %d, B %d, CCE %d, num_dmrs_symb %d, N_PRB_DMRS %d\n",
->>>>>>> 76b0aa1f
           rbSize, sched_pusch->tb_size, sched_ctrl->estimated_ul_buffer, sched_ctrl->sched_ul_bytes, B,sched_ctrl->cce_index,ps->num_dmrs_symb,ps->N_PRB_DMRS);
 
     /* Mark the corresponding RBs as used */
@@ -1503,13 +1482,8 @@
     sched_ctrl->last_ul_frame = sched_pusch->frame;
     sched_ctrl->last_ul_slot = sched_pusch->slot;
 
-<<<<<<< HEAD
     LOG_D(NR_MAC,
-          "ULSCH/PUSCH: %4d.%2d RNTI %04x UL sched %4d.%2d start %2d RBS %3d startSymbol %2d nb_symbol %2d dmrs_pos %x MCS %2d TBS %4d HARQ PID %2d round %d RV %d NDI %d est %6d sched %6d est BSR %6d TPC %d\n",
-=======
-    LOG_I(NR_MAC,
           "ULSCH/PUSCH: %4d.%2d RNTI %04x UL sched %4d.%2d DCI L %d start %2d RBS %3d startSymbol %2d nb_symbol %2d dmrs_pos %x MCS %2d TBS %4d HARQ PID %2d round %d RV %d NDI %d est %6d sched %6d est BSR %6d TPC %d\n",
->>>>>>> 76b0aa1f
           frame,
           slot,
           rnti,
@@ -1569,12 +1543,7 @@
     pusch_pdu->mcs_index = sched_pusch->mcs;
     pusch_pdu->mcs_table = ps->mcs_table;
     pusch_pdu->transform_precoding = ps->transform_precoding;
-<<<<<<< HEAD
     if (ps->pusch_Config && ps->pusch_Config->dataScramblingIdentityPUSCH)
-=======
-    if (ps->pusch_Config &&
-	ps->pusch_Config->dataScramblingIdentityPUSCH)
->>>>>>> 76b0aa1f
       pusch_pdu->data_scrambling_id = *ps->pusch_Config->dataScramblingIdentityPUSCH;
     else
       pusch_pdu->data_scrambling_id = *scc->physCellId;
@@ -1705,11 +1674,7 @@
     int n_ubwp=1;
     if (cg->spCellConfig->spCellConfigDedicated->uplinkConfig->uplinkBWP_ToAddModList)
         n_ubwp = cg->spCellConfig->spCellConfigDedicated->uplinkConfig->uplinkBWP_ToAddModList->list.count;
-<<<<<<< HEAD
-
-=======
-    
->>>>>>> 76b0aa1f
+
     config_uldci(sched_ctrl->active_ubwp,
                  ubwpd,
                  scc,
