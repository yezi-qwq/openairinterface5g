/*
 * Licensed to the OpenAirInterface (OAI) Software Alliance under one or more
 * contributor license agreements.  See the NOTICE file distributed with
 * this work for additional information regarding copyright ownership.
 * The OpenAirInterface Software Alliance licenses this file to You under
 * the OAI Public License, Version 1.1  (the "License"); you may not use this file
 * except in compliance with the License.
 * You may obtain a copy of the License at
 *
 *      http://www.openairinterface.org/?page_id=698
 *
 * Unless required by applicable law or agreed to in writing, software
 * distributed under the License is distributed on an "AS IS" BASIS,
 * WITHOUT WARRANTIES OR CONDITIONS OF ANY KIND, either express or implied.
 * See the License for the specific language governing permissions and
 * limitations under the License.
 *-------------------------------------------------------------------------------
 * For more information about the OpenAirInterface (OAI) Software Alliance:
 *      contact@openairinterface.org
 */

/*! \file gNB_scheduler_ulsch.c
 * \brief gNB procedures for the ULSCH transport channel
 * \author Navid Nikaein and Raymond Knopp, Guido Casati
 * \date 2019
 * \email: guido.casati@iis.fraunhofer.de
 * \version 1.0
 * @ingroup _mac
 */


#include "LAYER2/NR_MAC_gNB/mac_proto.h"
#include "executables/softmodem-common.h"
#include "common/utils/nr/nr_common.h"
#include "utils.h"
#include <openair2/UTIL/OPT/opt.h>

#include "LAYER2/NR_MAC_COMMON/nr_mac_extern.h"

int get_dci_format(NR_UE_sched_ctrl_t *sched_ctrl) {

  int dci_format = sched_ctrl->search_space && sched_ctrl->search_space->searchSpaceType &&
                   sched_ctrl->search_space->searchSpaceType->present == NR_SearchSpace__searchSpaceType_PR_ue_Specific ?
                   NR_UL_DCI_FORMAT_0_1 : NR_UL_DCI_FORMAT_0_0;

  return(dci_format);
}

const int get_ul_tda(const gNB_MAC_INST *nrmac, const NR_ServingCellConfigCommon_t *scc, int slot) {

  /* there is a mixed slot only when in TDD */
  const NR_TDD_UL_DL_Pattern_t *tdd = scc->tdd_UL_DL_ConfigurationCommon ? &scc->tdd_UL_DL_ConfigurationCommon->pattern1 : NULL;
  AssertFatal(tdd || nrmac->common_channels->frame_type == FDD, "Dynamic TDD not handled yet\n");

  if (tdd && tdd->nrofUplinkSymbols > 1) { // if there is uplink symbols in mixed slot
    const int nr_slots_period = tdd->nrofDownlinkSlots + tdd->nrofUplinkSlots + 1;
    if ((slot%nr_slots_period) == tdd->nrofDownlinkSlots)
      return 1;
  }
  return 0; // if FDD or not mixed slot in TDD, for now use default TDA (TODO handle CSI-RS slots)
}

//  For both UL-SCH except:
//   - UL-SCH: fixed-size MAC CE(known by LCID)
//   - UL-SCH: padding
//   - UL-SCH: MSG3 48-bits
//  |0|1|2|3|4|5|6|7|  bit-wise
//  |R|F|   LCID    |
//  |       L       |
//  |0|1|2|3|4|5|6|7|  bit-wise
//  |R|F|   LCID    |
//  |       L       |
//  |       L       |
//
//  For:
//   - UL-SCH: fixed-size MAC CE(known by LCID)
//   - UL-SCH: padding, for single/multiple 1-oct padding CE(s)
//   - UL-SCH: MSG3 48-bits
//  |0|1|2|3|4|5|6|7|  bit-wise
//  |R|R|   LCID    |
//
//  LCID: The Logical Channel ID field identifies the logical channel instance of the corresponding MAC SDU or the type of the corresponding MAC CE or padding as described in Tables 6.2.1-1 and 6.2.1-2 for the DL-SCH and UL-SCH respectively. There is one LCID field per MAC subheader. The LCID field size is 6 bits;
//  L: The Length field indicates the length of the corresponding MAC SDU or variable-sized MAC CE in bytes. There is one L field per MAC subheader except for subheaders corresponding to fixed-sized MAC CEs and padding. The size of the L field is indicated by the F field;
//  F: length of L is 0:8 or 1:16 bits wide
//  R: Reserved bit, set to zero.

int nr_process_mac_pdu(module_id_t module_idP,
                        int UE_id,
                        uint8_t CC_id,
                        frame_t frameP,
                        sub_frame_t slot,
                        uint8_t *pduP,
                        int pdu_len)
{


    uint8_t done = 0;

    NR_UE_info_t *UE_info = &RC.nrmac[module_idP]->UE_info;
    NR_UE_sched_ctrl_t *sched_ctrl = &UE_info->UE_sched_ctrl[UE_id];

    if ( pduP[0] != UL_SCH_LCID_PADDING )
      trace_NRpdu(DIRECTION_UPLINK, pduP, pdu_len, UE_id, WS_C_RNTI, UE_info->rnti[UE_id], frameP, 0, 0, 0);

    #ifdef ENABLE_MAC_PAYLOAD_DEBUG
    LOG_I(NR_MAC, "In %s: dumping MAC PDU in %d.%d:\n", __func__, frameP, slot);
    log_dump(NR_MAC, pduP, pdu_len, LOG_DUMP_CHAR, "\n");
    #endif

    while (!done && pdu_len > 0){
      uint16_t mac_len=0;
      uint16_t mac_subheader_len=sizeof(NR_MAC_SUBHEADER_FIXED);
      uint8_t rx_lcid = ((NR_MAC_SUBHEADER_FIXED *)pduP)->LCID;

        LOG_D(NR_MAC, "In %s: received UL-SCH sub-PDU with LCID 0x%x in %d.%d (remaining PDU length %d)\n", __func__, rx_lcid, frameP, slot, pdu_len);

        unsigned char *ce_ptr;
        int n_Lcg = 0;

        switch(rx_lcid){
            //  MAC CE

            /*#ifdef DEBUG_HEADER_PARSING
              LOG_D(NR_MAC, "[UE] LCID %d, PDU length %d\n", ((NR_MAC_SUBHEADER_FIXED *)pduP)->LCID, pdu_len);
            #endif*/
        case UL_SCH_LCID_RECOMMENDED_BITRATE_QUERY:
              // 38.321 Ch6.1.3.20
              mac_len = 2;
              break;
        case UL_SCH_LCID_CONFIGURED_GRANT_CONFIRMATION:
                // 38.321 Ch6.1.3.7
                break;

        case UL_SCH_LCID_S_BSR:
        case UL_SCH_LCID_S_TRUNCATED_BSR:
               //38.321 section 6.1.3.1
               //fixed length
               mac_len =1;
               /* Extract short BSR value */
               ce_ptr = &pduP[mac_subheader_len];
               NR_BSR_SHORT *bsr_s = (NR_BSR_SHORT *) ce_ptr;
               sched_ctrl->estimated_ul_buffer = 0;
               sched_ctrl->estimated_ul_buffer = NR_SHORT_BSR_TABLE[bsr_s->Buffer_size];
               LOG_D(NR_MAC,
                     "SHORT BSR at %4d.%2d, LCG ID %d, BS Index %d, BS value < %d, est buf %d\n",
                     frameP,
                     slot,
                     bsr_s->LcgID,
                     bsr_s->Buffer_size,
                     NR_SHORT_BSR_TABLE[bsr_s->Buffer_size],
                     sched_ctrl->estimated_ul_buffer);
               break;

        case UL_SCH_LCID_L_BSR:
        case UL_SCH_LCID_L_TRUNCATED_BSR:
        	//38.321 section 6.1.3.1
        	//variable length
                /* Several checks have been added to this function to
                   ensure that the casting of the pduP is possible. There seems
                   to be a partial PDU at the end of this buffer, so here
                   we gracefully ignore that by returning 0. See:
                   https://gitlab.eurecom.fr/oai/openairinterface5g/-/issues/534 */
	  if (!get_mac_len(pduP, pdu_len, &mac_len, &mac_subheader_len))
		  return 0;
        	/* Extract long BSR value */
               ce_ptr = &pduP[mac_subheader_len];
               NR_BSR_LONG *bsr_l = (NR_BSR_LONG *) ce_ptr;
               sched_ctrl->estimated_ul_buffer = 0;

               n_Lcg = bsr_l->LcgID7 + bsr_l->LcgID6 + bsr_l->LcgID5 + bsr_l->LcgID4 +
                       bsr_l->LcgID3 + bsr_l->LcgID2 + bsr_l->LcgID1 + bsr_l->LcgID0;

               LOG_D(NR_MAC, "LONG BSR, LCG ID(7-0) %d/%d/%d/%d/%d/%d/%d/%d\n",
                     bsr_l->LcgID7, bsr_l->LcgID6, bsr_l->LcgID5, bsr_l->LcgID4,
                     bsr_l->LcgID3, bsr_l->LcgID2, bsr_l->LcgID1, bsr_l->LcgID0);

               for (int n = 0; n < n_Lcg; n++){
                 LOG_D(NR_MAC, "LONG BSR, %d/%d (n/n_Lcg), BS Index %d, BS value < %d",
                       n, n_Lcg, pduP[mac_subheader_len + 1 + n],
                       NR_LONG_BSR_TABLE[pduP[mac_subheader_len + 1 + n]]);
                 sched_ctrl->estimated_ul_buffer +=
                       NR_LONG_BSR_TABLE[pduP[mac_subheader_len + 1 + n]];
                 LOG_D(NR_MAC,
                       "LONG BSR at %4d.%2d, %d/%d (n/n_Lcg), BS Index %d, BS value < %d, total %d\n",
                       frameP,
                       slot,
                       n,
                       n_Lcg,
                       pduP[mac_subheader_len + 1 + n],
                       NR_LONG_BSR_TABLE[pduP[mac_subheader_len + 1 + n]],
                       sched_ctrl->estimated_ul_buffer);
               }

               break;

        case UL_SCH_LCID_C_RNTI:

          for (int i = 0; i < NR_NB_RA_PROC_MAX; i++) {
            NR_RA_t *ra = &RC.nrmac[module_idP]->common_channels[CC_id].ra[i];
            if (ra->state >= WAIT_Msg3 && ra->rnti == UE_info->rnti[UE_id]) {
              ra->crnti = ((pduP[1]&0xFF)<<8)|(pduP[2]&0xFF);
              ra->msg3_dcch_dtch = true;
              LOG_I(NR_MAC, "Received UL_SCH_LCID_C_RNTI with C-RNTI 0x%04x\n", ra->crnti);
              break;
            }
          }

        	//38.321 section 6.1.3.2
        	//fixed length
        	mac_len = 2;
        	/* Extract CRNTI value */
        	break;

        case UL_SCH_LCID_SINGLE_ENTRY_PHR:
        	//38.321 section 6.1.3.8
        	//fixed length
        	mac_len = 2;
        	/* Extract SINGLE ENTRY PHR elements for PHR calculation */
        	ce_ptr = &pduP[mac_subheader_len];
        	NR_SINGLE_ENTRY_PHR_MAC_CE *phr = (NR_SINGLE_ENTRY_PHR_MAC_CE *) ce_ptr;
        	/* Save the phr info */
        	const int PH = phr->PH;
        	const int PCMAX = phr->PCMAX;
        	/* 38.133 Table10.1.17.1-1 */
        	if (PH < 55)
        	  sched_ctrl->ph = PH - 32;
        	else
        	  sched_ctrl->ph = PH - 32 + (PH - 54);
        	/* 38.133 Table10.1.18.1-1 */
        	sched_ctrl->pcmax = PCMAX - 29;
        	LOG_D(NR_MAC, "SINGLE ENTRY PHR R1 %d PH %d (%d dB) R2 %d PCMAX %d (%d dBm)\n",
                      phr->R1, PH, sched_ctrl->ph, phr->R2, PCMAX, sched_ctrl->pcmax);
        	break;

        case UL_SCH_LCID_MULTI_ENTRY_PHR_1_OCT:
        	//38.321 section 6.1.3.9
        	//  varialbe length
	  if (!get_mac_len(pduP, pdu_len, &mac_len, &mac_subheader_len))
	    return 0;
        	/* Extract MULTI ENTRY PHR elements from single octet bitmap for PHR calculation */
        	break;

        case UL_SCH_LCID_MULTI_ENTRY_PHR_4_OCT:
        	//38.321 section 6.1.3.9
        	//  varialbe length
	  if (!get_mac_len(pduP, pdu_len, &mac_len, &mac_subheader_len))
	    return 0;
        	/* Extract MULTI ENTRY PHR elements from four octets bitmap for PHR calculation */
        	break;

        case UL_SCH_LCID_PADDING:
        	done = 1;
        	//  end of MAC PDU, can ignore the rest.
        	break;

        case UL_SCH_LCID_SRB1:
        case UL_SCH_LCID_SRB2:
	  if (!get_mac_len(pduP, pdu_len, &mac_len, &mac_subheader_len))
	    return 0;

          rnti_t crnti = UE_info->rnti[UE_id];
          int UE_idx = UE_id;
          for (int i = 0; i < NR_NB_RA_PROC_MAX; i++) {
            NR_RA_t *ra = &RC.nrmac[module_idP]->common_channels[CC_id].ra[i];
            if (ra->state >= WAIT_Msg3 && ra->rnti == UE_info->rnti[UE_id]) {
              uint8_t *next_subpduP = pduP + mac_subheader_len + mac_len;
              if ((pduP[mac_subheader_len+mac_len] & 0x3F) == UL_SCH_LCID_C_RNTI) {
                crnti = ((next_subpduP[1]&0xFF)<<8)|(next_subpduP[2]&0xFF);
                UE_idx = find_nr_UE_id(module_idP, crnti);
                break;
              }
            }
          }

          if (UE_info->CellGroup[UE_idx]) {
            LOG_D(NR_MAC, "[UE %d] Frame %d : ULSCH -> UL-DCCH %d (gNB %d, %d bytes), rnti: 0x%04x \n", module_idP, frameP, rx_lcid, module_idP, mac_len, crnti);
            mac_rlc_data_ind(module_idP,
                             crnti,
                             module_idP,
                             frameP,
                             ENB_FLAG_YES,
                             MBMS_FLAG_NO,
                             rx_lcid,
                             (char *) (pduP + mac_subheader_len),
                             mac_len,
                             1,
                             NULL);
          } else {
            AssertFatal(1==0,"[UE %d] Frame/Slot %d.%d : Received LCID %d which is not configured, dropping packet\n",UE_id,frameP,slot,rx_lcid);
          }
          break;
        case UL_SCH_LCID_SRB3:
              // todo
              break;

        case UL_SCH_LCID_CCCH:
        case UL_SCH_LCID_CCCH1:
          // fixed length
          mac_subheader_len = 1;

          if ( rx_lcid == UL_SCH_LCID_CCCH1 ) {
            // RRCResumeRequest1 message includes the full I-RNTI and has a size of 8 bytes
            mac_len = 8;

            // Check if it is a valid CCCH1 message, we get all 00's messages very often
            int i = 0;
            for(i=0; i<(mac_subheader_len+mac_len); i++) {
              if(pduP[i] != 0) {
                break;
              }
            }
            if (i == (mac_subheader_len+mac_len)) {
              LOG_D(NR_MAC, "%s() Invalid CCCH1 message!, pdu_len: %d\n", __func__, pdu_len);
              done = 1;
              break;
            }
          } else {
            // fixed length of 6 bytes
            mac_len = 6;
          }

          nr_mac_rrc_data_ind(module_idP,
                              CC_id,
                              frameP,
                              0,
                              0,
                              UE_info->rnti[UE_id],
                              CCCH,
                              pduP + mac_subheader_len,
                              mac_len,
                              0);
          break;

          case UL_SCH_LCID_DTCH:
            //  check if LCID is valid at current time.
            if (!get_mac_len(pduP, pdu_len, &mac_len, &mac_subheader_len)) {
              return 0;
            }

            LOG_D(NR_MAC, "[UE %x] %d.%d: ULSCH -> UL-%s %d (gNB %d, %d bytes)\n",
                UE_info->rnti[UE_id],
                frameP,
                slot,
                rx_lcid<4?"DCCH":"DTCH",
                rx_lcid,
                module_idP,
                mac_len);
<<<<<<< HEAD
            UE_info->mac_stats[UE_id].lc_bytes_rx[rx_lcid] += mac_len;

            mac_rlc_data_ind(module_idP,
                             UE_info->rnti[UE_id],
                             module_idP,
                             frameP,
                             ENB_FLAG_YES,
                             MBMS_FLAG_NO,
                             rx_lcid,
                             (char *)(pduP + mac_subheader_len),
                             mac_len,
                             1,
                             NULL);

            /* Updated estimated buffer when receiving data */
            if (sched_ctrl->estimated_ul_buffer >= mac_len) {
              sched_ctrl->estimated_ul_buffer -= mac_len;
            } else {
              sched_ctrl->estimated_ul_buffer = 0;
            }

            break;
=======
          UE_info->mac_stats[UE_id].ul.lc_bytes[rx_lcid] += mac_len;

          mac_rlc_data_ind(module_idP,
                           UE_info->rnti[UE_id],
                           module_idP,
                           frameP,
                           ENB_FLAG_YES,
                           MBMS_FLAG_NO,
                           rx_lcid,
                           (char *)(pduP + mac_subheader_len),
                           mac_len,
                           1,
                           NULL);

          /* Updated estimated buffer when receiving data */
          if (sched_ctrl->estimated_ul_buffer >= mac_len)
            sched_ctrl->estimated_ul_buffer -= mac_len;
          else
            sched_ctrl->estimated_ul_buffer = 0;
          break;
>>>>>>> 6bca31c7

        default:
          LOG_E(NR_MAC, "Received unknown MAC header (LCID = 0x%02x)\n", rx_lcid);
          return -1;
          break;
        }

        #ifdef ENABLE_MAC_PAYLOAD_DEBUG
        if (rx_lcid < 45 || rx_lcid == 52 || rx_lcid == 63) {
          LOG_I(NR_MAC, "In %s: dumping UL MAC SDU sub-header with length %d (LCID = 0x%02x):\n", __func__, mac_subheader_len, rx_lcid);
          log_dump(NR_MAC, pduP, mac_subheader_len, LOG_DUMP_CHAR, "\n");
          LOG_I(NR_MAC, "In %s: dumping UL MAC SDU with length %d (LCID = 0x%02x):\n", __func__, mac_len, rx_lcid);
          log_dump(NR_MAC, pduP + mac_subheader_len, mac_len, LOG_DUMP_CHAR, "\n");
        } else {
          LOG_I(NR_MAC, "In %s: dumping UL MAC CE with length %d (LCID = 0x%02x):\n", __func__, mac_len, rx_lcid);
          log_dump(NR_MAC, pduP + mac_subheader_len + mac_len, mac_len, LOG_DUMP_CHAR, "\n");
        }
        #endif

        pduP += ( mac_subheader_len + mac_len );
        pdu_len -= ( mac_subheader_len + mac_len );

        if (pdu_len < 0) {
          LOG_E(NR_MAC, "In %s: residual UL MAC PDU in %d.%d with length < 0!, pdu_len %d \n", __func__, frameP, slot, pdu_len);
          LOG_E(NR_MAC, "MAC PDU ");
          for (int i = 0; i < 20; i++) // Only printf 1st - 20nd bytes
            printf("%02x ", pduP[i]);
          printf("\n");
          return 0;
        }
    }
  return 0;
}

void abort_nr_ul_harq(module_id_t mod_id, int UE_id, int8_t harq_pid)
{
  NR_UE_info_t *UE_info = &RC.nrmac[mod_id]->UE_info;
  NR_UE_sched_ctrl_t *sched_ctrl = &UE_info->UE_sched_ctrl[UE_id];
  NR_UE_ul_harq_t *harq = &sched_ctrl->ul_harq_processes[harq_pid];

  harq->ndi ^= 1;
  harq->round = 0;
  UE_info->mac_stats[UE_id].ul.errors++;
  add_tail_nr_list(&sched_ctrl->available_ul_harq, harq_pid);

  /* the transmission failed: the UE won't send the data we expected initially,
   * so retrieve to correctly schedule after next BSR */
  sched_ctrl->sched_ul_bytes -= harq->sched_pusch.tb_size;
  if (sched_ctrl->sched_ul_bytes < 0)
    sched_ctrl->sched_ul_bytes = 0;
}

void handle_nr_ul_harq(const int CC_idP,
                       module_id_t mod_id,
                       frame_t frame,
                       sub_frame_t slot,
                       const nfapi_nr_crc_t *crc_pdu)
{
  gNB_MAC_INST *gNB_mac = RC.nrmac[mod_id];
  int UE_id = find_nr_UE_id(mod_id, crc_pdu->rnti);
  if (UE_id < 0) {
    for (int i = 0; i < NR_NB_RA_PROC_MAX; ++i) {
      NR_RA_t *ra = &gNB_mac->common_channels[CC_idP].ra[i];
      if (ra->state >= WAIT_Msg3 &&
          ra->rnti == crc_pdu->rnti)
        return;
    }
    LOG_E(NR_MAC, "%s(): unknown RNTI 0x%04x in PUSCH\n", __func__, crc_pdu->rnti);
    return;
  }
  NR_UE_info_t *UE_info = &RC.nrmac[mod_id]->UE_info;
  NR_UE_sched_ctrl_t *sched_ctrl = &UE_info->UE_sched_ctrl[UE_id];
  int8_t harq_pid = sched_ctrl->feedback_ul_harq.head;
  LOG_D(NR_MAC, "Comparing crc_pdu->harq_id vs feedback harq_pid = %d %d\n",crc_pdu->harq_id, harq_pid);
  while (crc_pdu->harq_id != harq_pid || harq_pid < 0) {
    LOG_W(NR_MAC,
          "Unexpected ULSCH HARQ PID %d (have %d) for RNTI 0x%04x (ignore this warning for RA)\n",
          crc_pdu->harq_id,
          harq_pid,
          crc_pdu->rnti);
    if (harq_pid < 0)
      return;

    remove_front_nr_list(&sched_ctrl->feedback_ul_harq);
    sched_ctrl->ul_harq_processes[harq_pid].is_waiting = false;
    if(sched_ctrl->ul_harq_processes[harq_pid].round >= gNB_mac->harq_round_max - 1) {
      abort_nr_ul_harq(mod_id, UE_id, harq_pid);
    } else {
      sched_ctrl->ul_harq_processes[harq_pid].round++;
      add_tail_nr_list(&sched_ctrl->retrans_ul_harq, harq_pid);
    }
    harq_pid = sched_ctrl->feedback_ul_harq.head;
  }
  remove_front_nr_list(&sched_ctrl->feedback_ul_harq);
  NR_UE_ul_harq_t *harq = &sched_ctrl->ul_harq_processes[harq_pid];
  DevAssert(harq->is_waiting);
  harq->feedback_slot = -1;
  harq->is_waiting = false;
  if (!crc_pdu->tb_crc_status) {
    harq->ndi ^= 1;
    harq->round = 0;
    LOG_D(NR_MAC,
          "Ulharq id %d crc passed for RNTI %04x\n",
          harq_pid,
          crc_pdu->rnti);
    add_tail_nr_list(&sched_ctrl->available_ul_harq, harq_pid);
  } else if (harq->round >= gNB_mac->harq_round_max - 1) {
    abort_nr_ul_harq(mod_id, UE_id, harq_pid);
    LOG_D(NR_MAC,
          "RNTI %04x: Ulharq id %d crc failed in all rounds\n",
          crc_pdu->rnti,
          harq_pid);
  } else {
    harq->round++;
    LOG_D(NR_MAC,
          "Ulharq id %d crc failed for RNTI %04x\n",
          harq_pid,
          crc_pdu->rnti);
    add_tail_nr_list(&sched_ctrl->retrans_ul_harq, harq_pid);
  }
}

/*
* When data are received on PHY and transmitted to MAC
*/
void nr_rx_sdu(const module_id_t gnb_mod_idP,
               const int CC_idP,
               const frame_t frameP,
               const sub_frame_t slotP,
               const rnti_t rntiP,
               uint8_t *sduP,
               const uint16_t sdu_lenP,
               const uint16_t timing_advance,
               const uint8_t ul_cqi,
               const uint16_t rssi){

  gNB_MAC_INST *gNB_mac = RC.nrmac[gnb_mod_idP];
  NR_UE_info_t *UE_info = &gNB_mac->UE_info;

  const int current_rnti = rntiP;
  const int UE_id = find_nr_UE_id(gnb_mod_idP, current_rnti);
  const int target_snrx10 = gNB_mac->pusch_target_snrx10;
  const int pusch_failure_thres = gNB_mac->pusch_failure_thres;

  if (UE_id != -1) {
    NR_UE_sched_ctrl_t *UE_scheduling_control = &UE_info->UE_sched_ctrl[UE_id];
    const int8_t harq_pid = UE_scheduling_control->feedback_ul_harq.head;

    if (sduP)
      T(T_GNB_MAC_UL_PDU_WITH_DATA, T_INT(gnb_mod_idP), T_INT(CC_idP),
        T_INT(rntiP), T_INT(frameP), T_INT(slotP), T_INT(harq_pid),
        T_BUFFER(sduP, sdu_lenP));

    UE_info->mac_stats[UE_id].ul.total_bytes += sdu_lenP;
    LOG_D(NR_MAC, "[gNB %d][PUSCH %d] CC_id %d %d.%d Received ULSCH sdu from PHY (rnti %x, UE_id %d) ul_cqi %d TA %d sduP %p, rssi %d\n",
          gnb_mod_idP,
          harq_pid,
          CC_idP,
          frameP,
          slotP,
          current_rnti,
          UE_id,
          ul_cqi,
          timing_advance,
          sduP,
          rssi);

    // if not missed detection (10dB threshold for now)
    if (rssi>0) {
      UE_scheduling_control->tpc0 = nr_get_tpc(target_snrx10,ul_cqi,30);
      if (timing_advance != 0xffff)
        UE_scheduling_control->ta_update = timing_advance;
      UE_scheduling_control->raw_rssi = rssi;
      UE_scheduling_control->pusch_snrx10 = ul_cqi * 5 - 640;
      LOG_D(NR_MAC, "[UE %d] PUSCH TPC %d (SNRx10 %d) and TA %d\n",UE_id,UE_scheduling_control->tpc0,UE_scheduling_control->pusch_snrx10,UE_scheduling_control->ta_update);
    }
    else{
      LOG_D(NR_MAC,"[UE %d] Detected DTX : increasing UE TX power\n",UE_id);
      UE_scheduling_control->tpc0 = 1;
    }

#if defined(ENABLE_MAC_PAYLOAD_DEBUG)

    LOG_I(NR_MAC, "Printing received UL MAC payload at gNB side: %d \n");
    for (int i = 0; i < sdu_lenP ; i++) {
	  //harq_process_ul_ue->a[i] = (unsigned char) rand();
	  //printf("a[%d]=0x%02x\n",i,harq_process_ul_ue->a[i]);
	  printf("%02x ",(unsigned char)sduP[i]);
    }
    printf("\n");

#endif

    if (sduP != NULL){
      LOG_D(NR_MAC, "Received PDU at MAC gNB \n");

      UE_info->UE_sched_ctrl[UE_id].pusch_consecutive_dtx_cnt = 0;
      const uint32_t tb_size = UE_scheduling_control->ul_harq_processes[harq_pid].sched_pusch.tb_size;
      UE_scheduling_control->sched_ul_bytes -= tb_size;
      if (UE_scheduling_control->sched_ul_bytes < 0)
        UE_scheduling_control->sched_ul_bytes = 0;

      nr_process_mac_pdu(gnb_mod_idP, UE_id, CC_idP, frameP, slotP, sduP, sdu_lenP);
    }
    else {
      NR_UE_ul_harq_t *cur_harq = &UE_scheduling_control->ul_harq_processes[harq_pid];
      /* reduce sched_ul_bytes when cur_harq->round == 3 */
      if (cur_harq->round == 3){
        const uint32_t tb_size = UE_scheduling_control->ul_harq_processes[harq_pid].sched_pusch.tb_size;
        UE_scheduling_control->sched_ul_bytes -= tb_size;
        if (UE_scheduling_control->sched_ul_bytes < 0)
          UE_scheduling_control->sched_ul_bytes = 0;
      }
      if (ul_cqi <= 128) {
        UE_info->UE_sched_ctrl[UE_id].pusch_consecutive_dtx_cnt++;
        UE_info->mac_stats[UE_id].ulsch_DTX++;
      }
      if (!get_softmodem_params()->phy_test && UE_info->UE_sched_ctrl[UE_id].pusch_consecutive_dtx_cnt >= pusch_failure_thres) {
         LOG_W(NR_MAC,"%d.%d Detected UL Failure on PUSCH after %d PUSCH DTX, stopping scheduling\n",
               frameP,slotP,UE_info->UE_sched_ctrl[UE_id].pusch_consecutive_dtx_cnt);
         UE_info->UE_sched_ctrl[UE_id].ul_failure = 1;
         nr_mac_gNB_rrc_ul_failure(gnb_mod_idP,CC_idP,frameP,slotP,rntiP);
      }
    }
  } else if(sduP) {

    bool no_sig = true;
    for (int k = 0; k < sdu_lenP; k++) {
      if(sduP[k]!=0) {
        no_sig = false;
        break;
      }
    }

    if(no_sig) {
      LOG_W(NR_MAC, "No signal\n");
    }

    T(T_GNB_MAC_UL_PDU_WITH_DATA, T_INT(gnb_mod_idP), T_INT(CC_idP),
      T_INT(rntiP), T_INT(frameP), T_INT(slotP), T_INT(-1) /* harq_pid */,
      T_BUFFER(sduP, sdu_lenP));

    /* we don't know this UE (yet). Check whether there is a ongoing RA (Msg 3)
     * and check the corresponding UE's RNTI match, in which case we activate
     * it. */
    for (int i = 0; i < NR_NB_RA_PROC_MAX; ++i) {
      NR_RA_t *ra = &gNB_mac->common_channels[CC_idP].ra[i];
      if (ra->state != WAIT_Msg3)
        continue;

      if(no_sig) {
        LOG_D(NR_MAC, "Random Access %i failed at state %i (no signal)\n", i, ra->state);
        nr_mac_remove_ra_rnti(gnb_mod_idP, ra->rnti);
        nr_clear_ra_proc(gnb_mod_idP, CC_idP, frameP, ra);
      } else {

        // random access pusch with TC-RNTI
        if (ra->rnti != current_rnti) {
          LOG_D(NR_MAC,
                "expected TC_RNTI %04x to match current RNTI %04x\n",
                ra->rnti,
                current_rnti);

          if( (frameP==ra->Msg3_frame) && (slotP==ra->Msg3_slot) ) {
            LOG_D(NR_MAC, "Random Access %i failed at state %i (TC_RNTI %04x RNTI %04x)\n", i, ra->state,ra->rnti,current_rnti);
            nr_mac_remove_ra_rnti(gnb_mod_idP, ra->rnti);
            nr_clear_ra_proc(gnb_mod_idP, CC_idP, frameP, ra);
          }

          continue;
        }

        int UE_id=-1;

        UE_id = add_new_nr_ue(gnb_mod_idP, ra->rnti, ra->CellGroup);
        if (UE_id<0) {
          LOG_D(NR_MAC, "Random Access %i discarded at state %i (TC_RNTI %04x RNTI %04x): max number of users achieved!\n", i, ra->state,ra->rnti,current_rnti);
          nr_mac_remove_ra_rnti(gnb_mod_idP, ra->rnti);
          nr_clear_ra_proc(gnb_mod_idP, CC_idP, frameP, ra);
          return;
        }

        UE_info->UE_beam_index[UE_id] = ra->beam_id;

        // re-initialize ta update variables after RA procedure completion
        UE_info->UE_sched_ctrl[UE_id].ta_frame = frameP;

        LOG_D(NR_MAC,
              "reset RA state information for RA-RNTI 0x%04x/index %d\n",
              ra->rnti,
              i);

        LOG_I(NR_MAC,
              "[gNB %d][RAPROC] PUSCH with TC_RNTI 0x%04x received correctly, "
              "adding UE MAC Context UE_id %d/RNTI 0x%04x\n",
              gnb_mod_idP,
              current_rnti,
              UE_id,
              ra->rnti);

      NR_UE_sched_ctrl_t *UE_scheduling_control = &UE_info->UE_sched_ctrl[UE_id];

      UE_scheduling_control->tpc0 = nr_get_tpc(target_snrx10,ul_cqi,30);
      if (timing_advance != 0xffff)
        UE_scheduling_control->ta_update = timing_advance;
      UE_scheduling_control->raw_rssi = rssi;
      UE_scheduling_control->pusch_snrx10 = ul_cqi * 5 - 640;
      LOG_D(NR_MAC, "[UE %d] PUSCH TPC %d and TA %d\n",UE_id,UE_scheduling_control->tpc0,UE_scheduling_control->ta_update);
        if(ra->cfra) {

          LOG_A(NR_MAC, "(ue %i, rnti 0x%04x) CFRA procedure succeeded!\n", UE_id, ra->rnti);
          nr_mac_remove_ra_rnti(gnb_mod_idP, ra->rnti);
          nr_clear_ra_proc(gnb_mod_idP, CC_idP, frameP, ra);
          UE_info->active[UE_id] = true;

          process_CellGroup(ra->CellGroup, UE_scheduling_control);

        } else {

          LOG_A(NR_MAC,"[RAPROC] RA-Msg3 received (sdu_lenP %d)\n",sdu_lenP);
          LOG_D(NR_MAC,"[RAPROC] Received Msg3:\n");
          for (int k = 0; k < sdu_lenP; k++) {
            LOG_D(NR_MAC,"(%i): 0x%x\n",k,sduP[k]);
          }

          // UE Contention Resolution Identity
          // Store the first 48 bits belonging to the uplink CCCH SDU within Msg3 to fill in Msg4
          // First byte corresponds to R/LCID MAC sub-header
          memcpy(ra->cont_res_id, &sduP[1], sizeof(uint8_t) * 6);

          if (nr_process_mac_pdu(gnb_mod_idP, UE_id, CC_idP, frameP, slotP, sduP, sdu_lenP) == 0) {
            ra->state = Msg4;
            ra->Msg4_frame = (frameP + 2) % 1024;
            ra->Msg4_slot = 1;
            
            if (ra->msg3_dcch_dtch) {
              // Check if the UE identified by C-RNTI still exists at the gNB
              int UE_id_C = find_nr_UE_id(gnb_mod_idP, ra->crnti);
              if (UE_id_C < 0) {
                // The UE identified by C-RNTI no longer exists at the gNB
                // Let's abort the current RA, so the UE will trigger a new RA later but using RRCSetupRequest instead. A better solution may be implemented
                mac_remove_nr_ue(gnb_mod_idP, ra->rnti);
                nr_clear_ra_proc(gnb_mod_idP, CC_idP, frameP, ra);
                return;
              } else {
                // The UE identified by C-RNTI still exists at the gNB
                // Reset uplink failure flags/counters/timers at MAC and at RRC so gNB will resume again scheduling resources for this UE
                UE_info->UE_sched_ctrl[UE_id_C].pusch_consecutive_dtx_cnt = 0;
                UE_info->UE_sched_ctrl[UE_id_C].ul_failure = 0;
                nr_mac_gNB_rrc_ul_failure_reset(gnb_mod_idP, frameP, slotP, ra->crnti);
              }
            }
            LOG_I(NR_MAC, "Scheduling RA-Msg4 for TC_RNTI 0x%04x (state %d, frame %d, slot %d)\n",
                  (ra->msg3_dcch_dtch?ra->crnti:ra->rnti), ra->state, ra->Msg4_frame, ra->Msg4_slot);
          }
          else {
             nr_mac_remove_ra_rnti(gnb_mod_idP, ra->rnti);
             nr_clear_ra_proc(gnb_mod_idP, CC_idP, frameP, ra);
          }
        }
        return;
      }
    }
  } else {
    for (int i = 0; i < NR_NB_RA_PROC_MAX; ++i) {
      NR_RA_t *ra = &gNB_mac->common_channels[CC_idP].ra[i];
      if (ra->state != WAIT_Msg3)
        continue;

      if( (frameP!=ra->Msg3_frame) || (slotP!=ra->Msg3_slot))
        continue;

      // for CFRA (NSA) do not schedule retransmission of msg3
      if (ra->cfra) {
        LOG_D(NR_MAC, "Random Access %i failed at state %i (NSA msg3 reception failed)\n", i, ra->state);
        nr_mac_remove_ra_rnti(gnb_mod_idP, ra->rnti);
        nr_clear_ra_proc(gnb_mod_idP, CC_idP, frameP, ra);
        return;
      }

      if (ra->msg3_round >= MAX_HARQ_ROUNDS - 1) {
        LOG_D(NR_MAC, "Random Access %i failed at state %i (Reached msg3 max harq rounds)\n", i, ra->state);
        nr_mac_remove_ra_rnti(gnb_mod_idP, ra->rnti);
        nr_clear_ra_proc(gnb_mod_idP, CC_idP, frameP, ra);
        return;
      }

      LOG_D(NR_MAC, "Random Access %i Msg3 CRC did not pass)\n", i);
      ra->msg3_round++;
      ra->state = Msg3_retransmission;
    }
  }
}

long get_K2(NR_ServingCellConfigCommon_t *scc,
            NR_ServingCellConfigCommonSIB_t *scc_sib1,
            NR_BWP_Uplink_t *ubwp,
            int time_domain_assignment,
            int mu) {

  NR_PUSCH_TimeDomainResourceAllocation_t *tda_list = NULL;
  if(ubwp) {
    tda_list = ubwp->bwp_Common->pusch_ConfigCommon->choice.setup->pusch_TimeDomainAllocationList->list.array[time_domain_assignment];
  } else if(scc) {
    tda_list = scc->uplinkConfigCommon->initialUplinkBWP->pusch_ConfigCommon->choice.setup->pusch_TimeDomainAllocationList->list.array[time_domain_assignment];
  } else if(scc_sib1) {
    tda_list = scc_sib1->uplinkConfigCommon->initialUplinkBWP.pusch_ConfigCommon->choice.setup->pusch_TimeDomainAllocationList->list.array[time_domain_assignment];
  }

  if (tda_list->k2)
    return *tda_list->k2;
  else if (mu < 2)
    return 1;
  else if (mu == 2)
    return 2;
  else
    return 3;
}

bool nr_UE_is_to_be_scheduled(module_id_t mod_id, int CC_id, int UE_id, frame_t frame, sub_frame_t slot)
{
  const NR_ServingCellConfigCommon_t *scc = RC.nrmac[mod_id]->common_channels->ServingCellConfigCommon;
  const int n = nr_slots_per_frame[*scc->ssbSubcarrierSpacing];
  const int now = frame * n + slot;

  const struct gNB_MAC_INST_s *nrmac = RC.nrmac[mod_id];
  const NR_UE_sched_ctrl_t *sched_ctrl = &nrmac->UE_info.UE_sched_ctrl[UE_id];

  const NR_TDD_UL_DL_Pattern_t *tdd =
      scc->tdd_UL_DL_ConfigurationCommon ? &scc->tdd_UL_DL_ConfigurationCommon->pattern1 : NULL;
  int num_slots_per_period;
  int last_ul_slot,last_ul_sched;
  int tdd_period_len[8] = {500,625,1000,1250,2000,2500,5000,10000};
  if (tdd) { // Force the default transmission in a full slot as early as possible in the UL portion of TDD period (last_ul_slot)
    num_slots_per_period = n*tdd_period_len[tdd->dl_UL_TransmissionPeriodicity]/10000;
    last_ul_slot=1+tdd->nrofDownlinkSlots;
  } else {
    num_slots_per_period = n;
    last_ul_slot = sched_ctrl->last_ul_slot;
  }

  last_ul_sched = sched_ctrl->last_ul_frame * n + last_ul_slot;
  const int diff = (now - last_ul_sched + 1024 * n) % (1024 * n);
  /* UE is to be scheduled if
   * (1) we think the UE has more bytes awaiting than what we scheduled
   * (2) there is a scheduling request
   * (3) or we did not schedule it in more than 10 frames */
  const bool has_data = sched_ctrl->estimated_ul_buffer > sched_ctrl->sched_ul_bytes;
  const bool high_inactivity = diff >= (nrmac->ulsch_max_frame_inactivity>0 ? (nrmac->ulsch_max_frame_inactivity * n) : num_slots_per_period);
  LOG_D(NR_MAC,
        "%4d.%2d UL inactivity %d slots has_data %d SR %d\n",
        frame,
        slot,
        diff,
        has_data,
        sched_ctrl->SR);
  return has_data || sched_ctrl->SR || high_inactivity;
}

int next_list_entry_looped(NR_list_t *list, int UE_id)
{
  if (UE_id < 0)
    return list->head;
  return list->next[UE_id] < 0 ? list->head : list->next[UE_id];
}

bool allocate_ul_retransmission(module_id_t module_id,
                                frame_t frame,
                                sub_frame_t slot,
                                uint16_t *rballoc_mask,
                                int *n_rb_sched,
                                int UE_id,
                                int harq_pid)
{
  const int CC_id = 0;
  gNB_MAC_INST *nr_mac = RC.nrmac[module_id];
  const NR_ServingCellConfigCommon_t *scc = nr_mac->common_channels[CC_id].ServingCellConfigCommon;
  NR_UE_info_t *UE_info = &nr_mac->UE_info;
  NR_UE_sched_ctrl_t *sched_ctrl = &UE_info->UE_sched_ctrl[UE_id];
  NR_sched_pusch_t *retInfo = &sched_ctrl->ul_harq_processes[harq_pid].sched_pusch;
  NR_CellGroupConfig_t *cg = UE_info->CellGroup[UE_id];

  NR_BWP_UplinkDedicated_t *ubwpd = cg && cg->spCellConfig && cg->spCellConfig->spCellConfigDedicated &&
                                    cg->spCellConfig->spCellConfigDedicated->uplinkConfig ?
                                    cg->spCellConfig->spCellConfigDedicated->uplinkConfig->initialUplinkBWP : NULL;

  const NR_SIB1_t *sib1 = RC.nrmac[module_id]->common_channels[0].sib1 ? RC.nrmac[module_id]->common_channels[0].sib1->message.choice.c1->choice.systemInformationBlockType1 : NULL;
  NR_BWP_t *genericParameters = get_ul_bwp_genericParameters(sched_ctrl->active_ubwp,
                                                             (NR_ServingCellConfigCommon_t *)scc,
                                                             sib1);

  int rbStart = 0; // wrt BWP start
  const uint16_t bwpSize = NRRIV2BW(genericParameters->locationAndBandwidth, MAX_BWP_SIZE);
  const uint8_t nrOfLayers = 1;
  const uint8_t num_dmrs_cdm_grps_no_data = (sched_ctrl->active_bwp || ubwpd) ? 1 : 2;
  const int tda = get_ul_tda(nr_mac, scc, retInfo->slot);
  LOG_D(NR_MAC,"retInfo->time_domain_allocation = %d, tda = %d\n", retInfo->time_domain_allocation, tda);
  LOG_D(NR_MAC,"num_dmrs_cdm_grps_no_data %d, tbs %d\n",num_dmrs_cdm_grps_no_data, retInfo->tb_size);
  if (tda == retInfo->time_domain_allocation) {
    /* check whether we need to switch the TDA allocation since tha last
     * (re-)transmission */
    NR_pusch_semi_static_t *ps = &sched_ctrl->pusch_semi_static;

    int dci_format = get_dci_format(sched_ctrl);

    if (ps->time_domain_allocation != tda
        || ps->dci_format != dci_format
        || ps->nrOfLayers != nrOfLayers
        || ps->num_dmrs_cdm_grps_no_data != num_dmrs_cdm_grps_no_data) {
      nr_set_pusch_semi_static(sib1,
                               scc,
                               sched_ctrl->active_ubwp,
                               ubwpd,
                               dci_format,
                               tda,
                               num_dmrs_cdm_grps_no_data,
                               nrOfLayers,
                               ps);
    }

    /* Check the resource is enough for retransmission */
    const uint16_t slbitmap = SL_to_bitmap(ps->startSymbolIndex, ps->nrOfSymbols);
    while (rbStart < bwpSize && (rballoc_mask[rbStart] & slbitmap) != slbitmap)
      rbStart++;
    if (rbStart + retInfo->rbSize > bwpSize) {
      LOG_W(NR_MAC, "cannot allocate retransmission of UE %d/RNTI %04x: no resources (rbStart %d, retInfo->rbSize %d, bwpSize %d\n", UE_id, UE_info->rnti[UE_id], rbStart, retInfo->rbSize, bwpSize);
      return false;
    }
    LOG_D(NR_MAC, "%s(): retransmission keeping TDA %d and TBS %d\n", __func__, tda, retInfo->tb_size);
  } else {
    NR_pusch_semi_static_t temp_ps;
    int dci_format = get_dci_format(sched_ctrl);
    nr_set_pusch_semi_static(sib1,
                             scc,
                             sched_ctrl->active_ubwp,
                             ubwpd,
                             dci_format,
                             tda,
                             num_dmrs_cdm_grps_no_data,
                             nrOfLayers,
                             &temp_ps);
    /* the retransmission will use a different time domain allocation, check
     * that we have enough resources */
    const uint16_t slbitmap = SL_to_bitmap(temp_ps.startSymbolIndex, temp_ps.nrOfSymbols);
    while (rbStart < bwpSize && (rballoc_mask[rbStart] & slbitmap) != slbitmap)
      rbStart++;
    int rbSize = 0;
    while (rbStart + rbSize < bwpSize && (rballoc_mask[rbStart + rbSize] & slbitmap) == slbitmap)
      rbSize++;
    uint32_t new_tbs;
    uint16_t new_rbSize;
    bool success = nr_find_nb_rb(retInfo->Qm,
                                 retInfo->R,
                                 1, // layers
                                 temp_ps.nrOfSymbols,
                                 temp_ps.N_PRB_DMRS * temp_ps.num_dmrs_symb,
                                 retInfo->tb_size,
                                 1, /* minimum of 1RB: need to find exact TBS, don't preclude any number */
                                 rbSize,
                                 &new_tbs,
                                 &new_rbSize);
    if (!success || new_tbs != retInfo->tb_size) {
      LOG_D(NR_MAC, "%s(): new TBsize %d of new TDA does not match old TBS %d\n", __func__, new_tbs, retInfo->tb_size);
      return false; /* the maximum TBsize we might have is smaller than what we need */
    }
    LOG_D(NR_MAC, "%s(): retransmission with TDA %d->%d and TBS %d -> %d\n", __func__, retInfo->time_domain_allocation, tda, retInfo->tb_size, new_tbs);
    /* we can allocate it. Overwrite the time_domain_allocation, the number
     * of RBs, and the new TB size. The rest is done below */
    retInfo->tb_size = new_tbs;
    retInfo->rbSize = new_rbSize;
    retInfo->time_domain_allocation = tda;
    sched_ctrl->pusch_semi_static = temp_ps;
  }

  /* Find a free CCE */
  const int cid = sched_ctrl->coreset->controlResourceSetId;
  const uint16_t Y = get_Y(cid%3, slot, UE_info->rnti[UE_id]);
  uint8_t nr_of_candidates;
  for (int i=0; i<5; i++) {
    // for now taking the lowest value among the available aggregation levels
    find_aggregation_candidates(&sched_ctrl->aggregation_level,
                                &nr_of_candidates,
                                sched_ctrl->search_space,
                                1<<i);
    if(nr_of_candidates>0) break;
  }
  int CCEIndex = find_pdcch_candidate(RC.nrmac[module_id],
                                      CC_id,
                                      sched_ctrl->aggregation_level,
                                      nr_of_candidates,
                                      &sched_ctrl->sched_pdcch,
                                      sched_ctrl->coreset,
                                      Y);

  if (CCEIndex<0) {
    LOG_D(NR_MAC, "%4d.%2d no free CCE for retransmission UL DCI UE %04x\n", frame, slot, UE_info->rnti[UE_id]);
    return false;
  }

  sched_ctrl->cce_index = CCEIndex;
  fill_pdcch_vrb_map(RC.nrmac[module_id],
                     CC_id,
                     &sched_ctrl->sched_pdcch,
                     CCEIndex,
                     sched_ctrl->aggregation_level);

  /* frame/slot in sched_pusch has been set previously. In the following, we
   * overwrite the information in the retransmission information before storing
   * as the new scheduling instruction */
  retInfo->frame = sched_ctrl->sched_pusch.frame;
  retInfo->slot = sched_ctrl->sched_pusch.slot;
  /* Get previous PSUCH field info */
  sched_ctrl->sched_pusch = *retInfo;
  NR_sched_pusch_t *sched_pusch = &sched_ctrl->sched_pusch;

  LOG_D(NR_MAC,
        "%4d.%2d Allocate UL retransmission UE %d/RNTI %04x sched %4d.%2d (%d RBs)\n",
        frame,
        slot,
        UE_id,
        UE_info->rnti[UE_id],
        sched_pusch->frame,
        sched_pusch->slot,
        sched_pusch->rbSize);

  sched_pusch->rbStart = rbStart;
  /* no need to recompute the TBS, it will be the same */

  /* Mark the corresponding RBs as used */
  n_rb_sched -= sched_pusch->rbSize;
  for (int rb = 0; rb < sched_ctrl->sched_pusch.rbSize; rb++)
    rballoc_mask[rb + sched_ctrl->sched_pusch.rbStart] ^= SL_to_bitmap(sched_ctrl->pusch_semi_static.startSymbolIndex, sched_ctrl->pusch_semi_static.nrOfSymbols);
  return true;
}

void update_ul_ue_R_Qm(NR_sched_pusch_t *sched_pusch, const NR_pusch_semi_static_t *ps)
{
  const int mcs = sched_pusch->mcs;
  sched_pusch->R = nr_get_code_rate_ul(mcs, ps->mcs_table);
  sched_pusch->Qm = nr_get_Qm_ul(mcs, ps->mcs_table);

  if (ps->pusch_Config && ps->pusch_Config->tp_pi2BPSK && ((ps->mcs_table == 3 && mcs < 2) || (ps->mcs_table == 4 && mcs < 6))) {
    sched_pusch->R >>= 1;
    sched_pusch->Qm <<= 1;
  }
}

float ul_thr_ue[MAX_MOBILES_PER_GNB];
uint32_t ul_pf_tbs[3][29]; // pre-computed, approximate TBS values for PF coefficient
void pf_ul(module_id_t module_id,
           frame_t frame,
           sub_frame_t slot,
           NR_list_t *UE_list,
           int max_num_ue,
           int n_rb_sched,
           uint16_t *rballoc_mask) {

  const int CC_id = 0;
  gNB_MAC_INST *nrmac = RC.nrmac[module_id];
  NR_ServingCellConfigCommon_t *scc = nrmac->common_channels[CC_id].ServingCellConfigCommon;
  NR_UE_info_t *UE_info = &nrmac->UE_info;
  const NR_SIB1_t *sib1 = RC.nrmac[module_id]->common_channels[0].sib1 ? RC.nrmac[module_id]->common_channels[0].sib1->message.choice.c1->choice.systemInformationBlockType1 : NULL;
  const int min_rb = nrmac->min_grant_prb;
  float coeff_ue[MAX_MOBILES_PER_GNB];
  // UEs that could be scheduled
  int ue_array[MAX_MOBILES_PER_GNB];
  NR_list_t UE_sched = { .head = -1, .next = ue_array, .tail = -1, .len = MAX_MOBILES_PER_GNB };

  /* Loop UE_list to calculate throughput and coeff */
  for (int UE_id = UE_list->head; UE_id >= 0; UE_id = UE_list->next[UE_id]) {

    if (UE_info->Msg4_ACKed[UE_id] != true) continue;

    LOG_D(NR_MAC,"pf_ul: preparing UL scheduling for UE %d\n",UE_id);
    NR_UE_sched_ctrl_t *sched_ctrl = &UE_info->UE_sched_ctrl[UE_id];

    NR_BWP_t *genericParameters = get_ul_bwp_genericParameters(sched_ctrl->active_ubwp,
                                                               scc,
                                                               sib1);

    int rbStart = 0; // wrt BWP start
    NR_CellGroupConfig_t *cg = UE_info->CellGroup[UE_id];
    NR_BWP_UplinkDedicated_t *ubwpd = cg && cg->spCellConfig && cg->spCellConfig->spCellConfigDedicated &&
                                      cg->spCellConfig->spCellConfigDedicated->uplinkConfig ?
                                      cg->spCellConfig->spCellConfigDedicated->uplinkConfig->initialUplinkBWP : NULL;

    const uint16_t bwpSize = NRRIV2BW(genericParameters->locationAndBandwidth, MAX_BWP_SIZE);
    NR_sched_pusch_t *sched_pusch = &sched_ctrl->sched_pusch;
    NR_pusch_semi_static_t *ps = &sched_ctrl->pusch_semi_static;
    const NR_mac_dir_stats_t *stats = &UE_info->mac_stats[UE_id].ul;

    /* Calculate throughput */
    const float a = 0.0005f; // corresponds to 200ms window
    const uint32_t b = stats->current_bytes;
    ul_thr_ue[UE_id] = (1 - a) * ul_thr_ue[UE_id] + a * b;

    /* Check if retransmission is necessary */
    sched_pusch->ul_harq_pid = sched_ctrl->retrans_ul_harq.head;
    LOG_D(NR_MAC,"pf_ul: UE %d harq_pid %d\n",UE_id,sched_pusch->ul_harq_pid);
    if (sched_pusch->ul_harq_pid >= 0) {
      /* Allocate retransmission*/
      bool r = allocate_ul_retransmission(
          module_id, frame, slot, rballoc_mask, &n_rb_sched, UE_id, sched_pusch->ul_harq_pid);
      if (!r) {
        LOG_D(NR_MAC, "%4d.%2d UL retransmission UE RNTI %04x can NOT be allocated\n", frame, slot, UE_info->rnti[UE_id]);
        continue;
      }
      else LOG_D(NR_MAC,"%4d.%2d UL Retransmission UE RNTI %04x to be allocated, max_num_ue %d\n",frame,slot,UE_info->rnti[UE_id],max_num_ue);

      /* reduce max_num_ue once we are sure UE can be allocated, i.e., has CCE */
      max_num_ue--;
      if (max_num_ue < 0)
        return;
      continue;
    }

    const int B = max(0, sched_ctrl->estimated_ul_buffer - sched_ctrl->sched_ul_bytes);
    /* preprocessor computed sched_frame/sched_slot */
    const bool do_sched = nr_UE_is_to_be_scheduled(module_id, 0, UE_id, sched_pusch->frame, sched_pusch->slot);

    LOG_D(NR_MAC,"pf_ul: do_sched UE %d => %s\n",UE_id,do_sched ? "yes" : "no");
    if ((B == 0 && !do_sched) || (sched_ctrl->rrc_processing_timer > 0)) {
      continue;
    }

    const NR_bler_options_t *bo = &nrmac->ul_bler;
    const int max_mcs = bo->max_mcs; /* no per-user maximum MCS yet */
    sched_pusch->mcs = get_mcs_from_bler(bo, stats, &sched_ctrl->ul_bler_stats, max_mcs, frame);

    /* Schedule UE on SR or UL inactivity and no data (otherwise, will be scheduled
     * based on data to transmit) */
    if (B == 0 && do_sched) {
      /* if no data, pre-allocate 5RB */
      /* Find a free CCE */
      const int cid = sched_ctrl->coreset->controlResourceSetId;
      const uint16_t Y = get_Y(cid%3, slot, UE_info->rnti[UE_id]);
      uint8_t nr_of_candidates;
      for (int i=0; i<5; i++) {
        // for now taking the lowest value among the available aggregation levels
        find_aggregation_candidates(&sched_ctrl->aggregation_level,
                                    &nr_of_candidates,
                                    sched_ctrl->search_space,
                                    1<<i);
        if(nr_of_candidates>0) break;
      }
      int CCEIndex = find_pdcch_candidate(RC.nrmac[module_id],
                                          CC_id,
                                          sched_ctrl->aggregation_level,
                                          nr_of_candidates,
                                          &sched_ctrl->sched_pdcch,
                                          sched_ctrl->coreset,
                                          Y);

      if (CCEIndex<0) {
        LOG_D(NR_MAC, "%4d.%2d no free CCE for UL DCI UE %04x (BSR 0)\n", frame, slot, UE_info->rnti[UE_id]);
        continue;
      }
      /* reduce max_num_ue once we are sure UE can be allocated, i.e., has CCE */
      max_num_ue--;
      if (max_num_ue < 0)
        return;

      /* Save PUSCH field */
      /* we want to avoid a lengthy deduction of DMRS and other parameters in
       * every TTI if we can save it, so check whether dci_format, TDA, or
       * num_dmrs_cdm_grps_no_data has changed and only then recompute */
      const uint8_t nrOfLayers = 1;
      const uint8_t num_dmrs_cdm_grps_no_data = (sched_ctrl->active_ubwp || ubwpd) ? 1 : 2;
      int dci_format = get_dci_format(sched_ctrl);
      const int tda = get_ul_tda(nrmac, scc, sched_pusch->slot);
      if (ps->time_domain_allocation != tda
          || ps->dci_format != dci_format
          || ps->nrOfLayers != nrOfLayers
          || ps->num_dmrs_cdm_grps_no_data != num_dmrs_cdm_grps_no_data) {
        nr_set_pusch_semi_static(sib1,
                                 scc,
                                 sched_ctrl->active_ubwp,
                                 ubwpd,
                                 dci_format,
                                 tda,
                                 num_dmrs_cdm_grps_no_data,
                                 nrOfLayers,
                                 ps);
      }

      LOG_D(NR_MAC,"Looking for min_rb %d RBs, starting at %d num_dmrs_cdm_grps_no_data %d\n",
            min_rb, rbStart, ps->num_dmrs_cdm_grps_no_data);
      const uint16_t slbitmap = SL_to_bitmap(ps->startSymbolIndex, ps->nrOfSymbols);
      while (rbStart < bwpSize && (rballoc_mask[rbStart] & slbitmap) != slbitmap)
        rbStart++;
      if (rbStart + min_rb >= bwpSize) {
        LOG_W(NR_MAC, "cannot allocate continuous UL data for UE %d/RNTI %04x: no resources (rbStart %d, min_rb %d, bwpSize %d\n",
              UE_id, UE_info->rnti[UE_id],rbStart,min_rb,bwpSize);
        return;
      }

      sched_ctrl->cce_index = CCEIndex;
      fill_pdcch_vrb_map(RC.nrmac[module_id],
                         CC_id,
                         &sched_ctrl->sched_pdcch,
                         CCEIndex,
                         sched_ctrl->aggregation_level);

      NR_sched_pusch_t *sched_pusch = &sched_ctrl->sched_pusch;
      sched_pusch->mcs = min(nrmac->min_grant_mcs, sched_pusch->mcs);
      update_ul_ue_R_Qm(sched_pusch, ps);
      sched_pusch->rbStart = rbStart;
      sched_pusch->rbSize = min_rb;
      sched_pusch->tb_size = nr_compute_tbs(sched_pusch->Qm,
                                            sched_pusch->R,
                                            sched_pusch->rbSize,
                                            ps->nrOfSymbols,
                                            ps->N_PRB_DMRS * ps->num_dmrs_symb,
                                            0, // nb_rb_oh
                                            0,
                                            ps->nrOfLayers)
                             >> 3;

      /* Mark the corresponding RBs as used */
      n_rb_sched -= sched_pusch->rbSize;
      for (int rb = 0; rb < sched_ctrl->sched_pusch.rbSize; rb++)
        rballoc_mask[rb + sched_ctrl->sched_pusch.rbStart] ^= slbitmap;

      continue;
    }

    /* Create UE_sched for UEs eligibale for new data transmission*/
    add_tail_nr_list(&UE_sched, UE_id);

    /* Calculate coefficient*/
    const uint32_t tbs = ul_pf_tbs[ps->mcs_table][sched_pusch->mcs];
    coeff_ue[UE_id] = (float) tbs / ul_thr_ue[UE_id];
    LOG_D(NR_MAC,"b %d, ul_thr_ue[%d] %f, tbs %d, coeff_ue[%d] %f\n",
          b, UE_id, ul_thr_ue[UE_id], tbs, UE_id, coeff_ue[UE_id]);
  }


  const int min_rbSize = 5;
  /* Loop UE_sched to find max coeff and allocate transmission */
  while (UE_sched.head >= 0 && max_num_ue> 0 && n_rb_sched >= min_rbSize) {
    /* Find max coeff */
    int *max = &UE_sched.head; /* Find max coeff: assume head is max */
    int *p = &UE_sched.next[*max];
    while (*p >= 0) {
      /* Find max coeff: if the current one has larger coeff, save for later */
      if (coeff_ue[*p] > coeff_ue[*max])
        max = p;
      p = &UE_sched.next[*p];
    }
    /* Find max coeff: remove the max one: do not use remove_nr_list() since it
     * goes through the whole list every time. Note that UE_sched.tail might
     * not be set correctly anymore */
    const int UE_id = *max;
    p = &UE_sched.next[*max];
    *max = UE_sched.next[*max];
    *p = -1;

    NR_UE_sched_ctrl_t *sched_ctrl = &UE_info->UE_sched_ctrl[UE_id];

    const int cid = sched_ctrl->coreset->controlResourceSetId;
    const uint16_t Y = get_Y(cid%3, slot, UE_info->rnti[UE_id]);
    uint8_t nr_of_candidates;
    for (int i=0; i<5; i++) {
      // for now taking the lowest value among the available aggregation levels
      find_aggregation_candidates(&sched_ctrl->aggregation_level,
                                  &nr_of_candidates,
                                  sched_ctrl->search_space,
                                  1<<i);
      if(nr_of_candidates>0) break;
    }
    int CCEIndex = find_pdcch_candidate(RC.nrmac[module_id],
                                        CC_id,
                                        sched_ctrl->aggregation_level,
                                        nr_of_candidates,
                                        &sched_ctrl->sched_pdcch,
                                        sched_ctrl->coreset,
                                        Y);
    if (CCEIndex<0) {
      LOG_D(NR_MAC, "%4d.%2d no free CCE for UL DCI UE %04x\n", frame, slot, UE_info->rnti[UE_id]);
      continue;
    }
    else LOG_D(NR_MAC, "%4d.%2d free CCE for UL DCI UE %04x\n",frame,slot, UE_info->rnti[UE_id]);

    /* reduce max_num_ue once we are sure UE can be allocated, i.e., has CCE */
    max_num_ue--;
    AssertFatal(max_num_ue >= 0, "Illegal max_num_ue %d\n", max_num_ue);

    NR_CellGroupConfig_t *cg = UE_info->CellGroup[UE_id];
    NR_BWP_UplinkDedicated_t *ubwpd = cg && cg->spCellConfig && cg->spCellConfig->spCellConfigDedicated
                                      && cg->spCellConfig->spCellConfigDedicated->uplinkConfig ?
                                      cg->spCellConfig->spCellConfigDedicated->uplinkConfig->initialUplinkBWP : NULL;

    NR_BWP_t *genericParameters = get_ul_bwp_genericParameters(sched_ctrl->active_ubwp,
                                                               scc,
                                                               sib1);

    int rbStart = sched_ctrl->active_ubwp ? NRRIV2PRBOFFSET(genericParameters->locationAndBandwidth, MAX_BWP_SIZE) : 0;
    const uint16_t bwpSize = NRRIV2BW(genericParameters->locationAndBandwidth, MAX_BWP_SIZE);
    NR_sched_pusch_t *sched_pusch = &sched_ctrl->sched_pusch;
    NR_pusch_semi_static_t *ps = &sched_ctrl->pusch_semi_static;

    /* Save PUSCH field */
    /* we want to avoid a lengthy deduction of DMRS and other parameters in
     * every TTI if we can save it, so check whether dci_format, TDA, or
     * num_dmrs_cdm_grps_no_data has changed and only then recompute */
    const uint8_t nrOfLayers = 1;
    const uint8_t num_dmrs_cdm_grps_no_data = (sched_ctrl->active_ubwp || ubwpd) ? 1 : 2;
    int dci_format = get_dci_format(sched_ctrl);
    const int tda = get_ul_tda(nrmac, scc, sched_pusch->slot);
    if (ps->time_domain_allocation != tda
        || ps->dci_format != dci_format
        || ps->nrOfLayers != nrOfLayers
        || ps->num_dmrs_cdm_grps_no_data != num_dmrs_cdm_grps_no_data) {
      nr_set_pusch_semi_static(sib1,
                               scc,
                               sched_ctrl->active_ubwp,
                               ubwpd,
                               dci_format,
                               tda,
                               num_dmrs_cdm_grps_no_data,
                               nrOfLayers,
                               ps);
    }
    update_ul_ue_R_Qm(sched_pusch, ps);

    const uint16_t slbitmap = SL_to_bitmap(ps->startSymbolIndex, ps->nrOfSymbols);
    while (rbStart < bwpSize && (rballoc_mask[rbStart] & slbitmap) != slbitmap)
      rbStart++;
    sched_pusch->rbStart = rbStart;
    uint16_t max_rbSize = 1;
    while (rbStart + max_rbSize < bwpSize && (rballoc_mask[rbStart + max_rbSize] & slbitmap) == slbitmap)
      max_rbSize++;

    if (rbStart + min_rb >= bwpSize) {
      LOG_W(NR_MAC, "cannot allocate UL data for UE %d/RNTI %04x: no resources (rbStart %d, min_rb %d, bwpSize %d\n",
	    UE_id, UE_info->rnti[UE_id],rbStart,min_rb,bwpSize);
      return;
    }
    else LOG_D(NR_MAC,"allocating UL data for UE %d/RNTI %04x (rbStsart %d, min_rb %d, bwpSize %d\n",UE_id, UE_info->rnti[UE_id],rbStart,min_rb,bwpSize);

    /* Calculate the current scheduling bytes and the necessary RBs */
    const int B = cmax(sched_ctrl->estimated_ul_buffer - sched_ctrl->sched_ul_bytes, 0);
    uint16_t rbSize = 0;
    uint32_t TBS = 0;

    nr_find_nb_rb(sched_pusch->Qm,
                  sched_pusch->R,
                  1, // layers
                  ps->nrOfSymbols,
                  ps->N_PRB_DMRS * ps->num_dmrs_symb,
                  B,
                  min_rbSize,
                  max_rbSize,
                  &TBS,
                  &rbSize);
    sched_pusch->rbSize = rbSize;
    sched_pusch->tb_size = TBS;
    LOG_D(NR_MAC,"rbSize %d (max_rbSize %d), TBS %d, est buf %d, sched_ul %d, B %d, CCE %d, num_dmrs_symb %d, N_PRB_DMRS %d\n",
          rbSize, max_rbSize,sched_pusch->tb_size, sched_ctrl->estimated_ul_buffer, sched_ctrl->sched_ul_bytes, B,sched_ctrl->cce_index,ps->num_dmrs_symb,ps->N_PRB_DMRS);

    /* Mark the corresponding RBs as used */

    sched_ctrl->cce_index = CCEIndex;
    fill_pdcch_vrb_map(RC.nrmac[module_id],
                       CC_id,
                       &sched_ctrl->sched_pdcch,
                       CCEIndex,
                       sched_ctrl->aggregation_level);

    n_rb_sched -= sched_pusch->rbSize;
    for (int rb = 0; rb < sched_ctrl->sched_pusch.rbSize; rb++)
      rballoc_mask[rb + sched_ctrl->sched_pusch.rbStart] ^= slbitmap;
  }
}

bool nr_fr1_ulsch_preprocessor(module_id_t module_id, frame_t frame, sub_frame_t slot)
{
  gNB_MAC_INST *nr_mac = RC.nrmac[module_id];
  NR_COMMON_channels_t *cc = nr_mac->common_channels;
  NR_ServingCellConfigCommon_t *scc = cc->ServingCellConfigCommon;
  const NR_SIB1_t *sib1 = nr_mac->common_channels[0].sib1 ? nr_mac->common_channels[0].sib1->message.choice.c1->choice.systemInformationBlockType1 : NULL;
  NR_ServingCellConfigCommonSIB_t *scc_sib1 = sib1 ? sib1->servingCellConfigCommon : NULL;

  AssertFatal(scc!=NULL || scc_sib1!=NULL,"We need one serving cell config common\n");

  const int mu = scc ? scc->uplinkConfigCommon->initialUplinkBWP->genericParameters.subcarrierSpacing :
                 scc_sib1->uplinkConfigCommon->initialUplinkBWP.genericParameters.subcarrierSpacing;

  NR_UE_info_t *UE_info = &nr_mac->UE_info;

  if (UE_info->num_UEs == 0)
    return false;

  const int CC_id = 0;

  /* Get the K2 for first UE to compute offset. The other UEs are guaranteed to
   * have the same K2 (we don't support multiple/different K2s via different
   * TDAs yet). If the TDA is negative, it means that there is no UL slot to
   * schedule now (slot + k2 is not UL slot) */
  int UE_id = UE_info->list.head;
  NR_UE_sched_ctrl_t *sched_ctrl = &UE_info->UE_sched_ctrl[UE_id];
  const int temp_tda = get_ul_tda(nr_mac, scc, slot);
  int K2 = get_K2(scc, scc_sib1, sched_ctrl->active_ubwp, temp_tda, mu);
  const int sched_frame = (frame + (slot + K2 >= nr_slots_per_frame[mu])) & 1023;
  const int sched_slot = (slot + K2) % nr_slots_per_frame[mu];
  const int tda = get_ul_tda(nr_mac, scc, sched_slot);
  if (tda < 0)
    return false;
  DevAssert(K2 == get_K2(scc, scc_sib1, sched_ctrl->active_ubwp, tda, mu));

  if (!is_xlsch_in_slot(nr_mac->ulsch_slot_bitmap[sched_slot / 64], sched_slot))
    return false;

  bool is_mixed_slot = false;
  const NR_TDD_UL_DL_Pattern_t *tdd =
      scc->tdd_UL_DL_ConfigurationCommon ? &scc->tdd_UL_DL_ConfigurationCommon->pattern1 : NULL;

  if (tdd)
    is_mixed_slot = is_xlsch_in_slot(nr_mac->dlsch_slot_bitmap[sched_slot / 64], sched_slot) &&
                    is_xlsch_in_slot(nr_mac->ulsch_slot_bitmap[sched_slot / 64], sched_slot);

  // FIXME: Avoid mixed slots for initialUplinkBWP
  if (sched_ctrl->active_ubwp==NULL && is_mixed_slot)
    return false;

  // Avoid slots with the SRS
  const NR_list_t *UE_list = &UE_info->list;
  for (int UE_idx = UE_list->head; UE_idx >= 0; UE_idx = UE_list->next[UE_idx]) {
    NR_sched_srs_t sched_srs = UE_info->UE_sched_ctrl[UE_idx].sched_srs;
    if(sched_srs.srs_scheduled && sched_srs.frame==sched_frame && sched_srs.slot==sched_slot) {
      return false;
    }
  }

  sched_ctrl->sched_pusch.slot = sched_slot;
  sched_ctrl->sched_pusch.frame = sched_frame;
  for (UE_id = UE_info->list.next[UE_id]; UE_id >= 0; UE_id = UE_info->list.next[UE_id]) {
    NR_UE_sched_ctrl_t *sched_ctrl = &UE_info->UE_sched_ctrl[UE_id];
    AssertFatal(K2 == get_K2(scc,scc_sib1,sched_ctrl->active_ubwp, tda, mu),
                "Different K2, %d(UE%d) != %ld(UE%d)\n", K2, 0, get_K2(scc,scc_sib1,sched_ctrl->active_ubwp, tda, mu), UE_id);
    sched_ctrl->sched_pusch.slot = sched_slot;
    sched_ctrl->sched_pusch.frame = sched_frame;
  }

  /* Change vrb_map_UL to rballoc_mask: check which symbols per RB (in
   * vrb_map_UL) overlap with the "default" tda and exclude those RBs.
   * Calculate largest contiguous RBs */
  uint16_t *vrb_map_UL =
      &RC.nrmac[module_id]->common_channels[CC_id].vrb_map_UL[sched_slot * MAX_BWP_SIZE];

  NR_BWP_t *genericParameters = get_ul_bwp_genericParameters(sched_ctrl->active_ubwp,
                                                             scc,
                                                             sib1);

  const uint16_t bwpSize = NRRIV2BW(genericParameters->locationAndBandwidth,MAX_BWP_SIZE);
  const uint16_t bwpStart = NRRIV2PRBOFFSET(genericParameters->locationAndBandwidth,MAX_BWP_SIZE);

  NR_PUSCH_TimeDomainResourceAllocationList_t *tdaList = NULL;
  if (sched_ctrl->active_ubwp) {
    tdaList = sched_ctrl->active_ubwp->bwp_Common->pusch_ConfigCommon->choice.setup->pusch_TimeDomainAllocationList;
  } else if (scc) {
    tdaList = scc->uplinkConfigCommon->initialUplinkBWP->pusch_ConfigCommon->choice.setup->pusch_TimeDomainAllocationList;
  } else {
    NR_SIB1_t *sib1 = RC.nrmac[module_id]->common_channels[0].sib1->message.choice.c1->choice.systemInformationBlockType1;
    tdaList = sib1->servingCellConfigCommon->uplinkConfigCommon->initialUplinkBWP.pusch_ConfigCommon->choice.setup->pusch_TimeDomainAllocationList;
  }

  const int startSymbolAndLength = tdaList->list.array[tda]->startSymbolAndLength;
  int startSymbolIndex, nrOfSymbols;
  SLIV2SL(startSymbolAndLength, &startSymbolIndex, &nrOfSymbols);
  const uint16_t symb = SL_to_bitmap(startSymbolIndex, nrOfSymbols);

  int st = 0, e = 0, len = 0;

  for (int i = 0; i < bwpSize; i++) {
    while ((vrb_map_UL[bwpStart + i] & symb) != 0 && i < bwpSize)
      i++;
    st = i;
    while ((vrb_map_UL[bwpStart + i] & symb) == 0 && i < bwpSize)
      i++;
    if (i - st > len) {
      len = i - st;
      e = i - 1;
    }
  }
  st = e - len + 1;

  LOG_D(NR_MAC,"UL %d.%d : start_prb %d, end PRB %d\n",frame,slot,st,e);
  
  uint16_t rballoc_mask[bwpSize];

  /* Calculate mask: if any RB in vrb_map_UL is blocked (1), the current RB will be 0 */
  for (int i = 0; i < bwpSize; i++)
    rballoc_mask[i] = (i >= st && i <= e)*SL_to_bitmap(startSymbolIndex, nrOfSymbols);

  /* proportional fair scheduling algorithm */
  pf_ul(module_id,
        frame,
        slot,
        &UE_info->list,
        2,
        len,
        rballoc_mask);
  return true;
}

nr_pp_impl_ul nr_init_fr1_ulsch_preprocessor(module_id_t module_id, int CC_id)
{
  /* in the PF algorithm, we have to use the TBsize to compute the coefficient.
   * This would include the number of DMRS symbols, which in turn depends on
   * the time domain allocation. In case we are in a mixed slot, we do not want
   * to recalculate all these values, and therefore we provide a look-up table
   * which should approximately(!) give us the TBsize. In particular, the
   * number of symbols, the number of DMRS symbols, and the exact Qm and R, are
   * not correct*/
  for (int mcsTableIdx = 0; mcsTableIdx < 3; ++mcsTableIdx) {
    for (int mcs = 0; mcs < 29; ++mcs) {
      if (mcs > 27 && mcsTableIdx == 1)
        continue;
      const uint8_t Qm = nr_get_Qm_dl(mcs, mcsTableIdx);
      const uint16_t R = nr_get_code_rate_ul(mcs, mcsTableIdx);
      /* note: we do not update R/Qm based on low MCS or pi2BPSK */
      ul_pf_tbs[mcsTableIdx][mcs] = nr_compute_tbs(Qm,
                                                   R,
                                                   1, /* rbSize */
                                                   10, /* hypothetical number of slots */
                                                   0, /* N_PRB_DMRS * N_DMRS_SLOT */
                                                   0 /* N_PRB_oh, 0 for initialBWP */,
                                                   0 /* tb_scaling */,
                                                   1 /* nrOfLayers */)
                                    >> 3;
    }
  }
  return nr_fr1_ulsch_preprocessor;
}

void nr_schedule_ulsch(module_id_t module_id, frame_t frame, sub_frame_t slot)
{
  gNB_MAC_INST *nr_mac = RC.nrmac[module_id];
  /* Uplink data ONLY can be scheduled when the current slot is downlink slot,
   * because we have to schedule the DCI0 first before schedule uplink data */
  if (!is_xlsch_in_slot(nr_mac->dlsch_slot_bitmap[slot / 64], slot)) {
    LOG_D(NR_MAC, "Current slot %d is NOT DL slot, cannot schedule DCI0 for UL data\n", slot);
    return;
  }
  bool do_sched = RC.nrmac[module_id]->pre_processor_ul(module_id, frame, slot);
  if (!do_sched)
    return;

  const int CC_id = 0;
  nfapi_nr_ul_dci_request_t *ul_dci_req = &RC.nrmac[module_id]->UL_dci_req[CC_id];
  ul_dci_req->SFN = frame;
  ul_dci_req->Slot = slot;
  /* a PDCCH PDU groups DCIs per BWP and CORESET. Save a pointer to each
   * allocated PDCCH so we can easily allocate UE's DCIs independent of any
   * CORESET order */
  nfapi_nr_dl_tti_pdcch_pdu_rel15_t *pdcch_pdu_coreset[MAX_NUM_CORESET] = {0};


  NR_ServingCellConfigCommon_t *scc = RC.nrmac[module_id]->common_channels[0].ServingCellConfigCommon;
  NR_UE_info_t *UE_info = &RC.nrmac[module_id]->UE_info;
  const NR_SIB1_t *sib1 = RC.nrmac[module_id]->common_channels[0].sib1 ? RC.nrmac[module_id]->common_channels[0].sib1->message.choice.c1->choice.systemInformationBlockType1 : NULL;
  const NR_list_t *UE_list = &UE_info->list;
  for (int UE_id = UE_list->head; UE_id >= 0; UE_id = UE_list->next[UE_id]) {
    NR_UE_sched_ctrl_t *sched_ctrl = &UE_info->UE_sched_ctrl[UE_id];
    if (sched_ctrl->ul_failure == 1 && get_softmodem_params()->phy_test==0) continue;

    NR_CellGroupConfig_t *cg = UE_info->CellGroup[UE_id];

    NR_BWP_UplinkDedicated_t *ubwpd = cg && cg->spCellConfig && cg->spCellConfig->spCellConfigDedicated &&
                                      cg->spCellConfig->spCellConfigDedicated->uplinkConfig ?
                                      cg->spCellConfig->spCellConfigDedicated->uplinkConfig->initialUplinkBWP : NULL;

    NR_mac_stats_t *mac_stats = &UE_info->mac_stats[UE_id];
    mac_stats->ul.current_bytes = 0;

    /* dynamic PUSCH values (RB alloc, MCS, hence R, Qm, TBS) that change in
     * every TTI are pre-populated by the preprocessor and used below */
    NR_sched_pusch_t *sched_pusch = &sched_ctrl->sched_pusch;
    LOG_D(NR_MAC,"UE %x : sched_pusch->rbSize %d\n",UE_info->rnti[UE_id],sched_pusch->rbSize);
    if (sched_pusch->rbSize <= 0)
      continue;

    uint16_t rnti = UE_info->rnti[UE_id];
    sched_ctrl->SR = false;

    int8_t harq_id = sched_pusch->ul_harq_pid;
    if (harq_id < 0) {
      /* PP has not selected a specific HARQ Process, get a new one */
      harq_id = sched_ctrl->available_ul_harq.head;
      AssertFatal(harq_id >= 0,
                  "no free HARQ process available for UE %d\n",
                  UE_id);
      remove_front_nr_list(&sched_ctrl->available_ul_harq);
      sched_pusch->ul_harq_pid = harq_id;
    } else {
      /* PP selected a specific HARQ process. Check whether it will be a new
       * transmission or a retransmission, and remove from the corresponding
       * list */
      if (sched_ctrl->ul_harq_processes[harq_id].round == 0)
        remove_nr_list(&sched_ctrl->available_ul_harq, harq_id);
      else
        remove_nr_list(&sched_ctrl->retrans_ul_harq, harq_id);
    }
    NR_UE_ul_harq_t *cur_harq = &sched_ctrl->ul_harq_processes[harq_id];
    DevAssert(!cur_harq->is_waiting);
    add_tail_nr_list(&sched_ctrl->feedback_ul_harq, harq_id);
    cur_harq->feedback_slot = sched_pusch->slot;
    cur_harq->is_waiting = true;

    int rnti_types[2] = { NR_RNTI_C, 0 };

    /* pre-computed PUSCH values that only change if time domain allocation,
     * DCI format, or DMRS parameters change. Updated in the preprocessor
     * through nr_set_pusch_semi_static() */
    NR_pusch_semi_static_t *ps = &sched_ctrl->pusch_semi_static;

    /* Statistics */
    AssertFatal(cur_harq->round < 8, "Indexing UL rounds[%d] is out of bounds\n", cur_harq->round);
    mac_stats->ul.rounds[cur_harq->round]++;
    if (cur_harq->round == 0) {
      mac_stats->ulsch_total_bytes_scheduled += sched_pusch->tb_size;
      /* Save information on MCS, TBS etc for the current initial transmission
       * so we have access to it when retransmitting */
      cur_harq->sched_pusch = *sched_pusch;
      /* save which time allocation has been used, to be used on
       * retransmissions */
      cur_harq->sched_pusch.time_domain_allocation = ps->time_domain_allocation;
      sched_ctrl->sched_ul_bytes += sched_pusch->tb_size;
    } else {
      LOG_D(NR_MAC,
            "%d.%2d UL retransmission RNTI %04x sched %d.%2d HARQ PID %d round %d NDI %d\n",
            frame,
            slot,
            rnti,
            sched_pusch->frame,
            sched_pusch->slot,
            harq_id,
            cur_harq->round,
            cur_harq->ndi);
    }
    mac_stats->ul.current_bytes = sched_pusch->tb_size;
    sched_ctrl->last_ul_frame = sched_pusch->frame;
    sched_ctrl->last_ul_slot = sched_pusch->slot;

    LOG_D(NR_MAC,
          "ULSCH/PUSCH: %4d.%2d RNTI %04x UL sched %4d.%2d DCI L %d start %2d RBS %3d startSymbol %2d nb_symbol %2d dmrs_pos %x MCS %2d nrOfLayers %2d num_dmrs_cdm_grps_no_data %2d TBS %4d HARQ PID %2d round %d RV %d NDI %d est %6d sched %6d est BSR %6d TPC %d\n",
          frame,
          slot,
          rnti,
          sched_pusch->frame,
          sched_pusch->slot,
          sched_ctrl->aggregation_level,
          sched_pusch->rbStart,
          sched_pusch->rbSize,
          ps->startSymbolIndex,
          ps->nrOfSymbols,
          ps->ul_dmrs_symb_pos,
          sched_pusch->mcs,
          ps->nrOfLayers,
          ps->num_dmrs_cdm_grps_no_data,
          sched_pusch->tb_size,
          harq_id,
          cur_harq->round,
          nr_rv_round_map[cur_harq->round],
          cur_harq->ndi,
          sched_ctrl->estimated_ul_buffer,
          sched_ctrl->sched_ul_bytes,
          sched_ctrl->estimated_ul_buffer - sched_ctrl->sched_ul_bytes,
          sched_ctrl->tpc0);

    /* PUSCH in a later slot, but corresponding DCI now! */
    nfapi_nr_ul_tti_request_t *future_ul_tti_req = &RC.nrmac[module_id]->UL_tti_req_ahead[0][sched_pusch->slot];
    AssertFatal(future_ul_tti_req->SFN == sched_pusch->frame
                && future_ul_tti_req->Slot == sched_pusch->slot,
                "%d.%d future UL_tti_req's frame.slot %d.%d does not match PUSCH %d.%d\n",
                frame, slot,
                future_ul_tti_req->SFN,
                future_ul_tti_req->Slot,
                sched_pusch->frame,
                sched_pusch->slot);
    AssertFatal(future_ul_tti_req->n_pdus <
                sizeof(future_ul_tti_req->pdus_list) / sizeof(future_ul_tti_req->pdus_list[0]),
                "Invalid future_ul_tti_req->n_pdus %d\n", future_ul_tti_req->n_pdus);
    future_ul_tti_req->pdus_list[future_ul_tti_req->n_pdus].pdu_type = NFAPI_NR_UL_CONFIG_PUSCH_PDU_TYPE;
    future_ul_tti_req->pdus_list[future_ul_tti_req->n_pdus].pdu_size = sizeof(nfapi_nr_pusch_pdu_t);
    nfapi_nr_pusch_pdu_t *pusch_pdu = &future_ul_tti_req->pdus_list[future_ul_tti_req->n_pdus].pusch_pdu;
    memset(pusch_pdu, 0, sizeof(nfapi_nr_pusch_pdu_t));
    future_ul_tti_req->n_pdus += 1;

    LOG_D(NR_MAC, "%4d.%2d Scheduling UE specific PUSCH for sched %d.%d, ul_tti_req %d.%d\n", frame, slot,
    sched_pusch->frame,sched_pusch->slot,future_ul_tti_req->SFN,future_ul_tti_req->Slot);

    pusch_pdu->pdu_bit_map = PUSCH_PDU_BITMAP_PUSCH_DATA;
    pusch_pdu->rnti = rnti;
    pusch_pdu->handle = 0; //not yet used

    /* FAPI: BWP */
    NR_BWP_t *genericParameters = get_ul_bwp_genericParameters(sched_ctrl->active_ubwp,
                                                               scc,
                                                               sib1);

    pusch_pdu->bwp_size  = NRRIV2BW(genericParameters->locationAndBandwidth, MAX_BWP_SIZE);
    pusch_pdu->bwp_start = NRRIV2PRBOFFSET(genericParameters->locationAndBandwidth, MAX_BWP_SIZE);
    pusch_pdu->subcarrier_spacing = genericParameters->subcarrierSpacing;
    pusch_pdu->cyclic_prefix = 0;

    /* FAPI: PUSCH information always included */
    pusch_pdu->target_code_rate = sched_pusch->R;
    pusch_pdu->qam_mod_order = sched_pusch->Qm;
    pusch_pdu->mcs_index = sched_pusch->mcs;
    pusch_pdu->mcs_table = ps->mcs_table;
    pusch_pdu->transform_precoding = ps->transform_precoding;
    if (ps->pusch_Config && ps->pusch_Config->dataScramblingIdentityPUSCH)
      pusch_pdu->data_scrambling_id = *ps->pusch_Config->dataScramblingIdentityPUSCH;
    else
      pusch_pdu->data_scrambling_id = *scc->physCellId;
    pusch_pdu->nrOfLayers = ps->nrOfLayers;
    pusch_pdu->num_dmrs_cdm_grps_no_data = ps->num_dmrs_cdm_grps_no_data;

    /* FAPI: DMRS */
    pusch_pdu->ul_dmrs_symb_pos = ps->ul_dmrs_symb_pos;
    pusch_pdu->dmrs_config_type = ps->dmrs_config_type;
    if (pusch_pdu->transform_precoding) { // transform precoding disabled
      long *scramblingid=NULL;
      if (ps->NR_DMRS_UplinkConfig && pusch_pdu->scid == 0)
        scramblingid = ps->NR_DMRS_UplinkConfig->transformPrecodingDisabled->scramblingID0;
      else if (ps->NR_DMRS_UplinkConfig)
        scramblingid = ps->NR_DMRS_UplinkConfig->transformPrecodingDisabled->scramblingID1;
      if (scramblingid == NULL)
        pusch_pdu->ul_dmrs_scrambling_id = *scc->physCellId;
      else
        pusch_pdu->ul_dmrs_scrambling_id = *scramblingid;
    }
    else {
      pusch_pdu->ul_dmrs_scrambling_id = *scc->physCellId;
      if (ps->NR_DMRS_UplinkConfig && ps->NR_DMRS_UplinkConfig->transformPrecodingEnabled->nPUSCH_Identity != NULL)
        pusch_pdu->pusch_identity = *ps->NR_DMRS_UplinkConfig->transformPrecodingEnabled->nPUSCH_Identity;
      else if (ps->NR_DMRS_UplinkConfig)
        pusch_pdu->pusch_identity = *scc->physCellId;
    }
    pusch_pdu->scid = 0;      // DMRS sequence initialization [TS38.211, sec 6.4.1.1.1]
    pusch_pdu->num_dmrs_cdm_grps_no_data = ps->num_dmrs_cdm_grps_no_data;
    pusch_pdu->dmrs_ports = ((1<<ps->nrOfLayers) - 1);

    /* FAPI: Pusch Allocation in frequency domain */
    pusch_pdu->resource_alloc = 1; //type 1
    pusch_pdu->rb_start = sched_pusch->rbStart;
    pusch_pdu->rb_size = sched_pusch->rbSize;
    pusch_pdu->vrb_to_prb_mapping = 0;
    if (ps->pusch_Config==NULL || ps->pusch_Config->frequencyHopping==NULL)
      pusch_pdu->frequency_hopping = 0;
    else
      pusch_pdu->frequency_hopping = 1;

    /* FAPI: Resource Allocation in time domain */
    pusch_pdu->start_symbol_index = ps->startSymbolIndex;
    pusch_pdu->nr_of_symbols = ps->nrOfSymbols;

    /* PUSCH PDU */
    AssertFatal(cur_harq->round < 4, "Indexing nr_rv_round_map[%d] is out of bounds\n", cur_harq->round);
    pusch_pdu->pusch_data.rv_index = nr_rv_round_map[cur_harq->round];
    pusch_pdu->pusch_data.harq_process_id = harq_id;
    pusch_pdu->pusch_data.new_data_indicator = cur_harq->ndi;
    pusch_pdu->pusch_data.tb_size = sched_pusch->tb_size;
    pusch_pdu->pusch_data.num_cb = 0; //CBG not supported

    pusch_pdu->maintenance_parms_v3.tbSizeLbrmBytes = 0;

    LOG_D(NR_MAC,"PUSCH PDU : data_scrambling_identity %x, dmrs_scrambling_id %x\n",pusch_pdu->data_scrambling_id,pusch_pdu->ul_dmrs_scrambling_id);
    /* TRANSFORM PRECODING --------------------------------------------------------*/

    if (pusch_pdu->transform_precoding == NR_PUSCH_Config__transformPrecoder_enabled){

      // U as specified in section 6.4.1.1.1.2 in 38.211, if sequence hopping and group hopping are disabled
      pusch_pdu->dfts_ofdm.low_papr_group_number = pusch_pdu->pusch_identity % 30;

      // V as specified in section 6.4.1.1.1.2 in 38.211 V = 0 if sequence hopping and group hopping are disabled
      if ((ps->NR_DMRS_UplinkConfig==NULL) || ((ps->NR_DMRS_UplinkConfig->transformPrecodingEnabled->sequenceGroupHopping == NULL) &&
					       (ps->NR_DMRS_UplinkConfig->transformPrecodingEnabled->sequenceHopping == NULL)))
        pusch_pdu->dfts_ofdm.low_papr_sequence_number = 0;
      else
        AssertFatal(1==0,"SequenceGroupHopping or sequenceHopping are NOT Supported\n");

      LOG_D(NR_MAC,"TRANSFORM PRECODING IS ENABLED. CDM groups: %d, U: %d MCS table: %d\n", pusch_pdu->num_dmrs_cdm_grps_no_data, pusch_pdu->dfts_ofdm.low_papr_group_number, ps->mcs_table);
    }

    /*-----------------------------------------------------------------------------*/

    /* PUSCH PTRS */
    if (ps->NR_DMRS_UplinkConfig && ps->NR_DMRS_UplinkConfig->phaseTrackingRS != NULL) {
      bool valid_ptrs_setup = false;
      pusch_pdu->pusch_ptrs.ptrs_ports_list   = (nfapi_nr_ptrs_ports_t *) malloc(2*sizeof(nfapi_nr_ptrs_ports_t));
      valid_ptrs_setup = set_ul_ptrs_values(ps->NR_DMRS_UplinkConfig->phaseTrackingRS->choice.setup,
                                            pusch_pdu->rb_size, pusch_pdu->mcs_index, pusch_pdu->mcs_table,
                                            &pusch_pdu->pusch_ptrs.ptrs_freq_density,&pusch_pdu->pusch_ptrs.ptrs_time_density,
                                            &pusch_pdu->pusch_ptrs.ptrs_ports_list->ptrs_re_offset,&pusch_pdu->pusch_ptrs.num_ptrs_ports,
                                            &pusch_pdu->pusch_ptrs.ul_ptrs_power, pusch_pdu->nr_of_symbols);
      if (valid_ptrs_setup==true) {
        pusch_pdu->pdu_bit_map |= PUSCH_PDU_BITMAP_PUSCH_PTRS; // enable PUSCH PTRS
      }
    }
    else{
      pusch_pdu->pdu_bit_map &= ~PUSCH_PDU_BITMAP_PUSCH_PTRS; // disable PUSCH PTRS
    }

    /* look up the PDCCH PDU for this BWP and CORESET. If it does not exist,
     * create it */
    const int bwp_id = sched_ctrl->active_bwp ? sched_ctrl->active_bwp->bwp_Id : 0;
    NR_SearchSpace_t *ss = (sched_ctrl->active_bwp || ubwpd) ? sched_ctrl->search_space: RC.nrmac[module_id]->sched_ctrlCommon->search_space;
    NR_ControlResourceSet_t *coreset = (sched_ctrl->active_bwp || ubwpd) ? sched_ctrl->coreset: RC.nrmac[module_id]->sched_ctrlCommon->coreset;
    const int coresetid = coreset->controlResourceSetId;
    nfapi_nr_dl_tti_pdcch_pdu_rel15_t *pdcch_pdu = pdcch_pdu_coreset[coresetid];
    if (!pdcch_pdu) {
      nfapi_nr_ul_dci_request_pdus_t *ul_dci_request_pdu = &ul_dci_req->ul_dci_pdu_list[ul_dci_req->numPdus];
      memset(ul_dci_request_pdu, 0, sizeof(nfapi_nr_ul_dci_request_pdus_t));
      ul_dci_request_pdu->PDUType = NFAPI_NR_DL_TTI_PDCCH_PDU_TYPE;
      ul_dci_request_pdu->PDUSize = (uint8_t)(2+sizeof(nfapi_nr_dl_tti_pdcch_pdu));
      pdcch_pdu = &ul_dci_request_pdu->pdcch_pdu.pdcch_pdu_rel15;
      ul_dci_req->numPdus += 1;
      nr_configure_pdcch(pdcch_pdu, coreset, genericParameters, &sched_ctrl->sched_pdcch);
      pdcch_pdu_coreset[coresetid] = pdcch_pdu;
    }

    LOG_D(NR_MAC,"Configuring ULDCI/PDCCH in %d.%d at CCE %d, rnti %x\n", frame,slot,sched_ctrl->cce_index,rnti);

    /* Fill PDCCH DL DCI PDU */
    nfapi_nr_dl_dci_pdu_t *dci_pdu = &pdcch_pdu->dci_pdu[pdcch_pdu->numDlDci];
    pdcch_pdu->numDlDci++;
    dci_pdu->RNTI = rnti;
    if (coreset->pdcch_DMRS_ScramblingID &&
        ss->searchSpaceType->present == NR_SearchSpace__searchSpaceType_PR_ue_Specific) {
      dci_pdu->ScramblingId = *coreset->pdcch_DMRS_ScramblingID;
      dci_pdu->ScramblingRNTI = rnti;
    } else {
      dci_pdu->ScramblingId = *scc->physCellId;
      dci_pdu->ScramblingRNTI = 0;
    }
    dci_pdu->AggregationLevel = sched_ctrl->aggregation_level;
    dci_pdu->CceIndex = sched_ctrl->cce_index;
    dci_pdu->beta_PDCCH_1_0 = 0;
    dci_pdu->powerControlOffsetSS = 1;

    dci_pdu_rel15_t uldci_payload;
    memset(&uldci_payload, 0, sizeof(uldci_payload));
    int n_ubwp=1;
    if (cg &&
        cg->spCellConfig &&
        cg->spCellConfig->spCellConfigDedicated &&
        cg->spCellConfig->spCellConfigDedicated->uplinkConfig &&
        cg->spCellConfig->spCellConfigDedicated->uplinkConfig->uplinkBWP_ToAddModList) {
      n_ubwp = cg->spCellConfig->spCellConfigDedicated->uplinkConfig->uplinkBWP_ToAddModList->list.count;
    }

    config_uldci(sib1,
                 sched_ctrl->active_ubwp,
                 ubwpd,
                 scc,
                 pusch_pdu,
                 &uldci_payload,
                 ps->dci_format,
                 ps->time_domain_allocation,
                 UE_info->UE_sched_ctrl[UE_id].tpc0,
                 n_ubwp,
                 bwp_id);
    fill_dci_pdu_rel15(scc,
                       cg,
                       dci_pdu,
                       &uldci_payload,
                       ps->dci_format,
                       rnti_types[0],
                       pusch_pdu->bwp_size,
                       bwp_id,
                       coresetid,
                       nr_mac->cset0_bwp_size);

    memset(sched_pusch, 0, sizeof(*sched_pusch));
  }
}<|MERGE_RESOLUTION|>--- conflicted
+++ resolved
@@ -345,8 +345,7 @@
                 rx_lcid,
                 module_idP,
                 mac_len);
-<<<<<<< HEAD
-            UE_info->mac_stats[UE_id].lc_bytes_rx[rx_lcid] += mac_len;
+            UE_info->mac_stats[UE_id].ul.lc_bytes[rx_lcid] += mac_len;
 
             mac_rlc_data_ind(module_idP,
                              UE_info->rnti[UE_id],
@@ -368,28 +367,6 @@
             }
 
             break;
-=======
-          UE_info->mac_stats[UE_id].ul.lc_bytes[rx_lcid] += mac_len;
-
-          mac_rlc_data_ind(module_idP,
-                           UE_info->rnti[UE_id],
-                           module_idP,
-                           frameP,
-                           ENB_FLAG_YES,
-                           MBMS_FLAG_NO,
-                           rx_lcid,
-                           (char *)(pduP + mac_subheader_len),
-                           mac_len,
-                           1,
-                           NULL);
-
-          /* Updated estimated buffer when receiving data */
-          if (sched_ctrl->estimated_ul_buffer >= mac_len)
-            sched_ctrl->estimated_ul_buffer -= mac_len;
-          else
-            sched_ctrl->estimated_ul_buffer = 0;
-          break;
->>>>>>> 6bca31c7
 
         default:
           LOG_E(NR_MAC, "Received unknown MAC header (LCID = 0x%02x)\n", rx_lcid);
