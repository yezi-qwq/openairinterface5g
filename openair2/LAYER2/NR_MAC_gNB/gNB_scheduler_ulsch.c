/*
 * Licensed to the OpenAirInterface (OAI) Software Alliance under one or more
 * contributor license agreements.  See the NOTICE file distributed with
 * this work for additional information regarding copyright ownership.
 * The OpenAirInterface Software Alliance licenses this file to You under
 * the OAI Public License, Version 1.1  (the "License"); you may not use this file
 * except in compliance with the License.
 * You may obtain a copy of the License at
 *
 *      http://www.openairinterface.org/?page_id=698
 *
 * Unless required by applicable law or agreed to in writing, software
 * distributed under the License is distributed on an "AS IS" BASIS,
 * WITHOUT WARRANTIES OR CONDITIONS OF ANY KIND, either express or implied.
 * See the License for the specific language governing permissions and
 * limitations under the License.
 *-------------------------------------------------------------------------------
 * For more information about the OpenAirInterface (OAI) Software Alliance:
 *      contact@openairinterface.org
 */

/*! \file gNB_scheduler_ulsch.c
 * \brief gNB procedures for the ULSCH transport channel
 * \author Navid Nikaein and Raymond Knopp, Guido Casati
 * \date 2019
 * \email: guido.casati@iis.fraunhofer.de
 * \version 1.0
 * @ingroup _mac
 */


#include "LAYER2/NR_MAC_gNB/mac_proto.h"
#include "executables/softmodem-common.h"
//#define ENABLE_MAC_PAYLOAD_DEBUG 1


void nr_process_mac_pdu(
    module_id_t module_idP,
    rnti_t rnti,
    uint8_t CC_id,
    frame_t frameP,
    uint8_t *pduP,
    uint16_t mac_pdu_len)
{

    // This function is adapting code from the old
    // parse_header(...) and ue_send_sdu(...) functions of OAI LTE

    uint8_t *pdu_ptr = pduP, rx_lcid, done = 0;
    int pdu_len = mac_pdu_len;
    uint16_t mac_ce_len, mac_subheader_len, mac_sdu_len;


    //  For both DL/UL-SCH
    //  Except:
    //   - UL/DL-SCH: fixed-size MAC CE(known by LCID)
    //   - UL/DL-SCH: padding
    //   - UL-SCH:    MSG3 48-bits
    //  |0|1|2|3|4|5|6|7|  bit-wise
    //  |R|F|   LCID    |
    //  |       L       |
    //  |0|1|2|3|4|5|6|7|  bit-wise
    //  |R|F|   LCID    |
    //  |       L       |
    //  |       L       |

    //  For both DL/UL-SCH
    //  For:
    //   - UL/DL-SCH: fixed-size MAC CE(known by LCID)
    //   - UL/DL-SCH: padding, for single/multiple 1-oct padding CE(s)
    //   - UL-SCH:    MSG3 48-bits
    //  |0|1|2|3|4|5|6|7|  bit-wise
    //  |R|R|   LCID    |
    //  LCID: The Logical Channel ID field identifies the logical channel instance of the corresponding MAC SDU or the type of the corresponding MAC CE or padding as described in Tables 6.2.1-1 and 6.2.1-2 for the DL-SCH and UL-SCH respectively. There is one LCID field per MAC subheader. The LCID field size is 6 bits;
    //  L: The Length field indicates the length of the corresponding MAC SDU or variable-sized MAC CE in bytes. There is one L field per MAC subheader except for subheaders corresponding to fixed-sized MAC CEs and padding. The size of the L field is indicated by the F field;
    //  F: lenght of L is 0:8 or 1:16 bits wide
    //  R: Reserved bit, set to zero.

    while (!done && pdu_len > 0){
        mac_ce_len = 0;
        mac_subheader_len = 1; //  default to fixed-length subheader = 1-oct
        mac_sdu_len = 0;
        rx_lcid = ((NR_MAC_SUBHEADER_FIXED *)pdu_ptr)->LCID;

        LOG_D(MAC, "LCID received at gNB side: %d \n", rx_lcid);

        switch(rx_lcid){
            //  MAC CE

            /*#ifdef DEBUG_HEADER_PARSING
              LOG_D(MAC, "[UE] LCID %d, PDU length %d\n", ((NR_MAC_SUBHEADER_FIXED *)pdu_ptr)->LCID, pdu_len);
            #endif*/
        case UL_SCH_LCID_RECOMMENDED_BITRATE_QUERY:
              // 38.321 Ch6.1.3.20
              mac_ce_len = 2;
              break;
        case UL_SCH_LCID_CONFIGURED_GRANT_CONFIRMATION:
                // 38.321 Ch6.1.3.7
                break;
        case UL_SCH_LCID_S_BSR:
        	//38.321 section 6.1.3.1
        	//fixed length
        	mac_ce_len =1;
        	/* Extract short BSR value */
        	break;

        case UL_SCH_LCID_S_TRUNCATED_BSR:
        	//38.321 section 6.1.3.1
        	//fixed length
        	mac_ce_len =1;
        	/* Extract short truncated BSR value */
        	break;

        case UL_SCH_LCID_L_BSR:
        	//38.321 section 6.1.3.1
        	//variable length
        	mac_ce_len |= (uint16_t)((NR_MAC_SUBHEADER_SHORT *)pdu_ptr)->L;
        	mac_subheader_len = 2;
        	if(((NR_MAC_SUBHEADER_SHORT *)pdu_ptr)->F){
        		mac_ce_len |= (uint16_t)(((NR_MAC_SUBHEADER_LONG *)pdu_ptr)->L2)<<8;
        		mac_subheader_len = 3;
        	}
        	/* Extract long BSR value */
        	break;

        case UL_SCH_LCID_L_TRUNCATED_BSR:
        	//38.321 section 6.1.3.1
        	//variable length
        	mac_ce_len |= (uint16_t)((NR_MAC_SUBHEADER_SHORT *)pdu_ptr)->L;
        	mac_subheader_len = 2;
        	if(((NR_MAC_SUBHEADER_SHORT *)pdu_ptr)->F){
        		mac_ce_len |= (uint16_t)(((NR_MAC_SUBHEADER_LONG *)pdu_ptr)->L2)<<8;
        		mac_subheader_len = 3;
        	}
        	/* Extract long truncated BSR value */
        	break;


        case UL_SCH_LCID_C_RNTI:
        	//38.321 section 6.1.3.2
        	//fixed length
        	mac_ce_len = 2;
        	/* Extract CRNTI value */
        	break;

        case UL_SCH_LCID_SINGLE_ENTRY_PHR:
        	//38.321 section 6.1.3.8
        	//fixed length
        	mac_ce_len = 2;
        	/* Extract SINGLE ENTRY PHR elements for PHR calculation */
        	break;

        case UL_SCH_LCID_MULTI_ENTRY_PHR_1_OCT:
        	//38.321 section 6.1.3.9
        	//  varialbe length
        	mac_ce_len |= (uint16_t)((NR_MAC_SUBHEADER_SHORT *)pdu_ptr)->L;
        	mac_subheader_len = 2;
        	if(((NR_MAC_SUBHEADER_SHORT *)pdu_ptr)->F){
        		mac_ce_len |= (uint16_t)(((NR_MAC_SUBHEADER_LONG *)pdu_ptr)->L2)<<8;
        		mac_subheader_len = 3;
        	}
        	/* Extract MULTI ENTRY PHR elements from single octet bitmap for PHR calculation */
        	break;

        case UL_SCH_LCID_MULTI_ENTRY_PHR_4_OCT:
        	//38.321 section 6.1.3.9
        	//  varialbe length
        	mac_ce_len |= (uint16_t)((NR_MAC_SUBHEADER_SHORT *)pdu_ptr)->L;
        	mac_subheader_len = 2;
        	if(((NR_MAC_SUBHEADER_SHORT *)pdu_ptr)->F){
        		mac_ce_len |= (uint16_t)(((NR_MAC_SUBHEADER_LONG *)pdu_ptr)->L2)<<8;
        		mac_subheader_len = 3;
        	}
        	/* Extract MULTI ENTRY PHR elements from four octets bitmap for PHR calculation */
        	break;

        case UL_SCH_LCID_PADDING:
        	done = 1;
        	//  end of MAC PDU, can ignore the rest.
        	break;

        // MAC SDUs
        case UL_SCH_LCID_SRB1:
              // todo
              break;
        case UL_SCH_LCID_SRB2:
              // todo
              break;
        case UL_SCH_LCID_SRB3:
              // todo
              break;
        case UL_SCH_LCID_CCCH_MSG3:
              // todo
              break;
        case UL_SCH_LCID_CCCH:
              // todo
              mac_subheader_len = 2;
              break;

        case UL_SCH_LCID_DTCH:
                //  check if LCID is valid at current time.
                if(((NR_MAC_SUBHEADER_SHORT *)pdu_ptr)->F){
                    //mac_sdu_len |= (uint16_t)(((NR_MAC_SUBHEADER_LONG *)pdu_ptr)->L2)<<8;
                    mac_subheader_len = 3;
                    mac_sdu_len = ((uint16_t)(((NR_MAC_SUBHEADER_LONG *) pdu_ptr)->L1 & 0x7f) << 8)
                    | ((uint16_t)((NR_MAC_SUBHEADER_LONG *) pdu_ptr)->L2 & 0xff);

                } else {
                  mac_sdu_len = (uint16_t)((NR_MAC_SUBHEADER_SHORT *)pdu_ptr)->L;
                  mac_subheader_len = 2;
                }

                LOG_D(MAC, "[UE %d] Frame %d : ULSCH -> UL-DTCH %d (gNB %d, %d bytes)\n", module_idP, frameP, rx_lcid, module_idP, mac_sdu_len);
		int UE_id = find_nr_UE_id(module_idP, rnti);
		RC.nrmac[module_idP]->UE_info.mac_stats[UE_id].lc_bytes_rx[rx_lcid] += mac_sdu_len;
                #if defined(ENABLE_MAC_PAYLOAD_DEBUG)
                    LOG_T(MAC, "[UE %d] First 32 bytes of DLSCH : \n", module_idP);

                    for (i = 0; i < 32; i++)
                      LOG_T(MAC, "%x.", (pdu_ptr + mac_subheader_len)[i]);

                    LOG_T(MAC, "\n");
                #endif
                if(IS_SOFTMODEM_NOS1){
                  mac_rlc_data_ind(module_idP,
                      0x1234,
                      module_idP,
                      frameP,
                      ENB_FLAG_YES,
                      MBMS_FLAG_NO,
                      rx_lcid,
                      (char *) (pdu_ptr + mac_subheader_len),
                      mac_sdu_len,
                      1,
                      NULL);
                }
                else{
                  mac_rlc_data_ind(module_idP,
                      rnti,
                      module_idP,
                      frameP,
                      ENB_FLAG_YES,
                      MBMS_FLAG_NO,
                      rx_lcid,
                      (char *) (pdu_ptr + mac_subheader_len),
                      mac_sdu_len,
                      1,
                      NULL);
                }


            break;

        default:
        	return;
        	break;
        }
        pdu_ptr += ( mac_subheader_len + mac_ce_len + mac_sdu_len );
        pdu_len -= ( mac_subheader_len + mac_ce_len + mac_sdu_len );

        if (pdu_len < 0) {
          LOG_E(MAC, "%s() residual mac pdu length < 0!, pdu_len: %d\n", __func__, pdu_len);
          return;
        }
    }
}

void handle_nr_ul_harq(uint16_t slot, NR_UE_sched_ctrl_t *sched_ctrl, NR_mac_stats_t *stats, nfapi_nr_crc_t crc_pdu) {

  int max_harq_rounds = 4; // TODO define macro
  uint8_t hrq_id = crc_pdu.harq_id;
  NR_UE_ul_harq_t *cur_harq = &sched_ctrl->ul_harq_processes[hrq_id];
  if (cur_harq->state==ACTIVE_SCHED) {
    if (!crc_pdu.tb_crc_status) {
      cur_harq->ndi ^= 1;
      cur_harq->round = 0;
      cur_harq->state = INACTIVE; // passed -> make inactive. can be used by scheduder for next grant
#ifdef UL_HARQ_PRINT
      printf("[HARQ HANDLER] Ulharq id %d crc passed, freeing it for scheduler\n",hrq_id);
#endif
    } else {
      cur_harq->round++;
      cur_harq->state = ACTIVE_NOT_SCHED;
#ifdef UL_HARQ_PRINT
      printf("[HARQ HANDLER] Ulharq id %d crc failed, requesting retransmission\n",hrq_id);
#endif
    }

    if (!(cur_harq->round<max_harq_rounds)) {
      cur_harq->ndi ^= 1;
      cur_harq->state = INACTIVE; // failed after 4 rounds -> make inactive
      cur_harq->round = 0;
      LOG_D(MAC,"[HARQ HANDLER] RNTI %x: Ulharq id %d crc failed in all round, freeing it for scheduler\n",crc_pdu.rnti,hrq_id);
      stats->ulsch_errors++;
    }
    return;
  } else
    LOG_E(MAC,"Incorrect ULSCH HARQ process %d or invalid state %d\n",hrq_id,cur_harq->state);
}

/*
* When data are received on PHY and transmitted to MAC
*/
void nr_rx_sdu(const module_id_t gnb_mod_idP,
               const int CC_idP,
               const frame_t frameP,
               const sub_frame_t slotP,
               const rnti_t rntiP,
               uint8_t *sduP,
               const uint16_t sdu_lenP,
               const uint16_t timing_advance,
               const uint8_t ul_cqi,
               const uint16_t rssi){
  int current_rnti = 0, UE_id = -1, harq_pid = 0;
  gNB_MAC_INST *gNB_mac = NULL;
  NR_UE_info_t *UE_info = NULL;
  NR_UE_sched_ctrl_t *UE_scheduling_control = NULL;

  current_rnti = rntiP;
  UE_id = find_nr_UE_id(gnb_mod_idP, current_rnti);
  gNB_mac = RC.nrmac[gnb_mod_idP];
  UE_info = &gNB_mac->UE_info;
  int target_snrx10 = gNB_mac->pusch_target_snrx10;

  if (UE_id != -1) {
    UE_scheduling_control = &(UE_info->UE_sched_ctrl[UE_id]);

    UE_info->mac_stats[UE_id].ulsch_total_bytes_rx += sdu_lenP;
    LOG_D(MAC, "[gNB %d][PUSCH %d] CC_id %d %d.%d Received ULSCH sdu from PHY (rnti %x, UE_id %d) ul_cqi %d\n",
          gnb_mod_idP,
          harq_pid,
          CC_idP,
          frameP,
          slotP,
          current_rnti,
          UE_id,
          ul_cqi);

    // if not missed detection (10dB threshold for now)
    if (UE_scheduling_control->ul_rssi < (100+rssi)) {
      UE_scheduling_control->tpc0 = nr_get_tpc(target_snrx10,ul_cqi,30);
      if (timing_advance != 0xffff)
        UE_scheduling_control->ta_update = timing_advance;
      UE_scheduling_control->ul_rssi = rssi;
      LOG_D(MAC, "[UE %d] PUSCH TPC %d and TA %d\n",UE_id,UE_scheduling_control->tpc0,UE_scheduling_control->ta_update);
    }
    else{
      UE_scheduling_control->tpc0 = 1;
    }

#if defined(ENABLE_MAC_PAYLOAD_DEBUG)
    LOG_I(MAC, "Printing received UL MAC payload at gNB side: %d \n");
    for (int i = 0; i < sdu_lenP ; i++) {
	  //harq_process_ul_ue->a[i] = (unsigned char) rand();
	  //printf("a[%d]=0x%02x\n",i,harq_process_ul_ue->a[i]);
	  printf("%02x ",(unsigned char)sduP[i]);
    }
    printf("\n");
#endif

    if (sduP != NULL){
      LOG_D(MAC, "Received PDU at MAC gNB \n");
      nr_process_mac_pdu(gnb_mod_idP, current_rnti, CC_idP, frameP, sduP, sdu_lenP);
    }
    else {

    }
  }
  else if (sduP != NULL) { // if the CRC passed
    // random access pusch with TC-RNTI
    NR_RA_t *ra = &gNB_mac->common_channels[CC_idP].ra[0];
    if (ra->state != WAIT_Msg3) {
      LOG_E(MAC,
            "expected RA state WAIT_Msg3/%d (but is %d) for RA-RNTI %04x\n",
            WAIT_Msg3,
            ra->state,
            ra->rnti);
      return;
    }
    if (ra->rnti != current_rnti) {
      LOG_E(MAC,
            "expected RA-RNTI %04x (C-RNTI %04x) to match current RNTI %04x\n",
            ra->rnti,
            ra->crnti,
            current_rnti);
      return;
    }
    free(ra->preambles.preamble_list);
    ra->state = RA_IDLE;
    LOG_I(MAC, "reset RA state information for RA-RNTI %04x\n", ra->rnti);
    const int UE_id = add_new_nr_ue(gnb_mod_idP, ra->crnti);
<<<<<<< HEAD
    UE_info->UE_ssb_index[UE_id] = ra->ssb_id;
    UE_info->secondaryCellGroup[UE_id] = ra->secondaryCellGroup;
=======
    UE_info->secondaryCellGroup[UE_id] = ra->secondaryCellGroup;
    UE_info->UE_beam_index[UE_id] = ra->beam_id;
>>>>>>> 2cad2b93
    struct NR_ServingCellConfig__downlinkBWP_ToAddModList *bwpList =
        ra->secondaryCellGroup->spCellConfig->spCellConfigDedicated->downlinkBWP_ToAddModList;
    AssertFatal(bwpList->list.count == 1,
                "downlinkBWP_ToAddModList has %d BWP!\n",
                bwpList->list.count);
    const int bwp_id = 1;
    UE_info->UE_sched_ctrl[UE_id].active_bwp = bwpList->list.array[bwp_id - 1];
    LOG_W(MAC,
          "[gNB %d][RAPROC] PUSCH with TC_RNTI %x received correctly, "
          "adding UE MAC Context UE_id %d/RNTI %04x\n",
          gnb_mod_idP,
          current_rnti,
          UE_id,
          ra->crnti);
  }
}
<|MERGE_RESOLUTION|>--- conflicted
+++ resolved
@@ -389,13 +389,8 @@
     ra->state = RA_IDLE;
     LOG_I(MAC, "reset RA state information for RA-RNTI %04x\n", ra->rnti);
     const int UE_id = add_new_nr_ue(gnb_mod_idP, ra->crnti);
-<<<<<<< HEAD
-    UE_info->UE_ssb_index[UE_id] = ra->ssb_id;
-    UE_info->secondaryCellGroup[UE_id] = ra->secondaryCellGroup;
-=======
     UE_info->secondaryCellGroup[UE_id] = ra->secondaryCellGroup;
     UE_info->UE_beam_index[UE_id] = ra->beam_id;
->>>>>>> 2cad2b93
     struct NR_ServingCellConfig__downlinkBWP_ToAddModList *bwpList =
         ra->secondaryCellGroup->spCellConfig->spCellConfigDedicated->downlinkBWP_ToAddModList;
     AssertFatal(bwpList->list.count == 1,
