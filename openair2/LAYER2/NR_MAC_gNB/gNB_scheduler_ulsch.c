/*
 * Licensed to the OpenAirInterface (OAI) Software Alliance under one or more
 * contributor license agreements.  See the NOTICE file distributed with
 * this work for additional information regarding copyright ownership.
 * The OpenAirInterface Software Alliance licenses this file to You under
 * the OAI Public License, Version 1.1  (the "License"); you may not use this file
 * except in compliance with the License.
 * You may obtain a copy of the License at
 *
 *      http://www.openairinterface.org/?page_id=698
 *
 * Unless required by applicable law or agreed to in writing, software
 * distributed under the License is distributed on an "AS IS" BASIS,
 * WITHOUT WARRANTIES OR CONDITIONS OF ANY KIND, either express or implied.
 * See the License for the specific language governing permissions and
 * limitations under the License.
 *-------------------------------------------------------------------------------
 * For more information about the OpenAirInterface (OAI) Software Alliance:
 *      contact@openairinterface.org
 */

/*! \file gNB_scheduler_ulsch.c
 * \brief gNB procedures for the ULSCH transport channel
 * \author Navid Nikaein and Raymond Knopp, Guido Casati
 * \date 2019
 * \email: guido.casati@iis.fraunhofer.de
 * \version 1.0
 * @ingroup _mac
 */


#include "LAYER2/NR_MAC_gNB/mac_proto.h"
#include "executables/softmodem-common.h"
#include "common/utils/nr/nr_common.h"
#include "utils.h"
#include <openair2/UTIL/OPT/opt.h>

#include "LAYER2/NR_MAC_COMMON/nr_mac_extern.h"

int get_dci_format(NR_UE_sched_ctrl_t *sched_ctrl) {

  int dci_format = sched_ctrl->search_space && sched_ctrl->search_space->searchSpaceType &&
                   sched_ctrl->search_space->searchSpaceType->present == NR_SearchSpace__searchSpaceType_PR_ue_Specific ?
                   NR_UL_DCI_FORMAT_0_1 : NR_UL_DCI_FORMAT_0_0;

  return(dci_format);
}

void calculate_preferred_ul_tda(module_id_t module_id, const NR_BWP_Uplink_t *ubwp)
{
  gNB_MAC_INST *nrmac = RC.nrmac[module_id];
  const int bwp_id = ubwp->bwp_Id;
  if (nrmac->preferred_ul_tda[bwp_id])
    return;

  /* there is a mixed slot only when in TDD */
  NR_ServingCellConfigCommon_t *scc = nrmac->common_channels->ServingCellConfigCommon;
  frame_type_t frame_type = nrmac->common_channels->frame_type;
  const int n = nr_slots_per_frame[*scc->ssbSubcarrierSpacing];

  NR_ServingCellConfigCommonSIB_t *scc_sib1 = get_softmodem_params()->sa ?
      RC.nrmac[module_id]->common_channels[0].sib1->message.choice.c1->choice.systemInformationBlockType1->servingCellConfigCommon : NULL;

  AssertFatal(scc!=NULL || scc_sib1!=NULL,"We need one serving cell config common\n");

  const int mu = scc ? scc->uplinkConfigCommon->initialUplinkBWP->genericParameters.subcarrierSpacing :
                 scc_sib1->uplinkConfigCommon->initialUplinkBWP.genericParameters.subcarrierSpacing;

  NR_TDD_UL_DL_Pattern_t *tdd = NULL;
  if (scc && scc->tdd_UL_DL_ConfigurationCommon) {
    tdd = &scc->tdd_UL_DL_ConfigurationCommon->pattern1;
  } else if (scc_sib1 && scc_sib1->tdd_UL_DL_ConfigurationCommon) {
    tdd = &scc_sib1->tdd_UL_DL_ConfigurationCommon->pattern1;
  }

  /* Uplink symbols are at the end of the slot */
  int symb_ulMixed = 0;
  int nr_mix_slots = 0;
  int nr_slots_period = n;
  if (tdd) {
    symb_ulMixed = ((1 << tdd->nrofUplinkSymbols) - 1) << (14 - tdd->nrofUplinkSymbols);
    nr_mix_slots = tdd->nrofDownlinkSymbols != 0 || tdd->nrofUplinkSymbols != 0;
    nr_slots_period /= get_nb_periods_per_frame(tdd->dl_UL_TransmissionPeriodicity);
  }
  else
    // if TDD configuration is not present and the band is not FDD, it means it is a dynamic TDD configuration
    AssertFatal(nrmac->common_channels->frame_type == FDD,"Dynamic TDD not handled yet\n");

  const struct NR_PUCCH_Config__resourceToAddModList *resList = ubwp->bwp_Dedicated->pucch_Config->choice.setup->resourceToAddModList;
  // for the moment, just block any symbol that might hold a PUCCH, regardless
  // of the RB. This is a big simplification, as most RBs will NOT have a PUCCH
  // in the respective symbols, but it simplifies scheduling
  uint16_t symb_pucch = 0;
  for (int i = 0; i < resList->list.count; ++i) {
    const NR_PUCCH_Resource_t *resource = resList->list.array[i];
    int nrofSymbols = 0;
    int startingSymbolIndex = 0;
    switch (resource->format.present) {
      case NR_PUCCH_Resource__format_PR_format0:
        nrofSymbols = resource->format.choice.format0->nrofSymbols;
        startingSymbolIndex = resource->format.choice.format0->startingSymbolIndex;
        break;
      case NR_PUCCH_Resource__format_PR_format1:
        nrofSymbols = resource->format.choice.format1->nrofSymbols;
        startingSymbolIndex = resource->format.choice.format1->startingSymbolIndex;
        break;
      case NR_PUCCH_Resource__format_PR_format2:
        nrofSymbols = resource->format.choice.format2->nrofSymbols;
        startingSymbolIndex = resource->format.choice.format2->startingSymbolIndex;
        break;
      case NR_PUCCH_Resource__format_PR_format3:
        nrofSymbols = resource->format.choice.format3->nrofSymbols;
        startingSymbolIndex = resource->format.choice.format3->startingSymbolIndex;
        break;
      case NR_PUCCH_Resource__format_PR_format4:
        nrofSymbols = resource->format.choice.format4->nrofSymbols;
        startingSymbolIndex = resource->format.choice.format4->startingSymbolIndex;
        break;
      default:
        AssertFatal(0, "found NR_PUCCH format index %d\n", resource->format.present);
        break;
    }
    symb_pucch |= ((1 << nrofSymbols) - 1) << startingSymbolIndex;
  }

  /* check that TDA index 1 fits into UL slot and does not overlap with PUCCH */
  const struct NR_PUSCH_TimeDomainResourceAllocationList *tdaList = ubwp->bwp_Common->pusch_ConfigCommon->choice.setup->pusch_TimeDomainAllocationList;
  const NR_PUSCH_TimeDomainResourceAllocation_t *tdaP_UL = tdaList->list.array[0];
  const int k2 = get_K2(scc, scc_sib1, (NR_BWP_Uplink_t*)ubwp,0, mu);
  int start, len;
  SLIV2SL(tdaP_UL->startSymbolAndLength, &start, &len);
  const uint16_t symb_tda = ((1 << len) - 1) << start;
  // check whether PUCCH and TDA overlap: then, we cannot use it. Note that
  // here we assume that the PUCCH is scheduled in every slot, and on all RBs
  // (which is mostly not true, this is a simplification)
  AssertFatal((symb_pucch & symb_tda) == 0, "TDA index 0 for UL overlaps with PUCCH\n");

  // get largest time domain allocation (TDA) for UL slot and UL in mixed slot
  int tdaMi = -1;
  if (nr_mix_slots>0) {
    const NR_PUSCH_TimeDomainResourceAllocation_t *tdaP_Mi = tdaList->list.array[1];
    AssertFatal(k2 == get_K2(scc, scc_sib1, (NR_BWP_Uplink_t*)ubwp, 1, mu),
                "scheduler cannot handle different k2 for UL slot (%d) and UL Mixed slot (%ld)\n",
                k2,
                get_K2(scc, scc_sib1, (NR_BWP_Uplink_t*)ubwp, 1, mu));
    SLIV2SL(tdaP_Mi->startSymbolAndLength, &start, &len);
    const uint16_t symb_tda_mi = ((1 << len) - 1) << start;
    // check whether PUCCH and TDA overlap: then, we cannot use it. Also, check
    // whether TDA is entirely within mixed slot, UL. Note that here we assume
    // that the PUCCH is scheduled in every slot, and on all RBs (which is
    // mostly not true, this is a simplification)
    if ((symb_pucch & symb_tda_mi) == 0 && (symb_ulMixed & symb_tda_mi) == symb_tda_mi) {
      tdaMi = 1;
    } else {
      LOG_E(NR_MAC,
            "TDA index 1 UL overlaps with PUCCH or is not entirely in mixed slot (symb_pucch %x symb_ulMixed %x symb_tda_mi %x), won't schedule UL mixed slot\n",
            symb_pucch,
            symb_ulMixed,
            symb_tda_mi);
    }
  }

  nrmac->preferred_ul_tda[bwp_id] = malloc(n * sizeof(*nrmac->preferred_ul_tda[bwp_id]));

  for (int slot = 0; slot < n; ++slot) {
    const int sched_slot = (slot + k2) % n;
    nrmac->preferred_ul_tda[bwp_id][slot] = -1;
    if (frame_type == FDD || sched_slot % nr_slots_period >= tdd->nrofDownlinkSlots + nr_mix_slots)
      nrmac->preferred_ul_tda[bwp_id][slot] = 0;
    else if (nr_mix_slots && sched_slot % nr_slots_period == tdd->nrofDownlinkSlots)
      nrmac->preferred_ul_tda[bwp_id][slot] = tdaMi;
    LOG_D(MAC, "DL slot %d UL slot %d preferred_ul_tda %d\n", slot, sched_slot, nrmac->preferred_ul_tda[bwp_id][slot]);
  }

  if (tdd && k2 < tdd->nrofUplinkSlots) {
    LOG_W(NR_MAC,
          "k2 %d < tdd->nrofUplinkSlots %ld: not all UL slots can be scheduled\n",
          k2,
          tdd->nrofUplinkSlots);
  }
}

//  For both UL-SCH except:
//   - UL-SCH: fixed-size MAC CE(known by LCID)
//   - UL-SCH: padding
//   - UL-SCH: MSG3 48-bits
//  |0|1|2|3|4|5|6|7|  bit-wise
//  |R|F|   LCID    |
//  |       L       |
//  |0|1|2|3|4|5|6|7|  bit-wise
//  |R|F|   LCID    |
//  |       L       |
//  |       L       |
//
//  For:
//   - UL-SCH: fixed-size MAC CE(known by LCID)
//   - UL-SCH: padding, for single/multiple 1-oct padding CE(s)
//   - UL-SCH: MSG3 48-bits
//  |0|1|2|3|4|5|6|7|  bit-wise
//  |R|R|   LCID    |
//
//  LCID: The Logical Channel ID field identifies the logical channel instance of the corresponding MAC SDU or the type of the corresponding MAC CE or padding as described in Tables 6.2.1-1 and 6.2.1-2 for the DL-SCH and UL-SCH respectively. There is one LCID field per MAC subheader. The LCID field size is 6 bits;
//  L: The Length field indicates the length of the corresponding MAC SDU or variable-sized MAC CE in bytes. There is one L field per MAC subheader except for subheaders corresponding to fixed-sized MAC CEs and padding. The size of the L field is indicated by the F field;
//  F: length of L is 0:8 or 1:16 bits wide
//  R: Reserved bit, set to zero.

int nr_process_mac_pdu(module_id_t module_idP,
                        int UE_id,
                        uint8_t CC_id,
                        frame_t frameP,
                        sub_frame_t slot,
                        uint8_t *pduP,
                        int pdu_len)
{


    uint8_t done = 0;

    NR_UE_info_t *UE_info = &RC.nrmac[module_idP]->UE_info;
    NR_UE_sched_ctrl_t *sched_ctrl = &UE_info->UE_sched_ctrl[UE_id];

    if ( pduP[0] != UL_SCH_LCID_PADDING )
      trace_NRpdu(DIRECTION_UPLINK, pduP, pdu_len, UE_id, WS_C_RNTI, UE_info->rnti[UE_id], frameP, 0, 0, 0);

    #ifdef ENABLE_MAC_PAYLOAD_DEBUG
    LOG_I(NR_MAC, "In %s: dumping MAC PDU in %d.%d:\n", __func__, frameP, slot);
    log_dump(NR_MAC, pduP, pdu_len, LOG_DUMP_CHAR, "\n");
    #endif

    while (!done && pdu_len > 0){
      uint16_t mac_len=0;
      uint16_t mac_subheader_len=sizeof(NR_MAC_SUBHEADER_FIXED);
      uint8_t rx_lcid = ((NR_MAC_SUBHEADER_FIXED *)pduP)->LCID;

        LOG_D(NR_MAC, "In %s: received UL-SCH sub-PDU with LCID 0x%x in %d.%d (remaining PDU length %d)\n", __func__, rx_lcid, frameP, slot, pdu_len);

        unsigned char *ce_ptr;
        int n_Lcg = 0;

        switch(rx_lcid){
            //  MAC CE

            /*#ifdef DEBUG_HEADER_PARSING
              LOG_D(NR_MAC, "[UE] LCID %d, PDU length %d\n", ((NR_MAC_SUBHEADER_FIXED *)pduP)->LCID, pdu_len);
            #endif*/
        case UL_SCH_LCID_RECOMMENDED_BITRATE_QUERY:
              // 38.321 Ch6.1.3.20
              mac_len = 2;
              break;
        case UL_SCH_LCID_CONFIGURED_GRANT_CONFIRMATION:
                // 38.321 Ch6.1.3.7
                break;

        case UL_SCH_LCID_S_BSR:
        case UL_SCH_LCID_S_TRUNCATED_BSR:
               //38.321 section 6.1.3.1
               //fixed length
               mac_len =1;
               /* Extract short BSR value */
               ce_ptr = &pduP[mac_subheader_len];
               NR_BSR_SHORT *bsr_s = (NR_BSR_SHORT *) ce_ptr;
               sched_ctrl->estimated_ul_buffer = 0;
               sched_ctrl->estimated_ul_buffer = NR_SHORT_BSR_TABLE[bsr_s->Buffer_size];
               LOG_D(NR_MAC,
                     "SHORT BSR at %4d.%2d, LCG ID %d, BS Index %d, BS value < %d, est buf %d\n",
                     frameP,
                     slot,
                     bsr_s->LcgID,
                     bsr_s->Buffer_size,
                     NR_SHORT_BSR_TABLE[bsr_s->Buffer_size],
                     sched_ctrl->estimated_ul_buffer);
               break;

        case UL_SCH_LCID_L_BSR:
        case UL_SCH_LCID_L_TRUNCATED_BSR:
        	//38.321 section 6.1.3.1
        	//variable length
                /* Several checks have been added to this function to
                   ensure that the casting of the pduP is possible. There seems
                   to be a partial PDU at the end of this buffer, so here
                   we gracefully ignore that by returning 0. See:
                   https://gitlab.eurecom.fr/oai/openairinterface5g/-/issues/534 */
	  if (!get_mac_len(pduP, pdu_len, &mac_len, &mac_subheader_len))
		  return 0;
        	/* Extract long BSR value */
               ce_ptr = &pduP[mac_subheader_len];
               NR_BSR_LONG *bsr_l = (NR_BSR_LONG *) ce_ptr;
               sched_ctrl->estimated_ul_buffer = 0;

               n_Lcg = bsr_l->LcgID7 + bsr_l->LcgID6 + bsr_l->LcgID5 + bsr_l->LcgID4 +
                       bsr_l->LcgID3 + bsr_l->LcgID2 + bsr_l->LcgID1 + bsr_l->LcgID0;

               LOG_D(NR_MAC, "LONG BSR, LCG ID(7-0) %d/%d/%d/%d/%d/%d/%d/%d\n",
                     bsr_l->LcgID7, bsr_l->LcgID6, bsr_l->LcgID5, bsr_l->LcgID4,
                     bsr_l->LcgID3, bsr_l->LcgID2, bsr_l->LcgID1, bsr_l->LcgID0);

               for (int n = 0; n < n_Lcg; n++){
                 LOG_D(NR_MAC, "LONG BSR, %d/%d (n/n_Lcg), BS Index %d, BS value < %d",
                       n, n_Lcg, pduP[mac_subheader_len + 1 + n],
                       NR_LONG_BSR_TABLE[pduP[mac_subheader_len + 1 + n]]);
                 sched_ctrl->estimated_ul_buffer +=
                       NR_LONG_BSR_TABLE[pduP[mac_subheader_len + 1 + n]];
                 LOG_D(NR_MAC,
                       "LONG BSR at %4d.%2d, %d/%d (n/n_Lcg), BS Index %d, BS value < %d, total %d\n",
                       frameP,
                       slot,
                       n,
                       n_Lcg,
                       pduP[mac_subheader_len + 1 + n],
                       NR_LONG_BSR_TABLE[pduP[mac_subheader_len + 1 + n]],
                       sched_ctrl->estimated_ul_buffer);
               }

               break;

        case UL_SCH_LCID_C_RNTI:

          for (int i = 0; i < NR_NB_RA_PROC_MAX; i++) {
            NR_RA_t *ra = &RC.nrmac[module_idP]->common_channels[CC_id].ra[i];
            if (ra->state >= WAIT_Msg3 && ra->rnti == UE_info->rnti[UE_id]) {
              ra->crnti = ((pduP[1]&0xFF)<<8)|(pduP[2]&0xFF);
              ra->msg3_dcch_dtch = true;
              LOG_I(NR_MAC, "Received UL_SCH_LCID_C_RNTI with C-RNTI 0x%04x\n", ra->crnti);
              break;
            }
          }

        	//38.321 section 6.1.3.2
        	//fixed length
        	mac_len = 2;
        	/* Extract CRNTI value */
        	break;

        case UL_SCH_LCID_SINGLE_ENTRY_PHR:
        	//38.321 section 6.1.3.8
        	//fixed length
        	mac_len = 2;
        	/* Extract SINGLE ENTRY PHR elements for PHR calculation */
        	ce_ptr = &pduP[mac_subheader_len];
        	NR_SINGLE_ENTRY_PHR_MAC_CE *phr = (NR_SINGLE_ENTRY_PHR_MAC_CE *) ce_ptr;
        	/* Save the phr info */
        	const int PH = phr->PH;
        	const int PCMAX = phr->PCMAX;
        	/* 38.133 Table10.1.17.1-1 */
        	if (PH < 55)
        	  sched_ctrl->ph = PH - 32;
        	else
        	  sched_ctrl->ph = PH - 32 + (PH - 54);
        	/* 38.133 Table10.1.18.1-1 */
        	sched_ctrl->pcmax = PCMAX - 29;
        	LOG_D(NR_MAC, "SINGLE ENTRY PHR R1 %d PH %d (%d dB) R2 %d PCMAX %d (%d dBm)\n",
                      phr->R1, PH, sched_ctrl->ph, phr->R2, PCMAX, sched_ctrl->pcmax);
        	break;

        case UL_SCH_LCID_MULTI_ENTRY_PHR_1_OCT:
        	//38.321 section 6.1.3.9
        	//  varialbe length
	  if (!get_mac_len(pduP, pdu_len, &mac_len, &mac_subheader_len))
	    return 0;
        	/* Extract MULTI ENTRY PHR elements from single octet bitmap for PHR calculation */
        	break;

        case UL_SCH_LCID_MULTI_ENTRY_PHR_4_OCT:
        	//38.321 section 6.1.3.9
        	//  varialbe length
	  if (!get_mac_len(pduP, pdu_len, &mac_len, &mac_subheader_len))
	    return 0;
        	/* Extract MULTI ENTRY PHR elements from four octets bitmap for PHR calculation */
        	break;

        case UL_SCH_LCID_PADDING:
        	done = 1;
        	//  end of MAC PDU, can ignore the rest.
        	break;

        case UL_SCH_LCID_SRB1:
        case UL_SCH_LCID_SRB2:
	  if (!get_mac_len(pduP, pdu_len, &mac_len, &mac_subheader_len))
	    return 0;

          rnti_t crnti = UE_info->rnti[UE_id];
          int UE_idx = UE_id;
          for (int i = 0; i < NR_NB_RA_PROC_MAX; i++) {
            NR_RA_t *ra = &RC.nrmac[module_idP]->common_channels[CC_id].ra[i];
            if (ra->state >= WAIT_Msg3 && ra->rnti == UE_info->rnti[UE_id]) {
              uint8_t *next_subpduP = pduP + mac_subheader_len + mac_len;
              if ((pduP[mac_subheader_len+mac_len] & 0x3F) == UL_SCH_LCID_C_RNTI) {
                crnti = ((next_subpduP[1]&0xFF)<<8)|(next_subpduP[2]&0xFF);
                UE_idx = find_nr_UE_id(module_idP, crnti);
                break;
              }
            }
          }

          if (UE_info->CellGroup[UE_idx]) {
            LOG_D(NR_MAC, "[UE %d] Frame %d : ULSCH -> UL-DCCH %d (gNB %d, %d bytes), rnti: 0x%04x \n", module_idP, frameP, rx_lcid, module_idP, mac_len, crnti);
            mac_rlc_data_ind(module_idP,
                             crnti,
                             module_idP,
                             frameP,
                             ENB_FLAG_YES,
                             MBMS_FLAG_NO,
                             rx_lcid,
                             (char *) (pduP + mac_subheader_len),
                             mac_len,
                             1,
                             NULL);
          } else {
            AssertFatal(1==0,"[UE %d] Frame/Slot %d.%d : Received LCID %d which is not configured, dropping packet\n",UE_id,frameP,slot,rx_lcid);
          }
          break;
        case UL_SCH_LCID_SRB3:
              // todo
              break;

        case UL_SCH_LCID_CCCH:
        case UL_SCH_LCID_CCCH1:
          // fixed length
          mac_subheader_len = 1;

          if ( rx_lcid == UL_SCH_LCID_CCCH1 ) {
            // RRCResumeRequest1 message includes the full I-RNTI and has a size of 8 bytes
            mac_len = 8;

            // Check if it is a valid CCCH1 message, we get all 00's messages very often
            int i = 0;
            for(i=0; i<(mac_subheader_len+mac_len); i++) {
              if(pduP[i] != 0) {
                break;
              }
            }
            if (i == (mac_subheader_len+mac_len)) {
              LOG_D(NR_MAC, "%s() Invalid CCCH1 message!, pdu_len: %d\n", __func__, pdu_len);
              done = 1;
              break;
            }
          } else {
            // fixed length of 6 bytes
            mac_len = 6;
          }

          nr_mac_rrc_data_ind(module_idP,
                              CC_id,
                              frameP,
                              0,
                              0,
                              UE_info->rnti[UE_id],
                              CCCH,
                              pduP + mac_subheader_len,
                              mac_len,
                              0);
          break;

        case UL_SCH_LCID_DTCH:
          //  check if LCID is valid at current time.
	  if (!get_mac_len(pduP, pdu_len, &mac_len, &mac_subheader_len))
	    return 0;

          LOG_D(NR_MAC, "[UE %x] %d.%d: ULSCH -> UL-%s %d (gNB %d, %d bytes)\n",
                UE_info->rnti[UE_id],
                frameP,
                slot,
                rx_lcid<4?"DCCH":"DTCH",
                rx_lcid,
                module_idP,
                mac_len);
          UE_info->mac_stats[UE_id].lc_bytes_rx[rx_lcid] += mac_len;

          mac_rlc_data_ind(module_idP,
                           UE_info->rnti[UE_id],
                           module_idP,
                           frameP,
                           ENB_FLAG_YES,
                           MBMS_FLAG_NO,
                           rx_lcid,
                           (char *)(pduP + mac_subheader_len),
                           mac_len,
                           1,
                           NULL);

          /* Updated estimated buffer when receiving data */
          if (sched_ctrl->estimated_ul_buffer >= mac_len)
            sched_ctrl->estimated_ul_buffer -= mac_len;
          else
            sched_ctrl->estimated_ul_buffer = 0;
          break;

        default:
          LOG_E(NR_MAC, "Received unknown MAC header (LCID = 0x%02x)\n", rx_lcid);
          return -1;
          break;
        }

        #ifdef ENABLE_MAC_PAYLOAD_DEBUG
        if (rx_lcid < 45 || rx_lcid == 52 || rx_lcid == 63) {
          LOG_I(NR_MAC, "In %s: dumping UL MAC SDU sub-header with length %d (LCID = 0x%02x):\n", __func__, mac_subheader_len, rx_lcid);
          log_dump(NR_MAC, pduP, mac_subheader_len, LOG_DUMP_CHAR, "\n");
          LOG_I(NR_MAC, "In %s: dumping UL MAC SDU with length %d (LCID = 0x%02x):\n", __func__, mac_len, rx_lcid);
          log_dump(NR_MAC, pduP + mac_subheader_len, mac_len, LOG_DUMP_CHAR, "\n");
        } else {
          LOG_I(NR_MAC, "In %s: dumping UL MAC CE with length %d (LCID = 0x%02x):\n", __func__, mac_len, rx_lcid);
          log_dump(NR_MAC, pduP + mac_subheader_len + mac_len, mac_len, LOG_DUMP_CHAR, "\n");
        }
        #endif

        pduP += ( mac_subheader_len + mac_len );
        pdu_len -= ( mac_subheader_len + mac_len );

        if (pdu_len < 0) {
          LOG_E(NR_MAC, "In %s: residual UL MAC PDU in %d.%d with length < 0!, pdu_len %d \n", __func__, frameP, slot, pdu_len);
          LOG_E(NR_MAC, "MAC PDU ");
          for (int i = 0; i < 20; i++) // Only printf 1st - 20nd bytes
            printf("%02x ", pduP[i]);
          printf("\n");
          return 0;
        }
    }
  return 0;
}

void abort_nr_ul_harq(module_id_t mod_id, int UE_id, int8_t harq_pid)
{
  NR_UE_info_t *UE_info = &RC.nrmac[mod_id]->UE_info;
  NR_UE_sched_ctrl_t *sched_ctrl = &UE_info->UE_sched_ctrl[UE_id];
  NR_UE_ul_harq_t *harq = &sched_ctrl->ul_harq_processes[harq_pid];

  harq->ndi ^= 1;
  harq->round = 0;
  UE_info->mac_stats[UE_id].ulsch_errors++;
  add_tail_nr_list(&sched_ctrl->available_ul_harq, harq_pid);

  /* the transmission failed: the UE won't send the data we expected initially,
   * so retrieve to correctly schedule after next BSR */
  sched_ctrl->sched_ul_bytes -= harq->sched_pusch.tb_size;
  if (sched_ctrl->sched_ul_bytes < 0)
    sched_ctrl->sched_ul_bytes = 0;
}

void handle_nr_ul_harq(const int CC_idP,
                       module_id_t mod_id,
                       frame_t frame,
                       sub_frame_t slot,
                       const nfapi_nr_crc_t *crc_pdu)
{
  gNB_MAC_INST *gNB_mac = RC.nrmac[mod_id];
  int UE_id = find_nr_UE_id(mod_id, crc_pdu->rnti);
  if (UE_id < 0) {
    for (int i = 0; i < NR_NB_RA_PROC_MAX; ++i) {
      NR_RA_t *ra = &gNB_mac->common_channels[CC_idP].ra[i];
      if (ra->state >= WAIT_Msg3 &&
          ra->rnti == crc_pdu->rnti)
        return;
    }
    LOG_E(NR_MAC, "%s(): unknown RNTI 0x%04x in PUSCH\n", __func__, crc_pdu->rnti);
    return;
  }
  NR_UE_info_t *UE_info = &RC.nrmac[mod_id]->UE_info;
  NR_UE_sched_ctrl_t *sched_ctrl = &UE_info->UE_sched_ctrl[UE_id];
  int8_t harq_pid = sched_ctrl->feedback_ul_harq.head;
  LOG_D(NR_MAC, "Comparing crc_pdu->harq_id vs feedback harq_pid = %d %d\n",crc_pdu->harq_id, harq_pid);
  while (crc_pdu->harq_id != harq_pid || harq_pid < 0) {
    LOG_W(NR_MAC,
          "Unexpected ULSCH HARQ PID %d (have %d) for RNTI 0x%04x (ignore this warning for RA)\n",
          crc_pdu->harq_id,
          harq_pid,
          crc_pdu->rnti);
    if (harq_pid < 0)
      return;

    remove_front_nr_list(&sched_ctrl->feedback_ul_harq);
    sched_ctrl->ul_harq_processes[harq_pid].is_waiting = false;
    if(sched_ctrl->ul_harq_processes[harq_pid].round >= gNB_mac->harq_round_max - 1) {
      abort_nr_ul_harq(mod_id, UE_id, harq_pid);
    } else {
      sched_ctrl->ul_harq_processes[harq_pid].round++;
      add_tail_nr_list(&sched_ctrl->retrans_ul_harq, harq_pid);
    }
    harq_pid = sched_ctrl->feedback_ul_harq.head;
  }
  remove_front_nr_list(&sched_ctrl->feedback_ul_harq);
  NR_UE_ul_harq_t *harq = &sched_ctrl->ul_harq_processes[harq_pid];
  DevAssert(harq->is_waiting);
  harq->feedback_slot = -1;
  harq->is_waiting = false;
  if (!crc_pdu->tb_crc_status) {
    harq->ndi ^= 1;
    harq->round = 0;
    LOG_D(NR_MAC,
          "Ulharq id %d crc passed for RNTI %04x\n",
          harq_pid,
          crc_pdu->rnti);
    add_tail_nr_list(&sched_ctrl->available_ul_harq, harq_pid);
  } else if (harq->round >= gNB_mac->harq_round_max - 1) {
    abort_nr_ul_harq(mod_id, UE_id, harq_pid);
    LOG_D(NR_MAC,
          "RNTI %04x: Ulharq id %d crc failed in all rounds\n",
          crc_pdu->rnti,
          harq_pid);
  } else {
    harq->round++;
    LOG_D(NR_MAC,
          "Ulharq id %d crc failed for RNTI %04x\n",
          harq_pid,
          crc_pdu->rnti);
    add_tail_nr_list(&sched_ctrl->retrans_ul_harq, harq_pid);
  }
}

/*
* When data are received on PHY and transmitted to MAC
*/
void nr_rx_sdu(const module_id_t gnb_mod_idP,
               const int CC_idP,
               const frame_t frameP,
               const sub_frame_t slotP,
               const rnti_t rntiP,
               uint8_t *sduP,
               const uint16_t sdu_lenP,
               const uint16_t timing_advance,
               const uint8_t ul_cqi,
               const uint16_t rssi){

  gNB_MAC_INST *gNB_mac = RC.nrmac[gnb_mod_idP];
  NR_UE_info_t *UE_info = &gNB_mac->UE_info;

  const int current_rnti = rntiP;
  const int UE_id = find_nr_UE_id(gnb_mod_idP, current_rnti);
  const int target_snrx10 = gNB_mac->pusch_target_snrx10;
  const int pusch_failure_thres = gNB_mac->pusch_failure_thres;

  if (UE_id != -1) {
    NR_UE_sched_ctrl_t *UE_scheduling_control = &UE_info->UE_sched_ctrl[UE_id];
    const int8_t harq_pid = UE_scheduling_control->feedback_ul_harq.head;

    if (sduP)
      T(T_GNB_MAC_UL_PDU_WITH_DATA, T_INT(gnb_mod_idP), T_INT(CC_idP),
        T_INT(rntiP), T_INT(frameP), T_INT(slotP), T_INT(harq_pid),
        T_BUFFER(sduP, sdu_lenP));

    UE_info->mac_stats[UE_id].ulsch_total_bytes_rx += sdu_lenP;
    LOG_D(NR_MAC, "[gNB %d][PUSCH %d] CC_id %d %d.%d Received ULSCH sdu from PHY (rnti %x, UE_id %d) ul_cqi %d TA %d sduP %p, rssi %d\n",
          gnb_mod_idP,
          harq_pid,
          CC_idP,
          frameP,
          slotP,
          current_rnti,
          UE_id,
          ul_cqi,
          timing_advance,
          sduP,
          rssi);

    // if not missed detection (10dB threshold for now)
    if (rssi>0) {
      UE_scheduling_control->tpc0 = nr_get_tpc(target_snrx10,ul_cqi,30);
      if (timing_advance != 0xffff)
        UE_scheduling_control->ta_update = timing_advance;
      UE_scheduling_control->raw_rssi = rssi;
      UE_scheduling_control->pusch_snrx10 = ul_cqi * 5 - 640;
      LOG_D(NR_MAC, "[UE %d] PUSCH TPC %d(SNRx10 %d) and TA %d\n",UE_id,UE_scheduling_control->tpc0,UE_scheduling_control->pusch_snrx10,UE_scheduling_control->ta_update);
    }
    else{
      LOG_D(NR_MAC,"[UE %d] Detected DTX : increasing UE TX power\n",UE_id);
      UE_scheduling_control->tpc0 = 1;
    }

#if defined(ENABLE_MAC_PAYLOAD_DEBUG)

    LOG_I(NR_MAC, "Printing received UL MAC payload at gNB side: %d \n");
    for (int i = 0; i < sdu_lenP ; i++) {
	  //harq_process_ul_ue->a[i] = (unsigned char) rand();
	  //printf("a[%d]=0x%02x\n",i,harq_process_ul_ue->a[i]);
	  printf("%02x ",(unsigned char)sduP[i]);
    }
    printf("\n");

#endif

    if (sduP != NULL){
      LOG_D(NR_MAC, "Received PDU at MAC gNB \n");

      UE_info->UE_sched_ctrl[UE_id].pusch_consecutive_dtx_cnt = 0;
      const uint32_t tb_size = UE_scheduling_control->ul_harq_processes[harq_pid].sched_pusch.tb_size;
      UE_scheduling_control->sched_ul_bytes -= tb_size;
      if (UE_scheduling_control->sched_ul_bytes < 0)
        UE_scheduling_control->sched_ul_bytes = 0;

      nr_process_mac_pdu(gnb_mod_idP, UE_id, CC_idP, frameP, slotP, sduP, sdu_lenP);
    }
    else {
      NR_UE_ul_harq_t *cur_harq = &UE_scheduling_control->ul_harq_processes[harq_pid];
      /* reduce sched_ul_bytes when cur_harq->round == 3 */
      if (cur_harq->round == 3){
        const uint32_t tb_size = UE_scheduling_control->ul_harq_processes[harq_pid].sched_pusch.tb_size;
        UE_scheduling_control->sched_ul_bytes -= tb_size;
        if (UE_scheduling_control->sched_ul_bytes < 0)
          UE_scheduling_control->sched_ul_bytes = 0;
      }
      if (ul_cqi <= 128) {
        UE_info->UE_sched_ctrl[UE_id].pusch_consecutive_dtx_cnt++;
        UE_info->mac_stats[UE_id].ulsch_DTX++;
      }
      if (!get_softmodem_params()->phy_test && UE_info->UE_sched_ctrl[UE_id].pusch_consecutive_dtx_cnt >= pusch_failure_thres) {
         LOG_W(NR_MAC,"%d.%d Detected UL Failure on PUSCH after %d PUSCH DTX, stopping scheduling\n",
               frameP,slotP,UE_info->UE_sched_ctrl[UE_id].pusch_consecutive_dtx_cnt);
         UE_info->UE_sched_ctrl[UE_id].ul_failure = 1;
         nr_mac_gNB_rrc_ul_failure(gnb_mod_idP,CC_idP,frameP,slotP,rntiP);
      }
    }
  } else if(sduP) {

    bool no_sig = true;
    for (int k = 0; k < sdu_lenP; k++) {
      if(sduP[k]!=0) {
        no_sig = false;
        break;
      }
    }

    if(no_sig) {
      LOG_W(NR_MAC, "No signal\n");
    }

    T(T_GNB_MAC_UL_PDU_WITH_DATA, T_INT(gnb_mod_idP), T_INT(CC_idP),
      T_INT(rntiP), T_INT(frameP), T_INT(slotP), T_INT(-1) /* harq_pid */,
      T_BUFFER(sduP, sdu_lenP));

    /* we don't know this UE (yet). Check whether there is a ongoing RA (Msg 3)
     * and check the corresponding UE's RNTI match, in which case we activate
     * it. */
    for (int i = 0; i < NR_NB_RA_PROC_MAX; ++i) {
      NR_RA_t *ra = &gNB_mac->common_channels[CC_idP].ra[i];
      if (ra->state != WAIT_Msg3)
        continue;

      if(no_sig) {
        LOG_D(NR_MAC, "Random Access %i failed at state %i (no signal)\n", i, ra->state);
        nr_mac_remove_ra_rnti(gnb_mod_idP, ra->rnti);
        nr_clear_ra_proc(gnb_mod_idP, CC_idP, frameP, ra);
      } else {

        // random access pusch with TC-RNTI
        if (ra->rnti != current_rnti) {
          LOG_D(NR_MAC,
                "expected TC_RNTI %04x to match current RNTI %04x\n",
                ra->rnti,
                current_rnti);

          if( (frameP==ra->Msg3_frame) && (slotP==ra->Msg3_slot) ) {
            LOG_D(NR_MAC, "Random Access %i failed at state %i (TC_RNTI %04x RNTI %04x)\n", i, ra->state,ra->rnti,current_rnti);
            nr_mac_remove_ra_rnti(gnb_mod_idP, ra->rnti);
            nr_clear_ra_proc(gnb_mod_idP, CC_idP, frameP, ra);
          }

          continue;
        }

        int UE_id=-1;

        UE_id = add_new_nr_ue(gnb_mod_idP, ra->rnti, ra->CellGroup);
        if (UE_id<0) {
          LOG_D(NR_MAC, "Random Access %i discarded at state %i (TC_RNTI %04x RNTI %04x): max number of users achieved!\n", i, ra->state,ra->rnti,current_rnti);
          nr_mac_remove_ra_rnti(gnb_mod_idP, ra->rnti);
          nr_clear_ra_proc(gnb_mod_idP, CC_idP, frameP, ra);
          return;
        }

        UE_info->UE_beam_index[UE_id] = ra->beam_id;

        // re-initialize ta update variables after RA procedure completion
        UE_info->UE_sched_ctrl[UE_id].ta_frame = frameP;

        LOG_D(NR_MAC,
              "reset RA state information for RA-RNTI 0x%04x/index %d\n",
              ra->rnti,
              i);

        LOG_I(NR_MAC,
              "[gNB %d][RAPROC] PUSCH with TC_RNTI 0x%04x received correctly, "
              "adding UE MAC Context UE_id %d/RNTI 0x%04x\n",
              gnb_mod_idP,
              current_rnti,
              UE_id,
              ra->rnti);

      NR_UE_sched_ctrl_t *UE_scheduling_control = &UE_info->UE_sched_ctrl[UE_id];

      UE_scheduling_control->tpc0 = nr_get_tpc(target_snrx10,ul_cqi,30);
      if (timing_advance != 0xffff)
        UE_scheduling_control->ta_update = timing_advance;
      UE_scheduling_control->raw_rssi = rssi;
      UE_scheduling_control->pusch_snrx10 = ul_cqi * 5 - 640;
      LOG_D(NR_MAC, "[UE %d] PUSCH TPC %d and TA %d\n",UE_id,UE_scheduling_control->tpc0,UE_scheduling_control->ta_update);
        if(ra->cfra) {

          LOG_A(NR_MAC, "(ue %i, rnti 0x%04x) CFRA procedure succeeded!\n", UE_id, ra->rnti);
          nr_mac_remove_ra_rnti(gnb_mod_idP, ra->rnti);
          nr_clear_ra_proc(gnb_mod_idP, CC_idP, frameP, ra);
          UE_info->active[UE_id] = true;

          process_CellGroup(ra->CellGroup, UE_scheduling_control);

        } else {

          LOG_A(NR_MAC,"[RAPROC] RA-Msg3 received (sdu_lenP %d)\n",sdu_lenP);
          LOG_D(NR_MAC,"[RAPROC] Received Msg3:\n");
          for (int k = 0; k < sdu_lenP; k++) {
            LOG_D(NR_MAC,"(%i): 0x%x\n",k,sduP[k]);
          }

          // UE Contention Resolution Identity
          // Store the first 48 bits belonging to the uplink CCCH SDU within Msg3 to fill in Msg4
          // First byte corresponds to R/LCID MAC sub-header
          memcpy(ra->cont_res_id, &sduP[1], sizeof(uint8_t) * 6);

          if (nr_process_mac_pdu(gnb_mod_idP, UE_id, CC_idP, frameP, slotP, sduP, sdu_lenP) == 0) {
            ra->state = Msg4;
            ra->Msg4_frame = (frameP + 2) % 1024;
            ra->Msg4_slot = 1;
            
            if (ra->msg3_dcch_dtch) {
              // Check if the UE identified by C-RNTI still exists at the gNB
              int UE_id_C = find_nr_UE_id(gnb_mod_idP, ra->crnti);
              if (UE_id_C < 0) {
                // The UE identified by C-RNTI no longer exists at the gNB
                // Let's abort the current RA, so the UE will trigger a new RA later but using RRCSetupRequest instead. A better solution may be implemented
                mac_remove_nr_ue(gnb_mod_idP, ra->rnti);
                nr_clear_ra_proc(gnb_mod_idP, CC_idP, frameP, ra);
                return;
              } else {
                // The UE identified by C-RNTI still exists at the gNB
                // Reset uplink failure flags/counters/timers at MAC and at RRC so gNB will resume again scheduling resources for this UE
                UE_info->UE_sched_ctrl[UE_id_C].pusch_consecutive_dtx_cnt = 0;
                UE_info->UE_sched_ctrl[UE_id_C].ul_failure = 0;
                nr_mac_gNB_rrc_ul_failure_reset(gnb_mod_idP, frameP, slotP, ra->crnti);
              }
            }
            LOG_I(NR_MAC, "Scheduling RA-Msg4 for TC_RNTI 0x%04x (state %d, frame %d, slot %d)\n",
                  (ra->msg3_dcch_dtch?ra->crnti:ra->rnti), ra->state, ra->Msg4_frame, ra->Msg4_slot);
          }
          else {
             nr_mac_remove_ra_rnti(gnb_mod_idP, ra->rnti);
             nr_clear_ra_proc(gnb_mod_idP, CC_idP, frameP, ra);
          }
        }
        return;
      }
    }
  } else {
    for (int i = 0; i < NR_NB_RA_PROC_MAX; ++i) {
      NR_RA_t *ra = &gNB_mac->common_channels[CC_idP].ra[i];
      if (ra->state != WAIT_Msg3)
        continue;

      if( (frameP!=ra->Msg3_frame) || (slotP!=ra->Msg3_slot))
        continue;

      // for CFRA (NSA) do not schedule retransmission of msg3
      if (ra->cfra) {
        LOG_D(NR_MAC, "Random Access %i failed at state %i (NSA msg3 reception failed)\n", i, ra->state);
        nr_mac_remove_ra_rnti(gnb_mod_idP, ra->rnti);
        nr_clear_ra_proc(gnb_mod_idP, CC_idP, frameP, ra);
        return;
      }

      if (ra->msg3_round >= MAX_HARQ_ROUNDS - 1) {
        LOG_D(NR_MAC, "Random Access %i failed at state %i (Reached msg3 max harq rounds)\n", i, ra->state);
        nr_mac_remove_ra_rnti(gnb_mod_idP, ra->rnti);
        nr_clear_ra_proc(gnb_mod_idP, CC_idP, frameP, ra);
        return;
      }

      LOG_D(NR_MAC, "Random Access %i Msg3 CRC did not pass)\n", i);
      ra->msg3_round++;
      ra->state = Msg3_retransmission;
    }
  }
}

long get_K2(NR_ServingCellConfigCommon_t *scc,
            NR_ServingCellConfigCommonSIB_t *scc_sib1,
            NR_BWP_Uplink_t *ubwp,
            int time_domain_assignment,
            int mu) {

  NR_PUSCH_TimeDomainResourceAllocation_t *tda_list = NULL;
  if(ubwp) {
    tda_list = ubwp->bwp_Common->pusch_ConfigCommon->choice.setup->pusch_TimeDomainAllocationList->list.array[time_domain_assignment];
  } else if(scc) {
    tda_list = scc->uplinkConfigCommon->initialUplinkBWP->pusch_ConfigCommon->choice.setup->pusch_TimeDomainAllocationList->list.array[time_domain_assignment];
  } else if(scc_sib1) {
    tda_list = scc_sib1->uplinkConfigCommon->initialUplinkBWP.pusch_ConfigCommon->choice.setup->pusch_TimeDomainAllocationList->list.array[time_domain_assignment];
  }

  if (tda_list->k2)
    return *tda_list->k2;
  else if (mu < 2)
    return 1;
  else if (mu == 2)
    return 2;
  else
    return 3;
}

bool nr_UE_is_to_be_scheduled(module_id_t mod_id, int CC_id, int UE_id, frame_t frame, sub_frame_t slot)
{
  const NR_ServingCellConfigCommon_t *scc = RC.nrmac[mod_id]->common_channels->ServingCellConfigCommon;
  const int n = nr_slots_per_frame[*scc->ssbSubcarrierSpacing];
  const int now = frame * n + slot;

  const struct gNB_MAC_INST_s *nrmac = RC.nrmac[mod_id];
  const NR_UE_sched_ctrl_t *sched_ctrl = &nrmac->UE_info.UE_sched_ctrl[UE_id];

  const NR_TDD_UL_DL_Pattern_t *tdd =
      scc->tdd_UL_DL_ConfigurationCommon ? &scc->tdd_UL_DL_ConfigurationCommon->pattern1 : NULL;
  int num_slots_per_period;
  int last_ul_slot,last_ul_sched;
  int tdd_period_len[8] = {500,625,1000,1250,2000,2500,5000,10000};
  if (tdd) { // Force the default transmission in a full slot as early as possible in the UL portion of TDD period (last_ul_slot)
    num_slots_per_period = n*tdd_period_len[tdd->dl_UL_TransmissionPeriodicity]/10000;
    last_ul_slot=1+tdd->nrofDownlinkSlots;
  }
  else {
    num_slots_per_period = n;
    last_ul_slot = sched_ctrl->last_ul_slot; 
  }

  last_ul_sched = sched_ctrl->last_ul_frame * n + last_ul_slot;
  const int diff = (now - last_ul_sched + 1024 * n) % (1024 * n);
  /* UE is to be scheduled if
   * (1) we think the UE has more bytes awaiting than what we scheduled
   * (2) there is a scheduling request
   * (3) or we did not schedule it in more than 10 frames */
  const bool has_data = sched_ctrl->estimated_ul_buffer > sched_ctrl->sched_ul_bytes;
  const bool high_inactivity = diff >= (nrmac->ulsch_max_frame_inactivity>0 ? (nrmac->ulsch_max_frame_inactivity * n) : num_slots_per_period);
  LOG_D(NR_MAC,
        "%4d.%2d UL inactivity %d slots has_data %d SR %d\n",
        frame,
        slot,
        diff,
        has_data,
        sched_ctrl->SR);
  return has_data || sched_ctrl->SR || high_inactivity;
}

int next_list_entry_looped(NR_list_t *list, int UE_id)
{
  if (UE_id < 0)
    return list->head;
  return list->next[UE_id] < 0 ? list->head : list->next[UE_id];
}

bool allocate_ul_retransmission(module_id_t module_id,
                                frame_t frame,
                                sub_frame_t slot,
                                uint16_t *rballoc_mask,
                                int *n_rb_sched,
                                int UE_id,
                                int harq_pid)
{
  const int CC_id = 0;
  gNB_MAC_INST *nr_mac = RC.nrmac[module_id];
  const NR_ServingCellConfigCommon_t *scc = nr_mac->common_channels[CC_id].ServingCellConfigCommon;
  NR_UE_info_t *UE_info = &nr_mac->UE_info;
  NR_UE_sched_ctrl_t *sched_ctrl = &UE_info->UE_sched_ctrl[UE_id];
  NR_sched_pusch_t *retInfo = &sched_ctrl->ul_harq_processes[harq_pid].sched_pusch;
  NR_CellGroupConfig_t *cg = UE_info->CellGroup[UE_id];

  NR_BWP_UplinkDedicated_t *ubwpd = cg && cg->spCellConfig && cg->spCellConfig->spCellConfigDedicated &&
                                    cg->spCellConfig->spCellConfigDedicated->uplinkConfig ?
                                    cg->spCellConfig->spCellConfigDedicated->uplinkConfig->initialUplinkBWP : NULL;

  const NR_SIB1_t *sib1 = RC.nrmac[module_id]->common_channels[0].sib1 ? RC.nrmac[module_id]->common_channels[0].sib1->message.choice.c1->choice.systemInformationBlockType1 : NULL;
  NR_BWP_t *genericParameters = get_ul_bwp_genericParameters(sched_ctrl->active_ubwp,
                                                             (NR_ServingCellConfigCommon_t *)scc,
                                                             sib1);

  int rbStart = 0; // wrt BWP start
  const uint16_t bwpSize = NRRIV2BW(genericParameters->locationAndBandwidth, MAX_BWP_SIZE);

  const uint8_t num_dmrs_cdm_grps_no_data = (sched_ctrl->active_bwp || ubwpd) ? 1 : 2;
  const int tda = sched_ctrl->active_ubwp ? RC.nrmac[module_id]->preferred_ul_tda[sched_ctrl->active_ubwp->bwp_Id][slot] : 0;
  LOG_D(NR_MAC,"retInfo->time_domain_allocation = %d, tda = %d\n", retInfo->time_domain_allocation, tda);
  LOG_D(NR_MAC,"num_dmrs_cdm_grps_no_data %d, tbs %d\n",num_dmrs_cdm_grps_no_data, retInfo->tb_size);
  if (tda == retInfo->time_domain_allocation) {
    /* check whether we need to switch the TDA allocation since tha last
     * (re-)transmission */
    NR_pusch_semi_static_t *ps = &sched_ctrl->pusch_semi_static;

    int dci_format = get_dci_format(sched_ctrl);

    if (ps->time_domain_allocation != tda
        || ps->dci_format != dci_format
        || ps->num_dmrs_cdm_grps_no_data != num_dmrs_cdm_grps_no_data) {
      nr_set_pusch_semi_static(sib1,
                               scc,
                               sched_ctrl->active_ubwp,
                               ubwpd,
                               dci_format,
                               tda,
                               num_dmrs_cdm_grps_no_data,
                               ps);
    }

    /* Check the resource is enough for retransmission */
    const uint16_t slbitmap = SL_to_bitmap(ps->startSymbolIndex, ps->nrOfSymbols);
    while (rbStart < bwpSize && (rballoc_mask[rbStart] & slbitmap) != slbitmap)
      rbStart++;
    if (rbStart + retInfo->rbSize > bwpSize) {
      LOG_W(NR_MAC, "cannot allocate retransmission of UE %d/RNTI %04x: no resources (rbStart %d, retInfo->rbSize %d, bwpSize %d\n", UE_id, UE_info->rnti[UE_id], rbStart, retInfo->rbSize, bwpSize);
      return false;
    }
    LOG_D(NR_MAC, "%s(): retransmission keeping TDA %d and TBS %d\n", __func__, tda, retInfo->tb_size);
  } else {
    NR_pusch_semi_static_t temp_ps;
    int dci_format = get_dci_format(sched_ctrl);
    nr_set_pusch_semi_static(sib1,
                             scc,
                             sched_ctrl->active_ubwp,
                             ubwpd,
                             dci_format,
                             tda,
                             num_dmrs_cdm_grps_no_data,
                             &temp_ps);
    /* the retransmission will use a different time domain allocation, check
     * that we have enough resources */
    const uint16_t slbitmap = SL_to_bitmap(temp_ps.startSymbolIndex, temp_ps.nrOfSymbols);
    while (rbStart < bwpSize && (rballoc_mask[rbStart] & slbitmap) != slbitmap)
      rbStart++;
    int rbSize = 0;
    while (rbStart + rbSize < bwpSize && (rballoc_mask[rbStart + rbSize] & slbitmap) == slbitmap)
      rbSize++;
    uint32_t new_tbs;
    uint16_t new_rbSize;
    bool success = nr_find_nb_rb(retInfo->Qm,
                                 retInfo->R,
                                 1, // layers
                                 temp_ps.nrOfSymbols,
                                 temp_ps.N_PRB_DMRS * temp_ps.num_dmrs_symb,
                                 retInfo->tb_size,
                                 1, /* minimum of 1RB: need to find exact TBS, don't preclude any number */
                                 rbSize,
                                 &new_tbs,
                                 &new_rbSize);
    if (!success || new_tbs != retInfo->tb_size) {
      LOG_D(NR_MAC, "%s(): new TBsize %d of new TDA does not match old TBS %d\n", __func__, new_tbs, retInfo->tb_size);
      return false; /* the maximum TBsize we might have is smaller than what we need */
    }
    LOG_D(NR_MAC, "%s(): retransmission with TDA %d->%d and TBS %d -> %d\n", __func__, retInfo->time_domain_allocation, tda, retInfo->tb_size, new_tbs);
    /* we can allocate it. Overwrite the time_domain_allocation, the number
     * of RBs, and the new TB size. The rest is done below */
    retInfo->tb_size = new_tbs;
    retInfo->rbSize = new_rbSize;
    retInfo->time_domain_allocation = tda;
    sched_ctrl->pusch_semi_static = temp_ps;
  }

  /* Find a free CCE */
  const int cid = sched_ctrl->coreset->controlResourceSetId;
  const uint16_t Y = get_Y(cid%3, slot, UE_info->rnti[UE_id]);
  uint8_t nr_of_candidates;
  for (int i=0; i<5; i++) {
    // for now taking the lowest value among the available aggregation levels
    find_aggregation_candidates(&sched_ctrl->aggregation_level,
                                &nr_of_candidates,
                                sched_ctrl->search_space,
                                1<<i);
    if(nr_of_candidates>0) break;
  }
  int CCEIndex = find_pdcch_candidate(RC.nrmac[module_id],
                                      CC_id,
                                      sched_ctrl->aggregation_level,
                                      nr_of_candidates,
                                      &sched_ctrl->sched_pdcch,
                                      sched_ctrl->coreset,
                                      Y);

  if (CCEIndex<0) {
    LOG_D(NR_MAC, "%4d.%2d no free CCE for retransmission UL DCI UE %04x\n", frame, slot, UE_info->rnti[UE_id]);
    return false;
  }

  sched_ctrl->cce_index = CCEIndex;
  fill_pdcch_vrb_map(RC.nrmac[module_id],
                     CC_id,
                     &sched_ctrl->sched_pdcch,
                     CCEIndex,
                     sched_ctrl->aggregation_level);

  /* frame/slot in sched_pusch has been set previously. In the following, we
   * overwrite the information in the retransmission information before storing
   * as the new scheduling instruction */
  retInfo->frame = sched_ctrl->sched_pusch.frame;
  retInfo->slot = sched_ctrl->sched_pusch.slot;
  /* Get previous PSUCH field info */
  sched_ctrl->sched_pusch = *retInfo;
  NR_sched_pusch_t *sched_pusch = &sched_ctrl->sched_pusch;

  LOG_D(NR_MAC,
        "%4d.%2d Allocate UL retransmission UE %d/RNTI %04x sched %4d.%2d (%d RBs)\n",
        frame,
        slot,
        UE_id,
        UE_info->rnti[UE_id],
        sched_pusch->frame,
        sched_pusch->slot,
        sched_pusch->rbSize);

  sched_pusch->rbStart = rbStart;
  /* no need to recompute the TBS, it will be the same */

  /* Mark the corresponding RBs as used */
  n_rb_sched -= sched_pusch->rbSize;
  for (int rb = 0; rb < sched_ctrl->sched_pusch.rbSize; rb++)
    rballoc_mask[rb + sched_ctrl->sched_pusch.rbStart] ^= SL_to_bitmap(sched_ctrl->pusch_semi_static.startSymbolIndex, sched_ctrl->pusch_semi_static.nrOfSymbols);
  return true;
}

void update_ul_ue_R_Qm(NR_sched_pusch_t *sched_pusch, const NR_pusch_semi_static_t *ps)
{
  const int mcs = sched_pusch->mcs;
  sched_pusch->R = nr_get_code_rate_ul(mcs, ps->mcs_table);
  sched_pusch->Qm = nr_get_Qm_ul(mcs, ps->mcs_table);

  if (ps->pusch_Config && ps->pusch_Config->tp_pi2BPSK && ((ps->mcs_table == 3 && mcs < 2) || (ps->mcs_table == 4 && mcs < 6))) {
    sched_pusch->R >>= 1;
    sched_pusch->Qm <<= 1;
  }
}

float ul_thr_ue[MAX_MOBILES_PER_GNB];
uint32_t ul_pf_tbs[3][29]; // pre-computed, approximate TBS values for PF coefficient
void pf_ul(module_id_t module_id,
           frame_t frame,
           sub_frame_t slot,
           NR_list_t *UE_list,
           int max_num_ue,
           int n_rb_sched,
           uint16_t *rballoc_mask) {

  const int CC_id = 0;
  gNB_MAC_INST *nrmac = RC.nrmac[module_id];
  NR_ServingCellConfigCommon_t *scc = nrmac->common_channels[CC_id].ServingCellConfigCommon;
  NR_UE_info_t *UE_info = &nrmac->UE_info;
  const NR_SIB1_t *sib1 = RC.nrmac[module_id]->common_channels[0].sib1 ? RC.nrmac[module_id]->common_channels[0].sib1->message.choice.c1->choice.systemInformationBlockType1 : NULL;
  const int min_rb = nrmac->min_grant_prb;
  float coeff_ue[MAX_MOBILES_PER_GNB];
  // UEs that could be scheduled
  int ue_array[MAX_MOBILES_PER_GNB];
  NR_list_t UE_sched = { .head = -1, .next = ue_array, .tail = -1, .len = MAX_MOBILES_PER_GNB };

  /* Loop UE_list to calculate throughput and coeff */
  for (int UE_id = UE_list->head; UE_id >= 0; UE_id = UE_list->next[UE_id]) {

    if (UE_info->Msg4_ACKed[UE_id] != true) continue;

    LOG_D(NR_MAC,"pf_ul: preparing UL scheduling for UE %d\n",UE_id);
    NR_UE_sched_ctrl_t *sched_ctrl = &UE_info->UE_sched_ctrl[UE_id];

    NR_BWP_t *genericParameters = get_ul_bwp_genericParameters(sched_ctrl->active_ubwp,
                                                               scc,
                                                               sib1);

    int rbStart = 0; // wrt BWP start
    NR_CellGroupConfig_t *cg = UE_info->CellGroup[UE_id];
    NR_BWP_UplinkDedicated_t *ubwpd = cg && cg->spCellConfig && cg->spCellConfig->spCellConfigDedicated &&
                                      cg->spCellConfig->spCellConfigDedicated->uplinkConfig ?
                                      cg->spCellConfig->spCellConfigDedicated->uplinkConfig->initialUplinkBWP : NULL;

    const uint16_t bwpSize = NRRIV2BW(genericParameters->locationAndBandwidth, MAX_BWP_SIZE);
    NR_sched_pusch_t *sched_pusch = &sched_ctrl->sched_pusch;
    NR_pusch_semi_static_t *ps = &sched_ctrl->pusch_semi_static;

    /* Calculate throughput */
    const float a = 0.0005f; // corresponds to 200ms window
    const uint32_t b = UE_info->mac_stats[UE_id].ulsch_current_bytes;
    ul_thr_ue[UE_id] = (1 - a) * ul_thr_ue[UE_id] + a * b;

    /* Check if retransmission is necessary */
    sched_pusch->ul_harq_pid = sched_ctrl->retrans_ul_harq.head;
    LOG_D(NR_MAC,"pf_ul: UE %d harq_pid %d\n",UE_id,sched_pusch->ul_harq_pid);
    if (sched_pusch->ul_harq_pid >= 0) {
      /* Allocate retransmission*/
      bool r = allocate_ul_retransmission(
          module_id, frame, slot, rballoc_mask, &n_rb_sched, UE_id, sched_pusch->ul_harq_pid);
      if (!r) {
        LOG_D(NR_MAC, "%4d.%2d UL retransmission UE RNTI %04x can NOT be allocated\n", frame, slot, UE_info->rnti[UE_id]);
        continue;
      }
      else LOG_D(NR_MAC,"%4d.%2d UL Retransmission UE RNTI %04x to be allocated, max_num_ue %d\n",frame,slot,UE_info->rnti[UE_id],max_num_ue);

      /* reduce max_num_ue once we are sure UE can be allocated, i.e., has CCE */
      max_num_ue--;
      if (max_num_ue < 0)
        return;
      continue;
    }

    const int B = max(0, sched_ctrl->estimated_ul_buffer - sched_ctrl->sched_ul_bytes);
    /* preprocessor computed sched_frame/sched_slot */
    const bool do_sched = nr_UE_is_to_be_scheduled(module_id, 0, UE_id, sched_pusch->frame, sched_pusch->slot);

    LOG_D(NR_MAC,"pf_ul: do_sched UE %d => %s\n",UE_id,do_sched ? "yes" : "no");
    if ((B == 0 && !do_sched) || (sched_ctrl->rrc_processing_timer > 0)) {
      continue;
    }

    /* Schedule UE on SR or UL inactivity and no data (otherwise, will be scheduled
     * based on data to transmit) */
    if (B == 0 && do_sched) {
      /* if no data, pre-allocate 5RB */
      /* Find a free CCE */
      const int cid = sched_ctrl->coreset->controlResourceSetId;
      const uint16_t Y = get_Y(cid%3, slot, UE_info->rnti[UE_id]);
      uint8_t nr_of_candidates;
      for (int i=0; i<5; i++) {
        // for now taking the lowest value among the available aggregation levels
        find_aggregation_candidates(&sched_ctrl->aggregation_level,
                                    &nr_of_candidates,
                                    sched_ctrl->search_space,
                                    1<<i);
        if(nr_of_candidates>0) break;
      }
      int CCEIndex = find_pdcch_candidate(RC.nrmac[module_id],
                                          CC_id,
                                          sched_ctrl->aggregation_level,
                                          nr_of_candidates,
                                          &sched_ctrl->sched_pdcch,
                                          sched_ctrl->coreset,
                                          Y);

      if (CCEIndex<0) {
        LOG_D(NR_MAC, "%4d.%2d no free CCE for UL DCI UE %04x (BSR 0)\n", frame, slot, UE_info->rnti[UE_id]);
        continue;
      }
      /* reduce max_num_ue once we are sure UE can be allocated, i.e., has CCE */
      max_num_ue--;
      if (max_num_ue < 0)
        return;

      /* Save PUSCH field */
      /* we want to avoid a lengthy deduction of DMRS and other parameters in
       * every TTI if we can save it, so check whether dci_format, TDA, or
       * num_dmrs_cdm_grps_no_data has changed and only then recompute */
      const uint8_t num_dmrs_cdm_grps_no_data = (sched_ctrl->active_ubwp || ubwpd) ? 1 : 2;
      int dci_format = get_dci_format(sched_ctrl);
      const int tda = sched_ctrl->active_ubwp ? nrmac->preferred_ul_tda[sched_ctrl->active_ubwp->bwp_Id][slot] : 0;
      if (ps->time_domain_allocation != tda
          || ps->dci_format != dci_format
          || ps->num_dmrs_cdm_grps_no_data != num_dmrs_cdm_grps_no_data) {
        nr_set_pusch_semi_static(sib1,
                                 scc,
                                 sched_ctrl->active_ubwp,
                                 ubwpd,
                                 dci_format,
                                 tda,
                                 num_dmrs_cdm_grps_no_data,
                                 ps);
      }

      LOG_D(NR_MAC,"Looking for min_rb %d RBs, starting at %d\n", min_rb, rbStart);
      const uint16_t slbitmap = SL_to_bitmap(ps->startSymbolIndex, ps->nrOfSymbols);
      while (rbStart < bwpSize && (rballoc_mask[rbStart] & slbitmap) != slbitmap)
        rbStart++;
      if (rbStart + min_rb >= bwpSize) {
        LOG_W(NR_MAC, "cannot allocate continuous UL data for UE %d/RNTI %04x: no resources (rbStart %d, min_rb %d, bwpSize %d\n",
              UE_id, UE_info->rnti[UE_id],rbStart,min_rb,bwpSize);
        return;
      }

      sched_ctrl->cce_index = CCEIndex;
      fill_pdcch_vrb_map(RC.nrmac[module_id],
                         CC_id,
                         &sched_ctrl->sched_pdcch,
                         CCEIndex,
                         sched_ctrl->aggregation_level);

      NR_sched_pusch_t *sched_pusch = &sched_ctrl->sched_pusch;
      sched_pusch->mcs = nrmac->min_grant_mcs;
      update_ul_ue_R_Qm(sched_pusch, ps);
      sched_pusch->rbStart = rbStart;
      sched_pusch->rbSize = min_rb;
      sched_pusch->tb_size = nr_compute_tbs(sched_pusch->Qm,
                                            sched_pusch->R,
                                            sched_pusch->rbSize,
                                            ps->nrOfSymbols,
                                            ps->N_PRB_DMRS * ps->num_dmrs_symb,
                                            0, // nb_rb_oh
                                            0,
                                            1 /* NrOfLayers */)
                             >> 3;

      /* Mark the corresponding RBs as used */
      n_rb_sched -= sched_pusch->rbSize;
      for (int rb = 0; rb < sched_ctrl->sched_pusch.rbSize; rb++)
        rballoc_mask[rb + sched_ctrl->sched_pusch.rbStart] ^= slbitmap;

      continue;
    }

    /* Create UE_sched for UEs eligibale for new data transmission*/
    add_tail_nr_list(&UE_sched, UE_id);

    /* Calculate coefficient*/
    sched_pusch->mcs = nrmac->min_grant_mcs;
    const uint32_t tbs = ul_pf_tbs[ps->mcs_table][sched_pusch->mcs];
    coeff_ue[UE_id] = (float) tbs / ul_thr_ue[UE_id];
    LOG_D(NR_MAC,"b %d, ul_thr_ue[%d] %f, tbs %d, coeff_ue[%d] %f\n",
          b, UE_id, ul_thr_ue[UE_id], tbs, UE_id, coeff_ue[UE_id]);
  }


  const int min_rbSize = 5;
  /* Loop UE_sched to find max coeff and allocate transmission */
  while (UE_sched.head >= 0 && max_num_ue> 0 && n_rb_sched >= min_rbSize) {
    /* Find max coeff */
    int *max = &UE_sched.head; /* Find max coeff: assume head is max */
    int *p = &UE_sched.next[*max];
    while (*p >= 0) {
      /* Find max coeff: if the current one has larger coeff, save for later */
      if (coeff_ue[*p] > coeff_ue[*max])
        max = p;
      p = &UE_sched.next[*p];
    }
    /* Find max coeff: remove the max one: do not use remove_nr_list() since it
     * goes through the whole list every time. Note that UE_sched.tail might
     * not be set correctly anymore */
    const int UE_id = *max;
    p = &UE_sched.next[*max];
    *max = UE_sched.next[*max];
    *p = -1;

    NR_UE_sched_ctrl_t *sched_ctrl = &UE_info->UE_sched_ctrl[UE_id];

    const int cid = sched_ctrl->coreset->controlResourceSetId;
    const uint16_t Y = get_Y(cid%3, slot, UE_info->rnti[UE_id]);
    uint8_t nr_of_candidates;
    for (int i=0; i<5; i++) {
      // for now taking the lowest value among the available aggregation levels
      find_aggregation_candidates(&sched_ctrl->aggregation_level,
                                  &nr_of_candidates,
                                  sched_ctrl->search_space,
                                  1<<i);
      if(nr_of_candidates>0) break;
    }
    int CCEIndex = find_pdcch_candidate(RC.nrmac[module_id],
                                        CC_id,
                                        sched_ctrl->aggregation_level,
                                        nr_of_candidates,
                                        &sched_ctrl->sched_pdcch,
                                        sched_ctrl->coreset,
                                        Y);
    if (CCEIndex<0) {
      LOG_D(NR_MAC, "%4d.%2d no free CCE for UL DCI UE %04x\n", frame, slot, UE_info->rnti[UE_id]);
      continue;
    }
    else LOG_D(NR_MAC, "%4d.%2d free CCE for UL DCI UE %04x\n",frame,slot, UE_info->rnti[UE_id]);

    /* reduce max_num_ue once we are sure UE can be allocated, i.e., has CCE */
    max_num_ue--;
    AssertFatal(max_num_ue >= 0, "Illegal max_num_ue %d\n", max_num_ue);

    NR_CellGroupConfig_t *cg = UE_info->CellGroup[UE_id];
    NR_BWP_UplinkDedicated_t *ubwpd = cg && cg->spCellConfig && cg->spCellConfig->spCellConfigDedicated
                                      && cg->spCellConfig->spCellConfigDedicated->uplinkConfig ?
                                      cg->spCellConfig->spCellConfigDedicated->uplinkConfig->initialUplinkBWP : NULL;

    NR_BWP_t *genericParameters = get_ul_bwp_genericParameters(sched_ctrl->active_ubwp,
                                                               scc,
                                                               sib1);

    int rbStart = sched_ctrl->active_ubwp ? NRRIV2PRBOFFSET(genericParameters->locationAndBandwidth, MAX_BWP_SIZE) : 0;
    const uint16_t bwpSize = NRRIV2BW(genericParameters->locationAndBandwidth, MAX_BWP_SIZE);
    NR_sched_pusch_t *sched_pusch = &sched_ctrl->sched_pusch;
    NR_pusch_semi_static_t *ps = &sched_ctrl->pusch_semi_static;

    /* Save PUSCH field */
    /* we want to avoid a lengthy deduction of DMRS and other parameters in
     * every TTI if we can save it, so check whether dci_format, TDA, or
     * num_dmrs_cdm_grps_no_data has changed and only then recompute */
    const uint8_t num_dmrs_cdm_grps_no_data = (sched_ctrl->active_ubwp || ubwpd) ? 1 : 2;
    int dci_format = get_dci_format(sched_ctrl);
    const int tda = sched_ctrl->active_ubwp ? nrmac->preferred_ul_tda[sched_ctrl->active_ubwp->bwp_Id][slot] : 0;
    if (ps->time_domain_allocation != tda
        || ps->dci_format != dci_format
        || ps->num_dmrs_cdm_grps_no_data != num_dmrs_cdm_grps_no_data) {
      nr_set_pusch_semi_static(sib1,
                               scc,
                               sched_ctrl->active_ubwp,
                               ubwpd,
                               dci_format,
                               tda,
                               num_dmrs_cdm_grps_no_data,
                               ps);
    }
    update_ul_ue_R_Qm(sched_pusch, ps);

    const uint16_t slbitmap = SL_to_bitmap(ps->startSymbolIndex, ps->nrOfSymbols);
    while (rbStart < bwpSize && (rballoc_mask[rbStart] & slbitmap) != slbitmap)
      rbStart++;
    sched_pusch->rbStart = rbStart;
    uint16_t max_rbSize = 1;
    while (rbStart + max_rbSize < bwpSize && (rballoc_mask[rbStart + max_rbSize] & slbitmap) == slbitmap)
      max_rbSize++;

    if (rbStart + min_rb >= bwpSize) {
      LOG_W(NR_MAC, "cannot allocate UL data for UE %d/RNTI %04x: no resources (rbStart %d, min_rb %d, bwpSize %d\n",
	    UE_id, UE_info->rnti[UE_id],rbStart,min_rb,bwpSize);
      return;
    }
    else LOG_D(NR_MAC,"allocating UL data for UE %d/RNTI %04x (rbStsart %d, min_rb %d, bwpSize %d\n",UE_id, UE_info->rnti[UE_id],rbStart,min_rb,bwpSize);


    /* Calculate the current scheduling bytes and the necessary RBs */
    const int B = cmax(sched_ctrl->estimated_ul_buffer - sched_ctrl->sched_ul_bytes, 0);
    uint16_t rbSize = 0;
    uint32_t TBS = 0;
<<<<<<< HEAD

=======
    
>>>>>>> d11350c0
    nr_find_nb_rb(sched_pusch->Qm,
                  sched_pusch->R,
                  1, // layers
                  ps->nrOfSymbols,
                  ps->N_PRB_DMRS * ps->num_dmrs_symb,
                  B,
                  min_rbSize,
                  max_rbSize,
                  &TBS,
                  &rbSize);
    sched_pusch->rbSize = rbSize;
    sched_pusch->tb_size = TBS;
    LOG_D(NR_MAC,"rbSize %d (max_rbSize %d), TBS %d, est buf %d, sched_ul %d, B %d, CCE %d, num_dmrs_symb %d, N_PRB_DMRS %d\n",
          rbSize, max_rbSize,sched_pusch->tb_size, sched_ctrl->estimated_ul_buffer, sched_ctrl->sched_ul_bytes, B,sched_ctrl->cce_index,ps->num_dmrs_symb,ps->N_PRB_DMRS);

    /* Mark the corresponding RBs as used */

    sched_ctrl->cce_index = CCEIndex;
    fill_pdcch_vrb_map(RC.nrmac[module_id],
                       CC_id,
                       &sched_ctrl->sched_pdcch,
                       CCEIndex,
                       sched_ctrl->aggregation_level);

    n_rb_sched -= sched_pusch->rbSize;
    for (int rb = 0; rb < sched_ctrl->sched_pusch.rbSize; rb++)
      rballoc_mask[rb + sched_ctrl->sched_pusch.rbStart] ^= slbitmap;
  }
}

bool nr_fr1_ulsch_preprocessor(module_id_t module_id, frame_t frame, sub_frame_t slot)
{
  gNB_MAC_INST *nr_mac = RC.nrmac[module_id];
  NR_COMMON_channels_t *cc = nr_mac->common_channels;
  NR_ServingCellConfigCommon_t *scc = cc->ServingCellConfigCommon;
  const NR_SIB1_t *sib1 = nr_mac->common_channels[0].sib1 ? nr_mac->common_channels[0].sib1->message.choice.c1->choice.systemInformationBlockType1 : NULL;
  NR_ServingCellConfigCommonSIB_t *scc_sib1 = sib1 ? sib1->servingCellConfigCommon : NULL;

  AssertFatal(scc!=NULL || scc_sib1!=NULL,"We need one serving cell config common\n");

  const int mu = scc ? scc->uplinkConfigCommon->initialUplinkBWP->genericParameters.subcarrierSpacing :
                 scc_sib1->uplinkConfigCommon->initialUplinkBWP.genericParameters.subcarrierSpacing;

  NR_UE_info_t *UE_info = &nr_mac->UE_info;

  if (UE_info->num_UEs == 0)
    return false;

  const int CC_id = 0;

  /* Get the K2 for first UE to compute offset. The other UEs are guaranteed to
   * have the same K2 (we don't support multiple/different K2s via different
   * TDAs yet). If the TDA is negative, it means that there is no UL slot to
   * schedule now (slot + k2 is not UL slot) */
  int UE_id = UE_info->list.head;
  NR_UE_sched_ctrl_t *sched_ctrl = &UE_info->UE_sched_ctrl[UE_id];
  const int tda = sched_ctrl->active_ubwp ? nr_mac->preferred_ul_tda[sched_ctrl->active_ubwp->bwp_Id][slot] : 0;
  if (tda < 0)
    return false;
  int K2 = get_K2(scc, scc_sib1, sched_ctrl->active_ubwp, tda, mu);
  const int sched_frame = (frame + (slot + K2 >= nr_slots_per_frame[mu])) % 1024;
  const int sched_slot = (slot + K2) % nr_slots_per_frame[mu];

  if (!is_xlsch_in_slot(nr_mac->ulsch_slot_bitmap[sched_slot / 64], sched_slot))
    return false;

  bool is_mixed_slot = false;
  const NR_TDD_UL_DL_Pattern_t *tdd =
      scc->tdd_UL_DL_ConfigurationCommon ? &scc->tdd_UL_DL_ConfigurationCommon->pattern1 : NULL;

  if (tdd)
    is_mixed_slot = is_xlsch_in_slot(nr_mac->dlsch_slot_bitmap[sched_slot / 64], sched_slot) &&
                    is_xlsch_in_slot(nr_mac->ulsch_slot_bitmap[sched_slot / 64], sched_slot);

  // FIXME: Avoid mixed slots for initialUplinkBWP
  if (sched_ctrl->active_ubwp==NULL && is_mixed_slot)
    return false;

  // Avoid slots with the SRS
  const NR_list_t *UE_list = &UE_info->list;
  for (int UE_idx = UE_list->head; UE_idx >= 0; UE_idx = UE_list->next[UE_idx]) {
    NR_sched_srs_t sched_srs = UE_info->UE_sched_ctrl[UE_idx].sched_srs;
    if(sched_srs.srs_scheduled && sched_srs.frame==sched_frame && sched_srs.slot==sched_slot) {
      return false;
    }
  }

  sched_ctrl->sched_pusch.slot = sched_slot;
  sched_ctrl->sched_pusch.frame = sched_frame;
  for (UE_id = UE_info->list.next[UE_id]; UE_id >= 0; UE_id = UE_info->list.next[UE_id]) {
    NR_UE_sched_ctrl_t *sched_ctrl = &UE_info->UE_sched_ctrl[UE_id];
    AssertFatal(K2 == get_K2(scc,scc_sib1,sched_ctrl->active_ubwp, tda, mu),
                "Different K2, %d(UE%d) != %ld(UE%d)\n", K2, 0, get_K2(scc,scc_sib1,sched_ctrl->active_ubwp, tda, mu), UE_id);
    sched_ctrl->sched_pusch.slot = sched_slot;
    sched_ctrl->sched_pusch.frame = sched_frame;
  }

  /* Change vrb_map_UL to rballoc_mask: check which symbols per RB (in
   * vrb_map_UL) overlap with the "default" tda and exclude those RBs.
   * Calculate largest contiguous RBs */
  uint16_t *vrb_map_UL =
      &RC.nrmac[module_id]->common_channels[CC_id].vrb_map_UL[sched_slot * MAX_BWP_SIZE];

  NR_BWP_t *genericParameters = get_ul_bwp_genericParameters(sched_ctrl->active_ubwp,
                                                             scc,
                                                             sib1);

  const uint16_t bwpSize = NRRIV2BW(genericParameters->locationAndBandwidth,MAX_BWP_SIZE);
  const uint16_t bwpStart = NRRIV2PRBOFFSET(genericParameters->locationAndBandwidth,MAX_BWP_SIZE);

  NR_PUSCH_TimeDomainResourceAllocationList_t *tdaList = NULL;
  if (sched_ctrl->active_ubwp) {
    tdaList = sched_ctrl->active_ubwp->bwp_Common->pusch_ConfigCommon->choice.setup->pusch_TimeDomainAllocationList;
  } else if (scc) {
    tdaList = scc->uplinkConfigCommon->initialUplinkBWP->pusch_ConfigCommon->choice.setup->pusch_TimeDomainAllocationList;
  } else {
    NR_SIB1_t *sib1 = RC.nrmac[module_id]->common_channels[0].sib1->message.choice.c1->choice.systemInformationBlockType1;
    tdaList = sib1->servingCellConfigCommon->uplinkConfigCommon->initialUplinkBWP.pusch_ConfigCommon->choice.setup->pusch_TimeDomainAllocationList;
  }

  const int startSymbolAndLength = tdaList->list.array[tda]->startSymbolAndLength;
  int startSymbolIndex, nrOfSymbols;
  SLIV2SL(startSymbolAndLength, &startSymbolIndex, &nrOfSymbols);
  const uint16_t symb = SL_to_bitmap(startSymbolIndex, nrOfSymbols);

  int st = 0, e = 0, len = 0;

  for (int i = 0; i < bwpSize; i++) {
    while ((vrb_map_UL[bwpStart + i] & symb) != 0 && i < bwpSize)
      i++;
    st = i;
    while ((vrb_map_UL[bwpStart + i] & symb) == 0 && i < bwpSize)
      i++;
    if (i - st > len) {
      len = i - st;
      e = i - 1;
    }
  }
  st = e - len + 1;

  LOG_D(NR_MAC,"UL %d.%d : start_prb %d, end PRB %d\n",frame,slot,st,e);
  
  uint16_t rballoc_mask[bwpSize];

  /* Calculate mask: if any RB in vrb_map_UL is blocked (1), the current RB will be 0 */
  for (int i = 0; i < bwpSize; i++)
    rballoc_mask[i] = (i >= st && i <= e)*SL_to_bitmap(startSymbolIndex, nrOfSymbols);

  /* proportional fair scheduling algorithm */
  pf_ul(module_id,
        frame,
        slot,
        &UE_info->list,
        2,
        len,
        rballoc_mask);
  return true;
}

nr_pp_impl_ul nr_init_fr1_ulsch_preprocessor(module_id_t module_id, int CC_id)
{
  /* in the PF algorithm, we have to use the TBsize to compute the coefficient.
   * This would include the number of DMRS symbols, which in turn depends on
   * the time domain allocation. In case we are in a mixed slot, we do not want
   * to recalculate all these values, and therefore we provide a look-up table
   * which should approximately(!) give us the TBsize. In particular, the
   * number of symbols, the number of DMRS symbols, and the exact Qm and R, are
   * not correct*/
  for (int mcsTableIdx = 0; mcsTableIdx < 3; ++mcsTableIdx) {
    for (int mcs = 0; mcs < 29; ++mcs) {
      if (mcs > 27 && mcsTableIdx == 1)
        continue;
      const uint8_t Qm = nr_get_Qm_dl(mcs, mcsTableIdx);
      const uint16_t R = nr_get_code_rate_dl(mcs, mcsTableIdx);
      /* note: we do not update R/Qm based on low MCS or pi2BPSK */
      ul_pf_tbs[mcsTableIdx][mcs] = nr_compute_tbs(Qm,
                                                   R,
                                                   1, /* rbSize */
                                                   10, /* hypothetical number of slots */
                                                   0, /* N_PRB_DMRS * N_DMRS_SLOT */
                                                   0 /* N_PRB_oh, 0 for initialBWP */,
                                                   0 /* tb_scaling */,
                                                   1 /* nrOfLayers */)
                                    >> 3;
    }
  }
  return nr_fr1_ulsch_preprocessor;
}

void nr_schedule_ulsch(module_id_t module_id, frame_t frame, sub_frame_t slot)
{
  gNB_MAC_INST *nr_mac = RC.nrmac[module_id];
  /* Uplink data ONLY can be scheduled when the current slot is downlink slot,
   * because we have to schedule the DCI0 first before schedule uplink data */
  if (!is_xlsch_in_slot(nr_mac->dlsch_slot_bitmap[slot / 64], slot)) {
    LOG_D(NR_MAC, "Current slot %d is NOT DL slot, cannot schedule DCI0 for UL data\n", slot);
    return;
  }
  bool do_sched = RC.nrmac[module_id]->pre_processor_ul(module_id, frame, slot);
  if (!do_sched)
    return;

  const int CC_id = 0;
  nfapi_nr_ul_dci_request_t *ul_dci_req = &RC.nrmac[module_id]->UL_dci_req[CC_id];
  ul_dci_req->SFN = frame;
  ul_dci_req->Slot = slot;
  /* a PDCCH PDU groups DCIs per BWP and CORESET. Save a pointer to each
   * allocated PDCCH so we can easily allocate UE's DCIs independent of any
   * CORESET order */
  nfapi_nr_dl_tti_pdcch_pdu_rel15_t *pdcch_pdu_coreset[MAX_NUM_CORESET] = {0};


  NR_ServingCellConfigCommon_t *scc = RC.nrmac[module_id]->common_channels[0].ServingCellConfigCommon;
  NR_UE_info_t *UE_info = &RC.nrmac[module_id]->UE_info;
  const NR_SIB1_t *sib1 = RC.nrmac[module_id]->common_channels[0].sib1 ? RC.nrmac[module_id]->common_channels[0].sib1->message.choice.c1->choice.systemInformationBlockType1 : NULL;
  const NR_list_t *UE_list = &UE_info->list;
  for (int UE_id = UE_list->head; UE_id >= 0; UE_id = UE_list->next[UE_id]) {
    NR_UE_sched_ctrl_t *sched_ctrl = &UE_info->UE_sched_ctrl[UE_id];
    if (sched_ctrl->ul_failure == 1 && get_softmodem_params()->phy_test==0) continue;

    NR_CellGroupConfig_t *cg = UE_info->CellGroup[UE_id];

    NR_BWP_UplinkDedicated_t *ubwpd = cg && cg->spCellConfig && cg->spCellConfig->spCellConfigDedicated &&
                                      cg->spCellConfig->spCellConfigDedicated->uplinkConfig ?
                                      cg->spCellConfig->spCellConfigDedicated->uplinkConfig->initialUplinkBWP : NULL;

    UE_info->mac_stats[UE_id].ulsch_current_bytes = 0;

    /* dynamic PUSCH values (RB alloc, MCS, hence R, Qm, TBS) that change in
     * every TTI are pre-populated by the preprocessor and used below */
    NR_sched_pusch_t *sched_pusch = &sched_ctrl->sched_pusch;
    LOG_D(NR_MAC,"UE %x : sched_pusch->rbSize %d\n",UE_info->rnti[UE_id],sched_pusch->rbSize);
    if (sched_pusch->rbSize <= 0)
      continue;

    uint16_t rnti = UE_info->rnti[UE_id];
    sched_ctrl->SR = false;

    int8_t harq_id = sched_pusch->ul_harq_pid;
    if (harq_id < 0) {
      /* PP has not selected a specific HARQ Process, get a new one */
      harq_id = sched_ctrl->available_ul_harq.head;
      AssertFatal(harq_id >= 0,
                  "no free HARQ process available for UE %d\n",
                  UE_id);
      remove_front_nr_list(&sched_ctrl->available_ul_harq);
      sched_pusch->ul_harq_pid = harq_id;
    } else {
      /* PP selected a specific HARQ process. Check whether it will be a new
       * transmission or a retransmission, and remove from the corresponding
       * list */
      if (sched_ctrl->ul_harq_processes[harq_id].round == 0)
        remove_nr_list(&sched_ctrl->available_ul_harq, harq_id);
      else
        remove_nr_list(&sched_ctrl->retrans_ul_harq, harq_id);
    }
    NR_UE_ul_harq_t *cur_harq = &sched_ctrl->ul_harq_processes[harq_id];
    DevAssert(!cur_harq->is_waiting);
    add_tail_nr_list(&sched_ctrl->feedback_ul_harq, harq_id);
    cur_harq->feedback_slot = sched_pusch->slot;
    cur_harq->is_waiting = true;

    int rnti_types[2] = { NR_RNTI_C, 0 };

    /* pre-computed PUSCH values that only change if time domain allocation,
     * DCI format, or DMRS parameters change. Updated in the preprocessor
     * through nr_set_pusch_semi_static() */
    NR_pusch_semi_static_t *ps = &sched_ctrl->pusch_semi_static;

    /* Statistics */
    AssertFatal(cur_harq->round < 8, "Indexing ulsch_rounds[%d] is out of bounds\n", cur_harq->round);
    UE_info->mac_stats[UE_id].ulsch_rounds[cur_harq->round]++;
    if (cur_harq->round == 0) {
      UE_info->mac_stats[UE_id].ulsch_total_bytes_scheduled += sched_pusch->tb_size;
      /* Save information on MCS, TBS etc for the current initial transmission
       * so we have access to it when retransmitting */
      cur_harq->sched_pusch = *sched_pusch;
      /* save which time allocation has been used, to be used on
       * retransmissions */
      cur_harq->sched_pusch.time_domain_allocation = ps->time_domain_allocation;
      sched_ctrl->sched_ul_bytes += sched_pusch->tb_size;
    } else {
      LOG_D(NR_MAC,
            "%d.%2d UL retransmission RNTI %04x sched %d.%2d HARQ PID %d round %d NDI %d\n",
            frame,
            slot,
            rnti,
            sched_pusch->frame,
            sched_pusch->slot,
            harq_id,
            cur_harq->round,
            cur_harq->ndi);
    }
    UE_info->mac_stats[UE_id].ulsch_current_bytes = sched_pusch->tb_size;
    sched_ctrl->last_ul_frame = sched_pusch->frame;
    sched_ctrl->last_ul_slot = sched_pusch->slot;

    LOG_D(NR_MAC,
          "ULSCH/PUSCH: %4d.%2d RNTI %04x UL sched %4d.%2d DCI L %d start %2d RBS %3d startSymbol %2d nb_symbol %2d dmrs_pos %x MCS %2d TBS %4d HARQ PID %2d round %d RV %d NDI %d est %6d sched %6d est BSR %6d TPC %d\n",
          frame,
          slot,
          rnti,
          sched_pusch->frame,
          sched_pusch->slot,
          sched_ctrl->aggregation_level,
          sched_pusch->rbStart,
          sched_pusch->rbSize,
          ps->startSymbolIndex,
          ps->nrOfSymbols,
          ps->ul_dmrs_symb_pos,
          sched_pusch->mcs,
          sched_pusch->tb_size,
          harq_id,
          cur_harq->round,
          nr_rv_round_map[cur_harq->round],
          cur_harq->ndi,
          sched_ctrl->estimated_ul_buffer,
          sched_ctrl->sched_ul_bytes,
          sched_ctrl->estimated_ul_buffer - sched_ctrl->sched_ul_bytes,
          sched_ctrl->tpc0);

    /* PUSCH in a later slot, but corresponding DCI now! */
    nfapi_nr_ul_tti_request_t *future_ul_tti_req = &RC.nrmac[module_id]->UL_tti_req_ahead[0][sched_pusch->slot];
    AssertFatal(future_ul_tti_req->SFN == sched_pusch->frame
                && future_ul_tti_req->Slot == sched_pusch->slot,
                "%d.%d future UL_tti_req's frame.slot %d.%d does not match PUSCH %d.%d\n",
                frame, slot,
                future_ul_tti_req->SFN,
                future_ul_tti_req->Slot,
                sched_pusch->frame,
                sched_pusch->slot);
    AssertFatal(future_ul_tti_req->n_pdus <
                sizeof(future_ul_tti_req->pdus_list) / sizeof(future_ul_tti_req->pdus_list[0]),
                "Invalid future_ul_tti_req->n_pdus %d\n", future_ul_tti_req->n_pdus);
    future_ul_tti_req->pdus_list[future_ul_tti_req->n_pdus].pdu_type = NFAPI_NR_UL_CONFIG_PUSCH_PDU_TYPE;
    future_ul_tti_req->pdus_list[future_ul_tti_req->n_pdus].pdu_size = sizeof(nfapi_nr_pusch_pdu_t);
    nfapi_nr_pusch_pdu_t *pusch_pdu = &future_ul_tti_req->pdus_list[future_ul_tti_req->n_pdus].pusch_pdu;
    memset(pusch_pdu, 0, sizeof(nfapi_nr_pusch_pdu_t));
    future_ul_tti_req->n_pdus += 1;

    LOG_D(NR_MAC, "%4d.%2d Scheduling UE specific PUSCH for sched %d.%d, ul_tti_req %d.%d\n", frame, slot,
    sched_pusch->frame,sched_pusch->slot,future_ul_tti_req->SFN,future_ul_tti_req->Slot);

    pusch_pdu->pdu_bit_map = PUSCH_PDU_BITMAP_PUSCH_DATA;
    pusch_pdu->rnti = rnti;
    pusch_pdu->handle = 0; //not yet used

    /* FAPI: BWP */
    NR_BWP_t *genericParameters = get_ul_bwp_genericParameters(sched_ctrl->active_ubwp,
                                                               scc,
                                                               sib1);

    pusch_pdu->bwp_size  = NRRIV2BW(genericParameters->locationAndBandwidth, MAX_BWP_SIZE);
    pusch_pdu->bwp_start = NRRIV2PRBOFFSET(genericParameters->locationAndBandwidth, MAX_BWP_SIZE);
    pusch_pdu->subcarrier_spacing = genericParameters->subcarrierSpacing;
    pusch_pdu->cyclic_prefix = 0;

    /* FAPI: PUSCH information always included */
    pusch_pdu->target_code_rate = sched_pusch->R;
    pusch_pdu->qam_mod_order = sched_pusch->Qm;
    pusch_pdu->mcs_index = sched_pusch->mcs;
    pusch_pdu->mcs_table = ps->mcs_table;
    pusch_pdu->transform_precoding = ps->transform_precoding;
    if (ps->pusch_Config && ps->pusch_Config->dataScramblingIdentityPUSCH)
      pusch_pdu->data_scrambling_id = *ps->pusch_Config->dataScramblingIdentityPUSCH;
    else
      pusch_pdu->data_scrambling_id = *scc->physCellId;
    pusch_pdu->nrOfLayers = 1;

    /* FAPI: DMRS */
    pusch_pdu->ul_dmrs_symb_pos = ps->ul_dmrs_symb_pos;
    pusch_pdu->dmrs_config_type = ps->dmrs_config_type;
    if (pusch_pdu->transform_precoding) { // transform precoding disabled
      long *scramblingid=NULL;
      if (ps->NR_DMRS_UplinkConfig && pusch_pdu->scid == 0)
        scramblingid = ps->NR_DMRS_UplinkConfig->transformPrecodingDisabled->scramblingID0;
      else if (ps->NR_DMRS_UplinkConfig)
        scramblingid = ps->NR_DMRS_UplinkConfig->transformPrecodingDisabled->scramblingID1;
      if (scramblingid == NULL)
        pusch_pdu->ul_dmrs_scrambling_id = *scc->physCellId;
      else
        pusch_pdu->ul_dmrs_scrambling_id = *scramblingid;
    }
    else {
      pusch_pdu->ul_dmrs_scrambling_id = *scc->physCellId;
      if (ps->NR_DMRS_UplinkConfig && ps->NR_DMRS_UplinkConfig->transformPrecodingEnabled->nPUSCH_Identity != NULL)
        pusch_pdu->pusch_identity = *ps->NR_DMRS_UplinkConfig->transformPrecodingEnabled->nPUSCH_Identity;
      else if (ps->NR_DMRS_UplinkConfig)
        pusch_pdu->pusch_identity = *scc->physCellId;
    }
    pusch_pdu->scid = 0;      // DMRS sequence initialization [TS38.211, sec 6.4.1.1.1]
    pusch_pdu->num_dmrs_cdm_grps_no_data = ps->num_dmrs_cdm_grps_no_data;
    pusch_pdu->dmrs_ports = 1;

    /* FAPI: Pusch Allocation in frequency domain */
    pusch_pdu->resource_alloc = 1; //type 1
    pusch_pdu->rb_start = sched_pusch->rbStart;
    pusch_pdu->rb_size = sched_pusch->rbSize;
    pusch_pdu->vrb_to_prb_mapping = 0;
    if (ps->pusch_Config==NULL || ps->pusch_Config->frequencyHopping==NULL)
      pusch_pdu->frequency_hopping = 0;
    else
      pusch_pdu->frequency_hopping = 1;

    /* FAPI: Resource Allocation in time domain */
    pusch_pdu->start_symbol_index = ps->startSymbolIndex;
    pusch_pdu->nr_of_symbols = ps->nrOfSymbols;

    /* PUSCH PDU */
    AssertFatal(cur_harq->round < 4, "Indexing nr_rv_round_map[%d] is out of bounds\n", cur_harq->round);
    pusch_pdu->pusch_data.rv_index = nr_rv_round_map[cur_harq->round];
    pusch_pdu->pusch_data.harq_process_id = harq_id;
    pusch_pdu->pusch_data.new_data_indicator = cur_harq->ndi;
    pusch_pdu->pusch_data.tb_size = sched_pusch->tb_size;
    pusch_pdu->pusch_data.num_cb = 0; //CBG not supported

    LOG_D(NR_MAC,"PUSCH PDU : data_scrambling_identity %x, dmrs_scrambling_id %x\n",pusch_pdu->data_scrambling_id,pusch_pdu->ul_dmrs_scrambling_id);
    /* TRANSFORM PRECODING --------------------------------------------------------*/

    if (pusch_pdu->transform_precoding == NR_PUSCH_Config__transformPrecoder_enabled){

      // U as specified in section 6.4.1.1.1.2 in 38.211, if sequence hopping and group hopping are disabled
      pusch_pdu->dfts_ofdm.low_papr_group_number = pusch_pdu->pusch_identity % 30;

      // V as specified in section 6.4.1.1.1.2 in 38.211 V = 0 if sequence hopping and group hopping are disabled
      if ((ps->NR_DMRS_UplinkConfig==NULL) || ((ps->NR_DMRS_UplinkConfig->transformPrecodingEnabled->sequenceGroupHopping == NULL) &&
					       (ps->NR_DMRS_UplinkConfig->transformPrecodingEnabled->sequenceHopping == NULL)))
        pusch_pdu->dfts_ofdm.low_papr_sequence_number = 0;
      else
        AssertFatal(1==0,"SequenceGroupHopping or sequenceHopping are NOT Supported\n");

      LOG_D(NR_MAC,"TRANSFORM PRECODING IS ENABLED. CDM groups: %d, U: %d MCS table: %d\n", pusch_pdu->num_dmrs_cdm_grps_no_data, pusch_pdu->dfts_ofdm.low_papr_group_number, ps->mcs_table);
    }

    /*-----------------------------------------------------------------------------*/

    /* PUSCH PTRS */
    if (ps->NR_DMRS_UplinkConfig && ps->NR_DMRS_UplinkConfig->phaseTrackingRS != NULL) {
      bool valid_ptrs_setup = false;
      pusch_pdu->pusch_ptrs.ptrs_ports_list   = (nfapi_nr_ptrs_ports_t *) malloc(2*sizeof(nfapi_nr_ptrs_ports_t));
      valid_ptrs_setup = set_ul_ptrs_values(ps->NR_DMRS_UplinkConfig->phaseTrackingRS->choice.setup,
                                            pusch_pdu->rb_size, pusch_pdu->mcs_index, pusch_pdu->mcs_table,
                                            &pusch_pdu->pusch_ptrs.ptrs_freq_density,&pusch_pdu->pusch_ptrs.ptrs_time_density,
                                            &pusch_pdu->pusch_ptrs.ptrs_ports_list->ptrs_re_offset,&pusch_pdu->pusch_ptrs.num_ptrs_ports,
                                            &pusch_pdu->pusch_ptrs.ul_ptrs_power, pusch_pdu->nr_of_symbols);
      if (valid_ptrs_setup==true) {
        pusch_pdu->pdu_bit_map |= PUSCH_PDU_BITMAP_PUSCH_PTRS; // enable PUSCH PTRS
      }
    }
    else{
      pusch_pdu->pdu_bit_map &= ~PUSCH_PDU_BITMAP_PUSCH_PTRS; // disable PUSCH PTRS
    }

    /* look up the PDCCH PDU for this BWP and CORESET. If it does not exist,
     * create it */
    const int bwpid = sched_ctrl->active_bwp ? sched_ctrl->active_bwp->bwp_Id : 0;
    NR_SearchSpace_t *ss = (sched_ctrl->active_bwp || ubwpd) ? sched_ctrl->search_space: RC.nrmac[module_id]->sched_ctrlCommon->search_space;
    NR_ControlResourceSet_t *coreset = (sched_ctrl->active_bwp || ubwpd) ? sched_ctrl->coreset: RC.nrmac[module_id]->sched_ctrlCommon->coreset;
    const int coresetid = coreset->controlResourceSetId;
    nfapi_nr_dl_tti_pdcch_pdu_rel15_t *pdcch_pdu = pdcch_pdu_coreset[coresetid];
    if (!pdcch_pdu) {
      nfapi_nr_ul_dci_request_pdus_t *ul_dci_request_pdu = &ul_dci_req->ul_dci_pdu_list[ul_dci_req->numPdus];
      memset(ul_dci_request_pdu, 0, sizeof(nfapi_nr_ul_dci_request_pdus_t));
      ul_dci_request_pdu->PDUType = NFAPI_NR_DL_TTI_PDCCH_PDU_TYPE;
      ul_dci_request_pdu->PDUSize = (uint8_t)(2+sizeof(nfapi_nr_dl_tti_pdcch_pdu));
      pdcch_pdu = &ul_dci_request_pdu->pdcch_pdu.pdcch_pdu_rel15;
      ul_dci_req->numPdus += 1;
      nr_configure_pdcch(pdcch_pdu, coreset, genericParameters, &sched_ctrl->sched_pdcch);
      pdcch_pdu_coreset[coresetid] = pdcch_pdu;
    }

    LOG_D(NR_MAC,"Configuring ULDCI/PDCCH in %d.%d at CCE %d, rnti %x\n", frame,slot,sched_ctrl->cce_index,rnti);

    /* Fill PDCCH DL DCI PDU */
    nfapi_nr_dl_dci_pdu_t *dci_pdu = &pdcch_pdu->dci_pdu[pdcch_pdu->numDlDci];
    pdcch_pdu->numDlDci++;
    dci_pdu->RNTI = rnti;
    if (coreset->pdcch_DMRS_ScramblingID &&
        ss->searchSpaceType->present == NR_SearchSpace__searchSpaceType_PR_ue_Specific) {
      dci_pdu->ScramblingId = *coreset->pdcch_DMRS_ScramblingID;
      dci_pdu->ScramblingRNTI = rnti;
    } else {
      dci_pdu->ScramblingId = *scc->physCellId;
      dci_pdu->ScramblingRNTI = 0;
    }
    dci_pdu->AggregationLevel = sched_ctrl->aggregation_level;
    dci_pdu->CceIndex = sched_ctrl->cce_index;
    dci_pdu->beta_PDCCH_1_0 = 0;
    dci_pdu->powerControlOffsetSS = 1;

    dci_pdu_rel15_t uldci_payload;
    memset(&uldci_payload, 0, sizeof(uldci_payload));
    int n_ubwp=1;
    if (cg &&
        cg->spCellConfig &&
        cg->spCellConfig->spCellConfigDedicated &&
        cg->spCellConfig->spCellConfigDedicated->uplinkConfig &&
        cg->spCellConfig->spCellConfigDedicated->uplinkConfig->uplinkBWP_ToAddModList) {
      n_ubwp = cg->spCellConfig->spCellConfigDedicated->uplinkConfig->uplinkBWP_ToAddModList->list.count;
    }

    config_uldci(sib1,
                 sched_ctrl->active_ubwp,
                 ubwpd,
                 scc,
                 pusch_pdu,
                 &uldci_payload,
                 ps->dci_format,
                 ps->time_domain_allocation,
                 UE_info->UE_sched_ctrl[UE_id].tpc0,
                 n_ubwp,
                 bwpid);
    fill_dci_pdu_rel15(scc,
                       cg,
                       dci_pdu,
                       &uldci_payload,
                       ps->dci_format,
                       rnti_types[0],
                       pusch_pdu->bwp_size,
                       bwpid,
                       nr_mac->cset0_bwp_size);

    memset(sched_pusch, 0, sizeof(*sched_pusch));
  }
}
<|MERGE_RESOLUTION|>--- conflicted
+++ resolved
@@ -920,10 +920,9 @@
   if (tdd) { // Force the default transmission in a full slot as early as possible in the UL portion of TDD period (last_ul_slot)
     num_slots_per_period = n*tdd_period_len[tdd->dl_UL_TransmissionPeriodicity]/10000;
     last_ul_slot=1+tdd->nrofDownlinkSlots;
-  }
-  else {
+  } else {
     num_slots_per_period = n;
-    last_ul_slot = sched_ctrl->last_ul_slot; 
+    last_ul_slot = sched_ctrl->last_ul_slot;
   }
 
   last_ul_sched = sched_ctrl->last_ul_frame * n + last_ul_slot;
@@ -1416,11 +1415,7 @@
     const int B = cmax(sched_ctrl->estimated_ul_buffer - sched_ctrl->sched_ul_bytes, 0);
     uint16_t rbSize = 0;
     uint32_t TBS = 0;
-<<<<<<< HEAD
-
-=======
     
->>>>>>> d11350c0
     nr_find_nb_rb(sched_pusch->Qm,
                   sched_pusch->R,
                   1, // layers
