/*
 * Licensed to the OpenAirInterface (OAI) Software Alliance under one or more
 * contributor license agreements.  See the NOTICE file distributed with
 * this work for additional information regarding copyright ownership.
 * The OpenAirInterface Software Alliance licenses this file to You under
 * the OAI Public License, Version 1.1  (the "License"); you may not use this file
 * except in compliance with the License.
 * You may obtain a copy of the License at
 *
 *      http://www.openairinterface.org/?page_id=698
 *
 * Unless required by applicable law or agreed to in writing, software
 * distributed under the License is distributed on an "AS IS" BASIS,
 * WITHOUT WARRANTIES OR CONDITIONS OF ANY KIND, either express or implied.
 * See the License for the specific language governing permissions and
 * limitations under the License.
 *-------------------------------------------------------------------------------
 * For more information about the OpenAirInterface (OAI) Software Alliance:
 *      contact@openairinterface.org
 */

/*! \file gNB_scheduler_ulsch.c
 * \brief gNB procedures for the ULSCH transport channel
 * \author Navid Nikaein and Raymond Knopp, Guido Casati
 * \date 2019
 * \email: guido.casati@iis.fraunhofer.de
 * \version 1.0
 * @ingroup _mac
 */


#include "LAYER2/NR_MAC_gNB/mac_proto.h"
#include "executables/softmodem-common.h"
#include "common/utils/nr/nr_common.h"
#include <openair2/UTIL/OPT/opt.h>


//38.321 Table 6.1.3.1-1
const uint32_t NR_SHORT_BSR_TABLE[32] = {
    0,    10,    14,    20,    28,     38,     53,     74,
  102,   142,   198,   276,   384,    535,    745,   1038,
 1446,  2014,  2806,  3909,  5446,   7587,  10570,  14726,
20516, 28581, 39818, 55474, 77284, 107669, 150000, 300000
};

//38.321 Table 6.1.3.1-2
const uint32_t NR_LONG_BSR_TABLE[256] ={
       0,       10,       11,       12,       13,       14,       15,       16,       17,       18,       19,       20,       22,       23,        25,         26,
      28,       30,       32,       34,       36,       38,       40,       43,       46,       49,       52,       55,       59,       62,        66,         71,
      75,       80,       85,       91,       97,      103,      110,      117,      124,      132,      141,      150,      160,      170,       181,        193,
     205,      218,      233,      248,      264,      281,      299,      318,      339,      361,      384,      409,      436,      464,       494,        526,
     560,      597,      635,      677,      720,      767,      817,      870,      926,      987,     1051,     1119,     1191,     1269,      1351,       1439,
    1532,     1631,     1737,     1850,     1970,     2098,     2234,     2379,     2533,     2698,     2873,     3059,     3258,     3469,      3694,       3934,
    4189,     4461,     4751,     5059,     5387,     5737,     6109,     6506,     6928,     7378,     7857,     8367,     8910,     9488,     10104,      10760,
   11458,    12202,    12994,    13838,    14736,    15692,    16711,    17795,    18951,    20181,    21491,    22885,    24371,    25953,     27638,      29431,
   31342,    33376,    35543,    37850,    40307,    42923,    45709,    48676,    51836,    55200,    58784,    62599,    66663,    70990,     75598,      80505,
   85730,    91295,    97221,   103532,   110252,   117409,   125030,   133146,   141789,   150992,   160793,   171231,   182345,   194182,    206786,     220209,
  234503,   249725,   265935,   283197,   301579,   321155,   342002,   364202,   387842,   413018,   439827,   468377,   498780,   531156,    565634,     602350,
  641449,   683087,   727427,   774645,   824928,   878475,   935498,   996222,  1060888,  1129752,  1203085,  1281179,  1364342,  1452903,   1547213,    1647644,
 1754595,  1868488,  1989774,  2118933,  2256475,  2402946,  2558924,  2725027,  2901912,  3090279,  3290873,  3504487,  3731968,  3974215,   4232186,    4506902,
 4799451,  5110989,  5442750,  5796046,  6172275,  6572925,  6999582,  7453933,  7937777,  8453028,  9001725,  9586039, 10208280, 10870913,  11576557,   12328006,
13128233, 13980403, 14887889, 15854280, 16883401, 17979324, 19146385, 20389201, 21712690, 23122088, 24622972, 26221280, 27923336, 29735875,  31666069,   33721553,
35910462, 38241455, 40723756, 43367187, 46182206, 49179951, 52372284, 55771835, 59392055, 63247269, 67352729, 71724679, 76380419, 81338368, 162676736, 4294967295
};

int get_dci_format(NR_UE_sched_ctrl_t *sched_ctrl) {

    const long f = sched_ctrl->search_space->searchSpaceType->choice.ue_Specific->dci_Formats;
    int dci_format;
    if (sched_ctrl->search_space) {
       dci_format = f ? NR_UL_DCI_FORMAT_0_1 : NR_UL_DCI_FORMAT_0_0;
    }
    else {
       dci_format = NR_UL_DCI_FORMAT_0_0;
    }

    return(dci_format);
}

void calculate_preferred_ul_tda(module_id_t module_id, const NR_BWP_Uplink_t *ubwp)
{
  gNB_MAC_INST *nrmac = RC.nrmac[module_id];
  const int bwp_id = ubwp->bwp_Id;
  if (nrmac->preferred_ul_tda[bwp_id])
    return;

  /* there is a mixed slot only when in TDD */
  NR_ServingCellConfigCommon_t *scc = nrmac->common_channels->ServingCellConfigCommon;
  const int mu = scc->uplinkConfigCommon->initialUplinkBWP->genericParameters.subcarrierSpacing;
  const NR_TDD_UL_DL_Pattern_t *tdd =
      scc->tdd_UL_DL_ConfigurationCommon ? &scc->tdd_UL_DL_ConfigurationCommon->pattern1 : NULL;
  /* Uplink symbols are at the end of the slot */
  const int symb_ulMixed = tdd ? ((1 << tdd->nrofUplinkSymbols) - 1) << (14 - tdd->nrofUplinkSymbols) : 0;

  const struct NR_PUCCH_Config__resourceToAddModList *resList = ubwp->bwp_Dedicated->pucch_Config->choice.setup->resourceToAddModList;
  // for the moment, just block any symbol that might hold a PUCCH, regardless
  // of the RB. This is a big simplification, as most RBs will NOT have a PUCCH
  // in the respective symbols, but it simplifies scheduling
  uint16_t symb_pucch = 0;
  for (int i = 0; i < resList->list.count; ++i) {
    const NR_PUCCH_Resource_t *resource = resList->list.array[i];
    int nrofSymbols = 0;
    int startingSymbolIndex = 0;
    switch (resource->format.present) {
      case NR_PUCCH_Resource__format_PR_format0:
        nrofSymbols = resource->format.choice.format0->nrofSymbols;
        startingSymbolIndex = resource->format.choice.format0->startingSymbolIndex;
        break;
      case NR_PUCCH_Resource__format_PR_format1:
        nrofSymbols = resource->format.choice.format1->nrofSymbols;
        startingSymbolIndex = resource->format.choice.format1->startingSymbolIndex;
        break;
      case NR_PUCCH_Resource__format_PR_format2:
        nrofSymbols = resource->format.choice.format2->nrofSymbols;
        startingSymbolIndex = resource->format.choice.format2->startingSymbolIndex;
        break;
      case NR_PUCCH_Resource__format_PR_format3:
        nrofSymbols = resource->format.choice.format3->nrofSymbols;
        startingSymbolIndex = resource->format.choice.format3->startingSymbolIndex;
        break;
      case NR_PUCCH_Resource__format_PR_format4:
        nrofSymbols = resource->format.choice.format4->nrofSymbols;
        startingSymbolIndex = resource->format.choice.format4->startingSymbolIndex;
        break;
      default:
        AssertFatal(0, "found NR_PUCCH format index %d\n", resource->format.present);
        break;
    }
    symb_pucch |= ((1 << nrofSymbols) - 1) << startingSymbolIndex;
  }

  /* check that TDA index 1 fits into UL slot and does not overlap with PUCCH */
  const struct NR_PUSCH_TimeDomainResourceAllocationList *tdaList = ubwp->bwp_Common->pusch_ConfigCommon->choice.setup->pusch_TimeDomainAllocationList;
  AssertFatal(tdaList->list.count >= 3, "need to have at least three TDAs for UL slots\n");
  const NR_PUSCH_TimeDomainResourceAllocation_t *tdaP_UL = tdaList->list.array[0];
  const int k2 = get_K2(scc, (NR_BWP_Uplink_t*)ubwp,0, mu);
  int start, len;
  SLIV2SL(tdaP_UL->startSymbolAndLength, &start, &len);
  const uint16_t symb_tda = ((1 << len) - 1) << start;
  // check whether PUCCH and TDA overlap: then, we cannot use it. Note that
  // here we assume that the PUCCH is scheduled in every slot, and on all RBs
  // (which is mostly not true, this is a simplification)
  AssertFatal((symb_pucch & symb_tda) == 0, "TDA index 0 for UL overlaps with PUCCH\n");

  // get largest time domain allocation (TDA) for UL slot and UL in mixed slot
  int tdaMi = -1;
  const NR_PUSCH_TimeDomainResourceAllocation_t *tdaP_Mi = tdaList->list.array[1];
  AssertFatal(k2 == get_K2(scc, (NR_BWP_Uplink_t*)ubwp, 1, mu),
              "scheduler cannot handle different k2 for UL slot (%d) and UL Mixed slot (%ld)\n",
              k2,
              get_K2(scc, (NR_BWP_Uplink_t*)ubwp, 1, mu));
  SLIV2SL(tdaP_Mi->startSymbolAndLength, &start, &len);
  const uint16_t symb_tda_mi = ((1 << len) - 1) << start;
  // check whether PUCCH and TDA overlap: then, we cannot use it. Also, check
  // whether TDA is entirely within mixed slot, UL. Note that here we assume
  // that the PUCCH is scheduled in every slot, and on all RBs (which is
  // mostly not true, this is a simplification)
  if ((symb_pucch & symb_tda_mi) == 0 && (symb_ulMixed & symb_tda_mi) == symb_tda_mi) {
    tdaMi = 1;
  } else {
    LOG_E(NR_MAC,
          "TDA index 1 UL overlaps with PUCCH or is not entirely in mixed slot (symb_pucch %x symb_ulMixed %x symb_tda_mi %x), won't schedule UL mixed slot\n",
          symb_pucch,
          symb_ulMixed,
          symb_tda_mi);
  }

  const uint8_t slots_per_frame[5] = {10, 20, 40, 80, 160};
  const int n = slots_per_frame[*scc->ssbSubcarrierSpacing];
  nrmac->preferred_ul_tda[bwp_id] = malloc(n * sizeof(*nrmac->preferred_ul_tda[bwp_id]));

  const int nr_mix_slots = tdd ? tdd->nrofDownlinkSymbols != 0 || tdd->nrofUplinkSymbols != 0 : 0;
  const int nr_slots_period = tdd ? tdd->nrofDownlinkSlots + tdd->nrofUplinkSlots + nr_mix_slots : n;
  for (int slot = 0; slot < n; ++slot) {
    const int sched_slot = (slot + k2) % n;
    nrmac->preferred_ul_tda[bwp_id][slot] = -1;
    if (!tdd || sched_slot % nr_slots_period >= tdd->nrofDownlinkSlots + nr_mix_slots)
      nrmac->preferred_ul_tda[bwp_id][slot] = 0;
    else if (tdd && nr_mix_slots && sched_slot % nr_slots_period == tdd->nrofDownlinkSlots)
      nrmac->preferred_ul_tda[bwp_id][slot] = tdaMi;
    LOG_D(MAC, "DL slot %d UL slot %d preferred_ul_tda %d\n", slot, sched_slot, nrmac->preferred_ul_tda[bwp_id][slot]);
  }

  if (k2 < tdd->nrofUplinkSlots)
    LOG_W(NR_MAC,
          "k2 %d < tdd->nrofUplinkSlots %ld: not all UL slots can be scheduled\n",
          k2,
          tdd->nrofUplinkSlots);
}

//  For both UL-SCH except:
//   - UL-SCH: fixed-size MAC CE(known by LCID)
//   - UL-SCH: padding
//   - UL-SCH: MSG3 48-bits
//  |0|1|2|3|4|5|6|7|  bit-wise
//  |R|F|   LCID    |
//  |       L       |
//  |0|1|2|3|4|5|6|7|  bit-wise
//  |R|F|   LCID    |
//  |       L       |
//  |       L       |
//
//  For:
//   - UL-SCH: fixed-size MAC CE(known by LCID)
//   - UL-SCH: padding, for single/multiple 1-oct padding CE(s)
//   - UL-SCH: MSG3 48-bits
//  |0|1|2|3|4|5|6|7|  bit-wise
//  |R|R|   LCID    |
//
//  LCID: The Logical Channel ID field identifies the logical channel instance of the corresponding MAC SDU or the type of the corresponding MAC CE or padding as described in Tables 6.2.1-1 and 6.2.1-2 for the DL-SCH and UL-SCH respectively. There is one LCID field per MAC subheader. The LCID field size is 6 bits;
//  L: The Length field indicates the length of the corresponding MAC SDU or variable-sized MAC CE in bytes. There is one L field per MAC subheader except for subheaders corresponding to fixed-sized MAC CEs and padding. The size of the L field is indicated by the F field;
//  F: length of L is 0:8 or 1:16 bits wide
//  R: Reserved bit, set to zero.

void nr_process_mac_pdu(module_id_t module_idP,
                        int UE_id,
                        uint8_t CC_id,
                        frame_t frameP,
                        sub_frame_t slot,
                        uint8_t *pduP,
                        int pdu_len)
{

    uint8_t rx_lcid;
    uint8_t done = 0;
    uint16_t mac_ce_len;
    uint16_t mac_subheader_len;
    uint16_t mac_sdu_len;

    NR_UE_info_t *UE_info = &RC.nrmac[module_idP]->UE_info;
    NR_UE_sched_ctrl_t *sched_ctrl = &UE_info->UE_sched_ctrl[UE_id];

    if ( pduP[0] != UL_SCH_LCID_PADDING )
      trace_NRpdu(DIRECTION_UPLINK, pduP, pdu_len, UE_id, WS_C_RNTI, UE_info->rnti[UE_id], frameP, 0, 0, 0);

    #ifdef ENABLE_MAC_PAYLOAD_DEBUG
    LOG_I(NR_MAC, "In %s: dumping MAC PDU in %d.%d:\n", __func__, frameP, slot);
    log_dump(NR_MAC, pduP, pdu_len, LOG_DUMP_CHAR, "\n");
    #endif

    while (!done && pdu_len > 0){
        mac_ce_len = 0;
        mac_subheader_len = sizeof(NR_MAC_SUBHEADER_FIXED);
        mac_sdu_len = 0;
        rx_lcid = ((NR_MAC_SUBHEADER_FIXED *)pduP)->LCID;

        LOG_D(NR_MAC, "In %s: received UL-SCH sub-PDU with LCID 0x%x in %d.%d (remaining PDU length %d)\n", __func__, rx_lcid, frameP, slot, pdu_len);

        unsigned char *ce_ptr;
        int n_Lcg = 0;

        switch(rx_lcid){
            //  MAC CE

            /*#ifdef DEBUG_HEADER_PARSING
              LOG_D(NR_MAC, "[UE] LCID %d, PDU length %d\n", ((NR_MAC_SUBHEADER_FIXED *)pduP)->LCID, pdu_len);
            #endif*/
        case UL_SCH_LCID_RECOMMENDED_BITRATE_QUERY:
              // 38.321 Ch6.1.3.20
              mac_ce_len = 2;
              break;
        case UL_SCH_LCID_CONFIGURED_GRANT_CONFIRMATION:
                // 38.321 Ch6.1.3.7
                break;

        case UL_SCH_LCID_S_BSR:
        case UL_SCH_LCID_S_TRUNCATED_BSR:
               //38.321 section 6.1.3.1
               //fixed length
               mac_ce_len =1;
               /* Extract short BSR value */
               ce_ptr = &pduP[mac_subheader_len];
               NR_BSR_SHORT *bsr_s = (NR_BSR_SHORT *) ce_ptr;
               sched_ctrl->estimated_ul_buffer = 0;
               sched_ctrl->estimated_ul_buffer = NR_SHORT_BSR_TABLE[bsr_s->Buffer_size];
               LOG_D(NR_MAC,
                     "SHORT BSR at %4d.%2d, LCG ID %d, BS Index %d, BS value < %d, est buf %d\n",
                     frameP,
                     slot,
                     bsr_s->LcgID,
                     bsr_s->Buffer_size,
                     NR_SHORT_BSR_TABLE[bsr_s->Buffer_size],
                     sched_ctrl->estimated_ul_buffer);
               break;

        case UL_SCH_LCID_L_BSR:
        case UL_SCH_LCID_L_TRUNCATED_BSR:
        	//38.321 section 6.1.3.1
        	//variable length
        	mac_ce_len |= (uint16_t)((NR_MAC_SUBHEADER_SHORT *)pduP)->L;
        	mac_subheader_len = 2;
        	if(((NR_MAC_SUBHEADER_SHORT *)pduP)->F){
        		mac_ce_len |= (uint16_t)(((NR_MAC_SUBHEADER_LONG *)pduP)->L2)<<8;
        		mac_subheader_len = 3;
        	}
        	/* Extract long BSR value */
               ce_ptr = &pduP[mac_subheader_len];
               NR_BSR_LONG *bsr_l = (NR_BSR_LONG *) ce_ptr;
               sched_ctrl->estimated_ul_buffer = 0;

               n_Lcg = bsr_l->LcgID7 + bsr_l->LcgID6 + bsr_l->LcgID5 + bsr_l->LcgID4 +
                       bsr_l->LcgID3 + bsr_l->LcgID2 + bsr_l->LcgID1 + bsr_l->LcgID0;

               LOG_D(NR_MAC, "LONG BSR, LCG ID(7-0) %d/%d/%d/%d/%d/%d/%d/%d\n",
                     bsr_l->LcgID7, bsr_l->LcgID6, bsr_l->LcgID5, bsr_l->LcgID4,
                     bsr_l->LcgID3, bsr_l->LcgID2, bsr_l->LcgID1, bsr_l->LcgID0);

               for (int n = 0; n < n_Lcg; n++){
                 LOG_D(NR_MAC, "LONG BSR, %d/%d (n/n_Lcg), BS Index %d, BS value < %d",
                       n, n_Lcg, pduP[mac_subheader_len + 1 + n],
                       NR_LONG_BSR_TABLE[pduP[mac_subheader_len + 1 + n]]);
                 sched_ctrl->estimated_ul_buffer +=
                       NR_LONG_BSR_TABLE[pduP[mac_subheader_len + 1 + n]];
                 LOG_D(NR_MAC,
                       "LONG BSR at %4d.%2d, %d/%d (n/n_Lcg), BS Index %d, BS value < %d, total %d\n",
                       frameP,
                       slot,
                       n,
                       n_Lcg,
                       pduP[mac_subheader_len + 1 + n],
                       NR_LONG_BSR_TABLE[pduP[mac_subheader_len + 1 + n]],
                       sched_ctrl->estimated_ul_buffer);
               }

               break;

        case UL_SCH_LCID_C_RNTI:
        	//38.321 section 6.1.3.2
        	//fixed length
        	mac_ce_len = 2;
        	/* Extract CRNTI value */
        	break;

        case UL_SCH_LCID_SINGLE_ENTRY_PHR:
        	//38.321 section 6.1.3.8
        	//fixed length
        	mac_ce_len = 2;
        	/* Extract SINGLE ENTRY PHR elements for PHR calculation */
        	ce_ptr = &pduP[mac_subheader_len];
        	NR_SINGLE_ENTRY_PHR_MAC_CE *phr = (NR_SINGLE_ENTRY_PHR_MAC_CE *) ce_ptr;
        	/* Save the phr info */
        	const int PH = phr->PH;
        	const int PCMAX = phr->PCMAX;
        	/* 38.133 Table10.1.17.1-1 */
        	if (PH < 55)
        	  sched_ctrl->ph = PH - 32;
        	else
        	  sched_ctrl->ph = PH - 32 + (PH - 54);
        	/* 38.133 Table10.1.18.1-1 */
        	sched_ctrl->pcmax = PCMAX - 29;
        	LOG_D(NR_MAC, "SINGLE ENTRY PHR R1 %d PH %d (%d dB) R2 %d PCMAX %d (%d dBm)\n",
                      phr->R1, PH, sched_ctrl->ph, phr->R2, PCMAX, sched_ctrl->pcmax);
        	break;

        case UL_SCH_LCID_MULTI_ENTRY_PHR_1_OCT:
        	//38.321 section 6.1.3.9
        	//  varialbe length
        	mac_ce_len |= (uint16_t)((NR_MAC_SUBHEADER_SHORT *)pduP)->L;
        	mac_subheader_len = 2;
        	if(((NR_MAC_SUBHEADER_SHORT *)pduP)->F){
        		mac_ce_len |= (uint16_t)(((NR_MAC_SUBHEADER_LONG *)pduP)->L2)<<8;
        		mac_subheader_len = 3;
        	}
        	/* Extract MULTI ENTRY PHR elements from single octet bitmap for PHR calculation */
        	break;

        case UL_SCH_LCID_MULTI_ENTRY_PHR_4_OCT:
        	//38.321 section 6.1.3.9
        	//  varialbe length
        	mac_ce_len |= (uint16_t)((NR_MAC_SUBHEADER_SHORT *)pduP)->L;
        	mac_subheader_len = 2;
        	if(((NR_MAC_SUBHEADER_SHORT *)pduP)->F){
        		mac_ce_len |= (uint16_t)(((NR_MAC_SUBHEADER_LONG *)pduP)->L2)<<8;
        		mac_subheader_len = 3;
        	}
        	/* Extract MULTI ENTRY PHR elements from four octets bitmap for PHR calculation */
        	break;

        case UL_SCH_LCID_PADDING:
        	done = 1;
        	//  end of MAC PDU, can ignore the rest.
        	break;

        case UL_SCH_LCID_SRB1:
        case UL_SCH_LCID_SRB2:
          if(((NR_MAC_SUBHEADER_SHORT *)pduP)->F){
            //mac_sdu_len |= (uint16_t)(((NR_MAC_SUBHEADER_LONG *)pduP)->L2)<<8;
            mac_subheader_len = 3;
            mac_sdu_len = ((uint16_t)(((NR_MAC_SUBHEADER_LONG *) pduP)->L1 & 0x7f) << 8)
                | ((uint16_t)((NR_MAC_SUBHEADER_LONG *) pduP)->L2 & 0xff);
          } else {
            mac_sdu_len = (uint16_t)((NR_MAC_SUBHEADER_SHORT *)pduP)->L;
            mac_subheader_len = 2;
          }
          if (UE_info->CellGroup[UE_id]) {
            LOG_D(NR_MAC, "[UE %d] Frame %d : ULSCH -> UL-DCCH %d (gNB %d, %d bytes), rnti: %d \n", module_idP, frameP, rx_lcid, module_idP, mac_sdu_len, UE_info->rnti[UE_id]);
            mac_rlc_data_ind(module_idP,
                             UE_info->rnti[UE_id],
                             module_idP,
                             frameP,
                             ENB_FLAG_YES,
                             MBMS_FLAG_NO,
                             rx_lcid,
                             (char *) (pduP + mac_subheader_len),
                             mac_sdu_len,
                             1,
                             NULL);

          } else {
<<<<<<< HEAD
            LOG_W(NR_MAC,"[UE %d] Frame/Slot %d.%d : Received LCID %d which is not configured, dropping packet\n",UE_id,frameP,slot,rx_lcid);
            return;
=======
            AssertFatal(1==0,"[UE %d] Frame/Slot %d.%d : Received LCID %d which is not configured, dropping packet\n",UE_id,frameP,slot,rx_lcid);
>>>>>>> c834f401
          }
          break;
        case UL_SCH_LCID_SRB3:
              // todo
              break;

        case UL_SCH_LCID_CCCH:
        case UL_SCH_LCID_CCCH1:
          // fixed length
          mac_subheader_len = 1;

          if ( rx_lcid == UL_SCH_LCID_CCCH1 ) {
            // RRCResumeRequest1 message includes the full I-RNTI and has a size of 8 bytes
            mac_sdu_len = 8;

            // Check if it is a valid CCCH1 message, we get all 00's messages very often
            int i = 0;
            for(i=0; i<(mac_subheader_len+mac_sdu_len); i++) {
              if(pduP[i] != 0) {
                break;
              }
            }
            if (i == (mac_subheader_len+mac_sdu_len)) {
              LOG_D(NR_MAC, "%s() Invalid CCCH1 message!, pdu_len: %d\n", __func__, pdu_len);
              done = 1;
              break;
            }
          } else {
            // fixed length of 6 bytes
            mac_sdu_len = 6;
          }

          nr_mac_rrc_data_ind(module_idP,
                              CC_id,
                              frameP,
                              0,
                              0,
                              UE_info->rnti[UE_id],
                              CCCH,
                              pduP + mac_subheader_len,
                              mac_sdu_len,
                              0);
          break;

        case UL_SCH_LCID_DTCH:
          //  check if LCID is valid at current time.
          if (((NR_MAC_SUBHEADER_SHORT *)pduP)->F) {
            // mac_sdu_len |= (uint16_t)(((NR_MAC_SUBHEADER_LONG *)pduP)->L2)<<8;
            mac_subheader_len = 3;
            mac_sdu_len = ((uint16_t)(((NR_MAC_SUBHEADER_LONG *)pduP)->L1 & 0x7f) << 8)
                          | ((uint16_t)((NR_MAC_SUBHEADER_LONG *)pduP)->L2 & 0xff);

          } else {
            mac_sdu_len = (uint16_t)((NR_MAC_SUBHEADER_SHORT *)pduP)->L;
            mac_subheader_len = 2;
          }

          LOG_D(NR_MAC, "In %s: [UE %d] %d.%d : ULSCH -> UL-%s %d (gNB %d, %d bytes)\n",
                __func__,
                module_idP,
                frameP,
                slot,
                rx_lcid<4?"DCCH":"DTCH",
                rx_lcid,
                module_idP,
                mac_sdu_len);
          UE_info->mac_stats[UE_id].lc_bytes_rx[rx_lcid] += mac_sdu_len;

          mac_rlc_data_ind(module_idP,
                           UE_info->rnti[UE_id],
                           module_idP,
                           frameP,
                           ENB_FLAG_YES,
                           MBMS_FLAG_NO,
                           rx_lcid,
                           (char *)(pduP + mac_subheader_len),
                           mac_sdu_len,
                           1,
                           NULL);

          /* Updated estimated buffer when receiving data */
          if (sched_ctrl->estimated_ul_buffer >= mac_sdu_len)
            sched_ctrl->estimated_ul_buffer -= mac_sdu_len;
          else
            sched_ctrl->estimated_ul_buffer = 0;
          break;

        default:
          LOG_E(NR_MAC, "Received unknown MAC header (LCID = 0x%02x)\n", rx_lcid);
<<<<<<< HEAD
          return;
=======
>>>>>>> c834f401
          break;
        }

        #ifdef ENABLE_MAC_PAYLOAD_DEBUG
        if (rx_lcid < 45 || rx_lcid == 52 || rx_lcid == 63) {
          LOG_I(NR_MAC, "In %s: dumping UL MAC SDU sub-header with length %d (LCID = 0x%02x):\n", __func__, mac_subheader_len, rx_lcid);
          log_dump(NR_MAC, pduP, mac_subheader_len, LOG_DUMP_CHAR, "\n");
          LOG_I(NR_MAC, "In %s: dumping UL MAC SDU with length %d (LCID = 0x%02x):\n", __func__, mac_sdu_len, rx_lcid);
          log_dump(NR_MAC, pduP + mac_subheader_len, mac_sdu_len, LOG_DUMP_CHAR, "\n");
        } else {
          LOG_I(NR_MAC, "In %s: dumping UL MAC CE with length %d (LCID = 0x%02x):\n", __func__, mac_ce_len, rx_lcid);
          log_dump(NR_MAC, pduP + mac_subheader_len + mac_sdu_len, mac_ce_len, LOG_DUMP_CHAR, "\n");
        }
        #endif

        pduP += ( mac_subheader_len + mac_ce_len + mac_sdu_len );
        pdu_len -= ( mac_subheader_len + mac_ce_len + mac_sdu_len );

        if (pdu_len < 0) {
          LOG_E(NR_MAC, "In %s: residual UL MAC PDU in %d.%d with length < 0!, pdu_len %d \n", __func__, frameP, slot, pdu_len);
          LOG_E(NR_MAC, "MAC PDU ");
          for (int i = 0; i < 20; i++) // Only printf 1st - 20nd bytes
            printf("%02x ", pduP[i]);
          printf("\n");
          return;
        }
    }
}

void abort_nr_ul_harq(module_id_t mod_id, int UE_id, int8_t harq_pid)
{
  NR_UE_info_t *UE_info = &RC.nrmac[mod_id]->UE_info;
  NR_UE_sched_ctrl_t *sched_ctrl = &UE_info->UE_sched_ctrl[UE_id];
  NR_UE_ul_harq_t *harq = &sched_ctrl->ul_harq_processes[harq_pid];

  harq->ndi ^= 1;
  harq->round = 0;
  UE_info->mac_stats[UE_id].ulsch_errors++;
  add_tail_nr_list(&sched_ctrl->available_ul_harq, harq_pid);

  /* the transmission failed: the UE won't send the data we expected initially,
   * so retrieve to correctly schedule after next BSR */
  sched_ctrl->sched_ul_bytes -= harq->sched_pusch.tb_size;
  if (sched_ctrl->sched_ul_bytes < 0)
    sched_ctrl->sched_ul_bytes = 0;
}

void handle_nr_ul_harq(const int CC_idP,
                       module_id_t mod_id,
                       frame_t frame,
                       sub_frame_t slot,
                       const nfapi_nr_crc_t *crc_pdu)
{
  gNB_MAC_INST *gNB_mac = RC.nrmac[mod_id];
  int UE_id = find_nr_UE_id(mod_id, crc_pdu->rnti);
  if (UE_id < 0) {
    for (int i = 0; i < NR_NB_RA_PROC_MAX; ++i) {
      NR_RA_t *ra = &gNB_mac->common_channels[CC_idP].ra[i];
      if (ra->state >= WAIT_Msg3 &&
          ra->rnti == crc_pdu->rnti)
        return;
    }
    LOG_E(NR_MAC, "%s(): unknown RNTI %04x in PUSCH\n", __func__, crc_pdu->rnti);
    return;
  }
  NR_UE_info_t *UE_info = &RC.nrmac[mod_id]->UE_info;
  NR_UE_sched_ctrl_t *sched_ctrl = &UE_info->UE_sched_ctrl[UE_id];
  int8_t harq_pid = sched_ctrl->feedback_ul_harq.head;
  while (crc_pdu->harq_id != harq_pid || harq_pid < 0) {
    LOG_W(NR_MAC,
          "Unexpected ULSCH HARQ PID %d (have %d) for RNTI %04x (ignore this warning for RA)\n",
          crc_pdu->harq_id,
          harq_pid,
          crc_pdu->rnti);
    if (harq_pid < 0)
      return;

    remove_front_nr_list(&sched_ctrl->feedback_ul_harq);
    sched_ctrl->ul_harq_processes[harq_pid].is_waiting = false;
    if(sched_ctrl->ul_harq_processes[harq_pid].round >= MAX_HARQ_ROUNDS - 1) {
      abort_nr_ul_harq(mod_id, UE_id, harq_pid);
    } else {
      sched_ctrl->ul_harq_processes[harq_pid].round++;
      add_tail_nr_list(&sched_ctrl->retrans_ul_harq, harq_pid);
    }
    harq_pid = sched_ctrl->feedback_ul_harq.head;
  }
  remove_front_nr_list(&sched_ctrl->feedback_ul_harq);
  NR_UE_ul_harq_t *harq = &sched_ctrl->ul_harq_processes[harq_pid];
  DevAssert(harq->is_waiting);
  harq->feedback_slot = -1;
  harq->is_waiting = false;
  if (!crc_pdu->tb_crc_status) {
    harq->ndi ^= 1;
    harq->round = 0;
    LOG_D(NR_MAC,
          "Ulharq id %d crc passed for RNTI %04x\n",
          harq_pid,
          crc_pdu->rnti);
    add_tail_nr_list(&sched_ctrl->available_ul_harq, harq_pid);
  } else if (harq->round >= MAX_HARQ_ROUNDS - 1) {
    abort_nr_ul_harq(mod_id, UE_id, harq_pid);
    LOG_D(NR_MAC,
          "RNTI %04x: Ulharq id %d crc failed in all rounds\n",
          crc_pdu->rnti,
          harq_pid);
  } else {
    harq->round++;
    LOG_D(NR_MAC,
          "Ulharq id %d crc failed for RNTI %04x\n",
          harq_pid,
          crc_pdu->rnti);
    add_tail_nr_list(&sched_ctrl->retrans_ul_harq, harq_pid);
  }
}

/*
* When data are received on PHY and transmitted to MAC
*/
void nr_rx_sdu(const module_id_t gnb_mod_idP,
               const int CC_idP,
               const frame_t frameP,
               const sub_frame_t slotP,
               const rnti_t rntiP,
               uint8_t *sduP,
               const uint16_t sdu_lenP,
               const uint16_t timing_advance,
               const uint8_t ul_cqi,
               const uint16_t rssi){

  gNB_MAC_INST *gNB_mac = RC.nrmac[gnb_mod_idP];
  NR_UE_info_t *UE_info = &gNB_mac->UE_info;

  const int current_rnti = rntiP;
  const int UE_id = find_nr_UE_id(gnb_mod_idP, current_rnti);
  const int target_snrx10 = gNB_mac->pusch_target_snrx10;
  const int pusch_failure_thres = gNB_mac->pusch_failure_thres;

  if (UE_id != -1) {
    NR_UE_sched_ctrl_t *UE_scheduling_control = &UE_info->UE_sched_ctrl[UE_id];
    const int8_t harq_pid = UE_scheduling_control->feedback_ul_harq.head;

    if (sduP)
      T(T_GNB_MAC_UL_PDU_WITH_DATA, T_INT(gnb_mod_idP), T_INT(CC_idP),
        T_INT(rntiP), T_INT(frameP), T_INT(slotP), T_INT(harq_pid),
        T_BUFFER(sduP, sdu_lenP));

    UE_info->mac_stats[UE_id].ulsch_total_bytes_rx += sdu_lenP;
    LOG_D(NR_MAC, "[gNB %d][PUSCH %d] CC_id %d %d.%d Received ULSCH sdu from PHY (rnti %x, UE_id %d) ul_cqi %d TA %d sduP %p, rssi %d\n",
          gnb_mod_idP,
          harq_pid,
          CC_idP,
          frameP,
          slotP,
          current_rnti,
          UE_id,
          ul_cqi,
          timing_advance,
          sduP,
          rssi);

    // if not missed detection (10dB threshold for now)
    if (rssi>0) {
      UE_scheduling_control->tpc0 = nr_get_tpc(target_snrx10,ul_cqi,30);
      if (timing_advance != 0xffff)
        UE_scheduling_control->ta_update = timing_advance;
      UE_scheduling_control->raw_rssi = rssi;
      UE_scheduling_control->pusch_snrx10 = ul_cqi * 5 - 640;
      LOG_D(NR_MAC, "[UE %d] PUSCH TPC %d and TA %d\n",UE_id,UE_scheduling_control->tpc0,UE_scheduling_control->ta_update);
    }
    else{
      LOG_D(NR_MAC,"[UE %d] Detected DTX : increasing UE TX power\n",UE_id);
      UE_scheduling_control->tpc0 = 3;
    }

#if defined(ENABLE_MAC_PAYLOAD_DEBUG)

    LOG_I(NR_MAC, "Printing received UL MAC payload at gNB side: %d \n");
    for (int i = 0; i < sdu_lenP ; i++) {
	  //harq_process_ul_ue->a[i] = (unsigned char) rand();
	  //printf("a[%d]=0x%02x\n",i,harq_process_ul_ue->a[i]);
	  printf("%02x ",(unsigned char)sduP[i]);
    }
    printf("\n");

#endif

    if (sduP != NULL){
      LOG_D(NR_MAC, "Received PDU at MAC gNB \n");

      UE_info->UE_sched_ctrl[UE_id].pusch_consecutive_dtx_cnt = 0;
      const uint32_t tb_size = UE_scheduling_control->ul_harq_processes[harq_pid].sched_pusch.tb_size;
      UE_scheduling_control->sched_ul_bytes -= tb_size;
      if (UE_scheduling_control->sched_ul_bytes < 0)
        UE_scheduling_control->sched_ul_bytes = 0;

      nr_process_mac_pdu(gnb_mod_idP, UE_id, CC_idP, frameP, slotP, sduP, sdu_lenP);
    }
    else {
      NR_UE_ul_harq_t *cur_harq = &UE_scheduling_control->ul_harq_processes[harq_pid];
      /* reduce sched_ul_bytes when cur_harq->round == 3 */
      if (cur_harq->round == 3){
        const uint32_t tb_size = UE_scheduling_control->ul_harq_processes[harq_pid].sched_pusch.tb_size;
        UE_scheduling_control->sched_ul_bytes -= tb_size;
        if (UE_scheduling_control->sched_ul_bytes < 0)
          UE_scheduling_control->sched_ul_bytes = 0;
      }
      if (ul_cqi <= 128) {
        UE_info->UE_sched_ctrl[UE_id].pusch_consecutive_dtx_cnt++;
        UE_info->mac_stats[UE_id].ulsch_DTX++;
      }
      if (UE_info->UE_sched_ctrl[UE_id].pusch_consecutive_dtx_cnt >= pusch_failure_thres) {
         LOG_D(NR_MAC,"Detected UL Failure on PUSCH, stopping scheduling\n");
         UE_info->UE_sched_ctrl[UE_id].ul_failure = 1;
         nr_mac_gNB_rrc_ul_failure(gnb_mod_idP,CC_idP,frameP,slotP,rntiP);
      }
    }
  } else if(sduP) {

    bool no_sig = true;
    for (int k = 0; k < sdu_lenP; k++) {
      if(sduP[k]!=0) {
        no_sig = false;
        break;
      }
    }

    if(no_sig) {
      LOG_W(NR_MAC, "No signal\n");
    }

    T(T_GNB_MAC_UL_PDU_WITH_DATA, T_INT(gnb_mod_idP), T_INT(CC_idP),
      T_INT(rntiP), T_INT(frameP), T_INT(slotP), T_INT(-1) /* harq_pid */,
      T_BUFFER(sduP, sdu_lenP));

    /* we don't know this UE (yet). Check whether there is a ongoing RA (Msg 3)
     * and check the corresponding UE's RNTI match, in which case we activate
     * it. */
    for (int i = 0; i < NR_NB_RA_PROC_MAX; ++i) {
      NR_RA_t *ra = &gNB_mac->common_channels[CC_idP].ra[i];
      if (ra->state != WAIT_Msg3)
        continue;

      if(no_sig) {
        LOG_W(NR_MAC, "Random Access %i failed at state %i (no signal)\n", i, ra->state);
        nr_mac_remove_ra_rnti(gnb_mod_idP, ra->rnti);
        nr_clear_ra_proc(gnb_mod_idP, CC_idP, frameP, ra);
      } else {

        // random access pusch with TC-RNTI
        if (ra->rnti != current_rnti) {
          LOG_W(NR_MAC,
                "expected TC_RNTI %04x to match current RNTI %04x\n",
                ra->rnti,
                current_rnti);

          if( (frameP==ra->Msg3_frame) && (slotP==ra->Msg3_slot) ) {
            LOG_W(NR_MAC, "Random Access %i failed at state %i (TC_RNTI %04x RNTI %04x)\n", i, ra->state,ra->rnti,current_rnti);
            nr_mac_remove_ra_rnti(gnb_mod_idP, ra->rnti);
            nr_clear_ra_proc(gnb_mod_idP, CC_idP, frameP, ra);
          }

          continue;
        }

        int UE_id=-1;

        UE_id = add_new_nr_ue(gnb_mod_idP, ra->rnti, ra->CellGroup);
        if (UE_id<0) {
          LOG_W(NR_MAC, "Random Access %i discarded at state %i (TC_RNTI %04x RNTI %04x): max number of users achieved!\n", i, ra->state,ra->rnti,current_rnti);
          nr_mac_remove_ra_rnti(gnb_mod_idP, ra->rnti);
          nr_clear_ra_proc(gnb_mod_idP, CC_idP, frameP, ra);
          return;
        }

        UE_info->UE_beam_index[UE_id] = ra->beam_id;

        // re-initialize ta update variables after RA procedure completion
        UE_info->UE_sched_ctrl[UE_id].ta_frame = frameP;

        LOG_D(NR_MAC,
              "reset RA state information for RA-RNTI %04x/index %d\n",
              ra->rnti,
              i);

        LOG_I(NR_MAC,
              "[gNB %d][RAPROC] PUSCH with TC_RNTI %x received correctly, "
              "adding UE MAC Context UE_id %d/RNTI %04x\n",
              gnb_mod_idP,
              current_rnti,
              UE_id,
              ra->rnti);

      NR_UE_sched_ctrl_t *UE_scheduling_control = &UE_info->UE_sched_ctrl[UE_id];

      UE_scheduling_control->tpc0 = nr_get_tpc(target_snrx10,ul_cqi,30);
      if (timing_advance != 0xffff)
        UE_scheduling_control->ta_update = timing_advance;
      UE_scheduling_control->raw_rssi = rssi;
      UE_scheduling_control->pusch_snrx10 = ul_cqi * 5 - 640;
      LOG_D(NR_MAC, "[UE %d] PUSCH TPC %d and TA %d\n",UE_id,UE_scheduling_control->tpc0,UE_scheduling_control->ta_update);
        if(ra->cfra) {

          LOG_I(NR_MAC, "(ue %i, rnti 0x%04x) CFRA procedure succeeded!\n", UE_id, ra->rnti);
          nr_mac_remove_ra_rnti(gnb_mod_idP, ra->rnti);
          nr_clear_ra_proc(gnb_mod_idP, CC_idP, frameP, ra);
          UE_info->active[UE_id] = true;

        } else {

          LOG_I(NR_MAC,"[RAPROC] RA-Msg3 received (sdu_lenP %d)\n",sdu_lenP);
          LOG_D(NR_MAC,"[RAPROC] Received Msg3:\n");
          for (int k = 0; k < sdu_lenP; k++) {
            LOG_D(NR_MAC,"(%i): 0x%x\n",k,sduP[k]);
          }

          // UE Contention Resolution Identity
          // Store the first 48 bits belonging to the uplink CCCH SDU within Msg3 to fill in Msg4
          // First byte corresponds to R/LCID MAC sub-header
          memcpy(ra->cont_res_id, &sduP[1], sizeof(uint8_t) * 6);

          nr_process_mac_pdu(gnb_mod_idP, UE_id, CC_idP, frameP, slotP, sduP, sdu_lenP);
          ra->state = Msg4;
          ra->Msg4_frame = ( frameP +2 ) % 1024;
          ra->Msg4_slot = 1;
          LOG_I(NR_MAC, "Scheduling RA-Msg4 for TC_RNTI %04x (state %d, frame %d, slot %d)\n", ra->rnti, ra->state, ra->Msg4_frame, ra->Msg4_slot);
        }
        return;
      }
    }
  } else {
    for (int i = 0; i < NR_NB_RA_PROC_MAX; ++i) {
      NR_RA_t *ra = &gNB_mac->common_channels[CC_idP].ra[i];
      if (ra->state != WAIT_Msg3)
        continue;

      if( (frameP!=ra->Msg3_frame) || (slotP!=ra->Msg3_slot))
        continue;

      if (ra->msg3_round >= MAX_HARQ_ROUNDS - 1) {
        LOG_W(NR_MAC, "Random Access %i failed at state %i (Reached msg3 max harq rounds)\n", i, ra->state);
        nr_mac_remove_ra_rnti(gnb_mod_idP, ra->rnti);
        nr_clear_ra_proc(gnb_mod_idP, CC_idP, frameP, ra);
        return;
      }

      LOG_W(NR_MAC, "Random Access %i Msg3 CRC did not pass)\n", i);
      ra->msg3_round++;
      ra->state = Msg3_retransmission;
    }
  }
}

long get_K2(NR_ServingCellConfigCommon_t *scc,NR_BWP_Uplink_t *ubwp, int time_domain_assignment, int mu) {
  DevAssert(scc);
  const NR_PUSCH_TimeDomainResourceAllocation_t *tda_list = ubwp ?
    ubwp->bwp_Common->pusch_ConfigCommon->choice.setup->pusch_TimeDomainAllocationList->list.array[time_domain_assignment]:
    scc->uplinkConfigCommon->initialUplinkBWP->pusch_ConfigCommon->choice.setup->pusch_TimeDomainAllocationList->list.array[time_domain_assignment];
  if (tda_list->k2)
    return *tda_list->k2;
  else if (mu < 2)
    return 1;
  else if (mu == 2)
    return 2;
  else
    return 3;
}

bool nr_UE_is_to_be_scheduled(module_id_t mod_id, int CC_id, int UE_id, frame_t frame, sub_frame_t slot)
{
  const NR_ServingCellConfigCommon_t *scc = RC.nrmac[mod_id]->common_channels->ServingCellConfigCommon;
  const uint8_t slots_per_frame[5] = {10, 20, 40, 80, 160};
  const int n = slots_per_frame[*scc->ssbSubcarrierSpacing];
  const int now = frame * n + slot;

  const struct gNB_MAC_INST_s *nrmac = RC.nrmac[mod_id];
  const NR_UE_sched_ctrl_t *sched_ctrl = &nrmac->UE_info.UE_sched_ctrl[UE_id];
  const int last_ul_sched = sched_ctrl->last_ul_frame * n + sched_ctrl->last_ul_slot;

  const int diff = (now - last_ul_sched + 1024 * n) % (1024 * n);
  /* UE is to be scheduled if
   * (1) we think the UE has more bytes awaiting than what we scheduled
   * (2) there is a scheduling request
   * (3) or we did not schedule it in more than 10 frames */
  const bool has_data = sched_ctrl->estimated_ul_buffer > sched_ctrl->sched_ul_bytes;
  const bool high_inactivity = diff >= nrmac->ulsch_max_slots_inactivity;
  LOG_D(NR_MAC,
        "%4d.%2d UL inactivity %d slots has_data %d SR %d\n",
        frame,
        slot,
        diff,
        has_data,
        sched_ctrl->SR);
  return has_data || sched_ctrl->SR || high_inactivity;
}

int next_list_entry_looped(NR_list_t *list, int UE_id)
{
  if (UE_id < 0)
    return list->head;
  return list->next[UE_id] < 0 ? list->head : list->next[UE_id];
}

bool allocate_ul_retransmission(module_id_t module_id,
                                frame_t frame,
                                sub_frame_t slot,
                                uint8_t *rballoc_mask,
                                int *n_rb_sched,
                                int UE_id,
                                int harq_pid)
{
  const int CC_id = 0;
  const NR_ServingCellConfigCommon_t *scc = RC.nrmac[module_id]->common_channels[CC_id].ServingCellConfigCommon;
  NR_UE_info_t *UE_info = &RC.nrmac[module_id]->UE_info;
  NR_UE_sched_ctrl_t *sched_ctrl = &UE_info->UE_sched_ctrl[UE_id];
  NR_sched_pusch_t *retInfo = &sched_ctrl->ul_harq_processes[harq_pid].sched_pusch;
  NR_CellGroupConfig_t *cg = UE_info->CellGroup[UE_id];
  NR_BWP_UplinkDedicated_t *ubwpd= cg ? cg->spCellConfig->spCellConfigDedicated->uplinkConfig->initialUplinkBWP:NULL;
  NR_BWP_t *genericParameters = sched_ctrl->active_ubwp ? &sched_ctrl->active_ubwp->bwp_Common->genericParameters : &scc->uplinkConfigCommon->initialUplinkBWP->genericParameters;
  int rbStart = sched_ctrl->active_ubwp ? NRRIV2PRBOFFSET(genericParameters->locationAndBandwidth, MAX_BWP_SIZE) : 0;
  const uint16_t bwpSize = NRRIV2BW(genericParameters->locationAndBandwidth, MAX_BWP_SIZE);

  const uint8_t num_dmrs_cdm_grps_no_data = (sched_ctrl->active_bwp || ubwpd) ? 1 : 2;
  const int tda = sched_ctrl->active_ubwp ? RC.nrmac[module_id]->preferred_ul_tda[sched_ctrl->active_ubwp->bwp_Id][slot] : 0;
  LOG_D(NR_MAC,"retInfo->time_domain_allocation = %d, tda = %d\n", retInfo->time_domain_allocation, tda);
  if (tda == retInfo->time_domain_allocation) {
    /* Check the resource is enough for retransmission */
    while (rbStart < bwpSize && !rballoc_mask[rbStart])
      rbStart++;
    if (rbStart + retInfo->rbSize > bwpSize) {
      LOG_W(NR_MAC, "cannot allocate retransmission of UE %d/RNTI %04x: no resources (rbStart %d, retInfo->rbSize %d, bwpSize %d\n", UE_id, UE_info->rnti[UE_id], rbStart, retInfo->rbSize, bwpSize);
      return false;
    }
    /* check whether we need to switch the TDA allocation since tha last
     * (re-)transmission */
    NR_pusch_semi_static_t *ps = &sched_ctrl->pusch_semi_static;

    int dci_format = get_dci_format(sched_ctrl);

    if (ps->time_domain_allocation != tda
        || ps->dci_format != dci_format
        || ps->num_dmrs_cdm_grps_no_data != num_dmrs_cdm_grps_no_data)
      nr_set_pusch_semi_static(scc, sched_ctrl->active_ubwp, ubwpd, dci_format, tda, num_dmrs_cdm_grps_no_data, ps);
    LOG_D(NR_MAC, "%s(): retransmission keeping TDA %d and TBS %d\n", __func__, tda, retInfo->tb_size);
  } else {
    /* the retransmission will use a different time domain allocation, check
     * that we have enough resources */
    while (rbStart < bwpSize && !rballoc_mask[rbStart])
      rbStart++;
    int rbSize = 0;
    while (rbStart + rbSize < bwpSize && rballoc_mask[rbStart + rbSize])
      rbSize++;
    NR_pusch_semi_static_t temp_ps;
    int dci_format = get_dci_format(sched_ctrl);
    nr_set_pusch_semi_static(scc, sched_ctrl->active_ubwp,ubwpd, dci_format, tda, num_dmrs_cdm_grps_no_data, &temp_ps);
    uint32_t new_tbs;
    uint16_t new_rbSize;
    bool success = nr_find_nb_rb(retInfo->Qm,
                                 retInfo->R,
                                 temp_ps.nrOfSymbols,
                                 temp_ps.N_PRB_DMRS * temp_ps.num_dmrs_symb,
                                 retInfo->tb_size,
                                 rbSize,
                                 &new_tbs,
                                 &new_rbSize);
    if (!success || new_tbs != retInfo->tb_size) {
      LOG_D(NR_MAC, "%s(): new TBsize %d of new TDA does not match old TBS %d\n", __func__, new_tbs, retInfo->tb_size);
      return false; /* the maximum TBsize we might have is smaller than what we need */
    }
    LOG_D(NR_MAC, "%s(): retransmission with TDA %d->%d and TBS %d -> %d\n", __func__, retInfo->time_domain_allocation, tda, retInfo->tb_size, new_tbs);
    /* we can allocate it. Overwrite the time_domain_allocation, the number
     * of RBs, and the new TB size. The rest is done below */
    retInfo->tb_size = new_tbs;
    retInfo->rbSize = new_rbSize;
    retInfo->time_domain_allocation = tda;
    sched_ctrl->pusch_semi_static = temp_ps;
  }

  /* Find free CCE */
  bool freeCCE = find_free_CCE(module_id, slot, UE_id);
  if (!freeCCE) {
    LOG_D(NR_MAC, "%4d.%2d no free CCE for retransmission UL DCI UE %04x\n", frame, slot, UE_info->rnti[UE_id]);
    return false;
  }

  /* frame/slot in sched_pusch has been set previously. In the following, we
   * overwrite the information in the retransmission information before storing
   * as the new scheduling instruction */
  retInfo->frame = sched_ctrl->sched_pusch.frame;
  retInfo->slot = sched_ctrl->sched_pusch.slot;
  /* Get previous PSUCH field info */
  sched_ctrl->sched_pusch = *retInfo;
  NR_sched_pusch_t *sched_pusch = &sched_ctrl->sched_pusch;

  LOG_D(NR_MAC,
        "%4d.%2d Allocate UL retransmission UE %d/RNTI %04x sched %4d.%2d (%d RBs)\n",
        frame,
        slot,
        UE_id,
        UE_info->rnti[UE_id],
        sched_pusch->frame,
        sched_pusch->slot,
        sched_pusch->rbSize);

  sched_pusch->rbStart = rbStart;
  /* no need to recompute the TBS, it will be the same */

  /* Mark the corresponding RBs as used */
  n_rb_sched -= sched_pusch->rbSize;
  for (int rb = 0; rb < sched_ctrl->sched_pusch.rbSize; rb++)
    rballoc_mask[rb + sched_ctrl->sched_pusch.rbStart] = 0;
  return true;
}

void update_ul_ue_R_Qm(NR_sched_pusch_t *sched_pusch, const NR_pusch_semi_static_t *ps)
{
  const int mcs = sched_pusch->mcs;
  sched_pusch->R = nr_get_code_rate_ul(mcs, ps->mcs_table);
  sched_pusch->Qm = nr_get_Qm_ul(mcs, ps->mcs_table);

  if (ps->pusch_Config && ps->pusch_Config->tp_pi2BPSK && ((ps->mcs_table == 3 && mcs < 2) || (ps->mcs_table == 4 && mcs < 6))) {
    sched_pusch->R >>= 1;
    sched_pusch->Qm <<= 1;
  }
}

float ul_thr_ue[MAX_MOBILES_PER_GNB];
uint32_t ul_pf_tbs[3][29]; // pre-computed, approximate TBS values for PF coefficient
void pf_ul(module_id_t module_id,
           frame_t frame,
           sub_frame_t slot,
           NR_list_t *UE_list,
           int max_num_ue,
           int n_rb_sched,
           uint8_t *rballoc_mask) {

  const int CC_id = 0;
  gNB_MAC_INST *nrmac = RC.nrmac[module_id];
  NR_ServingCellConfigCommon_t *scc = nrmac->common_channels[CC_id].ServingCellConfigCommon;
  NR_UE_info_t *UE_info = &nrmac->UE_info;
  const int min_rb = 5;
  float coeff_ue[MAX_MOBILES_PER_GNB];
  // UEs that could be scheduled
  int ue_array[MAX_MOBILES_PER_GNB];
  NR_list_t UE_sched = { .head = -1, .next = ue_array, .tail = -1, .len = MAX_MOBILES_PER_GNB };

  /* Loop UE_list to calculate throughput and coeff */
  for (int UE_id = UE_list->head; UE_id >= 0; UE_id = UE_list->next[UE_id]) {

    if (UE_info->Msg4_ACKed[UE_id] != true) continue;

    LOG_D(NR_MAC,"pf_ul: preparing UL scheduling for UE %d\n",UE_id);
    NR_UE_sched_ctrl_t *sched_ctrl = &UE_info->UE_sched_ctrl[UE_id];
    NR_BWP_t *genericParameters = sched_ctrl->active_ubwp ? &sched_ctrl->active_ubwp->bwp_Common->genericParameters : &scc->uplinkConfigCommon->initialUplinkBWP->genericParameters;
    NR_CellGroupConfig_t *cg = UE_info->CellGroup[UE_id];
    NR_BWP_UplinkDedicated_t *ubwpd= cg ? cg->spCellConfig->spCellConfigDedicated->uplinkConfig->initialUplinkBWP : NULL;

    int rbStart = sched_ctrl->active_ubwp ? NRRIV2PRBOFFSET(genericParameters->locationAndBandwidth, MAX_BWP_SIZE) : 0;
    const uint16_t bwpSize = NRRIV2BW(genericParameters->locationAndBandwidth, MAX_BWP_SIZE);
    NR_sched_pusch_t *sched_pusch = &sched_ctrl->sched_pusch;
    NR_pusch_semi_static_t *ps = &sched_ctrl->pusch_semi_static;

    /* Calculate throughput */
    const float a = 0.0005f; // corresponds to 200ms window
    const uint32_t b = UE_info->mac_stats[UE_id].ulsch_current_bytes;
    ul_thr_ue[UE_id] = (1 - a) * ul_thr_ue[UE_id] + a * b;

    /* Check if retransmission is necessary */
    sched_pusch->ul_harq_pid = sched_ctrl->retrans_ul_harq.head;
    LOG_D(NR_MAC,"pf_ul: UE %d harq_pid %d\n",UE_id,sched_pusch->ul_harq_pid);
    if (sched_pusch->ul_harq_pid >= 0) {
      /* Allocate retransmission*/
      bool r = allocate_ul_retransmission(
          module_id, frame, slot, rballoc_mask, &n_rb_sched, UE_id, sched_pusch->ul_harq_pid);
      if (!r) {
        LOG_D(NR_MAC, "%4d.%2d UL retransmission UE RNTI %04x can NOT be allocated\n", frame, slot, UE_info->rnti[UE_id]);
        continue;
      }
      else LOG_D(NR_MAC,"%4d.%2d UL Retransmission UE RNTI %04x to be allocated, max_num_ue %d\n",frame,slot,UE_info->rnti[UE_id],max_num_ue);

      /* reduce max_num_ue once we are sure UE can be allocated, i.e., has CCE */
      max_num_ue--;
      if (max_num_ue < 0)
        return;
      continue;
    }

    const int B = max(0, sched_ctrl->estimated_ul_buffer - sched_ctrl->sched_ul_bytes);
    /* preprocessor computed sched_frame/sched_slot */
    const bool do_sched = nr_UE_is_to_be_scheduled(module_id, 0, UE_id, sched_pusch->frame, sched_pusch->slot);

    LOG_D(NR_MAC,"pf_ul: do_sched UE %d => %s\n",UE_id,do_sched ? "yes" : "no");
    if (B == 0 && !do_sched)
      continue;

    /* Schedule UE on SR or UL inactivity and no data (otherwise, will be scheduled
     * based on data to transmit) */
    if (B == 0 && do_sched) {
      /* if no data, pre-allocate 5RB */
      bool freeCCE = find_free_CCE(module_id, slot, UE_id);
      if (!freeCCE) {
        LOG_D(NR_MAC, "%4d.%2d no free CCE for UL DCI UE %04x (BSR 0)\n", frame, slot, UE_info->rnti[UE_id]);
        continue;
      }
      /* reduce max_num_ue once we are sure UE can be allocated, i.e., has CCE */
      max_num_ue--;
      if (max_num_ue < 0)
        return;

      LOG_D(NR_MAC,"Looking for min_rb %d RBs, starting at %d\n", min_rb, rbStart);
      while (rbStart < bwpSize && !rballoc_mask[rbStart]) rbStart++;
      if (rbStart + min_rb >= bwpSize) {
        LOG_W(NR_MAC, "cannot allocate continuous UL data for UE %d/RNTI %04x: no resources (rbStart %d, min_rb %d, bwpSize %d\n",
              UE_id, UE_info->rnti[UE_id],rbStart,min_rb,bwpSize);
        return;
      }

      /* Save PUSCH field */
      /* we want to avoid a lengthy deduction of DMRS and other parameters in
       * every TTI if we can save it, so check whether dci_format, TDA, or
       * num_dmrs_cdm_grps_no_data has changed and only then recompute */
      const uint8_t num_dmrs_cdm_grps_no_data = (sched_ctrl->active_ubwp || ubwpd) ? 1 : 2;
      int dci_format = get_dci_format(sched_ctrl);
      const int tda = sched_ctrl->active_ubwp ? nrmac->preferred_ul_tda[sched_ctrl->active_ubwp->bwp_Id][slot] : 0;
      if (ps->time_domain_allocation != tda
          || ps->dci_format != dci_format
          || ps->num_dmrs_cdm_grps_no_data != num_dmrs_cdm_grps_no_data)
        nr_set_pusch_semi_static(scc, sched_ctrl->active_ubwp, ubwpd, dci_format, tda, num_dmrs_cdm_grps_no_data, ps);
      NR_sched_pusch_t *sched_pusch = &sched_ctrl->sched_pusch;
      sched_pusch->mcs = 9;
      update_ul_ue_R_Qm(sched_pusch, ps);
      sched_pusch->rbStart = rbStart;
      sched_pusch->rbSize = min_rb;
      sched_pusch->tb_size = nr_compute_tbs(sched_pusch->Qm,
                                            sched_pusch->R,
                                            sched_pusch->rbSize,
                                            ps->nrOfSymbols,
                                            ps->N_PRB_DMRS * ps->num_dmrs_symb,
                                            0, // nb_rb_oh
                                            0,
                                            1 /* NrOfLayers */)
                             >> 3;

      /* Mark the corresponding RBs as used */
      n_rb_sched -= sched_pusch->rbSize;
      for (int rb = 0; rb < sched_ctrl->sched_pusch.rbSize; rb++)
        rballoc_mask[rb + sched_ctrl->sched_pusch.rbStart] = 0;

      continue;
    }

    /* Create UE_sched for UEs eligibale for new data transmission*/
    add_tail_nr_list(&UE_sched, UE_id);

    /* Calculate coefficient*/
    sched_pusch->mcs = 9;
    const uint32_t tbs = ul_pf_tbs[ps->mcs_table][sched_pusch->mcs];
    coeff_ue[UE_id] = (float) tbs / ul_thr_ue[UE_id];
    LOG_D(NR_MAC,"b %d, ul_thr_ue[%d] %f, tbs %d, coeff_ue[%d] %f\n",
          b, UE_id, ul_thr_ue[UE_id], tbs, UE_id, coeff_ue[UE_id]);
  }


  /* Loop UE_sched to find max coeff and allocate transmission */
  while (UE_sched.head >= 0 && max_num_ue> 0 && n_rb_sched > 0) {
    /* Find max coeff */
    int *max = &UE_sched.head; /* Find max coeff: assume head is max */
    int *p = &UE_sched.next[*max];
    while (*p >= 0) {
      /* Find max coeff: if the current one has larger coeff, save for later */
      if (coeff_ue[*p] > coeff_ue[*max])
        max = p;
      p = &UE_sched.next[*p];
    }
    /* Find max coeff: remove the max one: do not use remove_nr_list() since it
     * goes through the whole list every time. Note that UE_sched.tail might
     * not be set correctly anymore */
    const int UE_id = *max;
    p = &UE_sched.next[*max];
    *max = UE_sched.next[*max];
    *p = -1;

    bool freeCCE = find_free_CCE(module_id, slot, UE_id);
    if (!freeCCE) {
      LOG_D(NR_MAC, "%4d.%2d no free CCE for UL DCI UE %04x\n", frame, slot, UE_info->rnti[UE_id]);
      continue;
    }
    else LOG_D(NR_MAC, "%4d.%2d free CCE for UL DCI UE %04x\n",frame,slot, UE_info->rnti[UE_id]);

    /* reduce max_num_ue once we are sure UE can be allocated, i.e., has CCE */
    max_num_ue--;
    if (max_num_ue < 0)
      return;

    NR_UE_sched_ctrl_t *sched_ctrl = &UE_info->UE_sched_ctrl[UE_id];
    NR_CellGroupConfig_t *cg = UE_info->CellGroup[UE_id];
    NR_BWP_UplinkDedicated_t *ubwpd= cg ? cg->spCellConfig->spCellConfigDedicated->uplinkConfig->initialUplinkBWP:NULL;
    NR_BWP_t *genericParameters = sched_ctrl->active_ubwp ? &sched_ctrl->active_ubwp->bwp_Common->genericParameters : &scc->uplinkConfigCommon->initialUplinkBWP->genericParameters;
    int rbStart = sched_ctrl->active_ubwp ? NRRIV2PRBOFFSET(genericParameters->locationAndBandwidth, MAX_BWP_SIZE) : 0;
    const uint16_t bwpSize = NRRIV2BW(genericParameters->locationAndBandwidth, MAX_BWP_SIZE);
    NR_sched_pusch_t *sched_pusch = &sched_ctrl->sched_pusch;
    NR_pusch_semi_static_t *ps = &sched_ctrl->pusch_semi_static;

    while (rbStart < bwpSize && !rballoc_mask[rbStart]) rbStart++;
    sched_pusch->rbStart = rbStart;
    uint16_t max_rbSize = 1;
    while (rbStart + max_rbSize < bwpSize && rballoc_mask[rbStart + max_rbSize])
      max_rbSize++;

    if (rbStart + min_rb >= bwpSize) {
      LOG_W(NR_MAC, "cannot allocate UL data for UE %d/RNTI %04x: no resources (rbStart %d, min_rb %d, bwpSize %d\n",
	    UE_id, UE_info->rnti[UE_id],rbStart,min_rb,bwpSize);
      return;
    }
    else LOG_I(NR_MAC,"allocating UL data for UE %d/RNTI %04x (rbStsart %d, min_rb %d, bwpSize %d\n",UE_id, UE_info->rnti[UE_id],rbStart,min_rb,bwpSize);

    /* Save PUSCH field */
    /* we want to avoid a lengthy deduction of DMRS and other parameters in
     * every TTI if we can save it, so check whether dci_format, TDA, or
     * num_dmrs_cdm_grps_no_data has changed and only then recompute */
    const uint8_t num_dmrs_cdm_grps_no_data = (sched_ctrl->active_ubwp || ubwpd) ? 1 : 2;
    int dci_format = get_dci_format(sched_ctrl);
    const int tda = sched_ctrl->active_ubwp ? nrmac->preferred_ul_tda[sched_ctrl->active_ubwp->bwp_Id][slot] : 0;
    if (ps->time_domain_allocation != tda
        || ps->dci_format != dci_format
        || ps->num_dmrs_cdm_grps_no_data != num_dmrs_cdm_grps_no_data)
      nr_set_pusch_semi_static(scc, sched_ctrl->active_ubwp, ubwpd, dci_format, tda, num_dmrs_cdm_grps_no_data, ps);
    update_ul_ue_R_Qm(sched_pusch, ps);

    /* Calculate the current scheduling bytes and the necessary RBs */
    const int B = cmax(sched_ctrl->estimated_ul_buffer - sched_ctrl->sched_ul_bytes, 0);
    uint16_t rbSize = 0;
    uint32_t TBS = 0;
    nr_find_nb_rb(sched_pusch->Qm,
                  sched_pusch->R,
                  ps->nrOfSymbols,
                  ps->N_PRB_DMRS * ps->num_dmrs_symb,
                  B,
                  max_rbSize,
                  &TBS,
                  &rbSize);
    sched_pusch->rbSize = rbSize;
    sched_pusch->tb_size = TBS;
    LOG_I(NR_MAC,"rbSize %d, TBS %d, est buf %d, sched_ul %d, B %d, CCE %d, num_dmrs_symb %d, N_PRB_DMRS %d\n",
          rbSize, sched_pusch->tb_size, sched_ctrl->estimated_ul_buffer, sched_ctrl->sched_ul_bytes, B,sched_ctrl->cce_index,ps->num_dmrs_symb,ps->N_PRB_DMRS);

    /* Mark the corresponding RBs as used */
    n_rb_sched -= sched_pusch->rbSize;
    for (int rb = 0; rb < sched_ctrl->sched_pusch.rbSize; rb++)
      rballoc_mask[rb + sched_ctrl->sched_pusch.rbStart] = 0;
  }
}

bool nr_fr1_ulsch_preprocessor(module_id_t module_id, frame_t frame, sub_frame_t slot)
{
  gNB_MAC_INST *nr_mac = RC.nrmac[module_id];
  NR_COMMON_channels_t *cc = nr_mac->common_channels;
  NR_ServingCellConfigCommon_t *scc = cc->ServingCellConfigCommon;
  const int mu = scc->uplinkConfigCommon->initialUplinkBWP->genericParameters.subcarrierSpacing;
  NR_UE_info_t *UE_info = &nr_mac->UE_info;

  if (UE_info->num_UEs == 0)
    return false;

  const int CC_id = 0;

  /* Get the K2 for first UE to compute offset. The other UEs are guaranteed to
   * have the same K2 (we don't support multiple/different K2s via different
   * TDAs yet). If the TDA is negative, it means that there is no UL slot to
   * schedule now (slot + k2 is not UL slot) */
  int UE_id = UE_info->list.head;
  NR_UE_sched_ctrl_t *sched_ctrl = &UE_info->UE_sched_ctrl[UE_id];
  const int tda = sched_ctrl->active_ubwp ? nr_mac->preferred_ul_tda[sched_ctrl->active_ubwp->bwp_Id][slot] : 0;
  if (tda < 0)
    return false;
  int K2 = get_K2(scc, sched_ctrl->active_ubwp, tda, mu);
  const int sched_frame = frame + (slot + K2 >= nr_slots_per_frame[mu]);
  const int sched_slot = (slot + K2) % nr_slots_per_frame[mu];

  if (!is_xlsch_in_slot(nr_mac->ulsch_slot_bitmap[sched_slot / 64], sched_slot))
    return false;

  bool is_mixed_slot = is_xlsch_in_slot(nr_mac->dlsch_slot_bitmap[sched_slot / 64], sched_slot) &&
                        is_xlsch_in_slot(nr_mac->ulsch_slot_bitmap[sched_slot / 64], sched_slot);

  // FIXME: Avoid mixed slots for initialUplinkBWP
  if (sched_ctrl->active_ubwp==NULL && is_mixed_slot)
    return false;

  sched_ctrl->sched_pusch.slot = sched_slot;
  sched_ctrl->sched_pusch.frame = sched_frame;
  for (UE_id = UE_info->list.next[UE_id]; UE_id >= 0; UE_id = UE_info->list.next[UE_id]) {
    NR_UE_sched_ctrl_t *sched_ctrl = &UE_info->UE_sched_ctrl[UE_id];
    AssertFatal(K2 == get_K2(scc,sched_ctrl->active_ubwp, tda, mu),
                "Different K2, %d(UE%d) != %ld(UE%d)\n", K2, 0, get_K2(scc,sched_ctrl->active_ubwp, tda, mu), UE_id);
    sched_ctrl->sched_pusch.slot = sched_slot;
    sched_ctrl->sched_pusch.frame = sched_frame;
  }

  /* Change vrb_map_UL to rballoc_mask: check which symbols per RB (in
   * vrb_map_UL) overlap with the "default" tda and exclude those RBs.
   * Calculate largest contiguous RBs */
  uint16_t *vrb_map_UL =
      &RC.nrmac[module_id]->common_channels[CC_id].vrb_map_UL[sched_slot * MAX_BWP_SIZE];
  const uint16_t bwpSize = NRRIV2BW(sched_ctrl->active_ubwp ?
                                    sched_ctrl->active_ubwp->bwp_Common->genericParameters.locationAndBandwidth:
                                    scc->uplinkConfigCommon->initialUplinkBWP->genericParameters.locationAndBandwidth,
                                    MAX_BWP_SIZE);
  const struct NR_PUSCH_TimeDomainResourceAllocationList *tdaList = sched_ctrl->active_ubwp ?
    sched_ctrl->active_ubwp->bwp_Common->pusch_ConfigCommon->choice.setup->pusch_TimeDomainAllocationList:
    scc->uplinkConfigCommon->initialUplinkBWP->pusch_ConfigCommon->choice.setup->pusch_TimeDomainAllocationList;
  const int startSymbolAndLength = tdaList->list.array[tda]->startSymbolAndLength;
  int startSymbolIndex, nrOfSymbols;
  SLIV2SL(startSymbolAndLength, &startSymbolIndex, &nrOfSymbols);
  const uint16_t symb = ((1 << nrOfSymbols) - 1) << startSymbolIndex;

  int st = 0, e = 0, len = 0;
  for (int i = 0; i < bwpSize; i++) {
    while ((vrb_map_UL[i] & symb) != 0 && i < bwpSize)
      i++;
    st = i;
    while ((vrb_map_UL[i] & symb) == 0 && i < bwpSize)
      i++;
    if (i - st > len) {
      len = i - st;
      e = i - 1;
    }
  }
  st = e - len + 1;

  uint8_t rballoc_mask[bwpSize];

  /* Calculate mask: if any RB in vrb_map_UL is blocked (1), the current RB will be 0 */
  for (int i = 0; i < bwpSize; i++)
    rballoc_mask[i] = i >= st && i <= e;

  /* proportional fair scheduling algorithm */
  pf_ul(module_id,
        frame,
        slot,
        &UE_info->list,
        2,
        len,
        rballoc_mask);
  return true;
}

nr_pp_impl_ul nr_init_fr1_ulsch_preprocessor(module_id_t module_id, int CC_id)
{
  /* in the PF algorithm, we have to use the TBsize to compute the coefficient.
   * This would include the number of DMRS symbols, which in turn depends on
   * the time domain allocation. In case we are in a mixed slot, we do not want
   * to recalculate all these values, and therefore we provide a look-up table
   * which should approximately(!) give us the TBsize. In particular, the
   * number of symbols, the number of DMRS symbols, and the exact Qm and R, are
   * not correct*/
  for (int mcsTableIdx = 0; mcsTableIdx < 3; ++mcsTableIdx) {
    for (int mcs = 0; mcs < 29; ++mcs) {
      if (mcs > 27 && mcsTableIdx == 1)
        continue;
      const uint8_t Qm = nr_get_Qm_dl(mcs, mcsTableIdx);
      const uint16_t R = nr_get_code_rate_dl(mcs, mcsTableIdx);
      /* note: we do not update R/Qm based on low MCS or pi2BPSK */
      ul_pf_tbs[mcsTableIdx][mcs] = nr_compute_tbs(Qm,
                                                   R,
                                                   1, /* rbSize */
                                                   10, /* hypothetical number of slots */
                                                   0, /* N_PRB_DMRS * N_DMRS_SLOT */
                                                   0 /* N_PRB_oh, 0 for initialBWP */,
                                                   0 /* tb_scaling */,
                                                   1 /* nrOfLayers */)
                                    >> 3;
    }
  }
  return nr_fr1_ulsch_preprocessor;
}

void nr_schedule_ulsch(module_id_t module_id, frame_t frame, sub_frame_t slot)
{
  gNB_MAC_INST *nr_mac = RC.nrmac[module_id];
  /* Uplink data ONLY can be scheduled when the current slot is downlink slot,
   * because we have to schedule the DCI0 first before schedule uplink data */
  if (!is_xlsch_in_slot(nr_mac->dlsch_slot_bitmap[slot / 64], slot)) {
    LOG_D(NR_MAC, "Current slot %d is NOT DL slot, cannot schedule DCI0 for UL data\n", slot);
    return;
  }
  bool do_sched = RC.nrmac[module_id]->pre_processor_ul(module_id, frame, slot);
  if (!do_sched)
    return;

  const int CC_id = 0;
  nfapi_nr_ul_dci_request_t *ul_dci_req = &RC.nrmac[module_id]->UL_dci_req[CC_id];
  ul_dci_req->SFN = frame;
  ul_dci_req->Slot = slot;
  /* a PDCCH PDU groups DCIs per BWP and CORESET. Save a pointer to each
   * allocated PDCCH so we can easily allocate UE's DCIs independent of any
   * CORESET order */
  nfapi_nr_dl_tti_pdcch_pdu_rel15_t *pdcch_pdu_bwp_coreset[MAX_NUM_BWP][MAX_NUM_CORESET] = {{0}};

  NR_ServingCellConfigCommon_t *scc = RC.nrmac[module_id]->common_channels[0].ServingCellConfigCommon;
  NR_UE_info_t *UE_info = &RC.nrmac[module_id]->UE_info;
  const NR_list_t *UE_list = &UE_info->list;
  for (int UE_id = UE_list->head; UE_id >= 0; UE_id = UE_list->next[UE_id]) {
    NR_UE_sched_ctrl_t *sched_ctrl = &UE_info->UE_sched_ctrl[UE_id];
    if (sched_ctrl->ul_failure == 1 && get_softmodem_params()->phy_test==0) continue;

    NR_CellGroupConfig_t *cg = UE_info->CellGroup[UE_id];
    NR_BWP_UplinkDedicated_t *ubwpd= cg ? cg->spCellConfig->spCellConfigDedicated->uplinkConfig->initialUplinkBWP:NULL;
    UE_info->mac_stats[UE_id].ulsch_current_bytes = 0;

    /* dynamic PUSCH values (RB alloc, MCS, hence R, Qm, TBS) that change in
     * every TTI are pre-populated by the preprocessor and used below */
    NR_sched_pusch_t *sched_pusch = &sched_ctrl->sched_pusch;
    LOG_D(NR_MAC,"UE %x : sched_pusch->rbSize %d\n",UE_info->rnti[UE_id],sched_pusch->rbSize);
    if (sched_pusch->rbSize <= 0)
      continue;

    uint16_t rnti = UE_info->rnti[UE_id];
    sched_ctrl->SR = false;

    int8_t harq_id = sched_pusch->ul_harq_pid;
    if (harq_id < 0) {
      /* PP has not selected a specific HARQ Process, get a new one */
      harq_id = sched_ctrl->available_ul_harq.head;
      AssertFatal(harq_id >= 0,
                  "no free HARQ process available for UE %d\n",
                  UE_id);
      remove_front_nr_list(&sched_ctrl->available_ul_harq);
      sched_pusch->ul_harq_pid = harq_id;
    } else {
      /* PP selected a specific HARQ process. Check whether it will be a new
       * transmission or a retransmission, and remove from the corresponding
       * list */
      if (sched_ctrl->ul_harq_processes[harq_id].round == 0)
        remove_nr_list(&sched_ctrl->available_ul_harq, harq_id);
      else
        remove_nr_list(&sched_ctrl->retrans_ul_harq, harq_id);
    }
    NR_UE_ul_harq_t *cur_harq = &sched_ctrl->ul_harq_processes[harq_id];
    DevAssert(!cur_harq->is_waiting);
    add_tail_nr_list(&sched_ctrl->feedback_ul_harq, harq_id);
    cur_harq->feedback_slot = sched_pusch->slot;
    cur_harq->is_waiting = true;

    int rnti_types[2] = { NR_RNTI_C, 0 };

    /* pre-computed PUSCH values that only change if time domain allocation,
     * DCI format, or DMRS parameters change. Updated in the preprocessor
     * through nr_set_pusch_semi_static() */
    NR_pusch_semi_static_t *ps = &sched_ctrl->pusch_semi_static;

    /* Statistics */
    UE_info->mac_stats[UE_id].ulsch_rounds[cur_harq->round]++;
    if (cur_harq->round == 0) {
      UE_info->mac_stats[UE_id].ulsch_total_bytes_scheduled += sched_pusch->tb_size;
      /* Save information on MCS, TBS etc for the current initial transmission
       * so we have access to it when retransmitting */
      cur_harq->sched_pusch = *sched_pusch;
      /* save which time allocation has been used, to be used on
       * retransmissions */
      cur_harq->sched_pusch.time_domain_allocation = ps->time_domain_allocation;
      sched_ctrl->sched_ul_bytes += sched_pusch->tb_size;
    } else {
      LOG_D(NR_MAC,
            "%d.%2d UL retransmission RNTI %04x sched %d.%2d HARQ PID %d round %d NDI %d\n",
            frame,
            slot,
            rnti,
            sched_pusch->frame,
            sched_pusch->slot,
            harq_id,
            cur_harq->round,
            cur_harq->ndi);
    }
    UE_info->mac_stats[UE_id].ulsch_current_bytes = sched_pusch->tb_size;
    sched_ctrl->last_ul_frame = sched_pusch->frame;
    sched_ctrl->last_ul_slot = sched_pusch->slot;

    LOG_I(NR_MAC,
          "ULSCH/PUSCH: %4d.%2d RNTI %04x UL sched %4d.%2d DCI L %d start %2d RBS %3d startSymbol %2d nb_symbol %2d dmrs_pos %x MCS %2d TBS %4d HARQ PID %2d round %d RV %d NDI %d est %6d sched %6d est BSR %6d TPC %d\n",
          frame,
          slot,
          rnti,
          sched_pusch->frame,
          sched_pusch->slot,
          sched_ctrl->aggregation_level,
          sched_pusch->rbStart,
          sched_pusch->rbSize,
          ps->startSymbolIndex,
          ps->nrOfSymbols,
          ps->ul_dmrs_symb_pos,
          sched_pusch->mcs,
          sched_pusch->tb_size,
          harq_id,
          cur_harq->round,
          nr_rv_round_map[cur_harq->round],
          cur_harq->ndi,
          sched_ctrl->estimated_ul_buffer,
          sched_ctrl->sched_ul_bytes,
          sched_ctrl->estimated_ul_buffer - sched_ctrl->sched_ul_bytes,
          sched_ctrl->tpc0);


    /* PUSCH in a later slot, but corresponding DCI now! */
    nfapi_nr_ul_tti_request_t *future_ul_tti_req = &RC.nrmac[module_id]->UL_tti_req_ahead[0][sched_pusch->slot];
    AssertFatal(future_ul_tti_req->SFN == sched_pusch->frame
                && future_ul_tti_req->Slot == sched_pusch->slot,
                "%d.%d future UL_tti_req's frame.slot %d.%d does not match PUSCH %d.%d\n",
                frame, slot,
                future_ul_tti_req->SFN,
                future_ul_tti_req->Slot,
                sched_pusch->frame,
                sched_pusch->slot);
    future_ul_tti_req->pdus_list[future_ul_tti_req->n_pdus].pdu_type = NFAPI_NR_UL_CONFIG_PUSCH_PDU_TYPE;
    future_ul_tti_req->pdus_list[future_ul_tti_req->n_pdus].pdu_size = sizeof(nfapi_nr_pusch_pdu_t);
    nfapi_nr_pusch_pdu_t *pusch_pdu = &future_ul_tti_req->pdus_list[future_ul_tti_req->n_pdus].pusch_pdu;
    memset(pusch_pdu, 0, sizeof(nfapi_nr_pusch_pdu_t));
    future_ul_tti_req->n_pdus += 1;

    LOG_D(NR_MAC, "%4d.%2d Scheduling UE specific PUSCH for sched %d.%d, ul_tto_req %d.%d\n", frame, slot,
    sched_pusch->frame,sched_pusch->slot,future_ul_tti_req->SFN,future_ul_tti_req->Slot);

    pusch_pdu->pdu_bit_map = PUSCH_PDU_BITMAP_PUSCH_DATA;
    pusch_pdu->rnti = rnti;
    pusch_pdu->handle = 0; //not yet used

    /* FAPI: BWP */
    NR_BWP_t *genericParameters = sched_ctrl->active_ubwp ? &sched_ctrl->active_ubwp->bwp_Common->genericParameters:&scc->uplinkConfigCommon->initialUplinkBWP->genericParameters;
    pusch_pdu->bwp_size  = NRRIV2BW(genericParameters->locationAndBandwidth, MAX_BWP_SIZE);
    pusch_pdu->bwp_start = NRRIV2PRBOFFSET(genericParameters->locationAndBandwidth, MAX_BWP_SIZE);
    pusch_pdu->subcarrier_spacing = genericParameters->subcarrierSpacing;
    pusch_pdu->cyclic_prefix = 0;

    /* FAPI: PUSCH information always included */
    pusch_pdu->target_code_rate = sched_pusch->R;
    pusch_pdu->qam_mod_order = sched_pusch->Qm;
    pusch_pdu->mcs_index = sched_pusch->mcs;
    pusch_pdu->mcs_table = ps->mcs_table;
    pusch_pdu->transform_precoding = ps->transform_precoding;
    if (ps->pusch_Config &&
	ps->pusch_Config->dataScramblingIdentityPUSCH)
      pusch_pdu->data_scrambling_id = *ps->pusch_Config->dataScramblingIdentityPUSCH;
    else
      pusch_pdu->data_scrambling_id = *scc->physCellId;
    pusch_pdu->nrOfLayers = 1;

    /* FAPI: DMRS */
    pusch_pdu->ul_dmrs_symb_pos = ps->ul_dmrs_symb_pos;
    pusch_pdu->dmrs_config_type = ps->dmrs_config_type;
    if (pusch_pdu->transform_precoding) { // transform precoding disabled
      long *scramblingid=NULL;
      if (ps->NR_DMRS_UplinkConfig && pusch_pdu->scid == 0)
        scramblingid = ps->NR_DMRS_UplinkConfig->transformPrecodingDisabled->scramblingID0;
      else if (ps->NR_DMRS_UplinkConfig)
        scramblingid = ps->NR_DMRS_UplinkConfig->transformPrecodingDisabled->scramblingID1;
      if (scramblingid == NULL)
        pusch_pdu->ul_dmrs_scrambling_id = *scc->physCellId;
      else
        pusch_pdu->ul_dmrs_scrambling_id = *scramblingid;
    }
    else {
      pusch_pdu->ul_dmrs_scrambling_id = *scc->physCellId;
      if (ps->NR_DMRS_UplinkConfig && ps->NR_DMRS_UplinkConfig->transformPrecodingEnabled->nPUSCH_Identity != NULL)
        pusch_pdu->pusch_identity = *ps->NR_DMRS_UplinkConfig->transformPrecodingEnabled->nPUSCH_Identity;
      else if (ps->NR_DMRS_UplinkConfig)
        pusch_pdu->pusch_identity = *scc->physCellId;
    }
    pusch_pdu->scid = 0;      // DMRS sequence initialization [TS38.211, sec 6.4.1.1.1]
    pusch_pdu->num_dmrs_cdm_grps_no_data = ps->num_dmrs_cdm_grps_no_data;
    pusch_pdu->dmrs_ports = 1;

    /* FAPI: Pusch Allocation in frequency domain */
    pusch_pdu->resource_alloc = 1; //type 1
    pusch_pdu->rb_start = sched_pusch->rbStart;
    pusch_pdu->rb_size = sched_pusch->rbSize;
    pusch_pdu->vrb_to_prb_mapping = 0;
    if (ps->pusch_Config==NULL || ps->pusch_Config->frequencyHopping==NULL)
      pusch_pdu->frequency_hopping = 0;
    else
      pusch_pdu->frequency_hopping = 1;

    /* FAPI: Resource Allocation in time domain */
    pusch_pdu->start_symbol_index = ps->startSymbolIndex;
    pusch_pdu->nr_of_symbols = ps->nrOfSymbols;

    /* PUSCH PDU */
    pusch_pdu->pusch_data.rv_index = nr_rv_round_map[cur_harq->round];
    pusch_pdu->pusch_data.harq_process_id = harq_id;
    pusch_pdu->pusch_data.new_data_indicator = cur_harq->ndi;
    pusch_pdu->pusch_data.tb_size = sched_pusch->tb_size;
    pusch_pdu->pusch_data.num_cb = 0; //CBG not supported

    LOG_D(NR_MAC,"PUSCH PDU : data_scrambling_identity %x, dmrs_scrambling_id %x\n",pusch_pdu->data_scrambling_id,pusch_pdu->ul_dmrs_scrambling_id);
    /* TRANSFORM PRECODING --------------------------------------------------------*/

    if (pusch_pdu->transform_precoding == NR_PUSCH_Config__transformPrecoder_enabled){

      // U as specified in section 6.4.1.1.1.2 in 38.211, if sequence hopping and group hopping are disabled
      pusch_pdu->dfts_ofdm.low_papr_group_number = pusch_pdu->pusch_identity % 30;

      // V as specified in section 6.4.1.1.1.2 in 38.211 V = 0 if sequence hopping and group hopping are disabled
      if ((ps->NR_DMRS_UplinkConfig==NULL) || ((ps->NR_DMRS_UplinkConfig->transformPrecodingEnabled->sequenceGroupHopping == NULL) &&
					       (ps->NR_DMRS_UplinkConfig->transformPrecodingEnabled->sequenceHopping == NULL)))
        pusch_pdu->dfts_ofdm.low_papr_sequence_number = 0;
      else
        AssertFatal(1==0,"SequenceGroupHopping or sequenceHopping are NOT Supported\n");

      LOG_D(NR_MAC,"TRANSFORM PRECODING IS ENABLED. CDM groups: %d, U: %d MCS table: %d\n", pusch_pdu->num_dmrs_cdm_grps_no_data, pusch_pdu->dfts_ofdm.low_papr_group_number, ps->mcs_table);
    }

    /*-----------------------------------------------------------------------------*/

    /* PUSCH PTRS */
    if (ps->NR_DMRS_UplinkConfig && ps->NR_DMRS_UplinkConfig->phaseTrackingRS != NULL) {
      bool valid_ptrs_setup = false;
      pusch_pdu->pusch_ptrs.ptrs_ports_list   = (nfapi_nr_ptrs_ports_t *) malloc(2*sizeof(nfapi_nr_ptrs_ports_t));
      valid_ptrs_setup = set_ul_ptrs_values(ps->NR_DMRS_UplinkConfig->phaseTrackingRS->choice.setup,
                                            pusch_pdu->rb_size, pusch_pdu->mcs_index, pusch_pdu->mcs_table,
                                            &pusch_pdu->pusch_ptrs.ptrs_freq_density,&pusch_pdu->pusch_ptrs.ptrs_time_density,
                                            &pusch_pdu->pusch_ptrs.ptrs_ports_list->ptrs_re_offset,&pusch_pdu->pusch_ptrs.num_ptrs_ports,
                                            &pusch_pdu->pusch_ptrs.ul_ptrs_power, pusch_pdu->nr_of_symbols);
      if (valid_ptrs_setup==true) {
        pusch_pdu->pdu_bit_map |= PUSCH_PDU_BITMAP_PUSCH_PTRS; // enable PUSCH PTRS
      }
    }
    else{
      pusch_pdu->pdu_bit_map &= ~PUSCH_PDU_BITMAP_PUSCH_PTRS; // disable PUSCH PTRS
    }

    /* look up the PDCCH PDU for this BWP and CORESET. If it does not exist,
     * create it */
    const int bwpid = sched_ctrl->active_bwp ? sched_ctrl->active_bwp->bwp_Id : 0;
    NR_SearchSpace_t *ss = (sched_ctrl->active_bwp || ubwpd) ? sched_ctrl->search_space: RC.nrmac[module_id]->sched_ctrlCommon->search_space;
    NR_ControlResourceSet_t *coreset = (sched_ctrl->active_bwp || ubwpd) ? sched_ctrl->coreset: RC.nrmac[module_id]->sched_ctrlCommon->coreset;
    const int coresetid = coreset->controlResourceSetId;
    nfapi_nr_dl_tti_pdcch_pdu_rel15_t *pdcch_pdu = pdcch_pdu_bwp_coreset[bwpid][coresetid];
    if (!pdcch_pdu) {
      nfapi_nr_ul_dci_request_pdus_t *ul_dci_request_pdu = &ul_dci_req->ul_dci_pdu_list[ul_dci_req->numPdus];
      memset(ul_dci_request_pdu, 0, sizeof(nfapi_nr_ul_dci_request_pdus_t));
      ul_dci_request_pdu->PDUType = NFAPI_NR_DL_TTI_PDCCH_PDU_TYPE;
      ul_dci_request_pdu->PDUSize = (uint8_t)(2+sizeof(nfapi_nr_dl_tti_pdcch_pdu));
      pdcch_pdu = &ul_dci_request_pdu->pdcch_pdu.pdcch_pdu_rel15;
      ul_dci_req->numPdus += 1;
      nr_configure_pdcch(pdcch_pdu, ss, coreset, scc, genericParameters, NULL);
      pdcch_pdu_bwp_coreset[bwpid][coresetid] = pdcch_pdu;
    }

    LOG_D(NR_MAC,"Configuring ULDCI/PDCCH in %d.%d at CCE %d, rnti %x\n", frame,slot,sched_ctrl->cce_index,rnti);

    /* Fill PDCCH DL DCI PDU */
    nfapi_nr_dl_dci_pdu_t *dci_pdu = &pdcch_pdu->dci_pdu[pdcch_pdu->numDlDci];
    pdcch_pdu->numDlDci++;
    dci_pdu->RNTI = rnti;
    if (coreset->pdcch_DMRS_ScramblingID &&
        ss->searchSpaceType->present == NR_SearchSpace__searchSpaceType_PR_ue_Specific) {
      dci_pdu->ScramblingId = *coreset->pdcch_DMRS_ScramblingID;
      dci_pdu->ScramblingRNTI = rnti;
    } else {
      dci_pdu->ScramblingId = *scc->physCellId;
      dci_pdu->ScramblingRNTI = 0;
    }
    dci_pdu->AggregationLevel = sched_ctrl->aggregation_level;
    dci_pdu->CceIndex = sched_ctrl->cce_index;
    dci_pdu->beta_PDCCH_1_0 = 0;
    dci_pdu->powerControlOffsetSS = 1;

    dci_pdu_rel15_t uldci_payload;
    memset(&uldci_payload, 0, sizeof(uldci_payload));
    int n_ubwp=1;
    if (cg->spCellConfig->spCellConfigDedicated->uplinkConfig->uplinkBWP_ToAddModList)
        n_ubwp = cg->spCellConfig->spCellConfigDedicated->uplinkConfig->uplinkBWP_ToAddModList->list.count;
    
    config_uldci(sched_ctrl->active_ubwp,
                 ubwpd,
                 scc,
                 pusch_pdu,
                 &uldci_payload,
                 ps->dci_format,
                 ps->time_domain_allocation,
                 UE_info->UE_sched_ctrl[UE_id].tpc0,
                 n_ubwp,
                 bwpid);
    fill_dci_pdu_rel15(scc,
                       cg,
                       dci_pdu,
                       &uldci_payload,
                       ps->dci_format,
                       rnti_types[0],
                       pusch_pdu->bwp_size,
                       bwpid);

    memset(sched_pusch, 0, sizeof(*sched_pusch));
  }
}<|MERGE_RESOLUTION|>--- conflicted
+++ resolved
@@ -407,12 +407,7 @@
                              NULL);
 
           } else {
-<<<<<<< HEAD
-            LOG_W(NR_MAC,"[UE %d] Frame/Slot %d.%d : Received LCID %d which is not configured, dropping packet\n",UE_id,frameP,slot,rx_lcid);
-            return;
-=======
             AssertFatal(1==0,"[UE %d] Frame/Slot %d.%d : Received LCID %d which is not configured, dropping packet\n",UE_id,frameP,slot,rx_lcid);
->>>>>>> c834f401
           }
           break;
         case UL_SCH_LCID_SRB3:
@@ -502,10 +497,7 @@
 
         default:
           LOG_E(NR_MAC, "Received unknown MAC header (LCID = 0x%02x)\n", rx_lcid);
-<<<<<<< HEAD
           return;
-=======
->>>>>>> c834f401
           break;
         }
 
