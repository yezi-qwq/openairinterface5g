--- conflicted
+++ resolved
@@ -1515,13 +1515,8 @@
 
   /* Calculate mask: if any RB in vrb_map_UL is blocked (1), the current RB will be 0 */
   for (int i = 0; i < bwpSize; i++)
-<<<<<<< HEAD
-    rballoc_mask[i] = i >= st && i <= e;
-  LOG_D(NR_MAC,"%d.%d : UL start %d, end %d\n",frame,slot,st,e);
-=======
     rballoc_mask[i] = (i >= st && i <= e)*SL_to_bitmap(startSymbolIndex, nrOfSymbols);
 
->>>>>>> 35a66874
   /* proportional fair scheduling algorithm */
   pf_ul(module_id,
         frame,
