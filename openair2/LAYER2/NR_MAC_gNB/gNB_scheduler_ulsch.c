--- conflicted
+++ resolved
@@ -1330,15 +1330,9 @@
   const uint16_t symb = ((1 << nrOfSymbols) - 1) << startSymbolIndex;
 
   int st = 0, e = 0, len = 0;
-<<<<<<< HEAD
-
-  for (int i = 0; i < bwpSize; i++) 
-    if (RC.nrmac[module_id]->ulprbbl[i] == 1)  vrb_map_UL[i]=symb;
-=======
   for (int i = 0; i < bwpSize; i++) 
     if (RC.nrmac[module_id]->ulprbbl[i] == 1) vrb_map_UL[i]=symb;
 
->>>>>>> 563fd66b
   for (int i = 0; i < bwpSize; i++) {
     while ((vrb_map_UL[i] & symb) != 0 && i < bwpSize)
       i++;
