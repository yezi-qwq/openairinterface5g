/*
 * Licensed to the OpenAirInterface (OAI) Software Alliance under one or more
 * contributor license agreements.  See the NOTICE file distributed with
 * this work for additional information regarding copyright ownership.
 * The OpenAirInterface Software Alliance licenses this file to You under
 * the OAI Public License, Version 1.1  (the "License"); you may not use this file
 * except in compliance with the License.
 * You may obtain a copy of the License at
 *
 *      http://www.openairinterface.org/?page_id=698
 *
 * Unless required by applicable law or agreed to in writing, software
 * distributed under the License is distributed on an "AS IS" BASIS,
 * WITHOUT WARRANTIES OR CONDITIONS OF ANY KIND, either express or implied.
 * See the License for the specific language governing permissions and
 * limitations under the License.
 *-------------------------------------------------------------------------------
 * For more information about the OpenAirInterface (OAI) Software Alliance:
 *      contact@openairinterface.org
 */

/*! \file gNB_scheduler_ulsch.c
 * \brief gNB procedures for the ULSCH transport channel
 * \author Navid Nikaein and Raymond Knopp, Guido Casati
 * \date 2019
 * \email: guido.casati@iis.fraunhofer.de
 * \version 1.0
 * @ingroup _mac
 */


#include "LAYER2/NR_MAC_gNB/mac_proto.h"
#include "executables/softmodem-common.h"
#include "common/utils/nr/nr_common.h"
#include "nfapi/oai_integration/vendor_ext.h"

//38.321 Table 6.1.3.1-1
const uint32_t NR_SHORT_BSR_TABLE[32] = {
    0,    10,    14,    20,    28,     38,     53,     74,
  102,   142,   198,   276,   384,    535,    745,   1038,
 1446,  2014,  2806,  3909,  5446,   7587,  10570,  14726,
20516, 28581, 39818, 55474, 77284, 107669, 150000, 300000
};

//38.321 Table 6.1.3.1-2
const uint32_t NR_LONG_BSR_TABLE[256] ={
       0,       10,       11,       12,       13,       14,       15,       16,       17,       18,       19,       20,       22,       23,        25,         26,
      28,       30,       32,       34,       36,       38,       40,       43,       46,       49,       52,       55,       59,       62,        66,         71,
      75,       80,       85,       91,       97,      103,      110,      117,      124,      132,      141,      150,      160,      170,       181,        193,
     205,      218,      233,      248,      264,      281,      299,      318,      339,      361,      384,      409,      436,      464,       494,        526,
     560,      597,      635,      677,      720,      767,      817,      870,      926,      987,     1051,     1119,     1191,     1269,      1351,       1439,
    1532,     1631,     1737,     1850,     1970,     2098,     2234,     2379,     2533,     2698,     2873,     3059,     3258,     3469,      3694,       3934,
    4189,     4461,     4751,     5059,     5387,     5737,     6109,     6506,     6928,     7378,     7857,     8367,     8910,     9488,     10104,      10760,
   11458,    12202,    12994,    13838,    14736,    15692,    16711,    17795,    18951,    20181,    21491,    22885,    24371,    25953,     27638,      29431,
   31342,    33376,    35543,    37850,    40307,    42923,    45709,    48676,    51836,    55200,    58784,    62599,    66663,    70990,     75598,      80505,
   85730,    91295,    97221,   103532,   110252,   117409,   125030,   133146,   141789,   150992,   160793,   171231,   182345,   194182,    206786,     220209,
  234503,   249725,   265935,   283197,   301579,   321155,   342002,   364202,   387842,   413018,   439827,   468377,   498780,   531156,    565634,     602350,
  641449,   683087,   727427,   774645,   824928,   878475,   935498,   996222,  1060888,  1129752,  1203085,  1281179,  1364342,  1452903,   1547213,    1647644,
 1754595,  1868488,  1989774,  2118933,  2256475,  2402946,  2558924,  2725027,  2901912,  3090279,  3290873,  3504487,  3731968,  3974215,   4232186,    4506902,
 4799451,  5110989,  5442750,  5796046,  6172275,  6572925,  6999582,  7453933,  7937777,  8453028,  9001725,  9586039, 10208280, 10870913,  11576557,   12328006,
13128233, 13980403, 14887889, 15854280, 16883401, 17979324, 19146385, 20389201, 21712690, 23122088, 24622972, 26221280, 27923336, 29735875,  31666069,   33721553,
35910462, 38241455, 40723756, 43367187, 46182206, 49179951, 52372284, 55771835, 59392055, 63247269, 67352729, 71724679, 76380419, 81338368, 162676736, 4294967295
};

void calculate_preferred_ul_tda(module_id_t module_id, const NR_BWP_Uplink_t *ubwp)
{
  gNB_MAC_INST *nrmac = RC.nrmac[module_id];
  const int bwp_id = ubwp->bwp_Id;
  if (nrmac->preferred_ul_tda[bwp_id])
    return;

  /* there is a mixed slot only when in TDD */
  const NR_ServingCellConfigCommon_t *scc = nrmac->common_channels->ServingCellConfigCommon;
  const int mu = scc->uplinkConfigCommon->initialUplinkBWP->genericParameters.subcarrierSpacing;
  const NR_TDD_UL_DL_Pattern_t *tdd =
      scc->tdd_UL_DL_ConfigurationCommon ? &scc->tdd_UL_DL_ConfigurationCommon->pattern1 : NULL;
  /* Uplink symbols are at the end of the slot */
  const int symb_ulMixed = tdd ? ((1 << tdd->nrofUplinkSymbols) - 1) << (14 - tdd->nrofUplinkSymbols) : 0;

  const struct NR_PUCCH_Config__resourceToAddModList *resList = ubwp->bwp_Dedicated->pucch_Config->choice.setup->resourceToAddModList;
  // for the moment, just block any symbol that might hold a PUCCH, regardless
  // of the RB. This is a big simplification, as most RBs will NOT have a PUCCH
  // in the respective symbols, but it simplifies scheduling
  uint16_t symb_pucch = 0;
  for (int i = 0; i < resList->list.count; ++i) {
    const NR_PUCCH_Resource_t *resource = resList->list.array[i];
    int nrofSymbols = 0;
    int startingSymbolIndex = 0;
    switch (resource->format.present) {
      case NR_PUCCH_Resource__format_PR_format0:
        nrofSymbols = resource->format.choice.format0->nrofSymbols;
        startingSymbolIndex = resource->format.choice.format0->startingSymbolIndex;
        break;
      case NR_PUCCH_Resource__format_PR_format1:
        nrofSymbols = resource->format.choice.format1->nrofSymbols;
        startingSymbolIndex = resource->format.choice.format1->startingSymbolIndex;
        break;
      case NR_PUCCH_Resource__format_PR_format2:
        nrofSymbols = resource->format.choice.format2->nrofSymbols;
        startingSymbolIndex = resource->format.choice.format2->startingSymbolIndex;
        break;
      case NR_PUCCH_Resource__format_PR_format3:
        nrofSymbols = resource->format.choice.format3->nrofSymbols;
        startingSymbolIndex = resource->format.choice.format3->startingSymbolIndex;
        break;
      case NR_PUCCH_Resource__format_PR_format4:
        nrofSymbols = resource->format.choice.format4->nrofSymbols;
        startingSymbolIndex = resource->format.choice.format4->startingSymbolIndex;
        break;
      default:
        AssertFatal(0, "found NR_PUCCH format index %d\n", resource->format.present);
        break;
    }
    symb_pucch |= ((1 << nrofSymbols) - 1) << startingSymbolIndex;
  }

  /* check that TDA index 1 fits into UL slot and does not overlap with PUCCH */
  const struct NR_PUSCH_TimeDomainResourceAllocationList *tdaList = ubwp->bwp_Common->pusch_ConfigCommon->choice.setup->pusch_TimeDomainAllocationList;
  AssertFatal(tdaList->list.count >= 3, "need to have at least three TDAs for UL slots\n");
  const NR_PUSCH_TimeDomainResourceAllocation_t *tdaP_UL = tdaList->list.array[0];
  const int k2 = get_K2(ubwp, /* tda = */ 0, mu);
  int start, len;
  SLIV2SL(tdaP_UL->startSymbolAndLength, &start, &len);
  const uint16_t symb_tda = ((1 << len) - 1) << start;
  // check whether PUCCH and TDA overlap: then, we cannot use it. Note that
  // here we assume that the PUCCH is scheduled in every slot, and on all RBs
  // (which is mostly not true, this is a simplification)
  AssertFatal((symb_pucch & symb_tda) == 0, "TDA index 0 for UL overlaps with PUCCH\n");

  // get largest time domain allocation (TDA) for UL slot and UL in mixed slot
  int tdaMi = -1;
  const NR_PUSCH_TimeDomainResourceAllocation_t *tdaP_Mi = tdaList->list.array[1];
  AssertFatal(k2 == get_K2(ubwp, /* tda = */ 1, mu),
              "scheduler cannot handle different k2 for UL slot (%d) and UL Mixed slot (%ld)\n",
              k2,
              get_K2(ubwp, /* tda = */ 1, mu));
  SLIV2SL(tdaP_Mi->startSymbolAndLength, &start, &len);
  const uint16_t symb_tda_mi = ((1 << len) - 1) << start;
  // check whether PUCCH and TDA overlap: then, we cannot use it. Also, check
  // whether TDA is entirely within mixed slot, UL. Note that here we assume
  // that the PUCCH is scheduled in every slot, and on all RBs (which is
  // mostly not true, this is a simplification)
  if ((symb_pucch & symb_tda_mi) == 0 && (symb_ulMixed & symb_tda_mi) == symb_tda_mi) {
    tdaMi = 1;
  } else {
    LOG_E(MAC,
          "TDA index 1 UL overlaps with PUCCH or is not entirely in mixed slot (symb_pucch %x symb_ulMixed %x symb_tda_mi %x), won't schedule UL mixed slot\n",
          symb_pucch,
          symb_ulMixed,
          symb_tda_mi);
  }

  const uint8_t slots_per_frame[5] = {10, 20, 40, 80, 160};
  const int n = slots_per_frame[*scc->ssbSubcarrierSpacing];
  nrmac->preferred_ul_tda[bwp_id] = malloc(n * sizeof(*nrmac->preferred_ul_tda[bwp_id]));

  const int nr_mix_slots = tdd ? tdd->nrofDownlinkSymbols != 0 || tdd->nrofUplinkSymbols != 0 : 0;
  const int nr_slots_period = tdd ? tdd->nrofDownlinkSlots + tdd->nrofUplinkSlots + nr_mix_slots : n;
  for (int slot = 0; slot < n; ++slot) {
    const int sched_slot = (slot + k2) % n;
    nrmac->preferred_ul_tda[bwp_id][slot] = -1;
    if (!tdd || sched_slot % nr_slots_period >= tdd->nrofDownlinkSlots + nr_mix_slots)
      nrmac->preferred_ul_tda[bwp_id][slot] = 0;
    else if (tdd && nr_mix_slots && sched_slot % nr_slots_period == tdd->nrofDownlinkSlots)
      nrmac->preferred_ul_tda[bwp_id][slot] = tdaMi;
    LOG_I(MAC, "DL slot %d UL slot %d preferred_ul_tda %d\n", slot, sched_slot, nrmac->preferred_ul_tda[bwp_id][slot]);
  }

  if (k2 < tdd->nrofUplinkSlots)
    LOG_W(MAC,
          "k2 %d < tdd->nrofUplinkSlots %ld: not all UL slots can be scheduled\n",
          k2,
          tdd->nrofUplinkSlots);
}

void nr_process_mac_pdu(module_id_t module_idP,
                        int UE_id,
                        uint8_t CC_id,
                        frame_t frameP,
                        sub_frame_t slot,
                        uint8_t *pduP,
                        uint16_t mac_pdu_len)
{

    // This function is adapting code from the old
    // parse_header(...) and ue_send_sdu(...) functions of OAI LTE

    uint8_t *pdu_ptr = pduP, rx_lcid, done = 0;
    int pdu_len = mac_pdu_len;
    uint16_t mac_ce_len, mac_subheader_len, mac_sdu_len;


    NR_UE_info_t *UE_info = &RC.nrmac[module_idP]->UE_info;
    NR_UE_sched_ctrl_t *sched_ctrl = &UE_info->UE_sched_ctrl[UE_id];
    //  For both DL/UL-SCH
    //  Except:
    //   - UL/DL-SCH: fixed-size MAC CE(known by LCID)
    //   - UL/DL-SCH: padding
    //   - UL-SCH:    MSG3 48-bits
    //  |0|1|2|3|4|5|6|7|  bit-wise
    //  |R|F|   LCID    |
    //  |       L       |
    //  |0|1|2|3|4|5|6|7|  bit-wise
    //  |R|F|   LCID    |
    //  |       L       |
    //  |       L       |

    //  For both DL/UL-SCH
    //  For:
    //   - UL/DL-SCH: fixed-size MAC CE(known by LCID)
    //   - UL/DL-SCH: padding, for single/multiple 1-oct padding CE(s)
    //   - UL-SCH:    MSG3 48-bits
    //  |0|1|2|3|4|5|6|7|  bit-wise
    //  |R|R|   LCID    |
    //  LCID: The Logical Channel ID field identifies the logical channel instance of the corresponding MAC SDU or the type of the corresponding MAC CE or padding as described in Tables 6.2.1-1 and 6.2.1-2 for the DL-SCH and UL-SCH respectively. There is one LCID field per MAC subheader. The LCID field size is 6 bits;
    //  L: The Length field indicates the length of the corresponding MAC SDU or variable-sized MAC CE in bytes. There is one L field per MAC subheader except for subheaders corresponding to fixed-sized MAC CEs and padding. The size of the L field is indicated by the F field;
    //  F: lenght of L is 0:8 or 1:16 bits wide
    //  R: Reserved bit, set to zero.

    while (!done && pdu_len > 0){
        mac_ce_len = 0;
        mac_subheader_len = 1; //  default to fixed-length subheader = 1-oct
        mac_sdu_len = 0;
        rx_lcid = ((NR_MAC_SUBHEADER_FIXED *)pdu_ptr)->LCID;

        LOG_D(MAC, "LCID received at gNB side: %d \n", rx_lcid);

        unsigned char *ce_ptr;
        int n_Lcg = 0;

        switch(rx_lcid){
            //  MAC CE

            /*#ifdef DEBUG_HEADER_PARSING
              LOG_D(MAC, "[UE] LCID %d, PDU length %d\n", ((NR_MAC_SUBHEADER_FIXED *)pdu_ptr)->LCID, pdu_len);
            #endif*/
        case UL_SCH_LCID_RECOMMENDED_BITRATE_QUERY:
              // 38.321 Ch6.1.3.20
              mac_ce_len = 2;
              break;
        case UL_SCH_LCID_CONFIGURED_GRANT_CONFIRMATION:
                // 38.321 Ch6.1.3.7
                break;

        case UL_SCH_LCID_S_BSR:
        case UL_SCH_LCID_S_TRUNCATED_BSR:
               //38.321 section 6.1.3.1
               //fixed length
               mac_ce_len =1;
               /* Extract short BSR value */
               ce_ptr = &pdu_ptr[mac_subheader_len];
               NR_BSR_SHORT *bsr_s = (NR_BSR_SHORT *) ce_ptr;
               sched_ctrl->estimated_ul_buffer = 0;
               sched_ctrl->estimated_ul_buffer = NR_SHORT_BSR_TABLE[bsr_s->Buffer_size];
               LOG_D(MAC,
                     "SHORT BSR at %4d.%2d, LCG ID %d, BS Index %d, BS value < %d, est buf %d\n",
                     frameP,
                     slot,
                     bsr_s->LcgID,
                     bsr_s->Buffer_size,
                     NR_SHORT_BSR_TABLE[bsr_s->Buffer_size],
                     sched_ctrl->estimated_ul_buffer);
               break;

        case UL_SCH_LCID_L_BSR:
        case UL_SCH_LCID_L_TRUNCATED_BSR:
        	//38.321 section 6.1.3.1
        	//variable length
        	mac_ce_len |= (uint16_t)((NR_MAC_SUBHEADER_SHORT *)pdu_ptr)->L;
        	mac_subheader_len = 2;
        	if(((NR_MAC_SUBHEADER_SHORT *)pdu_ptr)->F){
        		mac_ce_len |= (uint16_t)(((NR_MAC_SUBHEADER_LONG *)pdu_ptr)->L2)<<8;
        		mac_subheader_len = 3;
        	}
        	/* Extract long BSR value */
               ce_ptr = &pdu_ptr[mac_subheader_len];
               NR_BSR_LONG *bsr_l = (NR_BSR_LONG *) ce_ptr;
               sched_ctrl->estimated_ul_buffer = 0;

               n_Lcg = bsr_l->LcgID7 + bsr_l->LcgID6 + bsr_l->LcgID5 + bsr_l->LcgID4 +
                       bsr_l->LcgID3 + bsr_l->LcgID2 + bsr_l->LcgID1 + bsr_l->LcgID0;

               for (int n = 0; n < n_Lcg; n++){
                 sched_ctrl->estimated_ul_buffer +=
                       NR_LONG_BSR_TABLE[pdu_ptr[mac_subheader_len + 1 + n]];
                 LOG_D(MAC,
                       "LONG BSR at %4d.%2d, %d/%d (n/n_Lcg), BS Index %d, BS value < %d, total %d\n",
                       frameP,
                       slot,
                       n,
                       n_Lcg,
                       pdu_ptr[mac_subheader_len + 1 + n],
                       NR_LONG_BSR_TABLE[pdu_ptr[mac_subheader_len + 1 + n]],
                       sched_ctrl->estimated_ul_buffer);
               }

               break;

        case UL_SCH_LCID_C_RNTI:
        	//38.321 section 6.1.3.2
        	//fixed length
        	mac_ce_len = 2;
        	/* Extract CRNTI value */
        	break;

        case UL_SCH_LCID_SINGLE_ENTRY_PHR:
        	//38.321 section 6.1.3.8
        	//fixed length
        	mac_ce_len = 2;
        	/* Extract SINGLE ENTRY PHR elements for PHR calculation */
                ce_ptr = &pdu_ptr[mac_subheader_len];
                NR_SINGLE_ENTRY_PHR_MAC_CE *phr = (NR_SINGLE_ENTRY_PHR_MAC_CE *) ce_ptr;
                /* Save the phr info */
                const int PH = phr->PH;
                const int PCMAX = phr->PCMAX;
                /* 38.133 Table10.1.17.1-1 */
                if (PH < 55)
                  sched_ctrl->ph = PH - 32;
                else
                  sched_ctrl->ph = PH - 32 + (PH - 54);
                /* 38.133 Table10.1.18.1-1 */
                sched_ctrl->pcmax = PCMAX - 29;
                LOG_D(MAC, "SINGLE ENTRY PHR R1 %d PH %d (%d dB) R2 %d PCMAX %d (%d dBm)\n",
                      phr->R1, PH, sched_ctrl->ph, phr->R2, PCMAX, sched_ctrl->pcmax);
        	break;

        case UL_SCH_LCID_MULTI_ENTRY_PHR_1_OCT:
        	//38.321 section 6.1.3.9
        	//  varialbe length
        	mac_ce_len |= (uint16_t)((NR_MAC_SUBHEADER_SHORT *)pdu_ptr)->L;
        	mac_subheader_len = 2;
        	if(((NR_MAC_SUBHEADER_SHORT *)pdu_ptr)->F){
        		mac_ce_len |= (uint16_t)(((NR_MAC_SUBHEADER_LONG *)pdu_ptr)->L2)<<8;
        		mac_subheader_len = 3;
        	}
        	/* Extract MULTI ENTRY PHR elements from single octet bitmap for PHR calculation */
        	break;

        case UL_SCH_LCID_MULTI_ENTRY_PHR_4_OCT:
        	//38.321 section 6.1.3.9
        	//  varialbe length
        	mac_ce_len |= (uint16_t)((NR_MAC_SUBHEADER_SHORT *)pdu_ptr)->L;
        	mac_subheader_len = 2;
        	if(((NR_MAC_SUBHEADER_SHORT *)pdu_ptr)->F){
        		mac_ce_len |= (uint16_t)(((NR_MAC_SUBHEADER_LONG *)pdu_ptr)->L2)<<8;
        		mac_subheader_len = 3;
        	}
        	/* Extract MULTI ENTRY PHR elements from four octets bitmap for PHR calculation */
        	break;

        case UL_SCH_LCID_PADDING:
        	done = 1;
        	//  end of MAC PDU, can ignore the rest.
        	break;

        // MAC SDUs
        case UL_SCH_LCID_SRB1:
              // todo
              break;
        case UL_SCH_LCID_SRB2:
              // todo
              break;
        case UL_SCH_LCID_SRB3:
              // todo
              break;

        case UL_SCH_LCID_CCCH:
        case UL_SCH_LCID_CCCH1:
          // fixed length
          mac_subheader_len = 1;

          if ( rx_lcid == UL_SCH_LCID_CCCH1 ) {
            // RRCResumeRequest1 message includes the full I-RNTI and has a size of 8 bytes
            mac_sdu_len = 8;

            // Check if it is a valid CCCH1 message, we get all 00's messages very often
            int i = 0;
            for(i=0; i<(mac_subheader_len+mac_sdu_len); i++) {
              if(pdu_ptr[i] != 0) {
                break;
              }
            }
            if (i == (mac_subheader_len+mac_sdu_len)) {
              LOG_D(NR_MAC, "%s() Invalid CCCH1 message!, pdu_len: %d\n", __func__, pdu_len);
              done = 1;
              break;
            }
          } else {
            // fixed length of 6 bytes
            mac_sdu_len = 6;
          }

          nr_mac_rrc_data_ind(module_idP,
                              CC_id,
                              frameP,
                              0,
                              0,
                              UE_info->rnti[UE_id],
                              CCCH,
                              pdu_ptr+mac_subheader_len,
                              mac_sdu_len,
                              0);
          break;

        case UL_SCH_LCID_DTCH:
          //  check if LCID is valid at current time.
          if (((NR_MAC_SUBHEADER_SHORT *)pdu_ptr)->F) {
            // mac_sdu_len |= (uint16_t)(((NR_MAC_SUBHEADER_LONG *)pdu_ptr)->L2)<<8;
            mac_subheader_len = 3;
            mac_sdu_len = ((uint16_t)(((NR_MAC_SUBHEADER_LONG *)pdu_ptr)->L1 & 0x7f) << 8)
                          | ((uint16_t)((NR_MAC_SUBHEADER_LONG *)pdu_ptr)->L2 & 0xff);

          } else {
            mac_sdu_len = (uint16_t)((NR_MAC_SUBHEADER_SHORT *)pdu_ptr)->L;
            mac_subheader_len = 2;
          }

          LOG_D(MAC,
                "[UE %d] Frame %d : ULSCH -> UL-DTCH %d (gNB %d, %d bytes)\n",
                module_idP,
                frameP,
                rx_lcid,
                module_idP,
                mac_sdu_len);
          UE_info->mac_stats[UE_id].lc_bytes_rx[rx_lcid] += mac_sdu_len;
#if defined(ENABLE_MAC_PAYLOAD_DEBUG)
          log_dump(MAC, pdu_ptr + mac_subheader_len, 32, LOG_DUMP_CHAR, "\n");
#endif

          mac_rlc_data_ind(module_idP,
                           UE_info->rnti[UE_id],
                           module_idP,
                           frameP,
                           ENB_FLAG_YES,
                           MBMS_FLAG_NO,
                           rx_lcid,
                           (char *)(pdu_ptr + mac_subheader_len),
                           mac_sdu_len,
                           1,
                           NULL);

          /* Updated estimated buffer when receiving data */
          if (sched_ctrl->estimated_ul_buffer >= mac_sdu_len)
            sched_ctrl->estimated_ul_buffer -= mac_sdu_len;
          else
            sched_ctrl->estimated_ul_buffer = 0;
          break;

        default:
          LOG_E(MAC, "Received unknown MAC header (LCID = 0x%02x)\n", rx_lcid);
          return;
          break;
        }
        pdu_ptr += ( mac_subheader_len + mac_ce_len + mac_sdu_len );
        pdu_len -= ( mac_subheader_len + mac_ce_len + mac_sdu_len );

        if (pdu_len < 0) {
          LOG_E(MAC, "%s() residual mac pdu length < 0!, pdu_len: %d\n", __func__, pdu_len);
          LOG_E(MAC, "MAC PDU ");
          for (int i = 0; i < 20; i++) // Only printf 1st - 20nd bytes
            printf("%02x ", pdu_ptr[i]);
          printf("\n");
          return;
        }
    }
}

void abort_nr_ul_harq(module_id_t mod_id, int UE_id, int8_t harq_pid)
{
  NR_UE_info_t *UE_info = &RC.nrmac[mod_id]->UE_info;
  NR_UE_sched_ctrl_t *sched_ctrl = &UE_info->UE_sched_ctrl[UE_id];
  NR_UE_ul_harq_t *harq = &sched_ctrl->ul_harq_processes[harq_pid];

  harq->ndi ^= 1;
  harq->round = 0;
  UE_info->mac_stats[UE_id].ulsch_errors++;
  add_tail_nr_list(&sched_ctrl->available_ul_harq, harq_pid);

  /* the transmission failed: the UE won't send the data we expected initially,
   * so retrieve to correctly schedule after next BSR */
  sched_ctrl->sched_ul_bytes -= harq->sched_pusch.tb_size;
  if (sched_ctrl->sched_ul_bytes < 0)
    sched_ctrl->sched_ul_bytes = 0;
}

void handle_nr_ul_harq(module_id_t mod_id,
                       frame_t frame,
                       sub_frame_t slot,
                       const nfapi_nr_crc_t *crc_pdu)
{
  int UE_id = find_nr_UE_id(mod_id, crc_pdu->rnti);
  if (UE_id < 0) {
    LOG_E(MAC, "%s(): unknown RNTI %04x in PUSCH\n", __func__, crc_pdu->rnti);
    return;
  }
  NR_UE_info_t *UE_info = &RC.nrmac[mod_id]->UE_info;
  NR_UE_sched_ctrl_t *sched_ctrl = &UE_info->UE_sched_ctrl[UE_id];

  int8_t harq_pid = sched_ctrl->feedback_ul_harq.head;
  while (crc_pdu->harq_id != harq_pid || harq_pid < 0) {
    LOG_W(MAC,
          "Unexpected ULSCH HARQ PID %d (have %d) for RNTI %04x (ignore this warning for RA)\n",
          crc_pdu->harq_id,
          harq_pid,
          crc_pdu->rnti);
    if (harq_pid < 0)
      return;

    remove_front_nr_list(&sched_ctrl->feedback_ul_harq);
    sched_ctrl->ul_harq_processes[harq_pid].is_waiting = false;
    if(sched_ctrl->ul_harq_processes[harq_pid].round >= MAX_HARQ_ROUNDS - 1) {
      abort_nr_ul_harq(mod_id, UE_id, harq_pid);
    } else {
      sched_ctrl->ul_harq_processes[harq_pid].round++;
      add_tail_nr_list(&sched_ctrl->retrans_ul_harq, harq_pid);
    }
    harq_pid = sched_ctrl->feedback_ul_harq.head;
  }
  remove_front_nr_list(&sched_ctrl->feedback_ul_harq);
  NR_UE_ul_harq_t *harq = &sched_ctrl->ul_harq_processes[harq_pid];
  DevAssert(harq->is_waiting);
  harq->feedback_slot = -1;
  harq->is_waiting = false;
  if (!crc_pdu->tb_crc_status) {
    harq->ndi ^= 1;
    harq->round = 0;
    LOG_D(MAC,
          "Ulharq id %d crc passed for RNTI %04x\n",
          harq_pid,
          crc_pdu->rnti);
    add_tail_nr_list(&sched_ctrl->available_ul_harq, harq_pid);
  } else if (harq->round >= MAX_HARQ_ROUNDS - 1) {
    abort_nr_ul_harq(mod_id, UE_id, harq_pid);
    LOG_D(MAC,
          "RNTI %04x: Ulharq id %d crc failed in all rounds\n",
          crc_pdu->rnti,
          harq_pid);
  } else {
    harq->round++;
    LOG_D(MAC,
          "Ulharq id %d crc failed for RNTI %04x\n",
          harq_pid,
          crc_pdu->rnti);
    add_tail_nr_list(&sched_ctrl->retrans_ul_harq, harq_pid);
  }
}

/*
* When data are received on PHY and transmitted to MAC
*/
void nr_rx_sdu(const module_id_t gnb_mod_idP,
               const int CC_idP,
               const frame_t frameP,
               const sub_frame_t slotP,
               const rnti_t rntiP,
               uint8_t *sduP,
               const uint16_t sdu_lenP,
               const uint16_t timing_advance,
               const uint8_t ul_cqi,
               const uint16_t rssi){
  gNB_MAC_INST *gNB_mac = RC.nrmac[gnb_mod_idP];
  NR_UE_info_t *UE_info = &gNB_mac->UE_info;

  const int current_rnti = rntiP;
  const int UE_id = find_nr_UE_id(gnb_mod_idP, current_rnti);
  const int target_snrx10 = gNB_mac->pusch_target_snrx10;

  if (UE_id != -1) {
    NR_UE_sched_ctrl_t *UE_scheduling_control = &UE_info->UE_sched_ctrl[UE_id];
    const int8_t harq_pid = UE_scheduling_control->feedback_ul_harq.head;

    if (sduP)
      T(T_GNB_MAC_UL_PDU_WITH_DATA, T_INT(gnb_mod_idP), T_INT(CC_idP),
        T_INT(rntiP), T_INT(frameP), T_INT(slotP), T_INT(harq_pid),
        T_BUFFER(sduP, sdu_lenP));

    UE_info->mac_stats[UE_id].ulsch_total_bytes_rx += sdu_lenP;
    LOG_D(NR_MAC, "[gNB %d][PUSCH %d] CC_id %d %d.%d Received ULSCH sdu from PHY (rnti %x, UE_id %d) ul_cqi %d sduP %p\n",
          gnb_mod_idP,
          harq_pid,
          CC_idP,
          frameP,
          slotP,
          current_rnti,
          UE_id,
          ul_cqi,
          sduP);

    // if not missed detection (10dB threshold for now)
    if (UE_scheduling_control->raw_rssi < 100 + rssi) {
      UE_scheduling_control->tpc0 = nr_get_tpc(target_snrx10,ul_cqi,30);
      if (timing_advance != 0xffff)
        UE_scheduling_control->ta_update = timing_advance;
<<<<<<< HEAD
      UE_scheduling_control->ul_rssi = rssi;
=======
      UE_scheduling_control->raw_rssi = rssi;
      UE_scheduling_control->pusch_snrx10 = ul_cqi * 5 - 640;
>>>>>>> c19ba39e
      LOG_D(NR_MAC, "[UE %d] PUSCH TPC %d and TA %d\n",UE_id,UE_scheduling_control->tpc0,UE_scheduling_control->ta_update);
    }
    else{
      UE_scheduling_control->tpc0 = 1;
    }

#if defined(ENABLE_MAC_PAYLOAD_DEBUG)

    LOG_I(MAC, "Printing received UL MAC payload at gNB side: %d \n");
    for (int i = 0; i < sdu_lenP ; i++) {
	  //harq_process_ul_ue->a[i] = (unsigned char) rand();
	  //printf("a[%d]=0x%02x\n",i,harq_process_ul_ue->a[i]);
	  printf("%02x ",(unsigned char)sduP[i]);
    }
    printf("\n");

#endif

    if (sduP != NULL){
      LOG_D(NR_MAC, "Received PDU at MAC gNB \n");

      const uint32_t tb_size = UE_scheduling_control->ul_harq_processes[harq_pid].sched_pusch.tb_size;
      UE_scheduling_control->sched_ul_bytes -= tb_size;
      if (UE_scheduling_control->sched_ul_bytes < 0)
        UE_scheduling_control->sched_ul_bytes = 0;

      nr_process_mac_pdu(gnb_mod_idP, UE_id, CC_idP, frameP, slotP, sduP, sdu_lenP);
    }
  } else if(sduP) {

    bool no_sig = true;
    for (int k = 0; k < sdu_lenP; k++) {
      if(sduP[k]!=0) {
        no_sig = false;
        break;
      }
    }

    if(no_sig) {
      LOG_W(NR_MAC, "No signal\n");
    }

    T(T_GNB_MAC_UL_PDU_WITH_DATA, T_INT(gnb_mod_idP), T_INT(CC_idP),
      T_INT(rntiP), T_INT(frameP), T_INT(slotP), T_INT(-1) /* harq_pid */,
      T_BUFFER(sduP, sdu_lenP));

    /* we don't know this UE (yet). Check whether there is a ongoing RA (Msg 3)
     * and check the corresponding UE's RNTI match, in which case we activate
     * it. */
    for (int i = 0; i < NR_NB_RA_PROC_MAX; ++i) {
      NR_RA_t *ra = &gNB_mac->common_channels[CC_idP].ra[i];
      if (ra->state != WAIT_Msg3)
        continue;

<<<<<<< HEAD
      // random access pusch with TC-RNTI
      if (ra->rnti != current_rnti) {
        LOG_W(NR_MAC,
              "expected TC-RNTI %04x to match current RNTI %04x\n",
=======
      if(no_sig) {
        LOG_W(NR_MAC, "Random Access %i failed at state %i\n", i, ra->state);
        nr_mac_remove_ra_rnti(gnb_mod_idP, ra->rnti);
        nr_clear_ra_proc(gnb_mod_idP, CC_idP, frameP, ra);
      } else {

        // random access pusch with TC-RNTI
        if (ra->rnti != current_rnti) {
          LOG_W(NR_MAC,
                "expected TC_RNTI %04x to match current RNTI %04x\n",
                ra->rnti,
                current_rnti);

          if( (frameP==ra->Msg3_frame) && (slotP==ra->Msg3_slot) ) {
            LOG_W(NR_MAC, "Random Access %i failed at state %i\n", i, ra->state);
            nr_mac_remove_ra_rnti(gnb_mod_idP, ra->rnti);
            nr_clear_ra_proc(gnb_mod_idP, CC_idP, frameP, ra);
          }

          continue;
        }

        const int UE_id = add_new_nr_ue(gnb_mod_idP, ra->rnti, ra->secondaryCellGroup);
        UE_info->UE_beam_index[UE_id] = ra->beam_id;

        // re-initialize ta update variables after RA procedure completion
        UE_info->UE_sched_ctrl[UE_id].ta_frame = frameP;

        LOG_I(NR_MAC,
              "reset RA state information for RA-RNTI %04x/index %d\n",
>>>>>>> c19ba39e
              ra->rnti,
              i);

        LOG_I(NR_MAC,
              "[gNB %d][RAPROC] PUSCH with TC_RNTI %x received correctly, "
              "adding UE MAC Context UE_id %d/RNTI %04x\n",
              gnb_mod_idP,
              current_rnti,
              UE_id,
              ra->rnti);

        if(ra->cfra) {

          LOG_I(NR_MAC, "(ue %i, rnti 0x%04x) CFRA procedure succeeded!\n", UE_id, ra->rnti);
          nr_mac_remove_ra_rnti(gnb_mod_idP, ra->rnti);
          nr_clear_ra_proc(gnb_mod_idP, CC_idP, frameP, ra);
          UE_info->active[UE_id] = true;

        } else {

          LOG_I(NR_MAC,"[RAPROC] RA-Msg3 received (sdu_lenP %d)\n",sdu_lenP);
          LOG_D(NR_MAC,"[RAPROC] Received Msg3:\n");
          for (int k = 0; k < sdu_lenP; k++) {
            LOG_D(NR_MAC,"(%i): 0x%x\n",k,sduP[k]);
          }

          // UE Contention Resolution Identity
          // Store the first 48 bits belonging to the uplink CCCH SDU within Msg3 to fill in Msg4
          // First byte corresponds to R/LCID MAC sub-header
          memcpy(ra->cont_res_id, &sduP[1], sizeof(uint8_t) * 6);

          nr_process_mac_pdu(gnb_mod_idP, UE_id, CC_idP, frameP, slotP, sduP, sdu_lenP);

          ra->state = Msg4;
          ra->Msg4_frame = ( frameP +2 ) % 1024;
          ra->Msg4_slot = 1;
          LOG_I(NR_MAC, "Scheduling RA-Msg4 for TC_RNTI %04x (state %d, frame %d, slot %d)\n", ra->rnti, ra->state, ra->Msg4_frame, ra->Msg4_slot);

        }
        return;

      }
<<<<<<< HEAD
      const int UE_id = add_new_nr_ue(gnb_mod_idP, ra->rnti, ra->secondaryCellGroup);
      UE_info->UE_beam_index[UE_id] = ra->beam_id;
      LOG_I(NR_MAC,
            "[gNB %d][RAPROC] PUSCH with TC_RNTI %x received correctly, "
            "adding UE MAC Context UE_id %d/RNTI %04x\n",
            gnb_mod_idP,
            current_rnti,
            UE_id,
            ra->rnti);

      LOG_D(NR_MAC,"[RAPROC] Received Msg3:\n");
      for (int k = 0; k < sdu_lenP; k++) {
        LOG_D(NR_MAC,"(%i): 0x%x\n",k,sduP[k]);
      }

      // re-initialize ta update variables afrer RA procedure completion
      UE_info->UE_sched_ctrl[UE_id].ta_frame = frameP;

      free(ra->preambles.preamble_list);
      ra->state = RA_IDLE;
      LOG_I(NR_MAC,
            "reset RA state information for RA-RNTI %04x/index %d\n",
            ra->rnti,
            i);
=======
    }
  } else {
    for (int i = 0; i < NR_NB_RA_PROC_MAX; ++i) {
      NR_RA_t *ra = &gNB_mac->common_channels[CC_idP].ra[i];
      if (ra->state != WAIT_Msg3)
        continue;
>>>>>>> c19ba39e

      LOG_W(NR_MAC, "Random Access %i failed at state %i\n", i, ra->state);
      nr_mac_remove_ra_rnti(gnb_mod_idP, ra->rnti);
      nr_clear_ra_proc(gnb_mod_idP, CC_idP, frameP, ra);
    }
  }
}

long get_K2(const NR_BWP_Uplink_t *ubwp, int time_domain_assignment, int mu) {
  DevAssert(ubwp);
  const NR_PUSCH_TimeDomainResourceAllocation_t *tda_list = ubwp->bwp_Common->pusch_ConfigCommon->choice.setup->pusch_TimeDomainAllocationList->list.array[time_domain_assignment];
  if (tda_list->k2)
    return *tda_list->k2;
  else if (mu < 2)
    return 1;
  else if (mu == 2)
    return 2;
  else
    return 3;
}

bool nr_UE_is_to_be_scheduled(module_id_t mod_id, int CC_id, int UE_id, frame_t frame, sub_frame_t slot)
{
  const NR_ServingCellConfigCommon_t *scc = RC.nrmac[mod_id]->common_channels->ServingCellConfigCommon;
  const uint8_t slots_per_frame[5] = {10, 20, 40, 80, 160};
  const int n = slots_per_frame[*scc->ssbSubcarrierSpacing];
  const int now = frame * n + slot;

  const struct gNB_MAC_INST_s *nrmac = RC.nrmac[mod_id];
  const NR_UE_sched_ctrl_t *sched_ctrl = &nrmac->UE_info.UE_sched_ctrl[UE_id];
  const int last_ul_sched = sched_ctrl->last_ul_frame * n + sched_ctrl->last_ul_slot;

  const int diff = (now - last_ul_sched + 1024 * n) % (1024 * n);
  /* UE is to be scheduled if
   * (1) we think the UE has more bytes awaiting than what we scheduled
   * (2) there is a scheduling request
   * (3) or we did not schedule it in more than 10 frames */
  const bool has_data = sched_ctrl->estimated_ul_buffer > sched_ctrl->sched_ul_bytes;
  const bool high_inactivity = diff >= nrmac->ulsch_max_slots_inactivity;
  LOG_D(MAC,
        "%4d.%2d UL inactivity %d slots has_data %d SR %d\n",
        frame,
        slot,
        diff,
        has_data,
        sched_ctrl->SR);
  return has_data || sched_ctrl->SR || high_inactivity;
}

int next_list_entry_looped(NR_list_t *list, int UE_id)
{
  if (UE_id < 0)
    return list->head;
  return list->next[UE_id] < 0 ? list->head : list->next[UE_id];
}

bool allocate_ul_retransmission(module_id_t module_id,
                                frame_t frame,
                                sub_frame_t slot,
                                uint8_t *rballoc_mask,
                                int *n_rb_sched,
                                int UE_id,
                                int harq_pid)
{
  const int CC_id = 0;
  const NR_ServingCellConfigCommon_t *scc = RC.nrmac[module_id]->common_channels[CC_id].ServingCellConfigCommon;
  NR_UE_info_t *UE_info = &RC.nrmac[module_id]->UE_info;
  NR_UE_sched_ctrl_t *sched_ctrl = &UE_info->UE_sched_ctrl[UE_id];
  NR_sched_pusch_t *retInfo = &sched_ctrl->ul_harq_processes[harq_pid].sched_pusch;
  int rbStart =
      NRRIV2PRBOFFSET(sched_ctrl->active_ubwp->bwp_Common->genericParameters.locationAndBandwidth, MAX_BWP_SIZE);
  const uint16_t bwpSize =
      NRRIV2BW(sched_ctrl->active_ubwp->bwp_Common->genericParameters.locationAndBandwidth, MAX_BWP_SIZE);

  const uint8_t num_dmrs_cdm_grps_no_data = 1;
  const int tda = RC.nrmac[module_id]->preferred_ul_tda[sched_ctrl->active_ubwp->bwp_Id][slot];
  if (tda == retInfo->time_domain_allocation) {
    /* Check the resource is enough for retransmission */
    while (rbStart < bwpSize && !rballoc_mask[rbStart])
      rbStart++;
    if (rbStart + retInfo->rbSize >= bwpSize) {
      LOG_D(MAC, "cannot allocate retransmission of UE %d/RNTI %04x: no resources\n", UE_id, UE_info->rnti[UE_id]);
      return false;
    }
    /* check whether we need to switch the TDA allocation since tha last
     * (re-)transmission */
    NR_pusch_semi_static_t *ps = &sched_ctrl->pusch_semi_static;
    const long f = sched_ctrl->search_space->searchSpaceType->choice.ue_Specific->dci_Formats;
    const int dci_format = f ? NR_UL_DCI_FORMAT_0_1 : NR_UL_DCI_FORMAT_0_0;
    if (ps->time_domain_allocation != tda
        || ps->dci_format != dci_format
        || ps->num_dmrs_cdm_grps_no_data != num_dmrs_cdm_grps_no_data)
      nr_set_pusch_semi_static(scc, sched_ctrl->active_ubwp, dci_format, tda, num_dmrs_cdm_grps_no_data, ps);
    LOG_D(MAC, "%s(): retransmission keeping TDA %d and TBS %d\n", __func__, tda, retInfo->tb_size);
  } else {
    /* the retransmission will use a different time domain allocation, check
     * that we have enough resources */
    while (rbStart < bwpSize && !rballoc_mask[rbStart])
      rbStart++;
    int rbSize = 0;
    while (rbStart + rbSize < bwpSize && rballoc_mask[rbStart + rbSize])
      rbSize++;
    NR_pusch_semi_static_t temp_ps;
    const long f = sched_ctrl->search_space->searchSpaceType->choice.ue_Specific->dci_Formats;
    const int dci_format = f ? NR_UL_DCI_FORMAT_0_1 : NR_UL_DCI_FORMAT_0_0;
    nr_set_pusch_semi_static(scc, sched_ctrl->active_ubwp, dci_format, tda, num_dmrs_cdm_grps_no_data, &temp_ps);
    uint32_t new_tbs;
    uint16_t new_rbSize;
    bool success = nr_find_nb_rb(retInfo->Qm,
                                 retInfo->R,
                                 temp_ps.nrOfSymbols,
                                 temp_ps.N_PRB_DMRS * temp_ps.num_dmrs_symb,
                                 retInfo->tb_size,
                                 rbSize,
                                 &new_tbs,
                                 &new_rbSize);
    if (!success || new_tbs != retInfo->tb_size) {
      LOG_D(MAC, "%s(): new TBsize %d of new TDA does not match old TBS %d\n", __func__, new_tbs, retInfo->tb_size);
      return false; /* the maximum TBsize we might have is smaller than what we need */
    }
    LOG_D(MAC, "%s(): retransmission with TDA %d->%d and TBS %d -> %d\n", __func__, retInfo->time_domain_allocation, tda, retInfo->tb_size, new_tbs);
    /* we can allocate it. Overwrite the time_domain_allocation, the number
     * of RBs, and the new TB size. The rest is done below */
    retInfo->tb_size = new_tbs;
    retInfo->rbSize = new_rbSize;
    retInfo->time_domain_allocation = tda;
    sched_ctrl->pusch_semi_static = temp_ps;
  }

  /* Find free CCE */
  bool freeCCE = find_free_CCE(module_id, slot, UE_id);
  if (!freeCCE) {
    LOG_D(MAC, "%4d.%2d no free CCE for retransmission UL DCI UE %04x\n", frame, slot, UE_info->rnti[UE_id]);
    return false;
  }

  /* frame/slot in sched_pusch has been set previously. In the following, we
   * overwrite the information in the retransmission information before storing
   * as the new scheduling instruction */
  retInfo->frame = sched_ctrl->sched_pusch.frame;
  retInfo->slot = sched_ctrl->sched_pusch.slot;
  /* Get previous PSUCH field info */
  sched_ctrl->sched_pusch = *retInfo;
  NR_sched_pusch_t *sched_pusch = &sched_ctrl->sched_pusch;
  LOG_D(MAC,
        "%4d.%2d Allocate UL retransmission UE %d/RNTI %04x sched %4d.%2d (%d RBs)\n",
        frame,
        slot,
        UE_id,
        UE_info->rnti[UE_id],
        sched_pusch->frame,
        sched_pusch->slot,
        sched_pusch->rbSize);

  sched_pusch->rbStart = rbStart;
  /* no need to recompute the TBS, it will be the same */

  /* Mark the corresponding RBs as used */
  n_rb_sched -= sched_pusch->rbSize;
  for (int rb = 0; rb < sched_ctrl->sched_pusch.rbSize; rb++)
    rballoc_mask[rb + sched_ctrl->sched_pusch.rbStart] = 0;
  return true;
}

void update_ul_ue_R_Qm(NR_sched_pusch_t *sched_pusch, const NR_pusch_semi_static_t *ps)
{
  const int mcs = sched_pusch->mcs;
  sched_pusch->R = nr_get_code_rate_ul(mcs, ps->mcs_table);
  sched_pusch->Qm = nr_get_Qm_ul(mcs, ps->mcs_table);
  if (ps->pusch_Config->tp_pi2BPSK
      && ((ps->mcs_table == 3 && mcs < 2) || (ps->mcs_table == 4 && mcs < 6))) {
    sched_pusch->R >>= 1;
    sched_pusch->Qm <<= 1;
  }
}

float ul_thr_ue[MAX_MOBILES_PER_GNB];
uint32_t ul_pf_tbs[3][28]; // pre-computed, approximate TBS values for PF coefficient
void pf_ul(module_id_t module_id,
           frame_t frame,
           sub_frame_t slot,
           NR_list_t *UE_list,
           int max_num_ue,
           int n_rb_sched,
           uint8_t *rballoc_mask) {

  const int CC_id = 0;
  const uint8_t num_dmrs_cdm_grps_no_data = 1;
  gNB_MAC_INST *nrmac = RC.nrmac[module_id];
  NR_ServingCellConfigCommon_t *scc = nrmac->common_channels[CC_id].ServingCellConfigCommon;
  NR_UE_info_t *UE_info = &nrmac->UE_info;
  const int min_rb = 5;
  float coeff_ue[MAX_MOBILES_PER_GNB];
  // UEs that could be scheduled
  int ue_array[MAX_MOBILES_PER_GNB];
  NR_list_t UE_sched = { .head = -1, .next = ue_array, .tail = -1, .len = MAX_MOBILES_PER_GNB };

  /* Loop UE_list to calculate throughput and coeff */
  for (int UE_id = UE_list->head; UE_id >= 0; UE_id = UE_list->next[UE_id]) {
    NR_UE_sched_ctrl_t *sched_ctrl = &UE_info->UE_sched_ctrl[UE_id];
    int rbStart =
        NRRIV2PRBOFFSET(sched_ctrl->active_ubwp->bwp_Common->genericParameters.locationAndBandwidth, MAX_BWP_SIZE);
    const uint16_t bwpSize = NRRIV2BW(sched_ctrl->active_ubwp->bwp_Common->genericParameters.locationAndBandwidth, MAX_BWP_SIZE);
    NR_sched_pusch_t *sched_pusch = &sched_ctrl->sched_pusch;
    NR_pusch_semi_static_t *ps = &sched_ctrl->pusch_semi_static;

    /* Calculate throughput */
    const float a = 0.0005f; // corresponds to 200ms window
    const uint32_t b = UE_info->mac_stats[UE_id].ulsch_current_bytes;
    ul_thr_ue[UE_id] = (1 - a) * ul_thr_ue[UE_id] + a * b;

    /* Check if retransmission is necessary */
    sched_pusch->ul_harq_pid = sched_ctrl->retrans_ul_harq.head;
    if (sched_pusch->ul_harq_pid >= 0) {
      /* Allocate retransmission*/
      bool r = allocate_ul_retransmission(
          module_id, frame, slot, rballoc_mask, &n_rb_sched, UE_id, sched_pusch->ul_harq_pid);
      if (!r) {
        LOG_D(MAC, "%4d.%2d UL retransmission UE RNTI %04x can NOT be allocated\n", frame, slot, UE_info->rnti[UE_id]);
        continue;
      }
      /* reduce max_num_ue once we are sure UE can be allocated, i.e., has CCE */
      max_num_ue--;
      if (max_num_ue < 0)
        return;
      continue;
    }

    const int B = max(0, sched_ctrl->estimated_ul_buffer - sched_ctrl->sched_ul_bytes);
    /* preprocessor computed sched_frame/sched_slot */
    const bool do_sched = nr_UE_is_to_be_scheduled(module_id, 0, UE_id, sched_pusch->frame, sched_pusch->slot);

    if (B == 0 && !do_sched)
      continue;

    /* Schedule UE on SR or UL inactivity and no data (otherwise, will be scheduled
     * based on data to transmit) */
    if (B == 0 && do_sched) {
      /* if no data, pre-allocate 5RB */
      bool freeCCE = find_free_CCE(module_id, slot, UE_id);
      if (!freeCCE) {
        LOG_D(MAC, "%4d.%2d no free CCE for UL DCI UE %04x (BSR 0)\n", frame, slot, UE_info->rnti[UE_id]);
        continue;
      }
      /* reduce max_num_ue once we are sure UE can be allocated, i.e., has CCE */
      max_num_ue--;
      if (max_num_ue < 0)
        return;

      while (rbStart < bwpSize && !rballoc_mask[rbStart]) rbStart++;
      if (rbStart + min_rb >= bwpSize) {
        LOG_D(MAC, "cannot allocate continuous data for UE %d/RNTI %04x: no resources\n",
              UE_id, UE_info->rnti[UE_id]);
        continue;
      }

      /* Save PUSCH field */
      /* we want to avoid a lengthy deduction of DMRS and other parameters in
       * every TTI if we can save it, so check whether dci_format, TDA, or
       * num_dmrs_cdm_grps_no_data has changed and only then recompute */
      const long f = sched_ctrl->search_space->searchSpaceType->choice.ue_Specific->dci_Formats;
      const int dci_format = f ? NR_UL_DCI_FORMAT_0_1 : NR_UL_DCI_FORMAT_0_0;
      const int tda = nrmac->preferred_ul_tda[sched_ctrl->active_ubwp->bwp_Id][slot];
      if (ps->time_domain_allocation != tda
          || ps->dci_format != dci_format
          || ps->num_dmrs_cdm_grps_no_data != num_dmrs_cdm_grps_no_data)
        nr_set_pusch_semi_static(scc, sched_ctrl->active_ubwp, dci_format, tda, num_dmrs_cdm_grps_no_data, ps);
      NR_sched_pusch_t *sched_pusch = &sched_ctrl->sched_pusch;
      sched_pusch->mcs = 9;
      update_ul_ue_R_Qm(sched_pusch, ps);
      sched_pusch->rbStart = rbStart;
      sched_pusch->rbSize = min_rb;
      sched_pusch->tb_size = nr_compute_tbs(sched_pusch->Qm,
                                            sched_pusch->R,
                                            sched_pusch->rbSize,
                                            ps->nrOfSymbols,
                                            ps->N_PRB_DMRS * ps->num_dmrs_symb,
                                            0, // nb_rb_oh
                                            0,
                                            1 /* NrOfLayers */)
                             >> 3;

      /* Mark the corresponding RBs as used */
      n_rb_sched -= sched_pusch->rbSize;
      for (int rb = 0; rb < sched_ctrl->sched_pusch.rbSize; rb++)
        rballoc_mask[rb + sched_ctrl->sched_pusch.rbStart] = 0;

      continue;
    }

    /* Create UE_sched for UEs eligibale for new data transmission*/
    add_tail_nr_list(&UE_sched, UE_id);

    /* Calculate coefficient*/
    sched_pusch->mcs = 9;
    const uint32_t tbs = ul_pf_tbs[ps->mcs_table][sched_pusch->mcs];
    coeff_ue[UE_id] = (float) tbs / ul_thr_ue[UE_id];
    LOG_D(MAC,"b %d, ul_thr_ue[%d] %f, tbs %d, coeff_ue[%d] %f\n",
          b, UE_id, ul_thr_ue[UE_id], tbs, UE_id, coeff_ue[UE_id]);
  }


  /* Loop UE_sched to find max coeff and allocate transmission */
  while (UE_sched.head >= 0 && max_num_ue> 0 && n_rb_sched > 0) {
    /* Find max coeff */
    int *max = &UE_sched.head; /* Find max coeff: assume head is max */
    int *p = &UE_sched.next[*max];
    while (*p >= 0) {
      /* Find max coeff: if the current one has larger coeff, save for later */
      if (coeff_ue[*p] > coeff_ue[*max])
        max = p;
      p = &UE_sched.next[*p];
    }
    /* Find max coeff: remove the max one: do not use remove_nr_list() since it
     * goes through the whole list every time. Note that UE_sched.tail might
     * not be set correctly anymore */
    const int UE_id = *max;
    p = &UE_sched.next[*max];
    *max = UE_sched.next[*max];
    *p = -1;

    bool freeCCE = find_free_CCE(module_id, slot, UE_id);
    if (!freeCCE) {
      LOG_D(MAC, "%4d.%2d no free CCE for UL DCI UE %04x\n", frame, slot, UE_info->rnti[UE_id]);
      continue;
    }

    /* reduce max_num_ue once we are sure UE can be allocated, i.e., has CCE */
    max_num_ue--;
    if (max_num_ue < 0)
      return;

    NR_UE_sched_ctrl_t *sched_ctrl = &UE_info->UE_sched_ctrl[UE_id];
    int rbStart = NRRIV2PRBOFFSET(sched_ctrl->active_bwp->bwp_Common->genericParameters.locationAndBandwidth, MAX_BWP_SIZE);
    /* for some reason, the UEs do not like when they are scheduled on the last
     * RB. Hence, as a (hopefully temporary) fix, schedule one RB less. */
    const uint16_t bwpSize = NRRIV2BW(sched_ctrl->active_ubwp->bwp_Common->genericParameters.locationAndBandwidth, MAX_BWP_SIZE) - 1;
    NR_sched_pusch_t *sched_pusch = &sched_ctrl->sched_pusch;
    NR_pusch_semi_static_t *ps = &sched_ctrl->pusch_semi_static;

    while (rbStart < bwpSize && !rballoc_mask[rbStart]) rbStart++;
    sched_pusch->rbStart = rbStart;
    uint16_t max_rbSize = 1;
    while (rbStart + max_rbSize < bwpSize && rballoc_mask[rbStart + max_rbSize])
      max_rbSize++;

    /* Save PUSCH field */
    /* we want to avoid a lengthy deduction of DMRS and other parameters in
     * every TTI if we can save it, so check whether dci_format, TDA, or
     * num_dmrs_cdm_grps_no_data has changed and only then recompute */
    const long f = sched_ctrl->search_space->searchSpaceType->choice.ue_Specific->dci_Formats;
    const int dci_format = f ? NR_UL_DCI_FORMAT_0_1 : NR_UL_DCI_FORMAT_0_0;
    const int tda = nrmac->preferred_ul_tda[sched_ctrl->active_ubwp->bwp_Id][slot];
    if (ps->time_domain_allocation != tda
        || ps->dci_format != dci_format
        || ps->num_dmrs_cdm_grps_no_data != num_dmrs_cdm_grps_no_data)
      nr_set_pusch_semi_static(scc, sched_ctrl->active_ubwp, dci_format, tda, num_dmrs_cdm_grps_no_data, ps);
    update_ul_ue_R_Qm(sched_pusch, ps);

    /* Calculate the current scheduling bytes and the necessary RBs */
    const int B = cmax(sched_ctrl->estimated_ul_buffer - sched_ctrl->sched_ul_bytes, 0);
    uint16_t rbSize = 0;
    uint32_t TBS = 0;
    nr_find_nb_rb(sched_pusch->Qm,
                  sched_pusch->R,
                  ps->nrOfSymbols,
                  ps->N_PRB_DMRS * ps->num_dmrs_symb,
                  B,
                  max_rbSize,
                  &TBS,
                  &rbSize);
    sched_pusch->rbSize = rbSize;
    sched_pusch->tb_size = TBS;
    LOG_D(MAC,"rbSize %d, TBS %d, est buf %d, sched_ul %d, B %d\n",
          rbSize, sched_pusch->tb_size, sched_ctrl->estimated_ul_buffer, sched_ctrl->sched_ul_bytes, B);

    /* Mark the corresponding RBs as used */
    n_rb_sched -= sched_pusch->rbSize;
    for (int rb = 0; rb < sched_ctrl->sched_pusch.rbSize; rb++)
      rballoc_mask[rb + sched_ctrl->sched_pusch.rbStart] = 0;
  }
}

bool nr_fr1_ulsch_preprocessor(module_id_t module_id, frame_t frame, sub_frame_t slot)
{
  gNB_MAC_INST *nr_mac = RC.nrmac[module_id];
  NR_COMMON_channels_t *cc = nr_mac->common_channels;
  NR_ServingCellConfigCommon_t *scc = cc->ServingCellConfigCommon;
  const int mu = scc->uplinkConfigCommon->initialUplinkBWP->genericParameters.subcarrierSpacing;
  NR_UE_info_t *UE_info = &nr_mac->UE_info;

  if (UE_info->num_UEs == 0)
    return false;

  const int CC_id = 0;

  /* Get the K2 for first UE to compute offset. The other UEs are guaranteed to
   * have the same K2 (we don't support multiple/different K2s via different
   * TDAs yet). If the TDA is negative, it means that there is no UL slot to
   * schedule now (slot + k2 is not UL slot) */
  int UE_id = UE_info->list.head;
  NR_UE_sched_ctrl_t *sched_ctrl = &UE_info->UE_sched_ctrl[UE_id];
  const int tda = nr_mac->preferred_ul_tda[sched_ctrl->active_ubwp->bwp_Id][slot];
  if (tda < 0)
    return false;
  int K2 = get_K2(sched_ctrl->active_ubwp, tda, mu);
  const int sched_frame = frame + (slot + K2 >= nr_slots_per_frame[mu]);
  const int sched_slot = (slot + K2) % nr_slots_per_frame[mu];
  if (!is_xlsch_in_slot(nr_mac->ulsch_slot_bitmap[sched_slot / 64], sched_slot))
    return false;

  sched_ctrl->sched_pusch.slot = sched_slot;
  sched_ctrl->sched_pusch.frame = sched_frame;
  for (UE_id = UE_info->list.next[UE_id]; UE_id >= 0; UE_id = UE_info->list.next[UE_id]) {
    NR_UE_sched_ctrl_t *sched_ctrl = &UE_info->UE_sched_ctrl[UE_id];
    sched_ctrl->sched_pusch.slot = sched_slot;
    sched_ctrl->sched_pusch.frame = sched_frame;
  }

  /* Change vrb_map_UL to rballoc_mask: check which symbols per RB (in
   * vrb_map_UL) overlap with the "default" tda and exclude those RBs.
   * Calculate largest contiguous RBs */
  uint16_t *vrb_map_UL =
      &RC.nrmac[module_id]->common_channels[CC_id].vrb_map_UL[sched_slot * MAX_BWP_SIZE];
  const uint16_t bwpSize = NRRIV2BW(sched_ctrl->active_ubwp->bwp_Common->genericParameters.locationAndBandwidth, MAX_BWP_SIZE);
  const struct NR_PUSCH_TimeDomainResourceAllocationList *tdaList =
    sched_ctrl->active_ubwp->bwp_Common->pusch_ConfigCommon->choice.setup->pusch_TimeDomainAllocationList;
  const int startSymbolAndLength = tdaList->list.array[tda]->startSymbolAndLength;
  int startSymbolIndex, nrOfSymbols;
  SLIV2SL(startSymbolAndLength, &startSymbolIndex, &nrOfSymbols);
  const uint16_t symb = ((1 << nrOfSymbols) - 1) << startSymbolIndex;
  int st = 0, e = 0, len = 0;
  for (int i = 0; i < bwpSize; i++) {
    while ((vrb_map_UL[i] & symb) != 0 && i < bwpSize)
      i++;
    st = i;
    while ((vrb_map_UL[i] & symb) == 0 && i < bwpSize)
      i++;
    if (i - st > len) {
      len = i - st;
      e = i - 1;
    }
  }
  st = e - len + 1;

  uint8_t rballoc_mask[bwpSize];

  /* Calculate mask: if any RB in vrb_map_UL is blocked (1), the current RB will be 0 */
  for (int i = 0; i < bwpSize; i++)
    rballoc_mask[i] = i >= st && i <= e;

  /* proportional fair scheduling algorithm */
  pf_ul(module_id,
        frame,
        slot,
        &UE_info->list,
        2,
        len,
        rballoc_mask);
  return true;
}

nr_pp_impl_ul nr_init_fr1_ulsch_preprocessor(module_id_t module_id, int CC_id)
{
  /* in the PF algorithm, we have to use the TBsize to compute the coefficient.
   * This would include the number of DMRS symbols, which in turn depends on
   * the time domain allocation. In case we are in a mixed slot, we do not want
   * to recalculate all these values, and therefore we provide a look-up table
   * which should approximately(!) give us the TBsize. In particular, the
   * number of symbols, the number of DMRS symbols, and the exact Qm and R, are
   * not correct*/
  for (int mcsTableIdx = 0; mcsTableIdx < 3; ++mcsTableIdx) {
    for (int mcs = 0; mcs < 29; ++mcs) {
      if (mcs > 27 && mcsTableIdx == 1)
        continue;
      const uint8_t Qm = nr_get_Qm_dl(mcs, mcsTableIdx);
      const uint16_t R = nr_get_code_rate_dl(mcs, mcsTableIdx);
      /* note: we do not update R/Qm based on low MCS or pi2BPSK */
      ul_pf_tbs[mcsTableIdx][mcs] = nr_compute_tbs(Qm,
                                                   R,
                                                   1, /* rbSize */
                                                   10, /* hypothetical number of slots */
                                                   0, /* N_PRB_DMRS * N_DMRS_SLOT */
                                                   0 /* N_PRB_oh, 0 for initialBWP */,
                                                   0 /* tb_scaling */,
                                                   1 /* nrOfLayers */)
                                    >> 3;
    }
  }
  return nr_fr1_ulsch_preprocessor;
}

void nr_schedule_ulsch(module_id_t module_id, frame_t frame, sub_frame_t slot)
{
  gNB_MAC_INST *nr_mac = RC.nrmac[module_id];
  /* Uplink data ONLY can be scheduled when the current slot is downlink slot,
   * because we have to schedule the DCI0 first before schedule uplink data */
  if (!is_xlsch_in_slot(nr_mac->dlsch_slot_bitmap[slot / 64], slot)) {
    LOG_D(MAC, "Current slot %d is NOT DL slot, cannot schedule DCI0 for UL data\n", slot);
    return;
  }
  bool do_sched = RC.nrmac[module_id]->pre_processor_ul(module_id, frame, slot);
  if (!do_sched)
    return;

  const int CC_id = 0;
  nfapi_nr_ul_dci_request_t *ul_dci_req = &RC.nrmac[module_id]->UL_dci_req[CC_id];
  ul_dci_req->SFN = frame;
  ul_dci_req->Slot = slot;
  /* a PDCCH PDU groups DCIs per BWP and CORESET. Save a pointer to each
   * allocated PDCCH so we can easily allocate UE's DCIs independent of any
   * CORESET order */
  nfapi_nr_dl_tti_pdcch_pdu_rel15_t *pdcch_pdu_bwp_coreset[MAX_NUM_BWP][MAX_NUM_CORESET] = {{0}};

  NR_ServingCellConfigCommon_t *scc = RC.nrmac[module_id]->common_channels[0].ServingCellConfigCommon;
  NR_UE_info_t *UE_info = &RC.nrmac[module_id]->UE_info;
  const NR_list_t *UE_list = &UE_info->list;
  for (int UE_id = UE_list->head; UE_id >= 0; UE_id = UE_list->next[UE_id]) {
    NR_UE_sched_ctrl_t *sched_ctrl = &UE_info->UE_sched_ctrl[UE_id];
    UE_info->mac_stats[UE_id].ulsch_current_bytes = 0;

    /* dynamic PUSCH values (RB alloc, MCS, hence R, Qm, TBS) that change in
     * every TTI are pre-populated by the preprocessor and used below */
    NR_sched_pusch_t *sched_pusch = &sched_ctrl->sched_pusch;
    if (sched_pusch->rbSize <= 0)
      continue;

    uint16_t rnti = UE_info->rnti[UE_id];
    sched_ctrl->SR = false;

    int8_t harq_id = sched_pusch->ul_harq_pid;
    if (NFAPI_MODE == NFAPI_MODE_VNF)
      harq_id = 1;
    else
    {
      if (harq_id < 0) {
        /* PP has not selected a specific HARQ Process, get a new one */
        harq_id = sched_ctrl->available_ul_harq.head;
        // if(NFAPI_MODE == NFAPI_MODE_VNF)
        //   harq_id = 1;
        AssertFatal(harq_id >= 0,
                    "no free HARQ process available for UE %d\n",
                    UE_id);
        remove_front_nr_list(&sched_ctrl->available_ul_harq);
        sched_pusch->ul_harq_pid = harq_id;
      } else {
        /* PP selected a specific HARQ process. Check whether it will be a new
        * transmission or a retransmission, and remove from the corresponding
        * list */
        if (sched_ctrl->ul_harq_processes[harq_id].round == 0)
          remove_nr_list(&sched_ctrl->available_ul_harq, harq_id);
        else
          remove_nr_list(&sched_ctrl->retrans_ul_harq, harq_id);
      }
    }
    NR_UE_ul_harq_t *cur_harq = &sched_ctrl->ul_harq_processes[harq_id];
    DevAssert(!cur_harq->is_waiting);
    add_tail_nr_list(&sched_ctrl->feedback_ul_harq, harq_id);
    cur_harq->feedback_slot = sched_pusch->slot;
    cur_harq->is_waiting = true;
    if (NFAPI_MODE == NFAPI_MODE_VNF)
      cur_harq->is_waiting = 0;
    

    int rnti_types[2] = { NR_RNTI_C, 0 };

    /* pre-computed PUSCH values that only change if time domain allocation,
     * DCI format, or DMRS parameters change. Updated in the preprocessor
     * through nr_set_pusch_semi_static() */
    NR_pusch_semi_static_t *ps = &sched_ctrl->pusch_semi_static;

    /* Statistics */
    UE_info->mac_stats[UE_id].ulsch_rounds[cur_harq->round]++;
    if (cur_harq->round == 0) {
      UE_info->mac_stats[UE_id].ulsch_total_bytes_scheduled += sched_pusch->tb_size;
      /* Save information on MCS, TBS etc for the current initial transmission
       * so we have access to it when retransmitting */
      cur_harq->sched_pusch = *sched_pusch;
      /* save which time allocation has been used, to be used on
       * retransmissions */
      cur_harq->sched_pusch.time_domain_allocation = ps->time_domain_allocation;
      sched_ctrl->sched_ul_bytes += sched_pusch->tb_size;
    } else {
      LOG_D(MAC,
            "%d.%2d UL retransmission RNTI %04x sched %d.%2d HARQ PID %d round %d NDI %d\n",
            frame,
            slot,
            rnti,
            sched_pusch->frame,
            sched_pusch->slot,
            harq_id,
            cur_harq->round,
            cur_harq->ndi);
    }
    UE_info->mac_stats[UE_id].ulsch_current_bytes = sched_pusch->tb_size;
    sched_ctrl->last_ul_frame = sched_pusch->frame;
    sched_ctrl->last_ul_slot = sched_pusch->slot;

    LOG_D(MAC,
          "%4d.%2d RNTI %04x UL sched %4d.%2d start %2d RBS %3d startSymbol %2d nb_symbol %2d MCS %2d TBS %4d HARQ PID %2d round %d NDI %d est %6d sched %6d est BSR %6d\n",
          frame,
          slot,
          rnti,
          sched_pusch->frame,
          sched_pusch->slot,
          sched_pusch->rbStart,
          sched_pusch->rbSize,
          ps->startSymbolIndex,
          ps->nrOfSymbols,
          sched_pusch->mcs,
          sched_pusch->tb_size,
          harq_id,
          cur_harq->round,
          cur_harq->ndi,
          sched_ctrl->estimated_ul_buffer,
          sched_ctrl->sched_ul_bytes,
          sched_ctrl->estimated_ul_buffer - sched_ctrl->sched_ul_bytes);


    /* PUSCH in a later slot, but corresponding DCI now! */
    nfapi_nr_ul_tti_request_t *future_ul_tti_req = &RC.nrmac[module_id]->UL_tti_req_ahead[0][sched_pusch->slot];
    AssertFatal(future_ul_tti_req->SFN == sched_pusch->frame
                && future_ul_tti_req->Slot == sched_pusch->slot,
                "%d.%d future UL_tti_req's frame.slot %d.%d does not match PUSCH %d.%d\n",
                frame, slot,
                future_ul_tti_req->SFN,
                future_ul_tti_req->Slot,
                sched_pusch->frame,
                sched_pusch->slot);
    future_ul_tti_req->pdus_list[future_ul_tti_req->n_pdus].pdu_type = NFAPI_NR_UL_CONFIG_PUSCH_PDU_TYPE;
    future_ul_tti_req->pdus_list[future_ul_tti_req->n_pdus].pdu_size = sizeof(nfapi_nr_pusch_pdu_t);
    nfapi_nr_pusch_pdu_t *pusch_pdu = &future_ul_tti_req->pdus_list[future_ul_tti_req->n_pdus].pusch_pdu;
    memset(pusch_pdu, 0, sizeof(nfapi_nr_pusch_pdu_t));
    future_ul_tti_req->n_pdus += 1;

    LOG_D(MAC, "%4d.%2d Scheduling UE specific PUSCH\n", frame, slot);

    pusch_pdu->pdu_bit_map = PUSCH_PDU_BITMAP_PUSCH_DATA;
    pusch_pdu->rnti = rnti;
    pusch_pdu->handle = 0; //not yet used

    /* FAPI: BWP */
    pusch_pdu->bwp_size  = NRRIV2BW(sched_ctrl->active_ubwp->bwp_Common->genericParameters.locationAndBandwidth, MAX_BWP_SIZE);
    pusch_pdu->bwp_start = NRRIV2PRBOFFSET(sched_ctrl->active_ubwp->bwp_Common->genericParameters.locationAndBandwidth, MAX_BWP_SIZE);
    pusch_pdu->subcarrier_spacing = sched_ctrl->active_ubwp->bwp_Common->genericParameters.subcarrierSpacing;
    pusch_pdu->cyclic_prefix = 0;

    /* FAPI: PUSCH information always included */
    pusch_pdu->target_code_rate = sched_pusch->R;
    pusch_pdu->qam_mod_order = sched_pusch->Qm;
    pusch_pdu->mcs_index = sched_pusch->mcs;
    pusch_pdu->mcs_table = ps->mcs_table;
    pusch_pdu->transform_precoding = ps->transform_precoding;
    if (ps->pusch_Config->dataScramblingIdentityPUSCH)
      pusch_pdu->data_scrambling_id = *ps->pusch_Config->dataScramblingIdentityPUSCH;
    else
      pusch_pdu->data_scrambling_id = *scc->physCellId;
    pusch_pdu->nrOfLayers = 1;

    /* FAPI: DMRS */
    pusch_pdu->ul_dmrs_symb_pos = ps->ul_dmrs_symb_pos;
    pusch_pdu->dmrs_config_type = ps->dmrs_config_type;
    if (pusch_pdu->transform_precoding) { // transform precoding disabled
      long *scramblingid;
      if (pusch_pdu->scid == 0)
        scramblingid = ps->NR_DMRS_UplinkConfig->transformPrecodingDisabled->scramblingID0;
      else
        scramblingid = ps->NR_DMRS_UplinkConfig->transformPrecodingDisabled->scramblingID1;
      if (scramblingid == NULL)
        pusch_pdu->ul_dmrs_scrambling_id = *scc->physCellId;
      else
        pusch_pdu->ul_dmrs_scrambling_id = *scramblingid;
    }
    else {
      pusch_pdu->ul_dmrs_scrambling_id = *scc->physCellId;
      if (ps->NR_DMRS_UplinkConfig->transformPrecodingEnabled->nPUSCH_Identity != NULL)
        pusch_pdu->pusch_identity = *ps->NR_DMRS_UplinkConfig->transformPrecodingEnabled->nPUSCH_Identity;
      else
        pusch_pdu->pusch_identity = *scc->physCellId;
    }
    pusch_pdu->scid = 0;      // DMRS sequence initialization [TS38.211, sec 6.4.1.1.1]
    pusch_pdu->num_dmrs_cdm_grps_no_data = ps->num_dmrs_cdm_grps_no_data;
    pusch_pdu->dmrs_ports = 1;

    /* FAPI: Pusch Allocation in frequency domain */
    AssertFatal(ps->pusch_Config->resourceAllocation == NR_PUSCH_Config__resourceAllocation_resourceAllocationType1,
                "Only frequency resource allocation type 1 is currently supported\n");
    pusch_pdu->resource_alloc = 1; //type 1
    pusch_pdu->rb_start = sched_pusch->rbStart;
    pusch_pdu->rb_size = sched_pusch->rbSize;
    pusch_pdu->vrb_to_prb_mapping = 0;
    if (ps->pusch_Config->frequencyHopping==NULL)
      pusch_pdu->frequency_hopping = 0;
    else
      pusch_pdu->frequency_hopping = 1;

    /* FAPI: Resource Allocation in time domain */
    pusch_pdu->start_symbol_index = ps->startSymbolIndex;
    pusch_pdu->nr_of_symbols = ps->nrOfSymbols;

    /* PUSCH PDU */
    pusch_pdu->pusch_data.rv_index = nr_rv_round_map[cur_harq->round];
    pusch_pdu->pusch_data.harq_process_id = harq_id;
    pusch_pdu->pusch_data.new_data_indicator = cur_harq->ndi;
    pusch_pdu->pusch_data.tb_size = sched_pusch->tb_size;
    pusch_pdu->pusch_data.num_cb = 0; //CBG not supported

    /* TRANSFORM PRECODING --------------------------------------------------------*/

    if (pusch_pdu->transform_precoding == NR_PUSCH_Config__transformPrecoder_enabled){

      // U as specified in section 6.4.1.1.1.2 in 38.211, if sequence hopping and group hopping are disabled
      pusch_pdu->dfts_ofdm.low_papr_group_number = pusch_pdu->pusch_identity % 30;

      // V as specified in section 6.4.1.1.1.2 in 38.211 V = 0 if sequence hopping and group hopping are disabled
      if ((ps->NR_DMRS_UplinkConfig->transformPrecodingEnabled->sequenceGroupHopping == NULL) &&
            (ps->NR_DMRS_UplinkConfig->transformPrecodingEnabled->sequenceHopping == NULL))
        pusch_pdu->dfts_ofdm.low_papr_sequence_number = 0;
      else
        AssertFatal(1==0,"SequenceGroupHopping or sequenceHopping are NOT Supported\n");

      LOG_D(NR_MAC,"TRANSFORM PRECODING IS ENABLED. CDM groups: %d, U: %d MCS table: %d\n", pusch_pdu->num_dmrs_cdm_grps_no_data, pusch_pdu->dfts_ofdm.low_papr_group_number, ps->mcs_table);
    }

    /*-----------------------------------------------------------------------------*/

    /* PUSCH PTRS */
    if (ps->NR_DMRS_UplinkConfig->phaseTrackingRS != NULL) {
      bool valid_ptrs_setup = false;
      pusch_pdu->pusch_ptrs.ptrs_ports_list   = (nfapi_nr_ptrs_ports_t *) malloc(2*sizeof(nfapi_nr_ptrs_ports_t));
      valid_ptrs_setup = set_ul_ptrs_values(ps->NR_DMRS_UplinkConfig->phaseTrackingRS->choice.setup,
                                            pusch_pdu->rb_size, pusch_pdu->mcs_index, pusch_pdu->mcs_table,
                                            &pusch_pdu->pusch_ptrs.ptrs_freq_density,&pusch_pdu->pusch_ptrs.ptrs_time_density,
                                            &pusch_pdu->pusch_ptrs.ptrs_ports_list->ptrs_re_offset,&pusch_pdu->pusch_ptrs.num_ptrs_ports,
                                            &pusch_pdu->pusch_ptrs.ul_ptrs_power, pusch_pdu->nr_of_symbols);
      if (valid_ptrs_setup==true) {
        pusch_pdu->pdu_bit_map |= PUSCH_PDU_BITMAP_PUSCH_PTRS; // enable PUSCH PTRS
      }
    }
    else{
      pusch_pdu->pdu_bit_map &= ~PUSCH_PDU_BITMAP_PUSCH_PTRS; // disable PUSCH PTRS
    }

    /* look up the PDCCH PDU for this BWP and CORESET. If it does not exist,
     * create it */
    const int bwpid = sched_ctrl->active_bwp->bwp_Id;
    const int coresetid = sched_ctrl->coreset->controlResourceSetId;
    nfapi_nr_dl_tti_pdcch_pdu_rel15_t *pdcch_pdu = pdcch_pdu_bwp_coreset[bwpid][coresetid];
    if (!pdcch_pdu) {
      nfapi_nr_ul_dci_request_pdus_t *ul_dci_request_pdu = &ul_dci_req->ul_dci_pdu_list[ul_dci_req->numPdus];
      memset(ul_dci_request_pdu, 0, sizeof(nfapi_nr_ul_dci_request_pdus_t));
      ul_dci_request_pdu->PDUType = NFAPI_NR_DL_TTI_PDCCH_PDU_TYPE;
      ul_dci_request_pdu->PDUSize = (uint8_t)(2+sizeof(nfapi_nr_dl_tti_pdcch_pdu));
      pdcch_pdu = &ul_dci_request_pdu->pdcch_pdu.pdcch_pdu_rel15;
      ul_dci_req->numPdus += 1;
      nr_configure_pdcch(pdcch_pdu, sched_ctrl->search_space, sched_ctrl->coreset, scc, sched_ctrl->active_bwp);
      pdcch_pdu_bwp_coreset[bwpid][coresetid] = pdcch_pdu;
    }

    LOG_D(MAC,"Configuring ULDCI/PDCCH in %d.%d\n", frame,slot);

    /* Fill PDCCH DL DCI PDU */
    nfapi_nr_dl_dci_pdu_t *dci_pdu = &pdcch_pdu->dci_pdu[pdcch_pdu->numDlDci];
    pdcch_pdu->numDlDci++;
    dci_pdu->RNTI = rnti;
    if (sched_ctrl->coreset->pdcch_DMRS_ScramblingID &&
        sched_ctrl->search_space->searchSpaceType->present == NR_SearchSpace__searchSpaceType_PR_ue_Specific) {
      dci_pdu->ScramblingId = *sched_ctrl->coreset->pdcch_DMRS_ScramblingID;
      dci_pdu->ScramblingRNTI = rnti;
    } else {
      dci_pdu->ScramblingId = *scc->physCellId;
      dci_pdu->ScramblingRNTI = 0;
    }
    dci_pdu->AggregationLevel = sched_ctrl->aggregation_level;
    dci_pdu->CceIndex = sched_ctrl->cce_index;
    dci_pdu->beta_PDCCH_1_0 = 0;
    dci_pdu->powerControlOffsetSS = 1;

    dci_pdu_rel15_t uldci_payload;
    memset(&uldci_payload, 0, sizeof(uldci_payload));
    NR_CellGroupConfig_t *secondaryCellGroup = UE_info->secondaryCellGroup[UE_id];
    const int n_ubwp = secondaryCellGroup->spCellConfig->spCellConfigDedicated->uplinkConfig->uplinkBWP_ToAddModList->list.count;
    config_uldci(sched_ctrl->active_ubwp,
                 pusch_pdu,
                 &uldci_payload,
                 ps->dci_format,
                 ps->time_domain_allocation,
                 UE_info->UE_sched_ctrl[UE_id].tpc0,
                 n_ubwp,
                 sched_ctrl->active_bwp->bwp_Id);
    fill_dci_pdu_rel15(scc,
                       secondaryCellGroup,
                       dci_pdu,
                       &uldci_payload,
                       ps->dci_format,
                       rnti_types[0],
                       pusch_pdu->bwp_size,
                       sched_ctrl->active_bwp->bwp_Id);

    memset(sched_pusch, 0, sizeof(*sched_pusch));
  }
}<|MERGE_RESOLUTION|>--- conflicted
+++ resolved
@@ -591,12 +591,8 @@
       UE_scheduling_control->tpc0 = nr_get_tpc(target_snrx10,ul_cqi,30);
       if (timing_advance != 0xffff)
         UE_scheduling_control->ta_update = timing_advance;
-<<<<<<< HEAD
-      UE_scheduling_control->ul_rssi = rssi;
-=======
       UE_scheduling_control->raw_rssi = rssi;
       UE_scheduling_control->pusch_snrx10 = ul_cqi * 5 - 640;
->>>>>>> c19ba39e
       LOG_D(NR_MAC, "[UE %d] PUSCH TPC %d and TA %d\n",UE_id,UE_scheduling_control->tpc0,UE_scheduling_control->ta_update);
     }
     else{
@@ -651,12 +647,6 @@
       if (ra->state != WAIT_Msg3)
         continue;
 
-<<<<<<< HEAD
-      // random access pusch with TC-RNTI
-      if (ra->rnti != current_rnti) {
-        LOG_W(NR_MAC,
-              "expected TC-RNTI %04x to match current RNTI %04x\n",
-=======
       if(no_sig) {
         LOG_W(NR_MAC, "Random Access %i failed at state %i\n", i, ra->state);
         nr_mac_remove_ra_rnti(gnb_mod_idP, ra->rnti);
@@ -687,7 +677,6 @@
 
         LOG_I(NR_MAC,
               "reset RA state information for RA-RNTI %04x/index %d\n",
->>>>>>> c19ba39e
               ra->rnti,
               i);
 
@@ -730,39 +719,12 @@
         return;
 
       }
-<<<<<<< HEAD
-      const int UE_id = add_new_nr_ue(gnb_mod_idP, ra->rnti, ra->secondaryCellGroup);
-      UE_info->UE_beam_index[UE_id] = ra->beam_id;
-      LOG_I(NR_MAC,
-            "[gNB %d][RAPROC] PUSCH with TC_RNTI %x received correctly, "
-            "adding UE MAC Context UE_id %d/RNTI %04x\n",
-            gnb_mod_idP,
-            current_rnti,
-            UE_id,
-            ra->rnti);
-
-      LOG_D(NR_MAC,"[RAPROC] Received Msg3:\n");
-      for (int k = 0; k < sdu_lenP; k++) {
-        LOG_D(NR_MAC,"(%i): 0x%x\n",k,sduP[k]);
-      }
-
-      // re-initialize ta update variables afrer RA procedure completion
-      UE_info->UE_sched_ctrl[UE_id].ta_frame = frameP;
-
-      free(ra->preambles.preamble_list);
-      ra->state = RA_IDLE;
-      LOG_I(NR_MAC,
-            "reset RA state information for RA-RNTI %04x/index %d\n",
-            ra->rnti,
-            i);
-=======
     }
   } else {
     for (int i = 0; i < NR_NB_RA_PROC_MAX; ++i) {
       NR_RA_t *ra = &gNB_mac->common_channels[CC_idP].ra[i];
       if (ra->state != WAIT_Msg3)
         continue;
->>>>>>> c19ba39e
 
       LOG_W(NR_MAC, "Random Access %i failed at state %i\n", i, ra->state);
       nr_mac_remove_ra_rnti(gnb_mod_idP, ra->rnti);
