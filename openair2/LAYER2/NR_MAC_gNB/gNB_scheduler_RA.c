/*
 * Licensed to the OpenAirInterface (OAI) Software Alliance under one or more
 * contributor license agreements.  See the NOTICE file distributed with
 * this work for additional information regarding copyright ownership.
 * The OpenAirInterface Software Alliance licenses this file to You under
 * the OAI Public License, Version 1.1  (the "License"); you may not use this file
 * except in compliance with the License.
 * You may obtain a copy of the License at
 *
 *      http://www.openairinterface.org/?page_id=698
 *
 * Unless required by applicable law or agreed to in writing, software
 * distributed under the License is distributed on an "AS IS" BASIS,
 * WITHOUT WARRANTIES OR CONDITIONS OF ANY KIND, either express or implied.
 * See the License for the specific language governing permissions and
 * limitations under the License.
 *-------------------------------------------------------------------------------
 * For more information about the OpenAirInterface (OAI) Software Alliance:
 *      contact@openairinterface.org
 */

/*! \file     gNB_scheduler_RA.c
 * \brief     primitives used for random access
 * \author    Guido Casati
 * \date      2019
 * \email:    guido.casati@iis.fraunhofer.de
 * \version
 */

#include "common/platform_types.h"
#include "uper_decoder.h"

/* MAC */
#include "nr_mac_gNB.h"
#include "NR_MAC_gNB/mac_proto.h"
#include "NR_MAC_COMMON/nr_mac_extern.h"

/* Utils */
#include "common/utils/LOG/log.h"
#include "common/utils/LOG/vcd_signal_dumper.h"
#include "common/utils/nr/nr_common.h"
#include "UTIL/OPT/opt.h"
#include "SIMULATION/TOOLS/sim.h" // for taus

/* rlc */
#include "openair2/LAYER2/nr_rlc/nr_rlc_oai_api.h"
#include "openair2/LAYER2/RLC/rlc.h"

#include <executables/softmodem-common.h>
extern RAN_CONTEXT_t RC;
extern const uint8_t nr_slots_per_frame[5];
extern uint16_t sl_ahead;

// forward declaration of functions used in this file
static void fill_msg3_pusch_pdu(nfapi_nr_pusch_pdu_t *pusch_pdu,
                                NR_ServingCellConfigCommon_t *scc,
                                int round,
                                int startSymbolAndLength,
                                rnti_t rnti,
                                int scs,
                                int bwp_size,
                                int bwp_start,
                                int mappingtype,
                                int fh,
                                int msg3_first_rb,
                                int msg3_nb_rb);
static void nr_fill_rar(uint8_t Mod_idP, NR_RA_t *ra, uint8_t *dlsch_buffer, nfapi_nr_pusch_pdu_t *pusch_pdu);

static const uint8_t DELTA[4] = {2, 3, 4, 6};

static const float ssb_per_rach_occasion[8] = {0.125, 0.25, 0.5, 1, 2, 4, 8};

static int16_t ssb_index_from_prach(module_id_t module_idP,
                                    frame_t frameP,
                                    sub_frame_t slotP,
                                    uint16_t preamble_index,
                                    uint8_t freq_index,
                                    uint8_t symbol)
{
  gNB_MAC_INST *gNB = RC.nrmac[module_idP];
  NR_COMMON_channels_t *cc = &gNB->common_channels[0];
  NR_ServingCellConfigCommon_t *scc = cc->ServingCellConfigCommon;
  nfapi_nr_config_request_scf_t *cfg = &RC.nrmac[module_idP]->config[0];

  uint8_t config_index = scc->uplinkConfigCommon->initialUplinkBWP->rach_ConfigCommon->choice.setup->rach_ConfigGeneric.prach_ConfigurationIndex;
  uint8_t fdm = cfg->prach_config.num_prach_fd_occasions.value;
  
  uint8_t total_RApreambles = MAX_NUM_NR_PRACH_PREAMBLES;
  if( scc->uplinkConfigCommon->initialUplinkBWP->rach_ConfigCommon->choice.setup->totalNumberOfRA_Preambles != NULL)
    total_RApreambles = *scc->uplinkConfigCommon->initialUplinkBWP->rach_ConfigCommon->choice.setup->totalNumberOfRA_Preambles;	
  
  float  num_ssb_per_RO = ssb_per_rach_occasion[cfg->prach_config.ssb_per_rach.value];	
  uint16_t start_symbol_index = 0;
  uint8_t mu,N_dur=0,N_t_slot=0,start_symbol = 0, temp_start_symbol = 0, N_RA_slot=0;
  uint16_t format,RA_sfn_index = -1;
  uint8_t config_period = 1;
  uint16_t prach_occasion_id = -1;
  uint8_t num_active_ssb = cc->num_active_ssb;

  if (scc->uplinkConfigCommon->initialUplinkBWP->rach_ConfigCommon->choice.setup->msg1_SubcarrierSpacing)
    mu = *scc->uplinkConfigCommon->initialUplinkBWP->rach_ConfigCommon->choice.setup->msg1_SubcarrierSpacing;
  else
    mu = scc->downlinkConfigCommon->frequencyInfoDL->scs_SpecificCarrierList.list.array[0]->subcarrierSpacing;

  get_nr_prach_info_from_index(config_index,
			       (int)frameP,
			       (int)slotP,
			       scc->downlinkConfigCommon->frequencyInfoDL->absoluteFrequencyPointA,
			       mu,
			       cc->frame_type,
			       &format,
			       &start_symbol,
			       &N_t_slot,
			       &N_dur,
			       &RA_sfn_index,
			       &N_RA_slot,
			       &config_period);
  uint8_t index = 0,slot_index = 0;
  for (slot_index = 0;slot_index < N_RA_slot; slot_index++) {
    if (N_RA_slot <= 1) { //1 PRACH slot in a subframe
       if((mu == 1) || (mu == 3))
         slot_index = 1;  //For scs = 30khz and 120khz
    }
    for (int i=0; i< N_t_slot; i++) {
      temp_start_symbol = (start_symbol + i * N_dur + 14 * slot_index) % 14;
      if(symbol == temp_start_symbol) {
        start_symbol_index = i;
        break;
      }
    }
  }
  if (N_RA_slot <= 1) { //1 PRACH slot in a subframe
    if((mu == 1) || (mu == 3))
      slot_index = 0;  //For scs = 30khz and 120khz
  }

  //  prach_occasion_id = subframe_index * N_t_slot * N_RA_slot * fdm + N_RA_slot_index * N_t_slot * fdm + freq_index + fdm * start_symbol_index; 
  prach_occasion_id = (((frameP % (cc->max_association_period * config_period))/config_period)*cc->total_prach_occasions_per_config_period) +
                      (RA_sfn_index + slot_index) * N_t_slot * fdm + start_symbol_index * fdm + freq_index; 

  //one RO is shared by one or more SSB
  if(num_ssb_per_RO <= 1 )
    index = (int) (prach_occasion_id / (int)(1/num_ssb_per_RO)) % num_active_ssb;
  //one SSB have more than one continuous RO
  else if ( num_ssb_per_RO > 1) {
    index = (prach_occasion_id * (int)num_ssb_per_RO)% num_active_ssb ;
    for(int j = 0;j < num_ssb_per_RO;j++) {
      if(preamble_index <  (((j+1) * total_RApreambles) / num_ssb_per_RO))
        index = index + j;
    }
  }

  LOG_D(NR_MAC, "Frame %d, Slot %d: Prach Occasion id = %d ssb per RO = %f number of active SSB %u index = %d fdm %u symbol index %u freq_index %u total_RApreambles %u\n",
        frameP, slotP, prach_occasion_id, num_ssb_per_RO, num_active_ssb, index, fdm, start_symbol_index, freq_index, total_RApreambles);

  return index;
}

//Compute Total active SSBs and RO available
void find_SSB_and_RO_available(gNB_MAC_INST *nrmac)
{
  /* already mutex protected through nr_mac_config_scc() */
  //NR_SCHED_ENSURE_LOCKED(&nrmac->sched_lock);

  NR_COMMON_channels_t *cc = &nrmac->common_channels[0];
  NR_ServingCellConfigCommon_t *scc = cc->ServingCellConfigCommon;
  nfapi_nr_config_request_scf_t *cfg = &nrmac->config[0];

  uint8_t config_index = scc->uplinkConfigCommon->initialUplinkBWP->rach_ConfigCommon->choice.setup->rach_ConfigGeneric.prach_ConfigurationIndex;
  uint8_t mu,N_dur=0,N_t_slot=0,start_symbol=0,N_RA_slot = 0;
  uint16_t format,N_RA_sfn = 0,unused_RA_occasion,repetition = 0;
  uint8_t num_active_ssb = 0;
  uint8_t max_association_period = 1;

  struct NR_RACH_ConfigCommon__ssb_perRACH_OccasionAndCB_PreamblesPerSSB *ssb_perRACH_OccasionAndCB_PreamblesPerSSB = scc->uplinkConfigCommon->initialUplinkBWP->rach_ConfigCommon->choice.setup->ssb_perRACH_OccasionAndCB_PreamblesPerSSB;

  switch (ssb_perRACH_OccasionAndCB_PreamblesPerSSB->present){
    case NR_RACH_ConfigCommon__ssb_perRACH_OccasionAndCB_PreamblesPerSSB_PR_oneEighth:
      cc->cb_preambles_per_ssb = 4 * (ssb_perRACH_OccasionAndCB_PreamblesPerSSB->choice.oneEighth + 1);
      break;
    case NR_RACH_ConfigCommon__ssb_perRACH_OccasionAndCB_PreamblesPerSSB_PR_oneFourth:
      cc->cb_preambles_per_ssb = 4 * (ssb_perRACH_OccasionAndCB_PreamblesPerSSB->choice.oneFourth + 1);
      break;
    case NR_RACH_ConfigCommon__ssb_perRACH_OccasionAndCB_PreamblesPerSSB_PR_oneHalf:
      cc->cb_preambles_per_ssb = 4 * (ssb_perRACH_OccasionAndCB_PreamblesPerSSB->choice.oneHalf + 1);
      break;
    case NR_RACH_ConfigCommon__ssb_perRACH_OccasionAndCB_PreamblesPerSSB_PR_one:
      cc->cb_preambles_per_ssb = 4 * (ssb_perRACH_OccasionAndCB_PreamblesPerSSB->choice.one + 1);
      break;
    case NR_RACH_ConfigCommon__ssb_perRACH_OccasionAndCB_PreamblesPerSSB_PR_two:
      cc->cb_preambles_per_ssb = 4 * (ssb_perRACH_OccasionAndCB_PreamblesPerSSB->choice.two + 1);
      break;
    case NR_RACH_ConfigCommon__ssb_perRACH_OccasionAndCB_PreamblesPerSSB_PR_four:
      cc->cb_preambles_per_ssb = ssb_perRACH_OccasionAndCB_PreamblesPerSSB->choice.four;
      break;
    case NR_RACH_ConfigCommon__ssb_perRACH_OccasionAndCB_PreamblesPerSSB_PR_eight:
      cc->cb_preambles_per_ssb = ssb_perRACH_OccasionAndCB_PreamblesPerSSB->choice.eight;
      break;
    case NR_RACH_ConfigCommon__ssb_perRACH_OccasionAndCB_PreamblesPerSSB_PR_sixteen:
      cc->cb_preambles_per_ssb = ssb_perRACH_OccasionAndCB_PreamblesPerSSB->choice.sixteen;
      break;
    default:
      AssertFatal(1 == 0, "Unsupported ssb_perRACH_config %d\n", ssb_perRACH_OccasionAndCB_PreamblesPerSSB->present);
      break;
    }

  if (scc->uplinkConfigCommon->initialUplinkBWP->rach_ConfigCommon->choice.setup->msg1_SubcarrierSpacing)
    mu = *scc->uplinkConfigCommon->initialUplinkBWP->rach_ConfigCommon->choice.setup->msg1_SubcarrierSpacing;
  else
    mu = scc->downlinkConfigCommon->frequencyInfoDL->scs_SpecificCarrierList.list.array[0]->subcarrierSpacing;

  // prach is scheduled according to configuration index and tables 6.3.3.2.2 to 6.3.3.2.4
  get_nr_prach_occasion_info_from_index(config_index,
                                        scc->downlinkConfigCommon->frequencyInfoDL->absoluteFrequencyPointA,
                                        mu,
                                        cc->frame_type,
                                        &format,
                                        &start_symbol,
                                        &N_t_slot,
                                        &N_dur,
                                        &N_RA_slot,
                                        &N_RA_sfn,
                                        &max_association_period);

  float num_ssb_per_RO = ssb_per_rach_occasion[cfg->prach_config.ssb_per_rach.value];	
  uint8_t fdm = cfg->prach_config.num_prach_fd_occasions.value;
  uint64_t L_ssb = (((uint64_t) cfg->ssb_table.ssb_mask_list[0].ssb_mask.value)<<32) | cfg->ssb_table.ssb_mask_list[1].ssb_mask.value ;
  uint32_t total_RA_occasions = N_RA_sfn * N_t_slot * N_RA_slot * fdm;

  for(int i = 0;i < 64;i++) {
    if ((L_ssb >> (63-i)) & 0x01) { // only if the bit of L_ssb at current ssb index is 1
      cc->ssb_index[num_active_ssb] = i; 
      num_active_ssb++;
    }
  }

  cc->total_prach_occasions_per_config_period = total_RA_occasions;
  for(int i=1; (1 << (i-1)) <= max_association_period; i++) {
    cc->max_association_period = (1 <<(i-1));
    total_RA_occasions = total_RA_occasions * cc->max_association_period;
    if(total_RA_occasions >= (int) (num_active_ssb/num_ssb_per_RO)) {
      repetition = (uint16_t)((total_RA_occasions * num_ssb_per_RO )/num_active_ssb);
      break;
    }
  }

  unused_RA_occasion = total_RA_occasions - (int)((num_active_ssb * repetition)/num_ssb_per_RO);
  cc->total_prach_occasions = total_RA_occasions - unused_RA_occasion;
  cc->num_active_ssb = num_active_ssb;

  LOG_D(NR_MAC,
        "Total available RO %d, num of active SSB %d: unused RO = %d association_period %u N_RA_sfn %u total_prach_occasions_per_config_period %u\n",
        cc->total_prach_occasions,
        cc->num_active_ssb,
        unused_RA_occasion,
        cc->max_association_period,
        N_RA_sfn,
        cc->total_prach_occasions_per_config_period);
}		
		
void schedule_nr_prach(module_id_t module_idP, frame_t frameP, sub_frame_t slotP)
{
  gNB_MAC_INST *gNB = RC.nrmac[module_idP];
  /* already mutex protected: held in gNB_dlsch_ulsch_scheduler() */
  NR_SCHED_ENSURE_LOCKED(&gNB->sched_lock);

  NR_COMMON_channels_t *cc = gNB->common_channels;
  NR_ServingCellConfigCommon_t *scc = cc->ServingCellConfigCommon;
  int mu;
  if (scc->uplinkConfigCommon->initialUplinkBWP->rach_ConfigCommon->choice.setup->msg1_SubcarrierSpacing)
    mu = *scc->uplinkConfigCommon->initialUplinkBWP->rach_ConfigCommon->choice.setup->msg1_SubcarrierSpacing;
  else
    mu = scc->downlinkConfigCommon->frequencyInfoDL->scs_SpecificCarrierList.list.array[0]->subcarrierSpacing;
  int index = ul_buffer_index(frameP, slotP, mu, gNB->UL_tti_req_ahead_size);
  nfapi_nr_ul_tti_request_t *UL_tti_req = &RC.nrmac[module_idP]->UL_tti_req_ahead[0][index];
  nfapi_nr_config_request_scf_t *cfg = &RC.nrmac[module_idP]->config[0];

  if (is_nr_UL_slot(scc->tdd_UL_DL_ConfigurationCommon, slotP, cc->frame_type)) {

    uint8_t config_index = scc->uplinkConfigCommon->initialUplinkBWP->rach_ConfigCommon->choice.setup->rach_ConfigGeneric.prach_ConfigurationIndex;
    uint8_t N_dur, N_t_slot, start_symbol = 0, N_RA_slot;
    uint16_t RA_sfn_index = -1;
    uint8_t config_period = 1;
    uint16_t format;
    int slot_index = 0;
    uint16_t prach_occasion_id = -1;

    int bwp_start = NRRIV2PRBOFFSET(scc->uplinkConfigCommon->initialUplinkBWP->genericParameters.locationAndBandwidth, MAX_BWP_SIZE);

    uint8_t fdm = cfg->prach_config.num_prach_fd_occasions.value;
    // prach is scheduled according to configuration index and tables 6.3.3.2.2 to 6.3.3.2.4
    if ( get_nr_prach_info_from_index(config_index,
                                      (int)frameP,
                                      (int)slotP,
                                      scc->downlinkConfigCommon->frequencyInfoDL->absoluteFrequencyPointA,
                                      mu,
                                      cc->frame_type,
                                      &format,
                                      &start_symbol,
                                      &N_t_slot,
                                      &N_dur,
                                      &RA_sfn_index,
                                      &N_RA_slot,
                                      &config_period) ) {

      uint16_t format0 = format&0xff;      // first column of format from table
      uint16_t format1 = (format>>8)&0xff; // second column of format from table

      if (N_RA_slot > 1) { //more than 1 PRACH slot in a subframe
        if (slotP%2 == 1)
          slot_index = 1;
        else
          slot_index = 0;
      }else if (N_RA_slot <= 1) { //1 PRACH slot in a subframe
        slot_index = 0;
      }

      UL_tti_req->SFN = frameP;
      UL_tti_req->Slot = slotP;
      for (int fdm_index=0; fdm_index < fdm; fdm_index++) { // one structure per frequency domain occasion
        for (int td_index=0; td_index<N_t_slot; td_index++) {

          prach_occasion_id = (((frameP % (cc->max_association_period * config_period))/config_period) * cc->total_prach_occasions_per_config_period) +
                              (RA_sfn_index + slot_index) * N_t_slot * fdm + td_index * fdm + fdm_index;

          if((prach_occasion_id < cc->total_prach_occasions) && (td_index == 0)){
            AssertFatal(UL_tti_req->n_pdus < sizeof(UL_tti_req->pdus_list) / sizeof(UL_tti_req->pdus_list[0]),
                        "Invalid UL_tti_req->n_pdus %d\n", UL_tti_req->n_pdus);

            UL_tti_req->pdus_list[UL_tti_req->n_pdus].pdu_type = NFAPI_NR_UL_CONFIG_PRACH_PDU_TYPE;
            UL_tti_req->pdus_list[UL_tti_req->n_pdus].pdu_size = sizeof(nfapi_nr_prach_pdu_t);
            nfapi_nr_prach_pdu_t  *prach_pdu = &UL_tti_req->pdus_list[UL_tti_req->n_pdus].prach_pdu;
            memset(prach_pdu,0,sizeof(nfapi_nr_prach_pdu_t));
            UL_tti_req->n_pdus+=1;

            // filling the prach fapi structure
            prach_pdu->phys_cell_id = *scc->physCellId;
            prach_pdu->num_prach_ocas = N_t_slot;
            prach_pdu->prach_start_symbol = start_symbol;
            prach_pdu->num_ra = fdm_index;
            prach_pdu->num_cs = get_NCS(scc->uplinkConfigCommon->initialUplinkBWP->rach_ConfigCommon->choice.setup->rach_ConfigGeneric.zeroCorrelationZoneConfig,
                                        format0,
                                        scc->uplinkConfigCommon->initialUplinkBWP->rach_ConfigCommon->choice.setup->restrictedSetConfig);

            LOG_D(NR_MAC, "Frame %d, Slot %d: Prach Occasion id = %u  fdm index = %u start symbol = %u slot index = %u subframe index = %u \n",
                  frameP, slotP,
                  prach_occasion_id, prach_pdu->num_ra,
                  prach_pdu->prach_start_symbol,
                  slot_index, RA_sfn_index);
            // SCF PRACH PDU format field does not consider A1/B1 etc. possibilities
            // We added 9 = A1/B1 10 = A2/B2 11 A3/B3
            if (format1!=0xff) {
              switch(format0) {
                case 0xa1:
                  prach_pdu->prach_format = 11;
                  break;
                case 0xa2:
                  prach_pdu->prach_format = 12;
                  break;
                case 0xa3:
                  prach_pdu->prach_format = 13;
                  break;
              default:
                AssertFatal(1==0,"Only formats A1/B1 A2/B2 A3/B3 are valid for dual format");
              }
            }
            else{
              switch(format0) {
                case 0:
                  prach_pdu->prach_format = 0;
                  break;
                case 1:
                  prach_pdu->prach_format = 1;
                  break;
                case 2:
                  prach_pdu->prach_format = 2;
                  break;
                case 3:
                  prach_pdu->prach_format = 3;
                  break;
                case 0xa1:
                  prach_pdu->prach_format = 4;
                  break;
                case 0xa2:
                  prach_pdu->prach_format = 5;
                  break;
                case 0xa3:
                  prach_pdu->prach_format = 6;
                  break;
                case 0xb1:
                  prach_pdu->prach_format = 7;
                  break;
                case 0xb4:
                  prach_pdu->prach_format = 8;
                  break;
                case 0xc0:
                  prach_pdu->prach_format = 9;
                  break;
                case 0xc2:
                  prach_pdu->prach_format = 10;
                  break;
              default:
                AssertFatal(1==0,"Invalid PRACH format");
              }
            }
          }
        }
      }

      // block resources in vrb_map_UL
      const NR_RACH_ConfigGeneric_t *rach_ConfigGeneric =
          &scc->uplinkConfigCommon->initialUplinkBWP->rach_ConfigCommon->choice.setup->rach_ConfigGeneric;
      const uint8_t mu_pusch =
          scc->uplinkConfigCommon->frequencyInfoUL->scs_SpecificCarrierList.list.array[0]->subcarrierSpacing;
      const int16_t N_RA_RB = get_N_RA_RB(cfg->prach_config.prach_sub_c_spacing.value, mu_pusch);
      index = ul_buffer_index(frameP, slotP, mu, gNB->vrb_map_UL_size);
      uint16_t *vrb_map_UL = &cc->vrb_map_UL[index * MAX_BWP_SIZE];
      for (int i = 0; i < N_RA_RB * fdm; ++i)
        vrb_map_UL[bwp_start + rach_ConfigGeneric->msg1_FrequencyStart + i] |= SL_to_bitmap(start_symbol, N_t_slot*N_dur);
    }
  }
}

static void nr_schedule_msg2(uint16_t rach_frame,
                             uint16_t rach_slot,
                             uint16_t *msg2_frame,
                             uint16_t *msg2_slot,
                             int mu,
                             NR_ServingCellConfigCommon_t *scc,
                             frame_type_t frame_type,
                             uint16_t monitoring_slot_period,
                             uint16_t monitoring_offset,
                             uint8_t beam_index,
                             uint8_t num_active_ssb,
                             int16_t *tdd_beam_association,
                             int sl_ahead)
{
  // preferentially we schedule the msg2 in the mixed slot or in the last dl slot
  // if they are allowed by search space configuration
  uint8_t response_window = scc->uplinkConfigCommon->initialUplinkBWP->rach_ConfigCommon->choice.setup->rach_ConfigGeneric.ra_ResponseWindow;
  uint8_t slot_window;
  const int n_slots_frame = nr_slots_per_frame[mu];
  const NR_TDD_UL_DL_Pattern_t *tdd = scc->tdd_UL_DL_ConfigurationCommon ? &scc->tdd_UL_DL_ConfigurationCommon->pattern1 : NULL;
  // number of mixed slot or of last dl slot if there is no mixed slot
  uint8_t last_dl_slot_period = n_slots_frame-1;
  // lenght of tdd period in slots
  uint8_t tdd_period_slot = n_slots_frame;

  if (tdd) {
    last_dl_slot_period = tdd->nrofDownlinkSymbols == 0? (tdd->nrofDownlinkSlots-1) : tdd->nrofDownlinkSlots;
    tdd_period_slot = n_slots_frame/get_nb_periods_per_frame(tdd->dl_UL_TransmissionPeriodicity);
  }
  else{
    if(frame_type == TDD)
      AssertFatal(frame_type == FDD, "Dynamic TDD not handled yet\n");
  }


  switch(response_window){
    case NR_RACH_ConfigGeneric__ra_ResponseWindow_sl1:
      slot_window = 1;
      break;
    case NR_RACH_ConfigGeneric__ra_ResponseWindow_sl2:
      slot_window = 2;
      break;
    case NR_RACH_ConfigGeneric__ra_ResponseWindow_sl4:
      slot_window = 4;
      break;
    case NR_RACH_ConfigGeneric__ra_ResponseWindow_sl8:
      slot_window = 8;
      break;
    case NR_RACH_ConfigGeneric__ra_ResponseWindow_sl10:
      slot_window = 10;
      break;
    case NR_RACH_ConfigGeneric__ra_ResponseWindow_sl20:
      slot_window = 20;
      break;
    case NR_RACH_ConfigGeneric__ra_ResponseWindow_sl40:
      slot_window = 40;
      break;
    case NR_RACH_ConfigGeneric__ra_ResponseWindow_sl80:
      slot_window = 80;
      break;
    default:
      AssertFatal(1==0,"Invalid response window value %d\n",response_window);
  }
  AssertFatal(slot_window<=nr_slots_per_frame[mu],"Msg2 response window needs to be lower or equal to 10ms");

  // slot and frame limit to transmit msg2 according to response window
  uint8_t slot_limit = (rach_slot + slot_window)%nr_slots_per_frame[mu];
  uint16_t frame_limit = rach_frame + (rach_slot + slot_window)/nr_slots_per_frame[mu];

  // computing start of next period
  uint8_t start_next_period = rach_slot-(rach_slot%tdd_period_slot)+tdd_period_slot;
  int eff_slot = start_next_period + last_dl_slot_period; // initializing scheduling of slot to next mixed (or last dl) slot

  // we can't schedule msg2 before sl_ahead since prach
  while ((eff_slot-rach_slot)<=sl_ahead) {
    eff_slot += tdd_period_slot;
  }

  int FR = *scc->downlinkConfigCommon->frequencyInfoDL->frequencyBandList.list.array[0] >= 257 ? nr_FR2 : nr_FR1;
  if (FR==nr_FR2) {
    int num_tdd_period = (eff_slot%nr_slots_per_frame[mu])/tdd_period_slot;
    while((tdd_beam_association[num_tdd_period]!=-1)&&(tdd_beam_association[num_tdd_period]!=beam_index)) {
      eff_slot += tdd_period_slot;
      num_tdd_period = (eff_slot % nr_slots_per_frame[mu])/tdd_period_slot;
    }
    if(tdd_beam_association[num_tdd_period] == -1)
      tdd_beam_association[num_tdd_period] = beam_index;
  }

  *msg2_frame = rach_frame + eff_slot / nr_slots_per_frame[mu];
  *msg2_slot = eff_slot % nr_slots_per_frame[mu];

  // go to previous slot if the current scheduled slot is beyond the response window
  // and if the slot is not among the PDCCH monitored ones (38.213 10.1)
  while (*msg2_frame > frame_limit
         || (*msg2_frame == frame_limit && *msg2_slot > slot_limit)
         || ((*msg2_frame * nr_slots_per_frame[mu] + *msg2_slot - monitoring_offset) % monitoring_slot_period != 0)) {

    if((frame_type == FDD) || ((*msg2_slot%tdd_period_slot) > 0)) {
      if (*msg2_slot==0) {
        (*msg2_frame)--;
        *msg2_slot = nr_slots_per_frame[mu] - 1;
      }
      else
        (*msg2_slot)--;
    }
    else
      AssertFatal(1==0,"No available DL slot to schedule msg2 has been found");
  }

  // calculate frame number considering wrap-around
  *msg2_frame = *msg2_frame % 1024;
}


void nr_initiate_ra_proc(module_id_t module_idP,
                         int CC_id,
                         frame_t frameP,
                         sub_frame_t slotP,
                         uint16_t preamble_index,
                         uint8_t freq_index,
                         uint8_t symbol,
                         int16_t timing_offset)
{
  gNB_MAC_INST *nr_mac = RC.nrmac[module_idP];
  NR_SCHED_LOCK(&nr_mac->sched_lock);

  uint8_t ul_carrier_id = 0; // 0 for NUL 1 for SUL
  uint16_t msg2_frame, msg2_slot,monitoring_slot_period,monitoring_offset;
  NR_COMMON_channels_t *cc = &nr_mac->common_channels[CC_id];
  NR_ServingCellConfigCommon_t *scc = cc->ServingCellConfigCommon;
  frame_type_t frame_type = cc->frame_type;

  uint8_t total_RApreambles = MAX_NUM_NR_PRACH_PREAMBLES;
  uint8_t  num_ssb_per_RO = scc->uplinkConfigCommon->initialUplinkBWP->rach_ConfigCommon->choice.setup->ssb_perRACH_OccasionAndCB_PreamblesPerSSB->present;
  int pr_found;

  if( scc->uplinkConfigCommon->initialUplinkBWP->rach_ConfigCommon->choice.setup->totalNumberOfRA_Preambles != NULL)
    total_RApreambles = *scc->uplinkConfigCommon->initialUplinkBWP->rach_ConfigCommon->choice.setup->totalNumberOfRA_Preambles;

  if(num_ssb_per_RO > 3) { /*num of ssb per RO >= 1*/
    num_ssb_per_RO -= 3;
    total_RApreambles = total_RApreambles/num_ssb_per_RO ;
  }

  for (int i = 0; i < NR_NB_RA_PROC_MAX; i++) {

    NR_RA_t *ra = &cc->ra[i];
    if (ra->state != RA_IDLE)
      continue;

    pr_found = 0;

    for(int j = 0; j < ra->preambles.num_preambles; j++) {
      //check if the preamble received correspond to one of the listed or configured preambles
      if (preamble_index == ra->preambles.preamble_list[j]) {
        if (ra->rnti == 0 && get_softmodem_params()->nsa)
          continue;
        pr_found=1;
        break;
      }
    }
    if (pr_found == 0) {
       continue;
    }

    uint16_t ra_rnti;

    // ra_rnti from 5.1.3 in 38.321
    // FK: in case of long PRACH the phone seems to expect the subframe number instead of the slot number here.
    if (scc->uplinkConfigCommon->initialUplinkBWP->rach_ConfigCommon->choice.setup->prach_RootSequenceIndex.present
        == NR_RACH_ConfigCommon__prach_RootSequenceIndex_PR_l839)
      ra_rnti = 1 + symbol + (9 /*slotP*/ * 14) + (freq_index * 14 * 80) + (ul_carrier_id * 14 * 80 * 8);
    else
      ra_rnti = 1 + symbol + (slotP * 14) + (freq_index * 14 * 80) + (ul_carrier_id * 14 * 80 * 8);

    // Configure RA BWP
    configure_UE_BWP(nr_mac, scc, NULL, ra, NULL, -1, -1);

    VCD_SIGNAL_DUMPER_DUMP_FUNCTION_BY_NAME(VCD_SIGNAL_DUMPER_FUNCTIONS_INITIATE_RA_PROC, 1);

    LOG_D(NR_MAC,
          "[gNB %d][RAPROC] CC_id %d Frame %d, Slot %d  Initiating RA procedure for preamble index %d\n",
          module_idP,
          CC_id,
          frameP,
          slotP,
          preamble_index);

    uint8_t beam_index = ssb_index_from_prach(module_idP, frameP, slotP, preamble_index, freq_index, symbol);

    // the UE sent a RACH either for starting RA procedure or RA procedure failed and UE retries
    if (ra->cfra) {
      // if the preamble received correspond to one of the listed
      if (!(preamble_index == ra->preambles.preamble_list[beam_index])) {
        LOG_E(
            NR_MAC,
            "[gNB %d][RAPROC] FAILURE: preamble %d does not correspond to any of the ones in rach_ConfigDedicated\n",
            module_idP,
            preamble_index);
        continue; // if the PRACH preamble does not correspond to any of the ones sent through RRC abort RA proc
      }
    }
    LOG_D(NR_MAC, "Frame %d, Slot %d: Activating RA process \n", frameP, slotP);
    ra->state = Msg2;
    ra->timing_offset = timing_offset;
    ra->preamble_slot = slotP;

    // retrieving ra pdcch monitoring period and offset
    find_monitoring_periodicity_offset_common(ra->ra_ss, &monitoring_slot_period, &monitoring_offset);

    nr_schedule_msg2(frameP,
                     slotP,
                     &msg2_frame,
                     &msg2_slot,
                     ra->DL_BWP.scs,
                     scc,
                     frame_type,
                     monitoring_slot_period,
                     monitoring_offset,
                     beam_index,
                     cc->num_active_ssb,
                     nr_mac->tdd_beam_association,
                     nr_mac->if_inst->sl_ahead);

    ra->Msg2_frame = msg2_frame;
    ra->Msg2_slot = msg2_slot;

    LOG_D(NR_MAC, "%s() Msg2[%04d%d] SFN/SF:%04d%d\n", __FUNCTION__, ra->Msg2_frame, ra->Msg2_slot, frameP, slotP);

    int loop = 0;
    if (ra->rnti == 0) { // This condition allows for the usage of a preconfigured rnti for the CFRA
      do {
        // 3GPP TS 38.321 version 15.13.0 Section 7.1 Table 7.1-1: RNTI values
        ra->rnti = (taus() % 0xffef) + 1;
        loop++;
      } while (loop != 100
               && !((find_nr_UE(&nr_mac->UE_info, ra->rnti) == NULL) && (find_nr_RA_id(module_idP, CC_id, ra->rnti) == -1)
                    && ra->rnti >= 0x1 && ra->rnti <= 0xffef));
      if (loop == 100) {
        LOG_E(NR_MAC, "%s:%d:%s: [RAPROC] initialisation random access aborted\n", __FILE__, __LINE__, __FUNCTION__);
        abort();
      }
    }

    ra->RA_rnti = ra_rnti;
    ra->preamble_index = preamble_index;
    ra->beam_id = cc->ssb_index[beam_index];

    LOG_I(NR_MAC,
          "[gNB %d][RAPROC] CC_id %d Frame %d Activating Msg2 generation in frame %d, slot %d using RA rnti %x SSB, new rnti %04x "
          "index %u RA index %d\n",
          module_idP,
          CC_id,
          frameP,
          ra->Msg2_frame,
          ra->Msg2_slot,
          ra->RA_rnti,
          ra->rnti,
          cc->ssb_index[beam_index],
          i);

    NR_SCHED_UNLOCK(&nr_mac->sched_lock);
    return;
  }

  NR_SCHED_UNLOCK(&nr_mac->sched_lock);
  LOG_E(NR_MAC, "[gNB %d][RAPROC] FAILURE: CC_id %d %4d.%2d initiating RA procedure for preamble index %d: no free RA process\n", module_idP, CC_id, frameP, slotP, preamble_index);

  VCD_SIGNAL_DUMPER_DUMP_FUNCTION_BY_NAME(VCD_SIGNAL_DUMPER_FUNCTIONS_INITIATE_RA_PROC, 0);
}

static void start_ra_contention_resolution_timer(NR_RA_t *ra, const long ra_ContentionResolutionTimer, const int K2, const int scs)
{
  // 3GPP TS 38.331 Section 6.3.2 Radio resource control information elements
  // ra-ContentionResolutionTimer ENUMERATED {sf8, sf16, sf24, sf32, sf40, sf48, sf56, sf64}
  // The initial value for the contention resolution timer.
  // Value sf8 corresponds to 8 subframes, value sf16 corresponds to 16 subframes, and so on.
  // We add K2 because we start the timer in the DL slot that schedules Msg3/Msg3 retransmission
  ra->contention_resolution_timer = ((((int)ra_ContentionResolutionTimer + 1) * 8) << scs) + K2;
  LOG_D(NR_MAC,
        "Starting RA Contention Resolution timer with %d ms + %d K2 (%d slots) duration\n",
        ((int)ra_ContentionResolutionTimer + 1) * 8,
        K2,
        ra->contention_resolution_timer);
}

static void nr_generate_Msg3_retransmission(module_id_t module_idP,
                                            int CC_id,
                                            frame_t frame,
                                            sub_frame_t slot,
                                            NR_RA_t *ra,
                                            nfapi_nr_ul_dci_request_t *ul_dci_req)
{
  gNB_MAC_INST *nr_mac = RC.nrmac[module_idP];
  NR_COMMON_channels_t *cc = &nr_mac->common_channels[CC_id];
  NR_ServingCellConfigCommon_t *scc = cc->ServingCellConfigCommon;
  NR_UE_UL_BWP_t *ul_bwp = &ra->UL_BWP;
  NR_UE_ServingCell_Info_t *sc_info = &ra->sc_info;

  NR_PUSCH_TimeDomainResourceAllocationList_t *pusch_TimeDomainAllocationList = ul_bwp->tdaList_Common;
  int mu = ul_bwp->scs;
  uint8_t K2 = *pusch_TimeDomainAllocationList->list.array[ra->Msg3_tda_id]->k2;
  const int sched_frame = (frame + (slot + K2 >= nr_slots_per_frame[mu])) % 1024;
  const int sched_slot = (slot + K2) % nr_slots_per_frame[mu];

  if (is_xlsch_in_slot(nr_mac->ulsch_slot_bitmap[sched_slot / 64], sched_slot)) {
    // beam association for FR2
    int16_t *tdd_beam_association = nr_mac->tdd_beam_association;
    if (*scc->downlinkConfigCommon->frequencyInfoDL->frequencyBandList.list.array[0] >= 257) {
      // FR2
      const int n_slots_frame = nr_slots_per_frame[mu];
      const NR_TDD_UL_DL_Pattern_t *tdd = scc->tdd_UL_DL_ConfigurationCommon ? &scc->tdd_UL_DL_ConfigurationCommon->pattern1 : NULL;
      AssertFatal(tdd,"Dynamic TDD not handled yet\n");
      uint8_t tdd_period_slot = n_slots_frame/get_nb_periods_per_frame(tdd->dl_UL_TransmissionPeriodicity);
      int num_tdd_period = sched_slot/tdd_period_slot;

      if((tdd_beam_association[num_tdd_period]!=-1)&&(tdd_beam_association[num_tdd_period]!=ra->beam_id))
        return; // can't schedule retransmission in this slot
      else
        tdd_beam_association[num_tdd_period] = ra->beam_id;
    }

    int fh = 0;
    int startSymbolAndLength = pusch_TimeDomainAllocationList->list.array[ra->Msg3_tda_id]->startSymbolAndLength;
    int StartSymbolIndex, NrOfSymbols;
    SLIV2SL(startSymbolAndLength, &StartSymbolIndex, &NrOfSymbols);
    int mappingtype = pusch_TimeDomainAllocationList->list.array[ra->Msg3_tda_id]->mappingType;

    int buffer_index = ul_buffer_index(sched_frame, sched_slot, mu, nr_mac->vrb_map_UL_size);
    uint16_t *vrb_map_UL = &nr_mac->common_channels[CC_id].vrb_map_UL[buffer_index * MAX_BWP_SIZE];

    const int BWPSize = sc_info->initial_ul_BWPSize;
    const int BWPStart = sc_info->initial_ul_BWPStart;

    int rbStart = 0;
    for (int i = 0; (i < ra->msg3_nb_rb) && (rbStart <= (BWPSize - ra->msg3_nb_rb)); i++) {
      if (vrb_map_UL[rbStart + BWPStart + i]&SL_to_bitmap(StartSymbolIndex, NrOfSymbols)) {
        rbStart += i;
        i = 0;
      }
    }
    if (rbStart > (BWPSize - ra->msg3_nb_rb)) {
      // cannot find free vrb_map for msg3 retransmission in this slot
      return;
    }

    LOG_I(NR_MAC,
          "%4d%2d: RA RNTI %04x CC_id %d Scheduling retransmission of Msg3 in (%d,%d)\n",
          frame,
          slot,
          ra->rnti,
          CC_id,
          sched_frame,
          sched_slot);

    buffer_index = ul_buffer_index(sched_frame, sched_slot, mu, nr_mac->UL_tti_req_ahead_size);
    nfapi_nr_ul_tti_request_t *future_ul_tti_req = &nr_mac->UL_tti_req_ahead[CC_id][buffer_index];
    AssertFatal(future_ul_tti_req->SFN == sched_frame
                && future_ul_tti_req->Slot == sched_slot,
                "future UL_tti_req's frame.slot %d.%d does not match PUSCH %d.%d\n",
                future_ul_tti_req->SFN,
                future_ul_tti_req->Slot,
                sched_frame,
                sched_slot);
    AssertFatal(future_ul_tti_req->n_pdus <
                sizeof(future_ul_tti_req->pdus_list) / sizeof(future_ul_tti_req->pdus_list[0]),
                "Invalid future_ul_tti_req->n_pdus %d\n", future_ul_tti_req->n_pdus);
    future_ul_tti_req->pdus_list[future_ul_tti_req->n_pdus].pdu_type = NFAPI_NR_UL_CONFIG_PUSCH_PDU_TYPE;
    future_ul_tti_req->pdus_list[future_ul_tti_req->n_pdus].pdu_size = sizeof(nfapi_nr_pusch_pdu_t);
    nfapi_nr_pusch_pdu_t *pusch_pdu = &future_ul_tti_req->pdus_list[future_ul_tti_req->n_pdus].pusch_pdu;
    memset(pusch_pdu, 0, sizeof(nfapi_nr_pusch_pdu_t));

    fill_msg3_pusch_pdu(pusch_pdu, scc,
                        ra->msg3_round,
                        startSymbolAndLength,
                        ra->rnti, mu,
                        BWPSize, BWPStart,
                        mappingtype, fh,
                        rbStart, ra->msg3_nb_rb);
    future_ul_tti_req->n_pdus += 1;

    // generation of DCI 0_0 to schedule msg3 retransmission
    NR_SearchSpace_t *ss = ra->ra_ss;
    NR_ControlResourceSet_t *coreset = ra->coreset;
    AssertFatal(coreset!=NULL,"Coreset cannot be null for RA-Msg3 retransmission\n");

    const int coresetid = coreset->controlResourceSetId;
    nfapi_nr_dl_tti_pdcch_pdu_rel15_t *pdcch_pdu_rel15 = nr_mac->pdcch_pdu_idx[CC_id][coresetid];
    if (!pdcch_pdu_rel15) {
      nfapi_nr_ul_dci_request_pdus_t *ul_dci_request_pdu = &ul_dci_req->ul_dci_pdu_list[ul_dci_req->numPdus];
      memset(ul_dci_request_pdu, 0, sizeof(nfapi_nr_ul_dci_request_pdus_t));
      ul_dci_request_pdu->PDUType = NFAPI_NR_DL_TTI_PDCCH_PDU_TYPE;
      ul_dci_request_pdu->PDUSize = (uint8_t)(2+sizeof(nfapi_nr_dl_tti_pdcch_pdu));
      pdcch_pdu_rel15 = &ul_dci_request_pdu->pdcch_pdu.pdcch_pdu_rel15;
      ul_dci_req->numPdus += 1;
      nr_configure_pdcch(pdcch_pdu_rel15, coreset, &ra->sched_pdcch);
      nr_mac->pdcch_pdu_idx[CC_id][coresetid] = pdcch_pdu_rel15;
    }

    uint8_t aggregation_level;
    int CCEIndex = get_cce_index(nr_mac,
                                 CC_id, slot, 0,
                                 &aggregation_level,
                                 ss,
                                 coreset,
                                 &ra->sched_pdcch,
                                 true);
    if (CCEIndex < 0) {
      LOG_E(NR_MAC, "%s(): cannot find free CCE for RA RNTI 0x%04x!\n", __func__, ra->rnti);
      return;
    }

    // Fill PDCCH DL DCI PDU
    nfapi_nr_dl_dci_pdu_t *dci_pdu = &pdcch_pdu_rel15->dci_pdu[pdcch_pdu_rel15->numDlDci];
    pdcch_pdu_rel15->numDlDci++;
    dci_pdu->RNTI = ra->rnti;
    dci_pdu->ScramblingId = *scc->physCellId;
    dci_pdu->ScramblingRNTI = 0;
    dci_pdu->AggregationLevel = aggregation_level;
    dci_pdu->CceIndex = CCEIndex;
    dci_pdu->beta_PDCCH_1_0 = 0;
    dci_pdu->powerControlOffsetSS = 1;

    dci_pdu_rel15_t uldci_payload={0};

    config_uldci(sc_info,
                 pusch_pdu,
                 &uldci_payload,
                 NULL,
                 ra->Msg3_tda_id,
                 ra->msg3_TPC,
                 1, // Not toggling NDI in msg3 retransmissions
                 ul_bwp);

    fill_dci_pdu_rel15(sc_info,
                       &ra->DL_BWP,
                       ul_bwp,
                       dci_pdu,
                       &uldci_payload,
                       NR_UL_DCI_FORMAT_0_0,
                       TYPE_TC_RNTI_,
                       ul_bwp->bwp_id,
                       ss,
                       coreset,
                       0, // parameter not needed for DCI 0_0
                       nr_mac->cset0_bwp_size);

    // Mark the corresponding RBs as used

    fill_pdcch_vrb_map(nr_mac,
                       CC_id,
                       &ra->sched_pdcch,
                       CCEIndex,
                       aggregation_level);

    for (int rb = 0; rb < ra->msg3_nb_rb; rb++) {
      vrb_map_UL[rbStart + BWPStart + rb] |= SL_to_bitmap(StartSymbolIndex, NrOfSymbols);
    }

    // Restart RA contention resolution timer in Msg3 retransmission slot (current slot + K2)
    // 3GPP TS 38.321 Section 5.1.5 Contention Resolution
    start_ra_contention_resolution_timer(
        ra,
        scc->uplinkConfigCommon->initialUplinkBWP->rach_ConfigCommon->choice.setup->ra_ContentionResolutionTimer,
        K2,
        ra->UL_BWP.scs);

    // reset state to wait msg3
    ra->state = WAIT_Msg3;
    ra->Msg3_frame = sched_frame;
    ra->Msg3_slot = sched_slot;

  }
}

static void nr_get_Msg3alloc(module_id_t module_id,
                             int CC_id,
                             NR_ServingCellConfigCommon_t *scc,
                             sub_frame_t current_slot,
                             frame_t current_frame,
                             NR_RA_t *ra,
                             int16_t *tdd_beam_association)
{
  // msg3 is scheduled in mixed slot in the following TDD period

  uint16_t msg3_nb_rb = 8; // sdu has 6 or 8 bytes
  gNB_MAC_INST *mac = RC.nrmac[module_id];
  frame_type_t frame_type = mac->common_channels->frame_type;

  NR_UE_UL_BWP_t *ul_bwp = &ra->UL_BWP;
  NR_UE_ServingCell_Info_t *sc_info = &ra->sc_info;

  int mu = ul_bwp->scs;
  int StartSymbolIndex = 0;
  int NrOfSymbols = 0;
  int startSymbolAndLength = 0;
  int abs_slot = 0;
  int Msg3maxsymb = 14, Msg3start = 0;
  ra->Msg3_tda_id = 16; // initialization to a value above limit

  NR_PUSCH_TimeDomainResourceAllocationList_t *pusch_TimeDomainAllocationList = ul_bwp->tdaList_Common;

  const NR_TDD_UL_DL_Pattern_t *tdd = scc->tdd_UL_DL_ConfigurationCommon ? &scc->tdd_UL_DL_ConfigurationCommon->pattern1 : NULL;
  const int n_slots_frame = nr_slots_per_frame[mu];
  uint8_t k2 = 0;
  if (frame_type == TDD) {
    int msg3_slot = get_first_ul_slot(tdd->nrofDownlinkSlots, tdd->nrofDownlinkSymbols, tdd->nrofUplinkSymbols);
    if (tdd->nrofUplinkSymbols != 0) {
      if (tdd->nrofUplinkSymbols < 3)
        msg3_slot++; // we can't trasmit msg3 in mixed slot if there are less than 3 symbols
      else {
        Msg3maxsymb = tdd->nrofUplinkSymbols;
        Msg3start = 14 - tdd->nrofUplinkSymbols;
      }
    }
    const int nb_periods_per_frame = get_nb_periods_per_frame(tdd->dl_UL_TransmissionPeriodicity);
    const int nb_slots_per_period = ((1<<mu)*10)/nb_periods_per_frame;
    for (int i=0; i<pusch_TimeDomainAllocationList->list.count; i++) {
      startSymbolAndLength = pusch_TimeDomainAllocationList->list.array[i]->startSymbolAndLength;
      SLIV2SL(startSymbolAndLength, &StartSymbolIndex, &NrOfSymbols);
      k2 = *pusch_TimeDomainAllocationList->list.array[i]->k2;
      LOG_D(NR_MAC,"Checking Msg3 TDA %d for Msg3_slot %d Msg3_start %d Msg3_nsymb %d: k2 %d, sliv %d,S %d L %d\n",
            i, msg3_slot, Msg3start, Msg3maxsymb, (int)k2, (int)pusch_TimeDomainAllocationList->list.array[i]->startSymbolAndLength, StartSymbolIndex, NrOfSymbols);
      // we want to transmit in the uplink symbols of mixed slot or the first uplink slot
      abs_slot = (current_slot + k2 + DELTA[mu]);
      int temp_slot = abs_slot % nr_slots_per_frame[mu]; // msg3 slot according to 8.3 in 38.213
      if ((temp_slot % nb_slots_per_period) == msg3_slot &&
          is_xlsch_in_slot(mac->ulsch_slot_bitmap[temp_slot / 64], temp_slot) &&
          StartSymbolIndex == Msg3start &&
          NrOfSymbols <= Msg3maxsymb) {
        ra->Msg3_tda_id = i;
        ra->msg3_startsymb = StartSymbolIndex;
        ra->msg3_nrsymb = NrOfSymbols;
        ra->Msg3_slot = temp_slot;
        break;
      }
    }
    AssertFatal(ra->Msg3_tda_id < 16, "Couldn't find an appropriate TD allocation for Msg3\n");
  }
  else {
    ra->Msg3_tda_id = 0;
    k2 = *pusch_TimeDomainAllocationList->list.array[0]->k2;
    abs_slot = current_slot + k2 + DELTA[mu]; // msg3 slot according to 8.3 in 38.213
    ra->Msg3_slot = abs_slot % nr_slots_per_frame[mu];
  }

  AssertFatal(ra->Msg3_tda_id<16,"Unable to find Msg3 time domain allocation in list\n");

  if (n_slots_frame > abs_slot)
    ra->Msg3_frame = current_frame;
  else
    ra->Msg3_frame = (current_frame + (abs_slot / n_slots_frame)) % 1024;

  // beam association for FR2
  if (*scc->downlinkConfigCommon->frequencyInfoDL->frequencyBandList.list.array[0] >= 257) {
    AssertFatal(tdd,"Dynamic TDD not handled yet\n");
    uint8_t tdd_period_slot = n_slots_frame/get_nb_periods_per_frame(tdd->dl_UL_TransmissionPeriodicity);
    int num_tdd_period = ra->Msg3_slot/tdd_period_slot;
    if((tdd_beam_association[num_tdd_period]!=-1)&&(tdd_beam_association[num_tdd_period]!=ra->beam_id))
      AssertFatal(1==0,"Cannot schedule MSG3\n");
    else
      tdd_beam_association[num_tdd_period] = ra->beam_id;
  }

  LOG_I(NR_MAC, "[RAPROC] Msg3 slot %d: current slot %u Msg3 frame %u k2 %u Msg3_tda_id %u\n", ra->Msg3_slot, current_slot, ra->Msg3_frame, k2,ra->Msg3_tda_id);
  const int buffer_index = ul_buffer_index(ra->Msg3_frame, ra->Msg3_slot, mu, mac->vrb_map_UL_size);
  uint16_t *vrb_map_UL = &mac->common_channels[CC_id].vrb_map_UL[buffer_index * MAX_BWP_SIZE];

  int bwpSize = sc_info->initial_ul_BWPSize;
  int bwpStart = sc_info->initial_ul_BWPStart;
  if (bwpSize != ul_bwp->BWPSize || bwpStart != ul_bwp->BWPStart) {
    int act_bwp_start = ul_bwp->BWPStart;
    int act_bwp_size  = ul_bwp->BWPSize;
    if (!((bwpStart >= act_bwp_start) && ((bwpStart+bwpSize) <= (act_bwp_start+act_bwp_size))))
      bwpStart = act_bwp_start;
  }

  /* search msg3_nb_rb free RBs */
  int rbSize = 0;
  int rbStart = 0;
  while (rbSize < msg3_nb_rb) {
    rbStart += rbSize; /* last iteration rbSize was not enough, skip it */
    rbSize = 0;
    while (rbStart < bwpSize &&
           (vrb_map_UL[rbStart + bwpStart]&SL_to_bitmap(StartSymbolIndex, NrOfSymbols)))
      rbStart++;
    AssertFatal(rbStart < bwpSize - msg3_nb_rb, "no space to allocate Msg 3 for RA!\n");
    while (rbStart + rbSize < bwpSize
           && !(vrb_map_UL[rbStart + bwpStart + rbSize]&SL_to_bitmap(StartSymbolIndex, NrOfSymbols))
           && rbSize < msg3_nb_rb)
      rbSize++;
  }
  ra->msg3_nb_rb = msg3_nb_rb;
  ra->msg3_first_rb = rbStart;
  ra->msg3_bwp_start = bwpStart;
}

static void fill_msg3_pusch_pdu(nfapi_nr_pusch_pdu_t *pusch_pdu,
                                NR_ServingCellConfigCommon_t *scc,
                                int round,
                                int startSymbolAndLength,
                                rnti_t rnti,
                                int scs,
                                int bwp_size,
                                int bwp_start,
                                int mappingtype,
                                int fh,
                                int msg3_first_rb,
                                int msg3_nb_rb)
{
  int start_symbol_index,nr_of_symbols;

  SLIV2SL(startSymbolAndLength, &start_symbol_index, &nr_of_symbols);
  int mcsindex = -1; // init value

  pusch_pdu->pdu_bit_map = PUSCH_PDU_BITMAP_PUSCH_DATA;
  pusch_pdu->rnti = rnti;
  pusch_pdu->handle = 0;
  pusch_pdu->bwp_start = bwp_start;
  pusch_pdu->bwp_size = bwp_size;
  pusch_pdu->subcarrier_spacing = scs;
  pusch_pdu->cyclic_prefix = 0;
  pusch_pdu->mcs_table = 0;
  if (scc->uplinkConfigCommon->initialUplinkBWP->rach_ConfigCommon->choice.setup->msg3_transformPrecoder == NULL)
    pusch_pdu->transform_precoding = 1; // disabled
  else {
    pusch_pdu->transform_precoding = 0; // enabled
    pusch_pdu->dfts_ofdm.low_papr_group_number = *scc->physCellId % 30;
    pusch_pdu->dfts_ofdm.low_papr_sequence_number = 0;
    if (scc->uplinkConfigCommon->initialUplinkBWP->pusch_ConfigCommon->choice.setup->groupHoppingEnabledTransformPrecoding)
      AssertFatal(1==0,"Hopping mode is not supported in transform precoding\n");
  }
  pusch_pdu->data_scrambling_id = *scc->physCellId;
  pusch_pdu->nrOfLayers = 1;
  pusch_pdu->ul_dmrs_symb_pos = get_l_prime(nr_of_symbols,mappingtype,pusch_dmrs_pos2,pusch_len1,start_symbol_index, scc->dmrs_TypeA_Position);
  LOG_D(NR_MAC, "MSG3 start_sym:%d NR Symb:%d mappingtype:%d, ul_dmrs_symb_pos:%x\n", start_symbol_index, nr_of_symbols, mappingtype, pusch_pdu->ul_dmrs_symb_pos);
  pusch_pdu->dmrs_config_type = 0;
  pusch_pdu->ul_dmrs_scrambling_id = *scc->physCellId; //If provided and the PUSCH is not a msg3 PUSCH, otherwise, L2 should set this to physical cell id.
  pusch_pdu->scid = 0; //DMRS sequence initialization [TS38.211, sec 6.4.1.1.1]. Should match what is sent in DCI 0_1, otherwise set to 0.
  pusch_pdu->dmrs_ports = 1;  // 6.2.2 in 38.214 only port 0 to be used
  pusch_pdu->num_dmrs_cdm_grps_no_data = 2;  // no data in dmrs symbols as in 6.2.2 in 38.214
  pusch_pdu->resource_alloc = 1; //type 1
  pusch_pdu->rb_start = msg3_first_rb;
  if (msg3_nb_rb > pusch_pdu->bwp_size)
    AssertFatal(1==0,"MSG3 allocated number of RBs exceed the BWP size\n");
  else
    pusch_pdu->rb_size = msg3_nb_rb;
  pusch_pdu->vrb_to_prb_mapping = 0;

  pusch_pdu->frequency_hopping = fh;
  //pusch_pdu->tx_direct_current_location;
  //The uplink Tx Direct Current location for the carrier. Only values in the value range of this field between 0 and 3299,
  //which indicate the subcarrier index within the carrier corresponding 1o the numerology of the corresponding uplink BWP and value 3300,
  //which indicates "Outside the carrier" and value 3301, which indicates "Undetermined position within the carrier" are used. [TS38.331, UplinkTxDirectCurrentBWP IE]
  pusch_pdu->uplink_frequency_shift_7p5khz = 0;
  //Resource Allocation in time domain
  pusch_pdu->start_symbol_index = start_symbol_index;
  pusch_pdu->nr_of_symbols = nr_of_symbols;
  //Optional Data only included if indicated in pduBitmap
  pusch_pdu->pusch_data.rv_index = nr_rv_round_map[round%4];
  pusch_pdu->pusch_data.harq_process_id = 0;
  pusch_pdu->pusch_data.new_data_indicator = (round == 0) ? 1 : 0;;
  pusch_pdu->pusch_data.num_cb = 0;
  int num_dmrs_symb = 0;
  for(int i = start_symbol_index; i < start_symbol_index+nr_of_symbols; i++)
    num_dmrs_symb += (pusch_pdu->ul_dmrs_symb_pos >> i) & 1;
  int TBS = 0;
  while(TBS<7) {  // TBS for msg3 is 7 bytes (except for RRCResumeRequest1 currently not implemented)
    mcsindex++;
    AssertFatal(mcsindex<28,"Exceeding MCS limit for Msg3\n");
    int R = nr_get_code_rate_ul(mcsindex,pusch_pdu->mcs_table);
    pusch_pdu->target_code_rate = R;
    pusch_pdu->qam_mod_order = nr_get_Qm_ul(mcsindex,pusch_pdu->mcs_table);
    TBS = nr_compute_tbs(pusch_pdu->qam_mod_order,
                         R,
                         pusch_pdu->rb_size,
                         pusch_pdu->nr_of_symbols,
                         num_dmrs_symb*12, // nb dmrs set for no data in dmrs symbol
                         0, //nb_rb_oh
                         0, // to verify tb scaling
                         pusch_pdu->nrOfLayers)>>3;

    pusch_pdu->mcs_index = mcsindex;
    pusch_pdu->pusch_data.tb_size = TBS;
    pusch_pdu->maintenance_parms_v3.ldpcBaseGraph = get_BG(TBS<<3,R);
  }
}

static void nr_add_msg3(module_id_t module_idP, int CC_id, frame_t frameP, sub_frame_t slotP, NR_RA_t *ra, uint8_t *RAR_pdu)
{
  gNB_MAC_INST *mac = RC.nrmac[module_idP];
  NR_COMMON_channels_t *cc = &mac->common_channels[CC_id];
  NR_ServingCellConfigCommon_t *scc = cc->ServingCellConfigCommon;
  NR_UE_UL_BWP_t *ul_bwp = &ra->UL_BWP;
  NR_UE_ServingCell_Info_t *sc_info = &ra->sc_info;

  if (ra->state == RA_IDLE) {
    LOG_W(NR_MAC,"RA is not active for RA %X. skipping msg3 scheduling\n", ra->rnti);
    return;
  }

  const int scs = ul_bwp->scs;
  const uint16_t mask = SL_to_bitmap(ra->msg3_startsymb, ra->msg3_nrsymb);
  int buffer_index = ul_buffer_index(ra->Msg3_frame, ra->Msg3_slot, scs, mac->vrb_map_UL_size);
  uint16_t *vrb_map_UL = &RC.nrmac[module_idP]->common_channels[CC_id].vrb_map_UL[buffer_index * MAX_BWP_SIZE];
  for (int i = 0; i < ra->msg3_nb_rb; ++i) {
    AssertFatal(!(vrb_map_UL[i + ra->msg3_first_rb + ra->msg3_bwp_start] & mask),
                "RB %d in %4d.%2d is already taken, cannot allocate Msg3!\n",
                i + ra->msg3_first_rb,
                ra->Msg3_frame,
                ra->Msg3_slot);
    vrb_map_UL[i + ra->msg3_first_rb + ra->msg3_bwp_start] |= mask;
  }

  LOG_D(NR_MAC, "[gNB %d][RAPROC] Frame %d, Slot %d : CC_id %d RA is active, Msg3 in (%d,%d)\n", module_idP, frameP, slotP, CC_id, ra->Msg3_frame, ra->Msg3_slot);
  buffer_index = ul_buffer_index(ra->Msg3_frame, ra->Msg3_slot, scs, mac->UL_tti_req_ahead_size);
  nfapi_nr_ul_tti_request_t *future_ul_tti_req = &RC.nrmac[module_idP]->UL_tti_req_ahead[CC_id][buffer_index];
  AssertFatal(future_ul_tti_req->SFN == ra->Msg3_frame
              && future_ul_tti_req->Slot == ra->Msg3_slot,
              "future UL_tti_req's frame.slot %d.%d does not match PUSCH %d.%d\n",
              future_ul_tti_req->SFN,
              future_ul_tti_req->Slot,
              ra->Msg3_frame,
              ra->Msg3_slot);
  future_ul_tti_req->pdus_list[future_ul_tti_req->n_pdus].pdu_type = NFAPI_NR_UL_CONFIG_PUSCH_PDU_TYPE;
  future_ul_tti_req->pdus_list[future_ul_tti_req->n_pdus].pdu_size = sizeof(nfapi_nr_pusch_pdu_t);
  nfapi_nr_pusch_pdu_t *pusch_pdu = &future_ul_tti_req->pdus_list[future_ul_tti_req->n_pdus].pusch_pdu;
  memset(pusch_pdu, 0, sizeof(nfapi_nr_pusch_pdu_t));

  const int ibwp_size = sc_info->initial_ul_BWPSize;
  const int fh = (ul_bwp->pusch_Config && ul_bwp->pusch_Config->frequencyHopping) ? 1 : 0;
  const int startSymbolAndLength = ul_bwp->tdaList_Common->list.array[ra->Msg3_tda_id]->startSymbolAndLength;
  const int mappingtype = ul_bwp->tdaList_Common->list.array[ra->Msg3_tda_id]->mappingType;

  LOG_D(NR_MAC, "Frame %d, Slot %d Adding Msg3 UL Config Request for (%d,%d) : (%d,%d,%d) for rnti: %d\n",
    frameP,
    slotP,
    ra->Msg3_frame,
    ra->Msg3_slot,
    ra->msg3_nb_rb,
    ra->msg3_first_rb,
    ra->msg3_round,
    ra->rnti);

  fill_msg3_pusch_pdu(pusch_pdu,scc,
                      ra->msg3_round,
                      startSymbolAndLength,
                      ra->rnti, scs,
                      ibwp_size, ra->msg3_bwp_start,
                      mappingtype, fh,
                      ra->msg3_first_rb, ra->msg3_nb_rb);
  future_ul_tti_req->n_pdus += 1;

  // calling function to fill rar message
  nr_fill_rar(module_idP, ra, RAR_pdu, pusch_pdu);
}


static void nr_generate_Msg2(module_id_t module_idP,
                             int CC_id,
                             frame_t frameP,
                             sub_frame_t slotP,
                             NR_RA_t *ra,
                             nfapi_nr_dl_tti_request_t *DL_req,
                             nfapi_nr_tx_data_request_t *TX_req)
{
  gNB_MAC_INST *nr_mac = RC.nrmac[module_idP];
  NR_COMMON_channels_t *cc = &nr_mac->common_channels[CC_id];
  NR_UE_DL_BWP_t *dl_bwp = &ra->DL_BWP;
  NR_UE_ServingCell_Info_t *sc_info = &ra->sc_info;

  if ((ra->Msg2_frame == frameP) && (ra->Msg2_slot == slotP)) {

    int mcsIndex = -1;  // initialization value
    int rbStart = 0;
    int rbSize = 8;

    NR_ServingCellConfigCommon_t *scc = cc->ServingCellConfigCommon;
    NR_SearchSpace_t *ss = ra->ra_ss;

    long BWPStart = 0;
    long BWPSize = 0;
    NR_Type0_PDCCH_CSS_config_t *type0_PDCCH_CSS_config = NULL;
    if(*ss->controlResourceSetId != 0) {
      BWPStart = dl_bwp->BWPStart;
      BWPSize = sc_info->initial_dl_BWPSize;
    } else {
      type0_PDCCH_CSS_config = &nr_mac->type0_PDCCH_CSS_config[ra->beam_id];
      BWPStart = type0_PDCCH_CSS_config->cset_start_rb;
      BWPSize = type0_PDCCH_CSS_config->num_rbs;
    }

    NR_ControlResourceSet_t *coreset = ra->coreset;
    AssertFatal(coreset != NULL,"Coreset cannot be null for RA-Msg2\n");
    const int coresetid = coreset->controlResourceSetId;
    // Calculate number of symbols
    int time_domain_assignment = get_dl_tda(nr_mac, scc, slotP);
    int mux_pattern = type0_PDCCH_CSS_config ? type0_PDCCH_CSS_config->type0_pdcch_ss_mux_pattern : 1;
    NR_tda_info_t tda_info = get_dl_tda_info(dl_bwp,
                                             ss->searchSpaceType->present,
                                             time_domain_assignment,
                                             scc->dmrs_TypeA_Position,
                                             mux_pattern,
                                             TYPE_RA_RNTI_,
                                             coresetid,
                                             false);

    uint16_t *vrb_map = cc[CC_id].vrb_map;
    for (int i = 0; (i < rbSize) && (rbStart <= (BWPSize - rbSize)); i++) {
      if (vrb_map[BWPStart + rbStart + i]&SL_to_bitmap(tda_info.startSymbolIndex, tda_info.nrOfSymbols)) {
        rbStart += i;
        i = 0;
      }
    }

    if (rbStart > (BWPSize - rbSize)) {
      LOG_E(NR_MAC, "%s(): cannot find free vrb_map for RA RNTI %04x!\n", __func__, ra->RA_rnti);
      return;
    }

    // Checking if the DCI allocation is feasible in current subframe
    nfapi_nr_dl_tti_request_body_t *dl_req = &DL_req->dl_tti_request_body;
    if (dl_req->nPDUs > NFAPI_NR_MAX_DL_TTI_PDUS - 2) {
      LOG_I(NR_MAC, "[RAPROC] Subframe %d: FAPI DL structure is full, skip scheduling UE %d\n", slotP, ra->RA_rnti);
      return;
    }

    uint8_t aggregation_level;
    int CCEIndex = get_cce_index(nr_mac,
                                 CC_id, slotP, 0,
                                 &aggregation_level,
                                 ss,
                                 coreset,
                                 &ra->sched_pdcch,
                                 true);

    if (CCEIndex < 0) {
      LOG_E(NR_MAC, "cannot find free CCE for Msg2 of RA RNTI 0x%04x!\n", ra->rnti);
      nr_clear_ra_proc(module_idP, CC_id, frameP, ra);
      return;
    }

    LOG_D(NR_MAC,"Msg2 startSymbolIndex.nrOfSymbols %d.%d\n",tda_info.startSymbolIndex,tda_info.nrOfSymbols);

    // look up the PDCCH PDU for this CC, BWP, and CORESET. If it does not exist, create it. This is especially
    // important if we have multiple RAs, and the DLSCH has to reuse them, so we need to mark them
    nfapi_nr_dl_tti_pdcch_pdu_rel15_t *pdcch_pdu_rel15 = nr_mac->pdcch_pdu_idx[CC_id][coresetid];
    if (!pdcch_pdu_rel15) {
      nfapi_nr_dl_tti_request_pdu_t *dl_tti_pdcch_pdu = &dl_req->dl_tti_pdu_list[dl_req->nPDUs];
      memset(dl_tti_pdcch_pdu, 0, sizeof(nfapi_nr_dl_tti_request_pdu_t));
      dl_tti_pdcch_pdu->PDUType = NFAPI_NR_DL_TTI_PDCCH_PDU_TYPE;
      dl_tti_pdcch_pdu->PDUSize = (uint8_t)(2 + sizeof(nfapi_nr_dl_tti_pdcch_pdu));
      dl_req->nPDUs += 1;
      pdcch_pdu_rel15 = &dl_tti_pdcch_pdu->pdcch_pdu.pdcch_pdu_rel15;
      nr_configure_pdcch(pdcch_pdu_rel15, coreset, &ra->sched_pdcch);
      nr_mac->pdcch_pdu_idx[CC_id][coresetid] = pdcch_pdu_rel15;
    }

    nfapi_nr_dl_tti_request_pdu_t *dl_tti_pdsch_pdu = &dl_req->dl_tti_pdu_list[dl_req->nPDUs];
    memset((void *)dl_tti_pdsch_pdu,0,sizeof(nfapi_nr_dl_tti_request_pdu_t));
    dl_tti_pdsch_pdu->PDUType = NFAPI_NR_DL_TTI_PDSCH_PDU_TYPE;
    dl_tti_pdsch_pdu->PDUSize = (uint8_t)(2+sizeof(nfapi_nr_dl_tti_pdsch_pdu));
    dl_req->nPDUs+=1;
    nfapi_nr_dl_tti_pdsch_pdu_rel15_t *pdsch_pdu_rel15 = &dl_tti_pdsch_pdu->pdsch_pdu.pdsch_pdu_rel15;

    LOG_A(NR_MAC,"[gNB %d][RAPROC] CC_id %d Frame %d, slotP %d: Generating RA-Msg2 DCI, rnti 0x%x, state %d, CoreSetType %d\n",
          module_idP, CC_id, frameP, slotP, ra->RA_rnti, ra->state,pdcch_pdu_rel15->CoreSetType);

    // SCF222: PDU index incremented for each PDSCH PDU sent in TX control message. This is used to associate control
    // information to data and is reset every slot.
    const int pduindex = nr_mac->pdu_index[CC_id]++;
    uint8_t mcsTableIdx = dl_bwp->mcsTableIdx;

   NR_pdsch_dmrs_t dmrs_parms = get_dl_dmrs_params(scc,
                                                   dl_bwp,
                                                   &tda_info,
                                                   1);

    pdsch_pdu_rel15->pduBitmap = 0;
    pdsch_pdu_rel15->rnti = ra->RA_rnti;
    pdsch_pdu_rel15->pduIndex = pduindex;
    pdsch_pdu_rel15->BWPSize  = BWPSize;
    pdsch_pdu_rel15->BWPStart = BWPStart;
    pdsch_pdu_rel15->SubcarrierSpacing = dl_bwp->scs;
    pdsch_pdu_rel15->CyclicPrefix = 0;
    pdsch_pdu_rel15->NrOfCodewords = 1;
    pdsch_pdu_rel15->mcsTable[0] = mcsTableIdx;
    pdsch_pdu_rel15->rvIndex[0] = 0;
    pdsch_pdu_rel15->dataScramblingId = *scc->physCellId;
    pdsch_pdu_rel15->nrOfLayers = 1;
    pdsch_pdu_rel15->transmissionScheme = 0;
    pdsch_pdu_rel15->refPoint = 0;
    pdsch_pdu_rel15->dmrsConfigType = dmrs_parms.dmrsConfigType;
    pdsch_pdu_rel15->dlDmrsScramblingId = *scc->physCellId;
    pdsch_pdu_rel15->SCID = 0;
    pdsch_pdu_rel15->numDmrsCdmGrpsNoData = dmrs_parms.numDmrsCdmGrpsNoData;
    pdsch_pdu_rel15->dmrsPorts = 1;
    pdsch_pdu_rel15->resourceAlloc = 1;
    pdsch_pdu_rel15->rbStart = rbStart;
    pdsch_pdu_rel15->rbSize = rbSize;
    pdsch_pdu_rel15->VRBtoPRBMapping = 0;
    pdsch_pdu_rel15->StartSymbolIndex = tda_info.startSymbolIndex;
    pdsch_pdu_rel15->NrOfSymbols = tda_info.nrOfSymbols;
    pdsch_pdu_rel15->dlDmrsSymbPos = dmrs_parms.dl_dmrs_symb_pos;

    uint8_t tb_scaling = 0;
    int R, Qm;
    uint32_t TBS=0;

    while(TBS<9) {  // min TBS for RAR is 9 bytes
      mcsIndex++;
      R = nr_get_code_rate_dl(mcsIndex, mcsTableIdx);
      Qm = nr_get_Qm_dl(mcsIndex, mcsTableIdx);
      TBS = nr_compute_tbs(Qm,
                           R,
                           rbSize,
                           tda_info.nrOfSymbols,
                           dmrs_parms.N_PRB_DMRS*dmrs_parms.N_DMRS_SLOT,
                           0, // overhead
                           tb_scaling,  // tb scaling
		           1)>>3;  // layers

      pdsch_pdu_rel15->targetCodeRate[0] = R;
      pdsch_pdu_rel15->qamModOrder[0] = Qm;
      pdsch_pdu_rel15->mcsIndex[0] = mcsIndex;
      pdsch_pdu_rel15->TBSize[0] = TBS;
    }

    pdsch_pdu_rel15->maintenance_parms_v3.tbSizeLbrmBytes = nr_compute_tbslbrm(mcsTableIdx, sc_info->dl_bw_tbslbrm, 1);
    pdsch_pdu_rel15->maintenance_parms_v3.ldpcBaseGraph = get_BG(TBS<<3,R);

    // Fill PDCCH DL DCI PDU
    nfapi_nr_dl_dci_pdu_t *dci_pdu = &pdcch_pdu_rel15->dci_pdu[pdcch_pdu_rel15->numDlDci];
    pdcch_pdu_rel15->numDlDci++;
    dci_pdu->RNTI = ra->RA_rnti;
    dci_pdu->ScramblingId = *scc->physCellId;
    dci_pdu->ScramblingRNTI = 0;
    dci_pdu->AggregationLevel = aggregation_level;
    dci_pdu->CceIndex = CCEIndex;
    dci_pdu->beta_PDCCH_1_0 = 0;
    dci_pdu->powerControlOffsetSS = 1;

    dci_pdu_rel15_t dci_payload;
    dci_payload.frequency_domain_assignment.val = PRBalloc_to_locationandbandwidth0(pdsch_pdu_rel15->rbSize,
                                                                                    pdsch_pdu_rel15->rbStart,
                                                                                    BWPSize);

    LOG_D(NR_MAC,"Msg2 rbSize.rbStart.BWPsize %d.%d.%ld\n",pdsch_pdu_rel15->rbSize,
          pdsch_pdu_rel15->rbStart,
          BWPSize);

    dci_payload.time_domain_assignment.val = time_domain_assignment;
    dci_payload.vrb_to_prb_mapping.val = 0;
    dci_payload.mcs = pdsch_pdu_rel15->mcsIndex[0];
    dci_payload.tb_scaling = tb_scaling;

    LOG_D(NR_MAC,
          "[RAPROC] DCI type 1 payload: freq_alloc %d (%d,%d,%ld), time_alloc %d, vrb to prb %d, mcs %d tb_scaling %d \n",
          dci_payload.frequency_domain_assignment.val,
          pdsch_pdu_rel15->rbStart,
          pdsch_pdu_rel15->rbSize,
          BWPSize,
          dci_payload.time_domain_assignment.val,
          dci_payload.vrb_to_prb_mapping.val,
          dci_payload.mcs,
          dci_payload.tb_scaling);

    LOG_D(NR_MAC,
          "[RAPROC] DCI params: rnti 0x%x, rnti_type %d, dci_format %d coreset params: FreqDomainResource %llx, start_symbol %d  "
          "n_symb %d\n",
          pdcch_pdu_rel15->dci_pdu[0].RNTI,
          TYPE_RA_RNTI_,
          NR_DL_DCI_FORMAT_1_0,
          *(unsigned long long *)pdcch_pdu_rel15->FreqDomainResource,
          pdcch_pdu_rel15->StartSymbolIndex,
          pdcch_pdu_rel15->DurationSymbols);

    fill_dci_pdu_rel15(sc_info,
                       dl_bwp,
                       &ra->UL_BWP,
                       &pdcch_pdu_rel15->dci_pdu[pdcch_pdu_rel15->numDlDci - 1],
                       &dci_payload,
                       NR_DL_DCI_FORMAT_1_0,
                       TYPE_RA_RNTI_,
                       dl_bwp->bwp_id,
                       ss,
                       coreset,
                       0, // parameter not needed for DCI 1_0
                       nr_mac->cset0_bwp_size);

    // DL TX request
    nfapi_nr_pdu_t *tx_req = &TX_req->pdu_list[TX_req->Number_of_PDUs];

    // Program UL processing for Msg3
    nr_get_Msg3alloc(module_idP, CC_id, scc, slotP, frameP, ra, nr_mac->tdd_beam_association);
    nr_add_msg3(module_idP, CC_id, frameP, slotP, ra, (uint8_t *) &tx_req->TLVs[0].value.direct[0]);

    // Start RA contention resolution timer in Msg3 transmission slot (current slot + K2)
    // 3GPP TS 38.321 Section 5.1.5 Contention Resolution
    start_ra_contention_resolution_timer(
        ra,
        scc->uplinkConfigCommon->initialUplinkBWP->rach_ConfigCommon->choice.setup->ra_ContentionResolutionTimer,
        *ra->UL_BWP.tdaList_Common->list.array[ra->Msg3_tda_id]->k2,
        ra->UL_BWP.scs);

    if (ra->cfra) {
      NR_UE_info_t *UE = find_nr_UE(&RC.nrmac[module_idP]->UE_info, ra->rnti);
      if (UE) {
        const NR_ServingCellConfig_t *servingCellConfig = UE->CellGroup ? UE->CellGroup->spCellConfig->spCellConfigDedicated : NULL;
        uint32_t delay_ms = servingCellConfig && servingCellConfig->downlinkBWP_ToAddModList ? NR_RRC_SETUP_DELAY_MS + NR_RRC_BWP_SWITCHING_DELAY_MS : NR_RRC_SETUP_DELAY_MS;
        NR_UE_sched_ctrl_t *sched_ctrl = &UE->UE_sched_ctrl;
        sched_ctrl->rrc_processing_timer = (delay_ms << ra->DL_BWP.scs);
      }
      LOG_D(NR_MAC, "Frame %d, Subframe %d: Setting RA-Msg3 reception (CFRA) for SFN.Slot %d.%d\n", frameP, slotP, ra->Msg3_frame, ra->Msg3_slot);
    } else {
      LOG_D(NR_MAC, "Frame %d, Subframe %d: Setting RA-Msg3 reception (CBRA) for SFN.Slot %d.%d\n", frameP, slotP, ra->Msg3_frame, ra->Msg3_slot);
    }

    T(T_GNB_MAC_DL_RAR_PDU_WITH_DATA, T_INT(module_idP), T_INT(CC_id), T_INT(ra->RA_rnti), T_INT(frameP),
      T_INT(slotP), T_INT(0), T_BUFFER(&tx_req->TLVs[0].value.direct[0], tx_req->TLVs[0].length));

    tx_req->PDU_index = pduindex;
    tx_req->num_TLV = 1;
    tx_req->TLVs[0].length = pdsch_pdu_rel15->TBSize[0];
    tx_req->PDU_length = compute_PDU_length(tx_req->num_TLV, pdsch_pdu_rel15->TBSize[0]);
    TX_req->SFN = frameP;
    TX_req->Number_of_PDUs++;
    TX_req->Slot = slotP;

    // Mark the corresponding symbols RBs as used
    fill_pdcch_vrb_map(nr_mac,
                       CC_id,
                       &ra->sched_pdcch,
                       CCEIndex,
                       aggregation_level);
    for (int rb = 0; rb < rbSize; rb++) {
      vrb_map[BWPStart + rb + rbStart] |= SL_to_bitmap(tda_info.startSymbolIndex, tda_info.nrOfSymbols);
    }

    ra->state = WAIT_Msg3;
    LOG_D(NR_MAC,"[gNB %d][RAPROC] Frame %d, Subframe %d: rnti %04x RA state %d\n", module_idP, frameP, slotP, ra->rnti, ra->state);
  }
}

static void prepare_dl_pdus(gNB_MAC_INST *nr_mac,
                            NR_RA_t *ra,
                            NR_UE_DL_BWP_t *dl_bwp,
                            nfapi_nr_dl_tti_request_body_t *dl_req,
                            NR_sched_pucch_t *pucch,
                            NR_pdsch_dmrs_t dmrs_info,
                            NR_tda_info_t tda,
                            int aggregation_level,
                            int CCEIndex,
                            int tb_size,
                            int ndi,
                            int tpc,
                            int delta_PRI,
                            int current_harq_pid,
                            int time_domain_assignment,
                            int CC_id,
                            int rnti,
                            int round,
                            int mcsIndex,
                            int tb_scaling,
                            int pduindex,
                            int rbStart,
                            int rbSize)
{
  // look up the PDCCH PDU for this CC, BWP, and CORESET. If it does not exist, create it. This is especially
  // important if we have multiple RAs, and the DLSCH has to reuse them, so we need to mark them
  NR_ControlResourceSet_t *coreset = ra->coreset;
  const int coresetid = coreset->controlResourceSetId;
  nfapi_nr_dl_tti_pdcch_pdu_rel15_t *pdcch_pdu_rel15 = nr_mac->pdcch_pdu_idx[CC_id][coresetid];
  if (!pdcch_pdu_rel15) {
    nfapi_nr_dl_tti_request_pdu_t *dl_tti_pdcch_pdu = &dl_req->dl_tti_pdu_list[dl_req->nPDUs];
    memset(dl_tti_pdcch_pdu, 0, sizeof(nfapi_nr_dl_tti_request_pdu_t));
    dl_tti_pdcch_pdu->PDUType = NFAPI_NR_DL_TTI_PDCCH_PDU_TYPE;
    dl_tti_pdcch_pdu->PDUSize = (uint8_t)(2 + sizeof(nfapi_nr_dl_tti_pdcch_pdu));
    dl_req->nPDUs += 1;
    pdcch_pdu_rel15 = &dl_tti_pdcch_pdu->pdcch_pdu.pdcch_pdu_rel15;
    nr_configure_pdcch(pdcch_pdu_rel15, coreset, &ra->sched_pdcch);
    nr_mac->pdcch_pdu_idx[CC_id][coresetid] = pdcch_pdu_rel15;
  }

  nfapi_nr_dl_tti_request_pdu_t *dl_tti_pdsch_pdu = &dl_req->dl_tti_pdu_list[dl_req->nPDUs];
  memset((void *)dl_tti_pdsch_pdu,0,sizeof(nfapi_nr_dl_tti_request_pdu_t));
  dl_tti_pdsch_pdu->PDUType = NFAPI_NR_DL_TTI_PDSCH_PDU_TYPE;
  dl_tti_pdsch_pdu->PDUSize = (uint8_t)(2+sizeof(nfapi_nr_dl_tti_pdsch_pdu));
  dl_req->nPDUs+=1;
  nfapi_nr_dl_tti_pdsch_pdu_rel15_t *pdsch_pdu_rel15 = &dl_tti_pdsch_pdu->pdsch_pdu.pdsch_pdu_rel15;

  NR_COMMON_channels_t *cc = &nr_mac->common_channels[CC_id];
  NR_ServingCellConfigCommon_t *scc = cc->ServingCellConfigCommon;

  long BWPStart = 0;
  long BWPSize = 0;
  NR_Type0_PDCCH_CSS_config_t *type0_PDCCH_CSS_config = NULL;
  NR_SearchSpace_t *ss = ra->ra_ss;
  if(*ss->controlResourceSetId!=0) {
    BWPStart = dl_bwp->BWPStart;
    BWPSize  = dl_bwp->BWPSize;
  } else {
    type0_PDCCH_CSS_config = &nr_mac->type0_PDCCH_CSS_config[ra->beam_id];
    BWPStart = type0_PDCCH_CSS_config->cset_start_rb;
    BWPSize = type0_PDCCH_CSS_config->num_rbs;
  }

  int mcsTableIdx = dl_bwp->mcsTableIdx;

  pdsch_pdu_rel15->pduBitmap = 0;
  pdsch_pdu_rel15->rnti = rnti;
  pdsch_pdu_rel15->pduIndex = pduindex;
  pdsch_pdu_rel15->BWPSize  = BWPSize;
  pdsch_pdu_rel15->BWPStart = BWPStart;
  pdsch_pdu_rel15->SubcarrierSpacing = dl_bwp->scs;
  pdsch_pdu_rel15->CyclicPrefix = 0;
  pdsch_pdu_rel15->NrOfCodewords = 1;
  int R = nr_get_code_rate_dl(mcsIndex,mcsTableIdx);
  pdsch_pdu_rel15->targetCodeRate[0] = R;
  int Qm = nr_get_Qm_dl(mcsIndex, mcsTableIdx);
  pdsch_pdu_rel15->qamModOrder[0] = Qm;
  pdsch_pdu_rel15->mcsIndex[0] = mcsIndex;
  pdsch_pdu_rel15->mcsTable[0] = mcsTableIdx;
  pdsch_pdu_rel15->rvIndex[0] = nr_rv_round_map[round % 4];
  pdsch_pdu_rel15->dataScramblingId = *scc->physCellId;
  pdsch_pdu_rel15->nrOfLayers = 1;
  pdsch_pdu_rel15->transmissionScheme = 0;
  pdsch_pdu_rel15->refPoint = 0;
  pdsch_pdu_rel15->dmrsConfigType = dmrs_info.dmrsConfigType;
  pdsch_pdu_rel15->dlDmrsScramblingId = *scc->physCellId;
  pdsch_pdu_rel15->SCID = 0;
  pdsch_pdu_rel15->numDmrsCdmGrpsNoData = dmrs_info.numDmrsCdmGrpsNoData;
  pdsch_pdu_rel15->dmrsPorts = 1;
  pdsch_pdu_rel15->resourceAlloc = 1;
  pdsch_pdu_rel15->rbStart = rbStart;
  pdsch_pdu_rel15->rbSize = rbSize;
  pdsch_pdu_rel15->VRBtoPRBMapping = 0;
  pdsch_pdu_rel15->StartSymbolIndex = tda.startSymbolIndex;
  pdsch_pdu_rel15->NrOfSymbols = tda.nrOfSymbols;
  pdsch_pdu_rel15->dlDmrsSymbPos = dmrs_info.dl_dmrs_symb_pos;

  int x_Overhead = 0;
  nr_get_tbs_dl(&dl_tti_pdsch_pdu->pdsch_pdu, x_Overhead, pdsch_pdu_rel15->numDmrsCdmGrpsNoData, tb_scaling);

  pdsch_pdu_rel15->maintenance_parms_v3.tbSizeLbrmBytes = nr_compute_tbslbrm(mcsTableIdx, ra->sc_info.dl_bw_tbslbrm, 1);
  pdsch_pdu_rel15->maintenance_parms_v3.ldpcBaseGraph = get_BG(tb_size<<3,R);

  pdsch_pdu_rel15->precodingAndBeamforming.num_prgs=1;
  pdsch_pdu_rel15->precodingAndBeamforming.prg_size=275;
  pdsch_pdu_rel15->precodingAndBeamforming.dig_bf_interfaces=1;
  pdsch_pdu_rel15->precodingAndBeamforming.prgs_list[0].pm_idx = 0;
  pdsch_pdu_rel15->precodingAndBeamforming.prgs_list[0].dig_bf_interface_list[0].beam_idx = ra->beam_id;

  /* Fill PDCCH DL DCI PDU */
  nfapi_nr_dl_dci_pdu_t *dci_pdu = &pdcch_pdu_rel15->dci_pdu[pdcch_pdu_rel15->numDlDci];
  pdcch_pdu_rel15->numDlDci++;
  dci_pdu->RNTI = rnti;
  dci_pdu->ScramblingId = *scc->physCellId;
  dci_pdu->ScramblingRNTI = 0;
  dci_pdu->AggregationLevel = aggregation_level;
  dci_pdu->CceIndex = CCEIndex;
  dci_pdu->beta_PDCCH_1_0 = 0;
  dci_pdu->powerControlOffsetSS = 1;

  dci_pdu_rel15_t dci_payload;
  dci_payload.frequency_domain_assignment.val = PRBalloc_to_locationandbandwidth0(pdsch_pdu_rel15->rbSize,
                                                                                  pdsch_pdu_rel15->rbStart,
                                                                                  BWPSize);

  dci_payload.format_indicator = 1;
  dci_payload.time_domain_assignment.val = time_domain_assignment;
  dci_payload.vrb_to_prb_mapping.val = 0;
  dci_payload.mcs = pdsch_pdu_rel15->mcsIndex[0];
  dci_payload.tb_scaling = tb_scaling;
  dci_payload.rv = pdsch_pdu_rel15->rvIndex[0];
  dci_payload.harq_pid = current_harq_pid;
  dci_payload.ndi = ndi;
  dci_payload.dai[0].val = pucch ? (pucch->dai_c-1) & 3 : 0;
  dci_payload.tpc = tpc; // TPC for PUCCH: table 7.2.1-1 in 38.213
  dci_payload.pucch_resource_indicator = delta_PRI; // This is delta_PRI from 9.2.1 in 38.213
  dci_payload.pdsch_to_harq_feedback_timing_indicator.val = pucch ? pucch->timing_indicator : 0;

  LOG_D(NR_MAC,
        "[RAPROC] DCI 1_0 payload: freq_alloc %d (%d,%d,%d), time_alloc %d, vrb to prb %d, mcs %d tb_scaling %d pucchres %d harqtiming %d\n",
        dci_payload.frequency_domain_assignment.val,
        pdsch_pdu_rel15->rbStart,
        pdsch_pdu_rel15->rbSize,
        pdsch_pdu_rel15->BWPSize,
        dci_payload.time_domain_assignment.val,
        dci_payload.vrb_to_prb_mapping.val,
        dci_payload.mcs,
        dci_payload.tb_scaling,
        dci_payload.pucch_resource_indicator,
        dci_payload.pdsch_to_harq_feedback_timing_indicator.val);

  LOG_D(NR_MAC,
        "[RAPROC] DCI params: rnti 0x%x, rnti_type %d, dci_format %d coreset params: FreqDomainResource %llx, start_symbol %d  "
        "n_symb %d, BWPsize %d\n",
        pdcch_pdu_rel15->dci_pdu[0].RNTI,
        TYPE_TC_RNTI_,
        NR_DL_DCI_FORMAT_1_0,
        (unsigned long long)pdcch_pdu_rel15->FreqDomainResource,
        pdcch_pdu_rel15->StartSymbolIndex,
        pdcch_pdu_rel15->DurationSymbols,
        pdsch_pdu_rel15->BWPSize);

  fill_dci_pdu_rel15(&ra->sc_info,
                     dl_bwp,
                     &ra->UL_BWP,
                     &pdcch_pdu_rel15->dci_pdu[pdcch_pdu_rel15->numDlDci - 1],
                     &dci_payload,
                     NR_DL_DCI_FORMAT_1_0,
                     TYPE_TC_RNTI_,
                     dl_bwp->bwp_id,
                     ss,
                     coreset,
                     0, // parameter not needed for DCI 1_0
                     nr_mac->cset0_bwp_size);

  LOG_D(NR_MAC, "BWPSize: %i\n", pdcch_pdu_rel15->BWPSize);
  LOG_D(NR_MAC, "BWPStart: %i\n", pdcch_pdu_rel15->BWPStart);
  LOG_D(NR_MAC, "SubcarrierSpacing: %i\n", pdcch_pdu_rel15->SubcarrierSpacing);
  LOG_D(NR_MAC, "CyclicPrefix: %i\n", pdcch_pdu_rel15->CyclicPrefix);
  LOG_D(NR_MAC, "StartSymbolIndex: %i\n", pdcch_pdu_rel15->StartSymbolIndex);
  LOG_D(NR_MAC, "DurationSymbols: %i\n", pdcch_pdu_rel15->DurationSymbols);
  for (int n = 0; n < 6; n++)
    LOG_D(NR_MAC, "FreqDomainResource[%i]: %x\n", n, pdcch_pdu_rel15->FreqDomainResource[n]);
  LOG_D(NR_MAC, "CceRegMappingType: %i\n", pdcch_pdu_rel15->CceRegMappingType);
  LOG_D(NR_MAC, "RegBundleSize: %i\n", pdcch_pdu_rel15->RegBundleSize);
  LOG_D(NR_MAC, "InterleaverSize: %i\n", pdcch_pdu_rel15->InterleaverSize);
  LOG_D(NR_MAC, "CoreSetType: %i\n", pdcch_pdu_rel15->CoreSetType);
  LOG_D(NR_MAC, "ShiftIndex: %i\n", pdcch_pdu_rel15->ShiftIndex);
  LOG_D(NR_MAC, "precoderGranularity: %i\n", pdcch_pdu_rel15->precoderGranularity);
  LOG_D(NR_MAC, "numDlDci: %i\n", pdcch_pdu_rel15->numDlDci);
}

static void nr_generate_Msg4(module_id_t module_idP,
                             int CC_id,
                             frame_t frameP,
                             sub_frame_t slotP,
                             NR_RA_t *ra,
                             nfapi_nr_dl_tti_request_t *DL_req,
                             nfapi_nr_tx_data_request_t *TX_req)
{
  gNB_MAC_INST *nr_mac = RC.nrmac[module_idP];
  NR_COMMON_channels_t *cc = &nr_mac->common_channels[CC_id];
  NR_UE_DL_BWP_t *dl_bwp = &ra->DL_BWP;

  // if it is a DL slot, if the RA is in MSG4 state
  if (is_xlsch_in_slot(nr_mac->dlsch_slot_bitmap[slotP / 64], slotP)) {

    NR_ServingCellConfigCommon_t *scc = cc->ServingCellConfigCommon;
    NR_SearchSpace_t *ss = ra->ra_ss;

    NR_ControlResourceSet_t *coreset = ra->coreset;
    AssertFatal(coreset!=NULL,"Coreset cannot be null for RA-Msg4\n");

    uint16_t mac_sdu_length = 0;

    NR_UE_info_t *UE = find_nr_UE(&nr_mac->UE_info, ra->rnti);
    if (!UE) {
      LOG_E(NR_MAC, "want to generate Msg4, but rnti %04x not in the table\n", ra->rnti);
      return;
    }

    NR_UE_sched_ctrl_t *sched_ctrl = &UE->UE_sched_ctrl;
    /* get the PID of a HARQ process awaiting retrnasmission, or -1 otherwise */
    int current_harq_pid = sched_ctrl->retrans_dl_harq.head;

    logical_chan_id_t lcid = DL_SCH_LCID_CCCH;
    if (current_harq_pid < 0) {
      // Check for data on SRB0 (RRCSetup)
      mac_rlc_status_resp_t srb_status = mac_rlc_status_ind(module_idP, ra->rnti, module_idP, frameP, slotP, ENB_FLAG_YES, MBMS_FLAG_NO, lcid, 0, 0);

      if (srb_status.bytes_in_buffer == 0) {
        lcid = DL_SCH_LCID_DCCH;
        // Check for data on SRB1 (RRCReestablishment, RRCReconfiguration)
        srb_status = mac_rlc_status_ind(module_idP, ra->rnti, module_idP, frameP, slotP, ENB_FLAG_YES, MBMS_FLAG_NO, lcid, 0, 0);
      }

      // Need to wait until data for Msg4 is ready
      if (srb_status.bytes_in_buffer == 0)
        return;
<<<<<<< HEAD
      LOG_D(NR_MAC, "(%4d.%2d) SRB%d has %d bytes\n", frameP, slotP, lcid, srb_status.bytes_in_buffer);
=======
>>>>>>> e59648e1
      mac_sdu_length = srb_status.bytes_in_buffer;
    }

    long BWPStart = 0;
    long BWPSize = 0;
    NR_Type0_PDCCH_CSS_config_t *type0_PDCCH_CSS_config = NULL;
    if(*ss->controlResourceSetId!=0) {
      BWPStart = dl_bwp->BWPStart;
      BWPSize  = dl_bwp->BWPSize;
    } else {
      type0_PDCCH_CSS_config = &nr_mac->type0_PDCCH_CSS_config[ra->beam_id];
      BWPStart = type0_PDCCH_CSS_config->cset_start_rb;
      BWPSize = type0_PDCCH_CSS_config->num_rbs;
    }

    // get CCEindex, needed also for PUCCH and then later for PDCCH
    uint8_t aggregation_level;
    int CCEIndex = get_cce_index(nr_mac,
                                 CC_id, slotP, 0,
                                 &aggregation_level,
                                 ss,
                                 coreset,
                                 &ra->sched_pdcch,
                                 true);

    if (CCEIndex < 0) {
      LOG_E(NR_MAC, "%s(): cannot find free CCE for RA RNTI 0x%04x!\n", __func__, ra->rnti);
      return;
    }

    // Checking if the DCI allocation is feasible in current subframe
    nfapi_nr_dl_tti_request_body_t *dl_req = &DL_req->dl_tti_request_body;
    if (dl_req->nPDUs > NFAPI_NR_MAX_DL_TTI_PDUS - 2) {
      LOG_I(NR_MAC, "[RAPROC] Subframe %d: FAPI DL structure is full, skip scheduling UE %d\n", slotP, ra->rnti);
      return;
    }

    uint8_t time_domain_assignment = get_dl_tda(nr_mac, scc, slotP);
    int mux_pattern = type0_PDCCH_CSS_config ? type0_PDCCH_CSS_config->type0_pdcch_ss_mux_pattern : 1;
    NR_tda_info_t msg4_tda = get_dl_tda_info(dl_bwp,
                                             ss->searchSpaceType->present,
                                             time_domain_assignment,
                                             scc->dmrs_TypeA_Position,
                                             mux_pattern,
                                             TYPE_TC_RNTI_,
                                             coreset->controlResourceSetId,
                                             false);

    NR_pdsch_dmrs_t dmrs_info = get_dl_dmrs_params(scc,
                                                   dl_bwp,
                                                   &msg4_tda,
                                                   1);

    uint8_t mcsTableIdx = dl_bwp->mcsTableIdx;
    uint8_t mcsIndex = 0;
    int rbStart = 0;
    int rbSize = 0;
    uint8_t tb_scaling = 0;
    uint32_t tb_size = 0;
    uint16_t pdu_length;
    if(current_harq_pid >= 0) { // in case of retransmission
      NR_UE_harq_t *harq = &sched_ctrl->harq_processes[current_harq_pid];
      DevAssert(!harq->is_waiting);
      pdu_length = harq->tb_size;
    }
    else {
      uint8_t subheader_len = (mac_sdu_length < 256) ? sizeof(NR_MAC_SUBHEADER_SHORT) : sizeof(NR_MAC_SUBHEADER_LONG);
      pdu_length = mac_sdu_length + subheader_len + 7; //7 is contetion resolution length
    }

    // increase PRBs until we get to BWPSize or TBS is bigger than MAC PDU size
    do {
      if(rbSize < BWPSize)
        rbSize++;
      else
        mcsIndex++;
      LOG_D(NR_MAC,"Calling nr_compute_tbs with N_PRB_DMRS %d, N_DMRS_SLOT %d\n",dmrs_info.N_PRB_DMRS,dmrs_info.N_DMRS_SLOT);
      tb_size = nr_compute_tbs(nr_get_Qm_dl(mcsIndex, mcsTableIdx),
                                     nr_get_code_rate_dl(mcsIndex, mcsTableIdx),
                                     rbSize, msg4_tda.nrOfSymbols, dmrs_info.N_PRB_DMRS * dmrs_info.N_DMRS_SLOT, 0, tb_scaling,1) >> 3;
    } while (tb_size < pdu_length && mcsIndex<=28);

    AssertFatal(tb_size >= pdu_length,"Cannot allocate Msg4\n");

    int i = 0;
    uint16_t *vrb_map = cc[CC_id].vrb_map;
    while ((i < rbSize) && (rbStart + rbSize <= BWPSize)) {
      if (vrb_map[BWPStart + rbStart + i]&SL_to_bitmap(msg4_tda.startSymbolIndex, msg4_tda.nrOfSymbols)) {
        rbStart += i+1;
        i = 0;
      } else {
        i++;
      }
    }

    if (rbStart > (BWPSize - rbSize)) {
      LOG_E(NR_MAC, "%s(): cannot find free vrb_map for RNTI %04x!\n", __func__, ra->rnti);
      return;
    }

    const int delta_PRI = 0;
    int r_pucch = nr_get_pucch_resource(coreset, ra->UL_BWP.pucch_Config, CCEIndex);

    LOG_D(NR_MAC,"[RAPROC] Msg4 r_pucch %d (CCEIndex %d, delta_PRI %d)\n", r_pucch, CCEIndex, delta_PRI);

    int alloc = nr_acknack_scheduling(nr_mac, UE, frameP, slotP, r_pucch, 1);
    if (alloc < 0) {
      LOG_D(NR_MAC,"Couldn't find a pucch allocation for ack nack (msg4) in frame %d slot %d\n",frameP,slotP);
      return;
    }

    // HARQ management
    if (current_harq_pid < 0) {
      AssertFatal(sched_ctrl->available_dl_harq.head >= 0,
                  "UE context not initialized: no HARQ processes found\n");
      current_harq_pid = sched_ctrl->available_dl_harq.head;
      remove_front_nr_list(&sched_ctrl->available_dl_harq);
    }
    NR_UE_harq_t *harq = &sched_ctrl->harq_processes[current_harq_pid];
    DevAssert(!harq->is_waiting);
    add_tail_nr_list(&sched_ctrl->feedback_dl_harq, current_harq_pid);
    harq->is_waiting = true;
    ra->harq_pid = current_harq_pid;
    UE->mac_stats.dl.rounds[harq->round]++;

    NR_sched_pucch_t *pucch = &sched_ctrl->sched_pucch[alloc];
    harq->feedback_slot = pucch->ul_slot;
    harq->feedback_frame = pucch->frame;
    harq->tb_size = tb_size;

    uint8_t *buf = (uint8_t *) harq->transportBlock;
    // Bytes to be transmitted
    if (harq->round == 0) {
      // UE Contention Resolution Identity MAC CE
      uint16_t mac_pdu_length = nr_write_ce_dlsch_pdu(module_idP, nr_mac->sched_ctrlCommon, buf, 255, ra->cont_res_id);
      LOG_D(NR_MAC,"Encoded contention resolution mac_pdu_length %d\n",mac_pdu_length);
      uint8_t buffer[CCCH_SDU_SIZE];
      uint8_t mac_subheader_len = sizeof(NR_MAC_SUBHEADER_SHORT);
      // Get RLC data on the SRB (RRCSetup, RRCReestablishment)
      mac_sdu_length = mac_rlc_data_req(module_idP,
                                        ra->rnti,
                                        module_idP,
                                        frameP,
                                        ENB_FLAG_YES,
                                        MBMS_FLAG_NO,
                                        lcid,
                                        CCCH_SDU_SIZE,
                                        (char *)buffer,
                                        0,
                                        0);

      if (mac_sdu_length < 256) {
        ((NR_MAC_SUBHEADER_SHORT *)&buf[mac_pdu_length])->R = 0;
        ((NR_MAC_SUBHEADER_SHORT *)&buf[mac_pdu_length])->F = 0;
        ((NR_MAC_SUBHEADER_SHORT *)&buf[mac_pdu_length])->LCID = lcid;
        ((NR_MAC_SUBHEADER_SHORT *)&buf[mac_pdu_length])->L = mac_sdu_length;
        ra->mac_pdu_length = mac_pdu_length + mac_sdu_length + sizeof(NR_MAC_SUBHEADER_SHORT);
      } else {
        mac_subheader_len = sizeof(NR_MAC_SUBHEADER_LONG);
        ((NR_MAC_SUBHEADER_LONG *)&buf[mac_pdu_length])->R = 0;
        ((NR_MAC_SUBHEADER_LONG *)&buf[mac_pdu_length])->F = 1;
        ((NR_MAC_SUBHEADER_LONG *)&buf[mac_pdu_length])->LCID = lcid;
        ((NR_MAC_SUBHEADER_LONG *)&buf[mac_pdu_length])->L = htons(mac_sdu_length);
        ra->mac_pdu_length = mac_pdu_length + mac_sdu_length + sizeof(NR_MAC_SUBHEADER_LONG);
      }
      memcpy(&buf[mac_pdu_length + mac_subheader_len], buffer, mac_sdu_length);
    }

    const int pduindex = nr_mac->pdu_index[CC_id]++;
    prepare_dl_pdus(nr_mac, ra, dl_bwp, dl_req, pucch, dmrs_info, msg4_tda, aggregation_level, CCEIndex, tb_size, harq->ndi, sched_ctrl->tpc1, delta_PRI,
                    current_harq_pid, time_domain_assignment, CC_id, ra->rnti, harq->round, mcsIndex, tb_scaling, pduindex, rbStart, rbSize);

    // Add padding header and zero rest out if there is space left
    if (ra->mac_pdu_length < harq->tb_size) {
      NR_MAC_SUBHEADER_FIXED *padding = (NR_MAC_SUBHEADER_FIXED *) &buf[ra->mac_pdu_length];
      padding->R = 0;
      padding->LCID = DL_SCH_LCID_PADDING;
      for(int k = ra->mac_pdu_length+1; k<harq->tb_size; k++) {
        buf[k] = 0;
      }
    }

    T(T_GNB_MAC_DL_PDU_WITH_DATA, T_INT(module_idP), T_INT(CC_id), T_INT(ra->rnti),
      T_INT(frameP), T_INT(slotP), T_INT(current_harq_pid), T_BUFFER(harq->transportBlock, harq->tb_size));

    // DL TX request
    nfapi_nr_pdu_t *tx_req = &TX_req->pdu_list[TX_req->Number_of_PDUs];
    memcpy(tx_req->TLVs[0].value.direct, harq->transportBlock, sizeof(uint8_t) * harq->tb_size);
    tx_req->PDU_index = pduindex;
    tx_req->num_TLV = 1;
    tx_req->TLVs[0].length =  harq->tb_size;
    tx_req->PDU_length = compute_PDU_length(tx_req->num_TLV, tx_req->TLVs[0].length);
    TX_req->SFN = frameP;
    TX_req->Number_of_PDUs++;
    TX_req->Slot = slotP;

    // Mark the corresponding symbols and RBs as used
    fill_pdcch_vrb_map(nr_mac,
                       CC_id,
                       &ra->sched_pdcch,
                       CCEIndex,
                       aggregation_level);
    for (int rb = 0; rb < rbSize; rb++) {
      vrb_map[BWPStart + rb + rbStart] |= SL_to_bitmap(msg4_tda.startSymbolIndex, msg4_tda.nrOfSymbols);
    }

    ra->state = WAIT_Msg4_ACK;
    LOG_I(NR_MAC,"UE %04x Generate msg4: feedback at %4d.%2d, payload %d bytes, next state WAIT_Msg4_ACK\n", ra->rnti, pucch->frame, pucch->ul_slot, harq->tb_size);
  }
}

static void nr_check_Msg4_Ack(module_id_t module_id, int CC_id, frame_t frame, sub_frame_t slot, NR_RA_t *ra)
{
  NR_UE_info_t *UE = find_nr_UE(&RC.nrmac[module_id]->UE_info, ra->rnti);
  if (!UE) {
    LOG_E(NR_MAC, "Cannot check Msg4 ACK/NACK, rnti %04x not in the table\n", ra->rnti);
    return;
  }
  const int current_harq_pid = ra->harq_pid;

  NR_UE_sched_ctrl_t *sched_ctrl = &UE->UE_sched_ctrl;
  NR_UE_harq_t *harq = &sched_ctrl->harq_processes[current_harq_pid];

  LOG_D(NR_MAC, "ue rnti 0x%04x, harq is waiting %d, round %d, frame %d %d, harq id %d\n", ra->rnti, harq->is_waiting, harq->round, frame, slot, current_harq_pid);

  if (harq->is_waiting == 0) {
    if (harq->round == 0) {
      if (UE->Msg4_ACKed) {
        LOG_A(NR_MAC, "(UE RNTI 0x%04x) Received Ack of RA-Msg4. CBRA procedure succeeded!\n", ra->rnti);
      } else {
        LOG_I(NR_MAC, "%4d.%2d UE %04x: RA Procedure failed at Msg4!\n", frame, slot, ra->rnti);
        nr_mac_trigger_ul_failure(sched_ctrl, UE->current_DL_BWP.scs);
      }

      // Pause scheduling according to:
      // 3GPP TS 38.331 Section 12 Table 12.1-1: UE performance requirements for RRC procedures for UEs
      nr_mac_enable_ue_rrc_processing_timer(RC.nrmac[module_id], UE, false);

      nr_clear_ra_proc(module_id, CC_id, frame, ra);
      if (sched_ctrl->retrans_dl_harq.head >= 0) {
        remove_nr_list(&sched_ctrl->retrans_dl_harq, current_harq_pid);
      }
    } else {
      LOG_I(NR_MAC, "(UE %04x) Received Nack of RA-Msg4. Preparing retransmission!\n", ra->rnti);
      ra->state = Msg4;
    }
  }
}

void nr_clear_ra_proc(module_id_t module_idP, int CC_id, frame_t frameP, NR_RA_t *ra)
{
  /* we assume that this function is mutex-protected from outside */
  NR_SCHED_ENSURE_LOCKED(&RC.nrmac[module_idP]->sched_lock);
  LOG_D(NR_MAC,"[gNB %d][RAPROC] CC_id %d Frame %d Clear Random access information rnti %x\n", module_idP, CC_id, frameP, ra->rnti);
  ra->state = RA_IDLE;
  ra->timing_offset = 0;
  ra->RRC_timer = 20;
  ra->msg3_round = 0;
  if(ra->cfra == false) {
    ra->rnti = 0;
  }
}


/////////////////////////////////////
//    Random Access Response PDU   //
//         TS 38.213 ch 8.2        //
//        TS 38.321 ch 6.2.3       //
/////////////////////////////////////
//| 0 | 1 | 2 | 3 | 4 | 5 | 6 | 7 |// bit-wise
//| E | T |       R A P I D       |//
//| 0 | 1 | 2 | 3 | 4 | 5 | 6 | 7 |//
//| R |           T A             |//
//|       T A         |  UL grant |//
//|            UL grant           |//
//|            UL grant           |//
//|            UL grant           |//
//|         T C - R N T I         |//
//|         T C - R N T I         |//
/////////////////////////////////////
//       UL grant  (27 bits)       //
/////////////////////////////////////
//| 0 | 1 | 2 | 3 | 4 | 5 | 6 | 7 |// bit-wise
//|-------------------|FHF|F_alloc|//
//|        Freq allocation        |//
//|    F_alloc    |Time allocation|//
//|      MCS      |     TPC   |CSI|//
/////////////////////////////////////
// WIP
// todo:
// - handle MAC RAR BI subheader
// - sending only 1 RAR subPDU
// - UL Grant: hardcoded CSI, TPC, time alloc
// - padding
static void nr_fill_rar(uint8_t Mod_idP, NR_RA_t *ra, uint8_t *dlsch_buffer, nfapi_nr_pusch_pdu_t *pusch_pdu)
{
  LOG_D(NR_MAC, "[gNB] Generate RAR MAC PDU frame %d slot %d preamble index %u TA command %d \n", ra->Msg2_frame, ra-> Msg2_slot, ra->preamble_index, ra->timing_offset);
  NR_RA_HEADER_BI *rarbi = (NR_RA_HEADER_BI *) dlsch_buffer;
  NR_RA_HEADER_RAPID *rarh = (NR_RA_HEADER_RAPID *) (dlsch_buffer + 1);
  NR_MAC_RAR *rar = (NR_MAC_RAR *) (dlsch_buffer + 2);
  unsigned char csi_req = 0, tpc_command;

  tpc_command = 3; // this is 0 dB

  /// E/T/R/R/BI subheader ///
  // E = 1, MAC PDU includes another MAC sub-PDU (RAPID)
  // T = 0, Back-off indicator subheader
  // R = 2, Reserved
  // BI = 0, 5ms
  rarbi->E = 1;
  rarbi->T = 0;
  rarbi->R = 0;
  rarbi->BI = 0;

  /// E/T/RAPID subheader ///
  // E = 0, one only RAR, first and last
  // T = 1, RAPID
  rarh->E = 0;
  rarh->T = 1;
  rarh->RAPID = ra->preamble_index;

  /// RAR MAC payload ///
  rar->R = 0;

  // TA command
  rar->TA1 = (uint8_t) (ra->timing_offset >> 5);    // 7 MSBs of timing advance
  rar->TA2 = (uint8_t) (ra->timing_offset & 0x1f);  // 5 LSBs of timing advance

  // TC-RNTI
  rar->TCRNTI_1 = (uint8_t) (ra->rnti >> 8);        // 8 MSBs of rnti
  rar->TCRNTI_2 = (uint8_t) (ra->rnti & 0xff);      // 8 LSBs of rnti

  // UL grant

  ra->msg3_TPC = tpc_command;

  if (pusch_pdu->frequency_hopping)
    AssertFatal(1==0,"PUSCH with frequency hopping currently not supported");

  int bwp_size = pusch_pdu->bwp_size;
  int prb_alloc = PRBalloc_to_locationandbandwidth0(ra->msg3_nb_rb, ra->msg3_first_rb, bwp_size);
  int valid_bits = 14;
  int f_alloc = prb_alloc & ((1 << valid_bits) - 1);

  uint32_t ul_grant = csi_req | (tpc_command << 1) | (pusch_pdu->mcs_index << 4) | (ra->Msg3_tda_id << 8) | (f_alloc << 12) | (pusch_pdu->frequency_hopping << 26);

  rar->UL_GRANT_1 = (uint8_t) (ul_grant >> 24) & 0x07;
  rar->UL_GRANT_2 = (uint8_t) (ul_grant >> 16) & 0xff;
  rar->UL_GRANT_3 = (uint8_t) (ul_grant >> 8) & 0xff;
  rar->UL_GRANT_4 = (uint8_t) ul_grant & 0xff;

#ifdef DEBUG_RAR
  LOG_I(NR_MAC, "rarh->E = 0x%x\n", rarh->E);
  LOG_I(NR_MAC, "rarh->T = 0x%x\n", rarh->T);
  LOG_I(NR_MAC, "rarh->RAPID = 0x%x (%i)\n", rarh->RAPID, rarh->RAPID);
  LOG_I(NR_MAC, "rar->R = 0x%x\n", rar->R);
  LOG_I(NR_MAC, "rar->TA1 = 0x%x\n", rar->TA1);
  LOG_I(NR_MAC, "rar->TA2 = 0x%x\n", rar->TA2);
  LOG_I(NR_MAC, "rar->UL_GRANT_1 = 0x%x\n", rar->UL_GRANT_1);
  LOG_I(NR_MAC, "rar->UL_GRANT_2 = 0x%x\n", rar->UL_GRANT_2);
  LOG_I(NR_MAC, "rar->UL_GRANT_3 = 0x%x\n", rar->UL_GRANT_3);
  LOG_I(NR_MAC, "rar->UL_GRANT_4 = 0x%x\n", rar->UL_GRANT_4);
  LOG_I(NR_MAC, "rar->TCRNTI_1 = 0x%x\n", rar->TCRNTI_1);
  LOG_I(NR_MAC, "rar->TCRNTI_2 = 0x%x\n", rar->TCRNTI_2);
#endif

  int mcs = (unsigned char) (rar->UL_GRANT_4 >> 4);
  // time alloc
  int Msg3_t_alloc = (unsigned char) (rar->UL_GRANT_3 & 0x0f);
  // frequency alloc
  int Msg3_f_alloc = (uint16_t) ((rar->UL_GRANT_3 >> 4) | (rar->UL_GRANT_2 << 4) | ((rar->UL_GRANT_1 & 0x03) << 12));
  // frequency hopping
  int freq_hopping = (unsigned char) (rar->UL_GRANT_1 >> 2);
  // TA command
  int  ta_command = rar->TA2 + (rar->TA1 << 5);
  // TC-RNTI
  int t_crnti = rar->TCRNTI_2 + (rar->TCRNTI_1 << 8);

  LOG_D(NR_MAC, "In %s: Transmitted RAR with t_alloc %d f_alloc %d ta_command %d mcs %d freq_hopping %d tpc_command %d csi_req %d t_crnti %x \n",
        __FUNCTION__,
        Msg3_t_alloc,
        Msg3_f_alloc,
        ta_command,
        mcs,
        freq_hopping,
        tpc_command,
        csi_req,
        t_crnti);
}

void nr_schedule_RA(module_id_t module_idP,
                    frame_t frameP,
                    sub_frame_t slotP,
                    nfapi_nr_ul_dci_request_t *ul_dci_req,
                    nfapi_nr_dl_tti_request_t *DL_req,
                    nfapi_nr_tx_data_request_t *TX_req)
{
  gNB_MAC_INST *mac = RC.nrmac[module_idP];
  /* already mutex protected: held in gNB_dlsch_ulsch_scheduler() */
  NR_SCHED_ENSURE_LOCKED(&mac->sched_lock);

  start_meas(&mac->schedule_ra);
  for (int CC_id = 0; CC_id < MAX_NUM_CCs; CC_id++) {
    NR_COMMON_channels_t *cc = &mac->common_channels[CC_id];
    for (int i = 0; i < NR_NB_RA_PROC_MAX; i++) {
      NR_RA_t *ra = &cc->ra[i];
      LOG_D(NR_MAC, "RA[state:%d]\n", ra->state);

      // Check RA Contention Resolution timer
      if (ra->state >= WAIT_Msg3) {
        ra->contention_resolution_timer--;
        if (ra->contention_resolution_timer < 0) {
          LOG_W(NR_MAC, "(%d.%d) RA Contention Resolution timer expired for UE 0x%04x, RA procedure failed...\n", frameP, slotP, ra->rnti);
          nr_mac_release_ue(mac, ra->rnti);
          nr_clear_ra_proc(module_idP, CC_id, frameP, ra);
          continue;
        }
      }

      switch (ra->state) {
        case Msg2:
          nr_generate_Msg2(module_idP, CC_id, frameP, slotP, ra, DL_req, TX_req);
          break;
        case Msg3_retransmission:
          nr_generate_Msg3_retransmission(module_idP, CC_id, frameP, slotP, ra, ul_dci_req);
          break;
        case Msg3_dcch_dtch:
          /* fallthrough */
        case Msg4:
          nr_generate_Msg4(module_idP, CC_id, frameP, slotP, ra, DL_req, TX_req);
          break;
        case WAIT_Msg4_ACK:
          nr_check_Msg4_Ack(module_idP, CC_id, frameP, slotP, ra);
          break;
        default:
          break;
      }
    }
  }
  stop_meas(&mac->schedule_ra);
}<|MERGE_RESOLUTION|>--- conflicted
+++ resolved
@@ -1705,10 +1705,6 @@
       // Need to wait until data for Msg4 is ready
       if (srb_status.bytes_in_buffer == 0)
         return;
-<<<<<<< HEAD
-      LOG_D(NR_MAC, "(%4d.%2d) SRB%d has %d bytes\n", frameP, slotP, lcid, srb_status.bytes_in_buffer);
-=======
->>>>>>> e59648e1
       mac_sdu_length = srb_status.bytes_in_buffer;
     }
 
