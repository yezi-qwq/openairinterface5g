/*
 * Licensed to the OpenAirInterface (OAI) Software Alliance under one or more
 * contributor license agreements.  See the NOTICE file distributed with
 * this work for additional information regarding copyright ownership.
 * The OpenAirInterface Software Alliance licenses this file to You under
 * the OAI Public License, Version 1.1  (the "License"); you may not use this file
 * except in compliance with the License.
 * You may obtain a copy of the License at
 *
 *      http://www.openairinterface.org/?page_id=698
 *
 * Unless required by applicable law or agreed to in writing, software
 * distributed under the License is distributed on an "AS IS" BASIS,
 * WITHOUT WARRANTIES OR CONDITIONS OF ANY KIND, either express or implied.
 * See the License for the specific language governing permissions and
 * limitations under the License.
 *-------------------------------------------------------------------------------
 * For more information about the OpenAirInterface (OAI) Software Alliance:
 *      contact@openairinterface.org
 */

/*! \file     gNB_scheduler_RA.c
 * \brief     primitives used for random access
 * \author    Guido Casati
 * \date      2019
 * \email:    guido.casati@iis.fraunhofer.de
 * \version
 */

#include "platform_types.h"

/* MAC */
#include "nr_mac_gNB.h"
#include "NR_MAC_gNB/mac_proto.h"
#include "NR_MAC_COMMON/nr_mac_extern.h"

/* Utils */
#include "common/utils/LOG/log.h"
#include "common/utils/LOG/vcd_signal_dumper.h"
#include "common/utils/nr/nr_common.h"
#include "UTIL/OPT/opt.h"
#include "SIMULATION/TOOLS/sim.h" // for taus

extern RAN_CONTEXT_t RC;
<<<<<<< HEAD
=======
extern const uint8_t nr_slots_per_frame[5];
extern uint16_t sl_ahead;
>>>>>>> 29a56fe5

uint8_t DELTA[4]= {2,3,4,6};

#define MAX_NUMBER_OF_SSB 64		
float ssb_per_rach_occasion[8] = {0.125,0.25,0.5,1,2,4,8};

int16_t ssb_index_from_prach(module_id_t module_idP,
                             frame_t frameP,
			     sub_frame_t slotP,
			     uint16_t preamble_index,
			     uint8_t freq_index,
			     uint8_t symbol) {
  
  gNB_MAC_INST *gNB = RC.nrmac[module_idP];
  NR_COMMON_channels_t *cc = &gNB->common_channels[0];
  NR_ServingCellConfigCommon_t *scc = cc->ServingCellConfigCommon;
  nfapi_nr_config_request_scf_t *cfg = &RC.nrmac[module_idP]->config[0];

  uint8_t config_index = scc->uplinkConfigCommon->initialUplinkBWP->rach_ConfigCommon->choice.setup->rach_ConfigGeneric.prach_ConfigurationIndex;
  uint8_t fdm = cfg->prach_config.num_prach_fd_occasions.value;
  
  uint8_t total_RApreambles = 64;
  if( scc->uplinkConfigCommon->initialUplinkBWP->rach_ConfigCommon->choice.setup->totalNumberOfRA_Preambles != NULL)
    total_RApreambles = *scc->uplinkConfigCommon->initialUplinkBWP->rach_ConfigCommon->choice.setup->totalNumberOfRA_Preambles;	
  
  float  num_ssb_per_RO = ssb_per_rach_occasion[cfg->prach_config.ssb_per_rach.value];	
  uint16_t start_symbol_index = 0;
  uint8_t mu,N_dur=0,N_t_slot=0,start_symbol = 0, temp_start_symbol = 0, N_RA_slot=0;
  uint16_t format,RA_sfn_index = -1;
  uint8_t config_period = 1;
  uint16_t prach_occasion_id = -1;
  uint8_t num_active_ssb = cc->num_active_ssb;

  if (scc->uplinkConfigCommon->initialUplinkBWP->rach_ConfigCommon->choice.setup->msg1_SubcarrierSpacing)
    mu = *scc->uplinkConfigCommon->initialUplinkBWP->rach_ConfigCommon->choice.setup->msg1_SubcarrierSpacing;
  else
    mu = scc->downlinkConfigCommon->frequencyInfoDL->scs_SpecificCarrierList.list.array[0]->subcarrierSpacing;

  get_nr_prach_info_from_index(config_index,
			       (int)frameP,
			       (int)slotP,
			       scc->downlinkConfigCommon->frequencyInfoDL->absoluteFrequencyPointA,
			       mu,
			       cc->frame_type,
			       &format,
			       &start_symbol,
			       &N_t_slot,
			       &N_dur,
			       &RA_sfn_index,
			       &N_RA_slot,
			       &config_period);
  uint8_t index = 0,slot_index = 0;
  for (slot_index = 0;slot_index < N_RA_slot; slot_index++) {
    if (N_RA_slot <= 1) { //1 PRACH slot in a subframe
       if((mu == 1) || (mu == 3))
         slot_index = 1;  //For scs = 30khz and 120khz
    }
    for (int i=0; i< N_t_slot; i++) {
      temp_start_symbol = (start_symbol + i * N_dur + 14 * slot_index) % 14;
      if(symbol == temp_start_symbol) {
        start_symbol_index = i;
        break;
      }
    }
  }
  if (N_RA_slot <= 1) { //1 PRACH slot in a subframe
    if((mu == 1) || (mu == 3))
      slot_index = 0;  //For scs = 30khz and 120khz
  }

  //  prach_occasion_id = subframe_index * N_t_slot * N_RA_slot * fdm + N_RA_slot_index * N_t_slot * fdm + freq_index + fdm * start_symbol_index; 
  prach_occasion_id = (((frameP % (cc->max_association_period * config_period))/config_period)*cc->total_prach_occasions_per_config_period) +
                      (RA_sfn_index + slot_index) * N_t_slot * fdm + start_symbol_index * fdm + freq_index; 

  //one RO is shared by one or more SSB
  if(num_ssb_per_RO <= 1 )
    index = (int) (prach_occasion_id / (int)(1/num_ssb_per_RO)) % num_active_ssb;
  //one SSB have more than one continuous RO
  else if ( num_ssb_per_RO > 1) {
    index = (prach_occasion_id * (int)num_ssb_per_RO)% num_active_ssb ;
    for(int j = 0;j < num_ssb_per_RO;j++) {
      if(preamble_index <  (((j+1) * total_RApreambles) / num_ssb_per_RO))
        index = index + j;
    }
  }

  LOG_D(MAC, "Frame %d, Slot %d: Prach Occasion id = %d ssb per RO = %f number of active SSB %u index = %d fdm %u symbol index %u freq_index %u total_RApreambles %u\n", 
        frameP, slotP, prach_occasion_id, num_ssb_per_RO, num_active_ssb, index, fdm, start_symbol_index, freq_index, total_RApreambles);

  return index;
}


//Compute Total active SSBs and RO available
void find_SSB_and_RO_available(module_id_t module_idP) {

  gNB_MAC_INST *gNB = RC.nrmac[module_idP];
  NR_COMMON_channels_t *cc = &gNB->common_channels[0];
  NR_ServingCellConfigCommon_t *scc = cc->ServingCellConfigCommon;
  nfapi_nr_config_request_scf_t *cfg = &RC.nrmac[module_idP]->config[0];

  uint8_t config_index = scc->uplinkConfigCommon->initialUplinkBWP->rach_ConfigCommon->choice.setup->rach_ConfigGeneric.prach_ConfigurationIndex;
  uint8_t mu,N_dur=0,N_t_slot=0,start_symbol=0,N_RA_slot = 0;
  uint16_t format,N_RA_sfn = 0,unused_RA_occasion,repetition = 0;
  uint8_t num_active_ssb = 0;
  uint8_t max_association_period = 1;

  if (scc->uplinkConfigCommon->initialUplinkBWP->rach_ConfigCommon->choice.setup->msg1_SubcarrierSpacing)
    mu = *scc->uplinkConfigCommon->initialUplinkBWP->rach_ConfigCommon->choice.setup->msg1_SubcarrierSpacing;
  else
    mu = scc->downlinkConfigCommon->frequencyInfoDL->scs_SpecificCarrierList.list.array[0]->subcarrierSpacing;

  // prach is scheduled according to configuration index and tables 6.3.3.2.2 to 6.3.3.2.4
  get_nr_prach_occasion_info_from_index(config_index,
                                        scc->downlinkConfigCommon->frequencyInfoDL->absoluteFrequencyPointA,
                                        mu,
                                        cc->frame_type,
                                        &format,
                                        &start_symbol,
                                        &N_t_slot,
                                        &N_dur,
                                        &N_RA_slot,
                                        &N_RA_sfn,
                                        &max_association_period);

  float num_ssb_per_RO = ssb_per_rach_occasion[cfg->prach_config.ssb_per_rach.value];	
  uint8_t fdm = cfg->prach_config.num_prach_fd_occasions.value;
  uint64_t L_ssb = (((uint64_t) cfg->ssb_table.ssb_mask_list[0].ssb_mask.value)<<32) | cfg->ssb_table.ssb_mask_list[1].ssb_mask.value ;
  uint32_t total_RA_occasions = N_RA_sfn * N_t_slot * N_RA_slot * fdm;

  for(int i = 0;i < 64;i++) {
    if ((L_ssb >> (63-i)) & 0x01) { // only if the bit of L_ssb at current ssb index is 1
      cc->ssb_index[num_active_ssb] = i; 
      num_active_ssb++;
    }
  }

  for(int i = 1; (1 << (i-1)) <= max_association_period;i++) {
    if(total_RA_occasions >= (int) (num_active_ssb/num_ssb_per_RO)) {
      repetition = (uint16_t)((total_RA_occasions * num_ssb_per_RO )/num_active_ssb);
      break;
    }
    else {
      total_RA_occasions = total_RA_occasions * i;
      cc->max_association_period = i;
    }
  }
  if(cc->max_association_period == 0)
    cc->max_association_period = 1;

  unused_RA_occasion = total_RA_occasions - (int)((num_active_ssb * repetition)/num_ssb_per_RO);
  cc->total_prach_occasions = total_RA_occasions - unused_RA_occasion;
  cc->num_active_ssb = num_active_ssb;

  LOG_I(MAC, "Total available RO %d, num of active SSB %d: unused RO = %d max_association_period %u N_RA_sfn %u \n",
        cc->total_prach_occasions, cc->num_active_ssb, unused_RA_occasion, max_association_period, N_RA_sfn);
}		
		
void schedule_nr_prach(module_id_t module_idP, frame_t frameP, sub_frame_t slotP)
{
  gNB_MAC_INST *gNB = RC.nrmac[module_idP];
  NR_COMMON_channels_t *cc = gNB->common_channels;
  NR_ServingCellConfigCommon_t *scc = cc->ServingCellConfigCommon;
  nfapi_nr_ul_tti_request_t *UL_tti_req = &RC.nrmac[module_idP]->UL_tti_req_ahead[0][slotP];
  nfapi_nr_config_request_scf_t *cfg = &RC.nrmac[module_idP]->config[0];

<<<<<<< HEAD
  if (!is_nr_UL_slot(scc,slotP))
    return;

  uint8_t config_index = scc->uplinkConfigCommon->initialUplinkBWP->rach_ConfigCommon->choice.setup->rach_ConfigGeneric.prach_ConfigurationIndex;
  uint8_t mu,N_dur,N_t_slot,start_symbol = 0,N_RA_slot;
  uint16_t RA_sfn_index = -1;
	uint8_t config_period = 1;
  uint16_t format;
  int slot_index = 0;
  uint16_t prach_occasion_id = -1;

  if (scc->uplinkConfigCommon->initialUplinkBWP->rach_ConfigCommon->choice.setup->msg1_SubcarrierSpacing)
    mu = *scc->uplinkConfigCommon->initialUplinkBWP->rach_ConfigCommon->choice.setup->msg1_SubcarrierSpacing;
  else
    mu = scc->downlinkConfigCommon->frequencyInfoDL->scs_SpecificCarrierList.list.array[0]->subcarrierSpacing;

  uint8_t fdm = cfg->prach_config.num_prach_fd_occasions.value;
  // prach is scheduled according to configuration index and tables 6.3.3.2.2 to 6.3.3.2.4
  if (!get_nr_prach_info_from_index(config_index,
                                    (int)frameP,
                                    (int)slotP,
                                    scc->downlinkConfigCommon->frequencyInfoDL->absoluteFrequencyPointA,
                                    mu,
                                    cc->frame_type,
                                    &format,
                                    &start_symbol,
                                    &N_t_slot,
                                    &N_dur,
                                    &RA_sfn_index,
                                    &N_RA_slot,
																		&config_period) )
    return;

  uint16_t format0 = format&0xff;      // first column of format from table
  uint16_t format1 = (format>>8)&0xff; // second column of format from table

  if (N_RA_slot > 1) { // more than 1 PRACH slot in a subframe
    slot_index = slotP % 2 == 1;
  } else if (N_RA_slot <= 1) { // 1 PRACH slot in a subframe
    slot_index = 0;
  }

  AssertFatal(UL_tti_req->SFN == frameP && UL_tti_req->Slot == slotP,
              "%d.%d UL_tti_req frame.slot %d.%d does not match PRACH %d.%d\n",
              frameP, slotP,
              UL_tti_req->SFN,
              UL_tti_req->Slot,
              frameP, slotP);

  for (int fdm_index=0; fdm_index < fdm; fdm_index++) { // one structure per frequency domain occasion
    for (int td_index = 0; td_index < N_t_slot; td_index++) {
      prach_occasion_id = (((frameP % (cc->max_association_period * config_period)) / config_period)
                            * cc->total_prach_occasions_per_config_period)
                          + (RA_sfn_index + slot_index) * N_t_slot * fdm + td_index * fdm + fdm_index;
      if (!((prach_occasion_id < cc->total_prach_occasions) && (td_index == 0)))
        continue;

      UL_tti_req->pdus_list[UL_tti_req->n_pdus].pdu_type =
          NFAPI_NR_UL_CONFIG_PRACH_PDU_TYPE;
      UL_tti_req->pdus_list[UL_tti_req->n_pdus].pdu_size =
          sizeof(nfapi_nr_prach_pdu_t);
      nfapi_nr_prach_pdu_t *prach_pdu =
          &UL_tti_req->pdus_list[UL_tti_req->n_pdus].prach_pdu;
      memset(prach_pdu, 0, sizeof(nfapi_nr_prach_pdu_t));
      UL_tti_req->n_pdus += 1;

      // filling the prach fapi structure
      prach_pdu->phys_cell_id = *scc->physCellId;
      prach_pdu->num_prach_ocas = N_t_slot;
      prach_pdu->prach_start_symbol = start_symbol;
      prach_pdu->num_ra = fdm_index;
      prach_pdu->num_cs = get_NCS(
          scc->uplinkConfigCommon->initialUplinkBWP->rach_ConfigCommon->choice
              .setup->rach_ConfigGeneric.zeroCorrelationZoneConfig,
          format0,
          scc->uplinkConfigCommon->initialUplinkBWP->rach_ConfigCommon->choice
              .setup->restrictedSetConfig);

      LOG_D(MAC,
            "Frame %d, Slot %d: Prach Occasion id = %u  fdm index = %u start "
            "symbol = %u slot index = %u subframe index = %u \n",
            frameP,
            slotP,
            prach_occasion_id,
            prach_pdu->num_ra,
            prach_pdu->prach_start_symbol,
            slot_index,
            RA_sfn_index);
      // SCF PRACH PDU format field does not consider A1/B1 etc. possibilities
      // We added 9 = A1/B1 10 = A2/B2 11 A3/B3
      if (format1 != 0xff) {
        switch (format0) {
          case 0xa1:
            prach_pdu->prach_format = 11;
            break;
          case 0xa2:
            prach_pdu->prach_format = 12;
            break;
          case 0xa3:
            prach_pdu->prach_format = 13;
            break;
          default:
            AssertFatal(
                1 == 0,
                "Only formats A1/B1 A2/B2 A3/B3 are valid for dual format");
        }
      } else {
        switch (format0) {
          case 0:
            prach_pdu->prach_format = 0;
            break;
          case 1:
            prach_pdu->prach_format = 1;
            break;
          case 2:
            prach_pdu->prach_format = 2;
            break;
          case 3:
            prach_pdu->prach_format = 3;
            break;
          case 0xa1:
            prach_pdu->prach_format = 4;
            break;
          case 0xa2:
            prach_pdu->prach_format = 5;
            break;
          case 0xa3:
            prach_pdu->prach_format = 6;
            break;
          case 0xb1:
            prach_pdu->prach_format = 7;
            break;
          case 0xb4:
            prach_pdu->prach_format = 8;
            break;
          case 0xc0:
            prach_pdu->prach_format = 9;
            break;
          case 0xc2:
            prach_pdu->prach_format = 10;
            break;
          default:
            AssertFatal(1 == 0, "Invalid PRACH format");
        }
      }
      const int start_rb = cfg->prach_config.num_prach_fd_occasions_list[fdm_index].k1.value;
      const int pusch_mu = scc->uplinkConfigCommon->frequencyInfoUL->scs_SpecificCarrierList.list.array[0]->subcarrierSpacing;
      const int num_rb = get_N_RA_RB(cfg->prach_config.prach_sub_c_spacing.value, pusch_mu);
      uint16_t *vrb_map_UL =
          &RC.nrmac[module_idP]->common_channels[0].vrb_map_UL[slotP * 275];
      const uint16_t symb_mask = ((1 << N_dur) - 1) << start_symbol;
      for (int i = start_rb; i < start_rb + num_rb; ++i) {
        AssertFatal((vrb_map_UL[i] & symb_mask) == 0,
                    "cannot reserve resources for PRACH: at RB %d, "
                    "vrb_map_UL %x for symbols %x!\n",
                    i,
                    vrb_map_UL[i],
                    symb_mask);
        vrb_map_UL[i] |= symb_mask;
=======
  if (is_nr_UL_slot(scc,slotP)) {
    uint8_t config_index = scc->uplinkConfigCommon->initialUplinkBWP->rach_ConfigCommon->choice.setup->rach_ConfigGeneric.prach_ConfigurationIndex;
    uint8_t mu,N_dur,N_t_slot,start_symbol = 0,N_RA_slot;
    uint16_t RA_sfn_index = -1;
    uint8_t config_period = 1;
    uint16_t format;
    int slot_index = 0;
    uint16_t prach_occasion_id = -1;

    if (scc->uplinkConfigCommon->initialUplinkBWP->rach_ConfigCommon->choice.setup->msg1_SubcarrierSpacing)
      mu = *scc->uplinkConfigCommon->initialUplinkBWP->rach_ConfigCommon->choice.setup->msg1_SubcarrierSpacing;
    else
      mu = scc->downlinkConfigCommon->frequencyInfoDL->scs_SpecificCarrierList.list.array[0]->subcarrierSpacing;

    uint8_t fdm = cfg->prach_config.num_prach_fd_occasions.value;
    // prach is scheduled according to configuration index and tables 6.3.3.2.2 to 6.3.3.2.4
    if ( get_nr_prach_info_from_index(config_index,
                                      (int)frameP,
                                      (int)slotP,
                                      scc->downlinkConfigCommon->frequencyInfoDL->absoluteFrequencyPointA,
                                      mu,
                                      cc->frame_type,
                                      &format,
                                      &start_symbol,
                                      &N_t_slot,
                                      &N_dur,
                                      &RA_sfn_index,
                                      &N_RA_slot,
                                      &config_period) ) {

      uint16_t format0 = format&0xff;      // first column of format from table
      uint16_t format1 = (format>>8)&0xff; // second column of format from table

      if (N_RA_slot > 1) { //more than 1 PRACH slot in a subframe
        if (slotP%2 == 1)
          slot_index = 1;
        else
          slot_index = 0;
      }else if (N_RA_slot <= 1) { //1 PRACH slot in a subframe
        slot_index = 0;
      }

      UL_tti_req->SFN = frameP;
      UL_tti_req->Slot = slotP;
      for (int fdm_index=0; fdm_index < fdm; fdm_index++) { // one structure per frequency domain occasion
        for (int td_index=0; td_index<N_t_slot; td_index++) {

          prach_occasion_id = (((frameP % (cc->max_association_period * config_period))/config_period) * cc->total_prach_occasions_per_config_period) +
                              (RA_sfn_index + slot_index) * N_t_slot * fdm + td_index * fdm + fdm_index;

          if((prach_occasion_id < cc->total_prach_occasions) && (td_index == 0)){

            UL_tti_req->pdus_list[UL_tti_req->n_pdus].pdu_type = NFAPI_NR_UL_CONFIG_PRACH_PDU_TYPE;
            UL_tti_req->pdus_list[UL_tti_req->n_pdus].pdu_size = sizeof(nfapi_nr_prach_pdu_t);
            nfapi_nr_prach_pdu_t  *prach_pdu = &UL_tti_req->pdus_list[UL_tti_req->n_pdus].prach_pdu;
            memset(prach_pdu,0,sizeof(nfapi_nr_prach_pdu_t));
            UL_tti_req->n_pdus+=1;

            // filling the prach fapi structure
            prach_pdu->phys_cell_id = *scc->physCellId;
            prach_pdu->num_prach_ocas = N_t_slot;
            prach_pdu->prach_start_symbol = start_symbol;
            prach_pdu->num_ra = fdm_index;
            prach_pdu->num_cs = get_NCS(scc->uplinkConfigCommon->initialUplinkBWP->rach_ConfigCommon->choice.setup->rach_ConfigGeneric.zeroCorrelationZoneConfig,
                                        format0,
                                        scc->uplinkConfigCommon->initialUplinkBWP->rach_ConfigCommon->choice.setup->restrictedSetConfig);

            LOG_D(MAC, "Frame %d, Slot %d: Prach Occasion id = %u  fdm index = %u start symbol = %u slot index = %u subframe index = %u \n",
                  frameP, slotP,
                  prach_occasion_id, prach_pdu->num_ra,
                  prach_pdu->prach_start_symbol,
                  slot_index, RA_sfn_index);
            // SCF PRACH PDU format field does not consider A1/B1 etc. possibilities
            // We added 9 = A1/B1 10 = A2/B2 11 A3/B3
            if (format1!=0xff) {
              switch(format0) {
                case 0xa1:
                  prach_pdu->prach_format = 11;
                  break;
                case 0xa2:
                  prach_pdu->prach_format = 12;
                  break;
                case 0xa3:
                  prach_pdu->prach_format = 13;
                  break;
              default:
                AssertFatal(1==0,"Only formats A1/B1 A2/B2 A3/B3 are valid for dual format");
              }
            }
            else{
              switch(format0) {
                case 0:
                  prach_pdu->prach_format = 0;
                  break;
                case 1:
                  prach_pdu->prach_format = 1;
                  break;
                case 2:
                  prach_pdu->prach_format = 2;
                  break;
                case 3:
                  prach_pdu->prach_format = 3;
                  break;
                case 0xa1:
                  prach_pdu->prach_format = 4;
                  break;
                case 0xa2:
                  prach_pdu->prach_format = 5;
                  break;
                case 0xa3:
                  prach_pdu->prach_format = 6;
                  break;
                case 0xb1:
                  prach_pdu->prach_format = 7;
                  break;
                case 0xb4:
                  prach_pdu->prach_format = 8;
                  break;
                case 0xc0:
                  prach_pdu->prach_format = 9;
                  break;
                case 0xc2:
                  prach_pdu->prach_format = 10;
                  break;
              default:
                AssertFatal(1==0,"Invalid PRACH format");
              }
            }
          }
        }
>>>>>>> 29a56fe5
      }
    }
  }
}

void nr_schedule_msg2(uint16_t rach_frame, uint16_t rach_slot,
                      uint16_t *msg2_frame, uint16_t *msg2_slot,
                      NR_ServingCellConfigCommon_t *scc,
                      uint16_t monitoring_slot_period,
                      uint16_t monitoring_offset,uint8_t index,uint8_t num_active_ssb){

  // preferentially we schedule the msg2 in the mixed slot or in the last dl slot
  // if they are allowed by search space configuration

  uint8_t mu = *scc->ssbSubcarrierSpacing;
  uint8_t response_window = scc->uplinkConfigCommon->initialUplinkBWP->rach_ConfigCommon->choice.setup->rach_ConfigGeneric.ra_ResponseWindow;
  uint8_t slot_window;
  // number of mixed slot or of last dl slot if there is no mixed slot
  uint8_t last_dl_slot_period = scc->tdd_UL_DL_ConfigurationCommon->pattern1.nrofDownlinkSlots;
  // lenght of tdd period in slots
  uint8_t tdd_period_slot =  scc->tdd_UL_DL_ConfigurationCommon->pattern1.nrofDownlinkSlots + scc->tdd_UL_DL_ConfigurationCommon->pattern1.nrofUplinkSlots;
  if (scc->tdd_UL_DL_ConfigurationCommon->pattern1.nrofDownlinkSymbols == 0)
    last_dl_slot_period--;
  if ((scc->tdd_UL_DL_ConfigurationCommon->pattern1.nrofDownlinkSymbols > 0) || (scc->tdd_UL_DL_ConfigurationCommon->pattern1.nrofUplinkSymbols > 0))
    tdd_period_slot++;

  // computing start of next period
  uint8_t start_next_period = (rach_slot-(rach_slot%tdd_period_slot)+tdd_period_slot)%nr_slots_per_frame[mu];
  *msg2_slot = start_next_period + last_dl_slot_period; // initializing scheduling of slot to next mixed (or last dl) slot
  *msg2_frame = (*msg2_slot>(rach_slot))? rach_frame : (rach_frame +1);

  // we can't schedule msg2 before sl_ahead since prach
  int eff_slot = *msg2_slot+(*msg2_frame-rach_frame)*nr_slots_per_frame[mu];
  if ((eff_slot-rach_slot)<=sl_ahead) {
    *msg2_slot = (*msg2_slot+tdd_period_slot)%nr_slots_per_frame[mu];
    *msg2_frame = (*msg2_slot>(rach_slot))? rach_frame : (rach_frame +1);
  }

  switch(response_window){
    case NR_RACH_ConfigGeneric__ra_ResponseWindow_sl1:
      slot_window = 1;
      break;
    case NR_RACH_ConfigGeneric__ra_ResponseWindow_sl2:
      slot_window = 2;
      break;
    case NR_RACH_ConfigGeneric__ra_ResponseWindow_sl4:
      slot_window = 4;
      break;
    case NR_RACH_ConfigGeneric__ra_ResponseWindow_sl8:
      slot_window = 8;
      break;
    case NR_RACH_ConfigGeneric__ra_ResponseWindow_sl10:
      slot_window = 10;
      break;
    case NR_RACH_ConfigGeneric__ra_ResponseWindow_sl20:
      slot_window = 20;
      break;
    case NR_RACH_ConfigGeneric__ra_ResponseWindow_sl40:
      slot_window = 40;
      break;
    case NR_RACH_ConfigGeneric__ra_ResponseWindow_sl80:
      slot_window = 80;
      break;
    default:
      AssertFatal(1==0,"Invalid response window value %d\n",response_window);
  }
  AssertFatal(slot_window<=nr_slots_per_frame[mu],"Msg2 response window needs to be lower or equal to 10ms");

  // slot and frame limit to transmit msg2 according to response window
  uint8_t slot_limit = (rach_slot + slot_window)%nr_slots_per_frame[mu];
  uint8_t frame_limit = (slot_limit>(rach_slot))? rach_frame : (rach_frame +1);

  // go to previous slot if the current scheduled slot is beyond the response window
  // and if the slot is not among the PDCCH monitored ones (38.213 10.1)
  while (((*msg2_slot>slot_limit)&&(*msg2_frame>frame_limit)) || ((*msg2_frame*nr_slots_per_frame[mu]+*msg2_slot-monitoring_offset)%monitoring_slot_period !=0))  {
    if((*msg2_slot%tdd_period_slot) > 0)
      (*msg2_slot)--;
    else
      AssertFatal(1==0,"No available DL slot to schedule msg2 has been found");
  }
}


void nr_initiate_ra_proc(module_id_t module_idP,
                         int CC_id,
                         frame_t frameP,
                         sub_frame_t slotP,
                         uint16_t preamble_index,
                         uint8_t freq_index,
                         uint8_t symbol,
                         int16_t timing_offset){

  uint8_t ul_carrier_id = 0; // 0 for NUL 1 for SUL
  NR_SearchSpace_t *ss;

  uint16_t msg2_frame, msg2_slot,monitoring_slot_period,monitoring_offset;
  gNB_MAC_INST *nr_mac = RC.nrmac[module_idP];
  NR_COMMON_channels_t *cc = &nr_mac->common_channels[CC_id];
  NR_ServingCellConfigCommon_t *scc = cc->ServingCellConfigCommon;
  NR_RA_t *ra = &cc->ra[0];

  uint16_t ra_rnti;

  // ra_rnti from 5.1.3 in 38.321
  // FK: in case of long PRACH the phone seems to expect the subframe number instead of the slot number here. 
  if (scc->uplinkConfigCommon->initialUplinkBWP->rach_ConfigCommon->choice.setup->prach_RootSequenceIndex.present==NR_RACH_ConfigCommon__prach_RootSequenceIndex_PR_l839) 
   ra_rnti=1+symbol+(9/*slotP*/*14)+(freq_index*14*80)+(ul_carrier_id*14*80*8);
  else
   ra_rnti=1+symbol+(slotP*14)+(freq_index*14*80)+(ul_carrier_id*14*80*8);


  // if the preamble received correspond to one of the listed
  // the UE sent a RACH either for starting RA procedure or RA procedure failed and UE retries
  int pr_found=0;
  for (int i = 0; i < ra->preambles.num_preambles; i++) {
    if (preamble_index == ra->preambles.preamble_list[i]) {
      pr_found=1;
      break;
    }
  }

  if (!pr_found) {
    LOG_E(MAC, "[gNB %d][RAPROC] FAILURE: preamble %d does not correspond to any of the ones in rach_ConfigDedicated\n",
          module_idP, preamble_index);

    return; // if the PRACH preamble does not correspond to any of the ones sent through RRC abort RA proc
  }
  // This should be handled differently when we use the initialBWP for RA
  ra->bwp_id=1;
  NR_BWP_Downlink_t *bwp=ra->secondaryCellGroup->spCellConfig->spCellConfigDedicated->downlinkBWP_ToAddModList->list.array[ra->bwp_id-1];

  VCD_SIGNAL_DUMPER_DUMP_FUNCTION_BY_NAME(VCD_SIGNAL_DUMPER_FUNCTIONS_INITIATE_RA_PROC, 1);

  LOG_I(MAC, "[gNB %d][RAPROC] CC_id %d Frame %d, Slot %d  Initiating RA procedure for preamble index %d\n", module_idP, CC_id, frameP, slotP, preamble_index);

  if (ra->state == RA_IDLE) {

    uint8_t beam_index = ssb_index_from_prach(module_idP,
		                              frameP,
					      slotP,
					      preamble_index,
					      freq_index,
					      symbol);
    int loop = 0;
    LOG_D(MAC, "Frame %d, Slot %d: Activating RA process \n", frameP, slotP);
    ra->state = Msg2;
    ra->timing_offset = timing_offset;
    ra->preamble_slot = slotP;

    struct NR_PDCCH_ConfigCommon__commonSearchSpaceList *commonSearchSpaceList = bwp->bwp_Common->pdcch_ConfigCommon->choice.setup->commonSearchSpaceList;
    AssertFatal(commonSearchSpaceList->list.count>0,
	        "common SearchSpace list has 0 elements\n");
    // Common searchspace list
    for (int i=0;i<commonSearchSpaceList->list.count;i++) {
      ss=commonSearchSpaceList->list.array[i];
      if(ss->searchSpaceId == *bwp->bwp_Common->pdcch_ConfigCommon->choice.setup->ra_SearchSpace)
        ra->ra_ss=ss;
    }

    // retrieving ra pdcch monitoring period and offset
    find_monitoring_periodicity_offset_common(ra->ra_ss,
                                              &monitoring_slot_period,
                                              &monitoring_offset);

    nr_schedule_msg2(frameP, slotP, &msg2_frame, &msg2_slot, scc, monitoring_slot_period, monitoring_offset,beam_index,cc->num_active_ssb);

    ra->Msg2_frame = msg2_frame;
    ra->Msg2_slot = msg2_slot;

    LOG_I(MAC, "%s() Msg2[%04d%d] SFN/SF:%04d%d\n", __FUNCTION__, ra->Msg2_frame, ra->Msg2_slot, frameP, slotP);
    if (!ra->cfra) {
      do {
        ra->rnti = (taus() % 65518) + 1;
        loop++;
      }
      while (loop != 100 && !((find_nr_UE_id(module_idP, ra->rnti) == -1) && (find_nr_RA_id(module_idP, CC_id, ra->rnti) == -1) && ra->rnti >= 1 && ra->rnti <= 65519));
      if (loop == 100) {
        LOG_E(MAC,"%s:%d:%s: [RAPROC] initialisation random access aborted\n", __FILE__, __LINE__, __FUNCTION__);
        abort();
      }
    }
    ra->RA_rnti = ra_rnti;
    ra->preamble_index = preamble_index;
    ra->beam_id = beam_index;

    LOG_I(MAC,"[gNB %d][RAPROC] CC_id %d Frame %d Activating Msg2 generation in frame %d, slot %d using RA rnti %x SSB index %u\n",
      module_idP,
      CC_id,
      frameP,
      ra->Msg2_frame,
      ra->Msg2_slot,
      ra->RA_rnti,
      cc->ssb_index[beam_index]);

    return;
  }
  LOG_E(MAC, "[gNB %d][RAPROC] FAILURE: CC_id %d Frame %d initiating RA procedure for preamble index %d\n", module_idP, CC_id, frameP, preamble_index);

  VCD_SIGNAL_DUMPER_DUMP_FUNCTION_BY_NAME(VCD_SIGNAL_DUMPER_FUNCTIONS_INITIATE_RA_PROC, 0);
}

void nr_schedule_RA(module_id_t module_idP, frame_t frameP, sub_frame_t slotP){

  //uint8_t i = 0;
  int CC_id = 0;
  gNB_MAC_INST *mac = RC.nrmac[module_idP];
  NR_COMMON_channels_t *cc = &mac->common_channels[CC_id];

  start_meas(&mac->schedule_ra);

//  for (CC_id = 0; CC_id < MAX_NUM_CCs; CC_id++) {
//    for (int i = 0; i < NR_NB_RA_PROC_MAX; i++) {
  
//	NR_RA_t *ra = &cc->ra[i];
	NR_RA_t *ra = &cc->ra[0];

  LOG_D(MAC,"RA[state:%d]\n",ra->state);
  switch (ra->state){
    case Msg2:
      nr_generate_Msg2(module_idP, CC_id, frameP, slotP);
      break;
    case Msg4:
      //generate_Msg4(module_idP, CC_id, frameP, slotP);
      break;
    case WAIT_Msg4_ACK:
      //check_Msg4_retransmission(module_idP, CC_id, frameP, slotP);
      break;
    default:
    break;
  }
//    }
//  }
  stop_meas(&mac->schedule_ra);
}

void nr_get_Msg3alloc(module_id_t module_id,
                      int CC_id,
                      NR_ServingCellConfigCommon_t *scc,
                      NR_BWP_Uplink_t *ubwp,
                      sub_frame_t current_slot,
                      frame_t current_frame,
                      NR_RA_t *ra) {

  // msg3 is schedulend in mixed slot in the following TDD period
  // for now we consider a TBS of 18 bytes

  int mu = ubwp->bwp_Common->genericParameters.subcarrierSpacing;
  int StartSymbolIndex, NrOfSymbols, startSymbolAndLength, temp_slot;
  ra->Msg3_tda_id = 16; // initialization to a value above limit

  for (int i=0; i<ubwp->bwp_Common->pusch_ConfigCommon->choice.setup->pusch_TimeDomainAllocationList->list.count; i++) {
    startSymbolAndLength = ubwp->bwp_Common->pusch_ConfigCommon->choice.setup->pusch_TimeDomainAllocationList->list.array[i]->startSymbolAndLength;
    SLIV2SL(startSymbolAndLength, &StartSymbolIndex, &NrOfSymbols);
    // we want to transmit in the uplink symbols of mixed slot
    if (NrOfSymbols == scc->tdd_UL_DL_ConfigurationCommon->pattern1.nrofUplinkSymbols) {
      ra->Msg3_tda_id = i;
      break;
    }
  }
  AssertFatal(ra->Msg3_tda_id<16,"Unable to find Msg3 time domain allocation in list\n");

  uint8_t k2 = *ubwp->bwp_Common->pusch_ConfigCommon->choice.setup->pusch_TimeDomainAllocationList->list.array[ra->Msg3_tda_id]->k2;

  temp_slot = current_slot + k2 + DELTA[mu]; // msg3 slot according to 8.3 in 38.213
  ra->Msg3_slot = temp_slot%nr_slots_per_frame[mu];
  if (nr_slots_per_frame[mu]>temp_slot)
    ra->Msg3_frame = current_frame;
  else
    ra->Msg3_frame = current_frame + (temp_slot/nr_slots_per_frame[mu]);

  LOG_I(MAC, "[RAPROC] Msg3 slot %d: current slot %u Msg3 frame %u k2 %u Msg3_tda_id %u start symbol index %u\n", ra->Msg3_slot, current_slot, ra->Msg3_frame, k2,ra->Msg3_tda_id, StartSymbolIndex);
  uint16_t *vrb_map_UL =
      &RC.nrmac[module_id]->common_channels[CC_id].vrb_map_UL[ra->Msg3_slot * 275];
  const uint16_t bwpSize = NRRIV2BW(ubwp->bwp_Common->genericParameters.locationAndBandwidth, 275);
  /* search 18 free RBs */
  int rbSize = 0;
  int rbStart = 0;
  while (rbSize < 18) {
    rbStart += rbSize; /* last iteration rbSize was not enough, skip it */
    rbSize = 0;
    while (rbStart < bwpSize && vrb_map_UL[rbStart])
      rbStart++;
    AssertFatal(rbStart < bwpSize - 18, "no space to allocate Msg 3 for RA!\n");
    while (rbStart + rbSize < bwpSize
           && !vrb_map_UL[rbStart + rbSize]
           && rbSize < 18)
      rbSize++;
  }
  ra->msg3_nb_rb = 18;
  ra->msg3_first_rb = rbStart;
}

void nr_add_msg3(module_id_t module_idP, int CC_id, frame_t frameP, sub_frame_t slotP){

  gNB_MAC_INST                                   *mac = RC.nrmac[module_idP];
  NR_COMMON_channels_t                            *cc = &mac->common_channels[CC_id];
  NR_ServingCellConfigCommon_t                   *scc = cc->ServingCellConfigCommon;
  NR_RA_t                                         *ra = &cc->ra[0];

  if (ra->state == RA_IDLE) {
    LOG_W(MAC,"RA is not active for RA %X. skipping msg3 scheduling\n", ra->rnti);
    return;
  }

  uint16_t *vrb_map_UL =
      &RC.nrmac[module_idP]->common_channels[CC_id].vrb_map_UL[ra->Msg3_slot * 275];
  for (int i = 0; i < ra->msg3_nb_rb; ++i) {
    AssertFatal(!vrb_map_UL[i + ra->msg3_first_rb],
                "RB %d in %4d.%2d is already taken, cannot allocate Msg3!\n",
                i + ra->msg3_first_rb,
                ra->Msg3_frame,
                ra->Msg3_slot);
    vrb_map_UL[i + ra->msg3_first_rb] = 1;
  }

  LOG_I(MAC, "[gNB %d][RAPROC] Frame %d, Subframe %d : CC_id %d RA is active, Msg3 in (%d,%d)\n", module_idP, frameP, slotP, CC_id, ra->Msg3_frame, ra->Msg3_slot);

  nfapi_nr_ul_tti_request_t *future_ul_tti_req = &RC.nrmac[module_idP]->UL_tti_req_ahead[CC_id][ra->Msg3_slot];
  AssertFatal(future_ul_tti_req->SFN == ra->Msg3_frame
              && future_ul_tti_req->Slot == ra->Msg3_slot,
              "future UL_tti_req's frame.slot %d.%d does not match PUSCH %d.%d\n",
              future_ul_tti_req->SFN,
              future_ul_tti_req->Slot,
              ra->Msg3_frame,
              ra->Msg3_slot);
  future_ul_tti_req->pdus_list[future_ul_tti_req->n_pdus].pdu_type = NFAPI_NR_UL_CONFIG_PUSCH_PDU_TYPE;
  future_ul_tti_req->pdus_list[future_ul_tti_req->n_pdus].pdu_size = sizeof(nfapi_nr_pusch_pdu_t);
  nfapi_nr_pusch_pdu_t *pusch_pdu = &future_ul_tti_req->pdus_list[future_ul_tti_req->n_pdus].pusch_pdu;
  memset(pusch_pdu, 0, sizeof(nfapi_nr_pusch_pdu_t));
  future_ul_tti_req->n_pdus += 1;

  AssertFatal(ra->secondaryCellGroup,
              "no secondaryCellGroup for RNTI %04x\n",
              ra->crnti);
  AssertFatal(ra->secondaryCellGroup->spCellConfig->spCellConfigDedicated->downlinkBWP_ToAddModList->list.count == 1,
    "downlinkBWP_ToAddModList has %d BWP!\n", ra->secondaryCellGroup->spCellConfig->spCellConfigDedicated->downlinkBWP_ToAddModList->list.count);
  NR_BWP_Uplink_t *ubwp = ra->secondaryCellGroup->spCellConfig->spCellConfigDedicated->uplinkConfig->uplinkBWP_ToAddModList->list.array[ra->bwp_id - 1];
  LOG_D(MAC, "Frame %d, Subframe %d Adding Msg3 UL Config Request for (%d,%d) : (%d,%d,%d) for rnti: %d\n",
    frameP,
    slotP,
    ra->Msg3_frame,
    ra->Msg3_slot,
    ra->msg3_nb_rb,
    ra->msg3_first_rb,
    ra->msg3_round,
    ra->rnti);

  int startSymbolAndLength = ubwp->bwp_Common->pusch_ConfigCommon->choice.setup->pusch_TimeDomainAllocationList->list.array[ra->Msg3_tda_id]->startSymbolAndLength;
  int start_symbol_index,nr_of_symbols;
  SLIV2SL(startSymbolAndLength, &start_symbol_index, &nr_of_symbols);

  pusch_pdu->pdu_bit_map = PUSCH_PDU_BITMAP_PUSCH_DATA;
  pusch_pdu->rnti = ra->rnti;
  pusch_pdu->handle = 0;
  int abwp_size  = NRRIV2BW(ubwp->bwp_Common->genericParameters.locationAndBandwidth,275);
  int abwp_start = NRRIV2PRBOFFSET(ubwp->bwp_Common->genericParameters.locationAndBandwidth,275);
  int ibwp_size  = NRRIV2BW(scc->uplinkConfigCommon->initialUplinkBWP->genericParameters.locationAndBandwidth,275);
  int ibwp_start = NRRIV2PRBOFFSET(scc->uplinkConfigCommon->initialUplinkBWP->genericParameters.locationAndBandwidth,275);
  if ((ibwp_start < abwp_start) || (ibwp_size > abwp_size))
    pusch_pdu->bwp_start = abwp_start;
  else
    pusch_pdu->bwp_start = ibwp_start;
  pusch_pdu->bwp_size = ibwp_size;
  pusch_pdu->subcarrier_spacing = ubwp->bwp_Common->genericParameters.subcarrierSpacing;
  pusch_pdu->cyclic_prefix = 0;
  pusch_pdu->mcs_index = 0;
  pusch_pdu->mcs_table = 0;
  pusch_pdu->target_code_rate = nr_get_code_rate_ul(pusch_pdu->mcs_index,pusch_pdu->mcs_table);
  pusch_pdu->qam_mod_order = nr_get_Qm_ul(pusch_pdu->mcs_index,pusch_pdu->mcs_table);
  if (scc->uplinkConfigCommon->initialUplinkBWP->rach_ConfigCommon->choice.setup->msg3_transformPrecoder == NULL)
    pusch_pdu->transform_precoding = 1;
  else
    pusch_pdu->transform_precoding = 0;
  pusch_pdu->data_scrambling_id = *scc->physCellId;
  pusch_pdu->nrOfLayers = 1;
  pusch_pdu->ul_dmrs_symb_pos = 1<<start_symbol_index; // ok for now but use fill dmrs mask later
  pusch_pdu->dmrs_config_type = 0;
  pusch_pdu->ul_dmrs_scrambling_id = *scc->physCellId; //If provided and the PUSCH is not a msg3 PUSCH, otherwise, L2 should set this to physical cell id.
  pusch_pdu->scid = 0; //DMRS sequence initialization [TS38.211, sec 6.4.1.1.1]. Should match what is sent in DCI 0_1, otherwise set to 0.
  pusch_pdu->dmrs_ports = 1;  // 6.2.2 in 38.214 only port 0 to be used
  pusch_pdu->num_dmrs_cdm_grps_no_data = 2;  // no data in dmrs symbols as in 6.2.2 in 38.214
  pusch_pdu->resource_alloc = 1; //type 1
  pusch_pdu->rb_start = ra->msg3_first_rb + ibwp_start - abwp_start; // as for 6.3.1.7 in 38.211
  if (ra->msg3_nb_rb > pusch_pdu->bwp_size)
    AssertFatal(1==0,"MSG3 allocated number of RBs exceed the BWP size\n");
  else
    pusch_pdu->rb_size = ra->msg3_nb_rb;
  pusch_pdu->vrb_to_prb_mapping = 0;
  if (ubwp->bwp_Dedicated->pusch_Config->choice.setup->frequencyHopping == NULL)
    pusch_pdu->frequency_hopping = 0;
  else
    pusch_pdu->frequency_hopping = 1;
  //pusch_pdu->tx_direct_current_location;//The uplink Tx Direct Current location for the carrier. Only values in the value range of this field between 0 and 3299, which indicate the subcarrier index within the carrier corresponding 1o the numerology of the corresponding uplink BWP and value 3300, which indicates "Outside the carrier" and value 3301, which indicates "Undetermined position within the carrier" are used. [TS38.331, UplinkTxDirectCurrentBWP IE]
  pusch_pdu->uplink_frequency_shift_7p5khz = 0;
  //Resource Allocation in time domain
  pusch_pdu->start_symbol_index = start_symbol_index;
  pusch_pdu->nr_of_symbols = nr_of_symbols;
  //Optional Data only included if indicated in pduBitmap
  pusch_pdu->pusch_data.rv_index = 0;  // 8.3 in 38.213
  pusch_pdu->pusch_data.harq_process_id = 0;
  pusch_pdu->pusch_data.new_data_indicator = 1; // new data
  pusch_pdu->pusch_data.num_cb = 0;
  pusch_pdu->pusch_data.tb_size = nr_compute_tbs(pusch_pdu->qam_mod_order,
                                                 pusch_pdu->target_code_rate,
                                                 pusch_pdu->rb_size,
                                                 pusch_pdu->nr_of_symbols,
                                                 12, // nb dmrs set for no data in dmrs symbol
                                                 0, //nb_rb_oh
                                                 0, // to verify tb scaling
                                                 pusch_pdu->nrOfLayers = 1)>>3;

  // calling function to fill rar message
  nr_fill_rar(module_idP, ra, cc->RAR_pdu.payload, pusch_pdu);

}

// WIP
// todo:
// - fix me
// - get msg3 alloc (see nr_process_rar)
void nr_generate_Msg2(module_id_t module_idP,
                      int CC_id,
                      frame_t frameP,
                      sub_frame_t slotP)
{

  int dci_formats[2], rnti_types[2], mcsIndex;
  int startSymbolAndLength = 0, StartSymbolIndex = -1, NrOfSymbols = 14, StartSymbolIndex_tmp, NrOfSymbols_tmp, x_Overhead, time_domain_assignment = 0;
  gNB_MAC_INST                      *nr_mac = RC.nrmac[module_idP];
  NR_COMMON_channels_t                  *cc = &nr_mac->common_channels[CC_id];
  NR_RA_t                               *ra = &cc->ra[CC_id];
  NR_SearchSpace_t *ss = ra->ra_ss;

  uint16_t RA_rnti = ra->RA_rnti;
  long locationAndBandwidth;

  // check if UE is doing RA on CORESET0 , InitialBWP or configured BWP from SCD
  // get the BW of the PDCCH for PDCCH size and RAR PDSCH size

  NR_ServingCellConfigCommon_t *scc = cc->ServingCellConfigCommon;
  int dci10_bw;

  if (ra->coreset0_configured == 1) {
    AssertFatal(1==0,"This is a standalone condition\n");
  }
  else { // on configured BWP or initial LDBWP, bandwidth parameters in DCI correspond size of initialBWP
    locationAndBandwidth = scc->downlinkConfigCommon->initialDownlinkBWP->genericParameters.locationAndBandwidth;
    dci10_bw = NRRIV2BW(locationAndBandwidth,275); 
  }

  if ((ra->Msg2_frame == frameP) && (ra->Msg2_slot == slotP)) {

    nfapi_nr_dl_tti_request_body_t *dl_req = &nr_mac->DL_req[CC_id].dl_tti_request_body;
    nfapi_nr_pdu_t *tx_req = &nr_mac->TX_req[CC_id].pdu_list[nr_mac->TX_req[CC_id].Number_of_PDUs];

    nfapi_nr_dl_tti_request_pdu_t *dl_tti_pdcch_pdu = &dl_req->dl_tti_pdu_list[dl_req->nPDUs];
    memset((void*)dl_tti_pdcch_pdu,0,sizeof(nfapi_nr_dl_tti_request_pdu_t));
    dl_tti_pdcch_pdu->PDUType = NFAPI_NR_DL_TTI_PDCCH_PDU_TYPE;
    dl_tti_pdcch_pdu->PDUSize = (uint8_t)(2+sizeof(nfapi_nr_dl_tti_pdcch_pdu));

    nfapi_nr_dl_tti_request_pdu_t *dl_tti_pdsch_pdu = &dl_req->dl_tti_pdu_list[dl_req->nPDUs+1];
    memset((void *)dl_tti_pdsch_pdu,0,sizeof(nfapi_nr_dl_tti_request_pdu_t));
    dl_tti_pdsch_pdu->PDUType = NFAPI_NR_DL_TTI_PDSCH_PDU_TYPE;
    dl_tti_pdsch_pdu->PDUSize = (uint8_t)(2+sizeof(nfapi_nr_dl_tti_pdsch_pdu));

    nfapi_nr_dl_tti_pdcch_pdu_rel15_t *pdcch_pdu_rel15 = &dl_tti_pdcch_pdu->pdcch_pdu.pdcch_pdu_rel15;
    nfapi_nr_dl_tti_pdsch_pdu_rel15_t *pdsch_pdu_rel15 = &dl_tti_pdsch_pdu->pdsch_pdu.pdsch_pdu_rel15;

    // Checking if the DCI allocation is feasible in current subframe
    if (dl_req->nPDUs == NFAPI_NR_MAX_DL_TTI_PDUS) {
      LOG_I(MAC, "[RAPROC] Subframe %d: FAPI DL structure is full, skip scheduling UE %d\n", slotP, RA_rnti);
      return;
    }

    LOG_I(MAC,"[gNB %d] [RAPROC] CC_id %d Frame %d, slotP %d: Generating RAR DCI, state %d\n", module_idP, CC_id, frameP, slotP, ra->state);

    // This code from this point on will not work on initialBWP or CORESET0
    AssertFatal(ra->bwp_id>0,"cannot work on initialBWP for now\n");

    AssertFatal(ra->secondaryCellGroup,
                "no secondaryCellGroup for RNTI %04x\n",
                ra->crnti);
    AssertFatal(ra->secondaryCellGroup->spCellConfig->spCellConfigDedicated->downlinkBWP_ToAddModList->list.count == 1,
      "downlinkBWP_ToAddModList has %d BWP!\n", ra->secondaryCellGroup->spCellConfig->spCellConfigDedicated->downlinkBWP_ToAddModList->list.count);
    NR_BWP_Downlink_t *bwp = ra->secondaryCellGroup->spCellConfig->spCellConfigDedicated->downlinkBWP_ToAddModList->list.array[ra->bwp_id - 1];
    NR_BWP_Uplink_t *ubwp=ra->secondaryCellGroup->spCellConfig->spCellConfigDedicated->uplinkConfig->uplinkBWP_ToAddModList->list.array[ra->bwp_id-1];

    LOG_I(MAC, "[RAPROC] Scheduling common search space DCI type 1 dlBWP BW %d\n", dci10_bw);

    // Qm>2 not allowed for RAR
    if (get_softmodem_params()->do_ra)
      mcsIndex = 9;
    else
      mcsIndex = 0;

    pdsch_pdu_rel15->pduBitmap = 0;
    pdsch_pdu_rel15->rnti = RA_rnti;
    pdsch_pdu_rel15->pduIndex = 0;


    pdsch_pdu_rel15->BWPSize  = NRRIV2BW(bwp->bwp_Common->genericParameters.locationAndBandwidth,275);
    pdsch_pdu_rel15->BWPStart = NRRIV2PRBOFFSET(bwp->bwp_Common->genericParameters.locationAndBandwidth,275);
    pdsch_pdu_rel15->SubcarrierSpacing = bwp->bwp_Common->genericParameters.subcarrierSpacing;
    pdsch_pdu_rel15->CyclicPrefix = 0;
    pdsch_pdu_rel15->NrOfCodewords = 1;
    pdsch_pdu_rel15->targetCodeRate[0] = nr_get_code_rate_dl(mcsIndex,0);
    pdsch_pdu_rel15->qamModOrder[0] = 2;
    pdsch_pdu_rel15->mcsIndex[0] = mcsIndex;
    if (bwp->bwp_Dedicated->pdsch_Config->choice.setup->mcs_Table == NULL)
      pdsch_pdu_rel15->mcsTable[0] = 0;
    else{
      if (*bwp->bwp_Dedicated->pdsch_Config->choice.setup->mcs_Table == 0)
        pdsch_pdu_rel15->mcsTable[0] = 1;
      else
        pdsch_pdu_rel15->mcsTable[0] = 2;
    }
    pdsch_pdu_rel15->rvIndex[0] = 0;
    pdsch_pdu_rel15->dataScramblingId = *scc->physCellId;
    pdsch_pdu_rel15->nrOfLayers = 1;
    pdsch_pdu_rel15->transmissionScheme = 0;
    pdsch_pdu_rel15->refPoint = 0;
    pdsch_pdu_rel15->dmrsConfigType = 0;
    pdsch_pdu_rel15->dlDmrsScramblingId = *scc->physCellId;
    pdsch_pdu_rel15->SCID = 0;
    pdsch_pdu_rel15->numDmrsCdmGrpsNoData = 2;
    pdsch_pdu_rel15->dmrsPorts = 1;
    pdsch_pdu_rel15->resourceAlloc = 1;
    pdsch_pdu_rel15->rbStart = 0;
    pdsch_pdu_rel15->rbSize = 6;
    pdsch_pdu_rel15->VRBtoPRBMapping = 0; // non interleaved

    for (int i=0; i<bwp->bwp_Common->pdsch_ConfigCommon->choice.setup->pdsch_TimeDomainAllocationList->list.count; i++) {
      startSymbolAndLength = bwp->bwp_Common->pdsch_ConfigCommon->choice.setup->pdsch_TimeDomainAllocationList->list.array[i]->startSymbolAndLength;
      SLIV2SL(startSymbolAndLength, &StartSymbolIndex_tmp, &NrOfSymbols_tmp);
      if (NrOfSymbols_tmp < NrOfSymbols) {
        NrOfSymbols = NrOfSymbols_tmp;
        StartSymbolIndex = StartSymbolIndex_tmp;
        time_domain_assignment = i; // this is short PDSCH added to the config to fit mixed slot
      }
    }

    AssertFatal(StartSymbolIndex >= 0, "StartSymbolIndex is negative\n");

    pdsch_pdu_rel15->StartSymbolIndex = StartSymbolIndex;
    pdsch_pdu_rel15->NrOfSymbols      = NrOfSymbols;
    pdsch_pdu_rel15->dlDmrsSymbPos = fill_dmrs_mask(NULL, scc->dmrs_TypeA_Position, NrOfSymbols);

    dci_pdu_rel15_t dci_pdu_rel15[MAX_DCI_CORESET];
    dci_pdu_rel15[0].frequency_domain_assignment.val = PRBalloc_to_locationandbandwidth0(pdsch_pdu_rel15->rbSize,
										     pdsch_pdu_rel15->rbStart,dci10_bw);
    dci_pdu_rel15[0].time_domain_assignment.val = time_domain_assignment;
    dci_pdu_rel15[0].vrb_to_prb_mapping.val = 0;
    dci_pdu_rel15[0].mcs = pdsch_pdu_rel15->mcsIndex[0];
    dci_pdu_rel15[0].tb_scaling = 0;

    LOG_I(MAC, "[RAPROC] DCI type 1 payload: freq_alloc %d (%d,%d,%d), time_alloc %d, vrb to prb %d, mcs %d tb_scaling %d \n",
	  dci_pdu_rel15[0].frequency_domain_assignment.val,
	  pdsch_pdu_rel15->rbStart,
	  pdsch_pdu_rel15->rbSize,
	  dci10_bw,
	  dci_pdu_rel15[0].time_domain_assignment.val,
	  dci_pdu_rel15[0].vrb_to_prb_mapping.val,
	  dci_pdu_rel15[0].mcs,
	  dci_pdu_rel15[0].tb_scaling);

    uint8_t nr_of_candidates, aggregation_level;
    find_aggregation_candidates(&aggregation_level, &nr_of_candidates, ss);
    NR_ControlResourceSet_t *coreset = get_coreset(bwp, ss, 0 /* common */);
    int CCEIndex = allocate_nr_CCEs(nr_mac,
                                    bwp,
                                    coreset,
                                    aggregation_level,
                                    0, // Y
                                    0, // m
                                    nr_of_candidates);

    if (CCEIndex < 0) {
      LOG_E(MAC, "%s(): cannot find free CCE for RA RNTI %04x!\n", __func__, ra->rnti);
      return;
    }
    nr_configure_pdcch(nr_mac,
                       pdcch_pdu_rel15,
                       RA_rnti,
                       ss,
                       coreset,
                       scc,
                       bwp,
                       aggregation_level,
                       CCEIndex);

    LOG_I(MAC, "Frame %d: Subframe %d : Adding common DL DCI for RA_RNTI %x\n", frameP, slotP, RA_rnti);

    dci_formats[0] = NR_DL_DCI_FORMAT_1_0;
    rnti_types[0] = NR_RNTI_RA;

    LOG_I(MAC, "[RAPROC] DCI params: rnti %d, rnti_type %d, dci_format %d coreset params: FreqDomainResource %llx, start_symbol %d  n_symb %d\n",
      pdcch_pdu_rel15->dci_pdu.RNTI[0],
      rnti_types[0],
      dci_formats[0],
      (unsigned long long)pdcch_pdu_rel15->FreqDomainResource,
      pdcch_pdu_rel15->StartSymbolIndex,
      pdcch_pdu_rel15->DurationSymbols);

    fill_dci_pdu_rel15(scc,ra->secondaryCellGroup,pdcch_pdu_rel15, &dci_pdu_rel15[0], dci_formats, rnti_types,dci10_bw,ra->bwp_id);

    dl_req->nPDUs+=2;

    // Program UL processing for Msg3
    nr_get_Msg3alloc(module_idP, CC_id, scc, ubwp, slotP, frameP, ra);
    LOG_I(MAC, "Frame %d, Subframe %d: Setting Msg3 reception for Frame %d Subframe %d\n", frameP, slotP, ra->Msg3_frame, ra->Msg3_slot);
    nr_add_msg3(module_idP, CC_id, frameP, slotP);
    ra->state = WAIT_Msg3;
    LOG_I(MAC,"[gNB %d][RAPROC] Frame %d, Subframe %d: RA state %d\n", module_idP, frameP, slotP, ra->state);

    x_Overhead = 0;
    nr_get_tbs_dl(&dl_tti_pdsch_pdu->pdsch_pdu, x_Overhead, pdsch_pdu_rel15->numDmrsCdmGrpsNoData, dci_pdu_rel15[0].tb_scaling);

    // DL TX request
    tx_req->PDU_length = pdsch_pdu_rel15->TBSize[0];
    tx_req->PDU_index = nr_mac->pdu_index[CC_id]++;
    tx_req->num_TLV = 1;
    tx_req->TLVs[0].length = 8;
    nr_mac->TX_req[CC_id].SFN = frameP;
    nr_mac->TX_req[CC_id].Number_of_PDUs++;
    nr_mac->TX_req[CC_id].Slot = slotP;
    memcpy((void*)&tx_req->TLVs[0].value.direct[0], (void*)&cc[CC_id].RAR_pdu.payload[0], tx_req->TLVs[0].length);

    T(T_GNB_MAC_DL_RAR_PDU_WITH_DATA, T_INT(module_idP), T_INT(CC_id),
      T_INT(RA_rnti), T_INT(frameP), T_INT(slotP), T_INT(0) /* harq pid, meaningful? */,
      T_BUFFER(&cc[CC_id].RAR_pdu.payload[0], tx_req->TLVs[0].length));

    /* mark the corresponding RBs as used */
    uint16_t *vrb_map = cc[CC_id].vrb_map;
    for (int rb = 0; rb < pdsch_pdu_rel15->rbSize; rb++)
      vrb_map[rb + pdsch_pdu_rel15->rbStart] = 1;
  }
}

void nr_clear_ra_proc(module_id_t module_idP, int CC_id, frame_t frameP){
  
  NR_RA_t *ra = &RC.nrmac[module_idP]->common_channels[CC_id].ra[0];
  LOG_D(MAC,"[gNB %d][RAPROC] CC_id %d Frame %d Clear Random access information rnti %x\n", module_idP, CC_id, frameP, ra->rnti);
  ra->state = IDLE;
  ra->timing_offset = 0;
  ra->RRC_timer = 20;
  ra->rnti = 0;
  ra->msg3_round = 0;
}


/////////////////////////////////////
//    Random Access Response PDU   //
//         TS 38.213 ch 8.2        //
//        TS 38.321 ch 6.2.3       //
/////////////////////////////////////
//| 0 | 1 | 2 | 3 | 4 | 5 | 6 | 7 |// bit-wise
//| E | T |       R A P I D       |//
//| 0 | 1 | 2 | 3 | 4 | 5 | 6 | 7 |//
//| R |           T A             |//
//|       T A         |  UL grant |//
//|            UL grant           |//
//|            UL grant           |//
//|            UL grant           |//
//|         T C - R N T I         |//
//|         T C - R N T I         |//
/////////////////////////////////////
//       UL grant  (27 bits)       //
/////////////////////////////////////
//| 0 | 1 | 2 | 3 | 4 | 5 | 6 | 7 |// bit-wise
//|-------------------|FHF|F_alloc|//
//|        Freq allocation        |//
//|    F_alloc    |Time allocation|//
//|      MCS      |     TPC   |CSI|//
/////////////////////////////////////
// WIP
// todo:
// - handle MAC RAR BI subheader
// - sending only 1 RAR subPDU
// - UL Grant: hardcoded CSI, TPC, time alloc
// - padding
void nr_fill_rar(uint8_t Mod_idP,
                 NR_RA_t * ra,
                 uint8_t * dlsch_buffer,
                 nfapi_nr_pusch_pdu_t  *pusch_pdu){

<<<<<<< HEAD
  LOG_I(MAC,
        "[gNB] Generate RAR MAC PDU frame %d slot %d preamble index %u\n",
        ra->Msg2_frame,
        ra->Msg2_slot,
        ra->preamble_index);
=======
  LOG_I(MAC, "[gNB] Generate RAR MAC PDU frame %d slot %d preamble index %u\n", ra->Msg2_frame, ra-> Msg2_slot, ra->preamble_index);
>>>>>>> 29a56fe5
  NR_RA_HEADER_RAPID *rarh = (NR_RA_HEADER_RAPID *) dlsch_buffer;
  NR_MAC_RAR *rar = (NR_MAC_RAR *) (dlsch_buffer + 1);
  unsigned char csi_req = 0, tpc_command;
  //uint8_t N_UL_Hop;
  uint8_t valid_bits;
  uint32_t ul_grant;
  uint16_t f_alloc, prb_alloc, bwp_size, truncation=0;

  tpc_command = 3; // this is 0 dB

  /// E/T/RAPID subheader ///
  // E = 0, one only RAR, first and last
  // T = 1, RAPID
  rarh->E = 0;
  rarh->T = 1;
  rarh->RAPID = ra->preamble_index;

  /// RAR MAC payload ///
  rar->R = 0;

  // TA command
  rar->TA1 = (uint8_t) (ra->timing_offset >> 5);    // 7 MSBs of timing advance
  rar->TA2 = (uint8_t) (ra->timing_offset & 0x1f);  // 5 LSBs of timing advance

  // TC-RNTI
  rar->TCRNTI_1 = (uint8_t) (ra->rnti >> 8);        // 8 MSBs of rnti
  rar->TCRNTI_2 = (uint8_t) (ra->rnti & 0xff);      // 8 LSBs of rnti

  // UL grant

  ra->msg3_TPC = tpc_command;

  bwp_size = pusch_pdu->bwp_size;
  prb_alloc = PRBalloc_to_locationandbandwidth0(ra->msg3_nb_rb, ra->msg3_first_rb, bwp_size);
  if (bwp_size>180) {
    AssertFatal(1==0,"Initial UBWP larger than 180 currently not supported");
  }
  else {
    valid_bits = (uint8_t)ceil(log2(bwp_size*(bwp_size+1)>>1));
  }

  if (pusch_pdu->frequency_hopping){
    AssertFatal(1==0,"PUSCH with frequency hopping currently not supported");
  } else {
    for (int i=0; i<valid_bits; i++)
      truncation |= (1<<i);
    f_alloc = (prb_alloc&truncation);
  }

  ul_grant = csi_req | (tpc_command << 1) | (pusch_pdu->mcs_index << 4) | (ra->Msg3_tda_id << 8) | (f_alloc << 12) | (pusch_pdu->frequency_hopping << 26);

  rar->UL_GRANT_1 = (uint8_t) (ul_grant >> 24) & 0x07;
  rar->UL_GRANT_2 = (uint8_t) (ul_grant >> 16) & 0xff;
  rar->UL_GRANT_3 = (uint8_t) (ul_grant >> 8) & 0xff;
  rar->UL_GRANT_4 = (uint8_t) ul_grant & 0xff;

}<|MERGE_RESOLUTION|>--- conflicted
+++ resolved
@@ -42,11 +42,8 @@
 #include "SIMULATION/TOOLS/sim.h" // for taus
 
 extern RAN_CONTEXT_t RC;
-<<<<<<< HEAD
-=======
 extern const uint8_t nr_slots_per_frame[5];
 extern uint16_t sl_ahead;
->>>>>>> 29a56fe5
 
 uint8_t DELTA[4]= {2,3,4,6};
 
@@ -213,167 +210,6 @@
   nfapi_nr_ul_tti_request_t *UL_tti_req = &RC.nrmac[module_idP]->UL_tti_req_ahead[0][slotP];
   nfapi_nr_config_request_scf_t *cfg = &RC.nrmac[module_idP]->config[0];
 
-<<<<<<< HEAD
-  if (!is_nr_UL_slot(scc,slotP))
-    return;
-
-  uint8_t config_index = scc->uplinkConfigCommon->initialUplinkBWP->rach_ConfigCommon->choice.setup->rach_ConfigGeneric.prach_ConfigurationIndex;
-  uint8_t mu,N_dur,N_t_slot,start_symbol = 0,N_RA_slot;
-  uint16_t RA_sfn_index = -1;
-	uint8_t config_period = 1;
-  uint16_t format;
-  int slot_index = 0;
-  uint16_t prach_occasion_id = -1;
-
-  if (scc->uplinkConfigCommon->initialUplinkBWP->rach_ConfigCommon->choice.setup->msg1_SubcarrierSpacing)
-    mu = *scc->uplinkConfigCommon->initialUplinkBWP->rach_ConfigCommon->choice.setup->msg1_SubcarrierSpacing;
-  else
-    mu = scc->downlinkConfigCommon->frequencyInfoDL->scs_SpecificCarrierList.list.array[0]->subcarrierSpacing;
-
-  uint8_t fdm = cfg->prach_config.num_prach_fd_occasions.value;
-  // prach is scheduled according to configuration index and tables 6.3.3.2.2 to 6.3.3.2.4
-  if (!get_nr_prach_info_from_index(config_index,
-                                    (int)frameP,
-                                    (int)slotP,
-                                    scc->downlinkConfigCommon->frequencyInfoDL->absoluteFrequencyPointA,
-                                    mu,
-                                    cc->frame_type,
-                                    &format,
-                                    &start_symbol,
-                                    &N_t_slot,
-                                    &N_dur,
-                                    &RA_sfn_index,
-                                    &N_RA_slot,
-																		&config_period) )
-    return;
-
-  uint16_t format0 = format&0xff;      // first column of format from table
-  uint16_t format1 = (format>>8)&0xff; // second column of format from table
-
-  if (N_RA_slot > 1) { // more than 1 PRACH slot in a subframe
-    slot_index = slotP % 2 == 1;
-  } else if (N_RA_slot <= 1) { // 1 PRACH slot in a subframe
-    slot_index = 0;
-  }
-
-  AssertFatal(UL_tti_req->SFN == frameP && UL_tti_req->Slot == slotP,
-              "%d.%d UL_tti_req frame.slot %d.%d does not match PRACH %d.%d\n",
-              frameP, slotP,
-              UL_tti_req->SFN,
-              UL_tti_req->Slot,
-              frameP, slotP);
-
-  for (int fdm_index=0; fdm_index < fdm; fdm_index++) { // one structure per frequency domain occasion
-    for (int td_index = 0; td_index < N_t_slot; td_index++) {
-      prach_occasion_id = (((frameP % (cc->max_association_period * config_period)) / config_period)
-                            * cc->total_prach_occasions_per_config_period)
-                          + (RA_sfn_index + slot_index) * N_t_slot * fdm + td_index * fdm + fdm_index;
-      if (!((prach_occasion_id < cc->total_prach_occasions) && (td_index == 0)))
-        continue;
-
-      UL_tti_req->pdus_list[UL_tti_req->n_pdus].pdu_type =
-          NFAPI_NR_UL_CONFIG_PRACH_PDU_TYPE;
-      UL_tti_req->pdus_list[UL_tti_req->n_pdus].pdu_size =
-          sizeof(nfapi_nr_prach_pdu_t);
-      nfapi_nr_prach_pdu_t *prach_pdu =
-          &UL_tti_req->pdus_list[UL_tti_req->n_pdus].prach_pdu;
-      memset(prach_pdu, 0, sizeof(nfapi_nr_prach_pdu_t));
-      UL_tti_req->n_pdus += 1;
-
-      // filling the prach fapi structure
-      prach_pdu->phys_cell_id = *scc->physCellId;
-      prach_pdu->num_prach_ocas = N_t_slot;
-      prach_pdu->prach_start_symbol = start_symbol;
-      prach_pdu->num_ra = fdm_index;
-      prach_pdu->num_cs = get_NCS(
-          scc->uplinkConfigCommon->initialUplinkBWP->rach_ConfigCommon->choice
-              .setup->rach_ConfigGeneric.zeroCorrelationZoneConfig,
-          format0,
-          scc->uplinkConfigCommon->initialUplinkBWP->rach_ConfigCommon->choice
-              .setup->restrictedSetConfig);
-
-      LOG_D(MAC,
-            "Frame %d, Slot %d: Prach Occasion id = %u  fdm index = %u start "
-            "symbol = %u slot index = %u subframe index = %u \n",
-            frameP,
-            slotP,
-            prach_occasion_id,
-            prach_pdu->num_ra,
-            prach_pdu->prach_start_symbol,
-            slot_index,
-            RA_sfn_index);
-      // SCF PRACH PDU format field does not consider A1/B1 etc. possibilities
-      // We added 9 = A1/B1 10 = A2/B2 11 A3/B3
-      if (format1 != 0xff) {
-        switch (format0) {
-          case 0xa1:
-            prach_pdu->prach_format = 11;
-            break;
-          case 0xa2:
-            prach_pdu->prach_format = 12;
-            break;
-          case 0xa3:
-            prach_pdu->prach_format = 13;
-            break;
-          default:
-            AssertFatal(
-                1 == 0,
-                "Only formats A1/B1 A2/B2 A3/B3 are valid for dual format");
-        }
-      } else {
-        switch (format0) {
-          case 0:
-            prach_pdu->prach_format = 0;
-            break;
-          case 1:
-            prach_pdu->prach_format = 1;
-            break;
-          case 2:
-            prach_pdu->prach_format = 2;
-            break;
-          case 3:
-            prach_pdu->prach_format = 3;
-            break;
-          case 0xa1:
-            prach_pdu->prach_format = 4;
-            break;
-          case 0xa2:
-            prach_pdu->prach_format = 5;
-            break;
-          case 0xa3:
-            prach_pdu->prach_format = 6;
-            break;
-          case 0xb1:
-            prach_pdu->prach_format = 7;
-            break;
-          case 0xb4:
-            prach_pdu->prach_format = 8;
-            break;
-          case 0xc0:
-            prach_pdu->prach_format = 9;
-            break;
-          case 0xc2:
-            prach_pdu->prach_format = 10;
-            break;
-          default:
-            AssertFatal(1 == 0, "Invalid PRACH format");
-        }
-      }
-      const int start_rb = cfg->prach_config.num_prach_fd_occasions_list[fdm_index].k1.value;
-      const int pusch_mu = scc->uplinkConfigCommon->frequencyInfoUL->scs_SpecificCarrierList.list.array[0]->subcarrierSpacing;
-      const int num_rb = get_N_RA_RB(cfg->prach_config.prach_sub_c_spacing.value, pusch_mu);
-      uint16_t *vrb_map_UL =
-          &RC.nrmac[module_idP]->common_channels[0].vrb_map_UL[slotP * 275];
-      const uint16_t symb_mask = ((1 << N_dur) - 1) << start_symbol;
-      for (int i = start_rb; i < start_rb + num_rb; ++i) {
-        AssertFatal((vrb_map_UL[i] & symb_mask) == 0,
-                    "cannot reserve resources for PRACH: at RB %d, "
-                    "vrb_map_UL %x for symbols %x!\n",
-                    i,
-                    vrb_map_UL[i],
-                    symb_mask);
-        vrb_map_UL[i] |= symb_mask;
-=======
   if (is_nr_UL_slot(scc,slotP)) {
     uint8_t config_index = scc->uplinkConfigCommon->initialUplinkBWP->rach_ConfigCommon->choice.setup->rach_ConfigGeneric.prach_ConfigurationIndex;
     uint8_t mu,N_dur,N_t_slot,start_symbol = 0,N_RA_slot;
@@ -504,7 +340,6 @@
             }
           }
         }
->>>>>>> 29a56fe5
       }
     }
   }
@@ -1190,15 +1025,7 @@
                  uint8_t * dlsch_buffer,
                  nfapi_nr_pusch_pdu_t  *pusch_pdu){
 
-<<<<<<< HEAD
-  LOG_I(MAC,
-        "[gNB] Generate RAR MAC PDU frame %d slot %d preamble index %u\n",
-        ra->Msg2_frame,
-        ra->Msg2_slot,
-        ra->preamble_index);
-=======
   LOG_I(MAC, "[gNB] Generate RAR MAC PDU frame %d slot %d preamble index %u\n", ra->Msg2_frame, ra-> Msg2_slot, ra->preamble_index);
->>>>>>> 29a56fe5
   NR_RA_HEADER_RAPID *rarh = (NR_RA_HEADER_RAPID *) dlsch_buffer;
   NR_MAC_RAR *rar = (NR_MAC_RAR *) (dlsch_buffer + 1);
   unsigned char csi_req = 0, tpc_command;
