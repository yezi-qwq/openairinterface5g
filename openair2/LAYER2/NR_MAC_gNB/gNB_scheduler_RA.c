/*
 * Licensed to the OpenAirInterface (OAI) Software Alliance under one or more
 * contributor license agreements.  See the NOTICE file distributed with
 * this work for additional information regarding copyright ownership.
 * The OpenAirInterface Software Alliance licenses this file to You under
 * the OAI Public License, Version 1.1  (the "License"); you may not use this file
 * except in compliance with the License.
 * You may obtain a copy of the License at
 *
 *      http://www.openairinterface.org/?page_id=698
 *
 * Unless required by applicable law or agreed to in writing, software
 * distributed under the License is distributed on an "AS IS" BASIS,
 * WITHOUT WARRANTIES OR CONDITIONS OF ANY KIND, either express or implied.
 * See the License for the specific language governing permissions and
 * limitations under the License.
 *-------------------------------------------------------------------------------
 * For more information about the OpenAirInterface (OAI) Software Alliance:
 *      contact@openairinterface.org
 */

/*! \file     gNB_scheduler_RA.c
 * \brief     primitives used for random access
 * \author    Guido Casati
 * \date      2019
 * \email:    guido.casati@iis.fraunhofer.de
 * \version
 */

#include "platform_types.h"

/* MAC */
#include "nr_mac_gNB.h"
#include "NR_MAC_gNB/mac_proto.h"
#include "NR_MAC_COMMON/nr_mac_extern.h"

/* Utils */
#include "common/utils/LOG/log.h"
#include "common/utils/LOG/vcd_signal_dumper.h"
#include "common/utils/nr/nr_common.h"
#include "UTIL/OPT/opt.h"
#include "SIMULATION/TOOLS/sim.h" // for taus

#include <executables/softmodem-common.h>
extern RAN_CONTEXT_t RC;
extern const uint8_t nr_slots_per_frame[5];
extern uint16_t sl_ahead;

uint8_t DELTA[4]= {2,3,4,6};

#define MAX_NUMBER_OF_SSB 64		
float ssb_per_rach_occasion[8] = {0.125,0.25,0.5,1,2,4,8};

int16_t ssb_index_from_prach(module_id_t module_idP,
                             frame_t frameP,
			     sub_frame_t slotP,
			     uint16_t preamble_index,
			     uint8_t freq_index,
			     uint8_t symbol) {
  
  gNB_MAC_INST *gNB = RC.nrmac[module_idP];
  NR_COMMON_channels_t *cc = &gNB->common_channels[0];
  NR_ServingCellConfigCommon_t *scc = cc->ServingCellConfigCommon;
  nfapi_nr_config_request_scf_t *cfg = &RC.nrmac[module_idP]->config[0];

  uint8_t config_index = scc->uplinkConfigCommon->initialUplinkBWP->rach_ConfigCommon->choice.setup->rach_ConfigGeneric.prach_ConfigurationIndex;
  uint8_t fdm = cfg->prach_config.num_prach_fd_occasions.value;
  
  uint8_t total_RApreambles = MAX_NUM_NR_PRACH_PREAMBLES;
  if( scc->uplinkConfigCommon->initialUplinkBWP->rach_ConfigCommon->choice.setup->totalNumberOfRA_Preambles != NULL)
    total_RApreambles = *scc->uplinkConfigCommon->initialUplinkBWP->rach_ConfigCommon->choice.setup->totalNumberOfRA_Preambles;	
  
  float  num_ssb_per_RO = ssb_per_rach_occasion[cfg->prach_config.ssb_per_rach.value];	
  uint16_t start_symbol_index = 0;
  uint8_t mu,N_dur=0,N_t_slot=0,start_symbol = 0, temp_start_symbol = 0, N_RA_slot=0;
  uint16_t format,RA_sfn_index = -1;
  uint8_t config_period = 1;
  uint16_t prach_occasion_id = -1;
  uint8_t num_active_ssb = cc->num_active_ssb;

  if (scc->uplinkConfigCommon->initialUplinkBWP->rach_ConfigCommon->choice.setup->msg1_SubcarrierSpacing)
    mu = *scc->uplinkConfigCommon->initialUplinkBWP->rach_ConfigCommon->choice.setup->msg1_SubcarrierSpacing;
  else
    mu = scc->downlinkConfigCommon->frequencyInfoDL->scs_SpecificCarrierList.list.array[0]->subcarrierSpacing;

  get_nr_prach_info_from_index(config_index,
			       (int)frameP,
			       (int)slotP,
			       scc->downlinkConfigCommon->frequencyInfoDL->absoluteFrequencyPointA,
			       mu,
			       cc->frame_type,
			       &format,
			       &start_symbol,
			       &N_t_slot,
			       &N_dur,
			       &RA_sfn_index,
			       &N_RA_slot,
			       &config_period);
  uint8_t index = 0,slot_index = 0;
  for (slot_index = 0;slot_index < N_RA_slot; slot_index++) {
    if (N_RA_slot <= 1) { //1 PRACH slot in a subframe
       if((mu == 1) || (mu == 3))
         slot_index = 1;  //For scs = 30khz and 120khz
    }
    for (int i=0; i< N_t_slot; i++) {
      temp_start_symbol = (start_symbol + i * N_dur + 14 * slot_index) % 14;
      if(symbol == temp_start_symbol) {
        start_symbol_index = i;
        break;
      }
    }
  }
  if (N_RA_slot <= 1) { //1 PRACH slot in a subframe
    if((mu == 1) || (mu == 3))
      slot_index = 0;  //For scs = 30khz and 120khz
  }

  //  prach_occasion_id = subframe_index * N_t_slot * N_RA_slot * fdm + N_RA_slot_index * N_t_slot * fdm + freq_index + fdm * start_symbol_index; 
  prach_occasion_id = (((frameP % (cc->max_association_period * config_period))/config_period)*cc->total_prach_occasions_per_config_period) +
                      (RA_sfn_index + slot_index) * N_t_slot * fdm + start_symbol_index * fdm + freq_index; 

  //one RO is shared by one or more SSB
  if(num_ssb_per_RO <= 1 )
    index = (int) (prach_occasion_id / (int)(1/num_ssb_per_RO)) % num_active_ssb;
  //one SSB have more than one continuous RO
  else if ( num_ssb_per_RO > 1) {
    index = (prach_occasion_id * (int)num_ssb_per_RO)% num_active_ssb ;
    for(int j = 0;j < num_ssb_per_RO;j++) {
      if(preamble_index <  (((j+1) * total_RApreambles) / num_ssb_per_RO))
        index = index + j;
    }
  }

  LOG_D(NR_MAC, "Frame %d, Slot %d: Prach Occasion id = %d ssb per RO = %f number of active SSB %u index = %d fdm %u symbol index %u freq_index %u total_RApreambles %u\n",
        frameP, slotP, prach_occasion_id, num_ssb_per_RO, num_active_ssb, index, fdm, start_symbol_index, freq_index, total_RApreambles);

  return index;
}


//Compute Total active SSBs and RO available
void find_SSB_and_RO_available(module_id_t module_idP) {

  gNB_MAC_INST *gNB = RC.nrmac[module_idP];
  NR_COMMON_channels_t *cc = &gNB->common_channels[0];
  NR_ServingCellConfigCommon_t *scc = cc->ServingCellConfigCommon;
  nfapi_nr_config_request_scf_t *cfg = &RC.nrmac[module_idP]->config[0];

  uint8_t config_index = scc->uplinkConfigCommon->initialUplinkBWP->rach_ConfigCommon->choice.setup->rach_ConfigGeneric.prach_ConfigurationIndex;
  uint8_t mu,N_dur=0,N_t_slot=0,start_symbol=0,N_RA_slot = 0;
  uint16_t format,N_RA_sfn = 0,unused_RA_occasion,repetition = 0;
  uint8_t num_active_ssb = 0;
  uint8_t max_association_period = 1;

  struct NR_RACH_ConfigCommon__ssb_perRACH_OccasionAndCB_PreamblesPerSSB *ssb_perRACH_OccasionAndCB_PreamblesPerSSB = scc->uplinkConfigCommon->initialUplinkBWP->rach_ConfigCommon->choice.setup->ssb_perRACH_OccasionAndCB_PreamblesPerSSB;

  switch (ssb_perRACH_OccasionAndCB_PreamblesPerSSB->present){
    case NR_RACH_ConfigCommon__ssb_perRACH_OccasionAndCB_PreamblesPerSSB_PR_oneEighth:
      cc->cb_preambles_per_ssb = 4 * (ssb_perRACH_OccasionAndCB_PreamblesPerSSB->choice.oneEighth + 1);
      break;
    case NR_RACH_ConfigCommon__ssb_perRACH_OccasionAndCB_PreamblesPerSSB_PR_oneFourth:
      cc->cb_preambles_per_ssb = 4 * (ssb_perRACH_OccasionAndCB_PreamblesPerSSB->choice.oneFourth + 1);
      break;
    case NR_RACH_ConfigCommon__ssb_perRACH_OccasionAndCB_PreamblesPerSSB_PR_oneHalf:
      cc->cb_preambles_per_ssb = 4 * (ssb_perRACH_OccasionAndCB_PreamblesPerSSB->choice.oneHalf + 1);
      break;
    case NR_RACH_ConfigCommon__ssb_perRACH_OccasionAndCB_PreamblesPerSSB_PR_one:
      cc->cb_preambles_per_ssb = 4 * (ssb_perRACH_OccasionAndCB_PreamblesPerSSB->choice.one + 1);
      break;
    case NR_RACH_ConfigCommon__ssb_perRACH_OccasionAndCB_PreamblesPerSSB_PR_two:
      cc->cb_preambles_per_ssb = 4 * (ssb_perRACH_OccasionAndCB_PreamblesPerSSB->choice.two + 1);
      break;
    case NR_RACH_ConfigCommon__ssb_perRACH_OccasionAndCB_PreamblesPerSSB_PR_four:
      cc->cb_preambles_per_ssb = ssb_perRACH_OccasionAndCB_PreamblesPerSSB->choice.four;
      break;
    case NR_RACH_ConfigCommon__ssb_perRACH_OccasionAndCB_PreamblesPerSSB_PR_eight:
      cc->cb_preambles_per_ssb = ssb_perRACH_OccasionAndCB_PreamblesPerSSB->choice.eight;
      break;
    case NR_RACH_ConfigCommon__ssb_perRACH_OccasionAndCB_PreamblesPerSSB_PR_sixteen:
      cc->cb_preambles_per_ssb = ssb_perRACH_OccasionAndCB_PreamblesPerSSB->choice.sixteen;
      break;
    default:
      AssertFatal(1 == 0, "Unsupported ssb_perRACH_config %d\n", ssb_perRACH_OccasionAndCB_PreamblesPerSSB->present);
      break;
    }

  if (scc->uplinkConfigCommon->initialUplinkBWP->rach_ConfigCommon->choice.setup->msg1_SubcarrierSpacing)
    mu = *scc->uplinkConfigCommon->initialUplinkBWP->rach_ConfigCommon->choice.setup->msg1_SubcarrierSpacing;
  else
    mu = scc->downlinkConfigCommon->frequencyInfoDL->scs_SpecificCarrierList.list.array[0]->subcarrierSpacing;

  // prach is scheduled according to configuration index and tables 6.3.3.2.2 to 6.3.3.2.4
  get_nr_prach_occasion_info_from_index(config_index,
                                        scc->downlinkConfigCommon->frequencyInfoDL->absoluteFrequencyPointA,
                                        mu,
                                        cc->frame_type,
                                        &format,
                                        &start_symbol,
                                        &N_t_slot,
                                        &N_dur,
                                        &N_RA_slot,
                                        &N_RA_sfn,
                                        &max_association_period);

  float num_ssb_per_RO = ssb_per_rach_occasion[cfg->prach_config.ssb_per_rach.value];	
  uint8_t fdm = cfg->prach_config.num_prach_fd_occasions.value;
  uint64_t L_ssb = (((uint64_t) cfg->ssb_table.ssb_mask_list[0].ssb_mask.value)<<32) | cfg->ssb_table.ssb_mask_list[1].ssb_mask.value ;
  uint32_t total_RA_occasions = N_RA_sfn * N_t_slot * N_RA_slot * fdm;

  for(int i = 0;i < 64;i++) {
    if ((L_ssb >> (63-i)) & 0x01) { // only if the bit of L_ssb at current ssb index is 1
      cc->ssb_index[num_active_ssb] = i; 
      num_active_ssb++;
    }
  }

  cc->total_prach_occasions_per_config_period = total_RA_occasions;
  for(int i=1; (1 << (i-1)) <= max_association_period; i++) {
    cc->max_association_period = (1 <<(i-1));
    total_RA_occasions = total_RA_occasions * cc->max_association_period;
    if(total_RA_occasions >= (int) (num_active_ssb/num_ssb_per_RO)) {
      repetition = (uint16_t)((total_RA_occasions * num_ssb_per_RO )/num_active_ssb);
      break;
    }
  }

  unused_RA_occasion = total_RA_occasions - (int)((num_active_ssb * repetition)/num_ssb_per_RO);
  cc->total_prach_occasions = total_RA_occasions - unused_RA_occasion;
  cc->num_active_ssb = num_active_ssb;

  LOG_I(NR_MAC,
        "Total available RO %d, num of active SSB %d: unused RO = %d association_period %u N_RA_sfn %u total_prach_occasions_per_config_period %u\n",
        cc->total_prach_occasions,
        cc->num_active_ssb,
        unused_RA_occasion,
        cc->max_association_period,
        N_RA_sfn,
        cc->total_prach_occasions_per_config_period);
}		
		
void schedule_nr_prach(module_id_t module_idP, frame_t frameP, sub_frame_t slotP)
{
  gNB_MAC_INST *gNB = RC.nrmac[module_idP];
  NR_COMMON_channels_t *cc = gNB->common_channels;
  NR_ServingCellConfigCommon_t *scc = cc->ServingCellConfigCommon;
  nfapi_nr_ul_tti_request_t *UL_tti_req = &RC.nrmac[module_idP]->UL_tti_req_ahead[0][slotP];
  nfapi_nr_config_request_scf_t *cfg = &RC.nrmac[module_idP]->config[0];

  if (is_nr_UL_slot(scc->tdd_UL_DL_ConfigurationCommon, slotP, cc->frame_type)) {

    uint8_t config_index = scc->uplinkConfigCommon->initialUplinkBWP->rach_ConfigCommon->choice.setup->rach_ConfigGeneric.prach_ConfigurationIndex;
    uint8_t mu,N_dur,N_t_slot,start_symbol = 0,N_RA_slot;
    uint16_t RA_sfn_index = -1;
    uint8_t config_period = 1;
    uint16_t format;
    int slot_index = 0;
    uint16_t prach_occasion_id = -1;

    if (scc->uplinkConfigCommon->initialUplinkBWP->rach_ConfigCommon->choice.setup->msg1_SubcarrierSpacing)
      mu = *scc->uplinkConfigCommon->initialUplinkBWP->rach_ConfigCommon->choice.setup->msg1_SubcarrierSpacing;
    else
      mu = scc->downlinkConfigCommon->frequencyInfoDL->scs_SpecificCarrierList.list.array[0]->subcarrierSpacing;

    uint8_t fdm = cfg->prach_config.num_prach_fd_occasions.value;
    // prach is scheduled according to configuration index and tables 6.3.3.2.2 to 6.3.3.2.4
    if ( get_nr_prach_info_from_index(config_index,
                                      (int)frameP,
                                      (int)slotP,
                                      scc->downlinkConfigCommon->frequencyInfoDL->absoluteFrequencyPointA,
                                      mu,
                                      cc->frame_type,
                                      &format,
                                      &start_symbol,
                                      &N_t_slot,
                                      &N_dur,
                                      &RA_sfn_index,
                                      &N_RA_slot,
                                      &config_period) ) {

      uint16_t format0 = format&0xff;      // first column of format from table
      uint16_t format1 = (format>>8)&0xff; // second column of format from table

      if (N_RA_slot > 1) { //more than 1 PRACH slot in a subframe
        if (slotP%2 == 1)
          slot_index = 1;
        else
          slot_index = 0;
      }else if (N_RA_slot <= 1) { //1 PRACH slot in a subframe
        slot_index = 0;
      }

      UL_tti_req->SFN = frameP;
      UL_tti_req->Slot = slotP;
      for (int fdm_index=0; fdm_index < fdm; fdm_index++) { // one structure per frequency domain occasion
        for (int td_index=0; td_index<N_t_slot; td_index++) {

          prach_occasion_id = (((frameP % (cc->max_association_period * config_period))/config_period) * cc->total_prach_occasions_per_config_period) +
                              (RA_sfn_index + slot_index) * N_t_slot * fdm + td_index * fdm + fdm_index;

          if((prach_occasion_id < cc->total_prach_occasions) && (td_index == 0)){

            UL_tti_req->pdus_list[UL_tti_req->n_pdus].pdu_type = NFAPI_NR_UL_CONFIG_PRACH_PDU_TYPE;
            UL_tti_req->pdus_list[UL_tti_req->n_pdus].pdu_size = sizeof(nfapi_nr_prach_pdu_t);
            nfapi_nr_prach_pdu_t  *prach_pdu = &UL_tti_req->pdus_list[UL_tti_req->n_pdus].prach_pdu;
            memset(prach_pdu,0,sizeof(nfapi_nr_prach_pdu_t));
            UL_tti_req->n_pdus+=1;

            // filling the prach fapi structure
            prach_pdu->phys_cell_id = *scc->physCellId;
            prach_pdu->num_prach_ocas = N_t_slot;
            prach_pdu->prach_start_symbol = start_symbol;
            prach_pdu->num_ra = fdm_index;
            prach_pdu->num_cs = get_NCS(scc->uplinkConfigCommon->initialUplinkBWP->rach_ConfigCommon->choice.setup->rach_ConfigGeneric.zeroCorrelationZoneConfig,
                                        format0,
                                        scc->uplinkConfigCommon->initialUplinkBWP->rach_ConfigCommon->choice.setup->restrictedSetConfig);

            LOG_D(NR_MAC, "Frame %d, Slot %d: Prach Occasion id = %u  fdm index = %u start symbol = %u slot index = %u subframe index = %u \n",
                  frameP, slotP,
                  prach_occasion_id, prach_pdu->num_ra,
                  prach_pdu->prach_start_symbol,
                  slot_index, RA_sfn_index);
            // SCF PRACH PDU format field does not consider A1/B1 etc. possibilities
            // We added 9 = A1/B1 10 = A2/B2 11 A3/B3
            if (format1!=0xff) {
              switch(format0) {
                case 0xa1:
                  prach_pdu->prach_format = 11;
                  break;
                case 0xa2:
                  prach_pdu->prach_format = 12;
                  break;
                case 0xa3:
                  prach_pdu->prach_format = 13;
                  break;
              default:
                AssertFatal(1==0,"Only formats A1/B1 A2/B2 A3/B3 are valid for dual format");
              }
            }
            else{
              switch(format0) {
                case 0:
                  prach_pdu->prach_format = 0;
                  break;
                case 1:
                  prach_pdu->prach_format = 1;
                  break;
                case 2:
                  prach_pdu->prach_format = 2;
                  break;
                case 3:
                  prach_pdu->prach_format = 3;
                  break;
                case 0xa1:
                  prach_pdu->prach_format = 4;
                  break;
                case 0xa2:
                  prach_pdu->prach_format = 5;
                  break;
                case 0xa3:
                  prach_pdu->prach_format = 6;
                  break;
                case 0xb1:
                  prach_pdu->prach_format = 7;
                  break;
                case 0xb4:
                  prach_pdu->prach_format = 8;
                  break;
                case 0xc0:
                  prach_pdu->prach_format = 9;
                  break;
                case 0xc2:
                  prach_pdu->prach_format = 10;
                  break;
              default:
                AssertFatal(1==0,"Invalid PRACH format");
              }
            }
          }
        }
      }

      // block resources in vrb_map_UL
      const NR_RACH_ConfigGeneric_t *rach_ConfigGeneric =
          &scc->uplinkConfigCommon->initialUplinkBWP->rach_ConfigCommon->choice.setup->rach_ConfigGeneric;
      const uint8_t mu_pusch =
          scc->uplinkConfigCommon->frequencyInfoUL->scs_SpecificCarrierList.list.array[0]->subcarrierSpacing;
      const int16_t N_RA_RB = get_N_RA_RB(cfg->prach_config.prach_sub_c_spacing.value, mu_pusch);
      uint16_t *vrb_map_UL = &cc->vrb_map_UL[slotP * MAX_BWP_SIZE];
      for (int i = 0; i < N_RA_RB * fdm; ++i)
        vrb_map_UL[rach_ConfigGeneric->msg1_FrequencyStart + i] = 0xff; // all symbols
    }
  }
}

void nr_schedule_msg2(uint16_t rach_frame, uint16_t rach_slot,
                      uint16_t *msg2_frame, uint16_t *msg2_slot,
                      NR_ServingCellConfigCommon_t *scc,
                      uint16_t monitoring_slot_period,
                      uint16_t monitoring_offset,uint8_t beam_index,
                      uint8_t num_active_ssb,
                      int16_t *tdd_beam_association){

  // preferentially we schedule the msg2 in the mixed slot or in the last dl slot
  // if they are allowed by search space configuration

  uint8_t mu = *scc->ssbSubcarrierSpacing;
  uint8_t response_window = scc->uplinkConfigCommon->initialUplinkBWP->rach_ConfigCommon->choice.setup->rach_ConfigGeneric.ra_ResponseWindow;
  uint8_t slot_window;
  // number of mixed slot or of last dl slot if there is no mixed slot
  uint8_t last_dl_slot_period = scc->tdd_UL_DL_ConfigurationCommon->pattern1.nrofDownlinkSlots;
  // lenght of tdd period in slots
  uint8_t tdd_period_slot =  scc->tdd_UL_DL_ConfigurationCommon->pattern1.nrofDownlinkSlots + scc->tdd_UL_DL_ConfigurationCommon->pattern1.nrofUplinkSlots;
  if (scc->tdd_UL_DL_ConfigurationCommon->pattern1.nrofDownlinkSymbols == 0)
    last_dl_slot_period--;
  if ((scc->tdd_UL_DL_ConfigurationCommon->pattern1.nrofDownlinkSymbols > 0) || (scc->tdd_UL_DL_ConfigurationCommon->pattern1.nrofUplinkSymbols > 0))
    tdd_period_slot++;

  switch(response_window){
    case NR_RACH_ConfigGeneric__ra_ResponseWindow_sl1:
      slot_window = 1;
      break;
    case NR_RACH_ConfigGeneric__ra_ResponseWindow_sl2:
      slot_window = 2;
      break;
    case NR_RACH_ConfigGeneric__ra_ResponseWindow_sl4:
      slot_window = 4;
      break;
    case NR_RACH_ConfigGeneric__ra_ResponseWindow_sl8:
      slot_window = 8;
      break;
    case NR_RACH_ConfigGeneric__ra_ResponseWindow_sl10:
      slot_window = 10;
      break;
    case NR_RACH_ConfigGeneric__ra_ResponseWindow_sl20:
      slot_window = 20;
      break;
    case NR_RACH_ConfigGeneric__ra_ResponseWindow_sl40:
      slot_window = 40;
      break;
    case NR_RACH_ConfigGeneric__ra_ResponseWindow_sl80:
      slot_window = 80;
      break;
    default:
      AssertFatal(1==0,"Invalid response window value %d\n",response_window);
  }
  AssertFatal(slot_window<=nr_slots_per_frame[mu],"Msg2 response window needs to be lower or equal to 10ms");

  // slot and frame limit to transmit msg2 according to response window
  uint8_t slot_limit = (rach_slot + slot_window)%nr_slots_per_frame[mu];
  uint8_t frame_limit = (slot_limit>(rach_slot))? rach_frame : (rach_frame +1);

  // computing start of next period

  int FR = *scc->downlinkConfigCommon->frequencyInfoDL->frequencyBandList.list.array[0] >= 257 ? nr_FR2 : nr_FR1;

  uint8_t start_next_period = (rach_slot-(rach_slot%tdd_period_slot)+tdd_period_slot)%nr_slots_per_frame[mu];
  *msg2_slot = start_next_period + last_dl_slot_period; // initializing scheduling of slot to next mixed (or last dl) slot
  *msg2_frame = ((*msg2_slot>(rach_slot))? rach_frame : (rach_frame+1))%1024;

  // we can't schedule msg2 before sl_ahead since prach
  int eff_slot = *msg2_slot+(*msg2_frame-rach_frame)*nr_slots_per_frame[mu];
  if ((eff_slot-rach_slot)<=sl_ahead) {
    *msg2_slot = (*msg2_slot+tdd_period_slot)%nr_slots_per_frame[mu];
    *msg2_frame = ((*msg2_slot>(rach_slot))? rach_frame : (rach_frame+1))%1024;
  }
  if (FR==nr_FR2) {
    int num_tdd_period = *msg2_slot/tdd_period_slot;
    while((tdd_beam_association[num_tdd_period]!=-1)&&(tdd_beam_association[num_tdd_period]!=beam_index)) {
      *msg2_slot = (*msg2_slot+tdd_period_slot)%nr_slots_per_frame[mu];
      *msg2_frame = ((*msg2_slot>(rach_slot))? rach_frame : (rach_frame+1))%1024;
      num_tdd_period = *msg2_slot/tdd_period_slot;
    }
    if(tdd_beam_association[num_tdd_period] == -1)
      tdd_beam_association[num_tdd_period] = beam_index;
  }

  // go to previous slot if the current scheduled slot is beyond the response window
  // and if the slot is not among the PDCCH monitored ones (38.213 10.1)
  while (((*msg2_slot>slot_limit)&&(*msg2_frame>frame_limit)) || ((*msg2_frame*nr_slots_per_frame[mu]+*msg2_slot-monitoring_offset)%monitoring_slot_period !=0))  {
    if((*msg2_slot%tdd_period_slot) > 0)
      (*msg2_slot)--;
    else
      AssertFatal(1==0,"No available DL slot to schedule msg2 has been found");
  }
}


void nr_initiate_ra_proc(module_id_t module_idP,
                         int CC_id,
                         frame_t frameP,
                         sub_frame_t slotP,
                         uint16_t preamble_index,
                         uint8_t freq_index,
                         uint8_t symbol,
                         int16_t timing_offset){

  uint8_t ul_carrier_id = 0; // 0 for NUL 1 for SUL
  NR_SearchSpace_t *ss;

  uint16_t msg2_frame, msg2_slot,monitoring_slot_period,monitoring_offset;
  gNB_MAC_INST *nr_mac = RC.nrmac[module_idP];
  NR_COMMON_channels_t *cc = &nr_mac->common_channels[CC_id];
  NR_ServingCellConfigCommon_t *scc = cc->ServingCellConfigCommon;

  uint8_t total_RApreambles = MAX_NUM_NR_PRACH_PREAMBLES;
  uint8_t  num_ssb_per_RO = scc->uplinkConfigCommon->initialUplinkBWP->rach_ConfigCommon->choice.setup->ssb_perRACH_OccasionAndCB_PreamblesPerSSB->present;
  int pr_found;

  if( scc->uplinkConfigCommon->initialUplinkBWP->rach_ConfigCommon->choice.setup->totalNumberOfRA_Preambles != NULL)
    total_RApreambles = *scc->uplinkConfigCommon->initialUplinkBWP->rach_ConfigCommon->choice.setup->totalNumberOfRA_Preambles;

  if(num_ssb_per_RO > 3) { /*num of ssb per RO >= 1*/
    num_ssb_per_RO -= 3;
    total_RApreambles = total_RApreambles/num_ssb_per_RO ;
  }

  for (int i = 0; i < NR_NB_RA_PROC_MAX; i++) {
    NR_RA_t *ra = &cc->ra[i];
    pr_found = 0;
    if (ra->state == RA_IDLE) {
      for(int j = 0; j < ra->preambles.num_preambles; j++) {
        //check if the preamble received correspond to one of the listed or configured preambles
        if (preamble_index == ra->preambles.preamble_list[j]) {
          pr_found=1;
          break;
        }
      }
      if (pr_found == 0) {
         continue;
      }

      uint16_t ra_rnti;

      // ra_rnti from 5.1.3 in 38.321
      // FK: in case of long PRACH the phone seems to expect the subframe number instead of the slot number here.
      if (scc->uplinkConfigCommon->initialUplinkBWP->rach_ConfigCommon->choice.setup->prach_RootSequenceIndex.present
          == NR_RACH_ConfigCommon__prach_RootSequenceIndex_PR_l839)
        ra_rnti = 1 + symbol + (9 /*slotP*/ * 14) + (freq_index * 14 * 80) + (ul_carrier_id * 14 * 80 * 8);
      else
        ra_rnti = 1 + symbol + (slotP * 14) + (freq_index * 14 * 80) + (ul_carrier_id * 14 * 80 * 8);

      // This should be handled differently when we use the initialBWP for RA
      ra->bwp_id = 0;
      NR_BWP_Downlink_t *bwp=NULL;
      if (ra->CellGroup && ra->CellGroup->spCellConfig && ra->CellGroup->spCellConfig->spCellConfigDedicated &&
          ra->CellGroup->spCellConfig->spCellConfigDedicated->downlinkBWP_ToAddModList) {
        ra->bwp_id = 1;
        bwp = ra->CellGroup->spCellConfig->spCellConfigDedicated->downlinkBWP_ToAddModList->list.array[ra->bwp_id - 1];
      }

      VCD_SIGNAL_DUMPER_DUMP_FUNCTION_BY_NAME(VCD_SIGNAL_DUMPER_FUNCTIONS_INITIATE_RA_PROC, 1);

      LOG_D(NR_MAC,
            "[gNB %d][RAPROC] CC_id %d Frame %d, Slot %d  Initiating RA procedure for preamble index %d\n",
            module_idP,
            CC_id,
            frameP,
            slotP,
            preamble_index);

      uint8_t beam_index = ssb_index_from_prach(module_idP, frameP, slotP, preamble_index, freq_index, symbol);

      // the UE sent a RACH either for starting RA procedure or RA procedure failed and UE retries
      if (ra->cfra) {
        // if the preamble received correspond to one of the listed
        if (!(preamble_index == ra->preambles.preamble_list[beam_index])) {
          LOG_E(
              NR_MAC,
              "[gNB %d][RAPROC] FAILURE: preamble %d does not correspond to any of the ones in rach_ConfigDedicated\n",
              module_idP,
              preamble_index);
          continue; // if the PRACH preamble does not correspond to any of the ones sent through RRC abort RA proc
        }
      }
      LOG_D(NR_MAC, "Frame %d, Slot %d: Activating RA process \n", frameP, slotP);
      ra->state = Msg2;
      ra->timing_offset = timing_offset;
      ra->preamble_slot = slotP;

      NR_SearchSpaceId_t	ra_SearchSpace = 0;
      struct NR_PDCCH_ConfigCommon__commonSearchSpaceList *commonSearchSpaceList = NULL;
      if(bwp) {
        commonSearchSpaceList = bwp->bwp_Common->pdcch_ConfigCommon->choice.setup->commonSearchSpaceList;
        ra_SearchSpace = *bwp->bwp_Common->pdcch_ConfigCommon->choice.setup->ra_SearchSpace;
      } else {
        commonSearchSpaceList = scc->downlinkConfigCommon->initialDownlinkBWP->pdcch_ConfigCommon->choice.setup->commonSearchSpaceList;
        ra_SearchSpace = *scc->downlinkConfigCommon->initialDownlinkBWP->pdcch_ConfigCommon->choice.setup->ra_SearchSpace;
      }
      AssertFatal(commonSearchSpaceList->list.count > 0, "common SearchSpace list has 0 elements\n");

      // Common SearchSpace list
      for (int i = 0; i < commonSearchSpaceList->list.count; i++) {
        ss = commonSearchSpaceList->list.array[i];
        if (ss->searchSpaceId == ra_SearchSpace)
          ra->ra_ss = ss;
      }

      AssertFatal(ra->ra_ss!=NULL,"SearchSpace cannot be null for RA\n");

      // retrieving ra pdcch monitoring period and offset
      find_monitoring_periodicity_offset_common(ra->ra_ss, &monitoring_slot_period, &monitoring_offset);

      nr_schedule_msg2(frameP,
                       slotP,
                       &msg2_frame,
                       &msg2_slot,
                       scc,
                       monitoring_slot_period,
                       monitoring_offset,
                       beam_index,
                       cc->num_active_ssb,
                       nr_mac->tdd_beam_association);

      ra->Msg2_frame = msg2_frame;
      ra->Msg2_slot = msg2_slot;

      LOG_D(NR_MAC, "%s() Msg2[%04d%d] SFN/SF:%04d%d\n", __FUNCTION__, ra->Msg2_frame, ra->Msg2_slot, frameP, slotP);

      int loop = 0;
      if (ra->rnti == 0) { // This condition allows for the usage of a preconfigured rnti for the CFRA
        do {
          ra->rnti = (taus() % 65518) + 1;
          loop++;
        } while (loop != 100
                 && !((find_nr_UE_id(module_idP, ra->rnti) == -1) && (find_nr_RA_id(module_idP, CC_id, ra->rnti) == -1)
                      && ra->rnti >= 1 && ra->rnti <= 65519));
        if (loop == 100) {
          LOG_E(NR_MAC, "%s:%d:%s: [RAPROC] initialisation random access aborted\n", __FILE__, __LINE__, __FUNCTION__);
          abort();
        }
      }

      ra->RA_rnti = ra_rnti;
      ra->preamble_index = preamble_index;
      ra->beam_id = beam_index;

      LOG_D(NR_MAC,
            "[gNB %d][RAPROC] CC_id %d Frame %d Activating Msg2 generation in frame %d, slot %d using RA rnti %x SSB "
            "index %u\n",
            module_idP,
            CC_id,
            frameP,
            ra->Msg2_frame,
            ra->Msg2_slot,
            ra->RA_rnti,
            cc->ssb_index[beam_index]);

      return;
    }
  }
  LOG_E(NR_MAC, "[gNB %d][RAPROC] FAILURE: CC_id %d Frame %d initiating RA procedure for preamble index %d\n", module_idP, CC_id, frameP, preamble_index);

  VCD_SIGNAL_DUMPER_DUMP_FUNCTION_BY_NAME(VCD_SIGNAL_DUMPER_FUNCTIONS_INITIATE_RA_PROC, 0);
}

  void nr_schedule_RA(module_id_t module_idP, frame_t frameP, sub_frame_t slotP)
  {
    gNB_MAC_INST *mac = RC.nrmac[module_idP];

    start_meas(&mac->schedule_ra);
    for (int CC_id = 0; CC_id < MAX_NUM_CCs; CC_id++) {
      NR_COMMON_channels_t *cc = &mac->common_channels[CC_id];
      for (int i = 0; i < NR_NB_RA_PROC_MAX; i++) {
        NR_RA_t *ra = &cc->ra[i];
        LOG_D(NR_MAC, "RA[state:%d]\n", ra->state);
        switch (ra->state) {
          case Msg2:
            nr_generate_Msg2(module_idP, CC_id, frameP, slotP, ra);
            break;
          case Msg4:
            nr_generate_Msg4(module_idP, CC_id, frameP, slotP, ra);
            break;
          case WAIT_Msg4_ACK:
            nr_check_Msg4_Ack(module_idP, CC_id, frameP, slotP, ra);
            break;
          default:
            break;
        }
      }
    }
    stop_meas(&mac->schedule_ra);
  }

void nr_get_Msg3alloc(module_id_t module_id,
                      int CC_id,
                      NR_ServingCellConfigCommon_t *scc,
                      NR_BWP_Uplink_t *ubwp,
                      sub_frame_t current_slot,
                      frame_t current_frame,
                      NR_RA_t *ra,
                      int16_t *tdd_beam_association) {

    // msg3 is schedulend in mixed slot in the following TDD period

    uint16_t msg3_nb_rb = 8 + sizeof(NR_MAC_SUBHEADER_SHORT) + sizeof(NR_MAC_SUBHEADER_SHORT); // sdu has 6 or 8 bytes

    int mu = ubwp ?
      ubwp->bwp_Common->genericParameters.subcarrierSpacing :
      scc->uplinkConfigCommon->initialUplinkBWP->genericParameters.subcarrierSpacing;
    int StartSymbolIndex = 0;
    int NrOfSymbols = 0;
    int startSymbolAndLength = 0;
    int temp_slot = 0;
    ra->Msg3_tda_id = 16; // initialization to a value above limit

    NR_PUSCH_TimeDomainResourceAllocationList_t *pusch_TimeDomainAllocationList= ubwp ?
      ubwp->bwp_Common->pusch_ConfigCommon->choice.setup->pusch_TimeDomainAllocationList:
      scc->uplinkConfigCommon->initialUplinkBWP->pusch_ConfigCommon->choice.setup->pusch_TimeDomainAllocationList;

    uint8_t k2 = 0;
    for (int i=0; i<pusch_TimeDomainAllocationList->list.count; i++) {
      startSymbolAndLength = pusch_TimeDomainAllocationList->list.array[i]->startSymbolAndLength;
      SLIV2SL(startSymbolAndLength, &StartSymbolIndex, &NrOfSymbols);
      // we want to transmit in the uplink symbols of mixed slot
      if (NrOfSymbols == scc->tdd_UL_DL_ConfigurationCommon->pattern1.nrofUplinkSymbols) {
        k2 = *pusch_TimeDomainAllocationList->list.array[i]->k2;
        temp_slot = current_slot + k2 + DELTA[mu]; // msg3 slot according to 8.3 in 38.213
        ra->Msg3_slot = temp_slot%nr_slots_per_frame[mu];
        if (is_xlsch_in_slot(RC.nrmac[module_id]->ulsch_slot_bitmap[ra->Msg3_slot / 64], ra->Msg3_slot)) {
          ra->Msg3_tda_id = i;
          break;
        }
      }
    }

    AssertFatal(ra->Msg3_tda_id<16,"Unable to find Msg3 time domain allocation in list\n");

    if (nr_slots_per_frame[mu]>temp_slot)
      ra->Msg3_frame = current_frame;
    else
      ra->Msg3_frame = (current_frame + (temp_slot/nr_slots_per_frame[mu]))%1024;

  // beam association for FR2
  if (*scc->downlinkConfigCommon->frequencyInfoDL->frequencyBandList.list.array[0] >= 257) {
    uint8_t tdd_period_slot =  scc->tdd_UL_DL_ConfigurationCommon->pattern1.nrofDownlinkSlots + scc->tdd_UL_DL_ConfigurationCommon->pattern1.nrofUplinkSlots;
    if ((scc->tdd_UL_DL_ConfigurationCommon->pattern1.nrofDownlinkSymbols > 0) || (scc->tdd_UL_DL_ConfigurationCommon->pattern1.nrofUplinkSymbols > 0))
      tdd_period_slot++;
    int num_tdd_period = ra->Msg3_slot/tdd_period_slot;
    if((tdd_beam_association[num_tdd_period]!=-1)&&(tdd_beam_association[num_tdd_period]!=ra->beam_id))
      AssertFatal(1==0,"Cannot schedule MSG3\n");
    else
      tdd_beam_association[num_tdd_period] = ra->beam_id;
  }

  LOG_D(NR_MAC, "[RAPROC] Msg3 slot %d: current slot %u Msg3 frame %u k2 %u Msg3_tda_id %u start symbol index %u\n", ra->Msg3_slot, current_slot, ra->Msg3_frame, k2,ra->Msg3_tda_id, StartSymbolIndex);
  uint16_t *vrb_map_UL =
      &RC.nrmac[module_id]->common_channels[CC_id].vrb_map_UL[ra->Msg3_slot * MAX_BWP_SIZE];
  const uint16_t bwpSize = NRRIV2BW(ubwp ?
				    ubwp->bwp_Common->genericParameters.locationAndBandwidth :
				    scc->uplinkConfigCommon->initialUplinkBWP->genericParameters.locationAndBandwidth,
				    MAX_BWP_SIZE);

    /* search msg3_nb_rb free RBs */
  int rbSize = 0;
  int rbStart = 0;
  while (rbSize < msg3_nb_rb) {
    rbStart += rbSize; /* last iteration rbSize was not enough, skip it */
    rbSize = 0;
    while (rbStart < bwpSize && vrb_map_UL[rbStart])
      rbStart++;
    AssertFatal(rbStart < bwpSize - msg3_nb_rb, "no space to allocate Msg 3 for RA!\n");
    while (rbStart + rbSize < bwpSize
           && !vrb_map_UL[rbStart + rbSize]
           && rbSize < msg3_nb_rb)
      rbSize++;
  }
  ra->msg3_nb_rb = msg3_nb_rb;
  ra->msg3_first_rb = rbStart;
}

void nr_add_msg3(module_id_t module_idP, int CC_id, frame_t frameP, sub_frame_t slotP, NR_RA_t *ra, uint8_t *RAR_pdu)
{
  gNB_MAC_INST                                   *mac = RC.nrmac[module_idP];
  NR_COMMON_channels_t                            *cc = &mac->common_channels[CC_id];
  NR_ServingCellConfigCommon_t                   *scc = cc->ServingCellConfigCommon;

  if (ra->state == RA_IDLE) {
    LOG_W(NR_MAC,"RA is not active for RA %X. skipping msg3 scheduling\n", ra->rnti);
    return;
  }

  uint16_t *vrb_map_UL =
      &RC.nrmac[module_idP]->common_channels[CC_id].vrb_map_UL[ra->Msg3_slot * MAX_BWP_SIZE];
  for (int i = 0; i < ra->msg3_nb_rb; ++i) {
    AssertFatal(!vrb_map_UL[i + ra->msg3_first_rb],
                "RB %d in %4d.%2d is already taken, cannot allocate Msg3!\n",
                i + ra->msg3_first_rb,
                ra->Msg3_frame,
                ra->Msg3_slot);
    vrb_map_UL[i + ra->msg3_first_rb] = 1;
  }

  LOG_D(NR_MAC, "[gNB %d][RAPROC] Frame %d, Subframe %d : CC_id %d RA is active, Msg3 in (%d,%d)\n", module_idP, frameP, slotP, CC_id, ra->Msg3_frame, ra->Msg3_slot);

  nfapi_nr_ul_tti_request_t *future_ul_tti_req = &RC.nrmac[module_idP]->UL_tti_req_ahead[CC_id][ra->Msg3_slot];
  AssertFatal(future_ul_tti_req->SFN == ra->Msg3_frame
              && future_ul_tti_req->Slot == ra->Msg3_slot,
              "future UL_tti_req's frame.slot %d.%d does not match PUSCH %d.%d\n",
              future_ul_tti_req->SFN,
              future_ul_tti_req->Slot,
              ra->Msg3_frame,
              ra->Msg3_slot);
  future_ul_tti_req->pdus_list[future_ul_tti_req->n_pdus].pdu_type = NFAPI_NR_UL_CONFIG_PUSCH_PDU_TYPE;
  future_ul_tti_req->pdus_list[future_ul_tti_req->n_pdus].pdu_size = sizeof(nfapi_nr_pusch_pdu_t);
  nfapi_nr_pusch_pdu_t *pusch_pdu = &future_ul_tti_req->pdus_list[future_ul_tti_req->n_pdus].pusch_pdu;
  memset(pusch_pdu, 0, sizeof(nfapi_nr_pusch_pdu_t));
  future_ul_tti_req->n_pdus += 1;
  int ibwp_size  = NRRIV2BW(scc->uplinkConfigCommon->initialUplinkBWP->genericParameters.locationAndBandwidth, MAX_BWP_SIZE);
  int ibwp_start = NRRIV2PRBOFFSET(scc->uplinkConfigCommon->initialUplinkBWP->genericParameters.locationAndBandwidth, MAX_BWP_SIZE);
  int abwp_size = ibwp_size;
  int abwp_start = ibwp_start;
  int scs = scc->uplinkConfigCommon->initialUplinkBWP->genericParameters.subcarrierSpacing;
  int fh = 0;
  int startSymbolAndLength = scc->uplinkConfigCommon->initialUplinkBWP->pusch_ConfigCommon->choice.setup->pusch_TimeDomainAllocationList->list.array[ra->Msg3_tda_id]->startSymbolAndLength;
  int mappingtype = scc->uplinkConfigCommon->initialUplinkBWP->pusch_ConfigCommon->choice.setup->pusch_TimeDomainAllocationList->list.array[ra->Msg3_tda_id]->mappingType;

  if (ra->CellGroup) {
    AssertFatal(ra->CellGroup->spCellConfig->spCellConfigDedicated->downlinkBWP_ToAddModList->list.count == 1,
		"downlinkBWP_ToAddModList has %d BWP!\n", ra->CellGroup->spCellConfig->spCellConfigDedicated->downlinkBWP_ToAddModList->list.count);
    NR_BWP_Uplink_t *ubwp = ra->CellGroup->spCellConfig->spCellConfigDedicated->uplinkConfig->uplinkBWP_ToAddModList->list.array[ra->bwp_id - 1];

    startSymbolAndLength = ubwp->bwp_Common->pusch_ConfigCommon->choice.setup->pusch_TimeDomainAllocationList->list.array[ra->Msg3_tda_id]->startSymbolAndLength;
    mappingtype = ubwp->bwp_Common->pusch_ConfigCommon->choice.setup->pusch_TimeDomainAllocationList->list.array[ra->Msg3_tda_id]->mappingType;
    abwp_size  = NRRIV2BW(ubwp->bwp_Common->genericParameters.locationAndBandwidth, MAX_BWP_SIZE);
    abwp_start = NRRIV2PRBOFFSET(ubwp->bwp_Common->genericParameters.locationAndBandwidth, MAX_BWP_SIZE);
    scs = ubwp->bwp_Common->genericParameters.subcarrierSpacing;
    fh = ubwp->bwp_Dedicated->pusch_Config->choice.setup->frequencyHopping ? 1 : 0;
  }

  LOG_D(NR_MAC, "Frame %d, Subframe %d Adding Msg3 UL Config Request for (%d,%d) : (%d,%d,%d) for rnti: %d\n",
    frameP,
    slotP,
    ra->Msg3_frame,
    ra->Msg3_slot,
    ra->msg3_nb_rb,
    ra->msg3_first_rb,
    ra->msg3_round,
    ra->rnti);

  int start_symbol_index,nr_of_symbols;
  SLIV2SL(startSymbolAndLength, &start_symbol_index, &nr_of_symbols);

  pusch_pdu->pdu_bit_map = PUSCH_PDU_BITMAP_PUSCH_DATA;
  pusch_pdu->rnti = ra->rnti;
  pusch_pdu->handle = 0;

  if ((ibwp_start < abwp_start) || (ibwp_size > abwp_size))
    pusch_pdu->bwp_start = abwp_start;
  else
    pusch_pdu->bwp_start = ibwp_start;
  pusch_pdu->bwp_size = ibwp_size;
  pusch_pdu->subcarrier_spacing = scs;
  pusch_pdu->cyclic_prefix = 0;
  pusch_pdu->mcs_index = 0;
  pusch_pdu->mcs_table = 0;
  pusch_pdu->target_code_rate = nr_get_code_rate_ul(pusch_pdu->mcs_index,pusch_pdu->mcs_table);
  pusch_pdu->qam_mod_order = nr_get_Qm_ul(pusch_pdu->mcs_index,pusch_pdu->mcs_table);
  if (scc->uplinkConfigCommon->initialUplinkBWP->rach_ConfigCommon->choice.setup->msg3_transformPrecoder == NULL)
    pusch_pdu->transform_precoding = 1;
  else
    pusch_pdu->transform_precoding = 0;
  pusch_pdu->data_scrambling_id = *scc->physCellId;
  pusch_pdu->nrOfLayers = 1;

  pusch_pdu->ul_dmrs_symb_pos = get_l_prime(nr_of_symbols,mappingtype,pusch_dmrs_pos2,pusch_len1,start_symbol_index, scc->dmrs_TypeA_Position);
  LOG_D(MAC, "MSG3 start_sym:%d NR Symb:%d mappingtype:%d , ul_dmrs_symb_pos:%x\n", start_symbol_index, nr_of_symbols, mappingtype, pusch_pdu->ul_dmrs_symb_pos);

  pusch_pdu->dmrs_config_type = 0;
  pusch_pdu->ul_dmrs_scrambling_id = *scc->physCellId; //If provided and the PUSCH is not a msg3 PUSCH, otherwise, L2 should set this to physical cell id.
  pusch_pdu->scid = 0; //DMRS sequence initialization [TS38.211, sec 6.4.1.1.1]. Should match what is sent in DCI 0_1, otherwise set to 0.
  pusch_pdu->dmrs_ports = 1;  // 6.2.2 in 38.214 only port 0 to be used
  pusch_pdu->num_dmrs_cdm_grps_no_data = 2;  // no data in dmrs symbols as in 6.2.2 in 38.214
  pusch_pdu->resource_alloc = 1; //type 1
  //pusch_pdu->rb_start = ra->msg3_first_rb + ibwp_start - abwp_start; // as for 6.3.1.7 in 38.211
  pusch_pdu->rb_start = ra->msg3_first_rb;
  if (ra->msg3_nb_rb > pusch_pdu->bwp_size)
    AssertFatal(1==0,"MSG3 allocated number of RBs exceed the BWP size\n");
  else
    pusch_pdu->rb_size = ra->msg3_nb_rb;
  pusch_pdu->vrb_to_prb_mapping = 0;

  pusch_pdu->frequency_hopping = fh;
  //pusch_pdu->tx_direct_current_location;//The uplink Tx Direct Current location for the carrier. Only values in the value range of this field between 0 and 3299, which indicate the subcarrier index within the carrier corresponding 1o the numerology of the corresponding uplink BWP and value 3300, which indicates "Outside the carrier" and value 3301, which indicates "Undetermined position within the carrier" are used. [TS38.331, UplinkTxDirectCurrentBWP IE]
  pusch_pdu->uplink_frequency_shift_7p5khz = 0;
  //Resource Allocation in time domain
  pusch_pdu->start_symbol_index = start_symbol_index;
  pusch_pdu->nr_of_symbols = nr_of_symbols;
  //Optional Data only included if indicated in pduBitmap
  pusch_pdu->pusch_data.rv_index = 0;  // 8.3 in 38.213
  pusch_pdu->pusch_data.harq_process_id = 0;
  pusch_pdu->pusch_data.new_data_indicator = 1; // new data
  pusch_pdu->pusch_data.num_cb = 0;
  pusch_pdu->pusch_data.tb_size = nr_compute_tbs(pusch_pdu->qam_mod_order,
                                                 pusch_pdu->target_code_rate,
                                                 pusch_pdu->rb_size,
                                                 pusch_pdu->nr_of_symbols,
                                                 12, // nb dmrs set for no data in dmrs symbol
                                                 0, //nb_rb_oh
                                                 0, // to verify tb scaling
                                                 pusch_pdu->nrOfLayers = 1)>>3;

  // calling function to fill rar message
  nr_fill_rar(module_idP, ra, RAR_pdu, pusch_pdu);
}

void nr_generate_Msg2(module_id_t module_idP, int CC_id, frame_t frameP, sub_frame_t slotP, NR_RA_t *ra)
{

  gNB_MAC_INST *nr_mac = RC.nrmac[module_idP];
  NR_COMMON_channels_t *cc = &nr_mac->common_channels[CC_id];

  if ((ra->Msg2_frame == frameP) && (ra->Msg2_slot == slotP)) {

    uint8_t time_domain_assignment = 1;
    uint8_t mcsIndex = 0;
    int rbStart = 0;
    int rbSize = 8;

    NR_ServingCellConfigCommon_t *scc = cc->ServingCellConfigCommon;
    NR_SearchSpace_t *ss = ra->ra_ss;

    long BWPSize  = NRRIV2BW(scc->downlinkConfigCommon->initialDownlinkBWP->genericParameters.locationAndBandwidth, MAX_BWP_SIZE);

    NR_BWP_Downlink_t *bwp = NULL;
    NR_ControlResourceSet_t *coreset = NULL;
    NR_BWP_t *genericParameters = NULL;
    NR_PDSCH_TimeDomainResourceAllocationList_t *pdsch_TimeDomainAllocationList=NULL;
    long BWPStart = 0;

    if (ra->CellGroup &&
        ra->CellGroup->spCellConfig &&
        ra->CellGroup->spCellConfig->spCellConfigDedicated &&
        ra->CellGroup->spCellConfig->spCellConfigDedicated->downlinkBWP_ToAddModList &&
        ra->CellGroup->spCellConfig->spCellConfigDedicated->downlinkBWP_ToAddModList->list.array[ra->bwp_id-1]) {
      bwp = ra->CellGroup->spCellConfig->spCellConfigDedicated->downlinkBWP_ToAddModList->list.array[ra->bwp_id-1];
      genericParameters = &bwp->bwp_Common->genericParameters;
      pdsch_TimeDomainAllocationList = bwp->bwp_Common->pdsch_ConfigCommon->choice.setup->pdsch_TimeDomainAllocationList;
    }
    else {
      genericParameters= &scc->downlinkConfigCommon->initialDownlinkBWP->genericParameters;
      pdsch_TimeDomainAllocationList = scc->downlinkConfigCommon->initialDownlinkBWP->pdsch_ConfigCommon->choice.setup->pdsch_TimeDomainAllocationList;
    }
    BWPStart = NRRIV2PRBOFFSET(genericParameters->locationAndBandwidth, MAX_BWP_SIZE);

<<<<<<< HEAD
    coreset = get_coreset(scc,bwp, ss, NR_SearchSpace__searchSpaceType_PR_common);
=======
    if (*ss->controlResourceSetId == 0)
      coreset = nr_mac->sched_ctrlCommon->coreset; // this is coreset 0
    else
      coreset = get_coreset(scc, bwp, ss, NR_SearchSpace__searchSpaceType_PR_common);
>>>>>>> 62b1531c

    AssertFatal(coreset!=NULL,"Coreset cannot be null for RA-Msg2\n");

    uint16_t *vrb_map = cc[CC_id].vrb_map;
    for (int i = 0; (i < rbSize) && (rbStart <= (BWPSize - rbSize)); i++) {
      if (vrb_map[rbStart + i]) {
        rbStart += i;
        i = 0;
      }
    }

    if (rbStart > (BWPSize - rbSize)) {
      LOG_E(NR_MAC, "%s(): cannot find free vrb_map for RA RNTI %04x!\n", __func__, ra->RA_rnti);
      return;
    }

    // Checking if the DCI allocation is feasible in current subframe
    nfapi_nr_dl_tti_request_body_t *dl_req = &nr_mac->DL_req[CC_id].dl_tti_request_body;
    if (dl_req->nPDUs > NFAPI_NR_MAX_DL_TTI_PDUS - 2) {
      LOG_I(NR_MAC, "[RAPROC] Subframe %d: FAPI DL structure is full, skip scheduling UE %d\n", slotP, ra->RA_rnti);
      return;
    }

    uint8_t aggregation_level;
    uint8_t nr_of_candidates;
    find_aggregation_candidates(&aggregation_level, &nr_of_candidates, ss);
    int CCEIndex = allocate_nr_CCEs(nr_mac, bwp, coreset, aggregation_level,0,0,nr_of_candidates);
    if (CCEIndex < 0) {
      LOG_E(NR_MAC, "%s(): cannot find free CCE for RA RNTI %04x!\n", __func__, ra->rnti);
      return;
    }

    // Calculate number of symbols
    int startSymbolIndex, nrOfSymbols;
    const int startSymbolAndLength = pdsch_TimeDomainAllocationList->list.array[time_domain_assignment]->startSymbolAndLength;
    SLIV2SL(startSymbolAndLength, &startSymbolIndex, &nrOfSymbols);
    AssertFatal(startSymbolIndex >= 0, "StartSymbolIndex is negative\n");

    LOG_D(MAC,"Msg2 startSymbolIndex.nrOfSymbols %d.%d\n",startSymbolIndex,nrOfSymbols);

    int mappingtype = pdsch_TimeDomainAllocationList->list.array[time_domain_assignment]->mappingType;

    // look up the PDCCH PDU for this CC, BWP, and CORESET. If it does not exist, create it. This is especially
    // important if we have multiple RAs, and the DLSCH has to reuse them, so we need to mark them
    const int bwpid = bwp ? bwp->bwp_Id : 0;
    const int coresetid = coreset->controlResourceSetId;
    nfapi_nr_dl_tti_pdcch_pdu_rel15_t *pdcch_pdu_rel15 = nr_mac->pdcch_pdu_idx[CC_id][bwpid][coresetid];
    if (!pdcch_pdu_rel15) {
      nfapi_nr_dl_tti_request_pdu_t *dl_tti_pdcch_pdu = &dl_req->dl_tti_pdu_list[dl_req->nPDUs];
      memset(dl_tti_pdcch_pdu, 0, sizeof(nfapi_nr_dl_tti_request_pdu_t));
      dl_tti_pdcch_pdu->PDUType = NFAPI_NR_DL_TTI_PDCCH_PDU_TYPE;
      dl_tti_pdcch_pdu->PDUSize = (uint8_t)(2 + sizeof(nfapi_nr_dl_tti_pdcch_pdu));
      dl_req->nPDUs += 1;
      pdcch_pdu_rel15 = &dl_tti_pdcch_pdu->pdcch_pdu.pdcch_pdu_rel15;
      nr_configure_pdcch(pdcch_pdu_rel15, ss, coreset, scc, genericParameters, NULL);
      nr_mac->pdcch_pdu_idx[CC_id][bwpid][coresetid] = pdcch_pdu_rel15;
    }

    nfapi_nr_dl_tti_request_pdu_t *dl_tti_pdsch_pdu = &dl_req->dl_tti_pdu_list[dl_req->nPDUs];
    memset((void *)dl_tti_pdsch_pdu,0,sizeof(nfapi_nr_dl_tti_request_pdu_t));
    dl_tti_pdsch_pdu->PDUType = NFAPI_NR_DL_TTI_PDSCH_PDU_TYPE;
    dl_tti_pdsch_pdu->PDUSize = (uint8_t)(2+sizeof(nfapi_nr_dl_tti_pdsch_pdu));
    dl_req->nPDUs+=1;
    nfapi_nr_dl_tti_pdsch_pdu_rel15_t *pdsch_pdu_rel15 = &dl_tti_pdsch_pdu->pdsch_pdu.pdsch_pdu_rel15;

    LOG_I(NR_MAC,"[gNB %d][RAPROC] CC_id %d Frame %d, slotP %d: Generating RA-Msg2 DCI, rnti 0x%x, state %d\n",
          module_idP, CC_id, frameP, slotP, ra->RA_rnti, ra->state);

    // SCF222: PDU index incremented for each PDSCH PDU sent in TX control message. This is used to associate control
    // information to data and is reset every slot.
    const int pduindex = nr_mac->pdu_index[CC_id]++;

    uint8_t mcsTableIdx = 0;
    if (bwp &&
        bwp->bwp_Dedicated &&
        bwp->bwp_Dedicated->pdsch_Config &&
        bwp->bwp_Dedicated->pdsch_Config->choice.setup &&
        bwp->bwp_Dedicated->pdsch_Config->choice.setup->mcs_Table) {
      if (*bwp->bwp_Dedicated->pdsch_Config->choice.setup->mcs_Table == 0)
        mcsTableIdx = 1;
      else
        mcsTableIdx = 2;
    }
    else mcsTableIdx = 0;

    int dmrsConfigType=0;
    if (bwp &&
        bwp->bwp_Dedicated &&
        bwp->bwp_Dedicated->pdsch_Config &&
        bwp->bwp_Dedicated->pdsch_Config->choice.setup &&
        bwp->bwp_Dedicated->pdsch_Config->choice.setup->dmrs_DownlinkForPDSCH_MappingTypeA &&
        bwp->bwp_Dedicated->pdsch_Config->choice.setup->dmrs_DownlinkForPDSCH_MappingTypeA->choice.setup &&
        bwp->bwp_Dedicated->pdsch_Config->choice.setup->dmrs_DownlinkForPDSCH_MappingTypeA->choice.setup->dmrs_Type)
      dmrsConfigType = 1;

    pdsch_pdu_rel15->pduBitmap = 0;
    pdsch_pdu_rel15->rnti = ra->RA_rnti;
    pdsch_pdu_rel15->pduIndex = pduindex;
    pdsch_pdu_rel15->BWPSize  = BWPSize;
    pdsch_pdu_rel15->BWPStart = BWPStart;
    pdsch_pdu_rel15->SubcarrierSpacing = genericParameters->subcarrierSpacing;
    pdsch_pdu_rel15->CyclicPrefix = 0;
    pdsch_pdu_rel15->NrOfCodewords = 1;
    pdsch_pdu_rel15->targetCodeRate[0] = nr_get_code_rate_dl(mcsIndex,mcsTableIdx);
    pdsch_pdu_rel15->qamModOrder[0] = 2;
    pdsch_pdu_rel15->mcsIndex[0] = mcsIndex;
    pdsch_pdu_rel15->mcsTable[0] = mcsTableIdx;
    pdsch_pdu_rel15->rvIndex[0] = 0;
    pdsch_pdu_rel15->dataScramblingId = *scc->physCellId;
    pdsch_pdu_rel15->nrOfLayers = 1;
    pdsch_pdu_rel15->transmissionScheme = 0;
    pdsch_pdu_rel15->refPoint = 0;
    pdsch_pdu_rel15->dmrsConfigType = dmrsConfigType;
    pdsch_pdu_rel15->dlDmrsScramblingId = *scc->physCellId;
    pdsch_pdu_rel15->SCID = 0;
    pdsch_pdu_rel15->numDmrsCdmGrpsNoData = nrOfSymbols <= 2 ? 1 : 2;
    pdsch_pdu_rel15->dmrsPorts = 1;
    pdsch_pdu_rel15->resourceAlloc = 1;
    pdsch_pdu_rel15->rbStart = rbStart;
    pdsch_pdu_rel15->rbSize = rbSize;
    pdsch_pdu_rel15->VRBtoPRBMapping = 0;
    pdsch_pdu_rel15->StartSymbolIndex = startSymbolIndex;
    pdsch_pdu_rel15->NrOfSymbols = nrOfSymbols;
    pdsch_pdu_rel15->dlDmrsSymbPos = fill_dmrs_mask(NULL,
                                                    nr_mac->common_channels->ServingCellConfigCommon->dmrs_TypeA_Position,
                                                    nrOfSymbols,
                                                    startSymbolIndex,
                                                    mappingtype);

    int x_Overhead = 0;
    uint8_t tb_scaling = 0;
    nr_get_tbs_dl(&dl_tti_pdsch_pdu->pdsch_pdu, x_Overhead, pdsch_pdu_rel15->numDmrsCdmGrpsNoData, tb_scaling);

    // Fill PDCCH DL DCI PDU
    nfapi_nr_dl_dci_pdu_t *dci_pdu = &pdcch_pdu_rel15->dci_pdu[pdcch_pdu_rel15->numDlDci];
    pdcch_pdu_rel15->numDlDci++;
    dci_pdu->RNTI = ra->RA_rnti;
    dci_pdu->ScramblingId = *scc->physCellId;
    dci_pdu->ScramblingRNTI = 0;
    dci_pdu->AggregationLevel = aggregation_level;
    dci_pdu->CceIndex = CCEIndex;
    dci_pdu->beta_PDCCH_1_0 = 0;
    dci_pdu->powerControlOffsetSS = 1;

    dci_pdu_rel15_t dci_payload;
    dci_payload.frequency_domain_assignment.val = PRBalloc_to_locationandbandwidth0(pdsch_pdu_rel15->rbSize,
                                                                                    pdsch_pdu_rel15->rbStart,
                                                                                    pdsch_pdu_rel15->BWPSize);

    dci_payload.time_domain_assignment.val = time_domain_assignment;
    dci_payload.vrb_to_prb_mapping.val = 0;
    dci_payload.mcs = pdsch_pdu_rel15->mcsIndex[0];
    dci_payload.tb_scaling = tb_scaling;

    LOG_D(NR_MAC,
          "[RAPROC] DCI type 1 payload: freq_alloc %d (%d,%d,%d), time_alloc %d, vrb to prb %d, mcs %d tb_scaling %d \n",
          dci_payload.frequency_domain_assignment.val,
          pdsch_pdu_rel15->rbStart,
          pdsch_pdu_rel15->rbSize,
          pdsch_pdu_rel15->BWPSize,
          dci_payload.time_domain_assignment.val,
          dci_payload.vrb_to_prb_mapping.val,
          dci_payload.mcs,
          dci_payload.tb_scaling);

    LOG_D(NR_MAC,
          "[RAPROC] DCI params: rnti 0x%x, rnti_type %d, dci_format %d coreset params: FreqDomainResource %llx, start_symbol %d  n_symb %d\n",
          pdcch_pdu_rel15->dci_pdu[0].RNTI,
          NR_RNTI_RA,
          NR_DL_DCI_FORMAT_1_0,
          (unsigned long long)pdcch_pdu_rel15->FreqDomainResource,
          pdcch_pdu_rel15->StartSymbolIndex,
          pdcch_pdu_rel15->DurationSymbols);

    fill_dci_pdu_rel15(scc,
                       ra->CellGroup,
                       &pdcch_pdu_rel15->dci_pdu[pdcch_pdu_rel15->numDlDci - 1],
                       &dci_payload,
                       NR_DL_DCI_FORMAT_1_0,
                       NR_RNTI_RA,
                       pdsch_pdu_rel15->BWPSize,
                       bwpid);

    // DL TX request
    nfapi_nr_pdu_t *tx_req = &nr_mac->TX_req[CC_id].pdu_list[nr_mac->TX_req[CC_id].Number_of_PDUs];

    // Program UL processing for Msg3
    NR_BWP_Uplink_t *ubwp = ra->CellGroup ?
      ra->CellGroup->spCellConfig->spCellConfigDedicated->uplinkConfig->uplinkBWP_ToAddModList->list.array[ra->bwp_id-1] :
      NULL;
    nr_get_Msg3alloc(module_idP, CC_id, scc, ubwp, slotP, frameP, ra, nr_mac->tdd_beam_association);
    nr_add_msg3(module_idP, CC_id, frameP, slotP, ra, (uint8_t *) &tx_req->TLVs[0].value.direct[0]);

    if(ra->cfra) {
      LOG_I(NR_MAC, "Frame %d, Subframe %d: Setting RA-Msg3 reception for Frame %d Subframe %d\n", frameP, slotP, ra->Msg3_frame, ra->Msg3_slot);
    }

    T(T_GNB_MAC_DL_RAR_PDU_WITH_DATA, T_INT(module_idP), T_INT(CC_id), T_INT(ra->RA_rnti), T_INT(frameP),
      T_INT(slotP), T_INT(0), T_BUFFER(&tx_req->TLVs[0].value.direct[0], tx_req->TLVs[0].length));

    tx_req->PDU_length = pdsch_pdu_rel15->TBSize[0];
    tx_req->PDU_index = pduindex;
    tx_req->num_TLV = 1;
    tx_req->TLVs[0].length = tx_req->PDU_length + 2;
    nr_mac->TX_req[CC_id].SFN = frameP;
    nr_mac->TX_req[CC_id].Number_of_PDUs++;
    nr_mac->TX_req[CC_id].Slot = slotP;

    // Mark the corresponding RBs as used
    for (int rb = 0; rb < rbSize; rb++) {
      vrb_map[rb + rbStart] = 1;
    }

    ra->state = WAIT_Msg3;
    LOG_I(NR_MAC,"[gNB %d][RAPROC] Frame %d, Subframe %d: RA state %d\n", module_idP, frameP, slotP, ra->state);
  }
}

void nr_generate_Msg4(module_id_t module_idP, int CC_id, frame_t frameP, sub_frame_t slotP, NR_RA_t *ra) {

  gNB_MAC_INST *nr_mac = RC.nrmac[module_idP];
  NR_COMMON_channels_t *cc = &nr_mac->common_channels[CC_id];

  if (ra->Msg4_frame == frameP && ra->Msg4_slot == slotP ) {

    uint8_t time_domain_assignment = 0;
    uint8_t mcsIndex = 0;

    NR_ServingCellConfigCommon_t *scc = cc->ServingCellConfigCommon;
    NR_SearchSpace_t *ss = ra->ra_ss;

    NR_BWP_Downlink_t *bwp = NULL;
    NR_ControlResourceSet_t *coreset = NULL;
    NR_BWP_t *genericParameters = NULL;
    NR_PDSCH_TimeDomainResourceAllocationList_t *pdsch_TimeDomainAllocationList=NULL;

    if (ra->CellGroup &&
        ra->CellGroup->spCellConfig &&
        ra->CellGroup->spCellConfig->spCellConfigDedicated &&
        ra->CellGroup->spCellConfig->spCellConfigDedicated->downlinkBWP_ToAddModList &&
        ra->CellGroup->spCellConfig->spCellConfigDedicated->downlinkBWP_ToAddModList->list.array[ra->bwp_id-1]) {
      bwp = ra->CellGroup->spCellConfig->spCellConfigDedicated->downlinkBWP_ToAddModList->list.array[ra->bwp_id-1];
      genericParameters = &bwp->bwp_Common->genericParameters;
      pdsch_TimeDomainAllocationList = bwp->bwp_Common->pdsch_ConfigCommon->choice.setup->pdsch_TimeDomainAllocationList;
    }
    else {
      genericParameters= &scc->downlinkConfigCommon->initialDownlinkBWP->genericParameters;
      pdsch_TimeDomainAllocationList = scc->downlinkConfigCommon->initialDownlinkBWP->pdsch_ConfigCommon->choice.setup->pdsch_TimeDomainAllocationList;
    }

    if (*ss->controlResourceSetId == 0)
      coreset = nr_mac->sched_ctrlCommon->coreset; // this is coreset 0
    else
      coreset = get_coreset(scc, bwp, ss, NR_SearchSpace__searchSpaceType_PR_common);

    AssertFatal(coreset!=NULL,"Coreset cannot be null for RA-Msg4\n");

    int UE_id = find_nr_UE_id(module_idP, ra->rnti);
    NR_UE_info_t *UE_info = &nr_mac->UE_info;
    NR_UE_sched_ctrl_t *sched_ctrl = &UE_info->UE_sched_ctrl[UE_id];

    long BWPSize  = NRRIV2BW(genericParameters->locationAndBandwidth, MAX_BWP_SIZE);
    long BWPStart = NRRIV2PRBOFFSET(genericParameters->locationAndBandwidth, MAX_BWP_SIZE);

    // HARQ management
    AssertFatal(sched_ctrl->available_dl_harq.head >= 0,
                "UE context not initialized: no HARQ processes found\n");
    int current_harq_pid = sched_ctrl->available_dl_harq.head;
    remove_front_nr_list(&sched_ctrl->available_dl_harq);
    NR_UE_harq_t *harq = &sched_ctrl->harq_processes[current_harq_pid];
    DevAssert(!harq->is_waiting);
    add_tail_nr_list(&sched_ctrl->feedback_dl_harq, current_harq_pid);
    harq->is_waiting = true;
    ra->harq_pid = current_harq_pid;

    // get CCEindex, needed also for PUCCH and then later for PDCCH
    uint8_t aggregation_level;
    uint8_t nr_of_candidates;
    find_aggregation_candidates(&aggregation_level, &nr_of_candidates, ss);
    int CCEIndex = allocate_nr_CCEs(nr_mac, bwp, coreset, aggregation_level,0,0,nr_of_candidates);
    if (CCEIndex < 0) {
      LOG_E(NR_MAC, "%s(): cannot find free CCE for RA RNTI %04x!\n", __func__, ra->rnti);
      return;
    }

    int n_rb=0;
    for (int i=0;i<6;i++)
      for (int j=0;j<8;j++) {
	      n_rb+=((coreset->frequencyDomainResources.buf[i]>>j)&1);
      }
    n_rb*=6;
    const uint16_t N_cce = n_rb * coreset->duration / NR_NB_REG_PER_CCE;
    const int delta_PRI=0;
    int r_pucch = ((CCEIndex<<1)/N_cce)+(delta_PRI<<1);

    int alloc = nr_acknack_scheduling(module_idP, UE_id, frameP, slotP, r_pucch);
    AssertFatal(alloc>=0,"Couldn't find a pucch allocation for ack nack (msg4)\n");
    NR_sched_pucch_t *pucch = &sched_ctrl->sched_pucch[alloc];
    harq->feedback_slot = pucch->ul_slot;
    harq->feedback_frame = pucch->frame;

    // Bytes to be transmitted
    uint8_t *buf = (uint8_t *) harq->tb;
    uint16_t mac_pdu_length = nr_write_ce_dlsch_pdu(module_idP, nr_mac->sched_ctrlCommon, buf, 255, ra->cont_res_id);
    LOG_D(NR_MAC,"Encoded contention resolution mac_pdu_length %d\n",mac_pdu_length);
    uint16_t mac_sdu_length = mac_rrc_nr_data_req(module_idP, CC_id, frameP, CCCH, ra->rnti, 1, &buf[mac_pdu_length+2]);
    ((NR_MAC_SUBHEADER_SHORT *) &buf[mac_pdu_length])->R = 0;
    ((NR_MAC_SUBHEADER_SHORT *) &buf[mac_pdu_length])->F = 0;
    ((NR_MAC_SUBHEADER_SHORT *) &buf[mac_pdu_length])->LCID = DL_SCH_LCID_CCCH;
    ((NR_MAC_SUBHEADER_SHORT *) &buf[mac_pdu_length])->L = mac_sdu_length;
    mac_pdu_length = mac_pdu_length + mac_sdu_length + sizeof(NR_MAC_SUBHEADER_SHORT);

    LOG_D(NR_MAC,"Encoded RRCSetup Piggyback (%d + %d bytes), mac_pdu_length %d\n", mac_sdu_length, (int)sizeof(NR_MAC_SUBHEADER_SHORT), mac_pdu_length);

    // Calculate number of symbols
    int startSymbolIndex, nrOfSymbols;
    const int startSymbolAndLength = pdsch_TimeDomainAllocationList->list.array[time_domain_assignment]->startSymbolAndLength;
    SLIV2SL(startSymbolAndLength, &startSymbolIndex, &nrOfSymbols);
    AssertFatal(startSymbolIndex >= 0, "StartSymbolIndex is negative\n");

    int mappingtype = pdsch_TimeDomainAllocationList->list.array[time_domain_assignment]->mappingType;

    uint16_t dlDmrsSymbPos = fill_dmrs_mask(NULL,
                                            scc->dmrs_TypeA_Position,
                                            nrOfSymbols,
                                            startSymbolIndex,
                                            mappingtype);

    uint16_t N_DMRS_SLOT = get_num_dmrs(dlDmrsSymbPos);

    long dmrsConfigType = bwp!=NULL ? (bwp->bwp_Dedicated->pdsch_Config->choice.setup->dmrs_DownlinkForPDSCH_MappingTypeA->choice.setup->dmrs_Type == NULL ? 0 : 1) : 0;

    nr_mac->sched_ctrlCommon->pdsch_semi_static.numDmrsCdmGrpsNoData = 2;
    if (nrOfSymbols == 2) {
      nr_mac->sched_ctrlCommon->pdsch_semi_static.numDmrsCdmGrpsNoData = 1;
    }

    AssertFatal(nr_mac->sched_ctrlCommon->pdsch_semi_static.numDmrsCdmGrpsNoData == 1
                || nr_mac->sched_ctrlCommon->pdsch_semi_static.numDmrsCdmGrpsNoData == 2,
                "nr_mac->schedCtrlCommon->pdsch_semi_static.numDmrsCdmGrpsNoData %d is not possible",
                nr_mac->sched_ctrlCommon->pdsch_semi_static.numDmrsCdmGrpsNoData);

    uint8_t N_PRB_DMRS = 0;
    if (dmrsConfigType==NFAPI_NR_DMRS_TYPE1) {
      N_PRB_DMRS = nr_mac->sched_ctrlCommon->pdsch_semi_static.numDmrsCdmGrpsNoData * 6;
    }
    else {
      N_PRB_DMRS = nr_mac->sched_ctrlCommon->pdsch_semi_static.numDmrsCdmGrpsNoData * 4;
    }

    uint8_t mcsTableIdx = 0;
    if (bwp &&
        bwp->bwp_Dedicated &&
        bwp->bwp_Dedicated->pdsch_Config &&
        bwp->bwp_Dedicated->pdsch_Config->choice.setup &&
        bwp->bwp_Dedicated->pdsch_Config->choice.setup->mcs_Table) {
      if (*bwp->bwp_Dedicated->pdsch_Config->choice.setup->mcs_Table == 0)
        mcsTableIdx = 1;
      else
        mcsTableIdx = 2;
    }
    else mcsTableIdx = 0;

    int rbStart = 0;
    int rbSize = 0;
    uint8_t tb_scaling = 0;
    uint16_t *vrb_map = cc[CC_id].vrb_map;
    do {
      rbSize++;
      LOG_D(NR_MAC,"Calling nr_compute_tbs with N_PRB_DMRS %d, N_DMRS_SLOT %d\n",N_PRB_DMRS,N_DMRS_SLOT);
      harq->tb_size = nr_compute_tbs(nr_get_Qm_dl(mcsIndex, mcsTableIdx),
                           nr_get_code_rate_dl(mcsIndex, mcsTableIdx),
                           rbSize, nrOfSymbols, N_PRB_DMRS * N_DMRS_SLOT, 0, tb_scaling,1) >> 3;
    } while (rbStart + rbSize < BWPSize && !vrb_map[rbStart + rbSize] && harq->tb_size < mac_pdu_length);

    for (int i = 0; (i < rbSize) && (rbStart <= (BWPSize - rbSize)); i++) {
      if (vrb_map[rbStart + i]) {
        rbStart += i;
        i = 0;
      }
    }

    if (rbStart > (BWPSize - rbSize)) {
      LOG_E(NR_MAC, "%s(): cannot find free vrb_map for RNTI %04x!\n", __func__, ra->rnti);
      return;
    }

    // Checking if the DCI allocation is feasible in current subframe
    nfapi_nr_dl_tti_request_body_t *dl_req = &nr_mac->DL_req[CC_id].dl_tti_request_body;
    if (dl_req->nPDUs > NFAPI_NR_MAX_DL_TTI_PDUS - 2) {
      LOG_I(NR_MAC, "[RAPROC] Subframe %d: FAPI DL structure is full, skip scheduling UE %d\n", slotP, ra->rnti);
      return;
    }


    // look up the PDCCH PDU for this CC, BWP, and CORESET. If it does not exist, create it. This is especially
    // important if we have multiple RAs, and the DLSCH has to reuse them, so we need to mark them
    const int bwpid = bwp ? bwp->bwp_Id : 0;
    const int coresetid = coreset->controlResourceSetId;
    nfapi_nr_dl_tti_pdcch_pdu_rel15_t *pdcch_pdu_rel15 = nr_mac->pdcch_pdu_idx[CC_id][bwpid][coresetid];
    if (!pdcch_pdu_rel15) {
      nfapi_nr_dl_tti_request_pdu_t *dl_tti_pdcch_pdu = &dl_req->dl_tti_pdu_list[dl_req->nPDUs];
      memset(dl_tti_pdcch_pdu, 0, sizeof(nfapi_nr_dl_tti_request_pdu_t));
      dl_tti_pdcch_pdu->PDUType = NFAPI_NR_DL_TTI_PDCCH_PDU_TYPE;
      dl_tti_pdcch_pdu->PDUSize = (uint8_t)(2 + sizeof(nfapi_nr_dl_tti_pdcch_pdu));
      dl_req->nPDUs += 1;
      pdcch_pdu_rel15 = &dl_tti_pdcch_pdu->pdcch_pdu.pdcch_pdu_rel15;
      nr_configure_pdcch(pdcch_pdu_rel15, ss, coreset, scc, genericParameters, NULL);
      nr_mac->pdcch_pdu_idx[CC_id][bwpid][coresetid] = pdcch_pdu_rel15;
    }

    nfapi_nr_dl_tti_request_pdu_t *dl_tti_pdsch_pdu = &dl_req->dl_tti_pdu_list[dl_req->nPDUs];
    memset((void *)dl_tti_pdsch_pdu,0,sizeof(nfapi_nr_dl_tti_request_pdu_t));
    dl_tti_pdsch_pdu->PDUType = NFAPI_NR_DL_TTI_PDSCH_PDU_TYPE;
    dl_tti_pdsch_pdu->PDUSize = (uint8_t)(2+sizeof(nfapi_nr_dl_tti_pdsch_pdu));
    dl_req->nPDUs+=1;
    nfapi_nr_dl_tti_pdsch_pdu_rel15_t *pdsch_pdu_rel15 = &dl_tti_pdsch_pdu->pdsch_pdu.pdsch_pdu_rel15;

    LOG_I(NR_MAC,"[gNB %d] [RAPROC] CC_id %d Frame %d, slotP %d: Generating RA-Msg4 DCI, state %d\n", module_idP, CC_id, frameP, slotP, ra->state);

    // SCF222: PDU index incremented for each PDSCH PDU sent in TX control message. This is used to associate control
    // information to data and is reset every slot.
    const int pduindex = nr_mac->pdu_index[CC_id]++;

    pdsch_pdu_rel15->pduBitmap = 0;
    pdsch_pdu_rel15->rnti = ra->rnti;
    pdsch_pdu_rel15->pduIndex = pduindex;
    pdsch_pdu_rel15->BWPSize  = BWPSize;
    pdsch_pdu_rel15->BWPStart = BWPStart;
    pdsch_pdu_rel15->SubcarrierSpacing = genericParameters->subcarrierSpacing;
    pdsch_pdu_rel15->CyclicPrefix = 0;
    pdsch_pdu_rel15->NrOfCodewords = 1;
    pdsch_pdu_rel15->targetCodeRate[0] = nr_get_code_rate_dl(mcsIndex,mcsTableIdx);
    pdsch_pdu_rel15->qamModOrder[0] = 2;
    pdsch_pdu_rel15->mcsIndex[0] = mcsIndex;
    pdsch_pdu_rel15->mcsTable[0] = mcsTableIdx;
    pdsch_pdu_rel15->rvIndex[0] = nr_rv_round_map[harq->round];
    pdsch_pdu_rel15->dataScramblingId = *scc->physCellId;
    pdsch_pdu_rel15->nrOfLayers = 1;
    pdsch_pdu_rel15->transmissionScheme = 0;
    pdsch_pdu_rel15->refPoint = 0;
    pdsch_pdu_rel15->dmrsConfigType = dmrsConfigType;
    pdsch_pdu_rel15->dlDmrsScramblingId = *scc->physCellId;
    pdsch_pdu_rel15->SCID = 0;
    pdsch_pdu_rel15->numDmrsCdmGrpsNoData = nrOfSymbols <= 2 ? 1 : 2;
    pdsch_pdu_rel15->dmrsPorts = 1;
    pdsch_pdu_rel15->resourceAlloc = 1;
    pdsch_pdu_rel15->rbStart = rbStart;
    pdsch_pdu_rel15->rbSize = rbSize;
    pdsch_pdu_rel15->VRBtoPRBMapping = 0;
    pdsch_pdu_rel15->StartSymbolIndex = startSymbolIndex;
    pdsch_pdu_rel15->NrOfSymbols = nrOfSymbols;
    pdsch_pdu_rel15->dlDmrsSymbPos = dlDmrsSymbPos;

    int x_Overhead = 0;
    nr_get_tbs_dl(&dl_tti_pdsch_pdu->pdsch_pdu, x_Overhead, pdsch_pdu_rel15->numDmrsCdmGrpsNoData, tb_scaling);

    pdsch_pdu_rel15->precodingAndBeamforming.num_prgs=1;
    pdsch_pdu_rel15->precodingAndBeamforming.prg_size=275;
    pdsch_pdu_rel15->precodingAndBeamforming.dig_bf_interfaces=1;
    pdsch_pdu_rel15->precodingAndBeamforming.prgs_list[0].pm_idx = 0;
    pdsch_pdu_rel15->precodingAndBeamforming.prgs_list[0].dig_bf_interface_list[0].beam_idx = ra->beam_id;

    /* Fill PDCCH DL DCI PDU */
    nfapi_nr_dl_dci_pdu_t *dci_pdu = &pdcch_pdu_rel15->dci_pdu[pdcch_pdu_rel15->numDlDci];
    pdcch_pdu_rel15->numDlDci++;
    dci_pdu->RNTI = ra->rnti;
    dci_pdu->ScramblingId = *scc->physCellId;
    dci_pdu->ScramblingRNTI = 0;
    dci_pdu->AggregationLevel = aggregation_level;
    dci_pdu->CceIndex = CCEIndex;
    dci_pdu->beta_PDCCH_1_0 = 0;
    dci_pdu->powerControlOffsetSS = 1;

    dci_pdu_rel15_t dci_payload;
    dci_payload.frequency_domain_assignment.val = PRBalloc_to_locationandbandwidth0(pdsch_pdu_rel15->rbSize,
                                                                                    pdsch_pdu_rel15->rbStart,
                                                                                    pdsch_pdu_rel15->BWPSize);

    dci_payload.format_indicator = 1;
    dci_payload.time_domain_assignment.val = time_domain_assignment;
    dci_payload.vrb_to_prb_mapping.val = 0;
    dci_payload.mcs = pdsch_pdu_rel15->mcsIndex[0];
    dci_payload.tb_scaling = tb_scaling;
    dci_payload.rv = pdsch_pdu_rel15->rvIndex[0];
    dci_payload.harq_pid = current_harq_pid;
    dci_payload.ndi = harq->ndi;
    dci_payload.dai[0].val = (pucch->dai_c-1)&3;
    dci_payload.tpc = sched_ctrl->tpc1; // TPC for PUCCH: table 7.2.1-1 in 38.213
    dci_payload.pucch_resource_indicator = delta_PRI; // This is delta_PRI from 9.2.1 in 38.213
    dci_payload.pdsch_to_harq_feedback_timing_indicator.val = pucch->timing_indicator;

    LOG_D(NR_MAC,
          "[RAPROC] DCI type 1 payload: freq_alloc %d (%d,%d,%d), time_alloc %d, vrb to prb %d, mcs %d tb_scaling %d pucchres %d harqtiming %d\n",
          dci_payload.frequency_domain_assignment.val,
          pdsch_pdu_rel15->rbStart,
          pdsch_pdu_rel15->rbSize,
          pdsch_pdu_rel15->BWPSize,
          dci_payload.time_domain_assignment.val,
          dci_payload.vrb_to_prb_mapping.val,
          dci_payload.mcs,
          dci_payload.tb_scaling,
          dci_payload.pucch_resource_indicator,
          dci_payload.pdsch_to_harq_feedback_timing_indicator.val);

    LOG_D(NR_MAC,
          "[RAPROC] DCI params: rnti 0x%x, rnti_type %d, dci_format %d coreset params: FreqDomainResource %llx, start_symbol %d  n_symb %d\n",
          pdcch_pdu_rel15->dci_pdu[0].RNTI,
          NR_RNTI_TC,
          NR_DL_DCI_FORMAT_1_0,
          (unsigned long long)pdcch_pdu_rel15->FreqDomainResource,
          pdcch_pdu_rel15->StartSymbolIndex,
          pdcch_pdu_rel15->DurationSymbols);

    fill_dci_pdu_rel15(scc,
                       ra->CellGroup,
                       &pdcch_pdu_rel15->dci_pdu[pdcch_pdu_rel15->numDlDci - 1],
                       &dci_payload,
                       NR_DL_DCI_FORMAT_1_0,
                       NR_RNTI_TC,
                       pdsch_pdu_rel15->BWPSize,
                       bwpid);

    // Add padding header and zero rest out if there is space left
    if (mac_pdu_length < harq->tb_size) {
      NR_MAC_SUBHEADER_FIXED *padding = (NR_MAC_SUBHEADER_FIXED *) &buf[mac_pdu_length];
      padding->R = 0;
      padding->LCID = DL_SCH_LCID_PADDING;
      for(int k = mac_pdu_length+1; k<harq->tb_size; k++) {
        buf[k] = 0;
      }
    }

    // DL TX request
    nfapi_nr_pdu_t *tx_req = &nr_mac->TX_req[CC_id].pdu_list[nr_mac->TX_req[CC_id].Number_of_PDUs];
    memcpy(tx_req->TLVs[0].value.direct, harq->tb, sizeof(uint8_t) * harq->tb_size);
    tx_req->PDU_length =  harq->tb_size;
    tx_req->PDU_index = pduindex;
    tx_req->num_TLV = 1;
    tx_req->TLVs[0].length =  harq->tb_size + 2;
    nr_mac->TX_req[CC_id].SFN = frameP;
    nr_mac->TX_req[CC_id].Number_of_PDUs++;
    nr_mac->TX_req[CC_id].Slot = slotP;

    // Mark the corresponding RBs as used
    for (int rb = 0; rb < pdsch_pdu_rel15->rbSize; rb++) {
      vrb_map[rb + pdsch_pdu_rel15->rbStart] = 1;
    }

    LOG_D(NR_MAC,"BWPSize: %i\n", pdcch_pdu_rel15->BWPSize);
    LOG_D(NR_MAC,"BWPStart: %i\n", pdcch_pdu_rel15->BWPStart);
    LOG_D(NR_MAC,"SubcarrierSpacing: %i\n", pdcch_pdu_rel15->SubcarrierSpacing);
    LOG_D(NR_MAC,"CyclicPrefix: %i\n", pdcch_pdu_rel15->CyclicPrefix);
    LOG_D(NR_MAC,"StartSymbolIndex: %i\n", pdcch_pdu_rel15->StartSymbolIndex);
    LOG_D(NR_MAC,"DurationSymbols: %i\n", pdcch_pdu_rel15->DurationSymbols);
    for(int n=0;n<6;n++) LOG_D(NR_MAC,"FreqDomainResource[%i]: %x\n",n, pdcch_pdu_rel15->FreqDomainResource[n]);
    LOG_D(NR_MAC,"CceRegMappingType: %i\n", pdcch_pdu_rel15->CceRegMappingType);
    LOG_D(NR_MAC,"RegBundleSize: %i\n", pdcch_pdu_rel15->RegBundleSize);
    LOG_D(NR_MAC,"InterleaverSize: %i\n", pdcch_pdu_rel15->InterleaverSize);
    LOG_D(NR_MAC,"CoreSetType: %i\n", pdcch_pdu_rel15->CoreSetType);
    LOG_D(NR_MAC,"ShiftIndex: %i\n", pdcch_pdu_rel15->ShiftIndex);
    LOG_D(NR_MAC,"precoderGranularity: %i\n", pdcch_pdu_rel15->precoderGranularity);
    LOG_D(NR_MAC,"numDlDci: %i\n", pdcch_pdu_rel15->numDlDci);

    ra->state = WAIT_Msg4_ACK;
    LOG_I(NR_MAC,"[gNB %d][RAPROC] Frame %d, Subframe %d: RA state %d\n", module_idP, frameP, slotP, ra->state);
  }
}

void nr_check_Msg4_Ack(module_id_t module_id, int CC_id, frame_t frame, sub_frame_t slot, NR_RA_t *ra) {

  int UE_id = find_nr_UE_id(module_id, ra->rnti);
  const int current_harq_pid = ra->harq_pid;

  NR_UE_info_t *UE_info = &RC.nrmac[module_id]->UE_info;
  NR_UE_harq_t *harq = &UE_info->UE_sched_ctrl[UE_id].harq_processes[current_harq_pid];

  LOG_D(NR_MAC, "ue %d, rnti %d, harq is waiting %d, round %d, frame %d %d, harq id %d\n", UE_id, ra->rnti, harq->is_waiting, harq->round, frame, slot, current_harq_pid);

  if (harq->is_waiting == 0)
  {
    if (harq->round == 0)
    {
      LOG_I(NR_MAC, "(ue %i, rnti 0x%04x) Received Ack of RA-Msg4. CBRA procedure succeeded!\n", UE_id, ra->rnti);
      nr_clear_ra_proc(module_id, CC_id, frame, ra);
      UE_info->active[UE_id] = true;
      UE_info->Msg4_ACKed[UE_id] = true;
    }
    else
    {
      ra->state = Msg4;
    }
  }

}

void nr_clear_ra_proc(module_id_t module_idP, int CC_id, frame_t frameP, NR_RA_t *ra){
  LOG_D(NR_MAC,"[gNB %d][RAPROC] CC_id %d Frame %d Clear Random access information rnti %x\n", module_idP, CC_id, frameP, ra->rnti);
  ra->state = RA_IDLE;
  ra->timing_offset = 0;
  ra->RRC_timer = 20;
  ra->msg3_round = 0;
  if(ra->cfra == false) {
    ra->rnti = 0;
  }
}


/////////////////////////////////////
//    Random Access Response PDU   //
//         TS 38.213 ch 8.2        //
//        TS 38.321 ch 6.2.3       //
/////////////////////////////////////
//| 0 | 1 | 2 | 3 | 4 | 5 | 6 | 7 |// bit-wise
//| E | T |       R A P I D       |//
//| 0 | 1 | 2 | 3 | 4 | 5 | 6 | 7 |//
//| R |           T A             |//
//|       T A         |  UL grant |//
//|            UL grant           |//
//|            UL grant           |//
//|            UL grant           |//
//|         T C - R N T I         |//
//|         T C - R N T I         |//
/////////////////////////////////////
//       UL grant  (27 bits)       //
/////////////////////////////////////
//| 0 | 1 | 2 | 3 | 4 | 5 | 6 | 7 |// bit-wise
//|-------------------|FHF|F_alloc|//
//|        Freq allocation        |//
//|    F_alloc    |Time allocation|//
//|      MCS      |     TPC   |CSI|//
/////////////////////////////////////
// WIP
// todo:
// - handle MAC RAR BI subheader
// - sending only 1 RAR subPDU
// - UL Grant: hardcoded CSI, TPC, time alloc
// - padding
void nr_fill_rar(uint8_t Mod_idP,
                 NR_RA_t * ra,
                 uint8_t * dlsch_buffer,
                 nfapi_nr_pusch_pdu_t  *pusch_pdu){

  LOG_I(NR_MAC, "[gNB] Generate RAR MAC PDU frame %d slot %d preamble index %u TA command %d \n", ra->Msg2_frame, ra-> Msg2_slot, ra->preamble_index, ra->timing_offset);
  NR_RA_HEADER_BI *rarbi = (NR_RA_HEADER_BI *) dlsch_buffer;
  NR_RA_HEADER_RAPID *rarh = (NR_RA_HEADER_RAPID *) (dlsch_buffer + 1);
  NR_MAC_RAR *rar = (NR_MAC_RAR *) (dlsch_buffer + 2);
  unsigned char csi_req = 0, tpc_command;
  //uint8_t N_UL_Hop;
  uint8_t valid_bits;
  uint32_t ul_grant;
  uint16_t f_alloc, prb_alloc, bwp_size, truncation=0;

  tpc_command = 3; // this is 0 dB

  /// E/T/R/R/BI subheader ///
  // E = 1, MAC PDU includes another MAC sub-PDU (RAPID)
  // T = 0, Back-off indicator subheader
  // R = 2, Reserved
  // BI = 0, 5ms
  rarbi->E = 1;
  rarbi->T = 0;
  rarbi->R = 0;
  rarbi->BI = 0;

  /// E/T/RAPID subheader ///
  // E = 0, one only RAR, first and last
  // T = 1, RAPID
  rarh->E = 0;
  rarh->T = 1;
  rarh->RAPID = ra->preamble_index;

  /// RAR MAC payload ///
  rar->R = 0;

  // TA command
  rar->TA1 = (uint8_t) (ra->timing_offset >> 5);    // 7 MSBs of timing advance
  rar->TA2 = (uint8_t) (ra->timing_offset & 0x1f);  // 5 LSBs of timing advance

  // TC-RNTI
  rar->TCRNTI_1 = (uint8_t) (ra->rnti >> 8);        // 8 MSBs of rnti
  rar->TCRNTI_2 = (uint8_t) (ra->rnti & 0xff);      // 8 LSBs of rnti

  // UL grant

  ra->msg3_TPC = tpc_command;

  bwp_size = pusch_pdu->bwp_size;
  prb_alloc = PRBalloc_to_locationandbandwidth0(ra->msg3_nb_rb, ra->msg3_first_rb, bwp_size);
  if (bwp_size>180) {
    AssertFatal(1==0,"Initial UBWP larger than 180 currently not supported");
  }
  else {
    valid_bits = (uint8_t)ceil(log2(bwp_size*(bwp_size+1)>>1));
  }

  if (pusch_pdu->frequency_hopping){
    AssertFatal(1==0,"PUSCH with frequency hopping currently not supported");
  } else {
    for (int i=0; i<valid_bits; i++)
      truncation |= (1<<i);
    f_alloc = (prb_alloc&truncation);
  }

  ul_grant = csi_req | (tpc_command << 1) | (pusch_pdu->mcs_index << 4) | (ra->Msg3_tda_id << 8) | (f_alloc << 12) | (pusch_pdu->frequency_hopping << 26);

  rar->UL_GRANT_1 = (uint8_t) (ul_grant >> 24) & 0x07;
  rar->UL_GRANT_2 = (uint8_t) (ul_grant >> 16) & 0xff;
  rar->UL_GRANT_3 = (uint8_t) (ul_grant >> 8) & 0xff;
  rar->UL_GRANT_4 = (uint8_t) ul_grant & 0xff;

#ifdef DEBUG_RAR
  //LOG_I(NR_MAC, "rarbi->E = 0x%x\n", rarbi->E);
  //LOG_I(NR_MAC, "rarbi->T = 0x%x\n", rarbi->T);
  //LOG_I(NR_MAC, "rarbi->R = 0x%x\n", rarbi->R);
  //LOG_I(NR_MAC, "rarbi->BI = 0x%x\n", rarbi->BI);

  LOG_I(NR_MAC, "rarh->E = 0x%x\n", rarh->E);
  LOG_I(NR_MAC, "rarh->T = 0x%x\n", rarh->T);
  LOG_I(NR_MAC, "rarh->RAPID = 0x%x (%i)\n", rarh->RAPID, rarh->RAPID);

  LOG_I(NR_MAC, "rar->R = 0x%x\n", rar->R);
  LOG_I(NR_MAC, "rar->TA1 = 0x%x\n", rar->TA1);

  LOG_I(NR_MAC, "rar->TA2 = 0x%x\n", rar->TA2);
  LOG_I(NR_MAC, "rar->UL_GRANT_1 = 0x%x\n", rar->UL_GRANT_1);

  LOG_I(NR_MAC, "rar->UL_GRANT_2 = 0x%x\n", rar->UL_GRANT_2);
  LOG_I(NR_MAC, "rar->UL_GRANT_3 = 0x%x\n", rar->UL_GRANT_3);
  LOG_I(NR_MAC, "rar->UL_GRANT_4 = 0x%x\n", rar->UL_GRANT_4);

  LOG_I(NR_MAC, "rar->TCRNTI_1 = 0x%x\n", rar->TCRNTI_1);
  LOG_I(NR_MAC, "rar->TCRNTI_2 = 0x%x\n", rar->TCRNTI_2);
#endif

  int mcs = (unsigned char) (rar->UL_GRANT_4 >> 4);
  // time alloc
  int Msg3_t_alloc = (unsigned char) (rar->UL_GRANT_3 & 0x07);
  // frequency alloc
  int Msg3_f_alloc = (uint16_t) ((rar->UL_GRANT_3 >> 4) | (rar->UL_GRANT_2 << 4) | ((rar->UL_GRANT_1 & 0x03) << 12));
  // frequency hopping
  int freq_hopping = (unsigned char) (rar->UL_GRANT_1 >> 2);
  // TA command
  int  ta_command = rar->TA2 + (rar->TA1 << 5);
  // TC-RNTI
  int t_crnti = rar->TCRNTI_2 + (rar->TCRNTI_1 << 8);

  LOG_I(NR_MAC, "In %s: Transmitted RAR with t_alloc %d f_alloc %d ta_command %d mcs %d freq_hopping %d tpc_command %d csi_req %d t_crnti %x \n",
        __FUNCTION__,
        Msg3_t_alloc,
        Msg3_f_alloc,
        ta_command,
        mcs,
        freq_hopping,
        tpc_command,
        csi_req,
        t_crnti);
}<|MERGE_RESOLUTION|>--- conflicted
+++ resolved
@@ -942,14 +942,10 @@
     }
     BWPStart = NRRIV2PRBOFFSET(genericParameters->locationAndBandwidth, MAX_BWP_SIZE);
 
-<<<<<<< HEAD
-    coreset = get_coreset(scc,bwp, ss, NR_SearchSpace__searchSpaceType_PR_common);
-=======
     if (*ss->controlResourceSetId == 0)
       coreset = nr_mac->sched_ctrlCommon->coreset; // this is coreset 0
     else
       coreset = get_coreset(scc, bwp, ss, NR_SearchSpace__searchSpaceType_PR_common);
->>>>>>> 62b1531c
 
     AssertFatal(coreset!=NULL,"Coreset cannot be null for RA-Msg2\n");
 
