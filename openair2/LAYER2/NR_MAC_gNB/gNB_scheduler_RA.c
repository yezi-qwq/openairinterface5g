--- conflicted
+++ resolved
@@ -33,160 +33,6 @@
 #include "nr_mac_gNB.h"
 #include "NR_MAC_gNB/mac_proto.h"
 #include "NR_MAC_COMMON/nr_mac_extern.h"
-<<<<<<< HEAD
-
-/* Utils */
-#include "common/utils/LOG/log.h"
-#include "common/utils/LOG/vcd_signal_dumper.h"
-#include "common/utils/nr/nr_common.h"
-#include "UTIL/OPT/opt.h"
-#include "SIMULATION/TOOLS/sim.h" // for taus
-
-extern RAN_CONTEXT_t RC;
-extern const uint8_t nr_slots_per_frame[5];
-
-uint8_t DELTA[4]= {2,3,4,6};
-
-void schedule_nr_prach(module_id_t module_idP, frame_t frameP, sub_frame_t slotP) {
-
-  gNB_MAC_INST *gNB = RC.nrmac[module_idP];
-  NR_COMMON_channels_t *cc = gNB->common_channels;
-  NR_ServingCellConfigCommon_t *scc = cc->ServingCellConfigCommon;
-  nfapi_nr_ul_tti_request_t *UL_tti_req = &RC.nrmac[module_idP]->UL_tti_req[0];
-
-  if (is_nr_UL_slot(scc,slotP)) {
-
-    uint8_t config_index = scc->uplinkConfigCommon->initialUplinkBWP->rach_ConfigCommon->choice.setup->rach_ConfigGeneric.prach_ConfigurationIndex;
-    uint8_t mu,N_dur,N_t_slot,start_symbol;
-    uint16_t format;
-
-    if (scc->uplinkConfigCommon->initialUplinkBWP->rach_ConfigCommon->choice.setup->msg1_SubcarrierSpacing)
-      mu = *scc->uplinkConfigCommon->initialUplinkBWP->rach_ConfigCommon->choice.setup->msg1_SubcarrierSpacing;
-    else
-      mu = scc->downlinkConfigCommon->frequencyInfoDL->scs_SpecificCarrierList.list.array[0]->subcarrierSpacing;
-
-    // prach is scheduled according to configuration index and tables 6.3.3.2.2 to 6.3.3.2.4
-    if ( get_nr_prach_info_from_index(config_index,
-                                      (int)frameP,
-                                      (int)slotP,
-                                      scc->downlinkConfigCommon->frequencyInfoDL->absoluteFrequencyPointA,
-                                      mu,
-                                      cc->frame_type,
-                                      &format,
-                                      &start_symbol,
-                                      &N_t_slot,
-                                      &N_dur) ) {
-
-      int fdm = scc->uplinkConfigCommon->initialUplinkBWP->rach_ConfigCommon->choice.setup->rach_ConfigGeneric.msg1_FDM;
-      uint16_t format0 = format&0xff;      // first column of format from table
-      uint16_t format1 = (format>>8)&0xff; // second column of format from table
-
-      UL_tti_req->SFN = frameP;
-      UL_tti_req->Slot = slotP;
-      for (int n=0; n<(1<<fdm); n++) { // one structure per frequency domain occasion
-        UL_tti_req->pdus_list[UL_tti_req->n_pdus].pdu_type = NFAPI_NR_UL_CONFIG_PRACH_PDU_TYPE;
-        UL_tti_req->pdus_list[UL_tti_req->n_pdus].pdu_size = sizeof(nfapi_nr_prach_pdu_t);
-        nfapi_nr_prach_pdu_t  *prach_pdu = &UL_tti_req->pdus_list[UL_tti_req->n_pdus].prach_pdu;
-        memset(prach_pdu,0,sizeof(nfapi_nr_prach_pdu_t));
-        UL_tti_req->n_pdus+=1;
-
-        // filling the prach fapi structure
-        prach_pdu->phys_cell_id = *scc->physCellId;
-        prach_pdu->num_prach_ocas = N_t_slot;
-        prach_pdu->prach_start_symbol = start_symbol;
-        prach_pdu->num_ra = n;
-        prach_pdu->num_cs = get_NCS(scc->uplinkConfigCommon->initialUplinkBWP->rach_ConfigCommon->choice.setup->rach_ConfigGeneric.zeroCorrelationZoneConfig,
-                                    format0,
-                                    scc->uplinkConfigCommon->initialUplinkBWP->rach_ConfigCommon->choice.setup->restrictedSetConfig);
-        // SCF PRACH PDU format field does not consider A1/B1 etc. possibilities
-        // We added 9 = A1/B1 10 = A2/B2 11 A3/B3
-        if (format1!=0xff) {
-          switch(format0) {
-            case 0xa1:
-              prach_pdu->prach_format = 9;
-              break;
-            case 0xa2:
-              prach_pdu->prach_format = 10;
-              break;
-            case 0xa3:
-              prach_pdu->prach_format = 11;
-              break;
-          default:
-            AssertFatal(1==0,"Only formats A1/B1 A2/B2 A3/B3 are valid for dual format");
-          }
-        }
-        else{
-          switch(format0) {
-            case 0xa1:
-              prach_pdu->prach_format = 0;
-              break;
-            case 0xa2:
-              prach_pdu->prach_format = 1;
-              break;
-            case 0xa3:
-              prach_pdu->prach_format = 2;
-              break;
-            case 0xb1:
-              prach_pdu->prach_format = 3;
-              break;
-            case 0xb2:
-              prach_pdu->prach_format = 4;
-              break;
-            case 0xb3:
-              prach_pdu->prach_format = 5;
-              break;
-            case 0xb4:
-              prach_pdu->prach_format = 6;
-              break;
-            case 0xc0:
-              prach_pdu->prach_format = 7;
-              break;
-            case 0xc2:
-              prach_pdu->prach_format = 8;
-              break;
-            case 0:
-              // long formats are handled @ PHY
-              break;
-            case 1:
-              // long formats are handled @ PHY
-              break;
-            case 2:
-              // long formats are handled @ PHY
-              break;
-            case 3:
-              // long formats are handled @ PHY
-              break;
-          default:
-            AssertFatal(1==0,"Invalid PRACH format");
-          }
-        }
-      }
-    }
-  }
-}
-
-void nr_schedule_msg2(uint16_t rach_frame, uint16_t rach_slot,
-                      uint16_t *msg2_frame, uint16_t *msg2_slot,
-                      NR_ServingCellConfigCommon_t *scc,
-                      uint16_t monitoring_slot_period,
-                      uint16_t monitoring_offset){
-
-  // preferentially we schedule the msg2 in the mixed slot or in the last dl slot
-  // if they are allowed by search space configuration
-
-  uint8_t mu = *scc->ssbSubcarrierSpacing;
-  uint8_t response_window = scc->uplinkConfigCommon->initialUplinkBWP->rach_ConfigCommon->choice.setup->rach_ConfigGeneric.ra_ResponseWindow;
-  uint8_t slot_window;
-  // number of mixed slot or of last dl slot if there is no mixed slot
-  uint8_t last_dl_slot_period = scc->tdd_UL_DL_ConfigurationCommon->pattern1.nrofDownlinkSlots;
-  // lenght of tdd period in slots
-  uint8_t tdd_period_slot =  scc->tdd_UL_DL_ConfigurationCommon->pattern1.nrofDownlinkSlots + scc->tdd_UL_DL_ConfigurationCommon->pattern1.nrofUplinkSlots;
-  if (scc->tdd_UL_DL_ConfigurationCommon->pattern1.nrofDownlinkSymbols == 0)
-    last_dl_slot_period--;
-  if ((scc->tdd_UL_DL_ConfigurationCommon->pattern1.nrofDownlinkSymbols > 0) || (scc->tdd_UL_DL_ConfigurationCommon->pattern1.nrofUplinkSymbols > 0))
-    tdd_period_slot++;
-
-=======
 
 /* Utils */
 #include "common/utils/LOG/log.h"
@@ -513,16 +359,11 @@
   if ((scc->tdd_UL_DL_ConfigurationCommon->pattern1.nrofDownlinkSymbols > 0) || (scc->tdd_UL_DL_ConfigurationCommon->pattern1.nrofUplinkSymbols > 0))
     tdd_period_slot++;
 
->>>>>>> 40141270
   // computing start of next period
   uint8_t start_next_period = (rach_slot-(rach_slot%tdd_period_slot)+tdd_period_slot)%nr_slots_per_frame[mu];
   *msg2_slot = start_next_period + last_dl_slot_period; // initializing scheduling of slot to next mixed (or last dl) slot
   *msg2_frame = (*msg2_slot>(rach_slot))? rach_frame : (rach_frame +1);
-<<<<<<< HEAD
-
-=======
  
->>>>>>> 40141270
   switch(response_window){
     case NR_RACH_ConfigGeneric__ra_ResponseWindow_sl1:
       slot_window = 1;
@@ -581,30 +422,13 @@
   uint8_t ul_carrier_id = 0; // 0 for NUL 1 for SUL
   NR_SearchSpace_t *ss;
   int UE_id = 0;
-<<<<<<< HEAD
-  // ra_rnti from 5.1.3 in 38.321
-  uint16_t ra_rnti=1+symbol+(slotP*14)+(freq_index*14*80)+(ul_carrier_id*14*80*8);
 
   uint16_t msg2_frame, msg2_slot,monitoring_slot_period,monitoring_offset;
   gNB_MAC_INST *nr_mac = RC.nrmac[module_idP];
-  NR_UE_list_t *UE_list = &nr_mac->UE_list;
-  NR_CellGroupConfig_t *secondaryCellGroup = UE_list->secondaryCellGroup[UE_id];
-=======
-
-  uint16_t msg2_frame, msg2_slot,monitoring_slot_period,monitoring_offset;
-  gNB_MAC_INST *nr_mac = RC.nrmac[module_idP];
->>>>>>> 40141270
   NR_COMMON_channels_t *cc = &nr_mac->common_channels[CC_id];
   NR_ServingCellConfigCommon_t *scc = cc->ServingCellConfigCommon;
   NR_RA_t *ra = &cc->ra[0];
 
-<<<<<<< HEAD
-  // if the preamble received correspond to one of the listed
-  // the UE sent a RACH either for starting RA procedure or RA procedure failed and UE retries
-  int pr_found=0;
-  for (int i=0;i<UE_list->preambles[UE_id].num_preambles;i++) {
-    if (preamble_index == UE_list->preambles[UE_id].preamble_list[i]) {
-=======
   uint16_t ra_rnti;
 
   // ra_rnti from 5.1.3 in 38.321
@@ -620,24 +444,10 @@
   int pr_found=0;
   for (int i = 0; i < ra->preambles.num_preambles; i++) {
     if (preamble_index == ra->preambles.preamble_list[i]) {
->>>>>>> 40141270
       pr_found=1;
       break;
     }
   }
-<<<<<<< HEAD
-  if (pr_found)
-    UE_list->fiveG_connected[UE_id] = false;
-  else {
-    LOG_E(MAC, "[gNB %d][RAPROC] FAILURE: preamble %d does not correspond to any of the ones in rach_ConfigDedicated for UE_id %d\n",
-          module_idP, preamble_index, UE_id);
-    return; // if the PRACH preamble does not correspond to any of the ones sent through RRC abort RA proc
-  }
-
-  // This should be handled differently when we use the initialBWP for RA
-  ra->bwp_id=1;
-  NR_BWP_Downlink_t *bwp=secondaryCellGroup->spCellConfig->spCellConfigDedicated->downlinkBWP_ToAddModList->list.array[ra->bwp_id-1];
-=======
 
   if (!pr_found) {
     LOG_E(MAC, "[gNB %d][RAPROC] FAILURE: preamble %d does not correspond to any of the ones in rach_ConfigDedicated\n",
@@ -648,15 +458,12 @@
   // This should be handled differently when we use the initialBWP for RA
   ra->bwp_id=1;
   NR_BWP_Downlink_t *bwp=ra->secondaryCellGroup->spCellConfig->spCellConfigDedicated->downlinkBWP_ToAddModList->list.array[ra->bwp_id-1];
->>>>>>> 40141270
 
   VCD_SIGNAL_DUMPER_DUMP_FUNCTION_BY_NAME(VCD_SIGNAL_DUMPER_FUNCTIONS_INITIATE_RA_PROC, 1);
 
   LOG_I(MAC, "[gNB %d][RAPROC] CC_id %d Frame %d, Slot %d  Initiating RA procedure for preamble index %d\n", module_idP, CC_id, frameP, slotP, preamble_index);
 
   if (ra->state == RA_IDLE) {
-<<<<<<< HEAD
-=======
 
     uint8_t beam_index = ssb_index_from_prach(module_idP,
 		                              frameP,
@@ -664,7 +471,6 @@
 					      preamble_index,
 					      freq_index,
 					      symbol);
->>>>>>> 40141270
     int loop = 0;
     LOG_D(MAC, "Frame %d, Slot %d: Activating RA process \n", frameP, slotP);
     ra->state = Msg2;
@@ -686,34 +492,11 @@
                                               &monitoring_slot_period,
                                               &monitoring_offset);
 
-<<<<<<< HEAD
-    nr_schedule_msg2(frameP, slotP, &msg2_frame, &msg2_slot, scc, monitoring_slot_period, monitoring_offset);
-=======
     nr_schedule_msg2(frameP, slotP, &msg2_frame, &msg2_slot, scc, monitoring_slot_period, monitoring_offset,beam_index,cc->num_active_ssb);
->>>>>>> 40141270
 
     ra->Msg2_frame = msg2_frame;
     ra->Msg2_slot = msg2_slot;
 
-<<<<<<< HEAD
-    LOG_D(MAC, "%s() Msg2[%04d%d] SFN/SF:%04d%d\n", __FUNCTION__, ra->Msg2_frame, ra->Msg2_slot, frameP, slotP);
-
-    do {
-      ra->rnti = (taus() % 65518) + 1;
-      loop++;
-    }
-    while (loop != 100 && !(find_nr_UE_id(module_idP, ra->rnti) == -1 && ra->rnti >= 1 && ra->rnti <= 65519));
-    if (loop == 100) {
-      LOG_E(MAC,"%s:%d:%s: [RAPROC] initialisation random access aborted\n", __FILE__, __LINE__, __FUNCTION__);
-      abort();
-    }
-
-    ra->RA_rnti = ra_rnti;
-    ra->preamble_index = preamble_index;
-    UE_list->tc_rnti[UE_id] = ra->rnti;
-
-    LOG_I(MAC,"[gNB %d][RAPROC] CC_id %d Frame %d Activating Msg2 generation in frame %d, slot %d using RA rnti %x\n",
-=======
     LOG_I(MAC, "%s() Msg2[%04d%d] SFN/SF:%04d%d\n", __FUNCTION__, ra->Msg2_frame, ra->Msg2_slot, frameP, slotP);
     if (!ra->cfra) {
       do {
@@ -731,18 +514,13 @@
     ra->beam_id = beam_index;
 
     LOG_I(MAC,"[gNB %d][RAPROC] CC_id %d Frame %d Activating Msg2 generation in frame %d, slot %d using RA rnti %x SSB index %u\n",
->>>>>>> 40141270
       module_idP,
       CC_id,
       frameP,
       ra->Msg2_frame,
       ra->Msg2_slot,
-<<<<<<< HEAD
-      ra->RA_rnti);
-=======
       ra->RA_rnti,
       cc->ssb_index[beam_index]);
->>>>>>> 40141270
 
     return;
   }
@@ -757,13 +535,6 @@
   int CC_id = 0;
   gNB_MAC_INST *mac = RC.nrmac[module_idP];
   NR_COMMON_channels_t *cc = &mac->common_channels[CC_id];
-<<<<<<< HEAD
-  NR_RA_t *ra = &cc->ra[0];
-
-  start_meas(&mac->schedule_ra);
-
-  //for (i = 0; i < NR_NB_RA_PROC_MAX; i++) {
-=======
 
   start_meas(&mac->schedule_ra);
 
@@ -773,34 +544,22 @@
 //	NR_RA_t *ra = &cc->ra[i];
 	NR_RA_t *ra = &cc->ra[0];
 
->>>>>>> 40141270
   LOG_D(MAC,"RA[state:%d]\n",ra->state);
   switch (ra->state){
     case Msg2:
       nr_generate_Msg2(module_idP, CC_id, frameP, slotP);
       break;
     case Msg4:
-<<<<<<< HEAD
-      //generate_Msg4(module_idP, CC_id, frameP, slotP, ra);
-      break;
-    case WAIT_Msg4_ACK:
-      //check_Msg4_retransmission(module_idP, CC_id, frameP, slotP, ra);
-=======
       //generate_Msg4(module_idP, CC_id, frameP, slotP);
       break;
     case WAIT_Msg4_ACK:
       //check_Msg4_retransmission(module_idP, CC_id, frameP, slotP);
->>>>>>> 40141270
       break;
     default:
     break;
   }
-<<<<<<< HEAD
-  //}
-=======
 //    }
 //  }
->>>>>>> 40141270
   stop_meas(&mac->schedule_ra);
 }
 
@@ -837,10 +596,7 @@
   else
     ra->Msg3_frame = current_frame + (temp_slot/nr_slots_per_frame[mu]);
 
-<<<<<<< HEAD
-=======
   LOG_I(MAC, "[RAPROC] Msg3 slot %d: current slot %u Msg3 frame %u k2 %u Msg3_tda_id %u start symbol index %u\n", ra->Msg3_slot, current_slot, ra->Msg3_frame, k2,ra->Msg3_tda_id, StartSymbolIndex);
->>>>>>> 40141270
   ra->msg3_nb_rb = 18;
   ra->msg3_first_rb = 0;
 }
@@ -860,10 +616,6 @@
       ul_req->pdus_list[ul_req->n_pdus].pdu_size = sizeof(nfapi_nr_pusch_pdu_t);
       ul_req->pdus_list[ul_req->n_pdus].pusch_pdu = ra->pusch_pdu;
       ul_req->n_pdus+=1;
-<<<<<<< HEAD
-      ra->state = RA_IDLE;
-=======
->>>>>>> 40141270
     }
   }
 }
@@ -874,42 +626,23 @@
   NR_COMMON_channels_t                            *cc = &mac->common_channels[CC_id];
   NR_ServingCellConfigCommon_t                   *scc = cc->ServingCellConfigCommon;
   NR_RA_t                                         *ra = &cc->ra[0];
-<<<<<<< HEAD
-  NR_UE_list_t                               *UE_list = &mac->UE_list;
-  int UE_id = 0;
-=======
->>>>>>> 40141270
 
   if (ra->state == RA_IDLE) {
     LOG_W(MAC,"RA is not active for RA %X. skipping msg3 scheduling\n", ra->rnti);
     return;
   }
 
-<<<<<<< HEAD
-  LOG_D(MAC, "[gNB %d][RAPROC] Frame %d, Subframe %d : CC_id %d RA is active, Msg3 in (%d,%d)\n", module_idP, frameP, slotP, CC_id, ra->Msg3_frame, ra->Msg3_slot);
-=======
   LOG_I(MAC, "[gNB %d][RAPROC] Frame %d, Subframe %d : CC_id %d RA is active, Msg3 in (%d,%d)\n", module_idP, frameP, slotP, CC_id, ra->Msg3_frame, ra->Msg3_slot);
->>>>>>> 40141270
 
   nfapi_nr_pusch_pdu_t  *pusch_pdu = &ra->pusch_pdu;
   memset(pusch_pdu, 0, sizeof(nfapi_nr_pusch_pdu_t));
 
-<<<<<<< HEAD
-
-  AssertFatal(UE_list->active[UE_id] >=0,"Cannot find UE_id %d is not active\n", UE_id);
-
-  NR_CellGroupConfig_t *secondaryCellGroup = UE_list->secondaryCellGroup[UE_id];
-  AssertFatal(secondaryCellGroup->spCellConfig->spCellConfigDedicated->downlinkBWP_ToAddModList->list.count == 1,
-    "downlinkBWP_ToAddModList has %d BWP!\n", secondaryCellGroup->spCellConfig->spCellConfigDedicated->downlinkBWP_ToAddModList->list.count);
-  NR_BWP_Uplink_t *ubwp=secondaryCellGroup->spCellConfig->spCellConfigDedicated->uplinkConfig->uplinkBWP_ToAddModList->list.array[ra->bwp_id-1];
-=======
   AssertFatal(ra->secondaryCellGroup,
               "no secondaryCellGroup for RNTI %04x\n",
               ra->crnti);
   AssertFatal(ra->secondaryCellGroup->spCellConfig->spCellConfigDedicated->downlinkBWP_ToAddModList->list.count == 1,
     "downlinkBWP_ToAddModList has %d BWP!\n", ra->secondaryCellGroup->spCellConfig->spCellConfigDedicated->downlinkBWP_ToAddModList->list.count);
   NR_BWP_Uplink_t *ubwp = ra->secondaryCellGroup->spCellConfig->spCellConfigDedicated->uplinkConfig->uplinkBWP_ToAddModList->list.array[ra->bwp_id - 1];
->>>>>>> 40141270
   LOG_D(MAC, "Frame %d, Subframe %d Adding Msg3 UL Config Request for (%d,%d) : (%d,%d,%d) for rnti: %d\n",
     frameP,
     slotP,
@@ -996,16 +729,6 @@
 void nr_generate_Msg2(module_id_t module_idP,
                       int CC_id,
                       frame_t frameP,
-<<<<<<< HEAD
-                      sub_frame_t slotP){
-
-  int UE_id = 0, dci_formats[2], rnti_types[2], mcsIndex;
-  int startSymbolAndLength = 0, StartSymbolIndex = -1, NrOfSymbols = 14, StartSymbolIndex_tmp, NrOfSymbols_tmp, x_Overhead, time_domain_assignment = 0;
-  gNB_MAC_INST                      *nr_mac = RC.nrmac[module_idP];
-  NR_COMMON_channels_t                  *cc = &nr_mac->common_channels[0];
-  NR_RA_t                               *ra = &cc->ra[0];
-  NR_UE_list_t                     *UE_list = &nr_mac->UE_list;
-=======
                       sub_frame_t slotP)
 {
 
@@ -1014,15 +737,10 @@
   gNB_MAC_INST                      *nr_mac = RC.nrmac[module_idP];
   NR_COMMON_channels_t                  *cc = &nr_mac->common_channels[CC_id];
   NR_RA_t                               *ra = &cc->ra[CC_id];
->>>>>>> 40141270
   NR_SearchSpace_t *ss = ra->ra_ss;
 
   uint16_t RA_rnti = ra->RA_rnti;
   long locationAndBandwidth;
-<<<<<<< HEAD
-  // uint8_t *vrb_map = cc[CC_id].vrb_map, CC_id;
-=======
->>>>>>> 40141270
 
   // check if UE is doing RA on CORESET0 , InitialBWP or configured BWP from SCD
   // get the BW of the PDCCH for PDCCH size and RAR PDSCH size
@@ -1040,11 +758,7 @@
 
   if ((ra->Msg2_frame == frameP) && (ra->Msg2_slot == slotP)) {
 
-<<<<<<< HEAD
-    nfapi_nr_dl_tti_request_t *dl_req = &nr_mac->DL_req[CC_id];
-=======
     nfapi_nr_dl_tti_request_body_t *dl_req = &nr_mac->DL_req[CC_id].dl_tti_request_body;
->>>>>>> 40141270
     nfapi_nr_pdu_t *tx_req = &nr_mac->TX_req[CC_id].pdu_list[nr_mac->TX_req[CC_id].Number_of_PDUs];
 
     nfapi_nr_dl_tti_request_pdu_t *dl_tti_pdcch_pdu = &dl_req->dl_tti_pdu_list[dl_req->nPDUs];
@@ -1071,15 +785,6 @@
     // This code from this point on will not work on initialBWP or CORESET0
     AssertFatal(ra->bwp_id>0,"cannot work on initialBWP for now\n");
 
-<<<<<<< HEAD
-    NR_CellGroupConfig_t *secondaryCellGroup = UE_list->secondaryCellGroup[UE_id];
-    AssertFatal(secondaryCellGroup->spCellConfig->spCellConfigDedicated->downlinkBWP_ToAddModList->list.count == 1,
-      "downlinkBWP_ToAddModList has %d BWP!\n", secondaryCellGroup->spCellConfig->spCellConfigDedicated->downlinkBWP_ToAddModList->list.count);
-    NR_BWP_Downlink_t *bwp = secondaryCellGroup->spCellConfig->spCellConfigDedicated->downlinkBWP_ToAddModList->list.array[ra->bwp_id - 1];
-    NR_BWP_Uplink_t *ubwp=secondaryCellGroup->spCellConfig->spCellConfigDedicated->uplinkConfig->uplinkBWP_ToAddModList->list.array[ra->bwp_id-1];
-
-    LOG_D(MAC, "[RAPROC] Scheduling common search space DCI type 1 dlBWP BW %d\n", dci10_bw);
-=======
     AssertFatal(ra->secondaryCellGroup,
                 "no secondaryCellGroup for RNTI %04x\n",
                 ra->crnti);
@@ -1089,7 +794,6 @@
     NR_BWP_Uplink_t *ubwp=ra->secondaryCellGroup->spCellConfig->spCellConfigDedicated->uplinkConfig->uplinkBWP_ToAddModList->list.array[ra->bwp_id-1];
 
     LOG_I(MAC, "[RAPROC] Scheduling common search space DCI type 1 dlBWP BW %d\n", dci10_bw);
->>>>>>> 40141270
 
     // Qm>2 not allowed for RAR
     if (get_softmodem_params()->do_ra)
@@ -1167,9 +871,6 @@
 	  dci_pdu_rel15[0].mcs,
 	  dci_pdu_rel15[0].tb_scaling);
 
-<<<<<<< HEAD
-    nr_configure_pdcch(nr_mac, pdcch_pdu_rel15, RA_rnti, 0, ss, scc, bwp);
-=======
     uint8_t nr_of_candidates, aggregation_level;
     find_aggregation_candidates(&aggregation_level, &nr_of_candidates, ss);
     NR_ControlResourceSet_t *coreset = get_coreset(bwp, ss, 0 /* common */);
@@ -1194,18 +895,13 @@
                        bwp,
                        aggregation_level,
                        CCEIndex);
->>>>>>> 40141270
 
     LOG_I(MAC, "Frame %d: Subframe %d : Adding common DL DCI for RA_RNTI %x\n", frameP, slotP, RA_rnti);
 
     dci_formats[0] = NR_DL_DCI_FORMAT_1_0;
     rnti_types[0] = NR_RNTI_RA;
 
-<<<<<<< HEAD
-    LOG_D(MAC, "[RAPROC] DCI params: rnti %d, rnti_type %d, dci_format %d coreset params: FreqDomainResource %llx, start_symbol %d  n_symb %d\n",
-=======
     LOG_I(MAC, "[RAPROC] DCI params: rnti %d, rnti_type %d, dci_format %d coreset params: FreqDomainResource %llx, start_symbol %d  n_symb %d\n",
->>>>>>> 40141270
       pdcch_pdu_rel15->dci_pdu.RNTI[0],
       rnti_types[0],
       dci_formats[0],
@@ -1213,11 +909,7 @@
       pdcch_pdu_rel15->StartSymbolIndex,
       pdcch_pdu_rel15->DurationSymbols);
 
-<<<<<<< HEAD
-    fill_dci_pdu_rel15(scc,secondaryCellGroup,pdcch_pdu_rel15, &dci_pdu_rel15[0], dci_formats, rnti_types,dci10_bw,ra->bwp_id);
-=======
     fill_dci_pdu_rel15(scc,ra->secondaryCellGroup,pdcch_pdu_rel15, &dci_pdu_rel15[0], dci_formats, rnti_types,dci10_bw,ra->bwp_id);
->>>>>>> 40141270
 
     dl_req->nPDUs+=2;
 
@@ -1226,11 +918,7 @@
     LOG_I(MAC, "Frame %d, Subframe %d: Setting Msg3 reception for Frame %d Subframe %d\n", frameP, slotP, ra->Msg3_frame, ra->Msg3_slot);
     nr_add_msg3(module_idP, CC_id, frameP, slotP);
     ra->state = WAIT_Msg3;
-<<<<<<< HEAD
-    LOG_D(MAC,"[gNB %d][RAPROC] Frame %d, Subframe %d: RA state %d\n", module_idP, frameP, slotP, ra->state);
-=======
     LOG_I(MAC,"[gNB %d][RAPROC] Frame %d, Subframe %d: RA state %d\n", module_idP, frameP, slotP, ra->state);
->>>>>>> 40141270
 
     x_Overhead = 0;
     nr_get_tbs_dl(&dl_tti_pdsch_pdu->pdsch_pdu, x_Overhead, pdsch_pdu_rel15->numDmrsCdmGrpsNoData, dci_pdu_rel15[0].tb_scaling);
@@ -1244,8 +932,6 @@
     nr_mac->TX_req[CC_id].Number_of_PDUs++;
     nr_mac->TX_req[CC_id].Slot = slotP;
     memcpy((void*)&tx_req->TLVs[0].value.direct[0], (void*)&cc[CC_id].RAR_pdu.payload[0], tx_req->TLVs[0].length);
-<<<<<<< HEAD
-=======
 
     T(T_GNB_MAC_DL_RAR_PDU_WITH_DATA, T_INT(module_idP), T_INT(CC_id),
       T_INT(RA_rnti), T_INT(frameP), T_INT(slotP), T_INT(0) /* harq pid, meaningful? */,
@@ -1255,15 +941,11 @@
     uint16_t *vrb_map = cc[CC_id].vrb_map;
     for (int rb = 0; rb < pdsch_pdu_rel15->rbSize; rb++)
       vrb_map[rb + pdsch_pdu_rel15->rbStart] = 1;
->>>>>>> 40141270
   }
 }
 
 void nr_clear_ra_proc(module_id_t module_idP, int CC_id, frame_t frameP){
-<<<<<<< HEAD
-=======
   
->>>>>>> 40141270
   NR_RA_t *ra = &RC.nrmac[module_idP]->common_channels[CC_id].ra[0];
   LOG_D(MAC,"[gNB %d][RAPROC] CC_id %d Frame %d Clear Random access information rnti %x\n", module_idP, CC_id, frameP, ra->rnti);
   ra->state = IDLE;
@@ -1309,11 +991,7 @@
                  uint8_t * dlsch_buffer,
                  nfapi_nr_pusch_pdu_t  *pusch_pdu){
 
-<<<<<<< HEAD
-  LOG_D(MAC, "[gNB] Generate RAR MAC PDU frame %d slot %d ", ra->Msg2_frame, ra-> Msg2_slot);
-=======
   LOG_I(MAC, "[gNB] Generate RAR MAC PDU frame %d slot %d preamble index %u", ra->Msg2_frame, ra-> Msg2_slot, ra->preamble_index);
->>>>>>> 40141270
   NR_RA_HEADER_RAPID *rarh = (NR_RA_HEADER_RAPID *) dlsch_buffer;
   NR_MAC_RAR *rar = (NR_MAC_RAR *) (dlsch_buffer + 1);
   unsigned char csi_req = 0, tpc_command;
