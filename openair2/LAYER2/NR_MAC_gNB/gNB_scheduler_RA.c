/*
 * Licensed to the OpenAirInterface (OAI) Software Alliance under one or more
 * contributor license agreements.  See the NOTICE file distributed with
 * this work for additional information regarding copyright ownership.
 * The OpenAirInterface Software Alliance licenses this file to You under
 * the OAI Public License, Version 1.1  (the "License"); you may not use this file
 * except in compliance with the License.
 * You may obtain a copy of the License at
 *
 *      http://www.openairinterface.org/?page_id=698
 *
 * Unless required by applicable law or agreed to in writing, software
 * distributed under the License is distributed on an "AS IS" BASIS,
 * WITHOUT WARRANTIES OR CONDITIONS OF ANY KIND, either express or implied.
 * See the License for the specific language governing permissions and
 * limitations under the License.
 *-------------------------------------------------------------------------------
 * For more information about the OpenAirInterface (OAI) Software Alliance:
 *      contact@openairinterface.org
 */

/*! \file     gNB_scheduler_RA.c
 * \brief     primitives used for random access
 * \author    Guido Casati
 * \date      2019
 * \email:    guido.casati@iis.fraunhofer.de
 * \version
 */

#include "platform_types.h"

/* MAC */
#include "nr_mac_gNB.h"
#include "NR_MAC_gNB/mac_proto.h"
#include "NR_MAC_COMMON/nr_mac_extern.h"

/* Utils */
#include "common/utils/LOG/log.h"
#include "common/utils/LOG/vcd_signal_dumper.h"
#include "common/utils/nr/nr_common.h"
#include "UTIL/OPT/opt.h"
#include "SIMULATION/TOOLS/sim.h" // for taus

#include <executables/softmodem-common.h>
extern RAN_CONTEXT_t RC;
extern const uint8_t nr_slots_per_frame[5];
extern uint16_t sl_ahead;

uint8_t DELTA[4]= {2,3,4,6};

#define MAX_NUMBER_OF_SSB 64		
float ssb_per_rach_occasion[8] = {0.125,0.25,0.5,1,2,4,8};

int16_t ssb_index_from_prach(module_id_t module_idP,
                             frame_t frameP,
			     sub_frame_t slotP,
			     uint16_t preamble_index,
			     uint8_t freq_index,
			     uint8_t symbol) {
  
  gNB_MAC_INST *gNB = RC.nrmac[module_idP];
  NR_COMMON_channels_t *cc = &gNB->common_channels[0];
  NR_ServingCellConfigCommon_t *scc = cc->ServingCellConfigCommon;
  nfapi_nr_config_request_scf_t *cfg = &RC.nrmac[module_idP]->config[0];

  uint8_t config_index = scc->uplinkConfigCommon->initialUplinkBWP->rach_ConfigCommon->choice.setup->rach_ConfigGeneric.prach_ConfigurationIndex;
  uint8_t fdm = cfg->prach_config.num_prach_fd_occasions.value;
  
  uint8_t total_RApreambles = MAX_NUM_NR_PRACH_PREAMBLES;
  if( scc->uplinkConfigCommon->initialUplinkBWP->rach_ConfigCommon->choice.setup->totalNumberOfRA_Preambles != NULL)
    total_RApreambles = *scc->uplinkConfigCommon->initialUplinkBWP->rach_ConfigCommon->choice.setup->totalNumberOfRA_Preambles;	
  
  float  num_ssb_per_RO = ssb_per_rach_occasion[cfg->prach_config.ssb_per_rach.value];	
  uint16_t start_symbol_index = 0;
  uint8_t mu,N_dur=0,N_t_slot=0,start_symbol = 0, temp_start_symbol = 0, N_RA_slot=0;
  uint16_t format,RA_sfn_index = -1;
  uint8_t config_period = 1;
  uint16_t prach_occasion_id = -1;
  uint8_t num_active_ssb = cc->num_active_ssb;

  if (scc->uplinkConfigCommon->initialUplinkBWP->rach_ConfigCommon->choice.setup->msg1_SubcarrierSpacing)
    mu = *scc->uplinkConfigCommon->initialUplinkBWP->rach_ConfigCommon->choice.setup->msg1_SubcarrierSpacing;
  else
    mu = scc->downlinkConfigCommon->frequencyInfoDL->scs_SpecificCarrierList.list.array[0]->subcarrierSpacing;

  get_nr_prach_info_from_index(config_index,
			       (int)frameP,
			       (int)slotP,
			       scc->downlinkConfigCommon->frequencyInfoDL->absoluteFrequencyPointA,
			       mu,
			       cc->frame_type,
			       &format,
			       &start_symbol,
			       &N_t_slot,
			       &N_dur,
			       &RA_sfn_index,
			       &N_RA_slot,
			       &config_period);
  uint8_t index = 0,slot_index = 0;
  for (slot_index = 0;slot_index < N_RA_slot; slot_index++) {
    if (N_RA_slot <= 1) { //1 PRACH slot in a subframe
       if((mu == 1) || (mu == 3))
         slot_index = 1;  //For scs = 30khz and 120khz
    }
    for (int i=0; i< N_t_slot; i++) {
      temp_start_symbol = (start_symbol + i * N_dur + 14 * slot_index) % 14;
      if(symbol == temp_start_symbol) {
        start_symbol_index = i;
        break;
      }
    }
  }
  if (N_RA_slot <= 1) { //1 PRACH slot in a subframe
    if((mu == 1) || (mu == 3))
      slot_index = 0;  //For scs = 30khz and 120khz
  }

  //  prach_occasion_id = subframe_index * N_t_slot * N_RA_slot * fdm + N_RA_slot_index * N_t_slot * fdm + freq_index + fdm * start_symbol_index; 
  prach_occasion_id = (((frameP % (cc->max_association_period * config_period))/config_period)*cc->total_prach_occasions_per_config_period) +
                      (RA_sfn_index + slot_index) * N_t_slot * fdm + start_symbol_index * fdm + freq_index; 

  //one RO is shared by one or more SSB
  if(num_ssb_per_RO <= 1 )
    index = (int) (prach_occasion_id / (int)(1/num_ssb_per_RO)) % num_active_ssb;
  //one SSB have more than one continuous RO
  else if ( num_ssb_per_RO > 1) {
    index = (prach_occasion_id * (int)num_ssb_per_RO)% num_active_ssb ;
    for(int j = 0;j < num_ssb_per_RO;j++) {
      if(preamble_index <  (((j+1) * total_RApreambles) / num_ssb_per_RO))
        index = index + j;
    }
  }

  LOG_D(NR_MAC, "Frame %d, Slot %d: Prach Occasion id = %d ssb per RO = %f number of active SSB %u index = %d fdm %u symbol index %u freq_index %u total_RApreambles %u\n",
        frameP, slotP, prach_occasion_id, num_ssb_per_RO, num_active_ssb, index, fdm, start_symbol_index, freq_index, total_RApreambles);

  return index;
}


//Compute Total active SSBs and RO available
void find_SSB_and_RO_available(module_id_t module_idP) {

  gNB_MAC_INST *gNB = RC.nrmac[module_idP];
  NR_COMMON_channels_t *cc = &gNB->common_channels[0];
  NR_ServingCellConfigCommon_t *scc = cc->ServingCellConfigCommon;
  nfapi_nr_config_request_scf_t *cfg = &RC.nrmac[module_idP]->config[0];

  uint8_t config_index = scc->uplinkConfigCommon->initialUplinkBWP->rach_ConfigCommon->choice.setup->rach_ConfigGeneric.prach_ConfigurationIndex;
  uint8_t mu,N_dur=0,N_t_slot=0,start_symbol=0,N_RA_slot = 0;
  uint16_t format,N_RA_sfn = 0,unused_RA_occasion,repetition = 0;
  uint8_t num_active_ssb = 0;
  uint8_t max_association_period = 1;

  struct NR_RACH_ConfigCommon__ssb_perRACH_OccasionAndCB_PreamblesPerSSB *ssb_perRACH_OccasionAndCB_PreamblesPerSSB = scc->uplinkConfigCommon->initialUplinkBWP->rach_ConfigCommon->choice.setup->ssb_perRACH_OccasionAndCB_PreamblesPerSSB;

  switch (ssb_perRACH_OccasionAndCB_PreamblesPerSSB->present){
    case NR_RACH_ConfigCommon__ssb_perRACH_OccasionAndCB_PreamblesPerSSB_PR_oneEighth:
      cc->cb_preambles_per_ssb = 4 * (ssb_perRACH_OccasionAndCB_PreamblesPerSSB->choice.oneEighth + 1);
      break;
    case NR_RACH_ConfigCommon__ssb_perRACH_OccasionAndCB_PreamblesPerSSB_PR_oneFourth:
      cc->cb_preambles_per_ssb = 4 * (ssb_perRACH_OccasionAndCB_PreamblesPerSSB->choice.oneFourth + 1);
      break;
    case NR_RACH_ConfigCommon__ssb_perRACH_OccasionAndCB_PreamblesPerSSB_PR_oneHalf:
      cc->cb_preambles_per_ssb = 4 * (ssb_perRACH_OccasionAndCB_PreamblesPerSSB->choice.oneHalf + 1);
      break;
    case NR_RACH_ConfigCommon__ssb_perRACH_OccasionAndCB_PreamblesPerSSB_PR_one:
      cc->cb_preambles_per_ssb = 4 * (ssb_perRACH_OccasionAndCB_PreamblesPerSSB->choice.one + 1);
      break;
    case NR_RACH_ConfigCommon__ssb_perRACH_OccasionAndCB_PreamblesPerSSB_PR_two:
      cc->cb_preambles_per_ssb = 4 * (ssb_perRACH_OccasionAndCB_PreamblesPerSSB->choice.two + 1);
      break;
    case NR_RACH_ConfigCommon__ssb_perRACH_OccasionAndCB_PreamblesPerSSB_PR_four:
      cc->cb_preambles_per_ssb = ssb_perRACH_OccasionAndCB_PreamblesPerSSB->choice.four;
      break;
    case NR_RACH_ConfigCommon__ssb_perRACH_OccasionAndCB_PreamblesPerSSB_PR_eight:
      cc->cb_preambles_per_ssb = ssb_perRACH_OccasionAndCB_PreamblesPerSSB->choice.eight;
      break;
    case NR_RACH_ConfigCommon__ssb_perRACH_OccasionAndCB_PreamblesPerSSB_PR_sixteen:
      cc->cb_preambles_per_ssb = ssb_perRACH_OccasionAndCB_PreamblesPerSSB->choice.sixteen;
      break;
    default:
      AssertFatal(1 == 0, "Unsupported ssb_perRACH_config %d\n", ssb_perRACH_OccasionAndCB_PreamblesPerSSB->present);
      break;
    }

  if (scc->uplinkConfigCommon->initialUplinkBWP->rach_ConfigCommon->choice.setup->msg1_SubcarrierSpacing)
    mu = *scc->uplinkConfigCommon->initialUplinkBWP->rach_ConfigCommon->choice.setup->msg1_SubcarrierSpacing;
  else
    mu = scc->downlinkConfigCommon->frequencyInfoDL->scs_SpecificCarrierList.list.array[0]->subcarrierSpacing;

  // prach is scheduled according to configuration index and tables 6.3.3.2.2 to 6.3.3.2.4
  get_nr_prach_occasion_info_from_index(config_index,
                                        scc->downlinkConfigCommon->frequencyInfoDL->absoluteFrequencyPointA,
                                        mu,
                                        cc->frame_type,
                                        &format,
                                        &start_symbol,
                                        &N_t_slot,
                                        &N_dur,
                                        &N_RA_slot,
                                        &N_RA_sfn,
                                        &max_association_period);

  float num_ssb_per_RO = ssb_per_rach_occasion[cfg->prach_config.ssb_per_rach.value];	
  uint8_t fdm = cfg->prach_config.num_prach_fd_occasions.value;
  uint64_t L_ssb = (((uint64_t) cfg->ssb_table.ssb_mask_list[0].ssb_mask.value)<<32) | cfg->ssb_table.ssb_mask_list[1].ssb_mask.value ;
  uint32_t total_RA_occasions = N_RA_sfn * N_t_slot * N_RA_slot * fdm;

  for(int i = 0;i < 64;i++) {
    if ((L_ssb >> (63-i)) & 0x01) { // only if the bit of L_ssb at current ssb index is 1
      cc->ssb_index[num_active_ssb] = i; 
      num_active_ssb++;
    }
  }

  cc->total_prach_occasions_per_config_period = total_RA_occasions;
  for(int i=1; (1 << (i-1)) <= max_association_period; i++) {
    cc->max_association_period = (1 <<(i-1));
    total_RA_occasions = total_RA_occasions * cc->max_association_period;
    if(total_RA_occasions >= (int) (num_active_ssb/num_ssb_per_RO)) {
      repetition = (uint16_t)((total_RA_occasions * num_ssb_per_RO )/num_active_ssb);
      break;
    }
  }

  unused_RA_occasion = total_RA_occasions - (int)((num_active_ssb * repetition)/num_ssb_per_RO);
  cc->total_prach_occasions = total_RA_occasions - unused_RA_occasion;
  cc->num_active_ssb = num_active_ssb;

  LOG_I(NR_MAC,
        "Total available RO %d, num of active SSB %d: unused RO = %d association_period %u N_RA_sfn %u total_prach_occasions_per_config_period %u\n",
        cc->total_prach_occasions,
        cc->num_active_ssb,
        unused_RA_occasion,
        cc->max_association_period,
        N_RA_sfn,
        cc->total_prach_occasions_per_config_period);
}		
		
void schedule_nr_prach(module_id_t module_idP, frame_t frameP, sub_frame_t slotP)
{
  gNB_MAC_INST *gNB = RC.nrmac[module_idP];
  NR_COMMON_channels_t *cc = gNB->common_channels;
  NR_ServingCellConfigCommon_t *scc = cc->ServingCellConfigCommon;
  nfapi_nr_ul_tti_request_t *UL_tti_req = &RC.nrmac[module_idP]->UL_tti_req_ahead[0][slotP];
  nfapi_nr_config_request_scf_t *cfg = &RC.nrmac[module_idP]->config[0];

  if (is_nr_UL_slot(scc->tdd_UL_DL_ConfigurationCommon, slotP, cc->frame_type)) {

    uint8_t config_index = scc->uplinkConfigCommon->initialUplinkBWP->rach_ConfigCommon->choice.setup->rach_ConfigGeneric.prach_ConfigurationIndex;
    uint8_t mu,N_dur,N_t_slot,start_symbol = 0,N_RA_slot;
    uint16_t RA_sfn_index = -1;
    uint8_t config_period = 1;
    uint16_t format;
    int slot_index = 0;
    uint16_t prach_occasion_id = -1;

    if (scc->uplinkConfigCommon->initialUplinkBWP->rach_ConfigCommon->choice.setup->msg1_SubcarrierSpacing)
      mu = *scc->uplinkConfigCommon->initialUplinkBWP->rach_ConfigCommon->choice.setup->msg1_SubcarrierSpacing;
    else
      mu = scc->downlinkConfigCommon->frequencyInfoDL->scs_SpecificCarrierList.list.array[0]->subcarrierSpacing;

    int bwp_start = NRRIV2PRBOFFSET(scc->uplinkConfigCommon->initialUplinkBWP->genericParameters.locationAndBandwidth, MAX_BWP_SIZE);

    uint8_t fdm = cfg->prach_config.num_prach_fd_occasions.value;
    // prach is scheduled according to configuration index and tables 6.3.3.2.2 to 6.3.3.2.4
    if ( get_nr_prach_info_from_index(config_index,
                                      (int)frameP,
                                      (int)slotP,
                                      scc->downlinkConfigCommon->frequencyInfoDL->absoluteFrequencyPointA,
                                      mu,
                                      cc->frame_type,
                                      &format,
                                      &start_symbol,
                                      &N_t_slot,
                                      &N_dur,
                                      &RA_sfn_index,
                                      &N_RA_slot,
                                      &config_period) ) {

      uint16_t format0 = format&0xff;      // first column of format from table
      uint16_t format1 = (format>>8)&0xff; // second column of format from table

      if (N_RA_slot > 1) { //more than 1 PRACH slot in a subframe
        if (slotP%2 == 1)
          slot_index = 1;
        else
          slot_index = 0;
      }else if (N_RA_slot <= 1) { //1 PRACH slot in a subframe
        slot_index = 0;
      }

      UL_tti_req->SFN = frameP;
      UL_tti_req->Slot = slotP;
      for (int fdm_index=0; fdm_index < fdm; fdm_index++) { // one structure per frequency domain occasion
        for (int td_index=0; td_index<N_t_slot; td_index++) {

          prach_occasion_id = (((frameP % (cc->max_association_period * config_period))/config_period) * cc->total_prach_occasions_per_config_period) +
                              (RA_sfn_index + slot_index) * N_t_slot * fdm + td_index * fdm + fdm_index;

          if((prach_occasion_id < cc->total_prach_occasions) && (td_index == 0)){

            UL_tti_req->pdus_list[UL_tti_req->n_pdus].pdu_type = NFAPI_NR_UL_CONFIG_PRACH_PDU_TYPE;
            UL_tti_req->pdus_list[UL_tti_req->n_pdus].pdu_size = sizeof(nfapi_nr_prach_pdu_t);
            nfapi_nr_prach_pdu_t  *prach_pdu = &UL_tti_req->pdus_list[UL_tti_req->n_pdus].prach_pdu;
            memset(prach_pdu,0,sizeof(nfapi_nr_prach_pdu_t));
            UL_tti_req->n_pdus+=1;

            // filling the prach fapi structure
            prach_pdu->phys_cell_id = *scc->physCellId;
            prach_pdu->num_prach_ocas = N_t_slot;
            prach_pdu->prach_start_symbol = start_symbol;
            prach_pdu->num_ra = fdm_index;
            prach_pdu->num_cs = get_NCS(scc->uplinkConfigCommon->initialUplinkBWP->rach_ConfigCommon->choice.setup->rach_ConfigGeneric.zeroCorrelationZoneConfig,
                                        format0,
                                        scc->uplinkConfigCommon->initialUplinkBWP->rach_ConfigCommon->choice.setup->restrictedSetConfig);

            LOG_D(NR_MAC, "Frame %d, Slot %d: Prach Occasion id = %u  fdm index = %u start symbol = %u slot index = %u subframe index = %u \n",
                  frameP, slotP,
                  prach_occasion_id, prach_pdu->num_ra,
                  prach_pdu->prach_start_symbol,
                  slot_index, RA_sfn_index);
            // SCF PRACH PDU format field does not consider A1/B1 etc. possibilities
            // We added 9 = A1/B1 10 = A2/B2 11 A3/B3
            if (format1!=0xff) {
              switch(format0) {
                case 0xa1:
                  prach_pdu->prach_format = 11;
                  break;
                case 0xa2:
                  prach_pdu->prach_format = 12;
                  break;
                case 0xa3:
                  prach_pdu->prach_format = 13;
                  break;
              default:
                AssertFatal(1==0,"Only formats A1/B1 A2/B2 A3/B3 are valid for dual format");
              }
            }
            else{
              switch(format0) {
                case 0:
                  prach_pdu->prach_format = 0;
                  break;
                case 1:
                  prach_pdu->prach_format = 1;
                  break;
                case 2:
                  prach_pdu->prach_format = 2;
                  break;
                case 3:
                  prach_pdu->prach_format = 3;
                  break;
                case 0xa1:
                  prach_pdu->prach_format = 4;
                  break;
                case 0xa2:
                  prach_pdu->prach_format = 5;
                  break;
                case 0xa3:
                  prach_pdu->prach_format = 6;
                  break;
                case 0xb1:
                  prach_pdu->prach_format = 7;
                  break;
                case 0xb4:
                  prach_pdu->prach_format = 8;
                  break;
                case 0xc0:
                  prach_pdu->prach_format = 9;
                  break;
                case 0xc2:
                  prach_pdu->prach_format = 10;
                  break;
              default:
                AssertFatal(1==0,"Invalid PRACH format");
              }
            }
          }
        }
      }

      // block resources in vrb_map_UL
      const NR_RACH_ConfigGeneric_t *rach_ConfigGeneric =
          &scc->uplinkConfigCommon->initialUplinkBWP->rach_ConfigCommon->choice.setup->rach_ConfigGeneric;
      const uint8_t mu_pusch =
          scc->uplinkConfigCommon->frequencyInfoUL->scs_SpecificCarrierList.list.array[0]->subcarrierSpacing;
      const int16_t N_RA_RB = get_N_RA_RB(cfg->prach_config.prach_sub_c_spacing.value, mu_pusch);
      uint16_t *vrb_map_UL = &cc->vrb_map_UL[slotP * MAX_BWP_SIZE];
      for (int i = 0; i < N_RA_RB * fdm; ++i)
        vrb_map_UL[bwp_start + rach_ConfigGeneric->msg1_FrequencyStart + i] = 0xff; // all symbols
    }
  }
}

void nr_schedule_msg2(uint16_t rach_frame, uint16_t rach_slot,
                      uint16_t *msg2_frame, uint16_t *msg2_slot,
                      NR_ServingCellConfigCommon_t *scc,
                      lte_frame_type_t frame_type,
                      uint16_t monitoring_slot_period,
                      uint16_t monitoring_offset,uint8_t beam_index,
                      uint8_t num_active_ssb,
                      int16_t *tdd_beam_association){

  // preferentially we schedule the msg2 in the mixed slot or in the last dl slot
  // if they are allowed by search space configuration
  uint8_t mu = *scc->ssbSubcarrierSpacing;
  uint8_t response_window = scc->uplinkConfigCommon->initialUplinkBWP->rach_ConfigCommon->choice.setup->rach_ConfigGeneric.ra_ResponseWindow;
  uint8_t slot_window;
  const int n_slots_frame = nr_slots_per_frame[*scc->ssbSubcarrierSpacing];
  const NR_TDD_UL_DL_Pattern_t *tdd = scc->tdd_UL_DL_ConfigurationCommon ? &scc->tdd_UL_DL_ConfigurationCommon->pattern1 : NULL;
  // number of mixed slot or of last dl slot if there is no mixed slot
  uint8_t last_dl_slot_period = n_slots_frame-1;
  // lenght of tdd period in slots
  uint8_t tdd_period_slot = n_slots_frame;

  if (tdd) {
    last_dl_slot_period = tdd->nrofDownlinkSymbols == 0? (tdd->nrofDownlinkSlots-1) : tdd->nrofDownlinkSlots;
    tdd_period_slot = n_slots_frame/get_nb_periods_per_frame(tdd->dl_UL_TransmissionPeriodicity);
  }
  else{
    if(frame_type == TDD)
      AssertFatal(frame_type == FDD, "Dynamic TDD not handled yet\n");
  }


  switch(response_window){
    case NR_RACH_ConfigGeneric__ra_ResponseWindow_sl1:
      slot_window = 1;
      break;
    case NR_RACH_ConfigGeneric__ra_ResponseWindow_sl2:
      slot_window = 2;
      break;
    case NR_RACH_ConfigGeneric__ra_ResponseWindow_sl4:
      slot_window = 4;
      break;
    case NR_RACH_ConfigGeneric__ra_ResponseWindow_sl8:
      slot_window = 8;
      break;
    case NR_RACH_ConfigGeneric__ra_ResponseWindow_sl10:
      slot_window = 10;
      break;
    case NR_RACH_ConfigGeneric__ra_ResponseWindow_sl20:
      slot_window = 20;
      break;
    case NR_RACH_ConfigGeneric__ra_ResponseWindow_sl40:
      slot_window = 40;
      break;
    case NR_RACH_ConfigGeneric__ra_ResponseWindow_sl80:
      slot_window = 80;
      break;
    default:
      AssertFatal(1==0,"Invalid response window value %d\n",response_window);
  }
  AssertFatal(slot_window<=nr_slots_per_frame[mu],"Msg2 response window needs to be lower or equal to 10ms");

  // slot and frame limit to transmit msg2 according to response window
  uint8_t slot_limit = (rach_slot + slot_window)%nr_slots_per_frame[mu];
  uint16_t frame_limit = (slot_limit>(rach_slot))? rach_frame : (rach_frame +1);

  // computing start of next period

  int FR = *scc->downlinkConfigCommon->frequencyInfoDL->frequencyBandList.list.array[0] >= 257 ? nr_FR2 : nr_FR1;

  uint8_t start_next_period = (rach_slot-(rach_slot%tdd_period_slot)+tdd_period_slot)%nr_slots_per_frame[mu];
  *msg2_slot = start_next_period + last_dl_slot_period; // initializing scheduling of slot to next mixed (or last dl) slot
  *msg2_frame = ((*msg2_slot>(rach_slot))? rach_frame : (rach_frame+1))%1024;

  // we can't schedule msg2 before sl_ahead since prach
  int eff_slot = *msg2_slot+(*msg2_frame-rach_frame)*nr_slots_per_frame[mu];
  if ((eff_slot-rach_slot)<=sl_ahead) {
    *msg2_slot = (*msg2_slot+tdd_period_slot)%nr_slots_per_frame[mu];
    *msg2_frame = ((*msg2_slot>(rach_slot))? rach_frame : (rach_frame+1))%1024;
  }
  if (FR==nr_FR2) {
    int num_tdd_period = *msg2_slot/tdd_period_slot;
    while((tdd_beam_association[num_tdd_period]!=-1)&&(tdd_beam_association[num_tdd_period]!=beam_index)) {
      *msg2_slot = (*msg2_slot+tdd_period_slot)%nr_slots_per_frame[mu];
      *msg2_frame = ((*msg2_slot>(rach_slot))? rach_frame : (rach_frame+1))%1024;
      num_tdd_period = *msg2_slot/tdd_period_slot;
    }
    if(tdd_beam_association[num_tdd_period] == -1)
      tdd_beam_association[num_tdd_period] = beam_index;
  }

  // go to previous slot if the current scheduled slot is beyond the response window
  // and if the slot is not among the PDCCH monitored ones (38.213 10.1)
  while (*msg2_frame > frame_limit
         || (*msg2_frame == frame_limit && *msg2_slot > slot_limit)
         || ((*msg2_frame * nr_slots_per_frame[mu] + *msg2_slot - monitoring_offset) % monitoring_slot_period != 0)) {

    if((frame_type == FDD) || ((*msg2_slot%tdd_period_slot) > 0)) {
      if (*msg2_slot==0) {
        if(*msg2_frame != 0)
          (*msg2_frame)--;
        else
          *msg2_frame = 1023;
        *msg2_slot = nr_slots_per_frame[mu] - 1;
      }
      else
        (*msg2_slot)--;
    }
    else
      AssertFatal(1==0,"No available DL slot to schedule msg2 has been found");
  }
}


void nr_initiate_ra_proc(module_id_t module_idP,
                         int CC_id,
                         frame_t frameP,
                         sub_frame_t slotP,
                         uint16_t preamble_index,
                         uint8_t freq_index,
                         uint8_t symbol,
                         int16_t timing_offset){

  uint8_t ul_carrier_id = 0; // 0 for NUL 1 for SUL
  NR_SearchSpace_t *ss;

  uint16_t msg2_frame, msg2_slot,monitoring_slot_period,monitoring_offset;
  gNB_MAC_INST *nr_mac = RC.nrmac[module_idP];
  NR_COMMON_channels_t *cc = &nr_mac->common_channels[CC_id];
  NR_ServingCellConfigCommon_t *scc = cc->ServingCellConfigCommon;
  lte_frame_type_t frame_type = cc->frame_type;

  uint8_t total_RApreambles = MAX_NUM_NR_PRACH_PREAMBLES;
  uint8_t  num_ssb_per_RO = scc->uplinkConfigCommon->initialUplinkBWP->rach_ConfigCommon->choice.setup->ssb_perRACH_OccasionAndCB_PreamblesPerSSB->present;
  int pr_found;

  if( scc->uplinkConfigCommon->initialUplinkBWP->rach_ConfigCommon->choice.setup->totalNumberOfRA_Preambles != NULL)
    total_RApreambles = *scc->uplinkConfigCommon->initialUplinkBWP->rach_ConfigCommon->choice.setup->totalNumberOfRA_Preambles;

  if(num_ssb_per_RO > 3) { /*num of ssb per RO >= 1*/
    num_ssb_per_RO -= 3;
    total_RApreambles = total_RApreambles/num_ssb_per_RO ;
  }

  for (int i = 0; i < NR_NB_RA_PROC_MAX; i++) {
    NR_RA_t *ra = &cc->ra[i];
    pr_found = 0;
    const int UE_id = find_nr_UE_id(module_idP, ra->rnti);
    if (UE_id != -1) {
      continue;
    }
    if (ra->state == RA_IDLE) {
      for(int j = 0; j < ra->preambles.num_preambles; j++) {
        //check if the preamble received correspond to one of the listed or configured preambles
        if (preamble_index == ra->preambles.preamble_list[j]) {
          if (ra->rnti == 0 && get_softmodem_params()->nsa)
            continue;
          pr_found=1;
          break;
        }
      }
      if (pr_found == 0) {
         continue;
      }

      uint16_t ra_rnti;

      // ra_rnti from 5.1.3 in 38.321
      // FK: in case of long PRACH the phone seems to expect the subframe number instead of the slot number here.
      if (scc->uplinkConfigCommon->initialUplinkBWP->rach_ConfigCommon->choice.setup->prach_RootSequenceIndex.present
          == NR_RACH_ConfigCommon__prach_RootSequenceIndex_PR_l839)
        ra_rnti = 1 + symbol + (9 /*slotP*/ * 14) + (freq_index * 14 * 80) + (ul_carrier_id * 14 * 80 * 8);
      else
        ra_rnti = 1 + symbol + (slotP * 14) + (freq_index * 14 * 80) + (ul_carrier_id * 14 * 80 * 8);

      // This should be handled differently when we use the initialBWP for RA
      ra->dl_bwp_id = 0;//TODO
      ra->ul_bwp_id = 0;
      NR_BWP_Downlink_t *bwp=NULL;
      if (ra->CellGroup && ra->CellGroup->spCellConfig && ra->CellGroup->spCellConfig->spCellConfigDedicated) {
        if (ra->CellGroup->spCellConfig->spCellConfigDedicated->firstActiveDownlinkBWP_Id &&
          ra->CellGroup->spCellConfig->spCellConfigDedicated->downlinkBWP_ToAddModList) {
          ra->dl_bwp_id = *ra->CellGroup->spCellConfig->spCellConfigDedicated->firstActiveDownlinkBWP_Id;
          bwp = ra->CellGroup->spCellConfig->spCellConfigDedicated->downlinkBWP_ToAddModList->list.array[ra->dl_bwp_id - 1];
        }
        if (ra->CellGroup->spCellConfig->spCellConfigDedicated->uplinkConfig &&
            ra->CellGroup->spCellConfig->spCellConfigDedicated->uplinkConfig->firstActiveUplinkBWP_Id)
          ra->ul_bwp_id = *ra->CellGroup->spCellConfig->spCellConfigDedicated->uplinkConfig->firstActiveUplinkBWP_Id;
     }

      VCD_SIGNAL_DUMPER_DUMP_FUNCTION_BY_NAME(VCD_SIGNAL_DUMPER_FUNCTIONS_INITIATE_RA_PROC, 1);

      LOG_D(NR_MAC,
            "[gNB %d][RAPROC] CC_id %d Frame %d, Slot %d  Initiating RA procedure for preamble index %d\n",
            module_idP,
            CC_id,
            frameP,
            slotP,
            preamble_index);

      uint8_t beam_index = ssb_index_from_prach(module_idP, frameP, slotP, preamble_index, freq_index, symbol);

      // the UE sent a RACH either for starting RA procedure or RA procedure failed and UE retries
      if (ra->cfra) {
        // if the preamble received correspond to one of the listed
        if (!(preamble_index == ra->preambles.preamble_list[beam_index])) {
          LOG_E(
              NR_MAC,
              "[gNB %d][RAPROC] FAILURE: preamble %d does not correspond to any of the ones in rach_ConfigDedicated\n",
              module_idP,
              preamble_index);
          continue; // if the PRACH preamble does not correspond to any of the ones sent through RRC abort RA proc
        }
      }
      LOG_D(NR_MAC, "Frame %d, Slot %d: Activating RA process \n", frameP, slotP);
      ra->state = Msg2;
      ra->timing_offset = timing_offset;
      ra->preamble_slot = slotP;

      NR_SearchSpaceId_t	ra_SearchSpace = 0;
      struct NR_PDCCH_ConfigCommon__commonSearchSpaceList *commonSearchSpaceList = NULL;
      NR_BWP_t *genericParameters = NULL;
      if(bwp) {
        commonSearchSpaceList = bwp->bwp_Common->pdcch_ConfigCommon->choice.setup->commonSearchSpaceList;
        ra_SearchSpace = *bwp->bwp_Common->pdcch_ConfigCommon->choice.setup->ra_SearchSpace;
        genericParameters = &bwp->bwp_Common->genericParameters;
      } else {
        commonSearchSpaceList = scc->downlinkConfigCommon->initialDownlinkBWP->pdcch_ConfigCommon->choice.setup->commonSearchSpaceList;
        ra_SearchSpace = *scc->downlinkConfigCommon->initialDownlinkBWP->pdcch_ConfigCommon->choice.setup->ra_SearchSpace;
        genericParameters = &scc->downlinkConfigCommon->initialDownlinkBWP->genericParameters;
      }
      AssertFatal(commonSearchSpaceList->list.count > 0, "common SearchSpace list has 0 elements\n");

      // Common SearchSpace list
      for (int i = 0; i < commonSearchSpaceList->list.count; i++) {
        ss = commonSearchSpaceList->list.array[i];
        if (ss->searchSpaceId == ra_SearchSpace)
          ra->ra_ss = ss;
      }

      AssertFatal(ra->ra_ss!=NULL,"SearchSpace cannot be null for RA\n");

      ra->coreset = get_coreset(module_idP, scc, bwp, ra->ra_ss, NR_SearchSpace__searchSpaceType_PR_common);
      ra->sched_pdcch = set_pdcch_structure(nr_mac,
                                            ra->ra_ss,
                                            ra->coreset,
                                            scc,
                                            genericParameters,
                                            NULL);

      // retrieving ra pdcch monitoring period and offset
      find_monitoring_periodicity_offset_common(ra->ra_ss, &monitoring_slot_period, &monitoring_offset);

      nr_schedule_msg2(frameP,
                       slotP,
                       &msg2_frame,
                       &msg2_slot,
                       scc,
                       frame_type,
                       monitoring_slot_period,
                       monitoring_offset,
                       beam_index,
                       cc->num_active_ssb,
                       nr_mac->tdd_beam_association);

      ra->Msg2_frame = msg2_frame;
      ra->Msg2_slot = msg2_slot;

      LOG_D(NR_MAC, "%s() Msg2[%04d%d] SFN/SF:%04d%d\n", __FUNCTION__, ra->Msg2_frame, ra->Msg2_slot, frameP, slotP);

      int loop = 0;
      if (ra->rnti == 0) { // This condition allows for the usage of a preconfigured rnti for the CFRA
        do {
          ra->rnti = (taus() % 65518) + 1;
          loop++;
        } while (loop != 100
                 && !((find_nr_UE_id(module_idP, ra->rnti) == -1) && (find_nr_RA_id(module_idP, CC_id, ra->rnti) == -1)
                      && ra->rnti >= 1 && ra->rnti <= 65519));
        if (loop == 100) {
          LOG_E(NR_MAC, "%s:%d:%s: [RAPROC] initialisation random access aborted\n", __FILE__, __LINE__, __FUNCTION__);
          abort();
        }
      }

      ra->RA_rnti = ra_rnti;
      ra->preamble_index = preamble_index;
      ra->beam_id = beam_index;

      LOG_I(NR_MAC,
            "[gNB %d][RAPROC] CC_id %d Frame %d Activating Msg2 generation in frame %d, slot %d using RA rnti %x SSB "
            "index %u RA index %d\n",
            module_idP,
            CC_id,
            frameP,
            ra->Msg2_frame,
            ra->Msg2_slot,
            ra->RA_rnti,
            cc->ssb_index[beam_index],
            i);

      return;
    }
  }
  LOG_E(NR_MAC, "[gNB %d][RAPROC] FAILURE: CC_id %d Frame %d initiating RA procedure for preamble index %d\n", module_idP, CC_id, frameP, preamble_index);

  VCD_SIGNAL_DUMPER_DUMP_FUNCTION_BY_NAME(VCD_SIGNAL_DUMPER_FUNCTIONS_INITIATE_RA_PROC, 0);
}

void nr_schedule_RA(module_id_t module_idP, frame_t frameP, sub_frame_t slotP) {

  gNB_MAC_INST *mac = RC.nrmac[module_idP];

  start_meas(&mac->schedule_ra);
  for (int CC_id = 0; CC_id < MAX_NUM_CCs; CC_id++) {
    NR_COMMON_channels_t *cc = &mac->common_channels[CC_id];
    for (int i = 0; i < NR_NB_RA_PROC_MAX; i++) {
      NR_RA_t *ra = &cc->ra[i];
      LOG_D(NR_MAC, "RA[state:%d]\n", ra->state);
      switch (ra->state) {
        case Msg2:
          nr_generate_Msg2(module_idP, CC_id, frameP, slotP, ra);
          break;
        case Msg3_retransmission:
          nr_generate_Msg3_retransmission(module_idP, CC_id, frameP, slotP, ra);
          break;
        case Msg4:
          nr_generate_Msg4(module_idP, CC_id, frameP, slotP, ra);
          break;
        case WAIT_Msg4_ACK:
          nr_check_Msg4_Ack(module_idP, CC_id, frameP, slotP, ra);
          break;
        default:
          break;
      }
    }
  }
  stop_meas(&mac->schedule_ra);
}


void nr_generate_Msg3_retransmission(module_id_t module_idP, int CC_id, frame_t frame, sub_frame_t slot, NR_RA_t *ra) {

  gNB_MAC_INST *nr_mac = RC.nrmac[module_idP];
  NR_COMMON_channels_t *cc = &nr_mac->common_channels[CC_id];
  NR_ServingCellConfigCommon_t *scc = cc->ServingCellConfigCommon;

  NR_BWP_Uplink_t *ubwp = NULL;
  NR_BWP_UplinkDedicated_t *ubwpd = NULL;
  NR_PUSCH_TimeDomainResourceAllocationList_t *pusch_TimeDomainAllocationList = NULL;
  NR_BWP_t *genericParameters = NULL;
  if(ra->CellGroup) {
    ubwp = ra->CellGroup->spCellConfig->spCellConfigDedicated->uplinkConfig->uplinkBWP_ToAddModList->list.array[ra->ul_bwp_id-1];
    ubwpd = ra->CellGroup->spCellConfig->spCellConfigDedicated->uplinkConfig->initialUplinkBWP;
    genericParameters = &ubwp->bwp_Common->genericParameters;
    pusch_TimeDomainAllocationList = ubwp->bwp_Common->pusch_ConfigCommon->choice.setup->pusch_TimeDomainAllocationList;
  } else {
    genericParameters = &scc->uplinkConfigCommon->initialUplinkBWP->genericParameters;
    pusch_TimeDomainAllocationList = scc->uplinkConfigCommon->initialUplinkBWP->pusch_ConfigCommon->choice.setup->pusch_TimeDomainAllocationList;
  }

  int mu = genericParameters->subcarrierSpacing;
  uint8_t K2 = *pusch_TimeDomainAllocationList->list.array[ra->Msg3_tda_id]->k2;
  const int sched_frame = frame + (slot + K2 >= nr_slots_per_frame[mu]);
  const int sched_slot = (slot + K2) % nr_slots_per_frame[mu];

  if (is_xlsch_in_slot(RC.nrmac[module_idP]->ulsch_slot_bitmap[sched_slot / 64], sched_slot)) {
    // beam association for FR2
    int16_t *tdd_beam_association = nr_mac->tdd_beam_association;
    if (*scc->downlinkConfigCommon->frequencyInfoDL->frequencyBandList.list.array[0] >= 257) {
      // FR2
      const int n_slots_frame = nr_slots_per_frame[*scc->ssbSubcarrierSpacing];
      const NR_TDD_UL_DL_Pattern_t *tdd = scc->tdd_UL_DL_ConfigurationCommon ? &scc->tdd_UL_DL_ConfigurationCommon->pattern1 : NULL;
      AssertFatal(tdd,"Dynamic TDD not handled yet\n");
      uint8_t tdd_period_slot = n_slots_frame/get_nb_periods_per_frame(tdd->dl_UL_TransmissionPeriodicity);
      int num_tdd_period = sched_slot/tdd_period_slot;

      if((tdd_beam_association[num_tdd_period]!=-1)&&(tdd_beam_association[num_tdd_period]!=ra->beam_id))
        return; // can't schedule retransmission in this slot
      else
        tdd_beam_association[num_tdd_period] = ra->beam_id;
    }

    int scs = scc->uplinkConfigCommon->initialUplinkBWP->genericParameters.subcarrierSpacing;
    int fh = 0;
    int startSymbolAndLength = scc->uplinkConfigCommon->initialUplinkBWP->pusch_ConfigCommon->choice.setup->pusch_TimeDomainAllocationList->list.array[ra->Msg3_tda_id]->startSymbolAndLength;
    int mappingtype = scc->uplinkConfigCommon->initialUplinkBWP->pusch_ConfigCommon->choice.setup->pusch_TimeDomainAllocationList->list.array[ra->Msg3_tda_id]->mappingType;

    uint16_t *vrb_map_UL = &RC.nrmac[module_idP]->common_channels[CC_id].vrb_map_UL[sched_slot * MAX_BWP_SIZE];

    int BWPStart = nr_mac->type0_PDCCH_CSS_config[ra->beam_id].cset_start_rb;
    int BWPSize  = nr_mac->type0_PDCCH_CSS_config[ra->beam_id].num_rbs;
    int rbStart = 0;
    for (int i = 0; (i < ra->msg3_nb_rb) && (rbStart <= (BWPSize - ra->msg3_nb_rb)); i++) {
      if (vrb_map_UL[rbStart + BWPStart + i]) {
        rbStart += i;
        i = 0;
      }
    }
    if (rbStart > (BWPSize - ra->msg3_nb_rb)) {
      // cannot find free vrb_map for msg3 retransmission in this slot
      return;
    }

    LOG_I(NR_MAC, "[gNB %d][RAPROC] Frame %d, Slot %d : CC_id %d Scheduling retransmission of Msg3 in (%d,%d)\n",
          module_idP, frame, slot, CC_id, sched_frame, sched_slot);

    nfapi_nr_ul_tti_request_t *future_ul_tti_req = &RC.nrmac[module_idP]->UL_tti_req_ahead[CC_id][sched_slot];
    AssertFatal(future_ul_tti_req->SFN == sched_frame
                && future_ul_tti_req->Slot == sched_slot,
                "future UL_tti_req's frame.slot %d.%d does not match PUSCH %d.%d\n",
                future_ul_tti_req->SFN,
                future_ul_tti_req->Slot,
                sched_frame,
                sched_slot);
    future_ul_tti_req->pdus_list[future_ul_tti_req->n_pdus].pdu_type = NFAPI_NR_UL_CONFIG_PUSCH_PDU_TYPE;
    future_ul_tti_req->pdus_list[future_ul_tti_req->n_pdus].pdu_size = sizeof(nfapi_nr_pusch_pdu_t);
    nfapi_nr_pusch_pdu_t *pusch_pdu = &future_ul_tti_req->pdus_list[future_ul_tti_req->n_pdus].pusch_pdu;
    memset(pusch_pdu, 0, sizeof(nfapi_nr_pusch_pdu_t));

    fill_msg3_pusch_pdu(pusch_pdu, scc,
                        ra->msg3_round,
                        startSymbolAndLength,
                        ra->rnti, scs,
                        BWPSize, BWPStart,
                        mappingtype, fh,
                        rbStart, ra->msg3_nb_rb);
    future_ul_tti_req->n_pdus += 1;

    // generation of DCI 0_0 to schedule msg3 retransmission
    NR_SearchSpace_t *ss = ra->ra_ss;
    NR_ControlResourceSet_t *coreset = ra->coreset;
    AssertFatal(coreset!=NULL,"Coreset cannot be null for RA-Msg3 retransmission\n");

    nfapi_nr_ul_dci_request_t *ul_dci_req = &nr_mac->UL_dci_req[CC_id];

    const int coresetid = coreset->controlResourceSetId;
    nfapi_nr_dl_tti_pdcch_pdu_rel15_t *pdcch_pdu_rel15 = nr_mac->pdcch_pdu_idx[CC_id][coresetid];
    if (!pdcch_pdu_rel15) {
      nfapi_nr_ul_dci_request_pdus_t *ul_dci_request_pdu = &ul_dci_req->ul_dci_pdu_list[ul_dci_req->numPdus];
      memset(ul_dci_request_pdu, 0, sizeof(nfapi_nr_ul_dci_request_pdus_t));
      ul_dci_request_pdu->PDUType = NFAPI_NR_DL_TTI_PDCCH_PDU_TYPE;
      ul_dci_request_pdu->PDUSize = (uint8_t)(2+sizeof(nfapi_nr_dl_tti_pdcch_pdu));
      pdcch_pdu_rel15 = &ul_dci_request_pdu->pdcch_pdu.pdcch_pdu_rel15;
      ul_dci_req->numPdus += 1;
      nr_configure_pdcch(pdcch_pdu_rel15, coreset, genericParameters, &ra->sched_pdcch);
      nr_mac->pdcch_pdu_idx[CC_id][coresetid] = pdcch_pdu_rel15;
    }

    uint8_t aggregation_level;
    uint8_t nr_of_candidates;
    for (int i=0; i<5; i++) {
      // for now taking the lowest value among the available aggregation levels
      find_aggregation_candidates(&aggregation_level, &nr_of_candidates, ss, 1<<i);
      if(nr_of_candidates>0) break;
    }
    AssertFatal(nr_of_candidates>0,"nr_of_candidates is 0\n");
    int CCEIndex = find_pdcch_candidate(nr_mac,
                                        CC_id,
                                        aggregation_level,
                                        nr_of_candidates,
                                        &ra->sched_pdcch,
                                        coreset,
                                        0);
    if (CCEIndex < 0) {
      LOG_E(NR_MAC, "%s(): cannot find free CCE for RA RNTI 0x%04x!\n", __func__, ra->rnti);
      return;
    }

    // Fill PDCCH DL DCI PDU
    nfapi_nr_dl_dci_pdu_t *dci_pdu = &pdcch_pdu_rel15->dci_pdu[pdcch_pdu_rel15->numDlDci];
    pdcch_pdu_rel15->numDlDci++;
    dci_pdu->RNTI = ra->rnti;
    dci_pdu->ScramblingId = *scc->physCellId;
    dci_pdu->ScramblingRNTI = 0;
    dci_pdu->AggregationLevel = aggregation_level;
    dci_pdu->CceIndex = CCEIndex;
    dci_pdu->beta_PDCCH_1_0 = 0;
    dci_pdu->powerControlOffsetSS = 1;

    dci_pdu_rel15_t uldci_payload;
    memset(&uldci_payload, 0, sizeof(uldci_payload));

    config_uldci(ubwp,
                 ubwpd,
                 scc,
                 pusch_pdu,
                 &uldci_payload,
                 NR_UL_DCI_FORMAT_0_0,
                 ra->Msg3_tda_id,
                 ra->msg3_TPC,
                 0, // not used in format 0_0
                 ra->ul_bwp_id);

    fill_dci_pdu_rel15(scc,
                       ra->CellGroup,
                       dci_pdu,
                       &uldci_payload,
                       NR_UL_DCI_FORMAT_0_0,
                       NR_RNTI_TC,
                       pusch_pdu->bwp_size,
                       ra->ul_bwp_id,
                       coreset->controlResourceSetId);

    // Mark the corresponding RBs as used

    fill_pdcch_vrb_map(nr_mac,
                       CC_id,
                       &ra->sched_pdcch,
                       CCEIndex,
                       aggregation_level);

    for (int rb = 0; rb < ra->msg3_nb_rb; rb++) {
      vrb_map_UL[rbStart + BWPStart + rb] = 1;
    }

    // reset state to wait msg3
    ra->state = WAIT_Msg3;
    ra->Msg3_frame = sched_frame;
    ra->Msg3_slot = sched_slot;

  }

}

void nr_get_Msg3alloc(module_id_t module_id,
                      int CC_id,
                      NR_ServingCellConfigCommon_t *scc,
                      NR_BWP_Uplink_t *ubwp,
                      sub_frame_t current_slot,
                      frame_t current_frame,
                      NR_RA_t *ra,
                      int16_t *tdd_beam_association) {

  // msg3 is scheduled in mixed slot in the following TDD period

  uint16_t msg3_nb_rb = 8; // sdu has 6 or 8 bytes

  lte_frame_type_t frame_type = RC.nrmac[module_id]->common_channels->frame_type;

  int mu = ubwp ?
    ubwp->bwp_Common->genericParameters.subcarrierSpacing :
    scc->uplinkConfigCommon->initialUplinkBWP->genericParameters.subcarrierSpacing;
  int temp_slot = 0;
  ra->Msg3_tda_id = 16; // initialization to a value above limit

  NR_PUSCH_TimeDomainResourceAllocationList_t *pusch_TimeDomainAllocationList= ubwp ?
    ubwp->bwp_Common->pusch_ConfigCommon->choice.setup->pusch_TimeDomainAllocationList:
    scc->uplinkConfigCommon->initialUplinkBWP->pusch_ConfigCommon->choice.setup->pusch_TimeDomainAllocationList;

  const NR_TDD_UL_DL_Pattern_t *tdd = scc->tdd_UL_DL_ConfigurationCommon ? &scc->tdd_UL_DL_ConfigurationCommon->pattern1 : NULL;
  const int n_slots_frame = nr_slots_per_frame[mu];
  uint8_t k2 = 0;
  if (frame_type == TDD) {
    int nb_periods_per_frame = get_nb_periods_per_frame(scc->tdd_UL_DL_ConfigurationCommon->pattern1.dl_UL_TransmissionPeriodicity);
    int nb_slots_per_period = ((1<<mu)*10)/nb_periods_per_frame;
    for (int i=0; i<pusch_TimeDomainAllocationList->list.count; i++) {
      k2 = *pusch_TimeDomainAllocationList->list.array[i]->k2;
      // we want to transmit in the uplink symbols of mixed slot
      if ((k2 + DELTA[mu])%nb_slots_per_period == 0) {
        temp_slot = current_slot + k2 + DELTA[mu]; // msg3 slot according to 8.3 in 38.213
        ra->Msg3_slot = temp_slot%nr_slots_per_frame[mu];
        if (is_xlsch_in_slot(RC.nrmac[module_id]->ulsch_slot_bitmap[ra->Msg3_slot / 64], ra->Msg3_slot)) {
          ra->Msg3_tda_id = i;
          break;
        }
      }
    }
  }
  else {
    ra->Msg3_tda_id = 0;
    k2 = *pusch_TimeDomainAllocationList->list.array[0]->k2;
    temp_slot = current_slot + k2 + DELTA[mu]; // msg3 slot according to 8.3 in 38.213
    ra->Msg3_slot = temp_slot%nr_slots_per_frame[mu];
  }

  AssertFatal(ra->Msg3_tda_id<16,"Unable to find Msg3 time domain allocation in list\n");

  if (n_slots_frame > temp_slot)
    ra->Msg3_frame = current_frame;
  else
    ra->Msg3_frame = (current_frame + (temp_slot / n_slots_frame)) % 1024;

  // beam association for FR2
  if (*scc->downlinkConfigCommon->frequencyInfoDL->frequencyBandList.list.array[0] >= 257) {
    AssertFatal(tdd,"Dynamic TDD not handled yet\n");
    uint8_t tdd_period_slot = n_slots_frame/get_nb_periods_per_frame(tdd->dl_UL_TransmissionPeriodicity);
    int num_tdd_period = ra->Msg3_slot/tdd_period_slot;
    if((tdd_beam_association[num_tdd_period]!=-1)&&(tdd_beam_association[num_tdd_period]!=ra->beam_id))
      AssertFatal(1==0,"Cannot schedule MSG3\n");
    else
      tdd_beam_association[num_tdd_period] = ra->beam_id;
  }

  LOG_D(NR_MAC, "[RAPROC] Msg3 slot %d: current slot %u Msg3 frame %u k2 %u Msg3_tda_id %u\n", ra->Msg3_slot, current_slot, ra->Msg3_frame, k2,ra->Msg3_tda_id);
  uint16_t *vrb_map_UL =
      &RC.nrmac[module_id]->common_channels[CC_id].vrb_map_UL[ra->Msg3_slot * MAX_BWP_SIZE];

  int bwpSize = NRRIV2BW(scc->uplinkConfigCommon->initialUplinkBWP->genericParameters.locationAndBandwidth, MAX_BWP_SIZE);
  int bwpStart = NRRIV2PRBOFFSET(scc->uplinkConfigCommon->initialUplinkBWP->genericParameters.locationAndBandwidth, MAX_BWP_SIZE);

  if (ra->CellGroup) {
    NR_BWP_Uplink_t *ubwp = ra->CellGroup->spCellConfig->spCellConfigDedicated->uplinkConfig->uplinkBWP_ToAddModList->list.array[ra->ul_bwp_id - 1];
    int act_bwp_start = NRRIV2PRBOFFSET(ubwp->bwp_Common->genericParameters.locationAndBandwidth, MAX_BWP_SIZE);
    int act_bwp_size  = NRRIV2BW(ubwp->bwp_Common->genericParameters.locationAndBandwidth, MAX_BWP_SIZE);
    if (!((bwpStart >= act_bwp_start) && ((bwpStart+bwpSize) <= (act_bwp_start+act_bwp_size))))
      bwpStart = act_bwp_start;
  }

  /* search msg3_nb_rb free RBs */
  int rbSize = 0;
  int rbStart = 0;
  while (rbSize < msg3_nb_rb) {
    rbStart += rbSize; /* last iteration rbSize was not enough, skip it */
    rbSize = 0;
    while (rbStart < bwpSize && vrb_map_UL[rbStart + bwpStart])
      rbStart++;
    AssertFatal(rbStart < bwpSize - msg3_nb_rb, "no space to allocate Msg 3 for RA!\n");
    while (rbStart + rbSize < bwpSize
           && !vrb_map_UL[rbStart + bwpStart + rbSize]
           && rbSize < msg3_nb_rb)
      rbSize++;
  }
  ra->msg3_nb_rb = msg3_nb_rb;
  ra->msg3_first_rb = rbStart;
  ra->msg3_bwp_start = bwpStart;
}


void fill_msg3_pusch_pdu(nfapi_nr_pusch_pdu_t *pusch_pdu,
                         NR_ServingCellConfigCommon_t *scc,
                         int round,
                         int startSymbolAndLength,
                         rnti_t rnti, int scs,
                         int bwp_size, int bwp_start,
                         int mappingtype, int fh,
                         int msg3_first_rb, int msg3_nb_rb) {


  int start_symbol_index,nr_of_symbols;

  SLIV2SL(startSymbolAndLength, &start_symbol_index, &nr_of_symbols);
  int mcsindex = -1; // init value

  pusch_pdu->pdu_bit_map = PUSCH_PDU_BITMAP_PUSCH_DATA;
  pusch_pdu->rnti = rnti;
  pusch_pdu->handle = 0;
  pusch_pdu->bwp_start = bwp_start;
  pusch_pdu->bwp_size = bwp_size;
  pusch_pdu->subcarrier_spacing = scs;
  pusch_pdu->cyclic_prefix = 0;
  pusch_pdu->mcs_table = 0;
  if (scc->uplinkConfigCommon->initialUplinkBWP->rach_ConfigCommon->choice.setup->msg3_transformPrecoder == NULL)
    pusch_pdu->transform_precoding = 1;
  else
    pusch_pdu->transform_precoding = 0;
  pusch_pdu->data_scrambling_id = *scc->physCellId;
  pusch_pdu->nrOfLayers = 1;
  pusch_pdu->ul_dmrs_symb_pos = get_l_prime(nr_of_symbols,mappingtype,pusch_dmrs_pos2,pusch_len1,start_symbol_index, scc->dmrs_TypeA_Position);
  LOG_D(NR_MAC, "MSG3 start_sym:%d NR Symb:%d mappingtype:%d, ul_dmrs_symb_pos:%x\n", start_symbol_index, nr_of_symbols, mappingtype, pusch_pdu->ul_dmrs_symb_pos);
  pusch_pdu->dmrs_config_type = 0;
  pusch_pdu->ul_dmrs_scrambling_id = *scc->physCellId; //If provided and the PUSCH is not a msg3 PUSCH, otherwise, L2 should set this to physical cell id.
  pusch_pdu->scid = 0; //DMRS sequence initialization [TS38.211, sec 6.4.1.1.1]. Should match what is sent in DCI 0_1, otherwise set to 0.
  pusch_pdu->dmrs_ports = 1;  // 6.2.2 in 38.214 only port 0 to be used
  pusch_pdu->num_dmrs_cdm_grps_no_data = 2;  // no data in dmrs symbols as in 6.2.2 in 38.214
  pusch_pdu->resource_alloc = 1; //type 1
  pusch_pdu->rb_start = msg3_first_rb;
  if (msg3_nb_rb > pusch_pdu->bwp_size)
    AssertFatal(1==0,"MSG3 allocated number of RBs exceed the BWP size\n");
  else
    pusch_pdu->rb_size = msg3_nb_rb;
  pusch_pdu->vrb_to_prb_mapping = 0;

  pusch_pdu->frequency_hopping = fh;
  //pusch_pdu->tx_direct_current_location;//The uplink Tx Direct Current location for the carrier. Only values in the value range of this field between 0 and 3299, which indicate the subcarrier index within the carrier corresponding 1o the numerology of the corresponding uplink BWP and value 3300, which indicates "Outside the carrier" and value 3301, which indicates "Undetermined position within the carrier" are used. [TS38.331, UplinkTxDirectCurrentBWP IE]
  pusch_pdu->uplink_frequency_shift_7p5khz = 0;
  //Resource Allocation in time domain
  pusch_pdu->start_symbol_index = start_symbol_index;
  pusch_pdu->nr_of_symbols = nr_of_symbols;
  //Optional Data only included if indicated in pduBitmap
  pusch_pdu->pusch_data.rv_index = nr_rv_round_map[round];
  pusch_pdu->pusch_data.harq_process_id = 0;
  pusch_pdu->pusch_data.new_data_indicator = 1;
  pusch_pdu->pusch_data.num_cb = 0;
  int num_dmrs_symb = 0;
  for(int i = start_symbol_index; i < start_symbol_index+nr_of_symbols; i++)
    num_dmrs_symb += (pusch_pdu->ul_dmrs_symb_pos >> i) & 1;

  int TBS = 0;
  while(TBS<7) {  // TBS for msg3 is 7 bytes (except for RRCResumeRequest1 currently not implemented)
    mcsindex++;
    pusch_pdu->target_code_rate = nr_get_code_rate_ul(mcsindex,pusch_pdu->mcs_table);
    pusch_pdu->qam_mod_order = nr_get_Qm_ul(mcsindex,pusch_pdu->mcs_table);
    TBS = nr_compute_tbs(pusch_pdu->qam_mod_order,
                         pusch_pdu->target_code_rate,
                         pusch_pdu->rb_size,
                         pusch_pdu->nr_of_symbols,
                         num_dmrs_symb*12, // nb dmrs set for no data in dmrs symbol
                         0, //nb_rb_oh
                         0, // to verify tb scaling
                         pusch_pdu->nrOfLayers)>>3;

    pusch_pdu->mcs_index = mcsindex;
    pusch_pdu->pusch_data.tb_size = TBS;
  }
}

void nr_add_msg3(module_id_t module_idP, int CC_id, frame_t frameP, sub_frame_t slotP, NR_RA_t *ra, uint8_t *RAR_pdu)
{
  gNB_MAC_INST                                   *mac = RC.nrmac[module_idP];
  NR_COMMON_channels_t                            *cc = &mac->common_channels[CC_id];
  NR_ServingCellConfigCommon_t                   *scc = cc->ServingCellConfigCommon;

  if (ra->state == RA_IDLE) {
    LOG_W(NR_MAC,"RA is not active for RA %X. skipping msg3 scheduling\n", ra->rnti);
    return;
  }

  uint16_t *vrb_map_UL =
      &RC.nrmac[module_idP]->common_channels[CC_id].vrb_map_UL[ra->Msg3_slot * MAX_BWP_SIZE];
  for (int i = 0; i < ra->msg3_nb_rb; ++i) {
    AssertFatal(!vrb_map_UL[i + ra->msg3_first_rb + ra->msg3_bwp_start],
                "RB %d in %4d.%2d is already taken, cannot allocate Msg3!\n",
                i + ra->msg3_first_rb,
                ra->Msg3_frame,
                ra->Msg3_slot);
    vrb_map_UL[i + ra->msg3_first_rb + ra->msg3_bwp_start] = 1;
  }

  LOG_D(NR_MAC, "[gNB %d][RAPROC] Frame %d, Slot %d : CC_id %d RA is active, Msg3 in (%d,%d)\n", module_idP, frameP, slotP, CC_id, ra->Msg3_frame, ra->Msg3_slot);

  nfapi_nr_ul_tti_request_t *future_ul_tti_req = &RC.nrmac[module_idP]->UL_tti_req_ahead[CC_id][ra->Msg3_slot];
  AssertFatal(future_ul_tti_req->SFN == ra->Msg3_frame
              && future_ul_tti_req->Slot == ra->Msg3_slot,
              "future UL_tti_req's frame.slot %d.%d does not match PUSCH %d.%d\n",
              future_ul_tti_req->SFN,
              future_ul_tti_req->Slot,
              ra->Msg3_frame,
              ra->Msg3_slot);
  future_ul_tti_req->pdus_list[future_ul_tti_req->n_pdus].pdu_type = NFAPI_NR_UL_CONFIG_PUSCH_PDU_TYPE;
  future_ul_tti_req->pdus_list[future_ul_tti_req->n_pdus].pdu_size = sizeof(nfapi_nr_pusch_pdu_t);
  nfapi_nr_pusch_pdu_t *pusch_pdu = &future_ul_tti_req->pdus_list[future_ul_tti_req->n_pdus].pusch_pdu;
  memset(pusch_pdu, 0, sizeof(nfapi_nr_pusch_pdu_t));

  int ibwp_size  = NRRIV2BW(scc->uplinkConfigCommon->initialUplinkBWP->genericParameters.locationAndBandwidth, MAX_BWP_SIZE);
  int scs = scc->uplinkConfigCommon->initialUplinkBWP->genericParameters.subcarrierSpacing;
  int fh = 0;
  int startSymbolAndLength = scc->uplinkConfigCommon->initialUplinkBWP->pusch_ConfigCommon->choice.setup->pusch_TimeDomainAllocationList->list.array[ra->Msg3_tda_id]->startSymbolAndLength;
  int mappingtype = scc->uplinkConfigCommon->initialUplinkBWP->pusch_ConfigCommon->choice.setup->pusch_TimeDomainAllocationList->list.array[ra->Msg3_tda_id]->mappingType;

  if (ra->CellGroup) {
    NR_BWP_Uplink_t *ubwp = ra->CellGroup->spCellConfig->spCellConfigDedicated->uplinkConfig->uplinkBWP_ToAddModList->list.array[ra->ul_bwp_id - 1];

    startSymbolAndLength = ubwp->bwp_Common->pusch_ConfigCommon->choice.setup->pusch_TimeDomainAllocationList->list.array[ra->Msg3_tda_id]->startSymbolAndLength;
    mappingtype = ubwp->bwp_Common->pusch_ConfigCommon->choice.setup->pusch_TimeDomainAllocationList->list.array[ra->Msg3_tda_id]->mappingType;
    scs = ubwp->bwp_Common->genericParameters.subcarrierSpacing;
    fh = ubwp->bwp_Dedicated->pusch_Config->choice.setup->frequencyHopping ? 1 : 0;
  }

  LOG_D(NR_MAC, "Frame %d, Slot %d Adding Msg3 UL Config Request for (%d,%d) : (%d,%d,%d) for rnti: %d\n",
    frameP,
    slotP,
    ra->Msg3_frame,
    ra->Msg3_slot,
    ra->msg3_nb_rb,
    ra->msg3_first_rb,
    ra->msg3_round,
    ra->rnti);

  fill_msg3_pusch_pdu(pusch_pdu,scc,
                      ra->msg3_round,
                      startSymbolAndLength,
                      ra->rnti, scs,
                      ibwp_size, ra->msg3_bwp_start,
                      mappingtype, fh,
                      ra->msg3_first_rb, ra->msg3_nb_rb);
  future_ul_tti_req->n_pdus += 1;

  // calling function to fill rar message
  nr_fill_rar(module_idP, ra, RAR_pdu, pusch_pdu);
}

void nr_generate_Msg2(module_id_t module_idP, int CC_id, frame_t frameP, sub_frame_t slotP, NR_RA_t *ra)
{

  gNB_MAC_INST *nr_mac = RC.nrmac[module_idP];
  NR_COMMON_channels_t *cc = &nr_mac->common_channels[CC_id];

  if ((ra->Msg2_frame == frameP) && (ra->Msg2_slot == slotP)) {

    //TODO time domain assignment for msg2 needs to be improved
    uint8_t time_domain_assignment;
    if(cc->frame_type == TDD)
      time_domain_assignment = 1;
    else
      time_domain_assignment = 0;
    int mcsIndex = -1;  // initialization value
    int rbStart = 0;
    int rbSize = 8;

    NR_ServingCellConfigCommon_t *scc = cc->ServingCellConfigCommon;
    NR_SearchSpace_t *ss = ra->ra_ss;

    NR_BWP_Downlink_t *bwp = NULL;
    NR_ControlResourceSet_t *coreset = NULL;
    NR_BWP_t *genericParameters = NULL;
    NR_PDSCH_TimeDomainResourceAllocationList_t *pdsch_TimeDomainAllocationList=NULL;

    if (ra->CellGroup &&
        ra->CellGroup->spCellConfig &&
        ra->CellGroup->spCellConfig->spCellConfigDedicated &&
        ra->CellGroup->spCellConfig->spCellConfigDedicated->downlinkBWP_ToAddModList &&
        ra->CellGroup->spCellConfig->spCellConfigDedicated->downlinkBWP_ToAddModList->list.array[ra->dl_bwp_id-1]) {
      bwp = ra->CellGroup->spCellConfig->spCellConfigDedicated->downlinkBWP_ToAddModList->list.array[ra->dl_bwp_id-1];
      genericParameters = &bwp->bwp_Common->genericParameters;
      pdsch_TimeDomainAllocationList = bwp->bwp_Common->pdsch_ConfigCommon->choice.setup->pdsch_TimeDomainAllocationList;
    }
    else {
      genericParameters= &scc->downlinkConfigCommon->initialDownlinkBWP->genericParameters;
      pdsch_TimeDomainAllocationList = scc->downlinkConfigCommon->initialDownlinkBWP->pdsch_ConfigCommon->choice.setup->pdsch_TimeDomainAllocationList;
    }

    long BWPStart = 0;
    long BWPSize = 0;
    NR_Type0_PDCCH_CSS_config_t *type0_PDCCH_CSS_config = NULL;
    if(*ss->controlResourceSetId!=0) {
      BWPStart = NRRIV2PRBOFFSET(genericParameters->locationAndBandwidth, MAX_BWP_SIZE);
      BWPSize  = NRRIV2BW(scc->downlinkConfigCommon->initialDownlinkBWP->genericParameters.locationAndBandwidth, MAX_BWP_SIZE);
    } else {
      type0_PDCCH_CSS_config = &nr_mac->type0_PDCCH_CSS_config[ra->beam_id];
      BWPStart = type0_PDCCH_CSS_config->cset_start_rb;
      BWPSize = type0_PDCCH_CSS_config->num_rbs;
    }

    // Calculate number of symbols
    int startSymbolIndex, nrOfSymbols;
    const int startSymbolAndLength = pdsch_TimeDomainAllocationList->list.array[time_domain_assignment]->startSymbolAndLength;
    SLIV2SL(startSymbolAndLength, &startSymbolIndex, &nrOfSymbols);
    AssertFatal(startSymbolIndex >= 0, "StartSymbolIndex is negative\n");

    coreset = ra->coreset;

    AssertFatal(coreset!=NULL,"Coreset cannot be null for RA-Msg2\n");

    uint16_t *vrb_map = cc[CC_id].vrb_map;
    for (int i = 0; (i < rbSize) && (rbStart <= (BWPSize - rbSize)); i++) {
      if (vrb_map[BWPStart + rbStart + i]&SL_to_bitmap(startSymbolIndex, nrOfSymbols)) {
        rbStart += i;
        i = 0;
      }
    }

    if (rbStart > (BWPSize - rbSize)) {
      LOG_E(NR_MAC, "%s(): cannot find free vrb_map for RA RNTI %04x!\n", __func__, ra->RA_rnti);
      return;
    }

    // Checking if the DCI allocation is feasible in current subframe
    nfapi_nr_dl_tti_request_body_t *dl_req = &nr_mac->DL_req[CC_id].dl_tti_request_body;
    if (dl_req->nPDUs > NFAPI_NR_MAX_DL_TTI_PDUS - 2) {
      LOG_I(NR_MAC, "[RAPROC] Subframe %d: FAPI DL structure is full, skip scheduling UE %d\n", slotP, ra->RA_rnti);
      return;
    }

    uint8_t aggregation_level;
    uint8_t nr_of_candidates;
    for (int i=0; i<5; i++) {
      // for now taking the lowest value among the available aggregation levels
      find_aggregation_candidates(&aggregation_level, &nr_of_candidates, ss, 1<<i);
      if(nr_of_candidates>0) break;
    }
    AssertFatal(nr_of_candidates>0,"nr_of_candidates is 0\n");

    int CCEIndex = find_pdcch_candidate(nr_mac,
                                        CC_id,
                                        aggregation_level,
                                        nr_of_candidates,
                                        &ra->sched_pdcch,
                                        coreset,
                                        0);

    if (CCEIndex < 0) {
      LOG_E(NR_MAC, "%s(): cannot find free CCE for RA RNTI 0x%04x!\n", __func__, ra->rnti);
      return;
    }

    LOG_D(NR_MAC,"Msg2 startSymbolIndex.nrOfSymbols %d.%d\n",startSymbolIndex,nrOfSymbols);

    int mappingtype = pdsch_TimeDomainAllocationList->list.array[time_domain_assignment]->mappingType;

    // look up the PDCCH PDU for this CC, BWP, and CORESET. If it does not exist, create it. This is especially
    // important if we have multiple RAs, and the DLSCH has to reuse them, so we need to mark them
    const int bwpid = bwp ? bwp->bwp_Id : 0;
    const int coresetid = coreset->controlResourceSetId;
    nfapi_nr_dl_tti_pdcch_pdu_rel15_t *pdcch_pdu_rel15 = nr_mac->pdcch_pdu_idx[CC_id][coresetid];
    if (!pdcch_pdu_rel15) {
      nfapi_nr_dl_tti_request_pdu_t *dl_tti_pdcch_pdu = &dl_req->dl_tti_pdu_list[dl_req->nPDUs];
      memset(dl_tti_pdcch_pdu, 0, sizeof(nfapi_nr_dl_tti_request_pdu_t));
      dl_tti_pdcch_pdu->PDUType = NFAPI_NR_DL_TTI_PDCCH_PDU_TYPE;
      dl_tti_pdcch_pdu->PDUSize = (uint8_t)(2 + sizeof(nfapi_nr_dl_tti_pdcch_pdu));
      dl_req->nPDUs += 1;
      pdcch_pdu_rel15 = &dl_tti_pdcch_pdu->pdcch_pdu.pdcch_pdu_rel15;
      nr_configure_pdcch(pdcch_pdu_rel15, coreset, genericParameters, &ra->sched_pdcch);
      nr_mac->pdcch_pdu_idx[CC_id][coresetid] = pdcch_pdu_rel15;
    }

    nfapi_nr_dl_tti_request_pdu_t *dl_tti_pdsch_pdu = &dl_req->dl_tti_pdu_list[dl_req->nPDUs];
    memset((void *)dl_tti_pdsch_pdu,0,sizeof(nfapi_nr_dl_tti_request_pdu_t));
    dl_tti_pdsch_pdu->PDUType = NFAPI_NR_DL_TTI_PDSCH_PDU_TYPE;
    dl_tti_pdsch_pdu->PDUSize = (uint8_t)(2+sizeof(nfapi_nr_dl_tti_pdsch_pdu));
    dl_req->nPDUs+=1;
    nfapi_nr_dl_tti_pdsch_pdu_rel15_t *pdsch_pdu_rel15 = &dl_tti_pdsch_pdu->pdsch_pdu.pdsch_pdu_rel15;

    LOG_A(NR_MAC,"[gNB %d][RAPROC] CC_id %d Frame %d, slotP %d: Generating RA-Msg2 DCI, rnti 0x%x, state %d, CoreSetType %d\n",
          module_idP, CC_id, frameP, slotP, ra->RA_rnti, ra->state,pdcch_pdu_rel15->CoreSetType);

    // SCF222: PDU index incremented for each PDSCH PDU sent in TX control message. This is used to associate control
    // information to data and is reset every slot.
    const int pduindex = nr_mac->pdu_index[CC_id]++;

    uint8_t mcsTableIdx = 0;
    if (bwp &&
        bwp->bwp_Dedicated &&
        bwp->bwp_Dedicated->pdsch_Config &&
        bwp->bwp_Dedicated->pdsch_Config->choice.setup &&
        bwp->bwp_Dedicated->pdsch_Config->choice.setup->mcs_Table) {
      if (*bwp->bwp_Dedicated->pdsch_Config->choice.setup->mcs_Table == 0)
        mcsTableIdx = 1;
      else
        mcsTableIdx = 2;
    }
    else mcsTableIdx = 0;

    int dmrsConfigType=0;
    if (bwp &&
        bwp->bwp_Dedicated &&
        bwp->bwp_Dedicated->pdsch_Config &&
        bwp->bwp_Dedicated->pdsch_Config->choice.setup &&
        bwp->bwp_Dedicated->pdsch_Config->choice.setup->dmrs_DownlinkForPDSCH_MappingTypeA &&
        bwp->bwp_Dedicated->pdsch_Config->choice.setup->dmrs_DownlinkForPDSCH_MappingTypeA->choice.setup &&
        bwp->bwp_Dedicated->pdsch_Config->choice.setup->dmrs_DownlinkForPDSCH_MappingTypeA->choice.setup->dmrs_Type)
      dmrsConfigType = 1;

    NR_PDSCH_Config_t *pdsch_config = bwp && bwp->bwp_Dedicated && bwp->bwp_Dedicated->pdsch_Config ? bwp->bwp_Dedicated->pdsch_Config->choice.setup : NULL;

    pdsch_pdu_rel15->pduBitmap = 0;
    pdsch_pdu_rel15->rnti = ra->RA_rnti;
    pdsch_pdu_rel15->pduIndex = pduindex;
    pdsch_pdu_rel15->BWPSize  = BWPSize;
    pdsch_pdu_rel15->BWPStart = BWPStart;
    pdsch_pdu_rel15->SubcarrierSpacing = genericParameters->subcarrierSpacing;
    pdsch_pdu_rel15->CyclicPrefix = 0;
    pdsch_pdu_rel15->NrOfCodewords = 1;
    pdsch_pdu_rel15->mcsTable[0] = mcsTableIdx;
    pdsch_pdu_rel15->rvIndex[0] = 0;
    pdsch_pdu_rel15->dataScramblingId = *scc->physCellId;
    pdsch_pdu_rel15->nrOfLayers = 1;
    pdsch_pdu_rel15->transmissionScheme = 0;
    pdsch_pdu_rel15->refPoint = 0;
    pdsch_pdu_rel15->dmrsConfigType = dmrsConfigType;
    pdsch_pdu_rel15->dlDmrsScramblingId = *scc->physCellId;
    pdsch_pdu_rel15->SCID = 0;
    pdsch_pdu_rel15->numDmrsCdmGrpsNoData = nrOfSymbols <= 2 ? 1 : 2;
    pdsch_pdu_rel15->dmrsPorts = 1;
    pdsch_pdu_rel15->resourceAlloc = 1;
    pdsch_pdu_rel15->rbStart = rbStart;
    pdsch_pdu_rel15->rbSize = rbSize;
    pdsch_pdu_rel15->VRBtoPRBMapping = 0;
    pdsch_pdu_rel15->StartSymbolIndex = startSymbolIndex;
    pdsch_pdu_rel15->NrOfSymbols = nrOfSymbols;
    pdsch_pdu_rel15->dlDmrsSymbPos = fill_dmrs_mask(pdsch_config,
                                                    nr_mac->common_channels->ServingCellConfigCommon->dmrs_TypeA_Position,
                                                    nrOfSymbols,
                                                    startSymbolIndex,
                                                    mappingtype, 1);

    uint8_t tb_scaling = 0;
    int R, Qm;
    uint8_t N_PRB_DMRS;
    uint32_t TBS=0;
    if (dmrsConfigType == NFAPI_NR_DMRS_TYPE1) {
      // if no data in dmrs cdm group is 1 only even REs have no data
      // if no data in dmrs cdm group is 2 both odd and even REs have no data
      N_PRB_DMRS = pdsch_pdu_rel15->numDmrsCdmGrpsNoData*6;
    }
    else {
      N_PRB_DMRS = pdsch_pdu_rel15->numDmrsCdmGrpsNoData*4;
    }
    uint16_t dmrs_length = get_num_dmrs(pdsch_pdu_rel15->dlDmrsSymbPos);

    while(TBS<9) {  // min TBS for RAR is 9 bytes
      mcsIndex++;
      R = nr_get_code_rate_dl(mcsIndex, mcsTableIdx);
      Qm = nr_get_Qm_dl(mcsIndex, mcsTableIdx);
      TBS = nr_compute_tbs(Qm,
                           R,
                           rbSize,
                           nrOfSymbols,
                           N_PRB_DMRS*dmrs_length,
                           0, // overhead
                           tb_scaling,  // tb scaling
		           1)>>3;  // layers

      pdsch_pdu_rel15->targetCodeRate[0] = R;
      pdsch_pdu_rel15->qamModOrder[0] = Qm;
      pdsch_pdu_rel15->mcsIndex[0] = mcsIndex;
      pdsch_pdu_rel15->TBSize[0] = TBS;
    }

    // Fill PDCCH DL DCI PDU
    nfapi_nr_dl_dci_pdu_t *dci_pdu = &pdcch_pdu_rel15->dci_pdu[pdcch_pdu_rel15->numDlDci];
    pdcch_pdu_rel15->numDlDci++;
    dci_pdu->RNTI = ra->RA_rnti;
    dci_pdu->ScramblingId = *scc->physCellId;
    dci_pdu->ScramblingRNTI = 0;
    dci_pdu->AggregationLevel = aggregation_level;
    dci_pdu->CceIndex = CCEIndex;
    dci_pdu->beta_PDCCH_1_0 = 0;
    dci_pdu->powerControlOffsetSS = 1;

    dci_pdu_rel15_t dci_payload;
    dci_payload.frequency_domain_assignment.val = PRBalloc_to_locationandbandwidth0(pdsch_pdu_rel15->rbSize,
                                                                                    pdsch_pdu_rel15->rbStart,
                                                                                    BWPSize);

    LOG_D(NR_MAC,"Msg2 rbSize.rbStart.BWPsize %d.%d.%ld\n",pdsch_pdu_rel15->rbSize,
          pdsch_pdu_rel15->rbStart,
          BWPSize);

    dci_payload.time_domain_assignment.val = time_domain_assignment;
    dci_payload.vrb_to_prb_mapping.val = 0;
    dci_payload.mcs = pdsch_pdu_rel15->mcsIndex[0];
    dci_payload.tb_scaling = tb_scaling;

    LOG_D(NR_MAC,
          "[RAPROC] DCI type 1 payload: freq_alloc %d (%d,%d,%ld), time_alloc %d, vrb to prb %d, mcs %d tb_scaling %d \n",
          dci_payload.frequency_domain_assignment.val,
          pdsch_pdu_rel15->rbStart,
          pdsch_pdu_rel15->rbSize,
          BWPSize,
          dci_payload.time_domain_assignment.val,
          dci_payload.vrb_to_prb_mapping.val,
          dci_payload.mcs,
          dci_payload.tb_scaling);

    LOG_D(NR_MAC,
          "[RAPROC] DCI params: rnti 0x%x, rnti_type %d, dci_format %d coreset params: FreqDomainResource %llx, start_symbol %d  n_symb %d\n",
          pdcch_pdu_rel15->dci_pdu[0].RNTI,
          NR_RNTI_RA,
          NR_DL_DCI_FORMAT_1_0,
          *(unsigned long long *)pdcch_pdu_rel15->FreqDomainResource,
          pdcch_pdu_rel15->StartSymbolIndex,
          pdcch_pdu_rel15->DurationSymbols);

    fill_dci_pdu_rel15(scc,
                       ra->CellGroup,
                       &pdcch_pdu_rel15->dci_pdu[pdcch_pdu_rel15->numDlDci - 1],
                       &dci_payload,
                       NR_DL_DCI_FORMAT_1_0,
                       NR_RNTI_RA,
                       BWPSize,
                       bwpid,
                       coreset->controlResourceSetId);

    // DL TX request
    nfapi_nr_pdu_t *tx_req = &nr_mac->TX_req[CC_id].pdu_list[nr_mac->TX_req[CC_id].Number_of_PDUs];

    // Program UL processing for Msg3
    NR_BWP_Uplink_t *ubwp = ra->CellGroup ?
      ra->CellGroup->spCellConfig->spCellConfigDedicated->uplinkConfig->uplinkBWP_ToAddModList->list.array[ra->dl_bwp_id-1] :
      NULL;
    nr_get_Msg3alloc(module_idP, CC_id, scc, ubwp, slotP, frameP, ra, nr_mac->tdd_beam_association);
    nr_add_msg3(module_idP, CC_id, frameP, slotP, ra, (uint8_t *) &tx_req->TLVs[0].value.direct[0]);

    if(ra->cfra) {
      LOG_I(NR_MAC, "Frame %d, Subframe %d: Setting RA-Msg3 reception for Frame %d Subframe %d\n", frameP, slotP, ra->Msg3_frame, ra->Msg3_slot);
    }

    T(T_GNB_MAC_DL_RAR_PDU_WITH_DATA, T_INT(module_idP), T_INT(CC_id), T_INT(ra->RA_rnti), T_INT(frameP),
      T_INT(slotP), T_INT(0), T_BUFFER(&tx_req->TLVs[0].value.direct[0], tx_req->TLVs[0].length));

    tx_req->PDU_length = pdsch_pdu_rel15->TBSize[0];
    tx_req->PDU_index = pduindex;
    tx_req->num_TLV = 1;
    tx_req->TLVs[0].length = tx_req->PDU_length + 2;
    nr_mac->TX_req[CC_id].SFN = frameP;
    nr_mac->TX_req[CC_id].Number_of_PDUs++;
    nr_mac->TX_req[CC_id].Slot = slotP;

    // Mark the corresponding symbols RBs as used
    fill_pdcch_vrb_map(nr_mac,
                       CC_id,
                       &ra->sched_pdcch,
                       CCEIndex,
                       aggregation_level);
    for (int rb = 0; rb < rbSize; rb++) {
      vrb_map[BWPStart + rb + rbStart] |= SL_to_bitmap(startSymbolIndex, nrOfSymbols);
    }

    ra->state = WAIT_Msg3;
    LOG_D(NR_MAC,"[gNB %d][RAPROC] Frame %d, Subframe %d: RA state %d\n", module_idP, frameP, slotP, ra->state);
  }
}

void nr_generate_Msg4(module_id_t module_idP, int CC_id, frame_t frameP, sub_frame_t slotP, NR_RA_t *ra) {

  gNB_MAC_INST *nr_mac = RC.nrmac[module_idP];
  NR_COMMON_channels_t *cc = &nr_mac->common_channels[CC_id];

  if (ra->Msg4_frame == frameP && ra->Msg4_slot == slotP ) {

    uint8_t time_domain_assignment = 0;
    uint8_t mcsIndex = 0;

    NR_ServingCellConfigCommon_t *scc = cc->ServingCellConfigCommon;
    NR_SearchSpace_t *ss = ra->ra_ss;

    NR_BWP_Downlink_t *bwp = NULL;
    NR_ControlResourceSet_t *coreset = NULL;
    NR_PDSCH_TimeDomainResourceAllocationList_t *pdsch_TimeDomainAllocationList=NULL;

    if (ra->CellGroup &&
        ra->CellGroup->spCellConfig &&
        ra->CellGroup->spCellConfig->spCellConfigDedicated &&
        ra->CellGroup->spCellConfig->spCellConfigDedicated->downlinkBWP_ToAddModList &&
        ra->CellGroup->spCellConfig->spCellConfigDedicated->downlinkBWP_ToAddModList->list.array[ra->dl_bwp_id-1]) {
      bwp = ra->CellGroup->spCellConfig->spCellConfigDedicated->downlinkBWP_ToAddModList->list.array[ra->dl_bwp_id-1];
      pdsch_TimeDomainAllocationList = bwp->bwp_Common->pdsch_ConfigCommon->choice.setup->pdsch_TimeDomainAllocationList;
    }
    else {
      pdsch_TimeDomainAllocationList = scc->downlinkConfigCommon->initialDownlinkBWP->pdsch_ConfigCommon->choice.setup->pdsch_TimeDomainAllocationList;
    }

    coreset = ra->coreset;

    AssertFatal(coreset!=NULL,"Coreset cannot be null for RA-Msg4\n");

    rnti_t tc_rnti = ra->rnti;
    // If UE is known by the network, C-RNTI to be used instead of TC-RNTI
    if(ra->msg3_dcch_dtch) {
      ra->rnti = ra->crnti;
    }

    int UE_id = find_nr_UE_id(module_idP, ra->rnti);
    NR_UE_info_t *UE_info = &nr_mac->UE_info;
    NR_UE_sched_ctrl_t *sched_ctrl = &UE_info->UE_sched_ctrl[UE_id];

    NR_BWP_t *genericParameters = bwp ? & bwp->bwp_Common->genericParameters : &scc->downlinkConfigCommon->initialDownlinkBWP->genericParameters;

    long BWPStart = 0;
    long BWPSize = 0;
    NR_Type0_PDCCH_CSS_config_t *type0_PDCCH_CSS_config = NULL;
    if(*ss->controlResourceSetId!=0) {
      BWPStart = NRRIV2PRBOFFSET(genericParameters->locationAndBandwidth, MAX_BWP_SIZE);
      BWPSize  = NRRIV2BW(scc->downlinkConfigCommon->initialDownlinkBWP->genericParameters.locationAndBandwidth, MAX_BWP_SIZE);
    } else {
      type0_PDCCH_CSS_config = &nr_mac->type0_PDCCH_CSS_config[ra->beam_id];
      BWPStart = type0_PDCCH_CSS_config->cset_start_rb;
      BWPSize = type0_PDCCH_CSS_config->num_rbs;
    }

    /* get the PID of a HARQ process awaiting retrnasmission, or -1 otherwise */
    int current_harq_pid = sched_ctrl->retrans_dl_harq.head;
    // HARQ management
    if (current_harq_pid < 0) {
      AssertFatal(sched_ctrl->available_dl_harq.head >= 0,
                  "UE context not initialized: no HARQ processes found\n");
      current_harq_pid = sched_ctrl->available_dl_harq.head;
      remove_front_nr_list(&sched_ctrl->available_dl_harq);
    }
    NR_UE_harq_t *harq = &sched_ctrl->harq_processes[current_harq_pid];
    DevAssert(!harq->is_waiting);
    add_tail_nr_list(&sched_ctrl->feedback_dl_harq, current_harq_pid);
    harq->is_waiting = true;
    ra->harq_pid = current_harq_pid;

    // Remove UE associated to TC-RNTI
    if(harq->round==0 && ra->msg3_dcch_dtch) {
      mac_remove_nr_ue(module_idP, tc_rnti);
    }

    // get CCEindex, needed also for PUCCH and then later for PDCCH
    uint8_t aggregation_level;
    uint8_t nr_of_candidates;
    for (int i=0; i<5; i++) {
      // for now taking the lowest value among the available aggregation levels
      find_aggregation_candidates(&aggregation_level, &nr_of_candidates, ss, 1<<i);
      if(nr_of_candidates>0) break;
    }
    AssertFatal(nr_of_candidates>0,"nr_of_candidates is 0\n");

    int CCEIndex = find_pdcch_candidate(nr_mac,
                                        CC_id,
                                        aggregation_level,
                                        nr_of_candidates,
                                        &ra->sched_pdcch,
                                        coreset,
                                        0);

    if (CCEIndex < 0) {
      LOG_E(NR_MAC, "%s(): cannot find free CCE for RA RNTI 0x%04x!\n", __func__, ra->rnti);
      return;
    }

    int n_rb=0;
    for (int i=0;i<6;i++)
      for (int j=0;j<8;j++) {
        n_rb+=((coreset->frequencyDomainResources.buf[i]>>j)&1);
      }
    n_rb*=6;
    const uint16_t N_cce = n_rb * coreset->duration / NR_NB_REG_PER_CCE;
    const int delta_PRI=0;
    int r_pucch = ((CCEIndex<<1)/N_cce)+(delta_PRI<<1);

    LOG_D(NR_MAC,"[RAPROC] Msg4 r_pucch %d (CCEIndex %d, N_cce %d, nb_of_candidates %d,delta_PRI %d)\n",r_pucch,CCEIndex,N_cce,nr_of_candidates,delta_PRI);
    int alloc = nr_acknack_scheduling(module_idP, UE_id, frameP, slotP, r_pucch, 1);
    AssertFatal(alloc>=0,"Couldn't find a pucch allocation for ack nack (msg4)\n");
    NR_sched_pucch_t *pucch = &sched_ctrl->sched_pucch[alloc];
    harq->feedback_slot = pucch->ul_slot;
    harq->feedback_frame = pucch->frame;

    uint8_t *buf = (uint8_t *) harq->tb;
    // Bytes to be transmitted
    if (harq->round == 0) {
      if (ra->msg3_dcch_dtch) {
        // If the UE used MSG3 to transfer a DCCH or DTCH message, then contention resolution is successful if the UE receives a PDCCH transmission which has its CRC bits scrambled by the C-RNTI
        // Just send padding LCID
        ra->mac_pdu_length = 0;
      } else {
        uint16_t mac_pdu_length = nr_write_ce_dlsch_pdu(module_idP, nr_mac->sched_ctrlCommon, buf, 255, ra->cont_res_id);
        LOG_D(NR_MAC,"Encoded contention resolution mac_pdu_length %d\n",mac_pdu_length);
        uint8_t buffer[CCCH_SDU_SIZE];
        uint8_t mac_subheader_len = sizeof(NR_MAC_SUBHEADER_SHORT);
        uint16_t mac_sdu_length = mac_rrc_nr_data_req(module_idP, CC_id, frameP, CCCH, ra->rnti, 1, buffer);
        if (mac_sdu_length < 256) {
          ((NR_MAC_SUBHEADER_SHORT *) &buf[mac_pdu_length])->R = 0;
          ((NR_MAC_SUBHEADER_SHORT *) &buf[mac_pdu_length])->F = 0;
          ((NR_MAC_SUBHEADER_SHORT *) &buf[mac_pdu_length])->LCID = DL_SCH_LCID_CCCH;
          ((NR_MAC_SUBHEADER_SHORT *) &buf[mac_pdu_length])->L = mac_sdu_length;
          ra->mac_pdu_length = mac_pdu_length + mac_sdu_length + sizeof(NR_MAC_SUBHEADER_SHORT);
        } else {
          mac_subheader_len = sizeof(NR_MAC_SUBHEADER_LONG);
          ((NR_MAC_SUBHEADER_LONG *) &buf[mac_pdu_length])->R = 0;
          ((NR_MAC_SUBHEADER_LONG *) &buf[mac_pdu_length])->F = 1;
          ((NR_MAC_SUBHEADER_LONG *) &buf[mac_pdu_length])->LCID = DL_SCH_LCID_CCCH;
          ((NR_MAC_SUBHEADER_LONG *) &buf[mac_pdu_length])->L1 = (mac_sdu_length >> 8) & 0xff;
          ((NR_MAC_SUBHEADER_LONG *) &buf[mac_pdu_length])->L2 = mac_sdu_length & 0xff;
          ra->mac_pdu_length = mac_pdu_length + mac_sdu_length + sizeof(NR_MAC_SUBHEADER_LONG);
        }
        LOG_I(NR_MAC,"Encoded RRCSetup Piggyback (%d + %d bytes), mac_pdu_length %d\n", mac_sdu_length, mac_subheader_len, ra->mac_pdu_length);
        memcpy(&buf[mac_pdu_length + mac_subheader_len], buffer, mac_sdu_length);
      }
    }

    // Calculate number of symbols
    int startSymbolIndex, nrOfSymbols;
    const int startSymbolAndLength = pdsch_TimeDomainAllocationList->list.array[time_domain_assignment]->startSymbolAndLength;
    SLIV2SL(startSymbolAndLength, &startSymbolIndex, &nrOfSymbols);
    AssertFatal(startSymbolIndex >= 0, "StartSymbolIndex is negative\n");

    int mappingtype = pdsch_TimeDomainAllocationList->list.array[time_domain_assignment]->mappingType;

    uint16_t dlDmrsSymbPos = fill_dmrs_mask(NULL,
                                            scc->dmrs_TypeA_Position,
                                            nrOfSymbols,
                                            startSymbolIndex,
                                            mappingtype, 1);

    uint16_t N_DMRS_SLOT = get_num_dmrs(dlDmrsSymbPos);

    long dmrsConfigType = bwp!=NULL ? (bwp->bwp_Dedicated->pdsch_Config->choice.setup->dmrs_DownlinkForPDSCH_MappingTypeA->choice.setup->dmrs_Type == NULL ? 0 : 1) : 0;

    nr_mac->sched_ctrlCommon->pdsch_semi_static.numDmrsCdmGrpsNoData = 2;
    if (nrOfSymbols == 2) {
      nr_mac->sched_ctrlCommon->pdsch_semi_static.numDmrsCdmGrpsNoData = 1;
    }

    AssertFatal(nr_mac->sched_ctrlCommon->pdsch_semi_static.numDmrsCdmGrpsNoData == 1
                || nr_mac->sched_ctrlCommon->pdsch_semi_static.numDmrsCdmGrpsNoData == 2,
                "nr_mac->schedCtrlCommon->pdsch_semi_static.numDmrsCdmGrpsNoData %d is not possible",
                nr_mac->sched_ctrlCommon->pdsch_semi_static.numDmrsCdmGrpsNoData);

    uint8_t N_PRB_DMRS = 0;
    if (dmrsConfigType==NFAPI_NR_DMRS_TYPE1) {
      N_PRB_DMRS = nr_mac->sched_ctrlCommon->pdsch_semi_static.numDmrsCdmGrpsNoData * 6;
    }
    else {
      N_PRB_DMRS = nr_mac->sched_ctrlCommon->pdsch_semi_static.numDmrsCdmGrpsNoData * 4;
    }

    uint8_t mcsTableIdx = 0;
    if (bwp &&
        bwp->bwp_Dedicated &&
        bwp->bwp_Dedicated->pdsch_Config &&
        bwp->bwp_Dedicated->pdsch_Config->choice.setup &&
        bwp->bwp_Dedicated->pdsch_Config->choice.setup->mcs_Table) {
      if (*bwp->bwp_Dedicated->pdsch_Config->choice.setup->mcs_Table == 0)
        mcsTableIdx = 1;
      else
        mcsTableIdx = 2;
    }
    else mcsTableIdx = 0;

    int rbStart = 0;
    int rbSize = 0;
    uint8_t tb_scaling = 0;
    uint16_t *vrb_map = cc[CC_id].vrb_map;

    do {
<<<<<<< HEAD
      do {
        rbSize++;
        LOG_D(NR_MAC,"Calling nr_compute_tbs with N_PRB_DMRS %d, N_DMRS_SLOT %d\n",N_PRB_DMRS,N_DMRS_SLOT);
        harq->tb_size = nr_compute_tbs(nr_get_Qm_dl(mcsIndex, mcsTableIdx),
                                       nr_get_code_rate_dl(mcsIndex, mcsTableIdx),
                                       rbSize, nrOfSymbols, N_PRB_DMRS * N_DMRS_SLOT, 0, tb_scaling,1) >> 3;
      } while (rbSize < BWPSize && harq->tb_size < ra->mac_pdu_length);
      if(harq->tb_size < ra->mac_pdu_length) {
        rbSize = 0;
        mcsIndex++;
      }
    } while(rbSize < BWPSize && harq->tb_size < ra->mac_pdu_length && mcsIndex<=28);

    AssertFatal(harq->tb_size >= ra->mac_pdu_length,"Cannot allocate Msg4\n");
=======
      if(rbSize < BWPSize)
        rbSize++;
      else
        mcsIndex++;
      LOG_D(NR_MAC,"Calling nr_compute_tbs with N_PRB_DMRS %d, N_DMRS_SLOT %d\n",N_PRB_DMRS,N_DMRS_SLOT);
      harq->tb_size = nr_compute_tbs(nr_get_Qm_dl(mcsIndex, mcsTableIdx),
                                     nr_get_code_rate_dl(mcsIndex, mcsTableIdx),
                                     rbSize, nrOfSymbols, N_PRB_DMRS * N_DMRS_SLOT, 0, tb_scaling,1) >> 3;
    } while (harq->tb_size < ra->mac_pdu_length && mcsIndex<=28);
>>>>>>> a981291b

    int i = 0;
    while ((i < rbSize) && (rbStart + rbSize <= BWPSize)) {
      if (vrb_map[BWPStart + rbStart + i]&SL_to_bitmap(startSymbolIndex, nrOfSymbols)) {
        rbStart += i+1;
        i = 0;
      } else {
        i++;
      }
    }

    if (rbStart > (BWPSize - rbSize)) {
      LOG_E(NR_MAC, "%s(): cannot find free vrb_map for RNTI %04x!\n", __func__, ra->rnti);
      return;
    }

    // Checking if the DCI allocation is feasible in current subframe
    nfapi_nr_dl_tti_request_body_t *dl_req = &nr_mac->DL_req[CC_id].dl_tti_request_body;
    if (dl_req->nPDUs > NFAPI_NR_MAX_DL_TTI_PDUS - 2) {
      LOG_I(NR_MAC, "[RAPROC] Subframe %d: FAPI DL structure is full, skip scheduling UE %d\n", slotP, ra->rnti);
      return;
    }


    // look up the PDCCH PDU for this CC, BWP, and CORESET. If it does not exist, create it. This is especially
    // important if we have multiple RAs, and the DLSCH has to reuse them, so we need to mark them
    const int bwpid = bwp ? bwp->bwp_Id : 0;
    const int coresetid = coreset->controlResourceSetId;
    nfapi_nr_dl_tti_pdcch_pdu_rel15_t *pdcch_pdu_rel15 = nr_mac->pdcch_pdu_idx[CC_id][coresetid];
    if (!pdcch_pdu_rel15) {
      nfapi_nr_dl_tti_request_pdu_t *dl_tti_pdcch_pdu = &dl_req->dl_tti_pdu_list[dl_req->nPDUs];
      memset(dl_tti_pdcch_pdu, 0, sizeof(nfapi_nr_dl_tti_request_pdu_t));
      dl_tti_pdcch_pdu->PDUType = NFAPI_NR_DL_TTI_PDCCH_PDU_TYPE;
      dl_tti_pdcch_pdu->PDUSize = (uint8_t)(2 + sizeof(nfapi_nr_dl_tti_pdcch_pdu));
      dl_req->nPDUs += 1;
      pdcch_pdu_rel15 = &dl_tti_pdcch_pdu->pdcch_pdu.pdcch_pdu_rel15;
      nr_configure_pdcch(pdcch_pdu_rel15, coreset, genericParameters, &ra->sched_pdcch);
      nr_mac->pdcch_pdu_idx[CC_id][coresetid] = pdcch_pdu_rel15;
    }

    nfapi_nr_dl_tti_request_pdu_t *dl_tti_pdsch_pdu = &dl_req->dl_tti_pdu_list[dl_req->nPDUs];
    memset((void *)dl_tti_pdsch_pdu,0,sizeof(nfapi_nr_dl_tti_request_pdu_t));
    dl_tti_pdsch_pdu->PDUType = NFAPI_NR_DL_TTI_PDSCH_PDU_TYPE;
    dl_tti_pdsch_pdu->PDUSize = (uint8_t)(2+sizeof(nfapi_nr_dl_tti_pdsch_pdu));
    dl_req->nPDUs+=1;
    nfapi_nr_dl_tti_pdsch_pdu_rel15_t *pdsch_pdu_rel15 = &dl_tti_pdsch_pdu->pdsch_pdu.pdsch_pdu_rel15;

    LOG_A(NR_MAC, "[gNB %d] [RAPROC] CC_id %d Frame %d, slotP %d: Generating RA-Msg4 DCI, state %d\n", module_idP, CC_id, frameP, slotP, ra->state);

    // SCF222: PDU index incremented for each PDSCH PDU sent in TX control message. This is used to associate control
    // information to data and is reset every slot.
    const int pduindex = nr_mac->pdu_index[CC_id]++;

    pdsch_pdu_rel15->pduBitmap = 0;
    pdsch_pdu_rel15->rnti = ra->rnti;
    pdsch_pdu_rel15->pduIndex = pduindex;
    pdsch_pdu_rel15->BWPSize  = BWPSize;
    pdsch_pdu_rel15->BWPStart = BWPStart;
    pdsch_pdu_rel15->SubcarrierSpacing = genericParameters->subcarrierSpacing;
    pdsch_pdu_rel15->CyclicPrefix = 0;
    pdsch_pdu_rel15->NrOfCodewords = 1;
    pdsch_pdu_rel15->targetCodeRate[0] = nr_get_code_rate_dl(mcsIndex,mcsTableIdx);
    pdsch_pdu_rel15->qamModOrder[0] = 2;
    pdsch_pdu_rel15->mcsIndex[0] = mcsIndex;
    pdsch_pdu_rel15->mcsTable[0] = mcsTableIdx;
    pdsch_pdu_rel15->rvIndex[0] = nr_rv_round_map[harq->round];
    pdsch_pdu_rel15->dataScramblingId = *scc->physCellId;
    pdsch_pdu_rel15->nrOfLayers = 1;
    pdsch_pdu_rel15->transmissionScheme = 0;
    pdsch_pdu_rel15->refPoint = 0;
    pdsch_pdu_rel15->dmrsConfigType = dmrsConfigType;
    pdsch_pdu_rel15->dlDmrsScramblingId = *scc->physCellId;
    pdsch_pdu_rel15->SCID = 0;
    pdsch_pdu_rel15->numDmrsCdmGrpsNoData = nrOfSymbols <= 2 ? 1 : 2;
    pdsch_pdu_rel15->dmrsPorts = 1;
    pdsch_pdu_rel15->resourceAlloc = 1;
    pdsch_pdu_rel15->rbStart = rbStart;
    pdsch_pdu_rel15->rbSize = rbSize;
    pdsch_pdu_rel15->VRBtoPRBMapping = 0;
    pdsch_pdu_rel15->StartSymbolIndex = startSymbolIndex;
    pdsch_pdu_rel15->NrOfSymbols = nrOfSymbols;
    pdsch_pdu_rel15->dlDmrsSymbPos = dlDmrsSymbPos;

    int x_Overhead = 0;
    nr_get_tbs_dl(&dl_tti_pdsch_pdu->pdsch_pdu, x_Overhead, pdsch_pdu_rel15->numDmrsCdmGrpsNoData, tb_scaling);

    pdsch_pdu_rel15->precodingAndBeamforming.num_prgs=1;
    pdsch_pdu_rel15->precodingAndBeamforming.prg_size=275;
    pdsch_pdu_rel15->precodingAndBeamforming.dig_bf_interfaces=1;
    pdsch_pdu_rel15->precodingAndBeamforming.prgs_list[0].pm_idx = 0;
    pdsch_pdu_rel15->precodingAndBeamforming.prgs_list[0].dig_bf_interface_list[0].beam_idx = ra->beam_id;

    /* Fill PDCCH DL DCI PDU */
    nfapi_nr_dl_dci_pdu_t *dci_pdu = &pdcch_pdu_rel15->dci_pdu[pdcch_pdu_rel15->numDlDci];
    pdcch_pdu_rel15->numDlDci++;
    dci_pdu->RNTI = ra->rnti;
    dci_pdu->ScramblingId = *scc->physCellId;
    dci_pdu->ScramblingRNTI = 0;
    dci_pdu->AggregationLevel = aggregation_level;
    dci_pdu->CceIndex = CCEIndex;
    dci_pdu->beta_PDCCH_1_0 = 0;
    dci_pdu->powerControlOffsetSS = 1;

    dci_pdu_rel15_t dci_payload;
    dci_payload.frequency_domain_assignment.val = PRBalloc_to_locationandbandwidth0(pdsch_pdu_rel15->rbSize,
                                                                                    pdsch_pdu_rel15->rbStart,
                                                                                    BWPSize);

    dci_payload.format_indicator = 1;
    dci_payload.time_domain_assignment.val = time_domain_assignment;
    dci_payload.vrb_to_prb_mapping.val = 0;
    dci_payload.mcs = pdsch_pdu_rel15->mcsIndex[0];
    dci_payload.tb_scaling = tb_scaling;
    dci_payload.rv = pdsch_pdu_rel15->rvIndex[0];
    dci_payload.harq_pid = current_harq_pid;
    dci_payload.ndi = harq->ndi;
    dci_payload.dai[0].val = (pucch->dai_c-1)&3;
    dci_payload.tpc = sched_ctrl->tpc1; // TPC for PUCCH: table 7.2.1-1 in 38.213
    dci_payload.pucch_resource_indicator = delta_PRI; // This is delta_PRI from 9.2.1 in 38.213
    dci_payload.pdsch_to_harq_feedback_timing_indicator.val = pucch->timing_indicator;

    LOG_D(NR_MAC,
          "[RAPROC] DCI 1_0 payload: freq_alloc %d (%d,%d,%d), time_alloc %d, vrb to prb %d, mcs %d tb_scaling %d pucchres %d harqtiming %d\n",
          dci_payload.frequency_domain_assignment.val,
          pdsch_pdu_rel15->rbStart,
          pdsch_pdu_rel15->rbSize,
          pdsch_pdu_rel15->BWPSize,
          dci_payload.time_domain_assignment.val,
          dci_payload.vrb_to_prb_mapping.val,
          dci_payload.mcs,
          dci_payload.tb_scaling,
          dci_payload.pucch_resource_indicator,
          dci_payload.pdsch_to_harq_feedback_timing_indicator.val);

    LOG_D(NR_MAC,
          "[RAPROC] DCI params: rnti 0x%x, rnti_type %d, dci_format %d coreset params: FreqDomainResource %llx, start_symbol %d  n_symb %d, BWPsize %d\n",
          pdcch_pdu_rel15->dci_pdu[0].RNTI,
          NR_RNTI_TC,
          NR_DL_DCI_FORMAT_1_0,
          (unsigned long long)pdcch_pdu_rel15->FreqDomainResource,
          pdcch_pdu_rel15->StartSymbolIndex,
          pdcch_pdu_rel15->DurationSymbols,
          pdsch_pdu_rel15->BWPSize);

    fill_dci_pdu_rel15(scc,
                       ra->CellGroup,
                       &pdcch_pdu_rel15->dci_pdu[pdcch_pdu_rel15->numDlDci - 1],
                       &dci_payload,
                       NR_DL_DCI_FORMAT_1_0,
                       NR_RNTI_TC,
                       pdsch_pdu_rel15->BWPSize,
                       bwpid,
                       coreset->controlResourceSetId);

    // Add padding header and zero rest out if there is space left
    if (ra->mac_pdu_length < harq->tb_size) {
      NR_MAC_SUBHEADER_FIXED *padding = (NR_MAC_SUBHEADER_FIXED *) &buf[ra->mac_pdu_length];
      padding->R = 0;
      padding->LCID = DL_SCH_LCID_PADDING;
      for(int k = ra->mac_pdu_length+1; k<harq->tb_size; k++) {
        buf[k] = 0;
      }
    }

    T(T_GNB_MAC_DL_PDU_WITH_DATA, T_INT(module_idP), T_INT(CC_id), T_INT(ra->rnti),
      T_INT(frameP), T_INT(slotP), T_INT(current_harq_pid), T_BUFFER(harq->tb, harq->tb_size));

    // DL TX request
    nfapi_nr_pdu_t *tx_req = &nr_mac->TX_req[CC_id].pdu_list[nr_mac->TX_req[CC_id].Number_of_PDUs];
    memcpy(tx_req->TLVs[0].value.direct, harq->tb, sizeof(uint8_t) * harq->tb_size);
    tx_req->PDU_length =  harq->tb_size;
    tx_req->PDU_index = pduindex;
    tx_req->num_TLV = 1;
    tx_req->TLVs[0].length =  harq->tb_size + 2;
    nr_mac->TX_req[CC_id].SFN = frameP;
    nr_mac->TX_req[CC_id].Number_of_PDUs++;
    nr_mac->TX_req[CC_id].Slot = slotP;

    // Mark the corresponding symbols and RBs as used
    fill_pdcch_vrb_map(nr_mac,
                       CC_id,
                       &ra->sched_pdcch,
                       CCEIndex,
                       aggregation_level);
    for (int rb = 0; rb < pdsch_pdu_rel15->rbSize; rb++) {
      vrb_map[BWPStart + rb + pdsch_pdu_rel15->rbStart] |= SL_to_bitmap(startSymbolIndex, nrOfSymbols);
    }

    LOG_D(NR_MAC,"BWPSize: %i\n", pdcch_pdu_rel15->BWPSize);
    LOG_D(NR_MAC,"BWPStart: %i\n", pdcch_pdu_rel15->BWPStart);
    LOG_D(NR_MAC,"SubcarrierSpacing: %i\n", pdcch_pdu_rel15->SubcarrierSpacing);
    LOG_D(NR_MAC,"CyclicPrefix: %i\n", pdcch_pdu_rel15->CyclicPrefix);
    LOG_D(NR_MAC,"StartSymbolIndex: %i\n", pdcch_pdu_rel15->StartSymbolIndex);
    LOG_D(NR_MAC,"DurationSymbols: %i\n", pdcch_pdu_rel15->DurationSymbols);
    for(int n=0;n<6;n++) LOG_D(NR_MAC,"FreqDomainResource[%i]: %x\n",n, pdcch_pdu_rel15->FreqDomainResource[n]);
    LOG_D(NR_MAC,"CceRegMappingType: %i\n", pdcch_pdu_rel15->CceRegMappingType);
    LOG_D(NR_MAC,"RegBundleSize: %i\n", pdcch_pdu_rel15->RegBundleSize);
    LOG_D(NR_MAC,"InterleaverSize: %i\n", pdcch_pdu_rel15->InterleaverSize);
    LOG_D(NR_MAC,"CoreSetType: %i\n", pdcch_pdu_rel15->CoreSetType);
    LOG_D(NR_MAC,"ShiftIndex: %i\n", pdcch_pdu_rel15->ShiftIndex);
    LOG_D(NR_MAC,"precoderGranularity: %i\n", pdcch_pdu_rel15->precoderGranularity);
    LOG_D(NR_MAC,"numDlDci: %i\n", pdcch_pdu_rel15->numDlDci);

    if(ra->msg3_dcch_dtch) {
      // If the UE used MSG3 to transfer a DCCH or DTCH message, then contention resolution is successful upon transmission of PDCCH
      LOG_I(NR_MAC, "(ue %i, rnti 0x%04x) CBRA procedure succeeded!\n", UE_id, ra->rnti);
      nr_clear_ra_proc(module_idP, CC_id, frameP, ra);
      UE_info->active[UE_id] = true;
      UE_info->Msg4_ACKed[UE_id] = true;

      remove_front_nr_list(&sched_ctrl->feedback_dl_harq);
      harq->feedback_slot = -1;
      harq->is_waiting = false;
      add_tail_nr_list(&sched_ctrl->available_dl_harq, current_harq_pid);
      harq->round = 0;
      harq->ndi ^= 1;
    } else {
      ra->state = WAIT_Msg4_ACK;
      LOG_D(NR_MAC,"[gNB %d][RAPROC] Frame %d, Subframe %d: RA state %d\n", module_idP, frameP, slotP, ra->state);
    }
  }
}

void nr_check_Msg4_Ack(module_id_t module_id, int CC_id, frame_t frame, sub_frame_t slot, NR_RA_t *ra) {

  int UE_id = find_nr_UE_id(module_id, ra->rnti);
  const int current_harq_pid = ra->harq_pid;

  NR_UE_info_t *UE_info = &RC.nrmac[module_id]->UE_info;
  NR_UE_sched_ctrl_t *sched_ctrl = &UE_info->UE_sched_ctrl[UE_id];
  NR_UE_harq_t *harq = &sched_ctrl->harq_processes[current_harq_pid];
  NR_mac_stats_t *stats = &UE_info->mac_stats[UE_id];

  LOG_D(NR_MAC, "ue %d, rnti 0x%04x, harq is waiting %d, round %d, frame %d %d, harq id %d\n", UE_id, ra->rnti, harq->is_waiting, harq->round, frame, slot, current_harq_pid);

  if (harq->is_waiting == 0) {
    if (harq->round == 0) {
      if (stats->dlsch_errors == 0) {
        LOG_A(NR_MAC, "(ue %i, rnti 0x%04x) Received Ack of RA-Msg4. CBRA procedure succeeded!\n", UE_id, ra->rnti);
        UE_info->active[UE_id] = true;
        UE_info->Msg4_ACKed[UE_id] = true;

        // TODO: To be improved the BWP selection
        //  For now, we are just changing to the first active BWP

        const NR_ServingCellConfig_t *servingCellConfig = UE_info->CellGroup[UE_id] ? UE_info->CellGroup[UE_id]->spCellConfig->spCellConfigDedicated : NULL;

        const struct NR_ServingCellConfig__downlinkBWP_ToAddModList *bwpList = servingCellConfig ? servingCellConfig->downlinkBWP_ToAddModList : NULL;
        const int bwp_id = servingCellConfig && servingCellConfig->firstActiveDownlinkBWP_Id ?
            *servingCellConfig->firstActiveDownlinkBWP_Id : 0;
        sched_ctrl->active_bwp = bwpList && bwp_id > 0 ? bwpList->list.array[bwp_id - 1] : NULL;

        const struct NR_UplinkConfig__uplinkBWP_ToAddModList *ubwpList = servingCellConfig ? servingCellConfig->uplinkConfig->uplinkBWP_ToAddModList : NULL;
        const int ubwp_id = servingCellConfig && servingCellConfig->uplinkConfig && servingCellConfig->uplinkConfig->firstActiveUplinkBWP_Id ?
            *servingCellConfig->uplinkConfig->firstActiveUplinkBWP_Id : 0;
        sched_ctrl->active_ubwp = ubwpList && ubwp_id > 0 ? ubwpList->list.array[ubwp_id - 1] : NULL;

        if(sched_ctrl->active_bwp) {
          LOG_I(NR_MAC, "Changing to DL-BWP %i\n", bwp_id);
        }

        if(sched_ctrl->active_ubwp) {
          LOG_I(NR_MAC, "Changing to UL-BWP %i\n", ubwp_id);
        }
      }
      else {
        LOG_I(NR_MAC, "(ue %i, rnti 0x%04x) RA Procedure failed at Msg4!\n", UE_id, ra->rnti);
      }

      nr_clear_ra_proc(module_id, CC_id, frame, ra);
      if(sched_ctrl->retrans_dl_harq.head >= 0) {
        remove_nr_list(&sched_ctrl->retrans_dl_harq, current_harq_pid);
      }
    }
    else {
      LOG_I(NR_MAC, "(ue %i, rnti 0x%04x) Received Nack of RA-Msg4. Preparing retransmission!\n", UE_id, ra->rnti);
      ra->Msg4_frame = (frame + 1) % 1024;
      ra->Msg4_slot = 1;
      ra->state = Msg4;
    }
  }
}

void nr_clear_ra_proc(module_id_t module_idP, int CC_id, frame_t frameP, NR_RA_t *ra){
  LOG_D(NR_MAC,"[gNB %d][RAPROC] CC_id %d Frame %d Clear Random access information rnti %x\n", module_idP, CC_id, frameP, ra->rnti);
  ra->state = RA_IDLE;
  ra->timing_offset = 0;
  ra->RRC_timer = 20;
  ra->msg3_round = 0;
  ra->msg3_dcch_dtch = false;
  ra->crnti = 0;
  if(ra->cfra == false) {
    ra->rnti = 0;
  }
}


/////////////////////////////////////
//    Random Access Response PDU   //
//         TS 38.213 ch 8.2        //
//        TS 38.321 ch 6.2.3       //
/////////////////////////////////////
//| 0 | 1 | 2 | 3 | 4 | 5 | 6 | 7 |// bit-wise
//| E | T |       R A P I D       |//
//| 0 | 1 | 2 | 3 | 4 | 5 | 6 | 7 |//
//| R |           T A             |//
//|       T A         |  UL grant |//
//|            UL grant           |//
//|            UL grant           |//
//|            UL grant           |//
//|         T C - R N T I         |//
//|         T C - R N T I         |//
/////////////////////////////////////
//       UL grant  (27 bits)       //
/////////////////////////////////////
//| 0 | 1 | 2 | 3 | 4 | 5 | 6 | 7 |// bit-wise
//|-------------------|FHF|F_alloc|//
//|        Freq allocation        |//
//|    F_alloc    |Time allocation|//
//|      MCS      |     TPC   |CSI|//
/////////////////////////////////////
// WIP
// todo:
// - handle MAC RAR BI subheader
// - sending only 1 RAR subPDU
// - UL Grant: hardcoded CSI, TPC, time alloc
// - padding
void nr_fill_rar(uint8_t Mod_idP,
                 NR_RA_t * ra,
                 uint8_t * dlsch_buffer,
                 nfapi_nr_pusch_pdu_t  *pusch_pdu){

  LOG_I(NR_MAC, "[gNB] Generate RAR MAC PDU frame %d slot %d preamble index %u TA command %d \n", ra->Msg2_frame, ra-> Msg2_slot, ra->preamble_index, ra->timing_offset);
  NR_RA_HEADER_BI *rarbi = (NR_RA_HEADER_BI *) dlsch_buffer;
  NR_RA_HEADER_RAPID *rarh = (NR_RA_HEADER_RAPID *) (dlsch_buffer + 1);
  NR_MAC_RAR *rar = (NR_MAC_RAR *) (dlsch_buffer + 2);
  unsigned char csi_req = 0, tpc_command;
  //uint8_t N_UL_Hop;
  uint8_t valid_bits;
  uint32_t ul_grant;
  uint16_t f_alloc, prb_alloc, bwp_size, truncation=0;

  tpc_command = 3; // this is 0 dB

  /// E/T/R/R/BI subheader ///
  // E = 1, MAC PDU includes another MAC sub-PDU (RAPID)
  // T = 0, Back-off indicator subheader
  // R = 2, Reserved
  // BI = 0, 5ms
  rarbi->E = 1;
  rarbi->T = 0;
  rarbi->R = 0;
  rarbi->BI = 0;

  /// E/T/RAPID subheader ///
  // E = 0, one only RAR, first and last
  // T = 1, RAPID
  rarh->E = 0;
  rarh->T = 1;
  rarh->RAPID = ra->preamble_index;

  /// RAR MAC payload ///
  rar->R = 0;

  // TA command
  rar->TA1 = (uint8_t) (ra->timing_offset >> 5);    // 7 MSBs of timing advance
  rar->TA2 = (uint8_t) (ra->timing_offset & 0x1f);  // 5 LSBs of timing advance

  // TC-RNTI
  rar->TCRNTI_1 = (uint8_t) (ra->rnti >> 8);        // 8 MSBs of rnti
  rar->TCRNTI_2 = (uint8_t) (ra->rnti & 0xff);      // 8 LSBs of rnti

  // UL grant

  ra->msg3_TPC = tpc_command;

  bwp_size = pusch_pdu->bwp_size;
  prb_alloc = PRBalloc_to_locationandbandwidth0(ra->msg3_nb_rb, ra->msg3_first_rb, bwp_size);
  if (bwp_size>180) {
    AssertFatal(1==0,"Initial UBWP larger than 180 currently not supported");
  }
  else {
    valid_bits = (uint8_t)ceil(log2(bwp_size*(bwp_size+1)>>1));
  }

  if (pusch_pdu->frequency_hopping){
    AssertFatal(1==0,"PUSCH with frequency hopping currently not supported");
  } else {
    for (int i=0; i<valid_bits; i++)
      truncation |= (1<<i);
    f_alloc = (prb_alloc&truncation);
  }

  ul_grant = csi_req | (tpc_command << 1) | (pusch_pdu->mcs_index << 4) | (ra->Msg3_tda_id << 8) | (f_alloc << 12) | (pusch_pdu->frequency_hopping << 26);

  rar->UL_GRANT_1 = (uint8_t) (ul_grant >> 24) & 0x07;
  rar->UL_GRANT_2 = (uint8_t) (ul_grant >> 16) & 0xff;
  rar->UL_GRANT_3 = (uint8_t) (ul_grant >> 8) & 0xff;
  rar->UL_GRANT_4 = (uint8_t) ul_grant & 0xff;

#ifdef DEBUG_RAR
  LOG_I(NR_MAC, "rarh->E = 0x%x\n", rarh->E);
  LOG_I(NR_MAC, "rarh->T = 0x%x\n", rarh->T);
  LOG_I(NR_MAC, "rarh->RAPID = 0x%x (%i)\n", rarh->RAPID, rarh->RAPID);
  LOG_I(NR_MAC, "rar->R = 0x%x\n", rar->R);
  LOG_I(NR_MAC, "rar->TA1 = 0x%x\n", rar->TA1);
  LOG_I(NR_MAC, "rar->TA2 = 0x%x\n", rar->TA2);
  LOG_I(NR_MAC, "rar->UL_GRANT_1 = 0x%x\n", rar->UL_GRANT_1);
  LOG_I(NR_MAC, "rar->UL_GRANT_2 = 0x%x\n", rar->UL_GRANT_2);
  LOG_I(NR_MAC, "rar->UL_GRANT_3 = 0x%x\n", rar->UL_GRANT_3);
  LOG_I(NR_MAC, "rar->UL_GRANT_4 = 0x%x\n", rar->UL_GRANT_4);
  LOG_I(NR_MAC, "rar->TCRNTI_1 = 0x%x\n", rar->TCRNTI_1);
  LOG_I(NR_MAC, "rar->TCRNTI_2 = 0x%x\n", rar->TCRNTI_2);
#endif

  int mcs = (unsigned char) (rar->UL_GRANT_4 >> 4);
  // time alloc
  int Msg3_t_alloc = (unsigned char) (rar->UL_GRANT_3 & 0x07);
  // frequency alloc
  int Msg3_f_alloc = (uint16_t) ((rar->UL_GRANT_3 >> 4) | (rar->UL_GRANT_2 << 4) | ((rar->UL_GRANT_1 & 0x03) << 12));
  // frequency hopping
  int freq_hopping = (unsigned char) (rar->UL_GRANT_1 >> 2);
  // TA command
  int  ta_command = rar->TA2 + (rar->TA1 << 5);
  // TC-RNTI
  int t_crnti = rar->TCRNTI_2 + (rar->TCRNTI_1 << 8);

  LOG_D(NR_MAC, "In %s: Transmitted RAR with t_alloc %d f_alloc %d ta_command %d mcs %d freq_hopping %d tpc_command %d csi_req %d t_crnti %x \n",
        __FUNCTION__,
        Msg3_t_alloc,
        Msg3_f_alloc,
        ta_command,
        mcs,
        freq_hopping,
        tpc_command,
        csi_req,
        t_crnti);
}<|MERGE_RESOLUTION|>--- conflicted
+++ resolved
@@ -1699,24 +1699,7 @@
     int rbSize = 0;
     uint8_t tb_scaling = 0;
     uint16_t *vrb_map = cc[CC_id].vrb_map;
-
     do {
-<<<<<<< HEAD
-      do {
-        rbSize++;
-        LOG_D(NR_MAC,"Calling nr_compute_tbs with N_PRB_DMRS %d, N_DMRS_SLOT %d\n",N_PRB_DMRS,N_DMRS_SLOT);
-        harq->tb_size = nr_compute_tbs(nr_get_Qm_dl(mcsIndex, mcsTableIdx),
-                                       nr_get_code_rate_dl(mcsIndex, mcsTableIdx),
-                                       rbSize, nrOfSymbols, N_PRB_DMRS * N_DMRS_SLOT, 0, tb_scaling,1) >> 3;
-      } while (rbSize < BWPSize && harq->tb_size < ra->mac_pdu_length);
-      if(harq->tb_size < ra->mac_pdu_length) {
-        rbSize = 0;
-        mcsIndex++;
-      }
-    } while(rbSize < BWPSize && harq->tb_size < ra->mac_pdu_length && mcsIndex<=28);
-
-    AssertFatal(harq->tb_size >= ra->mac_pdu_length,"Cannot allocate Msg4\n");
-=======
       if(rbSize < BWPSize)
         rbSize++;
       else
@@ -1726,7 +1709,8 @@
                                      nr_get_code_rate_dl(mcsIndex, mcsTableIdx),
                                      rbSize, nrOfSymbols, N_PRB_DMRS * N_DMRS_SLOT, 0, tb_scaling,1) >> 3;
     } while (harq->tb_size < ra->mac_pdu_length && mcsIndex<=28);
->>>>>>> a981291b
+
+    AssertFatal(harq->tb_size >= ra->mac_pdu_length,"Cannot allocate Msg4\n");
 
     int i = 0;
     while ((i < rbSize) && (rbStart + rbSize <= BWPSize)) {
