/*
 * Licensed to the OpenAirInterface (OAI) Software Alliance under one or more
 * contributor license agreements.  See the NOTICE file distributed with
 * this work for additional information regarding copyright ownership.
 * The OpenAirInterface Software Alliance licenses this file to You under
 * the OAI Public License, Version 1.1  (the "License"); you may not use this file
 * except in compliance with the License.
 * You may obtain a copy of the License at
 *
 *      http://www.openairinterface.org/?page_id=698
 *
 * Unless required by applicable law or agreed to in writing, software
 * distributed under the License is distributed on an "AS IS" BASIS,
 * WITHOUT WARRANTIES OR CONDITIONS OF ANY KIND, either express or implied.
 * See the License for the specific language governing permissions and
 * limitations under the License.
 *-------------------------------------------------------------------------------
 * For more information about the OpenAirInterface (OAI) Software Alliance:
 *      contact@openairinterface.org
 */

/*! \file     gNB_scheduler_RA.c
 * \brief     primitives used for random access
 * \author    Guido Casati
 * \date      2019
 * \email:    guido.casati@iis.fraunhofer.de
 * \version
 */

#include "platform_types.h"

/* MAC */
#include "nr_mac_gNB.h"
#include "NR_MAC_gNB/mac_proto.h"
#include "NR_MAC_COMMON/nr_mac_extern.h"

/* Utils */
#include "common/utils/LOG/log.h"
#include "common/utils/LOG/vcd_signal_dumper.h"
#include "common/utils/nr/nr_common.h"
#include "UTIL/OPT/opt.h"
#include "SIMULATION/TOOLS/sim.h" // for taus

#include <executables/softmodem-common.h>
extern RAN_CONTEXT_t RC;
extern const uint8_t nr_slots_per_frame[5];
extern uint16_t sl_ahead;

uint8_t DELTA[4]= {2,3,4,6};

#define MAX_NUMBER_OF_SSB 64		
float ssb_per_rach_occasion[8] = {0.125,0.25,0.5,1,2,4,8};

int16_t ssb_index_from_prach(module_id_t module_idP,
                             frame_t frameP,
			     sub_frame_t slotP,
			     uint16_t preamble_index,
			     uint8_t freq_index,
			     uint8_t symbol) {
  
  gNB_MAC_INST *gNB = RC.nrmac[module_idP];
  NR_COMMON_channels_t *cc = &gNB->common_channels[0];
  NR_ServingCellConfigCommon_t *scc = cc->ServingCellConfigCommon;
  nfapi_nr_config_request_scf_t *cfg = &RC.nrmac[module_idP]->config[0];

  uint8_t config_index = scc->uplinkConfigCommon->initialUplinkBWP->rach_ConfigCommon->choice.setup->rach_ConfigGeneric.prach_ConfigurationIndex;
  uint8_t fdm = cfg->prach_config.num_prach_fd_occasions.value;
  
  uint8_t total_RApreambles = MAX_NUM_NR_PRACH_PREAMBLES;
  if( scc->uplinkConfigCommon->initialUplinkBWP->rach_ConfigCommon->choice.setup->totalNumberOfRA_Preambles != NULL)
    total_RApreambles = *scc->uplinkConfigCommon->initialUplinkBWP->rach_ConfigCommon->choice.setup->totalNumberOfRA_Preambles;	
  
  float  num_ssb_per_RO = ssb_per_rach_occasion[cfg->prach_config.ssb_per_rach.value];	
  uint16_t start_symbol_index = 0;
  uint8_t mu,N_dur=0,N_t_slot=0,start_symbol = 0, temp_start_symbol = 0, N_RA_slot=0;
  uint16_t format,RA_sfn_index = -1;
  uint8_t config_period = 1;
  uint16_t prach_occasion_id = -1;
  uint8_t num_active_ssb = cc->num_active_ssb;

  if (scc->uplinkConfigCommon->initialUplinkBWP->rach_ConfigCommon->choice.setup->msg1_SubcarrierSpacing)
    mu = *scc->uplinkConfigCommon->initialUplinkBWP->rach_ConfigCommon->choice.setup->msg1_SubcarrierSpacing;
  else
    mu = scc->downlinkConfigCommon->frequencyInfoDL->scs_SpecificCarrierList.list.array[0]->subcarrierSpacing;

  get_nr_prach_info_from_index(config_index,
			       (int)frameP,
			       (int)slotP,
			       scc->downlinkConfigCommon->frequencyInfoDL->absoluteFrequencyPointA,
			       mu,
			       cc->frame_type,
			       &format,
			       &start_symbol,
			       &N_t_slot,
			       &N_dur,
			       &RA_sfn_index,
			       &N_RA_slot,
			       &config_period);
  uint8_t index = 0,slot_index = 0;
  for (slot_index = 0;slot_index < N_RA_slot; slot_index++) {
    if (N_RA_slot <= 1) { //1 PRACH slot in a subframe
       if((mu == 1) || (mu == 3))
         slot_index = 1;  //For scs = 30khz and 120khz
    }
    for (int i=0; i< N_t_slot; i++) {
      temp_start_symbol = (start_symbol + i * N_dur + 14 * slot_index) % 14;
      if(symbol == temp_start_symbol) {
        start_symbol_index = i;
        break;
      }
    }
  }
  if (N_RA_slot <= 1) { //1 PRACH slot in a subframe
    if((mu == 1) || (mu == 3))
      slot_index = 0;  //For scs = 30khz and 120khz
  }

  //  prach_occasion_id = subframe_index * N_t_slot * N_RA_slot * fdm + N_RA_slot_index * N_t_slot * fdm + freq_index + fdm * start_symbol_index; 
  prach_occasion_id = (((frameP % (cc->max_association_period * config_period))/config_period)*cc->total_prach_occasions_per_config_period) +
                      (RA_sfn_index + slot_index) * N_t_slot * fdm + start_symbol_index * fdm + freq_index; 

  //one RO is shared by one or more SSB
  if(num_ssb_per_RO <= 1 )
    index = (int) (prach_occasion_id / (int)(1/num_ssb_per_RO)) % num_active_ssb;
  //one SSB have more than one continuous RO
  else if ( num_ssb_per_RO > 1) {
    index = (prach_occasion_id * (int)num_ssb_per_RO)% num_active_ssb ;
    for(int j = 0;j < num_ssb_per_RO;j++) {
      if(preamble_index <  (((j+1) * total_RApreambles) / num_ssb_per_RO))
        index = index + j;
    }
  }

  LOG_D(NR_MAC, "Frame %d, Slot %d: Prach Occasion id = %d ssb per RO = %f number of active SSB %u index = %d fdm %u symbol index %u freq_index %u total_RApreambles %u\n",
        frameP, slotP, prach_occasion_id, num_ssb_per_RO, num_active_ssb, index, fdm, start_symbol_index, freq_index, total_RApreambles);

  return index;
}


//Compute Total active SSBs and RO available
void find_SSB_and_RO_available(module_id_t module_idP) {

  gNB_MAC_INST *gNB = RC.nrmac[module_idP];
  NR_COMMON_channels_t *cc = &gNB->common_channels[0];
  NR_ServingCellConfigCommon_t *scc = cc->ServingCellConfigCommon;
  nfapi_nr_config_request_scf_t *cfg = &RC.nrmac[module_idP]->config[0];

  uint8_t config_index = scc->uplinkConfigCommon->initialUplinkBWP->rach_ConfigCommon->choice.setup->rach_ConfigGeneric.prach_ConfigurationIndex;
  uint8_t mu,N_dur=0,N_t_slot=0,start_symbol=0,N_RA_slot = 0;
  uint16_t format,N_RA_sfn = 0,unused_RA_occasion,repetition = 0;
  uint8_t num_active_ssb = 0;
  uint8_t max_association_period = 1;

  struct NR_RACH_ConfigCommon__ssb_perRACH_OccasionAndCB_PreamblesPerSSB *ssb_perRACH_OccasionAndCB_PreamblesPerSSB = scc->uplinkConfigCommon->initialUplinkBWP->rach_ConfigCommon->choice.setup->ssb_perRACH_OccasionAndCB_PreamblesPerSSB;

  switch (ssb_perRACH_OccasionAndCB_PreamblesPerSSB->present){
    case NR_RACH_ConfigCommon__ssb_perRACH_OccasionAndCB_PreamblesPerSSB_PR_oneEighth:
      cc->cb_preambles_per_ssb = 4 * (ssb_perRACH_OccasionAndCB_PreamblesPerSSB->choice.oneEighth + 1);
      break;
    case NR_RACH_ConfigCommon__ssb_perRACH_OccasionAndCB_PreamblesPerSSB_PR_oneFourth:
      cc->cb_preambles_per_ssb = 4 * (ssb_perRACH_OccasionAndCB_PreamblesPerSSB->choice.oneFourth + 1);
      break;
    case NR_RACH_ConfigCommon__ssb_perRACH_OccasionAndCB_PreamblesPerSSB_PR_oneHalf:
      cc->cb_preambles_per_ssb = 4 * (ssb_perRACH_OccasionAndCB_PreamblesPerSSB->choice.oneHalf + 1);
      break;
    case NR_RACH_ConfigCommon__ssb_perRACH_OccasionAndCB_PreamblesPerSSB_PR_one:
      cc->cb_preambles_per_ssb = 4 * (ssb_perRACH_OccasionAndCB_PreamblesPerSSB->choice.one + 1);
      break;
    case NR_RACH_ConfigCommon__ssb_perRACH_OccasionAndCB_PreamblesPerSSB_PR_two:
      cc->cb_preambles_per_ssb = 4 * (ssb_perRACH_OccasionAndCB_PreamblesPerSSB->choice.two + 1);
      break;
    case NR_RACH_ConfigCommon__ssb_perRACH_OccasionAndCB_PreamblesPerSSB_PR_four:
      cc->cb_preambles_per_ssb = ssb_perRACH_OccasionAndCB_PreamblesPerSSB->choice.four;
      break;
    case NR_RACH_ConfigCommon__ssb_perRACH_OccasionAndCB_PreamblesPerSSB_PR_eight:
      cc->cb_preambles_per_ssb = ssb_perRACH_OccasionAndCB_PreamblesPerSSB->choice.eight;
      break;
    case NR_RACH_ConfigCommon__ssb_perRACH_OccasionAndCB_PreamblesPerSSB_PR_sixteen:
      cc->cb_preambles_per_ssb = ssb_perRACH_OccasionAndCB_PreamblesPerSSB->choice.sixteen;
      break;
    default:
      AssertFatal(1 == 0, "Unsupported ssb_perRACH_config %d\n", ssb_perRACH_OccasionAndCB_PreamblesPerSSB->present);
      break;
    }

  if (scc->uplinkConfigCommon->initialUplinkBWP->rach_ConfigCommon->choice.setup->msg1_SubcarrierSpacing)
    mu = *scc->uplinkConfigCommon->initialUplinkBWP->rach_ConfigCommon->choice.setup->msg1_SubcarrierSpacing;
  else
    mu = scc->downlinkConfigCommon->frequencyInfoDL->scs_SpecificCarrierList.list.array[0]->subcarrierSpacing;

  // prach is scheduled according to configuration index and tables 6.3.3.2.2 to 6.3.3.2.4
  get_nr_prach_occasion_info_from_index(config_index,
                                        scc->downlinkConfigCommon->frequencyInfoDL->absoluteFrequencyPointA,
                                        mu,
                                        cc->frame_type,
                                        &format,
                                        &start_symbol,
                                        &N_t_slot,
                                        &N_dur,
                                        &N_RA_slot,
                                        &N_RA_sfn,
                                        &max_association_period);

  float num_ssb_per_RO = ssb_per_rach_occasion[cfg->prach_config.ssb_per_rach.value];	
  uint8_t fdm = cfg->prach_config.num_prach_fd_occasions.value;
  uint64_t L_ssb = (((uint64_t) cfg->ssb_table.ssb_mask_list[0].ssb_mask.value)<<32) | cfg->ssb_table.ssb_mask_list[1].ssb_mask.value ;
  uint32_t total_RA_occasions = N_RA_sfn * N_t_slot * N_RA_slot * fdm;

  for(int i = 0;i < 64;i++) {
    if ((L_ssb >> (63-i)) & 0x01) { // only if the bit of L_ssb at current ssb index is 1
      cc->ssb_index[num_active_ssb] = i; 
      num_active_ssb++;
    }
  }

  cc->total_prach_occasions_per_config_period = total_RA_occasions;
  for(int i=1; (1 << (i-1)) <= max_association_period; i++) {
    cc->max_association_period = (1 <<(i-1));
    total_RA_occasions = total_RA_occasions * cc->max_association_period;
    if(total_RA_occasions >= (int) (num_active_ssb/num_ssb_per_RO)) {
      repetition = (uint16_t)((total_RA_occasions * num_ssb_per_RO )/num_active_ssb);
      break;
    }
  }

  unused_RA_occasion = total_RA_occasions - (int)((num_active_ssb * repetition)/num_ssb_per_RO);
  cc->total_prach_occasions = total_RA_occasions - unused_RA_occasion;
  cc->num_active_ssb = num_active_ssb;

  LOG_I(NR_MAC,
        "Total available RO %d, num of active SSB %d: unused RO = %d association_period %u N_RA_sfn %u total_prach_occasions_per_config_period %u\n",
        cc->total_prach_occasions,
        cc->num_active_ssb,
        unused_RA_occasion,
        cc->max_association_period,
        N_RA_sfn,
        cc->total_prach_occasions_per_config_period);
}		
		
void schedule_nr_prach(module_id_t module_idP, frame_t frameP, sub_frame_t slotP)
{
  gNB_MAC_INST *gNB = RC.nrmac[module_idP];
  NR_COMMON_channels_t *cc = gNB->common_channels;
  NR_ServingCellConfigCommon_t *scc = cc->ServingCellConfigCommon;
  nfapi_nr_ul_tti_request_t *UL_tti_req = &RC.nrmac[module_idP]->UL_tti_req_ahead[0][slotP];
  nfapi_nr_config_request_scf_t *cfg = &RC.nrmac[module_idP]->config[0];

  if (is_nr_UL_slot(scc->tdd_UL_DL_ConfigurationCommon, slotP, cc->frame_type)) {

    uint8_t config_index = scc->uplinkConfigCommon->initialUplinkBWP->rach_ConfigCommon->choice.setup->rach_ConfigGeneric.prach_ConfigurationIndex;
    uint8_t mu,N_dur,N_t_slot,start_symbol = 0,N_RA_slot;
    uint16_t RA_sfn_index = -1;
    uint8_t config_period = 1;
    uint16_t format;
    int slot_index = 0;
    uint16_t prach_occasion_id = -1;

    if (scc->uplinkConfigCommon->initialUplinkBWP->rach_ConfigCommon->choice.setup->msg1_SubcarrierSpacing)
      mu = *scc->uplinkConfigCommon->initialUplinkBWP->rach_ConfigCommon->choice.setup->msg1_SubcarrierSpacing;
    else
      mu = scc->downlinkConfigCommon->frequencyInfoDL->scs_SpecificCarrierList.list.array[0]->subcarrierSpacing;

    int bwp_start = NRRIV2PRBOFFSET(scc->uplinkConfigCommon->initialUplinkBWP->genericParameters.locationAndBandwidth, MAX_BWP_SIZE);

    uint8_t fdm = cfg->prach_config.num_prach_fd_occasions.value;
    // prach is scheduled according to configuration index and tables 6.3.3.2.2 to 6.3.3.2.4
    if ( get_nr_prach_info_from_index(config_index,
                                      (int)frameP,
                                      (int)slotP,
                                      scc->downlinkConfigCommon->frequencyInfoDL->absoluteFrequencyPointA,
                                      mu,
                                      cc->frame_type,
                                      &format,
                                      &start_symbol,
                                      &N_t_slot,
                                      &N_dur,
                                      &RA_sfn_index,
                                      &N_RA_slot,
                                      &config_period) ) {

      uint16_t format0 = format&0xff;      // first column of format from table
      uint16_t format1 = (format>>8)&0xff; // second column of format from table

      if (N_RA_slot > 1) { //more than 1 PRACH slot in a subframe
        if (slotP%2 == 1)
          slot_index = 1;
        else
          slot_index = 0;
      }else if (N_RA_slot <= 1) { //1 PRACH slot in a subframe
        slot_index = 0;
      }

      UL_tti_req->SFN = frameP;
      UL_tti_req->Slot = slotP;
      for (int fdm_index=0; fdm_index < fdm; fdm_index++) { // one structure per frequency domain occasion
        for (int td_index=0; td_index<N_t_slot; td_index++) {

          prach_occasion_id = (((frameP % (cc->max_association_period * config_period))/config_period) * cc->total_prach_occasions_per_config_period) +
                              (RA_sfn_index + slot_index) * N_t_slot * fdm + td_index * fdm + fdm_index;

          if((prach_occasion_id < cc->total_prach_occasions) && (td_index == 0)){

            UL_tti_req->pdus_list[UL_tti_req->n_pdus].pdu_type = NFAPI_NR_UL_CONFIG_PRACH_PDU_TYPE;
            UL_tti_req->pdus_list[UL_tti_req->n_pdus].pdu_size = sizeof(nfapi_nr_prach_pdu_t);
            nfapi_nr_prach_pdu_t  *prach_pdu = &UL_tti_req->pdus_list[UL_tti_req->n_pdus].prach_pdu;
            memset(prach_pdu,0,sizeof(nfapi_nr_prach_pdu_t));
            UL_tti_req->n_pdus+=1;

            // filling the prach fapi structure
            prach_pdu->phys_cell_id = *scc->physCellId;
            prach_pdu->num_prach_ocas = N_t_slot;
            prach_pdu->prach_start_symbol = start_symbol;
            prach_pdu->num_ra = fdm_index;
            prach_pdu->num_cs = get_NCS(scc->uplinkConfigCommon->initialUplinkBWP->rach_ConfigCommon->choice.setup->rach_ConfigGeneric.zeroCorrelationZoneConfig,
                                        format0,
                                        scc->uplinkConfigCommon->initialUplinkBWP->rach_ConfigCommon->choice.setup->restrictedSetConfig);

            LOG_D(NR_MAC, "Frame %d, Slot %d: Prach Occasion id = %u  fdm index = %u start symbol = %u slot index = %u subframe index = %u \n",
                  frameP, slotP,
                  prach_occasion_id, prach_pdu->num_ra,
                  prach_pdu->prach_start_symbol,
                  slot_index, RA_sfn_index);
            // SCF PRACH PDU format field does not consider A1/B1 etc. possibilities
            // We added 9 = A1/B1 10 = A2/B2 11 A3/B3
            if (format1!=0xff) {
              switch(format0) {
                case 0xa1:
                  prach_pdu->prach_format = 11;
                  break;
                case 0xa2:
                  prach_pdu->prach_format = 12;
                  break;
                case 0xa3:
                  prach_pdu->prach_format = 13;
                  break;
              default:
                AssertFatal(1==0,"Only formats A1/B1 A2/B2 A3/B3 are valid for dual format");
              }
            }
            else{
              switch(format0) {
                case 0:
                  prach_pdu->prach_format = 0;
                  break;
                case 1:
                  prach_pdu->prach_format = 1;
                  break;
                case 2:
                  prach_pdu->prach_format = 2;
                  break;
                case 3:
                  prach_pdu->prach_format = 3;
                  break;
                case 0xa1:
                  prach_pdu->prach_format = 4;
                  break;
                case 0xa2:
                  prach_pdu->prach_format = 5;
                  break;
                case 0xa3:
                  prach_pdu->prach_format = 6;
                  break;
                case 0xb1:
                  prach_pdu->prach_format = 7;
                  break;
                case 0xb4:
                  prach_pdu->prach_format = 8;
                  break;
                case 0xc0:
                  prach_pdu->prach_format = 9;
                  break;
                case 0xc2:
                  prach_pdu->prach_format = 10;
                  break;
              default:
                AssertFatal(1==0,"Invalid PRACH format");
              }
            }
          }
        }
      }

      // block resources in vrb_map_UL
      const NR_RACH_ConfigGeneric_t *rach_ConfigGeneric =
          &scc->uplinkConfigCommon->initialUplinkBWP->rach_ConfigCommon->choice.setup->rach_ConfigGeneric;
      const uint8_t mu_pusch =
          scc->uplinkConfigCommon->frequencyInfoUL->scs_SpecificCarrierList.list.array[0]->subcarrierSpacing;
      const int16_t N_RA_RB = get_N_RA_RB(cfg->prach_config.prach_sub_c_spacing.value, mu_pusch);
      uint16_t *vrb_map_UL = &cc->vrb_map_UL[slotP * MAX_BWP_SIZE];
      for (int i = 0; i < N_RA_RB * fdm; ++i)
        vrb_map_UL[bwp_start + rach_ConfigGeneric->msg1_FrequencyStart + i] = SL_to_bitmap(start_symbol, N_t_slot*N_dur);
    }
  }
}

void nr_schedule_msg2(uint16_t rach_frame, uint16_t rach_slot,
                      uint16_t *msg2_frame, uint16_t *msg2_slot,
                      NR_ServingCellConfigCommon_t *scc,
                      lte_frame_type_t frame_type,
                      uint16_t monitoring_slot_period,
                      uint16_t monitoring_offset,uint8_t beam_index,
                      uint8_t num_active_ssb,
                      int16_t *tdd_beam_association){

  // preferentially we schedule the msg2 in the mixed slot or in the last dl slot
  // if they are allowed by search space configuration
  uint8_t mu = *scc->ssbSubcarrierSpacing;
  uint8_t response_window = scc->uplinkConfigCommon->initialUplinkBWP->rach_ConfigCommon->choice.setup->rach_ConfigGeneric.ra_ResponseWindow;
  uint8_t slot_window;
  const int n_slots_frame = nr_slots_per_frame[*scc->ssbSubcarrierSpacing];
  const NR_TDD_UL_DL_Pattern_t *tdd = scc->tdd_UL_DL_ConfigurationCommon ? &scc->tdd_UL_DL_ConfigurationCommon->pattern1 : NULL;
  // number of mixed slot or of last dl slot if there is no mixed slot
  uint8_t last_dl_slot_period = n_slots_frame-1;
  // lenght of tdd period in slots
  uint8_t tdd_period_slot = n_slots_frame;

  if (tdd) {
    last_dl_slot_period = tdd->nrofDownlinkSymbols == 0? (tdd->nrofDownlinkSlots-1) : tdd->nrofDownlinkSlots;
    tdd_period_slot = n_slots_frame/get_nb_periods_per_frame(tdd->dl_UL_TransmissionPeriodicity);
  }
  else{
    if(frame_type == TDD)
      AssertFatal(frame_type == FDD, "Dynamic TDD not handled yet\n");
  }


  switch(response_window){
    case NR_RACH_ConfigGeneric__ra_ResponseWindow_sl1:
      slot_window = 1;
      break;
    case NR_RACH_ConfigGeneric__ra_ResponseWindow_sl2:
      slot_window = 2;
      break;
    case NR_RACH_ConfigGeneric__ra_ResponseWindow_sl4:
      slot_window = 4;
      break;
    case NR_RACH_ConfigGeneric__ra_ResponseWindow_sl8:
      slot_window = 8;
      break;
    case NR_RACH_ConfigGeneric__ra_ResponseWindow_sl10:
      slot_window = 10;
      break;
    case NR_RACH_ConfigGeneric__ra_ResponseWindow_sl20:
      slot_window = 20;
      break;
    case NR_RACH_ConfigGeneric__ra_ResponseWindow_sl40:
      slot_window = 40;
      break;
    case NR_RACH_ConfigGeneric__ra_ResponseWindow_sl80:
      slot_window = 80;
      break;
    default:
      AssertFatal(1==0,"Invalid response window value %d\n",response_window);
  }
  AssertFatal(slot_window<=nr_slots_per_frame[mu],"Msg2 response window needs to be lower or equal to 10ms");

  // slot and frame limit to transmit msg2 according to response window
  uint8_t slot_limit = (rach_slot + slot_window)%nr_slots_per_frame[mu];
  uint16_t frame_limit = (slot_limit>(rach_slot))? rach_frame : (rach_frame +1);

  // computing start of next period

  int FR = *scc->downlinkConfigCommon->frequencyInfoDL->frequencyBandList.list.array[0] >= 257 ? nr_FR2 : nr_FR1;

  uint8_t start_next_period = (rach_slot-(rach_slot%tdd_period_slot)+tdd_period_slot)%nr_slots_per_frame[mu];
  *msg2_slot = start_next_period + last_dl_slot_period; // initializing scheduling of slot to next mixed (or last dl) slot
  *msg2_frame = ((*msg2_slot>(rach_slot))? rach_frame : (rach_frame+1))%1024;

  // we can't schedule msg2 before sl_ahead since prach
  int eff_slot = *msg2_slot+(*msg2_frame-rach_frame)*nr_slots_per_frame[mu];
  if ((eff_slot-rach_slot)<=sl_ahead) {
    *msg2_slot = (*msg2_slot+tdd_period_slot)%nr_slots_per_frame[mu];
    *msg2_frame = ((*msg2_slot>(rach_slot))? rach_frame : (rach_frame+1))%1024;
  }
  if (FR==nr_FR2) {
    int num_tdd_period = *msg2_slot/tdd_period_slot;
    while((tdd_beam_association[num_tdd_period]!=-1)&&(tdd_beam_association[num_tdd_period]!=beam_index)) {
      *msg2_slot = (*msg2_slot+tdd_period_slot)%nr_slots_per_frame[mu];
      *msg2_frame = ((*msg2_slot>(rach_slot))? rach_frame : (rach_frame+1))%1024;
      num_tdd_period = *msg2_slot/tdd_period_slot;
    }
    if(tdd_beam_association[num_tdd_period] == -1)
      tdd_beam_association[num_tdd_period] = beam_index;
  }

  // go to previous slot if the current scheduled slot is beyond the response window
  // and if the slot is not among the PDCCH monitored ones (38.213 10.1)
  while (*msg2_frame > frame_limit
         || (*msg2_frame == frame_limit && *msg2_slot > slot_limit)
         || ((*msg2_frame * nr_slots_per_frame[mu] + *msg2_slot - monitoring_offset) % monitoring_slot_period != 0)) {

    if((frame_type == FDD) || ((*msg2_slot%tdd_period_slot) > 0)) {
      if (*msg2_slot==0) {
        if(*msg2_frame != 0)
          (*msg2_frame)--;
        else
          *msg2_frame = 1023;
        *msg2_slot = nr_slots_per_frame[mu] - 1;
      }
      else
        (*msg2_slot)--;
    }
    else
      AssertFatal(1==0,"No available DL slot to schedule msg2 has been found");
  }
}


void nr_initiate_ra_proc(module_id_t module_idP,
                         int CC_id,
                         frame_t frameP,
                         sub_frame_t slotP,
                         uint16_t preamble_index,
                         uint8_t freq_index,
                         uint8_t symbol,
                         int16_t timing_offset){

  uint8_t ul_carrier_id = 0; // 0 for NUL 1 for SUL
  NR_SearchSpace_t *ss;

  uint16_t msg2_frame, msg2_slot,monitoring_slot_period,monitoring_offset;
  gNB_MAC_INST *nr_mac = RC.nrmac[module_idP];
  NR_COMMON_channels_t *cc = &nr_mac->common_channels[CC_id];
  NR_ServingCellConfigCommon_t *scc = cc->ServingCellConfigCommon;
  lte_frame_type_t frame_type = cc->frame_type;

  uint8_t total_RApreambles = MAX_NUM_NR_PRACH_PREAMBLES;
  uint8_t  num_ssb_per_RO = scc->uplinkConfigCommon->initialUplinkBWP->rach_ConfigCommon->choice.setup->ssb_perRACH_OccasionAndCB_PreamblesPerSSB->present;
  int pr_found;

  if( scc->uplinkConfigCommon->initialUplinkBWP->rach_ConfigCommon->choice.setup->totalNumberOfRA_Preambles != NULL)
    total_RApreambles = *scc->uplinkConfigCommon->initialUplinkBWP->rach_ConfigCommon->choice.setup->totalNumberOfRA_Preambles;

  if(num_ssb_per_RO > 3) { /*num of ssb per RO >= 1*/
    num_ssb_per_RO -= 3;
    total_RApreambles = total_RApreambles/num_ssb_per_RO ;
  }

  for (int i = 0; i < NR_NB_RA_PROC_MAX; i++) {
    NR_RA_t *ra = &cc->ra[i];
    pr_found = 0;
    const int UE_id = find_nr_UE_id(module_idP, ra->rnti);
    if (UE_id != -1) {
      continue;
    }
    if (ra->state == RA_IDLE) {
      for(int j = 0; j < ra->preambles.num_preambles; j++) {
        //check if the preamble received correspond to one of the listed or configured preambles
        if (preamble_index == ra->preambles.preamble_list[j]) {
          if (ra->rnti == 0 && get_softmodem_params()->nsa)
            continue;
          pr_found=1;
          break;
        }
      }
      if (pr_found == 0) {
         continue;
      }

      uint16_t ra_rnti;

      // ra_rnti from 5.1.3 in 38.321
      // FK: in case of long PRACH the phone seems to expect the subframe number instead of the slot number here.
      if (scc->uplinkConfigCommon->initialUplinkBWP->rach_ConfigCommon->choice.setup->prach_RootSequenceIndex.present
          == NR_RACH_ConfigCommon__prach_RootSequenceIndex_PR_l839)
        ra_rnti = 1 + symbol + (9 /*slotP*/ * 14) + (freq_index * 14 * 80) + (ul_carrier_id * 14 * 80 * 8);
      else
        ra_rnti = 1 + symbol + (slotP * 14) + (freq_index * 14 * 80) + (ul_carrier_id * 14 * 80 * 8);

      // This should be handled differently when we use the initialBWP for RA
      ra->dl_bwp_id = 0;//TODO
      ra->ul_bwp_id = 0;
      NR_BWP_Downlink_t *bwp=NULL;
      if (ra->CellGroup && ra->CellGroup->spCellConfig && ra->CellGroup->spCellConfig->spCellConfigDedicated) {
        if (ra->CellGroup->spCellConfig->spCellConfigDedicated->firstActiveDownlinkBWP_Id &&
          ra->CellGroup->spCellConfig->spCellConfigDedicated->downlinkBWP_ToAddModList) {
          ra->dl_bwp_id = *ra->CellGroup->spCellConfig->spCellConfigDedicated->firstActiveDownlinkBWP_Id;
          bwp = ra->CellGroup->spCellConfig->spCellConfigDedicated->downlinkBWP_ToAddModList->list.array[ra->dl_bwp_id - 1];
        }
        if (ra->CellGroup->spCellConfig->spCellConfigDedicated->uplinkConfig &&
            ra->CellGroup->spCellConfig->spCellConfigDedicated->uplinkConfig->firstActiveUplinkBWP_Id)
          ra->ul_bwp_id = *ra->CellGroup->spCellConfig->spCellConfigDedicated->uplinkConfig->firstActiveUplinkBWP_Id;
     }

      VCD_SIGNAL_DUMPER_DUMP_FUNCTION_BY_NAME(VCD_SIGNAL_DUMPER_FUNCTIONS_INITIATE_RA_PROC, 1);

      LOG_D(NR_MAC,
            "[gNB %d][RAPROC] CC_id %d Frame %d, Slot %d  Initiating RA procedure for preamble index %d\n",
            module_idP,
            CC_id,
            frameP,
            slotP,
            preamble_index);

      uint8_t beam_index = ssb_index_from_prach(module_idP, frameP, slotP, preamble_index, freq_index, symbol);

      // the UE sent a RACH either for starting RA procedure or RA procedure failed and UE retries
      if (ra->cfra) {
        // if the preamble received correspond to one of the listed
        if (!(preamble_index == ra->preambles.preamble_list[beam_index])) {
          LOG_E(
              NR_MAC,
              "[gNB %d][RAPROC] FAILURE: preamble %d does not correspond to any of the ones in rach_ConfigDedicated\n",
              module_idP,
              preamble_index);
          continue; // if the PRACH preamble does not correspond to any of the ones sent through RRC abort RA proc
        }
      }
      LOG_D(NR_MAC, "Frame %d, Slot %d: Activating RA process \n", frameP, slotP);
      ra->state = Msg2;
      ra->timing_offset = timing_offset;
      ra->preamble_slot = slotP;

      NR_SearchSpaceId_t	ra_SearchSpace = 0;
      struct NR_PDCCH_ConfigCommon__commonSearchSpaceList *commonSearchSpaceList = NULL;
      NR_BWP_t *genericParameters = NULL;
      if(bwp) {
        commonSearchSpaceList = bwp->bwp_Common->pdcch_ConfigCommon->choice.setup->commonSearchSpaceList;
        ra_SearchSpace = *bwp->bwp_Common->pdcch_ConfigCommon->choice.setup->ra_SearchSpace;
        genericParameters = &bwp->bwp_Common->genericParameters;
      } else {
        commonSearchSpaceList = scc->downlinkConfigCommon->initialDownlinkBWP->pdcch_ConfigCommon->choice.setup->commonSearchSpaceList;
        ra_SearchSpace = *scc->downlinkConfigCommon->initialDownlinkBWP->pdcch_ConfigCommon->choice.setup->ra_SearchSpace;
        genericParameters = &scc->downlinkConfigCommon->initialDownlinkBWP->genericParameters;
      }
      AssertFatal(commonSearchSpaceList->list.count > 0, "common SearchSpace list has 0 elements\n");

      // Common SearchSpace list
      for (int i = 0; i < commonSearchSpaceList->list.count; i++) {
        ss = commonSearchSpaceList->list.array[i];
        if (ss->searchSpaceId == ra_SearchSpace)
          ra->ra_ss = ss;
      }

      AssertFatal(ra->ra_ss!=NULL,"SearchSpace cannot be null for RA\n");

      ra->coreset = get_coreset(module_idP, scc, bwp, ra->ra_ss, NR_SearchSpace__searchSpaceType_PR_common);
      ra->sched_pdcch = set_pdcch_structure(nr_mac,
                                            ra->ra_ss,
                                            ra->coreset,
                                            scc,
                                            genericParameters,
                                            NULL);

      // retrieving ra pdcch monitoring period and offset
      find_monitoring_periodicity_offset_common(ra->ra_ss, &monitoring_slot_period, &monitoring_offset);

      nr_schedule_msg2(frameP,
                       slotP,
                       &msg2_frame,
                       &msg2_slot,
                       scc,
                       frame_type,
                       monitoring_slot_period,
                       monitoring_offset,
                       beam_index,
                       cc->num_active_ssb,
                       nr_mac->tdd_beam_association);

      ra->Msg2_frame = msg2_frame;
      ra->Msg2_slot = msg2_slot;

      LOG_D(NR_MAC, "%s() Msg2[%04d%d] SFN/SF:%04d%d\n", __FUNCTION__, ra->Msg2_frame, ra->Msg2_slot, frameP, slotP);

      int loop = 0;
      if (ra->rnti == 0) { // This condition allows for the usage of a preconfigured rnti for the CFRA
        do {
          ra->rnti = (taus() % 65518) + 1;
          loop++;
        } while (loop != 100
                 && !((find_nr_UE_id(module_idP, ra->rnti) == -1) && (find_nr_RA_id(module_idP, CC_id, ra->rnti) == -1)
                      && ra->rnti >= 1 && ra->rnti <= 65519));
        if (loop == 100) {
          LOG_E(NR_MAC, "%s:%d:%s: [RAPROC] initialisation random access aborted\n", __FILE__, __LINE__, __FUNCTION__);
          abort();
        }
      }

      ra->RA_rnti = ra_rnti;
      ra->preamble_index = preamble_index;
      ra->beam_id = beam_index;

      LOG_I(NR_MAC,
            "[gNB %d][RAPROC] CC_id %d Frame %d Activating Msg2 generation in frame %d, slot %d using RA rnti %x SSB "
            "index %u RA index %d\n",
            module_idP,
            CC_id,
            frameP,
            ra->Msg2_frame,
            ra->Msg2_slot,
            ra->RA_rnti,
            cc->ssb_index[beam_index],
            i);

      return;
    }
  }
  LOG_E(NR_MAC, "[gNB %d][RAPROC] FAILURE: CC_id %d Frame %d initiating RA procedure for preamble index %d\n", module_idP, CC_id, frameP, preamble_index);

  VCD_SIGNAL_DUMPER_DUMP_FUNCTION_BY_NAME(VCD_SIGNAL_DUMPER_FUNCTIONS_INITIATE_RA_PROC, 0);
}

void nr_schedule_RA(module_id_t module_idP, frame_t frameP, sub_frame_t slotP) {

  gNB_MAC_INST *mac = RC.nrmac[module_idP];

  start_meas(&mac->schedule_ra);
  for (int CC_id = 0; CC_id < MAX_NUM_CCs; CC_id++) {
    NR_COMMON_channels_t *cc = &mac->common_channels[CC_id];
    for (int i = 0; i < NR_NB_RA_PROC_MAX; i++) {
      NR_RA_t *ra = &cc->ra[i];
      LOG_D(NR_MAC, "RA[state:%d]\n", ra->state);
      switch (ra->state) {
        case Msg2:
          nr_generate_Msg2(module_idP, CC_id, frameP, slotP, ra);
          break;
        case Msg3_retransmission:
          nr_generate_Msg3_retransmission(module_idP, CC_id, frameP, slotP, ra);
          break;
        case Msg4:
          nr_generate_Msg4(module_idP, CC_id, frameP, slotP, ra);
          break;
        case WAIT_Msg4_ACK:
          nr_check_Msg4_Ack(module_idP, CC_id, frameP, slotP, ra);
          break;
        default:
          break;
      }
    }
  }
  stop_meas(&mac->schedule_ra);
}


void nr_generate_Msg3_retransmission(module_id_t module_idP, int CC_id, frame_t frame, sub_frame_t slot, NR_RA_t *ra) {

  gNB_MAC_INST *nr_mac = RC.nrmac[module_idP];
  NR_COMMON_channels_t *cc = &nr_mac->common_channels[CC_id];
  NR_ServingCellConfigCommon_t *scc = cc->ServingCellConfigCommon;

  NR_BWP_Uplink_t *ubwp = NULL;
  NR_BWP_UplinkDedicated_t *ubwpd = NULL;
  NR_PUSCH_TimeDomainResourceAllocationList_t *pusch_TimeDomainAllocationList = NULL;
  NR_BWP_t *genericParameters = NULL;
  if(ra->CellGroup) {
    ubwp = ra->CellGroup->spCellConfig->spCellConfigDedicated->uplinkConfig->uplinkBWP_ToAddModList->list.array[ra->ul_bwp_id-1];
    ubwpd = ra->CellGroup->spCellConfig->spCellConfigDedicated->uplinkConfig->initialUplinkBWP;
    genericParameters = &ubwp->bwp_Common->genericParameters;
    pusch_TimeDomainAllocationList = ubwp->bwp_Common->pusch_ConfigCommon->choice.setup->pusch_TimeDomainAllocationList;
  } else {
    genericParameters = &scc->uplinkConfigCommon->initialUplinkBWP->genericParameters;
    pusch_TimeDomainAllocationList = scc->uplinkConfigCommon->initialUplinkBWP->pusch_ConfigCommon->choice.setup->pusch_TimeDomainAllocationList;
  }

  int mu = genericParameters->subcarrierSpacing;
  uint8_t K2 = *pusch_TimeDomainAllocationList->list.array[ra->Msg3_tda_id]->k2;
  const int sched_frame = frame + (slot + K2 >= nr_slots_per_frame[mu]);
  const int sched_slot = (slot + K2) % nr_slots_per_frame[mu];

  if (is_xlsch_in_slot(RC.nrmac[module_idP]->ulsch_slot_bitmap[sched_slot / 64], sched_slot)) {
    // beam association for FR2
    int16_t *tdd_beam_association = nr_mac->tdd_beam_association;
    if (*scc->downlinkConfigCommon->frequencyInfoDL->frequencyBandList.list.array[0] >= 257) {
      // FR2
      const int n_slots_frame = nr_slots_per_frame[*scc->ssbSubcarrierSpacing];
      const NR_TDD_UL_DL_Pattern_t *tdd = scc->tdd_UL_DL_ConfigurationCommon ? &scc->tdd_UL_DL_ConfigurationCommon->pattern1 : NULL;
      AssertFatal(tdd,"Dynamic TDD not handled yet\n");
      uint8_t tdd_period_slot = n_slots_frame/get_nb_periods_per_frame(tdd->dl_UL_TransmissionPeriodicity);
      int num_tdd_period = sched_slot/tdd_period_slot;

      if((tdd_beam_association[num_tdd_period]!=-1)&&(tdd_beam_association[num_tdd_period]!=ra->beam_id))
        return; // can't schedule retransmission in this slot
      else
        tdd_beam_association[num_tdd_period] = ra->beam_id;
    }

    int scs = scc->uplinkConfigCommon->initialUplinkBWP->genericParameters.subcarrierSpacing;
    int fh = 0;
    int startSymbolAndLength = scc->uplinkConfigCommon->initialUplinkBWP->pusch_ConfigCommon->choice.setup->pusch_TimeDomainAllocationList->list.array[ra->Msg3_tda_id]->startSymbolAndLength;
    int StartSymbolIndex, NrOfSymbols;
    SLIV2SL(startSymbolAndLength, &StartSymbolIndex, &NrOfSymbols);
    int mappingtype = scc->uplinkConfigCommon->initialUplinkBWP->pusch_ConfigCommon->choice.setup->pusch_TimeDomainAllocationList->list.array[ra->Msg3_tda_id]->mappingType;

    uint16_t *vrb_map_UL = &RC.nrmac[module_idP]->common_channels[CC_id].vrb_map_UL[sched_slot * MAX_BWP_SIZE];

    int BWPStart = nr_mac->type0_PDCCH_CSS_config[ra->beam_id].cset_start_rb;
    int BWPSize  = nr_mac->type0_PDCCH_CSS_config[ra->beam_id].num_rbs;
    int rbStart = 0;
    for (int i = 0; (i < ra->msg3_nb_rb) && (rbStart <= (BWPSize - ra->msg3_nb_rb)); i++) {
      if (vrb_map_UL[rbStart + BWPStart + i]&SL_to_bitmap(StartSymbolIndex, NrOfSymbols)) {
        rbStart += i;
        i = 0;
      }
    }
    if (rbStart > (BWPSize - ra->msg3_nb_rb)) {
      // cannot find free vrb_map for msg3 retransmission in this slot
      return;
    }

    LOG_I(NR_MAC, "[gNB %d][RAPROC] Frame %d, Slot %d : CC_id %d Scheduling retransmission of Msg3 in (%d,%d)\n",
          module_idP, frame, slot, CC_id, sched_frame, sched_slot);

    nfapi_nr_ul_tti_request_t *future_ul_tti_req = &RC.nrmac[module_idP]->UL_tti_req_ahead[CC_id][sched_slot];
    AssertFatal(future_ul_tti_req->SFN == sched_frame
                && future_ul_tti_req->Slot == sched_slot,
                "future UL_tti_req's frame.slot %d.%d does not match PUSCH %d.%d\n",
                future_ul_tti_req->SFN,
                future_ul_tti_req->Slot,
                sched_frame,
                sched_slot);
    future_ul_tti_req->pdus_list[future_ul_tti_req->n_pdus].pdu_type = NFAPI_NR_UL_CONFIG_PUSCH_PDU_TYPE;
    future_ul_tti_req->pdus_list[future_ul_tti_req->n_pdus].pdu_size = sizeof(nfapi_nr_pusch_pdu_t);
    nfapi_nr_pusch_pdu_t *pusch_pdu = &future_ul_tti_req->pdus_list[future_ul_tti_req->n_pdus].pusch_pdu;
    memset(pusch_pdu, 0, sizeof(nfapi_nr_pusch_pdu_t));

    fill_msg3_pusch_pdu(pusch_pdu, scc,
                        ra->msg3_round,
                        startSymbolAndLength,
                        ra->rnti, scs,
                        BWPSize, BWPStart,
                        mappingtype, fh,
                        rbStart, ra->msg3_nb_rb);
    future_ul_tti_req->n_pdus += 1;

    // generation of DCI 0_0 to schedule msg3 retransmission
    NR_SearchSpace_t *ss = ra->ra_ss;
    NR_ControlResourceSet_t *coreset = ra->coreset;
    AssertFatal(coreset!=NULL,"Coreset cannot be null for RA-Msg3 retransmission\n");

    nfapi_nr_ul_dci_request_t *ul_dci_req = &nr_mac->UL_dci_req[CC_id];

    const int coresetid = coreset->controlResourceSetId;
    nfapi_nr_dl_tti_pdcch_pdu_rel15_t *pdcch_pdu_rel15 = nr_mac->pdcch_pdu_idx[CC_id][coresetid];
    if (!pdcch_pdu_rel15) {
      nfapi_nr_ul_dci_request_pdus_t *ul_dci_request_pdu = &ul_dci_req->ul_dci_pdu_list[ul_dci_req->numPdus];
      memset(ul_dci_request_pdu, 0, sizeof(nfapi_nr_ul_dci_request_pdus_t));
      ul_dci_request_pdu->PDUType = NFAPI_NR_DL_TTI_PDCCH_PDU_TYPE;
      ul_dci_request_pdu->PDUSize = (uint8_t)(2+sizeof(nfapi_nr_dl_tti_pdcch_pdu));
      pdcch_pdu_rel15 = &ul_dci_request_pdu->pdcch_pdu.pdcch_pdu_rel15;
      ul_dci_req->numPdus += 1;
      nr_configure_pdcch(pdcch_pdu_rel15, coreset, genericParameters, &ra->sched_pdcch);
      nr_mac->pdcch_pdu_idx[CC_id][coresetid] = pdcch_pdu_rel15;
    }

    uint8_t aggregation_level;
    uint8_t nr_of_candidates;
    for (int i=0; i<5; i++) {
      // for now taking the lowest value among the available aggregation levels
      find_aggregation_candidates(&aggregation_level, &nr_of_candidates, ss, 1<<i);
      if(nr_of_candidates>0) break;
    }
    AssertFatal(nr_of_candidates>0,"nr_of_candidates is 0\n");
    int CCEIndex = find_pdcch_candidate(nr_mac,
                                        CC_id,
                                        aggregation_level,
                                        nr_of_candidates,
                                        &ra->sched_pdcch,
                                        coreset,
                                        0);
    if (CCEIndex < 0) {
      LOG_E(NR_MAC, "%s(): cannot find free CCE for RA RNTI 0x%04x!\n", __func__, ra->rnti);
      return;
    }

    // Fill PDCCH DL DCI PDU
    nfapi_nr_dl_dci_pdu_t *dci_pdu = &pdcch_pdu_rel15->dci_pdu[pdcch_pdu_rel15->numDlDci];
    pdcch_pdu_rel15->numDlDci++;
    dci_pdu->RNTI = ra->rnti;
    dci_pdu->ScramblingId = *scc->physCellId;
    dci_pdu->ScramblingRNTI = 0;
    dci_pdu->AggregationLevel = aggregation_level;
    dci_pdu->CceIndex = CCEIndex;
    dci_pdu->beta_PDCCH_1_0 = 0;
    dci_pdu->powerControlOffsetSS = 1;

    dci_pdu_rel15_t uldci_payload;
    memset(&uldci_payload, 0, sizeof(uldci_payload));

    config_uldci(ubwp,
                 ubwpd,
                 scc,
                 pusch_pdu,
                 &uldci_payload,
                 NR_UL_DCI_FORMAT_0_0,
                 ra->Msg3_tda_id,
                 ra->msg3_TPC,
                 0, // not used in format 0_0
                 ra->ul_bwp_id);

    fill_dci_pdu_rel15(scc,
                       ra->CellGroup,
                       dci_pdu,
                       &uldci_payload,
                       NR_UL_DCI_FORMAT_0_0,
                       NR_RNTI_TC,
                       pusch_pdu->bwp_size,
                       ra->ul_bwp_id,
                       coreset->controlResourceSetId);

    // Mark the corresponding RBs as used

    fill_pdcch_vrb_map(nr_mac,
                       CC_id,
                       &ra->sched_pdcch,
                       CCEIndex,
                       aggregation_level);

    for (int rb = 0; rb < ra->msg3_nb_rb; rb++) {
      vrb_map_UL[rbStart + BWPStart + rb] |= SL_to_bitmap(StartSymbolIndex, NrOfSymbols);
    }

    // reset state to wait msg3
    ra->state = WAIT_Msg3;
    ra->Msg3_frame = sched_frame;
    ra->Msg3_slot = sched_slot;

  }

}

void nr_get_Msg3alloc(module_id_t module_id,
                      int CC_id,
                      NR_ServingCellConfigCommon_t *scc,
                      NR_BWP_Uplink_t *ubwp,
                      sub_frame_t current_slot,
                      frame_t current_frame,
                      NR_RA_t *ra,
                      int16_t *tdd_beam_association) {

  // msg3 is scheduled in mixed slot in the following TDD period

  uint16_t msg3_nb_rb = 8; // sdu has 6 or 8 bytes

  lte_frame_type_t frame_type = RC.nrmac[module_id]->common_channels->frame_type;

  int mu = ubwp ?
    ubwp->bwp_Common->genericParameters.subcarrierSpacing :
    scc->uplinkConfigCommon->initialUplinkBWP->genericParameters.subcarrierSpacing;
  int StartSymbolIndex = 0;
  int NrOfSymbols = 0;
  int startSymbolAndLength = 0;
  int temp_slot = 0;
  ra->Msg3_tda_id = 16; // initialization to a value above limit

  NR_PUSCH_TimeDomainResourceAllocationList_t *pusch_TimeDomainAllocationList= ubwp ?
    ubwp->bwp_Common->pusch_ConfigCommon->choice.setup->pusch_TimeDomainAllocationList:
    scc->uplinkConfigCommon->initialUplinkBWP->pusch_ConfigCommon->choice.setup->pusch_TimeDomainAllocationList;

  const NR_TDD_UL_DL_Pattern_t *tdd = scc->tdd_UL_DL_ConfigurationCommon ? &scc->tdd_UL_DL_ConfigurationCommon->pattern1 : NULL;
  const int n_slots_frame = nr_slots_per_frame[mu];
  uint8_t k2 = 0;
  if (frame_type == TDD) {
    int nb_periods_per_frame = get_nb_periods_per_frame(scc->tdd_UL_DL_ConfigurationCommon->pattern1.dl_UL_TransmissionPeriodicity);
    int nb_slots_per_period = ((1<<mu)*10)/nb_periods_per_frame;
    for (int i=0; i<pusch_TimeDomainAllocationList->list.count; i++) {
      startSymbolAndLength = pusch_TimeDomainAllocationList->list.array[i]->startSymbolAndLength;
      SLIV2SL(startSymbolAndLength, &StartSymbolIndex, &NrOfSymbols);
      k2 = *pusch_TimeDomainAllocationList->list.array[i]->k2;
      // we want to transmit in the uplink symbols of mixed slot
      if ((k2 + DELTA[mu])%nb_slots_per_period == 0) {
        temp_slot = current_slot + k2 + DELTA[mu]; // msg3 slot according to 8.3 in 38.213
        ra->Msg3_slot = temp_slot%nr_slots_per_frame[mu];
        if (is_xlsch_in_slot(RC.nrmac[module_id]->ulsch_slot_bitmap[ra->Msg3_slot / 64], ra->Msg3_slot)) {
          ra->Msg3_tda_id = i;
          ra->msg3_startsymb = StartSymbolIndex;
          ra->msg3_nrsymb = NrOfSymbols;
          break;
        }
      }
    }
  }
  else {
    ra->Msg3_tda_id = 0;
    k2 = *pusch_TimeDomainAllocationList->list.array[0]->k2;
    temp_slot = current_slot + k2 + DELTA[mu]; // msg3 slot according to 8.3 in 38.213
    ra->Msg3_slot = temp_slot%nr_slots_per_frame[mu];
  }

  AssertFatal(ra->Msg3_tda_id<16,"Unable to find Msg3 time domain allocation in list\n");

  if (n_slots_frame > temp_slot)
    ra->Msg3_frame = current_frame;
  else
    ra->Msg3_frame = (current_frame + (temp_slot / n_slots_frame)) % 1024;

  // beam association for FR2
  if (*scc->downlinkConfigCommon->frequencyInfoDL->frequencyBandList.list.array[0] >= 257) {
    AssertFatal(tdd,"Dynamic TDD not handled yet\n");
    uint8_t tdd_period_slot = n_slots_frame/get_nb_periods_per_frame(tdd->dl_UL_TransmissionPeriodicity);
    int num_tdd_period = ra->Msg3_slot/tdd_period_slot;
    if((tdd_beam_association[num_tdd_period]!=-1)&&(tdd_beam_association[num_tdd_period]!=ra->beam_id))
      AssertFatal(1==0,"Cannot schedule MSG3\n");
    else
      tdd_beam_association[num_tdd_period] = ra->beam_id;
  }

  LOG_D(NR_MAC, "[RAPROC] Msg3 slot %d: current slot %u Msg3 frame %u k2 %u Msg3_tda_id %u\n", ra->Msg3_slot, current_slot, ra->Msg3_frame, k2,ra->Msg3_tda_id);
  uint16_t *vrb_map_UL =
      &RC.nrmac[module_id]->common_channels[CC_id].vrb_map_UL[ra->Msg3_slot * MAX_BWP_SIZE];

  int bwpSize = NRRIV2BW(scc->uplinkConfigCommon->initialUplinkBWP->genericParameters.locationAndBandwidth, MAX_BWP_SIZE);
  int bwpStart = NRRIV2PRBOFFSET(scc->uplinkConfigCommon->initialUplinkBWP->genericParameters.locationAndBandwidth, MAX_BWP_SIZE);

  if (ra->CellGroup) {
    NR_BWP_Uplink_t *ubwp = ra->CellGroup->spCellConfig->spCellConfigDedicated->uplinkConfig->uplinkBWP_ToAddModList->list.array[ra->ul_bwp_id - 1];
    int act_bwp_start = NRRIV2PRBOFFSET(ubwp->bwp_Common->genericParameters.locationAndBandwidth, MAX_BWP_SIZE);
    int act_bwp_size  = NRRIV2BW(ubwp->bwp_Common->genericParameters.locationAndBandwidth, MAX_BWP_SIZE);
    if (!((bwpStart >= act_bwp_start) && ((bwpStart+bwpSize) <= (act_bwp_start+act_bwp_size))))
      bwpStart = act_bwp_start;
  }

  /* search msg3_nb_rb free RBs */
  int rbSize = 0;
  int rbStart = 0;
  while (rbSize < msg3_nb_rb) {
    rbStart += rbSize; /* last iteration rbSize was not enough, skip it */
    rbSize = 0;
    while (rbStart < bwpSize &&
           (vrb_map_UL[rbStart + bwpStart]&SL_to_bitmap(StartSymbolIndex, NrOfSymbols)))
      rbStart++;
    AssertFatal(rbStart < bwpSize - msg3_nb_rb, "no space to allocate Msg 3 for RA!\n");
    while (rbStart + rbSize < bwpSize
           && !(vrb_map_UL[rbStart + bwpStart + rbSize]&SL_to_bitmap(StartSymbolIndex, NrOfSymbols))
           && rbSize < msg3_nb_rb)
      rbSize++;
  }
  ra->msg3_nb_rb = msg3_nb_rb;
  ra->msg3_first_rb = rbStart;
  ra->msg3_bwp_start = bwpStart;
}


void fill_msg3_pusch_pdu(nfapi_nr_pusch_pdu_t *pusch_pdu,
                         NR_ServingCellConfigCommon_t *scc,
                         int round,
                         int startSymbolAndLength,
                         rnti_t rnti, int scs,
                         int bwp_size, int bwp_start,
                         int mappingtype, int fh,
                         int msg3_first_rb, int msg3_nb_rb) {


  int start_symbol_index,nr_of_symbols;

  SLIV2SL(startSymbolAndLength, &start_symbol_index, &nr_of_symbols);
  int mcsindex = -1; // init value

  pusch_pdu->pdu_bit_map = PUSCH_PDU_BITMAP_PUSCH_DATA;
  pusch_pdu->rnti = rnti;
  pusch_pdu->handle = 0;
  pusch_pdu->bwp_start = bwp_start;
  pusch_pdu->bwp_size = bwp_size;
  pusch_pdu->subcarrier_spacing = scs;
  pusch_pdu->cyclic_prefix = 0;
  pusch_pdu->mcs_table = 0;
  if (scc->uplinkConfigCommon->initialUplinkBWP->rach_ConfigCommon->choice.setup->msg3_transformPrecoder == NULL)
    pusch_pdu->transform_precoding = 1;
  else
    pusch_pdu->transform_precoding = 0;
  pusch_pdu->data_scrambling_id = *scc->physCellId;
  pusch_pdu->nrOfLayers = 1;
  pusch_pdu->ul_dmrs_symb_pos = get_l_prime(nr_of_symbols,mappingtype,pusch_dmrs_pos2,pusch_len1,start_symbol_index, scc->dmrs_TypeA_Position);
  LOG_D(NR_MAC, "MSG3 start_sym:%d NR Symb:%d mappingtype:%d, ul_dmrs_symb_pos:%x\n", start_symbol_index, nr_of_symbols, mappingtype, pusch_pdu->ul_dmrs_symb_pos);
  pusch_pdu->dmrs_config_type = 0;
  pusch_pdu->ul_dmrs_scrambling_id = *scc->physCellId; //If provided and the PUSCH is not a msg3 PUSCH, otherwise, L2 should set this to physical cell id.
  pusch_pdu->scid = 0; //DMRS sequence initialization [TS38.211, sec 6.4.1.1.1]. Should match what is sent in DCI 0_1, otherwise set to 0.
  pusch_pdu->dmrs_ports = 1;  // 6.2.2 in 38.214 only port 0 to be used
  pusch_pdu->num_dmrs_cdm_grps_no_data = 2;  // no data in dmrs symbols as in 6.2.2 in 38.214
  pusch_pdu->resource_alloc = 1; //type 1
  pusch_pdu->rb_start = msg3_first_rb;
  if (msg3_nb_rb > pusch_pdu->bwp_size)
    AssertFatal(1==0,"MSG3 allocated number of RBs exceed the BWP size\n");
  else
    pusch_pdu->rb_size = msg3_nb_rb;
  pusch_pdu->vrb_to_prb_mapping = 0;

  pusch_pdu->frequency_hopping = fh;
  //pusch_pdu->tx_direct_current_location;//The uplink Tx Direct Current location for the carrier. Only values in the value range of this field between 0 and 3299, which indicate the subcarrier index within the carrier corresponding 1o the numerology of the corresponding uplink BWP and value 3300, which indicates "Outside the carrier" and value 3301, which indicates "Undetermined position within the carrier" are used. [TS38.331, UplinkTxDirectCurrentBWP IE]
  pusch_pdu->uplink_frequency_shift_7p5khz = 0;
  //Resource Allocation in time domain
  pusch_pdu->start_symbol_index = start_symbol_index;
  pusch_pdu->nr_of_symbols = nr_of_symbols;
  //Optional Data only included if indicated in pduBitmap
  pusch_pdu->pusch_data.rv_index = nr_rv_round_map[round];
  pusch_pdu->pusch_data.harq_process_id = 0;
  pusch_pdu->pusch_data.new_data_indicator = 1;
  pusch_pdu->pusch_data.num_cb = 0;
  int num_dmrs_symb = 0;
  for(int i = start_symbol_index; i < start_symbol_index+nr_of_symbols; i++)
    num_dmrs_symb += (pusch_pdu->ul_dmrs_symb_pos >> i) & 1;

  int TBS = 0;
  while(TBS<7) {  // TBS for msg3 is 7 bytes (except for RRCResumeRequest1 currently not implemented)
    mcsindex++;
    pusch_pdu->target_code_rate = nr_get_code_rate_ul(mcsindex,pusch_pdu->mcs_table);
    pusch_pdu->qam_mod_order = nr_get_Qm_ul(mcsindex,pusch_pdu->mcs_table);
    TBS = nr_compute_tbs(pusch_pdu->qam_mod_order,
                         pusch_pdu->target_code_rate,
                         pusch_pdu->rb_size,
                         pusch_pdu->nr_of_symbols,
                         num_dmrs_symb*12, // nb dmrs set for no data in dmrs symbol
                         0, //nb_rb_oh
                         0, // to verify tb scaling
                         pusch_pdu->nrOfLayers)>>3;

    pusch_pdu->mcs_index = mcsindex;
    pusch_pdu->pusch_data.tb_size = TBS;
  }
}

void nr_add_msg3(module_id_t module_idP, int CC_id, frame_t frameP, sub_frame_t slotP, NR_RA_t *ra, uint8_t *RAR_pdu)
{
  gNB_MAC_INST                                   *mac = RC.nrmac[module_idP];
  NR_COMMON_channels_t                            *cc = &mac->common_channels[CC_id];
  NR_ServingCellConfigCommon_t                   *scc = cc->ServingCellConfigCommon;

  if (ra->state == RA_IDLE) {
    LOG_W(NR_MAC,"RA is not active for RA %X. skipping msg3 scheduling\n", ra->rnti);
    return;
  }

  uint16_t *vrb_map_UL =
      &RC.nrmac[module_idP]->common_channels[CC_id].vrb_map_UL[ra->Msg3_slot * MAX_BWP_SIZE];
  for (int i = 0; i < ra->msg3_nb_rb; ++i) {
    AssertFatal(!vrb_map_UL[i + ra->msg3_first_rb + ra->msg3_bwp_start],
                "RB %d in %4d.%2d is already taken, cannot allocate Msg3!\n",
                i + ra->msg3_first_rb,
                ra->Msg3_frame,
                ra->Msg3_slot);
    vrb_map_UL[i + ra->msg3_first_rb + ra->msg3_bwp_start] |= SL_to_bitmap(ra->msg3_startsymb, ra->msg3_nrsymb);
  }

  LOG_D(NR_MAC, "[gNB %d][RAPROC] Frame %d, Slot %d : CC_id %d RA is active, Msg3 in (%d,%d)\n", module_idP, frameP, slotP, CC_id, ra->Msg3_frame, ra->Msg3_slot);

  nfapi_nr_ul_tti_request_t *future_ul_tti_req = &RC.nrmac[module_idP]->UL_tti_req_ahead[CC_id][ra->Msg3_slot];
  AssertFatal(future_ul_tti_req->SFN == ra->Msg3_frame
              && future_ul_tti_req->Slot == ra->Msg3_slot,
              "future UL_tti_req's frame.slot %d.%d does not match PUSCH %d.%d\n",
              future_ul_tti_req->SFN,
              future_ul_tti_req->Slot,
              ra->Msg3_frame,
              ra->Msg3_slot);
  future_ul_tti_req->pdus_list[future_ul_tti_req->n_pdus].pdu_type = NFAPI_NR_UL_CONFIG_PUSCH_PDU_TYPE;
  future_ul_tti_req->pdus_list[future_ul_tti_req->n_pdus].pdu_size = sizeof(nfapi_nr_pusch_pdu_t);
  nfapi_nr_pusch_pdu_t *pusch_pdu = &future_ul_tti_req->pdus_list[future_ul_tti_req->n_pdus].pusch_pdu;
  memset(pusch_pdu, 0, sizeof(nfapi_nr_pusch_pdu_t));

  int ibwp_size  = NRRIV2BW(scc->uplinkConfigCommon->initialUplinkBWP->genericParameters.locationAndBandwidth, MAX_BWP_SIZE);
  int scs = scc->uplinkConfigCommon->initialUplinkBWP->genericParameters.subcarrierSpacing;
  int fh = 0;
  int startSymbolAndLength = scc->uplinkConfigCommon->initialUplinkBWP->pusch_ConfigCommon->choice.setup->pusch_TimeDomainAllocationList->list.array[ra->Msg3_tda_id]->startSymbolAndLength;
  int mappingtype = scc->uplinkConfigCommon->initialUplinkBWP->pusch_ConfigCommon->choice.setup->pusch_TimeDomainAllocationList->list.array[ra->Msg3_tda_id]->mappingType;

  if (ra->CellGroup) {
    NR_BWP_Uplink_t *ubwp = ra->CellGroup->spCellConfig->spCellConfigDedicated->uplinkConfig->uplinkBWP_ToAddModList->list.array[ra->ul_bwp_id - 1];

    startSymbolAndLength = ubwp->bwp_Common->pusch_ConfigCommon->choice.setup->pusch_TimeDomainAllocationList->list.array[ra->Msg3_tda_id]->startSymbolAndLength;
    mappingtype = ubwp->bwp_Common->pusch_ConfigCommon->choice.setup->pusch_TimeDomainAllocationList->list.array[ra->Msg3_tda_id]->mappingType;
    scs = ubwp->bwp_Common->genericParameters.subcarrierSpacing;
    fh = ubwp->bwp_Dedicated->pusch_Config->choice.setup->frequencyHopping ? 1 : 0;
  }

  LOG_D(NR_MAC, "Frame %d, Slot %d Adding Msg3 UL Config Request for (%d,%d) : (%d,%d,%d) for rnti: %d\n",
    frameP,
    slotP,
    ra->Msg3_frame,
    ra->Msg3_slot,
    ra->msg3_nb_rb,
    ra->msg3_first_rb,
    ra->msg3_round,
    ra->rnti);

  fill_msg3_pusch_pdu(pusch_pdu,scc,
                      ra->msg3_round,
                      startSymbolAndLength,
                      ra->rnti, scs,
                      ibwp_size, ra->msg3_bwp_start,
                      mappingtype, fh,
                      ra->msg3_first_rb, ra->msg3_nb_rb);
  future_ul_tti_req->n_pdus += 1;

  // calling function to fill rar message
  nr_fill_rar(module_idP, ra, RAR_pdu, pusch_pdu);
}

void nr_generate_Msg2(module_id_t module_idP, int CC_id, frame_t frameP, sub_frame_t slotP, NR_RA_t *ra)
{

  gNB_MAC_INST *nr_mac = RC.nrmac[module_idP];
  NR_COMMON_channels_t *cc = &nr_mac->common_channels[CC_id];

  if ((ra->Msg2_frame == frameP) && (ra->Msg2_slot == slotP)) {

    //TODO time domain assignment for msg2 needs to be improved
    uint8_t time_domain_assignment;
    if(cc->frame_type == TDD)
      time_domain_assignment = 1;
    else
      time_domain_assignment = 0;
    int mcsIndex = -1;  // initialization value
    int rbStart = 0;
    int rbSize = 8;

    NR_ServingCellConfigCommon_t *scc = cc->ServingCellConfigCommon;
    NR_SearchSpace_t *ss = ra->ra_ss;

    NR_BWP_Downlink_t *bwp = NULL;
    NR_ControlResourceSet_t *coreset = NULL;
    NR_BWP_t *genericParameters = NULL;
    NR_PDSCH_TimeDomainResourceAllocationList_t *pdsch_TimeDomainAllocationList=NULL;

    if (ra->CellGroup &&
        ra->CellGroup->spCellConfig &&
        ra->CellGroup->spCellConfig->spCellConfigDedicated &&
        ra->CellGroup->spCellConfig->spCellConfigDedicated->downlinkBWP_ToAddModList &&
        ra->CellGroup->spCellConfig->spCellConfigDedicated->downlinkBWP_ToAddModList->list.array[ra->dl_bwp_id-1]) {
      bwp = ra->CellGroup->spCellConfig->spCellConfigDedicated->downlinkBWP_ToAddModList->list.array[ra->dl_bwp_id-1];
      genericParameters = &bwp->bwp_Common->genericParameters;
      pdsch_TimeDomainAllocationList = bwp->bwp_Common->pdsch_ConfigCommon->choice.setup->pdsch_TimeDomainAllocationList;
    }
    else {
      genericParameters= &scc->downlinkConfigCommon->initialDownlinkBWP->genericParameters;
      pdsch_TimeDomainAllocationList = scc->downlinkConfigCommon->initialDownlinkBWP->pdsch_ConfigCommon->choice.setup->pdsch_TimeDomainAllocationList;
    }

    long BWPStart = 0;
    long BWPSize = 0;
    NR_Type0_PDCCH_CSS_config_t *type0_PDCCH_CSS_config = NULL;
    if(*ss->controlResourceSetId!=0) {
      BWPStart = NRRIV2PRBOFFSET(genericParameters->locationAndBandwidth, MAX_BWP_SIZE);
      BWPSize  = NRRIV2BW(scc->downlinkConfigCommon->initialDownlinkBWP->genericParameters.locationAndBandwidth, MAX_BWP_SIZE);
    } else {
      type0_PDCCH_CSS_config = &nr_mac->type0_PDCCH_CSS_config[ra->beam_id];
      BWPStart = type0_PDCCH_CSS_config->cset_start_rb;
      BWPSize = type0_PDCCH_CSS_config->num_rbs;
    }

    // Calculate number of symbols
    int startSymbolIndex, nrOfSymbols;
    const int startSymbolAndLength = pdsch_TimeDomainAllocationList->list.array[time_domain_assignment]->startSymbolAndLength;
    SLIV2SL(startSymbolAndLength, &startSymbolIndex, &nrOfSymbols);
    AssertFatal(startSymbolIndex >= 0, "StartSymbolIndex is negative\n");

    coreset = ra->coreset;

    AssertFatal(coreset!=NULL,"Coreset cannot be null for RA-Msg2\n");

    uint16_t *vrb_map = cc[CC_id].vrb_map;
    for (int i = 0; (i < rbSize) && (rbStart <= (BWPSize - rbSize)); i++) {
      if (vrb_map[BWPStart + rbStart + i]&SL_to_bitmap(startSymbolIndex, nrOfSymbols)) {
        rbStart += i;
        i = 0;
      }
    }

    if (rbStart > (BWPSize - rbSize)) {
      LOG_E(NR_MAC, "%s(): cannot find free vrb_map for RA RNTI %04x!\n", __func__, ra->RA_rnti);
      return;
    }

    // Checking if the DCI allocation is feasible in current subframe
    nfapi_nr_dl_tti_request_body_t *dl_req = &nr_mac->DL_req[CC_id].dl_tti_request_body;
    if (dl_req->nPDUs > NFAPI_NR_MAX_DL_TTI_PDUS - 2) {
      LOG_I(NR_MAC, "[RAPROC] Subframe %d: FAPI DL structure is full, skip scheduling UE %d\n", slotP, ra->RA_rnti);
      return;
    }

    uint8_t aggregation_level;
    uint8_t nr_of_candidates;
    for (int i=0; i<5; i++) {
      // for now taking the lowest value among the available aggregation levels
      find_aggregation_candidates(&aggregation_level, &nr_of_candidates, ss, 1<<i);
      if(nr_of_candidates>0) break;
    }
    AssertFatal(nr_of_candidates>0,"nr_of_candidates is 0\n");

    int CCEIndex = find_pdcch_candidate(nr_mac,
                                        CC_id,
                                        aggregation_level,
                                        nr_of_candidates,
                                        &ra->sched_pdcch,
                                        coreset,
                                        0);

    if (CCEIndex < 0) {
      LOG_E(NR_MAC, "%s(): cannot find free CCE for RA RNTI 0x%04x!\n", __func__, ra->rnti);
      return;
    }

    LOG_D(NR_MAC,"Msg2 startSymbolIndex.nrOfSymbols %d.%d\n",startSymbolIndex,nrOfSymbols);

    int mappingtype = pdsch_TimeDomainAllocationList->list.array[time_domain_assignment]->mappingType;

    // look up the PDCCH PDU for this CC, BWP, and CORESET. If it does not exist, create it. This is especially
    // important if we have multiple RAs, and the DLSCH has to reuse them, so we need to mark them
    const int bwpid = bwp ? bwp->bwp_Id : 0;
    const int coresetid = coreset->controlResourceSetId;
    nfapi_nr_dl_tti_pdcch_pdu_rel15_t *pdcch_pdu_rel15 = nr_mac->pdcch_pdu_idx[CC_id][coresetid];
    if (!pdcch_pdu_rel15) {
      nfapi_nr_dl_tti_request_pdu_t *dl_tti_pdcch_pdu = &dl_req->dl_tti_pdu_list[dl_req->nPDUs];
      memset(dl_tti_pdcch_pdu, 0, sizeof(nfapi_nr_dl_tti_request_pdu_t));
      dl_tti_pdcch_pdu->PDUType = NFAPI_NR_DL_TTI_PDCCH_PDU_TYPE;
      dl_tti_pdcch_pdu->PDUSize = (uint8_t)(2 + sizeof(nfapi_nr_dl_tti_pdcch_pdu));
      dl_req->nPDUs += 1;
      pdcch_pdu_rel15 = &dl_tti_pdcch_pdu->pdcch_pdu.pdcch_pdu_rel15;
      nr_configure_pdcch(pdcch_pdu_rel15, coreset, genericParameters, &ra->sched_pdcch);
      nr_mac->pdcch_pdu_idx[CC_id][coresetid] = pdcch_pdu_rel15;
    }

    nfapi_nr_dl_tti_request_pdu_t *dl_tti_pdsch_pdu = &dl_req->dl_tti_pdu_list[dl_req->nPDUs];
    memset((void *)dl_tti_pdsch_pdu,0,sizeof(nfapi_nr_dl_tti_request_pdu_t));
    dl_tti_pdsch_pdu->PDUType = NFAPI_NR_DL_TTI_PDSCH_PDU_TYPE;
    dl_tti_pdsch_pdu->PDUSize = (uint8_t)(2+sizeof(nfapi_nr_dl_tti_pdsch_pdu));
    dl_req->nPDUs+=1;
    nfapi_nr_dl_tti_pdsch_pdu_rel15_t *pdsch_pdu_rel15 = &dl_tti_pdsch_pdu->pdsch_pdu.pdsch_pdu_rel15;

    LOG_A(NR_MAC,"[gNB %d][RAPROC] CC_id %d Frame %d, slotP %d: Generating RA-Msg2 DCI, rnti 0x%x, state %d, CoreSetType %d\n",
          module_idP, CC_id, frameP, slotP, ra->RA_rnti, ra->state,pdcch_pdu_rel15->CoreSetType);

    // SCF222: PDU index incremented for each PDSCH PDU sent in TX control message. This is used to associate control
    // information to data and is reset every slot.
    const int pduindex = nr_mac->pdu_index[CC_id]++;

    uint8_t mcsTableIdx = 0;
    if (bwp &&
        bwp->bwp_Dedicated &&
        bwp->bwp_Dedicated->pdsch_Config &&
        bwp->bwp_Dedicated->pdsch_Config->choice.setup &&
        bwp->bwp_Dedicated->pdsch_Config->choice.setup->mcs_Table) {
      if (*bwp->bwp_Dedicated->pdsch_Config->choice.setup->mcs_Table == 0)
        mcsTableIdx = 1;
      else
        mcsTableIdx = 2;
    }
    else mcsTableIdx = 0;

    int dmrsConfigType=0;
    if (bwp &&
        bwp->bwp_Dedicated &&
        bwp->bwp_Dedicated->pdsch_Config &&
        bwp->bwp_Dedicated->pdsch_Config->choice.setup &&
        bwp->bwp_Dedicated->pdsch_Config->choice.setup->dmrs_DownlinkForPDSCH_MappingTypeA &&
        bwp->bwp_Dedicated->pdsch_Config->choice.setup->dmrs_DownlinkForPDSCH_MappingTypeA->choice.setup &&
        bwp->bwp_Dedicated->pdsch_Config->choice.setup->dmrs_DownlinkForPDSCH_MappingTypeA->choice.setup->dmrs_Type)
      dmrsConfigType = 1;

    NR_PDSCH_Config_t *pdsch_config = bwp && bwp->bwp_Dedicated && bwp->bwp_Dedicated->pdsch_Config ? bwp->bwp_Dedicated->pdsch_Config->choice.setup : NULL;

    pdsch_pdu_rel15->pduBitmap = 0;
    pdsch_pdu_rel15->rnti = ra->RA_rnti;
    pdsch_pdu_rel15->pduIndex = pduindex;
    pdsch_pdu_rel15->BWPSize  = BWPSize;
    pdsch_pdu_rel15->BWPStart = BWPStart;
    pdsch_pdu_rel15->SubcarrierSpacing = genericParameters->subcarrierSpacing;
    pdsch_pdu_rel15->CyclicPrefix = 0;
    pdsch_pdu_rel15->NrOfCodewords = 1;
    pdsch_pdu_rel15->mcsTable[0] = mcsTableIdx;
    pdsch_pdu_rel15->rvIndex[0] = 0;
    pdsch_pdu_rel15->dataScramblingId = *scc->physCellId;
    pdsch_pdu_rel15->nrOfLayers = 1;
    pdsch_pdu_rel15->transmissionScheme = 0;
    pdsch_pdu_rel15->refPoint = 0;
    pdsch_pdu_rel15->dmrsConfigType = dmrsConfigType;
    pdsch_pdu_rel15->dlDmrsScramblingId = *scc->physCellId;
    pdsch_pdu_rel15->SCID = 0;
    pdsch_pdu_rel15->numDmrsCdmGrpsNoData = nrOfSymbols <= 2 ? 1 : 2;
    pdsch_pdu_rel15->dmrsPorts = 1;
    pdsch_pdu_rel15->resourceAlloc = 1;
    pdsch_pdu_rel15->rbStart = rbStart;
    pdsch_pdu_rel15->rbSize = rbSize;
    pdsch_pdu_rel15->VRBtoPRBMapping = 0;
    pdsch_pdu_rel15->StartSymbolIndex = startSymbolIndex;
    pdsch_pdu_rel15->NrOfSymbols = nrOfSymbols;
    pdsch_pdu_rel15->dlDmrsSymbPos = fill_dmrs_mask(pdsch_config,
                                                    nr_mac->common_channels->ServingCellConfigCommon->dmrs_TypeA_Position,
                                                    nrOfSymbols,
                                                    startSymbolIndex,
                                                    mappingtype, 1);

    uint8_t tb_scaling = 0;
    int R, Qm;
    uint8_t N_PRB_DMRS;
    uint32_t TBS=0;
    if (dmrsConfigType == NFAPI_NR_DMRS_TYPE1) {
      // if no data in dmrs cdm group is 1 only even REs have no data
      // if no data in dmrs cdm group is 2 both odd and even REs have no data
      N_PRB_DMRS = pdsch_pdu_rel15->numDmrsCdmGrpsNoData*6;
    }
    else {
      N_PRB_DMRS = pdsch_pdu_rel15->numDmrsCdmGrpsNoData*4;
    }
    uint16_t dmrs_length = get_num_dmrs(pdsch_pdu_rel15->dlDmrsSymbPos);

    while(TBS<9) {  // min TBS for RAR is 9 bytes
      mcsIndex++;
      R = nr_get_code_rate_dl(mcsIndex, mcsTableIdx);
      Qm = nr_get_Qm_dl(mcsIndex, mcsTableIdx);
      TBS = nr_compute_tbs(Qm,
                           R,
                           rbSize,
                           nrOfSymbols,
                           N_PRB_DMRS*dmrs_length,
                           0, // overhead
                           tb_scaling,  // tb scaling
		           1)>>3;  // layers

      pdsch_pdu_rel15->targetCodeRate[0] = R;
      pdsch_pdu_rel15->qamModOrder[0] = Qm;
      pdsch_pdu_rel15->mcsIndex[0] = mcsIndex;
      pdsch_pdu_rel15->TBSize[0] = TBS;
    }

    // Fill PDCCH DL DCI PDU
    nfapi_nr_dl_dci_pdu_t *dci_pdu = &pdcch_pdu_rel15->dci_pdu[pdcch_pdu_rel15->numDlDci];
    pdcch_pdu_rel15->numDlDci++;
    dci_pdu->RNTI = ra->RA_rnti;
    dci_pdu->ScramblingId = *scc->physCellId;
    dci_pdu->ScramblingRNTI = 0;
    dci_pdu->AggregationLevel = aggregation_level;
    dci_pdu->CceIndex = CCEIndex;
    dci_pdu->beta_PDCCH_1_0 = 0;
    dci_pdu->powerControlOffsetSS = 1;

    dci_pdu_rel15_t dci_payload;
    dci_payload.frequency_domain_assignment.val = PRBalloc_to_locationandbandwidth0(pdsch_pdu_rel15->rbSize,
                                                                                    pdsch_pdu_rel15->rbStart,
                                                                                    BWPSize);

    LOG_D(NR_MAC,"Msg2 rbSize.rbStart.BWPsize %d.%d.%ld\n",pdsch_pdu_rel15->rbSize,
          pdsch_pdu_rel15->rbStart,
          BWPSize);

    dci_payload.time_domain_assignment.val = time_domain_assignment;
    dci_payload.vrb_to_prb_mapping.val = 0;
    dci_payload.mcs = pdsch_pdu_rel15->mcsIndex[0];
    dci_payload.tb_scaling = tb_scaling;

    LOG_D(NR_MAC,
          "[RAPROC] DCI type 1 payload: freq_alloc %d (%d,%d,%ld), time_alloc %d, vrb to prb %d, mcs %d tb_scaling %d \n",
          dci_payload.frequency_domain_assignment.val,
          pdsch_pdu_rel15->rbStart,
          pdsch_pdu_rel15->rbSize,
          BWPSize,
          dci_payload.time_domain_assignment.val,
          dci_payload.vrb_to_prb_mapping.val,
          dci_payload.mcs,
          dci_payload.tb_scaling);

    LOG_D(NR_MAC,
          "[RAPROC] DCI params: rnti 0x%x, rnti_type %d, dci_format %d coreset params: FreqDomainResource %llx, start_symbol %d  n_symb %d\n",
          pdcch_pdu_rel15->dci_pdu[0].RNTI,
          NR_RNTI_RA,
          NR_DL_DCI_FORMAT_1_0,
          *(unsigned long long *)pdcch_pdu_rel15->FreqDomainResource,
          pdcch_pdu_rel15->StartSymbolIndex,
          pdcch_pdu_rel15->DurationSymbols);

    fill_dci_pdu_rel15(scc,
                       ra->CellGroup,
                       &pdcch_pdu_rel15->dci_pdu[pdcch_pdu_rel15->numDlDci - 1],
                       &dci_payload,
                       NR_DL_DCI_FORMAT_1_0,
                       NR_RNTI_RA,
                       BWPSize,
                       bwpid,
                       coreset->controlResourceSetId);

    // DL TX request
    nfapi_nr_pdu_t *tx_req = &nr_mac->TX_req[CC_id].pdu_list[nr_mac->TX_req[CC_id].Number_of_PDUs];

    // Program UL processing for Msg3
    NR_BWP_Uplink_t *ubwp = ra->CellGroup ?
      ra->CellGroup->spCellConfig->spCellConfigDedicated->uplinkConfig->uplinkBWP_ToAddModList->list.array[ra->dl_bwp_id-1] :
      NULL;
    nr_get_Msg3alloc(module_idP, CC_id, scc, ubwp, slotP, frameP, ra, nr_mac->tdd_beam_association);
    nr_add_msg3(module_idP, CC_id, frameP, slotP, ra, (uint8_t *) &tx_req->TLVs[0].value.direct[0]);

    if(ra->cfra) {
      LOG_I(NR_MAC, "Frame %d, Subframe %d: Setting RA-Msg3 reception for Frame %d Subframe %d\n", frameP, slotP, ra->Msg3_frame, ra->Msg3_slot);
    }

    T(T_GNB_MAC_DL_RAR_PDU_WITH_DATA, T_INT(module_idP), T_INT(CC_id), T_INT(ra->RA_rnti), T_INT(frameP),
      T_INT(slotP), T_INT(0), T_BUFFER(&tx_req->TLVs[0].value.direct[0], tx_req->TLVs[0].length));

    tx_req->PDU_length = pdsch_pdu_rel15->TBSize[0];
    tx_req->PDU_index = pduindex;
    tx_req->num_TLV = 1;
    tx_req->TLVs[0].length = tx_req->PDU_length + 2;
    nr_mac->TX_req[CC_id].SFN = frameP;
    nr_mac->TX_req[CC_id].Number_of_PDUs++;
    nr_mac->TX_req[CC_id].Slot = slotP;

    // Mark the corresponding symbols RBs as used
    fill_pdcch_vrb_map(nr_mac,
                       CC_id,
                       &ra->sched_pdcch,
                       CCEIndex,
                       aggregation_level);
    for (int rb = 0; rb < rbSize; rb++) {
      vrb_map[BWPStart + rb + rbStart] |= SL_to_bitmap(startSymbolIndex, nrOfSymbols);
    }

    ra->state = WAIT_Msg3;
    LOG_D(NR_MAC,"[gNB %d][RAPROC] Frame %d, Subframe %d: RA state %d\n", module_idP, frameP, slotP, ra->state);
  }
}

void nr_generate_Msg4(module_id_t module_idP, int CC_id, frame_t frameP, sub_frame_t slotP, NR_RA_t *ra) {

  gNB_MAC_INST *nr_mac = RC.nrmac[module_idP];
  NR_COMMON_channels_t *cc = &nr_mac->common_channels[CC_id];

  if (ra->Msg4_frame == frameP && ra->Msg4_slot == slotP ) {

    uint8_t time_domain_assignment = 0;
    uint8_t mcsIndex = 0;

    NR_ServingCellConfigCommon_t *scc = cc->ServingCellConfigCommon;
    NR_SearchSpace_t *ss = ra->ra_ss;

    NR_BWP_Downlink_t *bwp = NULL;
    NR_ControlResourceSet_t *coreset = NULL;
    NR_PDSCH_TimeDomainResourceAllocationList_t *pdsch_TimeDomainAllocationList=NULL;

    if (ra->CellGroup &&
        ra->CellGroup->spCellConfig &&
        ra->CellGroup->spCellConfig->spCellConfigDedicated &&
        ra->CellGroup->spCellConfig->spCellConfigDedicated->downlinkBWP_ToAddModList &&
        ra->CellGroup->spCellConfig->spCellConfigDedicated->downlinkBWP_ToAddModList->list.array[ra->dl_bwp_id-1]) {
      bwp = ra->CellGroup->spCellConfig->spCellConfigDedicated->downlinkBWP_ToAddModList->list.array[ra->dl_bwp_id-1];
      pdsch_TimeDomainAllocationList = bwp->bwp_Common->pdsch_ConfigCommon->choice.setup->pdsch_TimeDomainAllocationList;
    }
    else {
      pdsch_TimeDomainAllocationList = scc->downlinkConfigCommon->initialDownlinkBWP->pdsch_ConfigCommon->choice.setup->pdsch_TimeDomainAllocationList;
    }

    coreset = ra->coreset;

    AssertFatal(coreset!=NULL,"Coreset cannot be null for RA-Msg4\n");

    rnti_t tc_rnti = ra->rnti;
    // If UE is known by the network, C-RNTI to be used instead of TC-RNTI
    if(ra->msg3_dcch_dtch) {
      ra->rnti = ra->crnti;
    }

    int UE_id = find_nr_UE_id(module_idP, ra->rnti);
    NR_UE_info_t *UE_info = &nr_mac->UE_info;
    NR_UE_sched_ctrl_t *sched_ctrl = &UE_info->UE_sched_ctrl[UE_id];

    NR_BWP_t *genericParameters = bwp ? & bwp->bwp_Common->genericParameters : &scc->downlinkConfigCommon->initialDownlinkBWP->genericParameters;

    long BWPStart = 0;
    long BWPSize = 0;
    NR_Type0_PDCCH_CSS_config_t *type0_PDCCH_CSS_config = NULL;
    if(*ss->controlResourceSetId!=0) {
      BWPStart = NRRIV2PRBOFFSET(genericParameters->locationAndBandwidth, MAX_BWP_SIZE);
      BWPSize  = NRRIV2BW(scc->downlinkConfigCommon->initialDownlinkBWP->genericParameters.locationAndBandwidth, MAX_BWP_SIZE);
    } else {
      type0_PDCCH_CSS_config = &nr_mac->type0_PDCCH_CSS_config[ra->beam_id];
      BWPStart = type0_PDCCH_CSS_config->cset_start_rb;
      BWPSize = type0_PDCCH_CSS_config->num_rbs;
    }

    /* get the PID of a HARQ process awaiting retrnasmission, or -1 otherwise */
    int current_harq_pid = sched_ctrl->retrans_dl_harq.head;
    // HARQ management
    if (current_harq_pid < 0) {
      AssertFatal(sched_ctrl->available_dl_harq.head >= 0,
                  "UE context not initialized: no HARQ processes found\n");
      current_harq_pid = sched_ctrl->available_dl_harq.head;
      remove_front_nr_list(&sched_ctrl->available_dl_harq);
    }
    NR_UE_harq_t *harq = &sched_ctrl->harq_processes[current_harq_pid];
    DevAssert(!harq->is_waiting);
    add_tail_nr_list(&sched_ctrl->feedback_dl_harq, current_harq_pid);
    harq->is_waiting = true;
    ra->harq_pid = current_harq_pid;

    // Remove UE associated to TC-RNTI
    if(harq->round==0 && ra->msg3_dcch_dtch) {
      mac_remove_nr_ue(module_idP, tc_rnti);
    }

    // get CCEindex, needed also for PUCCH and then later for PDCCH
    uint8_t aggregation_level;
    uint8_t nr_of_candidates;
    for (int i=0; i<5; i++) {
      // for now taking the lowest value among the available aggregation levels
      find_aggregation_candidates(&aggregation_level, &nr_of_candidates, ss, 1<<i);
      if(nr_of_candidates>0) break;
    }
    AssertFatal(nr_of_candidates>0,"nr_of_candidates is 0\n");

    int CCEIndex = find_pdcch_candidate(nr_mac,
                                        CC_id,
                                        aggregation_level,
                                        nr_of_candidates,
                                        &ra->sched_pdcch,
                                        coreset,
                                        0);

    if (CCEIndex < 0) {
      LOG_E(NR_MAC, "%s(): cannot find free CCE for RA RNTI 0x%04x!\n", __func__, ra->rnti);
      return;
    }

    int n_rb=0;
    for (int i=0;i<6;i++)
      for (int j=0;j<8;j++) {
        n_rb+=((coreset->frequencyDomainResources.buf[i]>>j)&1);
      }
    n_rb*=6;
    const uint16_t N_cce = n_rb * coreset->duration / NR_NB_REG_PER_CCE;
    const int delta_PRI=0;
    int r_pucch = ((CCEIndex<<1)/N_cce)+(delta_PRI<<1);

    LOG_D(NR_MAC,"[RAPROC] Msg4 r_pucch %d (CCEIndex %d, N_cce %d, nb_of_candidates %d,delta_PRI %d)\n",r_pucch,CCEIndex,N_cce,nr_of_candidates,delta_PRI);
    int alloc = nr_acknack_scheduling(module_idP, UE_id, frameP, slotP, r_pucch, 1);
    AssertFatal(alloc>=0,"Couldn't find a pucch allocation for ack nack (msg4)\n");
    NR_sched_pucch_t *pucch = &sched_ctrl->sched_pucch[alloc];
    harq->feedback_slot = pucch->ul_slot;
    harq->feedback_frame = pucch->frame;

    uint8_t *buf = (uint8_t *) harq->tb;
    // Bytes to be transmitted
    if (harq->round == 0) {
      if (ra->msg3_dcch_dtch) {
        // If the UE used MSG3 to transfer a DCCH or DTCH message, then contention resolution is successful if the UE receives a PDCCH transmission which has its CRC bits scrambled by the C-RNTI
        // Just send padding LCID
        ra->mac_pdu_length = 0;
      } else {
        uint16_t mac_pdu_length = nr_write_ce_dlsch_pdu(module_idP, nr_mac->sched_ctrlCommon, buf, 255, ra->cont_res_id);
        LOG_D(NR_MAC,"Encoded contention resolution mac_pdu_length %d\n",mac_pdu_length);
        uint8_t buffer[CCCH_SDU_SIZE];
        uint8_t mac_subheader_len = sizeof(NR_MAC_SUBHEADER_SHORT);
        uint16_t mac_sdu_length = mac_rrc_nr_data_req(module_idP, CC_id, frameP, CCCH, ra->rnti, 1, buffer);
        if (mac_sdu_length < 256) {
          ((NR_MAC_SUBHEADER_SHORT *) &buf[mac_pdu_length])->R = 0;
          ((NR_MAC_SUBHEADER_SHORT *) &buf[mac_pdu_length])->F = 0;
          ((NR_MAC_SUBHEADER_SHORT *) &buf[mac_pdu_length])->LCID = DL_SCH_LCID_CCCH;
          ((NR_MAC_SUBHEADER_SHORT *) &buf[mac_pdu_length])->L = mac_sdu_length;
          ra->mac_pdu_length = mac_pdu_length + mac_sdu_length + sizeof(NR_MAC_SUBHEADER_SHORT);
        } else {
          mac_subheader_len = sizeof(NR_MAC_SUBHEADER_LONG);
          ((NR_MAC_SUBHEADER_LONG *) &buf[mac_pdu_length])->R = 0;
          ((NR_MAC_SUBHEADER_LONG *) &buf[mac_pdu_length])->F = 1;
          ((NR_MAC_SUBHEADER_LONG *) &buf[mac_pdu_length])->LCID = DL_SCH_LCID_CCCH;
          ((NR_MAC_SUBHEADER_LONG *) &buf[mac_pdu_length])->L1 = (mac_sdu_length >> 8) & 0xff;
          ((NR_MAC_SUBHEADER_LONG *) &buf[mac_pdu_length])->L2 = mac_sdu_length & 0xff;
          ra->mac_pdu_length = mac_pdu_length + mac_sdu_length + sizeof(NR_MAC_SUBHEADER_LONG);
        }
        LOG_I(NR_MAC,"Encoded RRCSetup Piggyback (%d + %d bytes), mac_pdu_length %d\n", mac_sdu_length, mac_subheader_len, ra->mac_pdu_length);
        memcpy(&buf[mac_pdu_length + mac_subheader_len], buffer, mac_sdu_length);
      }
    }

    // Calculate number of symbols
    int startSymbolIndex, nrOfSymbols;
    const int startSymbolAndLength = pdsch_TimeDomainAllocationList->list.array[time_domain_assignment]->startSymbolAndLength;
    SLIV2SL(startSymbolAndLength, &startSymbolIndex, &nrOfSymbols);
    AssertFatal(startSymbolIndex >= 0, "StartSymbolIndex is negative\n");

    int mappingtype = pdsch_TimeDomainAllocationList->list.array[time_domain_assignment]->mappingType;

    uint16_t dlDmrsSymbPos = fill_dmrs_mask(NULL,
                                            scc->dmrs_TypeA_Position,
                                            nrOfSymbols,
                                            startSymbolIndex,
                                            mappingtype, 1);

    uint16_t N_DMRS_SLOT = get_num_dmrs(dlDmrsSymbPos);

    long dmrsConfigType = bwp!=NULL ? (bwp->bwp_Dedicated->pdsch_Config->choice.setup->dmrs_DownlinkForPDSCH_MappingTypeA->choice.setup->dmrs_Type == NULL ? 0 : 1) : 0;

    nr_mac->sched_ctrlCommon->pdsch_semi_static.numDmrsCdmGrpsNoData = 2;
    if (nrOfSymbols == 2) {
      nr_mac->sched_ctrlCommon->pdsch_semi_static.numDmrsCdmGrpsNoData = 1;
    }

    AssertFatal(nr_mac->sched_ctrlCommon->pdsch_semi_static.numDmrsCdmGrpsNoData == 1
                || nr_mac->sched_ctrlCommon->pdsch_semi_static.numDmrsCdmGrpsNoData == 2,
                "nr_mac->schedCtrlCommon->pdsch_semi_static.numDmrsCdmGrpsNoData %d is not possible",
                nr_mac->sched_ctrlCommon->pdsch_semi_static.numDmrsCdmGrpsNoData);

    uint8_t N_PRB_DMRS = 0;
    if (dmrsConfigType==NFAPI_NR_DMRS_TYPE1) {
      N_PRB_DMRS = nr_mac->sched_ctrlCommon->pdsch_semi_static.numDmrsCdmGrpsNoData * 6;
    }
    else {
      N_PRB_DMRS = nr_mac->sched_ctrlCommon->pdsch_semi_static.numDmrsCdmGrpsNoData * 4;
    }

    uint8_t mcsTableIdx = 0;
    if (bwp &&
        bwp->bwp_Dedicated &&
        bwp->bwp_Dedicated->pdsch_Config &&
        bwp->bwp_Dedicated->pdsch_Config->choice.setup &&
        bwp->bwp_Dedicated->pdsch_Config->choice.setup->mcs_Table) {
      if (*bwp->bwp_Dedicated->pdsch_Config->choice.setup->mcs_Table == 0)
        mcsTableIdx = 1;
      else
        mcsTableIdx = 2;
    }
    else mcsTableIdx = 0;

    int rbStart = 0;
    int rbSize = 0;
    uint8_t tb_scaling = 0;
    uint16_t *vrb_map = cc[CC_id].vrb_map;
    do {
      if(rbSize < BWPSize)
        rbSize++;
      else
        mcsIndex++;
      LOG_D(NR_MAC,"Calling nr_compute_tbs with N_PRB_DMRS %d, N_DMRS_SLOT %d\n",N_PRB_DMRS,N_DMRS_SLOT);
      harq->tb_size = nr_compute_tbs(nr_get_Qm_dl(mcsIndex, mcsTableIdx),
                                     nr_get_code_rate_dl(mcsIndex, mcsTableIdx),
                                     rbSize, nrOfSymbols, N_PRB_DMRS * N_DMRS_SLOT, 0, tb_scaling,1) >> 3;
    } while (harq->tb_size < ra->mac_pdu_length && mcsIndex<=28);

    AssertFatal(harq->tb_size >= ra->mac_pdu_length,"Cannot allocate Msg4\n");

    int i = 0;
    while ((i < rbSize) && (rbStart + rbSize <= BWPSize)) {
      if (vrb_map[BWPStart + rbStart + i]&SL_to_bitmap(startSymbolIndex, nrOfSymbols)) {
        rbStart += i+1;
        i = 0;
      } else {
        i++;
      }
    }

    if (rbStart > (BWPSize - rbSize)) {
      LOG_E(NR_MAC, "%s(): cannot find free vrb_map for RNTI %04x!\n", __func__, ra->rnti);
      return;
    }

    // Checking if the DCI allocation is feasible in current subframe
    nfapi_nr_dl_tti_request_body_t *dl_req = &nr_mac->DL_req[CC_id].dl_tti_request_body;
    if (dl_req->nPDUs > NFAPI_NR_MAX_DL_TTI_PDUS - 2) {
      LOG_I(NR_MAC, "[RAPROC] Subframe %d: FAPI DL structure is full, skip scheduling UE %d\n", slotP, ra->rnti);
      return;
    }


    // look up the PDCCH PDU for this CC, BWP, and CORESET. If it does not exist, create it. This is especially
    // important if we have multiple RAs, and the DLSCH has to reuse them, so we need to mark them
    const int bwpid = bwp ? bwp->bwp_Id : 0;
    const int coresetid = coreset->controlResourceSetId;
    nfapi_nr_dl_tti_pdcch_pdu_rel15_t *pdcch_pdu_rel15 = nr_mac->pdcch_pdu_idx[CC_id][coresetid];
    if (!pdcch_pdu_rel15) {
      nfapi_nr_dl_tti_request_pdu_t *dl_tti_pdcch_pdu = &dl_req->dl_tti_pdu_list[dl_req->nPDUs];
      memset(dl_tti_pdcch_pdu, 0, sizeof(nfapi_nr_dl_tti_request_pdu_t));
      dl_tti_pdcch_pdu->PDUType = NFAPI_NR_DL_TTI_PDCCH_PDU_TYPE;
      dl_tti_pdcch_pdu->PDUSize = (uint8_t)(2 + sizeof(nfapi_nr_dl_tti_pdcch_pdu));
      dl_req->nPDUs += 1;
      pdcch_pdu_rel15 = &dl_tti_pdcch_pdu->pdcch_pdu.pdcch_pdu_rel15;
      nr_configure_pdcch(pdcch_pdu_rel15, coreset, genericParameters, &ra->sched_pdcch);
      nr_mac->pdcch_pdu_idx[CC_id][coresetid] = pdcch_pdu_rel15;
    }

    nfapi_nr_dl_tti_request_pdu_t *dl_tti_pdsch_pdu = &dl_req->dl_tti_pdu_list[dl_req->nPDUs];
    memset((void *)dl_tti_pdsch_pdu,0,sizeof(nfapi_nr_dl_tti_request_pdu_t));
    dl_tti_pdsch_pdu->PDUType = NFAPI_NR_DL_TTI_PDSCH_PDU_TYPE;
    dl_tti_pdsch_pdu->PDUSize = (uint8_t)(2+sizeof(nfapi_nr_dl_tti_pdsch_pdu));
    dl_req->nPDUs+=1;
    nfapi_nr_dl_tti_pdsch_pdu_rel15_t *pdsch_pdu_rel15 = &dl_tti_pdsch_pdu->pdsch_pdu.pdsch_pdu_rel15;

    LOG_A(NR_MAC, "[gNB %d] [RAPROC] CC_id %d Frame %d, slotP %d: Generating RA-Msg4 DCI, state %d\n", module_idP, CC_id, frameP, slotP, ra->state);

    // SCF222: PDU index incremented for each PDSCH PDU sent in TX control message. This is used to associate control
    // information to data and is reset every slot.
    const int pduindex = nr_mac->pdu_index[CC_id]++;

    pdsch_pdu_rel15->pduBitmap = 0;
    pdsch_pdu_rel15->rnti = ra->rnti;
    pdsch_pdu_rel15->pduIndex = pduindex;
    pdsch_pdu_rel15->BWPSize  = BWPSize;
    pdsch_pdu_rel15->BWPStart = BWPStart;
    pdsch_pdu_rel15->SubcarrierSpacing = genericParameters->subcarrierSpacing;
    pdsch_pdu_rel15->CyclicPrefix = 0;
    pdsch_pdu_rel15->NrOfCodewords = 1;
    pdsch_pdu_rel15->targetCodeRate[0] = nr_get_code_rate_dl(mcsIndex,mcsTableIdx);
    pdsch_pdu_rel15->qamModOrder[0] = 2;
    pdsch_pdu_rel15->mcsIndex[0] = mcsIndex;
    pdsch_pdu_rel15->mcsTable[0] = mcsTableIdx;
    pdsch_pdu_rel15->rvIndex[0] = nr_rv_round_map[harq->round];
    pdsch_pdu_rel15->dataScramblingId = *scc->physCellId;
    pdsch_pdu_rel15->nrOfLayers = 1;
    pdsch_pdu_rel15->transmissionScheme = 0;
    pdsch_pdu_rel15->refPoint = 0;
    pdsch_pdu_rel15->dmrsConfigType = dmrsConfigType;
    pdsch_pdu_rel15->dlDmrsScramblingId = *scc->physCellId;
    pdsch_pdu_rel15->SCID = 0;
    pdsch_pdu_rel15->numDmrsCdmGrpsNoData = nrOfSymbols <= 2 ? 1 : 2;
    pdsch_pdu_rel15->dmrsPorts = 1;
    pdsch_pdu_rel15->resourceAlloc = 1;
    pdsch_pdu_rel15->rbStart = rbStart;
    pdsch_pdu_rel15->rbSize = rbSize;
    pdsch_pdu_rel15->VRBtoPRBMapping = 0;
    pdsch_pdu_rel15->StartSymbolIndex = startSymbolIndex;
    pdsch_pdu_rel15->NrOfSymbols = nrOfSymbols;
    pdsch_pdu_rel15->dlDmrsSymbPos = dlDmrsSymbPos;

    int x_Overhead = 0;
    nr_get_tbs_dl(&dl_tti_pdsch_pdu->pdsch_pdu, x_Overhead, pdsch_pdu_rel15->numDmrsCdmGrpsNoData, tb_scaling);

    pdsch_pdu_rel15->precodingAndBeamforming.num_prgs=1;
    pdsch_pdu_rel15->precodingAndBeamforming.prg_size=275;
    pdsch_pdu_rel15->precodingAndBeamforming.dig_bf_interfaces=1;
    pdsch_pdu_rel15->precodingAndBeamforming.prgs_list[0].pm_idx = 0;
    pdsch_pdu_rel15->precodingAndBeamforming.prgs_list[0].dig_bf_interface_list[0].beam_idx = ra->beam_id;

    /* Fill PDCCH DL DCI PDU */
    nfapi_nr_dl_dci_pdu_t *dci_pdu = &pdcch_pdu_rel15->dci_pdu[pdcch_pdu_rel15->numDlDci];
    pdcch_pdu_rel15->numDlDci++;
    dci_pdu->RNTI = ra->rnti;
    dci_pdu->ScramblingId = *scc->physCellId;
    dci_pdu->ScramblingRNTI = 0;
    dci_pdu->AggregationLevel = aggregation_level;
    dci_pdu->CceIndex = CCEIndex;
    dci_pdu->beta_PDCCH_1_0 = 0;
    dci_pdu->powerControlOffsetSS = 1;

    dci_pdu_rel15_t dci_payload;
    dci_payload.frequency_domain_assignment.val = PRBalloc_to_locationandbandwidth0(pdsch_pdu_rel15->rbSize,
                                                                                    pdsch_pdu_rel15->rbStart,
                                                                                    BWPSize);

    dci_payload.format_indicator = 1;
    dci_payload.time_domain_assignment.val = time_domain_assignment;
    dci_payload.vrb_to_prb_mapping.val = 0;
    dci_payload.mcs = pdsch_pdu_rel15->mcsIndex[0];
    dci_payload.tb_scaling = tb_scaling;
    dci_payload.rv = pdsch_pdu_rel15->rvIndex[0];
    dci_payload.harq_pid = current_harq_pid;
    dci_payload.ndi = harq->ndi;
    dci_payload.dai[0].val = (pucch->dai_c-1)&3;
    dci_payload.tpc = sched_ctrl->tpc1; // TPC for PUCCH: table 7.2.1-1 in 38.213
    dci_payload.pucch_resource_indicator = delta_PRI; // This is delta_PRI from 9.2.1 in 38.213
    dci_payload.pdsch_to_harq_feedback_timing_indicator.val = pucch->timing_indicator;

    LOG_D(NR_MAC,
          "[RAPROC] DCI 1_0 payload: freq_alloc %d (%d,%d,%d), time_alloc %d, vrb to prb %d, mcs %d tb_scaling %d pucchres %d harqtiming %d\n",
          dci_payload.frequency_domain_assignment.val,
          pdsch_pdu_rel15->rbStart,
          pdsch_pdu_rel15->rbSize,
          pdsch_pdu_rel15->BWPSize,
          dci_payload.time_domain_assignment.val,
          dci_payload.vrb_to_prb_mapping.val,
          dci_payload.mcs,
          dci_payload.tb_scaling,
          dci_payload.pucch_resource_indicator,
          dci_payload.pdsch_to_harq_feedback_timing_indicator.val);

    LOG_D(NR_MAC,
          "[RAPROC] DCI params: rnti 0x%x, rnti_type %d, dci_format %d coreset params: FreqDomainResource %llx, start_symbol %d  n_symb %d, BWPsize %d\n",
          pdcch_pdu_rel15->dci_pdu[0].RNTI,
          NR_RNTI_TC,
          NR_DL_DCI_FORMAT_1_0,
          (unsigned long long)pdcch_pdu_rel15->FreqDomainResource,
          pdcch_pdu_rel15->StartSymbolIndex,
          pdcch_pdu_rel15->DurationSymbols,
          pdsch_pdu_rel15->BWPSize);

    fill_dci_pdu_rel15(scc,
                       ra->CellGroup,
                       &pdcch_pdu_rel15->dci_pdu[pdcch_pdu_rel15->numDlDci - 1],
                       &dci_payload,
                       NR_DL_DCI_FORMAT_1_0,
                       NR_RNTI_TC,
                       pdsch_pdu_rel15->BWPSize,
                       bwpid,
                       coreset->controlResourceSetId);

    // Add padding header and zero rest out if there is space left
    if (ra->mac_pdu_length < harq->tb_size) {
      NR_MAC_SUBHEADER_FIXED *padding = (NR_MAC_SUBHEADER_FIXED *) &buf[ra->mac_pdu_length];
      padding->R = 0;
      padding->LCID = DL_SCH_LCID_PADDING;
      for(int k = ra->mac_pdu_length+1; k<harq->tb_size; k++) {
        buf[k] = 0;
      }
    }

    T(T_GNB_MAC_DL_PDU_WITH_DATA, T_INT(module_idP), T_INT(CC_id), T_INT(ra->rnti),
      T_INT(frameP), T_INT(slotP), T_INT(current_harq_pid), T_BUFFER(harq->tb, harq->tb_size));

    // DL TX request
    nfapi_nr_pdu_t *tx_req = &nr_mac->TX_req[CC_id].pdu_list[nr_mac->TX_req[CC_id].Number_of_PDUs];
    memcpy(tx_req->TLVs[0].value.direct, harq->tb, sizeof(uint8_t) * harq->tb_size);
    tx_req->PDU_length =  harq->tb_size;
    tx_req->PDU_index = pduindex;
    tx_req->num_TLV = 1;
    tx_req->TLVs[0].length =  harq->tb_size + 2;
    nr_mac->TX_req[CC_id].SFN = frameP;
    nr_mac->TX_req[CC_id].Number_of_PDUs++;
    nr_mac->TX_req[CC_id].Slot = slotP;

    // Mark the corresponding symbols and RBs as used
    fill_pdcch_vrb_map(nr_mac,
                       CC_id,
                       &ra->sched_pdcch,
                       CCEIndex,
                       aggregation_level);
    for (int rb = 0; rb < pdsch_pdu_rel15->rbSize; rb++) {
      vrb_map[BWPStart + rb + pdsch_pdu_rel15->rbStart] |= SL_to_bitmap(startSymbolIndex, nrOfSymbols);
    }

    LOG_D(NR_MAC,"BWPSize: %i\n", pdcch_pdu_rel15->BWPSize);
    LOG_D(NR_MAC,"BWPStart: %i\n", pdcch_pdu_rel15->BWPStart);
    LOG_D(NR_MAC,"SubcarrierSpacing: %i\n", pdcch_pdu_rel15->SubcarrierSpacing);
    LOG_D(NR_MAC,"CyclicPrefix: %i\n", pdcch_pdu_rel15->CyclicPrefix);
    LOG_D(NR_MAC,"StartSymbolIndex: %i\n", pdcch_pdu_rel15->StartSymbolIndex);
    LOG_D(NR_MAC,"DurationSymbols: %i\n", pdcch_pdu_rel15->DurationSymbols);
    for(int n=0;n<6;n++) LOG_D(NR_MAC,"FreqDomainResource[%i]: %x\n",n, pdcch_pdu_rel15->FreqDomainResource[n]);
    LOG_D(NR_MAC,"CceRegMappingType: %i\n", pdcch_pdu_rel15->CceRegMappingType);
    LOG_D(NR_MAC,"RegBundleSize: %i\n", pdcch_pdu_rel15->RegBundleSize);
    LOG_D(NR_MAC,"InterleaverSize: %i\n", pdcch_pdu_rel15->InterleaverSize);
    LOG_D(NR_MAC,"CoreSetType: %i\n", pdcch_pdu_rel15->CoreSetType);
    LOG_D(NR_MAC,"ShiftIndex: %i\n", pdcch_pdu_rel15->ShiftIndex);
    LOG_D(NR_MAC,"precoderGranularity: %i\n", pdcch_pdu_rel15->precoderGranularity);
    LOG_D(NR_MAC,"numDlDci: %i\n", pdcch_pdu_rel15->numDlDci);

    if(ra->msg3_dcch_dtch) {
      // If the UE used MSG3 to transfer a DCCH or DTCH message, then contention resolution is successful upon transmission of PDCCH
      LOG_I(NR_MAC, "(ue %i, rnti 0x%04x) CBRA procedure succeeded!\n", UE_id, ra->rnti);
      nr_clear_ra_proc(module_idP, CC_id, frameP, ra);
      UE_info->active[UE_id] = true;
      UE_info->Msg4_ACKed[UE_id] = true;

      remove_front_nr_list(&sched_ctrl->feedback_dl_harq);
      harq->feedback_slot = -1;
      harq->is_waiting = false;
      add_tail_nr_list(&sched_ctrl->available_dl_harq, current_harq_pid);
      harq->round = 0;
      harq->ndi ^= 1;
    } else {
      ra->state = WAIT_Msg4_ACK;
      LOG_D(NR_MAC,"[gNB %d][RAPROC] Frame %d, Subframe %d: RA state %d\n", module_idP, frameP, slotP, ra->state);
    }
  }
}

void nr_check_Msg4_Ack(module_id_t module_id, int CC_id, frame_t frame, sub_frame_t slot, NR_RA_t *ra) {

  int UE_id = find_nr_UE_id(module_id, ra->rnti);
  const int current_harq_pid = ra->harq_pid;

  NR_UE_info_t *UE_info = &RC.nrmac[module_id]->UE_info;
  NR_UE_sched_ctrl_t *sched_ctrl = &UE_info->UE_sched_ctrl[UE_id];
  NR_UE_harq_t *harq = &sched_ctrl->harq_processes[current_harq_pid];
  NR_mac_stats_t *stats = &UE_info->mac_stats[UE_id];

  LOG_D(NR_MAC, "ue %d, rnti 0x%04x, harq is waiting %d, round %d, frame %d %d, harq id %d\n", UE_id, ra->rnti, harq->is_waiting, harq->round, frame, slot, current_harq_pid);

  if (harq->is_waiting == 0) {
    if (harq->round == 0) {
      if (stats->dlsch_errors == 0) {
        LOG_A(NR_MAC, "(ue %i, rnti 0x%04x) Received Ack of RA-Msg4. CBRA procedure succeeded!\n", UE_id, ra->rnti);
        UE_info->active[UE_id] = true;
        UE_info->Msg4_ACKed[UE_id] = true;

<<<<<<< HEAD
        // TODO: To be improved the BWP selection
        //  For now, we are just changing to the first active BWP

        const NR_ServingCellConfig_t *servingCellConfig = UE_info->CellGroup[UE_id] ? UE_info->CellGroup[UE_id]->spCellConfig->spCellConfigDedicated : NULL;

        const struct NR_ServingCellConfig__downlinkBWP_ToAddModList *bwpList = servingCellConfig ? servingCellConfig->downlinkBWP_ToAddModList : NULL;
        const int bwp_id = servingCellConfig && servingCellConfig->firstActiveDownlinkBWP_Id ?
            *servingCellConfig->firstActiveDownlinkBWP_Id : 0;
        sched_ctrl->active_bwp = bwpList && bwp_id > 0 ? bwpList->list.array[bwp_id - 1] : NULL;

        const struct NR_UplinkConfig__uplinkBWP_ToAddModList *ubwpList = servingCellConfig ? servingCellConfig->uplinkConfig->uplinkBWP_ToAddModList : NULL;
        const int ubwp_id = servingCellConfig && servingCellConfig->uplinkConfig && servingCellConfig->uplinkConfig->firstActiveUplinkBWP_Id ?
            *servingCellConfig->uplinkConfig->firstActiveUplinkBWP_Id : 0;
        sched_ctrl->active_ubwp = ubwpList && ubwp_id > 0 ? ubwpList->list.array[ubwp_id - 1] : NULL;

        if(sched_ctrl->active_bwp) {
          LOG_I(NR_MAC, "Changing to DL-BWP %i\n", bwp_id);
        }

        if(sched_ctrl->active_ubwp) {
          LOG_I(NR_MAC, "Changing to UL-BWP %i\n", ubwp_id);
        }
=======
        // Pause scheduling according to:
        // 3GPP TS 38.331 Section 12 Table 12.1-1: UE performance requirements for RRC procedures for UEs
        sched_ctrl->schedule_enabled = false;
        nr_mac_gNB_enable_rrc_processing_timer_req(module_id, ra->rnti);
>>>>>>> 4510041a
      }
      else {
        LOG_I(NR_MAC, "(ue %i, rnti 0x%04x) RA Procedure failed at Msg4!\n", UE_id, ra->rnti);
      }

      nr_clear_ra_proc(module_id, CC_id, frame, ra);
      if(sched_ctrl->retrans_dl_harq.head >= 0) {
        remove_nr_list(&sched_ctrl->retrans_dl_harq, current_harq_pid);
      }
    }
    else {
      LOG_I(NR_MAC, "(ue %i, rnti 0x%04x) Received Nack of RA-Msg4. Preparing retransmission!\n", UE_id, ra->rnti);
      ra->Msg4_frame = (frame + 1) % 1024;
      ra->Msg4_slot = 1;
      ra->state = Msg4;
    }
  }
}

void nr_clear_ra_proc(module_id_t module_idP, int CC_id, frame_t frameP, NR_RA_t *ra){
  LOG_D(NR_MAC,"[gNB %d][RAPROC] CC_id %d Frame %d Clear Random access information rnti %x\n", module_idP, CC_id, frameP, ra->rnti);
  ra->state = RA_IDLE;
  ra->timing_offset = 0;
  ra->RRC_timer = 20;
  ra->msg3_round = 0;
  ra->msg3_dcch_dtch = false;
  ra->crnti = 0;
  if(ra->cfra == false) {
    ra->rnti = 0;
  }
}


/////////////////////////////////////
//    Random Access Response PDU   //
//         TS 38.213 ch 8.2        //
//        TS 38.321 ch 6.2.3       //
/////////////////////////////////////
//| 0 | 1 | 2 | 3 | 4 | 5 | 6 | 7 |// bit-wise
//| E | T |       R A P I D       |//
//| 0 | 1 | 2 | 3 | 4 | 5 | 6 | 7 |//
//| R |           T A             |//
//|       T A         |  UL grant |//
//|            UL grant           |//
//|            UL grant           |//
//|            UL grant           |//
//|         T C - R N T I         |//
//|         T C - R N T I         |//
/////////////////////////////////////
//       UL grant  (27 bits)       //
/////////////////////////////////////
//| 0 | 1 | 2 | 3 | 4 | 5 | 6 | 7 |// bit-wise
//|-------------------|FHF|F_alloc|//
//|        Freq allocation        |//
//|    F_alloc    |Time allocation|//
//|      MCS      |     TPC   |CSI|//
/////////////////////////////////////
// WIP
// todo:
// - handle MAC RAR BI subheader
// - sending only 1 RAR subPDU
// - UL Grant: hardcoded CSI, TPC, time alloc
// - padding
void nr_fill_rar(uint8_t Mod_idP,
                 NR_RA_t * ra,
                 uint8_t * dlsch_buffer,
                 nfapi_nr_pusch_pdu_t  *pusch_pdu){

  LOG_I(NR_MAC, "[gNB] Generate RAR MAC PDU frame %d slot %d preamble index %u TA command %d \n", ra->Msg2_frame, ra-> Msg2_slot, ra->preamble_index, ra->timing_offset);
  NR_RA_HEADER_BI *rarbi = (NR_RA_HEADER_BI *) dlsch_buffer;
  NR_RA_HEADER_RAPID *rarh = (NR_RA_HEADER_RAPID *) (dlsch_buffer + 1);
  NR_MAC_RAR *rar = (NR_MAC_RAR *) (dlsch_buffer + 2);
  unsigned char csi_req = 0, tpc_command;
  //uint8_t N_UL_Hop;
  uint8_t valid_bits;
  uint32_t ul_grant;
  uint16_t f_alloc, prb_alloc, bwp_size, truncation=0;

  tpc_command = 3; // this is 0 dB

  /// E/T/R/R/BI subheader ///
  // E = 1, MAC PDU includes another MAC sub-PDU (RAPID)
  // T = 0, Back-off indicator subheader
  // R = 2, Reserved
  // BI = 0, 5ms
  rarbi->E = 1;
  rarbi->T = 0;
  rarbi->R = 0;
  rarbi->BI = 0;

  /// E/T/RAPID subheader ///
  // E = 0, one only RAR, first and last
  // T = 1, RAPID
  rarh->E = 0;
  rarh->T = 1;
  rarh->RAPID = ra->preamble_index;

  /// RAR MAC payload ///
  rar->R = 0;

  // TA command
  rar->TA1 = (uint8_t) (ra->timing_offset >> 5);    // 7 MSBs of timing advance
  rar->TA2 = (uint8_t) (ra->timing_offset & 0x1f);  // 5 LSBs of timing advance

  // TC-RNTI
  rar->TCRNTI_1 = (uint8_t) (ra->rnti >> 8);        // 8 MSBs of rnti
  rar->TCRNTI_2 = (uint8_t) (ra->rnti & 0xff);      // 8 LSBs of rnti

  // UL grant

  ra->msg3_TPC = tpc_command;

  bwp_size = pusch_pdu->bwp_size;
  prb_alloc = PRBalloc_to_locationandbandwidth0(ra->msg3_nb_rb, ra->msg3_first_rb, bwp_size);
  if (bwp_size>180) {
    AssertFatal(1==0,"Initial UBWP larger than 180 currently not supported");
  }
  else {
    valid_bits = (uint8_t)ceil(log2(bwp_size*(bwp_size+1)>>1));
  }

  if (pusch_pdu->frequency_hopping){
    AssertFatal(1==0,"PUSCH with frequency hopping currently not supported");
  } else {
    for (int i=0; i<valid_bits; i++)
      truncation |= (1<<i);
    f_alloc = (prb_alloc&truncation);
  }

  ul_grant = csi_req | (tpc_command << 1) | (pusch_pdu->mcs_index << 4) | (ra->Msg3_tda_id << 8) | (f_alloc << 12) | (pusch_pdu->frequency_hopping << 26);

  rar->UL_GRANT_1 = (uint8_t) (ul_grant >> 24) & 0x07;
  rar->UL_GRANT_2 = (uint8_t) (ul_grant >> 16) & 0xff;
  rar->UL_GRANT_3 = (uint8_t) (ul_grant >> 8) & 0xff;
  rar->UL_GRANT_4 = (uint8_t) ul_grant & 0xff;

#ifdef DEBUG_RAR
  LOG_I(NR_MAC, "rarh->E = 0x%x\n", rarh->E);
  LOG_I(NR_MAC, "rarh->T = 0x%x\n", rarh->T);
  LOG_I(NR_MAC, "rarh->RAPID = 0x%x (%i)\n", rarh->RAPID, rarh->RAPID);
  LOG_I(NR_MAC, "rar->R = 0x%x\n", rar->R);
  LOG_I(NR_MAC, "rar->TA1 = 0x%x\n", rar->TA1);
  LOG_I(NR_MAC, "rar->TA2 = 0x%x\n", rar->TA2);
  LOG_I(NR_MAC, "rar->UL_GRANT_1 = 0x%x\n", rar->UL_GRANT_1);
  LOG_I(NR_MAC, "rar->UL_GRANT_2 = 0x%x\n", rar->UL_GRANT_2);
  LOG_I(NR_MAC, "rar->UL_GRANT_3 = 0x%x\n", rar->UL_GRANT_3);
  LOG_I(NR_MAC, "rar->UL_GRANT_4 = 0x%x\n", rar->UL_GRANT_4);
  LOG_I(NR_MAC, "rar->TCRNTI_1 = 0x%x\n", rar->TCRNTI_1);
  LOG_I(NR_MAC, "rar->TCRNTI_2 = 0x%x\n", rar->TCRNTI_2);
#endif

  int mcs = (unsigned char) (rar->UL_GRANT_4 >> 4);
  // time alloc
  int Msg3_t_alloc = (unsigned char) (rar->UL_GRANT_3 & 0x07);
  // frequency alloc
  int Msg3_f_alloc = (uint16_t) ((rar->UL_GRANT_3 >> 4) | (rar->UL_GRANT_2 << 4) | ((rar->UL_GRANT_1 & 0x03) << 12));
  // frequency hopping
  int freq_hopping = (unsigned char) (rar->UL_GRANT_1 >> 2);
  // TA command
  int  ta_command = rar->TA2 + (rar->TA1 << 5);
  // TC-RNTI
  int t_crnti = rar->TCRNTI_2 + (rar->TCRNTI_1 << 8);

  LOG_D(NR_MAC, "In %s: Transmitted RAR with t_alloc %d f_alloc %d ta_command %d mcs %d freq_hopping %d tpc_command %d csi_req %d t_crnti %x \n",
        __FUNCTION__,
        Msg3_t_alloc,
        Msg3_f_alloc,
        ta_command,
        mcs,
        freq_hopping,
        tpc_command,
        csi_req,
        t_crnti);
}<|MERGE_RESOLUTION|>--- conflicted
+++ resolved
@@ -1963,7 +1963,6 @@
         UE_info->active[UE_id] = true;
         UE_info->Msg4_ACKed[UE_id] = true;
 
-<<<<<<< HEAD
         // TODO: To be improved the BWP selection
         //  For now, we are just changing to the first active BWP
 
@@ -1986,12 +1985,11 @@
         if(sched_ctrl->active_ubwp) {
           LOG_I(NR_MAC, "Changing to UL-BWP %i\n", ubwp_id);
         }
-=======
+
         // Pause scheduling according to:
         // 3GPP TS 38.331 Section 12 Table 12.1-1: UE performance requirements for RRC procedures for UEs
         sched_ctrl->schedule_enabled = false;
         nr_mac_gNB_enable_rrc_processing_timer_req(module_id, ra->rnti);
->>>>>>> 4510041a
       }
       else {
         LOG_I(NR_MAC, "(ue %i, rnti 0x%04x) RA Procedure failed at Msg4!\n", UE_id, ra->rnti);
