/*
 * Licensed to the OpenAirInterface (OAI) Software Alliance under one or more
 * contributor license agreements.  See the NOTICE file distributed with
 * this work for additional information regarding copyright ownership.
 * The OpenAirInterface Software Alliance licenses this file to You under
 * the OAI Public License, Version 1.1  (the "License"); you may not use this file
 * except in compliance with the License.
 * You may obtain a copy of the License at
 *
 *      http://www.openairinterface.org/?page_id=698
 *
 * Unless required by applicable law or agreed to in writing, software
 * distributed under the License is distributed on an "AS IS" BASIS,
 * WITHOUT WARRANTIES OR CONDITIONS OF ANY KIND, either express or implied.
 * See the License for the specific language governing permissions and
 * limitations under the License.
 *-------------------------------------------------------------------------------
 * For more information about the OpenAirInterface (OAI) Software Alliance:
 *      contact@openairinterface.org
 */

/*! \file     gNB_scheduler_RA.c
 * \brief     primitives used for random access
 * \author    Guido Casati
 * \date      2019
 * \email:    guido.casati@iis.fraunhofer.de
 * \version
 */

#include "common/platform_types.h"
#include "uper_decoder.h"

/* MAC */
#include "nr_mac_gNB.h"
#include "NR_MAC_gNB/mac_proto.h"

/* Utils */
#include "common/utils/LOG/log.h"
#include "common/utils/LOG/vcd_signal_dumper.h"
#include "common/utils/nr/nr_common.h"
#include "UTIL/OPT/opt.h"

/* rlc */
#include "openair2/LAYER2/nr_rlc/nr_rlc_oai_api.h"
#include "openair2/LAYER2/RLC/rlc.h"

#include <executables/softmodem-common.h>

// forward declaration of functions used in this file
static void fill_msg3_pusch_pdu(nfapi_nr_pusch_pdu_t *pusch_pdu,
                                NR_ServingCellConfigCommon_t *scc,
                                const NR_RA_t *ra,
                                int startSymbolAndLength,
                                int scs,
                                int bwp_size,
                                int bwp_start,
                                int mappingtype,
                                int fh);
static void nr_fill_rar(uint8_t Mod_idP, NR_RA_t *ra, uint8_t *dlsch_buffer, nfapi_nr_pusch_pdu_t *pusch_pdu);

static const uint8_t DELTA[4] = {2, 3, 4, 6};

static const float ssb_per_rach_occasion[8] = {0.125, 0.25, 0.5, 1, 2, 4, 8};

static int16_t ssb_index_from_prach(module_id_t module_idP,
                                    frame_t frameP,
                                    slot_t slotP,
                                    uint16_t preamble_index,
                                    uint8_t freq_index,
                                    uint8_t symbol)
{
  gNB_MAC_INST *gNB = RC.nrmac[module_idP];
  NR_COMMON_channels_t *cc = &gNB->common_channels[0];
  NR_ServingCellConfigCommon_t *scc = cc->ServingCellConfigCommon;
  nfapi_nr_config_request_scf_t *cfg = &RC.nrmac[module_idP]->config[0];
  NR_RACH_ConfigCommon_t *rach_ConfigCommon = scc->uplinkConfigCommon->initialUplinkBWP->rach_ConfigCommon->choice.setup;
  uint8_t config_index = rach_ConfigCommon->rach_ConfigGeneric.prach_ConfigurationIndex;
  uint8_t fdm = cfg->prach_config.num_prach_fd_occasions.value;
  
  uint8_t total_RApreambles = MAX_NUM_NR_PRACH_PREAMBLES;
  if (rach_ConfigCommon->totalNumberOfRA_Preambles != NULL)
    total_RApreambles = *rach_ConfigCommon->totalNumberOfRA_Preambles;
  
  float  num_ssb_per_RO = ssb_per_rach_occasion[cfg->prach_config.ssb_per_rach.value];	
  uint16_t start_symbol_index = 0;
  uint8_t temp_start_symbol = 0;
  uint16_t RA_sfn_index = -1;
  uint16_t prach_occasion_id = -1;
  uint8_t num_active_ssb = cc->num_active_ssb;
  NR_MsgA_ConfigCommon_r16_t *msgacc = NULL;
  if (scc->uplinkConfigCommon->initialUplinkBWP->ext1 && scc->uplinkConfigCommon->initialUplinkBWP->ext1->msgA_ConfigCommon_r16)
    msgacc = scc->uplinkConfigCommon->initialUplinkBWP->ext1->msgA_ConfigCommon_r16->choice.setup;
  const int ul_mu = scc->uplinkConfigCommon->frequencyInfoUL->scs_SpecificCarrierList.list.array[0]->subcarrierSpacing;
  const int mu = nr_get_prach_or_ul_mu(msgacc, rach_ConfigCommon, ul_mu);
  frequency_range_t freq_range = scc->downlinkConfigCommon->frequencyInfoDL->absoluteFrequencyPointA > 2016666 ? FR2 : FR1;
  get_nr_prach_sched_from_info(cc->prach_info, config_index, frameP, slotP, mu, freq_range, &RA_sfn_index, cc->frame_type);

  uint8_t index = 0, slot_index = 0;
  for (slot_index = 0; slot_index < cc->prach_info.N_RA_slot; slot_index++) {
    if (cc->prach_info.N_RA_slot <= 1) { // 1 PRACH slot in a subframe
       if((mu == 1) || (mu == 3))
         slot_index = 1; // For scs = 30khz and 120khz
    }
    for (int i = 0; i < cc->prach_info.N_t_slot; i++) {
      temp_start_symbol = (cc->prach_info.start_symbol + i * cc->prach_info.N_dur + 14 * slot_index) % 14;
      if(symbol == temp_start_symbol) {
        start_symbol_index = i;
        break;
      }
    }
  }
  if (cc->prach_info.N_RA_slot <= 1) { // 1 PRACH slot in a subframe
    if((mu == 1) || (mu == 3))
      slot_index = 0; // For scs = 30khz and 120khz
  }
  int config_period = cc->prach_info.x;
  //  prach_occasion_id = subframe_index * N_t_slot * N_RA_slot * fdm + N_RA_slot_index * N_t_slot * fdm + freq_index + fdm * start_symbol_index;
  prach_occasion_id =
      (((frameP % (cc->max_association_period * config_period)) / config_period) * cc->total_prach_occasions_per_config_period)
      + (RA_sfn_index + slot_index) * cc->prach_info.N_t_slot * fdm + start_symbol_index * fdm + freq_index;

  //one SSB have more than one continuous RO
  if(num_ssb_per_RO <= 1)
    index = (int) (prach_occasion_id / (int)(1 / num_ssb_per_RO)) % num_active_ssb;
  //one RO is shared by one or more SSB
  else if (num_ssb_per_RO > 1) {
    index = (prach_occasion_id * (int)num_ssb_per_RO) % num_active_ssb;
    for(int j = 0; j < num_ssb_per_RO; j++) {
      if(preamble_index <  ((j + 1) * cc->cb_preambles_per_ssb))
        index = index + j;
    }
  }

  LOG_D(NR_MAC, "Frame %d, Slot %d: Prach Occasion id = %d ssb per RO = %f number of active SSB %u index = %d fdm %u symbol index %u freq_index %u total_RApreambles %u\n",
        frameP, slotP, prach_occasion_id, num_ssb_per_RO, num_active_ssb, index, fdm, start_symbol_index, freq_index, total_RApreambles);

  return index;
}

//Compute Total active SSBs and RO available
void find_SSB_and_RO_available(gNB_MAC_INST *nrmac)
{
  /* already mutex protected through nr_mac_config_scc() */
  //NR_SCHED_ENSURE_LOCKED(&nrmac->sched_lock);

  NR_COMMON_channels_t *cc = &nrmac->common_channels[0];
  NR_ServingCellConfigCommon_t *scc = cc->ServingCellConfigCommon;
  nfapi_nr_config_request_scf_t *cfg = &nrmac->config[0];
  NR_RACH_ConfigCommon_t *rach_ConfigCommon = scc->uplinkConfigCommon->initialUplinkBWP->rach_ConfigCommon->choice.setup;
  uint8_t config_index = rach_ConfigCommon->rach_ConfigGeneric.prach_ConfigurationIndex;
  uint16_t unused_RA_occasion, repetition = 0;
  uint8_t num_active_ssb = 0;

  struct NR_RACH_ConfigCommon__ssb_perRACH_OccasionAndCB_PreamblesPerSSB *ssb_perRACH_OccasionAndCB_PreamblesPerSSB = rach_ConfigCommon->ssb_perRACH_OccasionAndCB_PreamblesPerSSB;

  switch (ssb_perRACH_OccasionAndCB_PreamblesPerSSB->present) {
    case NR_RACH_ConfigCommon__ssb_perRACH_OccasionAndCB_PreamblesPerSSB_PR_oneEighth:
      cc->cb_preambles_per_ssb = 4 * (ssb_perRACH_OccasionAndCB_PreamblesPerSSB->choice.oneEighth + 1);
      break;
    case NR_RACH_ConfigCommon__ssb_perRACH_OccasionAndCB_PreamblesPerSSB_PR_oneFourth:
      cc->cb_preambles_per_ssb = 4 * (ssb_perRACH_OccasionAndCB_PreamblesPerSSB->choice.oneFourth + 1);
      break;
    case NR_RACH_ConfigCommon__ssb_perRACH_OccasionAndCB_PreamblesPerSSB_PR_oneHalf:
      cc->cb_preambles_per_ssb = 4 * (ssb_perRACH_OccasionAndCB_PreamblesPerSSB->choice.oneHalf + 1);
      break;
    case NR_RACH_ConfigCommon__ssb_perRACH_OccasionAndCB_PreamblesPerSSB_PR_one:
      cc->cb_preambles_per_ssb = 4 * (ssb_perRACH_OccasionAndCB_PreamblesPerSSB->choice.one + 1);
      break;
    case NR_RACH_ConfigCommon__ssb_perRACH_OccasionAndCB_PreamblesPerSSB_PR_two:
      cc->cb_preambles_per_ssb = 4 * (ssb_perRACH_OccasionAndCB_PreamblesPerSSB->choice.two + 1);
      break;
    case NR_RACH_ConfigCommon__ssb_perRACH_OccasionAndCB_PreamblesPerSSB_PR_four:
      cc->cb_preambles_per_ssb = ssb_perRACH_OccasionAndCB_PreamblesPerSSB->choice.four;
      break;
    case NR_RACH_ConfigCommon__ssb_perRACH_OccasionAndCB_PreamblesPerSSB_PR_eight:
      cc->cb_preambles_per_ssb = ssb_perRACH_OccasionAndCB_PreamblesPerSSB->choice.eight;
      break;
    case NR_RACH_ConfigCommon__ssb_perRACH_OccasionAndCB_PreamblesPerSSB_PR_sixteen:
      cc->cb_preambles_per_ssb = ssb_perRACH_OccasionAndCB_PreamblesPerSSB->choice.sixteen;
      break;
    default:
      AssertFatal(1 == 0, "Unsupported ssb_perRACH_config %d\n", ssb_perRACH_OccasionAndCB_PreamblesPerSSB->present);
      break;
  }

  // prach is scheduled according to configuration index and tables 6.3.3.2.2 to 6.3.3.2.4
  frequency_range_t freq_range = scc->downlinkConfigCommon->frequencyInfoDL->absoluteFrequencyPointA > 2016666 ? FR2 : FR1;
  nr_prach_info_t prach_info =  get_nr_prach_occasion_info_from_index(config_index, freq_range, cc->frame_type);

  float num_ssb_per_RO = ssb_per_rach_occasion[cfg->prach_config.ssb_per_rach.value];	
  uint8_t fdm = cfg->prach_config.num_prach_fd_occasions.value;
  uint64_t L_ssb = (((uint64_t) cfg->ssb_table.ssb_mask_list[0].ssb_mask.value) << 32) | cfg->ssb_table.ssb_mask_list[1].ssb_mask.value;
  uint32_t total_RA_occasions = prach_info.N_RA_sfn * prach_info.N_t_slot * prach_info.N_RA_slot * fdm;

  for(int i = 0; i < 64; i++) {
    if ((L_ssb >> (63 - i)) & 0x01) { // only if the bit of L_ssb at current ssb index is 1
      cc->ssb_index[num_active_ssb] = i;
      num_active_ssb++;
    }
  }

  cc->total_prach_occasions_per_config_period = total_RA_occasions;
  for (int i = 1; (1 << (i - 1)) <= prach_info.max_association_period; i++) {
    cc->max_association_period = (1 << (i - 1));
    total_RA_occasions = total_RA_occasions * cc->max_association_period;
    if(total_RA_occasions >= (int) (num_active_ssb / num_ssb_per_RO)) {
      repetition = (uint16_t)((total_RA_occasions * num_ssb_per_RO) / num_active_ssb);
      break;
    }
  }

  unused_RA_occasion = total_RA_occasions - (int)((num_active_ssb * repetition) / num_ssb_per_RO);
  cc->total_prach_occasions = total_RA_occasions - unused_RA_occasion;
  cc->num_active_ssb = num_active_ssb;
  cc->prach_info = prach_info;

  LOG_D(NR_MAC,
        "Total available RO %d, num of active SSB %d: unused RO = %d association_period %u N_RA_sfn %u "
        "total_prach_occasions_per_config_period %u\n",
        cc->total_prach_occasions,
        cc->num_active_ssb,
        unused_RA_occasion,
        cc->max_association_period,
        prach_info.N_RA_sfn,
        cc->total_prach_occasions_per_config_period);
}

static void schedule_nr_MsgA_pusch(NR_UplinkConfigCommon_t *uplinkConfigCommon,
                                   gNB_MAC_INST *nr_mac,
                                   module_id_t module_idP,
                                   frame_t frameP,
                                   slot_t slotP,
                                   nfapi_nr_prach_pdu_t *prach_pdu,
                                   uint16_t dmrs_TypeA_Position,
                                   NR_PhysCellId_t physCellId)
{
  NR_SCHED_ENSURE_LOCKED(&nr_mac->sched_lock);

  NR_MsgA_PUSCH_Resource_r16_t *msgA_PUSCH_Resource = uplinkConfigCommon->initialUplinkBWP->ext1->msgA_ConfigCommon_r16->choice
                                                          .setup->msgA_PUSCH_Config_r16->msgA_PUSCH_ResourceGroupA_r16;

  const int n_slots_frame = nr_mac->frame_structure.numb_slots_frame;
  slot_t msgA_pusch_slot = (slotP + msgA_PUSCH_Resource->msgA_PUSCH_TimeDomainOffset_r16) % n_slots_frame;
  frame_t msgA_pusch_frame = (frameP + ((slotP + msgA_PUSCH_Resource->msgA_PUSCH_TimeDomainOffset_r16) / n_slots_frame)) % 1024;

  int index = ul_buffer_index((int)msgA_pusch_frame, (int)msgA_pusch_slot, n_slots_frame, nr_mac->UL_tti_req_ahead_size);
  nfapi_nr_ul_tti_request_t *UL_tti_req = &nr_mac[module_idP].UL_tti_req_ahead[0][index];

  UL_tti_req->SFN = msgA_pusch_frame;
  UL_tti_req->Slot = msgA_pusch_slot;
  AssertFatal(is_ul_slot(msgA_pusch_slot, &nr_mac->frame_structure),
              "Slot %d is not an Uplink slot, invalid msgA_PUSCH_TimeDomainOffset_r16 %ld\n",
              msgA_pusch_slot,
              msgA_PUSCH_Resource->msgA_PUSCH_TimeDomainOffset_r16);

  UL_tti_req->pdus_list[UL_tti_req->n_pdus].pdu_type = NFAPI_NR_UL_CONFIG_PUSCH_PDU_TYPE;
  UL_tti_req->pdus_list[UL_tti_req->n_pdus].pdu_size = sizeof(nfapi_nr_pusch_pdu_t);
  nfapi_nr_pusch_pdu_t *pusch_pdu = &UL_tti_req->pdus_list[UL_tti_req->n_pdus].pusch_pdu;
  memset(pusch_pdu, 0, sizeof(nfapi_nr_pusch_pdu_t));

  rnti_t ra_rnti = nr_get_ra_rnti(prach_pdu->prach_start_symbol, slotP, prach_pdu->num_ra, 0);

  // Fill PUSCH PDU
  pusch_pdu->pdu_bit_map = PUSCH_PDU_BITMAP_PUSCH_DATA;
  pusch_pdu->rnti = ra_rnti;
  pusch_pdu->handle = 0;
  pusch_pdu->rb_size = msgA_PUSCH_Resource->nrofPRBs_PerMsgA_PO_r16;
  pusch_pdu->mcs_table = 0;
  pusch_pdu->frequency_hopping =
      msgA_PUSCH_Resource->msgA_IntraSlotFrequencyHopping_r16 ? *msgA_PUSCH_Resource->msgA_IntraSlotFrequencyHopping_r16 : 0;
  pusch_pdu->dmrs_ports = 1; // 6.2.2 in 38.214 only port 0 to be used
  AssertFatal(msgA_PUSCH_Resource->startSymbolAndLengthMsgA_PO_r16,
              "Only SLIV based on startSymbolAndLengthMsgA_PO_r16 implemented\n");
  int S = 0;
  int L = 0;
  SLIV2SL(*msgA_PUSCH_Resource->startSymbolAndLengthMsgA_PO_r16, &S, &L);
  pusch_pdu->start_symbol_index = S;
  pusch_pdu->nr_of_symbols = L;
  pusch_pdu->pusch_data.new_data_indicator = 1;
  pusch_pdu->nrOfLayers = 1;
  pusch_pdu->num_dmrs_cdm_grps_no_data = 2; // no data in dmrs symbols as in 6.2.2 in 38.214
  pusch_pdu->ul_dmrs_symb_pos = get_l_prime(3, 0, pusch_dmrs_pos2, pusch_len1, 10, dmrs_TypeA_Position);
  pusch_pdu->transform_precoding = *uplinkConfigCommon->initialUplinkBWP->ext1->msgA_ConfigCommon_r16->choice.setup->msgA_PUSCH_Config_r16->msgA_TransformPrecoder_r16;
  pusch_pdu->rb_bitmap[0] = 0;
  pusch_pdu->rb_start = msgA_PUSCH_Resource->frequencyStartMsgA_PUSCH_r16; // rb_start depends on the RO
  int locationAndBandwidth = uplinkConfigCommon->initialUplinkBWP->genericParameters.locationAndBandwidth;
  pusch_pdu->bwp_size = NRRIV2BW(locationAndBandwidth, MAX_BWP_SIZE);
  pusch_pdu->bwp_start = NRRIV2PRBOFFSET(locationAndBandwidth, MAX_BWP_SIZE);
  pusch_pdu->subcarrier_spacing = 0;
  pusch_pdu->cyclic_prefix = 0;
  pusch_pdu->uplink_frequency_shift_7p5khz = 0;
  pusch_pdu->vrb_to_prb_mapping = 0;
  pusch_pdu->dmrs_config_type = 0;
  pusch_pdu->data_scrambling_id = 0;
  if (msgA_PUSCH_Resource->msgA_DMRS_Config_r16.msgA_ScramblingID0_r16) {
    pusch_pdu->ul_dmrs_scrambling_id = *msgA_PUSCH_Resource->msgA_DMRS_Config_r16.msgA_ScramblingID0_r16;
  } else {
    pusch_pdu->ul_dmrs_scrambling_id = physCellId;
  }
  pusch_pdu->scid =
      0; // DMRS sequence initialization [TS38.211, sec 6.4.1.1.1]. Should match what is sent in DCI 0_1, otherwise set to 0.
  pusch_pdu->pusch_identity = 0;
  pusch_pdu->resource_alloc = 1; // type 1
  pusch_pdu->tx_direct_current_location = 0;
  pusch_pdu->mcs_index = msgA_PUSCH_Resource->msgA_MCS_r16;
  pusch_pdu->qam_mod_order = nr_get_Qm_dl(pusch_pdu->mcs_index, pusch_pdu->mcs_table);

  int num_dmrs_symb = 0;
  for (int i = 10; i < 10 + 3; i++)
    num_dmrs_symb += (pusch_pdu->ul_dmrs_symb_pos >> i) & 1;
  AssertFatal(pusch_pdu->mcs_index <= 28, "Exceeding MCS limit for MsgA PUSCH\n");
  int R = nr_get_code_rate_ul(pusch_pdu->mcs_index, pusch_pdu->mcs_table);
  pusch_pdu->target_code_rate = R;
  int TBS = nr_compute_tbs(pusch_pdu->qam_mod_order,
                       R,
                       pusch_pdu->rb_size,
                       pusch_pdu->nr_of_symbols,
                       num_dmrs_symb * 12, // nb dmrs set for no data in dmrs symbol
                       0, // nb_rb_oh
                       0, // to verify tb scaling
                       pusch_pdu->nrOfLayers)
        >> 3;

  pusch_pdu->pusch_data.tb_size = TBS;
  pusch_pdu->maintenance_parms_v3.ldpcBaseGraph = get_BG(TBS << 3, R);

  LOG_D(NR_MAC, "Scheduling MsgA PUSCH in %d.%d\n", msgA_pusch_frame, msgA_pusch_slot);

  UL_tti_req->n_pdus += 1;
}

static void fill_vrb(const frame_t frame,
                     const slot_t slot,
                     int nb_rb,
                     int beam_idx,
                     int vrb_size,
                     int slots_frame,
                     int rb_start,
                     int start_symb,
                     int num_symb,
                     NR_COMMON_channels_t *cc)
{
  const int index = ul_buffer_index(frame, slot, slots_frame, vrb_size);
  uint16_t *vrb_map_UL = &cc->vrb_map_UL[beam_idx][index * MAX_BWP_SIZE];
  for (int i = 0; i < nb_rb; ++i) {
    AssertFatal(
        !(vrb_map_UL[rb_start + i] & SL_to_bitmap(start_symb, num_symb)),
        "PRACH resources are already occupied!\n");
    vrb_map_UL[rb_start + i] |= SL_to_bitmap(start_symb, num_symb);
  }
}

void schedule_nr_prach(module_id_t module_idP, frame_t frameP, slot_t slotP)
{
  gNB_MAC_INST *gNB = RC.nrmac[module_idP];
  /* already mutex protected: held in gNB_dlsch_ulsch_scheduler() */
  NR_SCHED_ENSURE_LOCKED(&gNB->sched_lock);

  NR_COMMON_channels_t *cc = gNB->common_channels;
  NR_ServingCellConfigCommon_t *scc = cc->ServingCellConfigCommon;
  NR_RACH_ConfigCommon_t *rach_ConfigCommon = scc->uplinkConfigCommon->initialUplinkBWP->rach_ConfigCommon->choice.setup;
  NR_MsgA_ConfigCommon_r16_t *msgacc = NULL;
  if (scc->uplinkConfigCommon->initialUplinkBWP->ext1 && scc->uplinkConfigCommon->initialUplinkBWP->ext1->msgA_ConfigCommon_r16)
    msgacc = scc->uplinkConfigCommon->initialUplinkBWP->ext1->msgA_ConfigCommon_r16->choice.setup;
  int slots_frame = gNB->frame_structure.numb_slots_frame;
  int index = ul_buffer_index(frameP, slotP, slots_frame, gNB->UL_tti_req_ahead_size);
  nfapi_nr_ul_tti_request_t *UL_tti_req = &RC.nrmac[module_idP]->UL_tti_req_ahead[0][index];
  nfapi_nr_config_request_scf_t *cfg = &RC.nrmac[module_idP]->config[0];

  if (is_ul_slot(slotP, &RC.nrmac[module_idP]->frame_structure)) {
    const NR_RACH_ConfigGeneric_t *rach_ConfigGeneric = &rach_ConfigCommon->rach_ConfigGeneric;
    uint8_t config_index = rach_ConfigGeneric->prach_ConfigurationIndex;
    int slot_index = 0;
    uint16_t prach_occasion_id = -1;

    int bwp_start = NRRIV2PRBOFFSET(scc->uplinkConfigCommon->initialUplinkBWP->genericParameters.locationAndBandwidth, MAX_BWP_SIZE);

    uint8_t fdm = cfg->prach_config.num_prach_fd_occasions.value;
    const int ul_mu = scc->uplinkConfigCommon->frequencyInfoUL->scs_SpecificCarrierList.list.array[0]->subcarrierSpacing;
    const int mu = nr_get_prach_or_ul_mu(msgacc, rach_ConfigCommon, ul_mu);
    // prach is scheduled according to configuration index and tables 6.3.3.2.2 to 6.3.3.2.4
    uint16_t RA_sfn_index = -1;
    frequency_range_t freq_range = scc->downlinkConfigCommon->frequencyInfoDL->absoluteFrequencyPointA > 2016666 ? FR2 : FR1;
    if (get_nr_prach_sched_from_info(cc->prach_info, config_index, frameP, slotP, mu, freq_range, &RA_sfn_index, cc->frame_type)) {
      uint16_t format0 = cc->prach_info.format & 0xff; // first column of format from table
      uint16_t format1 = (cc->prach_info.format >> 8) & 0xff; // second column of format from table

      if (cc->prach_info.N_RA_slot > 1) { // more than 1 PRACH slot in a subframe
        if (slotP % 2 == 1)
          slot_index = 1;
        else
          slot_index = 0;
      } else if (cc->prach_info.N_RA_slot <= 1) { // 1 PRACH slot in a subframe
        slot_index = 0;
      }

      UL_tti_req->SFN = frameP;
      UL_tti_req->Slot = slotP;
      UL_tti_req->rach_present = 1;
      NR_beam_alloc_t beam = {0};
      uint32_t N_t_slot = cc->prach_info.N_t_slot;
      uint32_t start_symb = cc->prach_info.start_symbol;
      for (int fdm_index = 0; fdm_index < fdm; fdm_index++) { // one structure per frequency domain occasion
        for (int td_index = 0; td_index < N_t_slot; td_index++) {
          uint32_t config_period = cc->prach_info.x;
          prach_occasion_id = (((frameP % (cc->max_association_period * config_period))/config_period) * cc->total_prach_occasions_per_config_period) +
                              (RA_sfn_index + slot_index) * N_t_slot * fdm + td_index * fdm + fdm_index;

          if (prach_occasion_id >= cc->total_prach_occasions) // to be confirmed: unused occasion?
            continue;

          float num_ssb_per_RO = ssb_per_rach_occasion[cfg->prach_config.ssb_per_rach.value];
          int beam_index = 0;
          if(num_ssb_per_RO <= 1) {
            // ordered ssb number
            int n_ssb = (int) (prach_occasion_id / (int)(1 / num_ssb_per_RO)) % cc->num_active_ssb;
            // fapi beam index
            beam_index = get_fapi_beamforming_index(gNB, cc->ssb_index[n_ssb]);
            // multi-beam allocation structure
            beam = beam_allocation_procedure(&gNB->beam_info, frameP, slotP, beam_index, slots_frame);
            AssertFatal(beam.idx >= 0, "Cannot allocate PRACH corresponding to %d SSB transmitted in any available beam\n", n_ssb + 1);
          }
          else {
            int first_ssb_index = (prach_occasion_id * (int)num_ssb_per_RO) % cc->num_active_ssb;
            for(int j = first_ssb_index; j < first_ssb_index + num_ssb_per_RO; j++) {
              // fapi beam index
              beam_index = get_fapi_beamforming_index(gNB, cc->ssb_index[j]);
              // multi-beam allocation structure
              beam = beam_allocation_procedure(&gNB->beam_info, frameP, slotP, beam_index, slots_frame);
              AssertFatal(beam.idx >= 0, "Cannot allocate PRACH corresponding to SSB %d in any available beam\n", j);
            }
          }
          if(td_index == 0) {
            AssertFatal(UL_tti_req->n_pdus < sizeof(UL_tti_req->pdus_list) / sizeof(UL_tti_req->pdus_list[0]),
                        "Invalid UL_tti_req->n_pdus %d\n", UL_tti_req->n_pdus);

            UL_tti_req->pdus_list[UL_tti_req->n_pdus].pdu_type = NFAPI_NR_UL_CONFIG_PRACH_PDU_TYPE;
            UL_tti_req->pdus_list[UL_tti_req->n_pdus].pdu_size = sizeof(nfapi_nr_prach_pdu_t);
            nfapi_nr_prach_pdu_t  *prach_pdu = &UL_tti_req->pdus_list[UL_tti_req->n_pdus].prach_pdu;
            memset(prach_pdu,0,sizeof(nfapi_nr_prach_pdu_t));
            UL_tti_req->n_pdus+=1;

            // filling the prach fapi structure
            prach_pdu->phys_cell_id = *scc->physCellId;
            prach_pdu->num_prach_ocas = N_t_slot;
            prach_pdu->prach_start_symbol = start_symb;
            prach_pdu->num_ra = fdm_index;
            prach_pdu->num_cs = get_NCS(rach_ConfigGeneric->zeroCorrelationZoneConfig,
                                        format0,
                                        rach_ConfigCommon->restrictedSetConfig);

            prach_pdu->beamforming.num_prgs = 0;
            prach_pdu->beamforming.prg_size = 0;
            prach_pdu->beamforming.dig_bf_interface = 1;
            prach_pdu->beamforming.prgs_list[0].dig_bf_interface_list[0].beam_idx = beam_index;

            LOG_D(NR_MAC,
                  "Frame %d, Slot %d: Prach Occasion id = %u  fdm index = %u start symbol = %u slot index = %u subframe index = %u \n",
                  frameP,
                  slotP,
                  prach_occasion_id,
                  prach_pdu->num_ra,
                  start_symb,
                  slot_index,
                  RA_sfn_index);
            // SCF PRACH PDU format field does not consider A1/B1 etc. possibilities
            // We added 9 = A1/B1 10 = A2/B2 11 A3/B3
            if (format1!=0xff) {
              switch(format0) {
                case 0xa1:
                  prach_pdu->prach_format = 11;
                  break;
                case 0xa2:
                  prach_pdu->prach_format = 12;
                  break;
                case 0xa3:
                  prach_pdu->prach_format = 13;
                  break;
              default:
                AssertFatal(1==0,"Only formats A1/B1 A2/B2 A3/B3 are valid for dual format");
              }
            }
            else{
              switch(format0) {
                case 0:
                  prach_pdu->prach_format = 0;
                  break;
                case 1:
                  prach_pdu->prach_format = 1;
                  break;
                case 2:
                  prach_pdu->prach_format = 2;
                  break;
                case 3:
                  prach_pdu->prach_format = 3;
                  break;
                case 0xa1:
                  prach_pdu->prach_format = 4;
                  break;
                case 0xa2:
                  prach_pdu->prach_format = 5;
                  break;
                case 0xa3:
                  prach_pdu->prach_format = 6;
                  break;
                case 0xb1:
                  prach_pdu->prach_format = 7;
                  break;
                case 0xb4:
                  prach_pdu->prach_format = 8;
                  break;
                case 0xc0:
                  prach_pdu->prach_format = 9;
                  break;
                case 0xc2:
                  prach_pdu->prach_format = 10;
                  break;
              default:
                AssertFatal(1==0,"Invalid PRACH format");
              }
            }
            if (scc->uplinkConfigCommon->initialUplinkBWP->ext1
                && scc->uplinkConfigCommon->initialUplinkBWP->ext1->msgA_ConfigCommon_r16) {
              if (gNB->UE_info.list[0] == NULL)
                schedule_nr_MsgA_pusch(scc->uplinkConfigCommon,
                                       gNB,
                                       module_idP,
                                       frameP,
                                       slotP,
                                       prach_pdu,
                                       scc->dmrs_TypeA_Position,
                                       *scc->physCellId);
            }
          }
        }
      }

      // block resources in vrb_map_UL
      const int mu_pusch = scc->uplinkConfigCommon->frequencyInfoUL->scs_SpecificCarrierList.list.array[0]->subcarrierSpacing;
      const int16_t n_ra_rb = get_N_RA_RB(cfg->prach_config.prach_sub_c_spacing.value, mu_pusch);
      // mark PRBs as occupied for current and future slots if prach extends beyond current slot
      int total_prach_slots;
      uint32_t N_dur = cc->prach_info.N_dur;
      if (format0 < 4) {
        N_dur = 14; // number of PRACH symbols in PRACH slot
        total_prach_slots = get_long_prach_dur(format0, mu_pusch);
        AssertFatal(slotP + total_prach_slots - 1 < slots_frame, "PRACH cannot extend across frames\n");
      } else {
<<<<<<< HEAD
=======
        // TODO: to be revisited for format B4 (also extends beyond current slot for FR1 30kHz SCS and FR2)
        AssertFatal((format0 != 0xb4) || (mu_pusch < 1), "Format B4 not supported for this PUSCH SCS\n");
>>>>>>> 44692187
        total_prach_slots = 1;
      }
      // reserve PRBs occupied by PRACH in all PRACH slot.
      for (int i = 0; i < total_prach_slots; i++) {
        fill_vrb(frameP,
                 slotP + i,
                 n_ra_rb * fdm,
                 beam.idx,
                 gNB->vrb_map_UL_size,
                 slots_frame,
                 bwp_start + rach_ConfigGeneric->msg1_FrequencyStart,
                 start_symb,
                 N_t_slot * N_dur,
                 cc);
      }
    }
  }
}

int nr_fill_successrar(const NR_UE_sched_ctrl_t *ue_sched_ctl,
                       rnti_t crnti,
                       const unsigned char *ue_cont_res_id,
                       uint8_t resource_indicator,
                       uint8_t timing_indicator,
                       unsigned char *mac_pdu,
                       int mac_pdu_length)
{
  LOG_D(NR_MAC, "mac_pdu_length = %d\n", mac_pdu_length);
  int timing_advance_cmd = ue_sched_ctl->ta_update;
  // TS 38.321 - Figure 6.1.5a-1: BI MAC subheader
  NR_RA_HEADER_BI_MSGB *bi = (NR_RA_HEADER_BI_MSGB *)&mac_pdu[mac_pdu_length];
  mac_pdu_length += sizeof(NR_RA_HEADER_BI_MSGB);

  bi->E = 1;
  bi->T1 = 0;
  bi->T2 = 0;
  bi->R = 0;
  bi->BI = 0; // BI = 0, 5ms

  // TS 38.321 - Figure 6.1.5a-3: SuccessRAR MAC subheader
  NR_RA_HEADER_SUCCESS_RAR_MSGB *SUCESS_RAR_header = (NR_RA_HEADER_SUCCESS_RAR_MSGB *)&mac_pdu[mac_pdu_length];
  mac_pdu_length += sizeof(NR_RA_HEADER_SUCCESS_RAR_MSGB);

  SUCESS_RAR_header->E = 0;
  SUCESS_RAR_header->T1 = 0;
  SUCESS_RAR_header->T2 = 1;
  SUCESS_RAR_header->S = 0;
  SUCESS_RAR_header->R = 0;

  // TS 38.321 - Figure 6.2.3a-2: successRAR
  NR_MAC_SUCCESS_RAR *successRAR = (NR_MAC_SUCCESS_RAR *)&mac_pdu[mac_pdu_length];
  mac_pdu_length += sizeof(NR_MAC_SUCCESS_RAR);

  successRAR->CONT_RES_1 = ue_cont_res_id[0];
  successRAR->CONT_RES_2 = ue_cont_res_id[1];
  successRAR->CONT_RES_3 = ue_cont_res_id[2];
  successRAR->CONT_RES_4 = ue_cont_res_id[3];
  successRAR->CONT_RES_5 = ue_cont_res_id[4];
  successRAR->CONT_RES_6 = ue_cont_res_id[5];
  successRAR->R = 0;
  successRAR->CH_ACESS_CPEXT = 1;
  successRAR->TPC = ue_sched_ctl->tpc0;
  successRAR->HARQ_FTI = timing_indicator;
  successRAR->PUCCH_RI = resource_indicator;
  successRAR->TA1 = (uint8_t)(timing_advance_cmd >> 8); // 4 MSBs of timing advance;
  successRAR->TA2 = (uint8_t)(timing_advance_cmd & 0xff); // 8 LSBs of timing advance;
  successRAR->CRNTI_1 = (uint8_t)(crnti >> 8); // 8 MSBs of rnti
  successRAR->CRNTI_2 = (uint8_t)(crnti & 0xff); // 8 LSBs of rnti

  LOG_D(NR_MAC,
        "successRAR: Contention Resolution ID 0x%02x%02x%02x%02x%02x%02x R 0x%01x CH_ACESS_CPEXT 0x%02x TPC 0x%02x HARQ_FTI 0x%03x "
        "PUCCH_RI 0x%04x TA 0x%012x CRNTI 0x%04x\n",
        successRAR->CONT_RES_1,
        successRAR->CONT_RES_2,
        successRAR->CONT_RES_3,
        successRAR->CONT_RES_4,
        successRAR->CONT_RES_5,
        successRAR->CONT_RES_6,
        successRAR->R,
        successRAR->CH_ACESS_CPEXT,
        successRAR->TPC,
        successRAR->HARQ_FTI,
        successRAR->PUCCH_RI,
        timing_advance_cmd,
        crnti);
  LOG_D(NR_MAC, "mac_pdu_length = %d\n", mac_pdu_length);
  return mac_pdu_length;
}

static bool ra_contains_preamble(const NR_RA_t *ra, uint16_t preamble_index)
{
  for (int j = 0; j < ra->preambles.num_preambles; j++) {
    // check if the preamble received correspond to one of the listed or configured preambles
    if (preamble_index == ra->preambles.preamble_list[j]) {
      if (ra->rnti == 0 && get_softmodem_params()->nsa)
        continue;
      return true;
    }
  }
  return false;
}

static NR_RA_t *find_free_nr_RA(NR_RA_t *ra_base, int ra_count, uint16_t preamble_index)
{
  // for posteriority: in the past we checked the beam index, but only in CFRA
  //if (ra->cfra && preamble_index != ra->preamble.preamble_list[beam_index]])
  //  // then is not right RA
  //
  // that seems strange because:
  // - we check preamble_index already
  // - why only CFRA?

  for (int i = 0; i < ra_count; ++i) {
    NR_RA_t *ra = &ra_base[i];
    if (ra->ra_state != nrRA_gNB_IDLE)
      continue;
    if (!ra_contains_preamble(ra, preamble_index))
      continue;

    return ra;
  }
  return NULL;
}

static uint8_t nr_get_msg3_tpc(uint32_t preamble_power)
{
  // TODO not sure how to implement TPC for MSG3 to be sent in RAR
  //      maybe using preambleReceivedTargetPower as a term of comparison
  //      in any case OAI L1 sets this as invalid
  //      and Aerial report doesn't seem to be reliable (not matching preambleReceivedTargetPower)
  //      so for now we feedback 0dB TPC
  return 3; // it means 0dB
}

void nr_initiate_ra_proc(module_id_t module_idP,
                         int CC_id,
                         frame_t frameP,
                         int slotP,
                         uint16_t preamble_index,
                         uint8_t freq_index,
                         uint8_t symbol,
                         int16_t timing_offset,
                         uint32_t preamble_power)
{
  VCD_SIGNAL_DUMPER_DUMP_FUNCTION_BY_NAME(VCD_SIGNAL_DUMPER_FUNCTIONS_INITIATE_RA_PROC, 1);

  gNB_MAC_INST *nr_mac = RC.nrmac[module_idP];
  NR_SCHED_LOCK(&nr_mac->sched_lock);

  NR_COMMON_channels_t *cc = &nr_mac->common_channels[CC_id];

  NR_RA_t *ra = find_free_nr_RA(cc->ra, sizeofArray(cc->ra), preamble_index);
  if (ra == NULL) {
    LOG_E(NR_MAC, "FAILURE: %4d.%2d initiating RA procedure for preamble index %d: no free RA process\n", frameP, slotP, preamble_index);
    NR_SCHED_UNLOCK(&nr_mac->sched_lock);
    VCD_SIGNAL_DUMPER_DUMP_FUNCTION_BY_NAME(VCD_SIGNAL_DUMPER_FUNCTIONS_INITIATE_RA_PROC, 0);
    return;
  }

  if (ra->rnti == 0) { // This condition allows for the usage of a preconfigured rnti for the CFRA
    bool rnti_found = nr_mac_get_new_rnti(&nr_mac->UE_info, cc->ra, sizeofArray(cc->ra), &ra->rnti);
    if (!rnti_found) {
      LOG_E(NR_MAC, "initialisation random access: no more available RNTIs for new UE\n");
      nr_clear_ra_proc(ra);
      NR_SCHED_UNLOCK(&nr_mac->sched_lock);
      return;
    }
  }

  ra->preamble_frame = frameP;
  ra->preamble_slot = slotP;
  ra->preamble_index = preamble_index;
  ra->timing_offset = timing_offset;
  ra->msg3_TPC = nr_get_msg3_tpc(preamble_power);

  NR_ServingCellConfigCommon_t *scc = cc->ServingCellConfigCommon;
  {
    // 3GPP TS 38.321 Section 5.1.3(a) says t_id for RA-RNTI depends on mu as specified in clause 5.3.2 in TS 38.211
    // so mu = 0 for prach format < 4.
    NR_RACH_ConfigCommon_t *rach_ConfigCommon = scc->uplinkConfigCommon->initialUplinkBWP->rach_ConfigCommon->choice.setup;
    NR_MsgA_ConfigCommon_r16_t *msgacc = NULL;
    if (scc->uplinkConfigCommon->initialUplinkBWP->ext1 && scc->uplinkConfigCommon->initialUplinkBWP->ext1->msgA_ConfigCommon_r16)
      msgacc = scc->uplinkConfigCommon->initialUplinkBWP->ext1->msgA_ConfigCommon_r16->choice.setup;
    const int ul_mu = scc->uplinkConfigCommon->frequencyInfoUL->scs_SpecificCarrierList.list.array[0]->subcarrierSpacing;
    const int mu = nr_get_prach_or_ul_mu(msgacc, rach_ConfigCommon, ul_mu);
    uint8_t index = rach_ConfigCommon->rach_ConfigGeneric.prach_ConfigurationIndex;
    uint16_t prach_format =
        get_nr_prach_format_from_index(index, scc->downlinkConfigCommon->frequencyInfoDL->absoluteFrequencyPointA, cc->frame_type);
    unsigned int slot_RA;
    if ((prach_format & 0xff) < 4) {
      unsigned int slots_per_sf = (1 << mu);
      slot_RA = slotP / slots_per_sf;
    } else {
      slot_RA = slotP;
    }
    uint8_t ul_carrier_id = 0; // 0 for NUL 1 for SUL
    ra->RA_rnti = nr_get_ra_rnti(symbol, slot_RA, freq_index, ul_carrier_id);
    if (scc->uplinkConfigCommon->initialUplinkBWP->ext1 && scc->uplinkConfigCommon->initialUplinkBWP->ext1->msgA_ConfigCommon_r16) {
      ra->ra_type = RA_2_STEP;
      ra->ra_state = nrRA_WAIT_MsgA_PUSCH;
      ra->MsgB_rnti = nr_get_MsgB_rnti(symbol, slot_RA, freq_index, ul_carrier_id);
    } else {
      ra->ra_type = RA_4_STEP;
      ra->ra_state = nrRA_Msg2;
    }
  }

  int index = ra - cc->ra;
  LOG_A(NR_MAC, "%d.%d UE RA-RNTI %04x TC-RNTI %04x: Activating RA process index %d\n", frameP, slotP, ra->RA_rnti, ra->rnti, index);

  // Configure RA BWP
  configure_UE_BWP(nr_mac, scc, NULL, ra, NULL, -1, -1);

  // return current SSB order in the list of tranmitted SSBs
  int n_ssb = ssb_index_from_prach(module_idP, frameP, slotP, preamble_index, freq_index, symbol);
  ra->beam_id = get_fapi_beamforming_index(nr_mac, cc->ssb_index[n_ssb]);

  NR_SCHED_UNLOCK(&nr_mac->sched_lock);

  VCD_SIGNAL_DUMPER_DUMP_FUNCTION_BY_NAME(VCD_SIGNAL_DUMPER_FUNCTIONS_INITIATE_RA_PROC, 0);
}

static void start_ra_contention_resolution_timer(NR_RA_t *ra, const long ra_ContentionResolutionTimer, const int K2, const int scs)
{
  // 3GPP TS 38.331 Section 6.3.2 Radio resource control information elements
  // ra-ContentionResolutionTimer ENUMERATED {sf8, sf16, sf24, sf32, sf40, sf48, sf56, sf64}
  // The initial value for the contention resolution timer.
  // Value sf8 corresponds to 8 subframes, value sf16 corresponds to 16 subframes, and so on.
  // We add 2 * K2 because the timer runs from Msg2 transmission till Msg4 ACK reception
  ra->contention_resolution_timer = ((((int)ra_ContentionResolutionTimer + 1) * 8) << scs) + 2 * K2;
  LOG_D(NR_MAC,
        "Starting RA Contention Resolution timer with %d ms + 2 * %d K2 (%d slots) duration\n",
        ((int)ra_ContentionResolutionTimer + 1) * 8,
        K2,
        ra->contention_resolution_timer);
}

static void nr_generate_Msg3_retransmission(module_id_t module_idP,
                                            int CC_id,
                                            frame_t frame,
                                            slot_t slot,
                                            NR_RA_t *ra,
                                            nfapi_nr_ul_dci_request_t *ul_dci_req)
{
  gNB_MAC_INST *nr_mac = RC.nrmac[module_idP];
  NR_COMMON_channels_t *cc = &nr_mac->common_channels[CC_id];
  NR_ServingCellConfigCommon_t *scc = cc->ServingCellConfigCommon;
  NR_UE_UL_BWP_t *ul_bwp = &ra->UL_BWP;
  NR_UE_ServingCell_Info_t *sc_info = &ra->sc_info;

  NR_PUSCH_TimeDomainResourceAllocationList_t *pusch_TimeDomainAllocationList = ul_bwp->tdaList_Common;
  int mu = ul_bwp->scs;
  int slots_frame = nr_mac->frame_structure.numb_slots_frame;
  uint16_t K2 = *pusch_TimeDomainAllocationList->list.array[ra->Msg3_tda_id]->k2 + get_NTN_Koffset(scc);
  const int sched_frame = (frame + (slot + K2) / slots_frame) % MAX_FRAME_NUMBER;
  const int sched_slot = (slot + K2) % slots_frame;

  if (is_ul_slot(sched_slot, &nr_mac->frame_structure)) {
    NR_beam_alloc_t beam_ul = beam_allocation_procedure(&nr_mac->beam_info, sched_frame, sched_slot, ra->beam_id, slots_frame);
    if (beam_ul.idx < 0)
      return;
    NR_beam_alloc_t beam_dci = beam_allocation_procedure(&nr_mac->beam_info, frame, slot, ra->beam_id, slots_frame);
    if (beam_dci.idx < 0) {
      reset_beam_status(&nr_mac->beam_info, sched_frame, sched_slot, ra->beam_id, slots_frame, beam_ul.new_beam);
      return;
    }
    int fh = 0;
    int startSymbolAndLength = pusch_TimeDomainAllocationList->list.array[ra->Msg3_tda_id]->startSymbolAndLength;
    int StartSymbolIndex, NrOfSymbols;
    SLIV2SL(startSymbolAndLength, &StartSymbolIndex, &NrOfSymbols);
    int mappingtype = pusch_TimeDomainAllocationList->list.array[ra->Msg3_tda_id]->mappingType;

    int buffer_index = ul_buffer_index(sched_frame, sched_slot, slots_frame, nr_mac->vrb_map_UL_size);
    uint16_t *vrb_map_UL = &nr_mac->common_channels[CC_id].vrb_map_UL[beam_ul.idx][buffer_index * MAX_BWP_SIZE];

    const int BWPSize = sc_info->initial_ul_BWPSize;
    const int BWPStart = sc_info->initial_ul_BWPStart;

    int rbStart = 0;
    for (int i = 0; (i < ra->msg3_nb_rb) && (rbStart <= (BWPSize - ra->msg3_nb_rb)); i++) {
      if (vrb_map_UL[rbStart + BWPStart + i]&SL_to_bitmap(StartSymbolIndex, NrOfSymbols)) {
        rbStart += i;
        i = 0;
      }
    }
    if (rbStart > (BWPSize - ra->msg3_nb_rb)) {
      // cannot find free vrb_map for msg3 retransmission in this slot
      return;
    }

    LOG_I(NR_MAC,
          "%4d%2d: RA RNTI %04x CC_id %d Scheduling retransmission of Msg3 in (%d,%d)\n",
          frame,
          slot,
          ra->rnti,
          CC_id,
          sched_frame,
          sched_slot);

    buffer_index = ul_buffer_index(sched_frame, sched_slot, slots_frame, nr_mac->UL_tti_req_ahead_size);
    nfapi_nr_ul_tti_request_t *future_ul_tti_req = &nr_mac->UL_tti_req_ahead[CC_id][buffer_index];
    AssertFatal(future_ul_tti_req->SFN == sched_frame
                && future_ul_tti_req->Slot == sched_slot,
                "future UL_tti_req's frame.slot %d.%d does not match PUSCH %d.%d\n",
                future_ul_tti_req->SFN,
                future_ul_tti_req->Slot,
                sched_frame,
                sched_slot);
    AssertFatal(future_ul_tti_req->n_pdus <
                sizeof(future_ul_tti_req->pdus_list) / sizeof(future_ul_tti_req->pdus_list[0]),
                "Invalid future_ul_tti_req->n_pdus %d\n", future_ul_tti_req->n_pdus);
    future_ul_tti_req->pdus_list[future_ul_tti_req->n_pdus].pdu_type = NFAPI_NR_UL_CONFIG_PUSCH_PDU_TYPE;
    future_ul_tti_req->pdus_list[future_ul_tti_req->n_pdus].pdu_size = sizeof(nfapi_nr_pusch_pdu_t);
    nfapi_nr_pusch_pdu_t *pusch_pdu = &future_ul_tti_req->pdus_list[future_ul_tti_req->n_pdus].pusch_pdu;
    memset(pusch_pdu, 0, sizeof(nfapi_nr_pusch_pdu_t));

    fill_msg3_pusch_pdu(pusch_pdu, scc, ra, startSymbolAndLength, mu, BWPSize, BWPStart, mappingtype, fh);
    future_ul_tti_req->n_pdus += 1;

    // generation of DCI 0_0 to schedule msg3 retransmission
    NR_SearchSpace_t *ss = ra->ra_ss;
    NR_ControlResourceSet_t *coreset = ra->coreset;
    AssertFatal(coreset, "Coreset cannot be null for RA-Msg3 retransmission\n");

    const int coresetid = coreset->controlResourceSetId;
    nfapi_nr_dl_tti_pdcch_pdu_rel15_t *pdcch_pdu_rel15 = nr_mac->pdcch_pdu_idx[CC_id][coresetid];
    if (!pdcch_pdu_rel15) {
      nfapi_nr_ul_dci_request_pdus_t *ul_dci_request_pdu = &ul_dci_req->ul_dci_pdu_list[ul_dci_req->numPdus];
      memset(ul_dci_request_pdu, 0, sizeof(nfapi_nr_ul_dci_request_pdus_t));
      ul_dci_request_pdu->PDUType = NFAPI_NR_DL_TTI_PDCCH_PDU_TYPE;
      ul_dci_request_pdu->PDUSize = (uint8_t)(2+sizeof(nfapi_nr_dl_tti_pdcch_pdu));
      pdcch_pdu_rel15 = &ul_dci_request_pdu->pdcch_pdu.pdcch_pdu_rel15;
      ul_dci_req->numPdus += 1;
      nr_configure_pdcch(pdcch_pdu_rel15, coreset, &ra->sched_pdcch, false);
      nr_mac->pdcch_pdu_idx[CC_id][coresetid] = pdcch_pdu_rel15;
    }

    uint8_t aggregation_level;
    int CCEIndex = get_cce_index(nr_mac,
                                 CC_id, slot, 0,
                                 &aggregation_level,
                                 beam_dci.idx,
                                 ss,
                                 coreset,
                                 &ra->sched_pdcch,
                                 true,
                                 0);
    if (CCEIndex < 0) {
      LOG_E(NR_MAC, "UE %04x cannot find free CCE!\n", ra->rnti);
      return;
    }

    // Fill PDCCH DL DCI PDU
    nfapi_nr_dl_dci_pdu_t *dci_pdu = &pdcch_pdu_rel15->dci_pdu[pdcch_pdu_rel15->numDlDci];
    pdcch_pdu_rel15->numDlDci++;
    dci_pdu->RNTI = ra->rnti;
    dci_pdu->ScramblingId = *scc->physCellId;
    dci_pdu->ScramblingRNTI = 0;
    dci_pdu->AggregationLevel = aggregation_level;
    dci_pdu->CceIndex = CCEIndex;
    dci_pdu->beta_PDCCH_1_0 = 0;
    dci_pdu->powerControlOffsetSS = 1;

    dci_pdu->precodingAndBeamforming.num_prgs = 0;
    dci_pdu->precodingAndBeamforming.prg_size = 0;
    dci_pdu->precodingAndBeamforming.dig_bf_interfaces = 1;
    dci_pdu->precodingAndBeamforming.prgs_list[0].pm_idx = 0;
    dci_pdu->precodingAndBeamforming.prgs_list[0].dig_bf_interface_list[0].beam_idx = ra->beam_id;

    dci_pdu_rel15_t uldci_payload={0};

    config_uldci(sc_info,
                 pusch_pdu,
                 &uldci_payload,
                 NULL,
                 NULL,
                 ra->Msg3_tda_id,
                 ra->msg3_TPC,
                 1, // Not toggling NDI in msg3 retransmissions
                 ul_bwp);

    // Reset TPC to 0 dB to not request new gain multiple times before computing new value for SNR
    ra->msg3_TPC = 1;

    fill_dci_pdu_rel15(sc_info,
                       &ra->DL_BWP,
                       ul_bwp,
                       dci_pdu,
                       &uldci_payload,
                       NR_UL_DCI_FORMAT_0_0,
                       TYPE_TC_RNTI_,
                       ul_bwp->bwp_id,
                       ss,
                       coreset,
                       0, // parameter not needed for DCI 0_0
                       nr_mac->cset0_bwp_size);

    // Mark the corresponding RBs as used

    fill_pdcch_vrb_map(nr_mac,
                       CC_id,
                       &ra->sched_pdcch,
                       CCEIndex,
                       aggregation_level,
                       beam_dci.idx);

    for (int rb = 0; rb < ra->msg3_nb_rb; rb++) {
      vrb_map_UL[rbStart + BWPStart + rb] |= SL_to_bitmap(StartSymbolIndex, NrOfSymbols);
    }

    // Restart RA contention resolution timer in Msg3 retransmission slot (current slot + K2)
    // 3GPP TS 38.321 Section 5.1.5 Contention Resolution
    start_ra_contention_resolution_timer(
        ra,
        scc->uplinkConfigCommon->initialUplinkBWP->rach_ConfigCommon->choice.setup->ra_ContentionResolutionTimer,
        K2,
        ra->UL_BWP.scs);

    // reset state to wait msg3
    ra->ra_state = nrRA_WAIT_Msg3;
    ra->Msg3_frame = sched_frame;
    ra->Msg3_slot = sched_slot;
  }
}

static bool get_feasible_msg3_tda(const NR_ServingCellConfigCommon_t *scc,
                                  int mu_delta,
                                  const NR_PUSCH_TimeDomainResourceAllocationList_t *tda_list,
                                  int frame,
                                  int slot,
                                  NR_RA_t *ra,
                                  NR_beam_info_t *beam_info,
                                  const frame_structure_t *fs)
{
  DevAssert(tda_list != NULL);

  const int NTN_gNB_Koffset = get_NTN_Koffset(scc);

  int slots_per_frame = fs->numb_slots_frame;
  for (int i = 0; i < tda_list->list.count; i++) {
    // check if it is UL
    long k2 = *tda_list->list.array[i]->k2 + NTN_gNB_Koffset;
    int abs_slot = slot + k2 + mu_delta;
    int temp_frame = (frame + (abs_slot / slots_per_frame)) & 1023;
    int temp_slot = abs_slot % slots_per_frame; // msg3 slot according to 8.3 in 38.213
    if (fs->frame_type == TDD && !is_ul_slot(temp_slot, fs))
      continue;

    const tdd_bitmap_t *tdd_slot_bitmap = fs->period_cfg.tdd_slot_bitmap;
    int s = get_slot_idx_in_period(temp_slot, fs);
    // check if enough symbols in case of mixed slot
    bool is_mixed = is_mixed_slot(s, fs);
    // if the mixed slot has not enough symbols, skip
    if (is_mixed && tdd_slot_bitmap[s].num_ul_symbols < 3)
      continue;

    uint16_t slot_mask =
        is_mixed ? SL_to_bitmap(NR_NUMBER_OF_SYMBOLS_PER_SLOT - tdd_slot_bitmap[s].num_ul_symbols,
                                tdd_slot_bitmap[s].num_ul_symbols)
                 : 0x3fff;
    long startSymbolAndLength = tda_list->list.array[i]->startSymbolAndLength;
    int start, nr;
    SLIV2SL(startSymbolAndLength, &start, &nr);
    uint16_t msg3_mask = SL_to_bitmap(start, nr);
    LOG_D(NR_MAC, "Check Msg3 TDA %d for slot %d: k2 %ld, S %d L %d\n", i, temp_slot, k2, start, nr);
    /* if this start and length of this TDA cannot be fulfilled, skip */
    if ((slot_mask & msg3_mask) != msg3_mask)
      continue;

    // check if it is possible to allocate MSG3 in a beam in this slot
    NR_beam_alloc_t beam = beam_allocation_procedure(beam_info, temp_frame, temp_slot, ra->beam_id, slots_per_frame);
    if (beam.idx < 0)
      continue;
      
    // is in mixed slot with more or equal than 3 symbols, or UL slot
    ra->Msg3_frame = temp_frame;
    ra->Msg3_slot = temp_slot;
    ra->Msg3_tda_id = i;
    ra->Msg3_beam = beam;
    return true;
  }

  return false;
}

static bool nr_get_Msg3alloc(gNB_MAC_INST *mac, int CC_id, int current_slot, frame_t current_frame, NR_RA_t *ra)
{
  DevAssert(ra->Msg3_tda_id >= 0 && ra->Msg3_tda_id < 16);

  uint16_t msg3_nb_rb = 8; // sdu has 6 or 8 bytes

  NR_UE_UL_BWP_t *ul_bwp = &ra->UL_BWP;
  NR_UE_ServingCell_Info_t *sc_info = &ra->sc_info;

  const NR_PUSCH_TimeDomainResourceAllocationList_t *pusch_TimeDomainAllocationList = ul_bwp->tdaList_Common;

  int startSymbolAndLength = pusch_TimeDomainAllocationList->list.array[ra->Msg3_tda_id]->startSymbolAndLength;
  SLIV2SL(startSymbolAndLength, &ra->msg3_startsymb, &ra->msg3_nbSymb);

  LOG_I(NR_MAC,
        "UE %04x: Msg3 scheduled at %d.%d (%d.%d TDA %u)\n",
        ra->rnti,
        ra->Msg3_frame,
        ra->Msg3_slot,
        current_frame,
        current_slot,
        ra->Msg3_tda_id);
  const int buffer_index = ul_buffer_index(ra->Msg3_frame,
                                           ra->Msg3_slot,
                                           mac->frame_structure.numb_slots_frame,
                                           mac->vrb_map_UL_size);
  uint16_t *vrb_map_UL = &mac->common_channels[CC_id].vrb_map_UL[ra->Msg3_beam.idx][buffer_index * MAX_BWP_SIZE];

  int bwpSize = sc_info->initial_ul_BWPSize;
  int bwpStart = sc_info->initial_ul_BWPStart;
  if (bwpSize != ul_bwp->BWPSize || bwpStart != ul_bwp->BWPStart) {
    int act_bwp_start = ul_bwp->BWPStart;
    int act_bwp_size  = ul_bwp->BWPSize;
    if (!((bwpStart >= act_bwp_start) && ((bwpStart+bwpSize) <= (act_bwp_start+act_bwp_size))))
      bwpStart = act_bwp_start;
  }

  /* search msg3_nb_rb free RBs */
  int rbSize = 0;
  int rbStart = 0;
  while (rbSize < msg3_nb_rb) {
    rbStart += rbSize; /* last iteration rbSize was not enough, skip it */
    rbSize = 0;
    while (rbStart < bwpSize && (vrb_map_UL[rbStart + bwpStart] & SL_to_bitmap(ra->msg3_startsymb, ra->msg3_nbSymb)))
      rbStart++;
    if (rbStart + msg3_nb_rb > bwpSize) {
      LOG_D(NR_MAC, "No space to allocate Msg 3\n");
      return false;
    }
    while (rbStart + rbSize < bwpSize
           && !(vrb_map_UL[rbStart + bwpStart + rbSize] & SL_to_bitmap(ra->msg3_startsymb, ra->msg3_nbSymb)) && rbSize < msg3_nb_rb)
      rbSize++;
  }
  ra->msg3_nb_rb = msg3_nb_rb;
  ra->msg3_first_rb = rbStart;
  ra->msg3_bwp_start = bwpStart;
  return true;
}

static void fill_msg3_pusch_pdu(nfapi_nr_pusch_pdu_t *pusch_pdu,
                                NR_ServingCellConfigCommon_t *scc,
                                const NR_RA_t *ra,
                                int startSymbolAndLength,
                                int scs,
                                int bwp_size,
                                int bwp_start,
                                int mappingtype,
                                int fh)
{
  int start_symbol_index,nr_of_symbols;

  SLIV2SL(startSymbolAndLength, &start_symbol_index, &nr_of_symbols);
  int mcsindex = -1; // init value

  pusch_pdu->pdu_bit_map = PUSCH_PDU_BITMAP_PUSCH_DATA;
  pusch_pdu->rnti = ra->rnti;
  pusch_pdu->handle = 0;
  pusch_pdu->bwp_start = bwp_start;
  pusch_pdu->bwp_size = bwp_size;
  pusch_pdu->subcarrier_spacing = scs;
  pusch_pdu->cyclic_prefix = 0;
  pusch_pdu->mcs_table = 0;
  if (scc->uplinkConfigCommon->initialUplinkBWP->rach_ConfigCommon->choice.setup->msg3_transformPrecoder == NULL)
    pusch_pdu->transform_precoding = 1; // disabled
  else {
    pusch_pdu->transform_precoding = 0; // enabled
    pusch_pdu->dfts_ofdm.low_papr_group_number = *scc->physCellId % 30;
    pusch_pdu->dfts_ofdm.low_papr_sequence_number = 0;
    if (scc->uplinkConfigCommon->initialUplinkBWP->pusch_ConfigCommon->choice.setup->groupHoppingEnabledTransformPrecoding)
      AssertFatal(1==0,"Hopping mode is not supported in transform precoding\n");
  }
  pusch_pdu->data_scrambling_id = *scc->physCellId;
  pusch_pdu->nrOfLayers = 1;
  pusch_pdu->ul_dmrs_symb_pos = get_l_prime(nr_of_symbols,mappingtype,pusch_dmrs_pos2,pusch_len1,start_symbol_index, scc->dmrs_TypeA_Position);
  LOG_D(NR_MAC, "MSG3 start_sym:%d NR Symb:%d mappingtype:%d, ul_dmrs_symb_pos:%x\n", start_symbol_index, nr_of_symbols, mappingtype, pusch_pdu->ul_dmrs_symb_pos);
  pusch_pdu->dmrs_config_type = 0;
  pusch_pdu->ul_dmrs_scrambling_id = *scc->physCellId; //If provided and the PUSCH is not a msg3 PUSCH, otherwise, L2 should set this to physical cell id.
  pusch_pdu->pusch_identity = *scc->physCellId; //If provided and the PUSCH is not a msg3 PUSCH, otherwise, L2 should set this to physical cell id.
  pusch_pdu->scid = 0; //DMRS sequence initialization [TS38.211, sec 6.4.1.1.1]. Should match what is sent in DCI 0_1, otherwise set to 0.
  pusch_pdu->dmrs_ports = 1;  // 6.2.2 in 38.214 only port 0 to be used
  pusch_pdu->num_dmrs_cdm_grps_no_data = 2;  // no data in dmrs symbols as in 6.2.2 in 38.214
  pusch_pdu->resource_alloc = 1; //type 1
  memset(pusch_pdu->rb_bitmap, 0, sizeof(pusch_pdu->rb_bitmap));
  pusch_pdu->rb_start = ra->msg3_first_rb;
  if (ra->msg3_nb_rb > pusch_pdu->bwp_size)
    AssertFatal(false, "MSG3 allocated number of RBs exceed the BWP size\n");
  else
    pusch_pdu->rb_size = ra->msg3_nb_rb;
  pusch_pdu->vrb_to_prb_mapping = 0;

  pusch_pdu->frequency_hopping = fh;
  //pusch_pdu->tx_direct_current_location;
  //The uplink Tx Direct Current location for the carrier. Only values in the value range of this field between 0 and 3299,
  //which indicate the subcarrier index within the carrier corresponding 1o the numerology of the corresponding uplink BWP and value 3300,
  //which indicates "Outside the carrier" and value 3301, which indicates "Undetermined position within the carrier" are used. [TS38.331, UplinkTxDirectCurrentBWP IE]
  pusch_pdu->uplink_frequency_shift_7p5khz = 0;
  //Resource Allocation in time domain
  pusch_pdu->start_symbol_index = start_symbol_index;
  pusch_pdu->nr_of_symbols = nr_of_symbols;
  //Optional Data only included if indicated in pduBitmap
  pusch_pdu->pusch_data.rv_index = nr_get_rv(ra->msg3_round % 4);
  pusch_pdu->pusch_data.harq_process_id = 0;
  pusch_pdu->pusch_data.new_data_indicator = (ra->msg3_round == 0) ? 1 : 0;;
  pusch_pdu->pusch_data.num_cb = 0;

  // Beamforming
  pusch_pdu->beamforming.num_prgs = 0;
  pusch_pdu->beamforming.prg_size = 0; // bwp_size;
  pusch_pdu->beamforming.dig_bf_interface = 1;
  pusch_pdu->beamforming.prgs_list[0].dig_bf_interface_list[0].beam_idx = ra->beam_id;

  int num_dmrs_symb = 0;
  for(int i = start_symbol_index; i < start_symbol_index+nr_of_symbols; i++)
    num_dmrs_symb += (pusch_pdu->ul_dmrs_symb_pos >> i) & 1;
  int TBS = 0;
  while(TBS<7) {  // TBS for msg3 is 7 bytes (except for RRCResumeRequest1 currently not implemented)
    mcsindex++;
    AssertFatal(mcsindex <= 28, "Exceeding MCS limit for Msg3\n");
    int R = nr_get_code_rate_ul(mcsindex,pusch_pdu->mcs_table);
    pusch_pdu->target_code_rate = R;
    pusch_pdu->qam_mod_order = nr_get_Qm_ul(mcsindex,pusch_pdu->mcs_table);
    TBS = nr_compute_tbs(pusch_pdu->qam_mod_order,
                         R,
                         pusch_pdu->rb_size,
                         pusch_pdu->nr_of_symbols,
                         num_dmrs_symb*12, // nb dmrs set for no data in dmrs symbol
                         0, //nb_rb_oh
                         0, // to verify tb scaling
                         pusch_pdu->nrOfLayers)>>3;

    pusch_pdu->mcs_index = mcsindex;
    pusch_pdu->pusch_data.tb_size = TBS;
    pusch_pdu->maintenance_parms_v3.ldpcBaseGraph = get_BG(TBS<<3,R);
  }
}

static void nr_add_msg3(module_id_t module_idP, int CC_id, frame_t frameP, slot_t slotP, NR_RA_t *ra, uint8_t *RAR_pdu)
{
  gNB_MAC_INST *mac = RC.nrmac[module_idP];
  NR_COMMON_channels_t *cc = &mac->common_channels[CC_id];
  NR_ServingCellConfigCommon_t *scc = cc->ServingCellConfigCommon;
  NR_UE_UL_BWP_t *ul_bwp = &ra->UL_BWP;
  NR_UE_ServingCell_Info_t *sc_info = &ra->sc_info;

  if (ra->ra_state == nrRA_gNB_IDLE) {
    LOG_W(NR_MAC,"RA is not active for RA %X. skipping msg3 scheduling\n", ra->rnti);
    return;
  }

  const uint16_t mask = SL_to_bitmap(ra->msg3_startsymb, ra->msg3_nbSymb);
  int slots_frame = mac->frame_structure.numb_slots_frame;
  int buffer_index = ul_buffer_index(ra->Msg3_frame, ra->Msg3_slot, slots_frame, mac->vrb_map_UL_size);
  uint16_t *vrb_map_UL = &RC.nrmac[module_idP]->common_channels[CC_id].vrb_map_UL[ra->Msg3_beam.idx][buffer_index * MAX_BWP_SIZE];
  for (int i = 0; i < ra->msg3_nb_rb; ++i) {
    AssertFatal(!(vrb_map_UL[i + ra->msg3_first_rb + ra->msg3_bwp_start] & mask),
                "RB %d in %4d.%2d is already taken, cannot allocate Msg3!\n",
                i + ra->msg3_first_rb,
                ra->Msg3_frame,
                ra->Msg3_slot);
    vrb_map_UL[i + ra->msg3_first_rb + ra->msg3_bwp_start] |= mask;
  }

  LOG_D(NR_MAC, "UE %04x: %d.%d RA is active, Msg3 in (%d,%d)\n", ra->rnti, frameP, slotP, ra->Msg3_frame, ra->Msg3_slot);
  buffer_index = ul_buffer_index(ra->Msg3_frame, ra->Msg3_slot, slots_frame, mac->UL_tti_req_ahead_size);
  nfapi_nr_ul_tti_request_t *future_ul_tti_req = &RC.nrmac[module_idP]->UL_tti_req_ahead[CC_id][buffer_index];
  AssertFatal(future_ul_tti_req->SFN == ra->Msg3_frame
              && future_ul_tti_req->Slot == ra->Msg3_slot,
              "future UL_tti_req's frame.slot %d.%d does not match PUSCH %d.%d\n",
              future_ul_tti_req->SFN,
              future_ul_tti_req->Slot,
              ra->Msg3_frame,
              ra->Msg3_slot);
  future_ul_tti_req->pdus_list[future_ul_tti_req->n_pdus].pdu_type = NFAPI_NR_UL_CONFIG_PUSCH_PDU_TYPE;
  future_ul_tti_req->pdus_list[future_ul_tti_req->n_pdus].pdu_size = sizeof(nfapi_nr_pusch_pdu_t);
  nfapi_nr_pusch_pdu_t *pusch_pdu = &future_ul_tti_req->pdus_list[future_ul_tti_req->n_pdus].pusch_pdu;
  memset(pusch_pdu, 0, sizeof(nfapi_nr_pusch_pdu_t));

  const int ibwp_size = sc_info->initial_ul_BWPSize;
  const int fh = (ul_bwp->pusch_Config && ul_bwp->pusch_Config->frequencyHopping) ? 1 : 0;
  const int startSymbolAndLength = ul_bwp->tdaList_Common->list.array[ra->Msg3_tda_id]->startSymbolAndLength;
  const int mappingtype = ul_bwp->tdaList_Common->list.array[ra->Msg3_tda_id]->mappingType;

  LOG_D(NR_MAC,
        "UE %04x: %d.%d Adding Msg3 UL Config Request for (%d,%d) : (%d,%d,%d)\n",
        ra->rnti,
        frameP,
        slotP,
        ra->Msg3_frame,
        ra->Msg3_slot,
        ra->msg3_nb_rb,
        ra->msg3_first_rb,
        ra->msg3_round);

  fill_msg3_pusch_pdu(pusch_pdu, scc, ra, startSymbolAndLength, ul_bwp->scs, ibwp_size, ra->msg3_bwp_start, mappingtype, fh);
  future_ul_tti_req->n_pdus += 1;

  // calling function to fill rar message
  nr_fill_rar(module_idP, ra, RAR_pdu, pusch_pdu);
}


static void find_monitoring_periodicity_offset_common(const NR_SearchSpace_t *ss, uint16_t *slot_period, uint16_t *offset)
{
  switch (ss->monitoringSlotPeriodicityAndOffset->present) {
    case NR_SearchSpace__monitoringSlotPeriodicityAndOffset_PR_sl1:
      *slot_period = 1;
      *offset = 0;
      break;
    case NR_SearchSpace__monitoringSlotPeriodicityAndOffset_PR_sl2:
      *slot_period = 2;
      *offset = ss->monitoringSlotPeriodicityAndOffset->choice.sl2;
      break;
    case NR_SearchSpace__monitoringSlotPeriodicityAndOffset_PR_sl4:
      *slot_period = 4;
      *offset = ss->monitoringSlotPeriodicityAndOffset->choice.sl4;
      break;
    case NR_SearchSpace__monitoringSlotPeriodicityAndOffset_PR_sl5:
      *slot_period = 5;
      *offset = ss->monitoringSlotPeriodicityAndOffset->choice.sl5;
      break;
    case NR_SearchSpace__monitoringSlotPeriodicityAndOffset_PR_sl8:
      *slot_period = 8;
      *offset = ss->monitoringSlotPeriodicityAndOffset->choice.sl8;
      break;
    case NR_SearchSpace__monitoringSlotPeriodicityAndOffset_PR_sl10:
      *slot_period = 10;
      *offset = ss->monitoringSlotPeriodicityAndOffset->choice.sl10;
      break;
    case NR_SearchSpace__monitoringSlotPeriodicityAndOffset_PR_sl16:
      *slot_period = 16;
      *offset = ss->monitoringSlotPeriodicityAndOffset->choice.sl16;
      break;
    case NR_SearchSpace__monitoringSlotPeriodicityAndOffset_PR_sl20:
      *slot_period = 20;
      *offset = ss->monitoringSlotPeriodicityAndOffset->choice.sl20;
      break;
    case NR_SearchSpace__monitoringSlotPeriodicityAndOffset_PR_sl40:
      *slot_period = 40;
      *offset = ss->monitoringSlotPeriodicityAndOffset->choice.sl40;
      break;
    case NR_SearchSpace__monitoringSlotPeriodicityAndOffset_PR_sl80:
      *slot_period = 80;
      *offset = ss->monitoringSlotPeriodicityAndOffset->choice.sl80;
      break;
    case NR_SearchSpace__monitoringSlotPeriodicityAndOffset_PR_sl160:
      *slot_period = 160;
      *offset = ss->monitoringSlotPeriodicityAndOffset->choice.sl160;
      break;
    case NR_SearchSpace__monitoringSlotPeriodicityAndOffset_PR_sl320:
      *slot_period = 320;
      *offset = ss->monitoringSlotPeriodicityAndOffset->choice.sl320;
      break;
    case NR_SearchSpace__monitoringSlotPeriodicityAndOffset_PR_sl640:
      *slot_period = 640;
      *offset = ss->monitoringSlotPeriodicityAndOffset->choice.sl640;
      break;
    case NR_SearchSpace__monitoringSlotPeriodicityAndOffset_PR_sl1280:
      *slot_period = 1280;
      *offset = ss->monitoringSlotPeriodicityAndOffset->choice.sl1280;
      break;
    case NR_SearchSpace__monitoringSlotPeriodicityAndOffset_PR_sl2560:
      *slot_period = 2560;
      *offset = ss->monitoringSlotPeriodicityAndOffset->choice.sl2560;
      break;
    default:
      AssertFatal(1 == 0, "Invalid monitoring slot periodicity and offset value\n");
      break;
  }
}

static bool check_msg2_monitoring(const NR_RA_t *ra, int slots_per_frame, int current_frame, int current_slot)
{
  // check if the slot is not among the PDCCH monitored ones (38.213 10.1)
  uint16_t monitoring_slot_period, monitoring_offset;
  find_monitoring_periodicity_offset_common(ra->ra_ss, &monitoring_slot_period, &monitoring_offset);
  if ((current_frame * slots_per_frame + current_slot - monitoring_offset) % monitoring_slot_period != 0)
    return false;
  return true;
}

static int get_response_window(e_NR_RACH_ConfigGeneric__ra_ResponseWindow response_window)
{
  int slots;
  switch (response_window) {
    case NR_RACH_ConfigGeneric__ra_ResponseWindow_sl1:
      slots = 1;
      break;
    case NR_RACH_ConfigGeneric__ra_ResponseWindow_sl2:
      slots = 2;
      break;
    case NR_RACH_ConfigGeneric__ra_ResponseWindow_sl4:
      slots = 4;
      break;
    case NR_RACH_ConfigGeneric__ra_ResponseWindow_sl8:
      slots = 8;
      break;
    case NR_RACH_ConfigGeneric__ra_ResponseWindow_sl10:
      slots = 10;
      break;
    case NR_RACH_ConfigGeneric__ra_ResponseWindow_sl20:
      slots = 20;
      break;
    case NR_RACH_ConfigGeneric__ra_ResponseWindow_sl40:
      slots = 40;
      break;
    case NR_RACH_ConfigGeneric__ra_ResponseWindow_sl80:
      slots = 80;
      break;
    default:
      AssertFatal(false, "Invalid response window value %d\n", response_window);
  }
  return slots;
}

static bool msg2_in_response_window(int rach_frame,
                                    int rach_slot,
                                    int n_slots_frame,
                                    long rrc_ra_ResponseWindow,
                                    int current_frame,
                                    int current_slot)
{
  int window_slots = get_response_window(rrc_ra_ResponseWindow);
  if (window_slots > n_slots_frame)
    LOG_E(NR_MAC, "RA-ResponseWindow need to be configured to a value lower than or equal to 10 ms\n");
  int abs_rach = n_slots_frame * rach_frame + rach_slot;
  int abs_now = n_slots_frame * current_frame + current_slot;
  int diff = (n_slots_frame * 1024 + abs_now - abs_rach) % (n_slots_frame * 1024);

  bool in_window = diff <= window_slots;
  if (!in_window) {
    LOG_W(NR_MAC,
          "exceeded RA window: preamble at %d.%2d now %d.%d (diff %d), ra_ResponseWindow %ld/%d slots\n",
          rach_frame,
          rach_slot,
          current_frame,
          current_slot,
          diff,
          rrc_ra_ResponseWindow,
          window_slots);
  }
  return in_window;
}

static void prepare_dl_pdus(gNB_MAC_INST *nr_mac,
                            NR_RA_t *ra,
                            NR_UE_DL_BWP_t *dl_bwp,
                            nfapi_nr_dl_tti_request_body_t *dl_req,
                            NR_sched_pucch_t *pucch,
                            NR_pdsch_dmrs_t dmrs_info,
                            NR_tda_info_t tda,
                            nr_rnti_type_t rnti_type,
                            int aggregation_level,
                            int CCEIndex,
                            int tb_size,
                            int ndi,
                            int tpc,
                            int delta_PRI,
                            int current_harq_pid,
                            int time_domain_assignment,
                            int CC_id,
                            int rnti,
                            int round,
                            int mcsIndex,
                            int tb_scaling,
                            int pduindex,
                            long BWPStart,
                            long BWPSize,
                            int rbStart,
                            int rbSize)
{
  // look up the PDCCH PDU for this CC, BWP, and CORESET. If it does not exist, create it. This is especially
  // important if we have multiple RAs, and the DLSCH has to reuse them, so we need to mark them
  NR_ControlResourceSet_t *coreset = ra->coreset;
  const int coresetid = coreset->controlResourceSetId;
  nfapi_nr_dl_tti_pdcch_pdu_rel15_t *pdcch_pdu_rel15 = nr_mac->pdcch_pdu_idx[CC_id][coresetid];
  if (!pdcch_pdu_rel15) {
    nfapi_nr_dl_tti_request_pdu_t *dl_tti_pdcch_pdu = &dl_req->dl_tti_pdu_list[dl_req->nPDUs];
    memset(dl_tti_pdcch_pdu, 0, sizeof(nfapi_nr_dl_tti_request_pdu_t));
    dl_tti_pdcch_pdu->PDUType = NFAPI_NR_DL_TTI_PDCCH_PDU_TYPE;
    dl_tti_pdcch_pdu->PDUSize = (uint8_t)(2 + sizeof(nfapi_nr_dl_tti_pdcch_pdu));
    dl_req->nPDUs += 1;
    pdcch_pdu_rel15 = &dl_tti_pdcch_pdu->pdcch_pdu.pdcch_pdu_rel15;
    nr_configure_pdcch(pdcch_pdu_rel15, coreset, &ra->sched_pdcch, false);
    nr_mac->pdcch_pdu_idx[CC_id][coresetid] = pdcch_pdu_rel15;
  }

  nfapi_nr_dl_tti_request_pdu_t *dl_tti_pdsch_pdu = &dl_req->dl_tti_pdu_list[dl_req->nPDUs];
  memset((void *)dl_tti_pdsch_pdu, 0, sizeof(nfapi_nr_dl_tti_request_pdu_t));
  dl_tti_pdsch_pdu->PDUType = NFAPI_NR_DL_TTI_PDSCH_PDU_TYPE;
  dl_tti_pdsch_pdu->PDUSize = (uint8_t)(2 + sizeof(nfapi_nr_dl_tti_pdsch_pdu));
  dl_req->nPDUs += 1;
  nfapi_nr_dl_tti_pdsch_pdu_rel15_t *pdsch_pdu_rel15 = &dl_tti_pdsch_pdu->pdsch_pdu.pdsch_pdu_rel15;

  NR_COMMON_channels_t *cc = &nr_mac->common_channels[CC_id];
  NR_ServingCellConfigCommon_t *scc = cc->ServingCellConfigCommon;

  int mcsTableIdx = dl_bwp->mcsTableIdx;

  pdsch_pdu_rel15->pduBitmap = 0;
  pdsch_pdu_rel15->rnti = rnti;
  pdsch_pdu_rel15->pduIndex = pduindex;
  pdsch_pdu_rel15->BWPSize  = BWPSize;
  pdsch_pdu_rel15->BWPStart = BWPStart;
  pdsch_pdu_rel15->SubcarrierSpacing = dl_bwp->scs;
  pdsch_pdu_rel15->CyclicPrefix = 0;
  pdsch_pdu_rel15->NrOfCodewords = 1;
  int R = nr_get_code_rate_dl(mcsIndex, mcsTableIdx);
  pdsch_pdu_rel15->targetCodeRate[0] = R;
  int Qm = nr_get_Qm_dl(mcsIndex, mcsTableIdx);
  pdsch_pdu_rel15->qamModOrder[0] = Qm;
  pdsch_pdu_rel15->TBSize[0] = tb_size;
  pdsch_pdu_rel15->mcsIndex[0] = mcsIndex;
  pdsch_pdu_rel15->mcsTable[0] = mcsTableIdx;
  pdsch_pdu_rel15->rvIndex[0] = nr_get_rv(round % 4);
  pdsch_pdu_rel15->dataScramblingId = *scc->physCellId;
  pdsch_pdu_rel15->nrOfLayers = 1;
  pdsch_pdu_rel15->transmissionScheme = 0;
  pdsch_pdu_rel15->refPoint = 0;
  pdsch_pdu_rel15->dmrsConfigType = dmrs_info.dmrsConfigType;
  pdsch_pdu_rel15->dlDmrsScramblingId = *scc->physCellId;
  pdsch_pdu_rel15->SCID = 0;
  pdsch_pdu_rel15->numDmrsCdmGrpsNoData = dmrs_info.numDmrsCdmGrpsNoData;
  pdsch_pdu_rel15->dmrsPorts = 1;
  pdsch_pdu_rel15->resourceAlloc = 1;
  pdsch_pdu_rel15->rbStart = rbStart;
  pdsch_pdu_rel15->rbSize = rbSize;
  pdsch_pdu_rel15->VRBtoPRBMapping = 0;
  pdsch_pdu_rel15->StartSymbolIndex = tda.startSymbolIndex;
  pdsch_pdu_rel15->NrOfSymbols = tda.nrOfSymbols;
  pdsch_pdu_rel15->dlDmrsSymbPos = dmrs_info.dl_dmrs_symb_pos;
  pdsch_pdu_rel15->maintenance_parms_v3.tbSizeLbrmBytes = nr_compute_tbslbrm(mcsTableIdx, ra->sc_info.dl_bw_tbslbrm, 1);
  pdsch_pdu_rel15->maintenance_parms_v3.ldpcBaseGraph = get_BG(tb_size << 3, R);

  pdsch_pdu_rel15->precodingAndBeamforming.num_prgs = 1;
  pdsch_pdu_rel15->precodingAndBeamforming.prg_size = 275;
  pdsch_pdu_rel15->precodingAndBeamforming.dig_bf_interfaces = 1;
  pdsch_pdu_rel15->precodingAndBeamforming.prgs_list[0].pm_idx = 0;
  pdsch_pdu_rel15->precodingAndBeamforming.prgs_list[0].dig_bf_interface_list[0].beam_idx = ra->beam_id;

  /* Fill PDCCH DL DCI PDU */
  nfapi_nr_dl_dci_pdu_t *dci_pdu = &pdcch_pdu_rel15->dci_pdu[pdcch_pdu_rel15->numDlDci];
  pdcch_pdu_rel15->numDlDci++;
  dci_pdu->RNTI = rnti;
  dci_pdu->ScramblingId = *scc->physCellId;
  dci_pdu->ScramblingRNTI = 0;
  dci_pdu->AggregationLevel = aggregation_level;
  dci_pdu->CceIndex = CCEIndex;
  dci_pdu->beta_PDCCH_1_0 = 0;
  dci_pdu->powerControlOffsetSS = 1;

  dci_pdu->precodingAndBeamforming.num_prgs = 0;
  dci_pdu->precodingAndBeamforming.prg_size = 0;
  dci_pdu->precodingAndBeamforming.dig_bf_interfaces = 1;
  dci_pdu->precodingAndBeamforming.prgs_list[0].pm_idx = 0;
  dci_pdu->precodingAndBeamforming.prgs_list[0].dig_bf_interface_list[0].beam_idx = ra->beam_id;

  dci_pdu_rel15_t dci_payload;
  dci_payload.frequency_domain_assignment.val = PRBalloc_to_locationandbandwidth0(pdsch_pdu_rel15->rbSize,
                                                                                  pdsch_pdu_rel15->rbStart,
                                                                                  BWPSize);

  dci_payload.time_domain_assignment.val = time_domain_assignment;
  dci_payload.vrb_to_prb_mapping.val = 0;
  dci_payload.mcs = pdsch_pdu_rel15->mcsIndex[0];
  dci_payload.tb_scaling = tb_scaling;
  if (rnti_type == TYPE_TC_RNTI_) {
    dci_payload.format_indicator = 1;
    dci_payload.rv = pdsch_pdu_rel15->rvIndex[0];
    dci_payload.harq_pid.val = current_harq_pid;
    dci_payload.ndi = ndi;
    dci_payload.dai[0].val = pucch ? (pucch->dai_c-1) & 3 : 0;
    dci_payload.tpc = tpc; // TPC for PUCCH: table 7.2.1-1 in 38.213
    dci_payload.pucch_resource_indicator = delta_PRI; // This is delta_PRI from 9.2.1 in 38.213
    dci_payload.pdsch_to_harq_feedback_timing_indicator.val = pucch ? pucch->timing_indicator : 0;
  }

  LOG_D(NR_MAC,
        "DCI 1_0 payload: freq_alloc %d (%d,%d,%d), time_alloc %d, vrb to prb %d, mcs %d tb_scaling %d pucchres %d harqtiming %d\n",
        dci_payload.frequency_domain_assignment.val,
        pdsch_pdu_rel15->rbStart,
        pdsch_pdu_rel15->rbSize,
        pdsch_pdu_rel15->BWPSize,
        dci_payload.time_domain_assignment.val,
        dci_payload.vrb_to_prb_mapping.val,
        dci_payload.mcs,
        dci_payload.tb_scaling,
        dci_payload.pucch_resource_indicator,
        dci_payload.pdsch_to_harq_feedback_timing_indicator.val);

  LOG_D(NR_MAC,
        "DCI params: rnti 0x%x, rnti_type %d, dci_format %d coreset params: FreqDomainResource %llx, start_symbol %d  "
        "n_symb %d, BWPsize %d\n",
        pdcch_pdu_rel15->dci_pdu[0].RNTI,
        rnti_type,
        NR_DL_DCI_FORMAT_1_0,
        (unsigned long long)pdcch_pdu_rel15->FreqDomainResource,
        pdcch_pdu_rel15->StartSymbolIndex,
        pdcch_pdu_rel15->DurationSymbols,
        pdsch_pdu_rel15->BWPSize);

  fill_dci_pdu_rel15(&ra->sc_info,
                     dl_bwp,
                     &ra->UL_BWP,
                     &pdcch_pdu_rel15->dci_pdu[pdcch_pdu_rel15->numDlDci - 1],
                     &dci_payload,
                     NR_DL_DCI_FORMAT_1_0,
                     rnti_type,
                     dl_bwp->bwp_id,
                     ra->ra_ss,
                     coreset,
                     0, // parameter not needed for DCI 1_0
                     nr_mac->cset0_bwp_size);

  LOG_D(NR_MAC, "BWPSize: %i\n", pdcch_pdu_rel15->BWPSize);
  LOG_D(NR_MAC, "BWPStart: %i\n", pdcch_pdu_rel15->BWPStart);
  LOG_D(NR_MAC, "SubcarrierSpacing: %i\n", pdcch_pdu_rel15->SubcarrierSpacing);
  LOG_D(NR_MAC, "CyclicPrefix: %i\n", pdcch_pdu_rel15->CyclicPrefix);
  LOG_D(NR_MAC, "StartSymbolIndex: %i\n", pdcch_pdu_rel15->StartSymbolIndex);
  LOG_D(NR_MAC, "DurationSymbols: %i\n", pdcch_pdu_rel15->DurationSymbols);
  for (int n = 0; n < 6; n++)
    LOG_D(NR_MAC, "FreqDomainResource[%i]: %x\n", n, pdcch_pdu_rel15->FreqDomainResource[n]);
  LOG_D(NR_MAC, "CceRegMappingType: %i\n", pdcch_pdu_rel15->CceRegMappingType);
  LOG_D(NR_MAC, "RegBundleSize: %i\n", pdcch_pdu_rel15->RegBundleSize);
  LOG_D(NR_MAC, "InterleaverSize: %i\n", pdcch_pdu_rel15->InterleaverSize);
  LOG_D(NR_MAC, "CoreSetType: %i\n", pdcch_pdu_rel15->CoreSetType);
  LOG_D(NR_MAC, "ShiftIndex: %i\n", pdcch_pdu_rel15->ShiftIndex);
  LOG_D(NR_MAC, "precoderGranularity: %i\n", pdcch_pdu_rel15->precoderGranularity);
  LOG_D(NR_MAC, "numDlDci: %i\n", pdcch_pdu_rel15->numDlDci);
}

static void nr_generate_Msg2(module_id_t module_idP,
                             int CC_id,
                             frame_t frameP,
                             slot_t slotP,
                             NR_RA_t *ra,
                             nfapi_nr_dl_tti_request_t *DL_req,
                             nfapi_nr_tx_data_request_t *TX_req)
{
  gNB_MAC_INST *nr_mac = RC.nrmac[module_idP];

  // no DL -> cannot send Msg2
  if (!is_dl_slot(slotP, &nr_mac->frame_structure)) {
    return;
  }

  NR_COMMON_channels_t *cc = &nr_mac->common_channels[CC_id];
  NR_UE_DL_BWP_t *dl_bwp = &ra->DL_BWP;
  NR_UE_ServingCell_Info_t *sc_info = &ra->sc_info;
  NR_ServingCellConfigCommon_t *scc = cc->ServingCellConfigCommon;

  long rrc_ra_ResponseWindow =
      scc->uplinkConfigCommon->initialUplinkBWP->rach_ConfigCommon->choice.setup->rach_ConfigGeneric.ra_ResponseWindow;
  const int n_slots_frame = nr_mac->frame_structure.numb_slots_frame;
  if (!msg2_in_response_window(ra->preamble_frame, ra->preamble_slot, n_slots_frame, rrc_ra_ResponseWindow, frameP, slotP)) {
    LOG_E(NR_MAC, "UE RA-RNTI %04x TC-RNTI %04x: exceeded RA window, cannot schedule Msg2\n", ra->RA_rnti, ra->rnti);
    nr_clear_ra_proc(ra);
    return;
  }

  if (!check_msg2_monitoring(ra, n_slots_frame, frameP, slotP)) {
    LOG_E(NR_MAC, "UE RA-RNTI %04x TC-RNTI %04x: Msg2 not monitored by UE\n", ra->RA_rnti, ra->rnti);
    return;
  }
  NR_beam_alloc_t beam = beam_allocation_procedure(&nr_mac->beam_info, frameP, slotP, ra->beam_id, n_slots_frame);
  if (beam.idx < 0)
    return;

  const NR_UE_UL_BWP_t *ul_bwp = &ra->UL_BWP;
  bool ret = get_feasible_msg3_tda(scc,
                                   DELTA[ul_bwp->scs],
                                   ul_bwp->tdaList_Common,
                                   frameP,
                                   slotP,
                                   ra,
                                   &nr_mac->beam_info,
                                   &nr_mac->frame_structure);
  if (!ret || ra->Msg3_tda_id > 15) {
    LOG_D(NR_MAC, "UE RNTI %04x %d.%d: infeasible Msg3 TDA\n", ra->rnti, frameP, slotP);
    reset_beam_status(&nr_mac->beam_info, frameP, slotP, ra->beam_id, n_slots_frame, beam.new_beam);
    return;
  }

  int mcsIndex = -1; // initialization value
  int rbStart = 0;
  int rbSize = 8;

  NR_SearchSpace_t *ss = ra->ra_ss;

  long BWPStart = 0;
  long BWPSize = 0;
  NR_Type0_PDCCH_CSS_config_t *type0_PDCCH_CSS_config = NULL;
  if (*ss->controlResourceSetId != 0) {
    BWPStart = dl_bwp->BWPStart;
    BWPSize = sc_info->initial_dl_BWPSize;
  } else {
    type0_PDCCH_CSS_config = &nr_mac->type0_PDCCH_CSS_config[cc->ssb_index[ra->beam_id]];
    BWPStart = type0_PDCCH_CSS_config->cset_start_rb;
    BWPSize = type0_PDCCH_CSS_config->num_rbs;
  }

  NR_ControlResourceSet_t *coreset = ra->coreset;
  AssertFatal(coreset, "Coreset cannot be null for RA-Msg2\n");
  const int coresetid = coreset->controlResourceSetId;
  // Calculate number of symbols
  int time_domain_assignment = get_dl_tda(nr_mac, slotP);
  int mux_pattern = type0_PDCCH_CSS_config ? type0_PDCCH_CSS_config->type0_pdcch_ss_mux_pattern : 1;
  NR_tda_info_t tda_info = get_dl_tda_info(dl_bwp,
                                           ss->searchSpaceType->present,
                                           time_domain_assignment,
                                           scc->dmrs_TypeA_Position,
                                           mux_pattern,
                                           TYPE_RA_RNTI_,
                                           coresetid,
                                           false);
  if (!tda_info.valid_tda)
    return;

  uint16_t *vrb_map = cc[CC_id].vrb_map[beam.idx];
  for (int i = 0; (i < rbSize) && (rbStart <= (BWPSize - rbSize)); i++) {
    if (vrb_map[BWPStart + rbStart + i] & SL_to_bitmap(tda_info.startSymbolIndex, tda_info.nrOfSymbols)) {
      rbStart += i;
      i = 0;
    }
  }

  if (rbStart > (BWPSize - rbSize)) {
    LOG_W(NR_MAC, "Cannot find free vrb_map for RA RNTI %04x!\n", ra->RA_rnti);
    reset_beam_status(&nr_mac->beam_info, ra->Msg3_frame, ra->Msg3_slot, ra->beam_id, n_slots_frame, ra->Msg3_beam.new_beam);
    reset_beam_status(&nr_mac->beam_info, frameP, slotP, ra->beam_id, n_slots_frame, beam.new_beam);
    return;
  }

  // Checking if the DCI allocation is feasible in current subframe
  nfapi_nr_dl_tti_request_body_t *dl_req = &DL_req->dl_tti_request_body;
  if (dl_req->nPDUs > NFAPI_NR_MAX_DL_TTI_PDUS - 2) {
    LOG_W(NR_MAC, "UE %04x: %d.%d FAPI DL structure is full\n", ra->rnti, frameP, slotP);
    reset_beam_status(&nr_mac->beam_info, ra->Msg3_frame, ra->Msg3_slot, ra->beam_id, n_slots_frame, ra->Msg3_beam.new_beam);
    reset_beam_status(&nr_mac->beam_info, frameP, slotP, ra->beam_id, n_slots_frame, beam.new_beam);
    return;
  }

  uint8_t aggregation_level;
  int CCEIndex = get_cce_index(nr_mac, CC_id, slotP, 0, &aggregation_level, beam.idx, ss, coreset, &ra->sched_pdcch, true, 0);

  if (CCEIndex < 0) {
    LOG_W(NR_MAC, "UE %04x: %d.%d cannot find free CCE for Msg2!\n", ra->rnti, frameP, slotP);
    reset_beam_status(&nr_mac->beam_info, ra->Msg3_frame, ra->Msg3_slot, ra->beam_id, n_slots_frame, ra->Msg3_beam.new_beam);
    reset_beam_status(&nr_mac->beam_info, frameP, slotP, ra->beam_id, n_slots_frame, beam.new_beam);
    return;
  }

  bool msg3_ret = nr_get_Msg3alloc(nr_mac, CC_id, slotP, frameP, ra);
  if (!msg3_ret) {
    reset_beam_status(&nr_mac->beam_info, ra->Msg3_frame, ra->Msg3_slot, ra->beam_id, n_slots_frame, ra->Msg3_beam.new_beam);
    reset_beam_status(&nr_mac->beam_info, frameP, slotP, ra->beam_id, n_slots_frame, beam.new_beam);
    return;
  }

  LOG_D(NR_MAC, "Msg2 startSymbolIndex.nrOfSymbols %d.%d\n", tda_info.startSymbolIndex, tda_info.nrOfSymbols);

  // Distance calculation according to SCF222.10.02 RACH.indication (table 3-74) and 38.213 4.2/38.211 4.3.1
  // T_c according to 38.211 4.1
  float T_c_ns = 0.509;
  int numerology = ra->UL_BWP.scs;
  float rtt_ns = T_c_ns * 16 * 64 / (1 << numerology) * ra->timing_offset;
  float speed_of_light_in_meters_per_second = 299792458.0f;
  float distance_in_meters = speed_of_light_in_meters_per_second * rtt_ns / 1000 / 1000 / 1000 / 2;
  LOG_A(NR_MAC,
        "UE %04x: %d.%d Generating RA-Msg2 DCI, RA RNTI 0x%x, state %d, preamble_index(RAPID) %d, "
        "timing_offset = %d (estimated distance %.1f [m])\n",
        ra->rnti,
        frameP,
        slotP,
        ra->RA_rnti,
        ra->ra_state,
        ra->preamble_index,
        ra->timing_offset,
        distance_in_meters);

  // SCF222: PDU index incremented for each PDSCH PDU sent in TX control message. This is used to associate control
  // information to data and is reset every slot.
  const int pduindex = nr_mac->pdu_index[CC_id]++;
  uint8_t mcsTableIdx = dl_bwp->mcsTableIdx;

  NR_pdsch_dmrs_t dmrs_parms = get_dl_dmrs_params(scc, dl_bwp, &tda_info, 1);


  uint8_t tb_scaling = 0;
  int R, Qm;
  uint32_t TBS = 0;

  while (TBS < 9) { // min TBS for RAR is 9 bytes
    mcsIndex++;
    R = nr_get_code_rate_dl(mcsIndex, mcsTableIdx);
    Qm = nr_get_Qm_dl(mcsIndex, mcsTableIdx);
    TBS = nr_compute_tbs(Qm,
                         R,
                         rbSize,
                         tda_info.nrOfSymbols,
                         dmrs_parms.N_PRB_DMRS * dmrs_parms.N_DMRS_SLOT,
                         0, // overhead
                         tb_scaling, // tb scaling
                         1)
          >> 3; // layers
  }

  prepare_dl_pdus(nr_mac,
                  ra,
                  dl_bwp,
                  dl_req,
                  NULL,
                  dmrs_parms,
                  tda_info,
                  TYPE_RA_RNTI_,
                  aggregation_level,
                  CCEIndex,
                  TBS,
                  0,
                  0,
                  0,
                  0,
                  time_domain_assignment,
                  CC_id,
                  ra->RA_rnti,
                  0,
                  mcsIndex,
                  tb_scaling,
                  pduindex,
                  BWPStart,
                  BWPSize,
                  rbStart,
                  rbSize);

  // DL TX request
  nfapi_nr_pdu_t *tx_req = &TX_req->pdu_list[TX_req->Number_of_PDUs];

  // Program UL processing for Msg3
  nr_add_msg3(module_idP, CC_id, frameP, slotP, ra, (uint8_t *)&tx_req->TLVs[0].value.direct[0]);

  // Start RA contention resolution timer in Msg3 transmission slot (current slot + K2)
  // 3GPP TS 38.321 Section 5.1.5 Contention Resolution
  start_ra_contention_resolution_timer(
      ra,
      scc->uplinkConfigCommon->initialUplinkBWP->rach_ConfigCommon->choice.setup->ra_ContentionResolutionTimer,
      *ra->UL_BWP.tdaList_Common->list.array[ra->Msg3_tda_id]->k2 + get_NTN_Koffset(scc),
      ra->UL_BWP.scs);

  if (ra->cfra) {
    NR_UE_info_t *UE = find_nr_UE(&RC.nrmac[module_idP]->UE_info, ra->rnti);
    if (UE) {
      int delay = nr_mac_get_reconfig_delay_slots(ra->DL_BWP.scs);
      interrupt_followup_action_t action = UE->reconfigCellGroup ? FOLLOW_INSYNC_RECONFIG : FOLLOW_INSYNC;
      nr_mac_interrupt_ue_transmission(RC.nrmac[module_idP], UE, action, delay);
    }
  }

  LOG_D(NR_MAC,
        "UE %04x: %d.%d: Setting RA-Msg3 reception (%s) for SFN.Slot %d.%d\n",
        ra->rnti,
        frameP,
        slotP,
        ra->cfra ? "CFRA" : "CBRA",
        ra->Msg3_frame,
        ra->Msg3_slot);

  LOG_A(NR_MAC, "%d.%d Send RAR to RA-RNTI %04x\n", frameP, slotP, ra->RA_rnti);

  tx_req->PDU_index = pduindex;
  tx_req->num_TLV = 1;
  tx_req->TLVs[0].length = TBS;
  tx_req->PDU_length = compute_PDU_length(tx_req->num_TLV, TBS);
  TX_req->SFN = frameP;
  TX_req->Number_of_PDUs++;
  TX_req->Slot = slotP;

  T(T_GNB_MAC_DL_RAR_PDU_WITH_DATA,
    T_INT(module_idP),
    T_INT(CC_id),
    T_INT(ra->RA_rnti),
    T_INT(frameP),
    T_INT(slotP),
    T_INT(0),
    T_BUFFER(&tx_req->TLVs[0].value.direct[0], tx_req->TLVs[0].length));

  // Mark the corresponding symbols RBs as used
  fill_pdcch_vrb_map(nr_mac, CC_id, &ra->sched_pdcch, CCEIndex, aggregation_level, beam.idx);
  for (int rb = 0; rb < rbSize; rb++) {
    vrb_map[BWPStart + rb + rbStart] |= SL_to_bitmap(tda_info.startSymbolIndex, tda_info.nrOfSymbols);
  }

  ra->ra_state = nrRA_WAIT_Msg3;
}

static void nr_generate_Msg4_MsgB(module_id_t module_idP,
                                  int CC_id,
                                  frame_t frameP,
                                  slot_t slotP,
                                  NR_RA_t *ra,
                                  nfapi_nr_dl_tti_request_t *DL_req,
                                  nfapi_nr_tx_data_request_t *TX_req)
{
  gNB_MAC_INST *nr_mac = RC.nrmac[module_idP];
  NR_COMMON_channels_t *cc = &nr_mac->common_channels[CC_id];
  NR_UE_DL_BWP_t *dl_bwp = &ra->DL_BWP;

  // if it is a DL slot, if the RA is in MSG4 state
  if (is_dl_slot(slotP, &nr_mac->frame_structure)) {
    NR_ServingCellConfigCommon_t *scc = cc->ServingCellConfigCommon;
    NR_SearchSpace_t *ss = ra->ra_ss;
    const char *ra_type_str = ra->ra_type == RA_2_STEP ? "MsgB" : "Msg4";
    NR_ControlResourceSet_t *coreset = ra->coreset;
    AssertFatal(coreset != NULL, "Coreset cannot be null for RA %s\n", ra_type_str);

    uint16_t mac_sdu_length = 0;

    NR_UE_info_t *UE = find_nr_UE(&nr_mac->UE_info, ra->rnti);
    if (!UE) {
      LOG_E(NR_MAC, "want to generate %s, but rnti %04x not in the table. Abort RA\n", ra_type_str, ra->rnti);
      nr_clear_ra_proc(ra);
      return;
    }

    NR_UE_sched_ctrl_t *sched_ctrl = &UE->UE_sched_ctrl;
    /* get the PID of a HARQ process awaiting retrnasmission, or -1 otherwise */
    int current_harq_pid = sched_ctrl->retrans_dl_harq.head;

    logical_chan_id_t lcid = DL_SCH_LCID_CCCH;
    if (current_harq_pid < 0) {
      // Check for data on SRB0 (RRCSetup)
      mac_rlc_status_resp_t srb_status = mac_rlc_status_ind(module_idP, ra->rnti, module_idP, frameP, slotP, ENB_FLAG_YES, MBMS_FLAG_NO, lcid, 0, 0);

      if (srb_status.bytes_in_buffer == 0) {
        lcid = DL_SCH_LCID_DCCH;
        // Check for data on SRB1 (RRCReestablishment, RRCReconfiguration)
        srb_status = mac_rlc_status_ind(module_idP, ra->rnti, module_idP, frameP, slotP, ENB_FLAG_YES, MBMS_FLAG_NO, lcid, 0, 0);
      }

      // Need to wait until data for Msg4 is ready
      if (srb_status.bytes_in_buffer == 0)
        return;
      mac_sdu_length = srb_status.bytes_in_buffer;
    }

    const int n_slots_frame = nr_mac->frame_structure.numb_slots_frame;
    NR_beam_alloc_t beam = beam_allocation_procedure(&nr_mac->beam_info, frameP, slotP, ra->beam_id, n_slots_frame);
    if (beam.idx < 0)
      return;

    long BWPStart = 0;
    long BWPSize = 0;
    NR_Type0_PDCCH_CSS_config_t *type0_PDCCH_CSS_config = NULL;
    if(*ss->controlResourceSetId!=0) {
      BWPStart = dl_bwp->BWPStart;
      BWPSize  = dl_bwp->BWPSize;
    } else {
      type0_PDCCH_CSS_config = &nr_mac->type0_PDCCH_CSS_config[cc->ssb_index[ra->beam_id]];
      BWPStart = type0_PDCCH_CSS_config->cset_start_rb;
      BWPSize = type0_PDCCH_CSS_config->num_rbs;
    }

    // get CCEindex, needed also for PUCCH and then later for PDCCH
    uint8_t aggregation_level;
    int CCEIndex = get_cce_index(nr_mac,
                                 CC_id, slotP, 0,
                                 &aggregation_level,
                                 beam.idx,
                                 ss,
                                 coreset,
                                 &ra->sched_pdcch,
                                 true,
                                 0);

    if (CCEIndex < 0) {
      LOG_E(NR_MAC, "Cannot find free CCE for RA RNTI 0x%04x!\n", ra->rnti);
      reset_beam_status(&nr_mac->beam_info, frameP, slotP, ra->beam_id, n_slots_frame, beam.new_beam);
      return;
    }

    // Checking if the DCI allocation is feasible in current subframe
    nfapi_nr_dl_tti_request_body_t *dl_req = &DL_req->dl_tti_request_body;
    if (dl_req->nPDUs > NFAPI_NR_MAX_DL_TTI_PDUS - 2) {
      LOG_I(NR_MAC, "UE %04x: %d.%d FAPI DL structure is full\n", ra->rnti, frameP, slotP);
      reset_beam_status(&nr_mac->beam_info, frameP, slotP, ra->beam_id, n_slots_frame, beam.new_beam);
      return;
    }

    uint8_t time_domain_assignment = get_dl_tda(nr_mac, slotP);
    int mux_pattern = type0_PDCCH_CSS_config ? type0_PDCCH_CSS_config->type0_pdcch_ss_mux_pattern : 1;
    NR_tda_info_t msg4_tda = get_dl_tda_info(dl_bwp,
                                             ss->searchSpaceType->present,
                                             time_domain_assignment,
                                             scc->dmrs_TypeA_Position,
                                             mux_pattern,
                                             TYPE_TC_RNTI_,
                                             coreset->controlResourceSetId,
                                             false);
    if (!msg4_tda.valid_tda)
      return;

    NR_pdsch_dmrs_t dmrs_info = get_dl_dmrs_params(scc, dl_bwp, &msg4_tda, 1);

    uint8_t mcsTableIdx = dl_bwp->mcsTableIdx;
    uint8_t mcsIndex = 0;
    int rbStart = 0;
    int rbSize = 0;
    uint8_t tb_scaling = 0;
    uint32_t tb_size = 0;
    uint16_t pdu_length;
    if(current_harq_pid >= 0) { // in case of retransmission
      NR_UE_harq_t *harq = &sched_ctrl->harq_processes[current_harq_pid];
      DevAssert(!harq->is_waiting);
      pdu_length = harq->tb_size;
    }
    else {
      uint8_t subheader_len = (mac_sdu_length < 256) ? sizeof(NR_MAC_SUBHEADER_SHORT) : sizeof(NR_MAC_SUBHEADER_LONG);
      pdu_length = mac_sdu_length + subheader_len + 13; // 13 is contention resolution length of msgB. It is divided into 3 parts:
      // BI MAC subheader (1 Oct) + SuccessRAR MAC subheader (1 Oct) + SuccessRAR (11 Oct)
    }

    // increase PRBs until we get to BWPSize or TBS is bigger than MAC PDU size
    do {
      if(rbSize < BWPSize)
        rbSize++;
      else
        mcsIndex++;
      LOG_D(NR_MAC,"Calling nr_compute_tbs with N_PRB_DMRS %d, N_DMRS_SLOT %d\n",dmrs_info.N_PRB_DMRS,dmrs_info.N_DMRS_SLOT);
      tb_size = nr_compute_tbs(nr_get_Qm_dl(mcsIndex, mcsTableIdx),
                                     nr_get_code_rate_dl(mcsIndex, mcsTableIdx),
                                     rbSize, msg4_tda.nrOfSymbols, dmrs_info.N_PRB_DMRS * dmrs_info.N_DMRS_SLOT, 0, tb_scaling,1) >> 3;
    } while (tb_size < pdu_length && mcsIndex<=28);

    AssertFatal(tb_size >= pdu_length, "Cannot allocate %s\n", ra_type_str);

    int i = 0;
    uint16_t *vrb_map = cc[CC_id].vrb_map[beam.idx];
    while ((i < rbSize) && (rbStart + rbSize <= BWPSize)) {
      if (vrb_map[BWPStart + rbStart + i]&SL_to_bitmap(msg4_tda.startSymbolIndex, msg4_tda.nrOfSymbols)) {
        rbStart += i+1;
        i = 0;
      } else {
        i++;
      }
    }

    if (rbStart > (BWPSize - rbSize)) {
      LOG_E(NR_MAC, "Cannot find free vrb_map for RNTI %04x!\n", ra->rnti);
      reset_beam_status(&nr_mac->beam_info, frameP, slotP, ra->beam_id, n_slots_frame, beam.new_beam);
      return;
    }

    const int delta_PRI = 0;
    int r_pucch = nr_get_pucch_resource(coreset, ra->UL_BWP.pucch_Config, CCEIndex);
    LOG_D(NR_MAC, "Msg4 r_pucch %d (CCEIndex %d, delta_PRI %d)\n", r_pucch, CCEIndex, delta_PRI);
    int alloc = nr_acknack_scheduling(nr_mac, UE, frameP, slotP, ra->beam_id, r_pucch, 1);
    if (alloc < 0) {
      LOG_D(NR_MAC,"Couldn't find a pucch allocation for ack nack (msg4) in frame %d slot %d\n", frameP, slotP);
      reset_beam_status(&nr_mac->beam_info, frameP, slotP, ra->beam_id, n_slots_frame, beam.new_beam);
      return;
    }

    // HARQ management
    if (current_harq_pid < 0) {
      AssertFatal(sched_ctrl->available_dl_harq.head >= 0,
                  "UE context not initialized: no HARQ processes found\n");
      current_harq_pid = sched_ctrl->available_dl_harq.head;
      remove_front_nr_list(&sched_ctrl->available_dl_harq);
    }

    NR_UE_harq_t *harq = &sched_ctrl->harq_processes[current_harq_pid];
    NR_sched_pucch_t *pucch = &sched_ctrl->sched_pucch[alloc];
    DevAssert(!harq->is_waiting);
    add_tail_nr_list(&sched_ctrl->feedback_dl_harq, current_harq_pid);
    harq->feedback_slot = pucch->ul_slot;
    harq->feedback_frame = pucch->frame;
    harq->is_waiting = true;
    ra->harq_pid = current_harq_pid;
    UE->mac_stats.dl.rounds[harq->round]++;
    harq->tb_size = tb_size;
    uint8_t *buf = allocate_transportBlock_buffer(&harq->transportBlock, tb_size);
    // Bytes to be transmitted
    if (harq->round == 0) {
      uint16_t mac_pdu_length = 0;
      if (ra->ra_type == RA_4_STEP) {
        // UE Contention Resolution Identity MAC CE
        mac_pdu_length = nr_write_ce_dlsch_pdu(module_idP, nr_mac->sched_ctrlCommon, buf, 255, ra->cont_res_id);
      } else if (ra->ra_type == RA_2_STEP) {
        mac_pdu_length = nr_fill_successrar(nr_mac->sched_ctrlCommon,
                                            ra->rnti,
                                            ra->cont_res_id,
                                            pucch->resource_indicator,
                                            pucch->timing_indicator,
                                            buf,
                                            mac_pdu_length);
      } else {
        AssertFatal(false, "RA type %d not implemented!\n", ra->ra_type);
      }

      uint8_t buffer[CCCH_SDU_SIZE];
      uint8_t mac_subheader_len = sizeof(NR_MAC_SUBHEADER_SHORT);
      // Get RLC data on the SRB (RRCSetup, RRCReestablishment)
      mac_sdu_length = mac_rlc_data_req(module_idP,
                                        ra->rnti,
                                        module_idP,
                                        frameP,
                                        ENB_FLAG_YES,
                                        MBMS_FLAG_NO,
                                        lcid,
                                        CCCH_SDU_SIZE,
                                        (char *)buffer,
                                        0,
                                        0);

      if (mac_sdu_length < 256) {
        ((NR_MAC_SUBHEADER_SHORT *)&buf[mac_pdu_length])->R = 0;
        ((NR_MAC_SUBHEADER_SHORT *)&buf[mac_pdu_length])->F = 0;
        ((NR_MAC_SUBHEADER_SHORT *)&buf[mac_pdu_length])->LCID = lcid;
        ((NR_MAC_SUBHEADER_SHORT *)&buf[mac_pdu_length])->L = mac_sdu_length;
        ra->mac_pdu_length = mac_pdu_length + mac_sdu_length + sizeof(NR_MAC_SUBHEADER_SHORT);
      } else {
        mac_subheader_len = sizeof(NR_MAC_SUBHEADER_LONG);
        ((NR_MAC_SUBHEADER_LONG *)&buf[mac_pdu_length])->R = 0;
        ((NR_MAC_SUBHEADER_LONG *)&buf[mac_pdu_length])->F = 1;
        ((NR_MAC_SUBHEADER_LONG *)&buf[mac_pdu_length])->LCID = lcid;
        ((NR_MAC_SUBHEADER_LONG *)&buf[mac_pdu_length])->L = htons(mac_sdu_length);
        ra->mac_pdu_length = mac_pdu_length + mac_sdu_length + sizeof(NR_MAC_SUBHEADER_LONG);
      }
      memcpy(&buf[mac_pdu_length + mac_subheader_len], buffer, mac_sdu_length);
    }

    rnti_t rnti = ra->ra_type == RA_4_STEP ? ra->rnti : ra->MsgB_rnti;

    const int pduindex = nr_mac->pdu_index[CC_id]++;
    prepare_dl_pdus(nr_mac,
                    ra,
                    dl_bwp,
                    dl_req,
                    pucch,
                    dmrs_info,
                    msg4_tda,
                    TYPE_TC_RNTI_,
                    aggregation_level,
                    CCEIndex,
                    tb_size,
                    harq->ndi,
                    sched_ctrl->tpc1,
                    delta_PRI,
                    current_harq_pid,
                    time_domain_assignment,
                    CC_id,
                    rnti,
                    harq->round,
                    mcsIndex,
                    tb_scaling,
                    pduindex,
                    BWPStart,
                    BWPSize,
                    rbStart,
                    rbSize);

    // Reset TPC to 0 dB to not request new gain multiple times before computing new value for SNR
    sched_ctrl->tpc1 = 1;

    // Add padding header and zero rest out if there is space left
    if (ra->mac_pdu_length < harq->tb_size) {
      NR_MAC_SUBHEADER_FIXED *padding = (NR_MAC_SUBHEADER_FIXED *) &buf[ra->mac_pdu_length];
      padding->R = 0;
      padding->LCID = DL_SCH_LCID_PADDING;
      for(int k = ra->mac_pdu_length+1; k<harq->tb_size; k++) {
        buf[k] = 0;
      }
    }

    T(T_GNB_MAC_DL_PDU_WITH_DATA, T_INT(module_idP), T_INT(CC_id), T_INT(ra->rnti),
      T_INT(frameP), T_INT(slotP), T_INT(current_harq_pid), T_BUFFER(harq->transportBlock.buf, harq->tb_size));

    // DL TX request
    nfapi_nr_pdu_t *tx_req = &TX_req->pdu_list[TX_req->Number_of_PDUs];
    memcpy(tx_req->TLVs[0].value.direct, harq->transportBlock.buf, sizeof(uint8_t) * harq->tb_size);
    tx_req->PDU_index = pduindex;
    tx_req->num_TLV = 1;
    tx_req->TLVs[0].length =  harq->tb_size;
    tx_req->PDU_length = compute_PDU_length(tx_req->num_TLV, tx_req->TLVs[0].length);
    TX_req->SFN = frameP;
    TX_req->Number_of_PDUs++;
    TX_req->Slot = slotP;

    // Mark the corresponding symbols and RBs as used
    fill_pdcch_vrb_map(nr_mac,
                       CC_id,
                       &ra->sched_pdcch,
                       CCEIndex,
                       aggregation_level,
                       beam.idx);
    for (int rb = 0; rb < rbSize; rb++) {
      vrb_map[BWPStart + rb + rbStart] |= SL_to_bitmap(msg4_tda.startSymbolIndex, msg4_tda.nrOfSymbols);
    }

    ra->ra_state = nrRA_WAIT_Msg4_MsgB_ACK;
    LOG_I(NR_MAC,
          "UE %04x Generate %s: feedback at %4d.%2d, payload %d bytes, next state nrRA_WAIT_Msg4_MsgB_ACK\n",
          ra->rnti,
          ra_type_str,
          pucch->frame,
          pucch->ul_slot,
          harq->tb_size);
  }
}

static void nr_check_Msg4_MsgB_Ack(module_id_t module_id, int CC_id, frame_t frame, slot_t slot, NR_RA_t *ra)
{
  const char *ra_type_str = ra->ra_type == RA_2_STEP ? "MsgB" : "Msg4";
  NR_UE_info_t *UE = find_nr_UE(&RC.nrmac[module_id]->UE_info, ra->rnti);
  if (!UE) {
    LOG_E(NR_MAC, "Cannot check %s ACK/NACK, rnti %04x not in the table\n", ra_type_str, ra->rnti);
    return;
  }
  const int current_harq_pid = ra->harq_pid;

  NR_UE_sched_ctrl_t *sched_ctrl = &UE->UE_sched_ctrl;
  NR_UE_harq_t *harq = &sched_ctrl->harq_processes[current_harq_pid];

  LOG_D(NR_MAC, "ue rnti 0x%04x, harq is waiting %d, round %d, frame %d %d, harq id %d\n", ra->rnti, harq->is_waiting, harq->round, frame, slot, current_harq_pid);

  if (harq->is_waiting == 0) {
    if (harq->round == 0) {
      if (UE->Msg4_MsgB_ACKed) {
        LOG_A(NR_MAC,
              "%4d.%2d UE %04x: Received Ack of %s. CBRA procedure succeeded!\n",
              frame, slot, ra->rnti, ra_type_str);
      } else {
        LOG_I(NR_MAC,
              "%4d.%2d UE %04x: RA Procedure failed at %s!\n",
              frame, slot, ra->rnti, ra_type_str);
        nr_mac_trigger_ul_failure(sched_ctrl, UE->current_DL_BWP.scs);
      }

      // Pause scheduling according to:
      // 3GPP TS 38.331 Section 12 Table 12.1-1: UE performance requirements for RRC procedures for UEs
      // Msg4 may transmit a RRCReconfiguration, for example when UE sends RRCReestablishmentComplete and MAC CE for C-RNTI in Msg3.
      // In that case, gNB will generate a RRCReconfiguration that will be transmitted in Msg4, so we need to apply CellGroup after the Ack,
      // UE->reconfigCellGroup already set when processing RRCReestablishment message
      int delay = nr_mac_get_reconfig_delay_slots(UE->current_UL_BWP.scs);
      nr_mac_interrupt_ue_transmission(RC.nrmac[module_id], UE, UE->interrupt_action, delay);

      nr_clear_ra_proc(ra);
      if (sched_ctrl->retrans_dl_harq.head >= 0) {
        remove_nr_list(&sched_ctrl->retrans_dl_harq, current_harq_pid);
      }
    } else {
      LOG_I(NR_MAC, "(UE %04x) Received Nack in %s, preparing retransmission!\n", ra->rnti, ra_type_str);
      ra->ra_state = ra->ra_type == RA_4_STEP ? nrRA_Msg4 : nrRA_MsgB;
    }
  }
}

void nr_clear_ra_proc(NR_RA_t *ra)
{
  /* we assume that this function is mutex-protected from outside */
  NR_SCHED_ENSURE_LOCKED(&RC.nrmac[0]->sched_lock);
  memset(ra, 0, sizeof(*ra));
  ra->ra_state = nrRA_gNB_IDLE;
  if (IS_SA_MODE(get_softmodem_params())) { // in SA, prefill with allowed preambles
    ra->preambles.num_preambles = MAX_NUM_NR_PRACH_PREAMBLES;
    for (int i = 0; i < MAX_NUM_NR_PRACH_PREAMBLES; i++)
      ra->preambles.preamble_list[i] = i;
  }
}


/////////////////////////////////////
//    Random Access Response PDU   //
//         TS 38.213 ch 8.2        //
//        TS 38.321 ch 6.2.3       //
/////////////////////////////////////
//| 0 | 1 | 2 | 3 | 4 | 5 | 6 | 7 |// bit-wise
//| E | T |       R A P I D       |//
//| 0 | 1 | 2 | 3 | 4 | 5 | 6 | 7 |//
//| R |           T A             |//
//|       T A         |  UL grant |//
//|            UL grant           |//
//|            UL grant           |//
//|            UL grant           |//
//|         T C - R N T I         |//
//|         T C - R N T I         |//
/////////////////////////////////////
//       UL grant  (27 bits)       //
/////////////////////////////////////
//| 0 | 1 | 2 | 3 | 4 | 5 | 6 | 7 |// bit-wise
//|-------------------|FHF|F_alloc|//
//|        Freq allocation        |//
//|    F_alloc    |Time allocation|//
//|      MCS      |     TPC   |CSI|//
/////////////////////////////////////
// WIP
// todo:
// - handle MAC RAR BI subheader
// - sending only 1 RAR subPDU
// - UL Grant: hardcoded CSI, TPC, time alloc
// - padding
static void nr_fill_rar(uint8_t Mod_idP, NR_RA_t *ra, uint8_t *dlsch_buffer, nfapi_nr_pusch_pdu_t *pusch_pdu)
{
  LOG_D(NR_MAC, "[gNB] Generate RAR MAC PDU frame %d slot %d preamble index %u TA command %d \n", ra->Msg2_frame, ra-> Msg2_slot, ra->preamble_index, ra->timing_offset);
  NR_RA_HEADER_BI *rarbi = (NR_RA_HEADER_BI *) dlsch_buffer;
  NR_RA_HEADER_RAPID *rarh = (NR_RA_HEADER_RAPID *) (dlsch_buffer + 1);
  NR_MAC_RAR *rar = (NR_MAC_RAR *) (dlsch_buffer + 2);
  unsigned char csi_req = 0;

  /// E/T/R/R/BI subheader ///
  // E = 1, MAC PDU includes another MAC sub-PDU (RAPID)
  // T = 0, Back-off indicator subheader
  // R = 2, Reserved
  // BI = 0, 5ms
  rarbi->E = 1;
  rarbi->T = 0;
  rarbi->R = 0;
  rarbi->BI = 0;

  /// E/T/RAPID subheader ///
  // E = 0, one only RAR, first and last
  // T = 1, RAPID
  rarh->E = 0;
  rarh->T = 1;
  rarh->RAPID = ra->preamble_index;

  /// RAR MAC payload ///
  rar->R = 0;

  // TA command
  rar->TA1 = (uint8_t) (ra->timing_offset >> 5);    // 7 MSBs of timing advance
  rar->TA2 = (uint8_t) (ra->timing_offset & 0x1f);  // 5 LSBs of timing advance

  // TC-RNTI
  rar->TCRNTI_1 = (uint8_t) (ra->rnti >> 8);        // 8 MSBs of rnti
  rar->TCRNTI_2 = (uint8_t) (ra->rnti & 0xff);      // 8 LSBs of rnti

  // UL grant

  if (pusch_pdu->frequency_hopping)
    AssertFatal(1==0,"PUSCH with frequency hopping currently not supported");

  int bwp_size = pusch_pdu->bwp_size;
  int prb_alloc = PRBalloc_to_locationandbandwidth0(ra->msg3_nb_rb, ra->msg3_first_rb, bwp_size);
  int valid_bits = 14;
  int f_alloc = prb_alloc & ((1 << valid_bits) - 1);

  uint32_t ul_grant = csi_req | (ra->msg3_TPC << 1) | (pusch_pdu->mcs_index << 4) | (ra->Msg3_tda_id << 8) | (f_alloc << 12) | (pusch_pdu->frequency_hopping << 26);

  rar->UL_GRANT_1 = (uint8_t) (ul_grant >> 24) & 0x07;
  rar->UL_GRANT_2 = (uint8_t) (ul_grant >> 16) & 0xff;
  rar->UL_GRANT_3 = (uint8_t) (ul_grant >> 8) & 0xff;
  rar->UL_GRANT_4 = (uint8_t) ul_grant & 0xff;

#ifdef DEBUG_RAR
  LOG_I(NR_MAC, "rarh->E = 0x%x\n", rarh->E);
  LOG_I(NR_MAC, "rarh->T = 0x%x\n", rarh->T);
  LOG_I(NR_MAC, "rarh->RAPID = 0x%x (%i)\n", rarh->RAPID, rarh->RAPID);
  LOG_I(NR_MAC, "rar->R = 0x%x\n", rar->R);
  LOG_I(NR_MAC, "rar->TA1 = 0x%x\n", rar->TA1);
  LOG_I(NR_MAC, "rar->TA2 = 0x%x\n", rar->TA2);
  LOG_I(NR_MAC, "rar->UL_GRANT_1 = 0x%x\n", rar->UL_GRANT_1);
  LOG_I(NR_MAC, "rar->UL_GRANT_2 = 0x%x\n", rar->UL_GRANT_2);
  LOG_I(NR_MAC, "rar->UL_GRANT_3 = 0x%x\n", rar->UL_GRANT_3);
  LOG_I(NR_MAC, "rar->UL_GRANT_4 = 0x%x\n", rar->UL_GRANT_4);
  LOG_I(NR_MAC, "rar->TCRNTI_1 = 0x%x\n", rar->TCRNTI_1);
  LOG_I(NR_MAC, "rar->TCRNTI_2 = 0x%x\n", rar->TCRNTI_2);
#endif
  LOG_D(NR_MAC,
        "In %s: Transmitted RAR with t_alloc %d f_alloc %d ta_command %d mcs %d freq_hopping %d tpc_command %d csi_req %d t_crnti "
        "%x \n",
        __FUNCTION__,
        rar->UL_GRANT_3 & 0x0f,
        (rar->UL_GRANT_3 >> 4) | (rar->UL_GRANT_2 << 4) | ((rar->UL_GRANT_1 & 0x03) << 12),
        rar->TA2 + (rar->TA1 << 5),
        rar->UL_GRANT_4 >> 4,
        rar->UL_GRANT_1 >> 2,
        ra->msg3_TPC,
        csi_req,
        rar->TCRNTI_2 + (rar->TCRNTI_1 << 8));

  // resetting msg3 TPC to 0dB for possible retransmissions
  ra->msg3_TPC = 1;
}

void nr_schedule_RA(module_id_t module_idP,
                    frame_t frameP,
                    slot_t slotP,
                    nfapi_nr_ul_dci_request_t *ul_dci_req,
                    nfapi_nr_dl_tti_request_t *DL_req,
                    nfapi_nr_tx_data_request_t *TX_req)
{
  gNB_MAC_INST *mac = RC.nrmac[module_idP];
  /* already mutex protected: held in gNB_dlsch_ulsch_scheduler() */
  NR_SCHED_ENSURE_LOCKED(&mac->sched_lock);

  start_meas(&mac->schedule_ra);
  for (int CC_id = 0; CC_id < MAX_NUM_CCs; CC_id++) {
    NR_COMMON_channels_t *cc = &mac->common_channels[CC_id];
    for (int i = 0; i < NR_NB_RA_PROC_MAX; i++) {
      NR_RA_t *ra = &cc->ra[i];
      if (ra->ra_state != nrRA_gNB_IDLE)
        LOG_D(NR_MAC, "RA[%d] frame.slot %d.%d state: %d\n", i, frameP, slotP, ra->ra_state);

      // Check RA Contention Resolution timer
      if (ra->ra_type == RA_4_STEP && ra->ra_state >= nrRA_WAIT_Msg3) {
        ra->contention_resolution_timer--;
        if (ra->contention_resolution_timer < 0) {
          LOG_W(NR_MAC, "(%d.%d) RA Contention Resolution timer expired for UE 0x%04x, RA procedure failed...\n", frameP, slotP, ra->rnti);
          bool requested = nr_mac_request_release_ue(mac, ra->rnti);
          if (!requested)
            nr_mac_release_ue(mac, ra->rnti);
          nr_clear_ra_proc(ra);
          continue;
        }
      }

      switch (ra->ra_state) {
        case nrRA_Msg2:
          nr_generate_Msg2(module_idP, CC_id, frameP, slotP, ra, DL_req, TX_req);
          break;
        case nrRA_Msg3_retransmission:
          nr_generate_Msg3_retransmission(module_idP, CC_id, frameP, slotP, ra, ul_dci_req);
          break;
        case nrRA_Msg4:
        case nrRA_MsgB:
          nr_generate_Msg4_MsgB(module_idP, CC_id, frameP, slotP, ra, DL_req, TX_req);
          break;
        case nrRA_WAIT_Msg4_MsgB_ACK:
          nr_check_Msg4_MsgB_Ack(module_idP, CC_id, frameP, slotP, ra);
          break;
        default:
          break;
      }
    }
  }
  stop_meas(&mac->schedule_ra);
}<|MERGE_RESOLUTION|>--- conflicted
+++ resolved
@@ -546,11 +546,6 @@
         total_prach_slots = get_long_prach_dur(format0, mu_pusch);
         AssertFatal(slotP + total_prach_slots - 1 < slots_frame, "PRACH cannot extend across frames\n");
       } else {
-<<<<<<< HEAD
-=======
-        // TODO: to be revisited for format B4 (also extends beyond current slot for FR1 30kHz SCS and FR2)
-        AssertFatal((format0 != 0xb4) || (mu_pusch < 1), "Format B4 not supported for this PUSCH SCS\n");
->>>>>>> 44692187
         total_prach_slots = 1;
       }
       // reserve PRBs occupied by PRACH in all PRACH slot.
