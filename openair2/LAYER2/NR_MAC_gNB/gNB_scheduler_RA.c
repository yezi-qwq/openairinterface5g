/*
 * Licensed to the OpenAirInterface (OAI) Software Alliance under one or more
 * contributor license agreements.  See the NOTICE file distributed with
 * this work for additional information regarding copyright ownership.
 * The OpenAirInterface Software Alliance licenses this file to You under
 * the OAI Public License, Version 1.1  (the "License"); you may not use this file
 * except in compliance with the License.
 * You may obtain a copy of the License at
 *
 *      http://www.openairinterface.org/?page_id=698
 *
 * Unless required by applicable law or agreed to in writing, software
 * distributed under the License is distributed on an "AS IS" BASIS,
 * WITHOUT WARRANTIES OR CONDITIONS OF ANY KIND, either express or implied.
 * See the License for the specific language governing permissions and
 * limitations under the License.
 *-------------------------------------------------------------------------------
 * For more information about the OpenAirInterface (OAI) Software Alliance:
 *      contact@openairinterface.org
 */

/*! \file     gNB_scheduler_RA.c
 * \brief     primitives used for random access
 * \author    Guido Casati
 * \date      2019
 * \email:    guido.casati@iis.fraunhofer.de
 * \version
 */

#include "platform_types.h"

/* MAC */
#include "nr_mac_gNB.h"
#include "NR_MAC_gNB/mac_proto.h"
#include "NR_MAC_COMMON/nr_mac_extern.h"

/* Utils */
#include "common/utils/LOG/log.h"
#include "common/utils/LOG/vcd_signal_dumper.h"
#include "common/utils/nr/nr_common.h"
#include "UTIL/OPT/opt.h"
#include "SIMULATION/TOOLS/sim.h" // for taus

#include <executables/softmodem-common.h>
extern RAN_CONTEXT_t RC;
extern const uint8_t nr_slots_per_frame[5];
extern uint16_t sl_ahead;

uint8_t DELTA[4]= {2,3,4,6};

#define MAX_NUMBER_OF_SSB 64		
float ssb_per_rach_occasion[8] = {0.125,0.25,0.5,1,2,4,8};

int16_t ssb_index_from_prach(module_id_t module_idP,
                             frame_t frameP,
			     sub_frame_t slotP,
			     uint16_t preamble_index,
			     uint8_t freq_index,
			     uint8_t symbol) {
  
  gNB_MAC_INST *gNB = RC.nrmac[module_idP];
  NR_COMMON_channels_t *cc = &gNB->common_channels[0];
  NR_ServingCellConfigCommon_t *scc = cc->ServingCellConfigCommon;
  nfapi_nr_config_request_scf_t *cfg = &RC.nrmac[module_idP]->config[0];

  uint8_t config_index = scc->uplinkConfigCommon->initialUplinkBWP->rach_ConfigCommon->choice.setup->rach_ConfigGeneric.prach_ConfigurationIndex;
  uint8_t fdm = cfg->prach_config.num_prach_fd_occasions.value;
  
  uint8_t total_RApreambles = MAX_NUM_NR_PRACH_PREAMBLES;
  if( scc->uplinkConfigCommon->initialUplinkBWP->rach_ConfigCommon->choice.setup->totalNumberOfRA_Preambles != NULL)
    total_RApreambles = *scc->uplinkConfigCommon->initialUplinkBWP->rach_ConfigCommon->choice.setup->totalNumberOfRA_Preambles;	
  
  float  num_ssb_per_RO = ssb_per_rach_occasion[cfg->prach_config.ssb_per_rach.value];	
  uint16_t start_symbol_index = 0;
  uint8_t mu,N_dur=0,N_t_slot=0,start_symbol = 0, temp_start_symbol = 0, N_RA_slot=0;
  uint16_t format,RA_sfn_index = -1;
  uint8_t config_period = 1;
  uint16_t prach_occasion_id = -1;
  uint8_t num_active_ssb = cc->num_active_ssb;

  if (scc->uplinkConfigCommon->initialUplinkBWP->rach_ConfigCommon->choice.setup->msg1_SubcarrierSpacing)
    mu = *scc->uplinkConfigCommon->initialUplinkBWP->rach_ConfigCommon->choice.setup->msg1_SubcarrierSpacing;
  else
    mu = scc->downlinkConfigCommon->frequencyInfoDL->scs_SpecificCarrierList.list.array[0]->subcarrierSpacing;

  get_nr_prach_info_from_index(config_index,
			       (int)frameP,
			       (int)slotP,
			       scc->downlinkConfigCommon->frequencyInfoDL->absoluteFrequencyPointA,
			       mu,
			       cc->frame_type,
			       &format,
			       &start_symbol,
			       &N_t_slot,
			       &N_dur,
			       &RA_sfn_index,
			       &N_RA_slot,
			       &config_period);
  uint8_t index = 0,slot_index = 0;
  for (slot_index = 0;slot_index < N_RA_slot; slot_index++) {
    if (N_RA_slot <= 1) { //1 PRACH slot in a subframe
       if((mu == 1) || (mu == 3))
         slot_index = 1;  //For scs = 30khz and 120khz
    }
    for (int i=0; i< N_t_slot; i++) {
      temp_start_symbol = (start_symbol + i * N_dur + 14 * slot_index) % 14;
      if(symbol == temp_start_symbol) {
        start_symbol_index = i;
        break;
      }
    }
  }
  if (N_RA_slot <= 1) { //1 PRACH slot in a subframe
    if((mu == 1) || (mu == 3))
      slot_index = 0;  //For scs = 30khz and 120khz
  }

  //  prach_occasion_id = subframe_index * N_t_slot * N_RA_slot * fdm + N_RA_slot_index * N_t_slot * fdm + freq_index + fdm * start_symbol_index; 
  prach_occasion_id = (((frameP % (cc->max_association_period * config_period))/config_period)*cc->total_prach_occasions_per_config_period) +
                      (RA_sfn_index + slot_index) * N_t_slot * fdm + start_symbol_index * fdm + freq_index; 

  //one RO is shared by one or more SSB
  if(num_ssb_per_RO <= 1 )
    index = (int) (prach_occasion_id / (int)(1/num_ssb_per_RO)) % num_active_ssb;
  //one SSB have more than one continuous RO
  else if ( num_ssb_per_RO > 1) {
    index = (prach_occasion_id * (int)num_ssb_per_RO)% num_active_ssb ;
    for(int j = 0;j < num_ssb_per_RO;j++) {
      if(preamble_index <  (((j+1) * total_RApreambles) / num_ssb_per_RO))
        index = index + j;
    }
  }

  LOG_D(NR_MAC, "Frame %d, Slot %d: Prach Occasion id = %d ssb per RO = %f number of active SSB %u index = %d fdm %u symbol index %u freq_index %u total_RApreambles %u\n",
        frameP, slotP, prach_occasion_id, num_ssb_per_RO, num_active_ssb, index, fdm, start_symbol_index, freq_index, total_RApreambles);

  return index;
}


//Compute Total active SSBs and RO available
void find_SSB_and_RO_available(module_id_t module_idP) {

  gNB_MAC_INST *gNB = RC.nrmac[module_idP];
  NR_COMMON_channels_t *cc = &gNB->common_channels[0];
  NR_ServingCellConfigCommon_t *scc = cc->ServingCellConfigCommon;
  nfapi_nr_config_request_scf_t *cfg = &RC.nrmac[module_idP]->config[0];

  uint8_t config_index = scc->uplinkConfigCommon->initialUplinkBWP->rach_ConfigCommon->choice.setup->rach_ConfigGeneric.prach_ConfigurationIndex;
  uint8_t mu,N_dur=0,N_t_slot=0,start_symbol=0,N_RA_slot = 0;
  uint16_t format,N_RA_sfn = 0,unused_RA_occasion,repetition = 0;
  uint8_t num_active_ssb = 0;
  uint8_t max_association_period = 1;

  struct NR_RACH_ConfigCommon__ssb_perRACH_OccasionAndCB_PreamblesPerSSB *ssb_perRACH_OccasionAndCB_PreamblesPerSSB = scc->uplinkConfigCommon->initialUplinkBWP->rach_ConfigCommon->choice.setup->ssb_perRACH_OccasionAndCB_PreamblesPerSSB;

  switch (ssb_perRACH_OccasionAndCB_PreamblesPerSSB->present){
    case NR_RACH_ConfigCommon__ssb_perRACH_OccasionAndCB_PreamblesPerSSB_PR_oneEighth:
      cc->cb_preambles_per_ssb = 4 * (ssb_perRACH_OccasionAndCB_PreamblesPerSSB->choice.oneEighth + 1);
      break;
    case NR_RACH_ConfigCommon__ssb_perRACH_OccasionAndCB_PreamblesPerSSB_PR_oneFourth:
      cc->cb_preambles_per_ssb = 4 * (ssb_perRACH_OccasionAndCB_PreamblesPerSSB->choice.oneFourth + 1);
      break;
    case NR_RACH_ConfigCommon__ssb_perRACH_OccasionAndCB_PreamblesPerSSB_PR_oneHalf:
      cc->cb_preambles_per_ssb = 4 * (ssb_perRACH_OccasionAndCB_PreamblesPerSSB->choice.oneHalf + 1);
      break;
    case NR_RACH_ConfigCommon__ssb_perRACH_OccasionAndCB_PreamblesPerSSB_PR_one:
      cc->cb_preambles_per_ssb = 4 * (ssb_perRACH_OccasionAndCB_PreamblesPerSSB->choice.one + 1);
      break;
    case NR_RACH_ConfigCommon__ssb_perRACH_OccasionAndCB_PreamblesPerSSB_PR_two:
      cc->cb_preambles_per_ssb = 4 * (ssb_perRACH_OccasionAndCB_PreamblesPerSSB->choice.two + 1);
      break;
    case NR_RACH_ConfigCommon__ssb_perRACH_OccasionAndCB_PreamblesPerSSB_PR_four:
      cc->cb_preambles_per_ssb = ssb_perRACH_OccasionAndCB_PreamblesPerSSB->choice.four;
      break;
    case NR_RACH_ConfigCommon__ssb_perRACH_OccasionAndCB_PreamblesPerSSB_PR_eight:
      cc->cb_preambles_per_ssb = ssb_perRACH_OccasionAndCB_PreamblesPerSSB->choice.eight;
      break;
    case NR_RACH_ConfigCommon__ssb_perRACH_OccasionAndCB_PreamblesPerSSB_PR_sixteen:
      cc->cb_preambles_per_ssb = ssb_perRACH_OccasionAndCB_PreamblesPerSSB->choice.sixteen;
      break;
    default:
      AssertFatal(1 == 0, "Unsupported ssb_perRACH_config %d\n", ssb_perRACH_OccasionAndCB_PreamblesPerSSB->present);
      break;
    }

  if (scc->uplinkConfigCommon->initialUplinkBWP->rach_ConfigCommon->choice.setup->msg1_SubcarrierSpacing)
    mu = *scc->uplinkConfigCommon->initialUplinkBWP->rach_ConfigCommon->choice.setup->msg1_SubcarrierSpacing;
  else
    mu = scc->downlinkConfigCommon->frequencyInfoDL->scs_SpecificCarrierList.list.array[0]->subcarrierSpacing;

  // prach is scheduled according to configuration index and tables 6.3.3.2.2 to 6.3.3.2.4
  get_nr_prach_occasion_info_from_index(config_index,
                                        scc->downlinkConfigCommon->frequencyInfoDL->absoluteFrequencyPointA,
                                        mu,
                                        cc->frame_type,
                                        &format,
                                        &start_symbol,
                                        &N_t_slot,
                                        &N_dur,
                                        &N_RA_slot,
                                        &N_RA_sfn,
                                        &max_association_period);

  float num_ssb_per_RO = ssb_per_rach_occasion[cfg->prach_config.ssb_per_rach.value];	
  uint8_t fdm = cfg->prach_config.num_prach_fd_occasions.value;
  uint64_t L_ssb = (((uint64_t) cfg->ssb_table.ssb_mask_list[0].ssb_mask.value)<<32) | cfg->ssb_table.ssb_mask_list[1].ssb_mask.value ;
  uint32_t total_RA_occasions = N_RA_sfn * N_t_slot * N_RA_slot * fdm;

  for(int i = 0;i < 64;i++) {
    if ((L_ssb >> (63-i)) & 0x01) { // only if the bit of L_ssb at current ssb index is 1
      cc->ssb_index[num_active_ssb] = i; 
      num_active_ssb++;
    }
  }

  cc->total_prach_occasions_per_config_period = total_RA_occasions;
  for(int i=1; (1 << (i-1)) <= max_association_period; i++) {
    cc->max_association_period = (1 <<(i-1));
    total_RA_occasions = total_RA_occasions * cc->max_association_period;
    if(total_RA_occasions >= (int) (num_active_ssb/num_ssb_per_RO)) {
      repetition = (uint16_t)((total_RA_occasions * num_ssb_per_RO )/num_active_ssb);
      break;
    }
  }

  unused_RA_occasion = total_RA_occasions - (int)((num_active_ssb * repetition)/num_ssb_per_RO);
  cc->total_prach_occasions = total_RA_occasions - unused_RA_occasion;
  cc->num_active_ssb = num_active_ssb;

  LOG_I(NR_MAC,
        "Total available RO %d, num of active SSB %d: unused RO = %d association_period %u N_RA_sfn %u total_prach_occasions_per_config_period %u\n",
        cc->total_prach_occasions,
        cc->num_active_ssb,
        unused_RA_occasion,
        cc->max_association_period,
        N_RA_sfn,
        cc->total_prach_occasions_per_config_period);
}		
		
void schedule_nr_prach(module_id_t module_idP, frame_t frameP, sub_frame_t slotP)
{
  gNB_MAC_INST *gNB = RC.nrmac[module_idP];
  NR_COMMON_channels_t *cc = gNB->common_channels;
  NR_ServingCellConfigCommon_t *scc = cc->ServingCellConfigCommon;
  nfapi_nr_ul_tti_request_t *UL_tti_req = &RC.nrmac[module_idP]->UL_tti_req_ahead[0][slotP];
  nfapi_nr_config_request_scf_t *cfg = &RC.nrmac[module_idP]->config[0];

  if (is_nr_UL_slot(scc->tdd_UL_DL_ConfigurationCommon, slotP, cc->frame_type)) {

    uint8_t config_index = scc->uplinkConfigCommon->initialUplinkBWP->rach_ConfigCommon->choice.setup->rach_ConfigGeneric.prach_ConfigurationIndex;
    uint8_t mu,N_dur,N_t_slot,start_symbol = 0,N_RA_slot;
    uint16_t RA_sfn_index = -1;
    uint8_t config_period = 1;
    uint16_t format;
    int slot_index = 0;
    uint16_t prach_occasion_id = -1;

    if (scc->uplinkConfigCommon->initialUplinkBWP->rach_ConfigCommon->choice.setup->msg1_SubcarrierSpacing)
      mu = *scc->uplinkConfigCommon->initialUplinkBWP->rach_ConfigCommon->choice.setup->msg1_SubcarrierSpacing;
    else
      mu = scc->downlinkConfigCommon->frequencyInfoDL->scs_SpecificCarrierList.list.array[0]->subcarrierSpacing;

    int bwp_start = NRRIV2PRBOFFSET(scc->uplinkConfigCommon->initialUplinkBWP->genericParameters.locationAndBandwidth, MAX_BWP_SIZE);

    uint8_t fdm = cfg->prach_config.num_prach_fd_occasions.value;
    // prach is scheduled according to configuration index and tables 6.3.3.2.2 to 6.3.3.2.4
    if ( get_nr_prach_info_from_index(config_index,
                                      (int)frameP,
                                      (int)slotP,
                                      scc->downlinkConfigCommon->frequencyInfoDL->absoluteFrequencyPointA,
                                      mu,
                                      cc->frame_type,
                                      &format,
                                      &start_symbol,
                                      &N_t_slot,
                                      &N_dur,
                                      &RA_sfn_index,
                                      &N_RA_slot,
                                      &config_period) ) {

      uint16_t format0 = format&0xff;      // first column of format from table
      uint16_t format1 = (format>>8)&0xff; // second column of format from table

      if (N_RA_slot > 1) { //more than 1 PRACH slot in a subframe
        if (slotP%2 == 1)
          slot_index = 1;
        else
          slot_index = 0;
      }else if (N_RA_slot <= 1) { //1 PRACH slot in a subframe
        slot_index = 0;
      }

      UL_tti_req->SFN = frameP;
      UL_tti_req->Slot = slotP;
      for (int fdm_index=0; fdm_index < fdm; fdm_index++) { // one structure per frequency domain occasion
        for (int td_index=0; td_index<N_t_slot; td_index++) {

          prach_occasion_id = (((frameP % (cc->max_association_period * config_period))/config_period) * cc->total_prach_occasions_per_config_period) +
                              (RA_sfn_index + slot_index) * N_t_slot * fdm + td_index * fdm + fdm_index;

          if((prach_occasion_id < cc->total_prach_occasions) && (td_index == 0)){

            UL_tti_req->pdus_list[UL_tti_req->n_pdus].pdu_type = NFAPI_NR_UL_CONFIG_PRACH_PDU_TYPE;
            UL_tti_req->pdus_list[UL_tti_req->n_pdus].pdu_size = sizeof(nfapi_nr_prach_pdu_t);
            nfapi_nr_prach_pdu_t  *prach_pdu = &UL_tti_req->pdus_list[UL_tti_req->n_pdus].prach_pdu;
            memset(prach_pdu,0,sizeof(nfapi_nr_prach_pdu_t));
            UL_tti_req->n_pdus+=1;

            // filling the prach fapi structure
            prach_pdu->phys_cell_id = *scc->physCellId;
            prach_pdu->num_prach_ocas = N_t_slot;
            prach_pdu->prach_start_symbol = start_symbol;
            prach_pdu->num_ra = fdm_index;
            prach_pdu->num_cs = get_NCS(scc->uplinkConfigCommon->initialUplinkBWP->rach_ConfigCommon->choice.setup->rach_ConfigGeneric.zeroCorrelationZoneConfig,
                                        format0,
                                        scc->uplinkConfigCommon->initialUplinkBWP->rach_ConfigCommon->choice.setup->restrictedSetConfig);

            LOG_D(NR_MAC, "Frame %d, Slot %d: Prach Occasion id = %u  fdm index = %u start symbol = %u slot index = %u subframe index = %u \n",
                  frameP, slotP,
                  prach_occasion_id, prach_pdu->num_ra,
                  prach_pdu->prach_start_symbol,
                  slot_index, RA_sfn_index);
            // SCF PRACH PDU format field does not consider A1/B1 etc. possibilities
            // We added 9 = A1/B1 10 = A2/B2 11 A3/B3
            if (format1!=0xff) {
              switch(format0) {
                case 0xa1:
                  prach_pdu->prach_format = 11;
                  break;
                case 0xa2:
                  prach_pdu->prach_format = 12;
                  break;
                case 0xa3:
                  prach_pdu->prach_format = 13;
                  break;
              default:
                AssertFatal(1==0,"Only formats A1/B1 A2/B2 A3/B3 are valid for dual format");
              }
            }
            else{
              switch(format0) {
                case 0:
                  prach_pdu->prach_format = 0;
                  break;
                case 1:
                  prach_pdu->prach_format = 1;
                  break;
                case 2:
                  prach_pdu->prach_format = 2;
                  break;
                case 3:
                  prach_pdu->prach_format = 3;
                  break;
                case 0xa1:
                  prach_pdu->prach_format = 4;
                  break;
                case 0xa2:
                  prach_pdu->prach_format = 5;
                  break;
                case 0xa3:
                  prach_pdu->prach_format = 6;
                  break;
                case 0xb1:
                  prach_pdu->prach_format = 7;
                  break;
                case 0xb4:
                  prach_pdu->prach_format = 8;
                  break;
                case 0xc0:
                  prach_pdu->prach_format = 9;
                  break;
                case 0xc2:
                  prach_pdu->prach_format = 10;
                  break;
              default:
                AssertFatal(1==0,"Invalid PRACH format");
              }
            }
          }
        }
      }

      // block resources in vrb_map_UL
      const NR_RACH_ConfigGeneric_t *rach_ConfigGeneric =
          &scc->uplinkConfigCommon->initialUplinkBWP->rach_ConfigCommon->choice.setup->rach_ConfigGeneric;
      const uint8_t mu_pusch =
          scc->uplinkConfigCommon->frequencyInfoUL->scs_SpecificCarrierList.list.array[0]->subcarrierSpacing;
      const int16_t N_RA_RB = get_N_RA_RB(cfg->prach_config.prach_sub_c_spacing.value, mu_pusch);
      uint16_t *vrb_map_UL = &cc->vrb_map_UL[slotP * MAX_BWP_SIZE];
      for (int i = 0; i < N_RA_RB * fdm; ++i)
        vrb_map_UL[bwp_start + rach_ConfigGeneric->msg1_FrequencyStart + i] = 0x3fff; // all symbols
    }
  }
}

void nr_schedule_msg2(uint16_t rach_frame, uint16_t rach_slot,
                      uint16_t *msg2_frame, uint16_t *msg2_slot,
                      NR_ServingCellConfigCommon_t *scc,
                      uint16_t monitoring_slot_period,
                      uint16_t monitoring_offset,uint8_t beam_index,
                      uint8_t num_active_ssb,
                      int16_t *tdd_beam_association){

  // preferentially we schedule the msg2 in the mixed slot or in the last dl slot
  // if they are allowed by search space configuration

  uint8_t mu = *scc->ssbSubcarrierSpacing;
  uint8_t response_window = scc->uplinkConfigCommon->initialUplinkBWP->rach_ConfigCommon->choice.setup->rach_ConfigGeneric.ra_ResponseWindow;
  uint8_t slot_window;
  // number of mixed slot or of last dl slot if there is no mixed slot
  uint8_t last_dl_slot_period = scc->tdd_UL_DL_ConfigurationCommon->pattern1.nrofDownlinkSlots;
  // lenght of tdd period in slots
  uint8_t tdd_period_slot =  scc->tdd_UL_DL_ConfigurationCommon->pattern1.nrofDownlinkSlots + scc->tdd_UL_DL_ConfigurationCommon->pattern1.nrofUplinkSlots;
  if (scc->tdd_UL_DL_ConfigurationCommon->pattern1.nrofDownlinkSymbols == 0)
    last_dl_slot_period--;
  if ((scc->tdd_UL_DL_ConfigurationCommon->pattern1.nrofDownlinkSymbols > 0) || (scc->tdd_UL_DL_ConfigurationCommon->pattern1.nrofUplinkSymbols > 0))
    tdd_period_slot++;

  switch(response_window){
    case NR_RACH_ConfigGeneric__ra_ResponseWindow_sl1:
      slot_window = 1;
      break;
    case NR_RACH_ConfigGeneric__ra_ResponseWindow_sl2:
      slot_window = 2;
      break;
    case NR_RACH_ConfigGeneric__ra_ResponseWindow_sl4:
      slot_window = 4;
      break;
    case NR_RACH_ConfigGeneric__ra_ResponseWindow_sl8:
      slot_window = 8;
      break;
    case NR_RACH_ConfigGeneric__ra_ResponseWindow_sl10:
      slot_window = 10;
      break;
    case NR_RACH_ConfigGeneric__ra_ResponseWindow_sl20:
      slot_window = 20;
      break;
    case NR_RACH_ConfigGeneric__ra_ResponseWindow_sl40:
      slot_window = 40;
      break;
    case NR_RACH_ConfigGeneric__ra_ResponseWindow_sl80:
      slot_window = 80;
      break;
    default:
      AssertFatal(1==0,"Invalid response window value %d\n",response_window);
  }
  AssertFatal(slot_window<=nr_slots_per_frame[mu],"Msg2 response window needs to be lower or equal to 10ms");

  // slot and frame limit to transmit msg2 according to response window
  uint8_t slot_limit = (rach_slot + slot_window)%nr_slots_per_frame[mu];
  uint8_t frame_limit = (slot_limit>(rach_slot))? rach_frame : (rach_frame +1);

  // computing start of next period

  int FR = *scc->downlinkConfigCommon->frequencyInfoDL->frequencyBandList.list.array[0] >= 257 ? nr_FR2 : nr_FR1;

  uint8_t start_next_period = (rach_slot-(rach_slot%tdd_period_slot)+tdd_period_slot)%nr_slots_per_frame[mu];
  *msg2_slot = start_next_period + last_dl_slot_period; // initializing scheduling of slot to next mixed (or last dl) slot
  *msg2_frame = ((*msg2_slot>(rach_slot))? rach_frame : (rach_frame+1))%1024;

  // we can't schedule msg2 before sl_ahead since prach
  int eff_slot = *msg2_slot+(*msg2_frame-rach_frame)*nr_slots_per_frame[mu];
  if ((eff_slot-rach_slot)<=sl_ahead) {
    *msg2_slot = (*msg2_slot+tdd_period_slot)%nr_slots_per_frame[mu];
    *msg2_frame = ((*msg2_slot>(rach_slot))? rach_frame : (rach_frame+1))%1024;
  }
  if (FR==nr_FR2) {
    int num_tdd_period = *msg2_slot/tdd_period_slot;
    while((tdd_beam_association[num_tdd_period]!=-1)&&(tdd_beam_association[num_tdd_period]!=beam_index)) {
      *msg2_slot = (*msg2_slot+tdd_period_slot)%nr_slots_per_frame[mu];
      *msg2_frame = ((*msg2_slot>(rach_slot))? rach_frame : (rach_frame+1))%1024;
      num_tdd_period = *msg2_slot/tdd_period_slot;
    }
    if(tdd_beam_association[num_tdd_period] == -1)
      tdd_beam_association[num_tdd_period] = beam_index;
  }

  // go to previous slot if the current scheduled slot is beyond the response window
  // and if the slot is not among the PDCCH monitored ones (38.213 10.1)
  while (((*msg2_slot>slot_limit)&&(*msg2_frame>frame_limit)) || ((*msg2_frame*nr_slots_per_frame[mu]+*msg2_slot-monitoring_offset)%monitoring_slot_period !=0))  {
    if((*msg2_slot%tdd_period_slot) > 0)
      (*msg2_slot)--;
    else
      AssertFatal(1==0,"No available DL slot to schedule msg2 has been found");
  }
}


void nr_initiate_ra_proc(module_id_t module_idP,
                         int CC_id,
                         frame_t frameP,
                         sub_frame_t slotP,
                         uint16_t preamble_index,
                         uint8_t freq_index,
                         uint8_t symbol,
                         int16_t timing_offset){

  uint8_t ul_carrier_id = 0; // 0 for NUL 1 for SUL
  NR_SearchSpace_t *ss;

  uint16_t msg2_frame, msg2_slot,monitoring_slot_period,monitoring_offset;
  gNB_MAC_INST *nr_mac = RC.nrmac[module_idP];
  NR_COMMON_channels_t *cc = &nr_mac->common_channels[CC_id];
  NR_ServingCellConfigCommon_t *scc = cc->ServingCellConfigCommon;

  uint8_t total_RApreambles = MAX_NUM_NR_PRACH_PREAMBLES;
  uint8_t  num_ssb_per_RO = scc->uplinkConfigCommon->initialUplinkBWP->rach_ConfigCommon->choice.setup->ssb_perRACH_OccasionAndCB_PreamblesPerSSB->present;
  int pr_found;

  if( scc->uplinkConfigCommon->initialUplinkBWP->rach_ConfigCommon->choice.setup->totalNumberOfRA_Preambles != NULL)
    total_RApreambles = *scc->uplinkConfigCommon->initialUplinkBWP->rach_ConfigCommon->choice.setup->totalNumberOfRA_Preambles;

  if(num_ssb_per_RO > 3) { /*num of ssb per RO >= 1*/
    num_ssb_per_RO -= 3;
    total_RApreambles = total_RApreambles/num_ssb_per_RO ;
  }

  for (int i = 0; i < NR_NB_RA_PROC_MAX; i++) {
    NR_RA_t *ra = &cc->ra[i];
    pr_found = 0;
    const int UE_id = find_nr_UE_id(module_idP, ra->rnti);
    if (UE_id != -1) {
      continue;
    }
    if (ra->state == RA_IDLE) {
      for(int j = 0; j < ra->preambles.num_preambles; j++) {
        //check if the preamble received correspond to one of the listed or configured preambles
        if (preamble_index == ra->preambles.preamble_list[j]) {
          if (ra->rnti == 0 && get_softmodem_params()->nsa)
            continue;
          pr_found=1;
          break;
        }
      }
      if (pr_found == 0) {
         continue;
      }

      uint16_t ra_rnti;

      // ra_rnti from 5.1.3 in 38.321
      // FK: in case of long PRACH the phone seems to expect the subframe number instead of the slot number here.
      if (scc->uplinkConfigCommon->initialUplinkBWP->rach_ConfigCommon->choice.setup->prach_RootSequenceIndex.present
          == NR_RACH_ConfigCommon__prach_RootSequenceIndex_PR_l839)
        ra_rnti = 1 + symbol + (9 /*slotP*/ * 14) + (freq_index * 14 * 80) + (ul_carrier_id * 14 * 80 * 8);
      else
        ra_rnti = 1 + symbol + (slotP * 14) + (freq_index * 14 * 80) + (ul_carrier_id * 14 * 80 * 8);

      // This should be handled differently when we use the initialBWP for RA
      ra->bwp_id = 0;
      NR_BWP_Downlink_t *bwp=NULL;
      if (ra->CellGroup && ra->CellGroup->spCellConfig && ra->CellGroup->spCellConfig->spCellConfigDedicated &&
          ra->CellGroup->spCellConfig->spCellConfigDedicated->downlinkBWP_ToAddModList) {
        ra->bwp_id = 1;
        bwp = ra->CellGroup->spCellConfig->spCellConfigDedicated->downlinkBWP_ToAddModList->list.array[ra->bwp_id - 1];
      }

      VCD_SIGNAL_DUMPER_DUMP_FUNCTION_BY_NAME(VCD_SIGNAL_DUMPER_FUNCTIONS_INITIATE_RA_PROC, 1);

      LOG_D(NR_MAC,
            "[gNB %d][RAPROC] CC_id %d Frame %d, Slot %d  Initiating RA procedure for preamble index %d\n",
            module_idP,
            CC_id,
            frameP,
            slotP,
            preamble_index);

      uint8_t beam_index = ssb_index_from_prach(module_idP, frameP, slotP, preamble_index, freq_index, symbol);

      // the UE sent a RACH either for starting RA procedure or RA procedure failed and UE retries
      if (ra->cfra) {
        // if the preamble received correspond to one of the listed
        if (!(preamble_index == ra->preambles.preamble_list[beam_index])) {
          LOG_E(
              NR_MAC,
              "[gNB %d][RAPROC] FAILURE: preamble %d does not correspond to any of the ones in rach_ConfigDedicated\n",
              module_idP,
              preamble_index);
          continue; // if the PRACH preamble does not correspond to any of the ones sent through RRC abort RA proc
        }
      }
      LOG_D(NR_MAC, "Frame %d, Slot %d: Activating RA process \n", frameP, slotP);
      ra->state = Msg2;
      ra->timing_offset = timing_offset;
      ra->preamble_slot = slotP;

      NR_SearchSpaceId_t	ra_SearchSpace = 0;
      struct NR_PDCCH_ConfigCommon__commonSearchSpaceList *commonSearchSpaceList = NULL;
      if(bwp) {
        commonSearchSpaceList = bwp->bwp_Common->pdcch_ConfigCommon->choice.setup->commonSearchSpaceList;
        ra_SearchSpace = *bwp->bwp_Common->pdcch_ConfigCommon->choice.setup->ra_SearchSpace;
      } else {
        commonSearchSpaceList = scc->downlinkConfigCommon->initialDownlinkBWP->pdcch_ConfigCommon->choice.setup->commonSearchSpaceList;
        ra_SearchSpace = *scc->downlinkConfigCommon->initialDownlinkBWP->pdcch_ConfigCommon->choice.setup->ra_SearchSpace;
      }
      AssertFatal(commonSearchSpaceList->list.count > 0, "common SearchSpace list has 0 elements\n");

      // Common SearchSpace list
      for (int i = 0; i < commonSearchSpaceList->list.count; i++) {
        ss = commonSearchSpaceList->list.array[i];
        if (ss->searchSpaceId == ra_SearchSpace)
          ra->ra_ss = ss;
      }

      AssertFatal(ra->ra_ss!=NULL,"SearchSpace cannot be null for RA\n");

      // retrieving ra pdcch monitoring period and offset
      find_monitoring_periodicity_offset_common(ra->ra_ss, &monitoring_slot_period, &monitoring_offset);

      nr_schedule_msg2(frameP,
                       slotP,
                       &msg2_frame,
                       &msg2_slot,
                       scc,
                       monitoring_slot_period,
                       monitoring_offset,
                       beam_index,
                       cc->num_active_ssb,
                       nr_mac->tdd_beam_association);

      ra->Msg2_frame = msg2_frame;
      ra->Msg2_slot = msg2_slot;

      LOG_D(NR_MAC, "%s() Msg2[%04d%d] SFN/SF:%04d%d\n", __FUNCTION__, ra->Msg2_frame, ra->Msg2_slot, frameP, slotP);

      int loop = 0;
      if (ra->rnti == 0) { // This condition allows for the usage of a preconfigured rnti for the CFRA
        do {
          ra->rnti = (taus() % 65518) + 1;
          loop++;
        } while (loop != 100
                 && !((find_nr_UE_id(module_idP, ra->rnti) == -1) && (find_nr_RA_id(module_idP, CC_id, ra->rnti) == -1)
                      && ra->rnti >= 1 && ra->rnti <= 65519));
        if (loop == 100) {
          LOG_E(NR_MAC, "%s:%d:%s: [RAPROC] initialisation random access aborted\n", __FILE__, __LINE__, __FUNCTION__);
          abort();
        }
      }

      ra->RA_rnti = ra_rnti;
      ra->preamble_index = preamble_index;
      ra->beam_id = beam_index;

      LOG_I(NR_MAC,
            "[gNB %d][RAPROC] CC_id %d Frame %d Activating Msg2 generation in frame %d, slot %d using RA rnti %x SSB "
            "index %u RA index %d\n",
            module_idP,
            CC_id,
            frameP,
            ra->Msg2_frame,
            ra->Msg2_slot,
            ra->RA_rnti,
            cc->ssb_index[beam_index],
            i);

      return;
    }
  }
  LOG_E(NR_MAC, "[gNB %d][RAPROC] FAILURE: CC_id %d Frame %d initiating RA procedure for preamble index %d\n", module_idP, CC_id, frameP, preamble_index);

  VCD_SIGNAL_DUMPER_DUMP_FUNCTION_BY_NAME(VCD_SIGNAL_DUMPER_FUNCTIONS_INITIATE_RA_PROC, 0);
}

void nr_schedule_RA(module_id_t module_idP, frame_t frameP, sub_frame_t slotP) {

  gNB_MAC_INST *mac = RC.nrmac[module_idP];

  start_meas(&mac->schedule_ra);
  for (int CC_id = 0; CC_id < MAX_NUM_CCs; CC_id++) {
    NR_COMMON_channels_t *cc = &mac->common_channels[CC_id];
    for (int i = 0; i < NR_NB_RA_PROC_MAX; i++) {
      NR_RA_t *ra = &cc->ra[i];
      LOG_D(NR_MAC, "RA[state:%d]\n", ra->state);
      switch (ra->state) {
        case Msg2:
          nr_generate_Msg2(module_idP, CC_id, frameP, slotP, ra);
          break;
        case Msg3_retransmission:
          nr_generate_Msg3_retransmission(module_idP, CC_id, frameP, slotP, ra);
          break;
        case Msg4:
          nr_generate_Msg4(module_idP, CC_id, frameP, slotP, ra);
          break;
        case WAIT_Msg4_ACK:
          nr_check_Msg4_Ack(module_idP, CC_id, frameP, slotP, ra);
          break;
        default:
          break;
      }
    }
  }
  stop_meas(&mac->schedule_ra);
}


void nr_generate_Msg3_retransmission(module_id_t module_idP, int CC_id, frame_t frame, sub_frame_t slot, NR_RA_t *ra) {

  gNB_MAC_INST *nr_mac = RC.nrmac[module_idP];
  NR_COMMON_channels_t *cc = &nr_mac->common_channels[CC_id];
  NR_ServingCellConfigCommon_t *scc = cc->ServingCellConfigCommon;

  NR_BWP_Uplink_t *ubwp = NULL;
  NR_BWP_UplinkDedicated_t *ubwpd = NULL;
  NR_PUSCH_TimeDomainResourceAllocationList_t *pusch_TimeDomainAllocationList = NULL;
  NR_BWP_t *genericParameters = NULL;
  if(ra->CellGroup) {
    ubwp = ra->CellGroup->spCellConfig->spCellConfigDedicated->uplinkConfig->uplinkBWP_ToAddModList->list.array[ra->bwp_id-1];
    ubwpd = ra->CellGroup->spCellConfig->spCellConfigDedicated->uplinkConfig->initialUplinkBWP;
    genericParameters = &ubwp->bwp_Common->genericParameters;
    pusch_TimeDomainAllocationList = ubwp->bwp_Common->pusch_ConfigCommon->choice.setup->pusch_TimeDomainAllocationList;
  } else {
    genericParameters = &scc->uplinkConfigCommon->initialUplinkBWP->genericParameters;
    pusch_TimeDomainAllocationList = scc->uplinkConfigCommon->initialUplinkBWP->pusch_ConfigCommon->choice.setup->pusch_TimeDomainAllocationList;
  }

  int mu = genericParameters->subcarrierSpacing;
  uint8_t K2 = *pusch_TimeDomainAllocationList->list.array[ra->Msg3_tda_id]->k2;
  const int sched_frame = frame + (slot + K2 >= nr_slots_per_frame[mu]);
  const int sched_slot = (slot + K2) % nr_slots_per_frame[mu];

  if (is_xlsch_in_slot(RC.nrmac[module_idP]->ulsch_slot_bitmap[sched_slot / 64], sched_slot)) {
    // beam association for FR2
    int16_t *tdd_beam_association = nr_mac->tdd_beam_association;
    if (*scc->downlinkConfigCommon->frequencyInfoDL->frequencyBandList.list.array[0] >= 257) {
      uint8_t tdd_period_slot =  scc->tdd_UL_DL_ConfigurationCommon->pattern1.nrofDownlinkSlots + scc->tdd_UL_DL_ConfigurationCommon->pattern1.nrofUplinkSlots;
      if ((scc->tdd_UL_DL_ConfigurationCommon->pattern1.nrofDownlinkSymbols > 0) || (scc->tdd_UL_DL_ConfigurationCommon->pattern1.nrofUplinkSymbols > 0))
        tdd_period_slot++;
      int num_tdd_period = sched_slot/tdd_period_slot;
      if((tdd_beam_association[num_tdd_period]!=-1)&&(tdd_beam_association[num_tdd_period]!=ra->beam_id))
        return; // can't schedule retransmission in this slot
      else
        tdd_beam_association[num_tdd_period] = ra->beam_id;
    }

    int scs = scc->uplinkConfigCommon->initialUplinkBWP->genericParameters.subcarrierSpacing;
    int fh = 0;
    int startSymbolAndLength = scc->uplinkConfigCommon->initialUplinkBWP->pusch_ConfigCommon->choice.setup->pusch_TimeDomainAllocationList->list.array[ra->Msg3_tda_id]->startSymbolAndLength;
    int StartSymbolIndex, NrOfSymbols;
    SLIV2SL(startSymbolAndLength, &StartSymbolIndex, &NrOfSymbols);
    int mappingtype = scc->uplinkConfigCommon->initialUplinkBWP->pusch_ConfigCommon->choice.setup->pusch_TimeDomainAllocationList->list.array[ra->Msg3_tda_id]->mappingType;

    uint16_t *vrb_map_UL = &RC.nrmac[module_idP]->common_channels[CC_id].vrb_map_UL[sched_slot * MAX_BWP_SIZE];

    int BWPStart = nr_mac->type0_PDCCH_CSS_config[ra->beam_id].cset_start_rb;
    int BWPSize  = nr_mac->type0_PDCCH_CSS_config[ra->beam_id].num_rbs;
    int rbStart = 0;
    for (int i = 0; (i < ra->msg3_nb_rb) && (rbStart <= (BWPSize - ra->msg3_nb_rb)); i++) {
      if (vrb_map_UL[rbStart + BWPStart + i]&SL_to_bitmap(StartSymbolIndex, NrOfSymbols)) {
        rbStart += i;
        i = 0;
      }
    }
    if (rbStart > (BWPSize - ra->msg3_nb_rb)) {
      // cannot find free vrb_map for msg3 retransmission in this slot
      return;
    }

    LOG_I(NR_MAC, "[gNB %d][RAPROC] Frame %d, Slot %d : CC_id %d Scheduling retransmission of Msg3 in (%d,%d)\n",
          module_idP, frame, slot, CC_id, sched_frame, sched_slot);

    nfapi_nr_ul_tti_request_t *future_ul_tti_req = &RC.nrmac[module_idP]->UL_tti_req_ahead[CC_id][sched_slot];
    AssertFatal(future_ul_tti_req->SFN == sched_frame
                && future_ul_tti_req->Slot == sched_slot,
                "future UL_tti_req's frame.slot %d.%d does not match PUSCH %d.%d\n",
                future_ul_tti_req->SFN,
                future_ul_tti_req->Slot,
                sched_frame,
                sched_slot);
    future_ul_tti_req->pdus_list[future_ul_tti_req->n_pdus].pdu_type = NFAPI_NR_UL_CONFIG_PUSCH_PDU_TYPE;
    future_ul_tti_req->pdus_list[future_ul_tti_req->n_pdus].pdu_size = sizeof(nfapi_nr_pusch_pdu_t);
    nfapi_nr_pusch_pdu_t *pusch_pdu = &future_ul_tti_req->pdus_list[future_ul_tti_req->n_pdus].pusch_pdu;
    memset(pusch_pdu, 0, sizeof(nfapi_nr_pusch_pdu_t));

    fill_msg3_pusch_pdu(pusch_pdu, scc,
                        ra->msg3_round,
                        startSymbolAndLength,
                        ra->rnti, scs,
                        BWPSize, BWPStart,
                        mappingtype, fh,
                        rbStart, ra->msg3_nb_rb);
    future_ul_tti_req->n_pdus += 1;

    // generation of DCI 0_0 to schedule msg3 retransmission
    NR_SearchSpace_t *ss = ra->ra_ss;
    NR_ControlResourceSet_t *coreset = get_coreset(module_idP, scc, NULL, ss, NR_SearchSpace__searchSpaceType_PR_common);
    AssertFatal(coreset!=NULL,"Coreset cannot be null for RA-Msg3 retransmission\n");

    nfapi_nr_ul_dci_request_t *ul_dci_req = &nr_mac->UL_dci_req[CC_id];

    const int coresetid = coreset->controlResourceSetId;
    nfapi_nr_dl_tti_pdcch_pdu_rel15_t *pdcch_pdu_rel15 = nr_mac->pdcch_pdu_idx[CC_id][ra->bwp_id][coresetid];
    if (!pdcch_pdu_rel15) {
      nfapi_nr_ul_dci_request_pdus_t *ul_dci_request_pdu = &ul_dci_req->ul_dci_pdu_list[ul_dci_req->numPdus];
      memset(ul_dci_request_pdu, 0, sizeof(nfapi_nr_ul_dci_request_pdus_t));
      ul_dci_request_pdu->PDUType = NFAPI_NR_DL_TTI_PDCCH_PDU_TYPE;
      ul_dci_request_pdu->PDUSize = (uint8_t)(2+sizeof(nfapi_nr_dl_tti_pdcch_pdu));
      pdcch_pdu_rel15 = &ul_dci_request_pdu->pdcch_pdu.pdcch_pdu_rel15;
      ul_dci_req->numPdus += 1;
      nr_configure_pdcch(nr_mac, pdcch_pdu_rel15, ss, coreset, scc, genericParameters, NULL);
      nr_mac->pdcch_pdu_idx[CC_id][ra->bwp_id][coresetid] = pdcch_pdu_rel15;
    }

    uint8_t aggregation_level;
    uint8_t nr_of_candidates;
    for (int i=0; i<5; i++) {
      // for now taking the lowest value among the available aggregation levels
      find_aggregation_candidates(&aggregation_level, &nr_of_candidates, ss, 1<<i);
      if(nr_of_candidates>0) break;
    }
    AssertFatal(nr_of_candidates>0,"nr_of_candidates is 0\n");
    int CCEIndex = allocate_nr_CCEs(nr_mac, NULL, coreset, aggregation_level, 0, 0, nr_of_candidates);
    if (CCEIndex < 0) {
      LOG_E(NR_MAC, "%s(): cannot find free CCE for RA RNTI 0x%04x!\n", __func__, ra->rnti);
      return;
    }

    // Fill PDCCH DL DCI PDU
    nfapi_nr_dl_dci_pdu_t *dci_pdu = &pdcch_pdu_rel15->dci_pdu[pdcch_pdu_rel15->numDlDci];
    pdcch_pdu_rel15->numDlDci++;
    dci_pdu->RNTI = ra->rnti;
    dci_pdu->ScramblingId = *scc->physCellId;
    dci_pdu->ScramblingRNTI = 0;
    dci_pdu->AggregationLevel = aggregation_level;
    dci_pdu->CceIndex = CCEIndex;
    dci_pdu->beta_PDCCH_1_0 = 0;
    dci_pdu->powerControlOffsetSS = 1;

    dci_pdu_rel15_t uldci_payload;
    memset(&uldci_payload, 0, sizeof(uldci_payload));

    config_uldci(ubwp,
                 ubwpd,
                 scc,
                 pusch_pdu,
                 &uldci_payload,
                 NR_UL_DCI_FORMAT_0_0,
                 ra->Msg3_tda_id,
                 ra->msg3_TPC,
                 0, // not used in format 0_0
                 ra->bwp_id);

    fill_dci_pdu_rel15(scc,
                       ra->CellGroup,
                       dci_pdu,
                       &uldci_payload,
                       NR_UL_DCI_FORMAT_0_0,
                       NR_RNTI_TC,
                       pusch_pdu->bwp_size,
                       ra->bwp_id);

    // Mark the corresponding RBs as used
    for (int rb = 0; rb < ra->msg3_nb_rb; rb++) {
      vrb_map_UL[rbStart + BWPStart + rb] |= SL_to_bitmap(StartSymbolIndex, NrOfSymbols);
    }

    // reset state to wait msg3
    ra->state = WAIT_Msg3;
    ra->Msg3_frame = sched_frame;
    ra->Msg3_slot = sched_slot;

  }

}

void nr_get_Msg3alloc(module_id_t module_id,
                      int CC_id,
                      NR_ServingCellConfigCommon_t *scc,
                      NR_BWP_Uplink_t *ubwp,
                      sub_frame_t current_slot,
                      frame_t current_frame,
                      NR_RA_t *ra,
                      int16_t *tdd_beam_association) {

  // msg3 is scheduled in mixed slot in the following TDD period

  uint16_t msg3_nb_rb = 8; // sdu has 6 or 8 bytes

  int mu = ubwp ?
    ubwp->bwp_Common->genericParameters.subcarrierSpacing :
    scc->uplinkConfigCommon->initialUplinkBWP->genericParameters.subcarrierSpacing;
  int temp_slot = 0;
  ra->Msg3_tda_id = 16; // initialization to a value above limit

  NR_PUSCH_TimeDomainResourceAllocationList_t *pusch_TimeDomainAllocationList= ubwp ?
    ubwp->bwp_Common->pusch_ConfigCommon->choice.setup->pusch_TimeDomainAllocationList:
    scc->uplinkConfigCommon->initialUplinkBWP->pusch_ConfigCommon->choice.setup->pusch_TimeDomainAllocationList;

  uint8_t k2 = 0;
  lte_frame_type_t frame_type = get_frame_type(*scc->downlinkConfigCommon->frequencyInfoDL->frequencyBandList.list.array[0], *scc->ssbSubcarrierSpacing);
  if (frame_type == TDD) {
    int nb_periods_per_frame = get_nb_periods_per_frame(scc->tdd_UL_DL_ConfigurationCommon->pattern1.dl_UL_TransmissionPeriodicity);
    int nb_slots_per_period = ((1<<mu)*10)/nb_periods_per_frame;
    for (int i=0; i<pusch_TimeDomainAllocationList->list.count; i++) {
      k2 = *pusch_TimeDomainAllocationList->list.array[i]->k2;
<<<<<<< HEAD
      temp_slot = current_slot + k2 + DELTA[mu]; // msg3 slot according to 8.3 in 38.213
      ra->Msg3_slot = temp_slot%nr_slots_per_frame[mu];
      if (is_xlsch_in_slot(RC.nrmac[module_id]->ulsch_slot_bitmap[ra->Msg3_slot / 64], ra->Msg3_slot)) {
        ra->Msg3_tda_id = i;
        ra->msg3_startsymb = StartSymbolIndex;
        ra->msg3_nrsymb = NrOfSymbols;
        break;
=======
      // we want to transmit in the uplink symbols of mixed slot
      if ((k2 + DELTA[mu])%nb_slots_per_period == 0) {
        temp_slot = current_slot + k2 + DELTA[mu]; // msg3 slot according to 8.3 in 38.213
        ra->Msg3_slot = temp_slot%nr_slots_per_frame[mu];
        if (is_xlsch_in_slot(RC.nrmac[module_id]->ulsch_slot_bitmap[ra->Msg3_slot / 64], ra->Msg3_slot)) {
          ra->Msg3_tda_id = i;
          break;
        }
>>>>>>> 2ac6a30c
      }
    }
  }
  else {
    ra->Msg3_tda_id = 0;
    k2 = *pusch_TimeDomainAllocationList->list.array[0]->k2;
    temp_slot = current_slot + k2 + DELTA[mu]; // msg3 slot according to 8.3 in 38.213
    ra->Msg3_slot = temp_slot%nr_slots_per_frame[mu];
  }

  AssertFatal(ra->Msg3_tda_id<16,"Unable to find Msg3 time domain allocation in list\n");

  if (nr_slots_per_frame[mu]>temp_slot)
    ra->Msg3_frame = current_frame;
  else
    ra->Msg3_frame = (current_frame + (temp_slot/nr_slots_per_frame[mu]))%1024;

  // beam association for FR2
  if (*scc->downlinkConfigCommon->frequencyInfoDL->frequencyBandList.list.array[0] >= 257) {
    uint8_t tdd_period_slot =  scc->tdd_UL_DL_ConfigurationCommon->pattern1.nrofDownlinkSlots + scc->tdd_UL_DL_ConfigurationCommon->pattern1.nrofUplinkSlots;
    if ((scc->tdd_UL_DL_ConfigurationCommon->pattern1.nrofDownlinkSymbols > 0) || (scc->tdd_UL_DL_ConfigurationCommon->pattern1.nrofUplinkSymbols > 0))
      tdd_period_slot++;
    int num_tdd_period = ra->Msg3_slot/tdd_period_slot;
    if((tdd_beam_association[num_tdd_period]!=-1)&&(tdd_beam_association[num_tdd_period]!=ra->beam_id))
      AssertFatal(1==0,"Cannot schedule MSG3\n");
    else
      tdd_beam_association[num_tdd_period] = ra->beam_id;
  }

  LOG_D(NR_MAC, "[RAPROC] Msg3 slot %d: current slot %u Msg3 frame %u k2 %u Msg3_tda_id %u\n", ra->Msg3_slot, current_slot, ra->Msg3_frame, k2,ra->Msg3_tda_id);
  uint16_t *vrb_map_UL =
      &RC.nrmac[module_id]->common_channels[CC_id].vrb_map_UL[ra->Msg3_slot * MAX_BWP_SIZE];

  int bwpSize = NRRIV2BW(scc->uplinkConfigCommon->initialUplinkBWP->genericParameters.locationAndBandwidth, MAX_BWP_SIZE);
  int bwpStart = NRRIV2PRBOFFSET(scc->uplinkConfigCommon->initialUplinkBWP->genericParameters.locationAndBandwidth, MAX_BWP_SIZE);

  if (ra->CellGroup) {
    AssertFatal(ra->CellGroup->spCellConfig->spCellConfigDedicated->downlinkBWP_ToAddModList->list.count == 1,
		"downlinkBWP_ToAddModList has %d BWP!\n", ra->CellGroup->spCellConfig->spCellConfigDedicated->downlinkBWP_ToAddModList->list.count);
    NR_BWP_Uplink_t *ubwp = ra->CellGroup->spCellConfig->spCellConfigDedicated->uplinkConfig->uplinkBWP_ToAddModList->list.array[ra->bwp_id - 1];
    int act_bwp_start = NRRIV2PRBOFFSET(ubwp->bwp_Common->genericParameters.locationAndBandwidth, MAX_BWP_SIZE);
    int act_bwp_size  = NRRIV2BW(ubwp->bwp_Common->genericParameters.locationAndBandwidth, MAX_BWP_SIZE);
    if (!((bwpStart >= act_bwp_start) && ((bwpStart+bwpSize) <= (act_bwp_start+act_bwp_size))))
      bwpStart = act_bwp_start;
  }

  /* search msg3_nb_rb free RBs */
  int rbSize = 0;
  int rbStart = 0;
  while (rbSize < msg3_nb_rb) {
    rbStart += rbSize; /* last iteration rbSize was not enough, skip it */
    rbSize = 0;
    while (rbStart < bwpSize &&
           (vrb_map_UL[rbStart + bwpStart]&SL_to_bitmap(StartSymbolIndex, NrOfSymbols)))
      rbStart++;
    AssertFatal(rbStart < bwpSize - msg3_nb_rb, "no space to allocate Msg 3 for RA!\n");
    while (rbStart + rbSize < bwpSize
           && !(vrb_map_UL[rbStart + bwpStart + rbSize]&SL_to_bitmap(StartSymbolIndex, NrOfSymbols))
           && rbSize < msg3_nb_rb)
      rbSize++;
  }
  ra->msg3_nb_rb = msg3_nb_rb;
  ra->msg3_first_rb = rbStart;
  ra->msg3_bwp_start = bwpStart;
}


void fill_msg3_pusch_pdu(nfapi_nr_pusch_pdu_t *pusch_pdu,
                         NR_ServingCellConfigCommon_t *scc,
                         int round,
                         int startSymbolAndLength,
                         rnti_t rnti, int scs,
                         int bwp_size, int bwp_start,
                         int mappingtype, int fh,
                         int msg3_first_rb, int msg3_nb_rb) {


  int start_symbol_index,nr_of_symbols;
  SLIV2SL(startSymbolAndLength, &start_symbol_index, &nr_of_symbols);

  pusch_pdu->pdu_bit_map = PUSCH_PDU_BITMAP_PUSCH_DATA;
  pusch_pdu->rnti = rnti;
  pusch_pdu->handle = 0;
  pusch_pdu->bwp_start = bwp_start;
  pusch_pdu->bwp_size = bwp_size;
  pusch_pdu->subcarrier_spacing = scs;
  pusch_pdu->cyclic_prefix = 0;
  pusch_pdu->mcs_index = 1;
  pusch_pdu->mcs_table = 0;
  pusch_pdu->target_code_rate = nr_get_code_rate_ul(pusch_pdu->mcs_index,pusch_pdu->mcs_table);
  pusch_pdu->qam_mod_order = nr_get_Qm_ul(pusch_pdu->mcs_index,pusch_pdu->mcs_table);
  if (scc->uplinkConfigCommon->initialUplinkBWP->rach_ConfigCommon->choice.setup->msg3_transformPrecoder == NULL)
    pusch_pdu->transform_precoding = 1;
  else
    pusch_pdu->transform_precoding = 0;
  pusch_pdu->data_scrambling_id = *scc->physCellId;
  pusch_pdu->nrOfLayers = 1;
  pusch_pdu->ul_dmrs_symb_pos = get_l_prime(nr_of_symbols,mappingtype,pusch_dmrs_pos2,pusch_len1,start_symbol_index, scc->dmrs_TypeA_Position);
  LOG_D(MAC, "MSG3 start_sym:%d NR Symb:%d mappingtype:%d , ul_dmrs_symb_pos:%x\n", start_symbol_index, nr_of_symbols, mappingtype, pusch_pdu->ul_dmrs_symb_pos);
  pusch_pdu->dmrs_config_type = 0;
  pusch_pdu->ul_dmrs_scrambling_id = *scc->physCellId; //If provided and the PUSCH is not a msg3 PUSCH, otherwise, L2 should set this to physical cell id.
  pusch_pdu->scid = 0; //DMRS sequence initialization [TS38.211, sec 6.4.1.1.1]. Should match what is sent in DCI 0_1, otherwise set to 0.
  pusch_pdu->dmrs_ports = 1;  // 6.2.2 in 38.214 only port 0 to be used
  pusch_pdu->num_dmrs_cdm_grps_no_data = 2;  // no data in dmrs symbols as in 6.2.2 in 38.214
  pusch_pdu->resource_alloc = 1; //type 1

  pusch_pdu->rb_start = msg3_first_rb;
  if (msg3_nb_rb > pusch_pdu->bwp_size)
    AssertFatal(1==0,"MSG3 allocated number of RBs exceed the BWP size\n");
  else
    pusch_pdu->rb_size = msg3_nb_rb;
  pusch_pdu->vrb_to_prb_mapping = 0;

  pusch_pdu->frequency_hopping = fh;
  //pusch_pdu->tx_direct_current_location;//The uplink Tx Direct Current location for the carrier. Only values in the value range of this field between 0 and 3299, which indicate the subcarrier index within the carrier corresponding 1o the numerology of the corresponding uplink BWP and value 3300, which indicates "Outside the carrier" and value 3301, which indicates "Undetermined position within the carrier" are used. [TS38.331, UplinkTxDirectCurrentBWP IE]
  pusch_pdu->uplink_frequency_shift_7p5khz = 0;
  //Resource Allocation in time domain
  pusch_pdu->start_symbol_index = start_symbol_index;
  pusch_pdu->nr_of_symbols = nr_of_symbols;
  //Optional Data only included if indicated in pduBitmap
  pusch_pdu->pusch_data.rv_index = nr_rv_round_map[round];
  pusch_pdu->pusch_data.harq_process_id = 0;
  pusch_pdu->pusch_data.new_data_indicator = 1;
  pusch_pdu->pusch_data.num_cb = 0;
  int num_dmrs_symb = 0;
  for(int i = start_symbol_index; i < start_symbol_index+nr_of_symbols; i++)
    num_dmrs_symb += (pusch_pdu->ul_dmrs_symb_pos >> i) & 1;
  pusch_pdu->pusch_data.tb_size = nr_compute_tbs(pusch_pdu->qam_mod_order,
                                                 pusch_pdu->target_code_rate,
                                                 pusch_pdu->rb_size,
                                                 pusch_pdu->nr_of_symbols,
                                                 num_dmrs_symb*12, // nb dmrs set for no data in dmrs symbol
                                                 0, //nb_rb_oh
                                                 0, // to verify tb scaling
                                                 pusch_pdu->nrOfLayers)>>3;

}

void nr_add_msg3(module_id_t module_idP, int CC_id, frame_t frameP, sub_frame_t slotP, NR_RA_t *ra, uint8_t *RAR_pdu)
{
  gNB_MAC_INST                                   *mac = RC.nrmac[module_idP];
  NR_COMMON_channels_t                            *cc = &mac->common_channels[CC_id];
  NR_ServingCellConfigCommon_t                   *scc = cc->ServingCellConfigCommon;

  if (ra->state == RA_IDLE) {
    LOG_W(NR_MAC,"RA is not active for RA %X. skipping msg3 scheduling\n", ra->rnti);
    return;
  }

  uint16_t *vrb_map_UL =
      &RC.nrmac[module_idP]->common_channels[CC_id].vrb_map_UL[ra->Msg3_slot * MAX_BWP_SIZE];
  for (int i = 0; i < ra->msg3_nb_rb; ++i) {
    AssertFatal(!vrb_map_UL[i + ra->msg3_first_rb + ra->msg3_bwp_start],
                "RB %d in %4d.%2d is already taken, cannot allocate Msg3!\n",
                i + ra->msg3_first_rb,
                ra->Msg3_frame,
                ra->Msg3_slot);
    vrb_map_UL[i + ra->msg3_first_rb + ra->msg3_bwp_start] |= SL_to_bitmap(ra->msg3_startsymb, ra->msg3_nrsymb);
  }

  LOG_D(NR_MAC, "[gNB %d][RAPROC] Frame %d, Slot %d : CC_id %d RA is active, Msg3 in (%d,%d)\n", module_idP, frameP, slotP, CC_id, ra->Msg3_frame, ra->Msg3_slot);

  nfapi_nr_ul_tti_request_t *future_ul_tti_req = &RC.nrmac[module_idP]->UL_tti_req_ahead[CC_id][ra->Msg3_slot];
  AssertFatal(future_ul_tti_req->SFN == ra->Msg3_frame
              && future_ul_tti_req->Slot == ra->Msg3_slot,
              "future UL_tti_req's frame.slot %d.%d does not match PUSCH %d.%d\n",
              future_ul_tti_req->SFN,
              future_ul_tti_req->Slot,
              ra->Msg3_frame,
              ra->Msg3_slot);
  future_ul_tti_req->pdus_list[future_ul_tti_req->n_pdus].pdu_type = NFAPI_NR_UL_CONFIG_PUSCH_PDU_TYPE;
  future_ul_tti_req->pdus_list[future_ul_tti_req->n_pdus].pdu_size = sizeof(nfapi_nr_pusch_pdu_t);
  nfapi_nr_pusch_pdu_t *pusch_pdu = &future_ul_tti_req->pdus_list[future_ul_tti_req->n_pdus].pusch_pdu;
  memset(pusch_pdu, 0, sizeof(nfapi_nr_pusch_pdu_t));

  int ibwp_size  = NRRIV2BW(scc->uplinkConfigCommon->initialUplinkBWP->genericParameters.locationAndBandwidth, MAX_BWP_SIZE);
  int scs = scc->uplinkConfigCommon->initialUplinkBWP->genericParameters.subcarrierSpacing;
  int fh = 0;
  int startSymbolAndLength = scc->uplinkConfigCommon->initialUplinkBWP->pusch_ConfigCommon->choice.setup->pusch_TimeDomainAllocationList->list.array[ra->Msg3_tda_id]->startSymbolAndLength;
  int mappingtype = scc->uplinkConfigCommon->initialUplinkBWP->pusch_ConfigCommon->choice.setup->pusch_TimeDomainAllocationList->list.array[ra->Msg3_tda_id]->mappingType;

  if (ra->CellGroup) {
    AssertFatal(ra->CellGroup->spCellConfig->spCellConfigDedicated->downlinkBWP_ToAddModList->list.count == 1,
		"downlinkBWP_ToAddModList has %d BWP!\n", ra->CellGroup->spCellConfig->spCellConfigDedicated->downlinkBWP_ToAddModList->list.count);
    NR_BWP_Uplink_t *ubwp = ra->CellGroup->spCellConfig->spCellConfigDedicated->uplinkConfig->uplinkBWP_ToAddModList->list.array[ra->bwp_id - 1];

    startSymbolAndLength = ubwp->bwp_Common->pusch_ConfigCommon->choice.setup->pusch_TimeDomainAllocationList->list.array[ra->Msg3_tda_id]->startSymbolAndLength;
    mappingtype = ubwp->bwp_Common->pusch_ConfigCommon->choice.setup->pusch_TimeDomainAllocationList->list.array[ra->Msg3_tda_id]->mappingType;
    scs = ubwp->bwp_Common->genericParameters.subcarrierSpacing;
    fh = ubwp->bwp_Dedicated->pusch_Config->choice.setup->frequencyHopping ? 1 : 0;
  }

  LOG_D(NR_MAC, "Frame %d, Slot %d Adding Msg3 UL Config Request for (%d,%d) : (%d,%d,%d) for rnti: %d\n",
    frameP,
    slotP,
    ra->Msg3_frame,
    ra->Msg3_slot,
    ra->msg3_nb_rb,
    ra->msg3_first_rb,
    ra->msg3_round,
    ra->rnti);

  fill_msg3_pusch_pdu(pusch_pdu,scc,
                      ra->msg3_round,
                      startSymbolAndLength,
                      ra->rnti, scs,
                      ibwp_size, ra->msg3_bwp_start,
                      mappingtype, fh,
                      ra->msg3_first_rb, ra->msg3_nb_rb);
  future_ul_tti_req->n_pdus += 1;

  // calling function to fill rar message
  nr_fill_rar(module_idP, ra, RAR_pdu, pusch_pdu);
}

void nr_generate_Msg2(module_id_t module_idP, int CC_id, frame_t frameP, sub_frame_t slotP, NR_RA_t *ra)
{

  gNB_MAC_INST *nr_mac = RC.nrmac[module_idP];
  NR_COMMON_channels_t *cc = &nr_mac->common_channels[CC_id];

  if ((ra->Msg2_frame == frameP) && (ra->Msg2_slot == slotP)) {

    //TODO time domain assignment for msg2 needs to be improved
    uint8_t time_domain_assignment;
    if(cc->frame_type == TDD)
      time_domain_assignment = 1;
    else
      time_domain_assignment = 0;
    uint8_t mcsIndex = 0;
    int rbStart = 0;
    int rbSize = 8;

    NR_ServingCellConfigCommon_t *scc = cc->ServingCellConfigCommon;
    NR_SearchSpace_t *ss = ra->ra_ss;

    NR_BWP_Downlink_t *bwp = NULL;
    NR_ControlResourceSet_t *coreset = NULL;
    NR_BWP_t *genericParameters = NULL;
    NR_PDSCH_TimeDomainResourceAllocationList_t *pdsch_TimeDomainAllocationList=NULL;

    if (ra->CellGroup &&
        ra->CellGroup->spCellConfig &&
        ra->CellGroup->spCellConfig->spCellConfigDedicated &&
        ra->CellGroup->spCellConfig->spCellConfigDedicated->downlinkBWP_ToAddModList &&
        ra->CellGroup->spCellConfig->spCellConfigDedicated->downlinkBWP_ToAddModList->list.array[ra->bwp_id-1]) {
      bwp = ra->CellGroup->spCellConfig->spCellConfigDedicated->downlinkBWP_ToAddModList->list.array[ra->bwp_id-1];
      genericParameters = &bwp->bwp_Common->genericParameters;
      pdsch_TimeDomainAllocationList = bwp->bwp_Common->pdsch_ConfigCommon->choice.setup->pdsch_TimeDomainAllocationList;
    }
    else {
      genericParameters= &scc->downlinkConfigCommon->initialDownlinkBWP->genericParameters;
      pdsch_TimeDomainAllocationList = scc->downlinkConfigCommon->initialDownlinkBWP->pdsch_ConfigCommon->choice.setup->pdsch_TimeDomainAllocationList;
    }

    long BWPStart = 0;
    long BWPSize = 0;
    NR_Type0_PDCCH_CSS_config_t *type0_PDCCH_CSS_config = NULL;
    if(*ss->controlResourceSetId!=0) {
      BWPStart = NRRIV2PRBOFFSET(genericParameters->locationAndBandwidth, MAX_BWP_SIZE);
      BWPSize  = NRRIV2BW(scc->downlinkConfigCommon->initialDownlinkBWP->genericParameters.locationAndBandwidth, MAX_BWP_SIZE);
    } else {
      type0_PDCCH_CSS_config = &nr_mac->type0_PDCCH_CSS_config[ra->beam_id];
      BWPStart = type0_PDCCH_CSS_config->cset_start_rb;
      BWPSize = type0_PDCCH_CSS_config->num_rbs;
    }

    coreset = get_coreset(module_idP, scc, bwp, ss, NR_SearchSpace__searchSpaceType_PR_common);

    AssertFatal(coreset!=NULL,"Coreset cannot be null for RA-Msg2\n");

    uint16_t *vrb_map = cc[CC_id].vrb_map;
    for (int i = 0; (i < rbSize) && (rbStart <= (BWPSize - rbSize)); i++) {
      if (vrb_map[BWPStart + rbStart + i]) {
        rbStart += i;
        i = 0;
      }
    }

    if (rbStart > (BWPSize - rbSize)) {
      LOG_E(NR_MAC, "%s(): cannot find free vrb_map for RA RNTI %04x!\n", __func__, ra->RA_rnti);
      return;
    }

    // Checking if the DCI allocation is feasible in current subframe
    nfapi_nr_dl_tti_request_body_t *dl_req = &nr_mac->DL_req[CC_id].dl_tti_request_body;
    if (dl_req->nPDUs > NFAPI_NR_MAX_DL_TTI_PDUS - 2) {
      LOG_I(NR_MAC, "[RAPROC] Subframe %d: FAPI DL structure is full, skip scheduling UE %d\n", slotP, ra->RA_rnti);
      return;
    }

    uint8_t aggregation_level;
    uint8_t nr_of_candidates;
    for (int i=0; i<5; i++) {
      // for now taking the lowest value among the available aggregation levels
      find_aggregation_candidates(&aggregation_level, &nr_of_candidates, ss, 1<<i);
      if(nr_of_candidates>0) break;
    }
    AssertFatal(nr_of_candidates>0,"nr_of_candidates is 0\n");
    int CCEIndex = allocate_nr_CCEs(nr_mac, bwp, coreset, aggregation_level,0,0,nr_of_candidates);
    if (CCEIndex < 0) {
      LOG_E(NR_MAC, "%s(): cannot find free CCE for RA RNTI 0x%04x!\n", __func__, ra->rnti);
      return;
    }

    // Calculate number of symbols
    int startSymbolIndex, nrOfSymbols;
    const int startSymbolAndLength = pdsch_TimeDomainAllocationList->list.array[time_domain_assignment]->startSymbolAndLength;
    SLIV2SL(startSymbolAndLength, &startSymbolIndex, &nrOfSymbols);
    AssertFatal(startSymbolIndex >= 0, "StartSymbolIndex is negative\n");

    LOG_D(NR_MAC,"Msg2 startSymbolIndex.nrOfSymbols %d.%d\n",startSymbolIndex,nrOfSymbols);

    int mappingtype = pdsch_TimeDomainAllocationList->list.array[time_domain_assignment]->mappingType;

    // look up the PDCCH PDU for this CC, BWP, and CORESET. If it does not exist, create it. This is especially
    // important if we have multiple RAs, and the DLSCH has to reuse them, so we need to mark them
    const int bwpid = bwp ? bwp->bwp_Id : 0;
    const int coresetid = coreset->controlResourceSetId;
    nfapi_nr_dl_tti_pdcch_pdu_rel15_t *pdcch_pdu_rel15 = nr_mac->pdcch_pdu_idx[CC_id][bwpid][coresetid];
    if (!pdcch_pdu_rel15) {
      nfapi_nr_dl_tti_request_pdu_t *dl_tti_pdcch_pdu = &dl_req->dl_tti_pdu_list[dl_req->nPDUs];
      memset(dl_tti_pdcch_pdu, 0, sizeof(nfapi_nr_dl_tti_request_pdu_t));
      dl_tti_pdcch_pdu->PDUType = NFAPI_NR_DL_TTI_PDCCH_PDU_TYPE;
      dl_tti_pdcch_pdu->PDUSize = (uint8_t)(2 + sizeof(nfapi_nr_dl_tti_pdcch_pdu));
      dl_req->nPDUs += 1;
      pdcch_pdu_rel15 = &dl_tti_pdcch_pdu->pdcch_pdu.pdcch_pdu_rel15;
      nr_configure_pdcch(nr_mac, pdcch_pdu_rel15, ss, coreset, scc, genericParameters, NULL);
      nr_mac->pdcch_pdu_idx[CC_id][bwpid][coresetid] = pdcch_pdu_rel15;
    }

    nfapi_nr_dl_tti_request_pdu_t *dl_tti_pdsch_pdu = &dl_req->dl_tti_pdu_list[dl_req->nPDUs];
    memset((void *)dl_tti_pdsch_pdu,0,sizeof(nfapi_nr_dl_tti_request_pdu_t));
    dl_tti_pdsch_pdu->PDUType = NFAPI_NR_DL_TTI_PDSCH_PDU_TYPE;
    dl_tti_pdsch_pdu->PDUSize = (uint8_t)(2+sizeof(nfapi_nr_dl_tti_pdsch_pdu));
    dl_req->nPDUs+=1;
    nfapi_nr_dl_tti_pdsch_pdu_rel15_t *pdsch_pdu_rel15 = &dl_tti_pdsch_pdu->pdsch_pdu.pdsch_pdu_rel15;

    LOG_A(NR_MAC,"[gNB %d][RAPROC] CC_id %d Frame %d, slotP %d: Generating RA-Msg2 DCI, rnti 0x%x, state %d, CoreSetType %d\n",
          module_idP, CC_id, frameP, slotP, ra->RA_rnti, ra->state,pdcch_pdu_rel15->CoreSetType);

    // SCF222: PDU index incremented for each PDSCH PDU sent in TX control message. This is used to associate control
    // information to data and is reset every slot.
    const int pduindex = nr_mac->pdu_index[CC_id]++;

    uint8_t mcsTableIdx = 0;
    if (bwp &&
        bwp->bwp_Dedicated &&
        bwp->bwp_Dedicated->pdsch_Config &&
        bwp->bwp_Dedicated->pdsch_Config->choice.setup &&
        bwp->bwp_Dedicated->pdsch_Config->choice.setup->mcs_Table) {
      if (*bwp->bwp_Dedicated->pdsch_Config->choice.setup->mcs_Table == 0)
        mcsTableIdx = 1;
      else
        mcsTableIdx = 2;
    }
    else mcsTableIdx = 0;

    int dmrsConfigType=0;
    if (bwp &&
        bwp->bwp_Dedicated &&
        bwp->bwp_Dedicated->pdsch_Config &&
        bwp->bwp_Dedicated->pdsch_Config->choice.setup &&
        bwp->bwp_Dedicated->pdsch_Config->choice.setup->dmrs_DownlinkForPDSCH_MappingTypeA &&
        bwp->bwp_Dedicated->pdsch_Config->choice.setup->dmrs_DownlinkForPDSCH_MappingTypeA->choice.setup &&
        bwp->bwp_Dedicated->pdsch_Config->choice.setup->dmrs_DownlinkForPDSCH_MappingTypeA->choice.setup->dmrs_Type)
      dmrsConfigType = 1;

    NR_PDSCH_Config_t *pdsch_config = bwp && bwp->bwp_Dedicated && bwp->bwp_Dedicated->pdsch_Config ? bwp->bwp_Dedicated->pdsch_Config->choice.setup : NULL;

    pdsch_pdu_rel15->pduBitmap = 0;
    pdsch_pdu_rel15->rnti = ra->RA_rnti;
    pdsch_pdu_rel15->pduIndex = pduindex;
    pdsch_pdu_rel15->BWPSize  = BWPSize;
    pdsch_pdu_rel15->BWPStart = BWPStart;
    pdsch_pdu_rel15->SubcarrierSpacing = genericParameters->subcarrierSpacing;
    pdsch_pdu_rel15->CyclicPrefix = 0;
    pdsch_pdu_rel15->NrOfCodewords = 1;
    pdsch_pdu_rel15->targetCodeRate[0] = nr_get_code_rate_dl(mcsIndex,mcsTableIdx);
    pdsch_pdu_rel15->qamModOrder[0] = 2;
    pdsch_pdu_rel15->mcsIndex[0] = mcsIndex;
    pdsch_pdu_rel15->mcsTable[0] = mcsTableIdx;
    pdsch_pdu_rel15->rvIndex[0] = 0;
    pdsch_pdu_rel15->dataScramblingId = *scc->physCellId;
    pdsch_pdu_rel15->nrOfLayers = 1;
    pdsch_pdu_rel15->transmissionScheme = 0;
    pdsch_pdu_rel15->refPoint = 0;
    pdsch_pdu_rel15->dmrsConfigType = dmrsConfigType;
    pdsch_pdu_rel15->dlDmrsScramblingId = *scc->physCellId;
    pdsch_pdu_rel15->SCID = 0;
    pdsch_pdu_rel15->numDmrsCdmGrpsNoData = nrOfSymbols <= 2 ? 1 : 2;
    pdsch_pdu_rel15->dmrsPorts = 1;
    pdsch_pdu_rel15->resourceAlloc = 1;
    pdsch_pdu_rel15->rbStart = rbStart;
    pdsch_pdu_rel15->rbSize = rbSize;
    pdsch_pdu_rel15->VRBtoPRBMapping = 0;
    pdsch_pdu_rel15->StartSymbolIndex = startSymbolIndex;
    pdsch_pdu_rel15->NrOfSymbols = nrOfSymbols;
    pdsch_pdu_rel15->dlDmrsSymbPos = fill_dmrs_mask(pdsch_config,
                                                    nr_mac->common_channels->ServingCellConfigCommon->dmrs_TypeA_Position,
                                                    nrOfSymbols,
                                                    startSymbolIndex,
                                                    mappingtype);

    int x_Overhead = 0;
    uint8_t tb_scaling = 0;
    nr_get_tbs_dl(&dl_tti_pdsch_pdu->pdsch_pdu, x_Overhead, pdsch_pdu_rel15->numDmrsCdmGrpsNoData, tb_scaling);

    // Fill PDCCH DL DCI PDU
    nfapi_nr_dl_dci_pdu_t *dci_pdu = &pdcch_pdu_rel15->dci_pdu[pdcch_pdu_rel15->numDlDci];
    pdcch_pdu_rel15->numDlDci++;
    dci_pdu->RNTI = ra->RA_rnti;
    dci_pdu->ScramblingId = *scc->physCellId;
    dci_pdu->ScramblingRNTI = 0;
    dci_pdu->AggregationLevel = aggregation_level;
    dci_pdu->CceIndex = CCEIndex;
    dci_pdu->beta_PDCCH_1_0 = 0;
    dci_pdu->powerControlOffsetSS = 1;

    dci_pdu_rel15_t dci_payload;
    dci_payload.frequency_domain_assignment.val = PRBalloc_to_locationandbandwidth0(pdsch_pdu_rel15->rbSize,
                                                                                    pdsch_pdu_rel15->rbStart,
                                                                                    BWPSize);

    LOG_D(NR_MAC,"Msg2 rbSize.rbStart.BWPsize %d.%d.%ld\n",pdsch_pdu_rel15->rbSize,
          pdsch_pdu_rel15->rbStart,
          BWPSize);

    dci_payload.time_domain_assignment.val = time_domain_assignment;
    dci_payload.vrb_to_prb_mapping.val = 0;
    dci_payload.mcs = pdsch_pdu_rel15->mcsIndex[0];
    dci_payload.tb_scaling = tb_scaling;

    LOG_D(NR_MAC,
          "[RAPROC] DCI type 1 payload: freq_alloc %d (%d,%d,%ld), time_alloc %d, vrb to prb %d, mcs %d tb_scaling %d \n",
          dci_payload.frequency_domain_assignment.val,
          pdsch_pdu_rel15->rbStart,
          pdsch_pdu_rel15->rbSize,
          BWPSize,
          dci_payload.time_domain_assignment.val,
          dci_payload.vrb_to_prb_mapping.val,
          dci_payload.mcs,
          dci_payload.tb_scaling);

    LOG_D(NR_MAC,
          "[RAPROC] DCI params: rnti 0x%x, rnti_type %d, dci_format %d coreset params: FreqDomainResource %llx, start_symbol %d  n_symb %d\n",
          pdcch_pdu_rel15->dci_pdu[0].RNTI,
          NR_RNTI_RA,
          NR_DL_DCI_FORMAT_1_0,
          *(unsigned long long *)pdcch_pdu_rel15->FreqDomainResource,
          pdcch_pdu_rel15->StartSymbolIndex,
          pdcch_pdu_rel15->DurationSymbols);

    fill_dci_pdu_rel15(scc,
                       ra->CellGroup,
                       &pdcch_pdu_rel15->dci_pdu[pdcch_pdu_rel15->numDlDci - 1],
                       &dci_payload,
                       NR_DL_DCI_FORMAT_1_0,
                       NR_RNTI_RA,
                       BWPSize,
                       bwpid);

    // DL TX request
    nfapi_nr_pdu_t *tx_req = &nr_mac->TX_req[CC_id].pdu_list[nr_mac->TX_req[CC_id].Number_of_PDUs];

    // Program UL processing for Msg3
    NR_BWP_Uplink_t *ubwp = ra->CellGroup ?
      ra->CellGroup->spCellConfig->spCellConfigDedicated->uplinkConfig->uplinkBWP_ToAddModList->list.array[ra->bwp_id-1] :
      NULL;
    nr_get_Msg3alloc(module_idP, CC_id, scc, ubwp, slotP, frameP, ra, nr_mac->tdd_beam_association);
    nr_add_msg3(module_idP, CC_id, frameP, slotP, ra, (uint8_t *) &tx_req->TLVs[0].value.direct[0]);

    if(ra->cfra) {
      LOG_I(NR_MAC, "Frame %d, Subframe %d: Setting RA-Msg3 reception for Frame %d Subframe %d\n", frameP, slotP, ra->Msg3_frame, ra->Msg3_slot);
    }

    T(T_GNB_MAC_DL_RAR_PDU_WITH_DATA, T_INT(module_idP), T_INT(CC_id), T_INT(ra->RA_rnti), T_INT(frameP),
      T_INT(slotP), T_INT(0), T_BUFFER(&tx_req->TLVs[0].value.direct[0], tx_req->TLVs[0].length));

    tx_req->PDU_length = pdsch_pdu_rel15->TBSize[0];
    tx_req->PDU_index = pduindex;
    tx_req->num_TLV = 1;
    tx_req->TLVs[0].length = tx_req->PDU_length + 2;
    nr_mac->TX_req[CC_id].SFN = frameP;
    nr_mac->TX_req[CC_id].Number_of_PDUs++;
    nr_mac->TX_req[CC_id].Slot = slotP;

    // Mark the corresponding RBs as used
    for (int rb = 0; rb < rbSize; rb++) {
      vrb_map[BWPStart + rb + rbStart] = 1;
    }

    ra->state = WAIT_Msg3;
    LOG_D(NR_MAC,"[gNB %d][RAPROC] Frame %d, Subframe %d: RA state %d\n", module_idP, frameP, slotP, ra->state);
  }
}

void nr_generate_Msg4(module_id_t module_idP, int CC_id, frame_t frameP, sub_frame_t slotP, NR_RA_t *ra) {

  gNB_MAC_INST *nr_mac = RC.nrmac[module_idP];
  NR_COMMON_channels_t *cc = &nr_mac->common_channels[CC_id];

  if (ra->Msg4_frame == frameP && ra->Msg4_slot == slotP ) {

    uint8_t time_domain_assignment = 0;
    uint8_t mcsIndex = 0;

    NR_ServingCellConfigCommon_t *scc = cc->ServingCellConfigCommon;
    NR_SearchSpace_t *ss = ra->ra_ss;

    NR_BWP_Downlink_t *bwp = NULL;
    NR_ControlResourceSet_t *coreset = NULL;
    NR_PDSCH_TimeDomainResourceAllocationList_t *pdsch_TimeDomainAllocationList=NULL;

    if (ra->CellGroup &&
        ra->CellGroup->spCellConfig &&
        ra->CellGroup->spCellConfig->spCellConfigDedicated &&
        ra->CellGroup->spCellConfig->spCellConfigDedicated->downlinkBWP_ToAddModList &&
        ra->CellGroup->spCellConfig->spCellConfigDedicated->downlinkBWP_ToAddModList->list.array[ra->bwp_id-1]) {
      bwp = ra->CellGroup->spCellConfig->spCellConfigDedicated->downlinkBWP_ToAddModList->list.array[ra->bwp_id-1];
      pdsch_TimeDomainAllocationList = bwp->bwp_Common->pdsch_ConfigCommon->choice.setup->pdsch_TimeDomainAllocationList;
    }
    else {
      pdsch_TimeDomainAllocationList = scc->downlinkConfigCommon->initialDownlinkBWP->pdsch_ConfigCommon->choice.setup->pdsch_TimeDomainAllocationList;
    }

    coreset = get_coreset(module_idP, scc, bwp, ss, NR_SearchSpace__searchSpaceType_PR_common);

    AssertFatal(coreset!=NULL,"Coreset cannot be null for RA-Msg4\n");

    rnti_t tc_rnti = ra->rnti;
    // If UE is known by the network, C-RNTI to be used instead of TC-RNTI
    if(ra->msg3_dcch_dtch) {
      ra->rnti = ra->crnti;
    }

    int UE_id = find_nr_UE_id(module_idP, ra->rnti);
    NR_UE_info_t *UE_info = &nr_mac->UE_info;
    NR_UE_sched_ctrl_t *sched_ctrl = &UE_info->UE_sched_ctrl[UE_id];

    NR_BWP_t *genericParameters = bwp ? & bwp->bwp_Common->genericParameters : &scc->downlinkConfigCommon->initialDownlinkBWP->genericParameters;

    long BWPStart = 0;
    long BWPSize = 0;
    NR_Type0_PDCCH_CSS_config_t *type0_PDCCH_CSS_config = NULL;
    if(*ss->controlResourceSetId!=0) {
      BWPStart = NRRIV2PRBOFFSET(genericParameters->locationAndBandwidth, MAX_BWP_SIZE);
      BWPSize  = NRRIV2BW(scc->downlinkConfigCommon->initialDownlinkBWP->genericParameters.locationAndBandwidth, MAX_BWP_SIZE);
    } else {
      type0_PDCCH_CSS_config = &nr_mac->type0_PDCCH_CSS_config[ra->beam_id];
      BWPStart = type0_PDCCH_CSS_config->cset_start_rb;
      BWPSize = type0_PDCCH_CSS_config->num_rbs;
    }

    /* get the PID of a HARQ process awaiting retrnasmission, or -1 otherwise */
    int current_harq_pid = sched_ctrl->retrans_dl_harq.head;
    // HARQ management
    if (current_harq_pid < 0) {
      AssertFatal(sched_ctrl->available_dl_harq.head >= 0,
                  "UE context not initialized: no HARQ processes found\n");
      current_harq_pid = sched_ctrl->available_dl_harq.head;
      remove_front_nr_list(&sched_ctrl->available_dl_harq);
    }
    NR_UE_harq_t *harq = &sched_ctrl->harq_processes[current_harq_pid];
    DevAssert(!harq->is_waiting);
    add_tail_nr_list(&sched_ctrl->feedback_dl_harq, current_harq_pid);
    harq->is_waiting = true;
    ra->harq_pid = current_harq_pid;

    // Remove UE associated to TC-RNTI
    if(harq->round==0 && ra->msg3_dcch_dtch) {
      mac_remove_nr_ue(module_idP, tc_rnti);
    }

    // get CCEindex, needed also for PUCCH and then later for PDCCH
    uint8_t aggregation_level;
    uint8_t nr_of_candidates;
    for (int i=0; i<5; i++) {
      // for now taking the lowest value among the available aggregation levels
      find_aggregation_candidates(&aggregation_level, &nr_of_candidates, ss, 1<<i);
      if(nr_of_candidates>0) break;
    }
    AssertFatal(nr_of_candidates>0,"nr_of_candidates is 0\n");
    int CCEIndex = allocate_nr_CCEs(nr_mac, bwp, coreset, aggregation_level,0,0,nr_of_candidates);
    if (CCEIndex < 0) {
      LOG_E(NR_MAC, "%s(): cannot find free CCE for RA RNTI 0x%04x!\n", __func__, ra->rnti);
      return;
    }

    int n_rb=0;
    for (int i=0;i<6;i++)
      for (int j=0;j<8;j++) {
        n_rb+=((coreset->frequencyDomainResources.buf[i]>>j)&1);
      }
    n_rb*=6;
    const uint16_t N_cce = n_rb * coreset->duration / NR_NB_REG_PER_CCE;
    const int delta_PRI=0;
    int r_pucch = ((CCEIndex<<1)/N_cce)+(delta_PRI<<1);

    LOG_D(NR_MAC,"[RAPROC] Msg4 r_pucch %d (CCEIndex %d, N_cce %d, nb_of_candidates %d,delta_PRI %d)\n",r_pucch,CCEIndex,N_cce,nr_of_candidates,delta_PRI);
    int alloc = nr_acknack_scheduling(module_idP, UE_id, frameP, slotP, r_pucch, 1);
    AssertFatal(alloc>=0,"Couldn't find a pucch allocation for ack nack (msg4)\n");
    NR_sched_pucch_t *pucch = &sched_ctrl->sched_pucch[alloc];
    harq->feedback_slot = pucch->ul_slot;
    harq->feedback_frame = pucch->frame;

    uint8_t *buf = (uint8_t *) harq->tb;
    // Bytes to be transmitted
    if (harq->round == 0) {
      if (ra->msg3_dcch_dtch) {
        // If the UE used MSG3 to transfer a DCCH or DTCH message, then contention resolution is successful if the UE receives a PDCCH transmission which has its CRC bits scrambled by the C-RNTI
        // Just send padding LCID
        ra->mac_pdu_length = 0;
      } else {
        uint16_t mac_pdu_length = nr_write_ce_dlsch_pdu(module_idP, nr_mac->sched_ctrlCommon, buf, 255, ra->cont_res_id);
        LOG_D(NR_MAC,"Encoded contention resolution mac_pdu_length %d\n",mac_pdu_length);
        uint16_t mac_sdu_length = mac_rrc_nr_data_req(module_idP, CC_id, frameP, CCCH, ra->rnti, 1, &buf[mac_pdu_length+2]);
        ((NR_MAC_SUBHEADER_SHORT *) &buf[mac_pdu_length])->R = 0;
        ((NR_MAC_SUBHEADER_SHORT *) &buf[mac_pdu_length])->F = 0;
        ((NR_MAC_SUBHEADER_SHORT *) &buf[mac_pdu_length])->LCID = DL_SCH_LCID_CCCH;
        ((NR_MAC_SUBHEADER_SHORT *) &buf[mac_pdu_length])->L = mac_sdu_length;
        ra->mac_pdu_length = mac_pdu_length + mac_sdu_length + sizeof(NR_MAC_SUBHEADER_SHORT);
        LOG_D(NR_MAC,"Encoded RRCSetup Piggyback (%d + %d bytes), mac_pdu_length %d\n", mac_sdu_length, (int)sizeof(NR_MAC_SUBHEADER_SHORT), ra->mac_pdu_length);
      }
    }

    // Calculate number of symbols
    int startSymbolIndex, nrOfSymbols;
    const int startSymbolAndLength = pdsch_TimeDomainAllocationList->list.array[time_domain_assignment]->startSymbolAndLength;
    SLIV2SL(startSymbolAndLength, &startSymbolIndex, &nrOfSymbols);
    AssertFatal(startSymbolIndex >= 0, "StartSymbolIndex is negative\n");

    int mappingtype = pdsch_TimeDomainAllocationList->list.array[time_domain_assignment]->mappingType;

    uint16_t dlDmrsSymbPos = fill_dmrs_mask(NULL,
                                            scc->dmrs_TypeA_Position,
                                            nrOfSymbols,
                                            startSymbolIndex,
                                            mappingtype);

    uint16_t N_DMRS_SLOT = get_num_dmrs(dlDmrsSymbPos);

    long dmrsConfigType = bwp!=NULL ? (bwp->bwp_Dedicated->pdsch_Config->choice.setup->dmrs_DownlinkForPDSCH_MappingTypeA->choice.setup->dmrs_Type == NULL ? 0 : 1) : 0;

    nr_mac->sched_ctrlCommon->pdsch_semi_static.numDmrsCdmGrpsNoData = 2;
    if (nrOfSymbols == 2) {
      nr_mac->sched_ctrlCommon->pdsch_semi_static.numDmrsCdmGrpsNoData = 1;
    }

    AssertFatal(nr_mac->sched_ctrlCommon->pdsch_semi_static.numDmrsCdmGrpsNoData == 1
                || nr_mac->sched_ctrlCommon->pdsch_semi_static.numDmrsCdmGrpsNoData == 2,
                "nr_mac->schedCtrlCommon->pdsch_semi_static.numDmrsCdmGrpsNoData %d is not possible",
                nr_mac->sched_ctrlCommon->pdsch_semi_static.numDmrsCdmGrpsNoData);

    uint8_t N_PRB_DMRS = 0;
    if (dmrsConfigType==NFAPI_NR_DMRS_TYPE1) {
      N_PRB_DMRS = nr_mac->sched_ctrlCommon->pdsch_semi_static.numDmrsCdmGrpsNoData * 6;
    }
    else {
      N_PRB_DMRS = nr_mac->sched_ctrlCommon->pdsch_semi_static.numDmrsCdmGrpsNoData * 4;
    }

    uint8_t mcsTableIdx = 0;
    if (bwp &&
        bwp->bwp_Dedicated &&
        bwp->bwp_Dedicated->pdsch_Config &&
        bwp->bwp_Dedicated->pdsch_Config->choice.setup &&
        bwp->bwp_Dedicated->pdsch_Config->choice.setup->mcs_Table) {
      if (*bwp->bwp_Dedicated->pdsch_Config->choice.setup->mcs_Table == 0)
        mcsTableIdx = 1;
      else
        mcsTableIdx = 2;
    }
    else mcsTableIdx = 0;

    int rbStart = 0;
    int rbSize = 0;
    uint8_t tb_scaling = 0;
    uint16_t *vrb_map = cc[CC_id].vrb_map;
    do {
      rbSize++;
      LOG_D(NR_MAC,"Calling nr_compute_tbs with N_PRB_DMRS %d, N_DMRS_SLOT %d\n",N_PRB_DMRS,N_DMRS_SLOT);
      harq->tb_size = nr_compute_tbs(nr_get_Qm_dl(mcsIndex, mcsTableIdx),
                           nr_get_code_rate_dl(mcsIndex, mcsTableIdx),
                           rbSize, nrOfSymbols, N_PRB_DMRS * N_DMRS_SLOT, 0, tb_scaling,1) >> 3;
    } while (rbSize < BWPSize && harq->tb_size < ra->mac_pdu_length);

    int i = 0;
    while ((i < rbSize) && (rbStart + rbSize <= BWPSize)) {
      if (vrb_map[BWPStart + rbStart + i]) {
        rbStart += i+1;
        i = 0;
      } else {
        i++;
      }
    }

    if (rbStart > (BWPSize - rbSize)) {
      LOG_E(NR_MAC, "%s(): cannot find free vrb_map for RNTI %04x!\n", __func__, ra->rnti);
      return;
    }

    // Checking if the DCI allocation is feasible in current subframe
    nfapi_nr_dl_tti_request_body_t *dl_req = &nr_mac->DL_req[CC_id].dl_tti_request_body;
    if (dl_req->nPDUs > NFAPI_NR_MAX_DL_TTI_PDUS - 2) {
      LOG_I(NR_MAC, "[RAPROC] Subframe %d: FAPI DL structure is full, skip scheduling UE %d\n", slotP, ra->rnti);
      return;
    }


    // look up the PDCCH PDU for this CC, BWP, and CORESET. If it does not exist, create it. This is especially
    // important if we have multiple RAs, and the DLSCH has to reuse them, so we need to mark them
    const int bwpid = bwp ? bwp->bwp_Id : 0;
    const int coresetid = coreset->controlResourceSetId;
    nfapi_nr_dl_tti_pdcch_pdu_rel15_t *pdcch_pdu_rel15 = nr_mac->pdcch_pdu_idx[CC_id][bwpid][coresetid];
    if (!pdcch_pdu_rel15) {
      nfapi_nr_dl_tti_request_pdu_t *dl_tti_pdcch_pdu = &dl_req->dl_tti_pdu_list[dl_req->nPDUs];
      memset(dl_tti_pdcch_pdu, 0, sizeof(nfapi_nr_dl_tti_request_pdu_t));
      dl_tti_pdcch_pdu->PDUType = NFAPI_NR_DL_TTI_PDCCH_PDU_TYPE;
      dl_tti_pdcch_pdu->PDUSize = (uint8_t)(2 + sizeof(nfapi_nr_dl_tti_pdcch_pdu));
      dl_req->nPDUs += 1;
      pdcch_pdu_rel15 = &dl_tti_pdcch_pdu->pdcch_pdu.pdcch_pdu_rel15;
      nr_configure_pdcch(nr_mac, pdcch_pdu_rel15, ss, coreset, scc, genericParameters, NULL);
      nr_mac->pdcch_pdu_idx[CC_id][bwpid][coresetid] = pdcch_pdu_rel15;
    }

    nfapi_nr_dl_tti_request_pdu_t *dl_tti_pdsch_pdu = &dl_req->dl_tti_pdu_list[dl_req->nPDUs];
    memset((void *)dl_tti_pdsch_pdu,0,sizeof(nfapi_nr_dl_tti_request_pdu_t));
    dl_tti_pdsch_pdu->PDUType = NFAPI_NR_DL_TTI_PDSCH_PDU_TYPE;
    dl_tti_pdsch_pdu->PDUSize = (uint8_t)(2+sizeof(nfapi_nr_dl_tti_pdsch_pdu));
    dl_req->nPDUs+=1;
    nfapi_nr_dl_tti_pdsch_pdu_rel15_t *pdsch_pdu_rel15 = &dl_tti_pdsch_pdu->pdsch_pdu.pdsch_pdu_rel15;

    LOG_A(NR_MAC, "[gNB %d] [RAPROC] CC_id %d Frame %d, slotP %d: Generating RA-Msg4 DCI, state %d\n", module_idP, CC_id, frameP, slotP, ra->state);

    // SCF222: PDU index incremented for each PDSCH PDU sent in TX control message. This is used to associate control
    // information to data and is reset every slot.
    const int pduindex = nr_mac->pdu_index[CC_id]++;

    pdsch_pdu_rel15->pduBitmap = 0;
    pdsch_pdu_rel15->rnti = ra->rnti;
    pdsch_pdu_rel15->pduIndex = pduindex;
    pdsch_pdu_rel15->BWPSize  = BWPSize;
    pdsch_pdu_rel15->BWPStart = BWPStart;
    pdsch_pdu_rel15->SubcarrierSpacing = genericParameters->subcarrierSpacing;
    pdsch_pdu_rel15->CyclicPrefix = 0;
    pdsch_pdu_rel15->NrOfCodewords = 1;
    pdsch_pdu_rel15->targetCodeRate[0] = nr_get_code_rate_dl(mcsIndex,mcsTableIdx);
    pdsch_pdu_rel15->qamModOrder[0] = 2;
    pdsch_pdu_rel15->mcsIndex[0] = mcsIndex;
    pdsch_pdu_rel15->mcsTable[0] = mcsTableIdx;
    pdsch_pdu_rel15->rvIndex[0] = nr_rv_round_map[harq->round];
    pdsch_pdu_rel15->dataScramblingId = *scc->physCellId;
    pdsch_pdu_rel15->nrOfLayers = 1;
    pdsch_pdu_rel15->transmissionScheme = 0;
    pdsch_pdu_rel15->refPoint = 0;
    pdsch_pdu_rel15->dmrsConfigType = dmrsConfigType;
    pdsch_pdu_rel15->dlDmrsScramblingId = *scc->physCellId;
    pdsch_pdu_rel15->SCID = 0;
    pdsch_pdu_rel15->numDmrsCdmGrpsNoData = nrOfSymbols <= 2 ? 1 : 2;
    pdsch_pdu_rel15->dmrsPorts = 1;
    pdsch_pdu_rel15->resourceAlloc = 1;
    pdsch_pdu_rel15->rbStart = rbStart;
    pdsch_pdu_rel15->rbSize = rbSize;
    pdsch_pdu_rel15->VRBtoPRBMapping = 0;
    pdsch_pdu_rel15->StartSymbolIndex = startSymbolIndex;
    pdsch_pdu_rel15->NrOfSymbols = nrOfSymbols;
    pdsch_pdu_rel15->dlDmrsSymbPos = dlDmrsSymbPos;

    int x_Overhead = 0;
    nr_get_tbs_dl(&dl_tti_pdsch_pdu->pdsch_pdu, x_Overhead, pdsch_pdu_rel15->numDmrsCdmGrpsNoData, tb_scaling);

    pdsch_pdu_rel15->precodingAndBeamforming.num_prgs=1;
    pdsch_pdu_rel15->precodingAndBeamforming.prg_size=275;
    pdsch_pdu_rel15->precodingAndBeamforming.dig_bf_interfaces=1;
    pdsch_pdu_rel15->precodingAndBeamforming.prgs_list[0].pm_idx = 0;
    pdsch_pdu_rel15->precodingAndBeamforming.prgs_list[0].dig_bf_interface_list[0].beam_idx = ra->beam_id;

    /* Fill PDCCH DL DCI PDU */
    nfapi_nr_dl_dci_pdu_t *dci_pdu = &pdcch_pdu_rel15->dci_pdu[pdcch_pdu_rel15->numDlDci];
    pdcch_pdu_rel15->numDlDci++;
    dci_pdu->RNTI = ra->rnti;
    dci_pdu->ScramblingId = *scc->physCellId;
    dci_pdu->ScramblingRNTI = 0;
    dci_pdu->AggregationLevel = aggregation_level;
    dci_pdu->CceIndex = CCEIndex;
    dci_pdu->beta_PDCCH_1_0 = 0;
    dci_pdu->powerControlOffsetSS = 1;

    dci_pdu_rel15_t dci_payload;
    dci_payload.frequency_domain_assignment.val = PRBalloc_to_locationandbandwidth0(pdsch_pdu_rel15->rbSize,
                                                                                    pdsch_pdu_rel15->rbStart,
                                                                                    BWPSize);

    dci_payload.format_indicator = 1;
    dci_payload.time_domain_assignment.val = time_domain_assignment;
    dci_payload.vrb_to_prb_mapping.val = 0;
    dci_payload.mcs = pdsch_pdu_rel15->mcsIndex[0];
    dci_payload.tb_scaling = tb_scaling;
    dci_payload.rv = pdsch_pdu_rel15->rvIndex[0];
    dci_payload.harq_pid = current_harq_pid;
    dci_payload.ndi = harq->ndi;
    dci_payload.dai[0].val = (pucch->dai_c-1)&3;
    dci_payload.tpc = sched_ctrl->tpc1; // TPC for PUCCH: table 7.2.1-1 in 38.213
    dci_payload.pucch_resource_indicator = delta_PRI; // This is delta_PRI from 9.2.1 in 38.213
    dci_payload.pdsch_to_harq_feedback_timing_indicator.val = pucch->timing_indicator;

    LOG_D(NR_MAC,
          "[RAPROC] DCI 1_0 payload: freq_alloc %d (%d,%d,%d), time_alloc %d, vrb to prb %d, mcs %d tb_scaling %d pucchres %d harqtiming %d\n",
          dci_payload.frequency_domain_assignment.val,
          pdsch_pdu_rel15->rbStart,
          pdsch_pdu_rel15->rbSize,
          pdsch_pdu_rel15->BWPSize,
          dci_payload.time_domain_assignment.val,
          dci_payload.vrb_to_prb_mapping.val,
          dci_payload.mcs,
          dci_payload.tb_scaling,
          dci_payload.pucch_resource_indicator,
          dci_payload.pdsch_to_harq_feedback_timing_indicator.val);

    LOG_D(NR_MAC,
          "[RAPROC] DCI params: rnti 0x%x, rnti_type %d, dci_format %d coreset params: FreqDomainResource %llx, start_symbol %d  n_symb %d, BWPsize %d\n",
          pdcch_pdu_rel15->dci_pdu[0].RNTI,
          NR_RNTI_TC,
          NR_DL_DCI_FORMAT_1_0,
          (unsigned long long)pdcch_pdu_rel15->FreqDomainResource,
          pdcch_pdu_rel15->StartSymbolIndex,
          pdcch_pdu_rel15->DurationSymbols,
          pdsch_pdu_rel15->BWPSize);

    fill_dci_pdu_rel15(scc,
                       ra->CellGroup,
                       &pdcch_pdu_rel15->dci_pdu[pdcch_pdu_rel15->numDlDci - 1],
                       &dci_payload,
                       NR_DL_DCI_FORMAT_1_0,
                       NR_RNTI_TC,
                       pdsch_pdu_rel15->BWPSize,
                       bwpid);

    // Add padding header and zero rest out if there is space left
    if (ra->mac_pdu_length < harq->tb_size) {
      NR_MAC_SUBHEADER_FIXED *padding = (NR_MAC_SUBHEADER_FIXED *) &buf[ra->mac_pdu_length];
      padding->R = 0;
      padding->LCID = DL_SCH_LCID_PADDING;
      for(int k = ra->mac_pdu_length+1; k<harq->tb_size; k++) {
        buf[k] = 0;
      }
    }

    T(T_GNB_MAC_DL_PDU_WITH_DATA, T_INT(module_idP), T_INT(CC_id), T_INT(ra->rnti),
      T_INT(frameP), T_INT(slotP), T_INT(current_harq_pid), T_BUFFER(harq->tb, harq->tb_size));

    // DL TX request
    nfapi_nr_pdu_t *tx_req = &nr_mac->TX_req[CC_id].pdu_list[nr_mac->TX_req[CC_id].Number_of_PDUs];
    memcpy(tx_req->TLVs[0].value.direct, harq->tb, sizeof(uint8_t) * harq->tb_size);
    tx_req->PDU_length =  harq->tb_size;
    tx_req->PDU_index = pduindex;
    tx_req->num_TLV = 1;
    tx_req->TLVs[0].length =  harq->tb_size + 2;
    nr_mac->TX_req[CC_id].SFN = frameP;
    nr_mac->TX_req[CC_id].Number_of_PDUs++;
    nr_mac->TX_req[CC_id].Slot = slotP;

    // Mark the corresponding RBs as used
    for (int rb = 0; rb < pdsch_pdu_rel15->rbSize; rb++) {
      vrb_map[BWPStart + rb + pdsch_pdu_rel15->rbStart] = 1;
    }

    LOG_D(NR_MAC,"BWPSize: %i\n", pdcch_pdu_rel15->BWPSize);
    LOG_D(NR_MAC,"BWPStart: %i\n", pdcch_pdu_rel15->BWPStart);
    LOG_D(NR_MAC,"SubcarrierSpacing: %i\n", pdcch_pdu_rel15->SubcarrierSpacing);
    LOG_D(NR_MAC,"CyclicPrefix: %i\n", pdcch_pdu_rel15->CyclicPrefix);
    LOG_D(NR_MAC,"StartSymbolIndex: %i\n", pdcch_pdu_rel15->StartSymbolIndex);
    LOG_D(NR_MAC,"DurationSymbols: %i\n", pdcch_pdu_rel15->DurationSymbols);
    for(int n=0;n<6;n++) LOG_D(NR_MAC,"FreqDomainResource[%i]: %x\n",n, pdcch_pdu_rel15->FreqDomainResource[n]);
    LOG_D(NR_MAC,"CceRegMappingType: %i\n", pdcch_pdu_rel15->CceRegMappingType);
    LOG_D(NR_MAC,"RegBundleSize: %i\n", pdcch_pdu_rel15->RegBundleSize);
    LOG_D(NR_MAC,"InterleaverSize: %i\n", pdcch_pdu_rel15->InterleaverSize);
    LOG_D(NR_MAC,"CoreSetType: %i\n", pdcch_pdu_rel15->CoreSetType);
    LOG_D(NR_MAC,"ShiftIndex: %i\n", pdcch_pdu_rel15->ShiftIndex);
    LOG_D(NR_MAC,"precoderGranularity: %i\n", pdcch_pdu_rel15->precoderGranularity);
    LOG_D(NR_MAC,"numDlDci: %i\n", pdcch_pdu_rel15->numDlDci);

    if(ra->msg3_dcch_dtch) {
      // If the UE used MSG3 to transfer a DCCH or DTCH message, then contention resolution is successful upon transmission of PDCCH
      LOG_I(NR_MAC, "(ue %i, rnti 0x%04x) CBRA procedure succeeded!\n", UE_id, ra->rnti);
      nr_clear_ra_proc(module_idP, CC_id, frameP, ra);
      UE_info->active[UE_id] = true;
      UE_info->Msg4_ACKed[UE_id] = true;

      remove_front_nr_list(&sched_ctrl->feedback_dl_harq);
      harq->feedback_slot = -1;
      harq->is_waiting = false;
      add_tail_nr_list(&sched_ctrl->available_dl_harq, current_harq_pid);
      harq->round = 0;
      harq->ndi ^= 1;
    } else {
      ra->state = WAIT_Msg4_ACK;
      LOG_D(NR_MAC,"[gNB %d][RAPROC] Frame %d, Subframe %d: RA state %d\n", module_idP, frameP, slotP, ra->state);
    }
  }
}

void nr_check_Msg4_Ack(module_id_t module_id, int CC_id, frame_t frame, sub_frame_t slot, NR_RA_t *ra) {

  int UE_id = find_nr_UE_id(module_id, ra->rnti);
  const int current_harq_pid = ra->harq_pid;

  NR_UE_info_t *UE_info = &RC.nrmac[module_id]->UE_info;
  NR_UE_sched_ctrl_t *sched_ctrl = &UE_info->UE_sched_ctrl[UE_id];
  NR_UE_harq_t *harq = &sched_ctrl->harq_processes[current_harq_pid];
  NR_mac_stats_t *stats = &UE_info->mac_stats[UE_id];

  LOG_D(NR_MAC, "ue %d, rnti 0x%04x, harq is waiting %d, round %d, frame %d %d, harq id %d\n", UE_id, ra->rnti, harq->is_waiting, harq->round, frame, slot, current_harq_pid);

  if (harq->is_waiting == 0) {
    if (harq->round == 0) {
      if (stats->dlsch_errors == 0) {
        LOG_A(NR_MAC, "(ue %i, rnti 0x%04x) Received Ack of RA-Msg4. CBRA procedure succeeded!\n", UE_id, ra->rnti);
        UE_info->active[UE_id] = true;
        UE_info->Msg4_ACKed[UE_id] = true;
      }
      else {
        LOG_I(NR_MAC, "(ue %i, rnti 0x%04x) RA Procedure failed at Msg4!\n", UE_id, ra->rnti);
      }

      nr_clear_ra_proc(module_id, CC_id, frame, ra);
      if(sched_ctrl->retrans_dl_harq.head >= 0) {
        remove_nr_list(&sched_ctrl->retrans_dl_harq, current_harq_pid);
      }
    }
    else {
      LOG_I(NR_MAC, "(ue %i, rnti 0x%04x) Received Nack of RA-Msg4. Preparing retransmission!\n", UE_id, ra->rnti);
      ra->Msg4_frame = (frame + 1) % 1024;
      ra->Msg4_slot = 1;
      ra->state = Msg4;
    }
  }
}

void nr_clear_ra_proc(module_id_t module_idP, int CC_id, frame_t frameP, NR_RA_t *ra){
  LOG_D(NR_MAC,"[gNB %d][RAPROC] CC_id %d Frame %d Clear Random access information rnti %x\n", module_idP, CC_id, frameP, ra->rnti);
  ra->state = RA_IDLE;
  ra->timing_offset = 0;
  ra->RRC_timer = 20;
  ra->msg3_round = 0;
  ra->msg3_dcch_dtch = false;
  ra->crnti = 0;
  if(ra->cfra == false) {
    ra->rnti = 0;
  }
}


/////////////////////////////////////
//    Random Access Response PDU   //
//         TS 38.213 ch 8.2        //
//        TS 38.321 ch 6.2.3       //
/////////////////////////////////////
//| 0 | 1 | 2 | 3 | 4 | 5 | 6 | 7 |// bit-wise
//| E | T |       R A P I D       |//
//| 0 | 1 | 2 | 3 | 4 | 5 | 6 | 7 |//
//| R |           T A             |//
//|       T A         |  UL grant |//
//|            UL grant           |//
//|            UL grant           |//
//|            UL grant           |//
//|         T C - R N T I         |//
//|         T C - R N T I         |//
/////////////////////////////////////
//       UL grant  (27 bits)       //
/////////////////////////////////////
//| 0 | 1 | 2 | 3 | 4 | 5 | 6 | 7 |// bit-wise
//|-------------------|FHF|F_alloc|//
//|        Freq allocation        |//
//|    F_alloc    |Time allocation|//
//|      MCS      |     TPC   |CSI|//
/////////////////////////////////////
// WIP
// todo:
// - handle MAC RAR BI subheader
// - sending only 1 RAR subPDU
// - UL Grant: hardcoded CSI, TPC, time alloc
// - padding
void nr_fill_rar(uint8_t Mod_idP,
                 NR_RA_t * ra,
                 uint8_t * dlsch_buffer,
                 nfapi_nr_pusch_pdu_t  *pusch_pdu){

  LOG_I(NR_MAC, "[gNB] Generate RAR MAC PDU frame %d slot %d preamble index %u TA command %d \n", ra->Msg2_frame, ra-> Msg2_slot, ra->preamble_index, ra->timing_offset);
  NR_RA_HEADER_BI *rarbi = (NR_RA_HEADER_BI *) dlsch_buffer;
  NR_RA_HEADER_RAPID *rarh = (NR_RA_HEADER_RAPID *) (dlsch_buffer + 1);
  NR_MAC_RAR *rar = (NR_MAC_RAR *) (dlsch_buffer + 2);
  unsigned char csi_req = 0, tpc_command;
  //uint8_t N_UL_Hop;
  uint8_t valid_bits;
  uint32_t ul_grant;
  uint16_t f_alloc, prb_alloc, bwp_size, truncation=0;

  tpc_command = 3; // this is 0 dB

  /// E/T/R/R/BI subheader ///
  // E = 1, MAC PDU includes another MAC sub-PDU (RAPID)
  // T = 0, Back-off indicator subheader
  // R = 2, Reserved
  // BI = 0, 5ms
  rarbi->E = 1;
  rarbi->T = 0;
  rarbi->R = 0;
  rarbi->BI = 0;

  /// E/T/RAPID subheader ///
  // E = 0, one only RAR, first and last
  // T = 1, RAPID
  rarh->E = 0;
  rarh->T = 1;
  rarh->RAPID = ra->preamble_index;

  /// RAR MAC payload ///
  rar->R = 0;

  // TA command
  rar->TA1 = (uint8_t) (ra->timing_offset >> 5);    // 7 MSBs of timing advance
  rar->TA2 = (uint8_t) (ra->timing_offset & 0x1f);  // 5 LSBs of timing advance

  // TC-RNTI
  rar->TCRNTI_1 = (uint8_t) (ra->rnti >> 8);        // 8 MSBs of rnti
  rar->TCRNTI_2 = (uint8_t) (ra->rnti & 0xff);      // 8 LSBs of rnti

  // UL grant

  ra->msg3_TPC = tpc_command;

  bwp_size = pusch_pdu->bwp_size;
  prb_alloc = PRBalloc_to_locationandbandwidth0(ra->msg3_nb_rb, ra->msg3_first_rb, bwp_size);
  if (bwp_size>180) {
    AssertFatal(1==0,"Initial UBWP larger than 180 currently not supported");
  }
  else {
    valid_bits = (uint8_t)ceil(log2(bwp_size*(bwp_size+1)>>1));
  }

  if (pusch_pdu->frequency_hopping){
    AssertFatal(1==0,"PUSCH with frequency hopping currently not supported");
  } else {
    for (int i=0; i<valid_bits; i++)
      truncation |= (1<<i);
    f_alloc = (prb_alloc&truncation);
  }

  ul_grant = csi_req | (tpc_command << 1) | (pusch_pdu->mcs_index << 4) | (ra->Msg3_tda_id << 8) | (f_alloc << 12) | (pusch_pdu->frequency_hopping << 26);

  rar->UL_GRANT_1 = (uint8_t) (ul_grant >> 24) & 0x07;
  rar->UL_GRANT_2 = (uint8_t) (ul_grant >> 16) & 0xff;
  rar->UL_GRANT_3 = (uint8_t) (ul_grant >> 8) & 0xff;
  rar->UL_GRANT_4 = (uint8_t) ul_grant & 0xff;

#ifdef DEBUG_RAR
  //LOG_I(NR_MAC, "rarbi->E = 0x%x\n", rarbi->E);
  //LOG_I(NR_MAC, "rarbi->T = 0x%x\n", rarbi->T);
  //LOG_I(NR_MAC, "rarbi->R = 0x%x\n", rarbi->R);
  //LOG_I(NR_MAC, "rarbi->BI = 0x%x\n", rarbi->BI);

  LOG_I(NR_MAC, "rarh->E = 0x%x\n", rarh->E);
  LOG_I(NR_MAC, "rarh->T = 0x%x\n", rarh->T);
  LOG_I(NR_MAC, "rarh->RAPID = 0x%x (%i)\n", rarh->RAPID, rarh->RAPID);

  LOG_I(NR_MAC, "rar->R = 0x%x\n", rar->R);
  LOG_I(NR_MAC, "rar->TA1 = 0x%x\n", rar->TA1);

  LOG_I(NR_MAC, "rar->TA2 = 0x%x\n", rar->TA2);
  LOG_I(NR_MAC, "rar->UL_GRANT_1 = 0x%x\n", rar->UL_GRANT_1);

  LOG_I(NR_MAC, "rar->UL_GRANT_2 = 0x%x\n", rar->UL_GRANT_2);
  LOG_I(NR_MAC, "rar->UL_GRANT_3 = 0x%x\n", rar->UL_GRANT_3);
  LOG_I(NR_MAC, "rar->UL_GRANT_4 = 0x%x\n", rar->UL_GRANT_4);

  LOG_I(NR_MAC, "rar->TCRNTI_1 = 0x%x\n", rar->TCRNTI_1);
  LOG_I(NR_MAC, "rar->TCRNTI_2 = 0x%x\n", rar->TCRNTI_2);
#endif

  int mcs = (unsigned char) (rar->UL_GRANT_4 >> 4);
  // time alloc
  int Msg3_t_alloc = (unsigned char) (rar->UL_GRANT_3 & 0x07);
  // frequency alloc
  int Msg3_f_alloc = (uint16_t) ((rar->UL_GRANT_3 >> 4) | (rar->UL_GRANT_2 << 4) | ((rar->UL_GRANT_1 & 0x03) << 12));
  // frequency hopping
  int freq_hopping = (unsigned char) (rar->UL_GRANT_1 >> 2);
  // TA command
  int  ta_command = rar->TA2 + (rar->TA1 << 5);
  // TC-RNTI
  int t_crnti = rar->TCRNTI_2 + (rar->TCRNTI_1 << 8);

  LOG_D(NR_MAC, "In %s: Transmitted RAR with t_alloc %d f_alloc %d ta_command %d mcs %d freq_hopping %d tpc_command %d csi_req %d t_crnti %x \n",
        __FUNCTION__,
        Msg3_t_alloc,
        Msg3_f_alloc,
        ta_command,
        mcs,
        freq_hopping,
        tpc_command,
        csi_req,
        t_crnti);
}<|MERGE_RESOLUTION|>--- conflicted
+++ resolved
@@ -879,6 +879,9 @@
   int mu = ubwp ?
     ubwp->bwp_Common->genericParameters.subcarrierSpacing :
     scc->uplinkConfigCommon->initialUplinkBWP->genericParameters.subcarrierSpacing;
+  int StartSymbolIndex = 0;
+  int NrOfSymbols = 0;
+  int startSymbolAndLength = 0;
   int temp_slot = 0;
   ra->Msg3_tda_id = 16; // initialization to a value above limit
 
@@ -892,25 +895,19 @@
     int nb_periods_per_frame = get_nb_periods_per_frame(scc->tdd_UL_DL_ConfigurationCommon->pattern1.dl_UL_TransmissionPeriodicity);
     int nb_slots_per_period = ((1<<mu)*10)/nb_periods_per_frame;
     for (int i=0; i<pusch_TimeDomainAllocationList->list.count; i++) {
+      startSymbolAndLength = pusch_TimeDomainAllocationList->list.array[i]->startSymbolAndLength;
+      SLIV2SL(startSymbolAndLength, &StartSymbolIndex, &NrOfSymbols);
       k2 = *pusch_TimeDomainAllocationList->list.array[i]->k2;
-<<<<<<< HEAD
-      temp_slot = current_slot + k2 + DELTA[mu]; // msg3 slot according to 8.3 in 38.213
-      ra->Msg3_slot = temp_slot%nr_slots_per_frame[mu];
-      if (is_xlsch_in_slot(RC.nrmac[module_id]->ulsch_slot_bitmap[ra->Msg3_slot / 64], ra->Msg3_slot)) {
-        ra->Msg3_tda_id = i;
-        ra->msg3_startsymb = StartSymbolIndex;
-        ra->msg3_nrsymb = NrOfSymbols;
-        break;
-=======
       // we want to transmit in the uplink symbols of mixed slot
       if ((k2 + DELTA[mu])%nb_slots_per_period == 0) {
         temp_slot = current_slot + k2 + DELTA[mu]; // msg3 slot according to 8.3 in 38.213
         ra->Msg3_slot = temp_slot%nr_slots_per_frame[mu];
         if (is_xlsch_in_slot(RC.nrmac[module_id]->ulsch_slot_bitmap[ra->Msg3_slot / 64], ra->Msg3_slot)) {
           ra->Msg3_tda_id = i;
+          ra->msg3_startsymb = StartSymbolIndex;
+          ra->msg3_nrsymb = NrOfSymbols;
           break;
         }
->>>>>>> 2ac6a30c
       }
     }
   }
