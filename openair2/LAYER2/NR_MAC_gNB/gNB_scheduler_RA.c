/*
 * Licensed to the OpenAirInterface (OAI) Software Alliance under one or more
 * contributor license agreements.  See the NOTICE file distributed with
 * this work for additional information regarding copyright ownership.
 * The OpenAirInterface Software Alliance licenses this file to You under
 * the OAI Public License, Version 1.1  (the "License"); you may not use this file
 * except in compliance with the License.
 * You may obtain a copy of the License at
 *
 *      http://www.openairinterface.org/?page_id=698
 *
 * Unless required by applicable law or agreed to in writing, software
 * distributed under the License is distributed on an "AS IS" BASIS,
 * WITHOUT WARRANTIES OR CONDITIONS OF ANY KIND, either express or implied.
 * See the License for the specific language governing permissions and
 * limitations under the License.
 *-------------------------------------------------------------------------------
 * For more information about the OpenAirInterface (OAI) Software Alliance:
 *      contact@openairinterface.org
 */

/*! \file     gNB_scheduler_RA.c
 * \brief     primitives used for random access
 * \author    Guido Casati
 * \date      2019
 * \email:    guido.casati@iis.fraunhofer.de
 * \version
 */

#include "platform_types.h"

/* MAC */
#include "nr_mac_gNB.h"
#include "NR_MAC_gNB/mac_proto.h"
#include "NR_MAC_COMMON/nr_mac_extern.h"

/* Utils */
#include "common/utils/LOG/log.h"
#include "common/utils/LOG/vcd_signal_dumper.h"
#include "common/utils/nr/nr_common.h"
#include "UTIL/OPT/opt.h"
#include "SIMULATION/TOOLS/sim.h" // for taus

extern RAN_CONTEXT_t RC;
extern const uint8_t nr_slots_per_frame[5];

uint8_t DELTA[4]= {2,3,4,6};

void schedule_nr_prach(module_id_t module_idP, frame_t frameP, sub_frame_t slotP) {

  gNB_MAC_INST *gNB = RC.nrmac[module_idP];
  NR_COMMON_channels_t *cc = gNB->common_channels;
  NR_ServingCellConfigCommon_t *scc = cc->ServingCellConfigCommon;
  nfapi_nr_ul_tti_request_t *UL_tti_req = &RC.nrmac[module_idP]->UL_tti_req[0];

  if (is_nr_UL_slot(scc,slotP)) {

    uint8_t config_index = scc->uplinkConfigCommon->initialUplinkBWP->rach_ConfigCommon->choice.setup->rach_ConfigGeneric.prach_ConfigurationIndex;
    uint8_t mu,N_dur,N_t_slot,start_symbol;
    uint16_t format;

    if (scc->uplinkConfigCommon->initialUplinkBWP->rach_ConfigCommon->choice.setup->msg1_SubcarrierSpacing)
      mu = *scc->uplinkConfigCommon->initialUplinkBWP->rach_ConfigCommon->choice.setup->msg1_SubcarrierSpacing;
    else
      mu = scc->downlinkConfigCommon->frequencyInfoDL->scs_SpecificCarrierList.list.array[0]->subcarrierSpacing;

    // prach is scheduled according to configuration index and tables 6.3.3.2.2 to 6.3.3.2.4
    if ( get_nr_prach_info_from_index(config_index,
                                      (int)frameP,
                                      (int)slotP,
                                      scc->downlinkConfigCommon->frequencyInfoDL->absoluteFrequencyPointA,
                                      mu,
                                      cc->frame_type,
                                      &format,
                                      &start_symbol,
                                      &N_t_slot,
                                      &N_dur) ) {

      int fdm = scc->uplinkConfigCommon->initialUplinkBWP->rach_ConfigCommon->choice.setup->rach_ConfigGeneric.msg1_FDM;
      uint16_t format0 = format&0xff;      // first column of format from table
      uint16_t format1 = (format>>8)&0xff; // second column of format from table

      UL_tti_req->SFN = frameP;
      UL_tti_req->Slot = slotP;
      for (int n=0; n<(1<<fdm); n++) { // one structure per frequency domain occasion
        UL_tti_req->pdus_list[UL_tti_req->n_pdus].pdu_type = NFAPI_NR_UL_CONFIG_PRACH_PDU_TYPE;
        UL_tti_req->pdus_list[UL_tti_req->n_pdus].pdu_size = sizeof(nfapi_nr_prach_pdu_t);
        nfapi_nr_prach_pdu_t  *prach_pdu = &UL_tti_req->pdus_list[UL_tti_req->n_pdus].prach_pdu;
        memset(prach_pdu,0,sizeof(nfapi_nr_prach_pdu_t));
        UL_tti_req->n_pdus+=1;

        // filling the prach fapi structure
        prach_pdu->phys_cell_id = *scc->physCellId;
        prach_pdu->num_prach_ocas = N_t_slot;
        prach_pdu->prach_start_symbol = start_symbol;
        prach_pdu->num_ra = n;
        prach_pdu->num_cs = get_NCS(scc->uplinkConfigCommon->initialUplinkBWP->rach_ConfigCommon->choice.setup->rach_ConfigGeneric.zeroCorrelationZoneConfig,
                                    format0,
                                    scc->uplinkConfigCommon->initialUplinkBWP->rach_ConfigCommon->choice.setup->restrictedSetConfig);
        // SCF PRACH PDU format field does not consider A1/B1 etc. possibilities
        // We added 9 = A1/B1 10 = A2/B2 11 A3/B3
        if (format1!=0xff) {
          switch(format0) {
            case 0xa1:
              prach_pdu->prach_format = 9;
              break;
            case 0xa2:
              prach_pdu->prach_format = 10;
              break;
            case 0xa3:
              prach_pdu->prach_format = 11;
              break;
          default:
            AssertFatal(1==0,"Only formats A1/B1 A2/B2 A3/B3 are valid for dual format");
          }
        }
        else{
          switch(format0) {
            case 0xa1:
              prach_pdu->prach_format = 0;
              break;
            case 0xa2:
              prach_pdu->prach_format = 1;
              break;
            case 0xa3:
              prach_pdu->prach_format = 2;
              break;
            case 0xb1:
              prach_pdu->prach_format = 3;
              break;
            case 0xb2:
              prach_pdu->prach_format = 4;
              break;
            case 0xb3:
              prach_pdu->prach_format = 5;
              break;
            case 0xb4:
              prach_pdu->prach_format = 6;
              break;
            case 0xc0:
              prach_pdu->prach_format = 7;
              break;
            case 0xc2:
              prach_pdu->prach_format = 8;
              break;
            case 0:
              // long formats are handled @ PHY
              break;
            case 1:
              // long formats are handled @ PHY
              break;
            case 2:
              // long formats are handled @ PHY
              break;
            case 3:
              // long formats are handled @ PHY
              break;
          default:
            AssertFatal(1==0,"Invalid PRACH format");
          }
        }
      }
    }
  }
}

void nr_schedule_msg2(uint16_t rach_frame, uint16_t rach_slot,
                      uint16_t *msg2_frame, uint16_t *msg2_slot,
                      NR_ServingCellConfigCommon_t *scc,
                      uint16_t monitoring_slot_period,
                      uint16_t monitoring_offset){

  // preferentially we schedule the msg2 in the mixed slot or in the last dl slot
  // if they are allowed by search space configuration

  uint8_t mu = *scc->ssbSubcarrierSpacing;
  uint8_t response_window = scc->uplinkConfigCommon->initialUplinkBWP->rach_ConfigCommon->choice.setup->rach_ConfigGeneric.ra_ResponseWindow;
  uint8_t slot_window;
  // number of mixed slot or of last dl slot if there is no mixed slot
  uint8_t last_dl_slot_period = scc->tdd_UL_DL_ConfigurationCommon->pattern1.nrofDownlinkSlots;
  // lenght of tdd period in slots
  uint8_t tdd_period_slot =  scc->tdd_UL_DL_ConfigurationCommon->pattern1.nrofDownlinkSlots + scc->tdd_UL_DL_ConfigurationCommon->pattern1.nrofUplinkSlots;
  if (scc->tdd_UL_DL_ConfigurationCommon->pattern1.nrofDownlinkSymbols == 0)
    last_dl_slot_period--;
  if ((scc->tdd_UL_DL_ConfigurationCommon->pattern1.nrofDownlinkSymbols > 0) || (scc->tdd_UL_DL_ConfigurationCommon->pattern1.nrofUplinkSymbols > 0))
    tdd_period_slot++;

  // computing start of next period
  uint8_t start_next_period = (rach_slot-(rach_slot%tdd_period_slot)+tdd_period_slot)%nr_slots_per_frame[mu];
  *msg2_slot = start_next_period + last_dl_slot_period; // initializing scheduling of slot to next mixed (or last dl) slot
  *msg2_frame = (*msg2_slot>(rach_slot))? rach_frame : (rach_frame +1);

  switch(response_window){
    case NR_RACH_ConfigGeneric__ra_ResponseWindow_sl1:
      slot_window = 1;
      break;
    case NR_RACH_ConfigGeneric__ra_ResponseWindow_sl2:
      slot_window = 2;
      break;
    case NR_RACH_ConfigGeneric__ra_ResponseWindow_sl4:
      slot_window = 4;
      break;
    case NR_RACH_ConfigGeneric__ra_ResponseWindow_sl8:
      slot_window = 8;
      break;
    case NR_RACH_ConfigGeneric__ra_ResponseWindow_sl10:
      slot_window = 10;
      break;
    case NR_RACH_ConfigGeneric__ra_ResponseWindow_sl20:
      slot_window = 20;
      break;
    case NR_RACH_ConfigGeneric__ra_ResponseWindow_sl40:
      slot_window = 40;
      break;
    case NR_RACH_ConfigGeneric__ra_ResponseWindow_sl80:
      slot_window = 80;
      break;
    default:
      AssertFatal(1==0,"Invalid response window value %d\n",response_window);
  }
  AssertFatal(slot_window<=nr_slots_per_frame[mu],"Msg2 response window needs to be lower or equal to 10ms");

  // slot and frame limit to transmit msg2 according to response window
  uint8_t slot_limit = (rach_slot + slot_window)%nr_slots_per_frame[mu];
  //uint8_t frame_limit = (slot_limit>(rach_slot))? rach_frame : (rach_frame +1);


  // go to previous slot if the current scheduled slot is beyond the response window
  // and if the slot is not among the PDCCH monitored ones (38.213 10.1)
  while ((*msg2_slot>slot_limit) || ((*msg2_frame*nr_slots_per_frame[mu]+*msg2_slot-monitoring_offset)%monitoring_slot_period !=0))  {
    if((*msg2_slot%tdd_period_slot) > 0)
      (*msg2_slot)--;
    else
      AssertFatal(1==0,"No available DL slot to schedule msg2 has been found");
  }
}


void nr_initiate_ra_proc(module_id_t module_idP,
                         int CC_id,
                         frame_t frameP,
                         sub_frame_t slotP,
                         uint16_t preamble_index,
                         uint8_t freq_index,
                         uint8_t symbol,
                         int16_t timing_offset){

  uint8_t ul_carrier_id = 0; // 0 for NUL 1 for SUL
  NR_SearchSpace_t *ss;
  // ra_rnti from 5.1.3 in 38.321
  uint16_t ra_rnti=1+symbol+(slotP*14)+(freq_index*14*80)+(ul_carrier_id*14*80*8);

  uint16_t msg2_frame, msg2_slot,monitoring_slot_period,monitoring_offset;
  gNB_MAC_INST *nr_mac = RC.nrmac[module_idP];
  NR_COMMON_channels_t *cc = &nr_mac->common_channels[CC_id];
  NR_ServingCellConfigCommon_t *scc = cc->ServingCellConfigCommon;
  NR_RA_t *ra = &cc->ra[0];

  // if the preamble received correspond to one of the listed
  // the UE sent a RACH either for starting RA procedure or RA procedure failed and UE retries
  int pr_found=0;
  for (int i = 0; i < ra->preambles.num_preambles; i++) {
    if (preamble_index == ra->preambles.preamble_list[i]) {
      pr_found=1;
      break;
    }
  }
<<<<<<< HEAD
  if (pr_found)
    UE_list->UEcontext[UE_id].fiveG_connected = false;
  else {
    LOG_E(MAC, "[gNB %d][RAPROC] FAILURE: preamble %d does not correspond to any of the ones in rach_ConfigDedicated for UE_id %d\n",
          module_idP, preamble_index, UE_id);
=======
  if (!pr_found) {
    LOG_E(MAC, "[gNB %d][RAPROC] FAILURE: preamble %d does not correspond to any of the ones in rach_ConfigDedicated\n",
          module_idP, preamble_index);
>>>>>>> 0fe3e5fd
    return; // if the PRACH preamble does not correspond to any of the ones sent through RRC abort RA proc
  }

  // This should be handled differently when we use the initialBWP for RA
  ra->bwp_id=1;
  NR_BWP_Downlink_t *bwp=ra->secondaryCellGroup->spCellConfig->spCellConfigDedicated->downlinkBWP_ToAddModList->list.array[ra->bwp_id-1];

  VCD_SIGNAL_DUMPER_DUMP_FUNCTION_BY_NAME(VCD_SIGNAL_DUMPER_FUNCTIONS_INITIATE_RA_PROC, 1);

  LOG_I(MAC, "[gNB %d][RAPROC] CC_id %d Frame %d, Slot %d  Initiating RA procedure for preamble index %d\n", module_idP, CC_id, frameP, slotP, preamble_index);

  if (ra->state == RA_IDLE) {
    int loop = 0;
    LOG_D(MAC, "Frame %d, Slot %d: Activating RA process \n", frameP, slotP);
    ra->state = Msg2;
    ra->timing_offset = timing_offset;
    ra->preamble_slot = slotP;

    struct NR_PDCCH_ConfigCommon__commonSearchSpaceList *commonSearchSpaceList = bwp->bwp_Common->pdcch_ConfigCommon->choice.setup->commonSearchSpaceList;
    AssertFatal(commonSearchSpaceList->list.count>0,
	        "common SearchSpace list has 0 elements\n");
    // Common searchspace list
    for (int i=0;i<commonSearchSpaceList->list.count;i++) {
      ss=commonSearchSpaceList->list.array[i];
      if(ss->searchSpaceId == *bwp->bwp_Common->pdcch_ConfigCommon->choice.setup->ra_SearchSpace)
        ra->ra_ss=ss;
    }

    // retrieving ra pdcch monitoring period and offset
    find_monitoring_periodicity_offset_common(ra->ra_ss,
                                              &monitoring_slot_period,
                                              &monitoring_offset);

    nr_schedule_msg2(frameP, slotP, &msg2_frame, &msg2_slot, scc, monitoring_slot_period, monitoring_offset);

    ra->Msg2_frame = msg2_frame;
    ra->Msg2_slot = msg2_slot;

    LOG_D(MAC, "%s() Msg2[%04d%d] SFN/SF:%04d%d\n", __FUNCTION__, ra->Msg2_frame, ra->Msg2_slot, frameP, slotP);

    do {
      ra->rnti = (taus() % 65518) + 1;
      loop++;
    }
    while (loop != 100 && !(find_nr_UE_id(module_idP, ra->rnti) == -1 && ra->rnti >= 1 && ra->rnti <= 65519));
    if (loop == 100) {
      LOG_E(MAC,"%s:%d:%s: [RAPROC] initialisation random access aborted\n", __FILE__, __LINE__, __FUNCTION__);
      abort();
    }

    ra->RA_rnti = ra_rnti;
    ra->preamble_index = preamble_index;

    LOG_I(MAC,"[gNB %d][RAPROC] CC_id %d Frame %d Activating Msg2 generation in frame %d, slot %d using RA rnti %x\n",
      module_idP,
      CC_id,
      frameP,
      ra->Msg2_frame,
      ra->Msg2_slot,
      ra->RA_rnti);

    return;
  }
  LOG_E(MAC, "[gNB %d][RAPROC] FAILURE: CC_id %d Frame %d initiating RA procedure for preamble index %d\n", module_idP, CC_id, frameP, preamble_index);

  VCD_SIGNAL_DUMPER_DUMP_FUNCTION_BY_NAME(VCD_SIGNAL_DUMPER_FUNCTIONS_INITIATE_RA_PROC, 0);
}

void nr_schedule_RA(module_id_t module_idP, frame_t frameP, sub_frame_t slotP){

  //uint8_t i = 0;
  int CC_id = 0;
  gNB_MAC_INST *mac = RC.nrmac[module_idP];
  NR_COMMON_channels_t *cc = &mac->common_channels[CC_id];
  NR_RA_t *ra = &cc->ra[0];

  start_meas(&mac->schedule_ra);

  //for (i = 0; i < NR_NB_RA_PROC_MAX; i++) {
  LOG_D(MAC,"RA[state:%d]\n",ra->state);
  switch (ra->state){
    case Msg2:
      nr_generate_Msg2(module_idP, CC_id, frameP, slotP);
      break;
    case Msg4:
      //generate_Msg4(module_idP, CC_id, frameP, slotP, ra);
      break;
    case WAIT_Msg4_ACK:
      //check_Msg4_retransmission(module_idP, CC_id, frameP, slotP, ra);
      break;
    default:
    break;
  }
  //}
  stop_meas(&mac->schedule_ra);
}

void nr_get_Msg3alloc(NR_ServingCellConfigCommon_t *scc,
                      NR_BWP_Uplink_t *ubwp,
                      sub_frame_t current_slot,
                      frame_t current_frame,
                      NR_RA_t *ra) {

  // msg3 is schedulend in mixed slot in the following TDD period
  // for now we consider a TBS of 18 bytes

  int mu = ubwp->bwp_Common->genericParameters.subcarrierSpacing;
  int StartSymbolIndex, NrOfSymbols, startSymbolAndLength, temp_slot;
  ra->Msg3_tda_id = 16; // initialization to a value above limit

  for (int i=0; i<ubwp->bwp_Common->pusch_ConfigCommon->choice.setup->pusch_TimeDomainAllocationList->list.count; i++) {
    startSymbolAndLength = ubwp->bwp_Common->pusch_ConfigCommon->choice.setup->pusch_TimeDomainAllocationList->list.array[i]->startSymbolAndLength;
    SLIV2SL(startSymbolAndLength, &StartSymbolIndex, &NrOfSymbols);
    // we want to transmit in the uplink symbols of mixed slot
    if (NrOfSymbols == scc->tdd_UL_DL_ConfigurationCommon->pattern1.nrofUplinkSymbols) {
      ra->Msg3_tda_id = i;
      break;
    }
  }
  AssertFatal(ra->Msg3_tda_id<16,"Unable to find Msg3 time domain allocation in list\n");

  uint8_t k2 = *ubwp->bwp_Common->pusch_ConfigCommon->choice.setup->pusch_TimeDomainAllocationList->list.array[ra->Msg3_tda_id]->k2;

  temp_slot = current_slot + k2 + DELTA[mu]; // msg3 slot according to 8.3 in 38.213
  ra->Msg3_slot = temp_slot%nr_slots_per_frame[mu];
  if (nr_slots_per_frame[mu]>temp_slot)
    ra->Msg3_frame = current_frame;
  else
    ra->Msg3_frame = current_frame + (temp_slot/nr_slots_per_frame[mu]);

  ra->msg3_nb_rb = 18;
  ra->msg3_first_rb = 0;
}


void nr_schedule_reception_msg3(module_id_t module_idP, int CC_id, frame_t frameP, sub_frame_t slotP){
  gNB_MAC_INST                                *mac = RC.nrmac[module_idP];
  nfapi_nr_ul_tti_request_t                   *ul_req = &mac->UL_tti_req[0];
  NR_COMMON_channels_t                        *cc = &mac->common_channels[CC_id];
  NR_RA_t                                     *ra = &cc->ra[0];

  if (ra->state == WAIT_Msg3) {
    if ((frameP == ra->Msg3_frame) && (slotP == ra->Msg3_slot) ){
      ul_req->SFN = ra->Msg3_frame;
      ul_req->Slot = ra->Msg3_slot;
      ul_req->pdus_list[ul_req->n_pdus].pdu_type = NFAPI_NR_UL_CONFIG_PUSCH_PDU_TYPE;
      ul_req->pdus_list[ul_req->n_pdus].pdu_size = sizeof(nfapi_nr_pusch_pdu_t);
      ul_req->pdus_list[ul_req->n_pdus].pusch_pdu = ra->pusch_pdu;
      ul_req->n_pdus+=1;
    }
  }
}

void nr_add_msg3(module_id_t module_idP, int CC_id, frame_t frameP, sub_frame_t slotP){

  gNB_MAC_INST                                   *mac = RC.nrmac[module_idP];
  NR_COMMON_channels_t                            *cc = &mac->common_channels[CC_id];
  NR_ServingCellConfigCommon_t                   *scc = cc->ServingCellConfigCommon;
  NR_RA_t                                         *ra = &cc->ra[0];

  if (ra->state == RA_IDLE) {
    LOG_W(MAC,"RA is not active for RA %X. skipping msg3 scheduling\n", ra->rnti);
    return;
  }

  LOG_D(MAC, "[gNB %d][RAPROC] Frame %d, Subframe %d : CC_id %d RA is active, Msg3 in (%d,%d)\n", module_idP, frameP, slotP, CC_id, ra->Msg3_frame, ra->Msg3_slot);

  nfapi_nr_pusch_pdu_t  *pusch_pdu = &ra->pusch_pdu;
  memset(pusch_pdu, 0, sizeof(nfapi_nr_pusch_pdu_t));

  AssertFatal(ra->secondaryCellGroup,
              "no secondaryCellGroup for RNTI %04x\n",
              ra->crnti);
  AssertFatal(ra->secondaryCellGroup->spCellConfig->spCellConfigDedicated->downlinkBWP_ToAddModList->list.count == 1,
    "downlinkBWP_ToAddModList has %d BWP!\n", ra->secondaryCellGroup->spCellConfig->spCellConfigDedicated->downlinkBWP_ToAddModList->list.count);
  NR_BWP_Uplink_t *ubwp = ra->secondaryCellGroup->spCellConfig->spCellConfigDedicated->uplinkConfig->uplinkBWP_ToAddModList->list.array[ra->bwp_id - 1];
  LOG_D(MAC, "Frame %d, Subframe %d Adding Msg3 UL Config Request for (%d,%d) : (%d,%d,%d) for rnti: %d\n",
    frameP,
    slotP,
    ra->Msg3_frame,
    ra->Msg3_slot,
    ra->msg3_nb_rb,
    ra->msg3_first_rb,
    ra->msg3_round,
    ra->rnti);

  int startSymbolAndLength = ubwp->bwp_Common->pusch_ConfigCommon->choice.setup->pusch_TimeDomainAllocationList->list.array[ra->Msg3_tda_id]->startSymbolAndLength;
  int start_symbol_index,nr_of_symbols;
  SLIV2SL(startSymbolAndLength, &start_symbol_index, &nr_of_symbols);

  pusch_pdu->pdu_bit_map = PUSCH_PDU_BITMAP_PUSCH_DATA;
  pusch_pdu->rnti = ra->rnti;
  pusch_pdu->handle = 0;
  int abwp_size  = NRRIV2BW(ubwp->bwp_Common->genericParameters.locationAndBandwidth,275);
  int abwp_start = NRRIV2PRBOFFSET(ubwp->bwp_Common->genericParameters.locationAndBandwidth,275);
  int ibwp_size  = NRRIV2BW(scc->uplinkConfigCommon->initialUplinkBWP->genericParameters.locationAndBandwidth,275);
  int ibwp_start = NRRIV2PRBOFFSET(scc->uplinkConfigCommon->initialUplinkBWP->genericParameters.locationAndBandwidth,275);
  if ((ibwp_start < abwp_start) || (ibwp_size > abwp_size))
    pusch_pdu->bwp_start = abwp_start;
  else
    pusch_pdu->bwp_start = ibwp_start;
  pusch_pdu->bwp_size = ibwp_size;
  pusch_pdu->subcarrier_spacing = ubwp->bwp_Common->genericParameters.subcarrierSpacing;
  pusch_pdu->cyclic_prefix = 0;
  pusch_pdu->mcs_index = 0;
  pusch_pdu->mcs_table = 0;
  pusch_pdu->target_code_rate = nr_get_code_rate_ul(pusch_pdu->mcs_index,pusch_pdu->mcs_table);
  pusch_pdu->qam_mod_order = nr_get_Qm_ul(pusch_pdu->mcs_index,pusch_pdu->mcs_table);
  if (scc->uplinkConfigCommon->initialUplinkBWP->rach_ConfigCommon->choice.setup->msg3_transformPrecoder == NULL)
    pusch_pdu->transform_precoding = 1;
  else
    pusch_pdu->transform_precoding = 0;
  pusch_pdu->data_scrambling_id = *scc->physCellId;
  pusch_pdu->nrOfLayers = 1;
  pusch_pdu->ul_dmrs_symb_pos = 1<<start_symbol_index; // ok for now but use fill dmrs mask later
  pusch_pdu->dmrs_config_type = 0;
  pusch_pdu->ul_dmrs_scrambling_id = *scc->physCellId; //If provided and the PUSCH is not a msg3 PUSCH, otherwise, L2 should set this to physical cell id.
  pusch_pdu->scid = 0; //DMRS sequence initialization [TS38.211, sec 6.4.1.1.1]. Should match what is sent in DCI 0_1, otherwise set to 0.
  pusch_pdu->dmrs_ports = 1;  // 6.2.2 in 38.214 only port 0 to be used
  pusch_pdu->num_dmrs_cdm_grps_no_data = 2;  // no data in dmrs symbols as in 6.2.2 in 38.214
  pusch_pdu->resource_alloc = 1; //type 1
  pusch_pdu->rb_start = ra->msg3_first_rb + ibwp_start - abwp_start; // as for 6.3.1.7 in 38.211
  if (ra->msg3_nb_rb > pusch_pdu->bwp_size)
    AssertFatal(1==0,"MSG3 allocated number of RBs exceed the BWP size\n");
  else
    pusch_pdu->rb_size = ra->msg3_nb_rb;
  pusch_pdu->vrb_to_prb_mapping = 0;
  if (ubwp->bwp_Dedicated->pusch_Config->choice.setup->frequencyHopping == NULL)
    pusch_pdu->frequency_hopping = 0;
  else
    pusch_pdu->frequency_hopping = 1;
  //pusch_pdu->tx_direct_current_location;//The uplink Tx Direct Current location for the carrier. Only values in the value range of this field between 0 and 3299, which indicate the subcarrier index within the carrier corresponding 1o the numerology of the corresponding uplink BWP and value 3300, which indicates "Outside the carrier" and value 3301, which indicates "Undetermined position within the carrier" are used. [TS38.331, UplinkTxDirectCurrentBWP IE]
  pusch_pdu->uplink_frequency_shift_7p5khz = 0;
  //Resource Allocation in time domain
  pusch_pdu->start_symbol_index = start_symbol_index;
  pusch_pdu->nr_of_symbols = nr_of_symbols;
  //Optional Data only included if indicated in pduBitmap
  pusch_pdu->pusch_data.rv_index = 0;  // 8.3 in 38.213
  pusch_pdu->pusch_data.harq_process_id = 0;
  pusch_pdu->pusch_data.new_data_indicator = 1; // new data
  pusch_pdu->pusch_data.num_cb = 0;
  pusch_pdu->pusch_data.tb_size = nr_compute_tbs(pusch_pdu->qam_mod_order,
                                                 pusch_pdu->target_code_rate,
                                                 pusch_pdu->rb_size,
                                                 pusch_pdu->nr_of_symbols,
                                                 12, // nb dmrs set for no data in dmrs symbol
                                                 0, //nb_rb_oh
                                                 0, // to verify tb scaling
                                                 pusch_pdu->nrOfLayers = 1)>>3;

  // calling function to fill rar message
  nr_fill_rar(module_idP, ra, cc->RAR_pdu.payload, pusch_pdu);

}

// WIP
// todo:
// - fix me
// - get msg3 alloc (see nr_process_rar)
void nr_generate_Msg2(module_id_t module_idP,
                      int CC_id,
                      frame_t frameP,
                      sub_frame_t slotP){

  int dci_formats[2], rnti_types[2], mcsIndex;
  int startSymbolAndLength = 0, StartSymbolIndex = -1, NrOfSymbols = 14, StartSymbolIndex_tmp, NrOfSymbols_tmp, x_Overhead, time_domain_assignment = 0;
  gNB_MAC_INST                      *nr_mac = RC.nrmac[module_idP];
  NR_COMMON_channels_t                  *cc = &nr_mac->common_channels[0];
  NR_RA_t                               *ra = &cc->ra[0];
  NR_SearchSpace_t *ss = ra->ra_ss;

  uint16_t RA_rnti = ra->RA_rnti;
  long locationAndBandwidth;

  // check if UE is doing RA on CORESET0 , InitialBWP or configured BWP from SCD
  // get the BW of the PDCCH for PDCCH size and RAR PDSCH size

  NR_ServingCellConfigCommon_t *scc = cc->ServingCellConfigCommon;
  int dci10_bw;

  if (ra->coreset0_configured == 1) {
    AssertFatal(1==0,"This is a standalone condition\n");
  }
  else { // on configured BWP or initial LDBWP, bandwidth parameters in DCI correspond size of initialBWP
    locationAndBandwidth = scc->downlinkConfigCommon->initialDownlinkBWP->genericParameters.locationAndBandwidth;
    dci10_bw = NRRIV2BW(locationAndBandwidth,275); 
  }

  if ((ra->Msg2_frame == frameP) && (ra->Msg2_slot == slotP)) {

    nfapi_nr_dl_tti_request_body_t *dl_req = &nr_mac->DL_req[CC_id].dl_tti_request_body;
    nfapi_nr_pdu_t *tx_req = &nr_mac->TX_req[CC_id].pdu_list[nr_mac->TX_req[CC_id].Number_of_PDUs];

    nfapi_nr_dl_tti_request_pdu_t *dl_tti_pdcch_pdu = &dl_req->dl_tti_pdu_list[dl_req->nPDUs];
    memset((void*)dl_tti_pdcch_pdu,0,sizeof(nfapi_nr_dl_tti_request_pdu_t));
    dl_tti_pdcch_pdu->PDUType = NFAPI_NR_DL_TTI_PDCCH_PDU_TYPE;
    dl_tti_pdcch_pdu->PDUSize = (uint8_t)(2+sizeof(nfapi_nr_dl_tti_pdcch_pdu));

    nfapi_nr_dl_tti_request_pdu_t *dl_tti_pdsch_pdu = &dl_req->dl_tti_pdu_list[dl_req->nPDUs+1];
    memset((void *)dl_tti_pdsch_pdu,0,sizeof(nfapi_nr_dl_tti_request_pdu_t));
    dl_tti_pdsch_pdu->PDUType = NFAPI_NR_DL_TTI_PDSCH_PDU_TYPE;
    dl_tti_pdsch_pdu->PDUSize = (uint8_t)(2+sizeof(nfapi_nr_dl_tti_pdsch_pdu));

    nfapi_nr_dl_tti_pdcch_pdu_rel15_t *pdcch_pdu_rel15 = &dl_tti_pdcch_pdu->pdcch_pdu.pdcch_pdu_rel15;
    nfapi_nr_dl_tti_pdsch_pdu_rel15_t *pdsch_pdu_rel15 = &dl_tti_pdsch_pdu->pdsch_pdu.pdsch_pdu_rel15;

    // Checking if the DCI allocation is feasible in current subframe
    if (dl_req->nPDUs == NFAPI_NR_MAX_DL_TTI_PDUS) {
      LOG_I(MAC, "[RAPROC] Subframe %d: FAPI DL structure is full, skip scheduling UE %d\n", slotP, RA_rnti);
      return;
    }

    LOG_I(MAC,"[gNB %d] [RAPROC] CC_id %d Frame %d, slotP %d: Generating RAR DCI, state %d\n", module_idP, CC_id, frameP, slotP, ra->state);

    // This code from this point on will not work on initialBWP or CORESET0
    AssertFatal(ra->bwp_id>0,"cannot work on initialBWP for now\n");

    AssertFatal(ra->secondaryCellGroup,
                "no secondaryCellGroup for RNTI %04x\n",
                ra->crnti);
    AssertFatal(ra->secondaryCellGroup->spCellConfig->spCellConfigDedicated->downlinkBWP_ToAddModList->list.count == 1,
      "downlinkBWP_ToAddModList has %d BWP!\n", ra->secondaryCellGroup->spCellConfig->spCellConfigDedicated->downlinkBWP_ToAddModList->list.count);
    NR_BWP_Downlink_t *bwp = ra->secondaryCellGroup->spCellConfig->spCellConfigDedicated->downlinkBWP_ToAddModList->list.array[ra->bwp_id - 1];
    NR_BWP_Uplink_t *ubwp=ra->secondaryCellGroup->spCellConfig->spCellConfigDedicated->uplinkConfig->uplinkBWP_ToAddModList->list.array[ra->bwp_id-1];

    LOG_D(MAC, "[RAPROC] Scheduling common search space DCI type 1 dlBWP BW %d\n", dci10_bw);

    // Qm>2 not allowed for RAR
    if (get_softmodem_params()->do_ra)
      mcsIndex = 9;
    else
      mcsIndex = 0;

    pdsch_pdu_rel15->pduBitmap = 0;
    pdsch_pdu_rel15->rnti = RA_rnti;
    pdsch_pdu_rel15->pduIndex = 0;


    pdsch_pdu_rel15->BWPSize  = NRRIV2BW(bwp->bwp_Common->genericParameters.locationAndBandwidth,275);
    pdsch_pdu_rel15->BWPStart = NRRIV2PRBOFFSET(bwp->bwp_Common->genericParameters.locationAndBandwidth,275);
    pdsch_pdu_rel15->SubcarrierSpacing = bwp->bwp_Common->genericParameters.subcarrierSpacing;
    pdsch_pdu_rel15->CyclicPrefix = 0;
    pdsch_pdu_rel15->NrOfCodewords = 1;
    pdsch_pdu_rel15->targetCodeRate[0] = nr_get_code_rate_dl(mcsIndex,0);
    pdsch_pdu_rel15->qamModOrder[0] = 2;
    pdsch_pdu_rel15->mcsIndex[0] = mcsIndex;
    if (bwp->bwp_Dedicated->pdsch_Config->choice.setup->mcs_Table == NULL)
      pdsch_pdu_rel15->mcsTable[0] = 0;
    else{
      if (*bwp->bwp_Dedicated->pdsch_Config->choice.setup->mcs_Table == 0)
        pdsch_pdu_rel15->mcsTable[0] = 1;
      else
        pdsch_pdu_rel15->mcsTable[0] = 2;
    }
    pdsch_pdu_rel15->rvIndex[0] = 0;
    pdsch_pdu_rel15->dataScramblingId = *scc->physCellId;
    pdsch_pdu_rel15->nrOfLayers = 1;
    pdsch_pdu_rel15->transmissionScheme = 0;
    pdsch_pdu_rel15->refPoint = 0;
    pdsch_pdu_rel15->dmrsConfigType = 0;
    pdsch_pdu_rel15->dlDmrsScramblingId = *scc->physCellId;
    pdsch_pdu_rel15->SCID = 0;
    pdsch_pdu_rel15->numDmrsCdmGrpsNoData = 2;
    pdsch_pdu_rel15->dmrsPorts = 1;
    pdsch_pdu_rel15->resourceAlloc = 1;
    pdsch_pdu_rel15->rbStart = 0;
    pdsch_pdu_rel15->rbSize = 6;
    pdsch_pdu_rel15->VRBtoPRBMapping = 0; // non interleaved

    for (int i=0; i<bwp->bwp_Common->pdsch_ConfigCommon->choice.setup->pdsch_TimeDomainAllocationList->list.count; i++) {
      startSymbolAndLength = bwp->bwp_Common->pdsch_ConfigCommon->choice.setup->pdsch_TimeDomainAllocationList->list.array[i]->startSymbolAndLength;
      SLIV2SL(startSymbolAndLength, &StartSymbolIndex_tmp, &NrOfSymbols_tmp);
      if (NrOfSymbols_tmp < NrOfSymbols) {
        NrOfSymbols = NrOfSymbols_tmp;
        StartSymbolIndex = StartSymbolIndex_tmp;
        time_domain_assignment = i; // this is short PDSCH added to the config to fit mixed slot
      }
    }

    AssertFatal(StartSymbolIndex >= 0, "StartSymbolIndex is negative\n");

    pdsch_pdu_rel15->StartSymbolIndex = StartSymbolIndex;
    pdsch_pdu_rel15->NrOfSymbols      = NrOfSymbols;
    pdsch_pdu_rel15->dlDmrsSymbPos = fill_dmrs_mask(NULL, scc->dmrs_TypeA_Position, NrOfSymbols);

    dci_pdu_rel15_t dci_pdu_rel15[MAX_DCI_CORESET];
    dci_pdu_rel15[0].frequency_domain_assignment.val = PRBalloc_to_locationandbandwidth0(pdsch_pdu_rel15->rbSize,
										     pdsch_pdu_rel15->rbStart,dci10_bw);
    dci_pdu_rel15[0].time_domain_assignment.val = time_domain_assignment;
    dci_pdu_rel15[0].vrb_to_prb_mapping.val = 0;
    dci_pdu_rel15[0].mcs = pdsch_pdu_rel15->mcsIndex[0];
    dci_pdu_rel15[0].tb_scaling = 0;

    LOG_I(MAC, "[RAPROC] DCI type 1 payload: freq_alloc %d (%d,%d,%d), time_alloc %d, vrb to prb %d, mcs %d tb_scaling %d \n",
	  dci_pdu_rel15[0].frequency_domain_assignment.val,
	  pdsch_pdu_rel15->rbStart,
	  pdsch_pdu_rel15->rbSize,
	  dci10_bw,
	  dci_pdu_rel15[0].time_domain_assignment.val,
	  dci_pdu_rel15[0].vrb_to_prb_mapping.val,
	  dci_pdu_rel15[0].mcs,
	  dci_pdu_rel15[0].tb_scaling);

    uint8_t nr_of_candidates, aggregation_level;
    find_aggregation_candidates(&aggregation_level, &nr_of_candidates, ss);
    NR_ControlResourceSet_t *coreset = get_coreset(bwp, ss, 0 /* common */);
    int CCEIndex = allocate_nr_CCEs(
        nr_mac,
        bwp,
        coreset,
        aggregation_level,
        0, /* n_RNTI 0: common search space */
        0); // m

    if (CCEIndex < 0) {
      LOG_E(MAC, "%s(): cannot find free CCE for RA RNTI %04x!\n", __func__, ra->rnti);
      return;
    }
    nr_configure_pdcch(nr_mac,
                       pdcch_pdu_rel15,
                       RA_rnti,
                       ss,
                       coreset,
                       scc,
                       bwp,
                       aggregation_level,
                       CCEIndex);

    LOG_I(MAC, "Frame %d: Subframe %d : Adding common DL DCI for RA_RNTI %x\n", frameP, slotP, RA_rnti);

    dci_formats[0] = NR_DL_DCI_FORMAT_1_0;
    rnti_types[0] = NR_RNTI_RA;

    LOG_D(MAC, "[RAPROC] DCI params: rnti %d, rnti_type %d, dci_format %d coreset params: FreqDomainResource %llx, start_symbol %d  n_symb %d\n",
      pdcch_pdu_rel15->dci_pdu.RNTI[0],
      rnti_types[0],
      dci_formats[0],
      (unsigned long long)pdcch_pdu_rel15->FreqDomainResource,
      pdcch_pdu_rel15->StartSymbolIndex,
      pdcch_pdu_rel15->DurationSymbols);

    fill_dci_pdu_rel15(scc,ra->secondaryCellGroup,pdcch_pdu_rel15, &dci_pdu_rel15[0], dci_formats, rnti_types,dci10_bw,ra->bwp_id);

    dl_req->nPDUs+=2;

    // Program UL processing for Msg3
    nr_get_Msg3alloc(scc, ubwp, slotP, frameP, ra);
    LOG_I(MAC, "Frame %d, Subframe %d: Setting Msg3 reception for Frame %d Subframe %d\n", frameP, slotP, ra->Msg3_frame, ra->Msg3_slot);
    nr_add_msg3(module_idP, CC_id, frameP, slotP);
    ra->state = WAIT_Msg3;
    LOG_D(MAC,"[gNB %d][RAPROC] Frame %d, Subframe %d: RA state %d\n", module_idP, frameP, slotP, ra->state);

    x_Overhead = 0;
    nr_get_tbs_dl(&dl_tti_pdsch_pdu->pdsch_pdu, x_Overhead, pdsch_pdu_rel15->numDmrsCdmGrpsNoData, dci_pdu_rel15[0].tb_scaling);

    // DL TX request
    tx_req->PDU_length = pdsch_pdu_rel15->TBSize[0];
    tx_req->PDU_index = nr_mac->pdu_index[CC_id]++;
    tx_req->num_TLV = 1;
    tx_req->TLVs[0].length = 8;
    nr_mac->TX_req[CC_id].SFN = frameP;
    nr_mac->TX_req[CC_id].Number_of_PDUs++;
    nr_mac->TX_req[CC_id].Slot = slotP;
    memcpy((void*)&tx_req->TLVs[0].value.direct[0], (void*)&cc[CC_id].RAR_pdu.payload[0], tx_req->TLVs[0].length);

    /* mark the corresponding RBs as used */
    uint8_t *vrb_map = cc[CC_id].vrb_map;
    for (int rb = 0; rb < pdsch_pdu_rel15->rbSize; rb++)
      vrb_map[rb + pdsch_pdu_rel15->rbStart] = 1;
  }
}

void nr_clear_ra_proc(module_id_t module_idP, int CC_id, frame_t frameP){
  NR_RA_t *ra = &RC.nrmac[module_idP]->common_channels[CC_id].ra[0];
  LOG_D(MAC,"[gNB %d][RAPROC] CC_id %d Frame %d Clear Random access information rnti %x\n", module_idP, CC_id, frameP, ra->rnti);
  ra->state = IDLE;
  ra->timing_offset = 0;
  ra->RRC_timer = 20;
  ra->rnti = 0;
  ra->msg3_round = 0;
}


/////////////////////////////////////
//    Random Access Response PDU   //
//         TS 38.213 ch 8.2        //
//        TS 38.321 ch 6.2.3       //
/////////////////////////////////////
//| 0 | 1 | 2 | 3 | 4 | 5 | 6 | 7 |// bit-wise
//| E | T |       R A P I D       |//
//| 0 | 1 | 2 | 3 | 4 | 5 | 6 | 7 |//
//| R |           T A             |//
//|       T A         |  UL grant |//
//|            UL grant           |//
//|            UL grant           |//
//|            UL grant           |//
//|         T C - R N T I         |//
//|         T C - R N T I         |//
/////////////////////////////////////
//       UL grant  (27 bits)       //
/////////////////////////////////////
//| 0 | 1 | 2 | 3 | 4 | 5 | 6 | 7 |// bit-wise
//|-------------------|FHF|F_alloc|//
//|        Freq allocation        |//
//|    F_alloc    |Time allocation|//
//|      MCS      |     TPC   |CSI|//
/////////////////////////////////////
// WIP
// todo:
// - handle MAC RAR BI subheader
// - sending only 1 RAR subPDU
// - UL Grant: hardcoded CSI, TPC, time alloc
// - padding
void nr_fill_rar(uint8_t Mod_idP,
                 NR_RA_t * ra,
                 uint8_t * dlsch_buffer,
                 nfapi_nr_pusch_pdu_t  *pusch_pdu){

  LOG_D(MAC, "[gNB] Generate RAR MAC PDU frame %d slot %d ", ra->Msg2_frame, ra-> Msg2_slot);
  NR_RA_HEADER_RAPID *rarh = (NR_RA_HEADER_RAPID *) dlsch_buffer;
  NR_MAC_RAR *rar = (NR_MAC_RAR *) (dlsch_buffer + 1);
  unsigned char csi_req = 0, tpc_command;
  //uint8_t N_UL_Hop;
  uint8_t valid_bits;
  uint32_t ul_grant;
  uint16_t f_alloc, prb_alloc, bwp_size, truncation=0;

  tpc_command = 3; // this is 0 dB

  /// E/T/RAPID subheader ///
  // E = 0, one only RAR, first and last
  // T = 1, RAPID
  rarh->E = 0;
  rarh->T = 1;
  rarh->RAPID = ra->preamble_index;

  /// RAR MAC payload ///
  rar->R = 0;

  // TA command
  rar->TA1 = (uint8_t) (ra->timing_offset >> 5);    // 7 MSBs of timing advance
  rar->TA2 = (uint8_t) (ra->timing_offset & 0x1f);  // 5 LSBs of timing advance

  // TC-RNTI
  rar->TCRNTI_1 = (uint8_t) (ra->rnti >> 8);        // 8 MSBs of rnti
  rar->TCRNTI_2 = (uint8_t) (ra->rnti & 0xff);      // 8 LSBs of rnti

  // UL grant

  ra->msg3_TPC = tpc_command;

  bwp_size = pusch_pdu->bwp_size;
  prb_alloc = PRBalloc_to_locationandbandwidth0(ra->msg3_nb_rb, ra->msg3_first_rb, bwp_size);
  if (bwp_size>180) {
    AssertFatal(1==0,"Initial UBWP larger than 180 currently not supported");
  }
  else {
    valid_bits = (uint8_t)ceil(log2(bwp_size*(bwp_size+1)>>1));
  }

  if (pusch_pdu->frequency_hopping){
    AssertFatal(1==0,"PUSCH with frequency hopping currently not supported");
  } else {
    for (int i=0; i<valid_bits; i++)
      truncation |= (1<<i);
    f_alloc = (prb_alloc&truncation);
  }

  ul_grant = csi_req | (tpc_command << 1) | (pusch_pdu->mcs_index << 4) | (ra->Msg3_tda_id << 8) | (f_alloc << 12) | (pusch_pdu->frequency_hopping << 26);

  rar->UL_GRANT_1 = (uint8_t) (ul_grant >> 24) & 0x07;
  rar->UL_GRANT_2 = (uint8_t) (ul_grant >> 16) & 0xff;
  rar->UL_GRANT_3 = (uint8_t) (ul_grant >> 8) & 0xff;
  rar->UL_GRANT_4 = (uint8_t) ul_grant & 0xff;

}<|MERGE_RESOLUTION|>--- conflicted
+++ resolved
@@ -265,17 +265,11 @@
       break;
     }
   }
-<<<<<<< HEAD
-  if (pr_found)
-    UE_list->UEcontext[UE_id].fiveG_connected = false;
-  else {
-    LOG_E(MAC, "[gNB %d][RAPROC] FAILURE: preamble %d does not correspond to any of the ones in rach_ConfigDedicated for UE_id %d\n",
-          module_idP, preamble_index, UE_id);
-=======
+
   if (!pr_found) {
     LOG_E(MAC, "[gNB %d][RAPROC] FAILURE: preamble %d does not correspond to any of the ones in rach_ConfigDedicated\n",
           module_idP, preamble_index);
->>>>>>> 0fe3e5fd
+
     return; // if the PRACH preamble does not correspond to any of the ones sent through RRC abort RA proc
   }
 
