--- conflicted
+++ resolved
@@ -1964,7 +1964,6 @@
         UE_info->active[UE_id] = true;
         UE_info->Msg4_ACKed[UE_id] = true;
 
-<<<<<<< HEAD
         // TODO: To be improved the BWP selection
         //  For now, we are just changing to the first active BWP
 
@@ -1989,17 +1988,12 @@
         }
 
         // Pause scheduling according to:
-        // 3GPP TS 38.331 Section 12 Table 12.1-1: UE performance requirements for RRC procedures for UEs
-        sched_ctrl->schedule_enabled = false;
-        nr_mac_gNB_enable_rrc_processing_timer_req(module_id, ra->rnti);
-=======
         const NR_SIB1_t *sib1 = RC.nrmac[module_id]->common_channels[0].sib1 ? RC.nrmac[module_id]->common_channels[0].sib1->message.choice.c1->choice.systemInformationBlockType1 : NULL;
         NR_BWP_t *genericParameters = get_dl_bwp_genericParameters(sched_ctrl->active_bwp,
                                                                    RC.nrmac[module_id]->common_channels[0].ServingCellConfigCommon,
                                                                    sib1);
         // 3GPP TS 38.331 Section 12 Table 12.1-1: UE performance requirements for RRC procedures for UEs
         sched_ctrl->rrc_processing_timer = (10 << genericParameters->subcarrierSpacing); // RRCSetup 10 ms
->>>>>>> 7b5d8de6
       }
       else {
         LOG_I(NR_MAC, "(ue %i, rnti 0x%04x) RA Procedure failed at Msg4!\n", UE_id, ra->rnti);
