/*
 * Licensed to the OpenAirInterface (OAI) Software Alliance under one or more
 * contributor license agreements.  See the NOTICE file distributed with
 * this work for additional information regarding copyright ownership.
 * The OpenAirInterface Software Alliance licenses this file to You under
 * the OAI Public License, Version 1.1  (the "License"); you may not use this file
 * except in compliance with the License.
 * You may obtain a copy of the License at
 *
 *      http://www.openairinterface.org/?page_id=698
 *
 * Unless required by applicable law or agreed to in writing, software
 * distributed under the License is distributed on an "AS IS" BASIS,
 * WITHOUT WARRANTIES OR CONDITIONS OF ANY KIND, either express or implied.
 * See the License for the specific language governing permissions and
 * limitations under the License.
 *-------------------------------------------------------------------------------
 * For more information about the OpenAirInterface (OAI) Software Alliance:
 *      contact@openairinterface.org
 */

/*! \file     gNB_scheduler_RA.c
 * \brief     primitives used for random access
 * \author    Guido Casati
 * \date      2019
 * \email:    guido.casati@iis.fraunhofer.de
 * \version
 */

#include "platform_types.h"

/* MAC */
#include "nr_mac_gNB.h"
#include "NR_MAC_gNB/mac_proto.h"
#include "NR_MAC_COMMON/nr_mac_extern.h"

/* Utils */
#include "common/utils/LOG/log.h"
#include "common/utils/LOG/vcd_signal_dumper.h"
#include "common/utils/nr/nr_common.h"
#include "UTIL/OPT/opt.h"
#include "SIMULATION/TOOLS/sim.h" // for taus

#include <executables/softmodem-common.h>
extern RAN_CONTEXT_t RC;
extern const uint8_t nr_slots_per_frame[5];
extern uint16_t sl_ahead;

uint8_t DELTA[4]= {2,3,4,6};

#define MAX_NUMBER_OF_SSB 64		
float ssb_per_rach_occasion[8] = {0.125,0.25,0.5,1,2,4,8};

int16_t ssb_index_from_prach(module_id_t module_idP,
                             frame_t frameP,
			     sub_frame_t slotP,
			     uint16_t preamble_index,
			     uint8_t freq_index,
			     uint8_t symbol) {
  
  gNB_MAC_INST *gNB = RC.nrmac[module_idP];
  NR_COMMON_channels_t *cc = &gNB->common_channels[0];
  NR_ServingCellConfigCommon_t *scc = cc->ServingCellConfigCommon;
  nfapi_nr_config_request_scf_t *cfg = &RC.nrmac[module_idP]->config[0];

  uint8_t config_index = scc->uplinkConfigCommon->initialUplinkBWP->rach_ConfigCommon->choice.setup->rach_ConfigGeneric.prach_ConfigurationIndex;
  uint8_t fdm = cfg->prach_config.num_prach_fd_occasions.value;
  
  uint8_t total_RApreambles = MAX_NUM_NR_PRACH_PREAMBLES;
  if( scc->uplinkConfigCommon->initialUplinkBWP->rach_ConfigCommon->choice.setup->totalNumberOfRA_Preambles != NULL)
    total_RApreambles = *scc->uplinkConfigCommon->initialUplinkBWP->rach_ConfigCommon->choice.setup->totalNumberOfRA_Preambles;	
  
  float  num_ssb_per_RO = ssb_per_rach_occasion[cfg->prach_config.ssb_per_rach.value];	
  uint16_t start_symbol_index = 0;
  uint8_t mu,N_dur=0,N_t_slot=0,start_symbol = 0, temp_start_symbol = 0, N_RA_slot=0;
  uint16_t format,RA_sfn_index = -1;
  uint8_t config_period = 1;
  uint16_t prach_occasion_id = -1;
  uint8_t num_active_ssb = cc->num_active_ssb;

  if (scc->uplinkConfigCommon->initialUplinkBWP->rach_ConfigCommon->choice.setup->msg1_SubcarrierSpacing)
    mu = *scc->uplinkConfigCommon->initialUplinkBWP->rach_ConfigCommon->choice.setup->msg1_SubcarrierSpacing;
  else
    mu = scc->downlinkConfigCommon->frequencyInfoDL->scs_SpecificCarrierList.list.array[0]->subcarrierSpacing;

  get_nr_prach_info_from_index(config_index,
			       (int)frameP,
			       (int)slotP,
			       scc->downlinkConfigCommon->frequencyInfoDL->absoluteFrequencyPointA,
			       mu,
			       cc->frame_type,
			       &format,
			       &start_symbol,
			       &N_t_slot,
			       &N_dur,
			       &RA_sfn_index,
			       &N_RA_slot,
			       &config_period);
  uint8_t index = 0,slot_index = 0;
  for (slot_index = 0;slot_index < N_RA_slot; slot_index++) {
    if (N_RA_slot <= 1) { //1 PRACH slot in a subframe
       if((mu == 1) || (mu == 3))
         slot_index = 1;  //For scs = 30khz and 120khz
    }
    for (int i=0; i< N_t_slot; i++) {
      temp_start_symbol = (start_symbol + i * N_dur + 14 * slot_index) % 14;
      if(symbol == temp_start_symbol) {
        start_symbol_index = i;
        break;
      }
    }
  }
  if (N_RA_slot <= 1) { //1 PRACH slot in a subframe
    if((mu == 1) || (mu == 3))
      slot_index = 0;  //For scs = 30khz and 120khz
  }

  //  prach_occasion_id = subframe_index * N_t_slot * N_RA_slot * fdm + N_RA_slot_index * N_t_slot * fdm + freq_index + fdm * start_symbol_index; 
  prach_occasion_id = (((frameP % (cc->max_association_period * config_period))/config_period)*cc->total_prach_occasions_per_config_period) +
                      (RA_sfn_index + slot_index) * N_t_slot * fdm + start_symbol_index * fdm + freq_index; 

  //one RO is shared by one or more SSB
  if(num_ssb_per_RO <= 1 )
    index = (int) (prach_occasion_id / (int)(1/num_ssb_per_RO)) % num_active_ssb;
  //one SSB have more than one continuous RO
  else if ( num_ssb_per_RO > 1) {
    index = (prach_occasion_id * (int)num_ssb_per_RO)% num_active_ssb ;
    for(int j = 0;j < num_ssb_per_RO;j++) {
      if(preamble_index <  (((j+1) * total_RApreambles) / num_ssb_per_RO))
        index = index + j;
    }
  }

  LOG_D(NR_MAC, "Frame %d, Slot %d: Prach Occasion id = %d ssb per RO = %f number of active SSB %u index = %d fdm %u symbol index %u freq_index %u total_RApreambles %u\n",
        frameP, slotP, prach_occasion_id, num_ssb_per_RO, num_active_ssb, index, fdm, start_symbol_index, freq_index, total_RApreambles);

  return index;
}


//Compute Total active SSBs and RO available
void find_SSB_and_RO_available(module_id_t module_idP) {

  gNB_MAC_INST *gNB = RC.nrmac[module_idP];
  NR_COMMON_channels_t *cc = &gNB->common_channels[0];
  NR_ServingCellConfigCommon_t *scc = cc->ServingCellConfigCommon;
  nfapi_nr_config_request_scf_t *cfg = &RC.nrmac[module_idP]->config[0];

  uint8_t config_index = scc->uplinkConfigCommon->initialUplinkBWP->rach_ConfigCommon->choice.setup->rach_ConfigGeneric.prach_ConfigurationIndex;
  uint8_t mu,N_dur=0,N_t_slot=0,start_symbol=0,N_RA_slot = 0;
  uint16_t format,N_RA_sfn = 0,unused_RA_occasion,repetition = 0;
  uint8_t num_active_ssb = 0;
  uint8_t max_association_period = 1;

  struct NR_RACH_ConfigCommon__ssb_perRACH_OccasionAndCB_PreamblesPerSSB *ssb_perRACH_OccasionAndCB_PreamblesPerSSB = scc->uplinkConfigCommon->initialUplinkBWP->rach_ConfigCommon->choice.setup->ssb_perRACH_OccasionAndCB_PreamblesPerSSB;

  switch (ssb_perRACH_OccasionAndCB_PreamblesPerSSB->present){
    case NR_RACH_ConfigCommon__ssb_perRACH_OccasionAndCB_PreamblesPerSSB_PR_oneEighth:
      cc->cb_preambles_per_ssb = 4 * (ssb_perRACH_OccasionAndCB_PreamblesPerSSB->choice.oneEighth + 1);
      break;
    case NR_RACH_ConfigCommon__ssb_perRACH_OccasionAndCB_PreamblesPerSSB_PR_oneFourth:
      cc->cb_preambles_per_ssb = 4 * (ssb_perRACH_OccasionAndCB_PreamblesPerSSB->choice.oneFourth + 1);
      break;
    case NR_RACH_ConfigCommon__ssb_perRACH_OccasionAndCB_PreamblesPerSSB_PR_oneHalf:
      cc->cb_preambles_per_ssb = 4 * (ssb_perRACH_OccasionAndCB_PreamblesPerSSB->choice.oneHalf + 1);
      break;
    case NR_RACH_ConfigCommon__ssb_perRACH_OccasionAndCB_PreamblesPerSSB_PR_one:
      cc->cb_preambles_per_ssb = 4 * (ssb_perRACH_OccasionAndCB_PreamblesPerSSB->choice.one + 1);
      break;
    case NR_RACH_ConfigCommon__ssb_perRACH_OccasionAndCB_PreamblesPerSSB_PR_two:
      cc->cb_preambles_per_ssb = 4 * (ssb_perRACH_OccasionAndCB_PreamblesPerSSB->choice.two + 1);
      break;
    case NR_RACH_ConfigCommon__ssb_perRACH_OccasionAndCB_PreamblesPerSSB_PR_four:
      cc->cb_preambles_per_ssb = ssb_perRACH_OccasionAndCB_PreamblesPerSSB->choice.four;
      break;
    case NR_RACH_ConfigCommon__ssb_perRACH_OccasionAndCB_PreamblesPerSSB_PR_eight:
      cc->cb_preambles_per_ssb = ssb_perRACH_OccasionAndCB_PreamblesPerSSB->choice.eight;
      break;
    case NR_RACH_ConfigCommon__ssb_perRACH_OccasionAndCB_PreamblesPerSSB_PR_sixteen:
      cc->cb_preambles_per_ssb = ssb_perRACH_OccasionAndCB_PreamblesPerSSB->choice.sixteen;
      break;
    default:
      AssertFatal(1 == 0, "Unsupported ssb_perRACH_config %d\n", ssb_perRACH_OccasionAndCB_PreamblesPerSSB->present);
      break;
    }

  if (scc->uplinkConfigCommon->initialUplinkBWP->rach_ConfigCommon->choice.setup->msg1_SubcarrierSpacing)
    mu = *scc->uplinkConfigCommon->initialUplinkBWP->rach_ConfigCommon->choice.setup->msg1_SubcarrierSpacing;
  else
    mu = scc->downlinkConfigCommon->frequencyInfoDL->scs_SpecificCarrierList.list.array[0]->subcarrierSpacing;

  // prach is scheduled according to configuration index and tables 6.3.3.2.2 to 6.3.3.2.4
  get_nr_prach_occasion_info_from_index(config_index,
                                        scc->downlinkConfigCommon->frequencyInfoDL->absoluteFrequencyPointA,
                                        mu,
                                        cc->frame_type,
                                        &format,
                                        &start_symbol,
                                        &N_t_slot,
                                        &N_dur,
                                        &N_RA_slot,
                                        &N_RA_sfn,
                                        &max_association_period);

  float num_ssb_per_RO = ssb_per_rach_occasion[cfg->prach_config.ssb_per_rach.value];	
  uint8_t fdm = cfg->prach_config.num_prach_fd_occasions.value;
  uint64_t L_ssb = (((uint64_t) cfg->ssb_table.ssb_mask_list[0].ssb_mask.value)<<32) | cfg->ssb_table.ssb_mask_list[1].ssb_mask.value ;
  uint32_t total_RA_occasions = N_RA_sfn * N_t_slot * N_RA_slot * fdm;

  for(int i = 0;i < 64;i++) {
    if ((L_ssb >> (63-i)) & 0x01) { // only if the bit of L_ssb at current ssb index is 1
      cc->ssb_index[num_active_ssb] = i; 
      num_active_ssb++;
    }
  }

  cc->total_prach_occasions_per_config_period = total_RA_occasions;
  for(int i=1; (1 << (i-1)) <= max_association_period; i++) {
    cc->max_association_period = (1 <<(i-1));
    total_RA_occasions = total_RA_occasions * cc->max_association_period;
    if(total_RA_occasions >= (int) (num_active_ssb/num_ssb_per_RO)) {
      repetition = (uint16_t)((total_RA_occasions * num_ssb_per_RO )/num_active_ssb);
      break;
    }
  }

  unused_RA_occasion = total_RA_occasions - (int)((num_active_ssb * repetition)/num_ssb_per_RO);
  cc->total_prach_occasions = total_RA_occasions - unused_RA_occasion;
  cc->num_active_ssb = num_active_ssb;

  LOG_I(NR_MAC,
        "Total available RO %d, num of active SSB %d: unused RO = %d association_period %u N_RA_sfn %u total_prach_occasions_per_config_period %u\n",
        cc->total_prach_occasions,
        cc->num_active_ssb,
        unused_RA_occasion,
        cc->max_association_period,
        N_RA_sfn,
        cc->total_prach_occasions_per_config_period);
}		
		
void schedule_nr_prach(module_id_t module_idP, frame_t frameP, sub_frame_t slotP)
{
  gNB_MAC_INST *gNB = RC.nrmac[module_idP];
  NR_COMMON_channels_t *cc = gNB->common_channels;
  NR_ServingCellConfigCommon_t *scc = cc->ServingCellConfigCommon;
  nfapi_nr_ul_tti_request_t *UL_tti_req = &RC.nrmac[module_idP]->UL_tti_req_ahead[0][slotP];
  nfapi_nr_config_request_scf_t *cfg = &RC.nrmac[module_idP]->config[0];

  if (is_nr_UL_slot(scc->tdd_UL_DL_ConfigurationCommon, slotP, cc->frame_type)) {

    uint8_t config_index = scc->uplinkConfigCommon->initialUplinkBWP->rach_ConfigCommon->choice.setup->rach_ConfigGeneric.prach_ConfigurationIndex;
    uint8_t mu,N_dur,N_t_slot,start_symbol = 0,N_RA_slot;
    uint16_t RA_sfn_index = -1;
    uint8_t config_period = 1;
    uint16_t format;
    int slot_index = 0;
    uint16_t prach_occasion_id = -1;

    if (scc->uplinkConfigCommon->initialUplinkBWP->rach_ConfigCommon->choice.setup->msg1_SubcarrierSpacing)
      mu = *scc->uplinkConfigCommon->initialUplinkBWP->rach_ConfigCommon->choice.setup->msg1_SubcarrierSpacing;
    else
      mu = scc->downlinkConfigCommon->frequencyInfoDL->scs_SpecificCarrierList.list.array[0]->subcarrierSpacing;

    uint8_t fdm = cfg->prach_config.num_prach_fd_occasions.value;
    // prach is scheduled according to configuration index and tables 6.3.3.2.2 to 6.3.3.2.4
    if ( get_nr_prach_info_from_index(config_index,
                                      (int)frameP,
                                      (int)slotP,
                                      scc->downlinkConfigCommon->frequencyInfoDL->absoluteFrequencyPointA,
                                      mu,
                                      cc->frame_type,
                                      &format,
                                      &start_symbol,
                                      &N_t_slot,
                                      &N_dur,
                                      &RA_sfn_index,
                                      &N_RA_slot,
                                      &config_period) ) {

      uint16_t format0 = format&0xff;      // first column of format from table
      uint16_t format1 = (format>>8)&0xff; // second column of format from table

      if (N_RA_slot > 1) { //more than 1 PRACH slot in a subframe
        if (slotP%2 == 1)
          slot_index = 1;
        else
          slot_index = 0;
      }else if (N_RA_slot <= 1) { //1 PRACH slot in a subframe
        slot_index = 0;
      }

      UL_tti_req->SFN = frameP;
      UL_tti_req->Slot = slotP;
      for (int fdm_index=0; fdm_index < fdm; fdm_index++) { // one structure per frequency domain occasion
        for (int td_index=0; td_index<N_t_slot; td_index++) {

          prach_occasion_id = (((frameP % (cc->max_association_period * config_period))/config_period) * cc->total_prach_occasions_per_config_period) +
                              (RA_sfn_index + slot_index) * N_t_slot * fdm + td_index * fdm + fdm_index;

          if((prach_occasion_id < cc->total_prach_occasions) && (td_index == 0)){

            UL_tti_req->pdus_list[UL_tti_req->n_pdus].pdu_type = NFAPI_NR_UL_CONFIG_PRACH_PDU_TYPE;
            UL_tti_req->pdus_list[UL_tti_req->n_pdus].pdu_size = sizeof(nfapi_nr_prach_pdu_t);
            nfapi_nr_prach_pdu_t  *prach_pdu = &UL_tti_req->pdus_list[UL_tti_req->n_pdus].prach_pdu;
            memset(prach_pdu,0,sizeof(nfapi_nr_prach_pdu_t));
            UL_tti_req->n_pdus+=1;

            // filling the prach fapi structure
            prach_pdu->phys_cell_id = *scc->physCellId;
            prach_pdu->num_prach_ocas = N_t_slot;
            prach_pdu->prach_start_symbol = start_symbol;
            prach_pdu->num_ra = fdm_index;
            prach_pdu->num_cs = get_NCS(scc->uplinkConfigCommon->initialUplinkBWP->rach_ConfigCommon->choice.setup->rach_ConfigGeneric.zeroCorrelationZoneConfig,
                                        format0,
                                        scc->uplinkConfigCommon->initialUplinkBWP->rach_ConfigCommon->choice.setup->restrictedSetConfig);

            LOG_D(NR_MAC, "Frame %d, Slot %d: Prach Occasion id = %u  fdm index = %u start symbol = %u slot index = %u subframe index = %u \n",
                  frameP, slotP,
                  prach_occasion_id, prach_pdu->num_ra,
                  prach_pdu->prach_start_symbol,
                  slot_index, RA_sfn_index);
            // SCF PRACH PDU format field does not consider A1/B1 etc. possibilities
            // We added 9 = A1/B1 10 = A2/B2 11 A3/B3
            if (format1!=0xff) {
              switch(format0) {
                case 0xa1:
                  prach_pdu->prach_format = 11;
                  break;
                case 0xa2:
                  prach_pdu->prach_format = 12;
                  break;
                case 0xa3:
                  prach_pdu->prach_format = 13;
                  break;
              default:
                AssertFatal(1==0,"Only formats A1/B1 A2/B2 A3/B3 are valid for dual format");
              }
            }
            else{
              switch(format0) {
                case 0:
                  prach_pdu->prach_format = 0;
                  break;
                case 1:
                  prach_pdu->prach_format = 1;
                  break;
                case 2:
                  prach_pdu->prach_format = 2;
                  break;
                case 3:
                  prach_pdu->prach_format = 3;
                  break;
                case 0xa1:
                  prach_pdu->prach_format = 4;
                  break;
                case 0xa2:
                  prach_pdu->prach_format = 5;
                  break;
                case 0xa3:
                  prach_pdu->prach_format = 6;
                  break;
                case 0xb1:
                  prach_pdu->prach_format = 7;
                  break;
                case 0xb4:
                  prach_pdu->prach_format = 8;
                  break;
                case 0xc0:
                  prach_pdu->prach_format = 9;
                  break;
                case 0xc2:
                  prach_pdu->prach_format = 10;
                  break;
              default:
                AssertFatal(1==0,"Invalid PRACH format");
              }
            }
          }
        }
      }

      // block resources in vrb_map_UL
      const NR_RACH_ConfigGeneric_t *rach_ConfigGeneric =
          &scc->uplinkConfigCommon->initialUplinkBWP->rach_ConfigCommon->choice.setup->rach_ConfigGeneric;
      const uint8_t mu_pusch =
          scc->uplinkConfigCommon->frequencyInfoUL->scs_SpecificCarrierList.list.array[0]->subcarrierSpacing;
      const int16_t N_RA_RB = get_N_RA_RB(cfg->prach_config.prach_sub_c_spacing.value, mu_pusch);
      uint16_t *vrb_map_UL = &cc->vrb_map_UL[slotP * MAX_BWP_SIZE];
      for (int i = 0; i < N_RA_RB * fdm; ++i)
        vrb_map_UL[rach_ConfigGeneric->msg1_FrequencyStart + i] = 0xff; // all symbols
    }
  }
}

void nr_schedule_msg2(uint16_t rach_frame, uint16_t rach_slot,
                      uint16_t *msg2_frame, uint16_t *msg2_slot,
                      NR_ServingCellConfigCommon_t *scc,
                      uint16_t monitoring_slot_period,
                      uint16_t monitoring_offset,uint8_t beam_index,
                      uint8_t num_active_ssb,
                      int16_t *tdd_beam_association){

  // preferentially we schedule the msg2 in the mixed slot or in the last dl slot
  // if they are allowed by search space configuration

  uint8_t mu = *scc->ssbSubcarrierSpacing;
  uint8_t response_window = scc->uplinkConfigCommon->initialUplinkBWP->rach_ConfigCommon->choice.setup->rach_ConfigGeneric.ra_ResponseWindow;
  uint8_t slot_window;
  // number of mixed slot or of last dl slot if there is no mixed slot
  uint8_t last_dl_slot_period = scc->tdd_UL_DL_ConfigurationCommon->pattern1.nrofDownlinkSlots;
  // lenght of tdd period in slots
  uint8_t tdd_period_slot =  scc->tdd_UL_DL_ConfigurationCommon->pattern1.nrofDownlinkSlots + scc->tdd_UL_DL_ConfigurationCommon->pattern1.nrofUplinkSlots;
  if (scc->tdd_UL_DL_ConfigurationCommon->pattern1.nrofDownlinkSymbols == 0)
    last_dl_slot_period--;
  if ((scc->tdd_UL_DL_ConfigurationCommon->pattern1.nrofDownlinkSymbols > 0) || (scc->tdd_UL_DL_ConfigurationCommon->pattern1.nrofUplinkSymbols > 0))
    tdd_period_slot++;

  switch(response_window){
    case NR_RACH_ConfigGeneric__ra_ResponseWindow_sl1:
      slot_window = 1;
      break;
    case NR_RACH_ConfigGeneric__ra_ResponseWindow_sl2:
      slot_window = 2;
      break;
    case NR_RACH_ConfigGeneric__ra_ResponseWindow_sl4:
      slot_window = 4;
      break;
    case NR_RACH_ConfigGeneric__ra_ResponseWindow_sl8:
      slot_window = 8;
      break;
    case NR_RACH_ConfigGeneric__ra_ResponseWindow_sl10:
      slot_window = 10;
      break;
    case NR_RACH_ConfigGeneric__ra_ResponseWindow_sl20:
      slot_window = 20;
      break;
    case NR_RACH_ConfigGeneric__ra_ResponseWindow_sl40:
      slot_window = 40;
      break;
    case NR_RACH_ConfigGeneric__ra_ResponseWindow_sl80:
      slot_window = 80;
      break;
    default:
      AssertFatal(1==0,"Invalid response window value %d\n",response_window);
  }
  AssertFatal(slot_window<=nr_slots_per_frame[mu],"Msg2 response window needs to be lower or equal to 10ms");

  // slot and frame limit to transmit msg2 according to response window
  uint8_t slot_limit = (rach_slot + slot_window)%nr_slots_per_frame[mu];
  uint8_t frame_limit = (slot_limit>(rach_slot))? rach_frame : (rach_frame +1);

  // computing start of next period

  int FR = *scc->downlinkConfigCommon->frequencyInfoDL->frequencyBandList.list.array[0] >= 257 ? nr_FR2 : nr_FR1;

  uint8_t start_next_period = (rach_slot-(rach_slot%tdd_period_slot)+tdd_period_slot)%nr_slots_per_frame[mu];
  *msg2_slot = start_next_period + last_dl_slot_period; // initializing scheduling of slot to next mixed (or last dl) slot
  *msg2_frame = ((*msg2_slot>(rach_slot))? rach_frame : (rach_frame+1))%1024;

  // we can't schedule msg2 before sl_ahead since prach
  int eff_slot = *msg2_slot+(*msg2_frame-rach_frame)*nr_slots_per_frame[mu];
  if ((eff_slot-rach_slot)<=sl_ahead) {
    *msg2_slot = (*msg2_slot+tdd_period_slot)%nr_slots_per_frame[mu];
    *msg2_frame = ((*msg2_slot>(rach_slot))? rach_frame : (rach_frame+1))%1024;
  }
  if (FR==nr_FR2) {
    int num_tdd_period = *msg2_slot/tdd_period_slot;
    while((tdd_beam_association[num_tdd_period]!=-1)&&(tdd_beam_association[num_tdd_period]!=beam_index)) {
      *msg2_slot = (*msg2_slot+tdd_period_slot)%nr_slots_per_frame[mu];
      *msg2_frame = ((*msg2_slot>(rach_slot))? rach_frame : (rach_frame+1))%1024;
      num_tdd_period = *msg2_slot/tdd_period_slot;
    }
    if(tdd_beam_association[num_tdd_period] == -1)
      tdd_beam_association[num_tdd_period] = beam_index;
  }

  // go to previous slot if the current scheduled slot is beyond the response window
  // and if the slot is not among the PDCCH monitored ones (38.213 10.1)
  while (((*msg2_slot>slot_limit)&&(*msg2_frame>frame_limit)) || ((*msg2_frame*nr_slots_per_frame[mu]+*msg2_slot-monitoring_offset)%monitoring_slot_period !=0))  {
    if((*msg2_slot%tdd_period_slot) > 0)
      (*msg2_slot)--;
    else
      AssertFatal(1==0,"No available DL slot to schedule msg2 has been found");
  }
}


void nr_initiate_ra_proc(module_id_t module_idP,
                         int CC_id,
                         frame_t frameP,
                         sub_frame_t slotP,
                         uint16_t preamble_index,
                         uint8_t freq_index,
                         uint8_t symbol,
                         int16_t timing_offset){

  uint8_t ul_carrier_id = 0; // 0 for NUL 1 for SUL
  NR_SearchSpace_t *ss;

  uint16_t msg2_frame, msg2_slot,monitoring_slot_period,monitoring_offset;
  gNB_MAC_INST *nr_mac = RC.nrmac[module_idP];
  NR_COMMON_channels_t *cc = &nr_mac->common_channels[CC_id];
  NR_ServingCellConfigCommon_t *scc = cc->ServingCellConfigCommon;

  uint8_t total_RApreambles = MAX_NUM_NR_PRACH_PREAMBLES;
  uint8_t  num_ssb_per_RO = scc->uplinkConfigCommon->initialUplinkBWP->rach_ConfigCommon->choice.setup->ssb_perRACH_OccasionAndCB_PreamblesPerSSB->present;
  int pr_found;

  if( scc->uplinkConfigCommon->initialUplinkBWP->rach_ConfigCommon->choice.setup->totalNumberOfRA_Preambles != NULL)
    total_RApreambles = *scc->uplinkConfigCommon->initialUplinkBWP->rach_ConfigCommon->choice.setup->totalNumberOfRA_Preambles;

  if(num_ssb_per_RO > 3) { /*num of ssb per RO >= 1*/
    num_ssb_per_RO -= 3;
    total_RApreambles = total_RApreambles/num_ssb_per_RO ;
  }

  for (int i = 0; i < NR_NB_RA_PROC_MAX; i++) {
    NR_RA_t *ra = &cc->ra[i];
      LOG_D(MAC,
            "[gNB %d][RAPROC] CC_id %d Frame %d, Slot %d  Checking all rnti : preamble index %d, rnti %x\n",
            module_idP,
            CC_id,
            frameP,
            slotP,
            preamble_index,
            ra->rnti);
  }
  for (int i = 0; i < NR_NB_RA_PROC_MAX; i++) {
    NR_RA_t *ra = &cc->ra[i];
    pr_found = 0;
    const int UE_id = find_nr_UE_id(module_idP, ra->rnti);
    if (UE_id != -1) {
      continue;
    }
    if (ra->state == RA_IDLE) {
      for(int j = 0; j < ra->preambles.num_preambles; j++) {
        //check if the preamble received correspond to one of the listed or configured preambles
        if (preamble_index == ra->preambles.preamble_list[j] && ra->rnti != 0) {
          pr_found=1;
          break;
        }
      }
      if (pr_found == 0) {
         continue;
      }

      uint16_t ra_rnti;

      // ra_rnti from 5.1.3 in 38.321
      // FK: in case of long PRACH the phone seems to expect the subframe number instead of the slot number here.
      if (scc->uplinkConfigCommon->initialUplinkBWP->rach_ConfigCommon->choice.setup->prach_RootSequenceIndex.present
          == NR_RACH_ConfigCommon__prach_RootSequenceIndex_PR_l839)
        ra_rnti = 1 + symbol + (9 /*slotP*/ * 14) + (freq_index * 14 * 80) + (ul_carrier_id * 14 * 80 * 8);
      else
        ra_rnti = 1 + symbol + (slotP * 14) + (freq_index * 14 * 80) + (ul_carrier_id * 14 * 80 * 8);

      // This should be handled differently when we use the initialBWP for RA
      ra->bwp_id = 0;
      NR_BWP_Downlink_t *bwp=NULL;
      if (ra->CellGroup && ra->CellGroup->spCellConfig && ra->CellGroup->spCellConfig->spCellConfigDedicated &&
          ra->CellGroup->spCellConfig->spCellConfigDedicated->downlinkBWP_ToAddModList) {
        ra->bwp_id = 1;
        bwp = ra->CellGroup->spCellConfig->spCellConfigDedicated->downlinkBWP_ToAddModList->list.array[ra->bwp_id - 1];
      }

      VCD_SIGNAL_DUMPER_DUMP_FUNCTION_BY_NAME(VCD_SIGNAL_DUMPER_FUNCTIONS_INITIATE_RA_PROC, 1);

      LOG_D(NR_MAC,
            "[gNB %d][RAPROC] CC_id %d Frame %d, Slot %d  Initiating RA procedure for preamble index %d\n",
            module_idP,
            CC_id,
            frameP,
            slotP,
            preamble_index);

      uint8_t beam_index = ssb_index_from_prach(module_idP, frameP, slotP, preamble_index, freq_index, symbol);

      // the UE sent a RACH either for starting RA procedure or RA procedure failed and UE retries
      if (ra->cfra) {
        // if the preamble received correspond to one of the listed
        if (!(preamble_index == ra->preambles.preamble_list[beam_index])) {
          LOG_E(
              NR_MAC,
              "[gNB %d][RAPROC] FAILURE: preamble %d does not correspond to any of the ones in rach_ConfigDedicated\n",
              module_idP,
              preamble_index);
          continue; // if the PRACH preamble does not correspond to any of the ones sent through RRC abort RA proc
        }
      }
      LOG_D(NR_MAC, "Frame %d, Slot %d: Activating RA process \n", frameP, slotP);
      ra->state = Msg2;
      ra->timing_offset = timing_offset;
      ra->preamble_slot = slotP;

      NR_SearchSpaceId_t	ra_SearchSpace = 0;
      struct NR_PDCCH_ConfigCommon__commonSearchSpaceList *commonSearchSpaceList = NULL;
      if(bwp) {
        commonSearchSpaceList = bwp->bwp_Common->pdcch_ConfigCommon->choice.setup->commonSearchSpaceList;
        ra_SearchSpace = *bwp->bwp_Common->pdcch_ConfigCommon->choice.setup->ra_SearchSpace;
      } else {
        commonSearchSpaceList = scc->downlinkConfigCommon->initialDownlinkBWP->pdcch_ConfigCommon->choice.setup->commonSearchSpaceList;
        ra_SearchSpace = *scc->downlinkConfigCommon->initialDownlinkBWP->pdcch_ConfigCommon->choice.setup->ra_SearchSpace;
      }
      AssertFatal(commonSearchSpaceList->list.count > 0, "common SearchSpace list has 0 elements\n");

      // Common SearchSpace list
      for (int i = 0; i < commonSearchSpaceList->list.count; i++) {
        ss = commonSearchSpaceList->list.array[i];
        if (ss->searchSpaceId == ra_SearchSpace)
          ra->ra_ss = ss;
      }

      AssertFatal(ra->ra_ss!=NULL,"SearchSpace cannot be null for RA\n");

      // retrieving ra pdcch monitoring period and offset
      find_monitoring_periodicity_offset_common(ra->ra_ss, &monitoring_slot_period, &monitoring_offset);

      nr_schedule_msg2(frameP,
                       slotP,
                       &msg2_frame,
                       &msg2_slot,
                       scc,
                       monitoring_slot_period,
                       monitoring_offset,
                       beam_index,
                       cc->num_active_ssb,
                       nr_mac->tdd_beam_association);

      ra->Msg2_frame = msg2_frame;
      ra->Msg2_slot = msg2_slot;

      LOG_D(NR_MAC, "%s() Msg2[%04d%d] SFN/SF:%04d%d\n", __FUNCTION__, ra->Msg2_frame, ra->Msg2_slot, frameP, slotP);

      int loop = 0;
      if (ra->rnti == 0) { // This condition allows for the usage of a preconfigured rnti for the CFRA
        do {
          ra->rnti = (taus() % 65518) + 1;
          loop++;
        } while (loop != 100
                 && !((find_nr_UE_id(module_idP, ra->rnti) == -1) && (find_nr_RA_id(module_idP, CC_id, ra->rnti) == -1)
                      && ra->rnti >= 1 && ra->rnti <= 65519));
        if (loop == 100) {
          LOG_E(NR_MAC, "%s:%d:%s: [RAPROC] initialisation random access aborted\n", __FILE__, __LINE__, __FUNCTION__);
          abort();
        }
      }

      ra->RA_rnti = ra_rnti;
      ra->preamble_index = preamble_index;
      ra->beam_id = beam_index;

      LOG_D(NR_MAC,
            "[gNB %d][RAPROC] CC_id %d Frame %d Activating Msg2 generation in frame %d, slot %d using RA rnti %x SSB "
            "index %u\n",
            module_idP,
            CC_id,
            frameP,
            ra->Msg2_frame,
            ra->Msg2_slot,
            ra->RA_rnti,
            cc->ssb_index[beam_index]);

      return;
    }
  }
  LOG_E(NR_MAC, "[gNB %d][RAPROC] FAILURE: CC_id %d Frame %d initiating RA procedure for preamble index %d\n", module_idP, CC_id, frameP, preamble_index);

  VCD_SIGNAL_DUMPER_DUMP_FUNCTION_BY_NAME(VCD_SIGNAL_DUMPER_FUNCTIONS_INITIATE_RA_PROC, 0);
}

void nr_schedule_RA(module_id_t module_idP, frame_t frameP, sub_frame_t slotP) {

  gNB_MAC_INST *mac = RC.nrmac[module_idP];

  start_meas(&mac->schedule_ra);
  for (int CC_id = 0; CC_id < MAX_NUM_CCs; CC_id++) {
    NR_COMMON_channels_t *cc = &mac->common_channels[CC_id];
    for (int i = 0; i < NR_NB_RA_PROC_MAX; i++) {
      NR_RA_t *ra = &cc->ra[i];
      LOG_D(NR_MAC, "RA[state:%d]\n", ra->state);
      switch (ra->state) {
        case Msg2:
          nr_generate_Msg2(module_idP, CC_id, frameP, slotP, ra);
          break;
        case Msg3_retransmission:
          nr_generate_Msg3_retransmission(module_idP, CC_id, frameP, slotP, ra);
          break;
        case Msg4:
          nr_generate_Msg4(module_idP, CC_id, frameP, slotP, ra);
          break;
        case WAIT_Msg4_ACK:
          nr_check_Msg4_Ack(module_idP, CC_id, frameP, slotP, ra);
          break;
        default:
          break;
      }
    }
  }
  stop_meas(&mac->schedule_ra);
}


void nr_generate_Msg3_retransmission(module_id_t module_idP, int CC_id, frame_t frame, sub_frame_t slot, NR_RA_t *ra) {

  gNB_MAC_INST *nr_mac = RC.nrmac[module_idP];
  NR_COMMON_channels_t *cc = &nr_mac->common_channels[CC_id];
  NR_ServingCellConfigCommon_t *scc = cc->ServingCellConfigCommon;

  NR_BWP_Uplink_t *ubwp = NULL;
  NR_BWP_UplinkDedicated_t *ubwpd = NULL;
  NR_PUSCH_TimeDomainResourceAllocationList_t *pusch_TimeDomainAllocationList = NULL;
  NR_BWP_t *genericParameters = NULL;
  if(ra->CellGroup) {
    ubwp = ra->CellGroup->spCellConfig->spCellConfigDedicated->uplinkConfig->uplinkBWP_ToAddModList->list.array[ra->bwp_id-1];
    ubwpd = ra->CellGroup->spCellConfig->spCellConfigDedicated->uplinkConfig->initialUplinkBWP;
    genericParameters = &ubwp->bwp_Common->genericParameters;
    pusch_TimeDomainAllocationList = ubwp->bwp_Common->pusch_ConfigCommon->choice.setup->pusch_TimeDomainAllocationList;
  } else {
    genericParameters = &scc->uplinkConfigCommon->initialUplinkBWP->genericParameters;
    pusch_TimeDomainAllocationList = scc->uplinkConfigCommon->initialUplinkBWP->pusch_ConfigCommon->choice.setup->pusch_TimeDomainAllocationList;
  }

  int mu = genericParameters->subcarrierSpacing;
  uint8_t K2 = *pusch_TimeDomainAllocationList->list.array[ra->Msg3_tda_id]->k2;
  const int sched_frame = frame + (slot + K2 >= nr_slots_per_frame[mu]);
  const int sched_slot = (slot + K2) % nr_slots_per_frame[mu];

  if (is_xlsch_in_slot(RC.nrmac[module_idP]->ulsch_slot_bitmap[sched_slot / 64], sched_slot)) {
    // beam association for FR2
    int16_t *tdd_beam_association = nr_mac->tdd_beam_association;
    if (*scc->downlinkConfigCommon->frequencyInfoDL->frequencyBandList.list.array[0] >= 257) {
      uint8_t tdd_period_slot =  scc->tdd_UL_DL_ConfigurationCommon->pattern1.nrofDownlinkSlots + scc->tdd_UL_DL_ConfigurationCommon->pattern1.nrofUplinkSlots;
      if ((scc->tdd_UL_DL_ConfigurationCommon->pattern1.nrofDownlinkSymbols > 0) || (scc->tdd_UL_DL_ConfigurationCommon->pattern1.nrofUplinkSymbols > 0))
        tdd_period_slot++;
      int num_tdd_period = sched_slot/tdd_period_slot;
      if((tdd_beam_association[num_tdd_period]!=-1)&&(tdd_beam_association[num_tdd_period]!=ra->beam_id))
        return; // can't schedule retransmission in this slot
      else
        tdd_beam_association[num_tdd_period] = ra->beam_id;
    }

    int scs = scc->uplinkConfigCommon->initialUplinkBWP->genericParameters.subcarrierSpacing;
    int fh = 0;
    int startSymbolAndLength = scc->uplinkConfigCommon->initialUplinkBWP->pusch_ConfigCommon->choice.setup->pusch_TimeDomainAllocationList->list.array[ra->Msg3_tda_id]->startSymbolAndLength;
    int mappingtype = scc->uplinkConfigCommon->initialUplinkBWP->pusch_ConfigCommon->choice.setup->pusch_TimeDomainAllocationList->list.array[ra->Msg3_tda_id]->mappingType;

    uint16_t *vrb_map_UL = &RC.nrmac[module_idP]->common_channels[CC_id].vrb_map_UL[sched_slot * MAX_BWP_SIZE];

    int BWPStart = nr_mac->type0_PDCCH_CSS_config[ra->beam_id].cset_start_rb;
    int BWPSize  = nr_mac->type0_PDCCH_CSS_config[ra->beam_id].num_rbs;
    int rbStart = 0;
    for (int i = 0; (i < ra->msg3_nb_rb) && (rbStart <= (BWPSize - ra->msg3_nb_rb)); i++) {
      if (vrb_map_UL[rbStart + BWPStart + i]) {
        rbStart += i;
        i = 0;
      }
    }
    if (rbStart > (BWPSize - ra->msg3_nb_rb)) {
      // cannot find free vrb_map for msg3 retransmission in this slot
      return;
    }

    LOG_I(NR_MAC, "[gNB %d][RAPROC] Frame %d, Slot %d : CC_id %d Scheduling retransmission of Msg3 in (%d,%d)\n",
          module_idP, frame, slot, CC_id, sched_frame, sched_slot);

    nfapi_nr_ul_tti_request_t *future_ul_tti_req = &RC.nrmac[module_idP]->UL_tti_req_ahead[CC_id][sched_slot];
    AssertFatal(future_ul_tti_req->SFN == sched_frame
                && future_ul_tti_req->Slot == sched_slot,
                "future UL_tti_req's frame.slot %d.%d does not match PUSCH %d.%d\n",
                future_ul_tti_req->SFN,
                future_ul_tti_req->Slot,
                sched_frame,
                sched_slot);
    future_ul_tti_req->pdus_list[future_ul_tti_req->n_pdus].pdu_type = NFAPI_NR_UL_CONFIG_PUSCH_PDU_TYPE;
    future_ul_tti_req->pdus_list[future_ul_tti_req->n_pdus].pdu_size = sizeof(nfapi_nr_pusch_pdu_t);
    nfapi_nr_pusch_pdu_t *pusch_pdu = &future_ul_tti_req->pdus_list[future_ul_tti_req->n_pdus].pusch_pdu;
    memset(pusch_pdu, 0, sizeof(nfapi_nr_pusch_pdu_t));

    fill_msg3_pusch_pdu(pusch_pdu, scc,
                        ra->msg3_round,
                        startSymbolAndLength,
                        ra->rnti, scs,
                        BWPSize, BWPStart,
                        mappingtype, fh,
                        rbStart, ra->msg3_nb_rb);
    future_ul_tti_req->n_pdus += 1;

    // generation of DCI 0_0 to schedule msg3 retransmission
    NR_SearchSpace_t *ss = ra->ra_ss;
    NR_Type0_PDCCH_CSS_config_t *type0_PDCCH_CSS_config = *ss->controlResourceSetId==0 ? &nr_mac->type0_PDCCH_CSS_config[ra->beam_id] : NULL;
    NR_ControlResourceSet_t *coreset = get_coreset(module_idP, scc, NULL, ss, NR_SearchSpace__searchSpaceType_PR_common);
    AssertFatal(coreset!=NULL,"Coreset cannot be null for RA-Msg3 retransmission\n");

    nfapi_nr_ul_dci_request_t *ul_dci_req = &nr_mac->UL_dci_req[CC_id];

    const int coresetid = coreset->controlResourceSetId;
    nfapi_nr_dl_tti_pdcch_pdu_rel15_t *pdcch_pdu_rel15 = nr_mac->pdcch_pdu_idx[CC_id][ra->bwp_id][coresetid];
    if (!pdcch_pdu_rel15) {
      nfapi_nr_ul_dci_request_pdus_t *ul_dci_request_pdu = &ul_dci_req->ul_dci_pdu_list[ul_dci_req->numPdus];
      memset(ul_dci_request_pdu, 0, sizeof(nfapi_nr_ul_dci_request_pdus_t));
      ul_dci_request_pdu->PDUType = NFAPI_NR_DL_TTI_PDCCH_PDU_TYPE;
      ul_dci_request_pdu->PDUSize = (uint8_t)(2+sizeof(nfapi_nr_dl_tti_pdcch_pdu));
      pdcch_pdu_rel15 = &ul_dci_request_pdu->pdcch_pdu.pdcch_pdu_rel15;
      ul_dci_req->numPdus += 1;
      nr_configure_pdcch(pdcch_pdu_rel15, ss, coreset, scc, genericParameters, type0_PDCCH_CSS_config);
      nr_mac->pdcch_pdu_idx[CC_id][ra->bwp_id][coresetid] = pdcch_pdu_rel15;
    }

    uint8_t aggregation_level;
    uint8_t nr_of_candidates;
    for (int i=0; i<5; i++) {
      // for now taking the lowest value among the available aggregation levels
      find_aggregation_candidates(&aggregation_level, &nr_of_candidates, ss, 1<<i);
      if(nr_of_candidates>0) break;
    }
    AssertFatal(nr_of_candidates>0,"nr_of_candidates is 0\n");
    int CCEIndex = allocate_nr_CCEs(nr_mac, NULL, coreset, aggregation_level, 0, 0, nr_of_candidates);
    if (CCEIndex < 0) {
      LOG_E(NR_MAC, "%s(): cannot find free CCE for RA RNTI %04x!\n", __func__, ra->rnti);
      return;
    }

    // Fill PDCCH DL DCI PDU
    nfapi_nr_dl_dci_pdu_t *dci_pdu = &pdcch_pdu_rel15->dci_pdu[pdcch_pdu_rel15->numDlDci];
    pdcch_pdu_rel15->numDlDci++;
    dci_pdu->RNTI = ra->rnti;
    dci_pdu->ScramblingId = *scc->physCellId;
    dci_pdu->ScramblingRNTI = 0;
    dci_pdu->AggregationLevel = aggregation_level;
    dci_pdu->CceIndex = CCEIndex;
    dci_pdu->beta_PDCCH_1_0 = 0;
    dci_pdu->powerControlOffsetSS = 1;

    dci_pdu_rel15_t uldci_payload;
    memset(&uldci_payload, 0, sizeof(uldci_payload));

    config_uldci(ubwp,
                 ubwpd,
                 scc,
                 pusch_pdu,
                 &uldci_payload,
                 NR_UL_DCI_FORMAT_0_0,
                 ra->Msg3_tda_id,
                 ra->msg3_TPC,
                 0, // not used in format 0_0
                 ra->bwp_id);

    fill_dci_pdu_rel15(scc,
                       ra->CellGroup,
                       dci_pdu,
                       &uldci_payload,
                       NR_UL_DCI_FORMAT_0_0,
                       NR_RNTI_TC,
                       pusch_pdu->bwp_size,
                       ra->bwp_id);

    // Mark the corresponding RBs as used
    for (int rb = 0; rb < ra->msg3_nb_rb; rb++) {
      vrb_map_UL[rbStart + BWPStart + rb] = 1;
    }

    // reset state to wait msg3
    ra->state = WAIT_Msg3;
    ra->Msg3_frame = sched_frame;
    ra->Msg3_slot = sched_slot;

  }

}

void nr_get_Msg3alloc(module_id_t module_id,
                      int CC_id,
                      NR_ServingCellConfigCommon_t *scc,
                      NR_BWP_Uplink_t *ubwp,
                      sub_frame_t current_slot,
                      frame_t current_frame,
                      NR_RA_t *ra,
                      int16_t *tdd_beam_association) {

  // msg3 is scheduled in mixed slot in the following TDD period

  uint16_t msg3_nb_rb = 8; // sdu has 6 or 8 bytes

  int mu = ubwp ?
    ubwp->bwp_Common->genericParameters.subcarrierSpacing :
    scc->uplinkConfigCommon->initialUplinkBWP->genericParameters.subcarrierSpacing;
  int StartSymbolIndex = 0;
  int NrOfSymbols = 0;
  int startSymbolAndLength = 0;
  int temp_slot = 0;
  ra->Msg3_tda_id = 16; // initialization to a value above limit

  NR_PUSCH_TimeDomainResourceAllocationList_t *pusch_TimeDomainAllocationList= ubwp ?
    ubwp->bwp_Common->pusch_ConfigCommon->choice.setup->pusch_TimeDomainAllocationList:
    scc->uplinkConfigCommon->initialUplinkBWP->pusch_ConfigCommon->choice.setup->pusch_TimeDomainAllocationList;

  uint8_t k2 = 0;
  for (int i=0; i<pusch_TimeDomainAllocationList->list.count; i++) {
    startSymbolAndLength = pusch_TimeDomainAllocationList->list.array[i]->startSymbolAndLength;
    SLIV2SL(startSymbolAndLength, &StartSymbolIndex, &NrOfSymbols);
    // we want to transmit in the uplink symbols of mixed slot
    if (NrOfSymbols == scc->tdd_UL_DL_ConfigurationCommon->pattern1.nrofUplinkSymbols) {
      k2 = *pusch_TimeDomainAllocationList->list.array[i]->k2;
      temp_slot = current_slot + k2 + DELTA[mu]; // msg3 slot according to 8.3 in 38.213
      ra->Msg3_slot = temp_slot%nr_slots_per_frame[mu];
      if (is_xlsch_in_slot(RC.nrmac[module_id]->ulsch_slot_bitmap[ra->Msg3_slot / 64], ra->Msg3_slot)) {
        ra->Msg3_tda_id = i;
        break;
      }
    }
  }

  AssertFatal(ra->Msg3_tda_id<16,"Unable to find Msg3 time domain allocation in list\n");

  if (nr_slots_per_frame[mu]>temp_slot)
    ra->Msg3_frame = current_frame;
  else
    ra->Msg3_frame = (current_frame + (temp_slot/nr_slots_per_frame[mu]))%1024;

  // beam association for FR2
  if (*scc->downlinkConfigCommon->frequencyInfoDL->frequencyBandList.list.array[0] >= 257) {
    uint8_t tdd_period_slot =  scc->tdd_UL_DL_ConfigurationCommon->pattern1.nrofDownlinkSlots + scc->tdd_UL_DL_ConfigurationCommon->pattern1.nrofUplinkSlots;
    if ((scc->tdd_UL_DL_ConfigurationCommon->pattern1.nrofDownlinkSymbols > 0) || (scc->tdd_UL_DL_ConfigurationCommon->pattern1.nrofUplinkSymbols > 0))
      tdd_period_slot++;
    int num_tdd_period = ra->Msg3_slot/tdd_period_slot;
    if((tdd_beam_association[num_tdd_period]!=-1)&&(tdd_beam_association[num_tdd_period]!=ra->beam_id))
      AssertFatal(1==0,"Cannot schedule MSG3\n");
    else
      tdd_beam_association[num_tdd_period] = ra->beam_id;
  }

  LOG_D(NR_MAC, "[RAPROC] Msg3 slot %d: current slot %u Msg3 frame %u k2 %u Msg3_tda_id %u start symbol index %u\n", ra->Msg3_slot, current_slot, ra->Msg3_frame, k2,ra->Msg3_tda_id, StartSymbolIndex);
  uint16_t *vrb_map_UL =
      &RC.nrmac[module_id]->common_channels[CC_id].vrb_map_UL[ra->Msg3_slot * MAX_BWP_SIZE];
  const uint16_t bwpSize = NRRIV2BW(ubwp ?
				    ubwp->bwp_Common->genericParameters.locationAndBandwidth :
				    scc->uplinkConfigCommon->initialUplinkBWP->genericParameters.locationAndBandwidth,
				    MAX_BWP_SIZE);

  /* search msg3_nb_rb free RBs */
  int rbSize = 0;
  int rbStart = 0;
  while (rbSize < msg3_nb_rb) {
    rbStart += rbSize; /* last iteration rbSize was not enough, skip it */
    rbSize = 0;
    while (rbStart < bwpSize && vrb_map_UL[rbStart])
      rbStart++;
    AssertFatal(rbStart < bwpSize - msg3_nb_rb, "no space to allocate Msg 3 for RA!\n");
    while (rbStart + rbSize < bwpSize
           && !vrb_map_UL[rbStart + rbSize]
           && rbSize < msg3_nb_rb)
      rbSize++;
  }
  ra->msg3_nb_rb = msg3_nb_rb;
  ra->msg3_first_rb = rbStart;
}


void fill_msg3_pusch_pdu(nfapi_nr_pusch_pdu_t *pusch_pdu,
                         NR_ServingCellConfigCommon_t *scc,
                         int round,
                         int startSymbolAndLength,
                         rnti_t rnti, int scs,
                         int bwp_size, int bwp_start,
                         int mappingtype, int fh,
                         int msg3_first_rb, int msg3_nb_rb) {


  int start_symbol_index,nr_of_symbols;
  SLIV2SL(startSymbolAndLength, &start_symbol_index, &nr_of_symbols);

  pusch_pdu->pdu_bit_map = PUSCH_PDU_BITMAP_PUSCH_DATA;
  pusch_pdu->rnti = rnti;
  pusch_pdu->handle = 0;
  pusch_pdu->bwp_start = bwp_start;
  pusch_pdu->bwp_size = bwp_size;
  pusch_pdu->subcarrier_spacing = scs;
  pusch_pdu->cyclic_prefix = 0;
  pusch_pdu->mcs_index = 0;
  pusch_pdu->mcs_table = 0;
  pusch_pdu->target_code_rate = nr_get_code_rate_ul(pusch_pdu->mcs_index,pusch_pdu->mcs_table);
  pusch_pdu->qam_mod_order = nr_get_Qm_ul(pusch_pdu->mcs_index,pusch_pdu->mcs_table);
  if (scc->uplinkConfigCommon->initialUplinkBWP->rach_ConfigCommon->choice.setup->msg3_transformPrecoder == NULL)
    pusch_pdu->transform_precoding = 1;
  else
    pusch_pdu->transform_precoding = 0;
  pusch_pdu->data_scrambling_id = *scc->physCellId;
  pusch_pdu->nrOfLayers = 1;
  pusch_pdu->ul_dmrs_symb_pos = get_l_prime(nr_of_symbols,mappingtype,pusch_dmrs_pos2,pusch_len1,start_symbol_index, scc->dmrs_TypeA_Position);
  LOG_D(MAC, "MSG3 start_sym:%d NR Symb:%d mappingtype:%d , ul_dmrs_symb_pos:%x\n", start_symbol_index, nr_of_symbols, mappingtype, pusch_pdu->ul_dmrs_symb_pos);
  pusch_pdu->dmrs_config_type = 0;
  pusch_pdu->ul_dmrs_scrambling_id = *scc->physCellId; //If provided and the PUSCH is not a msg3 PUSCH, otherwise, L2 should set this to physical cell id.
  pusch_pdu->scid = 0; //DMRS sequence initialization [TS38.211, sec 6.4.1.1.1]. Should match what is sent in DCI 0_1, otherwise set to 0.
  pusch_pdu->dmrs_ports = 1;  // 6.2.2 in 38.214 only port 0 to be used
  pusch_pdu->num_dmrs_cdm_grps_no_data = 2;  // no data in dmrs symbols as in 6.2.2 in 38.214
  pusch_pdu->resource_alloc = 1; //type 1

  pusch_pdu->rb_start = msg3_first_rb;
  if (msg3_nb_rb > pusch_pdu->bwp_size)
    AssertFatal(1==0,"MSG3 allocated number of RBs exceed the BWP size\n");
  else
    pusch_pdu->rb_size = msg3_nb_rb;
  pusch_pdu->vrb_to_prb_mapping = 0;

  pusch_pdu->frequency_hopping = fh;
  //pusch_pdu->tx_direct_current_location;//The uplink Tx Direct Current location for the carrier. Only values in the value range of this field between 0 and 3299, which indicate the subcarrier index within the carrier corresponding 1o the numerology of the corresponding uplink BWP and value 3300, which indicates "Outside the carrier" and value 3301, which indicates "Undetermined position within the carrier" are used. [TS38.331, UplinkTxDirectCurrentBWP IE]
  pusch_pdu->uplink_frequency_shift_7p5khz = 0;
  //Resource Allocation in time domain
  pusch_pdu->start_symbol_index = start_symbol_index;
  pusch_pdu->nr_of_symbols = nr_of_symbols;
  //Optional Data only included if indicated in pduBitmap
  pusch_pdu->pusch_data.rv_index = nr_rv_round_map[round];
  pusch_pdu->pusch_data.harq_process_id = 0;
  pusch_pdu->pusch_data.new_data_indicator = 1;
  pusch_pdu->pusch_data.num_cb = 0;
  pusch_pdu->pusch_data.tb_size = nr_compute_tbs(pusch_pdu->qam_mod_order,
                                                 pusch_pdu->target_code_rate,
                                                 pusch_pdu->rb_size,
                                                 pusch_pdu->nr_of_symbols,
                                                 12, // nb dmrs set for no data in dmrs symbol
                                                 0, //nb_rb_oh
                                                 0, // to verify tb scaling
                                                 pusch_pdu->nrOfLayers)>>3;

}

void nr_add_msg3(module_id_t module_idP, int CC_id, frame_t frameP, sub_frame_t slotP, NR_RA_t *ra, uint8_t *RAR_pdu)
{
  gNB_MAC_INST                                   *mac = RC.nrmac[module_idP];
  NR_COMMON_channels_t                            *cc = &mac->common_channels[CC_id];
  NR_ServingCellConfigCommon_t                   *scc = cc->ServingCellConfigCommon;

  if (ra->state == RA_IDLE) {
    LOG_W(NR_MAC,"RA is not active for RA %X. skipping msg3 scheduling\n", ra->rnti);
    return;
  }

  uint16_t *vrb_map_UL =
      &RC.nrmac[module_idP]->common_channels[CC_id].vrb_map_UL[ra->Msg3_slot * MAX_BWP_SIZE];
  for (int i = 0; i < ra->msg3_nb_rb; ++i) {
    AssertFatal(!vrb_map_UL[i + ra->msg3_first_rb],
                "RB %d in %4d.%2d is already taken, cannot allocate Msg3!\n",
                i + ra->msg3_first_rb,
                ra->Msg3_frame,
                ra->Msg3_slot);
    vrb_map_UL[i + ra->msg3_first_rb] = 1;
  }

  LOG_D(NR_MAC, "[gNB %d][RAPROC] Frame %d, Slot %d : CC_id %d RA is active, Msg3 in (%d,%d)\n", module_idP, frameP, slotP, CC_id, ra->Msg3_frame, ra->Msg3_slot);

  nfapi_nr_ul_tti_request_t *future_ul_tti_req = &RC.nrmac[module_idP]->UL_tti_req_ahead[CC_id][ra->Msg3_slot];
  AssertFatal(future_ul_tti_req->SFN == ra->Msg3_frame
              && future_ul_tti_req->Slot == ra->Msg3_slot,
              "future UL_tti_req's frame.slot %d.%d does not match PUSCH %d.%d\n",
              future_ul_tti_req->SFN,
              future_ul_tti_req->Slot,
              ra->Msg3_frame,
              ra->Msg3_slot);
  future_ul_tti_req->pdus_list[future_ul_tti_req->n_pdus].pdu_type = NFAPI_NR_UL_CONFIG_PUSCH_PDU_TYPE;
  future_ul_tti_req->pdus_list[future_ul_tti_req->n_pdus].pdu_size = sizeof(nfapi_nr_pusch_pdu_t);
  nfapi_nr_pusch_pdu_t *pusch_pdu = &future_ul_tti_req->pdus_list[future_ul_tti_req->n_pdus].pusch_pdu;
  memset(pusch_pdu, 0, sizeof(nfapi_nr_pusch_pdu_t));

  int ibwp_size  = NRRIV2BW(scc->uplinkConfigCommon->initialUplinkBWP->genericParameters.locationAndBandwidth, MAX_BWP_SIZE);
  int ibwp_start = NRRIV2PRBOFFSET(scc->uplinkConfigCommon->initialUplinkBWP->genericParameters.locationAndBandwidth, MAX_BWP_SIZE);
  int abwp_size = ibwp_size;
  int abwp_start = ibwp_start;
  int scs = scc->uplinkConfigCommon->initialUplinkBWP->genericParameters.subcarrierSpacing;
  int fh = 0;
  int startSymbolAndLength = scc->uplinkConfigCommon->initialUplinkBWP->pusch_ConfigCommon->choice.setup->pusch_TimeDomainAllocationList->list.array[ra->Msg3_tda_id]->startSymbolAndLength;
  int mappingtype = scc->uplinkConfigCommon->initialUplinkBWP->pusch_ConfigCommon->choice.setup->pusch_TimeDomainAllocationList->list.array[ra->Msg3_tda_id]->mappingType;

  if (ra->CellGroup) {
    AssertFatal(ra->CellGroup->spCellConfig->spCellConfigDedicated->downlinkBWP_ToAddModList->list.count == 1,
		"downlinkBWP_ToAddModList has %d BWP!\n", ra->CellGroup->spCellConfig->spCellConfigDedicated->downlinkBWP_ToAddModList->list.count);
    NR_BWP_Uplink_t *ubwp = ra->CellGroup->spCellConfig->spCellConfigDedicated->uplinkConfig->uplinkBWP_ToAddModList->list.array[ra->bwp_id - 1];

    startSymbolAndLength = ubwp->bwp_Common->pusch_ConfigCommon->choice.setup->pusch_TimeDomainAllocationList->list.array[ra->Msg3_tda_id]->startSymbolAndLength;
    mappingtype = ubwp->bwp_Common->pusch_ConfigCommon->choice.setup->pusch_TimeDomainAllocationList->list.array[ra->Msg3_tda_id]->mappingType;
    abwp_size  = NRRIV2BW(ubwp->bwp_Common->genericParameters.locationAndBandwidth, MAX_BWP_SIZE);
    abwp_start = NRRIV2PRBOFFSET(ubwp->bwp_Common->genericParameters.locationAndBandwidth, MAX_BWP_SIZE);
    scs = ubwp->bwp_Common->genericParameters.subcarrierSpacing;
    fh = ubwp->bwp_Dedicated->pusch_Config->choice.setup->frequencyHopping ? 1 : 0;
  }

  LOG_D(NR_MAC, "Frame %d, Subframe %d Adding Msg3 UL Config Request for (%d,%d) : (%d,%d,%d) for rnti: %d\n",
    frameP,
    slotP,
    ra->Msg3_frame,
    ra->Msg3_slot,
    ra->msg3_nb_rb,
    ra->msg3_first_rb,
    ra->msg3_round,
    ra->rnti);

  int bwp_start;
  if ((ibwp_start < abwp_start) || (ibwp_size > abwp_size))
    bwp_start = abwp_start;
  else
    bwp_start = ibwp_start;

  fill_msg3_pusch_pdu(pusch_pdu,scc,
                      ra->msg3_round,
                      startSymbolAndLength,
                      ra->rnti, scs,
                      ibwp_size, bwp_start,
                      mappingtype, fh,
                      ra->msg3_first_rb, ra->msg3_nb_rb);
  future_ul_tti_req->n_pdus += 1;

  // calling function to fill rar message
  nr_fill_rar(module_idP, ra, RAR_pdu, pusch_pdu);
}

void nr_generate_Msg2(module_id_t module_idP, int CC_id, frame_t frameP, sub_frame_t slotP, NR_RA_t *ra)
{

  gNB_MAC_INST *nr_mac = RC.nrmac[module_idP];
  NR_COMMON_channels_t *cc = &nr_mac->common_channels[CC_id];

  if ((ra->Msg2_frame == frameP) && (ra->Msg2_slot == slotP)) {

    uint8_t time_domain_assignment = 1;
    uint8_t mcsIndex = 0;
    int rbStart = 0;
    int rbSize = 8;

    NR_ServingCellConfigCommon_t *scc = cc->ServingCellConfigCommon;
    NR_SearchSpace_t *ss = ra->ra_ss;

    NR_BWP_Downlink_t *bwp = NULL;
    NR_ControlResourceSet_t *coreset = NULL;
    NR_BWP_t *genericParameters = NULL;
    NR_PDSCH_TimeDomainResourceAllocationList_t *pdsch_TimeDomainAllocationList=NULL;

    if (ra->CellGroup &&
        ra->CellGroup->spCellConfig &&
        ra->CellGroup->spCellConfig->spCellConfigDedicated &&
        ra->CellGroup->spCellConfig->spCellConfigDedicated->downlinkBWP_ToAddModList &&
        ra->CellGroup->spCellConfig->spCellConfigDedicated->downlinkBWP_ToAddModList->list.array[ra->bwp_id-1]) {
      bwp = ra->CellGroup->spCellConfig->spCellConfigDedicated->downlinkBWP_ToAddModList->list.array[ra->bwp_id-1];
      genericParameters = &bwp->bwp_Common->genericParameters;
      pdsch_TimeDomainAllocationList = bwp->bwp_Common->pdsch_ConfigCommon->choice.setup->pdsch_TimeDomainAllocationList;
    }
    else {
      genericParameters= &scc->downlinkConfigCommon->initialDownlinkBWP->genericParameters;
      pdsch_TimeDomainAllocationList = scc->downlinkConfigCommon->initialDownlinkBWP->pdsch_ConfigCommon->choice.setup->pdsch_TimeDomainAllocationList;
    }

    long BWPStart = 0;
    long BWPSize = 0;
    NR_Type0_PDCCH_CSS_config_t *type0_PDCCH_CSS_config = NULL;
    if(*ss->controlResourceSetId!=0) {
      BWPStart = NRRIV2PRBOFFSET(genericParameters->locationAndBandwidth, MAX_BWP_SIZE);
      BWPSize  = NRRIV2BW(scc->downlinkConfigCommon->initialDownlinkBWP->genericParameters.locationAndBandwidth, MAX_BWP_SIZE);
    } else {
      type0_PDCCH_CSS_config = &nr_mac->type0_PDCCH_CSS_config[ra->beam_id];
      BWPStart = type0_PDCCH_CSS_config->cset_start_rb;
      BWPSize = type0_PDCCH_CSS_config->num_rbs;
    }

    coreset = get_coreset(module_idP, scc, bwp, ss, NR_SearchSpace__searchSpaceType_PR_common);

    AssertFatal(coreset!=NULL,"Coreset cannot be null for RA-Msg2\n");

    uint16_t *vrb_map = cc[CC_id].vrb_map;
    for (int i = 0; (i < rbSize) && (rbStart <= (BWPSize - rbSize)); i++) {
      if (vrb_map[rbStart + i]) {
        rbStart += i;
        i = 0;
      }
    }

    if (rbStart > (BWPSize - rbSize)) {
      LOG_E(NR_MAC, "%s(): cannot find free vrb_map for RA RNTI %04x!\n", __func__, ra->RA_rnti);
      return;
    }

    // Checking if the DCI allocation is feasible in current subframe
    nfapi_nr_dl_tti_request_body_t *dl_req = &nr_mac->DL_req[CC_id].dl_tti_request_body;
    if (dl_req->nPDUs > NFAPI_NR_MAX_DL_TTI_PDUS - 2) {
      LOG_I(NR_MAC, "[RAPROC] Subframe %d: FAPI DL structure is full, skip scheduling UE %d\n", slotP, ra->RA_rnti);
      return;
    }

    uint8_t aggregation_level;
    uint8_t nr_of_candidates;
    for (int i=0; i<5; i++) {
      // for now taking the lowest value among the available aggregation levels
      find_aggregation_candidates(&aggregation_level, &nr_of_candidates, ss, 1<<i);
      if(nr_of_candidates>0) break;
    }
    AssertFatal(nr_of_candidates>0,"nr_of_candidates is 0\n");
    int CCEIndex = allocate_nr_CCEs(nr_mac, bwp, coreset, aggregation_level,0,0,nr_of_candidates);
    if (CCEIndex < 0) {
      LOG_E(NR_MAC, "%s(): cannot find free CCE for RA RNTI %04x!\n", __func__, ra->rnti);
      return;
    }

    // Calculate number of symbols
    int startSymbolIndex, nrOfSymbols;
    const int startSymbolAndLength = pdsch_TimeDomainAllocationList->list.array[time_domain_assignment]->startSymbolAndLength;
    SLIV2SL(startSymbolAndLength, &startSymbolIndex, &nrOfSymbols);
    AssertFatal(startSymbolIndex >= 0, "StartSymbolIndex is negative\n");

    LOG_D(NR_MAC,"Msg2 startSymbolIndex.nrOfSymbols %d.%d\n",startSymbolIndex,nrOfSymbols);

    int mappingtype = pdsch_TimeDomainAllocationList->list.array[time_domain_assignment]->mappingType;

    // look up the PDCCH PDU for this CC, BWP, and CORESET. If it does not exist, create it. This is especially
    // important if we have multiple RAs, and the DLSCH has to reuse them, so we need to mark them
    const int bwpid = bwp ? bwp->bwp_Id : 0;
    const int coresetid = coreset->controlResourceSetId;
    nfapi_nr_dl_tti_pdcch_pdu_rel15_t *pdcch_pdu_rel15 = nr_mac->pdcch_pdu_idx[CC_id][bwpid][coresetid];
    if (!pdcch_pdu_rel15) {
      nfapi_nr_dl_tti_request_pdu_t *dl_tti_pdcch_pdu = &dl_req->dl_tti_pdu_list[dl_req->nPDUs];
      memset(dl_tti_pdcch_pdu, 0, sizeof(nfapi_nr_dl_tti_request_pdu_t));
      dl_tti_pdcch_pdu->PDUType = NFAPI_NR_DL_TTI_PDCCH_PDU_TYPE;
      dl_tti_pdcch_pdu->PDUSize = (uint8_t)(2 + sizeof(nfapi_nr_dl_tti_pdcch_pdu));
      dl_req->nPDUs += 1;
      pdcch_pdu_rel15 = &dl_tti_pdcch_pdu->pdcch_pdu.pdcch_pdu_rel15;
      nr_configure_pdcch(pdcch_pdu_rel15, ss, coreset, scc, genericParameters, type0_PDCCH_CSS_config);
      nr_mac->pdcch_pdu_idx[CC_id][bwpid][coresetid] = pdcch_pdu_rel15;
    }

    nfapi_nr_dl_tti_request_pdu_t *dl_tti_pdsch_pdu = &dl_req->dl_tti_pdu_list[dl_req->nPDUs];
    memset((void *)dl_tti_pdsch_pdu,0,sizeof(nfapi_nr_dl_tti_request_pdu_t));
    dl_tti_pdsch_pdu->PDUType = NFAPI_NR_DL_TTI_PDSCH_PDU_TYPE;
    dl_tti_pdsch_pdu->PDUSize = (uint8_t)(2+sizeof(nfapi_nr_dl_tti_pdsch_pdu));
    dl_req->nPDUs+=1;
    nfapi_nr_dl_tti_pdsch_pdu_rel15_t *pdsch_pdu_rel15 = &dl_tti_pdsch_pdu->pdsch_pdu.pdsch_pdu_rel15;

    LOG_I(NR_MAC,"[gNB %d][RAPROC] CC_id %d Frame %d, slotP %d: Generating RA-Msg2 DCI, rnti 0x%x, state %d, CoreSetType %d\n",
          module_idP, CC_id, frameP, slotP, ra->RA_rnti, ra->state,pdcch_pdu_rel15->CoreSetType);

    // SCF222: PDU index incremented for each PDSCH PDU sent in TX control message. This is used to associate control
    // information to data and is reset every slot.
    const int pduindex = nr_mac->pdu_index[CC_id]++;

    uint8_t mcsTableIdx = 0;
    if (bwp &&
        bwp->bwp_Dedicated &&
        bwp->bwp_Dedicated->pdsch_Config &&
        bwp->bwp_Dedicated->pdsch_Config->choice.setup &&
        bwp->bwp_Dedicated->pdsch_Config->choice.setup->mcs_Table) {
      if (*bwp->bwp_Dedicated->pdsch_Config->choice.setup->mcs_Table == 0)
        mcsTableIdx = 1;
      else
        mcsTableIdx = 2;
    }
    else mcsTableIdx = 0;

    int dmrsConfigType=0;
    if (bwp &&
        bwp->bwp_Dedicated &&
        bwp->bwp_Dedicated->pdsch_Config &&
        bwp->bwp_Dedicated->pdsch_Config->choice.setup &&
        bwp->bwp_Dedicated->pdsch_Config->choice.setup->dmrs_DownlinkForPDSCH_MappingTypeA &&
        bwp->bwp_Dedicated->pdsch_Config->choice.setup->dmrs_DownlinkForPDSCH_MappingTypeA->choice.setup &&
        bwp->bwp_Dedicated->pdsch_Config->choice.setup->dmrs_DownlinkForPDSCH_MappingTypeA->choice.setup->dmrs_Type)
      dmrsConfigType = 1;

    pdsch_pdu_rel15->pduBitmap = 0;
    pdsch_pdu_rel15->rnti = ra->RA_rnti;
    pdsch_pdu_rel15->pduIndex = pduindex;
    pdsch_pdu_rel15->BWPSize  = BWPSize;
    pdsch_pdu_rel15->BWPStart = BWPStart;
    pdsch_pdu_rel15->SubcarrierSpacing = genericParameters->subcarrierSpacing;
    pdsch_pdu_rel15->CyclicPrefix = 0;
    pdsch_pdu_rel15->NrOfCodewords = 1;
    pdsch_pdu_rel15->targetCodeRate[0] = nr_get_code_rate_dl(mcsIndex,mcsTableIdx);
    pdsch_pdu_rel15->qamModOrder[0] = 2;
    pdsch_pdu_rel15->mcsIndex[0] = mcsIndex;
    pdsch_pdu_rel15->mcsTable[0] = mcsTableIdx;
    pdsch_pdu_rel15->rvIndex[0] = 0;
    pdsch_pdu_rel15->dataScramblingId = *scc->physCellId;
    pdsch_pdu_rel15->nrOfLayers = 1;
    pdsch_pdu_rel15->transmissionScheme = 0;
    pdsch_pdu_rel15->refPoint = 0;
    pdsch_pdu_rel15->dmrsConfigType = dmrsConfigType;
    pdsch_pdu_rel15->dlDmrsScramblingId = *scc->physCellId;
    pdsch_pdu_rel15->SCID = 0;
    pdsch_pdu_rel15->numDmrsCdmGrpsNoData = nrOfSymbols <= 2 ? 1 : 2;
    pdsch_pdu_rel15->dmrsPorts = 1;
    pdsch_pdu_rel15->resourceAlloc = 1;
    pdsch_pdu_rel15->rbStart = rbStart;
    pdsch_pdu_rel15->rbSize = rbSize;
    pdsch_pdu_rel15->VRBtoPRBMapping = 0;
    pdsch_pdu_rel15->StartSymbolIndex = startSymbolIndex;
    pdsch_pdu_rel15->NrOfSymbols = nrOfSymbols;
    pdsch_pdu_rel15->dlDmrsSymbPos = fill_dmrs_mask(NULL,
                                                    nr_mac->common_channels->ServingCellConfigCommon->dmrs_TypeA_Position,
                                                    nrOfSymbols,
                                                    startSymbolIndex,
                                                    mappingtype);

    int x_Overhead = 0;
    uint8_t tb_scaling = 0;
    nr_get_tbs_dl(&dl_tti_pdsch_pdu->pdsch_pdu, x_Overhead, pdsch_pdu_rel15->numDmrsCdmGrpsNoData, tb_scaling);

    // Fill PDCCH DL DCI PDU
    nfapi_nr_dl_dci_pdu_t *dci_pdu = &pdcch_pdu_rel15->dci_pdu[pdcch_pdu_rel15->numDlDci];
    pdcch_pdu_rel15->numDlDci++;
    dci_pdu->RNTI = ra->RA_rnti;
    dci_pdu->ScramblingId = *scc->physCellId;
    dci_pdu->ScramblingRNTI = 0;
    dci_pdu->AggregationLevel = aggregation_level;
    dci_pdu->CceIndex = CCEIndex;
    dci_pdu->beta_PDCCH_1_0 = 0;
    dci_pdu->powerControlOffsetSS = 1;

    dci_pdu_rel15_t dci_payload;
    dci_payload.frequency_domain_assignment.val = PRBalloc_to_locationandbandwidth0(pdsch_pdu_rel15->rbSize,
                                                                                    pdsch_pdu_rel15->rbStart,
                                                                                    BWPSize);

    LOG_D(NR_MAC,"Msg2 rbSize.rbStart.BWPsize %d.%d.%ld\n",pdsch_pdu_rel15->rbSize,
          pdsch_pdu_rel15->rbStart,
          BWPSize);

    dci_payload.time_domain_assignment.val = time_domain_assignment;
    dci_payload.vrb_to_prb_mapping.val = 0;
    dci_payload.mcs = pdsch_pdu_rel15->mcsIndex[0];
    dci_payload.tb_scaling = tb_scaling;

    LOG_D(NR_MAC,
          "[RAPROC] DCI type 1 payload: freq_alloc %d (%d,%d,%ld), time_alloc %d, vrb to prb %d, mcs %d tb_scaling %d \n",
          dci_payload.frequency_domain_assignment.val,
          pdsch_pdu_rel15->rbStart,
          pdsch_pdu_rel15->rbSize,
          BWPSize,
          dci_payload.time_domain_assignment.val,
          dci_payload.vrb_to_prb_mapping.val,
          dci_payload.mcs,
          dci_payload.tb_scaling);

    LOG_D(NR_MAC,
          "[RAPROC] DCI params: rnti 0x%x, rnti_type %d, dci_format %d coreset params: FreqDomainResource %llx, start_symbol %d  n_symb %d\n",
          pdcch_pdu_rel15->dci_pdu[0].RNTI,
          NR_RNTI_RA,
          NR_DL_DCI_FORMAT_1_0,
          *(unsigned long long *)pdcch_pdu_rel15->FreqDomainResource,
          pdcch_pdu_rel15->StartSymbolIndex,
          pdcch_pdu_rel15->DurationSymbols);

    fill_dci_pdu_rel15(scc,
                       ra->CellGroup,
                       &pdcch_pdu_rel15->dci_pdu[pdcch_pdu_rel15->numDlDci - 1],
                       &dci_payload,
                       NR_DL_DCI_FORMAT_1_0,
                       NR_RNTI_RA,
                       BWPSize,
                       bwpid);

    // DL TX request
    nfapi_nr_pdu_t *tx_req = &nr_mac->TX_req[CC_id].pdu_list[nr_mac->TX_req[CC_id].Number_of_PDUs];

    // Program UL processing for Msg3
    NR_BWP_Uplink_t *ubwp = ra->CellGroup ?
      ra->CellGroup->spCellConfig->spCellConfigDedicated->uplinkConfig->uplinkBWP_ToAddModList->list.array[ra->bwp_id-1] :
      NULL;
    nr_get_Msg3alloc(module_idP, CC_id, scc, ubwp, slotP, frameP, ra, nr_mac->tdd_beam_association);
    nr_add_msg3(module_idP, CC_id, frameP, slotP, ra, (uint8_t *) &tx_req->TLVs[0].value.direct[0]);

    if(ra->cfra) {
      LOG_I(NR_MAC, "Frame %d, Subframe %d: Setting RA-Msg3 reception for Frame %d Subframe %d\n", frameP, slotP, ra->Msg3_frame, ra->Msg3_slot);
    }

    T(T_GNB_MAC_DL_RAR_PDU_WITH_DATA, T_INT(module_idP), T_INT(CC_id), T_INT(ra->RA_rnti), T_INT(frameP),
      T_INT(slotP), T_INT(0), T_BUFFER(&tx_req->TLVs[0].value.direct[0], tx_req->TLVs[0].length));

    tx_req->PDU_length = pdsch_pdu_rel15->TBSize[0];
    tx_req->PDU_index = pduindex;
    tx_req->num_TLV = 1;
    tx_req->TLVs[0].length = tx_req->PDU_length + 2;
    nr_mac->TX_req[CC_id].SFN = frameP;
    nr_mac->TX_req[CC_id].Number_of_PDUs++;
    nr_mac->TX_req[CC_id].Slot = slotP;

    // Mark the corresponding RBs as used
    for (int rb = 0; rb < rbSize; rb++) {
      vrb_map[rb + rbStart] = 1;
    }

    ra->state = WAIT_Msg3;
    LOG_D(NR_MAC,"[gNB %d][RAPROC] Frame %d, Subframe %d: RA state %d\n", module_idP, frameP, slotP, ra->state);
  }
}

void nr_generate_Msg4(module_id_t module_idP, int CC_id, frame_t frameP, sub_frame_t slotP, NR_RA_t *ra) {

  gNB_MAC_INST *nr_mac = RC.nrmac[module_idP];
  NR_COMMON_channels_t *cc = &nr_mac->common_channels[CC_id];

  if (ra->Msg4_frame == frameP && ra->Msg4_slot == slotP ) {

    uint8_t time_domain_assignment = 0;
    uint8_t mcsIndex = 0;

    NR_ServingCellConfigCommon_t *scc = cc->ServingCellConfigCommon;
    NR_SearchSpace_t *ss = ra->ra_ss;

    NR_BWP_Downlink_t *bwp = NULL;
    NR_ControlResourceSet_t *coreset = NULL;
    NR_PDSCH_TimeDomainResourceAllocationList_t *pdsch_TimeDomainAllocationList=NULL;

    if (ra->CellGroup &&
        ra->CellGroup->spCellConfig &&
        ra->CellGroup->spCellConfig->spCellConfigDedicated &&
        ra->CellGroup->spCellConfig->spCellConfigDedicated->downlinkBWP_ToAddModList &&
        ra->CellGroup->spCellConfig->spCellConfigDedicated->downlinkBWP_ToAddModList->list.array[ra->bwp_id-1]) {
      bwp = ra->CellGroup->spCellConfig->spCellConfigDedicated->downlinkBWP_ToAddModList->list.array[ra->bwp_id-1];
      pdsch_TimeDomainAllocationList = bwp->bwp_Common->pdsch_ConfigCommon->choice.setup->pdsch_TimeDomainAllocationList;
    }
    else {
      pdsch_TimeDomainAllocationList = scc->downlinkConfigCommon->initialDownlinkBWP->pdsch_ConfigCommon->choice.setup->pdsch_TimeDomainAllocationList;
    }

    coreset = get_coreset(module_idP, scc, bwp, ss, NR_SearchSpace__searchSpaceType_PR_common);

    AssertFatal(coreset!=NULL,"Coreset cannot be null for RA-Msg4\n");

    int UE_id = find_nr_UE_id(module_idP, ra->rnti);
    NR_UE_info_t *UE_info = &nr_mac->UE_info;
    NR_UE_sched_ctrl_t *sched_ctrl = &UE_info->UE_sched_ctrl[UE_id];

    NR_BWP_t *genericParameters = bwp ? & bwp->bwp_Common->genericParameters : &scc->downlinkConfigCommon->initialDownlinkBWP->genericParameters;

    long BWPStart = 0;
    long BWPSize = 0;
    NR_Type0_PDCCH_CSS_config_t *type0_PDCCH_CSS_config = NULL;
    if(*ss->controlResourceSetId!=0) {
      BWPStart = NRRIV2PRBOFFSET(genericParameters->locationAndBandwidth, MAX_BWP_SIZE);
      BWPSize  = NRRIV2BW(scc->downlinkConfigCommon->initialDownlinkBWP->genericParameters.locationAndBandwidth, MAX_BWP_SIZE);
    } else {
      type0_PDCCH_CSS_config = &nr_mac->type0_PDCCH_CSS_config[ra->beam_id];
      BWPStart = type0_PDCCH_CSS_config->cset_start_rb;
      BWPSize = type0_PDCCH_CSS_config->num_rbs;
    }

    /* get the PID of a HARQ process awaiting retrnasmission, or -1 otherwise */
    int current_harq_pid = sched_ctrl->retrans_dl_harq.head;
    // HARQ management
    if (current_harq_pid < 0) {
      AssertFatal(sched_ctrl->available_dl_harq.head >= 0,
                  "UE context not initialized: no HARQ processes found\n");
      current_harq_pid = sched_ctrl->available_dl_harq.head;
      remove_front_nr_list(&sched_ctrl->available_dl_harq);
    }
    NR_UE_harq_t *harq = &sched_ctrl->harq_processes[current_harq_pid];
    DevAssert(!harq->is_waiting);
    add_tail_nr_list(&sched_ctrl->feedback_dl_harq, current_harq_pid);
    harq->is_waiting = true;
    ra->harq_pid = current_harq_pid;

    // get CCEindex, needed also for PUCCH and then later for PDCCH
    uint8_t aggregation_level;
    uint8_t nr_of_candidates;
    for (int i=0; i<5; i++) {
      // for now taking the lowest value among the available aggregation levels
      find_aggregation_candidates(&aggregation_level, &nr_of_candidates, ss, 1<<i);
      if(nr_of_candidates>0) break;
    }
    AssertFatal(nr_of_candidates>0,"nr_of_candidates is 0\n");
    int CCEIndex = allocate_nr_CCEs(nr_mac, bwp, coreset, aggregation_level,0,0,nr_of_candidates);
    if (CCEIndex < 0) {
      LOG_E(NR_MAC, "%s(): cannot find free CCE for RA RNTI %04x!\n", __func__, ra->rnti);
      return;
    }

    int n_rb=0;
    for (int i=0;i<6;i++)
      for (int j=0;j<8;j++) {
	      n_rb+=((coreset->frequencyDomainResources.buf[i]>>j)&1);
      }
    n_rb*=6;
    const uint16_t N_cce = n_rb * coreset->duration / NR_NB_REG_PER_CCE;
    const int delta_PRI=0;
    int r_pucch = ((CCEIndex<<1)/N_cce)+(delta_PRI<<1);

    LOG_D(NR_MAC,"[RAPROC] Msg4 r_pucch %d (CCEIndex %d, N_cce %d, nb_of_candidates %d,delta_PRI %d)\n",r_pucch,CCEIndex,N_cce,nr_of_candidates,delta_PRI);
    int alloc = nr_acknack_scheduling(module_idP, UE_id, frameP, slotP, r_pucch, 1);
    AssertFatal(alloc>=0,"Couldn't find a pucch allocation for ack nack (msg4)\n");
    NR_sched_pucch_t *pucch = &sched_ctrl->sched_pucch[alloc];
    harq->feedback_slot = pucch->ul_slot;
    harq->feedback_frame = pucch->frame;

    uint8_t *buf = (uint8_t *) harq->tb;
    // Bytes to be transmitted
    if (harq->round == 0) {
      uint16_t mac_pdu_length = nr_write_ce_dlsch_pdu(module_idP, nr_mac->sched_ctrlCommon, buf, 255, ra->cont_res_id);
      LOG_D(NR_MAC,"Encoded contention resolution mac_pdu_length %d\n",mac_pdu_length);
      uint16_t mac_sdu_length = mac_rrc_nr_data_req(module_idP, CC_id, frameP, CCCH, ra->rnti, 1, &buf[mac_pdu_length+2]);
      ((NR_MAC_SUBHEADER_SHORT *) &buf[mac_pdu_length])->R = 0;
      ((NR_MAC_SUBHEADER_SHORT *) &buf[mac_pdu_length])->F = 0;
      ((NR_MAC_SUBHEADER_SHORT *) &buf[mac_pdu_length])->LCID = DL_SCH_LCID_CCCH;
      ((NR_MAC_SUBHEADER_SHORT *) &buf[mac_pdu_length])->L = mac_sdu_length;
      ra->mac_pdu_length = mac_pdu_length + mac_sdu_length + sizeof(NR_MAC_SUBHEADER_SHORT);
      LOG_D(NR_MAC,"Encoded RRCSetup Piggyback (%d + %d bytes), mac_pdu_length %d\n", mac_sdu_length, (int)sizeof(NR_MAC_SUBHEADER_SHORT), ra->mac_pdu_length);
    }

    // Calculate number of symbols
    int startSymbolIndex, nrOfSymbols;
    const int startSymbolAndLength = pdsch_TimeDomainAllocationList->list.array[time_domain_assignment]->startSymbolAndLength;
    SLIV2SL(startSymbolAndLength, &startSymbolIndex, &nrOfSymbols);
    AssertFatal(startSymbolIndex >= 0, "StartSymbolIndex is negative\n");

    int mappingtype = pdsch_TimeDomainAllocationList->list.array[time_domain_assignment]->mappingType;

    uint16_t dlDmrsSymbPos = fill_dmrs_mask(NULL,
                                            scc->dmrs_TypeA_Position,
                                            nrOfSymbols,
                                            startSymbolIndex,
                                            mappingtype);

    uint16_t N_DMRS_SLOT = get_num_dmrs(dlDmrsSymbPos);

    long dmrsConfigType = bwp!=NULL ? (bwp->bwp_Dedicated->pdsch_Config->choice.setup->dmrs_DownlinkForPDSCH_MappingTypeA->choice.setup->dmrs_Type == NULL ? 0 : 1) : 0;

    nr_mac->sched_ctrlCommon->pdsch_semi_static.numDmrsCdmGrpsNoData = 2;
    if (nrOfSymbols == 2) {
      nr_mac->sched_ctrlCommon->pdsch_semi_static.numDmrsCdmGrpsNoData = 1;
    }

    AssertFatal(nr_mac->sched_ctrlCommon->pdsch_semi_static.numDmrsCdmGrpsNoData == 1
                || nr_mac->sched_ctrlCommon->pdsch_semi_static.numDmrsCdmGrpsNoData == 2,
                "nr_mac->schedCtrlCommon->pdsch_semi_static.numDmrsCdmGrpsNoData %d is not possible",
                nr_mac->sched_ctrlCommon->pdsch_semi_static.numDmrsCdmGrpsNoData);

    uint8_t N_PRB_DMRS = 0;
    if (dmrsConfigType==NFAPI_NR_DMRS_TYPE1) {
      N_PRB_DMRS = nr_mac->sched_ctrlCommon->pdsch_semi_static.numDmrsCdmGrpsNoData * 6;
    }
    else {
      N_PRB_DMRS = nr_mac->sched_ctrlCommon->pdsch_semi_static.numDmrsCdmGrpsNoData * 4;
    }

    uint8_t mcsTableIdx = 0;
    if (bwp &&
        bwp->bwp_Dedicated &&
        bwp->bwp_Dedicated->pdsch_Config &&
        bwp->bwp_Dedicated->pdsch_Config->choice.setup &&
        bwp->bwp_Dedicated->pdsch_Config->choice.setup->mcs_Table) {
      if (*bwp->bwp_Dedicated->pdsch_Config->choice.setup->mcs_Table == 0)
        mcsTableIdx = 1;
      else
        mcsTableIdx = 2;
    }
    else mcsTableIdx = 0;

    int rbStart = 0;
    int rbSize = 0;
    uint8_t tb_scaling = 0;
    uint16_t *vrb_map = cc[CC_id].vrb_map;
    do {
      rbSize++;
      LOG_D(NR_MAC,"Calling nr_compute_tbs with N_PRB_DMRS %d, N_DMRS_SLOT %d\n",N_PRB_DMRS,N_DMRS_SLOT);
      harq->tb_size = nr_compute_tbs(nr_get_Qm_dl(mcsIndex, mcsTableIdx),
                           nr_get_code_rate_dl(mcsIndex, mcsTableIdx),
                           rbSize, nrOfSymbols, N_PRB_DMRS * N_DMRS_SLOT, 0, tb_scaling,1) >> 3;
    } while (rbSize < BWPSize && harq->tb_size < ra->mac_pdu_length);

    int i = 0;
    while ((i < rbSize) && (rbStart + rbSize <= BWPSize)) {
      if (vrb_map[rbStart + i]) {
        rbStart += i+1;
        i = 0;
      } else {
        i++;
      }
    }

    if (rbStart > (BWPSize - rbSize)) {
      LOG_E(NR_MAC, "%s(): cannot find free vrb_map for RNTI %04x!\n", __func__, ra->rnti);
      return;
    }

    // Checking if the DCI allocation is feasible in current subframe
    nfapi_nr_dl_tti_request_body_t *dl_req = &nr_mac->DL_req[CC_id].dl_tti_request_body;
    if (dl_req->nPDUs > NFAPI_NR_MAX_DL_TTI_PDUS - 2) {
      LOG_I(NR_MAC, "[RAPROC] Subframe %d: FAPI DL structure is full, skip scheduling UE %d\n", slotP, ra->rnti);
      return;
    }


    // look up the PDCCH PDU for this CC, BWP, and CORESET. If it does not exist, create it. This is especially
    // important if we have multiple RAs, and the DLSCH has to reuse them, so we need to mark them
    const int bwpid = bwp ? bwp->bwp_Id : 0;
    const int coresetid = coreset->controlResourceSetId;
    nfapi_nr_dl_tti_pdcch_pdu_rel15_t *pdcch_pdu_rel15 = nr_mac->pdcch_pdu_idx[CC_id][bwpid][coresetid];
    if (!pdcch_pdu_rel15) {
      nfapi_nr_dl_tti_request_pdu_t *dl_tti_pdcch_pdu = &dl_req->dl_tti_pdu_list[dl_req->nPDUs];
      memset(dl_tti_pdcch_pdu, 0, sizeof(nfapi_nr_dl_tti_request_pdu_t));
      dl_tti_pdcch_pdu->PDUType = NFAPI_NR_DL_TTI_PDCCH_PDU_TYPE;
      dl_tti_pdcch_pdu->PDUSize = (uint8_t)(2 + sizeof(nfapi_nr_dl_tti_pdcch_pdu));
      dl_req->nPDUs += 1;
      pdcch_pdu_rel15 = &dl_tti_pdcch_pdu->pdcch_pdu.pdcch_pdu_rel15;
      nr_configure_pdcch(pdcch_pdu_rel15, ss, coreset, scc, genericParameters, type0_PDCCH_CSS_config);
      nr_mac->pdcch_pdu_idx[CC_id][bwpid][coresetid] = pdcch_pdu_rel15;
    }

    nfapi_nr_dl_tti_request_pdu_t *dl_tti_pdsch_pdu = &dl_req->dl_tti_pdu_list[dl_req->nPDUs];
    memset((void *)dl_tti_pdsch_pdu,0,sizeof(nfapi_nr_dl_tti_request_pdu_t));
    dl_tti_pdsch_pdu->PDUType = NFAPI_NR_DL_TTI_PDSCH_PDU_TYPE;
    dl_tti_pdsch_pdu->PDUSize = (uint8_t)(2+sizeof(nfapi_nr_dl_tti_pdsch_pdu));
    dl_req->nPDUs+=1;
    nfapi_nr_dl_tti_pdsch_pdu_rel15_t *pdsch_pdu_rel15 = &dl_tti_pdsch_pdu->pdsch_pdu.pdsch_pdu_rel15;

    LOG_I(NR_MAC,"[gNB %d] [RAPROC] CC_id %d Frame %d, slotP %d: Generating RA-Msg4 DCI, state %d\n", module_idP, CC_id, frameP, slotP, ra->state);

    // SCF222: PDU index incremented for each PDSCH PDU sent in TX control message. This is used to associate control
    // information to data and is reset every slot.
    const int pduindex = nr_mac->pdu_index[CC_id]++;

    pdsch_pdu_rel15->pduBitmap = 0;
    pdsch_pdu_rel15->rnti = ra->rnti;
    pdsch_pdu_rel15->pduIndex = pduindex;
    pdsch_pdu_rel15->BWPSize  = BWPSize;
    pdsch_pdu_rel15->BWPStart = BWPStart;
    pdsch_pdu_rel15->SubcarrierSpacing = genericParameters->subcarrierSpacing;
    pdsch_pdu_rel15->CyclicPrefix = 0;
    pdsch_pdu_rel15->NrOfCodewords = 1;
    pdsch_pdu_rel15->targetCodeRate[0] = nr_get_code_rate_dl(mcsIndex,mcsTableIdx);
    pdsch_pdu_rel15->qamModOrder[0] = 2;
    pdsch_pdu_rel15->mcsIndex[0] = mcsIndex;
    pdsch_pdu_rel15->mcsTable[0] = mcsTableIdx;
    pdsch_pdu_rel15->rvIndex[0] = nr_rv_round_map[harq->round];
    pdsch_pdu_rel15->dataScramblingId = *scc->physCellId;
    pdsch_pdu_rel15->nrOfLayers = 1;
    pdsch_pdu_rel15->transmissionScheme = 0;
    pdsch_pdu_rel15->refPoint = 0;
    pdsch_pdu_rel15->dmrsConfigType = dmrsConfigType;
    pdsch_pdu_rel15->dlDmrsScramblingId = *scc->physCellId;
    pdsch_pdu_rel15->SCID = 0;
    pdsch_pdu_rel15->numDmrsCdmGrpsNoData = nrOfSymbols <= 2 ? 1 : 2;
    pdsch_pdu_rel15->dmrsPorts = 1;
    pdsch_pdu_rel15->resourceAlloc = 1;
    pdsch_pdu_rel15->rbStart = rbStart;
    pdsch_pdu_rel15->rbSize = rbSize;
    pdsch_pdu_rel15->VRBtoPRBMapping = 0;
    pdsch_pdu_rel15->StartSymbolIndex = startSymbolIndex;
    pdsch_pdu_rel15->NrOfSymbols = nrOfSymbols;
    pdsch_pdu_rel15->dlDmrsSymbPos = dlDmrsSymbPos;

    int x_Overhead = 0;
    nr_get_tbs_dl(&dl_tti_pdsch_pdu->pdsch_pdu, x_Overhead, pdsch_pdu_rel15->numDmrsCdmGrpsNoData, tb_scaling);

    pdsch_pdu_rel15->precodingAndBeamforming.num_prgs=1;
    pdsch_pdu_rel15->precodingAndBeamforming.prg_size=275;
    pdsch_pdu_rel15->precodingAndBeamforming.dig_bf_interfaces=1;
    pdsch_pdu_rel15->precodingAndBeamforming.prgs_list[0].pm_idx = 0;
    pdsch_pdu_rel15->precodingAndBeamforming.prgs_list[0].dig_bf_interface_list[0].beam_idx = ra->beam_id;

    /* Fill PDCCH DL DCI PDU */
    nfapi_nr_dl_dci_pdu_t *dci_pdu = &pdcch_pdu_rel15->dci_pdu[pdcch_pdu_rel15->numDlDci];
    pdcch_pdu_rel15->numDlDci++;
    dci_pdu->RNTI = ra->rnti;
    dci_pdu->ScramblingId = *scc->physCellId;
    dci_pdu->ScramblingRNTI = 0;
    dci_pdu->AggregationLevel = aggregation_level;
    dci_pdu->CceIndex = CCEIndex;
    dci_pdu->beta_PDCCH_1_0 = 0;
    dci_pdu->powerControlOffsetSS = 1;

    dci_pdu_rel15_t dci_payload;
    dci_payload.frequency_domain_assignment.val = PRBalloc_to_locationandbandwidth0(pdsch_pdu_rel15->rbSize,
                                                                                    pdsch_pdu_rel15->rbStart,
                                                                                    BWPSize);

    dci_payload.format_indicator = 1;
    dci_payload.time_domain_assignment.val = time_domain_assignment;
    dci_payload.vrb_to_prb_mapping.val = 0;
    dci_payload.mcs = pdsch_pdu_rel15->mcsIndex[0];
    dci_payload.tb_scaling = tb_scaling;
    dci_payload.rv = pdsch_pdu_rel15->rvIndex[0];
    dci_payload.harq_pid = current_harq_pid;
    dci_payload.ndi = harq->ndi;
    dci_payload.dai[0].val = (pucch->dai_c-1)&3;
    dci_payload.tpc = sched_ctrl->tpc1; // TPC for PUCCH: table 7.2.1-1 in 38.213
    dci_payload.pucch_resource_indicator = delta_PRI; // This is delta_PRI from 9.2.1 in 38.213
    dci_payload.pdsch_to_harq_feedback_timing_indicator.val = pucch->timing_indicator;

    LOG_D(NR_MAC,
          "[RAPROC] DCI 1_0 payload: freq_alloc %d (%d,%d,%d), time_alloc %d, vrb to prb %d, mcs %d tb_scaling %d pucchres %d harqtiming %d\n",
          dci_payload.frequency_domain_assignment.val,
          pdsch_pdu_rel15->rbStart,
          pdsch_pdu_rel15->rbSize,
          pdsch_pdu_rel15->BWPSize,
          dci_payload.time_domain_assignment.val,
          dci_payload.vrb_to_prb_mapping.val,
          dci_payload.mcs,
          dci_payload.tb_scaling,
          dci_payload.pucch_resource_indicator,
          dci_payload.pdsch_to_harq_feedback_timing_indicator.val);

    LOG_D(NR_MAC,
          "[RAPROC] DCI params: rnti 0x%x, rnti_type %d, dci_format %d coreset params: FreqDomainResource %llx, start_symbol %d  n_symb %d, BWPsize %d\n",
          pdcch_pdu_rel15->dci_pdu[0].RNTI,
          NR_RNTI_TC,
          NR_DL_DCI_FORMAT_1_0,
          (unsigned long long)pdcch_pdu_rel15->FreqDomainResource,
          pdcch_pdu_rel15->StartSymbolIndex,
          pdcch_pdu_rel15->DurationSymbols,
          pdsch_pdu_rel15->BWPSize);

    fill_dci_pdu_rel15(scc,
                       ra->CellGroup,
                       &pdcch_pdu_rel15->dci_pdu[pdcch_pdu_rel15->numDlDci - 1],
                       &dci_payload,
                       NR_DL_DCI_FORMAT_1_0,
                       NR_RNTI_TC,
                       pdsch_pdu_rel15->BWPSize,
                       bwpid);

    // Add padding header and zero rest out if there is space left
    if (ra->mac_pdu_length < harq->tb_size) {
      NR_MAC_SUBHEADER_FIXED *padding = (NR_MAC_SUBHEADER_FIXED *) &buf[ra->mac_pdu_length];
      padding->R = 0;
      padding->LCID = DL_SCH_LCID_PADDING;
      for(int k = ra->mac_pdu_length+1; k<harq->tb_size; k++) {
        buf[k] = 0;
      }
    }

    T(T_GNB_MAC_DL_PDU_WITH_DATA, T_INT(module_idP), T_INT(CC_id), T_INT(ra->rnti),
      T_INT(frameP), T_INT(slotP), T_INT(current_harq_pid), T_BUFFER(harq->tb, harq->tb_size));

    // DL TX request
    nfapi_nr_pdu_t *tx_req = &nr_mac->TX_req[CC_id].pdu_list[nr_mac->TX_req[CC_id].Number_of_PDUs];
    memcpy(tx_req->TLVs[0].value.direct, harq->tb, sizeof(uint8_t) * harq->tb_size);
    tx_req->PDU_length =  harq->tb_size;
    tx_req->PDU_index = pduindex;
    tx_req->num_TLV = 1;
    tx_req->TLVs[0].length =  harq->tb_size + 2;
    nr_mac->TX_req[CC_id].SFN = frameP;
    nr_mac->TX_req[CC_id].Number_of_PDUs++;
    nr_mac->TX_req[CC_id].Slot = slotP;

    // Mark the corresponding RBs as used
    for (int rb = 0; rb < pdsch_pdu_rel15->rbSize; rb++) {
      vrb_map[rb + pdsch_pdu_rel15->rbStart] = 1;
    }

    LOG_D(NR_MAC,"BWPSize: %i\n", pdcch_pdu_rel15->BWPSize);
    LOG_D(NR_MAC,"BWPStart: %i\n", pdcch_pdu_rel15->BWPStart);
    LOG_D(NR_MAC,"SubcarrierSpacing: %i\n", pdcch_pdu_rel15->SubcarrierSpacing);
    LOG_D(NR_MAC,"CyclicPrefix: %i\n", pdcch_pdu_rel15->CyclicPrefix);
    LOG_D(NR_MAC,"StartSymbolIndex: %i\n", pdcch_pdu_rel15->StartSymbolIndex);
    LOG_D(NR_MAC,"DurationSymbols: %i\n", pdcch_pdu_rel15->DurationSymbols);
    for(int n=0;n<6;n++) LOG_D(NR_MAC,"FreqDomainResource[%i]: %x\n",n, pdcch_pdu_rel15->FreqDomainResource[n]);
    LOG_D(NR_MAC,"CceRegMappingType: %i\n", pdcch_pdu_rel15->CceRegMappingType);
    LOG_D(NR_MAC,"RegBundleSize: %i\n", pdcch_pdu_rel15->RegBundleSize);
    LOG_D(NR_MAC,"InterleaverSize: %i\n", pdcch_pdu_rel15->InterleaverSize);
    LOG_D(NR_MAC,"CoreSetType: %i\n", pdcch_pdu_rel15->CoreSetType);
    LOG_D(NR_MAC,"ShiftIndex: %i\n", pdcch_pdu_rel15->ShiftIndex);
    LOG_D(NR_MAC,"precoderGranularity: %i\n", pdcch_pdu_rel15->precoderGranularity);
    LOG_D(NR_MAC,"numDlDci: %i\n", pdcch_pdu_rel15->numDlDci);

    ra->state = WAIT_Msg4_ACK;
<<<<<<< HEAD
    LOG_I(NR_MAC,"[gNB %d][RAPROC] Frame %d, Slot %d: RA state %d\n", module_idP, frameP, slotP, ra->state);
=======
    LOG_D(NR_MAC,"[gNB %d][RAPROC] Frame %d, Subframe %d: RA state %d\n", module_idP, frameP, slotP, ra->state);
>>>>>>> a7229937
  }
}

void nr_check_Msg4_Ack(module_id_t module_id, int CC_id, frame_t frame, sub_frame_t slot, NR_RA_t *ra) {

  int UE_id = find_nr_UE_id(module_id, ra->rnti);
  const int current_harq_pid = ra->harq_pid;

  NR_UE_info_t *UE_info = &RC.nrmac[module_id]->UE_info;
  NR_UE_harq_t *harq = &UE_info->UE_sched_ctrl[UE_id].harq_processes[current_harq_pid];
  NR_mac_stats_t *stats = &UE_info->mac_stats[UE_id];

  LOG_D(NR_MAC, "ue %d, rnti %d, harq is waiting %d, round %d, frame %d %d, harq id %d\n", UE_id, ra->rnti, harq->is_waiting, harq->round, frame, slot, current_harq_pid);

  if (harq->is_waiting == 0) {
    if (harq->round == 0) {
      if (stats->dlsch_errors == 0) {
        LOG_I(NR_MAC, "(ue %i, rnti 0x%04x) Received Ack of RA-Msg4. CBRA procedure succeeded!\n", UE_id, ra->rnti);
        nr_clear_ra_proc(module_id, CC_id, frame, ra);
        UE_info->active[UE_id] = true;
        UE_info->Msg4_ACKed[UE_id] = true;
      }
      else {
        LOG_I(NR_MAC, "(ue %i, rnti 0x%04x) RA Procedure failed at Msg4!\n", UE_id, ra->rnti);
        nr_mac_remove_ra_rnti(module_id, ra->rnti);
        nr_clear_ra_proc(module_id, CC_id, frame, ra);
        mac_remove_nr_ue(module_id, ra->rnti);
      }
    }
    else {
      LOG_I(NR_MAC, "(ue %i, rnti 0x%04x) Received Nack of RA-Msg4. Preparing retransmission!\n", UE_id, ra->rnti);
      ra->Msg4_frame = (frame + 1) % 1024;
      ra->Msg4_slot = 1;
      ra->state = Msg4;
    }
  }
}

void nr_clear_ra_proc(module_id_t module_idP, int CC_id, frame_t frameP, NR_RA_t *ra){
  LOG_D(NR_MAC,"[gNB %d][RAPROC] CC_id %d Frame %d Clear Random access information rnti %x\n", module_idP, CC_id, frameP, ra->rnti);
  ra->state = RA_IDLE;
  ra->timing_offset = 0;
  ra->RRC_timer = 20;
  ra->msg3_round = 0;
  if(ra->cfra == false) {
    ra->rnti = 0;
  }
}


/////////////////////////////////////
//    Random Access Response PDU   //
//         TS 38.213 ch 8.2        //
//        TS 38.321 ch 6.2.3       //
/////////////////////////////////////
//| 0 | 1 | 2 | 3 | 4 | 5 | 6 | 7 |// bit-wise
//| E | T |       R A P I D       |//
//| 0 | 1 | 2 | 3 | 4 | 5 | 6 | 7 |//
//| R |           T A             |//
//|       T A         |  UL grant |//
//|            UL grant           |//
//|            UL grant           |//
//|            UL grant           |//
//|         T C - R N T I         |//
//|         T C - R N T I         |//
/////////////////////////////////////
//       UL grant  (27 bits)       //
/////////////////////////////////////
//| 0 | 1 | 2 | 3 | 4 | 5 | 6 | 7 |// bit-wise
//|-------------------|FHF|F_alloc|//
//|        Freq allocation        |//
//|    F_alloc    |Time allocation|//
//|      MCS      |     TPC   |CSI|//
/////////////////////////////////////
// WIP
// todo:
// - handle MAC RAR BI subheader
// - sending only 1 RAR subPDU
// - UL Grant: hardcoded CSI, TPC, time alloc
// - padding
void nr_fill_rar(uint8_t Mod_idP,
                 NR_RA_t * ra,
                 uint8_t * dlsch_buffer,
                 nfapi_nr_pusch_pdu_t  *pusch_pdu){

  LOG_I(NR_MAC, "[gNB] Generate RAR MAC PDU frame %d slot %d preamble index %u TA command %d \n", ra->Msg2_frame, ra-> Msg2_slot, ra->preamble_index, ra->timing_offset);
  NR_RA_HEADER_BI *rarbi = (NR_RA_HEADER_BI *) dlsch_buffer;
  NR_RA_HEADER_RAPID *rarh = (NR_RA_HEADER_RAPID *) (dlsch_buffer + 1);
  NR_MAC_RAR *rar = (NR_MAC_RAR *) (dlsch_buffer + 2);
  unsigned char csi_req = 0, tpc_command;
  //uint8_t N_UL_Hop;
  uint8_t valid_bits;
  uint32_t ul_grant;
  uint16_t f_alloc, prb_alloc, bwp_size, truncation=0;

  tpc_command = 3; // this is 0 dB

  /// E/T/R/R/BI subheader ///
  // E = 1, MAC PDU includes another MAC sub-PDU (RAPID)
  // T = 0, Back-off indicator subheader
  // R = 2, Reserved
  // BI = 0, 5ms
  rarbi->E = 1;
  rarbi->T = 0;
  rarbi->R = 0;
  rarbi->BI = 0;

  /// E/T/RAPID subheader ///
  // E = 0, one only RAR, first and last
  // T = 1, RAPID
  rarh->E = 0;
  rarh->T = 1;
  rarh->RAPID = ra->preamble_index;

  /// RAR MAC payload ///
  rar->R = 0;

  // TA command
  rar->TA1 = (uint8_t) (ra->timing_offset >> 5);    // 7 MSBs of timing advance
  rar->TA2 = (uint8_t) (ra->timing_offset & 0x1f);  // 5 LSBs of timing advance

  // TC-RNTI
  rar->TCRNTI_1 = (uint8_t) (ra->rnti >> 8);        // 8 MSBs of rnti
  rar->TCRNTI_2 = (uint8_t) (ra->rnti & 0xff);      // 8 LSBs of rnti

  // UL grant

  ra->msg3_TPC = tpc_command;

  bwp_size = pusch_pdu->bwp_size;
  prb_alloc = PRBalloc_to_locationandbandwidth0(ra->msg3_nb_rb, ra->msg3_first_rb, bwp_size);
  if (bwp_size>180) {
    AssertFatal(1==0,"Initial UBWP larger than 180 currently not supported");
  }
  else {
    valid_bits = (uint8_t)ceil(log2(bwp_size*(bwp_size+1)>>1));
  }

  if (pusch_pdu->frequency_hopping){
    AssertFatal(1==0,"PUSCH with frequency hopping currently not supported");
  } else {
    for (int i=0; i<valid_bits; i++)
      truncation |= (1<<i);
    f_alloc = (prb_alloc&truncation);
  }

  ul_grant = csi_req | (tpc_command << 1) | (pusch_pdu->mcs_index << 4) | (ra->Msg3_tda_id << 8) | (f_alloc << 12) | (pusch_pdu->frequency_hopping << 26);

  rar->UL_GRANT_1 = (uint8_t) (ul_grant >> 24) & 0x07;
  rar->UL_GRANT_2 = (uint8_t) (ul_grant >> 16) & 0xff;
  rar->UL_GRANT_3 = (uint8_t) (ul_grant >> 8) & 0xff;
  rar->UL_GRANT_4 = (uint8_t) ul_grant & 0xff;

#ifdef DEBUG_RAR
  //LOG_I(NR_MAC, "rarbi->E = 0x%x\n", rarbi->E);
  //LOG_I(NR_MAC, "rarbi->T = 0x%x\n", rarbi->T);
  //LOG_I(NR_MAC, "rarbi->R = 0x%x\n", rarbi->R);
  //LOG_I(NR_MAC, "rarbi->BI = 0x%x\n", rarbi->BI);

  LOG_I(NR_MAC, "rarh->E = 0x%x\n", rarh->E);
  LOG_I(NR_MAC, "rarh->T = 0x%x\n", rarh->T);
  LOG_I(NR_MAC, "rarh->RAPID = 0x%x (%i)\n", rarh->RAPID, rarh->RAPID);

  LOG_I(NR_MAC, "rar->R = 0x%x\n", rar->R);
  LOG_I(NR_MAC, "rar->TA1 = 0x%x\n", rar->TA1);

  LOG_I(NR_MAC, "rar->TA2 = 0x%x\n", rar->TA2);
  LOG_I(NR_MAC, "rar->UL_GRANT_1 = 0x%x\n", rar->UL_GRANT_1);

  LOG_I(NR_MAC, "rar->UL_GRANT_2 = 0x%x\n", rar->UL_GRANT_2);
  LOG_I(NR_MAC, "rar->UL_GRANT_3 = 0x%x\n", rar->UL_GRANT_3);
  LOG_I(NR_MAC, "rar->UL_GRANT_4 = 0x%x\n", rar->UL_GRANT_4);

  LOG_I(NR_MAC, "rar->TCRNTI_1 = 0x%x\n", rar->TCRNTI_1);
  LOG_I(NR_MAC, "rar->TCRNTI_2 = 0x%x\n", rar->TCRNTI_2);
#endif

  int mcs = (unsigned char) (rar->UL_GRANT_4 >> 4);
  // time alloc
  int Msg3_t_alloc = (unsigned char) (rar->UL_GRANT_3 & 0x07);
  // frequency alloc
  int Msg3_f_alloc = (uint16_t) ((rar->UL_GRANT_3 >> 4) | (rar->UL_GRANT_2 << 4) | ((rar->UL_GRANT_1 & 0x03) << 12));
  // frequency hopping
  int freq_hopping = (unsigned char) (rar->UL_GRANT_1 >> 2);
  // TA command
  int  ta_command = rar->TA2 + (rar->TA1 << 5);
  // TC-RNTI
  int t_crnti = rar->TCRNTI_2 + (rar->TCRNTI_1 << 8);

  LOG_D(NR_MAC, "In %s: Transmitted RAR with t_alloc %d f_alloc %d ta_command %d mcs %d freq_hopping %d tpc_command %d csi_req %d t_crnti %x \n",
        __FUNCTION__,
        Msg3_t_alloc,
        Msg3_f_alloc,
        ta_command,
        mcs,
        freq_hopping,
        tpc_command,
        csi_req,
        t_crnti);
}<|MERGE_RESOLUTION|>--- conflicted
+++ resolved
@@ -1757,11 +1757,7 @@
     LOG_D(NR_MAC,"numDlDci: %i\n", pdcch_pdu_rel15->numDlDci);
 
     ra->state = WAIT_Msg4_ACK;
-<<<<<<< HEAD
-    LOG_I(NR_MAC,"[gNB %d][RAPROC] Frame %d, Slot %d: RA state %d\n", module_idP, frameP, slotP, ra->state);
-=======
     LOG_D(NR_MAC,"[gNB %d][RAPROC] Frame %d, Subframe %d: RA state %d\n", module_idP, frameP, slotP, ra->state);
->>>>>>> a7229937
   }
 }
 
