/*
 * Licensed to the OpenAirInterface (OAI) Software Alliance under one or more
 * contributor license agreements.  See the NOTICE file distributed with
 * this work for additional information regarding copyright ownership.
 * The OpenAirInterface Software Alliance licenses this file to You under
 * the OAI Public License, Version 1.1  (the "License"); you may not use this file
 * except in compliance with the License.
 * You may obtain a copy of the License at
 *
 *      http://www.openairinterface.org/?page_id=698
 *
 * Unless required by applicable law or agreed to in writing, software
 * distributed under the License is distributed on an "AS IS" BASIS,
 * WITHOUT WARRANTIES OR CONDITIONS OF ANY KIND, either express or implied.
 * See the License for the specific language governing permissions and
 * limitations under the License.
 *-------------------------------------------------------------------------------
 * For more information about the OpenAirInterface (OAI) Software Alliance:
 *      contact@openairinterface.org
 */

/*! \file     gNB_scheduler_RA.c
 * \brief     primitives used for random access
 * \author    Guido Casati
 * \date      2019
 * \email:    guido.casati@iis.fraunhofer.de
 * \version
 */

#include "platform_types.h"

/* MAC */
#include "nr_mac_gNB.h"
#include "NR_MAC_gNB/mac_proto.h"
#include "NR_MAC_COMMON/nr_mac_extern.h"

/* Utils */
#include "common/utils/LOG/log.h"
#include "common/utils/LOG/vcd_signal_dumper.h"
#include "common/utils/nr/nr_common.h"
#include "UTIL/OPT/opt.h"
#include "SIMULATION/TOOLS/sim.h" // for taus

#include <executables/softmodem-common.h>
extern RAN_CONTEXT_t RC;
extern const uint8_t nr_slots_per_frame[5];
extern uint16_t sl_ahead;

uint8_t DELTA[4]= {2,3,4,6};

#define MAX_NUMBER_OF_SSB 64		
float ssb_per_rach_occasion[8] = {0.125,0.25,0.5,1,2,4,8};

int16_t ssb_index_from_prach(module_id_t module_idP,
                             frame_t frameP,
			     sub_frame_t slotP,
			     uint16_t preamble_index,
			     uint8_t freq_index,
			     uint8_t symbol) {
  
  gNB_MAC_INST *gNB = RC.nrmac[module_idP];
  NR_COMMON_channels_t *cc = &gNB->common_channels[0];
  NR_ServingCellConfigCommon_t *scc = cc->ServingCellConfigCommon;
  nfapi_nr_config_request_scf_t *cfg = &RC.nrmac[module_idP]->config[0];

  uint8_t config_index = scc->uplinkConfigCommon->initialUplinkBWP->rach_ConfigCommon->choice.setup->rach_ConfigGeneric.prach_ConfigurationIndex;
  uint8_t fdm = cfg->prach_config.num_prach_fd_occasions.value;
  
  uint8_t total_RApreambles = MAX_NUM_NR_PRACH_PREAMBLES;
  if( scc->uplinkConfigCommon->initialUplinkBWP->rach_ConfigCommon->choice.setup->totalNumberOfRA_Preambles != NULL)
    total_RApreambles = *scc->uplinkConfigCommon->initialUplinkBWP->rach_ConfigCommon->choice.setup->totalNumberOfRA_Preambles;	
  
  float  num_ssb_per_RO = ssb_per_rach_occasion[cfg->prach_config.ssb_per_rach.value];	
  uint16_t start_symbol_index = 0;
  uint8_t mu,N_dur=0,N_t_slot=0,start_symbol = 0, temp_start_symbol = 0, N_RA_slot=0;
  uint16_t format,RA_sfn_index = -1;
  uint8_t config_period = 1;
  uint16_t prach_occasion_id = -1;
  uint8_t num_active_ssb = cc->num_active_ssb;

  if (scc->uplinkConfigCommon->initialUplinkBWP->rach_ConfigCommon->choice.setup->msg1_SubcarrierSpacing)
    mu = *scc->uplinkConfigCommon->initialUplinkBWP->rach_ConfigCommon->choice.setup->msg1_SubcarrierSpacing;
  else
    mu = scc->downlinkConfigCommon->frequencyInfoDL->scs_SpecificCarrierList.list.array[0]->subcarrierSpacing;

  get_nr_prach_info_from_index(config_index,
			       (int)frameP,
			       (int)slotP,
			       scc->downlinkConfigCommon->frequencyInfoDL->absoluteFrequencyPointA,
			       mu,
			       cc->frame_type,
			       &format,
			       &start_symbol,
			       &N_t_slot,
			       &N_dur,
			       &RA_sfn_index,
			       &N_RA_slot,
			       &config_period);
  uint8_t index = 0,slot_index = 0;
  for (slot_index = 0;slot_index < N_RA_slot; slot_index++) {
    if (N_RA_slot <= 1) { //1 PRACH slot in a subframe
       if((mu == 1) || (mu == 3))
         slot_index = 1;  //For scs = 30khz and 120khz
    }
    for (int i=0; i< N_t_slot; i++) {
      temp_start_symbol = (start_symbol + i * N_dur + 14 * slot_index) % 14;
      if(symbol == temp_start_symbol) {
        start_symbol_index = i;
        break;
      }
    }
  }
  if (N_RA_slot <= 1) { //1 PRACH slot in a subframe
    if((mu == 1) || (mu == 3))
      slot_index = 0;  //For scs = 30khz and 120khz
  }

  //  prach_occasion_id = subframe_index * N_t_slot * N_RA_slot * fdm + N_RA_slot_index * N_t_slot * fdm + freq_index + fdm * start_symbol_index; 
  prach_occasion_id = (((frameP % (cc->max_association_period * config_period))/config_period)*cc->total_prach_occasions_per_config_period) +
                      (RA_sfn_index + slot_index) * N_t_slot * fdm + start_symbol_index * fdm + freq_index; 

  //one RO is shared by one or more SSB
  if(num_ssb_per_RO <= 1 )
    index = (int) (prach_occasion_id / (int)(1/num_ssb_per_RO)) % num_active_ssb;
  //one SSB have more than one continuous RO
  else if ( num_ssb_per_RO > 1) {
    index = (prach_occasion_id * (int)num_ssb_per_RO)% num_active_ssb ;
    for(int j = 0;j < num_ssb_per_RO;j++) {
      if(preamble_index <  (((j+1) * total_RApreambles) / num_ssb_per_RO))
        index = index + j;
    }
  }

  LOG_D(NR_MAC, "Frame %d, Slot %d: Prach Occasion id = %d ssb per RO = %f number of active SSB %u index = %d fdm %u symbol index %u freq_index %u total_RApreambles %u\n",
        frameP, slotP, prach_occasion_id, num_ssb_per_RO, num_active_ssb, index, fdm, start_symbol_index, freq_index, total_RApreambles);

  return index;
}


//Compute Total active SSBs and RO available
void find_SSB_and_RO_available(module_id_t module_idP) {

  gNB_MAC_INST *gNB = RC.nrmac[module_idP];
  NR_COMMON_channels_t *cc = &gNB->common_channels[0];
  NR_ServingCellConfigCommon_t *scc = cc->ServingCellConfigCommon;
  nfapi_nr_config_request_scf_t *cfg = &RC.nrmac[module_idP]->config[0];

  uint8_t config_index = scc->uplinkConfigCommon->initialUplinkBWP->rach_ConfigCommon->choice.setup->rach_ConfigGeneric.prach_ConfigurationIndex;
  uint8_t mu,N_dur=0,N_t_slot=0,start_symbol=0,N_RA_slot = 0;
  uint16_t format,N_RA_sfn = 0,unused_RA_occasion,repetition = 0;
  uint8_t num_active_ssb = 0;
  uint8_t max_association_period = 1;

  struct NR_RACH_ConfigCommon__ssb_perRACH_OccasionAndCB_PreamblesPerSSB *ssb_perRACH_OccasionAndCB_PreamblesPerSSB = scc->uplinkConfigCommon->initialUplinkBWP->rach_ConfigCommon->choice.setup->ssb_perRACH_OccasionAndCB_PreamblesPerSSB;

  switch (ssb_perRACH_OccasionAndCB_PreamblesPerSSB->present){
    case NR_RACH_ConfigCommon__ssb_perRACH_OccasionAndCB_PreamblesPerSSB_PR_oneEighth:
      cc->cb_preambles_per_ssb = 4 * (ssb_perRACH_OccasionAndCB_PreamblesPerSSB->choice.oneEighth + 1);
      break;
    case NR_RACH_ConfigCommon__ssb_perRACH_OccasionAndCB_PreamblesPerSSB_PR_oneFourth:
      cc->cb_preambles_per_ssb = 4 * (ssb_perRACH_OccasionAndCB_PreamblesPerSSB->choice.oneFourth + 1);
      break;
    case NR_RACH_ConfigCommon__ssb_perRACH_OccasionAndCB_PreamblesPerSSB_PR_oneHalf:
      cc->cb_preambles_per_ssb = 4 * (ssb_perRACH_OccasionAndCB_PreamblesPerSSB->choice.oneHalf + 1);
      break;
    case NR_RACH_ConfigCommon__ssb_perRACH_OccasionAndCB_PreamblesPerSSB_PR_one:
      cc->cb_preambles_per_ssb = 4 * (ssb_perRACH_OccasionAndCB_PreamblesPerSSB->choice.one + 1);
      break;
    case NR_RACH_ConfigCommon__ssb_perRACH_OccasionAndCB_PreamblesPerSSB_PR_two:
      cc->cb_preambles_per_ssb = 4 * (ssb_perRACH_OccasionAndCB_PreamblesPerSSB->choice.two + 1);
      break;
    case NR_RACH_ConfigCommon__ssb_perRACH_OccasionAndCB_PreamblesPerSSB_PR_four:
      cc->cb_preambles_per_ssb = ssb_perRACH_OccasionAndCB_PreamblesPerSSB->choice.four;
      break;
    case NR_RACH_ConfigCommon__ssb_perRACH_OccasionAndCB_PreamblesPerSSB_PR_eight:
      cc->cb_preambles_per_ssb = ssb_perRACH_OccasionAndCB_PreamblesPerSSB->choice.eight;
      break;
    case NR_RACH_ConfigCommon__ssb_perRACH_OccasionAndCB_PreamblesPerSSB_PR_sixteen:
      cc->cb_preambles_per_ssb = ssb_perRACH_OccasionAndCB_PreamblesPerSSB->choice.sixteen;
      break;
    default:
      AssertFatal(1 == 0, "Unsupported ssb_perRACH_config %d\n", ssb_perRACH_OccasionAndCB_PreamblesPerSSB->present);
      break;
    }

  if (scc->uplinkConfigCommon->initialUplinkBWP->rach_ConfigCommon->choice.setup->msg1_SubcarrierSpacing)
    mu = *scc->uplinkConfigCommon->initialUplinkBWP->rach_ConfigCommon->choice.setup->msg1_SubcarrierSpacing;
  else
    mu = scc->downlinkConfigCommon->frequencyInfoDL->scs_SpecificCarrierList.list.array[0]->subcarrierSpacing;

  // prach is scheduled according to configuration index and tables 6.3.3.2.2 to 6.3.3.2.4
  get_nr_prach_occasion_info_from_index(config_index,
                                        scc->downlinkConfigCommon->frequencyInfoDL->absoluteFrequencyPointA,
                                        mu,
                                        cc->frame_type,
                                        &format,
                                        &start_symbol,
                                        &N_t_slot,
                                        &N_dur,
                                        &N_RA_slot,
                                        &N_RA_sfn,
                                        &max_association_period);

  float num_ssb_per_RO = ssb_per_rach_occasion[cfg->prach_config.ssb_per_rach.value];	
  uint8_t fdm = cfg->prach_config.num_prach_fd_occasions.value;
  uint64_t L_ssb = (((uint64_t) cfg->ssb_table.ssb_mask_list[0].ssb_mask.value)<<32) | cfg->ssb_table.ssb_mask_list[1].ssb_mask.value ;
  uint32_t total_RA_occasions = N_RA_sfn * N_t_slot * N_RA_slot * fdm;

  for(int i = 0;i < 64;i++) {
    if ((L_ssb >> (63-i)) & 0x01) { // only if the bit of L_ssb at current ssb index is 1
      cc->ssb_index[num_active_ssb] = i; 
      num_active_ssb++;
    }
  }

  cc->total_prach_occasions_per_config_period = total_RA_occasions;
  for(int i=1; (1 << (i-1)) <= max_association_period; i++) {
    cc->max_association_period = (1 <<(i-1));
    total_RA_occasions = total_RA_occasions * cc->max_association_period;
    if(total_RA_occasions >= (int) (num_active_ssb/num_ssb_per_RO)) {
      repetition = (uint16_t)((total_RA_occasions * num_ssb_per_RO )/num_active_ssb);
      break;
    }
  }

  unused_RA_occasion = total_RA_occasions - (int)((num_active_ssb * repetition)/num_ssb_per_RO);
  cc->total_prach_occasions = total_RA_occasions - unused_RA_occasion;
  cc->num_active_ssb = num_active_ssb;

  LOG_I(NR_MAC,
        "Total available RO %d, num of active SSB %d: unused RO = %d association_period %u N_RA_sfn %u total_prach_occasions_per_config_period %u\n",
        cc->total_prach_occasions,
        cc->num_active_ssb,
        unused_RA_occasion,
        cc->max_association_period,
        N_RA_sfn,
        cc->total_prach_occasions_per_config_period);
}		
		
void schedule_nr_prach(module_id_t module_idP, frame_t frameP, sub_frame_t slotP)
{
  gNB_MAC_INST *gNB = RC.nrmac[module_idP];
  NR_COMMON_channels_t *cc = gNB->common_channels;
  NR_ServingCellConfigCommon_t *scc = cc->ServingCellConfigCommon;
  nfapi_nr_ul_tti_request_t *UL_tti_req = &RC.nrmac[module_idP]->UL_tti_req_ahead[0][slotP];
  nfapi_nr_config_request_scf_t *cfg = &RC.nrmac[module_idP]->config[0];

  if (is_nr_UL_slot(scc->tdd_UL_DL_ConfigurationCommon, slotP, cc->frame_type)) {

    uint8_t config_index = scc->uplinkConfigCommon->initialUplinkBWP->rach_ConfigCommon->choice.setup->rach_ConfigGeneric.prach_ConfigurationIndex;
    uint8_t mu,N_dur,N_t_slot,start_symbol = 0,N_RA_slot;
    uint16_t RA_sfn_index = -1;
    uint8_t config_period = 1;
    uint16_t format;
    int slot_index = 0;
    uint16_t prach_occasion_id = -1;

    if (scc->uplinkConfigCommon->initialUplinkBWP->rach_ConfigCommon->choice.setup->msg1_SubcarrierSpacing)
      mu = *scc->uplinkConfigCommon->initialUplinkBWP->rach_ConfigCommon->choice.setup->msg1_SubcarrierSpacing;
    else
      mu = scc->downlinkConfigCommon->frequencyInfoDL->scs_SpecificCarrierList.list.array[0]->subcarrierSpacing;

    int bwp_start = NRRIV2PRBOFFSET(scc->uplinkConfigCommon->initialUplinkBWP->genericParameters.locationAndBandwidth, MAX_BWP_SIZE);

    uint8_t fdm = cfg->prach_config.num_prach_fd_occasions.value;
    // prach is scheduled according to configuration index and tables 6.3.3.2.2 to 6.3.3.2.4
    if ( get_nr_prach_info_from_index(config_index,
                                      (int)frameP,
                                      (int)slotP,
                                      scc->downlinkConfigCommon->frequencyInfoDL->absoluteFrequencyPointA,
                                      mu,
                                      cc->frame_type,
                                      &format,
                                      &start_symbol,
                                      &N_t_slot,
                                      &N_dur,
                                      &RA_sfn_index,
                                      &N_RA_slot,
                                      &config_period) ) {

      uint16_t format0 = format&0xff;      // first column of format from table
      uint16_t format1 = (format>>8)&0xff; // second column of format from table

      if (N_RA_slot > 1) { //more than 1 PRACH slot in a subframe
        if (slotP%2 == 1)
          slot_index = 1;
        else
          slot_index = 0;
      }else if (N_RA_slot <= 1) { //1 PRACH slot in a subframe
        slot_index = 0;
      }

      UL_tti_req->SFN = frameP;
      UL_tti_req->Slot = slotP;
      for (int fdm_index=0; fdm_index < fdm; fdm_index++) { // one structure per frequency domain occasion
        for (int td_index=0; td_index<N_t_slot; td_index++) {

          prach_occasion_id = (((frameP % (cc->max_association_period * config_period))/config_period) * cc->total_prach_occasions_per_config_period) +
                              (RA_sfn_index + slot_index) * N_t_slot * fdm + td_index * fdm + fdm_index;

          if((prach_occasion_id < cc->total_prach_occasions) && (td_index == 0)){

            UL_tti_req->pdus_list[UL_tti_req->n_pdus].pdu_type = NFAPI_NR_UL_CONFIG_PRACH_PDU_TYPE;
            UL_tti_req->pdus_list[UL_tti_req->n_pdus].pdu_size = sizeof(nfapi_nr_prach_pdu_t);
            nfapi_nr_prach_pdu_t  *prach_pdu = &UL_tti_req->pdus_list[UL_tti_req->n_pdus].prach_pdu;
            memset(prach_pdu,0,sizeof(nfapi_nr_prach_pdu_t));
            UL_tti_req->n_pdus+=1;

            // filling the prach fapi structure
            prach_pdu->phys_cell_id = *scc->physCellId;
            prach_pdu->num_prach_ocas = N_t_slot;
            prach_pdu->prach_start_symbol = start_symbol;
            prach_pdu->num_ra = fdm_index;
            prach_pdu->num_cs = get_NCS(scc->uplinkConfigCommon->initialUplinkBWP->rach_ConfigCommon->choice.setup->rach_ConfigGeneric.zeroCorrelationZoneConfig,
                                        format0,
                                        scc->uplinkConfigCommon->initialUplinkBWP->rach_ConfigCommon->choice.setup->restrictedSetConfig);

            LOG_D(NR_MAC, "Frame %d, Slot %d: Prach Occasion id = %u  fdm index = %u start symbol = %u slot index = %u subframe index = %u \n",
                  frameP, slotP,
                  prach_occasion_id, prach_pdu->num_ra,
                  prach_pdu->prach_start_symbol,
                  slot_index, RA_sfn_index);
            // SCF PRACH PDU format field does not consider A1/B1 etc. possibilities
            // We added 9 = A1/B1 10 = A2/B2 11 A3/B3
            if (format1!=0xff) {
              switch(format0) {
                case 0xa1:
                  prach_pdu->prach_format = 11;
                  break;
                case 0xa2:
                  prach_pdu->prach_format = 12;
                  break;
                case 0xa3:
                  prach_pdu->prach_format = 13;
                  break;
              default:
                AssertFatal(1==0,"Only formats A1/B1 A2/B2 A3/B3 are valid for dual format");
              }
            }
            else{
              switch(format0) {
                case 0:
                  prach_pdu->prach_format = 0;
                  break;
                case 1:
                  prach_pdu->prach_format = 1;
                  break;
                case 2:
                  prach_pdu->prach_format = 2;
                  break;
                case 3:
                  prach_pdu->prach_format = 3;
                  break;
                case 0xa1:
                  prach_pdu->prach_format = 4;
                  break;
                case 0xa2:
                  prach_pdu->prach_format = 5;
                  break;
                case 0xa3:
                  prach_pdu->prach_format = 6;
                  break;
                case 0xb1:
                  prach_pdu->prach_format = 7;
                  break;
                case 0xb4:
                  prach_pdu->prach_format = 8;
                  break;
                case 0xc0:
                  prach_pdu->prach_format = 9;
                  break;
                case 0xc2:
                  prach_pdu->prach_format = 10;
                  break;
              default:
                AssertFatal(1==0,"Invalid PRACH format");
              }
            }
          }
        }
      }

      // block resources in vrb_map_UL
      const NR_RACH_ConfigGeneric_t *rach_ConfigGeneric =
          &scc->uplinkConfigCommon->initialUplinkBWP->rach_ConfigCommon->choice.setup->rach_ConfigGeneric;
      const uint8_t mu_pusch =
          scc->uplinkConfigCommon->frequencyInfoUL->scs_SpecificCarrierList.list.array[0]->subcarrierSpacing;
      const int16_t N_RA_RB = get_N_RA_RB(cfg->prach_config.prach_sub_c_spacing.value, mu_pusch);
      uint16_t *vrb_map_UL = &cc->vrb_map_UL[slotP * MAX_BWP_SIZE];
      for (int i = 0; i < N_RA_RB * fdm; ++i)
        vrb_map_UL[bwp_start + rach_ConfigGeneric->msg1_FrequencyStart + i] = 0xff; // all symbols
    }
  }
}

void nr_schedule_msg2(uint16_t rach_frame, uint16_t rach_slot,
                      uint16_t *msg2_frame, uint16_t *msg2_slot,
                      NR_ServingCellConfigCommon_t *scc,
                      lte_frame_type_t frame_type,
                      uint16_t monitoring_slot_period,
                      uint16_t monitoring_offset,uint8_t beam_index,
                      uint8_t num_active_ssb,
                      int16_t *tdd_beam_association){

  // preferentially we schedule the msg2 in the mixed slot or in the last dl slot
  // if they are allowed by search space configuration
  uint8_t mu = *scc->ssbSubcarrierSpacing;
  uint8_t response_window = scc->uplinkConfigCommon->initialUplinkBWP->rach_ConfigCommon->choice.setup->rach_ConfigGeneric.ra_ResponseWindow;
  uint8_t slot_window;
  const int n_slots_frame = nr_slots_per_frame[*scc->ssbSubcarrierSpacing];
  const NR_TDD_UL_DL_Pattern_t *tdd = scc->tdd_UL_DL_ConfigurationCommon ? &scc->tdd_UL_DL_ConfigurationCommon->pattern1 : NULL;
  // number of mixed slot or of last dl slot if there is no mixed slot
  uint8_t last_dl_slot_period = n_slots_frame-1;
  // lenght of tdd period in slots
  uint8_t tdd_period_slot = n_slots_frame;

  if (tdd) {
    last_dl_slot_period = tdd->nrofDownlinkSymbols == 0? (tdd->nrofDownlinkSlots-1) : tdd->nrofDownlinkSlots;
    tdd_period_slot = n_slots_frame/get_nb_periods_per_frame(tdd->dl_UL_TransmissionPeriodicity);
  }
  else{
    if(frame_type == TDD)
      AssertFatal(frame_type == FDD, "Dynamic TDD not handled yet\n");
  }


  switch(response_window){
    case NR_RACH_ConfigGeneric__ra_ResponseWindow_sl1:
      slot_window = 1;
      break;
    case NR_RACH_ConfigGeneric__ra_ResponseWindow_sl2:
      slot_window = 2;
      break;
    case NR_RACH_ConfigGeneric__ra_ResponseWindow_sl4:
      slot_window = 4;
      break;
    case NR_RACH_ConfigGeneric__ra_ResponseWindow_sl8:
      slot_window = 8;
      break;
    case NR_RACH_ConfigGeneric__ra_ResponseWindow_sl10:
      slot_window = 10;
      break;
    case NR_RACH_ConfigGeneric__ra_ResponseWindow_sl20:
      slot_window = 20;
      break;
    case NR_RACH_ConfigGeneric__ra_ResponseWindow_sl40:
      slot_window = 40;
      break;
    case NR_RACH_ConfigGeneric__ra_ResponseWindow_sl80:
      slot_window = 80;
      break;
    default:
      AssertFatal(1==0,"Invalid response window value %d\n",response_window);
  }
  AssertFatal(slot_window<=nr_slots_per_frame[mu],"Msg2 response window needs to be lower or equal to 10ms");

  // slot and frame limit to transmit msg2 according to response window
  uint8_t slot_limit = (rach_slot + slot_window)%nr_slots_per_frame[mu];
  uint16_t frame_limit = (slot_limit>(rach_slot))? rach_frame : (rach_frame +1);

  // computing start of next period

  int FR = *scc->downlinkConfigCommon->frequencyInfoDL->frequencyBandList.list.array[0] >= 257 ? nr_FR2 : nr_FR1;

  uint8_t start_next_period = (rach_slot-(rach_slot%tdd_period_slot)+tdd_period_slot)%nr_slots_per_frame[mu];
  *msg2_slot = start_next_period + last_dl_slot_period; // initializing scheduling of slot to next mixed (or last dl) slot
  *msg2_frame = ((*msg2_slot>(rach_slot))? rach_frame : (rach_frame+1))%1024;

  // we can't schedule msg2 before sl_ahead since prach
  int eff_slot = *msg2_slot+(*msg2_frame-rach_frame)*nr_slots_per_frame[mu];
  if ((eff_slot-rach_slot)<=sl_ahead) {
    *msg2_slot = (*msg2_slot+tdd_period_slot)%nr_slots_per_frame[mu];
    *msg2_frame = ((*msg2_slot>(rach_slot))? rach_frame : (rach_frame+1))%1024;
  }
  if (FR==nr_FR2) {
    int num_tdd_period = *msg2_slot/tdd_period_slot;
    while((tdd_beam_association[num_tdd_period]!=-1)&&(tdd_beam_association[num_tdd_period]!=beam_index)) {
      *msg2_slot = (*msg2_slot+tdd_period_slot)%nr_slots_per_frame[mu];
      *msg2_frame = ((*msg2_slot>(rach_slot))? rach_frame : (rach_frame+1))%1024;
      num_tdd_period = *msg2_slot/tdd_period_slot;
    }
    if(tdd_beam_association[num_tdd_period] == -1)
      tdd_beam_association[num_tdd_period] = beam_index;
  }

  // go to previous slot if the current scheduled slot is beyond the response window
  // and if the slot is not among the PDCCH monitored ones (38.213 10.1)
  while (*msg2_frame > frame_limit
         || (*msg2_frame == frame_limit && *msg2_slot > slot_limit)
         || ((*msg2_frame * nr_slots_per_frame[mu] + *msg2_slot - monitoring_offset) % monitoring_slot_period != 0)) {

    if((frame_type == FDD) || ((*msg2_slot%tdd_period_slot) > 0)) {
      if (*msg2_slot==0) {
        if(*msg2_frame != 0)
          (*msg2_frame)--;
        else
          *msg2_frame = 1023;
        *msg2_slot = nr_slots_per_frame[mu] - 1;
      }
      else
        (*msg2_slot)--;
    }
    else
      AssertFatal(1==0,"No available DL slot to schedule msg2 has been found");
  }
}


void nr_initiate_ra_proc(module_id_t module_idP,
                         int CC_id,
                         frame_t frameP,
                         sub_frame_t slotP,
                         uint16_t preamble_index,
                         uint8_t freq_index,
                         uint8_t symbol,
                         int16_t timing_offset){

  uint8_t ul_carrier_id = 0; // 0 for NUL 1 for SUL
  NR_SearchSpace_t *ss;

  uint16_t msg2_frame, msg2_slot,monitoring_slot_period,monitoring_offset;
  gNB_MAC_INST *nr_mac = RC.nrmac[module_idP];
  NR_COMMON_channels_t *cc = &nr_mac->common_channels[CC_id];
  NR_ServingCellConfigCommon_t *scc = cc->ServingCellConfigCommon;
  lte_frame_type_t frame_type = cc->frame_type;

  uint8_t total_RApreambles = MAX_NUM_NR_PRACH_PREAMBLES;
  uint8_t  num_ssb_per_RO = scc->uplinkConfigCommon->initialUplinkBWP->rach_ConfigCommon->choice.setup->ssb_perRACH_OccasionAndCB_PreamblesPerSSB->present;
  int pr_found;

  if( scc->uplinkConfigCommon->initialUplinkBWP->rach_ConfigCommon->choice.setup->totalNumberOfRA_Preambles != NULL)
    total_RApreambles = *scc->uplinkConfigCommon->initialUplinkBWP->rach_ConfigCommon->choice.setup->totalNumberOfRA_Preambles;

  if(num_ssb_per_RO > 3) { /*num of ssb per RO >= 1*/
    num_ssb_per_RO -= 3;
    total_RApreambles = total_RApreambles/num_ssb_per_RO ;
  }

  for (int i = 0; i < NR_NB_RA_PROC_MAX; i++) {
    NR_RA_t *ra = &cc->ra[i];
    pr_found = 0;
    const int UE_id = find_nr_UE_id(module_idP, ra->rnti);
    if (UE_id != -1) {
      continue;
    }
    if (ra->state == RA_IDLE) {
      for(int j = 0; j < ra->preambles.num_preambles; j++) {
        //check if the preamble received correspond to one of the listed or configured preambles
        if (preamble_index == ra->preambles.preamble_list[j]) {
          if (ra->rnti == 0 && get_softmodem_params()->nsa)
            continue;
          pr_found=1;
          break;
        }
      }
      if (pr_found == 0) {
         continue;
      }

      uint16_t ra_rnti;

      // ra_rnti from 5.1.3 in 38.321
      // FK: in case of long PRACH the phone seems to expect the subframe number instead of the slot number here.
      if (scc->uplinkConfigCommon->initialUplinkBWP->rach_ConfigCommon->choice.setup->prach_RootSequenceIndex.present
          == NR_RACH_ConfigCommon__prach_RootSequenceIndex_PR_l839)
        ra_rnti = 1 + symbol + (9 /*slotP*/ * 14) + (freq_index * 14 * 80) + (ul_carrier_id * 14 * 80 * 8);
      else
        ra_rnti = 1 + symbol + (slotP * 14) + (freq_index * 14 * 80) + (ul_carrier_id * 14 * 80 * 8);

      // This should be handled differently when we use the initialBWP for RA
      ra->bwp_id = 0;
      NR_BWP_Downlink_t *bwp=NULL;
      if (ra->CellGroup && ra->CellGroup->spCellConfig && ra->CellGroup->spCellConfig->spCellConfigDedicated &&
          ra->CellGroup->spCellConfig->spCellConfigDedicated->downlinkBWP_ToAddModList) {
        ra->bwp_id = 1;
        bwp = ra->CellGroup->spCellConfig->spCellConfigDedicated->downlinkBWP_ToAddModList->list.array[ra->bwp_id - 1];
      }

      VCD_SIGNAL_DUMPER_DUMP_FUNCTION_BY_NAME(VCD_SIGNAL_DUMPER_FUNCTIONS_INITIATE_RA_PROC, 1);

      LOG_D(NR_MAC,
            "[gNB %d][RAPROC] CC_id %d Frame %d, Slot %d  Initiating RA procedure for preamble index %d\n",
            module_idP,
            CC_id,
            frameP,
            slotP,
            preamble_index);

      uint8_t beam_index = ssb_index_from_prach(module_idP, frameP, slotP, preamble_index, freq_index, symbol);

      // the UE sent a RACH either for starting RA procedure or RA procedure failed and UE retries
      if (ra->cfra) {
        // if the preamble received correspond to one of the listed
        if (!(preamble_index == ra->preambles.preamble_list[beam_index])) {
          LOG_E(
              NR_MAC,
              "[gNB %d][RAPROC] FAILURE: preamble %d does not correspond to any of the ones in rach_ConfigDedicated\n",
              module_idP,
              preamble_index);
          continue; // if the PRACH preamble does not correspond to any of the ones sent through RRC abort RA proc
        }
      }
      LOG_D(NR_MAC, "Frame %d, Slot %d: Activating RA process \n", frameP, slotP);
      ra->state = Msg2;
      ra->timing_offset = timing_offset;
      ra->preamble_slot = slotP;

      NR_SearchSpaceId_t	ra_SearchSpace = 0;
      struct NR_PDCCH_ConfigCommon__commonSearchSpaceList *commonSearchSpaceList = NULL;
      NR_BWP_t *genericParameters = NULL;
      if(bwp) {
        commonSearchSpaceList = bwp->bwp_Common->pdcch_ConfigCommon->choice.setup->commonSearchSpaceList;
        ra_SearchSpace = *bwp->bwp_Common->pdcch_ConfigCommon->choice.setup->ra_SearchSpace;
        genericParameters = &bwp->bwp_Common->genericParameters;
      } else {
        commonSearchSpaceList = scc->downlinkConfigCommon->initialDownlinkBWP->pdcch_ConfigCommon->choice.setup->commonSearchSpaceList;
        ra_SearchSpace = *scc->downlinkConfigCommon->initialDownlinkBWP->pdcch_ConfigCommon->choice.setup->ra_SearchSpace;
        genericParameters = &scc->downlinkConfigCommon->initialDownlinkBWP->genericParameters;
      }
      AssertFatal(commonSearchSpaceList->list.count > 0, "common SearchSpace list has 0 elements\n");

      // Common SearchSpace list
      for (int i = 0; i < commonSearchSpaceList->list.count; i++) {
        ss = commonSearchSpaceList->list.array[i];
        if (ss->searchSpaceId == ra_SearchSpace)
          ra->ra_ss = ss;
      }

      AssertFatal(ra->ra_ss!=NULL,"SearchSpace cannot be null for RA\n");

      ra->coreset = get_coreset(module_idP, scc, bwp, ra->ra_ss, NR_SearchSpace__searchSpaceType_PR_common);
      ra->sched_pdcch = set_pdcch_structure(nr_mac,
                                            ra->ra_ss,
                                            ra->coreset,
                                            scc,
                                            genericParameters,
                                            NULL);

      // retrieving ra pdcch monitoring period and offset
      find_monitoring_periodicity_offset_common(ra->ra_ss, &monitoring_slot_period, &monitoring_offset);

      nr_schedule_msg2(frameP,
                       slotP,
                       &msg2_frame,
                       &msg2_slot,
                       scc,
                       frame_type,
                       monitoring_slot_period,
                       monitoring_offset,
                       beam_index,
                       cc->num_active_ssb,
                       nr_mac->tdd_beam_association);

      ra->Msg2_frame = msg2_frame;
      ra->Msg2_slot = msg2_slot;

      LOG_D(NR_MAC, "%s() Msg2[%04d%d] SFN/SF:%04d%d\n", __FUNCTION__, ra->Msg2_frame, ra->Msg2_slot, frameP, slotP);

      int loop = 0;
      if (ra->rnti == 0) { // This condition allows for the usage of a preconfigured rnti for the CFRA
        do {
          ra->rnti = (taus() % 65518) + 1;
          loop++;
        } while (loop != 100
                 && !((find_nr_UE_id(module_idP, ra->rnti) == -1) && (find_nr_RA_id(module_idP, CC_id, ra->rnti) == -1)
                      && ra->rnti >= 1 && ra->rnti <= 65519));
        if (loop == 100) {
          LOG_E(NR_MAC, "%s:%d:%s: [RAPROC] initialisation random access aborted\n", __FILE__, __LINE__, __FUNCTION__);
          abort();
        }
      }

      ra->RA_rnti = ra_rnti;
      ra->preamble_index = preamble_index;
      ra->beam_id = beam_index;

      LOG_I(NR_MAC,
            "[gNB %d][RAPROC] CC_id %d Frame %d Activating Msg2 generation in frame %d, slot %d using RA rnti %x SSB "
            "index %u RA index %d\n",
            module_idP,
            CC_id,
            frameP,
            ra->Msg2_frame,
            ra->Msg2_slot,
            ra->RA_rnti,
            cc->ssb_index[beam_index],
            i);

      return;
    }
  }
  LOG_E(NR_MAC, "[gNB %d][RAPROC] FAILURE: CC_id %d Frame %d initiating RA procedure for preamble index %d\n", module_idP, CC_id, frameP, preamble_index);

  VCD_SIGNAL_DUMPER_DUMP_FUNCTION_BY_NAME(VCD_SIGNAL_DUMPER_FUNCTIONS_INITIATE_RA_PROC, 0);
}

void nr_schedule_RA(module_id_t module_idP, frame_t frameP, sub_frame_t slotP) {

  gNB_MAC_INST *mac = RC.nrmac[module_idP];

  start_meas(&mac->schedule_ra);
  for (int CC_id = 0; CC_id < MAX_NUM_CCs; CC_id++) {
    NR_COMMON_channels_t *cc = &mac->common_channels[CC_id];
    for (int i = 0; i < NR_NB_RA_PROC_MAX; i++) {
      NR_RA_t *ra = &cc->ra[i];
      LOG_D(NR_MAC, "RA[state:%d]\n", ra->state);
      switch (ra->state) {
        case Msg2:
          nr_generate_Msg2(module_idP, CC_id, frameP, slotP, ra);
          break;
        case Msg3_retransmission:
          nr_generate_Msg3_retransmission(module_idP, CC_id, frameP, slotP, ra);
          break;
        case Msg4:
          nr_generate_Msg4(module_idP, CC_id, frameP, slotP, ra);
          break;
        case WAIT_Msg4_ACK:
          nr_check_Msg4_Ack(module_idP, CC_id, frameP, slotP, ra);
          break;
        default:
          break;
      }
    }
  }
  stop_meas(&mac->schedule_ra);
}


void nr_generate_Msg3_retransmission(module_id_t module_idP, int CC_id, frame_t frame, sub_frame_t slot, NR_RA_t *ra) {

  gNB_MAC_INST *nr_mac = RC.nrmac[module_idP];
  NR_COMMON_channels_t *cc = &nr_mac->common_channels[CC_id];
  NR_ServingCellConfigCommon_t *scc = cc->ServingCellConfigCommon;

  NR_BWP_Uplink_t *ubwp = NULL;
  NR_BWP_UplinkDedicated_t *ubwpd = NULL;
  NR_PUSCH_TimeDomainResourceAllocationList_t *pusch_TimeDomainAllocationList = NULL;
  NR_BWP_t *genericParameters = NULL;
  if(ra->CellGroup) {
    ubwp = ra->CellGroup->spCellConfig->spCellConfigDedicated->uplinkConfig->uplinkBWP_ToAddModList->list.array[ra->bwp_id-1];
    ubwpd = ra->CellGroup->spCellConfig->spCellConfigDedicated->uplinkConfig->initialUplinkBWP;
    genericParameters = &ubwp->bwp_Common->genericParameters;
    pusch_TimeDomainAllocationList = ubwp->bwp_Common->pusch_ConfigCommon->choice.setup->pusch_TimeDomainAllocationList;
  } else {
    genericParameters = &scc->uplinkConfigCommon->initialUplinkBWP->genericParameters;
    pusch_TimeDomainAllocationList = scc->uplinkConfigCommon->initialUplinkBWP->pusch_ConfigCommon->choice.setup->pusch_TimeDomainAllocationList;
  }

  int mu = genericParameters->subcarrierSpacing;
  uint8_t K2 = *pusch_TimeDomainAllocationList->list.array[ra->Msg3_tda_id]->k2;
  const int sched_frame = frame + (slot + K2 >= nr_slots_per_frame[mu]);
  const int sched_slot = (slot + K2) % nr_slots_per_frame[mu];

  if (is_xlsch_in_slot(RC.nrmac[module_idP]->ulsch_slot_bitmap[sched_slot / 64], sched_slot)) {
    // beam association for FR2
    int16_t *tdd_beam_association = nr_mac->tdd_beam_association;
    if (*scc->downlinkConfigCommon->frequencyInfoDL->frequencyBandList.list.array[0] >= 257) {
      // FR2
      const int n_slots_frame = nr_slots_per_frame[*scc->ssbSubcarrierSpacing];
      const NR_TDD_UL_DL_Pattern_t *tdd = scc->tdd_UL_DL_ConfigurationCommon ? &scc->tdd_UL_DL_ConfigurationCommon->pattern1 : NULL;
      AssertFatal(tdd,"Dynamic TDD not handled yet\n");
      uint8_t tdd_period_slot = n_slots_frame/get_nb_periods_per_frame(tdd->dl_UL_TransmissionPeriodicity);
      int num_tdd_period = sched_slot/tdd_period_slot;

      if((tdd_beam_association[num_tdd_period]!=-1)&&(tdd_beam_association[num_tdd_period]!=ra->beam_id))
        return; // can't schedule retransmission in this slot
      else
        tdd_beam_association[num_tdd_period] = ra->beam_id;
    }

    int scs = scc->uplinkConfigCommon->initialUplinkBWP->genericParameters.subcarrierSpacing;
    int fh = 0;
    int startSymbolAndLength = scc->uplinkConfigCommon->initialUplinkBWP->pusch_ConfigCommon->choice.setup->pusch_TimeDomainAllocationList->list.array[ra->Msg3_tda_id]->startSymbolAndLength;
    int mappingtype = scc->uplinkConfigCommon->initialUplinkBWP->pusch_ConfigCommon->choice.setup->pusch_TimeDomainAllocationList->list.array[ra->Msg3_tda_id]->mappingType;

    uint16_t *vrb_map_UL = &RC.nrmac[module_idP]->common_channels[CC_id].vrb_map_UL[sched_slot * MAX_BWP_SIZE];

    int BWPStart = nr_mac->type0_PDCCH_CSS_config[ra->beam_id].cset_start_rb;
    int BWPSize  = nr_mac->type0_PDCCH_CSS_config[ra->beam_id].num_rbs;
    int rbStart = 0;
    for (int i = 0; (i < ra->msg3_nb_rb) && (rbStart <= (BWPSize - ra->msg3_nb_rb)); i++) {
      if (vrb_map_UL[rbStart + BWPStart + i]) {
        rbStart += i;
        i = 0;
      }
    }
    if (rbStart > (BWPSize - ra->msg3_nb_rb)) {
      // cannot find free vrb_map for msg3 retransmission in this slot
      return;
    }

    LOG_I(NR_MAC, "[gNB %d][RAPROC] Frame %d, Slot %d : CC_id %d Scheduling retransmission of Msg3 in (%d,%d)\n",
          module_idP, frame, slot, CC_id, sched_frame, sched_slot);

    nfapi_nr_ul_tti_request_t *future_ul_tti_req = &RC.nrmac[module_idP]->UL_tti_req_ahead[CC_id][sched_slot];
    AssertFatal(future_ul_tti_req->SFN == sched_frame
                && future_ul_tti_req->Slot == sched_slot,
                "future UL_tti_req's frame.slot %d.%d does not match PUSCH %d.%d\n",
                future_ul_tti_req->SFN,
                future_ul_tti_req->Slot,
                sched_frame,
                sched_slot);
    future_ul_tti_req->pdus_list[future_ul_tti_req->n_pdus].pdu_type = NFAPI_NR_UL_CONFIG_PUSCH_PDU_TYPE;
    future_ul_tti_req->pdus_list[future_ul_tti_req->n_pdus].pdu_size = sizeof(nfapi_nr_pusch_pdu_t);
    nfapi_nr_pusch_pdu_t *pusch_pdu = &future_ul_tti_req->pdus_list[future_ul_tti_req->n_pdus].pusch_pdu;
    memset(pusch_pdu, 0, sizeof(nfapi_nr_pusch_pdu_t));

    fill_msg3_pusch_pdu(pusch_pdu, scc,
                        ra->msg3_round,
                        startSymbolAndLength,
                        ra->rnti, scs,
                        BWPSize, BWPStart,
                        mappingtype, fh,
                        rbStart, ra->msg3_nb_rb);
    future_ul_tti_req->n_pdus += 1;

    // generation of DCI 0_0 to schedule msg3 retransmission
    NR_SearchSpace_t *ss = ra->ra_ss;
    NR_ControlResourceSet_t *coreset = ra->coreset;
    AssertFatal(coreset!=NULL,"Coreset cannot be null for RA-Msg3 retransmission\n");

    nfapi_nr_ul_dci_request_t *ul_dci_req = &nr_mac->UL_dci_req[CC_id];

    const int coresetid = coreset->controlResourceSetId;
    nfapi_nr_dl_tti_pdcch_pdu_rel15_t *pdcch_pdu_rel15 = nr_mac->pdcch_pdu_idx[CC_id][coresetid];
    if (!pdcch_pdu_rel15) {
      nfapi_nr_ul_dci_request_pdus_t *ul_dci_request_pdu = &ul_dci_req->ul_dci_pdu_list[ul_dci_req->numPdus];
      memset(ul_dci_request_pdu, 0, sizeof(nfapi_nr_ul_dci_request_pdus_t));
      ul_dci_request_pdu->PDUType = NFAPI_NR_DL_TTI_PDCCH_PDU_TYPE;
      ul_dci_request_pdu->PDUSize = (uint8_t)(2+sizeof(nfapi_nr_dl_tti_pdcch_pdu));
      pdcch_pdu_rel15 = &ul_dci_request_pdu->pdcch_pdu.pdcch_pdu_rel15;
      ul_dci_req->numPdus += 1;
      nr_configure_pdcch(pdcch_pdu_rel15, coreset, genericParameters, &ra->sched_pdcch);
      nr_mac->pdcch_pdu_idx[CC_id][coresetid] = pdcch_pdu_rel15;
    }

    uint8_t aggregation_level;
    uint8_t nr_of_candidates;
    for (int i=0; i<5; i++) {
      // for now taking the lowest value among the available aggregation levels
      find_aggregation_candidates(&aggregation_level, &nr_of_candidates, ss, 1<<i);
      if(nr_of_candidates>0) break;
    }
    AssertFatal(nr_of_candidates>0,"nr_of_candidates is 0\n");
    int CCEIndex = find_pdcch_candidate(nr_mac,
                                        CC_id,
                                        aggregation_level,
                                        nr_of_candidates,
                                        &ra->sched_pdcch,
                                        coreset,
                                        0);
    if (CCEIndex < 0) {
      LOG_E(NR_MAC, "%s(): cannot find free CCE for RA RNTI 0x%04x!\n", __func__, ra->rnti);
      return;
    }

    // Fill PDCCH DL DCI PDU
    nfapi_nr_dl_dci_pdu_t *dci_pdu = &pdcch_pdu_rel15->dci_pdu[pdcch_pdu_rel15->numDlDci];
    pdcch_pdu_rel15->numDlDci++;
    dci_pdu->RNTI = ra->rnti;
    dci_pdu->ScramblingId = *scc->physCellId;
    dci_pdu->ScramblingRNTI = 0;
    dci_pdu->AggregationLevel = aggregation_level;
    dci_pdu->CceIndex = CCEIndex;
    dci_pdu->beta_PDCCH_1_0 = 0;
    dci_pdu->powerControlOffsetSS = 1;

    dci_pdu_rel15_t uldci_payload;
    memset(&uldci_payload, 0, sizeof(uldci_payload));

    config_uldci(ubwp,
                 ubwpd,
                 scc,
                 pusch_pdu,
                 &uldci_payload,
                 NR_UL_DCI_FORMAT_0_0,
                 ra->Msg3_tda_id,
                 ra->msg3_TPC,
                 0, // not used in format 0_0
                 ra->bwp_id);

    fill_dci_pdu_rel15(scc,
                       ra->CellGroup,
                       dci_pdu,
                       &uldci_payload,
                       NR_UL_DCI_FORMAT_0_0,
                       NR_RNTI_TC,
                       pusch_pdu->bwp_size,
                       ra->bwp_id);

    // Mark the corresponding RBs as used

    fill_pdcch_vrb_map(nr_mac,
                       CC_id,
                       &ra->sched_pdcch,
                       CCEIndex,
                       aggregation_level);

    for (int rb = 0; rb < ra->msg3_nb_rb; rb++) {
      vrb_map_UL[rbStart + BWPStart + rb] = 1;
    }

    // reset state to wait msg3
    ra->state = WAIT_Msg3;
    ra->Msg3_frame = sched_frame;
    ra->Msg3_slot = sched_slot;

  }

}

void nr_get_Msg3alloc(module_id_t module_id,
                      int CC_id,
                      NR_ServingCellConfigCommon_t *scc,
                      NR_BWP_Uplink_t *ubwp,
                      sub_frame_t current_slot,
                      frame_t current_frame,
                      NR_RA_t *ra,
                      int16_t *tdd_beam_association) {

  // msg3 is scheduled in mixed slot in the following TDD period

  uint16_t msg3_nb_rb = 8; // sdu has 6 or 8 bytes

  lte_frame_type_t frame_type = RC.nrmac[module_id]->common_channels->frame_type;

  int mu = ubwp ?
    ubwp->bwp_Common->genericParameters.subcarrierSpacing :
    scc->uplinkConfigCommon->initialUplinkBWP->genericParameters.subcarrierSpacing;
  int temp_slot = 0;
  ra->Msg3_tda_id = 16; // initialization to a value above limit

  NR_PUSCH_TimeDomainResourceAllocationList_t *pusch_TimeDomainAllocationList= ubwp ?
    ubwp->bwp_Common->pusch_ConfigCommon->choice.setup->pusch_TimeDomainAllocationList:
    scc->uplinkConfigCommon->initialUplinkBWP->pusch_ConfigCommon->choice.setup->pusch_TimeDomainAllocationList;

  const NR_TDD_UL_DL_Pattern_t *tdd = scc->tdd_UL_DL_ConfigurationCommon ? &scc->tdd_UL_DL_ConfigurationCommon->pattern1 : NULL;
  const int n_slots_frame = nr_slots_per_frame[mu];
  uint8_t k2 = 0;
  if (frame_type == TDD) {
    int nb_periods_per_frame = get_nb_periods_per_frame(scc->tdd_UL_DL_ConfigurationCommon->pattern1.dl_UL_TransmissionPeriodicity);
    int nb_slots_per_period = ((1<<mu)*10)/nb_periods_per_frame;
    for (int i=0; i<pusch_TimeDomainAllocationList->list.count; i++) {
      k2 = *pusch_TimeDomainAllocationList->list.array[i]->k2;
      // we want to transmit in the uplink symbols of mixed slot
      if ((k2 + DELTA[mu])%nb_slots_per_period == 0) {
        temp_slot = current_slot + k2 + DELTA[mu]; // msg3 slot according to 8.3 in 38.213
        ra->Msg3_slot = temp_slot%nr_slots_per_frame[mu];
        if (is_xlsch_in_slot(RC.nrmac[module_id]->ulsch_slot_bitmap[ra->Msg3_slot / 64], ra->Msg3_slot)) {
          ra->Msg3_tda_id = i;
          break;
        }
      }
    }
  }
  else {
    ra->Msg3_tda_id = 0;
    k2 = *pusch_TimeDomainAllocationList->list.array[0]->k2;
    temp_slot = current_slot + k2 + DELTA[mu]; // msg3 slot according to 8.3 in 38.213
    ra->Msg3_slot = temp_slot%nr_slots_per_frame[mu];
  }

  AssertFatal(ra->Msg3_tda_id<16,"Unable to find Msg3 time domain allocation in list\n");

  if (n_slots_frame > temp_slot)
    ra->Msg3_frame = current_frame;
  else
    ra->Msg3_frame = (current_frame + (temp_slot / n_slots_frame)) % 1024;

  // beam association for FR2
  if (*scc->downlinkConfigCommon->frequencyInfoDL->frequencyBandList.list.array[0] >= 257) {
    AssertFatal(tdd,"Dynamic TDD not handled yet\n");
    uint8_t tdd_period_slot = n_slots_frame/get_nb_periods_per_frame(tdd->dl_UL_TransmissionPeriodicity);
    int num_tdd_period = ra->Msg3_slot/tdd_period_slot;
    if((tdd_beam_association[num_tdd_period]!=-1)&&(tdd_beam_association[num_tdd_period]!=ra->beam_id))
      AssertFatal(1==0,"Cannot schedule MSG3\n");
    else
      tdd_beam_association[num_tdd_period] = ra->beam_id;
  }

  LOG_D(NR_MAC, "[RAPROC] Msg3 slot %d: current slot %u Msg3 frame %u k2 %u Msg3_tda_id %u\n", ra->Msg3_slot, current_slot, ra->Msg3_frame, k2,ra->Msg3_tda_id);
  uint16_t *vrb_map_UL =
      &RC.nrmac[module_id]->common_channels[CC_id].vrb_map_UL[ra->Msg3_slot * MAX_BWP_SIZE];

  int bwpSize = NRRIV2BW(scc->uplinkConfigCommon->initialUplinkBWP->genericParameters.locationAndBandwidth, MAX_BWP_SIZE);
  int bwpStart = NRRIV2PRBOFFSET(scc->uplinkConfigCommon->initialUplinkBWP->genericParameters.locationAndBandwidth, MAX_BWP_SIZE);

  if (ra->CellGroup) {
    AssertFatal(ra->CellGroup->spCellConfig->spCellConfigDedicated->downlinkBWP_ToAddModList->list.count == 1,
		"downlinkBWP_ToAddModList has %d BWP!\n", ra->CellGroup->spCellConfig->spCellConfigDedicated->downlinkBWP_ToAddModList->list.count);
    NR_BWP_Uplink_t *ubwp = ra->CellGroup->spCellConfig->spCellConfigDedicated->uplinkConfig->uplinkBWP_ToAddModList->list.array[ra->bwp_id - 1];
    int act_bwp_start = NRRIV2PRBOFFSET(ubwp->bwp_Common->genericParameters.locationAndBandwidth, MAX_BWP_SIZE);
    int act_bwp_size  = NRRIV2BW(ubwp->bwp_Common->genericParameters.locationAndBandwidth, MAX_BWP_SIZE);
    if (!((bwpStart >= act_bwp_start) && ((bwpStart+bwpSize) <= (act_bwp_start+act_bwp_size))))
      bwpStart = act_bwp_start;
  }

  /* search msg3_nb_rb free RBs */
  int rbSize = 0;
  int rbStart = 0;
  while (rbSize < msg3_nb_rb) {
    rbStart += rbSize; /* last iteration rbSize was not enough, skip it */
    rbSize = 0;
    while (rbStart < bwpSize && vrb_map_UL[rbStart + bwpStart])
      rbStart++;
    AssertFatal(rbStart < bwpSize - msg3_nb_rb, "no space to allocate Msg 3 for RA!\n");
    while (rbStart + rbSize < bwpSize
           && !vrb_map_UL[rbStart + bwpStart + rbSize]
           && rbSize < msg3_nb_rb)
      rbSize++;
  }
  ra->msg3_nb_rb = msg3_nb_rb;
  ra->msg3_first_rb = rbStart;
  ra->msg3_bwp_start = bwpStart;
}


void fill_msg3_pusch_pdu(nfapi_nr_pusch_pdu_t *pusch_pdu,
                         NR_ServingCellConfigCommon_t *scc,
                         int round,
                         int startSymbolAndLength,
                         rnti_t rnti, int scs,
                         int bwp_size, int bwp_start,
                         int mappingtype, int fh,
                         int msg3_first_rb, int msg3_nb_rb) {


  int start_symbol_index,nr_of_symbols;

  SLIV2SL(startSymbolAndLength, &start_symbol_index, &nr_of_symbols);
  int mcsindex = -1; // init value

  pusch_pdu->pdu_bit_map = PUSCH_PDU_BITMAP_PUSCH_DATA;
  pusch_pdu->rnti = rnti;
  pusch_pdu->handle = 0;
  pusch_pdu->bwp_start = bwp_start;
  pusch_pdu->bwp_size = bwp_size;
  pusch_pdu->subcarrier_spacing = scs;
  pusch_pdu->cyclic_prefix = 0;
  pusch_pdu->mcs_table = 0;
  if (scc->uplinkConfigCommon->initialUplinkBWP->rach_ConfigCommon->choice.setup->msg3_transformPrecoder == NULL)
    pusch_pdu->transform_precoding = 1;
  else
    pusch_pdu->transform_precoding = 0;
  pusch_pdu->data_scrambling_id = *scc->physCellId;
  pusch_pdu->nrOfLayers = 1;
  pusch_pdu->ul_dmrs_symb_pos = get_l_prime(nr_of_symbols,mappingtype,pusch_dmrs_pos2,pusch_len1,start_symbol_index, scc->dmrs_TypeA_Position);
  LOG_D(NR_MAC, "MSG3 start_sym:%d NR Symb:%d mappingtype:%d, ul_dmrs_symb_pos:%x\n", start_symbol_index, nr_of_symbols, mappingtype, pusch_pdu->ul_dmrs_symb_pos);
  pusch_pdu->dmrs_config_type = 0;
  pusch_pdu->ul_dmrs_scrambling_id = *scc->physCellId; //If provided and the PUSCH is not a msg3 PUSCH, otherwise, L2 should set this to physical cell id.
  pusch_pdu->scid = 0; //DMRS sequence initialization [TS38.211, sec 6.4.1.1.1]. Should match what is sent in DCI 0_1, otherwise set to 0.
  pusch_pdu->dmrs_ports = 1;  // 6.2.2 in 38.214 only port 0 to be used
  pusch_pdu->num_dmrs_cdm_grps_no_data = 2;  // no data in dmrs symbols as in 6.2.2 in 38.214
  pusch_pdu->resource_alloc = 1; //type 1
  pusch_pdu->rb_start = msg3_first_rb;
  if (msg3_nb_rb > pusch_pdu->bwp_size)
    AssertFatal(1==0,"MSG3 allocated number of RBs exceed the BWP size\n");
  else
    pusch_pdu->rb_size = msg3_nb_rb;
  pusch_pdu->vrb_to_prb_mapping = 0;

  pusch_pdu->frequency_hopping = fh;
  //pusch_pdu->tx_direct_current_location;//The uplink Tx Direct Current location for the carrier. Only values in the value range of this field between 0 and 3299, which indicate the subcarrier index within the carrier corresponding 1o the numerology of the corresponding uplink BWP and value 3300, which indicates "Outside the carrier" and value 3301, which indicates "Undetermined position within the carrier" are used. [TS38.331, UplinkTxDirectCurrentBWP IE]
  pusch_pdu->uplink_frequency_shift_7p5khz = 0;
  //Resource Allocation in time domain
  pusch_pdu->start_symbol_index = start_symbol_index;
  pusch_pdu->nr_of_symbols = nr_of_symbols;
  //Optional Data only included if indicated in pduBitmap
  pusch_pdu->pusch_data.rv_index = nr_rv_round_map[round];
  pusch_pdu->pusch_data.harq_process_id = 0;
  pusch_pdu->pusch_data.new_data_indicator = 1;
  pusch_pdu->pusch_data.num_cb = 0;
  int num_dmrs_symb = 0;
  for(int i = start_symbol_index; i < start_symbol_index+nr_of_symbols; i++)
    num_dmrs_symb += (pusch_pdu->ul_dmrs_symb_pos >> i) & 1;

  int TBS = 0;
  while(TBS<7) {  // TBS for msg3 is 7 bytes (except for RRCResumeRequest1 currently not implemented)
    mcsindex++;
    pusch_pdu->target_code_rate = nr_get_code_rate_ul(mcsindex,pusch_pdu->mcs_table);
    pusch_pdu->qam_mod_order = nr_get_Qm_ul(mcsindex,pusch_pdu->mcs_table);
    TBS = nr_compute_tbs(pusch_pdu->qam_mod_order,
                         pusch_pdu->target_code_rate,
                         pusch_pdu->rb_size,
                         pusch_pdu->nr_of_symbols,
                         num_dmrs_symb*12, // nb dmrs set for no data in dmrs symbol
                         0, //nb_rb_oh
                         0, // to verify tb scaling
                         pusch_pdu->nrOfLayers)>>3;

    pusch_pdu->mcs_index = mcsindex;
    pusch_pdu->pusch_data.tb_size = TBS;
  }
}

void nr_add_msg3(module_id_t module_idP, int CC_id, frame_t frameP, sub_frame_t slotP, NR_RA_t *ra, uint8_t *RAR_pdu)
{
  gNB_MAC_INST                                   *mac = RC.nrmac[module_idP];
  NR_COMMON_channels_t                            *cc = &mac->common_channels[CC_id];
  NR_ServingCellConfigCommon_t                   *scc = cc->ServingCellConfigCommon;

  if (ra->state == RA_IDLE) {
    LOG_W(NR_MAC,"RA is not active for RA %X. skipping msg3 scheduling\n", ra->rnti);
    return;
  }

  uint16_t *vrb_map_UL =
      &RC.nrmac[module_idP]->common_channels[CC_id].vrb_map_UL[ra->Msg3_slot * MAX_BWP_SIZE];
  for (int i = 0; i < ra->msg3_nb_rb; ++i) {
    AssertFatal(!vrb_map_UL[i + ra->msg3_first_rb + ra->msg3_bwp_start],
                "RB %d in %4d.%2d is already taken, cannot allocate Msg3!\n",
                i + ra->msg3_first_rb,
                ra->Msg3_frame,
                ra->Msg3_slot);
    vrb_map_UL[i + ra->msg3_first_rb + ra->msg3_bwp_start] = 1;
  }

  LOG_D(NR_MAC, "[gNB %d][RAPROC] Frame %d, Slot %d : CC_id %d RA is active, Msg3 in (%d,%d)\n", module_idP, frameP, slotP, CC_id, ra->Msg3_frame, ra->Msg3_slot);

  nfapi_nr_ul_tti_request_t *future_ul_tti_req = &RC.nrmac[module_idP]->UL_tti_req_ahead[CC_id][ra->Msg3_slot];
  AssertFatal(future_ul_tti_req->SFN == ra->Msg3_frame
              && future_ul_tti_req->Slot == ra->Msg3_slot,
              "future UL_tti_req's frame.slot %d.%d does not match PUSCH %d.%d\n",
              future_ul_tti_req->SFN,
              future_ul_tti_req->Slot,
              ra->Msg3_frame,
              ra->Msg3_slot);
  future_ul_tti_req->pdus_list[future_ul_tti_req->n_pdus].pdu_type = NFAPI_NR_UL_CONFIG_PUSCH_PDU_TYPE;
  future_ul_tti_req->pdus_list[future_ul_tti_req->n_pdus].pdu_size = sizeof(nfapi_nr_pusch_pdu_t);
  nfapi_nr_pusch_pdu_t *pusch_pdu = &future_ul_tti_req->pdus_list[future_ul_tti_req->n_pdus].pusch_pdu;
  memset(pusch_pdu, 0, sizeof(nfapi_nr_pusch_pdu_t));

  int ibwp_size  = NRRIV2BW(scc->uplinkConfigCommon->initialUplinkBWP->genericParameters.locationAndBandwidth, MAX_BWP_SIZE);
  int scs = scc->uplinkConfigCommon->initialUplinkBWP->genericParameters.subcarrierSpacing;
  int fh = 0;
  int startSymbolAndLength = scc->uplinkConfigCommon->initialUplinkBWP->pusch_ConfigCommon->choice.setup->pusch_TimeDomainAllocationList->list.array[ra->Msg3_tda_id]->startSymbolAndLength;
  int mappingtype = scc->uplinkConfigCommon->initialUplinkBWP->pusch_ConfigCommon->choice.setup->pusch_TimeDomainAllocationList->list.array[ra->Msg3_tda_id]->mappingType;

  if (ra->CellGroup) {
    AssertFatal(ra->CellGroup->spCellConfig->spCellConfigDedicated->downlinkBWP_ToAddModList->list.count == 1,
		"downlinkBWP_ToAddModList has %d BWP!\n", ra->CellGroup->spCellConfig->spCellConfigDedicated->downlinkBWP_ToAddModList->list.count);
    NR_BWP_Uplink_t *ubwp = ra->CellGroup->spCellConfig->spCellConfigDedicated->uplinkConfig->uplinkBWP_ToAddModList->list.array[ra->bwp_id - 1];

    startSymbolAndLength = ubwp->bwp_Common->pusch_ConfigCommon->choice.setup->pusch_TimeDomainAllocationList->list.array[ra->Msg3_tda_id]->startSymbolAndLength;
    mappingtype = ubwp->bwp_Common->pusch_ConfigCommon->choice.setup->pusch_TimeDomainAllocationList->list.array[ra->Msg3_tda_id]->mappingType;
    scs = ubwp->bwp_Common->genericParameters.subcarrierSpacing;
    fh = ubwp->bwp_Dedicated->pusch_Config->choice.setup->frequencyHopping ? 1 : 0;
  }

  LOG_D(NR_MAC, "Frame %d, Slot %d Adding Msg3 UL Config Request for (%d,%d) : (%d,%d,%d) for rnti: %d\n",
    frameP,
    slotP,
    ra->Msg3_frame,
    ra->Msg3_slot,
    ra->msg3_nb_rb,
    ra->msg3_first_rb,
    ra->msg3_round,
    ra->rnti);

  fill_msg3_pusch_pdu(pusch_pdu,scc,
                      ra->msg3_round,
                      startSymbolAndLength,
                      ra->rnti, scs,
                      ibwp_size, ra->msg3_bwp_start,
                      mappingtype, fh,
                      ra->msg3_first_rb, ra->msg3_nb_rb);
  future_ul_tti_req->n_pdus += 1;

  // calling function to fill rar message
  nr_fill_rar(module_idP, ra, RAR_pdu, pusch_pdu);
}

void nr_generate_Msg2(module_id_t module_idP, int CC_id, frame_t frameP, sub_frame_t slotP, NR_RA_t *ra)
{

  gNB_MAC_INST *nr_mac = RC.nrmac[module_idP];
  NR_COMMON_channels_t *cc = &nr_mac->common_channels[CC_id];

  if ((ra->Msg2_frame == frameP) && (ra->Msg2_slot == slotP)) {

    //TODO time domain assignment for msg2 needs to be improved
    uint8_t time_domain_assignment;
    if(cc->frame_type == TDD)
      time_domain_assignment = 1;
    else
      time_domain_assignment = 0;
    int mcsIndex = -1;  // initialization value
    int rbStart = 0;
    int rbSize = 8;

    NR_ServingCellConfigCommon_t *scc = cc->ServingCellConfigCommon;
    NR_SearchSpace_t *ss = ra->ra_ss;

    NR_BWP_Downlink_t *bwp = NULL;
    NR_ControlResourceSet_t *coreset = NULL;
    NR_BWP_t *genericParameters = NULL;
    NR_PDSCH_TimeDomainResourceAllocationList_t *pdsch_TimeDomainAllocationList=NULL;

    if (ra->CellGroup &&
        ra->CellGroup->spCellConfig &&
        ra->CellGroup->spCellConfig->spCellConfigDedicated &&
        ra->CellGroup->spCellConfig->spCellConfigDedicated->downlinkBWP_ToAddModList &&
        ra->CellGroup->spCellConfig->spCellConfigDedicated->downlinkBWP_ToAddModList->list.array[ra->bwp_id-1]) {
      bwp = ra->CellGroup->spCellConfig->spCellConfigDedicated->downlinkBWP_ToAddModList->list.array[ra->bwp_id-1];
      genericParameters = &bwp->bwp_Common->genericParameters;
      pdsch_TimeDomainAllocationList = bwp->bwp_Common->pdsch_ConfigCommon->choice.setup->pdsch_TimeDomainAllocationList;
    }
    else {
      genericParameters= &scc->downlinkConfigCommon->initialDownlinkBWP->genericParameters;
      pdsch_TimeDomainAllocationList = scc->downlinkConfigCommon->initialDownlinkBWP->pdsch_ConfigCommon->choice.setup->pdsch_TimeDomainAllocationList;
    }

    long BWPStart = 0;
    long BWPSize = 0;
    NR_Type0_PDCCH_CSS_config_t *type0_PDCCH_CSS_config = NULL;
    if(*ss->controlResourceSetId!=0) {
      BWPStart = NRRIV2PRBOFFSET(genericParameters->locationAndBandwidth, MAX_BWP_SIZE);
      BWPSize  = NRRIV2BW(scc->downlinkConfigCommon->initialDownlinkBWP->genericParameters.locationAndBandwidth, MAX_BWP_SIZE);
    } else {
      type0_PDCCH_CSS_config = &nr_mac->type0_PDCCH_CSS_config[ra->beam_id];
      BWPStart = type0_PDCCH_CSS_config->cset_start_rb;
      BWPSize = type0_PDCCH_CSS_config->num_rbs;
    }

    // Calculate number of symbols
    int startSymbolIndex, nrOfSymbols;
    const int startSymbolAndLength = pdsch_TimeDomainAllocationList->list.array[time_domain_assignment]->startSymbolAndLength;
    SLIV2SL(startSymbolAndLength, &startSymbolIndex, &nrOfSymbols);
    AssertFatal(startSymbolIndex >= 0, "StartSymbolIndex is negative\n");

    coreset = ra->coreset;

    AssertFatal(coreset!=NULL,"Coreset cannot be null for RA-Msg2\n");

    uint16_t *vrb_map = cc[CC_id].vrb_map;
    for (int i = 0; (i < rbSize) && (rbStart <= (BWPSize - rbSize)); i++) {
      if (vrb_map[BWPStart + rbStart + i]&SL_to_bitmap(startSymbolIndex, nrOfSymbols)) {
        rbStart += i;
        i = 0;
      }
    }

    if (rbStart > (BWPSize - rbSize)) {
      LOG_E(NR_MAC, "%s(): cannot find free vrb_map for RA RNTI %04x!\n", __func__, ra->RA_rnti);
      return;
    }

    // Checking if the DCI allocation is feasible in current subframe
    nfapi_nr_dl_tti_request_body_t *dl_req = &nr_mac->DL_req[CC_id].dl_tti_request_body;
    if (dl_req->nPDUs > NFAPI_NR_MAX_DL_TTI_PDUS - 2) {
      LOG_I(NR_MAC, "[RAPROC] Subframe %d: FAPI DL structure is full, skip scheduling UE %d\n", slotP, ra->RA_rnti);
      return;
    }

    uint8_t aggregation_level;
    uint8_t nr_of_candidates;
    for (int i=0; i<5; i++) {
      // for now taking the lowest value among the available aggregation levels
      find_aggregation_candidates(&aggregation_level, &nr_of_candidates, ss, 1<<i);
      if(nr_of_candidates>0) break;
    }
    AssertFatal(nr_of_candidates>0,"nr_of_candidates is 0\n");

    int CCEIndex = find_pdcch_candidate(nr_mac,
                                        CC_id,
                                        aggregation_level,
                                        nr_of_candidates,
                                        &ra->sched_pdcch,
                                        coreset,
                                        0);

    if (CCEIndex < 0) {
      LOG_E(NR_MAC, "%s(): cannot find free CCE for RA RNTI 0x%04x!\n", __func__, ra->rnti);
      return;
    }

    LOG_D(NR_MAC,"Msg2 startSymbolIndex.nrOfSymbols %d.%d\n",startSymbolIndex,nrOfSymbols);

    int mappingtype = pdsch_TimeDomainAllocationList->list.array[time_domain_assignment]->mappingType;

    // look up the PDCCH PDU for this CC, BWP, and CORESET. If it does not exist, create it. This is especially
    // important if we have multiple RAs, and the DLSCH has to reuse them, so we need to mark them
    const int bwpid = bwp ? bwp->bwp_Id : 0;
    const int coresetid = coreset->controlResourceSetId;
    nfapi_nr_dl_tti_pdcch_pdu_rel15_t *pdcch_pdu_rel15 = nr_mac->pdcch_pdu_idx[CC_id][coresetid];
    if (!pdcch_pdu_rel15) {
      nfapi_nr_dl_tti_request_pdu_t *dl_tti_pdcch_pdu = &dl_req->dl_tti_pdu_list[dl_req->nPDUs];
      memset(dl_tti_pdcch_pdu, 0, sizeof(nfapi_nr_dl_tti_request_pdu_t));
      dl_tti_pdcch_pdu->PDUType = NFAPI_NR_DL_TTI_PDCCH_PDU_TYPE;
      dl_tti_pdcch_pdu->PDUSize = (uint8_t)(2 + sizeof(nfapi_nr_dl_tti_pdcch_pdu));
      dl_req->nPDUs += 1;
      pdcch_pdu_rel15 = &dl_tti_pdcch_pdu->pdcch_pdu.pdcch_pdu_rel15;
      nr_configure_pdcch(pdcch_pdu_rel15, coreset, genericParameters, &ra->sched_pdcch);
      nr_mac->pdcch_pdu_idx[CC_id][coresetid] = pdcch_pdu_rel15;
    }

    nfapi_nr_dl_tti_request_pdu_t *dl_tti_pdsch_pdu = &dl_req->dl_tti_pdu_list[dl_req->nPDUs];
    memset((void *)dl_tti_pdsch_pdu,0,sizeof(nfapi_nr_dl_tti_request_pdu_t));
    dl_tti_pdsch_pdu->PDUType = NFAPI_NR_DL_TTI_PDSCH_PDU_TYPE;
    dl_tti_pdsch_pdu->PDUSize = (uint8_t)(2+sizeof(nfapi_nr_dl_tti_pdsch_pdu));
    dl_req->nPDUs+=1;
    nfapi_nr_dl_tti_pdsch_pdu_rel15_t *pdsch_pdu_rel15 = &dl_tti_pdsch_pdu->pdsch_pdu.pdsch_pdu_rel15;

    LOG_A(NR_MAC,"[gNB %d][RAPROC] CC_id %d Frame %d, slotP %d: Generating RA-Msg2 DCI, rnti 0x%x, state %d, CoreSetType %d\n",
          module_idP, CC_id, frameP, slotP, ra->RA_rnti, ra->state,pdcch_pdu_rel15->CoreSetType);

    // SCF222: PDU index incremented for each PDSCH PDU sent in TX control message. This is used to associate control
    // information to data and is reset every slot.
    const int pduindex = nr_mac->pdu_index[CC_id]++;

    uint8_t mcsTableIdx = 0;
    if (bwp &&
        bwp->bwp_Dedicated &&
        bwp->bwp_Dedicated->pdsch_Config &&
        bwp->bwp_Dedicated->pdsch_Config->choice.setup &&
        bwp->bwp_Dedicated->pdsch_Config->choice.setup->mcs_Table) {
      if (*bwp->bwp_Dedicated->pdsch_Config->choice.setup->mcs_Table == 0)
        mcsTableIdx = 1;
      else
        mcsTableIdx = 2;
    }
    else mcsTableIdx = 0;

    int dmrsConfigType=0;
    if (bwp &&
        bwp->bwp_Dedicated &&
        bwp->bwp_Dedicated->pdsch_Config &&
        bwp->bwp_Dedicated->pdsch_Config->choice.setup &&
        bwp->bwp_Dedicated->pdsch_Config->choice.setup->dmrs_DownlinkForPDSCH_MappingTypeA &&
        bwp->bwp_Dedicated->pdsch_Config->choice.setup->dmrs_DownlinkForPDSCH_MappingTypeA->choice.setup &&
        bwp->bwp_Dedicated->pdsch_Config->choice.setup->dmrs_DownlinkForPDSCH_MappingTypeA->choice.setup->dmrs_Type)
      dmrsConfigType = 1;

    NR_PDSCH_Config_t *pdsch_config = bwp && bwp->bwp_Dedicated && bwp->bwp_Dedicated->pdsch_Config ? bwp->bwp_Dedicated->pdsch_Config->choice.setup : NULL;

    pdsch_pdu_rel15->pduBitmap = 0;
    pdsch_pdu_rel15->rnti = ra->RA_rnti;
    pdsch_pdu_rel15->pduIndex = pduindex;
    pdsch_pdu_rel15->BWPSize  = BWPSize;
    pdsch_pdu_rel15->BWPStart = BWPStart;
    pdsch_pdu_rel15->SubcarrierSpacing = genericParameters->subcarrierSpacing;
    pdsch_pdu_rel15->CyclicPrefix = 0;
    pdsch_pdu_rel15->NrOfCodewords = 1;
    pdsch_pdu_rel15->mcsTable[0] = mcsTableIdx;
    pdsch_pdu_rel15->rvIndex[0] = 0;
    pdsch_pdu_rel15->dataScramblingId = *scc->physCellId;
    pdsch_pdu_rel15->nrOfLayers = 1;
    pdsch_pdu_rel15->transmissionScheme = 0;
    pdsch_pdu_rel15->refPoint = 0;
    pdsch_pdu_rel15->dmrsConfigType = dmrsConfigType;
    pdsch_pdu_rel15->dlDmrsScramblingId = *scc->physCellId;
    pdsch_pdu_rel15->SCID = 0;
    pdsch_pdu_rel15->numDmrsCdmGrpsNoData = nrOfSymbols <= 2 ? 1 : 2;
    pdsch_pdu_rel15->dmrsPorts = 1;
    pdsch_pdu_rel15->resourceAlloc = 1;
    pdsch_pdu_rel15->rbStart = rbStart;
    pdsch_pdu_rel15->rbSize = rbSize;
    pdsch_pdu_rel15->VRBtoPRBMapping = 0;
    pdsch_pdu_rel15->StartSymbolIndex = startSymbolIndex;
    pdsch_pdu_rel15->NrOfSymbols = nrOfSymbols;
    pdsch_pdu_rel15->dlDmrsSymbPos = fill_dmrs_mask(pdsch_config,
                                                    nr_mac->common_channels->ServingCellConfigCommon->dmrs_TypeA_Position,
                                                    nrOfSymbols,
                                                    startSymbolIndex,
                                                    mappingtype,
                                                    1);

    uint8_t tb_scaling = 0;
    int R, Qm;
    uint8_t N_PRB_DMRS;
    uint32_t TBS=0;
    if (dmrsConfigType == NFAPI_NR_DMRS_TYPE1) {
      // if no data in dmrs cdm group is 1 only even REs have no data
      // if no data in dmrs cdm group is 2 both odd and even REs have no data
      N_PRB_DMRS = pdsch_pdu_rel15->numDmrsCdmGrpsNoData*6;
    }
    else {
      N_PRB_DMRS = pdsch_pdu_rel15->numDmrsCdmGrpsNoData*4;
    }
    uint16_t dmrs_length = get_num_dmrs(pdsch_pdu_rel15->dlDmrsSymbPos);

    while(TBS<9) {  // min TBS for RAR is 9 bytes
      mcsIndex++;
      R = nr_get_code_rate_dl(mcsIndex, mcsTableIdx);
      Qm = nr_get_Qm_dl(mcsIndex, mcsTableIdx);
      TBS = nr_compute_tbs(Qm,
                           R,
                           rbSize,
                           nrOfSymbols,
                           N_PRB_DMRS*dmrs_length,
                           0, // overhead
                           tb_scaling,  // tb scaling
		           1)>>3;  // layers

      pdsch_pdu_rel15->targetCodeRate[0] = R;
      pdsch_pdu_rel15->qamModOrder[0] = Qm;
      pdsch_pdu_rel15->mcsIndex[0] = mcsIndex;
      pdsch_pdu_rel15->TBSize[0] = TBS;
    }

    // Fill PDCCH DL DCI PDU
    nfapi_nr_dl_dci_pdu_t *dci_pdu = &pdcch_pdu_rel15->dci_pdu[pdcch_pdu_rel15->numDlDci];
    pdcch_pdu_rel15->numDlDci++;
    dci_pdu->RNTI = ra->RA_rnti;
    dci_pdu->ScramblingId = *scc->physCellId;
    dci_pdu->ScramblingRNTI = 0;
    dci_pdu->AggregationLevel = aggregation_level;
    dci_pdu->CceIndex = CCEIndex;
    dci_pdu->beta_PDCCH_1_0 = 0;
    dci_pdu->powerControlOffsetSS = 1;

    dci_pdu_rel15_t dci_payload;
    dci_payload.frequency_domain_assignment.val = PRBalloc_to_locationandbandwidth0(pdsch_pdu_rel15->rbSize,
                                                                                    pdsch_pdu_rel15->rbStart,
                                                                                    BWPSize);

    LOG_D(NR_MAC,"Msg2 rbSize.rbStart.BWPsize %d.%d.%ld\n",pdsch_pdu_rel15->rbSize,
          pdsch_pdu_rel15->rbStart,
          BWPSize);

    dci_payload.time_domain_assignment.val = time_domain_assignment;
    dci_payload.vrb_to_prb_mapping.val = 0;
    dci_payload.mcs = pdsch_pdu_rel15->mcsIndex[0];
    dci_payload.tb_scaling = tb_scaling;

    LOG_D(NR_MAC,
          "[RAPROC] DCI type 1 payload: freq_alloc %d (%d,%d,%ld), time_alloc %d, vrb to prb %d, mcs %d tb_scaling %d \n",
          dci_payload.frequency_domain_assignment.val,
          pdsch_pdu_rel15->rbStart,
          pdsch_pdu_rel15->rbSize,
          BWPSize,
          dci_payload.time_domain_assignment.val,
          dci_payload.vrb_to_prb_mapping.val,
          dci_payload.mcs,
          dci_payload.tb_scaling);

    LOG_D(NR_MAC,
          "[RAPROC] DCI params: rnti 0x%x, rnti_type %d, dci_format %d coreset params: FreqDomainResource %llx, start_symbol %d  n_symb %d\n",
          pdcch_pdu_rel15->dci_pdu[0].RNTI,
          NR_RNTI_RA,
          NR_DL_DCI_FORMAT_1_0,
          *(unsigned long long *)pdcch_pdu_rel15->FreqDomainResource,
          pdcch_pdu_rel15->StartSymbolIndex,
          pdcch_pdu_rel15->DurationSymbols);

    fill_dci_pdu_rel15(scc,
                       ra->CellGroup,
                       &pdcch_pdu_rel15->dci_pdu[pdcch_pdu_rel15->numDlDci - 1],
                       &dci_payload,
                       NR_DL_DCI_FORMAT_1_0,
                       NR_RNTI_RA,
                       BWPSize,
                       bwpid);

    // DL TX request
    nfapi_nr_pdu_t *tx_req = &nr_mac->TX_req[CC_id].pdu_list[nr_mac->TX_req[CC_id].Number_of_PDUs];

    // Program UL processing for Msg3
    NR_BWP_Uplink_t *ubwp = ra->CellGroup ?
      ra->CellGroup->spCellConfig->spCellConfigDedicated->uplinkConfig->uplinkBWP_ToAddModList->list.array[ra->bwp_id-1] :
      NULL;
    nr_get_Msg3alloc(module_idP, CC_id, scc, ubwp, slotP, frameP, ra, nr_mac->tdd_beam_association);
    nr_add_msg3(module_idP, CC_id, frameP, slotP, ra, (uint8_t *) &tx_req->TLVs[0].value.direct[0]);

    if(ra->cfra) {
      LOG_I(NR_MAC, "Frame %d, Subframe %d: Setting RA-Msg3 reception for Frame %d Subframe %d\n", frameP, slotP, ra->Msg3_frame, ra->Msg3_slot);
    }

    T(T_GNB_MAC_DL_RAR_PDU_WITH_DATA, T_INT(module_idP), T_INT(CC_id), T_INT(ra->RA_rnti), T_INT(frameP),
      T_INT(slotP), T_INT(0), T_BUFFER(&tx_req->TLVs[0].value.direct[0], tx_req->TLVs[0].length));

    tx_req->PDU_length = pdsch_pdu_rel15->TBSize[0];
    tx_req->PDU_index = pduindex;
    tx_req->num_TLV = 1;
    tx_req->TLVs[0].length = tx_req->PDU_length + 2;
    nr_mac->TX_req[CC_id].SFN = frameP;
    nr_mac->TX_req[CC_id].Number_of_PDUs++;
    nr_mac->TX_req[CC_id].Slot = slotP;

    // Mark the corresponding symbols RBs as used
    fill_pdcch_vrb_map(nr_mac,
                       CC_id,
                       &ra->sched_pdcch,
                       CCEIndex,
                       aggregation_level);
    for (int rb = 0; rb < rbSize; rb++) {
      vrb_map[BWPStart + rb + rbStart] |= SL_to_bitmap(startSymbolIndex, nrOfSymbols);
    }

    ra->state = WAIT_Msg3;
    LOG_D(NR_MAC,"[gNB %d][RAPROC] Frame %d, Subframe %d: RA state %d\n", module_idP, frameP, slotP, ra->state);
  }
}

void nr_generate_Msg4(module_id_t module_idP, int CC_id, frame_t frameP, sub_frame_t slotP, NR_RA_t *ra) {

  gNB_MAC_INST *nr_mac = RC.nrmac[module_idP];
  NR_COMMON_channels_t *cc = &nr_mac->common_channels[CC_id];

  if (ra->Msg4_frame == frameP && ra->Msg4_slot == slotP ) {

    uint8_t time_domain_assignment = 0;
    uint8_t mcsIndex = 0;

    NR_ServingCellConfigCommon_t *scc = cc->ServingCellConfigCommon;
    NR_SearchSpace_t *ss = ra->ra_ss;

    NR_BWP_Downlink_t *bwp = NULL;
    NR_ControlResourceSet_t *coreset = NULL;
    NR_PDSCH_TimeDomainResourceAllocationList_t *pdsch_TimeDomainAllocationList=NULL;

    if (ra->CellGroup &&
        ra->CellGroup->spCellConfig &&
        ra->CellGroup->spCellConfig->spCellConfigDedicated &&
        ra->CellGroup->spCellConfig->spCellConfigDedicated->downlinkBWP_ToAddModList &&
        ra->CellGroup->spCellConfig->spCellConfigDedicated->downlinkBWP_ToAddModList->list.array[ra->bwp_id-1]) {
      bwp = ra->CellGroup->spCellConfig->spCellConfigDedicated->downlinkBWP_ToAddModList->list.array[ra->bwp_id-1];
      pdsch_TimeDomainAllocationList = bwp->bwp_Common->pdsch_ConfigCommon->choice.setup->pdsch_TimeDomainAllocationList;
    }
    else {
      pdsch_TimeDomainAllocationList = scc->downlinkConfigCommon->initialDownlinkBWP->pdsch_ConfigCommon->choice.setup->pdsch_TimeDomainAllocationList;
    }

    coreset = ra->coreset;

    AssertFatal(coreset!=NULL,"Coreset cannot be null for RA-Msg4\n");

    rnti_t tc_rnti = ra->rnti;
    // If UE is known by the network, C-RNTI to be used instead of TC-RNTI
    if(ra->msg3_dcch_dtch) {
      ra->rnti = ra->crnti;
    }

    int UE_id = find_nr_UE_id(module_idP, ra->rnti);
    NR_UE_info_t *UE_info = &nr_mac->UE_info;
    NR_UE_sched_ctrl_t *sched_ctrl = &UE_info->UE_sched_ctrl[UE_id];

    NR_BWP_t *genericParameters = bwp ? & bwp->bwp_Common->genericParameters : &scc->downlinkConfigCommon->initialDownlinkBWP->genericParameters;

    long BWPStart = 0;
    long BWPSize = 0;
    NR_Type0_PDCCH_CSS_config_t *type0_PDCCH_CSS_config = NULL;
    if(*ss->controlResourceSetId!=0) {
      BWPStart = NRRIV2PRBOFFSET(genericParameters->locationAndBandwidth, MAX_BWP_SIZE);
      BWPSize  = NRRIV2BW(scc->downlinkConfigCommon->initialDownlinkBWP->genericParameters.locationAndBandwidth, MAX_BWP_SIZE);
    } else {
      type0_PDCCH_CSS_config = &nr_mac->type0_PDCCH_CSS_config[ra->beam_id];
      BWPStart = type0_PDCCH_CSS_config->cset_start_rb;
      BWPSize = type0_PDCCH_CSS_config->num_rbs;
    }

    /* get the PID of a HARQ process awaiting retrnasmission, or -1 otherwise */
    int current_harq_pid = sched_ctrl->retrans_dl_harq.head;
    // HARQ management
    if (current_harq_pid < 0) {
      AssertFatal(sched_ctrl->available_dl_harq.head >= 0,
                  "UE context not initialized: no HARQ processes found\n");
      current_harq_pid = sched_ctrl->available_dl_harq.head;
      remove_front_nr_list(&sched_ctrl->available_dl_harq);
    }
    NR_UE_harq_t *harq = &sched_ctrl->harq_processes[current_harq_pid];
    DevAssert(!harq->is_waiting);
    add_tail_nr_list(&sched_ctrl->feedback_dl_harq, current_harq_pid);
    harq->is_waiting = true;
    ra->harq_pid = current_harq_pid;

    // Remove UE associated to TC-RNTI
    if(harq->round==0 && ra->msg3_dcch_dtch) {
      mac_remove_nr_ue(module_idP, tc_rnti);
    }

    // get CCEindex, needed also for PUCCH and then later for PDCCH
    uint8_t aggregation_level;
    uint8_t nr_of_candidates;
    for (int i=0; i<5; i++) {
      // for now taking the lowest value among the available aggregation levels
      find_aggregation_candidates(&aggregation_level, &nr_of_candidates, ss, 1<<i);
      if(nr_of_candidates>0) break;
    }
    AssertFatal(nr_of_candidates>0,"nr_of_candidates is 0\n");

    int CCEIndex = find_pdcch_candidate(nr_mac,
                                        CC_id,
                                        aggregation_level,
                                        nr_of_candidates,
                                        &ra->sched_pdcch,
                                        coreset,
                                        0);

    if (CCEIndex < 0) {
      LOG_E(NR_MAC, "%s(): cannot find free CCE for RA RNTI 0x%04x!\n", __func__, ra->rnti);
      return;
    }

    int n_rb=0;
    for (int i=0;i<6;i++)
      for (int j=0;j<8;j++) {
        n_rb+=((coreset->frequencyDomainResources.buf[i]>>j)&1);
      }
    n_rb*=6;
    const uint16_t N_cce = n_rb * coreset->duration / NR_NB_REG_PER_CCE;
    const int delta_PRI=0;
    int r_pucch = ((CCEIndex<<1)/N_cce)+(delta_PRI<<1);

    LOG_D(NR_MAC,"[RAPROC] Msg4 r_pucch %d (CCEIndex %d, N_cce %d, nb_of_candidates %d,delta_PRI %d)\n",r_pucch,CCEIndex,N_cce,nr_of_candidates,delta_PRI);
    int alloc = nr_acknack_scheduling(module_idP, UE_id, frameP, slotP, r_pucch, 1);
    AssertFatal(alloc>=0,"Couldn't find a pucch allocation for ack nack (msg4)\n");
    NR_sched_pucch_t *pucch = &sched_ctrl->sched_pucch[alloc];
    harq->feedback_slot = pucch->ul_slot;
    harq->feedback_frame = pucch->frame;

    uint8_t *buf = (uint8_t *) harq->tb;
    // Bytes to be transmitted
    if (harq->round == 0) {
      if (ra->msg3_dcch_dtch) {
        // If the UE used MSG3 to transfer a DCCH or DTCH message, then contention resolution is successful if the UE receives a PDCCH transmission which has its CRC bits scrambled by the C-RNTI
        // Just send padding LCID
        ra->mac_pdu_length = 0;
      } else {
        uint16_t mac_pdu_length = nr_write_ce_dlsch_pdu(module_idP, nr_mac->sched_ctrlCommon, buf, 255, ra->cont_res_id);
        LOG_D(NR_MAC,"Encoded contention resolution mac_pdu_length %d\n",mac_pdu_length);
        uint16_t mac_sdu_length = mac_rrc_nr_data_req(module_idP, CC_id, frameP, CCCH, ra->rnti, 1, &buf[mac_pdu_length+2]);
        ((NR_MAC_SUBHEADER_SHORT *) &buf[mac_pdu_length])->R = 0;
        ((NR_MAC_SUBHEADER_SHORT *) &buf[mac_pdu_length])->F = 0;
        ((NR_MAC_SUBHEADER_SHORT *) &buf[mac_pdu_length])->LCID = DL_SCH_LCID_CCCH;
        ((NR_MAC_SUBHEADER_SHORT *) &buf[mac_pdu_length])->L = mac_sdu_length;
        ra->mac_pdu_length = mac_pdu_length + mac_sdu_length + sizeof(NR_MAC_SUBHEADER_SHORT);
        LOG_D(NR_MAC,"Encoded RRCSetup Piggyback (%d + %d bytes), mac_pdu_length %d\n", mac_sdu_length, (int)sizeof(NR_MAC_SUBHEADER_SHORT), ra->mac_pdu_length);
      }
    }

    // Calculate number of symbols
    int startSymbolIndex, nrOfSymbols;
    const int startSymbolAndLength = pdsch_TimeDomainAllocationList->list.array[time_domain_assignment]->startSymbolAndLength;
    SLIV2SL(startSymbolAndLength, &startSymbolIndex, &nrOfSymbols);
    AssertFatal(startSymbolIndex >= 0, "StartSymbolIndex is negative\n");

    int mappingtype = pdsch_TimeDomainAllocationList->list.array[time_domain_assignment]->mappingType;

    uint16_t dlDmrsSymbPos = fill_dmrs_mask(NULL,
                                            scc->dmrs_TypeA_Position,
                                            nrOfSymbols,
                                            startSymbolIndex,
                                            mappingtype,
                                            1);

    uint16_t N_DMRS_SLOT = get_num_dmrs(dlDmrsSymbPos);

    long dmrsConfigType = bwp!=NULL ? (bwp->bwp_Dedicated->pdsch_Config->choice.setup->dmrs_DownlinkForPDSCH_MappingTypeA->choice.setup->dmrs_Type == NULL ? 0 : 1) : 0;

    nr_mac->sched_ctrlCommon->pdsch_semi_static.numDmrsCdmGrpsNoData = 2;
    if (nrOfSymbols == 2) {
      nr_mac->sched_ctrlCommon->pdsch_semi_static.numDmrsCdmGrpsNoData = 1;
    }

    AssertFatal(nr_mac->sched_ctrlCommon->pdsch_semi_static.numDmrsCdmGrpsNoData == 1
                || nr_mac->sched_ctrlCommon->pdsch_semi_static.numDmrsCdmGrpsNoData == 2,
                "nr_mac->schedCtrlCommon->pdsch_semi_static.numDmrsCdmGrpsNoData %d is not possible",
                nr_mac->sched_ctrlCommon->pdsch_semi_static.numDmrsCdmGrpsNoData);

    uint8_t N_PRB_DMRS = 0;
    if (dmrsConfigType==NFAPI_NR_DMRS_TYPE1) {
      N_PRB_DMRS = nr_mac->sched_ctrlCommon->pdsch_semi_static.numDmrsCdmGrpsNoData * 6;
    }
    else {
      N_PRB_DMRS = nr_mac->sched_ctrlCommon->pdsch_semi_static.numDmrsCdmGrpsNoData * 4;
    }

    uint8_t mcsTableIdx = 0;
    if (bwp &&
        bwp->bwp_Dedicated &&
        bwp->bwp_Dedicated->pdsch_Config &&
        bwp->bwp_Dedicated->pdsch_Config->choice.setup &&
        bwp->bwp_Dedicated->pdsch_Config->choice.setup->mcs_Table) {
      if (*bwp->bwp_Dedicated->pdsch_Config->choice.setup->mcs_Table == 0)
        mcsTableIdx = 1;
      else
        mcsTableIdx = 2;
    }
    else mcsTableIdx = 0;

    int rbStart = 0;
    int rbSize = 0;
    uint8_t tb_scaling = 0;
    uint16_t *vrb_map = cc[CC_id].vrb_map;
    // increase PRBs until we get to BWPSize or TBS is bigger than MAC PDU size
    do {
<<<<<<< HEAD
      rbSize++;
      LOG_D(NR_MAC,"Msg4 Allocation : RBloop Calling nr_compute_tbs with N_PRB_DMRS %d, N_DMRS_SLOT %d\n",N_PRB_DMRS,N_DMRS_SLOT);
      harq->tb_size = nr_compute_tbs(nr_get_Qm_dl(mcsIndex, mcsTableIdx),
                           nr_get_code_rate_dl(mcsIndex, mcsTableIdx),
                           rbSize, nrOfSymbols, N_PRB_DMRS * N_DMRS_SLOT, 0, tb_scaling,1) >> 3;
    } while (rbSize < BWPSize && harq->tb_size < ra->mac_pdu_length);
    // increase mcs until we get a TBS that is big enough to fix the MAC PDU
    do {
      mcsIndex++;
      LOG_D(NR_MAC,"Msg4 Allocation: MCSloop Calling nr_compute_tbs with N_PRB_DMRS %d, N_DMRS_SLOT %d\n",N_PRB_DMRS,N_DMRS_SLOT);
      harq->tb_size = nr_compute_tbs(nr_get_Qm_dl(mcsIndex, mcsTableIdx),
                           nr_get_code_rate_dl(mcsIndex, mcsTableIdx),
                           rbSize, nrOfSymbols, N_PRB_DMRS * N_DMRS_SLOT, 0, tb_scaling,1) >> 3;
    } while (harq->tb_size < ra->mac_pdu_length && mcsIndex<10);
    AssertFatal(mcsIndex<10,"Cannot fit Msg4 in %d PRBs with QPSK\n",(int)BWPSize);
=======
      if(rbSize < BWPSize)
        rbSize++;
      else
        mcsIndex++;
      LOG_D(NR_MAC,"Calling nr_compute_tbs with N_PRB_DMRS %d, N_DMRS_SLOT %d\n",N_PRB_DMRS,N_DMRS_SLOT);
      harq->tb_size = nr_compute_tbs(nr_get_Qm_dl(mcsIndex, mcsTableIdx),
                                     nr_get_code_rate_dl(mcsIndex, mcsTableIdx),
                                     rbSize, nrOfSymbols, N_PRB_DMRS * N_DMRS_SLOT, 0, tb_scaling,1) >> 3;
    } while (harq->tb_size < ra->mac_pdu_length && mcsIndex<=28);

>>>>>>> a45bbd40
    int i = 0;
    while ((i < rbSize) && (rbStart + rbSize <= BWPSize)) {
      if (vrb_map[BWPStart + rbStart + i]&SL_to_bitmap(startSymbolIndex, nrOfSymbols)) {
        rbStart += i+1;
        i = 0;
      } else {
        i++;
      }
    }

    if (rbStart > (BWPSize - rbSize)) {
      LOG_E(NR_MAC, "%s(): cannot find free vrb_map for RNTI %04x!\n", __func__, ra->rnti);
      return;
    }

    // Checking if the DCI allocation is feasible in current subframe
    nfapi_nr_dl_tti_request_body_t *dl_req = &nr_mac->DL_req[CC_id].dl_tti_request_body;
    if (dl_req->nPDUs > NFAPI_NR_MAX_DL_TTI_PDUS - 2) {
      LOG_I(NR_MAC, "[RAPROC] Subframe %d: FAPI DL structure is full, skip scheduling UE %d\n", slotP, ra->rnti);
      return;
    }


    // look up the PDCCH PDU for this CC, BWP, and CORESET. If it does not exist, create it. This is especially
    // important if we have multiple RAs, and the DLSCH has to reuse them, so we need to mark them
    const int bwpid = bwp ? bwp->bwp_Id : 0;
    const int coresetid = coreset->controlResourceSetId;
    nfapi_nr_dl_tti_pdcch_pdu_rel15_t *pdcch_pdu_rel15 = nr_mac->pdcch_pdu_idx[CC_id][coresetid];
    if (!pdcch_pdu_rel15) {
      nfapi_nr_dl_tti_request_pdu_t *dl_tti_pdcch_pdu = &dl_req->dl_tti_pdu_list[dl_req->nPDUs];
      memset(dl_tti_pdcch_pdu, 0, sizeof(nfapi_nr_dl_tti_request_pdu_t));
      dl_tti_pdcch_pdu->PDUType = NFAPI_NR_DL_TTI_PDCCH_PDU_TYPE;
      dl_tti_pdcch_pdu->PDUSize = (uint8_t)(2 + sizeof(nfapi_nr_dl_tti_pdcch_pdu));
      dl_req->nPDUs += 1;
      pdcch_pdu_rel15 = &dl_tti_pdcch_pdu->pdcch_pdu.pdcch_pdu_rel15;
      nr_configure_pdcch(pdcch_pdu_rel15, coreset, genericParameters, &ra->sched_pdcch);
      nr_mac->pdcch_pdu_idx[CC_id][coresetid] = pdcch_pdu_rel15;
    }

    nfapi_nr_dl_tti_request_pdu_t *dl_tti_pdsch_pdu = &dl_req->dl_tti_pdu_list[dl_req->nPDUs];
    memset((void *)dl_tti_pdsch_pdu,0,sizeof(nfapi_nr_dl_tti_request_pdu_t));
    dl_tti_pdsch_pdu->PDUType = NFAPI_NR_DL_TTI_PDSCH_PDU_TYPE;
    dl_tti_pdsch_pdu->PDUSize = (uint8_t)(2+sizeof(nfapi_nr_dl_tti_pdsch_pdu));
    dl_req->nPDUs+=1;
    nfapi_nr_dl_tti_pdsch_pdu_rel15_t *pdsch_pdu_rel15 = &dl_tti_pdsch_pdu->pdsch_pdu.pdsch_pdu_rel15;

    LOG_A(NR_MAC, "[gNB %d] [RAPROC] CC_id %d Frame %d, slotP %d: Generating RA-Msg4 DCI, state %d\n", module_idP, CC_id, frameP, slotP, ra->state);

    // SCF222: PDU index incremented for each PDSCH PDU sent in TX control message. This is used to associate control
    // information to data and is reset every slot.
    const int pduindex = nr_mac->pdu_index[CC_id]++;

    pdsch_pdu_rel15->pduBitmap = 0;
    pdsch_pdu_rel15->rnti = ra->rnti;
    pdsch_pdu_rel15->pduIndex = pduindex;
    pdsch_pdu_rel15->BWPSize  = BWPSize;
    pdsch_pdu_rel15->BWPStart = BWPStart;
    pdsch_pdu_rel15->SubcarrierSpacing = genericParameters->subcarrierSpacing;
    pdsch_pdu_rel15->CyclicPrefix = 0;
    pdsch_pdu_rel15->NrOfCodewords = 1;
    pdsch_pdu_rel15->targetCodeRate[0] = nr_get_code_rate_dl(mcsIndex,mcsTableIdx);
    pdsch_pdu_rel15->qamModOrder[0] = 2;
    pdsch_pdu_rel15->mcsIndex[0] = mcsIndex;
    pdsch_pdu_rel15->mcsTable[0] = mcsTableIdx;
    pdsch_pdu_rel15->rvIndex[0] = nr_rv_round_map[harq->round];
    pdsch_pdu_rel15->dataScramblingId = *scc->physCellId;
    pdsch_pdu_rel15->nrOfLayers = 1;
    pdsch_pdu_rel15->transmissionScheme = 0;
    pdsch_pdu_rel15->refPoint = 0;
    pdsch_pdu_rel15->dmrsConfigType = dmrsConfigType;
    pdsch_pdu_rel15->dlDmrsScramblingId = *scc->physCellId;
    pdsch_pdu_rel15->SCID = 0;
    pdsch_pdu_rel15->numDmrsCdmGrpsNoData = nrOfSymbols <= 2 ? 1 : 2;
    pdsch_pdu_rel15->dmrsPorts = 1;
    pdsch_pdu_rel15->resourceAlloc = 1;
    pdsch_pdu_rel15->rbStart = rbStart;
    pdsch_pdu_rel15->rbSize = rbSize;
    pdsch_pdu_rel15->VRBtoPRBMapping = 0;
    pdsch_pdu_rel15->StartSymbolIndex = startSymbolIndex;
    pdsch_pdu_rel15->NrOfSymbols = nrOfSymbols;
    pdsch_pdu_rel15->dlDmrsSymbPos = dlDmrsSymbPos;

    int x_Overhead = 0;
    nr_get_tbs_dl(&dl_tti_pdsch_pdu->pdsch_pdu, x_Overhead, pdsch_pdu_rel15->numDmrsCdmGrpsNoData, tb_scaling);

    pdsch_pdu_rel15->precodingAndBeamforming.num_prgs=1;
    pdsch_pdu_rel15->precodingAndBeamforming.prg_size=275;
    pdsch_pdu_rel15->precodingAndBeamforming.dig_bf_interfaces=1;
    pdsch_pdu_rel15->precodingAndBeamforming.prgs_list[0].pm_idx = 0;
    pdsch_pdu_rel15->precodingAndBeamforming.prgs_list[0].dig_bf_interface_list[0].beam_idx = ra->beam_id;

    /* Fill PDCCH DL DCI PDU */
    nfapi_nr_dl_dci_pdu_t *dci_pdu = &pdcch_pdu_rel15->dci_pdu[pdcch_pdu_rel15->numDlDci];
    pdcch_pdu_rel15->numDlDci++;
    dci_pdu->RNTI = ra->rnti;
    dci_pdu->ScramblingId = *scc->physCellId;
    dci_pdu->ScramblingRNTI = 0;
    dci_pdu->AggregationLevel = aggregation_level;
    dci_pdu->CceIndex = CCEIndex;
    dci_pdu->beta_PDCCH_1_0 = 0;
    dci_pdu->powerControlOffsetSS = 1;

    dci_pdu_rel15_t dci_payload;
    dci_payload.frequency_domain_assignment.val = PRBalloc_to_locationandbandwidth0(pdsch_pdu_rel15->rbSize,
                                                                                    pdsch_pdu_rel15->rbStart,
                                                                                    BWPSize);

    dci_payload.format_indicator = 1;
    dci_payload.time_domain_assignment.val = time_domain_assignment;
    dci_payload.vrb_to_prb_mapping.val = 0;
    dci_payload.mcs = pdsch_pdu_rel15->mcsIndex[0];
    dci_payload.tb_scaling = tb_scaling;
    dci_payload.rv = pdsch_pdu_rel15->rvIndex[0];
    dci_payload.harq_pid = current_harq_pid;
    dci_payload.ndi = harq->ndi;
    dci_payload.dai[0].val = (pucch->dai_c-1)&3;
    dci_payload.tpc = sched_ctrl->tpc1; // TPC for PUCCH: table 7.2.1-1 in 38.213
    dci_payload.pucch_resource_indicator = delta_PRI; // This is delta_PRI from 9.2.1 in 38.213
    dci_payload.pdsch_to_harq_feedback_timing_indicator.val = pucch->timing_indicator;

    LOG_D(NR_MAC,
          "[RAPROC] DCI 1_0 payload: freq_alloc %d (%d,%d,%d), time_alloc %d, vrb to prb %d, mcs %d tb_scaling %d pucchres %d harqtiming %d\n",
          dci_payload.frequency_domain_assignment.val,
          pdsch_pdu_rel15->rbStart,
          pdsch_pdu_rel15->rbSize,
          pdsch_pdu_rel15->BWPSize,
          dci_payload.time_domain_assignment.val,
          dci_payload.vrb_to_prb_mapping.val,
          dci_payload.mcs,
          dci_payload.tb_scaling,
          dci_payload.pucch_resource_indicator,
          dci_payload.pdsch_to_harq_feedback_timing_indicator.val);

    LOG_D(NR_MAC,
          "[RAPROC] DCI params: rnti 0x%x, rnti_type %d, dci_format %d coreset params: FreqDomainResource %llx, start_symbol %d  n_symb %d, BWPsize %d\n",
          pdcch_pdu_rel15->dci_pdu[0].RNTI,
          NR_RNTI_TC,
          NR_DL_DCI_FORMAT_1_0,
          (unsigned long long)pdcch_pdu_rel15->FreqDomainResource,
          pdcch_pdu_rel15->StartSymbolIndex,
          pdcch_pdu_rel15->DurationSymbols,
          pdsch_pdu_rel15->BWPSize);

    fill_dci_pdu_rel15(scc,
                       ra->CellGroup,
                       &pdcch_pdu_rel15->dci_pdu[pdcch_pdu_rel15->numDlDci - 1],
                       &dci_payload,
                       NR_DL_DCI_FORMAT_1_0,
                       NR_RNTI_TC,
                       pdsch_pdu_rel15->BWPSize,
                       bwpid);

    // Add padding header and zero rest out if there is space left
    if (ra->mac_pdu_length < harq->tb_size) {
      NR_MAC_SUBHEADER_FIXED *padding = (NR_MAC_SUBHEADER_FIXED *) &buf[ra->mac_pdu_length];
      padding->R = 0;
      padding->LCID = DL_SCH_LCID_PADDING;
      for(int k = ra->mac_pdu_length+1; k<harq->tb_size; k++) {
        buf[k] = 0;
      }
    }

    T(T_GNB_MAC_DL_PDU_WITH_DATA, T_INT(module_idP), T_INT(CC_id), T_INT(ra->rnti),
      T_INT(frameP), T_INT(slotP), T_INT(current_harq_pid), T_BUFFER(harq->tb, harq->tb_size));

    // DL TX request
    nfapi_nr_pdu_t *tx_req = &nr_mac->TX_req[CC_id].pdu_list[nr_mac->TX_req[CC_id].Number_of_PDUs];
    memcpy(tx_req->TLVs[0].value.direct, harq->tb, sizeof(uint8_t) * harq->tb_size);
    tx_req->PDU_length =  harq->tb_size;
    tx_req->PDU_index = pduindex;
    tx_req->num_TLV = 1;
    tx_req->TLVs[0].length =  harq->tb_size + 2;
    nr_mac->TX_req[CC_id].SFN = frameP;
    nr_mac->TX_req[CC_id].Number_of_PDUs++;
    nr_mac->TX_req[CC_id].Slot = slotP;

    // Mark the corresponding symbols and RBs as used
    fill_pdcch_vrb_map(nr_mac,
                       CC_id,
                       &ra->sched_pdcch,
                       CCEIndex,
                       aggregation_level);
    for (int rb = 0; rb < pdsch_pdu_rel15->rbSize; rb++) {
      vrb_map[BWPStart + rb + pdsch_pdu_rel15->rbStart] |= SL_to_bitmap(startSymbolIndex, nrOfSymbols);
    }

    LOG_D(NR_MAC,"BWPSize: %i\n", pdcch_pdu_rel15->BWPSize);
    LOG_D(NR_MAC,"BWPStart: %i\n", pdcch_pdu_rel15->BWPStart);
    LOG_D(NR_MAC,"SubcarrierSpacing: %i\n", pdcch_pdu_rel15->SubcarrierSpacing);
    LOG_D(NR_MAC,"CyclicPrefix: %i\n", pdcch_pdu_rel15->CyclicPrefix);
    LOG_D(NR_MAC,"StartSymbolIndex: %i\n", pdcch_pdu_rel15->StartSymbolIndex);
    LOG_D(NR_MAC,"DurationSymbols: %i\n", pdcch_pdu_rel15->DurationSymbols);
    for(int n=0;n<6;n++) LOG_D(NR_MAC,"FreqDomainResource[%i]: %x\n",n, pdcch_pdu_rel15->FreqDomainResource[n]);
    LOG_D(NR_MAC,"CceRegMappingType: %i\n", pdcch_pdu_rel15->CceRegMappingType);
    LOG_D(NR_MAC,"RegBundleSize: %i\n", pdcch_pdu_rel15->RegBundleSize);
    LOG_D(NR_MAC,"InterleaverSize: %i\n", pdcch_pdu_rel15->InterleaverSize);
    LOG_D(NR_MAC,"CoreSetType: %i\n", pdcch_pdu_rel15->CoreSetType);
    LOG_D(NR_MAC,"ShiftIndex: %i\n", pdcch_pdu_rel15->ShiftIndex);
    LOG_D(NR_MAC,"precoderGranularity: %i\n", pdcch_pdu_rel15->precoderGranularity);
    LOG_D(NR_MAC,"numDlDci: %i\n", pdcch_pdu_rel15->numDlDci);

    if(ra->msg3_dcch_dtch) {
      // If the UE used MSG3 to transfer a DCCH or DTCH message, then contention resolution is successful upon transmission of PDCCH
      LOG_I(NR_MAC, "(ue %i, rnti 0x%04x) CBRA procedure succeeded!\n", UE_id, ra->rnti);
      nr_clear_ra_proc(module_idP, CC_id, frameP, ra);
      UE_info->active[UE_id] = true;
      UE_info->Msg4_ACKed[UE_id] = true;

      remove_front_nr_list(&sched_ctrl->feedback_dl_harq);
      harq->feedback_slot = -1;
      harq->is_waiting = false;
      add_tail_nr_list(&sched_ctrl->available_dl_harq, current_harq_pid);
      harq->round = 0;
      harq->ndi ^= 1;
    } else {
      ra->state = WAIT_Msg4_ACK;
      LOG_D(NR_MAC,"[gNB %d][RAPROC] Frame %d, Subframe %d: RA state %d\n", module_idP, frameP, slotP, ra->state);
    }
  }
}

void nr_check_Msg4_Ack(module_id_t module_id, int CC_id, frame_t frame, sub_frame_t slot, NR_RA_t *ra) {

  int UE_id = find_nr_UE_id(module_id, ra->rnti);
  const int current_harq_pid = ra->harq_pid;

  NR_UE_info_t *UE_info = &RC.nrmac[module_id]->UE_info;
  NR_UE_sched_ctrl_t *sched_ctrl = &UE_info->UE_sched_ctrl[UE_id];
  NR_UE_harq_t *harq = &sched_ctrl->harq_processes[current_harq_pid];
  NR_mac_stats_t *stats = &UE_info->mac_stats[UE_id];

  LOG_D(NR_MAC, "ue %d, rnti 0x%04x, harq is waiting %d, round %d, frame %d %d, harq id %d\n", UE_id, ra->rnti, harq->is_waiting, harq->round, frame, slot, current_harq_pid);

  if (harq->is_waiting == 0) {
    if (harq->round == 0) {
      if (stats->dlsch_errors == 0) {
        LOG_A(NR_MAC, "(ue %i, rnti 0x%04x) Received Ack of RA-Msg4. CBRA procedure succeeded!\n", UE_id, ra->rnti);
        UE_info->active[UE_id] = true;
        UE_info->Msg4_ACKed[UE_id] = true;
      }
      else {
        LOG_I(NR_MAC, "(ue %i, rnti 0x%04x) RA Procedure failed at Msg4!\n", UE_id, ra->rnti);
      }

      nr_clear_ra_proc(module_id, CC_id, frame, ra);
      if(sched_ctrl->retrans_dl_harq.head >= 0) {
        remove_nr_list(&sched_ctrl->retrans_dl_harq, current_harq_pid);
      }
    }
    else {
      LOG_I(NR_MAC, "(ue %i, rnti 0x%04x) Received Nack of RA-Msg4. Preparing retransmission!\n", UE_id, ra->rnti);
      ra->Msg4_frame = (frame + 1) % 1024;
      ra->Msg4_slot = 1;
      ra->state = Msg4;
    }
  }
}

void nr_clear_ra_proc(module_id_t module_idP, int CC_id, frame_t frameP, NR_RA_t *ra){
  LOG_D(NR_MAC,"[gNB %d][RAPROC] CC_id %d Frame %d Clear Random access information rnti %x\n", module_idP, CC_id, frameP, ra->rnti);
  ra->state = RA_IDLE;
  ra->timing_offset = 0;
  ra->RRC_timer = 20;
  ra->msg3_round = 0;
  ra->msg3_dcch_dtch = false;
  ra->crnti = 0;
  if(ra->cfra == false) {
    ra->rnti = 0;
  }
}


/////////////////////////////////////
//    Random Access Response PDU   //
//         TS 38.213 ch 8.2        //
//        TS 38.321 ch 6.2.3       //
/////////////////////////////////////
//| 0 | 1 | 2 | 3 | 4 | 5 | 6 | 7 |// bit-wise
//| E | T |       R A P I D       |//
//| 0 | 1 | 2 | 3 | 4 | 5 | 6 | 7 |//
//| R |           T A             |//
//|       T A         |  UL grant |//
//|            UL grant           |//
//|            UL grant           |//
//|            UL grant           |//
//|         T C - R N T I         |//
//|         T C - R N T I         |//
/////////////////////////////////////
//       UL grant  (27 bits)       //
/////////////////////////////////////
//| 0 | 1 | 2 | 3 | 4 | 5 | 6 | 7 |// bit-wise
//|-------------------|FHF|F_alloc|//
//|        Freq allocation        |//
//|    F_alloc    |Time allocation|//
//|      MCS      |     TPC   |CSI|//
/////////////////////////////////////
// WIP
// todo:
// - handle MAC RAR BI subheader
// - sending only 1 RAR subPDU
// - UL Grant: hardcoded CSI, TPC, time alloc
// - padding
void nr_fill_rar(uint8_t Mod_idP,
                 NR_RA_t * ra,
                 uint8_t * dlsch_buffer,
                 nfapi_nr_pusch_pdu_t  *pusch_pdu){

  LOG_I(NR_MAC, "[gNB] Generate RAR MAC PDU frame %d slot %d preamble index %u TA command %d \n", ra->Msg2_frame, ra-> Msg2_slot, ra->preamble_index, ra->timing_offset);
  NR_RA_HEADER_BI *rarbi = (NR_RA_HEADER_BI *) dlsch_buffer;
  NR_RA_HEADER_RAPID *rarh = (NR_RA_HEADER_RAPID *) (dlsch_buffer + 1);
  NR_MAC_RAR *rar = (NR_MAC_RAR *) (dlsch_buffer + 2);
  unsigned char csi_req = 0, tpc_command;
  //uint8_t N_UL_Hop;
  uint8_t valid_bits;
  uint32_t ul_grant;
  uint16_t f_alloc, prb_alloc, bwp_size, truncation=0;

  tpc_command = 3; // this is 0 dB

  /// E/T/R/R/BI subheader ///
  // E = 1, MAC PDU includes another MAC sub-PDU (RAPID)
  // T = 0, Back-off indicator subheader
  // R = 2, Reserved
  // BI = 0, 5ms
  rarbi->E = 1;
  rarbi->T = 0;
  rarbi->R = 0;
  rarbi->BI = 0;

  /// E/T/RAPID subheader ///
  // E = 0, one only RAR, first and last
  // T = 1, RAPID
  rarh->E = 0;
  rarh->T = 1;
  rarh->RAPID = ra->preamble_index;

  /// RAR MAC payload ///
  rar->R = 0;

  // TA command
  rar->TA1 = (uint8_t) (ra->timing_offset >> 5);    // 7 MSBs of timing advance
  rar->TA2 = (uint8_t) (ra->timing_offset & 0x1f);  // 5 LSBs of timing advance

  // TC-RNTI
  rar->TCRNTI_1 = (uint8_t) (ra->rnti >> 8);        // 8 MSBs of rnti
  rar->TCRNTI_2 = (uint8_t) (ra->rnti & 0xff);      // 8 LSBs of rnti

  // UL grant

  ra->msg3_TPC = tpc_command;

  bwp_size = pusch_pdu->bwp_size;
  prb_alloc = PRBalloc_to_locationandbandwidth0(ra->msg3_nb_rb, ra->msg3_first_rb, bwp_size);
  if (bwp_size>180) {
    AssertFatal(1==0,"Initial UBWP larger than 180 currently not supported");
  }
  else {
    valid_bits = (uint8_t)ceil(log2(bwp_size*(bwp_size+1)>>1));
  }

  if (pusch_pdu->frequency_hopping){
    AssertFatal(1==0,"PUSCH with frequency hopping currently not supported");
  } else {
    for (int i=0; i<valid_bits; i++)
      truncation |= (1<<i);
    f_alloc = (prb_alloc&truncation);
  }

  ul_grant = csi_req | (tpc_command << 1) | (pusch_pdu->mcs_index << 4) | (ra->Msg3_tda_id << 8) | (f_alloc << 12) | (pusch_pdu->frequency_hopping << 26);

  rar->UL_GRANT_1 = (uint8_t) (ul_grant >> 24) & 0x07;
  rar->UL_GRANT_2 = (uint8_t) (ul_grant >> 16) & 0xff;
  rar->UL_GRANT_3 = (uint8_t) (ul_grant >> 8) & 0xff;
  rar->UL_GRANT_4 = (uint8_t) ul_grant & 0xff;

#ifdef DEBUG_RAR
  LOG_I(NR_MAC, "rarh->E = 0x%x\n", rarh->E);
  LOG_I(NR_MAC, "rarh->T = 0x%x\n", rarh->T);
  LOG_I(NR_MAC, "rarh->RAPID = 0x%x (%i)\n", rarh->RAPID, rarh->RAPID);
  LOG_I(NR_MAC, "rar->R = 0x%x\n", rar->R);
  LOG_I(NR_MAC, "rar->TA1 = 0x%x\n", rar->TA1);
  LOG_I(NR_MAC, "rar->TA2 = 0x%x\n", rar->TA2);
  LOG_I(NR_MAC, "rar->UL_GRANT_1 = 0x%x\n", rar->UL_GRANT_1);
  LOG_I(NR_MAC, "rar->UL_GRANT_2 = 0x%x\n", rar->UL_GRANT_2);
  LOG_I(NR_MAC, "rar->UL_GRANT_3 = 0x%x\n", rar->UL_GRANT_3);
  LOG_I(NR_MAC, "rar->UL_GRANT_4 = 0x%x\n", rar->UL_GRANT_4);
  LOG_I(NR_MAC, "rar->TCRNTI_1 = 0x%x\n", rar->TCRNTI_1);
  LOG_I(NR_MAC, "rar->TCRNTI_2 = 0x%x\n", rar->TCRNTI_2);
#endif

  int mcs = (unsigned char) (rar->UL_GRANT_4 >> 4);
  // time alloc
  int Msg3_t_alloc = (unsigned char) (rar->UL_GRANT_3 & 0x07);
  // frequency alloc
  int Msg3_f_alloc = (uint16_t) ((rar->UL_GRANT_3 >> 4) | (rar->UL_GRANT_2 << 4) | ((rar->UL_GRANT_1 & 0x03) << 12));
  // frequency hopping
  int freq_hopping = (unsigned char) (rar->UL_GRANT_1 >> 2);
  // TA command
  int  ta_command = rar->TA2 + (rar->TA1 << 5);
  // TC-RNTI
  int t_crnti = rar->TCRNTI_2 + (rar->TCRNTI_1 << 8);

  LOG_D(NR_MAC, "In %s: Transmitted RAR with t_alloc %d f_alloc %d ta_command %d mcs %d freq_hopping %d tpc_command %d csi_req %d t_crnti %x \n",
        __FUNCTION__,
        Msg3_t_alloc,
        Msg3_f_alloc,
        ta_command,
        mcs,
        freq_hopping,
        tpc_command,
        csi_req,
        t_crnti);
}<|MERGE_RESOLUTION|>--- conflicted
+++ resolved
@@ -1684,25 +1684,7 @@
     int rbSize = 0;
     uint8_t tb_scaling = 0;
     uint16_t *vrb_map = cc[CC_id].vrb_map;
-    // increase PRBs until we get to BWPSize or TBS is bigger than MAC PDU size
     do {
-<<<<<<< HEAD
-      rbSize++;
-      LOG_D(NR_MAC,"Msg4 Allocation : RBloop Calling nr_compute_tbs with N_PRB_DMRS %d, N_DMRS_SLOT %d\n",N_PRB_DMRS,N_DMRS_SLOT);
-      harq->tb_size = nr_compute_tbs(nr_get_Qm_dl(mcsIndex, mcsTableIdx),
-                           nr_get_code_rate_dl(mcsIndex, mcsTableIdx),
-                           rbSize, nrOfSymbols, N_PRB_DMRS * N_DMRS_SLOT, 0, tb_scaling,1) >> 3;
-    } while (rbSize < BWPSize && harq->tb_size < ra->mac_pdu_length);
-    // increase mcs until we get a TBS that is big enough to fix the MAC PDU
-    do {
-      mcsIndex++;
-      LOG_D(NR_MAC,"Msg4 Allocation: MCSloop Calling nr_compute_tbs with N_PRB_DMRS %d, N_DMRS_SLOT %d\n",N_PRB_DMRS,N_DMRS_SLOT);
-      harq->tb_size = nr_compute_tbs(nr_get_Qm_dl(mcsIndex, mcsTableIdx),
-                           nr_get_code_rate_dl(mcsIndex, mcsTableIdx),
-                           rbSize, nrOfSymbols, N_PRB_DMRS * N_DMRS_SLOT, 0, tb_scaling,1) >> 3;
-    } while (harq->tb_size < ra->mac_pdu_length && mcsIndex<10);
-    AssertFatal(mcsIndex<10,"Cannot fit Msg4 in %d PRBs with QPSK\n",(int)BWPSize);
-=======
       if(rbSize < BWPSize)
         rbSize++;
       else
@@ -1713,7 +1695,6 @@
                                      rbSize, nrOfSymbols, N_PRB_DMRS * N_DMRS_SLOT, 0, tb_scaling,1) >> 3;
     } while (harq->tb_size < ra->mac_pdu_length && mcsIndex<=28);
 
->>>>>>> a45bbd40
     int i = 0;
     while ((i < rbSize) && (rbStart + rbSize <= BWPSize)) {
       if (vrb_map[BWPStart + rbStart + i]&SL_to_bitmap(startSymbolIndex, nrOfSymbols)) {
