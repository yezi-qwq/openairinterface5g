/*
 * Licensed to the OpenAirInterface (OAI) Software Alliance under one or more
 * contributor license agreements.  See the NOTICE file distributed with
 * this work for additional information regarding copyright ownership.
 * The OpenAirInterface Software Alliance licenses this file to You under
 * the OAI Public License, Version 1.1  (the "License"); you may not use this file
 * except in compliance with the License.
 * You may obtain a copy of the License at
 *
 *      http://www.openairinterface.org/?page_id=698
 *
 * Unless required by applicable law or agreed to in writing, software
 * distributed under the License is distributed on an "AS IS" BASIS,
 * WITHOUT WARRANTIES OR CONDITIONS OF ANY KIND, either express or implied.
 * See the License for the specific language governing permissions and
 * limitations under the License.
 *-------------------------------------------------------------------------------
 * For more information about the OpenAirInterface (OAI) Software Alliance:
 *      contact@openairinterface.org
 */

/*! \file     gNB_scheduler_RA.c
 * \brief     primitives used for random access
 * \author    Guido Casati
 * \date      2019
 * \email:    guido.casati@iis.fraunhofer.de
 * \version
 */

#include "platform_types.h"

/* MAC */
#include "nr_mac_gNB.h"
#include "NR_MAC_gNB/mac_proto.h"
#include "NR_MAC_COMMON/nr_mac_extern.h"

/* Utils */
#include "common/utils/LOG/log.h"
#include "common/utils/LOG/vcd_signal_dumper.h"
#include "common/utils/nr/nr_common.h"
#include "UTIL/OPT/opt.h"
#include "SIMULATION/TOOLS/sim.h" // for taus

#include <executables/softmodem-common.h>
extern RAN_CONTEXT_t RC;
extern const uint8_t nr_slots_per_frame[5];
extern uint16_t sl_ahead;

uint8_t DELTA[4]= {2,3,4,6};

#define MAX_NUMBER_OF_SSB 64		
float ssb_per_rach_occasion[8] = {0.125,0.25,0.5,1,2,4,8};

int16_t ssb_index_from_prach(module_id_t module_idP,
                             frame_t frameP,
			     sub_frame_t slotP,
			     uint16_t preamble_index,
			     uint8_t freq_index,
			     uint8_t symbol) {
  
  gNB_MAC_INST *gNB = RC.nrmac[module_idP];
  NR_COMMON_channels_t *cc = &gNB->common_channels[0];
  NR_ServingCellConfigCommon_t *scc = cc->ServingCellConfigCommon;
  nfapi_nr_config_request_scf_t *cfg = &RC.nrmac[module_idP]->config[0];

  uint8_t config_index = scc->uplinkConfigCommon->initialUplinkBWP->rach_ConfigCommon->choice.setup->rach_ConfigGeneric.prach_ConfigurationIndex;
  uint8_t fdm = cfg->prach_config.num_prach_fd_occasions.value;
  
  uint8_t total_RApreambles = MAX_NUM_NR_PRACH_PREAMBLES;
  if( scc->uplinkConfigCommon->initialUplinkBWP->rach_ConfigCommon->choice.setup->totalNumberOfRA_Preambles != NULL)
    total_RApreambles = *scc->uplinkConfigCommon->initialUplinkBWP->rach_ConfigCommon->choice.setup->totalNumberOfRA_Preambles;	
  
  float  num_ssb_per_RO = ssb_per_rach_occasion[cfg->prach_config.ssb_per_rach.value];	
  uint16_t start_symbol_index = 0;
  uint8_t mu,N_dur=0,N_t_slot=0,start_symbol = 0, temp_start_symbol = 0, N_RA_slot=0;
  uint16_t format,RA_sfn_index = -1;
  uint8_t config_period = 1;
  uint16_t prach_occasion_id = -1;
  uint8_t num_active_ssb = cc->num_active_ssb;

  if (scc->uplinkConfigCommon->initialUplinkBWP->rach_ConfigCommon->choice.setup->msg1_SubcarrierSpacing)
    mu = *scc->uplinkConfigCommon->initialUplinkBWP->rach_ConfigCommon->choice.setup->msg1_SubcarrierSpacing;
  else
    mu = scc->downlinkConfigCommon->frequencyInfoDL->scs_SpecificCarrierList.list.array[0]->subcarrierSpacing;

  get_nr_prach_info_from_index(config_index,
			       (int)frameP,
			       (int)slotP,
			       scc->downlinkConfigCommon->frequencyInfoDL->absoluteFrequencyPointA,
			       mu,
			       cc->frame_type,
			       &format,
			       &start_symbol,
			       &N_t_slot,
			       &N_dur,
			       &RA_sfn_index,
			       &N_RA_slot,
			       &config_period);
  uint8_t index = 0,slot_index = 0;
  for (slot_index = 0;slot_index < N_RA_slot; slot_index++) {
    if (N_RA_slot <= 1) { //1 PRACH slot in a subframe
       if((mu == 1) || (mu == 3))
         slot_index = 1;  //For scs = 30khz and 120khz
    }
    for (int i=0; i< N_t_slot; i++) {
      temp_start_symbol = (start_symbol + i * N_dur + 14 * slot_index) % 14;
      if(symbol == temp_start_symbol) {
        start_symbol_index = i;
        break;
      }
    }
  }
  if (N_RA_slot <= 1) { //1 PRACH slot in a subframe
    if((mu == 1) || (mu == 3))
      slot_index = 0;  //For scs = 30khz and 120khz
  }

  //  prach_occasion_id = subframe_index * N_t_slot * N_RA_slot * fdm + N_RA_slot_index * N_t_slot * fdm + freq_index + fdm * start_symbol_index; 
  prach_occasion_id = (((frameP % (cc->max_association_period * config_period))/config_period)*cc->total_prach_occasions_per_config_period) +
                      (RA_sfn_index + slot_index) * N_t_slot * fdm + start_symbol_index * fdm + freq_index; 

  //one RO is shared by one or more SSB
  if(num_ssb_per_RO <= 1 )
    index = (int) (prach_occasion_id / (int)(1/num_ssb_per_RO)) % num_active_ssb;
  //one SSB have more than one continuous RO
  else if ( num_ssb_per_RO > 1) {
    index = (prach_occasion_id * (int)num_ssb_per_RO)% num_active_ssb ;
    for(int j = 0;j < num_ssb_per_RO;j++) {
      if(preamble_index <  (((j+1) * total_RApreambles) / num_ssb_per_RO))
        index = index + j;
    }
  }

  LOG_D(NR_MAC, "Frame %d, Slot %d: Prach Occasion id = %d ssb per RO = %f number of active SSB %u index = %d fdm %u symbol index %u freq_index %u total_RApreambles %u\n",
        frameP, slotP, prach_occasion_id, num_ssb_per_RO, num_active_ssb, index, fdm, start_symbol_index, freq_index, total_RApreambles);

  return index;
}


//Compute Total active SSBs and RO available
void find_SSB_and_RO_available(module_id_t module_idP) {

  gNB_MAC_INST *gNB = RC.nrmac[module_idP];
  NR_COMMON_channels_t *cc = &gNB->common_channels[0];
  NR_ServingCellConfigCommon_t *scc = cc->ServingCellConfigCommon;
  nfapi_nr_config_request_scf_t *cfg = &RC.nrmac[module_idP]->config[0];

  uint8_t config_index = scc->uplinkConfigCommon->initialUplinkBWP->rach_ConfigCommon->choice.setup->rach_ConfigGeneric.prach_ConfigurationIndex;
  uint8_t mu,N_dur=0,N_t_slot=0,start_symbol=0,N_RA_slot = 0;
  uint16_t format,N_RA_sfn = 0,unused_RA_occasion,repetition = 0;
  uint8_t num_active_ssb = 0;
  uint8_t max_association_period = 1;

  struct NR_RACH_ConfigCommon__ssb_perRACH_OccasionAndCB_PreamblesPerSSB *ssb_perRACH_OccasionAndCB_PreamblesPerSSB = scc->uplinkConfigCommon->initialUplinkBWP->rach_ConfigCommon->choice.setup->ssb_perRACH_OccasionAndCB_PreamblesPerSSB;

  switch (ssb_perRACH_OccasionAndCB_PreamblesPerSSB->present){
    case NR_RACH_ConfigCommon__ssb_perRACH_OccasionAndCB_PreamblesPerSSB_PR_oneEighth:
      cc->cb_preambles_per_ssb = 4 * (ssb_perRACH_OccasionAndCB_PreamblesPerSSB->choice.oneEighth + 1);
      break;
    case NR_RACH_ConfigCommon__ssb_perRACH_OccasionAndCB_PreamblesPerSSB_PR_oneFourth:
      cc->cb_preambles_per_ssb = 4 * (ssb_perRACH_OccasionAndCB_PreamblesPerSSB->choice.oneFourth + 1);
      break;
    case NR_RACH_ConfigCommon__ssb_perRACH_OccasionAndCB_PreamblesPerSSB_PR_oneHalf:
      cc->cb_preambles_per_ssb = 4 * (ssb_perRACH_OccasionAndCB_PreamblesPerSSB->choice.oneHalf + 1);
      break;
    case NR_RACH_ConfigCommon__ssb_perRACH_OccasionAndCB_PreamblesPerSSB_PR_one:
      cc->cb_preambles_per_ssb = 4 * (ssb_perRACH_OccasionAndCB_PreamblesPerSSB->choice.one + 1);
      break;
    case NR_RACH_ConfigCommon__ssb_perRACH_OccasionAndCB_PreamblesPerSSB_PR_two:
      cc->cb_preambles_per_ssb = 4 * (ssb_perRACH_OccasionAndCB_PreamblesPerSSB->choice.two + 1);
      break;
    case NR_RACH_ConfigCommon__ssb_perRACH_OccasionAndCB_PreamblesPerSSB_PR_four:
      cc->cb_preambles_per_ssb = ssb_perRACH_OccasionAndCB_PreamblesPerSSB->choice.four;
      break;
    case NR_RACH_ConfigCommon__ssb_perRACH_OccasionAndCB_PreamblesPerSSB_PR_eight:
      cc->cb_preambles_per_ssb = ssb_perRACH_OccasionAndCB_PreamblesPerSSB->choice.eight;
      break;
    case NR_RACH_ConfigCommon__ssb_perRACH_OccasionAndCB_PreamblesPerSSB_PR_sixteen:
      cc->cb_preambles_per_ssb = ssb_perRACH_OccasionAndCB_PreamblesPerSSB->choice.sixteen;
      break;
    default:
      AssertFatal(1 == 0, "Unsupported ssb_perRACH_config %d\n", ssb_perRACH_OccasionAndCB_PreamblesPerSSB->present);
      break;
    }

  if (scc->uplinkConfigCommon->initialUplinkBWP->rach_ConfigCommon->choice.setup->msg1_SubcarrierSpacing)
    mu = *scc->uplinkConfigCommon->initialUplinkBWP->rach_ConfigCommon->choice.setup->msg1_SubcarrierSpacing;
  else
    mu = scc->downlinkConfigCommon->frequencyInfoDL->scs_SpecificCarrierList.list.array[0]->subcarrierSpacing;

  // prach is scheduled according to configuration index and tables 6.3.3.2.2 to 6.3.3.2.4
  get_nr_prach_occasion_info_from_index(config_index,
                                        scc->downlinkConfigCommon->frequencyInfoDL->absoluteFrequencyPointA,
                                        mu,
                                        cc->frame_type,
                                        &format,
                                        &start_symbol,
                                        &N_t_slot,
                                        &N_dur,
                                        &N_RA_slot,
                                        &N_RA_sfn,
                                        &max_association_period);

  float num_ssb_per_RO = ssb_per_rach_occasion[cfg->prach_config.ssb_per_rach.value];	
  uint8_t fdm = cfg->prach_config.num_prach_fd_occasions.value;
  uint64_t L_ssb = (((uint64_t) cfg->ssb_table.ssb_mask_list[0].ssb_mask.value)<<32) | cfg->ssb_table.ssb_mask_list[1].ssb_mask.value ;
  uint32_t total_RA_occasions = N_RA_sfn * N_t_slot * N_RA_slot * fdm;

  for(int i = 0;i < 64;i++) {
    if ((L_ssb >> (63-i)) & 0x01) { // only if the bit of L_ssb at current ssb index is 1
      cc->ssb_index[num_active_ssb] = i; 
      num_active_ssb++;
    }
  }

  cc->total_prach_occasions_per_config_period = total_RA_occasions;
  for(int i=1; (1 << (i-1)) <= max_association_period; i++) {
    cc->max_association_period = (1 <<(i-1));
    total_RA_occasions = total_RA_occasions * cc->max_association_period;
    if(total_RA_occasions >= (int) (num_active_ssb/num_ssb_per_RO)) {
      repetition = (uint16_t)((total_RA_occasions * num_ssb_per_RO )/num_active_ssb);
      break;
    }
  }

  unused_RA_occasion = total_RA_occasions - (int)((num_active_ssb * repetition)/num_ssb_per_RO);
  cc->total_prach_occasions = total_RA_occasions - unused_RA_occasion;
  cc->num_active_ssb = num_active_ssb;

  LOG_D(NR_MAC,
        "Total available RO %d, num of active SSB %d: unused RO = %d association_period %u N_RA_sfn %u total_prach_occasions_per_config_period %u\n",
        cc->total_prach_occasions,
        cc->num_active_ssb,
        unused_RA_occasion,
        cc->max_association_period,
        N_RA_sfn,
        cc->total_prach_occasions_per_config_period);
}		
		
void schedule_nr_prach(module_id_t module_idP, frame_t frameP, sub_frame_t slotP)
{
  gNB_MAC_INST *gNB = RC.nrmac[module_idP];
  NR_COMMON_channels_t *cc = gNB->common_channels;
  NR_ServingCellConfigCommon_t *scc = cc->ServingCellConfigCommon;
  nfapi_nr_ul_tti_request_t *UL_tti_req = &RC.nrmac[module_idP]->UL_tti_req_ahead[0][slotP];
  nfapi_nr_config_request_scf_t *cfg = &RC.nrmac[module_idP]->config[0];

  if (is_nr_UL_slot(scc->tdd_UL_DL_ConfigurationCommon, slotP, cc->frame_type)) {

    uint8_t config_index = scc->uplinkConfigCommon->initialUplinkBWP->rach_ConfigCommon->choice.setup->rach_ConfigGeneric.prach_ConfigurationIndex;
    uint8_t mu,N_dur,N_t_slot,start_symbol = 0,N_RA_slot;
    uint16_t RA_sfn_index = -1;
    uint8_t config_period = 1;
    uint16_t format;
    int slot_index = 0;
    uint16_t prach_occasion_id = -1;

    if (scc->uplinkConfigCommon->initialUplinkBWP->rach_ConfigCommon->choice.setup->msg1_SubcarrierSpacing)
      mu = *scc->uplinkConfigCommon->initialUplinkBWP->rach_ConfigCommon->choice.setup->msg1_SubcarrierSpacing;
    else
      mu = scc->downlinkConfigCommon->frequencyInfoDL->scs_SpecificCarrierList.list.array[0]->subcarrierSpacing;

    int bwp_start = NRRIV2PRBOFFSET(scc->uplinkConfigCommon->initialUplinkBWP->genericParameters.locationAndBandwidth, MAX_BWP_SIZE);

    uint8_t fdm = cfg->prach_config.num_prach_fd_occasions.value;
    // prach is scheduled according to configuration index and tables 6.3.3.2.2 to 6.3.3.2.4
    if ( get_nr_prach_info_from_index(config_index,
                                      (int)frameP,
                                      (int)slotP,
                                      scc->downlinkConfigCommon->frequencyInfoDL->absoluteFrequencyPointA,
                                      mu,
                                      cc->frame_type,
                                      &format,
                                      &start_symbol,
                                      &N_t_slot,
                                      &N_dur,
                                      &RA_sfn_index,
                                      &N_RA_slot,
                                      &config_period) ) {

      uint16_t format0 = format&0xff;      // first column of format from table
      uint16_t format1 = (format>>8)&0xff; // second column of format from table

      if (N_RA_slot > 1) { //more than 1 PRACH slot in a subframe
        if (slotP%2 == 1)
          slot_index = 1;
        else
          slot_index = 0;
      }else if (N_RA_slot <= 1) { //1 PRACH slot in a subframe
        slot_index = 0;
      }

      UL_tti_req->SFN = frameP;
      UL_tti_req->Slot = slotP;
      for (int fdm_index=0; fdm_index < fdm; fdm_index++) { // one structure per frequency domain occasion
        for (int td_index=0; td_index<N_t_slot; td_index++) {

          prach_occasion_id = (((frameP % (cc->max_association_period * config_period))/config_period) * cc->total_prach_occasions_per_config_period) +
                              (RA_sfn_index + slot_index) * N_t_slot * fdm + td_index * fdm + fdm_index;

          if((prach_occasion_id < cc->total_prach_occasions) && (td_index == 0)){
            AssertFatal(UL_tti_req->n_pdus < sizeof(UL_tti_req->pdus_list) / sizeof(UL_tti_req->pdus_list[0]),
                        "Invalid UL_tti_req->n_pdus %d\n", UL_tti_req->n_pdus);

            UL_tti_req->pdus_list[UL_tti_req->n_pdus].pdu_type = NFAPI_NR_UL_CONFIG_PRACH_PDU_TYPE;
            UL_tti_req->pdus_list[UL_tti_req->n_pdus].pdu_size = sizeof(nfapi_nr_prach_pdu_t);
            nfapi_nr_prach_pdu_t  *prach_pdu = &UL_tti_req->pdus_list[UL_tti_req->n_pdus].prach_pdu;
            memset(prach_pdu,0,sizeof(nfapi_nr_prach_pdu_t));
            UL_tti_req->n_pdus+=1;

            // filling the prach fapi structure
            prach_pdu->phys_cell_id = *scc->physCellId;
            prach_pdu->num_prach_ocas = N_t_slot;
            prach_pdu->prach_start_symbol = start_symbol;
            prach_pdu->num_ra = fdm_index;
            prach_pdu->num_cs = get_NCS(scc->uplinkConfigCommon->initialUplinkBWP->rach_ConfigCommon->choice.setup->rach_ConfigGeneric.zeroCorrelationZoneConfig,
                                        format0,
                                        scc->uplinkConfigCommon->initialUplinkBWP->rach_ConfigCommon->choice.setup->restrictedSetConfig);

            LOG_D(NR_MAC, "Frame %d, Slot %d: Prach Occasion id = %u  fdm index = %u start symbol = %u slot index = %u subframe index = %u \n",
                  frameP, slotP,
                  prach_occasion_id, prach_pdu->num_ra,
                  prach_pdu->prach_start_symbol,
                  slot_index, RA_sfn_index);
            // SCF PRACH PDU format field does not consider A1/B1 etc. possibilities
            // We added 9 = A1/B1 10 = A2/B2 11 A3/B3
            if (format1!=0xff) {
              switch(format0) {
                case 0xa1:
                  prach_pdu->prach_format = 11;
                  break;
                case 0xa2:
                  prach_pdu->prach_format = 12;
                  break;
                case 0xa3:
                  prach_pdu->prach_format = 13;
                  break;
              default:
                AssertFatal(1==0,"Only formats A1/B1 A2/B2 A3/B3 are valid for dual format");
              }
            }
            else{
              switch(format0) {
                case 0:
                  prach_pdu->prach_format = 0;
                  break;
                case 1:
                  prach_pdu->prach_format = 1;
                  break;
                case 2:
                  prach_pdu->prach_format = 2;
                  break;
                case 3:
                  prach_pdu->prach_format = 3;
                  break;
                case 0xa1:
                  prach_pdu->prach_format = 4;
                  break;
                case 0xa2:
                  prach_pdu->prach_format = 5;
                  break;
                case 0xa3:
                  prach_pdu->prach_format = 6;
                  break;
                case 0xb1:
                  prach_pdu->prach_format = 7;
                  break;
                case 0xb4:
                  prach_pdu->prach_format = 8;
                  break;
                case 0xc0:
                  prach_pdu->prach_format = 9;
                  break;
                case 0xc2:
                  prach_pdu->prach_format = 10;
                  break;
              default:
                AssertFatal(1==0,"Invalid PRACH format");
              }
            }
          }
        }
      }

      // block resources in vrb_map_UL
      const NR_RACH_ConfigGeneric_t *rach_ConfigGeneric =
          &scc->uplinkConfigCommon->initialUplinkBWP->rach_ConfigCommon->choice.setup->rach_ConfigGeneric;
      const uint8_t mu_pusch =
          scc->uplinkConfigCommon->frequencyInfoUL->scs_SpecificCarrierList.list.array[0]->subcarrierSpacing;
      const int16_t N_RA_RB = get_N_RA_RB(cfg->prach_config.prach_sub_c_spacing.value, mu_pusch);
      uint16_t *vrb_map_UL = &cc->vrb_map_UL[slotP * MAX_BWP_SIZE];
      for (int i = 0; i < N_RA_RB * fdm; ++i)
        vrb_map_UL[bwp_start + rach_ConfigGeneric->msg1_FrequencyStart + i] = SL_to_bitmap(start_symbol, N_t_slot*N_dur);
    }
  }
}

void nr_schedule_msg2(uint16_t rach_frame, uint16_t rach_slot,
                      uint16_t *msg2_frame, uint16_t *msg2_slot,
                      NR_ServingCellConfigCommon_t *scc,
                      frame_type_t frame_type,
                      uint16_t monitoring_slot_period,
                      uint16_t monitoring_offset,uint8_t beam_index,
                      uint8_t num_active_ssb,
                      int16_t *tdd_beam_association, int sl_ahead){

  // preferentially we schedule the msg2 in the mixed slot or in the last dl slot
  // if they are allowed by search space configuration
  uint8_t mu = *scc->ssbSubcarrierSpacing;
  uint8_t response_window = scc->uplinkConfigCommon->initialUplinkBWP->rach_ConfigCommon->choice.setup->rach_ConfigGeneric.ra_ResponseWindow;
  uint8_t slot_window;
  const int n_slots_frame = nr_slots_per_frame[*scc->ssbSubcarrierSpacing];
  const NR_TDD_UL_DL_Pattern_t *tdd = scc->tdd_UL_DL_ConfigurationCommon ? &scc->tdd_UL_DL_ConfigurationCommon->pattern1 : NULL;
  // number of mixed slot or of last dl slot if there is no mixed slot
  uint8_t last_dl_slot_period = n_slots_frame-1;
  // lenght of tdd period in slots
  uint8_t tdd_period_slot = n_slots_frame;

  if (tdd) {
    last_dl_slot_period = tdd->nrofDownlinkSymbols == 0? (tdd->nrofDownlinkSlots-1) : tdd->nrofDownlinkSlots;
    tdd_period_slot = n_slots_frame/get_nb_periods_per_frame(tdd->dl_UL_TransmissionPeriodicity);
  }
  else{
    if(frame_type == TDD)
      AssertFatal(frame_type == FDD, "Dynamic TDD not handled yet\n");
  }


  switch(response_window){
    case NR_RACH_ConfigGeneric__ra_ResponseWindow_sl1:
      slot_window = 1;
      break;
    case NR_RACH_ConfigGeneric__ra_ResponseWindow_sl2:
      slot_window = 2;
      break;
    case NR_RACH_ConfigGeneric__ra_ResponseWindow_sl4:
      slot_window = 4;
      break;
    case NR_RACH_ConfigGeneric__ra_ResponseWindow_sl8:
      slot_window = 8;
      break;
    case NR_RACH_ConfigGeneric__ra_ResponseWindow_sl10:
      slot_window = 10;
      break;
    case NR_RACH_ConfigGeneric__ra_ResponseWindow_sl20:
      slot_window = 20;
      break;
    case NR_RACH_ConfigGeneric__ra_ResponseWindow_sl40:
      slot_window = 40;
      break;
    case NR_RACH_ConfigGeneric__ra_ResponseWindow_sl80:
      slot_window = 80;
      break;
    default:
      AssertFatal(1==0,"Invalid response window value %d\n",response_window);
  }
  AssertFatal(slot_window<=nr_slots_per_frame[mu],"Msg2 response window needs to be lower or equal to 10ms");

  // slot and frame limit to transmit msg2 according to response window
  uint8_t slot_limit = (rach_slot + slot_window)%nr_slots_per_frame[mu];
  uint16_t frame_limit = (slot_limit>(rach_slot))? rach_frame : (rach_frame +1);

  // computing start of next period

  int FR = *scc->downlinkConfigCommon->frequencyInfoDL->frequencyBandList.list.array[0] >= 257 ? nr_FR2 : nr_FR1;

  uint8_t start_next_period = (rach_slot-(rach_slot%tdd_period_slot)+tdd_period_slot)%nr_slots_per_frame[mu];
  *msg2_slot = start_next_period + last_dl_slot_period; // initializing scheduling of slot to next mixed (or last dl) slot
  *msg2_frame = ((*msg2_slot>(rach_slot))? rach_frame : (rach_frame+1))%1024;
  // we can't schedule msg2 before sl_ahead since prach
  int eff_slot = *msg2_slot+(*msg2_frame-rach_frame)*nr_slots_per_frame[mu];
  while ((eff_slot-rach_slot)<=sl_ahead) {
    *msg2_slot = (*msg2_slot+tdd_period_slot)%nr_slots_per_frame[mu];
    *msg2_frame = ((*msg2_slot>(rach_slot))? rach_frame : (rach_frame+1))%1024;
    eff_slot = *msg2_slot+(*msg2_frame-rach_frame)*nr_slots_per_frame[mu];
  }
  if (FR==nr_FR2) {
    int num_tdd_period = *msg2_slot/tdd_period_slot;
    while((tdd_beam_association[num_tdd_period]!=-1)&&(tdd_beam_association[num_tdd_period]!=beam_index)) {
      *msg2_slot = (*msg2_slot+tdd_period_slot)%nr_slots_per_frame[mu];
      *msg2_frame = ((*msg2_slot>(rach_slot))? rach_frame : (rach_frame+1))%1024;
      num_tdd_period = *msg2_slot/tdd_period_slot;
    }
    if(tdd_beam_association[num_tdd_period] == -1)
      tdd_beam_association[num_tdd_period] = beam_index;
  }

  // go to previous slot if the current scheduled slot is beyond the response window
  // and if the slot is not among the PDCCH monitored ones (38.213 10.1)
  while (*msg2_frame > frame_limit
         || (*msg2_frame == frame_limit && *msg2_slot > slot_limit)
         || ((*msg2_frame * nr_slots_per_frame[mu] + *msg2_slot - monitoring_offset) % monitoring_slot_period != 0)) {

    if((frame_type == FDD) || ((*msg2_slot%tdd_period_slot) > 0)) {
      if (*msg2_slot==0) {
        if(*msg2_frame != 0)
          (*msg2_frame)--;
        else
          *msg2_frame = 1023;
        *msg2_slot = nr_slots_per_frame[mu] - 1;
      }
      else
        (*msg2_slot)--;
    }
    else
      AssertFatal(1==0,"No available DL slot to schedule msg2 has been found");
  }
}


void nr_initiate_ra_proc(module_id_t module_idP,
                         int CC_id,
                         frame_t frameP,
                         sub_frame_t slotP,
                         uint16_t preamble_index,
                         uint8_t freq_index,
                         uint8_t symbol,
                         int16_t timing_offset){

  uint8_t ul_carrier_id = 0; // 0 for NUL 1 for SUL
  NR_SearchSpace_t *ss;

  uint16_t msg2_frame, msg2_slot,monitoring_slot_period,monitoring_offset;
  gNB_MAC_INST *nr_mac = RC.nrmac[module_idP];
  NR_COMMON_channels_t *cc = &nr_mac->common_channels[CC_id];
  NR_ServingCellConfigCommon_t *scc = cc->ServingCellConfigCommon;
  frame_type_t frame_type = cc->frame_type;

  uint8_t total_RApreambles = MAX_NUM_NR_PRACH_PREAMBLES;
  uint8_t  num_ssb_per_RO = scc->uplinkConfigCommon->initialUplinkBWP->rach_ConfigCommon->choice.setup->ssb_perRACH_OccasionAndCB_PreamblesPerSSB->present;
  int pr_found;

  if( scc->uplinkConfigCommon->initialUplinkBWP->rach_ConfigCommon->choice.setup->totalNumberOfRA_Preambles != NULL)
    total_RApreambles = *scc->uplinkConfigCommon->initialUplinkBWP->rach_ConfigCommon->choice.setup->totalNumberOfRA_Preambles;

  if(num_ssb_per_RO > 3) { /*num of ssb per RO >= 1*/
    num_ssb_per_RO -= 3;
    total_RApreambles = total_RApreambles/num_ssb_per_RO ;
  }

  for (int i = 0; i < NR_NB_RA_PROC_MAX; i++) {
    NR_RA_t *ra = &cc->ra[i];
    pr_found = 0;
    const int UE_id = find_nr_UE_id(module_idP, ra->rnti);
    if (UE_id != -1) {
      continue;
    }
    if (ra->state == RA_IDLE) {
      for(int j = 0; j < ra->preambles.num_preambles; j++) {
        //check if the preamble received correspond to one of the listed or configured preambles
        if (preamble_index == ra->preambles.preamble_list[j]) {
          if (ra->rnti == 0 && get_softmodem_params()->nsa)
            continue;
          pr_found=1;
          break;
        }
      }
      if (pr_found == 0) {
         continue;
      }

      uint16_t ra_rnti;

      // ra_rnti from 5.1.3 in 38.321
      // FK: in case of long PRACH the phone seems to expect the subframe number instead of the slot number here.
      if (scc->uplinkConfigCommon->initialUplinkBWP->rach_ConfigCommon->choice.setup->prach_RootSequenceIndex.present
          == NR_RACH_ConfigCommon__prach_RootSequenceIndex_PR_l839)
        ra_rnti = 1 + symbol + (9 /*slotP*/ * 14) + (freq_index * 14 * 80) + (ul_carrier_id * 14 * 80 * 8);
      else
        ra_rnti = 1 + symbol + (slotP * 14) + (freq_index * 14 * 80) + (ul_carrier_id * 14 * 80 * 8);

      // This should be handled differently when we use the initialBWP for RA
      ra->bwp_id = 0;
      NR_BWP_Downlink_t *bwp=NULL;
      if (ra->CellGroup && ra->CellGroup->spCellConfig && ra->CellGroup->spCellConfig->spCellConfigDedicated &&
          ra->CellGroup->spCellConfig->spCellConfigDedicated->downlinkBWP_ToAddModList) {
        ra->bwp_id = 1;
        bwp = ra->CellGroup->spCellConfig->spCellConfigDedicated->downlinkBWP_ToAddModList->list.array[ra->bwp_id - 1];
      }

      VCD_SIGNAL_DUMPER_DUMP_FUNCTION_BY_NAME(VCD_SIGNAL_DUMPER_FUNCTIONS_INITIATE_RA_PROC, 1);

      LOG_D(NR_MAC,
            "[gNB %d][RAPROC] CC_id %d Frame %d, Slot %d  Initiating RA procedure for preamble index %d\n",
            module_idP,
            CC_id,
            frameP,
            slotP,
            preamble_index);

      uint8_t beam_index = ssb_index_from_prach(module_idP, frameP, slotP, preamble_index, freq_index, symbol);

      // the UE sent a RACH either for starting RA procedure or RA procedure failed and UE retries
      if (ra->cfra) {
        // if the preamble received correspond to one of the listed
        if (!(preamble_index == ra->preambles.preamble_list[beam_index])) {
          LOG_E(
              NR_MAC,
              "[gNB %d][RAPROC] FAILURE: preamble %d does not correspond to any of the ones in rach_ConfigDedicated\n",
              module_idP,
              preamble_index);
          continue; // if the PRACH preamble does not correspond to any of the ones sent through RRC abort RA proc
        }
      }
      LOG_D(NR_MAC, "Frame %d, Slot %d: Activating RA process \n", frameP, slotP);
      ra->state = Msg2;
      ra->timing_offset = timing_offset;
      ra->preamble_slot = slotP;

      NR_SearchSpaceId_t	ra_SearchSpace = 0;
      struct NR_PDCCH_ConfigCommon__commonSearchSpaceList *commonSearchSpaceList = NULL;
      NR_BWP_t *genericParameters = NULL;
      if(bwp) {
        commonSearchSpaceList = bwp->bwp_Common->pdcch_ConfigCommon->choice.setup->commonSearchSpaceList;
        ra_SearchSpace = *bwp->bwp_Common->pdcch_ConfigCommon->choice.setup->ra_SearchSpace;
        genericParameters = &bwp->bwp_Common->genericParameters;
      } else {
        commonSearchSpaceList = scc->downlinkConfigCommon->initialDownlinkBWP->pdcch_ConfigCommon->choice.setup->commonSearchSpaceList;
        ra_SearchSpace = *scc->downlinkConfigCommon->initialDownlinkBWP->pdcch_ConfigCommon->choice.setup->ra_SearchSpace;
        genericParameters = &scc->downlinkConfigCommon->initialDownlinkBWP->genericParameters;
      }
      AssertFatal(commonSearchSpaceList->list.count > 0, "common SearchSpace list has 0 elements\n");

      // Common SearchSpace list
      for (int i = 0; i < commonSearchSpaceList->list.count; i++) {
        ss = commonSearchSpaceList->list.array[i];
        if (ss->searchSpaceId == ra_SearchSpace)
          ra->ra_ss = ss;
      }

      AssertFatal(ra->ra_ss!=NULL,"SearchSpace cannot be null for RA\n");

      ra->coreset = get_coreset(module_idP, scc, bwp, ra->ra_ss, NR_SearchSpace__searchSpaceType_PR_common);
      ra->sched_pdcch = set_pdcch_structure(nr_mac,
                                            ra->ra_ss,
                                            ra->coreset,
                                            scc,
                                            genericParameters,
                                            &nr_mac->type0_PDCCH_CSS_config[ra->beam_id]);

      // retrieving ra pdcch monitoring period and offset
      find_monitoring_periodicity_offset_common(ra->ra_ss, &monitoring_slot_period, &monitoring_offset);

      nr_schedule_msg2(frameP,
                       slotP,
                       &msg2_frame,
                       &msg2_slot,
                       scc,
                       frame_type,
                       monitoring_slot_period,
                       monitoring_offset,
                       beam_index,
                       cc->num_active_ssb,
                       nr_mac->tdd_beam_association,
		       nr_mac->if_inst->sl_ahead);

      ra->Msg2_frame = msg2_frame;
      ra->Msg2_slot = msg2_slot;

      LOG_D(NR_MAC, "%s() Msg2[%04d%d] SFN/SF:%04d%d\n", __FUNCTION__, ra->Msg2_frame, ra->Msg2_slot, frameP, slotP);

      int loop = 0;
      if (ra->rnti == 0) { // This condition allows for the usage of a preconfigured rnti for the CFRA
        do {
          ra->rnti = (taus() % 65518) + 1;
          loop++;
        } while (loop != 100
                 && !((find_nr_UE_id(module_idP, ra->rnti) == -1) && (find_nr_RA_id(module_idP, CC_id, ra->rnti) == -1)
                      && ra->rnti >= 1 && ra->rnti <= 65519));
        if (loop == 100) {
          LOG_E(NR_MAC, "%s:%d:%s: [RAPROC] initialisation random access aborted\n", __FILE__, __LINE__, __FUNCTION__);
          abort();
        }
      }

      ra->RA_rnti = ra_rnti;
      ra->preamble_index = preamble_index;
      ra->beam_id = beam_index;

      LOG_I(NR_MAC,
            "[gNB %d][RAPROC] CC_id %d Frame %d Activating Msg2 generation in frame %d, slot %d using RA rnti %x SSB "
            "index %u RA index %d\n",
            module_idP,
            CC_id,
            frameP,
            ra->Msg2_frame,
            ra->Msg2_slot,
            ra->RA_rnti,
            cc->ssb_index[beam_index],
            i);

      return;
    }
  }
  LOG_E(NR_MAC, "[gNB %d][RAPROC] FAILURE: CC_id %d Frame %d initiating RA procedure for preamble index %d\n", module_idP, CC_id, frameP, preamble_index);

  VCD_SIGNAL_DUMPER_DUMP_FUNCTION_BY_NAME(VCD_SIGNAL_DUMPER_FUNCTIONS_INITIATE_RA_PROC, 0);
}

void nr_schedule_RA(module_id_t module_idP, frame_t frameP, sub_frame_t slotP) {

  gNB_MAC_INST *mac = RC.nrmac[module_idP];

  start_meas(&mac->schedule_ra);
  for (int CC_id = 0; CC_id < MAX_NUM_CCs; CC_id++) {
    NR_COMMON_channels_t *cc = &mac->common_channels[CC_id];
    for (int i = 0; i < NR_NB_RA_PROC_MAX; i++) {
      NR_RA_t *ra = &cc->ra[i];
      LOG_D(NR_MAC, "RA[state:%d]\n", ra->state);
      switch (ra->state) {
        case Msg2:
          nr_generate_Msg2(module_idP, CC_id, frameP, slotP, ra);
          break;
        case Msg3_retransmission:
          nr_generate_Msg3_retransmission(module_idP, CC_id, frameP, slotP, ra);
          break;
        case Msg4:
          nr_generate_Msg4(module_idP, CC_id, frameP, slotP, ra);
          break;
        case WAIT_Msg4_ACK:
          nr_check_Msg4_Ack(module_idP, CC_id, frameP, slotP, ra);
          break;
        default:
          break;
      }
    }
  }
  stop_meas(&mac->schedule_ra);
}


void nr_generate_Msg3_retransmission(module_id_t module_idP, int CC_id, frame_t frame, sub_frame_t slot, NR_RA_t *ra) {

  gNB_MAC_INST *nr_mac = RC.nrmac[module_idP];
  NR_COMMON_channels_t *cc = &nr_mac->common_channels[CC_id];
  NR_ServingCellConfigCommon_t *scc = cc->ServingCellConfigCommon;

  NR_BWP_Uplink_t *ubwp = NULL;
  NR_BWP_UplinkDedicated_t *ubwpd = NULL;
  NR_PUSCH_TimeDomainResourceAllocationList_t *pusch_TimeDomainAllocationList = NULL;
  NR_BWP_t *genericParameters = NULL;
  if(ra->CellGroup) {
    ubwp = ra->CellGroup->spCellConfig->spCellConfigDedicated->uplinkConfig->uplinkBWP_ToAddModList->list.array[ra->bwp_id-1];
    ubwpd = ra->CellGroup->spCellConfig->spCellConfigDedicated->uplinkConfig->initialUplinkBWP;
    genericParameters = &ubwp->bwp_Common->genericParameters;
    pusch_TimeDomainAllocationList = ubwp->bwp_Common->pusch_ConfigCommon->choice.setup->pusch_TimeDomainAllocationList;
  } else {
    genericParameters = &scc->uplinkConfigCommon->initialUplinkBWP->genericParameters;
    pusch_TimeDomainAllocationList = scc->uplinkConfigCommon->initialUplinkBWP->pusch_ConfigCommon->choice.setup->pusch_TimeDomainAllocationList;
  }

  int mu = genericParameters->subcarrierSpacing;
  uint8_t K2 = *pusch_TimeDomainAllocationList->list.array[ra->Msg3_tda_id]->k2;
  const int sched_frame = frame + (slot + K2 >= nr_slots_per_frame[mu]);
  const int sched_slot = (slot + K2) % nr_slots_per_frame[mu];

  if (is_xlsch_in_slot(RC.nrmac[module_idP]->ulsch_slot_bitmap[sched_slot / 64], sched_slot)) {
    // beam association for FR2
    int16_t *tdd_beam_association = nr_mac->tdd_beam_association;
    if (*scc->downlinkConfigCommon->frequencyInfoDL->frequencyBandList.list.array[0] >= 257) {
      // FR2
      const int n_slots_frame = nr_slots_per_frame[*scc->ssbSubcarrierSpacing];
      const NR_TDD_UL_DL_Pattern_t *tdd = scc->tdd_UL_DL_ConfigurationCommon ? &scc->tdd_UL_DL_ConfigurationCommon->pattern1 : NULL;
      AssertFatal(tdd,"Dynamic TDD not handled yet\n");
      uint8_t tdd_period_slot = n_slots_frame/get_nb_periods_per_frame(tdd->dl_UL_TransmissionPeriodicity);
      int num_tdd_period = sched_slot/tdd_period_slot;

      if((tdd_beam_association[num_tdd_period]!=-1)&&(tdd_beam_association[num_tdd_period]!=ra->beam_id))
        return; // can't schedule retransmission in this slot
      else
        tdd_beam_association[num_tdd_period] = ra->beam_id;
    }

    int scs = scc->uplinkConfigCommon->initialUplinkBWP->genericParameters.subcarrierSpacing;
    int fh = 0;
    int startSymbolAndLength = scc->uplinkConfigCommon->initialUplinkBWP->pusch_ConfigCommon->choice.setup->pusch_TimeDomainAllocationList->list.array[ra->Msg3_tda_id]->startSymbolAndLength;
    int StartSymbolIndex, NrOfSymbols;
    SLIV2SL(startSymbolAndLength, &StartSymbolIndex, &NrOfSymbols);
    int mappingtype = scc->uplinkConfigCommon->initialUplinkBWP->pusch_ConfigCommon->choice.setup->pusch_TimeDomainAllocationList->list.array[ra->Msg3_tda_id]->mappingType;

    uint16_t *vrb_map_UL = &RC.nrmac[module_idP]->common_channels[CC_id].vrb_map_UL[sched_slot * MAX_BWP_SIZE];

    int BWPStart = nr_mac->type0_PDCCH_CSS_config[ra->beam_id].cset_start_rb;
    int BWPSize  = nr_mac->type0_PDCCH_CSS_config[ra->beam_id].num_rbs;
    int rbStart = 0;
    for (int i = 0; (i < ra->msg3_nb_rb) && (rbStart <= (BWPSize - ra->msg3_nb_rb)); i++) {
      if (vrb_map_UL[rbStart + BWPStart + i]&SL_to_bitmap(StartSymbolIndex, NrOfSymbols)) {
        rbStart += i;
        i = 0;
      }
    }
    if (rbStart > (BWPSize - ra->msg3_nb_rb)) {
      // cannot find free vrb_map for msg3 retransmission in this slot
      return;
    }

    LOG_I(NR_MAC, "[gNB %d][RAPROC] Frame %d, Slot %d : CC_id %d Scheduling retransmission of Msg3 in (%d,%d)\n",
          module_idP, frame, slot, CC_id, sched_frame, sched_slot);

    nfapi_nr_ul_tti_request_t *future_ul_tti_req = &RC.nrmac[module_idP]->UL_tti_req_ahead[CC_id][sched_slot];
    AssertFatal(future_ul_tti_req->SFN == sched_frame
                && future_ul_tti_req->Slot == sched_slot,
                "future UL_tti_req's frame.slot %d.%d does not match PUSCH %d.%d\n",
                future_ul_tti_req->SFN,
                future_ul_tti_req->Slot,
                sched_frame,
                sched_slot);
    AssertFatal(future_ul_tti_req->n_pdus <
                sizeof(future_ul_tti_req->pdus_list) / sizeof(future_ul_tti_req->pdus_list[0]),
                "Invalid future_ul_tti_req->n_pdus %d\n", future_ul_tti_req->n_pdus);
    future_ul_tti_req->pdus_list[future_ul_tti_req->n_pdus].pdu_type = NFAPI_NR_UL_CONFIG_PUSCH_PDU_TYPE;
    future_ul_tti_req->pdus_list[future_ul_tti_req->n_pdus].pdu_size = sizeof(nfapi_nr_pusch_pdu_t);
    nfapi_nr_pusch_pdu_t *pusch_pdu = &future_ul_tti_req->pdus_list[future_ul_tti_req->n_pdus].pusch_pdu;
    memset(pusch_pdu, 0, sizeof(nfapi_nr_pusch_pdu_t));

    fill_msg3_pusch_pdu(pusch_pdu, scc,
                        ra->msg3_round,
                        startSymbolAndLength,
                        ra->rnti, scs,
                        BWPSize, BWPStart,
                        mappingtype, fh,
                        rbStart, ra->msg3_nb_rb);
    future_ul_tti_req->n_pdus += 1;

    // generation of DCI 0_0 to schedule msg3 retransmission
    NR_SearchSpace_t *ss = ra->ra_ss;
    NR_ControlResourceSet_t *coreset = ra->coreset;
    AssertFatal(coreset!=NULL,"Coreset cannot be null for RA-Msg3 retransmission\n");

    nfapi_nr_ul_dci_request_t *ul_dci_req = &nr_mac->UL_dci_req[CC_id];

    const int coresetid = coreset->controlResourceSetId;
    nfapi_nr_dl_tti_pdcch_pdu_rel15_t *pdcch_pdu_rel15 = nr_mac->pdcch_pdu_idx[CC_id][coresetid];
    if (!pdcch_pdu_rel15) {
      nfapi_nr_ul_dci_request_pdus_t *ul_dci_request_pdu = &ul_dci_req->ul_dci_pdu_list[ul_dci_req->numPdus];
      memset(ul_dci_request_pdu, 0, sizeof(nfapi_nr_ul_dci_request_pdus_t));
      ul_dci_request_pdu->PDUType = NFAPI_NR_DL_TTI_PDCCH_PDU_TYPE;
      ul_dci_request_pdu->PDUSize = (uint8_t)(2+sizeof(nfapi_nr_dl_tti_pdcch_pdu));
      pdcch_pdu_rel15 = &ul_dci_request_pdu->pdcch_pdu.pdcch_pdu_rel15;
      ul_dci_req->numPdus += 1;
      nr_configure_pdcch(pdcch_pdu_rel15, coreset, genericParameters, &ra->sched_pdcch);
      nr_mac->pdcch_pdu_idx[CC_id][coresetid] = pdcch_pdu_rel15;
    }

    uint8_t aggregation_level;
    uint8_t nr_of_candidates;
    for (int i=0; i<5; i++) {
      // for now taking the lowest value among the available aggregation levels
      find_aggregation_candidates(&aggregation_level, &nr_of_candidates, ss, 1<<i);
      if(nr_of_candidates>0) break;
    }
    AssertFatal(nr_of_candidates>0,"nr_of_candidates is 0\n");
    int CCEIndex = find_pdcch_candidate(nr_mac,
                                        CC_id,
                                        aggregation_level,
                                        nr_of_candidates,
                                        &ra->sched_pdcch,
                                        coreset,
                                        0);
    if (CCEIndex < 0) {
      LOG_E(NR_MAC, "%s(): cannot find free CCE for RA RNTI 0x%04x!\n", __func__, ra->rnti);
      return;
    }

    // Fill PDCCH DL DCI PDU
    nfapi_nr_dl_dci_pdu_t *dci_pdu = &pdcch_pdu_rel15->dci_pdu[pdcch_pdu_rel15->numDlDci];
    pdcch_pdu_rel15->numDlDci++;
    dci_pdu->RNTI = ra->rnti;
    dci_pdu->ScramblingId = *scc->physCellId;
    dci_pdu->ScramblingRNTI = 0;
    dci_pdu->AggregationLevel = aggregation_level;
    dci_pdu->CceIndex = CCEIndex;
    dci_pdu->beta_PDCCH_1_0 = 0;
    dci_pdu->powerControlOffsetSS = 1;

    dci_pdu_rel15_t uldci_payload;
    memset(&uldci_payload, 0, sizeof(uldci_payload));

    const NR_SIB1_t *sib1 = cc->sib1 ? cc->sib1->message.choice.c1->choice.systemInformationBlockType1 : NULL;
    config_uldci(sib1,
                 ubwp,
                 ubwpd,
                 scc,
                 pusch_pdu,
                 &uldci_payload,
                 NR_UL_DCI_FORMAT_0_0,
                 ra->Msg3_tda_id,
                 ra->msg3_TPC,
                 0, // not used in format 0_0
                 ra->bwp_id);

    fill_dci_pdu_rel15(scc,
                       ra->CellGroup,
                       dci_pdu,
                       &uldci_payload,
                       NR_UL_DCI_FORMAT_0_0,
                       NR_RNTI_TC,
                       pusch_pdu->bwp_size,
                       ra->bwp_id,
                       nr_mac->cset0_bwp_size);

    // Mark the corresponding RBs as used

    fill_pdcch_vrb_map(nr_mac,
                       CC_id,
                       &ra->sched_pdcch,
                       CCEIndex,
                       aggregation_level);

    for (int rb = 0; rb < ra->msg3_nb_rb; rb++) {
      vrb_map_UL[rbStart + BWPStart + rb] |= SL_to_bitmap(StartSymbolIndex, NrOfSymbols);
    }

    // reset state to wait msg3
    ra->state = WAIT_Msg3;
    ra->Msg3_frame = sched_frame;
    ra->Msg3_slot = sched_slot;

  }

}

void nr_get_Msg3alloc(module_id_t module_id,
                      int CC_id,
                      NR_ServingCellConfigCommon_t *scc,
                      NR_BWP_Uplink_t *ubwp,
                      sub_frame_t current_slot,
                      frame_t current_frame,
                      NR_RA_t *ra,
                      int16_t *tdd_beam_association) {

  // msg3 is scheduled in mixed slot in the following TDD period

  uint16_t msg3_nb_rb = 8; // sdu has 6 or 8 bytes

  frame_type_t frame_type = RC.nrmac[module_id]->common_channels->frame_type;

  int mu = ubwp ?
    ubwp->bwp_Common->genericParameters.subcarrierSpacing :
    scc->uplinkConfigCommon->initialUplinkBWP->genericParameters.subcarrierSpacing;
  int StartSymbolIndex = 0;
  int NrOfSymbols = 0;
  int startSymbolAndLength = 0;
  int temp_slot = 0;
  ra->Msg3_tda_id = 16; // initialization to a value above limit

  NR_PUSCH_TimeDomainResourceAllocationList_t *pusch_TimeDomainAllocationList= ubwp ?
    ubwp->bwp_Common->pusch_ConfigCommon->choice.setup->pusch_TimeDomainAllocationList:
    scc->uplinkConfigCommon->initialUplinkBWP->pusch_ConfigCommon->choice.setup->pusch_TimeDomainAllocationList;

  const NR_TDD_UL_DL_Pattern_t *tdd = scc->tdd_UL_DL_ConfigurationCommon ? &scc->tdd_UL_DL_ConfigurationCommon->pattern1 : NULL;
  const int n_slots_frame = nr_slots_per_frame[mu];
  uint8_t k2 = 0;
  if (frame_type == TDD) {
    int nb_periods_per_frame = get_nb_periods_per_frame(scc->tdd_UL_DL_ConfigurationCommon->pattern1.dl_UL_TransmissionPeriodicity);
    int nb_slots_per_period = ((1<<mu)*10)/nb_periods_per_frame;
    for (int i=0; i<pusch_TimeDomainAllocationList->list.count; i++) {
      startSymbolAndLength = pusch_TimeDomainAllocationList->list.array[i]->startSymbolAndLength;
      SLIV2SL(startSymbolAndLength, &StartSymbolIndex, &NrOfSymbols);
      k2 = *pusch_TimeDomainAllocationList->list.array[i]->k2;
      int start_symbol_index,nr_of_symbols;
      SLIV2SL(pusch_TimeDomainAllocationList->list.array[i]->startSymbolAndLength, &start_symbol_index, &nr_of_symbols);
<<<<<<< HEAD
      LOG_I(NR_MAC,"Checking Msg3 TDA %d : k2 %d, sliv %d,S %d L %d\n",i,(int)k2,(int)pusch_TimeDomainAllocationList->list.array[i]->startSymbolAndLength,start_symbol_index,nr_of_symbols);
=======
      LOG_D(NR_MAC,"Checking Msg3 TDA %d : k2 %d, sliv %d,S %d L %d\n",i,(int)k2,(int)pusch_TimeDomainAllocationList->list.array[i]->startSymbolAndLength,start_symbol_index,nr_of_symbols);
>>>>>>> 3ec401f2
      // we want to transmit in the uplink symbols of mixed slot AND assuming Msg2 was in the mixed slot
      if ((k2 + DELTA[mu])%nb_slots_per_period == 0) {
        temp_slot = current_slot + k2 + DELTA[mu]; // msg3 slot according to 8.3 in 38.213
        ra->Msg3_slot = temp_slot%nr_slots_per_frame[mu];

        if (is_xlsch_in_slot(RC.nrmac[module_id]->ulsch_slot_bitmap[ra->Msg3_slot / 64], ra->Msg3_slot) &&
            nr_of_symbols<=scc->tdd_UL_DL_ConfigurationCommon->pattern1.nrofUplinkSymbols&&
            start_symbol_index>=(14-scc->tdd_UL_DL_ConfigurationCommon->pattern1.nrofUplinkSymbols)) {
          ra->Msg3_tda_id = i;
          ra->msg3_startsymb = StartSymbolIndex;
          ra->msg3_nrsymb = NrOfSymbols;
          break;
        }
      }
    }
    AssertFatal(ra->Msg3_tda_id < 16, "Couldn't find an appropriate TD allocation for Msg3\n");
  }
  else {
    ra->Msg3_tda_id = 0;
    k2 = *pusch_TimeDomainAllocationList->list.array[0]->k2;
    temp_slot = current_slot + k2 + DELTA[mu]; // msg3 slot according to 8.3 in 38.213
    ra->Msg3_slot = temp_slot%nr_slots_per_frame[mu];
  }

  AssertFatal(ra->Msg3_tda_id<16,"Unable to find Msg3 time domain allocation in list\n");

  if (n_slots_frame > temp_slot)
    ra->Msg3_frame = current_frame;
  else
    ra->Msg3_frame = (current_frame + (temp_slot / n_slots_frame)) % 1024;

  // beam association for FR2
  if (*scc->downlinkConfigCommon->frequencyInfoDL->frequencyBandList.list.array[0] >= 257) {
    AssertFatal(tdd,"Dynamic TDD not handled yet\n");
    uint8_t tdd_period_slot = n_slots_frame/get_nb_periods_per_frame(tdd->dl_UL_TransmissionPeriodicity);
    int num_tdd_period = ra->Msg3_slot/tdd_period_slot;
    if((tdd_beam_association[num_tdd_period]!=-1)&&(tdd_beam_association[num_tdd_period]!=ra->beam_id))
      AssertFatal(1==0,"Cannot schedule MSG3\n");
    else
      tdd_beam_association[num_tdd_period] = ra->beam_id;
  }

  LOG_I(NR_MAC, "[RAPROC] Msg3 slot %d: current slot %u Msg3 frame %u k2 %u Msg3_tda_id %u\n", ra->Msg3_slot, current_slot, ra->Msg3_frame, k2,ra->Msg3_tda_id);
  uint16_t *vrb_map_UL =
      &RC.nrmac[module_id]->common_channels[CC_id].vrb_map_UL[ra->Msg3_slot * MAX_BWP_SIZE];

  int bwpSize = NRRIV2BW(scc->uplinkConfigCommon->initialUplinkBWP->genericParameters.locationAndBandwidth, MAX_BWP_SIZE);
  int bwpStart = NRRIV2PRBOFFSET(scc->uplinkConfigCommon->initialUplinkBWP->genericParameters.locationAndBandwidth, MAX_BWP_SIZE);

  if (ra->CellGroup) {
    AssertFatal(ra->CellGroup->spCellConfig->spCellConfigDedicated->downlinkBWP_ToAddModList->list.count == 1,
		"downlinkBWP_ToAddModList has %d BWP!\n", ra->CellGroup->spCellConfig->spCellConfigDedicated->downlinkBWP_ToAddModList->list.count);
    NR_BWP_Uplink_t *ubwp = ra->CellGroup->spCellConfig->spCellConfigDedicated->uplinkConfig->uplinkBWP_ToAddModList->list.array[ra->bwp_id - 1];
    int act_bwp_start = NRRIV2PRBOFFSET(ubwp->bwp_Common->genericParameters.locationAndBandwidth, MAX_BWP_SIZE);
    int act_bwp_size  = NRRIV2BW(ubwp->bwp_Common->genericParameters.locationAndBandwidth, MAX_BWP_SIZE);
    if (!((bwpStart >= act_bwp_start) && ((bwpStart+bwpSize) <= (act_bwp_start+act_bwp_size))))
      bwpStart = act_bwp_start;
  }

  /* search msg3_nb_rb free RBs */
  int rbSize = 0;
  int rbStart = 0;
  while (rbSize < msg3_nb_rb) {
    rbStart += rbSize; /* last iteration rbSize was not enough, skip it */
    rbSize = 0;
    while (rbStart < bwpSize &&
           (vrb_map_UL[rbStart + bwpStart]&SL_to_bitmap(StartSymbolIndex, NrOfSymbols)))
      rbStart++;
    AssertFatal(rbStart < bwpSize - msg3_nb_rb, "no space to allocate Msg 3 for RA!\n");
    while (rbStart + rbSize < bwpSize
           && !(vrb_map_UL[rbStart + bwpStart + rbSize]&SL_to_bitmap(StartSymbolIndex, NrOfSymbols))
           && rbSize < msg3_nb_rb)
      rbSize++;
  }
  ra->msg3_nb_rb = msg3_nb_rb;
  ra->msg3_first_rb = rbStart;
  ra->msg3_bwp_start = bwpStart;
}


void fill_msg3_pusch_pdu(nfapi_nr_pusch_pdu_t *pusch_pdu,
                         NR_ServingCellConfigCommon_t *scc,
                         int round,
                         int startSymbolAndLength,
                         rnti_t rnti, int scs,
                         int bwp_size, int bwp_start,
                         int mappingtype, int fh,
                         int msg3_first_rb, int msg3_nb_rb) {


  int start_symbol_index,nr_of_symbols;

  SLIV2SL(startSymbolAndLength, &start_symbol_index, &nr_of_symbols);
  int mcsindex = -1; // init value

  pusch_pdu->pdu_bit_map = PUSCH_PDU_BITMAP_PUSCH_DATA;
  pusch_pdu->rnti = rnti;
  pusch_pdu->handle = 0;
  pusch_pdu->bwp_start = bwp_start;
  pusch_pdu->bwp_size = bwp_size;
  pusch_pdu->subcarrier_spacing = scs;
  pusch_pdu->cyclic_prefix = 0;
  pusch_pdu->mcs_table = 0;
  if (scc->uplinkConfigCommon->initialUplinkBWP->rach_ConfigCommon->choice.setup->msg3_transformPrecoder == NULL)
    pusch_pdu->transform_precoding = 1;
  else
    pusch_pdu->transform_precoding = 0;
  pusch_pdu->data_scrambling_id = *scc->physCellId;
  pusch_pdu->nrOfLayers = 1;
  pusch_pdu->ul_dmrs_symb_pos = get_l_prime(nr_of_symbols,mappingtype,pusch_dmrs_pos2,pusch_len1,start_symbol_index, scc->dmrs_TypeA_Position);
  LOG_D(NR_MAC, "MSG3 start_sym:%d NR Symb:%d mappingtype:%d, ul_dmrs_symb_pos:%x\n", start_symbol_index, nr_of_symbols, mappingtype, pusch_pdu->ul_dmrs_symb_pos);
  pusch_pdu->dmrs_config_type = 0;
  pusch_pdu->ul_dmrs_scrambling_id = *scc->physCellId; //If provided and the PUSCH is not a msg3 PUSCH, otherwise, L2 should set this to physical cell id.
  pusch_pdu->scid = 0; //DMRS sequence initialization [TS38.211, sec 6.4.1.1.1]. Should match what is sent in DCI 0_1, otherwise set to 0.
  pusch_pdu->dmrs_ports = 1;  // 6.2.2 in 38.214 only port 0 to be used
  pusch_pdu->num_dmrs_cdm_grps_no_data = 2;  // no data in dmrs symbols as in 6.2.2 in 38.214
  pusch_pdu->resource_alloc = 1; //type 1
  pusch_pdu->rb_start = msg3_first_rb;
  if (msg3_nb_rb > pusch_pdu->bwp_size)
    AssertFatal(1==0,"MSG3 allocated number of RBs exceed the BWP size\n");
  else
    pusch_pdu->rb_size = msg3_nb_rb;
  pusch_pdu->vrb_to_prb_mapping = 0;

  pusch_pdu->frequency_hopping = fh;
  //pusch_pdu->tx_direct_current_location;//The uplink Tx Direct Current location for the carrier. Only values in the value range of this field between 0 and 3299, which indicate the subcarrier index within the carrier corresponding 1o the numerology of the corresponding uplink BWP and value 3300, which indicates "Outside the carrier" and value 3301, which indicates "Undetermined position within the carrier" are used. [TS38.331, UplinkTxDirectCurrentBWP IE]
  pusch_pdu->uplink_frequency_shift_7p5khz = 0;
  //Resource Allocation in time domain
  pusch_pdu->start_symbol_index = start_symbol_index;
  pusch_pdu->nr_of_symbols = nr_of_symbols;
  //Optional Data only included if indicated in pduBitmap
  pusch_pdu->pusch_data.rv_index = nr_rv_round_map[round];
  pusch_pdu->pusch_data.harq_process_id = 0;
  pusch_pdu->pusch_data.new_data_indicator = 1;
  pusch_pdu->pusch_data.num_cb = 0;
  int num_dmrs_symb = 0;
  for(int i = start_symbol_index; i < start_symbol_index+nr_of_symbols; i++)
    num_dmrs_symb += (pusch_pdu->ul_dmrs_symb_pos >> i) & 1;

  int TBS = 0;
  while(TBS<7) {  // TBS for msg3 is 7 bytes (except for RRCResumeRequest1 currently not implemented)
    mcsindex++;
    pusch_pdu->target_code_rate = nr_get_code_rate_ul(mcsindex,pusch_pdu->mcs_table);
    pusch_pdu->qam_mod_order = nr_get_Qm_ul(mcsindex,pusch_pdu->mcs_table);
    TBS = nr_compute_tbs(pusch_pdu->qam_mod_order,
                         pusch_pdu->target_code_rate,
                         pusch_pdu->rb_size,
                         pusch_pdu->nr_of_symbols,
                         num_dmrs_symb*12, // nb dmrs set for no data in dmrs symbol
                         0, //nb_rb_oh
                         0, // to verify tb scaling
                         pusch_pdu->nrOfLayers)>>3;

    pusch_pdu->mcs_index = mcsindex;
    pusch_pdu->pusch_data.tb_size = TBS;
  }
}

void nr_add_msg3(module_id_t module_idP, int CC_id, frame_t frameP, sub_frame_t slotP, NR_RA_t *ra, uint8_t *RAR_pdu)
{
  gNB_MAC_INST                                   *mac = RC.nrmac[module_idP];
  NR_COMMON_channels_t                            *cc = &mac->common_channels[CC_id];
  NR_ServingCellConfigCommon_t                   *scc = cc->ServingCellConfigCommon;

  if (ra->state == RA_IDLE) {
    LOG_W(NR_MAC,"RA is not active for RA %X. skipping msg3 scheduling\n", ra->rnti);
    return;
  }

  uint16_t *vrb_map_UL =
      &RC.nrmac[module_idP]->common_channels[CC_id].vrb_map_UL[ra->Msg3_slot * MAX_BWP_SIZE];
  for (int i = 0; i < ra->msg3_nb_rb; ++i) {
    AssertFatal(!vrb_map_UL[i + ra->msg3_first_rb + ra->msg3_bwp_start],
                "RB %d in %4d.%2d is already taken, cannot allocate Msg3!\n",
                i + ra->msg3_first_rb,
                ra->Msg3_frame,
                ra->Msg3_slot);
    vrb_map_UL[i + ra->msg3_first_rb + ra->msg3_bwp_start] |= SL_to_bitmap(ra->msg3_startsymb, ra->msg3_nrsymb);
  }

  LOG_D(NR_MAC, "[gNB %d][RAPROC] Frame %d, Slot %d : CC_id %d RA is active, Msg3 in (%d,%d)\n", module_idP, frameP, slotP, CC_id, ra->Msg3_frame, ra->Msg3_slot);

  nfapi_nr_ul_tti_request_t *future_ul_tti_req = &RC.nrmac[module_idP]->UL_tti_req_ahead[CC_id][ra->Msg3_slot];
  AssertFatal(future_ul_tti_req->SFN == ra->Msg3_frame
              && future_ul_tti_req->Slot == ra->Msg3_slot,
              "future UL_tti_req's frame.slot %d.%d does not match PUSCH %d.%d\n",
              future_ul_tti_req->SFN,
              future_ul_tti_req->Slot,
              ra->Msg3_frame,
              ra->Msg3_slot);
  future_ul_tti_req->pdus_list[future_ul_tti_req->n_pdus].pdu_type = NFAPI_NR_UL_CONFIG_PUSCH_PDU_TYPE;
  future_ul_tti_req->pdus_list[future_ul_tti_req->n_pdus].pdu_size = sizeof(nfapi_nr_pusch_pdu_t);
  nfapi_nr_pusch_pdu_t *pusch_pdu = &future_ul_tti_req->pdus_list[future_ul_tti_req->n_pdus].pusch_pdu;
  memset(pusch_pdu, 0, sizeof(nfapi_nr_pusch_pdu_t));

  int ibwp_size  = NRRIV2BW(scc->uplinkConfigCommon->initialUplinkBWP->genericParameters.locationAndBandwidth, MAX_BWP_SIZE);
  int scs = scc->uplinkConfigCommon->initialUplinkBWP->genericParameters.subcarrierSpacing;
  int fh = 0;
  int startSymbolAndLength = scc->uplinkConfigCommon->initialUplinkBWP->pusch_ConfigCommon->choice.setup->pusch_TimeDomainAllocationList->list.array[ra->Msg3_tda_id]->startSymbolAndLength;
  int mappingtype = scc->uplinkConfigCommon->initialUplinkBWP->pusch_ConfigCommon->choice.setup->pusch_TimeDomainAllocationList->list.array[ra->Msg3_tda_id]->mappingType;

  if (ra->CellGroup) {
    AssertFatal(ra->CellGroup->spCellConfig->spCellConfigDedicated->downlinkBWP_ToAddModList->list.count == 1,
		"downlinkBWP_ToAddModList has %d BWP!\n", ra->CellGroup->spCellConfig->spCellConfigDedicated->downlinkBWP_ToAddModList->list.count);
    NR_BWP_Uplink_t *ubwp = ra->CellGroup->spCellConfig->spCellConfigDedicated->uplinkConfig->uplinkBWP_ToAddModList->list.array[ra->bwp_id - 1];

    startSymbolAndLength = ubwp->bwp_Common->pusch_ConfigCommon->choice.setup->pusch_TimeDomainAllocationList->list.array[ra->Msg3_tda_id]->startSymbolAndLength;
    mappingtype = ubwp->bwp_Common->pusch_ConfigCommon->choice.setup->pusch_TimeDomainAllocationList->list.array[ra->Msg3_tda_id]->mappingType;
    scs = ubwp->bwp_Common->genericParameters.subcarrierSpacing;
    fh = ubwp->bwp_Dedicated->pusch_Config->choice.setup->frequencyHopping ? 1 : 0;
  }

  LOG_I(NR_MAC, "Frame %d, Slot %d Adding Msg3 UL Config Request for (%d,%d) : (%d,%d,%d) for rnti: %d\n",
    frameP,
    slotP,
    ra->Msg3_frame,
    ra->Msg3_slot,
    ra->msg3_nb_rb,
    ra->msg3_first_rb,
    ra->msg3_round,
    ra->rnti);

  fill_msg3_pusch_pdu(pusch_pdu,scc,
                      ra->msg3_round,
                      startSymbolAndLength,
                      ra->rnti, scs,
                      ibwp_size, ra->msg3_bwp_start,
                      mappingtype, fh,
                      ra->msg3_first_rb, ra->msg3_nb_rb);
  future_ul_tti_req->n_pdus += 1;

  // calling function to fill rar message
  nr_fill_rar(module_idP, ra, RAR_pdu, pusch_pdu);
}

void nr_generate_Msg2(module_id_t module_idP, int CC_id, frame_t frameP, sub_frame_t slotP, NR_RA_t *ra)
{

  gNB_MAC_INST *nr_mac = RC.nrmac[module_idP];
  NR_COMMON_channels_t *cc = &nr_mac->common_channels[CC_id];

  if ((ra->Msg2_frame == frameP) && (ra->Msg2_slot == slotP)) {

    //TODO time domain assignment for msg2 needs to be improved
    uint8_t time_domain_assignment;
    if(cc->frame_type == TDD)
      time_domain_assignment = 1;
    else
      time_domain_assignment = 0;
    int mcsIndex = -1;  // initialization value
    int rbStart = 0;
    int rbSize = 8;

    NR_ServingCellConfigCommon_t *scc = cc->ServingCellConfigCommon;
    NR_SearchSpace_t *ss = ra->ra_ss;

    NR_BWP_Downlink_t *bwp = NULL;
    NR_ControlResourceSet_t *coreset = NULL;
    NR_BWP_t *genericParameters = NULL;
    NR_PDSCH_TimeDomainResourceAllocationList_t *pdsch_TimeDomainAllocationList=NULL;

    if (ra->CellGroup &&
        ra->CellGroup->spCellConfig &&
        ra->CellGroup->spCellConfig->spCellConfigDedicated &&
        ra->CellGroup->spCellConfig->spCellConfigDedicated->downlinkBWP_ToAddModList &&
        ra->CellGroup->spCellConfig->spCellConfigDedicated->downlinkBWP_ToAddModList->list.array[ra->bwp_id-1]) {
      bwp = ra->CellGroup->spCellConfig->spCellConfigDedicated->downlinkBWP_ToAddModList->list.array[ra->bwp_id-1];
      genericParameters = &bwp->bwp_Common->genericParameters;
      pdsch_TimeDomainAllocationList = bwp->bwp_Common->pdsch_ConfigCommon->choice.setup->pdsch_TimeDomainAllocationList;
    }
    else {
      genericParameters= &scc->downlinkConfigCommon->initialDownlinkBWP->genericParameters;
      pdsch_TimeDomainAllocationList = scc->downlinkConfigCommon->initialDownlinkBWP->pdsch_ConfigCommon->choice.setup->pdsch_TimeDomainAllocationList;
    }

    long BWPStart = 0;
    long BWPSize = 0;
    NR_Type0_PDCCH_CSS_config_t *type0_PDCCH_CSS_config = NULL;
    if(*ss->controlResourceSetId!=0) {
      BWPStart = NRRIV2PRBOFFSET(genericParameters->locationAndBandwidth, MAX_BWP_SIZE);
      BWPSize  = NRRIV2BW(scc->downlinkConfigCommon->initialDownlinkBWP->genericParameters.locationAndBandwidth, MAX_BWP_SIZE);
    } else {
      type0_PDCCH_CSS_config = &nr_mac->type0_PDCCH_CSS_config[ra->beam_id];
      BWPStart = type0_PDCCH_CSS_config->cset_start_rb;
      BWPSize = type0_PDCCH_CSS_config->num_rbs;
    }

    // Calculate number of symbols
    int startSymbolIndex, nrOfSymbols;
    const int startSymbolAndLength = pdsch_TimeDomainAllocationList->list.array[time_domain_assignment]->startSymbolAndLength;
    SLIV2SL(startSymbolAndLength, &startSymbolIndex, &nrOfSymbols);
    AssertFatal(startSymbolIndex >= 0, "StartSymbolIndex is negative\n");

    coreset = ra->coreset;

    AssertFatal(coreset!=NULL,"Coreset cannot be null for RA-Msg2\n");

    uint16_t *vrb_map = cc[CC_id].vrb_map;
    for (int i = 0; (i < rbSize) && (rbStart <= (BWPSize - rbSize)); i++) {
      if (vrb_map[BWPStart + rbStart + i]&SL_to_bitmap(startSymbolIndex, nrOfSymbols)) {
        rbStart += i;
        i = 0;
      }
    }

    if (rbStart > (BWPSize - rbSize)) {
      LOG_E(NR_MAC, "%s(): cannot find free vrb_map for RA RNTI %04x!\n", __func__, ra->RA_rnti);
      return;
    }

    // Checking if the DCI allocation is feasible in current subframe
    nfapi_nr_dl_tti_request_body_t *dl_req = &nr_mac->DL_req[CC_id].dl_tti_request_body;
    if (dl_req->nPDUs > NFAPI_NR_MAX_DL_TTI_PDUS - 2) {
      LOG_I(NR_MAC, "[RAPROC] Subframe %d: FAPI DL structure is full, skip scheduling UE %d\n", slotP, ra->RA_rnti);
      return;
    }

    uint8_t aggregation_level;
    uint8_t nr_of_candidates;
    for (int i=0; i<5; i++) {
      // for now taking the lowest value among the available aggregation levels
      find_aggregation_candidates(&aggregation_level, &nr_of_candidates, ss, 1<<i);
      if(nr_of_candidates>0) break;
    }
    AssertFatal(nr_of_candidates>0,"nr_of_candidates is 0\n");

    int CCEIndex = find_pdcch_candidate(nr_mac,
                                        CC_id,
                                        aggregation_level,
                                        nr_of_candidates,
                                        &ra->sched_pdcch,
                                        coreset,
                                        0);

    if (CCEIndex < 0) {
      LOG_E(NR_MAC, "%s(): cannot find free CCE for RA RNTI 0x%04x!\n", __func__, ra->rnti);
      return;
    }

    LOG_D(NR_MAC,"Msg2 startSymbolIndex.nrOfSymbols %d.%d\n",startSymbolIndex,nrOfSymbols);

    int mappingtype = pdsch_TimeDomainAllocationList->list.array[time_domain_assignment]->mappingType;

    // look up the PDCCH PDU for this CC, BWP, and CORESET. If it does not exist, create it. This is especially
    // important if we have multiple RAs, and the DLSCH has to reuse them, so we need to mark them
    const int bwpid = bwp ? bwp->bwp_Id : 0;
    const int coresetid = coreset->controlResourceSetId;
    nfapi_nr_dl_tti_pdcch_pdu_rel15_t *pdcch_pdu_rel15 = nr_mac->pdcch_pdu_idx[CC_id][coresetid];
    if (!pdcch_pdu_rel15) {
      nfapi_nr_dl_tti_request_pdu_t *dl_tti_pdcch_pdu = &dl_req->dl_tti_pdu_list[dl_req->nPDUs];
      memset(dl_tti_pdcch_pdu, 0, sizeof(nfapi_nr_dl_tti_request_pdu_t));
      dl_tti_pdcch_pdu->PDUType = NFAPI_NR_DL_TTI_PDCCH_PDU_TYPE;
      dl_tti_pdcch_pdu->PDUSize = (uint8_t)(2 + sizeof(nfapi_nr_dl_tti_pdcch_pdu));
      dl_req->nPDUs += 1;
      pdcch_pdu_rel15 = &dl_tti_pdcch_pdu->pdcch_pdu.pdcch_pdu_rel15;
      nr_configure_pdcch(pdcch_pdu_rel15, coreset, genericParameters, &ra->sched_pdcch);
      nr_mac->pdcch_pdu_idx[CC_id][coresetid] = pdcch_pdu_rel15;
    }

    nfapi_nr_dl_tti_request_pdu_t *dl_tti_pdsch_pdu = &dl_req->dl_tti_pdu_list[dl_req->nPDUs];
    memset((void *)dl_tti_pdsch_pdu,0,sizeof(nfapi_nr_dl_tti_request_pdu_t));
    dl_tti_pdsch_pdu->PDUType = NFAPI_NR_DL_TTI_PDSCH_PDU_TYPE;
    dl_tti_pdsch_pdu->PDUSize = (uint8_t)(2+sizeof(nfapi_nr_dl_tti_pdsch_pdu));
    dl_req->nPDUs+=1;
    nfapi_nr_dl_tti_pdsch_pdu_rel15_t *pdsch_pdu_rel15 = &dl_tti_pdsch_pdu->pdsch_pdu.pdsch_pdu_rel15;

    LOG_D(NR_MAC,"[gNB %d][RAPROC] CC_id %d Frame %d, slotP %d: Generating RA-Msg2 DCI, rnti 0x%x, state %d, CoreSetType %d\n",
          module_idP, CC_id, frameP, slotP, ra->RA_rnti, ra->state,pdcch_pdu_rel15->CoreSetType);

    // SCF222: PDU index incremented for each PDSCH PDU sent in TX control message. This is used to associate control
    // information to data and is reset every slot.
    const int pduindex = nr_mac->pdu_index[CC_id]++;

    uint8_t mcsTableIdx = 0;
    if (bwp &&
        bwp->bwp_Dedicated &&
        bwp->bwp_Dedicated->pdsch_Config &&
        bwp->bwp_Dedicated->pdsch_Config->choice.setup &&
        bwp->bwp_Dedicated->pdsch_Config->choice.setup->mcs_Table) {
      if (*bwp->bwp_Dedicated->pdsch_Config->choice.setup->mcs_Table == 0)
        mcsTableIdx = 1;
      else
        mcsTableIdx = 2;
    }
    else mcsTableIdx = 0;

    int dmrsConfigType=0;
    if (bwp &&
        bwp->bwp_Dedicated &&
        bwp->bwp_Dedicated->pdsch_Config &&
        bwp->bwp_Dedicated->pdsch_Config->choice.setup &&
        bwp->bwp_Dedicated->pdsch_Config->choice.setup->dmrs_DownlinkForPDSCH_MappingTypeA &&
        bwp->bwp_Dedicated->pdsch_Config->choice.setup->dmrs_DownlinkForPDSCH_MappingTypeA->choice.setup &&
        bwp->bwp_Dedicated->pdsch_Config->choice.setup->dmrs_DownlinkForPDSCH_MappingTypeA->choice.setup->dmrs_Type)
      dmrsConfigType = 1;

    NR_PDSCH_Config_t *pdsch_config = bwp && bwp->bwp_Dedicated && bwp->bwp_Dedicated->pdsch_Config ? bwp->bwp_Dedicated->pdsch_Config->choice.setup : NULL;

    pdsch_pdu_rel15->pduBitmap = 0;
    pdsch_pdu_rel15->rnti = ra->RA_rnti;
    pdsch_pdu_rel15->pduIndex = pduindex;
    pdsch_pdu_rel15->BWPSize  = BWPSize;
    pdsch_pdu_rel15->BWPStart = BWPStart;
    pdsch_pdu_rel15->SubcarrierSpacing = genericParameters->subcarrierSpacing;
    pdsch_pdu_rel15->CyclicPrefix = 0;
    pdsch_pdu_rel15->NrOfCodewords = 1;
    pdsch_pdu_rel15->mcsTable[0] = mcsTableIdx;
    pdsch_pdu_rel15->rvIndex[0] = 0;
    pdsch_pdu_rel15->dataScramblingId = *scc->physCellId;
    pdsch_pdu_rel15->nrOfLayers = 1;
    pdsch_pdu_rel15->transmissionScheme = 0;
    pdsch_pdu_rel15->refPoint = 0;
    pdsch_pdu_rel15->dmrsConfigType = dmrsConfigType;
    pdsch_pdu_rel15->dlDmrsScramblingId = *scc->physCellId;
    pdsch_pdu_rel15->SCID = 0;
    pdsch_pdu_rel15->numDmrsCdmGrpsNoData = nrOfSymbols <= 2 ? 1 : 2;
    pdsch_pdu_rel15->dmrsPorts = 1;
    pdsch_pdu_rel15->resourceAlloc = 1;
    pdsch_pdu_rel15->rbStart = rbStart;
    pdsch_pdu_rel15->rbSize = rbSize;
    pdsch_pdu_rel15->VRBtoPRBMapping = 0;
    pdsch_pdu_rel15->StartSymbolIndex = startSymbolIndex;
    pdsch_pdu_rel15->NrOfSymbols = nrOfSymbols;
    pdsch_pdu_rel15->dlDmrsSymbPos = fill_dmrs_mask(pdsch_config,
                                                    nr_mac->common_channels->ServingCellConfigCommon->dmrs_TypeA_Position,
                                                    nrOfSymbols,
                                                    startSymbolIndex,
                                                    mappingtype, 1);

    uint8_t tb_scaling = 0;
    int R, Qm;
    uint8_t N_PRB_DMRS;
    uint32_t TBS=0;
    if (dmrsConfigType == NFAPI_NR_DMRS_TYPE1) {
      // if no data in dmrs cdm group is 1 only even REs have no data
      // if no data in dmrs cdm group is 2 both odd and even REs have no data
      N_PRB_DMRS = pdsch_pdu_rel15->numDmrsCdmGrpsNoData*6;
    }
    else {
      N_PRB_DMRS = pdsch_pdu_rel15->numDmrsCdmGrpsNoData*4;
    }
    uint16_t dmrs_length = get_num_dmrs(pdsch_pdu_rel15->dlDmrsSymbPos);

    while(TBS<9) {  // min TBS for RAR is 9 bytes
      mcsIndex++;
      R = nr_get_code_rate_dl(mcsIndex, mcsTableIdx);
      Qm = nr_get_Qm_dl(mcsIndex, mcsTableIdx);
      TBS = nr_compute_tbs(Qm,
                           R,
                           rbSize,
                           nrOfSymbols,
                           N_PRB_DMRS*dmrs_length,
                           0, // overhead
                           tb_scaling,  // tb scaling
		           1)>>3;  // layers

      pdsch_pdu_rel15->targetCodeRate[0] = R;
      pdsch_pdu_rel15->qamModOrder[0] = Qm;
      pdsch_pdu_rel15->mcsIndex[0] = mcsIndex;
      pdsch_pdu_rel15->TBSize[0] = TBS;
    }

    // Fill PDCCH DL DCI PDU
    nfapi_nr_dl_dci_pdu_t *dci_pdu = &pdcch_pdu_rel15->dci_pdu[pdcch_pdu_rel15->numDlDci];
    pdcch_pdu_rel15->numDlDci++;
    dci_pdu->RNTI = ra->RA_rnti;
    dci_pdu->ScramblingId = *scc->physCellId;
    dci_pdu->ScramblingRNTI = 0;
    dci_pdu->AggregationLevel = aggregation_level;
    dci_pdu->CceIndex = CCEIndex;
    dci_pdu->beta_PDCCH_1_0 = 0;
    dci_pdu->powerControlOffsetSS = 1;

    dci_pdu_rel15_t dci_payload;
    dci_payload.frequency_domain_assignment.val = PRBalloc_to_locationandbandwidth0(pdsch_pdu_rel15->rbSize,
                                                                                    pdsch_pdu_rel15->rbStart,
                                                                                    BWPSize);

    LOG_D(NR_MAC,"Msg2 rbSize.rbStart.BWPsize %d.%d.%ld\n",pdsch_pdu_rel15->rbSize,
          pdsch_pdu_rel15->rbStart,
          BWPSize);

    dci_payload.time_domain_assignment.val = time_domain_assignment;
    dci_payload.vrb_to_prb_mapping.val = 0;
    dci_payload.mcs = pdsch_pdu_rel15->mcsIndex[0];
    dci_payload.tb_scaling = tb_scaling;

    LOG_D(NR_MAC,
          "[RAPROC] DCI type 1 payload: freq_alloc %d (%d,%d,%ld), time_alloc %d, vrb to prb %d, mcs %d tb_scaling %d \n",
          dci_payload.frequency_domain_assignment.val,
          pdsch_pdu_rel15->rbStart,
          pdsch_pdu_rel15->rbSize,
          BWPSize,
          dci_payload.time_domain_assignment.val,
          dci_payload.vrb_to_prb_mapping.val,
          dci_payload.mcs,
          dci_payload.tb_scaling);

    LOG_D(NR_MAC,
          "[RAPROC] DCI params: rnti 0x%x, rnti_type %d, dci_format %d coreset params: FreqDomainResource %llx, start_symbol %d  n_symb %d\n",
          pdcch_pdu_rel15->dci_pdu[0].RNTI,
          NR_RNTI_RA,
          NR_DL_DCI_FORMAT_1_0,
          *(unsigned long long *)pdcch_pdu_rel15->FreqDomainResource,
          pdcch_pdu_rel15->StartSymbolIndex,
          pdcch_pdu_rel15->DurationSymbols);

    fill_dci_pdu_rel15(scc,
                       ra->CellGroup,
                       &pdcch_pdu_rel15->dci_pdu[pdcch_pdu_rel15->numDlDci - 1],
                       &dci_payload,
                       NR_DL_DCI_FORMAT_1_0,
                       NR_RNTI_RA,
                       BWPSize,
                       bwpid,
                       nr_mac->cset0_bwp_size);

    // DL TX request
    nfapi_nr_pdu_t *tx_req = &nr_mac->TX_req[CC_id].pdu_list[nr_mac->TX_req[CC_id].Number_of_PDUs];

    // Program UL processing for Msg3
    NR_BWP_Uplink_t *ubwp = ra->CellGroup ?
      ra->CellGroup->spCellConfig->spCellConfigDedicated->uplinkConfig->uplinkBWP_ToAddModList->list.array[ra->bwp_id-1] :
      NULL;
    nr_get_Msg3alloc(module_idP, CC_id, scc, ubwp, slotP, frameP, ra, nr_mac->tdd_beam_association);
    nr_add_msg3(module_idP, CC_id, frameP, slotP, ra, (uint8_t *) &tx_req->TLVs[0].value.direct[0]);

    if(ra->cfra) {
<<<<<<< HEAD
      LOG_I(NR_MAC, "Frame %d, Subframe %d: Setting RA-Msg3 reception (CFRA) for SFN.Slot %d.%d\n", frameP, slotP, ra->Msg3_frame, ra->Msg3_slot);
    }
    else LOG_I(NR_MAC, "Frame %d, Subframe %d: Setting RA-Msg3 reception (CBRA) for SFN.Slot %d.%d\n", frameP, slotP, ra->Msg3_frame, ra->Msg3_slot);
=======
      LOG_D(NR_MAC, "Frame %d, Subframe %d: Setting RA-Msg3 reception (CFRA) for SFN.Slot %d.%d\n", frameP, slotP, ra->Msg3_frame, ra->Msg3_slot);
    }
    else LOG_D(NR_MAC, "Frame %d, Subframe %d: Setting RA-Msg3 reception (CBRA) for SFN.Slot %d.%d\n", frameP, slotP, ra->Msg3_frame, ra->Msg3_slot);
>>>>>>> 3ec401f2

    T(T_GNB_MAC_DL_RAR_PDU_WITH_DATA, T_INT(module_idP), T_INT(CC_id), T_INT(ra->RA_rnti), T_INT(frameP),
      T_INT(slotP), T_INT(0), T_BUFFER(&tx_req->TLVs[0].value.direct[0], tx_req->TLVs[0].length));

    tx_req->PDU_length = pdsch_pdu_rel15->TBSize[0];
    tx_req->PDU_index = pduindex;
    tx_req->num_TLV = 1;
    tx_req->TLVs[0].length = tx_req->PDU_length + 2;
    nr_mac->TX_req[CC_id].SFN = frameP;
    nr_mac->TX_req[CC_id].Number_of_PDUs++;
    nr_mac->TX_req[CC_id].Slot = slotP;

    // Mark the corresponding symbols RBs as used
    fill_pdcch_vrb_map(nr_mac,
                       CC_id,
                       &ra->sched_pdcch,
                       CCEIndex,
                       aggregation_level);
    for (int rb = 0; rb < rbSize; rb++) {
      vrb_map[BWPStart + rb + rbStart] |= SL_to_bitmap(startSymbolIndex, nrOfSymbols);
    }

    ra->state = WAIT_Msg3;
    LOG_D(NR_MAC,"[gNB %d][RAPROC] Frame %d, Subframe %d: RA state %d\n", module_idP, frameP, slotP, ra->state);
  }
}

void nr_generate_Msg4(module_id_t module_idP, int CC_id, frame_t frameP, sub_frame_t slotP, NR_RA_t *ra) {

  gNB_MAC_INST *nr_mac = RC.nrmac[module_idP];
  NR_COMMON_channels_t *cc = &nr_mac->common_channels[CC_id];

  if (ra->Msg4_frame == frameP && ra->Msg4_slot == slotP ) {

    uint8_t time_domain_assignment = 0;
    uint8_t mcsIndex = 0;

    NR_ServingCellConfigCommon_t *scc = cc->ServingCellConfigCommon;
    NR_SearchSpace_t *ss = ra->ra_ss;

    NR_BWP_Downlink_t *bwp = NULL;
    NR_ControlResourceSet_t *coreset = NULL;
    NR_PDSCH_TimeDomainResourceAllocationList_t *pdsch_TimeDomainAllocationList=NULL;

    if (ra->CellGroup &&
        ra->CellGroup->spCellConfig &&
        ra->CellGroup->spCellConfig->spCellConfigDedicated &&
        ra->CellGroup->spCellConfig->spCellConfigDedicated->downlinkBWP_ToAddModList &&
        ra->CellGroup->spCellConfig->spCellConfigDedicated->downlinkBWP_ToAddModList->list.array[ra->bwp_id-1]) {
      bwp = ra->CellGroup->spCellConfig->spCellConfigDedicated->downlinkBWP_ToAddModList->list.array[ra->bwp_id-1];
      pdsch_TimeDomainAllocationList = bwp->bwp_Common->pdsch_ConfigCommon->choice.setup->pdsch_TimeDomainAllocationList;
    }
    else {
      pdsch_TimeDomainAllocationList = scc->downlinkConfigCommon->initialDownlinkBWP->pdsch_ConfigCommon->choice.setup->pdsch_TimeDomainAllocationList;
    }

    coreset = ra->coreset;

    AssertFatal(coreset!=NULL,"Coreset cannot be null for RA-Msg4\n");

    rnti_t tc_rnti = ra->rnti;
    // If UE is known by the network, C-RNTI to be used instead of TC-RNTI
    if(ra->msg3_dcch_dtch) {
      ra->rnti = ra->crnti;
    }

    int UE_id = find_nr_UE_id(module_idP, ra->rnti);
    NR_UE_info_t *UE_info = &nr_mac->UE_info;
    NR_UE_sched_ctrl_t *sched_ctrl = &UE_info->UE_sched_ctrl[UE_id];

    NR_BWP_t *genericParameters = bwp ? & bwp->bwp_Common->genericParameters : &scc->downlinkConfigCommon->initialDownlinkBWP->genericParameters;

    long BWPStart = 0;
    long BWPSize = 0;
    NR_Type0_PDCCH_CSS_config_t *type0_PDCCH_CSS_config = NULL;
    if(*ss->controlResourceSetId!=0) {
      BWPStart = NRRIV2PRBOFFSET(genericParameters->locationAndBandwidth, MAX_BWP_SIZE);
      BWPSize  = NRRIV2BW(scc->downlinkConfigCommon->initialDownlinkBWP->genericParameters.locationAndBandwidth, MAX_BWP_SIZE);
    } else {
      type0_PDCCH_CSS_config = &nr_mac->type0_PDCCH_CSS_config[ra->beam_id];
      BWPStart = type0_PDCCH_CSS_config->cset_start_rb;
      BWPSize = type0_PDCCH_CSS_config->num_rbs;
    }

    /* get the PID of a HARQ process awaiting retrnasmission, or -1 otherwise */
    int current_harq_pid = sched_ctrl->retrans_dl_harq.head;
    // HARQ management
    if (current_harq_pid < 0) {
      AssertFatal(sched_ctrl->available_dl_harq.head >= 0,
                  "UE context not initialized: no HARQ processes found\n");
      current_harq_pid = sched_ctrl->available_dl_harq.head;
      remove_front_nr_list(&sched_ctrl->available_dl_harq);
    }
    NR_UE_harq_t *harq = &sched_ctrl->harq_processes[current_harq_pid];
    DevAssert(!harq->is_waiting);
    add_tail_nr_list(&sched_ctrl->feedback_dl_harq, current_harq_pid);
    harq->is_waiting = true;
    ra->harq_pid = current_harq_pid;

    // Remove UE associated to TC-RNTI
    if(harq->round==0 && ra->msg3_dcch_dtch) {
      mac_remove_nr_ue(module_idP, tc_rnti);
    }

    // get CCEindex, needed also for PUCCH and then later for PDCCH
    uint8_t aggregation_level;
    uint8_t nr_of_candidates;
    for (int i=0; i<5; i++) {
      // for now taking the lowest value among the available aggregation levels
      find_aggregation_candidates(&aggregation_level, &nr_of_candidates, ss, 1<<i);
      if(nr_of_candidates>0) break;
    }
    AssertFatal(nr_of_candidates>0,"nr_of_candidates is 0\n");

    int CCEIndex = find_pdcch_candidate(nr_mac,
                                        CC_id,
                                        aggregation_level,
                                        nr_of_candidates,
                                        &ra->sched_pdcch,
                                        coreset,
                                        0);

    if (CCEIndex < 0) {
      LOG_E(NR_MAC, "%s(): cannot find free CCE for RA RNTI 0x%04x!\n", __func__, ra->rnti);
      return;
    }

    const int delta_PRI=0;
    int r_pucch = nr_get_pucch_resource(coreset, sched_ctrl->active_ubwp, NULL, CCEIndex);

    LOG_D(NR_MAC,"[RAPROC] Msg4 r_pucch %d (CCEIndex %d, nb_of_candidates %d, delta_PRI %d)\n", r_pucch, CCEIndex, nr_of_candidates, delta_PRI);

    int alloc = nr_acknack_scheduling(module_idP, UE_id, frameP, slotP, r_pucch, 1);
    AssertFatal(alloc>=0,"Couldn't find a pucch allocation for ack nack (msg4)\n");
    NR_sched_pucch_t *pucch = &sched_ctrl->sched_pucch[alloc];
    harq->feedback_slot = pucch->ul_slot;
    harq->feedback_frame = pucch->frame;

    uint8_t *buf = (uint8_t *) harq->transportBlock;
    // Bytes to be transmitted
    if (harq->round == 0) {
      if (ra->msg3_dcch_dtch) {
        // If the UE used MSG3 to transfer a DCCH or DTCH message, then contention resolution is successful if the UE receives a PDCCH transmission which has its CRC bits scrambled by the C-RNTI
        // Just send padding LCID
        ra->mac_pdu_length = 0;
      } else {
        uint16_t mac_pdu_length = nr_write_ce_dlsch_pdu(module_idP, nr_mac->sched_ctrlCommon, buf, 255, ra->cont_res_id);
        LOG_D(NR_MAC,"Encoded contention resolution mac_pdu_length %d\n",mac_pdu_length);
        uint16_t mac_sdu_length = mac_rrc_nr_data_req(module_idP, CC_id, frameP, CCCH, ra->rnti, 1, &buf[mac_pdu_length+2]);
        ((NR_MAC_SUBHEADER_SHORT *) &buf[mac_pdu_length])->R = 0;
        ((NR_MAC_SUBHEADER_SHORT *) &buf[mac_pdu_length])->F = 0;
        ((NR_MAC_SUBHEADER_SHORT *) &buf[mac_pdu_length])->LCID = DL_SCH_LCID_CCCH;
        ((NR_MAC_SUBHEADER_SHORT *) &buf[mac_pdu_length])->L = mac_sdu_length;
        ra->mac_pdu_length = mac_pdu_length + mac_sdu_length + sizeof(NR_MAC_SUBHEADER_SHORT);
        LOG_D(NR_MAC,"Encoded RRCSetup Piggyback (%d + %d bytes), mac_pdu_length %d\n", mac_sdu_length, (int)sizeof(NR_MAC_SUBHEADER_SHORT), ra->mac_pdu_length);
      }
    }

    // Calculate number of symbols
    int startSymbolIndex, nrOfSymbols;
    const int startSymbolAndLength = pdsch_TimeDomainAllocationList->list.array[time_domain_assignment]->startSymbolAndLength;
    SLIV2SL(startSymbolAndLength, &startSymbolIndex, &nrOfSymbols);
    AssertFatal(startSymbolIndex >= 0, "StartSymbolIndex is negative\n");

    int mappingtype = pdsch_TimeDomainAllocationList->list.array[time_domain_assignment]->mappingType;

    uint16_t dlDmrsSymbPos = fill_dmrs_mask(NULL,
                                            scc->dmrs_TypeA_Position,
                                            nrOfSymbols,
                                            startSymbolIndex,
                                            mappingtype, 1);

    uint16_t N_DMRS_SLOT = get_num_dmrs(dlDmrsSymbPos);

    long dmrsConfigType = bwp!=NULL ? (bwp->bwp_Dedicated->pdsch_Config->choice.setup->dmrs_DownlinkForPDSCH_MappingTypeA->choice.setup->dmrs_Type == NULL ? 0 : 1) : 0;

    nr_mac->sched_ctrlCommon->pdsch_semi_static.numDmrsCdmGrpsNoData = 2;
    if (nrOfSymbols == 2) {
      nr_mac->sched_ctrlCommon->pdsch_semi_static.numDmrsCdmGrpsNoData = 1;
    }

    AssertFatal(nr_mac->sched_ctrlCommon->pdsch_semi_static.numDmrsCdmGrpsNoData == 1
                || nr_mac->sched_ctrlCommon->pdsch_semi_static.numDmrsCdmGrpsNoData == 2,
                "nr_mac->schedCtrlCommon->pdsch_semi_static.numDmrsCdmGrpsNoData %d is not possible",
                nr_mac->sched_ctrlCommon->pdsch_semi_static.numDmrsCdmGrpsNoData);

    uint8_t N_PRB_DMRS = 0;
    if (dmrsConfigType==NFAPI_NR_DMRS_TYPE1) {
      N_PRB_DMRS = nr_mac->sched_ctrlCommon->pdsch_semi_static.numDmrsCdmGrpsNoData * 6;
    }
    else {
      N_PRB_DMRS = nr_mac->sched_ctrlCommon->pdsch_semi_static.numDmrsCdmGrpsNoData * 4;
    }

    uint8_t mcsTableIdx = 0;
    if (bwp &&
        bwp->bwp_Dedicated &&
        bwp->bwp_Dedicated->pdsch_Config &&
        bwp->bwp_Dedicated->pdsch_Config->choice.setup &&
        bwp->bwp_Dedicated->pdsch_Config->choice.setup->mcs_Table) {
      if (*bwp->bwp_Dedicated->pdsch_Config->choice.setup->mcs_Table == 0)
        mcsTableIdx = 1;
      else
        mcsTableIdx = 2;
    }
    else mcsTableIdx = 0;

    int rbStart = 0;
    int rbSize = 0;
    uint8_t tb_scaling = 0;
    uint16_t *vrb_map = cc[CC_id].vrb_map;
    // increase PRBs until we get to BWPSize or TBS is bigger than MAC PDU size
    do {
      if(rbSize < BWPSize)
        rbSize++;
      else
        mcsIndex++;
      LOG_D(NR_MAC,"Calling nr_compute_tbs with N_PRB_DMRS %d, N_DMRS_SLOT %d\n",N_PRB_DMRS,N_DMRS_SLOT);
      harq->tb_size = nr_compute_tbs(nr_get_Qm_dl(mcsIndex, mcsTableIdx),
                                     nr_get_code_rate_dl(mcsIndex, mcsTableIdx),
                                     rbSize, nrOfSymbols, N_PRB_DMRS * N_DMRS_SLOT, 0, tb_scaling,1) >> 3;
    } while (harq->tb_size < ra->mac_pdu_length && mcsIndex<=28);

    int i = 0;
    while ((i < rbSize) && (rbStart + rbSize <= BWPSize)) {
      if (vrb_map[BWPStart + rbStart + i]&SL_to_bitmap(startSymbolIndex, nrOfSymbols)) {
        rbStart += i+1;
        i = 0;
      } else {
        i++;
      }
    }

    if (rbStart > (BWPSize - rbSize)) {
      LOG_E(NR_MAC, "%s(): cannot find free vrb_map for RNTI %04x!\n", __func__, ra->rnti);
      return;
    }

    // Checking if the DCI allocation is feasible in current subframe
    nfapi_nr_dl_tti_request_body_t *dl_req = &nr_mac->DL_req[CC_id].dl_tti_request_body;
    if (dl_req->nPDUs > NFAPI_NR_MAX_DL_TTI_PDUS - 2) {
      LOG_I(NR_MAC, "[RAPROC] Subframe %d: FAPI DL structure is full, skip scheduling UE %d\n", slotP, ra->rnti);
      return;
    }


    // look up the PDCCH PDU for this CC, BWP, and CORESET. If it does not exist, create it. This is especially
    // important if we have multiple RAs, and the DLSCH has to reuse them, so we need to mark them
    const int bwpid = bwp ? bwp->bwp_Id : 0;
    const int coresetid = coreset->controlResourceSetId;
    nfapi_nr_dl_tti_pdcch_pdu_rel15_t *pdcch_pdu_rel15 = nr_mac->pdcch_pdu_idx[CC_id][coresetid];
    if (!pdcch_pdu_rel15) {
      nfapi_nr_dl_tti_request_pdu_t *dl_tti_pdcch_pdu = &dl_req->dl_tti_pdu_list[dl_req->nPDUs];
      memset(dl_tti_pdcch_pdu, 0, sizeof(nfapi_nr_dl_tti_request_pdu_t));
      dl_tti_pdcch_pdu->PDUType = NFAPI_NR_DL_TTI_PDCCH_PDU_TYPE;
      dl_tti_pdcch_pdu->PDUSize = (uint8_t)(2 + sizeof(nfapi_nr_dl_tti_pdcch_pdu));
      dl_req->nPDUs += 1;
      pdcch_pdu_rel15 = &dl_tti_pdcch_pdu->pdcch_pdu.pdcch_pdu_rel15;
      nr_configure_pdcch(pdcch_pdu_rel15, coreset, genericParameters, &ra->sched_pdcch);
      nr_mac->pdcch_pdu_idx[CC_id][coresetid] = pdcch_pdu_rel15;
    }

    nfapi_nr_dl_tti_request_pdu_t *dl_tti_pdsch_pdu = &dl_req->dl_tti_pdu_list[dl_req->nPDUs];
    memset((void *)dl_tti_pdsch_pdu,0,sizeof(nfapi_nr_dl_tti_request_pdu_t));
    dl_tti_pdsch_pdu->PDUType = NFAPI_NR_DL_TTI_PDSCH_PDU_TYPE;
    dl_tti_pdsch_pdu->PDUSize = (uint8_t)(2+sizeof(nfapi_nr_dl_tti_pdsch_pdu));
    dl_req->nPDUs+=1;
    nfapi_nr_dl_tti_pdsch_pdu_rel15_t *pdsch_pdu_rel15 = &dl_tti_pdsch_pdu->pdsch_pdu.pdsch_pdu_rel15;

    LOG_D(NR_MAC, "[gNB %d] [RAPROC] CC_id %d Frame %d, slotP %d: Generating RA-Msg4 DCI, state %d\n", module_idP, CC_id, frameP, slotP, ra->state);

    // SCF222: PDU index incremented for each PDSCH PDU sent in TX control message. This is used to associate control
    // information to data and is reset every slot.
    const int pduindex = nr_mac->pdu_index[CC_id]++;

    pdsch_pdu_rel15->pduBitmap = 0;
    pdsch_pdu_rel15->rnti = ra->rnti;
    pdsch_pdu_rel15->pduIndex = pduindex;
    pdsch_pdu_rel15->BWPSize  = BWPSize;
    pdsch_pdu_rel15->BWPStart = BWPStart;
    pdsch_pdu_rel15->SubcarrierSpacing = genericParameters->subcarrierSpacing;
    pdsch_pdu_rel15->CyclicPrefix = 0;
    pdsch_pdu_rel15->NrOfCodewords = 1;
    pdsch_pdu_rel15->targetCodeRate[0] = nr_get_code_rate_dl(mcsIndex,mcsTableIdx);
    pdsch_pdu_rel15->qamModOrder[0] = 2;
    pdsch_pdu_rel15->mcsIndex[0] = mcsIndex;
    pdsch_pdu_rel15->mcsTable[0] = mcsTableIdx;
    pdsch_pdu_rel15->rvIndex[0] = nr_rv_round_map[harq->round];
    pdsch_pdu_rel15->dataScramblingId = *scc->physCellId;
    pdsch_pdu_rel15->nrOfLayers = 1;
    pdsch_pdu_rel15->transmissionScheme = 0;
    pdsch_pdu_rel15->refPoint = 0;
    pdsch_pdu_rel15->dmrsConfigType = dmrsConfigType;
    pdsch_pdu_rel15->dlDmrsScramblingId = *scc->physCellId;
    pdsch_pdu_rel15->SCID = 0;
    pdsch_pdu_rel15->numDmrsCdmGrpsNoData = nrOfSymbols <= 2 ? 1 : 2;
    pdsch_pdu_rel15->dmrsPorts = 1;
    pdsch_pdu_rel15->resourceAlloc = 1;
    pdsch_pdu_rel15->rbStart = rbStart;
    pdsch_pdu_rel15->rbSize = rbSize;
    pdsch_pdu_rel15->VRBtoPRBMapping = 0;
    pdsch_pdu_rel15->StartSymbolIndex = startSymbolIndex;
    pdsch_pdu_rel15->NrOfSymbols = nrOfSymbols;
    pdsch_pdu_rel15->dlDmrsSymbPos = dlDmrsSymbPos;

    int x_Overhead = 0;
    nr_get_tbs_dl(&dl_tti_pdsch_pdu->pdsch_pdu, x_Overhead, pdsch_pdu_rel15->numDmrsCdmGrpsNoData, tb_scaling);

    pdsch_pdu_rel15->precodingAndBeamforming.num_prgs=1;
    pdsch_pdu_rel15->precodingAndBeamforming.prg_size=275;
    pdsch_pdu_rel15->precodingAndBeamforming.dig_bf_interfaces=1;
    pdsch_pdu_rel15->precodingAndBeamforming.prgs_list[0].pm_idx = 0;
    pdsch_pdu_rel15->precodingAndBeamforming.prgs_list[0].dig_bf_interface_list[0].beam_idx = ra->beam_id;

    /* Fill PDCCH DL DCI PDU */
    nfapi_nr_dl_dci_pdu_t *dci_pdu = &pdcch_pdu_rel15->dci_pdu[pdcch_pdu_rel15->numDlDci];
    pdcch_pdu_rel15->numDlDci++;
    dci_pdu->RNTI = ra->rnti;
    dci_pdu->ScramblingId = *scc->physCellId;
    dci_pdu->ScramblingRNTI = 0;
    dci_pdu->AggregationLevel = aggregation_level;
    dci_pdu->CceIndex = CCEIndex;
    dci_pdu->beta_PDCCH_1_0 = 0;
    dci_pdu->powerControlOffsetSS = 1;

    dci_pdu_rel15_t dci_payload;
    dci_payload.frequency_domain_assignment.val = PRBalloc_to_locationandbandwidth0(pdsch_pdu_rel15->rbSize,
                                                                                    pdsch_pdu_rel15->rbStart,
                                                                                    BWPSize);

    dci_payload.format_indicator = 1;
    dci_payload.time_domain_assignment.val = time_domain_assignment;
    dci_payload.vrb_to_prb_mapping.val = 0;
    dci_payload.mcs = pdsch_pdu_rel15->mcsIndex[0];
    dci_payload.tb_scaling = tb_scaling;
    dci_payload.rv = pdsch_pdu_rel15->rvIndex[0];
    dci_payload.harq_pid = current_harq_pid;
    dci_payload.ndi = harq->ndi;
    dci_payload.dai[0].val = (pucch->dai_c-1)&3;
    dci_payload.tpc = sched_ctrl->tpc1; // TPC for PUCCH: table 7.2.1-1 in 38.213
    dci_payload.pucch_resource_indicator = delta_PRI; // This is delta_PRI from 9.2.1 in 38.213
    dci_payload.pdsch_to_harq_feedback_timing_indicator.val = pucch->timing_indicator;

    LOG_I(NR_MAC,
          "[RAPROC] DCI 1_0 payload: freq_alloc %d (%d,%d,%d), time_alloc %d, vrb to prb %d, mcs %d tb_scaling %d pucchres %d harqtiming %d\n",
          dci_payload.frequency_domain_assignment.val,
          pdsch_pdu_rel15->rbStart,
          pdsch_pdu_rel15->rbSize,
          pdsch_pdu_rel15->BWPSize,
          dci_payload.time_domain_assignment.val,
          dci_payload.vrb_to_prb_mapping.val,
          dci_payload.mcs,
          dci_payload.tb_scaling,
          dci_payload.pucch_resource_indicator,
          dci_payload.pdsch_to_harq_feedback_timing_indicator.val);

    LOG_I(NR_MAC,
          "[RAPROC] DCI params: rnti 0x%x, rnti_type %d, dci_format %d coreset params: FreqDomainResource %llx, start_symbol %d  n_symb %d, BWPsize %d\n",
          pdcch_pdu_rel15->dci_pdu[0].RNTI,
          NR_RNTI_TC,
          NR_DL_DCI_FORMAT_1_0,
          (unsigned long long)pdcch_pdu_rel15->FreqDomainResource,
          pdcch_pdu_rel15->StartSymbolIndex,
          pdcch_pdu_rel15->DurationSymbols,
          pdsch_pdu_rel15->BWPSize);

    fill_dci_pdu_rel15(scc,
                       ra->CellGroup,
                       &pdcch_pdu_rel15->dci_pdu[pdcch_pdu_rel15->numDlDci - 1],
                       &dci_payload,
                       NR_DL_DCI_FORMAT_1_0,
                       NR_RNTI_TC,
                       pdsch_pdu_rel15->BWPSize,
                       bwpid,
                       nr_mac->cset0_bwp_size);

    // Add padding header and zero rest out if there is space left
    if (ra->mac_pdu_length < harq->tb_size) {
      NR_MAC_SUBHEADER_FIXED *padding = (NR_MAC_SUBHEADER_FIXED *) &buf[ra->mac_pdu_length];
      padding->R = 0;
      padding->LCID = DL_SCH_LCID_PADDING;
      for(int k = ra->mac_pdu_length+1; k<harq->tb_size; k++) {
        buf[k] = 0;
      }
    }

    T(T_GNB_MAC_DL_PDU_WITH_DATA, T_INT(module_idP), T_INT(CC_id), T_INT(ra->rnti),
      T_INT(frameP), T_INT(slotP), T_INT(current_harq_pid), T_BUFFER(harq->transportBlock, harq->tb_size));

    // DL TX request
    nfapi_nr_pdu_t *tx_req = &nr_mac->TX_req[CC_id].pdu_list[nr_mac->TX_req[CC_id].Number_of_PDUs];
    memcpy(tx_req->TLVs[0].value.direct, harq->transportBlock, sizeof(uint8_t) * harq->tb_size);
    tx_req->PDU_length =  harq->tb_size;
    tx_req->PDU_index = pduindex;
    tx_req->num_TLV = 1;
    tx_req->TLVs[0].length =  harq->tb_size + 2;
    nr_mac->TX_req[CC_id].SFN = frameP;
    nr_mac->TX_req[CC_id].Number_of_PDUs++;
    nr_mac->TX_req[CC_id].Slot = slotP;

    // Mark the corresponding symbols and RBs as used
    fill_pdcch_vrb_map(nr_mac,
                       CC_id,
                       &ra->sched_pdcch,
                       CCEIndex,
                       aggregation_level);
    for (int rb = 0; rb < pdsch_pdu_rel15->rbSize; rb++) {
      vrb_map[BWPStart + rb + pdsch_pdu_rel15->rbStart] |= SL_to_bitmap(startSymbolIndex, nrOfSymbols);
    }

    LOG_D(NR_MAC,"BWPSize: %i\n", pdcch_pdu_rel15->BWPSize);
    LOG_D(NR_MAC,"BWPStart: %i\n", pdcch_pdu_rel15->BWPStart);
    LOG_D(NR_MAC,"SubcarrierSpacing: %i\n", pdcch_pdu_rel15->SubcarrierSpacing);
    LOG_D(NR_MAC,"CyclicPrefix: %i\n", pdcch_pdu_rel15->CyclicPrefix);
    LOG_D(NR_MAC,"StartSymbolIndex: %i\n", pdcch_pdu_rel15->StartSymbolIndex);
    LOG_D(NR_MAC,"DurationSymbols: %i\n", pdcch_pdu_rel15->DurationSymbols);
    for(int n=0;n<6;n++) LOG_D(NR_MAC,"FreqDomainResource[%i]: %x\n",n, pdcch_pdu_rel15->FreqDomainResource[n]);
    LOG_D(NR_MAC,"CceRegMappingType: %i\n", pdcch_pdu_rel15->CceRegMappingType);
    LOG_D(NR_MAC,"RegBundleSize: %i\n", pdcch_pdu_rel15->RegBundleSize);
    LOG_D(NR_MAC,"InterleaverSize: %i\n", pdcch_pdu_rel15->InterleaverSize);
    LOG_D(NR_MAC,"CoreSetType: %i\n", pdcch_pdu_rel15->CoreSetType);
    LOG_D(NR_MAC,"ShiftIndex: %i\n", pdcch_pdu_rel15->ShiftIndex);
    LOG_D(NR_MAC,"precoderGranularity: %i\n", pdcch_pdu_rel15->precoderGranularity);
    LOG_D(NR_MAC,"numDlDci: %i\n", pdcch_pdu_rel15->numDlDci);

    if(ra->msg3_dcch_dtch) {
      // If the UE used MSG3 to transfer a DCCH or DTCH message, then contention resolution is successful upon transmission of PDCCH
      LOG_I(NR_MAC, "(ue %i, rnti 0x%04x) CBRA procedure succeeded!\n", UE_id, ra->rnti);
      nr_clear_ra_proc(module_idP, CC_id, frameP, ra);
      UE_info->active[UE_id] = true;
      UE_info->Msg4_ACKed[UE_id] = true;

      remove_front_nr_list(&sched_ctrl->feedback_dl_harq);
      harq->feedback_slot = -1;
      harq->is_waiting = false;
      add_tail_nr_list(&sched_ctrl->available_dl_harq, current_harq_pid);
      harq->round = 0;
      harq->ndi ^= 1;
    } else {
      ra->state = WAIT_Msg4_ACK;
      LOG_D(NR_MAC,"[gNB %d][RAPROC] Frame %d, Subframe %d: RA state %d\n", module_idP, frameP, slotP, ra->state);
    }
  }
}

void nr_check_Msg4_Ack(module_id_t module_id, int CC_id, frame_t frame, sub_frame_t slot, NR_RA_t *ra) {

  int UE_id = find_nr_UE_id(module_id, ra->rnti);
  const int current_harq_pid = ra->harq_pid;

  NR_UE_info_t *UE_info = &RC.nrmac[module_id]->UE_info;
  NR_UE_sched_ctrl_t *sched_ctrl = &UE_info->UE_sched_ctrl[UE_id];
  NR_UE_harq_t *harq = &sched_ctrl->harq_processes[current_harq_pid];
  NR_mac_stats_t *stats = &UE_info->mac_stats[UE_id];

  LOG_D(NR_MAC, "ue %d, rnti 0x%04x, harq is waiting %d, round %d, frame %d %d, harq id %d\n", UE_id, ra->rnti, harq->is_waiting, harq->round, frame, slot, current_harq_pid);

  if (harq->is_waiting == 0) {
    if (harq->round == 0) {
      if (stats->dlsch_errors == 0) {
        LOG_I(NR_MAC, "(ue %i, rnti 0x%04x) Received Ack of RA-Msg4. CBRA procedure succeeded!\n", UE_id, ra->rnti);
        UE_info->active[UE_id] = true;
        UE_info->Msg4_ACKed[UE_id] = true;
      }
      else {
        LOG_I(NR_MAC, "(ue %i, rnti 0x%04x) RA Procedure failed at Msg4!\n", UE_id, ra->rnti);
      }

      nr_clear_ra_proc(module_id, CC_id, frame, ra);
      if(sched_ctrl->retrans_dl_harq.head >= 0) {
        remove_nr_list(&sched_ctrl->retrans_dl_harq, current_harq_pid);
      }
    }
    else {
      LOG_D(NR_MAC, "(ue %i, rnti 0x%04x) Received Nack of RA-Msg4. Preparing retransmission!\n", UE_id, ra->rnti);
      ra->Msg4_frame = (frame + 1) % 1024;
      ra->Msg4_slot = 1;
      ra->state = Msg4;
    }
  }
}

void nr_clear_ra_proc(module_id_t module_idP, int CC_id, frame_t frameP, NR_RA_t *ra){
  LOG_D(NR_MAC,"[gNB %d][RAPROC] CC_id %d Frame %d Clear Random access information rnti %x\n", module_idP, CC_id, frameP, ra->rnti);
  ra->state = RA_IDLE;
  ra->timing_offset = 0;
  ra->RRC_timer = 20;
  ra->msg3_round = 0;
  ra->msg3_dcch_dtch = false;
  ra->crnti = 0;
  if(ra->cfra == false) {
    ra->rnti = 0;
  }
}


/////////////////////////////////////
//    Random Access Response PDU   //
//         TS 38.213 ch 8.2        //
//        TS 38.321 ch 6.2.3       //
/////////////////////////////////////
//| 0 | 1 | 2 | 3 | 4 | 5 | 6 | 7 |// bit-wise
//| E | T |       R A P I D       |//
//| 0 | 1 | 2 | 3 | 4 | 5 | 6 | 7 |//
//| R |           T A             |//
//|       T A         |  UL grant |//
//|            UL grant           |//
//|            UL grant           |//
//|            UL grant           |//
//|         T C - R N T I         |//
//|         T C - R N T I         |//
/////////////////////////////////////
//       UL grant  (27 bits)       //
/////////////////////////////////////
//| 0 | 1 | 2 | 3 | 4 | 5 | 6 | 7 |// bit-wise
//|-------------------|FHF|F_alloc|//
//|        Freq allocation        |//
//|    F_alloc    |Time allocation|//
//|      MCS      |     TPC   |CSI|//
/////////////////////////////////////
// WIP
// todo:
// - handle MAC RAR BI subheader
// - sending only 1 RAR subPDU
// - UL Grant: hardcoded CSI, TPC, time alloc
// - padding
void nr_fill_rar(uint8_t Mod_idP,
                 NR_RA_t * ra,
                 uint8_t * dlsch_buffer,
                 nfapi_nr_pusch_pdu_t  *pusch_pdu){

  LOG_D(NR_MAC, "[gNB] Generate RAR MAC PDU frame %d slot %d preamble index %u TA command %d \n", ra->Msg2_frame, ra-> Msg2_slot, ra->preamble_index, ra->timing_offset);
  NR_RA_HEADER_BI *rarbi = (NR_RA_HEADER_BI *) dlsch_buffer;
  NR_RA_HEADER_RAPID *rarh = (NR_RA_HEADER_RAPID *) (dlsch_buffer + 1);
  NR_MAC_RAR *rar = (NR_MAC_RAR *) (dlsch_buffer + 2);
  unsigned char csi_req = 0, tpc_command;
  //uint8_t N_UL_Hop;
  uint8_t valid_bits;
  uint32_t ul_grant;
  uint16_t f_alloc, prb_alloc, bwp_size, truncation=0;

  tpc_command = 3; // this is 0 dB

  /// E/T/R/R/BI subheader ///
  // E = 1, MAC PDU includes another MAC sub-PDU (RAPID)
  // T = 0, Back-off indicator subheader
  // R = 2, Reserved
  // BI = 0, 5ms
  rarbi->E = 1;
  rarbi->T = 0;
  rarbi->R = 0;
  rarbi->BI = 0;

  /// E/T/RAPID subheader ///
  // E = 0, one only RAR, first and last
  // T = 1, RAPID
  rarh->E = 0;
  rarh->T = 1;
  rarh->RAPID = ra->preamble_index;

  /// RAR MAC payload ///
  rar->R = 0;

  // TA command
  rar->TA1 = (uint8_t) (ra->timing_offset >> 5);    // 7 MSBs of timing advance
  rar->TA2 = (uint8_t) (ra->timing_offset & 0x1f);  // 5 LSBs of timing advance

  // TC-RNTI
  rar->TCRNTI_1 = (uint8_t) (ra->rnti >> 8);        // 8 MSBs of rnti
  rar->TCRNTI_2 = (uint8_t) (ra->rnti & 0xff);      // 8 LSBs of rnti

  // UL grant

  ra->msg3_TPC = tpc_command;

  bwp_size = pusch_pdu->bwp_size;
  prb_alloc = PRBalloc_to_locationandbandwidth0(ra->msg3_nb_rb, ra->msg3_first_rb, bwp_size);
  if (bwp_size>180) {
    AssertFatal(1==0,"Initial UBWP larger than 180 currently not supported");
  }
  else {
    valid_bits = (uint8_t)ceil(log2(bwp_size*(bwp_size+1)>>1));
  }

  if (pusch_pdu->frequency_hopping){
    AssertFatal(1==0,"PUSCH with frequency hopping currently not supported");
  } else {
    for (int i=0; i<valid_bits; i++)
      truncation |= (1<<i);
    f_alloc = (prb_alloc&truncation);
  }

  ul_grant = csi_req | (tpc_command << 1) | (pusch_pdu->mcs_index << 4) | (ra->Msg3_tda_id << 8) | (f_alloc << 12) | (pusch_pdu->frequency_hopping << 26);

  rar->UL_GRANT_1 = (uint8_t) (ul_grant >> 24) & 0x07;
  rar->UL_GRANT_2 = (uint8_t) (ul_grant >> 16) & 0xff;
  rar->UL_GRANT_3 = (uint8_t) (ul_grant >> 8) & 0xff;
  rar->UL_GRANT_4 = (uint8_t) ul_grant & 0xff;

#ifdef DEBUG_RAR
  LOG_I(NR_MAC, "rarh->E = 0x%x\n", rarh->E);
  LOG_I(NR_MAC, "rarh->T = 0x%x\n", rarh->T);
  LOG_I(NR_MAC, "rarh->RAPID = 0x%x (%i)\n", rarh->RAPID, rarh->RAPID);
  LOG_I(NR_MAC, "rar->R = 0x%x\n", rar->R);
  LOG_I(NR_MAC, "rar->TA1 = 0x%x\n", rar->TA1);
  LOG_I(NR_MAC, "rar->TA2 = 0x%x\n", rar->TA2);
  LOG_I(NR_MAC, "rar->UL_GRANT_1 = 0x%x\n", rar->UL_GRANT_1);
  LOG_I(NR_MAC, "rar->UL_GRANT_2 = 0x%x\n", rar->UL_GRANT_2);
  LOG_I(NR_MAC, "rar->UL_GRANT_3 = 0x%x\n", rar->UL_GRANT_3);
  LOG_I(NR_MAC, "rar->UL_GRANT_4 = 0x%x\n", rar->UL_GRANT_4);
  LOG_I(NR_MAC, "rar->TCRNTI_1 = 0x%x\n", rar->TCRNTI_1);
  LOG_I(NR_MAC, "rar->TCRNTI_2 = 0x%x\n", rar->TCRNTI_2);
#endif

  int mcs = (unsigned char) (rar->UL_GRANT_4 >> 4);
  // time alloc
  int Msg3_t_alloc = (unsigned char) (rar->UL_GRANT_3 & 0x07);
  // frequency alloc
  int Msg3_f_alloc = (uint16_t) ((rar->UL_GRANT_3 >> 4) | (rar->UL_GRANT_2 << 4) | ((rar->UL_GRANT_1 & 0x03) << 12));
  // frequency hopping
  int freq_hopping = (unsigned char) (rar->UL_GRANT_1 >> 2);
  // TA command
  int  ta_command = rar->TA2 + (rar->TA1 << 5);
  // TC-RNTI
  int t_crnti = rar->TCRNTI_2 + (rar->TCRNTI_1 << 8);

  LOG_D(NR_MAC, "In %s: Transmitted RAR with t_alloc %d f_alloc %d ta_command %d mcs %d freq_hopping %d tpc_command %d csi_req %d t_crnti %x \n",
        __FUNCTION__,
        Msg3_t_alloc,
        Msg3_f_alloc,
        ta_command,
        mcs,
        freq_hopping,
        tpc_command,
        csi_req,
        t_crnti);
}<|MERGE_RESOLUTION|>--- conflicted
+++ resolved
@@ -961,11 +961,7 @@
       k2 = *pusch_TimeDomainAllocationList->list.array[i]->k2;
       int start_symbol_index,nr_of_symbols;
       SLIV2SL(pusch_TimeDomainAllocationList->list.array[i]->startSymbolAndLength, &start_symbol_index, &nr_of_symbols);
-<<<<<<< HEAD
-      LOG_I(NR_MAC,"Checking Msg3 TDA %d : k2 %d, sliv %d,S %d L %d\n",i,(int)k2,(int)pusch_TimeDomainAllocationList->list.array[i]->startSymbolAndLength,start_symbol_index,nr_of_symbols);
-=======
       LOG_D(NR_MAC,"Checking Msg3 TDA %d : k2 %d, sliv %d,S %d L %d\n",i,(int)k2,(int)pusch_TimeDomainAllocationList->list.array[i]->startSymbolAndLength,start_symbol_index,nr_of_symbols);
->>>>>>> 3ec401f2
       // we want to transmit in the uplink symbols of mixed slot AND assuming Msg2 was in the mixed slot
       if ((k2 + DELTA[mu])%nb_slots_per_period == 0) {
         temp_slot = current_slot + k2 + DELTA[mu]; // msg3 slot according to 8.3 in 38.213
@@ -1008,7 +1004,7 @@
       tdd_beam_association[num_tdd_period] = ra->beam_id;
   }
 
-  LOG_I(NR_MAC, "[RAPROC] Msg3 slot %d: current slot %u Msg3 frame %u k2 %u Msg3_tda_id %u\n", ra->Msg3_slot, current_slot, ra->Msg3_frame, k2,ra->Msg3_tda_id);
+  LOG_D(NR_MAC, "[RAPROC] Msg3 slot %d: current slot %u Msg3 frame %u k2 %u Msg3_tda_id %u\n", ra->Msg3_slot, current_slot, ra->Msg3_frame, k2,ra->Msg3_tda_id);
   uint16_t *vrb_map_UL =
       &RC.nrmac[module_id]->common_channels[CC_id].vrb_map_UL[ra->Msg3_slot * MAX_BWP_SIZE];
 
@@ -1178,7 +1174,7 @@
     fh = ubwp->bwp_Dedicated->pusch_Config->choice.setup->frequencyHopping ? 1 : 0;
   }
 
-  LOG_I(NR_MAC, "Frame %d, Slot %d Adding Msg3 UL Config Request for (%d,%d) : (%d,%d,%d) for rnti: %d\n",
+  LOG_D(NR_MAC, "Frame %d, Slot %d Adding Msg3 UL Config Request for (%d,%d) : (%d,%d,%d) for rnti: %d\n",
     frameP,
     slotP,
     ra->Msg3_frame,
@@ -1494,15 +1490,9 @@
     nr_add_msg3(module_idP, CC_id, frameP, slotP, ra, (uint8_t *) &tx_req->TLVs[0].value.direct[0]);
 
     if(ra->cfra) {
-<<<<<<< HEAD
-      LOG_I(NR_MAC, "Frame %d, Subframe %d: Setting RA-Msg3 reception (CFRA) for SFN.Slot %d.%d\n", frameP, slotP, ra->Msg3_frame, ra->Msg3_slot);
-    }
-    else LOG_I(NR_MAC, "Frame %d, Subframe %d: Setting RA-Msg3 reception (CBRA) for SFN.Slot %d.%d\n", frameP, slotP, ra->Msg3_frame, ra->Msg3_slot);
-=======
       LOG_D(NR_MAC, "Frame %d, Subframe %d: Setting RA-Msg3 reception (CFRA) for SFN.Slot %d.%d\n", frameP, slotP, ra->Msg3_frame, ra->Msg3_slot);
     }
     else LOG_D(NR_MAC, "Frame %d, Subframe %d: Setting RA-Msg3 reception (CBRA) for SFN.Slot %d.%d\n", frameP, slotP, ra->Msg3_frame, ra->Msg3_slot);
->>>>>>> 3ec401f2
 
     T(T_GNB_MAC_DL_RAR_PDU_WITH_DATA, T_INT(module_idP), T_INT(CC_id), T_INT(ra->RA_rnti), T_INT(frameP),
       T_INT(slotP), T_INT(0), T_BUFFER(&tx_req->TLVs[0].value.direct[0], tx_req->TLVs[0].length));
@@ -1846,7 +1836,7 @@
     dci_payload.pucch_resource_indicator = delta_PRI; // This is delta_PRI from 9.2.1 in 38.213
     dci_payload.pdsch_to_harq_feedback_timing_indicator.val = pucch->timing_indicator;
 
-    LOG_I(NR_MAC,
+    LOG_D(NR_MAC,
           "[RAPROC] DCI 1_0 payload: freq_alloc %d (%d,%d,%d), time_alloc %d, vrb to prb %d, mcs %d tb_scaling %d pucchres %d harqtiming %d\n",
           dci_payload.frequency_domain_assignment.val,
           pdsch_pdu_rel15->rbStart,
@@ -1859,7 +1849,7 @@
           dci_payload.pucch_resource_indicator,
           dci_payload.pdsch_to_harq_feedback_timing_indicator.val);
 
-    LOG_I(NR_MAC,
+    LOG_D(NR_MAC,
           "[RAPROC] DCI params: rnti 0x%x, rnti_type %d, dci_format %d coreset params: FreqDomainResource %llx, start_symbol %d  n_symb %d, BWPsize %d\n",
           pdcch_pdu_rel15->dci_pdu[0].RNTI,
           NR_RNTI_TC,
