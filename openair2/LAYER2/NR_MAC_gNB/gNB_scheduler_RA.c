/*
 * Licensed to the OpenAirInterface (OAI) Software Alliance under one or more
 * contributor license agreements.  See the NOTICE file distributed with
 * this work for additional information regarding copyright ownership.
 * The OpenAirInterface Software Alliance licenses this file to You under
 * the OAI Public License, Version 1.1  (the "License"); you may not use this file
 * except in compliance with the License.
 * You may obtain a copy of the License at
 *
 *      http://www.openairinterface.org/?page_id=698
 *
 * Unless required by applicable law or agreed to in writing, software
 * distributed under the License is distributed on an "AS IS" BASIS,
 * WITHOUT WARRANTIES OR CONDITIONS OF ANY KIND, either express or implied.
 * See the License for the specific language governing permissions and
 * limitations under the License.
 *-------------------------------------------------------------------------------
 * For more information about the OpenAirInterface (OAI) Software Alliance:
 *      contact@openairinterface.org
 */

/*! \file     gNB_scheduler_RA.c
 * \brief     primitives used for random access
 * \author    Guido Casati
 * \date      2019
 * \email:    guido.casati@iis.fraunhofer.de
 * \version
 */

#include "platform_types.h"

/* MAC */
#include "nr_mac_gNB.h"
#include "NR_MAC_gNB/mac_proto.h"
#include "NR_MAC_COMMON/nr_mac_extern.h"

/* Utils */
#include "common/utils/LOG/log.h"
#include "common/utils/LOG/vcd_signal_dumper.h"
#include "common/utils/nr/nr_common.h"
#include "UTIL/OPT/opt.h"
#include "SIMULATION/TOOLS/sim.h" // for taus

#include <executables/softmodem-common.h>
extern RAN_CONTEXT_t RC;
extern const uint8_t nr_slots_per_frame[5];
extern uint16_t sl_ahead;

uint8_t DELTA[4]= {2,3,4,6};

#define MAX_NUMBER_OF_SSB 64		
float ssb_per_rach_occasion[8] = {0.125,0.25,0.5,1,2,4,8};

int16_t ssb_index_from_prach(module_id_t module_idP,
                             frame_t frameP,
			     sub_frame_t slotP,
			     uint16_t preamble_index,
			     uint8_t freq_index,
			     uint8_t symbol) {
  
  gNB_MAC_INST *gNB = RC.nrmac[module_idP];
  NR_COMMON_channels_t *cc = &gNB->common_channels[0];
  NR_ServingCellConfigCommon_t *scc = cc->ServingCellConfigCommon;
  nfapi_nr_config_request_scf_t *cfg = &RC.nrmac[module_idP]->config[0];

  uint8_t config_index = scc->uplinkConfigCommon->initialUplinkBWP->rach_ConfigCommon->choice.setup->rach_ConfigGeneric.prach_ConfigurationIndex;
  uint8_t fdm = cfg->prach_config.num_prach_fd_occasions.value;
  
  uint8_t total_RApreambles = MAX_NUM_NR_PRACH_PREAMBLES;
  if( scc->uplinkConfigCommon->initialUplinkBWP->rach_ConfigCommon->choice.setup->totalNumberOfRA_Preambles != NULL)
    total_RApreambles = *scc->uplinkConfigCommon->initialUplinkBWP->rach_ConfigCommon->choice.setup->totalNumberOfRA_Preambles;	
  
  float  num_ssb_per_RO = ssb_per_rach_occasion[cfg->prach_config.ssb_per_rach.value];	
  uint16_t start_symbol_index = 0;
  uint8_t mu,N_dur=0,N_t_slot=0,start_symbol = 0, temp_start_symbol = 0, N_RA_slot=0;
  uint16_t format,RA_sfn_index = -1;
  uint8_t config_period = 1;
  uint16_t prach_occasion_id = -1;
  uint8_t num_active_ssb = cc->num_active_ssb;

  if (scc->uplinkConfigCommon->initialUplinkBWP->rach_ConfigCommon->choice.setup->msg1_SubcarrierSpacing)
    mu = *scc->uplinkConfigCommon->initialUplinkBWP->rach_ConfigCommon->choice.setup->msg1_SubcarrierSpacing;
  else
    mu = scc->downlinkConfigCommon->frequencyInfoDL->scs_SpecificCarrierList.list.array[0]->subcarrierSpacing;

  get_nr_prach_info_from_index(config_index,
			       (int)frameP,
			       (int)slotP,
			       scc->downlinkConfigCommon->frequencyInfoDL->absoluteFrequencyPointA,
			       mu,
			       cc->frame_type,
			       &format,
			       &start_symbol,
			       &N_t_slot,
			       &N_dur,
			       &RA_sfn_index,
			       &N_RA_slot,
			       &config_period);
  uint8_t index = 0,slot_index = 0;
  for (slot_index = 0;slot_index < N_RA_slot; slot_index++) {
    if (N_RA_slot <= 1) { //1 PRACH slot in a subframe
       if((mu == 1) || (mu == 3))
         slot_index = 1;  //For scs = 30khz and 120khz
    }
    for (int i=0; i< N_t_slot; i++) {
      temp_start_symbol = (start_symbol + i * N_dur + 14 * slot_index) % 14;
      if(symbol == temp_start_symbol) {
        start_symbol_index = i;
        break;
      }
    }
  }
  if (N_RA_slot <= 1) { //1 PRACH slot in a subframe
    if((mu == 1) || (mu == 3))
      slot_index = 0;  //For scs = 30khz and 120khz
  }

  //  prach_occasion_id = subframe_index * N_t_slot * N_RA_slot * fdm + N_RA_slot_index * N_t_slot * fdm + freq_index + fdm * start_symbol_index; 
  prach_occasion_id = (((frameP % (cc->max_association_period * config_period))/config_period)*cc->total_prach_occasions_per_config_period) +
                      (RA_sfn_index + slot_index) * N_t_slot * fdm + start_symbol_index * fdm + freq_index; 

  //one RO is shared by one or more SSB
  if(num_ssb_per_RO <= 1 )
    index = (int) (prach_occasion_id / (int)(1/num_ssb_per_RO)) % num_active_ssb;
  //one SSB have more than one continuous RO
  else if ( num_ssb_per_RO > 1) {
    index = (prach_occasion_id * (int)num_ssb_per_RO)% num_active_ssb ;
    for(int j = 0;j < num_ssb_per_RO;j++) {
      if(preamble_index <  (((j+1) * total_RApreambles) / num_ssb_per_RO))
        index = index + j;
    }
  }

  LOG_D(NR_MAC, "Frame %d, Slot %d: Prach Occasion id = %d ssb per RO = %f number of active SSB %u index = %d fdm %u symbol index %u freq_index %u total_RApreambles %u\n",
        frameP, slotP, prach_occasion_id, num_ssb_per_RO, num_active_ssb, index, fdm, start_symbol_index, freq_index, total_RApreambles);

  return index;
}


//Compute Total active SSBs and RO available
void find_SSB_and_RO_available(module_id_t module_idP) {

  gNB_MAC_INST *gNB = RC.nrmac[module_idP];
  NR_COMMON_channels_t *cc = &gNB->common_channels[0];
  NR_ServingCellConfigCommon_t *scc = cc->ServingCellConfigCommon;
  nfapi_nr_config_request_scf_t *cfg = &RC.nrmac[module_idP]->config[0];

  uint8_t config_index = scc->uplinkConfigCommon->initialUplinkBWP->rach_ConfigCommon->choice.setup->rach_ConfigGeneric.prach_ConfigurationIndex;
  uint8_t mu,N_dur=0,N_t_slot=0,start_symbol=0,N_RA_slot = 0;
  uint16_t format,N_RA_sfn = 0,unused_RA_occasion,repetition = 0;
  uint8_t num_active_ssb = 0;
  uint8_t max_association_period = 1;

  struct NR_RACH_ConfigCommon__ssb_perRACH_OccasionAndCB_PreamblesPerSSB *ssb_perRACH_OccasionAndCB_PreamblesPerSSB = scc->uplinkConfigCommon->initialUplinkBWP->rach_ConfigCommon->choice.setup->ssb_perRACH_OccasionAndCB_PreamblesPerSSB;

  switch (ssb_perRACH_OccasionAndCB_PreamblesPerSSB->present){
    case NR_RACH_ConfigCommon__ssb_perRACH_OccasionAndCB_PreamblesPerSSB_PR_oneEighth:
      cc->cb_preambles_per_ssb = 4 * (ssb_perRACH_OccasionAndCB_PreamblesPerSSB->choice.oneEighth + 1);
      break;
    case NR_RACH_ConfigCommon__ssb_perRACH_OccasionAndCB_PreamblesPerSSB_PR_oneFourth:
      cc->cb_preambles_per_ssb = 4 * (ssb_perRACH_OccasionAndCB_PreamblesPerSSB->choice.oneFourth + 1);
      break;
    case NR_RACH_ConfigCommon__ssb_perRACH_OccasionAndCB_PreamblesPerSSB_PR_oneHalf:
      cc->cb_preambles_per_ssb = 4 * (ssb_perRACH_OccasionAndCB_PreamblesPerSSB->choice.oneHalf + 1);
      break;
    case NR_RACH_ConfigCommon__ssb_perRACH_OccasionAndCB_PreamblesPerSSB_PR_one:
      cc->cb_preambles_per_ssb = 4 * (ssb_perRACH_OccasionAndCB_PreamblesPerSSB->choice.one + 1);
      break;
    case NR_RACH_ConfigCommon__ssb_perRACH_OccasionAndCB_PreamblesPerSSB_PR_two:
      cc->cb_preambles_per_ssb = 4 * (ssb_perRACH_OccasionAndCB_PreamblesPerSSB->choice.two + 1);
      break;
    case NR_RACH_ConfigCommon__ssb_perRACH_OccasionAndCB_PreamblesPerSSB_PR_four:
      cc->cb_preambles_per_ssb = ssb_perRACH_OccasionAndCB_PreamblesPerSSB->choice.four;
      break;
    case NR_RACH_ConfigCommon__ssb_perRACH_OccasionAndCB_PreamblesPerSSB_PR_eight:
      cc->cb_preambles_per_ssb = ssb_perRACH_OccasionAndCB_PreamblesPerSSB->choice.eight;
      break;
    case NR_RACH_ConfigCommon__ssb_perRACH_OccasionAndCB_PreamblesPerSSB_PR_sixteen:
      cc->cb_preambles_per_ssb = ssb_perRACH_OccasionAndCB_PreamblesPerSSB->choice.sixteen;
      break;
    default:
      AssertFatal(1 == 0, "Unsupported ssb_perRACH_config %d\n", ssb_perRACH_OccasionAndCB_PreamblesPerSSB->present);
      break;
    }

  if (scc->uplinkConfigCommon->initialUplinkBWP->rach_ConfigCommon->choice.setup->msg1_SubcarrierSpacing)
    mu = *scc->uplinkConfigCommon->initialUplinkBWP->rach_ConfigCommon->choice.setup->msg1_SubcarrierSpacing;
  else
    mu = scc->downlinkConfigCommon->frequencyInfoDL->scs_SpecificCarrierList.list.array[0]->subcarrierSpacing;

  // prach is scheduled according to configuration index and tables 6.3.3.2.2 to 6.3.3.2.4
  get_nr_prach_occasion_info_from_index(config_index,
                                        scc->downlinkConfigCommon->frequencyInfoDL->absoluteFrequencyPointA,
                                        mu,
                                        cc->frame_type,
                                        &format,
                                        &start_symbol,
                                        &N_t_slot,
                                        &N_dur,
                                        &N_RA_slot,
                                        &N_RA_sfn,
                                        &max_association_period);

  float num_ssb_per_RO = ssb_per_rach_occasion[cfg->prach_config.ssb_per_rach.value];	
  uint8_t fdm = cfg->prach_config.num_prach_fd_occasions.value;
  uint64_t L_ssb = (((uint64_t) cfg->ssb_table.ssb_mask_list[0].ssb_mask.value)<<32) | cfg->ssb_table.ssb_mask_list[1].ssb_mask.value ;
  uint32_t total_RA_occasions = N_RA_sfn * N_t_slot * N_RA_slot * fdm;

  for(int i = 0;i < 64;i++) {
    if ((L_ssb >> (63-i)) & 0x01) { // only if the bit of L_ssb at current ssb index is 1
      cc->ssb_index[num_active_ssb] = i; 
      num_active_ssb++;
    }
  }

  cc->total_prach_occasions_per_config_period = total_RA_occasions;
  for(int i=1; (1 << (i-1)) <= max_association_period; i++) {
    cc->max_association_period = (1 <<(i-1));
    total_RA_occasions = total_RA_occasions * cc->max_association_period;
    if(total_RA_occasions >= (int) (num_active_ssb/num_ssb_per_RO)) {
      repetition = (uint16_t)((total_RA_occasions * num_ssb_per_RO )/num_active_ssb);
      break;
    }
  }

  unused_RA_occasion = total_RA_occasions - (int)((num_active_ssb * repetition)/num_ssb_per_RO);
  cc->total_prach_occasions = total_RA_occasions - unused_RA_occasion;
  cc->num_active_ssb = num_active_ssb;

  LOG_I(NR_MAC,
        "Total available RO %d, num of active SSB %d: unused RO = %d association_period %u N_RA_sfn %u total_prach_occasions_per_config_period %u\n",
        cc->total_prach_occasions,
        cc->num_active_ssb,
        unused_RA_occasion,
        cc->max_association_period,
        N_RA_sfn,
        cc->total_prach_occasions_per_config_period);
}		
		
void schedule_nr_prach(module_id_t module_idP, frame_t frameP, sub_frame_t slotP)
{
  gNB_MAC_INST *gNB = RC.nrmac[module_idP];
  NR_COMMON_channels_t *cc = gNB->common_channels;
  NR_ServingCellConfigCommon_t *scc = cc->ServingCellConfigCommon;
  nfapi_nr_ul_tti_request_t *UL_tti_req = &RC.nrmac[module_idP]->UL_tti_req_ahead[0][slotP];
  nfapi_nr_config_request_scf_t *cfg = &RC.nrmac[module_idP]->config[0];

  if (is_nr_UL_slot(scc->tdd_UL_DL_ConfigurationCommon, slotP, cc->frame_type)) {

    uint8_t config_index = scc->uplinkConfigCommon->initialUplinkBWP->rach_ConfigCommon->choice.setup->rach_ConfigGeneric.prach_ConfigurationIndex;
    uint8_t mu,N_dur,N_t_slot,start_symbol = 0,N_RA_slot;
    uint16_t RA_sfn_index = -1;
    uint8_t config_period = 1;
    uint16_t format;
    int slot_index = 0;
    uint16_t prach_occasion_id = -1;

    if (scc->uplinkConfigCommon->initialUplinkBWP->rach_ConfigCommon->choice.setup->msg1_SubcarrierSpacing)
      mu = *scc->uplinkConfigCommon->initialUplinkBWP->rach_ConfigCommon->choice.setup->msg1_SubcarrierSpacing;
    else
      mu = scc->downlinkConfigCommon->frequencyInfoDL->scs_SpecificCarrierList.list.array[0]->subcarrierSpacing;

    int bwp_start = NRRIV2PRBOFFSET(scc->uplinkConfigCommon->initialUplinkBWP->genericParameters.locationAndBandwidth, MAX_BWP_SIZE);

    uint8_t fdm = cfg->prach_config.num_prach_fd_occasions.value;
    // prach is scheduled according to configuration index and tables 6.3.3.2.2 to 6.3.3.2.4
    if ( get_nr_prach_info_from_index(config_index,
                                      (int)frameP,
                                      (int)slotP,
                                      scc->downlinkConfigCommon->frequencyInfoDL->absoluteFrequencyPointA,
                                      mu,
                                      cc->frame_type,
                                      &format,
                                      &start_symbol,
                                      &N_t_slot,
                                      &N_dur,
                                      &RA_sfn_index,
                                      &N_RA_slot,
                                      &config_period) ) {

      uint16_t format0 = format&0xff;      // first column of format from table
      uint16_t format1 = (format>>8)&0xff; // second column of format from table

      if (N_RA_slot > 1) { //more than 1 PRACH slot in a subframe
        if (slotP%2 == 1)
          slot_index = 1;
        else
          slot_index = 0;
      }else if (N_RA_slot <= 1) { //1 PRACH slot in a subframe
        slot_index = 0;
      }

      UL_tti_req->SFN = frameP;
      UL_tti_req->Slot = slotP;
      for (int fdm_index=0; fdm_index < fdm; fdm_index++) { // one structure per frequency domain occasion
        for (int td_index=0; td_index<N_t_slot; td_index++) {

          prach_occasion_id = (((frameP % (cc->max_association_period * config_period))/config_period) * cc->total_prach_occasions_per_config_period) +
                              (RA_sfn_index + slot_index) * N_t_slot * fdm + td_index * fdm + fdm_index;

          if((prach_occasion_id < cc->total_prach_occasions) && (td_index == 0)){

            UL_tti_req->pdus_list[UL_tti_req->n_pdus].pdu_type = NFAPI_NR_UL_CONFIG_PRACH_PDU_TYPE;
            UL_tti_req->pdus_list[UL_tti_req->n_pdus].pdu_size = sizeof(nfapi_nr_prach_pdu_t);
            nfapi_nr_prach_pdu_t  *prach_pdu = &UL_tti_req->pdus_list[UL_tti_req->n_pdus].prach_pdu;
            memset(prach_pdu,0,sizeof(nfapi_nr_prach_pdu_t));
            UL_tti_req->n_pdus+=1;

            // filling the prach fapi structure
            prach_pdu->phys_cell_id = *scc->physCellId;
            prach_pdu->num_prach_ocas = N_t_slot;
            prach_pdu->prach_start_symbol = start_symbol;
            prach_pdu->num_ra = fdm_index;
            prach_pdu->num_cs = get_NCS(scc->uplinkConfigCommon->initialUplinkBWP->rach_ConfigCommon->choice.setup->rach_ConfigGeneric.zeroCorrelationZoneConfig,
                                        format0,
                                        scc->uplinkConfigCommon->initialUplinkBWP->rach_ConfigCommon->choice.setup->restrictedSetConfig);

            LOG_D(NR_MAC, "Frame %d, Slot %d: Prach Occasion id = %u  fdm index = %u start symbol = %u slot index = %u subframe index = %u \n",
                  frameP, slotP,
                  prach_occasion_id, prach_pdu->num_ra,
                  prach_pdu->prach_start_symbol,
                  slot_index, RA_sfn_index);
            // SCF PRACH PDU format field does not consider A1/B1 etc. possibilities
            // We added 9 = A1/B1 10 = A2/B2 11 A3/B3
            if (format1!=0xff) {
              switch(format0) {
                case 0xa1:
                  prach_pdu->prach_format = 11;
                  break;
                case 0xa2:
                  prach_pdu->prach_format = 12;
                  break;
                case 0xa3:
                  prach_pdu->prach_format = 13;
                  break;
              default:
                AssertFatal(1==0,"Only formats A1/B1 A2/B2 A3/B3 are valid for dual format");
              }
            }
            else{
              switch(format0) {
                case 0:
                  prach_pdu->prach_format = 0;
                  break;
                case 1:
                  prach_pdu->prach_format = 1;
                  break;
                case 2:
                  prach_pdu->prach_format = 2;
                  break;
                case 3:
                  prach_pdu->prach_format = 3;
                  break;
                case 0xa1:
                  prach_pdu->prach_format = 4;
                  break;
                case 0xa2:
                  prach_pdu->prach_format = 5;
                  break;
                case 0xa3:
                  prach_pdu->prach_format = 6;
                  break;
                case 0xb1:
                  prach_pdu->prach_format = 7;
                  break;
                case 0xb4:
                  prach_pdu->prach_format = 8;
                  break;
                case 0xc0:
                  prach_pdu->prach_format = 9;
                  break;
                case 0xc2:
                  prach_pdu->prach_format = 10;
                  break;
              default:
                AssertFatal(1==0,"Invalid PRACH format");
              }
            }
          }
        }
      }

      // block resources in vrb_map_UL
      const NR_RACH_ConfigGeneric_t *rach_ConfigGeneric =
          &scc->uplinkConfigCommon->initialUplinkBWP->rach_ConfigCommon->choice.setup->rach_ConfigGeneric;
      const uint8_t mu_pusch =
          scc->uplinkConfigCommon->frequencyInfoUL->scs_SpecificCarrierList.list.array[0]->subcarrierSpacing;
      const int16_t N_RA_RB = get_N_RA_RB(cfg->prach_config.prach_sub_c_spacing.value, mu_pusch);
      uint16_t *vrb_map_UL = &cc->vrb_map_UL[slotP * MAX_BWP_SIZE];
      for (int i = 0; i < N_RA_RB * fdm; ++i)
        vrb_map_UL[bwp_start + rach_ConfigGeneric->msg1_FrequencyStart + i] = 0xff; // all symbols
    }
  }
}

void nr_schedule_msg2(uint16_t rach_frame, uint16_t rach_slot,
                      uint16_t *msg2_frame, uint16_t *msg2_slot,
                      NR_ServingCellConfigCommon_t *scc,
                      uint16_t monitoring_slot_period,
                      uint16_t monitoring_offset,uint8_t beam_index,
                      uint8_t num_active_ssb,
                      int16_t *tdd_beam_association){

  // preferentially we schedule the msg2 in the mixed slot or in the last dl slot
  // if they are allowed by search space configuration

  uint8_t mu = *scc->ssbSubcarrierSpacing;
  uint8_t response_window = scc->uplinkConfigCommon->initialUplinkBWP->rach_ConfigCommon->choice.setup->rach_ConfigGeneric.ra_ResponseWindow;
  uint8_t slot_window;
  // number of mixed slot or of last dl slot if there is no mixed slot
  uint8_t last_dl_slot_period = scc->tdd_UL_DL_ConfigurationCommon->pattern1.nrofDownlinkSlots;
  // lenght of tdd period in slots
  uint8_t tdd_period_slot =  scc->tdd_UL_DL_ConfigurationCommon->pattern1.nrofDownlinkSlots + scc->tdd_UL_DL_ConfigurationCommon->pattern1.nrofUplinkSlots;
  if (scc->tdd_UL_DL_ConfigurationCommon->pattern1.nrofDownlinkSymbols == 0)
    last_dl_slot_period--;
  if ((scc->tdd_UL_DL_ConfigurationCommon->pattern1.nrofDownlinkSymbols > 0) || (scc->tdd_UL_DL_ConfigurationCommon->pattern1.nrofUplinkSymbols > 0))
    tdd_period_slot++;

  switch(response_window){
    case NR_RACH_ConfigGeneric__ra_ResponseWindow_sl1:
      slot_window = 1;
      break;
    case NR_RACH_ConfigGeneric__ra_ResponseWindow_sl2:
      slot_window = 2;
      break;
    case NR_RACH_ConfigGeneric__ra_ResponseWindow_sl4:
      slot_window = 4;
      break;
    case NR_RACH_ConfigGeneric__ra_ResponseWindow_sl8:
      slot_window = 8;
      break;
    case NR_RACH_ConfigGeneric__ra_ResponseWindow_sl10:
      slot_window = 10;
      break;
    case NR_RACH_ConfigGeneric__ra_ResponseWindow_sl20:
      slot_window = 20;
      break;
    case NR_RACH_ConfigGeneric__ra_ResponseWindow_sl40:
      slot_window = 40;
      break;
    case NR_RACH_ConfigGeneric__ra_ResponseWindow_sl80:
      slot_window = 80;
      break;
    default:
      AssertFatal(1==0,"Invalid response window value %d\n",response_window);
  }
  AssertFatal(slot_window<=nr_slots_per_frame[mu],"Msg2 response window needs to be lower or equal to 10ms");

  // slot and frame limit to transmit msg2 according to response window
  uint8_t slot_limit = (rach_slot + slot_window)%nr_slots_per_frame[mu];
  uint8_t frame_limit = (slot_limit>(rach_slot))? rach_frame : (rach_frame +1);

  // computing start of next period

  int FR = *scc->downlinkConfigCommon->frequencyInfoDL->frequencyBandList.list.array[0] >= 257 ? nr_FR2 : nr_FR1;

  uint8_t start_next_period = (rach_slot-(rach_slot%tdd_period_slot)+tdd_period_slot)%nr_slots_per_frame[mu];
  *msg2_slot = start_next_period + last_dl_slot_period; // initializing scheduling of slot to next mixed (or last dl) slot
  *msg2_frame = ((*msg2_slot>(rach_slot))? rach_frame : (rach_frame+1))%1024;

  // we can't schedule msg2 before sl_ahead since prach
  int eff_slot = *msg2_slot+(*msg2_frame-rach_frame)*nr_slots_per_frame[mu];
  if ((eff_slot-rach_slot)<=sl_ahead) {
    *msg2_slot = (*msg2_slot+tdd_period_slot)%nr_slots_per_frame[mu];
    *msg2_frame = ((*msg2_slot>(rach_slot))? rach_frame : (rach_frame+1))%1024;
  }
  if (FR==nr_FR2) {
    int num_tdd_period = *msg2_slot/tdd_period_slot;
    while((tdd_beam_association[num_tdd_period]!=-1)&&(tdd_beam_association[num_tdd_period]!=beam_index)) {
      *msg2_slot = (*msg2_slot+tdd_period_slot)%nr_slots_per_frame[mu];
      *msg2_frame = ((*msg2_slot>(rach_slot))? rach_frame : (rach_frame+1))%1024;
      num_tdd_period = *msg2_slot/tdd_period_slot;
    }
    if(tdd_beam_association[num_tdd_period] == -1)
      tdd_beam_association[num_tdd_period] = beam_index;
  }

  // go to previous slot if the current scheduled slot is beyond the response window
  // and if the slot is not among the PDCCH monitored ones (38.213 10.1)
  while (((*msg2_slot>slot_limit)&&(*msg2_frame>frame_limit)) || ((*msg2_frame*nr_slots_per_frame[mu]+*msg2_slot-monitoring_offset)%monitoring_slot_period !=0))  {
    if((*msg2_slot%tdd_period_slot) > 0)
      (*msg2_slot)--;
    else
      AssertFatal(1==0,"No available DL slot to schedule msg2 has been found");
  }
}


void nr_initiate_ra_proc(module_id_t module_idP,
                         int CC_id,
                         frame_t frameP,
                         sub_frame_t slotP,
                         uint16_t preamble_index,
                         uint8_t freq_index,
                         uint8_t symbol,
                         int16_t timing_offset){

  uint8_t ul_carrier_id = 0; // 0 for NUL 1 for SUL
  NR_SearchSpace_t *ss;

  uint16_t msg2_frame, msg2_slot,monitoring_slot_period,monitoring_offset;
  gNB_MAC_INST *nr_mac = RC.nrmac[module_idP];
  NR_COMMON_channels_t *cc = &nr_mac->common_channels[CC_id];
  NR_ServingCellConfigCommon_t *scc = cc->ServingCellConfigCommon;

  uint8_t total_RApreambles = MAX_NUM_NR_PRACH_PREAMBLES;
  uint8_t  num_ssb_per_RO = scc->uplinkConfigCommon->initialUplinkBWP->rach_ConfigCommon->choice.setup->ssb_perRACH_OccasionAndCB_PreamblesPerSSB->present;
  int pr_found;

  if( scc->uplinkConfigCommon->initialUplinkBWP->rach_ConfigCommon->choice.setup->totalNumberOfRA_Preambles != NULL)
    total_RApreambles = *scc->uplinkConfigCommon->initialUplinkBWP->rach_ConfigCommon->choice.setup->totalNumberOfRA_Preambles;

  if(num_ssb_per_RO > 3) { /*num of ssb per RO >= 1*/
    num_ssb_per_RO -= 3;
    total_RApreambles = total_RApreambles/num_ssb_per_RO ;
  }

  for (int i = 0; i < NR_NB_RA_PROC_MAX; i++) {
    NR_RA_t *ra = &cc->ra[i];
    pr_found = 0;
    const int UE_id = find_nr_UE_id(module_idP, ra->rnti);
    if (UE_id != -1) {
      continue;
    }
    if (ra->state == RA_IDLE) {
      for(int j = 0; j < ra->preambles.num_preambles; j++) {
        //check if the preamble received correspond to one of the listed or configured preambles
        if (preamble_index == ra->preambles.preamble_list[j]) {
          if (ra->rnti == 0 && get_softmodem_params()->nsa)
            continue;
          pr_found=1;
          break;
        }
      }
      if (pr_found == 0) {
         continue;
      }

      uint16_t ra_rnti;

      // ra_rnti from 5.1.3 in 38.321
      // FK: in case of long PRACH the phone seems to expect the subframe number instead of the slot number here.
      if (scc->uplinkConfigCommon->initialUplinkBWP->rach_ConfigCommon->choice.setup->prach_RootSequenceIndex.present
          == NR_RACH_ConfigCommon__prach_RootSequenceIndex_PR_l839)
        ra_rnti = 1 + symbol + (9 /*slotP*/ * 14) + (freq_index * 14 * 80) + (ul_carrier_id * 14 * 80 * 8);
      else
        ra_rnti = 1 + symbol + (slotP * 14) + (freq_index * 14 * 80) + (ul_carrier_id * 14 * 80 * 8);

      // This should be handled differently when we use the initialBWP for RA
      ra->bwp_id = 0;
      NR_BWP_Downlink_t *bwp=NULL;
      if (ra->CellGroup && ra->CellGroup->spCellConfig && ra->CellGroup->spCellConfig->spCellConfigDedicated &&
          ra->CellGroup->spCellConfig->spCellConfigDedicated->downlinkBWP_ToAddModList) {
        ra->bwp_id = 1;
        bwp = ra->CellGroup->spCellConfig->spCellConfigDedicated->downlinkBWP_ToAddModList->list.array[ra->bwp_id - 1];
      }

      VCD_SIGNAL_DUMPER_DUMP_FUNCTION_BY_NAME(VCD_SIGNAL_DUMPER_FUNCTIONS_INITIATE_RA_PROC, 1);

      LOG_D(NR_MAC,
            "[gNB %d][RAPROC] CC_id %d Frame %d, Slot %d  Initiating RA procedure for preamble index %d\n",
            module_idP,
            CC_id,
            frameP,
            slotP,
            preamble_index);

      uint8_t beam_index = ssb_index_from_prach(module_idP, frameP, slotP, preamble_index, freq_index, symbol);

      // the UE sent a RACH either for starting RA procedure or RA procedure failed and UE retries
      if (ra->cfra) {
        // if the preamble received correspond to one of the listed
        if (!(preamble_index == ra->preambles.preamble_list[beam_index])) {
          LOG_E(
              NR_MAC,
              "[gNB %d][RAPROC] FAILURE: preamble %d does not correspond to any of the ones in rach_ConfigDedicated\n",
              module_idP,
              preamble_index);
          continue; // if the PRACH preamble does not correspond to any of the ones sent through RRC abort RA proc
        }
      }
      LOG_D(NR_MAC, "Frame %d, Slot %d: Activating RA process \n", frameP, slotP);
      ra->state = Msg2;
      ra->timing_offset = timing_offset;
      ra->preamble_slot = slotP;

      NR_SearchSpaceId_t	ra_SearchSpace = 0;
      struct NR_PDCCH_ConfigCommon__commonSearchSpaceList *commonSearchSpaceList = NULL;
      if(bwp) {
        commonSearchSpaceList = bwp->bwp_Common->pdcch_ConfigCommon->choice.setup->commonSearchSpaceList;
        ra_SearchSpace = *bwp->bwp_Common->pdcch_ConfigCommon->choice.setup->ra_SearchSpace;
      } else {
        commonSearchSpaceList = scc->downlinkConfigCommon->initialDownlinkBWP->pdcch_ConfigCommon->choice.setup->commonSearchSpaceList;
        ra_SearchSpace = *scc->downlinkConfigCommon->initialDownlinkBWP->pdcch_ConfigCommon->choice.setup->ra_SearchSpace;
      }
      AssertFatal(commonSearchSpaceList->list.count > 0, "common SearchSpace list has 0 elements\n");

      // Common SearchSpace list
      for (int i = 0; i < commonSearchSpaceList->list.count; i++) {
        ss = commonSearchSpaceList->list.array[i];
        if (ss->searchSpaceId == ra_SearchSpace)
          ra->ra_ss = ss;
      }

      AssertFatal(ra->ra_ss!=NULL,"SearchSpace cannot be null for RA\n");

      // retrieving ra pdcch monitoring period and offset
      find_monitoring_periodicity_offset_common(ra->ra_ss, &monitoring_slot_period, &monitoring_offset);

      nr_schedule_msg2(frameP,
                       slotP,
                       &msg2_frame,
                       &msg2_slot,
                       scc,
                       monitoring_slot_period,
                       monitoring_offset,
                       beam_index,
                       cc->num_active_ssb,
                       nr_mac->tdd_beam_association);

      ra->Msg2_frame = msg2_frame;
      ra->Msg2_slot = msg2_slot;

      LOG_D(NR_MAC, "%s() Msg2[%04d%d] SFN/SF:%04d%d\n", __FUNCTION__, ra->Msg2_frame, ra->Msg2_slot, frameP, slotP);

      int loop = 0;
      if (ra->rnti == 0) { // This condition allows for the usage of a preconfigured rnti for the CFRA
        do {
          ra->rnti = (taus() % 65518) + 1;
          loop++;
        } while (loop != 100
                 && !((find_nr_UE_id(module_idP, ra->rnti) == -1) && (find_nr_RA_id(module_idP, CC_id, ra->rnti) == -1)
                      && ra->rnti >= 1 && ra->rnti <= 65519));
        if (loop == 100) {
          LOG_E(NR_MAC, "%s:%d:%s: [RAPROC] initialisation random access aborted\n", __FILE__, __LINE__, __FUNCTION__);
          abort();
        }
      }

      ra->RA_rnti = ra_rnti;
      ra->preamble_index = preamble_index;
      ra->beam_id = beam_index;

      LOG_I(NR_MAC,
            "[gNB %d][RAPROC] CC_id %d Frame %d Activating Msg2 generation in frame %d, slot %d using RA rnti %x SSB "
            "index %u RA index %d\n",
            module_idP,
            CC_id,
            frameP,
            ra->Msg2_frame,
            ra->Msg2_slot,
            ra->RA_rnti,
            cc->ssb_index[beam_index],
            i);

      return;
    }
  }
  LOG_E(NR_MAC, "[gNB %d][RAPROC] FAILURE: CC_id %d Frame %d initiating RA procedure for preamble index %d\n", module_idP, CC_id, frameP, preamble_index);

  VCD_SIGNAL_DUMPER_DUMP_FUNCTION_BY_NAME(VCD_SIGNAL_DUMPER_FUNCTIONS_INITIATE_RA_PROC, 0);
}

void nr_schedule_RA(module_id_t module_idP, frame_t frameP, sub_frame_t slotP) {

  gNB_MAC_INST *mac = RC.nrmac[module_idP];

  start_meas(&mac->schedule_ra);
  for (int CC_id = 0; CC_id < MAX_NUM_CCs; CC_id++) {
    NR_COMMON_channels_t *cc = &mac->common_channels[CC_id];
    for (int i = 0; i < NR_NB_RA_PROC_MAX; i++) {
      NR_RA_t *ra = &cc->ra[i];
      LOG_D(NR_MAC, "RA[state:%d]\n", ra->state);
      switch (ra->state) {
        case Msg2:
          nr_generate_Msg2(module_idP, CC_id, frameP, slotP, ra);
          break;
        case Msg3_retransmission:
          nr_generate_Msg3_retransmission(module_idP, CC_id, frameP, slotP, ra);
          break;
        case Msg4:
          nr_generate_Msg4(module_idP, CC_id, frameP, slotP, ra);
          break;
        case WAIT_Msg4_ACK:
          nr_check_Msg4_Ack(module_idP, CC_id, frameP, slotP, ra);
          break;
        default:
          break;
      }
    }
  }
  stop_meas(&mac->schedule_ra);
}


void nr_generate_Msg3_retransmission(module_id_t module_idP, int CC_id, frame_t frame, sub_frame_t slot, NR_RA_t *ra) {

  gNB_MAC_INST *nr_mac = RC.nrmac[module_idP];
  NR_COMMON_channels_t *cc = &nr_mac->common_channels[CC_id];
  NR_ServingCellConfigCommon_t *scc = cc->ServingCellConfigCommon;

  NR_BWP_Uplink_t *ubwp = NULL;
  NR_BWP_UplinkDedicated_t *ubwpd = NULL;
  NR_PUSCH_TimeDomainResourceAllocationList_t *pusch_TimeDomainAllocationList = NULL;
  NR_BWP_t *genericParameters = NULL;
  if(ra->CellGroup) {
    ubwp = ra->CellGroup->spCellConfig->spCellConfigDedicated->uplinkConfig->uplinkBWP_ToAddModList->list.array[ra->bwp_id-1];
    ubwpd = ra->CellGroup->spCellConfig->spCellConfigDedicated->uplinkConfig->initialUplinkBWP;
    genericParameters = &ubwp->bwp_Common->genericParameters;
    pusch_TimeDomainAllocationList = ubwp->bwp_Common->pusch_ConfigCommon->choice.setup->pusch_TimeDomainAllocationList;
  } else {
    genericParameters = &scc->uplinkConfigCommon->initialUplinkBWP->genericParameters;
    pusch_TimeDomainAllocationList = scc->uplinkConfigCommon->initialUplinkBWP->pusch_ConfigCommon->choice.setup->pusch_TimeDomainAllocationList;
  }

  int mu = genericParameters->subcarrierSpacing;
  uint8_t K2 = *pusch_TimeDomainAllocationList->list.array[ra->Msg3_tda_id]->k2;
  const int sched_frame = frame + (slot + K2 >= nr_slots_per_frame[mu]);
  const int sched_slot = (slot + K2) % nr_slots_per_frame[mu];

  if (is_xlsch_in_slot(RC.nrmac[module_idP]->ulsch_slot_bitmap[sched_slot / 64], sched_slot)) {
    // beam association for FR2
    int16_t *tdd_beam_association = nr_mac->tdd_beam_association;
    if (*scc->downlinkConfigCommon->frequencyInfoDL->frequencyBandList.list.array[0] >= 257) {
      uint8_t tdd_period_slot =  scc->tdd_UL_DL_ConfigurationCommon->pattern1.nrofDownlinkSlots + scc->tdd_UL_DL_ConfigurationCommon->pattern1.nrofUplinkSlots;
      if ((scc->tdd_UL_DL_ConfigurationCommon->pattern1.nrofDownlinkSymbols > 0) || (scc->tdd_UL_DL_ConfigurationCommon->pattern1.nrofUplinkSymbols > 0))
        tdd_period_slot++;
      int num_tdd_period = sched_slot/tdd_period_slot;
      if((tdd_beam_association[num_tdd_period]!=-1)&&(tdd_beam_association[num_tdd_period]!=ra->beam_id))
        return; // can't schedule retransmission in this slot
      else
        tdd_beam_association[num_tdd_period] = ra->beam_id;
    }

    int scs = scc->uplinkConfigCommon->initialUplinkBWP->genericParameters.subcarrierSpacing;
    int fh = 0;
    int startSymbolAndLength = scc->uplinkConfigCommon->initialUplinkBWP->pusch_ConfigCommon->choice.setup->pusch_TimeDomainAllocationList->list.array[ra->Msg3_tda_id]->startSymbolAndLength;
    int mappingtype = scc->uplinkConfigCommon->initialUplinkBWP->pusch_ConfigCommon->choice.setup->pusch_TimeDomainAllocationList->list.array[ra->Msg3_tda_id]->mappingType;

    uint16_t *vrb_map_UL = &RC.nrmac[module_idP]->common_channels[CC_id].vrb_map_UL[sched_slot * MAX_BWP_SIZE];

    int BWPStart = nr_mac->type0_PDCCH_CSS_config[ra->beam_id].cset_start_rb;
    int BWPSize  = nr_mac->type0_PDCCH_CSS_config[ra->beam_id].num_rbs;
    int rbStart = 0;
    for (int i = 0; (i < ra->msg3_nb_rb) && (rbStart <= (BWPSize - ra->msg3_nb_rb)); i++) {
      if (vrb_map_UL[rbStart + BWPStart + i]) {
        rbStart += i;
        i = 0;
      }
    }
    if (rbStart > (BWPSize - ra->msg3_nb_rb)) {
      // cannot find free vrb_map for msg3 retransmission in this slot
      return;
    }

    LOG_I(NR_MAC, "[gNB %d][RAPROC] Frame %d, Slot %d : CC_id %d Scheduling retransmission of Msg3 in (%d,%d)\n",
          module_idP, frame, slot, CC_id, sched_frame, sched_slot);

    nfapi_nr_ul_tti_request_t *future_ul_tti_req = &RC.nrmac[module_idP]->UL_tti_req_ahead[CC_id][sched_slot];
    AssertFatal(future_ul_tti_req->SFN == sched_frame
                && future_ul_tti_req->Slot == sched_slot,
                "future UL_tti_req's frame.slot %d.%d does not match PUSCH %d.%d\n",
                future_ul_tti_req->SFN,
                future_ul_tti_req->Slot,
                sched_frame,
                sched_slot);
    future_ul_tti_req->pdus_list[future_ul_tti_req->n_pdus].pdu_type = NFAPI_NR_UL_CONFIG_PUSCH_PDU_TYPE;
    future_ul_tti_req->pdus_list[future_ul_tti_req->n_pdus].pdu_size = sizeof(nfapi_nr_pusch_pdu_t);
    nfapi_nr_pusch_pdu_t *pusch_pdu = &future_ul_tti_req->pdus_list[future_ul_tti_req->n_pdus].pusch_pdu;
    memset(pusch_pdu, 0, sizeof(nfapi_nr_pusch_pdu_t));

    fill_msg3_pusch_pdu(pusch_pdu, scc,
                        ra->msg3_round,
                        startSymbolAndLength,
                        ra->rnti, scs,
                        BWPSize, BWPStart,
                        mappingtype, fh,
                        rbStart, ra->msg3_nb_rb);
    future_ul_tti_req->n_pdus += 1;

    // generation of DCI 0_0 to schedule msg3 retransmission
    NR_SearchSpace_t *ss = ra->ra_ss;
    NR_ControlResourceSet_t *coreset = get_coreset(module_idP, scc, NULL, ss, NR_SearchSpace__searchSpaceType_PR_common);
    AssertFatal(coreset!=NULL,"Coreset cannot be null for RA-Msg3 retransmission\n");

    nfapi_nr_ul_dci_request_t *ul_dci_req = &nr_mac->UL_dci_req[CC_id];

    const int coresetid = coreset->controlResourceSetId;
    nfapi_nr_dl_tti_pdcch_pdu_rel15_t *pdcch_pdu_rel15 = nr_mac->pdcch_pdu_idx[CC_id][ra->bwp_id][coresetid];
    if (!pdcch_pdu_rel15) {
      nfapi_nr_ul_dci_request_pdus_t *ul_dci_request_pdu = &ul_dci_req->ul_dci_pdu_list[ul_dci_req->numPdus];
      memset(ul_dci_request_pdu, 0, sizeof(nfapi_nr_ul_dci_request_pdus_t));
      ul_dci_request_pdu->PDUType = NFAPI_NR_DL_TTI_PDCCH_PDU_TYPE;
      ul_dci_request_pdu->PDUSize = (uint8_t)(2+sizeof(nfapi_nr_dl_tti_pdcch_pdu));
      pdcch_pdu_rel15 = &ul_dci_request_pdu->pdcch_pdu.pdcch_pdu_rel15;
      ul_dci_req->numPdus += 1;
      nr_configure_pdcch(nr_mac, pdcch_pdu_rel15, ss, coreset, scc, genericParameters, NULL);
      nr_mac->pdcch_pdu_idx[CC_id][ra->bwp_id][coresetid] = pdcch_pdu_rel15;
    }

    uint8_t aggregation_level;
    uint8_t nr_of_candidates;
    for (int i=0; i<5; i++) {
      // for now taking the lowest value among the available aggregation levels
      find_aggregation_candidates(&aggregation_level, &nr_of_candidates, ss, 1<<i);
      if(nr_of_candidates>0) break;
    }
    AssertFatal(nr_of_candidates>0,"nr_of_candidates is 0\n");
    int CCEIndex = allocate_nr_CCEs(nr_mac, NULL, coreset, aggregation_level, 0, 0, nr_of_candidates);
    if (CCEIndex < 0) {
      LOG_E(NR_MAC, "%s(): cannot find free CCE for RA RNTI 0x%04x!\n", __func__, ra->rnti);
      return;
    }

    // Fill PDCCH DL DCI PDU
    nfapi_nr_dl_dci_pdu_t *dci_pdu = &pdcch_pdu_rel15->dci_pdu[pdcch_pdu_rel15->numDlDci];
    pdcch_pdu_rel15->numDlDci++;
    dci_pdu->RNTI = ra->rnti;
    dci_pdu->ScramblingId = *scc->physCellId;
    dci_pdu->ScramblingRNTI = 0;
    dci_pdu->AggregationLevel = aggregation_level;
    dci_pdu->CceIndex = CCEIndex;
    dci_pdu->beta_PDCCH_1_0 = 0;
    dci_pdu->powerControlOffsetSS = 1;

    dci_pdu_rel15_t uldci_payload;
    memset(&uldci_payload, 0, sizeof(uldci_payload));

    config_uldci(ubwp,
                 ubwpd,
                 scc,
                 pusch_pdu,
                 &uldci_payload,
                 NR_UL_DCI_FORMAT_0_0,
                 ra->Msg3_tda_id,
                 ra->msg3_TPC,
                 0, // not used in format 0_0
                 ra->bwp_id);

    fill_dci_pdu_rel15(scc,
                       ra->CellGroup,
                       dci_pdu,
                       &uldci_payload,
                       NR_UL_DCI_FORMAT_0_0,
                       NR_RNTI_TC,
                       pusch_pdu->bwp_size,
                       ra->bwp_id);

    // Mark the corresponding RBs as used
    for (int rb = 0; rb < ra->msg3_nb_rb; rb++) {
      vrb_map_UL[rbStart + BWPStart + rb] = 1;
    }

    // reset state to wait msg3
    ra->state = WAIT_Msg3;
    ra->Msg3_frame = sched_frame;
    ra->Msg3_slot = sched_slot;

  }

}

void nr_get_Msg3alloc(module_id_t module_id,
                      int CC_id,
                      NR_ServingCellConfigCommon_t *scc,
                      NR_BWP_Uplink_t *ubwp,
                      sub_frame_t current_slot,
                      frame_t current_frame,
                      NR_RA_t *ra,
                      int16_t *tdd_beam_association) {

  // msg3 is scheduled in mixed slot in the following TDD period

  uint16_t msg3_nb_rb = 8; // sdu has 6 or 8 bytes

  int mu = ubwp ?
    ubwp->bwp_Common->genericParameters.subcarrierSpacing :
    scc->uplinkConfigCommon->initialUplinkBWP->genericParameters.subcarrierSpacing;
  int temp_slot = 0;
  ra->Msg3_tda_id = 16; // initialization to a value above limit

  NR_PUSCH_TimeDomainResourceAllocationList_t *pusch_TimeDomainAllocationList= ubwp ?
    ubwp->bwp_Common->pusch_ConfigCommon->choice.setup->pusch_TimeDomainAllocationList:
    scc->uplinkConfigCommon->initialUplinkBWP->pusch_ConfigCommon->choice.setup->pusch_TimeDomainAllocationList;

  uint8_t k2 = 0;
  lte_frame_type_t frame_type = get_frame_type(*scc->downlinkConfigCommon->frequencyInfoDL->frequencyBandList.list.array[0], *scc->ssbSubcarrierSpacing);
  if (frame_type == TDD) {
    int nb_periods_per_frame = get_nb_periods_per_frame(scc->tdd_UL_DL_ConfigurationCommon->pattern1.dl_UL_TransmissionPeriodicity);
    int nb_slots_per_period = ((1<<mu)*10)/nb_periods_per_frame;
    for (int i=0; i<pusch_TimeDomainAllocationList->list.count; i++) {
      k2 = *pusch_TimeDomainAllocationList->list.array[i]->k2;
      // we want to transmit in the uplink symbols of mixed slot
      if ((k2 + DELTA[mu])%nb_slots_per_period == 0) {
        temp_slot = current_slot + k2 + DELTA[mu]; // msg3 slot according to 8.3 in 38.213
        ra->Msg3_slot = temp_slot%nr_slots_per_frame[mu];
        if (is_xlsch_in_slot(RC.nrmac[module_id]->ulsch_slot_bitmap[ra->Msg3_slot / 64], ra->Msg3_slot)) {
          ra->Msg3_tda_id = i;
          break;
        }
      }
    }
  }
  else {
    ra->Msg3_tda_id = 0;
    k2 = *pusch_TimeDomainAllocationList->list.array[0]->k2;
    temp_slot = current_slot + k2 + DELTA[mu]; // msg3 slot according to 8.3 in 38.213
    ra->Msg3_slot = temp_slot%nr_slots_per_frame[mu];
  }

  AssertFatal(ra->Msg3_tda_id<16,"Unable to find Msg3 time domain allocation in list\n");

  if (nr_slots_per_frame[mu]>temp_slot)
    ra->Msg3_frame = current_frame;
  else
    ra->Msg3_frame = (current_frame + (temp_slot/nr_slots_per_frame[mu]))%1024;

  // beam association for FR2
  if (*scc->downlinkConfigCommon->frequencyInfoDL->frequencyBandList.list.array[0] >= 257) {
    uint8_t tdd_period_slot =  scc->tdd_UL_DL_ConfigurationCommon->pattern1.nrofDownlinkSlots + scc->tdd_UL_DL_ConfigurationCommon->pattern1.nrofUplinkSlots;
    if ((scc->tdd_UL_DL_ConfigurationCommon->pattern1.nrofDownlinkSymbols > 0) || (scc->tdd_UL_DL_ConfigurationCommon->pattern1.nrofUplinkSymbols > 0))
      tdd_period_slot++;
    int num_tdd_period = ra->Msg3_slot/tdd_period_slot;
    if((tdd_beam_association[num_tdd_period]!=-1)&&(tdd_beam_association[num_tdd_period]!=ra->beam_id))
      AssertFatal(1==0,"Cannot schedule MSG3\n");
    else
      tdd_beam_association[num_tdd_period] = ra->beam_id;
  }

  LOG_D(NR_MAC, "[RAPROC] Msg3 slot %d: current slot %u Msg3 frame %u k2 %u Msg3_tda_id %u\n", ra->Msg3_slot, current_slot, ra->Msg3_frame, k2,ra->Msg3_tda_id);
  uint16_t *vrb_map_UL =
      &RC.nrmac[module_id]->common_channels[CC_id].vrb_map_UL[ra->Msg3_slot * MAX_BWP_SIZE];

  int bwpSize = NRRIV2BW(scc->uplinkConfigCommon->initialUplinkBWP->genericParameters.locationAndBandwidth, MAX_BWP_SIZE);
  int bwpStart = NRRIV2PRBOFFSET(scc->uplinkConfigCommon->initialUplinkBWP->genericParameters.locationAndBandwidth, MAX_BWP_SIZE);

  if (ra->CellGroup) {
    AssertFatal(ra->CellGroup->spCellConfig->spCellConfigDedicated->downlinkBWP_ToAddModList->list.count == 1,
		"downlinkBWP_ToAddModList has %d BWP!\n", ra->CellGroup->spCellConfig->spCellConfigDedicated->downlinkBWP_ToAddModList->list.count);
    NR_BWP_Uplink_t *ubwp = ra->CellGroup->spCellConfig->spCellConfigDedicated->uplinkConfig->uplinkBWP_ToAddModList->list.array[ra->bwp_id - 1];
    int act_bwp_start = NRRIV2PRBOFFSET(ubwp->bwp_Common->genericParameters.locationAndBandwidth, MAX_BWP_SIZE);
    int act_bwp_size  = NRRIV2BW(ubwp->bwp_Common->genericParameters.locationAndBandwidth, MAX_BWP_SIZE);
    if (!((bwpStart >= act_bwp_start) && ((bwpStart+bwpSize) <= (act_bwp_start+act_bwp_size))))
      bwpStart = act_bwp_start;
  }

  /* search msg3_nb_rb free RBs */
  int rbSize = 0;
  int rbStart = 0;
  while (rbSize < msg3_nb_rb) {
    rbStart += rbSize; /* last iteration rbSize was not enough, skip it */
    rbSize = 0;
    while (rbStart < bwpSize && vrb_map_UL[rbStart + bwpStart])
      rbStart++;
    AssertFatal(rbStart < bwpSize - msg3_nb_rb, "no space to allocate Msg 3 for RA!\n");
    while (rbStart + rbSize < bwpSize
           && !vrb_map_UL[rbStart + bwpStart + rbSize]
           && rbSize < msg3_nb_rb)
      rbSize++;
  }
  ra->msg3_nb_rb = msg3_nb_rb;
  ra->msg3_first_rb = rbStart;
  ra->msg3_bwp_start = bwpStart;
}


void fill_msg3_pusch_pdu(nfapi_nr_pusch_pdu_t *pusch_pdu,
                         NR_ServingCellConfigCommon_t *scc,
                         int round,
                         int startSymbolAndLength,
                         rnti_t rnti, int scs,
                         int bwp_size, int bwp_start,
                         int mappingtype, int fh,
                         int msg3_first_rb, int msg3_nb_rb) {


  int start_symbol_index,nr_of_symbols;
  SLIV2SL(startSymbolAndLength, &start_symbol_index, &nr_of_symbols);

  pusch_pdu->pdu_bit_map = PUSCH_PDU_BITMAP_PUSCH_DATA;
  pusch_pdu->rnti = rnti;
  pusch_pdu->handle = 0;
  pusch_pdu->bwp_start = bwp_start;
  pusch_pdu->bwp_size = bwp_size;
  pusch_pdu->subcarrier_spacing = scs;
  pusch_pdu->cyclic_prefix = 0;
  pusch_pdu->mcs_index = 1;
  pusch_pdu->mcs_table = 0;
  pusch_pdu->target_code_rate = nr_get_code_rate_ul(pusch_pdu->mcs_index,pusch_pdu->mcs_table);
  pusch_pdu->qam_mod_order = nr_get_Qm_ul(pusch_pdu->mcs_index,pusch_pdu->mcs_table);
  if (scc->uplinkConfigCommon->initialUplinkBWP->rach_ConfigCommon->choice.setup->msg3_transformPrecoder == NULL)
    pusch_pdu->transform_precoding = 1;
  else
    pusch_pdu->transform_precoding = 0;
  pusch_pdu->data_scrambling_id = *scc->physCellId;
  pusch_pdu->nrOfLayers = 1;
  pusch_pdu->ul_dmrs_symb_pos = get_l_prime(nr_of_symbols,mappingtype,pusch_dmrs_pos2,pusch_len1,start_symbol_index, scc->dmrs_TypeA_Position);
  LOG_D(MAC, "MSG3 start_sym:%d NR Symb:%d mappingtype:%d , ul_dmrs_symb_pos:%x\n", start_symbol_index, nr_of_symbols, mappingtype, pusch_pdu->ul_dmrs_symb_pos);
  pusch_pdu->dmrs_config_type = 0;
  pusch_pdu->ul_dmrs_scrambling_id = *scc->physCellId; //If provided and the PUSCH is not a msg3 PUSCH, otherwise, L2 should set this to physical cell id.
  pusch_pdu->scid = 0; //DMRS sequence initialization [TS38.211, sec 6.4.1.1.1]. Should match what is sent in DCI 0_1, otherwise set to 0.
  pusch_pdu->dmrs_ports = 1;  // 6.2.2 in 38.214 only port 0 to be used
  pusch_pdu->num_dmrs_cdm_grps_no_data = 2;  // no data in dmrs symbols as in 6.2.2 in 38.214
  pusch_pdu->resource_alloc = 1; //type 1

  pusch_pdu->rb_start = msg3_first_rb;
  if (msg3_nb_rb > pusch_pdu->bwp_size)
    AssertFatal(1==0,"MSG3 allocated number of RBs exceed the BWP size\n");
  else
    pusch_pdu->rb_size = msg3_nb_rb;
  pusch_pdu->vrb_to_prb_mapping = 0;

  pusch_pdu->frequency_hopping = fh;
  //pusch_pdu->tx_direct_current_location;//The uplink Tx Direct Current location for the carrier. Only values in the value range of this field between 0 and 3299, which indicate the subcarrier index within the carrier corresponding 1o the numerology of the corresponding uplink BWP and value 3300, which indicates "Outside the carrier" and value 3301, which indicates "Undetermined position within the carrier" are used. [TS38.331, UplinkTxDirectCurrentBWP IE]
  pusch_pdu->uplink_frequency_shift_7p5khz = 0;
  //Resource Allocation in time domain
  pusch_pdu->start_symbol_index = start_symbol_index;
  pusch_pdu->nr_of_symbols = nr_of_symbols;
  //Optional Data only included if indicated in pduBitmap
  pusch_pdu->pusch_data.rv_index = nr_rv_round_map[round];
  pusch_pdu->pusch_data.harq_process_id = 0;
  pusch_pdu->pusch_data.new_data_indicator = 1;
  pusch_pdu->pusch_data.num_cb = 0;
  int num_dmrs_symb = 0;
  for(int i = start_symbol_index; i < start_symbol_index+nr_of_symbols; i++)
    num_dmrs_symb += (pusch_pdu->ul_dmrs_symb_pos >> i) & 1;
  pusch_pdu->pusch_data.tb_size = nr_compute_tbs(pusch_pdu->qam_mod_order,
                                                 pusch_pdu->target_code_rate,
                                                 pusch_pdu->rb_size,
                                                 pusch_pdu->nr_of_symbols,
                                                 num_dmrs_symb*12, // nb dmrs set for no data in dmrs symbol
                                                 0, //nb_rb_oh
                                                 0, // to verify tb scaling
                                                 pusch_pdu->nrOfLayers)>>3;

}

void nr_add_msg3(module_id_t module_idP, int CC_id, frame_t frameP, sub_frame_t slotP, NR_RA_t *ra, uint8_t *RAR_pdu)
{
  gNB_MAC_INST                                   *mac = RC.nrmac[module_idP];
  NR_COMMON_channels_t                            *cc = &mac->common_channels[CC_id];
  NR_ServingCellConfigCommon_t                   *scc = cc->ServingCellConfigCommon;

  if (ra->state == RA_IDLE) {
    LOG_W(NR_MAC,"RA is not active for RA %X. skipping msg3 scheduling\n", ra->rnti);
    return;
  }

  uint16_t *vrb_map_UL =
      &RC.nrmac[module_idP]->common_channels[CC_id].vrb_map_UL[ra->Msg3_slot * MAX_BWP_SIZE];
  for (int i = 0; i < ra->msg3_nb_rb; ++i) {
    AssertFatal(!vrb_map_UL[i + ra->msg3_first_rb + ra->msg3_bwp_start],
                "RB %d in %4d.%2d is already taken, cannot allocate Msg3!\n",
                i + ra->msg3_first_rb,
                ra->Msg3_frame,
                ra->Msg3_slot);
    vrb_map_UL[i + ra->msg3_first_rb + ra->msg3_bwp_start] = 1;
  }

  LOG_D(NR_MAC, "[gNB %d][RAPROC] Frame %d, Slot %d : CC_id %d RA is active, Msg3 in (%d,%d)\n", module_idP, frameP, slotP, CC_id, ra->Msg3_frame, ra->Msg3_slot);

  nfapi_nr_ul_tti_request_t *future_ul_tti_req = &RC.nrmac[module_idP]->UL_tti_req_ahead[CC_id][ra->Msg3_slot];
  AssertFatal(future_ul_tti_req->SFN == ra->Msg3_frame
              && future_ul_tti_req->Slot == ra->Msg3_slot,
              "future UL_tti_req's frame.slot %d.%d does not match PUSCH %d.%d\n",
              future_ul_tti_req->SFN,
              future_ul_tti_req->Slot,
              ra->Msg3_frame,
              ra->Msg3_slot);
  future_ul_tti_req->pdus_list[future_ul_tti_req->n_pdus].pdu_type = NFAPI_NR_UL_CONFIG_PUSCH_PDU_TYPE;
  future_ul_tti_req->pdus_list[future_ul_tti_req->n_pdus].pdu_size = sizeof(nfapi_nr_pusch_pdu_t);
  nfapi_nr_pusch_pdu_t *pusch_pdu = &future_ul_tti_req->pdus_list[future_ul_tti_req->n_pdus].pusch_pdu;
  memset(pusch_pdu, 0, sizeof(nfapi_nr_pusch_pdu_t));

  int ibwp_size  = NRRIV2BW(scc->uplinkConfigCommon->initialUplinkBWP->genericParameters.locationAndBandwidth, MAX_BWP_SIZE);
  int scs = scc->uplinkConfigCommon->initialUplinkBWP->genericParameters.subcarrierSpacing;
  int fh = 0;
  int startSymbolAndLength = scc->uplinkConfigCommon->initialUplinkBWP->pusch_ConfigCommon->choice.setup->pusch_TimeDomainAllocationList->list.array[ra->Msg3_tda_id]->startSymbolAndLength;
  int mappingtype = scc->uplinkConfigCommon->initialUplinkBWP->pusch_ConfigCommon->choice.setup->pusch_TimeDomainAllocationList->list.array[ra->Msg3_tda_id]->mappingType;

  if (ra->CellGroup) {
    AssertFatal(ra->CellGroup->spCellConfig->spCellConfigDedicated->downlinkBWP_ToAddModList->list.count == 1,
		"downlinkBWP_ToAddModList has %d BWP!\n", ra->CellGroup->spCellConfig->spCellConfigDedicated->downlinkBWP_ToAddModList->list.count);
    NR_BWP_Uplink_t *ubwp = ra->CellGroup->spCellConfig->spCellConfigDedicated->uplinkConfig->uplinkBWP_ToAddModList->list.array[ra->bwp_id - 1];

    startSymbolAndLength = ubwp->bwp_Common->pusch_ConfigCommon->choice.setup->pusch_TimeDomainAllocationList->list.array[ra->Msg3_tda_id]->startSymbolAndLength;
    mappingtype = ubwp->bwp_Common->pusch_ConfigCommon->choice.setup->pusch_TimeDomainAllocationList->list.array[ra->Msg3_tda_id]->mappingType;
    scs = ubwp->bwp_Common->genericParameters.subcarrierSpacing;
    fh = ubwp->bwp_Dedicated->pusch_Config->choice.setup->frequencyHopping ? 1 : 0;
  }

  LOG_D(NR_MAC, "Frame %d, Slot %d Adding Msg3 UL Config Request for (%d,%d) : (%d,%d,%d) for rnti: %d\n",
    frameP,
    slotP,
    ra->Msg3_frame,
    ra->Msg3_slot,
    ra->msg3_nb_rb,
    ra->msg3_first_rb,
    ra->msg3_round,
    ra->rnti);

  fill_msg3_pusch_pdu(pusch_pdu,scc,
                      ra->msg3_round,
                      startSymbolAndLength,
                      ra->rnti, scs,
                      ibwp_size, ra->msg3_bwp_start,
                      mappingtype, fh,
                      ra->msg3_first_rb, ra->msg3_nb_rb);
  future_ul_tti_req->n_pdus += 1;

  // calling function to fill rar message
  nr_fill_rar(module_idP, ra, RAR_pdu, pusch_pdu);
}

void nr_generate_Msg2(module_id_t module_idP, int CC_id, frame_t frameP, sub_frame_t slotP, NR_RA_t *ra)
{

  gNB_MAC_INST *nr_mac = RC.nrmac[module_idP];
  NR_COMMON_channels_t *cc = &nr_mac->common_channels[CC_id];

  if ((ra->Msg2_frame == frameP) && (ra->Msg2_slot == slotP)) {

    //TODO time domain assignment for msg2 needs to be improved
    uint8_t time_domain_assignment;
    if(cc->frame_type == TDD)
      time_domain_assignment = 1;
    else
      time_domain_assignment = 0;
    uint8_t mcsIndex = 0;
    int rbStart = 0;
    int rbSize = 8;

    NR_ServingCellConfigCommon_t *scc = cc->ServingCellConfigCommon;
    NR_SearchSpace_t *ss = ra->ra_ss;

    NR_BWP_Downlink_t *bwp = NULL;
    NR_ControlResourceSet_t *coreset = NULL;
    NR_BWP_t *genericParameters = NULL;
    NR_PDSCH_TimeDomainResourceAllocationList_t *pdsch_TimeDomainAllocationList=NULL;

    if (ra->CellGroup &&
        ra->CellGroup->spCellConfig &&
        ra->CellGroup->spCellConfig->spCellConfigDedicated &&
        ra->CellGroup->spCellConfig->spCellConfigDedicated->downlinkBWP_ToAddModList &&
        ra->CellGroup->spCellConfig->spCellConfigDedicated->downlinkBWP_ToAddModList->list.array[ra->bwp_id-1]) {
      bwp = ra->CellGroup->spCellConfig->spCellConfigDedicated->downlinkBWP_ToAddModList->list.array[ra->bwp_id-1];
      genericParameters = &bwp->bwp_Common->genericParameters;
      pdsch_TimeDomainAllocationList = bwp->bwp_Common->pdsch_ConfigCommon->choice.setup->pdsch_TimeDomainAllocationList;
    }
    else {
      genericParameters= &scc->downlinkConfigCommon->initialDownlinkBWP->genericParameters;
      pdsch_TimeDomainAllocationList = scc->downlinkConfigCommon->initialDownlinkBWP->pdsch_ConfigCommon->choice.setup->pdsch_TimeDomainAllocationList;
    }

    long BWPStart = 0;
    long BWPSize = 0;
    NR_Type0_PDCCH_CSS_config_t *type0_PDCCH_CSS_config = NULL;
    if(*ss->controlResourceSetId!=0) {
      BWPStart = NRRIV2PRBOFFSET(genericParameters->locationAndBandwidth, MAX_BWP_SIZE);
      BWPSize  = NRRIV2BW(scc->downlinkConfigCommon->initialDownlinkBWP->genericParameters.locationAndBandwidth, MAX_BWP_SIZE);
    } else {
      type0_PDCCH_CSS_config = &nr_mac->type0_PDCCH_CSS_config[ra->beam_id];
      BWPStart = type0_PDCCH_CSS_config->cset_start_rb;
      BWPSize = type0_PDCCH_CSS_config->num_rbs;
    }

    coreset = get_coreset(module_idP, scc, bwp, ss, NR_SearchSpace__searchSpaceType_PR_common);

    AssertFatal(coreset!=NULL,"Coreset cannot be null for RA-Msg2\n");

    uint16_t *vrb_map = cc[CC_id].vrb_map;
    for (int i = 0; (i < rbSize) && (rbStart <= (BWPSize - rbSize)); i++) {
      if (vrb_map[BWPStart + rbStart + i]) {
        rbStart += i;
        i = 0;
      }
    }

    if (rbStart > (BWPSize - rbSize)) {
      LOG_E(NR_MAC, "%s(): cannot find free vrb_map for RA RNTI %04x!\n", __func__, ra->RA_rnti);
      return;
    }

    // Checking if the DCI allocation is feasible in current subframe
    nfapi_nr_dl_tti_request_body_t *dl_req = &nr_mac->DL_req[CC_id].dl_tti_request_body;
    if (dl_req->nPDUs > NFAPI_NR_MAX_DL_TTI_PDUS - 2) {
      LOG_I(NR_MAC, "[RAPROC] Subframe %d: FAPI DL structure is full, skip scheduling UE %d\n", slotP, ra->RA_rnti);
      return;
    }

    uint8_t aggregation_level;
    uint8_t nr_of_candidates;
    for (int i=0; i<5; i++) {
      // for now taking the lowest value among the available aggregation levels
      find_aggregation_candidates(&aggregation_level, &nr_of_candidates, ss, 1<<i);
      if(nr_of_candidates>0) break;
    }
    AssertFatal(nr_of_candidates>0,"nr_of_candidates is 0\n");
    int CCEIndex = allocate_nr_CCEs(nr_mac, bwp, coreset, aggregation_level,0,0,nr_of_candidates);
    if (CCEIndex < 0) {
      LOG_E(NR_MAC, "%s(): cannot find free CCE for RA RNTI 0x%04x!\n", __func__, ra->rnti);
      return;
    }

    // Calculate number of symbols
    int startSymbolIndex, nrOfSymbols;
    const int startSymbolAndLength = pdsch_TimeDomainAllocationList->list.array[time_domain_assignment]->startSymbolAndLength;
    SLIV2SL(startSymbolAndLength, &startSymbolIndex, &nrOfSymbols);
    AssertFatal(startSymbolIndex >= 0, "StartSymbolIndex is negative\n");

    LOG_D(NR_MAC,"Msg2 startSymbolIndex.nrOfSymbols %d.%d\n",startSymbolIndex,nrOfSymbols);

    int mappingtype = pdsch_TimeDomainAllocationList->list.array[time_domain_assignment]->mappingType;

    // look up the PDCCH PDU for this CC, BWP, and CORESET. If it does not exist, create it. This is especially
    // important if we have multiple RAs, and the DLSCH has to reuse them, so we need to mark them
    const int bwpid = bwp ? bwp->bwp_Id : 0;
    const int coresetid = coreset->controlResourceSetId;
    nfapi_nr_dl_tti_pdcch_pdu_rel15_t *pdcch_pdu_rel15 = nr_mac->pdcch_pdu_idx[CC_id][bwpid][coresetid];
    if (!pdcch_pdu_rel15) {
      nfapi_nr_dl_tti_request_pdu_t *dl_tti_pdcch_pdu = &dl_req->dl_tti_pdu_list[dl_req->nPDUs];
      memset(dl_tti_pdcch_pdu, 0, sizeof(nfapi_nr_dl_tti_request_pdu_t));
      dl_tti_pdcch_pdu->PDUType = NFAPI_NR_DL_TTI_PDCCH_PDU_TYPE;
      dl_tti_pdcch_pdu->PDUSize = (uint8_t)(2 + sizeof(nfapi_nr_dl_tti_pdcch_pdu));
      dl_req->nPDUs += 1;
      pdcch_pdu_rel15 = &dl_tti_pdcch_pdu->pdcch_pdu.pdcch_pdu_rel15;
      nr_configure_pdcch(nr_mac, pdcch_pdu_rel15, ss, coreset, scc, genericParameters, NULL);
      nr_mac->pdcch_pdu_idx[CC_id][bwpid][coresetid] = pdcch_pdu_rel15;
    }

    nfapi_nr_dl_tti_request_pdu_t *dl_tti_pdsch_pdu = &dl_req->dl_tti_pdu_list[dl_req->nPDUs];
    memset((void *)dl_tti_pdsch_pdu,0,sizeof(nfapi_nr_dl_tti_request_pdu_t));
    dl_tti_pdsch_pdu->PDUType = NFAPI_NR_DL_TTI_PDSCH_PDU_TYPE;
    dl_tti_pdsch_pdu->PDUSize = (uint8_t)(2+sizeof(nfapi_nr_dl_tti_pdsch_pdu));
    dl_req->nPDUs+=1;
    nfapi_nr_dl_tti_pdsch_pdu_rel15_t *pdsch_pdu_rel15 = &dl_tti_pdsch_pdu->pdsch_pdu.pdsch_pdu_rel15;

    LOG_A(NR_MAC,"[gNB %d][RAPROC] CC_id %d Frame %d, slotP %d: Generating RA-Msg2 DCI, rnti 0x%x, state %d, CoreSetType %d\n",
          module_idP, CC_id, frameP, slotP, ra->RA_rnti, ra->state,pdcch_pdu_rel15->CoreSetType);

    // SCF222: PDU index incremented for each PDSCH PDU sent in TX control message. This is used to associate control
    // information to data and is reset every slot.
    const int pduindex = nr_mac->pdu_index[CC_id]++;

    uint8_t mcsTableIdx = 0;
    if (bwp &&
        bwp->bwp_Dedicated &&
        bwp->bwp_Dedicated->pdsch_Config &&
        bwp->bwp_Dedicated->pdsch_Config->choice.setup &&
        bwp->bwp_Dedicated->pdsch_Config->choice.setup->mcs_Table) {
      if (*bwp->bwp_Dedicated->pdsch_Config->choice.setup->mcs_Table == 0)
        mcsTableIdx = 1;
      else
        mcsTableIdx = 2;
    }
    else mcsTableIdx = 0;

    int dmrsConfigType=0;
    if (bwp &&
        bwp->bwp_Dedicated &&
        bwp->bwp_Dedicated->pdsch_Config &&
        bwp->bwp_Dedicated->pdsch_Config->choice.setup &&
        bwp->bwp_Dedicated->pdsch_Config->choice.setup->dmrs_DownlinkForPDSCH_MappingTypeA &&
        bwp->bwp_Dedicated->pdsch_Config->choice.setup->dmrs_DownlinkForPDSCH_MappingTypeA->choice.setup &&
        bwp->bwp_Dedicated->pdsch_Config->choice.setup->dmrs_DownlinkForPDSCH_MappingTypeA->choice.setup->dmrs_Type)
      dmrsConfigType = 1;

    NR_PDSCH_Config_t *pdsch_config = bwp && bwp->bwp_Dedicated && bwp->bwp_Dedicated->pdsch_Config ? bwp->bwp_Dedicated->pdsch_Config->choice.setup : NULL;

    pdsch_pdu_rel15->pduBitmap = 0;
    pdsch_pdu_rel15->rnti = ra->RA_rnti;
    pdsch_pdu_rel15->pduIndex = pduindex;
    pdsch_pdu_rel15->BWPSize  = BWPSize;
    pdsch_pdu_rel15->BWPStart = BWPStart;
    pdsch_pdu_rel15->SubcarrierSpacing = genericParameters->subcarrierSpacing;
    pdsch_pdu_rel15->CyclicPrefix = 0;
    pdsch_pdu_rel15->NrOfCodewords = 1;
    pdsch_pdu_rel15->targetCodeRate[0] = nr_get_code_rate_dl(mcsIndex,mcsTableIdx);
    pdsch_pdu_rel15->qamModOrder[0] = 2;
    pdsch_pdu_rel15->mcsIndex[0] = mcsIndex;
    pdsch_pdu_rel15->mcsTable[0] = mcsTableIdx;
    pdsch_pdu_rel15->rvIndex[0] = 0;
    pdsch_pdu_rel15->dataScramblingId = *scc->physCellId;
    pdsch_pdu_rel15->nrOfLayers = 1;
    pdsch_pdu_rel15->transmissionScheme = 0;
    pdsch_pdu_rel15->refPoint = 0;
    pdsch_pdu_rel15->dmrsConfigType = dmrsConfigType;
    pdsch_pdu_rel15->dlDmrsScramblingId = *scc->physCellId;
    pdsch_pdu_rel15->SCID = 0;
    pdsch_pdu_rel15->numDmrsCdmGrpsNoData = nrOfSymbols <= 2 ? 1 : 2;
    pdsch_pdu_rel15->dmrsPorts = 1;
    pdsch_pdu_rel15->resourceAlloc = 1;
    pdsch_pdu_rel15->rbStart = rbStart;
    pdsch_pdu_rel15->rbSize = rbSize;
    pdsch_pdu_rel15->VRBtoPRBMapping = 0;
    pdsch_pdu_rel15->StartSymbolIndex = startSymbolIndex;
    pdsch_pdu_rel15->NrOfSymbols = nrOfSymbols;
    pdsch_pdu_rel15->dlDmrsSymbPos = fill_dmrs_mask(pdsch_config,
                                                    nr_mac->common_channels->ServingCellConfigCommon->dmrs_TypeA_Position,
                                                    nrOfSymbols,
                                                    startSymbolIndex,
                                                    mappingtype, 1);

    int x_Overhead = 0;
    uint8_t tb_scaling = 0;
    nr_get_tbs_dl(&dl_tti_pdsch_pdu->pdsch_pdu, x_Overhead, pdsch_pdu_rel15->numDmrsCdmGrpsNoData, tb_scaling);

    // Fill PDCCH DL DCI PDU
    nfapi_nr_dl_dci_pdu_t *dci_pdu = &pdcch_pdu_rel15->dci_pdu[pdcch_pdu_rel15->numDlDci];
    pdcch_pdu_rel15->numDlDci++;
    dci_pdu->RNTI = ra->RA_rnti;
    dci_pdu->ScramblingId = *scc->physCellId;
    dci_pdu->ScramblingRNTI = 0;
    dci_pdu->AggregationLevel = aggregation_level;
    dci_pdu->CceIndex = CCEIndex;
    dci_pdu->beta_PDCCH_1_0 = 0;
    dci_pdu->powerControlOffsetSS = 1;

    dci_pdu_rel15_t dci_payload;
    dci_payload.frequency_domain_assignment.val = PRBalloc_to_locationandbandwidth0(pdsch_pdu_rel15->rbSize,
                                                                                    pdsch_pdu_rel15->rbStart,
                                                                                    BWPSize);

    LOG_D(NR_MAC,"Msg2 rbSize.rbStart.BWPsize %d.%d.%ld\n",pdsch_pdu_rel15->rbSize,
          pdsch_pdu_rel15->rbStart,
          BWPSize);

    dci_payload.time_domain_assignment.val = time_domain_assignment;
    dci_payload.vrb_to_prb_mapping.val = 0;
    dci_payload.mcs = pdsch_pdu_rel15->mcsIndex[0];
    dci_payload.tb_scaling = tb_scaling;

    LOG_D(NR_MAC,
          "[RAPROC] DCI type 1 payload: freq_alloc %d (%d,%d,%ld), time_alloc %d, vrb to prb %d, mcs %d tb_scaling %d \n",
          dci_payload.frequency_domain_assignment.val,
          pdsch_pdu_rel15->rbStart,
          pdsch_pdu_rel15->rbSize,
          BWPSize,
          dci_payload.time_domain_assignment.val,
          dci_payload.vrb_to_prb_mapping.val,
          dci_payload.mcs,
          dci_payload.tb_scaling);

    LOG_D(NR_MAC,
          "[RAPROC] DCI params: rnti 0x%x, rnti_type %d, dci_format %d coreset params: FreqDomainResource %llx, start_symbol %d  n_symb %d\n",
          pdcch_pdu_rel15->dci_pdu[0].RNTI,
          NR_RNTI_RA,
          NR_DL_DCI_FORMAT_1_0,
          *(unsigned long long *)pdcch_pdu_rel15->FreqDomainResource,
          pdcch_pdu_rel15->StartSymbolIndex,
          pdcch_pdu_rel15->DurationSymbols);

    fill_dci_pdu_rel15(scc,
                       ra->CellGroup,
                       &pdcch_pdu_rel15->dci_pdu[pdcch_pdu_rel15->numDlDci - 1],
                       &dci_payload,
                       NR_DL_DCI_FORMAT_1_0,
                       NR_RNTI_RA,
                       BWPSize,
                       bwpid);

    // DL TX request
    nfapi_nr_pdu_t *tx_req = &nr_mac->TX_req[CC_id].pdu_list[nr_mac->TX_req[CC_id].Number_of_PDUs];

    // Program UL processing for Msg3
    NR_BWP_Uplink_t *ubwp = ra->CellGroup ?
      ra->CellGroup->spCellConfig->spCellConfigDedicated->uplinkConfig->uplinkBWP_ToAddModList->list.array[ra->bwp_id-1] :
      NULL;
    nr_get_Msg3alloc(module_idP, CC_id, scc, ubwp, slotP, frameP, ra, nr_mac->tdd_beam_association);
    nr_add_msg3(module_idP, CC_id, frameP, slotP, ra, (uint8_t *) &tx_req->TLVs[0].value.direct[0]);

    if(ra->cfra) {
      LOG_I(NR_MAC, "Frame %d, Subframe %d: Setting RA-Msg3 reception for Frame %d Subframe %d\n", frameP, slotP, ra->Msg3_frame, ra->Msg3_slot);
    }

    T(T_GNB_MAC_DL_RAR_PDU_WITH_DATA, T_INT(module_idP), T_INT(CC_id), T_INT(ra->RA_rnti), T_INT(frameP),
      T_INT(slotP), T_INT(0), T_BUFFER(&tx_req->TLVs[0].value.direct[0], tx_req->TLVs[0].length));

    tx_req->PDU_length = pdsch_pdu_rel15->TBSize[0];
    tx_req->PDU_index = pduindex;
    tx_req->num_TLV = 1;
    tx_req->TLVs[0].length = tx_req->PDU_length + 2;
    nr_mac->TX_req[CC_id].SFN = frameP;
    nr_mac->TX_req[CC_id].Number_of_PDUs++;
    nr_mac->TX_req[CC_id].Slot = slotP;

    // Mark the corresponding RBs as used
    for (int rb = 0; rb < rbSize; rb++) {
      vrb_map[BWPStart + rb + rbStart] = 1;
    }

    ra->state = WAIT_Msg3;
    LOG_D(NR_MAC,"[gNB %d][RAPROC] Frame %d, Subframe %d: RA state %d\n", module_idP, frameP, slotP, ra->state);
  }
}

void nr_generate_Msg4(module_id_t module_idP, int CC_id, frame_t frameP, sub_frame_t slotP, NR_RA_t *ra) {

  gNB_MAC_INST *nr_mac = RC.nrmac[module_idP];
  NR_COMMON_channels_t *cc = &nr_mac->common_channels[CC_id];

  if (ra->Msg4_frame == frameP && ra->Msg4_slot == slotP ) {

    uint8_t time_domain_assignment = 0;
    uint8_t mcsIndex = 0;

    NR_ServingCellConfigCommon_t *scc = cc->ServingCellConfigCommon;
    NR_SearchSpace_t *ss = ra->ra_ss;

    NR_BWP_Downlink_t *bwp = NULL;
    NR_ControlResourceSet_t *coreset = NULL;
    NR_PDSCH_TimeDomainResourceAllocationList_t *pdsch_TimeDomainAllocationList=NULL;

    if (ra->CellGroup &&
        ra->CellGroup->spCellConfig &&
        ra->CellGroup->spCellConfig->spCellConfigDedicated &&
        ra->CellGroup->spCellConfig->spCellConfigDedicated->downlinkBWP_ToAddModList &&
        ra->CellGroup->spCellConfig->spCellConfigDedicated->downlinkBWP_ToAddModList->list.array[ra->bwp_id-1]) {
      bwp = ra->CellGroup->spCellConfig->spCellConfigDedicated->downlinkBWP_ToAddModList->list.array[ra->bwp_id-1];
      pdsch_TimeDomainAllocationList = bwp->bwp_Common->pdsch_ConfigCommon->choice.setup->pdsch_TimeDomainAllocationList;
    }
    else {
      pdsch_TimeDomainAllocationList = scc->downlinkConfigCommon->initialDownlinkBWP->pdsch_ConfigCommon->choice.setup->pdsch_TimeDomainAllocationList;
    }

    coreset = get_coreset(module_idP, scc, bwp, ss, NR_SearchSpace__searchSpaceType_PR_common);

    AssertFatal(coreset!=NULL,"Coreset cannot be null for RA-Msg4\n");

    rnti_t tc_rnti = ra->rnti;
    // If UE is known by the network, C-RNTI to be used instead of TC-RNTI
    if(ra->msg3_dcch_dtch) {
      ra->rnti = ra->crnti;
    }

    int UE_id = find_nr_UE_id(module_idP, ra->rnti);
    NR_UE_info_t *UE_info = &nr_mac->UE_info;
    NR_UE_sched_ctrl_t *sched_ctrl = &UE_info->UE_sched_ctrl[UE_id];

    NR_BWP_t *genericParameters = bwp ? & bwp->bwp_Common->genericParameters : &scc->downlinkConfigCommon->initialDownlinkBWP->genericParameters;

    long BWPStart = 0;
    long BWPSize = 0;
    NR_Type0_PDCCH_CSS_config_t *type0_PDCCH_CSS_config = NULL;
    if(*ss->controlResourceSetId!=0) {
      BWPStart = NRRIV2PRBOFFSET(genericParameters->locationAndBandwidth, MAX_BWP_SIZE);
      BWPSize  = NRRIV2BW(scc->downlinkConfigCommon->initialDownlinkBWP->genericParameters.locationAndBandwidth, MAX_BWP_SIZE);
    } else {
      type0_PDCCH_CSS_config = &nr_mac->type0_PDCCH_CSS_config[ra->beam_id];
      BWPStart = type0_PDCCH_CSS_config->cset_start_rb;
      BWPSize = type0_PDCCH_CSS_config->num_rbs;
    }

    /* get the PID of a HARQ process awaiting retrnasmission, or -1 otherwise */
    int current_harq_pid = sched_ctrl->retrans_dl_harq.head;
    // HARQ management
    if (current_harq_pid < 0) {
      AssertFatal(sched_ctrl->available_dl_harq.head >= 0,
                  "UE context not initialized: no HARQ processes found\n");
      current_harq_pid = sched_ctrl->available_dl_harq.head;
      remove_front_nr_list(&sched_ctrl->available_dl_harq);
    }
    NR_UE_harq_t *harq = &sched_ctrl->harq_processes[current_harq_pid];
    DevAssert(!harq->is_waiting);
    add_tail_nr_list(&sched_ctrl->feedback_dl_harq, current_harq_pid);
    harq->is_waiting = true;
    ra->harq_pid = current_harq_pid;

    // Remove UE associated to TC-RNTI
    if(harq->round==0 && ra->msg3_dcch_dtch) {
      mac_remove_nr_ue(module_idP, tc_rnti);
    }

    // get CCEindex, needed also for PUCCH and then later for PDCCH
    uint8_t aggregation_level;
    uint8_t nr_of_candidates;
    for (int i=0; i<5; i++) {
      // for now taking the lowest value among the available aggregation levels
      find_aggregation_candidates(&aggregation_level, &nr_of_candidates, ss, 1<<i);
      if(nr_of_candidates>0) break;
    }
    AssertFatal(nr_of_candidates>0,"nr_of_candidates is 0\n");
    int CCEIndex = allocate_nr_CCEs(nr_mac, bwp, coreset, aggregation_level,0,0,nr_of_candidates);
    if (CCEIndex < 0) {
      LOG_E(NR_MAC, "%s(): cannot find free CCE for RA RNTI 0x%04x!\n", __func__, ra->rnti);
      return;
    }

    int n_rb=0;
    for (int i=0;i<6;i++)
      for (int j=0;j<8;j++) {
        n_rb+=((coreset->frequencyDomainResources.buf[i]>>j)&1);
      }
    n_rb*=6;
    const uint16_t N_cce = n_rb * coreset->duration / NR_NB_REG_PER_CCE;
    const int delta_PRI=0;
    int r_pucch = ((CCEIndex<<1)/N_cce)+(delta_PRI<<1);

    LOG_D(NR_MAC,"[RAPROC] Msg4 r_pucch %d (CCEIndex %d, N_cce %d, nb_of_candidates %d,delta_PRI %d)\n",r_pucch,CCEIndex,N_cce,nr_of_candidates,delta_PRI);
    int alloc = nr_acknack_scheduling(module_idP, UE_id, frameP, slotP, r_pucch, 1);
    AssertFatal(alloc>=0,"Couldn't find a pucch allocation for ack nack (msg4)\n");
    NR_sched_pucch_t *pucch = &sched_ctrl->sched_pucch[alloc];
    harq->feedback_slot = pucch->ul_slot;
    harq->feedback_frame = pucch->frame;

    uint8_t *buf = (uint8_t *) harq->tb;
    // Bytes to be transmitted
    if (harq->round == 0) {
<<<<<<< HEAD
      uint16_t mac_pdu_length = nr_write_ce_dlsch_pdu(module_idP, nr_mac->sched_ctrlCommon, buf, 255, ra->cont_res_id);
      LOG_D(NR_MAC,"Encoded contention resolution mac_pdu_length %d\n",mac_pdu_length);
      uint16_t mac_sdu_length = mac_rrc_nr_data_req(module_idP, CC_id, frameP, CCCH, ra->rnti, 1, &buf[mac_pdu_length+2]);
      ((NR_MAC_SUBHEADER_SHORT *) &buf[mac_pdu_length])->R = 0;
      ((NR_MAC_SUBHEADER_SHORT *) &buf[mac_pdu_length])->F = 0;
      ((NR_MAC_SUBHEADER_SHORT *) &buf[mac_pdu_length])->LCID = DL_SCH_LCID_CCCH;
      ((NR_MAC_SUBHEADER_SHORT *) &buf[mac_pdu_length])->L = mac_sdu_length;
      ra->mac_pdu_length = mac_pdu_length + mac_sdu_length + sizeof(NR_MAC_SUBHEADER_SHORT);
      LOG_I(NR_MAC,"Encoded RRCSetup Piggyback (%d + %d bytes), mac_pdu_length %d\n", mac_sdu_length, (int)sizeof(NR_MAC_SUBHEADER_SHORT), ra->mac_pdu_length);
=======
      if (ra->msg3_dcch_dtch) {
        // If the UE used MSG3 to transfer a DCCH or DTCH message, then contention resolution is successful if the UE receives a PDCCH transmission which has its CRC bits scrambled by the C-RNTI
        // Just send padding LCID
        ra->mac_pdu_length = 0;
      } else {
        uint16_t mac_pdu_length = nr_write_ce_dlsch_pdu(module_idP, nr_mac->sched_ctrlCommon, buf, 255, ra->cont_res_id);
        LOG_D(NR_MAC,"Encoded contention resolution mac_pdu_length %d\n",mac_pdu_length);
        uint16_t mac_sdu_length = mac_rrc_nr_data_req(module_idP, CC_id, frameP, CCCH, ra->rnti, 1, &buf[mac_pdu_length+2]);
        ((NR_MAC_SUBHEADER_SHORT *) &buf[mac_pdu_length])->R = 0;
        ((NR_MAC_SUBHEADER_SHORT *) &buf[mac_pdu_length])->F = 0;
        ((NR_MAC_SUBHEADER_SHORT *) &buf[mac_pdu_length])->LCID = DL_SCH_LCID_CCCH;
        ((NR_MAC_SUBHEADER_SHORT *) &buf[mac_pdu_length])->L = mac_sdu_length;
        ra->mac_pdu_length = mac_pdu_length + mac_sdu_length + sizeof(NR_MAC_SUBHEADER_SHORT);
        LOG_D(NR_MAC,"Encoded RRCSetup Piggyback (%d + %d bytes), mac_pdu_length %d\n", mac_sdu_length, (int)sizeof(NR_MAC_SUBHEADER_SHORT), ra->mac_pdu_length);
      }
>>>>>>> ecdb8ee0
    }

    // Calculate number of symbols
    int startSymbolIndex, nrOfSymbols;
    const int startSymbolAndLength = pdsch_TimeDomainAllocationList->list.array[time_domain_assignment]->startSymbolAndLength;
    SLIV2SL(startSymbolAndLength, &startSymbolIndex, &nrOfSymbols);
    AssertFatal(startSymbolIndex >= 0, "StartSymbolIndex is negative\n");

    int mappingtype = pdsch_TimeDomainAllocationList->list.array[time_domain_assignment]->mappingType;

    uint16_t dlDmrsSymbPos = fill_dmrs_mask(NULL,
                                            scc->dmrs_TypeA_Position,
                                            nrOfSymbols,
                                            startSymbolIndex,
                                            mappingtype, 1);

    uint16_t N_DMRS_SLOT = get_num_dmrs(dlDmrsSymbPos);

    long dmrsConfigType = bwp!=NULL ? (bwp->bwp_Dedicated->pdsch_Config->choice.setup->dmrs_DownlinkForPDSCH_MappingTypeA->choice.setup->dmrs_Type == NULL ? 0 : 1) : 0;

    nr_mac->sched_ctrlCommon->pdsch_semi_static.numDmrsCdmGrpsNoData = 2;
    if (nrOfSymbols == 2) {
      nr_mac->sched_ctrlCommon->pdsch_semi_static.numDmrsCdmGrpsNoData = 1;
    }

    AssertFatal(nr_mac->sched_ctrlCommon->pdsch_semi_static.numDmrsCdmGrpsNoData == 1
                || nr_mac->sched_ctrlCommon->pdsch_semi_static.numDmrsCdmGrpsNoData == 2,
                "nr_mac->schedCtrlCommon->pdsch_semi_static.numDmrsCdmGrpsNoData %d is not possible",
                nr_mac->sched_ctrlCommon->pdsch_semi_static.numDmrsCdmGrpsNoData);

    uint8_t N_PRB_DMRS = 0;
    if (dmrsConfigType==NFAPI_NR_DMRS_TYPE1) {
      N_PRB_DMRS = nr_mac->sched_ctrlCommon->pdsch_semi_static.numDmrsCdmGrpsNoData * 6;
    }
    else {
      N_PRB_DMRS = nr_mac->sched_ctrlCommon->pdsch_semi_static.numDmrsCdmGrpsNoData * 4;
    }

    uint8_t mcsTableIdx = 0;
    if (bwp &&
        bwp->bwp_Dedicated &&
        bwp->bwp_Dedicated->pdsch_Config &&
        bwp->bwp_Dedicated->pdsch_Config->choice.setup &&
        bwp->bwp_Dedicated->pdsch_Config->choice.setup->mcs_Table) {
      if (*bwp->bwp_Dedicated->pdsch_Config->choice.setup->mcs_Table == 0)
        mcsTableIdx = 1;
      else
        mcsTableIdx = 2;
    }
    else mcsTableIdx = 0;

    int rbStart = 0;
    int rbSize = 0;
    uint8_t tb_scaling = 0;
    uint16_t *vrb_map = cc[CC_id].vrb_map;
    // increase PRBs until we get to BWPSize or TBS is bigger than MAC PDU size
    do {
      rbSize++;
      LOG_D(NR_MAC,"Msg4 Allocation : RBloop Calling nr_compute_tbs with N_PRB_DMRS %d, N_DMRS_SLOT %d\n",N_PRB_DMRS,N_DMRS_SLOT);
      harq->tb_size = nr_compute_tbs(nr_get_Qm_dl(mcsIndex, mcsTableIdx),
                           nr_get_code_rate_dl(mcsIndex, mcsTableIdx),
                           rbSize, nrOfSymbols, N_PRB_DMRS * N_DMRS_SLOT, 0, tb_scaling,1) >> 3;
    } while (rbSize < BWPSize && harq->tb_size < ra->mac_pdu_length);
    // increase mcs until we get a TBS that is big enough to fix the MAC PDU
    do {
      mcsIndex++;
      LOG_D(NR_MAC,"Msg4 Allocation: MCSloop Calling nr_compute_tbs with N_PRB_DMRS %d, N_DMRS_SLOT %d\n",N_PRB_DMRS,N_DMRS_SLOT);
      harq->tb_size = nr_compute_tbs(nr_get_Qm_dl(mcsIndex, mcsTableIdx),
                           nr_get_code_rate_dl(mcsIndex, mcsTableIdx),
                           rbSize, nrOfSymbols, N_PRB_DMRS * N_DMRS_SLOT, 0, tb_scaling,1) >> 3;
    } while (harq->tb_size < ra->mac_pdu_length && mcsIndex<10);
    AssertFatal(mcsIndex<10,"Cannot fit Msg4 in %d PRBs with QPSK\n",(int)BWPSize);
    int i = 0;
    while ((i < rbSize) && (rbStart + rbSize <= BWPSize)) {
      if (vrb_map[BWPStart + rbStart + i]) {
        rbStart += i+1;
        i = 0;
      } else {
        i++;
      }
    }

    if (rbStart > (BWPSize - rbSize)) {
      LOG_E(NR_MAC, "%s(): cannot find free vrb_map for RNTI %04x!\n", __func__, ra->rnti);
      return;
    }

    // Checking if the DCI allocation is feasible in current subframe
    nfapi_nr_dl_tti_request_body_t *dl_req = &nr_mac->DL_req[CC_id].dl_tti_request_body;
    if (dl_req->nPDUs > NFAPI_NR_MAX_DL_TTI_PDUS - 2) {
      LOG_I(NR_MAC, "[RAPROC] Subframe %d: FAPI DL structure is full, skip scheduling UE %d\n", slotP, ra->rnti);
      return;
    }


    // look up the PDCCH PDU for this CC, BWP, and CORESET. If it does not exist, create it. This is especially
    // important if we have multiple RAs, and the DLSCH has to reuse them, so we need to mark them
    const int bwpid = bwp ? bwp->bwp_Id : 0;
    const int coresetid = coreset->controlResourceSetId;
    nfapi_nr_dl_tti_pdcch_pdu_rel15_t *pdcch_pdu_rel15 = nr_mac->pdcch_pdu_idx[CC_id][bwpid][coresetid];
    if (!pdcch_pdu_rel15) {
      nfapi_nr_dl_tti_request_pdu_t *dl_tti_pdcch_pdu = &dl_req->dl_tti_pdu_list[dl_req->nPDUs];
      memset(dl_tti_pdcch_pdu, 0, sizeof(nfapi_nr_dl_tti_request_pdu_t));
      dl_tti_pdcch_pdu->PDUType = NFAPI_NR_DL_TTI_PDCCH_PDU_TYPE;
      dl_tti_pdcch_pdu->PDUSize = (uint8_t)(2 + sizeof(nfapi_nr_dl_tti_pdcch_pdu));
      dl_req->nPDUs += 1;
      pdcch_pdu_rel15 = &dl_tti_pdcch_pdu->pdcch_pdu.pdcch_pdu_rel15;
      nr_configure_pdcch(nr_mac, pdcch_pdu_rel15, ss, coreset, scc, genericParameters, NULL);
      nr_mac->pdcch_pdu_idx[CC_id][bwpid][coresetid] = pdcch_pdu_rel15;
    }

    nfapi_nr_dl_tti_request_pdu_t *dl_tti_pdsch_pdu = &dl_req->dl_tti_pdu_list[dl_req->nPDUs];
    memset((void *)dl_tti_pdsch_pdu,0,sizeof(nfapi_nr_dl_tti_request_pdu_t));
    dl_tti_pdsch_pdu->PDUType = NFAPI_NR_DL_TTI_PDSCH_PDU_TYPE;
    dl_tti_pdsch_pdu->PDUSize = (uint8_t)(2+sizeof(nfapi_nr_dl_tti_pdsch_pdu));
    dl_req->nPDUs+=1;
    nfapi_nr_dl_tti_pdsch_pdu_rel15_t *pdsch_pdu_rel15 = &dl_tti_pdsch_pdu->pdsch_pdu.pdsch_pdu_rel15;

    LOG_A(NR_MAC, "[gNB %d] [RAPROC] CC_id %d Frame %d, slotP %d: Generating RA-Msg4 DCI, state %d\n", module_idP, CC_id, frameP, slotP, ra->state);

    // SCF222: PDU index incremented for each PDSCH PDU sent in TX control message. This is used to associate control
    // information to data and is reset every slot.
    const int pduindex = nr_mac->pdu_index[CC_id]++;

    pdsch_pdu_rel15->pduBitmap = 0;
    pdsch_pdu_rel15->rnti = ra->rnti;
    pdsch_pdu_rel15->pduIndex = pduindex;
    pdsch_pdu_rel15->BWPSize  = BWPSize;
    pdsch_pdu_rel15->BWPStart = BWPStart;
    pdsch_pdu_rel15->SubcarrierSpacing = genericParameters->subcarrierSpacing;
    pdsch_pdu_rel15->CyclicPrefix = 0;
    pdsch_pdu_rel15->NrOfCodewords = 1;
    pdsch_pdu_rel15->targetCodeRate[0] = nr_get_code_rate_dl(mcsIndex,mcsTableIdx);
    pdsch_pdu_rel15->qamModOrder[0] = 2;
    pdsch_pdu_rel15->mcsIndex[0] = mcsIndex;
    pdsch_pdu_rel15->mcsTable[0] = mcsTableIdx;
    pdsch_pdu_rel15->rvIndex[0] = nr_rv_round_map[harq->round];
    pdsch_pdu_rel15->dataScramblingId = *scc->physCellId;
    pdsch_pdu_rel15->nrOfLayers = 1;
    pdsch_pdu_rel15->transmissionScheme = 0;
    pdsch_pdu_rel15->refPoint = 0;
    pdsch_pdu_rel15->dmrsConfigType = dmrsConfigType;
    pdsch_pdu_rel15->dlDmrsScramblingId = *scc->physCellId;
    pdsch_pdu_rel15->SCID = 0;
    pdsch_pdu_rel15->numDmrsCdmGrpsNoData = nrOfSymbols <= 2 ? 1 : 2;
    pdsch_pdu_rel15->dmrsPorts = 1;
    pdsch_pdu_rel15->resourceAlloc = 1;
    pdsch_pdu_rel15->rbStart = rbStart;
    pdsch_pdu_rel15->rbSize = rbSize;
    pdsch_pdu_rel15->VRBtoPRBMapping = 0;
    pdsch_pdu_rel15->StartSymbolIndex = startSymbolIndex;
    pdsch_pdu_rel15->NrOfSymbols = nrOfSymbols;
    pdsch_pdu_rel15->dlDmrsSymbPos = dlDmrsSymbPos;

    int x_Overhead = 0;
    nr_get_tbs_dl(&dl_tti_pdsch_pdu->pdsch_pdu, x_Overhead, pdsch_pdu_rel15->numDmrsCdmGrpsNoData, tb_scaling);

    pdsch_pdu_rel15->precodingAndBeamforming.num_prgs=1;
    pdsch_pdu_rel15->precodingAndBeamforming.prg_size=275;
    pdsch_pdu_rel15->precodingAndBeamforming.dig_bf_interfaces=1;
    pdsch_pdu_rel15->precodingAndBeamforming.prgs_list[0].pm_idx = 0;
    pdsch_pdu_rel15->precodingAndBeamforming.prgs_list[0].dig_bf_interface_list[0].beam_idx = ra->beam_id;

    /* Fill PDCCH DL DCI PDU */
    nfapi_nr_dl_dci_pdu_t *dci_pdu = &pdcch_pdu_rel15->dci_pdu[pdcch_pdu_rel15->numDlDci];
    pdcch_pdu_rel15->numDlDci++;
    dci_pdu->RNTI = ra->rnti;
    dci_pdu->ScramblingId = *scc->physCellId;
    dci_pdu->ScramblingRNTI = 0;
    dci_pdu->AggregationLevel = aggregation_level;
    dci_pdu->CceIndex = CCEIndex;
    dci_pdu->beta_PDCCH_1_0 = 0;
    dci_pdu->powerControlOffsetSS = 1;

    dci_pdu_rel15_t dci_payload;
    dci_payload.frequency_domain_assignment.val = PRBalloc_to_locationandbandwidth0(pdsch_pdu_rel15->rbSize,
                                                                                    pdsch_pdu_rel15->rbStart,
                                                                                    BWPSize);

    dci_payload.format_indicator = 1;
    dci_payload.time_domain_assignment.val = time_domain_assignment;
    dci_payload.vrb_to_prb_mapping.val = 0;
    dci_payload.mcs = pdsch_pdu_rel15->mcsIndex[0];
    dci_payload.tb_scaling = tb_scaling;
    dci_payload.rv = pdsch_pdu_rel15->rvIndex[0];
    dci_payload.harq_pid = current_harq_pid;
    dci_payload.ndi = harq->ndi;
    dci_payload.dai[0].val = (pucch->dai_c-1)&3;
    dci_payload.tpc = sched_ctrl->tpc1; // TPC for PUCCH: table 7.2.1-1 in 38.213
    dci_payload.pucch_resource_indicator = delta_PRI; // This is delta_PRI from 9.2.1 in 38.213
    dci_payload.pdsch_to_harq_feedback_timing_indicator.val = pucch->timing_indicator;

    LOG_I(NR_MAC,
          "[RAPROC] DCI 1_0 payload: freq_alloc %d (%d,%d,%d), time_alloc %d, vrb to prb %d, mcs %d tb_scaling %d pucchres %d harqtiming %d\n",
          dci_payload.frequency_domain_assignment.val,
          pdsch_pdu_rel15->rbStart,
          pdsch_pdu_rel15->rbSize,
          pdsch_pdu_rel15->BWPSize,
          dci_payload.time_domain_assignment.val,
          dci_payload.vrb_to_prb_mapping.val,
          dci_payload.mcs,
          dci_payload.tb_scaling,
          dci_payload.pucch_resource_indicator,
          dci_payload.pdsch_to_harq_feedback_timing_indicator.val);

    LOG_I(NR_MAC,
          "[RAPROC] DCI params: rnti 0x%x, rnti_type %d, dci_format %d coreset params: FreqDomainResource %llx, start_symbol %d  n_symb %d, BWPsize %d\n",
          pdcch_pdu_rel15->dci_pdu[0].RNTI,
          NR_RNTI_TC,
          NR_DL_DCI_FORMAT_1_0,
          (unsigned long long)pdcch_pdu_rel15->FreqDomainResource,
          pdcch_pdu_rel15->StartSymbolIndex,
          pdcch_pdu_rel15->DurationSymbols,
          pdsch_pdu_rel15->BWPSize);

    fill_dci_pdu_rel15(scc,
                       ra->CellGroup,
                       &pdcch_pdu_rel15->dci_pdu[pdcch_pdu_rel15->numDlDci - 1],
                       &dci_payload,
                       NR_DL_DCI_FORMAT_1_0,
                       NR_RNTI_TC,
                       pdsch_pdu_rel15->BWPSize,
                       bwpid);

    // Add padding header and zero rest out if there is space left
    if (ra->mac_pdu_length < harq->tb_size) {
      NR_MAC_SUBHEADER_FIXED *padding = (NR_MAC_SUBHEADER_FIXED *) &buf[ra->mac_pdu_length];
      padding->R = 0;
      padding->LCID = DL_SCH_LCID_PADDING;
      for(int k = ra->mac_pdu_length+1; k<harq->tb_size; k++) {
        buf[k] = 0;
      }
    }

    T(T_GNB_MAC_DL_PDU_WITH_DATA, T_INT(module_idP), T_INT(CC_id), T_INT(ra->rnti),
      T_INT(frameP), T_INT(slotP), T_INT(current_harq_pid), T_BUFFER(harq->tb, harq->tb_size));

    // DL TX request
    nfapi_nr_pdu_t *tx_req = &nr_mac->TX_req[CC_id].pdu_list[nr_mac->TX_req[CC_id].Number_of_PDUs];
    memcpy(tx_req->TLVs[0].value.direct, harq->tb, sizeof(uint8_t) * harq->tb_size);
    tx_req->PDU_length =  harq->tb_size;
    tx_req->PDU_index = pduindex;
    tx_req->num_TLV = 1;
    tx_req->TLVs[0].length =  harq->tb_size + 2;
    nr_mac->TX_req[CC_id].SFN = frameP;
    nr_mac->TX_req[CC_id].Number_of_PDUs++;
    nr_mac->TX_req[CC_id].Slot = slotP;

    // Mark the corresponding RBs as used
    for (int rb = 0; rb < pdsch_pdu_rel15->rbSize; rb++) {
      vrb_map[BWPStart + rb + pdsch_pdu_rel15->rbStart] = 1;
    }

    LOG_D(NR_MAC,"BWPSize: %i\n", pdcch_pdu_rel15->BWPSize);
    LOG_D(NR_MAC,"BWPStart: %i\n", pdcch_pdu_rel15->BWPStart);
    LOG_D(NR_MAC,"SubcarrierSpacing: %i\n", pdcch_pdu_rel15->SubcarrierSpacing);
    LOG_D(NR_MAC,"CyclicPrefix: %i\n", pdcch_pdu_rel15->CyclicPrefix);
    LOG_D(NR_MAC,"StartSymbolIndex: %i\n", pdcch_pdu_rel15->StartSymbolIndex);
    LOG_D(NR_MAC,"DurationSymbols: %i\n", pdcch_pdu_rel15->DurationSymbols);
    for(int n=0;n<6;n++) LOG_D(NR_MAC,"FreqDomainResource[%i]: %x\n",n, pdcch_pdu_rel15->FreqDomainResource[n]);
    LOG_D(NR_MAC,"CceRegMappingType: %i\n", pdcch_pdu_rel15->CceRegMappingType);
    LOG_D(NR_MAC,"RegBundleSize: %i\n", pdcch_pdu_rel15->RegBundleSize);
    LOG_D(NR_MAC,"InterleaverSize: %i\n", pdcch_pdu_rel15->InterleaverSize);
    LOG_D(NR_MAC,"CoreSetType: %i\n", pdcch_pdu_rel15->CoreSetType);
    LOG_D(NR_MAC,"ShiftIndex: %i\n", pdcch_pdu_rel15->ShiftIndex);
    LOG_D(NR_MAC,"precoderGranularity: %i\n", pdcch_pdu_rel15->precoderGranularity);
    LOG_D(NR_MAC,"numDlDci: %i\n", pdcch_pdu_rel15->numDlDci);

    if(ra->msg3_dcch_dtch) {
      // If the UE used MSG3 to transfer a DCCH or DTCH message, then contention resolution is successful upon transmission of PDCCH
      LOG_I(NR_MAC, "(ue %i, rnti 0x%04x) CBRA procedure succeeded!\n", UE_id, ra->rnti);
      nr_clear_ra_proc(module_idP, CC_id, frameP, ra);
      UE_info->active[UE_id] = true;
      UE_info->Msg4_ACKed[UE_id] = true;

      remove_front_nr_list(&sched_ctrl->feedback_dl_harq);
      harq->feedback_slot = -1;
      harq->is_waiting = false;
      add_tail_nr_list(&sched_ctrl->available_dl_harq, current_harq_pid);
      harq->round = 0;
      harq->ndi ^= 1;
    } else {
      ra->state = WAIT_Msg4_ACK;
      LOG_D(NR_MAC,"[gNB %d][RAPROC] Frame %d, Subframe %d: RA state %d\n", module_idP, frameP, slotP, ra->state);
    }
  }
}

void nr_check_Msg4_Ack(module_id_t module_id, int CC_id, frame_t frame, sub_frame_t slot, NR_RA_t *ra) {

  int UE_id = find_nr_UE_id(module_id, ra->rnti);
  const int current_harq_pid = ra->harq_pid;

  NR_UE_info_t *UE_info = &RC.nrmac[module_id]->UE_info;
  NR_UE_sched_ctrl_t *sched_ctrl = &UE_info->UE_sched_ctrl[UE_id];
  NR_UE_harq_t *harq = &sched_ctrl->harq_processes[current_harq_pid];
  NR_mac_stats_t *stats = &UE_info->mac_stats[UE_id];

  LOG_D(NR_MAC, "ue %d, rnti 0x%04x, harq is waiting %d, round %d, frame %d %d, harq id %d\n", UE_id, ra->rnti, harq->is_waiting, harq->round, frame, slot, current_harq_pid);

  if (harq->is_waiting == 0) {
    if (harq->round == 0) {
      if (stats->dlsch_errors == 0) {
        LOG_A(NR_MAC, "(ue %i, rnti 0x%04x) Received Ack of RA-Msg4. CBRA procedure succeeded!\n", UE_id, ra->rnti);
        UE_info->active[UE_id] = true;
        UE_info->Msg4_ACKed[UE_id] = true;
      }
      else {
        LOG_I(NR_MAC, "(ue %i, rnti 0x%04x) RA Procedure failed at Msg4!\n", UE_id, ra->rnti);
      }

      nr_clear_ra_proc(module_id, CC_id, frame, ra);
      if(sched_ctrl->retrans_dl_harq.head >= 0) {
        remove_nr_list(&sched_ctrl->retrans_dl_harq, current_harq_pid);
      }
    }
    else {
      LOG_I(NR_MAC, "(ue %i, rnti 0x%04x) Received Nack of RA-Msg4. Preparing retransmission!\n", UE_id, ra->rnti);
      ra->Msg4_frame = (frame + 1) % 1024;
      ra->Msg4_slot = 1;
      ra->state = Msg4;
    }
  }
}

void nr_clear_ra_proc(module_id_t module_idP, int CC_id, frame_t frameP, NR_RA_t *ra){
  LOG_D(NR_MAC,"[gNB %d][RAPROC] CC_id %d Frame %d Clear Random access information rnti %x\n", module_idP, CC_id, frameP, ra->rnti);
  ra->state = RA_IDLE;
  ra->timing_offset = 0;
  ra->RRC_timer = 20;
  ra->msg3_round = 0;
  ra->msg3_dcch_dtch = false;
  ra->crnti = 0;
  if(ra->cfra == false) {
    ra->rnti = 0;
  }
}


/////////////////////////////////////
//    Random Access Response PDU   //
//         TS 38.213 ch 8.2        //
//        TS 38.321 ch 6.2.3       //
/////////////////////////////////////
//| 0 | 1 | 2 | 3 | 4 | 5 | 6 | 7 |// bit-wise
//| E | T |       R A P I D       |//
//| 0 | 1 | 2 | 3 | 4 | 5 | 6 | 7 |//
//| R |           T A             |//
//|       T A         |  UL grant |//
//|            UL grant           |//
//|            UL grant           |//
//|            UL grant           |//
//|         T C - R N T I         |//
//|         T C - R N T I         |//
/////////////////////////////////////
//       UL grant  (27 bits)       //
/////////////////////////////////////
//| 0 | 1 | 2 | 3 | 4 | 5 | 6 | 7 |// bit-wise
//|-------------------|FHF|F_alloc|//
//|        Freq allocation        |//
//|    F_alloc    |Time allocation|//
//|      MCS      |     TPC   |CSI|//
/////////////////////////////////////
// WIP
// todo:
// - handle MAC RAR BI subheader
// - sending only 1 RAR subPDU
// - UL Grant: hardcoded CSI, TPC, time alloc
// - padding
void nr_fill_rar(uint8_t Mod_idP,
                 NR_RA_t * ra,
                 uint8_t * dlsch_buffer,
                 nfapi_nr_pusch_pdu_t  *pusch_pdu){

  LOG_I(NR_MAC, "[gNB] Generate RAR MAC PDU frame %d slot %d preamble index %u TA command %d \n", ra->Msg2_frame, ra-> Msg2_slot, ra->preamble_index, ra->timing_offset);
  NR_RA_HEADER_BI *rarbi = (NR_RA_HEADER_BI *) dlsch_buffer;
  NR_RA_HEADER_RAPID *rarh = (NR_RA_HEADER_RAPID *) (dlsch_buffer + 1);
  NR_MAC_RAR *rar = (NR_MAC_RAR *) (dlsch_buffer + 2);
  unsigned char csi_req = 0, tpc_command;
  //uint8_t N_UL_Hop;
  uint8_t valid_bits;
  uint32_t ul_grant;
  uint16_t f_alloc, prb_alloc, bwp_size, truncation=0;

  tpc_command = 3; // this is 0 dB

  /// E/T/R/R/BI subheader ///
  // E = 1, MAC PDU includes another MAC sub-PDU (RAPID)
  // T = 0, Back-off indicator subheader
  // R = 2, Reserved
  // BI = 0, 5ms
  rarbi->E = 1;
  rarbi->T = 0;
  rarbi->R = 0;
  rarbi->BI = 0;

  /// E/T/RAPID subheader ///
  // E = 0, one only RAR, first and last
  // T = 1, RAPID
  rarh->E = 0;
  rarh->T = 1;
  rarh->RAPID = ra->preamble_index;

  /// RAR MAC payload ///
  rar->R = 0;

  // TA command
  rar->TA1 = (uint8_t) (ra->timing_offset >> 5);    // 7 MSBs of timing advance
  rar->TA2 = (uint8_t) (ra->timing_offset & 0x1f);  // 5 LSBs of timing advance

  // TC-RNTI
  rar->TCRNTI_1 = (uint8_t) (ra->rnti >> 8);        // 8 MSBs of rnti
  rar->TCRNTI_2 = (uint8_t) (ra->rnti & 0xff);      // 8 LSBs of rnti

  // UL grant

  ra->msg3_TPC = tpc_command;

  bwp_size = pusch_pdu->bwp_size;
  prb_alloc = PRBalloc_to_locationandbandwidth0(ra->msg3_nb_rb, ra->msg3_first_rb, bwp_size);
  if (bwp_size>180) {
    AssertFatal(1==0,"Initial UBWP larger than 180 currently not supported");
  }
  else {
    valid_bits = (uint8_t)ceil(log2(bwp_size*(bwp_size+1)>>1));
  }

  if (pusch_pdu->frequency_hopping){
    AssertFatal(1==0,"PUSCH with frequency hopping currently not supported");
  } else {
    for (int i=0; i<valid_bits; i++)
      truncation |= (1<<i);
    f_alloc = (prb_alloc&truncation);
  }

  ul_grant = csi_req | (tpc_command << 1) | (pusch_pdu->mcs_index << 4) | (ra->Msg3_tda_id << 8) | (f_alloc << 12) | (pusch_pdu->frequency_hopping << 26);

  rar->UL_GRANT_1 = (uint8_t) (ul_grant >> 24) & 0x07;
  rar->UL_GRANT_2 = (uint8_t) (ul_grant >> 16) & 0xff;
  rar->UL_GRANT_3 = (uint8_t) (ul_grant >> 8) & 0xff;
  rar->UL_GRANT_4 = (uint8_t) ul_grant & 0xff;

#ifdef DEBUG_RAR
  //LOG_I(NR_MAC, "rarbi->E = 0x%x\n", rarbi->E);
  //LOG_I(NR_MAC, "rarbi->T = 0x%x\n", rarbi->T);
  //LOG_I(NR_MAC, "rarbi->R = 0x%x\n", rarbi->R);
  //LOG_I(NR_MAC, "rarbi->BI = 0x%x\n", rarbi->BI);

  LOG_I(NR_MAC, "rarh->E = 0x%x\n", rarh->E);
  LOG_I(NR_MAC, "rarh->T = 0x%x\n", rarh->T);
  LOG_I(NR_MAC, "rarh->RAPID = 0x%x (%i)\n", rarh->RAPID, rarh->RAPID);

  LOG_I(NR_MAC, "rar->R = 0x%x\n", rar->R);
  LOG_I(NR_MAC, "rar->TA1 = 0x%x\n", rar->TA1);

  LOG_I(NR_MAC, "rar->TA2 = 0x%x\n", rar->TA2);
  LOG_I(NR_MAC, "rar->UL_GRANT_1 = 0x%x\n", rar->UL_GRANT_1);

  LOG_I(NR_MAC, "rar->UL_GRANT_2 = 0x%x\n", rar->UL_GRANT_2);
  LOG_I(NR_MAC, "rar->UL_GRANT_3 = 0x%x\n", rar->UL_GRANT_3);
  LOG_I(NR_MAC, "rar->UL_GRANT_4 = 0x%x\n", rar->UL_GRANT_4);

  LOG_I(NR_MAC, "rar->TCRNTI_1 = 0x%x\n", rar->TCRNTI_1);
  LOG_I(NR_MAC, "rar->TCRNTI_2 = 0x%x\n", rar->TCRNTI_2);
#endif

  int mcs = (unsigned char) (rar->UL_GRANT_4 >> 4);
  // time alloc
  int Msg3_t_alloc = (unsigned char) (rar->UL_GRANT_3 & 0x07);
  // frequency alloc
  int Msg3_f_alloc = (uint16_t) ((rar->UL_GRANT_3 >> 4) | (rar->UL_GRANT_2 << 4) | ((rar->UL_GRANT_1 & 0x03) << 12));
  // frequency hopping
  int freq_hopping = (unsigned char) (rar->UL_GRANT_1 >> 2);
  // TA command
  int  ta_command = rar->TA2 + (rar->TA1 << 5);
  // TC-RNTI
  int t_crnti = rar->TCRNTI_2 + (rar->TCRNTI_1 << 8);

  LOG_D(NR_MAC, "In %s: Transmitted RAR with t_alloc %d f_alloc %d ta_command %d mcs %d freq_hopping %d tpc_command %d csi_req %d t_crnti %x \n",
        __FUNCTION__,
        Msg3_t_alloc,
        Msg3_f_alloc,
        ta_command,
        mcs,
        freq_hopping,
        tpc_command,
        csi_req,
        t_crnti);
}<|MERGE_RESOLUTION|>--- conflicted
+++ resolved
@@ -1507,17 +1507,6 @@
     uint8_t *buf = (uint8_t *) harq->tb;
     // Bytes to be transmitted
     if (harq->round == 0) {
-<<<<<<< HEAD
-      uint16_t mac_pdu_length = nr_write_ce_dlsch_pdu(module_idP, nr_mac->sched_ctrlCommon, buf, 255, ra->cont_res_id);
-      LOG_D(NR_MAC,"Encoded contention resolution mac_pdu_length %d\n",mac_pdu_length);
-      uint16_t mac_sdu_length = mac_rrc_nr_data_req(module_idP, CC_id, frameP, CCCH, ra->rnti, 1, &buf[mac_pdu_length+2]);
-      ((NR_MAC_SUBHEADER_SHORT *) &buf[mac_pdu_length])->R = 0;
-      ((NR_MAC_SUBHEADER_SHORT *) &buf[mac_pdu_length])->F = 0;
-      ((NR_MAC_SUBHEADER_SHORT *) &buf[mac_pdu_length])->LCID = DL_SCH_LCID_CCCH;
-      ((NR_MAC_SUBHEADER_SHORT *) &buf[mac_pdu_length])->L = mac_sdu_length;
-      ra->mac_pdu_length = mac_pdu_length + mac_sdu_length + sizeof(NR_MAC_SUBHEADER_SHORT);
-      LOG_I(NR_MAC,"Encoded RRCSetup Piggyback (%d + %d bytes), mac_pdu_length %d\n", mac_sdu_length, (int)sizeof(NR_MAC_SUBHEADER_SHORT), ra->mac_pdu_length);
-=======
       if (ra->msg3_dcch_dtch) {
         // If the UE used MSG3 to transfer a DCCH or DTCH message, then contention resolution is successful if the UE receives a PDCCH transmission which has its CRC bits scrambled by the C-RNTI
         // Just send padding LCID
@@ -1533,7 +1522,6 @@
         ra->mac_pdu_length = mac_pdu_length + mac_sdu_length + sizeof(NR_MAC_SUBHEADER_SHORT);
         LOG_D(NR_MAC,"Encoded RRCSetup Piggyback (%d + %d bytes), mac_pdu_length %d\n", mac_sdu_length, (int)sizeof(NR_MAC_SUBHEADER_SHORT), ra->mac_pdu_length);
       }
->>>>>>> ecdb8ee0
     }
 
     // Calculate number of symbols
