--- conflicted
+++ resolved
@@ -1964,7 +1964,7 @@
       const NR_ServingCellConfig_t *servingCellConfig = ra->CellGroup ? ra->CellGroup->spCellConfig->spCellConfigDedicated : NULL;
       uint32_t delay_ms = servingCellConfig && servingCellConfig->downlinkBWP_ToAddModList ? NR_RRC_SETUP_DELAY_MS + NR_RRC_BWP_SWITCHING_DELAY_MS : NR_RRC_SETUP_DELAY_MS;
       sched_ctrl->rrc_processing_timer = (delay_ms << genericParameters->subcarrierSpacing);
-      LOG_I(NR_MAC, "(%d.%d) Activating RRC processing timer for UE %d with %d ms\n", frameP, slotP, UE_id, delay_ms);
+      LOG_I(NR_MAC, "(%d.%d) Activating RRC processing timer for UE 0x%04x with %d ms\n", frameP, slotP, UE->rnti, delay_ms);
       ra->state = WAIT_Msg4_ACK;
       LOG_D(NR_MAC,"[gNB %d][RAPROC] Frame %d, Subframe %d: RA state %d\n", module_idP, frameP, slotP, ra->state);
     }
@@ -1984,31 +1984,11 @@
 
   if (harq->is_waiting == 0) {
     if (harq->round == 0) {
-<<<<<<< HEAD
-      if (stats->dlsch_errors == 0) {
-        LOG_I(NR_MAC, "(ue %i, rnti 0x%04x) Received Ack of RA-Msg4. CBRA procedure succeeded!\n", UE_id, ra->rnti);
-        UE_info->active[UE_id] = true;
-        UE_info->Msg4_ACKed[UE_id] = true;
-=======
 
       if (stats->dl.errors == 0) {
         LOG_A(NR_MAC, "(UE RNTI 0x%04x) Received Ack of RA-Msg4. CBRA procedure succeeded!\n", ra->rnti);
         UE->Msg4_ACKed = true;
 
-        // Pause scheduling according to:
-        // 3GPP TS 38.331 Section 12 Table 12.1-1: UE performance requirements for RRC procedures for UEs
-        const NR_COMMON_channels_t *common_channels = &RC.nrmac[module_id]->common_channels[0];
-        const NR_SIB1_t *sib1 = common_channels->sib1 ? common_channels->sib1->message.choice.c1->choice.systemInformationBlockType1 : NULL;
-        const NR_ServingCellConfig_t *servingCellConfig = UE->CellGroup ? UE->CellGroup->spCellConfig->spCellConfigDedicated : NULL;
-        NR_BWP_t *genericParameters = get_dl_bwp_genericParameters(sched_ctrl->active_bwp,
-                                                                   common_channels->ServingCellConfigCommon,
-                                                                   sib1);
-        uint32_t delay_ms = servingCellConfig && servingCellConfig->downlinkBWP_ToAddModList ?
-            NR_RRC_SETUP_DELAY_MS + NR_RRC_BWP_SWITCHING_DELAY_MS : NR_RRC_SETUP_DELAY_MS;
-
-        sched_ctrl->rrc_processing_timer = (delay_ms << genericParameters->subcarrierSpacing);
-        LOG_I(NR_MAC, "(%d.%d) Activating RRC processing timer for UE %04x with %d ms\n", frame, slot, UE->rnti, delay_ms);
->>>>>>> 5ea828e1
       } else {
         LOG_I(NR_MAC, "(ue rnti 0x%04x) RA Procedure failed at Msg4!\n", ra->rnti);
       }
