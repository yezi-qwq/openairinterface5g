--- conflicted
+++ resolved
@@ -59,15 +59,9 @@
                          frame_t frameP,
                          sub_frame_t slotP,
                          uint16_t preamble_index,
-<<<<<<< HEAD
                          int16_t timing_offset){
 
   uint16_t ra_rnti=157;
-  uint8_t i;
-=======
-                         int16_t timing_offset,
-                         uint16_t ra_rnti){
->>>>>>> f8523b6c
   uint16_t msg2_frame = frameP, msg2_slot = slotP;
   int offset;
   gNB_MAC_INST *nr_mac = RC.nrmac[module_idP];
@@ -320,17 +314,6 @@
 
   if ((ra->Msg2_frame == frameP) && (ra->Msg2_slot == slotP)) {
 
-<<<<<<< HEAD
-=======
-    // todo
-    // Allocate 4 PRBS starting in RB 0
-    // int first_rb = 0;
-    // vrb_map[first_rb] = 1;
-    // vrb_map[first_rb + 1] = 1;
-    // vrb_map[first_rb + 2] = 1;
-    // vrb_map[first_rb + 3] = 1;
-
->>>>>>> f8523b6c
     nfapi_nr_dl_tti_request_body_t *dl_req = &nr_mac->DL_req[CC_id].dl_tti_request_body;
     nfapi_nr_pdu_t *tx_req = &nr_mac->TX_req[CC_id].pdu_list[nr_mac->TX_req[CC_id].Number_of_PDUs];
 
@@ -537,4 +520,5 @@
     // rar->UL_GRANT_2 = (uint8_t) (buffer >> 16) & 0xFF;
     // rar->UL_GRANT_3 = (uint8_t) (buffer >> 8) & 0xFF;
     // rar->UL_GRANT_4 = (uint8_t) buffer & 0xff;
-}+
+}
