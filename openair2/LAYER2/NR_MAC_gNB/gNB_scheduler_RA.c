/*
 * Licensed to the OpenAirInterface (OAI) Software Alliance under one or more
 * contributor license agreements.  See the NOTICE file distributed with
 * this work for additional information regarding copyright ownership.
 * The OpenAirInterface Software Alliance licenses this file to You under
 * the OAI Public License, Version 1.1  (the "License"); you may not use this file
 * except in compliance with the License.
 * You may obtain a copy of the License at
 *
 *      http://www.openairinterface.org/?page_id=698
 *
 * Unless required by applicable law or agreed to in writing, software
 * distributed under the License is distributed on an "AS IS" BASIS,
 * WITHOUT WARRANTIES OR CONDITIONS OF ANY KIND, either express or implied.
 * See the License for the specific language governing permissions and
 * limitations under the License.
 *-------------------------------------------------------------------------------
 * For more information about the OpenAirInterface (OAI) Software Alliance:
 *      contact@openairinterface.org
 */

/*! \file     gNB_scheduler_RA.c
 * \brief     primitives used for random access
 * \author    Guido Casati
 * \date      2019
 * \email:    guido.casati@iis.fraunhofer.de
 * \version
 */

#include "platform_types.h"

/* MAC */
#include "nr_mac_gNB.h"
#include "NR_MAC_gNB/mac_proto.h"
#include "NR_MAC_COMMON/nr_mac_extern.h"

/* Utils */
#include "common/utils/LOG/log.h"
#include "common/utils/LOG/vcd_signal_dumper.h"
#include "common/utils/nr/nr_common.h"
#include "UTIL/OPT/opt.h"
#include "SIMULATION/TOOLS/sim.h" // for taus

#include <executables/softmodem-common.h>
extern RAN_CONTEXT_t RC;
extern const uint8_t nr_slots_per_frame[5];
extern uint16_t sl_ahead;

uint8_t DELTA[4]= {2,3,4,6};

#define MAX_NUMBER_OF_SSB 64		
float ssb_per_rach_occasion[8] = {0.125,0.25,0.5,1,2,4,8};

int16_t ssb_index_from_prach(module_id_t module_idP,
                             frame_t frameP,
			     sub_frame_t slotP,
			     uint16_t preamble_index,
			     uint8_t freq_index,
			     uint8_t symbol) {
  
  gNB_MAC_INST *gNB = RC.nrmac[module_idP];
  NR_COMMON_channels_t *cc = &gNB->common_channels[0];
  NR_ServingCellConfigCommon_t *scc = cc->ServingCellConfigCommon;
  nfapi_nr_config_request_scf_t *cfg = &RC.nrmac[module_idP]->config[0];

  uint8_t config_index = scc->uplinkConfigCommon->initialUplinkBWP->rach_ConfigCommon->choice.setup->rach_ConfigGeneric.prach_ConfigurationIndex;
  uint8_t fdm = cfg->prach_config.num_prach_fd_occasions.value;
  
  uint8_t total_RApreambles = MAX_NUM_NR_PRACH_PREAMBLES;
  if( scc->uplinkConfigCommon->initialUplinkBWP->rach_ConfigCommon->choice.setup->totalNumberOfRA_Preambles != NULL)
    total_RApreambles = *scc->uplinkConfigCommon->initialUplinkBWP->rach_ConfigCommon->choice.setup->totalNumberOfRA_Preambles;	
  
  float  num_ssb_per_RO = ssb_per_rach_occasion[cfg->prach_config.ssb_per_rach.value];	
  uint16_t start_symbol_index = 0;
  uint8_t mu,N_dur=0,N_t_slot=0,start_symbol = 0, temp_start_symbol = 0, N_RA_slot=0;
  uint16_t format,RA_sfn_index = -1;
  uint8_t config_period = 1;
  uint16_t prach_occasion_id = -1;
  uint8_t num_active_ssb = cc->num_active_ssb;

  if (scc->uplinkConfigCommon->initialUplinkBWP->rach_ConfigCommon->choice.setup->msg1_SubcarrierSpacing)
    mu = *scc->uplinkConfigCommon->initialUplinkBWP->rach_ConfigCommon->choice.setup->msg1_SubcarrierSpacing;
  else
    mu = scc->downlinkConfigCommon->frequencyInfoDL->scs_SpecificCarrierList.list.array[0]->subcarrierSpacing;

  get_nr_prach_info_from_index(config_index,
			       (int)frameP,
			       (int)slotP,
			       scc->downlinkConfigCommon->frequencyInfoDL->absoluteFrequencyPointA,
			       mu,
			       cc->frame_type,
			       &format,
			       &start_symbol,
			       &N_t_slot,
			       &N_dur,
			       &RA_sfn_index,
			       &N_RA_slot,
			       &config_period);
  uint8_t index = 0,slot_index = 0;
  for (slot_index = 0;slot_index < N_RA_slot; slot_index++) {
    if (N_RA_slot <= 1) { //1 PRACH slot in a subframe
       if((mu == 1) || (mu == 3))
         slot_index = 1;  //For scs = 30khz and 120khz
    }
    for (int i=0; i< N_t_slot; i++) {
      temp_start_symbol = (start_symbol + i * N_dur + 14 * slot_index) % 14;
      if(symbol == temp_start_symbol) {
        start_symbol_index = i;
        break;
      }
    }
  }
  if (N_RA_slot <= 1) { //1 PRACH slot in a subframe
    if((mu == 1) || (mu == 3))
      slot_index = 0;  //For scs = 30khz and 120khz
  }

  //  prach_occasion_id = subframe_index * N_t_slot * N_RA_slot * fdm + N_RA_slot_index * N_t_slot * fdm + freq_index + fdm * start_symbol_index; 
  prach_occasion_id = (((frameP % (cc->max_association_period * config_period))/config_period)*cc->total_prach_occasions_per_config_period) +
                      (RA_sfn_index + slot_index) * N_t_slot * fdm + start_symbol_index * fdm + freq_index; 

  //one RO is shared by one or more SSB
  if(num_ssb_per_RO <= 1 )
    index = (int) (prach_occasion_id / (int)(1/num_ssb_per_RO)) % num_active_ssb;
  //one SSB have more than one continuous RO
  else if ( num_ssb_per_RO > 1) {
    index = (prach_occasion_id * (int)num_ssb_per_RO)% num_active_ssb ;
    for(int j = 0;j < num_ssb_per_RO;j++) {
      if(preamble_index <  (((j+1) * total_RApreambles) / num_ssb_per_RO))
        index = index + j;
    }
  }

  LOG_D(NR_MAC, "Frame %d, Slot %d: Prach Occasion id = %d ssb per RO = %f number of active SSB %u index = %d fdm %u symbol index %u freq_index %u total_RApreambles %u\n",
        frameP, slotP, prach_occasion_id, num_ssb_per_RO, num_active_ssb, index, fdm, start_symbol_index, freq_index, total_RApreambles);

  return index;
}


//Compute Total active SSBs and RO available
void find_SSB_and_RO_available(module_id_t module_idP) {

  gNB_MAC_INST *gNB = RC.nrmac[module_idP];
  NR_COMMON_channels_t *cc = &gNB->common_channels[0];
  NR_ServingCellConfigCommon_t *scc = cc->ServingCellConfigCommon;
  nfapi_nr_config_request_scf_t *cfg = &RC.nrmac[module_idP]->config[0];

  uint8_t config_index = scc->uplinkConfigCommon->initialUplinkBWP->rach_ConfigCommon->choice.setup->rach_ConfigGeneric.prach_ConfigurationIndex;
  uint8_t mu,N_dur=0,N_t_slot=0,start_symbol=0,N_RA_slot = 0;
  uint16_t format,N_RA_sfn = 0,unused_RA_occasion,repetition = 0;
  uint8_t num_active_ssb = 0;
  uint8_t max_association_period = 1;

  struct NR_RACH_ConfigCommon__ssb_perRACH_OccasionAndCB_PreamblesPerSSB *ssb_perRACH_OccasionAndCB_PreamblesPerSSB = scc->uplinkConfigCommon->initialUplinkBWP->rach_ConfigCommon->choice.setup->ssb_perRACH_OccasionAndCB_PreamblesPerSSB;

  switch (ssb_perRACH_OccasionAndCB_PreamblesPerSSB->present){
    case NR_RACH_ConfigCommon__ssb_perRACH_OccasionAndCB_PreamblesPerSSB_PR_oneEighth:
      cc->cb_preambles_per_ssb = 4 * (ssb_perRACH_OccasionAndCB_PreamblesPerSSB->choice.oneEighth + 1);
      break;
    case NR_RACH_ConfigCommon__ssb_perRACH_OccasionAndCB_PreamblesPerSSB_PR_oneFourth:
      cc->cb_preambles_per_ssb = 4 * (ssb_perRACH_OccasionAndCB_PreamblesPerSSB->choice.oneFourth + 1);
      break;
    case NR_RACH_ConfigCommon__ssb_perRACH_OccasionAndCB_PreamblesPerSSB_PR_oneHalf:
      cc->cb_preambles_per_ssb = 4 * (ssb_perRACH_OccasionAndCB_PreamblesPerSSB->choice.oneHalf + 1);
      break;
    case NR_RACH_ConfigCommon__ssb_perRACH_OccasionAndCB_PreamblesPerSSB_PR_one:
      cc->cb_preambles_per_ssb = 4 * (ssb_perRACH_OccasionAndCB_PreamblesPerSSB->choice.one + 1);
      break;
    case NR_RACH_ConfigCommon__ssb_perRACH_OccasionAndCB_PreamblesPerSSB_PR_two:
      cc->cb_preambles_per_ssb = 4 * (ssb_perRACH_OccasionAndCB_PreamblesPerSSB->choice.two + 1);
      break;
    case NR_RACH_ConfigCommon__ssb_perRACH_OccasionAndCB_PreamblesPerSSB_PR_four:
      cc->cb_preambles_per_ssb = ssb_perRACH_OccasionAndCB_PreamblesPerSSB->choice.four;
      break;
    case NR_RACH_ConfigCommon__ssb_perRACH_OccasionAndCB_PreamblesPerSSB_PR_eight:
      cc->cb_preambles_per_ssb = ssb_perRACH_OccasionAndCB_PreamblesPerSSB->choice.eight;
      break;
    case NR_RACH_ConfigCommon__ssb_perRACH_OccasionAndCB_PreamblesPerSSB_PR_sixteen:
      cc->cb_preambles_per_ssb = ssb_perRACH_OccasionAndCB_PreamblesPerSSB->choice.sixteen;
      break;
    default:
      AssertFatal(1 == 0, "Unsupported ssb_perRACH_config %d\n", ssb_perRACH_OccasionAndCB_PreamblesPerSSB->present);
      break;
    }

  if (scc->uplinkConfigCommon->initialUplinkBWP->rach_ConfigCommon->choice.setup->msg1_SubcarrierSpacing)
    mu = *scc->uplinkConfigCommon->initialUplinkBWP->rach_ConfigCommon->choice.setup->msg1_SubcarrierSpacing;
  else
    mu = scc->downlinkConfigCommon->frequencyInfoDL->scs_SpecificCarrierList.list.array[0]->subcarrierSpacing;

  // prach is scheduled according to configuration index and tables 6.3.3.2.2 to 6.3.3.2.4
  get_nr_prach_occasion_info_from_index(config_index,
                                        scc->downlinkConfigCommon->frequencyInfoDL->absoluteFrequencyPointA,
                                        mu,
                                        cc->frame_type,
                                        &format,
                                        &start_symbol,
                                        &N_t_slot,
                                        &N_dur,
                                        &N_RA_slot,
                                        &N_RA_sfn,
                                        &max_association_period);

  float num_ssb_per_RO = ssb_per_rach_occasion[cfg->prach_config.ssb_per_rach.value];	
  uint8_t fdm = cfg->prach_config.num_prach_fd_occasions.value;
  uint64_t L_ssb = (((uint64_t) cfg->ssb_table.ssb_mask_list[0].ssb_mask.value)<<32) | cfg->ssb_table.ssb_mask_list[1].ssb_mask.value ;
  uint32_t total_RA_occasions = N_RA_sfn * N_t_slot * N_RA_slot * fdm;

  for(int i = 0;i < 64;i++) {
    if ((L_ssb >> (63-i)) & 0x01) { // only if the bit of L_ssb at current ssb index is 1
      cc->ssb_index[num_active_ssb] = i; 
      num_active_ssb++;
    }
  }

  cc->total_prach_occasions_per_config_period = total_RA_occasions;
  for(int i=1; (1 << (i-1)) <= max_association_period; i++) {
    cc->max_association_period = (1 <<(i-1));
    total_RA_occasions = total_RA_occasions * cc->max_association_period;
    if(total_RA_occasions >= (int) (num_active_ssb/num_ssb_per_RO)) {
      repetition = (uint16_t)((total_RA_occasions * num_ssb_per_RO )/num_active_ssb);
      break;
    }
  }

  unused_RA_occasion = total_RA_occasions - (int)((num_active_ssb * repetition)/num_ssb_per_RO);
  cc->total_prach_occasions = total_RA_occasions - unused_RA_occasion;
  cc->num_active_ssb = num_active_ssb;

  LOG_D(NR_MAC,
        "Total available RO %d, num of active SSB %d: unused RO = %d association_period %u N_RA_sfn %u total_prach_occasions_per_config_period %u\n",
        cc->total_prach_occasions,
        cc->num_active_ssb,
        unused_RA_occasion,
        cc->max_association_period,
        N_RA_sfn,
        cc->total_prach_occasions_per_config_period);
}		
		
void schedule_nr_prach(module_id_t module_idP, frame_t frameP, sub_frame_t slotP)
{
  gNB_MAC_INST *gNB = RC.nrmac[module_idP];
  NR_COMMON_channels_t *cc = gNB->common_channels;
  NR_ServingCellConfigCommon_t *scc = cc->ServingCellConfigCommon;
  nfapi_nr_ul_tti_request_t *UL_tti_req = &RC.nrmac[module_idP]->UL_tti_req_ahead[0][slotP];
  nfapi_nr_config_request_scf_t *cfg = &RC.nrmac[module_idP]->config[0];

  if (is_nr_UL_slot(scc->tdd_UL_DL_ConfigurationCommon, slotP, cc->frame_type)) {

    uint8_t config_index = scc->uplinkConfigCommon->initialUplinkBWP->rach_ConfigCommon->choice.setup->rach_ConfigGeneric.prach_ConfigurationIndex;
    uint8_t mu,N_dur,N_t_slot,start_symbol = 0,N_RA_slot;
    uint16_t RA_sfn_index = -1;
    uint8_t config_period = 1;
    uint16_t format;
    int slot_index = 0;
    uint16_t prach_occasion_id = -1;

    if (scc->uplinkConfigCommon->initialUplinkBWP->rach_ConfigCommon->choice.setup->msg1_SubcarrierSpacing)
      mu = *scc->uplinkConfigCommon->initialUplinkBWP->rach_ConfigCommon->choice.setup->msg1_SubcarrierSpacing;
    else
      mu = scc->downlinkConfigCommon->frequencyInfoDL->scs_SpecificCarrierList.list.array[0]->subcarrierSpacing;

    int bwp_start = NRRIV2PRBOFFSET(scc->uplinkConfigCommon->initialUplinkBWP->genericParameters.locationAndBandwidth, MAX_BWP_SIZE);

    uint8_t fdm = cfg->prach_config.num_prach_fd_occasions.value;
    // prach is scheduled according to configuration index and tables 6.3.3.2.2 to 6.3.3.2.4
    if ( get_nr_prach_info_from_index(config_index,
                                      (int)frameP,
                                      (int)slotP,
                                      scc->downlinkConfigCommon->frequencyInfoDL->absoluteFrequencyPointA,
                                      mu,
                                      cc->frame_type,
                                      &format,
                                      &start_symbol,
                                      &N_t_slot,
                                      &N_dur,
                                      &RA_sfn_index,
                                      &N_RA_slot,
                                      &config_period) ) {

      uint16_t format0 = format&0xff;      // first column of format from table
      uint16_t format1 = (format>>8)&0xff; // second column of format from table

      if (N_RA_slot > 1) { //more than 1 PRACH slot in a subframe
        if (slotP%2 == 1)
          slot_index = 1;
        else
          slot_index = 0;
      }else if (N_RA_slot <= 1) { //1 PRACH slot in a subframe
        slot_index = 0;
      }

      UL_tti_req->SFN = frameP;
      UL_tti_req->Slot = slotP;
      for (int fdm_index=0; fdm_index < fdm; fdm_index++) { // one structure per frequency domain occasion
        for (int td_index=0; td_index<N_t_slot; td_index++) {

          prach_occasion_id = (((frameP % (cc->max_association_period * config_period))/config_period) * cc->total_prach_occasions_per_config_period) +
                              (RA_sfn_index + slot_index) * N_t_slot * fdm + td_index * fdm + fdm_index;

          if((prach_occasion_id < cc->total_prach_occasions) && (td_index == 0)){
            AssertFatal(UL_tti_req->n_pdus < sizeof(UL_tti_req->pdus_list) / sizeof(UL_tti_req->pdus_list[0]),
                        "Invalid UL_tti_req->n_pdus %d\n", UL_tti_req->n_pdus);

            UL_tti_req->pdus_list[UL_tti_req->n_pdus].pdu_type = NFAPI_NR_UL_CONFIG_PRACH_PDU_TYPE;
            UL_tti_req->pdus_list[UL_tti_req->n_pdus].pdu_size = sizeof(nfapi_nr_prach_pdu_t);
            nfapi_nr_prach_pdu_t  *prach_pdu = &UL_tti_req->pdus_list[UL_tti_req->n_pdus].prach_pdu;
            memset(prach_pdu,0,sizeof(nfapi_nr_prach_pdu_t));
            UL_tti_req->n_pdus+=1;

            // filling the prach fapi structure
            prach_pdu->phys_cell_id = *scc->physCellId;
            prach_pdu->num_prach_ocas = N_t_slot;
            prach_pdu->prach_start_symbol = start_symbol;
            prach_pdu->num_ra = fdm_index;
            prach_pdu->num_cs = get_NCS(scc->uplinkConfigCommon->initialUplinkBWP->rach_ConfigCommon->choice.setup->rach_ConfigGeneric.zeroCorrelationZoneConfig,
                                        format0,
                                        scc->uplinkConfigCommon->initialUplinkBWP->rach_ConfigCommon->choice.setup->restrictedSetConfig);

            LOG_D(NR_MAC, "Frame %d, Slot %d: Prach Occasion id = %u  fdm index = %u start symbol = %u slot index = %u subframe index = %u \n",
                  frameP, slotP,
                  prach_occasion_id, prach_pdu->num_ra,
                  prach_pdu->prach_start_symbol,
                  slot_index, RA_sfn_index);
            // SCF PRACH PDU format field does not consider A1/B1 etc. possibilities
            // We added 9 = A1/B1 10 = A2/B2 11 A3/B3
            if (format1!=0xff) {
              switch(format0) {
                case 0xa1:
                  prach_pdu->prach_format = 11;
                  break;
                case 0xa2:
                  prach_pdu->prach_format = 12;
                  break;
                case 0xa3:
                  prach_pdu->prach_format = 13;
                  break;
              default:
                AssertFatal(1==0,"Only formats A1/B1 A2/B2 A3/B3 are valid for dual format");
              }
            }
            else{
              switch(format0) {
                case 0:
                  prach_pdu->prach_format = 0;
                  break;
                case 1:
                  prach_pdu->prach_format = 1;
                  break;
                case 2:
                  prach_pdu->prach_format = 2;
                  break;
                case 3:
                  prach_pdu->prach_format = 3;
                  break;
                case 0xa1:
                  prach_pdu->prach_format = 4;
                  break;
                case 0xa2:
                  prach_pdu->prach_format = 5;
                  break;
                case 0xa3:
                  prach_pdu->prach_format = 6;
                  break;
                case 0xb1:
                  prach_pdu->prach_format = 7;
                  break;
                case 0xb4:
                  prach_pdu->prach_format = 8;
                  break;
                case 0xc0:
                  prach_pdu->prach_format = 9;
                  break;
                case 0xc2:
                  prach_pdu->prach_format = 10;
                  break;
              default:
                AssertFatal(1==0,"Invalid PRACH format");
              }
            }
          }
        }
      }

      // block resources in vrb_map_UL
      const NR_RACH_ConfigGeneric_t *rach_ConfigGeneric =
          &scc->uplinkConfigCommon->initialUplinkBWP->rach_ConfigCommon->choice.setup->rach_ConfigGeneric;
      const uint8_t mu_pusch =
          scc->uplinkConfigCommon->frequencyInfoUL->scs_SpecificCarrierList.list.array[0]->subcarrierSpacing;
      const int16_t N_RA_RB = get_N_RA_RB(cfg->prach_config.prach_sub_c_spacing.value, mu_pusch);
      uint16_t *vrb_map_UL = &cc->vrb_map_UL[slotP * MAX_BWP_SIZE];
      for (int i = 0; i < N_RA_RB * fdm; ++i)
        vrb_map_UL[bwp_start + rach_ConfigGeneric->msg1_FrequencyStart + i] |= SL_to_bitmap(start_symbol, N_t_slot*N_dur);
    }
  }
}

void nr_schedule_msg2(uint16_t rach_frame, uint16_t rach_slot,
                      uint16_t *msg2_frame, uint16_t *msg2_slot,
                      NR_ServingCellConfigCommon_t *scc,
                      frame_type_t frame_type,
                      uint16_t monitoring_slot_period,
                      uint16_t monitoring_offset,uint8_t beam_index,
                      uint8_t num_active_ssb,
                      int16_t *tdd_beam_association, int sl_ahead){

  // preferentially we schedule the msg2 in the mixed slot or in the last dl slot
  // if they are allowed by search space configuration
  uint8_t mu = *scc->ssbSubcarrierSpacing;
  uint8_t response_window = scc->uplinkConfigCommon->initialUplinkBWP->rach_ConfigCommon->choice.setup->rach_ConfigGeneric.ra_ResponseWindow;
  uint8_t slot_window;
  const int n_slots_frame = nr_slots_per_frame[*scc->ssbSubcarrierSpacing];
  const NR_TDD_UL_DL_Pattern_t *tdd = scc->tdd_UL_DL_ConfigurationCommon ? &scc->tdd_UL_DL_ConfigurationCommon->pattern1 : NULL;
  // number of mixed slot or of last dl slot if there is no mixed slot
  uint8_t last_dl_slot_period = n_slots_frame-1;
  // lenght of tdd period in slots
  uint8_t tdd_period_slot = n_slots_frame;

  if (tdd) {
    last_dl_slot_period = tdd->nrofDownlinkSymbols == 0? (tdd->nrofDownlinkSlots-1) : tdd->nrofDownlinkSlots;
    tdd_period_slot = n_slots_frame/get_nb_periods_per_frame(tdd->dl_UL_TransmissionPeriodicity);
  }
  else{
    if(frame_type == TDD)
      AssertFatal(frame_type == FDD, "Dynamic TDD not handled yet\n");
  }


  switch(response_window){
    case NR_RACH_ConfigGeneric__ra_ResponseWindow_sl1:
      slot_window = 1;
      break;
    case NR_RACH_ConfigGeneric__ra_ResponseWindow_sl2:
      slot_window = 2;
      break;
    case NR_RACH_ConfigGeneric__ra_ResponseWindow_sl4:
      slot_window = 4;
      break;
    case NR_RACH_ConfigGeneric__ra_ResponseWindow_sl8:
      slot_window = 8;
      break;
    case NR_RACH_ConfigGeneric__ra_ResponseWindow_sl10:
      slot_window = 10;
      break;
    case NR_RACH_ConfigGeneric__ra_ResponseWindow_sl20:
      slot_window = 20;
      break;
    case NR_RACH_ConfigGeneric__ra_ResponseWindow_sl40:
      slot_window = 40;
      break;
    case NR_RACH_ConfigGeneric__ra_ResponseWindow_sl80:
      slot_window = 80;
      break;
    default:
      AssertFatal(1==0,"Invalid response window value %d\n",response_window);
  }
  AssertFatal(slot_window<=nr_slots_per_frame[mu],"Msg2 response window needs to be lower or equal to 10ms");

  // slot and frame limit to transmit msg2 according to response window
  uint8_t slot_limit = (rach_slot + slot_window)%nr_slots_per_frame[mu];
  uint16_t frame_limit = (slot_limit>(rach_slot))? rach_frame : (rach_frame +1);

  // computing start of next period

  int FR = *scc->downlinkConfigCommon->frequencyInfoDL->frequencyBandList.list.array[0] >= 257 ? nr_FR2 : nr_FR1;

  uint8_t start_next_period = (rach_slot-(rach_slot%tdd_period_slot)+tdd_period_slot)%nr_slots_per_frame[mu];
  *msg2_slot = start_next_period + last_dl_slot_period; // initializing scheduling of slot to next mixed (or last dl) slot
  *msg2_frame = ((*msg2_slot>(rach_slot))? rach_frame : (rach_frame+1))%1024;
  // we can't schedule msg2 before sl_ahead since prach
  int eff_slot = *msg2_slot+(*msg2_frame-rach_frame)*nr_slots_per_frame[mu];
  while ((eff_slot-rach_slot)<=sl_ahead) {
    *msg2_slot = (*msg2_slot+tdd_period_slot)%nr_slots_per_frame[mu];
    *msg2_frame = ((*msg2_slot>(rach_slot))? rach_frame : (rach_frame+1))%1024;
    eff_slot = *msg2_slot+(*msg2_frame-rach_frame)*nr_slots_per_frame[mu];
  }
  if (FR==nr_FR2) {
    int num_tdd_period = *msg2_slot/tdd_period_slot;
    while((tdd_beam_association[num_tdd_period]!=-1)&&(tdd_beam_association[num_tdd_period]!=beam_index)) {
      *msg2_slot = (*msg2_slot+tdd_period_slot)%nr_slots_per_frame[mu];
      *msg2_frame = ((*msg2_slot>(rach_slot))? rach_frame : (rach_frame+1))%1024;
      num_tdd_period = *msg2_slot/tdd_period_slot;
    }
    if(tdd_beam_association[num_tdd_period] == -1)
      tdd_beam_association[num_tdd_period] = beam_index;
  }

  // go to previous slot if the current scheduled slot is beyond the response window
  // and if the slot is not among the PDCCH monitored ones (38.213 10.1)
  while (*msg2_frame > frame_limit
         || (*msg2_frame == frame_limit && *msg2_slot > slot_limit)
         || ((*msg2_frame * nr_slots_per_frame[mu] + *msg2_slot - monitoring_offset) % monitoring_slot_period != 0)) {

    if((frame_type == FDD) || ((*msg2_slot%tdd_period_slot) > 0)) {
      if (*msg2_slot==0) {
        if(*msg2_frame != 0)
          (*msg2_frame)--;
        else
          *msg2_frame = 1023;
        *msg2_slot = nr_slots_per_frame[mu] - 1;
      }
      else
        (*msg2_slot)--;
    }
    else
      AssertFatal(1==0,"No available DL slot to schedule msg2 has been found");
  }
}


void nr_initiate_ra_proc(module_id_t module_idP,
                         int CC_id,
                         frame_t frameP,
                         sub_frame_t slotP,
                         uint16_t preamble_index,
                         uint8_t freq_index,
                         uint8_t symbol,
                         int16_t timing_offset){

  uint8_t ul_carrier_id = 0; // 0 for NUL 1 for SUL
  NR_SearchSpace_t *ss;

  uint16_t msg2_frame, msg2_slot,monitoring_slot_period,monitoring_offset;
  gNB_MAC_INST *nr_mac = RC.nrmac[module_idP];
  NR_COMMON_channels_t *cc = &nr_mac->common_channels[CC_id];
  NR_ServingCellConfigCommon_t *scc = cc->ServingCellConfigCommon;
  frame_type_t frame_type = cc->frame_type;

  uint8_t total_RApreambles = MAX_NUM_NR_PRACH_PREAMBLES;
  uint8_t  num_ssb_per_RO = scc->uplinkConfigCommon->initialUplinkBWP->rach_ConfigCommon->choice.setup->ssb_perRACH_OccasionAndCB_PreamblesPerSSB->present;
  int pr_found;

  if( scc->uplinkConfigCommon->initialUplinkBWP->rach_ConfigCommon->choice.setup->totalNumberOfRA_Preambles != NULL)
    total_RApreambles = *scc->uplinkConfigCommon->initialUplinkBWP->rach_ConfigCommon->choice.setup->totalNumberOfRA_Preambles;

  if(num_ssb_per_RO > 3) { /*num of ssb per RO >= 1*/
    num_ssb_per_RO -= 3;
    total_RApreambles = total_RApreambles/num_ssb_per_RO ;
  }

  for (int i = 0; i < NR_NB_RA_PROC_MAX; i++) {
    NR_RA_t *ra = &cc->ra[i];
    pr_found = 0;
    const int UE_id = find_nr_UE_id(module_idP, ra->rnti);
    if (UE_id != -1) {
      continue;
    }
    if (ra->state == RA_IDLE) {
      for(int j = 0; j < ra->preambles.num_preambles; j++) {
        //check if the preamble received correspond to one of the listed or configured preambles
        if (preamble_index == ra->preambles.preamble_list[j]) {
          if (ra->rnti == 0 && get_softmodem_params()->nsa)
            continue;
          pr_found=1;
          break;
        }
      }
      if (pr_found == 0) {
         continue;
      }

      uint16_t ra_rnti;

      // ra_rnti from 5.1.3 in 38.321
      // FK: in case of long PRACH the phone seems to expect the subframe number instead of the slot number here.
      if (scc->uplinkConfigCommon->initialUplinkBWP->rach_ConfigCommon->choice.setup->prach_RootSequenceIndex.present
          == NR_RACH_ConfigCommon__prach_RootSequenceIndex_PR_l839)
        ra_rnti = 1 + symbol + (9 /*slotP*/ * 14) + (freq_index * 14 * 80) + (ul_carrier_id * 14 * 80 * 8);
      else
        ra_rnti = 1 + symbol + (slotP * 14) + (freq_index * 14 * 80) + (ul_carrier_id * 14 * 80 * 8);

      // This should be handled differently when we use the initialBWP for RA
      ra->dl_bwp_id = 0;//TODO
      ra->ul_bwp_id = 0;
      NR_BWP_Downlink_t *bwp=NULL;
      if (ra->CellGroup && ra->CellGroup->spCellConfig && ra->CellGroup->spCellConfig->spCellConfigDedicated) {
        if (ra->CellGroup->spCellConfig->spCellConfigDedicated->firstActiveDownlinkBWP_Id &&
          ra->CellGroup->spCellConfig->spCellConfigDedicated->downlinkBWP_ToAddModList) {
          ra->dl_bwp_id = *ra->CellGroup->spCellConfig->spCellConfigDedicated->firstActiveDownlinkBWP_Id;
          bwp = ra->CellGroup->spCellConfig->spCellConfigDedicated->downlinkBWP_ToAddModList->list.array[ra->dl_bwp_id - 1];
        }
        if (ra->CellGroup->spCellConfig->spCellConfigDedicated->uplinkConfig &&
            ra->CellGroup->spCellConfig->spCellConfigDedicated->uplinkConfig->firstActiveUplinkBWP_Id)
          ra->ul_bwp_id = *ra->CellGroup->spCellConfig->spCellConfigDedicated->uplinkConfig->firstActiveUplinkBWP_Id;
     }

      VCD_SIGNAL_DUMPER_DUMP_FUNCTION_BY_NAME(VCD_SIGNAL_DUMPER_FUNCTIONS_INITIATE_RA_PROC, 1);

      LOG_D(NR_MAC,
            "[gNB %d][RAPROC] CC_id %d Frame %d, Slot %d  Initiating RA procedure for preamble index %d\n",
            module_idP,
            CC_id,
            frameP,
            slotP,
            preamble_index);

      uint8_t beam_index = ssb_index_from_prach(module_idP, frameP, slotP, preamble_index, freq_index, symbol);

      // the UE sent a RACH either for starting RA procedure or RA procedure failed and UE retries
      if (ra->cfra) {
        // if the preamble received correspond to one of the listed
        if (!(preamble_index == ra->preambles.preamble_list[beam_index])) {
          LOG_E(
              NR_MAC,
              "[gNB %d][RAPROC] FAILURE: preamble %d does not correspond to any of the ones in rach_ConfigDedicated\n",
              module_idP,
              preamble_index);
          continue; // if the PRACH preamble does not correspond to any of the ones sent through RRC abort RA proc
        }
      }
      LOG_D(NR_MAC, "Frame %d, Slot %d: Activating RA process \n", frameP, slotP);
      ra->state = Msg2;
      ra->timing_offset = timing_offset;
      ra->preamble_slot = slotP;

      NR_SearchSpaceId_t	ra_SearchSpace = 0;
      struct NR_PDCCH_ConfigCommon__commonSearchSpaceList *commonSearchSpaceList = NULL;
      NR_BWP_t *genericParameters = NULL;
      if(bwp) {
        commonSearchSpaceList = bwp->bwp_Common->pdcch_ConfigCommon->choice.setup->commonSearchSpaceList;
        ra_SearchSpace = *bwp->bwp_Common->pdcch_ConfigCommon->choice.setup->ra_SearchSpace;
        genericParameters = &bwp->bwp_Common->genericParameters;
      } else {
        commonSearchSpaceList = scc->downlinkConfigCommon->initialDownlinkBWP->pdcch_ConfigCommon->choice.setup->commonSearchSpaceList;
        ra_SearchSpace = *scc->downlinkConfigCommon->initialDownlinkBWP->pdcch_ConfigCommon->choice.setup->ra_SearchSpace;
        genericParameters = &scc->downlinkConfigCommon->initialDownlinkBWP->genericParameters;
      }
      AssertFatal(commonSearchSpaceList->list.count > 0, "common SearchSpace list has 0 elements\n");

      // Common SearchSpace list
      for (int i = 0; i < commonSearchSpaceList->list.count; i++) {
        ss = commonSearchSpaceList->list.array[i];
        if (ss->searchSpaceId == ra_SearchSpace)
          ra->ra_ss = ss;
      }

      AssertFatal(ra->ra_ss!=NULL,"SearchSpace cannot be null for RA\n");

      ra->coreset = get_coreset(module_idP, scc, bwp, ra->ra_ss, NR_SearchSpace__searchSpaceType_PR_common);
      ra->sched_pdcch = set_pdcch_structure(nr_mac,
                                            ra->ra_ss,
                                            ra->coreset,
                                            scc,
                                            genericParameters,
                                            &nr_mac->type0_PDCCH_CSS_config[ra->beam_id]);

      // retrieving ra pdcch monitoring period and offset
      find_monitoring_periodicity_offset_common(ra->ra_ss, &monitoring_slot_period, &monitoring_offset);

      nr_schedule_msg2(frameP,
                       slotP,
                       &msg2_frame,
                       &msg2_slot,
                       scc,
                       frame_type,
                       monitoring_slot_period,
                       monitoring_offset,
                       beam_index,
                       cc->num_active_ssb,
                       nr_mac->tdd_beam_association,
		       nr_mac->if_inst->sl_ahead);

      ra->Msg2_frame = msg2_frame;
      ra->Msg2_slot = msg2_slot;

      LOG_D(NR_MAC, "%s() Msg2[%04d%d] SFN/SF:%04d%d\n", __FUNCTION__, ra->Msg2_frame, ra->Msg2_slot, frameP, slotP);

      int loop = 0;
      if (ra->rnti == 0) { // This condition allows for the usage of a preconfigured rnti for the CFRA
        do {
          ra->rnti = (taus() % 65518) + 1;
          loop++;
        } while (loop != 100
                 && !((find_nr_UE_id(module_idP, ra->rnti) == -1) && (find_nr_RA_id(module_idP, CC_id, ra->rnti) == -1)
                      && ra->rnti >= 1 && ra->rnti <= 65519));
        if (loop == 100) {
          LOG_E(NR_MAC, "%s:%d:%s: [RAPROC] initialisation random access aborted\n", __FILE__, __LINE__, __FUNCTION__);
          abort();
        }
      }

      ra->RA_rnti = ra_rnti;
      ra->preamble_index = preamble_index;
      ra->beam_id = beam_index;

      LOG_I(NR_MAC,
            "[gNB %d][RAPROC] CC_id %d Frame %d Activating Msg2 generation in frame %d, slot %d using RA rnti %x SSB "
            "index %u RA index %d\n",
            module_idP,
            CC_id,
            frameP,
            ra->Msg2_frame,
            ra->Msg2_slot,
            ra->RA_rnti,
            cc->ssb_index[beam_index],
            i);

      return;
    }
  }
  LOG_E(NR_MAC, "[gNB %d][RAPROC] FAILURE: CC_id %d Frame %d initiating RA procedure for preamble index %d\n", module_idP, CC_id, frameP, preamble_index);

  VCD_SIGNAL_DUMPER_DUMP_FUNCTION_BY_NAME(VCD_SIGNAL_DUMPER_FUNCTIONS_INITIATE_RA_PROC, 0);
}

void nr_schedule_RA(module_id_t module_idP, frame_t frameP, sub_frame_t slotP) {

  gNB_MAC_INST *mac = RC.nrmac[module_idP];

  start_meas(&mac->schedule_ra);
  for (int CC_id = 0; CC_id < MAX_NUM_CCs; CC_id++) {
    NR_COMMON_channels_t *cc = &mac->common_channels[CC_id];
    for (int i = 0; i < NR_NB_RA_PROC_MAX; i++) {
      NR_RA_t *ra = &cc->ra[i];
      LOG_D(NR_MAC, "RA[state:%d]\n", ra->state);
      switch (ra->state) {
        case Msg2:
          nr_generate_Msg2(module_idP, CC_id, frameP, slotP, ra);
          break;
        case Msg3_retransmission:
          nr_generate_Msg3_retransmission(module_idP, CC_id, frameP, slotP, ra);
          break;
        case Msg4:
          nr_generate_Msg4(module_idP, CC_id, frameP, slotP, ra);
          break;
        case WAIT_Msg4_ACK:
          nr_check_Msg4_Ack(module_idP, CC_id, frameP, slotP, ra);
          break;
        default:
          break;
      }
    }
  }
  stop_meas(&mac->schedule_ra);
}


void nr_generate_Msg3_retransmission(module_id_t module_idP, int CC_id, frame_t frame, sub_frame_t slot, NR_RA_t *ra) {

  gNB_MAC_INST *nr_mac = RC.nrmac[module_idP];
  NR_COMMON_channels_t *cc = &nr_mac->common_channels[CC_id];
  NR_ServingCellConfigCommon_t *scc = cc->ServingCellConfigCommon;

  NR_BWP_Uplink_t *ubwp = NULL;
  NR_BWP_UplinkDedicated_t *ubwpd = NULL;
  NR_PUSCH_TimeDomainResourceAllocationList_t *pusch_TimeDomainAllocationList = NULL;
  NR_BWP_t *genericParameters = NULL;
  if(ra->CellGroup) {
    ubwp = ra->CellGroup->spCellConfig->spCellConfigDedicated->uplinkConfig->uplinkBWP_ToAddModList->list.array[ra->ul_bwp_id-1];
    ubwpd = ra->CellGroup->spCellConfig->spCellConfigDedicated->uplinkConfig->initialUplinkBWP;
    genericParameters = &ubwp->bwp_Common->genericParameters;
    pusch_TimeDomainAllocationList = ubwp->bwp_Common->pusch_ConfigCommon->choice.setup->pusch_TimeDomainAllocationList;
  } else {
    genericParameters = &scc->uplinkConfigCommon->initialUplinkBWP->genericParameters;
    pusch_TimeDomainAllocationList = scc->uplinkConfigCommon->initialUplinkBWP->pusch_ConfigCommon->choice.setup->pusch_TimeDomainAllocationList;
  }

  int mu = genericParameters->subcarrierSpacing;
  uint8_t K2 = *pusch_TimeDomainAllocationList->list.array[ra->Msg3_tda_id]->k2;
  const int sched_frame = frame + (slot + K2 >= nr_slots_per_frame[mu]);
  const int sched_slot = (slot + K2) % nr_slots_per_frame[mu];

  if (is_xlsch_in_slot(RC.nrmac[module_idP]->ulsch_slot_bitmap[sched_slot / 64], sched_slot)) {
    // beam association for FR2
    int16_t *tdd_beam_association = nr_mac->tdd_beam_association;
    if (*scc->downlinkConfigCommon->frequencyInfoDL->frequencyBandList.list.array[0] >= 257) {
      // FR2
      const int n_slots_frame = nr_slots_per_frame[*scc->ssbSubcarrierSpacing];
      const NR_TDD_UL_DL_Pattern_t *tdd = scc->tdd_UL_DL_ConfigurationCommon ? &scc->tdd_UL_DL_ConfigurationCommon->pattern1 : NULL;
      AssertFatal(tdd,"Dynamic TDD not handled yet\n");
      uint8_t tdd_period_slot = n_slots_frame/get_nb_periods_per_frame(tdd->dl_UL_TransmissionPeriodicity);
      int num_tdd_period = sched_slot/tdd_period_slot;

      if((tdd_beam_association[num_tdd_period]!=-1)&&(tdd_beam_association[num_tdd_period]!=ra->beam_id))
        return; // can't schedule retransmission in this slot
      else
        tdd_beam_association[num_tdd_period] = ra->beam_id;
    }

    int scs = scc->uplinkConfigCommon->initialUplinkBWP->genericParameters.subcarrierSpacing;
    int fh = 0;
    int startSymbolAndLength = scc->uplinkConfigCommon->initialUplinkBWP->pusch_ConfigCommon->choice.setup->pusch_TimeDomainAllocationList->list.array[ra->Msg3_tda_id]->startSymbolAndLength;
    int StartSymbolIndex, NrOfSymbols;
    SLIV2SL(startSymbolAndLength, &StartSymbolIndex, &NrOfSymbols);
    int mappingtype = scc->uplinkConfigCommon->initialUplinkBWP->pusch_ConfigCommon->choice.setup->pusch_TimeDomainAllocationList->list.array[ra->Msg3_tda_id]->mappingType;

    uint16_t *vrb_map_UL = &RC.nrmac[module_idP]->common_channels[CC_id].vrb_map_UL[sched_slot * MAX_BWP_SIZE];

    int BWPStart = nr_mac->type0_PDCCH_CSS_config[ra->beam_id].cset_start_rb;
    int BWPSize  = nr_mac->type0_PDCCH_CSS_config[ra->beam_id].num_rbs;
    int rbStart = 0;
    for (int i = 0; (i < ra->msg3_nb_rb) && (rbStart <= (BWPSize - ra->msg3_nb_rb)); i++) {
      if (vrb_map_UL[rbStart + BWPStart + i]&SL_to_bitmap(StartSymbolIndex, NrOfSymbols)) {
        rbStart += i;
        i = 0;
      }
    }
    if (rbStart > (BWPSize - ra->msg3_nb_rb)) {
      // cannot find free vrb_map for msg3 retransmission in this slot
      return;
    }

    LOG_I(NR_MAC, "[gNB %d][RAPROC] Frame %d, Slot %d : CC_id %d Scheduling retransmission of Msg3 in (%d,%d)\n",
          module_idP, frame, slot, CC_id, sched_frame, sched_slot);

    nfapi_nr_ul_tti_request_t *future_ul_tti_req = &RC.nrmac[module_idP]->UL_tti_req_ahead[CC_id][sched_slot];
    AssertFatal(future_ul_tti_req->SFN == sched_frame
                && future_ul_tti_req->Slot == sched_slot,
                "future UL_tti_req's frame.slot %d.%d does not match PUSCH %d.%d\n",
                future_ul_tti_req->SFN,
                future_ul_tti_req->Slot,
                sched_frame,
                sched_slot);
    AssertFatal(future_ul_tti_req->n_pdus <
                sizeof(future_ul_tti_req->pdus_list) / sizeof(future_ul_tti_req->pdus_list[0]),
                "Invalid future_ul_tti_req->n_pdus %d\n", future_ul_tti_req->n_pdus);
    future_ul_tti_req->pdus_list[future_ul_tti_req->n_pdus].pdu_type = NFAPI_NR_UL_CONFIG_PUSCH_PDU_TYPE;
    future_ul_tti_req->pdus_list[future_ul_tti_req->n_pdus].pdu_size = sizeof(nfapi_nr_pusch_pdu_t);
    nfapi_nr_pusch_pdu_t *pusch_pdu = &future_ul_tti_req->pdus_list[future_ul_tti_req->n_pdus].pusch_pdu;
    memset(pusch_pdu, 0, sizeof(nfapi_nr_pusch_pdu_t));

    fill_msg3_pusch_pdu(pusch_pdu, scc,
                        ra->msg3_round,
                        startSymbolAndLength,
                        ra->rnti, scs,
                        BWPSize, BWPStart,
                        mappingtype, fh,
                        rbStart, ra->msg3_nb_rb);
    future_ul_tti_req->n_pdus += 1;

    // generation of DCI 0_0 to schedule msg3 retransmission
    NR_SearchSpace_t *ss = ra->ra_ss;
    NR_ControlResourceSet_t *coreset = ra->coreset;
    AssertFatal(coreset!=NULL,"Coreset cannot be null for RA-Msg3 retransmission\n");

    nfapi_nr_ul_dci_request_t *ul_dci_req = &nr_mac->UL_dci_req[CC_id];

    const int coresetid = coreset->controlResourceSetId;
    nfapi_nr_dl_tti_pdcch_pdu_rel15_t *pdcch_pdu_rel15 = nr_mac->pdcch_pdu_idx[CC_id][coresetid];
    if (!pdcch_pdu_rel15) {
      nfapi_nr_ul_dci_request_pdus_t *ul_dci_request_pdu = &ul_dci_req->ul_dci_pdu_list[ul_dci_req->numPdus];
      memset(ul_dci_request_pdu, 0, sizeof(nfapi_nr_ul_dci_request_pdus_t));
      ul_dci_request_pdu->PDUType = NFAPI_NR_DL_TTI_PDCCH_PDU_TYPE;
      ul_dci_request_pdu->PDUSize = (uint8_t)(2+sizeof(nfapi_nr_dl_tti_pdcch_pdu));
      pdcch_pdu_rel15 = &ul_dci_request_pdu->pdcch_pdu.pdcch_pdu_rel15;
      ul_dci_req->numPdus += 1;
      nr_configure_pdcch(pdcch_pdu_rel15, coreset, genericParameters, &ra->sched_pdcch);
      nr_mac->pdcch_pdu_idx[CC_id][coresetid] = pdcch_pdu_rel15;
    }

    uint8_t aggregation_level;
    uint8_t nr_of_candidates;
    for (int i=0; i<5; i++) {
      // for now taking the lowest value among the available aggregation levels
      find_aggregation_candidates(&aggregation_level, &nr_of_candidates, ss, 1<<i);
      if(nr_of_candidates>0) break;
    }
    AssertFatal(nr_of_candidates>0,"nr_of_candidates is 0\n");
    int CCEIndex = find_pdcch_candidate(nr_mac,
                                        CC_id,
                                        aggregation_level,
                                        nr_of_candidates,
                                        &ra->sched_pdcch,
                                        coreset,
                                        0);
    if (CCEIndex < 0) {
      LOG_E(NR_MAC, "%s(): cannot find free CCE for RA RNTI 0x%04x!\n", __func__, ra->rnti);
      return;
    }

    // Fill PDCCH DL DCI PDU
    nfapi_nr_dl_dci_pdu_t *dci_pdu = &pdcch_pdu_rel15->dci_pdu[pdcch_pdu_rel15->numDlDci];
    pdcch_pdu_rel15->numDlDci++;
    dci_pdu->RNTI = ra->rnti;
    dci_pdu->ScramblingId = *scc->physCellId;
    dci_pdu->ScramblingRNTI = 0;
    dci_pdu->AggregationLevel = aggregation_level;
    dci_pdu->CceIndex = CCEIndex;
    dci_pdu->beta_PDCCH_1_0 = 0;
    dci_pdu->powerControlOffsetSS = 1;

    dci_pdu_rel15_t uldci_payload;
    memset(&uldci_payload, 0, sizeof(uldci_payload));

    const NR_SIB1_t *sib1 = cc->sib1 ? cc->sib1->message.choice.c1->choice.systemInformationBlockType1 : NULL;
    config_uldci(sib1,
                 ubwp,
                 ubwpd,
                 scc,
                 pusch_pdu,
                 &uldci_payload,
                 NR_UL_DCI_FORMAT_0_0,
                 ra->Msg3_tda_id,
                 ra->msg3_TPC,
                 0, // not used in format 0_0
                 ra->ul_bwp_id);

    fill_dci_pdu_rel15(scc,
                       ra->CellGroup,
                       dci_pdu,
                       &uldci_payload,
                       NR_UL_DCI_FORMAT_0_0,
                       NR_RNTI_TC,
                       pusch_pdu->bwp_size,
                       ra->ul_bwp_id,
<<<<<<< HEAD
=======
                       coresetid,
>>>>>>> 5bf454c7
                       nr_mac->cset0_bwp_size);

    // Mark the corresponding RBs as used

    fill_pdcch_vrb_map(nr_mac,
                       CC_id,
                       &ra->sched_pdcch,
                       CCEIndex,
                       aggregation_level);

    for (int rb = 0; rb < ra->msg3_nb_rb; rb++) {
      vrb_map_UL[rbStart + BWPStart + rb] |= SL_to_bitmap(StartSymbolIndex, NrOfSymbols);
    }

    // reset state to wait msg3
    ra->state = WAIT_Msg3;
    ra->Msg3_frame = sched_frame;
    ra->Msg3_slot = sched_slot;

  }

}

void nr_get_Msg3alloc(module_id_t module_id,
                      int CC_id,
                      NR_ServingCellConfigCommon_t *scc,
                      NR_BWP_Uplink_t *ubwp,
                      sub_frame_t current_slot,
                      frame_t current_frame,
                      NR_RA_t *ra,
                      int16_t *tdd_beam_association) {

  // msg3 is scheduled in mixed slot in the following TDD period

  uint16_t msg3_nb_rb = 8; // sdu has 6 or 8 bytes

  frame_type_t frame_type = RC.nrmac[module_id]->common_channels->frame_type;

  int mu = ubwp ?
    ubwp->bwp_Common->genericParameters.subcarrierSpacing :
    scc->uplinkConfigCommon->initialUplinkBWP->genericParameters.subcarrierSpacing;
  int StartSymbolIndex = 0;
  int NrOfSymbols = 0;
  int startSymbolAndLength = 0;
  int temp_slot = 0;
  ra->Msg3_tda_id = 16; // initialization to a value above limit

  NR_PUSCH_TimeDomainResourceAllocationList_t *pusch_TimeDomainAllocationList= ubwp ?
    ubwp->bwp_Common->pusch_ConfigCommon->choice.setup->pusch_TimeDomainAllocationList:
    scc->uplinkConfigCommon->initialUplinkBWP->pusch_ConfigCommon->choice.setup->pusch_TimeDomainAllocationList;

  const NR_TDD_UL_DL_Pattern_t *tdd = scc->tdd_UL_DL_ConfigurationCommon ? &scc->tdd_UL_DL_ConfigurationCommon->pattern1 : NULL;
  const int n_slots_frame = nr_slots_per_frame[mu];
  uint8_t k2 = 0;
  if (frame_type == TDD) {
    int nb_periods_per_frame = get_nb_periods_per_frame(scc->tdd_UL_DL_ConfigurationCommon->pattern1.dl_UL_TransmissionPeriodicity);
    int nb_slots_per_period = ((1<<mu)*10)/nb_periods_per_frame;
    for (int i=0; i<pusch_TimeDomainAllocationList->list.count; i++) {
      startSymbolAndLength = pusch_TimeDomainAllocationList->list.array[i]->startSymbolAndLength;
      SLIV2SL(startSymbolAndLength, &StartSymbolIndex, &NrOfSymbols);
      k2 = *pusch_TimeDomainAllocationList->list.array[i]->k2;
      int start_symbol_index,nr_of_symbols;
      SLIV2SL(pusch_TimeDomainAllocationList->list.array[i]->startSymbolAndLength, &start_symbol_index, &nr_of_symbols);
      LOG_D(NR_MAC,"Checking Msg3 TDA %d : k2 %d, sliv %d,S %d L %d\n",i,(int)k2,(int)pusch_TimeDomainAllocationList->list.array[i]->startSymbolAndLength,start_symbol_index,nr_of_symbols);
      // we want to transmit in the uplink symbols of mixed slot AND assuming Msg2 was in the mixed slot
      if ((k2 + DELTA[mu])%nb_slots_per_period == 0) {
        temp_slot = current_slot + k2 + DELTA[mu]; // msg3 slot according to 8.3 in 38.213
        ra->Msg3_slot = temp_slot%nr_slots_per_frame[mu];

        if (is_xlsch_in_slot(RC.nrmac[module_id]->ulsch_slot_bitmap[ra->Msg3_slot / 64], ra->Msg3_slot) &&
            nr_of_symbols<=scc->tdd_UL_DL_ConfigurationCommon->pattern1.nrofUplinkSymbols&&
            start_symbol_index>=(14-scc->tdd_UL_DL_ConfigurationCommon->pattern1.nrofUplinkSymbols)) {
          ra->Msg3_tda_id = i;
          ra->msg3_startsymb = StartSymbolIndex;
          ra->msg3_nrsymb = NrOfSymbols;
          break;
        }
      }
    }
    AssertFatal(ra->Msg3_tda_id < 16, "Couldn't find an appropriate TD allocation for Msg3\n");
  }
  else {
    ra->Msg3_tda_id = 0;
    k2 = *pusch_TimeDomainAllocationList->list.array[0]->k2;
    temp_slot = current_slot + k2 + DELTA[mu]; // msg3 slot according to 8.3 in 38.213
    ra->Msg3_slot = temp_slot%nr_slots_per_frame[mu];
  }

  AssertFatal(ra->Msg3_tda_id<16,"Unable to find Msg3 time domain allocation in list\n");

  if (n_slots_frame > temp_slot)
    ra->Msg3_frame = current_frame;
  else
    ra->Msg3_frame = (current_frame + (temp_slot / n_slots_frame)) % 1024;

  // beam association for FR2
  if (*scc->downlinkConfigCommon->frequencyInfoDL->frequencyBandList.list.array[0] >= 257) {
    AssertFatal(tdd,"Dynamic TDD not handled yet\n");
    uint8_t tdd_period_slot = n_slots_frame/get_nb_periods_per_frame(tdd->dl_UL_TransmissionPeriodicity);
    int num_tdd_period = ra->Msg3_slot/tdd_period_slot;
    if((tdd_beam_association[num_tdd_period]!=-1)&&(tdd_beam_association[num_tdd_period]!=ra->beam_id))
      AssertFatal(1==0,"Cannot schedule MSG3\n");
    else
      tdd_beam_association[num_tdd_period] = ra->beam_id;
  }

  LOG_D(NR_MAC, "[RAPROC] Msg3 slot %d: current slot %u Msg3 frame %u k2 %u Msg3_tda_id %u\n", ra->Msg3_slot, current_slot, ra->Msg3_frame, k2,ra->Msg3_tda_id);
  uint16_t *vrb_map_UL =
      &RC.nrmac[module_id]->common_channels[CC_id].vrb_map_UL[ra->Msg3_slot * MAX_BWP_SIZE];

  int bwpSize = NRRIV2BW(scc->uplinkConfigCommon->initialUplinkBWP->genericParameters.locationAndBandwidth, MAX_BWP_SIZE);
  int bwpStart = NRRIV2PRBOFFSET(scc->uplinkConfigCommon->initialUplinkBWP->genericParameters.locationAndBandwidth, MAX_BWP_SIZE);

  if (ra->CellGroup) {
    NR_BWP_Uplink_t *ubwp = ra->CellGroup->spCellConfig->spCellConfigDedicated->uplinkConfig->uplinkBWP_ToAddModList->list.array[ra->ul_bwp_id - 1];
    int act_bwp_start = NRRIV2PRBOFFSET(ubwp->bwp_Common->genericParameters.locationAndBandwidth, MAX_BWP_SIZE);
    int act_bwp_size  = NRRIV2BW(ubwp->bwp_Common->genericParameters.locationAndBandwidth, MAX_BWP_SIZE);
    if (!((bwpStart >= act_bwp_start) && ((bwpStart+bwpSize) <= (act_bwp_start+act_bwp_size))))
      bwpStart = act_bwp_start;
  }

  /* search msg3_nb_rb free RBs */
  int rbSize = 0;
  int rbStart = 0;
  while (rbSize < msg3_nb_rb) {
    rbStart += rbSize; /* last iteration rbSize was not enough, skip it */
    rbSize = 0;
    while (rbStart < bwpSize &&
           (vrb_map_UL[rbStart + bwpStart]&SL_to_bitmap(StartSymbolIndex, NrOfSymbols)))
      rbStart++;
    AssertFatal(rbStart < bwpSize - msg3_nb_rb, "no space to allocate Msg 3 for RA!\n");
    while (rbStart + rbSize < bwpSize
           && !(vrb_map_UL[rbStart + bwpStart + rbSize]&SL_to_bitmap(StartSymbolIndex, NrOfSymbols))
           && rbSize < msg3_nb_rb)
      rbSize++;
  }
  ra->msg3_nb_rb = msg3_nb_rb;
  ra->msg3_first_rb = rbStart;
  ra->msg3_bwp_start = bwpStart;
}


void fill_msg3_pusch_pdu(nfapi_nr_pusch_pdu_t *pusch_pdu,
                         NR_ServingCellConfigCommon_t *scc,
                         int round,
                         int startSymbolAndLength,
                         rnti_t rnti, int scs,
                         int bwp_size, int bwp_start,
                         int mappingtype, int fh,
                         int msg3_first_rb, int msg3_nb_rb) {


  int start_symbol_index,nr_of_symbols;

  SLIV2SL(startSymbolAndLength, &start_symbol_index, &nr_of_symbols);
  int mcsindex = -1; // init value

  pusch_pdu->pdu_bit_map = PUSCH_PDU_BITMAP_PUSCH_DATA;
  pusch_pdu->rnti = rnti;
  pusch_pdu->handle = 0;
  pusch_pdu->bwp_start = bwp_start;
  pusch_pdu->bwp_size = bwp_size;
  pusch_pdu->subcarrier_spacing = scs;
  pusch_pdu->cyclic_prefix = 0;
  pusch_pdu->mcs_table = 0;
  if (scc->uplinkConfigCommon->initialUplinkBWP->rach_ConfigCommon->choice.setup->msg3_transformPrecoder == NULL)
    pusch_pdu->transform_precoding = 1;
  else
    pusch_pdu->transform_precoding = 0;
  pusch_pdu->data_scrambling_id = *scc->physCellId;
  pusch_pdu->nrOfLayers = 1;
  pusch_pdu->ul_dmrs_symb_pos = get_l_prime(nr_of_symbols,mappingtype,pusch_dmrs_pos2,pusch_len1,start_symbol_index, scc->dmrs_TypeA_Position);
  LOG_D(NR_MAC, "MSG3 start_sym:%d NR Symb:%d mappingtype:%d, ul_dmrs_symb_pos:%x\n", start_symbol_index, nr_of_symbols, mappingtype, pusch_pdu->ul_dmrs_symb_pos);
  pusch_pdu->dmrs_config_type = 0;
  pusch_pdu->ul_dmrs_scrambling_id = *scc->physCellId; //If provided and the PUSCH is not a msg3 PUSCH, otherwise, L2 should set this to physical cell id.
  pusch_pdu->scid = 0; //DMRS sequence initialization [TS38.211, sec 6.4.1.1.1]. Should match what is sent in DCI 0_1, otherwise set to 0.
  pusch_pdu->dmrs_ports = 1;  // 6.2.2 in 38.214 only port 0 to be used
  pusch_pdu->num_dmrs_cdm_grps_no_data = 2;  // no data in dmrs symbols as in 6.2.2 in 38.214
  pusch_pdu->resource_alloc = 1; //type 1
  pusch_pdu->rb_start = msg3_first_rb;
  if (msg3_nb_rb > pusch_pdu->bwp_size)
    AssertFatal(1==0,"MSG3 allocated number of RBs exceed the BWP size\n");
  else
    pusch_pdu->rb_size = msg3_nb_rb;
  pusch_pdu->vrb_to_prb_mapping = 0;

  pusch_pdu->frequency_hopping = fh;
  //pusch_pdu->tx_direct_current_location;//The uplink Tx Direct Current location for the carrier. Only values in the value range of this field between 0 and 3299, which indicate the subcarrier index within the carrier corresponding 1o the numerology of the corresponding uplink BWP and value 3300, which indicates "Outside the carrier" and value 3301, which indicates "Undetermined position within the carrier" are used. [TS38.331, UplinkTxDirectCurrentBWP IE]
  pusch_pdu->uplink_frequency_shift_7p5khz = 0;
  //Resource Allocation in time domain
  pusch_pdu->start_symbol_index = start_symbol_index;
  pusch_pdu->nr_of_symbols = nr_of_symbols;
  //Optional Data only included if indicated in pduBitmap
  pusch_pdu->pusch_data.rv_index = nr_rv_round_map[round];
  pusch_pdu->pusch_data.harq_process_id = 0;
  pusch_pdu->pusch_data.new_data_indicator = 1;
  pusch_pdu->pusch_data.num_cb = 0;
  int num_dmrs_symb = 0;
  for(int i = start_symbol_index; i < start_symbol_index+nr_of_symbols; i++)
    num_dmrs_symb += (pusch_pdu->ul_dmrs_symb_pos >> i) & 1;

  int TBS = 0;
  while(TBS<7) {  // TBS for msg3 is 7 bytes (except for RRCResumeRequest1 currently not implemented)
    mcsindex++;
    pusch_pdu->target_code_rate = nr_get_code_rate_ul(mcsindex,pusch_pdu->mcs_table);
    pusch_pdu->qam_mod_order = nr_get_Qm_ul(mcsindex,pusch_pdu->mcs_table);
    TBS = nr_compute_tbs(pusch_pdu->qam_mod_order,
                         pusch_pdu->target_code_rate,
                         pusch_pdu->rb_size,
                         pusch_pdu->nr_of_symbols,
                         num_dmrs_symb*12, // nb dmrs set for no data in dmrs symbol
                         0, //nb_rb_oh
                         0, // to verify tb scaling
                         pusch_pdu->nrOfLayers)>>3;

    pusch_pdu->mcs_index = mcsindex;
    pusch_pdu->pusch_data.tb_size = TBS;
  }
}

void nr_add_msg3(module_id_t module_idP, int CC_id, frame_t frameP, sub_frame_t slotP, NR_RA_t *ra, uint8_t *RAR_pdu)
{
  gNB_MAC_INST                                   *mac = RC.nrmac[module_idP];
  NR_COMMON_channels_t                            *cc = &mac->common_channels[CC_id];
  NR_ServingCellConfigCommon_t                   *scc = cc->ServingCellConfigCommon;

  if (ra->state == RA_IDLE) {
    LOG_W(NR_MAC,"RA is not active for RA %X. skipping msg3 scheduling\n", ra->rnti);
    return;
  }

  uint16_t *vrb_map_UL =
      &RC.nrmac[module_idP]->common_channels[CC_id].vrb_map_UL[ra->Msg3_slot * MAX_BWP_SIZE];
  for (int i = 0; i < ra->msg3_nb_rb; ++i) {
    AssertFatal(!vrb_map_UL[i + ra->msg3_first_rb + ra->msg3_bwp_start],
                "RB %d in %4d.%2d is already taken, cannot allocate Msg3!\n",
                i + ra->msg3_first_rb,
                ra->Msg3_frame,
                ra->Msg3_slot);
    vrb_map_UL[i + ra->msg3_first_rb + ra->msg3_bwp_start] |= SL_to_bitmap(ra->msg3_startsymb, ra->msg3_nrsymb);
  }

  LOG_D(NR_MAC, "[gNB %d][RAPROC] Frame %d, Slot %d : CC_id %d RA is active, Msg3 in (%d,%d)\n", module_idP, frameP, slotP, CC_id, ra->Msg3_frame, ra->Msg3_slot);

  nfapi_nr_ul_tti_request_t *future_ul_tti_req = &RC.nrmac[module_idP]->UL_tti_req_ahead[CC_id][ra->Msg3_slot];
  AssertFatal(future_ul_tti_req->SFN == ra->Msg3_frame
              && future_ul_tti_req->Slot == ra->Msg3_slot,
              "future UL_tti_req's frame.slot %d.%d does not match PUSCH %d.%d\n",
              future_ul_tti_req->SFN,
              future_ul_tti_req->Slot,
              ra->Msg3_frame,
              ra->Msg3_slot);
  future_ul_tti_req->pdus_list[future_ul_tti_req->n_pdus].pdu_type = NFAPI_NR_UL_CONFIG_PUSCH_PDU_TYPE;
  future_ul_tti_req->pdus_list[future_ul_tti_req->n_pdus].pdu_size = sizeof(nfapi_nr_pusch_pdu_t);
  nfapi_nr_pusch_pdu_t *pusch_pdu = &future_ul_tti_req->pdus_list[future_ul_tti_req->n_pdus].pusch_pdu;
  memset(pusch_pdu, 0, sizeof(nfapi_nr_pusch_pdu_t));

  int ibwp_size  = NRRIV2BW(scc->uplinkConfigCommon->initialUplinkBWP->genericParameters.locationAndBandwidth, MAX_BWP_SIZE);
  int scs = scc->uplinkConfigCommon->initialUplinkBWP->genericParameters.subcarrierSpacing;
  int fh = 0;
  int startSymbolAndLength = scc->uplinkConfigCommon->initialUplinkBWP->pusch_ConfigCommon->choice.setup->pusch_TimeDomainAllocationList->list.array[ra->Msg3_tda_id]->startSymbolAndLength;
  int mappingtype = scc->uplinkConfigCommon->initialUplinkBWP->pusch_ConfigCommon->choice.setup->pusch_TimeDomainAllocationList->list.array[ra->Msg3_tda_id]->mappingType;

  if (ra->CellGroup) {
    NR_BWP_Uplink_t *ubwp = ra->CellGroup->spCellConfig->spCellConfigDedicated->uplinkConfig->uplinkBWP_ToAddModList->list.array[ra->ul_bwp_id - 1];

    startSymbolAndLength = ubwp->bwp_Common->pusch_ConfigCommon->choice.setup->pusch_TimeDomainAllocationList->list.array[ra->Msg3_tda_id]->startSymbolAndLength;
    mappingtype = ubwp->bwp_Common->pusch_ConfigCommon->choice.setup->pusch_TimeDomainAllocationList->list.array[ra->Msg3_tda_id]->mappingType;
    scs = ubwp->bwp_Common->genericParameters.subcarrierSpacing;
    fh = ubwp->bwp_Dedicated->pusch_Config->choice.setup->frequencyHopping ? 1 : 0;
  }

  LOG_D(NR_MAC, "Frame %d, Slot %d Adding Msg3 UL Config Request for (%d,%d) : (%d,%d,%d) for rnti: %d\n",
    frameP,
    slotP,
    ra->Msg3_frame,
    ra->Msg3_slot,
    ra->msg3_nb_rb,
    ra->msg3_first_rb,
    ra->msg3_round,
    ra->rnti);

  fill_msg3_pusch_pdu(pusch_pdu,scc,
                      ra->msg3_round,
                      startSymbolAndLength,
                      ra->rnti, scs,
                      ibwp_size, ra->msg3_bwp_start,
                      mappingtype, fh,
                      ra->msg3_first_rb, ra->msg3_nb_rb);
  future_ul_tti_req->n_pdus += 1;

  // calling function to fill rar message
  nr_fill_rar(module_idP, ra, RAR_pdu, pusch_pdu);
}

void nr_generate_Msg2(module_id_t module_idP, int CC_id, frame_t frameP, sub_frame_t slotP, NR_RA_t *ra)
{

  gNB_MAC_INST *nr_mac = RC.nrmac[module_idP];
  NR_COMMON_channels_t *cc = &nr_mac->common_channels[CC_id];

  if ((ra->Msg2_frame == frameP) && (ra->Msg2_slot == slotP)) {

    //TODO time domain assignment for msg2 needs to be improved
    uint8_t time_domain_assignment;
    if(cc->frame_type == TDD)
      time_domain_assignment = 1;
    else
      time_domain_assignment = 0;
    int mcsIndex = -1;  // initialization value
    int rbStart = 0;
    int rbSize = 8;

    NR_ServingCellConfigCommon_t *scc = cc->ServingCellConfigCommon;
    NR_SearchSpace_t *ss = ra->ra_ss;

    NR_BWP_Downlink_t *bwp = NULL;
    NR_ControlResourceSet_t *coreset = NULL;
    NR_BWP_t *genericParameters = NULL;
    NR_PDSCH_TimeDomainResourceAllocationList_t *pdsch_TimeDomainAllocationList=NULL;

    if (ra->CellGroup &&
        ra->CellGroup->spCellConfig &&
        ra->CellGroup->spCellConfig->spCellConfigDedicated &&
        ra->CellGroup->spCellConfig->spCellConfigDedicated->downlinkBWP_ToAddModList &&
        ra->CellGroup->spCellConfig->spCellConfigDedicated->downlinkBWP_ToAddModList->list.array[ra->dl_bwp_id-1]) {
      bwp = ra->CellGroup->spCellConfig->spCellConfigDedicated->downlinkBWP_ToAddModList->list.array[ra->dl_bwp_id-1];
      genericParameters = &bwp->bwp_Common->genericParameters;
      pdsch_TimeDomainAllocationList = bwp->bwp_Common->pdsch_ConfigCommon->choice.setup->pdsch_TimeDomainAllocationList;
    }
    else {
      genericParameters= &scc->downlinkConfigCommon->initialDownlinkBWP->genericParameters;
      pdsch_TimeDomainAllocationList = scc->downlinkConfigCommon->initialDownlinkBWP->pdsch_ConfigCommon->choice.setup->pdsch_TimeDomainAllocationList;
    }

    long BWPStart = 0;
    long BWPSize = 0;
    NR_Type0_PDCCH_CSS_config_t *type0_PDCCH_CSS_config = NULL;
    if(*ss->controlResourceSetId!=0) {
      BWPStart = NRRIV2PRBOFFSET(genericParameters->locationAndBandwidth, MAX_BWP_SIZE);
      BWPSize  = NRRIV2BW(scc->downlinkConfigCommon->initialDownlinkBWP->genericParameters.locationAndBandwidth, MAX_BWP_SIZE);
    } else {
      type0_PDCCH_CSS_config = &nr_mac->type0_PDCCH_CSS_config[ra->beam_id];
      BWPStart = type0_PDCCH_CSS_config->cset_start_rb;
      BWPSize = type0_PDCCH_CSS_config->num_rbs;
    }

    // Calculate number of symbols
    int startSymbolIndex, nrOfSymbols;
    const int startSymbolAndLength = pdsch_TimeDomainAllocationList->list.array[time_domain_assignment]->startSymbolAndLength;
    SLIV2SL(startSymbolAndLength, &startSymbolIndex, &nrOfSymbols);
    AssertFatal(startSymbolIndex >= 0, "StartSymbolIndex is negative\n");

    coreset = ra->coreset;

    AssertFatal(coreset!=NULL,"Coreset cannot be null for RA-Msg2\n");

    uint16_t *vrb_map = cc[CC_id].vrb_map;
    for (int i = 0; (i < rbSize) && (rbStart <= (BWPSize - rbSize)); i++) {
      if (vrb_map[BWPStart + rbStart + i]&SL_to_bitmap(startSymbolIndex, nrOfSymbols)) {
        rbStart += i;
        i = 0;
      }
    }

    if (rbStart > (BWPSize - rbSize)) {
      LOG_E(NR_MAC, "%s(): cannot find free vrb_map for RA RNTI %04x!\n", __func__, ra->RA_rnti);
      return;
    }

    // Checking if the DCI allocation is feasible in current subframe
    nfapi_nr_dl_tti_request_body_t *dl_req = &nr_mac->DL_req[CC_id].dl_tti_request_body;
    if (dl_req->nPDUs > NFAPI_NR_MAX_DL_TTI_PDUS - 2) {
      LOG_I(NR_MAC, "[RAPROC] Subframe %d: FAPI DL structure is full, skip scheduling UE %d\n", slotP, ra->RA_rnti);
      return;
    }

    uint8_t aggregation_level;
    uint8_t nr_of_candidates;
    for (int i=0; i<5; i++) {
      // for now taking the lowest value among the available aggregation levels
      find_aggregation_candidates(&aggregation_level, &nr_of_candidates, ss, 1<<i);
      if(nr_of_candidates>0) break;
    }
    AssertFatal(nr_of_candidates>0,"nr_of_candidates is 0\n");

    int CCEIndex = find_pdcch_candidate(nr_mac,
                                        CC_id,
                                        aggregation_level,
                                        nr_of_candidates,
                                        &ra->sched_pdcch,
                                        coreset,
                                        0);

    if (CCEIndex < 0) {
      LOG_E(NR_MAC, "%s(): cannot find free CCE for RA RNTI 0x%04x!\n", __func__, ra->rnti);
      return;
    }

    LOG_D(NR_MAC,"Msg2 startSymbolIndex.nrOfSymbols %d.%d\n",startSymbolIndex,nrOfSymbols);

    int mappingtype = pdsch_TimeDomainAllocationList->list.array[time_domain_assignment]->mappingType;

    // look up the PDCCH PDU for this CC, BWP, and CORESET. If it does not exist, create it. This is especially
    // important if we have multiple RAs, and the DLSCH has to reuse them, so we need to mark them
    const int bwpid = bwp ? bwp->bwp_Id : 0;
    const int coresetid = coreset->controlResourceSetId;
    nfapi_nr_dl_tti_pdcch_pdu_rel15_t *pdcch_pdu_rel15 = nr_mac->pdcch_pdu_idx[CC_id][coresetid];
    if (!pdcch_pdu_rel15) {
      nfapi_nr_dl_tti_request_pdu_t *dl_tti_pdcch_pdu = &dl_req->dl_tti_pdu_list[dl_req->nPDUs];
      memset(dl_tti_pdcch_pdu, 0, sizeof(nfapi_nr_dl_tti_request_pdu_t));
      dl_tti_pdcch_pdu->PDUType = NFAPI_NR_DL_TTI_PDCCH_PDU_TYPE;
      dl_tti_pdcch_pdu->PDUSize = (uint8_t)(2 + sizeof(nfapi_nr_dl_tti_pdcch_pdu));
      dl_req->nPDUs += 1;
      pdcch_pdu_rel15 = &dl_tti_pdcch_pdu->pdcch_pdu.pdcch_pdu_rel15;
      nr_configure_pdcch(pdcch_pdu_rel15, coreset, genericParameters, &ra->sched_pdcch);
      nr_mac->pdcch_pdu_idx[CC_id][coresetid] = pdcch_pdu_rel15;
    }

    nfapi_nr_dl_tti_request_pdu_t *dl_tti_pdsch_pdu = &dl_req->dl_tti_pdu_list[dl_req->nPDUs];
    memset((void *)dl_tti_pdsch_pdu,0,sizeof(nfapi_nr_dl_tti_request_pdu_t));
    dl_tti_pdsch_pdu->PDUType = NFAPI_NR_DL_TTI_PDSCH_PDU_TYPE;
    dl_tti_pdsch_pdu->PDUSize = (uint8_t)(2+sizeof(nfapi_nr_dl_tti_pdsch_pdu));
    dl_req->nPDUs+=1;
    nfapi_nr_dl_tti_pdsch_pdu_rel15_t *pdsch_pdu_rel15 = &dl_tti_pdsch_pdu->pdsch_pdu.pdsch_pdu_rel15;

    LOG_D(NR_MAC,"[gNB %d][RAPROC] CC_id %d Frame %d, slotP %d: Generating RA-Msg2 DCI, rnti 0x%x, state %d, CoreSetType %d\n",
          module_idP, CC_id, frameP, slotP, ra->RA_rnti, ra->state,pdcch_pdu_rel15->CoreSetType);

    // SCF222: PDU index incremented for each PDSCH PDU sent in TX control message. This is used to associate control
    // information to data and is reset every slot.
    const int pduindex = nr_mac->pdu_index[CC_id]++;

    uint8_t mcsTableIdx = 0;
    if (bwp &&
        bwp->bwp_Dedicated &&
        bwp->bwp_Dedicated->pdsch_Config &&
        bwp->bwp_Dedicated->pdsch_Config->choice.setup &&
        bwp->bwp_Dedicated->pdsch_Config->choice.setup->mcs_Table) {
      if (*bwp->bwp_Dedicated->pdsch_Config->choice.setup->mcs_Table == 0)
        mcsTableIdx = 1;
      else
        mcsTableIdx = 2;
    }
    else mcsTableIdx = 0;

    int dmrsConfigType=0;
    if (bwp &&
        bwp->bwp_Dedicated &&
        bwp->bwp_Dedicated->pdsch_Config &&
        bwp->bwp_Dedicated->pdsch_Config->choice.setup &&
        bwp->bwp_Dedicated->pdsch_Config->choice.setup->dmrs_DownlinkForPDSCH_MappingTypeA &&
        bwp->bwp_Dedicated->pdsch_Config->choice.setup->dmrs_DownlinkForPDSCH_MappingTypeA->choice.setup &&
        bwp->bwp_Dedicated->pdsch_Config->choice.setup->dmrs_DownlinkForPDSCH_MappingTypeA->choice.setup->dmrs_Type)
      dmrsConfigType = 1;

    NR_PDSCH_Config_t *pdsch_config = bwp && bwp->bwp_Dedicated && bwp->bwp_Dedicated->pdsch_Config ? bwp->bwp_Dedicated->pdsch_Config->choice.setup : NULL;

    pdsch_pdu_rel15->pduBitmap = 0;
    pdsch_pdu_rel15->rnti = ra->RA_rnti;
    pdsch_pdu_rel15->pduIndex = pduindex;
    pdsch_pdu_rel15->BWPSize  = BWPSize;
    pdsch_pdu_rel15->BWPStart = BWPStart;
    pdsch_pdu_rel15->SubcarrierSpacing = genericParameters->subcarrierSpacing;
    pdsch_pdu_rel15->CyclicPrefix = 0;
    pdsch_pdu_rel15->NrOfCodewords = 1;
    pdsch_pdu_rel15->mcsTable[0] = mcsTableIdx;
    pdsch_pdu_rel15->rvIndex[0] = 0;
    pdsch_pdu_rel15->dataScramblingId = *scc->physCellId;
    pdsch_pdu_rel15->nrOfLayers = 1;
    pdsch_pdu_rel15->transmissionScheme = 0;
    pdsch_pdu_rel15->refPoint = 0;
    pdsch_pdu_rel15->dmrsConfigType = dmrsConfigType;
    pdsch_pdu_rel15->dlDmrsScramblingId = *scc->physCellId;
    pdsch_pdu_rel15->SCID = 0;
    pdsch_pdu_rel15->numDmrsCdmGrpsNoData = nrOfSymbols <= 2 ? 1 : 2;
    pdsch_pdu_rel15->dmrsPorts = 1;
    pdsch_pdu_rel15->resourceAlloc = 1;
    pdsch_pdu_rel15->rbStart = rbStart;
    pdsch_pdu_rel15->rbSize = rbSize;
    pdsch_pdu_rel15->VRBtoPRBMapping = 0;
    pdsch_pdu_rel15->StartSymbolIndex = startSymbolIndex;
    pdsch_pdu_rel15->NrOfSymbols = nrOfSymbols;
    pdsch_pdu_rel15->dlDmrsSymbPos = fill_dmrs_mask(pdsch_config,
                                                    nr_mac->common_channels->ServingCellConfigCommon->dmrs_TypeA_Position,
                                                    nrOfSymbols,
                                                    startSymbolIndex,
                                                    mappingtype, 1);

    uint8_t tb_scaling = 0;
    int R, Qm;
    uint8_t N_PRB_DMRS;
    uint32_t TBS=0;
    if (dmrsConfigType == NFAPI_NR_DMRS_TYPE1) {
      // if no data in dmrs cdm group is 1 only even REs have no data
      // if no data in dmrs cdm group is 2 both odd and even REs have no data
      N_PRB_DMRS = pdsch_pdu_rel15->numDmrsCdmGrpsNoData*6;
    }
    else {
      N_PRB_DMRS = pdsch_pdu_rel15->numDmrsCdmGrpsNoData*4;
    }
    uint16_t dmrs_length = get_num_dmrs(pdsch_pdu_rel15->dlDmrsSymbPos);

    while(TBS<9) {  // min TBS for RAR is 9 bytes
      mcsIndex++;
      R = nr_get_code_rate_dl(mcsIndex, mcsTableIdx);
      Qm = nr_get_Qm_dl(mcsIndex, mcsTableIdx);
      TBS = nr_compute_tbs(Qm,
                           R,
                           rbSize,
                           nrOfSymbols,
                           N_PRB_DMRS*dmrs_length,
                           0, // overhead
                           tb_scaling,  // tb scaling
		           1)>>3;  // layers

      pdsch_pdu_rel15->targetCodeRate[0] = R;
      pdsch_pdu_rel15->qamModOrder[0] = Qm;
      pdsch_pdu_rel15->mcsIndex[0] = mcsIndex;
      pdsch_pdu_rel15->TBSize[0] = TBS;
    }

    int bw_tbslbrm = get_bw_tbslbrm(genericParameters, ra->CellGroup);
    pdsch_pdu_rel15->maintenance_parms_v3.tbSizeLbrmBytes = nr_compute_tbslbrm(mcsTableIdx,
                                                                               bw_tbslbrm,
                                                                               1);

    // Fill PDCCH DL DCI PDU
    nfapi_nr_dl_dci_pdu_t *dci_pdu = &pdcch_pdu_rel15->dci_pdu[pdcch_pdu_rel15->numDlDci];
    pdcch_pdu_rel15->numDlDci++;
    dci_pdu->RNTI = ra->RA_rnti;
    dci_pdu->ScramblingId = *scc->physCellId;
    dci_pdu->ScramblingRNTI = 0;
    dci_pdu->AggregationLevel = aggregation_level;
    dci_pdu->CceIndex = CCEIndex;
    dci_pdu->beta_PDCCH_1_0 = 0;
    dci_pdu->powerControlOffsetSS = 1;

    dci_pdu_rel15_t dci_payload;
    dci_payload.frequency_domain_assignment.val = PRBalloc_to_locationandbandwidth0(pdsch_pdu_rel15->rbSize,
                                                                                    pdsch_pdu_rel15->rbStart,
                                                                                    BWPSize);

    LOG_D(NR_MAC,"Msg2 rbSize.rbStart.BWPsize %d.%d.%ld\n",pdsch_pdu_rel15->rbSize,
          pdsch_pdu_rel15->rbStart,
          BWPSize);

    dci_payload.time_domain_assignment.val = time_domain_assignment;
    dci_payload.vrb_to_prb_mapping.val = 0;
    dci_payload.mcs = pdsch_pdu_rel15->mcsIndex[0];
    dci_payload.tb_scaling = tb_scaling;

    LOG_D(NR_MAC,
          "[RAPROC] DCI type 1 payload: freq_alloc %d (%d,%d,%ld), time_alloc %d, vrb to prb %d, mcs %d tb_scaling %d \n",
          dci_payload.frequency_domain_assignment.val,
          pdsch_pdu_rel15->rbStart,
          pdsch_pdu_rel15->rbSize,
          BWPSize,
          dci_payload.time_domain_assignment.val,
          dci_payload.vrb_to_prb_mapping.val,
          dci_payload.mcs,
          dci_payload.tb_scaling);

    LOG_D(NR_MAC,
          "[RAPROC] DCI params: rnti 0x%x, rnti_type %d, dci_format %d coreset params: FreqDomainResource %llx, start_symbol %d  n_symb %d\n",
          pdcch_pdu_rel15->dci_pdu[0].RNTI,
          NR_RNTI_RA,
          NR_DL_DCI_FORMAT_1_0,
          *(unsigned long long *)pdcch_pdu_rel15->FreqDomainResource,
          pdcch_pdu_rel15->StartSymbolIndex,
          pdcch_pdu_rel15->DurationSymbols);

    fill_dci_pdu_rel15(scc,
                       ra->CellGroup,
                       &pdcch_pdu_rel15->dci_pdu[pdcch_pdu_rel15->numDlDci - 1],
                       &dci_payload,
                       NR_DL_DCI_FORMAT_1_0,
                       NR_RNTI_RA,
                       BWPSize,
                       bwpid,
                       coresetid,
                       nr_mac->cset0_bwp_size);

    // DL TX request
    nfapi_nr_pdu_t *tx_req = &nr_mac->TX_req[CC_id].pdu_list[nr_mac->TX_req[CC_id].Number_of_PDUs];

    // Program UL processing for Msg3
    NR_BWP_Uplink_t *ubwp = ra->CellGroup ?
      ra->CellGroup->spCellConfig->spCellConfigDedicated->uplinkConfig->uplinkBWP_ToAddModList->list.array[ra->dl_bwp_id-1] :
      NULL;
    nr_get_Msg3alloc(module_idP, CC_id, scc, ubwp, slotP, frameP, ra, nr_mac->tdd_beam_association);
    nr_add_msg3(module_idP, CC_id, frameP, slotP, ra, (uint8_t *) &tx_req->TLVs[0].value.direct[0]);

    if(ra->cfra) {
      LOG_D(NR_MAC, "Frame %d, Subframe %d: Setting RA-Msg3 reception (CFRA) for SFN.Slot %d.%d\n", frameP, slotP, ra->Msg3_frame, ra->Msg3_slot);
    }
    else LOG_D(NR_MAC, "Frame %d, Subframe %d: Setting RA-Msg3 reception (CBRA) for SFN.Slot %d.%d\n", frameP, slotP, ra->Msg3_frame, ra->Msg3_slot);

    T(T_GNB_MAC_DL_RAR_PDU_WITH_DATA, T_INT(module_idP), T_INT(CC_id), T_INT(ra->RA_rnti), T_INT(frameP),
      T_INT(slotP), T_INT(0), T_BUFFER(&tx_req->TLVs[0].value.direct[0], tx_req->TLVs[0].length));

    tx_req->PDU_length = pdsch_pdu_rel15->TBSize[0];
    tx_req->PDU_index = pduindex;
    tx_req->num_TLV = 1;
    tx_req->TLVs[0].length = tx_req->PDU_length + 2;
    nr_mac->TX_req[CC_id].SFN = frameP;
    nr_mac->TX_req[CC_id].Number_of_PDUs++;
    nr_mac->TX_req[CC_id].Slot = slotP;

    // Mark the corresponding symbols RBs as used
    fill_pdcch_vrb_map(nr_mac,
                       CC_id,
                       &ra->sched_pdcch,
                       CCEIndex,
                       aggregation_level);
    for (int rb = 0; rb < rbSize; rb++) {
      vrb_map[BWPStart + rb + rbStart] |= SL_to_bitmap(startSymbolIndex, nrOfSymbols);
    }

    ra->state = WAIT_Msg3;
    LOG_D(NR_MAC,"[gNB %d][RAPROC] Frame %d, Subframe %d: RA state %d\n", module_idP, frameP, slotP, ra->state);
  }
}

void nr_generate_Msg4(module_id_t module_idP, int CC_id, frame_t frameP, sub_frame_t slotP, NR_RA_t *ra) {

  gNB_MAC_INST *nr_mac = RC.nrmac[module_idP];
  NR_COMMON_channels_t *cc = &nr_mac->common_channels[CC_id];

  if (ra->Msg4_frame == frameP && ra->Msg4_slot == slotP ) {

    uint8_t time_domain_assignment = 0;
    uint8_t mcsIndex = 0;

    NR_ServingCellConfigCommon_t *scc = cc->ServingCellConfigCommon;
    NR_SearchSpace_t *ss = ra->ra_ss;

    NR_BWP_Downlink_t *bwp = NULL;
    NR_ControlResourceSet_t *coreset = NULL;
    NR_PDSCH_TimeDomainResourceAllocationList_t *pdsch_TimeDomainAllocationList=NULL;

    if (ra->CellGroup &&
        ra->CellGroup->spCellConfig &&
        ra->CellGroup->spCellConfig->spCellConfigDedicated &&
        ra->CellGroup->spCellConfig->spCellConfigDedicated->downlinkBWP_ToAddModList &&
        ra->CellGroup->spCellConfig->spCellConfigDedicated->downlinkBWP_ToAddModList->list.array[ra->dl_bwp_id-1]) {
      bwp = ra->CellGroup->spCellConfig->spCellConfigDedicated->downlinkBWP_ToAddModList->list.array[ra->dl_bwp_id-1];
      pdsch_TimeDomainAllocationList = bwp->bwp_Common->pdsch_ConfigCommon->choice.setup->pdsch_TimeDomainAllocationList;
    }
    else {
      pdsch_TimeDomainAllocationList = scc->downlinkConfigCommon->initialDownlinkBWP->pdsch_ConfigCommon->choice.setup->pdsch_TimeDomainAllocationList;
    }

    coreset = ra->coreset;

    AssertFatal(coreset!=NULL,"Coreset cannot be null for RA-Msg4\n");

    rnti_t tc_rnti = ra->rnti;
    // If UE is known by the network, C-RNTI to be used instead of TC-RNTI
    if(ra->msg3_dcch_dtch) {
      ra->rnti = ra->crnti;
    }

    int UE_id = find_nr_UE_id(module_idP, ra->rnti);
    NR_UE_info_t *UE_info = &nr_mac->UE_info;
    NR_UE_sched_ctrl_t *sched_ctrl = &UE_info->UE_sched_ctrl[UE_id];

    NR_BWP_t *genericParameters = bwp ? & bwp->bwp_Common->genericParameters : &scc->downlinkConfigCommon->initialDownlinkBWP->genericParameters;

    long BWPStart = 0;
    long BWPSize = 0;
    NR_Type0_PDCCH_CSS_config_t *type0_PDCCH_CSS_config = NULL;
    if(*ss->controlResourceSetId!=0) {
      BWPStart = NRRIV2PRBOFFSET(genericParameters->locationAndBandwidth, MAX_BWP_SIZE);
      BWPSize  = NRRIV2BW(scc->downlinkConfigCommon->initialDownlinkBWP->genericParameters.locationAndBandwidth, MAX_BWP_SIZE);
    } else {
      type0_PDCCH_CSS_config = &nr_mac->type0_PDCCH_CSS_config[ra->beam_id];
      BWPStart = type0_PDCCH_CSS_config->cset_start_rb;
      BWPSize = type0_PDCCH_CSS_config->num_rbs;
    }

    /* get the PID of a HARQ process awaiting retrnasmission, or -1 otherwise */
    int current_harq_pid = sched_ctrl->retrans_dl_harq.head;
    // HARQ management
    if (current_harq_pid < 0) {
      AssertFatal(sched_ctrl->available_dl_harq.head >= 0,
                  "UE context not initialized: no HARQ processes found\n");
      current_harq_pid = sched_ctrl->available_dl_harq.head;
      remove_front_nr_list(&sched_ctrl->available_dl_harq);
    }
    NR_UE_harq_t *harq = &sched_ctrl->harq_processes[current_harq_pid];
    DevAssert(!harq->is_waiting);
    add_tail_nr_list(&sched_ctrl->feedback_dl_harq, current_harq_pid);
    harq->is_waiting = true;
    ra->harq_pid = current_harq_pid;

    // Remove UE associated to TC-RNTI
    if(harq->round==0 && ra->msg3_dcch_dtch) {
      mac_remove_nr_ue(module_idP, tc_rnti);
    }

    // get CCEindex, needed also for PUCCH and then later for PDCCH
    uint8_t aggregation_level;
    uint8_t nr_of_candidates;
    for (int i=0; i<5; i++) {
      // for now taking the lowest value among the available aggregation levels
      find_aggregation_candidates(&aggregation_level, &nr_of_candidates, ss, 1<<i);
      if(nr_of_candidates>0) break;
    }
    AssertFatal(nr_of_candidates>0,"nr_of_candidates is 0\n");

    int CCEIndex = find_pdcch_candidate(nr_mac,
                                        CC_id,
                                        aggregation_level,
                                        nr_of_candidates,
                                        &ra->sched_pdcch,
                                        coreset,
                                        0);

    if (CCEIndex < 0) {
      LOG_E(NR_MAC, "%s(): cannot find free CCE for RA RNTI 0x%04x!\n", __func__, ra->rnti);
      return;
    }

    const int delta_PRI=0;
    int r_pucch = nr_get_pucch_resource(coreset, sched_ctrl->active_ubwp, NULL, CCEIndex);

    LOG_D(NR_MAC,"[RAPROC] Msg4 r_pucch %d (CCEIndex %d, nb_of_candidates %d, delta_PRI %d)\n", r_pucch, CCEIndex, nr_of_candidates, delta_PRI);

    int alloc = nr_acknack_scheduling(module_idP, UE_id, frameP, slotP, r_pucch, 1);
    AssertFatal(alloc>=0,"Couldn't find a pucch allocation for ack nack (msg4)\n");
    NR_sched_pucch_t *pucch = &sched_ctrl->sched_pucch[alloc];
    harq->feedback_slot = pucch->ul_slot;
    harq->feedback_frame = pucch->frame;

    uint8_t *buf = (uint8_t *) harq->transportBlock;
    // Bytes to be transmitted
    if (harq->round == 0) {
      if (ra->msg3_dcch_dtch) {
        // If the UE used MSG3 to transfer a DCCH or DTCH message, then contention resolution is successful if the UE receives a PDCCH transmission which has its CRC bits scrambled by the C-RNTI
        // Just send padding LCID
        ra->mac_pdu_length = 0;
      } else {
        uint16_t mac_pdu_length = nr_write_ce_dlsch_pdu(module_idP, nr_mac->sched_ctrlCommon, buf, 255, ra->cont_res_id);
        LOG_D(NR_MAC,"Encoded contention resolution mac_pdu_length %d\n",mac_pdu_length);
        uint8_t buffer[CCCH_SDU_SIZE];
        uint8_t mac_subheader_len = sizeof(NR_MAC_SUBHEADER_SHORT);
        uint16_t mac_sdu_length = mac_rrc_nr_data_req(module_idP, CC_id, frameP, CCCH, ra->rnti, 1, buffer);
        if (mac_sdu_length < 256) {
          ((NR_MAC_SUBHEADER_SHORT *) &buf[mac_pdu_length])->R = 0;
          ((NR_MAC_SUBHEADER_SHORT *) &buf[mac_pdu_length])->F = 0;
          ((NR_MAC_SUBHEADER_SHORT *) &buf[mac_pdu_length])->LCID = DL_SCH_LCID_CCCH;
          ((NR_MAC_SUBHEADER_SHORT *) &buf[mac_pdu_length])->L = mac_sdu_length;
          ra->mac_pdu_length = mac_pdu_length + mac_sdu_length + sizeof(NR_MAC_SUBHEADER_SHORT);
        } else {
          mac_subheader_len = sizeof(NR_MAC_SUBHEADER_LONG);
          ((NR_MAC_SUBHEADER_LONG *) &buf[mac_pdu_length])->R = 0;
          ((NR_MAC_SUBHEADER_LONG *) &buf[mac_pdu_length])->F = 1;
          ((NR_MAC_SUBHEADER_LONG *) &buf[mac_pdu_length])->LCID = DL_SCH_LCID_CCCH;
<<<<<<< HEAD
          ((NR_MAC_SUBHEADER_LONG *) &buf[mac_pdu_length])->L1 = (mac_sdu_length >> 8) & 0xff;
          ((NR_MAC_SUBHEADER_LONG *) &buf[mac_pdu_length])->L2 = mac_sdu_length & 0xff;
=======
          ((NR_MAC_SUBHEADER_LONG *) &buf[mac_pdu_length])->L = htons(mac_sdu_length);
>>>>>>> 5bf454c7
          ra->mac_pdu_length = mac_pdu_length + mac_sdu_length + sizeof(NR_MAC_SUBHEADER_LONG);
        }
        LOG_I(NR_MAC,"Encoded RRCSetup Piggyback (%d + %d bytes), mac_pdu_length %d\n", mac_sdu_length, mac_subheader_len, ra->mac_pdu_length);
        memcpy(&buf[mac_pdu_length + mac_subheader_len], buffer, mac_sdu_length);
      }
    }

    // Calculate number of symbols
    int startSymbolIndex, nrOfSymbols;
    const int startSymbolAndLength = pdsch_TimeDomainAllocationList->list.array[time_domain_assignment]->startSymbolAndLength;
    SLIV2SL(startSymbolAndLength, &startSymbolIndex, &nrOfSymbols);
    AssertFatal(startSymbolIndex >= 0, "StartSymbolIndex is negative\n");

    int mappingtype = pdsch_TimeDomainAllocationList->list.array[time_domain_assignment]->mappingType;

    uint16_t dlDmrsSymbPos = fill_dmrs_mask(NULL,
                                            scc->dmrs_TypeA_Position,
                                            nrOfSymbols,
                                            startSymbolIndex,
                                            mappingtype, 1);

    uint16_t N_DMRS_SLOT = get_num_dmrs(dlDmrsSymbPos);

    long dmrsConfigType = bwp!=NULL ? (bwp->bwp_Dedicated->pdsch_Config->choice.setup->dmrs_DownlinkForPDSCH_MappingTypeA->choice.setup->dmrs_Type == NULL ? 0 : 1) : 0;

    nr_mac->sched_ctrlCommon->pdsch_semi_static.numDmrsCdmGrpsNoData = 2;
    if (nrOfSymbols == 2) {
      nr_mac->sched_ctrlCommon->pdsch_semi_static.numDmrsCdmGrpsNoData = 1;
    }

    AssertFatal(nr_mac->sched_ctrlCommon->pdsch_semi_static.numDmrsCdmGrpsNoData == 1
                || nr_mac->sched_ctrlCommon->pdsch_semi_static.numDmrsCdmGrpsNoData == 2,
                "nr_mac->schedCtrlCommon->pdsch_semi_static.numDmrsCdmGrpsNoData %d is not possible",
                nr_mac->sched_ctrlCommon->pdsch_semi_static.numDmrsCdmGrpsNoData);

    uint8_t N_PRB_DMRS = 0;
    if (dmrsConfigType==NFAPI_NR_DMRS_TYPE1) {
      N_PRB_DMRS = nr_mac->sched_ctrlCommon->pdsch_semi_static.numDmrsCdmGrpsNoData * 6;
    }
    else {
      N_PRB_DMRS = nr_mac->sched_ctrlCommon->pdsch_semi_static.numDmrsCdmGrpsNoData * 4;
    }

    uint8_t mcsTableIdx = 0;
    if (bwp &&
        bwp->bwp_Dedicated &&
        bwp->bwp_Dedicated->pdsch_Config &&
        bwp->bwp_Dedicated->pdsch_Config->choice.setup &&
        bwp->bwp_Dedicated->pdsch_Config->choice.setup->mcs_Table) {
      if (*bwp->bwp_Dedicated->pdsch_Config->choice.setup->mcs_Table == 0)
        mcsTableIdx = 1;
      else
        mcsTableIdx = 2;
    }
    else mcsTableIdx = 0;

    int rbStart = 0;
    int rbSize = 0;
    uint8_t tb_scaling = 0;
    uint16_t *vrb_map = cc[CC_id].vrb_map;
    // increase PRBs until we get to BWPSize or TBS is bigger than MAC PDU size
    do {
      if(rbSize < BWPSize)
        rbSize++;
      else
        mcsIndex++;
      LOG_D(NR_MAC,"Calling nr_compute_tbs with N_PRB_DMRS %d, N_DMRS_SLOT %d\n",N_PRB_DMRS,N_DMRS_SLOT);
      harq->tb_size = nr_compute_tbs(nr_get_Qm_dl(mcsIndex, mcsTableIdx),
                                     nr_get_code_rate_dl(mcsIndex, mcsTableIdx),
                                     rbSize, nrOfSymbols, N_PRB_DMRS * N_DMRS_SLOT, 0, tb_scaling,1) >> 3;
    } while (harq->tb_size < ra->mac_pdu_length && mcsIndex<=28);

    AssertFatal(harq->tb_size >= ra->mac_pdu_length,"Cannot allocate Msg4\n");

    int i = 0;
    while ((i < rbSize) && (rbStart + rbSize <= BWPSize)) {
      if (vrb_map[BWPStart + rbStart + i]&SL_to_bitmap(startSymbolIndex, nrOfSymbols)) {
        rbStart += i+1;
        i = 0;
      } else {
        i++;
      }
    }

    if (rbStart > (BWPSize - rbSize)) {
      LOG_E(NR_MAC, "%s(): cannot find free vrb_map for RNTI %04x!\n", __func__, ra->rnti);
      return;
    }

    // Checking if the DCI allocation is feasible in current subframe
    nfapi_nr_dl_tti_request_body_t *dl_req = &nr_mac->DL_req[CC_id].dl_tti_request_body;
    if (dl_req->nPDUs > NFAPI_NR_MAX_DL_TTI_PDUS - 2) {
      LOG_I(NR_MAC, "[RAPROC] Subframe %d: FAPI DL structure is full, skip scheduling UE %d\n", slotP, ra->rnti);
      return;
    }


    // look up the PDCCH PDU for this CC, BWP, and CORESET. If it does not exist, create it. This is especially
    // important if we have multiple RAs, and the DLSCH has to reuse them, so we need to mark them
    const int bwpid = bwp ? bwp->bwp_Id : 0;
    const int coresetid = coreset->controlResourceSetId;
    nfapi_nr_dl_tti_pdcch_pdu_rel15_t *pdcch_pdu_rel15 = nr_mac->pdcch_pdu_idx[CC_id][coresetid];
    if (!pdcch_pdu_rel15) {
      nfapi_nr_dl_tti_request_pdu_t *dl_tti_pdcch_pdu = &dl_req->dl_tti_pdu_list[dl_req->nPDUs];
      memset(dl_tti_pdcch_pdu, 0, sizeof(nfapi_nr_dl_tti_request_pdu_t));
      dl_tti_pdcch_pdu->PDUType = NFAPI_NR_DL_TTI_PDCCH_PDU_TYPE;
      dl_tti_pdcch_pdu->PDUSize = (uint8_t)(2 + sizeof(nfapi_nr_dl_tti_pdcch_pdu));
      dl_req->nPDUs += 1;
      pdcch_pdu_rel15 = &dl_tti_pdcch_pdu->pdcch_pdu.pdcch_pdu_rel15;
      nr_configure_pdcch(pdcch_pdu_rel15, coreset, genericParameters, &ra->sched_pdcch);
      nr_mac->pdcch_pdu_idx[CC_id][coresetid] = pdcch_pdu_rel15;
    }

    nfapi_nr_dl_tti_request_pdu_t *dl_tti_pdsch_pdu = &dl_req->dl_tti_pdu_list[dl_req->nPDUs];
    memset((void *)dl_tti_pdsch_pdu,0,sizeof(nfapi_nr_dl_tti_request_pdu_t));
    dl_tti_pdsch_pdu->PDUType = NFAPI_NR_DL_TTI_PDSCH_PDU_TYPE;
    dl_tti_pdsch_pdu->PDUSize = (uint8_t)(2+sizeof(nfapi_nr_dl_tti_pdsch_pdu));
    dl_req->nPDUs+=1;
    nfapi_nr_dl_tti_pdsch_pdu_rel15_t *pdsch_pdu_rel15 = &dl_tti_pdsch_pdu->pdsch_pdu.pdsch_pdu_rel15;

    LOG_D(NR_MAC, "[gNB %d] [RAPROC] CC_id %d Frame %d, slotP %d: Generating RA-Msg4 DCI, state %d\n", module_idP, CC_id, frameP, slotP, ra->state);

    // SCF222: PDU index incremented for each PDSCH PDU sent in TX control message. This is used to associate control
    // information to data and is reset every slot.
    const int pduindex = nr_mac->pdu_index[CC_id]++;

    pdsch_pdu_rel15->pduBitmap = 0;
    pdsch_pdu_rel15->rnti = ra->rnti;
    pdsch_pdu_rel15->pduIndex = pduindex;
    pdsch_pdu_rel15->BWPSize  = BWPSize;
    pdsch_pdu_rel15->BWPStart = BWPStart;
    pdsch_pdu_rel15->SubcarrierSpacing = genericParameters->subcarrierSpacing;
    pdsch_pdu_rel15->CyclicPrefix = 0;
    pdsch_pdu_rel15->NrOfCodewords = 1;
    pdsch_pdu_rel15->targetCodeRate[0] = nr_get_code_rate_dl(mcsIndex,mcsTableIdx);
    pdsch_pdu_rel15->qamModOrder[0] = 2;
    pdsch_pdu_rel15->mcsIndex[0] = mcsIndex;
    pdsch_pdu_rel15->mcsTable[0] = mcsTableIdx;
    pdsch_pdu_rel15->rvIndex[0] = nr_rv_round_map[harq->round];
    pdsch_pdu_rel15->dataScramblingId = *scc->physCellId;
    pdsch_pdu_rel15->nrOfLayers = 1;
    pdsch_pdu_rel15->transmissionScheme = 0;
    pdsch_pdu_rel15->refPoint = 0;
    pdsch_pdu_rel15->dmrsConfigType = dmrsConfigType;
    pdsch_pdu_rel15->dlDmrsScramblingId = *scc->physCellId;
    pdsch_pdu_rel15->SCID = 0;
    pdsch_pdu_rel15->numDmrsCdmGrpsNoData = nrOfSymbols <= 2 ? 1 : 2;
    pdsch_pdu_rel15->dmrsPorts = 1;
    pdsch_pdu_rel15->resourceAlloc = 1;
    pdsch_pdu_rel15->rbStart = rbStart;
    pdsch_pdu_rel15->rbSize = rbSize;
    pdsch_pdu_rel15->VRBtoPRBMapping = 0;
    pdsch_pdu_rel15->StartSymbolIndex = startSymbolIndex;
    pdsch_pdu_rel15->NrOfSymbols = nrOfSymbols;
    pdsch_pdu_rel15->dlDmrsSymbPos = dlDmrsSymbPos;

    int x_Overhead = 0;
    nr_get_tbs_dl(&dl_tti_pdsch_pdu->pdsch_pdu, x_Overhead, pdsch_pdu_rel15->numDmrsCdmGrpsNoData, tb_scaling);

    int bw_tbslbrm = get_bw_tbslbrm(genericParameters, ra->CellGroup);
    pdsch_pdu_rel15->maintenance_parms_v3.tbSizeLbrmBytes = nr_compute_tbslbrm(mcsTableIdx,
                                                                               bw_tbslbrm,
                                                                               1);

    pdsch_pdu_rel15->precodingAndBeamforming.num_prgs=1;
    pdsch_pdu_rel15->precodingAndBeamforming.prg_size=275;
    pdsch_pdu_rel15->precodingAndBeamforming.dig_bf_interfaces=1;
    pdsch_pdu_rel15->precodingAndBeamforming.prgs_list[0].pm_idx = 0;
    pdsch_pdu_rel15->precodingAndBeamforming.prgs_list[0].dig_bf_interface_list[0].beam_idx = ra->beam_id;

    /* Fill PDCCH DL DCI PDU */
    nfapi_nr_dl_dci_pdu_t *dci_pdu = &pdcch_pdu_rel15->dci_pdu[pdcch_pdu_rel15->numDlDci];
    pdcch_pdu_rel15->numDlDci++;
    dci_pdu->RNTI = ra->rnti;
    dci_pdu->ScramblingId = *scc->physCellId;
    dci_pdu->ScramblingRNTI = 0;
    dci_pdu->AggregationLevel = aggregation_level;
    dci_pdu->CceIndex = CCEIndex;
    dci_pdu->beta_PDCCH_1_0 = 0;
    dci_pdu->powerControlOffsetSS = 1;

    dci_pdu_rel15_t dci_payload;
    dci_payload.frequency_domain_assignment.val = PRBalloc_to_locationandbandwidth0(pdsch_pdu_rel15->rbSize,
                                                                                    pdsch_pdu_rel15->rbStart,
                                                                                    BWPSize);

    dci_payload.format_indicator = 1;
    dci_payload.time_domain_assignment.val = time_domain_assignment;
    dci_payload.vrb_to_prb_mapping.val = 0;
    dci_payload.mcs = pdsch_pdu_rel15->mcsIndex[0];
    dci_payload.tb_scaling = tb_scaling;
    dci_payload.rv = pdsch_pdu_rel15->rvIndex[0];
    dci_payload.harq_pid = current_harq_pid;
    dci_payload.ndi = harq->ndi;
    dci_payload.dai[0].val = (pucch->dai_c-1)&3;
    dci_payload.tpc = sched_ctrl->tpc1; // TPC for PUCCH: table 7.2.1-1 in 38.213
    dci_payload.pucch_resource_indicator = delta_PRI; // This is delta_PRI from 9.2.1 in 38.213
    dci_payload.pdsch_to_harq_feedback_timing_indicator.val = pucch->timing_indicator;

    LOG_D(NR_MAC,
          "[RAPROC] DCI 1_0 payload: freq_alloc %d (%d,%d,%d), time_alloc %d, vrb to prb %d, mcs %d tb_scaling %d pucchres %d harqtiming %d\n",
          dci_payload.frequency_domain_assignment.val,
          pdsch_pdu_rel15->rbStart,
          pdsch_pdu_rel15->rbSize,
          pdsch_pdu_rel15->BWPSize,
          dci_payload.time_domain_assignment.val,
          dci_payload.vrb_to_prb_mapping.val,
          dci_payload.mcs,
          dci_payload.tb_scaling,
          dci_payload.pucch_resource_indicator,
          dci_payload.pdsch_to_harq_feedback_timing_indicator.val);

    LOG_D(NR_MAC,
          "[RAPROC] DCI params: rnti 0x%x, rnti_type %d, dci_format %d coreset params: FreqDomainResource %llx, start_symbol %d  n_symb %d, BWPsize %d\n",
          pdcch_pdu_rel15->dci_pdu[0].RNTI,
          NR_RNTI_TC,
          NR_DL_DCI_FORMAT_1_0,
          (unsigned long long)pdcch_pdu_rel15->FreqDomainResource,
          pdcch_pdu_rel15->StartSymbolIndex,
          pdcch_pdu_rel15->DurationSymbols,
          pdsch_pdu_rel15->BWPSize);

    fill_dci_pdu_rel15(scc,
                       ra->CellGroup,
                       &pdcch_pdu_rel15->dci_pdu[pdcch_pdu_rel15->numDlDci - 1],
                       &dci_payload,
                       NR_DL_DCI_FORMAT_1_0,
                       NR_RNTI_TC,
                       pdsch_pdu_rel15->BWPSize,
                       bwpid,
                       coresetid,
                       nr_mac->cset0_bwp_size);

    // Add padding header and zero rest out if there is space left
    if (ra->mac_pdu_length < harq->tb_size) {
      NR_MAC_SUBHEADER_FIXED *padding = (NR_MAC_SUBHEADER_FIXED *) &buf[ra->mac_pdu_length];
      padding->R = 0;
      padding->LCID = DL_SCH_LCID_PADDING;
      for(int k = ra->mac_pdu_length+1; k<harq->tb_size; k++) {
        buf[k] = 0;
      }
    }

    T(T_GNB_MAC_DL_PDU_WITH_DATA, T_INT(module_idP), T_INT(CC_id), T_INT(ra->rnti),
      T_INT(frameP), T_INT(slotP), T_INT(current_harq_pid), T_BUFFER(harq->transportBlock, harq->tb_size));

    // DL TX request
    nfapi_nr_pdu_t *tx_req = &nr_mac->TX_req[CC_id].pdu_list[nr_mac->TX_req[CC_id].Number_of_PDUs];
    memcpy(tx_req->TLVs[0].value.direct, harq->transportBlock, sizeof(uint8_t) * harq->tb_size);
    tx_req->PDU_length =  harq->tb_size;
    tx_req->PDU_index = pduindex;
    tx_req->num_TLV = 1;
    tx_req->TLVs[0].length =  harq->tb_size + 2;
    nr_mac->TX_req[CC_id].SFN = frameP;
    nr_mac->TX_req[CC_id].Number_of_PDUs++;
    nr_mac->TX_req[CC_id].Slot = slotP;

    // Mark the corresponding symbols and RBs as used
    fill_pdcch_vrb_map(nr_mac,
                       CC_id,
                       &ra->sched_pdcch,
                       CCEIndex,
                       aggregation_level);
    for (int rb = 0; rb < pdsch_pdu_rel15->rbSize; rb++) {
      vrb_map[BWPStart + rb + pdsch_pdu_rel15->rbStart] |= SL_to_bitmap(startSymbolIndex, nrOfSymbols);
    }

    LOG_D(NR_MAC,"BWPSize: %i\n", pdcch_pdu_rel15->BWPSize);
    LOG_D(NR_MAC,"BWPStart: %i\n", pdcch_pdu_rel15->BWPStart);
    LOG_D(NR_MAC,"SubcarrierSpacing: %i\n", pdcch_pdu_rel15->SubcarrierSpacing);
    LOG_D(NR_MAC,"CyclicPrefix: %i\n", pdcch_pdu_rel15->CyclicPrefix);
    LOG_D(NR_MAC,"StartSymbolIndex: %i\n", pdcch_pdu_rel15->StartSymbolIndex);
    LOG_D(NR_MAC,"DurationSymbols: %i\n", pdcch_pdu_rel15->DurationSymbols);
    for(int n=0;n<6;n++) LOG_D(NR_MAC,"FreqDomainResource[%i]: %x\n",n, pdcch_pdu_rel15->FreqDomainResource[n]);
    LOG_D(NR_MAC,"CceRegMappingType: %i\n", pdcch_pdu_rel15->CceRegMappingType);
    LOG_D(NR_MAC,"RegBundleSize: %i\n", pdcch_pdu_rel15->RegBundleSize);
    LOG_D(NR_MAC,"InterleaverSize: %i\n", pdcch_pdu_rel15->InterleaverSize);
    LOG_D(NR_MAC,"CoreSetType: %i\n", pdcch_pdu_rel15->CoreSetType);
    LOG_D(NR_MAC,"ShiftIndex: %i\n", pdcch_pdu_rel15->ShiftIndex);
    LOG_D(NR_MAC,"precoderGranularity: %i\n", pdcch_pdu_rel15->precoderGranularity);
    LOG_D(NR_MAC,"numDlDci: %i\n", pdcch_pdu_rel15->numDlDci);

    if(ra->msg3_dcch_dtch) {
      // If the UE used MSG3 to transfer a DCCH or DTCH message, then contention resolution is successful upon transmission of PDCCH
      LOG_I(NR_MAC, "(ue %i, rnti 0x%04x) CBRA procedure succeeded!\n", UE_id, ra->rnti);
      nr_clear_ra_proc(module_idP, CC_id, frameP, ra);
      UE_info->active[UE_id] = true;
      UE_info->Msg4_ACKed[UE_id] = true;

      remove_front_nr_list(&sched_ctrl->feedback_dl_harq);
      harq->feedback_slot = -1;
      harq->is_waiting = false;
      add_tail_nr_list(&sched_ctrl->available_dl_harq, current_harq_pid);
      harq->round = 0;
      harq->ndi ^= 1;
    } else {
      ra->state = WAIT_Msg4_ACK;
      LOG_D(NR_MAC,"[gNB %d][RAPROC] Frame %d, Subframe %d: RA state %d\n", module_idP, frameP, slotP, ra->state);
    }
  }
}

void nr_check_Msg4_Ack(module_id_t module_id, int CC_id, frame_t frame, sub_frame_t slot, NR_RA_t *ra) {

  int UE_id = find_nr_UE_id(module_id, ra->rnti);
  const int current_harq_pid = ra->harq_pid;

  NR_UE_info_t *UE_info = &RC.nrmac[module_id]->UE_info;
  NR_UE_sched_ctrl_t *sched_ctrl = &UE_info->UE_sched_ctrl[UE_id];
  NR_UE_harq_t *harq = &sched_ctrl->harq_processes[current_harq_pid];
  NR_mac_stats_t *stats = &UE_info->mac_stats[UE_id];

  LOG_D(NR_MAC, "ue %d, rnti 0x%04x, harq is waiting %d, round %d, frame %d %d, harq id %d\n", UE_id, ra->rnti, harq->is_waiting, harq->round, frame, slot, current_harq_pid);

  if (harq->is_waiting == 0) {
    if (harq->round == 0) {
      if (stats->dlsch_errors == 0) {
        LOG_I(NR_MAC, "(ue %i, rnti 0x%04x) Received Ack of RA-Msg4. CBRA procedure succeeded!\n", UE_id, ra->rnti);
        UE_info->active[UE_id] = true;
        UE_info->Msg4_ACKed[UE_id] = true;

<<<<<<< HEAD
        // TODO: To be improved the BWP selection
        //  For now, we are just changing to the first active BWP

        const NR_ServingCellConfig_t *servingCellConfig = UE_info->CellGroup[UE_id] ? UE_info->CellGroup[UE_id]->spCellConfig->spCellConfigDedicated : NULL;

        const struct NR_ServingCellConfig__downlinkBWP_ToAddModList *bwpList = servingCellConfig ? servingCellConfig->downlinkBWP_ToAddModList : NULL;
        const int bwp_id = servingCellConfig && servingCellConfig->firstActiveDownlinkBWP_Id ?
            *servingCellConfig->firstActiveDownlinkBWP_Id : 0;
        sched_ctrl->active_bwp = bwpList && bwp_id > 0 ? bwpList->list.array[bwp_id - 1] : NULL;

        const struct NR_UplinkConfig__uplinkBWP_ToAddModList *ubwpList = servingCellConfig ? servingCellConfig->uplinkConfig->uplinkBWP_ToAddModList : NULL;
        const int ubwp_id = servingCellConfig && servingCellConfig->uplinkConfig && servingCellConfig->uplinkConfig->firstActiveUplinkBWP_Id ?
            *servingCellConfig->uplinkConfig->firstActiveUplinkBWP_Id : 0;
        sched_ctrl->active_ubwp = ubwpList && ubwp_id > 0 ? ubwpList->list.array[ubwp_id - 1] : NULL;

        if(sched_ctrl->active_bwp) {
          LOG_I(NR_MAC, "Changing to DL-BWP %i\n", bwp_id);
        }

        if(sched_ctrl->active_ubwp) {
          LOG_I(NR_MAC, "Changing to UL-BWP %i\n", ubwp_id);
        }

        // Pause scheduling according to:
        // 3GPP TS 38.331 Section 12 Table 12.1-1: UE performance requirements for RRC procedures for UEs
        sched_ctrl->schedule_enabled = false;
        nr_mac_gNB_enable_rrc_processing_timer_req(module_id, ra->rnti);
      }
      else {
=======
        // Pause scheduling according to:
        // 3GPP TS 38.331 Section 12 Table 12.1-1: UE performance requirements for RRC procedures for UEs
        const NR_COMMON_channels_t *common_channels = &RC.nrmac[module_id]->common_channels[0];
        const NR_SIB1_t *sib1 = common_channels->sib1 ? common_channels->sib1->message.choice.c1->choice.systemInformationBlockType1 : NULL;
        const NR_ServingCellConfig_t *servingCellConfig = UE_info->CellGroup[UE_id] ? UE_info->CellGroup[UE_id]->spCellConfig->spCellConfigDedicated : NULL;
        NR_BWP_t *genericParameters = get_dl_bwp_genericParameters(sched_ctrl->active_bwp,
                                                                   common_channels->ServingCellConfigCommon,
                                                                   sib1);
        uint32_t delay_ms = servingCellConfig && servingCellConfig->downlinkBWP_ToAddModList ?
            NR_RRC_SETUP_DELAY_MS + NR_RRC_BWP_SWITCHING_DELAY_MS : NR_RRC_SETUP_DELAY_MS;

        sched_ctrl->rrc_processing_timer = (delay_ms << genericParameters->subcarrierSpacing);
        LOG_I(NR_MAC, "(%d.%d) Activating RRC processing timer for UE %d with %d ms\n", frame, slot, UE_id, delay_ms);
      } else {
>>>>>>> 5bf454c7
        LOG_I(NR_MAC, "(ue %i, rnti 0x%04x) RA Procedure failed at Msg4!\n", UE_id, ra->rnti);
      }

      nr_clear_ra_proc(module_id, CC_id, frame, ra);
      if (sched_ctrl->retrans_dl_harq.head >= 0) {
        remove_nr_list(&sched_ctrl->retrans_dl_harq, current_harq_pid);
      }
    } else {
      LOG_D(NR_MAC, "(ue %i, rnti 0x%04x) Received Nack of RA-Msg4. Preparing retransmission!\n", UE_id, ra->rnti);
      ra->Msg4_frame = (frame + 1) % 1024;
      ra->Msg4_slot = 1;
      ra->state = Msg4;
    }
  }
}

void nr_clear_ra_proc(module_id_t module_idP, int CC_id, frame_t frameP, NR_RA_t *ra){
  LOG_D(NR_MAC,"[gNB %d][RAPROC] CC_id %d Frame %d Clear Random access information rnti %x\n", module_idP, CC_id, frameP, ra->rnti);
  ra->state = RA_IDLE;
  ra->timing_offset = 0;
  ra->RRC_timer = 20;
  ra->msg3_round = 0;
  ra->msg3_dcch_dtch = false;
  ra->crnti = 0;
  if(ra->cfra == false) {
    ra->rnti = 0;
  }
}


/////////////////////////////////////
//    Random Access Response PDU   //
//         TS 38.213 ch 8.2        //
//        TS 38.321 ch 6.2.3       //
/////////////////////////////////////
//| 0 | 1 | 2 | 3 | 4 | 5 | 6 | 7 |// bit-wise
//| E | T |       R A P I D       |//
//| 0 | 1 | 2 | 3 | 4 | 5 | 6 | 7 |//
//| R |           T A             |//
//|       T A         |  UL grant |//
//|            UL grant           |//
//|            UL grant           |//
//|            UL grant           |//
//|         T C - R N T I         |//
//|         T C - R N T I         |//
/////////////////////////////////////
//       UL grant  (27 bits)       //
/////////////////////////////////////
//| 0 | 1 | 2 | 3 | 4 | 5 | 6 | 7 |// bit-wise
//|-------------------|FHF|F_alloc|//
//|        Freq allocation        |//
//|    F_alloc    |Time allocation|//
//|      MCS      |     TPC   |CSI|//
/////////////////////////////////////
// WIP
// todo:
// - handle MAC RAR BI subheader
// - sending only 1 RAR subPDU
// - UL Grant: hardcoded CSI, TPC, time alloc
// - padding
void nr_fill_rar(uint8_t Mod_idP,
                 NR_RA_t * ra,
                 uint8_t * dlsch_buffer,
                 nfapi_nr_pusch_pdu_t  *pusch_pdu){

  LOG_D(NR_MAC, "[gNB] Generate RAR MAC PDU frame %d slot %d preamble index %u TA command %d \n", ra->Msg2_frame, ra-> Msg2_slot, ra->preamble_index, ra->timing_offset);
  NR_RA_HEADER_BI *rarbi = (NR_RA_HEADER_BI *) dlsch_buffer;
  NR_RA_HEADER_RAPID *rarh = (NR_RA_HEADER_RAPID *) (dlsch_buffer + 1);
  NR_MAC_RAR *rar = (NR_MAC_RAR *) (dlsch_buffer + 2);
  unsigned char csi_req = 0, tpc_command;
  //uint8_t N_UL_Hop;
  uint8_t valid_bits;
  uint32_t ul_grant;
  uint16_t f_alloc, prb_alloc, bwp_size, truncation=0;

  tpc_command = 3; // this is 0 dB

  /// E/T/R/R/BI subheader ///
  // E = 1, MAC PDU includes another MAC sub-PDU (RAPID)
  // T = 0, Back-off indicator subheader
  // R = 2, Reserved
  // BI = 0, 5ms
  rarbi->E = 1;
  rarbi->T = 0;
  rarbi->R = 0;
  rarbi->BI = 0;

  /// E/T/RAPID subheader ///
  // E = 0, one only RAR, first and last
  // T = 1, RAPID
  rarh->E = 0;
  rarh->T = 1;
  rarh->RAPID = ra->preamble_index;

  /// RAR MAC payload ///
  rar->R = 0;

  // TA command
  rar->TA1 = (uint8_t) (ra->timing_offset >> 5);    // 7 MSBs of timing advance
  rar->TA2 = (uint8_t) (ra->timing_offset & 0x1f);  // 5 LSBs of timing advance

  // TC-RNTI
  rar->TCRNTI_1 = (uint8_t) (ra->rnti >> 8);        // 8 MSBs of rnti
  rar->TCRNTI_2 = (uint8_t) (ra->rnti & 0xff);      // 8 LSBs of rnti

  // UL grant

  ra->msg3_TPC = tpc_command;

  bwp_size = pusch_pdu->bwp_size;
  prb_alloc = PRBalloc_to_locationandbandwidth0(ra->msg3_nb_rb, ra->msg3_first_rb, bwp_size);
  if (bwp_size>180) {
    AssertFatal(1==0,"Initial UBWP larger than 180 currently not supported");
  }
  else {
    valid_bits = (uint8_t)ceil(log2(bwp_size*(bwp_size+1)>>1));
  }

  if (pusch_pdu->frequency_hopping){
    AssertFatal(1==0,"PUSCH with frequency hopping currently not supported");
  } else {
    for (int i=0; i<valid_bits; i++)
      truncation |= (1<<i);
    f_alloc = (prb_alloc&truncation);
  }

  ul_grant = csi_req | (tpc_command << 1) | (pusch_pdu->mcs_index << 4) | (ra->Msg3_tda_id << 8) | (f_alloc << 12) | (pusch_pdu->frequency_hopping << 26);

  rar->UL_GRANT_1 = (uint8_t) (ul_grant >> 24) & 0x07;
  rar->UL_GRANT_2 = (uint8_t) (ul_grant >> 16) & 0xff;
  rar->UL_GRANT_3 = (uint8_t) (ul_grant >> 8) & 0xff;
  rar->UL_GRANT_4 = (uint8_t) ul_grant & 0xff;

#ifdef DEBUG_RAR
  LOG_I(NR_MAC, "rarh->E = 0x%x\n", rarh->E);
  LOG_I(NR_MAC, "rarh->T = 0x%x\n", rarh->T);
  LOG_I(NR_MAC, "rarh->RAPID = 0x%x (%i)\n", rarh->RAPID, rarh->RAPID);
  LOG_I(NR_MAC, "rar->R = 0x%x\n", rar->R);
  LOG_I(NR_MAC, "rar->TA1 = 0x%x\n", rar->TA1);
  LOG_I(NR_MAC, "rar->TA2 = 0x%x\n", rar->TA2);
  LOG_I(NR_MAC, "rar->UL_GRANT_1 = 0x%x\n", rar->UL_GRANT_1);
  LOG_I(NR_MAC, "rar->UL_GRANT_2 = 0x%x\n", rar->UL_GRANT_2);
  LOG_I(NR_MAC, "rar->UL_GRANT_3 = 0x%x\n", rar->UL_GRANT_3);
  LOG_I(NR_MAC, "rar->UL_GRANT_4 = 0x%x\n", rar->UL_GRANT_4);
  LOG_I(NR_MAC, "rar->TCRNTI_1 = 0x%x\n", rar->TCRNTI_1);
  LOG_I(NR_MAC, "rar->TCRNTI_2 = 0x%x\n", rar->TCRNTI_2);
#endif

  int mcs = (unsigned char) (rar->UL_GRANT_4 >> 4);
  // time alloc
  int Msg3_t_alloc = (unsigned char) (rar->UL_GRANT_3 & 0x07);
  // frequency alloc
  int Msg3_f_alloc = (uint16_t) ((rar->UL_GRANT_3 >> 4) | (rar->UL_GRANT_2 << 4) | ((rar->UL_GRANT_1 & 0x03) << 12));
  // frequency hopping
  int freq_hopping = (unsigned char) (rar->UL_GRANT_1 >> 2);
  // TA command
  int  ta_command = rar->TA2 + (rar->TA1 << 5);
  // TC-RNTI
  int t_crnti = rar->TCRNTI_2 + (rar->TCRNTI_1 << 8);

  LOG_D(NR_MAC, "In %s: Transmitted RAR with t_alloc %d f_alloc %d ta_command %d mcs %d freq_hopping %d tpc_command %d csi_req %d t_crnti %x \n",
        __FUNCTION__,
        Msg3_t_alloc,
        Msg3_f_alloc,
        ta_command,
        mcs,
        freq_hopping,
        tpc_command,
        csi_req,
        t_crnti);
}<|MERGE_RESOLUTION|>--- conflicted
+++ resolved
@@ -904,10 +904,7 @@
                        NR_RNTI_TC,
                        pusch_pdu->bwp_size,
                        ra->ul_bwp_id,
-<<<<<<< HEAD
-=======
                        coresetid,
->>>>>>> 5bf454c7
                        nr_mac->cset0_bwp_size);
 
     // Mark the corresponding RBs as used
@@ -1667,12 +1664,7 @@
           ((NR_MAC_SUBHEADER_LONG *) &buf[mac_pdu_length])->R = 0;
           ((NR_MAC_SUBHEADER_LONG *) &buf[mac_pdu_length])->F = 1;
           ((NR_MAC_SUBHEADER_LONG *) &buf[mac_pdu_length])->LCID = DL_SCH_LCID_CCCH;
-<<<<<<< HEAD
-          ((NR_MAC_SUBHEADER_LONG *) &buf[mac_pdu_length])->L1 = (mac_sdu_length >> 8) & 0xff;
-          ((NR_MAC_SUBHEADER_LONG *) &buf[mac_pdu_length])->L2 = mac_sdu_length & 0xff;
-=======
           ((NR_MAC_SUBHEADER_LONG *) &buf[mac_pdu_length])->L = htons(mac_sdu_length);
->>>>>>> 5bf454c7
           ra->mac_pdu_length = mac_pdu_length + mac_sdu_length + sizeof(NR_MAC_SUBHEADER_LONG);
         }
         LOG_I(NR_MAC,"Encoded RRCSetup Piggyback (%d + %d bytes), mac_pdu_length %d\n", mac_sdu_length, mac_subheader_len, ra->mac_pdu_length);
@@ -1994,37 +1986,6 @@
         UE_info->active[UE_id] = true;
         UE_info->Msg4_ACKed[UE_id] = true;
 
-<<<<<<< HEAD
-        // TODO: To be improved the BWP selection
-        //  For now, we are just changing to the first active BWP
-
-        const NR_ServingCellConfig_t *servingCellConfig = UE_info->CellGroup[UE_id] ? UE_info->CellGroup[UE_id]->spCellConfig->spCellConfigDedicated : NULL;
-
-        const struct NR_ServingCellConfig__downlinkBWP_ToAddModList *bwpList = servingCellConfig ? servingCellConfig->downlinkBWP_ToAddModList : NULL;
-        const int bwp_id = servingCellConfig && servingCellConfig->firstActiveDownlinkBWP_Id ?
-            *servingCellConfig->firstActiveDownlinkBWP_Id : 0;
-        sched_ctrl->active_bwp = bwpList && bwp_id > 0 ? bwpList->list.array[bwp_id - 1] : NULL;
-
-        const struct NR_UplinkConfig__uplinkBWP_ToAddModList *ubwpList = servingCellConfig ? servingCellConfig->uplinkConfig->uplinkBWP_ToAddModList : NULL;
-        const int ubwp_id = servingCellConfig && servingCellConfig->uplinkConfig && servingCellConfig->uplinkConfig->firstActiveUplinkBWP_Id ?
-            *servingCellConfig->uplinkConfig->firstActiveUplinkBWP_Id : 0;
-        sched_ctrl->active_ubwp = ubwpList && ubwp_id > 0 ? ubwpList->list.array[ubwp_id - 1] : NULL;
-
-        if(sched_ctrl->active_bwp) {
-          LOG_I(NR_MAC, "Changing to DL-BWP %i\n", bwp_id);
-        }
-
-        if(sched_ctrl->active_ubwp) {
-          LOG_I(NR_MAC, "Changing to UL-BWP %i\n", ubwp_id);
-        }
-
-        // Pause scheduling according to:
-        // 3GPP TS 38.331 Section 12 Table 12.1-1: UE performance requirements for RRC procedures for UEs
-        sched_ctrl->schedule_enabled = false;
-        nr_mac_gNB_enable_rrc_processing_timer_req(module_id, ra->rnti);
-      }
-      else {
-=======
         // Pause scheduling according to:
         // 3GPP TS 38.331 Section 12 Table 12.1-1: UE performance requirements for RRC procedures for UEs
         const NR_COMMON_channels_t *common_channels = &RC.nrmac[module_id]->common_channels[0];
@@ -2039,7 +2000,6 @@
         sched_ctrl->rrc_processing_timer = (delay_ms << genericParameters->subcarrierSpacing);
         LOG_I(NR_MAC, "(%d.%d) Activating RRC processing timer for UE %d with %d ms\n", frame, slot, UE_id, delay_ms);
       } else {
->>>>>>> 5bf454c7
         LOG_I(NR_MAC, "(ue %i, rnti 0x%04x) RA Procedure failed at Msg4!\n", UE_id, ra->rnti);
       }
 
