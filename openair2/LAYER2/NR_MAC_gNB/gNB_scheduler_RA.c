--- conflicted
+++ resolved
@@ -774,10 +774,6 @@
 
     // generation of DCI 0_0 to schedule msg3 retransmission
     NR_SearchSpace_t *ss = ra->ra_ss;
-<<<<<<< HEAD
-    NR_Type0_PDCCH_CSS_config_t *type0_PDCCH_CSS_config = *ss->controlResourceSetId==0 ? &nr_mac->type0_PDCCH_CSS_config[ra->beam_id] : NULL;
-=======
->>>>>>> fa2ce6e6
     NR_ControlResourceSet_t *coreset = get_coreset(module_idP, scc, NULL, ss, NR_SearchSpace__searchSpaceType_PR_common);
     AssertFatal(coreset!=NULL,"Coreset cannot be null for RA-Msg3 retransmission\n");
 
@@ -792,11 +788,7 @@
       ul_dci_request_pdu->PDUSize = (uint8_t)(2+sizeof(nfapi_nr_dl_tti_pdcch_pdu));
       pdcch_pdu_rel15 = &ul_dci_request_pdu->pdcch_pdu.pdcch_pdu_rel15;
       ul_dci_req->numPdus += 1;
-<<<<<<< HEAD
-      nr_configure_pdcch(pdcch_pdu_rel15, ss, coreset, scc, genericParameters, type0_PDCCH_CSS_config);
-=======
       nr_configure_pdcch(nr_mac, pdcch_pdu_rel15, ss, coreset, scc, genericParameters, NULL);
->>>>>>> fa2ce6e6
       nr_mac->pdcch_pdu_idx[CC_id][ra->bwp_id][coresetid] = pdcch_pdu_rel15;
     }
 
@@ -1212,11 +1204,7 @@
       dl_tti_pdcch_pdu->PDUSize = (uint8_t)(2 + sizeof(nfapi_nr_dl_tti_pdcch_pdu));
       dl_req->nPDUs += 1;
       pdcch_pdu_rel15 = &dl_tti_pdcch_pdu->pdcch_pdu.pdcch_pdu_rel15;
-<<<<<<< HEAD
-      nr_configure_pdcch(pdcch_pdu_rel15, ss, coreset, scc, genericParameters, type0_PDCCH_CSS_config);
-=======
       nr_configure_pdcch(nr_mac, pdcch_pdu_rel15, ss, coreset, scc, genericParameters, NULL);
->>>>>>> fa2ce6e6
       nr_mac->pdcch_pdu_idx[CC_id][bwpid][coresetid] = pdcch_pdu_rel15;
     }
 
@@ -1601,11 +1589,7 @@
       dl_tti_pdcch_pdu->PDUSize = (uint8_t)(2 + sizeof(nfapi_nr_dl_tti_pdcch_pdu));
       dl_req->nPDUs += 1;
       pdcch_pdu_rel15 = &dl_tti_pdcch_pdu->pdcch_pdu.pdcch_pdu_rel15;
-<<<<<<< HEAD
-      nr_configure_pdcch(pdcch_pdu_rel15, ss, coreset, scc, genericParameters, type0_PDCCH_CSS_config);
-=======
       nr_configure_pdcch(nr_mac, pdcch_pdu_rel15, ss, coreset, scc, genericParameters, NULL);
->>>>>>> fa2ce6e6
       nr_mac->pdcch_pdu_idx[CC_id][bwpid][coresetid] = pdcch_pdu_rel15;
     }
 
@@ -1690,11 +1674,7 @@
     dci_payload.pucch_resource_indicator = delta_PRI; // This is delta_PRI from 9.2.1 in 38.213
     dci_payload.pdsch_to_harq_feedback_timing_indicator.val = pucch->timing_indicator;
 
-<<<<<<< HEAD
     LOG_I(NR_MAC,
-=======
-    LOG_D(NR_MAC,
->>>>>>> fa2ce6e6
           "[RAPROC] DCI 1_0 payload: freq_alloc %d (%d,%d,%d), time_alloc %d, vrb to prb %d, mcs %d tb_scaling %d pucchres %d harqtiming %d\n",
           dci_payload.frequency_domain_assignment.val,
           pdsch_pdu_rel15->rbStart,
@@ -1707,11 +1687,7 @@
           dci_payload.pucch_resource_indicator,
           dci_payload.pdsch_to_harq_feedback_timing_indicator.val);
 
-<<<<<<< HEAD
     LOG_I(NR_MAC,
-=======
-    LOG_D(NR_MAC,
->>>>>>> fa2ce6e6
           "[RAPROC] DCI params: rnti 0x%x, rnti_type %d, dci_format %d coreset params: FreqDomainResource %llx, start_symbol %d  n_symb %d, BWPsize %d\n",
           pdcch_pdu_rel15->dci_pdu[0].RNTI,
           NR_RNTI_TC,
