--- conflicted
+++ resolved
@@ -1502,7 +1502,7 @@
   pdsch_pdu_rel15->TBSize[0] = tb_size;
   pdsch_pdu_rel15->mcsIndex[0] = mcsIndex;
   pdsch_pdu_rel15->mcsTable[0] = mcsTableIdx;
-  pdsch_pdu_rel15->rvIndex[0] = nr_rv_round_map[round % 4];
+  pdsch_pdu_rel15->rvIndex[0] = nr_get_rv(round % 4);
   pdsch_pdu_rel15->dataScramblingId = *scc->physCellId;
   pdsch_pdu_rel15->nrOfLayers = 1;
   pdsch_pdu_rel15->transmissionScheme = 0;
@@ -1882,207 +1882,6 @@
   ra->ra_state = nrRA_WAIT_Msg3;
 }
 
-<<<<<<< HEAD
-static void prepare_dl_pdus(gNB_MAC_INST *nr_mac,
-                            NR_RA_t *ra,
-                            NR_UE_DL_BWP_t *dl_bwp,
-                            nfapi_nr_dl_tti_request_body_t *dl_req,
-                            NR_sched_pucch_t *pucch,
-                            NR_pdsch_dmrs_t dmrs_info,
-                            NR_tda_info_t tda,
-                            int aggregation_level,
-                            int CCEIndex,
-                            int tb_size,
-                            int ndi,
-                            int tpc,
-                            int delta_PRI,
-                            int current_harq_pid,
-                            int time_domain_assignment,
-                            int CC_id,
-                            int rnti,
-                            int round,
-                            int mcsIndex,
-                            int tb_scaling,
-                            int pduindex,
-                            int rbStart,
-                            int rbSize)
-{
-  // look up the PDCCH PDU for this CC, BWP, and CORESET. If it does not exist, create it. This is especially
-  // important if we have multiple RAs, and the DLSCH has to reuse them, so we need to mark them
-  NR_ControlResourceSet_t *coreset = ra->coreset;
-  const int coresetid = coreset->controlResourceSetId;
-  nfapi_nr_dl_tti_pdcch_pdu_rel15_t *pdcch_pdu_rel15 = nr_mac->pdcch_pdu_idx[CC_id][coresetid];
-  if (!pdcch_pdu_rel15) {
-    nfapi_nr_dl_tti_request_pdu_t *dl_tti_pdcch_pdu = &dl_req->dl_tti_pdu_list[dl_req->nPDUs];
-    memset(dl_tti_pdcch_pdu, 0, sizeof(nfapi_nr_dl_tti_request_pdu_t));
-    dl_tti_pdcch_pdu->PDUType = NFAPI_NR_DL_TTI_PDCCH_PDU_TYPE;
-    dl_tti_pdcch_pdu->PDUSize = (uint8_t)(2 + sizeof(nfapi_nr_dl_tti_pdcch_pdu));
-    dl_req->nPDUs += 1;
-    pdcch_pdu_rel15 = &dl_tti_pdcch_pdu->pdcch_pdu.pdcch_pdu_rel15;
-    nr_configure_pdcch(pdcch_pdu_rel15, coreset, &ra->sched_pdcch, false);
-    nr_mac->pdcch_pdu_idx[CC_id][coresetid] = pdcch_pdu_rel15;
-  }
-
-  nfapi_nr_dl_tti_request_pdu_t *dl_tti_pdsch_pdu = &dl_req->dl_tti_pdu_list[dl_req->nPDUs];
-  memset((void *)dl_tti_pdsch_pdu,0,sizeof(nfapi_nr_dl_tti_request_pdu_t));
-  dl_tti_pdsch_pdu->PDUType = NFAPI_NR_DL_TTI_PDSCH_PDU_TYPE;
-  dl_tti_pdsch_pdu->PDUSize = (uint8_t)(2+sizeof(nfapi_nr_dl_tti_pdsch_pdu));
-  dl_req->nPDUs+=1;
-  nfapi_nr_dl_tti_pdsch_pdu_rel15_t *pdsch_pdu_rel15 = &dl_tti_pdsch_pdu->pdsch_pdu.pdsch_pdu_rel15;
-
-  NR_COMMON_channels_t *cc = &nr_mac->common_channels[CC_id];
-  NR_ServingCellConfigCommon_t *scc = cc->ServingCellConfigCommon;
-
-  long BWPStart = 0;
-  long BWPSize = 0;
-  NR_Type0_PDCCH_CSS_config_t *type0_PDCCH_CSS_config = NULL;
-  NR_SearchSpace_t *ss = ra->ra_ss;
-  if(*ss->controlResourceSetId!=0) {
-    BWPStart = dl_bwp->BWPStart;
-    BWPSize  = dl_bwp->BWPSize;
-  } else {
-    type0_PDCCH_CSS_config = &nr_mac->type0_PDCCH_CSS_config[cc->ssb_index[ra->beam_id]];
-    BWPStart = type0_PDCCH_CSS_config->cset_start_rb;
-    BWPSize = type0_PDCCH_CSS_config->num_rbs;
-  }
-
-  int mcsTableIdx = dl_bwp->mcsTableIdx;
-
-  pdsch_pdu_rel15->pduBitmap = 0;
-  pdsch_pdu_rel15->rnti = rnti;
-  pdsch_pdu_rel15->pduIndex = pduindex;
-  pdsch_pdu_rel15->BWPSize  = BWPSize;
-  pdsch_pdu_rel15->BWPStart = BWPStart;
-  pdsch_pdu_rel15->SubcarrierSpacing = dl_bwp->scs;
-  pdsch_pdu_rel15->CyclicPrefix = 0;
-  pdsch_pdu_rel15->NrOfCodewords = 1;
-  int R = nr_get_code_rate_dl(mcsIndex,mcsTableIdx);
-  pdsch_pdu_rel15->targetCodeRate[0] = R;
-  int Qm = nr_get_Qm_dl(mcsIndex, mcsTableIdx);
-  pdsch_pdu_rel15->qamModOrder[0] = Qm;
-  pdsch_pdu_rel15->mcsIndex[0] = mcsIndex;
-  pdsch_pdu_rel15->mcsTable[0] = mcsTableIdx;
-  pdsch_pdu_rel15->rvIndex[0] = nr_get_rv(round % 4);
-  pdsch_pdu_rel15->dataScramblingId = *scc->physCellId;
-  pdsch_pdu_rel15->nrOfLayers = 1;
-  pdsch_pdu_rel15->transmissionScheme = 0;
-  pdsch_pdu_rel15->refPoint = 0;
-  pdsch_pdu_rel15->dmrsConfigType = dmrs_info.dmrsConfigType;
-  pdsch_pdu_rel15->dlDmrsScramblingId = *scc->physCellId;
-  pdsch_pdu_rel15->SCID = 0;
-  pdsch_pdu_rel15->numDmrsCdmGrpsNoData = dmrs_info.numDmrsCdmGrpsNoData;
-  pdsch_pdu_rel15->dmrsPorts = 1;
-  pdsch_pdu_rel15->resourceAlloc = 1;
-  pdsch_pdu_rel15->rbStart = rbStart;
-  pdsch_pdu_rel15->rbSize = rbSize;
-  pdsch_pdu_rel15->VRBtoPRBMapping = 0;
-  pdsch_pdu_rel15->StartSymbolIndex = tda.startSymbolIndex;
-  pdsch_pdu_rel15->NrOfSymbols = tda.nrOfSymbols;
-  pdsch_pdu_rel15->dlDmrsSymbPos = dmrs_info.dl_dmrs_symb_pos;
-
-  int x_Overhead = 0;
-  nr_get_tbs_dl(&dl_tti_pdsch_pdu->pdsch_pdu, x_Overhead, pdsch_pdu_rel15->numDmrsCdmGrpsNoData, tb_scaling);
-
-  pdsch_pdu_rel15->maintenance_parms_v3.tbSizeLbrmBytes = nr_compute_tbslbrm(mcsTableIdx, ra->sc_info.dl_bw_tbslbrm, 1);
-  pdsch_pdu_rel15->maintenance_parms_v3.ldpcBaseGraph = get_BG(tb_size<<3,R);
-
-  pdsch_pdu_rel15->precodingAndBeamforming.num_prgs=1;
-  pdsch_pdu_rel15->precodingAndBeamforming.prg_size=275;
-  pdsch_pdu_rel15->precodingAndBeamforming.dig_bf_interfaces=1;
-  pdsch_pdu_rel15->precodingAndBeamforming.prgs_list[0].pm_idx = 0;
-  pdsch_pdu_rel15->precodingAndBeamforming.prgs_list[0].dig_bf_interface_list[0].beam_idx = ra->beam_id;
-
-  /* Fill PDCCH DL DCI PDU */
-  nfapi_nr_dl_dci_pdu_t *dci_pdu = &pdcch_pdu_rel15->dci_pdu[pdcch_pdu_rel15->numDlDci];
-  pdcch_pdu_rel15->numDlDci++;
-  dci_pdu->RNTI = rnti;
-  dci_pdu->ScramblingId = *scc->physCellId;
-  dci_pdu->ScramblingRNTI = 0;
-  dci_pdu->AggregationLevel = aggregation_level;
-  dci_pdu->CceIndex = CCEIndex;
-  dci_pdu->beta_PDCCH_1_0 = 0;
-  dci_pdu->powerControlOffsetSS = 1;
-
-  dci_pdu->precodingAndBeamforming.num_prgs = 0;
-  dci_pdu->precodingAndBeamforming.prg_size = 0;
-  dci_pdu->precodingAndBeamforming.dig_bf_interfaces = 1;
-  dci_pdu->precodingAndBeamforming.prgs_list[0].pm_idx = 0;
-  dci_pdu->precodingAndBeamforming.prgs_list[0].dig_bf_interface_list[0].beam_idx = ra->beam_id;
-
-  dci_pdu_rel15_t dci_payload;
-  dci_payload.frequency_domain_assignment.val = PRBalloc_to_locationandbandwidth0(pdsch_pdu_rel15->rbSize,
-                                                                                  pdsch_pdu_rel15->rbStart,
-                                                                                  BWPSize);
-
-  dci_payload.format_indicator = 1;
-  dci_payload.time_domain_assignment.val = time_domain_assignment;
-  dci_payload.vrb_to_prb_mapping.val = 0;
-  dci_payload.mcs = pdsch_pdu_rel15->mcsIndex[0];
-  dci_payload.tb_scaling = tb_scaling;
-  dci_payload.rv = pdsch_pdu_rel15->rvIndex[0];
-  dci_payload.harq_pid.val = current_harq_pid;
-  dci_payload.ndi = ndi;
-  dci_payload.dai[0].val = pucch ? (pucch->dai_c-1) & 3 : 0;
-  dci_payload.tpc = tpc; // TPC for PUCCH: table 7.2.1-1 in 38.213
-  dci_payload.pucch_resource_indicator = delta_PRI; // This is delta_PRI from 9.2.1 in 38.213
-  dci_payload.pdsch_to_harq_feedback_timing_indicator.val = pucch ? pucch->timing_indicator : 0;
-
-  LOG_D(NR_MAC,
-        "DCI 1_0 payload: freq_alloc %d (%d,%d,%d), time_alloc %d, vrb to prb %d, mcs %d tb_scaling %d pucchres %d harqtiming %d\n",
-        dci_payload.frequency_domain_assignment.val,
-        pdsch_pdu_rel15->rbStart,
-        pdsch_pdu_rel15->rbSize,
-        pdsch_pdu_rel15->BWPSize,
-        dci_payload.time_domain_assignment.val,
-        dci_payload.vrb_to_prb_mapping.val,
-        dci_payload.mcs,
-        dci_payload.tb_scaling,
-        dci_payload.pucch_resource_indicator,
-        dci_payload.pdsch_to_harq_feedback_timing_indicator.val);
-
-  LOG_D(NR_MAC,
-        "DCI params: rnti 0x%x, rnti_type %d, dci_format %d coreset params: FreqDomainResource %llx, start_symbol %d  "
-        "n_symb %d, BWPsize %d\n",
-        pdcch_pdu_rel15->dci_pdu[0].RNTI,
-        TYPE_TC_RNTI_,
-        NR_DL_DCI_FORMAT_1_0,
-        (unsigned long long)pdcch_pdu_rel15->FreqDomainResource,
-        pdcch_pdu_rel15->StartSymbolIndex,
-        pdcch_pdu_rel15->DurationSymbols,
-        pdsch_pdu_rel15->BWPSize);
-
-  fill_dci_pdu_rel15(&ra->sc_info,
-                     dl_bwp,
-                     &ra->UL_BWP,
-                     &pdcch_pdu_rel15->dci_pdu[pdcch_pdu_rel15->numDlDci - 1],
-                     &dci_payload,
-                     NR_DL_DCI_FORMAT_1_0,
-                     TYPE_TC_RNTI_,
-                     dl_bwp->bwp_id,
-                     ss,
-                     coreset,
-                     0, // parameter not needed for DCI 1_0
-                     nr_mac->cset0_bwp_size);
-
-  LOG_D(NR_MAC, "BWPSize: %i\n", pdcch_pdu_rel15->BWPSize);
-  LOG_D(NR_MAC, "BWPStart: %i\n", pdcch_pdu_rel15->BWPStart);
-  LOG_D(NR_MAC, "SubcarrierSpacing: %i\n", pdcch_pdu_rel15->SubcarrierSpacing);
-  LOG_D(NR_MAC, "CyclicPrefix: %i\n", pdcch_pdu_rel15->CyclicPrefix);
-  LOG_D(NR_MAC, "StartSymbolIndex: %i\n", pdcch_pdu_rel15->StartSymbolIndex);
-  LOG_D(NR_MAC, "DurationSymbols: %i\n", pdcch_pdu_rel15->DurationSymbols);
-  for (int n = 0; n < 6; n++)
-    LOG_D(NR_MAC, "FreqDomainResource[%i]: %x\n", n, pdcch_pdu_rel15->FreqDomainResource[n]);
-  LOG_D(NR_MAC, "CceRegMappingType: %i\n", pdcch_pdu_rel15->CceRegMappingType);
-  LOG_D(NR_MAC, "RegBundleSize: %i\n", pdcch_pdu_rel15->RegBundleSize);
-  LOG_D(NR_MAC, "InterleaverSize: %i\n", pdcch_pdu_rel15->InterleaverSize);
-  LOG_D(NR_MAC, "CoreSetType: %i\n", pdcch_pdu_rel15->CoreSetType);
-  LOG_D(NR_MAC, "ShiftIndex: %i\n", pdcch_pdu_rel15->ShiftIndex);
-  LOG_D(NR_MAC, "precoderGranularity: %i\n", pdcch_pdu_rel15->precoderGranularity);
-  LOG_D(NR_MAC, "numDlDci: %i\n", pdcch_pdu_rel15->numDlDci);
-}
-
-=======
->>>>>>> f50f3a34
 static void nr_generate_Msg4_MsgB(module_id_t module_idP,
                                   int CC_id,
                                   frame_t frameP,
