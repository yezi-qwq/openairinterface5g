/*
 * Licensed to the OpenAirInterface (OAI) Software Alliance under one or more
 * contributor license agreements.  See the NOTICE file distributed with
 * this work for additional information regarding copyright ownership.
 * The OpenAirInterface Software Alliance licenses this file to You under
 * the OAI Public License, Version 1.1  (the "License"); you may not use this file
 * except in compliance with the License.
 * You may obtain a copy of the License at
 *
 *      http://www.openairinterface.org/?page_id=698
 *
 * Unless required by applicable law or agreed to in writing, software
 * distributed under the License is distributed on an "AS IS" BASIS,
 * WITHOUT WARRANTIES OR CONDITIONS OF ANY KIND, either express or implied.
 * See the License for the specific language governing permissions and
 * limitations under the License.
 *-------------------------------------------------------------------------------
 * For more information about the OpenAirInterface (OAI) Software Alliance:
 *      contact@openairinterface.org
 */

/*! \file     gNB_scheduler_RA.c
 * \brief     primitives used for random access
 * \author    Guido Casati
 * \date      2019
 * \email:    guido.casati@iis.fraunhofer.de
 * \version
 */

#include "platform_types.h"

/* MAC */
#include "nr_mac_gNB.h"
#include "NR_MAC_gNB/mac_proto.h"
#include "NR_MAC_COMMON/nr_mac_extern.h"

/* Utils */
#include "common/utils/LOG/log.h"
#include "common/utils/LOG/vcd_signal_dumper.h"
#include "common/utils/nr/nr_common.h"
#include "UTIL/OPT/opt.h"
#include "SIMULATION/TOOLS/sim.h" // for taus

extern RAN_CONTEXT_t RC;
extern const uint8_t nr_slots_per_frame[5];
extern uint16_t sl_ahead;

uint8_t DELTA[4]= {2,3,4,6};

#define MAX_NUMBER_OF_SSB 64		
float ssb_per_rach_occasion[8] = {0.125,0.25,0.5,1,2,4,8};

int16_t ssb_index_from_prach(module_id_t module_idP,
                             frame_t frameP,
			     sub_frame_t slotP,
			     uint16_t preamble_index,
			     uint8_t freq_index,
			     uint8_t symbol) {
  
  gNB_MAC_INST *gNB = RC.nrmac[module_idP];
  NR_COMMON_channels_t *cc = &gNB->common_channels[0];
  NR_ServingCellConfigCommon_t *scc = cc->ServingCellConfigCommon;
  nfapi_nr_config_request_scf_t *cfg = &RC.nrmac[module_idP]->config[0];

  uint8_t config_index = scc->uplinkConfigCommon->initialUplinkBWP->rach_ConfigCommon->choice.setup->rach_ConfigGeneric.prach_ConfigurationIndex;
  uint8_t fdm = cfg->prach_config.num_prach_fd_occasions.value;
  
  uint8_t total_RApreambles = MAX_NUM_NR_PRACH_PREAMBLES;
  if( scc->uplinkConfigCommon->initialUplinkBWP->rach_ConfigCommon->choice.setup->totalNumberOfRA_Preambles != NULL)
    total_RApreambles = *scc->uplinkConfigCommon->initialUplinkBWP->rach_ConfigCommon->choice.setup->totalNumberOfRA_Preambles;	
  
  float  num_ssb_per_RO = ssb_per_rach_occasion[cfg->prach_config.ssb_per_rach.value];	
  uint16_t start_symbol_index = 0;
  uint8_t mu,N_dur=0,N_t_slot=0,start_symbol = 0, temp_start_symbol = 0, N_RA_slot=0;
  uint16_t format,RA_sfn_index = -1;
  uint8_t config_period = 1;
  uint16_t prach_occasion_id = -1;
  uint8_t num_active_ssb = cc->num_active_ssb;

  if (scc->uplinkConfigCommon->initialUplinkBWP->rach_ConfigCommon->choice.setup->msg1_SubcarrierSpacing)
    mu = *scc->uplinkConfigCommon->initialUplinkBWP->rach_ConfigCommon->choice.setup->msg1_SubcarrierSpacing;
  else
    mu = scc->downlinkConfigCommon->frequencyInfoDL->scs_SpecificCarrierList.list.array[0]->subcarrierSpacing;

  get_nr_prach_info_from_index(config_index,
			       (int)frameP,
			       (int)slotP,
			       scc->downlinkConfigCommon->frequencyInfoDL->absoluteFrequencyPointA,
			       mu,
			       cc->frame_type,
			       &format,
			       &start_symbol,
			       &N_t_slot,
			       &N_dur,
			       &RA_sfn_index,
			       &N_RA_slot,
			       &config_period);
  uint8_t index = 0,slot_index = 0;
  for (slot_index = 0;slot_index < N_RA_slot; slot_index++) {
    if (N_RA_slot <= 1) { //1 PRACH slot in a subframe
       if((mu == 1) || (mu == 3))
         slot_index = 1;  //For scs = 30khz and 120khz
    }
    for (int i=0; i< N_t_slot; i++) {
      temp_start_symbol = (start_symbol + i * N_dur + 14 * slot_index) % 14;
      if(symbol == temp_start_symbol) {
        start_symbol_index = i;
        break;
      }
    }
  }
  if (N_RA_slot <= 1) { //1 PRACH slot in a subframe
    if((mu == 1) || (mu == 3))
      slot_index = 0;  //For scs = 30khz and 120khz
  }

  //  prach_occasion_id = subframe_index * N_t_slot * N_RA_slot * fdm + N_RA_slot_index * N_t_slot * fdm + freq_index + fdm * start_symbol_index; 
  prach_occasion_id = (((frameP % (cc->max_association_period * config_period))/config_period)*cc->total_prach_occasions_per_config_period) +
                      (RA_sfn_index + slot_index) * N_t_slot * fdm + start_symbol_index * fdm + freq_index; 

  //one RO is shared by one or more SSB
  if(num_ssb_per_RO <= 1 )
    index = (int) (prach_occasion_id / (int)(1/num_ssb_per_RO)) % num_active_ssb;
  //one SSB have more than one continuous RO
  else if ( num_ssb_per_RO > 1) {
    index = (prach_occasion_id * (int)num_ssb_per_RO)% num_active_ssb ;
    for(int j = 0;j < num_ssb_per_RO;j++) {
      if(preamble_index <  (((j+1) * total_RApreambles) / num_ssb_per_RO))
        index = index + j;
    }
  }

  LOG_D(MAC, "Frame %d, Slot %d: Prach Occasion id = %d ssb per RO = %f number of active SSB %u index = %d fdm %u symbol index %u freq_index %u total_RApreambles %u\n", 
        frameP, slotP, prach_occasion_id, num_ssb_per_RO, num_active_ssb, index, fdm, start_symbol_index, freq_index, total_RApreambles);

  return index;
}


//Compute Total active SSBs and RO available
void find_SSB_and_RO_available(module_id_t module_idP) {

  gNB_MAC_INST *gNB = RC.nrmac[module_idP];
  NR_COMMON_channels_t *cc = &gNB->common_channels[0];
  NR_ServingCellConfigCommon_t *scc = cc->ServingCellConfigCommon;
  nfapi_nr_config_request_scf_t *cfg = &RC.nrmac[module_idP]->config[0];

  uint8_t config_index = scc->uplinkConfigCommon->initialUplinkBWP->rach_ConfigCommon->choice.setup->rach_ConfigGeneric.prach_ConfigurationIndex;
  uint8_t mu,N_dur=0,N_t_slot=0,start_symbol=0,N_RA_slot = 0;
  uint16_t format,N_RA_sfn = 0,unused_RA_occasion,repetition = 0;
  uint8_t num_active_ssb = 0;
  uint8_t max_association_period = 1;

  struct NR_RACH_ConfigCommon__ssb_perRACH_OccasionAndCB_PreamblesPerSSB *ssb_perRACH_OccasionAndCB_PreamblesPerSSB = scc->uplinkConfigCommon->initialUplinkBWP->rach_ConfigCommon->choice.setup->ssb_perRACH_OccasionAndCB_PreamblesPerSSB;

  switch (ssb_perRACH_OccasionAndCB_PreamblesPerSSB->present){
    case NR_RACH_ConfigCommon__ssb_perRACH_OccasionAndCB_PreamblesPerSSB_PR_oneEighth:
      cc->cb_preambles_per_ssb = 4 * (ssb_perRACH_OccasionAndCB_PreamblesPerSSB->choice.oneEighth + 1);
      break;
    case NR_RACH_ConfigCommon__ssb_perRACH_OccasionAndCB_PreamblesPerSSB_PR_oneFourth:
      cc->cb_preambles_per_ssb = 4 * (ssb_perRACH_OccasionAndCB_PreamblesPerSSB->choice.oneFourth + 1);
      break;
    case NR_RACH_ConfigCommon__ssb_perRACH_OccasionAndCB_PreamblesPerSSB_PR_oneHalf:
      cc->cb_preambles_per_ssb = 4 * (ssb_perRACH_OccasionAndCB_PreamblesPerSSB->choice.oneHalf + 1);
      break;
    case NR_RACH_ConfigCommon__ssb_perRACH_OccasionAndCB_PreamblesPerSSB_PR_one:
      cc->cb_preambles_per_ssb = 4 * (ssb_perRACH_OccasionAndCB_PreamblesPerSSB->choice.one + 1);
      break;
    case NR_RACH_ConfigCommon__ssb_perRACH_OccasionAndCB_PreamblesPerSSB_PR_two:
      cc->cb_preambles_per_ssb = 4 * (ssb_perRACH_OccasionAndCB_PreamblesPerSSB->choice.two + 1);
      break;
    case NR_RACH_ConfigCommon__ssb_perRACH_OccasionAndCB_PreamblesPerSSB_PR_four:
      cc->cb_preambles_per_ssb = ssb_perRACH_OccasionAndCB_PreamblesPerSSB->choice.four;
      break;
    case NR_RACH_ConfigCommon__ssb_perRACH_OccasionAndCB_PreamblesPerSSB_PR_eight:
      cc->cb_preambles_per_ssb = ssb_perRACH_OccasionAndCB_PreamblesPerSSB->choice.eight;
      break;
    case NR_RACH_ConfigCommon__ssb_perRACH_OccasionAndCB_PreamblesPerSSB_PR_sixteen:
      cc->cb_preambles_per_ssb = ssb_perRACH_OccasionAndCB_PreamblesPerSSB->choice.sixteen;
      break;
    default:
      AssertFatal(1 == 0, "Unsupported ssb_perRACH_config %d\n", ssb_perRACH_OccasionAndCB_PreamblesPerSSB->present);
      break;
    }

  if (scc->uplinkConfigCommon->initialUplinkBWP->rach_ConfigCommon->choice.setup->msg1_SubcarrierSpacing)
    mu = *scc->uplinkConfigCommon->initialUplinkBWP->rach_ConfigCommon->choice.setup->msg1_SubcarrierSpacing;
  else
    mu = scc->downlinkConfigCommon->frequencyInfoDL->scs_SpecificCarrierList.list.array[0]->subcarrierSpacing;

  // prach is scheduled according to configuration index and tables 6.3.3.2.2 to 6.3.3.2.4
  get_nr_prach_occasion_info_from_index(config_index,
                                        scc->downlinkConfigCommon->frequencyInfoDL->absoluteFrequencyPointA,
                                        mu,
                                        cc->frame_type,
                                        &format,
                                        &start_symbol,
                                        &N_t_slot,
                                        &N_dur,
                                        &N_RA_slot,
                                        &N_RA_sfn,
                                        &max_association_period);

  float num_ssb_per_RO = ssb_per_rach_occasion[cfg->prach_config.ssb_per_rach.value];	
  uint8_t fdm = cfg->prach_config.num_prach_fd_occasions.value;
  uint64_t L_ssb = (((uint64_t) cfg->ssb_table.ssb_mask_list[0].ssb_mask.value)<<32) | cfg->ssb_table.ssb_mask_list[1].ssb_mask.value ;
  uint32_t total_RA_occasions = N_RA_sfn * N_t_slot * N_RA_slot * fdm;

  for(int i = 0;i < 64;i++) {
    if ((L_ssb >> (63-i)) & 0x01) { // only if the bit of L_ssb at current ssb index is 1
      cc->ssb_index[num_active_ssb] = i; 
      num_active_ssb++;
    }
  }

  cc->total_prach_occasions_per_config_period = total_RA_occasions;
  for(int i=1; (1 << (i-1)) < max_association_period; i++) {
    cc->max_association_period = (1 <<(i-1));
    total_RA_occasions = total_RA_occasions * cc->max_association_period;
    if(total_RA_occasions >= (int) (num_active_ssb/num_ssb_per_RO)) {
      repetition = (uint16_t)((total_RA_occasions * num_ssb_per_RO )/num_active_ssb);
      break;
    }
  }

  unused_RA_occasion = total_RA_occasions - (int)((num_active_ssb * repetition)/num_ssb_per_RO);
  cc->total_prach_occasions = total_RA_occasions - unused_RA_occasion;
  cc->num_active_ssb = num_active_ssb;

  LOG_I(MAC,
        "Total available RO %d, num of active SSB %d: unused RO = %d association_period %u N_RA_sfn %u total_prach_occasions_per_config_period %u\n",
        cc->total_prach_occasions,
        cc->num_active_ssb,
        unused_RA_occasion,
        cc->max_association_period,
        N_RA_sfn,
        cc->total_prach_occasions_per_config_period);
}		
		
void schedule_nr_prach(module_id_t module_idP, frame_t frameP, sub_frame_t slotP)
{
  gNB_MAC_INST *gNB = RC.nrmac[module_idP];
  NR_COMMON_channels_t *cc = gNB->common_channels;
  NR_ServingCellConfigCommon_t *scc = cc->ServingCellConfigCommon;
  nfapi_nr_ul_tti_request_t *UL_tti_req = &RC.nrmac[module_idP]->UL_tti_req_ahead[0][slotP];
  nfapi_nr_config_request_scf_t *cfg = &RC.nrmac[module_idP]->config[0];

  if (is_nr_UL_slot(scc, slotP, cc->frame_type)) {

    uint8_t config_index = scc->uplinkConfigCommon->initialUplinkBWP->rach_ConfigCommon->choice.setup->rach_ConfigGeneric.prach_ConfigurationIndex;
    uint8_t mu,N_dur,N_t_slot,start_symbol = 0,N_RA_slot;
    uint16_t RA_sfn_index = -1;
    uint8_t config_period = 1;
    uint16_t format;
    int slot_index = 0;
    uint16_t prach_occasion_id = -1;

    if (scc->uplinkConfigCommon->initialUplinkBWP->rach_ConfigCommon->choice.setup->msg1_SubcarrierSpacing)
      mu = *scc->uplinkConfigCommon->initialUplinkBWP->rach_ConfigCommon->choice.setup->msg1_SubcarrierSpacing;
    else
      mu = scc->downlinkConfigCommon->frequencyInfoDL->scs_SpecificCarrierList.list.array[0]->subcarrierSpacing;

    uint8_t fdm = cfg->prach_config.num_prach_fd_occasions.value;
    // prach is scheduled according to configuration index and tables 6.3.3.2.2 to 6.3.3.2.4
    if ( get_nr_prach_info_from_index(config_index,
                                      (int)frameP,
                                      (int)slotP,
                                      scc->downlinkConfigCommon->frequencyInfoDL->absoluteFrequencyPointA,
                                      mu,
                                      cc->frame_type,
                                      &format,
                                      &start_symbol,
                                      &N_t_slot,
                                      &N_dur,
                                      &RA_sfn_index,
                                      &N_RA_slot,
                                      &config_period) ) {

      uint16_t format0 = format&0xff;      // first column of format from table
      uint16_t format1 = (format>>8)&0xff; // second column of format from table

      if (N_RA_slot > 1) { //more than 1 PRACH slot in a subframe
        if (slotP%2 == 1)
          slot_index = 1;
        else
          slot_index = 0;
      }else if (N_RA_slot <= 1) { //1 PRACH slot in a subframe
        slot_index = 0;
      }

      UL_tti_req->SFN = frameP;
      UL_tti_req->Slot = slotP;
      for (int fdm_index=0; fdm_index < fdm; fdm_index++) { // one structure per frequency domain occasion
        for (int td_index=0; td_index<N_t_slot; td_index++) {

          prach_occasion_id = (((frameP % (cc->max_association_period * config_period))/config_period) * cc->total_prach_occasions_per_config_period) +
                              (RA_sfn_index + slot_index) * N_t_slot * fdm + td_index * fdm + fdm_index;

          if((prach_occasion_id < cc->total_prach_occasions) && (td_index == 0)){

            UL_tti_req->pdus_list[UL_tti_req->n_pdus].pdu_type = NFAPI_NR_UL_CONFIG_PRACH_PDU_TYPE;
            UL_tti_req->pdus_list[UL_tti_req->n_pdus].pdu_size = sizeof(nfapi_nr_prach_pdu_t);
            nfapi_nr_prach_pdu_t  *prach_pdu = &UL_tti_req->pdus_list[UL_tti_req->n_pdus].prach_pdu;
            memset(prach_pdu,0,sizeof(nfapi_nr_prach_pdu_t));
            UL_tti_req->n_pdus+=1;

            // filling the prach fapi structure
            prach_pdu->phys_cell_id = *scc->physCellId;
            prach_pdu->num_prach_ocas = N_t_slot;
            prach_pdu->prach_start_symbol = start_symbol;
            prach_pdu->num_ra = fdm_index;
            prach_pdu->num_cs = get_NCS(scc->uplinkConfigCommon->initialUplinkBWP->rach_ConfigCommon->choice.setup->rach_ConfigGeneric.zeroCorrelationZoneConfig,
                                        format0,
                                        scc->uplinkConfigCommon->initialUplinkBWP->rach_ConfigCommon->choice.setup->restrictedSetConfig);

            LOG_D(MAC, "Frame %d, Slot %d: Prach Occasion id = %u  fdm index = %u start symbol = %u slot index = %u subframe index = %u \n",
                  frameP, slotP,
                  prach_occasion_id, prach_pdu->num_ra,
                  prach_pdu->prach_start_symbol,
                  slot_index, RA_sfn_index);
            // SCF PRACH PDU format field does not consider A1/B1 etc. possibilities
            // We added 9 = A1/B1 10 = A2/B2 11 A3/B3
            if (format1!=0xff) {
              switch(format0) {
                case 0xa1:
                  prach_pdu->prach_format = 11;
                  break;
                case 0xa2:
                  prach_pdu->prach_format = 12;
                  break;
                case 0xa3:
                  prach_pdu->prach_format = 13;
                  break;
              default:
                AssertFatal(1==0,"Only formats A1/B1 A2/B2 A3/B3 are valid for dual format");
              }
            }
            else{
              switch(format0) {
                case 0:
                  prach_pdu->prach_format = 0;
                  break;
                case 1:
                  prach_pdu->prach_format = 1;
                  break;
                case 2:
                  prach_pdu->prach_format = 2;
                  break;
                case 3:
                  prach_pdu->prach_format = 3;
                  break;
                case 0xa1:
                  prach_pdu->prach_format = 4;
                  break;
                case 0xa2:
                  prach_pdu->prach_format = 5;
                  break;
                case 0xa3:
                  prach_pdu->prach_format = 6;
                  break;
                case 0xb1:
                  prach_pdu->prach_format = 7;
                  break;
                case 0xb4:
                  prach_pdu->prach_format = 8;
                  break;
                case 0xc0:
                  prach_pdu->prach_format = 9;
                  break;
                case 0xc2:
                  prach_pdu->prach_format = 10;
                  break;
              default:
                AssertFatal(1==0,"Invalid PRACH format");
              }
            }
          }
        }
      }
    }
  }
}

void nr_schedule_msg2(uint16_t rach_frame, uint16_t rach_slot,
                      uint16_t *msg2_frame, uint16_t *msg2_slot,
                      NR_ServingCellConfigCommon_t *scc,
                      uint16_t monitoring_slot_period,
                      uint16_t monitoring_offset,uint8_t index,uint8_t num_active_ssb){

  // preferentially we schedule the msg2 in the mixed slot or in the last dl slot
  // if they are allowed by search space configuration

  uint8_t mu = *scc->ssbSubcarrierSpacing;
  uint8_t response_window = scc->uplinkConfigCommon->initialUplinkBWP->rach_ConfigCommon->choice.setup->rach_ConfigGeneric.ra_ResponseWindow;
  uint8_t slot_window;
  // number of mixed slot or of last dl slot if there is no mixed slot
  uint8_t last_dl_slot_period = scc->tdd_UL_DL_ConfigurationCommon->pattern1.nrofDownlinkSlots;
  // lenght of tdd period in slots
  uint8_t tdd_period_slot =  scc->tdd_UL_DL_ConfigurationCommon->pattern1.nrofDownlinkSlots + scc->tdd_UL_DL_ConfigurationCommon->pattern1.nrofUplinkSlots;
  if (scc->tdd_UL_DL_ConfigurationCommon->pattern1.nrofDownlinkSymbols == 0)
    last_dl_slot_period--;
  if ((scc->tdd_UL_DL_ConfigurationCommon->pattern1.nrofDownlinkSymbols > 0) || (scc->tdd_UL_DL_ConfigurationCommon->pattern1.nrofUplinkSymbols > 0))
    tdd_period_slot++;

  // computing start of next period
  uint8_t start_next_period = (rach_slot-(rach_slot%tdd_period_slot)+tdd_period_slot)%nr_slots_per_frame[mu];
  *msg2_slot = start_next_period + last_dl_slot_period; // initializing scheduling of slot to next mixed (or last dl) slot
  *msg2_frame = (*msg2_slot>(rach_slot))? rach_frame : (rach_frame +1);

  // we can't schedule msg2 before sl_ahead since prach
  int eff_slot = *msg2_slot+(*msg2_frame-rach_frame)*nr_slots_per_frame[mu];
  if ((eff_slot-rach_slot)<=sl_ahead) {
    *msg2_slot = (*msg2_slot+tdd_period_slot)%nr_slots_per_frame[mu];
    *msg2_frame = (*msg2_slot>(rach_slot))? rach_frame : (rach_frame +1);
  }

  switch(response_window){
    case NR_RACH_ConfigGeneric__ra_ResponseWindow_sl1:
      slot_window = 1;
      break;
    case NR_RACH_ConfigGeneric__ra_ResponseWindow_sl2:
      slot_window = 2;
      break;
    case NR_RACH_ConfigGeneric__ra_ResponseWindow_sl4:
      slot_window = 4;
      break;
    case NR_RACH_ConfigGeneric__ra_ResponseWindow_sl8:
      slot_window = 8;
      break;
    case NR_RACH_ConfigGeneric__ra_ResponseWindow_sl10:
      slot_window = 10;
      break;
    case NR_RACH_ConfigGeneric__ra_ResponseWindow_sl20:
      slot_window = 20;
      break;
    case NR_RACH_ConfigGeneric__ra_ResponseWindow_sl40:
      slot_window = 40;
      break;
    case NR_RACH_ConfigGeneric__ra_ResponseWindow_sl80:
      slot_window = 80;
      break;
    default:
      AssertFatal(1==0,"Invalid response window value %d\n",response_window);
  }
  AssertFatal(slot_window<=nr_slots_per_frame[mu],"Msg2 response window needs to be lower or equal to 10ms");

  // slot and frame limit to transmit msg2 according to response window
  uint8_t slot_limit = (rach_slot + slot_window)%nr_slots_per_frame[mu];
  uint8_t frame_limit = (slot_limit>(rach_slot))? rach_frame : (rach_frame +1);

  // go to previous slot if the current scheduled slot is beyond the response window
  // and if the slot is not among the PDCCH monitored ones (38.213 10.1)
  while (((*msg2_slot>slot_limit)&&(*msg2_frame>frame_limit)) || ((*msg2_frame*nr_slots_per_frame[mu]+*msg2_slot-monitoring_offset)%monitoring_slot_period !=0))  {
    if((*msg2_slot%tdd_period_slot) > 0)
      (*msg2_slot)--;
    else
      AssertFatal(1==0,"No available DL slot to schedule msg2 has been found");
  }
}


void nr_initiate_ra_proc(module_id_t module_idP,
                         int CC_id,
                         frame_t frameP,
                         sub_frame_t slotP,
                         uint16_t preamble_index,
                         uint8_t freq_index,
                         uint8_t symbol,
                         int16_t timing_offset){

  uint8_t ul_carrier_id = 0; // 0 for NUL 1 for SUL
  NR_SearchSpace_t *ss;

  uint16_t msg2_frame, msg2_slot,monitoring_slot_period,monitoring_offset;
  gNB_MAC_INST *nr_mac = RC.nrmac[module_idP];
  NR_COMMON_channels_t *cc = &nr_mac->common_channels[CC_id];
  NR_ServingCellConfigCommon_t *scc = cc->ServingCellConfigCommon;

  uint8_t total_RApreambles = MAX_NUM_NR_PRACH_PREAMBLES;
  uint8_t  num_ssb_per_RO = scc->uplinkConfigCommon->initialUplinkBWP->rach_ConfigCommon->choice.setup->ssb_perRACH_OccasionAndCB_PreamblesPerSSB->present;
  int pr_found;

  if( scc->uplinkConfigCommon->initialUplinkBWP->rach_ConfigCommon->choice.setup->totalNumberOfRA_Preambles != NULL)
    total_RApreambles = *scc->uplinkConfigCommon->initialUplinkBWP->rach_ConfigCommon->choice.setup->totalNumberOfRA_Preambles;

  if(num_ssb_per_RO > 3) { /*num of ssb per RO >= 1*/
    num_ssb_per_RO -= 3;
    total_RApreambles = total_RApreambles/num_ssb_per_RO ;
  }

  for (int i = 0; i < NR_NB_RA_PROC_MAX; i++) {
    NR_RA_t *ra = &cc->ra[i];
    pr_found = 0;
    if (ra->state == RA_IDLE) {
      for(int j = 0; j < ra->preambles.num_preambles; j++) {
        //check if the preamble received correspond to one of the listed or configured preambles
        if (preamble_index == ra->preambles.preamble_list[j]) {
          pr_found=1;
          break;
        }
      }

      if (pr_found == 0) {
         continue;
      }

      uint16_t ra_rnti;

      // ra_rnti from 5.1.3 in 38.321
      // FK: in case of long PRACH the phone seems to expect the subframe number instead of the slot number here.
      if (scc->uplinkConfigCommon->initialUplinkBWP->rach_ConfigCommon->choice.setup->prach_RootSequenceIndex.present
          == NR_RACH_ConfigCommon__prach_RootSequenceIndex_PR_l839)
        ra_rnti = 1 + symbol + (9 /*slotP*/ * 14) + (freq_index * 14 * 80) + (ul_carrier_id * 14 * 80 * 8);
      else
        ra_rnti = 1 + symbol + (slotP * 14) + (freq_index * 14 * 80) + (ul_carrier_id * 14 * 80 * 8);

      // This should be handled differently when we use the initialBWP for RA
      ra->bwp_id = 1;
      NR_BWP_Downlink_t *bwp = ra->secondaryCellGroup->spCellConfig->spCellConfigDedicated->downlinkBWP_ToAddModList
                                   ->list.array[ra->bwp_id - 1];

      VCD_SIGNAL_DUMPER_DUMP_FUNCTION_BY_NAME(VCD_SIGNAL_DUMPER_FUNCTIONS_INITIATE_RA_PROC, 1);

      LOG_D(MAC,
            "[gNB %d][RAPROC] CC_id %d Frame %d, Slot %d  Initiating RA procedure for preamble index %d\n",
            module_idP,
            CC_id,
            frameP,
            slotP,
            preamble_index);

      uint8_t beam_index = ssb_index_from_prach(module_idP, frameP, slotP, preamble_index, freq_index, symbol);

      // the UE sent a RACH either for starting RA procedure or RA procedure failed and UE retries
      if (ra->cfra) {
        // if the preamble received correspond to one of the listed
        if (!(preamble_index == ra->preambles.preamble_list[beam_index])) {
          LOG_E(
              MAC,
              "[gNB %d][RAPROC] FAILURE: preamble %d does not correspond to any of the ones in rach_ConfigDedicated\n",
              module_idP,
              preamble_index);
          continue; // if the PRACH preamble does not correspond to any of the ones sent through RRC abort RA proc
        }
      }
      LOG_D(MAC, "Frame %d, Slot %d: Activating RA process \n", frameP, slotP);
      ra->state = Msg2;
      ra->timing_offset = timing_offset;
      ra->preamble_slot = slotP;

      struct NR_PDCCH_ConfigCommon__commonSearchSpaceList *commonSearchSpaceList =
          bwp->bwp_Common->pdcch_ConfigCommon->choice.setup->commonSearchSpaceList;
      AssertFatal(commonSearchSpaceList->list.count > 0, "common SearchSpace list has 0 elements\n");
      // Common searchspace list
      for (int i = 0; i < commonSearchSpaceList->list.count; i++) {
        ss = commonSearchSpaceList->list.array[i];
        if (ss->searchSpaceId == *bwp->bwp_Common->pdcch_ConfigCommon->choice.setup->ra_SearchSpace)
          ra->ra_ss = ss;
      }

      // retrieving ra pdcch monitoring period and offset
      find_monitoring_periodicity_offset_common(ra->ra_ss, &monitoring_slot_period, &monitoring_offset);

      nr_schedule_msg2(frameP,
                       slotP,
                       &msg2_frame,
                       &msg2_slot,
                       scc,
                       monitoring_slot_period,
                       monitoring_offset,
                       beam_index,
                       cc->num_active_ssb);

      ra->Msg2_frame = msg2_frame;
      ra->Msg2_slot = msg2_slot;

      LOG_D(MAC, "%s() Msg2[%04d%d] SFN/SF:%04d%d\n", __FUNCTION__, ra->Msg2_frame, ra->Msg2_slot, frameP, slotP);

      int loop = 0;
      if (!ra->cfra) {
        do {
          ra->rnti = (taus() % 65518) + 1;
          loop++;
        } while (loop != 100
                 && !((find_nr_UE_id(module_idP, ra->rnti) == -1) && (find_nr_RA_id(module_idP, CC_id, ra->rnti) == -1)
                      && ra->rnti >= 1 && ra->rnti <= 65519));
        if (loop == 100) {
          LOG_E(MAC, "%s:%d:%s: [RAPROC] initialisation random access aborted\n", __FILE__, __LINE__, __FUNCTION__);
          abort();
        }
      }

      ra->RA_rnti = ra_rnti;
      ra->preamble_index = preamble_index;
      ra->beam_id = beam_index;

      LOG_D(MAC,
            "[gNB %d][RAPROC] CC_id %d Frame %d Activating Msg2 generation in frame %d, slot %d using RA rnti %x SSB "
            "index %u\n",
            module_idP,
            CC_id,
            frameP,
            ra->Msg2_frame,
            ra->Msg2_slot,
            ra->RA_rnti,
            cc->ssb_index[beam_index]);

      return;
    }
  }
  LOG_E(MAC, "[gNB %d][RAPROC] FAILURE: CC_id %d Frame %d initiating RA procedure for preamble index %d\n", module_idP, CC_id, frameP, preamble_index);

  VCD_SIGNAL_DUMPER_DUMP_FUNCTION_BY_NAME(VCD_SIGNAL_DUMPER_FUNCTIONS_INITIATE_RA_PROC, 0);
}

  void nr_schedule_RA(module_id_t module_idP, frame_t frameP, sub_frame_t slotP)
  {
    gNB_MAC_INST *mac = RC.nrmac[module_idP];

    start_meas(&mac->schedule_ra);
    for (int CC_id = 0; CC_id < MAX_NUM_CCs; CC_id++) {
      NR_COMMON_channels_t *cc = &mac->common_channels[CC_id];
      for (int i = 0; i < NR_NB_RA_PROC_MAX; i++) {
        NR_RA_t *ra = &cc->ra[i];
        LOG_D(NR_MAC, "RA[state:%d]\n", ra->state);
        switch (ra->state) {
          case Msg2:
            nr_generate_Msg2(module_idP, CC_id, frameP, slotP, ra);
            break;
          case Msg4:
            nr_generate_Msg4(module_idP, CC_id, frameP, slotP, ra);
            break;
          case WAIT_Msg4_ACK:
            nr_check_Msg4_Ack(module_idP, CC_id, frameP, slotP, ra);
            break;
          default:
            break;
        }
      }
    }
    stop_meas(&mac->schedule_ra);
  }

<<<<<<< HEAD
  void nr_get_Msg3alloc(module_id_t module_id,
                        int CC_id,
                        NR_ServingCellConfigCommon_t *scc,
                        NR_BWP_Uplink_t *ubwp,
                        sub_frame_t current_slot,
                        frame_t current_frame,
                        NR_RA_t *ra) {

    // msg3 is schedulend in mixed slot in the following TDD period

    uint16_t msg3_nb_rb = 8 + sizeof(NR_MAC_SUBHEADER_SHORT) + sizeof(NR_MAC_SUBHEADER_SHORT); // sdu has 6 or 8 bytes

    int mu = ubwp->bwp_Common->genericParameters.subcarrierSpacing;
    int StartSymbolIndex, NrOfSymbols, startSymbolAndLength, temp_slot;
    ra->Msg3_tda_id = 16; // initialization to a value above limit

    for (int i=0; i<ubwp->bwp_Common->pusch_ConfigCommon->choice.setup->pusch_TimeDomainAllocationList->list.count; i++) {
      startSymbolAndLength = ubwp->bwp_Common->pusch_ConfigCommon->choice.setup->pusch_TimeDomainAllocationList->list.array[i]->startSymbolAndLength;
      SLIV2SL(startSymbolAndLength, &StartSymbolIndex, &NrOfSymbols);
      // we want to transmit in the uplink symbols of mixed slot
      if (NrOfSymbols == scc->tdd_UL_DL_ConfigurationCommon->pattern1.nrofUplinkSymbols) {
        ra->Msg3_tda_id = i;
        break;
      }
=======
void nr_get_Msg3alloc(module_id_t module_id,
                      int CC_id,
                      NR_ServingCellConfigCommon_t *scc,
                      NR_BWP_Uplink_t *ubwp,
                      sub_frame_t current_slot,
                      frame_t current_frame,
                      NR_RA_t *ra) {

  // msg3 is schedulend in mixed slot in the following TDD period

  uint16_t msg3_nb_rb = 8 + sizeof(NR_MAC_SUBHEADER_SHORT) + sizeof(NR_MAC_SUBHEADER_SHORT); // sdu has 6 or 8 bytes

  int mu = ubwp->bwp_Common->genericParameters.subcarrierSpacing;
  int StartSymbolIndex, NrOfSymbols, startSymbolAndLength, temp_slot;
  ra->Msg3_tda_id = 16; // initialization to a value above limit

  for (int i=0; i<ubwp->bwp_Common->pusch_ConfigCommon->choice.setup->pusch_TimeDomainAllocationList->list.count; i++) {
    startSymbolAndLength = ubwp->bwp_Common->pusch_ConfigCommon->choice.setup->pusch_TimeDomainAllocationList->list.array[i]->startSymbolAndLength;
    SLIV2SL(startSymbolAndLength, &StartSymbolIndex, &NrOfSymbols);
    // we want to transmit in the uplink symbols of mixed slot
    if (NrOfSymbols == scc->tdd_UL_DL_ConfigurationCommon->pattern1.nrofUplinkSymbols) {
      ra->Msg3_tda_id = i;
      break;
>>>>>>> d6c07d81
    }
    AssertFatal(ra->Msg3_tda_id<16,"Unable to find Msg3 time domain allocation in list\n");

    uint8_t k2 = *ubwp->bwp_Common->pusch_ConfigCommon->choice.setup->pusch_TimeDomainAllocationList->list.array[ra->Msg3_tda_id]->k2;

    temp_slot = current_slot + k2 + DELTA[mu]; // msg3 slot according to 8.3 in 38.213
    ra->Msg3_slot = temp_slot%nr_slots_per_frame[mu];
    if (nr_slots_per_frame[mu]>temp_slot)
      ra->Msg3_frame = current_frame;
    else
      ra->Msg3_frame = current_frame + (temp_slot/nr_slots_per_frame[mu]);

<<<<<<< HEAD
    LOG_D(MAC, "[RAPROC] Msg3 slot %d: current slot %u Msg3 frame %u k2 %u Msg3_tda_id %u start symbol index %u\n", ra->Msg3_slot, current_slot, ra->Msg3_frame, k2,ra->Msg3_tda_id, StartSymbolIndex);
    uint16_t *vrb_map_UL =
        &RC.nrmac[module_id]->common_channels[CC_id].vrb_map_UL[ra->Msg3_slot * MAX_BWP_SIZE];
    const uint16_t bwpSize = NRRIV2BW(ubwp->bwp_Common->genericParameters.locationAndBandwidth, MAX_BWP_SIZE);

    /* search msg3_nb_rb free RBs */
=======
  LOG_I(MAC, "[RAPROC] Msg3 slot %d: current slot %u Msg3 frame %u k2 %u Msg3_tda_id %u start symbol index %u\n", ra->Msg3_slot, current_slot, ra->Msg3_frame, k2,ra->Msg3_tda_id, StartSymbolIndex);
  uint16_t *vrb_map_UL =
      &RC.nrmac[module_id]->common_channels[CC_id].vrb_map_UL[ra->Msg3_slot * MAX_BWP_SIZE];
  const uint16_t bwpSize = NRRIV2BW(ubwp->bwp_Common->genericParameters.locationAndBandwidth, MAX_BWP_SIZE);

  /* search msg3_nb_rb free RBs */
>>>>>>> d6c07d81
  int rbSize = 0;
  int rbStart = 0;
  while (rbSize < msg3_nb_rb) {
    rbStart += rbSize; /* last iteration rbSize was not enough, skip it */
    rbSize = 0;
    while (rbStart < bwpSize && vrb_map_UL[rbStart])
      rbStart++;
    AssertFatal(rbStart < bwpSize - msg3_nb_rb, "no space to allocate Msg 3 for RA!\n");
    while (rbStart + rbSize < bwpSize
           && !vrb_map_UL[rbStart + rbSize]
           && rbSize < msg3_nb_rb)
      rbSize++;
  }
  ra->msg3_nb_rb = msg3_nb_rb;
  ra->msg3_first_rb = rbStart;
}

void nr_add_msg3(module_id_t module_idP, int CC_id, frame_t frameP, sub_frame_t slotP, NR_RA_t *ra, uint8_t *RAR_pdu)
{
  gNB_MAC_INST                                   *mac = RC.nrmac[module_idP];
  NR_COMMON_channels_t                            *cc = &mac->common_channels[CC_id];
  NR_ServingCellConfigCommon_t                   *scc = cc->ServingCellConfigCommon;

  if (ra->state == RA_IDLE) {
    LOG_W(MAC,"RA is not active for RA %X. skipping msg3 scheduling\n", ra->rnti);
    return;
  }

  uint16_t *vrb_map_UL =
      &RC.nrmac[module_idP]->common_channels[CC_id].vrb_map_UL[ra->Msg3_slot * MAX_BWP_SIZE];
  for (int i = 0; i < ra->msg3_nb_rb; ++i) {
    AssertFatal(!vrb_map_UL[i + ra->msg3_first_rb],
                "RB %d in %4d.%2d is already taken, cannot allocate Msg3!\n",
                i + ra->msg3_first_rb,
                ra->Msg3_frame,
                ra->Msg3_slot);
    vrb_map_UL[i + ra->msg3_first_rb] = 1;
  }

  LOG_D(MAC, "[gNB %d][RAPROC] Frame %d, Subframe %d : CC_id %d RA is active, Msg3 in (%d,%d)\n", module_idP, frameP, slotP, CC_id, ra->Msg3_frame, ra->Msg3_slot);

  nfapi_nr_ul_tti_request_t *future_ul_tti_req = &RC.nrmac[module_idP]->UL_tti_req_ahead[CC_id][ra->Msg3_slot];
  AssertFatal(future_ul_tti_req->SFN == ra->Msg3_frame
              && future_ul_tti_req->Slot == ra->Msg3_slot,
              "future UL_tti_req's frame.slot %d.%d does not match PUSCH %d.%d\n",
              future_ul_tti_req->SFN,
              future_ul_tti_req->Slot,
              ra->Msg3_frame,
              ra->Msg3_slot);
  future_ul_tti_req->pdus_list[future_ul_tti_req->n_pdus].pdu_type = NFAPI_NR_UL_CONFIG_PUSCH_PDU_TYPE;
  future_ul_tti_req->pdus_list[future_ul_tti_req->n_pdus].pdu_size = sizeof(nfapi_nr_pusch_pdu_t);
  nfapi_nr_pusch_pdu_t *pusch_pdu = &future_ul_tti_req->pdus_list[future_ul_tti_req->n_pdus].pusch_pdu;
  memset(pusch_pdu, 0, sizeof(nfapi_nr_pusch_pdu_t));
  future_ul_tti_req->n_pdus += 1;

  AssertFatal(ra->secondaryCellGroup,
              "no secondaryCellGroup for RNTI %04x\n",
              ra->crnti);
  AssertFatal(ra->secondaryCellGroup->spCellConfig->spCellConfigDedicated->downlinkBWP_ToAddModList->list.count == 1,
    "downlinkBWP_ToAddModList has %d BWP!\n", ra->secondaryCellGroup->spCellConfig->spCellConfigDedicated->downlinkBWP_ToAddModList->list.count);
  NR_BWP_Uplink_t *ubwp = ra->secondaryCellGroup->spCellConfig->spCellConfigDedicated->uplinkConfig->uplinkBWP_ToAddModList->list.array[ra->bwp_id - 1];
  LOG_D(MAC, "Frame %d, Subframe %d Adding Msg3 UL Config Request for (%d,%d) : (%d,%d,%d) for rnti: %d\n",
    frameP,
    slotP,
    ra->Msg3_frame,
    ra->Msg3_slot,
    ra->msg3_nb_rb,
    ra->msg3_first_rb,
    ra->msg3_round,
    ra->rnti);

  int startSymbolAndLength = ubwp->bwp_Common->pusch_ConfigCommon->choice.setup->pusch_TimeDomainAllocationList->list.array[ra->Msg3_tda_id]->startSymbolAndLength;
  int start_symbol_index,nr_of_symbols;
  SLIV2SL(startSymbolAndLength, &start_symbol_index, &nr_of_symbols);

  pusch_pdu->pdu_bit_map = PUSCH_PDU_BITMAP_PUSCH_DATA;
  pusch_pdu->rnti = ra->rnti;
  pusch_pdu->handle = 0;
  int abwp_size  = NRRIV2BW(ubwp->bwp_Common->genericParameters.locationAndBandwidth, MAX_BWP_SIZE);
  int abwp_start = NRRIV2PRBOFFSET(ubwp->bwp_Common->genericParameters.locationAndBandwidth, MAX_BWP_SIZE);
  int ibwp_size  = NRRIV2BW(scc->uplinkConfigCommon->initialUplinkBWP->genericParameters.locationAndBandwidth, MAX_BWP_SIZE);
  int ibwp_start = NRRIV2PRBOFFSET(scc->uplinkConfigCommon->initialUplinkBWP->genericParameters.locationAndBandwidth, MAX_BWP_SIZE);
  if ((ibwp_start < abwp_start) || (ibwp_size > abwp_size))
    pusch_pdu->bwp_start = abwp_start;
  else
    pusch_pdu->bwp_start = ibwp_start;
  pusch_pdu->bwp_size = ibwp_size;
  pusch_pdu->subcarrier_spacing = ubwp->bwp_Common->genericParameters.subcarrierSpacing;
  pusch_pdu->cyclic_prefix = 0;
  pusch_pdu->mcs_index = 0;
  pusch_pdu->mcs_table = 0;
  pusch_pdu->target_code_rate = nr_get_code_rate_ul(pusch_pdu->mcs_index,pusch_pdu->mcs_table);
  pusch_pdu->qam_mod_order = nr_get_Qm_ul(pusch_pdu->mcs_index,pusch_pdu->mcs_table);
  if (scc->uplinkConfigCommon->initialUplinkBWP->rach_ConfigCommon->choice.setup->msg3_transformPrecoder == NULL)
    pusch_pdu->transform_precoding = 1;
  else
    pusch_pdu->transform_precoding = 0;
  pusch_pdu->data_scrambling_id = *scc->physCellId;
  pusch_pdu->nrOfLayers = 1;
  pusch_pdu->ul_dmrs_symb_pos = 1<<start_symbol_index; // ok for now but use fill dmrs mask later
  pusch_pdu->dmrs_config_type = 0;
  pusch_pdu->ul_dmrs_scrambling_id = *scc->physCellId; //If provided and the PUSCH is not a msg3 PUSCH, otherwise, L2 should set this to physical cell id.
  pusch_pdu->scid = 0; //DMRS sequence initialization [TS38.211, sec 6.4.1.1.1]. Should match what is sent in DCI 0_1, otherwise set to 0.
  pusch_pdu->dmrs_ports = 1;  // 6.2.2 in 38.214 only port 0 to be used
  pusch_pdu->num_dmrs_cdm_grps_no_data = 2;  // no data in dmrs symbols as in 6.2.2 in 38.214
  pusch_pdu->resource_alloc = 1; //type 1
  //pusch_pdu->rb_start = ra->msg3_first_rb + ibwp_start - abwp_start; // as for 6.3.1.7 in 38.211
  pusch_pdu->rb_start = ra->msg3_first_rb;
  if (ra->msg3_nb_rb > pusch_pdu->bwp_size)
    AssertFatal(1==0,"MSG3 allocated number of RBs exceed the BWP size\n");
  else
    pusch_pdu->rb_size = ra->msg3_nb_rb;
  pusch_pdu->vrb_to_prb_mapping = 0;
  if (ubwp->bwp_Dedicated->pusch_Config->choice.setup->frequencyHopping == NULL)
    pusch_pdu->frequency_hopping = 0;
  else
    pusch_pdu->frequency_hopping = 1;
  //pusch_pdu->tx_direct_current_location;//The uplink Tx Direct Current location for the carrier. Only values in the value range of this field between 0 and 3299, which indicate the subcarrier index within the carrier corresponding 1o the numerology of the corresponding uplink BWP and value 3300, which indicates "Outside the carrier" and value 3301, which indicates "Undetermined position within the carrier" are used. [TS38.331, UplinkTxDirectCurrentBWP IE]
  pusch_pdu->uplink_frequency_shift_7p5khz = 0;
  //Resource Allocation in time domain
  pusch_pdu->start_symbol_index = start_symbol_index;
  pusch_pdu->nr_of_symbols = nr_of_symbols;
  //Optional Data only included if indicated in pduBitmap
  pusch_pdu->pusch_data.rv_index = 0;  // 8.3 in 38.213
  pusch_pdu->pusch_data.harq_process_id = 0;
  pusch_pdu->pusch_data.new_data_indicator = 1; // new data
  pusch_pdu->pusch_data.num_cb = 0;
  pusch_pdu->pusch_data.tb_size = nr_compute_tbs(pusch_pdu->qam_mod_order,
                                                 pusch_pdu->target_code_rate,
                                                 pusch_pdu->rb_size,
                                                 pusch_pdu->nr_of_symbols,
                                                 12, // nb dmrs set for no data in dmrs symbol
                                                 0, //nb_rb_oh
                                                 0, // to verify tb scaling
                                                 pusch_pdu->nrOfLayers = 1)>>3;

  // calling function to fill rar message
  nr_fill_rar(module_idP, ra, RAR_pdu, pusch_pdu);
}

void nr_generate_Msg2(module_id_t module_idP, int CC_id, frame_t frameP, sub_frame_t slotP, NR_RA_t *ra)
{

  gNB_MAC_INST *nr_mac = RC.nrmac[module_idP];
  NR_COMMON_channels_t *cc = &nr_mac->common_channels[CC_id];

  if ((ra->Msg2_frame == frameP) && (ra->Msg2_slot == slotP)) {

    uint8_t time_domain_assignment = 3;
    uint8_t mcsIndex = 0;
    int rbStart = 0;
    int rbSize = 8;

    if (nr_mac->sched_ctrlCommon == NULL){
      nr_mac->sched_ctrlCommon = calloc(1,sizeof(*nr_mac->sched_ctrlCommon));
      nr_mac->sched_ctrlCommon->search_space = calloc(1,sizeof(*nr_mac->sched_ctrlCommon->search_space));
      nr_mac->sched_ctrlCommon->coreset = calloc(1,sizeof(*nr_mac->sched_ctrlCommon->coreset));
      nr_mac->sched_ctrlCommon->active_bwp = calloc(1,sizeof(*nr_mac->sched_ctrlCommon->active_bwp));
      fill_default_searchSpaceZero(nr_mac->sched_ctrlCommon->search_space);
      fill_default_coresetZero(nr_mac->sched_ctrlCommon->coreset,cc->ServingCellConfigCommon);
      fill_default_initialDownlinkBWP(nr_mac->sched_ctrlCommon->active_bwp,cc->ServingCellConfigCommon);
    }
    nr_mac->sched_ctrlCommon->active_bwp->bwp_Dedicated->pdsch_Config->choice.setup->dmrs_DownlinkForPDSCH_MappingTypeA->choice.setup->dmrs_AdditionalPosition = NULL;

    NR_SearchSpace_t *ss = nr_mac->sched_ctrlCommon->search_space;
    NR_BWP_Downlink_t *bwp = nr_mac->sched_ctrlCommon->active_bwp;
    NR_ControlResourceSet_t *coreset = nr_mac->sched_ctrlCommon->coreset;
    NR_ServingCellConfigCommon_t *scc = cc->ServingCellConfigCommon;

    long BWPSize  = NRRIV2BW(scc->downlinkConfigCommon->initialDownlinkBWP->genericParameters.locationAndBandwidth, MAX_BWP_SIZE);
    long BWPStart = NRRIV2PRBOFFSET(scc->downlinkConfigCommon->initialDownlinkBWP->genericParameters.locationAndBandwidth, MAX_BWP_SIZE);

    uint16_t *vrb_map = cc[CC_id].vrb_map;
    for (int i = 0; (i < rbSize) && (rbStart <= (BWPSize - rbSize)); i++) {
      if (vrb_map[rbStart + i]) {
        rbStart += i;
        i = 0;
      }
    }

    if (rbStart > (BWPSize - rbSize)) {
      LOG_E(NR_MAC, "%s(): cannot find free vrb_map for RA RNTI %04x!\n", __func__, ra->RA_rnti);
      return;
    }

    // Checking if the DCI allocation is feasible in current subframe
    nfapi_nr_dl_tti_request_body_t *dl_req = &nr_mac->DL_req[CC_id].dl_tti_request_body;
    if (dl_req->nPDUs > NFAPI_NR_MAX_DL_TTI_PDUS - 2) {
      LOG_I(MAC, "[RAPROC] Subframe %d: FAPI DL structure is full, skip scheduling UE %d\n", slotP, ra->RA_rnti);
      return;
    }

    uint8_t aggregation_level;
    uint8_t nr_of_candidates;
    find_aggregation_candidates(&aggregation_level, &nr_of_candidates, ss);
    int CCEIndex = allocate_nr_CCEs(nr_mac, bwp, coreset, aggregation_level,0,0,nr_of_candidates);
    if (CCEIndex < 0) {
      LOG_E(MAC, "%s(): cannot find free CCE for RA RNTI %04x!\n", __func__, ra->rnti);
      return;
    }

    // Calculate number of symbols
    int startSymbolIndex, nrOfSymbols;
    const int startSymbolAndLength = bwp->bwp_Common->pdsch_ConfigCommon->choice.setup->pdsch_TimeDomainAllocationList->list.array[time_domain_assignment]->startSymbolAndLength;
    SLIV2SL(startSymbolAndLength, &startSymbolIndex, &nrOfSymbols);
    AssertFatal(startSymbolIndex >= 0, "StartSymbolIndex is negative\n");

    // look up the PDCCH PDU for this CC, BWP, and CORESET. If it does not exist, create it. This is especially
    // important if we have multiple RAs, and the DLSCH has to reuse them, so we need to mark them
    const int bwpid = bwp->bwp_Id;
    const int coresetid = coreset->controlResourceSetId;
    nfapi_nr_dl_tti_pdcch_pdu_rel15_t *pdcch_pdu_rel15 = nr_mac->pdcch_pdu_idx[CC_id][bwpid][coresetid];
    if (!pdcch_pdu_rel15) {
      nfapi_nr_dl_tti_request_pdu_t *dl_tti_pdcch_pdu = &dl_req->dl_tti_pdu_list[dl_req->nPDUs];
      memset(dl_tti_pdcch_pdu, 0, sizeof(nfapi_nr_dl_tti_request_pdu_t));
      dl_tti_pdcch_pdu->PDUType = NFAPI_NR_DL_TTI_PDCCH_PDU_TYPE;
      dl_tti_pdcch_pdu->PDUSize = (uint8_t)(2 + sizeof(nfapi_nr_dl_tti_pdcch_pdu));
      dl_req->nPDUs += 1;
      pdcch_pdu_rel15 = &dl_tti_pdcch_pdu->pdcch_pdu.pdcch_pdu_rel15;
      nr_configure_pdcch(pdcch_pdu_rel15, ss, coreset, scc, bwp);
      nr_mac->pdcch_pdu_idx[CC_id][bwpid][coresetid] = pdcch_pdu_rel15;
    }

    // TODO: This assignment should be done in function nr_configure_pdcch()
    pdcch_pdu_rel15->CoreSetType = NFAPI_NR_CSET_CONFIG_PDCCH_CONFIG_CSET_0;

    nfapi_nr_dl_tti_request_pdu_t *dl_tti_pdsch_pdu = &dl_req->dl_tti_pdu_list[dl_req->nPDUs];
    memset((void *)dl_tti_pdsch_pdu,0,sizeof(nfapi_nr_dl_tti_request_pdu_t));
    dl_tti_pdsch_pdu->PDUType = NFAPI_NR_DL_TTI_PDSCH_PDU_TYPE;
    dl_tti_pdsch_pdu->PDUSize = (uint8_t)(2+sizeof(nfapi_nr_dl_tti_pdsch_pdu));
    dl_req->nPDUs+=1;
    nfapi_nr_dl_tti_pdsch_pdu_rel15_t *pdsch_pdu_rel15 = &dl_tti_pdsch_pdu->pdsch_pdu.pdsch_pdu_rel15;

    LOG_I(NR_MAC,"[gNB %d][RAPROC] CC_id %d Frame %d, slotP %d: Generating RA-Msg2 DCI, rnti 0x%x, state %d\n",
          module_idP, CC_id, frameP, slotP, ra->RA_rnti, ra->state);

    AssertFatal(ra->secondaryCellGroup, "no secondaryCellGroup for RNTI %04x\n", ra->RA_rnti);

    AssertFatal(ra->secondaryCellGroup->spCellConfig->spCellConfigDedicated->downlinkBWP_ToAddModList->list.count == 1,
                "downlinkBWP_ToAddModList has %d BWP!\n",
                ra->secondaryCellGroup->spCellConfig->spCellConfigDedicated->downlinkBWP_ToAddModList->list.count);

    // SCF222: PDU index incremented for each PDSCH PDU sent in TX control message. This is used to associate control
    // information to data and is reset every slot.
    const int pduindex = nr_mac->pdu_index[CC_id]++;

    uint8_t mcsTableIdx = 0;
    if (bwp->bwp_Dedicated->pdsch_Config->choice.setup->mcs_Table == NULL)
      mcsTableIdx = 0;
    else{
      if (*bwp->bwp_Dedicated->pdsch_Config->choice.setup->mcs_Table == 0)
        mcsTableIdx = 1;
      else
        mcsTableIdx = 2;
    }

    pdsch_pdu_rel15->pduBitmap = 0;
    pdsch_pdu_rel15->rnti = ra->RA_rnti;
    pdsch_pdu_rel15->pduIndex = pduindex;
    pdsch_pdu_rel15->BWPSize  = BWPSize;
    pdsch_pdu_rel15->BWPStart = BWPStart;
    pdsch_pdu_rel15->SubcarrierSpacing = bwp->bwp_Common->genericParameters.subcarrierSpacing;
    pdsch_pdu_rel15->CyclicPrefix = 0;
    pdsch_pdu_rel15->NrOfCodewords = 1;
    pdsch_pdu_rel15->targetCodeRate[0] = nr_get_code_rate_dl(mcsIndex,mcsTableIdx);
    pdsch_pdu_rel15->qamModOrder[0] = 2;
    pdsch_pdu_rel15->mcsIndex[0] = mcsIndex;
    pdsch_pdu_rel15->mcsTable[0] = mcsTableIdx;
    pdsch_pdu_rel15->rvIndex[0] = 0;
    pdsch_pdu_rel15->dataScramblingId = *scc->physCellId;
    pdsch_pdu_rel15->nrOfLayers = 1;
    pdsch_pdu_rel15->transmissionScheme = 0;
    pdsch_pdu_rel15->refPoint = 0;
    pdsch_pdu_rel15->dmrsConfigType = bwp->bwp_Dedicated->pdsch_Config->choice.setup->dmrs_DownlinkForPDSCH_MappingTypeA->choice.setup->dmrs_Type == NULL ? 0 : 1;
    pdsch_pdu_rel15->dlDmrsScramblingId = *scc->physCellId;
    pdsch_pdu_rel15->SCID = 0;
    pdsch_pdu_rel15->numDmrsCdmGrpsNoData = 2;
    pdsch_pdu_rel15->dmrsPorts = 1;
    pdsch_pdu_rel15->resourceAlloc = 1;
    pdsch_pdu_rel15->rbStart = rbStart;
    pdsch_pdu_rel15->rbSize = rbSize;
    pdsch_pdu_rel15->VRBtoPRBMapping = 0;
    pdsch_pdu_rel15->StartSymbolIndex = startSymbolIndex;
    pdsch_pdu_rel15->NrOfSymbols = nrOfSymbols;
    pdsch_pdu_rel15->dlDmrsSymbPos = fill_dmrs_mask(nr_mac->sched_ctrlCommon->active_bwp->bwp_Dedicated->pdsch_Config->choice.setup,
                                                    nr_mac->common_channels->ServingCellConfigCommon->dmrs_TypeA_Position,
                                                    nrOfSymbols,
                                                    startSymbolIndex);

    int x_Overhead = 0;
    uint8_t tb_scaling = 0;
    nr_get_tbs_dl(&dl_tti_pdsch_pdu->pdsch_pdu, x_Overhead, pdsch_pdu_rel15->numDmrsCdmGrpsNoData, tb_scaling);

    // Fill PDCCH DL DCI PDU
    nfapi_nr_dl_dci_pdu_t *dci_pdu = &pdcch_pdu_rel15->dci_pdu[pdcch_pdu_rel15->numDlDci];
    pdcch_pdu_rel15->numDlDci++;
    dci_pdu->RNTI = ra->RA_rnti;
    dci_pdu->ScramblingId = *scc->physCellId;
    dci_pdu->ScramblingRNTI = 0;
    dci_pdu->AggregationLevel = aggregation_level;
    dci_pdu->CceIndex = CCEIndex;
    dci_pdu->beta_PDCCH_1_0 = 0;
    dci_pdu->powerControlOffsetSS = 1;

    dci_pdu_rel15_t dci_payload;
    dci_payload.frequency_domain_assignment.val = PRBalloc_to_locationandbandwidth0(pdsch_pdu_rel15->rbSize,
                                                                                    pdsch_pdu_rel15->rbStart,
                                                                                    pdsch_pdu_rel15->BWPSize);

    dci_payload.time_domain_assignment.val = time_domain_assignment;
    dci_payload.vrb_to_prb_mapping.val = 0;
    dci_payload.mcs = pdsch_pdu_rel15->mcsIndex[0];
    dci_payload.tb_scaling = tb_scaling;

    LOG_D(NR_MAC,
          "[RAPROC] DCI type 1 payload: freq_alloc %d (%d,%d,%d), time_alloc %d, vrb to prb %d, mcs %d tb_scaling %d \n",
          dci_payload.frequency_domain_assignment.val,
          pdsch_pdu_rel15->rbStart,
          pdsch_pdu_rel15->rbSize,
          pdsch_pdu_rel15->BWPSize,
          dci_payload.time_domain_assignment.val,
          dci_payload.vrb_to_prb_mapping.val,
          dci_payload.mcs,
          dci_payload.tb_scaling);

    LOG_D(NR_MAC,
          "[RAPROC] DCI params: rnti 0x%x, rnti_type %d, dci_format %d coreset params: FreqDomainResource %llx, start_symbol %d  n_symb %d\n",
          pdcch_pdu_rel15->dci_pdu[0].RNTI,
          NR_RNTI_RA,
          NR_DL_DCI_FORMAT_1_0,
          (unsigned long long)pdcch_pdu_rel15->FreqDomainResource,
          pdcch_pdu_rel15->StartSymbolIndex,
          pdcch_pdu_rel15->DurationSymbols);

    fill_dci_pdu_rel15(scc,
                       nr_mac->secondaryCellGroupCommon,
                       &pdcch_pdu_rel15->dci_pdu[pdcch_pdu_rel15->numDlDci - 1],
                       &dci_payload,
                       NR_DL_DCI_FORMAT_1_0,
                       NR_RNTI_RA,
                       pdsch_pdu_rel15->BWPSize,
                       nr_mac->sched_ctrlCommon->active_bwp->bwp_Id);

    // DL TX request
    nfapi_nr_pdu_t *tx_req = &nr_mac->TX_req[CC_id].pdu_list[nr_mac->TX_req[CC_id].Number_of_PDUs];

    // Program UL processing for Msg3
    NR_BWP_Uplink_t *ubwp = ra->secondaryCellGroup->spCellConfig->spCellConfigDedicated->uplinkConfig->uplinkBWP_ToAddModList->list.array[ra->bwp_id-1];
    nr_get_Msg3alloc(module_idP, CC_id, scc, ubwp, slotP, frameP, ra);
    nr_add_msg3(module_idP, CC_id, frameP, slotP, ra, (uint8_t *) &tx_req->TLVs[0].value.direct[0]);

    if(ra->cfra) {
      LOG_I(MAC, "Frame %d, Subframe %d: Setting RA-Msg3 reception for Frame %d Subframe %d\n", frameP, slotP, ra->Msg3_frame, ra->Msg3_slot);
    }

    T(T_GNB_MAC_DL_RAR_PDU_WITH_DATA, T_INT(module_idP), T_INT(CC_id), T_INT(ra->RA_rnti), T_INT(frameP),
      T_INT(slotP), T_INT(0), T_BUFFER(&tx_req->TLVs[0].value.direct[0], tx_req->TLVs[0].length));

    tx_req->PDU_length = pdsch_pdu_rel15->TBSize[0];
    tx_req->PDU_index = pduindex;
    tx_req->num_TLV = 1;
    tx_req->TLVs[0].length = tx_req->PDU_length + 2;
    nr_mac->TX_req[CC_id].SFN = frameP;
    nr_mac->TX_req[CC_id].Number_of_PDUs++;
    nr_mac->TX_req[CC_id].Slot = slotP;

    // Mark the corresponding RBs as used
    for (int rb = 0; rb < rbSize; rb++) {
      vrb_map[rb + rbStart] = 1;
    }

    ra->state = WAIT_Msg3;
    LOG_I(MAC,"[gNB %d][RAPROC] Frame %d, Subframe %d: RA state %d\n", module_idP, frameP, slotP, ra->state);
  }
}

void nr_generate_Msg4(module_id_t module_idP, int CC_id, frame_t frameP, sub_frame_t slotP, NR_RA_t *ra) {

  gNB_MAC_INST *nr_mac = RC.nrmac[module_idP];
  NR_COMMON_channels_t *cc = &nr_mac->common_channels[CC_id];

  if (ra->Msg4_frame == frameP && ra->Msg4_slot == slotP ) {

    uint8_t time_domain_assignment = 0;
    uint8_t mcsIndex = 0;

    NR_SearchSpace_t *ss = nr_mac->sched_ctrlCommon->search_space;
    NR_BWP_Downlink_t *bwp = nr_mac->sched_ctrlCommon->active_bwp;
    NR_ControlResourceSet_t *coreset = nr_mac->sched_ctrlCommon->coreset;
    NR_ServingCellConfigCommon_t *scc = cc->ServingCellConfigCommon;
    NR_TDD_UL_DL_Pattern_t *tdd = &scc->tdd_UL_DL_ConfigurationCommon->pattern1;

    int UE_id = find_nr_UE_id(module_idP, ra->rnti);
    NR_UE_info_t *UE_info = &nr_mac->UE_info;
    NR_UE_sched_ctrl_t *sched_ctrl = &UE_info->UE_sched_ctrl[UE_id];

    long BWPSize  = NRRIV2BW(scc->downlinkConfigCommon->initialDownlinkBWP->genericParameters.locationAndBandwidth, MAX_BWP_SIZE);
    long BWPStart = NRRIV2PRBOFFSET(scc->downlinkConfigCommon->initialDownlinkBWP->genericParameters.locationAndBandwidth, MAX_BWP_SIZE);

    int nr_mix_slots = tdd->nrofDownlinkSymbols != 0 || tdd->nrofUplinkSymbols != 0;
    int nr_slots_period = tdd->nrofDownlinkSlots + tdd->nrofUplinkSlots + nr_mix_slots;
    int first_ul_slot_tdd = tdd->nrofDownlinkSlots + nr_slots_period * (slotP / nr_slots_period);

    // HARQ management
    int8_t current_harq_pid = sched_ctrl->dl_harq_pid;
    if (current_harq_pid < 0) {
      current_harq_pid = sched_ctrl->available_dl_harq.head;
      remove_front_nr_list(&sched_ctrl->available_dl_harq);
      sched_ctrl->dl_harq_pid = current_harq_pid;
    } else {
      if (sched_ctrl->harq_processes[current_harq_pid].round == 0)
        remove_nr_list(&sched_ctrl->available_dl_harq, current_harq_pid);
      else
        remove_nr_list(&sched_ctrl->retrans_dl_harq, current_harq_pid);
    }
    NR_UE_harq_t *harq = &sched_ctrl->harq_processes[current_harq_pid];
    DevAssert(!harq->is_waiting);
    add_tail_nr_list(&sched_ctrl->feedback_dl_harq, current_harq_pid);
    harq->is_waiting = true;
    harq->feedback_slot = first_ul_slot_tdd;
    ra->harq_pid = current_harq_pid;

    // Bytes to be transmitted
    uint8_t *buf = (uint8_t *) harq->tb;
    uint16_t mac_pdu_length = nr_write_ce_dlsch_pdu(module_idP, nr_mac->sched_ctrlCommon, buf, 255, ra->cont_res_id);
    uint16_t mac_sdu_length = mac_rrc_nr_data_req(module_idP, CC_id, frameP, CCCH, ra->rnti, 1, &buf[mac_pdu_length+2]);
    ((NR_MAC_SUBHEADER_SHORT *) &buf[mac_pdu_length])->R = 0;
    ((NR_MAC_SUBHEADER_SHORT *) &buf[mac_pdu_length])->F = 0;
    ((NR_MAC_SUBHEADER_SHORT *) &buf[mac_pdu_length])->LCID = DL_SCH_LCID_CCCH;
    ((NR_MAC_SUBHEADER_SHORT *) &buf[mac_pdu_length])->L = mac_sdu_length * 8;
    mac_pdu_length = mac_pdu_length + mac_sdu_length + 2;

    // Calculate number of symbols
    int startSymbolIndex, nrOfSymbols;
    const int startSymbolAndLength = bwp->bwp_Common->pdsch_ConfigCommon->choice.setup->pdsch_TimeDomainAllocationList->list.array[time_domain_assignment]->startSymbolAndLength;
    SLIV2SL(startSymbolAndLength, &startSymbolIndex, &nrOfSymbols);
    AssertFatal(startSymbolIndex >= 0, "StartSymbolIndex is negative\n");

    uint16_t dlDmrsSymbPos = fill_dmrs_mask(nr_mac->sched_ctrlCommon->active_bwp->bwp_Dedicated->pdsch_Config->choice.setup,
                                            nr_mac->common_channels->ServingCellConfigCommon->dmrs_TypeA_Position,
                                            nrOfSymbols,
                                            startSymbolIndex);

    uint16_t N_DMRS_SLOT = get_num_dmrs(dlDmrsSymbPos);

    long dmrsConfigType = bwp->bwp_Dedicated->pdsch_Config->choice.setup->dmrs_DownlinkForPDSCH_MappingTypeA->choice.setup->dmrs_Type == NULL ? 0 : 1;
    uint8_t N_PRB_DMRS = 0;
    if (dmrsConfigType==NFAPI_NR_DMRS_TYPE1) {
      N_PRB_DMRS = nr_mac->sched_ctrlCommon->numDmrsCdmGrpsNoData * 6;
    }
    else {
      N_PRB_DMRS = nr_mac->sched_ctrlCommon->numDmrsCdmGrpsNoData * 4;
    }

    uint8_t mcsTableIdx = 0;
    if (bwp->bwp_Dedicated->pdsch_Config->choice.setup->mcs_Table == NULL)
      mcsTableIdx = 0;
    else{
      if (*bwp->bwp_Dedicated->pdsch_Config->choice.setup->mcs_Table == 0)
        mcsTableIdx = 1;
      else
        mcsTableIdx = 2;
    }

    int rbStart = 0;
    int rbSize = 0;
    uint8_t tb_scaling = 0;
    uint16_t *vrb_map = cc[CC_id].vrb_map;
    do {
      rbSize++;
      harq->tb_size = nr_compute_tbs(nr_get_Qm_dl(mcsIndex, mcsTableIdx),
                           nr_get_code_rate_dl(mcsIndex, mcsTableIdx),
                           rbSize, nrOfSymbols, N_PRB_DMRS * N_DMRS_SLOT, 0, tb_scaling,1) >> 3;
    } while (rbStart + rbSize < BWPSize && !vrb_map[rbStart + rbSize] && harq->tb_size < mac_pdu_length);

    for (int i = 0; (i < rbSize) && (rbStart <= (BWPSize - rbSize)); i++) {
      if (vrb_map[rbStart + i]) {
        rbStart += i;
        i = 0;
      }
    }

    if (rbStart > (BWPSize - rbSize)) {
      LOG_E(NR_MAC, "%s(): cannot find free vrb_map for RNTI %04x!\n", __func__, ra->rnti);
      return;
    }

    // Checking if the DCI allocation is feasible in current subframe
    nfapi_nr_dl_tti_request_body_t *dl_req = &nr_mac->DL_req[CC_id].dl_tti_request_body;
    if (dl_req->nPDUs > NFAPI_NR_MAX_DL_TTI_PDUS - 2) {
      LOG_I(NR_MAC, "[RAPROC] Subframe %d: FAPI DL structure is full, skip scheduling UE %d\n", slotP, ra->rnti);
      return;
    }

    uint8_t aggregation_level;
    uint8_t nr_of_candidates;
    find_aggregation_candidates(&aggregation_level, &nr_of_candidates, ss);
    int CCEIndex = allocate_nr_CCEs(nr_mac, bwp, coreset, aggregation_level,0,0,nr_of_candidates);
    if (CCEIndex < 0) {
      LOG_E(MAC, "%s(): cannot find free CCE for RA RNTI %04x!\n", __func__, ra->rnti);
      return;
    }

    // look up the PDCCH PDU for this CC, BWP, and CORESET. If it does not exist, create it. This is especially
    // important if we have multiple RAs, and the DLSCH has to reuse them, so we need to mark them
    const int bwpid = bwp->bwp_Id;
    const int coresetid = coreset->controlResourceSetId;
    nfapi_nr_dl_tti_pdcch_pdu_rel15_t *pdcch_pdu_rel15 = nr_mac->pdcch_pdu_idx[CC_id][bwpid][coresetid];
    if (!pdcch_pdu_rel15) {
      nfapi_nr_dl_tti_request_pdu_t *dl_tti_pdcch_pdu = &dl_req->dl_tti_pdu_list[dl_req->nPDUs];
      memset(dl_tti_pdcch_pdu, 0, sizeof(nfapi_nr_dl_tti_request_pdu_t));
      dl_tti_pdcch_pdu->PDUType = NFAPI_NR_DL_TTI_PDCCH_PDU_TYPE;
      dl_tti_pdcch_pdu->PDUSize = (uint8_t)(2 + sizeof(nfapi_nr_dl_tti_pdcch_pdu));
      dl_req->nPDUs += 1;
      pdcch_pdu_rel15 = &dl_tti_pdcch_pdu->pdcch_pdu.pdcch_pdu_rel15;
      nr_configure_pdcch(pdcch_pdu_rel15, ss, coreset, scc, bwp);
      nr_mac->pdcch_pdu_idx[CC_id][bwpid][coresetid] = pdcch_pdu_rel15;
    }

    // TODO: This assignment should be done in function nr_configure_pdcch()
    pdcch_pdu_rel15->CoreSetType = NFAPI_NR_CSET_CONFIG_PDCCH_CONFIG_CSET_0;

    nfapi_nr_dl_tti_request_pdu_t *dl_tti_pdsch_pdu = &dl_req->dl_tti_pdu_list[dl_req->nPDUs];
    memset((void *)dl_tti_pdsch_pdu,0,sizeof(nfapi_nr_dl_tti_request_pdu_t));
    dl_tti_pdsch_pdu->PDUType = NFAPI_NR_DL_TTI_PDSCH_PDU_TYPE;
    dl_tti_pdsch_pdu->PDUSize = (uint8_t)(2+sizeof(nfapi_nr_dl_tti_pdsch_pdu));
    dl_req->nPDUs+=1;
    nfapi_nr_dl_tti_pdsch_pdu_rel15_t *pdsch_pdu_rel15 = &dl_tti_pdsch_pdu->pdsch_pdu.pdsch_pdu_rel15;

    LOG_I(NR_MAC,"[gNB %d] [RAPROC] CC_id %d Frame %d, slotP %d: Generating RA-Msg4 DCI, state %d\n", module_idP, CC_id, frameP, slotP, ra->state);

    AssertFatal(ra->secondaryCellGroup, "no secondaryCellGroup for RNTI %04x\n", ra->rnti);

    AssertFatal(ra->secondaryCellGroup->spCellConfig->spCellConfigDedicated->downlinkBWP_ToAddModList->list.count == 1,
                  "downlinkBWP_ToAddModList has %d BWP!\n",
                  ra->secondaryCellGroup->spCellConfig->spCellConfigDedicated->downlinkBWP_ToAddModList->list.count);

    // SCF222: PDU index incremented for each PDSCH PDU sent in TX control message. This is used to associate control
    // information to data and is reset every slot.
    const int pduindex = nr_mac->pdu_index[CC_id]++;

    pdsch_pdu_rel15->pduBitmap = 0;
    pdsch_pdu_rel15->rnti = ra->rnti;
    pdsch_pdu_rel15->pduIndex = pduindex;
    pdsch_pdu_rel15->BWPSize  = BWPSize;
    pdsch_pdu_rel15->BWPStart = BWPStart;
    pdsch_pdu_rel15->SubcarrierSpacing = bwp->bwp_Common->genericParameters.subcarrierSpacing;
    pdsch_pdu_rel15->CyclicPrefix = 0;
    pdsch_pdu_rel15->NrOfCodewords = 1;
    pdsch_pdu_rel15->targetCodeRate[0] = nr_get_code_rate_dl(mcsIndex,mcsTableIdx);
    pdsch_pdu_rel15->qamModOrder[0] = 2;
    pdsch_pdu_rel15->mcsIndex[0] = mcsIndex;
    pdsch_pdu_rel15->mcsTable[0] = mcsTableIdx;
    pdsch_pdu_rel15->rvIndex[0] = nr_rv_round_map[harq->round];
    pdsch_pdu_rel15->dataScramblingId = *scc->physCellId;
    pdsch_pdu_rel15->nrOfLayers = 1;
    pdsch_pdu_rel15->transmissionScheme = 0;
    pdsch_pdu_rel15->refPoint = 0;
    pdsch_pdu_rel15->dmrsConfigType = dmrsConfigType;
    pdsch_pdu_rel15->dlDmrsScramblingId = *scc->physCellId;
    pdsch_pdu_rel15->SCID = 0;
    pdsch_pdu_rel15->numDmrsCdmGrpsNoData = 2;
    pdsch_pdu_rel15->dmrsPorts = 1;
    pdsch_pdu_rel15->resourceAlloc = 1;
    pdsch_pdu_rel15->rbStart = rbStart;
    pdsch_pdu_rel15->rbSize = rbSize;
    pdsch_pdu_rel15->VRBtoPRBMapping = 0;
    pdsch_pdu_rel15->StartSymbolIndex = startSymbolIndex;
    pdsch_pdu_rel15->NrOfSymbols = nrOfSymbols;
    pdsch_pdu_rel15->dlDmrsSymbPos = dlDmrsSymbPos;

    int x_Overhead = 0;
    nr_get_tbs_dl(&dl_tti_pdsch_pdu->pdsch_pdu, x_Overhead, pdsch_pdu_rel15->numDmrsCdmGrpsNoData, tb_scaling);

    // Fill PDCCH DL DCI PDU
    nfapi_nr_dl_dci_pdu_t *dci_pdu = &pdcch_pdu_rel15->dci_pdu[pdcch_pdu_rel15->numDlDci];
    pdcch_pdu_rel15->numDlDci++;
    dci_pdu->RNTI = ra->rnti;
    dci_pdu->ScramblingId = *scc->physCellId;
    dci_pdu->ScramblingRNTI = 0;
    dci_pdu->AggregationLevel = aggregation_level;
    dci_pdu->CceIndex = CCEIndex;
    dci_pdu->beta_PDCCH_1_0 = 0;
    dci_pdu->powerControlOffsetSS = 1;

    dci_pdu_rel15_t dci_payload;
    dci_payload.frequency_domain_assignment.val = PRBalloc_to_locationandbandwidth0(pdsch_pdu_rel15->rbSize,
                                                                                    pdsch_pdu_rel15->rbStart,
                                                                                    pdsch_pdu_rel15->BWPSize);

    dci_payload.time_domain_assignment.val = time_domain_assignment;
    dci_payload.vrb_to_prb_mapping.val = 0;
    dci_payload.mcs = pdsch_pdu_rel15->mcsIndex[0];
    dci_payload.tb_scaling = tb_scaling;
    dci_payload.rv = pdsch_pdu_rel15->rvIndex[0];
    dci_payload.harq_pid = current_harq_pid;
    dci_payload.ndi = harq->ndi;
    dci_payload.dai[0].val = (sched_ctrl->sched_pucch->dai_c-1)&3;
    dci_payload.tpc = sched_ctrl->tpc1; // TPC for PUCCH: table 7.2.1-1 in 38.213
    dci_payload.pucch_resource_indicator = sched_ctrl->sched_pucch->resource_indicator;
    dci_payload.pdsch_to_harq_feedback_timing_indicator.val = sched_ctrl->sched_pucch->timing_indicator;

    LOG_D(NR_MAC,
          "[RAPROC] DCI type 1 payload: freq_alloc %d (%d,%d,%d), time_alloc %d, vrb to prb %d, mcs %d tb_scaling %d \n",
          dci_payload.frequency_domain_assignment.val,
          pdsch_pdu_rel15->rbStart,
          pdsch_pdu_rel15->rbSize,
          pdsch_pdu_rel15->BWPSize,
          dci_payload.time_domain_assignment.val,
          dci_payload.vrb_to_prb_mapping.val,
          dci_payload.mcs,
          dci_payload.tb_scaling);

    LOG_D(NR_MAC,
          "[RAPROC] DCI params: rnti 0x%x, rnti_type %d, dci_format %d coreset params: FreqDomainResource %llx, start_symbol %d  n_symb %d\n",
          pdcch_pdu_rel15->dci_pdu[0].RNTI,
          NR_RNTI_TC,
          NR_DL_DCI_FORMAT_1_0,
          (unsigned long long)pdcch_pdu_rel15->FreqDomainResource,
          pdcch_pdu_rel15->StartSymbolIndex,
          pdcch_pdu_rel15->DurationSymbols);

    fill_dci_pdu_rel15(scc,
                       nr_mac->secondaryCellGroupCommon,
                       &pdcch_pdu_rel15->dci_pdu[pdcch_pdu_rel15->numDlDci - 1],
                       &dci_payload,
                       NR_DL_DCI_FORMAT_1_0,
                       NR_RNTI_TC,
                       pdsch_pdu_rel15->BWPSize,
                       nr_mac->sched_ctrlCommon->active_bwp->bwp_Id);

    // DL TX request
    nfapi_nr_pdu_t *tx_req = &nr_mac->TX_req[CC_id].pdu_list[nr_mac->TX_req[CC_id].Number_of_PDUs];
    memcpy(tx_req->TLVs[0].value.direct, harq->tb, sizeof(uint8_t) * harq->tb_size);
    tx_req->PDU_length =  harq->tb_size;
    tx_req->PDU_index = pduindex;
    tx_req->num_TLV = 1;
    tx_req->TLVs[0].length =  harq->tb_size + 2;
    nr_mac->TX_req[CC_id].SFN = frameP;
    nr_mac->TX_req[CC_id].Number_of_PDUs++;
    nr_mac->TX_req[CC_id].Slot = slotP;

    // Mark the corresponding RBs as used
    for (int rb = 0; rb < pdsch_pdu_rel15->rbSize; rb++) {
      vrb_map[rb + pdsch_pdu_rel15->rbStart] = 1;
    }

    LOG_D(NR_MAC,"BWPSize: %i\n", pdcch_pdu_rel15->BWPSize);
    LOG_D(NR_MAC,"BWPStart: %i\n", pdcch_pdu_rel15->BWPStart);
    LOG_D(NR_MAC,"SubcarrierSpacing: %i\n", pdcch_pdu_rel15->SubcarrierSpacing);
    LOG_D(NR_MAC,"CyclicPrefix: %i\n", pdcch_pdu_rel15->CyclicPrefix);
    LOG_D(NR_MAC,"StartSymbolIndex: %i\n", pdcch_pdu_rel15->StartSymbolIndex);
    LOG_D(NR_MAC,"DurationSymbols: %i\n", pdcch_pdu_rel15->DurationSymbols);
    for(int n=0;n<6;n++) LOG_D(NR_MAC,"FreqDomainResource[%i]: %x\n",n, pdcch_pdu_rel15->FreqDomainResource[n]);
    LOG_D(NR_MAC,"CceRegMappingType: %i\n", pdcch_pdu_rel15->CceRegMappingType);
    LOG_D(NR_MAC,"RegBundleSize: %i\n", pdcch_pdu_rel15->RegBundleSize);
    LOG_D(NR_MAC,"InterleaverSize: %i\n", pdcch_pdu_rel15->InterleaverSize);
    LOG_D(NR_MAC,"CoreSetType: %i\n", pdcch_pdu_rel15->CoreSetType);
    LOG_D(NR_MAC,"ShiftIndex: %i\n", pdcch_pdu_rel15->ShiftIndex);
    LOG_D(NR_MAC,"precoderGranularity: %i\n", pdcch_pdu_rel15->precoderGranularity);
    LOG_D(NR_MAC,"numDlDci: %i\n", pdcch_pdu_rel15->numDlDci);

    ra->state = WAIT_Msg4_ACK;
    LOG_I(MAC,"[gNB %d][RAPROC] Frame %d, Subframe %d: RA state %d\n", module_idP, frameP, slotP, ra->state);
  }
}

void nr_check_Msg4_Ack(module_id_t module_id, int CC_id, frame_t frame, sub_frame_t slot, NR_RA_t *ra) {

  int UE_id = find_nr_UE_id(module_id, ra->rnti);
  const int current_harq_pid = ra->harq_pid;

  NR_UE_info_t *UE_info = &RC.nrmac[module_id]->UE_info;
  NR_UE_harq_t *harq = &UE_info->UE_sched_ctrl[UE_id].harq_processes[current_harq_pid];

  LOG_D(MAC, "ue %d, rnti %d, harq is waiting %d, round %d, frame %d %d, harq id %d\n", UE_id, ra->rnti, harq->is_waiting, harq->round, frame, slot, current_harq_pid);

  if (harq->is_waiting == 0)
  {
    if (harq->round == 0)
    {
      nr_clear_ra_proc(module_id, CC_id, frame, ra);
      free(ra->preambles.preamble_list);
      UE_info->active[UE_id] = true;
      LOG_I(NR_MAC, "(ue %i, rnti 0x%04x) Received Ack of RA-Msg4. CBRA procedure succeeded!\n", UE_id, ra->rnti);
    }
    else
    {
      ra->state = Msg4;
    }
  }

}

void nr_clear_ra_proc(module_id_t module_idP, int CC_id, frame_t frameP, NR_RA_t *ra){
  LOG_D(MAC,"[gNB %d][RAPROC] CC_id %d Frame %d Clear Random access information rnti %x\n", module_idP, CC_id, frameP, ra->rnti);
  ra->state = RA_IDLE;
  ra->timing_offset = 0;
  ra->RRC_timer = 20;
  ra->rnti = 0;
  ra->msg3_round = 0;
}


/////////////////////////////////////
//    Random Access Response PDU   //
//         TS 38.213 ch 8.2        //
//        TS 38.321 ch 6.2.3       //
/////////////////////////////////////
//| 0 | 1 | 2 | 3 | 4 | 5 | 6 | 7 |// bit-wise
//| E | T |       R A P I D       |//
//| 0 | 1 | 2 | 3 | 4 | 5 | 6 | 7 |//
//| R |           T A             |//
//|       T A         |  UL grant |//
//|            UL grant           |//
//|            UL grant           |//
//|            UL grant           |//
//|         T C - R N T I         |//
//|         T C - R N T I         |//
/////////////////////////////////////
//       UL grant  (27 bits)       //
/////////////////////////////////////
//| 0 | 1 | 2 | 3 | 4 | 5 | 6 | 7 |// bit-wise
//|-------------------|FHF|F_alloc|//
//|        Freq allocation        |//
//|    F_alloc    |Time allocation|//
//|      MCS      |     TPC   |CSI|//
/////////////////////////////////////
// WIP
// todo:
// - handle MAC RAR BI subheader
// - sending only 1 RAR subPDU
// - UL Grant: hardcoded CSI, TPC, time alloc
// - padding
void nr_fill_rar(uint8_t Mod_idP,
                 NR_RA_t * ra,
                 uint8_t * dlsch_buffer,
                 nfapi_nr_pusch_pdu_t  *pusch_pdu){

  LOG_I(MAC, "[gNB] Generate RAR MAC PDU frame %d slot %d preamble index %u TA command %d \n", ra->Msg2_frame, ra-> Msg2_slot, ra->preamble_index, ra->timing_offset);
  NR_RA_HEADER_BI *rarbi = (NR_RA_HEADER_BI *) dlsch_buffer;
  NR_RA_HEADER_RAPID *rarh = (NR_RA_HEADER_RAPID *) (dlsch_buffer + 1);
  NR_MAC_RAR *rar = (NR_MAC_RAR *) (dlsch_buffer + 2);
  unsigned char csi_req = 0, tpc_command;
  //uint8_t N_UL_Hop;
  uint8_t valid_bits;
  uint32_t ul_grant;
  uint16_t f_alloc, prb_alloc, bwp_size, truncation=0;

  tpc_command = 3; // this is 0 dB

  /// E/T/R/R/BI subheader ///
  // E = 1, MAC PDU includes another MAC sub-PDU (RAPID)
  // T = 0, Back-off indicator subheader
  // R = 2, Reserved
  // BI = 0, 5ms
  rarbi->E = 1;
  rarbi->T = 0;
  rarbi->R = 0;
  rarbi->BI = 0;

  /// E/T/RAPID subheader ///
  // E = 0, one only RAR, first and last
  // T = 1, RAPID
  rarh->E = 0;
  rarh->T = 1;
  rarh->RAPID = ra->preamble_index;

  /// RAR MAC payload ///
  rar->R = 0;

  // TA command
  rar->TA1 = (uint8_t) (ra->timing_offset >> 5);    // 7 MSBs of timing advance
  rar->TA2 = (uint8_t) (ra->timing_offset & 0x1f);  // 5 LSBs of timing advance

  // TC-RNTI
  rar->TCRNTI_1 = (uint8_t) (ra->rnti >> 8);        // 8 MSBs of rnti
  rar->TCRNTI_2 = (uint8_t) (ra->rnti & 0xff);      // 8 LSBs of rnti

  // UL grant

  ra->msg3_TPC = tpc_command;

  bwp_size = pusch_pdu->bwp_size;
  prb_alloc = PRBalloc_to_locationandbandwidth0(ra->msg3_nb_rb, ra->msg3_first_rb, bwp_size);
  if (bwp_size>180) {
    AssertFatal(1==0,"Initial UBWP larger than 180 currently not supported");
  }
  else {
    valid_bits = (uint8_t)ceil(log2(bwp_size*(bwp_size+1)>>1));
  }

  if (pusch_pdu->frequency_hopping){
    AssertFatal(1==0,"PUSCH with frequency hopping currently not supported");
  } else {
    for (int i=0; i<valid_bits; i++)
      truncation |= (1<<i);
    f_alloc = (prb_alloc&truncation);
  }

  ul_grant = csi_req | (tpc_command << 1) | (pusch_pdu->mcs_index << 4) | (ra->Msg3_tda_id << 8) | (f_alloc << 12) | (pusch_pdu->frequency_hopping << 26);

  rar->UL_GRANT_1 = (uint8_t) (ul_grant >> 24) & 0x07;
  rar->UL_GRANT_2 = (uint8_t) (ul_grant >> 16) & 0xff;
  rar->UL_GRANT_3 = (uint8_t) (ul_grant >> 8) & 0xff;
  rar->UL_GRANT_4 = (uint8_t) ul_grant & 0xff;

  // FIXME: To be removed
  //LOG_I(NR_MAC, "rarbi->E = 0x%x\n", rarbi->E);
  //LOG_I(NR_MAC, "rarbi->T = 0x%x\n", rarbi->T);
  //LOG_I(NR_MAC, "rarbi->R = 0x%x\n", rarbi->R);
  //LOG_I(NR_MAC, "rarbi->BI = 0x%x\n", rarbi->BI);

  LOG_I(NR_MAC, "rarh->E = 0x%x\n", rarh->E);
  LOG_I(NR_MAC, "rarh->T = 0x%x\n", rarh->T);
  LOG_I(NR_MAC, "rarh->RAPID = 0x%x (%i)\n", rarh->RAPID, rarh->RAPID);

  LOG_I(NR_MAC, "rar->R = 0x%x\n", rar->R);
  LOG_I(NR_MAC, "rar->TA1 = 0x%x\n", rar->TA1);

  LOG_I(NR_MAC, "rar->TA2 = 0x%x\n", rar->TA2);
  LOG_I(NR_MAC, "rar->UL_GRANT_1 = 0x%x\n", rar->UL_GRANT_1);

  LOG_I(NR_MAC, "rar->UL_GRANT_2 = 0x%x\n", rar->UL_GRANT_2);
  LOG_I(NR_MAC, "rar->UL_GRANT_3 = 0x%x\n", rar->UL_GRANT_3);
  LOG_I(NR_MAC, "rar->UL_GRANT_4 = 0x%x\n", rar->UL_GRANT_4);

  LOG_I(NR_MAC, "rar->TCRNTI_1 = 0x%x\n", rar->TCRNTI_1);
  LOG_I(NR_MAC, "rar->TCRNTI_2 = 0x%x\n", rar->TCRNTI_2);

  int mcs = (unsigned char) (rar->UL_GRANT_4 >> 4);
  // time alloc
  int Msg3_t_alloc = (unsigned char) (rar->UL_GRANT_3 & 0x07);
  // frequency alloc
  int Msg3_f_alloc = (uint16_t) ((rar->UL_GRANT_3 >> 4) | (rar->UL_GRANT_2 << 4) | ((rar->UL_GRANT_1 & 0x03) << 12));
  // frequency hopping
  int freq_hopping = (unsigned char) (rar->UL_GRANT_1 >> 2);
  // TA command
  int  ta_command = rar->TA2 + (rar->TA1 << 5);
  // TC-RNTI
  int t_crnti = rar->TCRNTI_2 + (rar->TCRNTI_1 << 8);

  LOG_I(NR_MAC, "In %s: Transmitted RAR with t_alloc %d f_alloc %d ta_command %d mcs %d freq_hopping %d tpc_command %d csi_req %d t_crnti %x \n",
        __FUNCTION__,
        Msg3_t_alloc,
        Msg3_f_alloc,
        ta_command,
        mcs,
        freq_hopping,
        tpc_command,
        csi_req,
        t_crnti);
}<|MERGE_RESOLUTION|>--- conflicted
+++ resolved
@@ -641,7 +641,6 @@
     stop_meas(&mac->schedule_ra);
   }
 
-<<<<<<< HEAD
   void nr_get_Msg3alloc(module_id_t module_id,
                         int CC_id,
                         NR_ServingCellConfigCommon_t *scc,
@@ -666,31 +665,6 @@
         ra->Msg3_tda_id = i;
         break;
       }
-=======
-void nr_get_Msg3alloc(module_id_t module_id,
-                      int CC_id,
-                      NR_ServingCellConfigCommon_t *scc,
-                      NR_BWP_Uplink_t *ubwp,
-                      sub_frame_t current_slot,
-                      frame_t current_frame,
-                      NR_RA_t *ra) {
-
-  // msg3 is schedulend in mixed slot in the following TDD period
-
-  uint16_t msg3_nb_rb = 8 + sizeof(NR_MAC_SUBHEADER_SHORT) + sizeof(NR_MAC_SUBHEADER_SHORT); // sdu has 6 or 8 bytes
-
-  int mu = ubwp->bwp_Common->genericParameters.subcarrierSpacing;
-  int StartSymbolIndex, NrOfSymbols, startSymbolAndLength, temp_slot;
-  ra->Msg3_tda_id = 16; // initialization to a value above limit
-
-  for (int i=0; i<ubwp->bwp_Common->pusch_ConfigCommon->choice.setup->pusch_TimeDomainAllocationList->list.count; i++) {
-    startSymbolAndLength = ubwp->bwp_Common->pusch_ConfigCommon->choice.setup->pusch_TimeDomainAllocationList->list.array[i]->startSymbolAndLength;
-    SLIV2SL(startSymbolAndLength, &StartSymbolIndex, &NrOfSymbols);
-    // we want to transmit in the uplink symbols of mixed slot
-    if (NrOfSymbols == scc->tdd_UL_DL_ConfigurationCommon->pattern1.nrofUplinkSymbols) {
-      ra->Msg3_tda_id = i;
-      break;
->>>>>>> d6c07d81
     }
     AssertFatal(ra->Msg3_tda_id<16,"Unable to find Msg3 time domain allocation in list\n");
 
@@ -703,21 +677,12 @@
     else
       ra->Msg3_frame = current_frame + (temp_slot/nr_slots_per_frame[mu]);
 
-<<<<<<< HEAD
     LOG_D(MAC, "[RAPROC] Msg3 slot %d: current slot %u Msg3 frame %u k2 %u Msg3_tda_id %u start symbol index %u\n", ra->Msg3_slot, current_slot, ra->Msg3_frame, k2,ra->Msg3_tda_id, StartSymbolIndex);
     uint16_t *vrb_map_UL =
         &RC.nrmac[module_id]->common_channels[CC_id].vrb_map_UL[ra->Msg3_slot * MAX_BWP_SIZE];
     const uint16_t bwpSize = NRRIV2BW(ubwp->bwp_Common->genericParameters.locationAndBandwidth, MAX_BWP_SIZE);
 
     /* search msg3_nb_rb free RBs */
-=======
-  LOG_I(MAC, "[RAPROC] Msg3 slot %d: current slot %u Msg3 frame %u k2 %u Msg3_tda_id %u start symbol index %u\n", ra->Msg3_slot, current_slot, ra->Msg3_frame, k2,ra->Msg3_tda_id, StartSymbolIndex);
-  uint16_t *vrb_map_UL =
-      &RC.nrmac[module_id]->common_channels[CC_id].vrb_map_UL[ra->Msg3_slot * MAX_BWP_SIZE];
-  const uint16_t bwpSize = NRRIV2BW(ubwp->bwp_Common->genericParameters.locationAndBandwidth, MAX_BWP_SIZE);
-
-  /* search msg3_nb_rb free RBs */
->>>>>>> d6c07d81
   int rbSize = 0;
   int rbStart = 0;
   while (rbSize < msg3_nb_rb) {
