/*
 * Licensed to the OpenAirInterface (OAI) Software Alliance under one or more
 * contributor license agreements.  See the NOTICE file distributed with
 * this work for additional information regarding copyright ownership.
 * The OpenAirInterface Software Alliance licenses this file to You under
 * the OAI Public License, Version 1.1  (the "License"); you may not use this file
 * except in compliance with the License.
 * You may obtain a copy of the License at
 *
 *      http://www.openairinterface.org/?page_id=698
 *
 * Unless required by applicable law or agreed to in writing, software
 * distributed under the License is distributed on an "AS IS" BASIS,
 * WITHOUT WARRANTIES OR CONDITIONS OF ANY KIND, either express or implied.
 * See the License for the specific language governing permissions and
 * limitations under the License.
 *-------------------------------------------------------------------------------
 * For more information about the OpenAirInterface (OAI) Software Alliance:
 *      contact@openairinterface.org
 */

/*! \file     gNB_scheduler_RA.c
 * \brief     primitives used for random access
 * \author    Guido Casati
 * \date      2019
 * \email:    guido.casati@iis.fraunhofer.de
 * \version
 */

#include "platform_types.h"

/* MAC */
#include "nr_mac_gNB.h"
#include "NR_MAC_gNB/mac_proto.h"
#include "NR_MAC_COMMON/nr_mac_extern.h"

/* Utils */
#include "common/utils/LOG/log.h"
#include "common/utils/LOG/vcd_signal_dumper.h"
#include "common/utils/nr/nr_common.h"
#include "UTIL/OPT/opt.h"
#include "SIMULATION/TOOLS/sim.h" // for taus

extern RAN_CONTEXT_t RC;
extern const uint8_t nr_slots_per_frame[5];
extern uint16_t sl_ahead;

uint8_t DELTA[4]= {2,3,4,6};

#define MAX_NUMBER_OF_SSB 64		
float ssb_per_rach_occasion[8] = {0.125,0.25,0.5,1,2,4,8};

int16_t ssb_index_from_prach(module_id_t module_idP,
                             frame_t frameP,
			     sub_frame_t slotP,
			     uint16_t preamble_index,
			     uint8_t freq_index,
			     uint8_t symbol) {
  
  gNB_MAC_INST *gNB = RC.nrmac[module_idP];
  NR_COMMON_channels_t *cc = &gNB->common_channels[0];
  NR_ServingCellConfigCommon_t *scc = cc->ServingCellConfigCommon;
  nfapi_nr_config_request_scf_t *cfg = &RC.nrmac[module_idP]->config[0];

  uint8_t config_index = scc->uplinkConfigCommon->initialUplinkBWP->rach_ConfigCommon->choice.setup->rach_ConfigGeneric.prach_ConfigurationIndex;
  uint8_t fdm = cfg->prach_config.num_prach_fd_occasions.value;
  
  uint8_t total_RApreambles = MAX_NUM_NR_PRACH_PREAMBLES;
  if( scc->uplinkConfigCommon->initialUplinkBWP->rach_ConfigCommon->choice.setup->totalNumberOfRA_Preambles != NULL)
    total_RApreambles = *scc->uplinkConfigCommon->initialUplinkBWP->rach_ConfigCommon->choice.setup->totalNumberOfRA_Preambles;	
  
  float  num_ssb_per_RO = ssb_per_rach_occasion[cfg->prach_config.ssb_per_rach.value];	
  uint16_t start_symbol_index = 0;
  uint8_t mu,N_dur=0,N_t_slot=0,start_symbol = 0, temp_start_symbol = 0, N_RA_slot=0;
  uint16_t format,RA_sfn_index = -1;
  uint8_t config_period = 1;
  uint16_t prach_occasion_id = -1;
  uint8_t num_active_ssb = cc->num_active_ssb;

  if (scc->uplinkConfigCommon->initialUplinkBWP->rach_ConfigCommon->choice.setup->msg1_SubcarrierSpacing)
    mu = *scc->uplinkConfigCommon->initialUplinkBWP->rach_ConfigCommon->choice.setup->msg1_SubcarrierSpacing;
  else
    mu = scc->downlinkConfigCommon->frequencyInfoDL->scs_SpecificCarrierList.list.array[0]->subcarrierSpacing;

  get_nr_prach_info_from_index(config_index,
			       (int)frameP,
			       (int)slotP,
			       scc->downlinkConfigCommon->frequencyInfoDL->absoluteFrequencyPointA,
			       mu,
			       cc->frame_type,
			       &format,
			       &start_symbol,
			       &N_t_slot,
			       &N_dur,
			       &RA_sfn_index,
			       &N_RA_slot,
			       &config_period);
  uint8_t index = 0,slot_index = 0;
  for (slot_index = 0;slot_index < N_RA_slot; slot_index++) {
    if (N_RA_slot <= 1) { //1 PRACH slot in a subframe
       if((mu == 1) || (mu == 3))
         slot_index = 1;  //For scs = 30khz and 120khz
    }
    for (int i=0; i< N_t_slot; i++) {
      temp_start_symbol = (start_symbol + i * N_dur + 14 * slot_index) % 14;
      if(symbol == temp_start_symbol) {
        start_symbol_index = i;
        break;
      }
    }
  }
  if (N_RA_slot <= 1) { //1 PRACH slot in a subframe
    if((mu == 1) || (mu == 3))
      slot_index = 0;  //For scs = 30khz and 120khz
  }

  //  prach_occasion_id = subframe_index * N_t_slot * N_RA_slot * fdm + N_RA_slot_index * N_t_slot * fdm + freq_index + fdm * start_symbol_index; 
  prach_occasion_id = (((frameP % (cc->max_association_period * config_period))/config_period)*cc->total_prach_occasions_per_config_period) +
                      (RA_sfn_index + slot_index) * N_t_slot * fdm + start_symbol_index * fdm + freq_index; 

  //one RO is shared by one or more SSB
  if(num_ssb_per_RO <= 1 )
    index = (int) (prach_occasion_id / (int)(1/num_ssb_per_RO)) % num_active_ssb;
  //one SSB have more than one continuous RO
  else if ( num_ssb_per_RO > 1) {
    index = (prach_occasion_id * (int)num_ssb_per_RO)% num_active_ssb ;
    for(int j = 0;j < num_ssb_per_RO;j++) {
      if(preamble_index <  (((j+1) * total_RApreambles) / num_ssb_per_RO))
        index = index + j;
    }
  }

  LOG_D(MAC, "Frame %d, Slot %d: Prach Occasion id = %d ssb per RO = %f number of active SSB %u index = %d fdm %u symbol index %u freq_index %u total_RApreambles %u\n", 
        frameP, slotP, prach_occasion_id, num_ssb_per_RO, num_active_ssb, index, fdm, start_symbol_index, freq_index, total_RApreambles);

  return index;
}


//Compute Total active SSBs and RO available
void find_SSB_and_RO_available(module_id_t module_idP) {

  gNB_MAC_INST *gNB = RC.nrmac[module_idP];
  NR_COMMON_channels_t *cc = &gNB->common_channels[0];
  NR_ServingCellConfigCommon_t *scc = cc->ServingCellConfigCommon;
  nfapi_nr_config_request_scf_t *cfg = &RC.nrmac[module_idP]->config[0];

  uint8_t config_index = scc->uplinkConfigCommon->initialUplinkBWP->rach_ConfigCommon->choice.setup->rach_ConfigGeneric.prach_ConfigurationIndex;
  uint8_t mu,N_dur=0,N_t_slot=0,start_symbol=0,N_RA_slot = 0;
  uint16_t format,N_RA_sfn = 0,unused_RA_occasion,repetition = 0;
  uint8_t num_active_ssb = 0;
  uint8_t max_association_period = 1;

  struct NR_RACH_ConfigCommon__ssb_perRACH_OccasionAndCB_PreamblesPerSSB *ssb_perRACH_OccasionAndCB_PreamblesPerSSB = scc->uplinkConfigCommon->initialUplinkBWP->rach_ConfigCommon->choice.setup->ssb_perRACH_OccasionAndCB_PreamblesPerSSB;

  switch (ssb_perRACH_OccasionAndCB_PreamblesPerSSB->present){
    case NR_RACH_ConfigCommon__ssb_perRACH_OccasionAndCB_PreamblesPerSSB_PR_oneEighth:
      cc->cb_preambles_per_ssb = 4 * (ssb_perRACH_OccasionAndCB_PreamblesPerSSB->choice.oneEighth + 1);
      break;
    case NR_RACH_ConfigCommon__ssb_perRACH_OccasionAndCB_PreamblesPerSSB_PR_oneFourth:
      cc->cb_preambles_per_ssb = 4 * (ssb_perRACH_OccasionAndCB_PreamblesPerSSB->choice.oneFourth + 1);
      break;
    case NR_RACH_ConfigCommon__ssb_perRACH_OccasionAndCB_PreamblesPerSSB_PR_oneHalf:
      cc->cb_preambles_per_ssb = 4 * (ssb_perRACH_OccasionAndCB_PreamblesPerSSB->choice.oneHalf + 1);
      break;
    case NR_RACH_ConfigCommon__ssb_perRACH_OccasionAndCB_PreamblesPerSSB_PR_one:
      cc->cb_preambles_per_ssb = 4 * (ssb_perRACH_OccasionAndCB_PreamblesPerSSB->choice.one + 1);
      break;
    case NR_RACH_ConfigCommon__ssb_perRACH_OccasionAndCB_PreamblesPerSSB_PR_two:
      cc->cb_preambles_per_ssb = 4 * (ssb_perRACH_OccasionAndCB_PreamblesPerSSB->choice.two + 1);
      break;
    case NR_RACH_ConfigCommon__ssb_perRACH_OccasionAndCB_PreamblesPerSSB_PR_four:
      cc->cb_preambles_per_ssb = ssb_perRACH_OccasionAndCB_PreamblesPerSSB->choice.four;
      break;
    case NR_RACH_ConfigCommon__ssb_perRACH_OccasionAndCB_PreamblesPerSSB_PR_eight:
      cc->cb_preambles_per_ssb = ssb_perRACH_OccasionAndCB_PreamblesPerSSB->choice.eight;
      break;
    case NR_RACH_ConfigCommon__ssb_perRACH_OccasionAndCB_PreamblesPerSSB_PR_sixteen:
      cc->cb_preambles_per_ssb = ssb_perRACH_OccasionAndCB_PreamblesPerSSB->choice.sixteen;
      break;
    default:
      AssertFatal(1 == 0, "Unsupported ssb_perRACH_config %d\n", ssb_perRACH_OccasionAndCB_PreamblesPerSSB->present);
      break;
    }

  if (scc->uplinkConfigCommon->initialUplinkBWP->rach_ConfigCommon->choice.setup->msg1_SubcarrierSpacing)
    mu = *scc->uplinkConfigCommon->initialUplinkBWP->rach_ConfigCommon->choice.setup->msg1_SubcarrierSpacing;
  else
    mu = scc->downlinkConfigCommon->frequencyInfoDL->scs_SpecificCarrierList.list.array[0]->subcarrierSpacing;

  // prach is scheduled according to configuration index and tables 6.3.3.2.2 to 6.3.3.2.4
  get_nr_prach_occasion_info_from_index(config_index,
                                        scc->downlinkConfigCommon->frequencyInfoDL->absoluteFrequencyPointA,
                                        mu,
                                        cc->frame_type,
                                        &format,
                                        &start_symbol,
                                        &N_t_slot,
                                        &N_dur,
                                        &N_RA_slot,
                                        &N_RA_sfn,
                                        &max_association_period);

  float num_ssb_per_RO = ssb_per_rach_occasion[cfg->prach_config.ssb_per_rach.value];	
  uint8_t fdm = cfg->prach_config.num_prach_fd_occasions.value;
  uint64_t L_ssb = (((uint64_t) cfg->ssb_table.ssb_mask_list[0].ssb_mask.value)<<32) | cfg->ssb_table.ssb_mask_list[1].ssb_mask.value ;
  uint32_t total_RA_occasions = N_RA_sfn * N_t_slot * N_RA_slot * fdm;

  for(int i = 0;i < 64;i++) {
    if ((L_ssb >> (63-i)) & 0x01) { // only if the bit of L_ssb at current ssb index is 1
      cc->ssb_index[num_active_ssb] = i; 
      num_active_ssb++;
    }
  }

  cc->total_prach_occasions_per_config_period = total_RA_occasions;
  for(int i=1; (1 << (i-1)) < max_association_period; i++) {
    cc->max_association_period = (1 <<(i-1));
    total_RA_occasions = total_RA_occasions * cc->max_association_period;
    if(total_RA_occasions >= (int) (num_active_ssb/num_ssb_per_RO)) {
      repetition = (uint16_t)((total_RA_occasions * num_ssb_per_RO )/num_active_ssb);
      break;
    }
  }

  unused_RA_occasion = total_RA_occasions - (int)((num_active_ssb * repetition)/num_ssb_per_RO);
  cc->total_prach_occasions = total_RA_occasions - unused_RA_occasion;
  cc->num_active_ssb = num_active_ssb;

  LOG_I(MAC,
        "Total available RO %d, num of active SSB %d: unused RO = %d association_period %u N_RA_sfn %u total_prach_occasions_per_config_period %u\n",
        cc->total_prach_occasions,
        cc->num_active_ssb,
        unused_RA_occasion,
        cc->max_association_period,
        N_RA_sfn,
        cc->total_prach_occasions_per_config_period);
}		
		
void schedule_nr_prach(module_id_t module_idP, frame_t frameP, sub_frame_t slotP)
{
  gNB_MAC_INST *gNB = RC.nrmac[module_idP];
  NR_COMMON_channels_t *cc = gNB->common_channels;
  NR_ServingCellConfigCommon_t *scc = cc->ServingCellConfigCommon;
  nfapi_nr_ul_tti_request_t *UL_tti_req = &RC.nrmac[module_idP]->UL_tti_req_ahead[0][slotP];
  nfapi_nr_config_request_scf_t *cfg = &RC.nrmac[module_idP]->config[0];

  if (is_nr_UL_slot(scc, slotP, cc->frame_type)) {

    uint8_t config_index = scc->uplinkConfigCommon->initialUplinkBWP->rach_ConfigCommon->choice.setup->rach_ConfigGeneric.prach_ConfigurationIndex;
    uint8_t mu,N_dur,N_t_slot,start_symbol = 0,N_RA_slot;
    uint16_t RA_sfn_index = -1;
    uint8_t config_period = 1;
    uint16_t format;
    int slot_index = 0;
    uint16_t prach_occasion_id = -1;

    if (scc->uplinkConfigCommon->initialUplinkBWP->rach_ConfigCommon->choice.setup->msg1_SubcarrierSpacing)
      mu = *scc->uplinkConfigCommon->initialUplinkBWP->rach_ConfigCommon->choice.setup->msg1_SubcarrierSpacing;
    else
      mu = scc->downlinkConfigCommon->frequencyInfoDL->scs_SpecificCarrierList.list.array[0]->subcarrierSpacing;

    uint8_t fdm = cfg->prach_config.num_prach_fd_occasions.value;
    // prach is scheduled according to configuration index and tables 6.3.3.2.2 to 6.3.3.2.4
    if ( get_nr_prach_info_from_index(config_index,
                                      (int)frameP,
                                      (int)slotP,
                                      scc->downlinkConfigCommon->frequencyInfoDL->absoluteFrequencyPointA,
                                      mu,
                                      cc->frame_type,
                                      &format,
                                      &start_symbol,
                                      &N_t_slot,
                                      &N_dur,
                                      &RA_sfn_index,
                                      &N_RA_slot,
                                      &config_period) ) {

      uint16_t format0 = format&0xff;      // first column of format from table
      uint16_t format1 = (format>>8)&0xff; // second column of format from table

      if (N_RA_slot > 1) { //more than 1 PRACH slot in a subframe
        if (slotP%2 == 1)
          slot_index = 1;
        else
          slot_index = 0;
      }else if (N_RA_slot <= 1) { //1 PRACH slot in a subframe
        slot_index = 0;
      }

      UL_tti_req->SFN = frameP;
      UL_tti_req->Slot = slotP;
      for (int fdm_index=0; fdm_index < fdm; fdm_index++) { // one structure per frequency domain occasion
        for (int td_index=0; td_index<N_t_slot; td_index++) {

          prach_occasion_id = (((frameP % (cc->max_association_period * config_period))/config_period) * cc->total_prach_occasions_per_config_period) +
                              (RA_sfn_index + slot_index) * N_t_slot * fdm + td_index * fdm + fdm_index;

          if((prach_occasion_id < cc->total_prach_occasions) && (td_index == 0)){

            UL_tti_req->pdus_list[UL_tti_req->n_pdus].pdu_type = NFAPI_NR_UL_CONFIG_PRACH_PDU_TYPE;
            UL_tti_req->pdus_list[UL_tti_req->n_pdus].pdu_size = sizeof(nfapi_nr_prach_pdu_t);
            nfapi_nr_prach_pdu_t  *prach_pdu = &UL_tti_req->pdus_list[UL_tti_req->n_pdus].prach_pdu;
            memset(prach_pdu,0,sizeof(nfapi_nr_prach_pdu_t));
            UL_tti_req->n_pdus+=1;

            // filling the prach fapi structure
            prach_pdu->phys_cell_id = *scc->physCellId;
            prach_pdu->num_prach_ocas = N_t_slot;
            prach_pdu->prach_start_symbol = start_symbol;
            prach_pdu->num_ra = fdm_index;
            prach_pdu->num_cs = get_NCS(scc->uplinkConfigCommon->initialUplinkBWP->rach_ConfigCommon->choice.setup->rach_ConfigGeneric.zeroCorrelationZoneConfig,
                                        format0,
                                        scc->uplinkConfigCommon->initialUplinkBWP->rach_ConfigCommon->choice.setup->restrictedSetConfig);

            LOG_D(MAC, "Frame %d, Slot %d: Prach Occasion id = %u  fdm index = %u start symbol = %u slot index = %u subframe index = %u \n",
                  frameP, slotP,
                  prach_occasion_id, prach_pdu->num_ra,
                  prach_pdu->prach_start_symbol,
                  slot_index, RA_sfn_index);
            // SCF PRACH PDU format field does not consider A1/B1 etc. possibilities
            // We added 9 = A1/B1 10 = A2/B2 11 A3/B3
            if (format1!=0xff) {
              switch(format0) {
                case 0xa1:
                  prach_pdu->prach_format = 11;
                  break;
                case 0xa2:
                  prach_pdu->prach_format = 12;
                  break;
                case 0xa3:
                  prach_pdu->prach_format = 13;
                  break;
              default:
                AssertFatal(1==0,"Only formats A1/B1 A2/B2 A3/B3 are valid for dual format");
              }
            }
            else{
              switch(format0) {
                case 0:
                  prach_pdu->prach_format = 0;
                  break;
                case 1:
                  prach_pdu->prach_format = 1;
                  break;
                case 2:
                  prach_pdu->prach_format = 2;
                  break;
                case 3:
                  prach_pdu->prach_format = 3;
                  break;
                case 0xa1:
                  prach_pdu->prach_format = 4;
                  break;
                case 0xa2:
                  prach_pdu->prach_format = 5;
                  break;
                case 0xa3:
                  prach_pdu->prach_format = 6;
                  break;
                case 0xb1:
                  prach_pdu->prach_format = 7;
                  break;
                case 0xb4:
                  prach_pdu->prach_format = 8;
                  break;
                case 0xc0:
                  prach_pdu->prach_format = 9;
                  break;
                case 0xc2:
                  prach_pdu->prach_format = 10;
                  break;
              default:
                AssertFatal(1==0,"Invalid PRACH format");
              }
            }
          }
        }
      }
    }
  }
}

void nr_schedule_msg2(uint16_t rach_frame, uint16_t rach_slot,
                      uint16_t *msg2_frame, uint16_t *msg2_slot,
                      NR_ServingCellConfigCommon_t *scc,
                      uint16_t monitoring_slot_period,
                      uint16_t monitoring_offset,uint8_t index,uint8_t num_active_ssb){

  // preferentially we schedule the msg2 in the mixed slot or in the last dl slot
  // if they are allowed by search space configuration

  uint8_t mu = *scc->ssbSubcarrierSpacing;
  uint8_t response_window = scc->uplinkConfigCommon->initialUplinkBWP->rach_ConfigCommon->choice.setup->rach_ConfigGeneric.ra_ResponseWindow;
  uint8_t slot_window;
  // number of mixed slot or of last dl slot if there is no mixed slot
  uint8_t last_dl_slot_period = scc->tdd_UL_DL_ConfigurationCommon->pattern1.nrofDownlinkSlots;
  // lenght of tdd period in slots
  uint8_t tdd_period_slot =  scc->tdd_UL_DL_ConfigurationCommon->pattern1.nrofDownlinkSlots + scc->tdd_UL_DL_ConfigurationCommon->pattern1.nrofUplinkSlots;
  if (scc->tdd_UL_DL_ConfigurationCommon->pattern1.nrofDownlinkSymbols == 0)
    last_dl_slot_period--;
  if ((scc->tdd_UL_DL_ConfigurationCommon->pattern1.nrofDownlinkSymbols > 0) || (scc->tdd_UL_DL_ConfigurationCommon->pattern1.nrofUplinkSymbols > 0))
    tdd_period_slot++;

  // computing start of next period
  uint8_t start_next_period = (rach_slot-(rach_slot%tdd_period_slot)+tdd_period_slot)%nr_slots_per_frame[mu];
  *msg2_slot = start_next_period + last_dl_slot_period; // initializing scheduling of slot to next mixed (or last dl) slot
  *msg2_frame = (*msg2_slot>(rach_slot))? rach_frame : (rach_frame +1);

  // we can't schedule msg2 before sl_ahead since prach
  int eff_slot = *msg2_slot+(*msg2_frame-rach_frame)*nr_slots_per_frame[mu];
  if ((eff_slot-rach_slot)<=sl_ahead) {
    *msg2_slot = (*msg2_slot+tdd_period_slot)%nr_slots_per_frame[mu];
    *msg2_frame = (*msg2_slot>(rach_slot))? rach_frame : (rach_frame +1);
  }

  switch(response_window){
    case NR_RACH_ConfigGeneric__ra_ResponseWindow_sl1:
      slot_window = 1;
      break;
    case NR_RACH_ConfigGeneric__ra_ResponseWindow_sl2:
      slot_window = 2;
      break;
    case NR_RACH_ConfigGeneric__ra_ResponseWindow_sl4:
      slot_window = 4;
      break;
    case NR_RACH_ConfigGeneric__ra_ResponseWindow_sl8:
      slot_window = 8;
      break;
    case NR_RACH_ConfigGeneric__ra_ResponseWindow_sl10:
      slot_window = 10;
      break;
    case NR_RACH_ConfigGeneric__ra_ResponseWindow_sl20:
      slot_window = 20;
      break;
    case NR_RACH_ConfigGeneric__ra_ResponseWindow_sl40:
      slot_window = 40;
      break;
    case NR_RACH_ConfigGeneric__ra_ResponseWindow_sl80:
      slot_window = 80;
      break;
    default:
      AssertFatal(1==0,"Invalid response window value %d\n",response_window);
  }
  AssertFatal(slot_window<=nr_slots_per_frame[mu],"Msg2 response window needs to be lower or equal to 10ms");

  // slot and frame limit to transmit msg2 according to response window
  uint8_t slot_limit = (rach_slot + slot_window)%nr_slots_per_frame[mu];
  uint8_t frame_limit = (slot_limit>(rach_slot))? rach_frame : (rach_frame +1);

  // go to previous slot if the current scheduled slot is beyond the response window
  // and if the slot is not among the PDCCH monitored ones (38.213 10.1)
  while (((*msg2_slot>slot_limit)&&(*msg2_frame>frame_limit)) || ((*msg2_frame*nr_slots_per_frame[mu]+*msg2_slot-monitoring_offset)%monitoring_slot_period !=0))  {
    if((*msg2_slot%tdd_period_slot) > 0)
      (*msg2_slot)--;
    else
      AssertFatal(1==0,"No available DL slot to schedule msg2 has been found");
  }
}


void nr_initiate_ra_proc(module_id_t module_idP,
                         int CC_id,
                         frame_t frameP,
                         sub_frame_t slotP,
                         uint16_t preamble_index,
                         uint8_t freq_index,
                         uint8_t symbol,
                         int16_t timing_offset){

  uint8_t ul_carrier_id = 0; // 0 for NUL 1 for SUL
  NR_SearchSpace_t *ss;

  uint16_t msg2_frame, msg2_slot,monitoring_slot_period,monitoring_offset;
  gNB_MAC_INST *nr_mac = RC.nrmac[module_idP];
  NR_COMMON_channels_t *cc = &nr_mac->common_channels[CC_id];
  NR_ServingCellConfigCommon_t *scc = cc->ServingCellConfigCommon;

  uint8_t total_RApreambles = MAX_NUM_NR_PRACH_PREAMBLES;
  uint8_t  num_ssb_per_RO = scc->uplinkConfigCommon->initialUplinkBWP->rach_ConfigCommon->choice.setup->ssb_perRACH_OccasionAndCB_PreamblesPerSSB->present;
  int pr_found;

  if( scc->uplinkConfigCommon->initialUplinkBWP->rach_ConfigCommon->choice.setup->totalNumberOfRA_Preambles != NULL)
    total_RApreambles = *scc->uplinkConfigCommon->initialUplinkBWP->rach_ConfigCommon->choice.setup->totalNumberOfRA_Preambles;

  if(num_ssb_per_RO > 3) { /*num of ssb per RO >= 1*/
    num_ssb_per_RO -= 3;
    total_RApreambles = total_RApreambles/num_ssb_per_RO ;
  }

  for (int i = 0; i < NR_NB_RA_PROC_MAX; i++) {
    NR_RA_t *ra = &cc->ra[i];
    pr_found = 0;
    if (ra->state == RA_IDLE) {
      for(int j = 0; j < ra->preambles.num_preambles; j++) {
        //check if the preamble received correspond to one of the listed or configured preambles
        if (preamble_index == ra->preambles.preamble_list[j]) {
          pr_found=1;
          break;
        }
      }

      if (pr_found == 0) {
         continue;
      }

      uint16_t ra_rnti;

      // ra_rnti from 5.1.3 in 38.321
      // FK: in case of long PRACH the phone seems to expect the subframe number instead of the slot number here.
      if (scc->uplinkConfigCommon->initialUplinkBWP->rach_ConfigCommon->choice.setup->prach_RootSequenceIndex.present
          == NR_RACH_ConfigCommon__prach_RootSequenceIndex_PR_l839)
        ra_rnti = 1 + symbol + (9 /*slotP*/ * 14) + (freq_index * 14 * 80) + (ul_carrier_id * 14 * 80 * 8);
      else
        ra_rnti = 1 + symbol + (slotP * 14) + (freq_index * 14 * 80) + (ul_carrier_id * 14 * 80 * 8);

      // This should be handled differently when we use the initialBWP for RA
      ra->bwp_id = 1;
      NR_BWP_Downlink_t *bwp = ra->secondaryCellGroup->spCellConfig->spCellConfigDedicated->downlinkBWP_ToAddModList
                                   ->list.array[ra->bwp_id - 1];

      VCD_SIGNAL_DUMPER_DUMP_FUNCTION_BY_NAME(VCD_SIGNAL_DUMPER_FUNCTIONS_INITIATE_RA_PROC, 1);

      LOG_D(MAC,
            "[gNB %d][RAPROC] CC_id %d Frame %d, Slot %d  Initiating RA procedure for preamble index %d\n",
            module_idP,
            CC_id,
            frameP,
            slotP,
            preamble_index);

      uint8_t beam_index = ssb_index_from_prach(module_idP, frameP, slotP, preamble_index, freq_index, symbol);

      // the UE sent a RACH either for starting RA procedure or RA procedure failed and UE retries
      if (ra->cfra) {
        // if the preamble received correspond to one of the listed
        if (!(preamble_index == ra->preambles.preamble_list[beam_index])) {
          LOG_E(
              MAC,
              "[gNB %d][RAPROC] FAILURE: preamble %d does not correspond to any of the ones in rach_ConfigDedicated\n",
              module_idP,
              preamble_index);
          continue; // if the PRACH preamble does not correspond to any of the ones sent through RRC abort RA proc
        }
      }
      LOG_D(MAC, "Frame %d, Slot %d: Activating RA process \n", frameP, slotP);
      ra->state = Msg2;
      ra->timing_offset = timing_offset;
      ra->preamble_slot = slotP;

      struct NR_PDCCH_ConfigCommon__commonSearchSpaceList *commonSearchSpaceList =
          bwp->bwp_Common->pdcch_ConfigCommon->choice.setup->commonSearchSpaceList;
      AssertFatal(commonSearchSpaceList->list.count > 0, "common SearchSpace list has 0 elements\n");
      // Common searchspace list
      for (int i = 0; i < commonSearchSpaceList->list.count; i++) {
        ss = commonSearchSpaceList->list.array[i];
        if (ss->searchSpaceId == *bwp->bwp_Common->pdcch_ConfigCommon->choice.setup->ra_SearchSpace)
          ra->ra_ss = ss;
      }

      // retrieving ra pdcch monitoring period and offset
      find_monitoring_periodicity_offset_common(ra->ra_ss, &monitoring_slot_period, &monitoring_offset);

      nr_schedule_msg2(frameP,
                       slotP,
                       &msg2_frame,
                       &msg2_slot,
                       scc,
                       monitoring_slot_period,
                       monitoring_offset,
                       beam_index,
                       cc->num_active_ssb);

      ra->Msg2_frame = msg2_frame;
      ra->Msg2_slot = msg2_slot;

      LOG_D(MAC, "%s() Msg2[%04d%d] SFN/SF:%04d%d\n", __FUNCTION__, ra->Msg2_frame, ra->Msg2_slot, frameP, slotP);

      int loop = 0;
      // This condition allows for the usage of a preconfigured rnti for the first UE
      if (!ra->cfra || ra->rnti == 0) {
        do {
          ra->rnti = (taus() % 65518) + 1;
          loop++;
        } while (loop != 100
                 && !((find_nr_UE_id(module_idP, ra->rnti) == -1) && (find_nr_RA_id(module_idP, CC_id, ra->rnti) == -1)
                      && ra->rnti >= 1 && ra->rnti <= 65519));
        if (loop == 100) {
          LOG_E(MAC, "%s:%d:%s: [RAPROC] initialisation random access aborted\n", __FILE__, __LINE__, __FUNCTION__);
          abort();
        }
      }

      ra->RA_rnti = ra_rnti;
      ra->preamble_index = preamble_index;
      ra->beam_id = beam_index;

      LOG_D(MAC,
            "[gNB %d][RAPROC] CC_id %d Frame %d Activating Msg2 generation in frame %d, slot %d using RA rnti %x SSB "
            "index %u\n",
            module_idP,
            CC_id,
            frameP,
            ra->Msg2_frame,
            ra->Msg2_slot,
            ra->RA_rnti,
            cc->ssb_index[beam_index]);

      return;
    }
  }
  LOG_E(MAC, "[gNB %d][RAPROC] FAILURE: CC_id %d Frame %d initiating RA procedure for preamble index %d\n", module_idP, CC_id, frameP, preamble_index);

  VCD_SIGNAL_DUMPER_DUMP_FUNCTION_BY_NAME(VCD_SIGNAL_DUMPER_FUNCTIONS_INITIATE_RA_PROC, 0);
}

  void nr_schedule_RA(module_id_t module_idP, frame_t frameP, sub_frame_t slotP)
  {
    gNB_MAC_INST *mac = RC.nrmac[module_idP];

    start_meas(&mac->schedule_ra);
    for (int CC_id = 0; CC_id < MAX_NUM_CCs; CC_id++) {
      NR_COMMON_channels_t *cc = &mac->common_channels[CC_id];
      for (int i = 0; i < NR_NB_RA_PROC_MAX; i++) {
        NR_RA_t *ra = &cc->ra[i];
        LOG_D(NR_MAC, "RA[state:%d]\n", ra->state);
        switch (ra->state) {
          case Msg2:
            nr_generate_Msg2(module_idP, CC_id, frameP, slotP, ra);
            break;
          case Msg4:
            nr_generate_Msg4(module_idP, CC_id, frameP, slotP, ra);
            break;
          case WAIT_Msg4_ACK:
            nr_check_Msg4_Ack(module_idP, CC_id, frameP, slotP, ra);
            break;
          default:
            break;
        }
      }
    }
    stop_meas(&mac->schedule_ra);
  }

  void nr_get_Msg3alloc(module_id_t module_id,
                        int CC_id,
                        NR_ServingCellConfigCommon_t *scc,
                        NR_BWP_Uplink_t *ubwp,
                        sub_frame_t current_slot,
                        frame_t current_frame,
                        NR_RA_t *ra) {

    // msg3 is schedulend in mixed slot in the following TDD period

    uint16_t msg3_nb_rb = 8 + sizeof(NR_MAC_SUBHEADER_SHORT) + sizeof(NR_MAC_SUBHEADER_SHORT); // sdu has 6 or 8 bytes

    int mu = ubwp->bwp_Common->genericParameters.subcarrierSpacing;
    int StartSymbolIndex, NrOfSymbols, startSymbolAndLength, temp_slot;
    ra->Msg3_tda_id = 16; // initialization to a value above limit

    for (int i=0; i<ubwp->bwp_Common->pusch_ConfigCommon->choice.setup->pusch_TimeDomainAllocationList->list.count; i++) {
      startSymbolAndLength = ubwp->bwp_Common->pusch_ConfigCommon->choice.setup->pusch_TimeDomainAllocationList->list.array[i]->startSymbolAndLength;
      SLIV2SL(startSymbolAndLength, &StartSymbolIndex, &NrOfSymbols);
      // we want to transmit in the uplink symbols of mixed slot
      if (NrOfSymbols == scc->tdd_UL_DL_ConfigurationCommon->pattern1.nrofUplinkSymbols) {
        ra->Msg3_tda_id = i;
        break;
      }
    }
    AssertFatal(ra->Msg3_tda_id<16,"Unable to find Msg3 time domain allocation in list\n");

    uint8_t k2 = *ubwp->bwp_Common->pusch_ConfigCommon->choice.setup->pusch_TimeDomainAllocationList->list.array[ra->Msg3_tda_id]->k2;

    temp_slot = current_slot + k2 + DELTA[mu]; // msg3 slot according to 8.3 in 38.213
    ra->Msg3_slot = temp_slot%nr_slots_per_frame[mu];
    if (nr_slots_per_frame[mu]>temp_slot)
      ra->Msg3_frame = current_frame;
    else
      ra->Msg3_frame = current_frame + (temp_slot/nr_slots_per_frame[mu]);

    LOG_D(MAC, "[RAPROC] Msg3 slot %d: current slot %u Msg3 frame %u k2 %u Msg3_tda_id %u start symbol index %u\n", ra->Msg3_slot, current_slot, ra->Msg3_frame, k2,ra->Msg3_tda_id, StartSymbolIndex);
    uint16_t *vrb_map_UL =
        &RC.nrmac[module_id]->common_channels[CC_id].vrb_map_UL[ra->Msg3_slot * MAX_BWP_SIZE];
    const uint16_t bwpSize = NRRIV2BW(ubwp->bwp_Common->genericParameters.locationAndBandwidth, MAX_BWP_SIZE);

    /* search msg3_nb_rb free RBs */
  int rbSize = 0;
  int rbStart = 0;
  while (rbSize < msg3_nb_rb) {
    rbStart += rbSize; /* last iteration rbSize was not enough, skip it */
    rbSize = 0;
    while (rbStart < bwpSize && vrb_map_UL[rbStart])
      rbStart++;
    AssertFatal(rbStart < bwpSize - msg3_nb_rb, "no space to allocate Msg 3 for RA!\n");
    while (rbStart + rbSize < bwpSize
           && !vrb_map_UL[rbStart + rbSize]
           && rbSize < msg3_nb_rb)
      rbSize++;
  }
  ra->msg3_nb_rb = msg3_nb_rb;
  ra->msg3_first_rb = rbStart;
}

void nr_add_msg3(module_id_t module_idP, int CC_id, frame_t frameP, sub_frame_t slotP, NR_RA_t *ra, uint8_t *RAR_pdu)
{
  gNB_MAC_INST                                   *mac = RC.nrmac[module_idP];
  NR_COMMON_channels_t                            *cc = &mac->common_channels[CC_id];
  NR_ServingCellConfigCommon_t                   *scc = cc->ServingCellConfigCommon;

  if (ra->state == RA_IDLE) {
    LOG_W(MAC,"RA is not active for RA %X. skipping msg3 scheduling\n", ra->rnti);
    return;
  }

  uint16_t *vrb_map_UL =
      &RC.nrmac[module_idP]->common_channels[CC_id].vrb_map_UL[ra->Msg3_slot * MAX_BWP_SIZE];
  for (int i = 0; i < ra->msg3_nb_rb; ++i) {
    AssertFatal(!vrb_map_UL[i + ra->msg3_first_rb],
                "RB %d in %4d.%2d is already taken, cannot allocate Msg3!\n",
                i + ra->msg3_first_rb,
                ra->Msg3_frame,
                ra->Msg3_slot);
    vrb_map_UL[i + ra->msg3_first_rb] = 1;
  }

  LOG_D(MAC, "[gNB %d][RAPROC] Frame %d, Subframe %d : CC_id %d RA is active, Msg3 in (%d,%d)\n", module_idP, frameP, slotP, CC_id, ra->Msg3_frame, ra->Msg3_slot);

  nfapi_nr_ul_tti_request_t *future_ul_tti_req = &RC.nrmac[module_idP]->UL_tti_req_ahead[CC_id][ra->Msg3_slot];
  AssertFatal(future_ul_tti_req->SFN == ra->Msg3_frame
              && future_ul_tti_req->Slot == ra->Msg3_slot,
              "future UL_tti_req's frame.slot %d.%d does not match PUSCH %d.%d\n",
              future_ul_tti_req->SFN,
              future_ul_tti_req->Slot,
              ra->Msg3_frame,
              ra->Msg3_slot);
  future_ul_tti_req->pdus_list[future_ul_tti_req->n_pdus].pdu_type = NFAPI_NR_UL_CONFIG_PUSCH_PDU_TYPE;
  future_ul_tti_req->pdus_list[future_ul_tti_req->n_pdus].pdu_size = sizeof(nfapi_nr_pusch_pdu_t);
  nfapi_nr_pusch_pdu_t *pusch_pdu = &future_ul_tti_req->pdus_list[future_ul_tti_req->n_pdus].pusch_pdu;
  memset(pusch_pdu, 0, sizeof(nfapi_nr_pusch_pdu_t));
  future_ul_tti_req->n_pdus += 1;

  AssertFatal(ra->secondaryCellGroup,
              "no secondaryCellGroup for RNTI %04x\n",
              ra->crnti);
  AssertFatal(ra->secondaryCellGroup->spCellConfig->spCellConfigDedicated->downlinkBWP_ToAddModList->list.count == 1,
    "downlinkBWP_ToAddModList has %d BWP!\n", ra->secondaryCellGroup->spCellConfig->spCellConfigDedicated->downlinkBWP_ToAddModList->list.count);
  NR_BWP_Uplink_t *ubwp = ra->secondaryCellGroup->spCellConfig->spCellConfigDedicated->uplinkConfig->uplinkBWP_ToAddModList->list.array[ra->bwp_id - 1];
  LOG_D(MAC, "Frame %d, Subframe %d Adding Msg3 UL Config Request for (%d,%d) : (%d,%d,%d) for rnti: %d\n",
    frameP,
    slotP,
    ra->Msg3_frame,
    ra->Msg3_slot,
    ra->msg3_nb_rb,
    ra->msg3_first_rb,
    ra->msg3_round,
    ra->rnti);

  int startSymbolAndLength = ubwp->bwp_Common->pusch_ConfigCommon->choice.setup->pusch_TimeDomainAllocationList->list.array[ra->Msg3_tda_id]->startSymbolAndLength;
  int start_symbol_index,nr_of_symbols;
  SLIV2SL(startSymbolAndLength, &start_symbol_index, &nr_of_symbols);

  pusch_pdu->pdu_bit_map = PUSCH_PDU_BITMAP_PUSCH_DATA;
  pusch_pdu->rnti = ra->rnti;
  pusch_pdu->handle = 0;
  int abwp_size  = NRRIV2BW(ubwp->bwp_Common->genericParameters.locationAndBandwidth, MAX_BWP_SIZE);
  int abwp_start = NRRIV2PRBOFFSET(ubwp->bwp_Common->genericParameters.locationAndBandwidth, MAX_BWP_SIZE);
  int ibwp_size  = NRRIV2BW(scc->uplinkConfigCommon->initialUplinkBWP->genericParameters.locationAndBandwidth, MAX_BWP_SIZE);
  int ibwp_start = NRRIV2PRBOFFSET(scc->uplinkConfigCommon->initialUplinkBWP->genericParameters.locationAndBandwidth, MAX_BWP_SIZE);
  if ((ibwp_start < abwp_start) || (ibwp_size > abwp_size))
    pusch_pdu->bwp_start = abwp_start;
  else
    pusch_pdu->bwp_start = ibwp_start;
  pusch_pdu->bwp_size = ibwp_size;
  pusch_pdu->subcarrier_spacing = ubwp->bwp_Common->genericParameters.subcarrierSpacing;
  pusch_pdu->cyclic_prefix = 0;
  pusch_pdu->mcs_index = 0;
  pusch_pdu->mcs_table = 0;
  pusch_pdu->target_code_rate = nr_get_code_rate_ul(pusch_pdu->mcs_index,pusch_pdu->mcs_table);
  pusch_pdu->qam_mod_order = nr_get_Qm_ul(pusch_pdu->mcs_index,pusch_pdu->mcs_table);
  if (scc->uplinkConfigCommon->initialUplinkBWP->rach_ConfigCommon->choice.setup->msg3_transformPrecoder == NULL)
    pusch_pdu->transform_precoding = 1;
  else
    pusch_pdu->transform_precoding = 0;
  pusch_pdu->data_scrambling_id = *scc->physCellId;
  pusch_pdu->nrOfLayers = 1;
  pusch_pdu->ul_dmrs_symb_pos = 1<<start_symbol_index; // ok for now but use fill dmrs mask later
  pusch_pdu->dmrs_config_type = 0;
  pusch_pdu->ul_dmrs_scrambling_id = *scc->physCellId; //If provided and the PUSCH is not a msg3 PUSCH, otherwise, L2 should set this to physical cell id.
  pusch_pdu->scid = 0; //DMRS sequence initialization [TS38.211, sec 6.4.1.1.1]. Should match what is sent in DCI 0_1, otherwise set to 0.
  pusch_pdu->dmrs_ports = 1;  // 6.2.2 in 38.214 only port 0 to be used
  pusch_pdu->num_dmrs_cdm_grps_no_data = 2;  // no data in dmrs symbols as in 6.2.2 in 38.214
  pusch_pdu->resource_alloc = 1; //type 1
  //pusch_pdu->rb_start = ra->msg3_first_rb + ibwp_start - abwp_start; // as for 6.3.1.7 in 38.211
  pusch_pdu->rb_start = ra->msg3_first_rb;
  if (ra->msg3_nb_rb > pusch_pdu->bwp_size)
    AssertFatal(1==0,"MSG3 allocated number of RBs exceed the BWP size\n");
  else
    pusch_pdu->rb_size = ra->msg3_nb_rb;
  pusch_pdu->vrb_to_prb_mapping = 0;
  if (ubwp->bwp_Dedicated->pusch_Config->choice.setup->frequencyHopping == NULL)
    pusch_pdu->frequency_hopping = 0;
  else
    pusch_pdu->frequency_hopping = 1;
  //pusch_pdu->tx_direct_current_location;//The uplink Tx Direct Current location for the carrier. Only values in the value range of this field between 0 and 3299, which indicate the subcarrier index within the carrier corresponding 1o the numerology of the corresponding uplink BWP and value 3300, which indicates "Outside the carrier" and value 3301, which indicates "Undetermined position within the carrier" are used. [TS38.331, UplinkTxDirectCurrentBWP IE]
  pusch_pdu->uplink_frequency_shift_7p5khz = 0;
  //Resource Allocation in time domain
  pusch_pdu->start_symbol_index = start_symbol_index;
  pusch_pdu->nr_of_symbols = nr_of_symbols;
  //Optional Data only included if indicated in pduBitmap
  pusch_pdu->pusch_data.rv_index = 0;  // 8.3 in 38.213
  pusch_pdu->pusch_data.harq_process_id = 0;
  pusch_pdu->pusch_data.new_data_indicator = 1; // new data
  pusch_pdu->pusch_data.num_cb = 0;
  pusch_pdu->pusch_data.tb_size = nr_compute_tbs(pusch_pdu->qam_mod_order,
                                                 pusch_pdu->target_code_rate,
                                                 pusch_pdu->rb_size,
                                                 pusch_pdu->nr_of_symbols,
                                                 12, // nb dmrs set for no data in dmrs symbol
                                                 0, //nb_rb_oh
                                                 0, // to verify tb scaling
                                                 pusch_pdu->nrOfLayers = 1)>>3;

  // calling function to fill rar message
  nr_fill_rar(module_idP, ra, RAR_pdu, pusch_pdu);
}

void nr_generate_Msg2(module_id_t module_idP, int CC_id, frame_t frameP, sub_frame_t slotP, NR_RA_t *ra)
{

  gNB_MAC_INST *nr_mac = RC.nrmac[module_idP];
  NR_COMMON_channels_t *cc = &nr_mac->common_channels[CC_id];

  if ((ra->Msg2_frame == frameP) && (ra->Msg2_slot == slotP)) {

    uint8_t time_domain_assignment = 3;
    uint8_t mcsIndex = 0;
    int rbStart = 0;
    int rbSize = 8;

    if (nr_mac->sched_ctrlCommon == NULL){
<<<<<<< HEAD
      LOG_D(MAC,"generate_Msg2: Filling nr_mac->sched_ctrlCommon\n");
=======
      LOG_D(NR_MAC,"generate_Msg2: Filling nr_mac->sched_ctrlCommon\n");
>>>>>>> 114508c1
      nr_mac->sched_ctrlCommon = calloc(1,sizeof(*nr_mac->sched_ctrlCommon));
      nr_mac->sched_ctrlCommon->search_space = calloc(1,sizeof(*nr_mac->sched_ctrlCommon->search_space));
      nr_mac->sched_ctrlCommon->coreset = calloc(1,sizeof(*nr_mac->sched_ctrlCommon->coreset));
      nr_mac->sched_ctrlCommon->active_bwp = calloc(1,sizeof(*nr_mac->sched_ctrlCommon->active_bwp));
      fill_default_searchSpaceZero(nr_mac->sched_ctrlCommon->search_space);
      fill_default_coresetZero(nr_mac->sched_ctrlCommon->coreset,cc->ServingCellConfigCommon);
      fill_default_initialDownlinkBWP(nr_mac->sched_ctrlCommon->active_bwp,cc->ServingCellConfigCommon);
    }
    nr_mac->sched_ctrlCommon->active_bwp->bwp_Dedicated->pdsch_Config->choice.setup->dmrs_DownlinkForPDSCH_MappingTypeA->choice.setup->dmrs_AdditionalPosition = NULL;

    NR_SearchSpace_t *ss = nr_mac->sched_ctrlCommon->search_space;
    NR_BWP_Downlink_t *bwp = nr_mac->sched_ctrlCommon->active_bwp;
    NR_ControlResourceSet_t *coreset = nr_mac->sched_ctrlCommon->coreset;
    NR_ServingCellConfigCommon_t *scc = cc->ServingCellConfigCommon;

    long BWPSize  = NRRIV2BW(scc->downlinkConfigCommon->initialDownlinkBWP->genericParameters.locationAndBandwidth, MAX_BWP_SIZE);
    long BWPStart = NRRIV2PRBOFFSET(scc->downlinkConfigCommon->initialDownlinkBWP->genericParameters.locationAndBandwidth, MAX_BWP_SIZE);

    uint16_t *vrb_map = cc[CC_id].vrb_map;
    for (int i = 0; (i < rbSize) && (rbStart <= (BWPSize - rbSize)); i++) {
      if (vrb_map[rbStart + i]) {
        rbStart += i;
        i = 0;
      }
    }

    if (rbStart > (BWPSize - rbSize)) {
      LOG_E(NR_MAC, "%s(): cannot find free vrb_map for RA RNTI %04x!\n", __func__, ra->RA_rnti);
      return;
    }

    // Checking if the DCI allocation is feasible in current subframe
    nfapi_nr_dl_tti_request_body_t *dl_req = &nr_mac->DL_req[CC_id].dl_tti_request_body;
    if (dl_req->nPDUs > NFAPI_NR_MAX_DL_TTI_PDUS - 2) {
      LOG_I(MAC, "[RAPROC] Subframe %d: FAPI DL structure is full, skip scheduling UE %d\n", slotP, ra->RA_rnti);
      return;
    }

    uint8_t aggregation_level;
    uint8_t nr_of_candidates;
    find_aggregation_candidates(&aggregation_level, &nr_of_candidates, ss);
    int CCEIndex = allocate_nr_CCEs(nr_mac, bwp, coreset, aggregation_level,0,0,nr_of_candidates);
    if (CCEIndex < 0) {
      LOG_E(MAC, "%s(): cannot find free CCE for RA RNTI %04x!\n", __func__, ra->rnti);
      return;
    }

    // Calculate number of symbols
    int startSymbolIndex, nrOfSymbols;
    const int startSymbolAndLength = bwp->bwp_Common->pdsch_ConfigCommon->choice.setup->pdsch_TimeDomainAllocationList->list.array[time_domain_assignment]->startSymbolAndLength;
    SLIV2SL(startSymbolAndLength, &startSymbolIndex, &nrOfSymbols);
    AssertFatal(startSymbolIndex >= 0, "StartSymbolIndex is negative\n");

    if (nrOfSymbols == 2) {
      nr_mac->sched_ctrlCommon->numDmrsCdmGrpsNoData = 1;
    } else {
      nr_mac->sched_ctrlCommon->numDmrsCdmGrpsNoData = 2;
    }
<<<<<<< HEAD
=======

>>>>>>> 114508c1
    // look up the PDCCH PDU for this CC, BWP, and CORESET. If it does not exist, create it. This is especially
    // important if we have multiple RAs, and the DLSCH has to reuse them, so we need to mark them
    const int bwpid = bwp->bwp_Id;
    const int coresetid = coreset->controlResourceSetId;
    nfapi_nr_dl_tti_pdcch_pdu_rel15_t *pdcch_pdu_rel15 = nr_mac->pdcch_pdu_idx[CC_id][bwpid][coresetid];
    if (!pdcch_pdu_rel15) {
      nfapi_nr_dl_tti_request_pdu_t *dl_tti_pdcch_pdu = &dl_req->dl_tti_pdu_list[dl_req->nPDUs];
      memset(dl_tti_pdcch_pdu, 0, sizeof(nfapi_nr_dl_tti_request_pdu_t));
      dl_tti_pdcch_pdu->PDUType = NFAPI_NR_DL_TTI_PDCCH_PDU_TYPE;
      dl_tti_pdcch_pdu->PDUSize = (uint8_t)(2 + sizeof(nfapi_nr_dl_tti_pdcch_pdu));
      dl_req->nPDUs += 1;
      pdcch_pdu_rel15 = &dl_tti_pdcch_pdu->pdcch_pdu.pdcch_pdu_rel15;
      nr_configure_pdcch(pdcch_pdu_rel15, ss, coreset, scc, bwp);
      nr_mac->pdcch_pdu_idx[CC_id][bwpid][coresetid] = pdcch_pdu_rel15;
    }

    // TODO: This assignment should be done in function nr_configure_pdcch()
    pdcch_pdu_rel15->CoreSetType = NFAPI_NR_CSET_CONFIG_PDCCH_CONFIG_CSET_0;

    nfapi_nr_dl_tti_request_pdu_t *dl_tti_pdsch_pdu = &dl_req->dl_tti_pdu_list[dl_req->nPDUs];
    memset((void *)dl_tti_pdsch_pdu,0,sizeof(nfapi_nr_dl_tti_request_pdu_t));
    dl_tti_pdsch_pdu->PDUType = NFAPI_NR_DL_TTI_PDSCH_PDU_TYPE;
    dl_tti_pdsch_pdu->PDUSize = (uint8_t)(2+sizeof(nfapi_nr_dl_tti_pdsch_pdu));
    dl_req->nPDUs+=1;
    nfapi_nr_dl_tti_pdsch_pdu_rel15_t *pdsch_pdu_rel15 = &dl_tti_pdsch_pdu->pdsch_pdu.pdsch_pdu_rel15;

    LOG_I(NR_MAC,"[gNB %d][RAPROC] CC_id %d Frame %d, slotP %d: Generating RA-Msg2 DCI, rnti 0x%x, state %d\n",
          module_idP, CC_id, frameP, slotP, ra->RA_rnti, ra->state);

    AssertFatal(ra->secondaryCellGroup, "no secondaryCellGroup for RNTI %04x\n", ra->RA_rnti);

    AssertFatal(ra->secondaryCellGroup->spCellConfig->spCellConfigDedicated->downlinkBWP_ToAddModList->list.count == 1,
                "downlinkBWP_ToAddModList has %d BWP!\n",
                ra->secondaryCellGroup->spCellConfig->spCellConfigDedicated->downlinkBWP_ToAddModList->list.count);

    // SCF222: PDU index incremented for each PDSCH PDU sent in TX control message. This is used to associate control
    // information to data and is reset every slot.
    const int pduindex = nr_mac->pdu_index[CC_id]++;

    uint8_t mcsTableIdx = 0;
    if (bwp->bwp_Dedicated->pdsch_Config->choice.setup->mcs_Table == NULL)
      mcsTableIdx = 0;
    else{
      if (*bwp->bwp_Dedicated->pdsch_Config->choice.setup->mcs_Table == 0)
        mcsTableIdx = 1;
      else
        mcsTableIdx = 2;
    }

<<<<<<< HEAD
    AssertFatal(nr_mac->sched_ctrlCommon->numDmrsCdmGrpsNoData == 1 || 
		nr_mac->sched_ctrlCommon->numDmrsCdmGrpsNoData == 2,
		"nr_mac->schedCtrlCommon->numDmrsCdmGrpsNoData %d is not possible",
		nr_mac->sched_ctrlCommon->numDmrsCdmGrpsNoData);

=======
    AssertFatal(nr_mac->sched_ctrlCommon->numDmrsCdmGrpsNoData == 1 || nr_mac->sched_ctrlCommon->numDmrsCdmGrpsNoData == 2,
                "nr_mac->schedCtrlCommon->numDmrsCdmGrpsNoData %d is not possible",
                nr_mac->sched_ctrlCommon->numDmrsCdmGrpsNoData);
>>>>>>> 114508c1

    pdsch_pdu_rel15->pduBitmap = 0;
    pdsch_pdu_rel15->rnti = ra->RA_rnti;
    pdsch_pdu_rel15->pduIndex = pduindex;
    pdsch_pdu_rel15->BWPSize  = BWPSize;
    pdsch_pdu_rel15->BWPStart = BWPStart;
    pdsch_pdu_rel15->SubcarrierSpacing = bwp->bwp_Common->genericParameters.subcarrierSpacing;
    pdsch_pdu_rel15->CyclicPrefix = 0;
    pdsch_pdu_rel15->NrOfCodewords = 1;
    pdsch_pdu_rel15->targetCodeRate[0] = nr_get_code_rate_dl(mcsIndex,mcsTableIdx);
    pdsch_pdu_rel15->qamModOrder[0] = 2;
    pdsch_pdu_rel15->mcsIndex[0] = mcsIndex;
    pdsch_pdu_rel15->mcsTable[0] = mcsTableIdx;
    pdsch_pdu_rel15->rvIndex[0] = 0;
    pdsch_pdu_rel15->dataScramblingId = *scc->physCellId;
    pdsch_pdu_rel15->nrOfLayers = 1;
    pdsch_pdu_rel15->transmissionScheme = 0;
    pdsch_pdu_rel15->refPoint = 0;
    pdsch_pdu_rel15->dmrsConfigType = bwp->bwp_Dedicated->pdsch_Config->choice.setup->dmrs_DownlinkForPDSCH_MappingTypeA->choice.setup->dmrs_Type == NULL ? 0 : 1;
    pdsch_pdu_rel15->dlDmrsScramblingId = *scc->physCellId;
    pdsch_pdu_rel15->SCID = 0;
    pdsch_pdu_rel15->numDmrsCdmGrpsNoData = nr_mac->sched_ctrlCommon->numDmrsCdmGrpsNoData;
    pdsch_pdu_rel15->dmrsPorts = 1;
    pdsch_pdu_rel15->resourceAlloc = 1;
    pdsch_pdu_rel15->rbStart = rbStart;
    pdsch_pdu_rel15->rbSize = rbSize;
    pdsch_pdu_rel15->VRBtoPRBMapping = 0;
    pdsch_pdu_rel15->StartSymbolIndex = startSymbolIndex;
    pdsch_pdu_rel15->NrOfSymbols = nrOfSymbols;
    pdsch_pdu_rel15->dlDmrsSymbPos = fill_dmrs_mask(nr_mac->sched_ctrlCommon->active_bwp->bwp_Dedicated->pdsch_Config->choice.setup,
                                                    nr_mac->common_channels->ServingCellConfigCommon->dmrs_TypeA_Position,
                                                    nrOfSymbols,
                                                    startSymbolIndex);

    int x_Overhead = 0;
    uint8_t tb_scaling = 0;
    nr_get_tbs_dl(&dl_tti_pdsch_pdu->pdsch_pdu, x_Overhead, pdsch_pdu_rel15->numDmrsCdmGrpsNoData, tb_scaling);

    // Fill PDCCH DL DCI PDU
    nfapi_nr_dl_dci_pdu_t *dci_pdu = &pdcch_pdu_rel15->dci_pdu[pdcch_pdu_rel15->numDlDci];
    pdcch_pdu_rel15->numDlDci++;
    dci_pdu->RNTI = ra->RA_rnti;
    dci_pdu->ScramblingId = *scc->physCellId;
    dci_pdu->ScramblingRNTI = 0;
    dci_pdu->AggregationLevel = aggregation_level;
    dci_pdu->CceIndex = CCEIndex;
    dci_pdu->beta_PDCCH_1_0 = 0;
    dci_pdu->powerControlOffsetSS = 1;

    dci_pdu_rel15_t dci_payload;
    dci_payload.frequency_domain_assignment.val = PRBalloc_to_locationandbandwidth0(pdsch_pdu_rel15->rbSize,
                                                                                    pdsch_pdu_rel15->rbStart,
                                                                                    pdsch_pdu_rel15->BWPSize);

    dci_payload.time_domain_assignment.val = time_domain_assignment;
    dci_payload.vrb_to_prb_mapping.val = 0;
    dci_payload.mcs = pdsch_pdu_rel15->mcsIndex[0];
    dci_payload.tb_scaling = tb_scaling;

    LOG_D(NR_MAC,
          "[RAPROC] DCI type 1 payload: freq_alloc %d (%d,%d,%d), time_alloc %d, vrb to prb %d, mcs %d tb_scaling %d \n",
          dci_payload.frequency_domain_assignment.val,
          pdsch_pdu_rel15->rbStart,
          pdsch_pdu_rel15->rbSize,
          pdsch_pdu_rel15->BWPSize,
          dci_payload.time_domain_assignment.val,
          dci_payload.vrb_to_prb_mapping.val,
          dci_payload.mcs,
          dci_payload.tb_scaling);

    LOG_D(NR_MAC,
          "[RAPROC] DCI params: rnti 0x%x, rnti_type %d, dci_format %d coreset params: FreqDomainResource %llx, start_symbol %d  n_symb %d\n",
          pdcch_pdu_rel15->dci_pdu[0].RNTI,
          NR_RNTI_RA,
          NR_DL_DCI_FORMAT_1_0,
          (unsigned long long)pdcch_pdu_rel15->FreqDomainResource,
          pdcch_pdu_rel15->StartSymbolIndex,
          pdcch_pdu_rel15->DurationSymbols);

    fill_dci_pdu_rel15(scc,
                       nr_mac->secondaryCellGroupCommon,
                       &pdcch_pdu_rel15->dci_pdu[pdcch_pdu_rel15->numDlDci - 1],
                       &dci_payload,
                       NR_DL_DCI_FORMAT_1_0,
                       NR_RNTI_RA,
                       pdsch_pdu_rel15->BWPSize,
                       nr_mac->sched_ctrlCommon->active_bwp->bwp_Id);

    // DL TX request
    nfapi_nr_pdu_t *tx_req = &nr_mac->TX_req[CC_id].pdu_list[nr_mac->TX_req[CC_id].Number_of_PDUs];

    // Program UL processing for Msg3
    NR_BWP_Uplink_t *ubwp = ra->secondaryCellGroup->spCellConfig->spCellConfigDedicated->uplinkConfig->uplinkBWP_ToAddModList->list.array[ra->bwp_id-1];
    nr_get_Msg3alloc(module_idP, CC_id, scc, ubwp, slotP, frameP, ra);
    nr_add_msg3(module_idP, CC_id, frameP, slotP, ra, (uint8_t *) &tx_req->TLVs[0].value.direct[0]);

    if(ra->cfra) {
      LOG_I(MAC, "Frame %d, Subframe %d: Setting RA-Msg3 reception for Frame %d Subframe %d\n", frameP, slotP, ra->Msg3_frame, ra->Msg3_slot);
    }

    T(T_GNB_MAC_DL_RAR_PDU_WITH_DATA, T_INT(module_idP), T_INT(CC_id), T_INT(ra->RA_rnti), T_INT(frameP),
      T_INT(slotP), T_INT(0), T_BUFFER(&tx_req->TLVs[0].value.direct[0], tx_req->TLVs[0].length));

    tx_req->PDU_length = pdsch_pdu_rel15->TBSize[0];
    tx_req->PDU_index = pduindex;
    tx_req->num_TLV = 1;
    tx_req->TLVs[0].length = tx_req->PDU_length + 2;
    nr_mac->TX_req[CC_id].SFN = frameP;
    nr_mac->TX_req[CC_id].Number_of_PDUs++;
    nr_mac->TX_req[CC_id].Slot = slotP;

    // Mark the corresponding RBs as used
    for (int rb = 0; rb < rbSize; rb++) {
      vrb_map[rb + rbStart] = 1;
    }

    ra->state = WAIT_Msg3;
    LOG_I(MAC,"[gNB %d][RAPROC] Frame %d, Subframe %d: RA state %d\n", module_idP, frameP, slotP, ra->state);
  }
}

void nr_generate_Msg4(module_id_t module_idP, int CC_id, frame_t frameP, sub_frame_t slotP, NR_RA_t *ra) {

  gNB_MAC_INST *nr_mac = RC.nrmac[module_idP];
  NR_COMMON_channels_t *cc = &nr_mac->common_channels[CC_id];

  if (ra->Msg4_frame == frameP && ra->Msg4_slot == slotP ) {

    uint8_t time_domain_assignment = 0;
    uint8_t mcsIndex = 0;

    NR_SearchSpace_t *ss = nr_mac->sched_ctrlCommon->search_space;
    NR_BWP_Downlink_t *bwp = nr_mac->sched_ctrlCommon->active_bwp;
    NR_ControlResourceSet_t *coreset = nr_mac->sched_ctrlCommon->coreset;
    NR_ServingCellConfigCommon_t *scc = cc->ServingCellConfigCommon;
    NR_TDD_UL_DL_Pattern_t *tdd = &scc->tdd_UL_DL_ConfigurationCommon->pattern1;

    int UE_id = find_nr_UE_id(module_idP, ra->rnti);
    NR_UE_info_t *UE_info = &nr_mac->UE_info;
    NR_UE_sched_ctrl_t *sched_ctrl = &UE_info->UE_sched_ctrl[UE_id];

    long BWPSize  = NRRIV2BW(scc->downlinkConfigCommon->initialDownlinkBWP->genericParameters.locationAndBandwidth, MAX_BWP_SIZE);
    long BWPStart = NRRIV2PRBOFFSET(scc->downlinkConfigCommon->initialDownlinkBWP->genericParameters.locationAndBandwidth, MAX_BWP_SIZE);

    int nr_mix_slots = tdd->nrofDownlinkSymbols != 0 || tdd->nrofUplinkSymbols != 0;
    int nr_slots_period = tdd->nrofDownlinkSlots + tdd->nrofUplinkSlots + nr_mix_slots;
    int first_ul_slot_tdd = tdd->nrofDownlinkSlots + nr_slots_period * (slotP / nr_slots_period);

    // HARQ management
    int8_t current_harq_pid = sched_ctrl->dl_harq_pid;
    if (current_harq_pid < 0) {
      current_harq_pid = sched_ctrl->available_dl_harq.head;
      remove_front_nr_list(&sched_ctrl->available_dl_harq);
      sched_ctrl->dl_harq_pid = current_harq_pid;
    } else {
      if (sched_ctrl->harq_processes[current_harq_pid].round == 0)
        remove_nr_list(&sched_ctrl->available_dl_harq, current_harq_pid);
      else
        remove_nr_list(&sched_ctrl->retrans_dl_harq, current_harq_pid);
    }
    NR_UE_harq_t *harq = &sched_ctrl->harq_processes[current_harq_pid];
    DevAssert(!harq->is_waiting);
    add_tail_nr_list(&sched_ctrl->feedback_dl_harq, current_harq_pid);
    harq->is_waiting = true;
    harq->feedback_slot = first_ul_slot_tdd;
    ra->harq_pid = current_harq_pid;

    // Bytes to be transmitted
    uint8_t *buf = (uint8_t *) harq->tb;
    uint16_t mac_pdu_length = nr_write_ce_dlsch_pdu(module_idP, nr_mac->sched_ctrlCommon, buf, 255, ra->cont_res_id);
<<<<<<< HEAD
    LOG_D(MAC,"Encoded Cont Res mac_pdu_length now %d\n",mac_pdu_length);
=======
    LOG_D(NR_MAC,"Encoded contention resolution mac_pdu_length %d\n",mac_pdu_length);
>>>>>>> 114508c1
    uint16_t mac_sdu_length = mac_rrc_nr_data_req(module_idP, CC_id, frameP, CCCH, ra->rnti, 1, &buf[mac_pdu_length+2]);
    ((NR_MAC_SUBHEADER_SHORT *) &buf[mac_pdu_length])->R = 0;
    ((NR_MAC_SUBHEADER_SHORT *) &buf[mac_pdu_length])->F = 0;
    ((NR_MAC_SUBHEADER_SHORT *) &buf[mac_pdu_length])->LCID = DL_SCH_LCID_CCCH;
<<<<<<< HEAD
    ((NR_MAC_SUBHEADER_SHORT *) &buf[mac_pdu_length])->L = mac_sdu_length /* * 8*/;
    mac_pdu_length = mac_pdu_length + mac_sdu_length + 2;
    LOG_D(MAC,"Encoded RRCSetup Piggyback (%d + 2 bytes), mac_pdu_length now %d\n",mac_sdu_length,mac_pdu_length);
=======
    ((NR_MAC_SUBHEADER_SHORT *) &buf[mac_pdu_length])->L = mac_sdu_length;
    mac_pdu_length = mac_pdu_length + mac_sdu_length + sizeof(NR_MAC_SUBHEADER_SHORT);

    LOG_D(NR_MAC,"Encoded RRCSetup Piggyback (%d + 2 bytes), mac_pdu_length %d\n",mac_sdu_length,mac_pdu_length);

>>>>>>> 114508c1
    // Calculate number of symbols
    int startSymbolIndex, nrOfSymbols;
    const int startSymbolAndLength = bwp->bwp_Common->pdsch_ConfigCommon->choice.setup->pdsch_TimeDomainAllocationList->list.array[time_domain_assignment]->startSymbolAndLength;
    SLIV2SL(startSymbolAndLength, &startSymbolIndex, &nrOfSymbols);
    AssertFatal(startSymbolIndex >= 0, "StartSymbolIndex is negative\n");

    uint16_t dlDmrsSymbPos = fill_dmrs_mask(nr_mac->sched_ctrlCommon->active_bwp->bwp_Dedicated->pdsch_Config->choice.setup,
                                            nr_mac->common_channels->ServingCellConfigCommon->dmrs_TypeA_Position,
                                            nrOfSymbols,
                                            startSymbolIndex);

    uint16_t N_DMRS_SLOT = get_num_dmrs(dlDmrsSymbPos);

    long dmrsConfigType = bwp->bwp_Dedicated->pdsch_Config->choice.setup->dmrs_DownlinkForPDSCH_MappingTypeA->choice.setup->dmrs_Type == NULL ? 0 : 1;
    uint8_t N_PRB_DMRS = 0;
<<<<<<< HEAD
    AssertFatal(nr_mac->sched_ctrlCommon->numDmrsCdmGrpsNoData == 1 || 
		nr_mac->sched_ctrlCommon->numDmrsCdmGrpsNoData == 2,
		"nr_mac->schedCtrlCommon->numDmrsCdmGrpsNoData %d is not possible",
		nr_mac->sched_ctrlCommon->numDmrsCdmGrpsNoData);
=======

    AssertFatal(nr_mac->sched_ctrlCommon->numDmrsCdmGrpsNoData == 1 || nr_mac->sched_ctrlCommon->numDmrsCdmGrpsNoData == 2,
                "nr_mac->schedCtrlCommon->numDmrsCdmGrpsNoData %d is not possible",
                nr_mac->sched_ctrlCommon->numDmrsCdmGrpsNoData);
>>>>>>> 114508c1

    if (dmrsConfigType==NFAPI_NR_DMRS_TYPE1) {
      N_PRB_DMRS = nr_mac->sched_ctrlCommon->numDmrsCdmGrpsNoData * 6;
    }
    else {
      N_PRB_DMRS = nr_mac->sched_ctrlCommon->numDmrsCdmGrpsNoData * 4;
    }

    uint8_t mcsTableIdx = 0;
    if (bwp->bwp_Dedicated->pdsch_Config->choice.setup->mcs_Table == NULL)
      mcsTableIdx = 0;
    else{
      if (*bwp->bwp_Dedicated->pdsch_Config->choice.setup->mcs_Table == 0)
        mcsTableIdx = 1;
      else
        mcsTableIdx = 2;
    }

    int rbStart = 0;
    int rbSize = 0;
    uint8_t tb_scaling = 0;
    uint16_t *vrb_map = cc[CC_id].vrb_map;
    do {
      rbSize++;
<<<<<<< HEAD
      LOG_D(MAC,"Calling nr_compute_tbs with N_PRB_DMRS %d, N_DMRS_SLOT %d\n",N_PRB_DMRS,N_DMRS_SLOT);
=======
      LOG_D(NR_MAC,"Calling nr_compute_tbs with N_PRB_DMRS %d, N_DMRS_SLOT %d\n",N_PRB_DMRS,N_DMRS_SLOT);
>>>>>>> 114508c1
      harq->tb_size = nr_compute_tbs(nr_get_Qm_dl(mcsIndex, mcsTableIdx),
                           nr_get_code_rate_dl(mcsIndex, mcsTableIdx),
                           rbSize, nrOfSymbols, N_PRB_DMRS * N_DMRS_SLOT, 0, tb_scaling,1) >> 3;
    } while (rbStart + rbSize < BWPSize && !vrb_map[rbStart + rbSize] && harq->tb_size < mac_pdu_length);

    for (int i = 0; (i < rbSize) && (rbStart <= (BWPSize - rbSize)); i++) {
      if (vrb_map[rbStart + i]) {
        rbStart += i;
        i = 0;
      }
    }

    if (rbStart > (BWPSize - rbSize)) {
      LOG_E(NR_MAC, "%s(): cannot find free vrb_map for RNTI %04x!\n", __func__, ra->rnti);
      return;
    }

    // Checking if the DCI allocation is feasible in current subframe
    nfapi_nr_dl_tti_request_body_t *dl_req = &nr_mac->DL_req[CC_id].dl_tti_request_body;
    if (dl_req->nPDUs > NFAPI_NR_MAX_DL_TTI_PDUS - 2) {
      LOG_I(NR_MAC, "[RAPROC] Subframe %d: FAPI DL structure is full, skip scheduling UE %d\n", slotP, ra->rnti);
      return;
    }

    uint8_t aggregation_level;
    uint8_t nr_of_candidates;
    find_aggregation_candidates(&aggregation_level, &nr_of_candidates, ss);
    int CCEIndex = allocate_nr_CCEs(nr_mac, bwp, coreset, aggregation_level,0,0,nr_of_candidates);
    if (CCEIndex < 0) {
      LOG_E(MAC, "%s(): cannot find free CCE for RA RNTI %04x!\n", __func__, ra->rnti);
      return;
    }

    // look up the PDCCH PDU for this CC, BWP, and CORESET. If it does not exist, create it. This is especially
    // important if we have multiple RAs, and the DLSCH has to reuse them, so we need to mark them
    const int bwpid = bwp->bwp_Id;
    const int coresetid = coreset->controlResourceSetId;
    nfapi_nr_dl_tti_pdcch_pdu_rel15_t *pdcch_pdu_rel15 = nr_mac->pdcch_pdu_idx[CC_id][bwpid][coresetid];
    if (!pdcch_pdu_rel15) {
      nfapi_nr_dl_tti_request_pdu_t *dl_tti_pdcch_pdu = &dl_req->dl_tti_pdu_list[dl_req->nPDUs];
      memset(dl_tti_pdcch_pdu, 0, sizeof(nfapi_nr_dl_tti_request_pdu_t));
      dl_tti_pdcch_pdu->PDUType = NFAPI_NR_DL_TTI_PDCCH_PDU_TYPE;
      dl_tti_pdcch_pdu->PDUSize = (uint8_t)(2 + sizeof(nfapi_nr_dl_tti_pdcch_pdu));
      dl_req->nPDUs += 1;
      pdcch_pdu_rel15 = &dl_tti_pdcch_pdu->pdcch_pdu.pdcch_pdu_rel15;
      nr_configure_pdcch(pdcch_pdu_rel15, ss, coreset, scc, bwp);
      nr_mac->pdcch_pdu_idx[CC_id][bwpid][coresetid] = pdcch_pdu_rel15;
    }

    // TODO: This assignment should be done in function nr_configure_pdcch()
    pdcch_pdu_rel15->CoreSetType = NFAPI_NR_CSET_CONFIG_PDCCH_CONFIG_CSET_0;

    nfapi_nr_dl_tti_request_pdu_t *dl_tti_pdsch_pdu = &dl_req->dl_tti_pdu_list[dl_req->nPDUs];
    memset((void *)dl_tti_pdsch_pdu,0,sizeof(nfapi_nr_dl_tti_request_pdu_t));
    dl_tti_pdsch_pdu->PDUType = NFAPI_NR_DL_TTI_PDSCH_PDU_TYPE;
    dl_tti_pdsch_pdu->PDUSize = (uint8_t)(2+sizeof(nfapi_nr_dl_tti_pdsch_pdu));
    dl_req->nPDUs+=1;
    nfapi_nr_dl_tti_pdsch_pdu_rel15_t *pdsch_pdu_rel15 = &dl_tti_pdsch_pdu->pdsch_pdu.pdsch_pdu_rel15;

    LOG_I(NR_MAC,"[gNB %d] [RAPROC] CC_id %d Frame %d, slotP %d: Generating RA-Msg4 DCI, state %d\n", module_idP, CC_id, frameP, slotP, ra->state);

    AssertFatal(ra->secondaryCellGroup, "no secondaryCellGroup for RNTI %04x\n", ra->rnti);

    AssertFatal(ra->secondaryCellGroup->spCellConfig->spCellConfigDedicated->downlinkBWP_ToAddModList->list.count == 1,
                  "downlinkBWP_ToAddModList has %d BWP!\n",
                  ra->secondaryCellGroup->spCellConfig->spCellConfigDedicated->downlinkBWP_ToAddModList->list.count);

    // SCF222: PDU index incremented for each PDSCH PDU sent in TX control message. This is used to associate control
    // information to data and is reset every slot.
    const int pduindex = nr_mac->pdu_index[CC_id]++;

    pdsch_pdu_rel15->pduBitmap = 0;
    pdsch_pdu_rel15->rnti = ra->rnti;
    pdsch_pdu_rel15->pduIndex = pduindex;
    pdsch_pdu_rel15->BWPSize  = BWPSize;
    pdsch_pdu_rel15->BWPStart = BWPStart;
    pdsch_pdu_rel15->SubcarrierSpacing = bwp->bwp_Common->genericParameters.subcarrierSpacing;
    pdsch_pdu_rel15->CyclicPrefix = 0;
    pdsch_pdu_rel15->NrOfCodewords = 1;
    pdsch_pdu_rel15->targetCodeRate[0] = nr_get_code_rate_dl(mcsIndex,mcsTableIdx);
    pdsch_pdu_rel15->qamModOrder[0] = 2;
    pdsch_pdu_rel15->mcsIndex[0] = mcsIndex;
    pdsch_pdu_rel15->mcsTable[0] = mcsTableIdx;
    pdsch_pdu_rel15->rvIndex[0] = nr_rv_round_map[harq->round];
    pdsch_pdu_rel15->dataScramblingId = *scc->physCellId;
    pdsch_pdu_rel15->nrOfLayers = 1;
    pdsch_pdu_rel15->transmissionScheme = 0;
    pdsch_pdu_rel15->refPoint = 0;
    pdsch_pdu_rel15->dmrsConfigType = dmrsConfigType;
    pdsch_pdu_rel15->dlDmrsScramblingId = *scc->physCellId;
    pdsch_pdu_rel15->SCID = 0;
    pdsch_pdu_rel15->numDmrsCdmGrpsNoData = 2;
    pdsch_pdu_rel15->dmrsPorts = 1;
    pdsch_pdu_rel15->resourceAlloc = 1;
    pdsch_pdu_rel15->rbStart = rbStart;
    pdsch_pdu_rel15->rbSize = rbSize;
    pdsch_pdu_rel15->VRBtoPRBMapping = 0;
    pdsch_pdu_rel15->StartSymbolIndex = startSymbolIndex;
    pdsch_pdu_rel15->NrOfSymbols = nrOfSymbols;
    pdsch_pdu_rel15->dlDmrsSymbPos = dlDmrsSymbPos;


    int x_Overhead = 0;
    nr_get_tbs_dl(&dl_tti_pdsch_pdu->pdsch_pdu, x_Overhead, pdsch_pdu_rel15->numDmrsCdmGrpsNoData, tb_scaling);

    // Fill PDCCH DL DCI PDU
    nfapi_nr_dl_dci_pdu_t *dci_pdu = &pdcch_pdu_rel15->dci_pdu[pdcch_pdu_rel15->numDlDci];
    pdcch_pdu_rel15->numDlDci++;
    dci_pdu->RNTI = ra->rnti;
    dci_pdu->ScramblingId = *scc->physCellId;
    dci_pdu->ScramblingRNTI = 0;
    dci_pdu->AggregationLevel = aggregation_level;
    dci_pdu->CceIndex = CCEIndex;
    dci_pdu->beta_PDCCH_1_0 = 0;
    dci_pdu->powerControlOffsetSS = 1;

    dci_pdu_rel15_t dci_payload;
    dci_payload.frequency_domain_assignment.val = PRBalloc_to_locationandbandwidth0(pdsch_pdu_rel15->rbSize,
                                                                                    pdsch_pdu_rel15->rbStart,
                                                                                    pdsch_pdu_rel15->BWPSize);

    dci_payload.format_indicator = 1;
    dci_payload.time_domain_assignment.val = time_domain_assignment;
    dci_payload.vrb_to_prb_mapping.val = 0;
    dci_payload.mcs = pdsch_pdu_rel15->mcsIndex[0];
    dci_payload.tb_scaling = tb_scaling;
    dci_payload.rv = pdsch_pdu_rel15->rvIndex[0];
    dci_payload.harq_pid = current_harq_pid;
    dci_payload.ndi = harq->ndi;
    dci_payload.dai[0].val = (sched_ctrl->sched_pucch->dai_c-1)&3;
    dci_payload.tpc = sched_ctrl->tpc1; // TPC for PUCCH: table 7.2.1-1 in 38.213
    dci_payload.pucch_resource_indicator = sched_ctrl->sched_pucch->resource_indicator;
    dci_payload.pdsch_to_harq_feedback_timing_indicator.val = sched_ctrl->sched_pucch->timing_indicator;

    LOG_D(NR_MAC,
          "[RAPROC] DCI type 1 payload: freq_alloc %d (%d,%d,%d), time_alloc %d, vrb to prb %d, mcs %d tb_scaling %d \n",
          dci_payload.frequency_domain_assignment.val,
          pdsch_pdu_rel15->rbStart,
          pdsch_pdu_rel15->rbSize,
          pdsch_pdu_rel15->BWPSize,
          dci_payload.time_domain_assignment.val,
          dci_payload.vrb_to_prb_mapping.val,
          dci_payload.mcs,
          dci_payload.tb_scaling);

    LOG_D(NR_MAC,
          "[RAPROC] DCI params: rnti 0x%x, rnti_type %d, dci_format %d coreset params: FreqDomainResource %llx, start_symbol %d  n_symb %d\n",
          pdcch_pdu_rel15->dci_pdu[0].RNTI,
          NR_RNTI_TC,
          NR_DL_DCI_FORMAT_1_0,
          (unsigned long long)pdcch_pdu_rel15->FreqDomainResource,
          pdcch_pdu_rel15->StartSymbolIndex,
          pdcch_pdu_rel15->DurationSymbols);

    fill_dci_pdu_rel15(scc,
                       nr_mac->secondaryCellGroupCommon,
                       &pdcch_pdu_rel15->dci_pdu[pdcch_pdu_rel15->numDlDci - 1],
                       &dci_payload,
                       NR_DL_DCI_FORMAT_1_0,
                       NR_RNTI_TC,
                       pdsch_pdu_rel15->BWPSize,
                       nr_mac->sched_ctrlCommon->active_bwp->bwp_Id);

    // DL TX request
    nfapi_nr_pdu_t *tx_req = &nr_mac->TX_req[CC_id].pdu_list[nr_mac->TX_req[CC_id].Number_of_PDUs];
    memcpy(tx_req->TLVs[0].value.direct, harq->tb, sizeof(uint8_t) * harq->tb_size);
    tx_req->PDU_length =  harq->tb_size;
    tx_req->PDU_index = pduindex;
    tx_req->num_TLV = 1;
    tx_req->TLVs[0].length =  harq->tb_size + 2;
    nr_mac->TX_req[CC_id].SFN = frameP;
    nr_mac->TX_req[CC_id].Number_of_PDUs++;
    nr_mac->TX_req[CC_id].Slot = slotP;

    // Mark the corresponding RBs as used
    for (int rb = 0; rb < pdsch_pdu_rel15->rbSize; rb++) {
      vrb_map[rb + pdsch_pdu_rel15->rbStart] = 1;
    }

    LOG_D(NR_MAC,"BWPSize: %i\n", pdcch_pdu_rel15->BWPSize);
    LOG_D(NR_MAC,"BWPStart: %i\n", pdcch_pdu_rel15->BWPStart);
    LOG_D(NR_MAC,"SubcarrierSpacing: %i\n", pdcch_pdu_rel15->SubcarrierSpacing);
    LOG_D(NR_MAC,"CyclicPrefix: %i\n", pdcch_pdu_rel15->CyclicPrefix);
    LOG_D(NR_MAC,"StartSymbolIndex: %i\n", pdcch_pdu_rel15->StartSymbolIndex);
    LOG_D(NR_MAC,"DurationSymbols: %i\n", pdcch_pdu_rel15->DurationSymbols);
    for(int n=0;n<6;n++) LOG_D(NR_MAC,"FreqDomainResource[%i]: %x\n",n, pdcch_pdu_rel15->FreqDomainResource[n]);
    LOG_D(NR_MAC,"CceRegMappingType: %i\n", pdcch_pdu_rel15->CceRegMappingType);
    LOG_D(NR_MAC,"RegBundleSize: %i\n", pdcch_pdu_rel15->RegBundleSize);
    LOG_D(NR_MAC,"InterleaverSize: %i\n", pdcch_pdu_rel15->InterleaverSize);
    LOG_D(NR_MAC,"CoreSetType: %i\n", pdcch_pdu_rel15->CoreSetType);
    LOG_D(NR_MAC,"ShiftIndex: %i\n", pdcch_pdu_rel15->ShiftIndex);
    LOG_D(NR_MAC,"precoderGranularity: %i\n", pdcch_pdu_rel15->precoderGranularity);
    LOG_D(NR_MAC,"numDlDci: %i\n", pdcch_pdu_rel15->numDlDci);

    ra->state = WAIT_Msg4_ACK;
    LOG_I(MAC,"[gNB %d][RAPROC] Frame %d, Subframe %d: RA state %d\n", module_idP, frameP, slotP, ra->state);
  }
}

void nr_check_Msg4_Ack(module_id_t module_id, int CC_id, frame_t frame, sub_frame_t slot, NR_RA_t *ra) {

  int UE_id = find_nr_UE_id(module_id, ra->rnti);
  const int current_harq_pid = ra->harq_pid;

  NR_UE_info_t *UE_info = &RC.nrmac[module_id]->UE_info;
  NR_UE_harq_t *harq = &UE_info->UE_sched_ctrl[UE_id].harq_processes[current_harq_pid];

  LOG_D(NR_MAC, "ue %d, rnti %d, harq is waiting %d, round %d, frame %d %d, harq id %d\n", UE_id, ra->rnti, harq->is_waiting, harq->round, frame, slot, current_harq_pid);

  if (harq->is_waiting == 0)
  {
    if (harq->round == 0)
    {
      nr_clear_ra_proc(module_id, CC_id, frame, ra);
      UE_info->active[UE_id] = true;
      LOG_I(NR_MAC, "(ue %i, rnti 0x%04x) Received Ack of RA-Msg4. CBRA procedure succeeded!\n", UE_id, ra->rnti);
    }
    else
    {
      ra->state = Msg4;
    }
  }

}

void nr_clear_ra_proc(module_id_t module_idP, int CC_id, frame_t frameP, NR_RA_t *ra){
  LOG_D(MAC,"[gNB %d][RAPROC] CC_id %d Frame %d Clear Random access information rnti %x\n", module_idP, CC_id, frameP, ra->rnti);
  ra->state = RA_IDLE;
  ra->timing_offset = 0;
  ra->RRC_timer = 20;
  ra->rnti = 0;
  ra->msg3_round = 0;
}


/////////////////////////////////////
//    Random Access Response PDU   //
//         TS 38.213 ch 8.2        //
//        TS 38.321 ch 6.2.3       //
/////////////////////////////////////
//| 0 | 1 | 2 | 3 | 4 | 5 | 6 | 7 |// bit-wise
//| E | T |       R A P I D       |//
//| 0 | 1 | 2 | 3 | 4 | 5 | 6 | 7 |//
//| R |           T A             |//
//|       T A         |  UL grant |//
//|            UL grant           |//
//|            UL grant           |//
//|            UL grant           |//
//|         T C - R N T I         |//
//|         T C - R N T I         |//
/////////////////////////////////////
//       UL grant  (27 bits)       //
/////////////////////////////////////
//| 0 | 1 | 2 | 3 | 4 | 5 | 6 | 7 |// bit-wise
//|-------------------|FHF|F_alloc|//
//|        Freq allocation        |//
//|    F_alloc    |Time allocation|//
//|      MCS      |     TPC   |CSI|//
/////////////////////////////////////
// WIP
// todo:
// - handle MAC RAR BI subheader
// - sending only 1 RAR subPDU
// - UL Grant: hardcoded CSI, TPC, time alloc
// - padding
void nr_fill_rar(uint8_t Mod_idP,
                 NR_RA_t * ra,
                 uint8_t * dlsch_buffer,
                 nfapi_nr_pusch_pdu_t  *pusch_pdu){

  LOG_I(MAC, "[gNB] Generate RAR MAC PDU frame %d slot %d preamble index %u TA command %d \n", ra->Msg2_frame, ra-> Msg2_slot, ra->preamble_index, ra->timing_offset);
  NR_RA_HEADER_BI *rarbi = (NR_RA_HEADER_BI *) dlsch_buffer;
  NR_RA_HEADER_RAPID *rarh = (NR_RA_HEADER_RAPID *) (dlsch_buffer + 1);
  NR_MAC_RAR *rar = (NR_MAC_RAR *) (dlsch_buffer + 2);
  unsigned char csi_req = 0, tpc_command;
  //uint8_t N_UL_Hop;
  uint8_t valid_bits;
  uint32_t ul_grant;
  uint16_t f_alloc, prb_alloc, bwp_size, truncation=0;

  tpc_command = 3; // this is 0 dB

  /// E/T/R/R/BI subheader ///
  // E = 1, MAC PDU includes another MAC sub-PDU (RAPID)
  // T = 0, Back-off indicator subheader
  // R = 2, Reserved
  // BI = 0, 5ms
  rarbi->E = 1;
  rarbi->T = 0;
  rarbi->R = 0;
  rarbi->BI = 0;

  /// E/T/RAPID subheader ///
  // E = 0, one only RAR, first and last
  // T = 1, RAPID
  rarh->E = 0;
  rarh->T = 1;
  rarh->RAPID = ra->preamble_index;

  /// RAR MAC payload ///
  rar->R = 0;

  // TA command
  rar->TA1 = (uint8_t) (ra->timing_offset >> 5);    // 7 MSBs of timing advance
  rar->TA2 = (uint8_t) (ra->timing_offset & 0x1f);  // 5 LSBs of timing advance

  // TC-RNTI
  rar->TCRNTI_1 = (uint8_t) (ra->rnti >> 8);        // 8 MSBs of rnti
  rar->TCRNTI_2 = (uint8_t) (ra->rnti & 0xff);      // 8 LSBs of rnti

  // UL grant

  ra->msg3_TPC = tpc_command;

  bwp_size = pusch_pdu->bwp_size;
  prb_alloc = PRBalloc_to_locationandbandwidth0(ra->msg3_nb_rb, ra->msg3_first_rb, bwp_size);
  if (bwp_size>180) {
    AssertFatal(1==0,"Initial UBWP larger than 180 currently not supported");
  }
  else {
    valid_bits = (uint8_t)ceil(log2(bwp_size*(bwp_size+1)>>1));
  }

  if (pusch_pdu->frequency_hopping){
    AssertFatal(1==0,"PUSCH with frequency hopping currently not supported");
  } else {
    for (int i=0; i<valid_bits; i++)
      truncation |= (1<<i);
    f_alloc = (prb_alloc&truncation);
  }

  ul_grant = csi_req | (tpc_command << 1) | (pusch_pdu->mcs_index << 4) | (ra->Msg3_tda_id << 8) | (f_alloc << 12) | (pusch_pdu->frequency_hopping << 26);

  rar->UL_GRANT_1 = (uint8_t) (ul_grant >> 24) & 0x07;
  rar->UL_GRANT_2 = (uint8_t) (ul_grant >> 16) & 0xff;
  rar->UL_GRANT_3 = (uint8_t) (ul_grant >> 8) & 0xff;
  rar->UL_GRANT_4 = (uint8_t) ul_grant & 0xff;

  // FIXME: To be removed
  //LOG_I(NR_MAC, "rarbi->E = 0x%x\n", rarbi->E);
  //LOG_I(NR_MAC, "rarbi->T = 0x%x\n", rarbi->T);
  //LOG_I(NR_MAC, "rarbi->R = 0x%x\n", rarbi->R);
  //LOG_I(NR_MAC, "rarbi->BI = 0x%x\n", rarbi->BI);

  LOG_I(NR_MAC, "rarh->E = 0x%x\n", rarh->E);
  LOG_I(NR_MAC, "rarh->T = 0x%x\n", rarh->T);
  LOG_I(NR_MAC, "rarh->RAPID = 0x%x (%i)\n", rarh->RAPID, rarh->RAPID);

  LOG_I(NR_MAC, "rar->R = 0x%x\n", rar->R);
  LOG_I(NR_MAC, "rar->TA1 = 0x%x\n", rar->TA1);

  LOG_I(NR_MAC, "rar->TA2 = 0x%x\n", rar->TA2);
  LOG_I(NR_MAC, "rar->UL_GRANT_1 = 0x%x\n", rar->UL_GRANT_1);

  LOG_I(NR_MAC, "rar->UL_GRANT_2 = 0x%x\n", rar->UL_GRANT_2);
  LOG_I(NR_MAC, "rar->UL_GRANT_3 = 0x%x\n", rar->UL_GRANT_3);
  LOG_I(NR_MAC, "rar->UL_GRANT_4 = 0x%x\n", rar->UL_GRANT_4);

  LOG_I(NR_MAC, "rar->TCRNTI_1 = 0x%x\n", rar->TCRNTI_1);
  LOG_I(NR_MAC, "rar->TCRNTI_2 = 0x%x\n", rar->TCRNTI_2);

  int mcs = (unsigned char) (rar->UL_GRANT_4 >> 4);
  // time alloc
  int Msg3_t_alloc = (unsigned char) (rar->UL_GRANT_3 & 0x07);
  // frequency alloc
  int Msg3_f_alloc = (uint16_t) ((rar->UL_GRANT_3 >> 4) | (rar->UL_GRANT_2 << 4) | ((rar->UL_GRANT_1 & 0x03) << 12));
  // frequency hopping
  int freq_hopping = (unsigned char) (rar->UL_GRANT_1 >> 2);
  // TA command
  int  ta_command = rar->TA2 + (rar->TA1 << 5);
  // TC-RNTI
  int t_crnti = rar->TCRNTI_2 + (rar->TCRNTI_1 << 8);

  LOG_I(NR_MAC, "In %s: Transmitted RAR with t_alloc %d f_alloc %d ta_command %d mcs %d freq_hopping %d tpc_command %d csi_req %d t_crnti %x \n",
        __FUNCTION__,
        Msg3_t_alloc,
        Msg3_f_alloc,
        ta_command,
        mcs,
        freq_hopping,
        tpc_command,
        csi_req,
        t_crnti);
}<|MERGE_RESOLUTION|>--- conflicted
+++ resolved
@@ -838,11 +838,7 @@
     int rbSize = 8;
 
     if (nr_mac->sched_ctrlCommon == NULL){
-<<<<<<< HEAD
-      LOG_D(MAC,"generate_Msg2: Filling nr_mac->sched_ctrlCommon\n");
-=======
       LOG_D(NR_MAC,"generate_Msg2: Filling nr_mac->sched_ctrlCommon\n");
->>>>>>> 114508c1
       nr_mac->sched_ctrlCommon = calloc(1,sizeof(*nr_mac->sched_ctrlCommon));
       nr_mac->sched_ctrlCommon->search_space = calloc(1,sizeof(*nr_mac->sched_ctrlCommon->search_space));
       nr_mac->sched_ctrlCommon->coreset = calloc(1,sizeof(*nr_mac->sched_ctrlCommon->coreset));
@@ -901,10 +897,6 @@
     } else {
       nr_mac->sched_ctrlCommon->numDmrsCdmGrpsNoData = 2;
     }
-<<<<<<< HEAD
-=======
-
->>>>>>> 114508c1
     // look up the PDCCH PDU for this CC, BWP, and CORESET. If it does not exist, create it. This is especially
     // important if we have multiple RAs, and the DLSCH has to reuse them, so we need to mark them
     const int bwpid = bwp->bwp_Id;
@@ -954,17 +946,10 @@
         mcsTableIdx = 2;
     }
 
-<<<<<<< HEAD
     AssertFatal(nr_mac->sched_ctrlCommon->numDmrsCdmGrpsNoData == 1 || 
 		nr_mac->sched_ctrlCommon->numDmrsCdmGrpsNoData == 2,
 		"nr_mac->schedCtrlCommon->numDmrsCdmGrpsNoData %d is not possible",
 		nr_mac->sched_ctrlCommon->numDmrsCdmGrpsNoData);
-
-=======
-    AssertFatal(nr_mac->sched_ctrlCommon->numDmrsCdmGrpsNoData == 1 || nr_mac->sched_ctrlCommon->numDmrsCdmGrpsNoData == 2,
-                "nr_mac->schedCtrlCommon->numDmrsCdmGrpsNoData %d is not possible",
-                nr_mac->sched_ctrlCommon->numDmrsCdmGrpsNoData);
->>>>>>> 114508c1
 
     pdsch_pdu_rel15->pduBitmap = 0;
     pdsch_pdu_rel15->rnti = ra->RA_rnti;
@@ -1135,26 +1120,15 @@
     // Bytes to be transmitted
     uint8_t *buf = (uint8_t *) harq->tb;
     uint16_t mac_pdu_length = nr_write_ce_dlsch_pdu(module_idP, nr_mac->sched_ctrlCommon, buf, 255, ra->cont_res_id);
-<<<<<<< HEAD
-    LOG_D(MAC,"Encoded Cont Res mac_pdu_length now %d\n",mac_pdu_length);
-=======
     LOG_D(NR_MAC,"Encoded contention resolution mac_pdu_length %d\n",mac_pdu_length);
->>>>>>> 114508c1
     uint16_t mac_sdu_length = mac_rrc_nr_data_req(module_idP, CC_id, frameP, CCCH, ra->rnti, 1, &buf[mac_pdu_length+2]);
     ((NR_MAC_SUBHEADER_SHORT *) &buf[mac_pdu_length])->R = 0;
     ((NR_MAC_SUBHEADER_SHORT *) &buf[mac_pdu_length])->F = 0;
     ((NR_MAC_SUBHEADER_SHORT *) &buf[mac_pdu_length])->LCID = DL_SCH_LCID_CCCH;
-<<<<<<< HEAD
-    ((NR_MAC_SUBHEADER_SHORT *) &buf[mac_pdu_length])->L = mac_sdu_length /* * 8*/;
-    mac_pdu_length = mac_pdu_length + mac_sdu_length + 2;
-    LOG_D(MAC,"Encoded RRCSetup Piggyback (%d + 2 bytes), mac_pdu_length now %d\n",mac_sdu_length,mac_pdu_length);
-=======
     ((NR_MAC_SUBHEADER_SHORT *) &buf[mac_pdu_length])->L = mac_sdu_length;
     mac_pdu_length = mac_pdu_length + mac_sdu_length + sizeof(NR_MAC_SUBHEADER_SHORT);
 
     LOG_D(NR_MAC,"Encoded RRCSetup Piggyback (%d + 2 bytes), mac_pdu_length %d\n",mac_sdu_length,mac_pdu_length);
-
->>>>>>> 114508c1
     // Calculate number of symbols
     int startSymbolIndex, nrOfSymbols;
     const int startSymbolAndLength = bwp->bwp_Common->pdsch_ConfigCommon->choice.setup->pdsch_TimeDomainAllocationList->list.array[time_domain_assignment]->startSymbolAndLength;
@@ -1170,18 +1144,10 @@
 
     long dmrsConfigType = bwp->bwp_Dedicated->pdsch_Config->choice.setup->dmrs_DownlinkForPDSCH_MappingTypeA->choice.setup->dmrs_Type == NULL ? 0 : 1;
     uint8_t N_PRB_DMRS = 0;
-<<<<<<< HEAD
     AssertFatal(nr_mac->sched_ctrlCommon->numDmrsCdmGrpsNoData == 1 || 
 		nr_mac->sched_ctrlCommon->numDmrsCdmGrpsNoData == 2,
 		"nr_mac->schedCtrlCommon->numDmrsCdmGrpsNoData %d is not possible",
 		nr_mac->sched_ctrlCommon->numDmrsCdmGrpsNoData);
-=======
-
-    AssertFatal(nr_mac->sched_ctrlCommon->numDmrsCdmGrpsNoData == 1 || nr_mac->sched_ctrlCommon->numDmrsCdmGrpsNoData == 2,
-                "nr_mac->schedCtrlCommon->numDmrsCdmGrpsNoData %d is not possible",
-                nr_mac->sched_ctrlCommon->numDmrsCdmGrpsNoData);
->>>>>>> 114508c1
-
     if (dmrsConfigType==NFAPI_NR_DMRS_TYPE1) {
       N_PRB_DMRS = nr_mac->sched_ctrlCommon->numDmrsCdmGrpsNoData * 6;
     }
@@ -1205,11 +1171,7 @@
     uint16_t *vrb_map = cc[CC_id].vrb_map;
     do {
       rbSize++;
-<<<<<<< HEAD
-      LOG_D(MAC,"Calling nr_compute_tbs with N_PRB_DMRS %d, N_DMRS_SLOT %d\n",N_PRB_DMRS,N_DMRS_SLOT);
-=======
       LOG_D(NR_MAC,"Calling nr_compute_tbs with N_PRB_DMRS %d, N_DMRS_SLOT %d\n",N_PRB_DMRS,N_DMRS_SLOT);
->>>>>>> 114508c1
       harq->tb_size = nr_compute_tbs(nr_get_Qm_dl(mcsIndex, mcsTableIdx),
                            nr_get_code_rate_dl(mcsIndex, mcsTableIdx),
                            rbSize, nrOfSymbols, N_PRB_DMRS * N_DMRS_SLOT, 0, tb_scaling,1) >> 3;
