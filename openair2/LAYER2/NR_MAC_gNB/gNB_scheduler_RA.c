--- conflicted
+++ resolved
@@ -1929,16 +1929,8 @@
     add_tail_nr_list(&sched_ctrl->feedback_dl_harq, current_harq_pid);
     harq->is_waiting = true;
     ra->harq_pid = current_harq_pid;
-
-<<<<<<< HEAD
-    // Remove UE associated to TC-RNTI
-    if(harq->round==0 && ra->msg3_dcch_dtch) {
-      mac_remove_nr_ue(nr_mac, tc_rnti);
-    }
     UE->mac_stats.dl.rounds[harq->round]++;
 
-=======
->>>>>>> 799d0b3a
     NR_sched_pucch_t *pucch = &sched_ctrl->sched_pucch[alloc];
     harq->feedback_slot = pucch->ul_slot;
     harq->feedback_frame = pucch->frame;
