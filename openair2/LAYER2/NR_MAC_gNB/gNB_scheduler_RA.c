/*
 * Licensed to the OpenAirInterface (OAI) Software Alliance under one or more
 * contributor license agreements.  See the NOTICE file distributed with
 * this work for additional information regarding copyright ownership.
 * The OpenAirInterface Software Alliance licenses this file to You under
 * the OAI Public License, Version 1.1  (the "License"); you may not use this file
 * except in compliance with the License.
 * You may obtain a copy of the License at
 *
 *      http://www.openairinterface.org/?page_id=698
 *
 * Unless required by applicable law or agreed to in writing, software
 * distributed under the License is distributed on an "AS IS" BASIS,
 * WITHOUT WARRANTIES OR CONDITIONS OF ANY KIND, either express or implied.
 * See the License for the specific language governing permissions and
 * limitations under the License.
 *-------------------------------------------------------------------------------
 * For more information about the OpenAirInterface (OAI) Software Alliance:
 *      contact@openairinterface.org
 */

/*! \file     gNB_scheduler_RA.c
 * \brief     primitives used for random access
 * \author    Guido Casati
 * \date      2019
 * \email:    guido.casati@iis.fraunhofer.de
 * \version
 */

#include "platform_types.h"

/* MAC */
#include "nr_mac_gNB.h"
#include "NR_MAC_gNB/mac_proto.h"
#include "NR_MAC_COMMON/nr_mac_extern.h"

/* Utils */
#include "common/utils/LOG/log.h"
#include "common/utils/LOG/vcd_signal_dumper.h"
#include "common/utils/nr/nr_common.h"
#include "UTIL/OPT/opt.h"
#include "SIMULATION/TOOLS/sim.h" // for taus

#include <executables/softmodem-common.h>
extern RAN_CONTEXT_t RC;
extern const uint8_t nr_slots_per_frame[5];
extern uint16_t sl_ahead;

uint8_t DELTA[4]= {2,3,4,6};

#define MAX_NUMBER_OF_SSB 64		
float ssb_per_rach_occasion[8] = {0.125,0.25,0.5,1,2,4,8};

int16_t ssb_index_from_prach(module_id_t module_idP,
                             frame_t frameP,
			     sub_frame_t slotP,
			     uint16_t preamble_index,
			     uint8_t freq_index,
			     uint8_t symbol) {
  
  gNB_MAC_INST *gNB = RC.nrmac[module_idP];
  NR_COMMON_channels_t *cc = &gNB->common_channels[0];
  NR_ServingCellConfigCommon_t *scc = cc->ServingCellConfigCommon;
  nfapi_nr_config_request_scf_t *cfg = &RC.nrmac[module_idP]->config[0];

  uint8_t config_index = scc->uplinkConfigCommon->initialUplinkBWP->rach_ConfigCommon->choice.setup->rach_ConfigGeneric.prach_ConfigurationIndex;
  uint8_t fdm = cfg->prach_config.num_prach_fd_occasions.value;
  
  uint8_t total_RApreambles = MAX_NUM_NR_PRACH_PREAMBLES;
  if( scc->uplinkConfigCommon->initialUplinkBWP->rach_ConfigCommon->choice.setup->totalNumberOfRA_Preambles != NULL)
    total_RApreambles = *scc->uplinkConfigCommon->initialUplinkBWP->rach_ConfigCommon->choice.setup->totalNumberOfRA_Preambles;	
  
  float  num_ssb_per_RO = ssb_per_rach_occasion[cfg->prach_config.ssb_per_rach.value];	
  uint16_t start_symbol_index = 0;
  uint8_t mu,N_dur=0,N_t_slot=0,start_symbol = 0, temp_start_symbol = 0, N_RA_slot=0;
  uint16_t format,RA_sfn_index = -1;
  uint8_t config_period = 1;
  uint16_t prach_occasion_id = -1;
  uint8_t num_active_ssb = cc->num_active_ssb;

  if (scc->uplinkConfigCommon->initialUplinkBWP->rach_ConfigCommon->choice.setup->msg1_SubcarrierSpacing)
    mu = *scc->uplinkConfigCommon->initialUplinkBWP->rach_ConfigCommon->choice.setup->msg1_SubcarrierSpacing;
  else
    mu = scc->downlinkConfigCommon->frequencyInfoDL->scs_SpecificCarrierList.list.array[0]->subcarrierSpacing;

  get_nr_prach_info_from_index(config_index,
			       (int)frameP,
			       (int)slotP,
			       scc->downlinkConfigCommon->frequencyInfoDL->absoluteFrequencyPointA,
			       mu,
			       cc->frame_type,
			       &format,
			       &start_symbol,
			       &N_t_slot,
			       &N_dur,
			       &RA_sfn_index,
			       &N_RA_slot,
			       &config_period);
  uint8_t index = 0,slot_index = 0;
  for (slot_index = 0;slot_index < N_RA_slot; slot_index++) {
    if (N_RA_slot <= 1) { //1 PRACH slot in a subframe
       if((mu == 1) || (mu == 3))
         slot_index = 1;  //For scs = 30khz and 120khz
    }
    for (int i=0; i< N_t_slot; i++) {
      temp_start_symbol = (start_symbol + i * N_dur + 14 * slot_index) % 14;
      if(symbol == temp_start_symbol) {
        start_symbol_index = i;
        break;
      }
    }
  }
  if (N_RA_slot <= 1) { //1 PRACH slot in a subframe
    if((mu == 1) || (mu == 3))
      slot_index = 0;  //For scs = 30khz and 120khz
  }

  //  prach_occasion_id = subframe_index * N_t_slot * N_RA_slot * fdm + N_RA_slot_index * N_t_slot * fdm + freq_index + fdm * start_symbol_index; 
  prach_occasion_id = (((frameP % (cc->max_association_period * config_period))/config_period)*cc->total_prach_occasions_per_config_period) +
                      (RA_sfn_index + slot_index) * N_t_slot * fdm + start_symbol_index * fdm + freq_index; 

  //one RO is shared by one or more SSB
  if(num_ssb_per_RO <= 1 )
    index = (int) (prach_occasion_id / (int)(1/num_ssb_per_RO)) % num_active_ssb;
  //one SSB have more than one continuous RO
  else if ( num_ssb_per_RO > 1) {
    index = (prach_occasion_id * (int)num_ssb_per_RO)% num_active_ssb ;
    for(int j = 0;j < num_ssb_per_RO;j++) {
      if(preamble_index <  (((j+1) * total_RApreambles) / num_ssb_per_RO))
        index = index + j;
    }
  }

  LOG_D(NR_MAC, "Frame %d, Slot %d: Prach Occasion id = %d ssb per RO = %f number of active SSB %u index = %d fdm %u symbol index %u freq_index %u total_RApreambles %u\n",
        frameP, slotP, prach_occasion_id, num_ssb_per_RO, num_active_ssb, index, fdm, start_symbol_index, freq_index, total_RApreambles);

  return index;
}


//Compute Total active SSBs and RO available
void find_SSB_and_RO_available(module_id_t module_idP) {

  gNB_MAC_INST *gNB = RC.nrmac[module_idP];
  NR_COMMON_channels_t *cc = &gNB->common_channels[0];
  NR_ServingCellConfigCommon_t *scc = cc->ServingCellConfigCommon;
  nfapi_nr_config_request_scf_t *cfg = &RC.nrmac[module_idP]->config[0];

  uint8_t config_index = scc->uplinkConfigCommon->initialUplinkBWP->rach_ConfigCommon->choice.setup->rach_ConfigGeneric.prach_ConfigurationIndex;
  uint8_t mu,N_dur=0,N_t_slot=0,start_symbol=0,N_RA_slot = 0;
  uint16_t format,N_RA_sfn = 0,unused_RA_occasion,repetition = 0;
  uint8_t num_active_ssb = 0;
  uint8_t max_association_period = 1;

  struct NR_RACH_ConfigCommon__ssb_perRACH_OccasionAndCB_PreamblesPerSSB *ssb_perRACH_OccasionAndCB_PreamblesPerSSB = scc->uplinkConfigCommon->initialUplinkBWP->rach_ConfigCommon->choice.setup->ssb_perRACH_OccasionAndCB_PreamblesPerSSB;

  switch (ssb_perRACH_OccasionAndCB_PreamblesPerSSB->present){
    case NR_RACH_ConfigCommon__ssb_perRACH_OccasionAndCB_PreamblesPerSSB_PR_oneEighth:
      cc->cb_preambles_per_ssb = 4 * (ssb_perRACH_OccasionAndCB_PreamblesPerSSB->choice.oneEighth + 1);
      break;
    case NR_RACH_ConfigCommon__ssb_perRACH_OccasionAndCB_PreamblesPerSSB_PR_oneFourth:
      cc->cb_preambles_per_ssb = 4 * (ssb_perRACH_OccasionAndCB_PreamblesPerSSB->choice.oneFourth + 1);
      break;
    case NR_RACH_ConfigCommon__ssb_perRACH_OccasionAndCB_PreamblesPerSSB_PR_oneHalf:
      cc->cb_preambles_per_ssb = 4 * (ssb_perRACH_OccasionAndCB_PreamblesPerSSB->choice.oneHalf + 1);
      break;
    case NR_RACH_ConfigCommon__ssb_perRACH_OccasionAndCB_PreamblesPerSSB_PR_one:
      cc->cb_preambles_per_ssb = 4 * (ssb_perRACH_OccasionAndCB_PreamblesPerSSB->choice.one + 1);
      break;
    case NR_RACH_ConfigCommon__ssb_perRACH_OccasionAndCB_PreamblesPerSSB_PR_two:
      cc->cb_preambles_per_ssb = 4 * (ssb_perRACH_OccasionAndCB_PreamblesPerSSB->choice.two + 1);
      break;
    case NR_RACH_ConfigCommon__ssb_perRACH_OccasionAndCB_PreamblesPerSSB_PR_four:
      cc->cb_preambles_per_ssb = ssb_perRACH_OccasionAndCB_PreamblesPerSSB->choice.four;
      break;
    case NR_RACH_ConfigCommon__ssb_perRACH_OccasionAndCB_PreamblesPerSSB_PR_eight:
      cc->cb_preambles_per_ssb = ssb_perRACH_OccasionAndCB_PreamblesPerSSB->choice.eight;
      break;
    case NR_RACH_ConfigCommon__ssb_perRACH_OccasionAndCB_PreamblesPerSSB_PR_sixteen:
      cc->cb_preambles_per_ssb = ssb_perRACH_OccasionAndCB_PreamblesPerSSB->choice.sixteen;
      break;
    default:
      AssertFatal(1 == 0, "Unsupported ssb_perRACH_config %d\n", ssb_perRACH_OccasionAndCB_PreamblesPerSSB->present);
      break;
    }

  if (scc->uplinkConfigCommon->initialUplinkBWP->rach_ConfigCommon->choice.setup->msg1_SubcarrierSpacing)
    mu = *scc->uplinkConfigCommon->initialUplinkBWP->rach_ConfigCommon->choice.setup->msg1_SubcarrierSpacing;
  else
    mu = scc->downlinkConfigCommon->frequencyInfoDL->scs_SpecificCarrierList.list.array[0]->subcarrierSpacing;

  // prach is scheduled according to configuration index and tables 6.3.3.2.2 to 6.3.3.2.4
  get_nr_prach_occasion_info_from_index(config_index,
                                        scc->downlinkConfigCommon->frequencyInfoDL->absoluteFrequencyPointA,
                                        mu,
                                        cc->frame_type,
                                        &format,
                                        &start_symbol,
                                        &N_t_slot,
                                        &N_dur,
                                        &N_RA_slot,
                                        &N_RA_sfn,
                                        &max_association_period);

  float num_ssb_per_RO = ssb_per_rach_occasion[cfg->prach_config.ssb_per_rach.value];	
  uint8_t fdm = cfg->prach_config.num_prach_fd_occasions.value;
  uint64_t L_ssb = (((uint64_t) cfg->ssb_table.ssb_mask_list[0].ssb_mask.value)<<32) | cfg->ssb_table.ssb_mask_list[1].ssb_mask.value ;
  uint32_t total_RA_occasions = N_RA_sfn * N_t_slot * N_RA_slot * fdm;

  for(int i = 0;i < 64;i++) {
    if ((L_ssb >> (63-i)) & 0x01) { // only if the bit of L_ssb at current ssb index is 1
      cc->ssb_index[num_active_ssb] = i; 
      num_active_ssb++;
    }
  }

  cc->total_prach_occasions_per_config_period = total_RA_occasions;
  for(int i=1; (1 << (i-1)) <= max_association_period; i++) {
    cc->max_association_period = (1 <<(i-1));
    total_RA_occasions = total_RA_occasions * cc->max_association_period;
    if(total_RA_occasions >= (int) (num_active_ssb/num_ssb_per_RO)) {
      repetition = (uint16_t)((total_RA_occasions * num_ssb_per_RO )/num_active_ssb);
      break;
    }
  }

  unused_RA_occasion = total_RA_occasions - (int)((num_active_ssb * repetition)/num_ssb_per_RO);
  cc->total_prach_occasions = total_RA_occasions - unused_RA_occasion;
  cc->num_active_ssb = num_active_ssb;

  LOG_I(NR_MAC,
        "Total available RO %d, num of active SSB %d: unused RO = %d association_period %u N_RA_sfn %u total_prach_occasions_per_config_period %u\n",
        cc->total_prach_occasions,
        cc->num_active_ssb,
        unused_RA_occasion,
        cc->max_association_period,
        N_RA_sfn,
        cc->total_prach_occasions_per_config_period);
}		
		
void schedule_nr_prach(module_id_t module_idP, frame_t frameP, sub_frame_t slotP)
{
  gNB_MAC_INST *gNB = RC.nrmac[module_idP];
  NR_COMMON_channels_t *cc = gNB->common_channels;
  NR_ServingCellConfigCommon_t *scc = cc->ServingCellConfigCommon;
  nfapi_nr_ul_tti_request_t *UL_tti_req = &RC.nrmac[module_idP]->UL_tti_req_ahead[0][slotP];
  nfapi_nr_config_request_scf_t *cfg = &RC.nrmac[module_idP]->config[0];

  if (is_nr_UL_slot(scc->tdd_UL_DL_ConfigurationCommon, slotP, cc->frame_type)) {

    uint8_t config_index = scc->uplinkConfigCommon->initialUplinkBWP->rach_ConfigCommon->choice.setup->rach_ConfigGeneric.prach_ConfigurationIndex;
    uint8_t mu,N_dur,N_t_slot,start_symbol = 0,N_RA_slot;
    uint16_t RA_sfn_index = -1;
    uint8_t config_period = 1;
    uint16_t format;
    int slot_index = 0;
    uint16_t prach_occasion_id = -1;

    if (scc->uplinkConfigCommon->initialUplinkBWP->rach_ConfigCommon->choice.setup->msg1_SubcarrierSpacing)
      mu = *scc->uplinkConfigCommon->initialUplinkBWP->rach_ConfigCommon->choice.setup->msg1_SubcarrierSpacing;
    else
      mu = scc->downlinkConfigCommon->frequencyInfoDL->scs_SpecificCarrierList.list.array[0]->subcarrierSpacing;

    uint8_t fdm = cfg->prach_config.num_prach_fd_occasions.value;
    // prach is scheduled according to configuration index and tables 6.3.3.2.2 to 6.3.3.2.4
    if ( get_nr_prach_info_from_index(config_index,
                                      (int)frameP,
                                      (int)slotP,
                                      scc->downlinkConfigCommon->frequencyInfoDL->absoluteFrequencyPointA,
                                      mu,
                                      cc->frame_type,
                                      &format,
                                      &start_symbol,
                                      &N_t_slot,
                                      &N_dur,
                                      &RA_sfn_index,
                                      &N_RA_slot,
                                      &config_period) ) {

      uint16_t format0 = format&0xff;      // first column of format from table
      uint16_t format1 = (format>>8)&0xff; // second column of format from table

      if (N_RA_slot > 1) { //more than 1 PRACH slot in a subframe
        if (slotP%2 == 1)
          slot_index = 1;
        else
          slot_index = 0;
      }else if (N_RA_slot <= 1) { //1 PRACH slot in a subframe
        slot_index = 0;
      }

      UL_tti_req->SFN = frameP;
      UL_tti_req->Slot = slotP;
      for (int fdm_index=0; fdm_index < fdm; fdm_index++) { // one structure per frequency domain occasion
        for (int td_index=0; td_index<N_t_slot; td_index++) {

          prach_occasion_id = (((frameP % (cc->max_association_period * config_period))/config_period) * cc->total_prach_occasions_per_config_period) +
                              (RA_sfn_index + slot_index) * N_t_slot * fdm + td_index * fdm + fdm_index;

          if((prach_occasion_id < cc->total_prach_occasions) && (td_index == 0)){

            UL_tti_req->pdus_list[UL_tti_req->n_pdus].pdu_type = NFAPI_NR_UL_CONFIG_PRACH_PDU_TYPE;
            UL_tti_req->pdus_list[UL_tti_req->n_pdus].pdu_size = sizeof(nfapi_nr_prach_pdu_t);
            nfapi_nr_prach_pdu_t  *prach_pdu = &UL_tti_req->pdus_list[UL_tti_req->n_pdus].prach_pdu;
            memset(prach_pdu,0,sizeof(nfapi_nr_prach_pdu_t));
            UL_tti_req->n_pdus+=1;

            // filling the prach fapi structure
            prach_pdu->phys_cell_id = *scc->physCellId;
            prach_pdu->num_prach_ocas = N_t_slot;
            prach_pdu->prach_start_symbol = start_symbol;
            prach_pdu->num_ra = fdm_index;
            prach_pdu->num_cs = get_NCS(scc->uplinkConfigCommon->initialUplinkBWP->rach_ConfigCommon->choice.setup->rach_ConfigGeneric.zeroCorrelationZoneConfig,
                                        format0,
                                        scc->uplinkConfigCommon->initialUplinkBWP->rach_ConfigCommon->choice.setup->restrictedSetConfig);

            LOG_D(NR_MAC, "Frame %d, Slot %d: Prach Occasion id = %u  fdm index = %u start symbol = %u slot index = %u subframe index = %u \n",
                  frameP, slotP,
                  prach_occasion_id, prach_pdu->num_ra,
                  prach_pdu->prach_start_symbol,
                  slot_index, RA_sfn_index);
            // SCF PRACH PDU format field does not consider A1/B1 etc. possibilities
            // We added 9 = A1/B1 10 = A2/B2 11 A3/B3
            if (format1!=0xff) {
              switch(format0) {
                case 0xa1:
                  prach_pdu->prach_format = 11;
                  break;
                case 0xa2:
                  prach_pdu->prach_format = 12;
                  break;
                case 0xa3:
                  prach_pdu->prach_format = 13;
                  break;
              default:
                AssertFatal(1==0,"Only formats A1/B1 A2/B2 A3/B3 are valid for dual format");
              }
            }
            else{
              switch(format0) {
                case 0:
                  prach_pdu->prach_format = 0;
                  break;
                case 1:
                  prach_pdu->prach_format = 1;
                  break;
                case 2:
                  prach_pdu->prach_format = 2;
                  break;
                case 3:
                  prach_pdu->prach_format = 3;
                  break;
                case 0xa1:
                  prach_pdu->prach_format = 4;
                  break;
                case 0xa2:
                  prach_pdu->prach_format = 5;
                  break;
                case 0xa3:
                  prach_pdu->prach_format = 6;
                  break;
                case 0xb1:
                  prach_pdu->prach_format = 7;
                  break;
                case 0xb4:
                  prach_pdu->prach_format = 8;
                  break;
                case 0xc0:
                  prach_pdu->prach_format = 9;
                  break;
                case 0xc2:
                  prach_pdu->prach_format = 10;
                  break;
              default:
                AssertFatal(1==0,"Invalid PRACH format");
              }
            }
          }
        }
      }

      // block resources in vrb_map_UL
      const NR_RACH_ConfigGeneric_t *rach_ConfigGeneric =
          &scc->uplinkConfigCommon->initialUplinkBWP->rach_ConfigCommon->choice.setup->rach_ConfigGeneric;
      const uint8_t mu_pusch =
          scc->uplinkConfigCommon->frequencyInfoUL->scs_SpecificCarrierList.list.array[0]->subcarrierSpacing;
      const int16_t N_RA_RB = get_N_RA_RB(cfg->prach_config.prach_sub_c_spacing.value, mu_pusch);
      uint16_t *vrb_map_UL = &cc->vrb_map_UL[slotP * MAX_BWP_SIZE];
      for (int i = 0; i < N_RA_RB * fdm; ++i)
        vrb_map_UL[rach_ConfigGeneric->msg1_FrequencyStart + i] = 0xff; // all symbols
    }
  }
}

void nr_schedule_msg2(uint16_t rach_frame, uint16_t rach_slot,
                      uint16_t *msg2_frame, uint16_t *msg2_slot,
                      NR_ServingCellConfigCommon_t *scc,
                      uint16_t monitoring_slot_period,
                      uint16_t monitoring_offset,uint8_t beam_index,
                      uint8_t num_active_ssb,
                      int16_t *tdd_beam_association){

  // preferentially we schedule the msg2 in the mixed slot or in the last dl slot
  // if they are allowed by search space configuration

  uint8_t mu = *scc->ssbSubcarrierSpacing;
  uint8_t response_window = scc->uplinkConfigCommon->initialUplinkBWP->rach_ConfigCommon->choice.setup->rach_ConfigGeneric.ra_ResponseWindow;
  uint8_t slot_window;
  // number of mixed slot or of last dl slot if there is no mixed slot
  uint8_t last_dl_slot_period = scc->tdd_UL_DL_ConfigurationCommon->pattern1.nrofDownlinkSlots;
  // lenght of tdd period in slots
  uint8_t tdd_period_slot =  scc->tdd_UL_DL_ConfigurationCommon->pattern1.nrofDownlinkSlots + scc->tdd_UL_DL_ConfigurationCommon->pattern1.nrofUplinkSlots;
  if (scc->tdd_UL_DL_ConfigurationCommon->pattern1.nrofDownlinkSymbols == 0)
    last_dl_slot_period--;
  if ((scc->tdd_UL_DL_ConfigurationCommon->pattern1.nrofDownlinkSymbols > 0) || (scc->tdd_UL_DL_ConfigurationCommon->pattern1.nrofUplinkSymbols > 0))
    tdd_period_slot++;

  switch(response_window){
    case NR_RACH_ConfigGeneric__ra_ResponseWindow_sl1:
      slot_window = 1;
      break;
    case NR_RACH_ConfigGeneric__ra_ResponseWindow_sl2:
      slot_window = 2;
      break;
    case NR_RACH_ConfigGeneric__ra_ResponseWindow_sl4:
      slot_window = 4;
      break;
    case NR_RACH_ConfigGeneric__ra_ResponseWindow_sl8:
      slot_window = 8;
      break;
    case NR_RACH_ConfigGeneric__ra_ResponseWindow_sl10:
      slot_window = 10;
      break;
    case NR_RACH_ConfigGeneric__ra_ResponseWindow_sl20:
      slot_window = 20;
      break;
    case NR_RACH_ConfigGeneric__ra_ResponseWindow_sl40:
      slot_window = 40;
      break;
    case NR_RACH_ConfigGeneric__ra_ResponseWindow_sl80:
      slot_window = 80;
      break;
    default:
      AssertFatal(1==0,"Invalid response window value %d\n",response_window);
  }
  AssertFatal(slot_window<=nr_slots_per_frame[mu],"Msg2 response window needs to be lower or equal to 10ms");

  // slot and frame limit to transmit msg2 according to response window
  uint8_t slot_limit = (rach_slot + slot_window)%nr_slots_per_frame[mu];
  uint8_t frame_limit = (slot_limit>(rach_slot))? rach_frame : (rach_frame +1);

  // computing start of next period

  int FR = *scc->downlinkConfigCommon->frequencyInfoDL->frequencyBandList.list.array[0] >= 257 ? nr_FR2 : nr_FR1;

  uint8_t start_next_period = (rach_slot-(rach_slot%tdd_period_slot)+tdd_period_slot)%nr_slots_per_frame[mu];
  *msg2_slot = start_next_period + last_dl_slot_period; // initializing scheduling of slot to next mixed (or last dl) slot
  *msg2_frame = ((*msg2_slot>(rach_slot))? rach_frame : (rach_frame+1))%1024;

  // we can't schedule msg2 before sl_ahead since prach
  int eff_slot = *msg2_slot+(*msg2_frame-rach_frame)*nr_slots_per_frame[mu];
  if ((eff_slot-rach_slot)<=sl_ahead) {
    *msg2_slot = (*msg2_slot+tdd_period_slot)%nr_slots_per_frame[mu];
    *msg2_frame = ((*msg2_slot>(rach_slot))? rach_frame : (rach_frame+1))%1024;
  }
  if (FR==nr_FR2) {
    int num_tdd_period = *msg2_slot/tdd_period_slot;
    while((tdd_beam_association[num_tdd_period]!=-1)&&(tdd_beam_association[num_tdd_period]!=beam_index)) {
      *msg2_slot = (*msg2_slot+tdd_period_slot)%nr_slots_per_frame[mu];
      *msg2_frame = ((*msg2_slot>(rach_slot))? rach_frame : (rach_frame+1))%1024;
      num_tdd_period = *msg2_slot/tdd_period_slot;
    }
    if(tdd_beam_association[num_tdd_period] == -1)
      tdd_beam_association[num_tdd_period] = beam_index;
  }

  // go to previous slot if the current scheduled slot is beyond the response window
  // and if the slot is not among the PDCCH monitored ones (38.213 10.1)
  while (((*msg2_slot>slot_limit)&&(*msg2_frame>frame_limit)) || ((*msg2_frame*nr_slots_per_frame[mu]+*msg2_slot-monitoring_offset)%monitoring_slot_period !=0))  {
    if((*msg2_slot%tdd_period_slot) > 0)
      (*msg2_slot)--;
    else
      AssertFatal(1==0,"No available DL slot to schedule msg2 has been found");
  }
}


void nr_initiate_ra_proc(module_id_t module_idP,
                         int CC_id,
                         frame_t frameP,
                         sub_frame_t slotP,
                         uint16_t preamble_index,
                         uint8_t freq_index,
                         uint8_t symbol,
                         int16_t timing_offset){

  uint8_t ul_carrier_id = 0; // 0 for NUL 1 for SUL
  NR_SearchSpace_t *ss;

  uint16_t msg2_frame, msg2_slot,monitoring_slot_period,monitoring_offset;
  gNB_MAC_INST *nr_mac = RC.nrmac[module_idP];
  NR_COMMON_channels_t *cc = &nr_mac->common_channels[CC_id];
  NR_ServingCellConfigCommon_t *scc = cc->ServingCellConfigCommon;

  uint8_t total_RApreambles = MAX_NUM_NR_PRACH_PREAMBLES;
  uint8_t  num_ssb_per_RO = scc->uplinkConfigCommon->initialUplinkBWP->rach_ConfigCommon->choice.setup->ssb_perRACH_OccasionAndCB_PreamblesPerSSB->present;
  int pr_found;

  if( scc->uplinkConfigCommon->initialUplinkBWP->rach_ConfigCommon->choice.setup->totalNumberOfRA_Preambles != NULL)
    total_RApreambles = *scc->uplinkConfigCommon->initialUplinkBWP->rach_ConfigCommon->choice.setup->totalNumberOfRA_Preambles;

  if(num_ssb_per_RO > 3) { /*num of ssb per RO >= 1*/
    num_ssb_per_RO -= 3;
    total_RApreambles = total_RApreambles/num_ssb_per_RO ;
  }

  for (int i = 0; i < NR_NB_RA_PROC_MAX; i++) {
    NR_RA_t *ra = &cc->ra[i];
    pr_found = 0;
    if (ra->state == RA_IDLE) {
      for(int j = 0; j < ra->preambles.num_preambles; j++) {
        //check if the preamble received correspond to one of the listed or configured preambles
        if (preamble_index == ra->preambles.preamble_list[j]) {
          pr_found=1;
          break;
        }
      }
      if (pr_found == 0) {
         continue;
      }

      uint16_t ra_rnti;

      // ra_rnti from 5.1.3 in 38.321
      // FK: in case of long PRACH the phone seems to expect the subframe number instead of the slot number here.
      if (scc->uplinkConfigCommon->initialUplinkBWP->rach_ConfigCommon->choice.setup->prach_RootSequenceIndex.present
          == NR_RACH_ConfigCommon__prach_RootSequenceIndex_PR_l839)
        ra_rnti = 1 + symbol + (9 /*slotP*/ * 14) + (freq_index * 14 * 80) + (ul_carrier_id * 14 * 80 * 8);
      else
        ra_rnti = 1 + symbol + (slotP * 14) + (freq_index * 14 * 80) + (ul_carrier_id * 14 * 80 * 8);

      // This should be handled differently when we use the initialBWP for RA
      ra->bwp_id = 0;
      NR_BWP_Downlink_t *bwp=NULL;
      if (ra->CellGroup && ra->CellGroup->spCellConfig && ra->CellGroup->spCellConfig->spCellConfigDedicated &&
          ra->CellGroup->spCellConfig->spCellConfigDedicated->downlinkBWP_ToAddModList) {
        ra->bwp_id = 1;
        bwp = ra->CellGroup->spCellConfig->spCellConfigDedicated->downlinkBWP_ToAddModList->list.array[ra->bwp_id - 1];
      }

      VCD_SIGNAL_DUMPER_DUMP_FUNCTION_BY_NAME(VCD_SIGNAL_DUMPER_FUNCTIONS_INITIATE_RA_PROC, 1);

      LOG_D(NR_MAC,
            "[gNB %d][RAPROC] CC_id %d Frame %d, Slot %d  Initiating RA procedure for preamble index %d\n",
            module_idP,
            CC_id,
            frameP,
            slotP,
            preamble_index);

      uint8_t beam_index = ssb_index_from_prach(module_idP, frameP, slotP, preamble_index, freq_index, symbol);

      // the UE sent a RACH either for starting RA procedure or RA procedure failed and UE retries
      if (ra->cfra) {
        // if the preamble received correspond to one of the listed
        if (!(preamble_index == ra->preambles.preamble_list[beam_index])) {
          LOG_E(
              NR_MAC,
              "[gNB %d][RAPROC] FAILURE: preamble %d does not correspond to any of the ones in rach_ConfigDedicated\n",
              module_idP,
              preamble_index);
          continue; // if the PRACH preamble does not correspond to any of the ones sent through RRC abort RA proc
        }
      }
      LOG_D(NR_MAC, "Frame %d, Slot %d: Activating RA process \n", frameP, slotP);
      ra->state = Msg2;
      ra->timing_offset = timing_offset;
      ra->preamble_slot = slotP;

      NR_SearchSpaceId_t	ra_SearchSpace = 0;
      struct NR_PDCCH_ConfigCommon__commonSearchSpaceList *commonSearchSpaceList = NULL;
      if(bwp) {
        commonSearchSpaceList = bwp->bwp_Common->pdcch_ConfigCommon->choice.setup->commonSearchSpaceList;
        ra_SearchSpace = *bwp->bwp_Common->pdcch_ConfigCommon->choice.setup->ra_SearchSpace;
      } else {
        commonSearchSpaceList = scc->downlinkConfigCommon->initialDownlinkBWP->pdcch_ConfigCommon->choice.setup->commonSearchSpaceList;
        ra_SearchSpace = *scc->downlinkConfigCommon->initialDownlinkBWP->pdcch_ConfigCommon->choice.setup->ra_SearchSpace;
      }
      AssertFatal(commonSearchSpaceList->list.count > 0, "common SearchSpace list has 0 elements\n");

      // Common SearchSpace list
      for (int i = 0; i < commonSearchSpaceList->list.count; i++) {
        ss = commonSearchSpaceList->list.array[i];
        if (ss->searchSpaceId == ra_SearchSpace)
          ra->ra_ss = ss;
      }

      AssertFatal(ra->ra_ss!=NULL,"SearchSpace cannot be null for RA\n");

      // retrieving ra pdcch monitoring period and offset
      find_monitoring_periodicity_offset_common(ra->ra_ss, &monitoring_slot_period, &monitoring_offset);

      nr_schedule_msg2(frameP,
                       slotP,
                       &msg2_frame,
                       &msg2_slot,
                       scc,
                       monitoring_slot_period,
                       monitoring_offset,
                       beam_index,
                       cc->num_active_ssb,
                       nr_mac->tdd_beam_association);

      ra->Msg2_frame = msg2_frame;
      ra->Msg2_slot = msg2_slot;

      LOG_D(NR_MAC, "%s() Msg2[%04d%d] SFN/SF:%04d%d\n", __FUNCTION__, ra->Msg2_frame, ra->Msg2_slot, frameP, slotP);

      int loop = 0;
      if (ra->rnti == 0) { // This condition allows for the usage of a preconfigured rnti for the CFRA
        do {
          ra->rnti = (taus() % 65518) + 1;
          loop++;
        } while (loop != 100
                 && !((find_nr_UE_id(module_idP, ra->rnti) == -1) && (find_nr_RA_id(module_idP, CC_id, ra->rnti) == -1)
                      && ra->rnti >= 1 && ra->rnti <= 65519));
        if (loop == 100) {
          LOG_E(NR_MAC, "%s:%d:%s: [RAPROC] initialisation random access aborted\n", __FILE__, __LINE__, __FUNCTION__);
          abort();
        }
      }

      ra->RA_rnti = ra_rnti;
      ra->preamble_index = preamble_index;
      ra->beam_id = beam_index;

      LOG_D(NR_MAC,
            "[gNB %d][RAPROC] CC_id %d Frame %d Activating Msg2 generation in frame %d, slot %d using RA rnti %x SSB "
            "index %u\n",
            module_idP,
            CC_id,
            frameP,
            ra->Msg2_frame,
            ra->Msg2_slot,
            ra->RA_rnti,
            cc->ssb_index[beam_index]);

      return;
    }
  }
  LOG_E(NR_MAC, "[gNB %d][RAPROC] FAILURE: CC_id %d Frame %d initiating RA procedure for preamble index %d\n", module_idP, CC_id, frameP, preamble_index);

  VCD_SIGNAL_DUMPER_DUMP_FUNCTION_BY_NAME(VCD_SIGNAL_DUMPER_FUNCTIONS_INITIATE_RA_PROC, 0);
}

void nr_schedule_RA(module_id_t module_idP, frame_t frameP, sub_frame_t slotP) {

  gNB_MAC_INST *mac = RC.nrmac[module_idP];

  start_meas(&mac->schedule_ra);
  for (int CC_id = 0; CC_id < MAX_NUM_CCs; CC_id++) {
    NR_COMMON_channels_t *cc = &mac->common_channels[CC_id];
    for (int i = 0; i < NR_NB_RA_PROC_MAX; i++) {
      NR_RA_t *ra = &cc->ra[i];
      LOG_D(NR_MAC, "RA[state:%d]\n", ra->state);
      switch (ra->state) {
        case Msg2:
          nr_generate_Msg2(module_idP, CC_id, frameP, slotP, ra);
          break;
        case Msg3_retransmission:
          nr_generate_Msg3_retransmission(module_idP, CC_id, frameP, slotP, ra);
          break;
        case Msg4:
          nr_generate_Msg4(module_idP, CC_id, frameP, slotP, ra);
          break;
        case WAIT_Msg4_ACK:
          nr_check_Msg4_Ack(module_idP, CC_id, frameP, slotP, ra);
          break;
        default:
          break;
      }
    }
  }
  stop_meas(&mac->schedule_ra);
}


void nr_generate_Msg3_retransmission(module_id_t module_idP, int CC_id, frame_t frame, sub_frame_t slot, NR_RA_t *ra) {

  gNB_MAC_INST *nr_mac = RC.nrmac[module_idP];
  NR_COMMON_channels_t *cc = &nr_mac->common_channels[CC_id];
  NR_ServingCellConfigCommon_t *scc = cc->ServingCellConfigCommon;

  NR_BWP_Uplink_t *ubwp = NULL;
  NR_BWP_UplinkDedicated_t *ubwpd = NULL;
  NR_PUSCH_TimeDomainResourceAllocationList_t *pusch_TimeDomainAllocationList = NULL;
  NR_BWP_t *genericParameters = NULL;
  if(ra->CellGroup) {
    ubwp = ra->CellGroup->spCellConfig->spCellConfigDedicated->uplinkConfig->uplinkBWP_ToAddModList->list.array[ra->bwp_id-1];
    ubwpd = ra->CellGroup->spCellConfig->spCellConfigDedicated->uplinkConfig->initialUplinkBWP;
    genericParameters = &ubwp->bwp_Common->genericParameters;
    pusch_TimeDomainAllocationList = ubwp->bwp_Common->pusch_ConfigCommon->choice.setup->pusch_TimeDomainAllocationList;
  } else {
    genericParameters = &scc->uplinkConfigCommon->initialUplinkBWP->genericParameters;
    pusch_TimeDomainAllocationList = scc->uplinkConfigCommon->initialUplinkBWP->pusch_ConfigCommon->choice.setup->pusch_TimeDomainAllocationList;
  }

  int mu = genericParameters->subcarrierSpacing;
  uint8_t K2 = *pusch_TimeDomainAllocationList->list.array[ra->Msg3_tda_id]->k2;
  const int sched_frame = frame + (slot + K2 >= nr_slots_per_frame[mu]);
  const int sched_slot = (slot + K2) % nr_slots_per_frame[mu];

  if (is_xlsch_in_slot(RC.nrmac[module_idP]->ulsch_slot_bitmap[sched_slot / 64], sched_slot)) {
    // beam association for FR2
    int16_t *tdd_beam_association = nr_mac->tdd_beam_association;
    if (*scc->downlinkConfigCommon->frequencyInfoDL->frequencyBandList.list.array[0] >= 257) {
      uint8_t tdd_period_slot =  scc->tdd_UL_DL_ConfigurationCommon->pattern1.nrofDownlinkSlots + scc->tdd_UL_DL_ConfigurationCommon->pattern1.nrofUplinkSlots;
      if ((scc->tdd_UL_DL_ConfigurationCommon->pattern1.nrofDownlinkSymbols > 0) || (scc->tdd_UL_DL_ConfigurationCommon->pattern1.nrofUplinkSymbols > 0))
        tdd_period_slot++;
      int num_tdd_period = sched_slot/tdd_period_slot;
      if((tdd_beam_association[num_tdd_period]!=-1)&&(tdd_beam_association[num_tdd_period]!=ra->beam_id))
        return; // can't schedule retransmission in this slot
      else
        tdd_beam_association[num_tdd_period] = ra->beam_id;
    }

    int bwpSize = NRRIV2BW(scc->uplinkConfigCommon->initialUplinkBWP->genericParameters.locationAndBandwidth, MAX_BWP_SIZE);
    int bwpStart = NRRIV2PRBOFFSET(scc->uplinkConfigCommon->initialUplinkBWP->genericParameters.locationAndBandwidth, MAX_BWP_SIZE);
    int scs = scc->uplinkConfigCommon->initialUplinkBWP->genericParameters.subcarrierSpacing;
    int fh = 0;
    int startSymbolAndLength = scc->uplinkConfigCommon->initialUplinkBWP->pusch_ConfigCommon->choice.setup->pusch_TimeDomainAllocationList->list.array[ra->Msg3_tda_id]->startSymbolAndLength;
    int mappingtype = scc->uplinkConfigCommon->initialUplinkBWP->pusch_ConfigCommon->choice.setup->pusch_TimeDomainAllocationList->list.array[ra->Msg3_tda_id]->mappingType;

    if (ra->CellGroup) {
      AssertFatal(ra->CellGroup->spCellConfig->spCellConfigDedicated->downlinkBWP_ToAddModList->list.count == 1,
                  "downlinkBWP_ToAddModList has %d BWP!\n", ra->CellGroup->spCellConfig->spCellConfigDedicated->downlinkBWP_ToAddModList->list.count);
      int act_bwp_start = NRRIV2PRBOFFSET(ubwp->bwp_Common->genericParameters.locationAndBandwidth, MAX_BWP_SIZE);
      int act_bwp_size  = NRRIV2BW(ubwp->bwp_Common->genericParameters.locationAndBandwidth, MAX_BWP_SIZE);
      startSymbolAndLength = ubwp->bwp_Common->pusch_ConfigCommon->choice.setup->pusch_TimeDomainAllocationList->list.array[ra->Msg3_tda_id]->startSymbolAndLength;
      mappingtype = ubwp->bwp_Common->pusch_ConfigCommon->choice.setup->pusch_TimeDomainAllocationList->list.array[ra->Msg3_tda_id]->mappingType;
      scs = ubwp->bwp_Common->genericParameters.subcarrierSpacing;
      fh = ubwp->bwp_Dedicated->pusch_Config->choice.setup->frequencyHopping ? 1 : 0;
      if ((bwpStart < act_bwp_start) || (bwpSize > act_bwp_size))
        bwpStart = act_bwp_start;
    }
    uint16_t *vrb_map_UL =
        &RC.nrmac[module_idP]->common_channels[CC_id].vrb_map_UL[sched_slot * MAX_BWP_SIZE];

    int rbStart = 0;
    for (int i = 0; (i < ra->msg3_nb_rb) && (rbStart <= (bwpSize - ra->msg3_nb_rb)); i++) {
      if (vrb_map_UL[rbStart + bwpStart + i]) {
        rbStart += i;
        i = 0;
      }
    }
    if (rbStart > (bwpSize - ra->msg3_nb_rb)) {
      // cannot find free vrb_map for msg3 retransmission in this slot
      return;
    }

    LOG_I(NR_MAC, "[gNB %d][RAPROC] Frame %d, Slot %d : CC_id %d Scheduling retransmission of Msg3 in (%d,%d)\n",
          module_idP, frame, slot, CC_id, sched_frame, sched_slot);

    nfapi_nr_ul_tti_request_t *future_ul_tti_req = &RC.nrmac[module_idP]->UL_tti_req_ahead[CC_id][sched_slot];
    AssertFatal(future_ul_tti_req->SFN == sched_frame
                && future_ul_tti_req->Slot == sched_slot,
                "future UL_tti_req's frame.slot %d.%d does not match PUSCH %d.%d\n",
                future_ul_tti_req->SFN,
                future_ul_tti_req->Slot,
                sched_frame,
                sched_slot);
    future_ul_tti_req->pdus_list[future_ul_tti_req->n_pdus].pdu_type = NFAPI_NR_UL_CONFIG_PUSCH_PDU_TYPE;
    future_ul_tti_req->pdus_list[future_ul_tti_req->n_pdus].pdu_size = sizeof(nfapi_nr_pusch_pdu_t);
    nfapi_nr_pusch_pdu_t *pusch_pdu = &future_ul_tti_req->pdus_list[future_ul_tti_req->n_pdus].pusch_pdu;
    memset(pusch_pdu, 0, sizeof(nfapi_nr_pusch_pdu_t));

    fill_msg3_pusch_pdu(pusch_pdu, scc,
                        ra->msg3_round,
                        startSymbolAndLength,
                        ra->rnti, scs,
                        bwpSize, bwpStart,
                        mappingtype, fh,
                        rbStart, ra->msg3_nb_rb);
    future_ul_tti_req->n_pdus += 1;

    // generation of DCI 0_0 to schedule msg3 retransmission
    NR_SearchSpace_t *ss = ra->ra_ss;
    NR_BWP_Downlink_t *bwp = NULL;
    NR_ControlResourceSet_t *coreset = NULL;
    NR_Type0_PDCCH_CSS_config_t *type0_PDCCH_CSS_config = *ss->controlResourceSetId==0 ? &nr_mac->type0_PDCCH_CSS_config[ra->beam_id] : NULL;

    NR_BWP_t *genericParameters = NULL;
    if (ra->CellGroup &&
        ra->CellGroup->spCellConfig &&
        ra->CellGroup->spCellConfig->spCellConfigDedicated &&
        ra->CellGroup->spCellConfig->spCellConfigDedicated->downlinkBWP_ToAddModList &&
        ra->CellGroup->spCellConfig->spCellConfigDedicated->downlinkBWP_ToAddModList->list.array[ra->bwp_id-1]) {
      bwp = ra->CellGroup->spCellConfig->spCellConfigDedicated->downlinkBWP_ToAddModList->list.array[ra->bwp_id-1];
      genericParameters = &bwp->bwp_Common->genericParameters;
    }
    else {
      genericParameters= &scc->downlinkConfigCommon->initialDownlinkBWP->genericParameters;
    }

    if (*ss->controlResourceSetId == 0)
      coreset = nr_mac->sched_ctrlCommon->coreset; // this is coreset 0
    else
      coreset = get_coreset(scc, bwp, ss, NR_SearchSpace__searchSpaceType_PR_common);
    AssertFatal(coreset!=NULL,"Coreset cannot be null for RA-Msg3 retransmission\n");

    nfapi_nr_ul_dci_request_t *ul_dci_req = &nr_mac->UL_dci_req[CC_id];

    const int coresetid = coreset->controlResourceSetId;
    nfapi_nr_dl_tti_pdcch_pdu_rel15_t *pdcch_pdu_rel15 = nr_mac->pdcch_pdu_idx[CC_id][ra->bwp_id][coresetid];
    if (!pdcch_pdu_rel15) {
      nfapi_nr_ul_dci_request_pdus_t *ul_dci_request_pdu = &ul_dci_req->ul_dci_pdu_list[ul_dci_req->numPdus];
      memset(ul_dci_request_pdu, 0, sizeof(nfapi_nr_ul_dci_request_pdus_t));
      ul_dci_request_pdu->PDUType = NFAPI_NR_DL_TTI_PDCCH_PDU_TYPE;
      ul_dci_request_pdu->PDUSize = (uint8_t)(2+sizeof(nfapi_nr_dl_tti_pdcch_pdu));
      pdcch_pdu_rel15 = &ul_dci_request_pdu->pdcch_pdu.pdcch_pdu_rel15;
      ul_dci_req->numPdus += 1;
<<<<<<< HEAD
      nr_configure_pdcch(pdcch_pdu_rel15, ss, coreset, scc, genericParameters, type0_PDCCH_CSS_config);
=======
      nr_configure_pdcch(pdcch_pdu_rel15, ss, coreset, scc, genericParameters, NULL);
>>>>>>> b590cec2
      nr_mac->pdcch_pdu_idx[CC_id][ra->bwp_id][coresetid] = pdcch_pdu_rel15;
    }

    uint8_t aggregation_level;
    uint8_t nr_of_candidates;
    find_aggregation_candidates(&aggregation_level, &nr_of_candidates, ss);
    int CCEIndex = allocate_nr_CCEs(nr_mac, bwp, coreset, aggregation_level, 0, 0, nr_of_candidates);
    if (CCEIndex < 0) {
      LOG_E(NR_MAC, "%s(): cannot find free CCE for RA RNTI %04x!\n", __func__, ra->rnti);
      return;
    }

    // Fill PDCCH DL DCI PDU
    nfapi_nr_dl_dci_pdu_t *dci_pdu = &pdcch_pdu_rel15->dci_pdu[pdcch_pdu_rel15->numDlDci];
    pdcch_pdu_rel15->numDlDci++;
    dci_pdu->RNTI = ra->rnti;
    dci_pdu->ScramblingId = *scc->physCellId;
    dci_pdu->ScramblingRNTI = 0;
    dci_pdu->AggregationLevel = aggregation_level;
    dci_pdu->CceIndex = CCEIndex;
    dci_pdu->beta_PDCCH_1_0 = 0;
    dci_pdu->powerControlOffsetSS = 1;

    dci_pdu_rel15_t uldci_payload;
    memset(&uldci_payload, 0, sizeof(uldci_payload));

    config_uldci(ubwp,
                 ubwpd,
                 scc,
                 pusch_pdu,
                 &uldci_payload,
                 NR_UL_DCI_FORMAT_0_0,
                 ra->Msg3_tda_id,
                 ra->msg3_TPC,
                 0, // not used in format 0_0
                 ra->bwp_id);

    fill_dci_pdu_rel15(scc,
                       ra->CellGroup,
                       dci_pdu,
                       &uldci_payload,
                       NR_UL_DCI_FORMAT_0_0,
                       NR_RNTI_TC,
                       pusch_pdu->bwp_size,
                       ra->bwp_id);

    // Mark the corresponding RBs as used
    for (int rb = 0; rb < ra->msg3_nb_rb; rb++) {
      vrb_map_UL[rbStart + bwpStart + rb] = 1;
    }

    // reset state to wait msg3
    ra->state = WAIT_Msg3;
    ra->Msg3_frame = sched_frame;
    ra->Msg3_slot = sched_slot;

  }

}

void nr_get_Msg3alloc(module_id_t module_id,
                      int CC_id,
                      NR_ServingCellConfigCommon_t *scc,
                      NR_BWP_Uplink_t *ubwp,
                      sub_frame_t current_slot,
                      frame_t current_frame,
                      NR_RA_t *ra,
                      int16_t *tdd_beam_association) {

  // msg3 is scheduled in mixed slot in the following TDD period

  uint16_t msg3_nb_rb = 8 + sizeof(NR_MAC_SUBHEADER_SHORT) + sizeof(NR_MAC_SUBHEADER_SHORT); // sdu has 6 or 8 bytes

  int mu = ubwp ?
    ubwp->bwp_Common->genericParameters.subcarrierSpacing :
    scc->uplinkConfigCommon->initialUplinkBWP->genericParameters.subcarrierSpacing;
  int StartSymbolIndex = 0;
  int NrOfSymbols = 0;
  int startSymbolAndLength = 0;
  int temp_slot = 0;
  ra->Msg3_tda_id = 16; // initialization to a value above limit

  NR_PUSCH_TimeDomainResourceAllocationList_t *pusch_TimeDomainAllocationList= ubwp ?
    ubwp->bwp_Common->pusch_ConfigCommon->choice.setup->pusch_TimeDomainAllocationList:
    scc->uplinkConfigCommon->initialUplinkBWP->pusch_ConfigCommon->choice.setup->pusch_TimeDomainAllocationList;

  uint8_t k2 = 0;
  for (int i=0; i<pusch_TimeDomainAllocationList->list.count; i++) {
    startSymbolAndLength = pusch_TimeDomainAllocationList->list.array[i]->startSymbolAndLength;
    SLIV2SL(startSymbolAndLength, &StartSymbolIndex, &NrOfSymbols);
    // we want to transmit in the uplink symbols of mixed slot
    if (NrOfSymbols == scc->tdd_UL_DL_ConfigurationCommon->pattern1.nrofUplinkSymbols) {
      k2 = *pusch_TimeDomainAllocationList->list.array[i]->k2;
      temp_slot = current_slot + k2 + DELTA[mu]; // msg3 slot according to 8.3 in 38.213
      ra->Msg3_slot = temp_slot%nr_slots_per_frame[mu];
      if (is_xlsch_in_slot(RC.nrmac[module_id]->ulsch_slot_bitmap[ra->Msg3_slot / 64], ra->Msg3_slot)) {
        ra->Msg3_tda_id = i;
        break;
      }
    }
  }

  AssertFatal(ra->Msg3_tda_id<16,"Unable to find Msg3 time domain allocation in list\n");

  if (nr_slots_per_frame[mu]>temp_slot)
    ra->Msg3_frame = current_frame;
  else
    ra->Msg3_frame = (current_frame + (temp_slot/nr_slots_per_frame[mu]))%1024;

  // beam association for FR2
  if (*scc->downlinkConfigCommon->frequencyInfoDL->frequencyBandList.list.array[0] >= 257) {
    uint8_t tdd_period_slot =  scc->tdd_UL_DL_ConfigurationCommon->pattern1.nrofDownlinkSlots + scc->tdd_UL_DL_ConfigurationCommon->pattern1.nrofUplinkSlots;
    if ((scc->tdd_UL_DL_ConfigurationCommon->pattern1.nrofDownlinkSymbols > 0) || (scc->tdd_UL_DL_ConfigurationCommon->pattern1.nrofUplinkSymbols > 0))
      tdd_period_slot++;
    int num_tdd_period = ra->Msg3_slot/tdd_period_slot;
    if((tdd_beam_association[num_tdd_period]!=-1)&&(tdd_beam_association[num_tdd_period]!=ra->beam_id))
      AssertFatal(1==0,"Cannot schedule MSG3\n");
    else
      tdd_beam_association[num_tdd_period] = ra->beam_id;
  }

  LOG_D(NR_MAC, "[RAPROC] Msg3 slot %d: current slot %u Msg3 frame %u k2 %u Msg3_tda_id %u start symbol index %u\n", ra->Msg3_slot, current_slot, ra->Msg3_frame, k2,ra->Msg3_tda_id, StartSymbolIndex);
  uint16_t *vrb_map_UL =
      &RC.nrmac[module_id]->common_channels[CC_id].vrb_map_UL[ra->Msg3_slot * MAX_BWP_SIZE];
  const uint16_t bwpSize = NRRIV2BW(ubwp ?
				    ubwp->bwp_Common->genericParameters.locationAndBandwidth :
				    scc->uplinkConfigCommon->initialUplinkBWP->genericParameters.locationAndBandwidth,
				    MAX_BWP_SIZE);

  /* search msg3_nb_rb free RBs */
  int rbSize = 0;
  int rbStart = 0;
  while (rbSize < msg3_nb_rb) {
    rbStart += rbSize; /* last iteration rbSize was not enough, skip it */
    rbSize = 0;
    while (rbStart < bwpSize && vrb_map_UL[rbStart])
      rbStart++;
    AssertFatal(rbStart < bwpSize - msg3_nb_rb, "no space to allocate Msg 3 for RA!\n");
    while (rbStart + rbSize < bwpSize
           && !vrb_map_UL[rbStart + rbSize]
           && rbSize < msg3_nb_rb)
      rbSize++;
  }
  ra->msg3_nb_rb = msg3_nb_rb;
  ra->msg3_first_rb = rbStart;
}


void fill_msg3_pusch_pdu(nfapi_nr_pusch_pdu_t *pusch_pdu,
                         NR_ServingCellConfigCommon_t *scc,
                         int round,
                         int startSymbolAndLength,
                         rnti_t rnti, int scs,
                         int bwp_size, int bwp_start,
                         int mappingtype, int fh,
                         int msg3_first_rb, int msg3_nb_rb) {


  int start_symbol_index,nr_of_symbols;
  SLIV2SL(startSymbolAndLength, &start_symbol_index, &nr_of_symbols);

  pusch_pdu->pdu_bit_map = PUSCH_PDU_BITMAP_PUSCH_DATA;
  pusch_pdu->rnti = rnti;
  pusch_pdu->handle = 0;
  pusch_pdu->bwp_start = bwp_start;
  pusch_pdu->bwp_size = bwp_size;
  pusch_pdu->subcarrier_spacing = scs;
  pusch_pdu->cyclic_prefix = 0;
  pusch_pdu->mcs_index = 0;
  pusch_pdu->mcs_table = 0;
  pusch_pdu->target_code_rate = nr_get_code_rate_ul(pusch_pdu->mcs_index,pusch_pdu->mcs_table);
  pusch_pdu->qam_mod_order = nr_get_Qm_ul(pusch_pdu->mcs_index,pusch_pdu->mcs_table);
  if (scc->uplinkConfigCommon->initialUplinkBWP->rach_ConfigCommon->choice.setup->msg3_transformPrecoder == NULL)
    pusch_pdu->transform_precoding = 1;
  else
    pusch_pdu->transform_precoding = 0;
  pusch_pdu->data_scrambling_id = *scc->physCellId;
  pusch_pdu->nrOfLayers = 1;
  pusch_pdu->ul_dmrs_symb_pos = get_l_prime(nr_of_symbols,mappingtype,pusch_dmrs_pos2,pusch_len1,start_symbol_index, scc->dmrs_TypeA_Position);
  LOG_D(MAC, "MSG3 start_sym:%d NR Symb:%d mappingtype:%d , ul_dmrs_symb_pos:%x\n", start_symbol_index, nr_of_symbols, mappingtype, pusch_pdu->ul_dmrs_symb_pos);
  pusch_pdu->dmrs_config_type = 0;
  pusch_pdu->ul_dmrs_scrambling_id = *scc->physCellId; //If provided and the PUSCH is not a msg3 PUSCH, otherwise, L2 should set this to physical cell id.
  pusch_pdu->scid = 0; //DMRS sequence initialization [TS38.211, sec 6.4.1.1.1]. Should match what is sent in DCI 0_1, otherwise set to 0.
  pusch_pdu->dmrs_ports = 1;  // 6.2.2 in 38.214 only port 0 to be used
  pusch_pdu->num_dmrs_cdm_grps_no_data = 2;  // no data in dmrs symbols as in 6.2.2 in 38.214
  pusch_pdu->resource_alloc = 1; //type 1

  pusch_pdu->rb_start = msg3_first_rb;
  if (msg3_nb_rb > pusch_pdu->bwp_size)
    AssertFatal(1==0,"MSG3 allocated number of RBs exceed the BWP size\n");
  else
    pusch_pdu->rb_size = msg3_nb_rb;
  pusch_pdu->vrb_to_prb_mapping = 0;

  pusch_pdu->frequency_hopping = fh;
  //pusch_pdu->tx_direct_current_location;//The uplink Tx Direct Current location for the carrier. Only values in the value range of this field between 0 and 3299, which indicate the subcarrier index within the carrier corresponding 1o the numerology of the corresponding uplink BWP and value 3300, which indicates "Outside the carrier" and value 3301, which indicates "Undetermined position within the carrier" are used. [TS38.331, UplinkTxDirectCurrentBWP IE]
  pusch_pdu->uplink_frequency_shift_7p5khz = 0;
  //Resource Allocation in time domain
  pusch_pdu->start_symbol_index = start_symbol_index;
  pusch_pdu->nr_of_symbols = nr_of_symbols;
  //Optional Data only included if indicated in pduBitmap
  pusch_pdu->pusch_data.rv_index = nr_rv_round_map[round];
  pusch_pdu->pusch_data.harq_process_id = 0;
  pusch_pdu->pusch_data.new_data_indicator = 1;
  pusch_pdu->pusch_data.num_cb = 0;
  pusch_pdu->pusch_data.tb_size = nr_compute_tbs(pusch_pdu->qam_mod_order,
                                                 pusch_pdu->target_code_rate,
                                                 pusch_pdu->rb_size,
                                                 pusch_pdu->nr_of_symbols,
                                                 12, // nb dmrs set for no data in dmrs symbol
                                                 0, //nb_rb_oh
                                                 0, // to verify tb scaling
                                                 pusch_pdu->nrOfLayers)>>3;

}

void nr_add_msg3(module_id_t module_idP, int CC_id, frame_t frameP, sub_frame_t slotP, NR_RA_t *ra, uint8_t *RAR_pdu)
{
  gNB_MAC_INST                                   *mac = RC.nrmac[module_idP];
  NR_COMMON_channels_t                            *cc = &mac->common_channels[CC_id];
  NR_ServingCellConfigCommon_t                   *scc = cc->ServingCellConfigCommon;

  if (ra->state == RA_IDLE) {
    LOG_W(NR_MAC,"RA is not active for RA %X. skipping msg3 scheduling\n", ra->rnti);
    return;
  }

  uint16_t *vrb_map_UL =
      &RC.nrmac[module_idP]->common_channels[CC_id].vrb_map_UL[ra->Msg3_slot * MAX_BWP_SIZE];
  for (int i = 0; i < ra->msg3_nb_rb; ++i) {
    AssertFatal(!vrb_map_UL[i + ra->msg3_first_rb],
                "RB %d in %4d.%2d is already taken, cannot allocate Msg3!\n",
                i + ra->msg3_first_rb,
                ra->Msg3_frame,
                ra->Msg3_slot);
    vrb_map_UL[i + ra->msg3_first_rb] = 1;
  }

  LOG_D(NR_MAC, "[gNB %d][RAPROC] Frame %d, Slot %d : CC_id %d RA is active, Msg3 in (%d,%d)\n", module_idP, frameP, slotP, CC_id, ra->Msg3_frame, ra->Msg3_slot);

  nfapi_nr_ul_tti_request_t *future_ul_tti_req = &RC.nrmac[module_idP]->UL_tti_req_ahead[CC_id][ra->Msg3_slot];
  AssertFatal(future_ul_tti_req->SFN == ra->Msg3_frame
              && future_ul_tti_req->Slot == ra->Msg3_slot,
              "future UL_tti_req's frame.slot %d.%d does not match PUSCH %d.%d\n",
              future_ul_tti_req->SFN,
              future_ul_tti_req->Slot,
              ra->Msg3_frame,
              ra->Msg3_slot);
  future_ul_tti_req->pdus_list[future_ul_tti_req->n_pdus].pdu_type = NFAPI_NR_UL_CONFIG_PUSCH_PDU_TYPE;
  future_ul_tti_req->pdus_list[future_ul_tti_req->n_pdus].pdu_size = sizeof(nfapi_nr_pusch_pdu_t);
  nfapi_nr_pusch_pdu_t *pusch_pdu = &future_ul_tti_req->pdus_list[future_ul_tti_req->n_pdus].pusch_pdu;
  memset(pusch_pdu, 0, sizeof(nfapi_nr_pusch_pdu_t));

  int ibwp_size  = NRRIV2BW(scc->uplinkConfigCommon->initialUplinkBWP->genericParameters.locationAndBandwidth, MAX_BWP_SIZE);
  int ibwp_start = NRRIV2PRBOFFSET(scc->uplinkConfigCommon->initialUplinkBWP->genericParameters.locationAndBandwidth, MAX_BWP_SIZE);
  int abwp_size = ibwp_size;
  int abwp_start = ibwp_start;
  int scs = scc->uplinkConfigCommon->initialUplinkBWP->genericParameters.subcarrierSpacing;
  int fh = 0;
  int startSymbolAndLength = scc->uplinkConfigCommon->initialUplinkBWP->pusch_ConfigCommon->choice.setup->pusch_TimeDomainAllocationList->list.array[ra->Msg3_tda_id]->startSymbolAndLength;
  int mappingtype = scc->uplinkConfigCommon->initialUplinkBWP->pusch_ConfigCommon->choice.setup->pusch_TimeDomainAllocationList->list.array[ra->Msg3_tda_id]->mappingType;

  if (ra->CellGroup) {
    AssertFatal(ra->CellGroup->spCellConfig->spCellConfigDedicated->downlinkBWP_ToAddModList->list.count == 1,
		"downlinkBWP_ToAddModList has %d BWP!\n", ra->CellGroup->spCellConfig->spCellConfigDedicated->downlinkBWP_ToAddModList->list.count);
    NR_BWP_Uplink_t *ubwp = ra->CellGroup->spCellConfig->spCellConfigDedicated->uplinkConfig->uplinkBWP_ToAddModList->list.array[ra->bwp_id - 1];

    startSymbolAndLength = ubwp->bwp_Common->pusch_ConfigCommon->choice.setup->pusch_TimeDomainAllocationList->list.array[ra->Msg3_tda_id]->startSymbolAndLength;
    mappingtype = ubwp->bwp_Common->pusch_ConfigCommon->choice.setup->pusch_TimeDomainAllocationList->list.array[ra->Msg3_tda_id]->mappingType;
    abwp_size  = NRRIV2BW(ubwp->bwp_Common->genericParameters.locationAndBandwidth, MAX_BWP_SIZE);
    abwp_start = NRRIV2PRBOFFSET(ubwp->bwp_Common->genericParameters.locationAndBandwidth, MAX_BWP_SIZE);
    scs = ubwp->bwp_Common->genericParameters.subcarrierSpacing;
    fh = ubwp->bwp_Dedicated->pusch_Config->choice.setup->frequencyHopping ? 1 : 0;
  }

  LOG_D(NR_MAC, "Frame %d, Subframe %d Adding Msg3 UL Config Request for (%d,%d) : (%d,%d,%d) for rnti: %d\n",
    frameP,
    slotP,
    ra->Msg3_frame,
    ra->Msg3_slot,
    ra->msg3_nb_rb,
    ra->msg3_first_rb,
    ra->msg3_round,
    ra->rnti);

  int bwp_start;
  if ((ibwp_start < abwp_start) || (ibwp_size > abwp_size))
    bwp_start = abwp_start;
  else
    bwp_start = ibwp_start;

  fill_msg3_pusch_pdu(pusch_pdu,scc,
                      ra->msg3_round,
                      startSymbolAndLength,
                      ra->rnti, scs,
                      ibwp_size, bwp_start,
                      mappingtype, fh,
                      ra->msg3_first_rb, ra->msg3_nb_rb);
  future_ul_tti_req->n_pdus += 1;

  // calling function to fill rar message
  nr_fill_rar(module_idP, ra, RAR_pdu, pusch_pdu);
}

void nr_generate_Msg2(module_id_t module_idP, int CC_id, frame_t frameP, sub_frame_t slotP, NR_RA_t *ra)
{

  gNB_MAC_INST *nr_mac = RC.nrmac[module_idP];
  NR_COMMON_channels_t *cc = &nr_mac->common_channels[CC_id];

  if ((ra->Msg2_frame == frameP) && (ra->Msg2_slot == slotP)) {

    uint8_t time_domain_assignment = 1;
    uint8_t mcsIndex = 0;
    int rbStart = 0;
    int rbSize = 8;

    NR_ServingCellConfigCommon_t *scc = cc->ServingCellConfigCommon;
    NR_SearchSpace_t *ss = ra->ra_ss;

    NR_BWP_Downlink_t *bwp = NULL;
    NR_ControlResourceSet_t *coreset = NULL;
    NR_BWP_t *genericParameters = NULL;
    NR_PDSCH_TimeDomainResourceAllocationList_t *pdsch_TimeDomainAllocationList=NULL;

    if (ra->CellGroup &&
        ra->CellGroup->spCellConfig &&
        ra->CellGroup->spCellConfig->spCellConfigDedicated &&
        ra->CellGroup->spCellConfig->spCellConfigDedicated->downlinkBWP_ToAddModList &&
        ra->CellGroup->spCellConfig->spCellConfigDedicated->downlinkBWP_ToAddModList->list.array[ra->bwp_id-1]) {
      bwp = ra->CellGroup->spCellConfig->spCellConfigDedicated->downlinkBWP_ToAddModList->list.array[ra->bwp_id-1];
      genericParameters = &bwp->bwp_Common->genericParameters;
      pdsch_TimeDomainAllocationList = bwp->bwp_Common->pdsch_ConfigCommon->choice.setup->pdsch_TimeDomainAllocationList;
    }
    else {
      genericParameters= &scc->downlinkConfigCommon->initialDownlinkBWP->genericParameters;
      pdsch_TimeDomainAllocationList = scc->downlinkConfigCommon->initialDownlinkBWP->pdsch_ConfigCommon->choice.setup->pdsch_TimeDomainAllocationList;
    }

    long BWPStart = 0;
    long BWPSize = 0;
    NR_Type0_PDCCH_CSS_config_t *type0_PDCCH_CSS_config = NULL;
    if(*ss->controlResourceSetId!=0) {
      BWPStart = NRRIV2PRBOFFSET(genericParameters->locationAndBandwidth, MAX_BWP_SIZE);
      BWPSize  = NRRIV2BW(scc->downlinkConfigCommon->initialDownlinkBWP->genericParameters.locationAndBandwidth, MAX_BWP_SIZE);
    } else {
      type0_PDCCH_CSS_config = &nr_mac->type0_PDCCH_CSS_config[ra->beam_id];
      BWPStart = type0_PDCCH_CSS_config->cset_start_rb;
      BWPSize = type0_PDCCH_CSS_config->num_rbs;
    }

    if (*ss->controlResourceSetId == 0)
      coreset = nr_mac->sched_ctrlCommon->coreset; // this is coreset 0
    else
      coreset = get_coreset(scc, bwp, ss, NR_SearchSpace__searchSpaceType_PR_common);

    AssertFatal(coreset!=NULL,"Coreset cannot be null for RA-Msg2\n");

    uint16_t *vrb_map = cc[CC_id].vrb_map;
    for (int i = 0; (i < rbSize) && (rbStart <= (BWPSize - rbSize)); i++) {
      if (vrb_map[rbStart + i]) {
        rbStart += i;
        i = 0;
      }
    }

    if (rbStart > (BWPSize - rbSize)) {
      LOG_E(NR_MAC, "%s(): cannot find free vrb_map for RA RNTI %04x!\n", __func__, ra->RA_rnti);
      return;
    }

    // Checking if the DCI allocation is feasible in current subframe
    nfapi_nr_dl_tti_request_body_t *dl_req = &nr_mac->DL_req[CC_id].dl_tti_request_body;
    if (dl_req->nPDUs > NFAPI_NR_MAX_DL_TTI_PDUS - 2) {
      LOG_I(NR_MAC, "[RAPROC] Subframe %d: FAPI DL structure is full, skip scheduling UE %d\n", slotP, ra->RA_rnti);
      return;
    }

    uint8_t aggregation_level;
    uint8_t nr_of_candidates;
    find_aggregation_candidates(&aggregation_level, &nr_of_candidates, ss);
    int CCEIndex = allocate_nr_CCEs(nr_mac, bwp, coreset, aggregation_level,0,0,nr_of_candidates);
    if (CCEIndex < 0) {
      LOG_E(NR_MAC, "%s(): cannot find free CCE for RA RNTI %04x!\n", __func__, ra->rnti);
      return;
    }

    // Calculate number of symbols
    int startSymbolIndex, nrOfSymbols;
    const int startSymbolAndLength = pdsch_TimeDomainAllocationList->list.array[time_domain_assignment]->startSymbolAndLength;
    SLIV2SL(startSymbolAndLength, &startSymbolIndex, &nrOfSymbols);
    AssertFatal(startSymbolIndex >= 0, "StartSymbolIndex is negative\n");

    LOG_D(NR_MAC,"Msg2 startSymbolIndex.nrOfSymbols %d.%d\n",startSymbolIndex,nrOfSymbols);

    int mappingtype = pdsch_TimeDomainAllocationList->list.array[time_domain_assignment]->mappingType;

    // look up the PDCCH PDU for this CC, BWP, and CORESET. If it does not exist, create it. This is especially
    // important if we have multiple RAs, and the DLSCH has to reuse them, so we need to mark them
    const int bwpid = bwp ? bwp->bwp_Id : 0;
    const int coresetid = coreset->controlResourceSetId;
    nfapi_nr_dl_tti_pdcch_pdu_rel15_t *pdcch_pdu_rel15 = nr_mac->pdcch_pdu_idx[CC_id][bwpid][coresetid];
    if (!pdcch_pdu_rel15) {
      nfapi_nr_dl_tti_request_pdu_t *dl_tti_pdcch_pdu = &dl_req->dl_tti_pdu_list[dl_req->nPDUs];
      memset(dl_tti_pdcch_pdu, 0, sizeof(nfapi_nr_dl_tti_request_pdu_t));
      dl_tti_pdcch_pdu->PDUType = NFAPI_NR_DL_TTI_PDCCH_PDU_TYPE;
      dl_tti_pdcch_pdu->PDUSize = (uint8_t)(2 + sizeof(nfapi_nr_dl_tti_pdcch_pdu));
      dl_req->nPDUs += 1;
      pdcch_pdu_rel15 = &dl_tti_pdcch_pdu->pdcch_pdu.pdcch_pdu_rel15;
<<<<<<< HEAD
      nr_configure_pdcch(pdcch_pdu_rel15, ss, coreset, scc, genericParameters, type0_PDCCH_CSS_config);
=======
      nr_configure_pdcch(pdcch_pdu_rel15, ss, coreset, scc, genericParameters, NULL);
>>>>>>> b590cec2
      nr_mac->pdcch_pdu_idx[CC_id][bwpid][coresetid] = pdcch_pdu_rel15;
    }

    nfapi_nr_dl_tti_request_pdu_t *dl_tti_pdsch_pdu = &dl_req->dl_tti_pdu_list[dl_req->nPDUs];
    memset((void *)dl_tti_pdsch_pdu,0,sizeof(nfapi_nr_dl_tti_request_pdu_t));
    dl_tti_pdsch_pdu->PDUType = NFAPI_NR_DL_TTI_PDSCH_PDU_TYPE;
    dl_tti_pdsch_pdu->PDUSize = (uint8_t)(2+sizeof(nfapi_nr_dl_tti_pdsch_pdu));
    dl_req->nPDUs+=1;
    nfapi_nr_dl_tti_pdsch_pdu_rel15_t *pdsch_pdu_rel15 = &dl_tti_pdsch_pdu->pdsch_pdu.pdsch_pdu_rel15;

    LOG_I(NR_MAC,"[gNB %d][RAPROC] CC_id %d Frame %d, slotP %d: Generating RA-Msg2 DCI, rnti 0x%x, state %d, CoreSetType %d\n",
          module_idP, CC_id, frameP, slotP, ra->RA_rnti, ra->state,pdcch_pdu_rel15->CoreSetType);

    // SCF222: PDU index incremented for each PDSCH PDU sent in TX control message. This is used to associate control
    // information to data and is reset every slot.
    const int pduindex = nr_mac->pdu_index[CC_id]++;

    uint8_t mcsTableIdx = 0;
    if (bwp &&
        bwp->bwp_Dedicated &&
        bwp->bwp_Dedicated->pdsch_Config &&
        bwp->bwp_Dedicated->pdsch_Config->choice.setup &&
        bwp->bwp_Dedicated->pdsch_Config->choice.setup->mcs_Table) {
      if (*bwp->bwp_Dedicated->pdsch_Config->choice.setup->mcs_Table == 0)
        mcsTableIdx = 1;
      else
        mcsTableIdx = 2;
    }
    else mcsTableIdx = 0;

    int dmrsConfigType=0;
    if (bwp &&
        bwp->bwp_Dedicated &&
        bwp->bwp_Dedicated->pdsch_Config &&
        bwp->bwp_Dedicated->pdsch_Config->choice.setup &&
        bwp->bwp_Dedicated->pdsch_Config->choice.setup->dmrs_DownlinkForPDSCH_MappingTypeA &&
        bwp->bwp_Dedicated->pdsch_Config->choice.setup->dmrs_DownlinkForPDSCH_MappingTypeA->choice.setup &&
        bwp->bwp_Dedicated->pdsch_Config->choice.setup->dmrs_DownlinkForPDSCH_MappingTypeA->choice.setup->dmrs_Type)
      dmrsConfigType = 1;

    pdsch_pdu_rel15->pduBitmap = 0;
    pdsch_pdu_rel15->rnti = ra->RA_rnti;
    pdsch_pdu_rel15->pduIndex = pduindex;
    pdsch_pdu_rel15->BWPSize  = BWPSize;
    pdsch_pdu_rel15->BWPStart = BWPStart;
    pdsch_pdu_rel15->SubcarrierSpacing = genericParameters->subcarrierSpacing;
    pdsch_pdu_rel15->CyclicPrefix = 0;
    pdsch_pdu_rel15->NrOfCodewords = 1;
    pdsch_pdu_rel15->targetCodeRate[0] = nr_get_code_rate_dl(mcsIndex,mcsTableIdx);
    pdsch_pdu_rel15->qamModOrder[0] = 2;
    pdsch_pdu_rel15->mcsIndex[0] = mcsIndex;
    pdsch_pdu_rel15->mcsTable[0] = mcsTableIdx;
    pdsch_pdu_rel15->rvIndex[0] = 0;
    pdsch_pdu_rel15->dataScramblingId = *scc->physCellId;
    pdsch_pdu_rel15->nrOfLayers = 1;
    pdsch_pdu_rel15->transmissionScheme = 0;
    pdsch_pdu_rel15->refPoint = 0;
    pdsch_pdu_rel15->dmrsConfigType = dmrsConfigType;
    pdsch_pdu_rel15->dlDmrsScramblingId = *scc->physCellId;
    pdsch_pdu_rel15->SCID = 0;
    pdsch_pdu_rel15->numDmrsCdmGrpsNoData = nrOfSymbols <= 2 ? 1 : 2;
    pdsch_pdu_rel15->dmrsPorts = 1;
    pdsch_pdu_rel15->resourceAlloc = 1;
    pdsch_pdu_rel15->rbStart = rbStart;
    pdsch_pdu_rel15->rbSize = rbSize;
    pdsch_pdu_rel15->VRBtoPRBMapping = 0;
    pdsch_pdu_rel15->StartSymbolIndex = startSymbolIndex;
    pdsch_pdu_rel15->NrOfSymbols = nrOfSymbols;
    pdsch_pdu_rel15->dlDmrsSymbPos = fill_dmrs_mask(NULL,
                                                    nr_mac->common_channels->ServingCellConfigCommon->dmrs_TypeA_Position,
                                                    nrOfSymbols,
                                                    startSymbolIndex,
                                                    mappingtype);

    int x_Overhead = 0;
    uint8_t tb_scaling = 0;
    nr_get_tbs_dl(&dl_tti_pdsch_pdu->pdsch_pdu, x_Overhead, pdsch_pdu_rel15->numDmrsCdmGrpsNoData, tb_scaling);

    // Fill PDCCH DL DCI PDU
    nfapi_nr_dl_dci_pdu_t *dci_pdu = &pdcch_pdu_rel15->dci_pdu[pdcch_pdu_rel15->numDlDci];
    pdcch_pdu_rel15->numDlDci++;
    dci_pdu->RNTI = ra->RA_rnti;
    dci_pdu->ScramblingId = *scc->physCellId;
    dci_pdu->ScramblingRNTI = 0;
    dci_pdu->AggregationLevel = aggregation_level;
    dci_pdu->CceIndex = CCEIndex;
    dci_pdu->beta_PDCCH_1_0 = 0;
    dci_pdu->powerControlOffsetSS = 1;

    dci_pdu_rel15_t dci_payload;
    int effective_BWPSize = get_softmodem_params()->sa == 1 ? (pdcch_pdu_rel15->FreqDomainResource[0]==0xFF ? 48 : 24) : pdsch_pdu_rel15->BWPSize;
    dci_payload.frequency_domain_assignment.val = PRBalloc_to_locationandbandwidth0(pdsch_pdu_rel15->rbSize,
                                                                                    pdsch_pdu_rel15->rbStart,
                                                                                    effective_BWPSize);

    LOG_D(NR_MAC,"Msg2 rbSize.rbStart.BWPsize %d.%d.%d\n",pdsch_pdu_rel15->rbSize,
	  pdsch_pdu_rel15->rbStart,
	  effective_BWPSize);

    dci_payload.time_domain_assignment.val = time_domain_assignment;
    dci_payload.vrb_to_prb_mapping.val = 0;
    dci_payload.mcs = pdsch_pdu_rel15->mcsIndex[0];
    dci_payload.tb_scaling = tb_scaling;

    LOG_D(NR_MAC,
          "[RAPROC] DCI type 1 payload: freq_alloc %d (%d,%d,%d), time_alloc %d, vrb to prb %d, mcs %d tb_scaling %d \n",
          dci_payload.frequency_domain_assignment.val,
          pdsch_pdu_rel15->rbStart,
          pdsch_pdu_rel15->rbSize,
          effective_BWPSize,
          dci_payload.time_domain_assignment.val,
          dci_payload.vrb_to_prb_mapping.val,
          dci_payload.mcs,
          dci_payload.tb_scaling);

    LOG_D(NR_MAC,
          "[RAPROC] DCI params: rnti 0x%x, rnti_type %d, dci_format %d coreset params: FreqDomainResource %llx, start_symbol %d  n_symb %d\n",
          pdcch_pdu_rel15->dci_pdu[0].RNTI,
          NR_RNTI_RA,
          NR_DL_DCI_FORMAT_1_0,
          *(unsigned long long *)pdcch_pdu_rel15->FreqDomainResource,
          pdcch_pdu_rel15->StartSymbolIndex,
          pdcch_pdu_rel15->DurationSymbols);

    fill_dci_pdu_rel15(scc,
                       ra->CellGroup,
                       &pdcch_pdu_rel15->dci_pdu[pdcch_pdu_rel15->numDlDci - 1],
                       &dci_payload,
                       NR_DL_DCI_FORMAT_1_0,
                       NR_RNTI_RA,
                       effective_BWPSize,
                       bwpid);

    // DL TX request
    nfapi_nr_pdu_t *tx_req = &nr_mac->TX_req[CC_id].pdu_list[nr_mac->TX_req[CC_id].Number_of_PDUs];

    // Program UL processing for Msg3
    NR_BWP_Uplink_t *ubwp = ra->CellGroup ?
      ra->CellGroup->spCellConfig->spCellConfigDedicated->uplinkConfig->uplinkBWP_ToAddModList->list.array[ra->bwp_id-1] :
      NULL;
    nr_get_Msg3alloc(module_idP, CC_id, scc, ubwp, slotP, frameP, ra, nr_mac->tdd_beam_association);
    nr_add_msg3(module_idP, CC_id, frameP, slotP, ra, (uint8_t *) &tx_req->TLVs[0].value.direct[0]);

    if(ra->cfra) {
      LOG_I(NR_MAC, "Frame %d, Subframe %d: Setting RA-Msg3 reception for Frame %d Subframe %d\n", frameP, slotP, ra->Msg3_frame, ra->Msg3_slot);
    }

    T(T_GNB_MAC_DL_RAR_PDU_WITH_DATA, T_INT(module_idP), T_INT(CC_id), T_INT(ra->RA_rnti), T_INT(frameP),
      T_INT(slotP), T_INT(0), T_BUFFER(&tx_req->TLVs[0].value.direct[0], tx_req->TLVs[0].length));

    tx_req->PDU_length = pdsch_pdu_rel15->TBSize[0];
    tx_req->PDU_index = pduindex;
    tx_req->num_TLV = 1;
    tx_req->TLVs[0].length = tx_req->PDU_length + 2;
    nr_mac->TX_req[CC_id].SFN = frameP;
    nr_mac->TX_req[CC_id].Number_of_PDUs++;
    nr_mac->TX_req[CC_id].Slot = slotP;

    // Mark the corresponding RBs as used
    for (int rb = 0; rb < rbSize; rb++) {
      vrb_map[rb + rbStart] = 1;
    }

    ra->state = WAIT_Msg3;
    LOG_D(NR_MAC,"[gNB %d][RAPROC] Frame %d, Subframe %d: RA state %d\n", module_idP, frameP, slotP, ra->state);
  }
}

void nr_generate_Msg4(module_id_t module_idP, int CC_id, frame_t frameP, sub_frame_t slotP, NR_RA_t *ra) {

  gNB_MAC_INST *nr_mac = RC.nrmac[module_idP];
  NR_COMMON_channels_t *cc = &nr_mac->common_channels[CC_id];

  if (ra->Msg4_frame == frameP && ra->Msg4_slot == slotP ) {

    uint8_t time_domain_assignment = 0;
    uint8_t mcsIndex = 0;

    NR_ServingCellConfigCommon_t *scc = cc->ServingCellConfigCommon;
    NR_SearchSpace_t *ss = ra->ra_ss;

    NR_BWP_Downlink_t *bwp = NULL;
    NR_ControlResourceSet_t *coreset = NULL;
    NR_PDSCH_TimeDomainResourceAllocationList_t *pdsch_TimeDomainAllocationList=NULL;

    if (ra->CellGroup &&
        ra->CellGroup->spCellConfig &&
        ra->CellGroup->spCellConfig->spCellConfigDedicated &&
        ra->CellGroup->spCellConfig->spCellConfigDedicated->downlinkBWP_ToAddModList &&
        ra->CellGroup->spCellConfig->spCellConfigDedicated->downlinkBWP_ToAddModList->list.array[ra->bwp_id-1]) {
      bwp = ra->CellGroup->spCellConfig->spCellConfigDedicated->downlinkBWP_ToAddModList->list.array[ra->bwp_id-1];
      pdsch_TimeDomainAllocationList = bwp->bwp_Common->pdsch_ConfigCommon->choice.setup->pdsch_TimeDomainAllocationList;
    }
    else {
      pdsch_TimeDomainAllocationList = scc->downlinkConfigCommon->initialDownlinkBWP->pdsch_ConfigCommon->choice.setup->pdsch_TimeDomainAllocationList;
    }

    if (*ss->controlResourceSetId == 0)
      coreset = nr_mac->sched_ctrlCommon->coreset; // this is coreset 0
    else
      coreset = get_coreset(scc, bwp, ss, NR_SearchSpace__searchSpaceType_PR_common);

    AssertFatal(coreset!=NULL,"Coreset cannot be null for RA-Msg4\n");

    int UE_id = find_nr_UE_id(module_idP, ra->rnti);
    NR_UE_info_t *UE_info = &nr_mac->UE_info;
    NR_UE_sched_ctrl_t *sched_ctrl = &UE_info->UE_sched_ctrl[UE_id];

    NR_BWP_t *genericParameters = bwp ? & bwp->bwp_Common->genericParameters : &scc->downlinkConfigCommon->initialDownlinkBWP->genericParameters;

    long BWPStart = 0;
    long BWPSize = 0;
    NR_Type0_PDCCH_CSS_config_t *type0_PDCCH_CSS_config = NULL;
    if(*ss->controlResourceSetId!=0) {
      BWPStart = NRRIV2PRBOFFSET(genericParameters->locationAndBandwidth, MAX_BWP_SIZE);
      BWPSize  = NRRIV2BW(scc->downlinkConfigCommon->initialDownlinkBWP->genericParameters.locationAndBandwidth, MAX_BWP_SIZE);
    } else {
      type0_PDCCH_CSS_config = &nr_mac->type0_PDCCH_CSS_config[ra->beam_id];
      BWPStart = type0_PDCCH_CSS_config->cset_start_rb;
      BWPSize = type0_PDCCH_CSS_config->num_rbs;
    }

    /* get the PID of a HARQ process awaiting retrnasmission, or -1 otherwise */
    int current_harq_pid = sched_ctrl->retrans_dl_harq.head;
    // HARQ management
    if (current_harq_pid < 0) {
      AssertFatal(sched_ctrl->available_dl_harq.head >= 0,
                  "UE context not initialized: no HARQ processes found\n");
      current_harq_pid = sched_ctrl->available_dl_harq.head;
      remove_front_nr_list(&sched_ctrl->available_dl_harq);
    }
    NR_UE_harq_t *harq = &sched_ctrl->harq_processes[current_harq_pid];
    DevAssert(!harq->is_waiting);
    add_tail_nr_list(&sched_ctrl->feedback_dl_harq, current_harq_pid);
    harq->is_waiting = true;
    ra->harq_pid = current_harq_pid;

    // get CCEindex, needed also for PUCCH and then later for PDCCH
    uint8_t aggregation_level;
    uint8_t nr_of_candidates;
    find_aggregation_candidates(&aggregation_level, &nr_of_candidates, ss);
    int CCEIndex = allocate_nr_CCEs(nr_mac, bwp, coreset, aggregation_level,0,0,nr_of_candidates);
    if (CCEIndex < 0) {
      LOG_E(NR_MAC, "%s(): cannot find free CCE for RA RNTI %04x!\n", __func__, ra->rnti);
      return;
    }

    int n_rb=0;
    for (int i=0;i<6;i++)
      for (int j=0;j<8;j++) {
	      n_rb+=((coreset->frequencyDomainResources.buf[i]>>j)&1);
      }
    n_rb*=6;
    const uint16_t N_cce = n_rb * coreset->duration / NR_NB_REG_PER_CCE;
    const int delta_PRI=0;
    int r_pucch = ((CCEIndex<<1)/N_cce)+(delta_PRI<<1);

    LOG_D(NR_MAC,"[RAPROC] Msg4 r_pucch %d (CCEIndex %d, N_cce %d, nb_of_candidates %d,delta_PRI %d)\n",r_pucch,CCEIndex,N_cce,nr_of_candidates,delta_PRI);
    int alloc = nr_acknack_scheduling(module_idP, UE_id, frameP, slotP, r_pucch, 1);
    AssertFatal(alloc>=0,"Couldn't find a pucch allocation for ack nack (msg4)\n");
    NR_sched_pucch_t *pucch = &sched_ctrl->sched_pucch[alloc];
    harq->feedback_slot = pucch->ul_slot;
    harq->feedback_frame = pucch->frame;

    uint8_t *buf = (uint8_t *) harq->tb;
    // Bytes to be transmitted
    if (harq->round == 0) {
      uint16_t mac_pdu_length = nr_write_ce_dlsch_pdu(module_idP, nr_mac->sched_ctrlCommon, buf, 255, ra->cont_res_id);
      LOG_D(NR_MAC,"Encoded contention resolution mac_pdu_length %d\n",mac_pdu_length);
      uint16_t mac_sdu_length = mac_rrc_nr_data_req(module_idP, CC_id, frameP, CCCH, ra->rnti, 1, &buf[mac_pdu_length+2]);
      ((NR_MAC_SUBHEADER_SHORT *) &buf[mac_pdu_length])->R = 0;
      ((NR_MAC_SUBHEADER_SHORT *) &buf[mac_pdu_length])->F = 0;
      ((NR_MAC_SUBHEADER_SHORT *) &buf[mac_pdu_length])->LCID = DL_SCH_LCID_CCCH;
      ((NR_MAC_SUBHEADER_SHORT *) &buf[mac_pdu_length])->L = mac_sdu_length;
      ra->mac_pdu_length = mac_pdu_length + mac_sdu_length + sizeof(NR_MAC_SUBHEADER_SHORT);
      LOG_D(NR_MAC,"Encoded RRCSetup Piggyback (%d + %d bytes), mac_pdu_length %d\n", mac_sdu_length, (int)sizeof(NR_MAC_SUBHEADER_SHORT), ra->mac_pdu_length);
    }

    // Calculate number of symbols
    int startSymbolIndex, nrOfSymbols;
    const int startSymbolAndLength = pdsch_TimeDomainAllocationList->list.array[time_domain_assignment]->startSymbolAndLength;
    SLIV2SL(startSymbolAndLength, &startSymbolIndex, &nrOfSymbols);
    AssertFatal(startSymbolIndex >= 0, "StartSymbolIndex is negative\n");

    int mappingtype = pdsch_TimeDomainAllocationList->list.array[time_domain_assignment]->mappingType;

    uint16_t dlDmrsSymbPos = fill_dmrs_mask(NULL,
                                            scc->dmrs_TypeA_Position,
                                            nrOfSymbols,
                                            startSymbolIndex,
                                            mappingtype);

    uint16_t N_DMRS_SLOT = get_num_dmrs(dlDmrsSymbPos);

    long dmrsConfigType = bwp!=NULL ? (bwp->bwp_Dedicated->pdsch_Config->choice.setup->dmrs_DownlinkForPDSCH_MappingTypeA->choice.setup->dmrs_Type == NULL ? 0 : 1) : 0;

    nr_mac->sched_ctrlCommon->pdsch_semi_static.numDmrsCdmGrpsNoData = 2;
    if (nrOfSymbols == 2) {
      nr_mac->sched_ctrlCommon->pdsch_semi_static.numDmrsCdmGrpsNoData = 1;
    }

    AssertFatal(nr_mac->sched_ctrlCommon->pdsch_semi_static.numDmrsCdmGrpsNoData == 1
                || nr_mac->sched_ctrlCommon->pdsch_semi_static.numDmrsCdmGrpsNoData == 2,
                "nr_mac->schedCtrlCommon->pdsch_semi_static.numDmrsCdmGrpsNoData %d is not possible",
                nr_mac->sched_ctrlCommon->pdsch_semi_static.numDmrsCdmGrpsNoData);

    uint8_t N_PRB_DMRS = 0;
    if (dmrsConfigType==NFAPI_NR_DMRS_TYPE1) {
      N_PRB_DMRS = nr_mac->sched_ctrlCommon->pdsch_semi_static.numDmrsCdmGrpsNoData * 6;
    }
    else {
      N_PRB_DMRS = nr_mac->sched_ctrlCommon->pdsch_semi_static.numDmrsCdmGrpsNoData * 4;
    }

    uint8_t mcsTableIdx = 0;
    if (bwp &&
        bwp->bwp_Dedicated &&
        bwp->bwp_Dedicated->pdsch_Config &&
        bwp->bwp_Dedicated->pdsch_Config->choice.setup &&
        bwp->bwp_Dedicated->pdsch_Config->choice.setup->mcs_Table) {
      if (*bwp->bwp_Dedicated->pdsch_Config->choice.setup->mcs_Table == 0)
        mcsTableIdx = 1;
      else
        mcsTableIdx = 2;
    }
    else mcsTableIdx = 0;

    int rbStart = 0;
    int rbSize = 0;
    uint8_t tb_scaling = 0;
    uint16_t *vrb_map = cc[CC_id].vrb_map;
    do {
      rbSize++;
      LOG_D(NR_MAC,"Calling nr_compute_tbs with N_PRB_DMRS %d, N_DMRS_SLOT %d\n",N_PRB_DMRS,N_DMRS_SLOT);
      harq->tb_size = nr_compute_tbs(nr_get_Qm_dl(mcsIndex, mcsTableIdx),
                           nr_get_code_rate_dl(mcsIndex, mcsTableIdx),
                           rbSize, nrOfSymbols, N_PRB_DMRS * N_DMRS_SLOT, 0, tb_scaling,1) >> 3;
    } while (rbSize < BWPSize && harq->tb_size < ra->mac_pdu_length);

    int i = 0;
    while ((i < rbSize) && (rbStart + rbSize <= BWPSize)) {
      if (vrb_map[rbStart + i]) {
        rbStart += i+1;
        i = 0;
      } else {
        i++;
      }
    }

    if (rbStart > (BWPSize - rbSize)) {
      LOG_E(NR_MAC, "%s(): cannot find free vrb_map for RNTI %04x!\n", __func__, ra->rnti);
      return;
    }

    // Checking if the DCI allocation is feasible in current subframe
    nfapi_nr_dl_tti_request_body_t *dl_req = &nr_mac->DL_req[CC_id].dl_tti_request_body;
    if (dl_req->nPDUs > NFAPI_NR_MAX_DL_TTI_PDUS - 2) {
      LOG_I(NR_MAC, "[RAPROC] Subframe %d: FAPI DL structure is full, skip scheduling UE %d\n", slotP, ra->rnti);
      return;
    }


    // look up the PDCCH PDU for this CC, BWP, and CORESET. If it does not exist, create it. This is especially
    // important if we have multiple RAs, and the DLSCH has to reuse them, so we need to mark them
    const int bwpid = bwp ? bwp->bwp_Id : 0;
    const int coresetid = coreset->controlResourceSetId;
    nfapi_nr_dl_tti_pdcch_pdu_rel15_t *pdcch_pdu_rel15 = nr_mac->pdcch_pdu_idx[CC_id][bwpid][coresetid];
    if (!pdcch_pdu_rel15) {
      nfapi_nr_dl_tti_request_pdu_t *dl_tti_pdcch_pdu = &dl_req->dl_tti_pdu_list[dl_req->nPDUs];
      memset(dl_tti_pdcch_pdu, 0, sizeof(nfapi_nr_dl_tti_request_pdu_t));
      dl_tti_pdcch_pdu->PDUType = NFAPI_NR_DL_TTI_PDCCH_PDU_TYPE;
      dl_tti_pdcch_pdu->PDUSize = (uint8_t)(2 + sizeof(nfapi_nr_dl_tti_pdcch_pdu));
      dl_req->nPDUs += 1;
      pdcch_pdu_rel15 = &dl_tti_pdcch_pdu->pdcch_pdu.pdcch_pdu_rel15;
<<<<<<< HEAD
      nr_configure_pdcch(pdcch_pdu_rel15, ss, coreset, scc, genericParameters, type0_PDCCH_CSS_config);
=======
      nr_configure_pdcch(pdcch_pdu_rel15, ss, coreset, scc, genericParameters, NULL);
>>>>>>> b590cec2
      nr_mac->pdcch_pdu_idx[CC_id][bwpid][coresetid] = pdcch_pdu_rel15;
    }

    nfapi_nr_dl_tti_request_pdu_t *dl_tti_pdsch_pdu = &dl_req->dl_tti_pdu_list[dl_req->nPDUs];
    memset((void *)dl_tti_pdsch_pdu,0,sizeof(nfapi_nr_dl_tti_request_pdu_t));
    dl_tti_pdsch_pdu->PDUType = NFAPI_NR_DL_TTI_PDSCH_PDU_TYPE;
    dl_tti_pdsch_pdu->PDUSize = (uint8_t)(2+sizeof(nfapi_nr_dl_tti_pdsch_pdu));
    dl_req->nPDUs+=1;
    nfapi_nr_dl_tti_pdsch_pdu_rel15_t *pdsch_pdu_rel15 = &dl_tti_pdsch_pdu->pdsch_pdu.pdsch_pdu_rel15;

    LOG_I(NR_MAC,"[gNB %d] [RAPROC] CC_id %d Frame %d, slotP %d: Generating RA-Msg4 DCI, state %d\n", module_idP, CC_id, frameP, slotP, ra->state);

    // SCF222: PDU index incremented for each PDSCH PDU sent in TX control message. This is used to associate control
    // information to data and is reset every slot.
    const int pduindex = nr_mac->pdu_index[CC_id]++;

    pdsch_pdu_rel15->pduBitmap = 0;
    pdsch_pdu_rel15->rnti = ra->rnti;
    pdsch_pdu_rel15->pduIndex = pduindex;
    pdsch_pdu_rel15->BWPSize  = BWPSize;
    pdsch_pdu_rel15->BWPStart = BWPStart;
    pdsch_pdu_rel15->SubcarrierSpacing = genericParameters->subcarrierSpacing;
    pdsch_pdu_rel15->CyclicPrefix = 0;
    pdsch_pdu_rel15->NrOfCodewords = 1;
    pdsch_pdu_rel15->targetCodeRate[0] = nr_get_code_rate_dl(mcsIndex,mcsTableIdx);
    pdsch_pdu_rel15->qamModOrder[0] = 2;
    pdsch_pdu_rel15->mcsIndex[0] = mcsIndex;
    pdsch_pdu_rel15->mcsTable[0] = mcsTableIdx;
    pdsch_pdu_rel15->rvIndex[0] = nr_rv_round_map[harq->round];
    pdsch_pdu_rel15->dataScramblingId = *scc->physCellId;
    pdsch_pdu_rel15->nrOfLayers = 1;
    pdsch_pdu_rel15->transmissionScheme = 0;
    pdsch_pdu_rel15->refPoint = 0;
    pdsch_pdu_rel15->dmrsConfigType = dmrsConfigType;
    pdsch_pdu_rel15->dlDmrsScramblingId = *scc->physCellId;
    pdsch_pdu_rel15->SCID = 0;
    pdsch_pdu_rel15->numDmrsCdmGrpsNoData = nrOfSymbols <= 2 ? 1 : 2;
    pdsch_pdu_rel15->dmrsPorts = 1;
    pdsch_pdu_rel15->resourceAlloc = 1;
    pdsch_pdu_rel15->rbStart = rbStart;
    pdsch_pdu_rel15->rbSize = rbSize;
    pdsch_pdu_rel15->VRBtoPRBMapping = 0;
    pdsch_pdu_rel15->StartSymbolIndex = startSymbolIndex;
    pdsch_pdu_rel15->NrOfSymbols = nrOfSymbols;
    pdsch_pdu_rel15->dlDmrsSymbPos = dlDmrsSymbPos;

    int x_Overhead = 0;
    nr_get_tbs_dl(&dl_tti_pdsch_pdu->pdsch_pdu, x_Overhead, pdsch_pdu_rel15->numDmrsCdmGrpsNoData, tb_scaling);

    pdsch_pdu_rel15->precodingAndBeamforming.num_prgs=1;
    pdsch_pdu_rel15->precodingAndBeamforming.prg_size=275;
    pdsch_pdu_rel15->precodingAndBeamforming.dig_bf_interfaces=1;
    pdsch_pdu_rel15->precodingAndBeamforming.prgs_list[0].pm_idx = 0;
    pdsch_pdu_rel15->precodingAndBeamforming.prgs_list[0].dig_bf_interface_list[0].beam_idx = ra->beam_id;

    /* Fill PDCCH DL DCI PDU */
    nfapi_nr_dl_dci_pdu_t *dci_pdu = &pdcch_pdu_rel15->dci_pdu[pdcch_pdu_rel15->numDlDci];
    pdcch_pdu_rel15->numDlDci++;
    dci_pdu->RNTI = ra->rnti;
    dci_pdu->ScramblingId = *scc->physCellId;
    dci_pdu->ScramblingRNTI = 0;
    dci_pdu->AggregationLevel = aggregation_level;
    dci_pdu->CceIndex = CCEIndex;
    dci_pdu->beta_PDCCH_1_0 = 0;
    dci_pdu->powerControlOffsetSS = 1;

    dci_pdu_rel15_t dci_payload;
    dci_payload.frequency_domain_assignment.val = PRBalloc_to_locationandbandwidth0(pdsch_pdu_rel15->rbSize,
                                                                                    pdsch_pdu_rel15->rbStart,
                                                                                    BWPSize);

    dci_payload.format_indicator = 1;
    dci_payload.time_domain_assignment.val = time_domain_assignment;
    dci_payload.vrb_to_prb_mapping.val = 0;
    dci_payload.mcs = pdsch_pdu_rel15->mcsIndex[0];
    dci_payload.tb_scaling = tb_scaling;
    dci_payload.rv = pdsch_pdu_rel15->rvIndex[0];
    dci_payload.harq_pid = current_harq_pid;
    dci_payload.ndi = harq->ndi;
    dci_payload.dai[0].val = (pucch->dai_c-1)&3;
    dci_payload.tpc = sched_ctrl->tpc1; // TPC for PUCCH: table 7.2.1-1 in 38.213
    dci_payload.pucch_resource_indicator = delta_PRI; // This is delta_PRI from 9.2.1 in 38.213
    dci_payload.pdsch_to_harq_feedback_timing_indicator.val = pucch->timing_indicator;

    LOG_D(NR_MAC,
          "[RAPROC] DCI 1_0 payload: freq_alloc %d (%d,%d,%d), time_alloc %d, vrb to prb %d, mcs %d tb_scaling %d pucchres %d harqtiming %d\n",
          dci_payload.frequency_domain_assignment.val,
          pdsch_pdu_rel15->rbStart,
          pdsch_pdu_rel15->rbSize,
          pdsch_pdu_rel15->BWPSize,
          dci_payload.time_domain_assignment.val,
          dci_payload.vrb_to_prb_mapping.val,
          dci_payload.mcs,
          dci_payload.tb_scaling,
          dci_payload.pucch_resource_indicator,
          dci_payload.pdsch_to_harq_feedback_timing_indicator.val);

    LOG_D(NR_MAC,
          "[RAPROC] DCI params: rnti 0x%x, rnti_type %d, dci_format %d coreset params: FreqDomainResource %llx, start_symbol %d  n_symb %d, BWPsize %d\n",
          pdcch_pdu_rel15->dci_pdu[0].RNTI,
          NR_RNTI_TC,
          NR_DL_DCI_FORMAT_1_0,
          (unsigned long long)pdcch_pdu_rel15->FreqDomainResource,
          pdcch_pdu_rel15->StartSymbolIndex,
          pdcch_pdu_rel15->DurationSymbols,
          pdsch_pdu_rel15->BWPSize);

    fill_dci_pdu_rel15(scc,
                       ra->CellGroup,
                       &pdcch_pdu_rel15->dci_pdu[pdcch_pdu_rel15->numDlDci - 1],
                       &dci_payload,
                       NR_DL_DCI_FORMAT_1_0,
                       NR_RNTI_TC,
                       pdsch_pdu_rel15->BWPSize,
                       bwpid);

    // Add padding header and zero rest out if there is space left
    if (ra->mac_pdu_length < harq->tb_size) {
      NR_MAC_SUBHEADER_FIXED *padding = (NR_MAC_SUBHEADER_FIXED *) &buf[ra->mac_pdu_length];
      padding->R = 0;
      padding->LCID = DL_SCH_LCID_PADDING;
      for(int k = ra->mac_pdu_length+1; k<harq->tb_size; k++) {
        buf[k] = 0;
      }
    }

    T(T_GNB_MAC_DL_PDU_WITH_DATA, T_INT(module_idP), T_INT(CC_id), T_INT(ra->rnti),
      T_INT(frameP), T_INT(slotP), T_INT(current_harq_pid), T_BUFFER(harq->tb, harq->tb_size));

    // DL TX request
    nfapi_nr_pdu_t *tx_req = &nr_mac->TX_req[CC_id].pdu_list[nr_mac->TX_req[CC_id].Number_of_PDUs];
    memcpy(tx_req->TLVs[0].value.direct, harq->tb, sizeof(uint8_t) * harq->tb_size);
    tx_req->PDU_length =  harq->tb_size;
    tx_req->PDU_index = pduindex;
    tx_req->num_TLV = 1;
    tx_req->TLVs[0].length =  harq->tb_size + 2;
    nr_mac->TX_req[CC_id].SFN = frameP;
    nr_mac->TX_req[CC_id].Number_of_PDUs++;
    nr_mac->TX_req[CC_id].Slot = slotP;

    // Mark the corresponding RBs as used
    for (int rb = 0; rb < pdsch_pdu_rel15->rbSize; rb++) {
      vrb_map[rb + pdsch_pdu_rel15->rbStart] = 1;
    }

    LOG_D(NR_MAC,"BWPSize: %i\n", pdcch_pdu_rel15->BWPSize);
    LOG_D(NR_MAC,"BWPStart: %i\n", pdcch_pdu_rel15->BWPStart);
    LOG_D(NR_MAC,"SubcarrierSpacing: %i\n", pdcch_pdu_rel15->SubcarrierSpacing);
    LOG_D(NR_MAC,"CyclicPrefix: %i\n", pdcch_pdu_rel15->CyclicPrefix);
    LOG_D(NR_MAC,"StartSymbolIndex: %i\n", pdcch_pdu_rel15->StartSymbolIndex);
    LOG_D(NR_MAC,"DurationSymbols: %i\n", pdcch_pdu_rel15->DurationSymbols);
    for(int n=0;n<6;n++) LOG_D(NR_MAC,"FreqDomainResource[%i]: %x\n",n, pdcch_pdu_rel15->FreqDomainResource[n]);
    LOG_D(NR_MAC,"CceRegMappingType: %i\n", pdcch_pdu_rel15->CceRegMappingType);
    LOG_D(NR_MAC,"RegBundleSize: %i\n", pdcch_pdu_rel15->RegBundleSize);
    LOG_D(NR_MAC,"InterleaverSize: %i\n", pdcch_pdu_rel15->InterleaverSize);
    LOG_D(NR_MAC,"CoreSetType: %i\n", pdcch_pdu_rel15->CoreSetType);
    LOG_D(NR_MAC,"ShiftIndex: %i\n", pdcch_pdu_rel15->ShiftIndex);
    LOG_D(NR_MAC,"precoderGranularity: %i\n", pdcch_pdu_rel15->precoderGranularity);
    LOG_D(NR_MAC,"numDlDci: %i\n", pdcch_pdu_rel15->numDlDci);

    ra->state = WAIT_Msg4_ACK;
    LOG_D(NR_MAC,"[gNB %d][RAPROC] Frame %d, Subframe %d: RA state %d\n", module_idP, frameP, slotP, ra->state);
  }
}

void nr_check_Msg4_Ack(module_id_t module_id, int CC_id, frame_t frame, sub_frame_t slot, NR_RA_t *ra) {

  int UE_id = find_nr_UE_id(module_id, ra->rnti);
  const int current_harq_pid = ra->harq_pid;

  NR_UE_info_t *UE_info = &RC.nrmac[module_id]->UE_info;
  NR_UE_harq_t *harq = &UE_info->UE_sched_ctrl[UE_id].harq_processes[current_harq_pid];
  NR_mac_stats_t *stats = &UE_info->mac_stats[UE_id];

  LOG_D(NR_MAC, "ue %d, rnti %d, harq is waiting %d, round %d, frame %d %d, harq id %d\n", UE_id, ra->rnti, harq->is_waiting, harq->round, frame, slot, current_harq_pid);

  if (harq->is_waiting == 0) {
    if (harq->round == 0) {
      if (stats->dlsch_errors == 0) {
        LOG_I(NR_MAC, "(ue %i, rnti 0x%04x) Received Ack of RA-Msg4. CBRA procedure succeeded!\n", UE_id, ra->rnti);
        nr_clear_ra_proc(module_id, CC_id, frame, ra);
        UE_info->active[UE_id] = true;
        UE_info->Msg4_ACKed[UE_id] = true;
      }
      else {
        LOG_I(NR_MAC, "(ue %i, rnti 0x%04x) RA Procedure failed at Msg4!\n", UE_id, ra->rnti);
        nr_mac_remove_ra_rnti(module_id, ra->rnti);
        nr_clear_ra_proc(module_id, CC_id, frame, ra);
        mac_remove_nr_ue(module_id, ra->rnti);
      }
    }
<<<<<<< HEAD
    else
    {
//      ra->state = Msg4;
      LOG_I(NR_MAC, "(ue %i, rnti 0x%04x) Received Nak of RA-Msg4. CBRA procedure failed!\n", UE_id, ra->rnti);
      mac_remove_nr_ue(module_id,ra->rnti);
      nr_clear_ra_proc(module_id, CC_id, frame, ra);
      UE_info->active[UE_id] = false;
      UE_info->Msg4_ACKed[UE_id] = false;
=======
    else {
      LOG_I(NR_MAC, "(ue %i, rnti 0x%04x) Received Nack of RA-Msg4. Preparing retransmission!\n", UE_id, ra->rnti);
      ra->Msg4_frame = (frame + 1) % 1024;
      ra->Msg4_slot = 1;
      ra->state = Msg4;
>>>>>>> b590cec2
    }
  }
}

void nr_clear_ra_proc(module_id_t module_idP, int CC_id, frame_t frameP, NR_RA_t *ra){
  LOG_D(NR_MAC,"[gNB %d][RAPROC] CC_id %d Frame %d Clear Random access information rnti %x\n", module_idP, CC_id, frameP, ra->rnti);
  ra->state = RA_IDLE;
  ra->timing_offset = 0;
  ra->RRC_timer = 20;
  ra->msg3_round = 0;
  if(ra->cfra == false) {
    ra->rnti = 0;
  }
}


/////////////////////////////////////
//    Random Access Response PDU   //
//         TS 38.213 ch 8.2        //
//        TS 38.321 ch 6.2.3       //
/////////////////////////////////////
//| 0 | 1 | 2 | 3 | 4 | 5 | 6 | 7 |// bit-wise
//| E | T |       R A P I D       |//
//| 0 | 1 | 2 | 3 | 4 | 5 | 6 | 7 |//
//| R |           T A             |//
//|       T A         |  UL grant |//
//|            UL grant           |//
//|            UL grant           |//
//|            UL grant           |//
//|         T C - R N T I         |//
//|         T C - R N T I         |//
/////////////////////////////////////
//       UL grant  (27 bits)       //
/////////////////////////////////////
//| 0 | 1 | 2 | 3 | 4 | 5 | 6 | 7 |// bit-wise
//|-------------------|FHF|F_alloc|//
//|        Freq allocation        |//
//|    F_alloc    |Time allocation|//
//|      MCS      |     TPC   |CSI|//
/////////////////////////////////////
// WIP
// todo:
// - handle MAC RAR BI subheader
// - sending only 1 RAR subPDU
// - UL Grant: hardcoded CSI, TPC, time alloc
// - padding
void nr_fill_rar(uint8_t Mod_idP,
                 NR_RA_t * ra,
                 uint8_t * dlsch_buffer,
                 nfapi_nr_pusch_pdu_t  *pusch_pdu){

  LOG_I(NR_MAC, "[gNB] Generate RAR MAC PDU frame %d slot %d preamble index %u TA command %d \n", ra->Msg2_frame, ra-> Msg2_slot, ra->preamble_index, ra->timing_offset);
  NR_RA_HEADER_BI *rarbi = (NR_RA_HEADER_BI *) dlsch_buffer;
  NR_RA_HEADER_RAPID *rarh = (NR_RA_HEADER_RAPID *) (dlsch_buffer + 1);
  NR_MAC_RAR *rar = (NR_MAC_RAR *) (dlsch_buffer + 2);
  unsigned char csi_req = 0, tpc_command;
  //uint8_t N_UL_Hop;
  uint8_t valid_bits;
  uint32_t ul_grant;
  uint16_t f_alloc, prb_alloc, bwp_size, truncation=0;

  tpc_command = 3; // this is 0 dB

  /// E/T/R/R/BI subheader ///
  // E = 1, MAC PDU includes another MAC sub-PDU (RAPID)
  // T = 0, Back-off indicator subheader
  // R = 2, Reserved
  // BI = 0, 5ms
  rarbi->E = 1;
  rarbi->T = 0;
  rarbi->R = 0;
  rarbi->BI = 0;

  /// E/T/RAPID subheader ///
  // E = 0, one only RAR, first and last
  // T = 1, RAPID
  rarh->E = 0;
  rarh->T = 1;
  rarh->RAPID = ra->preamble_index;

  /// RAR MAC payload ///
  rar->R = 0;

  // TA command
  rar->TA1 = (uint8_t) (ra->timing_offset >> 5);    // 7 MSBs of timing advance
  rar->TA2 = (uint8_t) (ra->timing_offset & 0x1f);  // 5 LSBs of timing advance

  // TC-RNTI
  rar->TCRNTI_1 = (uint8_t) (ra->rnti >> 8);        // 8 MSBs of rnti
  rar->TCRNTI_2 = (uint8_t) (ra->rnti & 0xff);      // 8 LSBs of rnti

  // UL grant

  ra->msg3_TPC = tpc_command;

  bwp_size = pusch_pdu->bwp_size;
  prb_alloc = PRBalloc_to_locationandbandwidth0(ra->msg3_nb_rb, ra->msg3_first_rb, bwp_size);
  if (bwp_size>180) {
    AssertFatal(1==0,"Initial UBWP larger than 180 currently not supported");
  }
  else {
    valid_bits = (uint8_t)ceil(log2(bwp_size*(bwp_size+1)>>1));
  }

  if (pusch_pdu->frequency_hopping){
    AssertFatal(1==0,"PUSCH with frequency hopping currently not supported");
  } else {
    for (int i=0; i<valid_bits; i++)
      truncation |= (1<<i);
    f_alloc = (prb_alloc&truncation);
  }

  ul_grant = csi_req | (tpc_command << 1) | (pusch_pdu->mcs_index << 4) | (ra->Msg3_tda_id << 8) | (f_alloc << 12) | (pusch_pdu->frequency_hopping << 26);

  rar->UL_GRANT_1 = (uint8_t) (ul_grant >> 24) & 0x07;
  rar->UL_GRANT_2 = (uint8_t) (ul_grant >> 16) & 0xff;
  rar->UL_GRANT_3 = (uint8_t) (ul_grant >> 8) & 0xff;
  rar->UL_GRANT_4 = (uint8_t) ul_grant & 0xff;

#ifdef DEBUG_RAR
  //LOG_I(NR_MAC, "rarbi->E = 0x%x\n", rarbi->E);
  //LOG_I(NR_MAC, "rarbi->T = 0x%x\n", rarbi->T);
  //LOG_I(NR_MAC, "rarbi->R = 0x%x\n", rarbi->R);
  //LOG_I(NR_MAC, "rarbi->BI = 0x%x\n", rarbi->BI);

  LOG_I(NR_MAC, "rarh->E = 0x%x\n", rarh->E);
  LOG_I(NR_MAC, "rarh->T = 0x%x\n", rarh->T);
  LOG_I(NR_MAC, "rarh->RAPID = 0x%x (%i)\n", rarh->RAPID, rarh->RAPID);

  LOG_I(NR_MAC, "rar->R = 0x%x\n", rar->R);
  LOG_I(NR_MAC, "rar->TA1 = 0x%x\n", rar->TA1);

  LOG_I(NR_MAC, "rar->TA2 = 0x%x\n", rar->TA2);
  LOG_I(NR_MAC, "rar->UL_GRANT_1 = 0x%x\n", rar->UL_GRANT_1);

  LOG_I(NR_MAC, "rar->UL_GRANT_2 = 0x%x\n", rar->UL_GRANT_2);
  LOG_I(NR_MAC, "rar->UL_GRANT_3 = 0x%x\n", rar->UL_GRANT_3);
  LOG_I(NR_MAC, "rar->UL_GRANT_4 = 0x%x\n", rar->UL_GRANT_4);

  LOG_I(NR_MAC, "rar->TCRNTI_1 = 0x%x\n", rar->TCRNTI_1);
  LOG_I(NR_MAC, "rar->TCRNTI_2 = 0x%x\n", rar->TCRNTI_2);
#endif

  int mcs = (unsigned char) (rar->UL_GRANT_4 >> 4);
  // time alloc
  int Msg3_t_alloc = (unsigned char) (rar->UL_GRANT_3 & 0x07);
  // frequency alloc
  int Msg3_f_alloc = (uint16_t) ((rar->UL_GRANT_3 >> 4) | (rar->UL_GRANT_2 << 4) | ((rar->UL_GRANT_1 & 0x03) << 12));
  // frequency hopping
  int freq_hopping = (unsigned char) (rar->UL_GRANT_1 >> 2);
  // TA command
  int  ta_command = rar->TA2 + (rar->TA1 << 5);
  // TC-RNTI
  int t_crnti = rar->TCRNTI_2 + (rar->TCRNTI_1 << 8);

  LOG_D(NR_MAC, "In %s: Transmitted RAR with t_alloc %d f_alloc %d ta_command %d mcs %d freq_hopping %d tpc_command %d csi_req %d t_crnti %x \n",
        __FUNCTION__,
        Msg3_t_alloc,
        Msg3_f_alloc,
        ta_command,
        mcs,
        freq_hopping,
        tpc_command,
        csi_req,
        t_crnti);
}<|MERGE_RESOLUTION|>--- conflicted
+++ resolved
@@ -819,11 +819,7 @@
       ul_dci_request_pdu->PDUSize = (uint8_t)(2+sizeof(nfapi_nr_dl_tti_pdcch_pdu));
       pdcch_pdu_rel15 = &ul_dci_request_pdu->pdcch_pdu.pdcch_pdu_rel15;
       ul_dci_req->numPdus += 1;
-<<<<<<< HEAD
       nr_configure_pdcch(pdcch_pdu_rel15, ss, coreset, scc, genericParameters, type0_PDCCH_CSS_config);
-=======
-      nr_configure_pdcch(pdcch_pdu_rel15, ss, coreset, scc, genericParameters, NULL);
->>>>>>> b590cec2
       nr_mac->pdcch_pdu_idx[CC_id][ra->bwp_id][coresetid] = pdcch_pdu_rel15;
     }
 
@@ -1233,11 +1229,7 @@
       dl_tti_pdcch_pdu->PDUSize = (uint8_t)(2 + sizeof(nfapi_nr_dl_tti_pdcch_pdu));
       dl_req->nPDUs += 1;
       pdcch_pdu_rel15 = &dl_tti_pdcch_pdu->pdcch_pdu.pdcch_pdu_rel15;
-<<<<<<< HEAD
       nr_configure_pdcch(pdcch_pdu_rel15, ss, coreset, scc, genericParameters, type0_PDCCH_CSS_config);
-=======
-      nr_configure_pdcch(pdcch_pdu_rel15, ss, coreset, scc, genericParameters, NULL);
->>>>>>> b590cec2
       nr_mac->pdcch_pdu_idx[CC_id][bwpid][coresetid] = pdcch_pdu_rel15;
     }
 
@@ -1612,11 +1604,7 @@
       dl_tti_pdcch_pdu->PDUSize = (uint8_t)(2 + sizeof(nfapi_nr_dl_tti_pdcch_pdu));
       dl_req->nPDUs += 1;
       pdcch_pdu_rel15 = &dl_tti_pdcch_pdu->pdcch_pdu.pdcch_pdu_rel15;
-<<<<<<< HEAD
       nr_configure_pdcch(pdcch_pdu_rel15, ss, coreset, scc, genericParameters, type0_PDCCH_CSS_config);
-=======
-      nr_configure_pdcch(pdcch_pdu_rel15, ss, coreset, scc, genericParameters, NULL);
->>>>>>> b590cec2
       nr_mac->pdcch_pdu_idx[CC_id][bwpid][coresetid] = pdcch_pdu_rel15;
     }
 
@@ -1808,22 +1796,13 @@
         mac_remove_nr_ue(module_id, ra->rnti);
       }
     }
-<<<<<<< HEAD
-    else
-    {
-//      ra->state = Msg4;
-      LOG_I(NR_MAC, "(ue %i, rnti 0x%04x) Received Nak of RA-Msg4. CBRA procedure failed!\n", UE_id, ra->rnti);
-      mac_remove_nr_ue(module_id,ra->rnti);
-      nr_clear_ra_proc(module_id, CC_id, frame, ra);
-      UE_info->active[UE_id] = false;
-      UE_info->Msg4_ACKed[UE_id] = false;
-=======
     else {
       LOG_I(NR_MAC, "(ue %i, rnti 0x%04x) Received Nack of RA-Msg4. Preparing retransmission!\n", UE_id, ra->rnti);
       ra->Msg4_frame = (frame + 1) % 1024;
       ra->Msg4_slot = 1;
       ra->state = Msg4;
->>>>>>> b590cec2
+      UE_info->active[UE_id] = false;
+      UE_info->Msg4_ACKed[UE_id] = false;
     }
   }
 }
