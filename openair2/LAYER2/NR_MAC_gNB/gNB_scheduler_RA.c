/*
 * Licensed to the OpenAirInterface (OAI) Software Alliance under one or more
 * contributor license agreements.  See the NOTICE file distributed with
 * this work for additional information regarding copyright ownership.
 * The OpenAirInterface Software Alliance licenses this file to You under
 * the OAI Public License, Version 1.1  (the "License"); you may not use this file
 * except in compliance with the License.
 * You may obtain a copy of the License at
 *
 *      http://www.openairinterface.org/?page_id=698
 *
 * Unless required by applicable law or agreed to in writing, software
 * distributed under the License is distributed on an "AS IS" BASIS,
 * WITHOUT WARRANTIES OR CONDITIONS OF ANY KIND, either express or implied.
 * See the License for the specific language governing permissions and
 * limitations under the License.
 *-------------------------------------------------------------------------------
 * For more information about the OpenAirInterface (OAI) Software Alliance:
 *      contact@openairinterface.org
 */

/*! \file     gNB_scheduler_RA.c
 * \brief     primitives used for random access
 * \author    Guido Casati
 * \date      2019
 * \email:    guido.casati@iis.fraunhofer.de
 * \version
 */

#include "platform_types.h"

/* MAC */
#include "nr_mac_gNB.h"
#include "NR_MAC_gNB/mac_proto.h"
#include "NR_MAC_COMMON/nr_mac_extern.h"

/* Utils */
#include "common/utils/LOG/log.h"
#include "common/utils/LOG/vcd_signal_dumper.h"
#include "common/utils/nr/nr_common.h"
#include "UTIL/OPT/opt.h"
#include "SIMULATION/TOOLS/sim.h" // for taus

#include <executables/softmodem-common.h>
extern RAN_CONTEXT_t RC;
extern const uint8_t nr_slots_per_frame[5];
extern uint16_t sl_ahead;

uint8_t DELTA[4]= {2,3,4,6};

#define MAX_NUMBER_OF_SSB 64		
float ssb_per_rach_occasion[8] = {0.125,0.25,0.5,1,2,4,8};

int16_t ssb_index_from_prach(module_id_t module_idP,
                             frame_t frameP,
			     sub_frame_t slotP,
			     uint16_t preamble_index,
			     uint8_t freq_index,
			     uint8_t symbol) {
  
  gNB_MAC_INST *gNB = RC.nrmac[module_idP];
  NR_COMMON_channels_t *cc = &gNB->common_channels[0];
  NR_ServingCellConfigCommon_t *scc = cc->ServingCellConfigCommon;
  nfapi_nr_config_request_scf_t *cfg = &RC.nrmac[module_idP]->config[0];

  uint8_t config_index = scc->uplinkConfigCommon->initialUplinkBWP->rach_ConfigCommon->choice.setup->rach_ConfigGeneric.prach_ConfigurationIndex;
  uint8_t fdm = cfg->prach_config.num_prach_fd_occasions.value;
  
  uint8_t total_RApreambles = MAX_NUM_NR_PRACH_PREAMBLES;
  if( scc->uplinkConfigCommon->initialUplinkBWP->rach_ConfigCommon->choice.setup->totalNumberOfRA_Preambles != NULL)
    total_RApreambles = *scc->uplinkConfigCommon->initialUplinkBWP->rach_ConfigCommon->choice.setup->totalNumberOfRA_Preambles;	
  
  float  num_ssb_per_RO = ssb_per_rach_occasion[cfg->prach_config.ssb_per_rach.value];	
  uint16_t start_symbol_index = 0;
  uint8_t mu,N_dur=0,N_t_slot=0,start_symbol = 0, temp_start_symbol = 0, N_RA_slot=0;
  uint16_t format,RA_sfn_index = -1;
  uint8_t config_period = 1;
  uint16_t prach_occasion_id = -1;
  uint8_t num_active_ssb = cc->num_active_ssb;

  if (scc->uplinkConfigCommon->initialUplinkBWP->rach_ConfigCommon->choice.setup->msg1_SubcarrierSpacing)
    mu = *scc->uplinkConfigCommon->initialUplinkBWP->rach_ConfigCommon->choice.setup->msg1_SubcarrierSpacing;
  else
    mu = scc->downlinkConfigCommon->frequencyInfoDL->scs_SpecificCarrierList.list.array[0]->subcarrierSpacing;

  get_nr_prach_info_from_index(config_index,
			       (int)frameP,
			       (int)slotP,
			       scc->downlinkConfigCommon->frequencyInfoDL->absoluteFrequencyPointA,
			       mu,
			       cc->frame_type,
			       &format,
			       &start_symbol,
			       &N_t_slot,
			       &N_dur,
			       &RA_sfn_index,
			       &N_RA_slot,
			       &config_period);
  uint8_t index = 0,slot_index = 0;
  for (slot_index = 0;slot_index < N_RA_slot; slot_index++) {
    if (N_RA_slot <= 1) { //1 PRACH slot in a subframe
       if((mu == 1) || (mu == 3))
         slot_index = 1;  //For scs = 30khz and 120khz
    }
    for (int i=0; i< N_t_slot; i++) {
      temp_start_symbol = (start_symbol + i * N_dur + 14 * slot_index) % 14;
      if(symbol == temp_start_symbol) {
        start_symbol_index = i;
        break;
      }
    }
  }
  if (N_RA_slot <= 1) { //1 PRACH slot in a subframe
    if((mu == 1) || (mu == 3))
      slot_index = 0;  //For scs = 30khz and 120khz
  }

  //  prach_occasion_id = subframe_index * N_t_slot * N_RA_slot * fdm + N_RA_slot_index * N_t_slot * fdm + freq_index + fdm * start_symbol_index; 
  prach_occasion_id = (((frameP % (cc->max_association_period * config_period))/config_period)*cc->total_prach_occasions_per_config_period) +
                      (RA_sfn_index + slot_index) * N_t_slot * fdm + start_symbol_index * fdm + freq_index; 

  //one RO is shared by one or more SSB
  if(num_ssb_per_RO <= 1 )
    index = (int) (prach_occasion_id / (int)(1/num_ssb_per_RO)) % num_active_ssb;
  //one SSB have more than one continuous RO
  else if ( num_ssb_per_RO > 1) {
    index = (prach_occasion_id * (int)num_ssb_per_RO)% num_active_ssb ;
    for(int j = 0;j < num_ssb_per_RO;j++) {
      if(preamble_index <  (((j+1) * total_RApreambles) / num_ssb_per_RO))
        index = index + j;
    }
  }

  LOG_D(NR_MAC, "Frame %d, Slot %d: Prach Occasion id = %d ssb per RO = %f number of active SSB %u index = %d fdm %u symbol index %u freq_index %u total_RApreambles %u\n",
        frameP, slotP, prach_occasion_id, num_ssb_per_RO, num_active_ssb, index, fdm, start_symbol_index, freq_index, total_RApreambles);

  return index;
}


//Compute Total active SSBs and RO available
void find_SSB_and_RO_available(module_id_t module_idP) {

  gNB_MAC_INST *gNB = RC.nrmac[module_idP];
  NR_COMMON_channels_t *cc = &gNB->common_channels[0];
  NR_ServingCellConfigCommon_t *scc = cc->ServingCellConfigCommon;
  nfapi_nr_config_request_scf_t *cfg = &RC.nrmac[module_idP]->config[0];

  uint8_t config_index = scc->uplinkConfigCommon->initialUplinkBWP->rach_ConfigCommon->choice.setup->rach_ConfigGeneric.prach_ConfigurationIndex;
  uint8_t mu,N_dur=0,N_t_slot=0,start_symbol=0,N_RA_slot = 0;
  uint16_t format,N_RA_sfn = 0,unused_RA_occasion,repetition = 0;
  uint8_t num_active_ssb = 0;
  uint8_t max_association_period = 1;

  struct NR_RACH_ConfigCommon__ssb_perRACH_OccasionAndCB_PreamblesPerSSB *ssb_perRACH_OccasionAndCB_PreamblesPerSSB = scc->uplinkConfigCommon->initialUplinkBWP->rach_ConfigCommon->choice.setup->ssb_perRACH_OccasionAndCB_PreamblesPerSSB;

  switch (ssb_perRACH_OccasionAndCB_PreamblesPerSSB->present){
    case NR_RACH_ConfigCommon__ssb_perRACH_OccasionAndCB_PreamblesPerSSB_PR_oneEighth:
      cc->cb_preambles_per_ssb = 4 * (ssb_perRACH_OccasionAndCB_PreamblesPerSSB->choice.oneEighth + 1);
      break;
    case NR_RACH_ConfigCommon__ssb_perRACH_OccasionAndCB_PreamblesPerSSB_PR_oneFourth:
      cc->cb_preambles_per_ssb = 4 * (ssb_perRACH_OccasionAndCB_PreamblesPerSSB->choice.oneFourth + 1);
      break;
    case NR_RACH_ConfigCommon__ssb_perRACH_OccasionAndCB_PreamblesPerSSB_PR_oneHalf:
      cc->cb_preambles_per_ssb = 4 * (ssb_perRACH_OccasionAndCB_PreamblesPerSSB->choice.oneHalf + 1);
      break;
    case NR_RACH_ConfigCommon__ssb_perRACH_OccasionAndCB_PreamblesPerSSB_PR_one:
      cc->cb_preambles_per_ssb = 4 * (ssb_perRACH_OccasionAndCB_PreamblesPerSSB->choice.one + 1);
      break;
    case NR_RACH_ConfigCommon__ssb_perRACH_OccasionAndCB_PreamblesPerSSB_PR_two:
      cc->cb_preambles_per_ssb = 4 * (ssb_perRACH_OccasionAndCB_PreamblesPerSSB->choice.two + 1);
      break;
    case NR_RACH_ConfigCommon__ssb_perRACH_OccasionAndCB_PreamblesPerSSB_PR_four:
      cc->cb_preambles_per_ssb = ssb_perRACH_OccasionAndCB_PreamblesPerSSB->choice.four;
      break;
    case NR_RACH_ConfigCommon__ssb_perRACH_OccasionAndCB_PreamblesPerSSB_PR_eight:
      cc->cb_preambles_per_ssb = ssb_perRACH_OccasionAndCB_PreamblesPerSSB->choice.eight;
      break;
    case NR_RACH_ConfigCommon__ssb_perRACH_OccasionAndCB_PreamblesPerSSB_PR_sixteen:
      cc->cb_preambles_per_ssb = ssb_perRACH_OccasionAndCB_PreamblesPerSSB->choice.sixteen;
      break;
    default:
      AssertFatal(1 == 0, "Unsupported ssb_perRACH_config %d\n", ssb_perRACH_OccasionAndCB_PreamblesPerSSB->present);
      break;
    }

  if (scc->uplinkConfigCommon->initialUplinkBWP->rach_ConfigCommon->choice.setup->msg1_SubcarrierSpacing)
    mu = *scc->uplinkConfigCommon->initialUplinkBWP->rach_ConfigCommon->choice.setup->msg1_SubcarrierSpacing;
  else
    mu = scc->downlinkConfigCommon->frequencyInfoDL->scs_SpecificCarrierList.list.array[0]->subcarrierSpacing;

  // prach is scheduled according to configuration index and tables 6.3.3.2.2 to 6.3.3.2.4
  get_nr_prach_occasion_info_from_index(config_index,
                                        scc->downlinkConfigCommon->frequencyInfoDL->absoluteFrequencyPointA,
                                        mu,
                                        cc->frame_type,
                                        &format,
                                        &start_symbol,
                                        &N_t_slot,
                                        &N_dur,
                                        &N_RA_slot,
                                        &N_RA_sfn,
                                        &max_association_period);

  float num_ssb_per_RO = ssb_per_rach_occasion[cfg->prach_config.ssb_per_rach.value];	
  uint8_t fdm = cfg->prach_config.num_prach_fd_occasions.value;
  uint64_t L_ssb = (((uint64_t) cfg->ssb_table.ssb_mask_list[0].ssb_mask.value)<<32) | cfg->ssb_table.ssb_mask_list[1].ssb_mask.value ;
  uint32_t total_RA_occasions = N_RA_sfn * N_t_slot * N_RA_slot * fdm;

  for(int i = 0;i < 64;i++) {
    if ((L_ssb >> (63-i)) & 0x01) { // only if the bit of L_ssb at current ssb index is 1
      cc->ssb_index[num_active_ssb] = i; 
      num_active_ssb++;
    }
  }

  cc->total_prach_occasions_per_config_period = total_RA_occasions;
  for(int i=1; (1 << (i-1)) <= max_association_period; i++) {
    cc->max_association_period = (1 <<(i-1));
    total_RA_occasions = total_RA_occasions * cc->max_association_period;
    if(total_RA_occasions >= (int) (num_active_ssb/num_ssb_per_RO)) {
      repetition = (uint16_t)((total_RA_occasions * num_ssb_per_RO )/num_active_ssb);
      break;
    }
  }

  unused_RA_occasion = total_RA_occasions - (int)((num_active_ssb * repetition)/num_ssb_per_RO);
  cc->total_prach_occasions = total_RA_occasions - unused_RA_occasion;
  cc->num_active_ssb = num_active_ssb;

  LOG_I(NR_MAC,
        "Total available RO %d, num of active SSB %d: unused RO = %d association_period %u N_RA_sfn %u total_prach_occasions_per_config_period %u\n",
        cc->total_prach_occasions,
        cc->num_active_ssb,
        unused_RA_occasion,
        cc->max_association_period,
        N_RA_sfn,
        cc->total_prach_occasions_per_config_period);
}		
		
void schedule_nr_prach(module_id_t module_idP, frame_t frameP, sub_frame_t slotP)
{
  gNB_MAC_INST *gNB = RC.nrmac[module_idP];
  NR_COMMON_channels_t *cc = gNB->common_channels;
  NR_ServingCellConfigCommon_t *scc = cc->ServingCellConfigCommon;
  nfapi_nr_ul_tti_request_t *UL_tti_req = &RC.nrmac[module_idP]->UL_tti_req_ahead[0][slotP];
  nfapi_nr_config_request_scf_t *cfg = &RC.nrmac[module_idP]->config[0];

  if (is_nr_UL_slot(scc->tdd_UL_DL_ConfigurationCommon, slotP, cc->frame_type)) {

    uint8_t config_index = scc->uplinkConfigCommon->initialUplinkBWP->rach_ConfigCommon->choice.setup->rach_ConfigGeneric.prach_ConfigurationIndex;
    uint8_t mu,N_dur,N_t_slot,start_symbol = 0,N_RA_slot;
    uint16_t RA_sfn_index = -1;
    uint8_t config_period = 1;
    uint16_t format;
    int slot_index = 0;
    uint16_t prach_occasion_id = -1;

    if (scc->uplinkConfigCommon->initialUplinkBWP->rach_ConfigCommon->choice.setup->msg1_SubcarrierSpacing)
      mu = *scc->uplinkConfigCommon->initialUplinkBWP->rach_ConfigCommon->choice.setup->msg1_SubcarrierSpacing;
    else
      mu = scc->downlinkConfigCommon->frequencyInfoDL->scs_SpecificCarrierList.list.array[0]->subcarrierSpacing;

    uint8_t fdm = cfg->prach_config.num_prach_fd_occasions.value;
    // prach is scheduled according to configuration index and tables 6.3.3.2.2 to 6.3.3.2.4
    if ( get_nr_prach_info_from_index(config_index,
                                      (int)frameP,
                                      (int)slotP,
                                      scc->downlinkConfigCommon->frequencyInfoDL->absoluteFrequencyPointA,
                                      mu,
                                      cc->frame_type,
                                      &format,
                                      &start_symbol,
                                      &N_t_slot,
                                      &N_dur,
                                      &RA_sfn_index,
                                      &N_RA_slot,
                                      &config_period) ) {

      uint16_t format0 = format&0xff;      // first column of format from table
      uint16_t format1 = (format>>8)&0xff; // second column of format from table

      if (N_RA_slot > 1) { //more than 1 PRACH slot in a subframe
        if (slotP%2 == 1)
          slot_index = 1;
        else
          slot_index = 0;
      }else if (N_RA_slot <= 1) { //1 PRACH slot in a subframe
        slot_index = 0;
      }

      UL_tti_req->SFN = frameP;
      UL_tti_req->Slot = slotP;
      for (int fdm_index=0; fdm_index < fdm; fdm_index++) { // one structure per frequency domain occasion
        for (int td_index=0; td_index<N_t_slot; td_index++) {

          prach_occasion_id = (((frameP % (cc->max_association_period * config_period))/config_period) * cc->total_prach_occasions_per_config_period) +
                              (RA_sfn_index + slot_index) * N_t_slot * fdm + td_index * fdm + fdm_index;

          if((prach_occasion_id < cc->total_prach_occasions) && (td_index == 0)){

            UL_tti_req->pdus_list[UL_tti_req->n_pdus].pdu_type = NFAPI_NR_UL_CONFIG_PRACH_PDU_TYPE;
            UL_tti_req->pdus_list[UL_tti_req->n_pdus].pdu_size = sizeof(nfapi_nr_prach_pdu_t);
            nfapi_nr_prach_pdu_t  *prach_pdu = &UL_tti_req->pdus_list[UL_tti_req->n_pdus].prach_pdu;
            memset(prach_pdu,0,sizeof(nfapi_nr_prach_pdu_t));
            UL_tti_req->n_pdus+=1;

            // filling the prach fapi structure
            prach_pdu->phys_cell_id = *scc->physCellId;
            prach_pdu->num_prach_ocas = N_t_slot;
            prach_pdu->prach_start_symbol = start_symbol;
            prach_pdu->num_ra = fdm_index;
            prach_pdu->num_cs = get_NCS(scc->uplinkConfigCommon->initialUplinkBWP->rach_ConfigCommon->choice.setup->rach_ConfigGeneric.zeroCorrelationZoneConfig,
                                        format0,
                                        scc->uplinkConfigCommon->initialUplinkBWP->rach_ConfigCommon->choice.setup->restrictedSetConfig);

            LOG_D(NR_MAC, "Frame %d, Slot %d: Prach Occasion id = %u  fdm index = %u start symbol = %u slot index = %u subframe index = %u \n",
                  frameP, slotP,
                  prach_occasion_id, prach_pdu->num_ra,
                  prach_pdu->prach_start_symbol,
                  slot_index, RA_sfn_index);
            // SCF PRACH PDU format field does not consider A1/B1 etc. possibilities
            // We added 9 = A1/B1 10 = A2/B2 11 A3/B3
            if (format1!=0xff) {
              switch(format0) {
                case 0xa1:
                  prach_pdu->prach_format = 11;
                  break;
                case 0xa2:
                  prach_pdu->prach_format = 12;
                  break;
                case 0xa3:
                  prach_pdu->prach_format = 13;
                  break;
              default:
                AssertFatal(1==0,"Only formats A1/B1 A2/B2 A3/B3 are valid for dual format");
              }
            }
            else{
              switch(format0) {
                case 0:
                  prach_pdu->prach_format = 0;
                  break;
                case 1:
                  prach_pdu->prach_format = 1;
                  break;
                case 2:
                  prach_pdu->prach_format = 2;
                  break;
                case 3:
                  prach_pdu->prach_format = 3;
                  break;
                case 0xa1:
                  prach_pdu->prach_format = 4;
                  break;
                case 0xa2:
                  prach_pdu->prach_format = 5;
                  break;
                case 0xa3:
                  prach_pdu->prach_format = 6;
                  break;
                case 0xb1:
                  prach_pdu->prach_format = 7;
                  break;
                case 0xb4:
                  prach_pdu->prach_format = 8;
                  break;
                case 0xc0:
                  prach_pdu->prach_format = 9;
                  break;
                case 0xc2:
                  prach_pdu->prach_format = 10;
                  break;
              default:
                AssertFatal(1==0,"Invalid PRACH format");
              }
            }
          }
        }
      }

      // block resources in vrb_map_UL
      const NR_RACH_ConfigGeneric_t *rach_ConfigGeneric =
          &scc->uplinkConfigCommon->initialUplinkBWP->rach_ConfigCommon->choice.setup->rach_ConfigGeneric;
      const uint8_t mu_pusch =
          scc->uplinkConfigCommon->frequencyInfoUL->scs_SpecificCarrierList.list.array[0]->subcarrierSpacing;
      const int16_t N_RA_RB = get_N_RA_RB(cfg->prach_config.prach_sub_c_spacing.value, mu_pusch);
      uint16_t *vrb_map_UL = &cc->vrb_map_UL[slotP * MAX_BWP_SIZE];
      for (int i = 0; i < N_RA_RB * fdm; ++i)
        vrb_map_UL[rach_ConfigGeneric->msg1_FrequencyStart + i] = 0xff; // all symbols
    }
  }
}

void nr_schedule_msg2(uint16_t rach_frame, uint16_t rach_slot,
                      uint16_t *msg2_frame, uint16_t *msg2_slot,
                      NR_ServingCellConfigCommon_t *scc,
                      uint16_t monitoring_slot_period,
                      uint16_t monitoring_offset,uint8_t beam_index,
                      uint8_t num_active_ssb,
                      int16_t *tdd_beam_association){

  // preferentially we schedule the msg2 in the mixed slot or in the last dl slot
  // if they are allowed by search space configuration

  uint8_t mu = *scc->ssbSubcarrierSpacing;
  uint8_t response_window = scc->uplinkConfigCommon->initialUplinkBWP->rach_ConfigCommon->choice.setup->rach_ConfigGeneric.ra_ResponseWindow;
  uint8_t slot_window;
  // number of mixed slot or of last dl slot if there is no mixed slot
  uint8_t last_dl_slot_period = scc->tdd_UL_DL_ConfigurationCommon->pattern1.nrofDownlinkSlots;
  // lenght of tdd period in slots
  uint8_t tdd_period_slot =  scc->tdd_UL_DL_ConfigurationCommon->pattern1.nrofDownlinkSlots + scc->tdd_UL_DL_ConfigurationCommon->pattern1.nrofUplinkSlots;
  if (scc->tdd_UL_DL_ConfigurationCommon->pattern1.nrofDownlinkSymbols == 0)
    last_dl_slot_period--;
  if ((scc->tdd_UL_DL_ConfigurationCommon->pattern1.nrofDownlinkSymbols > 0) || (scc->tdd_UL_DL_ConfigurationCommon->pattern1.nrofUplinkSymbols > 0))
    tdd_period_slot++;

  switch(response_window){
    case NR_RACH_ConfigGeneric__ra_ResponseWindow_sl1:
      slot_window = 1;
      break;
    case NR_RACH_ConfigGeneric__ra_ResponseWindow_sl2:
      slot_window = 2;
      break;
    case NR_RACH_ConfigGeneric__ra_ResponseWindow_sl4:
      slot_window = 4;
      break;
    case NR_RACH_ConfigGeneric__ra_ResponseWindow_sl8:
      slot_window = 8;
      break;
    case NR_RACH_ConfigGeneric__ra_ResponseWindow_sl10:
      slot_window = 10;
      break;
    case NR_RACH_ConfigGeneric__ra_ResponseWindow_sl20:
      slot_window = 20;
      break;
    case NR_RACH_ConfigGeneric__ra_ResponseWindow_sl40:
      slot_window = 40;
      break;
    case NR_RACH_ConfigGeneric__ra_ResponseWindow_sl80:
      slot_window = 80;
      break;
    default:
      AssertFatal(1==0,"Invalid response window value %d\n",response_window);
  }
  AssertFatal(slot_window<=nr_slots_per_frame[mu],"Msg2 response window needs to be lower or equal to 10ms");

  // slot and frame limit to transmit msg2 according to response window
  uint8_t slot_limit = (rach_slot + slot_window)%nr_slots_per_frame[mu];
  uint8_t frame_limit = (slot_limit>(rach_slot))? rach_frame : (rach_frame +1);

  // computing start of next period

  int FR = *scc->downlinkConfigCommon->frequencyInfoDL->frequencyBandList.list.array[0] >= 257 ? nr_FR2 : nr_FR1;

  uint8_t start_next_period = (rach_slot-(rach_slot%tdd_period_slot)+tdd_period_slot)%nr_slots_per_frame[mu];
  *msg2_slot = start_next_period + last_dl_slot_period; // initializing scheduling of slot to next mixed (or last dl) slot
  *msg2_frame = ((*msg2_slot>(rach_slot))? rach_frame : (rach_frame+1))%1024;

  // we can't schedule msg2 before sl_ahead since prach
  int eff_slot = *msg2_slot+(*msg2_frame-rach_frame)*nr_slots_per_frame[mu];
  if ((eff_slot-rach_slot)<=sl_ahead) {
    *msg2_slot = (*msg2_slot+tdd_period_slot)%nr_slots_per_frame[mu];
    *msg2_frame = ((*msg2_slot>(rach_slot))? rach_frame : (rach_frame+1))%1024;
  }
  if (FR==nr_FR2) {
    int num_tdd_period = *msg2_slot/tdd_period_slot;
    while((tdd_beam_association[num_tdd_period]!=-1)&&(tdd_beam_association[num_tdd_period]!=beam_index)) {
      *msg2_slot = (*msg2_slot+tdd_period_slot)%nr_slots_per_frame[mu];
      *msg2_frame = ((*msg2_slot>(rach_slot))? rach_frame : (rach_frame+1))%1024;
      num_tdd_period = *msg2_slot/tdd_period_slot;
    }
    if(tdd_beam_association[num_tdd_period] == -1)
      tdd_beam_association[num_tdd_period] = beam_index;
  }

  // go to previous slot if the current scheduled slot is beyond the response window
  // and if the slot is not among the PDCCH monitored ones (38.213 10.1)
  while (((*msg2_slot>slot_limit)&&(*msg2_frame>frame_limit)) || ((*msg2_frame*nr_slots_per_frame[mu]+*msg2_slot-monitoring_offset)%monitoring_slot_period !=0))  {
    if((*msg2_slot%tdd_period_slot) > 0)
      (*msg2_slot)--;
    else
      AssertFatal(1==0,"No available DL slot to schedule msg2 has been found");
  }
}


void nr_initiate_ra_proc(module_id_t module_idP,
                         int CC_id,
                         frame_t frameP,
                         sub_frame_t slotP,
                         uint16_t preamble_index,
                         uint8_t freq_index,
                         uint8_t symbol,
                         int16_t timing_offset){

  uint8_t ul_carrier_id = 0; // 0 for NUL 1 for SUL
  NR_SearchSpace_t *ss;

  uint16_t msg2_frame, msg2_slot,monitoring_slot_period,monitoring_offset;
  gNB_MAC_INST *nr_mac = RC.nrmac[module_idP];
  NR_COMMON_channels_t *cc = &nr_mac->common_channels[CC_id];
  NR_ServingCellConfigCommon_t *scc = cc->ServingCellConfigCommon;

  uint8_t total_RApreambles = MAX_NUM_NR_PRACH_PREAMBLES;
  uint8_t  num_ssb_per_RO = scc->uplinkConfigCommon->initialUplinkBWP->rach_ConfigCommon->choice.setup->ssb_perRACH_OccasionAndCB_PreamblesPerSSB->present;
  int pr_found;

  if( scc->uplinkConfigCommon->initialUplinkBWP->rach_ConfigCommon->choice.setup->totalNumberOfRA_Preambles != NULL)
    total_RApreambles = *scc->uplinkConfigCommon->initialUplinkBWP->rach_ConfigCommon->choice.setup->totalNumberOfRA_Preambles;

  if(num_ssb_per_RO > 3) { /*num of ssb per RO >= 1*/
    num_ssb_per_RO -= 3;
    total_RApreambles = total_RApreambles/num_ssb_per_RO ;
  }

  for (int i = 0; i < NR_NB_RA_PROC_MAX; i++) {
    NR_RA_t *ra = &cc->ra[i];
    pr_found = 0;
    if (ra->state == RA_IDLE) {
      for(int j = 0; j < ra->preambles.num_preambles; j++) {
        //check if the preamble received correspond to one of the listed or configured preambles
        if (preamble_index == ra->preambles.preamble_list[j]) {
          pr_found=1;
          break;
        }
      }
      if (pr_found == 0) {
         continue;
      }

      uint16_t ra_rnti;

      // ra_rnti from 5.1.3 in 38.321
      // FK: in case of long PRACH the phone seems to expect the subframe number instead of the slot number here.
      if (scc->uplinkConfigCommon->initialUplinkBWP->rach_ConfigCommon->choice.setup->prach_RootSequenceIndex.present
          == NR_RACH_ConfigCommon__prach_RootSequenceIndex_PR_l839)
        ra_rnti = 1 + symbol + (9 /*slotP*/ * 14) + (freq_index * 14 * 80) + (ul_carrier_id * 14 * 80 * 8);
      else
        ra_rnti = 1 + symbol + (slotP * 14) + (freq_index * 14 * 80) + (ul_carrier_id * 14 * 80 * 8);

      // This should be handled differently when we use the initialBWP for RA
      ra->bwp_id = 0;
      NR_BWP_Downlink_t *bwp=NULL;
      if (ra->CellGroup && ra->CellGroup->spCellConfig && ra->CellGroup->spCellConfig->spCellConfigDedicated &&
          ra->CellGroup->spCellConfig->spCellConfigDedicated->downlinkBWP_ToAddModList) {
        ra->bwp_id = 1;
        bwp = ra->CellGroup->spCellConfig->spCellConfigDedicated->downlinkBWP_ToAddModList->list.array[ra->bwp_id - 1];
      }

      VCD_SIGNAL_DUMPER_DUMP_FUNCTION_BY_NAME(VCD_SIGNAL_DUMPER_FUNCTIONS_INITIATE_RA_PROC, 1);

      LOG_D(NR_MAC,
            "[gNB %d][RAPROC] CC_id %d Frame %d, Slot %d  Initiating RA procedure for preamble index %d\n",
            module_idP,
            CC_id,
            frameP,
            slotP,
            preamble_index);

      uint8_t beam_index = ssb_index_from_prach(module_idP, frameP, slotP, preamble_index, freq_index, symbol);

      // the UE sent a RACH either for starting RA procedure or RA procedure failed and UE retries
      if (ra->cfra) {
        // if the preamble received correspond to one of the listed
        if (!(preamble_index == ra->preambles.preamble_list[beam_index])) {
          LOG_E(
              NR_MAC,
              "[gNB %d][RAPROC] FAILURE: preamble %d does not correspond to any of the ones in rach_ConfigDedicated\n",
              module_idP,
              preamble_index);
          continue; // if the PRACH preamble does not correspond to any of the ones sent through RRC abort RA proc
        }
      }
      LOG_D(NR_MAC, "Frame %d, Slot %d: Activating RA process \n", frameP, slotP);
      ra->state = Msg2;
      ra->timing_offset = timing_offset;
      ra->preamble_slot = slotP;

      NR_SearchSpaceId_t	ra_SearchSpace = 0;
      struct NR_PDCCH_ConfigCommon__commonSearchSpaceList *commonSearchSpaceList = NULL;
      if(bwp) {
        commonSearchSpaceList = bwp->bwp_Common->pdcch_ConfigCommon->choice.setup->commonSearchSpaceList;
        ra_SearchSpace = *bwp->bwp_Common->pdcch_ConfigCommon->choice.setup->ra_SearchSpace;
      } else {
        commonSearchSpaceList = scc->downlinkConfigCommon->initialDownlinkBWP->pdcch_ConfigCommon->choice.setup->commonSearchSpaceList;
        ra_SearchSpace = *scc->downlinkConfigCommon->initialDownlinkBWP->pdcch_ConfigCommon->choice.setup->ra_SearchSpace;
      }
      AssertFatal(commonSearchSpaceList->list.count > 0, "common SearchSpace list has 0 elements\n");

      // Common SearchSpace list
      for (int i = 0; i < commonSearchSpaceList->list.count; i++) {
        ss = commonSearchSpaceList->list.array[i];
        if (ss->searchSpaceId == ra_SearchSpace)
          ra->ra_ss = ss;
      }

      AssertFatal(ra->ra_ss!=NULL,"SearchSpace cannot be null for RA\n");

      // retrieving ra pdcch monitoring period and offset
      find_monitoring_periodicity_offset_common(ra->ra_ss, &monitoring_slot_period, &monitoring_offset);

      nr_schedule_msg2(frameP,
                       slotP,
                       &msg2_frame,
                       &msg2_slot,
                       scc,
                       monitoring_slot_period,
                       monitoring_offset,
                       beam_index,
                       cc->num_active_ssb,
                       nr_mac->tdd_beam_association);

      ra->Msg2_frame = msg2_frame;
      ra->Msg2_slot = msg2_slot;

      LOG_D(NR_MAC, "%s() Msg2[%04d%d] SFN/SF:%04d%d\n", __FUNCTION__, ra->Msg2_frame, ra->Msg2_slot, frameP, slotP);

      int loop = 0;
      if (ra->rnti == 0) { // This condition allows for the usage of a preconfigured rnti for the CFRA
        do {
          ra->rnti = (taus() % 65518) + 1;
          loop++;
        } while (loop != 100
                 && !((find_nr_UE_id(module_idP, ra->rnti) == -1) && (find_nr_RA_id(module_idP, CC_id, ra->rnti) == -1)
                      && ra->rnti >= 1 && ra->rnti <= 65519));
        if (loop == 100) {
          LOG_E(NR_MAC, "%s:%d:%s: [RAPROC] initialisation random access aborted\n", __FILE__, __LINE__, __FUNCTION__);
          abort();
        }
      }

      ra->RA_rnti = ra_rnti;
      ra->preamble_index = preamble_index;
      ra->beam_id = beam_index;

      LOG_D(NR_MAC,
            "[gNB %d][RAPROC] CC_id %d Frame %d Activating Msg2 generation in frame %d, slot %d using RA rnti %x SSB "
            "index %u\n",
            module_idP,
            CC_id,
            frameP,
            ra->Msg2_frame,
            ra->Msg2_slot,
            ra->RA_rnti,
            cc->ssb_index[beam_index]);

      return;
    }
  }
  LOG_E(NR_MAC, "[gNB %d][RAPROC] FAILURE: CC_id %d Frame %d initiating RA procedure for preamble index %d\n", module_idP, CC_id, frameP, preamble_index);

  VCD_SIGNAL_DUMPER_DUMP_FUNCTION_BY_NAME(VCD_SIGNAL_DUMPER_FUNCTIONS_INITIATE_RA_PROC, 0);
}

void nr_schedule_RA(module_id_t module_idP, frame_t frameP, sub_frame_t slotP) {

  gNB_MAC_INST *mac = RC.nrmac[module_idP];

  start_meas(&mac->schedule_ra);
  for (int CC_id = 0; CC_id < MAX_NUM_CCs; CC_id++) {
    NR_COMMON_channels_t *cc = &mac->common_channels[CC_id];
    for (int i = 0; i < NR_NB_RA_PROC_MAX; i++) {
      NR_RA_t *ra = &cc->ra[i];
      LOG_D(NR_MAC, "RA[state:%d]\n", ra->state);
      switch (ra->state) {
        case Msg2:
          nr_generate_Msg2(module_idP, CC_id, frameP, slotP, ra);
          break;
        case Msg3_retransmission:
          nr_generate_Msg3_retransmission(module_idP, CC_id, frameP, slotP, ra);
          break;
        case Msg4:
          nr_generate_Msg4(module_idP, CC_id, frameP, slotP, ra);
          break;
        case WAIT_Msg4_ACK:
          nr_check_Msg4_Ack(module_idP, CC_id, frameP, slotP, ra);
          break;
        default:
          break;
      }
    }
  }
  stop_meas(&mac->schedule_ra);
}


void nr_generate_Msg3_retransmission(module_id_t module_idP, int CC_id, frame_t frame, sub_frame_t slot, NR_RA_t *ra) {

  gNB_MAC_INST *nr_mac = RC.nrmac[module_idP];
  NR_COMMON_channels_t *cc = &nr_mac->common_channels[CC_id];
  NR_ServingCellConfigCommon_t *scc = cc->ServingCellConfigCommon;

  NR_BWP_Uplink_t *ubwp = NULL;
  NR_BWP_UplinkDedicated_t *ubwpd = NULL;
  NR_PUSCH_TimeDomainResourceAllocationList_t *pusch_TimeDomainAllocationList = NULL;
  NR_BWP_t *genericParameters = NULL;
  if(ra->CellGroup) {
    ubwp = ra->CellGroup->spCellConfig->spCellConfigDedicated->uplinkConfig->uplinkBWP_ToAddModList->list.array[ra->bwp_id-1];
    ubwpd = ra->CellGroup->spCellConfig->spCellConfigDedicated->uplinkConfig->initialUplinkBWP;
    genericParameters = &ubwp->bwp_Common->genericParameters;
    pusch_TimeDomainAllocationList = ubwp->bwp_Common->pusch_ConfigCommon->choice.setup->pusch_TimeDomainAllocationList;
  } else {
    genericParameters = &scc->uplinkConfigCommon->initialUplinkBWP->genericParameters;
    pusch_TimeDomainAllocationList = scc->uplinkConfigCommon->initialUplinkBWP->pusch_ConfigCommon->choice.setup->pusch_TimeDomainAllocationList;
  }

  int mu = genericParameters->subcarrierSpacing;
  uint8_t K2 = *pusch_TimeDomainAllocationList->list.array[ra->Msg3_tda_id]->k2;
  const int sched_frame = frame + (slot + K2 >= nr_slots_per_frame[mu]);
  const int sched_slot = (slot + K2) % nr_slots_per_frame[mu];

  if (is_xlsch_in_slot(RC.nrmac[module_idP]->ulsch_slot_bitmap[sched_slot / 64], sched_slot)) {
    // beam association for FR2
    int16_t *tdd_beam_association = nr_mac->tdd_beam_association;
    if (*scc->downlinkConfigCommon->frequencyInfoDL->frequencyBandList.list.array[0] >= 257) {
      uint8_t tdd_period_slot =  scc->tdd_UL_DL_ConfigurationCommon->pattern1.nrofDownlinkSlots + scc->tdd_UL_DL_ConfigurationCommon->pattern1.nrofUplinkSlots;
      if ((scc->tdd_UL_DL_ConfigurationCommon->pattern1.nrofDownlinkSymbols > 0) || (scc->tdd_UL_DL_ConfigurationCommon->pattern1.nrofUplinkSymbols > 0))
        tdd_period_slot++;
      int num_tdd_period = sched_slot/tdd_period_slot;
      if((tdd_beam_association[num_tdd_period]!=-1)&&(tdd_beam_association[num_tdd_period]!=ra->beam_id))
        return; // can't schedule retransmission in this slot
      else
        tdd_beam_association[num_tdd_period] = ra->beam_id;
    }

    int scs = scc->uplinkConfigCommon->initialUplinkBWP->genericParameters.subcarrierSpacing;
    int fh = 0;
    int startSymbolAndLength = scc->uplinkConfigCommon->initialUplinkBWP->pusch_ConfigCommon->choice.setup->pusch_TimeDomainAllocationList->list.array[ra->Msg3_tda_id]->startSymbolAndLength;
    int mappingtype = scc->uplinkConfigCommon->initialUplinkBWP->pusch_ConfigCommon->choice.setup->pusch_TimeDomainAllocationList->list.array[ra->Msg3_tda_id]->mappingType;

    uint16_t *vrb_map_UL = &RC.nrmac[module_idP]->common_channels[CC_id].vrb_map_UL[sched_slot * MAX_BWP_SIZE];

    int BWPStart = nr_mac->type0_PDCCH_CSS_config[ra->beam_id].cset_start_rb;
    int BWPSize  = nr_mac->type0_PDCCH_CSS_config[ra->beam_id].num_rbs;
    int rbStart = 0;
    for (int i = 0; (i < ra->msg3_nb_rb) && (rbStart <= (BWPSize - ra->msg3_nb_rb)); i++) {
      if (vrb_map_UL[rbStart + BWPStart + i]) {
        rbStart += i;
        i = 0;
      }
    }
    if (rbStart > (BWPSize - ra->msg3_nb_rb)) {
      // cannot find free vrb_map for msg3 retransmission in this slot
      return;
    }

    LOG_I(NR_MAC, "[gNB %d][RAPROC] Frame %d, Slot %d : CC_id %d Scheduling retransmission of Msg3 in (%d,%d)\n",
          module_idP, frame, slot, CC_id, sched_frame, sched_slot);

    nfapi_nr_ul_tti_request_t *future_ul_tti_req = &RC.nrmac[module_idP]->UL_tti_req_ahead[CC_id][sched_slot];
    AssertFatal(future_ul_tti_req->SFN == sched_frame
                && future_ul_tti_req->Slot == sched_slot,
                "future UL_tti_req's frame.slot %d.%d does not match PUSCH %d.%d\n",
                future_ul_tti_req->SFN,
                future_ul_tti_req->Slot,
                sched_frame,
                sched_slot);
    future_ul_tti_req->pdus_list[future_ul_tti_req->n_pdus].pdu_type = NFAPI_NR_UL_CONFIG_PUSCH_PDU_TYPE;
    future_ul_tti_req->pdus_list[future_ul_tti_req->n_pdus].pdu_size = sizeof(nfapi_nr_pusch_pdu_t);
    nfapi_nr_pusch_pdu_t *pusch_pdu = &future_ul_tti_req->pdus_list[future_ul_tti_req->n_pdus].pusch_pdu;
    memset(pusch_pdu, 0, sizeof(nfapi_nr_pusch_pdu_t));

    fill_msg3_pusch_pdu(pusch_pdu, scc,
                        ra->msg3_round,
                        startSymbolAndLength,
                        ra->rnti, scs,
                        BWPSize, BWPStart,
                        mappingtype, fh,
                        rbStart, ra->msg3_nb_rb);
    future_ul_tti_req->n_pdus += 1;

    // generation of DCI 0_0 to schedule msg3 retransmission
    NR_SearchSpace_t *ss = ra->ra_ss;
    NR_Type0_PDCCH_CSS_config_t *type0_PDCCH_CSS_config = *ss->controlResourceSetId==0 ? &nr_mac->type0_PDCCH_CSS_config[ra->beam_id] : NULL;
    NR_ControlResourceSet_t *coreset = get_coreset(module_idP, scc, NULL, ss, NR_SearchSpace__searchSpaceType_PR_common);
    AssertFatal(coreset!=NULL,"Coreset cannot be null for RA-Msg3 retransmission\n");

    nfapi_nr_ul_dci_request_t *ul_dci_req = &nr_mac->UL_dci_req[CC_id];

    const int coresetid = coreset->controlResourceSetId;
    nfapi_nr_dl_tti_pdcch_pdu_rel15_t *pdcch_pdu_rel15 = nr_mac->pdcch_pdu_idx[CC_id][ra->bwp_id][coresetid];
    if (!pdcch_pdu_rel15) {
      nfapi_nr_ul_dci_request_pdus_t *ul_dci_request_pdu = &ul_dci_req->ul_dci_pdu_list[ul_dci_req->numPdus];
      memset(ul_dci_request_pdu, 0, sizeof(nfapi_nr_ul_dci_request_pdus_t));
      ul_dci_request_pdu->PDUType = NFAPI_NR_DL_TTI_PDCCH_PDU_TYPE;
      ul_dci_request_pdu->PDUSize = (uint8_t)(2+sizeof(nfapi_nr_dl_tti_pdcch_pdu));
      pdcch_pdu_rel15 = &ul_dci_request_pdu->pdcch_pdu.pdcch_pdu_rel15;
      ul_dci_req->numPdus += 1;
      nr_configure_pdcch(pdcch_pdu_rel15, ss, coreset, scc, genericParameters, type0_PDCCH_CSS_config);
      nr_mac->pdcch_pdu_idx[CC_id][ra->bwp_id][coresetid] = pdcch_pdu_rel15;
    }

    uint8_t aggregation_level;
    uint8_t nr_of_candidates;
    for (int i=0; i<5; i++) {
      // for now taking the lowest value among the available aggregation levels
      find_aggregation_candidates(&aggregation_level, &nr_of_candidates, ss, 1<<i);
      if(nr_of_candidates>0) break;
    }
    AssertFatal(nr_of_candidates>0,"nr_of_candidates is 0\n");
    int CCEIndex = allocate_nr_CCEs(nr_mac, NULL, coreset, aggregation_level, 0, 0, nr_of_candidates);
    if (CCEIndex < 0) {
      LOG_E(NR_MAC, "%s(): cannot find free CCE for RA RNTI %04x!\n", __func__, ra->rnti);
      return;
    }

    // Fill PDCCH DL DCI PDU
    nfapi_nr_dl_dci_pdu_t *dci_pdu = &pdcch_pdu_rel15->dci_pdu[pdcch_pdu_rel15->numDlDci];
    pdcch_pdu_rel15->numDlDci++;
    dci_pdu->RNTI = ra->rnti;
    dci_pdu->ScramblingId = *scc->physCellId;
    dci_pdu->ScramblingRNTI = 0;
    dci_pdu->AggregationLevel = aggregation_level;
    dci_pdu->CceIndex = CCEIndex;
    dci_pdu->beta_PDCCH_1_0 = 0;
    dci_pdu->powerControlOffsetSS = 1;

    dci_pdu_rel15_t uldci_payload;
    memset(&uldci_payload, 0, sizeof(uldci_payload));

    config_uldci(ubwp,
                 ubwpd,
                 scc,
                 pusch_pdu,
                 &uldci_payload,
                 NR_UL_DCI_FORMAT_0_0,
                 ra->Msg3_tda_id,
                 ra->msg3_TPC,
                 0, // not used in format 0_0
                 ra->bwp_id);

    fill_dci_pdu_rel15(scc,
                       ra->CellGroup,
                       dci_pdu,
                       &uldci_payload,
                       NR_UL_DCI_FORMAT_0_0,
                       NR_RNTI_TC,
                       pusch_pdu->bwp_size,
                       ra->bwp_id);

    // Mark the corresponding RBs as used
    for (int rb = 0; rb < ra->msg3_nb_rb; rb++) {
      vrb_map_UL[rbStart + BWPStart + rb] = 1;
    }

    // reset state to wait msg3
    ra->state = WAIT_Msg3;
    ra->Msg3_frame = sched_frame;
    ra->Msg3_slot = sched_slot;

  }

}

void nr_get_Msg3alloc(module_id_t module_id,
                      int CC_id,
                      NR_ServingCellConfigCommon_t *scc,
                      NR_BWP_Uplink_t *ubwp,
                      sub_frame_t current_slot,
                      frame_t current_frame,
                      NR_RA_t *ra,
                      int16_t *tdd_beam_association) {

  // msg3 is scheduled in mixed slot in the following TDD period

  uint16_t msg3_nb_rb = 8; // sdu has 6 or 8 bytes

  int mu = ubwp ?
    ubwp->bwp_Common->genericParameters.subcarrierSpacing :
    scc->uplinkConfigCommon->initialUplinkBWP->genericParameters.subcarrierSpacing;
  int StartSymbolIndex = 0;
  int NrOfSymbols = 0;
  int startSymbolAndLength = 0;
  int temp_slot = 0;
  ra->Msg3_tda_id = 16; // initialization to a value above limit

  NR_PUSCH_TimeDomainResourceAllocationList_t *pusch_TimeDomainAllocationList= ubwp ?
    ubwp->bwp_Common->pusch_ConfigCommon->choice.setup->pusch_TimeDomainAllocationList:
    scc->uplinkConfigCommon->initialUplinkBWP->pusch_ConfigCommon->choice.setup->pusch_TimeDomainAllocationList;

  uint8_t k2 = 0;
  for (int i=0; i<pusch_TimeDomainAllocationList->list.count; i++) {
    startSymbolAndLength = pusch_TimeDomainAllocationList->list.array[i]->startSymbolAndLength;
    SLIV2SL(startSymbolAndLength, &StartSymbolIndex, &NrOfSymbols);
    // we want to transmit in the uplink symbols of mixed slot
    if (NrOfSymbols == scc->tdd_UL_DL_ConfigurationCommon->pattern1.nrofUplinkSymbols) {
      k2 = *pusch_TimeDomainAllocationList->list.array[i]->k2;
      temp_slot = current_slot + k2 + DELTA[mu]; // msg3 slot according to 8.3 in 38.213
      ra->Msg3_slot = temp_slot%nr_slots_per_frame[mu];
      if (is_xlsch_in_slot(RC.nrmac[module_id]->ulsch_slot_bitmap[ra->Msg3_slot / 64], ra->Msg3_slot)) {
        ra->Msg3_tda_id = i;
        break;
      }
    }
  }

  AssertFatal(ra->Msg3_tda_id<16,"Unable to find Msg3 time domain allocation in list\n");

  if (nr_slots_per_frame[mu]>temp_slot)
    ra->Msg3_frame = current_frame;
  else
    ra->Msg3_frame = (current_frame + (temp_slot/nr_slots_per_frame[mu]))%1024;

  // beam association for FR2
  if (*scc->downlinkConfigCommon->frequencyInfoDL->frequencyBandList.list.array[0] >= 257) {
    uint8_t tdd_period_slot =  scc->tdd_UL_DL_ConfigurationCommon->pattern1.nrofDownlinkSlots + scc->tdd_UL_DL_ConfigurationCommon->pattern1.nrofUplinkSlots;
    if ((scc->tdd_UL_DL_ConfigurationCommon->pattern1.nrofDownlinkSymbols > 0) || (scc->tdd_UL_DL_ConfigurationCommon->pattern1.nrofUplinkSymbols > 0))
      tdd_period_slot++;
    int num_tdd_period = ra->Msg3_slot/tdd_period_slot;
    if((tdd_beam_association[num_tdd_period]!=-1)&&(tdd_beam_association[num_tdd_period]!=ra->beam_id))
      AssertFatal(1==0,"Cannot schedule MSG3\n");
    else
      tdd_beam_association[num_tdd_period] = ra->beam_id;
  }

  LOG_D(NR_MAC, "[RAPROC] Msg3 slot %d: current slot %u Msg3 frame %u k2 %u Msg3_tda_id %u start symbol index %u\n", ra->Msg3_slot, current_slot, ra->Msg3_frame, k2,ra->Msg3_tda_id, StartSymbolIndex);
  uint16_t *vrb_map_UL =
      &RC.nrmac[module_id]->common_channels[CC_id].vrb_map_UL[ra->Msg3_slot * MAX_BWP_SIZE];
  const uint16_t bwpSize = NRRIV2BW(ubwp ?
				    ubwp->bwp_Common->genericParameters.locationAndBandwidth :
				    scc->uplinkConfigCommon->initialUplinkBWP->genericParameters.locationAndBandwidth,
				    MAX_BWP_SIZE);

  /* search msg3_nb_rb free RBs */
  int rbSize = 0;
  int rbStart = 0;
  while (rbSize < msg3_nb_rb) {
    rbStart += rbSize; /* last iteration rbSize was not enough, skip it */
    rbSize = 0;
    while (rbStart < bwpSize && vrb_map_UL[rbStart])
      rbStart++;
    AssertFatal(rbStart < bwpSize - msg3_nb_rb, "no space to allocate Msg 3 for RA!\n");
    while (rbStart + rbSize < bwpSize
           && !vrb_map_UL[rbStart + rbSize]
           && rbSize < msg3_nb_rb)
      rbSize++;
  }
  ra->msg3_nb_rb = msg3_nb_rb;
  ra->msg3_first_rb = rbStart;
}


void fill_msg3_pusch_pdu(nfapi_nr_pusch_pdu_t *pusch_pdu,
                         NR_ServingCellConfigCommon_t *scc,
                         int round,
                         int startSymbolAndLength,
                         rnti_t rnti, int scs,
                         int bwp_size, int bwp_start,
                         int mappingtype, int fh,
                         int msg3_first_rb, int msg3_nb_rb) {


  int start_symbol_index,nr_of_symbols;
  SLIV2SL(startSymbolAndLength, &start_symbol_index, &nr_of_symbols);

  pusch_pdu->pdu_bit_map = PUSCH_PDU_BITMAP_PUSCH_DATA;
  pusch_pdu->rnti = rnti;
  pusch_pdu->handle = 0;
  pusch_pdu->bwp_start = bwp_start;
  pusch_pdu->bwp_size = bwp_size;
  pusch_pdu->subcarrier_spacing = scs;
  pusch_pdu->cyclic_prefix = 0;
  pusch_pdu->mcs_index = 0;
  pusch_pdu->mcs_table = 0;
  pusch_pdu->target_code_rate = nr_get_code_rate_ul(pusch_pdu->mcs_index,pusch_pdu->mcs_table);
  pusch_pdu->qam_mod_order = nr_get_Qm_ul(pusch_pdu->mcs_index,pusch_pdu->mcs_table);
  if (scc->uplinkConfigCommon->initialUplinkBWP->rach_ConfigCommon->choice.setup->msg3_transformPrecoder == NULL)
    pusch_pdu->transform_precoding = 1;
  else
    pusch_pdu->transform_precoding = 0;
  pusch_pdu->data_scrambling_id = *scc->physCellId;
  pusch_pdu->nrOfLayers = 1;
  pusch_pdu->ul_dmrs_symb_pos = get_l_prime(nr_of_symbols,mappingtype,pusch_dmrs_pos2,pusch_len1,start_symbol_index, scc->dmrs_TypeA_Position);
  LOG_D(MAC, "MSG3 start_sym:%d NR Symb:%d mappingtype:%d , ul_dmrs_symb_pos:%x\n", start_symbol_index, nr_of_symbols, mappingtype, pusch_pdu->ul_dmrs_symb_pos);
  pusch_pdu->dmrs_config_type = 0;
  pusch_pdu->ul_dmrs_scrambling_id = *scc->physCellId; //If provided and the PUSCH is not a msg3 PUSCH, otherwise, L2 should set this to physical cell id.
  pusch_pdu->scid = 0; //DMRS sequence initialization [TS38.211, sec 6.4.1.1.1]. Should match what is sent in DCI 0_1, otherwise set to 0.
  pusch_pdu->dmrs_ports = 1;  // 6.2.2 in 38.214 only port 0 to be used
  pusch_pdu->num_dmrs_cdm_grps_no_data = 2;  // no data in dmrs symbols as in 6.2.2 in 38.214
  pusch_pdu->resource_alloc = 1; //type 1

  pusch_pdu->rb_start = msg3_first_rb;
  if (msg3_nb_rb > pusch_pdu->bwp_size)
    AssertFatal(1==0,"MSG3 allocated number of RBs exceed the BWP size\n");
  else
    pusch_pdu->rb_size = msg3_nb_rb;
  pusch_pdu->vrb_to_prb_mapping = 0;

  pusch_pdu->frequency_hopping = fh;
  //pusch_pdu->tx_direct_current_location;//The uplink Tx Direct Current location for the carrier. Only values in the value range of this field between 0 and 3299, which indicate the subcarrier index within the carrier corresponding 1o the numerology of the corresponding uplink BWP and value 3300, which indicates "Outside the carrier" and value 3301, which indicates "Undetermined position within the carrier" are used. [TS38.331, UplinkTxDirectCurrentBWP IE]
  pusch_pdu->uplink_frequency_shift_7p5khz = 0;
  //Resource Allocation in time domain
  pusch_pdu->start_symbol_index = start_symbol_index;
  pusch_pdu->nr_of_symbols = nr_of_symbols;
  //Optional Data only included if indicated in pduBitmap
  pusch_pdu->pusch_data.rv_index = nr_rv_round_map[round];
  pusch_pdu->pusch_data.harq_process_id = 0;
  pusch_pdu->pusch_data.new_data_indicator = 1;
  pusch_pdu->pusch_data.num_cb = 0;
  pusch_pdu->pusch_data.tb_size = nr_compute_tbs(pusch_pdu->qam_mod_order,
                                                 pusch_pdu->target_code_rate,
                                                 pusch_pdu->rb_size,
                                                 pusch_pdu->nr_of_symbols,
                                                 12, // nb dmrs set for no data in dmrs symbol
                                                 0, //nb_rb_oh
                                                 0, // to verify tb scaling
                                                 pusch_pdu->nrOfLayers)>>3;

}

void nr_add_msg3(module_id_t module_idP, int CC_id, frame_t frameP, sub_frame_t slotP, NR_RA_t *ra, uint8_t *RAR_pdu)
{
  gNB_MAC_INST                                   *mac = RC.nrmac[module_idP];
  NR_COMMON_channels_t                            *cc = &mac->common_channels[CC_id];
  NR_ServingCellConfigCommon_t                   *scc = cc->ServingCellConfigCommon;

  if (ra->state == RA_IDLE) {
    LOG_W(NR_MAC,"RA is not active for RA %X. skipping msg3 scheduling\n", ra->rnti);
    return;
  }

  uint16_t *vrb_map_UL =
      &RC.nrmac[module_idP]->common_channels[CC_id].vrb_map_UL[ra->Msg3_slot * MAX_BWP_SIZE];
  for (int i = 0; i < ra->msg3_nb_rb; ++i) {
    AssertFatal(!vrb_map_UL[i + ra->msg3_first_rb],
                "RB %d in %4d.%2d is already taken, cannot allocate Msg3!\n",
                i + ra->msg3_first_rb,
                ra->Msg3_frame,
                ra->Msg3_slot);
    vrb_map_UL[i + ra->msg3_first_rb] = 1;
  }

  LOG_D(NR_MAC, "[gNB %d][RAPROC] Frame %d, Slot %d : CC_id %d RA is active, Msg3 in (%d,%d)\n", module_idP, frameP, slotP, CC_id, ra->Msg3_frame, ra->Msg3_slot);

  nfapi_nr_ul_tti_request_t *future_ul_tti_req = &RC.nrmac[module_idP]->UL_tti_req_ahead[CC_id][ra->Msg3_slot];
  AssertFatal(future_ul_tti_req->SFN == ra->Msg3_frame
              && future_ul_tti_req->Slot == ra->Msg3_slot,
              "future UL_tti_req's frame.slot %d.%d does not match PUSCH %d.%d\n",
              future_ul_tti_req->SFN,
              future_ul_tti_req->Slot,
              ra->Msg3_frame,
              ra->Msg3_slot);
  future_ul_tti_req->pdus_list[future_ul_tti_req->n_pdus].pdu_type = NFAPI_NR_UL_CONFIG_PUSCH_PDU_TYPE;
  future_ul_tti_req->pdus_list[future_ul_tti_req->n_pdus].pdu_size = sizeof(nfapi_nr_pusch_pdu_t);
  nfapi_nr_pusch_pdu_t *pusch_pdu = &future_ul_tti_req->pdus_list[future_ul_tti_req->n_pdus].pusch_pdu;
  memset(pusch_pdu, 0, sizeof(nfapi_nr_pusch_pdu_t));

  int ibwp_size  = NRRIV2BW(scc->uplinkConfigCommon->initialUplinkBWP->genericParameters.locationAndBandwidth, MAX_BWP_SIZE);
  int ibwp_start = NRRIV2PRBOFFSET(scc->uplinkConfigCommon->initialUplinkBWP->genericParameters.locationAndBandwidth, MAX_BWP_SIZE);
  int abwp_size = ibwp_size;
  int abwp_start = ibwp_start;
  int scs = scc->uplinkConfigCommon->initialUplinkBWP->genericParameters.subcarrierSpacing;
  int fh = 0;
  int startSymbolAndLength = scc->uplinkConfigCommon->initialUplinkBWP->pusch_ConfigCommon->choice.setup->pusch_TimeDomainAllocationList->list.array[ra->Msg3_tda_id]->startSymbolAndLength;
  int mappingtype = scc->uplinkConfigCommon->initialUplinkBWP->pusch_ConfigCommon->choice.setup->pusch_TimeDomainAllocationList->list.array[ra->Msg3_tda_id]->mappingType;

  if (ra->CellGroup) {
    AssertFatal(ra->CellGroup->spCellConfig->spCellConfigDedicated->downlinkBWP_ToAddModList->list.count == 1,
		"downlinkBWP_ToAddModList has %d BWP!\n", ra->CellGroup->spCellConfig->spCellConfigDedicated->downlinkBWP_ToAddModList->list.count);
    NR_BWP_Uplink_t *ubwp = ra->CellGroup->spCellConfig->spCellConfigDedicated->uplinkConfig->uplinkBWP_ToAddModList->list.array[ra->bwp_id - 1];

    startSymbolAndLength = ubwp->bwp_Common->pusch_ConfigCommon->choice.setup->pusch_TimeDomainAllocationList->list.array[ra->Msg3_tda_id]->startSymbolAndLength;
    mappingtype = ubwp->bwp_Common->pusch_ConfigCommon->choice.setup->pusch_TimeDomainAllocationList->list.array[ra->Msg3_tda_id]->mappingType;
    abwp_size  = NRRIV2BW(ubwp->bwp_Common->genericParameters.locationAndBandwidth, MAX_BWP_SIZE);
    abwp_start = NRRIV2PRBOFFSET(ubwp->bwp_Common->genericParameters.locationAndBandwidth, MAX_BWP_SIZE);
    scs = ubwp->bwp_Common->genericParameters.subcarrierSpacing;
    fh = ubwp->bwp_Dedicated->pusch_Config->choice.setup->frequencyHopping ? 1 : 0;
  }

  LOG_D(NR_MAC, "Frame %d, Subframe %d Adding Msg3 UL Config Request for (%d,%d) : (%d,%d,%d) for rnti: %d\n",
    frameP,
    slotP,
    ra->Msg3_frame,
    ra->Msg3_slot,
    ra->msg3_nb_rb,
    ra->msg3_first_rb,
    ra->msg3_round,
    ra->rnti);

  int bwp_start;
  if ((ibwp_start < abwp_start) || (ibwp_size > abwp_size))
    bwp_start = abwp_start;
  else
    bwp_start = ibwp_start;

  fill_msg3_pusch_pdu(pusch_pdu,scc,
                      ra->msg3_round,
                      startSymbolAndLength,
                      ra->rnti, scs,
                      ibwp_size, bwp_start,
                      mappingtype, fh,
                      ra->msg3_first_rb, ra->msg3_nb_rb);
  future_ul_tti_req->n_pdus += 1;

  // calling function to fill rar message
  nr_fill_rar(module_idP, ra, RAR_pdu, pusch_pdu);
}

void nr_generate_Msg2(module_id_t module_idP, int CC_id, frame_t frameP, sub_frame_t slotP, NR_RA_t *ra)
{

  gNB_MAC_INST *nr_mac = RC.nrmac[module_idP];
  NR_COMMON_channels_t *cc = &nr_mac->common_channels[CC_id];

  if ((ra->Msg2_frame == frameP) && (ra->Msg2_slot == slotP)) {

    uint8_t time_domain_assignment = 1;
    uint8_t mcsIndex = 0;
    int rbStart = 0;
    int rbSize = 8;

    NR_ServingCellConfigCommon_t *scc = cc->ServingCellConfigCommon;
    NR_SearchSpace_t *ss = ra->ra_ss;

    NR_BWP_Downlink_t *bwp = NULL;
    NR_ControlResourceSet_t *coreset = NULL;
    NR_BWP_t *genericParameters = NULL;
    NR_PDSCH_TimeDomainResourceAllocationList_t *pdsch_TimeDomainAllocationList=NULL;

    if (ra->CellGroup &&
        ra->CellGroup->spCellConfig &&
        ra->CellGroup->spCellConfig->spCellConfigDedicated &&
        ra->CellGroup->spCellConfig->spCellConfigDedicated->downlinkBWP_ToAddModList &&
        ra->CellGroup->spCellConfig->spCellConfigDedicated->downlinkBWP_ToAddModList->list.array[ra->bwp_id-1]) {
      bwp = ra->CellGroup->spCellConfig->spCellConfigDedicated->downlinkBWP_ToAddModList->list.array[ra->bwp_id-1];
      genericParameters = &bwp->bwp_Common->genericParameters;
      pdsch_TimeDomainAllocationList = bwp->bwp_Common->pdsch_ConfigCommon->choice.setup->pdsch_TimeDomainAllocationList;
    }
    else {
      genericParameters= &scc->downlinkConfigCommon->initialDownlinkBWP->genericParameters;
      pdsch_TimeDomainAllocationList = scc->downlinkConfigCommon->initialDownlinkBWP->pdsch_ConfigCommon->choice.setup->pdsch_TimeDomainAllocationList;
    }

    long BWPStart = 0;
    long BWPSize = 0;
    NR_Type0_PDCCH_CSS_config_t *type0_PDCCH_CSS_config = NULL;
    if(*ss->controlResourceSetId!=0) {
      BWPStart = NRRIV2PRBOFFSET(genericParameters->locationAndBandwidth, MAX_BWP_SIZE);
      BWPSize  = NRRIV2BW(scc->downlinkConfigCommon->initialDownlinkBWP->genericParameters.locationAndBandwidth, MAX_BWP_SIZE);
    } else {
      type0_PDCCH_CSS_config = &nr_mac->type0_PDCCH_CSS_config[ra->beam_id];
      BWPStart = type0_PDCCH_CSS_config->cset_start_rb;
      BWPSize = type0_PDCCH_CSS_config->num_rbs;
    }

    coreset = get_coreset(module_idP, scc, bwp, ss, NR_SearchSpace__searchSpaceType_PR_common);

    AssertFatal(coreset!=NULL,"Coreset cannot be null for RA-Msg2\n");

    uint16_t *vrb_map = cc[CC_id].vrb_map;
    for (int i = 0; (i < rbSize) && (rbStart <= (BWPSize - rbSize)); i++) {
      if (vrb_map[rbStart + i]) {
        rbStart += i;
        i = 0;
      }
    }

    if (rbStart > (BWPSize - rbSize)) {
      LOG_E(NR_MAC, "%s(): cannot find free vrb_map for RA RNTI %04x!\n", __func__, ra->RA_rnti);
      return;
    }

    // Checking if the DCI allocation is feasible in current subframe
    nfapi_nr_dl_tti_request_body_t *dl_req = &nr_mac->DL_req[CC_id].dl_tti_request_body;
    if (dl_req->nPDUs > NFAPI_NR_MAX_DL_TTI_PDUS - 2) {
      LOG_I(NR_MAC, "[RAPROC] Subframe %d: FAPI DL structure is full, skip scheduling UE %d\n", slotP, ra->RA_rnti);
      return;
    }

    uint8_t aggregation_level;
    uint8_t nr_of_candidates;
    for (int i=0; i<5; i++) {
      // for now taking the lowest value among the available aggregation levels
      find_aggregation_candidates(&aggregation_level, &nr_of_candidates, ss, 1<<i);
      if(nr_of_candidates>0) break;
    }
    AssertFatal(nr_of_candidates>0,"nr_of_candidates is 0\n");
    int CCEIndex = allocate_nr_CCEs(nr_mac, bwp, coreset, aggregation_level,0,0,nr_of_candidates);
    if (CCEIndex < 0) {
      LOG_E(NR_MAC, "%s(): cannot find free CCE for RA RNTI %04x!\n", __func__, ra->rnti);
      return;
    }

    // Calculate number of symbols
    int startSymbolIndex, nrOfSymbols;
    const int startSymbolAndLength = pdsch_TimeDomainAllocationList->list.array[time_domain_assignment]->startSymbolAndLength;
    SLIV2SL(startSymbolAndLength, &startSymbolIndex, &nrOfSymbols);
    AssertFatal(startSymbolIndex >= 0, "StartSymbolIndex is negative\n");

    LOG_D(NR_MAC,"Msg2 startSymbolIndex.nrOfSymbols %d.%d\n",startSymbolIndex,nrOfSymbols);

    int mappingtype = pdsch_TimeDomainAllocationList->list.array[time_domain_assignment]->mappingType;

    // look up the PDCCH PDU for this CC, BWP, and CORESET. If it does not exist, create it. This is especially
    // important if we have multiple RAs, and the DLSCH has to reuse them, so we need to mark them
    const int bwpid = bwp ? bwp->bwp_Id : 0;
    const int coresetid = coreset->controlResourceSetId;
    nfapi_nr_dl_tti_pdcch_pdu_rel15_t *pdcch_pdu_rel15 = nr_mac->pdcch_pdu_idx[CC_id][bwpid][coresetid];
    if (!pdcch_pdu_rel15) {
      nfapi_nr_dl_tti_request_pdu_t *dl_tti_pdcch_pdu = &dl_req->dl_tti_pdu_list[dl_req->nPDUs];
      memset(dl_tti_pdcch_pdu, 0, sizeof(nfapi_nr_dl_tti_request_pdu_t));
      dl_tti_pdcch_pdu->PDUType = NFAPI_NR_DL_TTI_PDCCH_PDU_TYPE;
      dl_tti_pdcch_pdu->PDUSize = (uint8_t)(2 + sizeof(nfapi_nr_dl_tti_pdcch_pdu));
      dl_req->nPDUs += 1;
      pdcch_pdu_rel15 = &dl_tti_pdcch_pdu->pdcch_pdu.pdcch_pdu_rel15;
      nr_configure_pdcch(pdcch_pdu_rel15, ss, coreset, scc, genericParameters, type0_PDCCH_CSS_config);
      nr_mac->pdcch_pdu_idx[CC_id][bwpid][coresetid] = pdcch_pdu_rel15;
    }

    nfapi_nr_dl_tti_request_pdu_t *dl_tti_pdsch_pdu = &dl_req->dl_tti_pdu_list[dl_req->nPDUs];
    memset((void *)dl_tti_pdsch_pdu,0,sizeof(nfapi_nr_dl_tti_request_pdu_t));
    dl_tti_pdsch_pdu->PDUType = NFAPI_NR_DL_TTI_PDSCH_PDU_TYPE;
    dl_tti_pdsch_pdu->PDUSize = (uint8_t)(2+sizeof(nfapi_nr_dl_tti_pdsch_pdu));
    dl_req->nPDUs+=1;
    nfapi_nr_dl_tti_pdsch_pdu_rel15_t *pdsch_pdu_rel15 = &dl_tti_pdsch_pdu->pdsch_pdu.pdsch_pdu_rel15;

    LOG_I(NR_MAC,"[gNB %d][RAPROC] CC_id %d Frame %d, slotP %d: Generating RA-Msg2 DCI, rnti 0x%x, state %d, CoreSetType %d\n",
          module_idP, CC_id, frameP, slotP, ra->RA_rnti, ra->state,pdcch_pdu_rel15->CoreSetType);

    // SCF222: PDU index incremented for each PDSCH PDU sent in TX control message. This is used to associate control
    // information to data and is reset every slot.
    const int pduindex = nr_mac->pdu_index[CC_id]++;

    uint8_t mcsTableIdx = 0;
    if (bwp &&
        bwp->bwp_Dedicated &&
        bwp->bwp_Dedicated->pdsch_Config &&
        bwp->bwp_Dedicated->pdsch_Config->choice.setup &&
        bwp->bwp_Dedicated->pdsch_Config->choice.setup->mcs_Table) {
      if (*bwp->bwp_Dedicated->pdsch_Config->choice.setup->mcs_Table == 0)
        mcsTableIdx = 1;
      else
        mcsTableIdx = 2;
    }
    else mcsTableIdx = 0;

    int dmrsConfigType=0;
    if (bwp &&
        bwp->bwp_Dedicated &&
        bwp->bwp_Dedicated->pdsch_Config &&
        bwp->bwp_Dedicated->pdsch_Config->choice.setup &&
        bwp->bwp_Dedicated->pdsch_Config->choice.setup->dmrs_DownlinkForPDSCH_MappingTypeA &&
        bwp->bwp_Dedicated->pdsch_Config->choice.setup->dmrs_DownlinkForPDSCH_MappingTypeA->choice.setup &&
        bwp->bwp_Dedicated->pdsch_Config->choice.setup->dmrs_DownlinkForPDSCH_MappingTypeA->choice.setup->dmrs_Type)
      dmrsConfigType = 1;

    pdsch_pdu_rel15->pduBitmap = 0;
    pdsch_pdu_rel15->rnti = ra->RA_rnti;
    pdsch_pdu_rel15->pduIndex = pduindex;
    pdsch_pdu_rel15->BWPSize  = BWPSize;
    pdsch_pdu_rel15->BWPStart = BWPStart;
    pdsch_pdu_rel15->SubcarrierSpacing = genericParameters->subcarrierSpacing;
    pdsch_pdu_rel15->CyclicPrefix = 0;
    pdsch_pdu_rel15->NrOfCodewords = 1;
    pdsch_pdu_rel15->targetCodeRate[0] = nr_get_code_rate_dl(mcsIndex,mcsTableIdx);
    pdsch_pdu_rel15->qamModOrder[0] = 2;
    pdsch_pdu_rel15->mcsIndex[0] = mcsIndex;
    pdsch_pdu_rel15->mcsTable[0] = mcsTableIdx;
    pdsch_pdu_rel15->rvIndex[0] = 0;
    pdsch_pdu_rel15->dataScramblingId = *scc->physCellId;
    pdsch_pdu_rel15->nrOfLayers = 1;
    pdsch_pdu_rel15->transmissionScheme = 0;
    pdsch_pdu_rel15->refPoint = 0;
    pdsch_pdu_rel15->dmrsConfigType = dmrsConfigType;
    pdsch_pdu_rel15->dlDmrsScramblingId = *scc->physCellId;
    pdsch_pdu_rel15->SCID = 0;
    pdsch_pdu_rel15->numDmrsCdmGrpsNoData = nrOfSymbols <= 2 ? 1 : 2;
    pdsch_pdu_rel15->dmrsPorts = 1;
    pdsch_pdu_rel15->resourceAlloc = 1;
    pdsch_pdu_rel15->rbStart = rbStart;
    pdsch_pdu_rel15->rbSize = rbSize;
    pdsch_pdu_rel15->VRBtoPRBMapping = 0;
    pdsch_pdu_rel15->StartSymbolIndex = startSymbolIndex;
    pdsch_pdu_rel15->NrOfSymbols = nrOfSymbols;
    pdsch_pdu_rel15->dlDmrsSymbPos = fill_dmrs_mask(NULL,
                                                    nr_mac->common_channels->ServingCellConfigCommon->dmrs_TypeA_Position,
                                                    nrOfSymbols,
                                                    startSymbolIndex,
                                                    mappingtype);

    int x_Overhead = 0;
    uint8_t tb_scaling = 0;
    nr_get_tbs_dl(&dl_tti_pdsch_pdu->pdsch_pdu, x_Overhead, pdsch_pdu_rel15->numDmrsCdmGrpsNoData, tb_scaling);

    // Fill PDCCH DL DCI PDU
    nfapi_nr_dl_dci_pdu_t *dci_pdu = &pdcch_pdu_rel15->dci_pdu[pdcch_pdu_rel15->numDlDci];
    pdcch_pdu_rel15->numDlDci++;
    dci_pdu->RNTI = ra->RA_rnti;
    dci_pdu->ScramblingId = *scc->physCellId;
    dci_pdu->ScramblingRNTI = 0;
    dci_pdu->AggregationLevel = aggregation_level;
    dci_pdu->CceIndex = CCEIndex;
    dci_pdu->beta_PDCCH_1_0 = 0;
    dci_pdu->powerControlOffsetSS = 1;

    dci_pdu_rel15_t dci_payload;
    dci_payload.frequency_domain_assignment.val = PRBalloc_to_locationandbandwidth0(pdsch_pdu_rel15->rbSize,
                                                                                    pdsch_pdu_rel15->rbStart,
                                                                                    BWPSize);

    LOG_D(NR_MAC,"Msg2 rbSize.rbStart.BWPsize %d.%d.%ld\n",pdsch_pdu_rel15->rbSize,
          pdsch_pdu_rel15->rbStart,
          BWPSize);

    dci_payload.time_domain_assignment.val = time_domain_assignment;
    dci_payload.vrb_to_prb_mapping.val = 0;
    dci_payload.mcs = pdsch_pdu_rel15->mcsIndex[0];
    dci_payload.tb_scaling = tb_scaling;

    LOG_D(NR_MAC,
          "[RAPROC] DCI type 1 payload: freq_alloc %d (%d,%d,%ld), time_alloc %d, vrb to prb %d, mcs %d tb_scaling %d \n",
          dci_payload.frequency_domain_assignment.val,
          pdsch_pdu_rel15->rbStart,
          pdsch_pdu_rel15->rbSize,
          BWPSize,
          dci_payload.time_domain_assignment.val,
          dci_payload.vrb_to_prb_mapping.val,
          dci_payload.mcs,
          dci_payload.tb_scaling);

    LOG_D(NR_MAC,
          "[RAPROC] DCI params: rnti 0x%x, rnti_type %d, dci_format %d coreset params: FreqDomainResource %llx, start_symbol %d  n_symb %d\n",
          pdcch_pdu_rel15->dci_pdu[0].RNTI,
          NR_RNTI_RA,
          NR_DL_DCI_FORMAT_1_0,
          *(unsigned long long *)pdcch_pdu_rel15->FreqDomainResource,
          pdcch_pdu_rel15->StartSymbolIndex,
          pdcch_pdu_rel15->DurationSymbols);

    fill_dci_pdu_rel15(scc,
                       ra->CellGroup,
                       &pdcch_pdu_rel15->dci_pdu[pdcch_pdu_rel15->numDlDci - 1],
                       &dci_payload,
                       NR_DL_DCI_FORMAT_1_0,
                       NR_RNTI_RA,
                       BWPSize,
                       bwpid);

    // DL TX request
    nfapi_nr_pdu_t *tx_req = &nr_mac->TX_req[CC_id].pdu_list[nr_mac->TX_req[CC_id].Number_of_PDUs];

    // Program UL processing for Msg3
    NR_BWP_Uplink_t *ubwp = ra->CellGroup ?
      ra->CellGroup->spCellConfig->spCellConfigDedicated->uplinkConfig->uplinkBWP_ToAddModList->list.array[ra->bwp_id-1] :
      NULL;
    nr_get_Msg3alloc(module_idP, CC_id, scc, ubwp, slotP, frameP, ra, nr_mac->tdd_beam_association);
    nr_add_msg3(module_idP, CC_id, frameP, slotP, ra, (uint8_t *) &tx_req->TLVs[0].value.direct[0]);

    if(ra->cfra) {
      LOG_I(NR_MAC, "Frame %d, Subframe %d: Setting RA-Msg3 reception for Frame %d Subframe %d\n", frameP, slotP, ra->Msg3_frame, ra->Msg3_slot);
    }

    T(T_GNB_MAC_DL_RAR_PDU_WITH_DATA, T_INT(module_idP), T_INT(CC_id), T_INT(ra->RA_rnti), T_INT(frameP),
      T_INT(slotP), T_INT(0), T_BUFFER(&tx_req->TLVs[0].value.direct[0], tx_req->TLVs[0].length));

    tx_req->PDU_length = pdsch_pdu_rel15->TBSize[0];
    tx_req->PDU_index = pduindex;
    tx_req->num_TLV = 1;
    tx_req->TLVs[0].length = tx_req->PDU_length + 2;
    nr_mac->TX_req[CC_id].SFN = frameP;
    nr_mac->TX_req[CC_id].Number_of_PDUs++;
    nr_mac->TX_req[CC_id].Slot = slotP;

    // Mark the corresponding RBs as used
    for (int rb = 0; rb < rbSize; rb++) {
      vrb_map[rb + rbStart] = 1;
    }

    ra->state = WAIT_Msg3;
    LOG_D(NR_MAC,"[gNB %d][RAPROC] Frame %d, Subframe %d: RA state %d\n", module_idP, frameP, slotP, ra->state);
  }
}

void nr_generate_Msg4(module_id_t module_idP, int CC_id, frame_t frameP, sub_frame_t slotP, NR_RA_t *ra) {

  gNB_MAC_INST *nr_mac = RC.nrmac[module_idP];
  NR_COMMON_channels_t *cc = &nr_mac->common_channels[CC_id];

  if (ra->Msg4_frame == frameP && ra->Msg4_slot == slotP ) {

    uint8_t time_domain_assignment = 0;
    uint8_t mcsIndex = 0;

    NR_ServingCellConfigCommon_t *scc = cc->ServingCellConfigCommon;
    NR_SearchSpace_t *ss = ra->ra_ss;

    NR_BWP_Downlink_t *bwp = NULL;
    NR_ControlResourceSet_t *coreset = NULL;
    NR_PDSCH_TimeDomainResourceAllocationList_t *pdsch_TimeDomainAllocationList=NULL;

    if (ra->CellGroup &&
        ra->CellGroup->spCellConfig &&
        ra->CellGroup->spCellConfig->spCellConfigDedicated &&
        ra->CellGroup->spCellConfig->spCellConfigDedicated->downlinkBWP_ToAddModList &&
        ra->CellGroup->spCellConfig->spCellConfigDedicated->downlinkBWP_ToAddModList->list.array[ra->bwp_id-1]) {
      bwp = ra->CellGroup->spCellConfig->spCellConfigDedicated->downlinkBWP_ToAddModList->list.array[ra->bwp_id-1];
      pdsch_TimeDomainAllocationList = bwp->bwp_Common->pdsch_ConfigCommon->choice.setup->pdsch_TimeDomainAllocationList;
    }
    else {
      pdsch_TimeDomainAllocationList = scc->downlinkConfigCommon->initialDownlinkBWP->pdsch_ConfigCommon->choice.setup->pdsch_TimeDomainAllocationList;
    }

    coreset = get_coreset(module_idP, scc, bwp, ss, NR_SearchSpace__searchSpaceType_PR_common);

    AssertFatal(coreset!=NULL,"Coreset cannot be null for RA-Msg4\n");

    int UE_id = find_nr_UE_id(module_idP, ra->rnti);
    NR_UE_info_t *UE_info = &nr_mac->UE_info;
    NR_UE_sched_ctrl_t *sched_ctrl = &UE_info->UE_sched_ctrl[UE_id];

    NR_BWP_t *genericParameters = bwp ? & bwp->bwp_Common->genericParameters : &scc->downlinkConfigCommon->initialDownlinkBWP->genericParameters;

    long BWPStart = 0;
    long BWPSize = 0;
    NR_Type0_PDCCH_CSS_config_t *type0_PDCCH_CSS_config = NULL;
    if(*ss->controlResourceSetId!=0) {
      BWPStart = NRRIV2PRBOFFSET(genericParameters->locationAndBandwidth, MAX_BWP_SIZE);
      BWPSize  = NRRIV2BW(scc->downlinkConfigCommon->initialDownlinkBWP->genericParameters.locationAndBandwidth, MAX_BWP_SIZE);
    } else {
      type0_PDCCH_CSS_config = &nr_mac->type0_PDCCH_CSS_config[ra->beam_id];
      BWPStart = type0_PDCCH_CSS_config->cset_start_rb;
      BWPSize = type0_PDCCH_CSS_config->num_rbs;
    }

    /* get the PID of a HARQ process awaiting retrnasmission, or -1 otherwise */
    int current_harq_pid = sched_ctrl->retrans_dl_harq.head;
    // HARQ management
    if (current_harq_pid < 0) {
      AssertFatal(sched_ctrl->available_dl_harq.head >= 0,
                  "UE context not initialized: no HARQ processes found\n");
      current_harq_pid = sched_ctrl->available_dl_harq.head;
      remove_front_nr_list(&sched_ctrl->available_dl_harq);
    }
    NR_UE_harq_t *harq = &sched_ctrl->harq_processes[current_harq_pid];
    DevAssert(!harq->is_waiting);
    add_tail_nr_list(&sched_ctrl->feedback_dl_harq, current_harq_pid);
    harq->is_waiting = true;
    ra->harq_pid = current_harq_pid;

    // get CCEindex, needed also for PUCCH and then later for PDCCH
    uint8_t aggregation_level;
    uint8_t nr_of_candidates;
    for (int i=0; i<5; i++) {
      // for now taking the lowest value among the available aggregation levels
      find_aggregation_candidates(&aggregation_level, &nr_of_candidates, ss, 1<<i);
      if(nr_of_candidates>0) break;
    }
    AssertFatal(nr_of_candidates>0,"nr_of_candidates is 0\n");
    int CCEIndex = allocate_nr_CCEs(nr_mac, bwp, coreset, aggregation_level,0,0,nr_of_candidates);
    if (CCEIndex < 0) {
      LOG_E(NR_MAC, "%s(): cannot find free CCE for RA RNTI %04x!\n", __func__, ra->rnti);
      return;
    }

    int n_rb=0;
    for (int i=0;i<6;i++)
      for (int j=0;j<8;j++) {
	      n_rb+=((coreset->frequencyDomainResources.buf[i]>>j)&1);
      }
    n_rb*=6;
    const uint16_t N_cce = n_rb * coreset->duration / NR_NB_REG_PER_CCE;
    const int delta_PRI=0;
    int r_pucch = ((CCEIndex<<1)/N_cce)+(delta_PRI<<1);

<<<<<<< HEAD
=======
    LOG_D(NR_MAC,"[RAPROC] Msg4 r_pucch %d (CCEIndex %d, N_cce %d, nb_of_candidates %d,delta_PRI %d)\n",r_pucch,CCEIndex,N_cce,nr_of_candidates,delta_PRI);
>>>>>>> a7229937
    int alloc = nr_acknack_scheduling(module_idP, UE_id, frameP, slotP, r_pucch, 1);
    AssertFatal(alloc>=0,"Couldn't find a pucch allocation for ack nack (msg4)\n");
    NR_sched_pucch_t *pucch = &sched_ctrl->sched_pucch[alloc];
    harq->feedback_slot = pucch->ul_slot;
    harq->feedback_frame = pucch->frame;

    uint8_t *buf = (uint8_t *) harq->tb;
    // Bytes to be transmitted
    if (harq->round == 0) {
      uint16_t mac_pdu_length = nr_write_ce_dlsch_pdu(module_idP, nr_mac->sched_ctrlCommon, buf, 255, ra->cont_res_id);
      LOG_D(NR_MAC,"Encoded contention resolution mac_pdu_length %d\n",mac_pdu_length);
      uint16_t mac_sdu_length = mac_rrc_nr_data_req(module_idP, CC_id, frameP, CCCH, ra->rnti, 1, &buf[mac_pdu_length+2]);
      ((NR_MAC_SUBHEADER_SHORT *) &buf[mac_pdu_length])->R = 0;
      ((NR_MAC_SUBHEADER_SHORT *) &buf[mac_pdu_length])->F = 0;
      ((NR_MAC_SUBHEADER_SHORT *) &buf[mac_pdu_length])->LCID = DL_SCH_LCID_CCCH;
      ((NR_MAC_SUBHEADER_SHORT *) &buf[mac_pdu_length])->L = mac_sdu_length;
      ra->mac_pdu_length = mac_pdu_length + mac_sdu_length + sizeof(NR_MAC_SUBHEADER_SHORT);
      LOG_D(NR_MAC,"Encoded RRCSetup Piggyback (%d + %d bytes), mac_pdu_length %d\n", mac_sdu_length, (int)sizeof(NR_MAC_SUBHEADER_SHORT), ra->mac_pdu_length);
    }

    // Calculate number of symbols
    int startSymbolIndex, nrOfSymbols;
    const int startSymbolAndLength = pdsch_TimeDomainAllocationList->list.array[time_domain_assignment]->startSymbolAndLength;
    SLIV2SL(startSymbolAndLength, &startSymbolIndex, &nrOfSymbols);
    AssertFatal(startSymbolIndex >= 0, "StartSymbolIndex is negative\n");

    int mappingtype = pdsch_TimeDomainAllocationList->list.array[time_domain_assignment]->mappingType;

    uint16_t dlDmrsSymbPos = fill_dmrs_mask(NULL,
                                            scc->dmrs_TypeA_Position,
                                            nrOfSymbols,
                                            startSymbolIndex,
                                            mappingtype);

    uint16_t N_DMRS_SLOT = get_num_dmrs(dlDmrsSymbPos);

    long dmrsConfigType = bwp!=NULL ? (bwp->bwp_Dedicated->pdsch_Config->choice.setup->dmrs_DownlinkForPDSCH_MappingTypeA->choice.setup->dmrs_Type == NULL ? 0 : 1) : 0;

    nr_mac->sched_ctrlCommon->pdsch_semi_static.numDmrsCdmGrpsNoData = 2;
    if (nrOfSymbols == 2) {
      nr_mac->sched_ctrlCommon->pdsch_semi_static.numDmrsCdmGrpsNoData = 1;
    }

    AssertFatal(nr_mac->sched_ctrlCommon->pdsch_semi_static.numDmrsCdmGrpsNoData == 1
                || nr_mac->sched_ctrlCommon->pdsch_semi_static.numDmrsCdmGrpsNoData == 2,
                "nr_mac->schedCtrlCommon->pdsch_semi_static.numDmrsCdmGrpsNoData %d is not possible",
                nr_mac->sched_ctrlCommon->pdsch_semi_static.numDmrsCdmGrpsNoData);

    uint8_t N_PRB_DMRS = 0;
    if (dmrsConfigType==NFAPI_NR_DMRS_TYPE1) {
      N_PRB_DMRS = nr_mac->sched_ctrlCommon->pdsch_semi_static.numDmrsCdmGrpsNoData * 6;
    }
    else {
      N_PRB_DMRS = nr_mac->sched_ctrlCommon->pdsch_semi_static.numDmrsCdmGrpsNoData * 4;
    }

    uint8_t mcsTableIdx = 0;
    if (bwp &&
        bwp->bwp_Dedicated &&
        bwp->bwp_Dedicated->pdsch_Config &&
        bwp->bwp_Dedicated->pdsch_Config->choice.setup &&
        bwp->bwp_Dedicated->pdsch_Config->choice.setup->mcs_Table) {
      if (*bwp->bwp_Dedicated->pdsch_Config->choice.setup->mcs_Table == 0)
        mcsTableIdx = 1;
      else
        mcsTableIdx = 2;
    }
    else mcsTableIdx = 0;

    int rbStart = 0;
    int rbSize = 0;
    uint8_t tb_scaling = 0;
    uint16_t *vrb_map = cc[CC_id].vrb_map;
    do {
      rbSize++;
      LOG_D(NR_MAC,"Calling nr_compute_tbs with N_PRB_DMRS %d, N_DMRS_SLOT %d\n",N_PRB_DMRS,N_DMRS_SLOT);
      harq->tb_size = nr_compute_tbs(nr_get_Qm_dl(mcsIndex, mcsTableIdx),
                           nr_get_code_rate_dl(mcsIndex, mcsTableIdx),
                           rbSize, nrOfSymbols, N_PRB_DMRS * N_DMRS_SLOT, 0, tb_scaling,1) >> 3;
    } while (rbSize < BWPSize && harq->tb_size < ra->mac_pdu_length);

    int i = 0;
    while ((i < rbSize) && (rbStart + rbSize <= BWPSize)) {
      if (vrb_map[rbStart + i]) {
        rbStart += i+1;
        i = 0;
      } else {
        i++;
      }
    }

    if (rbStart > (BWPSize - rbSize)) {
      LOG_E(NR_MAC, "%s(): cannot find free vrb_map for RNTI %04x!\n", __func__, ra->rnti);
      return;
    }

    // Checking if the DCI allocation is feasible in current subframe
    nfapi_nr_dl_tti_request_body_t *dl_req = &nr_mac->DL_req[CC_id].dl_tti_request_body;
    if (dl_req->nPDUs > NFAPI_NR_MAX_DL_TTI_PDUS - 2) {
      LOG_I(NR_MAC, "[RAPROC] Subframe %d: FAPI DL structure is full, skip scheduling UE %d\n", slotP, ra->rnti);
      return;
    }


    // look up the PDCCH PDU for this CC, BWP, and CORESET. If it does not exist, create it. This is especially
    // important if we have multiple RAs, and the DLSCH has to reuse them, so we need to mark them
    const int bwpid = bwp ? bwp->bwp_Id : 0;
    const int coresetid = coreset->controlResourceSetId;
    nfapi_nr_dl_tti_pdcch_pdu_rel15_t *pdcch_pdu_rel15 = nr_mac->pdcch_pdu_idx[CC_id][bwpid][coresetid];
    if (!pdcch_pdu_rel15) {
      nfapi_nr_dl_tti_request_pdu_t *dl_tti_pdcch_pdu = &dl_req->dl_tti_pdu_list[dl_req->nPDUs];
      memset(dl_tti_pdcch_pdu, 0, sizeof(nfapi_nr_dl_tti_request_pdu_t));
      dl_tti_pdcch_pdu->PDUType = NFAPI_NR_DL_TTI_PDCCH_PDU_TYPE;
      dl_tti_pdcch_pdu->PDUSize = (uint8_t)(2 + sizeof(nfapi_nr_dl_tti_pdcch_pdu));
      dl_req->nPDUs += 1;
      pdcch_pdu_rel15 = &dl_tti_pdcch_pdu->pdcch_pdu.pdcch_pdu_rel15;
      nr_configure_pdcch(pdcch_pdu_rel15, ss, coreset, scc, genericParameters, type0_PDCCH_CSS_config);
      nr_mac->pdcch_pdu_idx[CC_id][bwpid][coresetid] = pdcch_pdu_rel15;
    }

    nfapi_nr_dl_tti_request_pdu_t *dl_tti_pdsch_pdu = &dl_req->dl_tti_pdu_list[dl_req->nPDUs];
    memset((void *)dl_tti_pdsch_pdu,0,sizeof(nfapi_nr_dl_tti_request_pdu_t));
    dl_tti_pdsch_pdu->PDUType = NFAPI_NR_DL_TTI_PDSCH_PDU_TYPE;
    dl_tti_pdsch_pdu->PDUSize = (uint8_t)(2+sizeof(nfapi_nr_dl_tti_pdsch_pdu));
    dl_req->nPDUs+=1;
    nfapi_nr_dl_tti_pdsch_pdu_rel15_t *pdsch_pdu_rel15 = &dl_tti_pdsch_pdu->pdsch_pdu.pdsch_pdu_rel15;

    LOG_I(NR_MAC,"[gNB %d] [RAPROC] CC_id %d Frame %d, slotP %d: Generating RA-Msg4 DCI, state %d\n", module_idP, CC_id, frameP, slotP, ra->state);

    // SCF222: PDU index incremented for each PDSCH PDU sent in TX control message. This is used to associate control
    // information to data and is reset every slot.
    const int pduindex = nr_mac->pdu_index[CC_id]++;

    pdsch_pdu_rel15->pduBitmap = 0;
    pdsch_pdu_rel15->rnti = ra->rnti;
    pdsch_pdu_rel15->pduIndex = pduindex;
    pdsch_pdu_rel15->BWPSize  = BWPSize;
    pdsch_pdu_rel15->BWPStart = BWPStart;
    pdsch_pdu_rel15->SubcarrierSpacing = genericParameters->subcarrierSpacing;
    pdsch_pdu_rel15->CyclicPrefix = 0;
    pdsch_pdu_rel15->NrOfCodewords = 1;
    pdsch_pdu_rel15->targetCodeRate[0] = nr_get_code_rate_dl(mcsIndex,mcsTableIdx);
    pdsch_pdu_rel15->qamModOrder[0] = 2;
    pdsch_pdu_rel15->mcsIndex[0] = mcsIndex;
    pdsch_pdu_rel15->mcsTable[0] = mcsTableIdx;
    pdsch_pdu_rel15->rvIndex[0] = nr_rv_round_map[harq->round];
    pdsch_pdu_rel15->dataScramblingId = *scc->physCellId;
    pdsch_pdu_rel15->nrOfLayers = 1;
    pdsch_pdu_rel15->transmissionScheme = 0;
    pdsch_pdu_rel15->refPoint = 0;
    pdsch_pdu_rel15->dmrsConfigType = dmrsConfigType;
    pdsch_pdu_rel15->dlDmrsScramblingId = *scc->physCellId;
    pdsch_pdu_rel15->SCID = 0;
    pdsch_pdu_rel15->numDmrsCdmGrpsNoData = nrOfSymbols <= 2 ? 1 : 2;
    pdsch_pdu_rel15->dmrsPorts = 1;
    pdsch_pdu_rel15->resourceAlloc = 1;
    pdsch_pdu_rel15->rbStart = rbStart;
    pdsch_pdu_rel15->rbSize = rbSize;
    pdsch_pdu_rel15->VRBtoPRBMapping = 0;
    pdsch_pdu_rel15->StartSymbolIndex = startSymbolIndex;
    pdsch_pdu_rel15->NrOfSymbols = nrOfSymbols;
    pdsch_pdu_rel15->dlDmrsSymbPos = dlDmrsSymbPos;

    int x_Overhead = 0;
    nr_get_tbs_dl(&dl_tti_pdsch_pdu->pdsch_pdu, x_Overhead, pdsch_pdu_rel15->numDmrsCdmGrpsNoData, tb_scaling);

    pdsch_pdu_rel15->precodingAndBeamforming.num_prgs=1;
    pdsch_pdu_rel15->precodingAndBeamforming.prg_size=275;
    pdsch_pdu_rel15->precodingAndBeamforming.dig_bf_interfaces=1;
    pdsch_pdu_rel15->precodingAndBeamforming.prgs_list[0].pm_idx = 0;
    pdsch_pdu_rel15->precodingAndBeamforming.prgs_list[0].dig_bf_interface_list[0].beam_idx = ra->beam_id;

    /* Fill PDCCH DL DCI PDU */
    nfapi_nr_dl_dci_pdu_t *dci_pdu = &pdcch_pdu_rel15->dci_pdu[pdcch_pdu_rel15->numDlDci];
    pdcch_pdu_rel15->numDlDci++;
    dci_pdu->RNTI = ra->rnti;
    dci_pdu->ScramblingId = *scc->physCellId;
    dci_pdu->ScramblingRNTI = 0;
    dci_pdu->AggregationLevel = aggregation_level;
    dci_pdu->CceIndex = CCEIndex;
    dci_pdu->beta_PDCCH_1_0 = 0;
    dci_pdu->powerControlOffsetSS = 1;

    dci_pdu_rel15_t dci_payload;
    dci_payload.frequency_domain_assignment.val = PRBalloc_to_locationandbandwidth0(pdsch_pdu_rel15->rbSize,
                                                                                    pdsch_pdu_rel15->rbStart,
                                                                                    BWPSize);

    dci_payload.format_indicator = 1;
    dci_payload.time_domain_assignment.val = time_domain_assignment;
    dci_payload.vrb_to_prb_mapping.val = 0;
    dci_payload.mcs = pdsch_pdu_rel15->mcsIndex[0];
    dci_payload.tb_scaling = tb_scaling;
    dci_payload.rv = pdsch_pdu_rel15->rvIndex[0];
    dci_payload.harq_pid = current_harq_pid;
    dci_payload.ndi = harq->ndi;
    dci_payload.dai[0].val = (pucch->dai_c-1)&3;
    dci_payload.tpc = sched_ctrl->tpc1; // TPC for PUCCH: table 7.2.1-1 in 38.213
    dci_payload.pucch_resource_indicator = delta_PRI; // This is delta_PRI from 9.2.1 in 38.213
    dci_payload.pdsch_to_harq_feedback_timing_indicator.val = pucch->timing_indicator;

    LOG_D(NR_MAC,
          "[RAPROC] DCI 1_0 payload: freq_alloc %d (%d,%d,%d), time_alloc %d, vrb to prb %d, mcs %d tb_scaling %d pucchres %d harqtiming %d\n",
          dci_payload.frequency_domain_assignment.val,
          pdsch_pdu_rel15->rbStart,
          pdsch_pdu_rel15->rbSize,
          pdsch_pdu_rel15->BWPSize,
          dci_payload.time_domain_assignment.val,
          dci_payload.vrb_to_prb_mapping.val,
          dci_payload.mcs,
          dci_payload.tb_scaling,
          dci_payload.pucch_resource_indicator,
          dci_payload.pdsch_to_harq_feedback_timing_indicator.val);

    LOG_D(NR_MAC,
          "[RAPROC] DCI params: rnti 0x%x, rnti_type %d, dci_format %d coreset params: FreqDomainResource %llx, start_symbol %d  n_symb %d, BWPsize %d\n",
          pdcch_pdu_rel15->dci_pdu[0].RNTI,
          NR_RNTI_TC,
          NR_DL_DCI_FORMAT_1_0,
          (unsigned long long)pdcch_pdu_rel15->FreqDomainResource,
          pdcch_pdu_rel15->StartSymbolIndex,
          pdcch_pdu_rel15->DurationSymbols,
          pdsch_pdu_rel15->BWPSize);

    fill_dci_pdu_rel15(scc,
                       ra->CellGroup,
                       &pdcch_pdu_rel15->dci_pdu[pdcch_pdu_rel15->numDlDci - 1],
                       &dci_payload,
                       NR_DL_DCI_FORMAT_1_0,
                       NR_RNTI_TC,
                       pdsch_pdu_rel15->BWPSize,
                       bwpid);

    // Add padding header and zero rest out if there is space left
    if (ra->mac_pdu_length < harq->tb_size) {
      NR_MAC_SUBHEADER_FIXED *padding = (NR_MAC_SUBHEADER_FIXED *) &buf[ra->mac_pdu_length];
      padding->R = 0;
      padding->LCID = DL_SCH_LCID_PADDING;
      for(int k = ra->mac_pdu_length+1; k<harq->tb_size; k++) {
        buf[k] = 0;
      }
    }

    T(T_GNB_MAC_DL_PDU_WITH_DATA, T_INT(module_idP), T_INT(CC_id), T_INT(ra->rnti),
      T_INT(frameP), T_INT(slotP), T_INT(current_harq_pid), T_BUFFER(harq->tb, harq->tb_size));

    // DL TX request
    nfapi_nr_pdu_t *tx_req = &nr_mac->TX_req[CC_id].pdu_list[nr_mac->TX_req[CC_id].Number_of_PDUs];
    memcpy(tx_req->TLVs[0].value.direct, harq->tb, sizeof(uint8_t) * harq->tb_size);
    tx_req->PDU_length =  harq->tb_size;
    tx_req->PDU_index = pduindex;
    tx_req->num_TLV = 1;
    tx_req->TLVs[0].length =  harq->tb_size + 2;
    nr_mac->TX_req[CC_id].SFN = frameP;
    nr_mac->TX_req[CC_id].Number_of_PDUs++;
    nr_mac->TX_req[CC_id].Slot = slotP;

    // Mark the corresponding RBs as used
    for (int rb = 0; rb < pdsch_pdu_rel15->rbSize; rb++) {
      vrb_map[rb + pdsch_pdu_rel15->rbStart] = 1;
    }

    LOG_D(NR_MAC,"BWPSize: %i\n", pdcch_pdu_rel15->BWPSize);
    LOG_D(NR_MAC,"BWPStart: %i\n", pdcch_pdu_rel15->BWPStart);
    LOG_D(NR_MAC,"SubcarrierSpacing: %i\n", pdcch_pdu_rel15->SubcarrierSpacing);
    LOG_D(NR_MAC,"CyclicPrefix: %i\n", pdcch_pdu_rel15->CyclicPrefix);
    LOG_D(NR_MAC,"StartSymbolIndex: %i\n", pdcch_pdu_rel15->StartSymbolIndex);
    LOG_D(NR_MAC,"DurationSymbols: %i\n", pdcch_pdu_rel15->DurationSymbols);
    for(int n=0;n<6;n++) LOG_D(NR_MAC,"FreqDomainResource[%i]: %x\n",n, pdcch_pdu_rel15->FreqDomainResource[n]);
    LOG_D(NR_MAC,"CceRegMappingType: %i\n", pdcch_pdu_rel15->CceRegMappingType);
    LOG_D(NR_MAC,"RegBundleSize: %i\n", pdcch_pdu_rel15->RegBundleSize);
    LOG_D(NR_MAC,"InterleaverSize: %i\n", pdcch_pdu_rel15->InterleaverSize);
    LOG_D(NR_MAC,"CoreSetType: %i\n", pdcch_pdu_rel15->CoreSetType);
    LOG_D(NR_MAC,"ShiftIndex: %i\n", pdcch_pdu_rel15->ShiftIndex);
    LOG_D(NR_MAC,"precoderGranularity: %i\n", pdcch_pdu_rel15->precoderGranularity);
    LOG_D(NR_MAC,"numDlDci: %i\n", pdcch_pdu_rel15->numDlDci);

    ra->state = WAIT_Msg4_ACK;
    LOG_D(NR_MAC,"[gNB %d][RAPROC] Frame %d, Subframe %d: RA state %d\n", module_idP, frameP, slotP, ra->state);
  }
}

void nr_check_Msg4_Ack(module_id_t module_id, int CC_id, frame_t frame, sub_frame_t slot, NR_RA_t *ra) {

  int UE_id = find_nr_UE_id(module_id, ra->rnti);
  const int current_harq_pid = ra->harq_pid;

  NR_UE_info_t *UE_info = &RC.nrmac[module_id]->UE_info;
  NR_UE_harq_t *harq = &UE_info->UE_sched_ctrl[UE_id].harq_processes[current_harq_pid];
  NR_mac_stats_t *stats = &UE_info->mac_stats[UE_id];

  LOG_D(NR_MAC, "ue %d, rnti %d, harq is waiting %d, round %d, frame %d %d, harq id %d\n", UE_id, ra->rnti, harq->is_waiting, harq->round, frame, slot, current_harq_pid);

  if (harq->is_waiting == 0) {
    if (harq->round == 0) {
      if (stats->dlsch_errors == 0) {
        LOG_I(NR_MAC, "(ue %i, rnti 0x%04x) Received Ack of RA-Msg4. CBRA procedure succeeded!\n", UE_id, ra->rnti);
        nr_clear_ra_proc(module_id, CC_id, frame, ra);
        UE_info->active[UE_id] = true;
        UE_info->Msg4_ACKed[UE_id] = true;
      }
      else {
        LOG_I(NR_MAC, "(ue %i, rnti 0x%04x) RA Procedure failed at Msg4!\n", UE_id, ra->rnti);
        nr_mac_remove_ra_rnti(module_id, ra->rnti);
        nr_clear_ra_proc(module_id, CC_id, frame, ra);
        mac_remove_nr_ue(module_id, ra->rnti);
      }
    }
    else {
      LOG_I(NR_MAC, "(ue %i, rnti 0x%04x) Received Nack of RA-Msg4. Preparing retransmission!\n", UE_id, ra->rnti);
      ra->Msg4_frame = (frame + 1) % 1024;
      ra->Msg4_slot = 1;
      ra->state = Msg4;
    }
  }
}

void nr_clear_ra_proc(module_id_t module_idP, int CC_id, frame_t frameP, NR_RA_t *ra){
  LOG_D(NR_MAC,"[gNB %d][RAPROC] CC_id %d Frame %d Clear Random access information rnti %x\n", module_idP, CC_id, frameP, ra->rnti);
  ra->state = RA_IDLE;
  ra->timing_offset = 0;
  ra->RRC_timer = 20;
  ra->msg3_round = 0;
  if(ra->cfra == false) {
    ra->rnti = 0;
  }
}


/////////////////////////////////////
//    Random Access Response PDU   //
//         TS 38.213 ch 8.2        //
//        TS 38.321 ch 6.2.3       //
/////////////////////////////////////
//| 0 | 1 | 2 | 3 | 4 | 5 | 6 | 7 |// bit-wise
//| E | T |       R A P I D       |//
//| 0 | 1 | 2 | 3 | 4 | 5 | 6 | 7 |//
//| R |           T A             |//
//|       T A         |  UL grant |//
//|            UL grant           |//
//|            UL grant           |//
//|            UL grant           |//
//|         T C - R N T I         |//
//|         T C - R N T I         |//
/////////////////////////////////////
//       UL grant  (27 bits)       //
/////////////////////////////////////
//| 0 | 1 | 2 | 3 | 4 | 5 | 6 | 7 |// bit-wise
//|-------------------|FHF|F_alloc|//
//|        Freq allocation        |//
//|    F_alloc    |Time allocation|//
//|      MCS      |     TPC   |CSI|//
/////////////////////////////////////
// WIP
// todo:
// - handle MAC RAR BI subheader
// - sending only 1 RAR subPDU
// - UL Grant: hardcoded CSI, TPC, time alloc
// - padding
void nr_fill_rar(uint8_t Mod_idP,
                 NR_RA_t * ra,
                 uint8_t * dlsch_buffer,
                 nfapi_nr_pusch_pdu_t  *pusch_pdu){

  LOG_I(NR_MAC, "[gNB] Generate RAR MAC PDU frame %d slot %d preamble index %u TA command %d \n", ra->Msg2_frame, ra-> Msg2_slot, ra->preamble_index, ra->timing_offset);
  NR_RA_HEADER_BI *rarbi = (NR_RA_HEADER_BI *) dlsch_buffer;
  NR_RA_HEADER_RAPID *rarh = (NR_RA_HEADER_RAPID *) (dlsch_buffer + 1);
  NR_MAC_RAR *rar = (NR_MAC_RAR *) (dlsch_buffer + 2);
  unsigned char csi_req = 0, tpc_command;
  //uint8_t N_UL_Hop;
  uint8_t valid_bits;
  uint32_t ul_grant;
  uint16_t f_alloc, prb_alloc, bwp_size, truncation=0;

  tpc_command = 3; // this is 0 dB

  /// E/T/R/R/BI subheader ///
  // E = 1, MAC PDU includes another MAC sub-PDU (RAPID)
  // T = 0, Back-off indicator subheader
  // R = 2, Reserved
  // BI = 0, 5ms
  rarbi->E = 1;
  rarbi->T = 0;
  rarbi->R = 0;
  rarbi->BI = 0;

  /// E/T/RAPID subheader ///
  // E = 0, one only RAR, first and last
  // T = 1, RAPID
  rarh->E = 0;
  rarh->T = 1;
  rarh->RAPID = ra->preamble_index;

  /// RAR MAC payload ///
  rar->R = 0;

  // TA command
  rar->TA1 = (uint8_t) (ra->timing_offset >> 5);    // 7 MSBs of timing advance
  rar->TA2 = (uint8_t) (ra->timing_offset & 0x1f);  // 5 LSBs of timing advance

  // TC-RNTI
  rar->TCRNTI_1 = (uint8_t) (ra->rnti >> 8);        // 8 MSBs of rnti
  rar->TCRNTI_2 = (uint8_t) (ra->rnti & 0xff);      // 8 LSBs of rnti

  // UL grant

  ra->msg3_TPC = tpc_command;

  bwp_size = pusch_pdu->bwp_size;
  prb_alloc = PRBalloc_to_locationandbandwidth0(ra->msg3_nb_rb, ra->msg3_first_rb, bwp_size);
  if (bwp_size>180) {
    AssertFatal(1==0,"Initial UBWP larger than 180 currently not supported");
  }
  else {
    valid_bits = (uint8_t)ceil(log2(bwp_size*(bwp_size+1)>>1));
  }

  if (pusch_pdu->frequency_hopping){
    AssertFatal(1==0,"PUSCH with frequency hopping currently not supported");
  } else {
    for (int i=0; i<valid_bits; i++)
      truncation |= (1<<i);
    f_alloc = (prb_alloc&truncation);
  }

  ul_grant = csi_req | (tpc_command << 1) | (pusch_pdu->mcs_index << 4) | (ra->Msg3_tda_id << 8) | (f_alloc << 12) | (pusch_pdu->frequency_hopping << 26);

  rar->UL_GRANT_1 = (uint8_t) (ul_grant >> 24) & 0x07;
  rar->UL_GRANT_2 = (uint8_t) (ul_grant >> 16) & 0xff;
  rar->UL_GRANT_3 = (uint8_t) (ul_grant >> 8) & 0xff;
  rar->UL_GRANT_4 = (uint8_t) ul_grant & 0xff;

#ifdef DEBUG_RAR
  //LOG_I(NR_MAC, "rarbi->E = 0x%x\n", rarbi->E);
  //LOG_I(NR_MAC, "rarbi->T = 0x%x\n", rarbi->T);
  //LOG_I(NR_MAC, "rarbi->R = 0x%x\n", rarbi->R);
  //LOG_I(NR_MAC, "rarbi->BI = 0x%x\n", rarbi->BI);

  LOG_I(NR_MAC, "rarh->E = 0x%x\n", rarh->E);
  LOG_I(NR_MAC, "rarh->T = 0x%x\n", rarh->T);
  LOG_I(NR_MAC, "rarh->RAPID = 0x%x (%i)\n", rarh->RAPID, rarh->RAPID);

  LOG_I(NR_MAC, "rar->R = 0x%x\n", rar->R);
  LOG_I(NR_MAC, "rar->TA1 = 0x%x\n", rar->TA1);

  LOG_I(NR_MAC, "rar->TA2 = 0x%x\n", rar->TA2);
  LOG_I(NR_MAC, "rar->UL_GRANT_1 = 0x%x\n", rar->UL_GRANT_1);

  LOG_I(NR_MAC, "rar->UL_GRANT_2 = 0x%x\n", rar->UL_GRANT_2);
  LOG_I(NR_MAC, "rar->UL_GRANT_3 = 0x%x\n", rar->UL_GRANT_3);
  LOG_I(NR_MAC, "rar->UL_GRANT_4 = 0x%x\n", rar->UL_GRANT_4);

  LOG_I(NR_MAC, "rar->TCRNTI_1 = 0x%x\n", rar->TCRNTI_1);
  LOG_I(NR_MAC, "rar->TCRNTI_2 = 0x%x\n", rar->TCRNTI_2);
#endif

  int mcs = (unsigned char) (rar->UL_GRANT_4 >> 4);
  // time alloc
  int Msg3_t_alloc = (unsigned char) (rar->UL_GRANT_3 & 0x07);
  // frequency alloc
  int Msg3_f_alloc = (uint16_t) ((rar->UL_GRANT_3 >> 4) | (rar->UL_GRANT_2 << 4) | ((rar->UL_GRANT_1 & 0x03) << 12));
  // frequency hopping
  int freq_hopping = (unsigned char) (rar->UL_GRANT_1 >> 2);
  // TA command
  int  ta_command = rar->TA2 + (rar->TA1 << 5);
  // TC-RNTI
  int t_crnti = rar->TCRNTI_2 + (rar->TCRNTI_1 << 8);

  LOG_D(NR_MAC, "In %s: Transmitted RAR with t_alloc %d f_alloc %d ta_command %d mcs %d freq_hopping %d tpc_command %d csi_req %d t_crnti %x \n",
        __FUNCTION__,
        Msg3_t_alloc,
        Msg3_f_alloc,
        ta_command,
        mcs,
        freq_hopping,
        tpc_command,
        csi_req,
        t_crnti);
}<|MERGE_RESOLUTION|>--- conflicted
+++ resolved
@@ -1463,10 +1463,7 @@
     const int delta_PRI=0;
     int r_pucch = ((CCEIndex<<1)/N_cce)+(delta_PRI<<1);
 
-<<<<<<< HEAD
-=======
     LOG_D(NR_MAC,"[RAPROC] Msg4 r_pucch %d (CCEIndex %d, N_cce %d, nb_of_candidates %d,delta_PRI %d)\n",r_pucch,CCEIndex,N_cce,nr_of_candidates,delta_PRI);
->>>>>>> a7229937
     int alloc = nr_acknack_scheduling(module_idP, UE_id, frameP, slotP, r_pucch, 1);
     AssertFatal(alloc>=0,"Couldn't find a pucch allocation for ack nack (msg4)\n");
     NR_sched_pucch_t *pucch = &sched_ctrl->sched_pucch[alloc];
