/*
 * Licensed to the OpenAirInterface (OAI) Software Alliance under one or more
 * contributor license agreements.  See the NOTICE file distributed with
 * this work for additional information regarding copyright ownership.
 * The OpenAirInterface Software Alliance licenses this file to You under
 * the OAI Public License, Version 1.1  (the "License"); you may not use this file
 * except in compliance with the License.
 * You may obtain a copy of the License at
 *
 *      http://www.openairinterface.org/?page_id=698
 *
 * Unless required by applicable law or agreed to in writing, software
 * distributed under the License is distributed on an "AS IS" BASIS,
 * WITHOUT WARRANTIES OR CONDITIONS OF ANY KIND, either express or implied.
 * See the License for the specific language governing permissions and
 * limitations under the License.
 *-------------------------------------------------------------------------------
 * For more information about the OpenAirInterface (OAI) Software Alliance:
 *      contact@openairinterface.org
 */

/*! \file     gNB_scheduler_RA.c
 * \brief     primitives used for random access
 * \author    Guido Casati
 * \date      2019
 * \email:    guido.casati@iis.fraunhofer.de
 * \version
 */

#include "platform_types.h"

/* MAC */
#include "nr_mac_gNB.h"
#include "NR_MAC_gNB/mac_proto.h"
#include "NR_MAC_COMMON/nr_mac_extern.h"

/* Utils */
#include "common/utils/LOG/log.h"
#include "common/utils/LOG/vcd_signal_dumper.h"
#include "common/utils/nr/nr_common.h"
#include "UTIL/OPT/opt.h"
#include "SIMULATION/TOOLS/sim.h" // for taus

extern RAN_CONTEXT_t RC;
extern const uint8_t nr_slots_per_frame[5];

uint8_t DELTA[4]= {2,3,4,6};

#define MAX_NUMBER_OF_SSB 64		
float ssb_per_rach_occasion[8] = {0.125,0.25,0.5,1,2,4,8};

int16_t ssb_index_from_prach(module_id_t module_idP,
                             frame_t frameP,
			     sub_frame_t slotP,
			     uint16_t preamble_index,
			     uint8_t freq_index,
			     uint8_t symbol) {
  
  gNB_MAC_INST *gNB = RC.nrmac[module_idP];
  NR_COMMON_channels_t *cc = gNB->common_channels;
  NR_ServingCellConfigCommon_t *scc = cc->ServingCellConfigCommon;
  nfapi_nr_config_request_scf_t *cfg = &RC.nrmac[module_idP]->config[0];

  uint8_t config_index = scc->uplinkConfigCommon->initialUplinkBWP->rach_ConfigCommon->choice.setup->rach_ConfigGeneric.prach_ConfigurationIndex;
	uint8_t fdm = cfg->prach_config.num_prach_fd_occasions.value;
  
	uint8_t total_RApreambles = 64;
	if( scc->uplinkConfigCommon->initialUplinkBWP->rach_ConfigCommon->choice.setup->totalNumberOfRA_Preambles != NULL)
    total_RApreambles = *scc->uplinkConfigCommon->initialUplinkBWP->rach_ConfigCommon->choice.setup->totalNumberOfRA_Preambles;	
  
	float  num_ssb_per_RO = ssb_per_rach_occasion[cfg->prach_config.ssb_per_rach.value];	
  uint16_t start_symbol_index = 0;
  uint8_t mu,N_dur,N_t_slot,start_symbol = 0, temp_start_symbol = 0, N_RA_slot;
  uint16_t format,RA_sfn_index = -1;
	uint8_t config_period = 1;
  uint16_t prach_occasion_id = -1;
	uint8_t num_active_ssb = cc->num_active_ssb;

  if (scc->uplinkConfigCommon->initialUplinkBWP->rach_ConfigCommon->choice.setup->msg1_SubcarrierSpacing)
    mu = *scc->uplinkConfigCommon->initialUplinkBWP->rach_ConfigCommon->choice.setup->msg1_SubcarrierSpacing;
  else
    mu = scc->downlinkConfigCommon->frequencyInfoDL->scs_SpecificCarrierList.list.array[0]->subcarrierSpacing;

  get_nr_prach_info_from_index(config_index,
                                    (int)frameP,
                                    (int)slotP,
                                    scc->downlinkConfigCommon->frequencyInfoDL->absoluteFrequencyPointA,
                                    mu,
                                    cc->frame_type,
                                    &format,
                                    &start_symbol,
                                    &N_t_slot,
                                    &N_dur,
                                    &RA_sfn_index,
                                    &N_RA_slot,
																		&config_period);
  uint8_t index = 0,slot_index = 0;
	for (slot_index = 0;slot_index < N_RA_slot; slot_index++) {
    if (N_RA_slot <= 1) { //1 PRACH slot in a subframe
       if((mu == 1) || (mu == 3))
         slot_index = 1;  //For scs = 30khz and 120khz
    }
    for (int i=0; i< N_t_slot; i++) {
      temp_start_symbol = (start_symbol + i * N_dur + 14 * slot_index) % 14;
		  if(symbol == temp_start_symbol) {
			  start_symbol_index = i;
		    break;
		  }
	  }
	}
  if (N_RA_slot <= 1) { //1 PRACH slot in a subframe
    if((mu == 1) || (mu == 3))
      slot_index = 0;  //For scs = 30khz and 120khz
  }
  
//  prach_occasion_id = subframe_index * N_t_slot * N_RA_slot * fdm + N_RA_slot_index * N_t_slot * fdm + freq_index + fdm * start_symbol_index; 
 prach_occasion_id = (((frameP % (cc->max_association_period * config_period))/config_period)*cc->total_prach_occasions_per_config_period) + (RA_sfn_index + slot_index) * N_t_slot * fdm + start_symbol_index * fdm + freq_index; 
//one RO is shared by one or more SSB
 if(num_ssb_per_RO <= 1 )
   index = (int) (prach_occasion_id / (int)(1/num_ssb_per_RO)) % num_active_ssb;
//one SSB have more than one continuous RO
 else if ( num_ssb_per_RO > 1) {
	 index = (prach_occasion_id * (int)num_ssb_per_RO)% num_active_ssb ;
   for(int j = 0;j < num_ssb_per_RO;j++) {
     if(preamble_index <  (((j+1) * total_RApreambles) / num_ssb_per_RO))
      index = index + j;
	  }		
	}

  LOG_D(MAC, "Frame %d, Slot %d: Prach Occasion id = %d ssb per RO = %f number of active SSB %u index = %d fdm %u symbol index %u freq_index %u total_RApreambles %u\n", frameP, slotP, prach_occasion_id, num_ssb_per_RO, num_active_ssb, index, fdm, start_symbol_index, freq_index, total_RApreambles);
  return index;
}
//Compute Total active SSBs and RO available
void find_SSB_and_RO_available(module_id_t module_idP) {

	gNB_MAC_INST *gNB = RC.nrmac[module_idP];
  NR_COMMON_channels_t *cc = gNB->common_channels;
  NR_ServingCellConfigCommon_t *scc = cc->ServingCellConfigCommon;
  nfapi_nr_config_request_scf_t *cfg = &RC.nrmac[module_idP]->config[0];

  uint8_t config_index = scc->uplinkConfigCommon->initialUplinkBWP->rach_ConfigCommon->choice.setup->rach_ConfigGeneric.prach_ConfigurationIndex;
  uint8_t mu,N_dur,N_t_slot,start_symbol,N_RA_slot = 0;
  uint16_t format,N_RA_sfn = 0,unused_RA_occasion,repetition = 0;
	uint8_t num_active_ssb = 0;
  uint8_t max_association_period = 1;

  if (scc->uplinkConfigCommon->initialUplinkBWP->rach_ConfigCommon->choice.setup->msg1_SubcarrierSpacing)
    mu = *scc->uplinkConfigCommon->initialUplinkBWP->rach_ConfigCommon->choice.setup->msg1_SubcarrierSpacing;
  else
    mu = scc->downlinkConfigCommon->frequencyInfoDL->scs_SpecificCarrierList.list.array[0]->subcarrierSpacing;

  // prach is scheduled according to configuration index and tables 6.3.3.2.2 to 6.3.3.2.4
  get_nr_prach_occasion_info_from_index(config_index,
                                    scc->downlinkConfigCommon->frequencyInfoDL->absoluteFrequencyPointA,
                                    mu,
                                    cc->frame_type,
                                    &format,
                                    &start_symbol,
                                    &N_t_slot,
                                    &N_dur,
                                    &N_RA_slot,
	                                 &N_RA_sfn,
                                   &max_association_period);

  float num_ssb_per_RO = ssb_per_rach_occasion[cfg->prach_config.ssb_per_rach.value];	
	uint8_t fdm = cfg->prach_config.num_prach_fd_occasions.value;
  uint64_t L_ssb = (((uint64_t) cfg->ssb_table.ssb_mask_list[0].ssb_mask.value)<<32) | cfg->ssb_table.ssb_mask_list[1].ssb_mask.value ;
	uint32_t total_RA_occasions = N_RA_sfn * N_t_slot * N_RA_slot * fdm;

	for(int i = 0;i < 64;i++) {
    if ((L_ssb >> (63-i)) & 0x01) { // only if the bit of L_ssb at current ssb index is 1
    gNB->SSB_list[num_active_ssb].ssb_index = i; 
		  num_active_ssb++;
    }
	}	

	for(int i = 1; (1 << (i-1)) <= max_association_period;i++) {
    if(total_RA_occasions >= (int) (num_active_ssb/num_ssb_per_RO)) {
		  repetition = (uint16_t)((total_RA_occasions * num_ssb_per_RO )/num_active_ssb);
		  break;
		} 
		else { 
		  total_RA_occasions = total_RA_occasions * i;
		  cc->max_association_period = i;
		} 
	}
  if(cc->max_association_period == 0)
			cc->max_association_period = 1;

 unused_RA_occasion = total_RA_occasions - (int)((num_active_ssb * repetition)/num_ssb_per_RO);
 cc->total_prach_occasions = total_RA_occasions - unused_RA_occasion;
 cc->num_active_ssb = num_active_ssb;

  LOG_I(MAC, "Total available RO %d, num of active SSB %d: unused RO = %d max_association_period %u N_RA_sfn %u \n", cc->total_prach_occasions, cc->num_active_ssb, unused_RA_occasion, max_association_period, N_RA_sfn);

}		
		
void schedule_nr_prach(module_id_t module_idP, frame_t frameP, sub_frame_t slotP) {

  gNB_MAC_INST *gNB = RC.nrmac[module_idP];
  NR_COMMON_channels_t *cc = gNB->common_channels;
  NR_ServingCellConfigCommon_t *scc = cc->ServingCellConfigCommon;
  nfapi_nr_ul_tti_request_t *UL_tti_req = &RC.nrmac[module_idP]->UL_tti_req[0];
  nfapi_nr_config_request_scf_t *cfg = &RC.nrmac[module_idP]->config[0];

<<<<<<< HEAD
  uint8_t config_index = scc->uplinkConfigCommon->initialUplinkBWP->rach_ConfigCommon->choice.setup->rach_ConfigGeneric.prach_ConfigurationIndex;
  uint8_t mu,N_dur,N_t_slot,start_symbol = 0,N_RA_slot;
  uint16_t RA_sfn_index = -1;
	uint8_t config_period = 1;
  uint16_t format;
  int slot_index = 0;
  uint16_t prach_occasion_id = -1;

  if (scc->uplinkConfigCommon->initialUplinkBWP->rach_ConfigCommon->choice.setup->msg1_SubcarrierSpacing)
    mu = *scc->uplinkConfigCommon->initialUplinkBWP->rach_ConfigCommon->choice.setup->msg1_SubcarrierSpacing;
  else
    mu = scc->downlinkConfigCommon->frequencyInfoDL->scs_SpecificCarrierList.list.array[0]->subcarrierSpacing;

  uint8_t fdm = cfg->prach_config.num_prach_fd_occasions.value;
  // prach is scheduled according to configuration index and tables 6.3.3.2.2 to 6.3.3.2.4
  if ( get_nr_prach_info_from_index(config_index,
                                    (int)frameP,
                                    (int)slotP,
                                    scc->downlinkConfigCommon->frequencyInfoDL->absoluteFrequencyPointA,
                                    mu,
                                    cc->frame_type,
                                    &format,
                                    &start_symbol,
                                    &N_t_slot,
                                    &N_dur,
                                    &RA_sfn_index,
                                    &N_RA_slot,
																		&config_period) ) {
    uint16_t format0 = format&0xff;      // first column of format from table
    uint16_t format1 = (format>>8)&0xff; // second column of format from table

    if (N_RA_slot > 1) { //more than 1 PRACH slot in a subframe
      if (slotP%2 == 1){
	      slot_index = 1;
      }	
      else {
	      slot_index = 0;
			}	
    }else if (N_RA_slot <= 1) { //1 PRACH slot in a subframe
       slot_index = 0;
    }


    UL_tti_req->SFN = frameP;
    UL_tti_req->Slot = slotP;
    for (int fdm_index=0; fdm_index < fdm; fdm_index++) { // one structure per frequency domain occasion
    for (int td_index=0; td_index<N_t_slot; td_index++) {

      prach_occasion_id = (((frameP % (cc->max_association_period * config_period))/config_period) * cc->total_prach_occasions_per_config_period) + (RA_sfn_index + slot_index) * N_t_slot * fdm + td_index * fdm + fdm_index;
			if((prach_occasion_id < cc->total_prach_occasions) && (td_index == 0)){  

      UL_tti_req->pdus_list[UL_tti_req->n_pdus].pdu_type = NFAPI_NR_UL_CONFIG_PRACH_PDU_TYPE;
      UL_tti_req->pdus_list[UL_tti_req->n_pdus].pdu_size = sizeof(nfapi_nr_prach_pdu_t);
      nfapi_nr_prach_pdu_t  *prach_pdu = &UL_tti_req->pdus_list[UL_tti_req->n_pdus].prach_pdu;
      memset(prach_pdu,0,sizeof(nfapi_nr_prach_pdu_t));
      UL_tti_req->n_pdus+=1;

      // filling the prach fapi structure
      prach_pdu->phys_cell_id = *scc->physCellId;
      prach_pdu->num_prach_ocas = N_t_slot;
      prach_pdu->prach_start_symbol = start_symbol;
      prach_pdu->num_ra = fdm_index;
      prach_pdu->num_cs = get_NCS(scc->uplinkConfigCommon->initialUplinkBWP->rach_ConfigCommon->choice.setup->rach_ConfigGeneric.zeroCorrelationZoneConfig,
                                  format0,
                                  scc->uplinkConfigCommon->initialUplinkBWP->rach_ConfigCommon->choice.setup->restrictedSetConfig);
      
      LOG_D(MAC, "Frame %d, Slot %d: Prach Occasion id = %u  fdm index = %u start symbol = %u slot index = %u subframe index = %u \n",
	    frameP, slotP,
	    prach_occasion_id, prach_pdu->num_ra,
	    prach_pdu->prach_start_symbol,
	    slot_index, RA_sfn_index);
      // SCF PRACH PDU format field does not consider A1/B1 etc. possibilities
      // We added 9 = A1/B1 10 = A2/B2 11 A3/B3
      if (format1!=0xff) {
        switch(format0) {
          case 0xa1:
            prach_pdu->prach_format = 11;
            break;
          case 0xa2:
            prach_pdu->prach_format = 12;
            break;
          case 0xa3:
            prach_pdu->prach_format = 13;
            break;
        default:
          AssertFatal(1==0,"Only formats A1/B1 A2/B2 A3/B3 are valid for dual format");
        }
      }
      else{
        switch(format0) {
          case 0:
            prach_pdu->prach_format = 0;
            break;
          case 1:
            prach_pdu->prach_format = 1;
            break;
          case 2:
            prach_pdu->prach_format = 2;
            break;
          case 3:
            prach_pdu->prach_format = 3;
            break;
          case 0xa1:
            prach_pdu->prach_format = 4;
            break;
          case 0xa2:
            prach_pdu->prach_format = 5;
            break;
          case 0xa3:
            prach_pdu->prach_format = 6;
            break;
          case 0xb1:
            prach_pdu->prach_format = 7;
            break;
          case 0xb4:
            prach_pdu->prach_format = 8;
            break;
          case 0xc0:
            prach_pdu->prach_format = 9;
            break;
          case 0xc2:
            prach_pdu->prach_format = 10;
            break;
        default:
          AssertFatal(1==0,"Invalid PRACH format");
=======
  if (is_nr_UL_slot(scc,slotP)) {

    uint8_t config_index = scc->uplinkConfigCommon->initialUplinkBWP->rach_ConfigCommon->choice.setup->rach_ConfigGeneric.prach_ConfigurationIndex;
    uint8_t mu,N_dur,N_t_slot,start_symbol;
    uint16_t format;

    if (scc->uplinkConfigCommon->initialUplinkBWP->rach_ConfigCommon->choice.setup->msg1_SubcarrierSpacing)
      mu = *scc->uplinkConfigCommon->initialUplinkBWP->rach_ConfigCommon->choice.setup->msg1_SubcarrierSpacing;
    else
      mu = scc->downlinkConfigCommon->frequencyInfoDL->scs_SpecificCarrierList.list.array[0]->subcarrierSpacing;

    // prach is scheduled according to configuration index and tables 6.3.3.2.2 to 6.3.3.2.4
    if ( get_nr_prach_info_from_index(config_index,
                                      (int)frameP,
                                      (int)slotP,
                                      scc->downlinkConfigCommon->frequencyInfoDL->absoluteFrequencyPointA,
                                      mu,
                                      cc->frame_type,
                                      &format,
                                      &start_symbol,
                                      &N_t_slot,
                                      &N_dur) ) {

      int fdm = scc->uplinkConfigCommon->initialUplinkBWP->rach_ConfigCommon->choice.setup->rach_ConfigGeneric.msg1_FDM;
      uint16_t format0 = format&0xff;      // first column of format from table
      uint16_t format1 = (format>>8)&0xff; // second column of format from table

      UL_tti_req->SFN = frameP;
      UL_tti_req->Slot = slotP;
      for (int n=0; n<(1<<fdm); n++) { // one structure per frequency domain occasion
        UL_tti_req->pdus_list[UL_tti_req->n_pdus].pdu_type = NFAPI_NR_UL_CONFIG_PRACH_PDU_TYPE;
        UL_tti_req->pdus_list[UL_tti_req->n_pdus].pdu_size = sizeof(nfapi_nr_prach_pdu_t);
        nfapi_nr_prach_pdu_t  *prach_pdu = &UL_tti_req->pdus_list[UL_tti_req->n_pdus].prach_pdu;
        memset(prach_pdu,0,sizeof(nfapi_nr_prach_pdu_t));
        UL_tti_req->n_pdus+=1;

        // filling the prach fapi structure
        prach_pdu->phys_cell_id = *scc->physCellId;
        prach_pdu->num_prach_ocas = N_t_slot;
        prach_pdu->prach_start_symbol = start_symbol;
        prach_pdu->num_ra = n;
        prach_pdu->num_cs = get_NCS(scc->uplinkConfigCommon->initialUplinkBWP->rach_ConfigCommon->choice.setup->rach_ConfigGeneric.zeroCorrelationZoneConfig,
                                    format0,
                                    scc->uplinkConfigCommon->initialUplinkBWP->rach_ConfigCommon->choice.setup->restrictedSetConfig);
        // SCF PRACH PDU format field does not consider A1/B1 etc. possibilities
        // We added 9 = A1/B1 10 = A2/B2 11 A3/B3
        if (format1!=0xff) {
          switch(format0) {
            case 0xa1:
              prach_pdu->prach_format = 9;
              break;
            case 0xa2:
              prach_pdu->prach_format = 10;
              break;
            case 0xa3:
              prach_pdu->prach_format = 11;
              break;
          default:
            AssertFatal(1==0,"Only formats A1/B1 A2/B2 A3/B3 are valid for dual format");
          }
        }
        else{
          switch(format0) {
            case 0xa1:
              prach_pdu->prach_format = 0;
              break;
            case 0xa2:
              prach_pdu->prach_format = 1;
              break;
            case 0xa3:
              prach_pdu->prach_format = 2;
              break;
            case 0xb1:
              prach_pdu->prach_format = 3;
              break;
            case 0xb2:
              prach_pdu->prach_format = 4;
              break;
            case 0xb3:
              prach_pdu->prach_format = 5;
              break;
            case 0xb4:
              prach_pdu->prach_format = 6;
              break;
            case 0xc0:
              prach_pdu->prach_format = 7;
              break;
            case 0xc2:
              prach_pdu->prach_format = 8;
              break;
            case 0:
              // long formats are handled @ PHY
              break;
            case 1:
              // long formats are handled @ PHY
              break;
            case 2:
              // long formats are handled @ PHY
              break;
            case 3:
              // long formats are handled @ PHY
              break;
          default:
            AssertFatal(1==0,"Invalid PRACH format");
          }
>>>>>>> 5372a347
        }
      }		
     }
    }
   }
  }
}

void nr_schedule_msg2(uint16_t rach_frame, uint16_t rach_slot,
                      uint16_t *msg2_frame, uint16_t *msg2_slot,
                      NR_ServingCellConfigCommon_t *scc,
                      uint16_t monitoring_slot_period,
                      uint16_t monitoring_offset,uint8_t index,uint8_t num_active_ssb){

  // preferentially we schedule the msg2 in the mixed slot or in the last dl slot
  // if they are allowed by search space configuration

  uint8_t mu = *scc->ssbSubcarrierSpacing;
  uint8_t response_window = scc->uplinkConfigCommon->initialUplinkBWP->rach_ConfigCommon->choice.setup->rach_ConfigGeneric.ra_ResponseWindow;
  uint8_t slot_window;
  // number of mixed slot or of last dl slot if there is no mixed slot
  uint8_t last_dl_slot_period = scc->tdd_UL_DL_ConfigurationCommon->pattern1.nrofDownlinkSlots;
  // lenght of tdd period in slots
  uint8_t tdd_period_slot =  scc->tdd_UL_DL_ConfigurationCommon->pattern1.nrofDownlinkSlots + scc->tdd_UL_DL_ConfigurationCommon->pattern1.nrofUplinkSlots;
  if (scc->tdd_UL_DL_ConfigurationCommon->pattern1.nrofDownlinkSymbols == 0)
    last_dl_slot_period--;
  if ((scc->tdd_UL_DL_ConfigurationCommon->pattern1.nrofDownlinkSymbols > 0) || (scc->tdd_UL_DL_ConfigurationCommon->pattern1.nrofUplinkSymbols > 0))
    tdd_period_slot++;

  // computing start of next period
<<<<<<< HEAD
  uint8_t start_next_period = (rach_slot-(rach_slot%tdd_period_slot)+tdd_period_slot)%nr_slots_per_frame_mac[mu];

=======
  uint8_t start_next_period = (rach_slot-(rach_slot%tdd_period_slot)+tdd_period_slot)%nr_slots_per_frame[mu];
>>>>>>> 5372a347
  *msg2_slot = start_next_period + last_dl_slot_period; // initializing scheduling of slot to next mixed (or last dl) slot
  *msg2_frame = (*msg2_slot>(rach_slot))? rach_frame : (rach_frame +1);
 
  switch(response_window){
    case NR_RACH_ConfigGeneric__ra_ResponseWindow_sl1:
      slot_window = 1;
      break;
    case NR_RACH_ConfigGeneric__ra_ResponseWindow_sl2:
      slot_window = 2;
      break;
    case NR_RACH_ConfigGeneric__ra_ResponseWindow_sl4:
      slot_window = 4;
      break;
    case NR_RACH_ConfigGeneric__ra_ResponseWindow_sl8:
      slot_window = 8;
      break;
    case NR_RACH_ConfigGeneric__ra_ResponseWindow_sl10:
      slot_window = 10;
      break;
    case NR_RACH_ConfigGeneric__ra_ResponseWindow_sl20:
      slot_window = 20;
      break;
    case NR_RACH_ConfigGeneric__ra_ResponseWindow_sl40:
      slot_window = 40;
      break;
    case NR_RACH_ConfigGeneric__ra_ResponseWindow_sl80:
      slot_window = 80;
      break;
    default:
      AssertFatal(1==0,"Invalid response window value %d\n",response_window);
  }
  AssertFatal(slot_window<=nr_slots_per_frame[mu],"Msg2 response window needs to be lower or equal to 10ms");

  // slot and frame limit to transmit msg2 according to response window
  uint8_t slot_limit = (rach_slot + slot_window)%nr_slots_per_frame[mu];
  //uint8_t frame_limit = (slot_limit>(rach_slot))? rach_frame : (rach_frame +1);


  // go to previous slot if the current scheduled slot is beyond the response window
  // and if the slot is not among the PDCCH monitored ones (38.213 10.1)
  while ((*msg2_slot>slot_limit) || ((*msg2_frame*nr_slots_per_frame[mu]+*msg2_slot-monitoring_offset)%monitoring_slot_period !=0))  {
    if((*msg2_slot%tdd_period_slot) > 0)
      (*msg2_slot)--;
    else
      AssertFatal(1==0,"No available DL slot to schedule msg2 has been found");
  }
}


void nr_initiate_ra_proc(module_id_t module_idP,
                         int CC_id,
                         frame_t frameP,
                         sub_frame_t slotP,
                         uint16_t preamble_index,
                         uint8_t freq_index,
                         uint8_t symbol,
                         int16_t timing_offset){

  uint8_t ul_carrier_id = 0; // 0 for NUL 1 for SUL
  NR_SearchSpace_t *ss;
  int UE_id = 0;
  // ra_rnti from 5.1.3 in 38.321
  uint16_t ra_rnti=1+symbol+(slotP*14)+(freq_index*14*80)+(ul_carrier_id*14*80*8);

  uint16_t msg2_frame, msg2_slot,monitoring_slot_period,monitoring_offset;
  gNB_MAC_INST *nr_mac = RC.nrmac[module_idP];
  NR_UE_list_t *UE_list = &nr_mac->UE_list;
  NR_CellGroupConfig_t *secondaryCellGroup = UE_list->secondaryCellGroup[UE_id];
  NR_COMMON_channels_t *cc = &nr_mac->common_channels[CC_id];
  NR_ServingCellConfigCommon_t *scc = cc->ServingCellConfigCommon;
	NR_RA_t *ra = &cc->ra[0];

  // if the preamble received correspond to one of the listed
  // the UE sent a RACH either for starting RA procedure or RA procedure failed and UE retries
  int pr_found=0;
  for (int i=0;i<UE_list->preambles[UE_id].num_preambles;i++) {
    if (preamble_index == UE_list->preambles[UE_id].preamble_list[i]) {
      pr_found=1;
      break;
    }
  }
  if (pr_found)
    UE_list->fiveG_connected[UE_id] = false;
  else {
    LOG_E(MAC, "[gNB %d][RAPROC] FAILURE: preamble %d does not correspond to any of the ones in rach_ConfigDedicated for UE_id %d\n",
          module_idP, preamble_index, UE_id);
    return; // if the PRACH preamble does not correspond to any of the ones sent through RRC abort RA proc
  }

  // This should be handled differently when we use the initialBWP for RA
  ra->bwp_id=1;
  NR_BWP_Downlink_t *bwp=secondaryCellGroup->spCellConfig->spCellConfigDedicated->downlinkBWP_ToAddModList->list.array[ra->bwp_id-1];

  VCD_SIGNAL_DUMPER_DUMP_FUNCTION_BY_NAME(VCD_SIGNAL_DUMPER_FUNCTIONS_INITIATE_RA_PROC, 1);

  LOG_I(MAC, "[gNB %d][RAPROC] CC_id %d Frame %d, Slot %d  Initiating RA procedure for preamble index %d\n", module_idP, CC_id, frameP, slotP, preamble_index);

  if (ra->state == RA_IDLE) {

    uint8_t index = ssb_index_from_prach(module_idP,
					 frameP,
					 slotP,
					 preamble_index,
					 freq_index,
					 symbol);

    NR_SSB_list_t *SSB_list = &nr_mac->SSB_list[index];
    int loop = 0;
    LOG_D(MAC, "Frame %d, Slot %d: Activating RA process \n", frameP, slotP);
    ra->state = Msg2;
    ra->timing_offset = timing_offset;
    ra->preamble_slot = slotP;

    struct NR_PDCCH_ConfigCommon__commonSearchSpaceList *commonSearchSpaceList = bwp->bwp_Common->pdcch_ConfigCommon->choice.setup->commonSearchSpaceList;
    AssertFatal(commonSearchSpaceList->list.count>0,
	        "common SearchSpace list has 0 elements\n");
    // Common searchspace list
    for (int i=0;i<commonSearchSpaceList->list.count;i++) {
      ss=commonSearchSpaceList->list.array[i];
      if(ss->searchSpaceId == *bwp->bwp_Common->pdcch_ConfigCommon->choice.setup->ra_SearchSpace)
        ra->ra_ss=ss;
    }

    // retrieving ra pdcch monitoring period and offset
    find_monitoring_periodicity_offset_common(ra->ra_ss,
                                              &monitoring_slot_period,
                                              &monitoring_offset);

    nr_schedule_msg2(frameP, slotP, &msg2_frame, &msg2_slot, scc, monitoring_slot_period, monitoring_offset,index,cc->num_active_ssb);

    ra->Msg2_frame = msg2_frame;
    ra->Msg2_slot = msg2_slot;

    LOG_I(MAC, "%s() Msg2[%04d%d] SFN/SF:%04d%d\n", __FUNCTION__, ra->Msg2_frame, ra->Msg2_slot, frameP, slotP);

    do {
      ra->rnti = (taus() % 65518) + 1;
      loop++;
    }
    while (loop != 100 && !((find_nr_UE_id(module_idP, ra->rnti) == -1) && (find_nr_RA_id(module_idP, CC_id, ra->rnti) == -1) && ra->rnti >= 1 && ra->rnti <= 65519));
    if (loop == 100) {
      LOG_E(MAC,"%s:%d:%s: [RAPROC] initialisation random access aborted\n", __FILE__, __LINE__, __FUNCTION__);
      abort();
    }

    UE_id = find_nr_UE_id(module_idP, ra->rnti);
    ra->RA_rnti = ra_rnti;
    ra->preamble_index = preamble_index;
    UE_list->tc_rnti[UE_id] = ra->rnti;
    UE_list->UE_ssb_index[UE_id] = SSB_list->ssb_index;
    SSB_list->SSB_UE_list[UE_id].tc_rnti = ra->rnti;
    SSB_list->SSB_UE_list[UE_id].active = true;
    SSB_list->num_UEs += 1;

    LOG_I(MAC,"[gNB %d][RAPROC] CC_id %d Frame %d Activating Msg2 generation in frame %d, slot %d using RA rnti %x SSB index %u UE_id %u\n",
      module_idP,
      CC_id,
      frameP,
      ra->Msg2_frame,
      ra->Msg2_slot,
      ra->RA_rnti,
			SSB_list->ssb_index,
			UE_id);

    return;
  }
  LOG_E(MAC, "[gNB %d][RAPROC] FAILURE: CC_id %d Frame %d initiating RA procedure for preamble index %d\n", module_idP, CC_id, frameP, preamble_index);

  VCD_SIGNAL_DUMPER_DUMP_FUNCTION_BY_NAME(VCD_SIGNAL_DUMPER_FUNCTIONS_INITIATE_RA_PROC, 0);
}

void nr_schedule_RA(module_id_t module_idP, frame_t frameP, sub_frame_t slotP){

  //uint8_t i = 0;
  int CC_id = 0;
  gNB_MAC_INST *mac = RC.nrmac[module_idP];
  NR_COMMON_channels_t *cc = &mac->common_channels[CC_id];

  start_meas(&mac->schedule_ra);

//  for (CC_id = 0; CC_id < MAX_NUM_CCs; CC_id++) {
//    for (int i = 0; i < NR_NB_RA_PROC_MAX; i++) {
  
//	NR_RA_t *ra = &cc->ra[i];
	NR_RA_t *ra = &cc->ra[0];

  LOG_D(MAC,"RA[state:%d]\n",ra->state);
  switch (ra->state){
    case Msg2:
      nr_generate_Msg2(module_idP, CC_id, frameP, slotP,ra);
      break;
    case Msg4:
      //generate_Msg4(module_idP, CC_id, frameP, slotP, ra);
      break;
    case WAIT_Msg4_ACK:
      //check_Msg4_retransmission(module_idP, CC_id, frameP, slotP, ra);
      break;
    default:
    break;
  }
//    }
//  }
  stop_meas(&mac->schedule_ra);
}

void nr_get_Msg3alloc(NR_ServingCellConfigCommon_t *scc,
                      NR_BWP_Uplink_t *ubwp,
                      sub_frame_t current_slot,
                      frame_t current_frame,
                      NR_RA_t *ra) {

  // msg3 is schedulend in mixed slot in the following TDD period
  // for now we consider a TBS of 18 bytes

  int mu = ubwp->bwp_Common->genericParameters.subcarrierSpacing;
  int StartSymbolIndex, NrOfSymbols, startSymbolAndLength, temp_slot;
  ra->Msg3_tda_id = 16; // initialization to a value above limit

  for (int i=0; i<ubwp->bwp_Common->pusch_ConfigCommon->choice.setup->pusch_TimeDomainAllocationList->list.count; i++) {
    startSymbolAndLength = ubwp->bwp_Common->pusch_ConfigCommon->choice.setup->pusch_TimeDomainAllocationList->list.array[i]->startSymbolAndLength;
    SLIV2SL(startSymbolAndLength, &StartSymbolIndex, &NrOfSymbols);
    // we want to transmit in the uplink symbols of mixed slot
    if (NrOfSymbols == scc->tdd_UL_DL_ConfigurationCommon->pattern1.nrofUplinkSymbols) {
      ra->Msg3_tda_id = i;
      break;
    }
  }
  AssertFatal(ra->Msg3_tda_id<16,"Unable to find Msg3 time domain allocation in list\n");

  uint8_t k2 = *ubwp->bwp_Common->pusch_ConfigCommon->choice.setup->pusch_TimeDomainAllocationList->list.array[ra->Msg3_tda_id]->k2;

  temp_slot = current_slot + k2 + DELTA[mu]; // msg3 slot according to 8.3 in 38.213
  ra->Msg3_slot = temp_slot%nr_slots_per_frame[mu];
  if (nr_slots_per_frame[mu]>temp_slot)
    ra->Msg3_frame = current_frame;
  else
    ra->Msg3_frame = current_frame + (temp_slot/nr_slots_per_frame[mu]);

  LOG_I(MAC, "[RAPROC] Msg3 slot %d: current slot %u Msg3 frame %u k2 %u Msg3_tda_id %u start symbol index %u\n", ra->Msg3_slot, current_slot, ra->Msg3_frame, k2,ra->Msg3_tda_id, StartSymbolIndex);
  ra->msg3_nb_rb = 18;
  ra->msg3_first_rb = 0;
}


void nr_schedule_reception_msg3(module_id_t module_idP, int CC_id, frame_t frameP, sub_frame_t slotP){
  gNB_MAC_INST                                *mac = RC.nrmac[module_idP];
  nfapi_nr_ul_tti_request_t                   *ul_req = &mac->UL_tti_req[0];
  NR_COMMON_channels_t                        *cc = &mac->common_channels[CC_id];
  NR_RA_t                                     *ra = &cc->ra[0];

  if (ra->state == WAIT_Msg3) {
    if ((frameP == ra->Msg3_frame) && (slotP == ra->Msg3_slot) ){
      ul_req->SFN = ra->Msg3_frame;
      ul_req->Slot = ra->Msg3_slot;
      ul_req->pdus_list[ul_req->n_pdus].pdu_type = NFAPI_NR_UL_CONFIG_PUSCH_PDU_TYPE;
      ul_req->pdus_list[ul_req->n_pdus].pdu_size = sizeof(nfapi_nr_pusch_pdu_t);
      ul_req->pdus_list[ul_req->n_pdus].pusch_pdu = ra->pusch_pdu;
      ul_req->n_pdus+=1;
      ra->state = RA_IDLE;
    }
  }
}

void nr_add_msg3(module_id_t module_idP, int CC_id, frame_t frameP, sub_frame_t slotP){

  gNB_MAC_INST                                   *mac = RC.nrmac[module_idP];
  NR_COMMON_channels_t                            *cc = &mac->common_channels[CC_id];
  NR_ServingCellConfigCommon_t                   *scc = cc->ServingCellConfigCommon;
  NR_RA_t                                         *ra = &cc->ra[0];
  NR_UE_list_t                               *UE_list = &mac->UE_list;
  int UE_id = 0;

  if (ra->state == RA_IDLE) {
    LOG_W(MAC,"RA is not active for RA %X. skipping msg3 scheduling\n", ra->rnti);
    return;
  }

  LOG_I(MAC, "[gNB %d][RAPROC] Frame %d, Subframe %d : CC_id %d RA is active, Msg3 in (%d,%d)\n", module_idP, frameP, slotP, CC_id, ra->Msg3_frame, ra->Msg3_slot);

  nfapi_nr_pusch_pdu_t  *pusch_pdu = &ra->pusch_pdu;
  memset(pusch_pdu, 0, sizeof(nfapi_nr_pusch_pdu_t));


  AssertFatal(UE_list->active[UE_id] >=0,"Cannot find UE_id %d is not active\n", UE_id);

  NR_CellGroupConfig_t *secondaryCellGroup = UE_list->secondaryCellGroup[UE_id];
  AssertFatal(secondaryCellGroup->spCellConfig->spCellConfigDedicated->downlinkBWP_ToAddModList->list.count == 1,
    "downlinkBWP_ToAddModList has %d BWP!\n", secondaryCellGroup->spCellConfig->spCellConfigDedicated->downlinkBWP_ToAddModList->list.count);
  NR_BWP_Uplink_t *ubwp=secondaryCellGroup->spCellConfig->spCellConfigDedicated->uplinkConfig->uplinkBWP_ToAddModList->list.array[ra->bwp_id-1];
  LOG_I(MAC, "Frame %d, Subframe %d Adding Msg3 UL Config Request for (%d,%d) : (%d,%d,%d) for rnti: %d\n",
    frameP,
    slotP,
    ra->Msg3_frame,
    ra->Msg3_slot,
    ra->msg3_nb_rb,
    ra->msg3_first_rb,
    ra->msg3_round,
    ra->rnti);

  int startSymbolAndLength = ubwp->bwp_Common->pusch_ConfigCommon->choice.setup->pusch_TimeDomainAllocationList->list.array[ra->Msg3_tda_id]->startSymbolAndLength;
  int start_symbol_index,nr_of_symbols;
  SLIV2SL(startSymbolAndLength, &start_symbol_index, &nr_of_symbols);

  pusch_pdu->pdu_bit_map = PUSCH_PDU_BITMAP_PUSCH_DATA;
  pusch_pdu->rnti = ra->rnti;
  pusch_pdu->handle = 0;
  int abwp_size  = NRRIV2BW(ubwp->bwp_Common->genericParameters.locationAndBandwidth,275);
  int abwp_start = NRRIV2PRBOFFSET(ubwp->bwp_Common->genericParameters.locationAndBandwidth,275);
  int ibwp_size  = NRRIV2BW(scc->uplinkConfigCommon->initialUplinkBWP->genericParameters.locationAndBandwidth,275);
  int ibwp_start = NRRIV2PRBOFFSET(scc->uplinkConfigCommon->initialUplinkBWP->genericParameters.locationAndBandwidth,275);
  if ((ibwp_start < abwp_start) || (ibwp_size > abwp_size))
    pusch_pdu->bwp_start = abwp_start;
  else
    pusch_pdu->bwp_start = ibwp_start;
  pusch_pdu->bwp_size = ibwp_size;
  pusch_pdu->subcarrier_spacing = ubwp->bwp_Common->genericParameters.subcarrierSpacing;
  pusch_pdu->cyclic_prefix = 0;
  pusch_pdu->mcs_index = 0;
  pusch_pdu->mcs_table = 0;
  pusch_pdu->target_code_rate = nr_get_code_rate_ul(pusch_pdu->mcs_index,pusch_pdu->mcs_table);
  pusch_pdu->qam_mod_order = nr_get_Qm_ul(pusch_pdu->mcs_index,pusch_pdu->mcs_table);
  if (scc->uplinkConfigCommon->initialUplinkBWP->rach_ConfigCommon->choice.setup->msg3_transformPrecoder == NULL)
    pusch_pdu->transform_precoding = 1;
  else
    pusch_pdu->transform_precoding = 0;
  pusch_pdu->data_scrambling_id = *scc->physCellId;
  pusch_pdu->nrOfLayers = 1;
  pusch_pdu->ul_dmrs_symb_pos = 1<<start_symbol_index; // ok for now but use fill dmrs mask later
  pusch_pdu->dmrs_config_type = 0;
  pusch_pdu->ul_dmrs_scrambling_id = *scc->physCellId; //If provided and the PUSCH is not a msg3 PUSCH, otherwise, L2 should set this to physical cell id.
  pusch_pdu->scid = 0; //DMRS sequence initialization [TS38.211, sec 6.4.1.1.1]. Should match what is sent in DCI 0_1, otherwise set to 0.
  pusch_pdu->dmrs_ports = 1;  // 6.2.2 in 38.214 only port 0 to be used
  pusch_pdu->num_dmrs_cdm_grps_no_data = 2;  // no data in dmrs symbols as in 6.2.2 in 38.214
  pusch_pdu->resource_alloc = 1; //type 1
  pusch_pdu->rb_start = ra->msg3_first_rb + ibwp_start - abwp_start; // as for 6.3.1.7 in 38.211
  if (ra->msg3_nb_rb > pusch_pdu->bwp_size)
    AssertFatal(1==0,"MSG3 allocated number of RBs exceed the BWP size\n");
  else
    pusch_pdu->rb_size = ra->msg3_nb_rb;
  pusch_pdu->vrb_to_prb_mapping = 0;
  if (ubwp->bwp_Dedicated->pusch_Config->choice.setup->frequencyHopping == NULL)
    pusch_pdu->frequency_hopping = 0;
  else
    pusch_pdu->frequency_hopping = 1;
  //pusch_pdu->tx_direct_current_location;//The uplink Tx Direct Current location for the carrier. Only values in the value range of this field between 0 and 3299, which indicate the subcarrier index within the carrier corresponding 1o the numerology of the corresponding uplink BWP and value 3300, which indicates "Outside the carrier" and value 3301, which indicates "Undetermined position within the carrier" are used. [TS38.331, UplinkTxDirectCurrentBWP IE]
  pusch_pdu->uplink_frequency_shift_7p5khz = 0;
  //Resource Allocation in time domain
  pusch_pdu->start_symbol_index = start_symbol_index;
  pusch_pdu->nr_of_symbols = nr_of_symbols;
  //Optional Data only included if indicated in pduBitmap
  pusch_pdu->pusch_data.rv_index = 0;  // 8.3 in 38.213
  pusch_pdu->pusch_data.harq_process_id = 0;
  pusch_pdu->pusch_data.new_data_indicator = 1; // new data
  pusch_pdu->pusch_data.num_cb = 0;
  pusch_pdu->pusch_data.tb_size = nr_compute_tbs(pusch_pdu->qam_mod_order,
                                                 pusch_pdu->target_code_rate,
                                                 pusch_pdu->rb_size,
                                                 pusch_pdu->nr_of_symbols,
                                                 12, // nb dmrs set for no data in dmrs symbol
                                                 0, //nb_rb_oh
                                                 0, // to verify tb scaling
                                                 pusch_pdu->nrOfLayers = 1)>>3;

  // calling function to fill rar message
  nr_fill_rar(module_idP, ra, cc->RAR_pdu.payload, pusch_pdu);

}

// WIP
// todo:
// - fix me
// - get msg3 alloc (see nr_process_rar)
void nr_generate_Msg2(module_id_t module_idP,
                      int CC_id,
                      frame_t frameP,
                      sub_frame_t slotP,
											NR_RA_t *ra){

  int UE_id = 0, dci_formats[2], rnti_types[2], mcsIndex;
  int startSymbolAndLength = 0, StartSymbolIndex = -1, NrOfSymbols = 14, StartSymbolIndex_tmp, NrOfSymbols_tmp, x_Overhead, time_domain_assignment = 0;
  gNB_MAC_INST                      *nr_mac = RC.nrmac[module_idP];
  NR_COMMON_channels_t                  *cc = &nr_mac->common_channels[CC_id];
//  NR_RA_t                               *ra = &cc->ra[0];
  NR_UE_list_t                     *UE_list = &nr_mac->UE_list;
  NR_SearchSpace_t *ss = ra->ra_ss;

  uint16_t RA_rnti = ra->RA_rnti;
  long locationAndBandwidth;
  // uint8_t *vrb_map = cc[CC_id].vrb_map, CC_id;

  // check if UE is doing RA on CORESET0 , InitialBWP or configured BWP from SCD
  // get the BW of the PDCCH for PDCCH size and RAR PDSCH size

  NR_ServingCellConfigCommon_t *scc = cc->ServingCellConfigCommon;
  int dci10_bw;

  if (ra->coreset0_configured == 1) {
    AssertFatal(1==0,"This is a standalone condition\n");
  }
  else { // on configured BWP or initial LDBWP, bandwidth parameters in DCI correspond size of initialBWP
    locationAndBandwidth = scc->downlinkConfigCommon->initialDownlinkBWP->genericParameters.locationAndBandwidth;
    dci10_bw = NRRIV2BW(locationAndBandwidth,275); 
  }

  if ((ra->Msg2_frame == frameP) && (ra->Msg2_slot == slotP)) {

    nfapi_nr_dl_tti_request_body_t *dl_req = &nr_mac->DL_req[CC_id].dl_tti_request_body;
    nfapi_nr_pdu_t *tx_req = &nr_mac->TX_req[CC_id].pdu_list[nr_mac->TX_req[CC_id].Number_of_PDUs];

    nfapi_nr_dl_tti_request_pdu_t *dl_tti_pdcch_pdu = &dl_req->dl_tti_pdu_list[dl_req->nPDUs];
    memset((void*)dl_tti_pdcch_pdu,0,sizeof(nfapi_nr_dl_tti_request_pdu_t));
    dl_tti_pdcch_pdu->PDUType = NFAPI_NR_DL_TTI_PDCCH_PDU_TYPE;
    dl_tti_pdcch_pdu->PDUSize = (uint8_t)(2+sizeof(nfapi_nr_dl_tti_pdcch_pdu));

    nfapi_nr_dl_tti_request_pdu_t *dl_tti_pdsch_pdu = &dl_req->dl_tti_pdu_list[dl_req->nPDUs+1];
    memset((void *)dl_tti_pdsch_pdu,0,sizeof(nfapi_nr_dl_tti_request_pdu_t));
    dl_tti_pdsch_pdu->PDUType = NFAPI_NR_DL_TTI_PDSCH_PDU_TYPE;
    dl_tti_pdsch_pdu->PDUSize = (uint8_t)(2+sizeof(nfapi_nr_dl_tti_pdsch_pdu));

    nfapi_nr_dl_tti_pdcch_pdu_rel15_t *pdcch_pdu_rel15 = &dl_tti_pdcch_pdu->pdcch_pdu.pdcch_pdu_rel15;
    nfapi_nr_dl_tti_pdsch_pdu_rel15_t *pdsch_pdu_rel15 = &dl_tti_pdsch_pdu->pdsch_pdu.pdsch_pdu_rel15;

    // Checking if the DCI allocation is feasible in current subframe
    if (dl_req->nPDUs == NFAPI_NR_MAX_DL_TTI_PDUS) {
      LOG_I(MAC, "[RAPROC] Subframe %d: FAPI DL structure is full, skip scheduling UE %d\n", slotP, RA_rnti);
      return;
    }

    LOG_I(MAC,"[gNB %d] [RAPROC] CC_id %d Frame %d, slotP %d: Generating RAR DCI, state %d\n", module_idP, CC_id, frameP, slotP, ra->state);

    // This code from this point on will not work on initialBWP or CORESET0
    AssertFatal(ra->bwp_id>0,"cannot work on initialBWP for now\n");

    NR_CellGroupConfig_t *secondaryCellGroup = UE_list->secondaryCellGroup[UE_id];
    AssertFatal(secondaryCellGroup->spCellConfig->spCellConfigDedicated->downlinkBWP_ToAddModList->list.count == 1,
      "downlinkBWP_ToAddModList has %d BWP!\n", secondaryCellGroup->spCellConfig->spCellConfigDedicated->downlinkBWP_ToAddModList->list.count);
    NR_BWP_Downlink_t *bwp = secondaryCellGroup->spCellConfig->spCellConfigDedicated->downlinkBWP_ToAddModList->list.array[ra->bwp_id - 1];
    NR_BWP_Uplink_t *ubwp=secondaryCellGroup->spCellConfig->spCellConfigDedicated->uplinkConfig->uplinkBWP_ToAddModList->list.array[ra->bwp_id-1];

    LOG_I(MAC, "[RAPROC] Scheduling common search space DCI type 1 dlBWP BW %d\n", dci10_bw);

    // Qm>2 not allowed for RAR
    if (get_softmodem_params()->do_ra)
      mcsIndex = 9;
    else
      mcsIndex = 0;

    pdsch_pdu_rel15->pduBitmap = 0;
    pdsch_pdu_rel15->rnti = RA_rnti;
    pdsch_pdu_rel15->pduIndex = 0;


    pdsch_pdu_rel15->BWPSize  = NRRIV2BW(bwp->bwp_Common->genericParameters.locationAndBandwidth,275);
    pdsch_pdu_rel15->BWPStart = NRRIV2PRBOFFSET(bwp->bwp_Common->genericParameters.locationAndBandwidth,275);
    pdsch_pdu_rel15->SubcarrierSpacing = bwp->bwp_Common->genericParameters.subcarrierSpacing;
    pdsch_pdu_rel15->CyclicPrefix = 0;
    pdsch_pdu_rel15->NrOfCodewords = 1;
    pdsch_pdu_rel15->targetCodeRate[0] = nr_get_code_rate_dl(mcsIndex,0);
    pdsch_pdu_rel15->qamModOrder[0] = 2;
    pdsch_pdu_rel15->mcsIndex[0] = mcsIndex;
    if (bwp->bwp_Dedicated->pdsch_Config->choice.setup->mcs_Table == NULL)
      pdsch_pdu_rel15->mcsTable[0] = 0;
    else{
      if (*bwp->bwp_Dedicated->pdsch_Config->choice.setup->mcs_Table == 0)
        pdsch_pdu_rel15->mcsTable[0] = 1;
      else
        pdsch_pdu_rel15->mcsTable[0] = 2;
    }
    pdsch_pdu_rel15->rvIndex[0] = 0;
    pdsch_pdu_rel15->dataScramblingId = *scc->physCellId;
    pdsch_pdu_rel15->nrOfLayers = 1;
    pdsch_pdu_rel15->transmissionScheme = 0;
    pdsch_pdu_rel15->refPoint = 0;
    pdsch_pdu_rel15->dmrsConfigType = 0;
    pdsch_pdu_rel15->dlDmrsScramblingId = *scc->physCellId;
    pdsch_pdu_rel15->SCID = 0;
    pdsch_pdu_rel15->numDmrsCdmGrpsNoData = 2;
    pdsch_pdu_rel15->dmrsPorts = 1;
    pdsch_pdu_rel15->resourceAlloc = 1;
    pdsch_pdu_rel15->rbStart = 0;
    pdsch_pdu_rel15->rbSize = 6;
    pdsch_pdu_rel15->VRBtoPRBMapping = 0; // non interleaved

    for (int i=0; i<bwp->bwp_Common->pdsch_ConfigCommon->choice.setup->pdsch_TimeDomainAllocationList->list.count; i++) {
      startSymbolAndLength = bwp->bwp_Common->pdsch_ConfigCommon->choice.setup->pdsch_TimeDomainAllocationList->list.array[i]->startSymbolAndLength;
      SLIV2SL(startSymbolAndLength, &StartSymbolIndex_tmp, &NrOfSymbols_tmp);
      if (NrOfSymbols_tmp < NrOfSymbols) {
        NrOfSymbols = NrOfSymbols_tmp;
        StartSymbolIndex = StartSymbolIndex_tmp;
        time_domain_assignment = i; // this is short PDSCH added to the config to fit mixed slot
      }
    }

    AssertFatal(StartSymbolIndex >= 0, "StartSymbolIndex is negative\n");

    pdsch_pdu_rel15->StartSymbolIndex = StartSymbolIndex;
    pdsch_pdu_rel15->NrOfSymbols      = NrOfSymbols;
    pdsch_pdu_rel15->dlDmrsSymbPos = fill_dmrs_mask(NULL, scc->dmrs_TypeA_Position, NrOfSymbols);

    dci_pdu_rel15_t dci_pdu_rel15[MAX_DCI_CORESET];
    dci_pdu_rel15[0].frequency_domain_assignment.val = PRBalloc_to_locationandbandwidth0(pdsch_pdu_rel15->rbSize,
										     pdsch_pdu_rel15->rbStart,dci10_bw);
    dci_pdu_rel15[0].time_domain_assignment.val = time_domain_assignment;
    dci_pdu_rel15[0].vrb_to_prb_mapping.val = 0;
    dci_pdu_rel15[0].mcs = pdsch_pdu_rel15->mcsIndex[0];
    dci_pdu_rel15[0].tb_scaling = 0;

    LOG_I(MAC, "[RAPROC] DCI type 1 payload: freq_alloc %d (%d,%d,%d), time_alloc %d, vrb to prb %d, mcs %d tb_scaling %d \n",
	  dci_pdu_rel15[0].frequency_domain_assignment.val,
	  pdsch_pdu_rel15->rbStart,
	  pdsch_pdu_rel15->rbSize,
	  dci10_bw,
	  dci_pdu_rel15[0].time_domain_assignment.val,
	  dci_pdu_rel15[0].vrb_to_prb_mapping.val,
	  dci_pdu_rel15[0].mcs,
	  dci_pdu_rel15[0].tb_scaling);

    nr_configure_pdcch(nr_mac, pdcch_pdu_rel15, RA_rnti, 0, ss, scc, bwp);

    LOG_I(MAC, "Frame %d: Subframe %d : Adding common DL DCI for RA_RNTI %x\n", frameP, slotP, RA_rnti);

    dci_formats[0] = NR_DL_DCI_FORMAT_1_0;
    rnti_types[0] = NR_RNTI_RA;

    LOG_I(MAC, "[RAPROC] DCI params: rnti %d, rnti_type %d, dci_format %d coreset params: FreqDomainResource %llx, start_symbol %d  n_symb %d\n",
      pdcch_pdu_rel15->dci_pdu.RNTI[0],
      rnti_types[0],
      dci_formats[0],
      (unsigned long long)pdcch_pdu_rel15->FreqDomainResource,
      pdcch_pdu_rel15->StartSymbolIndex,
      pdcch_pdu_rel15->DurationSymbols);

    fill_dci_pdu_rel15(scc,secondaryCellGroup,pdcch_pdu_rel15, &dci_pdu_rel15[0], dci_formats, rnti_types,dci10_bw,ra->bwp_id);

    dl_req->nPDUs+=2;

    // Program UL processing for Msg3
    nr_get_Msg3alloc(scc, ubwp, slotP, frameP, ra);
    LOG_I(MAC, "Frame %d, Subframe %d: Setting Msg3 reception for Frame %d Subframe %d\n", frameP, slotP, ra->Msg3_frame, ra->Msg3_slot);
    nr_add_msg3(module_idP, CC_id, frameP, slotP);
    ra->state = WAIT_Msg3;
    LOG_I(MAC,"[gNB %d][RAPROC] Frame %d, Subframe %d: RA state %d\n", module_idP, frameP, slotP, ra->state);

    x_Overhead = 0;
    nr_get_tbs_dl(&dl_tti_pdsch_pdu->pdsch_pdu, x_Overhead, pdsch_pdu_rel15->numDmrsCdmGrpsNoData, dci_pdu_rel15[0].tb_scaling);

    // DL TX request
    tx_req->PDU_length = pdsch_pdu_rel15->TBSize[0];
    tx_req->PDU_index = nr_mac->pdu_index[CC_id]++;
    tx_req->num_TLV = 1;
    tx_req->TLVs[0].length = 8;
    nr_mac->TX_req[CC_id].SFN = frameP;
    nr_mac->TX_req[CC_id].Number_of_PDUs++;
    nr_mac->TX_req[CC_id].Slot = slotP;
    memcpy((void*)&tx_req->TLVs[0].value.direct[0], (void*)&cc[CC_id].RAR_pdu.payload[0], tx_req->TLVs[0].length);
  }
}

void nr_clear_ra_proc(module_id_t module_idP, int CC_id, frame_t frameP){
  
  NR_RA_t *ra = &RC.nrmac[module_idP]->common_channels[CC_id].ra[0];
  LOG_D(MAC,"[gNB %d][RAPROC] CC_id %d Frame %d Clear Random access information rnti %x\n", module_idP, CC_id, frameP, ra->rnti);
  ra->state = IDLE;
  ra->timing_offset = 0;
  ra->RRC_timer = 20;
  ra->rnti = 0;
  ra->msg3_round = 0;
}


/////////////////////////////////////
//    Random Access Response PDU   //
//         TS 38.213 ch 8.2        //
//        TS 38.321 ch 6.2.3       //
/////////////////////////////////////
//| 0 | 1 | 2 | 3 | 4 | 5 | 6 | 7 |// bit-wise
//| E | T |       R A P I D       |//
//| 0 | 1 | 2 | 3 | 4 | 5 | 6 | 7 |//
//| R |           T A             |//
//|       T A         |  UL grant |//
//|            UL grant           |//
//|            UL grant           |//
//|            UL grant           |//
//|         T C - R N T I         |//
//|         T C - R N T I         |//
/////////////////////////////////////
//       UL grant  (27 bits)       //
/////////////////////////////////////
//| 0 | 1 | 2 | 3 | 4 | 5 | 6 | 7 |// bit-wise
//|-------------------|FHF|F_alloc|//
//|        Freq allocation        |//
//|    F_alloc    |Time allocation|//
//|      MCS      |     TPC   |CSI|//
/////////////////////////////////////
// WIP
// todo:
// - handle MAC RAR BI subheader
// - sending only 1 RAR subPDU
// - UL Grant: hardcoded CSI, TPC, time alloc
// - padding
void nr_fill_rar(uint8_t Mod_idP,
                 NR_RA_t * ra,
                 uint8_t * dlsch_buffer,
                 nfapi_nr_pusch_pdu_t  *pusch_pdu){

  LOG_I(MAC, "[gNB] Generate RAR MAC PDU frame %d slot %d preamble index %u", ra->Msg2_frame, ra-> Msg2_slot, ra->preamble_index);
  NR_RA_HEADER_RAPID *rarh = (NR_RA_HEADER_RAPID *) dlsch_buffer;
  NR_MAC_RAR *rar = (NR_MAC_RAR *) (dlsch_buffer + 1);
  unsigned char csi_req = 0, tpc_command;
  //uint8_t N_UL_Hop;
  uint8_t valid_bits;
  uint32_t ul_grant;
  uint16_t f_alloc, prb_alloc, bwp_size, truncation=0;

  tpc_command = 3; // this is 0 dB

  /// E/T/RAPID subheader ///
  // E = 0, one only RAR, first and last
  // T = 1, RAPID
  rarh->E = 0;
  rarh->T = 1;
  rarh->RAPID = ra->preamble_index;

  /// RAR MAC payload ///
  rar->R = 0;

  // TA command
  rar->TA1 = (uint8_t) (ra->timing_offset >> 5);    // 7 MSBs of timing advance
  rar->TA2 = (uint8_t) (ra->timing_offset & 0x1f);  // 5 LSBs of timing advance

  // TC-RNTI
  rar->TCRNTI_1 = (uint8_t) (ra->rnti >> 8);        // 8 MSBs of rnti
  rar->TCRNTI_2 = (uint8_t) (ra->rnti & 0xff);      // 8 LSBs of rnti

  // UL grant

  ra->msg3_TPC = tpc_command;

  bwp_size = pusch_pdu->bwp_size;
  prb_alloc = PRBalloc_to_locationandbandwidth0(ra->msg3_nb_rb, ra->msg3_first_rb, bwp_size);
  if (bwp_size>180) {
    AssertFatal(1==0,"Initial UBWP larger than 180 currently not supported");
  }
  else {
    valid_bits = (uint8_t)ceil(log2(bwp_size*(bwp_size+1)>>1));
  }

  if (pusch_pdu->frequency_hopping){
    AssertFatal(1==0,"PUSCH with frequency hopping currently not supported");
  } else {
    for (int i=0; i<valid_bits; i++)
      truncation |= (1<<i);
    f_alloc = (prb_alloc&truncation);
  }

  ul_grant = csi_req | (tpc_command << 1) | (pusch_pdu->mcs_index << 4) | (ra->Msg3_tda_id << 8) | (f_alloc << 12) | (pusch_pdu->frequency_hopping << 26);

  rar->UL_GRANT_1 = (uint8_t) (ul_grant >> 24) & 0x07;
  rar->UL_GRANT_2 = (uint8_t) (ul_grant >> 16) & 0xff;
  rar->UL_GRANT_3 = (uint8_t) (ul_grant >> 8) & 0xff;
  rar->UL_GRANT_4 = (uint8_t) ul_grant & 0xff;

}<|MERGE_RESOLUTION|>--- conflicted
+++ resolved
@@ -203,7 +203,7 @@
   nfapi_nr_ul_tti_request_t *UL_tti_req = &RC.nrmac[module_idP]->UL_tti_req[0];
   nfapi_nr_config_request_scf_t *cfg = &RC.nrmac[module_idP]->config[0];
 
-<<<<<<< HEAD
+  if (is_nr_UL_slot(scc,slotP)) {
   uint8_t config_index = scc->uplinkConfigCommon->initialUplinkBWP->rach_ConfigCommon->choice.setup->rach_ConfigGeneric.prach_ConfigurationIndex;
   uint8_t mu,N_dur,N_t_slot,start_symbol = 0,N_RA_slot;
   uint16_t RA_sfn_index = -1;
@@ -329,118 +329,12 @@
             break;
         default:
           AssertFatal(1==0,"Invalid PRACH format");
-=======
-  if (is_nr_UL_slot(scc,slotP)) {
-
-    uint8_t config_index = scc->uplinkConfigCommon->initialUplinkBWP->rach_ConfigCommon->choice.setup->rach_ConfigGeneric.prach_ConfigurationIndex;
-    uint8_t mu,N_dur,N_t_slot,start_symbol;
-    uint16_t format;
-
-    if (scc->uplinkConfigCommon->initialUplinkBWP->rach_ConfigCommon->choice.setup->msg1_SubcarrierSpacing)
-      mu = *scc->uplinkConfigCommon->initialUplinkBWP->rach_ConfigCommon->choice.setup->msg1_SubcarrierSpacing;
-    else
-      mu = scc->downlinkConfigCommon->frequencyInfoDL->scs_SpecificCarrierList.list.array[0]->subcarrierSpacing;
-
-    // prach is scheduled according to configuration index and tables 6.3.3.2.2 to 6.3.3.2.4
-    if ( get_nr_prach_info_from_index(config_index,
-                                      (int)frameP,
-                                      (int)slotP,
-                                      scc->downlinkConfigCommon->frequencyInfoDL->absoluteFrequencyPointA,
-                                      mu,
-                                      cc->frame_type,
-                                      &format,
-                                      &start_symbol,
-                                      &N_t_slot,
-                                      &N_dur) ) {
-
-      int fdm = scc->uplinkConfigCommon->initialUplinkBWP->rach_ConfigCommon->choice.setup->rach_ConfigGeneric.msg1_FDM;
-      uint16_t format0 = format&0xff;      // first column of format from table
-      uint16_t format1 = (format>>8)&0xff; // second column of format from table
-
-      UL_tti_req->SFN = frameP;
-      UL_tti_req->Slot = slotP;
-      for (int n=0; n<(1<<fdm); n++) { // one structure per frequency domain occasion
-        UL_tti_req->pdus_list[UL_tti_req->n_pdus].pdu_type = NFAPI_NR_UL_CONFIG_PRACH_PDU_TYPE;
-        UL_tti_req->pdus_list[UL_tti_req->n_pdus].pdu_size = sizeof(nfapi_nr_prach_pdu_t);
-        nfapi_nr_prach_pdu_t  *prach_pdu = &UL_tti_req->pdus_list[UL_tti_req->n_pdus].prach_pdu;
-        memset(prach_pdu,0,sizeof(nfapi_nr_prach_pdu_t));
-        UL_tti_req->n_pdus+=1;
-
-        // filling the prach fapi structure
-        prach_pdu->phys_cell_id = *scc->physCellId;
-        prach_pdu->num_prach_ocas = N_t_slot;
-        prach_pdu->prach_start_symbol = start_symbol;
-        prach_pdu->num_ra = n;
-        prach_pdu->num_cs = get_NCS(scc->uplinkConfigCommon->initialUplinkBWP->rach_ConfigCommon->choice.setup->rach_ConfigGeneric.zeroCorrelationZoneConfig,
-                                    format0,
-                                    scc->uplinkConfigCommon->initialUplinkBWP->rach_ConfigCommon->choice.setup->restrictedSetConfig);
-        // SCF PRACH PDU format field does not consider A1/B1 etc. possibilities
-        // We added 9 = A1/B1 10 = A2/B2 11 A3/B3
-        if (format1!=0xff) {
-          switch(format0) {
-            case 0xa1:
-              prach_pdu->prach_format = 9;
-              break;
-            case 0xa2:
-              prach_pdu->prach_format = 10;
-              break;
-            case 0xa3:
-              prach_pdu->prach_format = 11;
-              break;
-          default:
-            AssertFatal(1==0,"Only formats A1/B1 A2/B2 A3/B3 are valid for dual format");
-          }
-        }
-        else{
-          switch(format0) {
-            case 0xa1:
-              prach_pdu->prach_format = 0;
-              break;
-            case 0xa2:
-              prach_pdu->prach_format = 1;
-              break;
-            case 0xa3:
-              prach_pdu->prach_format = 2;
-              break;
-            case 0xb1:
-              prach_pdu->prach_format = 3;
-              break;
-            case 0xb2:
-              prach_pdu->prach_format = 4;
-              break;
-            case 0xb3:
-              prach_pdu->prach_format = 5;
-              break;
-            case 0xb4:
-              prach_pdu->prach_format = 6;
-              break;
-            case 0xc0:
-              prach_pdu->prach_format = 7;
-              break;
-            case 0xc2:
-              prach_pdu->prach_format = 8;
-              break;
-            case 0:
-              // long formats are handled @ PHY
-              break;
-            case 1:
-              // long formats are handled @ PHY
-              break;
-            case 2:
-              // long formats are handled @ PHY
-              break;
-            case 3:
-              // long formats are handled @ PHY
-              break;
-          default:
-            AssertFatal(1==0,"Invalid PRACH format");
-          }
->>>>>>> 5372a347
         }
       }		
      }
     }
    }
+  }
   }
 }
 
@@ -466,12 +360,7 @@
     tdd_period_slot++;
 
   // computing start of next period
-<<<<<<< HEAD
-  uint8_t start_next_period = (rach_slot-(rach_slot%tdd_period_slot)+tdd_period_slot)%nr_slots_per_frame_mac[mu];
-
-=======
   uint8_t start_next_period = (rach_slot-(rach_slot%tdd_period_slot)+tdd_period_slot)%nr_slots_per_frame[mu];
->>>>>>> 5372a347
   *msg2_slot = start_next_period + last_dl_slot_period; // initializing scheduling of slot to next mixed (or last dl) slot
   *msg2_frame = (*msg2_slot>(rach_slot))? rach_frame : (rach_frame +1);
  
