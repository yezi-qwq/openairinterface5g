--- conflicted
+++ resolved
@@ -476,45 +476,17 @@
   NR_ServingCellConfigCommon_t *scc = cc->ServingCellConfigCommon;
 
   uint8_t total_RApreambles = 64;
-  uint8_t  num_ssb_per_RO = scc->uplinkConfigCommon->initialUplinkBWP->rach_ConfigCommon->choice.setup->ssb_perRACH_OccasionAndCB_PreamblesPerSSB->present;	
+  uint8_t  num_ssb_per_RO = scc->uplinkConfigCommon->initialUplinkBWP->rach_ConfigCommon->choice.setup->ssb_perRACH_OccasionAndCB_PreamblesPerSSB->present;
   int pr_found;
 
   if( scc->uplinkConfigCommon->initialUplinkBWP->rach_ConfigCommon->choice.setup->totalNumberOfRA_Preambles != NULL)
-    total_RApreambles = *scc->uplinkConfigCommon->initialUplinkBWP->rach_ConfigCommon->choice.setup->totalNumberOfRA_Preambles;	
-  
+    total_RApreambles = *scc->uplinkConfigCommon->initialUplinkBWP->rach_ConfigCommon->choice.setup->totalNumberOfRA_Preambles;
+
   if(num_ssb_per_RO > 3) { /*num of ssb per RO >= 1*/
     num_ssb_per_RO -= 3;
     total_RApreambles = total_RApreambles/num_ssb_per_RO ;
   }
 
-<<<<<<< HEAD
-    uint8_t beam_index = ssb_index_from_prach(module_idP,
-		                              frameP,
-					      slotP,
-					      preamble_index,
-					      freq_index,
-					      symbol);
-
-    LOG_D(MAC, "Frame %d, Slot %d: Activating RA process \n", frameP, slotP);
-    ra->state = Msg2;
-    ra->timing_offset = timing_offset;
-    ra->preamble_slot = slotP;
-
-    struct NR_PDCCH_ConfigCommon__commonSearchSpaceList *commonSearchSpaceList = bwp->bwp_Common->pdcch_ConfigCommon->choice.setup->commonSearchSpaceList;
-    AssertFatal(commonSearchSpaceList->list.count>0,
-	        "common SearchSpace list has 0 elements\n");
-    // Common searchspace list
-    for (int i=0;i<commonSearchSpaceList->list.count;i++) {
-      ss=commonSearchSpaceList->list.array[i];
-      if(ss->searchSpaceId == *bwp->bwp_Common->pdcch_ConfigCommon->choice.setup->ra_SearchSpace)
-        ra->ra_ss=ss;
-    }
-
-    // retrieving ra pdcch monitoring period and offset
-    find_monitoring_periodicity_offset_common(ra->ra_ss,
-                                              &monitoring_slot_period,
-                                              &monitoring_offset);
-=======
   for (int i = 0; i < NR_NB_RA_PROC_MAX; i++) {
     NR_RA_t *ra = &cc->ra[i];
     pr_found = 0;
@@ -526,7 +498,6 @@
           break;
         }
       }
->>>>>>> 17d4c5c2
 
       if (pr_found == 0) {
          continue;
@@ -534,17 +505,6 @@
 
       uint16_t ra_rnti;
 
-<<<<<<< HEAD
-    LOG_I(MAC, "%s() Msg2[%04d%d] SFN/SF:%04d%d\n", __FUNCTION__, ra->Msg2_frame, ra->Msg2_slot, frameP, slotP);
-
-    // TODO: Configure RRC with the new RNTI of the following commented lines
-    /*
-    int loop = 0;
-    if (!ra->cfra) {
-      do {
-        ra->rnti = (taus() % 65518) + 1;
-        loop++;
-=======
       // ra_rnti from 5.1.3 in 38.321
       // FK: in case of long PRACH the phone seems to expect the subframe number instead of the slot number here.
       if (scc->uplinkConfigCommon->initialUplinkBWP->rach_ConfigCommon->choice.setup->prach_RootSequenceIndex.present
@@ -581,7 +541,6 @@
               preamble_index);
           continue; // if the PRACH preamble does not correspond to any of the ones sent through RRC abort RA proc
         }
->>>>>>> 17d4c5c2
       }
       int loop = 0;
       LOG_D(MAC, "Frame %d, Slot %d: Activating RA process \n", frameP, slotP);
@@ -598,24 +557,6 @@
         if (ss->searchSpaceId == *bwp->bwp_Common->pdcch_ConfigCommon->choice.setup->ra_SearchSpace)
           ra->ra_ss = ss;
       }
-<<<<<<< HEAD
-    }
-    */
-
-    ra->RA_rnti = ra_rnti;
-    ra->preamble_index = preamble_index;
-    ra->beam_id = beam_index;
-
-    LOG_I(MAC,"[gNB %d][RAPROC] CC_id %d Frame %d Activating Msg2 generation in frame %d, slot %d using RA rnti %x SSB index %u\n",
-      module_idP,
-      CC_id,
-      frameP,
-      ra->Msg2_frame,
-      ra->Msg2_slot,
-      ra->RA_rnti,
-      cc->ssb_index[beam_index]);
-=======
->>>>>>> 17d4c5c2
 
       // retrieving ra pdcch monitoring period and offset
       find_monitoring_periodicity_offset_common(ra->ra_ss, &monitoring_slot_period, &monitoring_offset);
@@ -674,28 +615,6 @@
   gNB_MAC_INST *mac = RC.nrmac[module_idP];
 
   start_meas(&mac->schedule_ra);
-<<<<<<< HEAD
-
-//  for (CC_id = 0; CC_id < MAX_NUM_CCs; CC_id++) {
-//    for (int i = 0; i < NR_NB_RA_PROC_MAX; i++) {
-  
-//	NR_RA_t *ra = &cc->ra[i];
-	NR_RA_t *ra = &cc->ra[0];
-
-  LOG_D(MAC,"RA[state:%d]\n",ra->state);
-  switch (ra->state){
-    case Msg2:
-      nr_generate_Msg2(module_idP, CC_id, frameP, slotP);
-      break;
-    case Msg4:
-      nr_generate_Msg4(module_idP, CC_id, frameP, slotP);
-      break;
-    case WAIT_Msg4_ACK:
-      nr_check_Msg4_Ack(module_idP, CC_id, frameP, slotP);
-      break;
-    default:
-    break;
-=======
   for (int CC_id = 0; CC_id < MAX_NUM_CCs; CC_id++) {
     NR_COMMON_channels_t *cc = &mac->common_channels[CC_id];
     for (int i = 0; i < NR_NB_RA_PROC_MAX; i++) {
@@ -706,16 +625,15 @@
           nr_generate_Msg2(module_idP, CC_id, frameP, slotP, ra);
           break;
         case Msg4:
-          // generate_Msg4(module_idP, CC_id, frameP, slotP);
+          nr_generate_Msg4(module_idP, CC_id, frameP, slotP);
           break;
         case WAIT_Msg4_ACK:
-          // check_Msg4_retransmission(module_idP, CC_id, frameP, slotP);
+          nr_check_Msg4_Ack(module_idP, CC_id, frameP, slotP);
           break;
         default:
           break;
       }
     }
->>>>>>> 17d4c5c2
   }
   stop_meas(&mac->schedule_ra);
 }
@@ -903,7 +821,6 @@
 
 void nr_generate_Msg2(module_id_t module_idP, int CC_id, frame_t frameP, sub_frame_t slotP, NR_RA_t *ra)
 {
-<<<<<<< HEAD
 
   gNB_MAC_INST *nr_mac = RC.nrmac[module_idP];
   NR_COMMON_channels_t *cc = &nr_mac->common_channels[CC_id];
@@ -930,59 +847,6 @@
     nfapi_nr_dl_tti_request_body_t *dl_req = &nr_mac->DL_req[CC_id].dl_tti_request_body;
 
     // Checking if the DCI allocation is feasible in current subframe
-=======
-  int mcsIndex;
-  int startSymbolAndLength = 0, StartSymbolIndex = -1, NrOfSymbols = 14, StartSymbolIndex_tmp, NrOfSymbols_tmp, x_Overhead, time_domain_assignment = 0;
-  gNB_MAC_INST                      *nr_mac = RC.nrmac[module_idP];
-  NR_COMMON_channels_t                  *cc = &nr_mac->common_channels[CC_id];
-  NR_SearchSpace_t *ss = ra->ra_ss;
-
-  // This code from this point on will not work on initialBWP or CORESET0
-  AssertFatal(ra->bwp_id > 0, "cannot work on initialBWP for now\n");
-
-  AssertFatal(ra->secondaryCellGroup, "no secondaryCellGroup for RNTI %04x\n", ra->crnti);
-  AssertFatal(ra->secondaryCellGroup->spCellConfig->spCellConfigDedicated->downlinkBWP_ToAddModList->list.count == 1,
-              "downlinkBWP_ToAddModList has %d BWP!\n",
-              ra->secondaryCellGroup->spCellConfig->spCellConfigDedicated->downlinkBWP_ToAddModList->list.count);
-
-  uint16_t RA_rnti = ra->RA_rnti;
-  long locationAndBandwidth;
-
-  // check if UE is doing RA on CORESET0 , InitialBWP or configured BWP from SCD
-  // get the BW of the PDCCH for PDCCH size and RAR PDSCH size
-
-  NR_ServingCellConfigCommon_t *scc = cc->ServingCellConfigCommon;
-  int dci10_bw = 0;
-
-  if (ra->coreset0_configured == 1) {
-    AssertFatal(1==0,"This is a standalone condition\n");
-  }
-  else { // on configured BWP or initial LDBWP, bandwidth parameters in DCI correspond size of initialBWP
-    locationAndBandwidth = scc->downlinkConfigCommon->initialDownlinkBWP->genericParameters.locationAndBandwidth;
-    dci10_bw = NRRIV2BW(locationAndBandwidth, MAX_BWP_SIZE); 
-  }
-
-  if ((ra->Msg2_frame == frameP) && (ra->Msg2_slot == slotP)) {
-
-    uint16_t *vrb_map = cc[CC_id].vrb_map;
-    int rbStart = 0, rbSize = 6;
-    for (int i = 0; (i < rbSize) && (rbStart <= (dci10_bw - rbSize)); i++) {
-      if (vrb_map[rbStart + i]) {
-        rbStart += i;
-        i = 0;
-      }
-    }
-    if (rbStart > (dci10_bw - rbSize)) {
-      LOG_E(MAC, "%s(): cannot find free vrb_map for RA RNTI %04x!\n", __func__, ra->RA_rnti);
-      return;
-    }
-
-    nfapi_nr_dl_tti_request_body_t *dl_req = &nr_mac->DL_req[CC_id].dl_tti_request_body;
-    // Checking if the DCI allocation is feasible in current subframe: we might
-    // need to need up to two (PDCCH + PDSCH) messages, so check that we can
-    // always allocate both (this might be an overestimation, since the PDCCH
-    // message might already exist)
->>>>>>> 17d4c5c2
     if (dl_req->nPDUs > NFAPI_NR_MAX_DL_TTI_PDUS - 2) {
       LOG_I(MAC, "[RAPROC] Subframe %d: FAPI DL structure is full, skip scheduling UE %d\n", slotP, ra->RA_rnti);
       return;
@@ -999,271 +863,6 @@
 
     if (CCEIndex < 0) {
       LOG_E(MAC, "%s(): cannot find free CCE for RA RNTI %04x!\n", __func__, ra->rnti);
-      return;
-    }
-
-<<<<<<< HEAD
-    nfapi_nr_pdu_t *tx_req = &nr_mac->TX_req[CC_id].pdu_list[nr_mac->TX_req[CC_id].Number_of_PDUs];
-
-    // look up the PDCCH PDU for this CC, BWP, and CORESET. If it does not exist, create it. This is especially
-    // important if we have multiple RAs, and the DLSCH has to reuse them, so we need to mark them
-=======
-    /* look up the PDCCH PDU for this CC, BWP, and CORESET. If it does not
-     * exist, create it. This is especially important if we have multiple RAs,
-     * and the DLSCH has to reuse them, so we need to mark them */
->>>>>>> 17d4c5c2
-    const int bwpid = bwp->bwp_Id;
-    const int coresetid = coreset->controlResourceSetId;
-    nfapi_nr_dl_tti_pdcch_pdu_rel15_t *pdcch_pdu_rel15 = nr_mac->pdcch_pdu_idx[CC_id][bwpid][coresetid];
-    if (!pdcch_pdu_rel15) {
-      nfapi_nr_dl_tti_request_pdu_t *dl_tti_pdcch_pdu = &dl_req->dl_tti_pdu_list[dl_req->nPDUs];
-      memset(dl_tti_pdcch_pdu, 0, sizeof(nfapi_nr_dl_tti_request_pdu_t));
-      dl_tti_pdcch_pdu->PDUType = NFAPI_NR_DL_TTI_PDCCH_PDU_TYPE;
-      dl_tti_pdcch_pdu->PDUSize = (uint8_t)(2 + sizeof(nfapi_nr_dl_tti_pdcch_pdu));
-      dl_req->nPDUs += 1;
-      pdcch_pdu_rel15 = &dl_tti_pdcch_pdu->pdcch_pdu.pdcch_pdu_rel15;
-      nr_configure_pdcch(pdcch_pdu_rel15, ss, coreset, scc, bwp);
-      nr_mac->pdcch_pdu_idx[CC_id][bwpid][coresetid] = pdcch_pdu_rel15;
-    }
-
-    // TODO: This assignment should be done in function nr_configure_pdcch()
-    pdcch_pdu_rel15->CoreSetType = NFAPI_NR_CSET_CONFIG_PDCCH_CONFIG_CSET_0;
-
-    nfapi_nr_dl_tti_request_pdu_t *dl_tti_pdsch_pdu = &dl_req->dl_tti_pdu_list[dl_req->nPDUs];
-    memset((void *)dl_tti_pdsch_pdu,0,sizeof(nfapi_nr_dl_tti_request_pdu_t));
-    dl_tti_pdsch_pdu->PDUType = NFAPI_NR_DL_TTI_PDSCH_PDU_TYPE;
-    dl_tti_pdsch_pdu->PDUSize = (uint8_t)(2+sizeof(nfapi_nr_dl_tti_pdsch_pdu));
-    dl_req->nPDUs+=1;
-    nfapi_nr_dl_tti_pdsch_pdu_rel15_t *pdsch_pdu_rel15 = &dl_tti_pdsch_pdu->pdsch_pdu.pdsch_pdu_rel15;
-
-    LOG_I(NR_MAC,"[gNB %d] [RAPROC] CC_id %d Frame %d, slotP %d: Generating RA-Msg2 DCI, state %d\n", module_idP, CC_id, frameP, slotP, ra->state);
-
-<<<<<<< HEAD
-    // This code from this point on will not work on initialBWP or CORESET0
-    AssertFatal(ra->bwp_id>0,"cannot work on initialBWP for now\n");
-
-    AssertFatal(ra->secondaryCellGroup,
-                "no secondaryCellGroup for RNTI %04x\n",
-                ra->crnti);
-    AssertFatal(ra->secondaryCellGroup->spCellConfig->spCellConfigDedicated->downlinkBWP_ToAddModList->list.count == 1,
-      "downlinkBWP_ToAddModList has %d BWP!\n", ra->secondaryCellGroup->spCellConfig->spCellConfigDedicated->downlinkBWP_ToAddModList->list.count);
-=======
-    NR_BWP_Uplink_t *ubwp=ra->secondaryCellGroup->spCellConfig->spCellConfigDedicated->uplinkConfig->uplinkBWP_ToAddModList->list.array[ra->bwp_id-1];
-
-    LOG_I(MAC, "[RAPROC] Scheduling common search space DCI type 1 dlBWP BW %d\n", dci10_bw);
-
-    // Qm>2 not allowed for RAR
-    if (get_softmodem_params()->do_ra)
-      mcsIndex = 9;
-    else
-      mcsIndex = 0;
->>>>>>> 17d4c5c2
-
-    pdsch_pdu_rel15->pduBitmap = 0;
-    pdsch_pdu_rel15->rnti = ra->RA_rnti;
-
-    // SCF222: PDU index incremented for each PDSCH PDU sent in TX control message. This is used to associate control
-    // information to data and is reset every slot.
-    const int pduindex = nr_mac->pdu_index[CC_id]++;
-    pdsch_pdu_rel15->pduIndex = pduindex;
-    pdsch_pdu_rel15->BWPSize  = NRRIV2BW(scc->downlinkConfigCommon->initialDownlinkBWP->genericParameters.locationAndBandwidth, MAX_BWP_SIZE);
-    pdsch_pdu_rel15->BWPStart = NRRIV2PRBOFFSET(scc->downlinkConfigCommon->initialDownlinkBWP->genericParameters.locationAndBandwidth, MAX_BWP_SIZE);
-    pdsch_pdu_rel15->SubcarrierSpacing = bwp->bwp_Common->genericParameters.subcarrierSpacing;
-    pdsch_pdu_rel15->CyclicPrefix = 0;
-    pdsch_pdu_rel15->NrOfCodewords = 1;
-    pdsch_pdu_rel15->targetCodeRate[0] = nr_get_code_rate_dl(mcsIndex,0);
-    pdsch_pdu_rel15->qamModOrder[0] = 2;
-    pdsch_pdu_rel15->mcsIndex[0] = mcsIndex;
-
-    if (bwp->bwp_Dedicated->pdsch_Config->choice.setup->mcs_Table == NULL)
-      pdsch_pdu_rel15->mcsTable[0] = 0;
-    else{
-      if (*bwp->bwp_Dedicated->pdsch_Config->choice.setup->mcs_Table == 0)
-        pdsch_pdu_rel15->mcsTable[0] = 1;
-      else
-        pdsch_pdu_rel15->mcsTable[0] = 2;
-    }
-
-    pdsch_pdu_rel15->rvIndex[0] = 0;
-    pdsch_pdu_rel15->dataScramblingId = *scc->physCellId;
-    pdsch_pdu_rel15->nrOfLayers = 1;
-    pdsch_pdu_rel15->transmissionScheme = 0;
-    pdsch_pdu_rel15->refPoint = 0;
-    pdsch_pdu_rel15->dmrsConfigType = bwp->bwp_Dedicated->pdsch_Config->choice.setup->dmrs_DownlinkForPDSCH_MappingTypeA->choice.setup->dmrs_Type == NULL ? 0 : 1;
-    pdsch_pdu_rel15->dlDmrsScramblingId = *scc->physCellId;
-    pdsch_pdu_rel15->SCID = 0;
-    pdsch_pdu_rel15->numDmrsCdmGrpsNoData = 2;
-    pdsch_pdu_rel15->dmrsPorts = 1;
-    pdsch_pdu_rel15->resourceAlloc = 1;
-<<<<<<< HEAD
-    pdsch_pdu_rel15->rbStart = 0;
-    pdsch_pdu_rel15->rbSize = 6;
-    pdsch_pdu_rel15->VRBtoPRBMapping = 0;
-=======
-    pdsch_pdu_rel15->rbStart = rbStart;
-    pdsch_pdu_rel15->rbSize = rbSize;
-    pdsch_pdu_rel15->VRBtoPRBMapping = 0; // non interleaved
->>>>>>> 17d4c5c2
-
-    for (int i=0; i<bwp->bwp_Common->pdsch_ConfigCommon->choice.setup->pdsch_TimeDomainAllocationList->list.count; i++) {
-      startSymbolAndLength = bwp->bwp_Common->pdsch_ConfigCommon->choice.setup->pdsch_TimeDomainAllocationList->list.array[i]->startSymbolAndLength;
-      SLIV2SL(startSymbolAndLength, &StartSymbolIndex_tmp, &NrOfSymbols_tmp);
-      if (NrOfSymbols_tmp < NrOfSymbols) {
-        NrOfSymbols = NrOfSymbols_tmp;
-        StartSymbolIndex = StartSymbolIndex_tmp;
-        time_domain_assignment = i; // this is short PDSCH added to the config to fit mixed slot
-      }
-    }
-
-    AssertFatal(StartSymbolIndex >= 0, "StartSymbolIndex is negative\n");
-
-    pdsch_pdu_rel15->StartSymbolIndex = StartSymbolIndex;
-    pdsch_pdu_rel15->NrOfSymbols      = NrOfSymbols;
-    pdsch_pdu_rel15->dlDmrsSymbPos = fill_dmrs_mask(NULL, scc->dmrs_TypeA_Position, NrOfSymbols);
-
-    // Fill PDCCH DL DCI PDU
-    nfapi_nr_dl_dci_pdu_t *dci_pdu = &pdcch_pdu_rel15->dci_pdu[pdcch_pdu_rel15->numDlDci];
-    pdcch_pdu_rel15->numDlDci++;
-    dci_pdu->RNTI = ra->RA_rnti;
-    dci_pdu->ScramblingId = *scc->physCellId;
-    dci_pdu->ScramblingRNTI = 0;
-    dci_pdu->AggregationLevel = aggregation_level;
-    dci_pdu->CceIndex = CCEIndex;
-    dci_pdu->beta_PDCCH_1_0 = 0;
-    dci_pdu->powerControlOffsetSS = 1;
-
-    dci_pdu_rel15_t dci_payload;
-    dci_payload.frequency_domain_assignment.val = PRBalloc_to_locationandbandwidth0(pdsch_pdu_rel15->rbSize,
-                                                                                    pdsch_pdu_rel15->rbStart,
-                                                                                    pdsch_pdu_rel15->BWPSize);
-
-    dci_payload.time_domain_assignment.val = time_domain_assignment;
-    dci_payload.vrb_to_prb_mapping.val = 0;
-    dci_payload.mcs = pdsch_pdu_rel15->mcsIndex[0];
-    dci_payload.tb_scaling = 0;
-
-    LOG_D(NR_MAC,
-          "[RAPROC] DCI type 1 payload: freq_alloc %d (%d,%d,%d), time_alloc %d, vrb to prb %d, mcs %d tb_scaling %d \n",
-          dci_payload.frequency_domain_assignment.val,
-          pdsch_pdu_rel15->rbStart,
-          pdsch_pdu_rel15->rbSize,
-          pdsch_pdu_rel15->BWPSize,
-          dci_payload.time_domain_assignment.val,
-          dci_payload.vrb_to_prb_mapping.val,
-          dci_payload.mcs,
-          dci_payload.tb_scaling);
-
-    LOG_D(NR_MAC,
-          "[RAPROC] DCI params: rnti 0x%x, rnti_type %d, dci_format %d coreset params: FreqDomainResource %llx, start_symbol %d  n_symb %d\n",
-          pdcch_pdu_rel15->dci_pdu[0].RNTI,
-          NR_RNTI_RA,
-          NR_DL_DCI_FORMAT_1_0,
-          (unsigned long long)pdcch_pdu_rel15->FreqDomainResource,
-          pdcch_pdu_rel15->StartSymbolIndex,
-          pdcch_pdu_rel15->DurationSymbols);
-
-    fill_dci_pdu_rel15(scc,
-                       nr_mac->secondaryCellGroupCommon,
-                       &pdcch_pdu_rel15->dci_pdu[pdcch_pdu_rel15->numDlDci - 1],
-                       &dci_payload,
-                       NR_DL_DCI_FORMAT_1_0,
-                       NR_RNTI_RA,
-                       pdsch_pdu_rel15->BWPSize,
-                       nr_mac->sched_ctrlCommon->active_bwp->bwp_Id);
-
-<<<<<<< HEAD
-    // Program UL processing for Msg3
-    NR_BWP_Uplink_t *ubwp=ra->secondaryCellGroup->spCellConfig->spCellConfigDedicated->uplinkConfig->uplinkBWP_ToAddModList->list.array[ra->bwp_id-1];
-    nr_get_Msg3alloc(module_idP, CC_id, scc, ubwp, slotP, frameP, ra);
-    LOG_I(MAC, "Frame %d, Subframe %d: Setting Msg3 reception for Frame %d Subframe %d\n", frameP, slotP, ra->Msg3_frame, ra->Msg3_slot);
-    nr_add_msg3(module_idP, CC_id, frameP, slotP);
-    ra->state = WAIT_Msg3;
-    LOG_I(MAC,"[gNB %d][RAPROC] Frame %d, Subframe %d: RA state %d\n", module_idP, frameP, slotP, ra->state);
-
-    x_Overhead = 0;
-    nr_get_tbs_dl(&dl_tti_pdsch_pdu->pdsch_pdu, x_Overhead, pdsch_pdu_rel15->numDmrsCdmGrpsNoData, dci_payload.tb_scaling);
-
-=======
->>>>>>> 17d4c5c2
-    // DL TX request
-    nfapi_nr_pdu_t *tx_req = &nr_mac->TX_req[CC_id].pdu_list[nr_mac->TX_req[CC_id].Number_of_PDUs];
-    tx_req->PDU_length = pdsch_pdu_rel15->TBSize[0];
-    tx_req->PDU_index = pduindex;
-    tx_req->num_TLV = 1;
-    tx_req->TLVs[0].length = 8;
-    nr_mac->TX_req[CC_id].SFN = frameP;
-    nr_mac->TX_req[CC_id].Number_of_PDUs++;
-    nr_mac->TX_req[CC_id].Slot = slotP;
-
-    // Program UL processing for Msg3
-    nr_get_Msg3alloc(module_idP, CC_id, scc, ubwp, slotP, frameP, ra);
-    LOG_I(MAC, "Frame %d, Subframe %d: Setting Msg3 reception for Frame %d Subframe %d\n", frameP, slotP, ra->Msg3_frame, ra->Msg3_slot);
-    nr_add_msg3(module_idP, CC_id, frameP, slotP, ra, (uint8_t *) &tx_req->TLVs[0].value.direct[0]);
-    ra->state = WAIT_Msg3;
-    LOG_I(MAC,"[gNB %d][RAPROC] Frame %d, Subframe %d: RA state %d\n", module_idP, frameP, slotP, ra->state);
-
-    x_Overhead = 0;
-    nr_get_tbs_dl(&dl_tti_pdsch_pdu->pdsch_pdu, x_Overhead, pdsch_pdu_rel15->numDmrsCdmGrpsNoData, dci_payload.tb_scaling);
-
-    T(T_GNB_MAC_DL_RAR_PDU_WITH_DATA, T_INT(module_idP), T_INT(CC_id),
-<<<<<<< HEAD
-      T_INT(ra->RA_rnti), T_INT(frameP), T_INT(slotP), T_INT(0) /* harq pid, meaningful? */,
-      T_BUFFER(&cc[CC_id].RAR_pdu.payload[0], tx_req->TLVs[0].length));
-
-    // mark the corresponding RBs as used
-    uint16_t *vrb_map = cc[CC_id].vrb_map;
-    for (int rb = 0; rb < pdsch_pdu_rel15->rbSize; rb++) {
-      vrb_map[rb + pdsch_pdu_rel15->rbStart] = 1;
-    }
-  }
-}
-
-void nr_generate_Msg4(module_id_t module_idP,
-                      int CC_id,
-                      frame_t frameP,
-                      sub_frame_t slotP) {
-
-  gNB_MAC_INST *nr_mac = RC.nrmac[module_idP];
-  NR_COMMON_channels_t *cc = &nr_mac->common_channels[CC_id];
-  NR_RA_t *ra = &cc->ra[0];
-
-  if (ra->Msg4_frame == frameP && ra->Msg4_slot == slotP ) {
-
-    int mcsIndex = 0;
-    int startSymbolAndLength = 0;
-    int StartSymbolIndex = -1;
-    int NrOfSymbols = 14;
-    int StartSymbolIndex_tmp = 0;
-    int NrOfSymbols_tmp = 0;
-    int x_Overhead = 0;
-    int time_domain_assignment = 0;
-    uint8_t nr_of_candidates = 0;
-    uint8_t aggregation_level = 0;
-
-    NR_SearchSpace_t *ss = nr_mac->sched_ctrlCommon->search_space;
-    NR_BWP_Downlink_t *bwp = nr_mac->sched_ctrlCommon->active_bwp;
-    NR_ControlResourceSet_t *coreset = nr_mac->sched_ctrlCommon->coreset;
-    NR_ServingCellConfigCommon_t *scc = cc->ServingCellConfigCommon;
-
-    nfapi_nr_dl_tti_request_body_t *dl_req = &nr_mac->DL_req[CC_id].dl_tti_request_body;
-
-    // Checking if the DCI allocation is feasible in current subframe
-    if (dl_req->nPDUs > NFAPI_NR_MAX_DL_TTI_PDUS - 2) {
-      LOG_I(NR_MAC, "[RAPROC] Subframe %d: FAPI DL structure is full, skip scheduling UE %d\n", slotP, ra->rnti);
-      return;
-    }
-
-    find_aggregation_candidates(&aggregation_level, &nr_of_candidates, ss);
-    int CCEIndex = allocate_nr_CCEs(nr_mac,
-                                    bwp,
-                                    coreset,
-                                    aggregation_level,
-                                    0,
-                                    0,
-                                    nr_of_candidates);
-
-    if (CCEIndex < 0) {
-      LOG_E(NR_MAC, "%s(): cannot find free CCE for RNTI %04x!\n", __func__, ra->rnti);
       return;
     }
 
@@ -1295,18 +894,19 @@
     dl_req->nPDUs+=1;
     nfapi_nr_dl_tti_pdsch_pdu_rel15_t *pdsch_pdu_rel15 = &dl_tti_pdsch_pdu->pdsch_pdu.pdsch_pdu_rel15;
 
-    LOG_I(NR_MAC,"[gNB %d] [RAPROC] CC_id %d Frame %d, slotP %d: Generating RA-Msg4 DCI, state %d\n", module_idP, CC_id, frameP, slotP, ra->state);
+    LOG_I(NR_MAC,"[gNB %d] [RAPROC] CC_id %d Frame %d, slotP %d: Generating RA-Msg2 DCI, state %d\n", module_idP, CC_id, frameP, slotP, ra->state);
 
     // This code from this point on will not work on initialBWP or CORESET0
     AssertFatal(ra->bwp_id>0,"cannot work on initialBWP for now\n");
-    AssertFatal(ra->secondaryCellGroup, "no secondaryCellGroup for RNTI %04x\n", ra->rnti);
-
+
+    AssertFatal(ra->secondaryCellGroup,
+                "no secondaryCellGroup for RNTI %04x\n",
+                ra->crnti);
     AssertFatal(ra->secondaryCellGroup->spCellConfig->spCellConfigDedicated->downlinkBWP_ToAddModList->list.count == 1,
-                  "downlinkBWP_ToAddModList has %d BWP!\n",
-                  ra->secondaryCellGroup->spCellConfig->spCellConfigDedicated->downlinkBWP_ToAddModList->list.count);
+      "downlinkBWP_ToAddModList has %d BWP!\n", ra->secondaryCellGroup->spCellConfig->spCellConfigDedicated->downlinkBWP_ToAddModList->list.count);
 
     pdsch_pdu_rel15->pduBitmap = 0;
-    pdsch_pdu_rel15->rnti = ra->rnti;
+    pdsch_pdu_rel15->rnti = ra->RA_rnti;
 
     // SCF222: PDU index incremented for each PDSCH PDU sent in TX control message. This is used to associate control
     // information to data and is reset every slot.
@@ -1321,14 +921,13 @@
     pdsch_pdu_rel15->qamModOrder[0] = 2;
     pdsch_pdu_rel15->mcsIndex[0] = mcsIndex;
 
-    if (bwp->bwp_Dedicated->pdsch_Config->choice.setup->mcs_Table == NULL) {
+    if (bwp->bwp_Dedicated->pdsch_Config->choice.setup->mcs_Table == NULL)
       pdsch_pdu_rel15->mcsTable[0] = 0;
-    } else {
-        if (*bwp->bwp_Dedicated->pdsch_Config->choice.setup->mcs_Table == 0) {
-          pdsch_pdu_rel15->mcsTable[0] = 1;
-        } else {
-          pdsch_pdu_rel15->mcsTable[0] = 2;
-        }
+    else{
+      if (*bwp->bwp_Dedicated->pdsch_Config->choice.setup->mcs_Table == 0)
+        pdsch_pdu_rel15->mcsTable[0] = 1;
+      else
+        pdsch_pdu_rel15->mcsTable[0] = 2;
     }
 
     pdsch_pdu_rel15->rvIndex[0] = 0;
@@ -1365,6 +964,234 @@
     // Fill PDCCH DL DCI PDU
     nfapi_nr_dl_dci_pdu_t *dci_pdu = &pdcch_pdu_rel15->dci_pdu[pdcch_pdu_rel15->numDlDci];
     pdcch_pdu_rel15->numDlDci++;
+    dci_pdu->RNTI = ra->RA_rnti;
+    dci_pdu->ScramblingId = *scc->physCellId;
+    dci_pdu->ScramblingRNTI = 0;
+    dci_pdu->AggregationLevel = aggregation_level;
+    dci_pdu->CceIndex = CCEIndex;
+    dci_pdu->beta_PDCCH_1_0 = 0;
+    dci_pdu->powerControlOffsetSS = 1;
+
+    dci_pdu_rel15_t dci_payload;
+    dci_payload.frequency_domain_assignment.val = PRBalloc_to_locationandbandwidth0(pdsch_pdu_rel15->rbSize,
+                                                                                    pdsch_pdu_rel15->rbStart,
+                                                                                    pdsch_pdu_rel15->BWPSize);
+
+    dci_payload.time_domain_assignment.val = time_domain_assignment;
+    dci_payload.vrb_to_prb_mapping.val = 0;
+    dci_payload.mcs = pdsch_pdu_rel15->mcsIndex[0];
+    dci_payload.tb_scaling = 0;
+
+    LOG_D(NR_MAC,
+          "[RAPROC] DCI type 1 payload: freq_alloc %d (%d,%d,%d), time_alloc %d, vrb to prb %d, mcs %d tb_scaling %d \n",
+          dci_payload.frequency_domain_assignment.val,
+          pdsch_pdu_rel15->rbStart,
+          pdsch_pdu_rel15->rbSize,
+          pdsch_pdu_rel15->BWPSize,
+          dci_payload.time_domain_assignment.val,
+          dci_payload.vrb_to_prb_mapping.val,
+          dci_payload.mcs,
+          dci_payload.tb_scaling);
+
+    LOG_D(NR_MAC,
+          "[RAPROC] DCI params: rnti 0x%x, rnti_type %d, dci_format %d coreset params: FreqDomainResource %llx, start_symbol %d  n_symb %d\n",
+          pdcch_pdu_rel15->dci_pdu[0].RNTI,
+          NR_RNTI_RA,
+          NR_DL_DCI_FORMAT_1_0,
+          (unsigned long long)pdcch_pdu_rel15->FreqDomainResource,
+          pdcch_pdu_rel15->StartSymbolIndex,
+          pdcch_pdu_rel15->DurationSymbols);
+
+    fill_dci_pdu_rel15(scc,
+                       nr_mac->secondaryCellGroupCommon,
+                       &pdcch_pdu_rel15->dci_pdu[pdcch_pdu_rel15->numDlDci - 1],
+                       &dci_payload,
+                       NR_DL_DCI_FORMAT_1_0,
+                       NR_RNTI_RA,
+                       pdsch_pdu_rel15->BWPSize,
+                       nr_mac->sched_ctrlCommon->active_bwp->bwp_Id);
+
+    // Program UL processing for Msg3
+    NR_BWP_Uplink_t *ubwp=ra->secondaryCellGroup->spCellConfig->spCellConfigDedicated->uplinkConfig->uplinkBWP_ToAddModList->list.array[ra->bwp_id-1];
+    nr_get_Msg3alloc(module_idP, CC_id, scc, ubwp, slotP, frameP, ra);
+    LOG_I(MAC, "Frame %d, Subframe %d: Setting Msg3 reception for Frame %d Subframe %d\n", frameP, slotP, ra->Msg3_frame, ra->Msg3_slot);
+    nr_add_msg3(module_idP, CC_id, frameP, slotP);
+    ra->state = WAIT_Msg3;
+    LOG_I(MAC,"[gNB %d][RAPROC] Frame %d, Subframe %d: RA state %d\n", module_idP, frameP, slotP, ra->state);
+
+    x_Overhead = 0;
+    nr_get_tbs_dl(&dl_tti_pdsch_pdu->pdsch_pdu, x_Overhead, pdsch_pdu_rel15->numDmrsCdmGrpsNoData, dci_payload.tb_scaling);
+
+    // DL TX request
+    nfapi_nr_pdu_t *tx_req = &nr_mac->TX_req[CC_id].pdu_list[nr_mac->TX_req[CC_id].Number_of_PDUs];
+    tx_req->PDU_length = pdsch_pdu_rel15->TBSize[0];
+    tx_req->PDU_index = pduindex;
+    tx_req->num_TLV = 1;
+    tx_req->TLVs[0].length = 8;
+    nr_mac->TX_req[CC_id].SFN = frameP;
+    nr_mac->TX_req[CC_id].Number_of_PDUs++;
+    nr_mac->TX_req[CC_id].Slot = slotP;
+    memcpy((void*)&tx_req->TLVs[0].value.direct[0], (void*)&cc[CC_id].RAR_pdu.payload[0], tx_req->TLVs[0].length);
+
+    T(T_GNB_MAC_DL_RAR_PDU_WITH_DATA, T_INT(module_idP), T_INT(CC_id),
+      T_INT(ra->RA_rnti), T_INT(frameP), T_INT(slotP), T_INT(0) /* harq pid, meaningful? */,
+      T_BUFFER(&cc[CC_id].RAR_pdu.payload[0], tx_req->TLVs[0].length));
+
+    // mark the corresponding RBs as used
+    uint16_t *vrb_map = cc[CC_id].vrb_map;
+    for (int rb = 0; rb < pdsch_pdu_rel15->rbSize; rb++) {
+      vrb_map[rb + pdsch_pdu_rel15->rbStart] = 1;
+    }
+  }
+}
+
+void nr_generate_Msg4(module_id_t module_idP,
+                      int CC_id,
+                      frame_t frameP,
+                      sub_frame_t slotP) {
+
+  gNB_MAC_INST *nr_mac = RC.nrmac[module_idP];
+  NR_COMMON_channels_t *cc = &nr_mac->common_channels[CC_id];
+  NR_RA_t *ra = &cc->ra[0];
+
+  if (ra->Msg4_frame == frameP && ra->Msg4_slot == slotP ) {
+
+    int mcsIndex = 0;
+    int startSymbolAndLength = 0;
+    int StartSymbolIndex = -1;
+    int NrOfSymbols = 14;
+    int StartSymbolIndex_tmp = 0;
+    int NrOfSymbols_tmp = 0;
+    int x_Overhead = 0;
+    int time_domain_assignment = 0;
+    uint8_t nr_of_candidates = 0;
+    uint8_t aggregation_level = 0;
+
+    NR_SearchSpace_t *ss = nr_mac->sched_ctrlCommon->search_space;
+    NR_BWP_Downlink_t *bwp = nr_mac->sched_ctrlCommon->active_bwp;
+    NR_ControlResourceSet_t *coreset = nr_mac->sched_ctrlCommon->coreset;
+    NR_ServingCellConfigCommon_t *scc = cc->ServingCellConfigCommon;
+
+    nfapi_nr_dl_tti_request_body_t *dl_req = &nr_mac->DL_req[CC_id].dl_tti_request_body;
+
+    // Checking if the DCI allocation is feasible in current subframe
+    if (dl_req->nPDUs > NFAPI_NR_MAX_DL_TTI_PDUS - 2) {
+      LOG_I(NR_MAC, "[RAPROC] Subframe %d: FAPI DL structure is full, skip scheduling UE %d\n", slotP, ra->rnti);
+      return;
+    }
+
+    find_aggregation_candidates(&aggregation_level, &nr_of_candidates, ss);
+    int CCEIndex = allocate_nr_CCEs(nr_mac,
+                                    bwp,
+                                    coreset,
+                                    aggregation_level,
+                                    0,
+                                    0,
+                                    nr_of_candidates);
+
+    if (CCEIndex < 0) {
+      LOG_E(NR_MAC, "%s(): cannot find free CCE for RNTI %04x!\n", __func__, ra->rnti);
+      return;
+    }
+
+    nfapi_nr_pdu_t *tx_req = &nr_mac->TX_req[CC_id].pdu_list[nr_mac->TX_req[CC_id].Number_of_PDUs];
+
+    // look up the PDCCH PDU for this CC, BWP, and CORESET. If it does not exist, create it. This is especially
+    // important if we have multiple RAs, and the DLSCH has to reuse them, so we need to mark them
+    const int bwpid = bwp->bwp_Id;
+    const int coresetid = coreset->controlResourceSetId;
+    nfapi_nr_dl_tti_pdcch_pdu_rel15_t *pdcch_pdu_rel15 = nr_mac->pdcch_pdu_idx[CC_id][bwpid][coresetid];
+    if (!pdcch_pdu_rel15) {
+      nfapi_nr_dl_tti_request_pdu_t *dl_tti_pdcch_pdu = &dl_req->dl_tti_pdu_list[dl_req->nPDUs];
+      memset(dl_tti_pdcch_pdu, 0, sizeof(nfapi_nr_dl_tti_request_pdu_t));
+      dl_tti_pdcch_pdu->PDUType = NFAPI_NR_DL_TTI_PDCCH_PDU_TYPE;
+      dl_tti_pdcch_pdu->PDUSize = (uint8_t)(2 + sizeof(nfapi_nr_dl_tti_pdcch_pdu));
+      dl_req->nPDUs += 1;
+      pdcch_pdu_rel15 = &dl_tti_pdcch_pdu->pdcch_pdu.pdcch_pdu_rel15;
+      nr_configure_pdcch(pdcch_pdu_rel15, ss, coreset, scc, bwp);
+      nr_mac->pdcch_pdu_idx[CC_id][bwpid][coresetid] = pdcch_pdu_rel15;
+    }
+
+    // TODO: This assignment should be done in function nr_configure_pdcch()
+    pdcch_pdu_rel15->CoreSetType = NFAPI_NR_CSET_CONFIG_PDCCH_CONFIG_CSET_0;
+
+    nfapi_nr_dl_tti_request_pdu_t *dl_tti_pdsch_pdu = &dl_req->dl_tti_pdu_list[dl_req->nPDUs];
+    memset((void *)dl_tti_pdsch_pdu,0,sizeof(nfapi_nr_dl_tti_request_pdu_t));
+    dl_tti_pdsch_pdu->PDUType = NFAPI_NR_DL_TTI_PDSCH_PDU_TYPE;
+    dl_tti_pdsch_pdu->PDUSize = (uint8_t)(2+sizeof(nfapi_nr_dl_tti_pdsch_pdu));
+    dl_req->nPDUs+=1;
+    nfapi_nr_dl_tti_pdsch_pdu_rel15_t *pdsch_pdu_rel15 = &dl_tti_pdsch_pdu->pdsch_pdu.pdsch_pdu_rel15;
+
+    LOG_I(NR_MAC,"[gNB %d] [RAPROC] CC_id %d Frame %d, slotP %d: Generating RA-Msg4 DCI, state %d\n", module_idP, CC_id, frameP, slotP, ra->state);
+
+    // This code from this point on will not work on initialBWP or CORESET0
+    AssertFatal(ra->bwp_id>0,"cannot work on initialBWP for now\n");
+    AssertFatal(ra->secondaryCellGroup, "no secondaryCellGroup for RNTI %04x\n", ra->rnti);
+
+    AssertFatal(ra->secondaryCellGroup->spCellConfig->spCellConfigDedicated->downlinkBWP_ToAddModList->list.count == 1,
+                  "downlinkBWP_ToAddModList has %d BWP!\n",
+                  ra->secondaryCellGroup->spCellConfig->spCellConfigDedicated->downlinkBWP_ToAddModList->list.count);
+
+    pdsch_pdu_rel15->pduBitmap = 0;
+    pdsch_pdu_rel15->rnti = ra->rnti;
+
+    // SCF222: PDU index incremented for each PDSCH PDU sent in TX control message. This is used to associate control
+    // information to data and is reset every slot.
+    const int pduindex = nr_mac->pdu_index[CC_id]++;
+    pdsch_pdu_rel15->pduIndex = pduindex;
+    pdsch_pdu_rel15->BWPSize  = NRRIV2BW(scc->downlinkConfigCommon->initialDownlinkBWP->genericParameters.locationAndBandwidth, MAX_BWP_SIZE);
+    pdsch_pdu_rel15->BWPStart = NRRIV2PRBOFFSET(scc->downlinkConfigCommon->initialDownlinkBWP->genericParameters.locationAndBandwidth, MAX_BWP_SIZE);
+    pdsch_pdu_rel15->SubcarrierSpacing = bwp->bwp_Common->genericParameters.subcarrierSpacing;
+    pdsch_pdu_rel15->CyclicPrefix = 0;
+    pdsch_pdu_rel15->NrOfCodewords = 1;
+    pdsch_pdu_rel15->targetCodeRate[0] = nr_get_code_rate_dl(mcsIndex,0);
+    pdsch_pdu_rel15->qamModOrder[0] = 2;
+    pdsch_pdu_rel15->mcsIndex[0] = mcsIndex;
+
+    if (bwp->bwp_Dedicated->pdsch_Config->choice.setup->mcs_Table == NULL) {
+      pdsch_pdu_rel15->mcsTable[0] = 0;
+    } else {
+        if (*bwp->bwp_Dedicated->pdsch_Config->choice.setup->mcs_Table == 0) {
+          pdsch_pdu_rel15->mcsTable[0] = 1;
+        } else {
+          pdsch_pdu_rel15->mcsTable[0] = 2;
+        }
+    }
+
+    pdsch_pdu_rel15->rvIndex[0] = 0;
+    pdsch_pdu_rel15->dataScramblingId = *scc->physCellId;
+    pdsch_pdu_rel15->nrOfLayers = 1;
+    pdsch_pdu_rel15->transmissionScheme = 0;
+    pdsch_pdu_rel15->refPoint = 0;
+    pdsch_pdu_rel15->dmrsConfigType = bwp->bwp_Dedicated->pdsch_Config->choice.setup->dmrs_DownlinkForPDSCH_MappingTypeA->choice.setup->dmrs_Type == NULL ? 0 : 1;
+    pdsch_pdu_rel15->dlDmrsScramblingId = *scc->physCellId;
+    pdsch_pdu_rel15->SCID = 0;
+    pdsch_pdu_rel15->numDmrsCdmGrpsNoData = 2;
+    pdsch_pdu_rel15->dmrsPorts = 1;
+    pdsch_pdu_rel15->resourceAlloc = 1;
+    pdsch_pdu_rel15->rbStart = 0;
+    pdsch_pdu_rel15->rbSize = 6;
+    pdsch_pdu_rel15->VRBtoPRBMapping = 0;
+
+    for (int i=0; i<bwp->bwp_Common->pdsch_ConfigCommon->choice.setup->pdsch_TimeDomainAllocationList->list.count; i++) {
+      startSymbolAndLength = bwp->bwp_Common->pdsch_ConfigCommon->choice.setup->pdsch_TimeDomainAllocationList->list.array[i]->startSymbolAndLength;
+      SLIV2SL(startSymbolAndLength, &StartSymbolIndex_tmp, &NrOfSymbols_tmp);
+      if (NrOfSymbols_tmp < NrOfSymbols) {
+        NrOfSymbols = NrOfSymbols_tmp;
+        StartSymbolIndex = StartSymbolIndex_tmp;
+        time_domain_assignment = i; // this is short PDSCH added to the config to fit mixed slot
+      }
+    }
+
+    AssertFatal(StartSymbolIndex >= 0, "StartSymbolIndex is negative\n");
+
+    pdsch_pdu_rel15->StartSymbolIndex = StartSymbolIndex;
+    pdsch_pdu_rel15->NrOfSymbols      = NrOfSymbols;
+    pdsch_pdu_rel15->dlDmrsSymbPos = fill_dmrs_mask(NULL, scc->dmrs_TypeA_Position, NrOfSymbols);
+
+    // Fill PDCCH DL DCI PDU
+    nfapi_nr_dl_dci_pdu_t *dci_pdu = &pdcch_pdu_rel15->dci_pdu[pdcch_pdu_rel15->numDlDci];
+    pdcch_pdu_rel15->numDlDci++;
     dci_pdu->RNTI = ra->rnti;
     dci_pdu->ScramblingId = *scc->physCellId;
     dci_pdu->ScramblingRNTI = 0;
@@ -1448,14 +1275,6 @@
     LOG_D(MAC,"ShiftIndex: %i\n", pdcch_pdu_rel15->ShiftIndex);
     LOG_D(MAC,"precoderGranularity: %i\n", pdcch_pdu_rel15->precoderGranularity);
     LOG_D(MAC,"numDlDci: %i\n", pdcch_pdu_rel15->numDlDci);
-=======
-      T_INT(RA_rnti), T_INT(frameP), T_INT(slotP), T_INT(0) /* harq pid, meaningful? */,
-      T_BUFFER(&tx_req->TLVs[0].value.direct[0], tx_req->TLVs[0].length));
-
-    /* mark the corresponding RBs as used */
-    for (int rb = 0; rb < rbSize; rb++)
-      vrb_map[rb + rbStart] = 1;
->>>>>>> 17d4c5c2
   }
 }
 
