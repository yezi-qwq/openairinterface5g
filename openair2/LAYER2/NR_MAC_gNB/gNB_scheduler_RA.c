/*
 * Licensed to the OpenAirInterface (OAI) Software Alliance under one or more
 * contributor license agreements.  See the NOTICE file distributed with
 * this work for additional information regarding copyright ownership.
 * The OpenAirInterface Software Alliance licenses this file to You under
 * the OAI Public License, Version 1.1  (the "License"); you may not use this file
 * except in compliance with the License.
 * You may obtain a copy of the License at
 *
 *      http://www.openairinterface.org/?page_id=698
 *
 * Unless required by applicable law or agreed to in writing, software
 * distributed under the License is distributed on an "AS IS" BASIS,
 * WITHOUT WARRANTIES OR CONDITIONS OF ANY KIND, either express or implied.
 * See the License for the specific language governing permissions and
 * limitations under the License.
 *-------------------------------------------------------------------------------
 * For more information about the OpenAirInterface (OAI) Software Alliance:
 *      contact@openairinterface.org
 */

/*! \file     gNB_scheduler_RA.c
 * \brief     primitives used for random access
 * \author    Guido Casati
 * \date      2019
 * \email:    guido.casati@iis.fraunhofer.de
 * \version
 */

#include "platform_types.h"

/* MAC */
#include "nr_mac_gNB.h"
#include "NR_MAC_gNB/mac_proto.h"
#include "NR_MAC_COMMON/nr_mac_extern.h"

/* Utils */
#include "common/utils/LOG/log.h"
#include "common/utils/LOG/vcd_signal_dumper.h"
#include "common/utils/nr/nr_common.h"
#include "UTIL/OPT/opt.h"
#include "SIMULATION/TOOLS/sim.h" // for taus

#include <executables/softmodem-common.h>
extern RAN_CONTEXT_t RC;
extern const uint8_t nr_slots_per_frame[5];
extern uint16_t sl_ahead;

uint8_t DELTA[4]= {2,3,4,6};

#define MAX_NUMBER_OF_SSB 64		
float ssb_per_rach_occasion[8] = {0.125,0.25,0.5,1,2,4,8};

int16_t ssb_index_from_prach(module_id_t module_idP,
                             frame_t frameP,
			     sub_frame_t slotP,
			     uint16_t preamble_index,
			     uint8_t freq_index,
			     uint8_t symbol) {
  
  gNB_MAC_INST *gNB = RC.nrmac[module_idP];
  NR_COMMON_channels_t *cc = &gNB->common_channels[0];
  NR_ServingCellConfigCommon_t *scc = cc->ServingCellConfigCommon;
  nfapi_nr_config_request_scf_t *cfg = &RC.nrmac[module_idP]->config[0];

  uint8_t config_index = scc->uplinkConfigCommon->initialUplinkBWP->rach_ConfigCommon->choice.setup->rach_ConfigGeneric.prach_ConfigurationIndex;
  uint8_t fdm = cfg->prach_config.num_prach_fd_occasions.value;
  
  uint8_t total_RApreambles = MAX_NUM_NR_PRACH_PREAMBLES;
  if( scc->uplinkConfigCommon->initialUplinkBWP->rach_ConfigCommon->choice.setup->totalNumberOfRA_Preambles != NULL)
    total_RApreambles = *scc->uplinkConfigCommon->initialUplinkBWP->rach_ConfigCommon->choice.setup->totalNumberOfRA_Preambles;	
  
  float  num_ssb_per_RO = ssb_per_rach_occasion[cfg->prach_config.ssb_per_rach.value];	
  uint16_t start_symbol_index = 0;
  uint8_t mu,N_dur=0,N_t_slot=0,start_symbol = 0, temp_start_symbol = 0, N_RA_slot=0;
  uint16_t format,RA_sfn_index = -1;
  uint8_t config_period = 1;
  uint16_t prach_occasion_id = -1;
  uint8_t num_active_ssb = cc->num_active_ssb;

  if (scc->uplinkConfigCommon->initialUplinkBWP->rach_ConfigCommon->choice.setup->msg1_SubcarrierSpacing)
    mu = *scc->uplinkConfigCommon->initialUplinkBWP->rach_ConfigCommon->choice.setup->msg1_SubcarrierSpacing;
  else
    mu = scc->downlinkConfigCommon->frequencyInfoDL->scs_SpecificCarrierList.list.array[0]->subcarrierSpacing;

  get_nr_prach_info_from_index(config_index,
			       (int)frameP,
			       (int)slotP,
			       scc->downlinkConfigCommon->frequencyInfoDL->absoluteFrequencyPointA,
			       mu,
			       cc->frame_type,
			       &format,
			       &start_symbol,
			       &N_t_slot,
			       &N_dur,
			       &RA_sfn_index,
			       &N_RA_slot,
			       &config_period);
  uint8_t index = 0,slot_index = 0;
  for (slot_index = 0;slot_index < N_RA_slot; slot_index++) {
    if (N_RA_slot <= 1) { //1 PRACH slot in a subframe
       if((mu == 1) || (mu == 3))
         slot_index = 1;  //For scs = 30khz and 120khz
    }
    for (int i=0; i< N_t_slot; i++) {
      temp_start_symbol = (start_symbol + i * N_dur + 14 * slot_index) % 14;
      if(symbol == temp_start_symbol) {
        start_symbol_index = i;
        break;
      }
    }
  }
  if (N_RA_slot <= 1) { //1 PRACH slot in a subframe
    if((mu == 1) || (mu == 3))
      slot_index = 0;  //For scs = 30khz and 120khz
  }

  //  prach_occasion_id = subframe_index * N_t_slot * N_RA_slot * fdm + N_RA_slot_index * N_t_slot * fdm + freq_index + fdm * start_symbol_index; 
  prach_occasion_id = (((frameP % (cc->max_association_period * config_period))/config_period)*cc->total_prach_occasions_per_config_period) +
                      (RA_sfn_index + slot_index) * N_t_slot * fdm + start_symbol_index * fdm + freq_index; 

  //one RO is shared by one or more SSB
  if(num_ssb_per_RO <= 1 )
    index = (int) (prach_occasion_id / (int)(1/num_ssb_per_RO)) % num_active_ssb;
  //one SSB have more than one continuous RO
  else if ( num_ssb_per_RO > 1) {
    index = (prach_occasion_id * (int)num_ssb_per_RO)% num_active_ssb ;
    for(int j = 0;j < num_ssb_per_RO;j++) {
      if(preamble_index <  (((j+1) * total_RApreambles) / num_ssb_per_RO))
        index = index + j;
    }
  }

  LOG_D(NR_MAC, "Frame %d, Slot %d: Prach Occasion id = %d ssb per RO = %f number of active SSB %u index = %d fdm %u symbol index %u freq_index %u total_RApreambles %u\n",
        frameP, slotP, prach_occasion_id, num_ssb_per_RO, num_active_ssb, index, fdm, start_symbol_index, freq_index, total_RApreambles);

  return index;
}


//Compute Total active SSBs and RO available
void find_SSB_and_RO_available(module_id_t module_idP) {

  gNB_MAC_INST *gNB = RC.nrmac[module_idP];
  NR_COMMON_channels_t *cc = &gNB->common_channels[0];
  NR_ServingCellConfigCommon_t *scc = cc->ServingCellConfigCommon;
  nfapi_nr_config_request_scf_t *cfg = &RC.nrmac[module_idP]->config[0];

  uint8_t config_index = scc->uplinkConfigCommon->initialUplinkBWP->rach_ConfigCommon->choice.setup->rach_ConfigGeneric.prach_ConfigurationIndex;
  uint8_t mu,N_dur=0,N_t_slot=0,start_symbol=0,N_RA_slot = 0;
  uint16_t format,N_RA_sfn = 0,unused_RA_occasion,repetition = 0;
  uint8_t num_active_ssb = 0;
  uint8_t max_association_period = 1;

  struct NR_RACH_ConfigCommon__ssb_perRACH_OccasionAndCB_PreamblesPerSSB *ssb_perRACH_OccasionAndCB_PreamblesPerSSB = scc->uplinkConfigCommon->initialUplinkBWP->rach_ConfigCommon->choice.setup->ssb_perRACH_OccasionAndCB_PreamblesPerSSB;

  switch (ssb_perRACH_OccasionAndCB_PreamblesPerSSB->present){
    case NR_RACH_ConfigCommon__ssb_perRACH_OccasionAndCB_PreamblesPerSSB_PR_oneEighth:
      cc->cb_preambles_per_ssb = 4 * (ssb_perRACH_OccasionAndCB_PreamblesPerSSB->choice.oneEighth + 1);
      break;
    case NR_RACH_ConfigCommon__ssb_perRACH_OccasionAndCB_PreamblesPerSSB_PR_oneFourth:
      cc->cb_preambles_per_ssb = 4 * (ssb_perRACH_OccasionAndCB_PreamblesPerSSB->choice.oneFourth + 1);
      break;
    case NR_RACH_ConfigCommon__ssb_perRACH_OccasionAndCB_PreamblesPerSSB_PR_oneHalf:
      cc->cb_preambles_per_ssb = 4 * (ssb_perRACH_OccasionAndCB_PreamblesPerSSB->choice.oneHalf + 1);
      break;
    case NR_RACH_ConfigCommon__ssb_perRACH_OccasionAndCB_PreamblesPerSSB_PR_one:
      cc->cb_preambles_per_ssb = 4 * (ssb_perRACH_OccasionAndCB_PreamblesPerSSB->choice.one + 1);
      break;
    case NR_RACH_ConfigCommon__ssb_perRACH_OccasionAndCB_PreamblesPerSSB_PR_two:
      cc->cb_preambles_per_ssb = 4 * (ssb_perRACH_OccasionAndCB_PreamblesPerSSB->choice.two + 1);
      break;
    case NR_RACH_ConfigCommon__ssb_perRACH_OccasionAndCB_PreamblesPerSSB_PR_four:
      cc->cb_preambles_per_ssb = ssb_perRACH_OccasionAndCB_PreamblesPerSSB->choice.four;
      break;
    case NR_RACH_ConfigCommon__ssb_perRACH_OccasionAndCB_PreamblesPerSSB_PR_eight:
      cc->cb_preambles_per_ssb = ssb_perRACH_OccasionAndCB_PreamblesPerSSB->choice.eight;
      break;
    case NR_RACH_ConfigCommon__ssb_perRACH_OccasionAndCB_PreamblesPerSSB_PR_sixteen:
      cc->cb_preambles_per_ssb = ssb_perRACH_OccasionAndCB_PreamblesPerSSB->choice.sixteen;
      break;
    default:
      AssertFatal(1 == 0, "Unsupported ssb_perRACH_config %d\n", ssb_perRACH_OccasionAndCB_PreamblesPerSSB->present);
      break;
    }

  if (scc->uplinkConfigCommon->initialUplinkBWP->rach_ConfigCommon->choice.setup->msg1_SubcarrierSpacing)
    mu = *scc->uplinkConfigCommon->initialUplinkBWP->rach_ConfigCommon->choice.setup->msg1_SubcarrierSpacing;
  else
    mu = scc->downlinkConfigCommon->frequencyInfoDL->scs_SpecificCarrierList.list.array[0]->subcarrierSpacing;

  // prach is scheduled according to configuration index and tables 6.3.3.2.2 to 6.3.3.2.4
  get_nr_prach_occasion_info_from_index(config_index,
                                        scc->downlinkConfigCommon->frequencyInfoDL->absoluteFrequencyPointA,
                                        mu,
                                        cc->frame_type,
                                        &format,
                                        &start_symbol,
                                        &N_t_slot,
                                        &N_dur,
                                        &N_RA_slot,
                                        &N_RA_sfn,
                                        &max_association_period);

  float num_ssb_per_RO = ssb_per_rach_occasion[cfg->prach_config.ssb_per_rach.value];	
  uint8_t fdm = cfg->prach_config.num_prach_fd_occasions.value;
  uint64_t L_ssb = (((uint64_t) cfg->ssb_table.ssb_mask_list[0].ssb_mask.value)<<32) | cfg->ssb_table.ssb_mask_list[1].ssb_mask.value ;
  uint32_t total_RA_occasions = N_RA_sfn * N_t_slot * N_RA_slot * fdm;

  for(int i = 0;i < 64;i++) {
    if ((L_ssb >> (63-i)) & 0x01) { // only if the bit of L_ssb at current ssb index is 1
      cc->ssb_index[num_active_ssb] = i; 
      num_active_ssb++;
    }
  }

  cc->total_prach_occasions_per_config_period = total_RA_occasions;
  for(int i=1; (1 << (i-1)) <= max_association_period; i++) {
    cc->max_association_period = (1 <<(i-1));
    total_RA_occasions = total_RA_occasions * cc->max_association_period;
    if(total_RA_occasions >= (int) (num_active_ssb/num_ssb_per_RO)) {
      repetition = (uint16_t)((total_RA_occasions * num_ssb_per_RO )/num_active_ssb);
      break;
    }
  }

  unused_RA_occasion = total_RA_occasions - (int)((num_active_ssb * repetition)/num_ssb_per_RO);
  cc->total_prach_occasions = total_RA_occasions - unused_RA_occasion;
  cc->num_active_ssb = num_active_ssb;

  LOG_I(NR_MAC,
        "Total available RO %d, num of active SSB %d: unused RO = %d association_period %u N_RA_sfn %u total_prach_occasions_per_config_period %u\n",
        cc->total_prach_occasions,
        cc->num_active_ssb,
        unused_RA_occasion,
        cc->max_association_period,
        N_RA_sfn,
        cc->total_prach_occasions_per_config_period);
}		
		
void schedule_nr_prach(module_id_t module_idP, frame_t frameP, sub_frame_t slotP)
{
  gNB_MAC_INST *gNB = RC.nrmac[module_idP];
  NR_COMMON_channels_t *cc = gNB->common_channels;
  NR_ServingCellConfigCommon_t *scc = cc->ServingCellConfigCommon;
  nfapi_nr_ul_tti_request_t *UL_tti_req = &RC.nrmac[module_idP]->UL_tti_req_ahead[0][slotP];
  nfapi_nr_config_request_scf_t *cfg = &RC.nrmac[module_idP]->config[0];

  if (is_nr_UL_slot(scc->tdd_UL_DL_ConfigurationCommon, slotP, cc->frame_type)) {

    uint8_t config_index = scc->uplinkConfigCommon->initialUplinkBWP->rach_ConfigCommon->choice.setup->rach_ConfigGeneric.prach_ConfigurationIndex;
    uint8_t mu,N_dur,N_t_slot,start_symbol = 0,N_RA_slot;
    uint16_t RA_sfn_index = -1;
    uint8_t config_period = 1;
    uint16_t format;
    int slot_index = 0;
    uint16_t prach_occasion_id = -1;

    if (scc->uplinkConfigCommon->initialUplinkBWP->rach_ConfigCommon->choice.setup->msg1_SubcarrierSpacing)
      mu = *scc->uplinkConfigCommon->initialUplinkBWP->rach_ConfigCommon->choice.setup->msg1_SubcarrierSpacing;
    else
      mu = scc->downlinkConfigCommon->frequencyInfoDL->scs_SpecificCarrierList.list.array[0]->subcarrierSpacing;

    int bwp_start = NRRIV2PRBOFFSET(scc->uplinkConfigCommon->initialUplinkBWP->genericParameters.locationAndBandwidth, MAX_BWP_SIZE);

    uint8_t fdm = cfg->prach_config.num_prach_fd_occasions.value;
    // prach is scheduled according to configuration index and tables 6.3.3.2.2 to 6.3.3.2.4
    if ( get_nr_prach_info_from_index(config_index,
                                      (int)frameP,
                                      (int)slotP,
                                      scc->downlinkConfigCommon->frequencyInfoDL->absoluteFrequencyPointA,
                                      mu,
                                      cc->frame_type,
                                      &format,
                                      &start_symbol,
                                      &N_t_slot,
                                      &N_dur,
                                      &RA_sfn_index,
                                      &N_RA_slot,
                                      &config_period) ) {

      uint16_t format0 = format&0xff;      // first column of format from table
      uint16_t format1 = (format>>8)&0xff; // second column of format from table

      if (N_RA_slot > 1) { //more than 1 PRACH slot in a subframe
        if (slotP%2 == 1)
          slot_index = 1;
        else
          slot_index = 0;
      }else if (N_RA_slot <= 1) { //1 PRACH slot in a subframe
        slot_index = 0;
      }

      UL_tti_req->SFN = frameP;
      UL_tti_req->Slot = slotP;
      for (int fdm_index=0; fdm_index < fdm; fdm_index++) { // one structure per frequency domain occasion
        for (int td_index=0; td_index<N_t_slot; td_index++) {

          prach_occasion_id = (((frameP % (cc->max_association_period * config_period))/config_period) * cc->total_prach_occasions_per_config_period) +
                              (RA_sfn_index + slot_index) * N_t_slot * fdm + td_index * fdm + fdm_index;

          if((prach_occasion_id < cc->total_prach_occasions) && (td_index == 0)){

            UL_tti_req->pdus_list[UL_tti_req->n_pdus].pdu_type = NFAPI_NR_UL_CONFIG_PRACH_PDU_TYPE;
            UL_tti_req->pdus_list[UL_tti_req->n_pdus].pdu_size = sizeof(nfapi_nr_prach_pdu_t);
            nfapi_nr_prach_pdu_t  *prach_pdu = &UL_tti_req->pdus_list[UL_tti_req->n_pdus].prach_pdu;
            memset(prach_pdu,0,sizeof(nfapi_nr_prach_pdu_t));
            UL_tti_req->n_pdus+=1;

            // filling the prach fapi structure
            prach_pdu->phys_cell_id = *scc->physCellId;
            prach_pdu->num_prach_ocas = N_t_slot;
            prach_pdu->prach_start_symbol = start_symbol;
            prach_pdu->num_ra = fdm_index;
            prach_pdu->num_cs = get_NCS(scc->uplinkConfigCommon->initialUplinkBWP->rach_ConfigCommon->choice.setup->rach_ConfigGeneric.zeroCorrelationZoneConfig,
                                        format0,
                                        scc->uplinkConfigCommon->initialUplinkBWP->rach_ConfigCommon->choice.setup->restrictedSetConfig);

            LOG_D(NR_MAC, "Frame %d, Slot %d: Prach Occasion id = %u  fdm index = %u start symbol = %u slot index = %u subframe index = %u \n",
                  frameP, slotP,
                  prach_occasion_id, prach_pdu->num_ra,
                  prach_pdu->prach_start_symbol,
                  slot_index, RA_sfn_index);
            // SCF PRACH PDU format field does not consider A1/B1 etc. possibilities
            // We added 9 = A1/B1 10 = A2/B2 11 A3/B3
            if (format1!=0xff) {
              switch(format0) {
                case 0xa1:
                  prach_pdu->prach_format = 11;
                  break;
                case 0xa2:
                  prach_pdu->prach_format = 12;
                  break;
                case 0xa3:
                  prach_pdu->prach_format = 13;
                  break;
              default:
                AssertFatal(1==0,"Only formats A1/B1 A2/B2 A3/B3 are valid for dual format");
              }
            }
            else{
              switch(format0) {
                case 0:
                  prach_pdu->prach_format = 0;
                  break;
                case 1:
                  prach_pdu->prach_format = 1;
                  break;
                case 2:
                  prach_pdu->prach_format = 2;
                  break;
                case 3:
                  prach_pdu->prach_format = 3;
                  break;
                case 0xa1:
                  prach_pdu->prach_format = 4;
                  break;
                case 0xa2:
                  prach_pdu->prach_format = 5;
                  break;
                case 0xa3:
                  prach_pdu->prach_format = 6;
                  break;
                case 0xb1:
                  prach_pdu->prach_format = 7;
                  break;
                case 0xb4:
                  prach_pdu->prach_format = 8;
                  break;
                case 0xc0:
                  prach_pdu->prach_format = 9;
                  break;
                case 0xc2:
                  prach_pdu->prach_format = 10;
                  break;
              default:
                AssertFatal(1==0,"Invalid PRACH format");
              }
            }
          }
        }
      }

      // block resources in vrb_map_UL
      const NR_RACH_ConfigGeneric_t *rach_ConfigGeneric =
          &scc->uplinkConfigCommon->initialUplinkBWP->rach_ConfigCommon->choice.setup->rach_ConfigGeneric;
      const uint8_t mu_pusch =
          scc->uplinkConfigCommon->frequencyInfoUL->scs_SpecificCarrierList.list.array[0]->subcarrierSpacing;
      const int16_t N_RA_RB = get_N_RA_RB(cfg->prach_config.prach_sub_c_spacing.value, mu_pusch);
      uint16_t *vrb_map_UL = &cc->vrb_map_UL[slotP * MAX_BWP_SIZE];
      for (int i = 0; i < N_RA_RB * fdm; ++i)
        vrb_map_UL[bwp_start + rach_ConfigGeneric->msg1_FrequencyStart + i] = 0xff; // all symbols
    }
  }
}

void nr_schedule_msg2(uint16_t rach_frame, uint16_t rach_slot,
                      uint16_t *msg2_frame, uint16_t *msg2_slot,
                      NR_ServingCellConfigCommon_t *scc,
                      lte_frame_type_t frame_type,
                      uint16_t monitoring_slot_period,
                      uint16_t monitoring_offset,uint8_t beam_index,
                      uint8_t num_active_ssb,
                      int16_t *tdd_beam_association){

  // preferentially we schedule the msg2 in the mixed slot or in the last dl slot
  // if they are allowed by search space configuration
  uint8_t mu = *scc->ssbSubcarrierSpacing;
  uint8_t response_window = scc->uplinkConfigCommon->initialUplinkBWP->rach_ConfigCommon->choice.setup->rach_ConfigGeneric.ra_ResponseWindow;
  uint8_t slot_window;
  const int n_slots_frame = nr_slots_per_frame[*scc->ssbSubcarrierSpacing];
  const NR_TDD_UL_DL_Pattern_t *tdd = scc->tdd_UL_DL_ConfigurationCommon ? &scc->tdd_UL_DL_ConfigurationCommon->pattern1 : NULL;
  // number of mixed slot or of last dl slot if there is no mixed slot
  uint8_t last_dl_slot_period = n_slots_frame-1;
  // lenght of tdd period in slots
  uint8_t tdd_period_slot = n_slots_frame;

  if (tdd) {
    last_dl_slot_period = tdd->nrofDownlinkSymbols == 0? (tdd->nrofDownlinkSlots-1) : tdd->nrofDownlinkSlots;
    tdd_period_slot = n_slots_frame/get_nb_periods_per_frame(tdd->dl_UL_TransmissionPeriodicity);
  }
  else{
    if(frame_type == TDD)
      AssertFatal(frame_type == FDD, "Dynamic TDD not handled yet\n");
  }


  switch(response_window){
    case NR_RACH_ConfigGeneric__ra_ResponseWindow_sl1:
      slot_window = 1;
      break;
    case NR_RACH_ConfigGeneric__ra_ResponseWindow_sl2:
      slot_window = 2;
      break;
    case NR_RACH_ConfigGeneric__ra_ResponseWindow_sl4:
      slot_window = 4;
      break;
    case NR_RACH_ConfigGeneric__ra_ResponseWindow_sl8:
      slot_window = 8;
      break;
    case NR_RACH_ConfigGeneric__ra_ResponseWindow_sl10:
      slot_window = 10;
      break;
    case NR_RACH_ConfigGeneric__ra_ResponseWindow_sl20:
      slot_window = 20;
      break;
    case NR_RACH_ConfigGeneric__ra_ResponseWindow_sl40:
      slot_window = 40;
      break;
    case NR_RACH_ConfigGeneric__ra_ResponseWindow_sl80:
      slot_window = 80;
      break;
    default:
      AssertFatal(1==0,"Invalid response window value %d\n",response_window);
  }
  AssertFatal(slot_window<=nr_slots_per_frame[mu],"Msg2 response window needs to be lower or equal to 10ms");

  // slot and frame limit to transmit msg2 according to response window
  uint8_t slot_limit = (rach_slot + slot_window)%nr_slots_per_frame[mu];
  uint16_t frame_limit = (slot_limit>(rach_slot))? rach_frame : (rach_frame +1);

  // computing start of next period

  int FR = *scc->downlinkConfigCommon->frequencyInfoDL->frequencyBandList.list.array[0] >= 257 ? nr_FR2 : nr_FR1;

  uint8_t start_next_period = (rach_slot-(rach_slot%tdd_period_slot)+tdd_period_slot)%nr_slots_per_frame[mu];
  *msg2_slot = start_next_period + last_dl_slot_period; // initializing scheduling of slot to next mixed (or last dl) slot
  *msg2_frame = ((*msg2_slot>(rach_slot))? rach_frame : (rach_frame+1))%1024;

  // we can't schedule msg2 before sl_ahead since prach
  int eff_slot = *msg2_slot+(*msg2_frame-rach_frame)*nr_slots_per_frame[mu];
  if ((eff_slot-rach_slot)<=sl_ahead) {
    *msg2_slot = (*msg2_slot+tdd_period_slot)%nr_slots_per_frame[mu];
    *msg2_frame = ((*msg2_slot>(rach_slot))? rach_frame : (rach_frame+1))%1024;
  }
  if (FR==nr_FR2) {
    int num_tdd_period = *msg2_slot/tdd_period_slot;
    while((tdd_beam_association[num_tdd_period]!=-1)&&(tdd_beam_association[num_tdd_period]!=beam_index)) {
      *msg2_slot = (*msg2_slot+tdd_period_slot)%nr_slots_per_frame[mu];
      *msg2_frame = ((*msg2_slot>(rach_slot))? rach_frame : (rach_frame+1))%1024;
      num_tdd_period = *msg2_slot/tdd_period_slot;
    }
    if(tdd_beam_association[num_tdd_period] == -1)
      tdd_beam_association[num_tdd_period] = beam_index;
  }

  // go to previous slot if the current scheduled slot is beyond the response window
  // and if the slot is not among the PDCCH monitored ones (38.213 10.1)
  while (*msg2_frame > frame_limit
         || (*msg2_frame == frame_limit && *msg2_slot > slot_limit)
         || ((*msg2_frame * nr_slots_per_frame[mu] + *msg2_slot - monitoring_offset) % monitoring_slot_period != 0)) {

    if((frame_type == FDD) || ((*msg2_slot%tdd_period_slot) > 0)) {
      if (*msg2_slot==0) {
        if(*msg2_frame != 0)
          (*msg2_frame)--;
        else
          *msg2_frame = 1023;
        *msg2_slot = nr_slots_per_frame[mu] - 1;
      }
      else
        (*msg2_slot)--;
    }
    else
      AssertFatal(1==0,"No available DL slot to schedule msg2 has been found");
  }
}


void nr_initiate_ra_proc(module_id_t module_idP,
                         int CC_id,
                         frame_t frameP,
                         sub_frame_t slotP,
                         uint16_t preamble_index,
                         uint8_t freq_index,
                         uint8_t symbol,
                         int16_t timing_offset){

  uint8_t ul_carrier_id = 0; // 0 for NUL 1 for SUL
  NR_SearchSpace_t *ss;

  uint16_t msg2_frame, msg2_slot,monitoring_slot_period,monitoring_offset;
  gNB_MAC_INST *nr_mac = RC.nrmac[module_idP];
  NR_COMMON_channels_t *cc = &nr_mac->common_channels[CC_id];
  NR_ServingCellConfigCommon_t *scc = cc->ServingCellConfigCommon;
  lte_frame_type_t frame_type = cc->frame_type;

  uint8_t total_RApreambles = MAX_NUM_NR_PRACH_PREAMBLES;
  uint8_t  num_ssb_per_RO = scc->uplinkConfigCommon->initialUplinkBWP->rach_ConfigCommon->choice.setup->ssb_perRACH_OccasionAndCB_PreamblesPerSSB->present;
  int pr_found;

  if( scc->uplinkConfigCommon->initialUplinkBWP->rach_ConfigCommon->choice.setup->totalNumberOfRA_Preambles != NULL)
    total_RApreambles = *scc->uplinkConfigCommon->initialUplinkBWP->rach_ConfigCommon->choice.setup->totalNumberOfRA_Preambles;

  if(num_ssb_per_RO > 3) { /*num of ssb per RO >= 1*/
    num_ssb_per_RO -= 3;
    total_RApreambles = total_RApreambles/num_ssb_per_RO ;
  }

  for (int i = 0; i < NR_NB_RA_PROC_MAX; i++) {
    NR_RA_t *ra = &cc->ra[i];
    pr_found = 0;
    const int UE_id = find_nr_UE_id(module_idP, ra->rnti);
    if (UE_id != -1) {
      continue;
    }
    if (ra->state == RA_IDLE) {
      for(int j = 0; j < ra->preambles.num_preambles; j++) {
        //check if the preamble received correspond to one of the listed or configured preambles
        if (preamble_index == ra->preambles.preamble_list[j]) {
          if (ra->rnti == 0 && get_softmodem_params()->nsa)
            continue;
          pr_found=1;
          break;
        }
      }
      if (pr_found == 0) {
         continue;
      }

      uint16_t ra_rnti;

      // ra_rnti from 5.1.3 in 38.321
      // FK: in case of long PRACH the phone seems to expect the subframe number instead of the slot number here.
      if (scc->uplinkConfigCommon->initialUplinkBWP->rach_ConfigCommon->choice.setup->prach_RootSequenceIndex.present
          == NR_RACH_ConfigCommon__prach_RootSequenceIndex_PR_l839)
        ra_rnti = 1 + symbol + (9 /*slotP*/ * 14) + (freq_index * 14 * 80) + (ul_carrier_id * 14 * 80 * 8);
      else
        ra_rnti = 1 + symbol + (slotP * 14) + (freq_index * 14 * 80) + (ul_carrier_id * 14 * 80 * 8);

      // This should be handled differently when we use the initialBWP for RA
      ra->bwp_id = 0;
      NR_BWP_Downlink_t *bwp=NULL;
      if (ra->CellGroup && ra->CellGroup->spCellConfig && ra->CellGroup->spCellConfig->spCellConfigDedicated &&
          ra->CellGroup->spCellConfig->spCellConfigDedicated->downlinkBWP_ToAddModList) {
        ra->bwp_id = 1;
        bwp = ra->CellGroup->spCellConfig->spCellConfigDedicated->downlinkBWP_ToAddModList->list.array[ra->bwp_id - 1];
      }

      VCD_SIGNAL_DUMPER_DUMP_FUNCTION_BY_NAME(VCD_SIGNAL_DUMPER_FUNCTIONS_INITIATE_RA_PROC, 1);

      LOG_D(NR_MAC,
            "[gNB %d][RAPROC] CC_id %d Frame %d, Slot %d  Initiating RA procedure for preamble index %d\n",
            module_idP,
            CC_id,
            frameP,
            slotP,
            preamble_index);

      uint8_t beam_index = ssb_index_from_prach(module_idP, frameP, slotP, preamble_index, freq_index, symbol);

      // the UE sent a RACH either for starting RA procedure or RA procedure failed and UE retries
      if (ra->cfra) {
        // if the preamble received correspond to one of the listed
        if (!(preamble_index == ra->preambles.preamble_list[beam_index])) {
          LOG_E(
              NR_MAC,
              "[gNB %d][RAPROC] FAILURE: preamble %d does not correspond to any of the ones in rach_ConfigDedicated\n",
              module_idP,
              preamble_index);
          continue; // if the PRACH preamble does not correspond to any of the ones sent through RRC abort RA proc
        }
      }
      LOG_D(NR_MAC, "Frame %d, Slot %d: Activating RA process \n", frameP, slotP);
      ra->state = Msg2;
      ra->timing_offset = timing_offset;
      ra->preamble_slot = slotP;

      NR_SearchSpaceId_t	ra_SearchSpace = 0;
      struct NR_PDCCH_ConfigCommon__commonSearchSpaceList *commonSearchSpaceList = NULL;
      NR_BWP_t *genericParameters = NULL;
      if(bwp) {
        commonSearchSpaceList = bwp->bwp_Common->pdcch_ConfigCommon->choice.setup->commonSearchSpaceList;
        ra_SearchSpace = *bwp->bwp_Common->pdcch_ConfigCommon->choice.setup->ra_SearchSpace;
        genericParameters = &bwp->bwp_Common->genericParameters;
      } else {
        commonSearchSpaceList = scc->downlinkConfigCommon->initialDownlinkBWP->pdcch_ConfigCommon->choice.setup->commonSearchSpaceList;
        ra_SearchSpace = *scc->downlinkConfigCommon->initialDownlinkBWP->pdcch_ConfigCommon->choice.setup->ra_SearchSpace;
        genericParameters = &scc->downlinkConfigCommon->initialDownlinkBWP->genericParameters;
      }
      AssertFatal(commonSearchSpaceList->list.count > 0, "common SearchSpace list has 0 elements\n");

      // Common SearchSpace list
      for (int i = 0; i < commonSearchSpaceList->list.count; i++) {
        ss = commonSearchSpaceList->list.array[i];
        if (ss->searchSpaceId == ra_SearchSpace)
          ra->ra_ss = ss;
      }

      AssertFatal(ra->ra_ss!=NULL,"SearchSpace cannot be null for RA\n");

      ra->coreset = get_coreset(module_idP, scc, bwp, ra->ra_ss, NR_SearchSpace__searchSpaceType_PR_common);
      ra->sched_pdcch = set_pdcch_structure(nr_mac,
                                            ra->ra_ss,
                                            ra->coreset,
                                            scc,
                                            genericParameters,
                                            NULL);

      // retrieving ra pdcch monitoring period and offset
      find_monitoring_periodicity_offset_common(ra->ra_ss, &monitoring_slot_period, &monitoring_offset);

      nr_schedule_msg2(frameP,
                       slotP,
                       &msg2_frame,
                       &msg2_slot,
                       scc,
                       frame_type,
                       monitoring_slot_period,
                       monitoring_offset,
                       beam_index,
                       cc->num_active_ssb,
                       nr_mac->tdd_beam_association);

      ra->Msg2_frame = msg2_frame;
      ra->Msg2_slot = msg2_slot;

      LOG_D(NR_MAC, "%s() Msg2[%04d%d] SFN/SF:%04d%d\n", __FUNCTION__, ra->Msg2_frame, ra->Msg2_slot, frameP, slotP);

      int loop = 0;
      if (ra->rnti == 0) { // This condition allows for the usage of a preconfigured rnti for the CFRA
        do {
          ra->rnti = (taus() % 65518) + 1;
          loop++;
        } while (loop != 100
                 && !((find_nr_UE_id(module_idP, ra->rnti) == -1) && (find_nr_RA_id(module_idP, CC_id, ra->rnti) == -1)
                      && ra->rnti >= 1 && ra->rnti <= 65519));
        if (loop == 100) {
          LOG_E(NR_MAC, "%s:%d:%s: [RAPROC] initialisation random access aborted\n", __FILE__, __LINE__, __FUNCTION__);
          abort();
        }
      }

      ra->RA_rnti = ra_rnti;
      ra->preamble_index = preamble_index;
      ra->beam_id = beam_index;

      LOG_I(NR_MAC,
            "[gNB %d][RAPROC] CC_id %d Frame %d Activating Msg2 generation in frame %d, slot %d using RA rnti %x SSB "
            "index %u RA index %d\n",
            module_idP,
            CC_id,
            frameP,
            ra->Msg2_frame,
            ra->Msg2_slot,
            ra->RA_rnti,
            cc->ssb_index[beam_index],
            i);

      return;
    }
  }
  LOG_E(NR_MAC, "[gNB %d][RAPROC] FAILURE: CC_id %d Frame %d initiating RA procedure for preamble index %d\n", module_idP, CC_id, frameP, preamble_index);

  VCD_SIGNAL_DUMPER_DUMP_FUNCTION_BY_NAME(VCD_SIGNAL_DUMPER_FUNCTIONS_INITIATE_RA_PROC, 0);
}

void nr_schedule_RA(module_id_t module_idP, frame_t frameP, sub_frame_t slotP) {

  gNB_MAC_INST *mac = RC.nrmac[module_idP];

  start_meas(&mac->schedule_ra);
  for (int CC_id = 0; CC_id < MAX_NUM_CCs; CC_id++) {
    NR_COMMON_channels_t *cc = &mac->common_channels[CC_id];
    for (int i = 0; i < NR_NB_RA_PROC_MAX; i++) {
      NR_RA_t *ra = &cc->ra[i];
      LOG_D(NR_MAC, "RA[state:%d]\n", ra->state);
      switch (ra->state) {
        case Msg2:
          nr_generate_Msg2(module_idP, CC_id, frameP, slotP, ra);
          break;
        case Msg3_retransmission:
          nr_generate_Msg3_retransmission(module_idP, CC_id, frameP, slotP, ra);
          break;
        case Msg4:
          nr_generate_Msg4(module_idP, CC_id, frameP, slotP, ra);
          break;
        case WAIT_Msg4_ACK:
          nr_check_Msg4_Ack(module_idP, CC_id, frameP, slotP, ra);
          break;
        default:
          break;
      }
    }
  }
  stop_meas(&mac->schedule_ra);
}


void nr_generate_Msg3_retransmission(module_id_t module_idP, int CC_id, frame_t frame, sub_frame_t slot, NR_RA_t *ra) {

  gNB_MAC_INST *nr_mac = RC.nrmac[module_idP];
  NR_COMMON_channels_t *cc = &nr_mac->common_channels[CC_id];
  NR_ServingCellConfigCommon_t *scc = cc->ServingCellConfigCommon;

  NR_BWP_Uplink_t *ubwp = NULL;
  NR_BWP_UplinkDedicated_t *ubwpd = NULL;
  NR_PUSCH_TimeDomainResourceAllocationList_t *pusch_TimeDomainAllocationList = NULL;
  NR_BWP_t *genericParameters = NULL;
  if(ra->CellGroup) {
    ubwp = ra->CellGroup->spCellConfig->spCellConfigDedicated->uplinkConfig->uplinkBWP_ToAddModList->list.array[ra->bwp_id-1];
    ubwpd = ra->CellGroup->spCellConfig->spCellConfigDedicated->uplinkConfig->initialUplinkBWP;
    genericParameters = &ubwp->bwp_Common->genericParameters;
    pusch_TimeDomainAllocationList = ubwp->bwp_Common->pusch_ConfigCommon->choice.setup->pusch_TimeDomainAllocationList;
  } else {
    genericParameters = &scc->uplinkConfigCommon->initialUplinkBWP->genericParameters;
    pusch_TimeDomainAllocationList = scc->uplinkConfigCommon->initialUplinkBWP->pusch_ConfigCommon->choice.setup->pusch_TimeDomainAllocationList;
  }

  int mu = genericParameters->subcarrierSpacing;
  uint8_t K2 = *pusch_TimeDomainAllocationList->list.array[ra->Msg3_tda_id]->k2;
  const int sched_frame = frame + (slot + K2 >= nr_slots_per_frame[mu]);
  const int sched_slot = (slot + K2) % nr_slots_per_frame[mu];

  if (is_xlsch_in_slot(RC.nrmac[module_idP]->ulsch_slot_bitmap[sched_slot / 64], sched_slot)) {
    // beam association for FR2
    int16_t *tdd_beam_association = nr_mac->tdd_beam_association;
    if (*scc->downlinkConfigCommon->frequencyInfoDL->frequencyBandList.list.array[0] >= 257) {
      // FR2
      const int n_slots_frame = nr_slots_per_frame[*scc->ssbSubcarrierSpacing];
      const NR_TDD_UL_DL_Pattern_t *tdd = scc->tdd_UL_DL_ConfigurationCommon ? &scc->tdd_UL_DL_ConfigurationCommon->pattern1 : NULL;
      AssertFatal(tdd,"Dynamic TDD not handled yet\n");
      uint8_t tdd_period_slot = n_slots_frame/get_nb_periods_per_frame(tdd->dl_UL_TransmissionPeriodicity);
      int num_tdd_period = sched_slot/tdd_period_slot;

      if((tdd_beam_association[num_tdd_period]!=-1)&&(tdd_beam_association[num_tdd_period]!=ra->beam_id))
        return; // can't schedule retransmission in this slot
      else
        tdd_beam_association[num_tdd_period] = ra->beam_id;
    }

    int scs = scc->uplinkConfigCommon->initialUplinkBWP->genericParameters.subcarrierSpacing;
    int fh = 0;
    int startSymbolAndLength = scc->uplinkConfigCommon->initialUplinkBWP->pusch_ConfigCommon->choice.setup->pusch_TimeDomainAllocationList->list.array[ra->Msg3_tda_id]->startSymbolAndLength;
    int mappingtype = scc->uplinkConfigCommon->initialUplinkBWP->pusch_ConfigCommon->choice.setup->pusch_TimeDomainAllocationList->list.array[ra->Msg3_tda_id]->mappingType;

    uint16_t *vrb_map_UL = &RC.nrmac[module_idP]->common_channels[CC_id].vrb_map_UL[sched_slot * MAX_BWP_SIZE];

    int BWPStart = nr_mac->type0_PDCCH_CSS_config[ra->beam_id].cset_start_rb;
    int BWPSize  = nr_mac->type0_PDCCH_CSS_config[ra->beam_id].num_rbs;
    int rbStart = 0;
    for (int i = 0; (i < ra->msg3_nb_rb) && (rbStart <= (BWPSize - ra->msg3_nb_rb)); i++) {
      if (vrb_map_UL[rbStart + BWPStart + i]) {
        rbStart += i;
        i = 0;
      }
    }
    if (rbStart > (BWPSize - ra->msg3_nb_rb)) {
      // cannot find free vrb_map for msg3 retransmission in this slot
      return;
    }

    LOG_I(NR_MAC, "[gNB %d][RAPROC] Frame %d, Slot %d : CC_id %d Scheduling retransmission of Msg3 in (%d,%d)\n",
          module_idP, frame, slot, CC_id, sched_frame, sched_slot);

    nfapi_nr_ul_tti_request_t *future_ul_tti_req = &RC.nrmac[module_idP]->UL_tti_req_ahead[CC_id][sched_slot];
    AssertFatal(future_ul_tti_req->SFN == sched_frame
                && future_ul_tti_req->Slot == sched_slot,
                "future UL_tti_req's frame.slot %d.%d does not match PUSCH %d.%d\n",
                future_ul_tti_req->SFN,
                future_ul_tti_req->Slot,
                sched_frame,
                sched_slot);
    future_ul_tti_req->pdus_list[future_ul_tti_req->n_pdus].pdu_type = NFAPI_NR_UL_CONFIG_PUSCH_PDU_TYPE;
    future_ul_tti_req->pdus_list[future_ul_tti_req->n_pdus].pdu_size = sizeof(nfapi_nr_pusch_pdu_t);
    nfapi_nr_pusch_pdu_t *pusch_pdu = &future_ul_tti_req->pdus_list[future_ul_tti_req->n_pdus].pusch_pdu;
    memset(pusch_pdu, 0, sizeof(nfapi_nr_pusch_pdu_t));

    fill_msg3_pusch_pdu(pusch_pdu, scc,
                        ra->msg3_round,
                        startSymbolAndLength,
                        ra->rnti, scs,
                        BWPSize, BWPStart,
                        mappingtype, fh,
                        rbStart, ra->msg3_nb_rb);
    future_ul_tti_req->n_pdus += 1;

    // generation of DCI 0_0 to schedule msg3 retransmission
    NR_SearchSpace_t *ss = ra->ra_ss;
    NR_ControlResourceSet_t *coreset = ra->coreset;
    AssertFatal(coreset!=NULL,"Coreset cannot be null for RA-Msg3 retransmission\n");

    nfapi_nr_ul_dci_request_t *ul_dci_req = &nr_mac->UL_dci_req[CC_id];

    const int coresetid = coreset->controlResourceSetId;
    nfapi_nr_dl_tti_pdcch_pdu_rel15_t *pdcch_pdu_rel15 = nr_mac->pdcch_pdu_idx[CC_id][coresetid];
    if (!pdcch_pdu_rel15) {
      nfapi_nr_ul_dci_request_pdus_t *ul_dci_request_pdu = &ul_dci_req->ul_dci_pdu_list[ul_dci_req->numPdus];
      memset(ul_dci_request_pdu, 0, sizeof(nfapi_nr_ul_dci_request_pdus_t));
      ul_dci_request_pdu->PDUType = NFAPI_NR_DL_TTI_PDCCH_PDU_TYPE;
      ul_dci_request_pdu->PDUSize = (uint8_t)(2+sizeof(nfapi_nr_dl_tti_pdcch_pdu));
      pdcch_pdu_rel15 = &ul_dci_request_pdu->pdcch_pdu.pdcch_pdu_rel15;
      ul_dci_req->numPdus += 1;
      nr_configure_pdcch(pdcch_pdu_rel15, coreset, genericParameters, &ra->sched_pdcch);
      nr_mac->pdcch_pdu_idx[CC_id][coresetid] = pdcch_pdu_rel15;
    }

    uint8_t aggregation_level;
    uint8_t nr_of_candidates;
    for (int i=0; i<5; i++) {
      // for now taking the lowest value among the available aggregation levels
      find_aggregation_candidates(&aggregation_level, &nr_of_candidates, ss, 1<<i);
      if(nr_of_candidates>0) break;
    }
    AssertFatal(nr_of_candidates>0,"nr_of_candidates is 0\n");
    int CCEIndex = find_pdcch_candidate(nr_mac,
                                        CC_id,
                                        aggregation_level,
                                        nr_of_candidates,
                                        &ra->sched_pdcch,
                                        coreset,
                                        0);
    if (CCEIndex < 0) {
      LOG_E(NR_MAC, "%s(): cannot find free CCE for RA RNTI 0x%04x!\n", __func__, ra->rnti);
      return;
    }

    // Fill PDCCH DL DCI PDU
    nfapi_nr_dl_dci_pdu_t *dci_pdu = &pdcch_pdu_rel15->dci_pdu[pdcch_pdu_rel15->numDlDci];
    pdcch_pdu_rel15->numDlDci++;
    dci_pdu->RNTI = ra->rnti;
    dci_pdu->ScramblingId = *scc->physCellId;
    dci_pdu->ScramblingRNTI = 0;
    dci_pdu->AggregationLevel = aggregation_level;
    dci_pdu->CceIndex = CCEIndex;
    dci_pdu->beta_PDCCH_1_0 = 0;
    dci_pdu->powerControlOffsetSS = 1;

    dci_pdu_rel15_t uldci_payload;
    memset(&uldci_payload, 0, sizeof(uldci_payload));

    config_uldci(ubwp,
                 ubwpd,
                 scc,
                 pusch_pdu,
                 &uldci_payload,
                 NR_UL_DCI_FORMAT_0_0,
                 ra->Msg3_tda_id,
                 ra->msg3_TPC,
                 0, // not used in format 0_0
                 ra->bwp_id);

    fill_dci_pdu_rel15(scc,
                       ra->CellGroup,
                       dci_pdu,
                       &uldci_payload,
                       NR_UL_DCI_FORMAT_0_0,
                       NR_RNTI_TC,
                       pusch_pdu->bwp_size,
                       ra->bwp_id);

    // Mark the corresponding RBs as used

    fill_pdcch_vrb_map(nr_mac,
                       CC_id,
                       &ra->sched_pdcch,
                       CCEIndex,
                       aggregation_level);

    for (int rb = 0; rb < ra->msg3_nb_rb; rb++) {
      vrb_map_UL[rbStart + BWPStart + rb] = 1;
    }

    // reset state to wait msg3
    ra->state = WAIT_Msg3;
    ra->Msg3_frame = sched_frame;
    ra->Msg3_slot = sched_slot;

  }

}

void nr_get_Msg3alloc(module_id_t module_id,
                      int CC_id,
                      NR_ServingCellConfigCommon_t *scc,
                      NR_BWP_Uplink_t *ubwp,
                      sub_frame_t current_slot,
                      frame_t current_frame,
                      NR_RA_t *ra,
                      int16_t *tdd_beam_association) {

  // msg3 is scheduled in mixed slot in the following TDD period

  uint16_t msg3_nb_rb = 8; // sdu has 6 or 8 bytes

  lte_frame_type_t frame_type = RC.nrmac[module_id]->common_channels->frame_type;

  int mu = ubwp ?
    ubwp->bwp_Common->genericParameters.subcarrierSpacing :
    scc->uplinkConfigCommon->initialUplinkBWP->genericParameters.subcarrierSpacing;
  int temp_slot = 0;
  ra->Msg3_tda_id = 16; // initialization to a value above limit

  NR_PUSCH_TimeDomainResourceAllocationList_t *pusch_TimeDomainAllocationList= ubwp ?
    ubwp->bwp_Common->pusch_ConfigCommon->choice.setup->pusch_TimeDomainAllocationList:
    scc->uplinkConfigCommon->initialUplinkBWP->pusch_ConfigCommon->choice.setup->pusch_TimeDomainAllocationList;

  const NR_TDD_UL_DL_Pattern_t *tdd = scc->tdd_UL_DL_ConfigurationCommon ? &scc->tdd_UL_DL_ConfigurationCommon->pattern1 : NULL;
  const int n_slots_frame = nr_slots_per_frame[mu];
  uint8_t k2 = 0;
  if (frame_type == TDD) {
    int nb_periods_per_frame = get_nb_periods_per_frame(scc->tdd_UL_DL_ConfigurationCommon->pattern1.dl_UL_TransmissionPeriodicity);
    int nb_slots_per_period = ((1<<mu)*10)/nb_periods_per_frame;
    for (int i=0; i<pusch_TimeDomainAllocationList->list.count; i++) {
      k2 = *pusch_TimeDomainAllocationList->list.array[i]->k2;
      // we want to transmit in the uplink symbols of mixed slot
      if ((k2 + DELTA[mu])%nb_slots_per_period == 0) {
        temp_slot = current_slot + k2 + DELTA[mu]; // msg3 slot according to 8.3 in 38.213
        ra->Msg3_slot = temp_slot%nr_slots_per_frame[mu];
        if (is_xlsch_in_slot(RC.nrmac[module_id]->ulsch_slot_bitmap[ra->Msg3_slot / 64], ra->Msg3_slot)) {
          ra->Msg3_tda_id = i;
          break;
        }
      }
    }
  }
  else {
    ra->Msg3_tda_id = 0;
    k2 = *pusch_TimeDomainAllocationList->list.array[0]->k2;
    temp_slot = current_slot + k2 + DELTA[mu]; // msg3 slot according to 8.3 in 38.213
    ra->Msg3_slot = temp_slot%nr_slots_per_frame[mu];
  }

  AssertFatal(ra->Msg3_tda_id<16,"Unable to find Msg3 time domain allocation in list\n");

  if (n_slots_frame > temp_slot)
    ra->Msg3_frame = current_frame;
  else
    ra->Msg3_frame = (current_frame + (temp_slot / n_slots_frame)) % 1024;

  // beam association for FR2
  if (*scc->downlinkConfigCommon->frequencyInfoDL->frequencyBandList.list.array[0] >= 257) {
    AssertFatal(tdd,"Dynamic TDD not handled yet\n");
    uint8_t tdd_period_slot = n_slots_frame/get_nb_periods_per_frame(tdd->dl_UL_TransmissionPeriodicity);
    int num_tdd_period = ra->Msg3_slot/tdd_period_slot;
    if((tdd_beam_association[num_tdd_period]!=-1)&&(tdd_beam_association[num_tdd_period]!=ra->beam_id))
      AssertFatal(1==0,"Cannot schedule MSG3\n");
    else
      tdd_beam_association[num_tdd_period] = ra->beam_id;
  }

  LOG_D(NR_MAC, "[RAPROC] Msg3 slot %d: current slot %u Msg3 frame %u k2 %u Msg3_tda_id %u\n", ra->Msg3_slot, current_slot, ra->Msg3_frame, k2,ra->Msg3_tda_id);
  uint16_t *vrb_map_UL =
      &RC.nrmac[module_id]->common_channels[CC_id].vrb_map_UL[ra->Msg3_slot * MAX_BWP_SIZE];

  int bwpSize = NRRIV2BW(scc->uplinkConfigCommon->initialUplinkBWP->genericParameters.locationAndBandwidth, MAX_BWP_SIZE);
  int bwpStart = NRRIV2PRBOFFSET(scc->uplinkConfigCommon->initialUplinkBWP->genericParameters.locationAndBandwidth, MAX_BWP_SIZE);

  if (ra->CellGroup) {
    AssertFatal(ra->CellGroup->spCellConfig->spCellConfigDedicated->downlinkBWP_ToAddModList->list.count == 1,
		"downlinkBWP_ToAddModList has %d BWP!\n", ra->CellGroup->spCellConfig->spCellConfigDedicated->downlinkBWP_ToAddModList->list.count);
    NR_BWP_Uplink_t *ubwp = ra->CellGroup->spCellConfig->spCellConfigDedicated->uplinkConfig->uplinkBWP_ToAddModList->list.array[ra->bwp_id - 1];
    int act_bwp_start = NRRIV2PRBOFFSET(ubwp->bwp_Common->genericParameters.locationAndBandwidth, MAX_BWP_SIZE);
    int act_bwp_size  = NRRIV2BW(ubwp->bwp_Common->genericParameters.locationAndBandwidth, MAX_BWP_SIZE);
    if (!((bwpStart >= act_bwp_start) && ((bwpStart+bwpSize) <= (act_bwp_start+act_bwp_size))))
      bwpStart = act_bwp_start;
  }

  /* search msg3_nb_rb free RBs */
  int rbSize = 0;
  int rbStart = 0;
  while (rbSize < msg3_nb_rb) {
    rbStart += rbSize; /* last iteration rbSize was not enough, skip it */
    rbSize = 0;
    while (rbStart < bwpSize && vrb_map_UL[rbStart + bwpStart])
      rbStart++;
    AssertFatal(rbStart < bwpSize - msg3_nb_rb, "no space to allocate Msg 3 for RA!\n");
    while (rbStart + rbSize < bwpSize
           && !vrb_map_UL[rbStart + bwpStart + rbSize]
           && rbSize < msg3_nb_rb)
      rbSize++;
  }
  ra->msg3_nb_rb = msg3_nb_rb;
  ra->msg3_first_rb = rbStart;
  ra->msg3_bwp_start = bwpStart;
}


void fill_msg3_pusch_pdu(nfapi_nr_pusch_pdu_t *pusch_pdu,
                         NR_ServingCellConfigCommon_t *scc,
                         int round,
                         int startSymbolAndLength,
                         rnti_t rnti, int scs,
                         int bwp_size, int bwp_start,
                         int mappingtype, int fh,
                         int msg3_first_rb, int msg3_nb_rb) {


  int start_symbol_index,nr_of_symbols;

  SLIV2SL(startSymbolAndLength, &start_symbol_index, &nr_of_symbols);

  pusch_pdu->pdu_bit_map = PUSCH_PDU_BITMAP_PUSCH_DATA;
  pusch_pdu->rnti = rnti;
  pusch_pdu->handle = 0;
  pusch_pdu->bwp_start = bwp_start;
  pusch_pdu->bwp_size = bwp_size;
  pusch_pdu->subcarrier_spacing = scs;
  pusch_pdu->cyclic_prefix = 0;
  pusch_pdu->mcs_index = 1;
  pusch_pdu->mcs_table = 0;
  pusch_pdu->target_code_rate = nr_get_code_rate_ul(pusch_pdu->mcs_index,pusch_pdu->mcs_table);
  pusch_pdu->qam_mod_order = nr_get_Qm_ul(pusch_pdu->mcs_index,pusch_pdu->mcs_table);
  if (scc->uplinkConfigCommon->initialUplinkBWP->rach_ConfigCommon->choice.setup->msg3_transformPrecoder == NULL)
    pusch_pdu->transform_precoding = 1;
  else
    pusch_pdu->transform_precoding = 0;
  pusch_pdu->data_scrambling_id = *scc->physCellId;
  pusch_pdu->nrOfLayers = 1;
  pusch_pdu->ul_dmrs_symb_pos = get_l_prime(nr_of_symbols,mappingtype,pusch_dmrs_pos2,pusch_len1,start_symbol_index, scc->dmrs_TypeA_Position);
  LOG_D(NR_MAC, "MSG3 start_sym:%d NR Symb:%d mappingtype:%d, ul_dmrs_symb_pos:%x\n", start_symbol_index, nr_of_symbols, mappingtype, pusch_pdu->ul_dmrs_symb_pos);
  pusch_pdu->dmrs_config_type = 0;
  pusch_pdu->ul_dmrs_scrambling_id = *scc->physCellId; //If provided and the PUSCH is not a msg3 PUSCH, otherwise, L2 should set this to physical cell id.
  pusch_pdu->scid = 0; //DMRS sequence initialization [TS38.211, sec 6.4.1.1.1]. Should match what is sent in DCI 0_1, otherwise set to 0.
  pusch_pdu->dmrs_ports = 1;  // 6.2.2 in 38.214 only port 0 to be used
  pusch_pdu->num_dmrs_cdm_grps_no_data = 2;  // no data in dmrs symbols as in 6.2.2 in 38.214
  pusch_pdu->resource_alloc = 1; //type 1
  pusch_pdu->rb_start = msg3_first_rb;
  if (msg3_nb_rb > pusch_pdu->bwp_size)
    AssertFatal(1==0,"MSG3 allocated number of RBs exceed the BWP size\n");
  else
    pusch_pdu->rb_size = msg3_nb_rb;
  pusch_pdu->vrb_to_prb_mapping = 0;

  pusch_pdu->frequency_hopping = fh;
  //pusch_pdu->tx_direct_current_location;//The uplink Tx Direct Current location for the carrier. Only values in the value range of this field between 0 and 3299, which indicate the subcarrier index within the carrier corresponding 1o the numerology of the corresponding uplink BWP and value 3300, which indicates "Outside the carrier" and value 3301, which indicates "Undetermined position within the carrier" are used. [TS38.331, UplinkTxDirectCurrentBWP IE]
  pusch_pdu->uplink_frequency_shift_7p5khz = 0;
  //Resource Allocation in time domain
  pusch_pdu->start_symbol_index = start_symbol_index;
  pusch_pdu->nr_of_symbols = nr_of_symbols;
  //Optional Data only included if indicated in pduBitmap
  pusch_pdu->pusch_data.rv_index = nr_rv_round_map[round];
  pusch_pdu->pusch_data.harq_process_id = 0;
  pusch_pdu->pusch_data.new_data_indicator = 1;
  pusch_pdu->pusch_data.num_cb = 0;
  int num_dmrs_symb = 0;
  for(int i = start_symbol_index; i < start_symbol_index+nr_of_symbols; i++)
    num_dmrs_symb += (pusch_pdu->ul_dmrs_symb_pos >> i) & 1;

  pusch_pdu->pusch_data.tb_size = nr_compute_tbs(pusch_pdu->qam_mod_order,
                                                 pusch_pdu->target_code_rate,
                                                 pusch_pdu->rb_size,
                                                 pusch_pdu->nr_of_symbols,
                                                 num_dmrs_symb*12, // nb dmrs set for no data in dmrs symbol
                                                 0, //nb_rb_oh
                                                 0, // to verify tb scaling
                                                 pusch_pdu->nrOfLayers)>>3;

}

void nr_add_msg3(module_id_t module_idP, int CC_id, frame_t frameP, sub_frame_t slotP, NR_RA_t *ra, uint8_t *RAR_pdu)
{
  gNB_MAC_INST                                   *mac = RC.nrmac[module_idP];
  NR_COMMON_channels_t                            *cc = &mac->common_channels[CC_id];
  NR_ServingCellConfigCommon_t                   *scc = cc->ServingCellConfigCommon;

  if (ra->state == RA_IDLE) {
    LOG_W(NR_MAC,"RA is not active for RA %X. skipping msg3 scheduling\n", ra->rnti);
    return;
  }

  uint16_t *vrb_map_UL =
      &RC.nrmac[module_idP]->common_channels[CC_id].vrb_map_UL[ra->Msg3_slot * MAX_BWP_SIZE];
  for (int i = 0; i < ra->msg3_nb_rb; ++i) {
    AssertFatal(!vrb_map_UL[i + ra->msg3_first_rb + ra->msg3_bwp_start],
                "RB %d in %4d.%2d is already taken, cannot allocate Msg3!\n",
                i + ra->msg3_first_rb,
                ra->Msg3_frame,
                ra->Msg3_slot);
    vrb_map_UL[i + ra->msg3_first_rb + ra->msg3_bwp_start] = 1;
  }

  LOG_D(NR_MAC, "[gNB %d][RAPROC] Frame %d, Slot %d : CC_id %d RA is active, Msg3 in (%d,%d)\n", module_idP, frameP, slotP, CC_id, ra->Msg3_frame, ra->Msg3_slot);

  nfapi_nr_ul_tti_request_t *future_ul_tti_req = &RC.nrmac[module_idP]->UL_tti_req_ahead[CC_id][ra->Msg3_slot];
  AssertFatal(future_ul_tti_req->SFN == ra->Msg3_frame
              && future_ul_tti_req->Slot == ra->Msg3_slot,
              "future UL_tti_req's frame.slot %d.%d does not match PUSCH %d.%d\n",
              future_ul_tti_req->SFN,
              future_ul_tti_req->Slot,
              ra->Msg3_frame,
              ra->Msg3_slot);
  future_ul_tti_req->pdus_list[future_ul_tti_req->n_pdus].pdu_type = NFAPI_NR_UL_CONFIG_PUSCH_PDU_TYPE;
  future_ul_tti_req->pdus_list[future_ul_tti_req->n_pdus].pdu_size = sizeof(nfapi_nr_pusch_pdu_t);
  nfapi_nr_pusch_pdu_t *pusch_pdu = &future_ul_tti_req->pdus_list[future_ul_tti_req->n_pdus].pusch_pdu;
  memset(pusch_pdu, 0, sizeof(nfapi_nr_pusch_pdu_t));

  int ibwp_size  = NRRIV2BW(scc->uplinkConfigCommon->initialUplinkBWP->genericParameters.locationAndBandwidth, MAX_BWP_SIZE);
  int scs = scc->uplinkConfigCommon->initialUplinkBWP->genericParameters.subcarrierSpacing;
  int fh = 0;
  int startSymbolAndLength = scc->uplinkConfigCommon->initialUplinkBWP->pusch_ConfigCommon->choice.setup->pusch_TimeDomainAllocationList->list.array[ra->Msg3_tda_id]->startSymbolAndLength;
  int mappingtype = scc->uplinkConfigCommon->initialUplinkBWP->pusch_ConfigCommon->choice.setup->pusch_TimeDomainAllocationList->list.array[ra->Msg3_tda_id]->mappingType;

  if (ra->CellGroup) {
    AssertFatal(ra->CellGroup->spCellConfig->spCellConfigDedicated->downlinkBWP_ToAddModList->list.count == 1,
		"downlinkBWP_ToAddModList has %d BWP!\n", ra->CellGroup->spCellConfig->spCellConfigDedicated->downlinkBWP_ToAddModList->list.count);
    NR_BWP_Uplink_t *ubwp = ra->CellGroup->spCellConfig->spCellConfigDedicated->uplinkConfig->uplinkBWP_ToAddModList->list.array[ra->bwp_id - 1];

    startSymbolAndLength = ubwp->bwp_Common->pusch_ConfigCommon->choice.setup->pusch_TimeDomainAllocationList->list.array[ra->Msg3_tda_id]->startSymbolAndLength;
    mappingtype = ubwp->bwp_Common->pusch_ConfigCommon->choice.setup->pusch_TimeDomainAllocationList->list.array[ra->Msg3_tda_id]->mappingType;
    scs = ubwp->bwp_Common->genericParameters.subcarrierSpacing;
    fh = ubwp->bwp_Dedicated->pusch_Config->choice.setup->frequencyHopping ? 1 : 0;
  }

  LOG_D(NR_MAC, "Frame %d, Slot %d Adding Msg3 UL Config Request for (%d,%d) : (%d,%d,%d) for rnti: %d\n",
    frameP,
    slotP,
    ra->Msg3_frame,
    ra->Msg3_slot,
    ra->msg3_nb_rb,
    ra->msg3_first_rb,
    ra->msg3_round,
    ra->rnti);

  fill_msg3_pusch_pdu(pusch_pdu,scc,
                      ra->msg3_round,
                      startSymbolAndLength,
                      ra->rnti, scs,
                      ibwp_size, ra->msg3_bwp_start,
                      mappingtype, fh,
                      ra->msg3_first_rb, ra->msg3_nb_rb);
  future_ul_tti_req->n_pdus += 1;

  // calling function to fill rar message
  nr_fill_rar(module_idP, ra, RAR_pdu, pusch_pdu);
}

void nr_generate_Msg2(module_id_t module_idP, int CC_id, frame_t frameP, sub_frame_t slotP, NR_RA_t *ra)
{

  gNB_MAC_INST *nr_mac = RC.nrmac[module_idP];
  NR_COMMON_channels_t *cc = &nr_mac->common_channels[CC_id];

  if ((ra->Msg2_frame == frameP) && (ra->Msg2_slot == slotP)) {

    //TODO time domain assignment for msg2 needs to be improved
    uint8_t time_domain_assignment;
    if(cc->frame_type == TDD)
      time_domain_assignment = 1;
    else
      time_domain_assignment = 0;
    uint8_t mcsIndex = 0;
    int rbStart = 0;
    int rbSize = 8;

    NR_ServingCellConfigCommon_t *scc = cc->ServingCellConfigCommon;
    NR_SearchSpace_t *ss = ra->ra_ss;

    NR_BWP_Downlink_t *bwp = NULL;
    NR_ControlResourceSet_t *coreset = NULL;
    NR_BWP_t *genericParameters = NULL;
    NR_PDSCH_TimeDomainResourceAllocationList_t *pdsch_TimeDomainAllocationList=NULL;

    if (ra->CellGroup &&
        ra->CellGroup->spCellConfig &&
        ra->CellGroup->spCellConfig->spCellConfigDedicated &&
        ra->CellGroup->spCellConfig->spCellConfigDedicated->downlinkBWP_ToAddModList &&
        ra->CellGroup->spCellConfig->spCellConfigDedicated->downlinkBWP_ToAddModList->list.array[ra->bwp_id-1]) {
      bwp = ra->CellGroup->spCellConfig->spCellConfigDedicated->downlinkBWP_ToAddModList->list.array[ra->bwp_id-1];
      genericParameters = &bwp->bwp_Common->genericParameters;
      pdsch_TimeDomainAllocationList = bwp->bwp_Common->pdsch_ConfigCommon->choice.setup->pdsch_TimeDomainAllocationList;
    }
    else {
      genericParameters= &scc->downlinkConfigCommon->initialDownlinkBWP->genericParameters;
      pdsch_TimeDomainAllocationList = scc->downlinkConfigCommon->initialDownlinkBWP->pdsch_ConfigCommon->choice.setup->pdsch_TimeDomainAllocationList;
    }

    long BWPStart = 0;
    long BWPSize = 0;
    NR_Type0_PDCCH_CSS_config_t *type0_PDCCH_CSS_config = NULL;
    if(*ss->controlResourceSetId!=0) {
      BWPStart = NRRIV2PRBOFFSET(genericParameters->locationAndBandwidth, MAX_BWP_SIZE);
      BWPSize  = NRRIV2BW(scc->downlinkConfigCommon->initialDownlinkBWP->genericParameters.locationAndBandwidth, MAX_BWP_SIZE);
    } else {
      type0_PDCCH_CSS_config = &nr_mac->type0_PDCCH_CSS_config[ra->beam_id];
      BWPStart = type0_PDCCH_CSS_config->cset_start_rb;
      BWPSize = type0_PDCCH_CSS_config->num_rbs;
    }

    // Calculate number of symbols
    int startSymbolIndex, nrOfSymbols;
    const int startSymbolAndLength = pdsch_TimeDomainAllocationList->list.array[time_domain_assignment]->startSymbolAndLength;
    SLIV2SL(startSymbolAndLength, &startSymbolIndex, &nrOfSymbols);
    AssertFatal(startSymbolIndex >= 0, "StartSymbolIndex is negative\n");

    coreset = ra->coreset;

    AssertFatal(coreset!=NULL,"Coreset cannot be null for RA-Msg2\n");

    uint16_t *vrb_map = cc[CC_id].vrb_map;
    for (int i = 0; (i < rbSize) && (rbStart <= (BWPSize - rbSize)); i++) {
      if (vrb_map[BWPStart + rbStart + i]&SL_to_bitmap(startSymbolIndex, nrOfSymbols)) {
        rbStart += i;
        i = 0;
      }
    }

    if (rbStart > (BWPSize - rbSize)) {
      LOG_E(NR_MAC, "%s(): cannot find free vrb_map for RA RNTI %04x!\n", __func__, ra->RA_rnti);
      return;
    }

    // Checking if the DCI allocation is feasible in current subframe
    nfapi_nr_dl_tti_request_body_t *dl_req = &nr_mac->DL_req[CC_id].dl_tti_request_body;
    if (dl_req->nPDUs > NFAPI_NR_MAX_DL_TTI_PDUS - 2) {
      LOG_I(NR_MAC, "[RAPROC] Subframe %d: FAPI DL structure is full, skip scheduling UE %d\n", slotP, ra->RA_rnti);
      return;
    }

    uint8_t aggregation_level;
    uint8_t nr_of_candidates;
    for (int i=0; i<5; i++) {
      // for now taking the lowest value among the available aggregation levels
      find_aggregation_candidates(&aggregation_level, &nr_of_candidates, ss, 1<<i);
      if(nr_of_candidates>0) break;
    }
    AssertFatal(nr_of_candidates>0,"nr_of_candidates is 0\n");

    int CCEIndex = find_pdcch_candidate(nr_mac,
                                        CC_id,
                                        aggregation_level,
                                        nr_of_candidates,
                                        &ra->sched_pdcch,
                                        coreset,
                                        0);

    if (CCEIndex < 0) {
      LOG_E(NR_MAC, "%s(): cannot find free CCE for RA RNTI 0x%04x!\n", __func__, ra->rnti);
      return;
    }

    LOG_D(NR_MAC,"Msg2 startSymbolIndex.nrOfSymbols %d.%d\n",startSymbolIndex,nrOfSymbols);

    int mappingtype = pdsch_TimeDomainAllocationList->list.array[time_domain_assignment]->mappingType;

    // look up the PDCCH PDU for this CC, BWP, and CORESET. If it does not exist, create it. This is especially
    // important if we have multiple RAs, and the DLSCH has to reuse them, so we need to mark them
    const int bwpid = bwp ? bwp->bwp_Id : 0;
    const int coresetid = coreset->controlResourceSetId;
    nfapi_nr_dl_tti_pdcch_pdu_rel15_t *pdcch_pdu_rel15 = nr_mac->pdcch_pdu_idx[CC_id][coresetid];
    if (!pdcch_pdu_rel15) {
      nfapi_nr_dl_tti_request_pdu_t *dl_tti_pdcch_pdu = &dl_req->dl_tti_pdu_list[dl_req->nPDUs];
      memset(dl_tti_pdcch_pdu, 0, sizeof(nfapi_nr_dl_tti_request_pdu_t));
      dl_tti_pdcch_pdu->PDUType = NFAPI_NR_DL_TTI_PDCCH_PDU_TYPE;
      dl_tti_pdcch_pdu->PDUSize = (uint8_t)(2 + sizeof(nfapi_nr_dl_tti_pdcch_pdu));
      dl_req->nPDUs += 1;
      pdcch_pdu_rel15 = &dl_tti_pdcch_pdu->pdcch_pdu.pdcch_pdu_rel15;
      nr_configure_pdcch(pdcch_pdu_rel15, coreset, genericParameters, &ra->sched_pdcch);
      nr_mac->pdcch_pdu_idx[CC_id][coresetid] = pdcch_pdu_rel15;
    }

    nfapi_nr_dl_tti_request_pdu_t *dl_tti_pdsch_pdu = &dl_req->dl_tti_pdu_list[dl_req->nPDUs];
    memset((void *)dl_tti_pdsch_pdu,0,sizeof(nfapi_nr_dl_tti_request_pdu_t));
    dl_tti_pdsch_pdu->PDUType = NFAPI_NR_DL_TTI_PDSCH_PDU_TYPE;
    dl_tti_pdsch_pdu->PDUSize = (uint8_t)(2+sizeof(nfapi_nr_dl_tti_pdsch_pdu));
    dl_req->nPDUs+=1;
    nfapi_nr_dl_tti_pdsch_pdu_rel15_t *pdsch_pdu_rel15 = &dl_tti_pdsch_pdu->pdsch_pdu.pdsch_pdu_rel15;

    LOG_A(NR_MAC,"[gNB %d][RAPROC] CC_id %d Frame %d, slotP %d: Generating RA-Msg2 DCI, rnti 0x%x, state %d, CoreSetType %d\n",
          module_idP, CC_id, frameP, slotP, ra->RA_rnti, ra->state,pdcch_pdu_rel15->CoreSetType);

    // SCF222: PDU index incremented for each PDSCH PDU sent in TX control message. This is used to associate control
    // information to data and is reset every slot.
    const int pduindex = nr_mac->pdu_index[CC_id]++;

    uint8_t mcsTableIdx = 0;
    if (bwp &&
        bwp->bwp_Dedicated &&
        bwp->bwp_Dedicated->pdsch_Config &&
        bwp->bwp_Dedicated->pdsch_Config->choice.setup &&
        bwp->bwp_Dedicated->pdsch_Config->choice.setup->mcs_Table) {
      if (*bwp->bwp_Dedicated->pdsch_Config->choice.setup->mcs_Table == 0)
        mcsTableIdx = 1;
      else
        mcsTableIdx = 2;
    }
    else mcsTableIdx = 0;

    int dmrsConfigType=0;
    if (bwp &&
        bwp->bwp_Dedicated &&
        bwp->bwp_Dedicated->pdsch_Config &&
        bwp->bwp_Dedicated->pdsch_Config->choice.setup &&
        bwp->bwp_Dedicated->pdsch_Config->choice.setup->dmrs_DownlinkForPDSCH_MappingTypeA &&
        bwp->bwp_Dedicated->pdsch_Config->choice.setup->dmrs_DownlinkForPDSCH_MappingTypeA->choice.setup &&
        bwp->bwp_Dedicated->pdsch_Config->choice.setup->dmrs_DownlinkForPDSCH_MappingTypeA->choice.setup->dmrs_Type)
      dmrsConfigType = 1;

    NR_PDSCH_Config_t *pdsch_config = bwp && bwp->bwp_Dedicated && bwp->bwp_Dedicated->pdsch_Config ? bwp->bwp_Dedicated->pdsch_Config->choice.setup : NULL;

    pdsch_pdu_rel15->pduBitmap = 0;
    pdsch_pdu_rel15->rnti = ra->RA_rnti;
    pdsch_pdu_rel15->pduIndex = pduindex;
    pdsch_pdu_rel15->BWPSize  = BWPSize;
    pdsch_pdu_rel15->BWPStart = BWPStart;
    pdsch_pdu_rel15->SubcarrierSpacing = genericParameters->subcarrierSpacing;
    pdsch_pdu_rel15->CyclicPrefix = 0;
    pdsch_pdu_rel15->NrOfCodewords = 1;
    pdsch_pdu_rel15->targetCodeRate[0] = nr_get_code_rate_dl(mcsIndex,mcsTableIdx);
    pdsch_pdu_rel15->qamModOrder[0] = 2;
    pdsch_pdu_rel15->mcsIndex[0] = mcsIndex;
    pdsch_pdu_rel15->mcsTable[0] = mcsTableIdx;
    pdsch_pdu_rel15->rvIndex[0] = 0;
    pdsch_pdu_rel15->dataScramblingId = *scc->physCellId;
    pdsch_pdu_rel15->nrOfLayers = 1;
    pdsch_pdu_rel15->transmissionScheme = 0;
    pdsch_pdu_rel15->refPoint = 0;
    pdsch_pdu_rel15->dmrsConfigType = dmrsConfigType;
    pdsch_pdu_rel15->dlDmrsScramblingId = *scc->physCellId;
    pdsch_pdu_rel15->SCID = 0;
    pdsch_pdu_rel15->numDmrsCdmGrpsNoData = nrOfSymbols <= 2 ? 1 : 2;
    pdsch_pdu_rel15->dmrsPorts = 1;
    pdsch_pdu_rel15->resourceAlloc = 1;
    pdsch_pdu_rel15->rbStart = rbStart;
    pdsch_pdu_rel15->rbSize = rbSize;
    pdsch_pdu_rel15->VRBtoPRBMapping = 0;
    pdsch_pdu_rel15->StartSymbolIndex = startSymbolIndex;
    pdsch_pdu_rel15->NrOfSymbols = nrOfSymbols;
    pdsch_pdu_rel15->dlDmrsSymbPos = fill_dmrs_mask(pdsch_config,
                                                    nr_mac->common_channels->ServingCellConfigCommon->dmrs_TypeA_Position,
                                                    nrOfSymbols,
                                                    startSymbolIndex,
                                                    mappingtype, 1);

    int x_Overhead = 0;
    uint8_t tb_scaling = 0;
    nr_get_tbs_dl(&dl_tti_pdsch_pdu->pdsch_pdu, x_Overhead, pdsch_pdu_rel15->numDmrsCdmGrpsNoData, tb_scaling);

    // Fill PDCCH DL DCI PDU
    nfapi_nr_dl_dci_pdu_t *dci_pdu = &pdcch_pdu_rel15->dci_pdu[pdcch_pdu_rel15->numDlDci];
    pdcch_pdu_rel15->numDlDci++;
    dci_pdu->RNTI = ra->RA_rnti;
    dci_pdu->ScramblingId = *scc->physCellId;
    dci_pdu->ScramblingRNTI = 0;
    dci_pdu->AggregationLevel = aggregation_level;
    dci_pdu->CceIndex = CCEIndex;
    dci_pdu->beta_PDCCH_1_0 = 0;
    dci_pdu->powerControlOffsetSS = 1;

    dci_pdu_rel15_t dci_payload;
    dci_payload.frequency_domain_assignment.val = PRBalloc_to_locationandbandwidth0(pdsch_pdu_rel15->rbSize,
                                                                                    pdsch_pdu_rel15->rbStart,
                                                                                    BWPSize);

    LOG_D(NR_MAC,"Msg2 rbSize.rbStart.BWPsize %d.%d.%ld\n",pdsch_pdu_rel15->rbSize,
          pdsch_pdu_rel15->rbStart,
          BWPSize);

    dci_payload.time_domain_assignment.val = time_domain_assignment;
    dci_payload.vrb_to_prb_mapping.val = 0;
    dci_payload.mcs = pdsch_pdu_rel15->mcsIndex[0];
    dci_payload.tb_scaling = tb_scaling;

    LOG_D(NR_MAC,
          "[RAPROC] DCI type 1 payload: freq_alloc %d (%d,%d,%ld), time_alloc %d, vrb to prb %d, mcs %d tb_scaling %d \n",
          dci_payload.frequency_domain_assignment.val,
          pdsch_pdu_rel15->rbStart,
          pdsch_pdu_rel15->rbSize,
          BWPSize,
          dci_payload.time_domain_assignment.val,
          dci_payload.vrb_to_prb_mapping.val,
          dci_payload.mcs,
          dci_payload.tb_scaling);

    LOG_D(NR_MAC,
          "[RAPROC] DCI params: rnti 0x%x, rnti_type %d, dci_format %d coreset params: FreqDomainResource %llx, start_symbol %d  n_symb %d\n",
          pdcch_pdu_rel15->dci_pdu[0].RNTI,
          NR_RNTI_RA,
          NR_DL_DCI_FORMAT_1_0,
          *(unsigned long long *)pdcch_pdu_rel15->FreqDomainResource,
          pdcch_pdu_rel15->StartSymbolIndex,
          pdcch_pdu_rel15->DurationSymbols);

    fill_dci_pdu_rel15(scc,
                       ra->CellGroup,
                       &pdcch_pdu_rel15->dci_pdu[pdcch_pdu_rel15->numDlDci - 1],
                       &dci_payload,
                       NR_DL_DCI_FORMAT_1_0,
                       NR_RNTI_RA,
                       BWPSize,
                       bwpid);

    // DL TX request
    nfapi_nr_pdu_t *tx_req = &nr_mac->TX_req[CC_id].pdu_list[nr_mac->TX_req[CC_id].Number_of_PDUs];

    // Program UL processing for Msg3
    NR_BWP_Uplink_t *ubwp = ra->CellGroup ?
      ra->CellGroup->spCellConfig->spCellConfigDedicated->uplinkConfig->uplinkBWP_ToAddModList->list.array[ra->bwp_id-1] :
      NULL;
    nr_get_Msg3alloc(module_idP, CC_id, scc, ubwp, slotP, frameP, ra, nr_mac->tdd_beam_association);
    nr_add_msg3(module_idP, CC_id, frameP, slotP, ra, (uint8_t *) &tx_req->TLVs[0].value.direct[0]);

    if(ra->cfra) {
      LOG_I(NR_MAC, "Frame %d, Subframe %d: Setting RA-Msg3 reception for Frame %d Subframe %d\n", frameP, slotP, ra->Msg3_frame, ra->Msg3_slot);
    }

    T(T_GNB_MAC_DL_RAR_PDU_WITH_DATA, T_INT(module_idP), T_INT(CC_id), T_INT(ra->RA_rnti), T_INT(frameP),
      T_INT(slotP), T_INT(0), T_BUFFER(&tx_req->TLVs[0].value.direct[0], tx_req->TLVs[0].length));

    tx_req->PDU_length = pdsch_pdu_rel15->TBSize[0];
    tx_req->PDU_index = pduindex;
    tx_req->num_TLV = 1;
    tx_req->TLVs[0].length = tx_req->PDU_length + 2;
    nr_mac->TX_req[CC_id].SFN = frameP;
    nr_mac->TX_req[CC_id].Number_of_PDUs++;
    nr_mac->TX_req[CC_id].Slot = slotP;

    // Mark the corresponding symbols RBs as used
    fill_pdcch_vrb_map(nr_mac,
                       CC_id,
                       &ra->sched_pdcch,
                       CCEIndex,
                       aggregation_level);
    for (int rb = 0; rb < rbSize; rb++) {
      vrb_map[BWPStart + rb + rbStart] |= SL_to_bitmap(startSymbolIndex, nrOfSymbols);
    }

    ra->state = WAIT_Msg3;
    LOG_D(NR_MAC,"[gNB %d][RAPROC] Frame %d, Subframe %d: RA state %d\n", module_idP, frameP, slotP, ra->state);
  }
}

void nr_generate_Msg4(module_id_t module_idP, int CC_id, frame_t frameP, sub_frame_t slotP, NR_RA_t *ra) {

  gNB_MAC_INST *nr_mac = RC.nrmac[module_idP];
  NR_COMMON_channels_t *cc = &nr_mac->common_channels[CC_id];

  if (ra->Msg4_frame == frameP && ra->Msg4_slot == slotP ) {

    uint8_t time_domain_assignment = 0;
    uint8_t mcsIndex = 0;

    NR_ServingCellConfigCommon_t *scc = cc->ServingCellConfigCommon;
    NR_SearchSpace_t *ss = ra->ra_ss;

    NR_BWP_Downlink_t *bwp = NULL;
    NR_ControlResourceSet_t *coreset = NULL;
    NR_PDSCH_TimeDomainResourceAllocationList_t *pdsch_TimeDomainAllocationList=NULL;

    if (ra->CellGroup &&
        ra->CellGroup->spCellConfig &&
        ra->CellGroup->spCellConfig->spCellConfigDedicated &&
        ra->CellGroup->spCellConfig->spCellConfigDedicated->downlinkBWP_ToAddModList &&
        ra->CellGroup->spCellConfig->spCellConfigDedicated->downlinkBWP_ToAddModList->list.array[ra->bwp_id-1]) {
      bwp = ra->CellGroup->spCellConfig->spCellConfigDedicated->downlinkBWP_ToAddModList->list.array[ra->bwp_id-1];
      pdsch_TimeDomainAllocationList = bwp->bwp_Common->pdsch_ConfigCommon->choice.setup->pdsch_TimeDomainAllocationList;
    }
    else {
      pdsch_TimeDomainAllocationList = scc->downlinkConfigCommon->initialDownlinkBWP->pdsch_ConfigCommon->choice.setup->pdsch_TimeDomainAllocationList;
    }

    coreset = ra->coreset;

    AssertFatal(coreset!=NULL,"Coreset cannot be null for RA-Msg4\n");

    rnti_t tc_rnti = ra->rnti;
    // If UE is known by the network, C-RNTI to be used instead of TC-RNTI
    if(ra->msg3_dcch_dtch) {
      ra->rnti = ra->crnti;
    }

    int UE_id = find_nr_UE_id(module_idP, ra->rnti);
    NR_UE_info_t *UE_info = &nr_mac->UE_info;
    NR_UE_sched_ctrl_t *sched_ctrl = &UE_info->UE_sched_ctrl[UE_id];

    NR_BWP_t *genericParameters = bwp ? & bwp->bwp_Common->genericParameters : &scc->downlinkConfigCommon->initialDownlinkBWP->genericParameters;

    long BWPStart = 0;
    long BWPSize = 0;
    NR_Type0_PDCCH_CSS_config_t *type0_PDCCH_CSS_config = NULL;
    if(*ss->controlResourceSetId!=0) {
      BWPStart = NRRIV2PRBOFFSET(genericParameters->locationAndBandwidth, MAX_BWP_SIZE);
      BWPSize  = NRRIV2BW(scc->downlinkConfigCommon->initialDownlinkBWP->genericParameters.locationAndBandwidth, MAX_BWP_SIZE);
    } else {
      type0_PDCCH_CSS_config = &nr_mac->type0_PDCCH_CSS_config[ra->beam_id];
      BWPStart = type0_PDCCH_CSS_config->cset_start_rb;
      BWPSize = type0_PDCCH_CSS_config->num_rbs;
    }

    /* get the PID of a HARQ process awaiting retrnasmission, or -1 otherwise */
    int current_harq_pid = sched_ctrl->retrans_dl_harq.head;
    // HARQ management
    if (current_harq_pid < 0) {
      AssertFatal(sched_ctrl->available_dl_harq.head >= 0,
                  "UE context not initialized: no HARQ processes found\n");
      current_harq_pid = sched_ctrl->available_dl_harq.head;
      remove_front_nr_list(&sched_ctrl->available_dl_harq);
    }
    NR_UE_harq_t *harq = &sched_ctrl->harq_processes[current_harq_pid];
    DevAssert(!harq->is_waiting);
    add_tail_nr_list(&sched_ctrl->feedback_dl_harq, current_harq_pid);
    harq->is_waiting = true;
    ra->harq_pid = current_harq_pid;

    // Remove UE associated to TC-RNTI
    if(harq->round==0 && ra->msg3_dcch_dtch) {
      mac_remove_nr_ue(module_idP, tc_rnti);
    }

    // get CCEindex, needed also for PUCCH and then later for PDCCH
    uint8_t aggregation_level;
    uint8_t nr_of_candidates;
    for (int i=0; i<5; i++) {
      // for now taking the lowest value among the available aggregation levels
      find_aggregation_candidates(&aggregation_level, &nr_of_candidates, ss, 1<<i);
      if(nr_of_candidates>0) break;
    }
    AssertFatal(nr_of_candidates>0,"nr_of_candidates is 0\n");

    int CCEIndex = find_pdcch_candidate(nr_mac,
                                        CC_id,
                                        aggregation_level,
                                        nr_of_candidates,
                                        &ra->sched_pdcch,
                                        coreset,
                                        0);

    if (CCEIndex < 0) {
      LOG_E(NR_MAC, "%s(): cannot find free CCE for RA RNTI 0x%04x!\n", __func__, ra->rnti);
      return;
    }

    int n_rb=0;
    for (int i=0;i<6;i++)
      for (int j=0;j<8;j++) {
        n_rb+=((coreset->frequencyDomainResources.buf[i]>>j)&1);
      }
    n_rb*=6;
    const uint16_t N_cce = n_rb * coreset->duration / NR_NB_REG_PER_CCE;
    const int delta_PRI=0;
    int r_pucch = ((CCEIndex<<1)/N_cce)+(delta_PRI<<1);

    LOG_D(NR_MAC,"[RAPROC] Msg4 r_pucch %d (CCEIndex %d, N_cce %d, nb_of_candidates %d,delta_PRI %d)\n",r_pucch,CCEIndex,N_cce,nr_of_candidates,delta_PRI);
    int alloc = nr_acknack_scheduling(module_idP, UE_id, frameP, slotP, r_pucch, 1);
    AssertFatal(alloc>=0,"Couldn't find a pucch allocation for ack nack (msg4)\n");
    NR_sched_pucch_t *pucch = &sched_ctrl->sched_pucch[alloc];
    harq->feedback_slot = pucch->ul_slot;
    harq->feedback_frame = pucch->frame;

    uint8_t *buf = (uint8_t *) harq->tb;
    // Bytes to be transmitted
    if (harq->round == 0) {
<<<<<<< HEAD
      if (ra->msg3_dcch_dtch) {
        // If the UE used MSG3 to transfer a DCCH or DTCH message, then contention resolution is successful if the UE receives a PDCCH transmission which has its CRC bits scrambled by the C-RNTI
        // Just send padding LCID
        ra->mac_pdu_length = 0;
      } else {
        uint16_t mac_pdu_length = nr_write_ce_dlsch_pdu(module_idP, nr_mac->sched_ctrlCommon, buf, 255, ra->cont_res_id);
        LOG_D(NR_MAC,"Encoded contention resolution mac_pdu_length %d\n",mac_pdu_length);
        uint16_t mac_sdu_length = mac_rrc_nr_data_req(module_idP, CC_id, frameP, CCCH, ra->rnti, 1, &buf[mac_pdu_length+2]);
        ((NR_MAC_SUBHEADER_SHORT *) &buf[mac_pdu_length])->R = 0;
        ((NR_MAC_SUBHEADER_SHORT *) &buf[mac_pdu_length])->F = 0;
        ((NR_MAC_SUBHEADER_SHORT *) &buf[mac_pdu_length])->LCID = DL_SCH_LCID_CCCH;
        ((NR_MAC_SUBHEADER_SHORT *) &buf[mac_pdu_length])->L = mac_sdu_length;
        ra->mac_pdu_length = mac_pdu_length + mac_sdu_length + sizeof(NR_MAC_SUBHEADER_SHORT);
        LOG_D(NR_MAC,"Encoded RRCSetup Piggyback (%d + %d bytes), mac_pdu_length %d\n", mac_sdu_length, (int)sizeof(NR_MAC_SUBHEADER_SHORT), ra->mac_pdu_length);
      }
=======
      uint16_t mac_pdu_length = nr_write_ce_dlsch_pdu(module_idP, nr_mac->sched_ctrlCommon, buf, 255, ra->cont_res_id);
      LOG_D(NR_MAC,"Encoded contention resolution mac_pdu_length %d\n",mac_pdu_length);
      uint16_t mac_sdu_length = mac_rrc_nr_data_req(module_idP, CC_id, frameP, CCCH, ra->rnti, 1, &buf[mac_pdu_length+2]);
      ((NR_MAC_SUBHEADER_SHORT *) &buf[mac_pdu_length])->R = 0;
      ((NR_MAC_SUBHEADER_SHORT *) &buf[mac_pdu_length])->F = 0;
      ((NR_MAC_SUBHEADER_SHORT *) &buf[mac_pdu_length])->LCID = DL_SCH_LCID_CCCH;
      ((NR_MAC_SUBHEADER_SHORT *) &buf[mac_pdu_length])->L = mac_sdu_length;
      ra->mac_pdu_length = mac_pdu_length + mac_sdu_length + sizeof(NR_MAC_SUBHEADER_SHORT);
      LOG_I(NR_MAC,"Encoded RRCSetup Piggyback (%d + %d bytes), mac_pdu_length %d\n", mac_sdu_length, (int)sizeof(NR_MAC_SUBHEADER_SHORT), ra->mac_pdu_length);
>>>>>>> 6fb731ea
    }

    // Calculate number of symbols
    int startSymbolIndex, nrOfSymbols;
    const int startSymbolAndLength = pdsch_TimeDomainAllocationList->list.array[time_domain_assignment]->startSymbolAndLength;
    SLIV2SL(startSymbolAndLength, &startSymbolIndex, &nrOfSymbols);
    AssertFatal(startSymbolIndex >= 0, "StartSymbolIndex is negative\n");

    int mappingtype = pdsch_TimeDomainAllocationList->list.array[time_domain_assignment]->mappingType;

    uint16_t dlDmrsSymbPos = fill_dmrs_mask(NULL,
                                            scc->dmrs_TypeA_Position,
                                            nrOfSymbols,
                                            startSymbolIndex,
                                            mappingtype, 1);

    uint16_t N_DMRS_SLOT = get_num_dmrs(dlDmrsSymbPos);

    long dmrsConfigType = bwp!=NULL ? (bwp->bwp_Dedicated->pdsch_Config->choice.setup->dmrs_DownlinkForPDSCH_MappingTypeA->choice.setup->dmrs_Type == NULL ? 0 : 1) : 0;

    nr_mac->sched_ctrlCommon->pdsch_semi_static.numDmrsCdmGrpsNoData = 2;
    if (nrOfSymbols == 2) {
      nr_mac->sched_ctrlCommon->pdsch_semi_static.numDmrsCdmGrpsNoData = 1;
    }

    AssertFatal(nr_mac->sched_ctrlCommon->pdsch_semi_static.numDmrsCdmGrpsNoData == 1
                || nr_mac->sched_ctrlCommon->pdsch_semi_static.numDmrsCdmGrpsNoData == 2,
                "nr_mac->schedCtrlCommon->pdsch_semi_static.numDmrsCdmGrpsNoData %d is not possible",
                nr_mac->sched_ctrlCommon->pdsch_semi_static.numDmrsCdmGrpsNoData);

    uint8_t N_PRB_DMRS = 0;
    if (dmrsConfigType==NFAPI_NR_DMRS_TYPE1) {
      N_PRB_DMRS = nr_mac->sched_ctrlCommon->pdsch_semi_static.numDmrsCdmGrpsNoData * 6;
    }
    else {
      N_PRB_DMRS = nr_mac->sched_ctrlCommon->pdsch_semi_static.numDmrsCdmGrpsNoData * 4;
    }

    uint8_t mcsTableIdx = 0;
    if (bwp &&
        bwp->bwp_Dedicated &&
        bwp->bwp_Dedicated->pdsch_Config &&
        bwp->bwp_Dedicated->pdsch_Config->choice.setup &&
        bwp->bwp_Dedicated->pdsch_Config->choice.setup->mcs_Table) {
      if (*bwp->bwp_Dedicated->pdsch_Config->choice.setup->mcs_Table == 0)
        mcsTableIdx = 1;
      else
        mcsTableIdx = 2;
    }
    else mcsTableIdx = 0;

    int rbStart = 0;
    int rbSize = 0;
    uint8_t tb_scaling = 0;
    uint16_t *vrb_map = cc[CC_id].vrb_map;
    // increase PRBs until we get to BWPSize or TBS is bigger than MAC PDU size
    do {
      rbSize++;
      LOG_D(NR_MAC,"Msg4 Allocation : RBloop Calling nr_compute_tbs with N_PRB_DMRS %d, N_DMRS_SLOT %d\n",N_PRB_DMRS,N_DMRS_SLOT);
      harq->tb_size = nr_compute_tbs(nr_get_Qm_dl(mcsIndex, mcsTableIdx),
                           nr_get_code_rate_dl(mcsIndex, mcsTableIdx),
                           rbSize, nrOfSymbols, N_PRB_DMRS * N_DMRS_SLOT, 0, tb_scaling,1) >> 3;
    } while (rbSize < BWPSize && harq->tb_size < ra->mac_pdu_length);
    // increase mcs until we get a TBS that is big enough to fix the MAC PDU
    do {
      mcsIndex++;
      LOG_D(NR_MAC,"Msg4 Allocation: MCSloop Calling nr_compute_tbs with N_PRB_DMRS %d, N_DMRS_SLOT %d\n",N_PRB_DMRS,N_DMRS_SLOT);
      harq->tb_size = nr_compute_tbs(nr_get_Qm_dl(mcsIndex, mcsTableIdx),
                           nr_get_code_rate_dl(mcsIndex, mcsTableIdx),
                           rbSize, nrOfSymbols, N_PRB_DMRS * N_DMRS_SLOT, 0, tb_scaling,1) >> 3;
    } while (harq->tb_size < ra->mac_pdu_length && mcsIndex<10);
    AssertFatal(mcsIndex<10,"Cannot fit Msg4 in %d PRBs with QPSK\n",(int)BWPSize);
    int i = 0;
    while ((i < rbSize) && (rbStart + rbSize <= BWPSize)) {
      if (vrb_map[BWPStart + rbStart + i]&SL_to_bitmap(startSymbolIndex, nrOfSymbols)) {
        rbStart += i+1;
        i = 0;
      } else {
        i++;
      }
    }

    if (rbStart > (BWPSize - rbSize)) {
      LOG_E(NR_MAC, "%s(): cannot find free vrb_map for RNTI %04x!\n", __func__, ra->rnti);
      return;
    }

    // Checking if the DCI allocation is feasible in current subframe
    nfapi_nr_dl_tti_request_body_t *dl_req = &nr_mac->DL_req[CC_id].dl_tti_request_body;
    if (dl_req->nPDUs > NFAPI_NR_MAX_DL_TTI_PDUS - 2) {
      LOG_I(NR_MAC, "[RAPROC] Subframe %d: FAPI DL structure is full, skip scheduling UE %d\n", slotP, ra->rnti);
      return;
    }


    // look up the PDCCH PDU for this CC, BWP, and CORESET. If it does not exist, create it. This is especially
    // important if we have multiple RAs, and the DLSCH has to reuse them, so we need to mark them
    const int bwpid = bwp ? bwp->bwp_Id : 0;
    const int coresetid = coreset->controlResourceSetId;
    nfapi_nr_dl_tti_pdcch_pdu_rel15_t *pdcch_pdu_rel15 = nr_mac->pdcch_pdu_idx[CC_id][coresetid];
    if (!pdcch_pdu_rel15) {
      nfapi_nr_dl_tti_request_pdu_t *dl_tti_pdcch_pdu = &dl_req->dl_tti_pdu_list[dl_req->nPDUs];
      memset(dl_tti_pdcch_pdu, 0, sizeof(nfapi_nr_dl_tti_request_pdu_t));
      dl_tti_pdcch_pdu->PDUType = NFAPI_NR_DL_TTI_PDCCH_PDU_TYPE;
      dl_tti_pdcch_pdu->PDUSize = (uint8_t)(2 + sizeof(nfapi_nr_dl_tti_pdcch_pdu));
      dl_req->nPDUs += 1;
      pdcch_pdu_rel15 = &dl_tti_pdcch_pdu->pdcch_pdu.pdcch_pdu_rel15;
      nr_configure_pdcch(pdcch_pdu_rel15, coreset, genericParameters, &ra->sched_pdcch);
      nr_mac->pdcch_pdu_idx[CC_id][coresetid] = pdcch_pdu_rel15;
    }

    nfapi_nr_dl_tti_request_pdu_t *dl_tti_pdsch_pdu = &dl_req->dl_tti_pdu_list[dl_req->nPDUs];
    memset((void *)dl_tti_pdsch_pdu,0,sizeof(nfapi_nr_dl_tti_request_pdu_t));
    dl_tti_pdsch_pdu->PDUType = NFAPI_NR_DL_TTI_PDSCH_PDU_TYPE;
    dl_tti_pdsch_pdu->PDUSize = (uint8_t)(2+sizeof(nfapi_nr_dl_tti_pdsch_pdu));
    dl_req->nPDUs+=1;
    nfapi_nr_dl_tti_pdsch_pdu_rel15_t *pdsch_pdu_rel15 = &dl_tti_pdsch_pdu->pdsch_pdu.pdsch_pdu_rel15;

    LOG_A(NR_MAC, "[gNB %d] [RAPROC] CC_id %d Frame %d, slotP %d: Generating RA-Msg4 DCI, state %d\n", module_idP, CC_id, frameP, slotP, ra->state);

    // SCF222: PDU index incremented for each PDSCH PDU sent in TX control message. This is used to associate control
    // information to data and is reset every slot.
    const int pduindex = nr_mac->pdu_index[CC_id]++;

    pdsch_pdu_rel15->pduBitmap = 0;
    pdsch_pdu_rel15->rnti = ra->rnti;
    pdsch_pdu_rel15->pduIndex = pduindex;
    pdsch_pdu_rel15->BWPSize  = BWPSize;
    pdsch_pdu_rel15->BWPStart = BWPStart;
    pdsch_pdu_rel15->SubcarrierSpacing = genericParameters->subcarrierSpacing;
    pdsch_pdu_rel15->CyclicPrefix = 0;
    pdsch_pdu_rel15->NrOfCodewords = 1;
    pdsch_pdu_rel15->targetCodeRate[0] = nr_get_code_rate_dl(mcsIndex,mcsTableIdx);
    pdsch_pdu_rel15->qamModOrder[0] = 2;
    pdsch_pdu_rel15->mcsIndex[0] = mcsIndex;
    pdsch_pdu_rel15->mcsTable[0] = mcsTableIdx;
    pdsch_pdu_rel15->rvIndex[0] = nr_rv_round_map[harq->round];
    pdsch_pdu_rel15->dataScramblingId = *scc->physCellId;
    pdsch_pdu_rel15->nrOfLayers = 1;
    pdsch_pdu_rel15->transmissionScheme = 0;
    pdsch_pdu_rel15->refPoint = 0;
    pdsch_pdu_rel15->dmrsConfigType = dmrsConfigType;
    pdsch_pdu_rel15->dlDmrsScramblingId = *scc->physCellId;
    pdsch_pdu_rel15->SCID = 0;
    pdsch_pdu_rel15->numDmrsCdmGrpsNoData = nrOfSymbols <= 2 ? 1 : 2;
    pdsch_pdu_rel15->dmrsPorts = 1;
    pdsch_pdu_rel15->resourceAlloc = 1;
    pdsch_pdu_rel15->rbStart = rbStart;
    pdsch_pdu_rel15->rbSize = rbSize;
    pdsch_pdu_rel15->VRBtoPRBMapping = 0;
    pdsch_pdu_rel15->StartSymbolIndex = startSymbolIndex;
    pdsch_pdu_rel15->NrOfSymbols = nrOfSymbols;
    pdsch_pdu_rel15->dlDmrsSymbPos = dlDmrsSymbPos;

    int x_Overhead = 0;
    nr_get_tbs_dl(&dl_tti_pdsch_pdu->pdsch_pdu, x_Overhead, pdsch_pdu_rel15->numDmrsCdmGrpsNoData, tb_scaling);

    pdsch_pdu_rel15->precodingAndBeamforming.num_prgs=1;
    pdsch_pdu_rel15->precodingAndBeamforming.prg_size=275;
    pdsch_pdu_rel15->precodingAndBeamforming.dig_bf_interfaces=1;
    pdsch_pdu_rel15->precodingAndBeamforming.prgs_list[0].pm_idx = 0;
    pdsch_pdu_rel15->precodingAndBeamforming.prgs_list[0].dig_bf_interface_list[0].beam_idx = ra->beam_id;

    /* Fill PDCCH DL DCI PDU */
    nfapi_nr_dl_dci_pdu_t *dci_pdu = &pdcch_pdu_rel15->dci_pdu[pdcch_pdu_rel15->numDlDci];
    pdcch_pdu_rel15->numDlDci++;
    dci_pdu->RNTI = ra->rnti;
    dci_pdu->ScramblingId = *scc->physCellId;
    dci_pdu->ScramblingRNTI = 0;
    dci_pdu->AggregationLevel = aggregation_level;
    dci_pdu->CceIndex = CCEIndex;
    dci_pdu->beta_PDCCH_1_0 = 0;
    dci_pdu->powerControlOffsetSS = 1;

    dci_pdu_rel15_t dci_payload;
    dci_payload.frequency_domain_assignment.val = PRBalloc_to_locationandbandwidth0(pdsch_pdu_rel15->rbSize,
                                                                                    pdsch_pdu_rel15->rbStart,
                                                                                    BWPSize);

    dci_payload.format_indicator = 1;
    dci_payload.time_domain_assignment.val = time_domain_assignment;
    dci_payload.vrb_to_prb_mapping.val = 0;
    dci_payload.mcs = pdsch_pdu_rel15->mcsIndex[0];
    dci_payload.tb_scaling = tb_scaling;
    dci_payload.rv = pdsch_pdu_rel15->rvIndex[0];
    dci_payload.harq_pid = current_harq_pid;
    dci_payload.ndi = harq->ndi;
    dci_payload.dai[0].val = (pucch->dai_c-1)&3;
    dci_payload.tpc = sched_ctrl->tpc1; // TPC for PUCCH: table 7.2.1-1 in 38.213
    dci_payload.pucch_resource_indicator = delta_PRI; // This is delta_PRI from 9.2.1 in 38.213
    dci_payload.pdsch_to_harq_feedback_timing_indicator.val = pucch->timing_indicator;

    LOG_I(NR_MAC,
          "[RAPROC] DCI 1_0 payload: freq_alloc %d (%d,%d,%d), time_alloc %d, vrb to prb %d, mcs %d tb_scaling %d pucchres %d harqtiming %d\n",
          dci_payload.frequency_domain_assignment.val,
          pdsch_pdu_rel15->rbStart,
          pdsch_pdu_rel15->rbSize,
          pdsch_pdu_rel15->BWPSize,
          dci_payload.time_domain_assignment.val,
          dci_payload.vrb_to_prb_mapping.val,
          dci_payload.mcs,
          dci_payload.tb_scaling,
          dci_payload.pucch_resource_indicator,
          dci_payload.pdsch_to_harq_feedback_timing_indicator.val);

    LOG_I(NR_MAC,
          "[RAPROC] DCI params: rnti 0x%x, rnti_type %d, dci_format %d coreset params: FreqDomainResource %llx, start_symbol %d  n_symb %d, BWPsize %d\n",
          pdcch_pdu_rel15->dci_pdu[0].RNTI,
          NR_RNTI_TC,
          NR_DL_DCI_FORMAT_1_0,
          (unsigned long long)pdcch_pdu_rel15->FreqDomainResource,
          pdcch_pdu_rel15->StartSymbolIndex,
          pdcch_pdu_rel15->DurationSymbols,
          pdsch_pdu_rel15->BWPSize);

    fill_dci_pdu_rel15(scc,
                       ra->CellGroup,
                       &pdcch_pdu_rel15->dci_pdu[pdcch_pdu_rel15->numDlDci - 1],
                       &dci_payload,
                       NR_DL_DCI_FORMAT_1_0,
                       NR_RNTI_TC,
                       pdsch_pdu_rel15->BWPSize,
                       bwpid);

    // Add padding header and zero rest out if there is space left
    if (ra->mac_pdu_length < harq->tb_size) {
      NR_MAC_SUBHEADER_FIXED *padding = (NR_MAC_SUBHEADER_FIXED *) &buf[ra->mac_pdu_length];
      padding->R = 0;
      padding->LCID = DL_SCH_LCID_PADDING;
      for(int k = ra->mac_pdu_length+1; k<harq->tb_size; k++) {
        buf[k] = 0;
      }
    }

    T(T_GNB_MAC_DL_PDU_WITH_DATA, T_INT(module_idP), T_INT(CC_id), T_INT(ra->rnti),
      T_INT(frameP), T_INT(slotP), T_INT(current_harq_pid), T_BUFFER(harq->tb, harq->tb_size));

    // DL TX request
    nfapi_nr_pdu_t *tx_req = &nr_mac->TX_req[CC_id].pdu_list[nr_mac->TX_req[CC_id].Number_of_PDUs];
    memcpy(tx_req->TLVs[0].value.direct, harq->tb, sizeof(uint8_t) * harq->tb_size);
    tx_req->PDU_length =  harq->tb_size;
    tx_req->PDU_index = pduindex;
    tx_req->num_TLV = 1;
    tx_req->TLVs[0].length =  harq->tb_size + 2;
    nr_mac->TX_req[CC_id].SFN = frameP;
    nr_mac->TX_req[CC_id].Number_of_PDUs++;
    nr_mac->TX_req[CC_id].Slot = slotP;

    // Mark the corresponding symbols and RBs as used
    fill_pdcch_vrb_map(nr_mac,
                       CC_id,
                       &ra->sched_pdcch,
                       CCEIndex,
                       aggregation_level);
    for (int rb = 0; rb < pdsch_pdu_rel15->rbSize; rb++) {
      vrb_map[BWPStart + rb + pdsch_pdu_rel15->rbStart] |= SL_to_bitmap(startSymbolIndex, nrOfSymbols);
    }

    LOG_D(NR_MAC,"BWPSize: %i\n", pdcch_pdu_rel15->BWPSize);
    LOG_D(NR_MAC,"BWPStart: %i\n", pdcch_pdu_rel15->BWPStart);
    LOG_D(NR_MAC,"SubcarrierSpacing: %i\n", pdcch_pdu_rel15->SubcarrierSpacing);
    LOG_D(NR_MAC,"CyclicPrefix: %i\n", pdcch_pdu_rel15->CyclicPrefix);
    LOG_D(NR_MAC,"StartSymbolIndex: %i\n", pdcch_pdu_rel15->StartSymbolIndex);
    LOG_D(NR_MAC,"DurationSymbols: %i\n", pdcch_pdu_rel15->DurationSymbols);
    for(int n=0;n<6;n++) LOG_D(NR_MAC,"FreqDomainResource[%i]: %x\n",n, pdcch_pdu_rel15->FreqDomainResource[n]);
    LOG_D(NR_MAC,"CceRegMappingType: %i\n", pdcch_pdu_rel15->CceRegMappingType);
    LOG_D(NR_MAC,"RegBundleSize: %i\n", pdcch_pdu_rel15->RegBundleSize);
    LOG_D(NR_MAC,"InterleaverSize: %i\n", pdcch_pdu_rel15->InterleaverSize);
    LOG_D(NR_MAC,"CoreSetType: %i\n", pdcch_pdu_rel15->CoreSetType);
    LOG_D(NR_MAC,"ShiftIndex: %i\n", pdcch_pdu_rel15->ShiftIndex);
    LOG_D(NR_MAC,"precoderGranularity: %i\n", pdcch_pdu_rel15->precoderGranularity);
    LOG_D(NR_MAC,"numDlDci: %i\n", pdcch_pdu_rel15->numDlDci);

    if(ra->msg3_dcch_dtch) {
      // If the UE used MSG3 to transfer a DCCH or DTCH message, then contention resolution is successful upon transmission of PDCCH
      LOG_I(NR_MAC, "(ue %i, rnti 0x%04x) CBRA procedure succeeded!\n", UE_id, ra->rnti);
      nr_clear_ra_proc(module_idP, CC_id, frameP, ra);
      UE_info->active[UE_id] = true;
      UE_info->Msg4_ACKed[UE_id] = true;

      remove_front_nr_list(&sched_ctrl->feedback_dl_harq);
      harq->feedback_slot = -1;
      harq->is_waiting = false;
      add_tail_nr_list(&sched_ctrl->available_dl_harq, current_harq_pid);
      harq->round = 0;
      harq->ndi ^= 1;
    } else {
      ra->state = WAIT_Msg4_ACK;
      LOG_D(NR_MAC,"[gNB %d][RAPROC] Frame %d, Subframe %d: RA state %d\n", module_idP, frameP, slotP, ra->state);
    }
  }
}

void nr_check_Msg4_Ack(module_id_t module_id, int CC_id, frame_t frame, sub_frame_t slot, NR_RA_t *ra) {

  int UE_id = find_nr_UE_id(module_id, ra->rnti);
  const int current_harq_pid = ra->harq_pid;

  NR_UE_info_t *UE_info = &RC.nrmac[module_id]->UE_info;
  NR_UE_sched_ctrl_t *sched_ctrl = &UE_info->UE_sched_ctrl[UE_id];
  NR_UE_harq_t *harq = &sched_ctrl->harq_processes[current_harq_pid];
  NR_mac_stats_t *stats = &UE_info->mac_stats[UE_id];

  LOG_D(NR_MAC, "ue %d, rnti 0x%04x, harq is waiting %d, round %d, frame %d %d, harq id %d\n", UE_id, ra->rnti, harq->is_waiting, harq->round, frame, slot, current_harq_pid);

  if (harq->is_waiting == 0) {
    if (harq->round == 0) {
      if (stats->dlsch_errors == 0) {
        LOG_A(NR_MAC, "(ue %i, rnti 0x%04x) Received Ack of RA-Msg4. CBRA procedure succeeded!\n", UE_id, ra->rnti);
        UE_info->active[UE_id] = true;
        UE_info->Msg4_ACKed[UE_id] = true;
      }
      else {
        LOG_I(NR_MAC, "(ue %i, rnti 0x%04x) RA Procedure failed at Msg4!\n", UE_id, ra->rnti);
      }

      nr_clear_ra_proc(module_id, CC_id, frame, ra);
      if(sched_ctrl->retrans_dl_harq.head >= 0) {
        remove_nr_list(&sched_ctrl->retrans_dl_harq, current_harq_pid);
      }
    }
    else {
      LOG_I(NR_MAC, "(ue %i, rnti 0x%04x) Received Nack of RA-Msg4. Preparing retransmission!\n", UE_id, ra->rnti);
      ra->Msg4_frame = (frame + 1) % 1024;
      ra->Msg4_slot = 1;
      ra->state = Msg4;
    }
  }
}

void nr_clear_ra_proc(module_id_t module_idP, int CC_id, frame_t frameP, NR_RA_t *ra){
  LOG_D(NR_MAC,"[gNB %d][RAPROC] CC_id %d Frame %d Clear Random access information rnti %x\n", module_idP, CC_id, frameP, ra->rnti);
  ra->state = RA_IDLE;
  ra->timing_offset = 0;
  ra->RRC_timer = 20;
  ra->msg3_round = 0;
  ra->msg3_dcch_dtch = false;
  ra->crnti = 0;
  if(ra->cfra == false) {
    ra->rnti = 0;
  }
}


/////////////////////////////////////
//    Random Access Response PDU   //
//         TS 38.213 ch 8.2        //
//        TS 38.321 ch 6.2.3       //
/////////////////////////////////////
//| 0 | 1 | 2 | 3 | 4 | 5 | 6 | 7 |// bit-wise
//| E | T |       R A P I D       |//
//| 0 | 1 | 2 | 3 | 4 | 5 | 6 | 7 |//
//| R |           T A             |//
//|       T A         |  UL grant |//
//|            UL grant           |//
//|            UL grant           |//
//|            UL grant           |//
//|         T C - R N T I         |//
//|         T C - R N T I         |//
/////////////////////////////////////
//       UL grant  (27 bits)       //
/////////////////////////////////////
//| 0 | 1 | 2 | 3 | 4 | 5 | 6 | 7 |// bit-wise
//|-------------------|FHF|F_alloc|//
//|        Freq allocation        |//
//|    F_alloc    |Time allocation|//
//|      MCS      |     TPC   |CSI|//
/////////////////////////////////////
// WIP
// todo:
// - handle MAC RAR BI subheader
// - sending only 1 RAR subPDU
// - UL Grant: hardcoded CSI, TPC, time alloc
// - padding
void nr_fill_rar(uint8_t Mod_idP,
                 NR_RA_t * ra,
                 uint8_t * dlsch_buffer,
                 nfapi_nr_pusch_pdu_t  *pusch_pdu){

  LOG_I(NR_MAC, "[gNB] Generate RAR MAC PDU frame %d slot %d preamble index %u TA command %d \n", ra->Msg2_frame, ra-> Msg2_slot, ra->preamble_index, ra->timing_offset);
  NR_RA_HEADER_BI *rarbi = (NR_RA_HEADER_BI *) dlsch_buffer;
  NR_RA_HEADER_RAPID *rarh = (NR_RA_HEADER_RAPID *) (dlsch_buffer + 1);
  NR_MAC_RAR *rar = (NR_MAC_RAR *) (dlsch_buffer + 2);
  unsigned char csi_req = 0, tpc_command;
  //uint8_t N_UL_Hop;
  uint8_t valid_bits;
  uint32_t ul_grant;
  uint16_t f_alloc, prb_alloc, bwp_size, truncation=0;

  tpc_command = 3; // this is 0 dB

  /// E/T/R/R/BI subheader ///
  // E = 1, MAC PDU includes another MAC sub-PDU (RAPID)
  // T = 0, Back-off indicator subheader
  // R = 2, Reserved
  // BI = 0, 5ms
  rarbi->E = 1;
  rarbi->T = 0;
  rarbi->R = 0;
  rarbi->BI = 0;

  /// E/T/RAPID subheader ///
  // E = 0, one only RAR, first and last
  // T = 1, RAPID
  rarh->E = 0;
  rarh->T = 1;
  rarh->RAPID = ra->preamble_index;

  /// RAR MAC payload ///
  rar->R = 0;

  // TA command
  rar->TA1 = (uint8_t) (ra->timing_offset >> 5);    // 7 MSBs of timing advance
  rar->TA2 = (uint8_t) (ra->timing_offset & 0x1f);  // 5 LSBs of timing advance

  // TC-RNTI
  rar->TCRNTI_1 = (uint8_t) (ra->rnti >> 8);        // 8 MSBs of rnti
  rar->TCRNTI_2 = (uint8_t) (ra->rnti & 0xff);      // 8 LSBs of rnti

  // UL grant

  ra->msg3_TPC = tpc_command;

  bwp_size = pusch_pdu->bwp_size;
  prb_alloc = PRBalloc_to_locationandbandwidth0(ra->msg3_nb_rb, ra->msg3_first_rb, bwp_size);
  if (bwp_size>180) {
    AssertFatal(1==0,"Initial UBWP larger than 180 currently not supported");
  }
  else {
    valid_bits = (uint8_t)ceil(log2(bwp_size*(bwp_size+1)>>1));
  }

  if (pusch_pdu->frequency_hopping){
    AssertFatal(1==0,"PUSCH with frequency hopping currently not supported");
  } else {
    for (int i=0; i<valid_bits; i++)
      truncation |= (1<<i);
    f_alloc = (prb_alloc&truncation);
  }

  ul_grant = csi_req | (tpc_command << 1) | (pusch_pdu->mcs_index << 4) | (ra->Msg3_tda_id << 8) | (f_alloc << 12) | (pusch_pdu->frequency_hopping << 26);

  rar->UL_GRANT_1 = (uint8_t) (ul_grant >> 24) & 0x07;
  rar->UL_GRANT_2 = (uint8_t) (ul_grant >> 16) & 0xff;
  rar->UL_GRANT_3 = (uint8_t) (ul_grant >> 8) & 0xff;
  rar->UL_GRANT_4 = (uint8_t) ul_grant & 0xff;

#ifdef DEBUG_RAR
  LOG_I(NR_MAC, "rarh->E = 0x%x\n", rarh->E);
  LOG_I(NR_MAC, "rarh->T = 0x%x\n", rarh->T);
  LOG_I(NR_MAC, "rarh->RAPID = 0x%x (%i)\n", rarh->RAPID, rarh->RAPID);
  LOG_I(NR_MAC, "rar->R = 0x%x\n", rar->R);
  LOG_I(NR_MAC, "rar->TA1 = 0x%x\n", rar->TA1);
  LOG_I(NR_MAC, "rar->TA2 = 0x%x\n", rar->TA2);
  LOG_I(NR_MAC, "rar->UL_GRANT_1 = 0x%x\n", rar->UL_GRANT_1);
  LOG_I(NR_MAC, "rar->UL_GRANT_2 = 0x%x\n", rar->UL_GRANT_2);
  LOG_I(NR_MAC, "rar->UL_GRANT_3 = 0x%x\n", rar->UL_GRANT_3);
  LOG_I(NR_MAC, "rar->UL_GRANT_4 = 0x%x\n", rar->UL_GRANT_4);
  LOG_I(NR_MAC, "rar->TCRNTI_1 = 0x%x\n", rar->TCRNTI_1);
  LOG_I(NR_MAC, "rar->TCRNTI_2 = 0x%x\n", rar->TCRNTI_2);
#endif

  int mcs = (unsigned char) (rar->UL_GRANT_4 >> 4);
  // time alloc
  int Msg3_t_alloc = (unsigned char) (rar->UL_GRANT_3 & 0x07);
  // frequency alloc
  int Msg3_f_alloc = (uint16_t) ((rar->UL_GRANT_3 >> 4) | (rar->UL_GRANT_2 << 4) | ((rar->UL_GRANT_1 & 0x03) << 12));
  // frequency hopping
  int freq_hopping = (unsigned char) (rar->UL_GRANT_1 >> 2);
  // TA command
  int  ta_command = rar->TA2 + (rar->TA1 << 5);
  // TC-RNTI
  int t_crnti = rar->TCRNTI_2 + (rar->TCRNTI_1 << 8);

  LOG_D(NR_MAC, "In %s: Transmitted RAR with t_alloc %d f_alloc %d ta_command %d mcs %d freq_hopping %d tpc_command %d csi_req %d t_crnti %x \n",
        __FUNCTION__,
        Msg3_t_alloc,
        Msg3_f_alloc,
        ta_command,
        mcs,
        freq_hopping,
        tpc_command,
        csi_req,
        t_crnti);
}<|MERGE_RESOLUTION|>--- conflicted
+++ resolved
@@ -1360,7 +1360,8 @@
                                                     nr_mac->common_channels->ServingCellConfigCommon->dmrs_TypeA_Position,
                                                     nrOfSymbols,
                                                     startSymbolIndex,
-                                                    mappingtype, 1);
+                                                    mappingtype,
+                                                    1);
 
     int x_Overhead = 0;
     uint8_t tb_scaling = 0;
@@ -1580,7 +1581,6 @@
     uint8_t *buf = (uint8_t *) harq->tb;
     // Bytes to be transmitted
     if (harq->round == 0) {
-<<<<<<< HEAD
       if (ra->msg3_dcch_dtch) {
         // If the UE used MSG3 to transfer a DCCH or DTCH message, then contention resolution is successful if the UE receives a PDCCH transmission which has its CRC bits scrambled by the C-RNTI
         // Just send padding LCID
@@ -1596,17 +1596,6 @@
         ra->mac_pdu_length = mac_pdu_length + mac_sdu_length + sizeof(NR_MAC_SUBHEADER_SHORT);
         LOG_D(NR_MAC,"Encoded RRCSetup Piggyback (%d + %d bytes), mac_pdu_length %d\n", mac_sdu_length, (int)sizeof(NR_MAC_SUBHEADER_SHORT), ra->mac_pdu_length);
       }
-=======
-      uint16_t mac_pdu_length = nr_write_ce_dlsch_pdu(module_idP, nr_mac->sched_ctrlCommon, buf, 255, ra->cont_res_id);
-      LOG_D(NR_MAC,"Encoded contention resolution mac_pdu_length %d\n",mac_pdu_length);
-      uint16_t mac_sdu_length = mac_rrc_nr_data_req(module_idP, CC_id, frameP, CCCH, ra->rnti, 1, &buf[mac_pdu_length+2]);
-      ((NR_MAC_SUBHEADER_SHORT *) &buf[mac_pdu_length])->R = 0;
-      ((NR_MAC_SUBHEADER_SHORT *) &buf[mac_pdu_length])->F = 0;
-      ((NR_MAC_SUBHEADER_SHORT *) &buf[mac_pdu_length])->LCID = DL_SCH_LCID_CCCH;
-      ((NR_MAC_SUBHEADER_SHORT *) &buf[mac_pdu_length])->L = mac_sdu_length;
-      ra->mac_pdu_length = mac_pdu_length + mac_sdu_length + sizeof(NR_MAC_SUBHEADER_SHORT);
-      LOG_I(NR_MAC,"Encoded RRCSetup Piggyback (%d + %d bytes), mac_pdu_length %d\n", mac_sdu_length, (int)sizeof(NR_MAC_SUBHEADER_SHORT), ra->mac_pdu_length);
->>>>>>> 6fb731ea
     }
 
     // Calculate number of symbols
@@ -1621,7 +1610,8 @@
                                             scc->dmrs_TypeA_Position,
                                             nrOfSymbols,
                                             startSymbolIndex,
-                                            mappingtype, 1);
+                                            mappingtype,
+                                            1);
 
     uint16_t N_DMRS_SLOT = get_num_dmrs(dlDmrsSymbPos);
 
@@ -1799,7 +1789,7 @@
     dci_payload.pucch_resource_indicator = delta_PRI; // This is delta_PRI from 9.2.1 in 38.213
     dci_payload.pdsch_to_harq_feedback_timing_indicator.val = pucch->timing_indicator;
 
-    LOG_I(NR_MAC,
+    LOG_D(NR_MAC,
           "[RAPROC] DCI 1_0 payload: freq_alloc %d (%d,%d,%d), time_alloc %d, vrb to prb %d, mcs %d tb_scaling %d pucchres %d harqtiming %d\n",
           dci_payload.frequency_domain_assignment.val,
           pdsch_pdu_rel15->rbStart,
@@ -1812,7 +1802,7 @@
           dci_payload.pucch_resource_indicator,
           dci_payload.pdsch_to_harq_feedback_timing_indicator.val);
 
-    LOG_I(NR_MAC,
+    LOG_D(NR_MAC,
           "[RAPROC] DCI params: rnti 0x%x, rnti_type %d, dci_format %d coreset params: FreqDomainResource %llx, start_symbol %d  n_symb %d, BWPsize %d\n",
           pdcch_pdu_rel15->dci_pdu[0].RNTI,
           NR_RNTI_TC,
