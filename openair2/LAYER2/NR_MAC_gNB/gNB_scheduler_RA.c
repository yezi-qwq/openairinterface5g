/*
 * Licensed to the OpenAirInterface (OAI) Software Alliance under one or more
 * contributor license agreements.  See the NOTICE file distributed with
 * this work for additional information regarding copyright ownership.
 * The OpenAirInterface Software Alliance licenses this file to You under
 * the OAI Public License, Version 1.1  (the "License"); you may not use this file
 * except in compliance with the License.
 * You may obtain a copy of the License at
 *
 *      http://www.openairinterface.org/?page_id=698
 *
 * Unless required by applicable law or agreed to in writing, software
 * distributed under the License is distributed on an "AS IS" BASIS,
 * WITHOUT WARRANTIES OR CONDITIONS OF ANY KIND, either express or implied.
 * See the License for the specific language governing permissions and
 * limitations under the License.
 *-------------------------------------------------------------------------------
 * For more information about the OpenAirInterface (OAI) Software Alliance:
 *      contact@openairinterface.org
 */

/*! \file     gNB_scheduler_RA.c
 * \brief     primitives used for random access
 * \author    Guido Casati
 * \date      2019
 * \email:    guido.casati@iis.fraunhofer.de
 * \version
 */

#include "platform_types.h"

/* MAC */
#include "nr_mac_gNB.h"
#include "NR_MAC_gNB/mac_proto.h"
#include "NR_MAC_COMMON/nr_mac_extern.h"

/* Utils */
#include "common/utils/LOG/log.h"
#include "common/utils/LOG/vcd_signal_dumper.h"
#include "common/utils/nr/nr_common.h"
#include "UTIL/OPT/opt.h"
#include "SIMULATION/TOOLS/sim.h" // for taus

extern RAN_CONTEXT_t RC;
extern const uint8_t nr_slots_per_frame[5];

uint8_t DELTA[4]= {2,3,4,6};

#define MAX_NUMBER_OF_SSB 64		
float ssb_per_rach_occasion[8] = {0.125,0.25,0.5,1,2,4,8};

int16_t ssb_index_from_prach(module_id_t module_idP,
                             frame_t frameP,
			     sub_frame_t slotP,
			     uint16_t preamble_index,
			     uint8_t freq_index,
			     uint8_t symbol) {
  
  gNB_MAC_INST *gNB = RC.nrmac[module_idP];
  NR_COMMON_channels_t *cc = &gNB->common_channels[0];
  NR_ServingCellConfigCommon_t *scc = cc->ServingCellConfigCommon;
  nfapi_nr_config_request_scf_t *cfg = &RC.nrmac[module_idP]->config[0];

  uint8_t config_index = scc->uplinkConfigCommon->initialUplinkBWP->rach_ConfigCommon->choice.setup->rach_ConfigGeneric.prach_ConfigurationIndex;
	uint8_t fdm = cfg->prach_config.num_prach_fd_occasions.value;
  
	uint8_t total_RApreambles = 64;
	if( scc->uplinkConfigCommon->initialUplinkBWP->rach_ConfigCommon->choice.setup->totalNumberOfRA_Preambles != NULL)
    total_RApreambles = *scc->uplinkConfigCommon->initialUplinkBWP->rach_ConfigCommon->choice.setup->totalNumberOfRA_Preambles;	
  
	float  num_ssb_per_RO = ssb_per_rach_occasion[cfg->prach_config.ssb_per_rach.value];	
  uint16_t start_symbol_index = 0;
  uint8_t mu,N_dur,N_t_slot,start_symbol = 0, temp_start_symbol = 0, N_RA_slot;
  uint16_t format,RA_sfn_index = -1;
	uint8_t config_period = 1;
  uint16_t prach_occasion_id = -1;
	uint8_t num_active_ssb = cc->num_active_ssb;

  if (scc->uplinkConfigCommon->initialUplinkBWP->rach_ConfigCommon->choice.setup->msg1_SubcarrierSpacing)
    mu = *scc->uplinkConfigCommon->initialUplinkBWP->rach_ConfigCommon->choice.setup->msg1_SubcarrierSpacing;
  else
    mu = scc->downlinkConfigCommon->frequencyInfoDL->scs_SpecificCarrierList.list.array[0]->subcarrierSpacing;

  get_nr_prach_info_from_index(config_index,
			       (int)frameP,
			       (int)slotP,
			       scc->downlinkConfigCommon->frequencyInfoDL->absoluteFrequencyPointA,
			       mu,
			       cc->frame_type,
			       &format,
			       &start_symbol,
			       &N_t_slot,
			       &N_dur,
			       &RA_sfn_index,
			       &N_RA_slot,
			       &config_period);
  uint8_t index = 0,slot_index = 0;
	for (slot_index = 0;slot_index < N_RA_slot; slot_index++) {
    if (N_RA_slot <= 1) { //1 PRACH slot in a subframe
       if((mu == 1) || (mu == 3))
         slot_index = 1;  //For scs = 30khz and 120khz
    }
    for (int i=0; i< N_t_slot; i++) {
      temp_start_symbol = (start_symbol + i * N_dur + 14 * slot_index) % 14;
		  if(symbol == temp_start_symbol) {
			  start_symbol_index = i;
		    break;
		  }
	  }
	}
  if (N_RA_slot <= 1) { //1 PRACH slot in a subframe
    if((mu == 1) || (mu == 3))
      slot_index = 0;  //For scs = 30khz and 120khz
  }
  
//  prach_occasion_id = subframe_index * N_t_slot * N_RA_slot * fdm + N_RA_slot_index * N_t_slot * fdm + freq_index + fdm * start_symbol_index; 
 prach_occasion_id = (((frameP % (cc->max_association_period * config_period))/config_period)*cc->total_prach_occasions_per_config_period) + (RA_sfn_index + slot_index) * N_t_slot * fdm + start_symbol_index * fdm + freq_index; 
//one RO is shared by one or more SSB
 if(num_ssb_per_RO <= 1 )
   index = (int) (prach_occasion_id / (int)(1/num_ssb_per_RO)) % num_active_ssb;
//one SSB have more than one continuous RO
 else if ( num_ssb_per_RO > 1) {
	 index = (prach_occasion_id * (int)num_ssb_per_RO)% num_active_ssb ;
   for(int j = 0;j < num_ssb_per_RO;j++) {
     if(preamble_index <  (((j+1) * total_RApreambles) / num_ssb_per_RO))
      index = index + j;
	  }		
	}

  LOG_D(MAC, "Frame %d, Slot %d: Prach Occasion id = %d ssb per RO = %f number of active SSB %u index = %d fdm %u symbol index %u freq_index %u total_RApreambles %u\n", frameP, slotP, prach_occasion_id, num_ssb_per_RO, num_active_ssb, index, fdm, start_symbol_index, freq_index, total_RApreambles);
  return index;
}
//Compute Total active SSBs and RO available
void find_SSB_and_RO_available(module_id_t module_idP) {

	gNB_MAC_INST *gNB = RC.nrmac[module_idP];
  NR_COMMON_channels_t *cc = &gNB->common_channels[0];
  NR_ServingCellConfigCommon_t *scc = cc->ServingCellConfigCommon;
  nfapi_nr_config_request_scf_t *cfg = &RC.nrmac[module_idP]->config[0];

  uint8_t config_index = scc->uplinkConfigCommon->initialUplinkBWP->rach_ConfigCommon->choice.setup->rach_ConfigGeneric.prach_ConfigurationIndex;
  uint8_t mu,N_dur,N_t_slot,start_symbol,N_RA_slot = 0;
  uint16_t format,N_RA_sfn = 0,unused_RA_occasion,repetition = 0;
	uint8_t num_active_ssb = 0;
  uint8_t max_association_period = 1;

  if (scc->uplinkConfigCommon->initialUplinkBWP->rach_ConfigCommon->choice.setup->msg1_SubcarrierSpacing)
    mu = *scc->uplinkConfigCommon->initialUplinkBWP->rach_ConfigCommon->choice.setup->msg1_SubcarrierSpacing;
  else
    mu = scc->downlinkConfigCommon->frequencyInfoDL->scs_SpecificCarrierList.list.array[0]->subcarrierSpacing;

  // prach is scheduled according to configuration index and tables 6.3.3.2.2 to 6.3.3.2.4
  get_nr_prach_occasion_info_from_index(config_index,
                                    scc->downlinkConfigCommon->frequencyInfoDL->absoluteFrequencyPointA,
                                    mu,
                                    cc->frame_type,
                                    &format,
                                    &start_symbol,
                                    &N_t_slot,
                                    &N_dur,
                                    &N_RA_slot,
	                                 &N_RA_sfn,
                                   &max_association_period);

  float num_ssb_per_RO = ssb_per_rach_occasion[cfg->prach_config.ssb_per_rach.value];	
	uint8_t fdm = cfg->prach_config.num_prach_fd_occasions.value;
  uint64_t L_ssb = (((uint64_t) cfg->ssb_table.ssb_mask_list[0].ssb_mask.value)<<32) | cfg->ssb_table.ssb_mask_list[1].ssb_mask.value ;
	uint32_t total_RA_occasions = N_RA_sfn * N_t_slot * N_RA_slot * fdm;

<<<<<<< HEAD
	/*
	  for(int i = 0;i < 64;i++) {
	  if ((L_ssb >> (63-i)) & 0x01) { // only if the bit of L_ssb at current ssb index is 1
	  gNB->SSB_list[num_active_ssb].ssb_index = i; 
	  num_active_ssb++;
	  }
	  }
	*/	
=======
	for(int i = 0;i < 64;i++) {
    if ((L_ssb >> (63-i)) & 0x01) { // only if the bit of L_ssb at current ssb index is 1
      cc->ssb_index[num_active_ssb] = i; 
		  num_active_ssb++;
    }
	}	
>>>>>>> 2cad2b93

	for(int i = 1; (1 << (i-1)) <= max_association_period;i++) {
    if(total_RA_occasions >= (int) (num_active_ssb/num_ssb_per_RO)) {
		  repetition = (uint16_t)((total_RA_occasions * num_ssb_per_RO )/num_active_ssb);
		  break;
		} 
		else { 
		  total_RA_occasions = total_RA_occasions * i;
		  cc->max_association_period = i;
		} 
	}
  if(cc->max_association_period == 0)
			cc->max_association_period = 1;

 unused_RA_occasion = total_RA_occasions - (int)((num_active_ssb * repetition)/num_ssb_per_RO);
 cc->total_prach_occasions = total_RA_occasions - unused_RA_occasion;
 cc->num_active_ssb = num_active_ssb;

  LOG_I(MAC, "Total available RO %d, num of active SSB %d: unused RO = %d max_association_period %u N_RA_sfn %u \n", cc->total_prach_occasions, cc->num_active_ssb, unused_RA_occasion, max_association_period, N_RA_sfn);

}		
		
void schedule_nr_prach(module_id_t module_idP, frame_t frameP, sub_frame_t slotP) {

  gNB_MAC_INST *gNB = RC.nrmac[module_idP];
  NR_COMMON_channels_t *cc = gNB->common_channels;
  NR_ServingCellConfigCommon_t *scc = cc->ServingCellConfigCommon;
  nfapi_nr_ul_tti_request_t *UL_tti_req = &RC.nrmac[module_idP]->UL_tti_req[0];
  nfapi_nr_config_request_scf_t *cfg = &RC.nrmac[module_idP]->config[0];

  if (is_nr_UL_slot(scc,slotP)) {
  uint8_t config_index = scc->uplinkConfigCommon->initialUplinkBWP->rach_ConfigCommon->choice.setup->rach_ConfigGeneric.prach_ConfigurationIndex;
  uint8_t mu,N_dur,N_t_slot,start_symbol = 0,N_RA_slot;
  uint16_t RA_sfn_index = -1;
	uint8_t config_period = 1;
  uint16_t format;
  int slot_index = 0;
  uint16_t prach_occasion_id = -1;

  if (scc->uplinkConfigCommon->initialUplinkBWP->rach_ConfigCommon->choice.setup->msg1_SubcarrierSpacing)
    mu = *scc->uplinkConfigCommon->initialUplinkBWP->rach_ConfigCommon->choice.setup->msg1_SubcarrierSpacing;
  else
    mu = scc->downlinkConfigCommon->frequencyInfoDL->scs_SpecificCarrierList.list.array[0]->subcarrierSpacing;

  uint8_t fdm = cfg->prach_config.num_prach_fd_occasions.value;
  // prach is scheduled according to configuration index and tables 6.3.3.2.2 to 6.3.3.2.4
  if ( get_nr_prach_info_from_index(config_index,
                                    (int)frameP,
                                    (int)slotP,
                                    scc->downlinkConfigCommon->frequencyInfoDL->absoluteFrequencyPointA,
                                    mu,
                                    cc->frame_type,
                                    &format,
                                    &start_symbol,
                                    &N_t_slot,
                                    &N_dur,
                                    &RA_sfn_index,
                                    &N_RA_slot,
																		&config_period) ) {
    uint16_t format0 = format&0xff;      // first column of format from table
    uint16_t format1 = (format>>8)&0xff; // second column of format from table

    if (N_RA_slot > 1) { //more than 1 PRACH slot in a subframe
      if (slotP%2 == 1){
	      slot_index = 1;
      }	
      else {
	      slot_index = 0;
			}	
    }else if (N_RA_slot <= 1) { //1 PRACH slot in a subframe
       slot_index = 0;
    }


    UL_tti_req->SFN = frameP;
    UL_tti_req->Slot = slotP;
    for (int fdm_index=0; fdm_index < fdm; fdm_index++) { // one structure per frequency domain occasion
    for (int td_index=0; td_index<N_t_slot; td_index++) {

      prach_occasion_id = (((frameP % (cc->max_association_period * config_period))/config_period) * cc->total_prach_occasions_per_config_period) + (RA_sfn_index + slot_index) * N_t_slot * fdm + td_index * fdm + fdm_index;
			if((prach_occasion_id < cc->total_prach_occasions) && (td_index == 0)){  

      UL_tti_req->pdus_list[UL_tti_req->n_pdus].pdu_type = NFAPI_NR_UL_CONFIG_PRACH_PDU_TYPE;
      UL_tti_req->pdus_list[UL_tti_req->n_pdus].pdu_size = sizeof(nfapi_nr_prach_pdu_t);
      nfapi_nr_prach_pdu_t  *prach_pdu = &UL_tti_req->pdus_list[UL_tti_req->n_pdus].prach_pdu;
      memset(prach_pdu,0,sizeof(nfapi_nr_prach_pdu_t));
      UL_tti_req->n_pdus+=1;

      // filling the prach fapi structure
      prach_pdu->phys_cell_id = *scc->physCellId;
      prach_pdu->num_prach_ocas = N_t_slot;
      prach_pdu->prach_start_symbol = start_symbol;
      prach_pdu->num_ra = fdm_index;
      prach_pdu->num_cs = get_NCS(scc->uplinkConfigCommon->initialUplinkBWP->rach_ConfigCommon->choice.setup->rach_ConfigGeneric.zeroCorrelationZoneConfig,
                                  format0,
                                  scc->uplinkConfigCommon->initialUplinkBWP->rach_ConfigCommon->choice.setup->restrictedSetConfig);
      
      LOG_D(MAC, "Frame %d, Slot %d: Prach Occasion id = %u  fdm index = %u start symbol = %u slot index = %u subframe index = %u \n",
	    frameP, slotP,
	    prach_occasion_id, prach_pdu->num_ra,
	    prach_pdu->prach_start_symbol,
	    slot_index, RA_sfn_index);
      // SCF PRACH PDU format field does not consider A1/B1 etc. possibilities
      // We added 9 = A1/B1 10 = A2/B2 11 A3/B3
      if (format1!=0xff) {
        switch(format0) {
          case 0xa1:
            prach_pdu->prach_format = 11;
            break;
          case 0xa2:
            prach_pdu->prach_format = 12;
            break;
          case 0xa3:
            prach_pdu->prach_format = 13;
            break;
        default:
          AssertFatal(1==0,"Only formats A1/B1 A2/B2 A3/B3 are valid for dual format");
        }
      }
      else{
        switch(format0) {
          case 0:
            prach_pdu->prach_format = 0;
            break;
          case 1:
            prach_pdu->prach_format = 1;
            break;
          case 2:
            prach_pdu->prach_format = 2;
            break;
          case 3:
            prach_pdu->prach_format = 3;
            break;
          case 0xa1:
            prach_pdu->prach_format = 4;
            break;
          case 0xa2:
            prach_pdu->prach_format = 5;
            break;
          case 0xa3:
            prach_pdu->prach_format = 6;
            break;
          case 0xb1:
            prach_pdu->prach_format = 7;
            break;
          case 0xb4:
            prach_pdu->prach_format = 8;
            break;
          case 0xc0:
            prach_pdu->prach_format = 9;
            break;
          case 0xc2:
            prach_pdu->prach_format = 10;
            break;
        default:
          AssertFatal(1==0,"Invalid PRACH format");
        }
      }		
     }
    }
   }
  }
  }
}

void nr_schedule_msg2(uint16_t rach_frame, uint16_t rach_slot,
                      uint16_t *msg2_frame, uint16_t *msg2_slot,
                      NR_ServingCellConfigCommon_t *scc,
                      uint16_t monitoring_slot_period,
                      uint16_t monitoring_offset,uint8_t index,uint8_t num_active_ssb){

  // preferentially we schedule the msg2 in the mixed slot or in the last dl slot
  // if they are allowed by search space configuration

  uint8_t mu = *scc->ssbSubcarrierSpacing;
  uint8_t response_window = scc->uplinkConfigCommon->initialUplinkBWP->rach_ConfigCommon->choice.setup->rach_ConfigGeneric.ra_ResponseWindow;
  uint8_t slot_window;
  // number of mixed slot or of last dl slot if there is no mixed slot
  uint8_t last_dl_slot_period = scc->tdd_UL_DL_ConfigurationCommon->pattern1.nrofDownlinkSlots;
  // lenght of tdd period in slots
  uint8_t tdd_period_slot =  scc->tdd_UL_DL_ConfigurationCommon->pattern1.nrofDownlinkSlots + scc->tdd_UL_DL_ConfigurationCommon->pattern1.nrofUplinkSlots;
  if (scc->tdd_UL_DL_ConfigurationCommon->pattern1.nrofDownlinkSymbols == 0)
    last_dl_slot_period--;
  if ((scc->tdd_UL_DL_ConfigurationCommon->pattern1.nrofDownlinkSymbols > 0) || (scc->tdd_UL_DL_ConfigurationCommon->pattern1.nrofUplinkSymbols > 0))
    tdd_period_slot++;

  // computing start of next period
  uint8_t start_next_period = (rach_slot-(rach_slot%tdd_period_slot)+tdd_period_slot)%nr_slots_per_frame[mu];
  *msg2_slot = start_next_period + last_dl_slot_period; // initializing scheduling of slot to next mixed (or last dl) slot
  *msg2_frame = (*msg2_slot>(rach_slot))? rach_frame : (rach_frame +1);
 
  switch(response_window){
    case NR_RACH_ConfigGeneric__ra_ResponseWindow_sl1:
      slot_window = 1;
      break;
    case NR_RACH_ConfigGeneric__ra_ResponseWindow_sl2:
      slot_window = 2;
      break;
    case NR_RACH_ConfigGeneric__ra_ResponseWindow_sl4:
      slot_window = 4;
      break;
    case NR_RACH_ConfigGeneric__ra_ResponseWindow_sl8:
      slot_window = 8;
      break;
    case NR_RACH_ConfigGeneric__ra_ResponseWindow_sl10:
      slot_window = 10;
      break;
    case NR_RACH_ConfigGeneric__ra_ResponseWindow_sl20:
      slot_window = 20;
      break;
    case NR_RACH_ConfigGeneric__ra_ResponseWindow_sl40:
      slot_window = 40;
      break;
    case NR_RACH_ConfigGeneric__ra_ResponseWindow_sl80:
      slot_window = 80;
      break;
    default:
      AssertFatal(1==0,"Invalid response window value %d\n",response_window);
  }
  AssertFatal(slot_window<=nr_slots_per_frame[mu],"Msg2 response window needs to be lower or equal to 10ms");

  // slot and frame limit to transmit msg2 according to response window
  uint8_t slot_limit = (rach_slot + slot_window)%nr_slots_per_frame[mu];
  //uint8_t frame_limit = (slot_limit>(rach_slot))? rach_frame : (rach_frame +1);


  // go to previous slot if the current scheduled slot is beyond the response window
  // and if the slot is not among the PDCCH monitored ones (38.213 10.1)
  while ((*msg2_slot>slot_limit) || ((*msg2_frame*nr_slots_per_frame[mu]+*msg2_slot-monitoring_offset)%monitoring_slot_period !=0))  {
    if((*msg2_slot%tdd_period_slot) > 0)
      (*msg2_slot)--;
    else
      AssertFatal(1==0,"No available DL slot to schedule msg2 has been found");
  }
}


void nr_initiate_ra_proc(module_id_t module_idP,
                         int CC_id,
                         frame_t frameP,
                         sub_frame_t slotP,
                         uint16_t preamble_index,
                         uint8_t freq_index,
                         uint8_t symbol,
                         int16_t timing_offset){

  uint8_t ul_carrier_id = 0; // 0 for NUL 1 for SUL
  NR_SearchSpace_t *ss;
  // ra_rnti from 5.1.3 in 38.321
  uint16_t ra_rnti=1+symbol+(slotP*14)+(freq_index*14*80)+(ul_carrier_id*14*80*8);

  uint16_t msg2_frame, msg2_slot,monitoring_slot_period,monitoring_offset;
  gNB_MAC_INST *nr_mac = RC.nrmac[module_idP];
  NR_COMMON_channels_t *cc = &nr_mac->common_channels[CC_id];
  NR_ServingCellConfigCommon_t *scc = cc->ServingCellConfigCommon;
  NR_RA_t *ra = &cc->ra[0];
  // if the preamble received correspond to one of the listed
  // the UE sent a RACH either for starting RA procedure or RA procedure failed and UE retries
  int pr_found=0;
  for (int i = 0; i < ra->preambles.num_preambles; i++) {
    if (preamble_index == ra->preambles.preamble_list[i]) {
      pr_found=1;
      break;
    }
  }
  if (!pr_found) {
    LOG_E(MAC, "[gNB %d][RAPROC] FAILURE: preamble %d does not correspond to any of the ones in rach_ConfigDedicated\n",
          module_idP, preamble_index);
    return; // if the PRACH preamble does not correspond to any of the ones sent through RRC abort RA proc
  }
  // This should be handled differently when we use the initialBWP for RA
  ra->bwp_id=1;
  NR_BWP_Downlink_t *bwp=ra->secondaryCellGroup->spCellConfig->spCellConfigDedicated->downlinkBWP_ToAddModList->list.array[ra->bwp_id-1];

  VCD_SIGNAL_DUMPER_DUMP_FUNCTION_BY_NAME(VCD_SIGNAL_DUMPER_FUNCTIONS_INITIATE_RA_PROC, 1);

  LOG_I(MAC, "[gNB %d][RAPROC] CC_id %d Frame %d, Slot %d  Initiating RA procedure for preamble index %d\n", module_idP, CC_id, frameP, slotP, preamble_index);

  if (ra->state == RA_IDLE) {

<<<<<<< HEAD
    uint8_t index = ssb_index_from_prach(module_idP,
					 frameP,
					 slotP,
					 preamble_index,
					 freq_index,
					 symbol);

=======
    uint8_t beam_index = ssb_index_from_prach(module_idP,
		                              frameP,
					      slotP,
					      preamble_index,
					      freq_index,
					      symbol);
>>>>>>> 2cad2b93
    int loop = 0;
    LOG_D(MAC, "Frame %d, Slot %d: Activating RA process \n", frameP, slotP);
    ra->state = Msg2;
    ra->timing_offset = timing_offset;
    ra->preamble_slot = slotP;

    struct NR_PDCCH_ConfigCommon__commonSearchSpaceList *commonSearchSpaceList = bwp->bwp_Common->pdcch_ConfigCommon->choice.setup->commonSearchSpaceList;
    AssertFatal(commonSearchSpaceList->list.count>0,
	        "common SearchSpace list has 0 elements\n");
    // Common searchspace list
    for (int i=0;i<commonSearchSpaceList->list.count;i++) {
      ss=commonSearchSpaceList->list.array[i];
      if(ss->searchSpaceId == *bwp->bwp_Common->pdcch_ConfigCommon->choice.setup->ra_SearchSpace)
        ra->ra_ss=ss;
    }

    // retrieving ra pdcch monitoring period and offset
    find_monitoring_periodicity_offset_common(ra->ra_ss,
                                              &monitoring_slot_period,
                                              &monitoring_offset);

    nr_schedule_msg2(frameP, slotP, &msg2_frame, &msg2_slot, scc, monitoring_slot_period, monitoring_offset,beam_index,cc->num_active_ssb);

    ra->Msg2_frame = msg2_frame;
    ra->Msg2_slot = msg2_slot;

    LOG_I(MAC, "%s() Msg2[%04d%d] SFN/SF:%04d%d\n", __FUNCTION__, ra->Msg2_frame, ra->Msg2_slot, frameP, slotP);
    if(pr_found)
    do {
      ra->rnti = (taus() % 65518) + 1;
      loop++;
    }
    while (loop != 100 && !((find_nr_UE_id(module_idP, ra->rnti) == -1) && (find_nr_RA_id(module_idP, CC_id, ra->rnti) == -1) && ra->rnti >= 1 && ra->rnti <= 65519));
    if (loop == 100) {
      LOG_E(MAC,"%s:%d:%s: [RAPROC] initialisation random access aborted\n", __FILE__, __LINE__, __FUNCTION__);
      abort();
    }

    ra->RA_rnti = ra_rnti;
    ra->preamble_index = preamble_index;
<<<<<<< HEAD
    ra->ssb_id = index;

    LOG_I(MAC,"[gNB %d][RAPROC] CC_id %d Frame %d Activating Msg2 generation in frame %d, slot %d using RA rnti %x SSB index %u\n",
	  module_idP,
	  CC_id,
	  frameP,
	  ra->Msg2_frame,
	  ra->Msg2_slot,
	  ra->RA_rnti,
	  ra->ssb_id);
=======
    ra->beam_id = beam_index;

    LOG_I(MAC,"[gNB %d][RAPROC] CC_id %d Frame %d Activating Msg2 generation in frame %d, slot %d using RA rnti %x SSB index %u\n",
      module_idP,
      CC_id,
      frameP,
      ra->Msg2_frame,
      ra->Msg2_slot,
      ra->RA_rnti,
      cc->ssb_index[beam_index]);
>>>>>>> 2cad2b93

    return;
  }
  LOG_E(MAC, "[gNB %d][RAPROC] FAILURE: CC_id %d Frame %d initiating RA procedure for preamble index %d\n", module_idP, CC_id, frameP, preamble_index);

  VCD_SIGNAL_DUMPER_DUMP_FUNCTION_BY_NAME(VCD_SIGNAL_DUMPER_FUNCTIONS_INITIATE_RA_PROC, 0);
}

void nr_schedule_RA(module_id_t module_idP, frame_t frameP, sub_frame_t slotP){

  //uint8_t i = 0;
  int CC_id = 0;
  gNB_MAC_INST *mac = RC.nrmac[module_idP];
  NR_COMMON_channels_t *cc = &mac->common_channels[CC_id];

  start_meas(&mac->schedule_ra);

//  for (CC_id = 0; CC_id < MAX_NUM_CCs; CC_id++) {
//    for (int i = 0; i < NR_NB_RA_PROC_MAX; i++) {
  
//	NR_RA_t *ra = &cc->ra[i];
	NR_RA_t *ra = &cc->ra[0];

  LOG_D(MAC,"RA[state:%d]\n",ra->state);
  switch (ra->state){
    case Msg2:
      nr_generate_Msg2(module_idP, CC_id, frameP, slotP);
      break;
    case Msg4:
      //generate_Msg4(module_idP, CC_id, frameP, slotP);
      break;
    case WAIT_Msg4_ACK:
      //check_Msg4_retransmission(module_idP, CC_id, frameP, slotP);
      break;
    default:
    break;
  }
//    }
//  }
  stop_meas(&mac->schedule_ra);
}

void nr_get_Msg3alloc(NR_ServingCellConfigCommon_t *scc,
                      NR_BWP_Uplink_t *ubwp,
                      sub_frame_t current_slot,
                      frame_t current_frame,
                      NR_RA_t *ra) {

  // msg3 is schedulend in mixed slot in the following TDD period
  // for now we consider a TBS of 18 bytes

  int mu = ubwp->bwp_Common->genericParameters.subcarrierSpacing;
  int StartSymbolIndex, NrOfSymbols, startSymbolAndLength, temp_slot;
  ra->Msg3_tda_id = 16; // initialization to a value above limit

  for (int i=0; i<ubwp->bwp_Common->pusch_ConfigCommon->choice.setup->pusch_TimeDomainAllocationList->list.count; i++) {
    startSymbolAndLength = ubwp->bwp_Common->pusch_ConfigCommon->choice.setup->pusch_TimeDomainAllocationList->list.array[i]->startSymbolAndLength;
    SLIV2SL(startSymbolAndLength, &StartSymbolIndex, &NrOfSymbols);
    // we want to transmit in the uplink symbols of mixed slot
    if (NrOfSymbols == scc->tdd_UL_DL_ConfigurationCommon->pattern1.nrofUplinkSymbols) {
      ra->Msg3_tda_id = i;
      break;
    }
  }
  AssertFatal(ra->Msg3_tda_id<16,"Unable to find Msg3 time domain allocation in list\n");

  uint8_t k2 = *ubwp->bwp_Common->pusch_ConfigCommon->choice.setup->pusch_TimeDomainAllocationList->list.array[ra->Msg3_tda_id]->k2;

  temp_slot = current_slot + k2 + DELTA[mu]; // msg3 slot according to 8.3 in 38.213
  ra->Msg3_slot = temp_slot%nr_slots_per_frame[mu];
  if (nr_slots_per_frame[mu]>temp_slot)
    ra->Msg3_frame = current_frame;
  else
    ra->Msg3_frame = current_frame + (temp_slot/nr_slots_per_frame[mu]);

  LOG_I(MAC, "[RAPROC] Msg3 slot %d: current slot %u Msg3 frame %u k2 %u Msg3_tda_id %u start symbol index %u\n", ra->Msg3_slot, current_slot, ra->Msg3_frame, k2,ra->Msg3_tda_id, StartSymbolIndex);
  ra->msg3_nb_rb = 18;
  ra->msg3_first_rb = 0;
}


void nr_schedule_reception_msg3(module_id_t module_idP, int CC_id, frame_t frameP, sub_frame_t slotP){
  gNB_MAC_INST                                *mac = RC.nrmac[module_idP];
  nfapi_nr_ul_tti_request_t                   *ul_req = &mac->UL_tti_req[0];
  NR_COMMON_channels_t                        *cc = &mac->common_channels[CC_id];
  NR_RA_t                                     *ra = &cc->ra[0];

  if (ra->state == WAIT_Msg3) {
    if ((frameP == ra->Msg3_frame) && (slotP == ra->Msg3_slot) ){
      ul_req->SFN = ra->Msg3_frame;
      ul_req->Slot = ra->Msg3_slot;
      ul_req->pdus_list[ul_req->n_pdus].pdu_type = NFAPI_NR_UL_CONFIG_PUSCH_PDU_TYPE;
      ul_req->pdus_list[ul_req->n_pdus].pdu_size = sizeof(nfapi_nr_pusch_pdu_t);
      ul_req->pdus_list[ul_req->n_pdus].pusch_pdu = ra->pusch_pdu;
      ul_req->n_pdus+=1;
    }
  }
}

void nr_add_msg3(module_id_t module_idP, int CC_id, frame_t frameP, sub_frame_t slotP){

  gNB_MAC_INST                                   *mac = RC.nrmac[module_idP];
  NR_COMMON_channels_t                            *cc = &mac->common_channels[CC_id];
  NR_ServingCellConfigCommon_t                   *scc = cc->ServingCellConfigCommon;
  NR_RA_t                                         *ra = &cc->ra[0];

  if (ra->state == RA_IDLE) {
    LOG_W(MAC,"RA is not active for RA %X. skipping msg3 scheduling\n", ra->rnti);
    return;
  }

  LOG_I(MAC, "[gNB %d][RAPROC] Frame %d, Subframe %d : CC_id %d RA is active, Msg3 in (%d,%d)\n", module_idP, frameP, slotP, CC_id, ra->Msg3_frame, ra->Msg3_slot);

  nfapi_nr_pusch_pdu_t  *pusch_pdu = &ra->pusch_pdu;
  memset(pusch_pdu, 0, sizeof(nfapi_nr_pusch_pdu_t));

  AssertFatal(ra->secondaryCellGroup,
              "no secondaryCellGroup for RNTI %04x\n",
              ra->crnti);
  AssertFatal(ra->secondaryCellGroup->spCellConfig->spCellConfigDedicated->downlinkBWP_ToAddModList->list.count == 1,
    "downlinkBWP_ToAddModList has %d BWP!\n", ra->secondaryCellGroup->spCellConfig->spCellConfigDedicated->downlinkBWP_ToAddModList->list.count);
  NR_BWP_Uplink_t *ubwp = ra->secondaryCellGroup->spCellConfig->spCellConfigDedicated->uplinkConfig->uplinkBWP_ToAddModList->list.array[ra->bwp_id - 1];
  LOG_D(MAC, "Frame %d, Subframe %d Adding Msg3 UL Config Request for (%d,%d) : (%d,%d,%d) for rnti: %d\n",
    frameP,
    slotP,
    ra->Msg3_frame,
    ra->Msg3_slot,
    ra->msg3_nb_rb,
    ra->msg3_first_rb,
    ra->msg3_round,
    ra->rnti);

  int startSymbolAndLength = ubwp->bwp_Common->pusch_ConfigCommon->choice.setup->pusch_TimeDomainAllocationList->list.array[ra->Msg3_tda_id]->startSymbolAndLength;
  int start_symbol_index,nr_of_symbols;
  SLIV2SL(startSymbolAndLength, &start_symbol_index, &nr_of_symbols);

  pusch_pdu->pdu_bit_map = PUSCH_PDU_BITMAP_PUSCH_DATA;
  pusch_pdu->rnti = ra->rnti;
  pusch_pdu->handle = 0;
  int abwp_size  = NRRIV2BW(ubwp->bwp_Common->genericParameters.locationAndBandwidth,275);
  int abwp_start = NRRIV2PRBOFFSET(ubwp->bwp_Common->genericParameters.locationAndBandwidth,275);
  int ibwp_size  = NRRIV2BW(scc->uplinkConfigCommon->initialUplinkBWP->genericParameters.locationAndBandwidth,275);
  int ibwp_start = NRRIV2PRBOFFSET(scc->uplinkConfigCommon->initialUplinkBWP->genericParameters.locationAndBandwidth,275);
  if ((ibwp_start < abwp_start) || (ibwp_size > abwp_size))
    pusch_pdu->bwp_start = abwp_start;
  else
    pusch_pdu->bwp_start = ibwp_start;
  pusch_pdu->bwp_size = ibwp_size;
  pusch_pdu->subcarrier_spacing = ubwp->bwp_Common->genericParameters.subcarrierSpacing;
  pusch_pdu->cyclic_prefix = 0;
  pusch_pdu->mcs_index = 0;
  pusch_pdu->mcs_table = 0;
  pusch_pdu->target_code_rate = nr_get_code_rate_ul(pusch_pdu->mcs_index,pusch_pdu->mcs_table);
  pusch_pdu->qam_mod_order = nr_get_Qm_ul(pusch_pdu->mcs_index,pusch_pdu->mcs_table);
  if (scc->uplinkConfigCommon->initialUplinkBWP->rach_ConfigCommon->choice.setup->msg3_transformPrecoder == NULL)
    pusch_pdu->transform_precoding = 1;
  else
    pusch_pdu->transform_precoding = 0;
  pusch_pdu->data_scrambling_id = *scc->physCellId;
  pusch_pdu->nrOfLayers = 1;
  pusch_pdu->ul_dmrs_symb_pos = 1<<start_symbol_index; // ok for now but use fill dmrs mask later
  pusch_pdu->dmrs_config_type = 0;
  pusch_pdu->ul_dmrs_scrambling_id = *scc->physCellId; //If provided and the PUSCH is not a msg3 PUSCH, otherwise, L2 should set this to physical cell id.
  pusch_pdu->scid = 0; //DMRS sequence initialization [TS38.211, sec 6.4.1.1.1]. Should match what is sent in DCI 0_1, otherwise set to 0.
  pusch_pdu->dmrs_ports = 1;  // 6.2.2 in 38.214 only port 0 to be used
  pusch_pdu->num_dmrs_cdm_grps_no_data = 2;  // no data in dmrs symbols as in 6.2.2 in 38.214
  pusch_pdu->resource_alloc = 1; //type 1
  pusch_pdu->rb_start = ra->msg3_first_rb + ibwp_start - abwp_start; // as for 6.3.1.7 in 38.211
  if (ra->msg3_nb_rb > pusch_pdu->bwp_size)
    AssertFatal(1==0,"MSG3 allocated number of RBs exceed the BWP size\n");
  else
    pusch_pdu->rb_size = ra->msg3_nb_rb;
  pusch_pdu->vrb_to_prb_mapping = 0;
  if (ubwp->bwp_Dedicated->pusch_Config->choice.setup->frequencyHopping == NULL)
    pusch_pdu->frequency_hopping = 0;
  else
    pusch_pdu->frequency_hopping = 1;
  //pusch_pdu->tx_direct_current_location;//The uplink Tx Direct Current location for the carrier. Only values in the value range of this field between 0 and 3299, which indicate the subcarrier index within the carrier corresponding 1o the numerology of the corresponding uplink BWP and value 3300, which indicates "Outside the carrier" and value 3301, which indicates "Undetermined position within the carrier" are used. [TS38.331, UplinkTxDirectCurrentBWP IE]
  pusch_pdu->uplink_frequency_shift_7p5khz = 0;
  //Resource Allocation in time domain
  pusch_pdu->start_symbol_index = start_symbol_index;
  pusch_pdu->nr_of_symbols = nr_of_symbols;
  //Optional Data only included if indicated in pduBitmap
  pusch_pdu->pusch_data.rv_index = 0;  // 8.3 in 38.213
  pusch_pdu->pusch_data.harq_process_id = 0;
  pusch_pdu->pusch_data.new_data_indicator = 1; // new data
  pusch_pdu->pusch_data.num_cb = 0;
  pusch_pdu->pusch_data.tb_size = nr_compute_tbs(pusch_pdu->qam_mod_order,
                                                 pusch_pdu->target_code_rate,
                                                 pusch_pdu->rb_size,
                                                 pusch_pdu->nr_of_symbols,
                                                 12, // nb dmrs set for no data in dmrs symbol
                                                 0, //nb_rb_oh
                                                 0, // to verify tb scaling
                                                 pusch_pdu->nrOfLayers = 1)>>3;

  // calling function to fill rar message
  nr_fill_rar(module_idP, ra, cc->RAR_pdu.payload, pusch_pdu);

}

// WIP
// todo:
// - fix me
// - get msg3 alloc (see nr_process_rar)
void nr_generate_Msg2(module_id_t module_idP,
                      int CC_id,
                      frame_t frameP,
                      sub_frame_t slotP)
{

  int dci_formats[2], rnti_types[2], mcsIndex;
  int startSymbolAndLength = 0, StartSymbolIndex = -1, NrOfSymbols = 14, StartSymbolIndex_tmp, NrOfSymbols_tmp, x_Overhead, time_domain_assignment = 0;
  gNB_MAC_INST                      *nr_mac = RC.nrmac[module_idP];
<<<<<<< HEAD
  NR_COMMON_channels_t                  *cc = &nr_mac->common_channels[0];
  NR_RA_t                               *ra = &cc->ra[0];
=======
  NR_COMMON_channels_t                  *cc = &nr_mac->common_channels[CC_id];
>>>>>>> 2cad2b93
  NR_SearchSpace_t *ss = ra->ra_ss;

  uint16_t RA_rnti = ra->RA_rnti;
  long locationAndBandwidth;

  // check if UE is doing RA on CORESET0 , InitialBWP or configured BWP from SCD
  // get the BW of the PDCCH for PDCCH size and RAR PDSCH size

  NR_ServingCellConfigCommon_t *scc = cc->ServingCellConfigCommon;
  int dci10_bw;

  if (ra->coreset0_configured == 1) {
    AssertFatal(1==0,"This is a standalone condition\n");
  }
  else { // on configured BWP or initial LDBWP, bandwidth parameters in DCI correspond size of initialBWP
    locationAndBandwidth = scc->downlinkConfigCommon->initialDownlinkBWP->genericParameters.locationAndBandwidth;
    dci10_bw = NRRIV2BW(locationAndBandwidth,275); 
  }

  if ((ra->Msg2_frame == frameP) && (ra->Msg2_slot == slotP)) {

    nfapi_nr_dl_tti_request_body_t *dl_req = &nr_mac->DL_req[CC_id].dl_tti_request_body;
    nfapi_nr_pdu_t *tx_req = &nr_mac->TX_req[CC_id].pdu_list[nr_mac->TX_req[CC_id].Number_of_PDUs];

    nfapi_nr_dl_tti_request_pdu_t *dl_tti_pdcch_pdu = &dl_req->dl_tti_pdu_list[dl_req->nPDUs];
    memset((void*)dl_tti_pdcch_pdu,0,sizeof(nfapi_nr_dl_tti_request_pdu_t));
    dl_tti_pdcch_pdu->PDUType = NFAPI_NR_DL_TTI_PDCCH_PDU_TYPE;
    dl_tti_pdcch_pdu->PDUSize = (uint8_t)(2+sizeof(nfapi_nr_dl_tti_pdcch_pdu));

    nfapi_nr_dl_tti_request_pdu_t *dl_tti_pdsch_pdu = &dl_req->dl_tti_pdu_list[dl_req->nPDUs+1];
    memset((void *)dl_tti_pdsch_pdu,0,sizeof(nfapi_nr_dl_tti_request_pdu_t));
    dl_tti_pdsch_pdu->PDUType = NFAPI_NR_DL_TTI_PDSCH_PDU_TYPE;
    dl_tti_pdsch_pdu->PDUSize = (uint8_t)(2+sizeof(nfapi_nr_dl_tti_pdsch_pdu));

    nfapi_nr_dl_tti_pdcch_pdu_rel15_t *pdcch_pdu_rel15 = &dl_tti_pdcch_pdu->pdcch_pdu.pdcch_pdu_rel15;
    nfapi_nr_dl_tti_pdsch_pdu_rel15_t *pdsch_pdu_rel15 = &dl_tti_pdsch_pdu->pdsch_pdu.pdsch_pdu_rel15;

    // Checking if the DCI allocation is feasible in current subframe
    if (dl_req->nPDUs == NFAPI_NR_MAX_DL_TTI_PDUS) {
      LOG_I(MAC, "[RAPROC] Subframe %d: FAPI DL structure is full, skip scheduling UE %d\n", slotP, RA_rnti);
      return;
    }

    LOG_I(MAC,"[gNB %d] [RAPROC] CC_id %d Frame %d, slotP %d: Generating RAR DCI, state %d\n", module_idP, CC_id, frameP, slotP, ra->state);

    // This code from this point on will not work on initialBWP or CORESET0
    AssertFatal(ra->bwp_id>0,"cannot work on initialBWP for now\n");

    AssertFatal(ra->secondaryCellGroup,
                "no secondaryCellGroup for RNTI %04x\n",
                ra->crnti);
    AssertFatal(ra->secondaryCellGroup->spCellConfig->spCellConfigDedicated->downlinkBWP_ToAddModList->list.count == 1,
      "downlinkBWP_ToAddModList has %d BWP!\n", ra->secondaryCellGroup->spCellConfig->spCellConfigDedicated->downlinkBWP_ToAddModList->list.count);
    NR_BWP_Downlink_t *bwp = ra->secondaryCellGroup->spCellConfig->spCellConfigDedicated->downlinkBWP_ToAddModList->list.array[ra->bwp_id - 1];
    NR_BWP_Uplink_t *ubwp=ra->secondaryCellGroup->spCellConfig->spCellConfigDedicated->uplinkConfig->uplinkBWP_ToAddModList->list.array[ra->bwp_id-1];

    LOG_I(MAC, "[RAPROC] Scheduling common search space DCI type 1 dlBWP BW %d\n", dci10_bw);

    // Qm>2 not allowed for RAR
    if (get_softmodem_params()->do_ra)
      mcsIndex = 9;
    else
      mcsIndex = 0;

    pdsch_pdu_rel15->pduBitmap = 0;
    pdsch_pdu_rel15->rnti = RA_rnti;
    pdsch_pdu_rel15->pduIndex = 0;


    pdsch_pdu_rel15->BWPSize  = NRRIV2BW(bwp->bwp_Common->genericParameters.locationAndBandwidth,275);
    pdsch_pdu_rel15->BWPStart = NRRIV2PRBOFFSET(bwp->bwp_Common->genericParameters.locationAndBandwidth,275);
    pdsch_pdu_rel15->SubcarrierSpacing = bwp->bwp_Common->genericParameters.subcarrierSpacing;
    pdsch_pdu_rel15->CyclicPrefix = 0;
    pdsch_pdu_rel15->NrOfCodewords = 1;
    pdsch_pdu_rel15->targetCodeRate[0] = nr_get_code_rate_dl(mcsIndex,0);
    pdsch_pdu_rel15->qamModOrder[0] = 2;
    pdsch_pdu_rel15->mcsIndex[0] = mcsIndex;
    if (bwp->bwp_Dedicated->pdsch_Config->choice.setup->mcs_Table == NULL)
      pdsch_pdu_rel15->mcsTable[0] = 0;
    else{
      if (*bwp->bwp_Dedicated->pdsch_Config->choice.setup->mcs_Table == 0)
        pdsch_pdu_rel15->mcsTable[0] = 1;
      else
        pdsch_pdu_rel15->mcsTable[0] = 2;
    }
    pdsch_pdu_rel15->rvIndex[0] = 0;
    pdsch_pdu_rel15->dataScramblingId = *scc->physCellId;
    pdsch_pdu_rel15->nrOfLayers = 1;
    pdsch_pdu_rel15->transmissionScheme = 0;
    pdsch_pdu_rel15->refPoint = 0;
    pdsch_pdu_rel15->dmrsConfigType = 0;
    pdsch_pdu_rel15->dlDmrsScramblingId = *scc->physCellId;
    pdsch_pdu_rel15->SCID = 0;
    pdsch_pdu_rel15->numDmrsCdmGrpsNoData = 2;
    pdsch_pdu_rel15->dmrsPorts = 1;
    pdsch_pdu_rel15->resourceAlloc = 1;
    pdsch_pdu_rel15->rbStart = 0;
    pdsch_pdu_rel15->rbSize = 6;
    pdsch_pdu_rel15->VRBtoPRBMapping = 0; // non interleaved

    for (int i=0; i<bwp->bwp_Common->pdsch_ConfigCommon->choice.setup->pdsch_TimeDomainAllocationList->list.count; i++) {
      startSymbolAndLength = bwp->bwp_Common->pdsch_ConfigCommon->choice.setup->pdsch_TimeDomainAllocationList->list.array[i]->startSymbolAndLength;
      SLIV2SL(startSymbolAndLength, &StartSymbolIndex_tmp, &NrOfSymbols_tmp);
      if (NrOfSymbols_tmp < NrOfSymbols) {
        NrOfSymbols = NrOfSymbols_tmp;
        StartSymbolIndex = StartSymbolIndex_tmp;
        time_domain_assignment = i; // this is short PDSCH added to the config to fit mixed slot
      }
    }

    AssertFatal(StartSymbolIndex >= 0, "StartSymbolIndex is negative\n");

    pdsch_pdu_rel15->StartSymbolIndex = StartSymbolIndex;
    pdsch_pdu_rel15->NrOfSymbols      = NrOfSymbols;
    pdsch_pdu_rel15->dlDmrsSymbPos = fill_dmrs_mask(NULL, scc->dmrs_TypeA_Position, NrOfSymbols);

    dci_pdu_rel15_t dci_pdu_rel15[MAX_DCI_CORESET];
    dci_pdu_rel15[0].frequency_domain_assignment.val = PRBalloc_to_locationandbandwidth0(pdsch_pdu_rel15->rbSize,
										     pdsch_pdu_rel15->rbStart,dci10_bw);
    dci_pdu_rel15[0].time_domain_assignment.val = time_domain_assignment;
    dci_pdu_rel15[0].vrb_to_prb_mapping.val = 0;
    dci_pdu_rel15[0].mcs = pdsch_pdu_rel15->mcsIndex[0];
    dci_pdu_rel15[0].tb_scaling = 0;

    LOG_I(MAC, "[RAPROC] DCI type 1 payload: freq_alloc %d (%d,%d,%d), time_alloc %d, vrb to prb %d, mcs %d tb_scaling %d \n",
	  dci_pdu_rel15[0].frequency_domain_assignment.val,
	  pdsch_pdu_rel15->rbStart,
	  pdsch_pdu_rel15->rbSize,
	  dci10_bw,
	  dci_pdu_rel15[0].time_domain_assignment.val,
	  dci_pdu_rel15[0].vrb_to_prb_mapping.val,
	  dci_pdu_rel15[0].mcs,
	  dci_pdu_rel15[0].tb_scaling);

    uint8_t nr_of_candidates, aggregation_level;
    find_aggregation_candidates(&aggregation_level, &nr_of_candidates, ss);
    NR_ControlResourceSet_t *coreset = get_coreset(bwp, ss, 0 /* common */);
    int CCEIndex = allocate_nr_CCEs(
        nr_mac,
        bwp,
        coreset,
        aggregation_level,
        0, /* n_RNTI 0: common search space */
        0); // m

    if (CCEIndex < 0) {
      LOG_E(MAC, "%s(): cannot find free CCE for RA RNTI %04x!\n", __func__, ra->rnti);
      return;
    }
    nr_configure_pdcch(nr_mac,
                       pdcch_pdu_rel15,
                       RA_rnti,
                       ss,
                       coreset,
                       scc,
                       bwp,
                       aggregation_level,
                       CCEIndex);

    LOG_I(MAC, "Frame %d: Subframe %d : Adding common DL DCI for RA_RNTI %x\n", frameP, slotP, RA_rnti);

    dci_formats[0] = NR_DL_DCI_FORMAT_1_0;
    rnti_types[0] = NR_RNTI_RA;

    LOG_I(MAC, "[RAPROC] DCI params: rnti %d, rnti_type %d, dci_format %d coreset params: FreqDomainResource %llx, start_symbol %d  n_symb %d\n",
      pdcch_pdu_rel15->dci_pdu.RNTI[0],
      rnti_types[0],
      dci_formats[0],
      (unsigned long long)pdcch_pdu_rel15->FreqDomainResource,
      pdcch_pdu_rel15->StartSymbolIndex,
      pdcch_pdu_rel15->DurationSymbols);

    fill_dci_pdu_rel15(scc,ra->secondaryCellGroup,pdcch_pdu_rel15, &dci_pdu_rel15[0], dci_formats, rnti_types,dci10_bw,ra->bwp_id);

    dl_req->nPDUs+=2;

    // Program UL processing for Msg3
    nr_get_Msg3alloc(scc, ubwp, slotP, frameP, ra);
    LOG_I(MAC, "Frame %d, Subframe %d: Setting Msg3 reception for Frame %d Subframe %d\n", frameP, slotP, ra->Msg3_frame, ra->Msg3_slot);
    nr_add_msg3(module_idP, CC_id, frameP, slotP);
    ra->state = WAIT_Msg3;
    LOG_I(MAC,"[gNB %d][RAPROC] Frame %d, Subframe %d: RA state %d\n", module_idP, frameP, slotP, ra->state);

    x_Overhead = 0;
    nr_get_tbs_dl(&dl_tti_pdsch_pdu->pdsch_pdu, x_Overhead, pdsch_pdu_rel15->numDmrsCdmGrpsNoData, dci_pdu_rel15[0].tb_scaling);

    // DL TX request
    tx_req->PDU_length = pdsch_pdu_rel15->TBSize[0];
    tx_req->PDU_index = nr_mac->pdu_index[CC_id]++;
    tx_req->num_TLV = 1;
    tx_req->TLVs[0].length = 8;
    nr_mac->TX_req[CC_id].SFN = frameP;
    nr_mac->TX_req[CC_id].Number_of_PDUs++;
    nr_mac->TX_req[CC_id].Slot = slotP;
    memcpy((void*)&tx_req->TLVs[0].value.direct[0], (void*)&cc[CC_id].RAR_pdu.payload[0], tx_req->TLVs[0].length);

    /* mark the corresponding RBs as used */
    uint8_t *vrb_map = cc[CC_id].vrb_map;
    for (int rb = 0; rb < pdsch_pdu_rel15->rbSize; rb++)
      vrb_map[rb + pdsch_pdu_rel15->rbStart] = 1;
  }
}

void nr_clear_ra_proc(module_id_t module_idP, int CC_id, frame_t frameP){
  
  NR_RA_t *ra = &RC.nrmac[module_idP]->common_channels[CC_id].ra[0];
  LOG_D(MAC,"[gNB %d][RAPROC] CC_id %d Frame %d Clear Random access information rnti %x\n", module_idP, CC_id, frameP, ra->rnti);
  ra->state = IDLE;
  ra->timing_offset = 0;
  ra->RRC_timer = 20;
  ra->rnti = 0;
  ra->msg3_round = 0;
}


/////////////////////////////////////
//    Random Access Response PDU   //
//         TS 38.213 ch 8.2        //
//        TS 38.321 ch 6.2.3       //
/////////////////////////////////////
//| 0 | 1 | 2 | 3 | 4 | 5 | 6 | 7 |// bit-wise
//| E | T |       R A P I D       |//
//| 0 | 1 | 2 | 3 | 4 | 5 | 6 | 7 |//
//| R |           T A             |//
//|       T A         |  UL grant |//
//|            UL grant           |//
//|            UL grant           |//
//|            UL grant           |//
//|         T C - R N T I         |//
//|         T C - R N T I         |//
/////////////////////////////////////
//       UL grant  (27 bits)       //
/////////////////////////////////////
//| 0 | 1 | 2 | 3 | 4 | 5 | 6 | 7 |// bit-wise
//|-------------------|FHF|F_alloc|//
//|        Freq allocation        |//
//|    F_alloc    |Time allocation|//
//|      MCS      |     TPC   |CSI|//
/////////////////////////////////////
// WIP
// todo:
// - handle MAC RAR BI subheader
// - sending only 1 RAR subPDU
// - UL Grant: hardcoded CSI, TPC, time alloc
// - padding
void nr_fill_rar(uint8_t Mod_idP,
                 NR_RA_t * ra,
                 uint8_t * dlsch_buffer,
                 nfapi_nr_pusch_pdu_t  *pusch_pdu){

  LOG_I(MAC, "[gNB] Generate RAR MAC PDU frame %d slot %d preamble index %u", ra->Msg2_frame, ra-> Msg2_slot, ra->preamble_index);
  NR_RA_HEADER_RAPID *rarh = (NR_RA_HEADER_RAPID *) dlsch_buffer;
  NR_MAC_RAR *rar = (NR_MAC_RAR *) (dlsch_buffer + 1);
  unsigned char csi_req = 0, tpc_command;
  //uint8_t N_UL_Hop;
  uint8_t valid_bits;
  uint32_t ul_grant;
  uint16_t f_alloc, prb_alloc, bwp_size, truncation=0;

  tpc_command = 3; // this is 0 dB

  /// E/T/RAPID subheader ///
  // E = 0, one only RAR, first and last
  // T = 1, RAPID
  rarh->E = 0;
  rarh->T = 1;
  rarh->RAPID = ra->preamble_index;

  /// RAR MAC payload ///
  rar->R = 0;

  // TA command
  rar->TA1 = (uint8_t) (ra->timing_offset >> 5);    // 7 MSBs of timing advance
  rar->TA2 = (uint8_t) (ra->timing_offset & 0x1f);  // 5 LSBs of timing advance

  // TC-RNTI
  rar->TCRNTI_1 = (uint8_t) (ra->rnti >> 8);        // 8 MSBs of rnti
  rar->TCRNTI_2 = (uint8_t) (ra->rnti & 0xff);      // 8 LSBs of rnti

  // UL grant

  ra->msg3_TPC = tpc_command;

  bwp_size = pusch_pdu->bwp_size;
  prb_alloc = PRBalloc_to_locationandbandwidth0(ra->msg3_nb_rb, ra->msg3_first_rb, bwp_size);
  if (bwp_size>180) {
    AssertFatal(1==0,"Initial UBWP larger than 180 currently not supported");
  }
  else {
    valid_bits = (uint8_t)ceil(log2(bwp_size*(bwp_size+1)>>1));
  }

  if (pusch_pdu->frequency_hopping){
    AssertFatal(1==0,"PUSCH with frequency hopping currently not supported");
  } else {
    for (int i=0; i<valid_bits; i++)
      truncation |= (1<<i);
    f_alloc = (prb_alloc&truncation);
  }

  ul_grant = csi_req | (tpc_command << 1) | (pusch_pdu->mcs_index << 4) | (ra->Msg3_tda_id << 8) | (f_alloc << 12) | (pusch_pdu->frequency_hopping << 26);

  rar->UL_GRANT_1 = (uint8_t) (ul_grant >> 24) & 0x07;
  rar->UL_GRANT_2 = (uint8_t) (ul_grant >> 16) & 0xff;
  rar->UL_GRANT_3 = (uint8_t) (ul_grant >> 8) & 0xff;
  rar->UL_GRANT_4 = (uint8_t) ul_grant & 0xff;

}<|MERGE_RESOLUTION|>--- conflicted
+++ resolved
@@ -167,23 +167,12 @@
   uint64_t L_ssb = (((uint64_t) cfg->ssb_table.ssb_mask_list[0].ssb_mask.value)<<32) | cfg->ssb_table.ssb_mask_list[1].ssb_mask.value ;
 	uint32_t total_RA_occasions = N_RA_sfn * N_t_slot * N_RA_slot * fdm;
 
-<<<<<<< HEAD
-	/*
-	  for(int i = 0;i < 64;i++) {
-	  if ((L_ssb >> (63-i)) & 0x01) { // only if the bit of L_ssb at current ssb index is 1
-	  gNB->SSB_list[num_active_ssb].ssb_index = i; 
-	  num_active_ssb++;
-	  }
-	  }
-	*/	
-=======
 	for(int i = 0;i < 64;i++) {
     if ((L_ssb >> (63-i)) & 0x01) { // only if the bit of L_ssb at current ssb index is 1
       cc->ssb_index[num_active_ssb] = i; 
 		  num_active_ssb++;
     }
 	}	
->>>>>>> 2cad2b93
 
 	for(int i = 1; (1 << (i-1)) <= max_association_period;i++) {
     if(total_RA_occasions >= (int) (num_active_ssb/num_ssb_per_RO)) {
@@ -464,22 +453,12 @@
 
   if (ra->state == RA_IDLE) {
 
-<<<<<<< HEAD
-    uint8_t index = ssb_index_from_prach(module_idP,
-					 frameP,
-					 slotP,
-					 preamble_index,
-					 freq_index,
-					 symbol);
-
-=======
     uint8_t beam_index = ssb_index_from_prach(module_idP,
 		                              frameP,
 					      slotP,
 					      preamble_index,
 					      freq_index,
 					      symbol);
->>>>>>> 2cad2b93
     int loop = 0;
     LOG_D(MAC, "Frame %d, Slot %d: Activating RA process \n", frameP, slotP);
     ra->state = Msg2;
@@ -520,18 +499,6 @@
 
     ra->RA_rnti = ra_rnti;
     ra->preamble_index = preamble_index;
-<<<<<<< HEAD
-    ra->ssb_id = index;
-
-    LOG_I(MAC,"[gNB %d][RAPROC] CC_id %d Frame %d Activating Msg2 generation in frame %d, slot %d using RA rnti %x SSB index %u\n",
-	  module_idP,
-	  CC_id,
-	  frameP,
-	  ra->Msg2_frame,
-	  ra->Msg2_slot,
-	  ra->RA_rnti,
-	  ra->ssb_id);
-=======
     ra->beam_id = beam_index;
 
     LOG_I(MAC,"[gNB %d][RAPROC] CC_id %d Frame %d Activating Msg2 generation in frame %d, slot %d using RA rnti %x SSB index %u\n",
@@ -542,7 +509,6 @@
       ra->Msg2_slot,
       ra->RA_rnti,
       cc->ssb_index[beam_index]);
->>>>>>> 2cad2b93
 
     return;
   }
@@ -757,12 +723,8 @@
   int dci_formats[2], rnti_types[2], mcsIndex;
   int startSymbolAndLength = 0, StartSymbolIndex = -1, NrOfSymbols = 14, StartSymbolIndex_tmp, NrOfSymbols_tmp, x_Overhead, time_domain_assignment = 0;
   gNB_MAC_INST                      *nr_mac = RC.nrmac[module_idP];
-<<<<<<< HEAD
-  NR_COMMON_channels_t                  *cc = &nr_mac->common_channels[0];
-  NR_RA_t                               *ra = &cc->ra[0];
-=======
   NR_COMMON_channels_t                  *cc = &nr_mac->common_channels[CC_id];
->>>>>>> 2cad2b93
+  NR_RA_t                               *ra = &cc->ra[CC_id];
   NR_SearchSpace_t *ss = ra->ra_ss;
 
   uint16_t RA_rnti = ra->RA_rnti;
