/*
 * Licensed to the OpenAirInterface (OAI) Software Alliance under one or more
 * contributor license agreements.  See the NOTICE file distributed with
 * this work for additional information regarding copyright ownership.
 * The OpenAirInterface Software Alliance licenses this file to You under
 * the OAI Public License, Version 1.1  (the "License"); you may not use this file
 * except in compliance with the License.
 * You may obtain a copy of the License at
 *
 *      http://www.openairinterface.org/?page_id=698
 *
 * Unless required by applicable law or agreed to in writing, software
 * distributed under the License is distributed on an "AS IS" BASIS,
 * WITHOUT WARRANTIES OR CONDITIONS OF ANY KIND, either express or implied.
 * See the License for the specific language governing permissions and
 * limitations under the License.
 *-------------------------------------------------------------------------------
 * For more information about the OpenAirInterface (OAI) Software Alliance:
 *      contact@openairinterface.org
 */

/*! \file     gNB_scheduler_RA.c
 * \brief     primitives used for random access
 * \author    Guido Casati
 * \date      2019
 * \email:    guido.casati@iis.fraunhofer.de
 * \version
 */

#include "platform_types.h"

/* MAC */
#include "nr_mac_gNB.h"
#include "NR_MAC_gNB/mac_proto.h"
#include "NR_MAC_COMMON/nr_mac_extern.h"

/* Utils */
#include "common/utils/LOG/log.h"
#include "common/utils/LOG/vcd_signal_dumper.h"
#include "common/utils/nr/nr_common.h"
#include "UTIL/OPT/opt.h"
#include "SIMULATION/TOOLS/sim.h" // for taus

#include <executables/softmodem-common.h>
extern RAN_CONTEXT_t RC;
extern const uint8_t nr_slots_per_frame[5];
extern uint16_t sl_ahead;

uint8_t DELTA[4]= {2,3,4,6};

#define MAX_NUMBER_OF_SSB 64		
float ssb_per_rach_occasion[8] = {0.125,0.25,0.5,1,2,4,8};

int16_t ssb_index_from_prach(module_id_t module_idP,
                             frame_t frameP,
			     sub_frame_t slotP,
			     uint16_t preamble_index,
			     uint8_t freq_index,
			     uint8_t symbol) {
  
  gNB_MAC_INST *gNB = RC.nrmac[module_idP];
  NR_COMMON_channels_t *cc = &gNB->common_channels[0];
  NR_ServingCellConfigCommon_t *scc = cc->ServingCellConfigCommon;
  nfapi_nr_config_request_scf_t *cfg = &RC.nrmac[module_idP]->config[0];

  uint8_t config_index = scc->uplinkConfigCommon->initialUplinkBWP->rach_ConfigCommon->choice.setup->rach_ConfigGeneric.prach_ConfigurationIndex;
  uint8_t fdm = cfg->prach_config.num_prach_fd_occasions.value;
  
  uint8_t total_RApreambles = MAX_NUM_NR_PRACH_PREAMBLES;
  if( scc->uplinkConfigCommon->initialUplinkBWP->rach_ConfigCommon->choice.setup->totalNumberOfRA_Preambles != NULL)
    total_RApreambles = *scc->uplinkConfigCommon->initialUplinkBWP->rach_ConfigCommon->choice.setup->totalNumberOfRA_Preambles;	
  
  float  num_ssb_per_RO = ssb_per_rach_occasion[cfg->prach_config.ssb_per_rach.value];	
  uint16_t start_symbol_index = 0;
  uint8_t mu,N_dur=0,N_t_slot=0,start_symbol = 0, temp_start_symbol = 0, N_RA_slot=0;
  uint16_t format,RA_sfn_index = -1;
  uint8_t config_period = 1;
  uint16_t prach_occasion_id = -1;
  uint8_t num_active_ssb = cc->num_active_ssb;

  if (scc->uplinkConfigCommon->initialUplinkBWP->rach_ConfigCommon->choice.setup->msg1_SubcarrierSpacing)
    mu = *scc->uplinkConfigCommon->initialUplinkBWP->rach_ConfigCommon->choice.setup->msg1_SubcarrierSpacing;
  else
    mu = scc->downlinkConfigCommon->frequencyInfoDL->scs_SpecificCarrierList.list.array[0]->subcarrierSpacing;

  get_nr_prach_info_from_index(config_index,
			       (int)frameP,
			       (int)slotP,
			       scc->downlinkConfigCommon->frequencyInfoDL->absoluteFrequencyPointA,
			       mu,
			       cc->frame_type,
			       &format,
			       &start_symbol,
			       &N_t_slot,
			       &N_dur,
			       &RA_sfn_index,
			       &N_RA_slot,
			       &config_period);
  uint8_t index = 0,slot_index = 0;
  for (slot_index = 0;slot_index < N_RA_slot; slot_index++) {
    if (N_RA_slot <= 1) { //1 PRACH slot in a subframe
       if((mu == 1) || (mu == 3))
         slot_index = 1;  //For scs = 30khz and 120khz
    }
    for (int i=0; i< N_t_slot; i++) {
      temp_start_symbol = (start_symbol + i * N_dur + 14 * slot_index) % 14;
      if(symbol == temp_start_symbol) {
        start_symbol_index = i;
        break;
      }
    }
  }
  if (N_RA_slot <= 1) { //1 PRACH slot in a subframe
    if((mu == 1) || (mu == 3))
      slot_index = 0;  //For scs = 30khz and 120khz
  }

  //  prach_occasion_id = subframe_index * N_t_slot * N_RA_slot * fdm + N_RA_slot_index * N_t_slot * fdm + freq_index + fdm * start_symbol_index; 
  prach_occasion_id = (((frameP % (cc->max_association_period * config_period))/config_period)*cc->total_prach_occasions_per_config_period) +
                      (RA_sfn_index + slot_index) * N_t_slot * fdm + start_symbol_index * fdm + freq_index; 

  //one RO is shared by one or more SSB
  if(num_ssb_per_RO <= 1 )
    index = (int) (prach_occasion_id / (int)(1/num_ssb_per_RO)) % num_active_ssb;
  //one SSB have more than one continuous RO
  else if ( num_ssb_per_RO > 1) {
    index = (prach_occasion_id * (int)num_ssb_per_RO)% num_active_ssb ;
    for(int j = 0;j < num_ssb_per_RO;j++) {
      if(preamble_index <  (((j+1) * total_RApreambles) / num_ssb_per_RO))
        index = index + j;
    }
  }

  LOG_D(NR_MAC, "Frame %d, Slot %d: Prach Occasion id = %d ssb per RO = %f number of active SSB %u index = %d fdm %u symbol index %u freq_index %u total_RApreambles %u\n",
        frameP, slotP, prach_occasion_id, num_ssb_per_RO, num_active_ssb, index, fdm, start_symbol_index, freq_index, total_RApreambles);

  return index;
}


//Compute Total active SSBs and RO available
void find_SSB_and_RO_available(module_id_t module_idP) {

  gNB_MAC_INST *gNB = RC.nrmac[module_idP];
  NR_COMMON_channels_t *cc = &gNB->common_channels[0];
  NR_ServingCellConfigCommon_t *scc = cc->ServingCellConfigCommon;
  nfapi_nr_config_request_scf_t *cfg = &RC.nrmac[module_idP]->config[0];

  uint8_t config_index = scc->uplinkConfigCommon->initialUplinkBWP->rach_ConfigCommon->choice.setup->rach_ConfigGeneric.prach_ConfigurationIndex;
  uint8_t mu,N_dur=0,N_t_slot=0,start_symbol=0,N_RA_slot = 0;
  uint16_t format,N_RA_sfn = 0,unused_RA_occasion,repetition = 0;
  uint8_t num_active_ssb = 0;
  uint8_t max_association_period = 1;

  struct NR_RACH_ConfigCommon__ssb_perRACH_OccasionAndCB_PreamblesPerSSB *ssb_perRACH_OccasionAndCB_PreamblesPerSSB = scc->uplinkConfigCommon->initialUplinkBWP->rach_ConfigCommon->choice.setup->ssb_perRACH_OccasionAndCB_PreamblesPerSSB;

  switch (ssb_perRACH_OccasionAndCB_PreamblesPerSSB->present){
    case NR_RACH_ConfigCommon__ssb_perRACH_OccasionAndCB_PreamblesPerSSB_PR_oneEighth:
      cc->cb_preambles_per_ssb = 4 * (ssb_perRACH_OccasionAndCB_PreamblesPerSSB->choice.oneEighth + 1);
      break;
    case NR_RACH_ConfigCommon__ssb_perRACH_OccasionAndCB_PreamblesPerSSB_PR_oneFourth:
      cc->cb_preambles_per_ssb = 4 * (ssb_perRACH_OccasionAndCB_PreamblesPerSSB->choice.oneFourth + 1);
      break;
    case NR_RACH_ConfigCommon__ssb_perRACH_OccasionAndCB_PreamblesPerSSB_PR_oneHalf:
      cc->cb_preambles_per_ssb = 4 * (ssb_perRACH_OccasionAndCB_PreamblesPerSSB->choice.oneHalf + 1);
      break;
    case NR_RACH_ConfigCommon__ssb_perRACH_OccasionAndCB_PreamblesPerSSB_PR_one:
      cc->cb_preambles_per_ssb = 4 * (ssb_perRACH_OccasionAndCB_PreamblesPerSSB->choice.one + 1);
      break;
    case NR_RACH_ConfigCommon__ssb_perRACH_OccasionAndCB_PreamblesPerSSB_PR_two:
      cc->cb_preambles_per_ssb = 4 * (ssb_perRACH_OccasionAndCB_PreamblesPerSSB->choice.two + 1);
      break;
    case NR_RACH_ConfigCommon__ssb_perRACH_OccasionAndCB_PreamblesPerSSB_PR_four:
      cc->cb_preambles_per_ssb = ssb_perRACH_OccasionAndCB_PreamblesPerSSB->choice.four;
      break;
    case NR_RACH_ConfigCommon__ssb_perRACH_OccasionAndCB_PreamblesPerSSB_PR_eight:
      cc->cb_preambles_per_ssb = ssb_perRACH_OccasionAndCB_PreamblesPerSSB->choice.eight;
      break;
    case NR_RACH_ConfigCommon__ssb_perRACH_OccasionAndCB_PreamblesPerSSB_PR_sixteen:
      cc->cb_preambles_per_ssb = ssb_perRACH_OccasionAndCB_PreamblesPerSSB->choice.sixteen;
      break;
    default:
      AssertFatal(1 == 0, "Unsupported ssb_perRACH_config %d\n", ssb_perRACH_OccasionAndCB_PreamblesPerSSB->present);
      break;
    }

  if (scc->uplinkConfigCommon->initialUplinkBWP->rach_ConfigCommon->choice.setup->msg1_SubcarrierSpacing)
    mu = *scc->uplinkConfigCommon->initialUplinkBWP->rach_ConfigCommon->choice.setup->msg1_SubcarrierSpacing;
  else
    mu = scc->downlinkConfigCommon->frequencyInfoDL->scs_SpecificCarrierList.list.array[0]->subcarrierSpacing;

  // prach is scheduled according to configuration index and tables 6.3.3.2.2 to 6.3.3.2.4
  get_nr_prach_occasion_info_from_index(config_index,
                                        scc->downlinkConfigCommon->frequencyInfoDL->absoluteFrequencyPointA,
                                        mu,
                                        cc->frame_type,
                                        &format,
                                        &start_symbol,
                                        &N_t_slot,
                                        &N_dur,
                                        &N_RA_slot,
                                        &N_RA_sfn,
                                        &max_association_period);

  float num_ssb_per_RO = ssb_per_rach_occasion[cfg->prach_config.ssb_per_rach.value];	
  uint8_t fdm = cfg->prach_config.num_prach_fd_occasions.value;
  uint64_t L_ssb = (((uint64_t) cfg->ssb_table.ssb_mask_list[0].ssb_mask.value)<<32) | cfg->ssb_table.ssb_mask_list[1].ssb_mask.value ;
  uint32_t total_RA_occasions = N_RA_sfn * N_t_slot * N_RA_slot * fdm;

  for(int i = 0;i < 64;i++) {
    if ((L_ssb >> (63-i)) & 0x01) { // only if the bit of L_ssb at current ssb index is 1
      cc->ssb_index[num_active_ssb] = i; 
      num_active_ssb++;
    }
  }

  cc->total_prach_occasions_per_config_period = total_RA_occasions;
  for(int i=1; (1 << (i-1)) < max_association_period; i++) {
    cc->max_association_period = (1 <<(i-1));
    total_RA_occasions = total_RA_occasions * cc->max_association_period;
    if(total_RA_occasions >= (int) (num_active_ssb/num_ssb_per_RO)) {
      repetition = (uint16_t)((total_RA_occasions * num_ssb_per_RO )/num_active_ssb);
      break;
    }
  }

  unused_RA_occasion = total_RA_occasions - (int)((num_active_ssb * repetition)/num_ssb_per_RO);
  cc->total_prach_occasions = total_RA_occasions - unused_RA_occasion;
  cc->num_active_ssb = num_active_ssb;

  LOG_I(NR_MAC,
        "Total available RO %d, num of active SSB %d: unused RO = %d association_period %u N_RA_sfn %u total_prach_occasions_per_config_period %u\n",
        cc->total_prach_occasions,
        cc->num_active_ssb,
        unused_RA_occasion,
        cc->max_association_period,
        N_RA_sfn,
        cc->total_prach_occasions_per_config_period);
}		
		
void schedule_nr_prach(module_id_t module_idP, frame_t frameP, sub_frame_t slotP)
{
  gNB_MAC_INST *gNB = RC.nrmac[module_idP];
  NR_COMMON_channels_t *cc = gNB->common_channels;
  NR_ServingCellConfigCommon_t *scc = cc->ServingCellConfigCommon;
  nfapi_nr_ul_tti_request_t *UL_tti_req = &RC.nrmac[module_idP]->UL_tti_req_ahead[0][slotP];
  nfapi_nr_config_request_scf_t *cfg = &RC.nrmac[module_idP]->config[0];

  if (is_nr_UL_slot(scc, slotP, cc->frame_type)) {

    uint8_t config_index = scc->uplinkConfigCommon->initialUplinkBWP->rach_ConfigCommon->choice.setup->rach_ConfigGeneric.prach_ConfigurationIndex;
    uint8_t mu,N_dur,N_t_slot,start_symbol = 0,N_RA_slot;
    uint16_t RA_sfn_index = -1;
    uint8_t config_period = 1;
    uint16_t format;
    int slot_index = 0;
    uint16_t prach_occasion_id = -1;

    if (scc->uplinkConfigCommon->initialUplinkBWP->rach_ConfigCommon->choice.setup->msg1_SubcarrierSpacing)
      mu = *scc->uplinkConfigCommon->initialUplinkBWP->rach_ConfigCommon->choice.setup->msg1_SubcarrierSpacing;
    else
      mu = scc->downlinkConfigCommon->frequencyInfoDL->scs_SpecificCarrierList.list.array[0]->subcarrierSpacing;

    uint8_t fdm = cfg->prach_config.num_prach_fd_occasions.value;
    // prach is scheduled according to configuration index and tables 6.3.3.2.2 to 6.3.3.2.4
    if ( get_nr_prach_info_from_index(config_index,
                                      (int)frameP,
                                      (int)slotP,
                                      scc->downlinkConfigCommon->frequencyInfoDL->absoluteFrequencyPointA,
                                      mu,
                                      cc->frame_type,
                                      &format,
                                      &start_symbol,
                                      &N_t_slot,
                                      &N_dur,
                                      &RA_sfn_index,
                                      &N_RA_slot,
                                      &config_period) ) {

      uint16_t format0 = format&0xff;      // first column of format from table
      uint16_t format1 = (format>>8)&0xff; // second column of format from table

      if (N_RA_slot > 1) { //more than 1 PRACH slot in a subframe
        if (slotP%2 == 1)
          slot_index = 1;
        else
          slot_index = 0;
      }else if (N_RA_slot <= 1) { //1 PRACH slot in a subframe
        slot_index = 0;
      }

      UL_tti_req->SFN = frameP;
      UL_tti_req->Slot = slotP;
      for (int fdm_index=0; fdm_index < fdm; fdm_index++) { // one structure per frequency domain occasion
        for (int td_index=0; td_index<N_t_slot; td_index++) {

          prach_occasion_id = (((frameP % (cc->max_association_period * config_period))/config_period) * cc->total_prach_occasions_per_config_period) +
                              (RA_sfn_index + slot_index) * N_t_slot * fdm + td_index * fdm + fdm_index;

          if((prach_occasion_id < cc->total_prach_occasions) && (td_index == 0)){

            UL_tti_req->pdus_list[UL_tti_req->n_pdus].pdu_type = NFAPI_NR_UL_CONFIG_PRACH_PDU_TYPE;
            UL_tti_req->pdus_list[UL_tti_req->n_pdus].pdu_size = sizeof(nfapi_nr_prach_pdu_t);
            nfapi_nr_prach_pdu_t  *prach_pdu = &UL_tti_req->pdus_list[UL_tti_req->n_pdus].prach_pdu;
            memset(prach_pdu,0,sizeof(nfapi_nr_prach_pdu_t));
            UL_tti_req->n_pdus+=1;

            // filling the prach fapi structure
            prach_pdu->phys_cell_id = *scc->physCellId;
            prach_pdu->num_prach_ocas = N_t_slot;
            prach_pdu->prach_start_symbol = start_symbol;
            prach_pdu->num_ra = fdm_index;
            prach_pdu->num_cs = get_NCS(scc->uplinkConfigCommon->initialUplinkBWP->rach_ConfigCommon->choice.setup->rach_ConfigGeneric.zeroCorrelationZoneConfig,
                                        format0,
                                        scc->uplinkConfigCommon->initialUplinkBWP->rach_ConfigCommon->choice.setup->restrictedSetConfig);

            LOG_D(NR_MAC, "Frame %d, Slot %d: Prach Occasion id = %u  fdm index = %u start symbol = %u slot index = %u subframe index = %u \n",
                  frameP, slotP,
                  prach_occasion_id, prach_pdu->num_ra,
                  prach_pdu->prach_start_symbol,
                  slot_index, RA_sfn_index);
            // SCF PRACH PDU format field does not consider A1/B1 etc. possibilities
            // We added 9 = A1/B1 10 = A2/B2 11 A3/B3
            if (format1!=0xff) {
              switch(format0) {
                case 0xa1:
                  prach_pdu->prach_format = 11;
                  break;
                case 0xa2:
                  prach_pdu->prach_format = 12;
                  break;
                case 0xa3:
                  prach_pdu->prach_format = 13;
                  break;
              default:
                AssertFatal(1==0,"Only formats A1/B1 A2/B2 A3/B3 are valid for dual format");
              }
            }
            else{
              switch(format0) {
                case 0:
                  prach_pdu->prach_format = 0;
                  break;
                case 1:
                  prach_pdu->prach_format = 1;
                  break;
                case 2:
                  prach_pdu->prach_format = 2;
                  break;
                case 3:
                  prach_pdu->prach_format = 3;
                  break;
                case 0xa1:
                  prach_pdu->prach_format = 4;
                  break;
                case 0xa2:
                  prach_pdu->prach_format = 5;
                  break;
                case 0xa3:
                  prach_pdu->prach_format = 6;
                  break;
                case 0xb1:
                  prach_pdu->prach_format = 7;
                  break;
                case 0xb4:
                  prach_pdu->prach_format = 8;
                  break;
                case 0xc0:
                  prach_pdu->prach_format = 9;
                  break;
                case 0xc2:
                  prach_pdu->prach_format = 10;
                  break;
              default:
                AssertFatal(1==0,"Invalid PRACH format");
              }
            }
          }
        }
      }

      // block resources in vrb_map_UL
      const NR_RACH_ConfigGeneric_t *rach_ConfigGeneric =
          &scc->uplinkConfigCommon->initialUplinkBWP->rach_ConfigCommon->choice.setup->rach_ConfigGeneric;
      const uint8_t mu_pusch =
          scc->uplinkConfigCommon->frequencyInfoUL->scs_SpecificCarrierList.list.array[0]->subcarrierSpacing;
      const int16_t N_RA_RB = get_N_RA_RB(cfg->prach_config.prach_sub_c_spacing.value, mu_pusch);
      uint16_t *vrb_map_UL = &cc->vrb_map_UL[slotP * MAX_BWP_SIZE];
      for (int i = 0; i < N_RA_RB * fdm; ++i)
        vrb_map_UL[rach_ConfigGeneric->msg1_FrequencyStart + i] = 0xff; // all symbols
    }
  }
}

void nr_schedule_msg2(uint16_t rach_frame, uint16_t rach_slot,
                      uint16_t *msg2_frame, uint16_t *msg2_slot,
                      NR_ServingCellConfigCommon_t *scc,
                      uint16_t monitoring_slot_period,
                      uint16_t monitoring_offset,uint8_t beam_index,
                      uint8_t num_active_ssb,
                      int16_t *tdd_beam_association){

  // preferentially we schedule the msg2 in the mixed slot or in the last dl slot
  // if they are allowed by search space configuration

  uint8_t mu = *scc->ssbSubcarrierSpacing;
  uint8_t response_window = scc->uplinkConfigCommon->initialUplinkBWP->rach_ConfigCommon->choice.setup->rach_ConfigGeneric.ra_ResponseWindow;
  uint8_t slot_window;
  // number of mixed slot or of last dl slot if there is no mixed slot
  uint8_t last_dl_slot_period = scc->tdd_UL_DL_ConfigurationCommon->pattern1.nrofDownlinkSlots;
  // lenght of tdd period in slots
  uint8_t tdd_period_slot =  scc->tdd_UL_DL_ConfigurationCommon->pattern1.nrofDownlinkSlots + scc->tdd_UL_DL_ConfigurationCommon->pattern1.nrofUplinkSlots;
  if (scc->tdd_UL_DL_ConfigurationCommon->pattern1.nrofDownlinkSymbols == 0)
    last_dl_slot_period--;
  if ((scc->tdd_UL_DL_ConfigurationCommon->pattern1.nrofDownlinkSymbols > 0) || (scc->tdd_UL_DL_ConfigurationCommon->pattern1.nrofUplinkSymbols > 0))
    tdd_period_slot++;

  switch(response_window){
    case NR_RACH_ConfigGeneric__ra_ResponseWindow_sl1:
      slot_window = 1;
      break;
    case NR_RACH_ConfigGeneric__ra_ResponseWindow_sl2:
      slot_window = 2;
      break;
    case NR_RACH_ConfigGeneric__ra_ResponseWindow_sl4:
      slot_window = 4;
      break;
    case NR_RACH_ConfigGeneric__ra_ResponseWindow_sl8:
      slot_window = 8;
      break;
    case NR_RACH_ConfigGeneric__ra_ResponseWindow_sl10:
      slot_window = 10;
      break;
    case NR_RACH_ConfigGeneric__ra_ResponseWindow_sl20:
      slot_window = 20;
      break;
    case NR_RACH_ConfigGeneric__ra_ResponseWindow_sl40:
      slot_window = 40;
      break;
    case NR_RACH_ConfigGeneric__ra_ResponseWindow_sl80:
      slot_window = 80;
      break;
    default:
      AssertFatal(1==0,"Invalid response window value %d\n",response_window);
  }
  AssertFatal(slot_window<=nr_slots_per_frame[mu],"Msg2 response window needs to be lower or equal to 10ms");

  // slot and frame limit to transmit msg2 according to response window
  uint8_t slot_limit = (rach_slot + slot_window)%nr_slots_per_frame[mu];
  uint8_t frame_limit = (slot_limit>(rach_slot))? rach_frame : (rach_frame +1);

  // computing start of next period

  int FR = *scc->downlinkConfigCommon->frequencyInfoDL->frequencyBandList.list.array[0] >= 257 ? nr_FR2 : nr_FR1;

  uint8_t start_next_period = (rach_slot-(rach_slot%tdd_period_slot)+tdd_period_slot)%nr_slots_per_frame[mu];
  *msg2_slot = start_next_period + last_dl_slot_period; // initializing scheduling of slot to next mixed (or last dl) slot
  *msg2_frame = ((*msg2_slot>(rach_slot))? rach_frame : (rach_frame+1))%1024;

  // we can't schedule msg2 before sl_ahead since prach
  int eff_slot = *msg2_slot+(*msg2_frame-rach_frame)*nr_slots_per_frame[mu];
  if ((eff_slot-rach_slot)<=sl_ahead) {
    *msg2_slot = (*msg2_slot+tdd_period_slot)%nr_slots_per_frame[mu];
    *msg2_frame = ((*msg2_slot>(rach_slot))? rach_frame : (rach_frame+1))%1024;
  }
  if (FR==nr_FR2) {
    int num_tdd_period = *msg2_slot/tdd_period_slot;
    while((tdd_beam_association[num_tdd_period]!=-1)&&(tdd_beam_association[num_tdd_period]!=beam_index)) {
      *msg2_slot = (*msg2_slot+tdd_period_slot)%nr_slots_per_frame[mu];
      *msg2_frame = ((*msg2_slot>(rach_slot))? rach_frame : (rach_frame+1))%1024;
      num_tdd_period = *msg2_slot/tdd_period_slot;
    }
    if(tdd_beam_association[num_tdd_period] == -1)
      tdd_beam_association[num_tdd_period] = beam_index;
  }

  // go to previous slot if the current scheduled slot is beyond the response window
  // and if the slot is not among the PDCCH monitored ones (38.213 10.1)
  while (((*msg2_slot>slot_limit)&&(*msg2_frame>frame_limit)) || ((*msg2_frame*nr_slots_per_frame[mu]+*msg2_slot-monitoring_offset)%monitoring_slot_period !=0))  {
    if((*msg2_slot%tdd_period_slot) > 0)
      (*msg2_slot)--;
    else
      AssertFatal(1==0,"No available DL slot to schedule msg2 has been found");
  }
}


void nr_initiate_ra_proc(module_id_t module_idP,
                         int CC_id,
                         frame_t frameP,
                         sub_frame_t slotP,
                         uint16_t preamble_index,
                         uint8_t freq_index,
                         uint8_t symbol,
                         int16_t timing_offset){

  uint8_t ul_carrier_id = 0; // 0 for NUL 1 for SUL
  NR_SearchSpace_t *ss;

  uint16_t msg2_frame, msg2_slot,monitoring_slot_period,monitoring_offset;
  gNB_MAC_INST *nr_mac = RC.nrmac[module_idP];
  NR_COMMON_channels_t *cc = &nr_mac->common_channels[CC_id];
  NR_ServingCellConfigCommon_t *scc = cc->ServingCellConfigCommon;

  uint8_t total_RApreambles = MAX_NUM_NR_PRACH_PREAMBLES;
  uint8_t  num_ssb_per_RO = scc->uplinkConfigCommon->initialUplinkBWP->rach_ConfigCommon->choice.setup->ssb_perRACH_OccasionAndCB_PreamblesPerSSB->present;
  int pr_found;

  if( scc->uplinkConfigCommon->initialUplinkBWP->rach_ConfigCommon->choice.setup->totalNumberOfRA_Preambles != NULL)
    total_RApreambles = *scc->uplinkConfigCommon->initialUplinkBWP->rach_ConfigCommon->choice.setup->totalNumberOfRA_Preambles;

  if(num_ssb_per_RO > 3) { /*num of ssb per RO >= 1*/
    num_ssb_per_RO -= 3;
    total_RApreambles = total_RApreambles/num_ssb_per_RO ;
  }

  for (int i = 0; i < NR_NB_RA_PROC_MAX; i++) {
    NR_RA_t *ra = &cc->ra[i];
    pr_found = 0;
    if (ra->state == RA_IDLE) {
      for(int j = 0; j < ra->preambles.num_preambles; j++) {
        //check if the preamble received correspond to one of the listed or configured preambles
        if (preamble_index == ra->preambles.preamble_list[j]) {
          pr_found=1;
          break;
        }
      }
      if (pr_found == 0) {
         continue;
      }

      uint16_t ra_rnti;

      // ra_rnti from 5.1.3 in 38.321
      // FK: in case of long PRACH the phone seems to expect the subframe number instead of the slot number here.
      if (scc->uplinkConfigCommon->initialUplinkBWP->rach_ConfigCommon->choice.setup->prach_RootSequenceIndex.present
          == NR_RACH_ConfigCommon__prach_RootSequenceIndex_PR_l839)
        ra_rnti = 1 + symbol + (9 /*slotP*/ * 14) + (freq_index * 14 * 80) + (ul_carrier_id * 14 * 80 * 8);
      else
        ra_rnti = 1 + symbol + (slotP * 14) + (freq_index * 14 * 80) + (ul_carrier_id * 14 * 80 * 8);

      ra->bwp_id = 1;
      NR_BWP_Downlink_t *bwp = NULL; // For SA we use InitialBWP
      if(get_softmodem_params()->sa != 1) {
        bwp = ra->secondaryCellGroup->spCellConfig->spCellConfigDedicated->downlinkBWP_ToAddModList->list.array[ra->bwp_id-1];
      }

      VCD_SIGNAL_DUMPER_DUMP_FUNCTION_BY_NAME(VCD_SIGNAL_DUMPER_FUNCTIONS_INITIATE_RA_PROC, 1);

      LOG_D(NR_MAC,
            "[gNB %d][RAPROC] CC_id %d Frame %d, Slot %d  Initiating RA procedure for preamble index %d\n",
            module_idP,
            CC_id,
            frameP,
            slotP,
            preamble_index);

      uint8_t beam_index = ssb_index_from_prach(module_idP, frameP, slotP, preamble_index, freq_index, symbol);

      // the UE sent a RACH either for starting RA procedure or RA procedure failed and UE retries
      if (ra->cfra) {
        // if the preamble received correspond to one of the listed
        if (!(preamble_index == ra->preambles.preamble_list[beam_index])) {
          LOG_E(
              NR_MAC,
              "[gNB %d][RAPROC] FAILURE: preamble %d does not correspond to any of the ones in rach_ConfigDedicated\n",
              module_idP,
              preamble_index);
          continue; // if the PRACH preamble does not correspond to any of the ones sent through RRC abort RA proc
        }
      }
      LOG_D(NR_MAC, "Frame %d, Slot %d: Activating RA process \n", frameP, slotP);
      ra->state = Msg2;
      ra->timing_offset = timing_offset;
      ra->preamble_slot = slotP;

      NR_SearchSpaceId_t	ra_SearchSpace = 0;
      struct NR_PDCCH_ConfigCommon__commonSearchSpaceList *commonSearchSpaceList = NULL;
      if(bwp) {
        commonSearchSpaceList = bwp->bwp_Common->pdcch_ConfigCommon->choice.setup->commonSearchSpaceList;
        ra_SearchSpace = *bwp->bwp_Common->pdcch_ConfigCommon->choice.setup->ra_SearchSpace;
      } else {
        commonSearchSpaceList = scc->downlinkConfigCommon->initialDownlinkBWP->pdcch_ConfigCommon->choice.setup->commonSearchSpaceList;
        ra_SearchSpace = *scc->downlinkConfigCommon->initialDownlinkBWP->pdcch_ConfigCommon->choice.setup->ra_SearchSpace;
      }
      AssertFatal(commonSearchSpaceList->list.count > 0, "common SearchSpace list has 0 elements\n");

      // Common searchspace list
      for (int i = 0; i < commonSearchSpaceList->list.count; i++) {
        ss = commonSearchSpaceList->list.array[i];
        if (ss->searchSpaceId == ra_SearchSpace)
          ra->ra_ss = ss;
      }

      // retrieving ra pdcch monitoring period and offset
      find_monitoring_periodicity_offset_common(ra->ra_ss, &monitoring_slot_period, &monitoring_offset);

      nr_schedule_msg2(frameP,
                       slotP,
                       &msg2_frame,
                       &msg2_slot,
                       scc,
                       monitoring_slot_period,
                       monitoring_offset,
                       beam_index,
                       cc->num_active_ssb,
                       nr_mac->tdd_beam_association);

      ra->Msg2_frame = msg2_frame;
      ra->Msg2_slot = msg2_slot;

      LOG_D(NR_MAC, "%s() Msg2[%04d%d] SFN/SF:%04d%d\n", __FUNCTION__, ra->Msg2_frame, ra->Msg2_slot, frameP, slotP);

      int loop = 0;
      // This condition allows for the usage of a preconfigured rnti for the first UE
      if (!ra->cfra || ra->rnti == 0) {
        do {
          ra->rnti = (taus() % 65518) + 1;
          loop++;
        } while (loop != 100
                 && !((find_nr_UE_id(module_idP, ra->rnti) == -1) && (find_nr_RA_id(module_idP, CC_id, ra->rnti) == -1)
                      && ra->rnti >= 1 && ra->rnti <= 65519));
        if (loop == 100) {
          LOG_E(NR_MAC, "%s:%d:%s: [RAPROC] initialisation random access aborted\n", __FILE__, __LINE__, __FUNCTION__);
          abort();
        }
      }

      ra->RA_rnti = ra_rnti;
      ra->preamble_index = preamble_index;
      ra->beam_id = beam_index;

      LOG_D(NR_MAC,
            "[gNB %d][RAPROC] CC_id %d Frame %d Activating Msg2 generation in frame %d, slot %d using RA rnti %x SSB "
            "index %u\n",
            module_idP,
            CC_id,
            frameP,
            ra->Msg2_frame,
            ra->Msg2_slot,
            ra->RA_rnti,
            cc->ssb_index[beam_index]);

      return;
    }
  }
  LOG_E(NR_MAC, "[gNB %d][RAPROC] FAILURE: CC_id %d Frame %d initiating RA procedure for preamble index %d\n", module_idP, CC_id, frameP, preamble_index);

  VCD_SIGNAL_DUMPER_DUMP_FUNCTION_BY_NAME(VCD_SIGNAL_DUMPER_FUNCTIONS_INITIATE_RA_PROC, 0);
}

  void nr_schedule_RA(module_id_t module_idP, frame_t frameP, sub_frame_t slotP)
  {
    gNB_MAC_INST *mac = RC.nrmac[module_idP];

    start_meas(&mac->schedule_ra);
    for (int CC_id = 0; CC_id < MAX_NUM_CCs; CC_id++) {
      NR_COMMON_channels_t *cc = &mac->common_channels[CC_id];
      for (int i = 0; i < NR_NB_RA_PROC_MAX; i++) {
        NR_RA_t *ra = &cc->ra[i];
        LOG_D(NR_MAC, "RA[state:%d]\n", ra->state);
        switch (ra->state) {
          case Msg2:
            nr_generate_Msg2(module_idP, CC_id, frameP, slotP, ra);
            break;
          case Msg4:
            nr_generate_Msg4(module_idP, CC_id, frameP, slotP, ra);
            break;
          case WAIT_Msg4_ACK:
            nr_check_Msg4_Ack(module_idP, CC_id, frameP, slotP, ra);
            break;
          default:
            break;
        }
      }
    }
    stop_meas(&mac->schedule_ra);
  }

void nr_get_Msg3alloc(module_id_t module_id,
                      int CC_id,
                      NR_ServingCellConfigCommon_t *scc,
                      NR_BWP_Uplink_t *ubwp,
                      sub_frame_t current_slot,
                      frame_t current_frame,
                      NR_RA_t *ra,
                      int16_t *tdd_beam_association) {

<<<<<<< HEAD
  // msg3 is schedulend in mixed slot in the following TDD period

  uint16_t msg3_nb_rb = 8 + sizeof(NR_MAC_SUBHEADER_SHORT) + sizeof(NR_MAC_SUBHEADER_SHORT); // sdu has 6 or 8 bytes
=======
    // msg3 is schedulend in mixed slot in the following TDD period
>>>>>>> c19ba39e

    uint16_t msg3_nb_rb = 8 + sizeof(NR_MAC_SUBHEADER_SHORT) + sizeof(NR_MAC_SUBHEADER_SHORT); // sdu has 6 or 8 bytes

    int mu = ubwp->bwp_Common->genericParameters.subcarrierSpacing;
    int StartSymbolIndex, NrOfSymbols, startSymbolAndLength, temp_slot;
    ra->Msg3_tda_id = 16; // initialization to a value above limit

    for (int i=0; i<ubwp->bwp_Common->pusch_ConfigCommon->choice.setup->pusch_TimeDomainAllocationList->list.count; i++) {
      startSymbolAndLength = ubwp->bwp_Common->pusch_ConfigCommon->choice.setup->pusch_TimeDomainAllocationList->list.array[i]->startSymbolAndLength;
      SLIV2SL(startSymbolAndLength, &StartSymbolIndex, &NrOfSymbols);
      // we want to transmit in the uplink symbols of mixed slot
      if (NrOfSymbols == scc->tdd_UL_DL_ConfigurationCommon->pattern1.nrofUplinkSymbols) {
        ra->Msg3_tda_id = i;
        break;
      }
    }
    AssertFatal(ra->Msg3_tda_id<16,"Unable to find Msg3 time domain allocation in list\n");

    uint8_t k2 = *ubwp->bwp_Common->pusch_ConfigCommon->choice.setup->pusch_TimeDomainAllocationList->list.array[ra->Msg3_tda_id]->k2;

    temp_slot = current_slot + k2 + DELTA[mu]; // msg3 slot according to 8.3 in 38.213
    ra->Msg3_slot = temp_slot%nr_slots_per_frame[mu];
    if (nr_slots_per_frame[mu]>temp_slot)
      ra->Msg3_frame = current_frame;
    else
      ra->Msg3_frame = (current_frame + (temp_slot/nr_slots_per_frame[mu]))%1024;

  // beam association for FR2
  if (*scc->downlinkConfigCommon->frequencyInfoDL->frequencyBandList.list.array[0] >= 257) {
    uint8_t tdd_period_slot =  scc->tdd_UL_DL_ConfigurationCommon->pattern1.nrofDownlinkSlots + scc->tdd_UL_DL_ConfigurationCommon->pattern1.nrofUplinkSlots;
    if ((scc->tdd_UL_DL_ConfigurationCommon->pattern1.nrofDownlinkSymbols > 0) || (scc->tdd_UL_DL_ConfigurationCommon->pattern1.nrofUplinkSymbols > 0))
      tdd_period_slot++;
    int num_tdd_period = ra->Msg3_slot/tdd_period_slot;
    if((tdd_beam_association[num_tdd_period]!=-1)&&(tdd_beam_association[num_tdd_period]!=ra->beam_id))
      AssertFatal(1==0,"Cannot schedule MSG3\n");
    else
      tdd_beam_association[num_tdd_period] = ra->beam_id;
  }

  LOG_D(NR_MAC, "[RAPROC] Msg3 slot %d: current slot %u Msg3 frame %u k2 %u Msg3_tda_id %u start symbol index %u\n", ra->Msg3_slot, current_slot, ra->Msg3_frame, k2,ra->Msg3_tda_id, StartSymbolIndex);
  uint16_t *vrb_map_UL =
      &RC.nrmac[module_id]->common_channels[CC_id].vrb_map_UL[ra->Msg3_slot * MAX_BWP_SIZE];
  const uint16_t bwpSize = NRRIV2BW(ubwp->bwp_Common->genericParameters.locationAndBandwidth, MAX_BWP_SIZE);

<<<<<<< HEAD
  /* search msg3_nb_rb free RBs */
=======
    /* search msg3_nb_rb free RBs */
>>>>>>> c19ba39e
  int rbSize = 0;
  int rbStart = 0;
  while (rbSize < msg3_nb_rb) {
    rbStart += rbSize; /* last iteration rbSize was not enough, skip it */
    rbSize = 0;
    while (rbStart < bwpSize && vrb_map_UL[rbStart])
      rbStart++;
    AssertFatal(rbStart < bwpSize - msg3_nb_rb, "no space to allocate Msg 3 for RA!\n");
    while (rbStart + rbSize < bwpSize
           && !vrb_map_UL[rbStart + rbSize]
           && rbSize < msg3_nb_rb)
      rbSize++;
  }
  ra->msg3_nb_rb = msg3_nb_rb;
  ra->msg3_first_rb = rbStart;
}

void nr_add_msg3(module_id_t module_idP, int CC_id, frame_t frameP, sub_frame_t slotP, NR_RA_t *ra, uint8_t *RAR_pdu)
{
  gNB_MAC_INST                                   *mac = RC.nrmac[module_idP];
  NR_COMMON_channels_t                            *cc = &mac->common_channels[CC_id];
  NR_ServingCellConfigCommon_t                   *scc = cc->ServingCellConfigCommon;

  if (ra->state == RA_IDLE) {
    LOG_W(NR_MAC,"RA is not active for RA %X. skipping msg3 scheduling\n", ra->rnti);
    return;
  }

  uint16_t *vrb_map_UL =
      &RC.nrmac[module_idP]->common_channels[CC_id].vrb_map_UL[ra->Msg3_slot * MAX_BWP_SIZE];
  for (int i = 0; i < ra->msg3_nb_rb; ++i) {
    AssertFatal(!vrb_map_UL[i + ra->msg3_first_rb],
                "RB %d in %4d.%2d is already taken, cannot allocate Msg3!\n",
                i + ra->msg3_first_rb,
                ra->Msg3_frame,
                ra->Msg3_slot);
    vrb_map_UL[i + ra->msg3_first_rb] = 1;
  }

  LOG_D(NR_MAC, "[gNB %d][RAPROC] Frame %d, Subframe %d : CC_id %d RA is active, Msg3 in (%d,%d)\n", module_idP, frameP, slotP, CC_id, ra->Msg3_frame, ra->Msg3_slot);

  nfapi_nr_ul_tti_request_t *future_ul_tti_req = &RC.nrmac[module_idP]->UL_tti_req_ahead[CC_id][ra->Msg3_slot];
  AssertFatal(future_ul_tti_req->SFN == ra->Msg3_frame
              && future_ul_tti_req->Slot == ra->Msg3_slot,
              "future UL_tti_req's frame.slot %d.%d does not match PUSCH %d.%d\n",
              future_ul_tti_req->SFN,
              future_ul_tti_req->Slot,
              ra->Msg3_frame,
              ra->Msg3_slot);
  future_ul_tti_req->pdus_list[future_ul_tti_req->n_pdus].pdu_type = NFAPI_NR_UL_CONFIG_PUSCH_PDU_TYPE;
  future_ul_tti_req->pdus_list[future_ul_tti_req->n_pdus].pdu_size = sizeof(nfapi_nr_pusch_pdu_t);
  nfapi_nr_pusch_pdu_t *pusch_pdu = &future_ul_tti_req->pdus_list[future_ul_tti_req->n_pdus].pusch_pdu;
  memset(pusch_pdu, 0, sizeof(nfapi_nr_pusch_pdu_t));
  future_ul_tti_req->n_pdus += 1;

  AssertFatal(ra->secondaryCellGroup,
              "no secondaryCellGroup for RNTI %04x\n",
              ra->crnti);
  AssertFatal(ra->secondaryCellGroup->spCellConfig->spCellConfigDedicated->downlinkBWP_ToAddModList->list.count == 1,
    "downlinkBWP_ToAddModList has %d BWP!\n", ra->secondaryCellGroup->spCellConfig->spCellConfigDedicated->downlinkBWP_ToAddModList->list.count);
  NR_BWP_Uplink_t *ubwp = ra->secondaryCellGroup->spCellConfig->spCellConfigDedicated->uplinkConfig->uplinkBWP_ToAddModList->list.array[ra->bwp_id - 1];
  LOG_D(NR_MAC, "Frame %d, Subframe %d Adding Msg3 UL Config Request for (%d,%d) : (%d,%d,%d) for rnti: %d\n",
    frameP,
    slotP,
    ra->Msg3_frame,
    ra->Msg3_slot,
    ra->msg3_nb_rb,
    ra->msg3_first_rb,
    ra->msg3_round,
    ra->rnti);

  int startSymbolAndLength = ubwp->bwp_Common->pusch_ConfigCommon->choice.setup->pusch_TimeDomainAllocationList->list.array[ra->Msg3_tda_id]->startSymbolAndLength;
  int start_symbol_index,nr_of_symbols;
  SLIV2SL(startSymbolAndLength, &start_symbol_index, &nr_of_symbols);
  int mappingtype = ubwp->bwp_Common->pusch_ConfigCommon->choice.setup->pusch_TimeDomainAllocationList->list.array[ra->Msg3_tda_id]->mappingType;

  pusch_pdu->pdu_bit_map = PUSCH_PDU_BITMAP_PUSCH_DATA;
  pusch_pdu->rnti = ra->rnti;
  pusch_pdu->handle = 0;
  int abwp_size  = NRRIV2BW(ubwp->bwp_Common->genericParameters.locationAndBandwidth, MAX_BWP_SIZE);
  int abwp_start = NRRIV2PRBOFFSET(ubwp->bwp_Common->genericParameters.locationAndBandwidth, MAX_BWP_SIZE);
  int ibwp_size  = NRRIV2BW(scc->uplinkConfigCommon->initialUplinkBWP->genericParameters.locationAndBandwidth, MAX_BWP_SIZE);
  int ibwp_start = NRRIV2PRBOFFSET(scc->uplinkConfigCommon->initialUplinkBWP->genericParameters.locationAndBandwidth, MAX_BWP_SIZE);
  if ((ibwp_start < abwp_start) || (ibwp_size > abwp_size))
    pusch_pdu->bwp_start = abwp_start;
  else
    pusch_pdu->bwp_start = ibwp_start;
  pusch_pdu->bwp_size = ibwp_size;
  pusch_pdu->subcarrier_spacing = ubwp->bwp_Common->genericParameters.subcarrierSpacing;
  pusch_pdu->cyclic_prefix = 0;
  pusch_pdu->mcs_index = 0;
  pusch_pdu->mcs_table = 0;
  pusch_pdu->target_code_rate = nr_get_code_rate_ul(pusch_pdu->mcs_index,pusch_pdu->mcs_table);
  pusch_pdu->qam_mod_order = nr_get_Qm_ul(pusch_pdu->mcs_index,pusch_pdu->mcs_table);
  if (scc->uplinkConfigCommon->initialUplinkBWP->rach_ConfigCommon->choice.setup->msg3_transformPrecoder == NULL)
    pusch_pdu->transform_precoding = 1;
  else
    pusch_pdu->transform_precoding = 0;
  pusch_pdu->data_scrambling_id = *scc->physCellId;
  pusch_pdu->nrOfLayers = 1;

  pusch_pdu->ul_dmrs_symb_pos = get_l_prime(nr_of_symbols,mappingtype,pusch_dmrs_pos2,pusch_len1,start_symbol_index, scc->dmrs_TypeA_Position);
  LOG_D(MAC, "MSG3 start_sym:%d NR Symb:%d mappingtype:%d , ul_dmrs_symb_pos:%x\n", start_symbol_index, nr_of_symbols, mappingtype, pusch_pdu->ul_dmrs_symb_pos);

  pusch_pdu->dmrs_config_type = 0;
  pusch_pdu->ul_dmrs_scrambling_id = *scc->physCellId; //If provided and the PUSCH is not a msg3 PUSCH, otherwise, L2 should set this to physical cell id.
  pusch_pdu->scid = 0; //DMRS sequence initialization [TS38.211, sec 6.4.1.1.1]. Should match what is sent in DCI 0_1, otherwise set to 0.
  pusch_pdu->dmrs_ports = 1;  // 6.2.2 in 38.214 only port 0 to be used
  pusch_pdu->num_dmrs_cdm_grps_no_data = 2;  // no data in dmrs symbols as in 6.2.2 in 38.214
  pusch_pdu->resource_alloc = 1; //type 1
  //pusch_pdu->rb_start = ra->msg3_first_rb + ibwp_start - abwp_start; // as for 6.3.1.7 in 38.211
  pusch_pdu->rb_start = ra->msg3_first_rb;
  if (ra->msg3_nb_rb > pusch_pdu->bwp_size)
    AssertFatal(1==0,"MSG3 allocated number of RBs exceed the BWP size\n");
  else
    pusch_pdu->rb_size = ra->msg3_nb_rb;
  pusch_pdu->vrb_to_prb_mapping = 0;
  if (ubwp->bwp_Dedicated->pusch_Config->choice.setup->frequencyHopping == NULL)
    pusch_pdu->frequency_hopping = 0;
  else
    pusch_pdu->frequency_hopping = 1;
  //pusch_pdu->tx_direct_current_location;//The uplink Tx Direct Current location for the carrier. Only values in the value range of this field between 0 and 3299, which indicate the subcarrier index within the carrier corresponding 1o the numerology of the corresponding uplink BWP and value 3300, which indicates "Outside the carrier" and value 3301, which indicates "Undetermined position within the carrier" are used. [TS38.331, UplinkTxDirectCurrentBWP IE]
  pusch_pdu->uplink_frequency_shift_7p5khz = 0;
  //Resource Allocation in time domain
  pusch_pdu->start_symbol_index = start_symbol_index;
  pusch_pdu->nr_of_symbols = nr_of_symbols;
  //Optional Data only included if indicated in pduBitmap
  pusch_pdu->pusch_data.rv_index = 0;  // 8.3 in 38.213
  pusch_pdu->pusch_data.harq_process_id = 0;
  pusch_pdu->pusch_data.new_data_indicator = 1; // new data
  pusch_pdu->pusch_data.num_cb = 0;
  pusch_pdu->pusch_data.tb_size = nr_compute_tbs(pusch_pdu->qam_mod_order,
                                                 pusch_pdu->target_code_rate,
                                                 pusch_pdu->rb_size,
                                                 pusch_pdu->nr_of_symbols,
                                                 12, // nb dmrs set for no data in dmrs symbol
                                                 0, //nb_rb_oh
                                                 0, // to verify tb scaling
                                                 pusch_pdu->nrOfLayers = 1)>>3;

  // calling function to fill rar message
  nr_fill_rar(module_idP, ra, RAR_pdu, pusch_pdu);
}

void nr_generate_Msg2(module_id_t module_idP, int CC_id, frame_t frameP, sub_frame_t slotP, NR_RA_t *ra)
{

  gNB_MAC_INST *nr_mac = RC.nrmac[module_idP];
  NR_COMMON_channels_t *cc = &nr_mac->common_channels[CC_id];

  if ((ra->Msg2_frame == frameP) && (ra->Msg2_slot == slotP)) {

    uint8_t time_domain_assignment = 1;
    uint8_t mcsIndex = 0;
    int rbStart = 0;
    int rbSize = 8;

    NR_ServingCellConfigCommon_t *scc = cc->ServingCellConfigCommon;
    NR_SearchSpace_t *ss = ra->ra_ss;

    long BWPSize  = NRRIV2BW(scc->downlinkConfigCommon->initialDownlinkBWP->genericParameters.locationAndBandwidth, MAX_BWP_SIZE);

    NR_BWP_Downlink_t *bwp = NULL; // For SA we use InitialBWP
    if(get_softmodem_params()->sa != 1) {
      bwp = ra->secondaryCellGroup->spCellConfig->spCellConfigDedicated->downlinkBWP_ToAddModList->list.array[ra->bwp_id-1];
    }

    NR_ControlResourceSet_t *coreset = NULL;
    if(bwp) {
      coreset = get_coreset(bwp, ss, 0);
    } else {
      coreset = scc->downlinkConfigCommon->initialDownlinkBWP->pdcch_ConfigCommon->choice.setup->commonControlResourceSet;
    }

    long BWPStart = 0;
    if (get_softmodem_params()->sa != 1) {
      BWPStart = NRRIV2PRBOFFSET(bwp->bwp_Common->genericParameters.locationAndBandwidth, MAX_BWP_SIZE);
    } else {
      BWPStart = NRRIV2PRBOFFSET(scc->downlinkConfigCommon->initialDownlinkBWP->genericParameters.locationAndBandwidth, MAX_BWP_SIZE);
    }

    uint16_t *vrb_map = cc[CC_id].vrb_map;
    for (int i = 0; (i < rbSize) && (rbStart <= (BWPSize - rbSize)); i++) {
      if (vrb_map[rbStart + i]) {
        rbStart += i;
        i = 0;
      }
    }

    if (rbStart > (BWPSize - rbSize)) {
      LOG_E(NR_MAC, "%s(): cannot find free vrb_map for RA RNTI %04x!\n", __func__, ra->RA_rnti);
      return;
    }

    // Checking if the DCI allocation is feasible in current subframe
    nfapi_nr_dl_tti_request_body_t *dl_req = &nr_mac->DL_req[CC_id].dl_tti_request_body;
    if (dl_req->nPDUs > NFAPI_NR_MAX_DL_TTI_PDUS - 2) {
      LOG_I(NR_MAC, "[RAPROC] Subframe %d: FAPI DL structure is full, skip scheduling UE %d\n", slotP, ra->RA_rnti);
      return;
    }

    uint8_t aggregation_level;
    uint8_t nr_of_candidates;
    find_aggregation_candidates(&aggregation_level, &nr_of_candidates, ss);
    int CCEIndex = allocate_nr_CCEs(nr_mac, bwp, coreset, aggregation_level,0,0,nr_of_candidates);
    if (CCEIndex < 0) {
      LOG_E(NR_MAC, "%s(): cannot find free CCE for RA RNTI %04x!\n", __func__, ra->rnti);
      return;
    }

    // Calculate number of symbols
    int startSymbolIndex, nrOfSymbols;
    const int startSymbolAndLength = ra->secondaryCellGroup->spCellConfig->spCellConfigDedicated->
        downlinkBWP_ToAddModList->list.array[ra->bwp_id-1]->bwp_Common->pdsch_ConfigCommon->choice.setup->
        pdsch_TimeDomainAllocationList->list.array[time_domain_assignment]->startSymbolAndLength;
    SLIV2SL(startSymbolAndLength, &startSymbolIndex, &nrOfSymbols);
    AssertFatal(startSymbolIndex >= 0, "StartSymbolIndex is negative\n");

    int mappingtype = ra->secondaryCellGroup->spCellConfig->spCellConfigDedicated->
        downlinkBWP_ToAddModList->list.array[ra->bwp_id-1]->bwp_Common->pdsch_ConfigCommon->choice.setup->
        pdsch_TimeDomainAllocationList->list.array[time_domain_assignment]->mappingType;

    uint8_t numDmrsCdmGrpsNoData = 2;
    if (nrOfSymbols == 2) {
      numDmrsCdmGrpsNoData = 1;
    }

    // look up the PDCCH PDU for this CC, BWP, and CORESET. If it does not exist, create it. This is especially
    // important if we have multiple RAs, and the DLSCH has to reuse them, so we need to mark them
    const int coresetid = coreset->controlResourceSetId;
    nfapi_nr_dl_tti_pdcch_pdu_rel15_t *pdcch_pdu_rel15 = nr_mac->pdcch_pdu_idx[CC_id][ra->bwp_id][coresetid];
    if (!pdcch_pdu_rel15) {
      nfapi_nr_dl_tti_request_pdu_t *dl_tti_pdcch_pdu = &dl_req->dl_tti_pdu_list[dl_req->nPDUs];
      memset(dl_tti_pdcch_pdu, 0, sizeof(nfapi_nr_dl_tti_request_pdu_t));
      dl_tti_pdcch_pdu->PDUType = NFAPI_NR_DL_TTI_PDCCH_PDU_TYPE;
      dl_tti_pdcch_pdu->PDUSize = (uint8_t)(2 + sizeof(nfapi_nr_dl_tti_pdcch_pdu));
      dl_req->nPDUs += 1;
      pdcch_pdu_rel15 = &dl_tti_pdcch_pdu->pdcch_pdu.pdcch_pdu_rel15;
      nr_configure_pdcch(pdcch_pdu_rel15, ss, coreset, scc, bwp);
      nr_mac->pdcch_pdu_idx[CC_id][ra->bwp_id][coresetid] = pdcch_pdu_rel15;
    }

    nfapi_nr_dl_tti_request_pdu_t *dl_tti_pdsch_pdu = &dl_req->dl_tti_pdu_list[dl_req->nPDUs];
    memset((void *)dl_tti_pdsch_pdu,0,sizeof(nfapi_nr_dl_tti_request_pdu_t));
    dl_tti_pdsch_pdu->PDUType = NFAPI_NR_DL_TTI_PDSCH_PDU_TYPE;
    dl_tti_pdsch_pdu->PDUSize = (uint8_t)(2+sizeof(nfapi_nr_dl_tti_pdsch_pdu));
    dl_req->nPDUs+=1;
    nfapi_nr_dl_tti_pdsch_pdu_rel15_t *pdsch_pdu_rel15 = &dl_tti_pdsch_pdu->pdsch_pdu.pdsch_pdu_rel15;

    LOG_I(NR_MAC,"[gNB %d][RAPROC] CC_id %d Frame %d, slotP %d: Generating RA-Msg2 DCI, rnti 0x%x, state %d\n",
          module_idP, CC_id, frameP, slotP, ra->RA_rnti, ra->state);

    AssertFatal(ra->secondaryCellGroup, "no secondaryCellGroup for RNTI %04x\n", ra->RA_rnti);

    AssertFatal(ra->secondaryCellGroup->spCellConfig->spCellConfigDedicated->downlinkBWP_ToAddModList->list.count == 1,
                "downlinkBWP_ToAddModList has %d BWP!\n",
                ra->secondaryCellGroup->spCellConfig->spCellConfigDedicated->downlinkBWP_ToAddModList->list.count);

    // SCF222: PDU index incremented for each PDSCH PDU sent in TX control message. This is used to associate control
    // information to data and is reset every slot.
    const int pduindex = nr_mac->pdu_index[CC_id]++;

    uint8_t mcsTableIdx = 0;
    if (bwp==NULL || bwp->bwp_Dedicated->pdsch_Config->choice.setup->mcs_Table == NULL)
      mcsTableIdx = 0;
    else{
      if (*bwp->bwp_Dedicated->pdsch_Config->choice.setup->mcs_Table == 0)
        mcsTableIdx = 1;
      else
        mcsTableIdx = 2;
    }

    AssertFatal(numDmrsCdmGrpsNoData == 1 || numDmrsCdmGrpsNoData == 2,
                "nr_mac->schedCtrlCommon->numDmrsCdmGrpsNoData %d is not possible",
                numDmrsCdmGrpsNoData);

    pdsch_pdu_rel15->pduBitmap = 0;
    pdsch_pdu_rel15->rnti = ra->RA_rnti;
    pdsch_pdu_rel15->pduIndex = pduindex;
    pdsch_pdu_rel15->BWPSize  = BWPSize;
    pdsch_pdu_rel15->BWPStart = BWPStart;
    pdsch_pdu_rel15->SubcarrierSpacing = bwp!=NULL ? bwp->bwp_Common->genericParameters.subcarrierSpacing : scc->downlinkConfigCommon->initialDownlinkBWP->genericParameters.subcarrierSpacing;
    pdsch_pdu_rel15->CyclicPrefix = 0;
    pdsch_pdu_rel15->NrOfCodewords = 1;
    pdsch_pdu_rel15->targetCodeRate[0] = nr_get_code_rate_dl(mcsIndex,mcsTableIdx);
    pdsch_pdu_rel15->qamModOrder[0] = 2;
    pdsch_pdu_rel15->mcsIndex[0] = mcsIndex;
    pdsch_pdu_rel15->mcsTable[0] = mcsTableIdx;
    pdsch_pdu_rel15->rvIndex[0] = 0;
    pdsch_pdu_rel15->dataScramblingId = *scc->physCellId;
    pdsch_pdu_rel15->nrOfLayers = 1;
    pdsch_pdu_rel15->transmissionScheme = 0;
    pdsch_pdu_rel15->refPoint = 0;
    pdsch_pdu_rel15->dmrsConfigType = bwp!=NULL ? (bwp->bwp_Dedicated->pdsch_Config->choice.setup->dmrs_DownlinkForPDSCH_MappingTypeA->choice.setup->dmrs_Type == NULL ? 0 : 1) : 0;
    pdsch_pdu_rel15->dlDmrsScramblingId = *scc->physCellId;
    pdsch_pdu_rel15->SCID = 0;
    pdsch_pdu_rel15->numDmrsCdmGrpsNoData = numDmrsCdmGrpsNoData;
    pdsch_pdu_rel15->dmrsPorts = 1;
    pdsch_pdu_rel15->resourceAlloc = 1;
    pdsch_pdu_rel15->rbStart = rbStart;
    pdsch_pdu_rel15->rbSize = rbSize;
    pdsch_pdu_rel15->VRBtoPRBMapping = 0;
    pdsch_pdu_rel15->StartSymbolIndex = startSymbolIndex;
    pdsch_pdu_rel15->NrOfSymbols = nrOfSymbols;
    pdsch_pdu_rel15->dlDmrsSymbPos = fill_dmrs_mask(NULL,
                                                    nr_mac->common_channels->ServingCellConfigCommon->dmrs_TypeA_Position,
                                                    nrOfSymbols,
                                                    startSymbolIndex,
                                                    mappingtype);

    int x_Overhead = 0;
    uint8_t tb_scaling = 0;
    nr_get_tbs_dl(&dl_tti_pdsch_pdu->pdsch_pdu, x_Overhead, pdsch_pdu_rel15->numDmrsCdmGrpsNoData, tb_scaling);

    // Fill PDCCH DL DCI PDU
    nfapi_nr_dl_dci_pdu_t *dci_pdu = &pdcch_pdu_rel15->dci_pdu[pdcch_pdu_rel15->numDlDci];
    pdcch_pdu_rel15->numDlDci++;
    dci_pdu->RNTI = ra->RA_rnti;
    dci_pdu->ScramblingId = *scc->physCellId;
    dci_pdu->ScramblingRNTI = 0;
    dci_pdu->AggregationLevel = aggregation_level;
    dci_pdu->CceIndex = CCEIndex;
    dci_pdu->beta_PDCCH_1_0 = 0;
    dci_pdu->powerControlOffsetSS = 1;

    dci_pdu_rel15_t dci_payload;
    dci_payload.frequency_domain_assignment.val = PRBalloc_to_locationandbandwidth0(pdsch_pdu_rel15->rbSize,
                                                                                    pdsch_pdu_rel15->rbStart,
                                                                                    pdsch_pdu_rel15->BWPSize);

    dci_payload.time_domain_assignment.val = time_domain_assignment;
    dci_payload.vrb_to_prb_mapping.val = 0;
    dci_payload.mcs = pdsch_pdu_rel15->mcsIndex[0];
    dci_payload.tb_scaling = tb_scaling;

    LOG_D(NR_MAC,
          "[RAPROC] DCI type 1 payload: freq_alloc %d (%d,%d,%d), time_alloc %d, vrb to prb %d, mcs %d tb_scaling %d \n",
          dci_payload.frequency_domain_assignment.val,
          pdsch_pdu_rel15->rbStart,
          pdsch_pdu_rel15->rbSize,
          pdsch_pdu_rel15->BWPSize,
          dci_payload.time_domain_assignment.val,
          dci_payload.vrb_to_prb_mapping.val,
          dci_payload.mcs,
          dci_payload.tb_scaling);

    LOG_D(NR_MAC,
          "[RAPROC] DCI params: rnti 0x%x, rnti_type %d, dci_format %d coreset params: FreqDomainResource %llx, start_symbol %d  n_symb %d\n",
          pdcch_pdu_rel15->dci_pdu[0].RNTI,
          NR_RNTI_RA,
          NR_DL_DCI_FORMAT_1_0,
          (unsigned long long)pdcch_pdu_rel15->FreqDomainResource,
          pdcch_pdu_rel15->StartSymbolIndex,
          pdcch_pdu_rel15->DurationSymbols);

    fill_dci_pdu_rel15(scc,
                       nr_mac->secondaryCellGroupCommon,
                       &pdcch_pdu_rel15->dci_pdu[pdcch_pdu_rel15->numDlDci - 1],
                       &dci_payload,
                       NR_DL_DCI_FORMAT_1_0,
                       NR_RNTI_RA,
                       pdsch_pdu_rel15->BWPSize,
                       ra->bwp_id);

    // DL TX request
    nfapi_nr_pdu_t *tx_req = &nr_mac->TX_req[CC_id].pdu_list[nr_mac->TX_req[CC_id].Number_of_PDUs];

    // Program UL processing for Msg3
    NR_BWP_Uplink_t *ubwp = ra->secondaryCellGroup->spCellConfig->spCellConfigDedicated->uplinkConfig->uplinkBWP_ToAddModList->list.array[ra->bwp_id-1];
    nr_get_Msg3alloc(module_idP, CC_id, scc, ubwp, slotP, frameP, ra, nr_mac->tdd_beam_association);
    nr_add_msg3(module_idP, CC_id, frameP, slotP, ra, (uint8_t *) &tx_req->TLVs[0].value.direct[0]);

    if(ra->cfra) {
      LOG_I(NR_MAC, "Frame %d, Subframe %d: Setting RA-Msg3 reception for Frame %d Subframe %d\n", frameP, slotP, ra->Msg3_frame, ra->Msg3_slot);
    }

    T(T_GNB_MAC_DL_RAR_PDU_WITH_DATA, T_INT(module_idP), T_INT(CC_id), T_INT(ra->RA_rnti), T_INT(frameP),
      T_INT(slotP), T_INT(0), T_BUFFER(&tx_req->TLVs[0].value.direct[0], tx_req->TLVs[0].length));

    tx_req->PDU_length = pdsch_pdu_rel15->TBSize[0];
    tx_req->PDU_index = pduindex;
    tx_req->num_TLV = 1;
    tx_req->TLVs[0].length = tx_req->PDU_length + 2;
    nr_mac->TX_req[CC_id].SFN = frameP;
    nr_mac->TX_req[CC_id].Number_of_PDUs++;
    nr_mac->TX_req[CC_id].Slot = slotP;

    // Mark the corresponding RBs as used
    for (int rb = 0; rb < rbSize; rb++) {
      vrb_map[rb + rbStart] = 1;
    }

    ra->state = WAIT_Msg3;
    LOG_I(NR_MAC,"[gNB %d][RAPROC] Frame %d, Subframe %d: RA state %d\n", module_idP, frameP, slotP, ra->state);
  }
}

void nr_generate_Msg4(module_id_t module_idP, int CC_id, frame_t frameP, sub_frame_t slotP, NR_RA_t *ra) {

  gNB_MAC_INST *nr_mac = RC.nrmac[module_idP];
  NR_COMMON_channels_t *cc = &nr_mac->common_channels[CC_id];

  if (ra->Msg4_frame == frameP && ra->Msg4_slot == slotP ) {

    uint8_t time_domain_assignment = 0;
    uint8_t mcsIndex = 0;

    NR_ServingCellConfigCommon_t *scc = cc->ServingCellConfigCommon;
    NR_SearchSpace_t *ss = ra->ra_ss;

    NR_BWP_Downlink_t *bwp = NULL; // For SA we use InitialBWP
    if(get_softmodem_params()->sa != 1) {
      bwp = ra->secondaryCellGroup->spCellConfig->spCellConfigDedicated->downlinkBWP_ToAddModList->list.array[ra->bwp_id-1];
    }

    NR_ControlResourceSet_t *coreset = NULL;
    if(bwp) {
      coreset = get_coreset(bwp, ss, 0);
    } else {
      coreset = scc->downlinkConfigCommon->initialDownlinkBWP->pdcch_ConfigCommon->choice.setup->commonControlResourceSet;
    }

    int UE_id = find_nr_UE_id(module_idP, ra->rnti);
    NR_UE_info_t *UE_info = &nr_mac->UE_info;
    NR_UE_sched_ctrl_t *sched_ctrl = &UE_info->UE_sched_ctrl[UE_id];

    long BWPSize  = NRRIV2BW(scc->downlinkConfigCommon->initialDownlinkBWP->genericParameters.locationAndBandwidth, MAX_BWP_SIZE);
    long BWPStart = NRRIV2PRBOFFSET(scc->downlinkConfigCommon->initialDownlinkBWP->genericParameters.locationAndBandwidth, MAX_BWP_SIZE);

    // HARQ management
    AssertFatal(sched_ctrl->available_dl_harq.head >= 0,
                "UE context not initialized: no HARQ processes found\n");
    int current_harq_pid = sched_ctrl->available_dl_harq.head;
    remove_front_nr_list(&sched_ctrl->available_dl_harq);
    NR_UE_harq_t *harq = &sched_ctrl->harq_processes[current_harq_pid];
    DevAssert(!harq->is_waiting);
    add_tail_nr_list(&sched_ctrl->feedback_dl_harq, current_harq_pid);
    harq->is_waiting = true;
    ra->harq_pid = current_harq_pid;

    int alloc = nr_acknack_scheduling(module_idP, UE_id, frameP, slotP);
    AssertFatal(alloc>=0,"Couldn't find a pucch allocation for ack nack (msg4)\n");
    NR_sched_pucch_t *pucch = &sched_ctrl->sched_pucch[alloc];
    harq->feedback_slot = pucch->ul_slot;
    harq->feedback_frame = pucch->frame;

    // Bytes to be transmitted
    uint8_t *buf = (uint8_t *) harq->tb;
    uint16_t mac_pdu_length = nr_write_ce_dlsch_pdu(module_idP, nr_mac->sched_ctrlCommon, buf, 255, ra->cont_res_id);
    LOG_D(NR_MAC,"Encoded contention resolution mac_pdu_length %d\n",mac_pdu_length);
    uint16_t mac_sdu_length = mac_rrc_nr_data_req(module_idP, CC_id, frameP, CCCH, ra->rnti, 1, &buf[mac_pdu_length+2]);
    ((NR_MAC_SUBHEADER_SHORT *) &buf[mac_pdu_length])->R = 0;
    ((NR_MAC_SUBHEADER_SHORT *) &buf[mac_pdu_length])->F = 0;
    ((NR_MAC_SUBHEADER_SHORT *) &buf[mac_pdu_length])->LCID = DL_SCH_LCID_CCCH;
    ((NR_MAC_SUBHEADER_SHORT *) &buf[mac_pdu_length])->L = mac_sdu_length;
    mac_pdu_length = mac_pdu_length + mac_sdu_length + sizeof(NR_MAC_SUBHEADER_SHORT);

    LOG_D(NR_MAC,"Encoded RRCSetup Piggyback (%d + 2 bytes), mac_pdu_length %d\n",mac_sdu_length,mac_pdu_length);

    // Calculate number of symbols
    int startSymbolIndex, nrOfSymbols;
    const int startSymbolAndLength = ra->secondaryCellGroup->spCellConfig->spCellConfigDedicated->
        downlinkBWP_ToAddModList->list.array[ra->bwp_id-1]->bwp_Common->pdsch_ConfigCommon->choice.setup->
        pdsch_TimeDomainAllocationList->list.array[time_domain_assignment]->startSymbolAndLength;
    SLIV2SL(startSymbolAndLength, &startSymbolIndex, &nrOfSymbols);
    AssertFatal(startSymbolIndex >= 0, "StartSymbolIndex is negative\n");

    int mappingtype = ra->secondaryCellGroup->spCellConfig->spCellConfigDedicated->
        downlinkBWP_ToAddModList->list.array[ra->bwp_id-1]->bwp_Common->pdsch_ConfigCommon->choice.setup->
        pdsch_TimeDomainAllocationList->list.array[time_domain_assignment]->mappingType;

    uint16_t dlDmrsSymbPos = fill_dmrs_mask(NULL,
                                            nr_mac->common_channels->ServingCellConfigCommon->dmrs_TypeA_Position,
                                            nrOfSymbols,
                                            startSymbolIndex,
                                            mappingtype);

    uint16_t N_DMRS_SLOT = get_num_dmrs(dlDmrsSymbPos);

    long dmrsConfigType = bwp!=NULL ? (bwp->bwp_Dedicated->pdsch_Config->choice.setup->dmrs_DownlinkForPDSCH_MappingTypeA->choice.setup->dmrs_Type == NULL ? 0 : 1) : 0;

    nr_mac->sched_ctrlCommon->pdsch_semi_static.numDmrsCdmGrpsNoData = 2;
    if (nrOfSymbols == 2) {
      nr_mac->sched_ctrlCommon->pdsch_semi_static.numDmrsCdmGrpsNoData = 1;
    }

    AssertFatal(nr_mac->sched_ctrlCommon->pdsch_semi_static.numDmrsCdmGrpsNoData == 1
                || nr_mac->sched_ctrlCommon->pdsch_semi_static.numDmrsCdmGrpsNoData == 2,
                "nr_mac->schedCtrlCommon->pdsch_semi_static.numDmrsCdmGrpsNoData %d is not possible",
                nr_mac->sched_ctrlCommon->pdsch_semi_static.numDmrsCdmGrpsNoData);

    uint8_t N_PRB_DMRS = 0;
    if (dmrsConfigType==NFAPI_NR_DMRS_TYPE1) {
      N_PRB_DMRS = nr_mac->sched_ctrlCommon->pdsch_semi_static.numDmrsCdmGrpsNoData * 6;
    }
    else {
      N_PRB_DMRS = nr_mac->sched_ctrlCommon->pdsch_semi_static.numDmrsCdmGrpsNoData * 4;
    }

    uint8_t mcsTableIdx = 0;
    if (bwp==NULL || bwp->bwp_Dedicated->pdsch_Config->choice.setup->mcs_Table == NULL)
      mcsTableIdx = 0;
    else{
      if (*bwp->bwp_Dedicated->pdsch_Config->choice.setup->mcs_Table == 0)
        mcsTableIdx = 1;
      else
        mcsTableIdx = 2;
    }

    int rbStart = 0;
    int rbSize = 0;
    uint8_t tb_scaling = 0;
    uint16_t *vrb_map = cc[CC_id].vrb_map;
    do {
      rbSize++;
      LOG_D(NR_MAC,"Calling nr_compute_tbs with N_PRB_DMRS %d, N_DMRS_SLOT %d\n",N_PRB_DMRS,N_DMRS_SLOT);
      harq->tb_size = nr_compute_tbs(nr_get_Qm_dl(mcsIndex, mcsTableIdx),
                           nr_get_code_rate_dl(mcsIndex, mcsTableIdx),
                           rbSize, nrOfSymbols, N_PRB_DMRS * N_DMRS_SLOT, 0, tb_scaling,1) >> 3;
    } while (rbStart + rbSize < BWPSize && !vrb_map[rbStart + rbSize] && harq->tb_size < mac_pdu_length);

    for (int i = 0; (i < rbSize) && (rbStart <= (BWPSize - rbSize)); i++) {
      if (vrb_map[rbStart + i]) {
        rbStart += i;
        i = 0;
      }
    }

    if (rbStart > (BWPSize - rbSize)) {
      LOG_E(NR_MAC, "%s(): cannot find free vrb_map for RNTI %04x!\n", __func__, ra->rnti);
      return;
    }

    // Checking if the DCI allocation is feasible in current subframe
    nfapi_nr_dl_tti_request_body_t *dl_req = &nr_mac->DL_req[CC_id].dl_tti_request_body;
    if (dl_req->nPDUs > NFAPI_NR_MAX_DL_TTI_PDUS - 2) {
      LOG_I(NR_MAC, "[RAPROC] Subframe %d: FAPI DL structure is full, skip scheduling UE %d\n", slotP, ra->rnti);
      return;
    }

    uint8_t aggregation_level;
    uint8_t nr_of_candidates;
    find_aggregation_candidates(&aggregation_level, &nr_of_candidates, ss);
    int CCEIndex = allocate_nr_CCEs(nr_mac, bwp, coreset, aggregation_level,0,0,nr_of_candidates);
    if (CCEIndex < 0) {
      LOG_E(NR_MAC, "%s(): cannot find free CCE for RA RNTI %04x!\n", __func__, ra->rnti);
      return;
    }

    // look up the PDCCH PDU for this CC, BWP, and CORESET. If it does not exist, create it. This is especially
    // important if we have multiple RAs, and the DLSCH has to reuse them, so we need to mark them
    const int coresetid = coreset->controlResourceSetId;
    nfapi_nr_dl_tti_pdcch_pdu_rel15_t *pdcch_pdu_rel15 = nr_mac->pdcch_pdu_idx[CC_id][ra->bwp_id][coresetid];
    if (!pdcch_pdu_rel15) {
      nfapi_nr_dl_tti_request_pdu_t *dl_tti_pdcch_pdu = &dl_req->dl_tti_pdu_list[dl_req->nPDUs];
      memset(dl_tti_pdcch_pdu, 0, sizeof(nfapi_nr_dl_tti_request_pdu_t));
      dl_tti_pdcch_pdu->PDUType = NFAPI_NR_DL_TTI_PDCCH_PDU_TYPE;
      dl_tti_pdcch_pdu->PDUSize = (uint8_t)(2 + sizeof(nfapi_nr_dl_tti_pdcch_pdu));
      dl_req->nPDUs += 1;
      pdcch_pdu_rel15 = &dl_tti_pdcch_pdu->pdcch_pdu.pdcch_pdu_rel15;
      nr_configure_pdcch(pdcch_pdu_rel15, ss, coreset, scc, bwp);
      nr_mac->pdcch_pdu_idx[CC_id][ra->bwp_id][coresetid] = pdcch_pdu_rel15;
    }

    nfapi_nr_dl_tti_request_pdu_t *dl_tti_pdsch_pdu = &dl_req->dl_tti_pdu_list[dl_req->nPDUs];
    memset((void *)dl_tti_pdsch_pdu,0,sizeof(nfapi_nr_dl_tti_request_pdu_t));
    dl_tti_pdsch_pdu->PDUType = NFAPI_NR_DL_TTI_PDSCH_PDU_TYPE;
    dl_tti_pdsch_pdu->PDUSize = (uint8_t)(2+sizeof(nfapi_nr_dl_tti_pdsch_pdu));
    dl_req->nPDUs+=1;
    nfapi_nr_dl_tti_pdsch_pdu_rel15_t *pdsch_pdu_rel15 = &dl_tti_pdsch_pdu->pdsch_pdu.pdsch_pdu_rel15;

    LOG_I(NR_MAC,"[gNB %d] [RAPROC] CC_id %d Frame %d, slotP %d: Generating RA-Msg4 DCI, state %d\n", module_idP, CC_id, frameP, slotP, ra->state);

    AssertFatal(ra->secondaryCellGroup, "no secondaryCellGroup for RNTI %04x\n", ra->rnti);

    AssertFatal(ra->secondaryCellGroup->spCellConfig->spCellConfigDedicated->downlinkBWP_ToAddModList->list.count == 1,
                  "downlinkBWP_ToAddModList has %d BWP!\n",
                  ra->secondaryCellGroup->spCellConfig->spCellConfigDedicated->downlinkBWP_ToAddModList->list.count);

    // SCF222: PDU index incremented for each PDSCH PDU sent in TX control message. This is used to associate control
    // information to data and is reset every slot.
    const int pduindex = nr_mac->pdu_index[CC_id]++;

    pdsch_pdu_rel15->pduBitmap = 0;
    pdsch_pdu_rel15->rnti = ra->rnti;
    pdsch_pdu_rel15->pduIndex = pduindex;
    pdsch_pdu_rel15->BWPSize  = BWPSize;
    pdsch_pdu_rel15->BWPStart = BWPStart;
    pdsch_pdu_rel15->SubcarrierSpacing = bwp!=NULL ? bwp->bwp_Common->genericParameters.subcarrierSpacing : scc->downlinkConfigCommon->initialDownlinkBWP->genericParameters.subcarrierSpacing;
    pdsch_pdu_rel15->CyclicPrefix = 0;
    pdsch_pdu_rel15->NrOfCodewords = 1;
    pdsch_pdu_rel15->targetCodeRate[0] = nr_get_code_rate_dl(mcsIndex,mcsTableIdx);
    pdsch_pdu_rel15->qamModOrder[0] = 2;
    pdsch_pdu_rel15->mcsIndex[0] = mcsIndex;
    pdsch_pdu_rel15->mcsTable[0] = mcsTableIdx;
    pdsch_pdu_rel15->rvIndex[0] = nr_rv_round_map[harq->round];
    pdsch_pdu_rel15->dataScramblingId = *scc->physCellId;
    pdsch_pdu_rel15->nrOfLayers = 1;
    pdsch_pdu_rel15->transmissionScheme = 0;
    pdsch_pdu_rel15->refPoint = 0;
    pdsch_pdu_rel15->dmrsConfigType = dmrsConfigType;
    pdsch_pdu_rel15->dlDmrsScramblingId = *scc->physCellId;
    pdsch_pdu_rel15->SCID = 0;
    pdsch_pdu_rel15->numDmrsCdmGrpsNoData = 2;
    pdsch_pdu_rel15->dmrsPorts = 1;
    pdsch_pdu_rel15->resourceAlloc = 1;
    pdsch_pdu_rel15->rbStart = rbStart;
    pdsch_pdu_rel15->rbSize = rbSize;
    pdsch_pdu_rel15->VRBtoPRBMapping = 0;
    pdsch_pdu_rel15->StartSymbolIndex = startSymbolIndex;
    pdsch_pdu_rel15->NrOfSymbols = nrOfSymbols;
    pdsch_pdu_rel15->dlDmrsSymbPos = dlDmrsSymbPos;

    int x_Overhead = 0;
    nr_get_tbs_dl(&dl_tti_pdsch_pdu->pdsch_pdu, x_Overhead, pdsch_pdu_rel15->numDmrsCdmGrpsNoData, tb_scaling);

    pdsch_pdu_rel15->precodingAndBeamforming.num_prgs=1;
    pdsch_pdu_rel15->precodingAndBeamforming.prg_size=275;
    pdsch_pdu_rel15->precodingAndBeamforming.dig_bf_interfaces=1;
    pdsch_pdu_rel15->precodingAndBeamforming.prgs_list[0].pm_idx = 0;
    pdsch_pdu_rel15->precodingAndBeamforming.prgs_list[0].dig_bf_interface_list[0].beam_idx = ra->beam_id;

    /* Fill PDCCH DL DCI PDU */
    nfapi_nr_dl_dci_pdu_t *dci_pdu = &pdcch_pdu_rel15->dci_pdu[pdcch_pdu_rel15->numDlDci];
    pdcch_pdu_rel15->numDlDci++;
    dci_pdu->RNTI = ra->rnti;
    dci_pdu->ScramblingId = *scc->physCellId;
    dci_pdu->ScramblingRNTI = 0;
    dci_pdu->AggregationLevel = aggregation_level;
    dci_pdu->CceIndex = CCEIndex;
    dci_pdu->beta_PDCCH_1_0 = 0;
    dci_pdu->powerControlOffsetSS = 1;

    dci_pdu_rel15_t dci_payload;
    dci_payload.frequency_domain_assignment.val = PRBalloc_to_locationandbandwidth0(pdsch_pdu_rel15->rbSize,
                                                                                    pdsch_pdu_rel15->rbStart,
                                                                                    pdsch_pdu_rel15->BWPSize);

    dci_payload.format_indicator = 1;
    dci_payload.time_domain_assignment.val = time_domain_assignment;
    dci_payload.vrb_to_prb_mapping.val = 0;
    dci_payload.mcs = pdsch_pdu_rel15->mcsIndex[0];
    dci_payload.tb_scaling = tb_scaling;
    dci_payload.rv = pdsch_pdu_rel15->rvIndex[0];
    dci_payload.harq_pid = current_harq_pid;
    dci_payload.ndi = harq->ndi;
    dci_payload.dai[0].val = (pucch->dai_c-1)&3;
    dci_payload.tpc = sched_ctrl->tpc1; // TPC for PUCCH: table 7.2.1-1 in 38.213
    dci_payload.pucch_resource_indicator = pucch->resource_indicator;
    dci_payload.pdsch_to_harq_feedback_timing_indicator.val = pucch->timing_indicator;

    LOG_D(NR_MAC,
          "[RAPROC] DCI type 1 payload: freq_alloc %d (%d,%d,%d), time_alloc %d, vrb to prb %d, mcs %d tb_scaling %d \n",
          dci_payload.frequency_domain_assignment.val,
          pdsch_pdu_rel15->rbStart,
          pdsch_pdu_rel15->rbSize,
          pdsch_pdu_rel15->BWPSize,
          dci_payload.time_domain_assignment.val,
          dci_payload.vrb_to_prb_mapping.val,
          dci_payload.mcs,
          dci_payload.tb_scaling);

    LOG_D(NR_MAC,
          "[RAPROC] DCI params: rnti 0x%x, rnti_type %d, dci_format %d coreset params: FreqDomainResource %llx, start_symbol %d  n_symb %d\n",
          pdcch_pdu_rel15->dci_pdu[0].RNTI,
          NR_RNTI_TC,
          NR_DL_DCI_FORMAT_1_0,
          (unsigned long long)pdcch_pdu_rel15->FreqDomainResource,
          pdcch_pdu_rel15->StartSymbolIndex,
          pdcch_pdu_rel15->DurationSymbols);

    fill_dci_pdu_rel15(scc,
                       nr_mac->secondaryCellGroupCommon,
                       &pdcch_pdu_rel15->dci_pdu[pdcch_pdu_rel15->numDlDci - 1],
                       &dci_payload,
                       NR_DL_DCI_FORMAT_1_0,
                       NR_RNTI_TC,
                       pdsch_pdu_rel15->BWPSize,
                       ra->bwp_id);

    // Add padding header and zero rest out if there is space left
    if (mac_pdu_length < harq->tb_size) {
      NR_MAC_SUBHEADER_FIXED *padding = (NR_MAC_SUBHEADER_FIXED *) &buf[mac_pdu_length];
      padding->R = 0;
      padding->LCID = DL_SCH_LCID_PADDING;
      for(int k = mac_pdu_length+1; k<harq->tb_size; k++) {
        buf[k] = 0;
      }
    }

    // DL TX request
    nfapi_nr_pdu_t *tx_req = &nr_mac->TX_req[CC_id].pdu_list[nr_mac->TX_req[CC_id].Number_of_PDUs];
    memcpy(tx_req->TLVs[0].value.direct, harq->tb, sizeof(uint8_t) * harq->tb_size);
    tx_req->PDU_length =  harq->tb_size;
    tx_req->PDU_index = pduindex;
    tx_req->num_TLV = 1;
    tx_req->TLVs[0].length =  harq->tb_size + 2;
    nr_mac->TX_req[CC_id].SFN = frameP;
    nr_mac->TX_req[CC_id].Number_of_PDUs++;
    nr_mac->TX_req[CC_id].Slot = slotP;

    // Mark the corresponding RBs as used
    for (int rb = 0; rb < pdsch_pdu_rel15->rbSize; rb++) {
      vrb_map[rb + pdsch_pdu_rel15->rbStart] = 1;
    }

    LOG_D(NR_MAC,"BWPSize: %i\n", pdcch_pdu_rel15->BWPSize);
    LOG_D(NR_MAC,"BWPStart: %i\n", pdcch_pdu_rel15->BWPStart);
    LOG_D(NR_MAC,"SubcarrierSpacing: %i\n", pdcch_pdu_rel15->SubcarrierSpacing);
    LOG_D(NR_MAC,"CyclicPrefix: %i\n", pdcch_pdu_rel15->CyclicPrefix);
    LOG_D(NR_MAC,"StartSymbolIndex: %i\n", pdcch_pdu_rel15->StartSymbolIndex);
    LOG_D(NR_MAC,"DurationSymbols: %i\n", pdcch_pdu_rel15->DurationSymbols);
    for(int n=0;n<6;n++) LOG_D(NR_MAC,"FreqDomainResource[%i]: %x\n",n, pdcch_pdu_rel15->FreqDomainResource[n]);
    LOG_D(NR_MAC,"CceRegMappingType: %i\n", pdcch_pdu_rel15->CceRegMappingType);
    LOG_D(NR_MAC,"RegBundleSize: %i\n", pdcch_pdu_rel15->RegBundleSize);
    LOG_D(NR_MAC,"InterleaverSize: %i\n", pdcch_pdu_rel15->InterleaverSize);
    LOG_D(NR_MAC,"CoreSetType: %i\n", pdcch_pdu_rel15->CoreSetType);
    LOG_D(NR_MAC,"ShiftIndex: %i\n", pdcch_pdu_rel15->ShiftIndex);
    LOG_D(NR_MAC,"precoderGranularity: %i\n", pdcch_pdu_rel15->precoderGranularity);
    LOG_D(NR_MAC,"numDlDci: %i\n", pdcch_pdu_rel15->numDlDci);

    ra->state = WAIT_Msg4_ACK;
    LOG_I(NR_MAC,"[gNB %d][RAPROC] Frame %d, Subframe %d: RA state %d\n", module_idP, frameP, slotP, ra->state);
  }
}

void nr_check_Msg4_Ack(module_id_t module_id, int CC_id, frame_t frame, sub_frame_t slot, NR_RA_t *ra) {

  int UE_id = find_nr_UE_id(module_id, ra->rnti);
  const int current_harq_pid = ra->harq_pid;

  NR_UE_info_t *UE_info = &RC.nrmac[module_id]->UE_info;
  NR_UE_harq_t *harq = &UE_info->UE_sched_ctrl[UE_id].harq_processes[current_harq_pid];

  LOG_D(NR_MAC, "ue %d, rnti %d, harq is waiting %d, round %d, frame %d %d, harq id %d\n", UE_id, ra->rnti, harq->is_waiting, harq->round, frame, slot, current_harq_pid);

  if (harq->is_waiting == 0)
  {
    if (harq->round == 0)
    {
      LOG_I(NR_MAC, "(ue %i, rnti 0x%04x) Received Ack of RA-Msg4. CBRA procedure succeeded!\n", UE_id, ra->rnti);
      nr_clear_ra_proc(module_id, CC_id, frame, ra);
      UE_info->active[UE_id] = true;
    }
    else
    {
      ra->state = Msg4;
    }
  }

}

void nr_clear_ra_proc(module_id_t module_idP, int CC_id, frame_t frameP, NR_RA_t *ra){
  LOG_D(NR_MAC,"[gNB %d][RAPROC] CC_id %d Frame %d Clear Random access information rnti %x\n", module_idP, CC_id, frameP, ra->rnti);
  ra->state = RA_IDLE;
  ra->timing_offset = 0;
  ra->RRC_timer = 20;
  ra->rnti = 0;
  ra->msg3_round = 0;
}


/////////////////////////////////////
//    Random Access Response PDU   //
//         TS 38.213 ch 8.2        //
//        TS 38.321 ch 6.2.3       //
/////////////////////////////////////
//| 0 | 1 | 2 | 3 | 4 | 5 | 6 | 7 |// bit-wise
//| E | T |       R A P I D       |//
//| 0 | 1 | 2 | 3 | 4 | 5 | 6 | 7 |//
//| R |           T A             |//
//|       T A         |  UL grant |//
//|            UL grant           |//
//|            UL grant           |//
//|            UL grant           |//
//|         T C - R N T I         |//
//|         T C - R N T I         |//
/////////////////////////////////////
//       UL grant  (27 bits)       //
/////////////////////////////////////
//| 0 | 1 | 2 | 3 | 4 | 5 | 6 | 7 |// bit-wise
//|-------------------|FHF|F_alloc|//
//|        Freq allocation        |//
//|    F_alloc    |Time allocation|//
//|      MCS      |     TPC   |CSI|//
/////////////////////////////////////
// WIP
// todo:
// - handle MAC RAR BI subheader
// - sending only 1 RAR subPDU
// - UL Grant: hardcoded CSI, TPC, time alloc
// - padding
void nr_fill_rar(uint8_t Mod_idP,
                 NR_RA_t * ra,
                 uint8_t * dlsch_buffer,
                 nfapi_nr_pusch_pdu_t  *pusch_pdu){

  LOG_I(NR_MAC, "[gNB] Generate RAR MAC PDU frame %d slot %d preamble index %u TA command %d \n", ra->Msg2_frame, ra-> Msg2_slot, ra->preamble_index, ra->timing_offset);
  NR_RA_HEADER_BI *rarbi = (NR_RA_HEADER_BI *) dlsch_buffer;
  NR_RA_HEADER_RAPID *rarh = (NR_RA_HEADER_RAPID *) (dlsch_buffer + 1);
  NR_MAC_RAR *rar = (NR_MAC_RAR *) (dlsch_buffer + 2);
  unsigned char csi_req = 0, tpc_command;
  //uint8_t N_UL_Hop;
  uint8_t valid_bits;
  uint32_t ul_grant;
  uint16_t f_alloc, prb_alloc, bwp_size, truncation=0;

  tpc_command = 3; // this is 0 dB

  /// E/T/R/R/BI subheader ///
  // E = 1, MAC PDU includes another MAC sub-PDU (RAPID)
  // T = 0, Back-off indicator subheader
  // R = 2, Reserved
  // BI = 0, 5ms
  rarbi->E = 1;
  rarbi->T = 0;
  rarbi->R = 0;
  rarbi->BI = 0;

  /// E/T/RAPID subheader ///
  // E = 0, one only RAR, first and last
  // T = 1, RAPID
  rarh->E = 0;
  rarh->T = 1;
  rarh->RAPID = ra->preamble_index;

  /// RAR MAC payload ///
  rar->R = 0;

  // TA command
  rar->TA1 = (uint8_t) (ra->timing_offset >> 5);    // 7 MSBs of timing advance
  rar->TA2 = (uint8_t) (ra->timing_offset & 0x1f);  // 5 LSBs of timing advance

  // TC-RNTI
  rar->TCRNTI_1 = (uint8_t) (ra->rnti >> 8);        // 8 MSBs of rnti
  rar->TCRNTI_2 = (uint8_t) (ra->rnti & 0xff);      // 8 LSBs of rnti

  // UL grant

  ra->msg3_TPC = tpc_command;

  bwp_size = pusch_pdu->bwp_size;
  prb_alloc = PRBalloc_to_locationandbandwidth0(ra->msg3_nb_rb, ra->msg3_first_rb, bwp_size);
  if (bwp_size>180) {
    AssertFatal(1==0,"Initial UBWP larger than 180 currently not supported");
  }
  else {
    valid_bits = (uint8_t)ceil(log2(bwp_size*(bwp_size+1)>>1));
  }

  if (pusch_pdu->frequency_hopping){
    AssertFatal(1==0,"PUSCH with frequency hopping currently not supported");
  } else {
    for (int i=0; i<valid_bits; i++)
      truncation |= (1<<i);
    f_alloc = (prb_alloc&truncation);
  }

  ul_grant = csi_req | (tpc_command << 1) | (pusch_pdu->mcs_index << 4) | (ra->Msg3_tda_id << 8) | (f_alloc << 12) | (pusch_pdu->frequency_hopping << 26);

  rar->UL_GRANT_1 = (uint8_t) (ul_grant >> 24) & 0x07;
  rar->UL_GRANT_2 = (uint8_t) (ul_grant >> 16) & 0xff;
  rar->UL_GRANT_3 = (uint8_t) (ul_grant >> 8) & 0xff;
  rar->UL_GRANT_4 = (uint8_t) ul_grant & 0xff;

#ifdef DEBUG_RAR
  //LOG_I(NR_MAC, "rarbi->E = 0x%x\n", rarbi->E);
  //LOG_I(NR_MAC, "rarbi->T = 0x%x\n", rarbi->T);
  //LOG_I(NR_MAC, "rarbi->R = 0x%x\n", rarbi->R);
  //LOG_I(NR_MAC, "rarbi->BI = 0x%x\n", rarbi->BI);

  LOG_I(NR_MAC, "rarh->E = 0x%x\n", rarh->E);
  LOG_I(NR_MAC, "rarh->T = 0x%x\n", rarh->T);
  LOG_I(NR_MAC, "rarh->RAPID = 0x%x (%i)\n", rarh->RAPID, rarh->RAPID);

  LOG_I(NR_MAC, "rar->R = 0x%x\n", rar->R);
  LOG_I(NR_MAC, "rar->TA1 = 0x%x\n", rar->TA1);

  LOG_I(NR_MAC, "rar->TA2 = 0x%x\n", rar->TA2);
  LOG_I(NR_MAC, "rar->UL_GRANT_1 = 0x%x\n", rar->UL_GRANT_1);

  LOG_I(NR_MAC, "rar->UL_GRANT_2 = 0x%x\n", rar->UL_GRANT_2);
  LOG_I(NR_MAC, "rar->UL_GRANT_3 = 0x%x\n", rar->UL_GRANT_3);
  LOG_I(NR_MAC, "rar->UL_GRANT_4 = 0x%x\n", rar->UL_GRANT_4);

  LOG_I(NR_MAC, "rar->TCRNTI_1 = 0x%x\n", rar->TCRNTI_1);
  LOG_I(NR_MAC, "rar->TCRNTI_2 = 0x%x\n", rar->TCRNTI_2);
#endif

  int mcs = (unsigned char) (rar->UL_GRANT_4 >> 4);
  // time alloc
  int Msg3_t_alloc = (unsigned char) (rar->UL_GRANT_3 & 0x07);
  // frequency alloc
  int Msg3_f_alloc = (uint16_t) ((rar->UL_GRANT_3 >> 4) | (rar->UL_GRANT_2 << 4) | ((rar->UL_GRANT_1 & 0x03) << 12));
  // frequency hopping
  int freq_hopping = (unsigned char) (rar->UL_GRANT_1 >> 2);
  // TA command
  int  ta_command = rar->TA2 + (rar->TA1 << 5);
  // TC-RNTI
  int t_crnti = rar->TCRNTI_2 + (rar->TCRNTI_1 << 8);

  LOG_I(NR_MAC, "In %s: Transmitted RAR with t_alloc %d f_alloc %d ta_command %d mcs %d freq_hopping %d tpc_command %d csi_req %d t_crnti %x \n",
        __FUNCTION__,
        Msg3_t_alloc,
        Msg3_f_alloc,
        ta_command,
        mcs,
        freq_hopping,
        tpc_command,
        csi_req,
        t_crnti);
}<|MERGE_RESOLUTION|>--- conflicted
+++ resolved
@@ -686,13 +686,7 @@
                       NR_RA_t *ra,
                       int16_t *tdd_beam_association) {
 
-<<<<<<< HEAD
-  // msg3 is schedulend in mixed slot in the following TDD period
-
-  uint16_t msg3_nb_rb = 8 + sizeof(NR_MAC_SUBHEADER_SHORT) + sizeof(NR_MAC_SUBHEADER_SHORT); // sdu has 6 or 8 bytes
-=======
     // msg3 is schedulend in mixed slot in the following TDD period
->>>>>>> c19ba39e
 
     uint16_t msg3_nb_rb = 8 + sizeof(NR_MAC_SUBHEADER_SHORT) + sizeof(NR_MAC_SUBHEADER_SHORT); // sdu has 6 or 8 bytes
 
@@ -737,11 +731,7 @@
       &RC.nrmac[module_id]->common_channels[CC_id].vrb_map_UL[ra->Msg3_slot * MAX_BWP_SIZE];
   const uint16_t bwpSize = NRRIV2BW(ubwp->bwp_Common->genericParameters.locationAndBandwidth, MAX_BWP_SIZE);
 
-<<<<<<< HEAD
-  /* search msg3_nb_rb free RBs */
-=======
     /* search msg3_nb_rb free RBs */
->>>>>>> c19ba39e
   int rbSize = 0;
   int rbStart = 0;
   while (rbSize < msg3_nb_rb) {
