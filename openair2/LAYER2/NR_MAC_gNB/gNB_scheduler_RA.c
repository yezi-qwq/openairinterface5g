--- conflicted
+++ resolved
@@ -678,7 +678,6 @@
           break;
         default:
           break;
-<<<<<<< HEAD
       }
     }
   }
@@ -692,19 +691,12 @@
   NR_COMMON_channels_t *cc = &nr_mac->common_channels[CC_id];
   NR_ServingCellConfigCommon_t *scc = cc->ServingCellConfigCommon;
 
-  NR_BWP_Uplink_t *ubwp = ra->CellGroup ?
-    ra->CellGroup->spCellConfig->spCellConfigDedicated->uplinkConfig->uplinkBWP_ToAddModList->list.array[ra->bwp_id-1] :
-    NULL;
 
   NR_BWP_t *genericParameters = &scc->downlinkConfigCommon->initialDownlinkBWP->genericParameters;
 
-  NR_PUSCH_TimeDomainResourceAllocationList_t *pusch_TimeDomainAllocationList= ubwp ?
-    ubwp->bwp_Common->pusch_ConfigCommon->choice.setup->pusch_TimeDomainAllocationList:
-    scc->uplinkConfigCommon->initialUplinkBWP->pusch_ConfigCommon->choice.setup->pusch_TimeDomainAllocationList;
-
-  int mu = ubwp ?
-    ubwp->bwp_Common->genericParameters.subcarrierSpacing :
-    scc->uplinkConfigCommon->initialUplinkBWP->genericParameters.subcarrierSpacing;
+  NR_PUSCH_TimeDomainResourceAllocationList_t *pusch_TimeDomainAllocationList= scc->uplinkConfigCommon->initialUplinkBWP->pusch_ConfigCommon->choice.setup->pusch_TimeDomainAllocationList;
+
+  int mu = scc->uplinkConfigCommon->initialUplinkBWP->genericParameters.subcarrierSpacing;
 
   uint8_t K2 = *pusch_TimeDomainAllocationList->list.array[ra->Msg3_tda_id]->k2;
 
@@ -725,36 +717,23 @@
         tdd_beam_association[num_tdd_period] = ra->beam_id;
     }
 
-    int bwpSize = NRRIV2BW(scc->uplinkConfigCommon->initialUplinkBWP->genericParameters.locationAndBandwidth, MAX_BWP_SIZE);
-    int bwpStart = NRRIV2PRBOFFSET(scc->uplinkConfigCommon->initialUplinkBWP->genericParameters.locationAndBandwidth, MAX_BWP_SIZE);
     int scs = scc->uplinkConfigCommon->initialUplinkBWP->genericParameters.subcarrierSpacing;
     int fh = 0;
     int startSymbolAndLength = scc->uplinkConfigCommon->initialUplinkBWP->pusch_ConfigCommon->choice.setup->pusch_TimeDomainAllocationList->list.array[ra->Msg3_tda_id]->startSymbolAndLength;
     int mappingtype = scc->uplinkConfigCommon->initialUplinkBWP->pusch_ConfigCommon->choice.setup->pusch_TimeDomainAllocationList->list.array[ra->Msg3_tda_id]->mappingType;
 
-    if (ra->CellGroup) {
-      AssertFatal(ra->CellGroup->spCellConfig->spCellConfigDedicated->downlinkBWP_ToAddModList->list.count == 1,
-                  "downlinkBWP_ToAddModList has %d BWP!\n", ra->CellGroup->spCellConfig->spCellConfigDedicated->downlinkBWP_ToAddModList->list.count);
-      int act_bwp_start = NRRIV2PRBOFFSET(ubwp->bwp_Common->genericParameters.locationAndBandwidth, MAX_BWP_SIZE);
-      int act_bwp_size  = NRRIV2BW(ubwp->bwp_Common->genericParameters.locationAndBandwidth, MAX_BWP_SIZE);
-      startSymbolAndLength = ubwp->bwp_Common->pusch_ConfigCommon->choice.setup->pusch_TimeDomainAllocationList->list.array[ra->Msg3_tda_id]->startSymbolAndLength;
-      mappingtype = ubwp->bwp_Common->pusch_ConfigCommon->choice.setup->pusch_TimeDomainAllocationList->list.array[ra->Msg3_tda_id]->mappingType;
-      scs = ubwp->bwp_Common->genericParameters.subcarrierSpacing;
-      fh = ubwp->bwp_Dedicated->pusch_Config->choice.setup->frequencyHopping ? 1 : 0;
-      if ((bwpStart < act_bwp_start) || (bwpSize > act_bwp_size))
-        bwpStart = act_bwp_start;
-    }
-    uint16_t *vrb_map_UL =
-        &RC.nrmac[module_idP]->common_channels[CC_id].vrb_map_UL[sched_slot * MAX_BWP_SIZE];
-
+    uint16_t *vrb_map_UL = &RC.nrmac[module_idP]->common_channels[CC_id].vrb_map_UL[sched_slot * MAX_BWP_SIZE];
+
+    int BWPStart = nr_mac->type0_PDCCH_CSS_config[ra->beam_id].cset_start_rb;
+    int BWPSize  = nr_mac->type0_PDCCH_CSS_config[ra->beam_id].num_rbs;
     int rbStart = 0;
-    for (int i = 0; (i < ra->msg3_nb_rb) && (rbStart <= (bwpSize - ra->msg3_nb_rb)); i++) {
-      if (vrb_map_UL[rbStart + bwpStart + i]) {
+    for (int i = 0; (i < ra->msg3_nb_rb) && (rbStart <= (BWPSize - ra->msg3_nb_rb)); i++) {
+      if (vrb_map_UL[rbStart + BWPStart + i]) {
         rbStart += i;
         i = 0;
       }
     }
-    if (rbStart > (bwpSize - ra->msg3_nb_rb)) {
+    if (rbStart > (BWPSize - ra->msg3_nb_rb)) {
       // cannot find free vrb_map for msg3 retransmission in this slot
       return;
     }
@@ -779,7 +758,7 @@
                         ra->msg3_round,
                         startSymbolAndLength,
                         ra->rnti, scs,
-                        bwpSize, bwpStart,
+                        BWPSize, BWPStart,
                         mappingtype, fh,
                         rbStart, ra->msg3_nb_rb);
     future_ul_tti_req->n_pdus += 1;
@@ -829,179 +808,6 @@
     dci_pdu_rel15_t uldci_payload;
     memset(&uldci_payload, 0, sizeof(uldci_payload));
 
-    config_uldci(ubwp,
-                 NULL,
-                 scc,
-                 pusch_pdu,
-                 &uldci_payload,
-                 NR_UL_DCI_FORMAT_0_0,
-                 ra->Msg3_tda_id,
-                 ra->msg3_TPC,
-                 0, // not used in format 0_0
-                 ra->bwp_id);
-
-    fill_dci_pdu_rel15(scc,
-                       ra->CellGroup,
-                       dci_pdu,
-                       &uldci_payload,
-                       NR_UL_DCI_FORMAT_0_0,
-                       NR_RNTI_TC,
-                       pusch_pdu->bwp_size,
-                       ra->bwp_id);
-
-    // Mark the corresponding RBs as used
-    for (int rb = 0; rb < ra->msg3_nb_rb; rb++) {
-      vrb_map_UL[rbStart + bwpStart + rb] = 1;
-    }
-
-    // reset state to wait msg3
-    ra->state = WAIT_Msg3;
-    ra->Msg3_frame = sched_frame;
-    ra->Msg3_slot = sched_slot;
-
-=======
-      }
-    }
->>>>>>> c834f401
-  }
-  stop_meas(&mac->schedule_ra);
-}
-
-
-void nr_generate_Msg3_retransmission(module_id_t module_idP, int CC_id, frame_t frame, sub_frame_t slot, NR_RA_t *ra) {
-
-  gNB_MAC_INST *nr_mac = RC.nrmac[module_idP];
-  NR_COMMON_channels_t *cc = &nr_mac->common_channels[CC_id];
-  NR_ServingCellConfigCommon_t *scc = cc->ServingCellConfigCommon;
-  NR_SearchSpace_t *ss = ra->ra_ss;
-  NR_ControlResourceSet_t *coreset = NULL;
-
-
-  long BWPStart = 0;
-  long BWPSize = 0;
-  NR_Type0_PDCCH_CSS_config_t *type0_PDCCH_CSS_config = NULL;
-  NR_BWP_t *genericParameters= &scc->downlinkConfigCommon->initialDownlinkBWP->genericParameters;
-
-  if(*ss->controlResourceSetId!=0) {
-    BWPStart = NRRIV2PRBOFFSET(genericParameters->locationAndBandwidth, MAX_BWP_SIZE);
-    BWPSize  = NRRIV2BW(scc->downlinkConfigCommon->initialDownlinkBWP->genericParameters.locationAndBandwidth, MAX_BWP_SIZE);
-  } else {
-    type0_PDCCH_CSS_config = &nr_mac->type0_PDCCH_CSS_config[ra->beam_id];
-    BWPStart = type0_PDCCH_CSS_config->cset_start_rb;
-    BWPSize = type0_PDCCH_CSS_config->num_rbs;
-  }
-
-  if (*ss->controlResourceSetId == 0)
-    coreset = nr_mac->sched_ctrlCommon->coreset; // this is coreset 0
-  else
-    coreset = get_coreset(scc, NULL, ss, NR_SearchSpace__searchSpaceType_PR_common);
-
-
-  NR_PUSCH_TimeDomainResourceAllocationList_t *pusch_TimeDomainAllocationList= scc->uplinkConfigCommon->initialUplinkBWP->pusch_ConfigCommon->choice.setup->pusch_TimeDomainAllocationList;
-
-  int mu = scc->uplinkConfigCommon->initialUplinkBWP->genericParameters.subcarrierSpacing;
-
-  uint8_t K2 = *pusch_TimeDomainAllocationList->list.array[ra->Msg3_tda_id]->k2;
-
-  const int sched_frame = frame + (slot + K2 >= nr_slots_per_frame[mu]);
-  const int sched_slot = (slot + K2) % nr_slots_per_frame[mu];
-
-  if (is_xlsch_in_slot(RC.nrmac[module_idP]->ulsch_slot_bitmap[sched_slot / 64], sched_slot)) {
-    // beam association for FR2
-    int16_t *tdd_beam_association = nr_mac->tdd_beam_association;
-    if (*scc->downlinkConfigCommon->frequencyInfoDL->frequencyBandList.list.array[0] >= 257) {
-      uint8_t tdd_period_slot =  scc->tdd_UL_DL_ConfigurationCommon->pattern1.nrofDownlinkSlots + scc->tdd_UL_DL_ConfigurationCommon->pattern1.nrofUplinkSlots;
-      if ((scc->tdd_UL_DL_ConfigurationCommon->pattern1.nrofDownlinkSymbols > 0) || (scc->tdd_UL_DL_ConfigurationCommon->pattern1.nrofUplinkSymbols > 0))
-        tdd_period_slot++;
-      int num_tdd_period = sched_slot/tdd_period_slot;
-      if((tdd_beam_association[num_tdd_period]!=-1)&&(tdd_beam_association[num_tdd_period]!=ra->beam_id))
-        return; // can't schedule retransmission in this slot
-      else
-        tdd_beam_association[num_tdd_period] = ra->beam_id;
-    }
-
-    int scs = scc->uplinkConfigCommon->initialUplinkBWP->genericParameters.subcarrierSpacing;
-    int fh = 0;
-    int startSymbolAndLength = scc->uplinkConfigCommon->initialUplinkBWP->pusch_ConfigCommon->choice.setup->pusch_TimeDomainAllocationList->list.array[ra->Msg3_tda_id]->startSymbolAndLength;
-    int mappingtype = scc->uplinkConfigCommon->initialUplinkBWP->pusch_ConfigCommon->choice.setup->pusch_TimeDomainAllocationList->list.array[ra->Msg3_tda_id]->mappingType;
-
-    uint16_t *vrb_map_UL = &RC.nrmac[module_idP]->common_channels[CC_id].vrb_map_UL[sched_slot * MAX_BWP_SIZE];
-
-    int rbStart = 0;
-    for (int i = 0; (i < ra->msg3_nb_rb) && (rbStart <= (BWPSize - ra->msg3_nb_rb)); i++) {
-      if (vrb_map_UL[rbStart + BWPStart + i]) {
-        rbStart += i;
-        i = 0;
-      }
-    }
-    if (rbStart > (BWPSize - ra->msg3_nb_rb)) {
-      // cannot find free vrb_map for msg3 retransmission in this slot
-      return;
-    }
-
-    LOG_I(NR_MAC, "[gNB %d][RAPROC] Frame %d, Slot %d : CC_id %d Scheduling retransmission of Msg3 in (%d,%d)\n",
-          module_idP, frame, slot, CC_id, sched_frame, sched_slot);
-
-    nfapi_nr_ul_tti_request_t *future_ul_tti_req = &RC.nrmac[module_idP]->UL_tti_req_ahead[CC_id][sched_slot];
-    AssertFatal(future_ul_tti_req->SFN == sched_frame
-                && future_ul_tti_req->Slot == sched_slot,
-                "future UL_tti_req's frame.slot %d.%d does not match PUSCH %d.%d\n",
-                future_ul_tti_req->SFN,
-                future_ul_tti_req->Slot,
-                sched_frame,
-                sched_slot);
-    future_ul_tti_req->pdus_list[future_ul_tti_req->n_pdus].pdu_type = NFAPI_NR_UL_CONFIG_PUSCH_PDU_TYPE;
-    future_ul_tti_req->pdus_list[future_ul_tti_req->n_pdus].pdu_size = sizeof(nfapi_nr_pusch_pdu_t);
-    nfapi_nr_pusch_pdu_t *pusch_pdu = &future_ul_tti_req->pdus_list[future_ul_tti_req->n_pdus].pusch_pdu;
-    memset(pusch_pdu, 0, sizeof(nfapi_nr_pusch_pdu_t));
-
-    fill_msg3_pusch_pdu(pusch_pdu, scc,
-                        ra->msg3_round,
-                        startSymbolAndLength,
-                        ra->rnti, scs,
-                        BWPSize, BWPStart,
-                        mappingtype, fh,
-                        rbStart, ra->msg3_nb_rb);
-    future_ul_tti_req->n_pdus += 1;
-
-    nfapi_nr_ul_dci_request_t *ul_dci_req = &nr_mac->UL_dci_req[CC_id];
-
-    const int coresetid = coreset->controlResourceSetId;
-    nfapi_nr_dl_tti_pdcch_pdu_rel15_t *pdcch_pdu_rel15 = nr_mac->pdcch_pdu_idx[CC_id][ra->bwp_id][coresetid];
-    if (!pdcch_pdu_rel15) {
-      nfapi_nr_ul_dci_request_pdus_t *ul_dci_request_pdu = &ul_dci_req->ul_dci_pdu_list[ul_dci_req->numPdus];
-      memset(ul_dci_request_pdu, 0, sizeof(nfapi_nr_ul_dci_request_pdus_t));
-      ul_dci_request_pdu->PDUType = NFAPI_NR_DL_TTI_PDCCH_PDU_TYPE;
-      ul_dci_request_pdu->PDUSize = (uint8_t)(2+sizeof(nfapi_nr_dl_tti_pdcch_pdu));
-      pdcch_pdu_rel15 = &ul_dci_request_pdu->pdcch_pdu.pdcch_pdu_rel15;
-      ul_dci_req->numPdus += 1;
-      nr_configure_pdcch(pdcch_pdu_rel15, ss, coreset, scc, NULL, type0_PDCCH_CSS_config);
-      nr_mac->pdcch_pdu_idx[CC_id][ra->bwp_id][coresetid] = pdcch_pdu_rel15;
-    }
-
-    uint8_t aggregation_level;
-    uint8_t nr_of_candidates;
-    find_aggregation_candidates(&aggregation_level, &nr_of_candidates, ss,8);
-    int CCEIndex = allocate_nr_CCEs(nr_mac, NULL, coreset, aggregation_level, 0, 0, nr_of_candidates);
-    if (CCEIndex < 0) {
-      LOG_E(NR_MAC, "%s(): cannot find free CCE for RA RNTI %04x!\n", __func__, ra->rnti);
-      return;
-    }
-
-    // Fill PDCCH DL DCI PDU
-    nfapi_nr_dl_dci_pdu_t *dci_pdu = &pdcch_pdu_rel15->dci_pdu[pdcch_pdu_rel15->numDlDci];
-    pdcch_pdu_rel15->numDlDci++;
-    dci_pdu->RNTI = ra->rnti;
-    dci_pdu->ScramblingId = *scc->physCellId;
-    dci_pdu->ScramblingRNTI = 0;
-    dci_pdu->AggregationLevel = aggregation_level;
-    dci_pdu->CceIndex = CCEIndex;
-    dci_pdu->beta_PDCCH_1_0 = 0;
-    dci_pdu->powerControlOffsetSS = 1;
-
-    dci_pdu_rel15_t uldci_payload;
-    memset(&uldci_payload, 0, sizeof(uldci_payload));
-
     config_uldci(NULL,
                  NULL,
                  scc,
@@ -1033,8 +839,6 @@
     ra->Msg3_slot = sched_slot;
 
   }
-
-}
 
 }
 
