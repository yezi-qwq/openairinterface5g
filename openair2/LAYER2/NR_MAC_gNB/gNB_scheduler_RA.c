/*
 * Licensed to the OpenAirInterface (OAI) Software Alliance under one or more
 * contributor license agreements.  See the NOTICE file distributed with
 * this work for additional information regarding copyright ownership.
 * The OpenAirInterface Software Alliance licenses this file to You under
 * the OAI Public License, Version 1.1  (the "License"); you may not use this file
 * except in compliance with the License.
 * You may obtain a copy of the License at
 *
 *      http://www.openairinterface.org/?page_id=698
 *
 * Unless required by applicable law or agreed to in writing, software
 * distributed under the License is distributed on an "AS IS" BASIS,
 * WITHOUT WARRANTIES OR CONDITIONS OF ANY KIND, either express or implied.
 * See the License for the specific language governing permissions and
 * limitations under the License.
 *-------------------------------------------------------------------------------
 * For more information about the OpenAirInterface (OAI) Software Alliance:
 *      contact@openairinterface.org
 */

/*! \file     gNB_scheduler_RA.c
 * \brief     primitives used for random access
 * \author    Guido Casati
 * \date      2019
 * \email:    guido.casati@iis.fraunhofer.de
 * \version
 */

#include "platform_types.h"

/* MAC */
#include "nr_mac_gNB.h"
#include "NR_MAC_gNB/mac_proto.h"
#include "NR_MAC_COMMON/nr_mac_extern.h"

/* Utils */
#include "common/utils/LOG/log.h"
#include "common/utils/LOG/vcd_signal_dumper.h"
#include "common/utils/nr/nr_common.h"
#include "UTIL/OPT/opt.h"
#include "SIMULATION/TOOLS/sim.h" // for taus

#include <executables/softmodem-common.h>
extern RAN_CONTEXT_t RC;
extern const uint8_t nr_slots_per_frame[5];
extern uint16_t sl_ahead;

uint8_t DELTA[4]= {2,3,4,6};

#define MAX_NUMBER_OF_SSB 64		
float ssb_per_rach_occasion[8] = {0.125,0.25,0.5,1,2,4,8};

int16_t ssb_index_from_prach(module_id_t module_idP,
                             frame_t frameP,
			     sub_frame_t slotP,
			     uint16_t preamble_index,
			     uint8_t freq_index,
			     uint8_t symbol) {
  
  gNB_MAC_INST *gNB = RC.nrmac[module_idP];
  NR_COMMON_channels_t *cc = &gNB->common_channels[0];
  NR_ServingCellConfigCommon_t *scc = cc->ServingCellConfigCommon;
  nfapi_nr_config_request_scf_t *cfg = &RC.nrmac[module_idP]->config[0];

  uint8_t config_index = scc->uplinkConfigCommon->initialUplinkBWP->rach_ConfigCommon->choice.setup->rach_ConfigGeneric.prach_ConfigurationIndex;
  uint8_t fdm = cfg->prach_config.num_prach_fd_occasions.value;
  
  uint8_t total_RApreambles = MAX_NUM_NR_PRACH_PREAMBLES;
  if( scc->uplinkConfigCommon->initialUplinkBWP->rach_ConfigCommon->choice.setup->totalNumberOfRA_Preambles != NULL)
    total_RApreambles = *scc->uplinkConfigCommon->initialUplinkBWP->rach_ConfigCommon->choice.setup->totalNumberOfRA_Preambles;	
  
  float  num_ssb_per_RO = ssb_per_rach_occasion[cfg->prach_config.ssb_per_rach.value];	
  uint16_t start_symbol_index = 0;
  uint8_t mu,N_dur=0,N_t_slot=0,start_symbol = 0, temp_start_symbol = 0, N_RA_slot=0;
  uint16_t format,RA_sfn_index = -1;
  uint8_t config_period = 1;
  uint16_t prach_occasion_id = -1;
  uint8_t num_active_ssb = cc->num_active_ssb;

  if (scc->uplinkConfigCommon->initialUplinkBWP->rach_ConfigCommon->choice.setup->msg1_SubcarrierSpacing)
    mu = *scc->uplinkConfigCommon->initialUplinkBWP->rach_ConfigCommon->choice.setup->msg1_SubcarrierSpacing;
  else
    mu = scc->downlinkConfigCommon->frequencyInfoDL->scs_SpecificCarrierList.list.array[0]->subcarrierSpacing;

  get_nr_prach_info_from_index(config_index,
			       (int)frameP,
			       (int)slotP,
			       scc->downlinkConfigCommon->frequencyInfoDL->absoluteFrequencyPointA,
			       mu,
			       cc->frame_type,
			       &format,
			       &start_symbol,
			       &N_t_slot,
			       &N_dur,
			       &RA_sfn_index,
			       &N_RA_slot,
			       &config_period);
  uint8_t index = 0,slot_index = 0;
  for (slot_index = 0;slot_index < N_RA_slot; slot_index++) {
    if (N_RA_slot <= 1) { //1 PRACH slot in a subframe
       if((mu == 1) || (mu == 3))
         slot_index = 1;  //For scs = 30khz and 120khz
    }
    for (int i=0; i< N_t_slot; i++) {
      temp_start_symbol = (start_symbol + i * N_dur + 14 * slot_index) % 14;
      if(symbol == temp_start_symbol) {
        start_symbol_index = i;
        break;
      }
    }
  }
  if (N_RA_slot <= 1) { //1 PRACH slot in a subframe
    if((mu == 1) || (mu == 3))
      slot_index = 0;  //For scs = 30khz and 120khz
  }

  //  prach_occasion_id = subframe_index * N_t_slot * N_RA_slot * fdm + N_RA_slot_index * N_t_slot * fdm + freq_index + fdm * start_symbol_index; 
  prach_occasion_id = (((frameP % (cc->max_association_period * config_period))/config_period)*cc->total_prach_occasions_per_config_period) +
                      (RA_sfn_index + slot_index) * N_t_slot * fdm + start_symbol_index * fdm + freq_index; 

  //one RO is shared by one or more SSB
  if(num_ssb_per_RO <= 1 )
    index = (int) (prach_occasion_id / (int)(1/num_ssb_per_RO)) % num_active_ssb;
  //one SSB have more than one continuous RO
  else if ( num_ssb_per_RO > 1) {
    index = (prach_occasion_id * (int)num_ssb_per_RO)% num_active_ssb ;
    for(int j = 0;j < num_ssb_per_RO;j++) {
      if(preamble_index <  (((j+1) * total_RApreambles) / num_ssb_per_RO))
        index = index + j;
    }
  }

  LOG_D(NR_MAC, "Frame %d, Slot %d: Prach Occasion id = %d ssb per RO = %f number of active SSB %u index = %d fdm %u symbol index %u freq_index %u total_RApreambles %u\n",
        frameP, slotP, prach_occasion_id, num_ssb_per_RO, num_active_ssb, index, fdm, start_symbol_index, freq_index, total_RApreambles);

  return index;
}


//Compute Total active SSBs and RO available
void find_SSB_and_RO_available(module_id_t module_idP) {

  gNB_MAC_INST *gNB = RC.nrmac[module_idP];
  NR_COMMON_channels_t *cc = &gNB->common_channels[0];
  NR_ServingCellConfigCommon_t *scc = cc->ServingCellConfigCommon;
  nfapi_nr_config_request_scf_t *cfg = &RC.nrmac[module_idP]->config[0];

  uint8_t config_index = scc->uplinkConfigCommon->initialUplinkBWP->rach_ConfigCommon->choice.setup->rach_ConfigGeneric.prach_ConfigurationIndex;
  uint8_t mu,N_dur=0,N_t_slot=0,start_symbol=0,N_RA_slot = 0;
  uint16_t format,N_RA_sfn = 0,unused_RA_occasion,repetition = 0;
  uint8_t num_active_ssb = 0;
  uint8_t max_association_period = 1;

  struct NR_RACH_ConfigCommon__ssb_perRACH_OccasionAndCB_PreamblesPerSSB *ssb_perRACH_OccasionAndCB_PreamblesPerSSB = scc->uplinkConfigCommon->initialUplinkBWP->rach_ConfigCommon->choice.setup->ssb_perRACH_OccasionAndCB_PreamblesPerSSB;

  switch (ssb_perRACH_OccasionAndCB_PreamblesPerSSB->present){
    case NR_RACH_ConfigCommon__ssb_perRACH_OccasionAndCB_PreamblesPerSSB_PR_oneEighth:
      cc->cb_preambles_per_ssb = 4 * (ssb_perRACH_OccasionAndCB_PreamblesPerSSB->choice.oneEighth + 1);
      break;
    case NR_RACH_ConfigCommon__ssb_perRACH_OccasionAndCB_PreamblesPerSSB_PR_oneFourth:
      cc->cb_preambles_per_ssb = 4 * (ssb_perRACH_OccasionAndCB_PreamblesPerSSB->choice.oneFourth + 1);
      break;
    case NR_RACH_ConfigCommon__ssb_perRACH_OccasionAndCB_PreamblesPerSSB_PR_oneHalf:
      cc->cb_preambles_per_ssb = 4 * (ssb_perRACH_OccasionAndCB_PreamblesPerSSB->choice.oneHalf + 1);
      break;
    case NR_RACH_ConfigCommon__ssb_perRACH_OccasionAndCB_PreamblesPerSSB_PR_one:
      cc->cb_preambles_per_ssb = 4 * (ssb_perRACH_OccasionAndCB_PreamblesPerSSB->choice.one + 1);
      break;
    case NR_RACH_ConfigCommon__ssb_perRACH_OccasionAndCB_PreamblesPerSSB_PR_two:
      cc->cb_preambles_per_ssb = 4 * (ssb_perRACH_OccasionAndCB_PreamblesPerSSB->choice.two + 1);
      break;
    case NR_RACH_ConfigCommon__ssb_perRACH_OccasionAndCB_PreamblesPerSSB_PR_four:
      cc->cb_preambles_per_ssb = ssb_perRACH_OccasionAndCB_PreamblesPerSSB->choice.four;
      break;
    case NR_RACH_ConfigCommon__ssb_perRACH_OccasionAndCB_PreamblesPerSSB_PR_eight:
      cc->cb_preambles_per_ssb = ssb_perRACH_OccasionAndCB_PreamblesPerSSB->choice.eight;
      break;
    case NR_RACH_ConfigCommon__ssb_perRACH_OccasionAndCB_PreamblesPerSSB_PR_sixteen:
      cc->cb_preambles_per_ssb = ssb_perRACH_OccasionAndCB_PreamblesPerSSB->choice.sixteen;
      break;
    default:
      AssertFatal(1 == 0, "Unsupported ssb_perRACH_config %d\n", ssb_perRACH_OccasionAndCB_PreamblesPerSSB->present);
      break;
    }

  if (scc->uplinkConfigCommon->initialUplinkBWP->rach_ConfigCommon->choice.setup->msg1_SubcarrierSpacing)
    mu = *scc->uplinkConfigCommon->initialUplinkBWP->rach_ConfigCommon->choice.setup->msg1_SubcarrierSpacing;
  else
    mu = scc->downlinkConfigCommon->frequencyInfoDL->scs_SpecificCarrierList.list.array[0]->subcarrierSpacing;

  // prach is scheduled according to configuration index and tables 6.3.3.2.2 to 6.3.3.2.4
  get_nr_prach_occasion_info_from_index(config_index,
                                        scc->downlinkConfigCommon->frequencyInfoDL->absoluteFrequencyPointA,
                                        mu,
                                        cc->frame_type,
                                        &format,
                                        &start_symbol,
                                        &N_t_slot,
                                        &N_dur,
                                        &N_RA_slot,
                                        &N_RA_sfn,
                                        &max_association_period);

  float num_ssb_per_RO = ssb_per_rach_occasion[cfg->prach_config.ssb_per_rach.value];	
  uint8_t fdm = cfg->prach_config.num_prach_fd_occasions.value;
  uint64_t L_ssb = (((uint64_t) cfg->ssb_table.ssb_mask_list[0].ssb_mask.value)<<32) | cfg->ssb_table.ssb_mask_list[1].ssb_mask.value ;
  uint32_t total_RA_occasions = N_RA_sfn * N_t_slot * N_RA_slot * fdm;

  for(int i = 0;i < 64;i++) {
    if ((L_ssb >> (63-i)) & 0x01) { // only if the bit of L_ssb at current ssb index is 1
      cc->ssb_index[num_active_ssb] = i; 
      num_active_ssb++;
    }
  }

  cc->total_prach_occasions_per_config_period = total_RA_occasions;
  for(int i=1; (1 << (i-1)) <= max_association_period; i++) {
    cc->max_association_period = (1 <<(i-1));
    total_RA_occasions = total_RA_occasions * cc->max_association_period;
    if(total_RA_occasions >= (int) (num_active_ssb/num_ssb_per_RO)) {
      repetition = (uint16_t)((total_RA_occasions * num_ssb_per_RO )/num_active_ssb);
      break;
    }
  }

  unused_RA_occasion = total_RA_occasions - (int)((num_active_ssb * repetition)/num_ssb_per_RO);
  cc->total_prach_occasions = total_RA_occasions - unused_RA_occasion;
  cc->num_active_ssb = num_active_ssb;

  LOG_I(NR_MAC,
        "Total available RO %d, num of active SSB %d: unused RO = %d association_period %u N_RA_sfn %u total_prach_occasions_per_config_period %u\n",
        cc->total_prach_occasions,
        cc->num_active_ssb,
        unused_RA_occasion,
        cc->max_association_period,
        N_RA_sfn,
        cc->total_prach_occasions_per_config_period);
}		
		
void schedule_nr_prach(module_id_t module_idP, frame_t frameP, sub_frame_t slotP)
{
  gNB_MAC_INST *gNB = RC.nrmac[module_idP];
  NR_COMMON_channels_t *cc = gNB->common_channels;
  NR_ServingCellConfigCommon_t *scc = cc->ServingCellConfigCommon;
  nfapi_nr_ul_tti_request_t *UL_tti_req = &RC.nrmac[module_idP]->UL_tti_req_ahead[0][slotP];
  nfapi_nr_config_request_scf_t *cfg = &RC.nrmac[module_idP]->config[0];

  if (is_nr_UL_slot(scc->tdd_UL_DL_ConfigurationCommon, slotP, cc->frame_type)) {

    uint8_t config_index = scc->uplinkConfigCommon->initialUplinkBWP->rach_ConfigCommon->choice.setup->rach_ConfigGeneric.prach_ConfigurationIndex;
    uint8_t mu,N_dur,N_t_slot,start_symbol = 0,N_RA_slot;
    uint16_t RA_sfn_index = -1;
    uint8_t config_period = 1;
    uint16_t format;
    int slot_index = 0;
    uint16_t prach_occasion_id = -1;

    if (scc->uplinkConfigCommon->initialUplinkBWP->rach_ConfigCommon->choice.setup->msg1_SubcarrierSpacing)
      mu = *scc->uplinkConfigCommon->initialUplinkBWP->rach_ConfigCommon->choice.setup->msg1_SubcarrierSpacing;
    else
      mu = scc->downlinkConfigCommon->frequencyInfoDL->scs_SpecificCarrierList.list.array[0]->subcarrierSpacing;

    uint8_t fdm = cfg->prach_config.num_prach_fd_occasions.value;
    // prach is scheduled according to configuration index and tables 6.3.3.2.2 to 6.3.3.2.4
    if ( get_nr_prach_info_from_index(config_index,
                                      (int)frameP,
                                      (int)slotP,
                                      scc->downlinkConfigCommon->frequencyInfoDL->absoluteFrequencyPointA,
                                      mu,
                                      cc->frame_type,
                                      &format,
                                      &start_symbol,
                                      &N_t_slot,
                                      &N_dur,
                                      &RA_sfn_index,
                                      &N_RA_slot,
                                      &config_period) ) {

      uint16_t format0 = format&0xff;      // first column of format from table
      uint16_t format1 = (format>>8)&0xff; // second column of format from table

      if (N_RA_slot > 1) { //more than 1 PRACH slot in a subframe
        if (slotP%2 == 1)
          slot_index = 1;
        else
          slot_index = 0;
      }else if (N_RA_slot <= 1) { //1 PRACH slot in a subframe
        slot_index = 0;
      }
      UL_tti_req->SFN = frameP;
      UL_tti_req->Slot = slotP;
      for (int fdm_index=0; fdm_index < fdm; fdm_index++) { // one structure per frequency domain occasion
        for (int td_index=0; td_index<N_t_slot; td_index++) {

          prach_occasion_id = (((frameP % (cc->max_association_period * config_period))/config_period) * cc->total_prach_occasions_per_config_period) +
                              (RA_sfn_index + slot_index) * N_t_slot * fdm + td_index * fdm + fdm_index;

          if((prach_occasion_id < cc->total_prach_occasions) && (td_index == 0)){

            UL_tti_req->pdus_list[UL_tti_req->n_pdus].pdu_type = NFAPI_NR_UL_CONFIG_PRACH_PDU_TYPE;
            UL_tti_req->pdus_list[UL_tti_req->n_pdus].pdu_size = sizeof(nfapi_nr_prach_pdu_t);
            nfapi_nr_prach_pdu_t  *prach_pdu = &UL_tti_req->pdus_list[UL_tti_req->n_pdus].prach_pdu;
            memset(prach_pdu,0,sizeof(nfapi_nr_prach_pdu_t));
            UL_tti_req->n_pdus+=1;

            // filling the prach fapi structure
            prach_pdu->phys_cell_id = *scc->physCellId;
            prach_pdu->num_prach_ocas = N_t_slot;
            prach_pdu->prach_start_symbol = start_symbol;
            prach_pdu->num_ra = fdm_index;
            prach_pdu->num_cs = get_NCS(scc->uplinkConfigCommon->initialUplinkBWP->rach_ConfigCommon->choice.setup->rach_ConfigGeneric.zeroCorrelationZoneConfig,
                                        format0,
                                        scc->uplinkConfigCommon->initialUplinkBWP->rach_ConfigCommon->choice.setup->restrictedSetConfig);

            LOG_D(NR_MAC, "Frame %d, Slot %d: Prach Occasion id = %u  fdm index = %u start symbol = %u slot index = %u subframe index = %u \n",
                  frameP, slotP,
                  prach_occasion_id, prach_pdu->num_ra,
                  prach_pdu->prach_start_symbol,
                  slot_index, RA_sfn_index);
            // SCF PRACH PDU format field does not consider A1/B1 etc. possibilities
            // We added 9 = A1/B1 10 = A2/B2 11 A3/B3
            if (format1!=0xff) {
              switch(format0) {
                case 0xa1:
                  prach_pdu->prach_format = 11;
                  break;
                case 0xa2:
                  prach_pdu->prach_format = 12;
                  break;
                case 0xa3:
                  prach_pdu->prach_format = 13;
                  break;
              default:
                AssertFatal(1==0,"Only formats A1/B1 A2/B2 A3/B3 are valid for dual format");
              }
            }
            else{
              switch(format0) {
                case 0:
                  prach_pdu->prach_format = 0;
                  break;
                case 1:
                  prach_pdu->prach_format = 1;
                  break;
                case 2:
                  prach_pdu->prach_format = 2;
                  break;
                case 3:
                  prach_pdu->prach_format = 3;
                  break;
                case 0xa1:
                  prach_pdu->prach_format = 4;
                  break;
                case 0xa2:
                  prach_pdu->prach_format = 5;
                  break;
                case 0xa3:
                  prach_pdu->prach_format = 6;
                  break;
                case 0xb1:
                  prach_pdu->prach_format = 7;
                  break;
                case 0xb4:
                  prach_pdu->prach_format = 8;
                  break;
                case 0xc0:
                  prach_pdu->prach_format = 9;
                  break;
                case 0xc2:
                  prach_pdu->prach_format = 10;
                  break;
              default:
                AssertFatal(1==0,"Invalid PRACH format");
              }
            }
          }
        }
      }

      // block resources in vrb_map_UL
      const NR_RACH_ConfigGeneric_t *rach_ConfigGeneric =
          &scc->uplinkConfigCommon->initialUplinkBWP->rach_ConfigCommon->choice.setup->rach_ConfigGeneric;
      const uint8_t mu_pusch =
          scc->uplinkConfigCommon->frequencyInfoUL->scs_SpecificCarrierList.list.array[0]->subcarrierSpacing;
      const int16_t N_RA_RB = get_N_RA_RB(cfg->prach_config.prach_sub_c_spacing.value, mu_pusch);
      uint16_t *vrb_map_UL = &cc->vrb_map_UL[slotP * MAX_BWP_SIZE];
      for (int i = 0; i < N_RA_RB * fdm; ++i)
        vrb_map_UL[rach_ConfigGeneric->msg1_FrequencyStart + i] = 0xff; // all symbols
    }
  }
}

void nr_schedule_msg2(uint16_t rach_frame, uint16_t rach_slot,
                      uint16_t *msg2_frame, uint16_t *msg2_slot,
                      NR_ServingCellConfigCommon_t *scc,
                      uint16_t monitoring_slot_period,
                      uint16_t monitoring_offset,uint8_t beam_index,
                      uint8_t num_active_ssb,
                      int16_t *tdd_beam_association){

  // preferentially we schedule the msg2 in the mixed slot or in the last dl slot
  // if they are allowed by search space configuration

  uint8_t mu = *scc->ssbSubcarrierSpacing;
  uint8_t response_window = scc->uplinkConfigCommon->initialUplinkBWP->rach_ConfigCommon->choice.setup->rach_ConfigGeneric.ra_ResponseWindow;
  uint8_t slot_window;
  // number of mixed slot or of last dl slot if there is no mixed slot
  uint8_t last_dl_slot_period = scc->tdd_UL_DL_ConfigurationCommon->pattern1.nrofDownlinkSlots;
  // lenght of tdd period in slots
  uint8_t tdd_period_slot =  scc->tdd_UL_DL_ConfigurationCommon->pattern1.nrofDownlinkSlots + scc->tdd_UL_DL_ConfigurationCommon->pattern1.nrofUplinkSlots;
  if (scc->tdd_UL_DL_ConfigurationCommon->pattern1.nrofDownlinkSymbols == 0)
    last_dl_slot_period--;
  if ((scc->tdd_UL_DL_ConfigurationCommon->pattern1.nrofDownlinkSymbols > 0) || (scc->tdd_UL_DL_ConfigurationCommon->pattern1.nrofUplinkSymbols > 0))
    tdd_period_slot++;

  switch(response_window){
    case NR_RACH_ConfigGeneric__ra_ResponseWindow_sl1:
      slot_window = 1;
      break;
    case NR_RACH_ConfigGeneric__ra_ResponseWindow_sl2:
      slot_window = 2;
      break;
    case NR_RACH_ConfigGeneric__ra_ResponseWindow_sl4:
      slot_window = 4;
      break;
    case NR_RACH_ConfigGeneric__ra_ResponseWindow_sl8:
      slot_window = 8;
      break;
    case NR_RACH_ConfigGeneric__ra_ResponseWindow_sl10:
      slot_window = 10;
      break;
    case NR_RACH_ConfigGeneric__ra_ResponseWindow_sl20:
      slot_window = 20;
      break;
    case NR_RACH_ConfigGeneric__ra_ResponseWindow_sl40:
      slot_window = 40;
      break;
    case NR_RACH_ConfigGeneric__ra_ResponseWindow_sl80:
      slot_window = 80;
      break;
    default:
      AssertFatal(1==0,"Invalid response window value %d\n",response_window);
  }
  AssertFatal(slot_window<=nr_slots_per_frame[mu],"Msg2 response window needs to be lower or equal to 10ms");

  // slot and frame limit to transmit msg2 according to response window
  uint8_t slot_limit = (rach_slot + slot_window)%nr_slots_per_frame[mu];
  uint8_t frame_limit = (slot_limit>(rach_slot))? rach_frame : (rach_frame +1);

  // computing start of next period

  int FR = *scc->downlinkConfigCommon->frequencyInfoDL->frequencyBandList.list.array[0] >= 257 ? nr_FR2 : nr_FR1;

  uint8_t start_next_period = (rach_slot-(rach_slot%tdd_period_slot)+tdd_period_slot)%nr_slots_per_frame[mu];
  *msg2_slot = start_next_period + last_dl_slot_period; // initializing scheduling of slot to next mixed (or last dl) slot
  *msg2_frame = ((*msg2_slot>(rach_slot))? rach_frame : (rach_frame+1))%1024;

  // we can't schedule msg2 before sl_ahead since prach
  int eff_slot = *msg2_slot+(*msg2_frame-rach_frame)*nr_slots_per_frame[mu];
  if ((eff_slot-rach_slot)<=sl_ahead) {
    *msg2_slot = (*msg2_slot+tdd_period_slot)%nr_slots_per_frame[mu];
    *msg2_frame = ((*msg2_slot>(rach_slot))? rach_frame : (rach_frame+1))%1024;
  }
  if (FR==nr_FR2) {
    int num_tdd_period = *msg2_slot/tdd_period_slot;
    while((tdd_beam_association[num_tdd_period]!=-1)&&(tdd_beam_association[num_tdd_period]!=beam_index)) {
      *msg2_slot = (*msg2_slot+tdd_period_slot)%nr_slots_per_frame[mu];
      *msg2_frame = ((*msg2_slot>(rach_slot))? rach_frame : (rach_frame+1))%1024;
      num_tdd_period = *msg2_slot/tdd_period_slot;
    }
    if(tdd_beam_association[num_tdd_period] == -1)
      tdd_beam_association[num_tdd_period] = beam_index;
  }

  // go to previous slot if the current scheduled slot is beyond the response window
  // and if the slot is not among the PDCCH monitored ones (38.213 10.1)
  while (((*msg2_slot>slot_limit)&&(*msg2_frame>frame_limit)) || ((*msg2_frame*nr_slots_per_frame[mu]+*msg2_slot-monitoring_offset)%monitoring_slot_period !=0))  {
    if((*msg2_slot%tdd_period_slot) > 0)
      (*msg2_slot)--;
    else
      AssertFatal(1==0,"No available DL slot to schedule msg2 has been found");
  }
}


void nr_initiate_ra_proc(module_id_t module_idP,
                         int CC_id,
                         frame_t frameP,
                         sub_frame_t slotP,
                         uint16_t preamble_index,
                         uint8_t freq_index,
                         uint8_t symbol,
                         int16_t timing_offset){

  uint8_t ul_carrier_id = 0; // 0 for NUL 1 for SUL
  NR_SearchSpace_t *ss;

  uint16_t msg2_frame, msg2_slot,monitoring_slot_period,monitoring_offset;
  gNB_MAC_INST *nr_mac = RC.nrmac[module_idP];
  NR_COMMON_channels_t *cc = &nr_mac->common_channels[CC_id];
  NR_ServingCellConfigCommon_t *scc = cc->ServingCellConfigCommon;

  uint8_t total_RApreambles = MAX_NUM_NR_PRACH_PREAMBLES;
  uint8_t  num_ssb_per_RO = scc->uplinkConfigCommon->initialUplinkBWP->rach_ConfigCommon->choice.setup->ssb_perRACH_OccasionAndCB_PreamblesPerSSB->present;
  int pr_found;

  if( scc->uplinkConfigCommon->initialUplinkBWP->rach_ConfigCommon->choice.setup->totalNumberOfRA_Preambles != NULL)
    total_RApreambles = *scc->uplinkConfigCommon->initialUplinkBWP->rach_ConfigCommon->choice.setup->totalNumberOfRA_Preambles;

  if(num_ssb_per_RO > 3) { /*num of ssb per RO >= 1*/
    num_ssb_per_RO -= 3;
    total_RApreambles = total_RApreambles/num_ssb_per_RO ;
  }

  for (int i = 0; i < NR_NB_RA_PROC_MAX; i++) {
    NR_RA_t *ra = &cc->ra[i];
      LOG_D(MAC,
            "[gNB %d][RAPROC] CC_id %d Frame %d, Slot %d  Checking all rnti : preamble index %d, rnti %x\n",
            module_idP,
            CC_id,
            frameP,
            slotP,
            preamble_index,
            ra->rnti);
  }
  for (int i = 0; i < NR_NB_RA_PROC_MAX; i++) {
    NR_RA_t *ra = &cc->ra[i];
    pr_found = 0;
    const int UE_id = find_nr_UE_id(module_idP, ra->rnti);
    if (UE_id != -1) {
      continue;
    }
    if (ra->state == RA_IDLE) {
      for(int j = 0; j < ra->preambles.num_preambles; j++) {
        //check if the preamble received correspond to one of the listed or configured preambles
        if (preamble_index == ra->preambles.preamble_list[j] && ra->rnti != 0) {
          pr_found=1;
          break;
        }
      }
      if (pr_found == 0) {
         continue;
      }

      uint16_t ra_rnti;

      // ra_rnti from 5.1.3 in 38.321
      // FK: in case of long PRACH the phone seems to expect the subframe number instead of the slot number here.
      if (scc->uplinkConfigCommon->initialUplinkBWP->rach_ConfigCommon->choice.setup->prach_RootSequenceIndex.present
          == NR_RACH_ConfigCommon__prach_RootSequenceIndex_PR_l839)
        ra_rnti = 1 + symbol + (9 /*slotP*/ * 14) + (freq_index * 14 * 80) + (ul_carrier_id * 14 * 80 * 8);
      else
        ra_rnti = 1 + symbol + (slotP * 14) + (freq_index * 14 * 80) + (ul_carrier_id * 14 * 80 * 8);

      // This should be handled differently when we use the initialBWP for RA
      ra->bwp_id = 0;
      NR_BWP_Downlink_t *bwp=NULL;
      if (ra->CellGroup && ra->CellGroup->spCellConfig && ra->CellGroup->spCellConfig->spCellConfigDedicated &&
          ra->CellGroup->spCellConfig->spCellConfigDedicated->downlinkBWP_ToAddModList) {
        ra->bwp_id = 1;
        bwp = ra->CellGroup->spCellConfig->spCellConfigDedicated->downlinkBWP_ToAddModList->list.array[ra->bwp_id - 1];
      }

      VCD_SIGNAL_DUMPER_DUMP_FUNCTION_BY_NAME(VCD_SIGNAL_DUMPER_FUNCTIONS_INITIATE_RA_PROC, 1);

      LOG_D(NR_MAC,
            "[gNB %d][RAPROC] CC_id %d Frame %d, Slot %d  Initiating RA procedure for preamble index %d\n",
            module_idP,
            CC_id,
            frameP,
            slotP,
            preamble_index);

      uint8_t beam_index = ssb_index_from_prach(module_idP, frameP, slotP, preamble_index, freq_index, symbol);

      // the UE sent a RACH either for starting RA procedure or RA procedure failed and UE retries
      if (ra->cfra) {
        // if the preamble received correspond to one of the listed
        if (!(preamble_index == ra->preambles.preamble_list[beam_index])) {
          LOG_E(
              NR_MAC,
              "[gNB %d][RAPROC] FAILURE: preamble %d does not correspond to any of the ones in rach_ConfigDedicated\n",
              module_idP,
              preamble_index);
          continue; // if the PRACH preamble does not correspond to any of the ones sent through RRC abort RA proc
        }
      }
      LOG_D(NR_MAC, "Frame %d, Slot %d: Activating RA process \n", frameP, slotP);
      ra->state = Msg2;
      ra->timing_offset = timing_offset;
      ra->preamble_slot = slotP;

      NR_SearchSpaceId_t	ra_SearchSpace = 0;
      struct NR_PDCCH_ConfigCommon__commonSearchSpaceList *commonSearchSpaceList = NULL;
      if(bwp) {
        commonSearchSpaceList = bwp->bwp_Common->pdcch_ConfigCommon->choice.setup->commonSearchSpaceList;
        ra_SearchSpace = *bwp->bwp_Common->pdcch_ConfigCommon->choice.setup->ra_SearchSpace;
      } else {
        commonSearchSpaceList = scc->downlinkConfigCommon->initialDownlinkBWP->pdcch_ConfigCommon->choice.setup->commonSearchSpaceList;
        ra_SearchSpace = *scc->downlinkConfigCommon->initialDownlinkBWP->pdcch_ConfigCommon->choice.setup->ra_SearchSpace;
      }
      AssertFatal(commonSearchSpaceList->list.count > 0, "common SearchSpace list has 0 elements\n");

      // Common SearchSpace list
      for (int i = 0; i < commonSearchSpaceList->list.count; i++) {
        ss = commonSearchSpaceList->list.array[i];
        if (ss->searchSpaceId == ra_SearchSpace)
          ra->ra_ss = ss;
      }

      AssertFatal(ra->ra_ss!=NULL,"SearchSpace cannot be null for RA\n");

      // retrieving ra pdcch monitoring period and offset
      find_monitoring_periodicity_offset_common(ra->ra_ss, &monitoring_slot_period, &monitoring_offset);

      nr_schedule_msg2(frameP,
                       slotP,
                       &msg2_frame,
                       &msg2_slot,
                       scc,
                       monitoring_slot_period,
                       monitoring_offset,
                       beam_index,
                       cc->num_active_ssb,
                       nr_mac->tdd_beam_association);

      ra->Msg2_frame = msg2_frame;
      ra->Msg2_slot = msg2_slot;

      LOG_D(NR_MAC, "%s() Msg2[%04d%d] SFN/SF:%04d%d\n", __FUNCTION__, ra->Msg2_frame, ra->Msg2_slot, frameP, slotP);

      int loop = 0;
      if (ra->rnti == 0) { // This condition allows for the usage of a preconfigured rnti for the CFRA
        do {
          ra->rnti = (taus() % 65518) + 1;
          loop++;
        } while (loop != 100
                 && !((find_nr_UE_id(module_idP, ra->rnti) == -1) && (find_nr_RA_id(module_idP, CC_id, ra->rnti) == -1)
                      && ra->rnti >= 1 && ra->rnti <= 65519));
        if (loop == 100) {
          LOG_E(NR_MAC, "%s:%d:%s: [RAPROC] initialisation random access aborted\n", __FILE__, __LINE__, __FUNCTION__);
          abort();
        }
      }

      ra->RA_rnti = ra_rnti;
      ra->preamble_index = preamble_index;
      ra->beam_id = beam_index;

      LOG_D(NR_MAC,
            "[gNB %d][RAPROC] CC_id %d Frame %d Activating Msg2 generation in frame %d, slot %d using RA rnti %x SSB "
            "index %u\n",
            module_idP,
            CC_id,
            frameP,
            ra->Msg2_frame,
            ra->Msg2_slot,
            ra->RA_rnti,
            cc->ssb_index[beam_index]);

      return;
    }
  }
  LOG_E(NR_MAC, "[gNB %d][RAPROC] FAILURE: CC_id %d Frame %d initiating RA procedure for preamble index %d\n", module_idP, CC_id, frameP, preamble_index);

  VCD_SIGNAL_DUMPER_DUMP_FUNCTION_BY_NAME(VCD_SIGNAL_DUMPER_FUNCTIONS_INITIATE_RA_PROC, 0);
}

void nr_schedule_RA(module_id_t module_idP, frame_t frameP, sub_frame_t slotP) {

  gNB_MAC_INST *mac = RC.nrmac[module_idP];

  start_meas(&mac->schedule_ra);
  for (int CC_id = 0; CC_id < MAX_NUM_CCs; CC_id++) {
    NR_COMMON_channels_t *cc = &mac->common_channels[CC_id];
    for (int i = 0; i < NR_NB_RA_PROC_MAX; i++) {
      NR_RA_t *ra = &cc->ra[i];
      LOG_D(NR_MAC, "RA[state:%d]\n", ra->state);
      switch (ra->state) {
        case Msg2:
          nr_generate_Msg2(module_idP, CC_id, frameP, slotP, ra);
          break;
        case Msg3_retransmission:
          nr_generate_Msg3_retransmission(module_idP, CC_id, frameP, slotP, ra);
          break;
        case Msg4:
          nr_generate_Msg4(module_idP, CC_id, frameP, slotP, ra);
          break;
        case WAIT_Msg4_ACK:
          nr_check_Msg4_Ack(module_idP, CC_id, frameP, slotP, ra);
          break;
        default:
          break;
      }
    }
  }
  stop_meas(&mac->schedule_ra);
}


void nr_generate_Msg3_retransmission(module_id_t module_idP, int CC_id, frame_t frame, sub_frame_t slot, NR_RA_t *ra) {

  gNB_MAC_INST *nr_mac = RC.nrmac[module_idP];
  NR_COMMON_channels_t *cc = &nr_mac->common_channels[CC_id];
  NR_ServingCellConfigCommon_t *scc = cc->ServingCellConfigCommon;

  NR_BWP_Uplink_t *ubwp = NULL;
  NR_BWP_UplinkDedicated_t *ubwpd = NULL;
  NR_PUSCH_TimeDomainResourceAllocationList_t *pusch_TimeDomainAllocationList = NULL;
  NR_BWP_t *genericParameters = NULL;
  if(ra->CellGroup) {
    ubwp = ra->CellGroup->spCellConfig->spCellConfigDedicated->uplinkConfig->uplinkBWP_ToAddModList->list.array[ra->bwp_id-1];
    ubwpd = ra->CellGroup->spCellConfig->spCellConfigDedicated->uplinkConfig->initialUplinkBWP;
    genericParameters = &ubwp->bwp_Common->genericParameters;
    pusch_TimeDomainAllocationList = ubwp->bwp_Common->pusch_ConfigCommon->choice.setup->pusch_TimeDomainAllocationList;
  } else {
    genericParameters = &scc->uplinkConfigCommon->initialUplinkBWP->genericParameters;
    pusch_TimeDomainAllocationList = scc->uplinkConfigCommon->initialUplinkBWP->pusch_ConfigCommon->choice.setup->pusch_TimeDomainAllocationList;
  }

  int mu = genericParameters->subcarrierSpacing;
  uint8_t K2 = *pusch_TimeDomainAllocationList->list.array[ra->Msg3_tda_id]->k2;
  const int sched_frame = frame + (slot + K2 >= nr_slots_per_frame[mu]);
  const int sched_slot = (slot + K2) % nr_slots_per_frame[mu];

  if (is_xlsch_in_slot(RC.nrmac[module_idP]->ulsch_slot_bitmap[sched_slot / 64], sched_slot)) {
    // beam association for FR2
    int16_t *tdd_beam_association = nr_mac->tdd_beam_association;
    if (*scc->downlinkConfigCommon->frequencyInfoDL->frequencyBandList.list.array[0] >= 257) {
      uint8_t tdd_period_slot =  scc->tdd_UL_DL_ConfigurationCommon->pattern1.nrofDownlinkSlots + scc->tdd_UL_DL_ConfigurationCommon->pattern1.nrofUplinkSlots;
      if ((scc->tdd_UL_DL_ConfigurationCommon->pattern1.nrofDownlinkSymbols > 0) || (scc->tdd_UL_DL_ConfigurationCommon->pattern1.nrofUplinkSymbols > 0))
        tdd_period_slot++;
      int num_tdd_period = sched_slot/tdd_period_slot;
      if((tdd_beam_association[num_tdd_period]!=-1)&&(tdd_beam_association[num_tdd_period]!=ra->beam_id))
        return; // can't schedule retransmission in this slot
      else
        tdd_beam_association[num_tdd_period] = ra->beam_id;
    }

    int scs = scc->uplinkConfigCommon->initialUplinkBWP->genericParameters.subcarrierSpacing;
    int fh = 0;
    int startSymbolAndLength = scc->uplinkConfigCommon->initialUplinkBWP->pusch_ConfigCommon->choice.setup->pusch_TimeDomainAllocationList->list.array[ra->Msg3_tda_id]->startSymbolAndLength;
    int mappingtype = scc->uplinkConfigCommon->initialUplinkBWP->pusch_ConfigCommon->choice.setup->pusch_TimeDomainAllocationList->list.array[ra->Msg3_tda_id]->mappingType;

    uint16_t *vrb_map_UL = &RC.nrmac[module_idP]->common_channels[CC_id].vrb_map_UL[sched_slot * MAX_BWP_SIZE];

    int BWPStart = nr_mac->type0_PDCCH_CSS_config[ra->beam_id].cset_start_rb;
    int BWPSize  = nr_mac->type0_PDCCH_CSS_config[ra->beam_id].num_rbs;
    int rbStart = 0;
    for (int i = 0; (i < ra->msg3_nb_rb) && (rbStart <= (BWPSize - ra->msg3_nb_rb)); i++) {
      if (vrb_map_UL[rbStart + BWPStart + i]) {
        rbStart += i;
        i = 0;
      }
    }
    if (rbStart > (BWPSize - ra->msg3_nb_rb)) {
      // cannot find free vrb_map for msg3 retransmission in this slot
      return;
    }

    LOG_I(NR_MAC, "[gNB %d][RAPROC] Frame %d, Slot %d : CC_id %d Scheduling retransmission of Msg3 in (%d,%d)\n",
          module_idP, frame, slot, CC_id, sched_frame, sched_slot);

    nfapi_nr_ul_tti_request_t *future_ul_tti_req = &RC.nrmac[module_idP]->UL_tti_req_ahead[CC_id][sched_slot];
    AssertFatal(future_ul_tti_req->SFN == sched_frame
                && future_ul_tti_req->Slot == sched_slot,
                "future UL_tti_req's frame.slot %d.%d does not match PUSCH %d.%d\n",
                future_ul_tti_req->SFN,
                future_ul_tti_req->Slot,
                sched_frame,
                sched_slot);
    future_ul_tti_req->pdus_list[future_ul_tti_req->n_pdus].pdu_type = NFAPI_NR_UL_CONFIG_PUSCH_PDU_TYPE;
    future_ul_tti_req->pdus_list[future_ul_tti_req->n_pdus].pdu_size = sizeof(nfapi_nr_pusch_pdu_t);
    nfapi_nr_pusch_pdu_t *pusch_pdu = &future_ul_tti_req->pdus_list[future_ul_tti_req->n_pdus].pusch_pdu;
    memset(pusch_pdu, 0, sizeof(nfapi_nr_pusch_pdu_t));

    fill_msg3_pusch_pdu(pusch_pdu, scc,
                        ra->msg3_round,
                        startSymbolAndLength,
                        ra->rnti, scs,
                        BWPSize, BWPStart,
                        mappingtype, fh,
                        rbStart, ra->msg3_nb_rb);
    future_ul_tti_req->n_pdus += 1;

    // generation of DCI 0_0 to schedule msg3 retransmission
    NR_SearchSpace_t *ss = ra->ra_ss;
    NR_Type0_PDCCH_CSS_config_t *type0_PDCCH_CSS_config = *ss->controlResourceSetId==0 ? &nr_mac->type0_PDCCH_CSS_config[ra->beam_id] : NULL;
    NR_ControlResourceSet_t *coreset = get_coreset(module_idP, scc, NULL, ss, NR_SearchSpace__searchSpaceType_PR_common);
    AssertFatal(coreset!=NULL,"Coreset cannot be null for RA-Msg3 retransmission\n");

    nfapi_nr_ul_dci_request_t *ul_dci_req = &nr_mac->UL_dci_req[CC_id];

    const int coresetid = coreset->controlResourceSetId;
    nfapi_nr_dl_tti_pdcch_pdu_rel15_t *pdcch_pdu_rel15 = nr_mac->pdcch_pdu_idx[CC_id][ra->bwp_id][coresetid];
    if (!pdcch_pdu_rel15) {
      nfapi_nr_ul_dci_request_pdus_t *ul_dci_request_pdu = &ul_dci_req->ul_dci_pdu_list[ul_dci_req->numPdus];
      memset(ul_dci_request_pdu, 0, sizeof(nfapi_nr_ul_dci_request_pdus_t));
      ul_dci_request_pdu->PDUType = NFAPI_NR_DL_TTI_PDCCH_PDU_TYPE;
      ul_dci_request_pdu->PDUSize = (uint8_t)(2+sizeof(nfapi_nr_dl_tti_pdcch_pdu));
      pdcch_pdu_rel15 = &ul_dci_request_pdu->pdcch_pdu.pdcch_pdu_rel15;
      ul_dci_req->numPdus += 1;
      nr_configure_pdcch(pdcch_pdu_rel15, ss, coreset, scc, genericParameters, type0_PDCCH_CSS_config);
      nr_mac->pdcch_pdu_idx[CC_id][ra->bwp_id][coresetid] = pdcch_pdu_rel15;
    }

    uint8_t aggregation_level;
    uint8_t nr_of_candidates;
    for (int i=0; i<5; i++) {
      // for now taking the lowest value among the available aggregation levels
      find_aggregation_candidates(&aggregation_level, &nr_of_candidates, ss, 1<<i);
      if(nr_of_candidates>0) break;
    }
    AssertFatal(nr_of_candidates>0,"nr_of_candidates is 0\n");
    int CCEIndex = allocate_nr_CCEs(nr_mac, NULL, coreset, aggregation_level, 0, 0, nr_of_candidates);
    if (CCEIndex < 0) {
      LOG_E(NR_MAC, "%s(): cannot find free CCE for RA RNTI %04x!\n", __func__, ra->rnti);
      return;
    }

    // Fill PDCCH DL DCI PDU
    nfapi_nr_dl_dci_pdu_t *dci_pdu = &pdcch_pdu_rel15->dci_pdu[pdcch_pdu_rel15->numDlDci];
    pdcch_pdu_rel15->numDlDci++;
    dci_pdu->RNTI = ra->rnti;
    dci_pdu->ScramblingId = *scc->physCellId;
    dci_pdu->ScramblingRNTI = 0;
    dci_pdu->AggregationLevel = aggregation_level;
    dci_pdu->CceIndex = CCEIndex;
    dci_pdu->beta_PDCCH_1_0 = 0;
    dci_pdu->powerControlOffsetSS = 1;

    dci_pdu_rel15_t uldci_payload;
    memset(&uldci_payload, 0, sizeof(uldci_payload));

    config_uldci(ubwp,
                 ubwpd,
                 scc,
                 pusch_pdu,
                 &uldci_payload,
                 NR_UL_DCI_FORMAT_0_0,
                 ra->Msg3_tda_id,
                 ra->msg3_TPC,
                 0, // not used in format 0_0
                 ra->bwp_id);

    fill_dci_pdu_rel15(scc,
                       ra->CellGroup,
                       dci_pdu,
                       &uldci_payload,
                       NR_UL_DCI_FORMAT_0_0,
                       NR_RNTI_TC,
                       pusch_pdu->bwp_size,
                       ra->bwp_id);

    // Mark the corresponding RBs as used
    for (int rb = 0; rb < ra->msg3_nb_rb; rb++) {
      vrb_map_UL[rbStart + BWPStart + rb] = 1;
    }

    // reset state to wait msg3
    ra->state = WAIT_Msg3;
    ra->Msg3_frame = sched_frame;
    ra->Msg3_slot = sched_slot;

  }

}

void nr_get_Msg3alloc(module_id_t module_id,
                      int CC_id,
                      NR_ServingCellConfigCommon_t *scc,
                      NR_BWP_Uplink_t *ubwp,
                      sub_frame_t current_slot,
                      frame_t current_frame,
                      NR_RA_t *ra,
                      int16_t *tdd_beam_association) {

  // msg3 is scheduled in mixed slot in the following TDD period

  uint16_t msg3_nb_rb = 8; // sdu has 6 or 8 bytes

  int mu = ubwp ?
    ubwp->bwp_Common->genericParameters.subcarrierSpacing :
    scc->uplinkConfigCommon->initialUplinkBWP->genericParameters.subcarrierSpacing;
  int StartSymbolIndex = 0;
  int NrOfSymbols = 0;
  int startSymbolAndLength = 0;
  int temp_slot = 0;
  ra->Msg3_tda_id = 16; // initialization to a value above limit

  NR_PUSCH_TimeDomainResourceAllocationList_t *pusch_TimeDomainAllocationList= ubwp ?
    ubwp->bwp_Common->pusch_ConfigCommon->choice.setup->pusch_TimeDomainAllocationList:
    scc->uplinkConfigCommon->initialUplinkBWP->pusch_ConfigCommon->choice.setup->pusch_TimeDomainAllocationList;

  uint8_t k2 = 0;
  for (int i=0; i<pusch_TimeDomainAllocationList->list.count; i++) {
    startSymbolAndLength = pusch_TimeDomainAllocationList->list.array[i]->startSymbolAndLength;
    SLIV2SL(startSymbolAndLength, &StartSymbolIndex, &NrOfSymbols);
    // we want to transmit in the uplink symbols of mixed slot
    if (NrOfSymbols == scc->tdd_UL_DL_ConfigurationCommon->pattern1.nrofUplinkSymbols) {
      k2 = *pusch_TimeDomainAllocationList->list.array[i]->k2;
      temp_slot = current_slot + k2 + DELTA[mu]; // msg3 slot according to 8.3 in 38.213
      ra->Msg3_slot = temp_slot%nr_slots_per_frame[mu];
      if (is_xlsch_in_slot(RC.nrmac[module_id]->ulsch_slot_bitmap[ra->Msg3_slot / 64], ra->Msg3_slot)) {
        ra->Msg3_tda_id = i;
        break;
      }
    }
  }

  AssertFatal(ra->Msg3_tda_id<16,"Unable to find Msg3 time domain allocation in list\n");

  if (nr_slots_per_frame[mu]>temp_slot)
    ra->Msg3_frame = current_frame;
  else
    ra->Msg3_frame = (current_frame + (temp_slot/nr_slots_per_frame[mu]))%1024;

  // beam association for FR2
  if (*scc->downlinkConfigCommon->frequencyInfoDL->frequencyBandList.list.array[0] >= 257) {
    uint8_t tdd_period_slot =  scc->tdd_UL_DL_ConfigurationCommon->pattern1.nrofDownlinkSlots + scc->tdd_UL_DL_ConfigurationCommon->pattern1.nrofUplinkSlots;
    if ((scc->tdd_UL_DL_ConfigurationCommon->pattern1.nrofDownlinkSymbols > 0) || (scc->tdd_UL_DL_ConfigurationCommon->pattern1.nrofUplinkSymbols > 0))
      tdd_period_slot++;
    int num_tdd_period = ra->Msg3_slot/tdd_period_slot;
    if((tdd_beam_association[num_tdd_period]!=-1)&&(tdd_beam_association[num_tdd_period]!=ra->beam_id))
      AssertFatal(1==0,"Cannot schedule MSG3\n");
    else
      tdd_beam_association[num_tdd_period] = ra->beam_id;
  }

  LOG_D(NR_MAC, "[RAPROC] Msg3 slot %d: current slot %u Msg3 frame %u k2 %u Msg3_tda_id %u start symbol index %u\n", ra->Msg3_slot, current_slot, ra->Msg3_frame, k2,ra->Msg3_tda_id, StartSymbolIndex);
  uint16_t *vrb_map_UL =
      &RC.nrmac[module_id]->common_channels[CC_id].vrb_map_UL[ra->Msg3_slot * MAX_BWP_SIZE];
  const uint16_t bwpSize = NRRIV2BW(ubwp ?
				    ubwp->bwp_Common->genericParameters.locationAndBandwidth :
				    scc->uplinkConfigCommon->initialUplinkBWP->genericParameters.locationAndBandwidth,
				    MAX_BWP_SIZE);

  /* search msg3_nb_rb free RBs */
  int rbSize = 0;
  int rbStart = 0;
  while (rbSize < msg3_nb_rb) {
    rbStart += rbSize; /* last iteration rbSize was not enough, skip it */
    rbSize = 0;
    while (rbStart < bwpSize && vrb_map_UL[rbStart])
      rbStart++;
    AssertFatal(rbStart < bwpSize - msg3_nb_rb, "no space to allocate Msg 3 for RA!\n");
    while (rbStart + rbSize < bwpSize
           && !vrb_map_UL[rbStart + rbSize]
           && rbSize < msg3_nb_rb)
      rbSize++;
  }
  ra->msg3_nb_rb = msg3_nb_rb;
  ra->msg3_first_rb = rbStart;
}


void fill_msg3_pusch_pdu(nfapi_nr_pusch_pdu_t *pusch_pdu,
                         NR_ServingCellConfigCommon_t *scc,
                         int round,
                         int startSymbolAndLength,
                         rnti_t rnti, int scs,
                         int bwp_size, int bwp_start,
                         int mappingtype, int fh,
                         int msg3_first_rb, int msg3_nb_rb) {


  int start_symbol_index,nr_of_symbols;
  SLIV2SL(startSymbolAndLength, &start_symbol_index, &nr_of_symbols);

  pusch_pdu->pdu_bit_map = PUSCH_PDU_BITMAP_PUSCH_DATA;
  pusch_pdu->rnti = rnti;
  pusch_pdu->handle = 0;
  pusch_pdu->bwp_start = bwp_start;
  pusch_pdu->bwp_size = bwp_size;
  pusch_pdu->subcarrier_spacing = scs;
  pusch_pdu->cyclic_prefix = 0;
  pusch_pdu->mcs_index = 0;
  pusch_pdu->mcs_table = 0;
  pusch_pdu->target_code_rate = nr_get_code_rate_ul(pusch_pdu->mcs_index,pusch_pdu->mcs_table);
  pusch_pdu->qam_mod_order = nr_get_Qm_ul(pusch_pdu->mcs_index,pusch_pdu->mcs_table);
  if (scc->uplinkConfigCommon->initialUplinkBWP->rach_ConfigCommon->choice.setup->msg3_transformPrecoder == NULL)
    pusch_pdu->transform_precoding = 1;
  else
    pusch_pdu->transform_precoding = 0;
  pusch_pdu->data_scrambling_id = *scc->physCellId;
  pusch_pdu->nrOfLayers = 1;
  pusch_pdu->ul_dmrs_symb_pos = get_l_prime(nr_of_symbols,mappingtype,pusch_dmrs_pos2,pusch_len1,start_symbol_index, scc->dmrs_TypeA_Position);
  LOG_D(MAC, "MSG3 start_sym:%d NR Symb:%d mappingtype:%d , ul_dmrs_symb_pos:%x\n", start_symbol_index, nr_of_symbols, mappingtype, pusch_pdu->ul_dmrs_symb_pos);
  pusch_pdu->dmrs_config_type = 0;
  pusch_pdu->ul_dmrs_scrambling_id = *scc->physCellId; //If provided and the PUSCH is not a msg3 PUSCH, otherwise, L2 should set this to physical cell id.
  pusch_pdu->scid = 0; //DMRS sequence initialization [TS38.211, sec 6.4.1.1.1]. Should match what is sent in DCI 0_1, otherwise set to 0.
  pusch_pdu->dmrs_ports = 1;  // 6.2.2 in 38.214 only port 0 to be used
  pusch_pdu->num_dmrs_cdm_grps_no_data = 2;  // no data in dmrs symbols as in 6.2.2 in 38.214
  pusch_pdu->resource_alloc = 1; //type 1

  pusch_pdu->rb_start = msg3_first_rb;
  if (msg3_nb_rb > pusch_pdu->bwp_size)
    AssertFatal(1==0,"MSG3 allocated number of RBs exceed the BWP size\n");
  else
    pusch_pdu->rb_size = msg3_nb_rb;
  pusch_pdu->vrb_to_prb_mapping = 0;

  pusch_pdu->frequency_hopping = fh;
  //pusch_pdu->tx_direct_current_location;//The uplink Tx Direct Current location for the carrier. Only values in the value range of this field between 0 and 3299, which indicate the subcarrier index within the carrier corresponding 1o the numerology of the corresponding uplink BWP and value 3300, which indicates "Outside the carrier" and value 3301, which indicates "Undetermined position within the carrier" are used. [TS38.331, UplinkTxDirectCurrentBWP IE]
  pusch_pdu->uplink_frequency_shift_7p5khz = 0;
  //Resource Allocation in time domain
  pusch_pdu->start_symbol_index = start_symbol_index;
  pusch_pdu->nr_of_symbols = nr_of_symbols;
  //Optional Data only included if indicated in pduBitmap
  pusch_pdu->pusch_data.rv_index = nr_rv_round_map[round];
  pusch_pdu->pusch_data.harq_process_id = 0;
  pusch_pdu->pusch_data.new_data_indicator = 1;
  pusch_pdu->pusch_data.num_cb = 0;
  pusch_pdu->pusch_data.tb_size = nr_compute_tbs(pusch_pdu->qam_mod_order,
                                                 pusch_pdu->target_code_rate,
                                                 pusch_pdu->rb_size,
                                                 pusch_pdu->nr_of_symbols,
                                                 12, // nb dmrs set for no data in dmrs symbol
                                                 0, //nb_rb_oh
                                                 0, // to verify tb scaling
                                                 pusch_pdu->nrOfLayers)>>3;

}

void nr_add_msg3(module_id_t module_idP, int CC_id, frame_t frameP, sub_frame_t slotP, NR_RA_t *ra, uint8_t *RAR_pdu)
{
  gNB_MAC_INST                                   *mac = RC.nrmac[module_idP];
  NR_COMMON_channels_t                            *cc = &mac->common_channels[CC_id];
  NR_ServingCellConfigCommon_t                   *scc = cc->ServingCellConfigCommon;

  if (ra->state == RA_IDLE) {
    LOG_W(NR_MAC,"RA is not active for RA %X. skipping msg3 scheduling\n", ra->rnti);
    return;
  }

  uint16_t *vrb_map_UL =
      &RC.nrmac[module_idP]->common_channels[CC_id].vrb_map_UL[ra->Msg3_slot * MAX_BWP_SIZE];
  for (int i = 0; i < ra->msg3_nb_rb; ++i) {
    AssertFatal(!vrb_map_UL[i + ra->msg3_first_rb],
                "RB %d in %4d.%2d is already taken, cannot allocate Msg3!\n",
                i + ra->msg3_first_rb,
                ra->Msg3_frame,
                ra->Msg3_slot);
    vrb_map_UL[i + ra->msg3_first_rb] = 1;
  }

  LOG_D(NR_MAC, "[gNB %d][RAPROC] Frame %d, Slot %d : CC_id %d RA is active, Msg3 in (%d,%d)\n", module_idP, frameP, slotP, CC_id, ra->Msg3_frame, ra->Msg3_slot);

  nfapi_nr_ul_tti_request_t *future_ul_tti_req = &RC.nrmac[module_idP]->UL_tti_req_ahead[CC_id][ra->Msg3_slot];
  AssertFatal(future_ul_tti_req->SFN == ra->Msg3_frame
              && future_ul_tti_req->Slot == ra->Msg3_slot,
              "future UL_tti_req's frame.slot %d.%d does not match PUSCH %d.%d\n",
              future_ul_tti_req->SFN,
              future_ul_tti_req->Slot,
              ra->Msg3_frame,
              ra->Msg3_slot);
  future_ul_tti_req->pdus_list[future_ul_tti_req->n_pdus].pdu_type = NFAPI_NR_UL_CONFIG_PUSCH_PDU_TYPE;
  future_ul_tti_req->pdus_list[future_ul_tti_req->n_pdus].pdu_size = sizeof(nfapi_nr_pusch_pdu_t);
  nfapi_nr_pusch_pdu_t *pusch_pdu = &future_ul_tti_req->pdus_list[future_ul_tti_req->n_pdus].pusch_pdu;
  memset(pusch_pdu, 0, sizeof(nfapi_nr_pusch_pdu_t));

  int ibwp_size  = NRRIV2BW(scc->uplinkConfigCommon->initialUplinkBWP->genericParameters.locationAndBandwidth, MAX_BWP_SIZE);
  int ibwp_start = NRRIV2PRBOFFSET(scc->uplinkConfigCommon->initialUplinkBWP->genericParameters.locationAndBandwidth, MAX_BWP_SIZE);
  int abwp_size = ibwp_size;
  int abwp_start = ibwp_start;
  int scs = scc->uplinkConfigCommon->initialUplinkBWP->genericParameters.subcarrierSpacing;
  int fh = 0;
  int startSymbolAndLength = scc->uplinkConfigCommon->initialUplinkBWP->pusch_ConfigCommon->choice.setup->pusch_TimeDomainAllocationList->list.array[ra->Msg3_tda_id]->startSymbolAndLength;
  int mappingtype = scc->uplinkConfigCommon->initialUplinkBWP->pusch_ConfigCommon->choice.setup->pusch_TimeDomainAllocationList->list.array[ra->Msg3_tda_id]->mappingType;

  if (ra->CellGroup) {
    AssertFatal(ra->CellGroup->spCellConfig->spCellConfigDedicated->downlinkBWP_ToAddModList->list.count == 1,
		"downlinkBWP_ToAddModList has %d BWP!\n", ra->CellGroup->spCellConfig->spCellConfigDedicated->downlinkBWP_ToAddModList->list.count);
    NR_BWP_Uplink_t *ubwp = ra->CellGroup->spCellConfig->spCellConfigDedicated->uplinkConfig->uplinkBWP_ToAddModList->list.array[ra->bwp_id - 1];

    startSymbolAndLength = ubwp->bwp_Common->pusch_ConfigCommon->choice.setup->pusch_TimeDomainAllocationList->list.array[ra->Msg3_tda_id]->startSymbolAndLength;
    mappingtype = ubwp->bwp_Common->pusch_ConfigCommon->choice.setup->pusch_TimeDomainAllocationList->list.array[ra->Msg3_tda_id]->mappingType;
    abwp_size  = NRRIV2BW(ubwp->bwp_Common->genericParameters.locationAndBandwidth, MAX_BWP_SIZE);
    abwp_start = NRRIV2PRBOFFSET(ubwp->bwp_Common->genericParameters.locationAndBandwidth, MAX_BWP_SIZE);
    scs = ubwp->bwp_Common->genericParameters.subcarrierSpacing;
    fh = ubwp->bwp_Dedicated->pusch_Config->choice.setup->frequencyHopping ? 1 : 0;
  }

  LOG_D(NR_MAC, "Frame %d, Subframe %d Adding Msg3 UL Config Request for (%d,%d) : (%d,%d,%d) for rnti: %d\n",
    frameP,
    slotP,
    ra->Msg3_frame,
    ra->Msg3_slot,
    ra->msg3_nb_rb,
    ra->msg3_first_rb,
    ra->msg3_round,
    ra->rnti);

  int bwp_start;
  if ((ibwp_start < abwp_start) || (ibwp_size > abwp_size))
    bwp_start = abwp_start;
  else
    bwp_start = ibwp_start;

  fill_msg3_pusch_pdu(pusch_pdu,scc,
                      ra->msg3_round,
                      startSymbolAndLength,
                      ra->rnti, scs,
                      ibwp_size, bwp_start,
                      mappingtype, fh,
                      ra->msg3_first_rb, ra->msg3_nb_rb);
  future_ul_tti_req->n_pdus += 1;

  // calling function to fill rar message
  nr_fill_rar(module_idP, ra, RAR_pdu, pusch_pdu);
}

void nr_generate_Msg2(module_id_t module_idP, int CC_id, frame_t frameP, sub_frame_t slotP, NR_RA_t *ra)
{

  gNB_MAC_INST *nr_mac = RC.nrmac[module_idP];
  NR_COMMON_channels_t *cc = &nr_mac->common_channels[CC_id];

  if ((ra->Msg2_frame == frameP) && (ra->Msg2_slot == slotP)) {

    uint8_t time_domain_assignment = 1;
    uint8_t mcsIndex = 0;
    int rbStart = 0;
    int rbSize = 8;

    NR_ServingCellConfigCommon_t *scc = cc->ServingCellConfigCommon;
    NR_SearchSpace_t *ss = ra->ra_ss;

    NR_BWP_Downlink_t *bwp = NULL;
    NR_ControlResourceSet_t *coreset = NULL;
    NR_BWP_t *genericParameters = NULL;
    NR_PDSCH_TimeDomainResourceAllocationList_t *pdsch_TimeDomainAllocationList=NULL;

    if (ra->CellGroup &&
        ra->CellGroup->spCellConfig &&
        ra->CellGroup->spCellConfig->spCellConfigDedicated &&
        ra->CellGroup->spCellConfig->spCellConfigDedicated->downlinkBWP_ToAddModList &&
        ra->CellGroup->spCellConfig->spCellConfigDedicated->downlinkBWP_ToAddModList->list.array[ra->bwp_id-1]) {
      bwp = ra->CellGroup->spCellConfig->spCellConfigDedicated->downlinkBWP_ToAddModList->list.array[ra->bwp_id-1];
      genericParameters = &bwp->bwp_Common->genericParameters;
      pdsch_TimeDomainAllocationList = bwp->bwp_Common->pdsch_ConfigCommon->choice.setup->pdsch_TimeDomainAllocationList;
    }
    else {
      genericParameters= &scc->downlinkConfigCommon->initialDownlinkBWP->genericParameters;
      pdsch_TimeDomainAllocationList = scc->downlinkConfigCommon->initialDownlinkBWP->pdsch_ConfigCommon->choice.setup->pdsch_TimeDomainAllocationList;
    }

    long BWPStart = 0;
    long BWPSize = 0;
    NR_Type0_PDCCH_CSS_config_t *type0_PDCCH_CSS_config = NULL;
    if(*ss->controlResourceSetId!=0) {
      BWPStart = NRRIV2PRBOFFSET(genericParameters->locationAndBandwidth, MAX_BWP_SIZE);
      BWPSize  = NRRIV2BW(scc->downlinkConfigCommon->initialDownlinkBWP->genericParameters.locationAndBandwidth, MAX_BWP_SIZE);
    } else {
      type0_PDCCH_CSS_config = &nr_mac->type0_PDCCH_CSS_config[ra->beam_id];
      BWPStart = type0_PDCCH_CSS_config->cset_start_rb;
      BWPSize = type0_PDCCH_CSS_config->num_rbs;
    }

    coreset = get_coreset(module_idP, scc, bwp, ss, NR_SearchSpace__searchSpaceType_PR_common);

    AssertFatal(coreset!=NULL,"Coreset cannot be null for RA-Msg2\n");

    uint16_t *vrb_map = cc[CC_id].vrb_map;
    for (int i = 0; (i < rbSize) && (rbStart <= (BWPSize - rbSize)); i++) {
      if (vrb_map[rbStart + i]) {
        rbStart += i;
        i = 0;
      }
    }

    if (rbStart > (BWPSize - rbSize)) {
      LOG_E(NR_MAC, "%s(): cannot find free vrb_map for RA RNTI %04x!\n", __func__, ra->RA_rnti);
      return;
    }

    // Checking if the DCI allocation is feasible in current subframe
    nfapi_nr_dl_tti_request_body_t *dl_req = &nr_mac->DL_req[CC_id].dl_tti_request_body;
    if (dl_req->nPDUs > NFAPI_NR_MAX_DL_TTI_PDUS - 2) {
      LOG_I(NR_MAC, "[RAPROC] Subframe %d: FAPI DL structure is full, skip scheduling UE %d\n", slotP, ra->RA_rnti);
      return;
    }

    uint8_t aggregation_level;
    uint8_t nr_of_candidates;
    for (int i=0; i<5; i++) {
      // for now taking the lowest value among the available aggregation levels
      find_aggregation_candidates(&aggregation_level, &nr_of_candidates, ss, 1<<i);
      if(nr_of_candidates>0) break;
    }
    AssertFatal(nr_of_candidates>0,"nr_of_candidates is 0\n");
    int CCEIndex = allocate_nr_CCEs(nr_mac, bwp, coreset, aggregation_level,0,0,nr_of_candidates);
    if (CCEIndex < 0) {
      LOG_E(NR_MAC, "%s(): cannot find free CCE for RA RNTI %04x!\n", __func__, ra->rnti);
      return;
    }

    // Calculate number of symbols
    int startSymbolIndex, nrOfSymbols;
    const int startSymbolAndLength = pdsch_TimeDomainAllocationList->list.array[time_domain_assignment]->startSymbolAndLength;
    SLIV2SL(startSymbolAndLength, &startSymbolIndex, &nrOfSymbols);
    AssertFatal(startSymbolIndex >= 0, "StartSymbolIndex is negative\n");

    LOG_D(NR_MAC,"Msg2 startSymbolIndex.nrOfSymbols %d.%d\n",startSymbolIndex,nrOfSymbols);

    int mappingtype = pdsch_TimeDomainAllocationList->list.array[time_domain_assignment]->mappingType;

    // look up the PDCCH PDU for this CC, BWP, and CORESET. If it does not exist, create it. This is especially
    // important if we have multiple RAs, and the DLSCH has to reuse them, so we need to mark them
    const int bwpid = bwp ? bwp->bwp_Id : 0;
    const int coresetid = coreset->controlResourceSetId;
    nfapi_nr_dl_tti_pdcch_pdu_rel15_t *pdcch_pdu_rel15 = nr_mac->pdcch_pdu_idx[CC_id][bwpid][coresetid];
    if (!pdcch_pdu_rel15) {
      nfapi_nr_dl_tti_request_pdu_t *dl_tti_pdcch_pdu = &dl_req->dl_tti_pdu_list[dl_req->nPDUs];
      memset(dl_tti_pdcch_pdu, 0, sizeof(nfapi_nr_dl_tti_request_pdu_t));
      dl_tti_pdcch_pdu->PDUType = NFAPI_NR_DL_TTI_PDCCH_PDU_TYPE;
      dl_tti_pdcch_pdu->PDUSize = (uint8_t)(2 + sizeof(nfapi_nr_dl_tti_pdcch_pdu));
      dl_req->nPDUs += 1;
      pdcch_pdu_rel15 = &dl_tti_pdcch_pdu->pdcch_pdu.pdcch_pdu_rel15;
      nr_configure_pdcch(pdcch_pdu_rel15, ss, coreset, scc, genericParameters, type0_PDCCH_CSS_config);
      nr_mac->pdcch_pdu_idx[CC_id][bwpid][coresetid] = pdcch_pdu_rel15;
    }

    nfapi_nr_dl_tti_request_pdu_t *dl_tti_pdsch_pdu = &dl_req->dl_tti_pdu_list[dl_req->nPDUs];
    memset((void *)dl_tti_pdsch_pdu,0,sizeof(nfapi_nr_dl_tti_request_pdu_t));
    dl_tti_pdsch_pdu->PDUType = NFAPI_NR_DL_TTI_PDSCH_PDU_TYPE;
    dl_tti_pdsch_pdu->PDUSize = (uint8_t)(2+sizeof(nfapi_nr_dl_tti_pdsch_pdu));
    dl_req->nPDUs+=1;
    nfapi_nr_dl_tti_pdsch_pdu_rel15_t *pdsch_pdu_rel15 = &dl_tti_pdsch_pdu->pdsch_pdu.pdsch_pdu_rel15;

    LOG_I(NR_MAC,"[gNB %d][RAPROC] CC_id %d Frame %d, slotP %d: Generating RA-Msg2 DCI, rnti 0x%x, state %d, CoreSetType %d\n",
          module_idP, CC_id, frameP, slotP, ra->RA_rnti, ra->state,pdcch_pdu_rel15->CoreSetType);

    // SCF222: PDU index incremented for each PDSCH PDU sent in TX control message. This is used to associate control
    // information to data and is reset every slot.
    const int pduindex = nr_mac->pdu_index[CC_id]++;

    uint8_t mcsTableIdx = 0;
    if (bwp &&
        bwp->bwp_Dedicated &&
        bwp->bwp_Dedicated->pdsch_Config &&
        bwp->bwp_Dedicated->pdsch_Config->choice.setup &&
        bwp->bwp_Dedicated->pdsch_Config->choice.setup->mcs_Table) {
      if (*bwp->bwp_Dedicated->pdsch_Config->choice.setup->mcs_Table == 0)
        mcsTableIdx = 1;
      else
        mcsTableIdx = 2;
    }
    else mcsTableIdx = 0;

    int dmrsConfigType=0;
    if (bwp &&
        bwp->bwp_Dedicated &&
        bwp->bwp_Dedicated->pdsch_Config &&
        bwp->bwp_Dedicated->pdsch_Config->choice.setup &&
        bwp->bwp_Dedicated->pdsch_Config->choice.setup->dmrs_DownlinkForPDSCH_MappingTypeA &&
        bwp->bwp_Dedicated->pdsch_Config->choice.setup->dmrs_DownlinkForPDSCH_MappingTypeA->choice.setup &&
        bwp->bwp_Dedicated->pdsch_Config->choice.setup->dmrs_DownlinkForPDSCH_MappingTypeA->choice.setup->dmrs_Type)
      dmrsConfigType = 1;

    pdsch_pdu_rel15->pduBitmap = 0;
    pdsch_pdu_rel15->rnti = ra->RA_rnti;
    pdsch_pdu_rel15->pduIndex = pduindex;
    pdsch_pdu_rel15->BWPSize  = BWPSize;
    pdsch_pdu_rel15->BWPStart = BWPStart;
    pdsch_pdu_rel15->SubcarrierSpacing = genericParameters->subcarrierSpacing;
    pdsch_pdu_rel15->CyclicPrefix = 0;
    pdsch_pdu_rel15->NrOfCodewords = 1;
    pdsch_pdu_rel15->targetCodeRate[0] = nr_get_code_rate_dl(mcsIndex,mcsTableIdx);
    pdsch_pdu_rel15->qamModOrder[0] = 2;
    pdsch_pdu_rel15->mcsIndex[0] = mcsIndex;
    pdsch_pdu_rel15->mcsTable[0] = mcsTableIdx;
    pdsch_pdu_rel15->rvIndex[0] = 0;
    pdsch_pdu_rel15->dataScramblingId = *scc->physCellId;
    pdsch_pdu_rel15->nrOfLayers = 1;
    pdsch_pdu_rel15->transmissionScheme = 0;
    pdsch_pdu_rel15->refPoint = 0;
    pdsch_pdu_rel15->dmrsConfigType = dmrsConfigType;
    pdsch_pdu_rel15->dlDmrsScramblingId = *scc->physCellId;
    pdsch_pdu_rel15->SCID = 0;
    pdsch_pdu_rel15->numDmrsCdmGrpsNoData = nrOfSymbols <= 2 ? 1 : 2;
    pdsch_pdu_rel15->dmrsPorts = 1;
    pdsch_pdu_rel15->resourceAlloc = 1;
    pdsch_pdu_rel15->rbStart = rbStart;
    pdsch_pdu_rel15->rbSize = rbSize;
    pdsch_pdu_rel15->VRBtoPRBMapping = 0;
    pdsch_pdu_rel15->StartSymbolIndex = startSymbolIndex;
    pdsch_pdu_rel15->NrOfSymbols = nrOfSymbols;
    pdsch_pdu_rel15->dlDmrsSymbPos = fill_dmrs_mask(NULL,
                                                    nr_mac->common_channels->ServingCellConfigCommon->dmrs_TypeA_Position,
                                                    nrOfSymbols,
                                                    startSymbolIndex,
                                                    mappingtype);

    int x_Overhead = 0;
    uint8_t tb_scaling = 0;
    nr_get_tbs_dl(&dl_tti_pdsch_pdu->pdsch_pdu, x_Overhead, pdsch_pdu_rel15->numDmrsCdmGrpsNoData, tb_scaling);

    // Fill PDCCH DL DCI PDU
    nfapi_nr_dl_dci_pdu_t *dci_pdu = &pdcch_pdu_rel15->dci_pdu[pdcch_pdu_rel15->numDlDci];
    pdcch_pdu_rel15->numDlDci++;
    dci_pdu->RNTI = ra->RA_rnti;
    dci_pdu->ScramblingId = *scc->physCellId;
    dci_pdu->ScramblingRNTI = 0;
    dci_pdu->AggregationLevel = aggregation_level;
    dci_pdu->CceIndex = CCEIndex;
    dci_pdu->beta_PDCCH_1_0 = 0;
    dci_pdu->powerControlOffsetSS = 1;

    dci_pdu_rel15_t dci_payload;
    dci_payload.frequency_domain_assignment.val = PRBalloc_to_locationandbandwidth0(pdsch_pdu_rel15->rbSize,
                                                                                    pdsch_pdu_rel15->rbStart,
                                                                                    BWPSize);

    LOG_D(NR_MAC,"Msg2 rbSize.rbStart.BWPsize %d.%d.%ld\n",pdsch_pdu_rel15->rbSize,
          pdsch_pdu_rel15->rbStart,
          BWPSize);

    dci_payload.time_domain_assignment.val = time_domain_assignment;
    dci_payload.vrb_to_prb_mapping.val = 0;
    dci_payload.mcs = pdsch_pdu_rel15->mcsIndex[0];
    dci_payload.tb_scaling = tb_scaling;

    LOG_D(NR_MAC,
          "[RAPROC] DCI type 1 payload: freq_alloc %d (%d,%d,%ld), time_alloc %d, vrb to prb %d, mcs %d tb_scaling %d \n",
          dci_payload.frequency_domain_assignment.val,
          pdsch_pdu_rel15->rbStart,
          pdsch_pdu_rel15->rbSize,
          BWPSize,
          dci_payload.time_domain_assignment.val,
          dci_payload.vrb_to_prb_mapping.val,
          dci_payload.mcs,
          dci_payload.tb_scaling);

    LOG_D(NR_MAC,
          "[RAPROC] DCI params: rnti 0x%x, rnti_type %d, dci_format %d coreset params: FreqDomainResource %llx, start_symbol %d  n_symb %d\n",
          pdcch_pdu_rel15->dci_pdu[0].RNTI,
          NR_RNTI_RA,
          NR_DL_DCI_FORMAT_1_0,
          *(unsigned long long *)pdcch_pdu_rel15->FreqDomainResource,
          pdcch_pdu_rel15->StartSymbolIndex,
          pdcch_pdu_rel15->DurationSymbols);

    fill_dci_pdu_rel15(scc,
                       ra->CellGroup,
                       &pdcch_pdu_rel15->dci_pdu[pdcch_pdu_rel15->numDlDci - 1],
                       &dci_payload,
                       NR_DL_DCI_FORMAT_1_0,
                       NR_RNTI_RA,
                       BWPSize,
                       bwpid);

    // DL TX request
    nfapi_nr_pdu_t *tx_req = &nr_mac->TX_req[CC_id].pdu_list[nr_mac->TX_req[CC_id].Number_of_PDUs];

    // Program UL processing for Msg3
    NR_BWP_Uplink_t *ubwp = ra->CellGroup ?
      ra->CellGroup->spCellConfig->spCellConfigDedicated->uplinkConfig->uplinkBWP_ToAddModList->list.array[ra->bwp_id-1] :
      NULL;
    nr_get_Msg3alloc(module_idP, CC_id, scc, ubwp, slotP, frameP, ra, nr_mac->tdd_beam_association);
    nr_add_msg3(module_idP, CC_id, frameP, slotP, ra, (uint8_t *) &tx_req->TLVs[0].value.direct[0]);

    if(ra->cfra) {
      LOG_I(NR_MAC, "Frame %d, Subframe %d: Setting RA-Msg3 reception for Frame %d Subframe %d\n", frameP, slotP, ra->Msg3_frame, ra->Msg3_slot);
    }

    T(T_GNB_MAC_DL_RAR_PDU_WITH_DATA, T_INT(module_idP), T_INT(CC_id), T_INT(ra->RA_rnti), T_INT(frameP),
      T_INT(slotP), T_INT(0), T_BUFFER(&tx_req->TLVs[0].value.direct[0], tx_req->TLVs[0].length));

    tx_req->PDU_length = pdsch_pdu_rel15->TBSize[0];
    tx_req->PDU_index = pduindex;
    tx_req->num_TLV = 1;
    tx_req->TLVs[0].length = tx_req->PDU_length + 2;
    nr_mac->TX_req[CC_id].SFN = frameP;
    nr_mac->TX_req[CC_id].Number_of_PDUs++;
    nr_mac->TX_req[CC_id].Slot = slotP;

    // Mark the corresponding RBs as used
    for (int rb = 0; rb < rbSize; rb++) {
      vrb_map[rb + rbStart] = 1;
    }

    ra->state = WAIT_Msg3;
    LOG_D(NR_MAC,"[gNB %d][RAPROC] Frame %d, Subframe %d: RA state %d\n", module_idP, frameP, slotP, ra->state);
  }
}

void nr_generate_Msg4(module_id_t module_idP, int CC_id, frame_t frameP, sub_frame_t slotP, NR_RA_t *ra) {

  gNB_MAC_INST *nr_mac = RC.nrmac[module_idP];
  NR_COMMON_channels_t *cc = &nr_mac->common_channels[CC_id];

  if (ra->Msg4_frame == frameP && ra->Msg4_slot == slotP ) {

    uint8_t time_domain_assignment = 0;
    uint8_t mcsIndex = 0;

    NR_ServingCellConfigCommon_t *scc = cc->ServingCellConfigCommon;
    NR_SearchSpace_t *ss = ra->ra_ss;

    NR_BWP_Downlink_t *bwp = NULL;
    NR_ControlResourceSet_t *coreset = NULL;
    NR_PDSCH_TimeDomainResourceAllocationList_t *pdsch_TimeDomainAllocationList=NULL;

    if (ra->CellGroup &&
        ra->CellGroup->spCellConfig &&
        ra->CellGroup->spCellConfig->spCellConfigDedicated &&
        ra->CellGroup->spCellConfig->spCellConfigDedicated->downlinkBWP_ToAddModList &&
        ra->CellGroup->spCellConfig->spCellConfigDedicated->downlinkBWP_ToAddModList->list.array[ra->bwp_id-1]) {
      bwp = ra->CellGroup->spCellConfig->spCellConfigDedicated->downlinkBWP_ToAddModList->list.array[ra->bwp_id-1];
      pdsch_TimeDomainAllocationList = bwp->bwp_Common->pdsch_ConfigCommon->choice.setup->pdsch_TimeDomainAllocationList;
    }
    else {
      pdsch_TimeDomainAllocationList = scc->downlinkConfigCommon->initialDownlinkBWP->pdsch_ConfigCommon->choice.setup->pdsch_TimeDomainAllocationList;
    }

    coreset = get_coreset(module_idP, scc, bwp, ss, NR_SearchSpace__searchSpaceType_PR_common);

    AssertFatal(coreset!=NULL,"Coreset cannot be null for RA-Msg4\n");

    int UE_id = find_nr_UE_id(module_idP, ra->rnti);
    NR_UE_info_t *UE_info = &nr_mac->UE_info;
    NR_UE_sched_ctrl_t *sched_ctrl = &UE_info->UE_sched_ctrl[UE_id];

    NR_BWP_t *genericParameters = bwp ? & bwp->bwp_Common->genericParameters : &scc->downlinkConfigCommon->initialDownlinkBWP->genericParameters;

    long BWPStart = 0;
    long BWPSize = 0;
    NR_Type0_PDCCH_CSS_config_t *type0_PDCCH_CSS_config = NULL;
    if(*ss->controlResourceSetId!=0) {
      BWPStart = NRRIV2PRBOFFSET(genericParameters->locationAndBandwidth, MAX_BWP_SIZE);
      BWPSize  = NRRIV2BW(scc->downlinkConfigCommon->initialDownlinkBWP->genericParameters.locationAndBandwidth, MAX_BWP_SIZE);
    } else {
      type0_PDCCH_CSS_config = &nr_mac->type0_PDCCH_CSS_config[ra->beam_id];
      BWPStart = type0_PDCCH_CSS_config->cset_start_rb;
      BWPSize = type0_PDCCH_CSS_config->num_rbs;
    }

    /* get the PID of a HARQ process awaiting retrnasmission, or -1 otherwise */
    int current_harq_pid = sched_ctrl->retrans_dl_harq.head;
    // HARQ management
    if (current_harq_pid < 0) {
      AssertFatal(sched_ctrl->available_dl_harq.head >= 0,
                  "UE context not initialized: no HARQ processes found\n");
      current_harq_pid = sched_ctrl->available_dl_harq.head;
      remove_front_nr_list(&sched_ctrl->available_dl_harq);
    }
    NR_UE_harq_t *harq = &sched_ctrl->harq_processes[current_harq_pid];
    DevAssert(!harq->is_waiting);
    add_tail_nr_list(&sched_ctrl->feedback_dl_harq, current_harq_pid);
    harq->is_waiting = true;
    ra->harq_pid = current_harq_pid;

    // get CCEindex, needed also for PUCCH and then later for PDCCH
    uint8_t aggregation_level;
    uint8_t nr_of_candidates;
    for (int i=0; i<5; i++) {
      // for now taking the lowest value among the available aggregation levels
      find_aggregation_candidates(&aggregation_level, &nr_of_candidates, ss, 1<<i);
      if(nr_of_candidates>0) break;
    }
    AssertFatal(nr_of_candidates>0,"nr_of_candidates is 0\n");
    int CCEIndex = allocate_nr_CCEs(nr_mac, bwp, coreset, aggregation_level,0,0,nr_of_candidates);
    if (CCEIndex < 0) {
      LOG_E(NR_MAC, "%s(): cannot find free CCE for RA RNTI %04x!\n", __func__, ra->rnti);
      return;
    }

    int n_rb=0;
    for (int i=0;i<6;i++)
      for (int j=0;j<8;j++) {
	      n_rb+=((coreset->frequencyDomainResources.buf[i]>>j)&1);
      }
    n_rb*=6;
    const uint16_t N_cce = n_rb * coreset->duration / NR_NB_REG_PER_CCE;
    const int delta_PRI=0;
    int r_pucch = ((CCEIndex<<1)/N_cce)+(delta_PRI<<1);

    LOG_D(NR_MAC,"[RAPROC] Msg4 r_pucch %d (CCEIndex %d, N_cce %d, nb_of_candidates %d,delta_PRI %d)\n",r_pucch,CCEIndex,N_cce,nr_of_candidates,delta_PRI);
    int alloc = nr_acknack_scheduling(module_idP, UE_id, frameP, slotP, r_pucch, 1);
    AssertFatal(alloc>=0,"Couldn't find a pucch allocation for ack nack (msg4)\n");
    NR_sched_pucch_t *pucch = &sched_ctrl->sched_pucch[alloc];
    harq->feedback_slot = pucch->ul_slot;
    harq->feedback_frame = pucch->frame;

    uint8_t *buf = (uint8_t *) harq->tb;
    // Bytes to be transmitted
    if (harq->round == 0) {
      uint16_t mac_pdu_length = nr_write_ce_dlsch_pdu(module_idP, nr_mac->sched_ctrlCommon, buf, 255, ra->cont_res_id);
      LOG_D(NR_MAC,"Encoded contention resolution mac_pdu_length %d\n",mac_pdu_length);
      uint16_t mac_sdu_length = mac_rrc_nr_data_req(module_idP, CC_id, frameP, CCCH, ra->rnti, 1, &buf[mac_pdu_length+2]);
      ((NR_MAC_SUBHEADER_SHORT *) &buf[mac_pdu_length])->R = 0;
      ((NR_MAC_SUBHEADER_SHORT *) &buf[mac_pdu_length])->F = 0;
      ((NR_MAC_SUBHEADER_SHORT *) &buf[mac_pdu_length])->LCID = DL_SCH_LCID_CCCH;
      ((NR_MAC_SUBHEADER_SHORT *) &buf[mac_pdu_length])->L = mac_sdu_length;
      ra->mac_pdu_length = mac_pdu_length + mac_sdu_length + sizeof(NR_MAC_SUBHEADER_SHORT);
      LOG_D(NR_MAC,"Encoded RRCSetup Piggyback (%d + %d bytes), mac_pdu_length %d\n", mac_sdu_length, (int)sizeof(NR_MAC_SUBHEADER_SHORT), ra->mac_pdu_length);
    }

    // Calculate number of symbols
    int startSymbolIndex, nrOfSymbols;
    const int startSymbolAndLength = pdsch_TimeDomainAllocationList->list.array[time_domain_assignment]->startSymbolAndLength;
    SLIV2SL(startSymbolAndLength, &startSymbolIndex, &nrOfSymbols);
    AssertFatal(startSymbolIndex >= 0, "StartSymbolIndex is negative\n");

    int mappingtype = pdsch_TimeDomainAllocationList->list.array[time_domain_assignment]->mappingType;

    uint16_t dlDmrsSymbPos = fill_dmrs_mask(NULL,
                                            scc->dmrs_TypeA_Position,
                                            nrOfSymbols,
                                            startSymbolIndex,
                                            mappingtype);

    uint16_t N_DMRS_SLOT = get_num_dmrs(dlDmrsSymbPos);

    long dmrsConfigType = bwp!=NULL ? (bwp->bwp_Dedicated->pdsch_Config->choice.setup->dmrs_DownlinkForPDSCH_MappingTypeA->choice.setup->dmrs_Type == NULL ? 0 : 1) : 0;

    nr_mac->sched_ctrlCommon->pdsch_semi_static.numDmrsCdmGrpsNoData = 2;
    if (nrOfSymbols == 2) {
      nr_mac->sched_ctrlCommon->pdsch_semi_static.numDmrsCdmGrpsNoData = 1;
    }

    AssertFatal(nr_mac->sched_ctrlCommon->pdsch_semi_static.numDmrsCdmGrpsNoData == 1
                || nr_mac->sched_ctrlCommon->pdsch_semi_static.numDmrsCdmGrpsNoData == 2,
                "nr_mac->schedCtrlCommon->pdsch_semi_static.numDmrsCdmGrpsNoData %d is not possible",
                nr_mac->sched_ctrlCommon->pdsch_semi_static.numDmrsCdmGrpsNoData);

    uint8_t N_PRB_DMRS = 0;
    if (dmrsConfigType==NFAPI_NR_DMRS_TYPE1) {
      N_PRB_DMRS = nr_mac->sched_ctrlCommon->pdsch_semi_static.numDmrsCdmGrpsNoData * 6;
    }
    else {
      N_PRB_DMRS = nr_mac->sched_ctrlCommon->pdsch_semi_static.numDmrsCdmGrpsNoData * 4;
    }

    uint8_t mcsTableIdx = 0;
    if (bwp &&
        bwp->bwp_Dedicated &&
        bwp->bwp_Dedicated->pdsch_Config &&
        bwp->bwp_Dedicated->pdsch_Config->choice.setup &&
        bwp->bwp_Dedicated->pdsch_Config->choice.setup->mcs_Table) {
      if (*bwp->bwp_Dedicated->pdsch_Config->choice.setup->mcs_Table == 0)
        mcsTableIdx = 1;
      else
        mcsTableIdx = 2;
    }
    else mcsTableIdx = 0;

    int rbStart = 0;
    int rbSize = 0;
    uint8_t tb_scaling = 0;
    uint16_t *vrb_map = cc[CC_id].vrb_map;
    do {
      rbSize++;
      LOG_D(NR_MAC,"Calling nr_compute_tbs with N_PRB_DMRS %d, N_DMRS_SLOT %d\n",N_PRB_DMRS,N_DMRS_SLOT);
      harq->tb_size = nr_compute_tbs(nr_get_Qm_dl(mcsIndex, mcsTableIdx),
                           nr_get_code_rate_dl(mcsIndex, mcsTableIdx),
                           rbSize, nrOfSymbols, N_PRB_DMRS * N_DMRS_SLOT, 0, tb_scaling,1) >> 3;
    } while (rbSize < BWPSize && harq->tb_size < ra->mac_pdu_length);

    int i = 0;
    while ((i < rbSize) && (rbStart + rbSize <= BWPSize)) {
      if (vrb_map[rbStart + i]) {
        rbStart += i+1;
        i = 0;
      } else {
        i++;
      }
    }

    if (rbStart > (BWPSize - rbSize)) {
      LOG_E(NR_MAC, "%s(): cannot find free vrb_map for RNTI %04x!\n", __func__, ra->rnti);
      return;
    }

    // Checking if the DCI allocation is feasible in current subframe
    nfapi_nr_dl_tti_request_body_t *dl_req = &nr_mac->DL_req[CC_id].dl_tti_request_body;
    if (dl_req->nPDUs > NFAPI_NR_MAX_DL_TTI_PDUS - 2) {
      LOG_I(NR_MAC, "[RAPROC] Subframe %d: FAPI DL structure is full, skip scheduling UE %d\n", slotP, ra->rnti);
      return;
    }


    // look up the PDCCH PDU for this CC, BWP, and CORESET. If it does not exist, create it. This is especially
    // important if we have multiple RAs, and the DLSCH has to reuse them, so we need to mark them
    const int bwpid = bwp ? bwp->bwp_Id : 0;
    const int coresetid = coreset->controlResourceSetId;
    nfapi_nr_dl_tti_pdcch_pdu_rel15_t *pdcch_pdu_rel15 = nr_mac->pdcch_pdu_idx[CC_id][bwpid][coresetid];
    if (!pdcch_pdu_rel15) {
      nfapi_nr_dl_tti_request_pdu_t *dl_tti_pdcch_pdu = &dl_req->dl_tti_pdu_list[dl_req->nPDUs];
      memset(dl_tti_pdcch_pdu, 0, sizeof(nfapi_nr_dl_tti_request_pdu_t));
      dl_tti_pdcch_pdu->PDUType = NFAPI_NR_DL_TTI_PDCCH_PDU_TYPE;
      dl_tti_pdcch_pdu->PDUSize = (uint8_t)(2 + sizeof(nfapi_nr_dl_tti_pdcch_pdu));
      dl_req->nPDUs += 1;
      pdcch_pdu_rel15 = &dl_tti_pdcch_pdu->pdcch_pdu.pdcch_pdu_rel15;
      nr_configure_pdcch(pdcch_pdu_rel15, ss, coreset, scc, genericParameters, type0_PDCCH_CSS_config);
      nr_mac->pdcch_pdu_idx[CC_id][bwpid][coresetid] = pdcch_pdu_rel15;
    }

    nfapi_nr_dl_tti_request_pdu_t *dl_tti_pdsch_pdu = &dl_req->dl_tti_pdu_list[dl_req->nPDUs];
    memset((void *)dl_tti_pdsch_pdu,0,sizeof(nfapi_nr_dl_tti_request_pdu_t));
    dl_tti_pdsch_pdu->PDUType = NFAPI_NR_DL_TTI_PDSCH_PDU_TYPE;
    dl_tti_pdsch_pdu->PDUSize = (uint8_t)(2+sizeof(nfapi_nr_dl_tti_pdsch_pdu));
    dl_req->nPDUs+=1;
    nfapi_nr_dl_tti_pdsch_pdu_rel15_t *pdsch_pdu_rel15 = &dl_tti_pdsch_pdu->pdsch_pdu.pdsch_pdu_rel15;

    LOG_I(NR_MAC,"[gNB %d] [RAPROC] CC_id %d Frame %d, slotP %d: Generating RA-Msg4 DCI, state %d\n", module_idP, CC_id, frameP, slotP, ra->state);

    // SCF222: PDU index incremented for each PDSCH PDU sent in TX control message. This is used to associate control
    // information to data and is reset every slot.
    const int pduindex = nr_mac->pdu_index[CC_id]++;

    pdsch_pdu_rel15->pduBitmap = 0;
    pdsch_pdu_rel15->rnti = ra->rnti;
    pdsch_pdu_rel15->pduIndex = pduindex;
    pdsch_pdu_rel15->BWPSize  = BWPSize;
    pdsch_pdu_rel15->BWPStart = BWPStart;
    pdsch_pdu_rel15->SubcarrierSpacing = genericParameters->subcarrierSpacing;
    pdsch_pdu_rel15->CyclicPrefix = 0;
    pdsch_pdu_rel15->NrOfCodewords = 1;
    pdsch_pdu_rel15->targetCodeRate[0] = nr_get_code_rate_dl(mcsIndex,mcsTableIdx);
    pdsch_pdu_rel15->qamModOrder[0] = 2;
    pdsch_pdu_rel15->mcsIndex[0] = mcsIndex;
    pdsch_pdu_rel15->mcsTable[0] = mcsTableIdx;
    pdsch_pdu_rel15->rvIndex[0] = nr_rv_round_map[harq->round];
    pdsch_pdu_rel15->dataScramblingId = *scc->physCellId;
    pdsch_pdu_rel15->nrOfLayers = 1;
    pdsch_pdu_rel15->transmissionScheme = 0;
    pdsch_pdu_rel15->refPoint = 0;
    pdsch_pdu_rel15->dmrsConfigType = dmrsConfigType;
    pdsch_pdu_rel15->dlDmrsScramblingId = *scc->physCellId;
    pdsch_pdu_rel15->SCID = 0;
    pdsch_pdu_rel15->numDmrsCdmGrpsNoData = nrOfSymbols <= 2 ? 1 : 2;
    pdsch_pdu_rel15->dmrsPorts = 1;
    pdsch_pdu_rel15->resourceAlloc = 1;
    pdsch_pdu_rel15->rbStart = rbStart;
    pdsch_pdu_rel15->rbSize = rbSize;
    pdsch_pdu_rel15->VRBtoPRBMapping = 0;
    pdsch_pdu_rel15->StartSymbolIndex = startSymbolIndex;
    pdsch_pdu_rel15->NrOfSymbols = nrOfSymbols;
    pdsch_pdu_rel15->dlDmrsSymbPos = dlDmrsSymbPos;

    int x_Overhead = 0;
    nr_get_tbs_dl(&dl_tti_pdsch_pdu->pdsch_pdu, x_Overhead, pdsch_pdu_rel15->numDmrsCdmGrpsNoData, tb_scaling);

    pdsch_pdu_rel15->precodingAndBeamforming.num_prgs=1;
    pdsch_pdu_rel15->precodingAndBeamforming.prg_size=275;
    pdsch_pdu_rel15->precodingAndBeamforming.dig_bf_interfaces=1;
    pdsch_pdu_rel15->precodingAndBeamforming.prgs_list[0].pm_idx = 0;
    pdsch_pdu_rel15->precodingAndBeamforming.prgs_list[0].dig_bf_interface_list[0].beam_idx = ra->beam_id;

    /* Fill PDCCH DL DCI PDU */
    nfapi_nr_dl_dci_pdu_t *dci_pdu = &pdcch_pdu_rel15->dci_pdu[pdcch_pdu_rel15->numDlDci];
    pdcch_pdu_rel15->numDlDci++;
    dci_pdu->RNTI = ra->rnti;
    dci_pdu->ScramblingId = *scc->physCellId;
    dci_pdu->ScramblingRNTI = 0;
    dci_pdu->AggregationLevel = aggregation_level;
    dci_pdu->CceIndex = CCEIndex;
    dci_pdu->beta_PDCCH_1_0 = 0;
    dci_pdu->powerControlOffsetSS = 1;

    dci_pdu_rel15_t dci_payload;
    dci_payload.frequency_domain_assignment.val = PRBalloc_to_locationandbandwidth0(pdsch_pdu_rel15->rbSize,
                                                                                    pdsch_pdu_rel15->rbStart,
                                                                                    BWPSize);

    dci_payload.format_indicator = 1;
    dci_payload.time_domain_assignment.val = time_domain_assignment;
    dci_payload.vrb_to_prb_mapping.val = 0;
    dci_payload.mcs = pdsch_pdu_rel15->mcsIndex[0];
    dci_payload.tb_scaling = tb_scaling;
    dci_payload.rv = pdsch_pdu_rel15->rvIndex[0];
    dci_payload.harq_pid = current_harq_pid;
    dci_payload.ndi = harq->ndi;
    dci_payload.dai[0].val = (pucch->dai_c-1)&3;
    dci_payload.tpc = sched_ctrl->tpc1; // TPC for PUCCH: table 7.2.1-1 in 38.213
    dci_payload.pucch_resource_indicator = delta_PRI; // This is delta_PRI from 9.2.1 in 38.213
    dci_payload.pdsch_to_harq_feedback_timing_indicator.val = pucch->timing_indicator;

    LOG_D(NR_MAC,
          "[RAPROC] DCI 1_0 payload: freq_alloc %d (%d,%d,%d), time_alloc %d, vrb to prb %d, mcs %d tb_scaling %d pucchres %d harqtiming %d\n",
          dci_payload.frequency_domain_assignment.val,
          pdsch_pdu_rel15->rbStart,
          pdsch_pdu_rel15->rbSize,
          pdsch_pdu_rel15->BWPSize,
          dci_payload.time_domain_assignment.val,
          dci_payload.vrb_to_prb_mapping.val,
          dci_payload.mcs,
          dci_payload.tb_scaling,
          dci_payload.pucch_resource_indicator,
          dci_payload.pdsch_to_harq_feedback_timing_indicator.val);

    LOG_D(NR_MAC,
          "[RAPROC] DCI params: rnti 0x%x, rnti_type %d, dci_format %d coreset params: FreqDomainResource %llx, start_symbol %d  n_symb %d, BWPsize %d\n",
          pdcch_pdu_rel15->dci_pdu[0].RNTI,
          NR_RNTI_TC,
          NR_DL_DCI_FORMAT_1_0,
          (unsigned long long)pdcch_pdu_rel15->FreqDomainResource,
          pdcch_pdu_rel15->StartSymbolIndex,
          pdcch_pdu_rel15->DurationSymbols,
          pdsch_pdu_rel15->BWPSize);

    fill_dci_pdu_rel15(scc,
                       ra->CellGroup,
                       &pdcch_pdu_rel15->dci_pdu[pdcch_pdu_rel15->numDlDci - 1],
                       &dci_payload,
                       NR_DL_DCI_FORMAT_1_0,
                       NR_RNTI_TC,
                       pdsch_pdu_rel15->BWPSize,
                       bwpid);

    // Add padding header and zero rest out if there is space left
    if (ra->mac_pdu_length < harq->tb_size) {
      NR_MAC_SUBHEADER_FIXED *padding = (NR_MAC_SUBHEADER_FIXED *) &buf[ra->mac_pdu_length];
      padding->R = 0;
      padding->LCID = DL_SCH_LCID_PADDING;
      for(int k = ra->mac_pdu_length+1; k<harq->tb_size; k++) {
        buf[k] = 0;
      }
    }

    T(T_GNB_MAC_DL_PDU_WITH_DATA, T_INT(module_idP), T_INT(CC_id), T_INT(ra->rnti),
      T_INT(frameP), T_INT(slotP), T_INT(current_harq_pid), T_BUFFER(harq->tb, harq->tb_size));

    // DL TX request
    nfapi_nr_pdu_t *tx_req = &nr_mac->TX_req[CC_id].pdu_list[nr_mac->TX_req[CC_id].Number_of_PDUs];
    memcpy(tx_req->TLVs[0].value.direct, harq->tb, sizeof(uint8_t) * harq->tb_size);
    tx_req->PDU_length =  harq->tb_size;
    tx_req->PDU_index = pduindex;
    tx_req->num_TLV = 1;
    tx_req->TLVs[0].length =  harq->tb_size + 2;
    nr_mac->TX_req[CC_id].SFN = frameP;
    nr_mac->TX_req[CC_id].Number_of_PDUs++;
    nr_mac->TX_req[CC_id].Slot = slotP;

    // Mark the corresponding RBs as used
    for (int rb = 0; rb < pdsch_pdu_rel15->rbSize; rb++) {
      vrb_map[rb + pdsch_pdu_rel15->rbStart] = 1;
    }

    LOG_D(NR_MAC,"BWPSize: %i\n", pdcch_pdu_rel15->BWPSize);
    LOG_D(NR_MAC,"BWPStart: %i\n", pdcch_pdu_rel15->BWPStart);
    LOG_D(NR_MAC,"SubcarrierSpacing: %i\n", pdcch_pdu_rel15->SubcarrierSpacing);
    LOG_D(NR_MAC,"CyclicPrefix: %i\n", pdcch_pdu_rel15->CyclicPrefix);
    LOG_D(NR_MAC,"StartSymbolIndex: %i\n", pdcch_pdu_rel15->StartSymbolIndex);
    LOG_D(NR_MAC,"DurationSymbols: %i\n", pdcch_pdu_rel15->DurationSymbols);
    for(int n=0;n<6;n++) LOG_D(NR_MAC,"FreqDomainResource[%i]: %x\n",n, pdcch_pdu_rel15->FreqDomainResource[n]);
    LOG_D(NR_MAC,"CceRegMappingType: %i\n", pdcch_pdu_rel15->CceRegMappingType);
    LOG_D(NR_MAC,"RegBundleSize: %i\n", pdcch_pdu_rel15->RegBundleSize);
    LOG_D(NR_MAC,"InterleaverSize: %i\n", pdcch_pdu_rel15->InterleaverSize);
    LOG_D(NR_MAC,"CoreSetType: %i\n", pdcch_pdu_rel15->CoreSetType);
    LOG_D(NR_MAC,"ShiftIndex: %i\n", pdcch_pdu_rel15->ShiftIndex);
    LOG_D(NR_MAC,"precoderGranularity: %i\n", pdcch_pdu_rel15->precoderGranularity);
    LOG_D(NR_MAC,"numDlDci: %i\n", pdcch_pdu_rel15->numDlDci);

    ra->state = WAIT_Msg4_ACK;
<<<<<<< HEAD
    LOG_D(NR_MAC,"[gNB %d][RAPROC] Frame %d, Subframe %d: RA state %d\n", module_idP, frameP, slotP, ra->state);
=======
    LOG_I(NR_MAC,"[gNB %d][RAPROC] Frame %d, Slot %d: RA state %d\n", module_idP, frameP, slotP, ra->state);
>>>>>>> f1cb957c
  }
}

void nr_check_Msg4_Ack(module_id_t module_id, int CC_id, frame_t frame, sub_frame_t slot, NR_RA_t *ra) {

  int UE_id = find_nr_UE_id(module_id, ra->rnti);
  const int current_harq_pid = ra->harq_pid;

  NR_UE_info_t *UE_info = &RC.nrmac[module_id]->UE_info;
  NR_UE_harq_t *harq = &UE_info->UE_sched_ctrl[UE_id].harq_processes[current_harq_pid];
  NR_mac_stats_t *stats = &UE_info->mac_stats[UE_id];

  LOG_D(NR_MAC, "ue %d, rnti %d, harq is waiting %d, round %d, frame %d %d, harq id %d\n", UE_id, ra->rnti, harq->is_waiting, harq->round, frame, slot, current_harq_pid);

  if (harq->is_waiting == 0) {
    if (harq->round == 0) {
      if (stats->dlsch_errors == 0) {
        LOG_I(NR_MAC, "(ue %i, rnti 0x%04x) Received Ack of RA-Msg4. CBRA procedure succeeded!\n", UE_id, ra->rnti);
        nr_clear_ra_proc(module_id, CC_id, frame, ra);
        UE_info->active[UE_id] = true;
        UE_info->Msg4_ACKed[UE_id] = true;
      }
      else {
        LOG_I(NR_MAC, "(ue %i, rnti 0x%04x) RA Procedure failed at Msg4!\n", UE_id, ra->rnti);
        nr_mac_remove_ra_rnti(module_id, ra->rnti);
        nr_clear_ra_proc(module_id, CC_id, frame, ra);
        mac_remove_nr_ue(module_id, ra->rnti);
      }
    }
    else {
      LOG_I(NR_MAC, "(ue %i, rnti 0x%04x) Received Nack of RA-Msg4. Preparing retransmission!\n", UE_id, ra->rnti);
      ra->Msg4_frame = (frame + 1) % 1024;
      ra->Msg4_slot = 1;
      ra->state = Msg4;
    }
  }
}

void nr_clear_ra_proc(module_id_t module_idP, int CC_id, frame_t frameP, NR_RA_t *ra){
  LOG_D(NR_MAC,"[gNB %d][RAPROC] CC_id %d Frame %d Clear Random access information rnti %x\n", module_idP, CC_id, frameP, ra->rnti);
  ra->state = RA_IDLE;
  ra->timing_offset = 0;
  ra->RRC_timer = 20;
  ra->msg3_round = 0;
  if(ra->cfra == false) {
    ra->rnti = 0;
  }
}


/////////////////////////////////////
//    Random Access Response PDU   //
//         TS 38.213 ch 8.2        //
//        TS 38.321 ch 6.2.3       //
/////////////////////////////////////
//| 0 | 1 | 2 | 3 | 4 | 5 | 6 | 7 |// bit-wise
//| E | T |       R A P I D       |//
//| 0 | 1 | 2 | 3 | 4 | 5 | 6 | 7 |//
//| R |           T A             |//
//|       T A         |  UL grant |//
//|            UL grant           |//
//|            UL grant           |//
//|            UL grant           |//
//|         T C - R N T I         |//
//|         T C - R N T I         |//
/////////////////////////////////////
//       UL grant  (27 bits)       //
/////////////////////////////////////
//| 0 | 1 | 2 | 3 | 4 | 5 | 6 | 7 |// bit-wise
//|-------------------|FHF|F_alloc|//
//|        Freq allocation        |//
//|    F_alloc    |Time allocation|//
//|      MCS      |     TPC   |CSI|//
/////////////////////////////////////
// WIP
// todo:
// - handle MAC RAR BI subheader
// - sending only 1 RAR subPDU
// - UL Grant: hardcoded CSI, TPC, time alloc
// - padding
void nr_fill_rar(uint8_t Mod_idP,
                 NR_RA_t * ra,
                 uint8_t * dlsch_buffer,
                 nfapi_nr_pusch_pdu_t  *pusch_pdu){

  LOG_I(NR_MAC, "[gNB] Generate RAR MAC PDU frame %d slot %d preamble index %u TA command %d \n", ra->Msg2_frame, ra-> Msg2_slot, ra->preamble_index, ra->timing_offset);
  NR_RA_HEADER_BI *rarbi = (NR_RA_HEADER_BI *) dlsch_buffer;
  NR_RA_HEADER_RAPID *rarh = (NR_RA_HEADER_RAPID *) (dlsch_buffer + 1);
  NR_MAC_RAR *rar = (NR_MAC_RAR *) (dlsch_buffer + 2);
  unsigned char csi_req = 0, tpc_command;
  //uint8_t N_UL_Hop;
  uint8_t valid_bits;
  uint32_t ul_grant;
  uint16_t f_alloc, prb_alloc, bwp_size, truncation=0;

  tpc_command = 3; // this is 0 dB

  /// E/T/R/R/BI subheader ///
  // E = 1, MAC PDU includes another MAC sub-PDU (RAPID)
  // T = 0, Back-off indicator subheader
  // R = 2, Reserved
  // BI = 0, 5ms
  rarbi->E = 1;
  rarbi->T = 0;
  rarbi->R = 0;
  rarbi->BI = 0;

  /// E/T/RAPID subheader ///
  // E = 0, one only RAR, first and last
  // T = 1, RAPID
  rarh->E = 0;
  rarh->T = 1;
  rarh->RAPID = ra->preamble_index;

  /// RAR MAC payload ///
  rar->R = 0;

  // TA command
  rar->TA1 = (uint8_t) (ra->timing_offset >> 5);    // 7 MSBs of timing advance
  rar->TA2 = (uint8_t) (ra->timing_offset & 0x1f);  // 5 LSBs of timing advance

  // TC-RNTI
  rar->TCRNTI_1 = (uint8_t) (ra->rnti >> 8);        // 8 MSBs of rnti
  rar->TCRNTI_2 = (uint8_t) (ra->rnti & 0xff);      // 8 LSBs of rnti

  // UL grant

  ra->msg3_TPC = tpc_command;

  bwp_size = pusch_pdu->bwp_size;
  prb_alloc = PRBalloc_to_locationandbandwidth0(ra->msg3_nb_rb, ra->msg3_first_rb, bwp_size);
  if (bwp_size>180) {
    AssertFatal(1==0,"Initial UBWP larger than 180 currently not supported");
  }
  else {
    valid_bits = (uint8_t)ceil(log2(bwp_size*(bwp_size+1)>>1));
  }

  if (pusch_pdu->frequency_hopping){
    AssertFatal(1==0,"PUSCH with frequency hopping currently not supported");
  } else {
    for (int i=0; i<valid_bits; i++)
      truncation |= (1<<i);
    f_alloc = (prb_alloc&truncation);
  }

  ul_grant = csi_req | (tpc_command << 1) | (pusch_pdu->mcs_index << 4) | (ra->Msg3_tda_id << 8) | (f_alloc << 12) | (pusch_pdu->frequency_hopping << 26);

  rar->UL_GRANT_1 = (uint8_t) (ul_grant >> 24) & 0x07;
  rar->UL_GRANT_2 = (uint8_t) (ul_grant >> 16) & 0xff;
  rar->UL_GRANT_3 = (uint8_t) (ul_grant >> 8) & 0xff;
  rar->UL_GRANT_4 = (uint8_t) ul_grant & 0xff;

#ifdef DEBUG_RAR
  //LOG_I(NR_MAC, "rarbi->E = 0x%x\n", rarbi->E);
  //LOG_I(NR_MAC, "rarbi->T = 0x%x\n", rarbi->T);
  //LOG_I(NR_MAC, "rarbi->R = 0x%x\n", rarbi->R);
  //LOG_I(NR_MAC, "rarbi->BI = 0x%x\n", rarbi->BI);

  LOG_I(NR_MAC, "rarh->E = 0x%x\n", rarh->E);
  LOG_I(NR_MAC, "rarh->T = 0x%x\n", rarh->T);
  LOG_I(NR_MAC, "rarh->RAPID = 0x%x (%i)\n", rarh->RAPID, rarh->RAPID);

  LOG_I(NR_MAC, "rar->R = 0x%x\n", rar->R);
  LOG_I(NR_MAC, "rar->TA1 = 0x%x\n", rar->TA1);

  LOG_I(NR_MAC, "rar->TA2 = 0x%x\n", rar->TA2);
  LOG_I(NR_MAC, "rar->UL_GRANT_1 = 0x%x\n", rar->UL_GRANT_1);

  LOG_I(NR_MAC, "rar->UL_GRANT_2 = 0x%x\n", rar->UL_GRANT_2);
  LOG_I(NR_MAC, "rar->UL_GRANT_3 = 0x%x\n", rar->UL_GRANT_3);
  LOG_I(NR_MAC, "rar->UL_GRANT_4 = 0x%x\n", rar->UL_GRANT_4);

  LOG_I(NR_MAC, "rar->TCRNTI_1 = 0x%x\n", rar->TCRNTI_1);
  LOG_I(NR_MAC, "rar->TCRNTI_2 = 0x%x\n", rar->TCRNTI_2);
#endif

  int mcs = (unsigned char) (rar->UL_GRANT_4 >> 4);
  // time alloc
  int Msg3_t_alloc = (unsigned char) (rar->UL_GRANT_3 & 0x07);
  // frequency alloc
  int Msg3_f_alloc = (uint16_t) ((rar->UL_GRANT_3 >> 4) | (rar->UL_GRANT_2 << 4) | ((rar->UL_GRANT_1 & 0x03) << 12));
  // frequency hopping
  int freq_hopping = (unsigned char) (rar->UL_GRANT_1 >> 2);
  // TA command
  int  ta_command = rar->TA2 + (rar->TA1 << 5);
  // TC-RNTI
  int t_crnti = rar->TCRNTI_2 + (rar->TCRNTI_1 << 8);

  LOG_D(NR_MAC, "In %s: Transmitted RAR with t_alloc %d f_alloc %d ta_command %d mcs %d freq_hopping %d tpc_command %d csi_req %d t_crnti %x \n",
        __FUNCTION__,
        Msg3_t_alloc,
        Msg3_f_alloc,
        ta_command,
        mcs,
        freq_hopping,
        tpc_command,
        csi_req,
        t_crnti);
}<|MERGE_RESOLUTION|>--- conflicted
+++ resolved
@@ -288,6 +288,7 @@
       }else if (N_RA_slot <= 1) { //1 PRACH slot in a subframe
         slot_index = 0;
       }
+
       UL_tti_req->SFN = frameP;
       UL_tti_req->Slot = slotP;
       for (int fdm_index=0; fdm_index < fdm; fdm_index++) { // one structure per frequency domain occasion
@@ -1756,11 +1757,7 @@
     LOG_D(NR_MAC,"numDlDci: %i\n", pdcch_pdu_rel15->numDlDci);
 
     ra->state = WAIT_Msg4_ACK;
-<<<<<<< HEAD
     LOG_D(NR_MAC,"[gNB %d][RAPROC] Frame %d, Subframe %d: RA state %d\n", module_idP, frameP, slotP, ra->state);
-=======
-    LOG_I(NR_MAC,"[gNB %d][RAPROC] Frame %d, Slot %d: RA state %d\n", module_idP, frameP, slotP, ra->state);
->>>>>>> f1cb957c
   }
 }
 
