--- conflicted
+++ resolved
@@ -1054,11 +1054,7 @@
   pusch_pdu->data_scrambling_id = *scc->physCellId;
   pusch_pdu->nrOfLayers = 1;
   pusch_pdu->ul_dmrs_symb_pos = get_l_prime(nr_of_symbols,mappingtype,pusch_dmrs_pos2,pusch_len1,start_symbol_index, scc->dmrs_TypeA_Position);
-<<<<<<< HEAD
-  LOG_I(MAC, "MSG3 mcs %d, nb_rb %d, first_rb %d, start_sym:%d NR Symb:%d mappingtype:%d , ul_dmrs_symb_pos:%x\n", pusch_pdu->mcs_index,msg3_nb_rb,msg3_first_rb, start_symbol_index, nr_of_symbols, mappingtype, pusch_pdu->ul_dmrs_symb_pos);
-=======
   LOG_D(NR_MAC, "MSG3 start_sym:%d NR Symb:%d mappingtype:%d, ul_dmrs_symb_pos:%x\n", start_symbol_index, nr_of_symbols, mappingtype, pusch_pdu->ul_dmrs_symb_pos);
->>>>>>> a45bbd40
   pusch_pdu->dmrs_config_type = 0;
   pusch_pdu->ul_dmrs_scrambling_id = *scc->physCellId; //If provided and the PUSCH is not a msg3 PUSCH, otherwise, L2 should set this to physical cell id.
   pusch_pdu->scid = 0; //DMRS sequence initialization [TS38.211, sec 6.4.1.1.1]. Should match what is sent in DCI 0_1, otherwise set to 0.
@@ -1697,23 +1693,6 @@
     uint16_t *vrb_map = cc[CC_id].vrb_map;
     // increase PRBs until we get to BWPSize or TBS is bigger than MAC PDU size
     do {
-<<<<<<< HEAD
-      rbSize++;
-      LOG_D(NR_MAC,"Msg4 Allocation : RBloop Calling nr_compute_tbs with N_PRB_DMRS %d, N_DMRS_SLOT %d\n",N_PRB_DMRS,N_DMRS_SLOT);
-      harq->tb_size = nr_compute_tbs(nr_get_Qm_dl(mcsIndex, mcsTableIdx),
-                           nr_get_code_rate_dl(mcsIndex, mcsTableIdx),
-                           rbSize, nrOfSymbols, N_PRB_DMRS * N_DMRS_SLOT, 0, tb_scaling,1) >> 3;
-    } while (rbSize < BWPSize && harq->tb_size < ra->mac_pdu_length);
-    // increase mcs until we get a TBS that is big enough to fix the MAC PDU
-    do {
-      mcsIndex++;
-      LOG_D(NR_MAC,"Msg4 Allocation: MCSloop Calling nr_compute_tbs with N_PRB_DMRS %d, N_DMRS_SLOT %d\n",N_PRB_DMRS,N_DMRS_SLOT);
-      harq->tb_size = nr_compute_tbs(nr_get_Qm_dl(mcsIndex, mcsTableIdx),
-                           nr_get_code_rate_dl(mcsIndex, mcsTableIdx),
-                           rbSize, nrOfSymbols, N_PRB_DMRS * N_DMRS_SLOT, 0, tb_scaling,1) >> 3;
-    } while (harq->tb_size < ra->mac_pdu_length && mcsIndex<10);
-    AssertFatal(mcsIndex<10,"Cannot fit Msg4 in %d PRBs with QPSK\n",(int)BWPSize);
-=======
       if(rbSize < BWPSize)
         rbSize++;
       else
@@ -1724,7 +1703,6 @@
                                      rbSize, nrOfSymbols, N_PRB_DMRS * N_DMRS_SLOT, 0, tb_scaling,1) >> 3;
     } while (harq->tb_size < ra->mac_pdu_length && mcsIndex<=28);
 
->>>>>>> a45bbd40
     int i = 0;
     while ((i < rbSize) && (rbStart + rbSize <= BWPSize)) {
       if (vrb_map[BWPStart + rbStart + i]&SL_to_bitmap(startSymbolIndex, nrOfSymbols)) {
