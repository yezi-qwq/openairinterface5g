/*
 * Licensed to the OpenAirInterface (OAI) Software Alliance under one or more
 * contributor license agreements.  See the NOTICE file distributed with
 * this work for additional information regarding copyright ownership.
 * The OpenAirInterface Software Alliance licenses this file to You under
 * the OAI Public License, Version 1.1  (the "License"); you may not use this file
 * except in compliance with the License.
 * You may obtain a copy of the License at
 *
 *      http://www.openairinterface.org/?page_id=698
 *
 * Unless required by applicable law or agreed to in writing, software
 * distributed under the License is distributed on an "AS IS" BASIS,
 * WITHOUT WARRANTIES OR CONDITIONS OF ANY KIND, either express or implied.
 * See the License for the specific language governing permissions and
 * limitations under the License.
 *-------------------------------------------------------------------------------
 * For more information about the OpenAirInterface (OAI) Software Alliance:
 *      contact@openairinterface.org
 */

/*! \file       gNB_scheduler_dlsch.c
 * \brief       procedures related to gNB for the DLSCH transport channel
 * \author      Guido Casati
 * \date        2019
 * \email:      guido.casati@iis.fraunhofe.de
 * \version     1.0
 * @ingroup     _mac

 */

#include "common/utils/nr/nr_common.h"
/*MAC*/
#include "NR_MAC_COMMON/nr_mac.h"
#include "NR_MAC_gNB/nr_mac_gNB.h"
#include "NR_MAC_COMMON/nr_mac_extern.h"
#include "LAYER2/NR_MAC_gNB/mac_proto.h"

/*NFAPI*/
#include "nfapi_nr_interface.h"
/*TAG*/
#include "NR_TAG-Id.h"

/*Softmodem params*/
#include "executables/softmodem-common.h"
#include "../../../nfapi/oai_integration/vendor_ext.h"

////////////////////////////////////////////////////////
/////* DLSCH MAC PDU generation (6.1.2 TS 38.321) */////
////////////////////////////////////////////////////////
#define OCTET 8
#define HALFWORD 16
#define WORD 32
//#define SIZE_OF_POINTER sizeof (void *)

void calculate_preferred_dl_tda(module_id_t module_id, const NR_BWP_Downlink_t *bwp) {
  gNB_MAC_INST *nrmac = RC.nrmac[module_id];
  const int bwp_id = bwp ? bwp->bwp_Id : 0;

  if (nrmac->preferred_dl_tda[bwp_id])
    return;

  /* there is a mixed slot only when in TDD */
  NR_ServingCellConfigCommon_t *scc = nrmac->common_channels->ServingCellConfigCommon;
  frame_type_t frame_type = nrmac->common_channels->frame_type;
  const int n = nr_slots_per_frame[*scc->ssbSubcarrierSpacing];
  const NR_TDD_UL_DL_Pattern_t *tdd =
    scc->tdd_UL_DL_ConfigurationCommon ? &scc->tdd_UL_DL_ConfigurationCommon->pattern1 : NULL;
  int symb_dlMixed = 0;
  int nr_mix_slots = 0;
  int nr_slots_period = n;

  if (tdd) {
    symb_dlMixed = (1 << tdd->nrofDownlinkSymbols) - 1;
    nr_mix_slots = tdd->nrofDownlinkSymbols != 0 || tdd->nrofUplinkSymbols != 0;
    nr_slots_period /= get_nb_periods_per_frame(tdd->dl_UL_TransmissionPeriodicity);
  } else
    // if TDD configuration is not present and the band is not FDD, it means it is a dynamic TDD configuration
    AssertFatal(nrmac->common_channels->frame_type == FDD,"Dynamic TDD not handled yet\n");

  int target_ss;

  if (bwp) {
    target_ss = NR_SearchSpace__searchSpaceType_PR_ue_Specific;
  } else {
    target_ss = NR_SearchSpace__searchSpaceType_PR_common;
  }

  const NR_SIB1_t *sib1 = nrmac->common_channels[0].sib1 ? nrmac->common_channels[0].sib1->message.choice.c1->choice.systemInformationBlockType1 : NULL;
  NR_SearchSpace_t *search_space = get_searchspace(sib1,
                                                   scc,
                                                   bwp ? bwp->bwp_Dedicated : NULL,
                                                   target_ss);

  NR_ControlResourceSet_t *coreset = get_coreset(module_id, scc, bwp ? bwp->bwp_Dedicated : NULL, search_space, target_ss);
  // get coreset symbol "map"
  const uint16_t symb_coreset = (1 << coreset->duration) - 1;

  NR_PDSCH_TimeDomainResourceAllocationList_t *tdaList = get_pdsch_TimeDomainAllocationList(bwp,
                                                                                            scc,
                                                                                            sib1);
  AssertFatal(tdaList->list.count >= 1, "need to have at least one TDA for DL slots\n");

  /* check that TDA index 0 fits into DL and does not overlap CORESET */
  const NR_PDSCH_TimeDomainResourceAllocation_t *tdaP_DL = tdaList->list.array[0];
  AssertFatal(!tdaP_DL->k0 || *tdaP_DL->k0 == 0,
              "TimeDomainAllocation at index 1: non-null k0 (%ld) is not supported by the scheduler\n",
              *tdaP_DL->k0);
  int start, len;
  SLIV2SL(tdaP_DL->startSymbolAndLength, &start, &len);
  const uint16_t symb_tda = ((1 << len) - 1) << start;
  // check whether coreset and TDA overlap: then we cannot use it. Note that
  // here we assume that the coreset is scheduled every slot (which it
  // currently is) and starting at symbol 0
  AssertFatal((symb_coreset & symb_tda) == 0, "TDA index 0 for DL overlaps with CORESET\n");
  /* check that TDA index 1 fits into DL part of mixed slot, if it exists */
  int tdaMi = -1;

  if (frame_type == TDD && tdaList->list.count > 1) {
    const NR_PDSCH_TimeDomainResourceAllocation_t *tdaP_Mi = tdaList->list.array[1];
    AssertFatal(!tdaP_Mi->k0 || *tdaP_Mi->k0 == 0,
                "TimeDomainAllocation at index 1: non-null k0 (%ld) is not supported by the scheduler\n",
                *tdaP_Mi->k0);
    int start, len;
    SLIV2SL(tdaP_Mi->startSymbolAndLength, &start, &len);
    const uint16_t symb_tda = ((1 << len) - 1) << start;

    // check whether coreset and TDA overlap: then, we cannot use it. Also,
    // check whether TDA is entirely within mixed slot DL. Note that
    // here we assume that the coreset is scheduled every slot (which it
    // currently is)
    if ((symb_coreset & symb_tda) == 0 && (symb_dlMixed & symb_tda) == symb_tda) {
      tdaMi = 1;
    } else {
      LOG_E(MAC,
            "TDA index 1 DL overlaps with CORESET or is not entirely in mixed slot (symb_coreset %x symb_dlMixed %x symb_tda %x), won't schedule DL mixed slot\n",
            symb_coreset,
            symb_dlMixed,
            symb_tda);
    }
  }

  nrmac->preferred_dl_tda[bwp_id] = malloc(n * sizeof(*nrmac->preferred_dl_tda[bwp_id]));

  for (int i = 0; i < n; ++i) {
    nrmac->preferred_dl_tda[bwp_id][i] = -1;

    if (frame_type == FDD || i % nr_slots_period < tdd->nrofDownlinkSlots)
      nrmac->preferred_dl_tda[bwp_id][i] = 0;
    else if (nr_mix_slots && i % nr_slots_period == tdd->nrofDownlinkSlots)
      nrmac->preferred_dl_tda[bwp_id][i] = tdaMi;

    LOG_D(MAC, "slot %d preferred_dl_tda %d\n", i, nrmac->preferred_dl_tda[bwp_id][i]);
  }
}

// Compute and write all MAC CEs and subheaders, and return number of written
// bytes
int nr_write_ce_dlsch_pdu(module_id_t module_idP,
                          const NR_UE_sched_ctrl_t *ue_sched_ctl,
                          unsigned char *mac_pdu,
                          unsigned char drx_cmd,
                          unsigned char *ue_cont_res_id) {
  gNB_MAC_INST *gNB = RC.nrmac[module_idP];
  NR_MAC_SUBHEADER_FIXED *mac_pdu_ptr = (NR_MAC_SUBHEADER_FIXED *) mac_pdu;
  uint8_t last_size = 0;
  int offset = 0, mac_ce_size, i, timing_advance_cmd, tag_id = 0;
  // MAC CEs
  uint8_t mac_header_control_elements[16], *ce_ptr;
  ce_ptr = &mac_header_control_elements[0];

  // DRX command subheader (MAC CE size 0)
  if (drx_cmd != 255) {
    mac_pdu_ptr->R = 0;
    mac_pdu_ptr->LCID = DL_SCH_LCID_DRX;
    //last_size = 1;
    mac_pdu_ptr++;
  }

  // Timing Advance subheader
  /* This was done only when timing_advance_cmd != 31
  // now TA is always send when ta_timer resets regardless of its value
  // this is done to avoid issues with the timeAlignmentTimer which is
  // supposed to monitor if the UE received TA or not */
  if (ue_sched_ctl->ta_apply) {
    mac_pdu_ptr->R = 0;
    mac_pdu_ptr->LCID = DL_SCH_LCID_TA_COMMAND;
    //last_size = 1;
    mac_pdu_ptr++;
    // TA MAC CE (1 octet)
    timing_advance_cmd = ue_sched_ctl->ta_update;
    AssertFatal(timing_advance_cmd < 64, "timing_advance_cmd %d > 63\n", timing_advance_cmd);
    ((NR_MAC_CE_TA *) ce_ptr)->TA_COMMAND = timing_advance_cmd;    //(timing_advance_cmd+31)&0x3f;

    if (gNB->tag->tag_Id != 0) {
      tag_id = gNB->tag->tag_Id;
      ((NR_MAC_CE_TA *) ce_ptr)->TAGID = tag_id;
    }

    LOG_D(NR_MAC, "NR MAC CE timing advance command = %d (%d) TAG ID = %d\n", timing_advance_cmd, ((NR_MAC_CE_TA *) ce_ptr)->TA_COMMAND, tag_id);
    mac_ce_size = sizeof(NR_MAC_CE_TA);
    // Copying  bytes for MAC CEs to the mac pdu pointer
    memcpy((void *) mac_pdu_ptr, (void *) ce_ptr, mac_ce_size);
    ce_ptr += mac_ce_size;
    mac_pdu_ptr += (unsigned char) mac_ce_size;
  }

  // Contention resolution fixed subheader and MAC CE
  if (ue_cont_res_id) {
    mac_pdu_ptr->R = 0;
    mac_pdu_ptr->LCID = DL_SCH_LCID_CON_RES_ID;
    mac_pdu_ptr++;
    //last_size = 1;
    // contention resolution identity MAC ce has a fixed 48 bit size
    // this contains the UL CCCH SDU. If UL CCCH SDU is longer than 48 bits,
    // it contains the first 48 bits of the UL CCCH SDU
    LOG_T(NR_MAC, "[gNB ][RAPROC] Generate contention resolution msg: %x.%x.%x.%x.%x.%x\n",
          ue_cont_res_id[0], ue_cont_res_id[1], ue_cont_res_id[2],
          ue_cont_res_id[3], ue_cont_res_id[4], ue_cont_res_id[5]);
    // Copying bytes (6 octects) to CEs pointer
    mac_ce_size = 6;
    memcpy(ce_ptr, ue_cont_res_id, mac_ce_size);
    // Copying bytes for MAC CEs to mac pdu pointer
    memcpy((void *) mac_pdu_ptr, (void *) ce_ptr, mac_ce_size);
    ce_ptr += mac_ce_size;
    mac_pdu_ptr += (unsigned char) mac_ce_size;
  }

  //TS 38.321 Sec 6.1.3.15 TCI State indication for UE Specific PDCCH MAC CE SubPDU generation
  if (ue_sched_ctl->UE_mac_ce_ctrl.pdcch_state_ind.is_scheduled) {
    //filling subheader
    mac_pdu_ptr->R = 0;
    mac_pdu_ptr->LCID = DL_SCH_LCID_TCI_STATE_IND_UE_SPEC_PDCCH;
    mac_pdu_ptr++;
    //Creating the instance of CE structure
    NR_TCI_PDCCH  nr_UESpec_TCI_StateInd_PDCCH;
    //filling the CE structre
    nr_UESpec_TCI_StateInd_PDCCH.CoresetId1 = ((ue_sched_ctl->UE_mac_ce_ctrl.pdcch_state_ind.coresetId) & 0xF) >> 1; //extracting MSB 3 bits from LS nibble
    nr_UESpec_TCI_StateInd_PDCCH.ServingCellId = (ue_sched_ctl->UE_mac_ce_ctrl.pdcch_state_ind.servingCellId) & 0x1F; //extracting LSB 5 Bits
    nr_UESpec_TCI_StateInd_PDCCH.TciStateId = (ue_sched_ctl->UE_mac_ce_ctrl.pdcch_state_ind.tciStateId) & 0x7F; //extracting LSB 7 bits
    nr_UESpec_TCI_StateInd_PDCCH.CoresetId2 = (ue_sched_ctl->UE_mac_ce_ctrl.pdcch_state_ind.coresetId) & 0x1; //extracting LSB 1 bit
    LOG_D(NR_MAC, "NR MAC CE TCI state indication for UE Specific PDCCH = %d \n", nr_UESpec_TCI_StateInd_PDCCH.TciStateId);
    mac_ce_size = sizeof(NR_TCI_PDCCH);
    // Copying  bytes for MAC CEs to the mac pdu pointer
    memcpy((void *) mac_pdu_ptr, (void *)&nr_UESpec_TCI_StateInd_PDCCH, mac_ce_size);
    //incrementing the PDU pointer
    mac_pdu_ptr += (unsigned char) mac_ce_size;
  }

  //TS 38.321 Sec 6.1.3.16, SP CSI reporting on PUCCH Activation/Deactivation MAC CE
  if (ue_sched_ctl->UE_mac_ce_ctrl.SP_CSI_reporting_pucch.is_scheduled) {
    //filling the subheader
    mac_pdu_ptr->R = 0;
    mac_pdu_ptr->LCID = DL_SCH_LCID_SP_CSI_REP_PUCCH_ACT;
    mac_pdu_ptr++;
    //creating the instance of CE structure
    NR_PUCCH_CSI_REPORTING nr_PUCCH_CSI_reportingActDeact;
    //filling the CE structure
    nr_PUCCH_CSI_reportingActDeact.BWP_Id = (ue_sched_ctl->UE_mac_ce_ctrl.SP_CSI_reporting_pucch.bwpId) & 0x3; //extracting LSB 2 bibs
    nr_PUCCH_CSI_reportingActDeact.ServingCellId = (ue_sched_ctl->UE_mac_ce_ctrl.SP_CSI_reporting_pucch.servingCellId) & 0x1F; //extracting LSB 5 bits
    nr_PUCCH_CSI_reportingActDeact.S0 = ue_sched_ctl->UE_mac_ce_ctrl.SP_CSI_reporting_pucch.s0tos3_actDeact[0];
    nr_PUCCH_CSI_reportingActDeact.S1 = ue_sched_ctl->UE_mac_ce_ctrl.SP_CSI_reporting_pucch.s0tos3_actDeact[1];
    nr_PUCCH_CSI_reportingActDeact.S2 = ue_sched_ctl->UE_mac_ce_ctrl.SP_CSI_reporting_pucch.s0tos3_actDeact[2];
    nr_PUCCH_CSI_reportingActDeact.S3 = ue_sched_ctl->UE_mac_ce_ctrl.SP_CSI_reporting_pucch.s0tos3_actDeact[3];
    nr_PUCCH_CSI_reportingActDeact.R2 = 0;
    mac_ce_size = sizeof(NR_PUCCH_CSI_REPORTING);
    // Copying MAC CE data to the mac pdu pointer
    memcpy((void *) mac_pdu_ptr, (void *)&nr_PUCCH_CSI_reportingActDeact, mac_ce_size);
    //incrementing the PDU pointer
    mac_pdu_ptr += (unsigned char) mac_ce_size;
  }

  //TS 38.321 Sec 6.1.3.14, TCI State activation/deactivation for UE Specific PDSCH MAC CE
  if (ue_sched_ctl->UE_mac_ce_ctrl.pdsch_TCI_States_ActDeact.is_scheduled) {
    //Computing the number of octects to be allocated for Flexible array member
    //of MAC CE structure
    uint8_t num_octects = (ue_sched_ctl->UE_mac_ce_ctrl.pdsch_TCI_States_ActDeact.highestTciStateActivated) / 8 + 1; //Calculating the number of octects for allocating the memory
    //filling the subheader
    ((NR_MAC_SUBHEADER_SHORT *) mac_pdu_ptr)->R = 0;
    ((NR_MAC_SUBHEADER_SHORT *) mac_pdu_ptr)->F = 0;
    ((NR_MAC_SUBHEADER_SHORT *) mac_pdu_ptr)->LCID = DL_SCH_LCID_TCI_STATE_ACT_UE_SPEC_PDSCH;
    ((NR_MAC_SUBHEADER_SHORT *) mac_pdu_ptr)->L = sizeof(NR_TCI_PDSCH_APERIODIC_CSI) + num_octects * sizeof(uint8_t);
    last_size = 2;
    //Incrementing the PDU pointer
    mac_pdu_ptr += last_size;
    //allocating memory for CE Structure
    NR_TCI_PDSCH_APERIODIC_CSI *nr_UESpec_TCI_StateInd_PDSCH = (NR_TCI_PDSCH_APERIODIC_CSI *)malloc(sizeof(NR_TCI_PDSCH_APERIODIC_CSI) + num_octects * sizeof(uint8_t));
    //initializing to zero
    memset((void *)nr_UESpec_TCI_StateInd_PDSCH, 0, sizeof(NR_TCI_PDSCH_APERIODIC_CSI) + num_octects * sizeof(uint8_t));
    //filling the CE Structure
    nr_UESpec_TCI_StateInd_PDSCH->BWP_Id = (ue_sched_ctl->UE_mac_ce_ctrl.pdsch_TCI_States_ActDeact.bwpId) & 0x3; //extracting LSB 2 Bits
    nr_UESpec_TCI_StateInd_PDSCH->ServingCellId = (ue_sched_ctl->UE_mac_ce_ctrl.pdsch_TCI_States_ActDeact.servingCellId) & 0x1F; //extracting LSB 5 bits

    for(i = 0; i < (num_octects * 8); i++) {
      if(ue_sched_ctl->UE_mac_ce_ctrl.pdsch_TCI_States_ActDeact.tciStateActDeact[i])
        nr_UESpec_TCI_StateInd_PDSCH->T[i / 8] = nr_UESpec_TCI_StateInd_PDSCH->T[i / 8] | (1 << (i % 8));
    }

    mac_ce_size = sizeof(NR_TCI_PDSCH_APERIODIC_CSI) + num_octects * sizeof(uint8_t);
    //Copying  bytes for MAC CEs to the mac pdu pointer
    memcpy((void *) mac_pdu_ptr, (void *)nr_UESpec_TCI_StateInd_PDSCH, mac_ce_size);
    //incrementing the mac pdu pointer
    mac_pdu_ptr += (unsigned char) mac_ce_size;
    //freeing the allocated memory
    free(nr_UESpec_TCI_StateInd_PDSCH);
  }

  //TS38.321 Sec 6.1.3.13 Aperiodic CSI Trigger State Subselection MAC CE
  if (ue_sched_ctl->UE_mac_ce_ctrl.aperi_CSI_trigger.is_scheduled) {
    //Computing the number of octects to be allocated for Flexible array member
    //of MAC CE structure
    uint8_t num_octects = (ue_sched_ctl->UE_mac_ce_ctrl.aperi_CSI_trigger.highestTriggerStateSelected) / 8 + 1; //Calculating the number of octects for allocating the memory
    //filling the subheader
    ((NR_MAC_SUBHEADER_SHORT *) mac_pdu_ptr)->R = 0;
    ((NR_MAC_SUBHEADER_SHORT *) mac_pdu_ptr)->F = 0;
    ((NR_MAC_SUBHEADER_SHORT *) mac_pdu_ptr)->LCID = DL_SCH_LCID_APERIODIC_CSI_TRI_STATE_SUBSEL;
    ((NR_MAC_SUBHEADER_SHORT *) mac_pdu_ptr)->L = sizeof(NR_TCI_PDSCH_APERIODIC_CSI) + num_octects * sizeof(uint8_t);
    last_size = 2;
    //Incrementing the PDU pointer
    mac_pdu_ptr += last_size;
    //allocating memory for CE structure
    NR_TCI_PDSCH_APERIODIC_CSI *nr_Aperiodic_CSI_Trigger = (NR_TCI_PDSCH_APERIODIC_CSI *)malloc(sizeof(NR_TCI_PDSCH_APERIODIC_CSI) + num_octects * sizeof(uint8_t));
    //initializing to zero
    memset((void *)nr_Aperiodic_CSI_Trigger, 0, sizeof(NR_TCI_PDSCH_APERIODIC_CSI) + num_octects * sizeof(uint8_t));
    //filling the CE Structure
    nr_Aperiodic_CSI_Trigger->BWP_Id = (ue_sched_ctl->UE_mac_ce_ctrl.aperi_CSI_trigger.bwpId) & 0x3; //extracting LSB 2 bits
    nr_Aperiodic_CSI_Trigger->ServingCellId = (ue_sched_ctl->UE_mac_ce_ctrl.aperi_CSI_trigger.servingCellId) & 0x1F; //extracting LSB 5 bits
    nr_Aperiodic_CSI_Trigger->R = 0;

    for(i = 0; i < (num_octects * 8); i++) {
      if(ue_sched_ctl->UE_mac_ce_ctrl.aperi_CSI_trigger.triggerStateSelection[i])
        nr_Aperiodic_CSI_Trigger->T[i / 8] = nr_Aperiodic_CSI_Trigger->T[i / 8] | (1 << (i % 8));
    }

    mac_ce_size = sizeof(NR_TCI_PDSCH_APERIODIC_CSI) + num_octects * sizeof(uint8_t);
    // Copying  bytes for MAC CEs to the mac pdu pointer
    memcpy((void *) mac_pdu_ptr, (void *)nr_Aperiodic_CSI_Trigger, mac_ce_size);
    //incrementing the mac pdu pointer
    mac_pdu_ptr += (unsigned char) mac_ce_size;
    //freeing the allocated memory
    free(nr_Aperiodic_CSI_Trigger);
  }

  if (ue_sched_ctl->UE_mac_ce_ctrl.sp_zp_csi_rs.is_scheduled) {
    ((NR_MAC_SUBHEADER_FIXED *) mac_pdu_ptr)->R = 0;
    ((NR_MAC_SUBHEADER_FIXED *) mac_pdu_ptr)->LCID = DL_SCH_LCID_SP_ZP_CSI_RS_RES_SET_ACT;
    mac_pdu_ptr++;
    ((NR_MAC_CE_SP_ZP_CSI_RS_RES_SET *) mac_pdu_ptr)->A_D = ue_sched_ctl->UE_mac_ce_ctrl.sp_zp_csi_rs.act_deact;
    ((NR_MAC_CE_SP_ZP_CSI_RS_RES_SET *) mac_pdu_ptr)->CELLID = ue_sched_ctl->UE_mac_ce_ctrl.sp_zp_csi_rs.serv_cell_id & 0x1F; //5 bits
    ((NR_MAC_CE_SP_ZP_CSI_RS_RES_SET *) mac_pdu_ptr)->BWPID = ue_sched_ctl->UE_mac_ce_ctrl.sp_zp_csi_rs.bwpid & 0x3; //2 bits
    ((NR_MAC_CE_SP_ZP_CSI_RS_RES_SET *) mac_pdu_ptr)->CSIRS_RSC_ID = ue_sched_ctl->UE_mac_ce_ctrl.sp_zp_csi_rs.rsc_id & 0xF; //4 bits
    ((NR_MAC_CE_SP_ZP_CSI_RS_RES_SET *) mac_pdu_ptr)->R = 0;
    LOG_D(NR_MAC, "NR MAC CE of ZP CSIRS Serv cell ID = %d BWPID= %d Rsc set ID = %d\n", ue_sched_ctl->UE_mac_ce_ctrl.sp_zp_csi_rs.serv_cell_id, ue_sched_ctl->UE_mac_ce_ctrl.sp_zp_csi_rs.bwpid,
          ue_sched_ctl->UE_mac_ce_ctrl.sp_zp_csi_rs.rsc_id);
    mac_ce_size = sizeof(NR_MAC_CE_SP_ZP_CSI_RS_RES_SET);
    mac_pdu_ptr += (unsigned char) mac_ce_size;
  }

  if (ue_sched_ctl->UE_mac_ce_ctrl.csi_im.is_scheduled) {
    mac_pdu_ptr->R = 0;
    mac_pdu_ptr->LCID = DL_SCH_LCID_SP_CSI_RS_CSI_IM_RES_SET_ACT;
    mac_pdu_ptr++;
    CSI_RS_CSI_IM_ACT_DEACT_MAC_CE csi_rs_im_act_deact_ce;
    csi_rs_im_act_deact_ce.A_D = ue_sched_ctl->UE_mac_ce_ctrl.csi_im.act_deact;
    csi_rs_im_act_deact_ce.SCID = ue_sched_ctl->UE_mac_ce_ctrl.csi_im.serv_cellid & 0x3F;//gNB_PHY -> ssb_pdu.ssb_pdu_rel15.PhysCellId;
    csi_rs_im_act_deact_ce.BWP_ID = ue_sched_ctl->UE_mac_ce_ctrl.csi_im.bwp_id;
    csi_rs_im_act_deact_ce.R1 = 0;
    csi_rs_im_act_deact_ce.IM = ue_sched_ctl->UE_mac_ce_ctrl.csi_im.im;// IF set CSI IM Rsc id will presesent else CSI IM RSC ID is abscent
    csi_rs_im_act_deact_ce.SP_CSI_RSID = ue_sched_ctl->UE_mac_ce_ctrl.csi_im.nzp_csi_rsc_id;

    if ( csi_rs_im_act_deact_ce.IM ) { //is_scheduled if IM is 1 else this field will not present
      csi_rs_im_act_deact_ce.R2 = 0;
      csi_rs_im_act_deact_ce.SP_CSI_IMID = ue_sched_ctl->UE_mac_ce_ctrl.csi_im.csi_im_rsc_id;
      mac_ce_size = sizeof ( csi_rs_im_act_deact_ce ) - sizeof ( csi_rs_im_act_deact_ce.TCI_STATE );
    } else {
      mac_ce_size = sizeof ( csi_rs_im_act_deact_ce ) - sizeof ( csi_rs_im_act_deact_ce.TCI_STATE ) - 1;
    }

    memcpy ((void *) mac_pdu_ptr, (void *) & ( csi_rs_im_act_deact_ce), mac_ce_size);
    mac_pdu_ptr += (unsigned char) mac_ce_size;

    if (csi_rs_im_act_deact_ce.A_D ) { //Following IE is_scheduled only if A/D is 1
      mac_ce_size = sizeof ( struct TCI_S);

      for ( i = 0; i < ue_sched_ctl->UE_mac_ce_ctrl.csi_im.nb_tci_resource_set_id; i++) {
        csi_rs_im_act_deact_ce.TCI_STATE.R = 0;
        csi_rs_im_act_deact_ce.TCI_STATE.TCI_STATE_ID = ue_sched_ctl->UE_mac_ce_ctrl.csi_im.tci_state_id [i] & 0x7F;
        memcpy ((void *) mac_pdu_ptr, (void *) & (csi_rs_im_act_deact_ce.TCI_STATE), mac_ce_size);
        mac_pdu_ptr += (unsigned char) mac_ce_size;
      }
    }
  }

  // compute final offset
  offset = ((unsigned char *) mac_pdu_ptr - mac_pdu);
  //printf("Offset %d \n", ((unsigned char *) mac_pdu_ptr - mac_pdu));
  return offset;
}

#define BLER_UPDATE_FRAME 10
#define BLER_FILTER 0.9f
int get_mcs_from_bler(module_id_t mod_id, int CC_id, frame_t frame, sub_frame_t slot, int UE_id, int mcs_table) {
  gNB_MAC_INST *nrmac = RC.nrmac[mod_id];
  const NR_ServingCellConfigCommon_t *scc = nrmac->common_channels[CC_id].ServingCellConfigCommon;
  const int n = nr_slots_per_frame[*scc->ssbSubcarrierSpacing];
  int max_allowed_mcs = (mcs_table == 1) ? 27 : 28;
  int max_mcs = nrmac->dl_max_mcs;

  if (nrmac->dl_max_mcs>max_allowed_mcs)
    max_mcs = max_allowed_mcs;

  NR_DL_bler_stats_t *bler_stats = &nrmac->UE_info.UE_sched_ctrl[UE_id].dl_bler_stats;

  /* first call: everything is zero. Initialize to sensible default */
  if (bler_stats->last_frame_slot == 0 && bler_stats->mcs == 0) {
    bler_stats->last_frame_slot = frame * n + slot;
    bler_stats->mcs = 9;
    bler_stats->bler = (nrmac->dl_bler_target_lower + nrmac->dl_bler_target_upper) / 2;
    bler_stats->rd2_bler = nrmac->dl_rd2_bler_threshold;
  }

  const int now = frame * n + slot;
  int diff = now - bler_stats->last_frame_slot;

  if (diff < 0) // wrap around
    diff += 1024 * n;

  const uint8_t old_mcs = bler_stats->mcs;
  const NR_mac_stats_t *stats = &nrmac->UE_info.mac_stats[UE_id];

  // TODO put back this condition when relevant
  /*const int dret3x = stats->dlsch_rounds[3] - bler_stats->dlsch_rounds[3];
  if (dret3x > 0) {
     if there is a third retransmission, decrease MCS for stabilization and
     restart averaging window to stabilize transmission
    bler_stats->last_frame_slot = now;
    bler_stats->mcs = max(9, bler_stats->mcs - 1);
    memcpy(bler_stats->dlsch_rounds, stats->dlsch_rounds, sizeof(stats->dlsch_rounds));
    LOG_D(MAC, "%4d.%2d: %d retx in 3rd round, setting MCS to %d and restarting window\n", frame, slot, dret3x, bler_stats->mcs);
    return bler_stats->mcs;
  }*/
  if (diff < BLER_UPDATE_FRAME * n)
    return old_mcs; // no update

  // last update is longer than x frames ago
  const int dtx = (int)(stats->dlsch_rounds[0] - bler_stats->dlsch_rounds[0]);
  const int dretx = (int)(stats->dlsch_rounds[1] - bler_stats->dlsch_rounds[1]);
  const int dretx2 = (int)(stats->dlsch_rounds[2] - bler_stats->dlsch_rounds[2]);
  const float bler_window = dtx > 0 ? (float) dretx / dtx : bler_stats->bler;
  const float rd2_bler_wnd = dtx > 0 ? (float) dretx2 / dtx : bler_stats->rd2_bler;
  bler_stats->bler = BLER_FILTER * bler_stats->bler + (1 - BLER_FILTER) * bler_window;
  bler_stats->rd2_bler = BLER_FILTER / 4 * bler_stats->rd2_bler + (1 - BLER_FILTER / 4) * rd2_bler_wnd;
  int new_mcs = old_mcs;

  // TODO put back this condition when relevant
  /* first ensure that number of 2nd retx is below threshold. If this is the
   * case, use 1st retx to adjust faster
  if (bler_stats->rd2_bler > nrmac->dl_rd2_bler_threshold && old_mcs > 6) {
    new_mcs -= 2;
  } else if (bler_stats->rd2_bler < nrmac->dl_rd2_bler_threshold) {*/
  if (bler_stats->bler < nrmac->dl_bler_target_lower && old_mcs < max_mcs && dtx > 9)
    new_mcs += 1;
  else if (bler_stats->bler > nrmac->dl_bler_target_upper && old_mcs > 6)
    new_mcs -= 1;

  // else we are within threshold boundaries
  bler_stats->last_frame_slot = now;
  bler_stats->mcs = new_mcs;
  memcpy(bler_stats->dlsch_rounds, stats->dlsch_rounds, sizeof(stats->dlsch_rounds));
  LOG_D(MAC, "%4d.%2d MCS %d -> %d (dtx %d, dretx %d, BLER wnd %.3f avg %.6f, dretx2 %d, RD2 BLER wnd %.3f avg %.6f)\n",
        frame, slot, old_mcs, new_mcs, dtx, dretx, bler_window, bler_stats->bler, dretx2, rd2_bler_wnd, bler_stats->rd2_bler);
  return new_mcs;
}

void nr_store_dlsch_buffer(module_id_t module_id,
                           frame_t frame,
                           sub_frame_t slot) {
  NR_UE_info_t *UE_info = &RC.nrmac[module_id]->UE_info;

  for (int UE_id = UE_info->list.head; UE_id >= 0; UE_id = UE_info->list.next[UE_id]) {
    NR_UE_sched_ctrl_t *sched_ctrl = &UE_info->UE_sched_ctrl[UE_id];
    sched_ctrl->num_total_bytes = 0;
    sched_ctrl->dl_pdus_total = 0;

    /* loop over all activated logical channels */
    // Note: DL_SCH_LCID_DCCH, DL_SCH_LCID_DCCH1, DL_SCH_LCID_DTCH
    for (int i = 0; i < sched_ctrl->dl_lc_num; ++i) {
      const int lcid = sched_ctrl->dl_lc_ids[i];
      const uint16_t rnti = UE_info->rnti[UE_id];
      LOG_D(NR_MAC, "In %s: UE %d/%x: LCID %d\n", __FUNCTION__, UE_id, rnti, lcid);
      start_meas(&RC.nrmac[module_id]->rlc_status_ind);
      sched_ctrl->rlc_status[lcid] = mac_rlc_status_ind(module_id,
                                                        rnti,
                                                        module_id,
                                                        frame,
                                                        slot,
                                                        ENB_FLAG_YES,
                                                        MBMS_FLAG_NO,
                                                        lcid,
                                                        0,
                                                        0);
      stop_meas(&RC.nrmac[module_id]->rlc_status_ind);

      if (sched_ctrl->rlc_status[lcid].bytes_in_buffer == 0)
        continue;

      sched_ctrl->dl_pdus_total += sched_ctrl->rlc_status[lcid].pdus_in_buffer;
      sched_ctrl->num_total_bytes += sched_ctrl->rlc_status[lcid].bytes_in_buffer;
      LOG_D(MAC,
            "[gNB %d][%4d.%2d] %s%d->DLSCH, RLC status for UE %d: %d bytes in buffer, total DL buffer size = %d bytes, %d total PDU bytes, %s TA command\n",
            module_id,
            frame,
            slot,
            lcid < 4 ? "DCCH":"DTCH",
            lcid,
            UE_id,
            sched_ctrl->rlc_status[lcid].bytes_in_buffer,
            sched_ctrl->num_total_bytes,
            sched_ctrl->dl_pdus_total,
            sched_ctrl->ta_apply ? "send":"do not send");
    }
  }
}

bool allocate_dl_retransmission(module_id_t module_id,
                                frame_t frame,
                                sub_frame_t slot,
                                uint16_t *rballoc_mask,
                                int *n_rb_sched,
                                int UE_id,
                                int current_harq_pid) {


  gNB_MAC_INST *nr_mac = RC.nrmac[module_id];
  const NR_ServingCellConfigCommon_t *scc = nr_mac->common_channels->ServingCellConfigCommon;
  NR_UE_info_t *UE_info = &nr_mac->UE_info;
  NR_UE_sched_ctrl_t *sched_ctrl = &UE_info->UE_sched_ctrl[UE_id];
  NR_sched_pdsch_t *retInfo = &sched_ctrl->harq_processes[current_harq_pid].sched_pdsch;
  NR_CellGroupConfig_t *cg = UE_info->CellGroup[UE_id];

  NR_BWP_DownlinkDedicated_t *bwpd =
      cg &&
      cg->spCellConfig &&
      cg->spCellConfig->spCellConfigDedicated ?
      cg->spCellConfig->spCellConfigDedicated->initialDownlinkBWP : NULL;

  NR_BWP_UplinkDedicated_t *ubwpd =
      cg &&
      cg->spCellConfig &&
      cg->spCellConfig->spCellConfigDedicated &&
      cg->spCellConfig->spCellConfigDedicated->uplinkConfig ?
      cg->spCellConfig->spCellConfigDedicated->uplinkConfig->initialUplinkBWP : NULL;

  const NR_SIB1_t *sib1 = RC.nrmac[module_id]->common_channels[0].sib1 ? RC.nrmac[module_id]->common_channels[0].sib1->message.choice.c1->choice.systemInformationBlockType1 : NULL;
  NR_BWP_t *genericParameters = get_dl_bwp_genericParameters(sched_ctrl->active_bwp,
                                                             RC.nrmac[module_id]->common_channels[0].ServingCellConfigCommon,
                                                             sib1);

  const int coresetid = (sched_ctrl->active_bwp||bwpd) ? sched_ctrl->coreset->controlResourceSetId : RC.nrmac[module_id]->sched_ctrlCommon->coreset->controlResourceSetId;
  const uint16_t bwpSize = coresetid == 0 ? RC.nrmac[module_id]->cset0_bwp_size : NRRIV2BW(genericParameters->locationAndBandwidth, MAX_BWP_SIZE);

  int rbStart = 0; // start wrt BWPstart
  NR_pdsch_semi_static_t *ps = &sched_ctrl->pdsch_semi_static;
  int rbSize = 0;
  const int tda = RC.nrmac[module_id]->preferred_dl_tda[sched_ctrl->active_bwp ? sched_ctrl->active_bwp->bwp_Id : 0][slot];
  AssertFatal(tda>=0,"Unable to find PDSCH time domain allocation in list\n");

  if (tda == retInfo->time_domain_allocation) {
    /* Check that there are enough resources for retransmission */
    while (rbSize < retInfo->rbSize) {
      rbStart += rbSize; /* last iteration rbSize was not enough, skip it */
      rbSize = 0;

      while (rbStart < bwpSize &&
             !(rballoc_mask[rbStart]&SL_to_bitmap(ps->startSymbolIndex, ps->nrOfSymbols)))
        rbStart++;

      if (rbStart >= bwpSize) {
        LOG_D(NR_MAC, "cannot allocate retransmission for UE %d/RNTI %04x: no resources\n", UE_id, UE_info->rnti[UE_id]);
        return false;
      }

      while (rbStart + rbSize < bwpSize &&
             (rballoc_mask[rbStart + rbSize]&SL_to_bitmap(ps->startSymbolIndex, ps->nrOfSymbols)) &&
             rbSize < retInfo->rbSize)
        rbSize++;
    }

    /* check whether we need to switch the TDA allocation since the last
     * (re-)transmission */
    if (ps->time_domain_allocation != tda || sched_ctrl->update_pdsch_ps) {
      nr_set_pdsch_semi_static(sib1,
                               scc,
                               cg,
                               sched_ctrl->active_bwp,
                               bwpd,
                               tda,
                               ps->nrOfLayers,
                               sched_ctrl,
                               ps);
      sched_ctrl->update_pdsch_ps = false;
    }
  } else {
    /* the retransmission will use a different time domain allocation, check
     * that we have enough resources */
    NR_pdsch_semi_static_t temp_ps = *ps;

    nr_set_pdsch_semi_static(sib1,
                             scc,
                             cg,
                             sched_ctrl->active_bwp,
                             bwpd,
                             tda,
                             ps->nrOfLayers,
                             sched_ctrl,
                             &temp_ps);
    while (rbStart < bwpSize &&
           !(rballoc_mask[rbStart]&SL_to_bitmap(temp_ps.startSymbolIndex, temp_ps.nrOfSymbols)))
      rbStart++;

    while (rbStart + rbSize < bwpSize &&
           (rballoc_mask[rbStart + rbSize]&SL_to_bitmap(temp_ps.startSymbolIndex, temp_ps.nrOfSymbols)))
      rbSize++;

    uint32_t new_tbs;
    uint16_t new_rbSize;
    bool success = nr_find_nb_rb(retInfo->Qm,
                                 retInfo->R,
                                 temp_ps.nrOfLayers,
                                 temp_ps.nrOfSymbols,
                                 temp_ps.N_PRB_DMRS * temp_ps.N_DMRS_SLOT,
                                 retInfo->tb_size,
                                 1, /* minimum of 1RB: need to find exact TBS, don't preclude any number */
                                 rbSize,
                                 &new_tbs,
                                 &new_rbSize);

    if (!success || new_tbs != retInfo->tb_size) {
      LOG_D(MAC, "new TBsize %d of new TDA does not match old TBS %d\n", new_tbs, retInfo->tb_size);
      return false; /* the maximum TBsize we might have is smaller than what we need */
    }

    /* we can allocate it. Overwrite the time_domain_allocation, the number
     * of RBs, and the new TB size. The rest is done below */
    retInfo->tb_size = new_tbs;
    retInfo->rbSize = new_rbSize;
    retInfo->time_domain_allocation = tda;
    sched_ctrl->pdsch_semi_static = temp_ps;
  }

  /* Find a free CCE */
  const int cid = sched_ctrl->coreset->controlResourceSetId;
  const uint16_t Y = get_Y(cid%3, slot, UE_info->rnti[UE_id]);
  uint8_t nr_of_candidates;

  for (int i=0; i<5; i++) {
    // for now taking the lowest value among the available aggregation levels
    find_aggregation_candidates(&sched_ctrl->aggregation_level,
                                &nr_of_candidates,
                                sched_ctrl->search_space,
                                1<<i);

    if(nr_of_candidates>0) break;
  }

  int CCEIndex = find_pdcch_candidate(RC.nrmac[module_id],
                                      /* CC_id = */ 0,
                                      sched_ctrl->aggregation_level,
                                      nr_of_candidates,
                                      &sched_ctrl->sched_pdcch,
                                      sched_ctrl->coreset,
                                      Y);

  if (CCEIndex<0) {
    LOG_D(MAC, "%4d.%2d could not find CCE for DL DCI retransmission UE %d/RNTI %04x\n",
          frame, slot, UE_id, UE_info->rnti[UE_id]);
    return false;
  }

  /* Find PUCCH occasion: if it fails, undo CCE allocation (undoing PUCCH
   * allocation after CCE alloc fail would be more complex) */

  int r_pucch = nr_get_pucch_resource(sched_ctrl->coreset, sched_ctrl->active_ubwp, ubwpd, CCEIndex);
  const int alloc = nr_acknack_scheduling(module_id, UE_id, frame, slot, r_pucch, 0);
  if (alloc<0) {
    LOG_D(MAC,
          "could not find PUCCH for UE %d/%04x@%d.%d\n",
          UE_id,
          UE_info->rnti[UE_id],
          frame,
          slot);
    RC.nrmac[module_id]->pdcch_cand[cid]--;
    return false;
  }

  sched_ctrl->cce_index = CCEIndex;
  fill_pdcch_vrb_map(RC.nrmac[module_id],
                     /* CC_id = */ 0,
                     &sched_ctrl->sched_pdcch,
                     CCEIndex,
                     sched_ctrl->aggregation_level);
  /* just reuse from previous scheduling opportunity, set new start RB */
  sched_ctrl->sched_pdsch = *retInfo;
  sched_ctrl->sched_pdsch.rbStart = rbStart;
  sched_ctrl->sched_pdsch.pucch_allocation = alloc;
  /* retransmissions: directly allocate */
  *n_rb_sched -= sched_ctrl->sched_pdsch.rbSize;

  for (int rb = 0; rb < sched_ctrl->sched_pdsch.rbSize; rb++)
    rballoc_mask[rb + sched_ctrl->sched_pdsch.rbStart] ^= SL_to_bitmap(ps->startSymbolIndex, ps->nrOfSymbols);

  return true;
}

float thr_ue[MAX_MOBILES_PER_GNB];
uint32_t pf_tbs[3][29]; // pre-computed, approximate TBS values for PF coefficient

void pf_dl(module_id_t module_id,
           frame_t frame,
           sub_frame_t slot,
           NR_list_t *UE_list,
           int max_num_ue,
           int n_rb_sched,
           uint16_t *rballoc_mask) {
  gNB_MAC_INST *mac = RC.nrmac[module_id];
  NR_UE_info_t *UE_info = &mac->UE_info;
  NR_ServingCellConfigCommon_t *scc=mac->common_channels[0].ServingCellConfigCommon;
  float coeff_ue[MAX_MOBILES_PER_GNB];
  // UEs that could be scheduled
  int ue_array[MAX_MOBILES_PER_GNB];
  int layers[MAX_MOBILES_PER_GNB];
  NR_list_t UE_sched = { .head = -1, .next = ue_array, .tail = -1, .len = MAX_MOBILES_PER_GNB };

  /* Loop UE_info->list to check retransmission */
  for (int UE_id = UE_list->head; UE_id >= 0; UE_id = UE_list->next[UE_id]) {
    if (UE_info->Msg4_ACKed[UE_id] != true) continue;

    NR_UE_sched_ctrl_t *sched_ctrl = &UE_info->UE_sched_ctrl[UE_id];

    if (sched_ctrl->ul_failure==1 && get_softmodem_params()->phy_test==0) continue;

    NR_sched_pdsch_t *sched_pdsch = &sched_ctrl->sched_pdsch;
    NR_pdsch_semi_static_t *ps = &sched_ctrl->pdsch_semi_static;
    /* get the PID of a HARQ process awaiting retrnasmission, or -1 otherwise */
    sched_pdsch->dl_harq_pid = sched_ctrl->retrans_dl_harq.head;
    layers[UE_id] = ps->nrOfLayers; // initialization of layers to the previous value in the structure
    /* Calculate Throughput */
    const float a = 0.0005f; // corresponds to 200ms window
    const uint32_t b = UE_info->mac_stats[UE_id].dlsch_current_bytes;
    thr_ue[UE_id] = (1 - a) * thr_ue[UE_id] + a * b;

    /* retransmission */
    if (sched_pdsch->dl_harq_pid >= 0) {
      /* Allocate retransmission */
      bool r = allocate_dl_retransmission(
                 module_id, frame, slot, rballoc_mask, &n_rb_sched, UE_id, sched_pdsch->dl_harq_pid);

      if (!r) {
        LOG_D(NR_MAC, "%4d.%2d retransmission can NOT be allocated\n", frame, slot);
        continue;
      }

      /* reduce max_num_ue once we are sure UE can be allocated, i.e., has CCE */
      max_num_ue--;

      if (max_num_ue < 0) return;
    } else {
      /* Check DL buffer and skip this UE if no bytes and no TA necessary */
      if (sched_ctrl->num_total_bytes == 0 && frame != (sched_ctrl->ta_frame + 10) % 1024)
        continue;

      /* Calculate coeff */
      set_dl_mcs(sched_pdsch,sched_ctrl,&mac->dl_max_mcs,ps->mcsTableIdx);
      sched_pdsch->mcs = get_mcs_from_bler(module_id, /* CC_id = */ 0, frame, slot, UE_id, ps->mcsTableIdx);
      layers[UE_id] = set_dl_nrOfLayers(sched_ctrl);
      const uint8_t Qm = nr_get_Qm_dl(sched_pdsch->mcs, ps->mcsTableIdx);
      const uint16_t R = nr_get_code_rate_dl(sched_pdsch->mcs, ps->mcsTableIdx);
      uint32_t tbs = nr_compute_tbs(Qm,
                                    R,
                                    1, /* rbSize */
                                    10, /* hypothetical number of slots */
                                    0, /* N_PRB_DMRS * N_DMRS_SLOT */
                                    0 /* N_PRB_oh, 0 for initialBWP */,
                                    0 /* tb_scaling */,
                                    layers[UE_id]) >> 3;
      coeff_ue[UE_id] = (float) tbs / thr_ue[UE_id];
      LOG_D(NR_MAC,"b %d, thr_ue[%d] %f, tbs %d, coeff_ue[%d] %f\n",
            b, UE_id, thr_ue[UE_id], tbs, UE_id, coeff_ue[UE_id]);
      /* Create UE_sched list for UEs eligible for new transmission*/
      add_tail_nr_list(&UE_sched, UE_id);
    }
  }

  const int min_rbSize = 5;

  /* Loop UE_sched to find max coeff and allocate transmission */
  while (max_num_ue > 0 && n_rb_sched >= min_rbSize && UE_sched.head >= 0) {
    /* Find max coeff from UE_sched*/
    int *max = &UE_sched.head; /* assume head is max */
    int *p = &UE_sched.next[*max];

    while (*p >= 0) {
      /* if the current one has larger coeff, save for later */
      if (coeff_ue[*p] > coeff_ue[*max])
        max = p;

      p = &UE_sched.next[*p];
    }

    /* remove the max one: do not use remove_nr_list() it goes through the
     * whole list every time. Note that UE_sched.tail might not be set
     * correctly anymore */
    const int UE_id = *max;
    p = &UE_sched.next[*max];
    *max = UE_sched.next[*max];
    *p = -1;
    NR_CellGroupConfig_t *cg = UE_info->CellGroup[UE_id];


    NR_BWP_DownlinkDedicated_t *bwpd =
        cg &&
        cg->spCellConfig &&
        cg->spCellConfig->spCellConfigDedicated ?
        cg->spCellConfig->spCellConfigDedicated->initialDownlinkBWP : NULL;

    NR_BWP_UplinkDedicated_t *ubwpd =
        cg &&
        cg->spCellConfig &&
        cg->spCellConfig->spCellConfigDedicated &&
        cg->spCellConfig->spCellConfigDedicated->uplinkConfig ?
        cg->spCellConfig->spCellConfigDedicated->uplinkConfig->initialUplinkBWP : NULL;

    NR_UE_sched_ctrl_t *sched_ctrl = &UE_info->UE_sched_ctrl[UE_id];
    const uint16_t rnti = UE_info->rnti[UE_id];
    const NR_SIB1_t *sib1 = RC.nrmac[module_id]->common_channels[0].sib1 ? RC.nrmac[module_id]->common_channels[0].sib1->message.choice.c1->choice.systemInformationBlockType1 : NULL;

    NR_BWP_t *genericParameters = get_dl_bwp_genericParameters(sched_ctrl->active_bwp,
                                                               RC.nrmac[module_id]->common_channels[0].ServingCellConfigCommon,
                                                               sib1);

    const int coresetid = (sched_ctrl->active_bwp||bwpd) ? sched_ctrl->coreset->controlResourceSetId : RC.nrmac[module_id]->sched_ctrlCommon->coreset->controlResourceSetId;
    const uint16_t bwpSize = coresetid == 0 ? RC.nrmac[module_id]->cset0_bwp_size : NRRIV2BW(genericParameters->locationAndBandwidth, MAX_BWP_SIZE);
    int rbStart = 0; // start wrt BWPstart

    if (sched_ctrl->available_dl_harq.head < 0) {
      LOG_D(MAC, "UE %d RNTI %04x has no free HARQ process, skipping\n", UE_id, UE_info->rnti[UE_id]);
      continue;
    }

    /* Find a free CCE */
    const int cid = sched_ctrl->coreset->controlResourceSetId;
    const uint16_t Y = get_Y(cid%3, slot, UE_info->rnti[UE_id]);
    uint8_t nr_of_candidates;

    for (int i=0; i<5; i++) {
      // for now taking the lowest value among the available aggregation levels
      find_aggregation_candidates(&sched_ctrl->aggregation_level,
                                  &nr_of_candidates,
                                  sched_ctrl->search_space,
                                  1<<i);

      if(nr_of_candidates>0) break;
    }

    int CCEIndex = find_pdcch_candidate(mac,
                                        /* CC_id = */ 0,
                                        sched_ctrl->aggregation_level,
                                        nr_of_candidates,
                                        &sched_ctrl->sched_pdcch,
                                        sched_ctrl->coreset,
                                        Y);

    if (CCEIndex<0) {
      LOG_D(NR_MAC, "%4d.%2d could not find CCE for DL DCI UE %d/RNTI %04x\n", frame, slot, UE_id, rnti);
      continue;
    }

    /* Find PUCCH occasion: if it fails, undo CCE allocation (undoing PUCCH
    * allocation after CCE alloc fail would be more complex) */

    int r_pucch = nr_get_pucch_resource(sched_ctrl->coreset, sched_ctrl->active_ubwp, ubwpd, CCEIndex);
    const int alloc = nr_acknack_scheduling(module_id, UE_id, frame, slot, r_pucch, 0);

    if (alloc<0) {
      LOG_D(NR_MAC,
            "could not find PUCCH for UE %d/%04x@%d.%d\n",
            UE_id,
            rnti,
            frame,
            slot);
      mac->pdcch_cand[cid]--;
      continue;
    }

    /* reduce max_num_ue once we are sure UE can be allocated, i.e., has CCE
     * and PUCCH */
    max_num_ue--;
    AssertFatal(max_num_ue >= 0, "Illegal max_num_ue %d\n", max_num_ue);
    sched_ctrl->cce_index = CCEIndex;
    fill_pdcch_vrb_map(mac,
                       /* CC_id = */ 0,
                       &sched_ctrl->sched_pdcch,
                       CCEIndex,
                       sched_ctrl->aggregation_level);
    /* reduce max_num_ue once we are sure UE can be allocated, i.e., has CCE */
    max_num_ue--;

    if (max_num_ue < 0) return;

    /* MCS has been set above */
    const int tda = RC.nrmac[module_id]->preferred_dl_tda[sched_ctrl->active_bwp ? sched_ctrl->active_bwp->bwp_Id : 0][slot];
    AssertFatal(tda>=0,"Unable to find PDSCH time domain allocation in list\n");
    NR_sched_pdsch_t *sched_pdsch = &sched_ctrl->sched_pdsch;
    NR_pdsch_semi_static_t *ps = &sched_ctrl->pdsch_semi_static;

    if (ps->nrOfLayers != layers[UE_id] || ps->time_domain_allocation != tda || sched_ctrl->update_pdsch_ps) {
      nr_set_pdsch_semi_static(sib1,
                               scc,
                               UE_info->CellGroup[UE_id],
                               sched_ctrl->active_bwp,
                               bwpd,
                               tda,
                               layers[UE_id],
                               sched_ctrl,
                               ps);
      sched_ctrl->update_pdsch_ps = false;
    }

    const uint16_t slbitmap = SL_to_bitmap(ps->startSymbolIndex, ps->nrOfSymbols);

    // Freq-demain allocation
    while (rbStart < bwpSize &&
           !(rballoc_mask[rbStart]&slbitmap))
      rbStart++;

    uint16_t max_rbSize = 1;

    while (rbStart + max_rbSize < bwpSize &&
           (rballoc_mask[rbStart + max_rbSize]&slbitmap))
      max_rbSize++;

    sched_pdsch->Qm = nr_get_Qm_dl(sched_pdsch->mcs, ps->mcsTableIdx);
    sched_pdsch->R = nr_get_code_rate_dl(sched_pdsch->mcs, ps->mcsTableIdx);
    sched_pdsch->pucch_allocation = alloc;
    uint32_t TBS = 0;
    uint16_t rbSize;
    // Fix me: currently, the RLC does not give us the total number of PDUs
    // awaiting. Therefore, for the time being, we put a fixed overhead of 12
    // (for 4 PDUs) and optionally + 2 for TA. Once RLC gives the number of
    // PDUs, we replace with 3 * numPDUs
    const int oh = 3 * 4 + 2 * (frame == (sched_ctrl->ta_frame + 10) % 1024);
    //const int oh = 3 * sched_ctrl->dl_pdus_total + 2 * (frame == (sched_ctrl->ta_frame + 10) % 1024);
    nr_find_nb_rb(sched_pdsch->Qm,
                  sched_pdsch->R,
                  ps->nrOfLayers,
                  ps->nrOfSymbols,
                  ps->N_PRB_DMRS * ps->N_DMRS_SLOT,
                  sched_ctrl->num_total_bytes + oh,
                  min_rbSize,
                  max_rbSize,
                  &TBS,
                  &rbSize);
    sched_pdsch->rbSize = rbSize;
    sched_pdsch->rbStart = rbStart;
    sched_pdsch->tb_size = TBS;
    /* transmissions: directly allocate */
    n_rb_sched -= sched_pdsch->rbSize;

    for (int rb = 0; rb < sched_pdsch->rbSize; rb++)
      rballoc_mask[rb + sched_pdsch->rbStart] ^= slbitmap;
  }
}

void nr_fr1_dlsch_preprocessor(module_id_t module_id, frame_t frame, sub_frame_t slot) {
  NR_UE_info_t *UE_info = &RC.nrmac[module_id]->UE_info;

  if (UE_info->num_UEs == 0)
    return;

  NR_ServingCellConfigCommon_t *scc = RC.nrmac[module_id]->common_channels[0].ServingCellConfigCommon;
  const int CC_id = 0;
  /* Get bwpSize and TDAfrom the first UE */
  /* This is temporary and it assumes all UEs have the same BWP and TDA*/
  int UE_id = UE_info->list.head;
  NR_UE_sched_ctrl_t *sched_ctrl = &UE_info->UE_sched_ctrl[UE_id];
  const int bwp_id = sched_ctrl->active_bwp ? sched_ctrl->active_bwp->bwp_Id : 0;

  if (!RC.nrmac[module_id]->preferred_dl_tda[bwp_id])
    return;

  const int tda = RC.nrmac[module_id]->preferred_dl_tda[bwp_id][slot];
  int startSymbolIndex, nrOfSymbols;
  const struct NR_PDSCH_TimeDomainResourceAllocationList *tdaList = sched_ctrl->active_bwp ?
        sched_ctrl->active_bwp->bwp_Common->pdsch_ConfigCommon->choice.setup->pdsch_TimeDomainAllocationList :
        scc->downlinkConfigCommon->initialDownlinkBWP->pdsch_ConfigCommon->choice.setup->pdsch_TimeDomainAllocationList;
  AssertFatal(tda < tdaList->list.count, "time_domain_allocation %d>=%d\n", tda, tdaList->list.count);
  const int startSymbolAndLength = tdaList->list.array[tda]->startSymbolAndLength;
  SLIV2SL(startSymbolAndLength, &startSymbolIndex, &nrOfSymbols);


  const NR_SIB1_t *sib1 = RC.nrmac[module_id]->common_channels[0].sib1 ? RC.nrmac[module_id]->common_channels[0].sib1->message.choice.c1->choice.systemInformationBlockType1 : NULL;
  NR_BWP_t *genericParameters = get_dl_bwp_genericParameters(sched_ctrl->active_bwp,
                                                             RC.nrmac[module_id]->common_channels[0].ServingCellConfigCommon,
                                                             sib1);

  NR_BWP_DownlinkDedicated_t *bwpd =
      UE_info->CellGroup[UE_id] &&
      UE_info->CellGroup[UE_id]->spCellConfig &&
      UE_info->CellGroup[UE_id]->spCellConfig->spCellConfigDedicated ?
      UE_info->CellGroup[UE_id]->spCellConfig->spCellConfigDedicated->initialDownlinkBWP : NULL;

  const int coresetid = (sched_ctrl->active_bwp||bwpd) ? sched_ctrl->coreset->controlResourceSetId : RC.nrmac[module_id]->sched_ctrlCommon->coreset->controlResourceSetId;

  const uint16_t bwpSize = coresetid == 0 ? RC.nrmac[module_id]->cset0_bwp_size : NRRIV2BW(genericParameters->locationAndBandwidth,MAX_BWP_SIZE);
  const uint16_t BWPStart = coresetid == 0 ? RC.nrmac[module_id]->cset0_bwp_start : NRRIV2PRBOFFSET(genericParameters->locationAndBandwidth,MAX_BWP_SIZE);

  const uint16_t slbitmap = SL_to_bitmap(startSymbolIndex, nrOfSymbols);
  uint16_t *vrb_map = RC.nrmac[module_id]->common_channels[CC_id].vrb_map;
  uint16_t rballoc_mask[bwpSize];
  int n_rb_sched = 0;

  for (int i = 0; i < bwpSize; i++) {
    // calculate mask: init with "NOT" vrb_map:
    // if any RB in vrb_map is blocked (1), the current RBG will be 0
    rballoc_mask[i] = (~vrb_map[i+BWPStart])&0x3fff; //bitwise not and 14 symbols

    // if all the pdsch symbols are free
    if((rballoc_mask[i]&slbitmap) ==
        slbitmap)
      n_rb_sched++;
  }

  /* Retrieve amount of data to send for this UE */
  nr_store_dlsch_buffer(module_id, frame, slot);
  /* proportional fair scheduling algorithm */
  pf_dl(module_id,
        frame,
        slot,
        &UE_info->list,
        MAX_MOBILES_PER_GNB,
        n_rb_sched,
        rballoc_mask);
}

nr_pp_impl_dl nr_init_fr1_dlsch_preprocessor(module_id_t module_id, int CC_id) {
  /* in the PF algorithm, we have to use the TBsize to compute the coefficient.
   * This would include the number of DMRS symbols, which in turn depends on
   * the time domain allocation. In case we are in a mixed slot, we do not want
   * to recalculate all these values just, and therefore we provide a look-up
   * table which should approximately give us the TBsize */
  for (int mcsTableIdx = 0; mcsTableIdx < 3; ++mcsTableIdx) {
    for (int mcs = 0; mcs < 29; ++mcs) {
      if (mcs > 27 && mcsTableIdx == 1)
        continue;

      const uint8_t Qm = nr_get_Qm_dl(mcs, mcsTableIdx);
      const uint16_t R = nr_get_code_rate_dl(mcs, mcsTableIdx);
      pf_tbs[mcsTableIdx][mcs] = nr_compute_tbs(Qm,
                                                R,
                                                1, /* rbSize */
                                                10, /* hypothetical number of slots */
                                                0, /* N_PRB_DMRS * N_DMRS_SLOT */
                                                0 /* N_PRB_oh, 0 for initialBWP */,
                                                0 /* tb_scaling */,
                                                1 /* nrOfLayers */) >> 3;
    }
  }

  return nr_fr1_dlsch_preprocessor;
}

void nr_schedule_ue_spec(module_id_t module_id,
                         frame_t frame,
                         sub_frame_t slot) {
  gNB_MAC_INST *gNB_mac = RC.nrmac[module_id];

  if (!is_xlsch_in_slot(gNB_mac->dlsch_slot_bitmap[slot / 64], slot))
    return;

  /* PREPROCESSOR */
  gNB_mac->pre_processor_dl(module_id, frame, slot);
  const int CC_id = 0;
  NR_ServingCellConfigCommon_t *scc = gNB_mac->common_channels[CC_id].ServingCellConfigCommon;
  NR_UE_info_t *UE_info = &gNB_mac->UE_info;
  nfapi_nr_dl_tti_request_body_t *dl_req = &gNB_mac->DL_req[CC_id].dl_tti_request_body;
  NR_list_t *UE_list = &UE_info->list;

  for (int UE_id = UE_list->head; UE_id >= 0; UE_id = UE_list->next[UE_id]) {
    NR_UE_sched_ctrl_t *sched_ctrl = &UE_info->UE_sched_ctrl[UE_id];

    if (sched_ctrl->ul_failure==1 && get_softmodem_params()->phy_test==0) continue;

    NR_sched_pdsch_t *sched_pdsch = &sched_ctrl->sched_pdsch;
    UE_info->mac_stats[UE_id].dlsch_current_bytes = 0;
    NR_CellGroupConfig_t *cg = UE_info->CellGroup[UE_id];

    NR_BWP_DownlinkDedicated_t *bwpd =
        cg &&
        cg->spCellConfig &&
        cg->spCellConfig->spCellConfigDedicated ?
        cg->spCellConfig->spCellConfigDedicated->initialDownlinkBWP : NULL;

    /* update TA and set ta_apply every 10 frames.
     * Possible improvement: take the periodicity from input file.
     * If such UE is not scheduled now, it will be by the preprocessor later.
     * If we add the CE, ta_apply will be reset */
    if (frame == (sched_ctrl->ta_frame + 10) % 1024) {
      sched_ctrl->ta_apply = true; /* the timer is reset once TA CE is scheduled */
      LOG_D(NR_MAC, "[UE %d][%d.%d] UL timing alignment procedures: setting flag for Timing Advance command\n", UE_id, frame, slot);
    }

    if (sched_pdsch->rbSize <= 0)
      continue;

    const rnti_t rnti = UE_info->rnti[UE_id];
    /* pre-computed PDSCH values that only change if time domain
     * allocation/DMRS parameters change. Updated in the preprocessor through
     * nr_set_pdsch_semi_static() */
    NR_pdsch_semi_static_t *ps = &sched_ctrl->pdsch_semi_static;
    /* POST processing */
    const uint8_t nrOfLayers = ps->nrOfLayers;
    const uint16_t R = sched_pdsch->R;
    const uint8_t Qm = sched_pdsch->Qm;
    const uint32_t TBS = sched_pdsch->tb_size;
    int8_t current_harq_pid = sched_pdsch->dl_harq_pid;

    if (current_harq_pid < 0) {
      /* PP has not selected a specific HARQ Process, get a new one */
      current_harq_pid = sched_ctrl->available_dl_harq.head;
      AssertFatal(current_harq_pid >= 0,
                  "no free HARQ process available for UE %d\n",
                  UE_id);
      remove_front_nr_list(&sched_ctrl->available_dl_harq);
      sched_pdsch->dl_harq_pid = current_harq_pid;
    } else {
      /* PP selected a specific HARQ process. Check whether it will be a new
       * transmission or a retransmission, and remove from the corresponding
       * list */
      if (sched_ctrl->harq_processes[current_harq_pid].round == 0)
        remove_nr_list(&sched_ctrl->available_dl_harq, current_harq_pid);
      else
        remove_nr_list(&sched_ctrl->retrans_dl_harq, current_harq_pid);
    }

    NR_UE_harq_t *harq = &sched_ctrl->harq_processes[current_harq_pid];
    DevAssert(!harq->is_waiting);
    add_tail_nr_list(&sched_ctrl->feedback_dl_harq, current_harq_pid);
    NR_sched_pucch_t *pucch = &sched_ctrl->sched_pucch[sched_pdsch->pucch_allocation];
    harq->feedback_frame = pucch->frame;
    harq->feedback_slot = pucch->ul_slot;
    harq->is_waiting = true;
    UE_info->mac_stats[UE_id].dlsch_rounds[harq->round]++;
    LOG_D(NR_MAC,
          "%4d.%2d [DLSCH/PDSCH/PUCCH] UE %d RNTI %04x DCI L %d start %3d RBs %3d startSymbol %2d nb_symbol %2d dmrspos %x MCS %2d nrOfLayers %d TBS %4d HARQ PID %2d round %d RV %d NDI %d dl_data_to_ULACK %d (%d.%d) PUCCH allocation %d TPC %d\n",
          frame,
          slot,
          UE_id,
          rnti,
          sched_ctrl->aggregation_level,
          sched_pdsch->rbStart,
          sched_pdsch->rbSize,
          ps->startSymbolIndex,
          ps->nrOfSymbols,
          ps->dl_dmrs_symb_pos,
          sched_pdsch->mcs,
          nrOfLayers,
          TBS,
          current_harq_pid,
          harq->round,
          nr_rv_round_map[harq->round],
          harq->ndi,
          pucch->timing_indicator,
          pucch->frame,
          pucch->ul_slot,
          sched_pdsch->pucch_allocation,
          sched_ctrl->tpc1);
    NR_BWP_Downlink_t *bwp = sched_ctrl->active_bwp;

    const NR_SIB1_t *sib1 = RC.nrmac[module_id]->common_channels[0].sib1 ? RC.nrmac[module_id]->common_channels[0].sib1->message.choice.c1->choice.systemInformationBlockType1 : NULL;
    NR_BWP_t *genericParameters = get_dl_bwp_genericParameters(bwp,
                                                               RC.nrmac[module_id]->common_channels[0].ServingCellConfigCommon,
                                                               sib1);

    NR_SearchSpace_t *ss = (bwp||bwpd) ? sched_ctrl->search_space : gNB_mac->sched_ctrlCommon->search_space;

    const int bwpid = bwp ? bwp->bwp_Id : 0;
    const int coresetid = (bwp||bwpd) ? sched_ctrl->coreset->controlResourceSetId : gNB_mac->sched_ctrlCommon->coreset->controlResourceSetId;

    /* look up the PDCCH PDU for this CC, BWP, and CORESET. If it does not exist, create it */
    nfapi_nr_dl_tti_pdcch_pdu_rel15_t *pdcch_pdu = gNB_mac->pdcch_pdu_idx[CC_id][coresetid];

    if (!pdcch_pdu) {
      LOG_D(NR_MAC, "creating pdcch pdu, pdcch_pdu = NULL. \n");
      nfapi_nr_dl_tti_request_pdu_t *dl_tti_pdcch_pdu = &dl_req->dl_tti_pdu_list[dl_req->nPDUs];
      memset(dl_tti_pdcch_pdu, 0, sizeof(nfapi_nr_dl_tti_request_pdu_t));
      dl_tti_pdcch_pdu->PDUType = NFAPI_NR_DL_TTI_PDCCH_PDU_TYPE;
      dl_tti_pdcch_pdu->PDUSize = (uint8_t)(2+sizeof(nfapi_nr_dl_tti_pdcch_pdu));
      dl_req->nPDUs += 1;
      pdcch_pdu = &dl_tti_pdcch_pdu->pdcch_pdu.pdcch_pdu_rel15;
      LOG_D(NR_MAC,"Trying to configure DL pdcch for UE %d, bwp %d, cs %d\n",UE_id,bwpid,coresetid);
      NR_ControlResourceSet_t *coreset = (bwp||bwpd)? sched_ctrl->coreset:gNB_mac->sched_ctrlCommon->coreset;
      nr_configure_pdcch(pdcch_pdu, coreset, genericParameters, &sched_ctrl->sched_pdcch);
      gNB_mac->pdcch_pdu_idx[CC_id][coresetid] = pdcch_pdu;
    }

    nfapi_nr_dl_tti_request_pdu_t *dl_tti_pdsch_pdu = &dl_req->dl_tti_pdu_list[dl_req->nPDUs];
    memset(dl_tti_pdsch_pdu, 0, sizeof(nfapi_nr_dl_tti_request_pdu_t));
    dl_tti_pdsch_pdu->PDUType = NFAPI_NR_DL_TTI_PDSCH_PDU_TYPE;
    dl_tti_pdsch_pdu->PDUSize = (uint8_t)(2+sizeof(nfapi_nr_dl_tti_pdsch_pdu));
    dl_req->nPDUs += 1;
    nfapi_nr_dl_tti_pdsch_pdu_rel15_t *pdsch_pdu = &dl_tti_pdsch_pdu->pdsch_pdu.pdsch_pdu_rel15;
    pdsch_pdu->pduBitmap = 0;
    pdsch_pdu->rnti = rnti;
    /* SCF222: PDU index incremented for each PDSCH PDU sent in TX control
     * message. This is used to associate control information to data and is
     * reset every slot. */
    const int pduindex = gNB_mac->pdu_index[CC_id]++;
    pdsch_pdu->pduIndex = pduindex;

    if (coresetid == 0) {
      pdsch_pdu->BWPSize  = gNB_mac->cset0_bwp_size;
      pdsch_pdu->BWPStart = gNB_mac->cset0_bwp_start;
    } else {
      pdsch_pdu->BWPSize  = NRRIV2BW(genericParameters->locationAndBandwidth, MAX_BWP_SIZE);
      pdsch_pdu->BWPStart = NRRIV2PRBOFFSET(genericParameters->locationAndBandwidth,MAX_BWP_SIZE);
    }

    pdsch_pdu->SubcarrierSpacing = genericParameters->subcarrierSpacing;
    pdsch_pdu->CyclicPrefix = genericParameters->cyclicPrefix ? *genericParameters->cyclicPrefix : 0;
    // Codeword information
    pdsch_pdu->NrOfCodewords = 1;
    pdsch_pdu->targetCodeRate[0] = R;
    pdsch_pdu->qamModOrder[0] = Qm;
    pdsch_pdu->mcsIndex[0] = sched_pdsch->mcs;
    pdsch_pdu->mcsTable[0] = ps->mcsTableIdx;
    AssertFatal(harq!=NULL,"harq is null\n");
    AssertFatal(harq->round<4,"%d",harq->round);
    pdsch_pdu->rvIndex[0] = nr_rv_round_map[harq->round];
    pdsch_pdu->TBSize[0] = TBS;
    pdsch_pdu->dataScramblingId = *scc->physCellId;
    pdsch_pdu->nrOfLayers = nrOfLayers;
    pdsch_pdu->transmissionScheme = 0;
    pdsch_pdu->refPoint = 0; // Point A
    // DMRS
    pdsch_pdu->dlDmrsSymbPos = ps->dl_dmrs_symb_pos;
    pdsch_pdu->dmrsConfigType = ps->dmrsConfigType;
    pdsch_pdu->dlDmrsScramblingId = *scc->physCellId;
    pdsch_pdu->SCID = 0;
    pdsch_pdu->numDmrsCdmGrpsNoData = ps->numDmrsCdmGrpsNoData;
    pdsch_pdu->dmrsPorts = (1<<nrOfLayers)-1;  // FIXME with a better implementation
    // Pdsch Allocation in frequency domain
    pdsch_pdu->resourceAlloc = 1;
    pdsch_pdu->rbStart = sched_pdsch->rbStart;
    pdsch_pdu->rbSize = sched_pdsch->rbSize;
    pdsch_pdu->VRBtoPRBMapping = 1; // non-interleaved, check if this is ok for initialBWP
    // Resource Allocation in time domain
    pdsch_pdu->StartSymbolIndex = ps->startSymbolIndex;
    pdsch_pdu->NrOfSymbols = ps->nrOfSymbols;
    NR_PDSCH_Config_t *pdsch_Config=NULL;

    if (bwp &&
        bwp->bwp_Dedicated &&
        bwp->bwp_Dedicated->pdsch_Config &&
        bwp->bwp_Dedicated->pdsch_Config->choice.setup)
      pdsch_Config =  bwp->bwp_Dedicated->pdsch_Config->choice.setup;

    /* Check and validate PTRS values */
    struct NR_SetupRelease_PTRS_DownlinkConfig *phaseTrackingRS =
        pdsch_Config ? pdsch_Config->dmrs_DownlinkForPDSCH_MappingTypeA->choice.setup->phaseTrackingRS : NULL;

    if (phaseTrackingRS) {
      bool valid_ptrs_setup = set_dl_ptrs_values(phaseTrackingRS->choice.setup,
                                                 pdsch_pdu->rbSize,
                                                 pdsch_pdu->mcsIndex[0],
                                                 pdsch_pdu->mcsTable[0],
                                                 &pdsch_pdu->PTRSFreqDensity,
                                                 &pdsch_pdu->PTRSTimeDensity,
                                                 &pdsch_pdu->PTRSPortIndex,
                                                 &pdsch_pdu->nEpreRatioOfPDSCHToPTRS,
                                                 &pdsch_pdu->PTRSReOffset,
                                                 pdsch_pdu->NrOfSymbols);

      if (valid_ptrs_setup)
        pdsch_pdu->pduBitmap |= 0x1; // Bit 0: pdschPtrs - Indicates PTRS included (FR2)
    }

    LOG_D(NR_MAC,"Configuring DCI/PDCCH in %d.%d at CCE %d, rnti %x\n", frame,slot,sched_ctrl->cce_index,rnti);
    /* Fill PDCCH DL DCI PDU */
    nfapi_nr_dl_dci_pdu_t *dci_pdu = &pdcch_pdu->dci_pdu[pdcch_pdu->numDlDci];
    pdcch_pdu->numDlDci++;
    dci_pdu->RNTI = rnti;

    if (sched_ctrl->coreset &&
        sched_ctrl->search_space &&
        sched_ctrl->coreset->pdcch_DMRS_ScramblingID &&
        sched_ctrl->search_space->searchSpaceType->present == NR_SearchSpace__searchSpaceType_PR_ue_Specific) {
      dci_pdu->ScramblingId = *sched_ctrl->coreset->pdcch_DMRS_ScramblingID;
      dci_pdu->ScramblingRNTI = rnti;
    } else {
      dci_pdu->ScramblingId = *scc->physCellId;
      dci_pdu->ScramblingRNTI = 0;
    }

    dci_pdu->AggregationLevel = sched_ctrl->aggregation_level;
    dci_pdu->CceIndex = sched_ctrl->cce_index;
    dci_pdu->beta_PDCCH_1_0 = 0;
    dci_pdu->powerControlOffsetSS = 1;
    /* DCI payload */
    dci_pdu_rel15_t dci_payload;
    memset(&dci_payload, 0, sizeof(dci_pdu_rel15_t));
    // bwp indicator
    const int n_dl_bwp = bwp ? UE_info->CellGroup[UE_id]->spCellConfig->spCellConfigDedicated->downlinkBWP_ToAddModList->list.count : 0;
    AssertFatal(n_dl_bwp <= 1, "downlinkBWP_ToAddModList has %d BWP!\n", n_dl_bwp);
    // as per table 7.3.1.1.2-1 in 38.212
    dci_payload.bwp_indicator.val = bwp ? (n_dl_bwp < 4 ? bwp->bwp_Id : bwp->bwp_Id - 1) : 0;

    if (bwp) AssertFatal(bwp->bwp_Dedicated->pdsch_Config->choice.setup->resourceAllocation == NR_PDSCH_Config__resourceAllocation_resourceAllocationType1,
                           "Only frequency resource allocation type 1 is currently supported\n");

    dci_payload.frequency_domain_assignment.val = PRBalloc_to_locationandbandwidth0(pdsch_pdu->rbSize,
                                                                                    pdsch_pdu->rbStart,
                                                                                    pdsch_pdu->BWPSize);
    dci_payload.format_indicator = 1;
    dci_payload.time_domain_assignment.val = ps->time_domain_allocation;
    dci_payload.mcs = sched_pdsch->mcs;
    dci_payload.rv = pdsch_pdu->rvIndex[0];
    dci_payload.harq_pid = current_harq_pid;
    dci_payload.ndi = harq->ndi;
    dci_payload.dai[0].val = (pucch->dai_c-1)&3;
    dci_payload.tpc = sched_ctrl->tpc1; // TPC for PUCCH: table 7.2.1-1 in 38.213
    dci_payload.pucch_resource_indicator = pucch->resource_indicator;
    dci_payload.pdsch_to_harq_feedback_timing_indicator.val = pucch->timing_indicator; // PDSCH to HARQ TI
    dci_payload.antenna_ports.val = ps->dmrs_ports_id;
    dci_payload.dmrs_sequence_initialization.val = pdsch_pdu->SCID;
    LOG_D(NR_MAC,
          "%4d.%2d DCI type 1 payload: freq_alloc %d (%d,%d,%d), "
          "time_alloc %d, vrb to prb %d, mcs %d tb_scaling %d ndi %d rv %d tpc %d ti %d\n",
          frame,
          slot,
          dci_payload.frequency_domain_assignment.val,
          pdsch_pdu->rbStart,
          pdsch_pdu->rbSize,
          pdsch_pdu->BWPSize,
          dci_payload.time_domain_assignment.val,
          dci_payload.vrb_to_prb_mapping.val,
          dci_payload.mcs,
          dci_payload.tb_scaling,
          dci_payload.ndi,
          dci_payload.rv,
          dci_payload.tpc,
          pucch->timing_indicator);


    int dci_format = ss && ss->searchSpaceType && ss->searchSpaceType->present == NR_SearchSpace__searchSpaceType_PR_ue_Specific ?
                     NR_DL_DCI_FORMAT_1_1 : NR_DL_DCI_FORMAT_1_0;

    const int rnti_type = NR_RNTI_C;
    fill_dci_pdu_rel15(scc,
                       UE_info->CellGroup[UE_id],
                       dci_pdu,
                       &dci_payload,
                       dci_format,
                       rnti_type,
                       pdsch_pdu->BWPSize,
                       bwp? bwp->bwp_Id : 0,
                       gNB_mac->cset0_bwp_size);

    LOG_D(NR_MAC,
          "coreset params: FreqDomainResource %llx, start_symbol %d  n_symb %d\n",
          (unsigned long long)pdcch_pdu->FreqDomainResource,
          pdcch_pdu->StartSymbolIndex,
          pdcch_pdu->DurationSymbols);

    if (harq->round != 0) { /* retransmission */
      /* we do not have to do anything, since we do not require to get data
       * from RLC or encode MAC CEs. The TX_req structure is filled below
       * or copy data to FAPI structures */
      LOG_D(NR_MAC,
            "%d.%2d DL retransmission UE %d/RNTI %04x HARQ PID %d round %d NDI %d\n",
            frame,
            slot,
            UE_id,
            rnti,
            current_harq_pid,
            harq->round,
            harq->ndi);
      AssertFatal(harq->sched_pdsch.tb_size == TBS,
                  "UE %d mismatch between scheduled TBS and buffered TB for HARQ PID %d\n",
                  UE_id,
                  current_harq_pid);
      T(T_GNB_MAC_RETRANSMISSION_DL_PDU_WITH_DATA, T_INT(module_id), T_INT(CC_id), T_INT(rnti),
        T_INT(frame), T_INT(slot), T_INT(current_harq_pid), T_INT(harq->round), T_BUFFER(harq->transportBlock, TBS));
    } else { /* initial transmission */
      LOG_D(NR_MAC, "[%s] Initial HARQ transmission in %d.%d\n", __FUNCTION__, frame, slot);
      uint8_t *buf = (uint8_t *) harq->transportBlock;
      /* first, write all CEs that might be there */
      int written = nr_write_ce_dlsch_pdu(module_id,
                                          sched_ctrl,
                                          (unsigned char *)buf,
                                          255, // no drx
                                          NULL); // contention res id
      buf += written;
      uint8_t *bufEnd = buf + TBS - written;
      DevAssert(TBS > written);
      int dlsch_total_bytes = 0;
      /* next, get RLC data */
      start_meas(&gNB_mac->rlc_data_req);

      if (sched_ctrl->num_total_bytes > 0) {
        /* loop over all activated logical channels */
        for (int i = 0; i < sched_ctrl->dl_lc_num; ++i) {
          const int lcid = sched_ctrl->dl_lc_ids[i];

          if (sched_ctrl->rlc_status[lcid].bytes_in_buffer == 0)
            continue; // no data for this LC        tbs_size_t len = 0;

          int lcid_bytes=0;
          while (bufEnd-buf > sizeof(NR_MAC_SUBHEADER_LONG) + 1 ) {
            // we do not know how much data we will get from RLC, i.e., whether it
            // will be longer than 256B or not. Therefore, reserve space for long header, then
            // fetch data, then fill real length
            NR_MAC_SUBHEADER_LONG *header = (NR_MAC_SUBHEADER_LONG *) buf;
            /* limit requested number of bytes to what preprocessor specified, or
             * such that TBS is full */
            const rlc_buffer_occupancy_t ndata = min(sched_ctrl->rlc_status[lcid].bytes_in_buffer,
                                                     bufEnd-buf-sizeof(NR_MAC_SUBHEADER_LONG));
            tbs_size_t len = mac_rlc_data_req(module_id,
                                              rnti,
                                              module_id,
                                              frame,
                                              ENB_FLAG_YES,
                                              MBMS_FLAG_NO,
                                              lcid,
                                              ndata,
                                              (char *)buf+sizeof(NR_MAC_SUBHEADER_LONG),
                                              0,
                                              0);
            LOG_D(NR_MAC,
                  "%4d.%2d RNTI %04x: %d bytes from %s %d (ndata %d, remaining size %ld)\n",
                  frame,
                  slot,
                  rnti,
                  len,
                  lcid < 4 ? "DCCH" : "DTCH",
                  lcid,
                  ndata,
<<<<<<< HEAD
                  size);

            if (len == 0) {
              /* RLC did not have data anymore, mark buffer as unused */
              buf -= 3;
              size += 3;
=======
                  bufEnd-buf-+sizeof(NR_MAC_SUBHEADER_LONG));

            if (len == 0)
>>>>>>> 4b3aa723
              break;

            if (lcid>=4) {
              struct timespec time_request;
              clock_gettime(CLOCK_REALTIME, &time_request);
              LOG_D(NR_MAC,
                    "%4d.%2d [UE %04x]: Time %lu.%lu:  %d bytes %s %d -> DLSCH (ndata %lu, remaining size %lu)\n",
                    frame,
                    slot,
                    rnti,
                    time_request.tv_sec,
                    time_request.tv_nsec,
                    len,
                    lcid < 4 ? "DCCH" : "DTCH",
                    lcid,
                    (unsigned long)ndata,
                    (unsigned long)size);
            }

            header->R = 0;
            header->F = 1;
            header->LCID = lcid;
            header->L = htons(len);
            buf += len+sizeof(NR_MAC_SUBHEADER_LONG);
            dlsch_total_bytes += len;
            lcid_bytes += len;
          }

          UE_info->mac_stats[UE_id].lc_bytes_tx[lcid] += lcid_bytes;
        }
      } else if (get_softmodem_params()->phy_test || get_softmodem_params()->do_ra) {
        /* we will need the large header, phy-test typically allocates all
         * resources and fills to the last byte below */
        LOG_D(NR_MAC, "Configuring DL_TX in %d.%d: TBS %d of random data\n", frame, slot, TBS);

        if (bufEnd-buf > sizeof(NR_MAC_SUBHEADER_LONG) ) {
          NR_MAC_SUBHEADER_LONG *header = (NR_MAC_SUBHEADER_LONG *) buf;
          // fill dlsch_buffer with random data
          header->R = 0;
          header->F = 1;
          header->LCID = DL_SCH_LCID_PADDING;
          buf += sizeof(NR_MAC_SUBHEADER_LONG);
          header->L = htons(bufEnd-buf);
          dlsch_total_bytes += bufEnd-buf;

          for (; buf < bufEnd; buf++)
            *buf = lrand48() & 0xff;
        }
      }

      stop_meas(&gNB_mac->rlc_data_req);

      // Add padding header and zero rest out if there is space left
      if (bufEnd-buf > 0) {
        NR_MAC_SUBHEADER_FIXED *padding = (NR_MAC_SUBHEADER_FIXED *) buf;
        padding->R = 0;
        padding->LCID = DL_SCH_LCID_PADDING;
        buf += 1;
        memset(buf,0,bufEnd-buf);
        buf=bufEnd;
      }

      UE_info->mac_stats[UE_id].dlsch_total_bytes += TBS;
      UE_info->mac_stats[UE_id].dlsch_current_bytes = TBS;
      /* save retransmission information */
      harq->sched_pdsch = *sched_pdsch;
      /* save which time allocation has been used, to be used on
       * retransmissions */
      harq->sched_pdsch.time_domain_allocation = ps->time_domain_allocation;

      // ta command is sent, values are reset
      if (sched_ctrl->ta_apply) {
        sched_ctrl->ta_apply = false;
        sched_ctrl->ta_frame = frame;
        LOG_D(NR_MAC,
              "%d.%2d UE %d TA scheduled, resetting TA frame\n",
              frame,
              slot,
              UE_id);
      }

      T(T_GNB_MAC_DL_PDU_WITH_DATA, T_INT(module_id), T_INT(CC_id), T_INT(rnti),
        T_INT(frame), T_INT(slot), T_INT(current_harq_pid), T_BUFFER(harq->transportBlock, TBS));
    }

    const int ntx_req = gNB_mac->TX_req[CC_id].Number_of_PDUs;
    nfapi_nr_pdu_t *tx_req = &gNB_mac->TX_req[CC_id].pdu_list[ntx_req];
    tx_req->PDU_length = TBS;
    tx_req->PDU_index  = pduindex;
    tx_req->num_TLV = 1;
    tx_req->TLVs[0].length = TBS + 2;
    memcpy(tx_req->TLVs[0].value.direct, harq->transportBlock, TBS);
    gNB_mac->TX_req[CC_id].Number_of_PDUs++;
    gNB_mac->TX_req[CC_id].SFN = frame;
    gNB_mac->TX_req[CC_id].Slot = slot;
    /* mark UE as scheduled */
    sched_pdsch->rbSize = 0;
  }
}<|MERGE_RESOLUTION|>--- conflicted
+++ resolved
@@ -1444,18 +1444,9 @@
                   lcid < 4 ? "DCCH" : "DTCH",
                   lcid,
                   ndata,
-<<<<<<< HEAD
-                  size);
-
-            if (len == 0) {
-              /* RLC did not have data anymore, mark buffer as unused */
-              buf -= 3;
-              size += 3;
-=======
                   bufEnd-buf-+sizeof(NR_MAC_SUBHEADER_LONG));
 
             if (len == 0)
->>>>>>> 4b3aa723
               break;
 
             if (lcid>=4) {
@@ -1472,7 +1463,7 @@
                     lcid < 4 ? "DCCH" : "DTCH",
                     lcid,
                     (unsigned long)ndata,
-                    (unsigned long)size);
+                    (unsigned long)(bufEnd-buf-+sizeof(NR_MAC_SUBHEADER_LONG)));
             }
 
             header->R = 0;
