/*
 * Licensed to the OpenAirInterface (OAI) Software Alliance under one or more
 * contributor license agreements.  See the NOTICE file distributed with
 * this work for additional information regarding copyright ownership.
 * The OpenAirInterface Software Alliance licenses this file to You under
 * the OAI Public License, Version 1.1  (the "License"); you may not use this file
 * except in compliance with the License.
 * You may obtain a copy of the License at
 *
 *      http://www.openairinterface.org/?page_id=698
 *
 * Unless required by applicable law or agreed to in writing, software
 * distributed under the License is distributed on an "AS IS" BASIS,
 * WITHOUT WARRANTIES OR CONDITIONS OF ANY KIND, either express or implied.
 * See the License for the specific language governing permissions and
 * limitations under the License.
 *-------------------------------------------------------------------------------
 * For more information about the OpenAirInterface (OAI) Software Alliance:
 *      contact@openairinterface.org
 */

/*! \file       gNB_scheduler_dlsch.c
 * \brief       procedures related to gNB for the DLSCH transport channel
 * \author      Guido Casati
 * \date        2019
 * \email:      guido.casati@iis.fraunhofe.de
 * \version     1.0
 * @ingroup     _mac

 */

/*PHY*/
#include "PHY/CODING/coding_defs.h"
#include "PHY/defs_nr_common.h"
#include "common/utils/nr/nr_common.h"
#include "PHY/NR_TRANSPORT/nr_transport_common_proto.h"
/*MAC*/
#include "NR_MAC_COMMON/nr_mac.h"
#include "NR_MAC_gNB/nr_mac_gNB.h"
#include "NR_MAC_COMMON/nr_mac_extern.h"
#include "LAYER2/NR_MAC_gNB/mac_proto.h"

/*NFAPI*/
#include "nfapi_nr_interface.h"
/*TAG*/
#include "NR_TAG-Id.h"

/*Softmodem params*/
#include "executables/softmodem-common.h"
#include "../../../nfapi/oai_integration/vendor_ext.h"

////////////////////////////////////////////////////////
/////* DLSCH MAC PDU generation (6.1.2 TS 38.321) */////
////////////////////////////////////////////////////////
#define OCTET 8
#define HALFWORD 16
#define WORD 32
//#define SIZE_OF_POINTER sizeof (void *)

void calculate_preferred_dl_tda(module_id_t module_id, const NR_BWP_Downlink_t *bwp)
{
  gNB_MAC_INST *nrmac = RC.nrmac[module_id];
  const int bwp_id = bwp ? bwp->bwp_Id : 0;
  if (nrmac->preferred_dl_tda[bwp_id])
    return;

  /* there is a mixed slot only when in TDD */
  NR_ServingCellConfigCommon_t *scc = nrmac->common_channels->ServingCellConfigCommon;
  const NR_TDD_UL_DL_Pattern_t *tdd =
      scc->tdd_UL_DL_ConfigurationCommon ? &scc->tdd_UL_DL_ConfigurationCommon->pattern1 : NULL;
  const int symb_dlMixed = tdd ? (1 << tdd->nrofDownlinkSymbols) - 1 : 0;

  int target_ss;
  if (bwp) {
    target_ss = NR_SearchSpace__searchSpaceType_PR_ue_Specific;
  }
  else {
    target_ss = NR_SearchSpace__searchSpaceType_PR_common;
  }
  NR_SearchSpace_t *search_space = get_searchspace(scc, bwp ? bwp->bwp_Dedicated : NULL, target_ss);
  NR_ControlResourceSet_t *coreset = get_coreset(module_id, scc, bwp ? bwp->bwp_Dedicated : NULL, search_space, target_ss);
  // get coreset symbol "map"
  const uint16_t symb_coreset = (1 << coreset->duration) - 1;

  /* check that TDA index 0 fits into DL and does not overlap CORESET */
  const struct NR_PDSCH_TimeDomainResourceAllocationList *tdaList = bwp ?
      bwp->bwp_Common->pdsch_ConfigCommon->choice.setup->pdsch_TimeDomainAllocationList :
      scc->downlinkConfigCommon->initialDownlinkBWP->pdsch_ConfigCommon->choice.setup->pdsch_TimeDomainAllocationList;
  AssertFatal(tdaList->list.count >= 1, "need to have at least one TDA for DL slots\n");
  const NR_PDSCH_TimeDomainResourceAllocation_t *tdaP_DL = tdaList->list.array[0];
  AssertFatal(!tdaP_DL->k0 || *tdaP_DL->k0 == 0,
              "TimeDomainAllocation at index 1: non-null k0 (%ld) is not supported by the scheduler\n",
              *tdaP_DL->k0);
  int start, len;
  SLIV2SL(tdaP_DL->startSymbolAndLength, &start, &len);
  const uint16_t symb_tda = ((1 << len) - 1) << start;
  // check whether coreset and TDA overlap: then we cannot use it. Note that
  // here we assume that the coreset is scheduled every slot (which it
  // currently is) and starting at symbol 0
  AssertFatal((symb_coreset & symb_tda) == 0, "TDA index 0 for DL overlaps with CORESET\n");

  /* check that TDA index 1 fits into DL part of mixed slot, if it exists */
  int tdaMi = -1;
  if (tdaList->list.count > 1) {
    const NR_PDSCH_TimeDomainResourceAllocation_t *tdaP_Mi = tdaList->list.array[1];
    AssertFatal(!tdaP_Mi->k0 || *tdaP_Mi->k0 == 0,
                "TimeDomainAllocation at index 1: non-null k0 (%ld) is not supported by the scheduler\n",
                *tdaP_Mi->k0);
    int start, len;
    SLIV2SL(tdaP_Mi->startSymbolAndLength, &start, &len);
    const uint16_t symb_tda = ((1 << len) - 1) << start;
    // check whether coreset and TDA overlap: then, we cannot use it. Also,
    // check whether TDA is entirely within mixed slot DL. Note that
    // here we assume that the coreset is scheduled every slot (which it
    // currently is)
    if ((symb_coreset & symb_tda) == 0 && (symb_dlMixed & symb_tda) == symb_tda) {
      tdaMi = 1;
    } else {
      LOG_E(MAC,
            "TDA index 1 DL overlaps with CORESET or is not entirely in mixed slot (symb_coreset %x symb_dlMixed %x symb_tda %x), won't schedule DL mixed slot\n",
            symb_coreset,
            symb_dlMixed,
            symb_tda);
    }
  }

  const uint8_t slots_per_frame[5] = {10, 20, 40, 80, 160};
  const int n = slots_per_frame[*scc->ssbSubcarrierSpacing];
  nrmac->preferred_dl_tda[bwp_id] = malloc(n * sizeof(*nrmac->preferred_dl_tda[bwp_id]));

  const int nr_mix_slots = tdd ? tdd->nrofDownlinkSymbols != 0 || tdd->nrofUplinkSymbols != 0 : 0;
  const int nr_slots_period = tdd ? tdd->nrofDownlinkSlots + tdd->nrofUplinkSlots + nr_mix_slots : n;
  for (int i = 0; i < n; ++i) {
    nrmac->preferred_dl_tda[bwp_id][i] = -1;
    if (!tdd || i % nr_slots_period < tdd->nrofDownlinkSlots)
      nrmac->preferred_dl_tda[bwp_id][i] = 0;
    else if (tdd && nr_mix_slots && i % nr_slots_period == tdd->nrofDownlinkSlots)
      nrmac->preferred_dl_tda[bwp_id][i] = tdaMi;
    LOG_D(MAC, "slot %d preferred_dl_tda %d\n", i, nrmac->preferred_dl_tda[bwp_id][i]);
  }
}


// Compute and write all MAC CEs and subheaders, and return number of written
// bytes
int nr_write_ce_dlsch_pdu(module_id_t module_idP,
                          const NR_UE_sched_ctrl_t *ue_sched_ctl,
                          unsigned char *mac_pdu,
                          unsigned char drx_cmd,
                          unsigned char *ue_cont_res_id)
{
  gNB_MAC_INST *gNB = RC.nrmac[module_idP];
  NR_MAC_SUBHEADER_FIXED *mac_pdu_ptr = (NR_MAC_SUBHEADER_FIXED *) mac_pdu;
  uint8_t last_size = 0;
  int offset = 0, mac_ce_size, i, timing_advance_cmd, tag_id = 0;
  // MAC CEs
  uint8_t mac_header_control_elements[16], *ce_ptr;
  ce_ptr = &mac_header_control_elements[0];

  // DRX command subheader (MAC CE size 0)
  if (drx_cmd != 255) {
    mac_pdu_ptr->R = 0;
    mac_pdu_ptr->LCID = DL_SCH_LCID_DRX;
    //last_size = 1;
    mac_pdu_ptr++;
  }

  // Timing Advance subheader
  /* This was done only when timing_advance_cmd != 31
  // now TA is always send when ta_timer resets regardless of its value
  // this is done to avoid issues with the timeAlignmentTimer which is
  // supposed to monitor if the UE received TA or not */
  if (ue_sched_ctl->ta_apply) {
    mac_pdu_ptr->R = 0;
    mac_pdu_ptr->LCID = DL_SCH_LCID_TA_COMMAND;
    //last_size = 1;
    mac_pdu_ptr++;
    // TA MAC CE (1 octet)
    timing_advance_cmd = ue_sched_ctl->ta_update;
    AssertFatal(timing_advance_cmd < 64, "timing_advance_cmd %d > 63\n", timing_advance_cmd);
    ((NR_MAC_CE_TA *) ce_ptr)->TA_COMMAND = timing_advance_cmd;    //(timing_advance_cmd+31)&0x3f;

    if (gNB->tag->tag_Id != 0) {
      tag_id = gNB->tag->tag_Id;
      ((NR_MAC_CE_TA *) ce_ptr)->TAGID = tag_id;
    }

    LOG_D(NR_MAC, "NR MAC CE timing advance command = %d (%d) TAG ID = %d\n", timing_advance_cmd, ((NR_MAC_CE_TA *) ce_ptr)->TA_COMMAND, tag_id);
    mac_ce_size = sizeof(NR_MAC_CE_TA);
    // Copying  bytes for MAC CEs to the mac pdu pointer
    memcpy((void *) mac_pdu_ptr, (void *) ce_ptr, mac_ce_size);
    ce_ptr += mac_ce_size;
    mac_pdu_ptr += (unsigned char) mac_ce_size;


  }

  // Contention resolution fixed subheader and MAC CE
  if (ue_cont_res_id) {
    mac_pdu_ptr->R = 0;
    mac_pdu_ptr->LCID = DL_SCH_LCID_CON_RES_ID;
    mac_pdu_ptr++;
    //last_size = 1;
    // contention resolution identity MAC ce has a fixed 48 bit size
    // this contains the UL CCCH SDU. If UL CCCH SDU is longer than 48 bits,
    // it contains the first 48 bits of the UL CCCH SDU
    LOG_T(NR_MAC, "[gNB ][RAPROC] Generate contention resolution msg: %x.%x.%x.%x.%x.%x\n",
          ue_cont_res_id[0], ue_cont_res_id[1], ue_cont_res_id[2],
          ue_cont_res_id[3], ue_cont_res_id[4], ue_cont_res_id[5]);
    // Copying bytes (6 octects) to CEs pointer
    mac_ce_size = 6;
    memcpy(ce_ptr, ue_cont_res_id, mac_ce_size);
    // Copying bytes for MAC CEs to mac pdu pointer
    memcpy((void *) mac_pdu_ptr, (void *) ce_ptr, mac_ce_size);
    ce_ptr += mac_ce_size;
    mac_pdu_ptr += (unsigned char) mac_ce_size;
  }

  //TS 38.321 Sec 6.1.3.15 TCI State indication for UE Specific PDCCH MAC CE SubPDU generation
  if (ue_sched_ctl->UE_mac_ce_ctrl.pdcch_state_ind.is_scheduled) {
    //filling subheader
    mac_pdu_ptr->R = 0;
    mac_pdu_ptr->LCID = DL_SCH_LCID_TCI_STATE_IND_UE_SPEC_PDCCH;
    mac_pdu_ptr++;
    //Creating the instance of CE structure
    NR_TCI_PDCCH  nr_UESpec_TCI_StateInd_PDCCH;
    //filling the CE structre
    nr_UESpec_TCI_StateInd_PDCCH.CoresetId1 = ((ue_sched_ctl->UE_mac_ce_ctrl.pdcch_state_ind.coresetId) & 0xF) >> 1; //extracting MSB 3 bits from LS nibble
    nr_UESpec_TCI_StateInd_PDCCH.ServingCellId = (ue_sched_ctl->UE_mac_ce_ctrl.pdcch_state_ind.servingCellId) & 0x1F; //extracting LSB 5 Bits
    nr_UESpec_TCI_StateInd_PDCCH.TciStateId = (ue_sched_ctl->UE_mac_ce_ctrl.pdcch_state_ind.tciStateId) & 0x7F; //extracting LSB 7 bits
    nr_UESpec_TCI_StateInd_PDCCH.CoresetId2 = (ue_sched_ctl->UE_mac_ce_ctrl.pdcch_state_ind.coresetId) & 0x1; //extracting LSB 1 bit
    LOG_D(NR_MAC, "NR MAC CE TCI state indication for UE Specific PDCCH = %d \n", nr_UESpec_TCI_StateInd_PDCCH.TciStateId);
    mac_ce_size = sizeof(NR_TCI_PDCCH);
    // Copying  bytes for MAC CEs to the mac pdu pointer
    memcpy((void *) mac_pdu_ptr, (void *)&nr_UESpec_TCI_StateInd_PDCCH, mac_ce_size);
    //incrementing the PDU pointer
    mac_pdu_ptr += (unsigned char) mac_ce_size;
  }

  //TS 38.321 Sec 6.1.3.16, SP CSI reporting on PUCCH Activation/Deactivation MAC CE
  if (ue_sched_ctl->UE_mac_ce_ctrl.SP_CSI_reporting_pucch.is_scheduled) {
    //filling the subheader
    mac_pdu_ptr->R = 0;
    mac_pdu_ptr->LCID = DL_SCH_LCID_SP_CSI_REP_PUCCH_ACT;
    mac_pdu_ptr++;
    //creating the instance of CE structure
    NR_PUCCH_CSI_REPORTING nr_PUCCH_CSI_reportingActDeact;
    //filling the CE structure
    nr_PUCCH_CSI_reportingActDeact.BWP_Id = (ue_sched_ctl->UE_mac_ce_ctrl.SP_CSI_reporting_pucch.bwpId) & 0x3; //extracting LSB 2 bibs
    nr_PUCCH_CSI_reportingActDeact.ServingCellId = (ue_sched_ctl->UE_mac_ce_ctrl.SP_CSI_reporting_pucch.servingCellId) & 0x1F; //extracting LSB 5 bits
    nr_PUCCH_CSI_reportingActDeact.S0 = ue_sched_ctl->UE_mac_ce_ctrl.SP_CSI_reporting_pucch.s0tos3_actDeact[0];
    nr_PUCCH_CSI_reportingActDeact.S1 = ue_sched_ctl->UE_mac_ce_ctrl.SP_CSI_reporting_pucch.s0tos3_actDeact[1];
    nr_PUCCH_CSI_reportingActDeact.S2 = ue_sched_ctl->UE_mac_ce_ctrl.SP_CSI_reporting_pucch.s0tos3_actDeact[2];
    nr_PUCCH_CSI_reportingActDeact.S3 = ue_sched_ctl->UE_mac_ce_ctrl.SP_CSI_reporting_pucch.s0tos3_actDeact[3];
    nr_PUCCH_CSI_reportingActDeact.R2 = 0;
    mac_ce_size = sizeof(NR_PUCCH_CSI_REPORTING);
    // Copying MAC CE data to the mac pdu pointer
    memcpy((void *) mac_pdu_ptr, (void *)&nr_PUCCH_CSI_reportingActDeact, mac_ce_size);
    //incrementing the PDU pointer
    mac_pdu_ptr += (unsigned char) mac_ce_size;
  }

  //TS 38.321 Sec 6.1.3.14, TCI State activation/deactivation for UE Specific PDSCH MAC CE
  if (ue_sched_ctl->UE_mac_ce_ctrl.pdsch_TCI_States_ActDeact.is_scheduled) {
    //Computing the number of octects to be allocated for Flexible array member
    //of MAC CE structure
    uint8_t num_octects = (ue_sched_ctl->UE_mac_ce_ctrl.pdsch_TCI_States_ActDeact.highestTciStateActivated) / 8 + 1; //Calculating the number of octects for allocating the memory
    //filling the subheader
    ((NR_MAC_SUBHEADER_SHORT *) mac_pdu_ptr)->R = 0;
    ((NR_MAC_SUBHEADER_SHORT *) mac_pdu_ptr)->F = 0;
    ((NR_MAC_SUBHEADER_SHORT *) mac_pdu_ptr)->LCID = DL_SCH_LCID_TCI_STATE_ACT_UE_SPEC_PDSCH;
    ((NR_MAC_SUBHEADER_SHORT *) mac_pdu_ptr)->L = sizeof(NR_TCI_PDSCH_APERIODIC_CSI) + num_octects * sizeof(uint8_t);
    last_size = 2;
    //Incrementing the PDU pointer
    mac_pdu_ptr += last_size;
    //allocating memory for CE Structure
    NR_TCI_PDSCH_APERIODIC_CSI *nr_UESpec_TCI_StateInd_PDSCH = (NR_TCI_PDSCH_APERIODIC_CSI *)malloc(sizeof(NR_TCI_PDSCH_APERIODIC_CSI) + num_octects * sizeof(uint8_t));
    //initializing to zero
    memset((void *)nr_UESpec_TCI_StateInd_PDSCH, 0, sizeof(NR_TCI_PDSCH_APERIODIC_CSI) + num_octects * sizeof(uint8_t));
    //filling the CE Structure
    nr_UESpec_TCI_StateInd_PDSCH->BWP_Id = (ue_sched_ctl->UE_mac_ce_ctrl.pdsch_TCI_States_ActDeact.bwpId) & 0x3; //extracting LSB 2 Bits
    nr_UESpec_TCI_StateInd_PDSCH->ServingCellId = (ue_sched_ctl->UE_mac_ce_ctrl.pdsch_TCI_States_ActDeact.servingCellId) & 0x1F; //extracting LSB 5 bits

    for(i = 0; i < (num_octects * 8); i++) {
      if(ue_sched_ctl->UE_mac_ce_ctrl.pdsch_TCI_States_ActDeact.tciStateActDeact[i])
        nr_UESpec_TCI_StateInd_PDSCH->T[i / 8] = nr_UESpec_TCI_StateInd_PDSCH->T[i / 8] | (1 << (i % 8));
    }

    mac_ce_size = sizeof(NR_TCI_PDSCH_APERIODIC_CSI) + num_octects * sizeof(uint8_t);
    //Copying  bytes for MAC CEs to the mac pdu pointer
    memcpy((void *) mac_pdu_ptr, (void *)nr_UESpec_TCI_StateInd_PDSCH, mac_ce_size);
    //incrementing the mac pdu pointer
    mac_pdu_ptr += (unsigned char) mac_ce_size;
    //freeing the allocated memory
    free(nr_UESpec_TCI_StateInd_PDSCH);
  }

  //TS38.321 Sec 6.1.3.13 Aperiodic CSI Trigger State Subselection MAC CE
  if (ue_sched_ctl->UE_mac_ce_ctrl.aperi_CSI_trigger.is_scheduled) {
    //Computing the number of octects to be allocated for Flexible array member
    //of MAC CE structure
    uint8_t num_octects = (ue_sched_ctl->UE_mac_ce_ctrl.aperi_CSI_trigger.highestTriggerStateSelected) / 8 + 1; //Calculating the number of octects for allocating the memory
    //filling the subheader
    ((NR_MAC_SUBHEADER_SHORT *) mac_pdu_ptr)->R = 0;
    ((NR_MAC_SUBHEADER_SHORT *) mac_pdu_ptr)->F = 0;
    ((NR_MAC_SUBHEADER_SHORT *) mac_pdu_ptr)->LCID = DL_SCH_LCID_APERIODIC_CSI_TRI_STATE_SUBSEL;
    ((NR_MAC_SUBHEADER_SHORT *) mac_pdu_ptr)->L = sizeof(NR_TCI_PDSCH_APERIODIC_CSI) + num_octects * sizeof(uint8_t);
    last_size = 2;
    //Incrementing the PDU pointer
    mac_pdu_ptr += last_size;
    //allocating memory for CE structure
    NR_TCI_PDSCH_APERIODIC_CSI *nr_Aperiodic_CSI_Trigger = (NR_TCI_PDSCH_APERIODIC_CSI *)malloc(sizeof(NR_TCI_PDSCH_APERIODIC_CSI) + num_octects * sizeof(uint8_t));
    //initializing to zero
    memset((void *)nr_Aperiodic_CSI_Trigger, 0, sizeof(NR_TCI_PDSCH_APERIODIC_CSI) + num_octects * sizeof(uint8_t));
    //filling the CE Structure
    nr_Aperiodic_CSI_Trigger->BWP_Id = (ue_sched_ctl->UE_mac_ce_ctrl.aperi_CSI_trigger.bwpId) & 0x3; //extracting LSB 2 bits
    nr_Aperiodic_CSI_Trigger->ServingCellId = (ue_sched_ctl->UE_mac_ce_ctrl.aperi_CSI_trigger.servingCellId) & 0x1F; //extracting LSB 5 bits
    nr_Aperiodic_CSI_Trigger->R = 0;

    for(i = 0; i < (num_octects * 8); i++) {
      if(ue_sched_ctl->UE_mac_ce_ctrl.aperi_CSI_trigger.triggerStateSelection[i])
        nr_Aperiodic_CSI_Trigger->T[i / 8] = nr_Aperiodic_CSI_Trigger->T[i / 8] | (1 << (i % 8));
    }

    mac_ce_size = sizeof(NR_TCI_PDSCH_APERIODIC_CSI) + num_octects * sizeof(uint8_t);
    // Copying  bytes for MAC CEs to the mac pdu pointer
    memcpy((void *) mac_pdu_ptr, (void *)nr_Aperiodic_CSI_Trigger, mac_ce_size);
    //incrementing the mac pdu pointer
    mac_pdu_ptr += (unsigned char) mac_ce_size;
    //freeing the allocated memory
    free(nr_Aperiodic_CSI_Trigger);
  }

  if (ue_sched_ctl->UE_mac_ce_ctrl.sp_zp_csi_rs.is_scheduled) {
    ((NR_MAC_SUBHEADER_FIXED *) mac_pdu_ptr)->R = 0;
    ((NR_MAC_SUBHEADER_FIXED *) mac_pdu_ptr)->LCID = DL_SCH_LCID_SP_ZP_CSI_RS_RES_SET_ACT;
    mac_pdu_ptr++;
    ((NR_MAC_CE_SP_ZP_CSI_RS_RES_SET *) mac_pdu_ptr)->A_D = ue_sched_ctl->UE_mac_ce_ctrl.sp_zp_csi_rs.act_deact;
    ((NR_MAC_CE_SP_ZP_CSI_RS_RES_SET *) mac_pdu_ptr)->CELLID = ue_sched_ctl->UE_mac_ce_ctrl.sp_zp_csi_rs.serv_cell_id & 0x1F; //5 bits
    ((NR_MAC_CE_SP_ZP_CSI_RS_RES_SET *) mac_pdu_ptr)->BWPID = ue_sched_ctl->UE_mac_ce_ctrl.sp_zp_csi_rs.bwpid & 0x3; //2 bits
    ((NR_MAC_CE_SP_ZP_CSI_RS_RES_SET *) mac_pdu_ptr)->CSIRS_RSC_ID = ue_sched_ctl->UE_mac_ce_ctrl.sp_zp_csi_rs.rsc_id & 0xF; //4 bits
    ((NR_MAC_CE_SP_ZP_CSI_RS_RES_SET *) mac_pdu_ptr)->R = 0;
    LOG_D(NR_MAC, "NR MAC CE of ZP CSIRS Serv cell ID = %d BWPID= %d Rsc set ID = %d\n", ue_sched_ctl->UE_mac_ce_ctrl.sp_zp_csi_rs.serv_cell_id, ue_sched_ctl->UE_mac_ce_ctrl.sp_zp_csi_rs.bwpid,
          ue_sched_ctl->UE_mac_ce_ctrl.sp_zp_csi_rs.rsc_id);
    mac_ce_size = sizeof(NR_MAC_CE_SP_ZP_CSI_RS_RES_SET);
    mac_pdu_ptr += (unsigned char) mac_ce_size;
  }

  if (ue_sched_ctl->UE_mac_ce_ctrl.csi_im.is_scheduled) {
    mac_pdu_ptr->R = 0;
    mac_pdu_ptr->LCID = DL_SCH_LCID_SP_CSI_RS_CSI_IM_RES_SET_ACT;
    mac_pdu_ptr++;
    CSI_RS_CSI_IM_ACT_DEACT_MAC_CE csi_rs_im_act_deact_ce;
    csi_rs_im_act_deact_ce.A_D = ue_sched_ctl->UE_mac_ce_ctrl.csi_im.act_deact;
    csi_rs_im_act_deact_ce.SCID = ue_sched_ctl->UE_mac_ce_ctrl.csi_im.serv_cellid & 0x3F;//gNB_PHY -> ssb_pdu.ssb_pdu_rel15.PhysCellId;
    csi_rs_im_act_deact_ce.BWP_ID = ue_sched_ctl->UE_mac_ce_ctrl.csi_im.bwp_id;
    csi_rs_im_act_deact_ce.R1 = 0;
    csi_rs_im_act_deact_ce.IM = ue_sched_ctl->UE_mac_ce_ctrl.csi_im.im;// IF set CSI IM Rsc id will presesent else CSI IM RSC ID is abscent
    csi_rs_im_act_deact_ce.SP_CSI_RSID = ue_sched_ctl->UE_mac_ce_ctrl.csi_im.nzp_csi_rsc_id;

    if ( csi_rs_im_act_deact_ce.IM ) { //is_scheduled if IM is 1 else this field will not present
      csi_rs_im_act_deact_ce.R2 = 0;
      csi_rs_im_act_deact_ce.SP_CSI_IMID = ue_sched_ctl->UE_mac_ce_ctrl.csi_im.csi_im_rsc_id;
      mac_ce_size = sizeof ( csi_rs_im_act_deact_ce ) - sizeof ( csi_rs_im_act_deact_ce.TCI_STATE );
    } else {
      mac_ce_size = sizeof ( csi_rs_im_act_deact_ce ) - sizeof ( csi_rs_im_act_deact_ce.TCI_STATE ) - 1;
    }

    memcpy ((void *) mac_pdu_ptr, (void *) & ( csi_rs_im_act_deact_ce), mac_ce_size);
    mac_pdu_ptr += (unsigned char) mac_ce_size;

    if (csi_rs_im_act_deact_ce.A_D ) { //Following IE is_scheduled only if A/D is 1
      mac_ce_size = sizeof ( struct TCI_S);

      for ( i = 0; i < ue_sched_ctl->UE_mac_ce_ctrl.csi_im.nb_tci_resource_set_id; i++) {
        csi_rs_im_act_deact_ce.TCI_STATE.R = 0;
        csi_rs_im_act_deact_ce.TCI_STATE.TCI_STATE_ID = ue_sched_ctl->UE_mac_ce_ctrl.csi_im.tci_state_id [i] & 0x7F;
        memcpy ((void *) mac_pdu_ptr, (void *) & (csi_rs_im_act_deact_ce.TCI_STATE), mac_ce_size);
        mac_pdu_ptr += (unsigned char) mac_ce_size;
      }
    }
  }

  // compute final offset
  offset = ((unsigned char *) mac_pdu_ptr - mac_pdu);
  //printf("Offset %d \n", ((unsigned char *) mac_pdu_ptr - mac_pdu));
  return offset;
}

void nr_store_dlsch_buffer(module_id_t module_id,
                           frame_t frame,
                           sub_frame_t slot) {

  NR_UE_info_t *UE_info = &RC.nrmac[module_id]->UE_info;

  for (int UE_id = UE_info->list.head; UE_id >= 0; UE_id = UE_info->list.next[UE_id]) {
    NR_UE_sched_ctrl_t *sched_ctrl = &UE_info->UE_sched_ctrl[UE_id];

    sched_ctrl->num_total_bytes = 0;

    int lcid; 
    const uint16_t rnti = UE_info->rnti[UE_id];
    LOG_D(NR_MAC,"UE %d/%x : lcid_mask %x\n",UE_id,rnti,sched_ctrl->lcid_mask);
    if ((sched_ctrl->lcid_mask&(1<<2)) > 0)
      sched_ctrl->rlc_status[DL_SCH_LCID_DCCH1] = mac_rlc_status_ind(module_id,
                                                        rnti,
                                                        module_id,
                                                          frame,
                                                        slot,
                                                        ENB_FLAG_YES,
                                                        MBMS_FLAG_NO,
                                                        DL_SCH_LCID_DCCH1,
                                                        0,
                                                        0);
    if ((sched_ctrl->lcid_mask&(1<<1)) > 0)
       sched_ctrl->rlc_status[DL_SCH_LCID_DCCH] = mac_rlc_status_ind(module_id,
                                                        rnti,
                                                        module_id,
                                                        frame,
                                                        slot,
                                                        ENB_FLAG_YES,
                                                        MBMS_FLAG_NO,
                                                        DL_SCH_LCID_DCCH,
                                                        0,
                                                        0);
    if ((sched_ctrl->lcid_mask&(1<<4)) > 0)  
       sched_ctrl->rlc_status[DL_SCH_LCID_DTCH] = mac_rlc_status_ind(module_id,
                                                                    rnti,
                                                                    module_id,
                                                                    frame,
                                                                    slot,
                                                                    ENB_FLAG_YES,
                                                                    MBMS_FLAG_NO,
                                                                    DL_SCH_LCID_DTCH,
                                                                    0,
                                                                    0);

     if(sched_ctrl->rlc_status[DL_SCH_LCID_DCCH].bytes_in_buffer > 0){
       lcid = DL_SCH_LCID_DCCH;       
     } 
     else if (sched_ctrl->rlc_status[DL_SCH_LCID_DCCH1].bytes_in_buffer > 0)
     {
       lcid = DL_SCH_LCID_DCCH1;       
     }else{
       lcid = DL_SCH_LCID_DTCH;       
     }
                                                      
    sched_ctrl->num_total_bytes += sched_ctrl->rlc_status[lcid].bytes_in_buffer;
    //later multiplex here. Just select DCCH/SRB before DTCH/DRB
    sched_ctrl->lcid_to_schedule = lcid;

    if (sched_ctrl->num_total_bytes == 0
        && !sched_ctrl->ta_apply) /* If TA should be applied, give at least one RB */
      return;

    LOG_D(NR_MAC,
          "[%s][%d.%d], %s%d->DLSCH, RLC status %d bytes TA %d\n",
          __func__,
          frame,
          slot,
          lcid<4?"DCCH":"DTCH",
          lcid,
          sched_ctrl->rlc_status[lcid].bytes_in_buffer,
          sched_ctrl->ta_apply);
  }
}

bool allocate_dl_retransmission(module_id_t module_id,
                                frame_t frame,
                                sub_frame_t slot,
                                uint8_t *rballoc_mask,
                                int *n_rb_sched,
                                int UE_id,
                                int current_harq_pid) {

  const NR_ServingCellConfigCommon_t *scc = RC.nrmac[module_id]->common_channels->ServingCellConfigCommon;
  NR_UE_info_t *UE_info = &RC.nrmac[module_id]->UE_info;
  NR_UE_sched_ctrl_t *sched_ctrl = &UE_info->UE_sched_ctrl[UE_id];
  NR_sched_pdsch_t *retInfo = &sched_ctrl->harq_processes[current_harq_pid].sched_pdsch;
  NR_CellGroupConfig_t *cg = UE_info->CellGroup[UE_id];
  NR_BWP_DownlinkDedicated_t *bwpd= cg ? cg->spCellConfig->spCellConfigDedicated->initialDownlinkBWP:NULL;


  NR_BWP_t *genericParameters = sched_ctrl->active_bwp ?
                                &sched_ctrl->active_bwp->bwp_Common->genericParameters :
                                &RC.nrmac[module_id]->common_channels[0].ServingCellConfigCommon->downlinkConfigCommon->initialDownlinkBWP->genericParameters;

  const uint16_t bwpSize = NRRIV2BW(genericParameters->locationAndBandwidth, MAX_BWP_SIZE);
  int rbStart = NRRIV2PRBOFFSET(genericParameters->locationAndBandwidth, MAX_BWP_SIZE);

  NR_pdsch_semi_static_t *ps = &sched_ctrl->pdsch_semi_static;
  const long f = (sched_ctrl->active_bwp ||bwpd) ? sched_ctrl->search_space->searchSpaceType->choice.ue_Specific->dci_Formats : 0;
  int rbSize = 0;
  const int tda = RC.nrmac[module_id]->preferred_dl_tda[sched_ctrl->active_bwp ? sched_ctrl->active_bwp->bwp_Id : 0][slot];
  AssertFatal(tda>=0,"Unable to find PDSCH time domain allocation in list\n");
  if (tda == retInfo->time_domain_allocation) {
    /* Check that there are enough resources for retransmission */
    while (rbSize < retInfo->rbSize) {
      rbStart += rbSize; /* last iteration rbSize was not enough, skip it */
      rbSize = 0;
      while (rbStart < bwpSize && !rballoc_mask[rbStart])
        rbStart++;
      if (rbStart >= bwpSize) {
        LOG_D(NR_MAC, "cannot allocate retransmission for UE %d/RNTI %04x: no resources\n", UE_id, UE_info->rnti[UE_id]);
        return false;
      }
      while (rbStart + rbSize < bwpSize && rballoc_mask[rbStart + rbSize] && rbSize < retInfo->rbSize)
        rbSize++;
    }
    /* check whether we need to switch the TDA allocation since the last
     * (re-)transmission */
    if (ps->time_domain_allocation != tda)
      nr_set_pdsch_semi_static(scc, cg, sched_ctrl->active_bwp, bwpd, tda, f, ps);
  } else {
    /* the retransmission will use a different time domain allocation, check
     * that we have enough resources */
    while (rbStart < bwpSize && !rballoc_mask[rbStart])
      rbStart++;
    while (rbStart + rbSize < bwpSize && rballoc_mask[rbStart + rbSize])
      rbSize++;
    NR_pdsch_semi_static_t temp_ps;
    temp_ps.nrOfLayers = 1;
    nr_set_pdsch_semi_static(scc, cg, sched_ctrl->active_bwp, bwpd, tda, f, &temp_ps);
    uint32_t new_tbs;
    uint16_t new_rbSize;
    bool success = nr_find_nb_rb(retInfo->Qm,
                                 retInfo->R,
                                 temp_ps.nrOfSymbols,
                                 temp_ps.N_PRB_DMRS * temp_ps.N_DMRS_SLOT,
                                 retInfo->tb_size,
                                 rbSize,
                                 &new_tbs,
                                 &new_rbSize);
    if (!success || new_tbs != retInfo->tb_size) {
      LOG_D(MAC, "%s(): new TBsize %d of new TDA does not match old TBS %d\n", __func__, new_tbs, retInfo->tb_size);
      return false; /* the maximum TBsize we might have is smaller than what we need */
    }
    /* we can allocate it. Overwrite the time_domain_allocation, the number
     * of RBs, and the new TB size. The rest is done below */
    retInfo->tb_size = new_tbs;
    retInfo->rbSize = new_rbSize;
    retInfo->time_domain_allocation = tda;
    sched_ctrl->pdsch_semi_static = temp_ps;
  }

  /* Find a free CCE */
  bool freeCCE = find_free_CCE(module_id, slot, UE_id);
  if (!freeCCE) {
    LOG_D(MAC, "%4d.%2d could not find CCE for DL DCI retransmission UE %d/RNTI %04x\n",
          frame, slot, UE_id, UE_info->rnti[UE_id]);
    return false;
  }

  /* Find PUCCH occasion: if it fails, undo CCE allocation (undoing PUCCH
   * allocation after CCE alloc fail would be more complex) */
  const int alloc = nr_acknack_scheduling(module_id, UE_id, frame, slot, -1, 0);
  if (alloc<0) {
    LOG_D(MAC,
          "%s(): could not find PUCCH for UE %d/%04x@%d.%d\n",
          __func__,
          UE_id,
          UE_info->rnti[UE_id],
          frame,
          slot);
    int cid = sched_ctrl->coreset->controlResourceSetId;
    UE_info->num_pdcch_cand[UE_id][cid]--;
    int *cce_list = RC.nrmac[module_id]->cce_list[sched_ctrl->active_bwp?sched_ctrl->active_bwp->bwp_Id:0][cid];
    for (int i = 0; i < sched_ctrl->aggregation_level; i++)
      cce_list[sched_ctrl->cce_index + i] = 0;
    return false;
  }

  sched_ctrl->sched_pdsch.pucch_allocation = alloc;

  /* just reuse from previous scheduling opportunity, set new start RB */
  sched_ctrl->sched_pdsch = *retInfo;
  sched_ctrl->sched_pdsch.rbStart = rbStart;

  /* retransmissions: directly allocate */
  *n_rb_sched -= sched_ctrl->sched_pdsch.rbSize;
  for (int rb = 0; rb < sched_ctrl->sched_pdsch.rbSize; rb++)
    rballoc_mask[rb + sched_ctrl->sched_pdsch.rbStart] = 0;
  return true;
}

float thr_ue[MAX_MOBILES_PER_GNB];
uint32_t pf_tbs[3][29]; // pre-computed, approximate TBS values for PF coefficient

void pf_dl(module_id_t module_id,
           frame_t frame,
           sub_frame_t slot,
           NR_list_t *UE_list,
           int max_num_ue,
           int n_rb_sched,
           uint8_t *rballoc_mask) {

  gNB_MAC_INST *mac = RC.nrmac[module_id];
  NR_UE_info_t *UE_info = &mac->UE_info;
  NR_ServingCellConfigCommon_t *scc=mac->common_channels[0].ServingCellConfigCommon;
  float coeff_ue[MAX_MOBILES_PER_GNB];
  // UEs that could be scheduled
  int ue_array[MAX_MOBILES_PER_GNB];
  NR_list_t UE_sched = { .head = -1, .next = ue_array, .tail = -1, .len = MAX_MOBILES_PER_GNB };

  /* Loop UE_info->list to check retransmission */
  for (int UE_id = UE_list->head; UE_id >= 0; UE_id = UE_list->next[UE_id]) {
    if (UE_info->Msg4_ACKed[UE_id] != true) continue;
    NR_UE_sched_ctrl_t *sched_ctrl = &UE_info->UE_sched_ctrl[UE_id];
    if (sched_ctrl->ul_failure==1 && get_softmodem_params()->phy_test==0) continue;
    NR_sched_pdsch_t *sched_pdsch = &sched_ctrl->sched_pdsch;
    NR_pdsch_semi_static_t *ps = &sched_ctrl->pdsch_semi_static;
    /* get the PID of a HARQ process awaiting retrnasmission, or -1 otherwise */
    sched_pdsch->dl_harq_pid = sched_ctrl->retrans_dl_harq.head;

    /* Calculate Throughput */
    const float a = 0.0005f; // corresponds to 200ms window
    const uint32_t b = UE_info->mac_stats[UE_id].dlsch_current_bytes;
    thr_ue[UE_id] = (1 - a) * thr_ue[UE_id] + a * b;

    /* retransmission */
    if (sched_pdsch->dl_harq_pid >= 0) {
      /* Allocate retransmission */
      bool r = allocate_dl_retransmission(
          module_id, frame, slot, rballoc_mask, &n_rb_sched, UE_id, sched_pdsch->dl_harq_pid);
      if (!r) {
        LOG_D(NR_MAC, "%4d.%2d retransmission can NOT be allocated\n", frame, slot);
        continue;
      }
      /* reduce max_num_ue once we are sure UE can be allocated, i.e., has CCE */
      max_num_ue--;
      if (max_num_ue < 0) return;
    } else {
      /* Check DL buffer and skip this UE if no bytes and no TA necessary */
      if (sched_ctrl->num_total_bytes == 0 && frame != (sched_ctrl->ta_frame + 10) % 1024)
        continue;

      /* Calculate coeff */
      sched_pdsch->mcs = 9;
      ps->nrOfLayers = 1;
      uint32_t tbs = pf_tbs[ps->mcsTableIdx][sched_pdsch->mcs];
      coeff_ue[UE_id] = (float) tbs / thr_ue[UE_id];
      LOG_D(NR_MAC,"b %d, thr_ue[%d] %f, tbs %d, coeff_ue[%d] %f\n",
            b, UE_id, thr_ue[UE_id], tbs, UE_id, coeff_ue[UE_id]);
      /* Create UE_sched list for UEs eligible for new transmission*/
      add_tail_nr_list(&UE_sched, UE_id);
    }
  }

  /* Loop UE_sched to find max coeff and allocate transmission */
  while (max_num_ue > 0 && n_rb_sched > 0 && UE_sched.head >= 0) {

    /* Find max coeff from UE_sched*/
    int *max = &UE_sched.head; /* assume head is max */
    int *p = &UE_sched.next[*max];
    while (*p >= 0) {
      /* if the current one has larger coeff, save for later */
      if (coeff_ue[*p] > coeff_ue[*max])
        max = p;
      p = &UE_sched.next[*p];
    }
    /* remove the max one: do not use remove_nr_list() it goes through the
     * whole list every time. Note that UE_sched.tail might not be set
     * correctly anymore */
    const int UE_id = *max;
    p = &UE_sched.next[*max];
    *max = UE_sched.next[*max];
    *p = -1;
    NR_CellGroupConfig_t *cg = UE_info->CellGroup[UE_id];
    NR_BWP_DownlinkDedicated_t *bwpd= cg ? cg->spCellConfig->spCellConfigDedicated->initialDownlinkBWP:NULL;

    NR_UE_sched_ctrl_t *sched_ctrl = &UE_info->UE_sched_ctrl[UE_id];
    int bwp_Id = sched_ctrl->active_bwp ? sched_ctrl->active_bwp->bwp_Id : 0;
    const uint16_t rnti = UE_info->rnti[UE_id];
    NR_BWP_t *genericParameters = sched_ctrl->active_bwp ?
      &sched_ctrl->active_bwp->bwp_Common->genericParameters:
      &scc->downlinkConfigCommon->initialDownlinkBWP->genericParameters;

    const uint16_t bwpSize = NRRIV2BW(genericParameters->locationAndBandwidth,MAX_BWP_SIZE);
    int rbStart = NRRIV2PRBOFFSET(genericParameters->locationAndBandwidth, MAX_BWP_SIZE);

    /* Find a free CCE */
    bool freeCCE = find_free_CCE(module_id, slot, UE_id);
    if (!freeCCE) {
      LOG_D(NR_MAC, "%4d.%2d could not find CCE for DL DCI UE %d/RNTI %04x\n", frame, slot, UE_id, rnti);
      continue;
    }
    /* reduce max_num_ue once we are sure UE can be allocated, i.e., has CCE */
    max_num_ue--;
    if (max_num_ue < 0) return;

    /* Find PUCCH occasion: if it fails, undo CCE allocation (undoing PUCCH
    * allocation after CCE alloc fail would be more complex) */
    const int alloc = nr_acknack_scheduling(module_id, UE_id, frame, slot, -1,0);
    if (alloc<0) {
      LOG_D(NR_MAC,
            "%s(): could not find PUCCH for UE %d/%04x@%d.%d\n",
            __func__,
            UE_id,
            rnti,
            frame,
            slot);
      int cid = sched_ctrl->coreset->controlResourceSetId;
      UE_info->num_pdcch_cand[UE_id][cid]--;
      int *cce_list = mac->cce_list[bwp_Id][cid];
      for (int i = 0; i < sched_ctrl->aggregation_level; i++)
        cce_list[sched_ctrl->cce_index + i] = 0;
      return;
    }

    // Freq-demain allocation
    while (rbStart < bwpSize && !rballoc_mask[rbStart]) rbStart++;

    uint16_t max_rbSize = 1;
    while (rbStart + max_rbSize < bwpSize && rballoc_mask[rbStart + max_rbSize])
      max_rbSize++;

    /* MCS has been set above */

    const int tda = RC.nrmac[module_id]->preferred_dl_tda[sched_ctrl->active_bwp ? sched_ctrl->active_bwp->bwp_Id : 0][slot];
    AssertFatal(tda>=0,"Unable to find PDSCH time domain allocation in list\n");
    NR_sched_pdsch_t *sched_pdsch = &sched_ctrl->sched_pdsch;
    NR_pdsch_semi_static_t *ps = &sched_ctrl->pdsch_semi_static;
    const long f = (sched_ctrl->active_bwp || bwpd) ? sched_ctrl->search_space->searchSpaceType->choice.ue_Specific->dci_Formats : 0;
    if (ps->time_domain_allocation != tda)
      nr_set_pdsch_semi_static(scc, UE_info->CellGroup[UE_id], sched_ctrl->active_bwp, bwpd, tda, f, ps);
    sched_pdsch->Qm = nr_get_Qm_dl(sched_pdsch->mcs, ps->mcsTableIdx);
    sched_pdsch->R = nr_get_code_rate_dl(sched_pdsch->mcs, ps->mcsTableIdx);
    sched_pdsch->pucch_allocation = alloc;
    uint32_t TBS = 0;
    uint16_t rbSize;
    const int oh = 3 + 2 * (frame == (sched_ctrl->ta_frame + 10) % 1024);
    nr_find_nb_rb(sched_pdsch->Qm,
                  sched_pdsch->R,
                  ps->nrOfSymbols,
                  ps->N_PRB_DMRS * ps->N_DMRS_SLOT,
                  sched_ctrl->num_total_bytes + oh,
                  max_rbSize,
                  &TBS,
                  &rbSize);
    sched_pdsch->rbSize = rbSize;
    sched_pdsch->rbStart = rbStart;
    sched_pdsch->tb_size = TBS;

    /* transmissions: directly allocate */
    n_rb_sched -= sched_pdsch->rbSize;
    for (int rb = 0; rb < sched_pdsch->rbSize; rb++)
      rballoc_mask[rb + sched_pdsch->rbStart] = 0;
  }
}

void nr_fr1_dlsch_preprocessor(module_id_t module_id, frame_t frame, sub_frame_t slot)
{
  NR_UE_info_t *UE_info = &RC.nrmac[module_id]->UE_info;
  if (UE_info->num_UEs == 0)
    return;

  NR_ServingCellConfigCommon_t *scc = RC.nrmac[module_id]->common_channels[0].ServingCellConfigCommon;
  const int CC_id = 0;

  /* Get bwpSize from the first UE */
  int UE_id = UE_info->list.head;
  NR_UE_sched_ctrl_t *sched_ctrl = &UE_info->UE_sched_ctrl[UE_id];

  const uint16_t bwpSize = NRRIV2BW(sched_ctrl->active_bwp ?
				    sched_ctrl->active_bwp->bwp_Common->genericParameters.locationAndBandwidth:
				    scc->downlinkConfigCommon->initialDownlinkBWP->genericParameters.locationAndBandwidth,
				    MAX_BWP_SIZE);

  uint16_t *vrb_map = RC.nrmac[module_id]->common_channels[CC_id].vrb_map;
  uint8_t rballoc_mask[bwpSize];
  int n_rb_sched = 0;
  for (int i = 0; i < bwpSize; i++) {
    // calculate mask: init with "NOT" vrb_map:
    // if any RB in vrb_map is blocked (1), the current RBG will be 0
    rballoc_mask[i] = !vrb_map[i];
    n_rb_sched += rballoc_mask[i];
  }

  /* Retrieve amount of data to send for this UE */
  nr_store_dlsch_buffer(module_id, frame, slot);

  /* proportional fair scheduling algorithm */
  pf_dl(module_id,
        frame,
        slot,
        &UE_info->list,
        2,
        n_rb_sched,
        rballoc_mask);
}

nr_pp_impl_dl nr_init_fr1_dlsch_preprocessor(module_id_t module_id, int CC_id)
{
  /* in the PF algorithm, we have to use the TBsize to compute the coefficient.
   * This would include the number of DMRS symbols, which in turn depends on
   * the time domain allocation. In case we are in a mixed slot, we do not want
   * to recalculate all these values just, and therefore we provide a look-up
   * table which should approximately give us the TBsize */
  for (int mcsTableIdx = 0; mcsTableIdx < 3; ++mcsTableIdx) {
    for (int mcs = 0; mcs < 29; ++mcs) {
      if (mcs > 27 && mcsTableIdx == 1)
        continue;
      const uint8_t Qm = nr_get_Qm_dl(mcs, mcsTableIdx);
      const uint16_t R = nr_get_code_rate_dl(mcs, mcsTableIdx);
      pf_tbs[mcsTableIdx][mcs] = nr_compute_tbs(Qm,
                                                R,
                                                1, /* rbSize */
                                                10, /* hypothetical number of slots */
                                                0, /* N_PRB_DMRS * N_DMRS_SLOT */
                                                0 /* N_PRB_oh, 0 for initialBWP */,
                                                0 /* tb_scaling */,
                                                1 /* nrOfLayers */)
                                 >> 3;
    }
  }

  return nr_fr1_dlsch_preprocessor;
}

void nr_schedule_ue_spec(module_id_t module_id,
                         frame_t frame,
                         sub_frame_t slot) {
  gNB_MAC_INST *gNB_mac = RC.nrmac[module_id];
  if (!is_xlsch_in_slot(gNB_mac->dlsch_slot_bitmap[slot / 64], slot))
    return;

  /* PREPROCESSOR */
  gNB_mac->pre_processor_dl(module_id, frame, slot);

  const int CC_id = 0;
  NR_ServingCellConfigCommon_t *scc = gNB_mac->common_channels[CC_id].ServingCellConfigCommon;
  NR_UE_info_t *UE_info = &gNB_mac->UE_info;

  nfapi_nr_dl_tti_request_body_t *dl_req = &gNB_mac->DL_req[CC_id].dl_tti_request_body;

  NR_list_t *UE_list = &UE_info->list;
  for (int UE_id = UE_list->head; UE_id >= 0; UE_id = UE_list->next[UE_id]) {
    NR_UE_sched_ctrl_t *sched_ctrl = &UE_info->UE_sched_ctrl[UE_id];
    if (sched_ctrl->ul_failure==1 && get_softmodem_params()->phy_test==0) continue;
    NR_sched_pdsch_t *sched_pdsch = &sched_ctrl->sched_pdsch;
    UE_info->mac_stats[UE_id].dlsch_current_bytes = 0;
    NR_CellGroupConfig_t *cg = UE_info->CellGroup[UE_id];
    NR_BWP_DownlinkDedicated_t *bwpd= cg ? cg->spCellConfig->spCellConfigDedicated->initialDownlinkBWP:NULL;

    /* update TA and set ta_apply every 10 frames.
     * Possible improvement: take the periodicity from input file.
     * If such UE is not scheduled now, it will be by the preprocessor later.
     * If we add the CE, ta_apply will be reset */
    if (frame == (sched_ctrl->ta_frame + 10) % 1024){
      sched_ctrl->ta_apply = true; /* the timer is reset once TA CE is scheduled */
      LOG_D(NR_MAC, "[UE %d][%d.%d] UL timing alignment procedures: setting flag for Timing Advance command\n", UE_id, frame, slot);
    }

    if (sched_pdsch->rbSize <= 0)
      continue;

    const rnti_t rnti = UE_info->rnti[UE_id];

    /* pre-computed PDSCH values that only change if time domain
     * allocation/DMRS parameters change. Updated in the preprocessor through
     * nr_set_pdsch_semi_static() */
    NR_pdsch_semi_static_t *ps = &sched_ctrl->pdsch_semi_static;

    /* POST processing */
    const uint8_t nrOfLayers = ps->nrOfLayers;
    const uint16_t R = sched_pdsch->R;
    const uint8_t Qm = sched_pdsch->Qm;
    const uint32_t TBS = sched_pdsch->tb_size;

    int8_t current_harq_pid = sched_pdsch->dl_harq_pid;
    if (current_harq_pid < 0) {
      /* PP has not selected a specific HARQ Process, get a new one */
      current_harq_pid = sched_ctrl->available_dl_harq.head;
      AssertFatal(current_harq_pid >= 0,
                  "no free HARQ process available for UE %d\n",
                  UE_id);
      remove_front_nr_list(&sched_ctrl->available_dl_harq);
      sched_pdsch->dl_harq_pid = current_harq_pid;
    } else {
      /* PP selected a specific HARQ process. Check whether it will be a new
       * transmission or a retransmission, and remove from the corresponding
       * list */
      if (sched_ctrl->harq_processes[current_harq_pid].round == 0)
        remove_nr_list(&sched_ctrl->available_dl_harq, current_harq_pid);
      else
        remove_nr_list(&sched_ctrl->retrans_dl_harq, current_harq_pid);
    }
    NR_UE_harq_t *harq = &sched_ctrl->harq_processes[current_harq_pid];
    DevAssert(!harq->is_waiting);
    add_tail_nr_list(&sched_ctrl->feedback_dl_harq, current_harq_pid);
    NR_sched_pucch_t *pucch = &sched_ctrl->sched_pucch[sched_pdsch->pucch_allocation];
    harq->feedback_frame = pucch->frame;
    harq->feedback_slot = pucch->ul_slot;
    harq->is_waiting = true;
    UE_info->mac_stats[UE_id].dlsch_rounds[harq->round]++;

    LOG_D(NR_MAC,
          "%4d.%2d [DLSCH/PDSCH/PUCCH] UE %d RNTI %04x DCI L %d start %3d RBs %3d startSymbol %2d nb_symbol %2d dmrspos %x MCS %2d TBS %4d HARQ PID %2d round %d RV %d NDI %d dl_data_to_ULACK %d (%d.%d) TPC %d\n",
          frame,
          slot,
          UE_id,
          rnti,
          sched_ctrl->aggregation_level,
          sched_pdsch->rbStart,
          sched_pdsch->rbSize,
          ps->startSymbolIndex,
          ps->nrOfSymbols,
          ps->dl_dmrs_symb_pos,
          sched_pdsch->mcs,
          TBS,
          current_harq_pid,
          harq->round,
          nr_rv_round_map[harq->round],
          harq->ndi,
          pucch->timing_indicator,
          pucch->frame,
          pucch->ul_slot,
          sched_ctrl->tpc1);

    NR_BWP_Downlink_t *bwp = sched_ctrl->active_bwp;

    /* look up the PDCCH PDU for this CC, BWP, and CORESET. If it does not
     * exist, create it */

    // BWP
    NR_BWP_t *genericParameters = bwp ? &bwp->bwp_Common->genericParameters : &scc->downlinkConfigCommon->initialDownlinkBWP->genericParameters;

    const int bwpid = bwp ? bwp->bwp_Id : 0;
    const int coresetid = (bwp||bwpd) ? sched_ctrl->coreset->controlResourceSetId : gNB_mac->sched_ctrlCommon->coreset->controlResourceSetId;
    nfapi_nr_dl_tti_pdcch_pdu_rel15_t *pdcch_pdu = gNB_mac->pdcch_pdu_idx[CC_id][bwpid][coresetid];
    if (!pdcch_pdu) {
<<<<<<< HEAD
      LOG_I(NR_MAC, "creating pdcch pdu, pdcch_pdu = NULL. \n");
=======
      LOG_D(NR_MAC, "creating pdcch pdu, pdcch_pdu = NULL. \n");
>>>>>>> f1cb957c
      nfapi_nr_dl_tti_request_pdu_t *dl_tti_pdcch_pdu = &dl_req->dl_tti_pdu_list[dl_req->nPDUs];
      memset(dl_tti_pdcch_pdu, 0, sizeof(nfapi_nr_dl_tti_request_pdu_t));
      dl_tti_pdcch_pdu->PDUType = NFAPI_NR_DL_TTI_PDCCH_PDU_TYPE;
      dl_tti_pdcch_pdu->PDUSize = (uint8_t)(2+sizeof(nfapi_nr_dl_tti_pdcch_pdu));
      dl_req->nPDUs += 1;
      pdcch_pdu = &dl_tti_pdcch_pdu->pdcch_pdu.pdcch_pdu_rel15;
      LOG_D(NR_MAC,"Trying to configure DL pdcch for UE %d, bwp %d, cs %d\n",UE_id,bwpid,coresetid);
      NR_SearchSpace_t *ss = (bwp||bwpd) ? sched_ctrl->search_space:gNB_mac->sched_ctrlCommon->search_space;
      NR_ControlResourceSet_t *coreset = (bwp||bwpd)? sched_ctrl->coreset:gNB_mac->sched_ctrlCommon->coreset;
      nr_configure_pdcch(pdcch_pdu, ss, coreset, scc, genericParameters, NULL);
      gNB_mac->pdcch_pdu_idx[CC_id][bwpid][coresetid] = pdcch_pdu;
    }

    nfapi_nr_dl_tti_request_pdu_t *dl_tti_pdsch_pdu = &dl_req->dl_tti_pdu_list[dl_req->nPDUs];
    memset(dl_tti_pdsch_pdu, 0, sizeof(nfapi_nr_dl_tti_request_pdu_t));
    dl_tti_pdsch_pdu->PDUType = NFAPI_NR_DL_TTI_PDSCH_PDU_TYPE;
    dl_tti_pdsch_pdu->PDUSize = (uint8_t)(2+sizeof(nfapi_nr_dl_tti_pdsch_pdu));
    dl_req->nPDUs += 1;
    nfapi_nr_dl_tti_pdsch_pdu_rel15_t *pdsch_pdu = &dl_tti_pdsch_pdu->pdsch_pdu.pdsch_pdu_rel15;

    pdsch_pdu->pduBitmap = 0;
    pdsch_pdu->rnti = rnti;
    /* SCF222: PDU index incremented for each PDSCH PDU sent in TX control
     * message. This is used to associate control information to data and is
     * reset every slot. */
    const int pduindex = gNB_mac->pdu_index[CC_id]++;
    pdsch_pdu->pduIndex = pduindex;

    pdsch_pdu->BWPSize  = NRRIV2BW(genericParameters->locationAndBandwidth, MAX_BWP_SIZE);
    pdsch_pdu->BWPStart = NRRIV2PRBOFFSET(genericParameters->locationAndBandwidth,MAX_BWP_SIZE);
    pdsch_pdu->SubcarrierSpacing = genericParameters->subcarrierSpacing;

    pdsch_pdu->CyclicPrefix = genericParameters->cyclicPrefix ? *genericParameters->cyclicPrefix : 0;

    // Codeword information
    pdsch_pdu->NrOfCodewords = 1;
    pdsch_pdu->targetCodeRate[0] = R;
    pdsch_pdu->qamModOrder[0] = Qm;
    pdsch_pdu->mcsIndex[0] = sched_pdsch->mcs;
    pdsch_pdu->mcsTable[0] = ps->mcsTableIdx;
    AssertFatal(harq!=NULL,"harq is null\n");
    AssertFatal(harq->round<4,"%d",harq->round);
    pdsch_pdu->rvIndex[0] = nr_rv_round_map[harq->round];
    pdsch_pdu->TBSize[0] = TBS;

    pdsch_pdu->dataScramblingId = *scc->physCellId;
    pdsch_pdu->nrOfLayers = nrOfLayers;
    pdsch_pdu->transmissionScheme = 0;
    pdsch_pdu->refPoint = 0; // Point A

    // DMRS
    pdsch_pdu->dlDmrsSymbPos = ps->dl_dmrs_symb_pos;
    pdsch_pdu->dmrsConfigType = ps->dmrsConfigType;
    pdsch_pdu->dlDmrsScramblingId = *scc->physCellId;
    pdsch_pdu->SCID = 0;
    pdsch_pdu->numDmrsCdmGrpsNoData = ps->numDmrsCdmGrpsNoData;
    pdsch_pdu->dmrsPorts = (1<<nrOfLayers)-1;  // FIXME with a better implementation

    // Pdsch Allocation in frequency domain
    pdsch_pdu->resourceAlloc = 1;
    pdsch_pdu->rbStart = sched_pdsch->rbStart;
    pdsch_pdu->rbSize = sched_pdsch->rbSize;
    pdsch_pdu->VRBtoPRBMapping = 1; // non-interleaved, check if this is ok for initialBWP

    // Resource Allocation in time domain
    pdsch_pdu->StartSymbolIndex = ps->startSymbolIndex;
    pdsch_pdu->NrOfSymbols = ps->nrOfSymbols;

    NR_PDSCH_Config_t *pdsch_Config=NULL;
    if (bwp &&
        bwp->bwp_Dedicated &&
        bwp->bwp_Dedicated->pdsch_Config &&
        bwp->bwp_Dedicated->pdsch_Config->choice.setup)
      pdsch_Config =  bwp->bwp_Dedicated->pdsch_Config->choice.setup;

    /* Check and validate PTRS values */
    struct NR_SetupRelease_PTRS_DownlinkConfig *phaseTrackingRS =
      pdsch_Config ? pdsch_Config->dmrs_DownlinkForPDSCH_MappingTypeA->choice.setup->phaseTrackingRS : NULL;
    if (phaseTrackingRS) {
      bool valid_ptrs_setup = set_dl_ptrs_values(phaseTrackingRS->choice.setup,
                                                 pdsch_pdu->rbSize,
                                                 pdsch_pdu->mcsIndex[0],
                                                 pdsch_pdu->mcsTable[0],
                                                 &pdsch_pdu->PTRSFreqDensity,
                                                 &pdsch_pdu->PTRSTimeDensity,
                                                 &pdsch_pdu->PTRSPortIndex,
                                                 &pdsch_pdu->nEpreRatioOfPDSCHToPTRS,
                                                 &pdsch_pdu->PTRSReOffset,
                                                 pdsch_pdu->NrOfSymbols);
      if (valid_ptrs_setup)
        pdsch_pdu->pduBitmap |= 0x1; // Bit 0: pdschPtrs - Indicates PTRS included (FR2)
    }

    /* Fill PDCCH DL DCI PDU */
    nfapi_nr_dl_dci_pdu_t *dci_pdu = &pdcch_pdu->dci_pdu[pdcch_pdu->numDlDci];
    pdcch_pdu->numDlDci++;
    dci_pdu->RNTI = rnti;
    if (sched_ctrl->coreset &&
        sched_ctrl->search_space &&
        sched_ctrl->coreset->pdcch_DMRS_ScramblingID &&
        sched_ctrl->search_space->searchSpaceType->present == NR_SearchSpace__searchSpaceType_PR_ue_Specific) {
      dci_pdu->ScramblingId = *sched_ctrl->coreset->pdcch_DMRS_ScramblingID;
      dci_pdu->ScramblingRNTI = rnti;
    } else {
      dci_pdu->ScramblingId = *scc->physCellId;
      dci_pdu->ScramblingRNTI = 0;
    }
    dci_pdu->AggregationLevel = sched_ctrl->aggregation_level;
    dci_pdu->CceIndex = sched_ctrl->cce_index;
    dci_pdu->beta_PDCCH_1_0 = 0;
    dci_pdu->powerControlOffsetSS = 1;

    /* DCI payload */
    dci_pdu_rel15_t dci_payload;
    memset(&dci_payload, 0, sizeof(dci_pdu_rel15_t));
    // bwp indicator
    const int n_dl_bwp = bwp ? UE_info->CellGroup[UE_id]->spCellConfig->spCellConfigDedicated->downlinkBWP_ToAddModList->list.count : 0;
    AssertFatal(n_dl_bwp <= 1, "downlinkBWP_ToAddModList has %d BWP!\n", n_dl_bwp);

    // as per table 7.3.1.1.2-1 in 38.212
    dci_payload.bwp_indicator.val = bwp ? (n_dl_bwp < 4 ? bwp->bwp_Id : bwp->bwp_Id - 1) : 0;
    if (bwp) AssertFatal(bwp->bwp_Dedicated->pdsch_Config->choice.setup->resourceAllocation == NR_PDSCH_Config__resourceAllocation_resourceAllocationType1,
			 "Only frequency resource allocation type 1 is currently supported\n");
    dci_payload.frequency_domain_assignment.val =
        PRBalloc_to_locationandbandwidth0(
            pdsch_pdu->rbSize,
            pdsch_pdu->rbStart,
            pdsch_pdu->BWPSize);
    dci_payload.format_indicator = 1;
    dci_payload.time_domain_assignment.val = ps->time_domain_allocation;
    dci_payload.mcs = sched_pdsch->mcs;
    dci_payload.rv = pdsch_pdu->rvIndex[0];
    dci_payload.harq_pid = current_harq_pid;
    dci_payload.ndi = harq->ndi;
    dci_payload.dai[0].val = (pucch->dai_c-1)&3;
    dci_payload.tpc = sched_ctrl->tpc1; // TPC for PUCCH: table 7.2.1-1 in 38.213
    dci_payload.pucch_resource_indicator = pucch->resource_indicator;
    dci_payload.pdsch_to_harq_feedback_timing_indicator.val = pucch->timing_indicator; // PDSCH to HARQ TI
    dci_payload.antenna_ports.val = ps->dmrs_ports_id;
    dci_payload.dmrs_sequence_initialization.val = pdsch_pdu->SCID;
    LOG_D(NR_MAC,
          "%4d.%2d DCI type 1 payload: freq_alloc %d (%d,%d,%d), "
          "time_alloc %d, vrb to prb %d, mcs %d tb_scaling %d ndi %d rv %d tpc %d ti %d\n",
          frame,
          slot,
          dci_payload.frequency_domain_assignment.val,
          pdsch_pdu->rbStart,
          pdsch_pdu->rbSize,
          pdsch_pdu->BWPSize,
          dci_payload.time_domain_assignment.val,
          dci_payload.vrb_to_prb_mapping.val,
          dci_payload.mcs,
          dci_payload.tb_scaling,
          dci_payload.ndi,
          dci_payload.rv,
          dci_payload.tpc,
          pucch->timing_indicator);

    const long f = sched_ctrl->search_space->searchSpaceType->choice.ue_Specific->dci_Formats;
    int dci_format;
    if (sched_ctrl->search_space) {
       dci_format = f ? NR_DL_DCI_FORMAT_1_1 : NR_DL_DCI_FORMAT_1_0;
    }
    else {
       dci_format = NR_DL_DCI_FORMAT_1_0;
    }
    const int rnti_type = NR_RNTI_C;

    fill_dci_pdu_rel15(scc,
                       UE_info->CellGroup[UE_id],
                       dci_pdu,
                       &dci_payload,
                       dci_format,
                       rnti_type,
                       pdsch_pdu->BWPSize,
                       bwp? bwp->bwp_Id : 0);

    LOG_D(NR_MAC,
          "coreset params: FreqDomainResource %llx, start_symbol %d  n_symb %d\n",
          (unsigned long long)pdcch_pdu->FreqDomainResource,
          pdcch_pdu->StartSymbolIndex,
          pdcch_pdu->DurationSymbols);

    if (harq->round != 0) { /* retransmission */
      /* we do not have to do anything, since we do not require to get data
       * from RLC or encode MAC CEs. The TX_req structure is filled below 
       * or copy data to FAPI structures */
      LOG_D(NR_MAC,
            "%d.%2d DL retransmission UE %d/RNTI %04x HARQ PID %d round %d NDI %d\n",
            frame,
            slot,
            UE_id,
            rnti,
            current_harq_pid,
            harq->round,
            harq->ndi);

      AssertFatal(harq->sched_pdsch.tb_size == TBS,
                  "UE %d mismatch between scheduled TBS and buffered TB for HARQ PID %d\n",
                  UE_id,
                  current_harq_pid);
    } else { /* initial transmission */

      LOG_D(NR_MAC, "[%s] Initial HARQ transmission in %d.%d\n", __FUNCTION__, frame, slot);

      uint8_t *buf = (uint8_t *) harq->tb;

      /* first, write all CEs that might be there */
      int written = nr_write_ce_dlsch_pdu(module_id,
                                          sched_ctrl,
                                          (unsigned char *)buf,
                                          255, // no drx
                                          NULL); // contention res id
      buf += written;
      int size = TBS - written;
      DevAssert(size >= 0);

      /* next, get RLC data */

      // const int lcid = DL_SCH_LCID_DTCH;
      const int lcid = sched_ctrl->lcid_to_schedule;
      int dlsch_total_bytes = 0;
      if (sched_ctrl->num_total_bytes > 0) {
        tbs_size_t len = 0;
        while (size > 3) {
          // we do not know how much data we will get from RLC, i.e., whether it
          // will be longer than 256B or not. Therefore, reserve space for long header, then
          // fetch data, then fill real length
          NR_MAC_SUBHEADER_LONG *header = (NR_MAC_SUBHEADER_LONG *) buf;
          buf += 3;
          size -= 3;

          /* limit requested number of bytes to what preprocessor specified, or
           * such that TBS is full */
          const rlc_buffer_occupancy_t ndata = min(sched_ctrl->rlc_status[lcid].bytes_in_buffer, size);
          len = mac_rlc_data_req(module_id,
                                 rnti,
                                 module_id,
                                 frame,
                                 ENB_FLAG_YES,
                                 MBMS_FLAG_NO,
                                 lcid,
                                 ndata,
                                 (char *)buf,
                                 0,
                                 0);

          LOG_D(NR_MAC,
                "%4d.%2d RNTI %04x: %d bytes from %s %d (ndata %d, remaining size %d)\n",
                frame,
                slot,
                rnti,
                len,
                lcid < 4 ? "DCCH" : "DTCH",
                lcid,
                ndata,
                size);
          if (len == 0)
            break;

          header->R = 0;
          header->F = 1;
          header->LCID = lcid;
          header->L1 = (len >> 8) & 0xff;
          header->L2 = len & 0xff;
          size -= len;
          buf += len;
          dlsch_total_bytes += len;
        }
        if (len == 0) {
          /* RLC did not have data anymore, mark buffer as unused */
          buf -= 3;
          size += 3;
        }
      }
      else if (get_softmodem_params()->phy_test || get_softmodem_params()->do_ra || get_softmodem_params()->sa) {
        /* we will need the large header, phy-test typically allocates all
         * resources and fills to the last byte below */
        NR_MAC_SUBHEADER_LONG *header = (NR_MAC_SUBHEADER_LONG *) buf;
        buf += 3;
        size -= 3;
        DevAssert(size > 0);
        LOG_D(NR_MAC, "Configuring DL_TX in %d.%d: TBS %d with %d B of random data\n", frame, slot, TBS, size);
        // fill dlsch_buffer with random data
        for (int i = 0; i < size; i++)
          buf[i] = lrand48() & 0xff;
        header->R = 0;
        header->F = 1;
        header->LCID = DL_SCH_LCID_PADDING;
        header->L1 = (size >> 8) & 0xff;
        header->L2 = size & 0xff;
        size -= size;
        buf += size;
        dlsch_total_bytes += size;
      }

      // Add padding header and zero rest out if there is space left
      if (size > 0) {
        NR_MAC_SUBHEADER_FIXED *padding = (NR_MAC_SUBHEADER_FIXED *) buf;
        padding->R = 0;
        padding->LCID = DL_SCH_LCID_PADDING;
        size -= 1;
        buf += 1;
        while (size > 0) {
          *buf = 0;
          buf += 1;
          size -= 1;
        }
      }

      UE_info->mac_stats[UE_id].dlsch_total_bytes += TBS;
      UE_info->mac_stats[UE_id].dlsch_current_bytes = TBS;
      UE_info->mac_stats[UE_id].lc_bytes_tx[lcid] += dlsch_total_bytes;

      /* save retransmission information */
      harq->sched_pdsch = *sched_pdsch;
      /* save which time allocation has been used, to be used on
       * retransmissions */
      harq->sched_pdsch.time_domain_allocation = ps->time_domain_allocation;

      // ta command is sent, values are reset
      if (sched_ctrl->ta_apply) {
        sched_ctrl->ta_apply = false;
        sched_ctrl->ta_frame = frame;
        LOG_D(NR_MAC,
              "%d.%2d UE %d TA scheduled, resetting TA frame\n",
              frame,
              slot,
              UE_id);
      }

      T(T_GNB_MAC_DL_PDU_WITH_DATA, T_INT(module_id), T_INT(CC_id), T_INT(rnti),
        T_INT(frame), T_INT(slot), T_INT(current_harq_pid), T_BUFFER(harq->tb, TBS));
    }

    const int ntx_req = gNB_mac->TX_req[CC_id].Number_of_PDUs;
    nfapi_nr_pdu_t *tx_req = &gNB_mac->TX_req[CC_id].pdu_list[ntx_req];
    tx_req->PDU_length = TBS;
    tx_req->PDU_index  = pduindex;
    tx_req->num_TLV = 1;
    tx_req->TLVs[0].length = TBS + 2;
    memcpy(tx_req->TLVs[0].value.direct, harq->tb, TBS);
    gNB_mac->TX_req[CC_id].Number_of_PDUs++;
    gNB_mac->TX_req[CC_id].SFN = frame;
    gNB_mac->TX_req[CC_id].Slot = slot;

    /* mark UE as scheduled */
    sched_pdsch->rbSize = 0;
  }
}<|MERGE_RESOLUTION|>--- conflicted
+++ resolved
@@ -139,7 +139,6 @@
     LOG_D(MAC, "slot %d preferred_dl_tda %d\n", i, nrmac->preferred_dl_tda[bwp_id][i]);
   }
 }
-
 
 // Compute and write all MAC CEs and subheaders, and return number of written
 // bytes
@@ -929,11 +928,7 @@
     const int coresetid = (bwp||bwpd) ? sched_ctrl->coreset->controlResourceSetId : gNB_mac->sched_ctrlCommon->coreset->controlResourceSetId;
     nfapi_nr_dl_tti_pdcch_pdu_rel15_t *pdcch_pdu = gNB_mac->pdcch_pdu_idx[CC_id][bwpid][coresetid];
     if (!pdcch_pdu) {
-<<<<<<< HEAD
-      LOG_I(NR_MAC, "creating pdcch pdu, pdcch_pdu = NULL. \n");
-=======
       LOG_D(NR_MAC, "creating pdcch pdu, pdcch_pdu = NULL. \n");
->>>>>>> f1cb957c
       nfapi_nr_dl_tti_request_pdu_t *dl_tti_pdcch_pdu = &dl_req->dl_tti_pdu_list[dl_req->nPDUs];
       memset(dl_tti_pdcch_pdu, 0, sizeof(nfapi_nr_dl_tti_request_pdu_t));
       dl_tti_pdcch_pdu->PDUType = NFAPI_NR_DL_TTI_PDCCH_PDU_TYPE;
