/*
 * Licensed to the OpenAirInterface (OAI) Software Alliance under one or more
 * contributor license agreements.  See the NOTICE file distributed with
 * this work for additional information regarding copyright ownership.
 * The OpenAirInterface Software Alliance licenses this file to You under
 * the OAI Public License, Version 1.1  (the "License"); you may not use this file
 * except in compliance with the License.
 * You may obtain a copy of the License at
 *
 *      http://www.openairinterface.org/?page_id=698
 *
 * Unless required by applicable law or agreed to in writing, software
 * distributed under the License is distributed on an "AS IS" BASIS,
 * WITHOUT WARRANTIES OR CONDITIONS OF ANY KIND, either express or implied.
 * See the License for the specific language governing permissions and
 * limitations under the License.
 *-------------------------------------------------------------------------------
 * For more information about the OpenAirInterface (OAI) Software Alliance:
 *      contact@openairinterface.org
 */

/*! \file       gNB_scheduler_dlsch.c
 * \brief       procedures related to gNB for the DLSCH transport channel
 * \author      Guido Casati
 * \date        2019
 * \email:      guido.casati@iis.fraunhofe.de
 * \version     1.0
 * @ingroup     _mac

 */

/*PHY*/
#include "PHY/CODING/coding_defs.h"
#include "PHY/defs_nr_common.h"
#include "common/utils/nr/nr_common.h"
#include "PHY/NR_TRANSPORT/nr_transport_common_proto.h"
/*MAC*/
#include "NR_MAC_COMMON/nr_mac.h"
#include "NR_MAC_gNB/nr_mac_gNB.h"
#include "NR_MAC_COMMON/nr_mac_extern.h"
#include "LAYER2/NR_MAC_gNB/mac_proto.h"

/*NFAPI*/
#include "nfapi_nr_interface.h"
/*TAG*/
#include "NR_TAG-Id.h"

/*Softmodem params*/
#include "executables/softmodem-common.h"

////////////////////////////////////////////////////////
/////* DLSCH MAC PDU generation (6.1.2 TS 38.321) */////
////////////////////////////////////////////////////////
#define OCTET 8
#define HALFWORD 16
#define WORD 32
//#define SIZE_OF_POINTER sizeof (void *)

// Compute and write all MAC CEs and subheaders, and return number of written
// bytes
int nr_write_ce_dlsch_pdu(module_id_t module_idP,
                          const NR_UE_sched_ctrl_t *ue_sched_ctl,
                          unsigned char *mac_pdu,
                          unsigned char drx_cmd,
                          unsigned char *ue_cont_res_id)
{
  gNB_MAC_INST *gNB = RC.nrmac[module_idP];
  NR_MAC_SUBHEADER_FIXED *mac_pdu_ptr = (NR_MAC_SUBHEADER_FIXED *) mac_pdu;
  uint8_t last_size = 0;
  int offset = 0, mac_ce_size, i, timing_advance_cmd, tag_id = 0;
  // MAC CEs
  uint8_t mac_header_control_elements[16], *ce_ptr;
  ce_ptr = &mac_header_control_elements[0];

  // DRX command subheader (MAC CE size 0)
  if (drx_cmd != 255) {
    mac_pdu_ptr->R = 0;
    mac_pdu_ptr->LCID = DL_SCH_LCID_DRX;
    //last_size = 1;
    mac_pdu_ptr++;
  }

  // Timing Advance subheader
  /* This was done only when timing_advance_cmd != 31
  // now TA is always send when ta_timer resets regardless of its value
  // this is done to avoid issues with the timeAlignmentTimer which is
  // supposed to monitor if the UE received TA or not */
  if (ue_sched_ctl->ta_apply) {
    mac_pdu_ptr->R = 0;
    mac_pdu_ptr->LCID = DL_SCH_LCID_TA_COMMAND;
    //last_size = 1;
    mac_pdu_ptr++;
    // TA MAC CE (1 octet)
    timing_advance_cmd = ue_sched_ctl->ta_update;
    AssertFatal(timing_advance_cmd < 64, "timing_advance_cmd %d > 63\n", timing_advance_cmd);
    ((NR_MAC_CE_TA *) ce_ptr)->TA_COMMAND = timing_advance_cmd;    //(timing_advance_cmd+31)&0x3f;

    if (gNB->tag->tag_Id != 0) {
      tag_id = gNB->tag->tag_Id;
      ((NR_MAC_CE_TA *) ce_ptr)->TAGID = tag_id;
    }

    LOG_D(MAC, "NR MAC CE timing advance command = %d (%d) TAG ID = %d\n", timing_advance_cmd, ((NR_MAC_CE_TA *) ce_ptr)->TA_COMMAND, tag_id);
    mac_ce_size = sizeof(NR_MAC_CE_TA);
    // Copying  bytes for MAC CEs to the mac pdu pointer
    memcpy((void *) mac_pdu_ptr, (void *) ce_ptr, mac_ce_size);
    ce_ptr += mac_ce_size;
    mac_pdu_ptr += (unsigned char) mac_ce_size;


  }

  // Contention resolution fixed subheader and MAC CE
  if (ue_cont_res_id) {
    mac_pdu_ptr->R = 0;
    mac_pdu_ptr->LCID = DL_SCH_LCID_CON_RES_ID;
    mac_pdu_ptr++;
    //last_size = 1;
    // contention resolution identity MAC ce has a fixed 48 bit size
    // this contains the UL CCCH SDU. If UL CCCH SDU is longer than 48 bits,
    // it contains the first 48 bits of the UL CCCH SDU
    LOG_T(MAC, "[gNB ][RAPROC] Generate contention resolution msg: %x.%x.%x.%x.%x.%x\n",
          ue_cont_res_id[0], ue_cont_res_id[1], ue_cont_res_id[2],
          ue_cont_res_id[3], ue_cont_res_id[4], ue_cont_res_id[5]);
    // Copying bytes (6 octects) to CEs pointer
    mac_ce_size = 6;
    memcpy(ce_ptr, ue_cont_res_id, mac_ce_size);
    // Copying bytes for MAC CEs to mac pdu pointer
    memcpy((void *) mac_pdu_ptr, (void *) ce_ptr, mac_ce_size);
    ce_ptr += mac_ce_size;
    mac_pdu_ptr += (unsigned char) mac_ce_size;
  }

  //TS 38.321 Sec 6.1.3.15 TCI State indication for UE Specific PDCCH MAC CE SubPDU generation
  if (ue_sched_ctl->UE_mac_ce_ctrl.pdcch_state_ind.is_scheduled) {
    //filling subheader
    mac_pdu_ptr->R = 0;
    mac_pdu_ptr->LCID = DL_SCH_LCID_TCI_STATE_IND_UE_SPEC_PDCCH;
    mac_pdu_ptr++;
    //Creating the instance of CE structure
    NR_TCI_PDCCH  nr_UESpec_TCI_StateInd_PDCCH;
    //filling the CE structre
    nr_UESpec_TCI_StateInd_PDCCH.CoresetId1 = ((ue_sched_ctl->UE_mac_ce_ctrl.pdcch_state_ind.coresetId) & 0xF) >> 1; //extracting MSB 3 bits from LS nibble
    nr_UESpec_TCI_StateInd_PDCCH.ServingCellId = (ue_sched_ctl->UE_mac_ce_ctrl.pdcch_state_ind.servingCellId) & 0x1F; //extracting LSB 5 Bits
    nr_UESpec_TCI_StateInd_PDCCH.TciStateId = (ue_sched_ctl->UE_mac_ce_ctrl.pdcch_state_ind.tciStateId) & 0x7F; //extracting LSB 7 bits
    nr_UESpec_TCI_StateInd_PDCCH.CoresetId2 = (ue_sched_ctl->UE_mac_ce_ctrl.pdcch_state_ind.coresetId) & 0x1; //extracting LSB 1 bit
    LOG_D(MAC, "NR MAC CE TCI state indication for UE Specific PDCCH = %d \n", nr_UESpec_TCI_StateInd_PDCCH.TciStateId);
    mac_ce_size = sizeof(NR_TCI_PDCCH);
    // Copying  bytes for MAC CEs to the mac pdu pointer
    memcpy((void *) mac_pdu_ptr, (void *)&nr_UESpec_TCI_StateInd_PDCCH, mac_ce_size);
    //incrementing the PDU pointer
    mac_pdu_ptr += (unsigned char) mac_ce_size;
  }

  //TS 38.321 Sec 6.1.3.16, SP CSI reporting on PUCCH Activation/Deactivation MAC CE
  if (ue_sched_ctl->UE_mac_ce_ctrl.SP_CSI_reporting_pucch.is_scheduled) {
    //filling the subheader
    mac_pdu_ptr->R = 0;
    mac_pdu_ptr->LCID = DL_SCH_LCID_SP_CSI_REP_PUCCH_ACT;
    mac_pdu_ptr++;
    //creating the instance of CE structure
    NR_PUCCH_CSI_REPORTING nr_PUCCH_CSI_reportingActDeact;
    //filling the CE structure
    nr_PUCCH_CSI_reportingActDeact.BWP_Id = (ue_sched_ctl->UE_mac_ce_ctrl.SP_CSI_reporting_pucch.bwpId) & 0x3; //extracting LSB 2 bibs
    nr_PUCCH_CSI_reportingActDeact.ServingCellId = (ue_sched_ctl->UE_mac_ce_ctrl.SP_CSI_reporting_pucch.servingCellId) & 0x1F; //extracting LSB 5 bits
    nr_PUCCH_CSI_reportingActDeact.S0 = ue_sched_ctl->UE_mac_ce_ctrl.SP_CSI_reporting_pucch.s0tos3_actDeact[0];
    nr_PUCCH_CSI_reportingActDeact.S1 = ue_sched_ctl->UE_mac_ce_ctrl.SP_CSI_reporting_pucch.s0tos3_actDeact[1];
    nr_PUCCH_CSI_reportingActDeact.S2 = ue_sched_ctl->UE_mac_ce_ctrl.SP_CSI_reporting_pucch.s0tos3_actDeact[2];
    nr_PUCCH_CSI_reportingActDeact.S3 = ue_sched_ctl->UE_mac_ce_ctrl.SP_CSI_reporting_pucch.s0tos3_actDeact[3];
    nr_PUCCH_CSI_reportingActDeact.R2 = 0;
    mac_ce_size = sizeof(NR_PUCCH_CSI_REPORTING);
    // Copying MAC CE data to the mac pdu pointer
    memcpy((void *) mac_pdu_ptr, (void *)&nr_PUCCH_CSI_reportingActDeact, mac_ce_size);
    //incrementing the PDU pointer
    mac_pdu_ptr += (unsigned char) mac_ce_size;
  }

  //TS 38.321 Sec 6.1.3.14, TCI State activation/deactivation for UE Specific PDSCH MAC CE
  if (ue_sched_ctl->UE_mac_ce_ctrl.pdsch_TCI_States_ActDeact.is_scheduled) {
    //Computing the number of octects to be allocated for Flexible array member
    //of MAC CE structure
    uint8_t num_octects = (ue_sched_ctl->UE_mac_ce_ctrl.pdsch_TCI_States_ActDeact.highestTciStateActivated) / 8 + 1; //Calculating the number of octects for allocating the memory
    //filling the subheader
    ((NR_MAC_SUBHEADER_SHORT *) mac_pdu_ptr)->R = 0;
    ((NR_MAC_SUBHEADER_SHORT *) mac_pdu_ptr)->F = 0;
    ((NR_MAC_SUBHEADER_SHORT *) mac_pdu_ptr)->LCID = DL_SCH_LCID_TCI_STATE_ACT_UE_SPEC_PDSCH;
    ((NR_MAC_SUBHEADER_SHORT *) mac_pdu_ptr)->L = sizeof(NR_TCI_PDSCH_APERIODIC_CSI) + num_octects * sizeof(uint8_t);
    last_size = 2;
    //Incrementing the PDU pointer
    mac_pdu_ptr += last_size;
    //allocating memory for CE Structure
    NR_TCI_PDSCH_APERIODIC_CSI *nr_UESpec_TCI_StateInd_PDSCH = (NR_TCI_PDSCH_APERIODIC_CSI *)malloc(sizeof(NR_TCI_PDSCH_APERIODIC_CSI) + num_octects * sizeof(uint8_t));
    //initializing to zero
    memset((void *)nr_UESpec_TCI_StateInd_PDSCH, 0, sizeof(NR_TCI_PDSCH_APERIODIC_CSI) + num_octects * sizeof(uint8_t));
    //filling the CE Structure
    nr_UESpec_TCI_StateInd_PDSCH->BWP_Id = (ue_sched_ctl->UE_mac_ce_ctrl.pdsch_TCI_States_ActDeact.bwpId) & 0x3; //extracting LSB 2 Bits
    nr_UESpec_TCI_StateInd_PDSCH->ServingCellId = (ue_sched_ctl->UE_mac_ce_ctrl.pdsch_TCI_States_ActDeact.servingCellId) & 0x1F; //extracting LSB 5 bits

    for(i = 0; i < (num_octects * 8); i++) {
      if(ue_sched_ctl->UE_mac_ce_ctrl.pdsch_TCI_States_ActDeact.tciStateActDeact[i])
        nr_UESpec_TCI_StateInd_PDSCH->T[i / 8] = nr_UESpec_TCI_StateInd_PDSCH->T[i / 8] | (1 << (i % 8));
    }

    mac_ce_size = sizeof(NR_TCI_PDSCH_APERIODIC_CSI) + num_octects * sizeof(uint8_t);
    //Copying  bytes for MAC CEs to the mac pdu pointer
    memcpy((void *) mac_pdu_ptr, (void *)nr_UESpec_TCI_StateInd_PDSCH, mac_ce_size);
    //incrementing the mac pdu pointer
    mac_pdu_ptr += (unsigned char) mac_ce_size;
    //freeing the allocated memory
    free(nr_UESpec_TCI_StateInd_PDSCH);
  }

  //TS38.321 Sec 6.1.3.13 Aperiodic CSI Trigger State Subselection MAC CE
  if (ue_sched_ctl->UE_mac_ce_ctrl.aperi_CSI_trigger.is_scheduled) {
    //Computing the number of octects to be allocated for Flexible array member
    //of MAC CE structure
    uint8_t num_octects = (ue_sched_ctl->UE_mac_ce_ctrl.aperi_CSI_trigger.highestTriggerStateSelected) / 8 + 1; //Calculating the number of octects for allocating the memory
    //filling the subheader
    ((NR_MAC_SUBHEADER_SHORT *) mac_pdu_ptr)->R = 0;
    ((NR_MAC_SUBHEADER_SHORT *) mac_pdu_ptr)->F = 0;
    ((NR_MAC_SUBHEADER_SHORT *) mac_pdu_ptr)->LCID = DL_SCH_LCID_APERIODIC_CSI_TRI_STATE_SUBSEL;
    ((NR_MAC_SUBHEADER_SHORT *) mac_pdu_ptr)->L = sizeof(NR_TCI_PDSCH_APERIODIC_CSI) + num_octects * sizeof(uint8_t);
    last_size = 2;
    //Incrementing the PDU pointer
    mac_pdu_ptr += last_size;
    //allocating memory for CE structure
    NR_TCI_PDSCH_APERIODIC_CSI *nr_Aperiodic_CSI_Trigger = (NR_TCI_PDSCH_APERIODIC_CSI *)malloc(sizeof(NR_TCI_PDSCH_APERIODIC_CSI) + num_octects * sizeof(uint8_t));
    //initializing to zero
    memset((void *)nr_Aperiodic_CSI_Trigger, 0, sizeof(NR_TCI_PDSCH_APERIODIC_CSI) + num_octects * sizeof(uint8_t));
    //filling the CE Structure
    nr_Aperiodic_CSI_Trigger->BWP_Id = (ue_sched_ctl->UE_mac_ce_ctrl.aperi_CSI_trigger.bwpId) & 0x3; //extracting LSB 2 bits
    nr_Aperiodic_CSI_Trigger->ServingCellId = (ue_sched_ctl->UE_mac_ce_ctrl.aperi_CSI_trigger.servingCellId) & 0x1F; //extracting LSB 5 bits
    nr_Aperiodic_CSI_Trigger->R = 0;

    for(i = 0; i < (num_octects * 8); i++) {
      if(ue_sched_ctl->UE_mac_ce_ctrl.aperi_CSI_trigger.triggerStateSelection[i])
        nr_Aperiodic_CSI_Trigger->T[i / 8] = nr_Aperiodic_CSI_Trigger->T[i / 8] | (1 << (i % 8));
    }

    mac_ce_size = sizeof(NR_TCI_PDSCH_APERIODIC_CSI) + num_octects * sizeof(uint8_t);
    // Copying  bytes for MAC CEs to the mac pdu pointer
    memcpy((void *) mac_pdu_ptr, (void *)nr_Aperiodic_CSI_Trigger, mac_ce_size);
    //incrementing the mac pdu pointer
    mac_pdu_ptr += (unsigned char) mac_ce_size;
    //freeing the allocated memory
    free(nr_Aperiodic_CSI_Trigger);
  }

  if (ue_sched_ctl->UE_mac_ce_ctrl.sp_zp_csi_rs.is_scheduled) {
    ((NR_MAC_SUBHEADER_FIXED *) mac_pdu_ptr)->R = 0;
    ((NR_MAC_SUBHEADER_FIXED *) mac_pdu_ptr)->LCID = DL_SCH_LCID_SP_ZP_CSI_RS_RES_SET_ACT;
    mac_pdu_ptr++;
    ((NR_MAC_CE_SP_ZP_CSI_RS_RES_SET *) mac_pdu_ptr)->A_D = ue_sched_ctl->UE_mac_ce_ctrl.sp_zp_csi_rs.act_deact;
    ((NR_MAC_CE_SP_ZP_CSI_RS_RES_SET *) mac_pdu_ptr)->CELLID = ue_sched_ctl->UE_mac_ce_ctrl.sp_zp_csi_rs.serv_cell_id & 0x1F; //5 bits
    ((NR_MAC_CE_SP_ZP_CSI_RS_RES_SET *) mac_pdu_ptr)->BWPID = ue_sched_ctl->UE_mac_ce_ctrl.sp_zp_csi_rs.bwpid & 0x3; //2 bits
    ((NR_MAC_CE_SP_ZP_CSI_RS_RES_SET *) mac_pdu_ptr)->CSIRS_RSC_ID = ue_sched_ctl->UE_mac_ce_ctrl.sp_zp_csi_rs.rsc_id & 0xF; //4 bits
    ((NR_MAC_CE_SP_ZP_CSI_RS_RES_SET *) mac_pdu_ptr)->R = 0;
    LOG_D(MAC, "NR MAC CE of ZP CSIRS Serv cell ID = %d BWPID= %d Rsc set ID = %d\n", ue_sched_ctl->UE_mac_ce_ctrl.sp_zp_csi_rs.serv_cell_id, ue_sched_ctl->UE_mac_ce_ctrl.sp_zp_csi_rs.bwpid,
          ue_sched_ctl->UE_mac_ce_ctrl.sp_zp_csi_rs.rsc_id);
    mac_ce_size = sizeof(NR_MAC_CE_SP_ZP_CSI_RS_RES_SET);
    mac_pdu_ptr += (unsigned char) mac_ce_size;
  }

  if (ue_sched_ctl->UE_mac_ce_ctrl.csi_im.is_scheduled) {
    mac_pdu_ptr->R = 0;
    mac_pdu_ptr->LCID = DL_SCH_LCID_SP_CSI_RS_CSI_IM_RES_SET_ACT;
    mac_pdu_ptr++;
    CSI_RS_CSI_IM_ACT_DEACT_MAC_CE csi_rs_im_act_deact_ce;
    csi_rs_im_act_deact_ce.A_D = ue_sched_ctl->UE_mac_ce_ctrl.csi_im.act_deact;
    csi_rs_im_act_deact_ce.SCID = ue_sched_ctl->UE_mac_ce_ctrl.csi_im.serv_cellid & 0x3F;//gNB_PHY -> ssb_pdu.ssb_pdu_rel15.PhysCellId;
    csi_rs_im_act_deact_ce.BWP_ID = ue_sched_ctl->UE_mac_ce_ctrl.csi_im.bwp_id;
    csi_rs_im_act_deact_ce.R1 = 0;
    csi_rs_im_act_deact_ce.IM = ue_sched_ctl->UE_mac_ce_ctrl.csi_im.im;// IF set CSI IM Rsc id will presesent else CSI IM RSC ID is abscent
    csi_rs_im_act_deact_ce.SP_CSI_RSID = ue_sched_ctl->UE_mac_ce_ctrl.csi_im.nzp_csi_rsc_id;

    if ( csi_rs_im_act_deact_ce.IM ) { //is_scheduled if IM is 1 else this field will not present
      csi_rs_im_act_deact_ce.R2 = 0;
      csi_rs_im_act_deact_ce.SP_CSI_IMID = ue_sched_ctl->UE_mac_ce_ctrl.csi_im.csi_im_rsc_id;
      mac_ce_size = sizeof ( csi_rs_im_act_deact_ce ) - sizeof ( csi_rs_im_act_deact_ce.TCI_STATE );
    } else {
      mac_ce_size = sizeof ( csi_rs_im_act_deact_ce ) - sizeof ( csi_rs_im_act_deact_ce.TCI_STATE ) - 1;
    }

    memcpy ((void *) mac_pdu_ptr, (void *) & ( csi_rs_im_act_deact_ce), mac_ce_size);
    mac_pdu_ptr += (unsigned char) mac_ce_size;

    if (csi_rs_im_act_deact_ce.A_D ) { //Following IE is_scheduled only if A/D is 1
      mac_ce_size = sizeof ( struct TCI_S);

      for ( i = 0; i < ue_sched_ctl->UE_mac_ce_ctrl.csi_im.nb_tci_resource_set_id; i++) {
        csi_rs_im_act_deact_ce.TCI_STATE.R = 0;
        csi_rs_im_act_deact_ce.TCI_STATE.TCI_STATE_ID = ue_sched_ctl->UE_mac_ce_ctrl.csi_im.tci_state_id [i] & 0x7F;
        memcpy ((void *) mac_pdu_ptr, (void *) & (csi_rs_im_act_deact_ce.TCI_STATE), mac_ce_size);
        mac_pdu_ptr += (unsigned char) mac_ce_size;
      }
    }
  }

  // compute final offset
  offset = ((unsigned char *) mac_pdu_ptr - mac_pdu);
  //printf("Offset %d \n", ((unsigned char *) mac_pdu_ptr - mac_pdu));
  return offset;
}

int getNrOfSymbols(NR_BWP_Downlink_t *bwp, int tda) {
  struct NR_PDSCH_TimeDomainResourceAllocationList *tdaList =
    bwp->bwp_Common->pdsch_ConfigCommon->choice.setup->pdsch_TimeDomainAllocationList;
  AssertFatal(tda < tdaList->list.count,
              "time_domain_allocation %d>=%d\n",
              tda,
              tdaList->list.count);

  const int startSymbolAndLength = tdaList->list.array[tda]->startSymbolAndLength;
  int startSymbolIndex, nrOfSymbols;
  SLIV2SL(startSymbolAndLength, &startSymbolIndex, &nrOfSymbols);
  return nrOfSymbols;
}

nfapi_nr_dmrs_type_e getDmrsConfigType(NR_BWP_Downlink_t *bwp) {
  return bwp->bwp_Dedicated->pdsch_Config->choice.setup->dmrs_DownlinkForPDSCH_MappingTypeA->choice.setup->dmrs_Type == NULL ? 0 : 1;
}

uint8_t getN_PRB_DMRS(NR_BWP_Downlink_t *bwp, int numDmrsCdmGrpsNoData) {
  const nfapi_nr_dmrs_type_e dmrsConfigType = getDmrsConfigType(bwp);
  if (dmrsConfigType == NFAPI_NR_DMRS_TYPE1) {
    // if no data in dmrs cdm group is 1 only even REs have no data
    // if no data in dmrs cdm group is 2 both odd and even REs have no data
    return numDmrsCdmGrpsNoData * 6;
  } else {
    return numDmrsCdmGrpsNoData * 4;
  }
}

void nr_store_dlsch_buffer(module_id_t module_id,
                           frame_t frame,
                           sub_frame_t slot) {

  NR_UE_info_t *UE_info = &RC.nrmac[module_id]->UE_info;

  for (int UE_id = UE_info->list.head; UE_id >= 0; UE_id = UE_info->list.next[UE_id]) {
    NR_UE_sched_ctrl_t *sched_ctrl = &UE_info->UE_sched_ctrl[UE_id];

    sched_ctrl->num_total_bytes = 0;
    const int lcid = DL_SCH_LCID_DTCH;
    const uint16_t rnti = UE_info->rnti[UE_id];
    sched_ctrl->rlc_status[lcid] = mac_rlc_status_ind(module_id,
                                                      rnti,
                                                      module_id,
                                                      frame,
                                                      slot,
                                                      ENB_FLAG_YES,
                                                      MBMS_FLAG_NO,
                                                      lcid,
                                                      0,
                                                      0);
    sched_ctrl->num_total_bytes += sched_ctrl->rlc_status[lcid].bytes_in_buffer;
    LOG_D(MAC,
          "[%s][%d.%d], DTCH%d->DLSCH, RLC status %d bytes TA %d\n",
          __func__,
          frame,
          slot,
          lcid,
          sched_ctrl->rlc_status[lcid].bytes_in_buffer,
          sched_ctrl->ta_apply);
  }
}

bool allocate_retransmission(module_id_t module_id,
                             uint8_t *rballoc_mask,
                             int *n_rb_sched,
                             int UE_id,
                             int current_harq_pid){
  NR_UE_sched_ctrl_t *sched_ctrl = &RC.nrmac[module_id]->UE_info.UE_sched_ctrl[UE_id];
  NR_UE_ret_info_t *retInfo = &sched_ctrl->retInfo[current_harq_pid];
  const uint16_t bwpSize = NRRIV2BW(sched_ctrl->active_bwp->bwp_Common->genericParameters.locationAndBandwidth, MAX_BWP_SIZE);
  int rbStart = NRRIV2PRBOFFSET(sched_ctrl->active_bwp->bwp_Common->genericParameters.locationAndBandwidth, MAX_BWP_SIZE);

  sched_ctrl->time_domain_allocation = retInfo->time_domain_allocation;

  /* ensure that there is a free place for RB allocation */
  int rbSize = 0;
  while (rbSize < retInfo->rbSize) {
    rbStart += rbSize; /* last iteration rbSize was not enough, skip it */
    rbSize = 0;
    while (rbStart < bwpSize && !rballoc_mask[rbStart]) rbStart++;
    if (rbStart >= bwpSize) {
      LOG_D(MAC,
            "cannot allocate retransmission for UE %d/RNTI %04x: no resources\n",
            UE_id,
            RC.nrmac[module_id]->UE_info.rnti[UE_id]);
      return false;
    }
    while (rbStart + rbSize < bwpSize
           && rballoc_mask[rbStart + rbSize]
           && rbSize < retInfo->rbSize)
      rbSize++;
  }
  sched_ctrl->rbSize = retInfo->rbSize;
  sched_ctrl->rbStart = rbStart;

  /* MCS etc: just reuse from previous scheduling opportunity */
  sched_ctrl->mcsTableIdx = retInfo->mcsTableIdx;
  sched_ctrl->mcs = retInfo->mcs;
  sched_ctrl->numDmrsCdmGrpsNoData = retInfo->numDmrsCdmGrpsNoData;

  /* retransmissions: directly allocate */
  *n_rb_sched -= sched_ctrl->rbSize;
  for (int rb = 0; rb < sched_ctrl->rbSize; rb++)
    rballoc_mask[rb+sched_ctrl->rbStart] = 0;
  return true;
}

float thr_ue[MAX_MOBILES_PER_GNB];

void pf_dl(module_id_t module_id,
           frame_t frame,
           sub_frame_t slot,
           NR_list_t *UE_list,
           int n_rb_sched,
           uint8_t *rballoc_mask,
           int max_num_ue) {

  NR_UE_info_t *UE_info = &RC.nrmac[module_id]->UE_info;
  float coeff_ue[MAX_MOBILES_PER_GNB];
  // UEs that could be scheduled
  int ue_array[MAX_MOBILES_PER_GNB];
  NR_list_t UE_sched = { .head = -1, .next = ue_array, .tail = -1, .len = MAX_MOBILES_PER_GNB };

  /* Loop UE_info->list to check retransmission */
  for (int UE_id = UE_list->head; UE_id >= 0; UE_id = UE_list->next[UE_id]) {
    NR_UE_sched_ctrl_t *sched_ctrl = &UE_info->UE_sched_ctrl[UE_id];
    sched_ctrl->search_space = get_searchspace(sched_ctrl->active_bwp, NR_SearchSpace__searchSpaceType_PR_ue_Specific);
    sched_ctrl->coreset = get_coreset(sched_ctrl->active_bwp, sched_ctrl->search_space, 1 /* dedicated */);
    /* get the PID of a HARQ process awaiting retrnasmission, or -1 otherwise */
    sched_ctrl->dl_harq_pid = sched_ctrl->retrans_dl_harq.head;
    const rnti_t rnti = UE_info->rnti[UE_id];

    /* Calculate Throughput */
    const float a = 0.0005f; // corresponds to 200ms window
    const uint32_t b = UE_info->mac_stats[UE_id].dlsch_current_bytes;
    thr_ue[UE_id] = (1 - a) * thr_ue[UE_id] + a * b;

    /* retransmission */
    if (sched_ctrl->dl_harq_pid >= 0) {
      /* Find a free CCE */
      bool freeCCE = find_free_CCE(module_id, slot, UE_id);
      if (!freeCCE){
        LOG_D(MAC, "%4d.%2d could not find CCE for DL DCI retransmission UE %d/RNTI %04x\n", frame, slot, UE_id, rnti);
        continue;
      }
      /* Find PUCCH occasion: if it fails, undo CCE allocation (undoing PUCCH
       * allocation after CCE alloc fail would be more complex) */
      const bool alloc = nr_acknack_scheduling(module_id, UE_id, frame, slot);
      if (!alloc) {
        LOG_W(MAC,
              "%s(): could not find PUCCH for UE %d/%04x@%d.%d\n",
              __func__,
              UE_id,
              rnti,
              frame,
              slot);
        int cid = sched_ctrl->coreset->controlResourceSetId;
        UE_info->num_pdcch_cand[UE_id][cid]--;
        int *cce_list = RC.nrmac[module_id]->cce_list[sched_ctrl->active_bwp->bwp_Id][cid];
        for (int i = 0; i < sched_ctrl->aggregation_level; i++)
          cce_list[sched_ctrl->cce_index + i] = 0;
        return;
      }
      /* Allocate retransmission */
      bool r = allocate_retransmission(module_id, rballoc_mask, &n_rb_sched, UE_id, sched_ctrl->dl_harq_pid);
      if (!r) {
        LOG_D(MAC, "%4d.%2d retransmission can NOT be allocated\n", frame, slot);
        continue;
      }
      /* reduce max_num_ue once we are sure UE can be allocated, i.e., has CCE */
      max_num_ue--;
      if (max_num_ue < 0) return;
    } else {
      /* Check DL buffer and skip this UE if no bytes and no TA necessary */
      if (sched_ctrl->num_total_bytes == 0 && frame != (sched_ctrl->ta_frame + 10) % 1024)
        continue;

      /* Calculate coeff */
      sched_ctrl->time_domain_allocation = 2;
      sched_ctrl->mcsTableIdx = 0;
      sched_ctrl->mcs = 9;
      sched_ctrl->numDmrsCdmGrpsNoData = 1;
      uint8_t N_PRB_DMRS =
              getN_PRB_DMRS(sched_ctrl->active_bwp, sched_ctrl->numDmrsCdmGrpsNoData);
      int nrOfSymbols = getNrOfSymbols(sched_ctrl->active_bwp,
                                       sched_ctrl->time_domain_allocation);
      uint32_t tbs = nr_compute_tbs(nr_get_Qm_dl(sched_ctrl->mcs, sched_ctrl->mcsTableIdx),
                                    nr_get_code_rate_dl(sched_ctrl->mcs, sched_ctrl->mcsTableIdx),
                                    1,  // rbSize
                                    nrOfSymbols,
                                    N_PRB_DMRS,  // FIXME // This should be multiplied by the
                                    // number of dmrs symbols
                                    0 /* N_PRB_oh, 0 for initialBWP */, 0 /* tb_scaling */,
                                    1 /* nrOfLayers */)
                     >> 3;
      coeff_ue[UE_id] = (float) tbs / thr_ue[UE_id];
      LOG_D(MAC,"b %d, thr_ue[%d] %f, tbs %d, coeff_ue[%d] %f\n",
            b, UE_id, thr_ue[UE_id], tbs, UE_id, coeff_ue[UE_id]);
      /* Create UE_sched list for UEs eligible for new transmission*/
      add_tail_nr_list(&UE_sched, UE_id);
    }
  }

  /* Loop UE_sched to find max coeff and allocate transmission */
  while (max_num_ue > 0 && n_rb_sched > 0 && UE_sched.head >= 0) {

    /* Find max coeff from UE_sched*/
    int *max = &UE_sched.head; /* assume head is max */
    int *p = &UE_sched.next[*max];
    while (*p >= 0) {
      /* if the current one has larger coeff, save for later */
      if (coeff_ue[*p] > coeff_ue[*max])
        max = p;
      p = &UE_sched.next[*p];
    }
    /* remove the max one: do not use remove_nr_list() it goes through the
     * whole list every time. Note that UE_sched.tail might not be set
     * correctly anymore */
    const int UE_id = *max;
    p = &UE_sched.next[*max];
    *max = UE_sched.next[*max];
    *p = -1;

    NR_UE_sched_ctrl_t *sched_ctrl = &UE_info->UE_sched_ctrl[UE_id];
    const uint16_t rnti = UE_info->rnti[UE_id];
    const uint16_t bwpSize = NRRIV2BW(sched_ctrl->active_bwp->bwp_Common->genericParameters.locationAndBandwidth, MAX_BWP_SIZE);
    int rbStart = NRRIV2PRBOFFSET(sched_ctrl->active_bwp->bwp_Common->genericParameters.locationAndBandwidth, MAX_BWP_SIZE);

    /* Find a free CCE */
    bool freeCCE = find_free_CCE(module_id, slot, UE_id);
    if (!freeCCE) {
      LOG_D(MAC, "%4d.%2d could not find CCE for DL DCI UE %d/RNTI %04x\n", frame, slot, UE_id, rnti);
      continue;
    }
    /* reduce max_num_ue once we are sure UE can be allocated, i.e., has CCE */
    max_num_ue--;
    if (max_num_ue < 0) return;

    /* Find PUCCH occasion: if it fails, undo CCE allocation (undoing PUCCH
    * allocation after CCE alloc fail would be more complex) */
    const bool alloc = nr_acknack_scheduling(module_id, UE_id, frame, slot);
    if (!alloc) {
      LOG_W(MAC,
            "%s(): could not find PUCCH for UE %d/%04x@%d.%d\n",
            __func__,
            UE_id,
            rnti,
            frame,
            slot);
      int cid = sched_ctrl->coreset->controlResourceSetId;
      UE_info->num_pdcch_cand[UE_id][cid]--;
      int *cce_list = RC.nrmac[module_id]->cce_list[sched_ctrl->active_bwp->bwp_Id][cid];
      for (int i = 0; i < sched_ctrl->aggregation_level; i++)
        cce_list[sched_ctrl->cce_index + i] = 0;
      return;
    }

    /* Allocate transmission */
    // Time-domain allocation
    sched_ctrl->time_domain_allocation = 2;

    // modulation scheme
    sched_ctrl->mcsTableIdx = 0;
    sched_ctrl->mcs = 9;
    sched_ctrl->numDmrsCdmGrpsNoData = 1;

    // Freq-demain allocation
    while (rbStart < bwpSize && !rballoc_mask[rbStart]) rbStart++;

    const uint8_t N_PRB_DMRS =
        getN_PRB_DMRS(sched_ctrl->active_bwp, sched_ctrl->numDmrsCdmGrpsNoData);
    const int nrOfSymbols = getNrOfSymbols(sched_ctrl->active_bwp,
        sched_ctrl->time_domain_allocation);
    const NR_ServingCellConfigCommon_t *scc = RC.nrmac[module_id]->common_channels->ServingCellConfigCommon;
    const uint8_t N_DMRS_SLOT = get_num_dmrs_symbols(
        sched_ctrl->active_bwp->bwp_Dedicated->pdsch_Config->choice.setup,
        scc->dmrs_TypeA_Position,
        nrOfSymbols);

    int rbSize = 0;
    uint32_t TBS = 0;
    const int oh = 2 + (sched_ctrl->num_total_bytes >= 256)
                 + 2 * (frame == (sched_ctrl->ta_frame + 10) % 1024);
    do {
      rbSize++;
      TBS = nr_compute_tbs(nr_get_Qm_dl(sched_ctrl->mcs, sched_ctrl->mcsTableIdx),
                           nr_get_code_rate_dl(sched_ctrl->mcs, sched_ctrl->mcsTableIdx),
                           rbSize,
                           nrOfSymbols,
                           N_PRB_DMRS * N_DMRS_SLOT,
                           0 /* N_PRB_oh, 0 for initialBWP */,
                           0 /* tb_scaling */,
                           1 /* nrOfLayers */)
            >> 3;
    } while (rbStart + rbSize < bwpSize && rballoc_mask[rbStart + rbSize] && TBS < sched_ctrl->num_total_bytes + oh);
    sched_ctrl->rbSize = rbSize;
    sched_ctrl->rbStart = rbStart;

    /* transmissions: directly allocate */
    n_rb_sched -= sched_ctrl->rbSize;
    for (int rb = 0; rb < sched_ctrl->rbSize; rb++)
      rballoc_mask[rb+sched_ctrl->rbStart] = 0;
  }
}

void nr_simple_dlsch_preprocessor(module_id_t module_id,
                                  frame_t frame,
                                  sub_frame_t slot) {
  NR_UE_info_t *UE_info = &RC.nrmac[module_id]->UE_info;

  if (UE_info->num_UEs == 0)
    return;

  const int CC_id = 0;


  /* Get bwpSize from the first UE */
  int UE_id = UE_info->list.head;
  NR_UE_sched_ctrl_t *sched_ctrl = &UE_info->UE_sched_ctrl[UE_id];
  const uint16_t bwpSize = NRRIV2BW(sched_ctrl->active_bwp->bwp_Common->genericParameters.locationAndBandwidth, MAX_BWP_SIZE);

  uint16_t *vrb_map = RC.nrmac[module_id]->common_channels[CC_id].vrb_map;
  uint8_t rballoc_mask[bwpSize];
  int n_rb_sched = 0;
  for (int i = 0; i < bwpSize; i++) {
    // calculate mask: init with "NOT" vrb_map:
    // if any RB in vrb_map is blocked (1), the current RBG will be 0
    rballoc_mask[i] = !vrb_map[i];
    n_rb_sched += rballoc_mask[i];
  }

  /* Retrieve amount of data to send for this UE */
  nr_store_dlsch_buffer(module_id, frame, slot);

  /* proportional fair scheduling algorithm */
  pf_dl(module_id,
        frame,
        slot,
        &UE_info->list,
        n_rb_sched,
        rballoc_mask,
        2);
}

void nr_schedule_ue_spec(module_id_t module_id,
                         frame_t frame,
                         sub_frame_t slot) {
  gNB_MAC_INST *gNB_mac = RC.nrmac[module_id];

  /* PREPROCESSOR */
  gNB_mac->pre_processor_dl(module_id, frame, slot);

  const int CC_id = 0;
  NR_ServingCellConfigCommon_t *scc = gNB_mac->common_channels[CC_id].ServingCellConfigCommon;
  NR_UE_info_t *UE_info = &gNB_mac->UE_info;

  nfapi_nr_dl_tti_request_body_t *dl_req = &gNB_mac->DL_req[CC_id].dl_tti_request_body;

  NR_list_t *UE_list = &UE_info->list;
  for (int UE_id = UE_list->head; UE_id >= 0; UE_id = UE_list->next[UE_id]) {
    NR_UE_sched_ctrl_t *sched_ctrl = &UE_info->UE_sched_ctrl[UE_id];
    UE_info->mac_stats[UE_id].dlsch_current_bytes = 0;

    /* update TA and set ta_apply every 10 frames.
     * Possible improvement: take the periodicity from input file.
     * If such UE is not scheduled now, it will be by the preprocessor later.
     * If we add the CE, ta_apply will be reset */
    if (frame == (sched_ctrl->ta_frame + 10) % 1024){
      sched_ctrl->ta_apply = true; /* the timer is reset once TA CE is scheduled */
      LOG_D(MAC, "[UE %d][%d.%d] UL timing alignment procedures: setting flag for Timing Advance command\n", UE_id, frame, slot);
    }

    if (sched_ctrl->rbSize <= 0)
      continue;

    const rnti_t rnti = UE_info->rnti[UE_id];

    /* POST processing */
    struct NR_PDSCH_TimeDomainResourceAllocationList *tdaList =
      sched_ctrl->active_bwp->bwp_Common->pdsch_ConfigCommon->choice.setup->pdsch_TimeDomainAllocationList;
    AssertFatal(sched_ctrl->time_domain_allocation < tdaList->list.count,
                "time_domain_allocation %d>=%d\n",
                sched_ctrl->time_domain_allocation,
                tdaList->list.count);

    const int startSymbolAndLength =
      tdaList->list.array[sched_ctrl->time_domain_allocation]->startSymbolAndLength;
    int startSymbolIndex, nrOfSymbols;
    SLIV2SL(startSymbolAndLength, &startSymbolIndex, &nrOfSymbols);

    uint8_t N_PRB_DMRS =
        getN_PRB_DMRS(sched_ctrl->active_bwp, sched_ctrl->numDmrsCdmGrpsNoData);
    uint8_t N_DMRS_SLOT = get_num_dmrs_symbols(sched_ctrl->active_bwp->bwp_Dedicated->pdsch_Config->choice.setup,
                                               RC.nrmac[module_id]->common_channels->ServingCellConfigCommon->dmrs_TypeA_Position ,
                                               nrOfSymbols);
    const nfapi_nr_dmrs_type_e dmrsConfigType = getDmrsConfigType(sched_ctrl->active_bwp);
    const int nrOfLayers = 1;
    const uint16_t R = nr_get_code_rate_dl(sched_ctrl->mcs, sched_ctrl->mcsTableIdx);
    const uint8_t Qm = nr_get_Qm_dl(sched_ctrl->mcs, sched_ctrl->mcsTableIdx);
    const uint32_t TBS =
        nr_compute_tbs(nr_get_Qm_dl(sched_ctrl->mcs, sched_ctrl->mcsTableIdx),
                       nr_get_code_rate_dl(sched_ctrl->mcs, sched_ctrl->mcsTableIdx),
                       sched_ctrl->rbSize,
                       nrOfSymbols,
                       N_PRB_DMRS * N_DMRS_SLOT,
                       0 /* N_PRB_oh, 0 for initialBWP */,
                       0 /* tb_scaling */,
                       nrOfLayers)
        >> 3;

    int8_t current_harq_pid = sched_ctrl->dl_harq_pid;
    if (current_harq_pid < 0) {
      /* PP has not selected a specific HARQ Process, get a new one */
      current_harq_pid = sched_ctrl->available_dl_harq.head;
      AssertFatal(current_harq_pid >= 0,
                  "no free HARQ process available for UE %d\n",
                  UE_id);
      remove_front_nr_list(&sched_ctrl->available_dl_harq);
      sched_ctrl->dl_harq_pid = current_harq_pid;
    } else {
      /* PP selected a specific HARQ process. Check whether it will be a new
       * transmission or a retransmission, and remove from the corresponding
       * list */
      if (sched_ctrl->harq_processes[current_harq_pid].round == 0)
        remove_nr_list(&sched_ctrl->available_dl_harq, current_harq_pid);
      else
        remove_nr_list(&sched_ctrl->retrans_dl_harq, current_harq_pid);
    }
    NR_UE_harq_t *harq = &sched_ctrl->harq_processes[current_harq_pid];
    DevAssert(!harq->is_waiting);
    add_tail_nr_list(&sched_ctrl->feedback_dl_harq, current_harq_pid);
    NR_sched_pucch_t *pucch = &sched_ctrl->sched_pucch[0];
    harq->feedback_slot = pucch->ul_slot;
    harq->is_waiting = true;
    UE_info->mac_stats[UE_id].dlsch_rounds[harq->round]++;

    LOG_D(MAC,
          "%4d.%2d RNTI %04x start %d RBs %d startSymbol %d nb_symbsol %d MCS %d TBS %d HARQ PID %d round %d NDI %d\n",
          frame,
          slot,
          rnti,
          sched_ctrl->rbStart,
          sched_ctrl->rbSize,
          startSymbolIndex,
          nrOfSymbols,
          sched_ctrl->mcs,
          TBS,
          current_harq_pid,
          harq->round,
          harq->ndi);

    NR_BWP_Downlink_t *bwp = sched_ctrl->active_bwp;
    AssertFatal(bwp->bwp_Dedicated->pdcch_Config->choice.setup->searchSpacesToAddModList,
                "searchSpacesToAddModList is null\n");
    AssertFatal(bwp->bwp_Dedicated->pdcch_Config->choice.setup->searchSpacesToAddModList->list.count > 0,
                "searchSPacesToAddModList is empty\n");

    /* look up the PDCCH PDU for this CC, BWP, and CORESET. If it does not
     * exist, create it */
    const int bwpid = sched_ctrl->active_bwp->bwp_Id;
    const int coresetid = sched_ctrl->coreset->controlResourceSetId;
    nfapi_nr_dl_tti_pdcch_pdu_rel15_t *pdcch_pdu = gNB_mac->pdcch_pdu_idx[CC_id][bwpid][coresetid];
    if (!pdcch_pdu) {
      nfapi_nr_dl_tti_request_pdu_t *dl_tti_pdcch_pdu = &dl_req->dl_tti_pdu_list[dl_req->nPDUs];
      memset(dl_tti_pdcch_pdu, 0, sizeof(nfapi_nr_dl_tti_request_pdu_t));
      dl_tti_pdcch_pdu->PDUType = NFAPI_NR_DL_TTI_PDCCH_PDU_TYPE;
      dl_tti_pdcch_pdu->PDUSize = (uint8_t)(2+sizeof(nfapi_nr_dl_tti_pdcch_pdu));
      dl_req->nPDUs += 1;
      pdcch_pdu = &dl_tti_pdcch_pdu->pdcch_pdu.pdcch_pdu_rel15;
      nr_configure_pdcch(pdcch_pdu, sched_ctrl->search_space, sched_ctrl->coreset, scc, bwp);
      gNB_mac->pdcch_pdu_idx[CC_id][bwpid][coresetid] = pdcch_pdu;
    }

    nfapi_nr_dl_tti_request_pdu_t *dl_tti_pdsch_pdu = &dl_req->dl_tti_pdu_list[dl_req->nPDUs];
    memset(dl_tti_pdsch_pdu, 0, sizeof(nfapi_nr_dl_tti_request_pdu_t));
    dl_tti_pdsch_pdu->PDUType = NFAPI_NR_DL_TTI_PDSCH_PDU_TYPE;
    dl_tti_pdsch_pdu->PDUSize = (uint8_t)(2+sizeof(nfapi_nr_dl_tti_pdsch_pdu));
    dl_req->nPDUs += 1;
    nfapi_nr_dl_tti_pdsch_pdu_rel15_t *pdsch_pdu = &dl_tti_pdsch_pdu->pdsch_pdu.pdsch_pdu_rel15;

    pdsch_pdu->pduBitmap = 0;
    pdsch_pdu->rnti = rnti;
    /* SCF222: PDU index incremented for each PDSCH PDU sent in TX control
     * message. This is used to associate control information to data and is
     * reset every slot. */
    const int pduindex = gNB_mac->pdu_index[CC_id]++;
    pdsch_pdu->pduIndex = pduindex;

    // BWP
    pdsch_pdu->BWPSize  = NRRIV2BW(bwp->bwp_Common->genericParameters.locationAndBandwidth, MAX_BWP_SIZE);
    pdsch_pdu->BWPStart = NRRIV2PRBOFFSET(bwp->bwp_Common->genericParameters.locationAndBandwidth,MAX_BWP_SIZE);
    pdsch_pdu->SubcarrierSpacing = bwp->bwp_Common->genericParameters.subcarrierSpacing;
    if (bwp->bwp_Common->genericParameters.cyclicPrefix)
      pdsch_pdu->CyclicPrefix = *bwp->bwp_Common->genericParameters.cyclicPrefix;
    else
      pdsch_pdu->CyclicPrefix = 0;

    // Codeword information
    pdsch_pdu->NrOfCodewords = 1;
    pdsch_pdu->targetCodeRate[0] = R;
    pdsch_pdu->qamModOrder[0] = Qm;
    pdsch_pdu->mcsIndex[0] = sched_ctrl->mcs;
    pdsch_pdu->mcsTable[0] = sched_ctrl->mcsTableIdx;
    pdsch_pdu->rvIndex[0] = nr_rv_round_map[harq->round];
    pdsch_pdu->TBSize[0] = TBS;

    pdsch_pdu->dataScramblingId = *scc->physCellId;
    pdsch_pdu->nrOfLayers = nrOfLayers;
    pdsch_pdu->transmissionScheme = 0;
    pdsch_pdu->refPoint = 0; // Point A

    // DMRS
    pdsch_pdu->dlDmrsSymbPos =
        fill_dmrs_mask(bwp->bwp_Dedicated->pdsch_Config->choice.setup,
                       scc->dmrs_TypeA_Position,
                       nrOfSymbols);
    pdsch_pdu->dmrsConfigType = dmrsConfigType;
    pdsch_pdu->dlDmrsScramblingId = *scc->physCellId;
    pdsch_pdu->SCID = 0;
    pdsch_pdu->numDmrsCdmGrpsNoData = sched_ctrl->numDmrsCdmGrpsNoData;
    pdsch_pdu->dmrsPorts = 1;

    // Pdsch Allocation in frequency domain
    pdsch_pdu->resourceAlloc = 1;
    pdsch_pdu->rbStart = sched_ctrl->rbStart;
    pdsch_pdu->rbSize = sched_ctrl->rbSize;
    pdsch_pdu->VRBtoPRBMapping = 1; // non-interleaved, check if this is ok for initialBWP

    // Resource Allocation in time domain
    pdsch_pdu->StartSymbolIndex = startSymbolIndex;
    pdsch_pdu->NrOfSymbols = nrOfSymbols;

    /* Check and validate PTRS values */
    struct NR_SetupRelease_PTRS_DownlinkConfig *phaseTrackingRS =
        bwp->bwp_Dedicated->pdsch_Config->choice.setup->dmrs_DownlinkForPDSCH_MappingTypeA->choice.setup->phaseTrackingRS;
    if (phaseTrackingRS) {
      bool valid_ptrs_setup = set_dl_ptrs_values(phaseTrackingRS->choice.setup,
                                                 pdsch_pdu->rbSize,
                                                 pdsch_pdu->mcsIndex[0],
                                                 pdsch_pdu->mcsTable[0],
                                                 &pdsch_pdu->PTRSFreqDensity,
                                                 &pdsch_pdu->PTRSTimeDensity,
                                                 &pdsch_pdu->PTRSPortIndex,
                                                 &pdsch_pdu->nEpreRatioOfPDSCHToPTRS,
                                                 &pdsch_pdu->PTRSReOffset,
                                                 pdsch_pdu->NrOfSymbols);
      if (valid_ptrs_setup)
        pdsch_pdu->pduBitmap |= 0x1; // Bit 0: pdschPtrs - Indicates PTRS included (FR2)
    }

    /* Fill PDCCH DL DCI PDU */
    nfapi_nr_dl_dci_pdu_t *dci_pdu = &pdcch_pdu->dci_pdu[pdcch_pdu->numDlDci];
    pdcch_pdu->numDlDci++;
    dci_pdu->RNTI = rnti;
    if (sched_ctrl->coreset->pdcch_DMRS_ScramblingID &&
        sched_ctrl->search_space->searchSpaceType->present == NR_SearchSpace__searchSpaceType_PR_ue_Specific) {
      dci_pdu->ScramblingId = *sched_ctrl->coreset->pdcch_DMRS_ScramblingID;
      dci_pdu->ScramblingRNTI = rnti;
    } else {
      dci_pdu->ScramblingId = *scc->physCellId;
      dci_pdu->ScramblingRNTI = 0;
    }
    dci_pdu->AggregationLevel = sched_ctrl->aggregation_level;
    dci_pdu->CceIndex = sched_ctrl->cce_index;
    dci_pdu->beta_PDCCH_1_0 = 0;
    dci_pdu->powerControlOffsetSS = 1;

    /* DCI payload */
    dci_pdu_rel15_t dci_payload;
    memset(&dci_payload, 0, sizeof(dci_pdu_rel15_t));
    // bwp indicator
    const int n_dl_bwp = UE_info->secondaryCellGroup[UE_id]->spCellConfig->spCellConfigDedicated->downlinkBWP_ToAddModList->list.count;
      AssertFatal(n_dl_bwp == 1,
          "downlinkBWP_ToAddModList has %d BWP!\n",
          n_dl_bwp);
    // as per table 7.3.1.1.2-1 in 38.212
    dci_payload.bwp_indicator.val = n_dl_bwp < 4 ? bwp->bwp_Id : bwp->bwp_Id - 1;
    AssertFatal(bwp->bwp_Dedicated->pdsch_Config->choice.setup->resourceAllocation == NR_PDSCH_Config__resourceAllocation_resourceAllocationType1,
                "Only frequency resource allocation type 1 is currently supported\n");
    dci_payload.frequency_domain_assignment.val =
        PRBalloc_to_locationandbandwidth0(
            pdsch_pdu->rbSize,
            pdsch_pdu->rbStart,
            pdsch_pdu->BWPSize);
    dci_payload.time_domain_assignment.val = sched_ctrl->time_domain_allocation;
    dci_payload.mcs = sched_ctrl->mcs;
    dci_payload.rv = pdsch_pdu->rvIndex[0];
    dci_payload.harq_pid = current_harq_pid;
    dci_payload.ndi = harq->ndi;
    dci_payload.dai[0].val = (pucch->dai_c-1)&3;
    dci_payload.tpc = sched_ctrl->tpc1; // TPC for PUCCH: table 7.2.1-1 in 38.213
    dci_payload.pucch_resource_indicator = pucch->resource_indicator;
    dci_payload.pdsch_to_harq_feedback_timing_indicator.val = pucch->timing_indicator; // PDSCH to HARQ TI
    dci_payload.antenna_ports.val = 0;  // nb of cdm groups w/o data 1 and dmrs port 0
    dci_payload.dmrs_sequence_initialization.val = pdsch_pdu->SCID;
    LOG_D(MAC,
          "%4d.%2d DCI type 1 payload: freq_alloc %d (%d,%d,%d), "
          "time_alloc %d, vrb to prb %d, mcs %d tb_scaling %d ndi %d rv %d\n",
          frame,
          slot,
          dci_payload.frequency_domain_assignment.val,
          pdsch_pdu->rbStart,
          pdsch_pdu->rbSize,
          pdsch_pdu->BWPSize,
          dci_payload.time_domain_assignment.val,
          dci_payload.vrb_to_prb_mapping.val,
          dci_payload.mcs,
          dci_payload.tb_scaling,
          dci_payload.ndi,
          dci_payload.rv);

    const long f = sched_ctrl->search_space->searchSpaceType->choice.ue_Specific->dci_Formats;
    const int dci_format = f ? NR_DL_DCI_FORMAT_1_1 : NR_DL_DCI_FORMAT_1_0;
    const int rnti_type = NR_RNTI_C;

    fill_dci_pdu_rel15(scc,
                       UE_info->secondaryCellGroup[UE_id],
                       dci_pdu,
                       &dci_payload,
                       dci_format,
                       rnti_type,
                       pdsch_pdu->BWPSize,
                       bwp->bwp_Id);

    LOG_D(MAC,
          "coreset params: FreqDomainResource %llx, start_symbol %d  n_symb %d\n",
          (unsigned long long)pdcch_pdu->FreqDomainResource,
          pdcch_pdu->StartSymbolIndex,
          pdcch_pdu->DurationSymbols);

    NR_UE_ret_info_t *retInfo = &sched_ctrl->retInfo[current_harq_pid];
    if (harq->round != 0) { /* retransmission */
      if (sched_ctrl->rbSize != retInfo->rbSize)
        LOG_W(MAC,
              "retransmission uses different rbSize (%d vs. orig %d)\n",
              sched_ctrl->rbSize,
              retInfo->rbSize);
      if (sched_ctrl->time_domain_allocation != retInfo->time_domain_allocation)
        LOG_W(MAC,
              "retransmission uses different time_domain_allocation (%d vs. orig %d)\n",
              sched_ctrl->time_domain_allocation,
              retInfo->time_domain_allocation);
      if (sched_ctrl->mcs != retInfo->mcs
          || sched_ctrl->mcsTableIdx != retInfo->mcsTableIdx
          || sched_ctrl->numDmrsCdmGrpsNoData != retInfo->numDmrsCdmGrpsNoData)
        LOG_W(MAC,
              "retransmission uses different table/MCS/numDmrsCdmGrpsNoData (%d/%d/%d vs. orig %d/%d/%d)\n",
              sched_ctrl->mcsTableIdx,
              sched_ctrl->mcs,
              sched_ctrl->numDmrsCdmGrpsNoData,
              retInfo->mcsTableIdx,
              retInfo->mcs,
              retInfo->numDmrsCdmGrpsNoData);
      /* we do not have to do anything, since we do not require to get data
<<<<<<< HEAD
       * from RLC or encode MAC CEs. The TX_req structure is filled below */
=======
       * from RLC, encode MAC CEs, or copy data to FAPI structures */
>>>>>>> 89029027
      LOG_D(MAC,
            "%d.%2d DL retransmission UE %d/RNTI %04x HARQ PID %d round %d NDI %d\n",
            frame,
            slot,
            UE_id,
            rnti,
            current_harq_pid,
            harq->round,
            harq->ndi);
      AssertFatal(harq->tb_size == TBS,
                  "UE %d mismatch between scheduled TBS and buffered TB for HARQ PID %d\n",
                  UE_id,
                  current_harq_pid);
    } else { /* initial transmission */

      LOG_D(MAC, "[%s] Initial HARQ transmission in %d.%d\n", __FUNCTION__, frame, slot);

      harq->tb_size = TBS;
      uint8_t *buf = (uint8_t *) harq->tb;

      /* first, write all CEs that might be there */
      int written = nr_write_ce_dlsch_pdu(module_id,
                                          sched_ctrl,
                                          (unsigned char *)buf,
                                          255, // no drx
                                          NULL); // contention res id
      buf += written;
      int size = TBS - written;
      DevAssert(size >= 0);

      /* next, get RLC data */

      const int lcid = DL_SCH_LCID_DTCH;
      int dlsch_total_bytes = 0;
      if (sched_ctrl->num_total_bytes > 0) {
        tbs_size_t len = 0;
        while (size > 3) {
          // we do not know how much data we will get from RLC, i.e., whether it
          // will be longer than 256B or not. Therefore, reserve space for long header, then
          // fetch data, then fill real length
          NR_MAC_SUBHEADER_LONG *header = (NR_MAC_SUBHEADER_LONG *) buf;
          buf += 3;
          size -= 3;

          /* limit requested number of bytes to what preprocessor specified, or
           * such that TBS is full */
          const rlc_buffer_occupancy_t ndata = min(sched_ctrl->rlc_status[lcid].bytes_in_buffer, size);
          len = mac_rlc_data_req(module_id,
                                 rnti,
                                 module_id,
                                 frame,
                                 ENB_FLAG_YES,
                                 MBMS_FLAG_NO,
                                 lcid,
                                 ndata,
                                 (char *)buf,
                                 0,
                                 0);

          LOG_D(MAC,
                "%4d.%2d RNTI %04x: %d bytes from DTCH %d (ndata %d, remaining size %d)\n",
                frame,
                slot,
                rnti,
                len,
                lcid,
                ndata,
                size);
          if (len == 0)
            break;

          header->R = 0;
          header->F = 1;
          header->LCID = lcid;
          header->L1 = (len >> 8) & 0xff;
          header->L2 = len & 0xff;
          size -= len;
          buf += len;
          dlsch_total_bytes += len;
        }
        if (len == 0) {
          /* RLC did not have data anymore, mark buffer as unused */
          buf -= 3;
          size += 3;
        }
      }
      else if (get_softmodem_params()->phy_test || get_softmodem_params()->do_ra) {
        /* we will need the large header, phy-test typically allocates all
         * resources and fills to the last byte below */
        NR_MAC_SUBHEADER_LONG *header = (NR_MAC_SUBHEADER_LONG *) buf;
        buf += 3;
        size -= 3;
        DevAssert(size > 0);
        LOG_D(MAC, "Configuring DL_TX in %d.%d: TBS %d with %d B of random data\n", frame, slot, TBS, size);
        // fill dlsch_buffer with random data
        for (int i = 0; i < size; i++)
          buf[i] = lrand48() & 0xff;
        header->R = 0;
        header->F = 1;
        header->LCID = DL_SCH_LCID_PADDING;
        header->L1 = (size >> 8) & 0xff;
        header->L2 = size & 0xff;
        size -= size;
        buf += size;
        dlsch_total_bytes += size;
      }

      // Add padding header and zero rest out if there is space left
      if (size > 0) {
        NR_MAC_SUBHEADER_FIXED *padding = (NR_MAC_SUBHEADER_FIXED *) buf;
        padding->R = 0;
        padding->LCID = DL_SCH_LCID_PADDING;
        size -= 1;
        buf += 1;
        while (size > 0) {
          *buf = 0;
          buf += 1;
          size -= 1;
        }
      }

      UE_info->mac_stats[UE_id].dlsch_total_bytes += TBS;
      UE_info->mac_stats[UE_id].dlsch_current_bytes = TBS;
      UE_info->mac_stats[UE_id].lc_bytes_tx[lcid] += dlsch_total_bytes;

      retInfo->rbSize = sched_ctrl->rbSize;
      retInfo->time_domain_allocation = sched_ctrl->time_domain_allocation;
      retInfo->mcsTableIdx = sched_ctrl->mcsTableIdx;
      retInfo->mcs = sched_ctrl->mcs;
      retInfo->numDmrsCdmGrpsNoData = sched_ctrl->numDmrsCdmGrpsNoData;

      // ta command is sent, values are reset
      if (sched_ctrl->ta_apply) {
        sched_ctrl->ta_apply = false;
        sched_ctrl->ta_frame = frame;
        LOG_D(MAC,
              "%d.%2d UE %d TA scheduled, resetting TA frame\n",
              frame,
              slot,
              UE_id);
      }

      T(T_GNB_MAC_DL_PDU_WITH_DATA, T_INT(module_id), T_INT(CC_id), T_INT(rnti),
        T_INT(frame), T_INT(slot), T_INT(current_harq_pid), T_BUFFER(harq->tb, TBS));
    }

    const int ntx_req = gNB_mac->TX_req[CC_id].Number_of_PDUs;
    nfapi_nr_pdu_t *tx_req = &gNB_mac->TX_req[CC_id].pdu_list[ntx_req];
    tx_req->PDU_length = TBS;
    tx_req->PDU_index  = pduindex;
    tx_req->num_TLV = 1;
    tx_req->TLVs[0].length = TBS + 2;
    memcpy(tx_req->TLVs[0].value.direct, harq->tb, TBS);
    gNB_mac->TX_req[CC_id].Number_of_PDUs++;
    gNB_mac->TX_req[CC_id].SFN = frame;
    gNB_mac->TX_req[CC_id].Slot = slot;

    /* mark UE as scheduled */
    sched_ctrl->rbSize = 0;
  }
}<|MERGE_RESOLUTION|>--- conflicted
+++ resolved
@@ -957,11 +957,8 @@
               retInfo->mcs,
               retInfo->numDmrsCdmGrpsNoData);
       /* we do not have to do anything, since we do not require to get data
-<<<<<<< HEAD
-       * from RLC or encode MAC CEs. The TX_req structure is filled below */
-=======
-       * from RLC, encode MAC CEs, or copy data to FAPI structures */
->>>>>>> 89029027
+       * from RLC or encode MAC CEs. The TX_req structure is filled below 
+       * or copy data to FAPI structures */
       LOG_D(MAC,
             "%d.%2d DL retransmission UE %d/RNTI %04x HARQ PID %d round %d NDI %d\n",
             frame,
