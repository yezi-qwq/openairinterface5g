/*
 * Licensed to the OpenAirInterface (OAI) Software Alliance under one or more
 * contributor license agreements.  See the NOTICE file distributed with
 * this work for additional information regarding copyright ownership.
 * The OpenAirInterface Software Alliance licenses this file to You under
 * the OAI Public License, Version 1.1  (the "License"); you may not use this file
 * except in compliance with the License.
 * You may obtain a copy of the License at
 *
 *      http://www.openairinterface.org/?page_id=698
 *
 * Unless required by applicable law or agreed to in writing, software
 * distributed under the License is distributed on an "AS IS" BASIS,
 * WITHOUT WARRANTIES OR CONDITIONS OF ANY KIND, either express or implied.
 * See the License for the specific language governing permissions and
 * limitations under the License.
 *-------------------------------------------------------------------------------
 * For more information about the OpenAirInterface (OAI) Software Alliance:
 *      contact@openairinterface.org
 */

/*! \file       gNB_scheduler_dlsch.c
 * \brief       procedures related to gNB for the DLSCH transport channel
 * \author      Guido Casati
 * \date        2019
 * \email:      guido.casati@iis.fraunhofe.de
 * \version     1.0
 * @ingroup     _mac

 */

#include "common/utils/nr/nr_common.h"
/*MAC*/
#include "NR_MAC_COMMON/nr_mac.h"
#include "NR_MAC_gNB/nr_mac_gNB.h"
#include "NR_MAC_COMMON/nr_mac_extern.h"
#include "LAYER2/NR_MAC_gNB/mac_proto.h"

/*NFAPI*/
#include "nfapi_nr_interface.h"
/*TAG*/
#include "NR_TAG-Id.h"

/*Softmodem params*/
#include "executables/softmodem-common.h"
#include "../../../nfapi/oai_integration/vendor_ext.h"

////////////////////////////////////////////////////////
/////* DLSCH MAC PDU generation (6.1.2 TS 38.321) */////
////////////////////////////////////////////////////////
#define OCTET 8
#define HALFWORD 16
#define WORD 32
//#define SIZE_OF_POINTER sizeof (void *)

void calculate_preferred_dl_tda(module_id_t module_id, const NR_BWP_Downlink_t *bwp) {
  gNB_MAC_INST *nrmac = RC.nrmac[module_id];
  const int bwp_id = bwp ? bwp->bwp_Id : 0;

  if (nrmac->preferred_dl_tda[bwp_id])
    return;

  /* there is a mixed slot only when in TDD */
  NR_ServingCellConfigCommon_t *scc = nrmac->common_channels->ServingCellConfigCommon;
  lte_frame_type_t frame_type = nrmac->common_channels->frame_type;
  const int n = nr_slots_per_frame[*scc->ssbSubcarrierSpacing];
  const NR_TDD_UL_DL_Pattern_t *tdd =
    scc->tdd_UL_DL_ConfigurationCommon ? &scc->tdd_UL_DL_ConfigurationCommon->pattern1 : NULL;
  int symb_dlMixed = 0;
  int nr_mix_slots = 0;
  int nr_slots_period = n;

  if (tdd) {
    symb_dlMixed = (1 << tdd->nrofDownlinkSymbols) - 1;
    nr_mix_slots = tdd->nrofDownlinkSymbols != 0 || tdd->nrofUplinkSymbols != 0;
    nr_slots_period /= get_nb_periods_per_frame(tdd->dl_UL_TransmissionPeriodicity);
  } else
    // if TDD configuration is not present and the band is not FDD, it means it is a dynamic TDD configuration
    AssertFatal(nrmac->common_channels->frame_type == FDD,"Dynamic TDD not handled yet\n");

  int target_ss;

  if (bwp) {
    target_ss = NR_SearchSpace__searchSpaceType_PR_ue_Specific;
  } else {
    target_ss = NR_SearchSpace__searchSpaceType_PR_common;
  }
<<<<<<< HEAD

  NR_SearchSpace_t *search_space = get_searchspace(scc, bwp ? bwp->bwp_Dedicated : NULL, target_ss);
  NR_ControlResourceSet_t *coreset = get_coreset(module_id, scc, bwp ? bwp->bwp_Dedicated : NULL, search_space, target_ss);
  // get coreset symbol "map"
  const uint16_t symb_coreset = (1 << coreset->duration) - 1;
  /* check that TDA index 0 fits into DL and does not overlap CORESET */
  const struct NR_PDSCH_TimeDomainResourceAllocationList *tdaList = bwp ?
        bwp->bwp_Common->pdsch_ConfigCommon->choice.setup->pdsch_TimeDomainAllocationList :
        scc->downlinkConfigCommon->initialDownlinkBWP->pdsch_ConfigCommon->choice.setup->pdsch_TimeDomainAllocationList;
=======
  const NR_SIB1_t *sib1 = nrmac->common_channels[0].sib1 ? nrmac->common_channels[0].sib1->message.choice.c1->choice.systemInformationBlockType1 : NULL;
  NR_SearchSpace_t *search_space = get_searchspace(sib1,
                                                   scc,
                                                   bwp ? bwp->bwp_Dedicated : NULL,
                                                   target_ss);

  NR_ControlResourceSet_t *coreset = get_coreset(module_id, scc, bwp ? bwp->bwp_Dedicated : NULL, search_space, target_ss);
  // get coreset symbol "map"
  const uint16_t symb_coreset = (1 << coreset->duration) - 1;

  NR_PDSCH_TimeDomainResourceAllocationList_t *tdaList = get_pdsch_TimeDomainAllocationList(bwp,
                                                                                            scc,
                                                                                            sib1);
>>>>>>> baa76323
  AssertFatal(tdaList->list.count >= 1, "need to have at least one TDA for DL slots\n");

  /* check that TDA index 0 fits into DL and does not overlap CORESET */
  const NR_PDSCH_TimeDomainResourceAllocation_t *tdaP_DL = tdaList->list.array[0];
  AssertFatal(!tdaP_DL->k0 || *tdaP_DL->k0 == 0,
              "TimeDomainAllocation at index 1: non-null k0 (%ld) is not supported by the scheduler\n",
              *tdaP_DL->k0);
  int start, len;
  SLIV2SL(tdaP_DL->startSymbolAndLength, &start, &len);
  const uint16_t symb_tda = ((1 << len) - 1) << start;
  // check whether coreset and TDA overlap: then we cannot use it. Note that
  // here we assume that the coreset is scheduled every slot (which it
  // currently is) and starting at symbol 0
  AssertFatal((symb_coreset & symb_tda) == 0, "TDA index 0 for DL overlaps with CORESET\n");
  /* check that TDA index 1 fits into DL part of mixed slot, if it exists */
  int tdaMi = -1;

  if (frame_type == TDD && tdaList->list.count > 1) {
    const NR_PDSCH_TimeDomainResourceAllocation_t *tdaP_Mi = tdaList->list.array[1];
    AssertFatal(!tdaP_Mi->k0 || *tdaP_Mi->k0 == 0,
                "TimeDomainAllocation at index 1: non-null k0 (%ld) is not supported by the scheduler\n",
                *tdaP_Mi->k0);
    int start, len;
    SLIV2SL(tdaP_Mi->startSymbolAndLength, &start, &len);
    const uint16_t symb_tda = ((1 << len) - 1) << start;

    // check whether coreset and TDA overlap: then, we cannot use it. Also,
    // check whether TDA is entirely within mixed slot DL. Note that
    // here we assume that the coreset is scheduled every slot (which it
    // currently is)
    if ((symb_coreset & symb_tda) == 0 && (symb_dlMixed & symb_tda) == symb_tda) {
      tdaMi = 1;
    } else {
      LOG_E(MAC,
            "TDA index 1 DL overlaps with CORESET or is not entirely in mixed slot (symb_coreset %x symb_dlMixed %x symb_tda %x), won't schedule DL mixed slot\n",
            symb_coreset,
            symb_dlMixed,
            symb_tda);
    }
  }

  nrmac->preferred_dl_tda[bwp_id] = malloc(n * sizeof(*nrmac->preferred_dl_tda[bwp_id]));

  for (int i = 0; i < n; ++i) {
    nrmac->preferred_dl_tda[bwp_id][i] = -1;

    if (frame_type == FDD || i % nr_slots_period < tdd->nrofDownlinkSlots)
      nrmac->preferred_dl_tda[bwp_id][i] = 0;
    else if (nr_mix_slots && i % nr_slots_period == tdd->nrofDownlinkSlots)
      nrmac->preferred_dl_tda[bwp_id][i] = tdaMi;

    LOG_D(MAC, "slot %d preferred_dl_tda %d\n", i, nrmac->preferred_dl_tda[bwp_id][i]);
  }
}

// Compute and write all MAC CEs and subheaders, and return number of written
// bytes
int nr_write_ce_dlsch_pdu(module_id_t module_idP,
                          const NR_UE_sched_ctrl_t *ue_sched_ctl,
                          unsigned char *mac_pdu,
                          unsigned char drx_cmd,
                          unsigned char *ue_cont_res_id) {
  gNB_MAC_INST *gNB = RC.nrmac[module_idP];
  NR_MAC_SUBHEADER_FIXED *mac_pdu_ptr = (NR_MAC_SUBHEADER_FIXED *) mac_pdu;
  uint8_t last_size = 0;
  int offset = 0, mac_ce_size, i, timing_advance_cmd, tag_id = 0;
  // MAC CEs
  uint8_t mac_header_control_elements[16], *ce_ptr;
  ce_ptr = &mac_header_control_elements[0];

  // DRX command subheader (MAC CE size 0)
  if (drx_cmd != 255) {
    mac_pdu_ptr->R = 0;
    mac_pdu_ptr->LCID = DL_SCH_LCID_DRX;
    //last_size = 1;
    mac_pdu_ptr++;
  }

  // Timing Advance subheader
  /* This was done only when timing_advance_cmd != 31
  // now TA is always send when ta_timer resets regardless of its value
  // this is done to avoid issues with the timeAlignmentTimer which is
  // supposed to monitor if the UE received TA or not */
  if (ue_sched_ctl->ta_apply) {
    mac_pdu_ptr->R = 0;
    mac_pdu_ptr->LCID = DL_SCH_LCID_TA_COMMAND;
    //last_size = 1;
    mac_pdu_ptr++;
    // TA MAC CE (1 octet)
    timing_advance_cmd = ue_sched_ctl->ta_update;
    AssertFatal(timing_advance_cmd < 64, "timing_advance_cmd %d > 63\n", timing_advance_cmd);
    ((NR_MAC_CE_TA *) ce_ptr)->TA_COMMAND = timing_advance_cmd;    //(timing_advance_cmd+31)&0x3f;

    if (gNB->tag->tag_Id != 0) {
      tag_id = gNB->tag->tag_Id;
      ((NR_MAC_CE_TA *) ce_ptr)->TAGID = tag_id;
    }

    LOG_D(NR_MAC, "NR MAC CE timing advance command = %d (%d) TAG ID = %d\n", timing_advance_cmd, ((NR_MAC_CE_TA *) ce_ptr)->TA_COMMAND, tag_id);
    mac_ce_size = sizeof(NR_MAC_CE_TA);
    // Copying  bytes for MAC CEs to the mac pdu pointer
    memcpy((void *) mac_pdu_ptr, (void *) ce_ptr, mac_ce_size);
    ce_ptr += mac_ce_size;
    mac_pdu_ptr += (unsigned char) mac_ce_size;
  }

  // Contention resolution fixed subheader and MAC CE
  if (ue_cont_res_id) {
    mac_pdu_ptr->R = 0;
    mac_pdu_ptr->LCID = DL_SCH_LCID_CON_RES_ID;
    mac_pdu_ptr++;
    //last_size = 1;
    // contention resolution identity MAC ce has a fixed 48 bit size
    // this contains the UL CCCH SDU. If UL CCCH SDU is longer than 48 bits,
    // it contains the first 48 bits of the UL CCCH SDU
    LOG_T(NR_MAC, "[gNB ][RAPROC] Generate contention resolution msg: %x.%x.%x.%x.%x.%x\n",
          ue_cont_res_id[0], ue_cont_res_id[1], ue_cont_res_id[2],
          ue_cont_res_id[3], ue_cont_res_id[4], ue_cont_res_id[5]);
    // Copying bytes (6 octects) to CEs pointer
    mac_ce_size = 6;
    memcpy(ce_ptr, ue_cont_res_id, mac_ce_size);
    // Copying bytes for MAC CEs to mac pdu pointer
    memcpy((void *) mac_pdu_ptr, (void *) ce_ptr, mac_ce_size);
    ce_ptr += mac_ce_size;
    mac_pdu_ptr += (unsigned char) mac_ce_size;
  }

  //TS 38.321 Sec 6.1.3.15 TCI State indication for UE Specific PDCCH MAC CE SubPDU generation
  if (ue_sched_ctl->UE_mac_ce_ctrl.pdcch_state_ind.is_scheduled) {
    //filling subheader
    mac_pdu_ptr->R = 0;
    mac_pdu_ptr->LCID = DL_SCH_LCID_TCI_STATE_IND_UE_SPEC_PDCCH;
    mac_pdu_ptr++;
    //Creating the instance of CE structure
    NR_TCI_PDCCH  nr_UESpec_TCI_StateInd_PDCCH;
    //filling the CE structre
    nr_UESpec_TCI_StateInd_PDCCH.CoresetId1 = ((ue_sched_ctl->UE_mac_ce_ctrl.pdcch_state_ind.coresetId) & 0xF) >> 1; //extracting MSB 3 bits from LS nibble
    nr_UESpec_TCI_StateInd_PDCCH.ServingCellId = (ue_sched_ctl->UE_mac_ce_ctrl.pdcch_state_ind.servingCellId) & 0x1F; //extracting LSB 5 Bits
    nr_UESpec_TCI_StateInd_PDCCH.TciStateId = (ue_sched_ctl->UE_mac_ce_ctrl.pdcch_state_ind.tciStateId) & 0x7F; //extracting LSB 7 bits
    nr_UESpec_TCI_StateInd_PDCCH.CoresetId2 = (ue_sched_ctl->UE_mac_ce_ctrl.pdcch_state_ind.coresetId) & 0x1; //extracting LSB 1 bit
    LOG_D(NR_MAC, "NR MAC CE TCI state indication for UE Specific PDCCH = %d \n", nr_UESpec_TCI_StateInd_PDCCH.TciStateId);
    mac_ce_size = sizeof(NR_TCI_PDCCH);
    // Copying  bytes for MAC CEs to the mac pdu pointer
    memcpy((void *) mac_pdu_ptr, (void *)&nr_UESpec_TCI_StateInd_PDCCH, mac_ce_size);
    //incrementing the PDU pointer
    mac_pdu_ptr += (unsigned char) mac_ce_size;
  }

  //TS 38.321 Sec 6.1.3.16, SP CSI reporting on PUCCH Activation/Deactivation MAC CE
  if (ue_sched_ctl->UE_mac_ce_ctrl.SP_CSI_reporting_pucch.is_scheduled) {
    //filling the subheader
    mac_pdu_ptr->R = 0;
    mac_pdu_ptr->LCID = DL_SCH_LCID_SP_CSI_REP_PUCCH_ACT;
    mac_pdu_ptr++;
    //creating the instance of CE structure
    NR_PUCCH_CSI_REPORTING nr_PUCCH_CSI_reportingActDeact;
    //filling the CE structure
    nr_PUCCH_CSI_reportingActDeact.BWP_Id = (ue_sched_ctl->UE_mac_ce_ctrl.SP_CSI_reporting_pucch.bwpId) & 0x3; //extracting LSB 2 bibs
    nr_PUCCH_CSI_reportingActDeact.ServingCellId = (ue_sched_ctl->UE_mac_ce_ctrl.SP_CSI_reporting_pucch.servingCellId) & 0x1F; //extracting LSB 5 bits
    nr_PUCCH_CSI_reportingActDeact.S0 = ue_sched_ctl->UE_mac_ce_ctrl.SP_CSI_reporting_pucch.s0tos3_actDeact[0];
    nr_PUCCH_CSI_reportingActDeact.S1 = ue_sched_ctl->UE_mac_ce_ctrl.SP_CSI_reporting_pucch.s0tos3_actDeact[1];
    nr_PUCCH_CSI_reportingActDeact.S2 = ue_sched_ctl->UE_mac_ce_ctrl.SP_CSI_reporting_pucch.s0tos3_actDeact[2];
    nr_PUCCH_CSI_reportingActDeact.S3 = ue_sched_ctl->UE_mac_ce_ctrl.SP_CSI_reporting_pucch.s0tos3_actDeact[3];
    nr_PUCCH_CSI_reportingActDeact.R2 = 0;
    mac_ce_size = sizeof(NR_PUCCH_CSI_REPORTING);
    // Copying MAC CE data to the mac pdu pointer
    memcpy((void *) mac_pdu_ptr, (void *)&nr_PUCCH_CSI_reportingActDeact, mac_ce_size);
    //incrementing the PDU pointer
    mac_pdu_ptr += (unsigned char) mac_ce_size;
  }

  //TS 38.321 Sec 6.1.3.14, TCI State activation/deactivation for UE Specific PDSCH MAC CE
  if (ue_sched_ctl->UE_mac_ce_ctrl.pdsch_TCI_States_ActDeact.is_scheduled) {
    //Computing the number of octects to be allocated for Flexible array member
    //of MAC CE structure
    uint8_t num_octects = (ue_sched_ctl->UE_mac_ce_ctrl.pdsch_TCI_States_ActDeact.highestTciStateActivated) / 8 + 1; //Calculating the number of octects for allocating the memory
    //filling the subheader
    ((NR_MAC_SUBHEADER_SHORT *) mac_pdu_ptr)->R = 0;
    ((NR_MAC_SUBHEADER_SHORT *) mac_pdu_ptr)->F = 0;
    ((NR_MAC_SUBHEADER_SHORT *) mac_pdu_ptr)->LCID = DL_SCH_LCID_TCI_STATE_ACT_UE_SPEC_PDSCH;
    ((NR_MAC_SUBHEADER_SHORT *) mac_pdu_ptr)->L = sizeof(NR_TCI_PDSCH_APERIODIC_CSI) + num_octects * sizeof(uint8_t);
    last_size = 2;
    //Incrementing the PDU pointer
    mac_pdu_ptr += last_size;
    //allocating memory for CE Structure
    NR_TCI_PDSCH_APERIODIC_CSI *nr_UESpec_TCI_StateInd_PDSCH = (NR_TCI_PDSCH_APERIODIC_CSI *)malloc(sizeof(NR_TCI_PDSCH_APERIODIC_CSI) + num_octects * sizeof(uint8_t));
    //initializing to zero
    memset((void *)nr_UESpec_TCI_StateInd_PDSCH, 0, sizeof(NR_TCI_PDSCH_APERIODIC_CSI) + num_octects * sizeof(uint8_t));
    //filling the CE Structure
    nr_UESpec_TCI_StateInd_PDSCH->BWP_Id = (ue_sched_ctl->UE_mac_ce_ctrl.pdsch_TCI_States_ActDeact.bwpId) & 0x3; //extracting LSB 2 Bits
    nr_UESpec_TCI_StateInd_PDSCH->ServingCellId = (ue_sched_ctl->UE_mac_ce_ctrl.pdsch_TCI_States_ActDeact.servingCellId) & 0x1F; //extracting LSB 5 bits

    for(i = 0; i < (num_octects * 8); i++) {
      if(ue_sched_ctl->UE_mac_ce_ctrl.pdsch_TCI_States_ActDeact.tciStateActDeact[i])
        nr_UESpec_TCI_StateInd_PDSCH->T[i / 8] = nr_UESpec_TCI_StateInd_PDSCH->T[i / 8] | (1 << (i % 8));
    }

    mac_ce_size = sizeof(NR_TCI_PDSCH_APERIODIC_CSI) + num_octects * sizeof(uint8_t);
    //Copying  bytes for MAC CEs to the mac pdu pointer
    memcpy((void *) mac_pdu_ptr, (void *)nr_UESpec_TCI_StateInd_PDSCH, mac_ce_size);
    //incrementing the mac pdu pointer
    mac_pdu_ptr += (unsigned char) mac_ce_size;
    //freeing the allocated memory
    free(nr_UESpec_TCI_StateInd_PDSCH);
  }

  //TS38.321 Sec 6.1.3.13 Aperiodic CSI Trigger State Subselection MAC CE
  if (ue_sched_ctl->UE_mac_ce_ctrl.aperi_CSI_trigger.is_scheduled) {
    //Computing the number of octects to be allocated for Flexible array member
    //of MAC CE structure
    uint8_t num_octects = (ue_sched_ctl->UE_mac_ce_ctrl.aperi_CSI_trigger.highestTriggerStateSelected) / 8 + 1; //Calculating the number of octects for allocating the memory
    //filling the subheader
    ((NR_MAC_SUBHEADER_SHORT *) mac_pdu_ptr)->R = 0;
    ((NR_MAC_SUBHEADER_SHORT *) mac_pdu_ptr)->F = 0;
    ((NR_MAC_SUBHEADER_SHORT *) mac_pdu_ptr)->LCID = DL_SCH_LCID_APERIODIC_CSI_TRI_STATE_SUBSEL;
    ((NR_MAC_SUBHEADER_SHORT *) mac_pdu_ptr)->L = sizeof(NR_TCI_PDSCH_APERIODIC_CSI) + num_octects * sizeof(uint8_t);
    last_size = 2;
    //Incrementing the PDU pointer
    mac_pdu_ptr += last_size;
    //allocating memory for CE structure
    NR_TCI_PDSCH_APERIODIC_CSI *nr_Aperiodic_CSI_Trigger = (NR_TCI_PDSCH_APERIODIC_CSI *)malloc(sizeof(NR_TCI_PDSCH_APERIODIC_CSI) + num_octects * sizeof(uint8_t));
    //initializing to zero
    memset((void *)nr_Aperiodic_CSI_Trigger, 0, sizeof(NR_TCI_PDSCH_APERIODIC_CSI) + num_octects * sizeof(uint8_t));
    //filling the CE Structure
    nr_Aperiodic_CSI_Trigger->BWP_Id = (ue_sched_ctl->UE_mac_ce_ctrl.aperi_CSI_trigger.bwpId) & 0x3; //extracting LSB 2 bits
    nr_Aperiodic_CSI_Trigger->ServingCellId = (ue_sched_ctl->UE_mac_ce_ctrl.aperi_CSI_trigger.servingCellId) & 0x1F; //extracting LSB 5 bits
    nr_Aperiodic_CSI_Trigger->R = 0;

    for(i = 0; i < (num_octects * 8); i++) {
      if(ue_sched_ctl->UE_mac_ce_ctrl.aperi_CSI_trigger.triggerStateSelection[i])
        nr_Aperiodic_CSI_Trigger->T[i / 8] = nr_Aperiodic_CSI_Trigger->T[i / 8] | (1 << (i % 8));
    }

    mac_ce_size = sizeof(NR_TCI_PDSCH_APERIODIC_CSI) + num_octects * sizeof(uint8_t);
    // Copying  bytes for MAC CEs to the mac pdu pointer
    memcpy((void *) mac_pdu_ptr, (void *)nr_Aperiodic_CSI_Trigger, mac_ce_size);
    //incrementing the mac pdu pointer
    mac_pdu_ptr += (unsigned char) mac_ce_size;
    //freeing the allocated memory
    free(nr_Aperiodic_CSI_Trigger);
  }

  if (ue_sched_ctl->UE_mac_ce_ctrl.sp_zp_csi_rs.is_scheduled) {
    ((NR_MAC_SUBHEADER_FIXED *) mac_pdu_ptr)->R = 0;
    ((NR_MAC_SUBHEADER_FIXED *) mac_pdu_ptr)->LCID = DL_SCH_LCID_SP_ZP_CSI_RS_RES_SET_ACT;
    mac_pdu_ptr++;
    ((NR_MAC_CE_SP_ZP_CSI_RS_RES_SET *) mac_pdu_ptr)->A_D = ue_sched_ctl->UE_mac_ce_ctrl.sp_zp_csi_rs.act_deact;
    ((NR_MAC_CE_SP_ZP_CSI_RS_RES_SET *) mac_pdu_ptr)->CELLID = ue_sched_ctl->UE_mac_ce_ctrl.sp_zp_csi_rs.serv_cell_id & 0x1F; //5 bits
    ((NR_MAC_CE_SP_ZP_CSI_RS_RES_SET *) mac_pdu_ptr)->BWPID = ue_sched_ctl->UE_mac_ce_ctrl.sp_zp_csi_rs.bwpid & 0x3; //2 bits
    ((NR_MAC_CE_SP_ZP_CSI_RS_RES_SET *) mac_pdu_ptr)->CSIRS_RSC_ID = ue_sched_ctl->UE_mac_ce_ctrl.sp_zp_csi_rs.rsc_id & 0xF; //4 bits
    ((NR_MAC_CE_SP_ZP_CSI_RS_RES_SET *) mac_pdu_ptr)->R = 0;
    LOG_D(NR_MAC, "NR MAC CE of ZP CSIRS Serv cell ID = %d BWPID= %d Rsc set ID = %d\n", ue_sched_ctl->UE_mac_ce_ctrl.sp_zp_csi_rs.serv_cell_id, ue_sched_ctl->UE_mac_ce_ctrl.sp_zp_csi_rs.bwpid,
          ue_sched_ctl->UE_mac_ce_ctrl.sp_zp_csi_rs.rsc_id);
    mac_ce_size = sizeof(NR_MAC_CE_SP_ZP_CSI_RS_RES_SET);
    mac_pdu_ptr += (unsigned char) mac_ce_size;
  }

  if (ue_sched_ctl->UE_mac_ce_ctrl.csi_im.is_scheduled) {
    mac_pdu_ptr->R = 0;
    mac_pdu_ptr->LCID = DL_SCH_LCID_SP_CSI_RS_CSI_IM_RES_SET_ACT;
    mac_pdu_ptr++;
    CSI_RS_CSI_IM_ACT_DEACT_MAC_CE csi_rs_im_act_deact_ce;
    csi_rs_im_act_deact_ce.A_D = ue_sched_ctl->UE_mac_ce_ctrl.csi_im.act_deact;
    csi_rs_im_act_deact_ce.SCID = ue_sched_ctl->UE_mac_ce_ctrl.csi_im.serv_cellid & 0x3F;//gNB_PHY -> ssb_pdu.ssb_pdu_rel15.PhysCellId;
    csi_rs_im_act_deact_ce.BWP_ID = ue_sched_ctl->UE_mac_ce_ctrl.csi_im.bwp_id;
    csi_rs_im_act_deact_ce.R1 = 0;
    csi_rs_im_act_deact_ce.IM = ue_sched_ctl->UE_mac_ce_ctrl.csi_im.im;// IF set CSI IM Rsc id will presesent else CSI IM RSC ID is abscent
    csi_rs_im_act_deact_ce.SP_CSI_RSID = ue_sched_ctl->UE_mac_ce_ctrl.csi_im.nzp_csi_rsc_id;

    if ( csi_rs_im_act_deact_ce.IM ) { //is_scheduled if IM is 1 else this field will not present
      csi_rs_im_act_deact_ce.R2 = 0;
      csi_rs_im_act_deact_ce.SP_CSI_IMID = ue_sched_ctl->UE_mac_ce_ctrl.csi_im.csi_im_rsc_id;
      mac_ce_size = sizeof ( csi_rs_im_act_deact_ce ) - sizeof ( csi_rs_im_act_deact_ce.TCI_STATE );
    } else {
      mac_ce_size = sizeof ( csi_rs_im_act_deact_ce ) - sizeof ( csi_rs_im_act_deact_ce.TCI_STATE ) - 1;
    }

    memcpy ((void *) mac_pdu_ptr, (void *) & ( csi_rs_im_act_deact_ce), mac_ce_size);
    mac_pdu_ptr += (unsigned char) mac_ce_size;

    if (csi_rs_im_act_deact_ce.A_D ) { //Following IE is_scheduled only if A/D is 1
      mac_ce_size = sizeof ( struct TCI_S);

      for ( i = 0; i < ue_sched_ctl->UE_mac_ce_ctrl.csi_im.nb_tci_resource_set_id; i++) {
        csi_rs_im_act_deact_ce.TCI_STATE.R = 0;
        csi_rs_im_act_deact_ce.TCI_STATE.TCI_STATE_ID = ue_sched_ctl->UE_mac_ce_ctrl.csi_im.tci_state_id [i] & 0x7F;
        memcpy ((void *) mac_pdu_ptr, (void *) & (csi_rs_im_act_deact_ce.TCI_STATE), mac_ce_size);
        mac_pdu_ptr += (unsigned char) mac_ce_size;
      }
    }
  }

  // compute final offset
  offset = ((unsigned char *) mac_pdu_ptr - mac_pdu);
  //printf("Offset %d \n", ((unsigned char *) mac_pdu_ptr - mac_pdu));
  return offset;
}

#define BLER_UPDATE_FRAME 10
#define BLER_FILTER 0.9f
int get_mcs_from_bler(module_id_t mod_id, int CC_id, frame_t frame, sub_frame_t slot, int UE_id, int mcs_table) {
  gNB_MAC_INST *nrmac = RC.nrmac[mod_id];
  const NR_ServingCellConfigCommon_t *scc = nrmac->common_channels[CC_id].ServingCellConfigCommon;
  const int n = nr_slots_per_frame[*scc->ssbSubcarrierSpacing];
  int max_allowed_mcs = (mcs_table == 1) ? 27 : 28;
  int max_mcs = nrmac->dl_max_mcs;

  if (nrmac->dl_max_mcs>max_allowed_mcs)
    max_mcs = max_allowed_mcs;

  NR_DL_bler_stats_t *bler_stats = &nrmac->UE_info.UE_sched_ctrl[UE_id].dl_bler_stats;

  /* first call: everything is zero. Initialize to sensible default */
  if (bler_stats->last_frame_slot == 0 && bler_stats->mcs == 0) {
    bler_stats->last_frame_slot = frame * n + slot;
    bler_stats->mcs = 9;
    bler_stats->bler = (nrmac->dl_bler_target_lower + nrmac->dl_bler_target_upper) / 2;
    bler_stats->rd2_bler = nrmac->dl_rd2_bler_threshold;
  }

  const int now = frame * n + slot;
  int diff = now - bler_stats->last_frame_slot;

  if (diff < 0) // wrap around
    diff += 1024 * n;

  const uint8_t old_mcs = bler_stats->mcs;
  const NR_mac_stats_t *stats = &nrmac->UE_info.mac_stats[UE_id];

  // TODO put back this condition when relevant
  /*const int dret3x = stats->dlsch_rounds[3] - bler_stats->dlsch_rounds[3];
  if (dret3x > 0) {
     if there is a third retransmission, decrease MCS for stabilization and
     restart averaging window to stabilize transmission
    bler_stats->last_frame_slot = now;
    bler_stats->mcs = max(9, bler_stats->mcs - 1);
    memcpy(bler_stats->dlsch_rounds, stats->dlsch_rounds, sizeof(stats->dlsch_rounds));
    LOG_D(MAC, "%4d.%2d: %d retx in 3rd round, setting MCS to %d and restarting window\n", frame, slot, dret3x, bler_stats->mcs);
    return bler_stats->mcs;
  }*/
  if (diff < BLER_UPDATE_FRAME * n)
    return old_mcs; // no update

  // last update is longer than x frames ago
  const int dtx = (int)(stats->dlsch_rounds[0] - bler_stats->dlsch_rounds[0]);
  const int dretx = (int)(stats->dlsch_rounds[1] - bler_stats->dlsch_rounds[1]);
  const int dretx2 = (int)(stats->dlsch_rounds[2] - bler_stats->dlsch_rounds[2]);
  const float bler_window = dtx > 0 ? (float) dretx / dtx : bler_stats->bler;
  const float rd2_bler_wnd = dtx > 0 ? (float) dretx2 / dtx : bler_stats->rd2_bler;
  bler_stats->bler = BLER_FILTER * bler_stats->bler + (1 - BLER_FILTER) * bler_window;
  bler_stats->rd2_bler = BLER_FILTER / 4 * bler_stats->rd2_bler + (1 - BLER_FILTER / 4) * rd2_bler_wnd;
  int new_mcs = old_mcs;

  // TODO put back this condition when relevant
  /* first ensure that number of 2nd retx is below threshold. If this is the
   * case, use 1st retx to adjust faster
  if (bler_stats->rd2_bler > nrmac->dl_rd2_bler_threshold && old_mcs > 6) {
    new_mcs -= 2;
  } else if (bler_stats->rd2_bler < nrmac->dl_rd2_bler_threshold) {*/
  if (bler_stats->bler < nrmac->dl_bler_target_lower && old_mcs < max_mcs && dtx > 9)
    new_mcs += 1;
  else if (bler_stats->bler > nrmac->dl_bler_target_upper && old_mcs > 6)
    new_mcs -= 1;

  // else we are within threshold boundaries
  bler_stats->last_frame_slot = now;
  bler_stats->mcs = new_mcs;
  memcpy(bler_stats->dlsch_rounds, stats->dlsch_rounds, sizeof(stats->dlsch_rounds));
  LOG_D(MAC, "%4d.%2d MCS %d -> %d (dtx %d, dretx %d, BLER wnd %.3f avg %.6f, dretx2 %d, RD2 BLER wnd %.3f avg %.6f)\n",
        frame, slot, old_mcs, new_mcs, dtx, dretx, bler_window, bler_stats->bler, dretx2, rd2_bler_wnd, bler_stats->rd2_bler);
  return new_mcs;
}

void nr_store_dlsch_buffer(module_id_t module_id,
                           frame_t frame,
                           sub_frame_t slot) {
  NR_UE_info_t *UE_info = &RC.nrmac[module_id]->UE_info;

  for (int UE_id = UE_info->list.head; UE_id >= 0; UE_id = UE_info->list.next[UE_id]) {
    NR_UE_sched_ctrl_t *sched_ctrl = &UE_info->UE_sched_ctrl[UE_id];
    sched_ctrl->num_total_bytes = 0;
    sched_ctrl->dl_pdus_total = 0;

    /* loop over all activated logical channels */
    // Note: DL_SCH_LCID_DCCH, DL_SCH_LCID_DCCH1, DL_SCH_LCID_DTCH
    for (int i = 0; i < sched_ctrl->dl_lc_num; ++i) {
      const int lcid = sched_ctrl->dl_lc_ids[i];
      const uint16_t rnti = UE_info->rnti[UE_id];
      LOG_D(NR_MAC, "In %s: UE %d/%x: LCID %d\n", __FUNCTION__, UE_id, rnti, lcid);
      start_meas(&RC.nrmac[module_id]->rlc_status_ind);
      sched_ctrl->rlc_status[lcid] = mac_rlc_status_ind(module_id,
                                     rnti,
                                     module_id,
                                     frame,
                                     slot,
                                     ENB_FLAG_YES,
                                     MBMS_FLAG_NO,
                                     lcid,
                                     0,
                                     0);
      stop_meas(&RC.nrmac[module_id]->rlc_status_ind);

      if (sched_ctrl->rlc_status[lcid].bytes_in_buffer == 0)
        continue;

      sched_ctrl->dl_pdus_total += sched_ctrl->rlc_status[lcid].pdus_in_buffer;
      sched_ctrl->num_total_bytes += sched_ctrl->rlc_status[lcid].bytes_in_buffer;
      LOG_D(MAC,
            "[gNB %d][%4d.%2d] %s%d->DLSCH, RLC status for UE %d: %d bytes in buffer, total DL buffer size = %d bytes, %d total PDU bytes, %s TA command\n",
            module_id,
            frame,
            slot,
            lcid < 4 ? "DCCH":"DTCH",
            lcid,
            UE_id,
            sched_ctrl->rlc_status[lcid].bytes_in_buffer,
            sched_ctrl->num_total_bytes,
            sched_ctrl->dl_pdus_total,
            sched_ctrl->ta_apply ? "send":"do not send");
    }
  }
}

bool allocate_dl_retransmission(module_id_t module_id,
                                frame_t frame,
                                sub_frame_t slot,
                                uint16_t *rballoc_mask,
                                int *n_rb_sched,
                                int UE_id,
                                int current_harq_pid) {
<<<<<<< HEAD
  const NR_ServingCellConfigCommon_t *scc = RC.nrmac[module_id]->common_channels->ServingCellConfigCommon;
  NR_UE_info_t *UE_info = &RC.nrmac[module_id]->UE_info;
  NR_UE_sched_ctrl_t *sched_ctrl = &UE_info->UE_sched_ctrl[UE_id];
  NR_sched_pdsch_t *retInfo = &sched_ctrl->harq_processes[current_harq_pid].sched_pdsch;
  NR_CellGroupConfig_t *cg = UE_info->CellGroup[UE_id];
  NR_BWP_DownlinkDedicated_t *bwpd= cg ? cg->spCellConfig->spCellConfigDedicated->initialDownlinkBWP:NULL;
  NR_BWP_t *genericParameters = sched_ctrl->active_bwp ?
                                &sched_ctrl->active_bwp->bwp_Common->genericParameters :
                                &RC.nrmac[module_id]->common_channels[0].ServingCellConfigCommon->downlinkConfigCommon->initialDownlinkBWP->genericParameters;
  const uint16_t bwpSize = NRRIV2BW(genericParameters->locationAndBandwidth, MAX_BWP_SIZE);
=======

  gNB_MAC_INST *nr_mac = RC.nrmac[module_id];
  const NR_ServingCellConfigCommon_t *scc = nr_mac->common_channels->ServingCellConfigCommon;
  NR_UE_info_t *UE_info = &nr_mac->UE_info;
  NR_UE_sched_ctrl_t *sched_ctrl = &UE_info->UE_sched_ctrl[UE_id];
  NR_sched_pdsch_t *retInfo = &sched_ctrl->harq_processes[current_harq_pid].sched_pdsch;
  NR_CellGroupConfig_t *cg = UE_info->CellGroup[UE_id];

  NR_BWP_DownlinkDedicated_t *bwpd =
      cg &&
      cg->spCellConfig &&
      cg->spCellConfig->spCellConfigDedicated ?
      cg->spCellConfig->spCellConfigDedicated->initialDownlinkBWP : NULL;

  NR_BWP_UplinkDedicated_t *ubwpd =
      cg &&
      cg->spCellConfig &&
      cg->spCellConfig->spCellConfigDedicated &&
      cg->spCellConfig->spCellConfigDedicated->uplinkConfig ?
      cg->spCellConfig->spCellConfigDedicated->uplinkConfig->initialUplinkBWP : NULL;

  const NR_SIB1_t *sib1 = RC.nrmac[module_id]->common_channels[0].sib1 ? RC.nrmac[module_id]->common_channels[0].sib1->message.choice.c1->choice.systemInformationBlockType1 : NULL;
  NR_BWP_t *genericParameters = get_dl_bwp_genericParameters(sched_ctrl->active_bwp,
                                                             RC.nrmac[module_id]->common_channels[0].ServingCellConfigCommon,
                                                             sib1);

  const int coresetid = (sched_ctrl->active_bwp||bwpd) ? sched_ctrl->coreset->controlResourceSetId : RC.nrmac[module_id]->sched_ctrlCommon->coreset->controlResourceSetId;
  const uint16_t bwpSize = coresetid == 0 ? RC.nrmac[module_id]->cset0_bwp_size : NRRIV2BW(genericParameters->locationAndBandwidth, MAX_BWP_SIZE);
>>>>>>> baa76323
  int rbStart = 0; // start wrt BWPstart
  NR_pdsch_semi_static_t *ps = &sched_ctrl->pdsch_semi_static;
  int rbSize = 0;
  const int tda = RC.nrmac[module_id]->preferred_dl_tda[sched_ctrl->active_bwp ? sched_ctrl->active_bwp->bwp_Id : 0][slot];
  AssertFatal(tda>=0,"Unable to find PDSCH time domain allocation in list\n");

  if (tda == retInfo->time_domain_allocation) {
    /* Check that there are enough resources for retransmission */
    while (rbSize < retInfo->rbSize) {
      rbStart += rbSize; /* last iteration rbSize was not enough, skip it */
      rbSize = 0;

      while (rbStart < bwpSize &&
             !(rballoc_mask[rbStart]&SL_to_bitmap(ps->startSymbolIndex, ps->nrOfSymbols)))
        rbStart++;

      if (rbStart >= bwpSize) {
        LOG_D(NR_MAC, "cannot allocate retransmission for UE %d/RNTI %04x: no resources\n", UE_id, UE_info->rnti[UE_id]);
        return false;
      }

      while (rbStart + rbSize < bwpSize &&
             (rballoc_mask[rbStart + rbSize]&SL_to_bitmap(ps->startSymbolIndex, ps->nrOfSymbols)) &&
             rbSize < retInfo->rbSize)
        rbSize++;
    }

    /* check whether we need to switch the TDA allocation since the last
     * (re-)transmission */
    if (ps->time_domain_allocation != tda || sched_ctrl->update_pdsch_ps) {
      nr_set_pdsch_semi_static(sib1,
                               scc,
                               cg,
                               sched_ctrl->active_bwp,
                               bwpd,
                               tda,
                               ps->nrOfLayers,
                               sched_ctrl,
                               ps);
      sched_ctrl->update_pdsch_ps = false;
    }
  } else {
    /* the retransmission will use a different time domain allocation, check
     * that we have enough resources */
    NR_pdsch_semi_static_t temp_ps = *ps;
<<<<<<< HEAD
    nr_set_pdsch_semi_static(scc, UE_info->CellGroup[UE_id], sched_ctrl->active_bwp, bwpd, tda, ps->nrOfLayers, sched_ctrl, &temp_ps);

=======
    nr_set_pdsch_semi_static(sib1,
                             scc,
                             UE_info->CellGroup[UE_id],
                             sched_ctrl->active_bwp,
                             bwpd,
                             tda,
                             ps->nrOfLayers,
                             sched_ctrl,
                             &temp_ps);
>>>>>>> baa76323
    while (rbStart < bwpSize &&
           !(rballoc_mask[rbStart]&SL_to_bitmap(temp_ps.startSymbolIndex, temp_ps.nrOfSymbols)))
      rbStart++;

    while (rbStart + rbSize < bwpSize &&
           (rballoc_mask[rbStart + rbSize]&SL_to_bitmap(temp_ps.startSymbolIndex, temp_ps.nrOfSymbols)))
      rbSize++;

    uint32_t new_tbs;
    uint16_t new_rbSize;
    bool success = nr_find_nb_rb(retInfo->Qm,
                                 retInfo->R,
                                 temp_ps.nrOfLayers,
                                 temp_ps.nrOfSymbols,
                                 temp_ps.N_PRB_DMRS * temp_ps.N_DMRS_SLOT,
                                 retInfo->tb_size,
                                 1, /* minimum of 1RB: need to find exact TBS, don't preclude any number */
                                 rbSize,
                                 &new_tbs,
                                 &new_rbSize);

    if (!success || new_tbs != retInfo->tb_size) {
      LOG_D(MAC, "new TBsize %d of new TDA does not match old TBS %d\n", new_tbs, retInfo->tb_size);
      return false; /* the maximum TBsize we might have is smaller than what we need */
    }

    /* we can allocate it. Overwrite the time_domain_allocation, the number
     * of RBs, and the new TB size. The rest is done below */
    retInfo->tb_size = new_tbs;
    retInfo->rbSize = new_rbSize;
    retInfo->time_domain_allocation = tda;
    sched_ctrl->pdsch_semi_static = temp_ps;
  }

  /* Find a free CCE */
  const int cid = sched_ctrl->coreset->controlResourceSetId;
  const uint16_t Y = get_Y(cid%3, slot, UE_info->rnti[UE_id]);
  uint8_t nr_of_candidates;

  for (int i=0; i<5; i++) {
    // for now taking the lowest value among the available aggregation levels
    find_aggregation_candidates(&sched_ctrl->aggregation_level,
                                &nr_of_candidates,
                                sched_ctrl->search_space,
                                1<<i);

    if(nr_of_candidates>0) break;
  }

  int CCEIndex = find_pdcch_candidate(RC.nrmac[module_id],
                                      /* CC_id = */ 0,
                                      sched_ctrl->aggregation_level,
                                      nr_of_candidates,
                                      &sched_ctrl->sched_pdcch,
                                      sched_ctrl->coreset,
                                      Y);

  if (CCEIndex<0) {
    LOG_D(MAC, "%4d.%2d could not find CCE for DL DCI retransmission UE %d/RNTI %04x\n",
          frame, slot, UE_id, UE_info->rnti[UE_id]);
    return false;
  }

  /* Find PUCCH occasion: if it fails, undo CCE allocation (undoing PUCCH
   * allocation after CCE alloc fail would be more complex) */
<<<<<<< HEAD
  const int alloc = nr_acknack_scheduling(module_id, UE_id, frame, slot, -1, 0);

=======
  int r_pucch = nr_get_pucch_resource(sched_ctrl->coreset, sched_ctrl->active_ubwp, ubwpd, CCEIndex);
  const int alloc = nr_acknack_scheduling(module_id, UE_id, frame, slot, r_pucch, 0);
>>>>>>> baa76323
  if (alloc<0) {
    LOG_D(MAC,
          "could not find PUCCH for UE %d/%04x@%d.%d\n",
          UE_id,
          UE_info->rnti[UE_id],
          frame,
          slot);
    RC.nrmac[module_id]->pdcch_cand[cid]--;
    return false;
  }

  sched_ctrl->cce_index = CCEIndex;
  fill_pdcch_vrb_map(RC.nrmac[module_id],
                     /* CC_id = */ 0,
                     &sched_ctrl->sched_pdcch,
                     CCEIndex,
                     sched_ctrl->aggregation_level);
  /* just reuse from previous scheduling opportunity, set new start RB */
  sched_ctrl->sched_pdsch = *retInfo;
  sched_ctrl->sched_pdsch.rbStart = rbStart;
  sched_ctrl->sched_pdsch.pucch_allocation = alloc;
  /* retransmissions: directly allocate */
  *n_rb_sched -= sched_ctrl->sched_pdsch.rbSize;

  for (int rb = 0; rb < sched_ctrl->sched_pdsch.rbSize; rb++)
    rballoc_mask[rb + sched_ctrl->sched_pdsch.rbStart] ^= SL_to_bitmap(ps->startSymbolIndex, ps->nrOfSymbols);

  return true;
}

float thr_ue[MAX_MOBILES_PER_GNB];
uint32_t pf_tbs[3][29]; // pre-computed, approximate TBS values for PF coefficient

void pf_dl(module_id_t module_id,
           frame_t frame,
           sub_frame_t slot,
           NR_list_t *UE_list,
           int max_num_ue,
           int n_rb_sched,
           uint16_t *rballoc_mask) {
  gNB_MAC_INST *mac = RC.nrmac[module_id];
  NR_UE_info_t *UE_info = &mac->UE_info;
  NR_ServingCellConfigCommon_t *scc=mac->common_channels[0].ServingCellConfigCommon;
  float coeff_ue[MAX_MOBILES_PER_GNB];
  // UEs that could be scheduled
  int ue_array[MAX_MOBILES_PER_GNB];
  int layers[MAX_MOBILES_PER_GNB];
  NR_list_t UE_sched = { .head = -1, .next = ue_array, .tail = -1, .len = MAX_MOBILES_PER_GNB };

  /* Loop UE_info->list to check retransmission */
  for (int UE_id = UE_list->head; UE_id >= 0; UE_id = UE_list->next[UE_id]) {
    if (UE_info->Msg4_ACKed[UE_id] != true) continue;

    NR_UE_sched_ctrl_t *sched_ctrl = &UE_info->UE_sched_ctrl[UE_id];

    if (sched_ctrl->ul_failure==1 && get_softmodem_params()->phy_test==0) continue;

    NR_sched_pdsch_t *sched_pdsch = &sched_ctrl->sched_pdsch;
    NR_pdsch_semi_static_t *ps = &sched_ctrl->pdsch_semi_static;
    /* get the PID of a HARQ process awaiting retrnasmission, or -1 otherwise */
    sched_pdsch->dl_harq_pid = sched_ctrl->retrans_dl_harq.head;
    layers[UE_id] = ps->nrOfLayers; // initialization of layers to the previous value in the strcuture
    /* Calculate Throughput */
    const float a = 0.0005f; // corresponds to 200ms window
    const uint32_t b = UE_info->mac_stats[UE_id].dlsch_current_bytes;
    thr_ue[UE_id] = (1 - a) * thr_ue[UE_id] + a * b;

    /* retransmission */
    if (sched_pdsch->dl_harq_pid >= 0) {
      /* Allocate retransmission */
      bool r = allocate_dl_retransmission(
                 module_id, frame, slot, rballoc_mask, &n_rb_sched, UE_id, sched_pdsch->dl_harq_pid);

      if (!r) {
        LOG_D(NR_MAC, "%4d.%2d retransmission can NOT be allocated\n", frame, slot);
        continue;
      }

      /* reduce max_num_ue once we are sure UE can be allocated, i.e., has CCE */
      max_num_ue--;

      if (max_num_ue < 0) return;
    } else {
      /* Check DL buffer and skip this UE if no bytes and no TA necessary */
      if (sched_ctrl->num_total_bytes == 0 && frame != (sched_ctrl->ta_frame + 10) % 1024)
        continue;

      /* Calculate coeff */
      set_dl_mcs(sched_pdsch,sched_ctrl,&mac->dl_max_mcs,ps->mcsTableIdx);
      sched_pdsch->mcs = get_mcs_from_bler(module_id, /* CC_id = */ 0, frame, slot, UE_id, ps->mcsTableIdx);
      layers[UE_id] = set_dl_nrOfLayers(sched_ctrl);
      const uint8_t Qm = nr_get_Qm_dl(sched_pdsch->mcs, ps->mcsTableIdx);
      const uint16_t R = nr_get_code_rate_dl(sched_pdsch->mcs, ps->mcsTableIdx);
      uint32_t tbs = nr_compute_tbs(Qm,
                                    R,
                                    1, /* rbSize */
                                    10, /* hypothetical number of slots */
                                    0, /* N_PRB_DMRS * N_DMRS_SLOT */
                                    0 /* N_PRB_oh, 0 for initialBWP */,
                                    0 /* tb_scaling */,
                                    layers[UE_id]) >> 3;
      coeff_ue[UE_id] = (float) tbs / thr_ue[UE_id];
      LOG_D(NR_MAC,"b %d, thr_ue[%d] %f, tbs %d, coeff_ue[%d] %f\n",
            b, UE_id, thr_ue[UE_id], tbs, UE_id, coeff_ue[UE_id]);
      /* Create UE_sched list for UEs eligible for new transmission*/
      add_tail_nr_list(&UE_sched, UE_id);
    }
  }

  const int min_rbSize = 5;

  /* Loop UE_sched to find max coeff and allocate transmission */
  while (max_num_ue > 0 && n_rb_sched >= min_rbSize && UE_sched.head >= 0) {
    /* Find max coeff from UE_sched*/
    int *max = &UE_sched.head; /* assume head is max */
    int *p = &UE_sched.next[*max];

    while (*p >= 0) {
      /* if the current one has larger coeff, save for later */
      if (coeff_ue[*p] > coeff_ue[*max])
        max = p;

      p = &UE_sched.next[*p];
    }

    /* remove the max one: do not use remove_nr_list() it goes through the
     * whole list every time. Note that UE_sched.tail might not be set
     * correctly anymore */
    const int UE_id = *max;
    p = &UE_sched.next[*max];
    *max = UE_sched.next[*max];
    *p = -1;
    NR_CellGroupConfig_t *cg = UE_info->CellGroup[UE_id];
<<<<<<< HEAD
    NR_BWP_DownlinkDedicated_t *bwpd= cg ? cg->spCellConfig->spCellConfigDedicated->initialDownlinkBWP:NULL;
    NR_UE_sched_ctrl_t *sched_ctrl = &UE_info->UE_sched_ctrl[UE_id];
    const uint16_t rnti = UE_info->rnti[UE_id];
    NR_BWP_t *genericParameters = sched_ctrl->active_bwp ?
                                  &sched_ctrl->active_bwp->bwp_Common->genericParameters:
                                  &scc->downlinkConfigCommon->initialDownlinkBWP->genericParameters;
    const uint16_t bwpSize = NRRIV2BW(genericParameters->locationAndBandwidth,MAX_BWP_SIZE);
=======

    NR_BWP_DownlinkDedicated_t *bwpd =
        cg &&
        cg->spCellConfig &&
        cg->spCellConfig->spCellConfigDedicated ?
        cg->spCellConfig->spCellConfigDedicated->initialDownlinkBWP : NULL;

    NR_BWP_UplinkDedicated_t *ubwpd =
        cg &&
        cg->spCellConfig &&
        cg->spCellConfig->spCellConfigDedicated &&
        cg->spCellConfig->spCellConfigDedicated->uplinkConfig ?
        cg->spCellConfig->spCellConfigDedicated->uplinkConfig->initialUplinkBWP : NULL;

    NR_UE_sched_ctrl_t *sched_ctrl = &UE_info->UE_sched_ctrl[UE_id];
    const uint16_t rnti = UE_info->rnti[UE_id];
    const NR_SIB1_t *sib1 = RC.nrmac[module_id]->common_channels[0].sib1 ? RC.nrmac[module_id]->common_channels[0].sib1->message.choice.c1->choice.systemInformationBlockType1 : NULL;

    NR_BWP_t *genericParameters = get_dl_bwp_genericParameters(sched_ctrl->active_bwp,
                                                               RC.nrmac[module_id]->common_channels[0].ServingCellConfigCommon,
                                                               sib1);

    const int coresetid = (sched_ctrl->active_bwp||bwpd) ? sched_ctrl->coreset->controlResourceSetId : RC.nrmac[module_id]->sched_ctrlCommon->coreset->controlResourceSetId;
    const uint16_t bwpSize = coresetid == 0 ? RC.nrmac[module_id]->cset0_bwp_size : NRRIV2BW(genericParameters->locationAndBandwidth, MAX_BWP_SIZE);
>>>>>>> baa76323
    int rbStart = 0; // start wrt BWPstart

    if (sched_ctrl->available_dl_harq.head < 0) {
      LOG_D(MAC, "UE %d RNTI %04x has no free HARQ process, skipping\n", UE_id, UE_info->rnti[UE_id]);
      continue;
    }

    /* Find a free CCE */
    const int cid = sched_ctrl->coreset->controlResourceSetId;
    const uint16_t Y = get_Y(cid%3, slot, UE_info->rnti[UE_id]);
    uint8_t nr_of_candidates;

    for (int i=0; i<5; i++) {
      // for now taking the lowest value among the available aggregation levels
      find_aggregation_candidates(&sched_ctrl->aggregation_level,
                                  &nr_of_candidates,
                                  sched_ctrl->search_space,
                                  1<<i);

      if(nr_of_candidates>0) break;
    }

    int CCEIndex = find_pdcch_candidate(mac,
                                        /* CC_id = */ 0,
                                        sched_ctrl->aggregation_level,
                                        nr_of_candidates,
                                        &sched_ctrl->sched_pdcch,
                                        sched_ctrl->coreset,
                                        Y);

    if (CCEIndex<0) {
      LOG_D(NR_MAC, "%4d.%2d could not find CCE for DL DCI UE %d/RNTI %04x\n", frame, slot, UE_id, rnti);
      continue;
    }

    /* Find PUCCH occasion: if it fails, undo CCE allocation (undoing PUCCH
    * allocation after CCE alloc fail would be more complex) */
<<<<<<< HEAD
    const int alloc = nr_acknack_scheduling(module_id, UE_id, frame, slot, -1, 0);

=======
    int r_pucch = nr_get_pucch_resource(sched_ctrl->coreset, sched_ctrl->active_ubwp, ubwpd, CCEIndex);
    const int alloc = nr_acknack_scheduling(module_id, UE_id, frame, slot, r_pucch, 0);
>>>>>>> baa76323
    if (alloc<0) {
      LOG_D(NR_MAC,
            "could not find PUCCH for UE %d/%04x@%d.%d\n",
            UE_id,
            rnti,
            frame,
            slot);
      mac->pdcch_cand[cid]--;
      continue;
    }

    /* reduce max_num_ue once we are sure UE can be allocated, i.e., has CCE
     * and PUCCH */
    max_num_ue--;
    AssertFatal(max_num_ue >= 0, "Illegal max_num_ue %d\n", max_num_ue);
    sched_ctrl->cce_index = CCEIndex;
    fill_pdcch_vrb_map(mac,
                       /* CC_id = */ 0,
                       &sched_ctrl->sched_pdcch,
                       CCEIndex,
                       sched_ctrl->aggregation_level);
    /* reduce max_num_ue once we are sure UE can be allocated, i.e., has CCE */
    max_num_ue--;

    if (max_num_ue < 0) return;

    /* MCS has been set above */
    const int tda = RC.nrmac[module_id]->preferred_dl_tda[sched_ctrl->active_bwp ? sched_ctrl->active_bwp->bwp_Id : 0][slot];
    AssertFatal(tda>=0,"Unable to find PDSCH time domain allocation in list\n");
    NR_sched_pdsch_t *sched_pdsch = &sched_ctrl->sched_pdsch;
    NR_pdsch_semi_static_t *ps = &sched_ctrl->pdsch_semi_static;

    if (ps->nrOfLayers != layers[UE_id] || ps->time_domain_allocation != tda || sched_ctrl->update_pdsch_ps) {
      nr_set_pdsch_semi_static(sib1,
                               scc,
                               UE_info->CellGroup[UE_id],
                               sched_ctrl->active_bwp,
                               bwpd,
                               tda,
                               layers[UE_id],
                               sched_ctrl,
                               ps);
      sched_ctrl->update_pdsch_ps = false;
    }

    const uint16_t slbitmap = SL_to_bitmap(ps->startSymbolIndex, ps->nrOfSymbols);

    // Freq-demain allocation
    while (rbStart < bwpSize &&
           !(rballoc_mask[rbStart]&slbitmap))
      rbStart++;

    uint16_t max_rbSize = 1;

    while (rbStart + max_rbSize < bwpSize &&
           (rballoc_mask[rbStart + max_rbSize]&slbitmap))
      max_rbSize++;

    sched_pdsch->Qm = nr_get_Qm_dl(sched_pdsch->mcs, ps->mcsTableIdx);
    sched_pdsch->R = nr_get_code_rate_dl(sched_pdsch->mcs, ps->mcsTableIdx);
    sched_pdsch->pucch_allocation = alloc;
    uint32_t TBS = 0;
    uint16_t rbSize;
    // Fix me: currently, the RLC does not give us the total number of PDUs
    // awaiting. Therefore, for the time being, we put a fixed overhead of 12
    // (for 4 PDUs) and optionally + 2 for TA. Once RLC gives the number of
    // PDUs, we replace with 3 * numPDUs
    const int oh = 3 * 4 + 2 * (frame == (sched_ctrl->ta_frame + 10) % 1024);
    //const int oh = 3 * sched_ctrl->dl_pdus_total + 2 * (frame == (sched_ctrl->ta_frame + 10) % 1024);
    nr_find_nb_rb(sched_pdsch->Qm,
                  sched_pdsch->R,
                  ps->nrOfLayers,
                  ps->nrOfSymbols,
                  ps->N_PRB_DMRS * ps->N_DMRS_SLOT,
                  sched_ctrl->num_total_bytes + oh,
                  min_rbSize,
                  max_rbSize,
                  &TBS,
                  &rbSize);
    sched_pdsch->rbSize = rbSize;
    sched_pdsch->rbStart = rbStart;
    sched_pdsch->tb_size = TBS;
    /* transmissions: directly allocate */
    n_rb_sched -= sched_pdsch->rbSize;

    for (int rb = 0; rb < sched_pdsch->rbSize; rb++)
      rballoc_mask[rb + sched_pdsch->rbStart] ^= slbitmap;
  }
}

void nr_fr1_dlsch_preprocessor(module_id_t module_id, frame_t frame, sub_frame_t slot) {
  NR_UE_info_t *UE_info = &RC.nrmac[module_id]->UE_info;

  if (UE_info->num_UEs == 0)
    return;

  NR_ServingCellConfigCommon_t *scc = RC.nrmac[module_id]->common_channels[0].ServingCellConfigCommon;
  const int CC_id = 0;
  /* Get bwpSize and TDAfrom the first UE */
  /* This is temporary and it assumes all UEs have the same BWP and TDA*/
  int UE_id = UE_info->list.head;
  NR_UE_sched_ctrl_t *sched_ctrl = &UE_info->UE_sched_ctrl[UE_id];
  const int bwp_id = sched_ctrl->active_bwp ? sched_ctrl->active_bwp->bwp_Id : 0;

  if (!RC.nrmac[module_id]->preferred_dl_tda[bwp_id])
    return;

  const int tda = RC.nrmac[module_id]->preferred_dl_tda[bwp_id][slot];
  int startSymbolIndex, nrOfSymbols;
  const struct NR_PDSCH_TimeDomainResourceAllocationList *tdaList = sched_ctrl->active_bwp ?
        sched_ctrl->active_bwp->bwp_Common->pdsch_ConfigCommon->choice.setup->pdsch_TimeDomainAllocationList :
        scc->downlinkConfigCommon->initialDownlinkBWP->pdsch_ConfigCommon->choice.setup->pdsch_TimeDomainAllocationList;
  AssertFatal(tda < tdaList->list.count, "time_domain_allocation %d>=%d\n", tda, tdaList->list.count);
  const int startSymbolAndLength = tdaList->list.array[tda]->startSymbolAndLength;
  SLIV2SL(startSymbolAndLength, &startSymbolIndex, &nrOfSymbols);
<<<<<<< HEAD
  const uint16_t bwpSize = NRRIV2BW(sched_ctrl->active_bwp ?
                                    sched_ctrl->active_bwp->bwp_Common->genericParameters.locationAndBandwidth:
                                    scc->downlinkConfigCommon->initialDownlinkBWP->genericParameters.locationAndBandwidth,
                                    MAX_BWP_SIZE);
  const uint16_t BWPStart = NRRIV2PRBOFFSET(sched_ctrl->active_bwp ?
                            sched_ctrl->active_bwp->bwp_Common->genericParameters.locationAndBandwidth:
                            scc->downlinkConfigCommon->initialDownlinkBWP->genericParameters.locationAndBandwidth,
                            MAX_BWP_SIZE);
=======

  const NR_SIB1_t *sib1 = RC.nrmac[module_id]->common_channels[0].sib1 ? RC.nrmac[module_id]->common_channels[0].sib1->message.choice.c1->choice.systemInformationBlockType1 : NULL;
  NR_BWP_t *genericParameters = get_dl_bwp_genericParameters(sched_ctrl->active_bwp,
                                                             RC.nrmac[module_id]->common_channels[0].ServingCellConfigCommon,
                                                             sib1);

  NR_BWP_DownlinkDedicated_t *bwpd =
      UE_info->CellGroup[UE_id] &&
      UE_info->CellGroup[UE_id]->spCellConfig &&
      UE_info->CellGroup[UE_id]->spCellConfig->spCellConfigDedicated ?
      UE_info->CellGroup[UE_id]->spCellConfig->spCellConfigDedicated->initialDownlinkBWP : NULL;

  const int coresetid = (sched_ctrl->active_bwp||bwpd) ? sched_ctrl->coreset->controlResourceSetId : RC.nrmac[module_id]->sched_ctrlCommon->coreset->controlResourceSetId;

  const uint16_t bwpSize = coresetid == 0 ? RC.nrmac[module_id]->cset0_bwp_size : NRRIV2BW(genericParameters->locationAndBandwidth,MAX_BWP_SIZE);
  const uint16_t BWPStart = coresetid == 0 ? RC.nrmac[module_id]->cset0_bwp_start : NRRIV2PRBOFFSET(genericParameters->locationAndBandwidth,MAX_BWP_SIZE);

>>>>>>> baa76323
  const uint16_t slbitmap = SL_to_bitmap(startSymbolIndex, nrOfSymbols);
  uint16_t *vrb_map = RC.nrmac[module_id]->common_channels[CC_id].vrb_map;
  uint16_t rballoc_mask[bwpSize];
  int n_rb_sched = 0;

  for (int i = 0; i < bwpSize; i++) {
    // calculate mask: init with "NOT" vrb_map:
    // if any RB in vrb_map is blocked (1), the current RBG will be 0
    rballoc_mask[i] = (~vrb_map[i+BWPStart])&0x3fff; //bitwise not and 14 symbols

    // if all the pdsch symbols are free
    if((rballoc_mask[i]&slbitmap) ==
        slbitmap)
      n_rb_sched++;
  }

  /* Retrieve amount of data to send for this UE */
  nr_store_dlsch_buffer(module_id, frame, slot);
  /* proportional fair scheduling algorithm */
  pf_dl(module_id,
        frame,
        slot,
        &UE_info->list,
        MAX_MOBILES_PER_GNB,
        n_rb_sched,
        rballoc_mask);
}

nr_pp_impl_dl nr_init_fr1_dlsch_preprocessor(module_id_t module_id, int CC_id) {
  /* in the PF algorithm, we have to use the TBsize to compute the coefficient.
   * This would include the number of DMRS symbols, which in turn depends on
   * the time domain allocation. In case we are in a mixed slot, we do not want
   * to recalculate all these values just, and therefore we provide a look-up
   * table which should approximately give us the TBsize */
  for (int mcsTableIdx = 0; mcsTableIdx < 3; ++mcsTableIdx) {
    for (int mcs = 0; mcs < 29; ++mcs) {
      if (mcs > 27 && mcsTableIdx == 1)
        continue;

      const uint8_t Qm = nr_get_Qm_dl(mcs, mcsTableIdx);
      const uint16_t R = nr_get_code_rate_dl(mcs, mcsTableIdx);
      pf_tbs[mcsTableIdx][mcs] = nr_compute_tbs(Qm,
                                 R,
                                 1, /* rbSize */
                                 10, /* hypothetical number of slots */
                                 0, /* N_PRB_DMRS * N_DMRS_SLOT */
                                 0 /* N_PRB_oh, 0 for initialBWP */,
                                 0 /* tb_scaling */,
                                 1 /* nrOfLayers */)
                                 >> 3;
    }
  }

  return nr_fr1_dlsch_preprocessor;
}

void nr_schedule_ue_spec(module_id_t module_id,
                         frame_t frame,
                         sub_frame_t slot) {
  gNB_MAC_INST *gNB_mac = RC.nrmac[module_id];

  if (!is_xlsch_in_slot(gNB_mac->dlsch_slot_bitmap[slot / 64], slot))
    return;

  /* PREPROCESSOR */
  gNB_mac->pre_processor_dl(module_id, frame, slot);
  const int CC_id = 0;
  NR_ServingCellConfigCommon_t *scc = gNB_mac->common_channels[CC_id].ServingCellConfigCommon;
  NR_UE_info_t *UE_info = &gNB_mac->UE_info;
  nfapi_nr_dl_tti_request_body_t *dl_req = &gNB_mac->DL_req[CC_id].dl_tti_request_body;
  NR_list_t *UE_list = &UE_info->list;

  for (int UE_id = UE_list->head; UE_id >= 0; UE_id = UE_list->next[UE_id]) {
    NR_UE_sched_ctrl_t *sched_ctrl = &UE_info->UE_sched_ctrl[UE_id];

    if (sched_ctrl->ul_failure==1 && get_softmodem_params()->phy_test==0) continue;

    NR_sched_pdsch_t *sched_pdsch = &sched_ctrl->sched_pdsch;
    UE_info->mac_stats[UE_id].dlsch_current_bytes = 0;
    NR_CellGroupConfig_t *cg = UE_info->CellGroup[UE_id];

    NR_BWP_DownlinkDedicated_t *bwpd =
        cg &&
        cg->spCellConfig &&
        cg->spCellConfig->spCellConfigDedicated ?
        cg->spCellConfig->spCellConfigDedicated->initialDownlinkBWP : NULL;

    /* update TA and set ta_apply every 10 frames.
     * Possible improvement: take the periodicity from input file.
     * If such UE is not scheduled now, it will be by the preprocessor later.
     * If we add the CE, ta_apply will be reset */
    if (frame == (sched_ctrl->ta_frame + 10) % 1024) {
      sched_ctrl->ta_apply = true; /* the timer is reset once TA CE is scheduled */
      LOG_D(NR_MAC, "[UE %d][%d.%d] UL timing alignment procedures: setting flag for Timing Advance command\n", UE_id, frame, slot);
    }

    if (sched_pdsch->rbSize <= 0)
      continue;

    const rnti_t rnti = UE_info->rnti[UE_id];
    /* pre-computed PDSCH values that only change if time domain
     * allocation/DMRS parameters change. Updated in the preprocessor through
     * nr_set_pdsch_semi_static() */
    NR_pdsch_semi_static_t *ps = &sched_ctrl->pdsch_semi_static;
    /* POST processing */
    const uint8_t nrOfLayers = ps->nrOfLayers;
    const uint16_t R = sched_pdsch->R;
    const uint8_t Qm = sched_pdsch->Qm;
    const uint32_t TBS = sched_pdsch->tb_size;
    int8_t current_harq_pid = sched_pdsch->dl_harq_pid;

    if (current_harq_pid < 0) {
      /* PP has not selected a specific HARQ Process, get a new one */
      current_harq_pid = sched_ctrl->available_dl_harq.head;
      AssertFatal(current_harq_pid >= 0,
                  "no free HARQ process available for UE %d\n",
                  UE_id);
      remove_front_nr_list(&sched_ctrl->available_dl_harq);
      sched_pdsch->dl_harq_pid = current_harq_pid;
    } else {
      /* PP selected a specific HARQ process. Check whether it will be a new
       * transmission or a retransmission, and remove from the corresponding
       * list */
      if (sched_ctrl->harq_processes[current_harq_pid].round == 0)
        remove_nr_list(&sched_ctrl->available_dl_harq, current_harq_pid);
      else
        remove_nr_list(&sched_ctrl->retrans_dl_harq, current_harq_pid);
    }

    NR_UE_harq_t *harq = &sched_ctrl->harq_processes[current_harq_pid];
    DevAssert(!harq->is_waiting);
    add_tail_nr_list(&sched_ctrl->feedback_dl_harq, current_harq_pid);
    NR_sched_pucch_t *pucch = &sched_ctrl->sched_pucch[sched_pdsch->pucch_allocation];
    harq->feedback_frame = pucch->frame;
    harq->feedback_slot = pucch->ul_slot;
    harq->is_waiting = true;
    UE_info->mac_stats[UE_id].dlsch_rounds[harq->round]++;
    LOG_D(NR_MAC,
          "%4d.%2d [DLSCH/PDSCH/PUCCH] UE %d RNTI %04x DCI L %d start %3d RBs %3d startSymbol %2d nb_symbol %2d dmrspos %x MCS %2d nrOfLayers %d TBS %4d HARQ PID %2d round %d RV %d NDI %d dl_data_to_ULACK %d (%d.%d) PUCCH allocation %d TPC %d\n",
          frame,
          slot,
          UE_id,
          rnti,
          sched_ctrl->aggregation_level,
          sched_pdsch->rbStart,
          sched_pdsch->rbSize,
          ps->startSymbolIndex,
          ps->nrOfSymbols,
          ps->dl_dmrs_symb_pos,
          sched_pdsch->mcs,
          nrOfLayers,
          TBS,
          current_harq_pid,
          harq->round,
          nr_rv_round_map[harq->round],
          harq->ndi,
          pucch->timing_indicator,
          pucch->frame,
          pucch->ul_slot,
          sched_pdsch->pucch_allocation,
          sched_ctrl->tpc1);
    NR_BWP_Downlink_t *bwp = sched_ctrl->active_bwp;
<<<<<<< HEAD
    /* look up the PDCCH PDU for this CC, BWP, and CORESET. If it does not
     * exist, create it */
    // BWP
    NR_BWP_t *genericParameters = bwp ? &bwp->bwp_Common->genericParameters : &scc->downlinkConfigCommon->initialDownlinkBWP->genericParameters;
=======
    const NR_SIB1_t *sib1 = RC.nrmac[module_id]->common_channels[0].sib1 ? RC.nrmac[module_id]->common_channels[0].sib1->message.choice.c1->choice.systemInformationBlockType1 : NULL;
    NR_BWP_t *genericParameters = get_dl_bwp_genericParameters(bwp,
                                                               RC.nrmac[module_id]->common_channels[0].ServingCellConfigCommon,
                                                               sib1);

    NR_SearchSpace_t *ss = (bwp||bwpd) ? sched_ctrl->search_space : gNB_mac->sched_ctrlCommon->search_space;

>>>>>>> baa76323
    const int bwpid = bwp ? bwp->bwp_Id : 0;
    const int coresetid = (bwp||bwpd) ? sched_ctrl->coreset->controlResourceSetId : gNB_mac->sched_ctrlCommon->coreset->controlResourceSetId;

    /* look up the PDCCH PDU for this CC, BWP, and CORESET. If it does not exist, create it */
    nfapi_nr_dl_tti_pdcch_pdu_rel15_t *pdcch_pdu = gNB_mac->pdcch_pdu_idx[CC_id][coresetid];

    if (!pdcch_pdu) {
      LOG_D(NR_MAC, "creating pdcch pdu, pdcch_pdu = NULL. \n");
      nfapi_nr_dl_tti_request_pdu_t *dl_tti_pdcch_pdu = &dl_req->dl_tti_pdu_list[dl_req->nPDUs];
      memset(dl_tti_pdcch_pdu, 0, sizeof(nfapi_nr_dl_tti_request_pdu_t));
      dl_tti_pdcch_pdu->PDUType = NFAPI_NR_DL_TTI_PDCCH_PDU_TYPE;
      dl_tti_pdcch_pdu->PDUSize = (uint8_t)(2+sizeof(nfapi_nr_dl_tti_pdcch_pdu));
      dl_req->nPDUs += 1;
      pdcch_pdu = &dl_tti_pdcch_pdu->pdcch_pdu.pdcch_pdu_rel15;
      LOG_D(NR_MAC,"Trying to configure DL pdcch for UE %d, bwp %d, cs %d\n",UE_id,bwpid,coresetid);
      NR_ControlResourceSet_t *coreset = (bwp||bwpd)? sched_ctrl->coreset:gNB_mac->sched_ctrlCommon->coreset;
      nr_configure_pdcch(pdcch_pdu, coreset, genericParameters, &sched_ctrl->sched_pdcch);
      gNB_mac->pdcch_pdu_idx[CC_id][coresetid] = pdcch_pdu;
    }

    nfapi_nr_dl_tti_request_pdu_t *dl_tti_pdsch_pdu = &dl_req->dl_tti_pdu_list[dl_req->nPDUs];
    memset(dl_tti_pdsch_pdu, 0, sizeof(nfapi_nr_dl_tti_request_pdu_t));
    dl_tti_pdsch_pdu->PDUType = NFAPI_NR_DL_TTI_PDSCH_PDU_TYPE;
    dl_tti_pdsch_pdu->PDUSize = (uint8_t)(2+sizeof(nfapi_nr_dl_tti_pdsch_pdu));
    dl_req->nPDUs += 1;
    nfapi_nr_dl_tti_pdsch_pdu_rel15_t *pdsch_pdu = &dl_tti_pdsch_pdu->pdsch_pdu.pdsch_pdu_rel15;
    pdsch_pdu->pduBitmap = 0;
    pdsch_pdu->rnti = rnti;
    /* SCF222: PDU index incremented for each PDSCH PDU sent in TX control
     * message. This is used to associate control information to data and is
     * reset every slot. */
    const int pduindex = gNB_mac->pdu_index[CC_id]++;
    pdsch_pdu->pduIndex = pduindex;
<<<<<<< HEAD
    pdsch_pdu->BWPSize  = NRRIV2BW(genericParameters->locationAndBandwidth, MAX_BWP_SIZE);
    pdsch_pdu->BWPStart = NRRIV2PRBOFFSET(genericParameters->locationAndBandwidth,MAX_BWP_SIZE);
=======

    if (coresetid == 0) {
      pdsch_pdu->BWPSize  = gNB_mac->cset0_bwp_size;
      pdsch_pdu->BWPStart = gNB_mac->cset0_bwp_start;
    } else {
      pdsch_pdu->BWPSize  = NRRIV2BW(genericParameters->locationAndBandwidth, MAX_BWP_SIZE);
      pdsch_pdu->BWPStart = NRRIV2PRBOFFSET(genericParameters->locationAndBandwidth,MAX_BWP_SIZE);
    }

>>>>>>> baa76323
    pdsch_pdu->SubcarrierSpacing = genericParameters->subcarrierSpacing;
    pdsch_pdu->CyclicPrefix = genericParameters->cyclicPrefix ? *genericParameters->cyclicPrefix : 0;
    // Codeword information
    pdsch_pdu->NrOfCodewords = 1;
    pdsch_pdu->targetCodeRate[0] = R;
    pdsch_pdu->qamModOrder[0] = Qm;
    pdsch_pdu->mcsIndex[0] = sched_pdsch->mcs;
    pdsch_pdu->mcsTable[0] = ps->mcsTableIdx;
    AssertFatal(harq!=NULL,"harq is null\n");
    AssertFatal(harq->round<4,"%d",harq->round);
    pdsch_pdu->rvIndex[0] = nr_rv_round_map[harq->round];
    pdsch_pdu->TBSize[0] = TBS;
    pdsch_pdu->dataScramblingId = *scc->physCellId;
    pdsch_pdu->nrOfLayers = nrOfLayers;
    pdsch_pdu->transmissionScheme = 0;
    pdsch_pdu->refPoint = 0; // Point A
    // DMRS
    pdsch_pdu->dlDmrsSymbPos = ps->dl_dmrs_symb_pos;
    pdsch_pdu->dmrsConfigType = ps->dmrsConfigType;
    pdsch_pdu->dlDmrsScramblingId = *scc->physCellId;
    pdsch_pdu->SCID = 0;
    pdsch_pdu->numDmrsCdmGrpsNoData = ps->numDmrsCdmGrpsNoData;
    pdsch_pdu->dmrsPorts = (1<<nrOfLayers)-1;  // FIXME with a better implementation
    // Pdsch Allocation in frequency domain
    pdsch_pdu->resourceAlloc = 1;
    pdsch_pdu->rbStart = sched_pdsch->rbStart;
    pdsch_pdu->rbSize = sched_pdsch->rbSize;
    pdsch_pdu->VRBtoPRBMapping = 1; // non-interleaved, check if this is ok for initialBWP
    // Resource Allocation in time domain
    pdsch_pdu->StartSymbolIndex = ps->startSymbolIndex;
    pdsch_pdu->NrOfSymbols = ps->nrOfSymbols;
    NR_PDSCH_Config_t *pdsch_Config=NULL;

    if (bwp &&
        bwp->bwp_Dedicated &&
        bwp->bwp_Dedicated->pdsch_Config &&
        bwp->bwp_Dedicated->pdsch_Config->choice.setup)
      pdsch_Config =  bwp->bwp_Dedicated->pdsch_Config->choice.setup;

    /* Check and validate PTRS values */
    struct NR_SetupRelease_PTRS_DownlinkConfig *phaseTrackingRS =
        pdsch_Config ? pdsch_Config->dmrs_DownlinkForPDSCH_MappingTypeA->choice.setup->phaseTrackingRS : NULL;

    if (phaseTrackingRS) {
      bool valid_ptrs_setup = set_dl_ptrs_values(phaseTrackingRS->choice.setup,
                              pdsch_pdu->rbSize,
                              pdsch_pdu->mcsIndex[0],
                              pdsch_pdu->mcsTable[0],
                              &pdsch_pdu->PTRSFreqDensity,
                              &pdsch_pdu->PTRSTimeDensity,
                              &pdsch_pdu->PTRSPortIndex,
                              &pdsch_pdu->nEpreRatioOfPDSCHToPTRS,
                              &pdsch_pdu->PTRSReOffset,
                              pdsch_pdu->NrOfSymbols);

      if (valid_ptrs_setup)
        pdsch_pdu->pduBitmap |= 0x1; // Bit 0: pdschPtrs - Indicates PTRS included (FR2)
    }

    LOG_D(NR_MAC,"Configuring DCI/PDCCH in %d.%d at CCE %d, rnti %x\n", frame,slot,sched_ctrl->cce_index,rnti);
    /* Fill PDCCH DL DCI PDU */
    nfapi_nr_dl_dci_pdu_t *dci_pdu = &pdcch_pdu->dci_pdu[pdcch_pdu->numDlDci];
    pdcch_pdu->numDlDci++;
    dci_pdu->RNTI = rnti;

    if (sched_ctrl->coreset &&
        sched_ctrl->search_space &&
        sched_ctrl->coreset->pdcch_DMRS_ScramblingID &&
        sched_ctrl->search_space->searchSpaceType->present == NR_SearchSpace__searchSpaceType_PR_ue_Specific) {
      dci_pdu->ScramblingId = *sched_ctrl->coreset->pdcch_DMRS_ScramblingID;
      dci_pdu->ScramblingRNTI = rnti;
    } else {
      dci_pdu->ScramblingId = *scc->physCellId;
      dci_pdu->ScramblingRNTI = 0;
    }

    dci_pdu->AggregationLevel = sched_ctrl->aggregation_level;
    dci_pdu->CceIndex = sched_ctrl->cce_index;
    dci_pdu->beta_PDCCH_1_0 = 0;
    dci_pdu->powerControlOffsetSS = 1;
    /* DCI payload */
    dci_pdu_rel15_t dci_payload;
    memset(&dci_payload, 0, sizeof(dci_pdu_rel15_t));
    // bwp indicator
    const int n_dl_bwp = bwp ? UE_info->CellGroup[UE_id]->spCellConfig->spCellConfigDedicated->downlinkBWP_ToAddModList->list.count : 0;
    AssertFatal(n_dl_bwp <= 1, "downlinkBWP_ToAddModList has %d BWP!\n", n_dl_bwp);
    // as per table 7.3.1.1.2-1 in 38.212
    dci_payload.bwp_indicator.val = bwp ? (n_dl_bwp < 4 ? bwp->bwp_Id : bwp->bwp_Id - 1) : 0;

    if (bwp) AssertFatal(bwp->bwp_Dedicated->pdsch_Config->choice.setup->resourceAllocation == NR_PDSCH_Config__resourceAllocation_resourceAllocationType1,
                           "Only frequency resource allocation type 1 is currently supported\n");

    dci_payload.frequency_domain_assignment.val =
      PRBalloc_to_locationandbandwidth0(
        pdsch_pdu->rbSize,
        pdsch_pdu->rbStart,
        pdsch_pdu->BWPSize);
    dci_payload.format_indicator = 1;
    dci_payload.time_domain_assignment.val = ps->time_domain_allocation;
    dci_payload.mcs = sched_pdsch->mcs;
    dci_payload.rv = pdsch_pdu->rvIndex[0];
    dci_payload.harq_pid = current_harq_pid;
    dci_payload.ndi = harq->ndi;
    dci_payload.dai[0].val = (pucch->dai_c-1)&3;
    dci_payload.tpc = sched_ctrl->tpc1; // TPC for PUCCH: table 7.2.1-1 in 38.213
    dci_payload.pucch_resource_indicator = pucch->resource_indicator;
    dci_payload.pdsch_to_harq_feedback_timing_indicator.val = pucch->timing_indicator; // PDSCH to HARQ TI
    dci_payload.antenna_ports.val = ps->dmrs_ports_id;
    dci_payload.dmrs_sequence_initialization.val = pdsch_pdu->SCID;
    LOG_D(NR_MAC,
          "%4d.%2d DCI type 1 payload: freq_alloc %d (%d,%d,%d), "
          "time_alloc %d, vrb to prb %d, mcs %d tb_scaling %d ndi %d rv %d tpc %d ti %d\n",
          frame,
          slot,
          dci_payload.frequency_domain_assignment.val,
          pdsch_pdu->rbStart,
          pdsch_pdu->rbSize,
          pdsch_pdu->BWPSize,
          dci_payload.time_domain_assignment.val,
          dci_payload.vrb_to_prb_mapping.val,
          dci_payload.mcs,
          dci_payload.tb_scaling,
          dci_payload.ndi,
          dci_payload.rv,
          dci_payload.tpc,
          pucch->timing_indicator);
<<<<<<< HEAD
    const long f = sched_ctrl->search_space->searchSpaceType->choice.ue_Specific->dci_Formats;
    int dci_format;

    if (sched_ctrl->search_space) {
      dci_format = f ? NR_DL_DCI_FORMAT_1_1 : NR_DL_DCI_FORMAT_1_0;
    } else {
      dci_format = NR_DL_DCI_FORMAT_1_0;
    }
=======

    int dci_format = ss && ss->searchSpaceType && ss->searchSpaceType->present == NR_SearchSpace__searchSpaceType_PR_ue_Specific ?
                     NR_DL_DCI_FORMAT_1_1 : NR_DL_DCI_FORMAT_1_0;

    const int rnti_type = NR_RNTI_C;
>>>>>>> baa76323

    const int rnti_type = NR_RNTI_C;
    fill_dci_pdu_rel15(scc,
                       UE_info->CellGroup[UE_id],
                       dci_pdu,
                       &dci_payload,
                       dci_format,
                       rnti_type,
                       pdsch_pdu->BWPSize,
<<<<<<< HEAD
                       bwp? bwp->bwp_Id : 0);
=======
                       bwp? bwp->bwp_Id : 0,
                       gNB_mac->cset0_bwp_size);

>>>>>>> baa76323
    LOG_D(NR_MAC,
          "coreset params: FreqDomainResource %llx, start_symbol %d  n_symb %d\n",
          (unsigned long long)pdcch_pdu->FreqDomainResource,
          pdcch_pdu->StartSymbolIndex,
          pdcch_pdu->DurationSymbols);

    if (harq->round != 0) { /* retransmission */
      /* we do not have to do anything, since we do not require to get data
       * from RLC or encode MAC CEs. The TX_req structure is filled below
       * or copy data to FAPI structures */
      LOG_D(NR_MAC,
            "%d.%2d DL retransmission UE %d/RNTI %04x HARQ PID %d round %d NDI %d\n",
            frame,
            slot,
            UE_id,
            rnti,
            current_harq_pid,
            harq->round,
            harq->ndi);
      AssertFatal(harq->sched_pdsch.tb_size == TBS,
                  "UE %d mismatch between scheduled TBS and buffered TB for HARQ PID %d\n",
                  UE_id,
                  current_harq_pid);
      T(T_GNB_MAC_RETRANSMISSION_DL_PDU_WITH_DATA, T_INT(module_id), T_INT(CC_id), T_INT(rnti),
        T_INT(frame), T_INT(slot), T_INT(current_harq_pid), T_INT(harq->round), T_BUFFER(harq->transportBlock, TBS));
    } else { /* initial transmission */
      LOG_D(NR_MAC, "[%s] Initial HARQ transmission in %d.%d\n", __FUNCTION__, frame, slot);
      uint8_t *buf = (uint8_t *) harq->transportBlock;
      /* first, write all CEs that might be there */
      int written = nr_write_ce_dlsch_pdu(module_id,
                                          sched_ctrl,
                                          (unsigned char *)buf,
                                          255, // no drx
                                          NULL); // contention res id
      buf += written;
      uint8_t *bufEnd = buf + TBS - written;
      DevAssert(TBS > written);
      int dlsch_total_bytes = 0;
      /* next, get RLC data */
      start_meas(&gNB_mac->rlc_data_req);

      if (sched_ctrl->num_total_bytes > 0) {
        /* loop over all activated logical channels */
        for (int i = 0; i < sched_ctrl->dl_lc_num; ++i) {
          const int lcid = sched_ctrl->dl_lc_ids[i];

          if (sched_ctrl->rlc_status[lcid].bytes_in_buffer == 0)
            continue; // no data for this LC        tbs_size_t len = 0;

          int lcid_bytes=0;
          while (bufEnd-buf > sizeof(NR_MAC_SUBHEADER_LONG) + 1 ) {
            // we do not know how much data we will get from RLC, i.e., whether it
            // will be longer than 256B or not. Therefore, reserve space for long header, then
            // fetch data, then fill real length
            NR_MAC_SUBHEADER_LONG *header = (NR_MAC_SUBHEADER_LONG *) buf;
            /* limit requested number of bytes to what preprocessor specified, or
             * such that TBS is full */
            const rlc_buffer_occupancy_t ndata = min(sched_ctrl->rlc_status[lcid].bytes_in_buffer,
                                                 bufEnd-buf-+sizeof(NR_MAC_SUBHEADER_LONG));
            tbs_size_t len = mac_rlc_data_req(module_id,
                                              rnti,
                                              module_id,
                                              frame,
                                              ENB_FLAG_YES,
                                              MBMS_FLAG_NO,
                                              lcid,
                                              ndata,
                                              (char *)buf+sizeof(NR_MAC_SUBHEADER_LONG),
                                              0,
                                              0);
            LOG_D(NR_MAC,
                  "%4d.%2d RNTI %04x: %d bytes from %s %d (ndata %d, remaining size %ld)\n",
                  frame,
                  slot,
                  rnti,
                  len,
                  lcid < 4 ? "DCCH" : "DTCH",
                  lcid,
                  ndata,
                  bufEnd-buf-+sizeof(NR_MAC_SUBHEADER_LONG));

            if (len == 0)
              break;

            header->R = 0;
            header->F = 1;
            header->LCID = lcid;
            header->L = htons(len);
            buf += len+sizeof(NR_MAC_SUBHEADER_LONG);
            dlsch_total_bytes += len;
            lcid_bytes += len;
          }

          UE_info->mac_stats[UE_id].lc_bytes_tx[lcid] += lcid_bytes;
        }
      } else if (get_softmodem_params()->phy_test || get_softmodem_params()->do_ra) {
        /* we will need the large header, phy-test typically allocates all
         * resources and fills to the last byte below */
        LOG_D(NR_MAC, "Configuring DL_TX in %d.%d: TBS %d of random data\n", frame, slot, TBS);

        if (bufEnd-buf > sizeof(NR_MAC_SUBHEADER_LONG) ) {
          NR_MAC_SUBHEADER_LONG *header = (NR_MAC_SUBHEADER_LONG *) buf;
          // fill dlsch_buffer with random data
          header->R = 0;
          header->F = 1;
          header->LCID = DL_SCH_LCID_PADDING;
          buf += sizeof(NR_MAC_SUBHEADER_LONG);
          header->L = htons(bufEnd-buf);
          dlsch_total_bytes += bufEnd-buf;

          for (; buf < bufEnd; buf++)
            *buf = lrand48() & 0xff;
        }
      }

      stop_meas(&gNB_mac->rlc_data_req);

      // Add padding header and zero rest out if there is space left
      if (bufEnd-buf > 0) {
        NR_MAC_SUBHEADER_FIXED *padding = (NR_MAC_SUBHEADER_FIXED *) buf;
        padding->R = 0;
        padding->LCID = DL_SCH_LCID_PADDING;
        buf += 1;
        memset(buf,0,bufEnd-buf);
        buf=bufEnd;
      }

      UE_info->mac_stats[UE_id].dlsch_total_bytes += TBS;
      UE_info->mac_stats[UE_id].dlsch_current_bytes = TBS;
      /* save retransmission information */
      harq->sched_pdsch = *sched_pdsch;
      /* save which time allocation has been used, to be used on
       * retransmissions */
      harq->sched_pdsch.time_domain_allocation = ps->time_domain_allocation;

      // ta command is sent, values are reset
      if (sched_ctrl->ta_apply) {
        sched_ctrl->ta_apply = false;
        sched_ctrl->ta_frame = frame;
        LOG_D(NR_MAC,
              "%d.%2d UE %d TA scheduled, resetting TA frame\n",
              frame,
              slot,
              UE_id);
      }

      T(T_GNB_MAC_DL_PDU_WITH_DATA, T_INT(module_id), T_INT(CC_id), T_INT(rnti),
        T_INT(frame), T_INT(slot), T_INT(current_harq_pid), T_BUFFER(harq->transportBlock, TBS));
    }

    const int ntx_req = gNB_mac->TX_req[CC_id].Number_of_PDUs;
    nfapi_nr_pdu_t *tx_req = &gNB_mac->TX_req[CC_id].pdu_list[ntx_req];
    tx_req->PDU_length = TBS;
    tx_req->PDU_index  = pduindex;
    tx_req->num_TLV = 1;
    tx_req->TLVs[0].length = TBS + 2;
    memcpy(tx_req->TLVs[0].value.direct, harq->transportBlock, TBS);
    gNB_mac->TX_req[CC_id].Number_of_PDUs++;
    gNB_mac->TX_req[CC_id].SFN = frame;
    gNB_mac->TX_req[CC_id].Slot = slot;
    /* mark UE as scheduled */
    sched_pdsch->rbSize = 0;
  }
}<|MERGE_RESOLUTION|>--- conflicted
+++ resolved
@@ -85,17 +85,7 @@
   } else {
     target_ss = NR_SearchSpace__searchSpaceType_PR_common;
   }
-<<<<<<< HEAD
-
-  NR_SearchSpace_t *search_space = get_searchspace(scc, bwp ? bwp->bwp_Dedicated : NULL, target_ss);
-  NR_ControlResourceSet_t *coreset = get_coreset(module_id, scc, bwp ? bwp->bwp_Dedicated : NULL, search_space, target_ss);
-  // get coreset symbol "map"
-  const uint16_t symb_coreset = (1 << coreset->duration) - 1;
-  /* check that TDA index 0 fits into DL and does not overlap CORESET */
-  const struct NR_PDSCH_TimeDomainResourceAllocationList *tdaList = bwp ?
-        bwp->bwp_Common->pdsch_ConfigCommon->choice.setup->pdsch_TimeDomainAllocationList :
-        scc->downlinkConfigCommon->initialDownlinkBWP->pdsch_ConfigCommon->choice.setup->pdsch_TimeDomainAllocationList;
-=======
+
   const NR_SIB1_t *sib1 = nrmac->common_channels[0].sib1 ? nrmac->common_channels[0].sib1->message.choice.c1->choice.systemInformationBlockType1 : NULL;
   NR_SearchSpace_t *search_space = get_searchspace(sib1,
                                                    scc,
@@ -109,7 +99,6 @@
   NR_PDSCH_TimeDomainResourceAllocationList_t *tdaList = get_pdsch_TimeDomainAllocationList(bwp,
                                                                                             scc,
                                                                                             sib1);
->>>>>>> baa76323
   AssertFatal(tdaList->list.count >= 1, "need to have at least one TDA for DL slots\n");
 
   /* check that TDA index 0 fits into DL and does not overlap CORESET */
@@ -540,18 +529,7 @@
                                 int *n_rb_sched,
                                 int UE_id,
                                 int current_harq_pid) {
-<<<<<<< HEAD
-  const NR_ServingCellConfigCommon_t *scc = RC.nrmac[module_id]->common_channels->ServingCellConfigCommon;
-  NR_UE_info_t *UE_info = &RC.nrmac[module_id]->UE_info;
-  NR_UE_sched_ctrl_t *sched_ctrl = &UE_info->UE_sched_ctrl[UE_id];
-  NR_sched_pdsch_t *retInfo = &sched_ctrl->harq_processes[current_harq_pid].sched_pdsch;
-  NR_CellGroupConfig_t *cg = UE_info->CellGroup[UE_id];
-  NR_BWP_DownlinkDedicated_t *bwpd= cg ? cg->spCellConfig->spCellConfigDedicated->initialDownlinkBWP:NULL;
-  NR_BWP_t *genericParameters = sched_ctrl->active_bwp ?
-                                &sched_ctrl->active_bwp->bwp_Common->genericParameters :
-                                &RC.nrmac[module_id]->common_channels[0].ServingCellConfigCommon->downlinkConfigCommon->initialDownlinkBWP->genericParameters;
-  const uint16_t bwpSize = NRRIV2BW(genericParameters->locationAndBandwidth, MAX_BWP_SIZE);
-=======
+
 
   gNB_MAC_INST *nr_mac = RC.nrmac[module_id];
   const NR_ServingCellConfigCommon_t *scc = nr_mac->common_channels->ServingCellConfigCommon;
@@ -580,7 +558,7 @@
 
   const int coresetid = (sched_ctrl->active_bwp||bwpd) ? sched_ctrl->coreset->controlResourceSetId : RC.nrmac[module_id]->sched_ctrlCommon->coreset->controlResourceSetId;
   const uint16_t bwpSize = coresetid == 0 ? RC.nrmac[module_id]->cset0_bwp_size : NRRIV2BW(genericParameters->locationAndBandwidth, MAX_BWP_SIZE);
->>>>>>> baa76323
+
   int rbStart = 0; // start wrt BWPstart
   NR_pdsch_semi_static_t *ps = &sched_ctrl->pdsch_semi_static;
   int rbSize = 0;
@@ -626,10 +604,7 @@
     /* the retransmission will use a different time domain allocation, check
      * that we have enough resources */
     NR_pdsch_semi_static_t temp_ps = *ps;
-<<<<<<< HEAD
-    nr_set_pdsch_semi_static(scc, UE_info->CellGroup[UE_id], sched_ctrl->active_bwp, bwpd, tda, ps->nrOfLayers, sched_ctrl, &temp_ps);
-
-=======
+
     nr_set_pdsch_semi_static(sib1,
                              scc,
                              UE_info->CellGroup[UE_id],
@@ -639,7 +614,6 @@
                              ps->nrOfLayers,
                              sched_ctrl,
                              &temp_ps);
->>>>>>> baa76323
     while (rbStart < bwpSize &&
            !(rballoc_mask[rbStart]&SL_to_bitmap(temp_ps.startSymbolIndex, temp_ps.nrOfSymbols)))
       rbStart++;
@@ -705,13 +679,9 @@
 
   /* Find PUCCH occasion: if it fails, undo CCE allocation (undoing PUCCH
    * allocation after CCE alloc fail would be more complex) */
-<<<<<<< HEAD
-  const int alloc = nr_acknack_scheduling(module_id, UE_id, frame, slot, -1, 0);
-
-=======
+
   int r_pucch = nr_get_pucch_resource(sched_ctrl->coreset, sched_ctrl->active_ubwp, ubwpd, CCEIndex);
   const int alloc = nr_acknack_scheduling(module_id, UE_id, frame, slot, r_pucch, 0);
->>>>>>> baa76323
   if (alloc<0) {
     LOG_D(MAC,
           "could not find PUCCH for UE %d/%04x@%d.%d\n",
@@ -845,15 +815,7 @@
     *max = UE_sched.next[*max];
     *p = -1;
     NR_CellGroupConfig_t *cg = UE_info->CellGroup[UE_id];
-<<<<<<< HEAD
-    NR_BWP_DownlinkDedicated_t *bwpd= cg ? cg->spCellConfig->spCellConfigDedicated->initialDownlinkBWP:NULL;
-    NR_UE_sched_ctrl_t *sched_ctrl = &UE_info->UE_sched_ctrl[UE_id];
-    const uint16_t rnti = UE_info->rnti[UE_id];
-    NR_BWP_t *genericParameters = sched_ctrl->active_bwp ?
-                                  &sched_ctrl->active_bwp->bwp_Common->genericParameters:
-                                  &scc->downlinkConfigCommon->initialDownlinkBWP->genericParameters;
-    const uint16_t bwpSize = NRRIV2BW(genericParameters->locationAndBandwidth,MAX_BWP_SIZE);
-=======
+
 
     NR_BWP_DownlinkDedicated_t *bwpd =
         cg &&
@@ -878,7 +840,6 @@
 
     const int coresetid = (sched_ctrl->active_bwp||bwpd) ? sched_ctrl->coreset->controlResourceSetId : RC.nrmac[module_id]->sched_ctrlCommon->coreset->controlResourceSetId;
     const uint16_t bwpSize = coresetid == 0 ? RC.nrmac[module_id]->cset0_bwp_size : NRRIV2BW(genericParameters->locationAndBandwidth, MAX_BWP_SIZE);
->>>>>>> baa76323
     int rbStart = 0; // start wrt BWPstart
 
     if (sched_ctrl->available_dl_harq.head < 0) {
@@ -916,13 +877,10 @@
 
     /* Find PUCCH occasion: if it fails, undo CCE allocation (undoing PUCCH
     * allocation after CCE alloc fail would be more complex) */
-<<<<<<< HEAD
-    const int alloc = nr_acknack_scheduling(module_id, UE_id, frame, slot, -1, 0);
-
-=======
+
     int r_pucch = nr_get_pucch_resource(sched_ctrl->coreset, sched_ctrl->active_ubwp, ubwpd, CCEIndex);
     const int alloc = nr_acknack_scheduling(module_id, UE_id, frame, slot, r_pucch, 0);
->>>>>>> baa76323
+
     if (alloc<0) {
       LOG_D(NR_MAC,
             "could not find PUCCH for UE %d/%04x@%d.%d\n",
@@ -1038,16 +996,7 @@
   AssertFatal(tda < tdaList->list.count, "time_domain_allocation %d>=%d\n", tda, tdaList->list.count);
   const int startSymbolAndLength = tdaList->list.array[tda]->startSymbolAndLength;
   SLIV2SL(startSymbolAndLength, &startSymbolIndex, &nrOfSymbols);
-<<<<<<< HEAD
-  const uint16_t bwpSize = NRRIV2BW(sched_ctrl->active_bwp ?
-                                    sched_ctrl->active_bwp->bwp_Common->genericParameters.locationAndBandwidth:
-                                    scc->downlinkConfigCommon->initialDownlinkBWP->genericParameters.locationAndBandwidth,
-                                    MAX_BWP_SIZE);
-  const uint16_t BWPStart = NRRIV2PRBOFFSET(sched_ctrl->active_bwp ?
-                            sched_ctrl->active_bwp->bwp_Common->genericParameters.locationAndBandwidth:
-                            scc->downlinkConfigCommon->initialDownlinkBWP->genericParameters.locationAndBandwidth,
-                            MAX_BWP_SIZE);
-=======
+
 
   const NR_SIB1_t *sib1 = RC.nrmac[module_id]->common_channels[0].sib1 ? RC.nrmac[module_id]->common_channels[0].sib1->message.choice.c1->choice.systemInformationBlockType1 : NULL;
   NR_BWP_t *genericParameters = get_dl_bwp_genericParameters(sched_ctrl->active_bwp,
@@ -1065,7 +1014,6 @@
   const uint16_t bwpSize = coresetid == 0 ? RC.nrmac[module_id]->cset0_bwp_size : NRRIV2BW(genericParameters->locationAndBandwidth,MAX_BWP_SIZE);
   const uint16_t BWPStart = coresetid == 0 ? RC.nrmac[module_id]->cset0_bwp_start : NRRIV2PRBOFFSET(genericParameters->locationAndBandwidth,MAX_BWP_SIZE);
 
->>>>>>> baa76323
   const uint16_t slbitmap = SL_to_bitmap(startSymbolIndex, nrOfSymbols);
   uint16_t *vrb_map = RC.nrmac[module_id]->common_channels[CC_id].vrb_map;
   uint16_t rballoc_mask[bwpSize];
@@ -1228,12 +1176,7 @@
           sched_pdsch->pucch_allocation,
           sched_ctrl->tpc1);
     NR_BWP_Downlink_t *bwp = sched_ctrl->active_bwp;
-<<<<<<< HEAD
-    /* look up the PDCCH PDU for this CC, BWP, and CORESET. If it does not
-     * exist, create it */
-    // BWP
-    NR_BWP_t *genericParameters = bwp ? &bwp->bwp_Common->genericParameters : &scc->downlinkConfigCommon->initialDownlinkBWP->genericParameters;
-=======
+
     const NR_SIB1_t *sib1 = RC.nrmac[module_id]->common_channels[0].sib1 ? RC.nrmac[module_id]->common_channels[0].sib1->message.choice.c1->choice.systemInformationBlockType1 : NULL;
     NR_BWP_t *genericParameters = get_dl_bwp_genericParameters(bwp,
                                                                RC.nrmac[module_id]->common_channels[0].ServingCellConfigCommon,
@@ -1241,7 +1184,6 @@
 
     NR_SearchSpace_t *ss = (bwp||bwpd) ? sched_ctrl->search_space : gNB_mac->sched_ctrlCommon->search_space;
 
->>>>>>> baa76323
     const int bwpid = bwp ? bwp->bwp_Id : 0;
     const int coresetid = (bwp||bwpd) ? sched_ctrl->coreset->controlResourceSetId : gNB_mac->sched_ctrlCommon->coreset->controlResourceSetId;
 
@@ -1275,10 +1217,6 @@
      * reset every slot. */
     const int pduindex = gNB_mac->pdu_index[CC_id]++;
     pdsch_pdu->pduIndex = pduindex;
-<<<<<<< HEAD
-    pdsch_pdu->BWPSize  = NRRIV2BW(genericParameters->locationAndBandwidth, MAX_BWP_SIZE);
-    pdsch_pdu->BWPStart = NRRIV2PRBOFFSET(genericParameters->locationAndBandwidth,MAX_BWP_SIZE);
-=======
 
     if (coresetid == 0) {
       pdsch_pdu->BWPSize  = gNB_mac->cset0_bwp_size;
@@ -1288,7 +1226,6 @@
       pdsch_pdu->BWPStart = NRRIV2PRBOFFSET(genericParameters->locationAndBandwidth,MAX_BWP_SIZE);
     }
 
->>>>>>> baa76323
     pdsch_pdu->SubcarrierSpacing = genericParameters->subcarrierSpacing;
     pdsch_pdu->CyclicPrefix = genericParameters->cyclicPrefix ? *genericParameters->cyclicPrefix : 0;
     // Codeword information
@@ -1415,22 +1352,10 @@
           dci_payload.rv,
           dci_payload.tpc,
           pucch->timing_indicator);
-<<<<<<< HEAD
-    const long f = sched_ctrl->search_space->searchSpaceType->choice.ue_Specific->dci_Formats;
-    int dci_format;
-
-    if (sched_ctrl->search_space) {
-      dci_format = f ? NR_DL_DCI_FORMAT_1_1 : NR_DL_DCI_FORMAT_1_0;
-    } else {
-      dci_format = NR_DL_DCI_FORMAT_1_0;
-    }
-=======
+
 
     int dci_format = ss && ss->searchSpaceType && ss->searchSpaceType->present == NR_SearchSpace__searchSpaceType_PR_ue_Specific ?
                      NR_DL_DCI_FORMAT_1_1 : NR_DL_DCI_FORMAT_1_0;
-
-    const int rnti_type = NR_RNTI_C;
->>>>>>> baa76323
 
     const int rnti_type = NR_RNTI_C;
     fill_dci_pdu_rel15(scc,
@@ -1440,13 +1365,9 @@
                        dci_format,
                        rnti_type,
                        pdsch_pdu->BWPSize,
-<<<<<<< HEAD
-                       bwp? bwp->bwp_Id : 0);
-=======
                        bwp? bwp->bwp_Id : 0,
                        gNB_mac->cset0_bwp_size);
 
->>>>>>> baa76323
     LOG_D(NR_MAC,
           "coreset params: FreqDomainResource %llx, start_symbol %d  n_symb %d\n",
           (unsigned long long)pdcch_pdu->FreqDomainResource,
