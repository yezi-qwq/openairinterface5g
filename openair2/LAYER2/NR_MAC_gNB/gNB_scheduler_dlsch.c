--- conflicted
+++ resolved
@@ -405,28 +405,17 @@
 
   const uint8_t old_mcs = bler_stats->mcs;
   const NR_mac_stats_t *stats = &nrmac->UE_info.mac_stats[UE_id];
-<<<<<<< HEAD
-  const int dret3x = stats->dlsch_rounds[3] - bler_stats->dlsch_rounds[3];
-  if (0/*dret3x > 0*/) {
-    /* if there is a third retransmission, decrease MCS for stabilization and
-     * restart averaging window to stabilize transmission */
-=======
   // TODO put back this condition when relevant
   /*const int dret3x = stats->dlsch_rounds[3] - bler_stats->dlsch_rounds[3];
   if (dret3x > 0) {
      if there is a third retransmission, decrease MCS for stabilization and
      restart averaging window to stabilize transmission 
->>>>>>> 4ccc1c72
     bler_stats->last_frame_slot = now;
     bler_stats->mcs = max(9, bler_stats->mcs - 1);
     memcpy(bler_stats->dlsch_rounds, stats->dlsch_rounds, sizeof(stats->dlsch_rounds));
     LOG_D(MAC, "%4d.%2d: %d retx in 3rd round, setting MCS to %d and restarting window\n", frame, slot, dret3x, bler_stats->mcs);
     return bler_stats->mcs;
-<<<<<<< HEAD
-  }
-=======
   }*/
->>>>>>> 4ccc1c72
   if (diff < BLER_UPDATE_FRAME * n)
     return old_mcs; // no update
 
@@ -440,20 +429,6 @@
   bler_stats->rd2_bler = BLER_FILTER / 4 * bler_stats->rd2_bler + (1 - BLER_FILTER / 4) * rd2_bler_wnd;
 
   int new_mcs = old_mcs;
-<<<<<<< HEAD
-  /* first ensure that number of 2nd retx is below threshold. If this is the
-   * case, use 1st retx to adjust faster */
-  /*
-  if (bler_stats->rd2_bler > nrmac->dl_rd2_bler_threshold && old_mcs > 6) {
-    new_mcs -= 2;
-  } else if (bler_stats->rd2_bler < nrmac->dl_rd2_bler_threshold) {*/
-    if (bler_stats->bler < nrmac->dl_bler_target_lower && old_mcs < nrmac->dl_max_mcs && dtx > 9)
-      new_mcs += 1;
-    else if (bler_stats->bler > nrmac->dl_bler_target_upper && old_mcs > 6)
-      new_mcs -= 1;
-    // else we are within threshold boundaries
-  /*}*/
-=======
   // TODO put back this condition when relevant
   /* first ensure that number of 2nd retx is below threshold. If this is the
    * case, use 1st retx to adjust faster 
@@ -465,8 +440,6 @@
   else if (bler_stats->bler > nrmac->dl_bler_target_upper && old_mcs > 6)
     new_mcs -= 1;
   // else we are within threshold boundaries
-
->>>>>>> 4ccc1c72
 
   bler_stats->last_frame_slot = now;
   bler_stats->mcs = new_mcs;
