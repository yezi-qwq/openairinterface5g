/*
 * Licensed to the OpenAirInterface (OAI) Software Alliance under one or more
 * contributor license agreements.  See the NOTICE file distributed with
 * this work for additional information regarding copyright ownership.
 * The OpenAirInterface Software Alliance licenses this file to You under
 * the OAI Public License, Version 1.1  (the "License"); you may not use this file
 * except in compliance with the License.
 * You may obtain a copy of the License at
 *
 *      http://www.openairinterface.org/?page_id=698
 *
 * Unless required by applicable law or agreed to in writing, software
 * distributed under the License is distributed on an "AS IS" BASIS,
 * WITHOUT WARRANTIES OR CONDITIONS OF ANY KIND, either express or implied.
 * See the License for the specific language governing permissions and
 * limitations under the License.
 *-------------------------------------------------------------------------------
 * For more information about the OpenAirInterface (OAI) Software Alliance:
 *      contact@openairinterface.org
 */

/*! \file       gNB_scheduler_dlsch.c
 * \brief       procedures related to gNB for the DLSCH transport channel
 * \author      Guido Casati
 * \date        2019
 * \email:      guido.casati@iis.fraunhofe.de
 * \version     1.0
 * @ingroup     _mac

 */

#include "common/utils/nr/nr_common.h"
/*MAC*/
#include "NR_MAC_COMMON/nr_mac.h"
#include "NR_MAC_gNB/nr_mac_gNB.h"
#include "NR_MAC_COMMON/nr_mac_extern.h"
#include "LAYER2/NR_MAC_gNB/mac_proto.h"

/*NFAPI*/
#include "nfapi_nr_interface.h"
/*TAG*/
#include "NR_TAG-Id.h"

/*Softmodem params*/
#include "executables/softmodem-common.h"
#include "../../../nfapi/oai_integration/vendor_ext.h"

////////////////////////////////////////////////////////
/////* DLSCH MAC PDU generation (6.1.2 TS 38.321) */////
////////////////////////////////////////////////////////
#define OCTET 8
#define HALFWORD 16
#define WORD 32
//#define SIZE_OF_POINTER sizeof (void *)

void calculate_preferred_dl_tda(module_id_t module_id, const NR_BWP_Downlink_t *bwp)
{
  gNB_MAC_INST *nrmac = RC.nrmac[module_id];
  const int bwp_id = bwp ? bwp->bwp_Id : 0;
  if (nrmac->preferred_dl_tda[bwp_id])
    return;

  /* there is a mixed slot only when in TDD */
  NR_ServingCellConfigCommon_t *scc = nrmac->common_channels->ServingCellConfigCommon;
  const NR_TDD_UL_DL_Pattern_t *tdd =
      scc->tdd_UL_DL_ConfigurationCommon ? &scc->tdd_UL_DL_ConfigurationCommon->pattern1 : NULL;
  const int symb_dlMixed = tdd ? (1 << tdd->nrofDownlinkSymbols) - 1 : 0;

  int target_ss;
  if (bwp) {
    target_ss = NR_SearchSpace__searchSpaceType_PR_ue_Specific;
  }
  else {
    target_ss = NR_SearchSpace__searchSpaceType_PR_common;
  }
  NR_SearchSpace_t *search_space = get_searchspace(module_id, scc, bwp ? bwp->bwp_Dedicated : NULL, target_ss);
  NR_ControlResourceSet_t *coreset = get_coreset(module_id, scc, bwp ? bwp->bwp_Dedicated : NULL, search_space, target_ss);
  // get coreset symbol "map"
  const uint16_t symb_coreset = (1 << coreset->duration) - 1;

  /* check that TDA index 0 fits into DL and does not overlap CORESET */
  NR_PDSCH_TimeDomainResourceAllocationList_t *tdaList = NULL;
  if (bwp) {
    tdaList = bwp->bwp_Common->pdsch_ConfigCommon->choice.setup->pdsch_TimeDomainAllocationList;
  } else if (scc) {
    tdaList = scc->downlinkConfigCommon->initialDownlinkBWP->pdsch_ConfigCommon->choice.setup->pdsch_TimeDomainAllocationList;
  } else {
    NR_SIB1_t *sib1 = RC.nrmac[module_id]->common_channels[0].sib1->message.choice.c1->choice.systemInformationBlockType1;
    tdaList = sib1->servingCellConfigCommon->downlinkConfigCommon.initialDownlinkBWP.pdsch_ConfigCommon->choice.setup->pdsch_TimeDomainAllocationList;
  }

  AssertFatal(tdaList->list.count >= 1, "need to have at least one TDA for DL slots\n");
  const NR_PDSCH_TimeDomainResourceAllocation_t *tdaP_DL = tdaList->list.array[0];
  AssertFatal(!tdaP_DL->k0 || *tdaP_DL->k0 == 0,
              "TimeDomainAllocation at index 1: non-null k0 (%ld) is not supported by the scheduler\n",
              *tdaP_DL->k0);
  int start, len;
  SLIV2SL(tdaP_DL->startSymbolAndLength, &start, &len);
  const uint16_t symb_tda = ((1 << len) - 1) << start;
  // check whether coreset and TDA overlap: then we cannot use it. Note that
  // here we assume that the coreset is scheduled every slot (which it
  // currently is) and starting at symbol 0
  AssertFatal((symb_coreset & symb_tda) == 0, "TDA index 0 for DL overlaps with CORESET\n");

  /* check that TDA index 1 fits into DL part of mixed slot, if it exists */
  int tdaMi = -1;
  if (tdaList->list.count > 1) {
    const NR_PDSCH_TimeDomainResourceAllocation_t *tdaP_Mi = tdaList->list.array[1];
    AssertFatal(!tdaP_Mi->k0 || *tdaP_Mi->k0 == 0,
                "TimeDomainAllocation at index 1: non-null k0 (%ld) is not supported by the scheduler\n",
                *tdaP_Mi->k0);
    int start, len;
    SLIV2SL(tdaP_Mi->startSymbolAndLength, &start, &len);
    const uint16_t symb_tda = ((1 << len) - 1) << start;
    // check whether coreset and TDA overlap: then, we cannot use it. Also,
    // check whether TDA is entirely within mixed slot DL. Note that
    // here we assume that the coreset is scheduled every slot (which it
    // currently is)
    if ((symb_coreset & symb_tda) == 0 && (symb_dlMixed & symb_tda) == symb_tda) {
      tdaMi = 1;
    } else {
      LOG_E(MAC,
            "TDA index 1 DL overlaps with CORESET or is not entirely in mixed slot (symb_coreset %x symb_dlMixed %x symb_tda %x), won't schedule DL mixed slot\n",
            symb_coreset,
            symb_dlMixed,
            symb_tda);
    }
  }

  const uint8_t slots_per_frame[5] = {10, 20, 40, 80, 160};
  const int n = slots_per_frame[*scc->ssbSubcarrierSpacing];
  nrmac->preferred_dl_tda[bwp_id] = malloc(n * sizeof(*nrmac->preferred_dl_tda[bwp_id]));

  const int nr_mix_slots = tdd ? tdd->nrofDownlinkSymbols != 0 || tdd->nrofUplinkSymbols != 0 : 0;
  const int nr_slots_period = tdd ? tdd->nrofDownlinkSlots + tdd->nrofUplinkSlots + nr_mix_slots : n;
  for (int i = 0; i < n; ++i) {
    nrmac->preferred_dl_tda[bwp_id][i] = -1;
    if (!tdd || i % nr_slots_period < tdd->nrofDownlinkSlots)
      nrmac->preferred_dl_tda[bwp_id][i] = 0;
    else if (tdd && nr_mix_slots && i % nr_slots_period == tdd->nrofDownlinkSlots)
      nrmac->preferred_dl_tda[bwp_id][i] = tdaMi;
    LOG_D(MAC, "slot %d preferred_dl_tda %d\n", i, nrmac->preferred_dl_tda[bwp_id][i]);
  }
}

// Compute and write all MAC CEs and subheaders, and return number of written
// bytes
int nr_write_ce_dlsch_pdu(module_id_t module_idP,
                          const NR_UE_sched_ctrl_t *ue_sched_ctl,
                          unsigned char *mac_pdu,
                          unsigned char drx_cmd,
                          unsigned char *ue_cont_res_id)
{
  gNB_MAC_INST *gNB = RC.nrmac[module_idP];
  NR_MAC_SUBHEADER_FIXED *mac_pdu_ptr = (NR_MAC_SUBHEADER_FIXED *) mac_pdu;
  uint8_t last_size = 0;
  int offset = 0, mac_ce_size, i, timing_advance_cmd, tag_id = 0;
  // MAC CEs
  uint8_t mac_header_control_elements[16], *ce_ptr;
  ce_ptr = &mac_header_control_elements[0];

  // DRX command subheader (MAC CE size 0)
  if (drx_cmd != 255) {
    mac_pdu_ptr->R = 0;
    mac_pdu_ptr->LCID = DL_SCH_LCID_DRX;
    //last_size = 1;
    mac_pdu_ptr++;
  }

  // Timing Advance subheader
  /* This was done only when timing_advance_cmd != 31
  // now TA is always send when ta_timer resets regardless of its value
  // this is done to avoid issues with the timeAlignmentTimer which is
  // supposed to monitor if the UE received TA or not */
  if (ue_sched_ctl->ta_apply) {
    mac_pdu_ptr->R = 0;
    mac_pdu_ptr->LCID = DL_SCH_LCID_TA_COMMAND;
    //last_size = 1;
    mac_pdu_ptr++;
    // TA MAC CE (1 octet)
    timing_advance_cmd = ue_sched_ctl->ta_update;
    AssertFatal(timing_advance_cmd < 64, "timing_advance_cmd %d > 63\n", timing_advance_cmd);
    ((NR_MAC_CE_TA *) ce_ptr)->TA_COMMAND = timing_advance_cmd;    //(timing_advance_cmd+31)&0x3f;

    if (gNB->tag->tag_Id != 0) {
      tag_id = gNB->tag->tag_Id;
      ((NR_MAC_CE_TA *) ce_ptr)->TAGID = tag_id;
    }

    LOG_D(NR_MAC, "NR MAC CE timing advance command = %d (%d) TAG ID = %d\n", timing_advance_cmd, ((NR_MAC_CE_TA *) ce_ptr)->TA_COMMAND, tag_id);
    mac_ce_size = sizeof(NR_MAC_CE_TA);
    // Copying  bytes for MAC CEs to the mac pdu pointer
    memcpy((void *) mac_pdu_ptr, (void *) ce_ptr, mac_ce_size);
    ce_ptr += mac_ce_size;
    mac_pdu_ptr += (unsigned char) mac_ce_size;


  }

  // Contention resolution fixed subheader and MAC CE
  if (ue_cont_res_id) {
    mac_pdu_ptr->R = 0;
    mac_pdu_ptr->LCID = DL_SCH_LCID_CON_RES_ID;
    mac_pdu_ptr++;
    //last_size = 1;
    // contention resolution identity MAC ce has a fixed 48 bit size
    // this contains the UL CCCH SDU. If UL CCCH SDU is longer than 48 bits,
    // it contains the first 48 bits of the UL CCCH SDU
    LOG_T(NR_MAC, "[gNB ][RAPROC] Generate contention resolution msg: %x.%x.%x.%x.%x.%x\n",
          ue_cont_res_id[0], ue_cont_res_id[1], ue_cont_res_id[2],
          ue_cont_res_id[3], ue_cont_res_id[4], ue_cont_res_id[5]);
    // Copying bytes (6 octects) to CEs pointer
    mac_ce_size = 6;
    memcpy(ce_ptr, ue_cont_res_id, mac_ce_size);
    // Copying bytes for MAC CEs to mac pdu pointer
    memcpy((void *) mac_pdu_ptr, (void *) ce_ptr, mac_ce_size);
    ce_ptr += mac_ce_size;
    mac_pdu_ptr += (unsigned char) mac_ce_size;
  }

  //TS 38.321 Sec 6.1.3.15 TCI State indication for UE Specific PDCCH MAC CE SubPDU generation
  if (ue_sched_ctl->UE_mac_ce_ctrl.pdcch_state_ind.is_scheduled) {
    //filling subheader
    mac_pdu_ptr->R = 0;
    mac_pdu_ptr->LCID = DL_SCH_LCID_TCI_STATE_IND_UE_SPEC_PDCCH;
    mac_pdu_ptr++;
    //Creating the instance of CE structure
    NR_TCI_PDCCH  nr_UESpec_TCI_StateInd_PDCCH;
    //filling the CE structre
    nr_UESpec_TCI_StateInd_PDCCH.CoresetId1 = ((ue_sched_ctl->UE_mac_ce_ctrl.pdcch_state_ind.coresetId) & 0xF) >> 1; //extracting MSB 3 bits from LS nibble
    nr_UESpec_TCI_StateInd_PDCCH.ServingCellId = (ue_sched_ctl->UE_mac_ce_ctrl.pdcch_state_ind.servingCellId) & 0x1F; //extracting LSB 5 Bits
    nr_UESpec_TCI_StateInd_PDCCH.TciStateId = (ue_sched_ctl->UE_mac_ce_ctrl.pdcch_state_ind.tciStateId) & 0x7F; //extracting LSB 7 bits
    nr_UESpec_TCI_StateInd_PDCCH.CoresetId2 = (ue_sched_ctl->UE_mac_ce_ctrl.pdcch_state_ind.coresetId) & 0x1; //extracting LSB 1 bit
    LOG_D(NR_MAC, "NR MAC CE TCI state indication for UE Specific PDCCH = %d \n", nr_UESpec_TCI_StateInd_PDCCH.TciStateId);
    mac_ce_size = sizeof(NR_TCI_PDCCH);
    // Copying  bytes for MAC CEs to the mac pdu pointer
    memcpy((void *) mac_pdu_ptr, (void *)&nr_UESpec_TCI_StateInd_PDCCH, mac_ce_size);
    //incrementing the PDU pointer
    mac_pdu_ptr += (unsigned char) mac_ce_size;
  }

  //TS 38.321 Sec 6.1.3.16, SP CSI reporting on PUCCH Activation/Deactivation MAC CE
  if (ue_sched_ctl->UE_mac_ce_ctrl.SP_CSI_reporting_pucch.is_scheduled) {
    //filling the subheader
    mac_pdu_ptr->R = 0;
    mac_pdu_ptr->LCID = DL_SCH_LCID_SP_CSI_REP_PUCCH_ACT;
    mac_pdu_ptr++;
    //creating the instance of CE structure
    NR_PUCCH_CSI_REPORTING nr_PUCCH_CSI_reportingActDeact;
    //filling the CE structure
    nr_PUCCH_CSI_reportingActDeact.BWP_Id = (ue_sched_ctl->UE_mac_ce_ctrl.SP_CSI_reporting_pucch.bwpId) & 0x3; //extracting LSB 2 bibs
    nr_PUCCH_CSI_reportingActDeact.ServingCellId = (ue_sched_ctl->UE_mac_ce_ctrl.SP_CSI_reporting_pucch.servingCellId) & 0x1F; //extracting LSB 5 bits
    nr_PUCCH_CSI_reportingActDeact.S0 = ue_sched_ctl->UE_mac_ce_ctrl.SP_CSI_reporting_pucch.s0tos3_actDeact[0];
    nr_PUCCH_CSI_reportingActDeact.S1 = ue_sched_ctl->UE_mac_ce_ctrl.SP_CSI_reporting_pucch.s0tos3_actDeact[1];
    nr_PUCCH_CSI_reportingActDeact.S2 = ue_sched_ctl->UE_mac_ce_ctrl.SP_CSI_reporting_pucch.s0tos3_actDeact[2];
    nr_PUCCH_CSI_reportingActDeact.S3 = ue_sched_ctl->UE_mac_ce_ctrl.SP_CSI_reporting_pucch.s0tos3_actDeact[3];
    nr_PUCCH_CSI_reportingActDeact.R2 = 0;
    mac_ce_size = sizeof(NR_PUCCH_CSI_REPORTING);
    // Copying MAC CE data to the mac pdu pointer
    memcpy((void *) mac_pdu_ptr, (void *)&nr_PUCCH_CSI_reportingActDeact, mac_ce_size);
    //incrementing the PDU pointer
    mac_pdu_ptr += (unsigned char) mac_ce_size;
  }

  //TS 38.321 Sec 6.1.3.14, TCI State activation/deactivation for UE Specific PDSCH MAC CE
  if (ue_sched_ctl->UE_mac_ce_ctrl.pdsch_TCI_States_ActDeact.is_scheduled) {
    //Computing the number of octects to be allocated for Flexible array member
    //of MAC CE structure
    uint8_t num_octects = (ue_sched_ctl->UE_mac_ce_ctrl.pdsch_TCI_States_ActDeact.highestTciStateActivated) / 8 + 1; //Calculating the number of octects for allocating the memory
    //filling the subheader
    ((NR_MAC_SUBHEADER_SHORT *) mac_pdu_ptr)->R = 0;
    ((NR_MAC_SUBHEADER_SHORT *) mac_pdu_ptr)->F = 0;
    ((NR_MAC_SUBHEADER_SHORT *) mac_pdu_ptr)->LCID = DL_SCH_LCID_TCI_STATE_ACT_UE_SPEC_PDSCH;
    ((NR_MAC_SUBHEADER_SHORT *) mac_pdu_ptr)->L = sizeof(NR_TCI_PDSCH_APERIODIC_CSI) + num_octects * sizeof(uint8_t);
    last_size = 2;
    //Incrementing the PDU pointer
    mac_pdu_ptr += last_size;
    //allocating memory for CE Structure
    NR_TCI_PDSCH_APERIODIC_CSI *nr_UESpec_TCI_StateInd_PDSCH = (NR_TCI_PDSCH_APERIODIC_CSI *)malloc(sizeof(NR_TCI_PDSCH_APERIODIC_CSI) + num_octects * sizeof(uint8_t));
    //initializing to zero
    memset((void *)nr_UESpec_TCI_StateInd_PDSCH, 0, sizeof(NR_TCI_PDSCH_APERIODIC_CSI) + num_octects * sizeof(uint8_t));
    //filling the CE Structure
    nr_UESpec_TCI_StateInd_PDSCH->BWP_Id = (ue_sched_ctl->UE_mac_ce_ctrl.pdsch_TCI_States_ActDeact.bwpId) & 0x3; //extracting LSB 2 Bits
    nr_UESpec_TCI_StateInd_PDSCH->ServingCellId = (ue_sched_ctl->UE_mac_ce_ctrl.pdsch_TCI_States_ActDeact.servingCellId) & 0x1F; //extracting LSB 5 bits

    for(i = 0; i < (num_octects * 8); i++) {
      if(ue_sched_ctl->UE_mac_ce_ctrl.pdsch_TCI_States_ActDeact.tciStateActDeact[i])
        nr_UESpec_TCI_StateInd_PDSCH->T[i / 8] = nr_UESpec_TCI_StateInd_PDSCH->T[i / 8] | (1 << (i % 8));
    }

    mac_ce_size = sizeof(NR_TCI_PDSCH_APERIODIC_CSI) + num_octects * sizeof(uint8_t);
    //Copying  bytes for MAC CEs to the mac pdu pointer
    memcpy((void *) mac_pdu_ptr, (void *)nr_UESpec_TCI_StateInd_PDSCH, mac_ce_size);
    //incrementing the mac pdu pointer
    mac_pdu_ptr += (unsigned char) mac_ce_size;
    //freeing the allocated memory
    free(nr_UESpec_TCI_StateInd_PDSCH);
  }

  //TS38.321 Sec 6.1.3.13 Aperiodic CSI Trigger State Subselection MAC CE
  if (ue_sched_ctl->UE_mac_ce_ctrl.aperi_CSI_trigger.is_scheduled) {
    //Computing the number of octects to be allocated for Flexible array member
    //of MAC CE structure
    uint8_t num_octects = (ue_sched_ctl->UE_mac_ce_ctrl.aperi_CSI_trigger.highestTriggerStateSelected) / 8 + 1; //Calculating the number of octects for allocating the memory
    //filling the subheader
    ((NR_MAC_SUBHEADER_SHORT *) mac_pdu_ptr)->R = 0;
    ((NR_MAC_SUBHEADER_SHORT *) mac_pdu_ptr)->F = 0;
    ((NR_MAC_SUBHEADER_SHORT *) mac_pdu_ptr)->LCID = DL_SCH_LCID_APERIODIC_CSI_TRI_STATE_SUBSEL;
    ((NR_MAC_SUBHEADER_SHORT *) mac_pdu_ptr)->L = sizeof(NR_TCI_PDSCH_APERIODIC_CSI) + num_octects * sizeof(uint8_t);
    last_size = 2;
    //Incrementing the PDU pointer
    mac_pdu_ptr += last_size;
    //allocating memory for CE structure
    NR_TCI_PDSCH_APERIODIC_CSI *nr_Aperiodic_CSI_Trigger = (NR_TCI_PDSCH_APERIODIC_CSI *)malloc(sizeof(NR_TCI_PDSCH_APERIODIC_CSI) + num_octects * sizeof(uint8_t));
    //initializing to zero
    memset((void *)nr_Aperiodic_CSI_Trigger, 0, sizeof(NR_TCI_PDSCH_APERIODIC_CSI) + num_octects * sizeof(uint8_t));
    //filling the CE Structure
    nr_Aperiodic_CSI_Trigger->BWP_Id = (ue_sched_ctl->UE_mac_ce_ctrl.aperi_CSI_trigger.bwpId) & 0x3; //extracting LSB 2 bits
    nr_Aperiodic_CSI_Trigger->ServingCellId = (ue_sched_ctl->UE_mac_ce_ctrl.aperi_CSI_trigger.servingCellId) & 0x1F; //extracting LSB 5 bits
    nr_Aperiodic_CSI_Trigger->R = 0;

    for(i = 0; i < (num_octects * 8); i++) {
      if(ue_sched_ctl->UE_mac_ce_ctrl.aperi_CSI_trigger.triggerStateSelection[i])
        nr_Aperiodic_CSI_Trigger->T[i / 8] = nr_Aperiodic_CSI_Trigger->T[i / 8] | (1 << (i % 8));
    }

    mac_ce_size = sizeof(NR_TCI_PDSCH_APERIODIC_CSI) + num_octects * sizeof(uint8_t);
    // Copying  bytes for MAC CEs to the mac pdu pointer
    memcpy((void *) mac_pdu_ptr, (void *)nr_Aperiodic_CSI_Trigger, mac_ce_size);
    //incrementing the mac pdu pointer
    mac_pdu_ptr += (unsigned char) mac_ce_size;
    //freeing the allocated memory
    free(nr_Aperiodic_CSI_Trigger);
  }

  if (ue_sched_ctl->UE_mac_ce_ctrl.sp_zp_csi_rs.is_scheduled) {
    ((NR_MAC_SUBHEADER_FIXED *) mac_pdu_ptr)->R = 0;
    ((NR_MAC_SUBHEADER_FIXED *) mac_pdu_ptr)->LCID = DL_SCH_LCID_SP_ZP_CSI_RS_RES_SET_ACT;
    mac_pdu_ptr++;
    ((NR_MAC_CE_SP_ZP_CSI_RS_RES_SET *) mac_pdu_ptr)->A_D = ue_sched_ctl->UE_mac_ce_ctrl.sp_zp_csi_rs.act_deact;
    ((NR_MAC_CE_SP_ZP_CSI_RS_RES_SET *) mac_pdu_ptr)->CELLID = ue_sched_ctl->UE_mac_ce_ctrl.sp_zp_csi_rs.serv_cell_id & 0x1F; //5 bits
    ((NR_MAC_CE_SP_ZP_CSI_RS_RES_SET *) mac_pdu_ptr)->BWPID = ue_sched_ctl->UE_mac_ce_ctrl.sp_zp_csi_rs.bwpid & 0x3; //2 bits
    ((NR_MAC_CE_SP_ZP_CSI_RS_RES_SET *) mac_pdu_ptr)->CSIRS_RSC_ID = ue_sched_ctl->UE_mac_ce_ctrl.sp_zp_csi_rs.rsc_id & 0xF; //4 bits
    ((NR_MAC_CE_SP_ZP_CSI_RS_RES_SET *) mac_pdu_ptr)->R = 0;
    LOG_D(NR_MAC, "NR MAC CE of ZP CSIRS Serv cell ID = %d BWPID= %d Rsc set ID = %d\n", ue_sched_ctl->UE_mac_ce_ctrl.sp_zp_csi_rs.serv_cell_id, ue_sched_ctl->UE_mac_ce_ctrl.sp_zp_csi_rs.bwpid,
          ue_sched_ctl->UE_mac_ce_ctrl.sp_zp_csi_rs.rsc_id);
    mac_ce_size = sizeof(NR_MAC_CE_SP_ZP_CSI_RS_RES_SET);
    mac_pdu_ptr += (unsigned char) mac_ce_size;
  }

  if (ue_sched_ctl->UE_mac_ce_ctrl.csi_im.is_scheduled) {
    mac_pdu_ptr->R = 0;
    mac_pdu_ptr->LCID = DL_SCH_LCID_SP_CSI_RS_CSI_IM_RES_SET_ACT;
    mac_pdu_ptr++;
    CSI_RS_CSI_IM_ACT_DEACT_MAC_CE csi_rs_im_act_deact_ce;
    csi_rs_im_act_deact_ce.A_D = ue_sched_ctl->UE_mac_ce_ctrl.csi_im.act_deact;
    csi_rs_im_act_deact_ce.SCID = ue_sched_ctl->UE_mac_ce_ctrl.csi_im.serv_cellid & 0x3F;//gNB_PHY -> ssb_pdu.ssb_pdu_rel15.PhysCellId;
    csi_rs_im_act_deact_ce.BWP_ID = ue_sched_ctl->UE_mac_ce_ctrl.csi_im.bwp_id;
    csi_rs_im_act_deact_ce.R1 = 0;
    csi_rs_im_act_deact_ce.IM = ue_sched_ctl->UE_mac_ce_ctrl.csi_im.im;// IF set CSI IM Rsc id will presesent else CSI IM RSC ID is abscent
    csi_rs_im_act_deact_ce.SP_CSI_RSID = ue_sched_ctl->UE_mac_ce_ctrl.csi_im.nzp_csi_rsc_id;

    if ( csi_rs_im_act_deact_ce.IM ) { //is_scheduled if IM is 1 else this field will not present
      csi_rs_im_act_deact_ce.R2 = 0;
      csi_rs_im_act_deact_ce.SP_CSI_IMID = ue_sched_ctl->UE_mac_ce_ctrl.csi_im.csi_im_rsc_id;
      mac_ce_size = sizeof ( csi_rs_im_act_deact_ce ) - sizeof ( csi_rs_im_act_deact_ce.TCI_STATE );
    } else {
      mac_ce_size = sizeof ( csi_rs_im_act_deact_ce ) - sizeof ( csi_rs_im_act_deact_ce.TCI_STATE ) - 1;
    }

    memcpy ((void *) mac_pdu_ptr, (void *) & ( csi_rs_im_act_deact_ce), mac_ce_size);
    mac_pdu_ptr += (unsigned char) mac_ce_size;

    if (csi_rs_im_act_deact_ce.A_D ) { //Following IE is_scheduled only if A/D is 1
      mac_ce_size = sizeof ( struct TCI_S);

      for ( i = 0; i < ue_sched_ctl->UE_mac_ce_ctrl.csi_im.nb_tci_resource_set_id; i++) {
        csi_rs_im_act_deact_ce.TCI_STATE.R = 0;
        csi_rs_im_act_deact_ce.TCI_STATE.TCI_STATE_ID = ue_sched_ctl->UE_mac_ce_ctrl.csi_im.tci_state_id [i] & 0x7F;
        memcpy ((void *) mac_pdu_ptr, (void *) & (csi_rs_im_act_deact_ce.TCI_STATE), mac_ce_size);
        mac_pdu_ptr += (unsigned char) mac_ce_size;
      }
    }
  }

  // compute final offset
  offset = ((unsigned char *) mac_pdu_ptr - mac_pdu);
  //printf("Offset %d \n", ((unsigned char *) mac_pdu_ptr - mac_pdu));
  return offset;
}

#define BLER_UPDATE_FRAME 10
#define BLER_FILTER 0.9f
int get_mcs_from_bler(module_id_t mod_id, int CC_id, frame_t frame, sub_frame_t slot, int UE_id)
{
  gNB_MAC_INST *nrmac = RC.nrmac[mod_id];
  const NR_ServingCellConfigCommon_t *scc = nrmac->common_channels[CC_id].ServingCellConfigCommon;
  const int n = nr_slots_per_frame[*scc->ssbSubcarrierSpacing];

  NR_DL_bler_stats_t *bler_stats = &nrmac->UE_info.UE_sched_ctrl[UE_id].dl_bler_stats;
  /* first call: everything is zero. Initialize to sensible default */
  if (bler_stats->last_frame_slot == 0 && bler_stats->mcs == 0) {
    bler_stats->last_frame_slot = frame * n + slot;
    bler_stats->mcs = 9;
    bler_stats->bler = (nrmac->dl_bler_target_lower + nrmac->dl_bler_target_upper) / 2;
    bler_stats->rd2_bler = nrmac->dl_rd2_bler_threshold;
  }
  const int now = frame * n + slot;
  int diff = now - bler_stats->last_frame_slot;
  if (diff < 0) // wrap around
    diff += 1024 * n;

  const uint8_t old_mcs = bler_stats->mcs;
  const NR_mac_stats_t *stats = &nrmac->UE_info.mac_stats[UE_id];
  // TODO put back this condition when relevant
  /*const int dret3x = stats->dlsch_rounds[3] - bler_stats->dlsch_rounds[3];
  if (dret3x > 0) {
     if there is a third retransmission, decrease MCS for stabilization and
     restart averaging window to stabilize transmission
    bler_stats->last_frame_slot = now;
    bler_stats->mcs = max(9, bler_stats->mcs - 1);
    memcpy(bler_stats->dlsch_rounds, stats->dlsch_rounds, sizeof(stats->dlsch_rounds));
    LOG_D(MAC, "%4d.%2d: %d retx in 3rd round, setting MCS to %d and restarting window\n", frame, slot, dret3x, bler_stats->mcs);
    return bler_stats->mcs;
  }*/
  if (diff < BLER_UPDATE_FRAME * n)
    return old_mcs; // no update

  // last update is longer than x frames ago
  const int dtx = (int)(stats->dlsch_rounds[0] - bler_stats->dlsch_rounds[0]);
  const int dretx = (int)(stats->dlsch_rounds[1] - bler_stats->dlsch_rounds[1]);
  const int dretx2 = (int)(stats->dlsch_rounds[2] - bler_stats->dlsch_rounds[2]);
  const float bler_window = dtx > 0 ? (float) dretx / dtx : bler_stats->bler;
  const float rd2_bler_wnd = dtx > 0 ? (float) dretx2 / dtx : bler_stats->rd2_bler;
  bler_stats->bler = BLER_FILTER * bler_stats->bler + (1 - BLER_FILTER) * bler_window;
  bler_stats->rd2_bler = BLER_FILTER / 4 * bler_stats->rd2_bler + (1 - BLER_FILTER / 4) * rd2_bler_wnd;

  int new_mcs = old_mcs;
  // TODO put back this condition when relevant
  /* first ensure that number of 2nd retx is below threshold. If this is the
   * case, use 1st retx to adjust faster
  if (bler_stats->rd2_bler > nrmac->dl_rd2_bler_threshold && old_mcs > 6) {
    new_mcs -= 2;
  } else if (bler_stats->rd2_bler < nrmac->dl_rd2_bler_threshold) {*/
  if (bler_stats->bler < nrmac->dl_bler_target_lower && old_mcs < nrmac->dl_max_mcs && dtx > 9)
    new_mcs += 1;
  else if (bler_stats->bler > nrmac->dl_bler_target_upper && old_mcs > 6)
    new_mcs -= 1;
  // else we are within threshold boundaries


  bler_stats->last_frame_slot = now;
  bler_stats->mcs = new_mcs;
  memcpy(bler_stats->dlsch_rounds, stats->dlsch_rounds, sizeof(stats->dlsch_rounds));
  LOG_D(MAC, "%4d.%2d MCS %d -> %d (dtx %d, dretx %d, BLER wnd %.3f avg %.6f, dretx2 %d, RD2 BLER wnd %.3f avg %.6f)\n",
        frame, slot, old_mcs, new_mcs, dtx, dretx, bler_window, bler_stats->bler, dretx2, rd2_bler_wnd, bler_stats->rd2_bler);
  return new_mcs;
}

void nr_store_dlsch_buffer(module_id_t module_id,
                           frame_t frame,
                           sub_frame_t slot) {

  NR_UE_info_t *UE_info = &RC.nrmac[module_id]->UE_info;

  for (int UE_id = UE_info->list.head; UE_id >= 0; UE_id = UE_info->list.next[UE_id]) {
    NR_UE_sched_ctrl_t *sched_ctrl = &UE_info->UE_sched_ctrl[UE_id];

    sched_ctrl->num_total_bytes = 0;

    int lcid; 
    const uint16_t rnti = UE_info->rnti[UE_id];
    LOG_D(NR_MAC,"UE %d/%x : lcid_mask %x\n",UE_id,rnti,sched_ctrl->lcid_mask);
    if ((sched_ctrl->lcid_mask&(1<<2)) > 0)
      sched_ctrl->rlc_status[DL_SCH_LCID_DCCH1] = mac_rlc_status_ind(module_id,
                                                        rnti,
                                                        module_id,
                                                          frame,
                                                        slot,
                                                        ENB_FLAG_YES,
                                                        MBMS_FLAG_NO,
                                                        DL_SCH_LCID_DCCH1,
                                                        0,
                                                        0);
    if ((sched_ctrl->lcid_mask&(1<<1)) > 0)
       sched_ctrl->rlc_status[DL_SCH_LCID_DCCH] = mac_rlc_status_ind(module_id,
                                                        rnti,
                                                        module_id,
                                                        frame,
                                                        slot,
                                                        ENB_FLAG_YES,
                                                        MBMS_FLAG_NO,
                                                        DL_SCH_LCID_DCCH,
                                                        0,
                                                        0);
    if ((sched_ctrl->lcid_mask&(1<<4)) > 0) {  
       start_meas(&RC.nrmac[module_id]->rlc_status_ind);
       sched_ctrl->rlc_status[DL_SCH_LCID_DTCH] = mac_rlc_status_ind(module_id,
                                                                    rnti,
                                                                    module_id,
                                                                    frame,
                                                                    slot,
                                                                    ENB_FLAG_YES,
                                                                    MBMS_FLAG_NO,
                                                                    DL_SCH_LCID_DTCH,
                                                                    0,
                                                                    0);
       stop_meas(&RC.nrmac[module_id]->rlc_status_ind);
    }
    if(sched_ctrl->rlc_status[DL_SCH_LCID_DCCH].bytes_in_buffer > 0){
      lcid = DL_SCH_LCID_DCCH;       
    } 
    else if (sched_ctrl->rlc_status[DL_SCH_LCID_DCCH1].bytes_in_buffer > 0)
    {
      lcid = DL_SCH_LCID_DCCH1;       
    }else{
      lcid = DL_SCH_LCID_DTCH;       
    }
                                                      
    sched_ctrl->num_total_bytes += sched_ctrl->rlc_status[lcid].bytes_in_buffer;
    //later multiplex here. Just select DCCH/SRB before DTCH/DRB
    sched_ctrl->lcid_to_schedule = lcid;

    if (sched_ctrl->num_total_bytes == 0
        && !sched_ctrl->ta_apply) /* If TA should be applied, give at least one RB */
      continue;

    LOG_D(NR_MAC,
          "[%s][%d.%d], %s%d->DLSCH, RLC status %d bytes TA %d\n",
          __func__,
          frame,
          slot,
          lcid<4?"DCCH":"DTCH",
          lcid,
          sched_ctrl->rlc_status[lcid].bytes_in_buffer,
          sched_ctrl->ta_apply);
  }
}

bool allocate_dl_retransmission(module_id_t module_id,
                                frame_t frame,
                                sub_frame_t slot,
                                uint16_t *rballoc_mask,
                                int *n_rb_sched,
                                int UE_id,
                                int current_harq_pid) {

  const NR_ServingCellConfigCommon_t *scc = RC.nrmac[module_id]->common_channels->ServingCellConfigCommon;
  NR_UE_info_t *UE_info = &RC.nrmac[module_id]->UE_info;
  NR_UE_sched_ctrl_t *sched_ctrl = &UE_info->UE_sched_ctrl[UE_id];
  NR_sched_pdsch_t *retInfo = &sched_ctrl->harq_processes[current_harq_pid].sched_pdsch;
  NR_CellGroupConfig_t *cg = UE_info->CellGroup[UE_id];

  NR_BWP_DownlinkDedicated_t *bwpd =
      cg &&
      cg->spCellConfig &&
      cg->spCellConfig->spCellConfigDedicated ?
      cg->spCellConfig->spCellConfigDedicated->initialDownlinkBWP : NULL;

  NR_BWP_t *genericParameters = NULL;
  if(sched_ctrl->active_bwp) {
    genericParameters = &sched_ctrl->active_bwp->bwp_Common->genericParameters;
  } else if(RC.nrmac[module_id]->common_channels[0].ServingCellConfigCommon) {
    genericParameters = &RC.nrmac[module_id]->common_channels[0].ServingCellConfigCommon->downlinkConfigCommon->initialDownlinkBWP->genericParameters;
  } else {
    NR_SIB1_t *sib1 = RC.nrmac[module_id]->common_channels[0].sib1->message.choice.c1->choice.systemInformationBlockType1;
    genericParameters = &sib1->servingCellConfigCommon->downlinkConfigCommon.initialDownlinkBWP.genericParameters;
  }

  const int coresetid = (sched_ctrl->active_bwp||bwpd) ? sched_ctrl->coreset->controlResourceSetId : RC.nrmac[module_id]->sched_ctrlCommon->coreset->controlResourceSetId;
  const uint16_t bwpSize = coresetid == 0 ? RC.nrmac[module_id]->cset0_bwp_size : NRRIV2BW(genericParameters->locationAndBandwidth, MAX_BWP_SIZE);
  int rbStart = 0; // start wrt BWPstart

  NR_pdsch_semi_static_t *ps = &sched_ctrl->pdsch_semi_static;
  const long f = ((sched_ctrl->active_bwp || bwpd) && sched_ctrl->search_space &&
                  sched_ctrl->search_space->searchSpaceType->present == NR_SearchSpace__searchSpaceType_PR_ue_Specific) ?
                    sched_ctrl->search_space->searchSpaceType->choice.ue_Specific->dci_Formats : 0;
  int rbSize = 0;
  const int tda = RC.nrmac[module_id]->preferred_dl_tda[sched_ctrl->active_bwp ? sched_ctrl->active_bwp->bwp_Id : 0][slot];
  AssertFatal(tda>=0,"Unable to find PDSCH time domain allocation in list\n");
  if (tda == retInfo->time_domain_allocation) {
    /* Check that there are enough resources for retransmission */
    while (rbSize < retInfo->rbSize) {
      rbStart += rbSize; /* last iteration rbSize was not enough, skip it */
      rbSize = 0;
      while (rbStart < bwpSize &&
             !(rballoc_mask[rbStart]&SL_to_bitmap(ps->startSymbolIndex, ps->nrOfSymbols)))
        rbStart++;
      if (rbStart >= bwpSize) {
        LOG_D(NR_MAC, "cannot allocate retransmission for UE %d/RNTI %04x: no resources\n", UE_id, UE_info->rnti[UE_id]);
        return false;
      }
      while (rbStart + rbSize < bwpSize &&
             (rballoc_mask[rbStart + rbSize]&SL_to_bitmap(ps->startSymbolIndex, ps->nrOfSymbols)) &&
             rbSize < retInfo->rbSize)
        rbSize++;
    }
    /* check whether we need to switch the TDA allocation since the last
     * (re-)transmission */
    if (ps->time_domain_allocation != tda)
      nr_set_pdsch_semi_static(module_id, scc, cg, sched_ctrl->active_bwp, bwpd, tda, f, ps);
  } else {
    /* the retransmission will use a different time domain allocation, check
     * that we have enough resources */
    NR_pdsch_semi_static_t temp_ps;
    temp_ps.nrOfLayers = 1;
<<<<<<< HEAD
    nr_set_pdsch_semi_static(module_id, scc, cg, sched_ctrl->active_bwp, bwpd, tda, f, &temp_ps);
=======
    nr_set_pdsch_semi_static(scc, cg, sched_ctrl->active_bwp, bwpd, tda, f, &temp_ps);
    while (rbStart < bwpSize &&
           !(rballoc_mask[rbStart]&SL_to_bitmap(temp_ps.startSymbolIndex, temp_ps.nrOfSymbols)))
      rbStart++;
    while (rbStart + rbSize < bwpSize &&
           (rballoc_mask[rbStart + rbSize]&SL_to_bitmap(temp_ps.startSymbolIndex, temp_ps.nrOfSymbols)))
      rbSize++;
>>>>>>> 1ed58f65
    uint32_t new_tbs;
    uint16_t new_rbSize;
    bool success = nr_find_nb_rb(retInfo->Qm,
                                 retInfo->R,
                                 temp_ps.nrOfSymbols,
                                 temp_ps.N_PRB_DMRS * temp_ps.N_DMRS_SLOT,
                                 retInfo->tb_size,
                                 rbSize,
                                 &new_tbs,
                                 &new_rbSize);
    if (!success || new_tbs != retInfo->tb_size) {
      LOG_D(MAC, "%s(): new TBsize %d of new TDA does not match old TBS %d\n", __func__, new_tbs, retInfo->tb_size);
      return false; /* the maximum TBsize we might have is smaller than what we need */
    }
    /* we can allocate it. Overwrite the time_domain_allocation, the number
     * of RBs, and the new TB size. The rest is done below */
    retInfo->tb_size = new_tbs;
    retInfo->rbSize = new_rbSize;
    retInfo->time_domain_allocation = tda;
    sched_ctrl->pdsch_semi_static = temp_ps;
  }

  /* Find a free CCE */
  const int cid = sched_ctrl->coreset->controlResourceSetId;
  const uint16_t Y = get_Y(cid%3, slot, UE_info->rnti[UE_id]);
  uint8_t nr_of_candidates;
  for (int i=0; i<5; i++) {
    // for now taking the lowest value among the available aggregation levels
    find_aggregation_candidates(&sched_ctrl->aggregation_level,
                                &nr_of_candidates,
                                sched_ctrl->search_space,
                                1<<i);
    if(nr_of_candidates>0) break;
  }

  int CCEIndex = find_pdcch_candidate(RC.nrmac[module_id],
                                      /* CC_id = */ 0,
                                      sched_ctrl->aggregation_level,
                                      nr_of_candidates,
                                      &sched_ctrl->sched_pdcch,
                                      sched_ctrl->coreset,
                                      Y);

  if (CCEIndex<0) {
    LOG_D(MAC, "%4d.%2d could not find CCE for DL DCI retransmission UE %d/RNTI %04x\n",
          frame, slot, UE_id, UE_info->rnti[UE_id]);
    return false;
  }

  /* Find PUCCH occasion: if it fails, undo CCE allocation (undoing PUCCH
   * allocation after CCE alloc fail would be more complex) */
  int n_rb,rb_offset;
  get_coreset_rballoc(sched_ctrl->coreset->frequencyDomainResources.buf,&n_rb,&rb_offset);
  const uint16_t N_cce = n_rb * sched_ctrl->coreset->duration / NR_NB_REG_PER_CCE;
  const int delta_PRI=0;
  int r_pucch = ((sched_ctrl->cce_index<<1)/N_cce)+(delta_PRI<<1);

  const int alloc = nr_acknack_scheduling(module_id, UE_id, frame, slot, r_pucch, 0);
  if (alloc<0) {
    LOG_D(MAC,
          "%s(): could not find PUCCH for UE %d/%04x@%d.%d\n",
          __func__,
          UE_id,
          UE_info->rnti[UE_id],
          frame,
          slot);
    RC.nrmac[module_id]->pdcch_cand[cid]--;
    return false;
  }

  sched_ctrl->cce_index = CCEIndex;

  fill_pdcch_vrb_map(RC.nrmac[module_id],
                     /* CC_id = */ 0,
                     &sched_ctrl->sched_pdcch,
                     CCEIndex,
                     sched_ctrl->aggregation_level);

  /* just reuse from previous scheduling opportunity, set new start RB */
  sched_ctrl->sched_pdsch = *retInfo;
  sched_ctrl->sched_pdsch.rbStart = rbStart;

  sched_ctrl->sched_pdsch.pucch_allocation = alloc;

  /* retransmissions: directly allocate */
  *n_rb_sched -= sched_ctrl->sched_pdsch.rbSize;
  for (int rb = 0; rb < sched_ctrl->sched_pdsch.rbSize; rb++)
    rballoc_mask[rb + sched_ctrl->sched_pdsch.rbStart] -= SL_to_bitmap(ps->startSymbolIndex, ps->nrOfSymbols);
  return true;
}

float thr_ue[MAX_MOBILES_PER_GNB];
uint32_t pf_tbs[3][29]; // pre-computed, approximate TBS values for PF coefficient

void pf_dl(module_id_t module_id,
           frame_t frame,
           sub_frame_t slot,
           NR_list_t *UE_list,
           int max_num_ue,
           int n_rb_sched,
           uint16_t *rballoc_mask) {

  gNB_MAC_INST *mac = RC.nrmac[module_id];
  NR_UE_info_t *UE_info = &mac->UE_info;
  NR_ServingCellConfigCommon_t *scc=mac->common_channels[0].ServingCellConfigCommon;
  float coeff_ue[MAX_MOBILES_PER_GNB];
  // UEs that could be scheduled
  int ue_array[MAX_MOBILES_PER_GNB];
  NR_list_t UE_sched = { .head = -1, .next = ue_array, .tail = -1, .len = MAX_MOBILES_PER_GNB };

  /* Loop UE_info->list to check retransmission */
  for (int UE_id = UE_list->head; UE_id >= 0; UE_id = UE_list->next[UE_id]) {
    if (UE_info->Msg4_ACKed[UE_id] != true) continue;
    NR_UE_sched_ctrl_t *sched_ctrl = &UE_info->UE_sched_ctrl[UE_id];
    if (sched_ctrl->ul_failure==1 && get_softmodem_params()->phy_test==0) continue;
    NR_sched_pdsch_t *sched_pdsch = &sched_ctrl->sched_pdsch;
    NR_pdsch_semi_static_t *ps = &sched_ctrl->pdsch_semi_static;
    /* get the PID of a HARQ process awaiting retrnasmission, or -1 otherwise */
    sched_pdsch->dl_harq_pid = sched_ctrl->retrans_dl_harq.head;

    /* Calculate Throughput */
    const float a = 0.0005f; // corresponds to 200ms window
    const uint32_t b = UE_info->mac_stats[UE_id].dlsch_current_bytes;
    thr_ue[UE_id] = (1 - a) * thr_ue[UE_id] + a * b;

    /* retransmission */
    if (sched_pdsch->dl_harq_pid >= 0) {
      /* Allocate retransmission */
      bool r = allocate_dl_retransmission(
          module_id, frame, slot, rballoc_mask, &n_rb_sched, UE_id, sched_pdsch->dl_harq_pid);
      if (!r) {
        LOG_D(NR_MAC, "%4d.%2d retransmission can NOT be allocated\n", frame, slot);
        continue;
      }
      /* reduce max_num_ue once we are sure UE can be allocated, i.e., has CCE */
      max_num_ue--;
      if (max_num_ue < 0) return;
    } else {
      /* Check DL buffer and skip this UE if no bytes and no TA necessary */
      if (sched_ctrl->num_total_bytes == 0 && frame != (sched_ctrl->ta_frame + 10) % 1024)
        continue;

      /* Calculate coeff */
      ps->nrOfLayers = 1;
      sched_pdsch->mcs = get_mcs_from_bler(module_id, /* CC_id = */ 0, frame, slot, UE_id);
      uint32_t tbs = pf_tbs[ps->mcsTableIdx][sched_pdsch->mcs];
      coeff_ue[UE_id] = (float) tbs / thr_ue[UE_id];
      LOG_D(NR_MAC,"b %d, thr_ue[%d] %f, tbs %d, coeff_ue[%d] %f\n",
            b, UE_id, thr_ue[UE_id], tbs, UE_id, coeff_ue[UE_id]);
      /* Create UE_sched list for UEs eligible for new transmission*/
      add_tail_nr_list(&UE_sched, UE_id);
    }
  }

  /* Loop UE_sched to find max coeff and allocate transmission */
  while (max_num_ue > 0 && n_rb_sched > 0 && UE_sched.head >= 0) {

    /* Find max coeff from UE_sched*/
    int *max = &UE_sched.head; /* assume head is max */
    int *p = &UE_sched.next[*max];
    while (*p >= 0) {
      /* if the current one has larger coeff, save for later */
      if (coeff_ue[*p] > coeff_ue[*max])
        max = p;
      p = &UE_sched.next[*p];
    }
    /* remove the max one: do not use remove_nr_list() it goes through the
     * whole list every time. Note that UE_sched.tail might not be set
     * correctly anymore */
    const int UE_id = *max;
    p = &UE_sched.next[*max];
    *max = UE_sched.next[*max];
    *p = -1;
    NR_CellGroupConfig_t *cg = UE_info->CellGroup[UE_id];

    NR_BWP_DownlinkDedicated_t *bwpd =
        cg &&
        cg->spCellConfig &&
        cg->spCellConfig->spCellConfigDedicated ?
        cg->spCellConfig->spCellConfigDedicated->initialDownlinkBWP : NULL;

    NR_UE_sched_ctrl_t *sched_ctrl = &UE_info->UE_sched_ctrl[UE_id];
    const uint16_t rnti = UE_info->rnti[UE_id];

    NR_BWP_t *genericParameters = NULL;
    if(sched_ctrl->active_bwp) {
      genericParameters = &sched_ctrl->active_bwp->bwp_Common->genericParameters;
    } else if(RC.nrmac[module_id]->common_channels[0].ServingCellConfigCommon) {
      genericParameters = &scc->downlinkConfigCommon->initialDownlinkBWP->genericParameters;
    } else {
      NR_SIB1_t *sib1 = RC.nrmac[module_id]->common_channels[0].sib1->message.choice.c1->choice.systemInformationBlockType1;
      genericParameters = &sib1->servingCellConfigCommon->downlinkConfigCommon.initialDownlinkBWP.genericParameters;
    }

    const int coresetid = (sched_ctrl->active_bwp||bwpd) ? sched_ctrl->coreset->controlResourceSetId : RC.nrmac[module_id]->sched_ctrlCommon->coreset->controlResourceSetId;
    const uint16_t bwpSize = coresetid == 0 ? RC.nrmac[module_id]->cset0_bwp_size : NRRIV2BW(genericParameters->locationAndBandwidth, MAX_BWP_SIZE);
    int rbStart = 0; // start wrt BWPstart

    if (sched_ctrl->available_dl_harq.head < 0) {
      LOG_D(MAC, "UE %d RNTI %04x has no free HARQ process, skipping\n", UE_id, UE_info->rnti[UE_id]);
      continue;
    }

    /* Find a free CCE */
    const int cid = sched_ctrl->coreset->controlResourceSetId;
    const uint16_t Y = get_Y(cid%3, slot, UE_info->rnti[UE_id]);
    uint8_t nr_of_candidates;
    for (int i=0; i<5; i++) {
      // for now taking the lowest value among the available aggregation levels
      find_aggregation_candidates(&sched_ctrl->aggregation_level,
                                  &nr_of_candidates,
                                  sched_ctrl->search_space,
                                  1<<i);
      if(nr_of_candidates>0) break;
    }

    int CCEIndex = find_pdcch_candidate(mac,
                                        /* CC_id = */ 0,
                                        sched_ctrl->aggregation_level,
                                        nr_of_candidates,
                                        &sched_ctrl->sched_pdcch,
                                        sched_ctrl->coreset,
                                        Y);

    if (CCEIndex<0) {
      LOG_D(NR_MAC, "%4d.%2d could not find CCE for DL DCI UE %d/RNTI %04x\n", frame, slot, UE_id, rnti);
      continue;
    }
    /* reduce max_num_ue once we are sure UE can be allocated, i.e., has CCE */
    max_num_ue--;
    if (max_num_ue < 0) return;

    /* Find PUCCH occasion: if it fails, undo CCE allocation (undoing PUCCH
    * allocation after CCE alloc fail would be more complex) */
    int n_rb,rb_offset;
    get_coreset_rballoc(sched_ctrl->coreset->frequencyDomainResources.buf,&n_rb,&rb_offset);
    const uint16_t N_cce = n_rb * sched_ctrl->coreset->duration / NR_NB_REG_PER_CCE;
    const int delta_PRI=0;
    int r_pucch = ((sched_ctrl->cce_index<<1)/N_cce)+(delta_PRI<<1);

    const int alloc = nr_acknack_scheduling(module_id, UE_id, frame, slot, r_pucch, 0);
    if (alloc<0) {
      LOG_D(NR_MAC,
            "%s(): could not find PUCCH for UE %d/%04x@%d.%d\n",
            __func__,
            UE_id,
            rnti,
            frame,
            slot);
      mac->pdcch_cand[cid]--;
      return;
    }

    sched_ctrl->cce_index = CCEIndex;

    fill_pdcch_vrb_map(mac,
                       /* CC_id = */ 0,
                       &sched_ctrl->sched_pdcch,
                       CCEIndex,
                       sched_ctrl->aggregation_level);

    /* MCS has been set above */

    const int tda = RC.nrmac[module_id]->preferred_dl_tda[sched_ctrl->active_bwp ? sched_ctrl->active_bwp->bwp_Id : 0][slot];
    AssertFatal(tda>=0,"Unable to find PDSCH time domain allocation in list\n");
    NR_sched_pdsch_t *sched_pdsch = &sched_ctrl->sched_pdsch;
    NR_pdsch_semi_static_t *ps = &sched_ctrl->pdsch_semi_static;
    const long f = ((sched_ctrl->active_bwp || bwpd) && sched_ctrl->search_space &&
                    sched_ctrl->search_space->searchSpaceType->present == NR_SearchSpace__searchSpaceType_PR_ue_Specific) ?
                   sched_ctrl->search_space->searchSpaceType->choice.ue_Specific->dci_Formats : 0;
    if (ps->time_domain_allocation != tda)
<<<<<<< HEAD
      nr_set_pdsch_semi_static(module_id, scc, UE_info->CellGroup[UE_id], sched_ctrl->active_bwp, bwpd, tda, f, ps);
=======
      nr_set_pdsch_semi_static(scc, UE_info->CellGroup[UE_id], sched_ctrl->active_bwp, bwpd, tda, f, ps);

    const uint16_t slbitmap = SL_to_bitmap(ps->startSymbolIndex, ps->nrOfSymbols);
    // Freq-demain allocation
    while (rbStart < bwpSize &&
           !(rballoc_mask[rbStart]&slbitmap))
      rbStart++;

    uint16_t max_rbSize = 1;
    while (rbStart + max_rbSize < bwpSize &&
           (rballoc_mask[rbStart + max_rbSize]&slbitmap))
      max_rbSize++;

>>>>>>> 1ed58f65
    sched_pdsch->Qm = nr_get_Qm_dl(sched_pdsch->mcs, ps->mcsTableIdx);
    sched_pdsch->R = nr_get_code_rate_dl(sched_pdsch->mcs, ps->mcsTableIdx);
    sched_pdsch->pucch_allocation = alloc;
    uint32_t TBS = 0;
    uint16_t rbSize;
    const int oh = 3 + 2 * (frame == (sched_ctrl->ta_frame + 10) % 1024);
    nr_find_nb_rb(sched_pdsch->Qm,
                  sched_pdsch->R,
                  ps->nrOfSymbols,
                  ps->N_PRB_DMRS * ps->N_DMRS_SLOT,
                  sched_ctrl->num_total_bytes + oh,
                  max_rbSize,
                  &TBS,
                  &rbSize);
    sched_pdsch->rbSize = rbSize;
    sched_pdsch->rbStart = rbStart;
    sched_pdsch->tb_size = TBS;

    /* transmissions: directly allocate */
    n_rb_sched -= sched_pdsch->rbSize;
    for (int rb = 0; rb < sched_pdsch->rbSize; rb++)
      rballoc_mask[rb + sched_pdsch->rbStart] -= slbitmap;
  }
}

void nr_fr1_dlsch_preprocessor(module_id_t module_id, frame_t frame, sub_frame_t slot)
{
  NR_UE_info_t *UE_info = &RC.nrmac[module_id]->UE_info;
  if (UE_info->num_UEs == 0)
    return;

  NR_ServingCellConfigCommon_t *scc = RC.nrmac[module_id]->common_channels[0].ServingCellConfigCommon;
  const int CC_id = 0;

  /* Get bwpSize and TDAfrom the first UE */
  /* This is temporary and it assumes all UEs have the same BWP and TDA*/
  int UE_id = UE_info->list.head;
  NR_UE_sched_ctrl_t *sched_ctrl = &UE_info->UE_sched_ctrl[UE_id];
  const int tda = RC.nrmac[module_id]->preferred_dl_tda[sched_ctrl->active_bwp ? sched_ctrl->active_bwp->bwp_Id : 0][slot];
  int startSymbolIndex, nrOfSymbols;
  const struct NR_PDSCH_TimeDomainResourceAllocationList *tdaList = sched_ctrl->active_bwp ?
      sched_ctrl->active_bwp->bwp_Common->pdsch_ConfigCommon->choice.setup->pdsch_TimeDomainAllocationList :
      scc->downlinkConfigCommon->initialDownlinkBWP->pdsch_ConfigCommon->choice.setup->pdsch_TimeDomainAllocationList;
  AssertFatal(tda < tdaList->list.count, "time_domain_allocation %d>=%d\n", tda, tdaList->list.count);
  const int startSymbolAndLength = tdaList->list.array[tda]->startSymbolAndLength;
  SLIV2SL(startSymbolAndLength, &startSymbolIndex, &nrOfSymbols);

  NR_BWP_t *genericParameters = NULL;
  if(sched_ctrl->active_bwp) {
    genericParameters = &sched_ctrl->active_bwp->bwp_Common->genericParameters;
  } else if(RC.nrmac[module_id]->common_channels[0].ServingCellConfigCommon) {
    genericParameters = &scc->downlinkConfigCommon->initialDownlinkBWP->genericParameters;
  } else {
    NR_SIB1_t *sib1 = RC.nrmac[module_id]->common_channels[0].sib1->message.choice.c1->choice.systemInformationBlockType1;
    genericParameters = &sib1->servingCellConfigCommon->downlinkConfigCommon.initialDownlinkBWP.genericParameters;
  }

  NR_BWP_DownlinkDedicated_t *bwpd =
      UE_info->CellGroup[UE_id] &&
      UE_info->CellGroup[UE_id]->spCellConfig &&
      UE_info->CellGroup[UE_id]->spCellConfig->spCellConfigDedicated ?
      UE_info->CellGroup[UE_id]->spCellConfig->spCellConfigDedicated->initialDownlinkBWP : NULL;

  const int coresetid = (sched_ctrl->active_bwp||bwpd) ? sched_ctrl->coreset->controlResourceSetId : RC.nrmac[module_id]->sched_ctrlCommon->coreset->controlResourceSetId;

  const uint16_t bwpSize = coresetid == 0 ? RC.nrmac[module_id]->cset0_bwp_size : NRRIV2BW(genericParameters->locationAndBandwidth,MAX_BWP_SIZE);
  const uint16_t BWPStart = coresetid == 0 ? RC.nrmac[module_id]->cset0_bwp_start : NRRIV2PRBOFFSET(genericParameters->locationAndBandwidth,MAX_BWP_SIZE);

  const uint16_t slbitmap = SL_to_bitmap(startSymbolIndex, nrOfSymbols);
  uint16_t *vrb_map = RC.nrmac[module_id]->common_channels[CC_id].vrb_map;
  uint16_t rballoc_mask[bwpSize];
  int n_rb_sched = 0;
  for (int i = 0; i < bwpSize; i++) {
    // calculate mask: init with "NOT" vrb_map:
    // if any RB in vrb_map is blocked (1), the current RBG will be 0
    rballoc_mask[i] = (~vrb_map[i+BWPStart])&0x3fff; //bitwise not and 14 symbols
    // if all the pdsch symbols are free
    if((rballoc_mask[i]&slbitmap) ==
       slbitmap)
      n_rb_sched++;
  }

  /* Retrieve amount of data to send for this UE */
  nr_store_dlsch_buffer(module_id, frame, slot);

  /* proportional fair scheduling algorithm */
  pf_dl(module_id,
        frame,
        slot,
        &UE_info->list,
        MAX_MOBILES_PER_GNB,
        n_rb_sched,
        rballoc_mask);
}

nr_pp_impl_dl nr_init_fr1_dlsch_preprocessor(module_id_t module_id, int CC_id)
{
  /* in the PF algorithm, we have to use the TBsize to compute the coefficient.
   * This would include the number of DMRS symbols, which in turn depends on
   * the time domain allocation. In case we are in a mixed slot, we do not want
   * to recalculate all these values just, and therefore we provide a look-up
   * table which should approximately give us the TBsize */
  for (int mcsTableIdx = 0; mcsTableIdx < 3; ++mcsTableIdx) {
    for (int mcs = 0; mcs < 29; ++mcs) {
      if (mcs > 27 && mcsTableIdx == 1)
        continue;
      const uint8_t Qm = nr_get_Qm_dl(mcs, mcsTableIdx);
      const uint16_t R = nr_get_code_rate_dl(mcs, mcsTableIdx);
      pf_tbs[mcsTableIdx][mcs] = nr_compute_tbs(Qm,
                                                R,
                                                1, /* rbSize */
                                                10, /* hypothetical number of slots */
                                                0, /* N_PRB_DMRS * N_DMRS_SLOT */
                                                0 /* N_PRB_oh, 0 for initialBWP */,
                                                0 /* tb_scaling */,
                                                1 /* nrOfLayers */)
                                 >> 3;
    }
  }

  return nr_fr1_dlsch_preprocessor;
}

void nr_schedule_ue_spec(module_id_t module_id,
                         frame_t frame,
                         sub_frame_t slot) {
  gNB_MAC_INST *gNB_mac = RC.nrmac[module_id];
  if (!is_xlsch_in_slot(gNB_mac->dlsch_slot_bitmap[slot / 64], slot))
    return;

  /* PREPROCESSOR */
  gNB_mac->pre_processor_dl(module_id, frame, slot);

  const int CC_id = 0;
  NR_ServingCellConfigCommon_t *scc = gNB_mac->common_channels[CC_id].ServingCellConfigCommon;
  NR_UE_info_t *UE_info = &gNB_mac->UE_info;

  nfapi_nr_dl_tti_request_body_t *dl_req = &gNB_mac->DL_req[CC_id].dl_tti_request_body;

  NR_list_t *UE_list = &UE_info->list;
  for (int UE_id = UE_list->head; UE_id >= 0; UE_id = UE_list->next[UE_id]) {
    NR_UE_sched_ctrl_t *sched_ctrl = &UE_info->UE_sched_ctrl[UE_id];
    if (sched_ctrl->ul_failure==1 && get_softmodem_params()->phy_test==0) continue;
    NR_sched_pdsch_t *sched_pdsch = &sched_ctrl->sched_pdsch;
    UE_info->mac_stats[UE_id].dlsch_current_bytes = 0;
    NR_CellGroupConfig_t *cg = UE_info->CellGroup[UE_id];

    NR_BWP_DownlinkDedicated_t *bwpd =
        cg &&
        cg->spCellConfig &&
        cg->spCellConfig->spCellConfigDedicated ?
        cg->spCellConfig->spCellConfigDedicated->initialDownlinkBWP : NULL;

    /* update TA and set ta_apply every 10 frames.
     * Possible improvement: take the periodicity from input file.
     * If such UE is not scheduled now, it will be by the preprocessor later.
     * If we add the CE, ta_apply will be reset */
    if (frame == (sched_ctrl->ta_frame + 10) % 1024){
      sched_ctrl->ta_apply = true; /* the timer is reset once TA CE is scheduled */
      LOG_D(NR_MAC, "[UE %d][%d.%d] UL timing alignment procedures: setting flag for Timing Advance command\n", UE_id, frame, slot);
    }

    if (sched_pdsch->rbSize <= 0)
      continue;

    const rnti_t rnti = UE_info->rnti[UE_id];

    /* pre-computed PDSCH values that only change if time domain
     * allocation/DMRS parameters change. Updated in the preprocessor through
     * nr_set_pdsch_semi_static() */
    NR_pdsch_semi_static_t *ps = &sched_ctrl->pdsch_semi_static;

    /* POST processing */
    const uint8_t nrOfLayers = ps->nrOfLayers;
    const uint16_t R = sched_pdsch->R;
    const uint8_t Qm = sched_pdsch->Qm;
    const uint32_t TBS = sched_pdsch->tb_size;

    int8_t current_harq_pid = sched_pdsch->dl_harq_pid;
    if (current_harq_pid < 0) {
      /* PP has not selected a specific HARQ Process, get a new one */
      current_harq_pid = sched_ctrl->available_dl_harq.head;
      AssertFatal(current_harq_pid >= 0,
                  "no free HARQ process available for UE %d\n",
                  UE_id);
      remove_front_nr_list(&sched_ctrl->available_dl_harq);
      sched_pdsch->dl_harq_pid = current_harq_pid;
    } else {
      /* PP selected a specific HARQ process. Check whether it will be a new
       * transmission or a retransmission, and remove from the corresponding
       * list */
      if (sched_ctrl->harq_processes[current_harq_pid].round == 0)
        remove_nr_list(&sched_ctrl->available_dl_harq, current_harq_pid);
      else
        remove_nr_list(&sched_ctrl->retrans_dl_harq, current_harq_pid);
    }
    NR_UE_harq_t *harq = &sched_ctrl->harq_processes[current_harq_pid];
    DevAssert(!harq->is_waiting);
    add_tail_nr_list(&sched_ctrl->feedback_dl_harq, current_harq_pid);
    NR_sched_pucch_t *pucch = &sched_ctrl->sched_pucch[sched_pdsch->pucch_allocation];
    harq->feedback_frame = pucch->frame;
    harq->feedback_slot = pucch->ul_slot;
    harq->is_waiting = true;
    UE_info->mac_stats[UE_id].dlsch_rounds[harq->round]++;

    LOG_D(NR_MAC,
          "%4d.%2d [DLSCH/PDSCH/PUCCH] UE %d RNTI %04x DCI L %d start %3d RBs %3d startSymbol %2d nb_symbol %2d dmrspos %x MCS %2d TBS %4d HARQ PID %2d round %d RV %d NDI %d dl_data_to_ULACK %d (%d.%d) PUCCH allocation %d TPC %d\n",
          frame,
          slot,
          UE_id,
          rnti,
          sched_ctrl->aggregation_level,
          sched_pdsch->rbStart,
          sched_pdsch->rbSize,
          ps->startSymbolIndex,
          ps->nrOfSymbols,
          ps->dl_dmrs_symb_pos,
          sched_pdsch->mcs,
          TBS,
          current_harq_pid,
          harq->round,
          nr_rv_round_map[harq->round],
          harq->ndi,
          pucch->timing_indicator,
          pucch->frame,
          pucch->ul_slot,
          sched_pdsch->pucch_allocation,
          sched_ctrl->tpc1);

    NR_BWP_Downlink_t *bwp = sched_ctrl->active_bwp;

    /* look up the PDCCH PDU for this CC, BWP, and CORESET. If it does not
     * exist, create it */

    // BWP
    NR_BWP_t *genericParameters = NULL;
    if(bwp) {
      genericParameters = &sched_ctrl->active_bwp->bwp_Common->genericParameters;
    } else if(RC.nrmac[module_id]->common_channels[0].ServingCellConfigCommon) {
      genericParameters = &scc->downlinkConfigCommon->initialDownlinkBWP->genericParameters;
    } else {
      NR_SIB1_t *sib1 = RC.nrmac[module_id]->common_channels[0].sib1->message.choice.c1->choice.systemInformationBlockType1;
      genericParameters = &sib1->servingCellConfigCommon->downlinkConfigCommon.initialDownlinkBWP.genericParameters;
    }

    NR_SearchSpace_t *ss = (bwp||bwpd) ? sched_ctrl->search_space : gNB_mac->sched_ctrlCommon->search_space;

    const int bwpid = bwp ? bwp->bwp_Id : 0;
    const int coresetid = (bwp||bwpd) ? sched_ctrl->coreset->controlResourceSetId : gNB_mac->sched_ctrlCommon->coreset->controlResourceSetId;
    nfapi_nr_dl_tti_pdcch_pdu_rel15_t *pdcch_pdu = gNB_mac->pdcch_pdu_idx[CC_id][coresetid];
    if (!pdcch_pdu) {
      LOG_D(NR_MAC, "creating pdcch pdu, pdcch_pdu = NULL. \n");
      nfapi_nr_dl_tti_request_pdu_t *dl_tti_pdcch_pdu = &dl_req->dl_tti_pdu_list[dl_req->nPDUs];
      memset(dl_tti_pdcch_pdu, 0, sizeof(nfapi_nr_dl_tti_request_pdu_t));
      dl_tti_pdcch_pdu->PDUType = NFAPI_NR_DL_TTI_PDCCH_PDU_TYPE;
      dl_tti_pdcch_pdu->PDUSize = (uint8_t)(2+sizeof(nfapi_nr_dl_tti_pdcch_pdu));
      dl_req->nPDUs += 1;
      pdcch_pdu = &dl_tti_pdcch_pdu->pdcch_pdu.pdcch_pdu_rel15;
      LOG_D(NR_MAC,"Trying to configure DL pdcch for UE %d, bwp %d, cs %d\n",UE_id,bwpid,coresetid);
      NR_ControlResourceSet_t *coreset = (bwp||bwpd)? sched_ctrl->coreset:gNB_mac->sched_ctrlCommon->coreset;
      nr_configure_pdcch(pdcch_pdu, coreset, genericParameters, &sched_ctrl->sched_pdcch);
      gNB_mac->pdcch_pdu_idx[CC_id][coresetid] = pdcch_pdu;
    }

    nfapi_nr_dl_tti_request_pdu_t *dl_tti_pdsch_pdu = &dl_req->dl_tti_pdu_list[dl_req->nPDUs];
    memset(dl_tti_pdsch_pdu, 0, sizeof(nfapi_nr_dl_tti_request_pdu_t));
    dl_tti_pdsch_pdu->PDUType = NFAPI_NR_DL_TTI_PDSCH_PDU_TYPE;
    dl_tti_pdsch_pdu->PDUSize = (uint8_t)(2+sizeof(nfapi_nr_dl_tti_pdsch_pdu));
    dl_req->nPDUs += 1;
    nfapi_nr_dl_tti_pdsch_pdu_rel15_t *pdsch_pdu = &dl_tti_pdsch_pdu->pdsch_pdu.pdsch_pdu_rel15;

    pdsch_pdu->pduBitmap = 0;
    pdsch_pdu->rnti = rnti;
    /* SCF222: PDU index incremented for each PDSCH PDU sent in TX control
     * message. This is used to associate control information to data and is
     * reset every slot. */
    const int pduindex = gNB_mac->pdu_index[CC_id]++;
    pdsch_pdu->pduIndex = pduindex;

    if (coresetid == 0) {
      pdsch_pdu->BWPSize  = gNB_mac->cset0_bwp_size;
      pdsch_pdu->BWPStart = gNB_mac->cset0_bwp_start;
    } else {
      pdsch_pdu->BWPSize  = NRRIV2BW(genericParameters->locationAndBandwidth, MAX_BWP_SIZE);
      pdsch_pdu->BWPStart = NRRIV2PRBOFFSET(genericParameters->locationAndBandwidth,MAX_BWP_SIZE);
    }

    pdsch_pdu->SubcarrierSpacing = genericParameters->subcarrierSpacing;

    pdsch_pdu->CyclicPrefix = genericParameters->cyclicPrefix ? *genericParameters->cyclicPrefix : 0;

    // Codeword information
    pdsch_pdu->NrOfCodewords = 1;
    pdsch_pdu->targetCodeRate[0] = R;
    pdsch_pdu->qamModOrder[0] = Qm;
    pdsch_pdu->mcsIndex[0] = sched_pdsch->mcs;
    pdsch_pdu->mcsTable[0] = ps->mcsTableIdx;
    AssertFatal(harq!=NULL,"harq is null\n");
    AssertFatal(harq->round<4,"%d",harq->round);
    pdsch_pdu->rvIndex[0] = nr_rv_round_map[harq->round];
    pdsch_pdu->TBSize[0] = TBS;

    pdsch_pdu->dataScramblingId = *scc->physCellId;
    pdsch_pdu->nrOfLayers = nrOfLayers;
    pdsch_pdu->transmissionScheme = 0;
    pdsch_pdu->refPoint = 0; // Point A

    // DMRS
    pdsch_pdu->dlDmrsSymbPos = ps->dl_dmrs_symb_pos;
    pdsch_pdu->dmrsConfigType = ps->dmrsConfigType;
    pdsch_pdu->dlDmrsScramblingId = *scc->physCellId;
    pdsch_pdu->SCID = 0;
    pdsch_pdu->numDmrsCdmGrpsNoData = ps->numDmrsCdmGrpsNoData;
    pdsch_pdu->dmrsPorts = (1<<nrOfLayers)-1;  // FIXME with a better implementation

    // Pdsch Allocation in frequency domain
    pdsch_pdu->resourceAlloc = 1;
    pdsch_pdu->rbStart = sched_pdsch->rbStart;
    pdsch_pdu->rbSize = sched_pdsch->rbSize;
    pdsch_pdu->VRBtoPRBMapping = 1; // non-interleaved, check if this is ok for initialBWP

    // Resource Allocation in time domain
    pdsch_pdu->StartSymbolIndex = ps->startSymbolIndex;
    pdsch_pdu->NrOfSymbols = ps->nrOfSymbols;

    NR_PDSCH_Config_t *pdsch_Config=NULL;
    if (bwp &&
        bwp->bwp_Dedicated &&
        bwp->bwp_Dedicated->pdsch_Config &&
        bwp->bwp_Dedicated->pdsch_Config->choice.setup)
      pdsch_Config =  bwp->bwp_Dedicated->pdsch_Config->choice.setup;

    /* Check and validate PTRS values */
    struct NR_SetupRelease_PTRS_DownlinkConfig *phaseTrackingRS =
      pdsch_Config ? pdsch_Config->dmrs_DownlinkForPDSCH_MappingTypeA->choice.setup->phaseTrackingRS : NULL;
    if (phaseTrackingRS) {
      bool valid_ptrs_setup = set_dl_ptrs_values(phaseTrackingRS->choice.setup,
                                                 pdsch_pdu->rbSize,
                                                 pdsch_pdu->mcsIndex[0],
                                                 pdsch_pdu->mcsTable[0],
                                                 &pdsch_pdu->PTRSFreqDensity,
                                                 &pdsch_pdu->PTRSTimeDensity,
                                                 &pdsch_pdu->PTRSPortIndex,
                                                 &pdsch_pdu->nEpreRatioOfPDSCHToPTRS,
                                                 &pdsch_pdu->PTRSReOffset,
                                                 pdsch_pdu->NrOfSymbols);
      if (valid_ptrs_setup)
        pdsch_pdu->pduBitmap |= 0x1; // Bit 0: pdschPtrs - Indicates PTRS included (FR2)
    }

    LOG_D(NR_MAC,"Configuring DCI/PDCCH in %d.%d at CCE %d, rnti %x\n", frame,slot,sched_ctrl->cce_index,rnti);
    /* Fill PDCCH DL DCI PDU */
    nfapi_nr_dl_dci_pdu_t *dci_pdu = &pdcch_pdu->dci_pdu[pdcch_pdu->numDlDci];
    pdcch_pdu->numDlDci++;
    dci_pdu->RNTI = rnti;
    if (sched_ctrl->coreset &&
        sched_ctrl->search_space &&
        sched_ctrl->coreset->pdcch_DMRS_ScramblingID &&
        sched_ctrl->search_space->searchSpaceType->present == NR_SearchSpace__searchSpaceType_PR_ue_Specific) {
      dci_pdu->ScramblingId = *sched_ctrl->coreset->pdcch_DMRS_ScramblingID;
      dci_pdu->ScramblingRNTI = rnti;
    } else {
      dci_pdu->ScramblingId = *scc->physCellId;
      dci_pdu->ScramblingRNTI = 0;
    }
    dci_pdu->AggregationLevel = sched_ctrl->aggregation_level;
    dci_pdu->CceIndex = sched_ctrl->cce_index;
    dci_pdu->beta_PDCCH_1_0 = 0;
    dci_pdu->powerControlOffsetSS = 1;

    /* DCI payload */
    dci_pdu_rel15_t dci_payload;
    memset(&dci_payload, 0, sizeof(dci_pdu_rel15_t));
    // bwp indicator
    const int n_dl_bwp = bwp ? UE_info->CellGroup[UE_id]->spCellConfig->spCellConfigDedicated->downlinkBWP_ToAddModList->list.count : 0;
    AssertFatal(n_dl_bwp <= 1, "downlinkBWP_ToAddModList has %d BWP!\n", n_dl_bwp);

    // as per table 7.3.1.1.2-1 in 38.212
    dci_payload.bwp_indicator.val = bwp ? (n_dl_bwp < 4 ? bwp->bwp_Id : bwp->bwp_Id - 1) : 0;
    if (bwp) AssertFatal(bwp->bwp_Dedicated->pdsch_Config->choice.setup->resourceAllocation == NR_PDSCH_Config__resourceAllocation_resourceAllocationType1,
			 "Only frequency resource allocation type 1 is currently supported\n");
    dci_payload.frequency_domain_assignment.val =
        PRBalloc_to_locationandbandwidth0(
            pdsch_pdu->rbSize,
            pdsch_pdu->rbStart,
            pdsch_pdu->BWPSize);
    dci_payload.format_indicator = 1;
    dci_payload.time_domain_assignment.val = ps->time_domain_allocation;
    dci_payload.mcs = sched_pdsch->mcs;
    dci_payload.rv = pdsch_pdu->rvIndex[0];
    dci_payload.harq_pid = current_harq_pid;
    dci_payload.ndi = harq->ndi;
    dci_payload.dai[0].val = (pucch->dai_c-1)&3;
    dci_payload.tpc = sched_ctrl->tpc1; // TPC for PUCCH: table 7.2.1-1 in 38.213
    dci_payload.pucch_resource_indicator = pucch->resource_indicator;
    dci_payload.pdsch_to_harq_feedback_timing_indicator.val = pucch->timing_indicator; // PDSCH to HARQ TI
    dci_payload.antenna_ports.val = ps->dmrs_ports_id;
    dci_payload.dmrs_sequence_initialization.val = pdsch_pdu->SCID;
    LOG_D(NR_MAC,
          "%4d.%2d DCI type 1 payload: freq_alloc %d (%d,%d,%d), "
          "time_alloc %d, vrb to prb %d, mcs %d tb_scaling %d ndi %d rv %d tpc %d ti %d\n",
          frame,
          slot,
          dci_payload.frequency_domain_assignment.val,
          pdsch_pdu->rbStart,
          pdsch_pdu->rbSize,
          pdsch_pdu->BWPSize,
          dci_payload.time_domain_assignment.val,
          dci_payload.vrb_to_prb_mapping.val,
          dci_payload.mcs,
          dci_payload.tb_scaling,
          dci_payload.ndi,
          dci_payload.rv,
          dci_payload.tpc,
          pucch->timing_indicator);

    int dci_format = ss && ss->searchSpaceType && ss->searchSpaceType->present == NR_SearchSpace__searchSpaceType_PR_ue_Specific ?
                     NR_DL_DCI_FORMAT_1_1 : NR_DL_DCI_FORMAT_1_0;

    const int rnti_type = NR_RNTI_C;

    fill_dci_pdu_rel15(scc,
                       UE_info->CellGroup[UE_id],
                       dci_pdu,
                       &dci_payload,
                       dci_format,
                       rnti_type,
                       pdsch_pdu->BWPSize,
                       bwp? bwp->bwp_Id : 0,
                       gNB_mac->cset0_bwp_size);

    LOG_D(NR_MAC,
          "coreset params: FreqDomainResource %llx, start_symbol %d  n_symb %d\n",
          (unsigned long long)pdcch_pdu->FreqDomainResource,
          pdcch_pdu->StartSymbolIndex,
          pdcch_pdu->DurationSymbols);

    if (harq->round != 0) { /* retransmission */
      /* we do not have to do anything, since we do not require to get data
       * from RLC or encode MAC CEs. The TX_req structure is filled below 
       * or copy data to FAPI structures */
      LOG_D(NR_MAC,
            "%d.%2d DL retransmission UE %d/RNTI %04x HARQ PID %d round %d NDI %d\n",
            frame,
            slot,
            UE_id,
            rnti,
            current_harq_pid,
            harq->round,
            harq->ndi);

      AssertFatal(harq->sched_pdsch.tb_size == TBS,
                  "UE %d mismatch between scheduled TBS and buffered TB for HARQ PID %d\n",
                  UE_id,
                  current_harq_pid);

      T(T_GNB_MAC_RETRANSMISSION_DL_PDU_WITH_DATA, T_INT(module_id), T_INT(CC_id), T_INT(rnti),
        T_INT(frame), T_INT(slot), T_INT(current_harq_pid), T_INT(harq->round), T_BUFFER(harq->tb, TBS));
    } else { /* initial transmission */

      LOG_D(NR_MAC, "[%s] Initial HARQ transmission in %d.%d\n", __FUNCTION__, frame, slot);

      uint8_t *buf = (uint8_t *) harq->tb;

      /* first, write all CEs that might be there */
      int written = nr_write_ce_dlsch_pdu(module_id,
                                          sched_ctrl,
                                          (unsigned char *)buf,
                                          255, // no drx
                                          NULL); // contention res id
      buf += written;
      int size = TBS - written;
      DevAssert(size >= 0);

      /* next, get RLC data */

      // const int lcid = DL_SCH_LCID_DTCH;
      const int lcid = sched_ctrl->lcid_to_schedule;
      int dlsch_total_bytes = 0;
      start_meas(&gNB_mac->rlc_data_req);
      if (sched_ctrl->num_total_bytes > 0) {
        tbs_size_t len = 0;
        while (size > 3) {
          // we do not know how much data we will get from RLC, i.e., whether it
          // will be longer than 256B or not. Therefore, reserve space for long header, then
          // fetch data, then fill real length
          NR_MAC_SUBHEADER_LONG *header = (NR_MAC_SUBHEADER_LONG *) buf;
          buf += 3;
          size -= 3;

          /* limit requested number of bytes to what preprocessor specified, or
           * such that TBS is full */
          const rlc_buffer_occupancy_t ndata = min(sched_ctrl->rlc_status[lcid].bytes_in_buffer, size);

          len = mac_rlc_data_req(module_id,
                                 rnti,
                                 module_id,
                                 frame,
                                 ENB_FLAG_YES,
                                 MBMS_FLAG_NO,
                                 lcid,
                                 ndata,
                                 (char *)buf,
                                 0,
                                 0);

          LOG_D(NR_MAC,
                "%4d.%2d RNTI %04x: %d bytes from %s %d (ndata %d, remaining size %d)\n",
                frame,
                slot,
                rnti,
                len,
                lcid < 4 ? "DCCH" : "DTCH",
                lcid,
                ndata,
                size);
          if (len == 0)
            break;

          header->R = 0;
          header->F = 1;
          header->LCID = lcid;
          header->L1 = (len >> 8) & 0xff;
          header->L2 = len & 0xff;
          size -= len;
          buf += len;
          dlsch_total_bytes += len;
        }
        if (len == 0) {
          /* RLC did not have data anymore, mark buffer as unused */
          buf -= 3;
          size += 3;
        }
      }
      else if (get_softmodem_params()->phy_test || get_softmodem_params()->do_ra || get_softmodem_params()->sa) {
        /* we will need the large header, phy-test typically allocates all
         * resources and fills to the last byte below */
        NR_MAC_SUBHEADER_LONG *header = (NR_MAC_SUBHEADER_LONG *) buf;
        buf += 3;
        size -= 3;
        DevAssert(size > 0);
        LOG_D(NR_MAC, "Configuring DL_TX in %d.%d: TBS %d with %d B of random data\n", frame, slot, TBS, size);
        // fill dlsch_buffer with random data
        for (int i = 0; i < size; i++)
          buf[i] = lrand48() & 0xff;
        header->R = 0;
        header->F = 1;
        header->LCID = DL_SCH_LCID_PADDING;
        header->L1 = (size >> 8) & 0xff;
        header->L2 = size & 0xff;
        size -= size;
        buf += size;
        dlsch_total_bytes += size;
      }
      stop_meas(&gNB_mac->rlc_data_req);

      // Add padding header and zero rest out if there is space left
      if (size > 0) {
        NR_MAC_SUBHEADER_FIXED *padding = (NR_MAC_SUBHEADER_FIXED *) buf;
        padding->R = 0;
        padding->LCID = DL_SCH_LCID_PADDING;
        size -= 1;
        buf += 1;
        while (size > 0) {
          *buf = 0;
          buf += 1;
          size -= 1;
        }
      }

      UE_info->mac_stats[UE_id].dlsch_total_bytes += TBS;
      UE_info->mac_stats[UE_id].dlsch_current_bytes = TBS;
      UE_info->mac_stats[UE_id].lc_bytes_tx[lcid] += dlsch_total_bytes;

      /* save retransmission information */
      harq->sched_pdsch = *sched_pdsch;
      /* save which time allocation has been used, to be used on
       * retransmissions */
      harq->sched_pdsch.time_domain_allocation = ps->time_domain_allocation;

      // ta command is sent, values are reset
      if (sched_ctrl->ta_apply) {
        sched_ctrl->ta_apply = false;
        sched_ctrl->ta_frame = frame;
        LOG_D(NR_MAC,
              "%d.%2d UE %d TA scheduled, resetting TA frame\n",
              frame,
              slot,
              UE_id);
      }

      T(T_GNB_MAC_DL_PDU_WITH_DATA, T_INT(module_id), T_INT(CC_id), T_INT(rnti),
        T_INT(frame), T_INT(slot), T_INT(current_harq_pid), T_BUFFER(harq->tb, TBS));
    }

    const int ntx_req = gNB_mac->TX_req[CC_id].Number_of_PDUs;
    nfapi_nr_pdu_t *tx_req = &gNB_mac->TX_req[CC_id].pdu_list[ntx_req];
    tx_req->PDU_length = TBS;
    tx_req->PDU_index  = pduindex;
    tx_req->num_TLV = 1;
    tx_req->TLVs[0].length = TBS + 2;
    memcpy(tx_req->TLVs[0].value.direct, harq->tb, TBS);
    gNB_mac->TX_req[CC_id].Number_of_PDUs++;
    gNB_mac->TX_req[CC_id].SFN = frame;
    gNB_mac->TX_req[CC_id].Slot = slot;

    /* mark UE as scheduled */
    sched_pdsch->rbSize = 0;
  }
}<|MERGE_RESOLUTION|>--- conflicted
+++ resolved
@@ -493,7 +493,7 @@
                                                         DL_SCH_LCID_DCCH,
                                                         0,
                                                         0);
-    if ((sched_ctrl->lcid_mask&(1<<4)) > 0) {  
+    if ((sched_ctrl->lcid_mask&(1<<4)) > 0) {
        start_meas(&RC.nrmac[module_id]->rlc_status_ind);
        sched_ctrl->rlc_status[DL_SCH_LCID_DTCH] = mac_rlc_status_ind(module_id,
                                                                     rnti,
@@ -508,13 +508,13 @@
        stop_meas(&RC.nrmac[module_id]->rlc_status_ind);
     }
     if(sched_ctrl->rlc_status[DL_SCH_LCID_DCCH].bytes_in_buffer > 0){
-      lcid = DL_SCH_LCID_DCCH;       
-    } 
+      lcid = DL_SCH_LCID_DCCH;
+    }
     else if (sched_ctrl->rlc_status[DL_SCH_LCID_DCCH1].bytes_in_buffer > 0)
     {
-      lcid = DL_SCH_LCID_DCCH1;       
+      lcid = DL_SCH_LCID_DCCH1;
     }else{
-      lcid = DL_SCH_LCID_DTCH;       
+      lcid = DL_SCH_LCID_DTCH;
     }
                                                       
     sched_ctrl->num_total_bytes += sched_ctrl->rlc_status[lcid].bytes_in_buffer;
@@ -604,17 +604,13 @@
      * that we have enough resources */
     NR_pdsch_semi_static_t temp_ps;
     temp_ps.nrOfLayers = 1;
-<<<<<<< HEAD
     nr_set_pdsch_semi_static(module_id, scc, cg, sched_ctrl->active_bwp, bwpd, tda, f, &temp_ps);
-=======
-    nr_set_pdsch_semi_static(scc, cg, sched_ctrl->active_bwp, bwpd, tda, f, &temp_ps);
     while (rbStart < bwpSize &&
            !(rballoc_mask[rbStart]&SL_to_bitmap(temp_ps.startSymbolIndex, temp_ps.nrOfSymbols)))
       rbStart++;
     while (rbStart + rbSize < bwpSize &&
            (rballoc_mask[rbStart + rbSize]&SL_to_bitmap(temp_ps.startSymbolIndex, temp_ps.nrOfSymbols)))
       rbSize++;
->>>>>>> 1ed58f65
     uint32_t new_tbs;
     uint16_t new_rbSize;
     bool success = nr_find_nb_rb(retInfo->Qm,
@@ -886,10 +882,7 @@
                     sched_ctrl->search_space->searchSpaceType->present == NR_SearchSpace__searchSpaceType_PR_ue_Specific) ?
                    sched_ctrl->search_space->searchSpaceType->choice.ue_Specific->dci_Formats : 0;
     if (ps->time_domain_allocation != tda)
-<<<<<<< HEAD
       nr_set_pdsch_semi_static(module_id, scc, UE_info->CellGroup[UE_id], sched_ctrl->active_bwp, bwpd, tda, f, ps);
-=======
-      nr_set_pdsch_semi_static(scc, UE_info->CellGroup[UE_id], sched_ctrl->active_bwp, bwpd, tda, f, ps);
 
     const uint16_t slbitmap = SL_to_bitmap(ps->startSymbolIndex, ps->nrOfSymbols);
     // Freq-demain allocation
@@ -902,7 +895,6 @@
            (rballoc_mask[rbStart + max_rbSize]&slbitmap))
       max_rbSize++;
 
->>>>>>> 1ed58f65
     sched_pdsch->Qm = nr_get_Qm_dl(sched_pdsch->mcs, ps->mcsTableIdx);
     sched_pdsch->R = nr_get_code_rate_dl(sched_pdsch->mcs, ps->mcsTableIdx);
     sched_pdsch->pucch_allocation = alloc;
