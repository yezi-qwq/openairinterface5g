--- conflicted
+++ resolved
@@ -495,15 +495,15 @@
 
       start_meas(&RC.nrmac[module_id]->rlc_status_ind);
       sched_ctrl->rlc_status[lcid] = mac_rlc_status_ind(module_id,
-                                     rnti,
-                                     module_id,
-                                     frame,
-                                     slot,
-                                     ENB_FLAG_YES,
-                                     MBMS_FLAG_NO,
-                                     lcid,
-                                     0,
-                                     0);
+                                                        rnti,
+                                                        module_id,
+                                                        frame,
+                                                        slot,
+                                                        ENB_FLAG_YES,
+                                                        MBMS_FLAG_NO,
+                                                        lcid,
+                                                        0,
+                                                        0);
       stop_meas(&RC.nrmac[module_id]->rlc_status_ind);
 
       if (sched_ctrl->rlc_status[lcid].bytes_in_buffer == 0)
@@ -1310,12 +1310,8 @@
     memset(&dci_payload, 0, sizeof(dci_pdu_rel15_t));
     // bwp indicator
     const int n_dl_bwp = bwp ? UE_info->CellGroup[UE_id]->spCellConfig->spCellConfigDedicated->downlinkBWP_ToAddModList->list.count : 0;
-<<<<<<< HEAD
     AssertFatal(n_dl_bwp <= NR_MAX_NUM_BWP, "downlinkBWP_ToAddModList has %d BWP!\n", n_dl_bwp);
 
-=======
-    AssertFatal(n_dl_bwp <= 1, "downlinkBWP_ToAddModList has %d BWP!\n", n_dl_bwp);
->>>>>>> 2ddb6875
     // as per table 7.3.1.1.2-1 in 38.212
     dci_payload.bwp_indicator.val = bwp ? (n_dl_bwp < 4 ? bwp->bwp_Id : bwp->bwp_Id - 1) : 0;
 
