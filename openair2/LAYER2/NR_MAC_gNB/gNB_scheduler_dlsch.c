--- conflicted
+++ resolved
@@ -599,11 +599,7 @@
     /* the retransmission will use a different time domain allocation, check
      * that we have enough resources */
     NR_pdsch_semi_static_t temp_ps = *ps;
-<<<<<<< HEAD
-    nr_set_pdsch_semi_static(scc, cg, sched_ctrl->active_bwp, bwpd,tda, ps->nrOfLayers, sched_ctrl, &temp_ps);
-=======
     nr_set_pdsch_semi_static(scc, cg, sched_ctrl->active_bwp, bwpd, tda, ps->nrOfLayers, sched_ctrl, &temp_ps);
->>>>>>> 199680d2
     while (rbStart < bwpSize &&
            !(rballoc_mask[rbStart]&SL_to_bitmap(temp_ps.startSymbolIndex, temp_ps.nrOfSymbols)))
       rbStart++;
@@ -1010,8 +1006,6 @@
   gNB_MAC_INST *gNB_mac = RC.nrmac[module_id];
   if (!is_xlsch_in_slot(gNB_mac->dlsch_slot_bitmap[slot / 64], slot))
     return;
-
-  //if (slot==7 || slot == 17) return;
 
   /* PREPROCESSOR */
   gNB_mac->pre_processor_dl(module_id, frame, slot);
@@ -1386,7 +1380,7 @@
             break;
           struct timespec time_request;
           clock_gettime(CLOCK_REALTIME, &time_request);
-          if (lcid>=4)           
+          if (lcid>=4)
                 LOG_D(NR_MAC,
                 "%4d.%2d [UE %04x]: Time %lu.%lu:  %d bytes %s %d -> DLSCH (ndata %lu, remaining size %lu)\n",
                 frame,
