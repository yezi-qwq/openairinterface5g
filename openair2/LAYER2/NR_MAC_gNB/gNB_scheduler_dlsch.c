/*
 * Licensed to the OpenAirInterface (OAI) Software Alliance under one or more
 * contributor license agreements.  See the NOTICE file distributed with
 * this work for additional information regarding copyright ownership.
 * The OpenAirInterface Software Alliance licenses this file to You under
 * the OAI Public License, Version 1.1  (the "License"); you may not use this file
 * except in compliance with the License.
 * You may obtain a copy of the License at
 *
 *      http://www.openairinterface.org/?page_id=698
 *
 * Unless required by applicable law or agreed to in writing, software
 * distributed under the License is distributed on an "AS IS" BASIS,
 * WITHOUT WARRANTIES OR CONDITIONS OF ANY KIND, either express or implied.
 * See the License for the specific language governing permissions and
 * limitations under the License.
 *-------------------------------------------------------------------------------
 * For more information about the OpenAirInterface (OAI) Software Alliance:
 *      contact@openairinterface.org
 */

/*! \file       gNB_scheduler_dlsch.c
 * \brief       procedures related to gNB for the DLSCH transport channel
 * \author      Guido Casati
 * \date        2019
 * \email:      guido.casati@iis.fraunhofe.de
 * \version     1.0
 * @ingroup     _mac

 */

#include "common/utils/nr/nr_common.h"
/*MAC*/
#include "NR_MAC_COMMON/nr_mac.h"
#include "NR_MAC_gNB/nr_mac_gNB.h"
#include "NR_MAC_COMMON/nr_mac_extern.h"
#include "LAYER2/NR_MAC_gNB/mac_proto.h"

/*NFAPI*/
#include "nfapi_nr_interface.h"
/*TAG*/
#include "NR_TAG-Id.h"

/*Softmodem params*/
#include "executables/softmodem-common.h"
#include "../../../nfapi/oai_integration/vendor_ext.h"

////////////////////////////////////////////////////////
/////* DLSCH MAC PDU generation (6.1.2 TS 38.321) */////
////////////////////////////////////////////////////////
#define OCTET 8
#define HALFWORD 16
#define WORD 32
//#define SIZE_OF_POINTER sizeof (void *)

void calculate_preferred_dl_tda(module_id_t module_id, const NR_BWP_Downlink_t *bwp)
{
  gNB_MAC_INST *nrmac = RC.nrmac[module_id];
  const int bwp_id = bwp ? bwp->bwp_Id : 0;
  if (nrmac->preferred_dl_tda[bwp_id])
    return;

  /* there is a mixed slot only when in TDD */
  NR_ServingCellConfigCommon_t *scc = nrmac->common_channels->ServingCellConfigCommon;
  lte_frame_type_t frame_type = nrmac->common_channels->frame_type;
  const int n = nr_slots_per_frame[*scc->ssbSubcarrierSpacing];
  const NR_TDD_UL_DL_Pattern_t *tdd =
      scc->tdd_UL_DL_ConfigurationCommon ? &scc->tdd_UL_DL_ConfigurationCommon->pattern1 : NULL;

  int symb_dlMixed = 0;
  int nr_mix_slots = 0;
  int nr_slots_period = n;
  if (tdd) {
    symb_dlMixed = (1 << tdd->nrofDownlinkSymbols) - 1;
    nr_mix_slots = tdd->nrofDownlinkSymbols != 0 || tdd->nrofUplinkSymbols != 0;
    nr_slots_period /= get_nb_periods_per_frame(tdd->dl_UL_TransmissionPeriodicity);
  }
  else
    // if TDD configuration is not present and the band is not FDD, it means it is a dynamic TDD configuration
    AssertFatal(nrmac->common_channels->frame_type == FDD,"Dynamic TDD not handled yet\n");

  int target_ss;
  if (bwp) {
    target_ss = NR_SearchSpace__searchSpaceType_PR_ue_Specific;
  }
  else {
    target_ss = NR_SearchSpace__searchSpaceType_PR_common;
  }
  NR_SearchSpace_t *search_space = get_searchspace(nrmac->common_channels[0].sib1 ? nrmac->common_channels[0].sib1->message.choice.c1->choice.systemInformationBlockType1 : NULL,
                                                   scc,
                                                   bwp ? bwp->bwp_Dedicated : NULL,
                                                   target_ss);

  NR_ControlResourceSet_t *coreset = get_coreset(module_id, scc, bwp ? bwp->bwp_Dedicated : NULL, search_space, target_ss);
  // get coreset symbol "map"
  const uint16_t symb_coreset = (1 << coreset->duration) - 1;

  NR_PDSCH_TimeDomainResourceAllocationList_t *tdaList = get_pdsch_TimeDomainAllocationList(bwp,
                                                                                            scc,
                                                                                            nrmac->common_channels[0].sib1 ? (const NR_SIB1_t *)nrmac->common_channels[0].sib1->message.choice.c1->choice.systemInformationBlockType1 : NULL);
  AssertFatal(tdaList->list.count >= 1, "need to have at least one TDA for DL slots\n");

  /* check that TDA index 0 fits into DL and does not overlap CORESET */
  const NR_PDSCH_TimeDomainResourceAllocation_t *tdaP_DL = tdaList->list.array[0];
  AssertFatal(!tdaP_DL->k0 || *tdaP_DL->k0 == 0,
              "TimeDomainAllocation at index 1: non-null k0 (%ld) is not supported by the scheduler\n",
              *tdaP_DL->k0);
  int start, len;
  SLIV2SL(tdaP_DL->startSymbolAndLength, &start, &len);
  const uint16_t symb_tda = ((1 << len) - 1) << start;
  // check whether coreset and TDA overlap: then we cannot use it. Note that
  // here we assume that the coreset is scheduled every slot (which it
  // currently is) and starting at symbol 0
  AssertFatal((symb_coreset & symb_tda) == 0, "TDA index 0 for DL overlaps with CORESET\n");

  /* check that TDA index 1 fits into DL part of mixed slot, if it exists */
  int tdaMi = -1;
  if (frame_type == TDD && tdaList->list.count > 1) {
    const NR_PDSCH_TimeDomainResourceAllocation_t *tdaP_Mi = tdaList->list.array[1];
    AssertFatal(!tdaP_Mi->k0 || *tdaP_Mi->k0 == 0,
                "TimeDomainAllocation at index 1: non-null k0 (%ld) is not supported by the scheduler\n",
                *tdaP_Mi->k0);
    int start, len;
    SLIV2SL(tdaP_Mi->startSymbolAndLength, &start, &len);
    const uint16_t symb_tda = ((1 << len) - 1) << start;
    // check whether coreset and TDA overlap: then, we cannot use it. Also,
    // check whether TDA is entirely within mixed slot DL. Note that
    // here we assume that the coreset is scheduled every slot (which it
    // currently is)
    if ((symb_coreset & symb_tda) == 0 && (symb_dlMixed & symb_tda) == symb_tda) {
      tdaMi = 1;
    } else {
      LOG_E(MAC,
            "TDA index 1 DL overlaps with CORESET or is not entirely in mixed slot (symb_coreset %x symb_dlMixed %x symb_tda %x), won't schedule DL mixed slot\n",
            symb_coreset,
            symb_dlMixed,
            symb_tda);
    }
  }

  nrmac->preferred_dl_tda[bwp_id] = malloc(n * sizeof(*nrmac->preferred_dl_tda[bwp_id]));

  for (int i = 0; i < n; ++i) {
    nrmac->preferred_dl_tda[bwp_id][i] = -1;
    if (frame_type == FDD || i % nr_slots_period < tdd->nrofDownlinkSlots)
      nrmac->preferred_dl_tda[bwp_id][i] = 0;
    else if (nr_mix_slots && i % nr_slots_period == tdd->nrofDownlinkSlots)
      nrmac->preferred_dl_tda[bwp_id][i] = tdaMi;
    LOG_D(MAC, "slot %d preferred_dl_tda %d\n", i, nrmac->preferred_dl_tda[bwp_id][i]);
  }
}

// Compute and write all MAC CEs and subheaders, and return number of written
// bytes
int nr_write_ce_dlsch_pdu(module_id_t module_idP,
                          const NR_UE_sched_ctrl_t *ue_sched_ctl,
                          unsigned char *mac_pdu,
                          unsigned char drx_cmd,
                          unsigned char *ue_cont_res_id)
{
  gNB_MAC_INST *gNB = RC.nrmac[module_idP];
  NR_MAC_SUBHEADER_FIXED *mac_pdu_ptr = (NR_MAC_SUBHEADER_FIXED *) mac_pdu;
  uint8_t last_size = 0;
  int offset = 0, mac_ce_size, i, timing_advance_cmd, tag_id = 0;
  // MAC CEs
  uint8_t mac_header_control_elements[16], *ce_ptr;
  ce_ptr = &mac_header_control_elements[0];

  // DRX command subheader (MAC CE size 0)
  if (drx_cmd != 255) {
    mac_pdu_ptr->R = 0;
    mac_pdu_ptr->LCID = DL_SCH_LCID_DRX;
    //last_size = 1;
    mac_pdu_ptr++;
  }

  // Timing Advance subheader
  /* This was done only when timing_advance_cmd != 31
  // now TA is always send when ta_timer resets regardless of its value
  // this is done to avoid issues with the timeAlignmentTimer which is
  // supposed to monitor if the UE received TA or not */
  if (ue_sched_ctl->ta_apply) {
    mac_pdu_ptr->R = 0;
    mac_pdu_ptr->LCID = DL_SCH_LCID_TA_COMMAND;
    //last_size = 1;
    mac_pdu_ptr++;
    // TA MAC CE (1 octet)
    timing_advance_cmd = ue_sched_ctl->ta_update;
    AssertFatal(timing_advance_cmd < 64, "timing_advance_cmd %d > 63\n", timing_advance_cmd);
    ((NR_MAC_CE_TA *) ce_ptr)->TA_COMMAND = timing_advance_cmd;    //(timing_advance_cmd+31)&0x3f;

    if (gNB->tag->tag_Id != 0) {
      tag_id = gNB->tag->tag_Id;
      ((NR_MAC_CE_TA *) ce_ptr)->TAGID = tag_id;
    }

    LOG_D(NR_MAC, "NR MAC CE timing advance command = %d (%d) TAG ID = %d\n", timing_advance_cmd, ((NR_MAC_CE_TA *) ce_ptr)->TA_COMMAND, tag_id);
    mac_ce_size = sizeof(NR_MAC_CE_TA);
    // Copying  bytes for MAC CEs to the mac pdu pointer
    memcpy((void *) mac_pdu_ptr, (void *) ce_ptr, mac_ce_size);
    ce_ptr += mac_ce_size;
    mac_pdu_ptr += (unsigned char) mac_ce_size;


  }

  // Contention resolution fixed subheader and MAC CE
  if (ue_cont_res_id) {
    mac_pdu_ptr->R = 0;
    mac_pdu_ptr->LCID = DL_SCH_LCID_CON_RES_ID;
    mac_pdu_ptr++;
    //last_size = 1;
    // contention resolution identity MAC ce has a fixed 48 bit size
    // this contains the UL CCCH SDU. If UL CCCH SDU is longer than 48 bits,
    // it contains the first 48 bits of the UL CCCH SDU
    LOG_T(NR_MAC, "[gNB ][RAPROC] Generate contention resolution msg: %x.%x.%x.%x.%x.%x\n",
          ue_cont_res_id[0], ue_cont_res_id[1], ue_cont_res_id[2],
          ue_cont_res_id[3], ue_cont_res_id[4], ue_cont_res_id[5]);
    // Copying bytes (6 octects) to CEs pointer
    mac_ce_size = 6;
    memcpy(ce_ptr, ue_cont_res_id, mac_ce_size);
    // Copying bytes for MAC CEs to mac pdu pointer
    memcpy((void *) mac_pdu_ptr, (void *) ce_ptr, mac_ce_size);
    ce_ptr += mac_ce_size;
    mac_pdu_ptr += (unsigned char) mac_ce_size;
  }

  //TS 38.321 Sec 6.1.3.15 TCI State indication for UE Specific PDCCH MAC CE SubPDU generation
  if (ue_sched_ctl->UE_mac_ce_ctrl.pdcch_state_ind.is_scheduled) {
    //filling subheader
    mac_pdu_ptr->R = 0;
    mac_pdu_ptr->LCID = DL_SCH_LCID_TCI_STATE_IND_UE_SPEC_PDCCH;
    mac_pdu_ptr++;
    //Creating the instance of CE structure
    NR_TCI_PDCCH  nr_UESpec_TCI_StateInd_PDCCH;
    //filling the CE structre
    nr_UESpec_TCI_StateInd_PDCCH.CoresetId1 = ((ue_sched_ctl->UE_mac_ce_ctrl.pdcch_state_ind.coresetId) & 0xF) >> 1; //extracting MSB 3 bits from LS nibble
    nr_UESpec_TCI_StateInd_PDCCH.ServingCellId = (ue_sched_ctl->UE_mac_ce_ctrl.pdcch_state_ind.servingCellId) & 0x1F; //extracting LSB 5 Bits
    nr_UESpec_TCI_StateInd_PDCCH.TciStateId = (ue_sched_ctl->UE_mac_ce_ctrl.pdcch_state_ind.tciStateId) & 0x7F; //extracting LSB 7 bits
    nr_UESpec_TCI_StateInd_PDCCH.CoresetId2 = (ue_sched_ctl->UE_mac_ce_ctrl.pdcch_state_ind.coresetId) & 0x1; //extracting LSB 1 bit
    LOG_D(NR_MAC, "NR MAC CE TCI state indication for UE Specific PDCCH = %d \n", nr_UESpec_TCI_StateInd_PDCCH.TciStateId);
    mac_ce_size = sizeof(NR_TCI_PDCCH);
    // Copying  bytes for MAC CEs to the mac pdu pointer
    memcpy((void *) mac_pdu_ptr, (void *)&nr_UESpec_TCI_StateInd_PDCCH, mac_ce_size);
    //incrementing the PDU pointer
    mac_pdu_ptr += (unsigned char) mac_ce_size;
  }

  //TS 38.321 Sec 6.1.3.16, SP CSI reporting on PUCCH Activation/Deactivation MAC CE
  if (ue_sched_ctl->UE_mac_ce_ctrl.SP_CSI_reporting_pucch.is_scheduled) {
    //filling the subheader
    mac_pdu_ptr->R = 0;
    mac_pdu_ptr->LCID = DL_SCH_LCID_SP_CSI_REP_PUCCH_ACT;
    mac_pdu_ptr++;
    //creating the instance of CE structure
    NR_PUCCH_CSI_REPORTING nr_PUCCH_CSI_reportingActDeact;
    //filling the CE structure
    nr_PUCCH_CSI_reportingActDeact.BWP_Id = (ue_sched_ctl->UE_mac_ce_ctrl.SP_CSI_reporting_pucch.bwpId) & 0x3; //extracting LSB 2 bibs
    nr_PUCCH_CSI_reportingActDeact.ServingCellId = (ue_sched_ctl->UE_mac_ce_ctrl.SP_CSI_reporting_pucch.servingCellId) & 0x1F; //extracting LSB 5 bits
    nr_PUCCH_CSI_reportingActDeact.S0 = ue_sched_ctl->UE_mac_ce_ctrl.SP_CSI_reporting_pucch.s0tos3_actDeact[0];
    nr_PUCCH_CSI_reportingActDeact.S1 = ue_sched_ctl->UE_mac_ce_ctrl.SP_CSI_reporting_pucch.s0tos3_actDeact[1];
    nr_PUCCH_CSI_reportingActDeact.S2 = ue_sched_ctl->UE_mac_ce_ctrl.SP_CSI_reporting_pucch.s0tos3_actDeact[2];
    nr_PUCCH_CSI_reportingActDeact.S3 = ue_sched_ctl->UE_mac_ce_ctrl.SP_CSI_reporting_pucch.s0tos3_actDeact[3];
    nr_PUCCH_CSI_reportingActDeact.R2 = 0;
    mac_ce_size = sizeof(NR_PUCCH_CSI_REPORTING);
    // Copying MAC CE data to the mac pdu pointer
    memcpy((void *) mac_pdu_ptr, (void *)&nr_PUCCH_CSI_reportingActDeact, mac_ce_size);
    //incrementing the PDU pointer
    mac_pdu_ptr += (unsigned char) mac_ce_size;
  }

  //TS 38.321 Sec 6.1.3.14, TCI State activation/deactivation for UE Specific PDSCH MAC CE
  if (ue_sched_ctl->UE_mac_ce_ctrl.pdsch_TCI_States_ActDeact.is_scheduled) {
    //Computing the number of octects to be allocated for Flexible array member
    //of MAC CE structure
    uint8_t num_octects = (ue_sched_ctl->UE_mac_ce_ctrl.pdsch_TCI_States_ActDeact.highestTciStateActivated) / 8 + 1; //Calculating the number of octects for allocating the memory
    //filling the subheader
    ((NR_MAC_SUBHEADER_SHORT *) mac_pdu_ptr)->R = 0;
    ((NR_MAC_SUBHEADER_SHORT *) mac_pdu_ptr)->F = 0;
    ((NR_MAC_SUBHEADER_SHORT *) mac_pdu_ptr)->LCID = DL_SCH_LCID_TCI_STATE_ACT_UE_SPEC_PDSCH;
    ((NR_MAC_SUBHEADER_SHORT *) mac_pdu_ptr)->L = sizeof(NR_TCI_PDSCH_APERIODIC_CSI) + num_octects * sizeof(uint8_t);
    last_size = 2;
    //Incrementing the PDU pointer
    mac_pdu_ptr += last_size;
    //allocating memory for CE Structure
    NR_TCI_PDSCH_APERIODIC_CSI *nr_UESpec_TCI_StateInd_PDSCH = (NR_TCI_PDSCH_APERIODIC_CSI *)malloc(sizeof(NR_TCI_PDSCH_APERIODIC_CSI) + num_octects * sizeof(uint8_t));
    //initializing to zero
    memset((void *)nr_UESpec_TCI_StateInd_PDSCH, 0, sizeof(NR_TCI_PDSCH_APERIODIC_CSI) + num_octects * sizeof(uint8_t));
    //filling the CE Structure
    nr_UESpec_TCI_StateInd_PDSCH->BWP_Id = (ue_sched_ctl->UE_mac_ce_ctrl.pdsch_TCI_States_ActDeact.bwpId) & 0x3; //extracting LSB 2 Bits
    nr_UESpec_TCI_StateInd_PDSCH->ServingCellId = (ue_sched_ctl->UE_mac_ce_ctrl.pdsch_TCI_States_ActDeact.servingCellId) & 0x1F; //extracting LSB 5 bits

    for(i = 0; i < (num_octects * 8); i++) {
      if(ue_sched_ctl->UE_mac_ce_ctrl.pdsch_TCI_States_ActDeact.tciStateActDeact[i])
        nr_UESpec_TCI_StateInd_PDSCH->T[i / 8] = nr_UESpec_TCI_StateInd_PDSCH->T[i / 8] | (1 << (i % 8));
    }

    mac_ce_size = sizeof(NR_TCI_PDSCH_APERIODIC_CSI) + num_octects * sizeof(uint8_t);
    //Copying  bytes for MAC CEs to the mac pdu pointer
    memcpy((void *) mac_pdu_ptr, (void *)nr_UESpec_TCI_StateInd_PDSCH, mac_ce_size);
    //incrementing the mac pdu pointer
    mac_pdu_ptr += (unsigned char) mac_ce_size;
    //freeing the allocated memory
    free(nr_UESpec_TCI_StateInd_PDSCH);
  }

  //TS38.321 Sec 6.1.3.13 Aperiodic CSI Trigger State Subselection MAC CE
  if (ue_sched_ctl->UE_mac_ce_ctrl.aperi_CSI_trigger.is_scheduled) {
    //Computing the number of octects to be allocated for Flexible array member
    //of MAC CE structure
    uint8_t num_octects = (ue_sched_ctl->UE_mac_ce_ctrl.aperi_CSI_trigger.highestTriggerStateSelected) / 8 + 1; //Calculating the number of octects for allocating the memory
    //filling the subheader
    ((NR_MAC_SUBHEADER_SHORT *) mac_pdu_ptr)->R = 0;
    ((NR_MAC_SUBHEADER_SHORT *) mac_pdu_ptr)->F = 0;
    ((NR_MAC_SUBHEADER_SHORT *) mac_pdu_ptr)->LCID = DL_SCH_LCID_APERIODIC_CSI_TRI_STATE_SUBSEL;
    ((NR_MAC_SUBHEADER_SHORT *) mac_pdu_ptr)->L = sizeof(NR_TCI_PDSCH_APERIODIC_CSI) + num_octects * sizeof(uint8_t);
    last_size = 2;
    //Incrementing the PDU pointer
    mac_pdu_ptr += last_size;
    //allocating memory for CE structure
    NR_TCI_PDSCH_APERIODIC_CSI *nr_Aperiodic_CSI_Trigger = (NR_TCI_PDSCH_APERIODIC_CSI *)malloc(sizeof(NR_TCI_PDSCH_APERIODIC_CSI) + num_octects * sizeof(uint8_t));
    //initializing to zero
    memset((void *)nr_Aperiodic_CSI_Trigger, 0, sizeof(NR_TCI_PDSCH_APERIODIC_CSI) + num_octects * sizeof(uint8_t));
    //filling the CE Structure
    nr_Aperiodic_CSI_Trigger->BWP_Id = (ue_sched_ctl->UE_mac_ce_ctrl.aperi_CSI_trigger.bwpId) & 0x3; //extracting LSB 2 bits
    nr_Aperiodic_CSI_Trigger->ServingCellId = (ue_sched_ctl->UE_mac_ce_ctrl.aperi_CSI_trigger.servingCellId) & 0x1F; //extracting LSB 5 bits
    nr_Aperiodic_CSI_Trigger->R = 0;

    for(i = 0; i < (num_octects * 8); i++) {
      if(ue_sched_ctl->UE_mac_ce_ctrl.aperi_CSI_trigger.triggerStateSelection[i])
        nr_Aperiodic_CSI_Trigger->T[i / 8] = nr_Aperiodic_CSI_Trigger->T[i / 8] | (1 << (i % 8));
    }

    mac_ce_size = sizeof(NR_TCI_PDSCH_APERIODIC_CSI) + num_octects * sizeof(uint8_t);
    // Copying  bytes for MAC CEs to the mac pdu pointer
    memcpy((void *) mac_pdu_ptr, (void *)nr_Aperiodic_CSI_Trigger, mac_ce_size);
    //incrementing the mac pdu pointer
    mac_pdu_ptr += (unsigned char) mac_ce_size;
    //freeing the allocated memory
    free(nr_Aperiodic_CSI_Trigger);
  }

  if (ue_sched_ctl->UE_mac_ce_ctrl.sp_zp_csi_rs.is_scheduled) {
    ((NR_MAC_SUBHEADER_FIXED *) mac_pdu_ptr)->R = 0;
    ((NR_MAC_SUBHEADER_FIXED *) mac_pdu_ptr)->LCID = DL_SCH_LCID_SP_ZP_CSI_RS_RES_SET_ACT;
    mac_pdu_ptr++;
    ((NR_MAC_CE_SP_ZP_CSI_RS_RES_SET *) mac_pdu_ptr)->A_D = ue_sched_ctl->UE_mac_ce_ctrl.sp_zp_csi_rs.act_deact;
    ((NR_MAC_CE_SP_ZP_CSI_RS_RES_SET *) mac_pdu_ptr)->CELLID = ue_sched_ctl->UE_mac_ce_ctrl.sp_zp_csi_rs.serv_cell_id & 0x1F; //5 bits
    ((NR_MAC_CE_SP_ZP_CSI_RS_RES_SET *) mac_pdu_ptr)->BWPID = ue_sched_ctl->UE_mac_ce_ctrl.sp_zp_csi_rs.bwpid & 0x3; //2 bits
    ((NR_MAC_CE_SP_ZP_CSI_RS_RES_SET *) mac_pdu_ptr)->CSIRS_RSC_ID = ue_sched_ctl->UE_mac_ce_ctrl.sp_zp_csi_rs.rsc_id & 0xF; //4 bits
    ((NR_MAC_CE_SP_ZP_CSI_RS_RES_SET *) mac_pdu_ptr)->R = 0;
    LOG_D(NR_MAC, "NR MAC CE of ZP CSIRS Serv cell ID = %d BWPID= %d Rsc set ID = %d\n", ue_sched_ctl->UE_mac_ce_ctrl.sp_zp_csi_rs.serv_cell_id, ue_sched_ctl->UE_mac_ce_ctrl.sp_zp_csi_rs.bwpid,
          ue_sched_ctl->UE_mac_ce_ctrl.sp_zp_csi_rs.rsc_id);
    mac_ce_size = sizeof(NR_MAC_CE_SP_ZP_CSI_RS_RES_SET);
    mac_pdu_ptr += (unsigned char) mac_ce_size;
  }

  if (ue_sched_ctl->UE_mac_ce_ctrl.csi_im.is_scheduled) {
    mac_pdu_ptr->R = 0;
    mac_pdu_ptr->LCID = DL_SCH_LCID_SP_CSI_RS_CSI_IM_RES_SET_ACT;
    mac_pdu_ptr++;
    CSI_RS_CSI_IM_ACT_DEACT_MAC_CE csi_rs_im_act_deact_ce;
    csi_rs_im_act_deact_ce.A_D = ue_sched_ctl->UE_mac_ce_ctrl.csi_im.act_deact;
    csi_rs_im_act_deact_ce.SCID = ue_sched_ctl->UE_mac_ce_ctrl.csi_im.serv_cellid & 0x3F;//gNB_PHY -> ssb_pdu.ssb_pdu_rel15.PhysCellId;
    csi_rs_im_act_deact_ce.BWP_ID = ue_sched_ctl->UE_mac_ce_ctrl.csi_im.bwp_id;
    csi_rs_im_act_deact_ce.R1 = 0;
    csi_rs_im_act_deact_ce.IM = ue_sched_ctl->UE_mac_ce_ctrl.csi_im.im;// IF set CSI IM Rsc id will presesent else CSI IM RSC ID is abscent
    csi_rs_im_act_deact_ce.SP_CSI_RSID = ue_sched_ctl->UE_mac_ce_ctrl.csi_im.nzp_csi_rsc_id;

    if ( csi_rs_im_act_deact_ce.IM ) { //is_scheduled if IM is 1 else this field will not present
      csi_rs_im_act_deact_ce.R2 = 0;
      csi_rs_im_act_deact_ce.SP_CSI_IMID = ue_sched_ctl->UE_mac_ce_ctrl.csi_im.csi_im_rsc_id;
      mac_ce_size = sizeof ( csi_rs_im_act_deact_ce ) - sizeof ( csi_rs_im_act_deact_ce.TCI_STATE );
    } else {
      mac_ce_size = sizeof ( csi_rs_im_act_deact_ce ) - sizeof ( csi_rs_im_act_deact_ce.TCI_STATE ) - 1;
    }

    memcpy ((void *) mac_pdu_ptr, (void *) & ( csi_rs_im_act_deact_ce), mac_ce_size);
    mac_pdu_ptr += (unsigned char) mac_ce_size;

    if (csi_rs_im_act_deact_ce.A_D ) { //Following IE is_scheduled only if A/D is 1
      mac_ce_size = sizeof ( struct TCI_S);

      for ( i = 0; i < ue_sched_ctl->UE_mac_ce_ctrl.csi_im.nb_tci_resource_set_id; i++) {
        csi_rs_im_act_deact_ce.TCI_STATE.R = 0;
        csi_rs_im_act_deact_ce.TCI_STATE.TCI_STATE_ID = ue_sched_ctl->UE_mac_ce_ctrl.csi_im.tci_state_id [i] & 0x7F;
        memcpy ((void *) mac_pdu_ptr, (void *) & (csi_rs_im_act_deact_ce.TCI_STATE), mac_ce_size);
        mac_pdu_ptr += (unsigned char) mac_ce_size;
      }
    }
  }

  // compute final offset
  offset = ((unsigned char *) mac_pdu_ptr - mac_pdu);
  //printf("Offset %d \n", ((unsigned char *) mac_pdu_ptr - mac_pdu));
  return offset;
}

#define BLER_UPDATE_FRAME 10
#define BLER_FILTER 0.9f
int get_mcs_from_bler(module_id_t mod_id, int CC_id, frame_t frame, sub_frame_t slot, int UE_id, int mcs_table)
{
  gNB_MAC_INST *nrmac = RC.nrmac[mod_id];
  const NR_ServingCellConfigCommon_t *scc = nrmac->common_channels[CC_id].ServingCellConfigCommon;
  const int n = nr_slots_per_frame[*scc->ssbSubcarrierSpacing];

  int max_allowed_mcs = (mcs_table == 1) ? 27 : 28;
  int max_mcs = nrmac->dl_max_mcs;
  if (nrmac->dl_max_mcs>max_allowed_mcs)
    max_mcs = max_allowed_mcs;

  NR_DL_bler_stats_t *bler_stats = &nrmac->UE_info.UE_sched_ctrl[UE_id].dl_bler_stats;
  /* first call: everything is zero. Initialize to sensible default */
  if (bler_stats->last_frame_slot == 0 && bler_stats->mcs == 0) {
    bler_stats->last_frame_slot = frame * n + slot;
    bler_stats->mcs = 9;
    bler_stats->bler = (nrmac->dl_bler_target_lower + nrmac->dl_bler_target_upper) / 2;
    bler_stats->rd2_bler = nrmac->dl_rd2_bler_threshold;
  }
  const int now = frame * n + slot;
  int diff = now - bler_stats->last_frame_slot;
  if (diff < 0) // wrap around
    diff += 1024 * n;

  const uint8_t old_mcs = bler_stats->mcs;
  const NR_mac_stats_t *stats = &nrmac->UE_info.mac_stats[UE_id];
  // TODO put back this condition when relevant
  /*const int dret3x = stats->dlsch_rounds[3] - bler_stats->dlsch_rounds[3];
  if (dret3x > 0) {
     if there is a third retransmission, decrease MCS for stabilization and
     restart averaging window to stabilize transmission
    bler_stats->last_frame_slot = now;
    bler_stats->mcs = max(9, bler_stats->mcs - 1);
    memcpy(bler_stats->dlsch_rounds, stats->dlsch_rounds, sizeof(stats->dlsch_rounds));
    LOG_D(MAC, "%4d.%2d: %d retx in 3rd round, setting MCS to %d and restarting window\n", frame, slot, dret3x, bler_stats->mcs);
    return bler_stats->mcs;
  }*/
  if (diff < BLER_UPDATE_FRAME * n)
    return old_mcs; // no update

  // last update is longer than x frames ago
  const int dtx = (int)(stats->dlsch_rounds[0] - bler_stats->dlsch_rounds[0]);
  const int dretx = (int)(stats->dlsch_rounds[1] - bler_stats->dlsch_rounds[1]);
  const int dretx2 = (int)(stats->dlsch_rounds[2] - bler_stats->dlsch_rounds[2]);
  const float bler_window = dtx > 0 ? (float) dretx / dtx : bler_stats->bler;
  const float rd2_bler_wnd = dtx > 0 ? (float) dretx2 / dtx : bler_stats->rd2_bler;
  bler_stats->bler = BLER_FILTER * bler_stats->bler + (1 - BLER_FILTER) * bler_window;
  bler_stats->rd2_bler = BLER_FILTER / 4 * bler_stats->rd2_bler + (1 - BLER_FILTER / 4) * rd2_bler_wnd;

  int new_mcs = old_mcs;
  // TODO put back this condition when relevant
  /* first ensure that number of 2nd retx is below threshold. If this is the
   * case, use 1st retx to adjust faster
  if (bler_stats->rd2_bler > nrmac->dl_rd2_bler_threshold && old_mcs > 6) {
    new_mcs -= 2;
  } else if (bler_stats->rd2_bler < nrmac->dl_rd2_bler_threshold) {*/
  if (bler_stats->bler < nrmac->dl_bler_target_lower && old_mcs < max_mcs && dtx > 9)
    new_mcs += 1;
  else if (bler_stats->bler > nrmac->dl_bler_target_upper && old_mcs > 6)
    new_mcs -= 1;
  // else we are within threshold boundaries


  bler_stats->last_frame_slot = now;
  bler_stats->mcs = new_mcs;
  memcpy(bler_stats->dlsch_rounds, stats->dlsch_rounds, sizeof(stats->dlsch_rounds));
  LOG_D(MAC, "%4d.%2d MCS %d -> %d (dtx %d, dretx %d, BLER wnd %.3f avg %.6f, dretx2 %d, RD2 BLER wnd %.3f avg %.6f)\n",
        frame, slot, old_mcs, new_mcs, dtx, dretx, bler_window, bler_stats->bler, dretx2, rd2_bler_wnd, bler_stats->rd2_bler);
  return new_mcs;
}

void nr_store_dlsch_buffer(module_id_t module_id,
                           frame_t frame,
                           sub_frame_t slot) {

  NR_UE_info_t *UE_info = &RC.nrmac[module_id]->UE_info;

  for (int UE_id = UE_info->list.head; UE_id >= 0; UE_id = UE_info->list.next[UE_id]) {
    NR_UE_sched_ctrl_t *sched_ctrl = &UE_info->UE_sched_ctrl[UE_id];

    sched_ctrl->num_total_bytes = 0;

    int lcid; 
    const uint16_t rnti = UE_info->rnti[UE_id];
    LOG_D(NR_MAC,"UE %d/%x : lcid_mask %x\n",UE_id,rnti,sched_ctrl->lcid_mask);
    if ((sched_ctrl->lcid_mask&(1<<2)) > 0)
      sched_ctrl->rlc_status[DL_SCH_LCID_DCCH1] = mac_rlc_status_ind(module_id,
                                                        rnti,
                                                        module_id,
                                                          frame,
                                                        slot,
                                                        ENB_FLAG_YES,
                                                        MBMS_FLAG_NO,
                                                        DL_SCH_LCID_DCCH1,
                                                        0,
                                                        0);
    if ((sched_ctrl->lcid_mask&(1<<1)) > 0)
       sched_ctrl->rlc_status[DL_SCH_LCID_DCCH] = mac_rlc_status_ind(module_id,
                                                        rnti,
                                                        module_id,
                                                        frame,
                                                        slot,
                                                        ENB_FLAG_YES,
                                                        MBMS_FLAG_NO,
                                                        DL_SCH_LCID_DCCH,
                                                        0,
                                                        0);
    if ((sched_ctrl->lcid_mask&(1<<4)) > 0) {
       start_meas(&RC.nrmac[module_id]->rlc_status_ind);
       sched_ctrl->rlc_status[DL_SCH_LCID_DTCH] = mac_rlc_status_ind(module_id,
                                                                    rnti,
                                                                    module_id,
                                                                    frame,
                                                                    slot,
                                                                    ENB_FLAG_YES,
                                                                    MBMS_FLAG_NO,
                                                                    DL_SCH_LCID_DTCH,
                                                                    0,
                                                                    0);
       stop_meas(&RC.nrmac[module_id]->rlc_status_ind);
    }
    if(sched_ctrl->rlc_status[DL_SCH_LCID_DCCH].bytes_in_buffer > 0){
      lcid = DL_SCH_LCID_DCCH;
    }
    else if (sched_ctrl->rlc_status[DL_SCH_LCID_DCCH1].bytes_in_buffer > 0)
    {
      lcid = DL_SCH_LCID_DCCH1;
    }else{
      lcid = DL_SCH_LCID_DTCH;
    }
                                                      
    sched_ctrl->num_total_bytes += sched_ctrl->rlc_status[lcid].bytes_in_buffer;
    //later multiplex here. Just select DCCH/SRB before DTCH/DRB
    sched_ctrl->lcid_to_schedule = lcid;

    if (sched_ctrl->num_total_bytes == 0
        && !sched_ctrl->ta_apply) /* If TA should be applied, give at least one RB */
      continue;

    LOG_D(NR_MAC,
          "[%s][%d.%d], %s%d->DLSCH, RLC status %d bytes TA %d\n",
          __func__,
          frame,
          slot,
          lcid<4?"DCCH":"DTCH",
          lcid,
          sched_ctrl->rlc_status[lcid].bytes_in_buffer,
          sched_ctrl->ta_apply);
  }
}

bool allocate_dl_retransmission(module_id_t module_id,
                                frame_t frame,
                                sub_frame_t slot,
                                uint16_t *rballoc_mask,
                                int *n_rb_sched,
                                int UE_id,
                                int current_harq_pid) {

  gNB_MAC_INST *nr_mac = RC.nrmac[module_id];
  const NR_ServingCellConfigCommon_t *scc = nr_mac->common_channels->ServingCellConfigCommon;
  NR_UE_info_t *UE_info = &nr_mac->UE_info;
  NR_UE_sched_ctrl_t *sched_ctrl = &UE_info->UE_sched_ctrl[UE_id];
  NR_sched_pdsch_t *retInfo = &sched_ctrl->harq_processes[current_harq_pid].sched_pdsch;
  NR_CellGroupConfig_t *cg = UE_info->CellGroup[UE_id];

  NR_BWP_DownlinkDedicated_t *bwpd =
      cg &&
      cg->spCellConfig &&
      cg->spCellConfig->spCellConfigDedicated ?
      cg->spCellConfig->spCellConfigDedicated->initialDownlinkBWP : NULL;

  NR_BWP_UplinkDedicated_t *ubwpd =
      cg &&
      cg->spCellConfig &&
      cg->spCellConfig->spCellConfigDedicated &&
      cg->spCellConfig->spCellConfigDedicated->uplinkConfig ?
      cg->spCellConfig->spCellConfigDedicated->uplinkConfig->initialUplinkBWP : NULL;

  NR_BWP_t *genericParameters = get_dl_bwp_genericParameters(sched_ctrl->active_bwp,
                                                             RC.nrmac[module_id]->common_channels[0].ServingCellConfigCommon,
                                                             RC.nrmac[module_id]->common_channels[0].sib1 ? RC.nrmac[module_id]->common_channels[0].sib1->message.choice.c1->choice.systemInformationBlockType1 : NULL);

  const int coresetid = (sched_ctrl->active_bwp||bwpd) ? sched_ctrl->coreset->controlResourceSetId : RC.nrmac[module_id]->sched_ctrlCommon->coreset->controlResourceSetId;
  const uint16_t bwpSize = coresetid == 0 ? RC.nrmac[module_id]->cset0_bwp_size : NRRIV2BW(genericParameters->locationAndBandwidth, MAX_BWP_SIZE);
  int rbStart = 0; // start wrt BWPstart

  NR_pdsch_semi_static_t *ps = &sched_ctrl->pdsch_semi_static;

  int rbSize = 0;
  const int tda = RC.nrmac[module_id]->preferred_dl_tda[sched_ctrl->active_bwp ? sched_ctrl->active_bwp->bwp_Id : 0][slot];
  AssertFatal(tda>=0,"Unable to find PDSCH time domain allocation in list\n");
  if (tda == retInfo->time_domain_allocation) {
    /* Check that there are enough resources for retransmission */
    while (rbSize < retInfo->rbSize) {
      rbStart += rbSize; /* last iteration rbSize was not enough, skip it */
      rbSize = 0;
      while (rbStart < bwpSize &&
             !(rballoc_mask[rbStart]&SL_to_bitmap(ps->startSymbolIndex, ps->nrOfSymbols)))
        rbStart++;
      if (rbStart >= bwpSize) {
        LOG_D(NR_MAC, "cannot allocate retransmission for UE %d/RNTI %04x: no resources\n", UE_id, UE_info->rnti[UE_id]);
        return false;
      }
      while (rbStart + rbSize < bwpSize &&
             (rballoc_mask[rbStart + rbSize]&SL_to_bitmap(ps->startSymbolIndex, ps->nrOfSymbols)) &&
             rbSize < retInfo->rbSize)
        rbSize++;
    }
    /* check whether we need to switch the TDA allocation since the last
     * (re-)transmission */
<<<<<<< HEAD
    if (ps->time_domain_allocation != tda)
      nr_set_pdsch_semi_static(nr_mac->common_channels[0].sib1 ? (const NR_SIB1_t *)nr_mac->common_channels[0].sib1->message.choice.c1->choice.systemInformationBlockType1 : NULL,
                               scc,
                               cg,
                               sched_ctrl->active_bwp,
                               bwpd,
                               tda,
                               ps->nrOfLayers,
                               sched_ctrl,
                               ps);
=======
    if (ps->time_domain_allocation != tda || sched_ctrl->update_pdsch_ps) {
      nr_set_pdsch_semi_static(scc, cg, sched_ctrl->active_bwp, bwpd, tda, ps->nrOfLayers, sched_ctrl, ps);
      sched_ctrl->update_pdsch_ps = false;
    }
>>>>>>> a981291b
  } else {
    /* the retransmission will use a different time domain allocation, check
     * that we have enough resources */

    NR_pdsch_semi_static_t temp_ps = *ps;
    nr_set_pdsch_semi_static(nr_mac->common_channels[0].sib1 ? (const NR_SIB1_t *)nr_mac->common_channels[0].sib1->message.choice.c1->choice.systemInformationBlockType1 : NULL,
                             scc,
                             UE_info->CellGroup[UE_id],
                             sched_ctrl->active_bwp,
                             bwpd,
                             tda,
                             ps->nrOfLayers,
                             sched_ctrl,
                             &temp_ps);
    while (rbStart < bwpSize &&
           !(rballoc_mask[rbStart]&SL_to_bitmap(temp_ps.startSymbolIndex, temp_ps.nrOfSymbols)))
      rbStart++;
    while (rbStart + rbSize < bwpSize &&
           (rballoc_mask[rbStart + rbSize]&SL_to_bitmap(temp_ps.startSymbolIndex, temp_ps.nrOfSymbols)))
      rbSize++;

    uint32_t new_tbs;
    uint16_t new_rbSize;
    bool success = nr_find_nb_rb(retInfo->Qm,
                                 retInfo->R,
                                 temp_ps.nrOfLayers,
                                 temp_ps.nrOfSymbols,
                                 temp_ps.N_PRB_DMRS * temp_ps.N_DMRS_SLOT,
                                 retInfo->tb_size,
                                 1, /* minimum of 1RB: need to find exact TBS, don't preclude any number */
                                 rbSize,
                                 &new_tbs,
                                 &new_rbSize);
    if (!success || new_tbs != retInfo->tb_size) {
      LOG_D(MAC, "%s(): new TBsize %d of new TDA does not match old TBS %d\n", __func__, new_tbs, retInfo->tb_size);
      return false; /* the maximum TBsize we might have is smaller than what we need */
    }
    /* we can allocate it. Overwrite the time_domain_allocation, the number
     * of RBs, and the new TB size. The rest is done below */
    retInfo->tb_size = new_tbs;
    retInfo->rbSize = new_rbSize;
    retInfo->time_domain_allocation = tda;
    sched_ctrl->pdsch_semi_static = temp_ps;
  }

  /* Find a free CCE */
  const int cid = sched_ctrl->coreset->controlResourceSetId;
  const uint16_t Y = get_Y(cid%3, slot, UE_info->rnti[UE_id]);
  uint8_t nr_of_candidates;
  for (int i=0; i<5; i++) {
    // for now taking the lowest value among the available aggregation levels
    find_aggregation_candidates(&sched_ctrl->aggregation_level,
                                &nr_of_candidates,
                                sched_ctrl->search_space,
                                1<<i);
    if(nr_of_candidates>0) break;
  }

  int CCEIndex = find_pdcch_candidate(RC.nrmac[module_id],
                                      /* CC_id = */ 0,
                                      sched_ctrl->aggregation_level,
                                      nr_of_candidates,
                                      &sched_ctrl->sched_pdcch,
                                      sched_ctrl->coreset,
                                      Y);

  if (CCEIndex<0) {
    LOG_D(MAC, "%4d.%2d could not find CCE for DL DCI retransmission UE %d/RNTI %04x\n",
          frame, slot, UE_id, UE_info->rnti[UE_id]);
    return false;
  }

  /* Find PUCCH occasion: if it fails, undo CCE allocation (undoing PUCCH
   * allocation after CCE alloc fail would be more complex) */
  int r_pucch = nr_get_pucch_resource(sched_ctrl->coreset, sched_ctrl->active_ubwp, ubwpd, CCEIndex);
  const int alloc = nr_acknack_scheduling(module_id, UE_id, frame, slot, r_pucch, 0);
  if (alloc<0) {
    LOG_D(MAC,
          "%s(): could not find PUCCH for UE %d/%04x@%d.%d\n",
          __func__,
          UE_id,
          UE_info->rnti[UE_id],
          frame,
          slot);
    RC.nrmac[module_id]->pdcch_cand[cid]--;
    return false;
  }

  sched_ctrl->cce_index = CCEIndex;

  fill_pdcch_vrb_map(RC.nrmac[module_id],
                     /* CC_id = */ 0,
                     &sched_ctrl->sched_pdcch,
                     CCEIndex,
                     sched_ctrl->aggregation_level);

  /* just reuse from previous scheduling opportunity, set new start RB */
  sched_ctrl->sched_pdsch = *retInfo;
  sched_ctrl->sched_pdsch.rbStart = rbStart;

  sched_ctrl->sched_pdsch.pucch_allocation = alloc;

  /* retransmissions: directly allocate */
  *n_rb_sched -= sched_ctrl->sched_pdsch.rbSize;
  for (int rb = 0; rb < sched_ctrl->sched_pdsch.rbSize; rb++)
    rballoc_mask[rb + sched_ctrl->sched_pdsch.rbStart] -= SL_to_bitmap(ps->startSymbolIndex, ps->nrOfSymbols);
  return true;
}

float thr_ue[MAX_MOBILES_PER_GNB];
uint32_t pf_tbs[3][29]; // pre-computed, approximate TBS values for PF coefficient

void pf_dl(module_id_t module_id,
           frame_t frame,
           sub_frame_t slot,
           NR_list_t *UE_list,
           int max_num_ue,
           int n_rb_sched,
           uint16_t *rballoc_mask) {

  gNB_MAC_INST *mac = RC.nrmac[module_id];
  NR_UE_info_t *UE_info = &mac->UE_info;
  NR_ServingCellConfigCommon_t *scc=mac->common_channels[0].ServingCellConfigCommon;
  float coeff_ue[MAX_MOBILES_PER_GNB];
  // UEs that could be scheduled
  int ue_array[MAX_MOBILES_PER_GNB];
  int layers[MAX_MOBILES_PER_GNB];
  NR_list_t UE_sched = { .head = -1, .next = ue_array, .tail = -1, .len = MAX_MOBILES_PER_GNB };

  /* Loop UE_info->list to check retransmission */
  for (int UE_id = UE_list->head; UE_id >= 0; UE_id = UE_list->next[UE_id]) {
    if (UE_info->Msg4_ACKed[UE_id] != true) continue;
    NR_UE_sched_ctrl_t *sched_ctrl = &UE_info->UE_sched_ctrl[UE_id];
    if (sched_ctrl->ul_failure==1 && get_softmodem_params()->phy_test==0) continue;
    NR_sched_pdsch_t *sched_pdsch = &sched_ctrl->sched_pdsch;
    NR_pdsch_semi_static_t *ps = &sched_ctrl->pdsch_semi_static;
    /* get the PID of a HARQ process awaiting retrnasmission, or -1 otherwise */
    sched_pdsch->dl_harq_pid = sched_ctrl->retrans_dl_harq.head;

    layers[UE_id] = ps->nrOfLayers; // initialization of layers to the previous value in the strcuture

    /* Calculate Throughput */
    const float a = 0.0005f; // corresponds to 200ms window
    const uint32_t b = UE_info->mac_stats[UE_id].dlsch_current_bytes;
    thr_ue[UE_id] = (1 - a) * thr_ue[UE_id] + a * b;

    /* retransmission */
    if (sched_pdsch->dl_harq_pid >= 0) {
      /* Allocate retransmission */
      bool r = allocate_dl_retransmission(
          module_id, frame, slot, rballoc_mask, &n_rb_sched, UE_id, sched_pdsch->dl_harq_pid);
      if (!r) {
        LOG_D(NR_MAC, "%4d.%2d retransmission can NOT be allocated\n", frame, slot);
        continue;
      }
      /* reduce max_num_ue once we are sure UE can be allocated, i.e., has CCE */
      max_num_ue--;
      if (max_num_ue < 0) return;
    } else {
      /* Check DL buffer and skip this UE if no bytes and no TA necessary */
      if (sched_ctrl->num_total_bytes == 0 && frame != (sched_ctrl->ta_frame + 10) % 1024)
        continue;

      /* Calculate coeff */
      set_dl_mcs(sched_pdsch,sched_ctrl,&mac->dl_max_mcs,ps->mcsTableIdx);
      sched_pdsch->mcs = get_mcs_from_bler(module_id, /* CC_id = */ 0, frame, slot, UE_id, ps->mcsTableIdx);
      layers[UE_id] = set_dl_nrOfLayers(sched_ctrl);
      const uint8_t Qm = nr_get_Qm_dl(sched_pdsch->mcs, ps->mcsTableIdx);
      const uint16_t R = nr_get_code_rate_dl(sched_pdsch->mcs, ps->mcsTableIdx);
      uint32_t tbs = nr_compute_tbs(Qm,
                                    R,
                                    1, /* rbSize */
                                    10, /* hypothetical number of slots */
                                    0, /* N_PRB_DMRS * N_DMRS_SLOT */
                                    0 /* N_PRB_oh, 0 for initialBWP */,
                                    0 /* tb_scaling */,
                                    layers[UE_id]) >> 3;
      coeff_ue[UE_id] = (float) tbs / thr_ue[UE_id];
      LOG_D(NR_MAC,"b %d, thr_ue[%d] %f, tbs %d, coeff_ue[%d] %f\n",
            b, UE_id, thr_ue[UE_id], tbs, UE_id, coeff_ue[UE_id]);
      /* Create UE_sched list for UEs eligible for new transmission*/
      add_tail_nr_list(&UE_sched, UE_id);
    }
  }

  const int min_rbSize = 5;
  /* Loop UE_sched to find max coeff and allocate transmission */
  while (max_num_ue > 0 && n_rb_sched >= min_rbSize && UE_sched.head >= 0) {

    /* Find max coeff from UE_sched*/
    int *max = &UE_sched.head; /* assume head is max */
    int *p = &UE_sched.next[*max];
    while (*p >= 0) {
      /* if the current one has larger coeff, save for later */
      if (coeff_ue[*p] > coeff_ue[*max])
        max = p;
      p = &UE_sched.next[*p];
    }
    /* remove the max one: do not use remove_nr_list() it goes through the
     * whole list every time. Note that UE_sched.tail might not be set
     * correctly anymore */
    const int UE_id = *max;
    p = &UE_sched.next[*max];
    *max = UE_sched.next[*max];
    *p = -1;
    NR_CellGroupConfig_t *cg = UE_info->CellGroup[UE_id];

    NR_BWP_DownlinkDedicated_t *bwpd =
        cg &&
        cg->spCellConfig &&
        cg->spCellConfig->spCellConfigDedicated ?
        cg->spCellConfig->spCellConfigDedicated->initialDownlinkBWP : NULL;

    NR_BWP_UplinkDedicated_t *ubwpd =
        cg &&
        cg->spCellConfig &&
        cg->spCellConfig->spCellConfigDedicated &&
        cg->spCellConfig->spCellConfigDedicated->uplinkConfig ?
        cg->spCellConfig->spCellConfigDedicated->uplinkConfig->initialUplinkBWP : NULL;

    NR_UE_sched_ctrl_t *sched_ctrl = &UE_info->UE_sched_ctrl[UE_id];
    const uint16_t rnti = UE_info->rnti[UE_id];

    NR_BWP_t *genericParameters = get_dl_bwp_genericParameters(sched_ctrl->active_bwp,
                                                               RC.nrmac[module_id]->common_channels[0].ServingCellConfigCommon,
                                                               RC.nrmac[module_id]->common_channels[0].sib1 ? RC.nrmac[module_id]->common_channels[0].sib1->message.choice.c1->choice.systemInformationBlockType1 : NULL);

    const int coresetid = (sched_ctrl->active_bwp||bwpd) ? sched_ctrl->coreset->controlResourceSetId : RC.nrmac[module_id]->sched_ctrlCommon->coreset->controlResourceSetId;
    const uint16_t bwpSize = coresetid == 0 ? RC.nrmac[module_id]->cset0_bwp_size : NRRIV2BW(genericParameters->locationAndBandwidth, MAX_BWP_SIZE);
    int rbStart = 0; // start wrt BWPstart

    if (sched_ctrl->available_dl_harq.head < 0) {
      LOG_D(MAC, "UE %d RNTI %04x has no free HARQ process, skipping\n", UE_id, UE_info->rnti[UE_id]);
      continue;
    }

    /* Find a free CCE */
    const int cid = sched_ctrl->coreset->controlResourceSetId;
    const uint16_t Y = get_Y(cid%3, slot, UE_info->rnti[UE_id]);
    uint8_t nr_of_candidates;
    for (int i=0; i<5; i++) {
      // for now taking the lowest value among the available aggregation levels
      find_aggregation_candidates(&sched_ctrl->aggregation_level,
                                  &nr_of_candidates,
                                  sched_ctrl->search_space,
                                  1<<i);
      if(nr_of_candidates>0) break;
    }

    int CCEIndex = find_pdcch_candidate(mac,
                                        /* CC_id = */ 0,
                                        sched_ctrl->aggregation_level,
                                        nr_of_candidates,
                                        &sched_ctrl->sched_pdcch,
                                        sched_ctrl->coreset,
                                        Y);

    if (CCEIndex<0) {
      LOG_D(NR_MAC, "%4d.%2d could not find CCE for DL DCI UE %d/RNTI %04x\n", frame, slot, UE_id, rnti);
      continue;
    }

    /* Find PUCCH occasion: if it fails, undo CCE allocation (undoing PUCCH
    * allocation after CCE alloc fail would be more complex) */
    int r_pucch = nr_get_pucch_resource(sched_ctrl->coreset, sched_ctrl->active_ubwp, ubwpd, CCEIndex);
    const int alloc = nr_acknack_scheduling(module_id, UE_id, frame, slot, r_pucch, 0);
    if (alloc<0) {
      LOG_D(NR_MAC,
            "%s(): could not find PUCCH for UE %d/%04x@%d.%d\n",
            __func__,
            UE_id,
            rnti,
            frame,
            slot);
      mac->pdcch_cand[cid]--;
      continue;
    }

    /* reduce max_num_ue once we are sure UE can be allocated, i.e., has CCE
     * and PUCCH */
    max_num_ue--;
    AssertFatal(max_num_ue >= 0, "Illegal max_num_ue %d\n", max_num_ue);

    sched_ctrl->cce_index = CCEIndex;

    fill_pdcch_vrb_map(mac,
                       /* CC_id = */ 0,
                       &sched_ctrl->sched_pdcch,
                       CCEIndex,
                       sched_ctrl->aggregation_level);

    /* MCS has been set above */

    const int tda = RC.nrmac[module_id]->preferred_dl_tda[sched_ctrl->active_bwp ? sched_ctrl->active_bwp->bwp_Id : 0][slot];
    AssertFatal(tda>=0,"Unable to find PDSCH time domain allocation in list\n");
    NR_sched_pdsch_t *sched_pdsch = &sched_ctrl->sched_pdsch;
    NR_pdsch_semi_static_t *ps = &sched_ctrl->pdsch_semi_static;

<<<<<<< HEAD
    if (ps->nrOfLayers != layers[UE_id] || ps->time_domain_allocation != tda)
      nr_set_pdsch_semi_static(mac->common_channels[0].sib1 ? (const NR_SIB1_t *)mac->common_channels[0].sib1->message.choice.c1->choice.systemInformationBlockType1 : NULL,
                               scc,
                               UE_info->CellGroup[UE_id],
                               sched_ctrl->active_bwp,
                               bwpd,
                               tda,
                               layers[UE_id],
                               sched_ctrl,
                               ps);
=======
    if (ps->nrOfLayers != layers[UE_id] ||
        ps->time_domain_allocation != tda ||
        sched_ctrl->update_pdsch_ps) {
      nr_set_pdsch_semi_static(scc, UE_info->CellGroup[UE_id], sched_ctrl->active_bwp, bwpd, tda, layers[UE_id], sched_ctrl, ps);
      sched_ctrl->update_pdsch_ps = false;
    }
>>>>>>> a981291b

    const uint16_t slbitmap = SL_to_bitmap(ps->startSymbolIndex, ps->nrOfSymbols);
    // Freq-demain allocation
    while (rbStart < bwpSize &&
           !(rballoc_mask[rbStart]&slbitmap))
      rbStart++;

    uint16_t max_rbSize = 1;
    while (rbStart + max_rbSize < bwpSize &&
           (rballoc_mask[rbStart + max_rbSize]&slbitmap))
      max_rbSize++;

    sched_pdsch->Qm = nr_get_Qm_dl(sched_pdsch->mcs, ps->mcsTableIdx);
    sched_pdsch->R = nr_get_code_rate_dl(sched_pdsch->mcs, ps->mcsTableIdx);
    sched_pdsch->pucch_allocation = alloc;
    uint32_t TBS = 0;
    uint16_t rbSize;
    const int oh = 3 + 2 * (frame == (sched_ctrl->ta_frame + 10) % 1024);
    nr_find_nb_rb(sched_pdsch->Qm,
                  sched_pdsch->R,
                  ps->nrOfLayers,
                  ps->nrOfSymbols,
                  ps->N_PRB_DMRS * ps->N_DMRS_SLOT,
                  sched_ctrl->num_total_bytes + oh,
                  min_rbSize,
                  max_rbSize,
                  &TBS,
                  &rbSize);
    sched_pdsch->rbSize = rbSize;
    sched_pdsch->rbStart = rbStart;
    sched_pdsch->tb_size = TBS;

    /* transmissions: directly allocate */
    n_rb_sched -= sched_pdsch->rbSize;
    for (int rb = 0; rb < sched_pdsch->rbSize; rb++)
      rballoc_mask[rb + sched_pdsch->rbStart] -= slbitmap;
  }
}

void nr_fr1_dlsch_preprocessor(module_id_t module_id, frame_t frame, sub_frame_t slot)
{
  NR_UE_info_t *UE_info = &RC.nrmac[module_id]->UE_info;
  if (UE_info->num_UEs == 0)
    return;

  NR_ServingCellConfigCommon_t *scc = RC.nrmac[module_id]->common_channels[0].ServingCellConfigCommon;
  const int CC_id = 0;

  /* Get bwpSize and TDAfrom the first UE */
  /* This is temporary and it assumes all UEs have the same BWP and TDA*/
  int UE_id = UE_info->list.head;
  NR_UE_sched_ctrl_t *sched_ctrl = &UE_info->UE_sched_ctrl[UE_id];
  const int bwp_id = sched_ctrl->active_bwp ? sched_ctrl->active_bwp->bwp_Id : 0;
  if (!RC.nrmac[module_id]->preferred_dl_tda[bwp_id])
    return;
  const int tda = RC.nrmac[module_id]->preferred_dl_tda[bwp_id][slot];
  int startSymbolIndex, nrOfSymbols;
  const struct NR_PDSCH_TimeDomainResourceAllocationList *tdaList = sched_ctrl->active_bwp ?
      sched_ctrl->active_bwp->bwp_Common->pdsch_ConfigCommon->choice.setup->pdsch_TimeDomainAllocationList :
      scc->downlinkConfigCommon->initialDownlinkBWP->pdsch_ConfigCommon->choice.setup->pdsch_TimeDomainAllocationList;
  AssertFatal(tda < tdaList->list.count, "time_domain_allocation %d>=%d\n", tda, tdaList->list.count);
  const int startSymbolAndLength = tdaList->list.array[tda]->startSymbolAndLength;
  SLIV2SL(startSymbolAndLength, &startSymbolIndex, &nrOfSymbols);

  NR_BWP_t *genericParameters = get_dl_bwp_genericParameters(sched_ctrl->active_bwp,
                                                             RC.nrmac[module_id]->common_channels[0].ServingCellConfigCommon,
                                                             RC.nrmac[module_id]->common_channels[0].sib1 ? RC.nrmac[module_id]->common_channels[0].sib1->message.choice.c1->choice.systemInformationBlockType1 : NULL);

  NR_BWP_DownlinkDedicated_t *bwpd =
      UE_info->CellGroup[UE_id] &&
      UE_info->CellGroup[UE_id]->spCellConfig &&
      UE_info->CellGroup[UE_id]->spCellConfig->spCellConfigDedicated ?
      UE_info->CellGroup[UE_id]->spCellConfig->spCellConfigDedicated->initialDownlinkBWP : NULL;

  const int coresetid = (sched_ctrl->active_bwp||bwpd) ? sched_ctrl->coreset->controlResourceSetId : RC.nrmac[module_id]->sched_ctrlCommon->coreset->controlResourceSetId;

  const uint16_t bwpSize = coresetid == 0 ? RC.nrmac[module_id]->cset0_bwp_size : NRRIV2BW(genericParameters->locationAndBandwidth,MAX_BWP_SIZE);
  const uint16_t BWPStart = coresetid == 0 ? RC.nrmac[module_id]->cset0_bwp_start : NRRIV2PRBOFFSET(genericParameters->locationAndBandwidth,MAX_BWP_SIZE);

  const uint16_t slbitmap = SL_to_bitmap(startSymbolIndex, nrOfSymbols);
  uint16_t *vrb_map = RC.nrmac[module_id]->common_channels[CC_id].vrb_map;
  uint16_t rballoc_mask[bwpSize];
  int n_rb_sched = 0;
  for (int i = 0; i < bwpSize; i++) {
    // calculate mask: init with "NOT" vrb_map:
    // if any RB in vrb_map is blocked (1), the current RBG will be 0
    rballoc_mask[i] = (~vrb_map[i+BWPStart])&0x3fff; //bitwise not and 14 symbols
    // if all the pdsch symbols are free
    if((rballoc_mask[i]&slbitmap) ==
       slbitmap)
      n_rb_sched++;
  }

  /* Retrieve amount of data to send for this UE */
  nr_store_dlsch_buffer(module_id, frame, slot);

  /* proportional fair scheduling algorithm */
  pf_dl(module_id,
        frame,
        slot,
        &UE_info->list,
        MAX_MOBILES_PER_GNB,
        n_rb_sched,
        rballoc_mask);
}

nr_pp_impl_dl nr_init_fr1_dlsch_preprocessor(module_id_t module_id, int CC_id)
{
  /* in the PF algorithm, we have to use the TBsize to compute the coefficient.
   * This would include the number of DMRS symbols, which in turn depends on
   * the time domain allocation. In case we are in a mixed slot, we do not want
   * to recalculate all these values just, and therefore we provide a look-up
   * table which should approximately give us the TBsize */
  for (int mcsTableIdx = 0; mcsTableIdx < 3; ++mcsTableIdx) {
    for (int mcs = 0; mcs < 29; ++mcs) {
      if (mcs > 27 && mcsTableIdx == 1)
        continue;
      const uint8_t Qm = nr_get_Qm_dl(mcs, mcsTableIdx);
      const uint16_t R = nr_get_code_rate_dl(mcs, mcsTableIdx);
      pf_tbs[mcsTableIdx][mcs] = nr_compute_tbs(Qm,
                                                R,
                                                1, /* rbSize */
                                                10, /* hypothetical number of slots */
                                                0, /* N_PRB_DMRS * N_DMRS_SLOT */
                                                0 /* N_PRB_oh, 0 for initialBWP */,
                                                0 /* tb_scaling */,
                                                1 /* nrOfLayers */)
                                 >> 3;
    }
  }

  return nr_fr1_dlsch_preprocessor;
}

void nr_schedule_ue_spec(module_id_t module_id,
                         frame_t frame,
                         sub_frame_t slot) {
  gNB_MAC_INST *gNB_mac = RC.nrmac[module_id];
  if (!is_xlsch_in_slot(gNB_mac->dlsch_slot_bitmap[slot / 64], slot))
    return;

  /* PREPROCESSOR */
  gNB_mac->pre_processor_dl(module_id, frame, slot);

  const int CC_id = 0;
  NR_ServingCellConfigCommon_t *scc = gNB_mac->common_channels[CC_id].ServingCellConfigCommon;
  NR_UE_info_t *UE_info = &gNB_mac->UE_info;

  nfapi_nr_dl_tti_request_body_t *dl_req = &gNB_mac->DL_req[CC_id].dl_tti_request_body;

  NR_list_t *UE_list = &UE_info->list;
  for (int UE_id = UE_list->head; UE_id >= 0; UE_id = UE_list->next[UE_id]) {
    NR_UE_sched_ctrl_t *sched_ctrl = &UE_info->UE_sched_ctrl[UE_id];
    if (sched_ctrl->ul_failure==1 && get_softmodem_params()->phy_test==0) continue;
    NR_sched_pdsch_t *sched_pdsch = &sched_ctrl->sched_pdsch;
    UE_info->mac_stats[UE_id].dlsch_current_bytes = 0;
    NR_CellGroupConfig_t *cg = UE_info->CellGroup[UE_id];

    NR_BWP_DownlinkDedicated_t *bwpd =
        cg &&
        cg->spCellConfig &&
        cg->spCellConfig->spCellConfigDedicated ?
        cg->spCellConfig->spCellConfigDedicated->initialDownlinkBWP : NULL;

    /* update TA and set ta_apply every 10 frames.
     * Possible improvement: take the periodicity from input file.
     * If such UE is not scheduled now, it will be by the preprocessor later.
     * If we add the CE, ta_apply will be reset */
    if (frame == (sched_ctrl->ta_frame + 10) % 1024){
      sched_ctrl->ta_apply = true; /* the timer is reset once TA CE is scheduled */
      LOG_D(NR_MAC, "[UE %d][%d.%d] UL timing alignment procedures: setting flag for Timing Advance command\n", UE_id, frame, slot);
    }

    if (sched_pdsch->rbSize <= 0)
      continue;

    const rnti_t rnti = UE_info->rnti[UE_id];

    /* pre-computed PDSCH values that only change if time domain
     * allocation/DMRS parameters change. Updated in the preprocessor through
     * nr_set_pdsch_semi_static() */
    NR_pdsch_semi_static_t *ps = &sched_ctrl->pdsch_semi_static;

    /* POST processing */
    const uint8_t nrOfLayers = ps->nrOfLayers;
    const uint16_t R = sched_pdsch->R;
    const uint8_t Qm = sched_pdsch->Qm;
    const uint32_t TBS = sched_pdsch->tb_size;

    int8_t current_harq_pid = sched_pdsch->dl_harq_pid;
    if (current_harq_pid < 0) {
      /* PP has not selected a specific HARQ Process, get a new one */
      current_harq_pid = sched_ctrl->available_dl_harq.head;
      AssertFatal(current_harq_pid >= 0,
                  "no free HARQ process available for UE %d\n",
                  UE_id);
      remove_front_nr_list(&sched_ctrl->available_dl_harq);
      sched_pdsch->dl_harq_pid = current_harq_pid;
    } else {
      /* PP selected a specific HARQ process. Check whether it will be a new
       * transmission or a retransmission, and remove from the corresponding
       * list */
      if (sched_ctrl->harq_processes[current_harq_pid].round == 0)
        remove_nr_list(&sched_ctrl->available_dl_harq, current_harq_pid);
      else
        remove_nr_list(&sched_ctrl->retrans_dl_harq, current_harq_pid);
    }
    NR_UE_harq_t *harq = &sched_ctrl->harq_processes[current_harq_pid];
    DevAssert(!harq->is_waiting);
    add_tail_nr_list(&sched_ctrl->feedback_dl_harq, current_harq_pid);
    NR_sched_pucch_t *pucch = &sched_ctrl->sched_pucch[sched_pdsch->pucch_allocation];
    harq->feedback_frame = pucch->frame;
    harq->feedback_slot = pucch->ul_slot;
    harq->is_waiting = true;
    UE_info->mac_stats[UE_id].dlsch_rounds[harq->round]++;

    LOG_D(NR_MAC,"%4d.%2d [DLSCH/PDSCH/PUCCH] UE %d RNTI %04x DCI L %d start %3d RBs %3d startSymbol %2d nb_symbol %2d dmrspos %x MCS %2d nrOfLayers %d TBS %4d HARQ PID %2d round %d RV %d NDI %d dl_data_to_ULACK %d (%d.%d) PUCCH allocation %d TPC %d\n",
          frame,
          slot,
          UE_id,
          rnti,
          sched_ctrl->aggregation_level,
          sched_pdsch->rbStart,
          sched_pdsch->rbSize,
          ps->startSymbolIndex,
          ps->nrOfSymbols,
          ps->dl_dmrs_symb_pos,
          sched_pdsch->mcs,
          nrOfLayers,
          TBS,
          current_harq_pid,
          harq->round,
          nr_rv_round_map[harq->round],
          harq->ndi,
          pucch->timing_indicator,
          pucch->frame,
          pucch->ul_slot,
          sched_pdsch->pucch_allocation,
          sched_ctrl->tpc1);

    NR_BWP_Downlink_t *bwp = sched_ctrl->active_bwp;
    NR_BWP_t *genericParameters = get_dl_bwp_genericParameters(bwp,
                                                               RC.nrmac[module_id]->common_channels[0].ServingCellConfigCommon,
                                                               RC.nrmac[module_id]->common_channels[0].sib1 ? RC.nrmac[module_id]->common_channels[0].sib1->message.choice.c1->choice.systemInformationBlockType1 : NULL);

    NR_SearchSpace_t *ss = (bwp||bwpd) ? sched_ctrl->search_space : gNB_mac->sched_ctrlCommon->search_space;

    const int bwpid = bwp ? bwp->bwp_Id : 0;
    const int coresetid = (bwp||bwpd) ? sched_ctrl->coreset->controlResourceSetId : gNB_mac->sched_ctrlCommon->coreset->controlResourceSetId;

    /* look up the PDCCH PDU for this CC, BWP, and CORESET. If it does not exist, create it */
    nfapi_nr_dl_tti_pdcch_pdu_rel15_t *pdcch_pdu = gNB_mac->pdcch_pdu_idx[CC_id][coresetid];
    if (!pdcch_pdu) {
      LOG_D(NR_MAC, "creating pdcch pdu, pdcch_pdu = NULL. \n");
      nfapi_nr_dl_tti_request_pdu_t *dl_tti_pdcch_pdu = &dl_req->dl_tti_pdu_list[dl_req->nPDUs];
      memset(dl_tti_pdcch_pdu, 0, sizeof(nfapi_nr_dl_tti_request_pdu_t));
      dl_tti_pdcch_pdu->PDUType = NFAPI_NR_DL_TTI_PDCCH_PDU_TYPE;
      dl_tti_pdcch_pdu->PDUSize = (uint8_t)(2+sizeof(nfapi_nr_dl_tti_pdcch_pdu));
      dl_req->nPDUs += 1;
      pdcch_pdu = &dl_tti_pdcch_pdu->pdcch_pdu.pdcch_pdu_rel15;
      LOG_D(NR_MAC,"Trying to configure DL pdcch for UE %d, bwp %d, cs %d\n",UE_id,bwpid,coresetid);
      NR_ControlResourceSet_t *coreset = (bwp||bwpd)? sched_ctrl->coreset:gNB_mac->sched_ctrlCommon->coreset;
      nr_configure_pdcch(pdcch_pdu, coreset, genericParameters, &sched_ctrl->sched_pdcch);
      gNB_mac->pdcch_pdu_idx[CC_id][coresetid] = pdcch_pdu;
    }

    nfapi_nr_dl_tti_request_pdu_t *dl_tti_pdsch_pdu = &dl_req->dl_tti_pdu_list[dl_req->nPDUs];
    memset(dl_tti_pdsch_pdu, 0, sizeof(nfapi_nr_dl_tti_request_pdu_t));
    dl_tti_pdsch_pdu->PDUType = NFAPI_NR_DL_TTI_PDSCH_PDU_TYPE;
    dl_tti_pdsch_pdu->PDUSize = (uint8_t)(2+sizeof(nfapi_nr_dl_tti_pdsch_pdu));
    dl_req->nPDUs += 1;
    nfapi_nr_dl_tti_pdsch_pdu_rel15_t *pdsch_pdu = &dl_tti_pdsch_pdu->pdsch_pdu.pdsch_pdu_rel15;

    pdsch_pdu->pduBitmap = 0;
    pdsch_pdu->rnti = rnti;
    /* SCF222: PDU index incremented for each PDSCH PDU sent in TX control
     * message. This is used to associate control information to data and is
     * reset every slot. */
    const int pduindex = gNB_mac->pdu_index[CC_id]++;
    pdsch_pdu->pduIndex = pduindex;

    if (coresetid == 0) {
      pdsch_pdu->BWPSize  = gNB_mac->cset0_bwp_size;
      pdsch_pdu->BWPStart = gNB_mac->cset0_bwp_start;
    } else {
      pdsch_pdu->BWPSize  = NRRIV2BW(genericParameters->locationAndBandwidth, MAX_BWP_SIZE);
      pdsch_pdu->BWPStart = NRRIV2PRBOFFSET(genericParameters->locationAndBandwidth,MAX_BWP_SIZE);
    }

    pdsch_pdu->SubcarrierSpacing = genericParameters->subcarrierSpacing;

    pdsch_pdu->CyclicPrefix = genericParameters->cyclicPrefix ? *genericParameters->cyclicPrefix : 0;

    // Codeword information
    pdsch_pdu->NrOfCodewords = 1;
    pdsch_pdu->targetCodeRate[0] = R;
    pdsch_pdu->qamModOrder[0] = Qm;
    pdsch_pdu->mcsIndex[0] = sched_pdsch->mcs;
    pdsch_pdu->mcsTable[0] = ps->mcsTableIdx;
    AssertFatal(harq!=NULL,"harq is null\n");
    AssertFatal(harq->round<4,"%d",harq->round);
    pdsch_pdu->rvIndex[0] = nr_rv_round_map[harq->round];
    pdsch_pdu->TBSize[0] = TBS;

    pdsch_pdu->dataScramblingId = *scc->physCellId;
    pdsch_pdu->nrOfLayers = nrOfLayers;
    pdsch_pdu->transmissionScheme = 0;
    pdsch_pdu->refPoint = 0; // Point A

    // DMRS
    pdsch_pdu->dlDmrsSymbPos = ps->dl_dmrs_symb_pos;
    pdsch_pdu->dmrsConfigType = ps->dmrsConfigType;
    pdsch_pdu->dlDmrsScramblingId = *scc->physCellId;
    pdsch_pdu->SCID = 0;
    pdsch_pdu->numDmrsCdmGrpsNoData = ps->numDmrsCdmGrpsNoData;
    pdsch_pdu->dmrsPorts = (1<<nrOfLayers)-1;  // FIXME with a better implementation

    // Pdsch Allocation in frequency domain
    pdsch_pdu->resourceAlloc = 1;
    pdsch_pdu->rbStart = sched_pdsch->rbStart;
    pdsch_pdu->rbSize = sched_pdsch->rbSize;
    pdsch_pdu->VRBtoPRBMapping = 1; // non-interleaved, check if this is ok for initialBWP

    // Resource Allocation in time domain
    pdsch_pdu->StartSymbolIndex = ps->startSymbolIndex;
    pdsch_pdu->NrOfSymbols = ps->nrOfSymbols;

    NR_PDSCH_Config_t *pdsch_Config=NULL;
    if (bwp &&
        bwp->bwp_Dedicated &&
        bwp->bwp_Dedicated->pdsch_Config &&
        bwp->bwp_Dedicated->pdsch_Config->choice.setup)
      pdsch_Config =  bwp->bwp_Dedicated->pdsch_Config->choice.setup;

    /* Check and validate PTRS values */
    struct NR_SetupRelease_PTRS_DownlinkConfig *phaseTrackingRS =
      pdsch_Config ? pdsch_Config->dmrs_DownlinkForPDSCH_MappingTypeA->choice.setup->phaseTrackingRS : NULL;
    if (phaseTrackingRS) {
      bool valid_ptrs_setup = set_dl_ptrs_values(phaseTrackingRS->choice.setup,
                                                 pdsch_pdu->rbSize,
                                                 pdsch_pdu->mcsIndex[0],
                                                 pdsch_pdu->mcsTable[0],
                                                 &pdsch_pdu->PTRSFreqDensity,
                                                 &pdsch_pdu->PTRSTimeDensity,
                                                 &pdsch_pdu->PTRSPortIndex,
                                                 &pdsch_pdu->nEpreRatioOfPDSCHToPTRS,
                                                 &pdsch_pdu->PTRSReOffset,
                                                 pdsch_pdu->NrOfSymbols);
      if (valid_ptrs_setup)
        pdsch_pdu->pduBitmap |= 0x1; // Bit 0: pdschPtrs - Indicates PTRS included (FR2)
    }

    LOG_D(NR_MAC,"Configuring DCI/PDCCH in %d.%d at CCE %d, rnti %x\n", frame,slot,sched_ctrl->cce_index,rnti);
    /* Fill PDCCH DL DCI PDU */
    nfapi_nr_dl_dci_pdu_t *dci_pdu = &pdcch_pdu->dci_pdu[pdcch_pdu->numDlDci];
    pdcch_pdu->numDlDci++;
    dci_pdu->RNTI = rnti;
    if (sched_ctrl->coreset &&
        sched_ctrl->search_space &&
        sched_ctrl->coreset->pdcch_DMRS_ScramblingID &&
        sched_ctrl->search_space->searchSpaceType->present == NR_SearchSpace__searchSpaceType_PR_ue_Specific) {
      dci_pdu->ScramblingId = *sched_ctrl->coreset->pdcch_DMRS_ScramblingID;
      dci_pdu->ScramblingRNTI = rnti;
    } else {
      dci_pdu->ScramblingId = *scc->physCellId;
      dci_pdu->ScramblingRNTI = 0;
    }
    dci_pdu->AggregationLevel = sched_ctrl->aggregation_level;
    dci_pdu->CceIndex = sched_ctrl->cce_index;
    dci_pdu->beta_PDCCH_1_0 = 0;
    dci_pdu->powerControlOffsetSS = 1;

    /* DCI payload */
    dci_pdu_rel15_t dci_payload;
    memset(&dci_payload, 0, sizeof(dci_pdu_rel15_t));
    // bwp indicator
    const int n_dl_bwp = bwp ? UE_info->CellGroup[UE_id]->spCellConfig->spCellConfigDedicated->downlinkBWP_ToAddModList->list.count : 0;
    AssertFatal(n_dl_bwp <= 1, "downlinkBWP_ToAddModList has %d BWP!\n", n_dl_bwp);

    // as per table 7.3.1.1.2-1 in 38.212
    dci_payload.bwp_indicator.val = bwp ? (n_dl_bwp < 4 ? bwp->bwp_Id : bwp->bwp_Id - 1) : 0;
    if (bwp) AssertFatal(bwp->bwp_Dedicated->pdsch_Config->choice.setup->resourceAllocation == NR_PDSCH_Config__resourceAllocation_resourceAllocationType1,
			 "Only frequency resource allocation type 1 is currently supported\n");
    dci_payload.frequency_domain_assignment.val =
        PRBalloc_to_locationandbandwidth0(
            pdsch_pdu->rbSize,
            pdsch_pdu->rbStart,
            pdsch_pdu->BWPSize);
    dci_payload.format_indicator = 1;
    dci_payload.time_domain_assignment.val = ps->time_domain_allocation;
    dci_payload.mcs = sched_pdsch->mcs;
    dci_payload.rv = pdsch_pdu->rvIndex[0];
    dci_payload.harq_pid = current_harq_pid;
    dci_payload.ndi = harq->ndi;
    dci_payload.dai[0].val = (pucch->dai_c-1)&3;
    dci_payload.tpc = sched_ctrl->tpc1; // TPC for PUCCH: table 7.2.1-1 in 38.213
    dci_payload.pucch_resource_indicator = pucch->resource_indicator;
    dci_payload.pdsch_to_harq_feedback_timing_indicator.val = pucch->timing_indicator; // PDSCH to HARQ TI
    dci_payload.antenna_ports.val = ps->dmrs_ports_id;
    dci_payload.dmrs_sequence_initialization.val = pdsch_pdu->SCID;
    LOG_D(NR_MAC,
          "%4d.%2d DCI type 1 payload: freq_alloc %d (%d,%d,%d), "
          "time_alloc %d, vrb to prb %d, mcs %d tb_scaling %d ndi %d rv %d tpc %d ti %d\n",
          frame,
          slot,
          dci_payload.frequency_domain_assignment.val,
          pdsch_pdu->rbStart,
          pdsch_pdu->rbSize,
          pdsch_pdu->BWPSize,
          dci_payload.time_domain_assignment.val,
          dci_payload.vrb_to_prb_mapping.val,
          dci_payload.mcs,
          dci_payload.tb_scaling,
          dci_payload.ndi,
          dci_payload.rv,
          dci_payload.tpc,
          pucch->timing_indicator);

    int dci_format = ss && ss->searchSpaceType && ss->searchSpaceType->present == NR_SearchSpace__searchSpaceType_PR_ue_Specific ?
                     NR_DL_DCI_FORMAT_1_1 : NR_DL_DCI_FORMAT_1_0;

    const int rnti_type = NR_RNTI_C;

    fill_dci_pdu_rel15(scc,
                       UE_info->CellGroup[UE_id],
                       dci_pdu,
                       &dci_payload,
                       dci_format,
                       rnti_type,
                       pdsch_pdu->BWPSize,
                       bwp? bwp->bwp_Id : 0,
                       gNB_mac->cset0_bwp_size);

    LOG_D(NR_MAC,
          "coreset params: FreqDomainResource %llx, start_symbol %d  n_symb %d\n",
          (unsigned long long)pdcch_pdu->FreqDomainResource,
          pdcch_pdu->StartSymbolIndex,
          pdcch_pdu->DurationSymbols);

    if (harq->round != 0) { /* retransmission */
      /* we do not have to do anything, since we do not require to get data
       * from RLC or encode MAC CEs. The TX_req structure is filled below 
       * or copy data to FAPI structures */
      LOG_D(NR_MAC,
            "%d.%2d DL retransmission UE %d/RNTI %04x HARQ PID %d round %d NDI %d\n",
            frame,
            slot,
            UE_id,
            rnti,
            current_harq_pid,
            harq->round,
            harq->ndi);

      AssertFatal(harq->sched_pdsch.tb_size == TBS,
                  "UE %d mismatch between scheduled TBS and buffered TB for HARQ PID %d\n",
                  UE_id,
                  current_harq_pid);

      T(T_GNB_MAC_RETRANSMISSION_DL_PDU_WITH_DATA, T_INT(module_id), T_INT(CC_id), T_INT(rnti),
        T_INT(frame), T_INT(slot), T_INT(current_harq_pid), T_INT(harq->round), T_BUFFER(harq->tb, TBS));
    } else { /* initial transmission */

      LOG_D(NR_MAC, "[%s] Initial HARQ transmission in %d.%d\n", __FUNCTION__, frame, slot);

      uint8_t *buf = (uint8_t *) harq->tb;

      /* first, write all CEs that might be there */
      int written = nr_write_ce_dlsch_pdu(module_id,
                                          sched_ctrl,
                                          (unsigned char *)buf,
                                          255, // no drx
                                          NULL); // contention res id
      buf += written;
      int size = TBS - written;
      DevAssert(size >= 0);

      /* next, get RLC data */

      // const int lcid = DL_SCH_LCID_DTCH;
      const int lcid = sched_ctrl->lcid_to_schedule;
      int dlsch_total_bytes = 0;
      start_meas(&gNB_mac->rlc_data_req);
      if (sched_ctrl->num_total_bytes > 0) {
        tbs_size_t len = 0;
        while (size > 3) {
          // we do not know how much data we will get from RLC, i.e., whether it
          // will be longer than 256B or not. Therefore, reserve space for long header, then
          // fetch data, then fill real length
          NR_MAC_SUBHEADER_LONG *header = (NR_MAC_SUBHEADER_LONG *) buf;
          buf += 3;
          size -= 3;

          /* limit requested number of bytes to what preprocessor specified, or
           * such that TBS is full */
          const rlc_buffer_occupancy_t ndata = min(sched_ctrl->rlc_status[lcid].bytes_in_buffer, size);

          len = mac_rlc_data_req(module_id,
                                 rnti,
                                 module_id,
                                 frame,
                                 ENB_FLAG_YES,
                                 MBMS_FLAG_NO,
                                 lcid,
                                 ndata,
                                 (char *)buf,
                                 0,
                                 0);

          LOG_D(NR_MAC,
                "%4d.%2d RNTI %04x: %d bytes from %s %d (ndata %d, remaining size %d)\n",
                frame,
                slot,
                rnti,
                len,
                lcid < 4 ? "DCCH" : "DTCH",
                lcid,
                ndata,
                size);
          if (len == 0)
            break;

          header->R = 0;
          header->F = 1;
          header->LCID = lcid;
          header->L1 = (len >> 8) & 0xff;
          header->L2 = len & 0xff;
          size -= len;
          buf += len;
          dlsch_total_bytes += len;
        }
        if (len == 0) {
          /* RLC did not have data anymore, mark buffer as unused */
          buf -= 3;
          size += 3;
        }
      }
      else if (get_softmodem_params()->phy_test || get_softmodem_params()->do_ra || get_softmodem_params()->sa) {
        /* we will need the large header, phy-test typically allocates all
         * resources and fills to the last byte below */
        NR_MAC_SUBHEADER_LONG *header = (NR_MAC_SUBHEADER_LONG *) buf;
        buf += 3;
        size -= 3;
        DevAssert(size > 0);
        LOG_D(NR_MAC, "Configuring DL_TX in %d.%d: TBS %d with %d B of random data\n", frame, slot, TBS, size);
        // fill dlsch_buffer with random data
        for (int i = 0; i < size; i++)
          buf[i] = lrand48() & 0xff;
        header->R = 0;
        header->F = 1;
        header->LCID = DL_SCH_LCID_PADDING;
        header->L1 = (size >> 8) & 0xff;
        header->L2 = size & 0xff;
        size -= size;
        buf += size;
        dlsch_total_bytes += size;
      }
      stop_meas(&gNB_mac->rlc_data_req);

      // Add padding header and zero rest out if there is space left
      if (size > 0) {
        NR_MAC_SUBHEADER_FIXED *padding = (NR_MAC_SUBHEADER_FIXED *) buf;
        padding->R = 0;
        padding->LCID = DL_SCH_LCID_PADDING;
        size -= 1;
        buf += 1;
        while (size > 0) {
          *buf = 0;
          buf += 1;
          size -= 1;
        }
      }

      UE_info->mac_stats[UE_id].dlsch_total_bytes += TBS;
      UE_info->mac_stats[UE_id].dlsch_current_bytes = TBS;
      UE_info->mac_stats[UE_id].lc_bytes_tx[lcid] += dlsch_total_bytes;

      /* save retransmission information */
      harq->sched_pdsch = *sched_pdsch;
      /* save which time allocation has been used, to be used on
       * retransmissions */
      harq->sched_pdsch.time_domain_allocation = ps->time_domain_allocation;

      // ta command is sent, values are reset
      if (sched_ctrl->ta_apply) {
        sched_ctrl->ta_apply = false;
        sched_ctrl->ta_frame = frame;
        LOG_D(NR_MAC,
              "%d.%2d UE %d TA scheduled, resetting TA frame\n",
              frame,
              slot,
              UE_id);
      }

      T(T_GNB_MAC_DL_PDU_WITH_DATA, T_INT(module_id), T_INT(CC_id), T_INT(rnti),
        T_INT(frame), T_INT(slot), T_INT(current_harq_pid), T_BUFFER(harq->tb, TBS));
    }

    const int ntx_req = gNB_mac->TX_req[CC_id].Number_of_PDUs;
    nfapi_nr_pdu_t *tx_req = &gNB_mac->TX_req[CC_id].pdu_list[ntx_req];
    tx_req->PDU_length = TBS;
    tx_req->PDU_index  = pduindex;
    tx_req->num_TLV = 1;
    tx_req->TLVs[0].length = TBS + 2;
    memcpy(tx_req->TLVs[0].value.direct, harq->tb, TBS);
    gNB_mac->TX_req[CC_id].Number_of_PDUs++;
    gNB_mac->TX_req[CC_id].SFN = frame;
    gNB_mac->TX_req[CC_id].Slot = slot;

    /* mark UE as scheduled */
    sched_pdsch->rbSize = 0;
  }
}<|MERGE_RESOLUTION|>--- conflicted
+++ resolved
@@ -505,7 +505,7 @@
                                                         DL_SCH_LCID_DCCH,
                                                         0,
                                                         0);
-    if ((sched_ctrl->lcid_mask&(1<<4)) > 0) {
+    if ((sched_ctrl->lcid_mask&(1<<4)) > 0) {  
        start_meas(&RC.nrmac[module_id]->rlc_status_ind);
        sched_ctrl->rlc_status[DL_SCH_LCID_DTCH] = mac_rlc_status_ind(module_id,
                                                                     rnti,
@@ -520,13 +520,13 @@
        stop_meas(&RC.nrmac[module_id]->rlc_status_ind);
     }
     if(sched_ctrl->rlc_status[DL_SCH_LCID_DCCH].bytes_in_buffer > 0){
-      lcid = DL_SCH_LCID_DCCH;
-    }
+      lcid = DL_SCH_LCID_DCCH;       
+    } 
     else if (sched_ctrl->rlc_status[DL_SCH_LCID_DCCH1].bytes_in_buffer > 0)
     {
-      lcid = DL_SCH_LCID_DCCH1;
+      lcid = DL_SCH_LCID_DCCH1;       
     }else{
-      lcid = DL_SCH_LCID_DTCH;
+      lcid = DL_SCH_LCID_DTCH;       
     }
                                                       
     sched_ctrl->num_total_bytes += sched_ctrl->rlc_status[lcid].bytes_in_buffer;
@@ -609,8 +609,7 @@
     }
     /* check whether we need to switch the TDA allocation since the last
      * (re-)transmission */
-<<<<<<< HEAD
-    if (ps->time_domain_allocation != tda)
+    if (ps->time_domain_allocation != tda || sched_ctrl->update_pdsch_ps) {
       nr_set_pdsch_semi_static(nr_mac->common_channels[0].sib1 ? (const NR_SIB1_t *)nr_mac->common_channels[0].sib1->message.choice.c1->choice.systemInformationBlockType1 : NULL,
                                scc,
                                cg,
@@ -620,12 +619,8 @@
                                ps->nrOfLayers,
                                sched_ctrl,
                                ps);
-=======
-    if (ps->time_domain_allocation != tda || sched_ctrl->update_pdsch_ps) {
-      nr_set_pdsch_semi_static(scc, cg, sched_ctrl->active_bwp, bwpd, tda, ps->nrOfLayers, sched_ctrl, ps);
       sched_ctrl->update_pdsch_ps = false;
     }
->>>>>>> a981291b
   } else {
     /* the retransmission will use a different time domain allocation, check
      * that we have enough resources */
@@ -924,8 +919,7 @@
     NR_sched_pdsch_t *sched_pdsch = &sched_ctrl->sched_pdsch;
     NR_pdsch_semi_static_t *ps = &sched_ctrl->pdsch_semi_static;
 
-<<<<<<< HEAD
-    if (ps->nrOfLayers != layers[UE_id] || ps->time_domain_allocation != tda)
+    if (ps->nrOfLayers != layers[UE_id] || ps->time_domain_allocation != tda || sched_ctrl->update_pdsch_ps) {
       nr_set_pdsch_semi_static(mac->common_channels[0].sib1 ? (const NR_SIB1_t *)mac->common_channels[0].sib1->message.choice.c1->choice.systemInformationBlockType1 : NULL,
                                scc,
                                UE_info->CellGroup[UE_id],
@@ -935,14 +929,8 @@
                                layers[UE_id],
                                sched_ctrl,
                                ps);
-=======
-    if (ps->nrOfLayers != layers[UE_id] ||
-        ps->time_domain_allocation != tda ||
-        sched_ctrl->update_pdsch_ps) {
-      nr_set_pdsch_semi_static(scc, UE_info->CellGroup[UE_id], sched_ctrl->active_bwp, bwpd, tda, layers[UE_id], sched_ctrl, ps);
       sched_ctrl->update_pdsch_ps = false;
     }
->>>>>>> a981291b
 
     const uint16_t slbitmap = SL_to_bitmap(ps->startSymbolIndex, ps->nrOfSymbols);
     // Freq-demain allocation
