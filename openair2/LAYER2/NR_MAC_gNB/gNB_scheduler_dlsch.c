/*
 * Licensed to the OpenAirInterface (OAI) Software Alliance under one or more
 * contributor license agreements.  See the NOTICE file distributed with
 * this work for additional information regarding copyright ownership.
 * The OpenAirInterface Software Alliance licenses this file to You under
 * the OAI Public License, Version 1.1  (the "License"); you may not use this file
 * except in compliance with the License.
 * You may obtain a copy of the License at
 *
 *      http://www.openairinterface.org/?page_id=698
 *
 * Unless required by applicable law or agreed to in writing, software
 * distributed under the License is distributed on an "AS IS" BASIS,
 * WITHOUT WARRANTIES OR CONDITIONS OF ANY KIND, either express or implied.
 * See the License for the specific language governing permissions and
 * limitations under the License.
 *-------------------------------------------------------------------------------
 * For more information about the OpenAirInterface (OAI) Software Alliance:
 *      contact@openairinterface.org
 */

/*! \file       gNB_scheduler_dlsch.c
 * \brief       procedures related to gNB for the DLSCH transport channel
 * \author      Guido Casati
 * \date        2019
 * \email:      guido.casati@iis.fraunhofe.de
 * \version     1.0
 * @ingroup     _mac

 */

#include "common/utils/nr/nr_common.h"
/*MAC*/
#include "NR_MAC_COMMON/nr_mac.h"
#include "NR_MAC_gNB/nr_mac_gNB.h"
#include "NR_MAC_COMMON/nr_mac_extern.h"
#include "LAYER2/NR_MAC_gNB/mac_proto.h"

/*NFAPI*/
#include "nfapi_nr_interface.h"
/*TAG*/
#include "NR_TAG-Id.h"

/*Softmodem params*/
#include "executables/softmodem-common.h"
#include "../../../nfapi/oai_integration/vendor_ext.h"

////////////////////////////////////////////////////////
/////* DLSCH MAC PDU generation (6.1.2 TS 38.321) */////
////////////////////////////////////////////////////////
#define OCTET 8
#define HALFWORD 16
#define WORD 32
//#define SIZE_OF_POINTER sizeof (void *)

void calculate_preferred_dl_tda(module_id_t module_id, const NR_BWP_Downlink_t *bwp) {
  gNB_MAC_INST *nrmac = RC.nrmac[module_id];
  const int bwp_id = bwp ? bwp->bwp_Id : 0;

  if (nrmac->preferred_dl_tda[bwp_id])
    return;

  /* there is a mixed slot only when in TDD */
  NR_ServingCellConfigCommon_t *scc = nrmac->common_channels->ServingCellConfigCommon;
  frame_type_t frame_type = nrmac->common_channels->frame_type;
  const int n = nr_slots_per_frame[*scc->ssbSubcarrierSpacing];
  const NR_TDD_UL_DL_Pattern_t *tdd =
    scc->tdd_UL_DL_ConfigurationCommon ? &scc->tdd_UL_DL_ConfigurationCommon->pattern1 : NULL;
  int symb_dlMixed = 0;
  int nr_mix_slots = 0;
  int nr_slots_period = n;

  if (tdd) {
    symb_dlMixed = (1 << tdd->nrofDownlinkSymbols) - 1;
    nr_mix_slots = tdd->nrofDownlinkSymbols != 0 || tdd->nrofUplinkSymbols != 0;
    nr_slots_period /= get_nb_periods_per_frame(tdd->dl_UL_TransmissionPeriodicity);
  } else
    // if TDD configuration is not present and the band is not FDD, it means it is a dynamic TDD configuration
    AssertFatal(nrmac->common_channels->frame_type == FDD,"Dynamic TDD not handled yet\n");

  int target_ss;

  if (bwp) {
    target_ss = NR_SearchSpace__searchSpaceType_PR_ue_Specific;
  } else {
    target_ss = NR_SearchSpace__searchSpaceType_PR_common;
  }

  const NR_SIB1_t *sib1 = nrmac->common_channels[0].sib1 ? nrmac->common_channels[0].sib1->message.choice.c1->choice.systemInformationBlockType1 : NULL;
  NR_SearchSpace_t *search_space = get_searchspace(sib1,
                                                   scc,
                                                   bwp ? bwp->bwp_Dedicated : NULL,
                                                   target_ss);

  NR_ControlResourceSet_t *coreset = get_coreset(module_id, scc, bwp ? bwp->bwp_Dedicated : NULL, search_space, target_ss);
  // get coreset symbol "map"
  const uint16_t symb_coreset = (1 << coreset->duration) - 1;

  NR_PDSCH_TimeDomainResourceAllocationList_t *tdaList = get_pdsch_TimeDomainAllocationList(bwp,
                                                                                            scc,
                                                                                            sib1);
  AssertFatal(tdaList->list.count >= 1, "need to have at least one TDA for DL slots\n");

  /* check that TDA index 0 fits into DL and does not overlap CORESET */
  const NR_PDSCH_TimeDomainResourceAllocation_t *tdaP_DL = tdaList->list.array[0];
  AssertFatal(!tdaP_DL->k0 || *tdaP_DL->k0 == 0,
              "TimeDomainAllocation at index 1: non-null k0 (%ld) is not supported by the scheduler\n",
              *tdaP_DL->k0);
  int start, len;
  SLIV2SL(tdaP_DL->startSymbolAndLength, &start, &len);
  const uint16_t symb_tda = ((1 << len) - 1) << start;
  // check whether coreset and TDA overlap: then we cannot use it. Note that
  // here we assume that the coreset is scheduled every slot (which it
  // currently is) and starting at symbol 0
  AssertFatal((symb_coreset & symb_tda) == 0, "TDA index 0 for DL overlaps with CORESET\n");
  /* check that TDA index 1 fits into DL part of mixed slot, if it exists */
  int tdaMi = -1;

  if (frame_type == TDD && tdaList->list.count > 1) {
    const NR_PDSCH_TimeDomainResourceAllocation_t *tdaP_Mi = tdaList->list.array[1];
    AssertFatal(!tdaP_Mi->k0 || *tdaP_Mi->k0 == 0,
                "TimeDomainAllocation at index 1: non-null k0 (%ld) is not supported by the scheduler\n",
                *tdaP_Mi->k0);
    int start, len;
    SLIV2SL(tdaP_Mi->startSymbolAndLength, &start, &len);
    const uint16_t symb_tda = ((1 << len) - 1) << start;

    // check whether coreset and TDA overlap: then, we cannot use it. Also,
    // check whether TDA is entirely within mixed slot DL. Note that
    // here we assume that the coreset is scheduled every slot (which it
    // currently is)
    if ((symb_coreset & symb_tda) == 0 && (symb_dlMixed & symb_tda) == symb_tda) {
      tdaMi = 1;
    } else {
      LOG_E(MAC,
            "TDA index 1 DL overlaps with CORESET or is not entirely in mixed slot (symb_coreset %x symb_dlMixed %x symb_tda %x), won't schedule DL mixed slot\n",
            symb_coreset,
            symb_dlMixed,
            symb_tda);
    }
  }

  nrmac->preferred_dl_tda[bwp_id] = malloc(n * sizeof(*nrmac->preferred_dl_tda[bwp_id]));

  for (int i = 0; i < n; ++i) {
    nrmac->preferred_dl_tda[bwp_id][i] = -1;

    if (frame_type == FDD || i % nr_slots_period < tdd->nrofDownlinkSlots)
      nrmac->preferred_dl_tda[bwp_id][i] = 0;
    else if (nr_mix_slots && i % nr_slots_period == tdd->nrofDownlinkSlots)
      nrmac->preferred_dl_tda[bwp_id][i] = tdaMi;

    LOG_D(MAC, "slot %d preferred_dl_tda %d\n", i, nrmac->preferred_dl_tda[bwp_id][i]);
  }
}

// Compute and write all MAC CEs and subheaders, and return number of written
// bytes
int nr_write_ce_dlsch_pdu(module_id_t module_idP,
                          const NR_UE_sched_ctrl_t *ue_sched_ctl,
                          unsigned char *mac_pdu,
                          unsigned char drx_cmd,
                          unsigned char *ue_cont_res_id) {
  gNB_MAC_INST *gNB = RC.nrmac[module_idP];
  NR_MAC_SUBHEADER_FIXED *mac_pdu_ptr = (NR_MAC_SUBHEADER_FIXED *) mac_pdu;
  uint8_t last_size = 0;
  int offset = 0, mac_ce_size, i, timing_advance_cmd, tag_id = 0;
  // MAC CEs
  uint8_t mac_header_control_elements[16], *ce_ptr;
  ce_ptr = &mac_header_control_elements[0];

  // DRX command subheader (MAC CE size 0)
  if (drx_cmd != 255) {
    mac_pdu_ptr->R = 0;
    mac_pdu_ptr->LCID = DL_SCH_LCID_DRX;
    //last_size = 1;
    mac_pdu_ptr++;
  }

  // Timing Advance subheader
  /* This was done only when timing_advance_cmd != 31
  // now TA is always send when ta_timer resets regardless of its value
  // this is done to avoid issues with the timeAlignmentTimer which is
  // supposed to monitor if the UE received TA or not */
  if (ue_sched_ctl->ta_apply) {
    mac_pdu_ptr->R = 0;
    mac_pdu_ptr->LCID = DL_SCH_LCID_TA_COMMAND;
    //last_size = 1;
    mac_pdu_ptr++;
    // TA MAC CE (1 octet)
    timing_advance_cmd = ue_sched_ctl->ta_update;
    AssertFatal(timing_advance_cmd < 64, "timing_advance_cmd %d > 63\n", timing_advance_cmd);
    ((NR_MAC_CE_TA *) ce_ptr)->TA_COMMAND = timing_advance_cmd;    //(timing_advance_cmd+31)&0x3f;

    if (gNB->tag->tag_Id != 0) {
      tag_id = gNB->tag->tag_Id;
      ((NR_MAC_CE_TA *) ce_ptr)->TAGID = tag_id;
    }

    LOG_D(NR_MAC, "NR MAC CE timing advance command = %d (%d) TAG ID = %d\n", timing_advance_cmd, ((NR_MAC_CE_TA *) ce_ptr)->TA_COMMAND, tag_id);
    mac_ce_size = sizeof(NR_MAC_CE_TA);
    // Copying  bytes for MAC CEs to the mac pdu pointer
    memcpy((void *) mac_pdu_ptr, (void *) ce_ptr, mac_ce_size);
    ce_ptr += mac_ce_size;
    mac_pdu_ptr += (unsigned char) mac_ce_size;
  }

  // Contention resolution fixed subheader and MAC CE
  if (ue_cont_res_id) {
    mac_pdu_ptr->R = 0;
    mac_pdu_ptr->LCID = DL_SCH_LCID_CON_RES_ID;
    mac_pdu_ptr++;
    //last_size = 1;
    // contention resolution identity MAC ce has a fixed 48 bit size
    // this contains the UL CCCH SDU. If UL CCCH SDU is longer than 48 bits,
    // it contains the first 48 bits of the UL CCCH SDU
    LOG_T(NR_MAC, "[gNB ][RAPROC] Generate contention resolution msg: %x.%x.%x.%x.%x.%x\n",
          ue_cont_res_id[0], ue_cont_res_id[1], ue_cont_res_id[2],
          ue_cont_res_id[3], ue_cont_res_id[4], ue_cont_res_id[5]);
    // Copying bytes (6 octects) to CEs pointer
    mac_ce_size = 6;
    memcpy(ce_ptr, ue_cont_res_id, mac_ce_size);
    // Copying bytes for MAC CEs to mac pdu pointer
    memcpy((void *) mac_pdu_ptr, (void *) ce_ptr, mac_ce_size);
    ce_ptr += mac_ce_size;
    mac_pdu_ptr += (unsigned char) mac_ce_size;
  }

  //TS 38.321 Sec 6.1.3.15 TCI State indication for UE Specific PDCCH MAC CE SubPDU generation
  if (ue_sched_ctl->UE_mac_ce_ctrl.pdcch_state_ind.is_scheduled) {
    //filling subheader
    mac_pdu_ptr->R = 0;
    mac_pdu_ptr->LCID = DL_SCH_LCID_TCI_STATE_IND_UE_SPEC_PDCCH;
    mac_pdu_ptr++;
    //Creating the instance of CE structure
    NR_TCI_PDCCH  nr_UESpec_TCI_StateInd_PDCCH;
    //filling the CE structre
    nr_UESpec_TCI_StateInd_PDCCH.CoresetId1 = ((ue_sched_ctl->UE_mac_ce_ctrl.pdcch_state_ind.coresetId) & 0xF) >> 1; //extracting MSB 3 bits from LS nibble
    nr_UESpec_TCI_StateInd_PDCCH.ServingCellId = (ue_sched_ctl->UE_mac_ce_ctrl.pdcch_state_ind.servingCellId) & 0x1F; //extracting LSB 5 Bits
    nr_UESpec_TCI_StateInd_PDCCH.TciStateId = (ue_sched_ctl->UE_mac_ce_ctrl.pdcch_state_ind.tciStateId) & 0x7F; //extracting LSB 7 bits
    nr_UESpec_TCI_StateInd_PDCCH.CoresetId2 = (ue_sched_ctl->UE_mac_ce_ctrl.pdcch_state_ind.coresetId) & 0x1; //extracting LSB 1 bit
    LOG_D(NR_MAC, "NR MAC CE TCI state indication for UE Specific PDCCH = %d \n", nr_UESpec_TCI_StateInd_PDCCH.TciStateId);
    mac_ce_size = sizeof(NR_TCI_PDCCH);
    // Copying  bytes for MAC CEs to the mac pdu pointer
    memcpy((void *) mac_pdu_ptr, (void *)&nr_UESpec_TCI_StateInd_PDCCH, mac_ce_size);
    //incrementing the PDU pointer
    mac_pdu_ptr += (unsigned char) mac_ce_size;
  }

  //TS 38.321 Sec 6.1.3.16, SP CSI reporting on PUCCH Activation/Deactivation MAC CE
  if (ue_sched_ctl->UE_mac_ce_ctrl.SP_CSI_reporting_pucch.is_scheduled) {
    //filling the subheader
    mac_pdu_ptr->R = 0;
    mac_pdu_ptr->LCID = DL_SCH_LCID_SP_CSI_REP_PUCCH_ACT;
    mac_pdu_ptr++;
    //creating the instance of CE structure
    NR_PUCCH_CSI_REPORTING nr_PUCCH_CSI_reportingActDeact;
    //filling the CE structure
    nr_PUCCH_CSI_reportingActDeact.BWP_Id = (ue_sched_ctl->UE_mac_ce_ctrl.SP_CSI_reporting_pucch.bwpId) & 0x3; //extracting LSB 2 bibs
    nr_PUCCH_CSI_reportingActDeact.ServingCellId = (ue_sched_ctl->UE_mac_ce_ctrl.SP_CSI_reporting_pucch.servingCellId) & 0x1F; //extracting LSB 5 bits
    nr_PUCCH_CSI_reportingActDeact.S0 = ue_sched_ctl->UE_mac_ce_ctrl.SP_CSI_reporting_pucch.s0tos3_actDeact[0];
    nr_PUCCH_CSI_reportingActDeact.S1 = ue_sched_ctl->UE_mac_ce_ctrl.SP_CSI_reporting_pucch.s0tos3_actDeact[1];
    nr_PUCCH_CSI_reportingActDeact.S2 = ue_sched_ctl->UE_mac_ce_ctrl.SP_CSI_reporting_pucch.s0tos3_actDeact[2];
    nr_PUCCH_CSI_reportingActDeact.S3 = ue_sched_ctl->UE_mac_ce_ctrl.SP_CSI_reporting_pucch.s0tos3_actDeact[3];
    nr_PUCCH_CSI_reportingActDeact.R2 = 0;
    mac_ce_size = sizeof(NR_PUCCH_CSI_REPORTING);
    // Copying MAC CE data to the mac pdu pointer
    memcpy((void *) mac_pdu_ptr, (void *)&nr_PUCCH_CSI_reportingActDeact, mac_ce_size);
    //incrementing the PDU pointer
    mac_pdu_ptr += (unsigned char) mac_ce_size;
  }

  //TS 38.321 Sec 6.1.3.14, TCI State activation/deactivation for UE Specific PDSCH MAC CE
  if (ue_sched_ctl->UE_mac_ce_ctrl.pdsch_TCI_States_ActDeact.is_scheduled) {
    //Computing the number of octects to be allocated for Flexible array member
    //of MAC CE structure
    uint8_t num_octects = (ue_sched_ctl->UE_mac_ce_ctrl.pdsch_TCI_States_ActDeact.highestTciStateActivated) / 8 + 1; //Calculating the number of octects for allocating the memory
    //filling the subheader
    ((NR_MAC_SUBHEADER_SHORT *) mac_pdu_ptr)->R = 0;
    ((NR_MAC_SUBHEADER_SHORT *) mac_pdu_ptr)->F = 0;
    ((NR_MAC_SUBHEADER_SHORT *) mac_pdu_ptr)->LCID = DL_SCH_LCID_TCI_STATE_ACT_UE_SPEC_PDSCH;
    ((NR_MAC_SUBHEADER_SHORT *) mac_pdu_ptr)->L = sizeof(NR_TCI_PDSCH_APERIODIC_CSI) + num_octects * sizeof(uint8_t);
    last_size = 2;
    //Incrementing the PDU pointer
    mac_pdu_ptr += last_size;
    //allocating memory for CE Structure
    NR_TCI_PDSCH_APERIODIC_CSI *nr_UESpec_TCI_StateInd_PDSCH = (NR_TCI_PDSCH_APERIODIC_CSI *)malloc(sizeof(NR_TCI_PDSCH_APERIODIC_CSI) + num_octects * sizeof(uint8_t));
    //initializing to zero
    memset((void *)nr_UESpec_TCI_StateInd_PDSCH, 0, sizeof(NR_TCI_PDSCH_APERIODIC_CSI) + num_octects * sizeof(uint8_t));
    //filling the CE Structure
    nr_UESpec_TCI_StateInd_PDSCH->BWP_Id = (ue_sched_ctl->UE_mac_ce_ctrl.pdsch_TCI_States_ActDeact.bwpId) & 0x3; //extracting LSB 2 Bits
    nr_UESpec_TCI_StateInd_PDSCH->ServingCellId = (ue_sched_ctl->UE_mac_ce_ctrl.pdsch_TCI_States_ActDeact.servingCellId) & 0x1F; //extracting LSB 5 bits

    for(i = 0; i < (num_octects * 8); i++) {
      if(ue_sched_ctl->UE_mac_ce_ctrl.pdsch_TCI_States_ActDeact.tciStateActDeact[i])
        nr_UESpec_TCI_StateInd_PDSCH->T[i / 8] = nr_UESpec_TCI_StateInd_PDSCH->T[i / 8] | (1 << (i % 8));
    }

    mac_ce_size = sizeof(NR_TCI_PDSCH_APERIODIC_CSI) + num_octects * sizeof(uint8_t);
    //Copying  bytes for MAC CEs to the mac pdu pointer
    memcpy((void *) mac_pdu_ptr, (void *)nr_UESpec_TCI_StateInd_PDSCH, mac_ce_size);
    //incrementing the mac pdu pointer
    mac_pdu_ptr += (unsigned char) mac_ce_size;
    //freeing the allocated memory
    free(nr_UESpec_TCI_StateInd_PDSCH);
  }

  //TS38.321 Sec 6.1.3.13 Aperiodic CSI Trigger State Subselection MAC CE
  if (ue_sched_ctl->UE_mac_ce_ctrl.aperi_CSI_trigger.is_scheduled) {
    //Computing the number of octects to be allocated for Flexible array member
    //of MAC CE structure
    uint8_t num_octects = (ue_sched_ctl->UE_mac_ce_ctrl.aperi_CSI_trigger.highestTriggerStateSelected) / 8 + 1; //Calculating the number of octects for allocating the memory
    //filling the subheader
    ((NR_MAC_SUBHEADER_SHORT *) mac_pdu_ptr)->R = 0;
    ((NR_MAC_SUBHEADER_SHORT *) mac_pdu_ptr)->F = 0;
    ((NR_MAC_SUBHEADER_SHORT *) mac_pdu_ptr)->LCID = DL_SCH_LCID_APERIODIC_CSI_TRI_STATE_SUBSEL;
    ((NR_MAC_SUBHEADER_SHORT *) mac_pdu_ptr)->L = sizeof(NR_TCI_PDSCH_APERIODIC_CSI) + num_octects * sizeof(uint8_t);
    last_size = 2;
    //Incrementing the PDU pointer
    mac_pdu_ptr += last_size;
    //allocating memory for CE structure
    NR_TCI_PDSCH_APERIODIC_CSI *nr_Aperiodic_CSI_Trigger = (NR_TCI_PDSCH_APERIODIC_CSI *)malloc(sizeof(NR_TCI_PDSCH_APERIODIC_CSI) + num_octects * sizeof(uint8_t));
    //initializing to zero
    memset((void *)nr_Aperiodic_CSI_Trigger, 0, sizeof(NR_TCI_PDSCH_APERIODIC_CSI) + num_octects * sizeof(uint8_t));
    //filling the CE Structure
    nr_Aperiodic_CSI_Trigger->BWP_Id = (ue_sched_ctl->UE_mac_ce_ctrl.aperi_CSI_trigger.bwpId) & 0x3; //extracting LSB 2 bits
    nr_Aperiodic_CSI_Trigger->ServingCellId = (ue_sched_ctl->UE_mac_ce_ctrl.aperi_CSI_trigger.servingCellId) & 0x1F; //extracting LSB 5 bits
    nr_Aperiodic_CSI_Trigger->R = 0;

    for(i = 0; i < (num_octects * 8); i++) {
      if(ue_sched_ctl->UE_mac_ce_ctrl.aperi_CSI_trigger.triggerStateSelection[i])
        nr_Aperiodic_CSI_Trigger->T[i / 8] = nr_Aperiodic_CSI_Trigger->T[i / 8] | (1 << (i % 8));
    }

    mac_ce_size = sizeof(NR_TCI_PDSCH_APERIODIC_CSI) + num_octects * sizeof(uint8_t);
    // Copying  bytes for MAC CEs to the mac pdu pointer
    memcpy((void *) mac_pdu_ptr, (void *)nr_Aperiodic_CSI_Trigger, mac_ce_size);
    //incrementing the mac pdu pointer
    mac_pdu_ptr += (unsigned char) mac_ce_size;
    //freeing the allocated memory
    free(nr_Aperiodic_CSI_Trigger);
  }

  if (ue_sched_ctl->UE_mac_ce_ctrl.sp_zp_csi_rs.is_scheduled) {
    ((NR_MAC_SUBHEADER_FIXED *) mac_pdu_ptr)->R = 0;
    ((NR_MAC_SUBHEADER_FIXED *) mac_pdu_ptr)->LCID = DL_SCH_LCID_SP_ZP_CSI_RS_RES_SET_ACT;
    mac_pdu_ptr++;
    ((NR_MAC_CE_SP_ZP_CSI_RS_RES_SET *) mac_pdu_ptr)->A_D = ue_sched_ctl->UE_mac_ce_ctrl.sp_zp_csi_rs.act_deact;
    ((NR_MAC_CE_SP_ZP_CSI_RS_RES_SET *) mac_pdu_ptr)->CELLID = ue_sched_ctl->UE_mac_ce_ctrl.sp_zp_csi_rs.serv_cell_id & 0x1F; //5 bits
    ((NR_MAC_CE_SP_ZP_CSI_RS_RES_SET *) mac_pdu_ptr)->BWPID = ue_sched_ctl->UE_mac_ce_ctrl.sp_zp_csi_rs.bwpid & 0x3; //2 bits
    ((NR_MAC_CE_SP_ZP_CSI_RS_RES_SET *) mac_pdu_ptr)->CSIRS_RSC_ID = ue_sched_ctl->UE_mac_ce_ctrl.sp_zp_csi_rs.rsc_id & 0xF; //4 bits
    ((NR_MAC_CE_SP_ZP_CSI_RS_RES_SET *) mac_pdu_ptr)->R = 0;
    LOG_D(NR_MAC, "NR MAC CE of ZP CSIRS Serv cell ID = %d BWPID= %d Rsc set ID = %d\n", ue_sched_ctl->UE_mac_ce_ctrl.sp_zp_csi_rs.serv_cell_id, ue_sched_ctl->UE_mac_ce_ctrl.sp_zp_csi_rs.bwpid,
          ue_sched_ctl->UE_mac_ce_ctrl.sp_zp_csi_rs.rsc_id);
    mac_ce_size = sizeof(NR_MAC_CE_SP_ZP_CSI_RS_RES_SET);
    mac_pdu_ptr += (unsigned char) mac_ce_size;
  }

  if (ue_sched_ctl->UE_mac_ce_ctrl.csi_im.is_scheduled) {
    mac_pdu_ptr->R = 0;
    mac_pdu_ptr->LCID = DL_SCH_LCID_SP_CSI_RS_CSI_IM_RES_SET_ACT;
    mac_pdu_ptr++;
    CSI_RS_CSI_IM_ACT_DEACT_MAC_CE csi_rs_im_act_deact_ce;
    csi_rs_im_act_deact_ce.A_D = ue_sched_ctl->UE_mac_ce_ctrl.csi_im.act_deact;
    csi_rs_im_act_deact_ce.SCID = ue_sched_ctl->UE_mac_ce_ctrl.csi_im.serv_cellid & 0x3F;//gNB_PHY -> ssb_pdu.ssb_pdu_rel15.PhysCellId;
    csi_rs_im_act_deact_ce.BWP_ID = ue_sched_ctl->UE_mac_ce_ctrl.csi_im.bwp_id;
    csi_rs_im_act_deact_ce.R1 = 0;
    csi_rs_im_act_deact_ce.IM = ue_sched_ctl->UE_mac_ce_ctrl.csi_im.im;// IF set CSI IM Rsc id will presesent else CSI IM RSC ID is abscent
    csi_rs_im_act_deact_ce.SP_CSI_RSID = ue_sched_ctl->UE_mac_ce_ctrl.csi_im.nzp_csi_rsc_id;

    if ( csi_rs_im_act_deact_ce.IM ) { //is_scheduled if IM is 1 else this field will not present
      csi_rs_im_act_deact_ce.R2 = 0;
      csi_rs_im_act_deact_ce.SP_CSI_IMID = ue_sched_ctl->UE_mac_ce_ctrl.csi_im.csi_im_rsc_id;
      mac_ce_size = sizeof ( csi_rs_im_act_deact_ce ) - sizeof ( csi_rs_im_act_deact_ce.TCI_STATE );
    } else {
      mac_ce_size = sizeof ( csi_rs_im_act_deact_ce ) - sizeof ( csi_rs_im_act_deact_ce.TCI_STATE ) - 1;
    }

    memcpy ((void *) mac_pdu_ptr, (void *) & ( csi_rs_im_act_deact_ce), mac_ce_size);
    mac_pdu_ptr += (unsigned char) mac_ce_size;

    if (csi_rs_im_act_deact_ce.A_D ) { //Following IE is_scheduled only if A/D is 1
      mac_ce_size = sizeof ( struct TCI_S);

      for ( i = 0; i < ue_sched_ctl->UE_mac_ce_ctrl.csi_im.nb_tci_resource_set_id; i++) {
        csi_rs_im_act_deact_ce.TCI_STATE.R = 0;
        csi_rs_im_act_deact_ce.TCI_STATE.TCI_STATE_ID = ue_sched_ctl->UE_mac_ce_ctrl.csi_im.tci_state_id [i] & 0x7F;
        memcpy ((void *) mac_pdu_ptr, (void *) & (csi_rs_im_act_deact_ce.TCI_STATE), mac_ce_size);
        mac_pdu_ptr += (unsigned char) mac_ce_size;
      }
    }
  }

  // compute final offset
  offset = ((unsigned char *) mac_pdu_ptr - mac_pdu);
  //printf("Offset %d \n", ((unsigned char *) mac_pdu_ptr - mac_pdu));
  return offset;
}

#define BLER_UPDATE_FRAME 10
#define BLER_FILTER 0.9f
int get_mcs_from_bler(module_id_t mod_id, int CC_id, frame_t frame, sub_frame_t slot, int UE_id, int mcs_table) {
  gNB_MAC_INST *nrmac = RC.nrmac[mod_id];
  const NR_ServingCellConfigCommon_t *scc = nrmac->common_channels[CC_id].ServingCellConfigCommon;
  const int n = nr_slots_per_frame[*scc->ssbSubcarrierSpacing];
  int max_allowed_mcs = (mcs_table == 1) ? 27 : 28;
  int max_mcs = nrmac->dl_max_mcs;

  if (nrmac->dl_max_mcs>max_allowed_mcs)
    max_mcs = max_allowed_mcs;

  NR_DL_bler_stats_t *bler_stats = &nrmac->UE_info.UE_sched_ctrl[UE_id].dl_bler_stats;

  /* first call: everything is zero. Initialize to sensible default */
  if (bler_stats->last_frame_slot == 0 && bler_stats->mcs == 0) {
    bler_stats->last_frame_slot = frame * n + slot;
    bler_stats->mcs = 9;
    bler_stats->bler = (nrmac->dl_bler_target_lower + nrmac->dl_bler_target_upper) / 2;
    bler_stats->rd2_bler = nrmac->dl_rd2_bler_threshold;
  }

  const int now = frame * n + slot;
  int diff = now - bler_stats->last_frame_slot;

  if (diff < 0) // wrap around
    diff += 1024 * n;

  const uint8_t old_mcs = bler_stats->mcs;
  const NR_mac_stats_t *stats = &nrmac->UE_info.mac_stats[UE_id];

  // TODO put back this condition when relevant
  /*const int dret3x = stats->dlsch_rounds[3] - bler_stats->dlsch_rounds[3];
  if (dret3x > 0) {
     if there is a third retransmission, decrease MCS for stabilization and
     restart averaging window to stabilize transmission
    bler_stats->last_frame_slot = now;
    bler_stats->mcs = max(9, bler_stats->mcs - 1);
    memcpy(bler_stats->dlsch_rounds, stats->dlsch_rounds, sizeof(stats->dlsch_rounds));
    LOG_D(MAC, "%4d.%2d: %d retx in 3rd round, setting MCS to %d and restarting window\n", frame, slot, dret3x, bler_stats->mcs);
    return bler_stats->mcs;
  }*/
  if (diff < BLER_UPDATE_FRAME * n)
    return old_mcs; // no update

  // last update is longer than x frames ago
  const int dtx = (int)(stats->dlsch_rounds[0] - bler_stats->dlsch_rounds[0]);
  const int dretx = (int)(stats->dlsch_rounds[1] - bler_stats->dlsch_rounds[1]);
  const int dretx2 = (int)(stats->dlsch_rounds[2] - bler_stats->dlsch_rounds[2]);
  const float bler_window = dtx > 0 ? (float) dretx / dtx : bler_stats->bler;
  const float rd2_bler_wnd = dtx > 0 ? (float) dretx2 / dtx : bler_stats->rd2_bler;
  bler_stats->bler = BLER_FILTER * bler_stats->bler + (1 - BLER_FILTER) * bler_window;
  bler_stats->rd2_bler = BLER_FILTER / 4 * bler_stats->rd2_bler + (1 - BLER_FILTER / 4) * rd2_bler_wnd;
  int new_mcs = old_mcs;

  // TODO put back this condition when relevant
  /* first ensure that number of 2nd retx is below threshold. If this is the
   * case, use 1st retx to adjust faster
  if (bler_stats->rd2_bler > nrmac->dl_rd2_bler_threshold && old_mcs > 6) {
    new_mcs -= 2;
  } else if (bler_stats->rd2_bler < nrmac->dl_rd2_bler_threshold) {*/
  if (bler_stats->bler < nrmac->dl_bler_target_lower && old_mcs < max_mcs && dtx > 9)
    new_mcs += 1;
  else if (bler_stats->bler > nrmac->dl_bler_target_upper && old_mcs > 6)
    new_mcs -= 1;

  // else we are within threshold boundaries
  bler_stats->last_frame_slot = now;
  bler_stats->mcs = new_mcs;
  memcpy(bler_stats->dlsch_rounds, stats->dlsch_rounds, sizeof(stats->dlsch_rounds));
  LOG_D(MAC, "%4d.%2d MCS %d -> %d (dtx %d, dretx %d, BLER wnd %.3f avg %.6f, dretx2 %d, RD2 BLER wnd %.3f avg %.6f)\n",
        frame, slot, old_mcs, new_mcs, dtx, dretx, bler_window, bler_stats->bler, dretx2, rd2_bler_wnd, bler_stats->rd2_bler);
  return new_mcs;
}

void nr_store_dlsch_buffer(module_id_t module_id,
                           frame_t frame,
                           sub_frame_t slot) {
  NR_UE_info_t *UE_info = &RC.nrmac[module_id]->UE_info;

  for (int UE_id = UE_info->list.head; UE_id >= 0; UE_id = UE_info->list.next[UE_id]) {
    NR_UE_sched_ctrl_t *sched_ctrl = &UE_info->UE_sched_ctrl[UE_id];
    sched_ctrl->num_total_bytes = 0;
    sched_ctrl->dl_pdus_total = 0;

    /* loop over all activated logical channels */
    // Note: DL_SCH_LCID_DCCH, DL_SCH_LCID_DCCH1, DL_SCH_LCID_DTCH
    for (int i = 0; i < sched_ctrl->dl_lc_num; ++i) {
      const int lcid = sched_ctrl->dl_lc_ids[i];
      const uint16_t rnti = UE_info->rnti[UE_id];
      LOG_D(NR_MAC, "In %s: UE %d/%x: LCID %d\n", __FUNCTION__, UE_id, rnti, lcid);

      if (lcid == DL_SCH_LCID_DTCH && sched_ctrl->rrc_processing_timer > 0) {
        continue;
      }

      start_meas(&RC.nrmac[module_id]->rlc_status_ind);
      sched_ctrl->rlc_status[lcid] = mac_rlc_status_ind(module_id,
                                                        rnti,
                                                        module_id,
                                                        frame,
                                                        slot,
                                                        ENB_FLAG_YES,
                                                        MBMS_FLAG_NO,
                                                        lcid,
                                                        0,
                                                        0);
      stop_meas(&RC.nrmac[module_id]->rlc_status_ind);

      if (sched_ctrl->rlc_status[lcid].bytes_in_buffer == 0)
        continue;

      sched_ctrl->dl_pdus_total += sched_ctrl->rlc_status[lcid].pdus_in_buffer;
      sched_ctrl->num_total_bytes += sched_ctrl->rlc_status[lcid].bytes_in_buffer;
      LOG_D(MAC,
            "[gNB %d][%4d.%2d] %s%d->DLSCH, RLC status for UE %d: %d bytes in buffer, total DL buffer size = %d bytes, %d total PDU bytes, %s TA command\n",
            module_id,
            frame,
            slot,
            lcid < 4 ? "DCCH":"DTCH",
            lcid,
            UE_id,
            sched_ctrl->rlc_status[lcid].bytes_in_buffer,
            sched_ctrl->num_total_bytes,
            sched_ctrl->dl_pdus_total,
            sched_ctrl->ta_apply ? "send":"do not send");
    }
  }
}

bool allocate_dl_retransmission(module_id_t module_id,
                                frame_t frame,
                                sub_frame_t slot,
                                uint16_t *rballoc_mask,
                                int *n_rb_sched,
                                int UE_id,
                                int current_harq_pid) {

  gNB_MAC_INST *nr_mac = RC.nrmac[module_id];
  const NR_ServingCellConfigCommon_t *scc = nr_mac->common_channels->ServingCellConfigCommon;
  NR_UE_info_t *UE_info = &nr_mac->UE_info;
  NR_UE_sched_ctrl_t *sched_ctrl = &UE_info->UE_sched_ctrl[UE_id];
  NR_sched_pdsch_t *retInfo = &sched_ctrl->harq_processes[current_harq_pid].sched_pdsch;
  NR_CellGroupConfig_t *cg = UE_info->CellGroup[UE_id];

  NR_BWP_DownlinkDedicated_t *bwpd =
      cg &&
      cg->spCellConfig &&
      cg->spCellConfig->spCellConfigDedicated ?
      cg->spCellConfig->spCellConfigDedicated->initialDownlinkBWP : NULL;

  NR_BWP_UplinkDedicated_t *ubwpd =
      cg &&
      cg->spCellConfig &&
      cg->spCellConfig->spCellConfigDedicated &&
      cg->spCellConfig->spCellConfigDedicated->uplinkConfig ?
      cg->spCellConfig->spCellConfigDedicated->uplinkConfig->initialUplinkBWP : NULL;

  const NR_SIB1_t *sib1 = RC.nrmac[module_id]->common_channels[0].sib1 ? RC.nrmac[module_id]->common_channels[0].sib1->message.choice.c1->choice.systemInformationBlockType1 : NULL;
  NR_BWP_t *genericParameters = get_dl_bwp_genericParameters(sched_ctrl->active_bwp,
                                                             RC.nrmac[module_id]->common_channels[0].ServingCellConfigCommon,
                                                             sib1);

  const int coresetid = (sched_ctrl->active_bwp||bwpd) ? sched_ctrl->coreset->controlResourceSetId : RC.nrmac[module_id]->sched_ctrlCommon->coreset->controlResourceSetId;
  const uint16_t bwpSize = coresetid == 0 ? RC.nrmac[module_id]->cset0_bwp_size : NRRIV2BW(genericParameters->locationAndBandwidth, MAX_BWP_SIZE);

  int rbStart = 0; // start wrt BWPstart
  NR_pdsch_semi_static_t *ps = &sched_ctrl->pdsch_semi_static;
  int rbSize = 0;
  const int tda = RC.nrmac[module_id]->preferred_dl_tda[sched_ctrl->active_bwp ? sched_ctrl->active_bwp->bwp_Id : 0][slot];
  AssertFatal(tda>=0,"Unable to find PDSCH time domain allocation in list\n");

  if (tda == retInfo->time_domain_allocation) {
    /* Check that there are enough resources for retransmission */
    while (rbSize < retInfo->rbSize) {
      rbStart += rbSize; /* last iteration rbSize was not enough, skip it */
      rbSize = 0;

      const int slbitmap = SL_to_bitmap(ps->startSymbolIndex, ps->nrOfSymbols);
      while (rbStart < bwpSize && (rballoc_mask[rbStart] & slbitmap) != slbitmap)
        rbStart++;

      if (rbStart >= bwpSize) {
        LOG_D(NR_MAC, "cannot allocate retransmission for UE %d/RNTI %04x: no resources\n", UE_id, UE_info->rnti[UE_id]);
        return false;
      }

      while (rbStart + rbSize < bwpSize &&
             (rballoc_mask[rbStart + rbSize] & slbitmap) == slbitmap &&
             rbSize < retInfo->rbSize)
        rbSize++;
    }

    /* check whether we need to switch the TDA allocation since the last
     * (re-)transmission */
    if (ps->time_domain_allocation != tda) {
      nr_set_pdsch_semi_static(sib1,
                               scc,
                               cg,
                               sched_ctrl->active_bwp,
                               bwpd,
                               tda,
                               ps->nrOfLayers,
                               sched_ctrl,
                               ps);
    }
  } else {
    /* the retransmission will use a different time domain allocation, check
     * that we have enough resources */
    NR_pdsch_semi_static_t temp_ps = *ps;

    nr_set_pdsch_semi_static(sib1,
                             scc,
                             cg,
                             sched_ctrl->active_bwp,
                             bwpd,
                             tda,
                             ps->nrOfLayers,
                             sched_ctrl,
                             &temp_ps);

    const uint16_t slbitmap = SL_to_bitmap(temp_ps.startSymbolIndex, temp_ps.nrOfSymbols);
    while (rbStart < bwpSize && (rballoc_mask[rbStart] & slbitmap) != slbitmap)
      rbStart++;

    while (rbStart + rbSize < bwpSize && (rballoc_mask[rbStart + rbSize] & slbitmap) == slbitmap)
      rbSize++;

    uint32_t new_tbs;
    uint16_t new_rbSize;
    bool success = nr_find_nb_rb(retInfo->Qm,
                                 retInfo->R,
                                 temp_ps.nrOfLayers,
                                 temp_ps.nrOfSymbols,
                                 temp_ps.N_PRB_DMRS * temp_ps.N_DMRS_SLOT,
                                 retInfo->tb_size,
                                 1, /* minimum of 1RB: need to find exact TBS, don't preclude any number */
                                 rbSize,
                                 &new_tbs,
                                 &new_rbSize);

    if (!success || new_tbs != retInfo->tb_size) {
      LOG_D(MAC, "new TBsize %d of new TDA does not match old TBS %d\n", new_tbs, retInfo->tb_size);
      return false; /* the maximum TBsize we might have is smaller than what we need */
    }

    /* we can allocate it. Overwrite the time_domain_allocation, the number
     * of RBs, and the new TB size. The rest is done below */
    retInfo->tb_size = new_tbs;
    retInfo->rbSize = new_rbSize;
    retInfo->time_domain_allocation = tda;
    sched_ctrl->pdsch_semi_static = temp_ps;
  }

  /* Find a free CCE */
  const int cid = sched_ctrl->coreset->controlResourceSetId;
  const uint16_t Y = get_Y(cid%3, slot, UE_info->rnti[UE_id]);
  uint8_t nr_of_candidates;

  for (int i=0; i<5; i++) {
    // for now taking the lowest value among the available aggregation levels
    find_aggregation_candidates(&sched_ctrl->aggregation_level,
                                &nr_of_candidates,
                                sched_ctrl->search_space,
                                1<<i);

    if(nr_of_candidates>0) break;
  }

  int CCEIndex = find_pdcch_candidate(RC.nrmac[module_id],
                                      /* CC_id = */ 0,
                                      sched_ctrl->aggregation_level,
                                      nr_of_candidates,
                                      &sched_ctrl->sched_pdcch,
                                      sched_ctrl->coreset,
                                      Y);

  if (CCEIndex<0) {
    LOG_D(MAC, "%4d.%2d could not find CCE for DL DCI retransmission UE %d/RNTI %04x\n",
          frame, slot, UE_id, UE_info->rnti[UE_id]);
    return false;
  }

  /* Find PUCCH occasion: if it fails, undo CCE allocation (undoing PUCCH
   * allocation after CCE alloc fail would be more complex) */

  int r_pucch = nr_get_pucch_resource(sched_ctrl->coreset, sched_ctrl->active_ubwp, ubwpd, CCEIndex);
  const int alloc = nr_acknack_scheduling(module_id, UE_id, frame, slot, r_pucch, 0);
  if (alloc<0) {
    LOG_D(MAC,
          "could not find PUCCH for UE %d/%04x@%d.%d\n",
          UE_id,
          UE_info->rnti[UE_id],
          frame,
          slot);
    RC.nrmac[module_id]->pdcch_cand[cid]--;
    return false;
  }

  sched_ctrl->cce_index = CCEIndex;
  fill_pdcch_vrb_map(RC.nrmac[module_id],
                     /* CC_id = */ 0,
                     &sched_ctrl->sched_pdcch,
                     CCEIndex,
                     sched_ctrl->aggregation_level);
  /* just reuse from previous scheduling opportunity, set new start RB */
  sched_ctrl->sched_pdsch = *retInfo;
  sched_ctrl->sched_pdsch.rbStart = rbStart;
  sched_ctrl->sched_pdsch.pucch_allocation = alloc;
  /* retransmissions: directly allocate */
  *n_rb_sched -= sched_ctrl->sched_pdsch.rbSize;

  for (int rb = 0; rb < sched_ctrl->sched_pdsch.rbSize; rb++)
    rballoc_mask[rb + sched_ctrl->sched_pdsch.rbStart] ^= SL_to_bitmap(ps->startSymbolIndex, ps->nrOfSymbols);

  return true;
}

float thr_ue[MAX_MOBILES_PER_GNB];
uint32_t pf_tbs[3][29]; // pre-computed, approximate TBS values for PF coefficient

void pf_dl(module_id_t module_id,
           frame_t frame,
           sub_frame_t slot,
           NR_list_t *UE_list,
           int max_num_ue,
           int n_rb_sched,
           uint16_t *rballoc_mask) {
  gNB_MAC_INST *mac = RC.nrmac[module_id];
  NR_UE_info_t *UE_info = &mac->UE_info;
  NR_ServingCellConfigCommon_t *scc=mac->common_channels[0].ServingCellConfigCommon;
  float coeff_ue[MAX_MOBILES_PER_GNB];
  // UEs that could be scheduled
  int ue_array[MAX_MOBILES_PER_GNB];
  int layers[MAX_MOBILES_PER_GNB];
  NR_list_t UE_sched = { .head = -1, .next = ue_array, .tail = -1, .len = MAX_MOBILES_PER_GNB };

  /* Loop UE_info->list to check retransmission */
  for (int UE_id = UE_list->head; UE_id >= 0; UE_id = UE_list->next[UE_id]) {
    if (UE_info->Msg4_ACKed[UE_id] != true) continue;

    NR_UE_sched_ctrl_t *sched_ctrl = &UE_info->UE_sched_ctrl[UE_id];

    if (sched_ctrl->ul_failure==1 && get_softmodem_params()->phy_test==0) continue;

    NR_sched_pdsch_t *sched_pdsch = &sched_ctrl->sched_pdsch;
    NR_pdsch_semi_static_t *ps = &sched_ctrl->pdsch_semi_static;
    /* get the PID of a HARQ process awaiting retrnasmission, or -1 otherwise */
    sched_pdsch->dl_harq_pid = sched_ctrl->retrans_dl_harq.head;
    layers[UE_id] = ps->nrOfLayers; // initialization of layers to the previous value in the strcuture
    /* Calculate Throughput */
    const float a = 0.0005f; // corresponds to 200ms window
    const uint32_t b = UE_info->mac_stats[UE_id].dlsch_current_bytes;
    thr_ue[UE_id] = (1 - a) * thr_ue[UE_id] + a * b;

    /* retransmission */
    if (sched_pdsch->dl_harq_pid >= 0) {
      /* Allocate retransmission */
      bool r = allocate_dl_retransmission(module_id, frame, slot, rballoc_mask, &n_rb_sched, UE_id, sched_pdsch->dl_harq_pid);

      if (!r) {
        LOG_D(NR_MAC, "%4d.%2d retransmission can NOT be allocated\n", frame, slot);
        continue;
      }

      /* reduce max_num_ue once we are sure UE can be allocated, i.e., has CCE */
      max_num_ue--;

      if (max_num_ue < 0) return;
    } else {
      /* Check DL buffer and skip this UE if no bytes and no TA necessary */
      if (sched_ctrl->num_total_bytes == 0 && frame != (sched_ctrl->ta_frame + 10) % 1024)
        continue;

      /* Calculate coeff */
      set_dl_mcs(sched_pdsch,sched_ctrl,&mac->dl_max_mcs,ps->mcsTableIdx);
      sched_pdsch->mcs = get_mcs_from_bler(module_id, /* CC_id = */ 0, frame, slot, UE_id, ps->mcsTableIdx);
      layers[UE_id] = set_dl_nrOfLayers(sched_ctrl);
      const uint8_t Qm = nr_get_Qm_dl(sched_pdsch->mcs, ps->mcsTableIdx);
      const uint16_t R = nr_get_code_rate_dl(sched_pdsch->mcs, ps->mcsTableIdx);
      uint32_t tbs = nr_compute_tbs(Qm,
                                    R,
                                    1, /* rbSize */
                                    10, /* hypothetical number of slots */
                                    0, /* N_PRB_DMRS * N_DMRS_SLOT */
                                    0 /* N_PRB_oh, 0 for initialBWP */,
                                    0 /* tb_scaling */,
                                    layers[UE_id]) >> 3;
      coeff_ue[UE_id] = (float) tbs / thr_ue[UE_id];
      LOG_D(NR_MAC,"b %d, thr_ue[%d] %f, tbs %d, coeff_ue[%d] %f\n",
            b, UE_id, thr_ue[UE_id], tbs, UE_id, coeff_ue[UE_id]);
      /* Create UE_sched list for UEs eligible for new transmission*/
      add_tail_nr_list(&UE_sched, UE_id);
    }
  }

  const int min_rbSize = 5;

  /* Loop UE_sched to find max coeff and allocate transmission */
  while (max_num_ue > 0 && n_rb_sched >= min_rbSize && UE_sched.head >= 0) {
    /* Find max coeff from UE_sched*/
    int *max = &UE_sched.head; /* assume head is max */
    int *p = &UE_sched.next[*max];

    while (*p >= 0) {
      /* if the current one has larger coeff, save for later */
      if (coeff_ue[*p] > coeff_ue[*max])
        max = p;

      p = &UE_sched.next[*p];
    }

    /* remove the max one: do not use remove_nr_list() it goes through the
     * whole list every time. Note that UE_sched.tail might not be set
     * correctly anymore */
    const int UE_id = *max;
    p = &UE_sched.next[*max];
    *max = UE_sched.next[*max];
    *p = -1;
    NR_CellGroupConfig_t *cg = UE_info->CellGroup[UE_id];


    NR_BWP_DownlinkDedicated_t *bwpd =
        cg &&
        cg->spCellConfig &&
        cg->spCellConfig->spCellConfigDedicated ?
        cg->spCellConfig->spCellConfigDedicated->initialDownlinkBWP : NULL;

    NR_BWP_UplinkDedicated_t *ubwpd =
        cg &&
        cg->spCellConfig &&
        cg->spCellConfig->spCellConfigDedicated &&
        cg->spCellConfig->spCellConfigDedicated->uplinkConfig ?
        cg->spCellConfig->spCellConfigDedicated->uplinkConfig->initialUplinkBWP : NULL;

    NR_UE_sched_ctrl_t *sched_ctrl = &UE_info->UE_sched_ctrl[UE_id];
    const uint16_t rnti = UE_info->rnti[UE_id];
    const NR_SIB1_t *sib1 = RC.nrmac[module_id]->common_channels[0].sib1 ? RC.nrmac[module_id]->common_channels[0].sib1->message.choice.c1->choice.systemInformationBlockType1 : NULL;

    NR_BWP_t *genericParameters = get_dl_bwp_genericParameters(sched_ctrl->active_bwp,
                                                               RC.nrmac[module_id]->common_channels[0].ServingCellConfigCommon,
                                                               sib1);

    const int coresetid = (sched_ctrl->active_bwp||bwpd) ? sched_ctrl->coreset->controlResourceSetId : RC.nrmac[module_id]->sched_ctrlCommon->coreset->controlResourceSetId;
    const uint16_t bwpSize = coresetid == 0 ? RC.nrmac[module_id]->cset0_bwp_size : NRRIV2BW(genericParameters->locationAndBandwidth, MAX_BWP_SIZE);
    int rbStart = 0; // start wrt BWPstart

    if (sched_ctrl->available_dl_harq.head < 0) {
      LOG_D(MAC, "UE %d RNTI %04x has no free HARQ process, skipping\n", UE_id, UE_info->rnti[UE_id]);
      continue;
    }

    /* Find a free CCE */
    const int cid = sched_ctrl->coreset->controlResourceSetId;
    const uint16_t Y = get_Y(cid%3, slot, UE_info->rnti[UE_id]);
    uint8_t nr_of_candidates;

    for (int i=0; i<5; i++) {
      // for now taking the lowest value among the available aggregation levels
      find_aggregation_candidates(&sched_ctrl->aggregation_level,
                                  &nr_of_candidates,
                                  sched_ctrl->search_space,
                                  1<<i);

      if(nr_of_candidates>0) break;
    }

    int CCEIndex = find_pdcch_candidate(mac,
                                        /* CC_id = */ 0,
                                        sched_ctrl->aggregation_level,
                                        nr_of_candidates,
                                        &sched_ctrl->sched_pdcch,
                                        sched_ctrl->coreset,
                                        Y);

    if (CCEIndex<0) {
      LOG_D(NR_MAC, "%4d.%2d could not find CCE for DL DCI UE %d/RNTI %04x\n", frame, slot, UE_id, rnti);
      continue;
    }

    /* Find PUCCH occasion: if it fails, undo CCE allocation (undoing PUCCH
    * allocation after CCE alloc fail would be more complex) */

    int r_pucch = nr_get_pucch_resource(sched_ctrl->coreset, sched_ctrl->active_ubwp, ubwpd, CCEIndex);
    const int alloc = nr_acknack_scheduling(module_id, UE_id, frame, slot, r_pucch, 0);

    if (alloc<0) {
      LOG_D(NR_MAC,
            "could not find PUCCH for UE %d/%04x@%d.%d\n",
            UE_id,
            rnti,
            frame,
            slot);
      mac->pdcch_cand[cid]--;
      continue;
    }

    /* reduce max_num_ue once we are sure UE can be allocated, i.e., has CCE
     * and PUCCH */
    max_num_ue--;
    AssertFatal(max_num_ue >= 0, "Illegal max_num_ue %d\n", max_num_ue);
    sched_ctrl->cce_index = CCEIndex;
    fill_pdcch_vrb_map(mac,
                       /* CC_id = */ 0,
                       &sched_ctrl->sched_pdcch,
                       CCEIndex,
                       sched_ctrl->aggregation_level);
    /* reduce max_num_ue once we are sure UE can be allocated, i.e., has CCE */
    max_num_ue--;

    if (max_num_ue < 0) return;

    /* MCS has been set above */
    const int tda = RC.nrmac[module_id]->preferred_dl_tda[sched_ctrl->active_bwp ? sched_ctrl->active_bwp->bwp_Id : 0][slot];
    AssertFatal(tda>=0,"Unable to find PDSCH time domain allocation in list\n");
    NR_sched_pdsch_t *sched_pdsch = &sched_ctrl->sched_pdsch;
    NR_pdsch_semi_static_t *ps = &sched_ctrl->pdsch_semi_static;

    if (ps->nrOfLayers != layers[UE_id] || ps->time_domain_allocation != tda) {
      nr_set_pdsch_semi_static(sib1,
                               scc,
                               UE_info->CellGroup[UE_id],
                               sched_ctrl->active_bwp,
                               bwpd,
                               tda,
                               layers[UE_id],
                               sched_ctrl,
                               ps);
    }

    const uint16_t slbitmap = SL_to_bitmap(ps->startSymbolIndex, ps->nrOfSymbols);

    // Freq-demain allocation
    while (rbStart < bwpSize && (rballoc_mask[rbStart] & slbitmap) != slbitmap)
      rbStart++;

    uint16_t max_rbSize = 1;

    while (rbStart + max_rbSize < bwpSize && (rballoc_mask[rbStart + max_rbSize] & slbitmap) == slbitmap)
      max_rbSize++;

    sched_pdsch->Qm = nr_get_Qm_dl(sched_pdsch->mcs, ps->mcsTableIdx);
    sched_pdsch->R = nr_get_code_rate_dl(sched_pdsch->mcs, ps->mcsTableIdx);
    sched_pdsch->pucch_allocation = alloc;
    uint32_t TBS = 0;
    uint16_t rbSize;
    // Fix me: currently, the RLC does not give us the total number of PDUs
    // awaiting. Therefore, for the time being, we put a fixed overhead of 12
    // (for 4 PDUs) and optionally + 2 for TA. Once RLC gives the number of
    // PDUs, we replace with 3 * numPDUs
    const int oh = 3 * 4 + 2 * (frame == (sched_ctrl->ta_frame + 10) % 1024);
    //const int oh = 3 * sched_ctrl->dl_pdus_total + 2 * (frame == (sched_ctrl->ta_frame + 10) % 1024);
    nr_find_nb_rb(sched_pdsch->Qm,
                  sched_pdsch->R,
                  ps->nrOfLayers,
                  ps->nrOfSymbols,
                  ps->N_PRB_DMRS * ps->N_DMRS_SLOT,
                  sched_ctrl->num_total_bytes + oh,
                  min_rbSize,
                  max_rbSize,
                  &TBS,
                  &rbSize);
    sched_pdsch->rbSize = rbSize;
    sched_pdsch->rbStart = rbStart;
    sched_pdsch->tb_size = TBS;
    /* transmissions: directly allocate */
    n_rb_sched -= sched_pdsch->rbSize;

    for (int rb = 0; rb < sched_pdsch->rbSize; rb++)
      rballoc_mask[rb + sched_pdsch->rbStart] ^= slbitmap;
  }
}

void nr_fr1_dlsch_preprocessor(module_id_t module_id, frame_t frame, sub_frame_t slot) {
  NR_UE_info_t *UE_info = &RC.nrmac[module_id]->UE_info;

  if (UE_info->num_UEs == 0)
    return;

  NR_ServingCellConfigCommon_t *scc = RC.nrmac[module_id]->common_channels[0].ServingCellConfigCommon;
  const int CC_id = 0;
  /* Get bwpSize and TDAfrom the first UE */
  /* This is temporary and it assumes all UEs have the same BWP and TDA*/
  int UE_id = UE_info->list.head;
  NR_UE_sched_ctrl_t *sched_ctrl = &UE_info->UE_sched_ctrl[UE_id];
  const int bwp_id = sched_ctrl->active_bwp ? sched_ctrl->active_bwp->bwp_Id : 0;

  if (!RC.nrmac[module_id]->preferred_dl_tda[bwp_id])
    return;

  const int tda = RC.nrmac[module_id]->preferred_dl_tda[bwp_id][slot];
  int startSymbolIndex, nrOfSymbols;
  const struct NR_PDSCH_TimeDomainResourceAllocationList *tdaList = sched_ctrl->active_bwp ?
        sched_ctrl->active_bwp->bwp_Common->pdsch_ConfigCommon->choice.setup->pdsch_TimeDomainAllocationList :
        scc->downlinkConfigCommon->initialDownlinkBWP->pdsch_ConfigCommon->choice.setup->pdsch_TimeDomainAllocationList;
  AssertFatal(tda < tdaList->list.count, "time_domain_allocation %d>=%d\n", tda, tdaList->list.count);
  const int startSymbolAndLength = tdaList->list.array[tda]->startSymbolAndLength;
  SLIV2SL(startSymbolAndLength, &startSymbolIndex, &nrOfSymbols);

  const NR_SIB1_t *sib1 = RC.nrmac[module_id]->common_channels[0].sib1 ? RC.nrmac[module_id]->common_channels[0].sib1->message.choice.c1->choice.systemInformationBlockType1 : NULL;
  NR_BWP_t *genericParameters = get_dl_bwp_genericParameters(sched_ctrl->active_bwp,
                                                             RC.nrmac[module_id]->common_channels[0].ServingCellConfigCommon,
                                                             sib1);

  NR_BWP_DownlinkDedicated_t *bwpd =
      UE_info->CellGroup[UE_id] &&
      UE_info->CellGroup[UE_id]->spCellConfig &&
      UE_info->CellGroup[UE_id]->spCellConfig->spCellConfigDedicated ?
      UE_info->CellGroup[UE_id]->spCellConfig->spCellConfigDedicated->initialDownlinkBWP : NULL;

  const int coresetid = (sched_ctrl->active_bwp||bwpd) ? sched_ctrl->coreset->controlResourceSetId : RC.nrmac[module_id]->sched_ctrlCommon->coreset->controlResourceSetId;

  const uint16_t bwpSize = coresetid == 0 ? RC.nrmac[module_id]->cset0_bwp_size : NRRIV2BW(genericParameters->locationAndBandwidth,MAX_BWP_SIZE);
  const uint16_t BWPStart = coresetid == 0 ? RC.nrmac[module_id]->cset0_bwp_start : NRRIV2PRBOFFSET(genericParameters->locationAndBandwidth,MAX_BWP_SIZE);

  const uint16_t slbitmap = SL_to_bitmap(startSymbolIndex, nrOfSymbols);
  uint16_t *vrb_map = RC.nrmac[module_id]->common_channels[CC_id].vrb_map;
  uint16_t rballoc_mask[bwpSize];
  int n_rb_sched = 0;

  for (int i = 0; i < bwpSize; i++) {
    // calculate mask: init with "NOT" vrb_map:
    // if any RB in vrb_map is blocked (1), the current RBG will be 0
    rballoc_mask[i] = (~vrb_map[i+BWPStart])&0x3fff; //bitwise not and 14 symbols

    // if all the pdsch symbols are free
    if ((rballoc_mask[i]&slbitmap) == slbitmap) {
      n_rb_sched++;
    }
  }

  /* Retrieve amount of data to send for this UE */
  nr_store_dlsch_buffer(module_id, frame, slot);
  /* proportional fair scheduling algorithm */
  pf_dl(module_id,
        frame,
        slot,
        &UE_info->list,
        MAX_MOBILES_PER_GNB,
        n_rb_sched,
        rballoc_mask);
}

nr_pp_impl_dl nr_init_fr1_dlsch_preprocessor(module_id_t module_id, int CC_id) {
  /* in the PF algorithm, we have to use the TBsize to compute the coefficient.
   * This would include the number of DMRS symbols, which in turn depends on
   * the time domain allocation. In case we are in a mixed slot, we do not want
   * to recalculate all these values just, and therefore we provide a look-up
   * table which should approximately give us the TBsize */
  for (int mcsTableIdx = 0; mcsTableIdx < 3; ++mcsTableIdx) {
    for (int mcs = 0; mcs < 29; ++mcs) {
      if (mcs > 27 && mcsTableIdx == 1)
        continue;

      const uint8_t Qm = nr_get_Qm_dl(mcs, mcsTableIdx);
      const uint16_t R = nr_get_code_rate_dl(mcs, mcsTableIdx);
      pf_tbs[mcsTableIdx][mcs] = nr_compute_tbs(Qm,
                                                R,
                                                1, /* rbSize */
                                                10, /* hypothetical number of slots */
                                                0, /* N_PRB_DMRS * N_DMRS_SLOT */
                                                0 /* N_PRB_oh, 0 for initialBWP */,
                                                0 /* tb_scaling */,
                                                1 /* nrOfLayers */) >> 3;
    }
  }

  return nr_fr1_dlsch_preprocessor;
}

void nr_schedule_ue_spec(module_id_t module_id,
                         frame_t frame,
                         sub_frame_t slot) {
  gNB_MAC_INST *gNB_mac = RC.nrmac[module_id];

  if (!is_xlsch_in_slot(gNB_mac->dlsch_slot_bitmap[slot / 64], slot))
    return;

  //if (slot==7 || slot == 17) return;

  /* PREPROCESSOR */
  gNB_mac->pre_processor_dl(module_id, frame, slot);
  const int CC_id = 0;
  NR_ServingCellConfigCommon_t *scc = gNB_mac->common_channels[CC_id].ServingCellConfigCommon;
  NR_UE_info_t *UE_info = &gNB_mac->UE_info;
  nfapi_nr_dl_tti_request_body_t *dl_req = &gNB_mac->DL_req[CC_id].dl_tti_request_body;
  NR_list_t *UE_list = &UE_info->list;

  for (int UE_id = UE_list->head; UE_id >= 0; UE_id = UE_list->next[UE_id]) {
    NR_UE_sched_ctrl_t *sched_ctrl = &UE_info->UE_sched_ctrl[UE_id];

    if (sched_ctrl->ul_failure==1 && get_softmodem_params()->phy_test==0) continue;

    NR_sched_pdsch_t *sched_pdsch = &sched_ctrl->sched_pdsch;
    UE_info->mac_stats[UE_id].dlsch_current_bytes = 0;
    NR_CellGroupConfig_t *cg = UE_info->CellGroup[UE_id];

    NR_BWP_DownlinkDedicated_t *bwpd =
        cg &&
        cg->spCellConfig &&
        cg->spCellConfig->spCellConfigDedicated ?
        cg->spCellConfig->spCellConfigDedicated->initialDownlinkBWP : NULL;

    /* update TA and set ta_apply every 10 frames.
     * Possible improvement: take the periodicity from input file.
     * If such UE is not scheduled now, it will be by the preprocessor later.
     * If we add the CE, ta_apply will be reset */
    if (frame == (sched_ctrl->ta_frame + 10) % 1024) {
      sched_ctrl->ta_apply = true; /* the timer is reset once TA CE is scheduled */
      LOG_D(NR_MAC, "[UE %d][%d.%d] UL timing alignment procedures: setting flag for Timing Advance command\n", UE_id, frame, slot);
    }

    if (sched_pdsch->rbSize <= 0)
      continue;

    const rnti_t rnti = UE_info->rnti[UE_id];
    /* pre-computed PDSCH values that only change if time domain
     * allocation/DMRS parameters change. Updated in the preprocessor through
     * nr_set_pdsch_semi_static() */
    NR_pdsch_semi_static_t *ps = &sched_ctrl->pdsch_semi_static;
    /* POST processing */
    const uint8_t nrOfLayers = ps->nrOfLayers;
    const uint16_t R = sched_pdsch->R;
    const uint8_t Qm = sched_pdsch->Qm;
    const uint32_t TBS = sched_pdsch->tb_size;
    int8_t current_harq_pid = sched_pdsch->dl_harq_pid;

    if (current_harq_pid < 0) {
      /* PP has not selected a specific HARQ Process, get a new one */
      current_harq_pid = sched_ctrl->available_dl_harq.head;
      AssertFatal(current_harq_pid >= 0,
                  "no free HARQ process available for UE %d\n",
                  UE_id);
      remove_front_nr_list(&sched_ctrl->available_dl_harq);
      sched_pdsch->dl_harq_pid = current_harq_pid;
    } else {
      /* PP selected a specific HARQ process. Check whether it will be a new
       * transmission or a retransmission, and remove from the corresponding
       * list */
      if (sched_ctrl->harq_processes[current_harq_pid].round == 0)
        remove_nr_list(&sched_ctrl->available_dl_harq, current_harq_pid);
      else
        remove_nr_list(&sched_ctrl->retrans_dl_harq, current_harq_pid);
    }

    NR_UE_harq_t *harq = &sched_ctrl->harq_processes[current_harq_pid];
    DevAssert(!harq->is_waiting);
    add_tail_nr_list(&sched_ctrl->feedback_dl_harq, current_harq_pid);
    NR_sched_pucch_t *pucch = &sched_ctrl->sched_pucch[sched_pdsch->pucch_allocation];
    harq->feedback_frame = pucch->frame;
    harq->feedback_slot = pucch->ul_slot;
    harq->is_waiting = true;
    UE_info->mac_stats[UE_id].dlsch_rounds[harq->round]++;
    LOG_D(NR_MAC,
          "%4d.%2d [DLSCH/PDSCH/PUCCH] UE %d RNTI %04x DCI L %d start %3d RBs %3d startSymbol %2d nb_symbol %2d dmrspos %x MCS %2d nrOfLayers %d TBS %4d HARQ PID %2d round %d RV %d NDI %d dl_data_to_ULACK %d (%d.%d) PUCCH allocation %d TPC %d\n",
          frame,
          slot,
          UE_id,
          rnti,
          sched_ctrl->aggregation_level,
          sched_pdsch->rbStart,
          sched_pdsch->rbSize,
          ps->startSymbolIndex,
          ps->nrOfSymbols,
          ps->dl_dmrs_symb_pos,
          sched_pdsch->mcs,
          nrOfLayers,
          TBS,
          current_harq_pid,
          harq->round,
          nr_rv_round_map[harq->round],
          harq->ndi,
          pucch->timing_indicator,
          pucch->frame,
          pucch->ul_slot,
          sched_pdsch->pucch_allocation,
          sched_ctrl->tpc1);
    NR_BWP_Downlink_t *bwp = sched_ctrl->active_bwp;

    const NR_SIB1_t *sib1 = RC.nrmac[module_id]->common_channels[0].sib1 ? RC.nrmac[module_id]->common_channels[0].sib1->message.choice.c1->choice.systemInformationBlockType1 : NULL;
    NR_BWP_t *genericParameters = get_dl_bwp_genericParameters(bwp,
                                                               RC.nrmac[module_id]->common_channels[0].ServingCellConfigCommon,
                                                               sib1);

    NR_SearchSpace_t *ss = (bwp||bwpd) ? sched_ctrl->search_space : gNB_mac->sched_ctrlCommon->search_space;

    const int bwp_id = bwp ? bwp->bwp_Id : 0;
    const int coresetid = (bwp||bwpd) ? sched_ctrl->coreset->controlResourceSetId : gNB_mac->sched_ctrlCommon->coreset->controlResourceSetId;

    /* look up the PDCCH PDU for this CC, BWP, and CORESET. If it does not exist, create it */
    nfapi_nr_dl_tti_pdcch_pdu_rel15_t *pdcch_pdu = gNB_mac->pdcch_pdu_idx[CC_id][coresetid];

    if (!pdcch_pdu) {
      LOG_D(NR_MAC, "creating pdcch pdu, pdcch_pdu = NULL. \n");
      nfapi_nr_dl_tti_request_pdu_t *dl_tti_pdcch_pdu = &dl_req->dl_tti_pdu_list[dl_req->nPDUs];
      memset(dl_tti_pdcch_pdu, 0, sizeof(nfapi_nr_dl_tti_request_pdu_t));
      dl_tti_pdcch_pdu->PDUType = NFAPI_NR_DL_TTI_PDCCH_PDU_TYPE;
      dl_tti_pdcch_pdu->PDUSize = (uint8_t)(2+sizeof(nfapi_nr_dl_tti_pdcch_pdu));
      dl_req->nPDUs += 1;
      pdcch_pdu = &dl_tti_pdcch_pdu->pdcch_pdu.pdcch_pdu_rel15;
      LOG_D(NR_MAC,"Trying to configure DL pdcch for UE %d, bwp %d, cs %d\n",UE_id,bwp_id,coresetid);
      NR_ControlResourceSet_t *coreset = (bwp||bwpd)? sched_ctrl->coreset:gNB_mac->sched_ctrlCommon->coreset;
      nr_configure_pdcch(pdcch_pdu, coreset, genericParameters, &sched_ctrl->sched_pdcch);
      gNB_mac->pdcch_pdu_idx[CC_id][coresetid] = pdcch_pdu;
    }

    nfapi_nr_dl_tti_request_pdu_t *dl_tti_pdsch_pdu = &dl_req->dl_tti_pdu_list[dl_req->nPDUs];
    memset(dl_tti_pdsch_pdu, 0, sizeof(nfapi_nr_dl_tti_request_pdu_t));
    dl_tti_pdsch_pdu->PDUType = NFAPI_NR_DL_TTI_PDSCH_PDU_TYPE;
    dl_tti_pdsch_pdu->PDUSize = (uint8_t)(2+sizeof(nfapi_nr_dl_tti_pdsch_pdu));
    dl_req->nPDUs += 1;
    nfapi_nr_dl_tti_pdsch_pdu_rel15_t *pdsch_pdu = &dl_tti_pdsch_pdu->pdsch_pdu.pdsch_pdu_rel15;
    pdsch_pdu->pduBitmap = 0;
    pdsch_pdu->rnti = rnti;
    /* SCF222: PDU index incremented for each PDSCH PDU sent in TX control
     * message. This is used to associate control information to data and is
     * reset every slot. */
    const int pduindex = gNB_mac->pdu_index[CC_id]++;
    pdsch_pdu->pduIndex = pduindex;

    if (coresetid == 0) {
      pdsch_pdu->BWPSize  = gNB_mac->cset0_bwp_size;
      pdsch_pdu->BWPStart = gNB_mac->cset0_bwp_start;
    } else {
      pdsch_pdu->BWPSize  = NRRIV2BW(genericParameters->locationAndBandwidth, MAX_BWP_SIZE);
      pdsch_pdu->BWPStart = NRRIV2PRBOFFSET(genericParameters->locationAndBandwidth,MAX_BWP_SIZE);
    }

    pdsch_pdu->SubcarrierSpacing = genericParameters->subcarrierSpacing;
    pdsch_pdu->CyclicPrefix = genericParameters->cyclicPrefix ? *genericParameters->cyclicPrefix : 0;
    // Codeword information
    pdsch_pdu->NrOfCodewords = 1;
    pdsch_pdu->targetCodeRate[0] = R;
    pdsch_pdu->qamModOrder[0] = Qm;
    pdsch_pdu->mcsIndex[0] = sched_pdsch->mcs;
    pdsch_pdu->mcsTable[0] = ps->mcsTableIdx;
    AssertFatal(harq!=NULL,"harq is null\n");
    AssertFatal(harq->round<4,"%d",harq->round);
    pdsch_pdu->rvIndex[0] = nr_rv_round_map[harq->round];
    pdsch_pdu->TBSize[0] = TBS;
    pdsch_pdu->dataScramblingId = *scc->physCellId;
    pdsch_pdu->nrOfLayers = nrOfLayers;
    pdsch_pdu->transmissionScheme = 0;
    pdsch_pdu->refPoint = 0; // Point A
    // DMRS
    pdsch_pdu->dlDmrsSymbPos = ps->dl_dmrs_symb_pos;
    pdsch_pdu->dmrsConfigType = ps->dmrsConfigType;
    pdsch_pdu->dlDmrsScramblingId = *scc->physCellId;
    pdsch_pdu->SCID = 0;
    pdsch_pdu->numDmrsCdmGrpsNoData = ps->numDmrsCdmGrpsNoData;
    pdsch_pdu->dmrsPorts = (1<<nrOfLayers)-1;  // FIXME with a better implementation
    // Pdsch Allocation in frequency domain
    pdsch_pdu->resourceAlloc = 1;
    pdsch_pdu->rbStart = sched_pdsch->rbStart;
    pdsch_pdu->rbSize = sched_pdsch->rbSize;
    pdsch_pdu->VRBtoPRBMapping = 1; // non-interleaved, check if this is ok for initialBWP
    // Resource Allocation in time domain
    pdsch_pdu->StartSymbolIndex = ps->startSymbolIndex;
    pdsch_pdu->NrOfSymbols = ps->nrOfSymbols;

    // TBS_LBRM according to section 5.4.2.1 of 38.212
    long *maxMIMO_Layers = cg->spCellConfig->spCellConfigDedicated->pdsch_ServingCellConfig->choice.setup->ext1->maxMIMO_Layers;
    AssertFatal (maxMIMO_Layers != NULL,"Option with max MIMO layers not configured is not supported\n");
    int nl_tbslbrm = *maxMIMO_Layers < 4 ? *maxMIMO_Layers : 4;
    // Maximum number of PRBs across all configured DL BWPs
    int bw_tbslbrm = get_bw_tbslbrm(genericParameters, cg);
    pdsch_pdu->maintenance_parms_v3.tbSizeLbrmBytes = nr_compute_tbslbrm(ps->mcsTableIdx,
                                                                         bw_tbslbrm,
                                                                         nl_tbslbrm);

    NR_PDSCH_Config_t *pdsch_Config=NULL;

    if (bwp &&
        bwp->bwp_Dedicated &&
        bwp->bwp_Dedicated->pdsch_Config &&
        bwp->bwp_Dedicated->pdsch_Config->choice.setup)
      pdsch_Config =  bwp->bwp_Dedicated->pdsch_Config->choice.setup;

    /* Check and validate PTRS values */
    struct NR_SetupRelease_PTRS_DownlinkConfig *phaseTrackingRS =
        pdsch_Config ? pdsch_Config->dmrs_DownlinkForPDSCH_MappingTypeA->choice.setup->phaseTrackingRS : NULL;

    if (phaseTrackingRS) {
      bool valid_ptrs_setup = set_dl_ptrs_values(phaseTrackingRS->choice.setup,
                                                 pdsch_pdu->rbSize,
                                                 pdsch_pdu->mcsIndex[0],
                                                 pdsch_pdu->mcsTable[0],
                                                 &pdsch_pdu->PTRSFreqDensity,
                                                 &pdsch_pdu->PTRSTimeDensity,
                                                 &pdsch_pdu->PTRSPortIndex,
                                                 &pdsch_pdu->nEpreRatioOfPDSCHToPTRS,
                                                 &pdsch_pdu->PTRSReOffset,
                                                 pdsch_pdu->NrOfSymbols);

      if (valid_ptrs_setup)
        pdsch_pdu->pduBitmap |= 0x1; // Bit 0: pdschPtrs - Indicates PTRS included (FR2)
    }

    LOG_D(NR_MAC,"Configuring DCI/PDCCH in %d.%d at CCE %d, rnti %x\n", frame,slot,sched_ctrl->cce_index,rnti);
    /* Fill PDCCH DL DCI PDU */
    nfapi_nr_dl_dci_pdu_t *dci_pdu = &pdcch_pdu->dci_pdu[pdcch_pdu->numDlDci];
    pdcch_pdu->numDlDci++;
    dci_pdu->RNTI = rnti;

    if (sched_ctrl->coreset &&
        sched_ctrl->search_space &&
        sched_ctrl->coreset->pdcch_DMRS_ScramblingID &&
        sched_ctrl->search_space->searchSpaceType->present == NR_SearchSpace__searchSpaceType_PR_ue_Specific) {
      dci_pdu->ScramblingId = *sched_ctrl->coreset->pdcch_DMRS_ScramblingID;
      dci_pdu->ScramblingRNTI = rnti;
    } else {
      dci_pdu->ScramblingId = *scc->physCellId;
      dci_pdu->ScramblingRNTI = 0;
    }

    dci_pdu->AggregationLevel = sched_ctrl->aggregation_level;
    dci_pdu->CceIndex = sched_ctrl->cce_index;
    dci_pdu->beta_PDCCH_1_0 = 0;
    dci_pdu->powerControlOffsetSS = 1;
    /* DCI payload */
    dci_pdu_rel15_t dci_payload;
    memset(&dci_payload, 0, sizeof(dci_pdu_rel15_t));
    // bwp indicator
<<<<<<< HEAD
    const int n_dl_bwp = bwp ? UE_info->CellGroup[UE_id]->spCellConfig->spCellConfigDedicated->downlinkBWP_ToAddModList->list.count : 0;
    AssertFatal(n_dl_bwp <= NR_MAX_NUM_BWP, "downlinkBWP_ToAddModList has %d BWP!\n", n_dl_bwp);

=======
    const int n_dl_bwp = bwp ? cg->spCellConfig->spCellConfigDedicated->downlinkBWP_ToAddModList->list.count : 0;
    AssertFatal(n_dl_bwp <= 1, "downlinkBWP_ToAddModList has %d BWP!\n", n_dl_bwp);
>>>>>>> f3241cd4
    // as per table 7.3.1.1.2-1 in 38.212
    dci_payload.bwp_indicator.val = bwp ? (n_dl_bwp < 4 ? bwp->bwp_Id : bwp->bwp_Id - 1) : 0;

    if (bwp) AssertFatal(bwp->bwp_Dedicated->pdsch_Config->choice.setup->resourceAllocation == NR_PDSCH_Config__resourceAllocation_resourceAllocationType1,
                           "Only frequency resource allocation type 1 is currently supported\n");

    dci_payload.frequency_domain_assignment.val = PRBalloc_to_locationandbandwidth0(pdsch_pdu->rbSize,
                                                                                    pdsch_pdu->rbStart,
                                                                                    pdsch_pdu->BWPSize);
    dci_payload.format_indicator = 1;
    dci_payload.time_domain_assignment.val = ps->time_domain_allocation;
    dci_payload.mcs = sched_pdsch->mcs;
    dci_payload.rv = pdsch_pdu->rvIndex[0];
    dci_payload.harq_pid = current_harq_pid;
    dci_payload.ndi = harq->ndi;
    dci_payload.dai[0].val = (pucch->dai_c-1)&3;
    dci_payload.tpc = sched_ctrl->tpc1; // TPC for PUCCH: table 7.2.1-1 in 38.213
    dci_payload.pucch_resource_indicator = pucch->resource_indicator;
    dci_payload.pdsch_to_harq_feedback_timing_indicator.val = pucch->timing_indicator; // PDSCH to HARQ TI
    dci_payload.antenna_ports.val = ps->dmrs_ports_id;
    dci_payload.dmrs_sequence_initialization.val = pdsch_pdu->SCID;
    LOG_D(NR_MAC,
          "%4d.%2d DCI type 1 payload: freq_alloc %d (%d,%d,%d), "
          "time_alloc %d, vrb to prb %d, mcs %d tb_scaling %d ndi %d rv %d tpc %d ti %d\n",
          frame,
          slot,
          dci_payload.frequency_domain_assignment.val,
          pdsch_pdu->rbStart,
          pdsch_pdu->rbSize,
          pdsch_pdu->BWPSize,
          dci_payload.time_domain_assignment.val,
          dci_payload.vrb_to_prb_mapping.val,
          dci_payload.mcs,
          dci_payload.tb_scaling,
          dci_payload.ndi,
          dci_payload.rv,
          dci_payload.tpc,
          pucch->timing_indicator);

    int dci_format = ss && ss->searchSpaceType && ss->searchSpaceType->present == NR_SearchSpace__searchSpaceType_PR_ue_Specific ?
                     NR_DL_DCI_FORMAT_1_1 : NR_DL_DCI_FORMAT_1_0;

    const int rnti_type = NR_RNTI_C;
    fill_dci_pdu_rel15(scc,
                       cg,
                       dci_pdu,
                       &dci_payload,
                       dci_format,
                       rnti_type,
                       pdsch_pdu->BWPSize,
                       bwp ? bwp->bwp_Id : 0,
                       gNB_mac->cset0_bwp_size);

    LOG_D(NR_MAC,
          "coreset params: FreqDomainResource %llx, start_symbol %d  n_symb %d\n",
          (unsigned long long)pdcch_pdu->FreqDomainResource,
          pdcch_pdu->StartSymbolIndex,
          pdcch_pdu->DurationSymbols);

    if (harq->round != 0) { /* retransmission */
      /* we do not have to do anything, since we do not require to get data
       * from RLC or encode MAC CEs. The TX_req structure is filled below
       * or copy data to FAPI structures */
      LOG_D(NR_MAC,
            "%d.%2d DL retransmission UE %d/RNTI %04x HARQ PID %d round %d NDI %d\n",
            frame,
            slot,
            UE_id,
            rnti,
            current_harq_pid,
            harq->round,
            harq->ndi);
      AssertFatal(harq->sched_pdsch.tb_size == TBS,
                  "UE %d mismatch between scheduled TBS and buffered TB for HARQ PID %d\n",
                  UE_id,
                  current_harq_pid);
      T(T_GNB_MAC_RETRANSMISSION_DL_PDU_WITH_DATA, T_INT(module_id), T_INT(CC_id), T_INT(rnti),
        T_INT(frame), T_INT(slot), T_INT(current_harq_pid), T_INT(harq->round), T_BUFFER(harq->transportBlock, TBS));
    } else { /* initial transmission */
      LOG_D(NR_MAC, "[%s] Initial HARQ transmission in %d.%d\n", __FUNCTION__, frame, slot);
      uint8_t *buf = (uint8_t *) harq->transportBlock;
      /* first, write all CEs that might be there */
      int written = nr_write_ce_dlsch_pdu(module_id,
                                          sched_ctrl,
                                          (unsigned char *)buf,
                                          255, // no drx
                                          NULL); // contention res id
      buf += written;
      uint8_t *bufEnd = buf + TBS - written;
      DevAssert(TBS > written);
      int dlsch_total_bytes = 0;
      /* next, get RLC data */
      start_meas(&gNB_mac->rlc_data_req);

      if (sched_ctrl->num_total_bytes > 0) {
        /* loop over all activated logical channels */
        for (int i = 0; i < sched_ctrl->dl_lc_num; ++i) {
          const int lcid = sched_ctrl->dl_lc_ids[i];

          if (sched_ctrl->rlc_status[lcid].bytes_in_buffer == 0)
            continue; // no data for this LC        tbs_size_t len = 0;

          int lcid_bytes=0;
          while (bufEnd-buf > sizeof(NR_MAC_SUBHEADER_LONG) + 1 ) {
            // we do not know how much data we will get from RLC, i.e., whether it
            // will be longer than 256B or not. Therefore, reserve space for long header, then
            // fetch data, then fill real length
            NR_MAC_SUBHEADER_LONG *header = (NR_MAC_SUBHEADER_LONG *) buf;
            /* limit requested number of bytes to what preprocessor specified, or
             * such that TBS is full */
            const rlc_buffer_occupancy_t ndata = min(sched_ctrl->rlc_status[lcid].bytes_in_buffer,
                                                 bufEnd-buf-sizeof(NR_MAC_SUBHEADER_LONG));
            tbs_size_t len = mac_rlc_data_req(module_id,
                                              rnti,
                                              module_id,
                                              frame,
                                              ENB_FLAG_YES,
                                              MBMS_FLAG_NO,
                                              lcid,
                                              ndata,
                                              (char *)buf+sizeof(NR_MAC_SUBHEADER_LONG),
                                              0,
                                              0);
            LOG_D(NR_MAC,
                  "%4d.%2d RNTI %04x: %d bytes from %s %d (ndata %d, remaining size %ld)\n",
                  frame,
                  slot,
                  rnti,
                  len,
                  lcid < 4 ? "DCCH" : "DTCH",
                  lcid,
                  ndata,
                  bufEnd-buf-+sizeof(NR_MAC_SUBHEADER_LONG));

            if (len == 0)
              break;

            header->R = 0;
            header->F = 1;
            header->LCID = lcid;
            header->L = htons(len);
            buf += len+sizeof(NR_MAC_SUBHEADER_LONG);
            dlsch_total_bytes += len;
            lcid_bytes += len;
          }

          UE_info->mac_stats[UE_id].lc_bytes_tx[lcid] += lcid_bytes;
        }
      } else if (get_softmodem_params()->phy_test || get_softmodem_params()->do_ra) {
        /* we will need the large header, phy-test typically allocates all
         * resources and fills to the last byte below */
        LOG_D(NR_MAC, "Configuring DL_TX in %d.%d: TBS %d of random data\n", frame, slot, TBS);

        if (bufEnd-buf > sizeof(NR_MAC_SUBHEADER_LONG) ) {
          NR_MAC_SUBHEADER_LONG *header = (NR_MAC_SUBHEADER_LONG *) buf;
          // fill dlsch_buffer with random data
          header->R = 0;
          header->F = 1;
          header->LCID = DL_SCH_LCID_PADDING;
          buf += sizeof(NR_MAC_SUBHEADER_LONG);
          header->L = htons(bufEnd-buf);
          dlsch_total_bytes += bufEnd-buf;

          for (; buf < bufEnd - 3; buf += 4) {
            uint32_t *buf32 = (uint32_t *)buf;
            *buf32 = lrand48();
          }
          for (; buf < bufEnd; buf++)
            *buf = lrand48() & 0xff;
        }
      }

      stop_meas(&gNB_mac->rlc_data_req);

      // Add padding header and zero rest out if there is space left
      if (bufEnd-buf > 0) {
        NR_MAC_SUBHEADER_FIXED *padding = (NR_MAC_SUBHEADER_FIXED *) buf;
        padding->R = 0;
        padding->LCID = DL_SCH_LCID_PADDING;
        buf += 1;
        memset(buf,0,bufEnd-buf);
        buf=bufEnd;
      }

      UE_info->mac_stats[UE_id].dlsch_total_bytes += TBS;
      UE_info->mac_stats[UE_id].dlsch_current_bytes = TBS;
      /* save retransmission information */
      harq->sched_pdsch = *sched_pdsch;
      /* save which time allocation has been used, to be used on
       * retransmissions */
      harq->sched_pdsch.time_domain_allocation = ps->time_domain_allocation;

      // ta command is sent, values are reset
      if (sched_ctrl->ta_apply) {
        sched_ctrl->ta_apply = false;
        sched_ctrl->ta_frame = frame;
        LOG_D(NR_MAC,
              "%d.%2d UE %d TA scheduled, resetting TA frame\n",
              frame,
              slot,
              UE_id);
      }

      T(T_GNB_MAC_DL_PDU_WITH_DATA, T_INT(module_id), T_INT(CC_id), T_INT(rnti),
        T_INT(frame), T_INT(slot), T_INT(current_harq_pid), T_BUFFER(harq->transportBlock, TBS));
    }

    const int ntx_req = gNB_mac->TX_req[CC_id].Number_of_PDUs;
    nfapi_nr_pdu_t *tx_req = &gNB_mac->TX_req[CC_id].pdu_list[ntx_req];
    tx_req->PDU_length = TBS;
    tx_req->PDU_index  = pduindex;
    tx_req->num_TLV = 1;
    tx_req->TLVs[0].length = TBS + 2;
    memcpy(tx_req->TLVs[0].value.direct, harq->transportBlock, TBS);
    gNB_mac->TX_req[CC_id].Number_of_PDUs++;
    gNB_mac->TX_req[CC_id].SFN = frame;
    gNB_mac->TX_req[CC_id].Slot = slot;
    /* mark UE as scheduled */
    sched_pdsch->rbSize = 0;
  }
}<|MERGE_RESOLUTION|>--- conflicted
+++ resolved
@@ -1320,14 +1320,9 @@
     dci_pdu_rel15_t dci_payload;
     memset(&dci_payload, 0, sizeof(dci_pdu_rel15_t));
     // bwp indicator
-<<<<<<< HEAD
-    const int n_dl_bwp = bwp ? UE_info->CellGroup[UE_id]->spCellConfig->spCellConfigDedicated->downlinkBWP_ToAddModList->list.count : 0;
+    const int n_dl_bwp = bwp ? cg->spCellConfig->spCellConfigDedicated->downlinkBWP_ToAddModList->list.count : 0;
     AssertFatal(n_dl_bwp <= NR_MAX_NUM_BWP, "downlinkBWP_ToAddModList has %d BWP!\n", n_dl_bwp);
 
-=======
-    const int n_dl_bwp = bwp ? cg->spCellConfig->spCellConfigDedicated->downlinkBWP_ToAddModList->list.count : 0;
-    AssertFatal(n_dl_bwp <= 1, "downlinkBWP_ToAddModList has %d BWP!\n", n_dl_bwp);
->>>>>>> f3241cd4
     // as per table 7.3.1.1.2-1 in 38.212
     dci_payload.bwp_indicator.val = bwp ? (n_dl_bwp < 4 ? bwp->bwp_Id : bwp->bwp_Id - 1) : 0;
 
