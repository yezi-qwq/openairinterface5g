/*
 * Licensed to the OpenAirInterface (OAI) Software Alliance under one or more
 * contributor license agreements.  See the NOTICE file distributed with
 * this work for additional information regarding copyright ownership.
 * The OpenAirInterface Software Alliance licenses this file to You under
 * the OAI Public License, Version 1.1  (the "License"); you may not use this file
 * except in compliance with the License.
 * You may obtain a copy of the License at
 *
 *      http://www.openairinterface.org/?page_id=698
 *
 * Unless required by applicable law or agreed to in writing, software
 * distributed under the License is distributed on an "AS IS" BASIS,
 * WITHOUT WARRANTIES OR CONDITIONS OF ANY KIND, either express or implied.
 * See the License for the specific language governing permissions and
 * limitations under the License.
 *-------------------------------------------------------------------------------
 * For more information about the OpenAirInterface (OAI) Software Alliance:
 *      contact@openairinterface.org
 */

/*! \file       gNB_scheduler_dlsch.c
 * \brief       procedures related to gNB for the DLSCH transport channel
 * \author      Guido Casati
 * \date        2019
 * \email:      guido.casati@iis.fraunhofe.de
 * \version     1.0
 * @ingroup     _mac

 */

/*PHY*/
#include "PHY/CODING/coding_defs.h"
#include "PHY/defs_nr_common.h"
#include "common/utils/nr/nr_common.h"
#include "PHY/NR_TRANSPORT/nr_transport_common_proto.h"
/*MAC*/
#include "NR_MAC_COMMON/nr_mac.h"
#include "NR_MAC_gNB/nr_mac_gNB.h"
#include "NR_MAC_COMMON/nr_mac_extern.h"
#include "LAYER2/NR_MAC_gNB/mac_proto.h"

/*NFAPI*/
#include "nfapi_nr_interface.h"
/*TAG*/
#include "NR_TAG-Id.h"

/*Softmodem params*/
#include "executables/softmodem-common.h"

////////////////////////////////////////////////////////
/////* DLSCH MAC PDU generation (6.1.2 TS 38.321) */////
////////////////////////////////////////////////////////
#define OCTET 8
#define HALFWORD 16
#define WORD 32
//#define SIZE_OF_POINTER sizeof (void *)

// Compute and write all MAC CEs and subheaders, and return number of written
// bytes
int nr_write_ce_dlsch_pdu(module_id_t module_idP,
                          const NR_UE_sched_ctrl_t *ue_sched_ctl,
                          unsigned char *mac_pdu,
                          unsigned char drx_cmd,
                          unsigned char *ue_cont_res_id)
{
  gNB_MAC_INST *gNB = RC.nrmac[module_idP];
  NR_MAC_SUBHEADER_FIXED *mac_pdu_ptr = (NR_MAC_SUBHEADER_FIXED *) mac_pdu;
  uint8_t last_size = 0;
  int offset = 0, mac_ce_size, i, timing_advance_cmd, tag_id = 0;
  // MAC CEs
  uint8_t mac_header_control_elements[16], *ce_ptr;
  ce_ptr = &mac_header_control_elements[0];

  // DRX command subheader (MAC CE size 0)
  if (drx_cmd != 255) {
    mac_pdu_ptr->R = 0;
    mac_pdu_ptr->LCID = DL_SCH_LCID_DRX;
    //last_size = 1;
    mac_pdu_ptr++;
  }

  // Timing Advance subheader
  /* This was done only when timing_advance_cmd != 31
  // now TA is always send when ta_timer resets regardless of its value
  // this is done to avoid issues with the timeAlignmentTimer which is
  // supposed to monitor if the UE received TA or not */
  if (ue_sched_ctl->ta_apply) {
    mac_pdu_ptr->R = 0;
    mac_pdu_ptr->LCID = DL_SCH_LCID_TA_COMMAND;
    //last_size = 1;
    mac_pdu_ptr++;
    // TA MAC CE (1 octet)
    timing_advance_cmd = ue_sched_ctl->ta_update;
    AssertFatal(timing_advance_cmd < 64, "timing_advance_cmd %d > 63\n", timing_advance_cmd);
    ((NR_MAC_CE_TA *) ce_ptr)->TA_COMMAND = timing_advance_cmd;    //(timing_advance_cmd+31)&0x3f;

    if (gNB->tag->tag_Id != 0) {
      tag_id = gNB->tag->tag_Id;
      ((NR_MAC_CE_TA *) ce_ptr)->TAGID = tag_id;
    }

    LOG_D(MAC, "NR MAC CE timing advance command = %d (%d) TAG ID = %d\n", timing_advance_cmd, ((NR_MAC_CE_TA *) ce_ptr)->TA_COMMAND, tag_id);
    mac_ce_size = sizeof(NR_MAC_CE_TA);
    // Copying  bytes for MAC CEs to the mac pdu pointer
    memcpy((void *) mac_pdu_ptr, (void *) ce_ptr, mac_ce_size);
    ce_ptr += mac_ce_size;
    mac_pdu_ptr += (unsigned char) mac_ce_size;


  }

  // Contention resolution fixed subheader and MAC CE
  if (ue_cont_res_id) {
    mac_pdu_ptr->R = 0;
    mac_pdu_ptr->LCID = DL_SCH_LCID_CON_RES_ID;
    mac_pdu_ptr++;
    //last_size = 1;
    // contention resolution identity MAC ce has a fixed 48 bit size
    // this contains the UL CCCH SDU. If UL CCCH SDU is longer than 48 bits,
    // it contains the first 48 bits of the UL CCCH SDU
    LOG_T(MAC, "[gNB ][RAPROC] Generate contention resolution msg: %x.%x.%x.%x.%x.%x\n",
          ue_cont_res_id[0], ue_cont_res_id[1], ue_cont_res_id[2],
          ue_cont_res_id[3], ue_cont_res_id[4], ue_cont_res_id[5]);
    // Copying bytes (6 octects) to CEs pointer
    mac_ce_size = 6;
    memcpy(ce_ptr, ue_cont_res_id, mac_ce_size);
    // Copying bytes for MAC CEs to mac pdu pointer
    memcpy((void *) mac_pdu_ptr, (void *) ce_ptr, mac_ce_size);
    ce_ptr += mac_ce_size;
    mac_pdu_ptr += (unsigned char) mac_ce_size;
  }

  //TS 38.321 Sec 6.1.3.15 TCI State indication for UE Specific PDCCH MAC CE SubPDU generation
  if (ue_sched_ctl->UE_mac_ce_ctrl.pdcch_state_ind.is_scheduled) {
    //filling subheader
    mac_pdu_ptr->R = 0;
    mac_pdu_ptr->LCID = DL_SCH_LCID_TCI_STATE_IND_UE_SPEC_PDCCH;
    mac_pdu_ptr++;
    //Creating the instance of CE structure
    NR_TCI_PDCCH  nr_UESpec_TCI_StateInd_PDCCH;
    //filling the CE structre
    nr_UESpec_TCI_StateInd_PDCCH.CoresetId1 = ((ue_sched_ctl->UE_mac_ce_ctrl.pdcch_state_ind.coresetId) & 0xF) >> 1; //extracting MSB 3 bits from LS nibble
    nr_UESpec_TCI_StateInd_PDCCH.ServingCellId = (ue_sched_ctl->UE_mac_ce_ctrl.pdcch_state_ind.servingCellId) & 0x1F; //extracting LSB 5 Bits
    nr_UESpec_TCI_StateInd_PDCCH.TciStateId = (ue_sched_ctl->UE_mac_ce_ctrl.pdcch_state_ind.tciStateId) & 0x7F; //extracting LSB 7 bits
    nr_UESpec_TCI_StateInd_PDCCH.CoresetId2 = (ue_sched_ctl->UE_mac_ce_ctrl.pdcch_state_ind.coresetId) & 0x1; //extracting LSB 1 bit
    LOG_D(MAC, "NR MAC CE TCI state indication for UE Specific PDCCH = %d \n", nr_UESpec_TCI_StateInd_PDCCH.TciStateId);
    mac_ce_size = sizeof(NR_TCI_PDCCH);
    // Copying  bytes for MAC CEs to the mac pdu pointer
    memcpy((void *) mac_pdu_ptr, (void *)&nr_UESpec_TCI_StateInd_PDCCH, mac_ce_size);
    //incrementing the PDU pointer
    mac_pdu_ptr += (unsigned char) mac_ce_size;
  }

  //TS 38.321 Sec 6.1.3.16, SP CSI reporting on PUCCH Activation/Deactivation MAC CE
  if (ue_sched_ctl->UE_mac_ce_ctrl.SP_CSI_reporting_pucch.is_scheduled) {
    //filling the subheader
    mac_pdu_ptr->R = 0;
    mac_pdu_ptr->LCID = DL_SCH_LCID_SP_CSI_REP_PUCCH_ACT;
    mac_pdu_ptr++;
    //creating the instance of CE structure
    NR_PUCCH_CSI_REPORTING nr_PUCCH_CSI_reportingActDeact;
    //filling the CE structure
    nr_PUCCH_CSI_reportingActDeact.BWP_Id = (ue_sched_ctl->UE_mac_ce_ctrl.SP_CSI_reporting_pucch.bwpId) & 0x3; //extracting LSB 2 bibs
    nr_PUCCH_CSI_reportingActDeact.ServingCellId = (ue_sched_ctl->UE_mac_ce_ctrl.SP_CSI_reporting_pucch.servingCellId) & 0x1F; //extracting LSB 5 bits
    nr_PUCCH_CSI_reportingActDeact.S0 = ue_sched_ctl->UE_mac_ce_ctrl.SP_CSI_reporting_pucch.s0tos3_actDeact[0];
    nr_PUCCH_CSI_reportingActDeact.S1 = ue_sched_ctl->UE_mac_ce_ctrl.SP_CSI_reporting_pucch.s0tos3_actDeact[1];
    nr_PUCCH_CSI_reportingActDeact.S2 = ue_sched_ctl->UE_mac_ce_ctrl.SP_CSI_reporting_pucch.s0tos3_actDeact[2];
    nr_PUCCH_CSI_reportingActDeact.S3 = ue_sched_ctl->UE_mac_ce_ctrl.SP_CSI_reporting_pucch.s0tos3_actDeact[3];
    nr_PUCCH_CSI_reportingActDeact.R2 = 0;
    mac_ce_size = sizeof(NR_PUCCH_CSI_REPORTING);
    // Copying MAC CE data to the mac pdu pointer
    memcpy((void *) mac_pdu_ptr, (void *)&nr_PUCCH_CSI_reportingActDeact, mac_ce_size);
    //incrementing the PDU pointer
    mac_pdu_ptr += (unsigned char) mac_ce_size;
  }

  //TS 38.321 Sec 6.1.3.14, TCI State activation/deactivation for UE Specific PDSCH MAC CE
  if (ue_sched_ctl->UE_mac_ce_ctrl.pdsch_TCI_States_ActDeact.is_scheduled) {
    //Computing the number of octects to be allocated for Flexible array member
    //of MAC CE structure
    uint8_t num_octects = (ue_sched_ctl->UE_mac_ce_ctrl.pdsch_TCI_States_ActDeact.highestTciStateActivated) / 8 + 1; //Calculating the number of octects for allocating the memory
    //filling the subheader
    ((NR_MAC_SUBHEADER_SHORT *) mac_pdu_ptr)->R = 0;
    ((NR_MAC_SUBHEADER_SHORT *) mac_pdu_ptr)->F = 0;
    ((NR_MAC_SUBHEADER_SHORT *) mac_pdu_ptr)->LCID = DL_SCH_LCID_TCI_STATE_ACT_UE_SPEC_PDSCH;
    ((NR_MAC_SUBHEADER_SHORT *) mac_pdu_ptr)->L = sizeof(NR_TCI_PDSCH_APERIODIC_CSI) + num_octects * sizeof(uint8_t);
    last_size = 2;
    //Incrementing the PDU pointer
    mac_pdu_ptr += last_size;
    //allocating memory for CE Structure
    NR_TCI_PDSCH_APERIODIC_CSI *nr_UESpec_TCI_StateInd_PDSCH = (NR_TCI_PDSCH_APERIODIC_CSI *)malloc(sizeof(NR_TCI_PDSCH_APERIODIC_CSI) + num_octects * sizeof(uint8_t));
    //initializing to zero
    memset((void *)nr_UESpec_TCI_StateInd_PDSCH, 0, sizeof(NR_TCI_PDSCH_APERIODIC_CSI) + num_octects * sizeof(uint8_t));
    //filling the CE Structure
    nr_UESpec_TCI_StateInd_PDSCH->BWP_Id = (ue_sched_ctl->UE_mac_ce_ctrl.pdsch_TCI_States_ActDeact.bwpId) & 0x3; //extracting LSB 2 Bits
    nr_UESpec_TCI_StateInd_PDSCH->ServingCellId = (ue_sched_ctl->UE_mac_ce_ctrl.pdsch_TCI_States_ActDeact.servingCellId) & 0x1F; //extracting LSB 5 bits

    for(i = 0; i < (num_octects * 8); i++) {
      if(ue_sched_ctl->UE_mac_ce_ctrl.pdsch_TCI_States_ActDeact.tciStateActDeact[i])
        nr_UESpec_TCI_StateInd_PDSCH->T[i / 8] = nr_UESpec_TCI_StateInd_PDSCH->T[i / 8] | (1 << (i % 8));
    }

    mac_ce_size = sizeof(NR_TCI_PDSCH_APERIODIC_CSI) + num_octects * sizeof(uint8_t);
    //Copying  bytes for MAC CEs to the mac pdu pointer
    memcpy((void *) mac_pdu_ptr, (void *)nr_UESpec_TCI_StateInd_PDSCH, mac_ce_size);
    //incrementing the mac pdu pointer
    mac_pdu_ptr += (unsigned char) mac_ce_size;
    //freeing the allocated memory
    free(nr_UESpec_TCI_StateInd_PDSCH);
  }

  //TS38.321 Sec 6.1.3.13 Aperiodic CSI Trigger State Subselection MAC CE
  if (ue_sched_ctl->UE_mac_ce_ctrl.aperi_CSI_trigger.is_scheduled) {
    //Computing the number of octects to be allocated for Flexible array member
    //of MAC CE structure
    uint8_t num_octects = (ue_sched_ctl->UE_mac_ce_ctrl.aperi_CSI_trigger.highestTriggerStateSelected) / 8 + 1; //Calculating the number of octects for allocating the memory
    //filling the subheader
    ((NR_MAC_SUBHEADER_SHORT *) mac_pdu_ptr)->R = 0;
    ((NR_MAC_SUBHEADER_SHORT *) mac_pdu_ptr)->F = 0;
    ((NR_MAC_SUBHEADER_SHORT *) mac_pdu_ptr)->LCID = DL_SCH_LCID_APERIODIC_CSI_TRI_STATE_SUBSEL;
    ((NR_MAC_SUBHEADER_SHORT *) mac_pdu_ptr)->L = sizeof(NR_TCI_PDSCH_APERIODIC_CSI) + num_octects * sizeof(uint8_t);
    last_size = 2;
    //Incrementing the PDU pointer
    mac_pdu_ptr += last_size;
    //allocating memory for CE structure
    NR_TCI_PDSCH_APERIODIC_CSI *nr_Aperiodic_CSI_Trigger = (NR_TCI_PDSCH_APERIODIC_CSI *)malloc(sizeof(NR_TCI_PDSCH_APERIODIC_CSI) + num_octects * sizeof(uint8_t));
    //initializing to zero
    memset((void *)nr_Aperiodic_CSI_Trigger, 0, sizeof(NR_TCI_PDSCH_APERIODIC_CSI) + num_octects * sizeof(uint8_t));
    //filling the CE Structure
    nr_Aperiodic_CSI_Trigger->BWP_Id = (ue_sched_ctl->UE_mac_ce_ctrl.aperi_CSI_trigger.bwpId) & 0x3; //extracting LSB 2 bits
    nr_Aperiodic_CSI_Trigger->ServingCellId = (ue_sched_ctl->UE_mac_ce_ctrl.aperi_CSI_trigger.servingCellId) & 0x1F; //extracting LSB 5 bits
    nr_Aperiodic_CSI_Trigger->R = 0;

    for(i = 0; i < (num_octects * 8); i++) {
      if(ue_sched_ctl->UE_mac_ce_ctrl.aperi_CSI_trigger.triggerStateSelection[i])
        nr_Aperiodic_CSI_Trigger->T[i / 8] = nr_Aperiodic_CSI_Trigger->T[i / 8] | (1 << (i % 8));
    }

    mac_ce_size = sizeof(NR_TCI_PDSCH_APERIODIC_CSI) + num_octects * sizeof(uint8_t);
    // Copying  bytes for MAC CEs to the mac pdu pointer
    memcpy((void *) mac_pdu_ptr, (void *)nr_Aperiodic_CSI_Trigger, mac_ce_size);
    //incrementing the mac pdu pointer
    mac_pdu_ptr += (unsigned char) mac_ce_size;
    //freeing the allocated memory
    free(nr_Aperiodic_CSI_Trigger);
  }

  if (ue_sched_ctl->UE_mac_ce_ctrl.sp_zp_csi_rs.is_scheduled) {
    ((NR_MAC_SUBHEADER_FIXED *) mac_pdu_ptr)->R = 0;
    ((NR_MAC_SUBHEADER_FIXED *) mac_pdu_ptr)->LCID = DL_SCH_LCID_SP_ZP_CSI_RS_RES_SET_ACT;
    mac_pdu_ptr++;
    ((NR_MAC_CE_SP_ZP_CSI_RS_RES_SET *) mac_pdu_ptr)->A_D = ue_sched_ctl->UE_mac_ce_ctrl.sp_zp_csi_rs.act_deact;
    ((NR_MAC_CE_SP_ZP_CSI_RS_RES_SET *) mac_pdu_ptr)->CELLID = ue_sched_ctl->UE_mac_ce_ctrl.sp_zp_csi_rs.serv_cell_id & 0x1F; //5 bits
    ((NR_MAC_CE_SP_ZP_CSI_RS_RES_SET *) mac_pdu_ptr)->BWPID = ue_sched_ctl->UE_mac_ce_ctrl.sp_zp_csi_rs.bwpid & 0x3; //2 bits
    ((NR_MAC_CE_SP_ZP_CSI_RS_RES_SET *) mac_pdu_ptr)->CSIRS_RSC_ID = ue_sched_ctl->UE_mac_ce_ctrl.sp_zp_csi_rs.rsc_id & 0xF; //4 bits
    ((NR_MAC_CE_SP_ZP_CSI_RS_RES_SET *) mac_pdu_ptr)->R = 0;
    LOG_D(MAC, "NR MAC CE of ZP CSIRS Serv cell ID = %d BWPID= %d Rsc set ID = %d\n", ue_sched_ctl->UE_mac_ce_ctrl.sp_zp_csi_rs.serv_cell_id, ue_sched_ctl->UE_mac_ce_ctrl.sp_zp_csi_rs.bwpid,
          ue_sched_ctl->UE_mac_ce_ctrl.sp_zp_csi_rs.rsc_id);
    mac_ce_size = sizeof(NR_MAC_CE_SP_ZP_CSI_RS_RES_SET);
    mac_pdu_ptr += (unsigned char) mac_ce_size;
  }

  if (ue_sched_ctl->UE_mac_ce_ctrl.csi_im.is_scheduled) {
    mac_pdu_ptr->R = 0;
    mac_pdu_ptr->LCID = DL_SCH_LCID_SP_CSI_RS_CSI_IM_RES_SET_ACT;
    mac_pdu_ptr++;
    CSI_RS_CSI_IM_ACT_DEACT_MAC_CE csi_rs_im_act_deact_ce;
    csi_rs_im_act_deact_ce.A_D = ue_sched_ctl->UE_mac_ce_ctrl.csi_im.act_deact;
    csi_rs_im_act_deact_ce.SCID = ue_sched_ctl->UE_mac_ce_ctrl.csi_im.serv_cellid & 0x3F;//gNB_PHY -> ssb_pdu.ssb_pdu_rel15.PhysCellId;
    csi_rs_im_act_deact_ce.BWP_ID = ue_sched_ctl->UE_mac_ce_ctrl.csi_im.bwp_id;
    csi_rs_im_act_deact_ce.R1 = 0;
    csi_rs_im_act_deact_ce.IM = ue_sched_ctl->UE_mac_ce_ctrl.csi_im.im;// IF set CSI IM Rsc id will presesent else CSI IM RSC ID is abscent
    csi_rs_im_act_deact_ce.SP_CSI_RSID = ue_sched_ctl->UE_mac_ce_ctrl.csi_im.nzp_csi_rsc_id;

    if ( csi_rs_im_act_deact_ce.IM ) { //is_scheduled if IM is 1 else this field will not present
      csi_rs_im_act_deact_ce.R2 = 0;
      csi_rs_im_act_deact_ce.SP_CSI_IMID = ue_sched_ctl->UE_mac_ce_ctrl.csi_im.csi_im_rsc_id;
      mac_ce_size = sizeof ( csi_rs_im_act_deact_ce ) - sizeof ( csi_rs_im_act_deact_ce.TCI_STATE );
    } else {
      mac_ce_size = sizeof ( csi_rs_im_act_deact_ce ) - sizeof ( csi_rs_im_act_deact_ce.TCI_STATE ) - 1;
    }

    memcpy ((void *) mac_pdu_ptr, (void *) & ( csi_rs_im_act_deact_ce), mac_ce_size);
    mac_pdu_ptr += (unsigned char) mac_ce_size;

    if (csi_rs_im_act_deact_ce.A_D ) { //Following IE is_scheduled only if A/D is 1
      mac_ce_size = sizeof ( struct TCI_S);

      for ( i = 0; i < ue_sched_ctl->UE_mac_ce_ctrl.csi_im.nb_tci_resource_set_id; i++) {
        csi_rs_im_act_deact_ce.TCI_STATE.R = 0;
        csi_rs_im_act_deact_ce.TCI_STATE.TCI_STATE_ID = ue_sched_ctl->UE_mac_ce_ctrl.csi_im.tci_state_id [i] & 0x7F;
        memcpy ((void *) mac_pdu_ptr, (void *) & (csi_rs_im_act_deact_ce.TCI_STATE), mac_ce_size);
        mac_pdu_ptr += (unsigned char) mac_ce_size;
      }
    }
  }

  // compute final offset
  offset = ((unsigned char *) mac_pdu_ptr - mac_pdu);
  //printf("Offset %d \n", ((unsigned char *) mac_pdu_ptr - mac_pdu));
  return offset;
}

int getNrOfSymbols(NR_BWP_Downlink_t *bwp, int tda) {
  struct NR_PDSCH_TimeDomainResourceAllocationList *tdaList =
    bwp->bwp_Common->pdsch_ConfigCommon->choice.setup->pdsch_TimeDomainAllocationList;
  AssertFatal(tda < tdaList->list.count,
              "time_domain_allocation %d>=%d\n",
              tda,
              tdaList->list.count);

  const int startSymbolAndLength = tdaList->list.array[tda]->startSymbolAndLength;
  int startSymbolIndex, nrOfSymbols;
  SLIV2SL(startSymbolAndLength, &startSymbolIndex, &nrOfSymbols);
  return nrOfSymbols;
}

nfapi_nr_dmrs_type_e getDmrsConfigType(NR_BWP_Downlink_t *bwp) {
  return bwp->bwp_Dedicated->pdsch_Config->choice.setup->dmrs_DownlinkForPDSCH_MappingTypeA->choice.setup->dmrs_Type == NULL ? 0 : 1;
}

uint8_t getN_PRB_DMRS(NR_BWP_Downlink_t *bwp, int numDmrsCdmGrpsNoData) {
  const nfapi_nr_dmrs_type_e dmrsConfigType = getDmrsConfigType(bwp);
  if (dmrsConfigType == NFAPI_NR_DMRS_TYPE1) {
    // if no data in dmrs cdm group is 1 only even REs have no data
    // if no data in dmrs cdm group is 2 both odd and even REs have no data
    return numDmrsCdmGrpsNoData * 6;
  } else {
    return numDmrsCdmGrpsNoData * 4;
  }
}

void nr_store_dlsch_buffer(module_id_t module_id,
                           frame_t frame,
                           sub_frame_t slot) {

  NR_UE_info_t *UE_info = &RC.nrmac[module_id]->UE_info;

  for (int UE_id = UE_info->list.head; UE_id >= 0; UE_id = UE_info->list.next[UE_id]) {
    NR_UE_sched_ctrl_t *sched_ctrl = &UE_info->UE_sched_ctrl[UE_id];

    sched_ctrl->num_total_bytes = 0;
    const int lcid = DL_SCH_LCID_DTCH;
    const uint16_t rnti = UE_info->rnti[UE_id];
    sched_ctrl->rlc_status[lcid] = mac_rlc_status_ind(module_id,
                                                      rnti,
                                                      module_id,
                                                      frame,
                                                      slot,
                                                      ENB_FLAG_YES,
                                                      MBMS_FLAG_NO,
                                                      lcid,
                                                      0,
                                                      0);
    sched_ctrl->num_total_bytes += sched_ctrl->rlc_status[lcid].bytes_in_buffer;
    LOG_D(MAC,
          "[%s][%d.%d], DTCH%d->DLSCH, RLC status %d bytes TA %d\n",
          __func__,
          frame,
          slot,
          lcid,
          sched_ctrl->rlc_status[lcid].bytes_in_buffer,
          sched_ctrl->ta_apply);
  }
}

bool allocate_retransmission(module_id_t module_id,
                             uint8_t *rballoc_mask,
                             int *n_rb_sched,
                             int UE_id,
                             int current_harq_pid){
  NR_UE_sched_ctrl_t *sched_ctrl = &RC.nrmac[module_id]->UE_info.UE_sched_ctrl[UE_id];
  NR_UE_ret_info_t *retInfo = &sched_ctrl->retInfo[current_harq_pid];
  const uint16_t bwpSize = NRRIV2BW(sched_ctrl->active_bwp->bwp_Common->genericParameters.locationAndBandwidth, MAX_BWP_SIZE);
  int rbStart = NRRIV2PRBOFFSET(sched_ctrl->active_bwp->bwp_Common->genericParameters.locationAndBandwidth, MAX_BWP_SIZE);

  sched_ctrl->time_domain_allocation = retInfo->time_domain_allocation;

  /* ensure that there is a free place for RB allocation */
  int rbSize = 0;
  while (rbSize < retInfo->rbSize) {
    rbStart += rbSize; /* last iteration rbSize was not enough, skip it */
    rbSize = 0;
    while (rbStart < bwpSize && !rballoc_mask[rbStart]) rbStart++;
    if (rbStart >= bwpSize) {
      LOG_D(MAC,
            "cannot allocate retransmission for UE %d/RNTI %04x: no resources\n",
            UE_id,
            RC.nrmac[module_id]->UE_info.rnti[UE_id]);
      return false;
    }
    while (rbStart + rbSize < bwpSize
           && rballoc_mask[rbStart + rbSize]
           && rbSize < retInfo->rbSize)
      rbSize++;
  }
  sched_ctrl->rbSize = retInfo->rbSize;
  sched_ctrl->rbStart = rbStart;

  /* MCS etc: just reuse from previous scheduling opportunity */
  sched_ctrl->mcsTableIdx = retInfo->mcsTableIdx;
  sched_ctrl->mcs = retInfo->mcs;
  sched_ctrl->numDmrsCdmGrpsNoData = retInfo->numDmrsCdmGrpsNoData;

  /* retransmissions: directly allocate */
  *n_rb_sched -= sched_ctrl->rbSize;
  for (int rb = 0; rb < sched_ctrl->rbSize; rb++)
    rballoc_mask[rb+sched_ctrl->rbStart] = 0;
  return true;
}

float thr_ue[MAX_MOBILES_PER_GNB];

void pf_dl(module_id_t module_id,
           frame_t frame,
           sub_frame_t slot,
           NR_list_t *UE_list,
           int n_rb_sched,
           uint8_t *rballoc_mask,
           int max_num_ue) {

  NR_UE_info_t *UE_info = &RC.nrmac[module_id]->UE_info;
  float coeff_ue[MAX_MOBILES_PER_GNB];
  // UEs that could be scheduled
  int ue_array[MAX_MOBILES_PER_GNB];
  NR_list_t UE_sched = { .head = -1, .next = ue_array, .tail = -1, .len = MAX_MOBILES_PER_GNB };

  /* Loop UE_info->list to check retransmission */
  for (int UE_id = UE_list->head; UE_id >= 0; UE_id = UE_list->next[UE_id]) {
    NR_UE_sched_ctrl_t *sched_ctrl = &UE_info->UE_sched_ctrl[UE_id];
    sched_ctrl->search_space = get_searchspace(sched_ctrl->active_bwp, NR_SearchSpace__searchSpaceType_PR_ue_Specific);
    sched_ctrl->coreset = get_coreset(sched_ctrl->active_bwp, sched_ctrl->search_space, 1 /* dedicated */);
    /* get the PID of a HARQ process awaiting retrnasmission, or -1 otherwise */
    sched_ctrl->dl_harq_pid = sched_ctrl->retrans_dl_harq.head;
    const rnti_t rnti = UE_info->rnti[UE_id];

    /* Calculate Throughput */
    const float a = 0.0005f; // corresponds to 200ms window
    const uint32_t b = UE_info->mac_stats[UE_id].dlsch_current_bytes;
    thr_ue[UE_id] = (1 - a) * thr_ue[UE_id] + a * b;

    /* retransmission */
    if (sched_ctrl->dl_harq_pid >= 0) {
      /* Find a free CCE */
      bool freeCCE = find_free_CCE(module_id, slot, UE_id);
      if (!freeCCE){
        LOG_D(MAC, "%4d.%2d could not find CCE for DL DCI retransmission UE %d/RNTI %04x\n", frame, slot, UE_id, rnti);
        continue;
      }
      /* Find PUCCH occasion: if it fails, undo CCE allocation (undoing PUCCH
       * allocation after CCE alloc fail would be more complex) */
      const bool alloc = nr_acknack_scheduling(module_id, UE_id, frame, slot);
      if (!alloc) {
        LOG_W(MAC,
              "%s(): could not find PUCCH for UE %d/%04x@%d.%d\n",
              __func__,
              UE_id,
              rnti,
              frame,
              slot);
        int cid = sched_ctrl->coreset->controlResourceSetId;
        UE_info->num_pdcch_cand[UE_id][cid]--;
        int *cce_list = RC.nrmac[module_id]->cce_list[sched_ctrl->active_bwp->bwp_Id][cid];
        for (int i = 0; i < sched_ctrl->aggregation_level; i++)
          cce_list[sched_ctrl->cce_index + i] = 0;
        return;
      }
      /* Allocate retransmission */
      bool r = allocate_retransmission(module_id, rballoc_mask, &n_rb_sched, UE_id, sched_ctrl->dl_harq_pid);
      if (!r) {
        LOG_D(MAC, "%4d.%2d retransmission can NOT be allocated\n", frame, slot);
        continue;
      }
      /* reduce max_num_ue once we are sure UE can be allocated, i.e., has CCE */
      max_num_ue--;
      if (max_num_ue < 0) return;
    } else {
      /* Check DL buffer and skip this UE if no bytes and no TA necessary */
      if (sched_ctrl->num_total_bytes == 0 && frame != (sched_ctrl->ta_frame + 10) % 1024)
        continue;

      /* Calculate coeff */
      sched_ctrl->time_domain_allocation = 2;
      sched_ctrl->mcsTableIdx = 0;
      sched_ctrl->mcs = 9;
      sched_ctrl->numDmrsCdmGrpsNoData = 1;
      uint8_t N_PRB_DMRS =
              getN_PRB_DMRS(sched_ctrl->active_bwp, sched_ctrl->numDmrsCdmGrpsNoData);
      int nrOfSymbols = getNrOfSymbols(sched_ctrl->active_bwp,
                                       sched_ctrl->time_domain_allocation);
      uint32_t tbs = nr_compute_tbs(nr_get_Qm_dl(sched_ctrl->mcs, sched_ctrl->mcsTableIdx),
                                    nr_get_code_rate_dl(sched_ctrl->mcs, sched_ctrl->mcsTableIdx),
                                    1,  // rbSize
                                    nrOfSymbols,
                                    N_PRB_DMRS,  // FIXME // This should be multiplied by the
                                    // number of dmrs symbols
                                    0 /* N_PRB_oh, 0 for initialBWP */, 0 /* tb_scaling */,
                                    1 /* nrOfLayers */)
                     >> 3;
      coeff_ue[UE_id] = (float) tbs / thr_ue[UE_id];
      LOG_D(MAC,"b %d, thr_ue[%d] %f, tbs %d, coeff_ue[%d] %f\n",
            b, UE_id, thr_ue[UE_id], tbs, UE_id, coeff_ue[UE_id]);
      /* Create UE_sched list for UEs eligible for new transmission*/
      add_tail_nr_list(&UE_sched, UE_id);
    }
  }

  /* Loop UE_sched to find max coeff and allocate transmission */
  while (max_num_ue > 0 && n_rb_sched > 0 && UE_sched.head >= 0) {

    /* Find max coeff from UE_sched*/
    int *max = &UE_sched.head; /* assume head is max */
    int *p = &UE_sched.next[*max];
    while (*p >= 0) {
      /* if the current one has larger coeff, save for later */
      if (coeff_ue[*p] > coeff_ue[*max])
        max = p;
      p = &UE_sched.next[*p];
    }
    /* remove the max one: do not use remove_nr_list() it goes through the
     * whole list every time. Note that UE_sched.tail might not be set
     * correctly anymore */
    const int UE_id = *max;
    p = &UE_sched.next[*max];
    *max = UE_sched.next[*max];
    *p = -1;

    NR_UE_sched_ctrl_t *sched_ctrl = &UE_info->UE_sched_ctrl[UE_id];
    const uint16_t rnti = UE_info->rnti[UE_id];
    const uint16_t bwpSize = NRRIV2BW(sched_ctrl->active_bwp->bwp_Common->genericParameters.locationAndBandwidth, MAX_BWP_SIZE);
    int rbStart = NRRIV2PRBOFFSET(sched_ctrl->active_bwp->bwp_Common->genericParameters.locationAndBandwidth, MAX_BWP_SIZE);

    /* Find a free CCE */
    bool freeCCE = find_free_CCE(module_id, slot, UE_id);
    if (!freeCCE) {
      LOG_D(MAC, "%4d.%2d could not find CCE for DL DCI UE %d/RNTI %04x\n", frame, slot, UE_id, rnti);
      continue;
    }
    /* reduce max_num_ue once we are sure UE can be allocated, i.e., has CCE */
    max_num_ue--;
    if (max_num_ue < 0) return;

    /* Find PUCCH occasion: if it fails, undo CCE allocation (undoing PUCCH
    * allocation after CCE alloc fail would be more complex) */
    const bool alloc = nr_acknack_scheduling(module_id, UE_id, frame, slot);
    if (!alloc) {
      LOG_W(MAC,
            "%s(): could not find PUCCH for UE %d/%04x@%d.%d\n",
            __func__,
            UE_id,
            rnti,
            frame,
            slot);
      int cid = sched_ctrl->coreset->controlResourceSetId;
      UE_info->num_pdcch_cand[UE_id][cid]--;
      int *cce_list = RC.nrmac[module_id]->cce_list[sched_ctrl->active_bwp->bwp_Id][cid];
      for (int i = 0; i < sched_ctrl->aggregation_level; i++)
        cce_list[sched_ctrl->cce_index + i] = 0;
      return;
    }

    /* Allocate transmission */
    // Time-domain allocation
    sched_ctrl->time_domain_allocation = 2;

    // modulation scheme
    sched_ctrl->mcsTableIdx = 0;
    sched_ctrl->mcs = 9;
    sched_ctrl->numDmrsCdmGrpsNoData = 1;

    // Freq-demain allocation
    while (rbStart < bwpSize && !rballoc_mask[rbStart]) rbStart++;

    const uint8_t N_PRB_DMRS =
        getN_PRB_DMRS(sched_ctrl->active_bwp, sched_ctrl->numDmrsCdmGrpsNoData);
    const int nrOfSymbols = getNrOfSymbols(sched_ctrl->active_bwp,
        sched_ctrl->time_domain_allocation);
    const NR_ServingCellConfigCommon_t *scc = RC.nrmac[module_id]->common_channels->ServingCellConfigCommon;
    const uint8_t N_DMRS_SLOT = get_num_dmrs_symbols(
        sched_ctrl->active_bwp->bwp_Dedicated->pdsch_Config->choice.setup,
        scc->dmrs_TypeA_Position,
        nrOfSymbols);

    int rbSize = 0;
    uint32_t TBS = 0;
    const int oh = 2 + (sched_ctrl->num_total_bytes >= 256)
                 + 2 * (frame == (sched_ctrl->ta_frame + 10) % 1024);
    do {
      rbSize++;
      TBS = nr_compute_tbs(nr_get_Qm_dl(sched_ctrl->mcs, sched_ctrl->mcsTableIdx),
                           nr_get_code_rate_dl(sched_ctrl->mcs, sched_ctrl->mcsTableIdx),
                           rbSize,
                           nrOfSymbols,
                           N_PRB_DMRS * N_DMRS_SLOT,
                           0 /* N_PRB_oh, 0 for initialBWP */,
                           0 /* tb_scaling */,
                           1 /* nrOfLayers */)
            >> 3;
    } while (rbStart + rbSize < bwpSize && rballoc_mask[rbStart + rbSize] && TBS < sched_ctrl->num_total_bytes + oh);
    sched_ctrl->rbSize = rbSize;
    sched_ctrl->rbStart = rbStart;

    /* transmissions: directly allocate */
    n_rb_sched -= sched_ctrl->rbSize;
    for (int rb = 0; rb < sched_ctrl->rbSize; rb++)
      rballoc_mask[rb+sched_ctrl->rbStart] = 0;
  }
}

void nr_simple_dlsch_preprocessor(module_id_t module_id,
                                  frame_t frame,
                                  sub_frame_t slot) {
  NR_UE_info_t *UE_info = &RC.nrmac[module_id]->UE_info;

  if (UE_info->num_UEs == 0)
    return;

  const int CC_id = 0;


  /* Get bwpSize from the first UE */
  int UE_id = UE_info->list.head;
  NR_UE_sched_ctrl_t *sched_ctrl = &UE_info->UE_sched_ctrl[UE_id];
  const uint16_t bwpSize = NRRIV2BW(sched_ctrl->active_bwp->bwp_Common->genericParameters.locationAndBandwidth, MAX_BWP_SIZE);

  uint16_t *vrb_map = RC.nrmac[module_id]->common_channels[CC_id].vrb_map;
  uint8_t rballoc_mask[bwpSize];
  int n_rb_sched = 0;
  for (int i = 0; i < bwpSize; i++) {
    // calculate mask: init with "NOT" vrb_map:
    // if any RB in vrb_map is blocked (1), the current RBG will be 0
    rballoc_mask[i] = !vrb_map[i];
    n_rb_sched += rballoc_mask[i];
  }

  /* Retrieve amount of data to send for this UE */
  nr_store_dlsch_buffer(module_id, frame, slot);

  /* proportional fair scheduling algorithm */
  pf_dl(module_id,
        frame,
        slot,
        &UE_info->list,
        n_rb_sched,
        rballoc_mask,
        2);
}

void nr_schedule_ue_spec(module_id_t module_id,
                         frame_t frame,
                         sub_frame_t slot) {
  gNB_MAC_INST *gNB_mac = RC.nrmac[module_id];

  /* PREPROCESSOR */
  gNB_mac->pre_processor_dl(module_id, frame, slot);

  const int CC_id = 0;
  NR_ServingCellConfigCommon_t *scc = gNB_mac->common_channels[CC_id].ServingCellConfigCommon;
  NR_UE_info_t *UE_info = &gNB_mac->UE_info;

  nfapi_nr_dl_tti_request_body_t *dl_req = &gNB_mac->DL_req[CC_id].dl_tti_request_body;

  NR_list_t *UE_list = &UE_info->list;
  for (int UE_id = UE_list->head; UE_id >= 0; UE_id = UE_list->next[UE_id]) {
    NR_UE_sched_ctrl_t *sched_ctrl = &UE_info->UE_sched_ctrl[UE_id];
    UE_info->mac_stats[UE_id].dlsch_current_bytes = 0;

    /* update TA and set ta_apply every 10 frames.
     * Possible improvement: take the periodicity from input file.
     * If such UE is not scheduled now, it will be by the preprocessor later.
     * If we add the CE, ta_apply will be reset */
    if (frame == (sched_ctrl->ta_frame + 10) % 1024){
      sched_ctrl->ta_apply = true; /* the timer is reset once TA CE is scheduled */
      LOG_D(MAC, "[UE %d][%d.%d] UL timing alignment procedures: setting flag for Timing Advance command\n", UE_id, frame, slot);
    }

    if (sched_ctrl->rbSize <= 0)
      continue;

    const rnti_t rnti = UE_info->rnti[UE_id];

    /* POST processing */
    struct NR_PDSCH_TimeDomainResourceAllocationList *tdaList =
      sched_ctrl->active_bwp->bwp_Common->pdsch_ConfigCommon->choice.setup->pdsch_TimeDomainAllocationList;
    AssertFatal(sched_ctrl->time_domain_allocation < tdaList->list.count,
                "time_domain_allocation %d>=%d\n",
                sched_ctrl->time_domain_allocation,
                tdaList->list.count);

    const int startSymbolAndLength =
      tdaList->list.array[sched_ctrl->time_domain_allocation]->startSymbolAndLength;
    int startSymbolIndex, nrOfSymbols;
    SLIV2SL(startSymbolAndLength, &startSymbolIndex, &nrOfSymbols);

    uint8_t N_PRB_DMRS =
        getN_PRB_DMRS(sched_ctrl->active_bwp, sched_ctrl->numDmrsCdmGrpsNoData);
    uint8_t N_DMRS_SLOT = get_num_dmrs_symbols(sched_ctrl->active_bwp->bwp_Dedicated->pdsch_Config->choice.setup,
                                               RC.nrmac[module_id]->common_channels->ServingCellConfigCommon->dmrs_TypeA_Position ,
                                               nrOfSymbols);
    const nfapi_nr_dmrs_type_e dmrsConfigType = getDmrsConfigType(sched_ctrl->active_bwp);
    const int nrOfLayers = 1;
    const uint16_t R = nr_get_code_rate_dl(sched_ctrl->mcs, sched_ctrl->mcsTableIdx);
    const uint8_t Qm = nr_get_Qm_dl(sched_ctrl->mcs, sched_ctrl->mcsTableIdx);
    const uint32_t TBS =
        nr_compute_tbs(nr_get_Qm_dl(sched_ctrl->mcs, sched_ctrl->mcsTableIdx),
                       nr_get_code_rate_dl(sched_ctrl->mcs, sched_ctrl->mcsTableIdx),
                       sched_ctrl->rbSize,
                       nrOfSymbols,
                       N_PRB_DMRS * N_DMRS_SLOT,
                       0 /* N_PRB_oh, 0 for initialBWP */,
                       0 /* tb_scaling */,
                       nrOfLayers)
        >> 3;

    int8_t current_harq_pid = sched_ctrl->dl_harq_pid;
    if (current_harq_pid < 0) {
      /* PP has not selected a specific HARQ Process, get a new one */
      current_harq_pid = sched_ctrl->available_dl_harq.head;
      AssertFatal(current_harq_pid >= 0,
                  "no free HARQ process available for UE %d\n",
                  UE_id);
      remove_front_nr_list(&sched_ctrl->available_dl_harq);
      sched_ctrl->dl_harq_pid = current_harq_pid;
    } else {
      /* PP selected a specific HARQ process. Check whether it will be a new
       * transmission or a retransmission, and remove from the corresponding
       * list */
      if (sched_ctrl->harq_processes[current_harq_pid].round == 0)
        remove_nr_list(&sched_ctrl->available_dl_harq, current_harq_pid);
      else
        remove_nr_list(&sched_ctrl->retrans_dl_harq, current_harq_pid);
    }
    NR_UE_harq_t *harq = &sched_ctrl->harq_processes[current_harq_pid];
    DevAssert(!harq->is_waiting);
    add_tail_nr_list(&sched_ctrl->feedback_dl_harq, current_harq_pid);
    NR_sched_pucch_t *pucch = &sched_ctrl->sched_pucch[0];
    harq->feedback_slot = pucch->ul_slot;
    harq->is_waiting = true;
    UE_info->mac_stats[UE_id].dlsch_rounds[harq->round]++;

    LOG_D(MAC,
          "%4d.%2d RNTI %04x start %d RBs %d startSymbol %d nb_symbsol %d MCS %d TBS %d HARQ PID %d round %d NDI %d\n",
          frame,
          slot,
          rnti,
          sched_ctrl->rbStart,
          sched_ctrl->rbSize,
          startSymbolIndex,
          nrOfSymbols,
          sched_ctrl->mcs,
          TBS,
          current_harq_pid,
          harq->round,
          harq->ndi);

    NR_BWP_Downlink_t *bwp = sched_ctrl->active_bwp;
    AssertFatal(bwp->bwp_Dedicated->pdcch_Config->choice.setup->searchSpacesToAddModList,
                "searchSpacesToAddModList is null\n");
    AssertFatal(bwp->bwp_Dedicated->pdcch_Config->choice.setup->searchSpacesToAddModList->list.count > 0,
                "searchSPacesToAddModList is empty\n");

    /* look up the PDCCH PDU for this CC, BWP, and CORESET. If it does not
     * exist, create it */
    const int bwpid = sched_ctrl->active_bwp->bwp_Id;
    const int coresetid = sched_ctrl->coreset->controlResourceSetId;
    nfapi_nr_dl_tti_pdcch_pdu_rel15_t *pdcch_pdu = gNB_mac->pdcch_pdu_idx[CC_id][bwpid][coresetid];
    if (!pdcch_pdu) {
      nfapi_nr_dl_tti_request_pdu_t *dl_tti_pdcch_pdu = &dl_req->dl_tti_pdu_list[dl_req->nPDUs];
      memset(dl_tti_pdcch_pdu, 0, sizeof(nfapi_nr_dl_tti_request_pdu_t));
      dl_tti_pdcch_pdu->PDUType = NFAPI_NR_DL_TTI_PDCCH_PDU_TYPE;
      dl_tti_pdcch_pdu->PDUSize = (uint8_t)(2+sizeof(nfapi_nr_dl_tti_pdcch_pdu));
      dl_req->nPDUs += 1;
      pdcch_pdu = &dl_tti_pdcch_pdu->pdcch_pdu.pdcch_pdu_rel15;
      nr_configure_pdcch(pdcch_pdu, sched_ctrl->search_space, sched_ctrl->coreset, scc, bwp);
      gNB_mac->pdcch_pdu_idx[CC_id][bwpid][coresetid] = pdcch_pdu;
    }

    nfapi_nr_dl_tti_request_pdu_t *dl_tti_pdsch_pdu = &dl_req->dl_tti_pdu_list[dl_req->nPDUs];
    memset(dl_tti_pdsch_pdu, 0, sizeof(nfapi_nr_dl_tti_request_pdu_t));
    dl_tti_pdsch_pdu->PDUType = NFAPI_NR_DL_TTI_PDSCH_PDU_TYPE;
    dl_tti_pdsch_pdu->PDUSize = (uint8_t)(2+sizeof(nfapi_nr_dl_tti_pdsch_pdu));
    dl_req->nPDUs += 1;
    nfapi_nr_dl_tti_pdsch_pdu_rel15_t *pdsch_pdu = &dl_tti_pdsch_pdu->pdsch_pdu.pdsch_pdu_rel15;

    pdsch_pdu->pduBitmap = 0;
    pdsch_pdu->rnti = rnti;
    /* SCF222: PDU index incremented for each PDSCH PDU sent in TX control
     * message. This is used to associate control information to data and is
     * reset every slot. */
    const int pduindex = gNB_mac->pdu_index[CC_id]++;
    pdsch_pdu->pduIndex = pduindex;

    // BWP
    pdsch_pdu->BWPSize  = NRRIV2BW(bwp->bwp_Common->genericParameters.locationAndBandwidth, MAX_BWP_SIZE);
    pdsch_pdu->BWPStart = NRRIV2PRBOFFSET(bwp->bwp_Common->genericParameters.locationAndBandwidth,MAX_BWP_SIZE);
    pdsch_pdu->SubcarrierSpacing = bwp->bwp_Common->genericParameters.subcarrierSpacing;
    if (bwp->bwp_Common->genericParameters.cyclicPrefix)
      pdsch_pdu->CyclicPrefix = *bwp->bwp_Common->genericParameters.cyclicPrefix;
    else
      pdsch_pdu->CyclicPrefix = 0;

    // Codeword information
    pdsch_pdu->NrOfCodewords = 1;
    pdsch_pdu->targetCodeRate[0] = R;
    pdsch_pdu->qamModOrder[0] = Qm;
    pdsch_pdu->mcsIndex[0] = sched_ctrl->mcs;
    pdsch_pdu->mcsTable[0] = sched_ctrl->mcsTableIdx;
    pdsch_pdu->rvIndex[0] = nr_rv_round_map[harq->round];
    pdsch_pdu->TBSize[0] = TBS;

    pdsch_pdu->dataScramblingId = *scc->physCellId;
    pdsch_pdu->nrOfLayers = nrOfLayers;
    pdsch_pdu->transmissionScheme = 0;
    pdsch_pdu->refPoint = 0; // Point A

    // DMRS
    pdsch_pdu->dlDmrsSymbPos =
        fill_dmrs_mask(bwp->bwp_Dedicated->pdsch_Config->choice.setup,
                       scc->dmrs_TypeA_Position,
                       nrOfSymbols);
    pdsch_pdu->dmrsConfigType = dmrsConfigType;
    pdsch_pdu->dlDmrsScramblingId = *scc->physCellId;
    pdsch_pdu->SCID = 0;
    pdsch_pdu->numDmrsCdmGrpsNoData = sched_ctrl->numDmrsCdmGrpsNoData;
    pdsch_pdu->dmrsPorts = 1;

    // Pdsch Allocation in frequency domain
    pdsch_pdu->resourceAlloc = 1;
    pdsch_pdu->rbStart = sched_ctrl->rbStart;
    pdsch_pdu->rbSize = sched_ctrl->rbSize;
    pdsch_pdu->VRBtoPRBMapping = 1; // non-interleaved, check if this is ok for initialBWP

    // Resource Allocation in time domain
    pdsch_pdu->StartSymbolIndex = startSymbolIndex;
    pdsch_pdu->NrOfSymbols = nrOfSymbols;

    /* Check and validate PTRS values */
    struct NR_SetupRelease_PTRS_DownlinkConfig *phaseTrackingRS =
        bwp->bwp_Dedicated->pdsch_Config->choice.setup->dmrs_DownlinkForPDSCH_MappingTypeA->choice.setup->phaseTrackingRS;
    if (phaseTrackingRS) {
      bool valid_ptrs_setup = set_dl_ptrs_values(phaseTrackingRS->choice.setup,
                                                 pdsch_pdu->rbSize,
                                                 pdsch_pdu->mcsIndex[0],
                                                 pdsch_pdu->mcsTable[0],
                                                 &pdsch_pdu->PTRSFreqDensity,
                                                 &pdsch_pdu->PTRSTimeDensity,
                                                 &pdsch_pdu->PTRSPortIndex,
                                                 &pdsch_pdu->nEpreRatioOfPDSCHToPTRS,
                                                 &pdsch_pdu->PTRSReOffset,
                                                 pdsch_pdu->NrOfSymbols);
      if (valid_ptrs_setup)
        pdsch_pdu->pduBitmap |= 0x1; // Bit 0: pdschPtrs - Indicates PTRS included (FR2)
    }

    /* Fill PDCCH DL DCI PDU */
    nfapi_nr_dl_dci_pdu_t *dci_pdu = &pdcch_pdu->dci_pdu[pdcch_pdu->numDlDci];
    pdcch_pdu->numDlDci++;
    dci_pdu->RNTI = rnti;
    if (sched_ctrl->coreset->pdcch_DMRS_ScramblingID &&
        sched_ctrl->search_space->searchSpaceType->present == NR_SearchSpace__searchSpaceType_PR_ue_Specific) {
      dci_pdu->ScramblingId = *sched_ctrl->coreset->pdcch_DMRS_ScramblingID;
      dci_pdu->ScramblingRNTI = rnti;
    } else {
      dci_pdu->ScramblingId = *scc->physCellId;
      dci_pdu->ScramblingRNTI = 0;
    }
    dci_pdu->AggregationLevel = sched_ctrl->aggregation_level;
    dci_pdu->CceIndex = sched_ctrl->cce_index;
    dci_pdu->beta_PDCCH_1_0 = 0;
    dci_pdu->powerControlOffsetSS = 1;

    /* DCI payload */
    dci_pdu_rel15_t dci_payload;
    memset(&dci_payload, 0, sizeof(dci_pdu_rel15_t));
    // bwp indicator
    const int n_dl_bwp = UE_info->secondaryCellGroup[UE_id]->spCellConfig->spCellConfigDedicated->downlinkBWP_ToAddModList->list.count;
      AssertFatal(n_dl_bwp == 1,
          "downlinkBWP_ToAddModList has %d BWP!\n",
          n_dl_bwp);
    // as per table 7.3.1.1.2-1 in 38.212
    dci_payload.bwp_indicator.val = n_dl_bwp < 4 ? bwp->bwp_Id : bwp->bwp_Id - 1;
    AssertFatal(bwp->bwp_Dedicated->pdsch_Config->choice.setup->resourceAllocation == NR_PDSCH_Config__resourceAllocation_resourceAllocationType1,
                "Only frequency resource allocation type 1 is currently supported\n");
    dci_payload.frequency_domain_assignment.val =
        PRBalloc_to_locationandbandwidth0(
            pdsch_pdu->rbSize,
            pdsch_pdu->rbStart,
            pdsch_pdu->BWPSize);
    dci_payload.time_domain_assignment.val = sched_ctrl->time_domain_allocation;
    dci_payload.mcs = sched_ctrl->mcs;
    dci_payload.rv = pdsch_pdu->rvIndex[0];
    dci_payload.harq_pid = current_harq_pid;
    dci_payload.ndi = harq->ndi;
    dci_payload.dai[0].val = (pucch->dai_c-1)&3;
    dci_payload.tpc = sched_ctrl->tpc1; // TPC for PUCCH: table 7.2.1-1 in 38.213
    dci_payload.pucch_resource_indicator = pucch->resource_indicator;
    dci_payload.pdsch_to_harq_feedback_timing_indicator.val = pucch->timing_indicator; // PDSCH to HARQ TI
    dci_payload.antenna_ports.val = 0;  // nb of cdm groups w/o data 1 and dmrs port 0
    dci_payload.dmrs_sequence_initialization.val = pdsch_pdu->SCID;
    LOG_D(MAC,
          "%4d.%2d DCI type 1 payload: freq_alloc %d (%d,%d,%d), "
          "time_alloc %d, vrb to prb %d, mcs %d tb_scaling %d ndi %d rv %d\n",
          frame,
          slot,
          dci_payload.frequency_domain_assignment.val,
          pdsch_pdu->rbStart,
          pdsch_pdu->rbSize,
          pdsch_pdu->BWPSize,
          dci_payload.time_domain_assignment.val,
          dci_payload.vrb_to_prb_mapping.val,
          dci_payload.mcs,
          dci_payload.tb_scaling,
          dci_payload.ndi,
          dci_payload.rv);

    const long f = sched_ctrl->search_space->searchSpaceType->choice.ue_Specific->dci_Formats;
    const int dci_format = f ? NR_DL_DCI_FORMAT_1_1 : NR_DL_DCI_FORMAT_1_0;
    const int rnti_type = NR_RNTI_C;

    fill_dci_pdu_rel15(scc,
                       UE_info->secondaryCellGroup[UE_id],
                       dci_pdu,
                       &dci_payload,
                       dci_format,
                       rnti_type,
                       pdsch_pdu->BWPSize,
                       bwp->bwp_Id);

    LOG_D(MAC,
          "coreset params: FreqDomainResource %llx, start_symbol %d  n_symb %d\n",
          (unsigned long long)pdcch_pdu->FreqDomainResource,
          pdcch_pdu->StartSymbolIndex,
          pdcch_pdu->DurationSymbols);

    NR_UE_ret_info_t *retInfo = &sched_ctrl->retInfo[current_harq_pid];
    if (harq->round != 0) { /* retransmission */
      if (sched_ctrl->rbSize != retInfo->rbSize)
        LOG_W(MAC,
              "retransmission uses different rbSize (%d vs. orig %d)\n",
              sched_ctrl->rbSize,
              retInfo->rbSize);
      if (sched_ctrl->time_domain_allocation != retInfo->time_domain_allocation)
        LOG_W(MAC,
              "retransmission uses different time_domain_allocation (%d vs. orig %d)\n",
              sched_ctrl->time_domain_allocation,
              retInfo->time_domain_allocation);
      if (sched_ctrl->mcs != retInfo->mcs
          || sched_ctrl->mcsTableIdx != retInfo->mcsTableIdx
          || sched_ctrl->numDmrsCdmGrpsNoData != retInfo->numDmrsCdmGrpsNoData)
        LOG_W(MAC,
              "retransmission uses different table/MCS/numDmrsCdmGrpsNoData (%d/%d/%d vs. orig %d/%d/%d)\n",
              sched_ctrl->mcsTableIdx,
              sched_ctrl->mcs,
              sched_ctrl->numDmrsCdmGrpsNoData,
              retInfo->mcsTableIdx,
              retInfo->mcs,
              retInfo->numDmrsCdmGrpsNoData);
      /* we do not have to do anything, since we do not require to get data
<<<<<<< HEAD
       * from RLC, encode MAC CEs, or copy data to FAPI structures */
=======
       * from RLC or encode MAC CEs. The TX_req structure is filled below 
       * or copy data to FAPI structures */
>>>>>>> 39ab3c1e
      LOG_D(MAC,
            "%d.%2d DL retransmission UE %d/RNTI %04x HARQ PID %d round %d NDI %d\n",
            frame,
            slot,
            UE_id,
            rnti,
            current_harq_pid,
            harq->round,
            harq->ndi);
      AssertFatal(harq->tb_size == TBS,
                  "UE %d mismatch between scheduled TBS and buffered TB for HARQ PID %d\n",
                  UE_id,
                  current_harq_pid);
    } else { /* initial transmission */

      LOG_D(MAC, "[%s] Initial HARQ transmission in %d.%d\n", __FUNCTION__, frame, slot);

      harq->tb_size = TBS;
      uint8_t *buf = (uint8_t *) harq->tb;

      /* first, write all CEs that might be there */
      int written = nr_write_ce_dlsch_pdu(module_id,
                                          sched_ctrl,
                                          (unsigned char *)buf,
                                          255, // no drx
                                          NULL); // contention res id
      buf += written;
      int size = TBS - written;
      DevAssert(size >= 0);

      /* next, get RLC data */

      const int lcid = DL_SCH_LCID_DTCH;
      int dlsch_total_bytes = 0;
      if (sched_ctrl->num_total_bytes > 0) {
        tbs_size_t len = 0;
        while (size > 3) {
          // we do not know how much data we will get from RLC, i.e., whether it
          // will be longer than 256B or not. Therefore, reserve space for long header, then
          // fetch data, then fill real length
          NR_MAC_SUBHEADER_LONG *header = (NR_MAC_SUBHEADER_LONG *) buf;
          buf += 3;
          size -= 3;

          /* limit requested number of bytes to what preprocessor specified, or
           * such that TBS is full */
          const rlc_buffer_occupancy_t ndata = min(sched_ctrl->rlc_status[lcid].bytes_in_buffer, size);
          len = mac_rlc_data_req(module_id,
                                 rnti,
                                 module_id,
                                 frame,
                                 ENB_FLAG_YES,
                                 MBMS_FLAG_NO,
                                 lcid,
                                 ndata,
                                 (char *)buf,
                                 0,
                                 0);

          LOG_D(MAC,
                "%4d.%2d RNTI %04x: %d bytes from DTCH %d (ndata %d, remaining size %d)\n",
                frame,
                slot,
                rnti,
                len,
                lcid,
                ndata,
                size);
          if (len == 0)
            break;

          header->R = 0;
          header->F = 1;
          header->LCID = lcid;
          header->L1 = (len >> 8) & 0xff;
          header->L2 = len & 0xff;
          size -= len;
          buf += len;
          dlsch_total_bytes += len;
        }
        if (len == 0) {
          /* RLC did not have data anymore, mark buffer as unused */
          buf -= 3;
          size += 3;
        }
      }
      else if (get_softmodem_params()->phy_test || get_softmodem_params()->do_ra) {
        /* we will need the large header, phy-test typically allocates all
         * resources and fills to the last byte below */
        NR_MAC_SUBHEADER_LONG *header = (NR_MAC_SUBHEADER_LONG *) buf;
        buf += 3;
        size -= 3;
        DevAssert(size > 0);
        LOG_D(MAC, "Configuring DL_TX in %d.%d: TBS %d with %d B of random data\n", frame, slot, TBS, size);
        // fill dlsch_buffer with random data
        for (int i = 0; i < size; i++)
          buf[i] = lrand48() & 0xff;
        header->R = 0;
        header->F = 1;
        header->LCID = DL_SCH_LCID_PADDING;
        header->L1 = (size >> 8) & 0xff;
        header->L2 = size & 0xff;
        size -= size;
        buf += size;
        dlsch_total_bytes += size;
      }

      // Add padding header and zero rest out if there is space left
      if (size > 0) {
        NR_MAC_SUBHEADER_FIXED *padding = (NR_MAC_SUBHEADER_FIXED *) buf;
        padding->R = 0;
        padding->LCID = DL_SCH_LCID_PADDING;
        size -= 1;
        buf += 1;
        while (size > 0) {
          *buf = 0;
          buf += 1;
          size -= 1;
        }
      }

      UE_info->mac_stats[UE_id].dlsch_total_bytes += TBS;
      UE_info->mac_stats[UE_id].dlsch_current_bytes = TBS;
      UE_info->mac_stats[UE_id].lc_bytes_tx[lcid] += dlsch_total_bytes;

      retInfo->rbSize = sched_ctrl->rbSize;
      retInfo->time_domain_allocation = sched_ctrl->time_domain_allocation;
      retInfo->mcsTableIdx = sched_ctrl->mcsTableIdx;
      retInfo->mcs = sched_ctrl->mcs;
      retInfo->numDmrsCdmGrpsNoData = sched_ctrl->numDmrsCdmGrpsNoData;

      // ta command is sent, values are reset
      if (sched_ctrl->ta_apply) {
        sched_ctrl->ta_apply = false;
        sched_ctrl->ta_frame = frame;
        LOG_D(MAC,
              "%d.%2d UE %d TA scheduled, resetting TA frame\n",
              frame,
              slot,
              UE_id);
      }

      T(T_GNB_MAC_DL_PDU_WITH_DATA, T_INT(module_id), T_INT(CC_id), T_INT(rnti),
        T_INT(frame), T_INT(slot), T_INT(current_harq_pid), T_BUFFER(harq->tb, TBS));
    }

    const int ntx_req = gNB_mac->TX_req[CC_id].Number_of_PDUs;
    nfapi_nr_pdu_t *tx_req = &gNB_mac->TX_req[CC_id].pdu_list[ntx_req];
    tx_req->PDU_length = TBS;
    tx_req->PDU_index  = pduindex;
    tx_req->num_TLV = 1;
    tx_req->TLVs[0].length = TBS + 2;
    memcpy(tx_req->TLVs[0].value.direct, harq->tb, TBS);
    gNB_mac->TX_req[CC_id].Number_of_PDUs++;
    gNB_mac->TX_req[CC_id].SFN = frame;
    gNB_mac->TX_req[CC_id].Slot = slot;

    /* mark UE as scheduled */
    sched_ctrl->rbSize = 0;
  }
}<|MERGE_RESOLUTION|>--- conflicted
+++ resolved
@@ -957,12 +957,8 @@
               retInfo->mcs,
               retInfo->numDmrsCdmGrpsNoData);
       /* we do not have to do anything, since we do not require to get data
-<<<<<<< HEAD
-       * from RLC, encode MAC CEs, or copy data to FAPI structures */
-=======
        * from RLC or encode MAC CEs. The TX_req structure is filled below 
        * or copy data to FAPI structures */
->>>>>>> 39ab3c1e
       LOG_D(MAC,
             "%d.%2d DL retransmission UE %d/RNTI %04x HARQ PID %d round %d NDI %d\n",
             frame,
