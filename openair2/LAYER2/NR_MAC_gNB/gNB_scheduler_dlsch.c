--- conflicted
+++ resolved
@@ -57,10 +57,6 @@
 #define WORD 32
 //#define SIZE_OF_POINTER sizeof (void *)
 
-<<<<<<< HEAD
-int harq_rounds = 0;
-int harq_pid = 0;
-=======
 void calculate_preferred_dl_tda(module_id_t module_id, const NR_BWP_Downlink_t *bwp)
 {
   gNB_MAC_INST *nrmac = RC.nrmac[module_id];
@@ -136,7 +132,6 @@
     LOG_I(MAC, "slot %d preferred_dl_tda %d\n", i, nrmac->preferred_dl_tda[bwp_id][i]);
   }
 }
->>>>>>> c19ba39e
 
 // Compute and write all MAC CEs and subheaders, and return number of written
 // bytes
@@ -755,13 +750,9 @@
                          frame_t frame,
                          sub_frame_t slot) {
   gNB_MAC_INST *gNB_mac = RC.nrmac[module_id];
-<<<<<<< HEAD
-  
-=======
   if (!is_xlsch_in_slot(gNB_mac->dlsch_slot_bitmap[slot / 64], slot))
     return;
 
->>>>>>> c19ba39e
   /* PREPROCESSOR */
   gNB_mac->pre_processor_dl(module_id, frame, slot);
 
@@ -911,14 +902,14 @@
     pdsch_pdu->mcsTable[0] = ps->mcsTableIdx;
     AssertFatal(harq->round<4,"%d",harq->round);
     pdsch_pdu->rvIndex[0] = nr_rv_round_map[harq->round];
-    if (NFAPI_MODE == NFAPI_MODE_VNF){ // done since uplink isnt operational yet which means harq structures dont get filled properly
-      pdsch_pdu->rvIndex[0] = nr_rv_round_map[harq_rounds];
-      if (harq_rounds % 5 == 0 && harq_rounds!=0){
-        harq_rounds = 0;
-        harq_pid = (harq_pid + 1) % 16;
-      }      
-      harq_rounds++;
-    }
+    // if (NFAPI_MODE == NFAPI_MODE_VNF){ // done since uplink isnt operational yet which means harq structures dont get filled properly
+    //   pdsch_pdu->rvIndex[0] = nr_rv_round_map[harq_rounds];
+    //   if (harq_rounds % 5 == 0 && harq_rounds!=0){
+    //     harq_rounds = 0;
+    //     harq_pid = (harq_pid + 1) % 16;
+    //   }      
+    //   harq_rounds++;
+    // }
     pdsch_pdu->TBSize[0] = TBS;
 
     pdsch_pdu->dataScramblingId = *scc->physCellId;
@@ -1027,10 +1018,10 @@
     const int dci_format = f ? NR_DL_DCI_FORMAT_1_1 : NR_DL_DCI_FORMAT_1_0;
     const int rnti_type = NR_RNTI_C;
 
-    if (NFAPI_MODE == NFAPI_MODE_VNF){
-      dci_payload.harq_pid = harq_pid;
-      dci_payload.tpc = 2;
-    }
+    // if (NFAPI_MODE == NFAPI_MODE_VNF){
+    //   dci_payload.harq_pid = harq_pid;
+    //   dci_payload.tpc = 2;
+    // }
     fill_dci_pdu_rel15(scc,
                        UE_info->secondaryCellGroup[UE_id],
                        dci_pdu,
