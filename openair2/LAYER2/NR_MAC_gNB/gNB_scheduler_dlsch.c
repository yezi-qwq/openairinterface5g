--- conflicted
+++ resolved
@@ -55,9 +55,7 @@
 #define HALFWORD 16
 #define WORD 32
 //#define SIZE_OF_POINTER sizeof (void *)
-<<<<<<< HEAD
 static boolean_t loop_dcch_dtch = TRUE;
-=======
 
 void calculate_preferred_dl_tda(module_id_t module_id, const NR_BWP_Downlink_t *bwp)
 {
@@ -135,7 +133,6 @@
   }
 }
 
->>>>>>> d953b253
 // Compute and write all MAC CEs and subheaders, and return number of written
 // bytes
 int nr_write_ce_dlsch_pdu(module_id_t module_idP,
@@ -382,40 +379,6 @@
   return offset;
 }
 
-<<<<<<< HEAD
-void getStartNrOfSymbols(NR_BWP_Downlink_t *bwp, NR_ServingCellConfigCommon_t *scc,int tda, int *startSymbol, int *nrOfSymbols) {
-  struct NR_PDSCH_TimeDomainResourceAllocationList *tdaList =
-    bwp?
-    bwp->bwp_Common->pdsch_ConfigCommon->choice.setup->pdsch_TimeDomainAllocationList:
-    scc->downlinkConfigCommon->initialDownlinkBWP->pdsch_ConfigCommon->choice.setup->pdsch_TimeDomainAllocationList;
-  AssertFatal(tda < tdaList->list.count,
-              "time_domain_allocation %d>=%d\n",
-              tda,
-              tdaList->list.count);
-
-  const int startSymbolAndLength = tdaList->list.array[tda]->startSymbolAndLength;
-  SLIV2SL(startSymbolAndLength, startSymbol, nrOfSymbols);
-}
-
-nfapi_nr_dmrs_type_e getDmrsConfigType(NR_BWP_Downlink_t *bwp) {
-  return bwp?
-    bwp->bwp_Dedicated->pdsch_Config->choice.setup->dmrs_DownlinkForPDSCH_MappingTypeA->choice.setup->dmrs_Type == NULL ? 0 : 1:
-    0;
-}
-
-uint8_t getN_PRB_DMRS(NR_BWP_Downlink_t *bwp, int numDmrsCdmGrpsNoData) {
-  const nfapi_nr_dmrs_type_e dmrsConfigType = getDmrsConfigType(bwp);
-  if (dmrsConfigType == NFAPI_NR_DMRS_TYPE1) {
-    // if no data in dmrs cdm group is 1 only even REs have no data
-    // if no data in dmrs cdm group is 2 both odd and even REs have no data
-    return numDmrsCdmGrpsNoData * 6;
-  } else {
-    return numDmrsCdmGrpsNoData * 4;
-  }
-}
-
-=======
->>>>>>> d953b253
 void nr_store_dlsch_buffer(module_id_t module_id,
                            frame_t frame,
                            sub_frame_t slot) {
@@ -446,7 +409,7 @@
         frame,
         slot,
         lcid,
-        sched_ctrl->num_total_bytes);  
+        sched_ctrl->num_total_bytes);
 
     if (sched_ctrl->num_total_bytes == 0
         && !sched_ctrl->ta_apply) /* If TA should be applied, give at least one RB */
@@ -463,51 +426,27 @@
   }
 }
 
-<<<<<<< HEAD
-bool allocate_retransmission(module_id_t module_id,
-                             uint8_t *rballoc_mask,
-                             int *n_rb_sched,
-                             int UE_id,
-                             int current_harq_pid){
-  NR_UE_sched_ctrl_t *sched_ctrl = &RC.nrmac[module_id]->UE_info.UE_sched_ctrl[UE_id];
-  NR_UE_ret_info_t *retInfo = &sched_ctrl->retInfo[current_harq_pid];
-  NR_BWP_t *genericParameters = sched_ctrl->active_bwp ? 
-    &sched_ctrl->active_bwp->bwp_Common->genericParameters :
-    &RC.nrmac[module_id]->common_channels[0].ServingCellConfigCommon->downlinkConfigCommon->initialDownlinkBWP->genericParameters;
-
-  const uint16_t bwpSize = NRRIV2BW(genericParameters->locationAndBandwidth, MAX_BWP_SIZE);
-  int rbStart = NRRIV2PRBOFFSET(genericParameters->locationAndBandwidth, MAX_BWP_SIZE);
-=======
 bool allocate_dl_retransmission(module_id_t module_id,
                                 frame_t frame,
                                 sub_frame_t slot,
                                 uint8_t *rballoc_mask,
                                 int *n_rb_sched,
                                 int UE_id,
-                                int current_harq_pid)
-{
+                                int current_harq_pid) {
+
   const NR_ServingCellConfigCommon_t *scc = RC.nrmac[module_id]->common_channels->ServingCellConfigCommon;
   NR_UE_info_t *UE_info = &RC.nrmac[module_id]->UE_info;
   NR_UE_sched_ctrl_t *sched_ctrl = &UE_info->UE_sched_ctrl[UE_id];
   NR_sched_pdsch_t *retInfo = &sched_ctrl->harq_processes[current_harq_pid].sched_pdsch;
+  NR_BWP_t *genericParameters = sched_ctrl->active_bwp ?
+                                &sched_ctrl->active_bwp->bwp_Common->genericParameters :
+                                &RC.nrmac[module_id]->common_channels[0].ServingCellConfigCommon->downlinkConfigCommon->initialDownlinkBWP->genericParameters;
+
   const uint16_t bwpSize = NRRIV2BW(sched_ctrl->active_bwp->bwp_Common->genericParameters.locationAndBandwidth, MAX_BWP_SIZE);
   int rbStart = NRRIV2PRBOFFSET(sched_ctrl->active_bwp->bwp_Common->genericParameters.locationAndBandwidth, MAX_BWP_SIZE);
   const uint8_t num_dmrs_cdm_grps_no_data = 1;
->>>>>>> d953b253
 
   int rbSize = 0;
-<<<<<<< HEAD
-  while (rbSize < retInfo->rbSize) {
-    rbStart += rbSize; /* last iteration rbSize was not enough, skip it */
-    rbSize = 0;
-    while (rbStart < bwpSize && !rballoc_mask[rbStart]) rbStart++;
-    if (rbStart >= bwpSize) {
-      LOG_D(NR_MAC,
-            "cannot allocate retransmission for UE %d/RNTI %04x: no resources\n",
-            UE_id,
-            RC.nrmac[module_id]->UE_info.rnti[UE_id]);
-      return false;
-=======
   const int tda = RC.nrmac[module_id]->preferred_dl_tda[sched_ctrl->active_bwp->bwp_Id][slot];
   if (tda == retInfo->time_domain_allocation) {
     /* Check that there are enough resources for retransmission */
@@ -517,19 +456,18 @@
       while (rbStart < bwpSize && !rballoc_mask[rbStart])
         rbStart++;
       if (rbStart >= bwpSize) {
-        LOG_D(MAC, "cannot allocate retransmission for UE %d/RNTI %04x: no resources\n", UE_id, UE_info->rnti[UE_id]);
+        LOG_D(NR_MAC, "cannot allocate retransmission for UE %d/RNTI %04x: no resources\n", UE_id, UE_info->rnti[UE_id]);
         return false;
       }
       while (rbStart + rbSize < bwpSize && rballoc_mask[rbStart + rbSize] && rbSize < retInfo->rbSize)
         rbSize++;
->>>>>>> d953b253
     }
     /* check whether we need to switch the TDA allocation since the last
      * (re-)transmission */
     NR_pdsch_semi_static_t *ps = &sched_ctrl->pdsch_semi_static;
     if (ps->time_domain_allocation != tda || ps->numDmrsCdmGrpsNoData != num_dmrs_cdm_grps_no_data)
       nr_set_pdsch_semi_static(
-          scc, UE_info->secondaryCellGroup[UE_id], sched_ctrl->active_bwp, tda, num_dmrs_cdm_grps_no_data, ps);
+          scc, UE_info->CellGroup[UE_id], sched_ctrl->active_bwp, tda, num_dmrs_cdm_grps_no_data, ps);
   } else {
     /* the retransmission will use a different time domain allocation, check
      * that we have enough resources */
@@ -539,7 +477,7 @@
       rbSize++;
     NR_pdsch_semi_static_t temp_ps;
     nr_set_pdsch_semi_static(
-        scc, UE_info->secondaryCellGroup[UE_id], sched_ctrl->active_bwp, tda, num_dmrs_cdm_grps_no_data, &temp_ps);
+        scc, UE_info->CellGroup[UE_id], sched_ctrl->active_bwp, tda, num_dmrs_cdm_grps_no_data, &temp_ps);
     uint32_t new_tbs;
     uint16_t new_rbSize;
     bool success = nr_find_nb_rb(retInfo->Qm,
@@ -609,18 +547,11 @@
            NR_list_t *UE_list,
            int max_num_ue,
            int n_rb_sched,
-<<<<<<< HEAD
-           uint8_t *rballoc_mask,
-           int max_num_ue) {
+           uint8_t *rballoc_mask) {
 
   gNB_MAC_INST *mac = RC.nrmac[module_id];
   NR_UE_info_t *UE_info = &mac->UE_info;
-  NR_ServingCellConfigCommon_t *scc=mac->common_channels[0].ServingCellConfigCommon;
-=======
-           uint8_t *rballoc_mask) {
   const NR_ServingCellConfigCommon_t *scc = RC.nrmac[module_id]->common_channels->ServingCellConfigCommon;
-  NR_UE_info_t *UE_info = &RC.nrmac[module_id]->UE_info;
->>>>>>> d953b253
   float coeff_ue[MAX_MOBILES_PER_GNB];
   // UEs that could be scheduled
   int ue_array[MAX_MOBILES_PER_GNB];
@@ -630,26 +561,8 @@
   for (int UE_id = UE_list->head; UE_id >= 0; UE_id = UE_list->next[UE_id]) {
     if (UE_info->Msg4_ACKed[UE_id] != true) continue;
     NR_UE_sched_ctrl_t *sched_ctrl = &UE_info->UE_sched_ctrl[UE_id];
-<<<<<<< HEAD
-    int bwp_Id = sched_ctrl->active_bwp ? sched_ctrl->active_bwp->bwp_Id : 0; 
-    NR_BWP_DownlinkDedicated_t *bwp_Dedicated=NULL;
-    if (sched_ctrl->active_bwp) bwp_Dedicated = sched_ctrl->active_bwp->bwp_Dedicated;
-    else if (UE_info->CellGroup[UE_id] &&
-             UE_info->CellGroup[UE_id]->spCellConfig &&
-             UE_info->CellGroup[UE_id]->spCellConfig->spCellConfigDedicated)
-        bwp_Dedicated = UE_info->CellGroup[UE_id]->spCellConfig->spCellConfigDedicated->initialDownlinkBWP;
-
-    sched_ctrl->search_space = get_searchspace(scc,bwp_Dedicated,
-                                               bwp_Dedicated ?         
-                                               NR_SearchSpace__searchSpaceType_PR_ue_Specific:
-                                               NR_SearchSpace__searchSpaceType_PR_common);
-
-    sched_ctrl->coreset = get_coreset(scc,sched_ctrl->active_bwp, sched_ctrl->search_space, 1 /* dedicated */);
-    if (sched_ctrl->coreset == NULL) sched_ctrl->coreset = mac->sched_ctrlCommon->coreset;
-=======
     NR_sched_pdsch_t *sched_pdsch = &sched_ctrl->sched_pdsch;
     NR_pdsch_semi_static_t *ps = &sched_ctrl->pdsch_semi_static;
->>>>>>> d953b253
     /* get the PID of a HARQ process awaiting retrnasmission, or -1 otherwise */
     sched_pdsch->dl_harq_pid = sched_ctrl->retrans_dl_harq.head;
 
@@ -659,35 +572,7 @@
     thr_ue[UE_id] = (1 - a) * thr_ue[UE_id] + a * b;
 
     /* retransmission */
-<<<<<<< HEAD
-    if (sched_ctrl->dl_harq_pid >= 0) {
-      /* Find a free CCE */
-      bool freeCCE = find_free_CCE(module_id, slot, UE_id);
-      if (!freeCCE){
-        LOG_D(NR_MAC, "%4d.%2d could not find CCE for DL DCI retransmission UE %d/RNTI %04x\n", frame, slot, UE_id, rnti);
-        continue;
-      }
-      /* Find PUCCH occasion: if it fails, undo CCE allocation (undoing PUCCH
-       * allocation after CCE alloc fail would be more complex) */
-      const bool alloc = nr_acknack_scheduling(module_id, UE_id, frame, slot,-1);
-      if (!alloc) {
-        LOG_W(NR_MAC,
-              "%s(): could not find PUCCH for UE %d/%04x@%d.%d\n",
-              __func__,
-              UE_id,
-              rnti,
-              frame,
-              slot);
-        int cid = sched_ctrl->coreset->controlResourceSetId;
-        UE_info->num_pdcch_cand[UE_id][cid]--;
-        int *cce_list = mac->cce_list[bwp_Id][cid];
-        for (int i = 0; i < sched_ctrl->aggregation_level; i++)
-          cce_list[sched_ctrl->cce_index + i] = 0;
-        return;
-      }
-=======
     if (sched_pdsch->dl_harq_pid >= 0) {
->>>>>>> d953b253
       /* Allocate retransmission */
       bool r = allocate_dl_retransmission(
           module_id, frame, slot, rballoc_mask, &n_rb_sched, UE_id, sched_pdsch->dl_harq_pid);
@@ -704,32 +589,8 @@
         continue;
 
       /* Calculate coeff */
-<<<<<<< HEAD
-      sched_ctrl->time_domain_allocation = 2;
-      sched_ctrl->mcsTableIdx = 0;
-      sched_ctrl->mcs = 9;
-      sched_ctrl->numDmrsCdmGrpsNoData = sched_ctrl->active_bwp ? 2 : 1;
-      uint8_t N_PRB_DMRS =
-	getN_PRB_DMRS(sched_ctrl->active_bwp, sched_ctrl->numDmrsCdmGrpsNoData);
-      int startSymbol;
-      int nrOfSymbols;
-      getStartNrOfSymbols(sched_ctrl->active_bwp,scc,
-                                       sched_ctrl->time_domain_allocation,
-                                       &startSymbol,
-                                       &nrOfSymbols);
-      uint32_t tbs = nr_compute_tbs(nr_get_Qm_dl(sched_ctrl->mcs, sched_ctrl->mcsTableIdx),
-                                    nr_get_code_rate_dl(sched_ctrl->mcs, sched_ctrl->mcsTableIdx),
-                                    1,  // rbSize
-                                    nrOfSymbols,
-                                    N_PRB_DMRS,  // FIXME // This should be multiplied by the
-                                    // number of dmrs symbols
-                                    0 /* N_PRB_oh, 0 for initialBWP */, 0 /* tb_scaling */,
-                                    1 /* nrOfLayers */)
-                     >> 3;
-=======
       sched_pdsch->mcs = 9;
       uint32_t tbs = pf_tbs[ps->mcsTableIdx][sched_pdsch->mcs];
->>>>>>> d953b253
       coeff_ue[UE_id] = (float) tbs / thr_ue[UE_id];
       LOG_D(NR_MAC,"b %d, thr_ue[%d] %f, tbs %d, coeff_ue[%d] %f\n",
             b, UE_id, thr_ue[UE_id], tbs, UE_id, coeff_ue[UE_id]);
@@ -782,11 +643,7 @@
     * allocation after CCE alloc fail would be more complex) */
     const bool alloc = nr_acknack_scheduling(module_id, UE_id, frame, slot,-1);
     if (!alloc) {
-<<<<<<< HEAD
       LOG_W(NR_MAC,
-=======
-      LOG_D(MAC,
->>>>>>> d953b253
             "%s(): could not find PUCCH for UE %d/%04x@%d.%d\n",
             __func__,
             UE_id,
@@ -801,18 +658,6 @@
       return;
     }
 
-<<<<<<< HEAD
-    /* Allocate transmission */
-    // Time-domain allocation
-    sched_ctrl->time_domain_allocation = 2;
-
-    // modulation scheme
-    sched_ctrl->mcsTableIdx = 0;
-    sched_ctrl->mcs = 9;
-    sched_ctrl->numDmrsCdmGrpsNoData = sched_ctrl->active_bwp ? 1 : 2;
-
-=======
->>>>>>> d953b253
     // Freq-demain allocation
     while (rbStart < bwpSize && !rballoc_mask[rbStart]) rbStart++;
     uint16_t max_rbSize = 1;
@@ -826,29 +671,10 @@
     NR_pdsch_semi_static_t *ps = &sched_ctrl->pdsch_semi_static;
     if (ps->time_domain_allocation != tda || ps->numDmrsCdmGrpsNoData != num_dmrs_cdm_grps_no_data)
       nr_set_pdsch_semi_static(
-          scc, UE_info->secondaryCellGroup[UE_id], sched_ctrl->active_bwp, tda, num_dmrs_cdm_grps_no_data, ps);
+          scc, UE_info->CellGroup[UE_id], sched_ctrl->active_bwp, tda, num_dmrs_cdm_grps_no_data, ps);
     sched_pdsch->Qm = nr_get_Qm_dl(sched_pdsch->mcs, ps->mcsTableIdx);
     sched_pdsch->R = nr_get_code_rate_dl(sched_pdsch->mcs, ps->mcsTableIdx);
 
-<<<<<<< HEAD
-    const uint8_t N_PRB_DMRS =
-      getN_PRB_DMRS(sched_ctrl->active_bwp, sched_ctrl->numDmrsCdmGrpsNoData);
-    int startSymbol;
-    int nrOfSymbols;
-    getStartNrOfSymbols(sched_ctrl->active_bwp,scc,
-        sched_ctrl->time_domain_allocation,
-        &startSymbol,
-        &nrOfSymbols);
-    const NR_ServingCellConfigCommon_t *scc = mac->common_channels->ServingCellConfigCommon;
-    const uint8_t N_DMRS_SLOT = get_num_dmrs_symbols(
-        sched_ctrl->active_bwp ? sched_ctrl->active_bwp->bwp_Dedicated->pdsch_Config->choice.setup : NULL,
-        scc->dmrs_TypeA_Position,
-        nrOfSymbols,
-        startSymbol);
-
-    int rbSize = 0;
-=======
->>>>>>> d953b253
     uint32_t TBS = 0;
     uint16_t rbSize;
     const int oh = 2 + (sched_ctrl->num_total_bytes >= 256)
@@ -886,19 +712,15 @@
   /* Get bwpSize from the first UE */
   int UE_id = UE_info->list.head;
   NR_UE_sched_ctrl_t *sched_ctrl = &UE_info->UE_sched_ctrl[UE_id];
-<<<<<<< HEAD
-  const uint16_t bwpSize = NRRIV2BW(sched_ctrl->active_bwp ?
-				    sched_ctrl->active_bwp->bwp_Common->genericParameters.locationAndBandwidth:
-				    scc->downlinkConfigCommon->initialDownlinkBWP->genericParameters.locationAndBandwidth, 
-				    MAX_BWP_SIZE);
-=======
 
   const int tda = RC.nrmac[module_id]->preferred_dl_tda[sched_ctrl->active_bwp->bwp_Id][slot];
   if (tda < 0)
     return;
 
-  const uint16_t bwpSize = NRRIV2BW(sched_ctrl->active_bwp->bwp_Common->genericParameters.locationAndBandwidth, MAX_BWP_SIZE);
->>>>>>> d953b253
+  const uint16_t bwpSize = NRRIV2BW(sched_ctrl->active_bwp ?
+				    sched_ctrl->active_bwp->bwp_Common->genericParameters.locationAndBandwidth:
+				    scc->downlinkConfigCommon->initialDownlinkBWP->genericParameters.locationAndBandwidth,
+				    MAX_BWP_SIZE);
 
   uint16_t *vrb_map = RC.nrmac[module_id]->common_channels[CC_id].vrb_map;
   uint8_t rballoc_mask[bwpSize];
@@ -988,30 +810,6 @@
     const rnti_t rnti = UE_info->rnti[UE_id];
 
     /* POST processing */
-<<<<<<< HEAD
-    struct NR_PDSCH_TimeDomainResourceAllocationList *tdaList =
-      sched_ctrl->active_bwp ? 
-      sched_ctrl->active_bwp->bwp_Common->pdsch_ConfigCommon->choice.setup->pdsch_TimeDomainAllocationList:
-      scc->downlinkConfigCommon->initialDownlinkBWP->pdsch_ConfigCommon->choice.setup->pdsch_TimeDomainAllocationList;
-    AssertFatal(sched_ctrl->time_domain_allocation < tdaList->list.count,
-                "time_domain_allocation %d>=%d\n",
-                sched_ctrl->time_domain_allocation,
-                tdaList->list.count);
-
-    const int startSymbolAndLength =
-      tdaList->list.array[sched_ctrl->time_domain_allocation]->startSymbolAndLength;
-    int startSymbolIndex, nrOfSymbols;
-    SLIV2SL(startSymbolAndLength, &startSymbolIndex, &nrOfSymbols);
-
-    uint8_t N_PRB_DMRS =
-        getN_PRB_DMRS(sched_ctrl->active_bwp, sched_ctrl->numDmrsCdmGrpsNoData);
-    uint8_t N_DMRS_SLOT = get_num_dmrs_symbols(sched_ctrl->active_bwp ? sched_ctrl->active_bwp->bwp_Dedicated->pdsch_Config->choice.setup:NULL,
-                                               RC.nrmac[module_id]->common_channels->ServingCellConfigCommon->dmrs_TypeA_Position ,
-                                               nrOfSymbols,
-                                               startSymbolIndex);
-    const nfapi_nr_dmrs_type_e dmrsConfigType = getDmrsConfigType(sched_ctrl->active_bwp);
-=======
->>>>>>> d953b253
     const int nrOfLayers = 1;
     const uint16_t R = sched_pdsch->R;
     const uint8_t Qm = sched_pdsch->Qm;
@@ -1049,13 +847,8 @@
     harq->is_waiting = true;
     UE_info->mac_stats[UE_id].dlsch_rounds[harq->round]++;
 
-<<<<<<< HEAD
     LOG_D(NR_MAC,
-          "%4d.%2d RNTI %04x start %d RBs %d startSymbol %d nb_symbsol %d MCS %d TBS %d HARQ PID %d round %d NDI %d\n",
-=======
-    LOG_D(MAC,
           "%4d.%2d RNTI %04x start %3d RBs %3d startSymbol %2d nb_symbol %2d MCS %2d TBS %4d HARQ PID %2d round %d NDI %d\n",
->>>>>>> d953b253
           frame,
           slot,
           rnti,
@@ -1111,25 +904,18 @@
     pdsch_pdu->BWPSize  = NRRIV2BW(genericParameters->locationAndBandwidth, MAX_BWP_SIZE);
     pdsch_pdu->BWPStart = NRRIV2PRBOFFSET(genericParameters->locationAndBandwidth,MAX_BWP_SIZE);
     pdsch_pdu->SubcarrierSpacing = genericParameters->subcarrierSpacing;
-    
+
     pdsch_pdu->CyclicPrefix = genericParameters->cyclicPrefix ? *genericParameters->cyclicPrefix : 0;
 
     // Codeword information
     pdsch_pdu->NrOfCodewords = 1;
     pdsch_pdu->targetCodeRate[0] = R;
     pdsch_pdu->qamModOrder[0] = Qm;
-<<<<<<< HEAD
-    pdsch_pdu->mcsIndex[0] = sched_ctrl->mcs;
-    pdsch_pdu->mcsTable[0] = sched_ctrl->mcsTableIdx;
-    AssertFatal(harq!=NULL,"harq is null\n");
-    AssertFatal(harq->round < 16,"harq->round %d > 15\n",harq->round);
-    pdsch_pdu->rvIndex[0] = nr_rv_round_map[harq->round&3];
-=======
     pdsch_pdu->mcsIndex[0] = sched_pdsch->mcs;
     pdsch_pdu->mcsTable[0] = ps->mcsTableIdx;
+    AssertFatal(harq!=NULL,"harq is null\n");
     AssertFatal(harq->round<4,"%d",harq->round);
     pdsch_pdu->rvIndex[0] = nr_rv_round_map[harq->round];
->>>>>>> d953b253
     pdsch_pdu->TBSize[0] = TBS;
 
     pdsch_pdu->dataScramblingId = *scc->physCellId;
@@ -1138,37 +924,29 @@
     pdsch_pdu->refPoint = 0; // Point A
 
     // DMRS
-<<<<<<< HEAD
+    pdsch_pdu->dlDmrsSymbPos = ps->dl_dmrs_symb_pos;
+    pdsch_pdu->dmrsConfigType = ps->dmrsConfigType;
+    pdsch_pdu->dlDmrsScramblingId = *scc->physCellId;
+    pdsch_pdu->SCID = 0;
+    pdsch_pdu->numDmrsCdmGrpsNoData = ps->numDmrsCdmGrpsNoData;
+    pdsch_pdu->dmrsPorts = 1;
+
+    // Pdsch Allocation in frequency domain
+    pdsch_pdu->resourceAlloc = 1;
+    pdsch_pdu->rbStart = sched_pdsch->rbStart;
+    pdsch_pdu->rbSize = sched_pdsch->rbSize;
+    pdsch_pdu->VRBtoPRBMapping = 1; // non-interleaved, check if this is ok for initialBWP
+
+    // Resource Allocation in time domain
+    pdsch_pdu->StartSymbolIndex = ps->startSymbolIndex;
+    pdsch_pdu->NrOfSymbols = ps->nrOfSymbols;
+
     NR_PDSCH_Config_t *pdsch_Config=NULL;
     if (bwp &&
         bwp->bwp_Dedicated &&
         bwp->bwp_Dedicated->pdsch_Config &&
         bwp->bwp_Dedicated->pdsch_Config->choice.setup)
       pdsch_Config =  bwp->bwp_Dedicated->pdsch_Config->choice.setup;
-
-    pdsch_pdu->dlDmrsSymbPos = fill_dmrs_mask(pdsch_Config,
-                                              scc->dmrs_TypeA_Position,
-                                              nrOfSymbols,
-                                              startSymbolIndex);
-    pdsch_pdu->dmrsConfigType = dmrsConfigType;
-=======
-    pdsch_pdu->dlDmrsSymbPos = ps->dl_dmrs_symb_pos;
-    pdsch_pdu->dmrsConfigType = ps->dmrsConfigType;
->>>>>>> d953b253
-    pdsch_pdu->dlDmrsScramblingId = *scc->physCellId;
-    pdsch_pdu->SCID = 0;
-    pdsch_pdu->numDmrsCdmGrpsNoData = ps->numDmrsCdmGrpsNoData;
-    pdsch_pdu->dmrsPorts = 1;
-
-    // Pdsch Allocation in frequency domain
-    pdsch_pdu->resourceAlloc = 1;
-    pdsch_pdu->rbStart = sched_pdsch->rbStart;
-    pdsch_pdu->rbSize = sched_pdsch->rbSize;
-    pdsch_pdu->VRBtoPRBMapping = 1; // non-interleaved, check if this is ok for initialBWP
-
-    // Resource Allocation in time domain
-    pdsch_pdu->StartSymbolIndex = ps->startSymbolIndex;
-    pdsch_pdu->NrOfSymbols = ps->nrOfSymbols;
 
     /* Check and validate PTRS values */
     struct NR_SetupRelease_PTRS_DownlinkConfig *phaseTrackingRS =
@@ -1192,9 +970,9 @@
     nfapi_nr_dl_dci_pdu_t *dci_pdu = &pdcch_pdu->dci_pdu[pdcch_pdu->numDlDci];
     pdcch_pdu->numDlDci++;
     dci_pdu->RNTI = rnti;
-    if (sched_ctrl->coreset && 
-	sched_ctrl->search_space && 
-	sched_ctrl->coreset->pdcch_DMRS_ScramblingID &&
+    if (sched_ctrl->coreset &&
+        sched_ctrl->search_space &&
+        sched_ctrl->coreset->pdcch_DMRS_ScramblingID &&
         sched_ctrl->search_space->searchSpaceType->present == NR_SearchSpace__searchSpaceType_PR_ue_Specific) {
       dci_pdu->ScramblingId = *sched_ctrl->coreset->pdcch_DMRS_ScramblingID;
       dci_pdu->ScramblingRNTI = rnti;
@@ -1224,14 +1002,9 @@
             pdsch_pdu->rbSize,
             pdsch_pdu->rbStart,
             pdsch_pdu->BWPSize);
-<<<<<<< HEAD
     dci_payload.format_indicator = 1;
-    dci_payload.time_domain_assignment.val = sched_ctrl->time_domain_allocation;
-    dci_payload.mcs = sched_ctrl->mcs;
-=======
     dci_payload.time_domain_assignment.val = ps->time_domain_allocation;
     dci_payload.mcs = sched_pdsch->mcs;
->>>>>>> d953b253
     dci_payload.rv = pdsch_pdu->rvIndex[0];
     dci_payload.harq_pid = current_harq_pid;
     dci_payload.ndi = harq->ndi;
@@ -1278,30 +1051,6 @@
           pdcch_pdu->DurationSymbols);
 
     if (harq->round != 0) { /* retransmission */
-<<<<<<< HEAD
-      if (sched_ctrl->rbSize != retInfo->rbSize)
-        LOG_W(NR_MAC,
-              "retransmission uses different rbSize (%d vs. orig %d)\n",
-              sched_ctrl->rbSize,
-              retInfo->rbSize);
-      if (sched_ctrl->time_domain_allocation != retInfo->time_domain_allocation)
-        LOG_W(NR_MAC,
-              "retransmission uses different time_domain_allocation (%d vs. orig %d)\n",
-              sched_ctrl->time_domain_allocation,
-              retInfo->time_domain_allocation);
-      if (sched_ctrl->mcs != retInfo->mcs
-          || sched_ctrl->mcsTableIdx != retInfo->mcsTableIdx
-          || sched_ctrl->numDmrsCdmGrpsNoData != retInfo->numDmrsCdmGrpsNoData)
-        LOG_W(NR_MAC,
-              "retransmission uses different table/MCS/numDmrsCdmGrpsNoData (%d/%d/%d vs. orig %d/%d/%d)\n",
-              sched_ctrl->mcsTableIdx,
-              sched_ctrl->mcs,
-              sched_ctrl->numDmrsCdmGrpsNoData,
-              retInfo->mcsTableIdx,
-              retInfo->mcs,
-              retInfo->numDmrsCdmGrpsNoData);
-=======
->>>>>>> d953b253
       /* we do not have to do anything, since we do not require to get data
        * from RLC or encode MAC CEs. The TX_req structure is filled below 
        * or copy data to FAPI structures */
@@ -1314,19 +1063,15 @@
             current_harq_pid,
             harq->round,
             harq->ndi);
+
       AssertFatal(harq->sched_pdsch.tb_size == TBS,
                   "UE %d mismatch between scheduled TBS and buffered TB for HARQ PID %d\n",
                   UE_id,
                   current_harq_pid);
     } else { /* initial transmission */
 
-<<<<<<< HEAD
       LOG_D(NR_MAC, "[%s] Initial HARQ transmission in %d.%d\n", __FUNCTION__, frame, slot);
-      harq->tb_size = TBS;
-=======
-      LOG_D(MAC, "[%s] Initial HARQ transmission in %d.%d\n", __FUNCTION__, frame, slot);
-
->>>>>>> d953b253
+
       uint8_t *buf = (uint8_t *) harq->tb;
 
       /* first, write all CEs that might be there */
