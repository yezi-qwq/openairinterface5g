--- conflicted
+++ resolved
@@ -495,7 +495,7 @@
                                                         DL_SCH_LCID_DCCH,
                                                         0,
                                                         0);
-    if ((sched_ctrl->lcid_mask&(1<<4)) > 0) {
+    if ((sched_ctrl->lcid_mask&(1<<4)) > 0) {  
        start_meas(&RC.nrmac[module_id]->rlc_status_ind);
        sched_ctrl->rlc_status[DL_SCH_LCID_DTCH] = mac_rlc_status_ind(module_id,
                                                                     rnti,
@@ -510,13 +510,13 @@
        stop_meas(&RC.nrmac[module_id]->rlc_status_ind);
     }
     if(sched_ctrl->rlc_status[DL_SCH_LCID_DCCH].bytes_in_buffer > 0){
-      lcid = DL_SCH_LCID_DCCH;
-    }
+      lcid = DL_SCH_LCID_DCCH;       
+    } 
     else if (sched_ctrl->rlc_status[DL_SCH_LCID_DCCH1].bytes_in_buffer > 0)
     {
-      lcid = DL_SCH_LCID_DCCH1;
+      lcid = DL_SCH_LCID_DCCH1;       
     }else{
-      lcid = DL_SCH_LCID_DTCH;
+      lcid = DL_SCH_LCID_DTCH;       
     }
                                                       
     sched_ctrl->num_total_bytes += sched_ctrl->rlc_status[lcid].bytes_in_buffer;
@@ -587,7 +587,6 @@
     /* check whether we need to switch the TDA allocation since the last
      * (re-)transmission */
     if (ps->time_domain_allocation != tda)
-<<<<<<< HEAD
       nr_set_pdsch_semi_static(scc, cg, sched_ctrl->active_bwp, bwpd, tda, ps->nrOfLayers, sched_ctrl, ps);
   } else {
     /* the retransmission will use a different time domain allocation, check
@@ -595,15 +594,6 @@
     NR_pdsch_semi_static_t temp_ps;
     temp_ps.nrOfLayers = 1;
     nr_set_pdsch_semi_static(scc, cg, sched_ctrl->active_bwp, bwpd,tda, ps->nrOfLayers, sched_ctrl, &temp_ps);
-=======
-      nr_set_pdsch_semi_static(scc, UE_info->CellGroup[UE_id], sched_ctrl->active_bwp, bwpd, tda, ps->nrOfLayers, sched_ctrl, ps);
-  } else {
-    /* the retransmission will use a different time domain allocation, check
-     * that we have enough resources */
-
-    NR_pdsch_semi_static_t temp_ps = *ps;
-    nr_set_pdsch_semi_static(scc, UE_info->CellGroup[UE_id], sched_ctrl->active_bwp, bwpd, tda, ps->nrOfLayers, sched_ctrl, &temp_ps);
->>>>>>> 6fbfa3b0
     while (rbStart < bwpSize &&
            !(rballoc_mask[rbStart]&SL_to_bitmap(temp_ps.startSymbolIndex, temp_ps.nrOfSymbols)))
       rbStart++;
@@ -728,11 +718,7 @@
     /* get the PID of a HARQ process awaiting retrnasmission, or -1 otherwise */
     sched_pdsch->dl_harq_pid = sched_ctrl->retrans_dl_harq.head;
 
-<<<<<<< HEAD
     layers[UE_id] = ps->nrOfLayers; // initialization of layers to the previous value in the structure
-=======
-    layers[UE_id] = ps->nrOfLayers; // initialization of layers to the previous value in the strcuture
->>>>>>> 6fbfa3b0
 
     /* Calculate Throughput */
     const float a = 0.0005f; // corresponds to 200ms window
@@ -760,12 +746,6 @@
       set_dl_mcs(sched_pdsch,sched_ctrl,&mac->dl_max_mcs,ps->mcsTableIdx);
       sched_pdsch->mcs = get_mcs_from_bler(module_id, /* CC_id = */ 0, frame, slot, UE_id);
       layers[UE_id] = set_dl_nrOfLayers(sched_ctrl);
-<<<<<<< HEAD
-
-      // uint32_t tbs = pf_tbs[ps->mcsTableIdx][sched_pdsch->mcs]; // for nrOfLayers = 1
-
-=======
->>>>>>> 6fbfa3b0
       const uint8_t Qm = nr_get_Qm_dl(sched_pdsch->mcs, ps->mcsTableIdx);
       const uint16_t R = nr_get_code_rate_dl(sched_pdsch->mcs, ps->mcsTableIdx);
       uint32_t tbs = nr_compute_tbs(Qm,
@@ -776,10 +756,6 @@
                                     0 /* N_PRB_oh, 0 for initialBWP */,
                                     0 /* tb_scaling */,
                                     layers[UE_id]) >> 3;
-<<<<<<< HEAD
-
-=======
->>>>>>> 6fbfa3b0
       coeff_ue[UE_id] = (float) tbs / thr_ue[UE_id];
       LOG_D(NR_MAC,"b %d, thr_ue[%d] %f, tbs %d, coeff_ue[%d] %f\n",
             b, UE_id, thr_ue[UE_id], tbs, UE_id, coeff_ue[UE_id]);
@@ -885,13 +861,7 @@
     AssertFatal(tda>=0,"Unable to find PDSCH time domain allocation in list\n");
     NR_sched_pdsch_t *sched_pdsch = &sched_ctrl->sched_pdsch;
     NR_pdsch_semi_static_t *ps = &sched_ctrl->pdsch_semi_static;
-<<<<<<< HEAD
     if (ps->nrOfLayers != layers[UE_id] || ps->time_domain_allocation != tda)
-=======
-
-    if (ps->nrOfLayers != layers[UE_id] ||
-        ps->time_domain_allocation != tda)
->>>>>>> 6fbfa3b0
       nr_set_pdsch_semi_static(scc, UE_info->CellGroup[UE_id], sched_ctrl->active_bwp, bwpd, tda, layers[UE_id], sched_ctrl, ps);
 
     const uint16_t slbitmap = SL_to_bitmap(ps->startSymbolIndex, ps->nrOfSymbols);
