/*
 * Licensed to the OpenAirInterface (OAI) Software Alliance under one or more
 * contributor license agreements.  See the NOTICE file distributed with
 * this work for additional information regarding copyright ownership.
 * The OpenAirInterface Software Alliance licenses this file to You under
 * the OAI Public License, Version 1.1  (the "License"); you may not use this file
 * except in compliance with the License.
 * You may obtain a copy of the License at
 *
 *      http://www.openairinterface.org/?page_id=698
 *
 * Unless required by applicable law or agreed to in writing, software
 * distributed under the License is distributed on an "AS IS" BASIS,
 * WITHOUT WARRANTIES OR CONDITIONS OF ANY KIND, either express or implied.
 * See the License for the specific language governing permissions and
 * limitations under the License.
 *-------------------------------------------------------------------------------
 * For more information about the OpenAirInterface (OAI) Software Alliance:
 *      contact@openairinterface.org
 */

/*! \file       gNB_scheduler_dlsch.c
 * \brief       procedures related to gNB for the DLSCH transport channel
 * \author      Guido Casati
 * \date        2019
 * \email:      guido.casati@iis.fraunhofe.de
 * \version     1.0
 * @ingroup     _mac

 */

/*PHY*/
#include "PHY/CODING/coding_defs.h"
#include "PHY/defs_nr_common.h"
#include "common/utils/nr/nr_common.h"
#include "PHY/NR_TRANSPORT/nr_transport_common_proto.h"
/*MAC*/
#include "NR_MAC_COMMON/nr_mac.h"
#include "NR_MAC_gNB/nr_mac_gNB.h"
#include "NR_MAC_COMMON/nr_mac_extern.h"
#include "LAYER2/NR_MAC_gNB/mac_proto.h"

/*NFAPI*/
#include "nfapi_nr_interface.h"
/*TAG*/
#include "NR_TAG-Id.h"

/*Softmodem params*/
#include "executables/softmodem-common.h"

////////////////////////////////////////////////////////
/////* DLSCH MAC PDU generation (6.1.2 TS 38.321) */////
////////////////////////////////////////////////////////
#define OCTET 8
#define HALFWORD 16
#define WORD 32
//#define SIZE_OF_POINTER sizeof (void *)
static int loop_dcch_dtch = DL_SCH_LCID_DTCH;

void calculate_preferred_dl_tda(module_id_t module_id, const NR_BWP_Downlink_t *bwp)
{
  gNB_MAC_INST *nrmac = RC.nrmac[module_id];
  const int bwp_id = bwp ? bwp->bwp_Id : 0;
  if (nrmac->preferred_dl_tda[bwp_id])
    return;

  /* there is a mixed slot only when in TDD */
  NR_ServingCellConfigCommon_t *scc = nrmac->common_channels->ServingCellConfigCommon;
  const NR_TDD_UL_DL_Pattern_t *tdd =
      scc->tdd_UL_DL_ConfigurationCommon ? &scc->tdd_UL_DL_ConfigurationCommon->pattern1 : NULL;
  const int symb_dlMixed = tdd ? (1 << tdd->nrofDownlinkSymbols) - 1 : 0;

  const int target_ss = bwp ? NR_SearchSpace__searchSpaceType_PR_ue_Specific : NR_SearchSpace__searchSpaceType_PR_common;
  NR_SearchSpace_t *search_space = get_searchspace(scc, bwp ? bwp->bwp_Dedicated : NULL, target_ss);
  const NR_ControlResourceSet_t *coreset = get_coreset(scc, (NR_BWP_Downlink_t*)bwp, search_space, target_ss);

  // get coreset symbol "map"
  const uint16_t symb_coreset = (1 << coreset->duration) - 1;

  /* check that TDA index 0 fits into DL and does not overlap CORESET */
  const struct NR_PDSCH_TimeDomainResourceAllocationList *tdaList =
      bwp->bwp_Common->pdsch_ConfigCommon->choice.setup->pdsch_TimeDomainAllocationList;
  AssertFatal(tdaList->list.count >= 1, "need to have at least one TDA for DL slots\n");
  const NR_PDSCH_TimeDomainResourceAllocation_t *tdaP_DL = tdaList->list.array[0];
  AssertFatal(!tdaP_DL->k0 || *tdaP_DL->k0 == 0,
              "TimeDomainAllocation at index 1: non-null k0 (%ld) is not supported by the scheduler\n",
              *tdaP_DL->k0);
  int start, len;
  SLIV2SL(tdaP_DL->startSymbolAndLength, &start, &len);
  const uint16_t symb_tda = ((1 << len) - 1) << start;
  // check whether coreset and TDA overlap: then we cannot use it. Note that
  // here we assume that the coreset is scheduled every slot (which it
  // currently is) and starting at symbol 0
  AssertFatal((symb_coreset & symb_tda) == 0, "TDA index 0 for DL overlaps with CORESET\n");

  /* check that TDA index 1 fits into DL part of mixed slot, if it exists */
  int tdaMi = -1;
  if (tdaList->list.count > 1) {
    const NR_PDSCH_TimeDomainResourceAllocation_t *tdaP_Mi = tdaList->list.array[1];
    AssertFatal(!tdaP_Mi->k0 || *tdaP_Mi->k0 == 0,
                "TimeDomainAllocation at index 1: non-null k0 (%ld) is not supported by the scheduler\n",
                *tdaP_Mi->k0);
    int start, len;
    SLIV2SL(tdaP_Mi->startSymbolAndLength, &start, &len);
    const uint16_t symb_tda = ((1 << len) - 1) << start;
    // check whether coreset and TDA overlap: then, we cannot use it. Also,
    // check whether TDA is entirely within mixed slot DL. Note that
    // here we assume that the coreset is scheduled every slot (which it
    // currently is)
    if ((symb_coreset & symb_tda) == 0 && (symb_dlMixed & symb_tda) == symb_tda) {
      tdaMi = 1;
    } else {
      LOG_E(MAC,
            "TDA index 1 DL overlaps with CORESET or is not entirely in mixed slot (symb_coreset %x symb_dlMixed %x symb_tda %x), won't schedule DL mixed slot\n",
            symb_coreset,
            symb_dlMixed,
            symb_tda);
    }
  }

  const uint8_t slots_per_frame[5] = {10, 20, 40, 80, 160};
  const int n = slots_per_frame[*scc->ssbSubcarrierSpacing];
  nrmac->preferred_dl_tda[bwp_id] = malloc(n * sizeof(*nrmac->preferred_dl_tda[bwp_id]));

  const int nr_mix_slots = tdd ? tdd->nrofDownlinkSymbols != 0 || tdd->nrofUplinkSymbols != 0 : 0;
  const int nr_slots_period = tdd ? tdd->nrofDownlinkSlots + tdd->nrofUplinkSlots + nr_mix_slots : n;
  for (int i = 0; i < n; ++i) {
    nrmac->preferred_dl_tda[bwp_id][i] = -1;
    if (!tdd || i % nr_slots_period < tdd->nrofDownlinkSlots)
      nrmac->preferred_dl_tda[bwp_id][i] = 0;
    else if (tdd && nr_mix_slots && i % nr_slots_period == tdd->nrofDownlinkSlots)
      nrmac->preferred_dl_tda[bwp_id][i] = tdaMi;
    LOG_I(MAC, "slot %d preferred_dl_tda %d\n", i, nrmac->preferred_dl_tda[bwp_id][i]);
  }
}

// Compute and write all MAC CEs and subheaders, and return number of written
// bytes
int nr_write_ce_dlsch_pdu(module_id_t module_idP,
                          const NR_UE_sched_ctrl_t *ue_sched_ctl,
                          unsigned char *mac_pdu,
                          unsigned char drx_cmd,
                          unsigned char *ue_cont_res_id)
{
  gNB_MAC_INST *gNB = RC.nrmac[module_idP];
  NR_MAC_SUBHEADER_FIXED *mac_pdu_ptr = (NR_MAC_SUBHEADER_FIXED *) mac_pdu;
  uint8_t last_size = 0;
  int offset = 0, mac_ce_size, i, timing_advance_cmd, tag_id = 0;
  // MAC CEs
  uint8_t mac_header_control_elements[16], *ce_ptr;
  ce_ptr = &mac_header_control_elements[0];

  // DRX command subheader (MAC CE size 0)
  if (drx_cmd != 255) {
    mac_pdu_ptr->R = 0;
    mac_pdu_ptr->LCID = DL_SCH_LCID_DRX;
    //last_size = 1;
    mac_pdu_ptr++;
  }

  // Timing Advance subheader
  /* This was done only when timing_advance_cmd != 31
  // now TA is always send when ta_timer resets regardless of its value
  // this is done to avoid issues with the timeAlignmentTimer which is
  // supposed to monitor if the UE received TA or not */
  if (ue_sched_ctl->ta_apply) {
    mac_pdu_ptr->R = 0;
    mac_pdu_ptr->LCID = DL_SCH_LCID_TA_COMMAND;
    //last_size = 1;
    mac_pdu_ptr++;
    // TA MAC CE (1 octet)
    timing_advance_cmd = ue_sched_ctl->ta_update;
    AssertFatal(timing_advance_cmd < 64, "timing_advance_cmd %d > 63\n", timing_advance_cmd);
    ((NR_MAC_CE_TA *) ce_ptr)->TA_COMMAND = timing_advance_cmd;    //(timing_advance_cmd+31)&0x3f;

    if (gNB->tag->tag_Id != 0) {
      tag_id = gNB->tag->tag_Id;
      ((NR_MAC_CE_TA *) ce_ptr)->TAGID = tag_id;
    }

    LOG_D(NR_MAC, "NR MAC CE timing advance command = %d (%d) TAG ID = %d\n", timing_advance_cmd, ((NR_MAC_CE_TA *) ce_ptr)->TA_COMMAND, tag_id);
    mac_ce_size = sizeof(NR_MAC_CE_TA);
    // Copying  bytes for MAC CEs to the mac pdu pointer
    memcpy((void *) mac_pdu_ptr, (void *) ce_ptr, mac_ce_size);
    ce_ptr += mac_ce_size;
    mac_pdu_ptr += (unsigned char) mac_ce_size;


  }

  // Contention resolution fixed subheader and MAC CE
  if (ue_cont_res_id) {
    mac_pdu_ptr->R = 0;
    mac_pdu_ptr->LCID = DL_SCH_LCID_CON_RES_ID;
    mac_pdu_ptr++;
    //last_size = 1;
    // contention resolution identity MAC ce has a fixed 48 bit size
    // this contains the UL CCCH SDU. If UL CCCH SDU is longer than 48 bits,
    // it contains the first 48 bits of the UL CCCH SDU
    LOG_T(NR_MAC, "[gNB ][RAPROC] Generate contention resolution msg: %x.%x.%x.%x.%x.%x\n",
          ue_cont_res_id[0], ue_cont_res_id[1], ue_cont_res_id[2],
          ue_cont_res_id[3], ue_cont_res_id[4], ue_cont_res_id[5]);
    // Copying bytes (6 octects) to CEs pointer
    mac_ce_size = 6;
    memcpy(ce_ptr, ue_cont_res_id, mac_ce_size);
    // Copying bytes for MAC CEs to mac pdu pointer
    memcpy((void *) mac_pdu_ptr, (void *) ce_ptr, mac_ce_size);
    ce_ptr += mac_ce_size;
    mac_pdu_ptr += (unsigned char) mac_ce_size;
  }

  //TS 38.321 Sec 6.1.3.15 TCI State indication for UE Specific PDCCH MAC CE SubPDU generation
  if (ue_sched_ctl->UE_mac_ce_ctrl.pdcch_state_ind.is_scheduled) {
    //filling subheader
    mac_pdu_ptr->R = 0;
    mac_pdu_ptr->LCID = DL_SCH_LCID_TCI_STATE_IND_UE_SPEC_PDCCH;
    mac_pdu_ptr++;
    //Creating the instance of CE structure
    NR_TCI_PDCCH  nr_UESpec_TCI_StateInd_PDCCH;
    //filling the CE structre
    nr_UESpec_TCI_StateInd_PDCCH.CoresetId1 = ((ue_sched_ctl->UE_mac_ce_ctrl.pdcch_state_ind.coresetId) & 0xF) >> 1; //extracting MSB 3 bits from LS nibble
    nr_UESpec_TCI_StateInd_PDCCH.ServingCellId = (ue_sched_ctl->UE_mac_ce_ctrl.pdcch_state_ind.servingCellId) & 0x1F; //extracting LSB 5 Bits
    nr_UESpec_TCI_StateInd_PDCCH.TciStateId = (ue_sched_ctl->UE_mac_ce_ctrl.pdcch_state_ind.tciStateId) & 0x7F; //extracting LSB 7 bits
    nr_UESpec_TCI_StateInd_PDCCH.CoresetId2 = (ue_sched_ctl->UE_mac_ce_ctrl.pdcch_state_ind.coresetId) & 0x1; //extracting LSB 1 bit
    LOG_D(NR_MAC, "NR MAC CE TCI state indication for UE Specific PDCCH = %d \n", nr_UESpec_TCI_StateInd_PDCCH.TciStateId);
    mac_ce_size = sizeof(NR_TCI_PDCCH);
    // Copying  bytes for MAC CEs to the mac pdu pointer
    memcpy((void *) mac_pdu_ptr, (void *)&nr_UESpec_TCI_StateInd_PDCCH, mac_ce_size);
    //incrementing the PDU pointer
    mac_pdu_ptr += (unsigned char) mac_ce_size;
  }

  //TS 38.321 Sec 6.1.3.16, SP CSI reporting on PUCCH Activation/Deactivation MAC CE
  if (ue_sched_ctl->UE_mac_ce_ctrl.SP_CSI_reporting_pucch.is_scheduled) {
    //filling the subheader
    mac_pdu_ptr->R = 0;
    mac_pdu_ptr->LCID = DL_SCH_LCID_SP_CSI_REP_PUCCH_ACT;
    mac_pdu_ptr++;
    //creating the instance of CE structure
    NR_PUCCH_CSI_REPORTING nr_PUCCH_CSI_reportingActDeact;
    //filling the CE structure
    nr_PUCCH_CSI_reportingActDeact.BWP_Id = (ue_sched_ctl->UE_mac_ce_ctrl.SP_CSI_reporting_pucch.bwpId) & 0x3; //extracting LSB 2 bibs
    nr_PUCCH_CSI_reportingActDeact.ServingCellId = (ue_sched_ctl->UE_mac_ce_ctrl.SP_CSI_reporting_pucch.servingCellId) & 0x1F; //extracting LSB 5 bits
    nr_PUCCH_CSI_reportingActDeact.S0 = ue_sched_ctl->UE_mac_ce_ctrl.SP_CSI_reporting_pucch.s0tos3_actDeact[0];
    nr_PUCCH_CSI_reportingActDeact.S1 = ue_sched_ctl->UE_mac_ce_ctrl.SP_CSI_reporting_pucch.s0tos3_actDeact[1];
    nr_PUCCH_CSI_reportingActDeact.S2 = ue_sched_ctl->UE_mac_ce_ctrl.SP_CSI_reporting_pucch.s0tos3_actDeact[2];
    nr_PUCCH_CSI_reportingActDeact.S3 = ue_sched_ctl->UE_mac_ce_ctrl.SP_CSI_reporting_pucch.s0tos3_actDeact[3];
    nr_PUCCH_CSI_reportingActDeact.R2 = 0;
    mac_ce_size = sizeof(NR_PUCCH_CSI_REPORTING);
    // Copying MAC CE data to the mac pdu pointer
    memcpy((void *) mac_pdu_ptr, (void *)&nr_PUCCH_CSI_reportingActDeact, mac_ce_size);
    //incrementing the PDU pointer
    mac_pdu_ptr += (unsigned char) mac_ce_size;
  }

  //TS 38.321 Sec 6.1.3.14, TCI State activation/deactivation for UE Specific PDSCH MAC CE
  if (ue_sched_ctl->UE_mac_ce_ctrl.pdsch_TCI_States_ActDeact.is_scheduled) {
    //Computing the number of octects to be allocated for Flexible array member
    //of MAC CE structure
    uint8_t num_octects = (ue_sched_ctl->UE_mac_ce_ctrl.pdsch_TCI_States_ActDeact.highestTciStateActivated) / 8 + 1; //Calculating the number of octects for allocating the memory
    //filling the subheader
    ((NR_MAC_SUBHEADER_SHORT *) mac_pdu_ptr)->R = 0;
    ((NR_MAC_SUBHEADER_SHORT *) mac_pdu_ptr)->F = 0;
    ((NR_MAC_SUBHEADER_SHORT *) mac_pdu_ptr)->LCID = DL_SCH_LCID_TCI_STATE_ACT_UE_SPEC_PDSCH;
    ((NR_MAC_SUBHEADER_SHORT *) mac_pdu_ptr)->L = sizeof(NR_TCI_PDSCH_APERIODIC_CSI) + num_octects * sizeof(uint8_t);
    last_size = 2;
    //Incrementing the PDU pointer
    mac_pdu_ptr += last_size;
    //allocating memory for CE Structure
    NR_TCI_PDSCH_APERIODIC_CSI *nr_UESpec_TCI_StateInd_PDSCH = (NR_TCI_PDSCH_APERIODIC_CSI *)malloc(sizeof(NR_TCI_PDSCH_APERIODIC_CSI) + num_octects * sizeof(uint8_t));
    //initializing to zero
    memset((void *)nr_UESpec_TCI_StateInd_PDSCH, 0, sizeof(NR_TCI_PDSCH_APERIODIC_CSI) + num_octects * sizeof(uint8_t));
    //filling the CE Structure
    nr_UESpec_TCI_StateInd_PDSCH->BWP_Id = (ue_sched_ctl->UE_mac_ce_ctrl.pdsch_TCI_States_ActDeact.bwpId) & 0x3; //extracting LSB 2 Bits
    nr_UESpec_TCI_StateInd_PDSCH->ServingCellId = (ue_sched_ctl->UE_mac_ce_ctrl.pdsch_TCI_States_ActDeact.servingCellId) & 0x1F; //extracting LSB 5 bits

    for(i = 0; i < (num_octects * 8); i++) {
      if(ue_sched_ctl->UE_mac_ce_ctrl.pdsch_TCI_States_ActDeact.tciStateActDeact[i])
        nr_UESpec_TCI_StateInd_PDSCH->T[i / 8] = nr_UESpec_TCI_StateInd_PDSCH->T[i / 8] | (1 << (i % 8));
    }

    mac_ce_size = sizeof(NR_TCI_PDSCH_APERIODIC_CSI) + num_octects * sizeof(uint8_t);
    //Copying  bytes for MAC CEs to the mac pdu pointer
    memcpy((void *) mac_pdu_ptr, (void *)nr_UESpec_TCI_StateInd_PDSCH, mac_ce_size);
    //incrementing the mac pdu pointer
    mac_pdu_ptr += (unsigned char) mac_ce_size;
    //freeing the allocated memory
    free(nr_UESpec_TCI_StateInd_PDSCH);
  }

  //TS38.321 Sec 6.1.3.13 Aperiodic CSI Trigger State Subselection MAC CE
  if (ue_sched_ctl->UE_mac_ce_ctrl.aperi_CSI_trigger.is_scheduled) {
    //Computing the number of octects to be allocated for Flexible array member
    //of MAC CE structure
    uint8_t num_octects = (ue_sched_ctl->UE_mac_ce_ctrl.aperi_CSI_trigger.highestTriggerStateSelected) / 8 + 1; //Calculating the number of octects for allocating the memory
    //filling the subheader
    ((NR_MAC_SUBHEADER_SHORT *) mac_pdu_ptr)->R = 0;
    ((NR_MAC_SUBHEADER_SHORT *) mac_pdu_ptr)->F = 0;
    ((NR_MAC_SUBHEADER_SHORT *) mac_pdu_ptr)->LCID = DL_SCH_LCID_APERIODIC_CSI_TRI_STATE_SUBSEL;
    ((NR_MAC_SUBHEADER_SHORT *) mac_pdu_ptr)->L = sizeof(NR_TCI_PDSCH_APERIODIC_CSI) + num_octects * sizeof(uint8_t);
    last_size = 2;
    //Incrementing the PDU pointer
    mac_pdu_ptr += last_size;
    //allocating memory for CE structure
    NR_TCI_PDSCH_APERIODIC_CSI *nr_Aperiodic_CSI_Trigger = (NR_TCI_PDSCH_APERIODIC_CSI *)malloc(sizeof(NR_TCI_PDSCH_APERIODIC_CSI) + num_octects * sizeof(uint8_t));
    //initializing to zero
    memset((void *)nr_Aperiodic_CSI_Trigger, 0, sizeof(NR_TCI_PDSCH_APERIODIC_CSI) + num_octects * sizeof(uint8_t));
    //filling the CE Structure
    nr_Aperiodic_CSI_Trigger->BWP_Id = (ue_sched_ctl->UE_mac_ce_ctrl.aperi_CSI_trigger.bwpId) & 0x3; //extracting LSB 2 bits
    nr_Aperiodic_CSI_Trigger->ServingCellId = (ue_sched_ctl->UE_mac_ce_ctrl.aperi_CSI_trigger.servingCellId) & 0x1F; //extracting LSB 5 bits
    nr_Aperiodic_CSI_Trigger->R = 0;

    for(i = 0; i < (num_octects * 8); i++) {
      if(ue_sched_ctl->UE_mac_ce_ctrl.aperi_CSI_trigger.triggerStateSelection[i])
        nr_Aperiodic_CSI_Trigger->T[i / 8] = nr_Aperiodic_CSI_Trigger->T[i / 8] | (1 << (i % 8));
    }

    mac_ce_size = sizeof(NR_TCI_PDSCH_APERIODIC_CSI) + num_octects * sizeof(uint8_t);
    // Copying  bytes for MAC CEs to the mac pdu pointer
    memcpy((void *) mac_pdu_ptr, (void *)nr_Aperiodic_CSI_Trigger, mac_ce_size);
    //incrementing the mac pdu pointer
    mac_pdu_ptr += (unsigned char) mac_ce_size;
    //freeing the allocated memory
    free(nr_Aperiodic_CSI_Trigger);
  }

  if (ue_sched_ctl->UE_mac_ce_ctrl.sp_zp_csi_rs.is_scheduled) {
    ((NR_MAC_SUBHEADER_FIXED *) mac_pdu_ptr)->R = 0;
    ((NR_MAC_SUBHEADER_FIXED *) mac_pdu_ptr)->LCID = DL_SCH_LCID_SP_ZP_CSI_RS_RES_SET_ACT;
    mac_pdu_ptr++;
    ((NR_MAC_CE_SP_ZP_CSI_RS_RES_SET *) mac_pdu_ptr)->A_D = ue_sched_ctl->UE_mac_ce_ctrl.sp_zp_csi_rs.act_deact;
    ((NR_MAC_CE_SP_ZP_CSI_RS_RES_SET *) mac_pdu_ptr)->CELLID = ue_sched_ctl->UE_mac_ce_ctrl.sp_zp_csi_rs.serv_cell_id & 0x1F; //5 bits
    ((NR_MAC_CE_SP_ZP_CSI_RS_RES_SET *) mac_pdu_ptr)->BWPID = ue_sched_ctl->UE_mac_ce_ctrl.sp_zp_csi_rs.bwpid & 0x3; //2 bits
    ((NR_MAC_CE_SP_ZP_CSI_RS_RES_SET *) mac_pdu_ptr)->CSIRS_RSC_ID = ue_sched_ctl->UE_mac_ce_ctrl.sp_zp_csi_rs.rsc_id & 0xF; //4 bits
    ((NR_MAC_CE_SP_ZP_CSI_RS_RES_SET *) mac_pdu_ptr)->R = 0;
    LOG_D(NR_MAC, "NR MAC CE of ZP CSIRS Serv cell ID = %d BWPID= %d Rsc set ID = %d\n", ue_sched_ctl->UE_mac_ce_ctrl.sp_zp_csi_rs.serv_cell_id, ue_sched_ctl->UE_mac_ce_ctrl.sp_zp_csi_rs.bwpid,
          ue_sched_ctl->UE_mac_ce_ctrl.sp_zp_csi_rs.rsc_id);
    mac_ce_size = sizeof(NR_MAC_CE_SP_ZP_CSI_RS_RES_SET);
    mac_pdu_ptr += (unsigned char) mac_ce_size;
  }

  if (ue_sched_ctl->UE_mac_ce_ctrl.csi_im.is_scheduled) {
    mac_pdu_ptr->R = 0;
    mac_pdu_ptr->LCID = DL_SCH_LCID_SP_CSI_RS_CSI_IM_RES_SET_ACT;
    mac_pdu_ptr++;
    CSI_RS_CSI_IM_ACT_DEACT_MAC_CE csi_rs_im_act_deact_ce;
    csi_rs_im_act_deact_ce.A_D = ue_sched_ctl->UE_mac_ce_ctrl.csi_im.act_deact;
    csi_rs_im_act_deact_ce.SCID = ue_sched_ctl->UE_mac_ce_ctrl.csi_im.serv_cellid & 0x3F;//gNB_PHY -> ssb_pdu.ssb_pdu_rel15.PhysCellId;
    csi_rs_im_act_deact_ce.BWP_ID = ue_sched_ctl->UE_mac_ce_ctrl.csi_im.bwp_id;
    csi_rs_im_act_deact_ce.R1 = 0;
    csi_rs_im_act_deact_ce.IM = ue_sched_ctl->UE_mac_ce_ctrl.csi_im.im;// IF set CSI IM Rsc id will presesent else CSI IM RSC ID is abscent
    csi_rs_im_act_deact_ce.SP_CSI_RSID = ue_sched_ctl->UE_mac_ce_ctrl.csi_im.nzp_csi_rsc_id;

    if ( csi_rs_im_act_deact_ce.IM ) { //is_scheduled if IM is 1 else this field will not present
      csi_rs_im_act_deact_ce.R2 = 0;
      csi_rs_im_act_deact_ce.SP_CSI_IMID = ue_sched_ctl->UE_mac_ce_ctrl.csi_im.csi_im_rsc_id;
      mac_ce_size = sizeof ( csi_rs_im_act_deact_ce ) - sizeof ( csi_rs_im_act_deact_ce.TCI_STATE );
    } else {
      mac_ce_size = sizeof ( csi_rs_im_act_deact_ce ) - sizeof ( csi_rs_im_act_deact_ce.TCI_STATE ) - 1;
    }

    memcpy ((void *) mac_pdu_ptr, (void *) & ( csi_rs_im_act_deact_ce), mac_ce_size);
    mac_pdu_ptr += (unsigned char) mac_ce_size;

    if (csi_rs_im_act_deact_ce.A_D ) { //Following IE is_scheduled only if A/D is 1
      mac_ce_size = sizeof ( struct TCI_S);

      for ( i = 0; i < ue_sched_ctl->UE_mac_ce_ctrl.csi_im.nb_tci_resource_set_id; i++) {
        csi_rs_im_act_deact_ce.TCI_STATE.R = 0;
        csi_rs_im_act_deact_ce.TCI_STATE.TCI_STATE_ID = ue_sched_ctl->UE_mac_ce_ctrl.csi_im.tci_state_id [i] & 0x7F;
        memcpy ((void *) mac_pdu_ptr, (void *) & (csi_rs_im_act_deact_ce.TCI_STATE), mac_ce_size);
        mac_pdu_ptr += (unsigned char) mac_ce_size;
      }
    }
  }

  // compute final offset
  offset = ((unsigned char *) mac_pdu_ptr - mac_pdu);
  //printf("Offset %d \n", ((unsigned char *) mac_pdu_ptr - mac_pdu));
  return offset;
}

void nr_store_dlsch_buffer(module_id_t module_id,
                           frame_t frame,
                           sub_frame_t slot) {

  NR_UE_info_t *UE_info = &RC.nrmac[module_id]->UE_info;

  for (int UE_id = UE_info->list.head; UE_id >= 0; UE_id = UE_info->list.next[UE_id]) {
    NR_UE_sched_ctrl_t *sched_ctrl = &UE_info->UE_sched_ctrl[UE_id];

    sched_ctrl->num_total_bytes = 0;
    if ((sched_ctrl->lcid_mask&(1<<4)) > 0 && loop_dcch_dtch == DL_SCH_LCID_DCCH1)
      loop_dcch_dtch = DL_SCH_LCID_DTCH;
    else if ((sched_ctrl->lcid_mask&(1<<1)) > 0 && loop_dcch_dtch == DL_SCH_LCID_DTCH)
      loop_dcch_dtch = DL_SCH_LCID_DCCH;
    else if ((sched_ctrl->lcid_mask&(1<<2)) > 0 && loop_dcch_dtch == DL_SCH_LCID_DCCH)
      loop_dcch_dtch = DL_SCH_LCID_DCCH1;

    const int lcid = loop_dcch_dtch;
    // const int lcid = DL_SCH_LCID_DTCH;
    const uint16_t rnti = UE_info->rnti[UE_id];
    sched_ctrl->rlc_status[lcid] = mac_rlc_status_ind(module_id,
                                                      rnti,
                                                      module_id,
                                                      frame,
                                                      slot,
                                                      ENB_FLAG_YES,
                                                      MBMS_FLAG_NO,
                                                      lcid,
                                                      0,
                                                      0);
    sched_ctrl->num_total_bytes += sched_ctrl->rlc_status[lcid].bytes_in_buffer;
    LOG_D(NR_MAC,
        "%d.%d, LCID%d:->DLSCH, RLC status %d bytes. \n",
        frame,
        slot,
        lcid,
        sched_ctrl->num_total_bytes);

    if (sched_ctrl->num_total_bytes == 0
        && !sched_ctrl->ta_apply) /* If TA should be applied, give at least one RB */
      return;

    LOG_D(NR_MAC,
          "[%s][%d.%d], %s%d->DLSCH, RLC status %d bytes TA %d\n",
          __func__,
          frame,
          slot,
          lcid<4?"DCCH":"DTCH",
          lcid,
          sched_ctrl->rlc_status[lcid].bytes_in_buffer,
          sched_ctrl->ta_apply);
  }
}

bool allocate_dl_retransmission(module_id_t module_id,
                                frame_t frame,
                                sub_frame_t slot,
                                uint8_t *rballoc_mask,
                                int *n_rb_sched,
                                int UE_id,
                                int current_harq_pid) {

  const NR_ServingCellConfigCommon_t *scc = RC.nrmac[module_id]->common_channels->ServingCellConfigCommon;
  NR_UE_info_t *UE_info = &RC.nrmac[module_id]->UE_info;
  NR_UE_sched_ctrl_t *sched_ctrl = &UE_info->UE_sched_ctrl[UE_id];
  NR_sched_pdsch_t *retInfo = &sched_ctrl->harq_processes[current_harq_pid].sched_pdsch;
  NR_BWP_t *genericParameters = sched_ctrl->active_bwp ?
                                &sched_ctrl->active_bwp->bwp_Common->genericParameters :
                                &RC.nrmac[module_id]->common_channels[0].ServingCellConfigCommon->downlinkConfigCommon->initialDownlinkBWP->genericParameters;

  const uint16_t bwpSize = NRRIV2BW(genericParameters->locationAndBandwidth, MAX_BWP_SIZE);
  int rbStart = NRRIV2PRBOFFSET(genericParameters->locationAndBandwidth, MAX_BWP_SIZE);

  NR_pdsch_semi_static_t *ps = &sched_ctrl->pdsch_semi_static;

  int rbSize = 0;
  const int tda = sched_ctrl->active_bwp ? RC.nrmac[module_id]->preferred_dl_tda[sched_ctrl->active_bwp->bwp_Id][slot] : 1;
  if (tda == retInfo->time_domain_allocation) {
    /* Check that there are enough resources for retransmission */
    while (rbSize < retInfo->rbSize) {
      rbStart += rbSize; /* last iteration rbSize was not enough, skip it */
      rbSize = 0;
      while (rbStart < bwpSize && !rballoc_mask[rbStart])
        rbStart++;
      if (rbStart >= bwpSize) {
        LOG_D(NR_MAC, "cannot allocate retransmission for UE %d/RNTI %04x: no resources\n", UE_id, UE_info->rnti[UE_id]);
        return false;
      }
      while (rbStart + rbSize < bwpSize && rballoc_mask[rbStart + rbSize] && rbSize < retInfo->rbSize)
        rbSize++;
    }
    /* check whether we need to switch the TDA allocation since the last
     * (re-)transmission */
    if (ps->time_domain_allocation != tda)
      nr_set_pdsch_semi_static(scc, UE_info->CellGroup[UE_id], sched_ctrl->active_bwp, tda, ps->nrOfLayers, sched_ctrl, ps);
  } else {
    /* the retransmission will use a different time domain allocation, check
     * that we have enough resources */
    while (rbStart < bwpSize && !rballoc_mask[rbStart])
      rbStart++;
    while (rbStart + rbSize < bwpSize && rballoc_mask[rbStart + rbSize])
      rbSize++;
    NR_pdsch_semi_static_t temp_ps;
    nr_set_pdsch_semi_static(scc, UE_info->CellGroup[UE_id], sched_ctrl->active_bwp, tda, ps->nrOfLayers, sched_ctrl, &temp_ps);
    uint32_t new_tbs;
    uint16_t new_rbSize;
    bool success = nr_find_nb_rb(retInfo->Qm,
                                 retInfo->R,
                                 temp_ps.nrOfLayers,
                                 temp_ps.nrOfSymbols,
                                 temp_ps.N_PRB_DMRS * temp_ps.N_DMRS_SLOT,
                                 retInfo->tb_size,
                                 rbSize,
                                 &new_tbs,
                                 &new_rbSize);
    if (!success || new_tbs != retInfo->tb_size) {
      LOG_D(MAC, "%s(): new TBsize %d of new TDA does not match old TBS %d\n", __func__, new_tbs, retInfo->tb_size);
      return false; /* the maximum TBsize we might have is smaller than what we need */
    }
    /* we can allocate it. Overwrite the time_domain_allocation, the number
     * of RBs, and the new TB size. The rest is done below */
    retInfo->tb_size = new_tbs;
    retInfo->rbSize = new_rbSize;
    retInfo->time_domain_allocation = tda;
    sched_ctrl->pdsch_semi_static = temp_ps;
  }

  /* Find a free CCE */
  bool freeCCE = find_free_CCE(module_id, slot, UE_id);
  if (!freeCCE) {
    LOG_D(MAC, "%4d.%2d could not find CCE for DL DCI retransmission UE %d/RNTI %04x\n",
          frame, slot, UE_id, UE_info->rnti[UE_id]);
    return false;
  }

  /* Find PUCCH occasion: if it fails, undo CCE allocation (undoing PUCCH
   * allocation after CCE alloc fail would be more complex) */
  const int alloc = nr_acknack_scheduling(module_id, UE_id, frame, slot, -1);
  if (alloc<0) {
    LOG_D(MAC,
          "%s(): could not find PUCCH for UE %d/%04x@%d.%d\n",
          __func__,
          UE_id,
          UE_info->rnti[UE_id],
          frame,
          slot);
    int cid = sched_ctrl->coreset->controlResourceSetId;
    UE_info->num_pdcch_cand[UE_id][cid]--;
    int *cce_list = RC.nrmac[module_id]->cce_list[sched_ctrl->active_bwp->bwp_Id][cid];
    for (int i = 0; i < sched_ctrl->aggregation_level; i++)
      cce_list[sched_ctrl->cce_index + i] = 0;
    return false;
  }

  sched_ctrl->sched_pdsch.pucch_allocation = alloc;

  /* just reuse from previous scheduling opportunity, set new start RB */
  sched_ctrl->sched_pdsch = *retInfo;
  sched_ctrl->sched_pdsch.rbStart = rbStart;

  /* retransmissions: directly allocate */
  *n_rb_sched -= sched_ctrl->sched_pdsch.rbSize;
  for (int rb = 0; rb < sched_ctrl->sched_pdsch.rbSize; rb++)
    rballoc_mask[rb + sched_ctrl->sched_pdsch.rbStart] = 0;
  return true;
}

float thr_ue[MAX_MOBILES_PER_GNB];
uint32_t pf_tbs[3][29]; // pre-computed, approximate TBS values for PF coefficient

void pf_dl(module_id_t module_id,
           frame_t frame,
           sub_frame_t slot,
           NR_list_t *UE_list,
           int max_num_ue,
           int n_rb_sched,
           uint8_t *rballoc_mask) {

  gNB_MAC_INST *mac = RC.nrmac[module_id];
  NR_UE_info_t *UE_info = &mac->UE_info;
  NR_ServingCellConfigCommon_t *scc=mac->common_channels[0].ServingCellConfigCommon;
  float coeff_ue[MAX_MOBILES_PER_GNB];
  // UEs that could be scheduled
  int ue_array[MAX_MOBILES_PER_GNB];
  int layers[MAX_MOBILES_PER_GNB];
  NR_list_t UE_sched = { .head = -1, .next = ue_array, .tail = -1, .len = MAX_MOBILES_PER_GNB };

  /* Loop UE_info->list to check retransmission */
  for (int UE_id = UE_list->head; UE_id >= 0; UE_id = UE_list->next[UE_id]) {
    if (UE_info->Msg4_ACKed[UE_id] != true) continue;
    NR_UE_sched_ctrl_t *sched_ctrl = &UE_info->UE_sched_ctrl[UE_id];
    if (sched_ctrl->ul_failure==1 && get_softmodem_params()->phy_test==0) continue;
    NR_sched_pdsch_t *sched_pdsch = &sched_ctrl->sched_pdsch;
    NR_pdsch_semi_static_t *ps = &sched_ctrl->pdsch_semi_static;
    if (sched_ctrl->ul_failure==1) continue;
    /* get the PID of a HARQ process awaiting retrnasmission, or -1 otherwise */
    sched_pdsch->dl_harq_pid = sched_ctrl->retrans_dl_harq.head;

    layers[UE_id] = ps->nrOfLayers; // initialization of layers to the previous value in the strcuture

    /* Calculate Throughput */
    const float a = 0.0005f; // corresponds to 200ms window
    const uint32_t b = UE_info->mac_stats[UE_id].dlsch_current_bytes;
    thr_ue[UE_id] = (1 - a) * thr_ue[UE_id] + a * b;

    /* retransmission */
    if (sched_pdsch->dl_harq_pid >= 0) {
      /* Allocate retransmission */
      bool r = allocate_dl_retransmission(
          module_id, frame, slot, rballoc_mask, &n_rb_sched, UE_id, sched_pdsch->dl_harq_pid);
      if (!r) {
        LOG_D(NR_MAC, "%4d.%2d retransmission can NOT be allocated\n", frame, slot);
        continue;
      }
      /* reduce max_num_ue once we are sure UE can be allocated, i.e., has CCE */
      max_num_ue--;
      if (max_num_ue < 0) return;
    } else {
      /* Check DL buffer and skip this UE if no bytes and no TA necessary */
      if (sched_ctrl->num_total_bytes == 0 && frame != (sched_ctrl->ta_frame + 10) % 1024)
        continue;

      /* Calculate coeff */
<<<<<<< HEAD
      set_dl_mcs(sched_pdsch,sched_ctrl,ps->mcsTableIdx);
      layers[UE_id] = set_dl_nrOfLayers(sched_ctrl);
      const uint8_t Qm = nr_get_Qm_dl(sched_pdsch->mcs, ps->mcsTableIdx);
      const uint16_t R = nr_get_code_rate_dl(sched_pdsch->mcs, ps->mcsTableIdx);
      uint32_t tbs = nr_compute_tbs(Qm,
                                    R,
                                    1, /* rbSize */
                                    10, /* hypothetical number of slots */
                                    0, /* N_PRB_DMRS * N_DMRS_SLOT */
                                    0 /* N_PRB_oh, 0 for initialBWP */,
                                    0 /* tb_scaling */,
                                    layers[UE_id]) >> 3;
=======
      sched_pdsch->mcs = 9;
      sched_pdsch->nrOfLayers = 1;
      uint32_t tbs = pf_tbs[ps->mcsTableIdx][sched_pdsch->mcs];
>>>>>>> 4bfbb6f1
      coeff_ue[UE_id] = (float) tbs / thr_ue[UE_id];
      LOG_D(NR_MAC,"b %d, thr_ue[%d] %f, tbs %d, coeff_ue[%d] %f\n",
            b, UE_id, thr_ue[UE_id], tbs, UE_id, coeff_ue[UE_id]);
      /* Create UE_sched list for UEs eligible for new transmission*/
      add_tail_nr_list(&UE_sched, UE_id);
    }
  }

  /* Loop UE_sched to find max coeff and allocate transmission */
  while (max_num_ue > 0 && n_rb_sched > 0 && UE_sched.head >= 0) {

    /* Find max coeff from UE_sched*/
    int *max = &UE_sched.head; /* assume head is max */
    int *p = &UE_sched.next[*max];
    while (*p >= 0) {
      /* if the current one has larger coeff, save for later */
      if (coeff_ue[*p] > coeff_ue[*max])
        max = p;
      p = &UE_sched.next[*p];
    }
    /* remove the max one: do not use remove_nr_list() it goes through the
     * whole list every time. Note that UE_sched.tail might not be set
     * correctly anymore */
    const int UE_id = *max;
    p = &UE_sched.next[*max];
    *max = UE_sched.next[*max];
    *p = -1;

    NR_UE_sched_ctrl_t *sched_ctrl = &UE_info->UE_sched_ctrl[UE_id];
    int bwp_Id = sched_ctrl->active_bwp ? sched_ctrl->active_bwp->bwp_Id : 0;
    const uint16_t rnti = UE_info->rnti[UE_id];
    NR_BWP_t *genericParameters = sched_ctrl->active_bwp ?
      &sched_ctrl->active_bwp->bwp_Common->genericParameters:
      &scc->downlinkConfigCommon->initialDownlinkBWP->genericParameters;

    const uint16_t bwpSize = NRRIV2BW(genericParameters->locationAndBandwidth,MAX_BWP_SIZE);
    int rbStart = NRRIV2PRBOFFSET(genericParameters->locationAndBandwidth, MAX_BWP_SIZE);

    /* Find a free CCE */
    bool freeCCE = find_free_CCE(module_id, slot, UE_id);
    if (!freeCCE) {
      LOG_D(NR_MAC, "%4d.%2d could not find CCE for DL DCI UE %d/RNTI %04x\n", frame, slot, UE_id, rnti);
      continue;
    }
    /* reduce max_num_ue once we are sure UE can be allocated, i.e., has CCE */
    max_num_ue--;
    if (max_num_ue < 0) return;

    /* Find PUCCH occasion: if it fails, undo CCE allocation (undoing PUCCH
    * allocation after CCE alloc fail would be more complex) */
    const int alloc = nr_acknack_scheduling(module_id, UE_id, frame, slot, -1);
    if (alloc<0) {
      LOG_D(NR_MAC,
            "%s(): could not find PUCCH for UE %d/%04x@%d.%d\n",
            __func__,
            UE_id,
            rnti,
            frame,
            slot);
      int cid = sched_ctrl->coreset->controlResourceSetId;
      UE_info->num_pdcch_cand[UE_id][cid]--;
      int *cce_list = mac->cce_list[bwp_Id][cid];
      for (int i = 0; i < sched_ctrl->aggregation_level; i++)
        cce_list[sched_ctrl->cce_index + i] = 0;
      return;
    }

    // Freq-demain allocation
    while (rbStart < bwpSize && !rballoc_mask[rbStart]) rbStart++;
    uint16_t max_rbSize = 1;
    while (rbStart + max_rbSize < bwpSize && rballoc_mask[rbStart + max_rbSize])
      max_rbSize++;

    /* MCS has been set above */
    const int tda = sched_ctrl->active_bwp ? RC.nrmac[module_id]->preferred_dl_tda[sched_ctrl->active_bwp->bwp_Id][slot] : 1;
    NR_sched_pdsch_t *sched_pdsch = &sched_ctrl->sched_pdsch;
    NR_pdsch_semi_static_t *ps = &sched_ctrl->pdsch_semi_static;
    if (ps->nrOfLayers != layers[UE_id] ||
        ps->time_domain_allocation != tda)
      nr_set_pdsch_semi_static(scc, UE_info->CellGroup[UE_id], sched_ctrl->active_bwp, tda, layers[UE_id], sched_ctrl, ps);
    sched_pdsch->Qm = nr_get_Qm_dl(sched_pdsch->mcs, ps->mcsTableIdx);
    sched_pdsch->R = nr_get_code_rate_dl(sched_pdsch->mcs, ps->mcsTableIdx);
    sched_pdsch->pucch_allocation = alloc;
    uint32_t TBS = 0;
    uint16_t rbSize;
    const int oh = 3 + 2 * (frame == (sched_ctrl->ta_frame + 10) % 1024);
    nr_find_nb_rb(sched_pdsch->Qm,
                  sched_pdsch->R,
                  ps->nrOfLayers,
                  ps->nrOfSymbols,
                  ps->N_PRB_DMRS * ps->N_DMRS_SLOT,
                  sched_ctrl->num_total_bytes + oh,
                  max_rbSize,
                  &TBS,
                  &rbSize);
    sched_pdsch->rbSize = rbSize;
    sched_pdsch->rbStart = rbStart;
    sched_pdsch->tb_size = TBS;

    /* transmissions: directly allocate */
    n_rb_sched -= sched_pdsch->rbSize;
    for (int rb = 0; rb < sched_pdsch->rbSize; rb++)
      rballoc_mask[rb + sched_pdsch->rbStart] = 0;
  }
}

void nr_fr1_dlsch_preprocessor(module_id_t module_id, frame_t frame, sub_frame_t slot)
{
  NR_UE_info_t *UE_info = &RC.nrmac[module_id]->UE_info;
  NR_ServingCellConfigCommon_t *scc = RC.nrmac[module_id]->common_channels[0].ServingCellConfigCommon;

  if (UE_info->num_UEs == 0)
    return;

  const int CC_id = 0;


  /* Get bwpSize from the first UE */
  int UE_id = UE_info->list.head;
  NR_UE_sched_ctrl_t *sched_ctrl = &UE_info->UE_sched_ctrl[UE_id];

  const uint16_t bwpSize = NRRIV2BW(sched_ctrl->active_bwp ?
				    sched_ctrl->active_bwp->bwp_Common->genericParameters.locationAndBandwidth:
				    scc->downlinkConfigCommon->initialDownlinkBWP->genericParameters.locationAndBandwidth,
				    MAX_BWP_SIZE);

  uint16_t *vrb_map = RC.nrmac[module_id]->common_channels[CC_id].vrb_map;
  uint8_t rballoc_mask[bwpSize];
  int n_rb_sched = 0;
  for (int i = 0; i < bwpSize; i++) {
    // calculate mask: init with "NOT" vrb_map:
    // if any RB in vrb_map is blocked (1), the current RBG will be 0
    rballoc_mask[i] = !vrb_map[i];
    n_rb_sched += rballoc_mask[i];
  }

  /* Retrieve amount of data to send for this UE */
  nr_store_dlsch_buffer(module_id, frame, slot);

  /* proportional fair scheduling algorithm */
  pf_dl(module_id,
        frame,
        slot,
        &UE_info->list,
        2,
        n_rb_sched,
        rballoc_mask);
}

nr_pp_impl_dl nr_init_fr1_dlsch_preprocessor(module_id_t module_id, int CC_id)
{
  /* in the PF algorithm, we have to use the TBsize to compute the coefficient.
   * This would include the number of DMRS symbols, which in turn depends on
   * the time domain allocation. In case we are in a mixed slot, we do not want
   * to recalculate all these values just, and therefore we provide a look-up
   * table which should approximately give us the TBsize */
  for (int mcsTableIdx = 0; mcsTableIdx < 3; ++mcsTableIdx) {
    for (int mcs = 0; mcs < 29; ++mcs) {
      if (mcs > 27 && mcsTableIdx == 1)
        continue;
      const uint8_t Qm = nr_get_Qm_dl(mcs, mcsTableIdx);
      const uint16_t R = nr_get_code_rate_dl(mcs, mcsTableIdx);
      pf_tbs[mcsTableIdx][mcs] = nr_compute_tbs(Qm,
                                                R,
                                                1, /* rbSize */
                                                10, /* hypothetical number of slots */
                                                0, /* N_PRB_DMRS * N_DMRS_SLOT */
                                                0 /* N_PRB_oh, 0 for initialBWP */,
                                                0 /* tb_scaling */,
                                                1 /* nrOfLayers */)
                                 >> 3;
    }
  }

  return nr_fr1_dlsch_preprocessor;
}

void nr_schedule_ue_spec(module_id_t module_id,
                         frame_t frame,
                         sub_frame_t slot) {
  gNB_MAC_INST *gNB_mac = RC.nrmac[module_id];
  if (!is_xlsch_in_slot(gNB_mac->dlsch_slot_bitmap[slot / 64], slot))
    return;

  /* PREPROCESSOR */
  gNB_mac->pre_processor_dl(module_id, frame, slot);

  const int CC_id = 0;
  NR_ServingCellConfigCommon_t *scc = gNB_mac->common_channels[CC_id].ServingCellConfigCommon;
  NR_UE_info_t *UE_info = &gNB_mac->UE_info;

  nfapi_nr_dl_tti_request_body_t *dl_req = &gNB_mac->DL_req[CC_id].dl_tti_request_body;

  NR_list_t *UE_list = &UE_info->list;
  for (int UE_id = UE_list->head; UE_id >= 0; UE_id = UE_list->next[UE_id]) {
    NR_UE_sched_ctrl_t *sched_ctrl = &UE_info->UE_sched_ctrl[UE_id];
    if (sched_ctrl->ul_failure==1 && get_softmodem_params()->phy_test==0) continue;
    NR_sched_pdsch_t *sched_pdsch = &sched_ctrl->sched_pdsch;
    UE_info->mac_stats[UE_id].dlsch_current_bytes = 0;

    /* update TA and set ta_apply every 10 frames.
     * Possible improvement: take the periodicity from input file.
     * If such UE is not scheduled now, it will be by the preprocessor later.
     * If we add the CE, ta_apply will be reset */
    if (frame == (sched_ctrl->ta_frame + 10) % 1024){
      sched_ctrl->ta_apply = true; /* the timer is reset once TA CE is scheduled */
      LOG_D(NR_MAC, "[UE %d][%d.%d] UL timing alignment procedures: setting flag for Timing Advance command\n", UE_id, frame, slot);
    }

    if (sched_pdsch->rbSize <= 0)
      continue;

    const rnti_t rnti = UE_info->rnti[UE_id];

<<<<<<< HEAD
=======
    /* POST processing */
    const uint8_t nrOfLayers = sched_pdsch->nrOfLayers;
    const uint16_t R = sched_pdsch->R;
    const uint8_t Qm = sched_pdsch->Qm;
    const uint32_t TBS = sched_pdsch->tb_size;

>>>>>>> 4bfbb6f1
    /* pre-computed PDSCH values that only change if time domain
     * allocation/DMRS parameters change. Updated in the preprocessor through
     * nr_set_pdsch_semi_static() */
    NR_pdsch_semi_static_t *ps = &sched_ctrl->pdsch_semi_static;

    /* POST processing */
    const uint8_t nrOfLayers = ps->nrOfLayers;
    const uint16_t R = sched_pdsch->R;
    const uint8_t Qm = sched_pdsch->Qm;
    const uint32_t TBS = sched_pdsch->tb_size;

    int8_t current_harq_pid = sched_pdsch->dl_harq_pid;
    if (current_harq_pid < 0) {
      /* PP has not selected a specific HARQ Process, get a new one */
      current_harq_pid = sched_ctrl->available_dl_harq.head;
      AssertFatal(current_harq_pid >= 0,
                  "no free HARQ process available for UE %d\n",
                  UE_id);
      remove_front_nr_list(&sched_ctrl->available_dl_harq);
      sched_pdsch->dl_harq_pid = current_harq_pid;
    } else {
      /* PP selected a specific HARQ process. Check whether it will be a new
       * transmission or a retransmission, and remove from the corresponding
       * list */
      if (sched_ctrl->harq_processes[current_harq_pid].round == 0)
        remove_nr_list(&sched_ctrl->available_dl_harq, current_harq_pid);
      else
        remove_nr_list(&sched_ctrl->retrans_dl_harq, current_harq_pid);
    }
    NR_UE_harq_t *harq = &sched_ctrl->harq_processes[current_harq_pid];
    DevAssert(!harq->is_waiting);
    add_tail_nr_list(&sched_ctrl->feedback_dl_harq, current_harq_pid);
    NR_sched_pucch_t *pucch = &sched_ctrl->sched_pucch[sched_pdsch->pucch_allocation];
    harq->feedback_frame = pucch->frame;
    harq->feedback_slot = pucch->ul_slot;
    harq->is_waiting = true;
    UE_info->mac_stats[UE_id].dlsch_rounds[harq->round]++;

    LOG_D(NR_MAC,
          "%4d.%2d RNTI %04x start %3d RBs %3d startSymbol %2d nb_symbol %2d MCS %2d nrOfLayers %d TBS %4d HARQ PID %2d round %d NDI %d\n",
          frame,
          slot,
          rnti,
          sched_pdsch->rbStart,
          sched_pdsch->rbSize,
          ps->startSymbolIndex,
          ps->nrOfSymbols,
          sched_pdsch->mcs,
          nrOfLayers,
          TBS,
          current_harq_pid,
          harq->round,
          harq->ndi);

    NR_BWP_Downlink_t *bwp = sched_ctrl->active_bwp;

    /* look up the PDCCH PDU for this CC, BWP, and CORESET. If it does not
     * exist, create it */
    const int bwpid = bwp ? bwp->bwp_Id : 0;
    const int coresetid = bwp ? sched_ctrl->coreset->controlResourceSetId : gNB_mac->sched_ctrlCommon->coreset->controlResourceSetId;
    nfapi_nr_dl_tti_pdcch_pdu_rel15_t *pdcch_pdu = gNB_mac->pdcch_pdu_idx[CC_id][bwpid][coresetid];
    if (!pdcch_pdu) {
      nfapi_nr_dl_tti_request_pdu_t *dl_tti_pdcch_pdu = &dl_req->dl_tti_pdu_list[dl_req->nPDUs];
      memset(dl_tti_pdcch_pdu, 0, sizeof(nfapi_nr_dl_tti_request_pdu_t));
      dl_tti_pdcch_pdu->PDUType = NFAPI_NR_DL_TTI_PDCCH_PDU_TYPE;
      dl_tti_pdcch_pdu->PDUSize = (uint8_t)(2+sizeof(nfapi_nr_dl_tti_pdcch_pdu));
      dl_req->nPDUs += 1;
      pdcch_pdu = &dl_tti_pdcch_pdu->pdcch_pdu.pdcch_pdu_rel15;
      LOG_D(NR_MAC,"Trying to configure DL pdcch for bwp %d, cs %d\n",bwpid,coresetid);
      NR_SearchSpace_t *ss = bwp ? sched_ctrl->search_space:gNB_mac->sched_ctrlCommon->search_space;
      NR_ControlResourceSet_t *coreset = bwp? sched_ctrl->coreset:gNB_mac->sched_ctrlCommon->coreset;
      nr_configure_pdcch(pdcch_pdu, ss, coreset, scc, bwp);
      gNB_mac->pdcch_pdu_idx[CC_id][bwpid][coresetid] = pdcch_pdu;
    }

    nfapi_nr_dl_tti_request_pdu_t *dl_tti_pdsch_pdu = &dl_req->dl_tti_pdu_list[dl_req->nPDUs];
    memset(dl_tti_pdsch_pdu, 0, sizeof(nfapi_nr_dl_tti_request_pdu_t));
    dl_tti_pdsch_pdu->PDUType = NFAPI_NR_DL_TTI_PDSCH_PDU_TYPE;
    dl_tti_pdsch_pdu->PDUSize = (uint8_t)(2+sizeof(nfapi_nr_dl_tti_pdsch_pdu));
    dl_req->nPDUs += 1;
    nfapi_nr_dl_tti_pdsch_pdu_rel15_t *pdsch_pdu = &dl_tti_pdsch_pdu->pdsch_pdu.pdsch_pdu_rel15;

    pdsch_pdu->pduBitmap = 0;
    pdsch_pdu->rnti = rnti;
    /* SCF222: PDU index incremented for each PDSCH PDU sent in TX control
     * message. This is used to associate control information to data and is
     * reset every slot. */
    const int pduindex = gNB_mac->pdu_index[CC_id]++;
    pdsch_pdu->pduIndex = pduindex;

    // BWP
    NR_BWP_t *genericParameters = bwp ? &bwp->bwp_Common->genericParameters : &scc->downlinkConfigCommon->initialDownlinkBWP->genericParameters;

    pdsch_pdu->BWPSize  = NRRIV2BW(genericParameters->locationAndBandwidth, MAX_BWP_SIZE);
    pdsch_pdu->BWPStart = NRRIV2PRBOFFSET(genericParameters->locationAndBandwidth,MAX_BWP_SIZE);
    pdsch_pdu->SubcarrierSpacing = genericParameters->subcarrierSpacing;

    pdsch_pdu->CyclicPrefix = genericParameters->cyclicPrefix ? *genericParameters->cyclicPrefix : 0;

    // Codeword information
    pdsch_pdu->NrOfCodewords = 1;
    pdsch_pdu->targetCodeRate[0] = R;
    pdsch_pdu->qamModOrder[0] = Qm;
    pdsch_pdu->mcsIndex[0] = sched_pdsch->mcs;
    pdsch_pdu->mcsTable[0] = ps->mcsTableIdx;
    AssertFatal(harq!=NULL,"harq is null\n");
    AssertFatal(harq->round<4,"%d",harq->round);
    pdsch_pdu->rvIndex[0] = nr_rv_round_map[harq->round];
    pdsch_pdu->TBSize[0] = TBS;

    pdsch_pdu->dataScramblingId = *scc->physCellId;
    pdsch_pdu->nrOfLayers = nrOfLayers;
    pdsch_pdu->transmissionScheme = 0;
    pdsch_pdu->refPoint = 0; // Point A

    // DMRS
    pdsch_pdu->dlDmrsSymbPos = ps->dl_dmrs_symb_pos;
    pdsch_pdu->dmrsConfigType = ps->dmrsConfigType;
    pdsch_pdu->dlDmrsScramblingId = *scc->physCellId;
    pdsch_pdu->SCID = 0;
    pdsch_pdu->numDmrsCdmGrpsNoData = ps->numDmrsCdmGrpsNoData;
    pdsch_pdu->dmrsPorts = (1<<nrOfLayers)-1;  // FIXME with a better implementation

    // Pdsch Allocation in frequency domain
    pdsch_pdu->resourceAlloc = 1;
    pdsch_pdu->rbStart = sched_pdsch->rbStart;
    pdsch_pdu->rbSize = sched_pdsch->rbSize;
    pdsch_pdu->VRBtoPRBMapping = 1; // non-interleaved, check if this is ok for initialBWP

    // Resource Allocation in time domain
    pdsch_pdu->StartSymbolIndex = ps->startSymbolIndex;
    pdsch_pdu->NrOfSymbols = ps->nrOfSymbols;

    NR_PDSCH_Config_t *pdsch_Config=NULL;
    if (bwp &&
        bwp->bwp_Dedicated &&
        bwp->bwp_Dedicated->pdsch_Config &&
        bwp->bwp_Dedicated->pdsch_Config->choice.setup)
      pdsch_Config =  bwp->bwp_Dedicated->pdsch_Config->choice.setup;

    /* Check and validate PTRS values */
    struct NR_SetupRelease_PTRS_DownlinkConfig *phaseTrackingRS =
      pdsch_Config ? pdsch_Config->dmrs_DownlinkForPDSCH_MappingTypeA->choice.setup->phaseTrackingRS : NULL;
    if (phaseTrackingRS) {
      bool valid_ptrs_setup = set_dl_ptrs_values(phaseTrackingRS->choice.setup,
                                                 pdsch_pdu->rbSize,
                                                 pdsch_pdu->mcsIndex[0],
                                                 pdsch_pdu->mcsTable[0],
                                                 &pdsch_pdu->PTRSFreqDensity,
                                                 &pdsch_pdu->PTRSTimeDensity,
                                                 &pdsch_pdu->PTRSPortIndex,
                                                 &pdsch_pdu->nEpreRatioOfPDSCHToPTRS,
                                                 &pdsch_pdu->PTRSReOffset,
                                                 pdsch_pdu->NrOfSymbols);
      if (valid_ptrs_setup)
        pdsch_pdu->pduBitmap |= 0x1; // Bit 0: pdschPtrs - Indicates PTRS included (FR2)
    }

    /* Fill PDCCH DL DCI PDU */
    nfapi_nr_dl_dci_pdu_t *dci_pdu = &pdcch_pdu->dci_pdu[pdcch_pdu->numDlDci];
    pdcch_pdu->numDlDci++;
    dci_pdu->RNTI = rnti;
    if (sched_ctrl->coreset &&
        sched_ctrl->search_space &&
        sched_ctrl->coreset->pdcch_DMRS_ScramblingID &&
        sched_ctrl->search_space->searchSpaceType->present == NR_SearchSpace__searchSpaceType_PR_ue_Specific) {
      dci_pdu->ScramblingId = *sched_ctrl->coreset->pdcch_DMRS_ScramblingID;
      dci_pdu->ScramblingRNTI = rnti;
    } else {
      dci_pdu->ScramblingId = *scc->physCellId;
      dci_pdu->ScramblingRNTI = 0;
    }
    dci_pdu->AggregationLevel = sched_ctrl->aggregation_level;
    dci_pdu->CceIndex = sched_ctrl->cce_index;
    dci_pdu->beta_PDCCH_1_0 = 0;
    dci_pdu->powerControlOffsetSS = 1;

    /* DCI payload */
    dci_pdu_rel15_t dci_payload;
    memset(&dci_payload, 0, sizeof(dci_pdu_rel15_t));
    // bwp indicator
    const int n_dl_bwp = bwp ? UE_info->CellGroup[UE_id]->spCellConfig->spCellConfigDedicated->downlinkBWP_ToAddModList->list.count : 0;
    AssertFatal(n_dl_bwp <= 1, "downlinkBWP_ToAddModList has %d BWP!\n", n_dl_bwp);

    // as per table 7.3.1.1.2-1 in 38.212
    dci_payload.bwp_indicator.val = bwp ? (n_dl_bwp < 4 ? bwp->bwp_Id : bwp->bwp_Id - 1) : 0;
    if (bwp) AssertFatal(bwp->bwp_Dedicated->pdsch_Config->choice.setup->resourceAllocation == NR_PDSCH_Config__resourceAllocation_resourceAllocationType1,
			 "Only frequency resource allocation type 1 is currently supported\n");
    dci_payload.frequency_domain_assignment.val =
        PRBalloc_to_locationandbandwidth0(
            pdsch_pdu->rbSize,
            pdsch_pdu->rbStart,
            pdsch_pdu->BWPSize);
    dci_payload.format_indicator = 1;
    dci_payload.time_domain_assignment.val = ps->time_domain_allocation;
    dci_payload.mcs = sched_pdsch->mcs;
    dci_payload.rv = pdsch_pdu->rvIndex[0];
    dci_payload.harq_pid = current_harq_pid;
    dci_payload.ndi = harq->ndi;
    dci_payload.dai[0].val = (pucch->dai_c-1)&3;
    dci_payload.tpc = sched_ctrl->tpc1; // TPC for PUCCH: table 7.2.1-1 in 38.213
    dci_payload.pucch_resource_indicator = pucch->resource_indicator;
    dci_payload.pdsch_to_harq_feedback_timing_indicator.val = pucch->timing_indicator; // PDSCH to HARQ TI
    dci_payload.antenna_ports.val = ps->dmrs_ports_id;
    dci_payload.dmrs_sequence_initialization.val = pdsch_pdu->SCID;
    LOG_D(NR_MAC,
          "%4d.%2d DCI type 1 payload: freq_alloc %d (%d,%d,%d), "
          "time_alloc %d, vrb to prb %d, mcs %d tb_scaling %d ndi %d rv %d tpc %d\n",
          frame,
          slot,
          dci_payload.frequency_domain_assignment.val,
          pdsch_pdu->rbStart,
          pdsch_pdu->rbSize,
          pdsch_pdu->BWPSize,
          dci_payload.time_domain_assignment.val,
          dci_payload.vrb_to_prb_mapping.val,
          dci_payload.mcs,
          dci_payload.tb_scaling,
          dci_payload.ndi,
          dci_payload.rv,
          dci_payload.tpc);

    const long f = sched_ctrl->search_space->searchSpaceType->choice.ue_Specific->dci_Formats;
    const int dci_format = bwp ? (f ? NR_DL_DCI_FORMAT_1_1 : NR_DL_DCI_FORMAT_1_0) : NR_DL_DCI_FORMAT_1_0;
    const int rnti_type = NR_RNTI_C;

    fill_dci_pdu_rel15(scc,
                       UE_info->CellGroup[UE_id],
                       dci_pdu,
                       &dci_payload,
                       dci_format,
                       rnti_type,
                       pdsch_pdu->BWPSize,
                       bwp? bwp->bwp_Id : 0);

    LOG_D(NR_MAC,
          "coreset params: FreqDomainResource %llx, start_symbol %d  n_symb %d\n",
          (unsigned long long)pdcch_pdu->FreqDomainResource,
          pdcch_pdu->StartSymbolIndex,
          pdcch_pdu->DurationSymbols);

    if (harq->round != 0) { /* retransmission */
      /* we do not have to do anything, since we do not require to get data
       * from RLC or encode MAC CEs. The TX_req structure is filled below 
       * or copy data to FAPI structures */
      LOG_D(NR_MAC,
            "%d.%2d DL retransmission UE %d/RNTI %04x HARQ PID %d round %d NDI %d\n",
            frame,
            slot,
            UE_id,
            rnti,
            current_harq_pid,
            harq->round,
            harq->ndi);

      AssertFatal(harq->sched_pdsch.tb_size == TBS,
                  "UE %d mismatch between scheduled TBS and buffered TB for HARQ PID %d\n",
                  UE_id,
                  current_harq_pid);
    } else { /* initial transmission */

      LOG_D(NR_MAC, "[%s] Initial HARQ transmission in %d.%d\n", __FUNCTION__, frame, slot);

      uint8_t *buf = (uint8_t *) harq->tb;

      /* first, write all CEs that might be there */
      int written = nr_write_ce_dlsch_pdu(module_id,
                                          sched_ctrl,
                                          (unsigned char *)buf,
                                          255, // no drx
                                          NULL); // contention res id
      buf += written;
      int size = TBS - written;
      DevAssert(size >= 0);

      /* next, get RLC data */

      // const int lcid = DL_SCH_LCID_DTCH;
      const int lcid = loop_dcch_dtch;
      int dlsch_total_bytes = 0;
      if (sched_ctrl->num_total_bytes > 0) {
        tbs_size_t len = 0;
        while (size > 3) {
          // we do not know how much data we will get from RLC, i.e., whether it
          // will be longer than 256B or not. Therefore, reserve space for long header, then
          // fetch data, then fill real length
          NR_MAC_SUBHEADER_LONG *header = (NR_MAC_SUBHEADER_LONG *) buf;
          buf += 3;
          size -= 3;

          /* limit requested number of bytes to what preprocessor specified, or
           * such that TBS is full */
          const rlc_buffer_occupancy_t ndata = min(sched_ctrl->rlc_status[lcid].bytes_in_buffer, size);
          len = mac_rlc_data_req(module_id,
                                 rnti,
                                 module_id,
                                 frame,
                                 ENB_FLAG_YES,
                                 MBMS_FLAG_NO,
                                 lcid,
                                 ndata,
                                 (char *)buf,
                                 0,
                                 0);

          LOG_D(NR_MAC,
                "%4d.%2d RNTI %04x: %d bytes from %s %d (ndata %d, remaining size %d)\n",
                frame,
                slot,
                rnti,
                len,
                lcid < 4 ? "DCCH" : "DTCH",
                lcid,
                ndata,
                size);
          if (len == 0)
            break;

          header->R = 0;
          header->F = 1;
          header->LCID = lcid;
          header->L1 = (len >> 8) & 0xff;
          header->L2 = len & 0xff;
          size -= len;
          buf += len;
          dlsch_total_bytes += len;
        }
        if (len == 0) {
          /* RLC did not have data anymore, mark buffer as unused */
          buf -= 3;
          size += 3;
        }
      }
      else if (get_softmodem_params()->phy_test || get_softmodem_params()->do_ra || get_softmodem_params()->sa) {
        /* we will need the large header, phy-test typically allocates all
         * resources and fills to the last byte below */
        NR_MAC_SUBHEADER_LONG *header = (NR_MAC_SUBHEADER_LONG *) buf;
        buf += 3;
        size -= 3;
        DevAssert(size > 0);
        LOG_D(NR_MAC, "Configuring DL_TX in %d.%d: TBS %d with %d B of random data\n", frame, slot, TBS, size);
        // fill dlsch_buffer with random data
        for (int i = 0; i < size; i++)
          buf[i] = lrand48() & 0xff;
        header->R = 0;
        header->F = 1;
        header->LCID = DL_SCH_LCID_PADDING;
        header->L1 = (size >> 8) & 0xff;
        header->L2 = size & 0xff;
        size -= size;
        buf += size;
        dlsch_total_bytes += size;
      }

      // Add padding header and zero rest out if there is space left
      if (size > 0) {
        NR_MAC_SUBHEADER_FIXED *padding = (NR_MAC_SUBHEADER_FIXED *) buf;
        padding->R = 0;
        padding->LCID = DL_SCH_LCID_PADDING;
        size -= 1;
        buf += 1;
        while (size > 0) {
          *buf = 0;
          buf += 1;
          size -= 1;
        }
      }

      UE_info->mac_stats[UE_id].dlsch_total_bytes += TBS;
      UE_info->mac_stats[UE_id].dlsch_current_bytes = TBS;
      UE_info->mac_stats[UE_id].lc_bytes_tx[lcid] += dlsch_total_bytes;

      /* save retransmission information */
      harq->sched_pdsch = *sched_pdsch;
      /* save which time allocation has been used, to be used on
       * retransmissions */
      harq->sched_pdsch.time_domain_allocation = ps->time_domain_allocation;

      // ta command is sent, values are reset
      if (sched_ctrl->ta_apply) {
        sched_ctrl->ta_apply = false;
        sched_ctrl->ta_frame = frame;
        LOG_D(NR_MAC,
              "%d.%2d UE %d TA scheduled, resetting TA frame\n",
              frame,
              slot,
              UE_id);
      }

      T(T_GNB_MAC_DL_PDU_WITH_DATA, T_INT(module_id), T_INT(CC_id), T_INT(rnti),
        T_INT(frame), T_INT(slot), T_INT(current_harq_pid), T_BUFFER(harq->tb, TBS));
    }

    const int ntx_req = gNB_mac->TX_req[CC_id].Number_of_PDUs;
    nfapi_nr_pdu_t *tx_req = &gNB_mac->TX_req[CC_id].pdu_list[ntx_req];
    tx_req->PDU_length = TBS;
    tx_req->PDU_index  = pduindex;
    tx_req->num_TLV = 1;
    tx_req->TLVs[0].length = TBS + 2;
    memcpy(tx_req->TLVs[0].value.direct, harq->tb, TBS);
    gNB_mac->TX_req[CC_id].Number_of_PDUs++;
    gNB_mac->TX_req[CC_id].SFN = frame;
    gNB_mac->TX_req[CC_id].Slot = slot;

    /* mark UE as scheduled */
    sched_pdsch->rbSize = 0;
  }
}<|MERGE_RESOLUTION|>--- conflicted
+++ resolved
@@ -603,7 +603,6 @@
         continue;
 
       /* Calculate coeff */
-<<<<<<< HEAD
       set_dl_mcs(sched_pdsch,sched_ctrl,ps->mcsTableIdx);
       layers[UE_id] = set_dl_nrOfLayers(sched_ctrl);
       const uint8_t Qm = nr_get_Qm_dl(sched_pdsch->mcs, ps->mcsTableIdx);
@@ -616,11 +615,6 @@
                                     0 /* N_PRB_oh, 0 for initialBWP */,
                                     0 /* tb_scaling */,
                                     layers[UE_id]) >> 3;
-=======
-      sched_pdsch->mcs = 9;
-      sched_pdsch->nrOfLayers = 1;
-      uint32_t tbs = pf_tbs[ps->mcsTableIdx][sched_pdsch->mcs];
->>>>>>> 4bfbb6f1
       coeff_ue[UE_id] = (float) tbs / thr_ue[UE_id];
       LOG_D(NR_MAC,"b %d, thr_ue[%d] %f, tbs %d, coeff_ue[%d] %f\n",
             b, UE_id, thr_ue[UE_id], tbs, UE_id, coeff_ue[UE_id]);
@@ -835,15 +829,6 @@
 
     const rnti_t rnti = UE_info->rnti[UE_id];
 
-<<<<<<< HEAD
-=======
-    /* POST processing */
-    const uint8_t nrOfLayers = sched_pdsch->nrOfLayers;
-    const uint16_t R = sched_pdsch->R;
-    const uint8_t Qm = sched_pdsch->Qm;
-    const uint32_t TBS = sched_pdsch->tb_size;
-
->>>>>>> 4bfbb6f1
     /* pre-computed PDSCH values that only change if time domain
      * allocation/DMRS parameters change. Updated in the preprocessor through
      * nr_set_pdsch_semi_static() */
