--- conflicted
+++ resolved
@@ -608,12 +608,6 @@
     /* the retransmission will use a different time domain allocation, check
      * that we have enough resources */
     NR_pdsch_semi_static_t temp_ps = *ps;
-<<<<<<< HEAD
-    nr_set_pdsch_semi_static(sib1,scc, cg, sched_ctrl->active_bwp, bwpd,tda, ps->nrOfLayers, sched_ctrl, &temp_ps);
-    while (rbStart < bwpSize &&
-           !(rballoc_mask[rbStart]&SL_to_bitmap(temp_ps.startSymbolIndex, temp_ps.nrOfSymbols)))
-=======
-
     nr_set_pdsch_semi_static(sib1,
                              scc,
                              cg,
@@ -626,7 +620,6 @@
 
     const uint16_t slbitmap = SL_to_bitmap(temp_ps.startSymbolIndex, temp_ps.nrOfSymbols);
     while (rbStart < bwpSize && (rballoc_mask[rbStart] & slbitmap) != slbitmap)
->>>>>>> 50d9c1f2
       rbStart++;
 
     while (rbStart + rbSize < bwpSize && (rballoc_mask[rbStart + rbSize] & slbitmap) == slbitmap)
