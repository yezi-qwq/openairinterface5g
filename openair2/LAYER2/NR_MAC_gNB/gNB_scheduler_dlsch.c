--- conflicted
+++ resolved
@@ -55,18 +55,10 @@
 #define HALFWORD 16
 #define WORD 32
 //#define SIZE_OF_POINTER sizeof (void *)
-<<<<<<< HEAD
-static boolean_t loop_dcch_dtch = TRUE;
-int nr_generate_dlsch_pdu(module_id_t module_idP,
-                          NR_UE_sched_ctrl_t *ue_sched_ctl,
-                          unsigned char *sdus_payload,
-=======
-
 // Compute and write all MAC CEs and subheaders, and return number of written
 // bytes
 int nr_write_ce_dlsch_pdu(module_id_t module_idP,
                           const NR_UE_sched_ctrl_t *ue_sched_ctl,
->>>>>>> 17d4c5c2
                           unsigned char *mac_pdu,
                           unsigned char drx_cmd,
                           unsigned char *ue_cont_res_id)
@@ -405,39 +397,10 @@
   sched_ctrl->rbSize = retInfo->rbSize;
   sched_ctrl->rbStart = rbStart;
 
-<<<<<<< HEAD
-  /* Retrieve amount of data to send for this UE */
-  sched_ctrl->num_total_bytes = 0;
-  loop_dcch_dtch = BOOL_NOT(loop_dcch_dtch);
-  const int lcid = loop_dcch_dtch?DL_SCH_LCID_DTCH:DL_SCH_LCID_DCCH;
-  const uint16_t rnti = UE_info->rnti[UE_id];
-  sched_ctrl->rlc_status[lcid] = mac_rlc_status_ind(module_id,
-                                                    rnti,
-                                                    module_id,
-                                                    frame,
-                                                    slot,
-                                                    ENB_FLAG_YES,
-                                                    MBMS_FLAG_NO,
-                                                    lcid,
-                                                    0,
-                                                    0);
-  sched_ctrl->num_total_bytes += sched_ctrl->rlc_status[lcid].bytes_in_buffer;
-  LOG_I(MAC,
-        "%d.%d, LCID%d:->DLSCH, RLC status %d bytes. \n",
-        frame,
-        slot,
-        lcid,
-        sched_ctrl->num_total_bytes);  
-
-  if (sched_ctrl->num_total_bytes == 0
-      && !sched_ctrl->ta_apply) /* If TA should be applied, give at least one RB */
-    return;
-=======
   /* MCS etc: just reuse from previous scheduling opportunity */
   sched_ctrl->mcsTableIdx = retInfo->mcsTableIdx;
   sched_ctrl->mcs = retInfo->mcs;
   sched_ctrl->numDmrsCdmGrpsNoData = retInfo->numDmrsCdmGrpsNoData;
->>>>>>> 17d4c5c2
 
   /* retransmissions: directly allocate */
   *n_rb_sched -= sched_ctrl->rbSize;
@@ -1011,73 +974,6 @@
     } else { /* initial transmission */
 
       LOG_D(MAC, "[%s] Initial HARQ transmission in %d.%d\n", __FUNCTION__, frame, slot);
-<<<<<<< HEAD
-      /* reserve space for timing advance of UE if necessary,
-       * nr_generate_dlsch_pdu() checks for ta_apply and add TA CE if necessary */
-      const int ta_len = (sched_ctrl->ta_apply) ? 2 : 0;
-
-      /* Get RLC data */
-      int header_length_total = 0;
-      int header_length_last = 0;
-      int sdu_length_total = 0;
-      int num_sdus = 0;
-      uint16_t sdu_lengths[NB_RB_MAX] = {0};
-      uint8_t mac_sdus[MAX_NR_DLSCH_PAYLOAD_BYTES];
-      unsigned char sdu_lcids[NB_RB_MAX] = {0};
-      const int lcid = loop_dcch_dtch?DL_SCH_LCID_DTCH:DL_SCH_LCID_DCCH;
-      if (sched_ctrl->num_total_bytes > 0) {
-        /* this is the data from the RLC we would like to request (e.g., only
-         * some bytes for first LC and some more from a second one */
-        const rlc_buffer_occupancy_t ndata = sched_ctrl->rlc_status[lcid].bytes_in_buffer;
-        /* this is the maximum data we can transport based on TBS minus headers */
-        const int mindata = min(ndata, TBS - ta_len - header_length_total - sdu_length_total -  2 - (ndata >= 256));
-#if 1        
-        LOG_D(MAC,
-              "[gNB %d][USER-PLANE DEFAULT DRB] Frame %d : DTCH->DLSCH, Requesting "
-              "%d bytes from RLC (lcid %d total hdr len %d), TBS: %d \n \n",
-              module_id,
-              frame,
-              mindata,
-              lcid,
-              header_length_total,
-              TBS);
-
-        sdu_lengths[num_sdus] = mac_rlc_data_req(module_id,
-            0x1234,
-            module_id,
-            frame,
-            ENB_FLAG_YES,
-            MBMS_FLAG_NO,
-            lcid,
-            mindata,
-            (char *)&mac_sdus[sdu_length_total],
-            0,
-            0);
-
-        LOG_D(MAC,
-              "[gNB %d][USER-PLANE DEFAULT DRB] Got %d bytes for DTCH %d \n",
-              module_id,
-              sdu_lengths[num_sdus],
-              lcid);
-
-        sdu_lcids[num_sdus] = lcid;
-        sdu_length_total += sdu_lengths[num_sdus];
-        header_length_last = 1 + 1 + (sdu_lengths[num_sdus] >= 128);
-        header_length_total += header_length_last;
-        num_sdus++;
-#else
-        LOG_D(MAC, "Configuring DL_TX in %d.%d: random data\n", frame, slot);
-        for (int i = 0; i < TBS; i++)
-          mac_sdus[i] = (unsigned char) (lrand48()&0xff);
-        sdu_lcids[0] = 0x3f; // DRB
-        sdu_lengths[0] = TBS - ta_len - 3;
-        header_length_total += 2 + (sdu_lengths[0] >= 128);
-        sdu_length_total += sdu_lengths[0];
-        num_sdus +=1;
-
-#endif
-=======
-
       harq->tb_size = TBS;
       uint8_t *buf = (uint8_t *) harq->tb;
 
@@ -1146,7 +1042,6 @@
           buf -= 3;
           size += 3;
         }
->>>>>>> 17d4c5c2
       }
       else if (get_softmodem_params()->phy_test || get_softmodem_params()->do_ra) {
         /* we will need the large header, phy-test typically allocates all
