--- conflicted
+++ resolved
@@ -591,15 +591,10 @@
     }
     /* check whether we need to switch the TDA allocation since the last
      * (re-)transmission */
-<<<<<<< HEAD
     if (ps->time_domain_allocation != tda || sched_ctrl->update_pdsch_ps) {
-      nr_set_pdsch_semi_static(scc, cg, sched_ctrl->active_bwp, bwpd, tda, f, ps);
+      nr_set_pdsch_semi_static(scc, cg, sched_ctrl->active_bwp, bwpd, tda, ps->nrOfLayers, sched_ctrl, ps);
       sched_ctrl->update_pdsch_ps = false;
     }
-=======
-    if (ps->time_domain_allocation != tda)
-      nr_set_pdsch_semi_static(scc, UE_info->CellGroup[UE_id], sched_ctrl->active_bwp, bwpd, tda, ps->nrOfLayers, sched_ctrl, ps);
->>>>>>> 6fbfa3b0
   } else {
     /* the retransmission will use a different time domain allocation, check
      * that we have enough resources */
@@ -755,13 +750,8 @@
         continue;
 
       /* Calculate coeff */
-<<<<<<< HEAD
-      ps->nrOfLayers = 1;
+      set_dl_mcs(sched_pdsch,sched_ctrl,&mac->dl_max_mcs,ps->mcsTableIdx);
       sched_pdsch->mcs = get_mcs_from_bler(module_id, /* CC_id = */ 0, frame, slot, UE_id, ps->mcsTableIdx);
-      uint32_t tbs = pf_tbs[ps->mcsTableIdx][sched_pdsch->mcs];
-=======
-      set_dl_mcs(sched_pdsch,sched_ctrl,&mac->dl_max_mcs,ps->mcsTableIdx);
-      sched_pdsch->mcs = get_mcs_from_bler(module_id, /* CC_id = */ 0, frame, slot, UE_id);
       layers[UE_id] = set_dl_nrOfLayers(sched_ctrl);
       const uint8_t Qm = nr_get_Qm_dl(sched_pdsch->mcs, ps->mcsTableIdx);
       const uint16_t R = nr_get_code_rate_dl(sched_pdsch->mcs, ps->mcsTableIdx);
@@ -773,7 +763,6 @@
                                     0 /* N_PRB_oh, 0 for initialBWP */,
                                     0 /* tb_scaling */,
                                     layers[UE_id]) >> 3;
->>>>>>> 6fbfa3b0
       coeff_ue[UE_id] = (float) tbs / thr_ue[UE_id];
       LOG_D(NR_MAC,"b %d, thr_ue[%d] %f, tbs %d, coeff_ue[%d] %f\n",
             b, UE_id, thr_ue[UE_id], tbs, UE_id, coeff_ue[UE_id]);
@@ -879,18 +868,13 @@
     AssertFatal(tda>=0,"Unable to find PDSCH time domain allocation in list\n");
     NR_sched_pdsch_t *sched_pdsch = &sched_ctrl->sched_pdsch;
     NR_pdsch_semi_static_t *ps = &sched_ctrl->pdsch_semi_static;
-<<<<<<< HEAD
-    const long f = (sched_ctrl->active_bwp || bwpd) ? sched_ctrl->search_space->searchSpaceType->choice.ue_Specific->dci_Formats : 0;
-    if (ps->time_domain_allocation != tda || sched_ctrl->update_pdsch_ps) {
-      nr_set_pdsch_semi_static(scc, UE_info->CellGroup[UE_id], sched_ctrl->active_bwp, bwpd, tda, f, ps);
+
+    if (ps->nrOfLayers != layers[UE_id] ||
+        ps->time_domain_allocation != tda ||
+        sched_ctrl->update_pdsch_ps) {
+      nr_set_pdsch_semi_static(scc, UE_info->CellGroup[UE_id], sched_ctrl->active_bwp, bwpd, tda, layers[UE_id], sched_ctrl, ps);
       sched_ctrl->update_pdsch_ps = false;
     }
-=======
-
-    if (ps->nrOfLayers != layers[UE_id] ||
-        ps->time_domain_allocation != tda)
-      nr_set_pdsch_semi_static(scc, UE_info->CellGroup[UE_id], sched_ctrl->active_bwp, bwpd, tda, layers[UE_id], sched_ctrl, ps);
->>>>>>> 6fbfa3b0
 
     const uint16_t slbitmap = SL_to_bitmap(ps->startSymbolIndex, ps->nrOfSymbols);
     // Freq-demain allocation
