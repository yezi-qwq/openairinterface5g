--- conflicted
+++ resolved
@@ -390,11 +390,7 @@
     NR_UE_sched_ctrl_t *sched_ctrl = &UE_info->UE_sched_ctrl[UE_id];
 
     sched_ctrl->num_total_bytes = 0;
-<<<<<<< HEAD
     if ((sched_ctrl->lcid_mask&(1<<4)) > 0 && loop_dcch_dtch == DL_SCH_LCID_DCCH1)
-=======
-    if ((sched_ctrl->lcid_mask&(1<<4)) > 0 && loop_dcch_dtch == DL_SCH_LCID_DCCH1) 
->>>>>>> 408d05c6
       loop_dcch_dtch = DL_SCH_LCID_DTCH;
     else if ((sched_ctrl->lcid_mask&(1<<1)) > 0 && loop_dcch_dtch == DL_SCH_LCID_DTCH)
       loop_dcch_dtch = DL_SCH_LCID_DCCH;
@@ -577,27 +573,9 @@
   for (int UE_id = UE_list->head; UE_id >= 0; UE_id = UE_list->next[UE_id]) {
     if (UE_info->Msg4_ACKed[UE_id] != true) continue;
     NR_UE_sched_ctrl_t *sched_ctrl = &UE_info->UE_sched_ctrl[UE_id];
-<<<<<<< HEAD
+    if (sched_ctrl->ul_failure==1 && get_softmodem_params()->phy_test==0) continue;
     NR_sched_pdsch_t *sched_pdsch = &sched_ctrl->sched_pdsch;
     NR_pdsch_semi_static_t *ps = &sched_ctrl->pdsch_semi_static;
-=======
-    if (sched_ctrl->ul_failure==1) continue;
-    int bwp_Id = sched_ctrl->active_bwp ? sched_ctrl->active_bwp->bwp_Id : 0; 
-    NR_BWP_DownlinkDedicated_t *bwp_Dedicated=NULL;
-    if (sched_ctrl->active_bwp) bwp_Dedicated = sched_ctrl->active_bwp->bwp_Dedicated;
-    else if (UE_info->CellGroup[UE_id] &&
-             UE_info->CellGroup[UE_id]->spCellConfig &&
-             UE_info->CellGroup[UE_id]->spCellConfig->spCellConfigDedicated)
-        bwp_Dedicated = UE_info->CellGroup[UE_id]->spCellConfig->spCellConfigDedicated->initialDownlinkBWP;
-
-    sched_ctrl->search_space = get_searchspace(scc,bwp_Dedicated,
-                                               bwp_Dedicated ?         
-                                               NR_SearchSpace__searchSpaceType_PR_ue_Specific:
-                                               NR_SearchSpace__searchSpaceType_PR_common);
-
-    sched_ctrl->coreset = get_coreset(scc,sched_ctrl->active_bwp, sched_ctrl->search_space, 1 /* dedicated */);
-    if (sched_ctrl->coreset == NULL) sched_ctrl->coreset = mac->sched_ctrlCommon->coreset;
->>>>>>> 408d05c6
     /* get the PID of a HARQ process awaiting retrnasmission, or -1 otherwise */
     sched_pdsch->dl_harq_pid = sched_ctrl->retrans_dl_harq.head;
 
@@ -824,12 +802,8 @@
   NR_list_t *UE_list = &UE_info->list;
   for (int UE_id = UE_list->head; UE_id >= 0; UE_id = UE_list->next[UE_id]) {
     NR_UE_sched_ctrl_t *sched_ctrl = &UE_info->UE_sched_ctrl[UE_id];
-<<<<<<< HEAD
     if (sched_ctrl->ul_failure==1 && get_softmodem_params()->phy_test==0) continue;
     NR_sched_pdsch_t *sched_pdsch = &sched_ctrl->sched_pdsch;
-=======
-    if (sched_ctrl->ul_failure==1) continue;
->>>>>>> 408d05c6
     UE_info->mac_stats[UE_id].dlsch_current_bytes = 0;
 
     /* update TA and set ta_apply every 10 frames.
@@ -898,22 +872,6 @@
           current_harq_pid,
           harq->round,
           harq->ndi);
-    if ((get_softmodem_params()->phy_test == 1) && (frame&127) == 0) 
-      LOG_D(MAC,
-            "%4d.%2d RNTI %04x start %d RBs %d startSymbol %d nb_symbsol %d MCS %d TBS %d (%f Mbps) HARQ PID %d round %d NDI %d\n",
-            frame,
-            slot,
-            rnti,
-            sched_ctrl->rbStart,
-            sched_ctrl->rbSize,
-            startSymbolIndex,
-            nrOfSymbols,
-            sched_ctrl->mcs,
-            TBS,
-            ((double)TBS)*(1<<scc->uplinkConfigCommon->initialUplinkBWP->genericParameters.subcarrierSpacing)/1000,
-            current_harq_pid,
-            harq->round,
-            harq->ndi);
 
     NR_BWP_Downlink_t *bwp = sched_ctrl->active_bwp;
 
