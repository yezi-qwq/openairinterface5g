--- conflicted
+++ resolved
@@ -1051,14 +1051,9 @@
                                                                             csi_report->codebook_mode);
     }
     // TBS_LBRM according to section 5.4.2.1 of 38.212
-<<<<<<< HEAD
     long *maxMIMO_Layers = current_BWP->pdsch_servingcellconfig->ext1->maxMIMO_Layers;
     AssertFatal (maxMIMO_Layers != NULL,"Option with max MIMO layers not configured is not supported\n");
     int nl_tbslbrm = *maxMIMO_Layers < 4 ? *maxMIMO_Layers : 4;
-=======
-    long maxMIMO_Layers = cg && cg->spCellConfig && cg->spCellConfig->spCellConfigDedicated ? *cg->spCellConfig->spCellConfigDedicated->pdsch_ServingCellConfig->choice.setup->ext1->maxMIMO_Layers : 1;
-    int nl_tbslbrm = maxMIMO_Layers < 4 ? maxMIMO_Layers : 4;
->>>>>>> 7f910a2e
     // Maximum number of PRBs across all configured DL BWPs
     int scc_bwpsize = NRRIV2BW(scc->downlinkConfigCommon->initialDownlinkBWP->genericParameters.locationAndBandwidth, MAX_BWP_SIZE);
     int bw_tbslbrm = get_bw_tbslbrm(scc_bwpsize, cg);
