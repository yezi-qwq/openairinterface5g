/*
 * Licensed to the OpenAirInterface (OAI) Software Alliance under one or more
 * contributor license agreements.  See the NOTICE file distributed with
 * this work for additional information regarding copyright ownership.
 * The OpenAirInterface Software Alliance licenses this file to You under
 * the OAI Public License, Version 1.1  (the "License"); you may not use this file
 * except in compliance with the License.
 * You may obtain a copy of the License at
 *
 *      http://www.openairinterface.org/?page_id=698
 *
 * Unless required by applicable law or agreed to in writing, software
 * distributed under the License is distributed on an "AS IS" BASIS,
 * WITHOUT WARRANTIES OR CONDITIONS OF ANY KIND, either express or implied.
 * See the License for the specific language governing permissions and
 * limitations under the License.
 *-------------------------------------------------------------------------------
 * For more information about the OpenAirInterface (OAI) Software Alliance:
 *      contact@openairinterface.org
 */

/*! \file       gNB_scheduler_dlsch.c
 * \brief       procedures related to gNB for the DLSCH transport channel
 * \author      Guido Casati
 * \date        2019
 * \email:      guido.casati@iis.fraunhofe.de
 * \version     1.0
 * @ingroup     _mac

 */

#include "common/utils/nr/nr_common.h"
/*MAC*/
#include "NR_MAC_COMMON/nr_mac.h"
#include "NR_MAC_gNB/nr_mac_gNB.h"
#include "NR_MAC_COMMON/nr_mac_extern.h"
#include "LAYER2/NR_MAC_gNB/mac_proto.h"

/*NFAPI*/
#include "nfapi_nr_interface.h"
/*TAG*/
#include "NR_TAG-Id.h"

/*Softmodem params*/
#include "executables/softmodem-common.h"
#include "../../../nfapi/oai_integration/vendor_ext.h"

////////////////////////////////////////////////////////
/////* DLSCH MAC PDU generation (6.1.2 TS 38.321) */////
////////////////////////////////////////////////////////
#define OCTET 8
#define HALFWORD 16
#define WORD 32
//#define SIZE_OF_POINTER sizeof (void *)

void calculate_preferred_dl_tda(module_id_t module_id, const NR_BWP_Downlink_t *bwp) {
  gNB_MAC_INST *nrmac = RC.nrmac[module_id];
  const int bwp_id = bwp ? bwp->bwp_Id : 0;

  if (nrmac->preferred_dl_tda[bwp_id])
    return;

  /* there is a mixed slot only when in TDD */
  NR_ServingCellConfigCommon_t *scc = nrmac->common_channels->ServingCellConfigCommon;
  frame_type_t frame_type = nrmac->common_channels->frame_type;
  const int n = nr_slots_per_frame[*scc->ssbSubcarrierSpacing];
  const NR_TDD_UL_DL_Pattern_t *tdd =
    scc->tdd_UL_DL_ConfigurationCommon ? &scc->tdd_UL_DL_ConfigurationCommon->pattern1 : NULL;
  int symb_dlMixed = 0;
  int nr_mix_slots = 0;
  int nr_slots_period = n;

  if (tdd) {
    symb_dlMixed = (1 << tdd->nrofDownlinkSymbols) - 1;
    nr_mix_slots = tdd->nrofDownlinkSymbols != 0 || tdd->nrofUplinkSymbols != 0;
    nr_slots_period /= get_nb_periods_per_frame(tdd->dl_UL_TransmissionPeriodicity);
  } else
    // if TDD configuration is not present and the band is not FDD, it means it is a dynamic TDD configuration
    AssertFatal(nrmac->common_channels->frame_type == FDD,"Dynamic TDD not handled yet\n");

  int target_ss;

  if (bwp) {
    target_ss = NR_SearchSpace__searchSpaceType_PR_ue_Specific;
  } else {
    target_ss = NR_SearchSpace__searchSpaceType_PR_common;
  }

  const NR_SIB1_t *sib1 = nrmac->common_channels[0].sib1 ? nrmac->common_channels[0].sib1->message.choice.c1->choice.systemInformationBlockType1 : NULL;
  NR_SearchSpace_t *search_space = get_searchspace(sib1,
                                                   scc,
                                                   bwp ? bwp->bwp_Dedicated : NULL,
                                                   target_ss);

  NR_ControlResourceSet_t *coreset = get_coreset(module_id, scc, bwp ? bwp->bwp_Dedicated : NULL, search_space, target_ss);
  // get coreset symbol "map"
  const uint16_t symb_coreset = (1 << coreset->duration) - 1;

  NR_PDSCH_TimeDomainResourceAllocationList_t *tdaList = get_pdsch_TimeDomainAllocationList(bwp,
                                                                                            scc,
                                                                                            sib1);
  AssertFatal(tdaList->list.count >= 1, "need to have at least one TDA for DL slots\n");

  /* check that TDA index 0 fits into DL and does not overlap CORESET */
  const NR_PDSCH_TimeDomainResourceAllocation_t *tdaP_DL = tdaList->list.array[0];
  AssertFatal(!tdaP_DL->k0 || *tdaP_DL->k0 == 0,
              "TimeDomainAllocation at index 1: non-null k0 (%ld) is not supported by the scheduler\n",
              *tdaP_DL->k0);
  int start, len;
  SLIV2SL(tdaP_DL->startSymbolAndLength, &start, &len);
  const uint16_t symb_tda = ((1 << len) - 1) << start;
  // check whether coreset and TDA overlap: then we cannot use it. Note that
  // here we assume that the coreset is scheduled every slot (which it
  // currently is) and starting at symbol 0
  AssertFatal((symb_coreset & symb_tda) == 0, "TDA index 0 for DL overlaps with CORESET\n");
  /* check that TDA index 1 fits into DL part of mixed slot, if it exists */
  int tdaMi = -1;

  if (frame_type == TDD && tdaList->list.count > 1) {
    const NR_PDSCH_TimeDomainResourceAllocation_t *tdaP_Mi = tdaList->list.array[1];
    AssertFatal(!tdaP_Mi->k0 || *tdaP_Mi->k0 == 0,
                "TimeDomainAllocation at index 1: non-null k0 (%ld) is not supported by the scheduler\n",
                *tdaP_Mi->k0);
    int start, len;
    SLIV2SL(tdaP_Mi->startSymbolAndLength, &start, &len);
    const uint16_t symb_tda = ((1 << len) - 1) << start;

    // check whether coreset and TDA overlap: then, we cannot use it. Also,
    // check whether TDA is entirely within mixed slot DL. Note that
    // here we assume that the coreset is scheduled every slot (which it
    // currently is)
    if ((symb_coreset & symb_tda) == 0 && (symb_dlMixed & symb_tda) == symb_tda) {
      tdaMi = 1;
    } else {
      LOG_E(MAC,
            "TDA index 1 DL overlaps with CORESET or is not entirely in mixed slot (symb_coreset %x symb_dlMixed %x symb_tda %x), won't schedule DL mixed slot\n",
            symb_coreset,
            symb_dlMixed,
            symb_tda);
    }
  }

  nrmac->preferred_dl_tda[bwp_id] = malloc(n * sizeof(*nrmac->preferred_dl_tda[bwp_id]));

  for (int i = 0; i < n; ++i) {
    nrmac->preferred_dl_tda[bwp_id][i] = -1;

    if (frame_type == FDD || i % nr_slots_period < tdd->nrofDownlinkSlots)
      nrmac->preferred_dl_tda[bwp_id][i] = 0;
    else if (nr_mix_slots && i % nr_slots_period == tdd->nrofDownlinkSlots)
      nrmac->preferred_dl_tda[bwp_id][i] = tdaMi;

    LOG_D(MAC, "slot %d preferred_dl_tda %d\n", i, nrmac->preferred_dl_tda[bwp_id][i]);
  }
}

// Compute and write all MAC CEs and subheaders, and return number of written
// bytes
int nr_write_ce_dlsch_pdu(module_id_t module_idP,
                          const NR_UE_sched_ctrl_t *ue_sched_ctl,
                          unsigned char *mac_pdu,
                          unsigned char drx_cmd,
                          unsigned char *ue_cont_res_id) {
  gNB_MAC_INST *gNB = RC.nrmac[module_idP];
  NR_MAC_SUBHEADER_FIXED *mac_pdu_ptr = (NR_MAC_SUBHEADER_FIXED *) mac_pdu;
  uint8_t last_size = 0;
  int offset = 0, mac_ce_size, i, timing_advance_cmd, tag_id = 0;
  // MAC CEs
  uint8_t mac_header_control_elements[16], *ce_ptr;
  ce_ptr = &mac_header_control_elements[0];

  // DRX command subheader (MAC CE size 0)
  if (drx_cmd != 255) {
    mac_pdu_ptr->R = 0;
    mac_pdu_ptr->LCID = DL_SCH_LCID_DRX;
    //last_size = 1;
    mac_pdu_ptr++;
  }

  // Timing Advance subheader
  /* This was done only when timing_advance_cmd != 31
  // now TA is always send when ta_timer resets regardless of its value
  // this is done to avoid issues with the timeAlignmentTimer which is
  // supposed to monitor if the UE received TA or not */
  if (ue_sched_ctl->ta_apply) {
    mac_pdu_ptr->R = 0;
    mac_pdu_ptr->LCID = DL_SCH_LCID_TA_COMMAND;
    //last_size = 1;
    mac_pdu_ptr++;
    // TA MAC CE (1 octet)
    timing_advance_cmd = ue_sched_ctl->ta_update;
    AssertFatal(timing_advance_cmd < 64, "timing_advance_cmd %d > 63\n", timing_advance_cmd);
    ((NR_MAC_CE_TA *) ce_ptr)->TA_COMMAND = timing_advance_cmd;    //(timing_advance_cmd+31)&0x3f;

    if (gNB->tag->tag_Id != 0) {
      tag_id = gNB->tag->tag_Id;
      ((NR_MAC_CE_TA *) ce_ptr)->TAGID = tag_id;
    }

    LOG_D(NR_MAC, "NR MAC CE timing advance command = %d (%d) TAG ID = %d\n", timing_advance_cmd, ((NR_MAC_CE_TA *) ce_ptr)->TA_COMMAND, tag_id);
    mac_ce_size = sizeof(NR_MAC_CE_TA);
    // Copying  bytes for MAC CEs to the mac pdu pointer
    memcpy((void *) mac_pdu_ptr, (void *) ce_ptr, mac_ce_size);
    ce_ptr += mac_ce_size;
    mac_pdu_ptr += (unsigned char) mac_ce_size;
  }

  // Contention resolution fixed subheader and MAC CE
  if (ue_cont_res_id) {
    mac_pdu_ptr->R = 0;
    mac_pdu_ptr->LCID = DL_SCH_LCID_CON_RES_ID;
    mac_pdu_ptr++;
    //last_size = 1;
    // contention resolution identity MAC ce has a fixed 48 bit size
    // this contains the UL CCCH SDU. If UL CCCH SDU is longer than 48 bits,
    // it contains the first 48 bits of the UL CCCH SDU
    LOG_T(NR_MAC, "[gNB ][RAPROC] Generate contention resolution msg: %x.%x.%x.%x.%x.%x\n",
          ue_cont_res_id[0], ue_cont_res_id[1], ue_cont_res_id[2],
          ue_cont_res_id[3], ue_cont_res_id[4], ue_cont_res_id[5]);
    // Copying bytes (6 octects) to CEs pointer
    mac_ce_size = 6;
    memcpy(ce_ptr, ue_cont_res_id, mac_ce_size);
    // Copying bytes for MAC CEs to mac pdu pointer
    memcpy((void *) mac_pdu_ptr, (void *) ce_ptr, mac_ce_size);
    ce_ptr += mac_ce_size;
    mac_pdu_ptr += (unsigned char) mac_ce_size;
  }

  //TS 38.321 Sec 6.1.3.15 TCI State indication for UE Specific PDCCH MAC CE SubPDU generation
  if (ue_sched_ctl->UE_mac_ce_ctrl.pdcch_state_ind.is_scheduled) {
    //filling subheader
    mac_pdu_ptr->R = 0;
    mac_pdu_ptr->LCID = DL_SCH_LCID_TCI_STATE_IND_UE_SPEC_PDCCH;
    mac_pdu_ptr++;
    //Creating the instance of CE structure
    NR_TCI_PDCCH  nr_UESpec_TCI_StateInd_PDCCH;
    //filling the CE structre
    nr_UESpec_TCI_StateInd_PDCCH.CoresetId1 = ((ue_sched_ctl->UE_mac_ce_ctrl.pdcch_state_ind.coresetId) & 0xF) >> 1; //extracting MSB 3 bits from LS nibble
    nr_UESpec_TCI_StateInd_PDCCH.ServingCellId = (ue_sched_ctl->UE_mac_ce_ctrl.pdcch_state_ind.servingCellId) & 0x1F; //extracting LSB 5 Bits
    nr_UESpec_TCI_StateInd_PDCCH.TciStateId = (ue_sched_ctl->UE_mac_ce_ctrl.pdcch_state_ind.tciStateId) & 0x7F; //extracting LSB 7 bits
    nr_UESpec_TCI_StateInd_PDCCH.CoresetId2 = (ue_sched_ctl->UE_mac_ce_ctrl.pdcch_state_ind.coresetId) & 0x1; //extracting LSB 1 bit
    LOG_D(NR_MAC, "NR MAC CE TCI state indication for UE Specific PDCCH = %d \n", nr_UESpec_TCI_StateInd_PDCCH.TciStateId);
    mac_ce_size = sizeof(NR_TCI_PDCCH);
    // Copying  bytes for MAC CEs to the mac pdu pointer
    memcpy((void *) mac_pdu_ptr, (void *)&nr_UESpec_TCI_StateInd_PDCCH, mac_ce_size);
    //incrementing the PDU pointer
    mac_pdu_ptr += (unsigned char) mac_ce_size;
  }

  //TS 38.321 Sec 6.1.3.16, SP CSI reporting on PUCCH Activation/Deactivation MAC CE
  if (ue_sched_ctl->UE_mac_ce_ctrl.SP_CSI_reporting_pucch.is_scheduled) {
    //filling the subheader
    mac_pdu_ptr->R = 0;
    mac_pdu_ptr->LCID = DL_SCH_LCID_SP_CSI_REP_PUCCH_ACT;
    mac_pdu_ptr++;
    //creating the instance of CE structure
    NR_PUCCH_CSI_REPORTING nr_PUCCH_CSI_reportingActDeact;
    //filling the CE structure
    nr_PUCCH_CSI_reportingActDeact.BWP_Id = (ue_sched_ctl->UE_mac_ce_ctrl.SP_CSI_reporting_pucch.bwpId) & 0x3; //extracting LSB 2 bibs
    nr_PUCCH_CSI_reportingActDeact.ServingCellId = (ue_sched_ctl->UE_mac_ce_ctrl.SP_CSI_reporting_pucch.servingCellId) & 0x1F; //extracting LSB 5 bits
    nr_PUCCH_CSI_reportingActDeact.S0 = ue_sched_ctl->UE_mac_ce_ctrl.SP_CSI_reporting_pucch.s0tos3_actDeact[0];
    nr_PUCCH_CSI_reportingActDeact.S1 = ue_sched_ctl->UE_mac_ce_ctrl.SP_CSI_reporting_pucch.s0tos3_actDeact[1];
    nr_PUCCH_CSI_reportingActDeact.S2 = ue_sched_ctl->UE_mac_ce_ctrl.SP_CSI_reporting_pucch.s0tos3_actDeact[2];
    nr_PUCCH_CSI_reportingActDeact.S3 = ue_sched_ctl->UE_mac_ce_ctrl.SP_CSI_reporting_pucch.s0tos3_actDeact[3];
    nr_PUCCH_CSI_reportingActDeact.R2 = 0;
    mac_ce_size = sizeof(NR_PUCCH_CSI_REPORTING);
    // Copying MAC CE data to the mac pdu pointer
    memcpy((void *) mac_pdu_ptr, (void *)&nr_PUCCH_CSI_reportingActDeact, mac_ce_size);
    //incrementing the PDU pointer
    mac_pdu_ptr += (unsigned char) mac_ce_size;
  }

  //TS 38.321 Sec 6.1.3.14, TCI State activation/deactivation for UE Specific PDSCH MAC CE
  if (ue_sched_ctl->UE_mac_ce_ctrl.pdsch_TCI_States_ActDeact.is_scheduled) {
    //Computing the number of octects to be allocated for Flexible array member
    //of MAC CE structure
    uint8_t num_octects = (ue_sched_ctl->UE_mac_ce_ctrl.pdsch_TCI_States_ActDeact.highestTciStateActivated) / 8 + 1; //Calculating the number of octects for allocating the memory
    //filling the subheader
    ((NR_MAC_SUBHEADER_SHORT *) mac_pdu_ptr)->R = 0;
    ((NR_MAC_SUBHEADER_SHORT *) mac_pdu_ptr)->F = 0;
    ((NR_MAC_SUBHEADER_SHORT *) mac_pdu_ptr)->LCID = DL_SCH_LCID_TCI_STATE_ACT_UE_SPEC_PDSCH;
    ((NR_MAC_SUBHEADER_SHORT *) mac_pdu_ptr)->L = sizeof(NR_TCI_PDSCH_APERIODIC_CSI) + num_octects * sizeof(uint8_t);
    last_size = 2;
    //Incrementing the PDU pointer
    mac_pdu_ptr += last_size;
    //allocating memory for CE Structure
    NR_TCI_PDSCH_APERIODIC_CSI *nr_UESpec_TCI_StateInd_PDSCH = (NR_TCI_PDSCH_APERIODIC_CSI *)malloc(sizeof(NR_TCI_PDSCH_APERIODIC_CSI) + num_octects * sizeof(uint8_t));
    //initializing to zero
    memset((void *)nr_UESpec_TCI_StateInd_PDSCH, 0, sizeof(NR_TCI_PDSCH_APERIODIC_CSI) + num_octects * sizeof(uint8_t));
    //filling the CE Structure
    nr_UESpec_TCI_StateInd_PDSCH->BWP_Id = (ue_sched_ctl->UE_mac_ce_ctrl.pdsch_TCI_States_ActDeact.bwpId) & 0x3; //extracting LSB 2 Bits
    nr_UESpec_TCI_StateInd_PDSCH->ServingCellId = (ue_sched_ctl->UE_mac_ce_ctrl.pdsch_TCI_States_ActDeact.servingCellId) & 0x1F; //extracting LSB 5 bits

    for(i = 0; i < (num_octects * 8); i++) {
      if(ue_sched_ctl->UE_mac_ce_ctrl.pdsch_TCI_States_ActDeact.tciStateActDeact[i])
        nr_UESpec_TCI_StateInd_PDSCH->T[i / 8] = nr_UESpec_TCI_StateInd_PDSCH->T[i / 8] | (1 << (i % 8));
    }

    mac_ce_size = sizeof(NR_TCI_PDSCH_APERIODIC_CSI) + num_octects * sizeof(uint8_t);
    //Copying  bytes for MAC CEs to the mac pdu pointer
    memcpy((void *) mac_pdu_ptr, (void *)nr_UESpec_TCI_StateInd_PDSCH, mac_ce_size);
    //incrementing the mac pdu pointer
    mac_pdu_ptr += (unsigned char) mac_ce_size;
    //freeing the allocated memory
    free(nr_UESpec_TCI_StateInd_PDSCH);
  }

  //TS38.321 Sec 6.1.3.13 Aperiodic CSI Trigger State Subselection MAC CE
  if (ue_sched_ctl->UE_mac_ce_ctrl.aperi_CSI_trigger.is_scheduled) {
    //Computing the number of octects to be allocated for Flexible array member
    //of MAC CE structure
    uint8_t num_octects = (ue_sched_ctl->UE_mac_ce_ctrl.aperi_CSI_trigger.highestTriggerStateSelected) / 8 + 1; //Calculating the number of octects for allocating the memory
    //filling the subheader
    ((NR_MAC_SUBHEADER_SHORT *) mac_pdu_ptr)->R = 0;
    ((NR_MAC_SUBHEADER_SHORT *) mac_pdu_ptr)->F = 0;
    ((NR_MAC_SUBHEADER_SHORT *) mac_pdu_ptr)->LCID = DL_SCH_LCID_APERIODIC_CSI_TRI_STATE_SUBSEL;
    ((NR_MAC_SUBHEADER_SHORT *) mac_pdu_ptr)->L = sizeof(NR_TCI_PDSCH_APERIODIC_CSI) + num_octects * sizeof(uint8_t);
    last_size = 2;
    //Incrementing the PDU pointer
    mac_pdu_ptr += last_size;
    //allocating memory for CE structure
    NR_TCI_PDSCH_APERIODIC_CSI *nr_Aperiodic_CSI_Trigger = (NR_TCI_PDSCH_APERIODIC_CSI *)malloc(sizeof(NR_TCI_PDSCH_APERIODIC_CSI) + num_octects * sizeof(uint8_t));
    //initializing to zero
    memset((void *)nr_Aperiodic_CSI_Trigger, 0, sizeof(NR_TCI_PDSCH_APERIODIC_CSI) + num_octects * sizeof(uint8_t));
    //filling the CE Structure
    nr_Aperiodic_CSI_Trigger->BWP_Id = (ue_sched_ctl->UE_mac_ce_ctrl.aperi_CSI_trigger.bwpId) & 0x3; //extracting LSB 2 bits
    nr_Aperiodic_CSI_Trigger->ServingCellId = (ue_sched_ctl->UE_mac_ce_ctrl.aperi_CSI_trigger.servingCellId) & 0x1F; //extracting LSB 5 bits
    nr_Aperiodic_CSI_Trigger->R = 0;

    for(i = 0; i < (num_octects * 8); i++) {
      if(ue_sched_ctl->UE_mac_ce_ctrl.aperi_CSI_trigger.triggerStateSelection[i])
        nr_Aperiodic_CSI_Trigger->T[i / 8] = nr_Aperiodic_CSI_Trigger->T[i / 8] | (1 << (i % 8));
    }

    mac_ce_size = sizeof(NR_TCI_PDSCH_APERIODIC_CSI) + num_octects * sizeof(uint8_t);
    // Copying  bytes for MAC CEs to the mac pdu pointer
    memcpy((void *) mac_pdu_ptr, (void *)nr_Aperiodic_CSI_Trigger, mac_ce_size);
    //incrementing the mac pdu pointer
    mac_pdu_ptr += (unsigned char) mac_ce_size;
    //freeing the allocated memory
    free(nr_Aperiodic_CSI_Trigger);
  }

  if (ue_sched_ctl->UE_mac_ce_ctrl.sp_zp_csi_rs.is_scheduled) {
    ((NR_MAC_SUBHEADER_FIXED *) mac_pdu_ptr)->R = 0;
    ((NR_MAC_SUBHEADER_FIXED *) mac_pdu_ptr)->LCID = DL_SCH_LCID_SP_ZP_CSI_RS_RES_SET_ACT;
    mac_pdu_ptr++;
    ((NR_MAC_CE_SP_ZP_CSI_RS_RES_SET *) mac_pdu_ptr)->A_D = ue_sched_ctl->UE_mac_ce_ctrl.sp_zp_csi_rs.act_deact;
    ((NR_MAC_CE_SP_ZP_CSI_RS_RES_SET *) mac_pdu_ptr)->CELLID = ue_sched_ctl->UE_mac_ce_ctrl.sp_zp_csi_rs.serv_cell_id & 0x1F; //5 bits
    ((NR_MAC_CE_SP_ZP_CSI_RS_RES_SET *) mac_pdu_ptr)->BWPID = ue_sched_ctl->UE_mac_ce_ctrl.sp_zp_csi_rs.bwpid & 0x3; //2 bits
    ((NR_MAC_CE_SP_ZP_CSI_RS_RES_SET *) mac_pdu_ptr)->CSIRS_RSC_ID = ue_sched_ctl->UE_mac_ce_ctrl.sp_zp_csi_rs.rsc_id & 0xF; //4 bits
    ((NR_MAC_CE_SP_ZP_CSI_RS_RES_SET *) mac_pdu_ptr)->R = 0;
    LOG_D(NR_MAC, "NR MAC CE of ZP CSIRS Serv cell ID = %d BWPID= %d Rsc set ID = %d\n", ue_sched_ctl->UE_mac_ce_ctrl.sp_zp_csi_rs.serv_cell_id, ue_sched_ctl->UE_mac_ce_ctrl.sp_zp_csi_rs.bwpid,
          ue_sched_ctl->UE_mac_ce_ctrl.sp_zp_csi_rs.rsc_id);
    mac_ce_size = sizeof(NR_MAC_CE_SP_ZP_CSI_RS_RES_SET);
    mac_pdu_ptr += (unsigned char) mac_ce_size;
  }

  if (ue_sched_ctl->UE_mac_ce_ctrl.csi_im.is_scheduled) {
    mac_pdu_ptr->R = 0;
    mac_pdu_ptr->LCID = DL_SCH_LCID_SP_CSI_RS_CSI_IM_RES_SET_ACT;
    mac_pdu_ptr++;
    CSI_RS_CSI_IM_ACT_DEACT_MAC_CE csi_rs_im_act_deact_ce;
    csi_rs_im_act_deact_ce.A_D = ue_sched_ctl->UE_mac_ce_ctrl.csi_im.act_deact;
    csi_rs_im_act_deact_ce.SCID = ue_sched_ctl->UE_mac_ce_ctrl.csi_im.serv_cellid & 0x3F;//gNB_PHY -> ssb_pdu.ssb_pdu_rel15.PhysCellId;
    csi_rs_im_act_deact_ce.BWP_ID = ue_sched_ctl->UE_mac_ce_ctrl.csi_im.bwp_id;
    csi_rs_im_act_deact_ce.R1 = 0;
    csi_rs_im_act_deact_ce.IM = ue_sched_ctl->UE_mac_ce_ctrl.csi_im.im;// IF set CSI IM Rsc id will presesent else CSI IM RSC ID is abscent
    csi_rs_im_act_deact_ce.SP_CSI_RSID = ue_sched_ctl->UE_mac_ce_ctrl.csi_im.nzp_csi_rsc_id;

    if ( csi_rs_im_act_deact_ce.IM ) { //is_scheduled if IM is 1 else this field will not present
      csi_rs_im_act_deact_ce.R2 = 0;
      csi_rs_im_act_deact_ce.SP_CSI_IMID = ue_sched_ctl->UE_mac_ce_ctrl.csi_im.csi_im_rsc_id;
      mac_ce_size = sizeof ( csi_rs_im_act_deact_ce ) - sizeof ( csi_rs_im_act_deact_ce.TCI_STATE );
    } else {
      mac_ce_size = sizeof ( csi_rs_im_act_deact_ce ) - sizeof ( csi_rs_im_act_deact_ce.TCI_STATE ) - 1;
    }

    memcpy ((void *) mac_pdu_ptr, (void *) & ( csi_rs_im_act_deact_ce), mac_ce_size);
    mac_pdu_ptr += (unsigned char) mac_ce_size;

    if (csi_rs_im_act_deact_ce.A_D ) { //Following IE is_scheduled only if A/D is 1
      mac_ce_size = sizeof ( struct TCI_S);

      for ( i = 0; i < ue_sched_ctl->UE_mac_ce_ctrl.csi_im.nb_tci_resource_set_id; i++) {
        csi_rs_im_act_deact_ce.TCI_STATE.R = 0;
        csi_rs_im_act_deact_ce.TCI_STATE.TCI_STATE_ID = ue_sched_ctl->UE_mac_ce_ctrl.csi_im.tci_state_id [i] & 0x7F;
        memcpy ((void *) mac_pdu_ptr, (void *) & (csi_rs_im_act_deact_ce.TCI_STATE), mac_ce_size);
        mac_pdu_ptr += (unsigned char) mac_ce_size;
      }
    }
  }

  // compute final offset
  offset = ((unsigned char *) mac_pdu_ptr - mac_pdu);
  //printf("Offset %d \n", ((unsigned char *) mac_pdu_ptr - mac_pdu));
  return offset;
}

#define BLER_UPDATE_FRAME 10
#define BLER_FILTER 0.9f
int get_mcs_from_bler(module_id_t mod_id, int CC_id, frame_t frame, sub_frame_t slot, int UE_id, int mcs_table) {
  gNB_MAC_INST *nrmac = RC.nrmac[mod_id];
  const NR_ServingCellConfigCommon_t *scc = nrmac->common_channels[CC_id].ServingCellConfigCommon;
  const int n = nr_slots_per_frame[*scc->ssbSubcarrierSpacing];
  int max_allowed_mcs = (mcs_table == 1) ? 27 : 28;
  int max_mcs = nrmac->dl_max_mcs;

  if (nrmac->dl_max_mcs>max_allowed_mcs)
    max_mcs = max_allowed_mcs;

  NR_DL_bler_stats_t *bler_stats = &nrmac->UE_info.UE_sched_ctrl[UE_id].dl_bler_stats;

  /* first call: everything is zero. Initialize to sensible default */
  if (bler_stats->last_frame_slot == 0 && bler_stats->mcs == 0) {
    bler_stats->last_frame_slot = frame * n + slot;
    bler_stats->mcs = 9;
    bler_stats->bler = (nrmac->dl_bler_target_lower + nrmac->dl_bler_target_upper) / 2;
    bler_stats->rd2_bler = nrmac->dl_rd2_bler_threshold;
  }

  const int now = frame * n + slot;
  int diff = now - bler_stats->last_frame_slot;

  if (diff < 0) // wrap around
    diff += 1024 * n;

  const uint8_t old_mcs = bler_stats->mcs;
  const NR_mac_stats_t *stats = &nrmac->UE_info.mac_stats[UE_id];

  // TODO put back this condition when relevant
  /*const int dret3x = stats->dlsch_rounds[3] - bler_stats->dlsch_rounds[3];
  if (dret3x > 0) {
     if there is a third retransmission, decrease MCS for stabilization and
     restart averaging window to stabilize transmission
    bler_stats->last_frame_slot = now;
    bler_stats->mcs = max(9, bler_stats->mcs - 1);
    memcpy(bler_stats->dlsch_rounds, stats->dlsch_rounds, sizeof(stats->dlsch_rounds));
    LOG_D(MAC, "%4d.%2d: %d retx in 3rd round, setting MCS to %d and restarting window\n", frame, slot, dret3x, bler_stats->mcs);
    return bler_stats->mcs;
  }*/
  if (diff < BLER_UPDATE_FRAME * n)
    return old_mcs; // no update

  // last update is longer than x frames ago
  const int dtx = (int)(stats->dlsch_rounds[0] - bler_stats->dlsch_rounds[0]);
  const int dretx = (int)(stats->dlsch_rounds[1] - bler_stats->dlsch_rounds[1]);
  const int dretx2 = (int)(stats->dlsch_rounds[2] - bler_stats->dlsch_rounds[2]);
  const float bler_window = dtx > 0 ? (float) dretx / dtx : bler_stats->bler;
  const float rd2_bler_wnd = dtx > 0 ? (float) dretx2 / dtx : bler_stats->rd2_bler;
  bler_stats->bler = BLER_FILTER * bler_stats->bler + (1 - BLER_FILTER) * bler_window;
  bler_stats->rd2_bler = BLER_FILTER / 4 * bler_stats->rd2_bler + (1 - BLER_FILTER / 4) * rd2_bler_wnd;
  int new_mcs = old_mcs;

  // TODO put back this condition when relevant
  /* first ensure that number of 2nd retx is below threshold. If this is the
   * case, use 1st retx to adjust faster
  if (bler_stats->rd2_bler > nrmac->dl_rd2_bler_threshold && old_mcs > 6) {
    new_mcs -= 2;
  } else if (bler_stats->rd2_bler < nrmac->dl_rd2_bler_threshold) {*/
  if (bler_stats->bler < nrmac->dl_bler_target_lower && old_mcs < max_mcs && dtx > 9)
    new_mcs += 1;
  else if (bler_stats->bler > nrmac->dl_bler_target_upper && old_mcs > 6)
    new_mcs -= 1;

  // else we are within threshold boundaries
  bler_stats->last_frame_slot = now;
  bler_stats->mcs = new_mcs;
  memcpy(bler_stats->dlsch_rounds, stats->dlsch_rounds, sizeof(stats->dlsch_rounds));
  LOG_D(MAC, "%4d.%2d MCS %d -> %d (dtx %d, dretx %d, BLER wnd %.3f avg %.6f, dretx2 %d, RD2 BLER wnd %.3f avg %.6f)\n",
        frame, slot, old_mcs, new_mcs, dtx, dretx, bler_window, bler_stats->bler, dretx2, rd2_bler_wnd, bler_stats->rd2_bler);
  return new_mcs;
}

void nr_store_dlsch_buffer(module_id_t module_id,
                           frame_t frame,
                           sub_frame_t slot) {
  NR_UE_info_t *UE_info = &RC.nrmac[module_id]->UE_info;

  for (int UE_id = UE_info->list.head; UE_id >= 0; UE_id = UE_info->list.next[UE_id]) {
    NR_UE_sched_ctrl_t *sched_ctrl = &UE_info->UE_sched_ctrl[UE_id];
    sched_ctrl->num_total_bytes = 0;
    sched_ctrl->dl_pdus_total = 0;

    /* loop over all activated logical channels */
    // Note: DL_SCH_LCID_DCCH, DL_SCH_LCID_DCCH1, DL_SCH_LCID_DTCH
    for (int i = 0; i < sched_ctrl->dl_lc_num; ++i) {
      const int lcid = sched_ctrl->dl_lc_ids[i];
      const uint16_t rnti = UE_info->rnti[UE_id];
      LOG_D(NR_MAC, "In %s: UE %d/%x: LCID %d\n", __FUNCTION__, UE_id, rnti, lcid);

      if (lcid == DL_SCH_LCID_DTCH && sched_ctrl->rrc_processing_timer > 0) {
        continue;
      }

      start_meas(&RC.nrmac[module_id]->rlc_status_ind);
      sched_ctrl->rlc_status[lcid] = mac_rlc_status_ind(module_id,
                                                        rnti,
                                                        module_id,
                                                        frame,
                                                        slot,
                                                        ENB_FLAG_YES,
                                                        MBMS_FLAG_NO,
                                                        lcid,
                                                        0,
                                                        0);
      stop_meas(&RC.nrmac[module_id]->rlc_status_ind);

      if (sched_ctrl->rlc_status[lcid].bytes_in_buffer == 0)
        continue;

      sched_ctrl->dl_pdus_total += sched_ctrl->rlc_status[lcid].pdus_in_buffer;
      sched_ctrl->num_total_bytes += sched_ctrl->rlc_status[lcid].bytes_in_buffer;
      LOG_D(MAC,
            "[gNB %d][%4d.%2d] %s%d->DLSCH, RLC status for UE %d: %d bytes in buffer, total DL buffer size = %d bytes, %d total PDU bytes, %s TA command\n",
            module_id,
            frame,
            slot,
            lcid < 4 ? "DCCH":"DTCH",
            lcid,
            UE_id,
            sched_ctrl->rlc_status[lcid].bytes_in_buffer,
            sched_ctrl->num_total_bytes,
            sched_ctrl->dl_pdus_total,
            sched_ctrl->ta_apply ? "send":"do not send");
    }
  }
}

bool allocate_dl_retransmission(module_id_t module_id,
                                frame_t frame,
                                sub_frame_t slot,
                                uint16_t *rballoc_mask,
                                int *n_rb_sched,
                                int UE_id,
                                int current_harq_pid) {


  gNB_MAC_INST *nr_mac = RC.nrmac[module_id];
  const NR_ServingCellConfigCommon_t *scc = nr_mac->common_channels->ServingCellConfigCommon;
  NR_UE_info_t *UE_info = &nr_mac->UE_info;
  NR_UE_sched_ctrl_t *sched_ctrl = &UE_info->UE_sched_ctrl[UE_id];
  NR_sched_pdsch_t *retInfo = &sched_ctrl->harq_processes[current_harq_pid].sched_pdsch;
  NR_CellGroupConfig_t *cg = UE_info->CellGroup[UE_id];

  NR_BWP_DownlinkDedicated_t *bwpd =
      cg &&
      cg->spCellConfig &&
      cg->spCellConfig->spCellConfigDedicated ?
      cg->spCellConfig->spCellConfigDedicated->initialDownlinkBWP : NULL;

  NR_BWP_UplinkDedicated_t *ubwpd =
      cg &&
      cg->spCellConfig &&
      cg->spCellConfig->spCellConfigDedicated &&
      cg->spCellConfig->spCellConfigDedicated->uplinkConfig ?
      cg->spCellConfig->spCellConfigDedicated->uplinkConfig->initialUplinkBWP : NULL;

  const NR_SIB1_t *sib1 = RC.nrmac[module_id]->common_channels[0].sib1 ? RC.nrmac[module_id]->common_channels[0].sib1->message.choice.c1->choice.systemInformationBlockType1 : NULL;
  NR_BWP_t *genericParameters = get_dl_bwp_genericParameters(sched_ctrl->active_bwp,
                                                             RC.nrmac[module_id]->common_channels[0].ServingCellConfigCommon,
                                                             sib1);

  const int coresetid = (sched_ctrl->active_bwp||bwpd) ? sched_ctrl->coreset->controlResourceSetId : RC.nrmac[module_id]->sched_ctrlCommon->coreset->controlResourceSetId;
  const uint16_t bwpSize = coresetid == 0 ? RC.nrmac[module_id]->cset0_bwp_size : NRRIV2BW(genericParameters->locationAndBandwidth, MAX_BWP_SIZE);

  int rbStart = 0; // start wrt BWPstart
  NR_pdsch_semi_static_t *ps = &sched_ctrl->pdsch_semi_static;
  int rbSize = 0;
  const int tda = RC.nrmac[module_id]->preferred_dl_tda[sched_ctrl->active_bwp ? sched_ctrl->active_bwp->bwp_Id : 0][slot];
  AssertFatal(tda>=0,"Unable to find PDSCH time domain allocation in list\n");

  if (tda == retInfo->time_domain_allocation) {
    /* Check that there are enough resources for retransmission */
    while (rbSize < retInfo->rbSize) {
      rbStart += rbSize; /* last iteration rbSize was not enough, skip it */
      rbSize = 0;

      const int slbitmap = SL_to_bitmap(ps->startSymbolIndex, ps->nrOfSymbols);
      while (rbStart < bwpSize && (rballoc_mask[rbStart] & slbitmap) != slbitmap)
        rbStart++;

      if (rbStart >= bwpSize) {
        LOG_D(NR_MAC, "cannot allocate retransmission for UE %d/RNTI %04x: no resources\n", UE_id, UE_info->rnti[UE_id]);
        return false;
      }

      while (rbStart + rbSize < bwpSize &&
             (rballoc_mask[rbStart + rbSize] & slbitmap) == slbitmap &&
             rbSize < retInfo->rbSize)
        rbSize++;
    }

    /* check whether we need to switch the TDA allocation since the last
     * (re-)transmission */
    if (ps->time_domain_allocation != tda) {
      nr_set_pdsch_semi_static(sib1,
                               scc,
                               cg,
                               sched_ctrl->active_bwp,
                               bwpd,
                               tda,
                               ps->nrOfLayers,
                               sched_ctrl,
                               ps);
    }
  } else {
    /* the retransmission will use a different time domain allocation, check
     * that we have enough resources */
    NR_pdsch_semi_static_t temp_ps = *ps;

    nr_set_pdsch_semi_static(sib1,
                             scc,
                             cg,
                             sched_ctrl->active_bwp,
                             bwpd,
                             tda,
                             ps->nrOfLayers,
                             sched_ctrl,
                             &temp_ps);
<<<<<<< HEAD

    while (rbStart < bwpSize &&
           !(rballoc_mask[rbStart]&SL_to_bitmap(temp_ps.startSymbolIndex, temp_ps.nrOfSymbols)))
=======
    const uint16_t slbitmap = SL_to_bitmap(temp_ps.startSymbolIndex, temp_ps.nrOfSymbols);
    while (rbStart < bwpSize && (rballoc_mask[rbStart] & slbitmap) != slbitmap)
>>>>>>> 00609ed1
      rbStart++;

    while (rbStart + rbSize < bwpSize && (rballoc_mask[rbStart + rbSize] & slbitmap) == slbitmap)
      rbSize++;

    uint32_t new_tbs;
    uint16_t new_rbSize;
    bool success = nr_find_nb_rb(retInfo->Qm,
                                 retInfo->R,
                                 temp_ps.nrOfLayers,
                                 temp_ps.nrOfSymbols,
                                 temp_ps.N_PRB_DMRS * temp_ps.N_DMRS_SLOT,
                                 retInfo->tb_size,
                                 1, /* minimum of 1RB: need to find exact TBS, don't preclude any number */
                                 rbSize,
                                 &new_tbs,
                                 &new_rbSize);

    if (!success || new_tbs != retInfo->tb_size) {
      LOG_D(MAC, "new TBsize %d of new TDA does not match old TBS %d\n", new_tbs, retInfo->tb_size);
      return false; /* the maximum TBsize we might have is smaller than what we need */
    }

    /* we can allocate it. Overwrite the time_domain_allocation, the number
     * of RBs, and the new TB size. The rest is done below */
    retInfo->tb_size = new_tbs;
    retInfo->rbSize = new_rbSize;
    retInfo->time_domain_allocation = tda;
    sched_ctrl->pdsch_semi_static = temp_ps;
  }

  /* Find a free CCE */
  const int cid = sched_ctrl->coreset->controlResourceSetId;
  const uint16_t Y = get_Y(cid%3, slot, UE_info->rnti[UE_id]);
  uint8_t nr_of_candidates;

  for (int i=0; i<5; i++) {
    // for now taking the lowest value among the available aggregation levels
    find_aggregation_candidates(&sched_ctrl->aggregation_level,
                                &nr_of_candidates,
                                sched_ctrl->search_space,
                                1<<i);

    if(nr_of_candidates>0) break;
  }

  int CCEIndex = find_pdcch_candidate(RC.nrmac[module_id],
                                      /* CC_id = */ 0,
                                      sched_ctrl->aggregation_level,
                                      nr_of_candidates,
                                      &sched_ctrl->sched_pdcch,
                                      sched_ctrl->coreset,
                                      Y);

  if (CCEIndex<0) {
    LOG_D(MAC, "%4d.%2d could not find CCE for DL DCI retransmission UE %d/RNTI %04x\n",
          frame, slot, UE_id, UE_info->rnti[UE_id]);
    return false;
  }

  /* Find PUCCH occasion: if it fails, undo CCE allocation (undoing PUCCH
   * allocation after CCE alloc fail would be more complex) */

  int r_pucch = nr_get_pucch_resource(sched_ctrl->coreset, sched_ctrl->active_ubwp, ubwpd, CCEIndex);
  const int alloc = nr_acknack_scheduling(module_id, UE_id, frame, slot, r_pucch, 0);
  if (alloc<0) {
    LOG_D(MAC,
          "could not find PUCCH for UE %d/%04x@%d.%d\n",
          UE_id,
          UE_info->rnti[UE_id],
          frame,
          slot);
    RC.nrmac[module_id]->pdcch_cand[cid]--;
    return false;
  }

  sched_ctrl->cce_index = CCEIndex;
  fill_pdcch_vrb_map(RC.nrmac[module_id],
                     /* CC_id = */ 0,
                     &sched_ctrl->sched_pdcch,
                     CCEIndex,
                     sched_ctrl->aggregation_level);
  /* just reuse from previous scheduling opportunity, set new start RB */
  sched_ctrl->sched_pdsch = *retInfo;
  sched_ctrl->sched_pdsch.rbStart = rbStart;
  sched_ctrl->sched_pdsch.pucch_allocation = alloc;
  /* retransmissions: directly allocate */
  *n_rb_sched -= sched_ctrl->sched_pdsch.rbSize;

  for (int rb = 0; rb < sched_ctrl->sched_pdsch.rbSize; rb++)
    rballoc_mask[rb + sched_ctrl->sched_pdsch.rbStart] ^= SL_to_bitmap(ps->startSymbolIndex, ps->nrOfSymbols);

  return true;
}

float thr_ue[MAX_MOBILES_PER_GNB];
uint32_t pf_tbs[3][29]; // pre-computed, approximate TBS values for PF coefficient

void pf_dl(module_id_t module_id,
           frame_t frame,
           sub_frame_t slot,
           NR_list_t *UE_list,
           int max_num_ue,
           int n_rb_sched,
           uint16_t *rballoc_mask) {
  gNB_MAC_INST *mac = RC.nrmac[module_id];
  NR_UE_info_t *UE_info = &mac->UE_info;
  NR_ServingCellConfigCommon_t *scc=mac->common_channels[0].ServingCellConfigCommon;
  float coeff_ue[MAX_MOBILES_PER_GNB];
  // UEs that could be scheduled
  int ue_array[MAX_MOBILES_PER_GNB];
  int layers[MAX_MOBILES_PER_GNB];
  NR_list_t UE_sched = { .head = -1, .next = ue_array, .tail = -1, .len = MAX_MOBILES_PER_GNB };

  /* Loop UE_info->list to check retransmission */
  for (int UE_id = UE_list->head; UE_id >= 0; UE_id = UE_list->next[UE_id]) {
    if (UE_info->Msg4_ACKed[UE_id] != true) continue;

    NR_UE_sched_ctrl_t *sched_ctrl = &UE_info->UE_sched_ctrl[UE_id];

    if (sched_ctrl->ul_failure==1 && get_softmodem_params()->phy_test==0) continue;

    NR_sched_pdsch_t *sched_pdsch = &sched_ctrl->sched_pdsch;
    NR_pdsch_semi_static_t *ps = &sched_ctrl->pdsch_semi_static;
    /* get the PID of a HARQ process awaiting retrnasmission, or -1 otherwise */
    sched_pdsch->dl_harq_pid = sched_ctrl->retrans_dl_harq.head;
    layers[UE_id] = ps->nrOfLayers; // initialization of layers to the previous value in the strcuture
    /* Calculate Throughput */
    const float a = 0.0005f; // corresponds to 200ms window
    const uint32_t b = UE_info->mac_stats[UE_id].dlsch_current_bytes;
    thr_ue[UE_id] = (1 - a) * thr_ue[UE_id] + a * b;

    /* retransmission */
    if (sched_pdsch->dl_harq_pid >= 0) {
      /* Allocate retransmission */
      bool r = allocate_dl_retransmission(
                 module_id, frame, slot, rballoc_mask, &n_rb_sched, UE_id, sched_pdsch->dl_harq_pid);

      if (!r) {
        LOG_D(NR_MAC, "%4d.%2d retransmission can NOT be allocated\n", frame, slot);
        continue;
      }

      /* reduce max_num_ue once we are sure UE can be allocated, i.e., has CCE */
      max_num_ue--;

      if (max_num_ue < 0) return;
    } else {
      /* Check DL buffer and skip this UE if no bytes and no TA necessary */
      if (sched_ctrl->num_total_bytes == 0 && frame != (sched_ctrl->ta_frame + 10) % 1024)
        continue;

      /* Calculate coeff */
      set_dl_mcs(sched_pdsch,sched_ctrl,&mac->dl_max_mcs,ps->mcsTableIdx);
      sched_pdsch->mcs = get_mcs_from_bler(module_id, /* CC_id = */ 0, frame, slot, UE_id, ps->mcsTableIdx);
      layers[UE_id] = set_dl_nrOfLayers(sched_ctrl);
      const uint8_t Qm = nr_get_Qm_dl(sched_pdsch->mcs, ps->mcsTableIdx);
      const uint16_t R = nr_get_code_rate_dl(sched_pdsch->mcs, ps->mcsTableIdx);
      uint32_t tbs = nr_compute_tbs(Qm,
                                    R,
                                    1, /* rbSize */
                                    10, /* hypothetical number of slots */
                                    0, /* N_PRB_DMRS * N_DMRS_SLOT */
                                    0 /* N_PRB_oh, 0 for initialBWP */,
                                    0 /* tb_scaling */,
                                    layers[UE_id]) >> 3;
      coeff_ue[UE_id] = (float) tbs / thr_ue[UE_id];
      LOG_D(NR_MAC,"b %d, thr_ue[%d] %f, tbs %d, coeff_ue[%d] %f\n",
            b, UE_id, thr_ue[UE_id], tbs, UE_id, coeff_ue[UE_id]);
      /* Create UE_sched list for UEs eligible for new transmission*/
      add_tail_nr_list(&UE_sched, UE_id);
    }
  }

  const int min_rbSize = 5;

  /* Loop UE_sched to find max coeff and allocate transmission */
  while (max_num_ue > 0 && n_rb_sched >= min_rbSize && UE_sched.head >= 0) {
    /* Find max coeff from UE_sched*/
    int *max = &UE_sched.head; /* assume head is max */
    int *p = &UE_sched.next[*max];

    while (*p >= 0) {
      /* if the current one has larger coeff, save for later */
      if (coeff_ue[*p] > coeff_ue[*max])
        max = p;

      p = &UE_sched.next[*p];
    }

    /* remove the max one: do not use remove_nr_list() it goes through the
     * whole list every time. Note that UE_sched.tail might not be set
     * correctly anymore */
    const int UE_id = *max;
    p = &UE_sched.next[*max];
    *max = UE_sched.next[*max];
    *p = -1;
    NR_CellGroupConfig_t *cg = UE_info->CellGroup[UE_id];


    NR_BWP_DownlinkDedicated_t *bwpd =
        cg &&
        cg->spCellConfig &&
        cg->spCellConfig->spCellConfigDedicated ?
        cg->spCellConfig->spCellConfigDedicated->initialDownlinkBWP : NULL;

    NR_BWP_UplinkDedicated_t *ubwpd =
        cg &&
        cg->spCellConfig &&
        cg->spCellConfig->spCellConfigDedicated &&
        cg->spCellConfig->spCellConfigDedicated->uplinkConfig ?
        cg->spCellConfig->spCellConfigDedicated->uplinkConfig->initialUplinkBWP : NULL;

    NR_UE_sched_ctrl_t *sched_ctrl = &UE_info->UE_sched_ctrl[UE_id];
    const uint16_t rnti = UE_info->rnti[UE_id];
    const NR_SIB1_t *sib1 = RC.nrmac[module_id]->common_channels[0].sib1 ? RC.nrmac[module_id]->common_channels[0].sib1->message.choice.c1->choice.systemInformationBlockType1 : NULL;

    NR_BWP_t *genericParameters = get_dl_bwp_genericParameters(sched_ctrl->active_bwp,
                                                               RC.nrmac[module_id]->common_channels[0].ServingCellConfigCommon,
                                                               sib1);

    const int coresetid = (sched_ctrl->active_bwp||bwpd) ? sched_ctrl->coreset->controlResourceSetId : RC.nrmac[module_id]->sched_ctrlCommon->coreset->controlResourceSetId;
    const uint16_t bwpSize = coresetid == 0 ? RC.nrmac[module_id]->cset0_bwp_size : NRRIV2BW(genericParameters->locationAndBandwidth, MAX_BWP_SIZE);
    int rbStart = 0; // start wrt BWPstart

    if (sched_ctrl->available_dl_harq.head < 0) {
      LOG_D(MAC, "UE %d RNTI %04x has no free HARQ process, skipping\n", UE_id, UE_info->rnti[UE_id]);
      continue;
    }

    /* Find a free CCE */
    const int cid = sched_ctrl->coreset->controlResourceSetId;
    const uint16_t Y = get_Y(cid%3, slot, UE_info->rnti[UE_id]);
    uint8_t nr_of_candidates;

    for (int i=0; i<5; i++) {
      // for now taking the lowest value among the available aggregation levels
      find_aggregation_candidates(&sched_ctrl->aggregation_level,
                                  &nr_of_candidates,
                                  sched_ctrl->search_space,
                                  1<<i);

      if(nr_of_candidates>0) break;
    }

    int CCEIndex = find_pdcch_candidate(mac,
                                        /* CC_id = */ 0,
                                        sched_ctrl->aggregation_level,
                                        nr_of_candidates,
                                        &sched_ctrl->sched_pdcch,
                                        sched_ctrl->coreset,
                                        Y);

    if (CCEIndex<0) {
      LOG_D(NR_MAC, "%4d.%2d could not find CCE for DL DCI UE %d/RNTI %04x\n", frame, slot, UE_id, rnti);
      continue;
    }

    /* Find PUCCH occasion: if it fails, undo CCE allocation (undoing PUCCH
    * allocation after CCE alloc fail would be more complex) */

    int r_pucch = nr_get_pucch_resource(sched_ctrl->coreset, sched_ctrl->active_ubwp, ubwpd, CCEIndex);
    const int alloc = nr_acknack_scheduling(module_id, UE_id, frame, slot, r_pucch, 0);

    if (alloc<0) {
      LOG_D(NR_MAC,
            "could not find PUCCH for UE %d/%04x@%d.%d\n",
            UE_id,
            rnti,
            frame,
            slot);
      mac->pdcch_cand[cid]--;
      continue;
    }

    /* reduce max_num_ue once we are sure UE can be allocated, i.e., has CCE
     * and PUCCH */
    max_num_ue--;
    AssertFatal(max_num_ue >= 0, "Illegal max_num_ue %d\n", max_num_ue);
    sched_ctrl->cce_index = CCEIndex;
    fill_pdcch_vrb_map(mac,
                       /* CC_id = */ 0,
                       &sched_ctrl->sched_pdcch,
                       CCEIndex,
                       sched_ctrl->aggregation_level);
    /* reduce max_num_ue once we are sure UE can be allocated, i.e., has CCE */
    max_num_ue--;

    if (max_num_ue < 0) return;

    /* MCS has been set above */
    const int tda = RC.nrmac[module_id]->preferred_dl_tda[sched_ctrl->active_bwp ? sched_ctrl->active_bwp->bwp_Id : 0][slot];
    AssertFatal(tda>=0,"Unable to find PDSCH time domain allocation in list\n");
    NR_sched_pdsch_t *sched_pdsch = &sched_ctrl->sched_pdsch;
    NR_pdsch_semi_static_t *ps = &sched_ctrl->pdsch_semi_static;

    if (ps->nrOfLayers != layers[UE_id] || ps->time_domain_allocation != tda) {
      nr_set_pdsch_semi_static(sib1,
                               scc,
                               UE_info->CellGroup[UE_id],
                               sched_ctrl->active_bwp,
                               bwpd,
                               tda,
                               layers[UE_id],
                               sched_ctrl,
                               ps);
    }

    const uint16_t slbitmap = SL_to_bitmap(ps->startSymbolIndex, ps->nrOfSymbols);

    // Freq-demain allocation
    while (rbStart < bwpSize && (rballoc_mask[rbStart] & slbitmap) != slbitmap)
      rbStart++;

    uint16_t max_rbSize = 1;

    while (rbStart + max_rbSize < bwpSize && (rballoc_mask[rbStart + max_rbSize] & slbitmap) == slbitmap)
      max_rbSize++;

    sched_pdsch->Qm = nr_get_Qm_dl(sched_pdsch->mcs, ps->mcsTableIdx);
    sched_pdsch->R = nr_get_code_rate_dl(sched_pdsch->mcs, ps->mcsTableIdx);
    sched_pdsch->pucch_allocation = alloc;
    uint32_t TBS = 0;
    uint16_t rbSize;
    // Fix me: currently, the RLC does not give us the total number of PDUs
    // awaiting. Therefore, for the time being, we put a fixed overhead of 12
    // (for 4 PDUs) and optionally + 2 for TA. Once RLC gives the number of
    // PDUs, we replace with 3 * numPDUs
    const int oh = 3 * 4 + 2 * (frame == (sched_ctrl->ta_frame + 10) % 1024);
    //const int oh = 3 * sched_ctrl->dl_pdus_total + 2 * (frame == (sched_ctrl->ta_frame + 10) % 1024);
    nr_find_nb_rb(sched_pdsch->Qm,
                  sched_pdsch->R,
                  ps->nrOfLayers,
                  ps->nrOfSymbols,
                  ps->N_PRB_DMRS * ps->N_DMRS_SLOT,
                  sched_ctrl->num_total_bytes + oh,
                  min_rbSize,
                  max_rbSize,
                  &TBS,
                  &rbSize);
    sched_pdsch->rbSize = rbSize;
    sched_pdsch->rbStart = rbStart;
    sched_pdsch->tb_size = TBS;
    /* transmissions: directly allocate */
    n_rb_sched -= sched_pdsch->rbSize;

    for (int rb = 0; rb < sched_pdsch->rbSize; rb++)
      rballoc_mask[rb + sched_pdsch->rbStart] ^= slbitmap;
  }
}

void nr_fr1_dlsch_preprocessor(module_id_t module_id, frame_t frame, sub_frame_t slot) {
  NR_UE_info_t *UE_info = &RC.nrmac[module_id]->UE_info;

  if (UE_info->num_UEs == 0)
    return;

  NR_ServingCellConfigCommon_t *scc = RC.nrmac[module_id]->common_channels[0].ServingCellConfigCommon;
  const int CC_id = 0;
  /* Get bwpSize and TDAfrom the first UE */
  /* This is temporary and it assumes all UEs have the same BWP and TDA*/
  int UE_id = UE_info->list.head;
  NR_UE_sched_ctrl_t *sched_ctrl = &UE_info->UE_sched_ctrl[UE_id];
  const int bwp_id = sched_ctrl->active_bwp ? sched_ctrl->active_bwp->bwp_Id : 0;

  if (!RC.nrmac[module_id]->preferred_dl_tda[bwp_id])
    return;

  const int tda = RC.nrmac[module_id]->preferred_dl_tda[bwp_id][slot];
  int startSymbolIndex, nrOfSymbols;
  const struct NR_PDSCH_TimeDomainResourceAllocationList *tdaList = sched_ctrl->active_bwp ?
        sched_ctrl->active_bwp->bwp_Common->pdsch_ConfigCommon->choice.setup->pdsch_TimeDomainAllocationList :
        scc->downlinkConfigCommon->initialDownlinkBWP->pdsch_ConfigCommon->choice.setup->pdsch_TimeDomainAllocationList;
  AssertFatal(tda < tdaList->list.count, "time_domain_allocation %d>=%d\n", tda, tdaList->list.count);
  const int startSymbolAndLength = tdaList->list.array[tda]->startSymbolAndLength;
  SLIV2SL(startSymbolAndLength, &startSymbolIndex, &nrOfSymbols);


  const NR_SIB1_t *sib1 = RC.nrmac[module_id]->common_channels[0].sib1 ? RC.nrmac[module_id]->common_channels[0].sib1->message.choice.c1->choice.systemInformationBlockType1 : NULL;
  NR_BWP_t *genericParameters = get_dl_bwp_genericParameters(sched_ctrl->active_bwp,
                                                             RC.nrmac[module_id]->common_channels[0].ServingCellConfigCommon,
                                                             sib1);

  NR_BWP_DownlinkDedicated_t *bwpd =
      UE_info->CellGroup[UE_id] &&
      UE_info->CellGroup[UE_id]->spCellConfig &&
      UE_info->CellGroup[UE_id]->spCellConfig->spCellConfigDedicated ?
      UE_info->CellGroup[UE_id]->spCellConfig->spCellConfigDedicated->initialDownlinkBWP : NULL;

  const int coresetid = (sched_ctrl->active_bwp||bwpd) ? sched_ctrl->coreset->controlResourceSetId : RC.nrmac[module_id]->sched_ctrlCommon->coreset->controlResourceSetId;

  const uint16_t bwpSize = coresetid == 0 ? RC.nrmac[module_id]->cset0_bwp_size : NRRIV2BW(genericParameters->locationAndBandwidth,MAX_BWP_SIZE);
  const uint16_t BWPStart = coresetid == 0 ? RC.nrmac[module_id]->cset0_bwp_start : NRRIV2PRBOFFSET(genericParameters->locationAndBandwidth,MAX_BWP_SIZE);

  const uint16_t slbitmap = SL_to_bitmap(startSymbolIndex, nrOfSymbols);
  uint16_t *vrb_map = RC.nrmac[module_id]->common_channels[CC_id].vrb_map;
  uint16_t rballoc_mask[bwpSize];
  int n_rb_sched = 0;

  for (int i = 0; i < bwpSize; i++) {
    // calculate mask: init with "NOT" vrb_map:
    // if any RB in vrb_map is blocked (1), the current RBG will be 0
    rballoc_mask[i] = (~vrb_map[i+BWPStart])&0x3fff; //bitwise not and 14 symbols

    // if all the pdsch symbols are free
    if((rballoc_mask[i]&slbitmap) ==
        slbitmap)
      n_rb_sched++;
  }

  /* Retrieve amount of data to send for this UE */
  nr_store_dlsch_buffer(module_id, frame, slot);
  /* proportional fair scheduling algorithm */
  pf_dl(module_id,
        frame,
        slot,
        &UE_info->list,
        MAX_MOBILES_PER_GNB,
        n_rb_sched,
        rballoc_mask);
}

nr_pp_impl_dl nr_init_fr1_dlsch_preprocessor(module_id_t module_id, int CC_id) {
  /* in the PF algorithm, we have to use the TBsize to compute the coefficient.
   * This would include the number of DMRS symbols, which in turn depends on
   * the time domain allocation. In case we are in a mixed slot, we do not want
   * to recalculate all these values just, and therefore we provide a look-up
   * table which should approximately give us the TBsize */
  for (int mcsTableIdx = 0; mcsTableIdx < 3; ++mcsTableIdx) {
    for (int mcs = 0; mcs < 29; ++mcs) {
      if (mcs > 27 && mcsTableIdx == 1)
        continue;

      const uint8_t Qm = nr_get_Qm_dl(mcs, mcsTableIdx);
      const uint16_t R = nr_get_code_rate_dl(mcs, mcsTableIdx);
      pf_tbs[mcsTableIdx][mcs] = nr_compute_tbs(Qm,
                                                R,
                                                1, /* rbSize */
                                                10, /* hypothetical number of slots */
                                                0, /* N_PRB_DMRS * N_DMRS_SLOT */
                                                0 /* N_PRB_oh, 0 for initialBWP */,
                                                0 /* tb_scaling */,
                                                1 /* nrOfLayers */) >> 3;
    }
  }

  return nr_fr1_dlsch_preprocessor;
}

void nr_schedule_ue_spec(module_id_t module_id,
                         frame_t frame,
                         sub_frame_t slot) {
  gNB_MAC_INST *gNB_mac = RC.nrmac[module_id];

  if (!is_xlsch_in_slot(gNB_mac->dlsch_slot_bitmap[slot / 64], slot))
    return;

  //if (slot==7 || slot == 17) return;

  /* PREPROCESSOR */
  gNB_mac->pre_processor_dl(module_id, frame, slot);
  const int CC_id = 0;
  NR_ServingCellConfigCommon_t *scc = gNB_mac->common_channels[CC_id].ServingCellConfigCommon;
  NR_UE_info_t *UE_info = &gNB_mac->UE_info;
  nfapi_nr_dl_tti_request_body_t *dl_req = &gNB_mac->DL_req[CC_id].dl_tti_request_body;
  NR_list_t *UE_list = &UE_info->list;

  for (int UE_id = UE_list->head; UE_id >= 0; UE_id = UE_list->next[UE_id]) {
    NR_UE_sched_ctrl_t *sched_ctrl = &UE_info->UE_sched_ctrl[UE_id];

    if (sched_ctrl->ul_failure==1 && get_softmodem_params()->phy_test==0) continue;

    NR_sched_pdsch_t *sched_pdsch = &sched_ctrl->sched_pdsch;
    UE_info->mac_stats[UE_id].dlsch_current_bytes = 0;
    NR_CellGroupConfig_t *cg = UE_info->CellGroup[UE_id];

    NR_BWP_DownlinkDedicated_t *bwpd =
        cg &&
        cg->spCellConfig &&
        cg->spCellConfig->spCellConfigDedicated ?
        cg->spCellConfig->spCellConfigDedicated->initialDownlinkBWP : NULL;

    /* update TA and set ta_apply every 10 frames.
     * Possible improvement: take the periodicity from input file.
     * If such UE is not scheduled now, it will be by the preprocessor later.
     * If we add the CE, ta_apply will be reset */
    if (frame == (sched_ctrl->ta_frame + 10) % 1024) {
      sched_ctrl->ta_apply = true; /* the timer is reset once TA CE is scheduled */
      LOG_D(NR_MAC, "[UE %d][%d.%d] UL timing alignment procedures: setting flag for Timing Advance command\n", UE_id, frame, slot);
    }

    if (sched_pdsch->rbSize <= 0)
      continue;

    const rnti_t rnti = UE_info->rnti[UE_id];
    /* pre-computed PDSCH values that only change if time domain
     * allocation/DMRS parameters change. Updated in the preprocessor through
     * nr_set_pdsch_semi_static() */
    NR_pdsch_semi_static_t *ps = &sched_ctrl->pdsch_semi_static;
    /* POST processing */
    const uint8_t nrOfLayers = ps->nrOfLayers;
    const uint16_t R = sched_pdsch->R;
    const uint8_t Qm = sched_pdsch->Qm;
    const uint32_t TBS = sched_pdsch->tb_size;
    int8_t current_harq_pid = sched_pdsch->dl_harq_pid;

    if (current_harq_pid < 0) {
      /* PP has not selected a specific HARQ Process, get a new one */
      current_harq_pid = sched_ctrl->available_dl_harq.head;
      AssertFatal(current_harq_pid >= 0,
                  "no free HARQ process available for UE %d\n",
                  UE_id);
      remove_front_nr_list(&sched_ctrl->available_dl_harq);
      sched_pdsch->dl_harq_pid = current_harq_pid;
    } else {
      /* PP selected a specific HARQ process. Check whether it will be a new
       * transmission or a retransmission, and remove from the corresponding
       * list */
      if (sched_ctrl->harq_processes[current_harq_pid].round == 0)
        remove_nr_list(&sched_ctrl->available_dl_harq, current_harq_pid);
      else
        remove_nr_list(&sched_ctrl->retrans_dl_harq, current_harq_pid);
    }

    NR_UE_harq_t *harq = &sched_ctrl->harq_processes[current_harq_pid];
    DevAssert(!harq->is_waiting);
    add_tail_nr_list(&sched_ctrl->feedback_dl_harq, current_harq_pid);
    NR_sched_pucch_t *pucch = &sched_ctrl->sched_pucch[sched_pdsch->pucch_allocation];
    harq->feedback_frame = pucch->frame;
    harq->feedback_slot = pucch->ul_slot;
    harq->is_waiting = true;
    UE_info->mac_stats[UE_id].dlsch_rounds[harq->round]++;
    LOG_D(NR_MAC,
          "%4d.%2d [DLSCH/PDSCH/PUCCH] UE %d RNTI %04x DCI L %d start %3d RBs %3d startSymbol %2d nb_symbol %2d dmrspos %x MCS %2d nrOfLayers %d TBS %4d HARQ PID %2d round %d RV %d NDI %d dl_data_to_ULACK %d (%d.%d) PUCCH allocation %d TPC %d\n",
          frame,
          slot,
          UE_id,
          rnti,
          sched_ctrl->aggregation_level,
          sched_pdsch->rbStart,
          sched_pdsch->rbSize,
          ps->startSymbolIndex,
          ps->nrOfSymbols,
          ps->dl_dmrs_symb_pos,
          sched_pdsch->mcs,
          nrOfLayers,
          TBS,
          current_harq_pid,
          harq->round,
          nr_rv_round_map[harq->round],
          harq->ndi,
          pucch->timing_indicator,
          pucch->frame,
          pucch->ul_slot,
          sched_pdsch->pucch_allocation,
          sched_ctrl->tpc1);
    NR_BWP_Downlink_t *bwp = sched_ctrl->active_bwp;

    const NR_SIB1_t *sib1 = RC.nrmac[module_id]->common_channels[0].sib1 ? RC.nrmac[module_id]->common_channels[0].sib1->message.choice.c1->choice.systemInformationBlockType1 : NULL;
    NR_BWP_t *genericParameters = get_dl_bwp_genericParameters(bwp,
                                                               RC.nrmac[module_id]->common_channels[0].ServingCellConfigCommon,
                                                               sib1);

    NR_SearchSpace_t *ss = (bwp||bwpd) ? sched_ctrl->search_space : gNB_mac->sched_ctrlCommon->search_space;

    const int bwpid = bwp ? bwp->bwp_Id : 0;
    const int coresetid = (bwp||bwpd) ? sched_ctrl->coreset->controlResourceSetId : gNB_mac->sched_ctrlCommon->coreset->controlResourceSetId;

    /* look up the PDCCH PDU for this CC, BWP, and CORESET. If it does not exist, create it */
    nfapi_nr_dl_tti_pdcch_pdu_rel15_t *pdcch_pdu = gNB_mac->pdcch_pdu_idx[CC_id][coresetid];

    if (!pdcch_pdu) {
      LOG_D(NR_MAC, "creating pdcch pdu, pdcch_pdu = NULL. \n");
      nfapi_nr_dl_tti_request_pdu_t *dl_tti_pdcch_pdu = &dl_req->dl_tti_pdu_list[dl_req->nPDUs];
      memset(dl_tti_pdcch_pdu, 0, sizeof(nfapi_nr_dl_tti_request_pdu_t));
      dl_tti_pdcch_pdu->PDUType = NFAPI_NR_DL_TTI_PDCCH_PDU_TYPE;
      dl_tti_pdcch_pdu->PDUSize = (uint8_t)(2+sizeof(nfapi_nr_dl_tti_pdcch_pdu));
      dl_req->nPDUs += 1;
      pdcch_pdu = &dl_tti_pdcch_pdu->pdcch_pdu.pdcch_pdu_rel15;
      LOG_D(NR_MAC,"Trying to configure DL pdcch for UE %d, bwp %d, cs %d\n",UE_id,bwpid,coresetid);
      NR_ControlResourceSet_t *coreset = (bwp||bwpd)? sched_ctrl->coreset:gNB_mac->sched_ctrlCommon->coreset;
      nr_configure_pdcch(pdcch_pdu, coreset, genericParameters, &sched_ctrl->sched_pdcch);
      gNB_mac->pdcch_pdu_idx[CC_id][coresetid] = pdcch_pdu;
    }

    nfapi_nr_dl_tti_request_pdu_t *dl_tti_pdsch_pdu = &dl_req->dl_tti_pdu_list[dl_req->nPDUs];
    memset(dl_tti_pdsch_pdu, 0, sizeof(nfapi_nr_dl_tti_request_pdu_t));
    dl_tti_pdsch_pdu->PDUType = NFAPI_NR_DL_TTI_PDSCH_PDU_TYPE;
    dl_tti_pdsch_pdu->PDUSize = (uint8_t)(2+sizeof(nfapi_nr_dl_tti_pdsch_pdu));
    dl_req->nPDUs += 1;
    nfapi_nr_dl_tti_pdsch_pdu_rel15_t *pdsch_pdu = &dl_tti_pdsch_pdu->pdsch_pdu.pdsch_pdu_rel15;
    pdsch_pdu->pduBitmap = 0;
    pdsch_pdu->rnti = rnti;
    /* SCF222: PDU index incremented for each PDSCH PDU sent in TX control
     * message. This is used to associate control information to data and is
     * reset every slot. */
    const int pduindex = gNB_mac->pdu_index[CC_id]++;
    pdsch_pdu->pduIndex = pduindex;

    if (coresetid == 0) {
      pdsch_pdu->BWPSize  = gNB_mac->cset0_bwp_size;
      pdsch_pdu->BWPStart = gNB_mac->cset0_bwp_start;
    } else {
      pdsch_pdu->BWPSize  = NRRIV2BW(genericParameters->locationAndBandwidth, MAX_BWP_SIZE);
      pdsch_pdu->BWPStart = NRRIV2PRBOFFSET(genericParameters->locationAndBandwidth,MAX_BWP_SIZE);
    }

    pdsch_pdu->SubcarrierSpacing = genericParameters->subcarrierSpacing;
    pdsch_pdu->CyclicPrefix = genericParameters->cyclicPrefix ? *genericParameters->cyclicPrefix : 0;
    // Codeword information
    pdsch_pdu->NrOfCodewords = 1;
    pdsch_pdu->targetCodeRate[0] = R;
    pdsch_pdu->qamModOrder[0] = Qm;
    pdsch_pdu->mcsIndex[0] = sched_pdsch->mcs;
    pdsch_pdu->mcsTable[0] = ps->mcsTableIdx;
    AssertFatal(harq!=NULL,"harq is null\n");
    AssertFatal(harq->round<4,"%d",harq->round);
    pdsch_pdu->rvIndex[0] = nr_rv_round_map[harq->round];
    pdsch_pdu->TBSize[0] = TBS;
    pdsch_pdu->dataScramblingId = *scc->physCellId;
    pdsch_pdu->nrOfLayers = nrOfLayers;
    pdsch_pdu->transmissionScheme = 0;
    pdsch_pdu->refPoint = 0; // Point A
    // DMRS
    pdsch_pdu->dlDmrsSymbPos = ps->dl_dmrs_symb_pos;
    pdsch_pdu->dmrsConfigType = ps->dmrsConfigType;
    pdsch_pdu->dlDmrsScramblingId = *scc->physCellId;
    pdsch_pdu->SCID = 0;
    pdsch_pdu->numDmrsCdmGrpsNoData = ps->numDmrsCdmGrpsNoData;
    pdsch_pdu->dmrsPorts = (1<<nrOfLayers)-1;  // FIXME with a better implementation
    // Pdsch Allocation in frequency domain
    pdsch_pdu->resourceAlloc = 1;
    pdsch_pdu->rbStart = sched_pdsch->rbStart;
    pdsch_pdu->rbSize = sched_pdsch->rbSize;
    pdsch_pdu->VRBtoPRBMapping = 1; // non-interleaved, check if this is ok for initialBWP
    // Resource Allocation in time domain
    pdsch_pdu->StartSymbolIndex = ps->startSymbolIndex;
    pdsch_pdu->NrOfSymbols = ps->nrOfSymbols;
    NR_PDSCH_Config_t *pdsch_Config=NULL;

    if (bwp &&
        bwp->bwp_Dedicated &&
        bwp->bwp_Dedicated->pdsch_Config &&
        bwp->bwp_Dedicated->pdsch_Config->choice.setup)
      pdsch_Config =  bwp->bwp_Dedicated->pdsch_Config->choice.setup;

    /* Check and validate PTRS values */
    struct NR_SetupRelease_PTRS_DownlinkConfig *phaseTrackingRS =
        pdsch_Config ? pdsch_Config->dmrs_DownlinkForPDSCH_MappingTypeA->choice.setup->phaseTrackingRS : NULL;

    if (phaseTrackingRS) {
      bool valid_ptrs_setup = set_dl_ptrs_values(phaseTrackingRS->choice.setup,
                                                 pdsch_pdu->rbSize,
                                                 pdsch_pdu->mcsIndex[0],
                                                 pdsch_pdu->mcsTable[0],
                                                 &pdsch_pdu->PTRSFreqDensity,
                                                 &pdsch_pdu->PTRSTimeDensity,
                                                 &pdsch_pdu->PTRSPortIndex,
                                                 &pdsch_pdu->nEpreRatioOfPDSCHToPTRS,
                                                 &pdsch_pdu->PTRSReOffset,
                                                 pdsch_pdu->NrOfSymbols);

      if (valid_ptrs_setup)
        pdsch_pdu->pduBitmap |= 0x1; // Bit 0: pdschPtrs - Indicates PTRS included (FR2)
    }

    LOG_D(NR_MAC,"Configuring DCI/PDCCH in %d.%d at CCE %d, rnti %x\n", frame,slot,sched_ctrl->cce_index,rnti);
    /* Fill PDCCH DL DCI PDU */
    nfapi_nr_dl_dci_pdu_t *dci_pdu = &pdcch_pdu->dci_pdu[pdcch_pdu->numDlDci];
    pdcch_pdu->numDlDci++;
    dci_pdu->RNTI = rnti;

    if (sched_ctrl->coreset &&
        sched_ctrl->search_space &&
        sched_ctrl->coreset->pdcch_DMRS_ScramblingID &&
        sched_ctrl->search_space->searchSpaceType->present == NR_SearchSpace__searchSpaceType_PR_ue_Specific) {
      dci_pdu->ScramblingId = *sched_ctrl->coreset->pdcch_DMRS_ScramblingID;
      dci_pdu->ScramblingRNTI = rnti;
    } else {
      dci_pdu->ScramblingId = *scc->physCellId;
      dci_pdu->ScramblingRNTI = 0;
    }

    dci_pdu->AggregationLevel = sched_ctrl->aggregation_level;
    dci_pdu->CceIndex = sched_ctrl->cce_index;
    dci_pdu->beta_PDCCH_1_0 = 0;
    dci_pdu->powerControlOffsetSS = 1;
    /* DCI payload */
    dci_pdu_rel15_t dci_payload;
    memset(&dci_payload, 0, sizeof(dci_pdu_rel15_t));
    // bwp indicator
    const int n_dl_bwp = bwp ? UE_info->CellGroup[UE_id]->spCellConfig->spCellConfigDedicated->downlinkBWP_ToAddModList->list.count : 0;
    AssertFatal(n_dl_bwp <= 1, "downlinkBWP_ToAddModList has %d BWP!\n", n_dl_bwp);
    // as per table 7.3.1.1.2-1 in 38.212
    dci_payload.bwp_indicator.val = bwp ? (n_dl_bwp < 4 ? bwp->bwp_Id : bwp->bwp_Id - 1) : 0;

    if (bwp) AssertFatal(bwp->bwp_Dedicated->pdsch_Config->choice.setup->resourceAllocation == NR_PDSCH_Config__resourceAllocation_resourceAllocationType1,
                           "Only frequency resource allocation type 1 is currently supported\n");

    dci_payload.frequency_domain_assignment.val =
      PRBalloc_to_locationandbandwidth0(
        pdsch_pdu->rbSize,
        pdsch_pdu->rbStart,
        pdsch_pdu->BWPSize);
    dci_payload.format_indicator = 1;
    dci_payload.time_domain_assignment.val = ps->time_domain_allocation;
    dci_payload.mcs = sched_pdsch->mcs;
    dci_payload.rv = pdsch_pdu->rvIndex[0];
    dci_payload.harq_pid = current_harq_pid;
    dci_payload.ndi = harq->ndi;
    dci_payload.dai[0].val = (pucch->dai_c-1)&3;
    dci_payload.tpc = sched_ctrl->tpc1; // TPC for PUCCH: table 7.2.1-1 in 38.213
    dci_payload.pucch_resource_indicator = pucch->resource_indicator;
    dci_payload.pdsch_to_harq_feedback_timing_indicator.val = pucch->timing_indicator; // PDSCH to HARQ TI
    dci_payload.antenna_ports.val = ps->dmrs_ports_id;
    dci_payload.dmrs_sequence_initialization.val = pdsch_pdu->SCID;
    LOG_D(NR_MAC,
          "%4d.%2d DCI type 1 payload: freq_alloc %d (%d,%d,%d), "
          "time_alloc %d, vrb to prb %d, mcs %d tb_scaling %d ndi %d rv %d tpc %d ti %d\n",
          frame,
          slot,
          dci_payload.frequency_domain_assignment.val,
          pdsch_pdu->rbStart,
          pdsch_pdu->rbSize,
          pdsch_pdu->BWPSize,
          dci_payload.time_domain_assignment.val,
          dci_payload.vrb_to_prb_mapping.val,
          dci_payload.mcs,
          dci_payload.tb_scaling,
          dci_payload.ndi,
          dci_payload.rv,
          dci_payload.tpc,
          pucch->timing_indicator);


    int dci_format = ss && ss->searchSpaceType && ss->searchSpaceType->present == NR_SearchSpace__searchSpaceType_PR_ue_Specific ?
                     NR_DL_DCI_FORMAT_1_1 : NR_DL_DCI_FORMAT_1_0;

    const int rnti_type = NR_RNTI_C;
    fill_dci_pdu_rel15(scc,
                       UE_info->CellGroup[UE_id],
                       dci_pdu,
                       &dci_payload,
                       dci_format,
                       rnti_type,
                       pdsch_pdu->BWPSize,
                       bwp? bwp->bwp_Id : 0,
                       gNB_mac->cset0_bwp_size);

    LOG_D(NR_MAC,
          "coreset params: FreqDomainResource %llx, start_symbol %d  n_symb %d\n",
          (unsigned long long)pdcch_pdu->FreqDomainResource,
          pdcch_pdu->StartSymbolIndex,
          pdcch_pdu->DurationSymbols);

    if (harq->round != 0) { /* retransmission */
      /* we do not have to do anything, since we do not require to get data
       * from RLC or encode MAC CEs. The TX_req structure is filled below
       * or copy data to FAPI structures */
      LOG_D(NR_MAC,
            "%d.%2d DL retransmission UE %d/RNTI %04x HARQ PID %d round %d NDI %d\n",
            frame,
            slot,
            UE_id,
            rnti,
            current_harq_pid,
            harq->round,
            harq->ndi);
      AssertFatal(harq->sched_pdsch.tb_size == TBS,
                  "UE %d mismatch between scheduled TBS and buffered TB for HARQ PID %d\n",
                  UE_id,
                  current_harq_pid);
      T(T_GNB_MAC_RETRANSMISSION_DL_PDU_WITH_DATA, T_INT(module_id), T_INT(CC_id), T_INT(rnti),
        T_INT(frame), T_INT(slot), T_INT(current_harq_pid), T_INT(harq->round), T_BUFFER(harq->transportBlock, TBS));
    } else { /* initial transmission */
      LOG_D(NR_MAC, "[%s] Initial HARQ transmission in %d.%d\n", __FUNCTION__, frame, slot);
      uint8_t *buf = (uint8_t *) harq->transportBlock;
      /* first, write all CEs that might be there */
      int written = nr_write_ce_dlsch_pdu(module_id,
                                          sched_ctrl,
                                          (unsigned char *)buf,
                                          255, // no drx
                                          NULL); // contention res id
      buf += written;
      uint8_t *bufEnd = buf + TBS - written;
      DevAssert(TBS > written);
      int dlsch_total_bytes = 0;
      /* next, get RLC data */
      start_meas(&gNB_mac->rlc_data_req);

      if (sched_ctrl->num_total_bytes > 0) {
        /* loop over all activated logical channels */
        for (int i = 0; i < sched_ctrl->dl_lc_num; ++i) {
          const int lcid = sched_ctrl->dl_lc_ids[i];

          if (sched_ctrl->rlc_status[lcid].bytes_in_buffer == 0)
            continue; // no data for this LC        tbs_size_t len = 0;

          int lcid_bytes=0;
          while (bufEnd-buf > sizeof(NR_MAC_SUBHEADER_LONG) + 1 ) {
            // we do not know how much data we will get from RLC, i.e., whether it
            // will be longer than 256B or not. Therefore, reserve space for long header, then
            // fetch data, then fill real length
            NR_MAC_SUBHEADER_LONG *header = (NR_MAC_SUBHEADER_LONG *) buf;
            /* limit requested number of bytes to what preprocessor specified, or
             * such that TBS is full */
            const rlc_buffer_occupancy_t ndata = min(sched_ctrl->rlc_status[lcid].bytes_in_buffer,
                                                 bufEnd-buf-sizeof(NR_MAC_SUBHEADER_LONG));
            tbs_size_t len = mac_rlc_data_req(module_id,
                                              rnti,
                                              module_id,
                                              frame,
                                              ENB_FLAG_YES,
                                              MBMS_FLAG_NO,
                                              lcid,
                                              ndata,
                                              (char *)buf+sizeof(NR_MAC_SUBHEADER_LONG),
                                              0,
                                              0);
            LOG_D(NR_MAC,
                  "%4d.%2d RNTI %04x: %d bytes from %s %d (ndata %d, remaining size %ld)\n",
                  frame,
                  slot,
                  rnti,
                  len,
                  lcid < 4 ? "DCCH" : "DTCH",
                  lcid,
                  ndata,
                  bufEnd-buf-+sizeof(NR_MAC_SUBHEADER_LONG));

            if (len == 0)
              break;

            header->R = 0;
            header->F = 1;
            header->LCID = lcid;
            header->L = htons(len);
            buf += len+sizeof(NR_MAC_SUBHEADER_LONG);
            dlsch_total_bytes += len;
            lcid_bytes += len;
          }

          UE_info->mac_stats[UE_id].lc_bytes_tx[lcid] += lcid_bytes;
        }
      } else if (get_softmodem_params()->phy_test || get_softmodem_params()->do_ra) {
        /* we will need the large header, phy-test typically allocates all
         * resources and fills to the last byte below */
        LOG_D(NR_MAC, "Configuring DL_TX in %d.%d: TBS %d of random data\n", frame, slot, TBS);

        if (bufEnd-buf > sizeof(NR_MAC_SUBHEADER_LONG) ) {
          NR_MAC_SUBHEADER_LONG *header = (NR_MAC_SUBHEADER_LONG *) buf;
          // fill dlsch_buffer with random data
          header->R = 0;
          header->F = 1;
          header->LCID = DL_SCH_LCID_PADDING;
          buf += sizeof(NR_MAC_SUBHEADER_LONG);
          header->L = htons(bufEnd-buf);
          dlsch_total_bytes += bufEnd-buf;

          for (; buf < bufEnd - 3; buf += 4) {
            uint32_t *buf32 = (uint32_t *)buf;
            *buf32 = lrand48();
          }
          for (; buf < bufEnd; buf++)
            *buf = lrand48() & 0xff;
        }
      }

      stop_meas(&gNB_mac->rlc_data_req);

      // Add padding header and zero rest out if there is space left
      if (bufEnd-buf > 0) {
        NR_MAC_SUBHEADER_FIXED *padding = (NR_MAC_SUBHEADER_FIXED *) buf;
        padding->R = 0;
        padding->LCID = DL_SCH_LCID_PADDING;
        buf += 1;
        memset(buf,0,bufEnd-buf);
        buf=bufEnd;
      }

      UE_info->mac_stats[UE_id].dlsch_total_bytes += TBS;
      UE_info->mac_stats[UE_id].dlsch_current_bytes = TBS;
      /* save retransmission information */
      harq->sched_pdsch = *sched_pdsch;
      /* save which time allocation has been used, to be used on
       * retransmissions */
      harq->sched_pdsch.time_domain_allocation = ps->time_domain_allocation;

      // ta command is sent, values are reset
      if (sched_ctrl->ta_apply) {
        sched_ctrl->ta_apply = false;
        sched_ctrl->ta_frame = frame;
        LOG_D(NR_MAC,
              "%d.%2d UE %d TA scheduled, resetting TA frame\n",
              frame,
              slot,
              UE_id);
      }

      T(T_GNB_MAC_DL_PDU_WITH_DATA, T_INT(module_id), T_INT(CC_id), T_INT(rnti),
        T_INT(frame), T_INT(slot), T_INT(current_harq_pid), T_BUFFER(harq->transportBlock, TBS));
    }

    const int ntx_req = gNB_mac->TX_req[CC_id].Number_of_PDUs;
    nfapi_nr_pdu_t *tx_req = &gNB_mac->TX_req[CC_id].pdu_list[ntx_req];
    tx_req->PDU_length = TBS;
    tx_req->PDU_index  = pduindex;
    tx_req->num_TLV = 1;
    tx_req->TLVs[0].length = TBS + 2;
    memcpy(tx_req->TLVs[0].value.direct, harq->transportBlock, TBS);
    gNB_mac->TX_req[CC_id].Number_of_PDUs++;
    gNB_mac->TX_req[CC_id].SFN = frame;
    gNB_mac->TX_req[CC_id].Slot = slot;
    /* mark UE as scheduled */
    sched_pdsch->rbSize = 0;
  }
}<|MERGE_RESOLUTION|>--- conflicted
+++ resolved
@@ -618,14 +618,9 @@
                              ps->nrOfLayers,
                              sched_ctrl,
                              &temp_ps);
-<<<<<<< HEAD
-
-    while (rbStart < bwpSize &&
-           !(rballoc_mask[rbStart]&SL_to_bitmap(temp_ps.startSymbolIndex, temp_ps.nrOfSymbols)))
-=======
+
     const uint16_t slbitmap = SL_to_bitmap(temp_ps.startSymbolIndex, temp_ps.nrOfSymbols);
     while (rbStart < bwpSize && (rballoc_mask[rbStart] & slbitmap) != slbitmap)
->>>>>>> 00609ed1
       rbStart++;
 
     while (rbStart + rbSize < bwpSize && (rballoc_mask[rbStart + rbSize] & slbitmap) == slbitmap)
