/*
 * Licensed to the OpenAirInterface (OAI) Software Alliance under one or more
 * contributor license agreements.  See the NOTICE file distributed with
 * this work for additional information regarding copyright ownership.
 * The OpenAirInterface Software Alliance licenses this file to You under
 * the OAI Public License, Version 1.1  (the "License"); you may not use this file
 * except in compliance with the License.
 * You may obtain a copy of the License at
 *
 *      http://www.openairinterface.org/?page_id=698
 *
 * Unless required by applicable law or agreed to in writing, software
 * distributed under the License is distributed on an "AS IS" BASIS,
 * WITHOUT WARRANTIES OR CONDITIONS OF ANY KIND, either express or implied.
 * See the License for the specific language governing permissions and
 * limitations under the License.
 *-------------------------------------------------------------------------------
 * For more information about the OpenAirInterface (OAI) Software Alliance:
 *      contact@openairinterface.org
 */

/*! \file       gNB_scheduler_dlsch.c
 * \brief       procedures related to gNB for the DLSCH transport channel
 * \author      Guido Casati
 * \date        2019
 * \email:      guido.casati@iis.fraunhofe.de
 * \version     1.0
 * @ingroup     _mac

 */

#include "common/utils/nr/nr_common.h"
/*MAC*/
#include "NR_MAC_COMMON/nr_mac.h"
#include "NR_MAC_gNB/nr_mac_gNB.h"
#include "NR_MAC_COMMON/nr_mac_extern.h"
#include "LAYER2/NR_MAC_gNB/mac_proto.h"

/*NFAPI*/
#include "nfapi_nr_interface.h"
/*TAG*/
#include "NR_TAG-Id.h"

/*Softmodem params*/
#include "executables/softmodem-common.h"
#include "../../../nfapi/oai_integration/vendor_ext.h"

////////////////////////////////////////////////////////
/////* DLSCH MAC PDU generation (6.1.2 TS 38.321) */////
////////////////////////////////////////////////////////
#define OCTET 8
#define HALFWORD 16
#define WORD 32
//#define SIZE_OF_POINTER sizeof (void *)

void calculate_preferred_dl_tda(module_id_t module_id, const NR_BWP_Downlink_t *bwp)
{
  gNB_MAC_INST *nrmac = RC.nrmac[module_id];
  const int bwp_id = bwp ? bwp->bwp_Id : 0;
  if (nrmac->preferred_dl_tda[bwp_id])
    return;

  /* there is a mixed slot only when in TDD */
  NR_ServingCellConfigCommon_t *scc = nrmac->common_channels->ServingCellConfigCommon;
  const NR_TDD_UL_DL_Pattern_t *tdd =
      scc->tdd_UL_DL_ConfigurationCommon ? &scc->tdd_UL_DL_ConfigurationCommon->pattern1 : NULL;
  const int symb_dlMixed = tdd ? (1 << tdd->nrofDownlinkSymbols) - 1 : 0;

  int target_ss;
  if (bwp) {
    target_ss = NR_SearchSpace__searchSpaceType_PR_ue_Specific;
  }
  else {
    target_ss = NR_SearchSpace__searchSpaceType_PR_common;
  }
  NR_SearchSpace_t *search_space = get_searchspace(scc, bwp ? bwp->bwp_Dedicated : NULL, target_ss);
  NR_ControlResourceSet_t *coreset = get_coreset(module_id, scc, bwp ? bwp->bwp_Dedicated : NULL, search_space, target_ss);
  // get coreset symbol "map"
  const uint16_t symb_coreset = (1 << coreset->duration) - 1;

  /* check that TDA index 0 fits into DL and does not overlap CORESET */
  const struct NR_PDSCH_TimeDomainResourceAllocationList *tdaList = bwp ?
      bwp->bwp_Common->pdsch_ConfigCommon->choice.setup->pdsch_TimeDomainAllocationList :
      scc->downlinkConfigCommon->initialDownlinkBWP->pdsch_ConfigCommon->choice.setup->pdsch_TimeDomainAllocationList;
  AssertFatal(tdaList->list.count >= 1, "need to have at least one TDA for DL slots\n");
  const NR_PDSCH_TimeDomainResourceAllocation_t *tdaP_DL = tdaList->list.array[0];
  AssertFatal(!tdaP_DL->k0 || *tdaP_DL->k0 == 0,
              "TimeDomainAllocation at index 1: non-null k0 (%ld) is not supported by the scheduler\n",
              *tdaP_DL->k0);
  int start, len;
  SLIV2SL(tdaP_DL->startSymbolAndLength, &start, &len);
  const uint16_t symb_tda = ((1 << len) - 1) << start;
  // check whether coreset and TDA overlap: then we cannot use it. Note that
  // here we assume that the coreset is scheduled every slot (which it
  // currently is) and starting at symbol 0
  AssertFatal((symb_coreset & symb_tda) == 0, "TDA index 0 for DL overlaps with CORESET\n");

  /* check that TDA index 1 fits into DL part of mixed slot, if it exists */
  int tdaMi = -1;
  if (tdaList->list.count > 1) {
    const NR_PDSCH_TimeDomainResourceAllocation_t *tdaP_Mi = tdaList->list.array[1];
    AssertFatal(!tdaP_Mi->k0 || *tdaP_Mi->k0 == 0,
                "TimeDomainAllocation at index 1: non-null k0 (%ld) is not supported by the scheduler\n",
                *tdaP_Mi->k0);
    int start, len;
    SLIV2SL(tdaP_Mi->startSymbolAndLength, &start, &len);
    const uint16_t symb_tda = ((1 << len) - 1) << start;
    // check whether coreset and TDA overlap: then, we cannot use it. Also,
    // check whether TDA is entirely within mixed slot DL. Note that
    // here we assume that the coreset is scheduled every slot (which it
    // currently is)
    if ((symb_coreset & symb_tda) == 0 && (symb_dlMixed & symb_tda) == symb_tda) {
      tdaMi = 1;
    } else {
      LOG_E(MAC,
            "TDA index 1 DL overlaps with CORESET or is not entirely in mixed slot (symb_coreset %x symb_dlMixed %x symb_tda %x), won't schedule DL mixed slot\n",
            symb_coreset,
            symb_dlMixed,
            symb_tda);
    }
  }

  const uint8_t slots_per_frame[5] = {10, 20, 40, 80, 160};
  const int n = slots_per_frame[*scc->ssbSubcarrierSpacing];
  nrmac->preferred_dl_tda[bwp_id] = malloc(n * sizeof(*nrmac->preferred_dl_tda[bwp_id]));

  const int nr_mix_slots = tdd ? tdd->nrofDownlinkSymbols != 0 || tdd->nrofUplinkSymbols != 0 : 0;
  const int nr_slots_period = tdd ? tdd->nrofDownlinkSlots + tdd->nrofUplinkSlots + nr_mix_slots : n;
  for (int i = 0; i < n; ++i) {
    nrmac->preferred_dl_tda[bwp_id][i] = -1;
    if (!tdd || i % nr_slots_period < tdd->nrofDownlinkSlots)
      nrmac->preferred_dl_tda[bwp_id][i] = 0;
    else if (tdd && nr_mix_slots && i % nr_slots_period == tdd->nrofDownlinkSlots)
      nrmac->preferred_dl_tda[bwp_id][i] = tdaMi;
    LOG_D(MAC, "slot %d preferred_dl_tda %d\n", i, nrmac->preferred_dl_tda[bwp_id][i]);
  }
}

// Compute and write all MAC CEs and subheaders, and return number of written
// bytes
int nr_write_ce_dlsch_pdu(module_id_t module_idP,
                          const NR_UE_sched_ctrl_t *ue_sched_ctl,
                          unsigned char *mac_pdu,
                          unsigned char drx_cmd,
                          unsigned char *ue_cont_res_id)
{
  gNB_MAC_INST *gNB = RC.nrmac[module_idP];
  NR_MAC_SUBHEADER_FIXED *mac_pdu_ptr = (NR_MAC_SUBHEADER_FIXED *) mac_pdu;
  uint8_t last_size = 0;
  int offset = 0, mac_ce_size, i, timing_advance_cmd, tag_id = 0;
  // MAC CEs
  uint8_t mac_header_control_elements[16], *ce_ptr;
  ce_ptr = &mac_header_control_elements[0];

  // DRX command subheader (MAC CE size 0)
  if (drx_cmd != 255) {
    mac_pdu_ptr->R = 0;
    mac_pdu_ptr->LCID = DL_SCH_LCID_DRX;
    //last_size = 1;
    mac_pdu_ptr++;
  }

  // Timing Advance subheader
  /* This was done only when timing_advance_cmd != 31
  // now TA is always send when ta_timer resets regardless of its value
  // this is done to avoid issues with the timeAlignmentTimer which is
  // supposed to monitor if the UE received TA or not */
  if (ue_sched_ctl->ta_apply) {
    mac_pdu_ptr->R = 0;
    mac_pdu_ptr->LCID = DL_SCH_LCID_TA_COMMAND;
    //last_size = 1;
    mac_pdu_ptr++;
    // TA MAC CE (1 octet)
    timing_advance_cmd = ue_sched_ctl->ta_update;
    AssertFatal(timing_advance_cmd < 64, "timing_advance_cmd %d > 63\n", timing_advance_cmd);
    ((NR_MAC_CE_TA *) ce_ptr)->TA_COMMAND = timing_advance_cmd;    //(timing_advance_cmd+31)&0x3f;

    if (gNB->tag->tag_Id != 0) {
      tag_id = gNB->tag->tag_Id;
      ((NR_MAC_CE_TA *) ce_ptr)->TAGID = tag_id;
    }

    LOG_D(NR_MAC, "NR MAC CE timing advance command = %d (%d) TAG ID = %d\n", timing_advance_cmd, ((NR_MAC_CE_TA *) ce_ptr)->TA_COMMAND, tag_id);
    mac_ce_size = sizeof(NR_MAC_CE_TA);
    // Copying  bytes for MAC CEs to the mac pdu pointer
    memcpy((void *) mac_pdu_ptr, (void *) ce_ptr, mac_ce_size);
    ce_ptr += mac_ce_size;
    mac_pdu_ptr += (unsigned char) mac_ce_size;


  }

  // Contention resolution fixed subheader and MAC CE
  if (ue_cont_res_id) {
    mac_pdu_ptr->R = 0;
    mac_pdu_ptr->LCID = DL_SCH_LCID_CON_RES_ID;
    mac_pdu_ptr++;
    //last_size = 1;
    // contention resolution identity MAC ce has a fixed 48 bit size
    // this contains the UL CCCH SDU. If UL CCCH SDU is longer than 48 bits,
    // it contains the first 48 bits of the UL CCCH SDU
    LOG_T(NR_MAC, "[gNB ][RAPROC] Generate contention resolution msg: %x.%x.%x.%x.%x.%x\n",
          ue_cont_res_id[0], ue_cont_res_id[1], ue_cont_res_id[2],
          ue_cont_res_id[3], ue_cont_res_id[4], ue_cont_res_id[5]);
    // Copying bytes (6 octects) to CEs pointer
    mac_ce_size = 6;
    memcpy(ce_ptr, ue_cont_res_id, mac_ce_size);
    // Copying bytes for MAC CEs to mac pdu pointer
    memcpy((void *) mac_pdu_ptr, (void *) ce_ptr, mac_ce_size);
    ce_ptr += mac_ce_size;
    mac_pdu_ptr += (unsigned char) mac_ce_size;
  }

  //TS 38.321 Sec 6.1.3.15 TCI State indication for UE Specific PDCCH MAC CE SubPDU generation
  if (ue_sched_ctl->UE_mac_ce_ctrl.pdcch_state_ind.is_scheduled) {
    //filling subheader
    mac_pdu_ptr->R = 0;
    mac_pdu_ptr->LCID = DL_SCH_LCID_TCI_STATE_IND_UE_SPEC_PDCCH;
    mac_pdu_ptr++;
    //Creating the instance of CE structure
    NR_TCI_PDCCH  nr_UESpec_TCI_StateInd_PDCCH;
    //filling the CE structre
    nr_UESpec_TCI_StateInd_PDCCH.CoresetId1 = ((ue_sched_ctl->UE_mac_ce_ctrl.pdcch_state_ind.coresetId) & 0xF) >> 1; //extracting MSB 3 bits from LS nibble
    nr_UESpec_TCI_StateInd_PDCCH.ServingCellId = (ue_sched_ctl->UE_mac_ce_ctrl.pdcch_state_ind.servingCellId) & 0x1F; //extracting LSB 5 Bits
    nr_UESpec_TCI_StateInd_PDCCH.TciStateId = (ue_sched_ctl->UE_mac_ce_ctrl.pdcch_state_ind.tciStateId) & 0x7F; //extracting LSB 7 bits
    nr_UESpec_TCI_StateInd_PDCCH.CoresetId2 = (ue_sched_ctl->UE_mac_ce_ctrl.pdcch_state_ind.coresetId) & 0x1; //extracting LSB 1 bit
    LOG_D(NR_MAC, "NR MAC CE TCI state indication for UE Specific PDCCH = %d \n", nr_UESpec_TCI_StateInd_PDCCH.TciStateId);
    mac_ce_size = sizeof(NR_TCI_PDCCH);
    // Copying  bytes for MAC CEs to the mac pdu pointer
    memcpy((void *) mac_pdu_ptr, (void *)&nr_UESpec_TCI_StateInd_PDCCH, mac_ce_size);
    //incrementing the PDU pointer
    mac_pdu_ptr += (unsigned char) mac_ce_size;
  }

  //TS 38.321 Sec 6.1.3.16, SP CSI reporting on PUCCH Activation/Deactivation MAC CE
  if (ue_sched_ctl->UE_mac_ce_ctrl.SP_CSI_reporting_pucch.is_scheduled) {
    //filling the subheader
    mac_pdu_ptr->R = 0;
    mac_pdu_ptr->LCID = DL_SCH_LCID_SP_CSI_REP_PUCCH_ACT;
    mac_pdu_ptr++;
    //creating the instance of CE structure
    NR_PUCCH_CSI_REPORTING nr_PUCCH_CSI_reportingActDeact;
    //filling the CE structure
    nr_PUCCH_CSI_reportingActDeact.BWP_Id = (ue_sched_ctl->UE_mac_ce_ctrl.SP_CSI_reporting_pucch.bwpId) & 0x3; //extracting LSB 2 bibs
    nr_PUCCH_CSI_reportingActDeact.ServingCellId = (ue_sched_ctl->UE_mac_ce_ctrl.SP_CSI_reporting_pucch.servingCellId) & 0x1F; //extracting LSB 5 bits
    nr_PUCCH_CSI_reportingActDeact.S0 = ue_sched_ctl->UE_mac_ce_ctrl.SP_CSI_reporting_pucch.s0tos3_actDeact[0];
    nr_PUCCH_CSI_reportingActDeact.S1 = ue_sched_ctl->UE_mac_ce_ctrl.SP_CSI_reporting_pucch.s0tos3_actDeact[1];
    nr_PUCCH_CSI_reportingActDeact.S2 = ue_sched_ctl->UE_mac_ce_ctrl.SP_CSI_reporting_pucch.s0tos3_actDeact[2];
    nr_PUCCH_CSI_reportingActDeact.S3 = ue_sched_ctl->UE_mac_ce_ctrl.SP_CSI_reporting_pucch.s0tos3_actDeact[3];
    nr_PUCCH_CSI_reportingActDeact.R2 = 0;
    mac_ce_size = sizeof(NR_PUCCH_CSI_REPORTING);
    // Copying MAC CE data to the mac pdu pointer
    memcpy((void *) mac_pdu_ptr, (void *)&nr_PUCCH_CSI_reportingActDeact, mac_ce_size);
    //incrementing the PDU pointer
    mac_pdu_ptr += (unsigned char) mac_ce_size;
  }

  //TS 38.321 Sec 6.1.3.14, TCI State activation/deactivation for UE Specific PDSCH MAC CE
  if (ue_sched_ctl->UE_mac_ce_ctrl.pdsch_TCI_States_ActDeact.is_scheduled) {
    //Computing the number of octects to be allocated for Flexible array member
    //of MAC CE structure
    uint8_t num_octects = (ue_sched_ctl->UE_mac_ce_ctrl.pdsch_TCI_States_ActDeact.highestTciStateActivated) / 8 + 1; //Calculating the number of octects for allocating the memory
    //filling the subheader
    ((NR_MAC_SUBHEADER_SHORT *) mac_pdu_ptr)->R = 0;
    ((NR_MAC_SUBHEADER_SHORT *) mac_pdu_ptr)->F = 0;
    ((NR_MAC_SUBHEADER_SHORT *) mac_pdu_ptr)->LCID = DL_SCH_LCID_TCI_STATE_ACT_UE_SPEC_PDSCH;
    ((NR_MAC_SUBHEADER_SHORT *) mac_pdu_ptr)->L = sizeof(NR_TCI_PDSCH_APERIODIC_CSI) + num_octects * sizeof(uint8_t);
    last_size = 2;
    //Incrementing the PDU pointer
    mac_pdu_ptr += last_size;
    //allocating memory for CE Structure
    NR_TCI_PDSCH_APERIODIC_CSI *nr_UESpec_TCI_StateInd_PDSCH = (NR_TCI_PDSCH_APERIODIC_CSI *)malloc(sizeof(NR_TCI_PDSCH_APERIODIC_CSI) + num_octects * sizeof(uint8_t));
    //initializing to zero
    memset((void *)nr_UESpec_TCI_StateInd_PDSCH, 0, sizeof(NR_TCI_PDSCH_APERIODIC_CSI) + num_octects * sizeof(uint8_t));
    //filling the CE Structure
    nr_UESpec_TCI_StateInd_PDSCH->BWP_Id = (ue_sched_ctl->UE_mac_ce_ctrl.pdsch_TCI_States_ActDeact.bwpId) & 0x3; //extracting LSB 2 Bits
    nr_UESpec_TCI_StateInd_PDSCH->ServingCellId = (ue_sched_ctl->UE_mac_ce_ctrl.pdsch_TCI_States_ActDeact.servingCellId) & 0x1F; //extracting LSB 5 bits

    for(i = 0; i < (num_octects * 8); i++) {
      if(ue_sched_ctl->UE_mac_ce_ctrl.pdsch_TCI_States_ActDeact.tciStateActDeact[i])
        nr_UESpec_TCI_StateInd_PDSCH->T[i / 8] = nr_UESpec_TCI_StateInd_PDSCH->T[i / 8] | (1 << (i % 8));
    }

    mac_ce_size = sizeof(NR_TCI_PDSCH_APERIODIC_CSI) + num_octects * sizeof(uint8_t);
    //Copying  bytes for MAC CEs to the mac pdu pointer
    memcpy((void *) mac_pdu_ptr, (void *)nr_UESpec_TCI_StateInd_PDSCH, mac_ce_size);
    //incrementing the mac pdu pointer
    mac_pdu_ptr += (unsigned char) mac_ce_size;
    //freeing the allocated memory
    free(nr_UESpec_TCI_StateInd_PDSCH);
  }

  //TS38.321 Sec 6.1.3.13 Aperiodic CSI Trigger State Subselection MAC CE
  if (ue_sched_ctl->UE_mac_ce_ctrl.aperi_CSI_trigger.is_scheduled) {
    //Computing the number of octects to be allocated for Flexible array member
    //of MAC CE structure
    uint8_t num_octects = (ue_sched_ctl->UE_mac_ce_ctrl.aperi_CSI_trigger.highestTriggerStateSelected) / 8 + 1; //Calculating the number of octects for allocating the memory
    //filling the subheader
    ((NR_MAC_SUBHEADER_SHORT *) mac_pdu_ptr)->R = 0;
    ((NR_MAC_SUBHEADER_SHORT *) mac_pdu_ptr)->F = 0;
    ((NR_MAC_SUBHEADER_SHORT *) mac_pdu_ptr)->LCID = DL_SCH_LCID_APERIODIC_CSI_TRI_STATE_SUBSEL;
    ((NR_MAC_SUBHEADER_SHORT *) mac_pdu_ptr)->L = sizeof(NR_TCI_PDSCH_APERIODIC_CSI) + num_octects * sizeof(uint8_t);
    last_size = 2;
    //Incrementing the PDU pointer
    mac_pdu_ptr += last_size;
    //allocating memory for CE structure
    NR_TCI_PDSCH_APERIODIC_CSI *nr_Aperiodic_CSI_Trigger = (NR_TCI_PDSCH_APERIODIC_CSI *)malloc(sizeof(NR_TCI_PDSCH_APERIODIC_CSI) + num_octects * sizeof(uint8_t));
    //initializing to zero
    memset((void *)nr_Aperiodic_CSI_Trigger, 0, sizeof(NR_TCI_PDSCH_APERIODIC_CSI) + num_octects * sizeof(uint8_t));
    //filling the CE Structure
    nr_Aperiodic_CSI_Trigger->BWP_Id = (ue_sched_ctl->UE_mac_ce_ctrl.aperi_CSI_trigger.bwpId) & 0x3; //extracting LSB 2 bits
    nr_Aperiodic_CSI_Trigger->ServingCellId = (ue_sched_ctl->UE_mac_ce_ctrl.aperi_CSI_trigger.servingCellId) & 0x1F; //extracting LSB 5 bits
    nr_Aperiodic_CSI_Trigger->R = 0;

    for(i = 0; i < (num_octects * 8); i++) {
      if(ue_sched_ctl->UE_mac_ce_ctrl.aperi_CSI_trigger.triggerStateSelection[i])
        nr_Aperiodic_CSI_Trigger->T[i / 8] = nr_Aperiodic_CSI_Trigger->T[i / 8] | (1 << (i % 8));
    }

    mac_ce_size = sizeof(NR_TCI_PDSCH_APERIODIC_CSI) + num_octects * sizeof(uint8_t);
    // Copying  bytes for MAC CEs to the mac pdu pointer
    memcpy((void *) mac_pdu_ptr, (void *)nr_Aperiodic_CSI_Trigger, mac_ce_size);
    //incrementing the mac pdu pointer
    mac_pdu_ptr += (unsigned char) mac_ce_size;
    //freeing the allocated memory
    free(nr_Aperiodic_CSI_Trigger);
  }

  if (ue_sched_ctl->UE_mac_ce_ctrl.sp_zp_csi_rs.is_scheduled) {
    ((NR_MAC_SUBHEADER_FIXED *) mac_pdu_ptr)->R = 0;
    ((NR_MAC_SUBHEADER_FIXED *) mac_pdu_ptr)->LCID = DL_SCH_LCID_SP_ZP_CSI_RS_RES_SET_ACT;
    mac_pdu_ptr++;
    ((NR_MAC_CE_SP_ZP_CSI_RS_RES_SET *) mac_pdu_ptr)->A_D = ue_sched_ctl->UE_mac_ce_ctrl.sp_zp_csi_rs.act_deact;
    ((NR_MAC_CE_SP_ZP_CSI_RS_RES_SET *) mac_pdu_ptr)->CELLID = ue_sched_ctl->UE_mac_ce_ctrl.sp_zp_csi_rs.serv_cell_id & 0x1F; //5 bits
    ((NR_MAC_CE_SP_ZP_CSI_RS_RES_SET *) mac_pdu_ptr)->BWPID = ue_sched_ctl->UE_mac_ce_ctrl.sp_zp_csi_rs.bwpid & 0x3; //2 bits
    ((NR_MAC_CE_SP_ZP_CSI_RS_RES_SET *) mac_pdu_ptr)->CSIRS_RSC_ID = ue_sched_ctl->UE_mac_ce_ctrl.sp_zp_csi_rs.rsc_id & 0xF; //4 bits
    ((NR_MAC_CE_SP_ZP_CSI_RS_RES_SET *) mac_pdu_ptr)->R = 0;
    LOG_D(NR_MAC, "NR MAC CE of ZP CSIRS Serv cell ID = %d BWPID= %d Rsc set ID = %d\n", ue_sched_ctl->UE_mac_ce_ctrl.sp_zp_csi_rs.serv_cell_id, ue_sched_ctl->UE_mac_ce_ctrl.sp_zp_csi_rs.bwpid,
          ue_sched_ctl->UE_mac_ce_ctrl.sp_zp_csi_rs.rsc_id);
    mac_ce_size = sizeof(NR_MAC_CE_SP_ZP_CSI_RS_RES_SET);
    mac_pdu_ptr += (unsigned char) mac_ce_size;
  }

  if (ue_sched_ctl->UE_mac_ce_ctrl.csi_im.is_scheduled) {
    mac_pdu_ptr->R = 0;
    mac_pdu_ptr->LCID = DL_SCH_LCID_SP_CSI_RS_CSI_IM_RES_SET_ACT;
    mac_pdu_ptr++;
    CSI_RS_CSI_IM_ACT_DEACT_MAC_CE csi_rs_im_act_deact_ce;
    csi_rs_im_act_deact_ce.A_D = ue_sched_ctl->UE_mac_ce_ctrl.csi_im.act_deact;
    csi_rs_im_act_deact_ce.SCID = ue_sched_ctl->UE_mac_ce_ctrl.csi_im.serv_cellid & 0x3F;//gNB_PHY -> ssb_pdu.ssb_pdu_rel15.PhysCellId;
    csi_rs_im_act_deact_ce.BWP_ID = ue_sched_ctl->UE_mac_ce_ctrl.csi_im.bwp_id;
    csi_rs_im_act_deact_ce.R1 = 0;
    csi_rs_im_act_deact_ce.IM = ue_sched_ctl->UE_mac_ce_ctrl.csi_im.im;// IF set CSI IM Rsc id will presesent else CSI IM RSC ID is abscent
    csi_rs_im_act_deact_ce.SP_CSI_RSID = ue_sched_ctl->UE_mac_ce_ctrl.csi_im.nzp_csi_rsc_id;

    if ( csi_rs_im_act_deact_ce.IM ) { //is_scheduled if IM is 1 else this field will not present
      csi_rs_im_act_deact_ce.R2 = 0;
      csi_rs_im_act_deact_ce.SP_CSI_IMID = ue_sched_ctl->UE_mac_ce_ctrl.csi_im.csi_im_rsc_id;
      mac_ce_size = sizeof ( csi_rs_im_act_deact_ce ) - sizeof ( csi_rs_im_act_deact_ce.TCI_STATE );
    } else {
      mac_ce_size = sizeof ( csi_rs_im_act_deact_ce ) - sizeof ( csi_rs_im_act_deact_ce.TCI_STATE ) - 1;
    }

    memcpy ((void *) mac_pdu_ptr, (void *) & ( csi_rs_im_act_deact_ce), mac_ce_size);
    mac_pdu_ptr += (unsigned char) mac_ce_size;

    if (csi_rs_im_act_deact_ce.A_D ) { //Following IE is_scheduled only if A/D is 1
      mac_ce_size = sizeof ( struct TCI_S);

      for ( i = 0; i < ue_sched_ctl->UE_mac_ce_ctrl.csi_im.nb_tci_resource_set_id; i++) {
        csi_rs_im_act_deact_ce.TCI_STATE.R = 0;
        csi_rs_im_act_deact_ce.TCI_STATE.TCI_STATE_ID = ue_sched_ctl->UE_mac_ce_ctrl.csi_im.tci_state_id [i] & 0x7F;
        memcpy ((void *) mac_pdu_ptr, (void *) & (csi_rs_im_act_deact_ce.TCI_STATE), mac_ce_size);
        mac_pdu_ptr += (unsigned char) mac_ce_size;
      }
    }
  }

  // compute final offset
  offset = ((unsigned char *) mac_pdu_ptr - mac_pdu);
  //printf("Offset %d \n", ((unsigned char *) mac_pdu_ptr - mac_pdu));
  return offset;
}

#define BLER_UPDATE_FRAME 10
#define BLER_FILTER 0.9f
int get_mcs_from_bler(module_id_t mod_id, int CC_id, frame_t frame, sub_frame_t slot, int UE_id)
{
  gNB_MAC_INST *nrmac = RC.nrmac[mod_id];
  const NR_ServingCellConfigCommon_t *scc = nrmac->common_channels[CC_id].ServingCellConfigCommon;
  const int n = nr_slots_per_frame[*scc->ssbSubcarrierSpacing];

  NR_DL_bler_stats_t *bler_stats = &nrmac->UE_info.UE_sched_ctrl[UE_id].dl_bler_stats;
  /* first call: everything is zero. Initialize to sensible default */
  if (bler_stats->last_frame_slot == 0 && bler_stats->mcs == 0) {
    bler_stats->last_frame_slot = frame * n + slot;
    bler_stats->mcs = 9;
    bler_stats->bler = (nrmac->dl_bler_target_lower + nrmac->dl_bler_target_upper) / 2;
    bler_stats->rd2_bler = nrmac->dl_rd2_bler_threshold;
  }
  const int now = frame * n + slot;
  int diff = now - bler_stats->last_frame_slot;
  if (diff < 0) // wrap around
    diff += 1024 * n;

  const uint8_t old_mcs = bler_stats->mcs;
  const NR_mac_stats_t *stats = &nrmac->UE_info.mac_stats[UE_id];
  // TODO put back this condition when relevant
  /*const int dret3x = stats->dlsch_rounds[3] - bler_stats->dlsch_rounds[3];
  if (dret3x > 0) {
     if there is a third retransmission, decrease MCS for stabilization and
     restart averaging window to stabilize transmission
    bler_stats->last_frame_slot = now;
    bler_stats->mcs = max(9, bler_stats->mcs - 1);
    memcpy(bler_stats->dlsch_rounds, stats->dlsch_rounds, sizeof(stats->dlsch_rounds));
    LOG_D(MAC, "%4d.%2d: %d retx in 3rd round, setting MCS to %d and restarting window\n", frame, slot, dret3x, bler_stats->mcs);
    return bler_stats->mcs;
  }*/
  if (diff < BLER_UPDATE_FRAME * n)
    return old_mcs; // no update

  // last update is longer than x frames ago
  const int dtx = (int)(stats->dlsch_rounds[0] - bler_stats->dlsch_rounds[0]);
  const int dretx = (int)(stats->dlsch_rounds[1] - bler_stats->dlsch_rounds[1]);
  const int dretx2 = (int)(stats->dlsch_rounds[2] - bler_stats->dlsch_rounds[2]);
  const float bler_window = dtx > 0 ? (float) dretx / dtx : bler_stats->bler;
  const float rd2_bler_wnd = dtx > 0 ? (float) dretx2 / dtx : bler_stats->rd2_bler;
  bler_stats->bler = BLER_FILTER * bler_stats->bler + (1 - BLER_FILTER) * bler_window;
  bler_stats->rd2_bler = BLER_FILTER / 4 * bler_stats->rd2_bler + (1 - BLER_FILTER / 4) * rd2_bler_wnd;

  int new_mcs = old_mcs;
  // TODO put back this condition when relevant
  /* first ensure that number of 2nd retx is below threshold. If this is the
   * case, use 1st retx to adjust faster
  if (bler_stats->rd2_bler > nrmac->dl_rd2_bler_threshold && old_mcs > 6) {
    new_mcs -= 2;
  } else if (bler_stats->rd2_bler < nrmac->dl_rd2_bler_threshold) {*/
  if (bler_stats->bler < nrmac->dl_bler_target_lower && old_mcs < nrmac->dl_max_mcs && dtx > 9)
    new_mcs += 1;
  else if (bler_stats->bler > nrmac->dl_bler_target_upper && old_mcs > 6)
    new_mcs -= 1;
  // else we are within threshold boundaries


  bler_stats->last_frame_slot = now;
  bler_stats->mcs = new_mcs;
  memcpy(bler_stats->dlsch_rounds, stats->dlsch_rounds, sizeof(stats->dlsch_rounds));
  LOG_D(MAC, "%4d.%2d MCS %d -> %d (dtx %d, dretx %d, BLER wnd %.3f avg %.6f, dretx2 %d, RD2 BLER wnd %.3f avg %.6f)\n",
        frame, slot, old_mcs, new_mcs, dtx, dretx, bler_window, bler_stats->bler, dretx2, rd2_bler_wnd, bler_stats->rd2_bler);
  return new_mcs;
}

void nr_store_dlsch_buffer(module_id_t module_id,
                           frame_t frame,
                           sub_frame_t slot) {

  NR_UE_info_t *UE_info = &RC.nrmac[module_id]->UE_info;

  for (int UE_id = UE_info->list.head; UE_id >= 0; UE_id = UE_info->list.next[UE_id]) {
    NR_UE_sched_ctrl_t *sched_ctrl = &UE_info->UE_sched_ctrl[UE_id];

    sched_ctrl->num_total_bytes = 0;

    int lcid; 
    const uint16_t rnti = UE_info->rnti[UE_id];
    LOG_D(NR_MAC,"UE %d/%x : lcid_mask %x\n",UE_id,rnti,sched_ctrl->lcid_mask);
    if ((sched_ctrl->lcid_mask&(1<<2)) > 0)
      sched_ctrl->rlc_status[DL_SCH_LCID_DCCH1] = mac_rlc_status_ind(module_id,
                                                        rnti,
                                                        module_id,
                                                          frame,
                                                        slot,
                                                        ENB_FLAG_YES,
                                                        MBMS_FLAG_NO,
                                                        DL_SCH_LCID_DCCH1,
                                                        0,
                                                        0);
    if ((sched_ctrl->lcid_mask&(1<<1)) > 0)
       sched_ctrl->rlc_status[DL_SCH_LCID_DCCH] = mac_rlc_status_ind(module_id,
                                                        rnti,
                                                        module_id,
                                                        frame,
                                                        slot,
                                                        ENB_FLAG_YES,
                                                        MBMS_FLAG_NO,
                                                        DL_SCH_LCID_DCCH,
                                                        0,
                                                        0);
    if ((sched_ctrl->lcid_mask&(1<<4)) > 0) {  
       start_meas(&RC.nrmac[module_id]->rlc_status_ind);
       sched_ctrl->rlc_status[DL_SCH_LCID_DTCH] = mac_rlc_status_ind(module_id,
                                                                    rnti,
                                                                    module_id,
                                                                    frame,
                                                                    slot,
                                                                    ENB_FLAG_YES,
                                                                    MBMS_FLAG_NO,
                                                                    DL_SCH_LCID_DTCH,
                                                                    0,
                                                                    0);
       stop_meas(&RC.nrmac[module_id]->rlc_status_ind);
    }
    if(sched_ctrl->rlc_status[DL_SCH_LCID_DCCH].bytes_in_buffer > 0){
      lcid = DL_SCH_LCID_DCCH;       
    } 
    else if (sched_ctrl->rlc_status[DL_SCH_LCID_DCCH1].bytes_in_buffer > 0)
    {
      lcid = DL_SCH_LCID_DCCH1;       
    }else{
      lcid = DL_SCH_LCID_DTCH;       
    }
                                                      
    sched_ctrl->num_total_bytes += sched_ctrl->rlc_status[lcid].bytes_in_buffer;
    //later multiplex here. Just select DCCH/SRB before DTCH/DRB
    sched_ctrl->lcid_to_schedule = lcid;

    if (sched_ctrl->num_total_bytes == 0
        && !sched_ctrl->ta_apply) /* If TA should be applied, give at least one RB */
      continue;

    LOG_D(NR_MAC,
          "[%s][%d.%d], %s%d->DLSCH, RLC status %d bytes TA %d\n",
          __func__,
          frame,
          slot,
          lcid<4?"DCCH":"DTCH",
          lcid,
          sched_ctrl->rlc_status[lcid].bytes_in_buffer,
          sched_ctrl->ta_apply);
  }
}

bool allocate_dl_retransmission(module_id_t module_id,
                                frame_t frame,
                                sub_frame_t slot,
                                uint16_t *rballoc_mask,
                                int *n_rb_sched,
                                int UE_id,
                                int current_harq_pid) {

  const NR_ServingCellConfigCommon_t *scc = RC.nrmac[module_id]->common_channels->ServingCellConfigCommon;
  NR_UE_info_t *UE_info = &RC.nrmac[module_id]->UE_info;
  NR_UE_sched_ctrl_t *sched_ctrl = &UE_info->UE_sched_ctrl[UE_id];
  NR_sched_pdsch_t *retInfo = &sched_ctrl->harq_processes[current_harq_pid].sched_pdsch;
  NR_CellGroupConfig_t *cg = UE_info->CellGroup[UE_id];
  NR_BWP_DownlinkDedicated_t *bwpd= cg ? cg->spCellConfig->spCellConfigDedicated->initialDownlinkBWP:NULL;


  NR_BWP_t *genericParameters = sched_ctrl->active_bwp ?
                                &sched_ctrl->active_bwp->bwp_Common->genericParameters :
                                &RC.nrmac[module_id]->common_channels[0].ServingCellConfigCommon->downlinkConfigCommon->initialDownlinkBWP->genericParameters;

  const uint16_t bwpSize = NRRIV2BW(genericParameters->locationAndBandwidth, MAX_BWP_SIZE);
  int rbStart = 0; // start wrt BWPstart

  NR_pdsch_semi_static_t *ps = &sched_ctrl->pdsch_semi_static;

  int rbSize = 0;
  const int tda = RC.nrmac[module_id]->preferred_dl_tda[sched_ctrl->active_bwp ? sched_ctrl->active_bwp->bwp_Id : 0][slot];
  AssertFatal(tda>=0,"Unable to find PDSCH time domain allocation in list\n");
  if (tda == retInfo->time_domain_allocation) {
    /* Check that there are enough resources for retransmission */
    while (rbSize < retInfo->rbSize) {
      rbStart += rbSize; /* last iteration rbSize was not enough, skip it */
      rbSize = 0;
      while (rbStart < bwpSize &&
             !(rballoc_mask[rbStart]&SL_to_bitmap(ps->startSymbolIndex, ps->nrOfSymbols)))
        rbStart++;
      if (rbStart >= bwpSize) {
        LOG_D(NR_MAC, "cannot allocate retransmission for UE %d/RNTI %04x: no resources\n", UE_id, UE_info->rnti[UE_id]);
        return false;
      }
      while (rbStart + rbSize < bwpSize &&
             (rballoc_mask[rbStart + rbSize]&SL_to_bitmap(ps->startSymbolIndex, ps->nrOfSymbols)) &&
             rbSize < retInfo->rbSize)
        rbSize++;
    }
    /* check whether we need to switch the TDA allocation since the last
     * (re-)transmission */
    if (ps->time_domain_allocation != tda)
      nr_set_pdsch_semi_static(scc, UE_info->CellGroup[UE_id], sched_ctrl->active_bwp, bwpd, tda, ps->nrOfLayers, sched_ctrl, ps);
  } else {
    /* the retransmission will use a different time domain allocation, check
     * that we have enough resources */
    NR_pdsch_semi_static_t temp_ps = *ps;
    nr_set_pdsch_semi_static(scc, cg, sched_ctrl->active_bwp, bwpd,tda, ps->nrOfLayers, sched_ctrl, &temp_ps);
    while (rbStart < bwpSize &&
           !(rballoc_mask[rbStart]&SL_to_bitmap(temp_ps.startSymbolIndex, temp_ps.nrOfSymbols)))
      rbStart++;
    while (rbStart + rbSize < bwpSize &&
           (rballoc_mask[rbStart + rbSize]&SL_to_bitmap(temp_ps.startSymbolIndex, temp_ps.nrOfSymbols)))
      rbSize++;
    uint32_t new_tbs;
    uint16_t new_rbSize;
    bool success = nr_find_nb_rb(retInfo->Qm,
                                 retInfo->R,
                                 temp_ps.nrOfLayers,
                                 temp_ps.nrOfSymbols,
                                 temp_ps.N_PRB_DMRS * temp_ps.N_DMRS_SLOT,
                                 retInfo->tb_size,
                                 rbSize,
                                 &new_tbs,
                                 &new_rbSize);
    if (!success || new_tbs != retInfo->tb_size) {
      LOG_D(MAC, "%s(): new TBsize %d of new TDA does not match old TBS %d\n", __func__, new_tbs, retInfo->tb_size);
      return false; /* the maximum TBsize we might have is smaller than what we need */
    }
    /* we can allocate it. Overwrite the time_domain_allocation, the number
     * of RBs, and the new TB size. The rest is done below */
    retInfo->tb_size = new_tbs;
    retInfo->rbSize = new_rbSize;
    retInfo->time_domain_allocation = tda;
    sched_ctrl->pdsch_semi_static = temp_ps;
  }

  /* Find a free CCE */
  const int cid = sched_ctrl->coreset->controlResourceSetId;
  const uint16_t Y = get_Y(cid%3, slot, UE_info->rnti[UE_id]);
  uint8_t nr_of_candidates;
  for (int i=0; i<5; i++) {
    // for now taking the lowest value among the available aggregation levels
    find_aggregation_candidates(&sched_ctrl->aggregation_level,
                                &nr_of_candidates,
                                sched_ctrl->search_space,
                                1<<i);
    if(nr_of_candidates>0) break;
  }

  int CCEIndex = find_pdcch_candidate(RC.nrmac[module_id],
                                      /* CC_id = */ 0,
                                      sched_ctrl->aggregation_level,
                                      nr_of_candidates,
                                      &sched_ctrl->sched_pdcch,
                                      sched_ctrl->coreset,
                                      Y);

  if (CCEIndex<0) {
    LOG_D(MAC, "%4d.%2d could not find CCE for DL DCI retransmission UE %d/RNTI %04x\n",
          frame, slot, UE_id, UE_info->rnti[UE_id]);
    return false;
  }

  /* Find PUCCH occasion: if it fails, undo CCE allocation (undoing PUCCH
   * allocation after CCE alloc fail would be more complex) */
  const int alloc = nr_acknack_scheduling(module_id, UE_id, frame, slot, -1, 0);
  if (alloc<0) {
    LOG_D(MAC,
          "%s(): could not find PUCCH for UE %d/%04x@%d.%d\n",
          __func__,
          UE_id,
          UE_info->rnti[UE_id],
          frame,
          slot);
    RC.nrmac[module_id]->pdcch_cand[cid]--;
    return false;
  }

  sched_ctrl->cce_index = CCEIndex;

  fill_pdcch_vrb_map(RC.nrmac[module_id],
                     /* CC_id = */ 0,
                     &sched_ctrl->sched_pdcch,
                     CCEIndex,
                     sched_ctrl->aggregation_level);

  /* just reuse from previous scheduling opportunity, set new start RB */
  sched_ctrl->sched_pdsch = *retInfo;
  sched_ctrl->sched_pdsch.rbStart = rbStart;

  sched_ctrl->sched_pdsch.pucch_allocation = alloc;

  /* retransmissions: directly allocate */
  *n_rb_sched -= sched_ctrl->sched_pdsch.rbSize;
  for (int rb = 0; rb < sched_ctrl->sched_pdsch.rbSize; rb++)
    rballoc_mask[rb + sched_ctrl->sched_pdsch.rbStart] -= SL_to_bitmap(ps->startSymbolIndex, ps->nrOfSymbols);
  return true;
}

float thr_ue[MAX_MOBILES_PER_GNB];
uint32_t pf_tbs[3][29]; // pre-computed, approximate TBS values for PF coefficient

void pf_dl(module_id_t module_id,
           frame_t frame,
           sub_frame_t slot,
           NR_list_t *UE_list,
           int max_num_ue,
           int n_rb_sched,
           uint16_t *rballoc_mask) {

  gNB_MAC_INST *mac = RC.nrmac[module_id];
  NR_UE_info_t *UE_info = &mac->UE_info;
  NR_ServingCellConfigCommon_t *scc=mac->common_channels[0].ServingCellConfigCommon;
  float coeff_ue[MAX_MOBILES_PER_GNB];
  // UEs that could be scheduled
  int ue_array[MAX_MOBILES_PER_GNB];
  int layers[MAX_MOBILES_PER_GNB];
  NR_list_t UE_sched = { .head = -1, .next = ue_array, .tail = -1, .len = MAX_MOBILES_PER_GNB };

  /* Loop UE_info->list to check retransmission */
  for (int UE_id = UE_list->head; UE_id >= 0; UE_id = UE_list->next[UE_id]) {
    if (UE_info->Msg4_ACKed[UE_id] != true) continue;
    NR_UE_sched_ctrl_t *sched_ctrl = &UE_info->UE_sched_ctrl[UE_id];
    if (sched_ctrl->ul_failure==1 && get_softmodem_params()->phy_test==0) continue;
    NR_sched_pdsch_t *sched_pdsch = &sched_ctrl->sched_pdsch;
    NR_pdsch_semi_static_t *ps = &sched_ctrl->pdsch_semi_static;
    /* get the PID of a HARQ process awaiting retrnasmission, or -1 otherwise */
    sched_pdsch->dl_harq_pid = sched_ctrl->retrans_dl_harq.head;

    layers[UE_id] = ps->nrOfLayers; // initialization of layers to the previous value in the strcuture

    /* Calculate Throughput */
    const float a = 0.0005f; // corresponds to 200ms window
    const uint32_t b = UE_info->mac_stats[UE_id].dlsch_current_bytes;
    thr_ue[UE_id] = (1 - a) * thr_ue[UE_id] + a * b;

    /* retransmission */
    if (sched_pdsch->dl_harq_pid >= 0) {
      /* Allocate retransmission */
      bool r = allocate_dl_retransmission(
          module_id, frame, slot, rballoc_mask, &n_rb_sched, UE_id, sched_pdsch->dl_harq_pid);
      if (!r) {
        LOG_D(NR_MAC, "%4d.%2d retransmission can NOT be allocated\n", frame, slot);
        continue;
      }
      /* reduce max_num_ue once we are sure UE can be allocated, i.e., has CCE */
      max_num_ue--;
      if (max_num_ue < 0) return;
    } else {
      /* Check DL buffer and skip this UE if no bytes and no TA necessary */
      if (sched_ctrl->num_total_bytes == 0 && frame != (sched_ctrl->ta_frame + 10) % 1024)
        continue;

      /* Calculate coeff */
      set_dl_mcs(sched_pdsch,sched_ctrl,&mac->dl_max_mcs,ps->mcsTableIdx);
      sched_pdsch->mcs = get_mcs_from_bler(module_id, /* CC_id = */ 0, frame, slot, UE_id);
      layers[UE_id] = set_dl_nrOfLayers(sched_ctrl);
      const uint8_t Qm = nr_get_Qm_dl(sched_pdsch->mcs, ps->mcsTableIdx);
      const uint16_t R = nr_get_code_rate_dl(sched_pdsch->mcs, ps->mcsTableIdx);
      uint32_t tbs = nr_compute_tbs(Qm,
                                    R,
                                    1, /* rbSize */
                                    10, /* hypothetical number of slots */
                                    0, /* N_PRB_DMRS * N_DMRS_SLOT */
                                    0 /* N_PRB_oh, 0 for initialBWP */,
                                    0 /* tb_scaling */,
                                    layers[UE_id]) >> 3;
      coeff_ue[UE_id] = (float) tbs / thr_ue[UE_id];
      LOG_D(NR_MAC,"b %d, thr_ue[%d] %f, tbs %d, coeff_ue[%d] %f\n",
            b, UE_id, thr_ue[UE_id], tbs, UE_id, coeff_ue[UE_id]);
      /* Create UE_sched list for UEs eligible for new transmission*/
      add_tail_nr_list(&UE_sched, UE_id);
    }
  }

  /* Loop UE_sched to find max coeff and allocate transmission */
  while (max_num_ue > 0 && n_rb_sched > 0 && UE_sched.head >= 0) {

    /* Find max coeff from UE_sched*/
    int *max = &UE_sched.head; /* assume head is max */
    int *p = &UE_sched.next[*max];
    while (*p >= 0) {
      /* if the current one has larger coeff, save for later */
      if (coeff_ue[*p] > coeff_ue[*max])
        max = p;
      p = &UE_sched.next[*p];
    }
    /* remove the max one: do not use remove_nr_list() it goes through the
     * whole list every time. Note that UE_sched.tail might not be set
     * correctly anymore */
    const int UE_id = *max;
    p = &UE_sched.next[*max];
    *max = UE_sched.next[*max];
    *p = -1;
    NR_CellGroupConfig_t *cg = UE_info->CellGroup[UE_id];
    NR_BWP_DownlinkDedicated_t *bwpd= cg ? cg->spCellConfig->spCellConfigDedicated->initialDownlinkBWP:NULL;

    NR_UE_sched_ctrl_t *sched_ctrl = &UE_info->UE_sched_ctrl[UE_id];
    const uint16_t rnti = UE_info->rnti[UE_id];
    NR_BWP_t *genericParameters = sched_ctrl->active_bwp ?
      &sched_ctrl->active_bwp->bwp_Common->genericParameters:
      &scc->downlinkConfigCommon->initialDownlinkBWP->genericParameters;

    const uint16_t bwpSize = NRRIV2BW(genericParameters->locationAndBandwidth,MAX_BWP_SIZE);
    int rbStart = 0; // start wrt BWPstart

    if (sched_ctrl->available_dl_harq.head < 0) {
      LOG_D(MAC, "UE %d RNTI %04x has no free HARQ process, skipping\n", UE_id, UE_info->rnti[UE_id]);
      continue;
    }

    /* Find a free CCE */
    const int cid = sched_ctrl->coreset->controlResourceSetId;
    const uint16_t Y = get_Y(cid%3, slot, UE_info->rnti[UE_id]);
    uint8_t nr_of_candidates;
    for (int i=0; i<5; i++) {
      // for now taking the lowest value among the available aggregation levels
      find_aggregation_candidates(&sched_ctrl->aggregation_level,
                                  &nr_of_candidates,
                                  sched_ctrl->search_space,
                                  1<<i);
      if(nr_of_candidates>0) break;
    }

    int CCEIndex = find_pdcch_candidate(mac,
                                        /* CC_id = */ 0,
                                        sched_ctrl->aggregation_level,
                                        nr_of_candidates,
                                        &sched_ctrl->sched_pdcch,
                                        sched_ctrl->coreset,
                                        Y);

    if (CCEIndex<0) {
      LOG_D(NR_MAC, "%4d.%2d could not find CCE for DL DCI UE %d/RNTI %04x\n", frame, slot, UE_id, rnti);
      continue;
    }
    /* reduce max_num_ue once we are sure UE can be allocated, i.e., has CCE */
    max_num_ue--;
    if (max_num_ue < 0) return;

    /* Find PUCCH occasion: if it fails, undo CCE allocation (undoing PUCCH
    * allocation after CCE alloc fail would be more complex) */
    const int alloc = nr_acknack_scheduling(module_id, UE_id, frame, slot, -1, 0);
    if (alloc<0) {
      LOG_D(NR_MAC,
            "%s(): could not find PUCCH for UE %d/%04x@%d.%d\n",
            __func__,
            UE_id,
            rnti,
            frame,
            slot);
      mac->pdcch_cand[cid]--;
      return;
    }

    sched_ctrl->cce_index = CCEIndex;

    fill_pdcch_vrb_map(mac,
                       /* CC_id = */ 0,
                       &sched_ctrl->sched_pdcch,
                       CCEIndex,
                       sched_ctrl->aggregation_level);

    /* MCS has been set above */

    const int tda = RC.nrmac[module_id]->preferred_dl_tda[sched_ctrl->active_bwp ? sched_ctrl->active_bwp->bwp_Id : 0][slot];
    AssertFatal(tda>=0,"Unable to find PDSCH time domain allocation in list\n");
    NR_sched_pdsch_t *sched_pdsch = &sched_ctrl->sched_pdsch;
    NR_pdsch_semi_static_t *ps = &sched_ctrl->pdsch_semi_static;
    if (ps->nrOfLayers != layers[UE_id] ||
        ps->time_domain_allocation != tda)
      nr_set_pdsch_semi_static(scc, UE_info->CellGroup[UE_id], sched_ctrl->active_bwp, bwpd, tda, layers[UE_id], sched_ctrl, ps);

    const uint16_t slbitmap = SL_to_bitmap(ps->startSymbolIndex, ps->nrOfSymbols);
    // Freq-demain allocation
    while (rbStart < bwpSize &&
           !(rballoc_mask[rbStart]&slbitmap))
      rbStart++;

    uint16_t max_rbSize = 1;
    while (rbStart + max_rbSize < bwpSize &&
           (rballoc_mask[rbStart + max_rbSize]&slbitmap))
      max_rbSize++;

    sched_pdsch->Qm = nr_get_Qm_dl(sched_pdsch->mcs, ps->mcsTableIdx);
    sched_pdsch->R = nr_get_code_rate_dl(sched_pdsch->mcs, ps->mcsTableIdx);
    sched_pdsch->pucch_allocation = alloc;
    uint32_t TBS = 0;
    uint16_t rbSize;
    const int oh = 3 + 2 * (frame == (sched_ctrl->ta_frame + 10) % 1024);
    nr_find_nb_rb(sched_pdsch->Qm,
                  sched_pdsch->R,
                  ps->nrOfLayers,
                  ps->nrOfSymbols,
                  ps->N_PRB_DMRS * ps->N_DMRS_SLOT,
                  sched_ctrl->num_total_bytes + oh,
                  max_rbSize,
                  &TBS,
                  &rbSize);
    sched_pdsch->rbSize = rbSize;
    sched_pdsch->rbStart = rbStart;
    sched_pdsch->tb_size = TBS;

    /* transmissions: directly allocate */
    n_rb_sched -= sched_pdsch->rbSize;
    for (int rb = 0; rb < sched_pdsch->rbSize; rb++)
      rballoc_mask[rb + sched_pdsch->rbStart] -= slbitmap;
  }
}

void nr_fr1_dlsch_preprocessor(module_id_t module_id, frame_t frame, sub_frame_t slot)
{
  NR_UE_info_t *UE_info = &RC.nrmac[module_id]->UE_info;
  if (UE_info->num_UEs == 0)
    return;

  NR_ServingCellConfigCommon_t *scc = RC.nrmac[module_id]->common_channels[0].ServingCellConfigCommon;
  const int CC_id = 0;

  /* Get bwpSize and TDAfrom the first UE */
  /* This is temporary and it assumes all UEs have the same BWP and TDA*/
  int UE_id = UE_info->list.head;
  NR_UE_sched_ctrl_t *sched_ctrl = &UE_info->UE_sched_ctrl[UE_id];
  const int tda = RC.nrmac[module_id]->preferred_dl_tda[sched_ctrl->active_bwp ? sched_ctrl->active_bwp->bwp_Id : 0][slot];
  int startSymbolIndex, nrOfSymbols;
  const struct NR_PDSCH_TimeDomainResourceAllocationList *tdaList = sched_ctrl->active_bwp ?
      sched_ctrl->active_bwp->bwp_Common->pdsch_ConfigCommon->choice.setup->pdsch_TimeDomainAllocationList :
      scc->downlinkConfigCommon->initialDownlinkBWP->pdsch_ConfigCommon->choice.setup->pdsch_TimeDomainAllocationList;
  AssertFatal(tda < tdaList->list.count, "time_domain_allocation %d>=%d\n", tda, tdaList->list.count);
  const int startSymbolAndLength = tdaList->list.array[tda]->startSymbolAndLength;
  SLIV2SL(startSymbolAndLength, &startSymbolIndex, &nrOfSymbols);

  const uint16_t bwpSize = NRRIV2BW(sched_ctrl->active_bwp ?
				    sched_ctrl->active_bwp->bwp_Common->genericParameters.locationAndBandwidth:
				    scc->downlinkConfigCommon->initialDownlinkBWP->genericParameters.locationAndBandwidth,
				    MAX_BWP_SIZE);
  const uint16_t BWPStart = NRRIV2PRBOFFSET(sched_ctrl->active_bwp ?
				            sched_ctrl->active_bwp->bwp_Common->genericParameters.locationAndBandwidth:
				            scc->downlinkConfigCommon->initialDownlinkBWP->genericParameters.locationAndBandwidth,
				            MAX_BWP_SIZE);

  const uint16_t slbitmap = SL_to_bitmap(startSymbolIndex, nrOfSymbols);
  uint16_t *vrb_map = RC.nrmac[module_id]->common_channels[CC_id].vrb_map;
  uint16_t rballoc_mask[bwpSize];
  int n_rb_sched = 0;
  for (int i = 0; i < bwpSize; i++) {
    // calculate mask: init with "NOT" vrb_map:
    // if any RB in vrb_map is blocked (1), the current RBG will be 0
    rballoc_mask[i] = (~vrb_map[i+BWPStart])&0x3fff; //bitwise not and 14 symbols
    // if all the pdsch symbols are free
    if((rballoc_mask[i]&slbitmap) ==
       slbitmap)
      n_rb_sched++;
  }

  /* Retrieve amount of data to send for this UE */
  nr_store_dlsch_buffer(module_id, frame, slot);

  /* proportional fair scheduling algorithm */
  pf_dl(module_id,
        frame,
        slot,
        &UE_info->list,
        MAX_MOBILES_PER_GNB,
        n_rb_sched,
        rballoc_mask);
}

nr_pp_impl_dl nr_init_fr1_dlsch_preprocessor(module_id_t module_id, int CC_id)
{
  /* in the PF algorithm, we have to use the TBsize to compute the coefficient.
   * This would include the number of DMRS symbols, which in turn depends on
   * the time domain allocation. In case we are in a mixed slot, we do not want
   * to recalculate all these values just, and therefore we provide a look-up
   * table which should approximately give us the TBsize */
  for (int mcsTableIdx = 0; mcsTableIdx < 3; ++mcsTableIdx) {
    for (int mcs = 0; mcs < 29; ++mcs) {
      if (mcs > 27 && mcsTableIdx == 1)
        continue;
      const uint8_t Qm = nr_get_Qm_dl(mcs, mcsTableIdx);
      const uint16_t R = nr_get_code_rate_dl(mcs, mcsTableIdx);
      pf_tbs[mcsTableIdx][mcs] = nr_compute_tbs(Qm,
                                                R,
                                                1, /* rbSize */
                                                10, /* hypothetical number of slots */
                                                0, /* N_PRB_DMRS * N_DMRS_SLOT */
                                                0 /* N_PRB_oh, 0 for initialBWP */,
                                                0 /* tb_scaling */,
                                                1 /* nrOfLayers */)
                                 >> 3;
    }
  }

  return nr_fr1_dlsch_preprocessor;
}

void nr_schedule_ue_spec(module_id_t module_id,
                         frame_t frame,
                         sub_frame_t slot) {
  gNB_MAC_INST *gNB_mac = RC.nrmac[module_id];
  if (!is_xlsch_in_slot(gNB_mac->dlsch_slot_bitmap[slot / 64], slot))
    return;

  /* PREPROCESSOR */
  gNB_mac->pre_processor_dl(module_id, frame, slot);

  const int CC_id = 0;
  NR_ServingCellConfigCommon_t *scc = gNB_mac->common_channels[CC_id].ServingCellConfigCommon;
  NR_UE_info_t *UE_info = &gNB_mac->UE_info;

  nfapi_nr_dl_tti_request_body_t *dl_req = &gNB_mac->DL_req[CC_id].dl_tti_request_body;

  NR_list_t *UE_list = &UE_info->list;
  for (int UE_id = UE_list->head; UE_id >= 0; UE_id = UE_list->next[UE_id]) {
    NR_UE_sched_ctrl_t *sched_ctrl = &UE_info->UE_sched_ctrl[UE_id];
    if (sched_ctrl->ul_failure==1 && get_softmodem_params()->phy_test==0) continue;
    NR_sched_pdsch_t *sched_pdsch = &sched_ctrl->sched_pdsch;
    UE_info->mac_stats[UE_id].dlsch_current_bytes = 0;
    NR_CellGroupConfig_t *cg = UE_info->CellGroup[UE_id];
    NR_BWP_DownlinkDedicated_t *bwpd= cg ? cg->spCellConfig->spCellConfigDedicated->initialDownlinkBWP:NULL;

    /* update TA and set ta_apply every 10 frames.
     * Possible improvement: take the periodicity from input file.
     * If such UE is not scheduled now, it will be by the preprocessor later.
     * If we add the CE, ta_apply will be reset */
    if (frame == (sched_ctrl->ta_frame + 10) % 1024){
      sched_ctrl->ta_apply = true; /* the timer is reset once TA CE is scheduled */
      LOG_D(NR_MAC, "[UE %d][%d.%d] UL timing alignment procedures: setting flag for Timing Advance command\n", UE_id, frame, slot);
    }

    if (sched_pdsch->rbSize <= 0)
      continue;

    const rnti_t rnti = UE_info->rnti[UE_id];

    /* pre-computed PDSCH values that only change if time domain
     * allocation/DMRS parameters change. Updated in the preprocessor through
     * nr_set_pdsch_semi_static() */
    NR_pdsch_semi_static_t *ps = &sched_ctrl->pdsch_semi_static;

    /* POST processing */
    const uint8_t nrOfLayers = ps->nrOfLayers;
    const uint16_t R = sched_pdsch->R;
    const uint8_t Qm = sched_pdsch->Qm;
    const uint32_t TBS = sched_pdsch->tb_size;

    int8_t current_harq_pid = sched_pdsch->dl_harq_pid;
    if (current_harq_pid < 0) {
      /* PP has not selected a specific HARQ Process, get a new one */
      current_harq_pid = sched_ctrl->available_dl_harq.head;
      AssertFatal(current_harq_pid >= 0,
                  "no free HARQ process available for UE %d\n",
                  UE_id);
      remove_front_nr_list(&sched_ctrl->available_dl_harq);
      sched_pdsch->dl_harq_pid = current_harq_pid;
    } else {
      /* PP selected a specific HARQ process. Check whether it will be a new
       * transmission or a retransmission, and remove from the corresponding
       * list */
      if (sched_ctrl->harq_processes[current_harq_pid].round == 0)
        remove_nr_list(&sched_ctrl->available_dl_harq, current_harq_pid);
      else
        remove_nr_list(&sched_ctrl->retrans_dl_harq, current_harq_pid);
    }
    NR_UE_harq_t *harq = &sched_ctrl->harq_processes[current_harq_pid];
    DevAssert(!harq->is_waiting);
    add_tail_nr_list(&sched_ctrl->feedback_dl_harq, current_harq_pid);
    NR_sched_pucch_t *pucch = &sched_ctrl->sched_pucch[sched_pdsch->pucch_allocation];
    harq->feedback_frame = pucch->frame;
    harq->feedback_slot = pucch->ul_slot;
    harq->is_waiting = true;
    UE_info->mac_stats[UE_id].dlsch_rounds[harq->round]++;

<<<<<<< HEAD
    LOG_I(NR_MAC,
          "%4d.%2d [DLSCH/PDSCH/PUCCH] UE %d RNTI %04x DCI L %d start %3d RBs %3d startSymbol %2d nb_symbol %2d dmrspos %x MCS %2d TBS %4d HARQ PID %2d round %d RV %d NDI %d dl_data_to_ULACK %d (%d.%d) PUCCH allocation %d TPC %d\n",
=======
    LOG_D(NR_MAC,"%4d.%2d [DLSCH/PDSCH/PUCCH] UE %d RNTI %04x DCI L %d start %3d RBs %3d startSymbol %2d nb_symbol %2d dmrspos %x MCS %2d nrOfLayers %d TBS %4d HARQ PID %2d round %d RV %d NDI %d dl_data_to_ULACK %d (%d.%d) PUCCH allocation %d TPC %d\n",
>>>>>>> 74fd3f02
          frame,
          slot,
          UE_id,
          rnti,
          sched_ctrl->aggregation_level,
          sched_pdsch->rbStart,
          sched_pdsch->rbSize,
          ps->startSymbolIndex,
          ps->nrOfSymbols,
          ps->dl_dmrs_symb_pos,
          sched_pdsch->mcs,
          nrOfLayers,
          TBS,
          current_harq_pid,
          harq->round,
          nr_rv_round_map[harq->round],
          harq->ndi,
          pucch->timing_indicator,
          pucch->frame,
          pucch->ul_slot,
          sched_pdsch->pucch_allocation,
          sched_ctrl->tpc1);

    NR_BWP_Downlink_t *bwp = sched_ctrl->active_bwp;

    /* look up the PDCCH PDU for this CC, BWP, and CORESET. If it does not
     * exist, create it */

    // BWP
    NR_BWP_t *genericParameters = bwp ? &bwp->bwp_Common->genericParameters : &scc->downlinkConfigCommon->initialDownlinkBWP->genericParameters;

    const int bwpid = bwp ? bwp->bwp_Id : 0;
    const int coresetid = (bwp||bwpd) ? sched_ctrl->coreset->controlResourceSetId : gNB_mac->sched_ctrlCommon->coreset->controlResourceSetId;
    nfapi_nr_dl_tti_pdcch_pdu_rel15_t *pdcch_pdu = gNB_mac->pdcch_pdu_idx[CC_id][coresetid];
    if (!pdcch_pdu) {
      LOG_D(NR_MAC, "creating pdcch pdu, pdcch_pdu = NULL. \n");
      nfapi_nr_dl_tti_request_pdu_t *dl_tti_pdcch_pdu = &dl_req->dl_tti_pdu_list[dl_req->nPDUs];
      memset(dl_tti_pdcch_pdu, 0, sizeof(nfapi_nr_dl_tti_request_pdu_t));
      dl_tti_pdcch_pdu->PDUType = NFAPI_NR_DL_TTI_PDCCH_PDU_TYPE;
      dl_tti_pdcch_pdu->PDUSize = (uint8_t)(2+sizeof(nfapi_nr_dl_tti_pdcch_pdu));
      dl_req->nPDUs += 1;
      pdcch_pdu = &dl_tti_pdcch_pdu->pdcch_pdu.pdcch_pdu_rel15;
      LOG_D(NR_MAC,"Trying to configure DL pdcch for UE %d, bwp %d, cs %d\n",UE_id,bwpid,coresetid);
      NR_ControlResourceSet_t *coreset = (bwp||bwpd)? sched_ctrl->coreset:gNB_mac->sched_ctrlCommon->coreset;
      nr_configure_pdcch(pdcch_pdu, coreset, genericParameters, &sched_ctrl->sched_pdcch);
      gNB_mac->pdcch_pdu_idx[CC_id][coresetid] = pdcch_pdu;
    }

    nfapi_nr_dl_tti_request_pdu_t *dl_tti_pdsch_pdu = &dl_req->dl_tti_pdu_list[dl_req->nPDUs];
    memset(dl_tti_pdsch_pdu, 0, sizeof(nfapi_nr_dl_tti_request_pdu_t));
    dl_tti_pdsch_pdu->PDUType = NFAPI_NR_DL_TTI_PDSCH_PDU_TYPE;
    dl_tti_pdsch_pdu->PDUSize = (uint8_t)(2+sizeof(nfapi_nr_dl_tti_pdsch_pdu));
    dl_req->nPDUs += 1;
    nfapi_nr_dl_tti_pdsch_pdu_rel15_t *pdsch_pdu = &dl_tti_pdsch_pdu->pdsch_pdu.pdsch_pdu_rel15;

    pdsch_pdu->pduBitmap = 0;
    pdsch_pdu->rnti = rnti;
    /* SCF222: PDU index incremented for each PDSCH PDU sent in TX control
     * message. This is used to associate control information to data and is
     * reset every slot. */
    const int pduindex = gNB_mac->pdu_index[CC_id]++;
    pdsch_pdu->pduIndex = pduindex;

    pdsch_pdu->BWPSize  = NRRIV2BW(genericParameters->locationAndBandwidth, MAX_BWP_SIZE);
    pdsch_pdu->BWPStart = NRRIV2PRBOFFSET(genericParameters->locationAndBandwidth,MAX_BWP_SIZE);
    pdsch_pdu->SubcarrierSpacing = genericParameters->subcarrierSpacing;

    pdsch_pdu->CyclicPrefix = genericParameters->cyclicPrefix ? *genericParameters->cyclicPrefix : 0;

    // Codeword information
    pdsch_pdu->NrOfCodewords = 1;
    pdsch_pdu->targetCodeRate[0] = R;
    pdsch_pdu->qamModOrder[0] = Qm;
    pdsch_pdu->mcsIndex[0] = sched_pdsch->mcs;
    pdsch_pdu->mcsTable[0] = ps->mcsTableIdx;
    AssertFatal(harq!=NULL,"harq is null\n");
    AssertFatal(harq->round<4,"%d",harq->round);
    pdsch_pdu->rvIndex[0] = nr_rv_round_map[harq->round];
    pdsch_pdu->TBSize[0] = TBS;

    pdsch_pdu->dataScramblingId = *scc->physCellId;
    pdsch_pdu->nrOfLayers = nrOfLayers;
    pdsch_pdu->transmissionScheme = 0;
    pdsch_pdu->refPoint = 0; // Point A

    // DMRS
    pdsch_pdu->dlDmrsSymbPos = ps->dl_dmrs_symb_pos;
    pdsch_pdu->dmrsConfigType = ps->dmrsConfigType;
    pdsch_pdu->dlDmrsScramblingId = *scc->physCellId;
    pdsch_pdu->SCID = 0;
    pdsch_pdu->numDmrsCdmGrpsNoData = ps->numDmrsCdmGrpsNoData;
    pdsch_pdu->dmrsPorts = (1<<nrOfLayers)-1;  // FIXME with a better implementation

    // Pdsch Allocation in frequency domain
    pdsch_pdu->resourceAlloc = 1;
    pdsch_pdu->rbStart = sched_pdsch->rbStart;
    pdsch_pdu->rbSize = sched_pdsch->rbSize;
    pdsch_pdu->VRBtoPRBMapping = 1; // non-interleaved, check if this is ok for initialBWP

    // Resource Allocation in time domain
    pdsch_pdu->StartSymbolIndex = ps->startSymbolIndex;
    pdsch_pdu->NrOfSymbols = ps->nrOfSymbols;

    NR_PDSCH_Config_t *pdsch_Config=NULL;
    if (bwp &&
        bwp->bwp_Dedicated &&
        bwp->bwp_Dedicated->pdsch_Config &&
        bwp->bwp_Dedicated->pdsch_Config->choice.setup)
      pdsch_Config =  bwp->bwp_Dedicated->pdsch_Config->choice.setup;

    /* Check and validate PTRS values */
    struct NR_SetupRelease_PTRS_DownlinkConfig *phaseTrackingRS =
      pdsch_Config ? pdsch_Config->dmrs_DownlinkForPDSCH_MappingTypeA->choice.setup->phaseTrackingRS : NULL;
    if (phaseTrackingRS) {
      bool valid_ptrs_setup = set_dl_ptrs_values(phaseTrackingRS->choice.setup,
                                                 pdsch_pdu->rbSize,
                                                 pdsch_pdu->mcsIndex[0],
                                                 pdsch_pdu->mcsTable[0],
                                                 &pdsch_pdu->PTRSFreqDensity,
                                                 &pdsch_pdu->PTRSTimeDensity,
                                                 &pdsch_pdu->PTRSPortIndex,
                                                 &pdsch_pdu->nEpreRatioOfPDSCHToPTRS,
                                                 &pdsch_pdu->PTRSReOffset,
                                                 pdsch_pdu->NrOfSymbols);
      if (valid_ptrs_setup)
        pdsch_pdu->pduBitmap |= 0x1; // Bit 0: pdschPtrs - Indicates PTRS included (FR2)
    }

    LOG_D(NR_MAC,"Configuring DCI/PDCCH in %d.%d at CCE %d, rnti %x\n", frame,slot,sched_ctrl->cce_index,rnti);
    /* Fill PDCCH DL DCI PDU */
    nfapi_nr_dl_dci_pdu_t *dci_pdu = &pdcch_pdu->dci_pdu[pdcch_pdu->numDlDci];
    pdcch_pdu->numDlDci++;
    dci_pdu->RNTI = rnti;
    if (sched_ctrl->coreset &&
        sched_ctrl->search_space &&
        sched_ctrl->coreset->pdcch_DMRS_ScramblingID &&
        sched_ctrl->search_space->searchSpaceType->present == NR_SearchSpace__searchSpaceType_PR_ue_Specific) {
      dci_pdu->ScramblingId = *sched_ctrl->coreset->pdcch_DMRS_ScramblingID;
      dci_pdu->ScramblingRNTI = rnti;
    } else {
      dci_pdu->ScramblingId = *scc->physCellId;
      dci_pdu->ScramblingRNTI = 0;
    }
    dci_pdu->AggregationLevel = sched_ctrl->aggregation_level;
    dci_pdu->CceIndex = sched_ctrl->cce_index;
    dci_pdu->beta_PDCCH_1_0 = 0;
    dci_pdu->powerControlOffsetSS = 1;

    /* DCI payload */
    dci_pdu_rel15_t dci_payload;
    memset(&dci_payload, 0, sizeof(dci_pdu_rel15_t));
    // bwp indicator
    const int n_dl_bwp = bwp ? UE_info->CellGroup[UE_id]->spCellConfig->spCellConfigDedicated->downlinkBWP_ToAddModList->list.count : 0;
    AssertFatal(n_dl_bwp <= 1, "downlinkBWP_ToAddModList has %d BWP!\n", n_dl_bwp);

    // as per table 7.3.1.1.2-1 in 38.212
    dci_payload.bwp_indicator.val = bwp ? (n_dl_bwp < 4 ? bwp->bwp_Id : bwp->bwp_Id - 1) : 0;
    if (bwp) AssertFatal(bwp->bwp_Dedicated->pdsch_Config->choice.setup->resourceAllocation == NR_PDSCH_Config__resourceAllocation_resourceAllocationType1,
			 "Only frequency resource allocation type 1 is currently supported\n");
    dci_payload.frequency_domain_assignment.val =
        PRBalloc_to_locationandbandwidth0(
            pdsch_pdu->rbSize,
            pdsch_pdu->rbStart,
            pdsch_pdu->BWPSize);
    dci_payload.format_indicator = 1;
    dci_payload.time_domain_assignment.val = ps->time_domain_allocation;
    dci_payload.mcs = sched_pdsch->mcs;
    dci_payload.rv = pdsch_pdu->rvIndex[0];
    dci_payload.harq_pid = current_harq_pid;
    dci_payload.ndi = harq->ndi;
    dci_payload.dai[0].val = (pucch->dai_c-1)&3;
    dci_payload.tpc = sched_ctrl->tpc1; // TPC for PUCCH: table 7.2.1-1 in 38.213
    dci_payload.pucch_resource_indicator = pucch->resource_indicator;
    dci_payload.pdsch_to_harq_feedback_timing_indicator.val = pucch->timing_indicator; // PDSCH to HARQ TI
    dci_payload.antenna_ports.val = ps->dmrs_ports_id;
    dci_payload.dmrs_sequence_initialization.val = pdsch_pdu->SCID;
    LOG_D(NR_MAC,
          "%4d.%2d DCI type 1 payload: freq_alloc %d (%d,%d,%d), "
          "time_alloc %d, vrb to prb %d, mcs %d tb_scaling %d ndi %d rv %d tpc %d ti %d\n",
          frame,
          slot,
          dci_payload.frequency_domain_assignment.val,
          pdsch_pdu->rbStart,
          pdsch_pdu->rbSize,
          pdsch_pdu->BWPSize,
          dci_payload.time_domain_assignment.val,
          dci_payload.vrb_to_prb_mapping.val,
          dci_payload.mcs,
          dci_payload.tb_scaling,
          dci_payload.ndi,
          dci_payload.rv,
          dci_payload.tpc,
          pucch->timing_indicator);

    const long f = sched_ctrl->search_space->searchSpaceType->choice.ue_Specific->dci_Formats;
    int dci_format;
    if (sched_ctrl->search_space) {
       dci_format = f ? NR_DL_DCI_FORMAT_1_1 : NR_DL_DCI_FORMAT_1_0;
    }
    else {
       dci_format = NR_DL_DCI_FORMAT_1_0;
    }
    const int rnti_type = NR_RNTI_C;

    fill_dci_pdu_rel15(scc,
                       UE_info->CellGroup[UE_id],
                       dci_pdu,
                       &dci_payload,
                       dci_format,
                       rnti_type,
                       pdsch_pdu->BWPSize,
                       bwp? bwp->bwp_Id : 0);

    LOG_D(NR_MAC,
          "coreset params: FreqDomainResource %llx, start_symbol %d  n_symb %d\n",
          (unsigned long long)pdcch_pdu->FreqDomainResource,
          pdcch_pdu->StartSymbolIndex,
          pdcch_pdu->DurationSymbols);

    if (harq->round != 0) { /* retransmission */
      /* we do not have to do anything, since we do not require to get data
       * from RLC or encode MAC CEs. The TX_req structure is filled below 
       * or copy data to FAPI structures */
      LOG_D(NR_MAC,
            "%d.%2d DL retransmission UE %d/RNTI %04x HARQ PID %d round %d NDI %d\n",
            frame,
            slot,
            UE_id,
            rnti,
            current_harq_pid,
            harq->round,
            harq->ndi);

      AssertFatal(harq->sched_pdsch.tb_size == TBS,
                  "UE %d mismatch between scheduled TBS and buffered TB for HARQ PID %d\n",
                  UE_id,
                  current_harq_pid);

      T(T_GNB_MAC_RETRANSMISSION_DL_PDU_WITH_DATA, T_INT(module_id), T_INT(CC_id), T_INT(rnti),
        T_INT(frame), T_INT(slot), T_INT(current_harq_pid), T_INT(harq->round), T_BUFFER(harq->tb, TBS));
    } else { /* initial transmission */

      LOG_D(NR_MAC, "[%s] Initial HARQ transmission in %d.%d\n", __FUNCTION__, frame, slot);

      uint8_t *buf = (uint8_t *) harq->tb;

      /* first, write all CEs that might be there */
      int written = nr_write_ce_dlsch_pdu(module_id,
                                          sched_ctrl,
                                          (unsigned char *)buf,
                                          255, // no drx
                                          NULL); // contention res id
      buf += written;
      int size = TBS - written;
      DevAssert(size >= 0);

      /* next, get RLC data */

      // const int lcid = DL_SCH_LCID_DTCH;
      const int lcid = sched_ctrl->lcid_to_schedule;
      int dlsch_total_bytes = 0;
      start_meas(&gNB_mac->rlc_data_req);
      if (sched_ctrl->num_total_bytes > 0) {
        tbs_size_t len = 0;
        while (size > 3) {
          // we do not know how much data we will get from RLC, i.e., whether it
          // will be longer than 256B or not. Therefore, reserve space for long header, then
          // fetch data, then fill real length
          NR_MAC_SUBHEADER_LONG *header = (NR_MAC_SUBHEADER_LONG *) buf;
          buf += 3;
          size -= 3;

          /* limit requested number of bytes to what preprocessor specified, or
           * such that TBS is full */
          const rlc_buffer_occupancy_t ndata = min(sched_ctrl->rlc_status[lcid].bytes_in_buffer, size);

          len = mac_rlc_data_req(module_id,
                                 rnti,
                                 module_id,
                                 frame,
                                 ENB_FLAG_YES,
                                 MBMS_FLAG_NO,
                                 lcid,
                                 ndata,
                                 (char *)buf,
                                 0,
                                 0);

          LOG_D(NR_MAC,
                "%4d.%2d RNTI %04x: %d bytes from %s %d (ndata %d, remaining size %d)\n",
                frame,
                slot,
                rnti,
                len,
                lcid < 4 ? "DCCH" : "DTCH",
                lcid,
                ndata,
                size);
          if (len == 0)
            break;

          header->R = 0;
          header->F = 1;
          header->LCID = lcid;
          header->L1 = (len >> 8) & 0xff;
          header->L2 = len & 0xff;
          size -= len;
          buf += len;
          dlsch_total_bytes += len;
        }
        if (len == 0) {
          /* RLC did not have data anymore, mark buffer as unused */
          buf -= 3;
          size += 3;
        }
      }
      else if (get_softmodem_params()->phy_test || get_softmodem_params()->do_ra || get_softmodem_params()->sa) {
        /* we will need the large header, phy-test typically allocates all
         * resources and fills to the last byte below */
        NR_MAC_SUBHEADER_LONG *header = (NR_MAC_SUBHEADER_LONG *) buf;
        buf += 3;
        size -= 3;
        DevAssert(size > 0);
        LOG_D(NR_MAC, "Configuring DL_TX in %d.%d: TBS %d with %d B of random data\n", frame, slot, TBS, size);
        // fill dlsch_buffer with random data
        for (int i = 0; i < size; i++)
          buf[i] = lrand48() & 0xff;
        header->R = 0;
        header->F = 1;
        header->LCID = DL_SCH_LCID_PADDING;
        header->L1 = (size >> 8) & 0xff;
        header->L2 = size & 0xff;
        size -= size;
        buf += size;
        dlsch_total_bytes += size;
      }
      stop_meas(&gNB_mac->rlc_data_req);

      // Add padding header and zero rest out if there is space left
      if (size > 0) {
        NR_MAC_SUBHEADER_FIXED *padding = (NR_MAC_SUBHEADER_FIXED *) buf;
        padding->R = 0;
        padding->LCID = DL_SCH_LCID_PADDING;
        size -= 1;
        buf += 1;
        while (size > 0) {
          *buf = 0;
          buf += 1;
          size -= 1;
        }
      }

      UE_info->mac_stats[UE_id].dlsch_total_bytes += TBS;
      UE_info->mac_stats[UE_id].dlsch_current_bytes = TBS;
      UE_info->mac_stats[UE_id].lc_bytes_tx[lcid] += dlsch_total_bytes;

      /* save retransmission information */
      harq->sched_pdsch = *sched_pdsch;
      /* save which time allocation has been used, to be used on
       * retransmissions */
      harq->sched_pdsch.time_domain_allocation = ps->time_domain_allocation;

      // ta command is sent, values are reset
      if (sched_ctrl->ta_apply) {
        sched_ctrl->ta_apply = false;
        sched_ctrl->ta_frame = frame;
        LOG_D(NR_MAC,
              "%d.%2d UE %d TA scheduled, resetting TA frame\n",
              frame,
              slot,
              UE_id);
      }

      T(T_GNB_MAC_DL_PDU_WITH_DATA, T_INT(module_id), T_INT(CC_id), T_INT(rnti),
        T_INT(frame), T_INT(slot), T_INT(current_harq_pid), T_BUFFER(harq->tb, TBS));
    }

    const int ntx_req = gNB_mac->TX_req[CC_id].Number_of_PDUs;
    nfapi_nr_pdu_t *tx_req = &gNB_mac->TX_req[CC_id].pdu_list[ntx_req];
    tx_req->PDU_length = TBS;
    tx_req->PDU_index  = pduindex;
    tx_req->num_TLV = 1;
    tx_req->TLVs[0].length = TBS + 2;
    memcpy(tx_req->TLVs[0].value.direct, harq->tb, TBS);
    gNB_mac->TX_req[CC_id].Number_of_PDUs++;
    gNB_mac->TX_req[CC_id].SFN = frame;
    gNB_mac->TX_req[CC_id].Slot = slot;

    /* mark UE as scheduled */
    sched_pdsch->rbSize = 0;
  }
}<|MERGE_RESOLUTION|>--- conflicted
+++ resolved
@@ -1050,12 +1050,7 @@
     harq->is_waiting = true;
     UE_info->mac_stats[UE_id].dlsch_rounds[harq->round]++;
 
-<<<<<<< HEAD
-    LOG_I(NR_MAC,
-          "%4d.%2d [DLSCH/PDSCH/PUCCH] UE %d RNTI %04x DCI L %d start %3d RBs %3d startSymbol %2d nb_symbol %2d dmrspos %x MCS %2d TBS %4d HARQ PID %2d round %d RV %d NDI %d dl_data_to_ULACK %d (%d.%d) PUCCH allocation %d TPC %d\n",
-=======
     LOG_D(NR_MAC,"%4d.%2d [DLSCH/PDSCH/PUCCH] UE %d RNTI %04x DCI L %d start %3d RBs %3d startSymbol %2d nb_symbol %2d dmrspos %x MCS %2d nrOfLayers %d TBS %4d HARQ PID %2d round %d RV %d NDI %d dl_data_to_ULACK %d (%d.%d) PUCCH allocation %d TPC %d\n",
->>>>>>> 74fd3f02
           frame,
           slot,
           UE_id,
