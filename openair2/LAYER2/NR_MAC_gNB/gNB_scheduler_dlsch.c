--- conflicted
+++ resolved
@@ -63,6 +63,7 @@
   const int bwp_id = bwp ? bwp->bwp_Id : 0;
   if (nrmac->preferred_dl_tda[bwp_id])
     return;
+
   /* there is a mixed slot only when in TDD */
   NR_ServingCellConfigCommon_t *scc = nrmac->common_channels->ServingCellConfigCommon;
   const NR_TDD_UL_DL_Pattern_t *tdd =
@@ -487,14 +488,8 @@
   int rbStart = NRRIV2PRBOFFSET(genericParameters->locationAndBandwidth, MAX_BWP_SIZE);
 
   NR_pdsch_semi_static_t *ps = &sched_ctrl->pdsch_semi_static;
-<<<<<<< HEAD
   const long f = (sched_ctrl->active_bwp ||bwpd) ? sched_ctrl->search_space->searchSpaceType->choice.ue_Specific->dci_Formats : 0;
   const uint8_t num_dmrs_cdm_grps_no_data = (sched_ctrl->active_bwp ||bwpd) ? (f ? 1 : (ps->nrOfSymbols == 2 ? 1 : 2)) : (ps->nrOfSymbols == 2 ? 1 : 2);
-=======
-  const long f = sched_ctrl->search_space->searchSpaceType->choice.ue_Specific->dci_Formats;
-  const uint8_t num_dmrs_cdm_grps_no_data = (sched_ctrl->active_bwp ||bwpd) ? (f ? 1 : (ps->nrOfSymbols == 2 ? 1 : 2)) : (ps->nrOfSymbols == 2 ? 1 : 2);
-
->>>>>>> 18e51299
   int rbSize = 0;
   bool is_mixed_slot = is_xlsch_in_slot(RC.nrmac[module_id]->dlsch_slot_bitmap[slot / 64], slot) &&
                        is_xlsch_in_slot(RC.nrmac[module_id]->ulsch_slot_bitmap[slot / 64], slot);
@@ -517,12 +512,7 @@
     /* check whether we need to switch the TDA allocation since the last
      * (re-)transmission */
     if (ps->time_domain_allocation != tda || ps->numDmrsCdmGrpsNoData != num_dmrs_cdm_grps_no_data)
-<<<<<<< HEAD
       nr_set_pdsch_semi_static(scc, cg, sched_ctrl->active_bwp, bwpd, tda, f, ps);
-=======
-      nr_set_pdsch_semi_static(
-          scc, cg, sched_ctrl->active_bwp,bwpd, tda, num_dmrs_cdm_grps_no_data, ps);
->>>>>>> 18e51299
   } else {
     /* the retransmission will use a different time domain allocation, check
      * that we have enough resources */
@@ -531,13 +521,8 @@
     while (rbStart + rbSize < bwpSize && rballoc_mask[rbStart + rbSize])
       rbSize++;
     NR_pdsch_semi_static_t temp_ps;
-<<<<<<< HEAD
     temp_ps.nrOfLayers = 1;
     nr_set_pdsch_semi_static(scc, cg, sched_ctrl->active_bwp, bwpd, tda, f, &temp_ps);
-=======
-    nr_set_pdsch_semi_static(
-        scc, cg, sched_ctrl->active_bwp, bwpd, tda, num_dmrs_cdm_grps_no_data, &temp_ps);
->>>>>>> 18e51299
     uint32_t new_tbs;
     uint16_t new_rbSize;
     bool success = nr_find_nb_rb(retInfo->Qm,
@@ -570,11 +555,7 @@
 
   /* Find PUCCH occasion: if it fails, undo CCE allocation (undoing PUCCH
    * allocation after CCE alloc fail would be more complex) */
-<<<<<<< HEAD
   const int alloc = nr_acknack_scheduling(module_id, UE_id, frame, slot, -1, 0);
-=======
-  const int alloc = nr_acknack_scheduling(module_id, UE_id, frame, slot, -1,0);
->>>>>>> 18e51299
   if (alloc<0) {
     LOG_D(MAC,
           "%s(): could not find PUCCH for UE %d/%04x@%d.%d\n",
@@ -632,10 +613,6 @@
     NR_pdsch_semi_static_t *ps = &sched_ctrl->pdsch_semi_static;
     /* get the PID of a HARQ process awaiting retrnasmission, or -1 otherwise */
     sched_pdsch->dl_harq_pid = sched_ctrl->retrans_dl_harq.head;
-
-    NR_CellGroupConfig_t *cg = UE_info->CellGroup[UE_id];
-    NR_BWP_DownlinkDedicated_t *bwpd= cg ? cg->spCellConfig->spCellConfigDedicated->initialDownlinkBWP:NULL;
-
 
     /* Calculate Throughput */
     const float a = 0.0005f; // corresponds to 200ms window
@@ -747,18 +724,10 @@
     const int tda = sched_ctrl->active_bwp ? RC.nrmac[module_id]->preferred_dl_tda[sched_ctrl->active_bwp->bwp_Id][slot] : (0+(is_mixed_slot?1:0));
     NR_sched_pdsch_t *sched_pdsch = &sched_ctrl->sched_pdsch;
     NR_pdsch_semi_static_t *ps = &sched_ctrl->pdsch_semi_static;
-<<<<<<< HEAD
     const long f = (sched_ctrl->active_bwp || bwpd) ? sched_ctrl->search_space->searchSpaceType->choice.ue_Specific->dci_Formats : 0;
     const uint8_t num_dmrs_cdm_grps_no_data = (sched_ctrl->active_bwp || bwpd) ? (f ? 1 : (ps->nrOfSymbols == 2 ? 1 : 2)) : (ps->nrOfSymbols == 2 ? 1 : 2);
     if (ps->time_domain_allocation != tda || ps->numDmrsCdmGrpsNoData != num_dmrs_cdm_grps_no_data)
       nr_set_pdsch_semi_static(scc, UE_info->CellGroup[UE_id], sched_ctrl->active_bwp, bwpd, tda, f, ps);
-=======
-    const long f = sched_ctrl->search_space->searchSpaceType->choice.ue_Specific->dci_Formats;
-    const uint8_t num_dmrs_cdm_grps_no_data = (sched_ctrl->active_bwp || bwpd) ? (f ? 1 : (ps->nrOfSymbols == 2 ? 1 : 2)) : (ps->nrOfSymbols == 2 ? 1 : 2);
-    if (ps->time_domain_allocation != tda || ps->numDmrsCdmGrpsNoData != num_dmrs_cdm_grps_no_data)
-      nr_set_pdsch_semi_static(
-          scc, UE_info->CellGroup[UE_id], sched_ctrl->active_bwp, bwpd, tda, num_dmrs_cdm_grps_no_data, ps);
->>>>>>> 18e51299
     sched_pdsch->Qm = nr_get_Qm_dl(sched_pdsch->mcs, ps->mcsTableIdx);
     sched_pdsch->R = nr_get_code_rate_dl(sched_pdsch->mcs, ps->mcsTableIdx);
     sched_pdsch->pucch_allocation = alloc;
@@ -864,7 +833,6 @@
   if (!is_xlsch_in_slot(gNB_mac->dlsch_slot_bitmap[slot / 64], slot))
     return;
 
-
   /* PREPROCESSOR */
   gNB_mac->pre_processor_dl(module_id, frame, slot);
 
@@ -935,11 +903,7 @@
     harq->is_waiting = true;
     UE_info->mac_stats[UE_id].dlsch_rounds[harq->round]++;
 
-<<<<<<< HEAD
     LOG_D(NR_MAC,
-=======
-    LOG_I(NR_MAC,
->>>>>>> 18e51299
           "%4d.%2d [DLSCH/PDSCH/PUCCH] UE %d RNTI %04x DCI L %d start %3d RBs %3d startSymbol %2d nb_symbol %2d dmrspos %x MCS %2d TBS %4d HARQ PID %2d round %d RV %d NDI %d dl_data_to_ULACK %d (%d.%d) TPC %d\n",
           frame,
           slot,
@@ -950,11 +914,7 @@
           sched_pdsch->rbSize,
           ps->startSymbolIndex,
           ps->nrOfSymbols,
-<<<<<<< HEAD
           ps->dl_dmrs_symb_pos,
-=======
-          ps->dl_dmrs_symb_pos, 
->>>>>>> 18e51299
           sched_pdsch->mcs,
           TBS,
           current_harq_pid,
@@ -984,11 +944,7 @@
       dl_tti_pdcch_pdu->PDUSize = (uint8_t)(2+sizeof(nfapi_nr_dl_tti_pdcch_pdu));
       dl_req->nPDUs += 1;
       pdcch_pdu = &dl_tti_pdcch_pdu->pdcch_pdu.pdcch_pdu_rel15;
-<<<<<<< HEAD
       LOG_D(NR_MAC,"Trying to configure DL pdcch for UE %d, bwp %d, cs %d\n",UE_id,bwpid,coresetid);
-=======
-      LOG_I(NR_MAC,"Trying to configure DL pdcch for UE %d, bwp %d, cs %d\n",UE_id,bwpid,coresetid);
->>>>>>> 18e51299
       NR_SearchSpace_t *ss = (bwp||bwpd) ? sched_ctrl->search_space:gNB_mac->sched_ctrlCommon->search_space;
       NR_ControlResourceSet_t *coreset = (bwp||bwpd)? sched_ctrl->coreset:gNB_mac->sched_ctrlCommon->coreset;
       nr_configure_pdcch(pdcch_pdu, ss, coreset, scc, genericParameters, NULL);
@@ -1146,11 +1102,7 @@
     }
     else {
        dci_format = NR_DL_DCI_FORMAT_1_0;
-<<<<<<< HEAD
-    }
-=======
-    } 
->>>>>>> 18e51299
+    }
     const int rnti_type = NR_RNTI_C;
 
     fill_dci_pdu_rel15(scc,
