--- conflicted
+++ resolved
@@ -649,28 +649,6 @@
     sched_pdsch->Qm = nr_get_Qm_dl(sched_pdsch->mcs, ps->mcsTableIdx);
     sched_pdsch->R = nr_get_code_rate_dl(sched_pdsch->mcs, ps->mcsTableIdx);
 
-<<<<<<< HEAD
-    const uint8_t N_PRB_DMRS =
-        getN_PRB_DMRS(sched_ctrl->active_bwp, sched_ctrl->numDmrsCdmGrpsNoData);
-    int startSymbol;
-    int nrOfSymbols;
-    getStartNrOfSymbols(sched_ctrl->active_bwp,
-        sched_ctrl->time_domain_allocation,
-        &startSymbol,
-        &nrOfSymbols);
-
-    int mappingtype = sched_ctrl->active_bwp->bwp_Common->pdsch_ConfigCommon->choice.setup->pdsch_TimeDomainAllocationList->list.array[sched_ctrl->time_domain_allocation]->mappingType;
-    const NR_ServingCellConfigCommon_t *scc = RC.nrmac[module_id]->common_channels->ServingCellConfigCommon;
-    const uint8_t N_DMRS_SLOT = get_num_dmrs_symbols(
-        sched_ctrl->active_bwp->bwp_Dedicated->pdsch_Config->choice.setup,
-        scc->dmrs_TypeA_Position,
-        nrOfSymbols,
-        startSymbol,
-        mappingtype);
-
-    int rbSize = 0;
-=======
->>>>>>> d953b253
     uint32_t TBS = 0;
     uint16_t rbSize;
     const int oh = 2 + (sched_ctrl->num_total_bytes >= 256)
@@ -802,30 +780,6 @@
     const rnti_t rnti = UE_info->rnti[UE_id];
 
     /* POST processing */
-<<<<<<< HEAD
-    struct NR_PDSCH_TimeDomainResourceAllocationList *tdaList =
-      sched_ctrl->active_bwp->bwp_Common->pdsch_ConfigCommon->choice.setup->pdsch_TimeDomainAllocationList;
-    AssertFatal(sched_ctrl->time_domain_allocation < tdaList->list.count,
-                "time_domain_allocation %d>=%d\n",
-                sched_ctrl->time_domain_allocation,
-                tdaList->list.count);
-
-    const int startSymbolAndLength =
-      tdaList->list.array[sched_ctrl->time_domain_allocation]->startSymbolAndLength;
-    int mappingtype = tdaList->list.array[sched_ctrl->time_domain_allocation]->mappingType;
-    int startSymbolIndex, nrOfSymbols;
-    SLIV2SL(startSymbolAndLength, &startSymbolIndex, &nrOfSymbols);
-
-    uint8_t N_PRB_DMRS =
-        getN_PRB_DMRS(sched_ctrl->active_bwp, sched_ctrl->numDmrsCdmGrpsNoData);
-    uint8_t N_DMRS_SLOT = get_num_dmrs_symbols(sched_ctrl->active_bwp->bwp_Dedicated->pdsch_Config->choice.setup,
-                                               RC.nrmac[module_id]->common_channels->ServingCellConfigCommon->dmrs_TypeA_Position ,
-                                               nrOfSymbols,
-                                               startSymbolIndex,
-                                               mappingtype);
-    const nfapi_nr_dmrs_type_e dmrsConfigType = getDmrsConfigType(sched_ctrl->active_bwp);
-=======
->>>>>>> d953b253
     const int nrOfLayers = 1;
     const uint16_t R = sched_pdsch->R;
     const uint8_t Qm = sched_pdsch->Qm;
@@ -940,18 +894,8 @@
     pdsch_pdu->refPoint = 0; // Point A
 
     // DMRS
-<<<<<<< HEAD
-    pdsch_pdu->dlDmrsSymbPos =
-        fill_dmrs_mask(bwp->bwp_Dedicated->pdsch_Config->choice.setup,
-                       scc->dmrs_TypeA_Position,
-                       nrOfSymbols,
-                       startSymbolIndex,
-                       mappingtype);
-    pdsch_pdu->dmrsConfigType = dmrsConfigType;
-=======
     pdsch_pdu->dlDmrsSymbPos = ps->dl_dmrs_symb_pos;
     pdsch_pdu->dmrsConfigType = ps->dmrsConfigType;
->>>>>>> d953b253
     pdsch_pdu->dlDmrsScramblingId = *scc->physCellId;
     pdsch_pdu->SCID = 0;
     pdsch_pdu->numDmrsCdmGrpsNoData = ps->numDmrsCdmGrpsNoData;
