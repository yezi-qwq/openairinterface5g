/*
 * Licensed to the OpenAirInterface (OAI) Software Alliance under one or more
 * contributor license agreements.  See the NOTICE file distributed with
 * this work for additional information regarding copyright ownership.
 * The OpenAirInterface Software Alliance licenses this file to You under
 * the OAI Public License, Version 1.1  (the "License"); you may not use this file
 * except in compliance with the License.
 * You may obtain a copy of the License at
 *
 *      http://www.openairinterface.org/?page_id=698
 *
 * Unless required by applicable law or agreed to in writing, software
 * distributed under the License is distributed on an "AS IS" BASIS,
 * WITHOUT WARRANTIES OR CONDITIONS OF ANY KIND, either express or implied.
 * See the License for the specific language governing permissions and
 * limitations under the License.
 *-------------------------------------------------------------------------------
 * For more information about the OpenAirInterface (OAI) Software Alliance:
 *      contact@openairinterface.org
 */

/*! \file       gNB_scheduler_dlsch.c
 * \brief       procedures related to gNB for the DLSCH transport channel
 * \author      Guido Casati
 * \date        2019
 * \email:      guido.casati@iis.fraunhofe.de
 * \version     1.0
 * @ingroup     _mac

 */

/*PHY*/
#include "PHY/CODING/coding_defs.h"
#include "PHY/defs_nr_common.h"
#include "common/utils/nr/nr_common.h"
#include "PHY/NR_TRANSPORT/nr_transport_common_proto.h"
/*MAC*/
#include "NR_MAC_COMMON/nr_mac.h"
#include "NR_MAC_gNB/nr_mac_gNB.h"
#include "NR_MAC_COMMON/nr_mac_extern.h"
#include "LAYER2/NR_MAC_gNB/mac_proto.h"

/*NFAPI*/
#include "nfapi_nr_interface.h"
/*TAG*/
#include "NR_TAG-Id.h"

/*Softmodem params*/
#include "executables/softmodem-common.h"
#include "../../../nfapi/oai_integration/vendor_ext.h"

////////////////////////////////////////////////////////
/////* DLSCH MAC PDU generation (6.1.2 TS 38.321) */////
////////////////////////////////////////////////////////
#define OCTET 8
#define HALFWORD 16
#define WORD 32
//#define SIZE_OF_POINTER sizeof (void *)
static int loop_dcch_dtch = DL_SCH_LCID_DTCH;

void calculate_preferred_dl_tda(module_id_t module_id, const NR_BWP_Downlink_t *bwp)
{
  gNB_MAC_INST *nrmac = RC.nrmac[module_id];
  const int bwp_id = bwp ? bwp->bwp_Id : 0;
  if (nrmac->preferred_dl_tda[bwp_id])
    return;
  /* there is a mixed slot only when in TDD */
  NR_ServingCellConfigCommon_t *scc = nrmac->common_channels->ServingCellConfigCommon;
  const NR_TDD_UL_DL_Pattern_t *tdd =
      scc->tdd_UL_DL_ConfigurationCommon ? &scc->tdd_UL_DL_ConfigurationCommon->pattern1 : NULL;
  const int symb_dlMixed = tdd ? (1 << tdd->nrofDownlinkSymbols) - 1 : 0;

  int target_ss;
  if (bwp) {
    target_ss = NR_SearchSpace__searchSpaceType_PR_ue_Specific;
  }
  else {
    target_ss = NR_SearchSpace__searchSpaceType_PR_common;
  }
  NR_SearchSpace_t *search_space = get_searchspace(scc, bwp ? bwp->bwp_Dedicated : NULL, target_ss);
  const NR_ControlResourceSet_t *coreset = get_coreset(scc, bwp ? bwp->bwp_Dedicated : NULL, search_space, target_ss);

  // get coreset symbol "map"
  const uint16_t symb_coreset = (1 << coreset->duration) - 1;

  /* check that TDA index 0 fits into DL and does not overlap CORESET */
  const struct NR_PDSCH_TimeDomainResourceAllocationList *tdaList =
      bwp->bwp_Common->pdsch_ConfigCommon->choice.setup->pdsch_TimeDomainAllocationList;
  AssertFatal(tdaList->list.count >= 1, "need to have at least one TDA for DL slots\n");
  const NR_PDSCH_TimeDomainResourceAllocation_t *tdaP_DL = tdaList->list.array[0];
  AssertFatal(!tdaP_DL->k0 || *tdaP_DL->k0 == 0,
              "TimeDomainAllocation at index 1: non-null k0 (%ld) is not supported by the scheduler\n",
              *tdaP_DL->k0);
  int start, len;
  SLIV2SL(tdaP_DL->startSymbolAndLength, &start, &len);
  const uint16_t symb_tda = ((1 << len) - 1) << start;
  // check whether coreset and TDA overlap: then we cannot use it. Note that
  // here we assume that the coreset is scheduled every slot (which it
  // currently is) and starting at symbol 0
  AssertFatal((symb_coreset & symb_tda) == 0, "TDA index 0 for DL overlaps with CORESET\n");

  /* check that TDA index 1 fits into DL part of mixed slot, if it exists */
  int tdaMi = -1;
  if (tdaList->list.count > 1) {
    const NR_PDSCH_TimeDomainResourceAllocation_t *tdaP_Mi = tdaList->list.array[1];
    AssertFatal(!tdaP_Mi->k0 || *tdaP_Mi->k0 == 0,
                "TimeDomainAllocation at index 1: non-null k0 (%ld) is not supported by the scheduler\n",
                *tdaP_Mi->k0);
    int start, len;
    SLIV2SL(tdaP_Mi->startSymbolAndLength, &start, &len);
    const uint16_t symb_tda = ((1 << len) - 1) << start;
    // check whether coreset and TDA overlap: then, we cannot use it. Also,
    // check whether TDA is entirely within mixed slot DL. Note that
    // here we assume that the coreset is scheduled every slot (which it
    // currently is)
    if ((symb_coreset & symb_tda) == 0 && (symb_dlMixed & symb_tda) == symb_tda) {
      tdaMi = 1;
    } else {
      LOG_E(MAC,
            "TDA index 1 DL overlaps with CORESET or is not entirely in mixed slot (symb_coreset %x symb_dlMixed %x symb_tda %x), won't schedule DL mixed slot\n",
            symb_coreset,
            symb_dlMixed,
            symb_tda);
    }
  }

  const uint8_t slots_per_frame[5] = {10, 20, 40, 80, 160};
  const int n = slots_per_frame[*scc->ssbSubcarrierSpacing];
  nrmac->preferred_dl_tda[bwp_id] = malloc(n * sizeof(*nrmac->preferred_dl_tda[bwp_id]));

  const int nr_mix_slots = tdd ? tdd->nrofDownlinkSymbols != 0 || tdd->nrofUplinkSymbols != 0 : 0;
  const int nr_slots_period = tdd ? tdd->nrofDownlinkSlots + tdd->nrofUplinkSlots + nr_mix_slots : n;
  for (int i = 0; i < n; ++i) {
    nrmac->preferred_dl_tda[bwp_id][i] = -1;
    if (!tdd || i % nr_slots_period < tdd->nrofDownlinkSlots)
      nrmac->preferred_dl_tda[bwp_id][i] = 0;
    else if (tdd && nr_mix_slots && i % nr_slots_period == tdd->nrofDownlinkSlots)
      nrmac->preferred_dl_tda[bwp_id][i] = tdaMi;
    LOG_D(MAC, "slot %d preferred_dl_tda %d\n", i, nrmac->preferred_dl_tda[bwp_id][i]);
  }
}

// Compute and write all MAC CEs and subheaders, and return number of written
// bytes
int nr_write_ce_dlsch_pdu(module_id_t module_idP,
                          const NR_UE_sched_ctrl_t *ue_sched_ctl,
                          unsigned char *mac_pdu,
                          unsigned char drx_cmd,
                          unsigned char *ue_cont_res_id)
{
  gNB_MAC_INST *gNB = RC.nrmac[module_idP];
  NR_MAC_SUBHEADER_FIXED *mac_pdu_ptr = (NR_MAC_SUBHEADER_FIXED *) mac_pdu;
  uint8_t last_size = 0;
  int offset = 0, mac_ce_size, i, timing_advance_cmd, tag_id = 0;
  // MAC CEs
  uint8_t mac_header_control_elements[16], *ce_ptr;
  ce_ptr = &mac_header_control_elements[0];

  // DRX command subheader (MAC CE size 0)
  if (drx_cmd != 255) {
    mac_pdu_ptr->R = 0;
    mac_pdu_ptr->LCID = DL_SCH_LCID_DRX;
    //last_size = 1;
    mac_pdu_ptr++;
  }

  // Timing Advance subheader
  /* This was done only when timing_advance_cmd != 31
  // now TA is always send when ta_timer resets regardless of its value
  // this is done to avoid issues with the timeAlignmentTimer which is
  // supposed to monitor if the UE received TA or not */
  if (ue_sched_ctl->ta_apply) {
    mac_pdu_ptr->R = 0;
    mac_pdu_ptr->LCID = DL_SCH_LCID_TA_COMMAND;
    //last_size = 1;
    mac_pdu_ptr++;
    // TA MAC CE (1 octet)
    timing_advance_cmd = ue_sched_ctl->ta_update;
    AssertFatal(timing_advance_cmd < 64, "timing_advance_cmd %d > 63\n", timing_advance_cmd);
    ((NR_MAC_CE_TA *) ce_ptr)->TA_COMMAND = timing_advance_cmd;    //(timing_advance_cmd+31)&0x3f;

    if (gNB->tag->tag_Id != 0) {
      tag_id = gNB->tag->tag_Id;
      ((NR_MAC_CE_TA *) ce_ptr)->TAGID = tag_id;
    }

    LOG_D(NR_MAC, "NR MAC CE timing advance command = %d (%d) TAG ID = %d\n", timing_advance_cmd, ((NR_MAC_CE_TA *) ce_ptr)->TA_COMMAND, tag_id);
    mac_ce_size = sizeof(NR_MAC_CE_TA);
    // Copying  bytes for MAC CEs to the mac pdu pointer
    memcpy((void *) mac_pdu_ptr, (void *) ce_ptr, mac_ce_size);
    ce_ptr += mac_ce_size;
    mac_pdu_ptr += (unsigned char) mac_ce_size;


  }

  // Contention resolution fixed subheader and MAC CE
  if (ue_cont_res_id) {
    mac_pdu_ptr->R = 0;
    mac_pdu_ptr->LCID = DL_SCH_LCID_CON_RES_ID;
    mac_pdu_ptr++;
    //last_size = 1;
    // contention resolution identity MAC ce has a fixed 48 bit size
    // this contains the UL CCCH SDU. If UL CCCH SDU is longer than 48 bits,
    // it contains the first 48 bits of the UL CCCH SDU
    LOG_T(NR_MAC, "[gNB ][RAPROC] Generate contention resolution msg: %x.%x.%x.%x.%x.%x\n",
          ue_cont_res_id[0], ue_cont_res_id[1], ue_cont_res_id[2],
          ue_cont_res_id[3], ue_cont_res_id[4], ue_cont_res_id[5]);
    // Copying bytes (6 octects) to CEs pointer
    mac_ce_size = 6;
    memcpy(ce_ptr, ue_cont_res_id, mac_ce_size);
    // Copying bytes for MAC CEs to mac pdu pointer
    memcpy((void *) mac_pdu_ptr, (void *) ce_ptr, mac_ce_size);
    ce_ptr += mac_ce_size;
    mac_pdu_ptr += (unsigned char) mac_ce_size;
  }

  //TS 38.321 Sec 6.1.3.15 TCI State indication for UE Specific PDCCH MAC CE SubPDU generation
  if (ue_sched_ctl->UE_mac_ce_ctrl.pdcch_state_ind.is_scheduled) {
    //filling subheader
    mac_pdu_ptr->R = 0;
    mac_pdu_ptr->LCID = DL_SCH_LCID_TCI_STATE_IND_UE_SPEC_PDCCH;
    mac_pdu_ptr++;
    //Creating the instance of CE structure
    NR_TCI_PDCCH  nr_UESpec_TCI_StateInd_PDCCH;
    //filling the CE structre
    nr_UESpec_TCI_StateInd_PDCCH.CoresetId1 = ((ue_sched_ctl->UE_mac_ce_ctrl.pdcch_state_ind.coresetId) & 0xF) >> 1; //extracting MSB 3 bits from LS nibble
    nr_UESpec_TCI_StateInd_PDCCH.ServingCellId = (ue_sched_ctl->UE_mac_ce_ctrl.pdcch_state_ind.servingCellId) & 0x1F; //extracting LSB 5 Bits
    nr_UESpec_TCI_StateInd_PDCCH.TciStateId = (ue_sched_ctl->UE_mac_ce_ctrl.pdcch_state_ind.tciStateId) & 0x7F; //extracting LSB 7 bits
    nr_UESpec_TCI_StateInd_PDCCH.CoresetId2 = (ue_sched_ctl->UE_mac_ce_ctrl.pdcch_state_ind.coresetId) & 0x1; //extracting LSB 1 bit
    LOG_D(NR_MAC, "NR MAC CE TCI state indication for UE Specific PDCCH = %d \n", nr_UESpec_TCI_StateInd_PDCCH.TciStateId);
    mac_ce_size = sizeof(NR_TCI_PDCCH);
    // Copying  bytes for MAC CEs to the mac pdu pointer
    memcpy((void *) mac_pdu_ptr, (void *)&nr_UESpec_TCI_StateInd_PDCCH, mac_ce_size);
    //incrementing the PDU pointer
    mac_pdu_ptr += (unsigned char) mac_ce_size;
  }

  //TS 38.321 Sec 6.1.3.16, SP CSI reporting on PUCCH Activation/Deactivation MAC CE
  if (ue_sched_ctl->UE_mac_ce_ctrl.SP_CSI_reporting_pucch.is_scheduled) {
    //filling the subheader
    mac_pdu_ptr->R = 0;
    mac_pdu_ptr->LCID = DL_SCH_LCID_SP_CSI_REP_PUCCH_ACT;
    mac_pdu_ptr++;
    //creating the instance of CE structure
    NR_PUCCH_CSI_REPORTING nr_PUCCH_CSI_reportingActDeact;
    //filling the CE structure
    nr_PUCCH_CSI_reportingActDeact.BWP_Id = (ue_sched_ctl->UE_mac_ce_ctrl.SP_CSI_reporting_pucch.bwpId) & 0x3; //extracting LSB 2 bibs
    nr_PUCCH_CSI_reportingActDeact.ServingCellId = (ue_sched_ctl->UE_mac_ce_ctrl.SP_CSI_reporting_pucch.servingCellId) & 0x1F; //extracting LSB 5 bits
    nr_PUCCH_CSI_reportingActDeact.S0 = ue_sched_ctl->UE_mac_ce_ctrl.SP_CSI_reporting_pucch.s0tos3_actDeact[0];
    nr_PUCCH_CSI_reportingActDeact.S1 = ue_sched_ctl->UE_mac_ce_ctrl.SP_CSI_reporting_pucch.s0tos3_actDeact[1];
    nr_PUCCH_CSI_reportingActDeact.S2 = ue_sched_ctl->UE_mac_ce_ctrl.SP_CSI_reporting_pucch.s0tos3_actDeact[2];
    nr_PUCCH_CSI_reportingActDeact.S3 = ue_sched_ctl->UE_mac_ce_ctrl.SP_CSI_reporting_pucch.s0tos3_actDeact[3];
    nr_PUCCH_CSI_reportingActDeact.R2 = 0;
    mac_ce_size = sizeof(NR_PUCCH_CSI_REPORTING);
    // Copying MAC CE data to the mac pdu pointer
    memcpy((void *) mac_pdu_ptr, (void *)&nr_PUCCH_CSI_reportingActDeact, mac_ce_size);
    //incrementing the PDU pointer
    mac_pdu_ptr += (unsigned char) mac_ce_size;
  }

  //TS 38.321 Sec 6.1.3.14, TCI State activation/deactivation for UE Specific PDSCH MAC CE
  if (ue_sched_ctl->UE_mac_ce_ctrl.pdsch_TCI_States_ActDeact.is_scheduled) {
    //Computing the number of octects to be allocated for Flexible array member
    //of MAC CE structure
    uint8_t num_octects = (ue_sched_ctl->UE_mac_ce_ctrl.pdsch_TCI_States_ActDeact.highestTciStateActivated) / 8 + 1; //Calculating the number of octects for allocating the memory
    //filling the subheader
    ((NR_MAC_SUBHEADER_SHORT *) mac_pdu_ptr)->R = 0;
    ((NR_MAC_SUBHEADER_SHORT *) mac_pdu_ptr)->F = 0;
    ((NR_MAC_SUBHEADER_SHORT *) mac_pdu_ptr)->LCID = DL_SCH_LCID_TCI_STATE_ACT_UE_SPEC_PDSCH;
    ((NR_MAC_SUBHEADER_SHORT *) mac_pdu_ptr)->L = sizeof(NR_TCI_PDSCH_APERIODIC_CSI) + num_octects * sizeof(uint8_t);
    last_size = 2;
    //Incrementing the PDU pointer
    mac_pdu_ptr += last_size;
    //allocating memory for CE Structure
    NR_TCI_PDSCH_APERIODIC_CSI *nr_UESpec_TCI_StateInd_PDSCH = (NR_TCI_PDSCH_APERIODIC_CSI *)malloc(sizeof(NR_TCI_PDSCH_APERIODIC_CSI) + num_octects * sizeof(uint8_t));
    //initializing to zero
    memset((void *)nr_UESpec_TCI_StateInd_PDSCH, 0, sizeof(NR_TCI_PDSCH_APERIODIC_CSI) + num_octects * sizeof(uint8_t));
    //filling the CE Structure
    nr_UESpec_TCI_StateInd_PDSCH->BWP_Id = (ue_sched_ctl->UE_mac_ce_ctrl.pdsch_TCI_States_ActDeact.bwpId) & 0x3; //extracting LSB 2 Bits
    nr_UESpec_TCI_StateInd_PDSCH->ServingCellId = (ue_sched_ctl->UE_mac_ce_ctrl.pdsch_TCI_States_ActDeact.servingCellId) & 0x1F; //extracting LSB 5 bits

    for(i = 0; i < (num_octects * 8); i++) {
      if(ue_sched_ctl->UE_mac_ce_ctrl.pdsch_TCI_States_ActDeact.tciStateActDeact[i])
        nr_UESpec_TCI_StateInd_PDSCH->T[i / 8] = nr_UESpec_TCI_StateInd_PDSCH->T[i / 8] | (1 << (i % 8));
    }

    mac_ce_size = sizeof(NR_TCI_PDSCH_APERIODIC_CSI) + num_octects * sizeof(uint8_t);
    //Copying  bytes for MAC CEs to the mac pdu pointer
    memcpy((void *) mac_pdu_ptr, (void *)nr_UESpec_TCI_StateInd_PDSCH, mac_ce_size);
    //incrementing the mac pdu pointer
    mac_pdu_ptr += (unsigned char) mac_ce_size;
    //freeing the allocated memory
    free(nr_UESpec_TCI_StateInd_PDSCH);
  }

  //TS38.321 Sec 6.1.3.13 Aperiodic CSI Trigger State Subselection MAC CE
  if (ue_sched_ctl->UE_mac_ce_ctrl.aperi_CSI_trigger.is_scheduled) {
    //Computing the number of octects to be allocated for Flexible array member
    //of MAC CE structure
    uint8_t num_octects = (ue_sched_ctl->UE_mac_ce_ctrl.aperi_CSI_trigger.highestTriggerStateSelected) / 8 + 1; //Calculating the number of octects for allocating the memory
    //filling the subheader
    ((NR_MAC_SUBHEADER_SHORT *) mac_pdu_ptr)->R = 0;
    ((NR_MAC_SUBHEADER_SHORT *) mac_pdu_ptr)->F = 0;
    ((NR_MAC_SUBHEADER_SHORT *) mac_pdu_ptr)->LCID = DL_SCH_LCID_APERIODIC_CSI_TRI_STATE_SUBSEL;
    ((NR_MAC_SUBHEADER_SHORT *) mac_pdu_ptr)->L = sizeof(NR_TCI_PDSCH_APERIODIC_CSI) + num_octects * sizeof(uint8_t);
    last_size = 2;
    //Incrementing the PDU pointer
    mac_pdu_ptr += last_size;
    //allocating memory for CE structure
    NR_TCI_PDSCH_APERIODIC_CSI *nr_Aperiodic_CSI_Trigger = (NR_TCI_PDSCH_APERIODIC_CSI *)malloc(sizeof(NR_TCI_PDSCH_APERIODIC_CSI) + num_octects * sizeof(uint8_t));
    //initializing to zero
    memset((void *)nr_Aperiodic_CSI_Trigger, 0, sizeof(NR_TCI_PDSCH_APERIODIC_CSI) + num_octects * sizeof(uint8_t));
    //filling the CE Structure
    nr_Aperiodic_CSI_Trigger->BWP_Id = (ue_sched_ctl->UE_mac_ce_ctrl.aperi_CSI_trigger.bwpId) & 0x3; //extracting LSB 2 bits
    nr_Aperiodic_CSI_Trigger->ServingCellId = (ue_sched_ctl->UE_mac_ce_ctrl.aperi_CSI_trigger.servingCellId) & 0x1F; //extracting LSB 5 bits
    nr_Aperiodic_CSI_Trigger->R = 0;

    for(i = 0; i < (num_octects * 8); i++) {
      if(ue_sched_ctl->UE_mac_ce_ctrl.aperi_CSI_trigger.triggerStateSelection[i])
        nr_Aperiodic_CSI_Trigger->T[i / 8] = nr_Aperiodic_CSI_Trigger->T[i / 8] | (1 << (i % 8));
    }

    mac_ce_size = sizeof(NR_TCI_PDSCH_APERIODIC_CSI) + num_octects * sizeof(uint8_t);
    // Copying  bytes for MAC CEs to the mac pdu pointer
    memcpy((void *) mac_pdu_ptr, (void *)nr_Aperiodic_CSI_Trigger, mac_ce_size);
    //incrementing the mac pdu pointer
    mac_pdu_ptr += (unsigned char) mac_ce_size;
    //freeing the allocated memory
    free(nr_Aperiodic_CSI_Trigger);
  }

  if (ue_sched_ctl->UE_mac_ce_ctrl.sp_zp_csi_rs.is_scheduled) {
    ((NR_MAC_SUBHEADER_FIXED *) mac_pdu_ptr)->R = 0;
    ((NR_MAC_SUBHEADER_FIXED *) mac_pdu_ptr)->LCID = DL_SCH_LCID_SP_ZP_CSI_RS_RES_SET_ACT;
    mac_pdu_ptr++;
    ((NR_MAC_CE_SP_ZP_CSI_RS_RES_SET *) mac_pdu_ptr)->A_D = ue_sched_ctl->UE_mac_ce_ctrl.sp_zp_csi_rs.act_deact;
    ((NR_MAC_CE_SP_ZP_CSI_RS_RES_SET *) mac_pdu_ptr)->CELLID = ue_sched_ctl->UE_mac_ce_ctrl.sp_zp_csi_rs.serv_cell_id & 0x1F; //5 bits
    ((NR_MAC_CE_SP_ZP_CSI_RS_RES_SET *) mac_pdu_ptr)->BWPID = ue_sched_ctl->UE_mac_ce_ctrl.sp_zp_csi_rs.bwpid & 0x3; //2 bits
    ((NR_MAC_CE_SP_ZP_CSI_RS_RES_SET *) mac_pdu_ptr)->CSIRS_RSC_ID = ue_sched_ctl->UE_mac_ce_ctrl.sp_zp_csi_rs.rsc_id & 0xF; //4 bits
    ((NR_MAC_CE_SP_ZP_CSI_RS_RES_SET *) mac_pdu_ptr)->R = 0;
    LOG_D(NR_MAC, "NR MAC CE of ZP CSIRS Serv cell ID = %d BWPID= %d Rsc set ID = %d\n", ue_sched_ctl->UE_mac_ce_ctrl.sp_zp_csi_rs.serv_cell_id, ue_sched_ctl->UE_mac_ce_ctrl.sp_zp_csi_rs.bwpid,
          ue_sched_ctl->UE_mac_ce_ctrl.sp_zp_csi_rs.rsc_id);
    mac_ce_size = sizeof(NR_MAC_CE_SP_ZP_CSI_RS_RES_SET);
    mac_pdu_ptr += (unsigned char) mac_ce_size;
  }

  if (ue_sched_ctl->UE_mac_ce_ctrl.csi_im.is_scheduled) {
    mac_pdu_ptr->R = 0;
    mac_pdu_ptr->LCID = DL_SCH_LCID_SP_CSI_RS_CSI_IM_RES_SET_ACT;
    mac_pdu_ptr++;
    CSI_RS_CSI_IM_ACT_DEACT_MAC_CE csi_rs_im_act_deact_ce;
    csi_rs_im_act_deact_ce.A_D = ue_sched_ctl->UE_mac_ce_ctrl.csi_im.act_deact;
    csi_rs_im_act_deact_ce.SCID = ue_sched_ctl->UE_mac_ce_ctrl.csi_im.serv_cellid & 0x3F;//gNB_PHY -> ssb_pdu.ssb_pdu_rel15.PhysCellId;
    csi_rs_im_act_deact_ce.BWP_ID = ue_sched_ctl->UE_mac_ce_ctrl.csi_im.bwp_id;
    csi_rs_im_act_deact_ce.R1 = 0;
    csi_rs_im_act_deact_ce.IM = ue_sched_ctl->UE_mac_ce_ctrl.csi_im.im;// IF set CSI IM Rsc id will presesent else CSI IM RSC ID is abscent
    csi_rs_im_act_deact_ce.SP_CSI_RSID = ue_sched_ctl->UE_mac_ce_ctrl.csi_im.nzp_csi_rsc_id;

    if ( csi_rs_im_act_deact_ce.IM ) { //is_scheduled if IM is 1 else this field will not present
      csi_rs_im_act_deact_ce.R2 = 0;
      csi_rs_im_act_deact_ce.SP_CSI_IMID = ue_sched_ctl->UE_mac_ce_ctrl.csi_im.csi_im_rsc_id;
      mac_ce_size = sizeof ( csi_rs_im_act_deact_ce ) - sizeof ( csi_rs_im_act_deact_ce.TCI_STATE );
    } else {
      mac_ce_size = sizeof ( csi_rs_im_act_deact_ce ) - sizeof ( csi_rs_im_act_deact_ce.TCI_STATE ) - 1;
    }

    memcpy ((void *) mac_pdu_ptr, (void *) & ( csi_rs_im_act_deact_ce), mac_ce_size);
    mac_pdu_ptr += (unsigned char) mac_ce_size;

    if (csi_rs_im_act_deact_ce.A_D ) { //Following IE is_scheduled only if A/D is 1
      mac_ce_size = sizeof ( struct TCI_S);

      for ( i = 0; i < ue_sched_ctl->UE_mac_ce_ctrl.csi_im.nb_tci_resource_set_id; i++) {
        csi_rs_im_act_deact_ce.TCI_STATE.R = 0;
        csi_rs_im_act_deact_ce.TCI_STATE.TCI_STATE_ID = ue_sched_ctl->UE_mac_ce_ctrl.csi_im.tci_state_id [i] & 0x7F;
        memcpy ((void *) mac_pdu_ptr, (void *) & (csi_rs_im_act_deact_ce.TCI_STATE), mac_ce_size);
        mac_pdu_ptr += (unsigned char) mac_ce_size;
      }
    }
  }

  // compute final offset
  offset = ((unsigned char *) mac_pdu_ptr - mac_pdu);
  //printf("Offset %d \n", ((unsigned char *) mac_pdu_ptr - mac_pdu));
  return offset;
}

void nr_store_dlsch_buffer(module_id_t module_id,
                           frame_t frame,
                           sub_frame_t slot) {

  NR_UE_info_t *UE_info = &RC.nrmac[module_id]->UE_info;

  for (int UE_id = UE_info->list.head; UE_id >= 0; UE_id = UE_info->list.next[UE_id]) {
    NR_UE_sched_ctrl_t *sched_ctrl = &UE_info->UE_sched_ctrl[UE_id];

    sched_ctrl->num_total_bytes = 0;
    if ((sched_ctrl->lcid_mask&(1<<4)) > 0 && loop_dcch_dtch == DL_SCH_LCID_DCCH1)
      loop_dcch_dtch = DL_SCH_LCID_DTCH;
    else if ((sched_ctrl->lcid_mask&(1<<1)) > 0 && loop_dcch_dtch == DL_SCH_LCID_DTCH)
      loop_dcch_dtch = DL_SCH_LCID_DCCH;
    else if ((sched_ctrl->lcid_mask&(1<<2)) > 0 && loop_dcch_dtch == DL_SCH_LCID_DCCH)
      loop_dcch_dtch = DL_SCH_LCID_DCCH1;

    const int lcid = loop_dcch_dtch;
    // const int lcid = DL_SCH_LCID_DTCH;
    const uint16_t rnti = UE_info->rnti[UE_id];
    sched_ctrl->rlc_status[lcid] = mac_rlc_status_ind(module_id,
                                                      rnti,
                                                      module_id,
                                                      frame,
                                                      slot,
                                                      ENB_FLAG_YES,
                                                      MBMS_FLAG_NO,
                                                      lcid,
                                                      0,
                                                      0);
    sched_ctrl->num_total_bytes += sched_ctrl->rlc_status[lcid].bytes_in_buffer;
    LOG_D(NR_MAC,
        "%d.%d, LCID%d:->DLSCH, RLC status %d bytes. \n",
        frame,
        slot,
        lcid,
        sched_ctrl->num_total_bytes);

    if (sched_ctrl->num_total_bytes == 0
        && !sched_ctrl->ta_apply) /* If TA should be applied, give at least one RB */
      return;

    LOG_D(NR_MAC,
          "[%s][%d.%d], %s%d->DLSCH, RLC status %d bytes TA %d\n",
          __func__,
          frame,
          slot,
          lcid<4?"DCCH":"DTCH",
          lcid,
          sched_ctrl->rlc_status[lcid].bytes_in_buffer,
          sched_ctrl->ta_apply);
  }
}

bool allocate_dl_retransmission(module_id_t module_id,
                                frame_t frame,
                                sub_frame_t slot,
                                uint8_t *rballoc_mask,
                                int *n_rb_sched,
                                int UE_id,
                                int current_harq_pid) {

  const NR_ServingCellConfigCommon_t *scc = RC.nrmac[module_id]->common_channels->ServingCellConfigCommon;
  NR_UE_info_t *UE_info = &RC.nrmac[module_id]->UE_info;
  NR_UE_sched_ctrl_t *sched_ctrl = &UE_info->UE_sched_ctrl[UE_id];
  NR_sched_pdsch_t *retInfo = &sched_ctrl->harq_processes[current_harq_pid].sched_pdsch;
  NR_CellGroupConfig_t *cg = UE_info->CellGroup[UE_id];
  NR_BWP_DownlinkDedicated_t *bwpd= cg ? cg->spCellConfig->spCellConfigDedicated->initialDownlinkBWP:NULL;


  NR_BWP_t *genericParameters = sched_ctrl->active_bwp ?
                                &sched_ctrl->active_bwp->bwp_Common->genericParameters :
                                &RC.nrmac[module_id]->common_channels[0].ServingCellConfigCommon->downlinkConfigCommon->initialDownlinkBWP->genericParameters;

  const uint16_t bwpSize = NRRIV2BW(genericParameters->locationAndBandwidth, MAX_BWP_SIZE);
  int rbStart = NRRIV2PRBOFFSET(genericParameters->locationAndBandwidth, MAX_BWP_SIZE);

  NR_pdsch_semi_static_t *ps = &sched_ctrl->pdsch_semi_static;
  const long f = sched_ctrl->search_space->searchSpaceType->choice.ue_Specific->dci_Formats;
  const uint8_t num_dmrs_cdm_grps_no_data = (sched_ctrl->active_bwp ||bwpd) ? (f ? 1 : (ps->nrOfSymbols == 2 ? 1 : 2)) : (ps->nrOfSymbols == 2 ? 1 : 2);

  int rbSize = 0;
  bool is_mixed_slot = is_xlsch_in_slot(RC.nrmac[module_id]->dlsch_slot_bitmap[slot / 64], slot) &&
                       is_xlsch_in_slot(RC.nrmac[module_id]->ulsch_slot_bitmap[slot / 64], slot);

  const int tda = sched_ctrl->active_bwp ? RC.nrmac[module_id]->preferred_dl_tda[sched_ctrl->active_bwp->bwp_Id][slot] : (0+(is_mixed_slot?1:0));
  if (tda == retInfo->time_domain_allocation) {
    /* Check that there are enough resources for retransmission */
    while (rbSize < retInfo->rbSize) {
      rbStart += rbSize; /* last iteration rbSize was not enough, skip it */
      rbSize = 0;
      while (rbStart < bwpSize && !rballoc_mask[rbStart])
        rbStart++;
      if (rbStart >= bwpSize) {
        LOG_D(NR_MAC, "cannot allocate retransmission for UE %d/RNTI %04x: no resources\n", UE_id, UE_info->rnti[UE_id]);
        return false;
      }
      while (rbStart + rbSize < bwpSize && rballoc_mask[rbStart + rbSize] && rbSize < retInfo->rbSize)
        rbSize++;
    }
    /* check whether we need to switch the TDA allocation since the last
     * (re-)transmission */
    if (ps->time_domain_allocation != tda || ps->numDmrsCdmGrpsNoData != num_dmrs_cdm_grps_no_data)
      nr_set_pdsch_semi_static(
          scc, cg, sched_ctrl->active_bwp,bwpd, tda, num_dmrs_cdm_grps_no_data, ps);
  } else {
    /* the retransmission will use a different time domain allocation, check
     * that we have enough resources */
    while (rbStart < bwpSize && !rballoc_mask[rbStart])
      rbStart++;
    while (rbStart + rbSize < bwpSize && rballoc_mask[rbStart + rbSize])
      rbSize++;
    NR_pdsch_semi_static_t temp_ps;
    nr_set_pdsch_semi_static(
        scc, cg, sched_ctrl->active_bwp, bwpd, tda, num_dmrs_cdm_grps_no_data, &temp_ps);
    uint32_t new_tbs;
    uint16_t new_rbSize;
    bool success = nr_find_nb_rb(retInfo->Qm,
                                 retInfo->R,
                                 temp_ps.nrOfSymbols,
                                 temp_ps.N_PRB_DMRS * temp_ps.N_DMRS_SLOT,
                                 retInfo->tb_size,
                                 rbSize,
                                 &new_tbs,
                                 &new_rbSize);
    if (!success || new_tbs != retInfo->tb_size) {
      LOG_D(MAC, "%s(): new TBsize %d of new TDA does not match old TBS %d\n", __func__, new_tbs, retInfo->tb_size);
      return false; /* the maximum TBsize we might have is smaller than what we need */
    }
    /* we can allocate it. Overwrite the time_domain_allocation, the number
     * of RBs, and the new TB size. The rest is done below */
    retInfo->tb_size = new_tbs;
    retInfo->rbSize = new_rbSize;
    retInfo->time_domain_allocation = tda;
    sched_ctrl->pdsch_semi_static = temp_ps;
  }

  /* Find a free CCE */
  bool freeCCE = find_free_CCE(module_id, slot, UE_id);
  if (!freeCCE) {
    LOG_D(MAC, "%4d.%2d could not find CCE for DL DCI retransmission UE %d/RNTI %04x\n",
          frame, slot, UE_id, UE_info->rnti[UE_id]);
    return false;
  }

  /* Find PUCCH occasion: if it fails, undo CCE allocation (undoing PUCCH
   * allocation after CCE alloc fail would be more complex) */
  const int alloc = nr_acknack_scheduling(module_id, UE_id, frame, slot, -1,0);
  if (alloc<0) {
    LOG_D(MAC,
          "%s(): could not find PUCCH for UE %d/%04x@%d.%d\n",
          __func__,
          UE_id,
          UE_info->rnti[UE_id],
          frame,
          slot);
    int cid = sched_ctrl->coreset->controlResourceSetId;
    UE_info->num_pdcch_cand[UE_id][cid]--;
    int *cce_list = RC.nrmac[module_id]->cce_list[sched_ctrl->active_bwp?sched_ctrl->active_bwp->bwp_Id:0][cid];
    for (int i = 0; i < sched_ctrl->aggregation_level; i++)
      cce_list[sched_ctrl->cce_index + i] = 0;
    return false;
  }

  sched_ctrl->sched_pdsch.pucch_allocation = alloc;

  /* just reuse from previous scheduling opportunity, set new start RB */
  sched_ctrl->sched_pdsch = *retInfo;
  sched_ctrl->sched_pdsch.rbStart = rbStart;

  /* retransmissions: directly allocate */
  *n_rb_sched -= sched_ctrl->sched_pdsch.rbSize;
  for (int rb = 0; rb < sched_ctrl->sched_pdsch.rbSize; rb++)
    rballoc_mask[rb + sched_ctrl->sched_pdsch.rbStart] = 0;
  return true;
}

float thr_ue[MAX_MOBILES_PER_GNB];
uint32_t pf_tbs[3][29]; // pre-computed, approximate TBS values for PF coefficient

void pf_dl(module_id_t module_id,
           frame_t frame,
           sub_frame_t slot,
           NR_list_t *UE_list,
           int max_num_ue,
           int n_rb_sched,
           uint8_t *rballoc_mask) {

  gNB_MAC_INST *mac = RC.nrmac[module_id];
  NR_UE_info_t *UE_info = &mac->UE_info;
  NR_ServingCellConfigCommon_t *scc=mac->common_channels[0].ServingCellConfigCommon;
  float coeff_ue[MAX_MOBILES_PER_GNB];
  // UEs that could be scheduled
  int ue_array[MAX_MOBILES_PER_GNB];
  NR_list_t UE_sched = { .head = -1, .next = ue_array, .tail = -1, .len = MAX_MOBILES_PER_GNB };

  /* Loop UE_info->list to check retransmission */
  for (int UE_id = UE_list->head; UE_id >= 0; UE_id = UE_list->next[UE_id]) {
    if (UE_info->Msg4_ACKed[UE_id] != true) continue;
    NR_UE_sched_ctrl_t *sched_ctrl = &UE_info->UE_sched_ctrl[UE_id];
    if (sched_ctrl->ul_failure==1 && get_softmodem_params()->phy_test==0) continue;
    NR_sched_pdsch_t *sched_pdsch = &sched_ctrl->sched_pdsch;
    NR_pdsch_semi_static_t *ps = &sched_ctrl->pdsch_semi_static;
    /* get the PID of a HARQ process awaiting retrnasmission, or -1 otherwise */
    sched_pdsch->dl_harq_pid = sched_ctrl->retrans_dl_harq.head;

    NR_CellGroupConfig_t *cg = UE_info->CellGroup[UE_id];
    NR_BWP_DownlinkDedicated_t *bwpd= cg ? cg->spCellConfig->spCellConfigDedicated->initialDownlinkBWP:NULL;


    /* Calculate Throughput */
    const float a = 0.0005f; // corresponds to 200ms window
    const uint32_t b = UE_info->mac_stats[UE_id].dlsch_current_bytes;
    thr_ue[UE_id] = (1 - a) * thr_ue[UE_id] + a * b;

    /* retransmission */
    if (sched_pdsch->dl_harq_pid >= 0) {
      /* Allocate retransmission */
      bool r = allocate_dl_retransmission(
          module_id, frame, slot, rballoc_mask, &n_rb_sched, UE_id, sched_pdsch->dl_harq_pid);
      if (!r) {
        LOG_D(NR_MAC, "%4d.%2d retransmission can NOT be allocated\n", frame, slot);
        continue;
      }
      /* reduce max_num_ue once we are sure UE can be allocated, i.e., has CCE */
      max_num_ue--;
      if (max_num_ue < 0) return;
    } else {
      /* Check DL buffer and skip this UE if no bytes and no TA necessary */
      if (sched_ctrl->num_total_bytes == 0 && frame != (sched_ctrl->ta_frame + 10) % 1024)
        continue;

      /* Calculate coeff */
      sched_pdsch->mcs = 9;
      sched_pdsch->nrOfLayers = 1;
      uint32_t tbs = pf_tbs[ps->mcsTableIdx][sched_pdsch->mcs];
      coeff_ue[UE_id] = (float) tbs / thr_ue[UE_id];
      LOG_D(NR_MAC,"b %d, thr_ue[%d] %f, tbs %d, coeff_ue[%d] %f\n",
            b, UE_id, thr_ue[UE_id], tbs, UE_id, coeff_ue[UE_id]);
      /* Create UE_sched list for UEs eligible for new transmission*/
      add_tail_nr_list(&UE_sched, UE_id);
    }
  }

  /* Loop UE_sched to find max coeff and allocate transmission */
  while (max_num_ue > 0 && n_rb_sched > 0 && UE_sched.head >= 0) {

    /* Find max coeff from UE_sched*/
    int *max = &UE_sched.head; /* assume head is max */
    int *p = &UE_sched.next[*max];
    while (*p >= 0) {
      /* if the current one has larger coeff, save for later */
      if (coeff_ue[*p] > coeff_ue[*max])
        max = p;
      p = &UE_sched.next[*p];
    }
    /* remove the max one: do not use remove_nr_list() it goes through the
     * whole list every time. Note that UE_sched.tail might not be set
     * correctly anymore */
    const int UE_id = *max;
    p = &UE_sched.next[*max];
    *max = UE_sched.next[*max];
    *p = -1;
    NR_CellGroupConfig_t *cg = UE_info->CellGroup[UE_id];
    NR_BWP_DownlinkDedicated_t *bwpd= cg ? cg->spCellConfig->spCellConfigDedicated->initialDownlinkBWP:NULL;

    NR_UE_sched_ctrl_t *sched_ctrl = &UE_info->UE_sched_ctrl[UE_id];
    int bwp_Id = sched_ctrl->active_bwp ? sched_ctrl->active_bwp->bwp_Id : 0;
    const uint16_t rnti = UE_info->rnti[UE_id];
    NR_BWP_t *genericParameters = sched_ctrl->active_bwp ?
      &sched_ctrl->active_bwp->bwp_Common->genericParameters:
      &scc->downlinkConfigCommon->initialDownlinkBWP->genericParameters;

    const uint16_t bwpSize = NRRIV2BW(genericParameters->locationAndBandwidth,MAX_BWP_SIZE);
    int rbStart = NRRIV2PRBOFFSET(genericParameters->locationAndBandwidth, MAX_BWP_SIZE);

    /* Find a free CCE */
    bool freeCCE = find_free_CCE(module_id, slot, UE_id);
    if (!freeCCE) {
      LOG_D(NR_MAC, "%4d.%2d could not find CCE for DL DCI UE %d/RNTI %04x\n", frame, slot, UE_id, rnti);
      continue;
    }
    /* reduce max_num_ue once we are sure UE can be allocated, i.e., has CCE */
    max_num_ue--;
    if (max_num_ue < 0) return;

    /* Find PUCCH occasion: if it fails, undo CCE allocation (undoing PUCCH
    * allocation after CCE alloc fail would be more complex) */
    const int alloc = nr_acknack_scheduling(module_id, UE_id, frame, slot, -1,0);
    if (alloc<0) {
      LOG_D(NR_MAC,
            "%s(): could not find PUCCH for UE %d/%04x@%d.%d\n",
            __func__,
            UE_id,
            rnti,
            frame,
            slot);
      int cid = sched_ctrl->coreset->controlResourceSetId;
      UE_info->num_pdcch_cand[UE_id][cid]--;
      int *cce_list = mac->cce_list[bwp_Id][cid];
      for (int i = 0; i < sched_ctrl->aggregation_level; i++)
        cce_list[sched_ctrl->cce_index + i] = 0;
      return;
    }

    // Freq-demain allocation
    while (rbStart < bwpSize && !rballoc_mask[rbStart]) rbStart++;

    uint16_t max_rbSize = 1;
    while (rbStart + max_rbSize < bwpSize && rballoc_mask[rbStart + max_rbSize])
      max_rbSize++;

    /* MCS has been set above */

    bool is_mixed_slot = is_xlsch_in_slot(RC.nrmac[module_id]->dlsch_slot_bitmap[slot / 64], slot) &&
                         is_xlsch_in_slot(RC.nrmac[module_id]->ulsch_slot_bitmap[slot / 64], slot);

    const int tda = sched_ctrl->active_bwp ? RC.nrmac[module_id]->preferred_dl_tda[sched_ctrl->active_bwp->bwp_Id][slot] : (0+(is_mixed_slot?1:0));
    NR_sched_pdsch_t *sched_pdsch = &sched_ctrl->sched_pdsch;
    NR_pdsch_semi_static_t *ps = &sched_ctrl->pdsch_semi_static;
    const long f = sched_ctrl->search_space->searchSpaceType->choice.ue_Specific->dci_Formats;
    const uint8_t num_dmrs_cdm_grps_no_data = (sched_ctrl->active_bwp || bwpd) ? (f ? 1 : (ps->nrOfSymbols == 2 ? 1 : 2)) : (ps->nrOfSymbols == 2 ? 1 : 2);
    if (ps->time_domain_allocation != tda || ps->numDmrsCdmGrpsNoData != num_dmrs_cdm_grps_no_data)
      nr_set_pdsch_semi_static(
          scc, UE_info->CellGroup[UE_id], sched_ctrl->active_bwp, bwpd, tda, num_dmrs_cdm_grps_no_data, ps);
    sched_pdsch->Qm = nr_get_Qm_dl(sched_pdsch->mcs, ps->mcsTableIdx);
    sched_pdsch->R = nr_get_code_rate_dl(sched_pdsch->mcs, ps->mcsTableIdx);
    sched_pdsch->pucch_allocation = alloc;
    uint32_t TBS = 0;
    uint16_t rbSize;
    const int oh = 3 + 2 * (frame == (sched_ctrl->ta_frame + 10) % 1024);
    nr_find_nb_rb(sched_pdsch->Qm,
                  sched_pdsch->R,
                  ps->nrOfSymbols,
                  ps->N_PRB_DMRS * ps->N_DMRS_SLOT,
                  sched_ctrl->num_total_bytes + oh,
                  max_rbSize,
                  &TBS,
                  &rbSize);
    sched_pdsch->rbSize = rbSize;
    sched_pdsch->rbStart = rbStart;
    sched_pdsch->tb_size = TBS;

    /* transmissions: directly allocate */
    n_rb_sched -= sched_pdsch->rbSize;
    for (int rb = 0; rb < sched_pdsch->rbSize; rb++)
      rballoc_mask[rb + sched_pdsch->rbStart] = 0;
  }
}

void nr_fr1_dlsch_preprocessor(module_id_t module_id, frame_t frame, sub_frame_t slot)
{
  NR_UE_info_t *UE_info = &RC.nrmac[module_id]->UE_info;
  NR_ServingCellConfigCommon_t *scc = RC.nrmac[module_id]->common_channels[0].ServingCellConfigCommon;

  if (UE_info->num_UEs == 0)
    return;

<<<<<<< HEAD
  if (slot!=1) return;
=======
  if (slot!=1 && slot!=11) return;
>>>>>>> 76b0aa1f

  const int CC_id = 0;


  /* Get bwpSize from the first UE */
  int UE_id = UE_info->list.head;
  NR_UE_sched_ctrl_t *sched_ctrl = &UE_info->UE_sched_ctrl[UE_id];

  const uint16_t bwpSize = NRRIV2BW(sched_ctrl->active_bwp ?
				    sched_ctrl->active_bwp->bwp_Common->genericParameters.locationAndBandwidth:
				    scc->downlinkConfigCommon->initialDownlinkBWP->genericParameters.locationAndBandwidth,
				    MAX_BWP_SIZE);

  uint16_t *vrb_map = RC.nrmac[module_id]->common_channels[CC_id].vrb_map;
  uint8_t rballoc_mask[bwpSize];
  int n_rb_sched = 0;
  for (int i = 0; i < bwpSize; i++) {
    // calculate mask: init with "NOT" vrb_map:
    // if any RB in vrb_map is blocked (1), the current RBG will be 0
    rballoc_mask[i] = !vrb_map[i];
    n_rb_sched += rballoc_mask[i];
  }

  /* Retrieve amount of data to send for this UE */
  nr_store_dlsch_buffer(module_id, frame, slot);

  /* proportional fair scheduling algorithm */
  pf_dl(module_id,
        frame,
        slot,
        &UE_info->list,
        2,
        n_rb_sched,
        rballoc_mask);
}

nr_pp_impl_dl nr_init_fr1_dlsch_preprocessor(module_id_t module_id, int CC_id)
{
  /* in the PF algorithm, we have to use the TBsize to compute the coefficient.
   * This would include the number of DMRS symbols, which in turn depends on
   * the time domain allocation. In case we are in a mixed slot, we do not want
   * to recalculate all these values just, and therefore we provide a look-up
   * table which should approximately give us the TBsize */
  for (int mcsTableIdx = 0; mcsTableIdx < 3; ++mcsTableIdx) {
    for (int mcs = 0; mcs < 29; ++mcs) {
      if (mcs > 27 && mcsTableIdx == 1)
        continue;
      const uint8_t Qm = nr_get_Qm_dl(mcs, mcsTableIdx);
      const uint16_t R = nr_get_code_rate_dl(mcs, mcsTableIdx);
      pf_tbs[mcsTableIdx][mcs] = nr_compute_tbs(Qm,
                                                R,
                                                1, /* rbSize */
                                                10, /* hypothetical number of slots */
                                                0, /* N_PRB_DMRS * N_DMRS_SLOT */
                                                0 /* N_PRB_oh, 0 for initialBWP */,
                                                0 /* tb_scaling */,
                                                1 /* nrOfLayers */)
                                 >> 3;
    }
  }

  return nr_fr1_dlsch_preprocessor;
}

void nr_schedule_ue_spec(module_id_t module_id,
                         frame_t frame,
                         sub_frame_t slot) {
  gNB_MAC_INST *gNB_mac = RC.nrmac[module_id];
  if (!is_xlsch_in_slot(gNB_mac->dlsch_slot_bitmap[slot / 64], slot))
    return;


  /* PREPROCESSOR */
  gNB_mac->pre_processor_dl(module_id, frame, slot);

  const int CC_id = 0;
  NR_ServingCellConfigCommon_t *scc = gNB_mac->common_channels[CC_id].ServingCellConfigCommon;
  NR_UE_info_t *UE_info = &gNB_mac->UE_info;

  nfapi_nr_dl_tti_request_body_t *dl_req = &gNB_mac->DL_req[CC_id].dl_tti_request_body;

  NR_list_t *UE_list = &UE_info->list;
  for (int UE_id = UE_list->head; UE_id >= 0; UE_id = UE_list->next[UE_id]) {
    NR_UE_sched_ctrl_t *sched_ctrl = &UE_info->UE_sched_ctrl[UE_id];
    if (sched_ctrl->ul_failure==1 && get_softmodem_params()->phy_test==0) continue;
    NR_sched_pdsch_t *sched_pdsch = &sched_ctrl->sched_pdsch;
    UE_info->mac_stats[UE_id].dlsch_current_bytes = 0;
    NR_CellGroupConfig_t *cg = UE_info->CellGroup[UE_id];
    NR_BWP_DownlinkDedicated_t *bwpd= cg ? cg->spCellConfig->spCellConfigDedicated->initialDownlinkBWP:NULL;

    /* update TA and set ta_apply every 10 frames.
     * Possible improvement: take the periodicity from input file.
     * If such UE is not scheduled now, it will be by the preprocessor later.
     * If we add the CE, ta_apply will be reset */
    if (frame == (sched_ctrl->ta_frame + 10) % 1024){
      sched_ctrl->ta_apply = true; /* the timer is reset once TA CE is scheduled */
      LOG_D(NR_MAC, "[UE %d][%d.%d] UL timing alignment procedures: setting flag for Timing Advance command\n", UE_id, frame, slot);
    }

    if (sched_pdsch->rbSize <= 0)
      continue;

    const rnti_t rnti = UE_info->rnti[UE_id];

    /* POST processing */
    const uint8_t nrOfLayers = sched_pdsch->nrOfLayers;
    const uint16_t R = sched_pdsch->R;
    const uint8_t Qm = sched_pdsch->Qm;
    const uint32_t TBS = sched_pdsch->tb_size;

    /* pre-computed PDSCH values that only change if time domain
     * allocation/DMRS parameters change. Updated in the preprocessor through
     * nr_set_pdsch_semi_static() */
    NR_pdsch_semi_static_t *ps = &sched_ctrl->pdsch_semi_static;

    int8_t current_harq_pid = sched_pdsch->dl_harq_pid;
    if (current_harq_pid < 0) {
      /* PP has not selected a specific HARQ Process, get a new one */
      current_harq_pid = sched_ctrl->available_dl_harq.head;
      AssertFatal(current_harq_pid >= 0,
                  "no free HARQ process available for UE %d\n",
                  UE_id);
      remove_front_nr_list(&sched_ctrl->available_dl_harq);
      sched_pdsch->dl_harq_pid = current_harq_pid;
    } else {
      /* PP selected a specific HARQ process. Check whether it will be a new
       * transmission or a retransmission, and remove from the corresponding
       * list */
      if (sched_ctrl->harq_processes[current_harq_pid].round == 0)
        remove_nr_list(&sched_ctrl->available_dl_harq, current_harq_pid);
      else
        remove_nr_list(&sched_ctrl->retrans_dl_harq, current_harq_pid);
    }
    NR_UE_harq_t *harq = &sched_ctrl->harq_processes[current_harq_pid];
    DevAssert(!harq->is_waiting);
    add_tail_nr_list(&sched_ctrl->feedback_dl_harq, current_harq_pid);
    NR_sched_pucch_t *pucch = &sched_ctrl->sched_pucch[sched_pdsch->pucch_allocation];
    harq->feedback_frame = pucch->frame;
    harq->feedback_slot = pucch->ul_slot;
    harq->is_waiting = true;
    UE_info->mac_stats[UE_id].dlsch_rounds[harq->round]++;

<<<<<<< HEAD
    LOG_D(NR_MAC,
          "%4d.%2d [DLSCH/PDSCH/PUCCH] UE %d RNTI %04x start %3d RBs %3d startSymbol %2d nb_symbol %2d dmrspos %x MCS %2d TBS %4d HARQ PID %2d round %d RV %d NDI %d dl_data_to_ULACK %d (%d.%d) TPC %d\n",
=======
    LOG_I(NR_MAC,
          "%4d.%2d [DLSCH/PDSCH/PUCCH] UE %d RNTI %04x DCI L %d start %3d RBs %3d startSymbol %2d nb_symbol %2d dmrspos %x MCS %2d TBS %4d HARQ PID %2d round %d RV %d NDI %d dl_data_to_ULACK %d (%d.%d) TPC %d\n",
>>>>>>> 76b0aa1f
          frame,
          slot,
          UE_id,
          rnti,
          sched_ctrl->aggregation_level,
          sched_pdsch->rbStart,
          sched_pdsch->rbSize,
          ps->startSymbolIndex,
          ps->nrOfSymbols,
          ps->dl_dmrs_symb_pos, 
          sched_pdsch->mcs,
          TBS,
          current_harq_pid,
          harq->round,
          nr_rv_round_map[harq->round],
          harq->ndi,
          pucch->timing_indicator,
          pucch->frame,
          pucch->ul_slot,
          sched_ctrl->tpc1);

    NR_BWP_Downlink_t *bwp = sched_ctrl->active_bwp;

    /* look up the PDCCH PDU for this CC, BWP, and CORESET. If it does not
     * exist, create it */

    // BWP
    NR_BWP_t *genericParameters = bwp ? &bwp->bwp_Common->genericParameters : &scc->downlinkConfigCommon->initialDownlinkBWP->genericParameters;

    const int bwpid = bwp ? bwp->bwp_Id : 0;
    const int coresetid = (bwp||bwpd) ? sched_ctrl->coreset->controlResourceSetId : gNB_mac->sched_ctrlCommon->coreset->controlResourceSetId;
    nfapi_nr_dl_tti_pdcch_pdu_rel15_t *pdcch_pdu = gNB_mac->pdcch_pdu_idx[CC_id][bwpid][coresetid];
    if (!pdcch_pdu) {
      nfapi_nr_dl_tti_request_pdu_t *dl_tti_pdcch_pdu = &dl_req->dl_tti_pdu_list[dl_req->nPDUs];
      memset(dl_tti_pdcch_pdu, 0, sizeof(nfapi_nr_dl_tti_request_pdu_t));
      dl_tti_pdcch_pdu->PDUType = NFAPI_NR_DL_TTI_PDCCH_PDU_TYPE;
      dl_tti_pdcch_pdu->PDUSize = (uint8_t)(2+sizeof(nfapi_nr_dl_tti_pdcch_pdu));
      dl_req->nPDUs += 1;
      pdcch_pdu = &dl_tti_pdcch_pdu->pdcch_pdu.pdcch_pdu_rel15;
<<<<<<< HEAD
      LOG_D(NR_MAC,"Trying to configure DL pdcch for UE %d, bwp %d, cs %d\n",UE_id,bwpid,coresetid);
=======
      LOG_I(NR_MAC,"Trying to configure DL pdcch for UE %d, bwp %d, cs %d\n",UE_id,bwpid,coresetid);
>>>>>>> 76b0aa1f
      NR_SearchSpace_t *ss = (bwp||bwpd) ? sched_ctrl->search_space:gNB_mac->sched_ctrlCommon->search_space;
      NR_ControlResourceSet_t *coreset = (bwp||bwpd)? sched_ctrl->coreset:gNB_mac->sched_ctrlCommon->coreset;
      nr_configure_pdcch(pdcch_pdu, ss, coreset, scc, genericParameters, NULL);
      gNB_mac->pdcch_pdu_idx[CC_id][bwpid][coresetid] = pdcch_pdu;
    }

    nfapi_nr_dl_tti_request_pdu_t *dl_tti_pdsch_pdu = &dl_req->dl_tti_pdu_list[dl_req->nPDUs];
    memset(dl_tti_pdsch_pdu, 0, sizeof(nfapi_nr_dl_tti_request_pdu_t));
    dl_tti_pdsch_pdu->PDUType = NFAPI_NR_DL_TTI_PDSCH_PDU_TYPE;
    dl_tti_pdsch_pdu->PDUSize = (uint8_t)(2+sizeof(nfapi_nr_dl_tti_pdsch_pdu));
    dl_req->nPDUs += 1;
    nfapi_nr_dl_tti_pdsch_pdu_rel15_t *pdsch_pdu = &dl_tti_pdsch_pdu->pdsch_pdu.pdsch_pdu_rel15;

    pdsch_pdu->pduBitmap = 0;
    pdsch_pdu->rnti = rnti;
    /* SCF222: PDU index incremented for each PDSCH PDU sent in TX control
     * message. This is used to associate control information to data and is
     * reset every slot. */
    const int pduindex = gNB_mac->pdu_index[CC_id]++;
    pdsch_pdu->pduIndex = pduindex;

    pdsch_pdu->BWPSize  = NRRIV2BW(genericParameters->locationAndBandwidth, MAX_BWP_SIZE);
    pdsch_pdu->BWPStart = NRRIV2PRBOFFSET(genericParameters->locationAndBandwidth,MAX_BWP_SIZE);
    pdsch_pdu->SubcarrierSpacing = genericParameters->subcarrierSpacing;

    pdsch_pdu->CyclicPrefix = genericParameters->cyclicPrefix ? *genericParameters->cyclicPrefix : 0;

    // Codeword information
    pdsch_pdu->NrOfCodewords = 1;
    pdsch_pdu->targetCodeRate[0] = R;
    pdsch_pdu->qamModOrder[0] = Qm;
    pdsch_pdu->mcsIndex[0] = sched_pdsch->mcs;
    pdsch_pdu->mcsTable[0] = ps->mcsTableIdx;
    AssertFatal(harq!=NULL,"harq is null\n");
    AssertFatal(harq->round<4,"%d",harq->round);
    pdsch_pdu->rvIndex[0] = nr_rv_round_map[harq->round];
    pdsch_pdu->TBSize[0] = TBS;

    pdsch_pdu->dataScramblingId = *scc->physCellId;
    pdsch_pdu->nrOfLayers = nrOfLayers;
    pdsch_pdu->transmissionScheme = 0;
    pdsch_pdu->refPoint = 0; // Point A

    // DMRS
    pdsch_pdu->dlDmrsSymbPos = ps->dl_dmrs_symb_pos;
    pdsch_pdu->dmrsConfigType = ps->dmrsConfigType;
    pdsch_pdu->dlDmrsScramblingId = *scc->physCellId;
    pdsch_pdu->SCID = 0;
    pdsch_pdu->numDmrsCdmGrpsNoData = ps->numDmrsCdmGrpsNoData;
    pdsch_pdu->dmrsPorts = 1;

    // Pdsch Allocation in frequency domain
    pdsch_pdu->resourceAlloc = 1;
    pdsch_pdu->rbStart = sched_pdsch->rbStart;
    pdsch_pdu->rbSize = sched_pdsch->rbSize;
    pdsch_pdu->VRBtoPRBMapping = 1; // non-interleaved, check if this is ok for initialBWP

    // Resource Allocation in time domain
    pdsch_pdu->StartSymbolIndex = ps->startSymbolIndex;
    pdsch_pdu->NrOfSymbols = ps->nrOfSymbols;

    NR_PDSCH_Config_t *pdsch_Config=NULL;
    if (bwp &&
        bwp->bwp_Dedicated &&
        bwp->bwp_Dedicated->pdsch_Config &&
        bwp->bwp_Dedicated->pdsch_Config->choice.setup)
      pdsch_Config =  bwp->bwp_Dedicated->pdsch_Config->choice.setup;

    /* Check and validate PTRS values */
    struct NR_SetupRelease_PTRS_DownlinkConfig *phaseTrackingRS =
      pdsch_Config ? pdsch_Config->dmrs_DownlinkForPDSCH_MappingTypeA->choice.setup->phaseTrackingRS : NULL;
    if (phaseTrackingRS) {
      bool valid_ptrs_setup = set_dl_ptrs_values(phaseTrackingRS->choice.setup,
                                                 pdsch_pdu->rbSize,
                                                 pdsch_pdu->mcsIndex[0],
                                                 pdsch_pdu->mcsTable[0],
                                                 &pdsch_pdu->PTRSFreqDensity,
                                                 &pdsch_pdu->PTRSTimeDensity,
                                                 &pdsch_pdu->PTRSPortIndex,
                                                 &pdsch_pdu->nEpreRatioOfPDSCHToPTRS,
                                                 &pdsch_pdu->PTRSReOffset,
                                                 pdsch_pdu->NrOfSymbols);
      if (valid_ptrs_setup)
        pdsch_pdu->pduBitmap |= 0x1; // Bit 0: pdschPtrs - Indicates PTRS included (FR2)
    }

    /* Fill PDCCH DL DCI PDU */
    nfapi_nr_dl_dci_pdu_t *dci_pdu = &pdcch_pdu->dci_pdu[pdcch_pdu->numDlDci];
    pdcch_pdu->numDlDci++;
    dci_pdu->RNTI = rnti;
    if (sched_ctrl->coreset &&
        sched_ctrl->search_space &&
        sched_ctrl->coreset->pdcch_DMRS_ScramblingID &&
        sched_ctrl->search_space->searchSpaceType->present == NR_SearchSpace__searchSpaceType_PR_ue_Specific) {
      dci_pdu->ScramblingId = *sched_ctrl->coreset->pdcch_DMRS_ScramblingID;
      dci_pdu->ScramblingRNTI = rnti;
    } else {
      dci_pdu->ScramblingId = *scc->physCellId;
      dci_pdu->ScramblingRNTI = 0;
    }
    dci_pdu->AggregationLevel = sched_ctrl->aggregation_level;
    dci_pdu->CceIndex = sched_ctrl->cce_index;
    dci_pdu->beta_PDCCH_1_0 = 0;
    dci_pdu->powerControlOffsetSS = 1;

    /* DCI payload */
    dci_pdu_rel15_t dci_payload;
    memset(&dci_payload, 0, sizeof(dci_pdu_rel15_t));
    // bwp indicator
    const int n_dl_bwp = bwp ? UE_info->CellGroup[UE_id]->spCellConfig->spCellConfigDedicated->downlinkBWP_ToAddModList->list.count : 0;
    AssertFatal(n_dl_bwp <= 1, "downlinkBWP_ToAddModList has %d BWP!\n", n_dl_bwp);

    // as per table 7.3.1.1.2-1 in 38.212
    dci_payload.bwp_indicator.val = bwp ? (n_dl_bwp < 4 ? bwp->bwp_Id : bwp->bwp_Id - 1) : 0;
    if (bwp) AssertFatal(bwp->bwp_Dedicated->pdsch_Config->choice.setup->resourceAllocation == NR_PDSCH_Config__resourceAllocation_resourceAllocationType1,
			 "Only frequency resource allocation type 1 is currently supported\n");
    dci_payload.frequency_domain_assignment.val =
        PRBalloc_to_locationandbandwidth0(
            pdsch_pdu->rbSize,
            pdsch_pdu->rbStart,
            pdsch_pdu->BWPSize);
    dci_payload.format_indicator = 1;
    dci_payload.time_domain_assignment.val = ps->time_domain_allocation;
    dci_payload.mcs = sched_pdsch->mcs;
    dci_payload.rv = pdsch_pdu->rvIndex[0];
    dci_payload.harq_pid = current_harq_pid;
    dci_payload.ndi = harq->ndi;
    dci_payload.dai[0].val = (pucch->dai_c-1)&3;
    dci_payload.tpc = sched_ctrl->tpc1; // TPC for PUCCH: table 7.2.1-1 in 38.213
    dci_payload.pucch_resource_indicator = pucch->resource_indicator;
    dci_payload.pdsch_to_harq_feedback_timing_indicator.val = pucch->timing_indicator; // PDSCH to HARQ TI
    dci_payload.antenna_ports.val = 0;  // nb of cdm groups w/o data 1 and dmrs port 0
    dci_payload.dmrs_sequence_initialization.val = pdsch_pdu->SCID;
    LOG_D(NR_MAC,
          "%4d.%2d DCI type 1 payload: freq_alloc %d (%d,%d,%d), "
          "time_alloc %d, vrb to prb %d, mcs %d tb_scaling %d ndi %d rv %d tpc %d\n",
          frame,
          slot,
          dci_payload.frequency_domain_assignment.val,
          pdsch_pdu->rbStart,
          pdsch_pdu->rbSize,
          pdsch_pdu->BWPSize,
          dci_payload.time_domain_assignment.val,
          dci_payload.vrb_to_prb_mapping.val,
          dci_payload.mcs,
          dci_payload.tb_scaling,
          dci_payload.ndi,
          dci_payload.rv,
          dci_payload.tpc);

    const long f = sched_ctrl->search_space->searchSpaceType->choice.ue_Specific->dci_Formats;
    int dci_format;
    if (sched_ctrl->search_space) {
       dci_format = f ? NR_DL_DCI_FORMAT_1_1 : NR_DL_DCI_FORMAT_1_0;
    }
    else {
       dci_format = NR_DL_DCI_FORMAT_1_0;
    } 
    const int rnti_type = NR_RNTI_C;

    fill_dci_pdu_rel15(scc,
                       UE_info->CellGroup[UE_id],
                       dci_pdu,
                       &dci_payload,
                       dci_format,
                       rnti_type,
                       pdsch_pdu->BWPSize,
                       bwp? bwp->bwp_Id : 0);

    LOG_D(NR_MAC,
          "coreset params: FreqDomainResource %llx, start_symbol %d  n_symb %d\n",
          (unsigned long long)pdcch_pdu->FreqDomainResource,
          pdcch_pdu->StartSymbolIndex,
          pdcch_pdu->DurationSymbols);

    if (harq->round != 0) { /* retransmission */
      /* we do not have to do anything, since we do not require to get data
       * from RLC or encode MAC CEs. The TX_req structure is filled below 
       * or copy data to FAPI structures */
      LOG_D(NR_MAC,
            "%d.%2d DL retransmission UE %d/RNTI %04x HARQ PID %d round %d NDI %d\n",
            frame,
            slot,
            UE_id,
            rnti,
            current_harq_pid,
            harq->round,
            harq->ndi);

      AssertFatal(harq->sched_pdsch.tb_size == TBS,
                  "UE %d mismatch between scheduled TBS and buffered TB for HARQ PID %d\n",
                  UE_id,
                  current_harq_pid);
    } else { /* initial transmission */

      LOG_D(NR_MAC, "[%s] Initial HARQ transmission in %d.%d\n", __FUNCTION__, frame, slot);

      uint8_t *buf = (uint8_t *) harq->tb;

      /* first, write all CEs that might be there */
      int written = nr_write_ce_dlsch_pdu(module_id,
                                          sched_ctrl,
                                          (unsigned char *)buf,
                                          255, // no drx
                                          NULL); // contention res id
      buf += written;
      int size = TBS - written;
      DevAssert(size >= 0);

      /* next, get RLC data */

      // const int lcid = DL_SCH_LCID_DTCH;
      const int lcid = loop_dcch_dtch;
      int dlsch_total_bytes = 0;
      if (sched_ctrl->num_total_bytes > 0) {
        tbs_size_t len = 0;
        while (size > 3) {
          // we do not know how much data we will get from RLC, i.e., whether it
          // will be longer than 256B or not. Therefore, reserve space for long header, then
          // fetch data, then fill real length
          NR_MAC_SUBHEADER_LONG *header = (NR_MAC_SUBHEADER_LONG *) buf;
          buf += 3;
          size -= 3;

          /* limit requested number of bytes to what preprocessor specified, or
           * such that TBS is full */
          const rlc_buffer_occupancy_t ndata = min(sched_ctrl->rlc_status[lcid].bytes_in_buffer, size);
          len = mac_rlc_data_req(module_id,
                                 rnti,
                                 module_id,
                                 frame,
                                 ENB_FLAG_YES,
                                 MBMS_FLAG_NO,
                                 lcid,
                                 ndata,
                                 (char *)buf,
                                 0,
                                 0);

          LOG_I(NR_MAC,
                "%4d.%2d RNTI %04x: %d bytes from %s %d (ndata %d, remaining size %d)\n",
                frame,
                slot,
                rnti,
                len,
                lcid < 4 ? "DCCH" : "DTCH",
                lcid,
                ndata,
                size);
          if (len == 0)
            break;

          header->R = 0;
          header->F = 1;
          header->LCID = lcid;
          header->L1 = (len >> 8) & 0xff;
          header->L2 = len & 0xff;
          size -= len;
          buf += len;
          dlsch_total_bytes += len;
        }
        if (len == 0) {
          /* RLC did not have data anymore, mark buffer as unused */
          buf -= 3;
          size += 3;
        }
      }
      else if (get_softmodem_params()->phy_test || get_softmodem_params()->do_ra || get_softmodem_params()->sa) {
        /* we will need the large header, phy-test typically allocates all
         * resources and fills to the last byte below */
        NR_MAC_SUBHEADER_LONG *header = (NR_MAC_SUBHEADER_LONG *) buf;
        buf += 3;
        size -= 3;
        DevAssert(size > 0);
        LOG_D(NR_MAC, "Configuring DL_TX in %d.%d: TBS %d with %d B of random data\n", frame, slot, TBS, size);
        // fill dlsch_buffer with random data
        for (int i = 0; i < size; i++)
          buf[i] = lrand48() & 0xff;
        header->R = 0;
        header->F = 1;
        header->LCID = DL_SCH_LCID_PADDING;
        header->L1 = (size >> 8) & 0xff;
        header->L2 = size & 0xff;
        size -= size;
        buf += size;
        dlsch_total_bytes += size;
      }

      // Add padding header and zero rest out if there is space left
      if (size > 0) {
        NR_MAC_SUBHEADER_FIXED *padding = (NR_MAC_SUBHEADER_FIXED *) buf;
        padding->R = 0;
        padding->LCID = DL_SCH_LCID_PADDING;
        size -= 1;
        buf += 1;
        while (size > 0) {
          *buf = 0;
          buf += 1;
          size -= 1;
        }
      }

      UE_info->mac_stats[UE_id].dlsch_total_bytes += TBS;
      UE_info->mac_stats[UE_id].dlsch_current_bytes = TBS;
      UE_info->mac_stats[UE_id].lc_bytes_tx[lcid] += dlsch_total_bytes;

      /* save retransmission information */
      harq->sched_pdsch = *sched_pdsch;
      /* save which time allocation has been used, to be used on
       * retransmissions */
      harq->sched_pdsch.time_domain_allocation = ps->time_domain_allocation;

      // ta command is sent, values are reset
      if (sched_ctrl->ta_apply) {
        sched_ctrl->ta_apply = false;
        sched_ctrl->ta_frame = frame;
        LOG_D(NR_MAC,
              "%d.%2d UE %d TA scheduled, resetting TA frame\n",
              frame,
              slot,
              UE_id);
      }

      T(T_GNB_MAC_DL_PDU_WITH_DATA, T_INT(module_id), T_INT(CC_id), T_INT(rnti),
        T_INT(frame), T_INT(slot), T_INT(current_harq_pid), T_BUFFER(harq->tb, TBS));
    }

    const int ntx_req = gNB_mac->TX_req[CC_id].Number_of_PDUs;
    nfapi_nr_pdu_t *tx_req = &gNB_mac->TX_req[CC_id].pdu_list[ntx_req];
    tx_req->PDU_length = TBS;
    tx_req->PDU_index  = pduindex;
    tx_req->num_TLV = 1;
    tx_req->TLVs[0].length = TBS + 2;
    memcpy(tx_req->TLVs[0].value.direct, harq->tb, TBS);
    gNB_mac->TX_req[CC_id].Number_of_PDUs++;
    gNB_mac->TX_req[CC_id].SFN = frame;
    gNB_mac->TX_req[CC_id].Slot = slot;

    /* mark UE as scheduled */
    sched_pdsch->rbSize = 0;
  }
}<|MERGE_RESOLUTION|>--- conflicted
+++ resolved
@@ -592,10 +592,6 @@
     /* get the PID of a HARQ process awaiting retrnasmission, or -1 otherwise */
     sched_pdsch->dl_harq_pid = sched_ctrl->retrans_dl_harq.head;
 
-    NR_CellGroupConfig_t *cg = UE_info->CellGroup[UE_id];
-    NR_BWP_DownlinkDedicated_t *bwpd= cg ? cg->spCellConfig->spCellConfigDedicated->initialDownlinkBWP:NULL;
-
-
     /* Calculate Throughput */
     const float a = 0.0005f; // corresponds to 200ms window
     const uint32_t b = UE_info->mac_stats[UE_id].dlsch_current_bytes;
@@ -744,11 +740,7 @@
   if (UE_info->num_UEs == 0)
     return;
 
-<<<<<<< HEAD
-  if (slot!=1) return;
-=======
   if (slot!=1 && slot!=11) return;
->>>>>>> 76b0aa1f
 
   const int CC_id = 0;
 
@@ -891,13 +883,8 @@
     harq->is_waiting = true;
     UE_info->mac_stats[UE_id].dlsch_rounds[harq->round]++;
 
-<<<<<<< HEAD
     LOG_D(NR_MAC,
-          "%4d.%2d [DLSCH/PDSCH/PUCCH] UE %d RNTI %04x start %3d RBs %3d startSymbol %2d nb_symbol %2d dmrspos %x MCS %2d TBS %4d HARQ PID %2d round %d RV %d NDI %d dl_data_to_ULACK %d (%d.%d) TPC %d\n",
-=======
-    LOG_I(NR_MAC,
           "%4d.%2d [DLSCH/PDSCH/PUCCH] UE %d RNTI %04x DCI L %d start %3d RBs %3d startSymbol %2d nb_symbol %2d dmrspos %x MCS %2d TBS %4d HARQ PID %2d round %d RV %d NDI %d dl_data_to_ULACK %d (%d.%d) TPC %d\n",
->>>>>>> 76b0aa1f
           frame,
           slot,
           UE_id,
@@ -937,11 +924,7 @@
       dl_tti_pdcch_pdu->PDUSize = (uint8_t)(2+sizeof(nfapi_nr_dl_tti_pdcch_pdu));
       dl_req->nPDUs += 1;
       pdcch_pdu = &dl_tti_pdcch_pdu->pdcch_pdu.pdcch_pdu_rel15;
-<<<<<<< HEAD
       LOG_D(NR_MAC,"Trying to configure DL pdcch for UE %d, bwp %d, cs %d\n",UE_id,bwpid,coresetid);
-=======
-      LOG_I(NR_MAC,"Trying to configure DL pdcch for UE %d, bwp %d, cs %d\n",UE_id,bwpid,coresetid);
->>>>>>> 76b0aa1f
       NR_SearchSpace_t *ss = (bwp||bwpd) ? sched_ctrl->search_space:gNB_mac->sched_ctrlCommon->search_space;
       NR_ControlResourceSet_t *coreset = (bwp||bwpd)? sched_ctrl->coreset:gNB_mac->sched_ctrlCommon->coreset;
       nr_configure_pdcch(pdcch_pdu, ss, coreset, scc, genericParameters, NULL);
