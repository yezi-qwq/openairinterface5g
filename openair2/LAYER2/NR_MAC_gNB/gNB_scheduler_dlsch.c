/*
 * Licensed to the OpenAirInterface (OAI) Software Alliance under one or more
 * contributor license agreements.  See the NOTICE file distributed with
 * this work for additional information regarding copyright ownership.
 * The OpenAirInterface Software Alliance licenses this file to You under
 * the OAI Public License, Version 1.1  (the "License"); you may not use this file
 * except in compliance with the License.
 * You may obtain a copy of the License at
 *
 *      http://www.openairinterface.org/?page_id=698
 *
 * Unless required by applicable law or agreed to in writing, software
 * distributed under the License is distributed on an "AS IS" BASIS,
 * WITHOUT WARRANTIES OR CONDITIONS OF ANY KIND, either express or implied.
 * See the License for the specific language governing permissions and
 * limitations under the License.
 *-------------------------------------------------------------------------------
 * For more information about the OpenAirInterface (OAI) Software Alliance:
 *      contact@openairinterface.org
 */

/*! \file       gNB_scheduler_dlsch.c
 * \brief       procedures related to gNB for the DLSCH transport channel
 * \author      Guido Casati
 * \date        2019
 * \email:      guido.casati@iis.fraunhofe.de
 * \version     1.0
 * @ingroup     _mac

 */

/*PHY*/
#include "PHY/CODING/coding_defs.h"
#include "PHY/defs_nr_common.h"
#include "common/utils/nr/nr_common.h"
#include "PHY/NR_TRANSPORT/nr_transport_common_proto.h"
/*MAC*/
#include "NR_MAC_COMMON/nr_mac.h"
#include "NR_MAC_gNB/nr_mac_gNB.h"
#include "NR_MAC_COMMON/nr_mac_extern.h"
#include "LAYER2/NR_MAC_gNB/mac_proto.h"

/*NFAPI*/
#include "nfapi_nr_interface.h"
/*TAG*/
#include "NR_TAG-Id.h"

/*Softmodem params*/
#include "executables/softmodem-common.h"

////////////////////////////////////////////////////////
/////* DLSCH MAC PDU generation (6.1.2 TS 38.321) */////
////////////////////////////////////////////////////////
#define OCTET 8
#define HALFWORD 16
#define WORD 32
//#define SIZE_OF_POINTER sizeof (void *)
static int loop_dcch_dtch = DL_SCH_LCID_DTCH;

void calculate_preferred_dl_tda(module_id_t module_id, const NR_BWP_Downlink_t *bwp)
{
  gNB_MAC_INST *nrmac = RC.nrmac[module_id];
  const int bwp_id = bwp ? bwp->bwp_Id : 0;
  if (nrmac->preferred_dl_tda[bwp_id])
    return;

  /* there is a mixed slot only when in TDD */
  NR_ServingCellConfigCommon_t *scc = nrmac->common_channels->ServingCellConfigCommon;
  const NR_TDD_UL_DL_Pattern_t *tdd =
      scc->tdd_UL_DL_ConfigurationCommon ? &scc->tdd_UL_DL_ConfigurationCommon->pattern1 : NULL;
  const int symb_dlMixed = tdd ? (1 << tdd->nrofDownlinkSymbols) - 1 : 0;

  const int target_ss = bwp ? NR_SearchSpace__searchSpaceType_PR_ue_Specific : NR_SearchSpace__searchSpaceType_PR_common;
  NR_SearchSpace_t *search_space = get_searchspace(scc, bwp ? bwp->bwp_Dedicated : NULL, target_ss);
  const NR_ControlResourceSet_t *coreset = get_coreset(scc, (NR_BWP_Downlink_t*)bwp, search_space, target_ss);

  // get coreset symbol "map"
  const uint16_t symb_coreset = (1 << coreset->duration) - 1;

  /* check that TDA index 0 fits into DL and does not overlap CORESET */
  const struct NR_PDSCH_TimeDomainResourceAllocationList *tdaList =
      bwp->bwp_Common->pdsch_ConfigCommon->choice.setup->pdsch_TimeDomainAllocationList;
  AssertFatal(tdaList->list.count >= 1, "need to have at least one TDA for DL slots\n");
  const NR_PDSCH_TimeDomainResourceAllocation_t *tdaP_DL = tdaList->list.array[0];
  AssertFatal(!tdaP_DL->k0 || *tdaP_DL->k0 == 0,
              "TimeDomainAllocation at index 1: non-null k0 (%ld) is not supported by the scheduler\n",
              *tdaP_DL->k0);
  int start, len;
  SLIV2SL(tdaP_DL->startSymbolAndLength, &start, &len);
  const uint16_t symb_tda = ((1 << len) - 1) << start;
  // check whether coreset and TDA overlap: then we cannot use it. Note that
  // here we assume that the coreset is scheduled every slot (which it
  // currently is) and starting at symbol 0
  AssertFatal((symb_coreset & symb_tda) == 0, "TDA index 0 for DL overlaps with CORESET\n");

  /* check that TDA index 1 fits into DL part of mixed slot, if it exists */
  int tdaMi = -1;
  if (tdaList->list.count > 1) {
    const NR_PDSCH_TimeDomainResourceAllocation_t *tdaP_Mi = tdaList->list.array[1];
    AssertFatal(!tdaP_Mi->k0 || *tdaP_Mi->k0 == 0,
                "TimeDomainAllocation at index 1: non-null k0 (%ld) is not supported by the scheduler\n",
                *tdaP_Mi->k0);
    int start, len;
    SLIV2SL(tdaP_Mi->startSymbolAndLength, &start, &len);
    const uint16_t symb_tda = ((1 << len) - 1) << start;
    // check whether coreset and TDA overlap: then, we cannot use it. Also,
    // check whether TDA is entirely within mixed slot DL. Note that
    // here we assume that the coreset is scheduled every slot (which it
    // currently is)
    if ((symb_coreset & symb_tda) == 0 && (symb_dlMixed & symb_tda) == symb_tda) {
      tdaMi = 1;
    } else {
      LOG_E(MAC,
            "TDA index 1 DL overlaps with CORESET or is not entirely in mixed slot (symb_coreset %x symb_dlMixed %x symb_tda %x), won't schedule DL mixed slot\n",
            symb_coreset,
            symb_dlMixed,
            symb_tda);
    }
  }

  const uint8_t slots_per_frame[5] = {10, 20, 40, 80, 160};
  const int n = slots_per_frame[*scc->ssbSubcarrierSpacing];
  nrmac->preferred_dl_tda[bwp_id] = malloc(n * sizeof(*nrmac->preferred_dl_tda[bwp_id]));

  const int nr_mix_slots = tdd ? tdd->nrofDownlinkSymbols != 0 || tdd->nrofUplinkSymbols != 0 : 0;
  const int nr_slots_period = tdd ? tdd->nrofDownlinkSlots + tdd->nrofUplinkSlots + nr_mix_slots : n;
  for (int i = 0; i < n; ++i) {
    nrmac->preferred_dl_tda[bwp_id][i] = -1;
    if (!tdd || i % nr_slots_period < tdd->nrofDownlinkSlots)
      nrmac->preferred_dl_tda[bwp_id][i] = 0;
    else if (tdd && nr_mix_slots && i % nr_slots_period == tdd->nrofDownlinkSlots)
      nrmac->preferred_dl_tda[bwp_id][i] = tdaMi;
    LOG_I(MAC, "slot %d preferred_dl_tda %d\n", i, nrmac->preferred_dl_tda[bwp_id][i]);
  }
}

// Compute and write all MAC CEs and subheaders, and return number of written
// bytes
int nr_write_ce_dlsch_pdu(module_id_t module_idP,
                          const NR_UE_sched_ctrl_t *ue_sched_ctl,
                          unsigned char *mac_pdu,
                          unsigned char drx_cmd,
                          unsigned char *ue_cont_res_id)
{
  gNB_MAC_INST *gNB = RC.nrmac[module_idP];
  NR_MAC_SUBHEADER_FIXED *mac_pdu_ptr = (NR_MAC_SUBHEADER_FIXED *) mac_pdu;
  uint8_t last_size = 0;
  int offset = 0, mac_ce_size, i, timing_advance_cmd, tag_id = 0;
  // MAC CEs
  uint8_t mac_header_control_elements[16], *ce_ptr;
  ce_ptr = &mac_header_control_elements[0];

  // DRX command subheader (MAC CE size 0)
  if (drx_cmd != 255) {
    mac_pdu_ptr->R = 0;
    mac_pdu_ptr->LCID = DL_SCH_LCID_DRX;
    //last_size = 1;
    mac_pdu_ptr++;
  }

  // Timing Advance subheader
  /* This was done only when timing_advance_cmd != 31
  // now TA is always send when ta_timer resets regardless of its value
  // this is done to avoid issues with the timeAlignmentTimer which is
  // supposed to monitor if the UE received TA or not */
  if (ue_sched_ctl->ta_apply) {
    mac_pdu_ptr->R = 0;
    mac_pdu_ptr->LCID = DL_SCH_LCID_TA_COMMAND;
    //last_size = 1;
    mac_pdu_ptr++;
    // TA MAC CE (1 octet)
    timing_advance_cmd = ue_sched_ctl->ta_update;
    AssertFatal(timing_advance_cmd < 64, "timing_advance_cmd %d > 63\n", timing_advance_cmd);
    ((NR_MAC_CE_TA *) ce_ptr)->TA_COMMAND = timing_advance_cmd;    //(timing_advance_cmd+31)&0x3f;

    if (gNB->tag->tag_Id != 0) {
      tag_id = gNB->tag->tag_Id;
      ((NR_MAC_CE_TA *) ce_ptr)->TAGID = tag_id;
    }

    LOG_D(NR_MAC, "NR MAC CE timing advance command = %d (%d) TAG ID = %d\n", timing_advance_cmd, ((NR_MAC_CE_TA *) ce_ptr)->TA_COMMAND, tag_id);
    mac_ce_size = sizeof(NR_MAC_CE_TA);
    // Copying  bytes for MAC CEs to the mac pdu pointer
    memcpy((void *) mac_pdu_ptr, (void *) ce_ptr, mac_ce_size);
    ce_ptr += mac_ce_size;
    mac_pdu_ptr += (unsigned char) mac_ce_size;


  }

  // Contention resolution fixed subheader and MAC CE
  if (ue_cont_res_id) {
    mac_pdu_ptr->R = 0;
    mac_pdu_ptr->LCID = DL_SCH_LCID_CON_RES_ID;
    mac_pdu_ptr++;
    //last_size = 1;
    // contention resolution identity MAC ce has a fixed 48 bit size
    // this contains the UL CCCH SDU. If UL CCCH SDU is longer than 48 bits,
    // it contains the first 48 bits of the UL CCCH SDU
    LOG_T(NR_MAC, "[gNB ][RAPROC] Generate contention resolution msg: %x.%x.%x.%x.%x.%x\n",
          ue_cont_res_id[0], ue_cont_res_id[1], ue_cont_res_id[2],
          ue_cont_res_id[3], ue_cont_res_id[4], ue_cont_res_id[5]);
    // Copying bytes (6 octects) to CEs pointer
    mac_ce_size = 6;
    memcpy(ce_ptr, ue_cont_res_id, mac_ce_size);
    // Copying bytes for MAC CEs to mac pdu pointer
    memcpy((void *) mac_pdu_ptr, (void *) ce_ptr, mac_ce_size);
    ce_ptr += mac_ce_size;
    mac_pdu_ptr += (unsigned char) mac_ce_size;
  }

  //TS 38.321 Sec 6.1.3.15 TCI State indication for UE Specific PDCCH MAC CE SubPDU generation
  if (ue_sched_ctl->UE_mac_ce_ctrl.pdcch_state_ind.is_scheduled) {
    //filling subheader
    mac_pdu_ptr->R = 0;
    mac_pdu_ptr->LCID = DL_SCH_LCID_TCI_STATE_IND_UE_SPEC_PDCCH;
    mac_pdu_ptr++;
    //Creating the instance of CE structure
    NR_TCI_PDCCH  nr_UESpec_TCI_StateInd_PDCCH;
    //filling the CE structre
    nr_UESpec_TCI_StateInd_PDCCH.CoresetId1 = ((ue_sched_ctl->UE_mac_ce_ctrl.pdcch_state_ind.coresetId) & 0xF) >> 1; //extracting MSB 3 bits from LS nibble
    nr_UESpec_TCI_StateInd_PDCCH.ServingCellId = (ue_sched_ctl->UE_mac_ce_ctrl.pdcch_state_ind.servingCellId) & 0x1F; //extracting LSB 5 Bits
    nr_UESpec_TCI_StateInd_PDCCH.TciStateId = (ue_sched_ctl->UE_mac_ce_ctrl.pdcch_state_ind.tciStateId) & 0x7F; //extracting LSB 7 bits
    nr_UESpec_TCI_StateInd_PDCCH.CoresetId2 = (ue_sched_ctl->UE_mac_ce_ctrl.pdcch_state_ind.coresetId) & 0x1; //extracting LSB 1 bit
    LOG_D(NR_MAC, "NR MAC CE TCI state indication for UE Specific PDCCH = %d \n", nr_UESpec_TCI_StateInd_PDCCH.TciStateId);
    mac_ce_size = sizeof(NR_TCI_PDCCH);
    // Copying  bytes for MAC CEs to the mac pdu pointer
    memcpy((void *) mac_pdu_ptr, (void *)&nr_UESpec_TCI_StateInd_PDCCH, mac_ce_size);
    //incrementing the PDU pointer
    mac_pdu_ptr += (unsigned char) mac_ce_size;
  }

  //TS 38.321 Sec 6.1.3.16, SP CSI reporting on PUCCH Activation/Deactivation MAC CE
  if (ue_sched_ctl->UE_mac_ce_ctrl.SP_CSI_reporting_pucch.is_scheduled) {
    //filling the subheader
    mac_pdu_ptr->R = 0;
    mac_pdu_ptr->LCID = DL_SCH_LCID_SP_CSI_REP_PUCCH_ACT;
    mac_pdu_ptr++;
    //creating the instance of CE structure
    NR_PUCCH_CSI_REPORTING nr_PUCCH_CSI_reportingActDeact;
    //filling the CE structure
    nr_PUCCH_CSI_reportingActDeact.BWP_Id = (ue_sched_ctl->UE_mac_ce_ctrl.SP_CSI_reporting_pucch.bwpId) & 0x3; //extracting LSB 2 bibs
    nr_PUCCH_CSI_reportingActDeact.ServingCellId = (ue_sched_ctl->UE_mac_ce_ctrl.SP_CSI_reporting_pucch.servingCellId) & 0x1F; //extracting LSB 5 bits
    nr_PUCCH_CSI_reportingActDeact.S0 = ue_sched_ctl->UE_mac_ce_ctrl.SP_CSI_reporting_pucch.s0tos3_actDeact[0];
    nr_PUCCH_CSI_reportingActDeact.S1 = ue_sched_ctl->UE_mac_ce_ctrl.SP_CSI_reporting_pucch.s0tos3_actDeact[1];
    nr_PUCCH_CSI_reportingActDeact.S2 = ue_sched_ctl->UE_mac_ce_ctrl.SP_CSI_reporting_pucch.s0tos3_actDeact[2];
    nr_PUCCH_CSI_reportingActDeact.S3 = ue_sched_ctl->UE_mac_ce_ctrl.SP_CSI_reporting_pucch.s0tos3_actDeact[3];
    nr_PUCCH_CSI_reportingActDeact.R2 = 0;
    mac_ce_size = sizeof(NR_PUCCH_CSI_REPORTING);
    // Copying MAC CE data to the mac pdu pointer
    memcpy((void *) mac_pdu_ptr, (void *)&nr_PUCCH_CSI_reportingActDeact, mac_ce_size);
    //incrementing the PDU pointer
    mac_pdu_ptr += (unsigned char) mac_ce_size;
  }

  //TS 38.321 Sec 6.1.3.14, TCI State activation/deactivation for UE Specific PDSCH MAC CE
  if (ue_sched_ctl->UE_mac_ce_ctrl.pdsch_TCI_States_ActDeact.is_scheduled) {
    //Computing the number of octects to be allocated for Flexible array member
    //of MAC CE structure
    uint8_t num_octects = (ue_sched_ctl->UE_mac_ce_ctrl.pdsch_TCI_States_ActDeact.highestTciStateActivated) / 8 + 1; //Calculating the number of octects for allocating the memory
    //filling the subheader
    ((NR_MAC_SUBHEADER_SHORT *) mac_pdu_ptr)->R = 0;
    ((NR_MAC_SUBHEADER_SHORT *) mac_pdu_ptr)->F = 0;
    ((NR_MAC_SUBHEADER_SHORT *) mac_pdu_ptr)->LCID = DL_SCH_LCID_TCI_STATE_ACT_UE_SPEC_PDSCH;
    ((NR_MAC_SUBHEADER_SHORT *) mac_pdu_ptr)->L = sizeof(NR_TCI_PDSCH_APERIODIC_CSI) + num_octects * sizeof(uint8_t);
    last_size = 2;
    //Incrementing the PDU pointer
    mac_pdu_ptr += last_size;
    //allocating memory for CE Structure
    NR_TCI_PDSCH_APERIODIC_CSI *nr_UESpec_TCI_StateInd_PDSCH = (NR_TCI_PDSCH_APERIODIC_CSI *)malloc(sizeof(NR_TCI_PDSCH_APERIODIC_CSI) + num_octects * sizeof(uint8_t));
    //initializing to zero
    memset((void *)nr_UESpec_TCI_StateInd_PDSCH, 0, sizeof(NR_TCI_PDSCH_APERIODIC_CSI) + num_octects * sizeof(uint8_t));
    //filling the CE Structure
    nr_UESpec_TCI_StateInd_PDSCH->BWP_Id = (ue_sched_ctl->UE_mac_ce_ctrl.pdsch_TCI_States_ActDeact.bwpId) & 0x3; //extracting LSB 2 Bits
    nr_UESpec_TCI_StateInd_PDSCH->ServingCellId = (ue_sched_ctl->UE_mac_ce_ctrl.pdsch_TCI_States_ActDeact.servingCellId) & 0x1F; //extracting LSB 5 bits

    for(i = 0; i < (num_octects * 8); i++) {
      if(ue_sched_ctl->UE_mac_ce_ctrl.pdsch_TCI_States_ActDeact.tciStateActDeact[i])
        nr_UESpec_TCI_StateInd_PDSCH->T[i / 8] = nr_UESpec_TCI_StateInd_PDSCH->T[i / 8] | (1 << (i % 8));
    }

    mac_ce_size = sizeof(NR_TCI_PDSCH_APERIODIC_CSI) + num_octects * sizeof(uint8_t);
    //Copying  bytes for MAC CEs to the mac pdu pointer
    memcpy((void *) mac_pdu_ptr, (void *)nr_UESpec_TCI_StateInd_PDSCH, mac_ce_size);
    //incrementing the mac pdu pointer
    mac_pdu_ptr += (unsigned char) mac_ce_size;
    //freeing the allocated memory
    free(nr_UESpec_TCI_StateInd_PDSCH);
  }

  //TS38.321 Sec 6.1.3.13 Aperiodic CSI Trigger State Subselection MAC CE
  if (ue_sched_ctl->UE_mac_ce_ctrl.aperi_CSI_trigger.is_scheduled) {
    //Computing the number of octects to be allocated for Flexible array member
    //of MAC CE structure
    uint8_t num_octects = (ue_sched_ctl->UE_mac_ce_ctrl.aperi_CSI_trigger.highestTriggerStateSelected) / 8 + 1; //Calculating the number of octects for allocating the memory
    //filling the subheader
    ((NR_MAC_SUBHEADER_SHORT *) mac_pdu_ptr)->R = 0;
    ((NR_MAC_SUBHEADER_SHORT *) mac_pdu_ptr)->F = 0;
    ((NR_MAC_SUBHEADER_SHORT *) mac_pdu_ptr)->LCID = DL_SCH_LCID_APERIODIC_CSI_TRI_STATE_SUBSEL;
    ((NR_MAC_SUBHEADER_SHORT *) mac_pdu_ptr)->L = sizeof(NR_TCI_PDSCH_APERIODIC_CSI) + num_octects * sizeof(uint8_t);
    last_size = 2;
    //Incrementing the PDU pointer
    mac_pdu_ptr += last_size;
    //allocating memory for CE structure
    NR_TCI_PDSCH_APERIODIC_CSI *nr_Aperiodic_CSI_Trigger = (NR_TCI_PDSCH_APERIODIC_CSI *)malloc(sizeof(NR_TCI_PDSCH_APERIODIC_CSI) + num_octects * sizeof(uint8_t));
    //initializing to zero
    memset((void *)nr_Aperiodic_CSI_Trigger, 0, sizeof(NR_TCI_PDSCH_APERIODIC_CSI) + num_octects * sizeof(uint8_t));
    //filling the CE Structure
    nr_Aperiodic_CSI_Trigger->BWP_Id = (ue_sched_ctl->UE_mac_ce_ctrl.aperi_CSI_trigger.bwpId) & 0x3; //extracting LSB 2 bits
    nr_Aperiodic_CSI_Trigger->ServingCellId = (ue_sched_ctl->UE_mac_ce_ctrl.aperi_CSI_trigger.servingCellId) & 0x1F; //extracting LSB 5 bits
    nr_Aperiodic_CSI_Trigger->R = 0;

    for(i = 0; i < (num_octects * 8); i++) {
      if(ue_sched_ctl->UE_mac_ce_ctrl.aperi_CSI_trigger.triggerStateSelection[i])
        nr_Aperiodic_CSI_Trigger->T[i / 8] = nr_Aperiodic_CSI_Trigger->T[i / 8] | (1 << (i % 8));
    }

    mac_ce_size = sizeof(NR_TCI_PDSCH_APERIODIC_CSI) + num_octects * sizeof(uint8_t);
    // Copying  bytes for MAC CEs to the mac pdu pointer
    memcpy((void *) mac_pdu_ptr, (void *)nr_Aperiodic_CSI_Trigger, mac_ce_size);
    //incrementing the mac pdu pointer
    mac_pdu_ptr += (unsigned char) mac_ce_size;
    //freeing the allocated memory
    free(nr_Aperiodic_CSI_Trigger);
  }

  if (ue_sched_ctl->UE_mac_ce_ctrl.sp_zp_csi_rs.is_scheduled) {
    ((NR_MAC_SUBHEADER_FIXED *) mac_pdu_ptr)->R = 0;
    ((NR_MAC_SUBHEADER_FIXED *) mac_pdu_ptr)->LCID = DL_SCH_LCID_SP_ZP_CSI_RS_RES_SET_ACT;
    mac_pdu_ptr++;
    ((NR_MAC_CE_SP_ZP_CSI_RS_RES_SET *) mac_pdu_ptr)->A_D = ue_sched_ctl->UE_mac_ce_ctrl.sp_zp_csi_rs.act_deact;
    ((NR_MAC_CE_SP_ZP_CSI_RS_RES_SET *) mac_pdu_ptr)->CELLID = ue_sched_ctl->UE_mac_ce_ctrl.sp_zp_csi_rs.serv_cell_id & 0x1F; //5 bits
    ((NR_MAC_CE_SP_ZP_CSI_RS_RES_SET *) mac_pdu_ptr)->BWPID = ue_sched_ctl->UE_mac_ce_ctrl.sp_zp_csi_rs.bwpid & 0x3; //2 bits
    ((NR_MAC_CE_SP_ZP_CSI_RS_RES_SET *) mac_pdu_ptr)->CSIRS_RSC_ID = ue_sched_ctl->UE_mac_ce_ctrl.sp_zp_csi_rs.rsc_id & 0xF; //4 bits
    ((NR_MAC_CE_SP_ZP_CSI_RS_RES_SET *) mac_pdu_ptr)->R = 0;
    LOG_D(NR_MAC, "NR MAC CE of ZP CSIRS Serv cell ID = %d BWPID= %d Rsc set ID = %d\n", ue_sched_ctl->UE_mac_ce_ctrl.sp_zp_csi_rs.serv_cell_id, ue_sched_ctl->UE_mac_ce_ctrl.sp_zp_csi_rs.bwpid,
          ue_sched_ctl->UE_mac_ce_ctrl.sp_zp_csi_rs.rsc_id);
    mac_ce_size = sizeof(NR_MAC_CE_SP_ZP_CSI_RS_RES_SET);
    mac_pdu_ptr += (unsigned char) mac_ce_size;
  }

  if (ue_sched_ctl->UE_mac_ce_ctrl.csi_im.is_scheduled) {
    mac_pdu_ptr->R = 0;
    mac_pdu_ptr->LCID = DL_SCH_LCID_SP_CSI_RS_CSI_IM_RES_SET_ACT;
    mac_pdu_ptr++;
    CSI_RS_CSI_IM_ACT_DEACT_MAC_CE csi_rs_im_act_deact_ce;
    csi_rs_im_act_deact_ce.A_D = ue_sched_ctl->UE_mac_ce_ctrl.csi_im.act_deact;
    csi_rs_im_act_deact_ce.SCID = ue_sched_ctl->UE_mac_ce_ctrl.csi_im.serv_cellid & 0x3F;//gNB_PHY -> ssb_pdu.ssb_pdu_rel15.PhysCellId;
    csi_rs_im_act_deact_ce.BWP_ID = ue_sched_ctl->UE_mac_ce_ctrl.csi_im.bwp_id;
    csi_rs_im_act_deact_ce.R1 = 0;
    csi_rs_im_act_deact_ce.IM = ue_sched_ctl->UE_mac_ce_ctrl.csi_im.im;// IF set CSI IM Rsc id will presesent else CSI IM RSC ID is abscent
    csi_rs_im_act_deact_ce.SP_CSI_RSID = ue_sched_ctl->UE_mac_ce_ctrl.csi_im.nzp_csi_rsc_id;

    if ( csi_rs_im_act_deact_ce.IM ) { //is_scheduled if IM is 1 else this field will not present
      csi_rs_im_act_deact_ce.R2 = 0;
      csi_rs_im_act_deact_ce.SP_CSI_IMID = ue_sched_ctl->UE_mac_ce_ctrl.csi_im.csi_im_rsc_id;
      mac_ce_size = sizeof ( csi_rs_im_act_deact_ce ) - sizeof ( csi_rs_im_act_deact_ce.TCI_STATE );
    } else {
      mac_ce_size = sizeof ( csi_rs_im_act_deact_ce ) - sizeof ( csi_rs_im_act_deact_ce.TCI_STATE ) - 1;
    }

    memcpy ((void *) mac_pdu_ptr, (void *) & ( csi_rs_im_act_deact_ce), mac_ce_size);
    mac_pdu_ptr += (unsigned char) mac_ce_size;

    if (csi_rs_im_act_deact_ce.A_D ) { //Following IE is_scheduled only if A/D is 1
      mac_ce_size = sizeof ( struct TCI_S);

      for ( i = 0; i < ue_sched_ctl->UE_mac_ce_ctrl.csi_im.nb_tci_resource_set_id; i++) {
        csi_rs_im_act_deact_ce.TCI_STATE.R = 0;
        csi_rs_im_act_deact_ce.TCI_STATE.TCI_STATE_ID = ue_sched_ctl->UE_mac_ce_ctrl.csi_im.tci_state_id [i] & 0x7F;
        memcpy ((void *) mac_pdu_ptr, (void *) & (csi_rs_im_act_deact_ce.TCI_STATE), mac_ce_size);
        mac_pdu_ptr += (unsigned char) mac_ce_size;
      }
    }
  }

  // compute final offset
  offset = ((unsigned char *) mac_pdu_ptr - mac_pdu);
  //printf("Offset %d \n", ((unsigned char *) mac_pdu_ptr - mac_pdu));
  return offset;
}

void nr_store_dlsch_buffer(module_id_t module_id,
                           frame_t frame,
                           sub_frame_t slot) {

  NR_UE_info_t *UE_info = &RC.nrmac[module_id]->UE_info;

  for (int UE_id = UE_info->list.head; UE_id >= 0; UE_id = UE_info->list.next[UE_id]) {
    NR_UE_sched_ctrl_t *sched_ctrl = &UE_info->UE_sched_ctrl[UE_id];

    sched_ctrl->num_total_bytes = 0;
    if ((sched_ctrl->lcid_mask&(1<<4)) > 0 && loop_dcch_dtch == DL_SCH_LCID_DCCH1)
      loop_dcch_dtch = DL_SCH_LCID_DTCH;
    else if ((sched_ctrl->lcid_mask&(1<<1)) > 0 && loop_dcch_dtch == DL_SCH_LCID_DTCH)
      loop_dcch_dtch = DL_SCH_LCID_DCCH;
    else if ((sched_ctrl->lcid_mask&(1<<2)) > 0 && loop_dcch_dtch == DL_SCH_LCID_DCCH)
      loop_dcch_dtch = DL_SCH_LCID_DCCH1;

    const int lcid = loop_dcch_dtch;
    // const int lcid = DL_SCH_LCID_DTCH;
    const uint16_t rnti = UE_info->rnti[UE_id];
    sched_ctrl->rlc_status[lcid] = mac_rlc_status_ind(module_id,
                                                      rnti,
                                                      module_id,
                                                      frame,
                                                      slot,
                                                      ENB_FLAG_YES,
                                                      MBMS_FLAG_NO,
                                                      lcid,
                                                      0,
                                                      0);
    sched_ctrl->num_total_bytes += sched_ctrl->rlc_status[lcid].bytes_in_buffer;
    LOG_D(NR_MAC,
        "%d.%d, LCID%d:->DLSCH, RLC status %d bytes. \n",
        frame,
        slot,
        lcid,
        sched_ctrl->num_total_bytes);

    if (sched_ctrl->num_total_bytes == 0
        && !sched_ctrl->ta_apply) /* If TA should be applied, give at least one RB */
      return;

    LOG_D(NR_MAC,
          "[%s][%d.%d], %s%d->DLSCH, RLC status %d bytes TA %d\n",
          __func__,
          frame,
          slot,
          lcid<4?"DCCH":"DTCH",
          lcid,
          sched_ctrl->rlc_status[lcid].bytes_in_buffer,
          sched_ctrl->ta_apply);
  }
}

bool allocate_dl_retransmission(module_id_t module_id,
                                frame_t frame,
                                sub_frame_t slot,
                                uint8_t *rballoc_mask,
                                int *n_rb_sched,
                                int UE_id,
                                int current_harq_pid) {

  const NR_ServingCellConfigCommon_t *scc = RC.nrmac[module_id]->common_channels->ServingCellConfigCommon;
  NR_UE_info_t *UE_info = &RC.nrmac[module_id]->UE_info;
  NR_UE_sched_ctrl_t *sched_ctrl = &UE_info->UE_sched_ctrl[UE_id];
  NR_sched_pdsch_t *retInfo = &sched_ctrl->harq_processes[current_harq_pid].sched_pdsch;
  NR_BWP_t *genericParameters = sched_ctrl->active_bwp ?
                                &sched_ctrl->active_bwp->bwp_Common->genericParameters :
                                &RC.nrmac[module_id]->common_channels[0].ServingCellConfigCommon->downlinkConfigCommon->initialDownlinkBWP->genericParameters;

  const uint16_t bwpSize = NRRIV2BW(genericParameters->locationAndBandwidth, MAX_BWP_SIZE);
  int rbStart = NRRIV2PRBOFFSET(genericParameters->locationAndBandwidth, MAX_BWP_SIZE);

  NR_pdsch_semi_static_t *ps = &sched_ctrl->pdsch_semi_static;
  const long f = sched_ctrl->search_space->searchSpaceType->choice.ue_Specific->dci_Formats;
  const uint8_t num_dmrs_cdm_grps_no_data = sched_ctrl->active_bwp ? (f ? 1 : (ps->nrOfSymbols == 2 ? 1 : 2)) : (ps->nrOfSymbols == 2 ? 1 : 2);

  int rbSize = 0;
  const int tda = sched_ctrl->active_bwp ? RC.nrmac[module_id]->preferred_dl_tda[sched_ctrl->active_bwp->bwp_Id][slot] : 1;
  if (tda == retInfo->time_domain_allocation) {
    /* Check that there are enough resources for retransmission */
    while (rbSize < retInfo->rbSize) {
      rbStart += rbSize; /* last iteration rbSize was not enough, skip it */
      rbSize = 0;
      while (rbStart < bwpSize && !rballoc_mask[rbStart])
        rbStart++;
      if (rbStart >= bwpSize) {
        LOG_D(NR_MAC, "cannot allocate retransmission for UE %d/RNTI %04x: no resources\n", UE_id, UE_info->rnti[UE_id]);
        return false;
      }
      while (rbStart + rbSize < bwpSize && rballoc_mask[rbStart + rbSize] && rbSize < retInfo->rbSize)
        rbSize++;
    }
    /* check whether we need to switch the TDA allocation since the last
     * (re-)transmission */
    if (ps->time_domain_allocation != tda || ps->numDmrsCdmGrpsNoData != num_dmrs_cdm_grps_no_data)
      nr_set_pdsch_semi_static(
          scc, UE_info->CellGroup[UE_id], sched_ctrl->active_bwp, tda, num_dmrs_cdm_grps_no_data, ps);
  } else {
    /* the retransmission will use a different time domain allocation, check
     * that we have enough resources */
    while (rbStart < bwpSize && !rballoc_mask[rbStart])
      rbStart++;
    while (rbStart + rbSize < bwpSize && rballoc_mask[rbStart + rbSize])
      rbSize++;
    NR_pdsch_semi_static_t temp_ps;
    nr_set_pdsch_semi_static(
        scc, UE_info->CellGroup[UE_id], sched_ctrl->active_bwp, tda, num_dmrs_cdm_grps_no_data, &temp_ps);
    uint32_t new_tbs;
    uint16_t new_rbSize;
    bool success = nr_find_nb_rb(retInfo->Qm,
                                 retInfo->R,
                                 temp_ps.nrOfSymbols,
                                 temp_ps.N_PRB_DMRS * temp_ps.N_DMRS_SLOT,
                                 retInfo->tb_size,
                                 rbSize,
                                 &new_tbs,
                                 &new_rbSize);
    if (!success || new_tbs != retInfo->tb_size) {
      LOG_D(MAC, "%s(): new TBsize %d of new TDA does not match old TBS %d\n", __func__, new_tbs, retInfo->tb_size);
      return false; /* the maximum TBsize we might have is smaller than what we need */
    }
    /* we can allocate it. Overwrite the time_domain_allocation, the number
     * of RBs, and the new TB size. The rest is done below */
    retInfo->tb_size = new_tbs;
    retInfo->rbSize = new_rbSize;
    retInfo->time_domain_allocation = tda;
    sched_ctrl->pdsch_semi_static = temp_ps;
  }

  /* Find a free CCE */
  bool freeCCE = find_free_CCE(module_id, slot, UE_id);
  if (!freeCCE) {
    LOG_D(MAC, "%4d.%2d could not find CCE for DL DCI retransmission UE %d/RNTI %04x\n",
          frame, slot, UE_id, UE_info->rnti[UE_id]);
    return false;
  }

  /* Find PUCCH occasion: if it fails, undo CCE allocation (undoing PUCCH
   * allocation after CCE alloc fail would be more complex) */
  const int alloc = nr_acknack_scheduling(module_id, UE_id, frame, slot, -1);
  if (alloc<0) {
    LOG_D(MAC,
          "%s(): could not find PUCCH for UE %d/%04x@%d.%d\n",
          __func__,
          UE_id,
          UE_info->rnti[UE_id],
          frame,
          slot);
    int cid = sched_ctrl->coreset->controlResourceSetId;
    UE_info->num_pdcch_cand[UE_id][cid]--;
    int *cce_list = RC.nrmac[module_id]->cce_list[sched_ctrl->active_bwp->bwp_Id][cid];
    for (int i = 0; i < sched_ctrl->aggregation_level; i++)
      cce_list[sched_ctrl->cce_index + i] = 0;
    return false;
  }

  sched_ctrl->sched_pdsch.pucch_allocation = alloc;

  /* just reuse from previous scheduling opportunity, set new start RB */
  sched_ctrl->sched_pdsch = *retInfo;
  sched_ctrl->sched_pdsch.rbStart = rbStart;

  /* retransmissions: directly allocate */
  *n_rb_sched -= sched_ctrl->sched_pdsch.rbSize;
  for (int rb = 0; rb < sched_ctrl->sched_pdsch.rbSize; rb++)
    rballoc_mask[rb + sched_ctrl->sched_pdsch.rbStart] = 0;
  return true;
}

float thr_ue[MAX_MOBILES_PER_GNB];
uint32_t pf_tbs[3][28]; // pre-computed, approximate TBS values for PF coefficient

void pf_dl(module_id_t module_id,
           frame_t frame,
           sub_frame_t slot,
           NR_list_t *UE_list,
           int max_num_ue,
           int n_rb_sched,
           uint8_t *rballoc_mask) {

  gNB_MAC_INST *mac = RC.nrmac[module_id];
  NR_UE_info_t *UE_info = &mac->UE_info;
  NR_ServingCellConfigCommon_t *scc=mac->common_channels[0].ServingCellConfigCommon;
  float coeff_ue[MAX_MOBILES_PER_GNB];
  // UEs that could be scheduled
  int ue_array[MAX_MOBILES_PER_GNB];
  NR_list_t UE_sched = { .head = -1, .next = ue_array, .tail = -1, .len = MAX_MOBILES_PER_GNB };

  /* Loop UE_info->list to check retransmission */
  for (int UE_id = UE_list->head; UE_id >= 0; UE_id = UE_list->next[UE_id]) {
    if (UE_info->Msg4_ACKed[UE_id] != true) continue;
    NR_UE_sched_ctrl_t *sched_ctrl = &UE_info->UE_sched_ctrl[UE_id];
    NR_sched_pdsch_t *sched_pdsch = &sched_ctrl->sched_pdsch;
    NR_pdsch_semi_static_t *ps = &sched_ctrl->pdsch_semi_static;
    /* get the PID of a HARQ process awaiting retrnasmission, or -1 otherwise */
    sched_pdsch->dl_harq_pid = sched_ctrl->retrans_dl_harq.head;

    /* Calculate Throughput */
    const float a = 0.0005f; // corresponds to 200ms window
    const uint32_t b = UE_info->mac_stats[UE_id].dlsch_current_bytes;
    thr_ue[UE_id] = (1 - a) * thr_ue[UE_id] + a * b;

    /* retransmission */
    if (sched_pdsch->dl_harq_pid >= 0) {
      /* Allocate retransmission */
      bool r = allocate_dl_retransmission(
          module_id, frame, slot, rballoc_mask, &n_rb_sched, UE_id, sched_pdsch->dl_harq_pid);
      if (!r) {
        LOG_D(NR_MAC, "%4d.%2d retransmission can NOT be allocated\n", frame, slot);
        continue;
      }
      /* reduce max_num_ue once we are sure UE can be allocated, i.e., has CCE */
      max_num_ue--;
      if (max_num_ue < 0) return;
    } else {
      /* Check DL buffer and skip this UE if no bytes and no TA necessary */
      if (sched_ctrl->num_total_bytes == 0 && frame != (sched_ctrl->ta_frame + 10) % 1024)
        continue;

      /* Calculate coeff */
      sched_pdsch->mcs = 9;
      uint32_t tbs = pf_tbs[ps->mcsTableIdx][sched_pdsch->mcs];
      coeff_ue[UE_id] = (float) tbs / thr_ue[UE_id];
      LOG_D(NR_MAC,"b %d, thr_ue[%d] %f, tbs %d, coeff_ue[%d] %f\n",
            b, UE_id, thr_ue[UE_id], tbs, UE_id, coeff_ue[UE_id]);
      /* Create UE_sched list for UEs eligible for new transmission*/
      add_tail_nr_list(&UE_sched, UE_id);
    }
  }

  /* Loop UE_sched to find max coeff and allocate transmission */
  while (max_num_ue > 0 && n_rb_sched > 0 && UE_sched.head >= 0) {

    /* Find max coeff from UE_sched*/
    int *max = &UE_sched.head; /* assume head is max */
    int *p = &UE_sched.next[*max];
    while (*p >= 0) {
      /* if the current one has larger coeff, save for later */
      if (coeff_ue[*p] > coeff_ue[*max])
        max = p;
      p = &UE_sched.next[*p];
    }
    /* remove the max one: do not use remove_nr_list() it goes through the
     * whole list every time. Note that UE_sched.tail might not be set
     * correctly anymore */
    const int UE_id = *max;
    p = &UE_sched.next[*max];
    *max = UE_sched.next[*max];
    *p = -1;

    NR_UE_sched_ctrl_t *sched_ctrl = &UE_info->UE_sched_ctrl[UE_id];
    int bwp_Id = sched_ctrl->active_bwp ? sched_ctrl->active_bwp->bwp_Id : 0;
    const uint16_t rnti = UE_info->rnti[UE_id];
    NR_BWP_t *genericParameters = sched_ctrl->active_bwp ?
      &sched_ctrl->active_bwp->bwp_Common->genericParameters:
      &scc->downlinkConfigCommon->initialDownlinkBWP->genericParameters;

    const uint16_t bwpSize = NRRIV2BW(genericParameters->locationAndBandwidth,MAX_BWP_SIZE);
    int rbStart = NRRIV2PRBOFFSET(genericParameters->locationAndBandwidth, MAX_BWP_SIZE);

    /* Find a free CCE */
    bool freeCCE = find_free_CCE(module_id, slot, UE_id);
    if (!freeCCE) {
      LOG_D(NR_MAC, "%4d.%2d could not find CCE for DL DCI UE %d/RNTI %04x\n", frame, slot, UE_id, rnti);
      continue;
    }
    /* reduce max_num_ue once we are sure UE can be allocated, i.e., has CCE */
    max_num_ue--;
    if (max_num_ue < 0) return;

    /* Find PUCCH occasion: if it fails, undo CCE allocation (undoing PUCCH
    * allocation after CCE alloc fail would be more complex) */
    const int alloc = nr_acknack_scheduling(module_id, UE_id, frame, slot, -1);
    if (alloc<0) {
      LOG_D(NR_MAC,
            "%s(): could not find PUCCH for UE %d/%04x@%d.%d\n",
            __func__,
            UE_id,
            rnti,
            frame,
            slot);
      int cid = sched_ctrl->coreset->controlResourceSetId;
      UE_info->num_pdcch_cand[UE_id][cid]--;
      int *cce_list = mac->cce_list[bwp_Id][cid];
      for (int i = 0; i < sched_ctrl->aggregation_level; i++)
        cce_list[sched_ctrl->cce_index + i] = 0;
      return;
    }

    // Freq-demain allocation
    while (rbStart < bwpSize && !rballoc_mask[rbStart]) rbStart++;
    uint16_t max_rbSize = 1;
    while (rbStart + max_rbSize < bwpSize && rballoc_mask[rbStart + max_rbSize])
      max_rbSize++;

    /* MCS has been set above */
    const int tda = sched_ctrl->active_bwp ? RC.nrmac[module_id]->preferred_dl_tda[sched_ctrl->active_bwp->bwp_Id][slot] : 1;
    NR_sched_pdsch_t *sched_pdsch = &sched_ctrl->sched_pdsch;
    NR_pdsch_semi_static_t *ps = &sched_ctrl->pdsch_semi_static;
    const long f = sched_ctrl->search_space->searchSpaceType->choice.ue_Specific->dci_Formats;
    const uint8_t num_dmrs_cdm_grps_no_data = sched_ctrl->active_bwp ? (f ? 1 : (ps->nrOfSymbols == 2 ? 1 : 2)) : (ps->nrOfSymbols == 2 ? 1 : 2);
    if (ps->time_domain_allocation != tda || ps->numDmrsCdmGrpsNoData != num_dmrs_cdm_grps_no_data)
      nr_set_pdsch_semi_static(
          scc, UE_info->CellGroup[UE_id], sched_ctrl->active_bwp, tda, num_dmrs_cdm_grps_no_data, ps);
    sched_pdsch->Qm = nr_get_Qm_dl(sched_pdsch->mcs, ps->mcsTableIdx);
    sched_pdsch->R = nr_get_code_rate_dl(sched_pdsch->mcs, ps->mcsTableIdx);
    sched_pdsch->pucch_allocation = alloc;
    uint32_t TBS = 0;
    uint16_t rbSize;
    const int oh = 2 + (sched_ctrl->num_total_bytes >= 256)
                 + 2 * (frame == (sched_ctrl->ta_frame + 10) % 1024);
    nr_find_nb_rb(sched_pdsch->Qm,
                  sched_pdsch->R,
                  ps->nrOfSymbols,
                  ps->N_PRB_DMRS * ps->N_DMRS_SLOT,
                  sched_ctrl->num_total_bytes + oh,
                  max_rbSize,
                  &TBS,
                  &rbSize);
    sched_pdsch->rbSize = rbSize;
    sched_pdsch->rbStart = rbStart;
    sched_pdsch->tb_size = TBS;

    /* transmissions: directly allocate */
    n_rb_sched -= sched_pdsch->rbSize;
    for (int rb = 0; rb < sched_pdsch->rbSize; rb++)
      rballoc_mask[rb + sched_pdsch->rbStart] = 0;
  }
}

void nr_fr1_dlsch_preprocessor(module_id_t module_id, frame_t frame, sub_frame_t slot)
{
  NR_UE_info_t *UE_info = &RC.nrmac[module_id]->UE_info;
  NR_ServingCellConfigCommon_t *scc = RC.nrmac[module_id]->common_channels[0].ServingCellConfigCommon;

  if (UE_info->num_UEs == 0)
    return;

  const int CC_id = 0;


  /* Get bwpSize from the first UE */
  int UE_id = UE_info->list.head;
  NR_UE_sched_ctrl_t *sched_ctrl = &UE_info->UE_sched_ctrl[UE_id];

  const uint16_t bwpSize = NRRIV2BW(sched_ctrl->active_bwp ?
				    sched_ctrl->active_bwp->bwp_Common->genericParameters.locationAndBandwidth:
				    scc->downlinkConfigCommon->initialDownlinkBWP->genericParameters.locationAndBandwidth,
				    MAX_BWP_SIZE);

  uint16_t *vrb_map = RC.nrmac[module_id]->common_channels[CC_id].vrb_map;
  uint8_t rballoc_mask[bwpSize];
  int n_rb_sched = 0;
  for (int i = 0; i < bwpSize; i++) {
    // calculate mask: init with "NOT" vrb_map:
    // if any RB in vrb_map is blocked (1), the current RBG will be 0
    rballoc_mask[i] = !vrb_map[i];
    n_rb_sched += rballoc_mask[i];
  }

  /* Retrieve amount of data to send for this UE */
  nr_store_dlsch_buffer(module_id, frame, slot);

  /* proportional fair scheduling algorithm */
  pf_dl(module_id,
        frame,
        slot,
        &UE_info->list,
        2,
        n_rb_sched,
        rballoc_mask);
}

nr_pp_impl_dl nr_init_fr1_dlsch_preprocessor(module_id_t module_id, int CC_id)
{
  /* in the PF algorithm, we have to use the TBsize to compute the coefficient.
   * This would include the number of DMRS symbols, which in turn depends on
   * the time domain allocation. In case we are in a mixed slot, we do not want
   * to recalculate all these values just, and therefore we provide a look-up
   * table which should approximately give us the TBsize */
  for (int mcsTableIdx = 0; mcsTableIdx < 3; ++mcsTableIdx) {
    for (int mcs = 0; mcs < 29; ++mcs) {
      if (mcs > 27 && mcsTableIdx == 1)
        continue;
      const uint8_t Qm = nr_get_Qm_dl(mcs, mcsTableIdx);
      const uint16_t R = nr_get_code_rate_dl(mcs, mcsTableIdx);
      pf_tbs[mcsTableIdx][mcs] = nr_compute_tbs(Qm,
                                                R,
                                                1, /* rbSize */
                                                10, /* hypothetical number of slots */
                                                0, /* N_PRB_DMRS * N_DMRS_SLOT */
                                                0 /* N_PRB_oh, 0 for initialBWP */,
                                                0 /* tb_scaling */,
                                                1 /* nrOfLayers */)
                                 >> 3;
    }
  }

  return nr_fr1_dlsch_preprocessor;
}

void nr_schedule_ue_spec(module_id_t module_id,
                         frame_t frame,
                         sub_frame_t slot) {
  gNB_MAC_INST *gNB_mac = RC.nrmac[module_id];
  if (!is_xlsch_in_slot(gNB_mac->dlsch_slot_bitmap[slot / 64], slot))
    return;

  /* PREPROCESSOR */
  gNB_mac->pre_processor_dl(module_id, frame, slot);

  const int CC_id = 0;
  NR_ServingCellConfigCommon_t *scc = gNB_mac->common_channels[CC_id].ServingCellConfigCommon;
  NR_UE_info_t *UE_info = &gNB_mac->UE_info;

  nfapi_nr_dl_tti_request_body_t *dl_req = &gNB_mac->DL_req[CC_id].dl_tti_request_body;

  NR_list_t *UE_list = &UE_info->list;
  for (int UE_id = UE_list->head; UE_id >= 0; UE_id = UE_list->next[UE_id]) {
    NR_UE_sched_ctrl_t *sched_ctrl = &UE_info->UE_sched_ctrl[UE_id];
    if (sched_ctrl->ul_failure==1 && get_softmodem_params()->phy_test==0) continue;
    NR_sched_pdsch_t *sched_pdsch = &sched_ctrl->sched_pdsch;
    UE_info->mac_stats[UE_id].dlsch_current_bytes = 0;

    /* update TA and set ta_apply every 10 frames.
     * Possible improvement: take the periodicity from input file.
     * If such UE is not scheduled now, it will be by the preprocessor later.
     * If we add the CE, ta_apply will be reset */
    if (frame == (sched_ctrl->ta_frame + 10) % 1024){
      sched_ctrl->ta_apply = true; /* the timer is reset once TA CE is scheduled */
      LOG_D(NR_MAC, "[UE %d][%d.%d] UL timing alignment procedures: setting flag for Timing Advance command\n", UE_id, frame, slot);
    }

    if (sched_pdsch->rbSize <= 0)
      continue;

    const rnti_t rnti = UE_info->rnti[UE_id];

    /* POST processing */
    const int nrOfLayers = 1;
    const uint16_t R = sched_pdsch->R;
    const uint8_t Qm = sched_pdsch->Qm;
    const uint32_t TBS = sched_pdsch->tb_size;

    /* pre-computed PDSCH values that only change if time domain
     * allocation/DMRS parameters change. Updated in the preprocessor through
     * nr_set_pdsch_semi_static() */
    NR_pdsch_semi_static_t *ps = &sched_ctrl->pdsch_semi_static;

    int8_t current_harq_pid = sched_pdsch->dl_harq_pid;
    if (current_harq_pid < 0) {
      /* PP has not selected a specific HARQ Process, get a new one */
      current_harq_pid = sched_ctrl->available_dl_harq.head;
      AssertFatal(current_harq_pid >= 0,
                  "no free HARQ process available for UE %d\n",
                  UE_id);
      remove_front_nr_list(&sched_ctrl->available_dl_harq);
      sched_pdsch->dl_harq_pid = current_harq_pid;
    } else {
      /* PP selected a specific HARQ process. Check whether it will be a new
       * transmission or a retransmission, and remove from the corresponding
       * list */
      if (sched_ctrl->harq_processes[current_harq_pid].round == 0)
        remove_nr_list(&sched_ctrl->available_dl_harq, current_harq_pid);
      else
        remove_nr_list(&sched_ctrl->retrans_dl_harq, current_harq_pid);
    }
    NR_UE_harq_t *harq = &sched_ctrl->harq_processes[current_harq_pid];
    DevAssert(!harq->is_waiting);
    add_tail_nr_list(&sched_ctrl->feedback_dl_harq, current_harq_pid);
    NR_sched_pucch_t *pucch = &sched_ctrl->sched_pucch[sched_pdsch->pucch_allocation];
    harq->feedback_frame = pucch->frame;
    harq->feedback_slot = pucch->ul_slot;
    harq->is_waiting = true;
    UE_info->mac_stats[UE_id].dlsch_rounds[harq->round]++;

    LOG_D(NR_MAC,
          "%4d.%2d RNTI %04x start %3d RBs %3d startSymbol %2d nb_symbol %2d MCS %2d TBS %4d HARQ PID %2d round %d NDI %d\n",
          frame,
          slot,
          rnti,
          sched_pdsch->rbStart,
          sched_pdsch->rbSize,
          ps->startSymbolIndex,
          ps->nrOfSymbols,
          sched_pdsch->mcs,
          TBS,
          current_harq_pid,
          harq->round,
          harq->ndi);

    NR_BWP_Downlink_t *bwp = sched_ctrl->active_bwp;

    /* look up the PDCCH PDU for this CC, BWP, and CORESET. If it does not
     * exist, create it */
    const int bwpid = bwp ? bwp->bwp_Id : 0;
    const int coresetid = bwp ? sched_ctrl->coreset->controlResourceSetId : gNB_mac->sched_ctrlCommon->coreset->controlResourceSetId;
    nfapi_nr_dl_tti_pdcch_pdu_rel15_t *pdcch_pdu = gNB_mac->pdcch_pdu_idx[CC_id][bwpid][coresetid];
    if (!pdcch_pdu) {
      nfapi_nr_dl_tti_request_pdu_t *dl_tti_pdcch_pdu = &dl_req->dl_tti_pdu_list[dl_req->nPDUs];
      memset(dl_tti_pdcch_pdu, 0, sizeof(nfapi_nr_dl_tti_request_pdu_t));
      dl_tti_pdcch_pdu->PDUType = NFAPI_NR_DL_TTI_PDCCH_PDU_TYPE;
      dl_tti_pdcch_pdu->PDUSize = (uint8_t)(2+sizeof(nfapi_nr_dl_tti_pdcch_pdu));
      dl_req->nPDUs += 1;
      pdcch_pdu = &dl_tti_pdcch_pdu->pdcch_pdu.pdcch_pdu_rel15;
      LOG_D(NR_MAC,"Trying to configure DL pdcch for bwp %d, cs %d\n",bwpid,coresetid);
      NR_SearchSpace_t *ss = bwp ? sched_ctrl->search_space:gNB_mac->sched_ctrlCommon->search_space;
      NR_ControlResourceSet_t *coreset = bwp? sched_ctrl->coreset:gNB_mac->sched_ctrlCommon->coreset;
      nr_configure_pdcch(pdcch_pdu, ss, coreset, scc, bwp);
      gNB_mac->pdcch_pdu_idx[CC_id][bwpid][coresetid] = pdcch_pdu;
    }

    nfapi_nr_dl_tti_request_pdu_t *dl_tti_pdsch_pdu = &dl_req->dl_tti_pdu_list[dl_req->nPDUs];
    memset(dl_tti_pdsch_pdu, 0, sizeof(nfapi_nr_dl_tti_request_pdu_t));
    dl_tti_pdsch_pdu->PDUType = NFAPI_NR_DL_TTI_PDSCH_PDU_TYPE;
    dl_tti_pdsch_pdu->PDUSize = (uint8_t)(2+sizeof(nfapi_nr_dl_tti_pdsch_pdu));
    dl_req->nPDUs += 1;
    nfapi_nr_dl_tti_pdsch_pdu_rel15_t *pdsch_pdu = &dl_tti_pdsch_pdu->pdsch_pdu.pdsch_pdu_rel15;

    pdsch_pdu->pduBitmap = 0;
    pdsch_pdu->rnti = rnti;
    /* SCF222: PDU index incremented for each PDSCH PDU sent in TX control
     * message. This is used to associate control information to data and is
     * reset every slot. */
    const int pduindex = gNB_mac->pdu_index[CC_id]++;
    pdsch_pdu->pduIndex = pduindex;

    // BWP
    NR_BWP_t *genericParameters = bwp ? &bwp->bwp_Common->genericParameters : &scc->downlinkConfigCommon->initialDownlinkBWP->genericParameters;

    pdsch_pdu->BWPSize  = NRRIV2BW(genericParameters->locationAndBandwidth, MAX_BWP_SIZE);
    pdsch_pdu->BWPStart = NRRIV2PRBOFFSET(genericParameters->locationAndBandwidth,MAX_BWP_SIZE);
    pdsch_pdu->SubcarrierSpacing = genericParameters->subcarrierSpacing;

    pdsch_pdu->CyclicPrefix = genericParameters->cyclicPrefix ? *genericParameters->cyclicPrefix : 0;

    // Codeword information
    pdsch_pdu->NrOfCodewords = 1;
    pdsch_pdu->targetCodeRate[0] = R;
    pdsch_pdu->qamModOrder[0] = Qm;
    pdsch_pdu->mcsIndex[0] = sched_pdsch->mcs;
    pdsch_pdu->mcsTable[0] = ps->mcsTableIdx;
    AssertFatal(harq!=NULL,"harq is null\n");
    AssertFatal(harq->round<4,"%d",harq->round);
    pdsch_pdu->rvIndex[0] = nr_rv_round_map[harq->round];
    pdsch_pdu->TBSize[0] = TBS;

    pdsch_pdu->dataScramblingId = *scc->physCellId;
    pdsch_pdu->nrOfLayers = nrOfLayers;
    pdsch_pdu->transmissionScheme = 0;
    pdsch_pdu->refPoint = 0; // Point A

    // DMRS
    pdsch_pdu->dlDmrsSymbPos = ps->dl_dmrs_symb_pos;
    pdsch_pdu->dmrsConfigType = ps->dmrsConfigType;
    pdsch_pdu->dlDmrsScramblingId = *scc->physCellId;
    pdsch_pdu->SCID = 0;
    pdsch_pdu->numDmrsCdmGrpsNoData = ps->numDmrsCdmGrpsNoData;
    pdsch_pdu->dmrsPorts = 1;

    // Pdsch Allocation in frequency domain
    pdsch_pdu->resourceAlloc = 1;
    pdsch_pdu->rbStart = sched_pdsch->rbStart;
    pdsch_pdu->rbSize = sched_pdsch->rbSize;
    pdsch_pdu->VRBtoPRBMapping = 1; // non-interleaved, check if this is ok for initialBWP

    // Resource Allocation in time domain
    pdsch_pdu->StartSymbolIndex = ps->startSymbolIndex;
    pdsch_pdu->NrOfSymbols = ps->nrOfSymbols;

    NR_PDSCH_Config_t *pdsch_Config=NULL;
    if (bwp &&
        bwp->bwp_Dedicated &&
        bwp->bwp_Dedicated->pdsch_Config &&
        bwp->bwp_Dedicated->pdsch_Config->choice.setup)
      pdsch_Config =  bwp->bwp_Dedicated->pdsch_Config->choice.setup;

    /* Check and validate PTRS values */
    struct NR_SetupRelease_PTRS_DownlinkConfig *phaseTrackingRS =
      pdsch_Config ? pdsch_Config->dmrs_DownlinkForPDSCH_MappingTypeA->choice.setup->phaseTrackingRS : NULL;
    if (phaseTrackingRS) {
      bool valid_ptrs_setup = set_dl_ptrs_values(phaseTrackingRS->choice.setup,
                                                 pdsch_pdu->rbSize,
                                                 pdsch_pdu->mcsIndex[0],
                                                 pdsch_pdu->mcsTable[0],
                                                 &pdsch_pdu->PTRSFreqDensity,
                                                 &pdsch_pdu->PTRSTimeDensity,
                                                 &pdsch_pdu->PTRSPortIndex,
                                                 &pdsch_pdu->nEpreRatioOfPDSCHToPTRS,
                                                 &pdsch_pdu->PTRSReOffset,
                                                 pdsch_pdu->NrOfSymbols);
      if (valid_ptrs_setup)
        pdsch_pdu->pduBitmap |= 0x1; // Bit 0: pdschPtrs - Indicates PTRS included (FR2)
    }

    /* Fill PDCCH DL DCI PDU */
    nfapi_nr_dl_dci_pdu_t *dci_pdu = &pdcch_pdu->dci_pdu[pdcch_pdu->numDlDci];
    pdcch_pdu->numDlDci++;
    dci_pdu->RNTI = rnti;
    if (sched_ctrl->coreset &&
        sched_ctrl->search_space &&
        sched_ctrl->coreset->pdcch_DMRS_ScramblingID &&
        sched_ctrl->search_space->searchSpaceType->present == NR_SearchSpace__searchSpaceType_PR_ue_Specific) {
      dci_pdu->ScramblingId = *sched_ctrl->coreset->pdcch_DMRS_ScramblingID;
      dci_pdu->ScramblingRNTI = rnti;
    } else {
      dci_pdu->ScramblingId = *scc->physCellId;
      dci_pdu->ScramblingRNTI = 0;
    }
    dci_pdu->AggregationLevel = sched_ctrl->aggregation_level;
    dci_pdu->CceIndex = sched_ctrl->cce_index;
    dci_pdu->beta_PDCCH_1_0 = 0;
    dci_pdu->powerControlOffsetSS = 1;

    /* DCI payload */
    dci_pdu_rel15_t dci_payload;
    memset(&dci_payload, 0, sizeof(dci_pdu_rel15_t));
    // bwp indicator
<<<<<<< HEAD
    
    const int n_dl_bwp = UE_info->secondaryCellGroup[UE_id]->spCellConfig->spCellConfigDedicated->downlinkBWP_ToAddModList->list.count;
      AssertFatal(n_dl_bwp <= 4,
          "downlinkBWP_ToAddModList has %d BWP!\n",
          n_dl_bwp);
=======
    const int n_dl_bwp = bwp ? UE_info->CellGroup[UE_id]->spCellConfig->spCellConfigDedicated->downlinkBWP_ToAddModList->list.count : 0;
    AssertFatal(n_dl_bwp <= 1, "downlinkBWP_ToAddModList has %d BWP!\n", n_dl_bwp);

>>>>>>> 2d4e8cc3
    // as per table 7.3.1.1.2-1 in 38.212
    dci_payload.bwp_indicator.val = bwp ? (n_dl_bwp < 4 ? bwp->bwp_Id : bwp->bwp_Id - 1) : 0;
    if (bwp) AssertFatal(bwp->bwp_Dedicated->pdsch_Config->choice.setup->resourceAllocation == NR_PDSCH_Config__resourceAllocation_resourceAllocationType1,
			 "Only frequency resource allocation type 1 is currently supported\n");
    dci_payload.frequency_domain_assignment.val =
        PRBalloc_to_locationandbandwidth0(
            pdsch_pdu->rbSize,
            pdsch_pdu->rbStart,
            pdsch_pdu->BWPSize);
    dci_payload.format_indicator = 1;
    dci_payload.time_domain_assignment.val = ps->time_domain_allocation;
    dci_payload.mcs = sched_pdsch->mcs;
    dci_payload.rv = pdsch_pdu->rvIndex[0];
    dci_payload.harq_pid = current_harq_pid;
    dci_payload.ndi = harq->ndi;
    dci_payload.dai[0].val = (pucch->dai_c-1)&3;
    dci_payload.tpc = sched_ctrl->tpc1; // TPC for PUCCH: table 7.2.1-1 in 38.213
    dci_payload.pucch_resource_indicator = pucch->resource_indicator;
    dci_payload.pdsch_to_harq_feedback_timing_indicator.val = pucch->timing_indicator; // PDSCH to HARQ TI
    dci_payload.antenna_ports.val = 0;  // nb of cdm groups w/o data 1 and dmrs port 0
    dci_payload.dmrs_sequence_initialization.val = pdsch_pdu->SCID;
    LOG_D(NR_MAC,
          "%4d.%2d DCI type 1 payload: freq_alloc %d (%d,%d,%d), "
          "time_alloc %d, vrb to prb %d, mcs %d tb_scaling %d ndi %d rv %d tpc %d\n",
          frame,
          slot,
          dci_payload.frequency_domain_assignment.val,
          pdsch_pdu->rbStart,
          pdsch_pdu->rbSize,
          pdsch_pdu->BWPSize,
          dci_payload.time_domain_assignment.val,
          dci_payload.vrb_to_prb_mapping.val,
          dci_payload.mcs,
          dci_payload.tb_scaling,
          dci_payload.ndi,
          dci_payload.rv,
          dci_payload.tpc);

    const long f = sched_ctrl->search_space->searchSpaceType->choice.ue_Specific->dci_Formats;
    const int dci_format = bwp ? (f ? NR_DL_DCI_FORMAT_1_1 : NR_DL_DCI_FORMAT_1_0) : NR_DL_DCI_FORMAT_1_0;
    const int rnti_type = NR_RNTI_C;

    fill_dci_pdu_rel15(scc,
                       UE_info->CellGroup[UE_id],
                       dci_pdu,
                       &dci_payload,
                       dci_format,
                       rnti_type,
                       pdsch_pdu->BWPSize,
                       bwp? bwp->bwp_Id : 0);

    LOG_D(NR_MAC,
          "coreset params: FreqDomainResource %llx, start_symbol %d  n_symb %d\n",
          (unsigned long long)pdcch_pdu->FreqDomainResource,
          pdcch_pdu->StartSymbolIndex,
          pdcch_pdu->DurationSymbols);

    if (harq->round != 0) { /* retransmission */
      /* we do not have to do anything, since we do not require to get data
       * from RLC or encode MAC CEs. The TX_req structure is filled below 
       * or copy data to FAPI structures */
      LOG_D(NR_MAC,
            "%d.%2d DL retransmission UE %d/RNTI %04x HARQ PID %d round %d NDI %d\n",
            frame,
            slot,
            UE_id,
            rnti,
            current_harq_pid,
            harq->round,
            harq->ndi);

      AssertFatal(harq->sched_pdsch.tb_size == TBS,
                  "UE %d mismatch between scheduled TBS and buffered TB for HARQ PID %d\n",
                  UE_id,
                  current_harq_pid);
    } else { /* initial transmission */

      LOG_D(NR_MAC, "[%s] Initial HARQ transmission in %d.%d\n", __FUNCTION__, frame, slot);

      uint8_t *buf = (uint8_t *) harq->tb;

      /* first, write all CEs that might be there */
      int written = nr_write_ce_dlsch_pdu(module_id,
                                          sched_ctrl,
                                          (unsigned char *)buf,
                                          255, // no drx
                                          NULL); // contention res id
      buf += written;
      int size = TBS - written;
      DevAssert(size >= 0);

      /* next, get RLC data */

      // const int lcid = DL_SCH_LCID_DTCH;
      const int lcid = loop_dcch_dtch;
      int dlsch_total_bytes = 0;
      if (sched_ctrl->num_total_bytes > 0) {
        tbs_size_t len = 0;
        while (size > 3) {
          // we do not know how much data we will get from RLC, i.e., whether it
          // will be longer than 256B or not. Therefore, reserve space for long header, then
          // fetch data, then fill real length
          NR_MAC_SUBHEADER_LONG *header = (NR_MAC_SUBHEADER_LONG *) buf;
          buf += 3;
          size -= 3;

          /* limit requested number of bytes to what preprocessor specified, or
           * such that TBS is full */
          const rlc_buffer_occupancy_t ndata = min(sched_ctrl->rlc_status[lcid].bytes_in_buffer, size);
          len = mac_rlc_data_req(module_id,
                                 rnti,
                                 module_id,
                                 frame,
                                 ENB_FLAG_YES,
                                 MBMS_FLAG_NO,
                                 lcid,
                                 ndata,
                                 (char *)buf,
                                 0,
                                 0);

          LOG_D(NR_MAC,
                "%4d.%2d RNTI %04x: %d bytes from %s %d (ndata %d, remaining size %d)\n",
                frame,
                slot,
                rnti,
                len,
                lcid < 4 ? "DCCH" : "DTCH",
                lcid,
                ndata,
                size);
          if (len == 0)
            break;

          header->R = 0;
          header->F = 1;
          header->LCID = lcid;
          header->L1 = (len >> 8) & 0xff;
          header->L2 = len & 0xff;
          size -= len;
          buf += len;
          dlsch_total_bytes += len;
        }
        if (len == 0) {
          /* RLC did not have data anymore, mark buffer as unused */
          buf -= 3;
          size += 3;
        }
      }
      else if (get_softmodem_params()->phy_test || get_softmodem_params()->do_ra || get_softmodem_params()->sa) {
        /* we will need the large header, phy-test typically allocates all
         * resources and fills to the last byte below */
        NR_MAC_SUBHEADER_LONG *header = (NR_MAC_SUBHEADER_LONG *) buf;
        buf += 3;
        size -= 3;
        DevAssert(size > 0);
        LOG_D(NR_MAC, "Configuring DL_TX in %d.%d: TBS %d with %d B of random data\n", frame, slot, TBS, size);
        // fill dlsch_buffer with random data
        for (int i = 0; i < size; i++)
          buf[i] = lrand48() & 0xff;
        header->R = 0;
        header->F = 1;
        header->LCID = DL_SCH_LCID_PADDING;
        header->L1 = (size >> 8) & 0xff;
        header->L2 = size & 0xff;
        size -= size;
        buf += size;
        dlsch_total_bytes += size;
      }

      // Add padding header and zero rest out if there is space left
      if (size > 0) {
        NR_MAC_SUBHEADER_FIXED *padding = (NR_MAC_SUBHEADER_FIXED *) buf;
        padding->R = 0;
        padding->LCID = DL_SCH_LCID_PADDING;
        size -= 1;
        buf += 1;
        while (size > 0) {
          *buf = 0;
          buf += 1;
          size -= 1;
        }
      }

      UE_info->mac_stats[UE_id].dlsch_total_bytes += TBS;
      UE_info->mac_stats[UE_id].dlsch_current_bytes = TBS;
      UE_info->mac_stats[UE_id].lc_bytes_tx[lcid] += dlsch_total_bytes;

      /* save retransmission information */
      harq->sched_pdsch = *sched_pdsch;
      /* save which time allocation has been used, to be used on
       * retransmissions */
      harq->sched_pdsch.time_domain_allocation = ps->time_domain_allocation;

      // ta command is sent, values are reset
      if (sched_ctrl->ta_apply) {
        sched_ctrl->ta_apply = false;
        sched_ctrl->ta_frame = frame;
        LOG_D(NR_MAC,
              "%d.%2d UE %d TA scheduled, resetting TA frame\n",
              frame,
              slot,
              UE_id);
      }

      T(T_GNB_MAC_DL_PDU_WITH_DATA, T_INT(module_id), T_INT(CC_id), T_INT(rnti),
        T_INT(frame), T_INT(slot), T_INT(current_harq_pid), T_BUFFER(harq->tb, TBS));
    }

    const int ntx_req = gNB_mac->TX_req[CC_id].Number_of_PDUs;
    nfapi_nr_pdu_t *tx_req = &gNB_mac->TX_req[CC_id].pdu_list[ntx_req];
    tx_req->PDU_length = TBS;
    tx_req->PDU_index  = pduindex;
    tx_req->num_TLV = 1;
    tx_req->TLVs[0].length = TBS + 2;
    memcpy(tx_req->TLVs[0].value.direct, harq->tb, TBS);
    gNB_mac->TX_req[CC_id].Number_of_PDUs++;
    gNB_mac->TX_req[CC_id].SFN = frame;
    gNB_mac->TX_req[CC_id].Slot = slot;

    /* mark UE as scheduled */
    sched_pdsch->rbSize = 0;
  }
}<|MERGE_RESOLUTION|>--- conflicted
+++ resolved
@@ -999,17 +999,9 @@
     dci_pdu_rel15_t dci_payload;
     memset(&dci_payload, 0, sizeof(dci_pdu_rel15_t));
     // bwp indicator
-<<<<<<< HEAD
-    
-    const int n_dl_bwp = UE_info->secondaryCellGroup[UE_id]->spCellConfig->spCellConfigDedicated->downlinkBWP_ToAddModList->list.count;
-      AssertFatal(n_dl_bwp <= 4,
-          "downlinkBWP_ToAddModList has %d BWP!\n",
-          n_dl_bwp);
-=======
     const int n_dl_bwp = bwp ? UE_info->CellGroup[UE_id]->spCellConfig->spCellConfigDedicated->downlinkBWP_ToAddModList->list.count : 0;
-    AssertFatal(n_dl_bwp <= 1, "downlinkBWP_ToAddModList has %d BWP!\n", n_dl_bwp);
-
->>>>>>> 2d4e8cc3
+    AssertFatal(n_dl_bwp <= 4, "downlinkBWP_ToAddModList has %d BWP!\n", n_dl_bwp);
+
     // as per table 7.3.1.1.2-1 in 38.212
     dci_payload.bwp_indicator.val = bwp ? (n_dl_bwp < 4 ? bwp->bwp_Id : bwp->bwp_Id - 1) : 0;
     if (bwp) AssertFatal(bwp->bwp_Dedicated->pdsch_Config->choice.setup->resourceAllocation == NR_PDSCH_Config__resourceAllocation_resourceAllocationType1,
