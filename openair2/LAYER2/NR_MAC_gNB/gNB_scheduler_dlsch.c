/*
 * Licensed to the OpenAirInterface (OAI) Software Alliance under one or more
 * contributor license agreements.  See the NOTICE file distributed with
 * this work for additional information regarding copyright ownership.
 * The OpenAirInterface Software Alliance licenses this file to You under
 * the OAI Public License, Version 1.1  (the "License"); you may not use this file
 * except in compliance with the License.
 * You may obtain a copy of the License at
 *
 *      http://www.openairinterface.org/?page_id=698
 *
 * Unless required by applicable law or agreed to in writing, software
 * distributed under the License is distributed on an "AS IS" BASIS,
 * WITHOUT WARRANTIES OR CONDITIONS OF ANY KIND, either express or implied.
 * See the License for the specific language governing permissions and
 * limitations under the License.
 *-------------------------------------------------------------------------------
 * For more information about the OpenAirInterface (OAI) Software Alliance:
 *      contact@openairinterface.org
 */

/*! \file       gNB_scheduler_dlsch.c
 * \brief       procedures related to gNB for the DLSCH transport channel
 * \author      Guido Casati
 * \date        2019
 * \email:      guido.casati@iis.fraunhofe.de
 * \version     1.0
 * @ingroup     _mac

 */

#include "common/utils/nr/nr_common.h"
/*MAC*/
#include "NR_MAC_COMMON/nr_mac.h"
#include "NR_MAC_gNB/nr_mac_gNB.h"
#include "NR_MAC_COMMON/nr_mac_extern.h"
#include "LAYER2/NR_MAC_gNB/mac_proto.h"

/*NFAPI*/
#include "nfapi_nr_interface.h"
/*TAG*/
#include "NR_TAG-Id.h"

/*Softmodem params*/
#include "executables/softmodem-common.h"
#include "../../../nfapi/oai_integration/vendor_ext.h"

////////////////////////////////////////////////////////
/////* DLSCH MAC PDU generation (6.1.2 TS 38.321) */////
////////////////////////////////////////////////////////
#define OCTET 8
#define HALFWORD 16
#define WORD 32
//#define SIZE_OF_POINTER sizeof (void *)

void calculate_preferred_dl_tda(module_id_t module_id, const NR_BWP_Downlink_t *bwp)
{
  gNB_MAC_INST *nrmac = RC.nrmac[module_id];
  const int bwp_id = bwp ? bwp->bwp_Id : 0;
  if (nrmac->preferred_dl_tda[bwp_id])
    return;

  /* there is a mixed slot only when in TDD */
  NR_ServingCellConfigCommon_t *scc = nrmac->common_channels->ServingCellConfigCommon;
  const NR_TDD_UL_DL_Pattern_t *tdd =
      scc->tdd_UL_DL_ConfigurationCommon ? &scc->tdd_UL_DL_ConfigurationCommon->pattern1 : NULL;
  const int symb_dlMixed = tdd ? (1 << tdd->nrofDownlinkSymbols) - 1 : 0;

  int target_ss;
  if (bwp) {
    target_ss = NR_SearchSpace__searchSpaceType_PR_ue_Specific;
  }
  else {
    target_ss = NR_SearchSpace__searchSpaceType_PR_common;
  }
  NR_SearchSpace_t *search_space = get_searchspace(scc, bwp ? bwp->bwp_Dedicated : NULL, target_ss);
  NR_ControlResourceSet_t *coreset = get_coreset(module_id, scc, bwp ? bwp->bwp_Dedicated : NULL, search_space, target_ss);
  // get coreset symbol "map"
  const uint16_t symb_coreset = (1 << coreset->duration) - 1;

  /* check that TDA index 0 fits into DL and does not overlap CORESET */
  const struct NR_PDSCH_TimeDomainResourceAllocationList *tdaList = bwp ?
      bwp->bwp_Common->pdsch_ConfigCommon->choice.setup->pdsch_TimeDomainAllocationList :
      scc->downlinkConfigCommon->initialDownlinkBWP->pdsch_ConfigCommon->choice.setup->pdsch_TimeDomainAllocationList;
  AssertFatal(tdaList->list.count >= 1, "need to have at least one TDA for DL slots\n");
  const NR_PDSCH_TimeDomainResourceAllocation_t *tdaP_DL = tdaList->list.array[0];
  AssertFatal(!tdaP_DL->k0 || *tdaP_DL->k0 == 0,
              "TimeDomainAllocation at index 1: non-null k0 (%ld) is not supported by the scheduler\n",
              *tdaP_DL->k0);
  int start, len;
  SLIV2SL(tdaP_DL->startSymbolAndLength, &start, &len);
  const uint16_t symb_tda = ((1 << len) - 1) << start;
  // check whether coreset and TDA overlap: then we cannot use it. Note that
  // here we assume that the coreset is scheduled every slot (which it
  // currently is) and starting at symbol 0
  AssertFatal((symb_coreset & symb_tda) == 0, "TDA index 0 for DL overlaps with CORESET\n");

  /* check that TDA index 1 fits into DL part of mixed slot, if it exists */
  int tdaMi = -1;
  if (tdaList->list.count > 1) {
    const NR_PDSCH_TimeDomainResourceAllocation_t *tdaP_Mi = tdaList->list.array[1];
    AssertFatal(!tdaP_Mi->k0 || *tdaP_Mi->k0 == 0,
                "TimeDomainAllocation at index 1: non-null k0 (%ld) is not supported by the scheduler\n",
                *tdaP_Mi->k0);
    int start, len;
    SLIV2SL(tdaP_Mi->startSymbolAndLength, &start, &len);
    const uint16_t symb_tda = ((1 << len) - 1) << start;
    // check whether coreset and TDA overlap: then, we cannot use it. Also,
    // check whether TDA is entirely within mixed slot DL. Note that
    // here we assume that the coreset is scheduled every slot (which it
    // currently is)
    if ((symb_coreset & symb_tda) == 0 && (symb_dlMixed & symb_tda) == symb_tda) {
      tdaMi = 1;
    } else {
      LOG_E(MAC,
            "TDA index 1 DL overlaps with CORESET or is not entirely in mixed slot (symb_coreset %x symb_dlMixed %x symb_tda %x), won't schedule DL mixed slot\n",
            symb_coreset,
            symb_dlMixed,
            symb_tda);
    }
  }

  const uint8_t slots_per_frame[5] = {10, 20, 40, 80, 160};
  const int n = slots_per_frame[*scc->ssbSubcarrierSpacing];
  nrmac->preferred_dl_tda[bwp_id] = malloc(n * sizeof(*nrmac->preferred_dl_tda[bwp_id]));

  const int nr_mix_slots = tdd ? tdd->nrofDownlinkSymbols != 0 || tdd->nrofUplinkSymbols != 0 : 0;
  const int nr_slots_period = tdd ? tdd->nrofDownlinkSlots + tdd->nrofUplinkSlots + nr_mix_slots : n;
  for (int i = 0; i < n; ++i) {
    nrmac->preferred_dl_tda[bwp_id][i] = -1;
    if (!tdd || i % nr_slots_period < tdd->nrofDownlinkSlots)
      nrmac->preferred_dl_tda[bwp_id][i] = 0;
    else if (tdd && nr_mix_slots && i % nr_slots_period == tdd->nrofDownlinkSlots)
      nrmac->preferred_dl_tda[bwp_id][i] = tdaMi;
    LOG_D(MAC, "slot %d preferred_dl_tda %d\n", i, nrmac->preferred_dl_tda[bwp_id][i]);
  }
}

// Compute and write all MAC CEs and subheaders, and return number of written
// bytes
int nr_write_ce_dlsch_pdu(module_id_t module_idP,
                          const NR_UE_sched_ctrl_t *ue_sched_ctl,
                          unsigned char *mac_pdu,
                          unsigned char drx_cmd,
                          unsigned char *ue_cont_res_id)
{
  gNB_MAC_INST *gNB = RC.nrmac[module_idP];
  NR_MAC_SUBHEADER_FIXED *mac_pdu_ptr = (NR_MAC_SUBHEADER_FIXED *) mac_pdu;
  uint8_t last_size = 0;
  int offset = 0, mac_ce_size, i, timing_advance_cmd, tag_id = 0;
  // MAC CEs
  uint8_t mac_header_control_elements[16], *ce_ptr;
  ce_ptr = &mac_header_control_elements[0];

  // DRX command subheader (MAC CE size 0)
  if (drx_cmd != 255) {
    mac_pdu_ptr->R = 0;
    mac_pdu_ptr->LCID = DL_SCH_LCID_DRX;
    //last_size = 1;
    mac_pdu_ptr++;
  }

  // Timing Advance subheader
  /* This was done only when timing_advance_cmd != 31
  // now TA is always send when ta_timer resets regardless of its value
  // this is done to avoid issues with the timeAlignmentTimer which is
  // supposed to monitor if the UE received TA or not */
  if (ue_sched_ctl->ta_apply) {
    mac_pdu_ptr->R = 0;
    mac_pdu_ptr->LCID = DL_SCH_LCID_TA_COMMAND;
    //last_size = 1;
    mac_pdu_ptr++;
    // TA MAC CE (1 octet)
    timing_advance_cmd = ue_sched_ctl->ta_update;
    AssertFatal(timing_advance_cmd < 64, "timing_advance_cmd %d > 63\n", timing_advance_cmd);
    ((NR_MAC_CE_TA *) ce_ptr)->TA_COMMAND = timing_advance_cmd;    //(timing_advance_cmd+31)&0x3f;

    if (gNB->tag->tag_Id != 0) {
      tag_id = gNB->tag->tag_Id;
      ((NR_MAC_CE_TA *) ce_ptr)->TAGID = tag_id;
    }

    LOG_D(NR_MAC, "NR MAC CE timing advance command = %d (%d) TAG ID = %d\n", timing_advance_cmd, ((NR_MAC_CE_TA *) ce_ptr)->TA_COMMAND, tag_id);
    mac_ce_size = sizeof(NR_MAC_CE_TA);
    // Copying  bytes for MAC CEs to the mac pdu pointer
    memcpy((void *) mac_pdu_ptr, (void *) ce_ptr, mac_ce_size);
    ce_ptr += mac_ce_size;
    mac_pdu_ptr += (unsigned char) mac_ce_size;


  }

  // Contention resolution fixed subheader and MAC CE
  if (ue_cont_res_id) {
    mac_pdu_ptr->R = 0;
    mac_pdu_ptr->LCID = DL_SCH_LCID_CON_RES_ID;
    mac_pdu_ptr++;
    //last_size = 1;
    // contention resolution identity MAC ce has a fixed 48 bit size
    // this contains the UL CCCH SDU. If UL CCCH SDU is longer than 48 bits,
    // it contains the first 48 bits of the UL CCCH SDU
    LOG_T(NR_MAC, "[gNB ][RAPROC] Generate contention resolution msg: %x.%x.%x.%x.%x.%x\n",
          ue_cont_res_id[0], ue_cont_res_id[1], ue_cont_res_id[2],
          ue_cont_res_id[3], ue_cont_res_id[4], ue_cont_res_id[5]);
    // Copying bytes (6 octects) to CEs pointer
    mac_ce_size = 6;
    memcpy(ce_ptr, ue_cont_res_id, mac_ce_size);
    // Copying bytes for MAC CEs to mac pdu pointer
    memcpy((void *) mac_pdu_ptr, (void *) ce_ptr, mac_ce_size);
    ce_ptr += mac_ce_size;
    mac_pdu_ptr += (unsigned char) mac_ce_size;
  }

  //TS 38.321 Sec 6.1.3.15 TCI State indication for UE Specific PDCCH MAC CE SubPDU generation
  if (ue_sched_ctl->UE_mac_ce_ctrl.pdcch_state_ind.is_scheduled) {
    //filling subheader
    mac_pdu_ptr->R = 0;
    mac_pdu_ptr->LCID = DL_SCH_LCID_TCI_STATE_IND_UE_SPEC_PDCCH;
    mac_pdu_ptr++;
    //Creating the instance of CE structure
    NR_TCI_PDCCH  nr_UESpec_TCI_StateInd_PDCCH;
    //filling the CE structre
    nr_UESpec_TCI_StateInd_PDCCH.CoresetId1 = ((ue_sched_ctl->UE_mac_ce_ctrl.pdcch_state_ind.coresetId) & 0xF) >> 1; //extracting MSB 3 bits from LS nibble
    nr_UESpec_TCI_StateInd_PDCCH.ServingCellId = (ue_sched_ctl->UE_mac_ce_ctrl.pdcch_state_ind.servingCellId) & 0x1F; //extracting LSB 5 Bits
    nr_UESpec_TCI_StateInd_PDCCH.TciStateId = (ue_sched_ctl->UE_mac_ce_ctrl.pdcch_state_ind.tciStateId) & 0x7F; //extracting LSB 7 bits
    nr_UESpec_TCI_StateInd_PDCCH.CoresetId2 = (ue_sched_ctl->UE_mac_ce_ctrl.pdcch_state_ind.coresetId) & 0x1; //extracting LSB 1 bit
    LOG_D(NR_MAC, "NR MAC CE TCI state indication for UE Specific PDCCH = %d \n", nr_UESpec_TCI_StateInd_PDCCH.TciStateId);
    mac_ce_size = sizeof(NR_TCI_PDCCH);
    // Copying  bytes for MAC CEs to the mac pdu pointer
    memcpy((void *) mac_pdu_ptr, (void *)&nr_UESpec_TCI_StateInd_PDCCH, mac_ce_size);
    //incrementing the PDU pointer
    mac_pdu_ptr += (unsigned char) mac_ce_size;
  }

  //TS 38.321 Sec 6.1.3.16, SP CSI reporting on PUCCH Activation/Deactivation MAC CE
  if (ue_sched_ctl->UE_mac_ce_ctrl.SP_CSI_reporting_pucch.is_scheduled) {
    //filling the subheader
    mac_pdu_ptr->R = 0;
    mac_pdu_ptr->LCID = DL_SCH_LCID_SP_CSI_REP_PUCCH_ACT;
    mac_pdu_ptr++;
    //creating the instance of CE structure
    NR_PUCCH_CSI_REPORTING nr_PUCCH_CSI_reportingActDeact;
    //filling the CE structure
    nr_PUCCH_CSI_reportingActDeact.BWP_Id = (ue_sched_ctl->UE_mac_ce_ctrl.SP_CSI_reporting_pucch.bwpId) & 0x3; //extracting LSB 2 bibs
    nr_PUCCH_CSI_reportingActDeact.ServingCellId = (ue_sched_ctl->UE_mac_ce_ctrl.SP_CSI_reporting_pucch.servingCellId) & 0x1F; //extracting LSB 5 bits
    nr_PUCCH_CSI_reportingActDeact.S0 = ue_sched_ctl->UE_mac_ce_ctrl.SP_CSI_reporting_pucch.s0tos3_actDeact[0];
    nr_PUCCH_CSI_reportingActDeact.S1 = ue_sched_ctl->UE_mac_ce_ctrl.SP_CSI_reporting_pucch.s0tos3_actDeact[1];
    nr_PUCCH_CSI_reportingActDeact.S2 = ue_sched_ctl->UE_mac_ce_ctrl.SP_CSI_reporting_pucch.s0tos3_actDeact[2];
    nr_PUCCH_CSI_reportingActDeact.S3 = ue_sched_ctl->UE_mac_ce_ctrl.SP_CSI_reporting_pucch.s0tos3_actDeact[3];
    nr_PUCCH_CSI_reportingActDeact.R2 = 0;
    mac_ce_size = sizeof(NR_PUCCH_CSI_REPORTING);
    // Copying MAC CE data to the mac pdu pointer
    memcpy((void *) mac_pdu_ptr, (void *)&nr_PUCCH_CSI_reportingActDeact, mac_ce_size);
    //incrementing the PDU pointer
    mac_pdu_ptr += (unsigned char) mac_ce_size;
  }

  //TS 38.321 Sec 6.1.3.14, TCI State activation/deactivation for UE Specific PDSCH MAC CE
  if (ue_sched_ctl->UE_mac_ce_ctrl.pdsch_TCI_States_ActDeact.is_scheduled) {
    //Computing the number of octects to be allocated for Flexible array member
    //of MAC CE structure
    uint8_t num_octects = (ue_sched_ctl->UE_mac_ce_ctrl.pdsch_TCI_States_ActDeact.highestTciStateActivated) / 8 + 1; //Calculating the number of octects for allocating the memory
    //filling the subheader
    ((NR_MAC_SUBHEADER_SHORT *) mac_pdu_ptr)->R = 0;
    ((NR_MAC_SUBHEADER_SHORT *) mac_pdu_ptr)->F = 0;
    ((NR_MAC_SUBHEADER_SHORT *) mac_pdu_ptr)->LCID = DL_SCH_LCID_TCI_STATE_ACT_UE_SPEC_PDSCH;
    ((NR_MAC_SUBHEADER_SHORT *) mac_pdu_ptr)->L = sizeof(NR_TCI_PDSCH_APERIODIC_CSI) + num_octects * sizeof(uint8_t);
    last_size = 2;
    //Incrementing the PDU pointer
    mac_pdu_ptr += last_size;
    //allocating memory for CE Structure
    NR_TCI_PDSCH_APERIODIC_CSI *nr_UESpec_TCI_StateInd_PDSCH = (NR_TCI_PDSCH_APERIODIC_CSI *)malloc(sizeof(NR_TCI_PDSCH_APERIODIC_CSI) + num_octects * sizeof(uint8_t));
    //initializing to zero
    memset((void *)nr_UESpec_TCI_StateInd_PDSCH, 0, sizeof(NR_TCI_PDSCH_APERIODIC_CSI) + num_octects * sizeof(uint8_t));
    //filling the CE Structure
    nr_UESpec_TCI_StateInd_PDSCH->BWP_Id = (ue_sched_ctl->UE_mac_ce_ctrl.pdsch_TCI_States_ActDeact.bwpId) & 0x3; //extracting LSB 2 Bits
    nr_UESpec_TCI_StateInd_PDSCH->ServingCellId = (ue_sched_ctl->UE_mac_ce_ctrl.pdsch_TCI_States_ActDeact.servingCellId) & 0x1F; //extracting LSB 5 bits

    for(i = 0; i < (num_octects * 8); i++) {
      if(ue_sched_ctl->UE_mac_ce_ctrl.pdsch_TCI_States_ActDeact.tciStateActDeact[i])
        nr_UESpec_TCI_StateInd_PDSCH->T[i / 8] = nr_UESpec_TCI_StateInd_PDSCH->T[i / 8] | (1 << (i % 8));
    }

    mac_ce_size = sizeof(NR_TCI_PDSCH_APERIODIC_CSI) + num_octects * sizeof(uint8_t);
    //Copying  bytes for MAC CEs to the mac pdu pointer
    memcpy((void *) mac_pdu_ptr, (void *)nr_UESpec_TCI_StateInd_PDSCH, mac_ce_size);
    //incrementing the mac pdu pointer
    mac_pdu_ptr += (unsigned char) mac_ce_size;
    //freeing the allocated memory
    free(nr_UESpec_TCI_StateInd_PDSCH);
  }

  //TS38.321 Sec 6.1.3.13 Aperiodic CSI Trigger State Subselection MAC CE
  if (ue_sched_ctl->UE_mac_ce_ctrl.aperi_CSI_trigger.is_scheduled) {
    //Computing the number of octects to be allocated for Flexible array member
    //of MAC CE structure
    uint8_t num_octects = (ue_sched_ctl->UE_mac_ce_ctrl.aperi_CSI_trigger.highestTriggerStateSelected) / 8 + 1; //Calculating the number of octects for allocating the memory
    //filling the subheader
    ((NR_MAC_SUBHEADER_SHORT *) mac_pdu_ptr)->R = 0;
    ((NR_MAC_SUBHEADER_SHORT *) mac_pdu_ptr)->F = 0;
    ((NR_MAC_SUBHEADER_SHORT *) mac_pdu_ptr)->LCID = DL_SCH_LCID_APERIODIC_CSI_TRI_STATE_SUBSEL;
    ((NR_MAC_SUBHEADER_SHORT *) mac_pdu_ptr)->L = sizeof(NR_TCI_PDSCH_APERIODIC_CSI) + num_octects * sizeof(uint8_t);
    last_size = 2;
    //Incrementing the PDU pointer
    mac_pdu_ptr += last_size;
    //allocating memory for CE structure
    NR_TCI_PDSCH_APERIODIC_CSI *nr_Aperiodic_CSI_Trigger = (NR_TCI_PDSCH_APERIODIC_CSI *)malloc(sizeof(NR_TCI_PDSCH_APERIODIC_CSI) + num_octects * sizeof(uint8_t));
    //initializing to zero
    memset((void *)nr_Aperiodic_CSI_Trigger, 0, sizeof(NR_TCI_PDSCH_APERIODIC_CSI) + num_octects * sizeof(uint8_t));
    //filling the CE Structure
    nr_Aperiodic_CSI_Trigger->BWP_Id = (ue_sched_ctl->UE_mac_ce_ctrl.aperi_CSI_trigger.bwpId) & 0x3; //extracting LSB 2 bits
    nr_Aperiodic_CSI_Trigger->ServingCellId = (ue_sched_ctl->UE_mac_ce_ctrl.aperi_CSI_trigger.servingCellId) & 0x1F; //extracting LSB 5 bits
    nr_Aperiodic_CSI_Trigger->R = 0;

    for(i = 0; i < (num_octects * 8); i++) {
      if(ue_sched_ctl->UE_mac_ce_ctrl.aperi_CSI_trigger.triggerStateSelection[i])
        nr_Aperiodic_CSI_Trigger->T[i / 8] = nr_Aperiodic_CSI_Trigger->T[i / 8] | (1 << (i % 8));
    }

    mac_ce_size = sizeof(NR_TCI_PDSCH_APERIODIC_CSI) + num_octects * sizeof(uint8_t);
    // Copying  bytes for MAC CEs to the mac pdu pointer
    memcpy((void *) mac_pdu_ptr, (void *)nr_Aperiodic_CSI_Trigger, mac_ce_size);
    //incrementing the mac pdu pointer
    mac_pdu_ptr += (unsigned char) mac_ce_size;
    //freeing the allocated memory
    free(nr_Aperiodic_CSI_Trigger);
  }

  if (ue_sched_ctl->UE_mac_ce_ctrl.sp_zp_csi_rs.is_scheduled) {
    ((NR_MAC_SUBHEADER_FIXED *) mac_pdu_ptr)->R = 0;
    ((NR_MAC_SUBHEADER_FIXED *) mac_pdu_ptr)->LCID = DL_SCH_LCID_SP_ZP_CSI_RS_RES_SET_ACT;
    mac_pdu_ptr++;
    ((NR_MAC_CE_SP_ZP_CSI_RS_RES_SET *) mac_pdu_ptr)->A_D = ue_sched_ctl->UE_mac_ce_ctrl.sp_zp_csi_rs.act_deact;
    ((NR_MAC_CE_SP_ZP_CSI_RS_RES_SET *) mac_pdu_ptr)->CELLID = ue_sched_ctl->UE_mac_ce_ctrl.sp_zp_csi_rs.serv_cell_id & 0x1F; //5 bits
    ((NR_MAC_CE_SP_ZP_CSI_RS_RES_SET *) mac_pdu_ptr)->BWPID = ue_sched_ctl->UE_mac_ce_ctrl.sp_zp_csi_rs.bwpid & 0x3; //2 bits
    ((NR_MAC_CE_SP_ZP_CSI_RS_RES_SET *) mac_pdu_ptr)->CSIRS_RSC_ID = ue_sched_ctl->UE_mac_ce_ctrl.sp_zp_csi_rs.rsc_id & 0xF; //4 bits
    ((NR_MAC_CE_SP_ZP_CSI_RS_RES_SET *) mac_pdu_ptr)->R = 0;
    LOG_D(NR_MAC, "NR MAC CE of ZP CSIRS Serv cell ID = %d BWPID= %d Rsc set ID = %d\n", ue_sched_ctl->UE_mac_ce_ctrl.sp_zp_csi_rs.serv_cell_id, ue_sched_ctl->UE_mac_ce_ctrl.sp_zp_csi_rs.bwpid,
          ue_sched_ctl->UE_mac_ce_ctrl.sp_zp_csi_rs.rsc_id);
    mac_ce_size = sizeof(NR_MAC_CE_SP_ZP_CSI_RS_RES_SET);
    mac_pdu_ptr += (unsigned char) mac_ce_size;
  }

  if (ue_sched_ctl->UE_mac_ce_ctrl.csi_im.is_scheduled) {
    mac_pdu_ptr->R = 0;
    mac_pdu_ptr->LCID = DL_SCH_LCID_SP_CSI_RS_CSI_IM_RES_SET_ACT;
    mac_pdu_ptr++;
    CSI_RS_CSI_IM_ACT_DEACT_MAC_CE csi_rs_im_act_deact_ce;
    csi_rs_im_act_deact_ce.A_D = ue_sched_ctl->UE_mac_ce_ctrl.csi_im.act_deact;
    csi_rs_im_act_deact_ce.SCID = ue_sched_ctl->UE_mac_ce_ctrl.csi_im.serv_cellid & 0x3F;//gNB_PHY -> ssb_pdu.ssb_pdu_rel15.PhysCellId;
    csi_rs_im_act_deact_ce.BWP_ID = ue_sched_ctl->UE_mac_ce_ctrl.csi_im.bwp_id;
    csi_rs_im_act_deact_ce.R1 = 0;
    csi_rs_im_act_deact_ce.IM = ue_sched_ctl->UE_mac_ce_ctrl.csi_im.im;// IF set CSI IM Rsc id will presesent else CSI IM RSC ID is abscent
    csi_rs_im_act_deact_ce.SP_CSI_RSID = ue_sched_ctl->UE_mac_ce_ctrl.csi_im.nzp_csi_rsc_id;

    if ( csi_rs_im_act_deact_ce.IM ) { //is_scheduled if IM is 1 else this field will not present
      csi_rs_im_act_deact_ce.R2 = 0;
      csi_rs_im_act_deact_ce.SP_CSI_IMID = ue_sched_ctl->UE_mac_ce_ctrl.csi_im.csi_im_rsc_id;
      mac_ce_size = sizeof ( csi_rs_im_act_deact_ce ) - sizeof ( csi_rs_im_act_deact_ce.TCI_STATE );
    } else {
      mac_ce_size = sizeof ( csi_rs_im_act_deact_ce ) - sizeof ( csi_rs_im_act_deact_ce.TCI_STATE ) - 1;
    }

    memcpy ((void *) mac_pdu_ptr, (void *) & ( csi_rs_im_act_deact_ce), mac_ce_size);
    mac_pdu_ptr += (unsigned char) mac_ce_size;

    if (csi_rs_im_act_deact_ce.A_D ) { //Following IE is_scheduled only if A/D is 1
      mac_ce_size = sizeof ( struct TCI_S);

      for ( i = 0; i < ue_sched_ctl->UE_mac_ce_ctrl.csi_im.nb_tci_resource_set_id; i++) {
        csi_rs_im_act_deact_ce.TCI_STATE.R = 0;
        csi_rs_im_act_deact_ce.TCI_STATE.TCI_STATE_ID = ue_sched_ctl->UE_mac_ce_ctrl.csi_im.tci_state_id [i] & 0x7F;
        memcpy ((void *) mac_pdu_ptr, (void *) & (csi_rs_im_act_deact_ce.TCI_STATE), mac_ce_size);
        mac_pdu_ptr += (unsigned char) mac_ce_size;
      }
    }
  }

  // compute final offset
  offset = ((unsigned char *) mac_pdu_ptr - mac_pdu);
  //printf("Offset %d \n", ((unsigned char *) mac_pdu_ptr - mac_pdu));
  return offset;
}

#define BLER_UPDATE_FRAME 10
#define BLER_FILTER 0.9f
int get_mcs_from_bler(module_id_t mod_id, int CC_id, frame_t frame, sub_frame_t slot, int UE_id)
{
  gNB_MAC_INST *nrmac = RC.nrmac[mod_id];
  const NR_ServingCellConfigCommon_t *scc = nrmac->common_channels[CC_id].ServingCellConfigCommon;
  const int n = nr_slots_per_frame[*scc->ssbSubcarrierSpacing];

  NR_DL_bler_stats_t *bler_stats = &nrmac->UE_info.UE_sched_ctrl[UE_id].dl_bler_stats;
  /* first call: everything is zero. Initialize to sensible default */
  if (bler_stats->last_frame_slot == 0 && bler_stats->mcs == 0) {
    bler_stats->last_frame_slot = frame * n + slot;
    bler_stats->mcs = 9;
    bler_stats->bler = (nrmac->dl_bler_target_lower + nrmac->dl_bler_target_upper) / 2;
    bler_stats->rd2_bler = nrmac->dl_rd2_bler_threshold;
  }
  const int now = frame * n + slot;
  int diff = now - bler_stats->last_frame_slot;
  if (diff < 0) // wrap around
    diff += 1024 * n;

  const uint8_t old_mcs = bler_stats->mcs;
  const NR_mac_stats_t *stats = &nrmac->UE_info.mac_stats[UE_id];
  // TODO put back this condition when relevant
  /*const int dret3x = stats->dlsch_rounds[3] - bler_stats->dlsch_rounds[3];
  if (dret3x > 0) {
     if there is a third retransmission, decrease MCS for stabilization and
     restart averaging window to stabilize transmission
    bler_stats->last_frame_slot = now;
    bler_stats->mcs = max(9, bler_stats->mcs - 1);
    memcpy(bler_stats->dlsch_rounds, stats->dlsch_rounds, sizeof(stats->dlsch_rounds));
    LOG_D(MAC, "%4d.%2d: %d retx in 3rd round, setting MCS to %d and restarting window\n", frame, slot, dret3x, bler_stats->mcs);
    return bler_stats->mcs;
  }*/
  if (diff < BLER_UPDATE_FRAME * n)
    return old_mcs; // no update

  // last update is longer than x frames ago
  const int dtx = (int)(stats->dlsch_rounds[0] - bler_stats->dlsch_rounds[0]);
  const int dretx = (int)(stats->dlsch_rounds[1] - bler_stats->dlsch_rounds[1]);
  const int dretx2 = (int)(stats->dlsch_rounds[2] - bler_stats->dlsch_rounds[2]);
  const float bler_window = dtx > 0 ? (float) dretx / dtx : bler_stats->bler;
  const float rd2_bler_wnd = dtx > 0 ? (float) dretx2 / dtx : bler_stats->rd2_bler;
  bler_stats->bler = BLER_FILTER * bler_stats->bler + (1 - BLER_FILTER) * bler_window;
  bler_stats->rd2_bler = BLER_FILTER / 4 * bler_stats->rd2_bler + (1 - BLER_FILTER / 4) * rd2_bler_wnd;

  int new_mcs = old_mcs;
  // TODO put back this condition when relevant
  /* first ensure that number of 2nd retx is below threshold. If this is the
   * case, use 1st retx to adjust faster
  if (bler_stats->rd2_bler > nrmac->dl_rd2_bler_threshold && old_mcs > 6) {
    new_mcs -= 2;
  } else if (bler_stats->rd2_bler < nrmac->dl_rd2_bler_threshold) {*/
  if (bler_stats->bler < nrmac->dl_bler_target_lower && old_mcs < nrmac->dl_max_mcs && dtx > 9)
    new_mcs += 1;
  else if (bler_stats->bler > nrmac->dl_bler_target_upper && old_mcs > 6)
    new_mcs -= 1;
  // else we are within threshold boundaries


  bler_stats->last_frame_slot = now;
  bler_stats->mcs = new_mcs;
  memcpy(bler_stats->dlsch_rounds, stats->dlsch_rounds, sizeof(stats->dlsch_rounds));
  LOG_D(MAC, "%4d.%2d MCS %d -> %d (dtx %d, dretx %d, BLER wnd %.3f avg %.6f, dretx2 %d, RD2 BLER wnd %.3f avg %.6f)\n",
        frame, slot, old_mcs, new_mcs, dtx, dretx, bler_window, bler_stats->bler, dretx2, rd2_bler_wnd, bler_stats->rd2_bler);
  return new_mcs;
}

void nr_store_dlsch_buffer(module_id_t module_id,
                           frame_t frame,
                           sub_frame_t slot) {

  NR_UE_info_t *UE_info = &RC.nrmac[module_id]->UE_info;

  for (int UE_id = UE_info->list.head; UE_id >= 0; UE_id = UE_info->list.next[UE_id]) {
    NR_UE_sched_ctrl_t *sched_ctrl = &UE_info->UE_sched_ctrl[UE_id];

    sched_ctrl->num_total_bytes = 0;

    int lcid; 
    const uint16_t rnti = UE_info->rnti[UE_id];
    LOG_D(NR_MAC,"UE %d/%x : lcid_mask %x\n",UE_id,rnti,sched_ctrl->lcid_mask);
    if ((sched_ctrl->lcid_mask&(1<<2)) > 0)
      sched_ctrl->rlc_status[DL_SCH_LCID_DCCH1] = mac_rlc_status_ind(module_id,
                                                        rnti,
                                                        module_id,
                                                          frame,
                                                        slot,
                                                        ENB_FLAG_YES,
                                                        MBMS_FLAG_NO,
                                                        DL_SCH_LCID_DCCH1,
                                                        0,
                                                        0);
    if ((sched_ctrl->lcid_mask&(1<<1)) > 0)
       sched_ctrl->rlc_status[DL_SCH_LCID_DCCH] = mac_rlc_status_ind(module_id,
                                                        rnti,
                                                        module_id,
                                                        frame,
                                                        slot,
                                                        ENB_FLAG_YES,
                                                        MBMS_FLAG_NO,
                                                        DL_SCH_LCID_DCCH,
                                                        0,
                                                        0);
    if ((sched_ctrl->lcid_mask&(1<<4)) > 0) {  
       start_meas(&RC.nrmac[module_id]->rlc_status_ind);
       sched_ctrl->rlc_status[DL_SCH_LCID_DTCH] = mac_rlc_status_ind(module_id,
                                                                    rnti,
                                                                    module_id,
                                                                    frame,
                                                                    slot,
                                                                    ENB_FLAG_YES,
                                                                    MBMS_FLAG_NO,
                                                                    DL_SCH_LCID_DTCH,
                                                                    0,
                                                                    0);
       stop_meas(&RC.nrmac[module_id]->rlc_status_ind);
    }
    if(sched_ctrl->rlc_status[DL_SCH_LCID_DCCH].bytes_in_buffer > 0){
      lcid = DL_SCH_LCID_DCCH;       
    } 
    else if (sched_ctrl->rlc_status[DL_SCH_LCID_DCCH1].bytes_in_buffer > 0)
    {
      lcid = DL_SCH_LCID_DCCH1;       
    }else{
      lcid = DL_SCH_LCID_DTCH;       
    }
                                                      
    sched_ctrl->num_total_bytes += sched_ctrl->rlc_status[lcid].bytes_in_buffer;
    //later multiplex here. Just select DCCH/SRB before DTCH/DRB
    sched_ctrl->lcid_to_schedule = lcid;

    if (sched_ctrl->num_total_bytes == 0
        && !sched_ctrl->ta_apply) /* If TA should be applied, give at least one RB */
      continue;

    LOG_D(NR_MAC,
          "[%s][%d.%d], %s%d->DLSCH, RLC status %d bytes TA %d\n",
          __func__,
          frame,
          slot,
          lcid<4?"DCCH":"DTCH",
          lcid,
          sched_ctrl->rlc_status[lcid].bytes_in_buffer,
          sched_ctrl->ta_apply);
  }
}

bool allocate_dl_retransmission(module_id_t module_id,
                                frame_t frame,
                                sub_frame_t slot,
                                uint16_t *rballoc_mask,
                                int *n_rb_sched,
                                int UE_id,
                                int current_harq_pid) {

  const NR_ServingCellConfigCommon_t *scc = RC.nrmac[module_id]->common_channels->ServingCellConfigCommon;
  NR_UE_info_t *UE_info = &RC.nrmac[module_id]->UE_info;
  NR_UE_sched_ctrl_t *sched_ctrl = &UE_info->UE_sched_ctrl[UE_id];
  NR_sched_pdsch_t *retInfo = &sched_ctrl->harq_processes[current_harq_pid].sched_pdsch;
  NR_CellGroupConfig_t *cg = UE_info->CellGroup[UE_id];
  NR_BWP_DownlinkDedicated_t *bwpd= cg ? cg->spCellConfig->spCellConfigDedicated->initialDownlinkBWP:NULL;


  NR_BWP_t *genericParameters = sched_ctrl->active_bwp ?
                                &sched_ctrl->active_bwp->bwp_Common->genericParameters :
                                &RC.nrmac[module_id]->common_channels[0].ServingCellConfigCommon->downlinkConfigCommon->initialDownlinkBWP->genericParameters;

  const uint16_t bwpSize = NRRIV2BW(genericParameters->locationAndBandwidth, MAX_BWP_SIZE);
  int rbStart = 0; // start wrt BWPstart

  NR_pdsch_semi_static_t *ps = &sched_ctrl->pdsch_semi_static;
  const long f = (sched_ctrl->active_bwp ||bwpd) ? sched_ctrl->search_space->searchSpaceType->choice.ue_Specific->dci_Formats : 0;
  int rbSize = 0;
  const int tda = RC.nrmac[module_id]->preferred_dl_tda[sched_ctrl->active_bwp ? sched_ctrl->active_bwp->bwp_Id : 0][slot];
  AssertFatal(tda>=0,"Unable to find PDSCH time domain allocation in list\n");
  if (tda == retInfo->time_domain_allocation) {
    /* Check that there are enough resources for retransmission */
    while (rbSize < retInfo->rbSize) {
      rbStart += rbSize; /* last iteration rbSize was not enough, skip it */
      rbSize = 0;
      while (rbStart < bwpSize &&
             !(rballoc_mask[rbStart]&SL_to_bitmap(ps->startSymbolIndex, ps->nrOfSymbols)))
        rbStart++;
      if (rbStart >= bwpSize) {
        LOG_D(NR_MAC, "cannot allocate retransmission for UE %d/RNTI %04x: no resources\n", UE_id, UE_info->rnti[UE_id]);
        return false;
      }
      while (rbStart + rbSize < bwpSize &&
             (rballoc_mask[rbStart + rbSize]&SL_to_bitmap(ps->startSymbolIndex, ps->nrOfSymbols)) &&
             rbSize < retInfo->rbSize)
        rbSize++;
    }
    /* check whether we need to switch the TDA allocation since the last
     * (re-)transmission */
    if (ps->time_domain_allocation != tda)
      nr_set_pdsch_semi_static(scc, cg, sched_ctrl->active_bwp, bwpd, tda, f, ps);
  } else {
    /* the retransmission will use a different time domain allocation, check
     * that we have enough resources */
    NR_pdsch_semi_static_t temp_ps;
    temp_ps.nrOfLayers = 1;
    nr_set_pdsch_semi_static(scc, cg, sched_ctrl->active_bwp, bwpd, tda, f, &temp_ps);
    while (rbStart < bwpSize &&
<<<<<<< HEAD
           !(rballoc_mask[rbStart]&SL_to_bitmap(ps->startSymbolIndex, ps->nrOfSymbols)))
      rbStart++;
    while (rbStart + rbSize < bwpSize &&
           (rballoc_mask[rbStart + rbSize]&SL_to_bitmap(ps->startSymbolIndex, ps->nrOfSymbols)))
=======
           !(rballoc_mask[rbStart]&SL_to_bitmap(temp_ps.startSymbolIndex, temp_ps.nrOfSymbols)))
      rbStart++;
    while (rbStart + rbSize < bwpSize &&
           (rballoc_mask[rbStart + rbSize]&SL_to_bitmap(temp_ps.startSymbolIndex, temp_ps.nrOfSymbols)))
>>>>>>> 1ed58f65
      rbSize++;
    uint32_t new_tbs;
    uint16_t new_rbSize;
    bool success = nr_find_nb_rb(retInfo->Qm,
                                 retInfo->R,
                                 temp_ps.nrOfSymbols,
                                 temp_ps.N_PRB_DMRS * temp_ps.N_DMRS_SLOT,
                                 retInfo->tb_size,
                                 rbSize,
                                 &new_tbs,
                                 &new_rbSize);
    if (!success || new_tbs != retInfo->tb_size) {
      LOG_D(MAC, "%s(): new TBsize %d of new TDA does not match old TBS %d\n", __func__, new_tbs, retInfo->tb_size);
      return false; /* the maximum TBsize we might have is smaller than what we need */
    }
    /* we can allocate it. Overwrite the time_domain_allocation, the number
     * of RBs, and the new TB size. The rest is done below */
    retInfo->tb_size = new_tbs;
    retInfo->rbSize = new_rbSize;
    retInfo->time_domain_allocation = tda;
    sched_ctrl->pdsch_semi_static = temp_ps;
  }

  /* Find a free CCE */
  const int cid = sched_ctrl->coreset->controlResourceSetId;
<<<<<<< HEAD
  const uint16_t Y = RC.nrmac[module_id]->UE_info.Y[UE_id][cid%3][slot];
=======
  const uint16_t Y = get_Y(cid%3, slot, UE_info->rnti[UE_id]);
>>>>>>> 1ed58f65
  uint8_t nr_of_candidates;
  for (int i=0; i<5; i++) {
    // for now taking the lowest value among the available aggregation levels
    find_aggregation_candidates(&sched_ctrl->aggregation_level,
                                &nr_of_candidates,
                                sched_ctrl->search_space,
                                1<<i);
    if(nr_of_candidates>0) break;
  }

  int CCEIndex = find_pdcch_candidate(RC.nrmac[module_id],
                                      /* CC_id = */ 0,
                                      sched_ctrl->aggregation_level,
                                      nr_of_candidates,
                                      &sched_ctrl->sched_pdcch,
                                      sched_ctrl->coreset,
                                      Y);

  if (CCEIndex<0) {
    LOG_D(MAC, "%4d.%2d could not find CCE for DL DCI retransmission UE %d/RNTI %04x\n",
          frame, slot, UE_id, UE_info->rnti[UE_id]);
    return false;
  }

  /* Find PUCCH occasion: if it fails, undo CCE allocation (undoing PUCCH
   * allocation after CCE alloc fail would be more complex) */
  const int alloc = nr_acknack_scheduling(module_id, UE_id, frame, slot, -1, 0);
  if (alloc<0) {
    LOG_D(MAC,
          "%s(): could not find PUCCH for UE %d/%04x@%d.%d\n",
          __func__,
          UE_id,
          UE_info->rnti[UE_id],
          frame,
          slot);
    RC.nrmac[module_id]->pdcch_cand[cid]--;
    return false;
  }

  sched_ctrl->cce_index = CCEIndex;

  fill_pdcch_vrb_map(RC.nrmac[module_id],
                     /* CC_id = */ 0,
                     &sched_ctrl->sched_pdcch,
                     CCEIndex,
                     sched_ctrl->aggregation_level);

  /* just reuse from previous scheduling opportunity, set new start RB */
  sched_ctrl->sched_pdsch = *retInfo;
  sched_ctrl->sched_pdsch.rbStart = rbStart;

  sched_ctrl->sched_pdsch.pucch_allocation = alloc;

  /* retransmissions: directly allocate */
  *n_rb_sched -= sched_ctrl->sched_pdsch.rbSize;
  for (int rb = 0; rb < sched_ctrl->sched_pdsch.rbSize; rb++)
    rballoc_mask[rb + sched_ctrl->sched_pdsch.rbStart] -= SL_to_bitmap(ps->startSymbolIndex, ps->nrOfSymbols);
  return true;
}

float thr_ue[MAX_MOBILES_PER_GNB];
uint32_t pf_tbs[3][29]; // pre-computed, approximate TBS values for PF coefficient

void pf_dl(module_id_t module_id,
           frame_t frame,
           sub_frame_t slot,
           NR_list_t *UE_list,
           int max_num_ue,
           int n_rb_sched,
           uint16_t *rballoc_mask) {

  gNB_MAC_INST *mac = RC.nrmac[module_id];
  NR_UE_info_t *UE_info = &mac->UE_info;
  NR_ServingCellConfigCommon_t *scc=mac->common_channels[0].ServingCellConfigCommon;
  float coeff_ue[MAX_MOBILES_PER_GNB];
  // UEs that could be scheduled
  int ue_array[MAX_MOBILES_PER_GNB];
  NR_list_t UE_sched = { .head = -1, .next = ue_array, .tail = -1, .len = MAX_MOBILES_PER_GNB };

  /* Loop UE_info->list to check retransmission */
  for (int UE_id = UE_list->head; UE_id >= 0; UE_id = UE_list->next[UE_id]) {
    if (UE_info->Msg4_ACKed[UE_id] != true) continue;
    NR_UE_sched_ctrl_t *sched_ctrl = &UE_info->UE_sched_ctrl[UE_id];
    if (sched_ctrl->ul_failure==1 && get_softmodem_params()->phy_test==0) continue;
    NR_sched_pdsch_t *sched_pdsch = &sched_ctrl->sched_pdsch;
    NR_pdsch_semi_static_t *ps = &sched_ctrl->pdsch_semi_static;
    /* get the PID of a HARQ process awaiting retrnasmission, or -1 otherwise */
    sched_pdsch->dl_harq_pid = sched_ctrl->retrans_dl_harq.head;

    /* Calculate Throughput */
    const float a = 0.0005f; // corresponds to 200ms window
    const uint32_t b = UE_info->mac_stats[UE_id].dlsch_current_bytes;
    thr_ue[UE_id] = (1 - a) * thr_ue[UE_id] + a * b;

    /* retransmission */
    if (sched_pdsch->dl_harq_pid >= 0) {
      /* Allocate retransmission */
      bool r = allocate_dl_retransmission(
          module_id, frame, slot, rballoc_mask, &n_rb_sched, UE_id, sched_pdsch->dl_harq_pid);
      if (!r) {
        LOG_D(NR_MAC, "%4d.%2d retransmission can NOT be allocated\n", frame, slot);
        continue;
      }
      /* reduce max_num_ue once we are sure UE can be allocated, i.e., has CCE */
      max_num_ue--;
      if (max_num_ue < 0) return;
    } else {
      /* Check DL buffer and skip this UE if no bytes and no TA necessary */
      if (sched_ctrl->num_total_bytes == 0 && frame != (sched_ctrl->ta_frame + 10) % 1024)
        continue;

      /* Calculate coeff */
      ps->nrOfLayers = 1;
      sched_pdsch->mcs = get_mcs_from_bler(module_id, /* CC_id = */ 0, frame, slot, UE_id);
      uint32_t tbs = pf_tbs[ps->mcsTableIdx][sched_pdsch->mcs];
      coeff_ue[UE_id] = (float) tbs / thr_ue[UE_id];
      LOG_D(NR_MAC,"b %d, thr_ue[%d] %f, tbs %d, coeff_ue[%d] %f\n",
            b, UE_id, thr_ue[UE_id], tbs, UE_id, coeff_ue[UE_id]);
      /* Create UE_sched list for UEs eligible for new transmission*/
      add_tail_nr_list(&UE_sched, UE_id);
    }
  }

  /* Loop UE_sched to find max coeff and allocate transmission */
  while (max_num_ue > 0 && n_rb_sched > 0 && UE_sched.head >= 0) {

    /* Find max coeff from UE_sched*/
    int *max = &UE_sched.head; /* assume head is max */
    int *p = &UE_sched.next[*max];
    while (*p >= 0) {
      /* if the current one has larger coeff, save for later */
      if (coeff_ue[*p] > coeff_ue[*max])
        max = p;
      p = &UE_sched.next[*p];
    }
    /* remove the max one: do not use remove_nr_list() it goes through the
     * whole list every time. Note that UE_sched.tail might not be set
     * correctly anymore */
    const int UE_id = *max;
    p = &UE_sched.next[*max];
    *max = UE_sched.next[*max];
    *p = -1;
    NR_CellGroupConfig_t *cg = UE_info->CellGroup[UE_id];
    NR_BWP_DownlinkDedicated_t *bwpd= cg ? cg->spCellConfig->spCellConfigDedicated->initialDownlinkBWP:NULL;

    NR_UE_sched_ctrl_t *sched_ctrl = &UE_info->UE_sched_ctrl[UE_id];
    const uint16_t rnti = UE_info->rnti[UE_id];
    NR_BWP_t *genericParameters = sched_ctrl->active_bwp ?
      &sched_ctrl->active_bwp->bwp_Common->genericParameters:
      &scc->downlinkConfigCommon->initialDownlinkBWP->genericParameters;

    const uint16_t bwpSize = NRRIV2BW(genericParameters->locationAndBandwidth,MAX_BWP_SIZE);
    int rbStart = 0; // start wrt BWPstart

    if (sched_ctrl->available_dl_harq.head < 0) {
      LOG_D(MAC, "UE %d RNTI %04x has no free HARQ process, skipping\n", UE_id, UE_info->rnti[UE_id]);
      continue;
    }

    /* Find a free CCE */
    const int cid = sched_ctrl->coreset->controlResourceSetId;
<<<<<<< HEAD
    const uint16_t Y = RC.nrmac[module_id]->UE_info.Y[UE_id][cid%3][slot];
=======
    const uint16_t Y = get_Y(cid%3, slot, UE_info->rnti[UE_id]);
>>>>>>> 1ed58f65
    uint8_t nr_of_candidates;
    for (int i=0; i<5; i++) {
      // for now taking the lowest value among the available aggregation levels
      find_aggregation_candidates(&sched_ctrl->aggregation_level,
                                  &nr_of_candidates,
                                  sched_ctrl->search_space,
                                  1<<i);
      if(nr_of_candidates>0) break;
    }

    int CCEIndex = find_pdcch_candidate(mac,
                                        /* CC_id = */ 0,
                                        sched_ctrl->aggregation_level,
                                        nr_of_candidates,
                                        &sched_ctrl->sched_pdcch,
                                        sched_ctrl->coreset,
                                        Y);

    if (CCEIndex<0) {
      LOG_D(NR_MAC, "%4d.%2d could not find CCE for DL DCI UE %d/RNTI %04x\n", frame, slot, UE_id, rnti);
      continue;
    }
    /* reduce max_num_ue once we are sure UE can be allocated, i.e., has CCE */
    max_num_ue--;
    if (max_num_ue < 0) return;

    /* Find PUCCH occasion: if it fails, undo CCE allocation (undoing PUCCH
    * allocation after CCE alloc fail would be more complex) */
    const int alloc = nr_acknack_scheduling(module_id, UE_id, frame, slot, -1, 0);
    if (alloc<0) {
      LOG_D(NR_MAC,
            "%s(): could not find PUCCH for UE %d/%04x@%d.%d\n",
            __func__,
            UE_id,
            rnti,
            frame,
            slot);
      mac->pdcch_cand[cid]--;
      return;
    }

    sched_ctrl->cce_index = CCEIndex;

    fill_pdcch_vrb_map(mac,
                       /* CC_id = */ 0,
                       &sched_ctrl->sched_pdcch,
                       CCEIndex,
                       sched_ctrl->aggregation_level);

    /* MCS has been set above */

    const int tda = RC.nrmac[module_id]->preferred_dl_tda[sched_ctrl->active_bwp ? sched_ctrl->active_bwp->bwp_Id : 0][slot];
    AssertFatal(tda>=0,"Unable to find PDSCH time domain allocation in list\n");
    NR_sched_pdsch_t *sched_pdsch = &sched_ctrl->sched_pdsch;
    NR_pdsch_semi_static_t *ps = &sched_ctrl->pdsch_semi_static;
    const long f = (sched_ctrl->active_bwp || bwpd) ? sched_ctrl->search_space->searchSpaceType->choice.ue_Specific->dci_Formats : 0;
    if (ps->time_domain_allocation != tda)
      nr_set_pdsch_semi_static(scc, UE_info->CellGroup[UE_id], sched_ctrl->active_bwp, bwpd, tda, f, ps);

    const uint16_t slbitmap = SL_to_bitmap(ps->startSymbolIndex, ps->nrOfSymbols);
    // Freq-demain allocation
    while (rbStart < bwpSize &&
           !(rballoc_mask[rbStart]&slbitmap))
      rbStart++;

    uint16_t max_rbSize = 1;
    while (rbStart + max_rbSize < bwpSize &&
           (rballoc_mask[rbStart + max_rbSize]&slbitmap))
      max_rbSize++;

    sched_pdsch->Qm = nr_get_Qm_dl(sched_pdsch->mcs, ps->mcsTableIdx);
    sched_pdsch->R = nr_get_code_rate_dl(sched_pdsch->mcs, ps->mcsTableIdx);
    sched_pdsch->pucch_allocation = alloc;
    uint32_t TBS = 0;
    uint16_t rbSize;
    const int oh = 3 + 2 * (frame == (sched_ctrl->ta_frame + 10) % 1024);
    nr_find_nb_rb(sched_pdsch->Qm,
                  sched_pdsch->R,
                  ps->nrOfSymbols,
                  ps->N_PRB_DMRS * ps->N_DMRS_SLOT,
                  sched_ctrl->num_total_bytes + oh,
                  max_rbSize,
                  &TBS,
                  &rbSize);
    sched_pdsch->rbSize = rbSize;
    sched_pdsch->rbStart = rbStart;
    sched_pdsch->tb_size = TBS;

    /* transmissions: directly allocate */
    n_rb_sched -= sched_pdsch->rbSize;
    for (int rb = 0; rb < sched_pdsch->rbSize; rb++)
      rballoc_mask[rb + sched_pdsch->rbStart] -= slbitmap;
  }
}

void nr_fr1_dlsch_preprocessor(module_id_t module_id, frame_t frame, sub_frame_t slot)
{
  NR_UE_info_t *UE_info = &RC.nrmac[module_id]->UE_info;
  if (UE_info->num_UEs == 0)
    return;

  NR_ServingCellConfigCommon_t *scc = RC.nrmac[module_id]->common_channels[0].ServingCellConfigCommon;
  const int CC_id = 0;

  /* Get bwpSize and TDAfrom the first UE */
  /* This is temporary and it assumes all UEs have the same BWP and TDA*/
  int UE_id = UE_info->list.head;
  NR_UE_sched_ctrl_t *sched_ctrl = &UE_info->UE_sched_ctrl[UE_id];
  const int tda = RC.nrmac[module_id]->preferred_dl_tda[sched_ctrl->active_bwp ? sched_ctrl->active_bwp->bwp_Id : 0][slot];
  int startSymbolIndex, nrOfSymbols;
  const struct NR_PDSCH_TimeDomainResourceAllocationList *tdaList = sched_ctrl->active_bwp ?
      sched_ctrl->active_bwp->bwp_Common->pdsch_ConfigCommon->choice.setup->pdsch_TimeDomainAllocationList :
      scc->downlinkConfigCommon->initialDownlinkBWP->pdsch_ConfigCommon->choice.setup->pdsch_TimeDomainAllocationList;
  AssertFatal(tda < tdaList->list.count, "time_domain_allocation %d>=%d\n", tda, tdaList->list.count);
  const int startSymbolAndLength = tdaList->list.array[tda]->startSymbolAndLength;
  SLIV2SL(startSymbolAndLength, &startSymbolIndex, &nrOfSymbols);

  const uint16_t bwpSize = NRRIV2BW(sched_ctrl->active_bwp ?
				    sched_ctrl->active_bwp->bwp_Common->genericParameters.locationAndBandwidth:
				    scc->downlinkConfigCommon->initialDownlinkBWP->genericParameters.locationAndBandwidth,
				    MAX_BWP_SIZE);
  const uint16_t BWPStart = NRRIV2PRBOFFSET(sched_ctrl->active_bwp ?
				            sched_ctrl->active_bwp->bwp_Common->genericParameters.locationAndBandwidth:
				            scc->downlinkConfigCommon->initialDownlinkBWP->genericParameters.locationAndBandwidth,
				            MAX_BWP_SIZE);

  const uint16_t slbitmap = SL_to_bitmap(startSymbolIndex, nrOfSymbols);
  uint16_t *vrb_map = RC.nrmac[module_id]->common_channels[CC_id].vrb_map;
  uint16_t rballoc_mask[bwpSize];
  int n_rb_sched = 0;
  for (int i = 0; i < bwpSize; i++) {
    // calculate mask: init with "NOT" vrb_map:
    // if any RB in vrb_map is blocked (1), the current RBG will be 0
    rballoc_mask[i] = (~vrb_map[i+BWPStart])&0x3fff; //bitwise not and 14 symbols
    // if all the pdsch symbols are free
    if((rballoc_mask[i]&slbitmap) ==
       slbitmap)
      n_rb_sched++;
  }

  /* Retrieve amount of data to send for this UE */
  nr_store_dlsch_buffer(module_id, frame, slot);

  /* proportional fair scheduling algorithm */
  pf_dl(module_id,
        frame,
        slot,
        &UE_info->list,
        MAX_MOBILES_PER_GNB,
        n_rb_sched,
        rballoc_mask);
}

nr_pp_impl_dl nr_init_fr1_dlsch_preprocessor(module_id_t module_id, int CC_id)
{
  /* in the PF algorithm, we have to use the TBsize to compute the coefficient.
   * This would include the number of DMRS symbols, which in turn depends on
   * the time domain allocation. In case we are in a mixed slot, we do not want
   * to recalculate all these values just, and therefore we provide a look-up
   * table which should approximately give us the TBsize */
  for (int mcsTableIdx = 0; mcsTableIdx < 3; ++mcsTableIdx) {
    for (int mcs = 0; mcs < 29; ++mcs) {
      if (mcs > 27 && mcsTableIdx == 1)
        continue;
      const uint8_t Qm = nr_get_Qm_dl(mcs, mcsTableIdx);
      const uint16_t R = nr_get_code_rate_dl(mcs, mcsTableIdx);
      pf_tbs[mcsTableIdx][mcs] = nr_compute_tbs(Qm,
                                                R,
                                                1, /* rbSize */
                                                10, /* hypothetical number of slots */
                                                0, /* N_PRB_DMRS * N_DMRS_SLOT */
                                                0 /* N_PRB_oh, 0 for initialBWP */,
                                                0 /* tb_scaling */,
                                                1 /* nrOfLayers */)
                                 >> 3;
    }
  }

  return nr_fr1_dlsch_preprocessor;
}

void nr_schedule_ue_spec(module_id_t module_id,
                         frame_t frame,
                         sub_frame_t slot) {
  gNB_MAC_INST *gNB_mac = RC.nrmac[module_id];
  if (!is_xlsch_in_slot(gNB_mac->dlsch_slot_bitmap[slot / 64], slot))
    return;

  /* PREPROCESSOR */
  gNB_mac->pre_processor_dl(module_id, frame, slot);

  const int CC_id = 0;
  NR_ServingCellConfigCommon_t *scc = gNB_mac->common_channels[CC_id].ServingCellConfigCommon;
  NR_UE_info_t *UE_info = &gNB_mac->UE_info;

  nfapi_nr_dl_tti_request_body_t *dl_req = &gNB_mac->DL_req[CC_id].dl_tti_request_body;

  NR_list_t *UE_list = &UE_info->list;
  for (int UE_id = UE_list->head; UE_id >= 0; UE_id = UE_list->next[UE_id]) {
    NR_UE_sched_ctrl_t *sched_ctrl = &UE_info->UE_sched_ctrl[UE_id];
    if (sched_ctrl->ul_failure==1 && get_softmodem_params()->phy_test==0) continue;
    NR_sched_pdsch_t *sched_pdsch = &sched_ctrl->sched_pdsch;
    UE_info->mac_stats[UE_id].dlsch_current_bytes = 0;
    NR_CellGroupConfig_t *cg = UE_info->CellGroup[UE_id];
    NR_BWP_DownlinkDedicated_t *bwpd= cg ? cg->spCellConfig->spCellConfigDedicated->initialDownlinkBWP:NULL;

    /* update TA and set ta_apply every 10 frames.
     * Possible improvement: take the periodicity from input file.
     * If such UE is not scheduled now, it will be by the preprocessor later.
     * If we add the CE, ta_apply will be reset */
    if (frame == (sched_ctrl->ta_frame + 10) % 1024){
      sched_ctrl->ta_apply = true; /* the timer is reset once TA CE is scheduled */
      LOG_D(NR_MAC, "[UE %d][%d.%d] UL timing alignment procedures: setting flag for Timing Advance command\n", UE_id, frame, slot);
    }

    if (sched_pdsch->rbSize <= 0)
      continue;

    const rnti_t rnti = UE_info->rnti[UE_id];

    /* pre-computed PDSCH values that only change if time domain
     * allocation/DMRS parameters change. Updated in the preprocessor through
     * nr_set_pdsch_semi_static() */
    NR_pdsch_semi_static_t *ps = &sched_ctrl->pdsch_semi_static;

    /* POST processing */
    const uint8_t nrOfLayers = ps->nrOfLayers;
    const uint16_t R = sched_pdsch->R;
    const uint8_t Qm = sched_pdsch->Qm;
    const uint32_t TBS = sched_pdsch->tb_size;

    int8_t current_harq_pid = sched_pdsch->dl_harq_pid;
    if (current_harq_pid < 0) {
      /* PP has not selected a specific HARQ Process, get a new one */
      current_harq_pid = sched_ctrl->available_dl_harq.head;
      AssertFatal(current_harq_pid >= 0,
                  "no free HARQ process available for UE %d\n",
                  UE_id);
      remove_front_nr_list(&sched_ctrl->available_dl_harq);
      sched_pdsch->dl_harq_pid = current_harq_pid;
    } else {
      /* PP selected a specific HARQ process. Check whether it will be a new
       * transmission or a retransmission, and remove from the corresponding
       * list */
      if (sched_ctrl->harq_processes[current_harq_pid].round == 0)
        remove_nr_list(&sched_ctrl->available_dl_harq, current_harq_pid);
      else
        remove_nr_list(&sched_ctrl->retrans_dl_harq, current_harq_pid);
    }
    NR_UE_harq_t *harq = &sched_ctrl->harq_processes[current_harq_pid];
    DevAssert(!harq->is_waiting);
    add_tail_nr_list(&sched_ctrl->feedback_dl_harq, current_harq_pid);
    NR_sched_pucch_t *pucch = &sched_ctrl->sched_pucch[sched_pdsch->pucch_allocation];
    harq->feedback_frame = pucch->frame;
    harq->feedback_slot = pucch->ul_slot;
    harq->is_waiting = true;
    UE_info->mac_stats[UE_id].dlsch_rounds[harq->round]++;

    LOG_D(NR_MAC,
          "%4d.%2d [DLSCH/PDSCH/PUCCH] UE %d RNTI %04x DCI L %d start %3d RBs %3d startSymbol %2d nb_symbol %2d dmrspos %x MCS %2d TBS %4d HARQ PID %2d round %d RV %d NDI %d dl_data_to_ULACK %d (%d.%d) PUCCH allocation %d TPC %d\n",
          frame,
          slot,
          UE_id,
          rnti,
          sched_ctrl->aggregation_level,
          sched_pdsch->rbStart,
          sched_pdsch->rbSize,
          ps->startSymbolIndex,
          ps->nrOfSymbols,
          ps->dl_dmrs_symb_pos,
          sched_pdsch->mcs,
          TBS,
          current_harq_pid,
          harq->round,
          nr_rv_round_map[harq->round],
          harq->ndi,
          pucch->timing_indicator,
          pucch->frame,
          pucch->ul_slot,
          sched_pdsch->pucch_allocation,
          sched_ctrl->tpc1);

    NR_BWP_Downlink_t *bwp = sched_ctrl->active_bwp;

    /* look up the PDCCH PDU for this CC, BWP, and CORESET. If it does not
     * exist, create it */

    // BWP
    NR_BWP_t *genericParameters = bwp ? &bwp->bwp_Common->genericParameters : &scc->downlinkConfigCommon->initialDownlinkBWP->genericParameters;

    const int bwpid = bwp ? bwp->bwp_Id : 0;
    const int coresetid = (bwp||bwpd) ? sched_ctrl->coreset->controlResourceSetId : gNB_mac->sched_ctrlCommon->coreset->controlResourceSetId;
    nfapi_nr_dl_tti_pdcch_pdu_rel15_t *pdcch_pdu = gNB_mac->pdcch_pdu_idx[CC_id][coresetid];
    if (!pdcch_pdu) {
      LOG_D(NR_MAC, "creating pdcch pdu, pdcch_pdu = NULL. \n");
      nfapi_nr_dl_tti_request_pdu_t *dl_tti_pdcch_pdu = &dl_req->dl_tti_pdu_list[dl_req->nPDUs];
      memset(dl_tti_pdcch_pdu, 0, sizeof(nfapi_nr_dl_tti_request_pdu_t));
      dl_tti_pdcch_pdu->PDUType = NFAPI_NR_DL_TTI_PDCCH_PDU_TYPE;
      dl_tti_pdcch_pdu->PDUSize = (uint8_t)(2+sizeof(nfapi_nr_dl_tti_pdcch_pdu));
      dl_req->nPDUs += 1;
      pdcch_pdu = &dl_tti_pdcch_pdu->pdcch_pdu.pdcch_pdu_rel15;
      LOG_D(NR_MAC,"Trying to configure DL pdcch for UE %d, bwp %d, cs %d\n",UE_id,bwpid,coresetid);
      NR_ControlResourceSet_t *coreset = (bwp||bwpd)? sched_ctrl->coreset:gNB_mac->sched_ctrlCommon->coreset;
      nr_configure_pdcch(pdcch_pdu, coreset, genericParameters, &sched_ctrl->sched_pdcch);
      gNB_mac->pdcch_pdu_idx[CC_id][coresetid] = pdcch_pdu;
    }

    nfapi_nr_dl_tti_request_pdu_t *dl_tti_pdsch_pdu = &dl_req->dl_tti_pdu_list[dl_req->nPDUs];
    memset(dl_tti_pdsch_pdu, 0, sizeof(nfapi_nr_dl_tti_request_pdu_t));
    dl_tti_pdsch_pdu->PDUType = NFAPI_NR_DL_TTI_PDSCH_PDU_TYPE;
    dl_tti_pdsch_pdu->PDUSize = (uint8_t)(2+sizeof(nfapi_nr_dl_tti_pdsch_pdu));
    dl_req->nPDUs += 1;
    nfapi_nr_dl_tti_pdsch_pdu_rel15_t *pdsch_pdu = &dl_tti_pdsch_pdu->pdsch_pdu.pdsch_pdu_rel15;

    pdsch_pdu->pduBitmap = 0;
    pdsch_pdu->rnti = rnti;
    /* SCF222: PDU index incremented for each PDSCH PDU sent in TX control
     * message. This is used to associate control information to data and is
     * reset every slot. */
    const int pduindex = gNB_mac->pdu_index[CC_id]++;
    pdsch_pdu->pduIndex = pduindex;

    pdsch_pdu->BWPSize  = NRRIV2BW(genericParameters->locationAndBandwidth, MAX_BWP_SIZE);
    pdsch_pdu->BWPStart = NRRIV2PRBOFFSET(genericParameters->locationAndBandwidth,MAX_BWP_SIZE);
    pdsch_pdu->SubcarrierSpacing = genericParameters->subcarrierSpacing;

    pdsch_pdu->CyclicPrefix = genericParameters->cyclicPrefix ? *genericParameters->cyclicPrefix : 0;

    // Codeword information
    pdsch_pdu->NrOfCodewords = 1;
    pdsch_pdu->targetCodeRate[0] = R;
    pdsch_pdu->qamModOrder[0] = Qm;
    pdsch_pdu->mcsIndex[0] = sched_pdsch->mcs;
    pdsch_pdu->mcsTable[0] = ps->mcsTableIdx;
    AssertFatal(harq!=NULL,"harq is null\n");
    AssertFatal(harq->round<4,"%d",harq->round);
    pdsch_pdu->rvIndex[0] = nr_rv_round_map[harq->round];
    pdsch_pdu->TBSize[0] = TBS;

    pdsch_pdu->dataScramblingId = *scc->physCellId;
    pdsch_pdu->nrOfLayers = nrOfLayers;
    pdsch_pdu->transmissionScheme = 0;
    pdsch_pdu->refPoint = 0; // Point A

    // DMRS
    pdsch_pdu->dlDmrsSymbPos = ps->dl_dmrs_symb_pos;
    pdsch_pdu->dmrsConfigType = ps->dmrsConfigType;
    pdsch_pdu->dlDmrsScramblingId = *scc->physCellId;
    pdsch_pdu->SCID = 0;
    pdsch_pdu->numDmrsCdmGrpsNoData = ps->numDmrsCdmGrpsNoData;
    pdsch_pdu->dmrsPorts = (1<<nrOfLayers)-1;  // FIXME with a better implementation

    // Pdsch Allocation in frequency domain
    pdsch_pdu->resourceAlloc = 1;
    pdsch_pdu->rbStart = sched_pdsch->rbStart;
    pdsch_pdu->rbSize = sched_pdsch->rbSize;
    pdsch_pdu->VRBtoPRBMapping = 1; // non-interleaved, check if this is ok for initialBWP

    // Resource Allocation in time domain
    pdsch_pdu->StartSymbolIndex = ps->startSymbolIndex;
    pdsch_pdu->NrOfSymbols = ps->nrOfSymbols;

    NR_PDSCH_Config_t *pdsch_Config=NULL;
    if (bwp &&
        bwp->bwp_Dedicated &&
        bwp->bwp_Dedicated->pdsch_Config &&
        bwp->bwp_Dedicated->pdsch_Config->choice.setup)
      pdsch_Config =  bwp->bwp_Dedicated->pdsch_Config->choice.setup;

    /* Check and validate PTRS values */
    struct NR_SetupRelease_PTRS_DownlinkConfig *phaseTrackingRS =
      pdsch_Config ? pdsch_Config->dmrs_DownlinkForPDSCH_MappingTypeA->choice.setup->phaseTrackingRS : NULL;
    if (phaseTrackingRS) {
      bool valid_ptrs_setup = set_dl_ptrs_values(phaseTrackingRS->choice.setup,
                                                 pdsch_pdu->rbSize,
                                                 pdsch_pdu->mcsIndex[0],
                                                 pdsch_pdu->mcsTable[0],
                                                 &pdsch_pdu->PTRSFreqDensity,
                                                 &pdsch_pdu->PTRSTimeDensity,
                                                 &pdsch_pdu->PTRSPortIndex,
                                                 &pdsch_pdu->nEpreRatioOfPDSCHToPTRS,
                                                 &pdsch_pdu->PTRSReOffset,
                                                 pdsch_pdu->NrOfSymbols);
      if (valid_ptrs_setup)
        pdsch_pdu->pduBitmap |= 0x1; // Bit 0: pdschPtrs - Indicates PTRS included (FR2)
    }

    LOG_D(NR_MAC,"Configuring DCI/PDCCH in %d.%d at CCE %d, rnti %x\n", frame,slot,sched_ctrl->cce_index,rnti);
    /* Fill PDCCH DL DCI PDU */
    nfapi_nr_dl_dci_pdu_t *dci_pdu = &pdcch_pdu->dci_pdu[pdcch_pdu->numDlDci];
    pdcch_pdu->numDlDci++;
    dci_pdu->RNTI = rnti;
    if (sched_ctrl->coreset &&
        sched_ctrl->search_space &&
        sched_ctrl->coreset->pdcch_DMRS_ScramblingID &&
        sched_ctrl->search_space->searchSpaceType->present == NR_SearchSpace__searchSpaceType_PR_ue_Specific) {
      dci_pdu->ScramblingId = *sched_ctrl->coreset->pdcch_DMRS_ScramblingID;
      dci_pdu->ScramblingRNTI = rnti;
    } else {
      dci_pdu->ScramblingId = *scc->physCellId;
      dci_pdu->ScramblingRNTI = 0;
    }
    dci_pdu->AggregationLevel = sched_ctrl->aggregation_level;
    dci_pdu->CceIndex = sched_ctrl->cce_index;
    dci_pdu->beta_PDCCH_1_0 = 0;
    dci_pdu->powerControlOffsetSS = 1;

    /* DCI payload */
    dci_pdu_rel15_t dci_payload;
    memset(&dci_payload, 0, sizeof(dci_pdu_rel15_t));
    // bwp indicator
    const int n_dl_bwp = bwp ? UE_info->CellGroup[UE_id]->spCellConfig->spCellConfigDedicated->downlinkBWP_ToAddModList->list.count : 0;
    AssertFatal(n_dl_bwp <= 1, "downlinkBWP_ToAddModList has %d BWP!\n", n_dl_bwp);

    // as per table 7.3.1.1.2-1 in 38.212
    dci_payload.bwp_indicator.val = bwp ? (n_dl_bwp < 4 ? bwp->bwp_Id : bwp->bwp_Id - 1) : 0;
    if (bwp) AssertFatal(bwp->bwp_Dedicated->pdsch_Config->choice.setup->resourceAllocation == NR_PDSCH_Config__resourceAllocation_resourceAllocationType1,
			 "Only frequency resource allocation type 1 is currently supported\n");
    dci_payload.frequency_domain_assignment.val =
        PRBalloc_to_locationandbandwidth0(
            pdsch_pdu->rbSize,
            pdsch_pdu->rbStart,
            pdsch_pdu->BWPSize);
    dci_payload.format_indicator = 1;
    dci_payload.time_domain_assignment.val = ps->time_domain_allocation;
    dci_payload.mcs = sched_pdsch->mcs;
    dci_payload.rv = pdsch_pdu->rvIndex[0];
    dci_payload.harq_pid = current_harq_pid;
    dci_payload.ndi = harq->ndi;
    dci_payload.dai[0].val = (pucch->dai_c-1)&3;
    dci_payload.tpc = sched_ctrl->tpc1; // TPC for PUCCH: table 7.2.1-1 in 38.213
    dci_payload.pucch_resource_indicator = pucch->resource_indicator;
    dci_payload.pdsch_to_harq_feedback_timing_indicator.val = pucch->timing_indicator; // PDSCH to HARQ TI
    dci_payload.antenna_ports.val = ps->dmrs_ports_id;
    dci_payload.dmrs_sequence_initialization.val = pdsch_pdu->SCID;
    LOG_D(NR_MAC,
          "%4d.%2d DCI type 1 payload: freq_alloc %d (%d,%d,%d), "
          "time_alloc %d, vrb to prb %d, mcs %d tb_scaling %d ndi %d rv %d tpc %d ti %d\n",
          frame,
          slot,
          dci_payload.frequency_domain_assignment.val,
          pdsch_pdu->rbStart,
          pdsch_pdu->rbSize,
          pdsch_pdu->BWPSize,
          dci_payload.time_domain_assignment.val,
          dci_payload.vrb_to_prb_mapping.val,
          dci_payload.mcs,
          dci_payload.tb_scaling,
          dci_payload.ndi,
          dci_payload.rv,
          dci_payload.tpc,
          pucch->timing_indicator);

    const long f = sched_ctrl->search_space->searchSpaceType->choice.ue_Specific->dci_Formats;
    int dci_format;
    if (sched_ctrl->search_space) {
       dci_format = f ? NR_DL_DCI_FORMAT_1_1 : NR_DL_DCI_FORMAT_1_0;
    }
    else {
       dci_format = NR_DL_DCI_FORMAT_1_0;
    }
    const int rnti_type = NR_RNTI_C;

    fill_dci_pdu_rel15(scc,
                       UE_info->CellGroup[UE_id],
                       dci_pdu,
                       &dci_payload,
                       dci_format,
                       rnti_type,
                       pdsch_pdu->BWPSize,
                       bwp? bwp->bwp_Id : 0);

    LOG_D(NR_MAC,
          "coreset params: FreqDomainResource %llx, start_symbol %d  n_symb %d\n",
          (unsigned long long)pdcch_pdu->FreqDomainResource,
          pdcch_pdu->StartSymbolIndex,
          pdcch_pdu->DurationSymbols);

    if (harq->round != 0) { /* retransmission */
      /* we do not have to do anything, since we do not require to get data
       * from RLC or encode MAC CEs. The TX_req structure is filled below 
       * or copy data to FAPI structures */
      LOG_D(NR_MAC,
            "%d.%2d DL retransmission UE %d/RNTI %04x HARQ PID %d round %d NDI %d\n",
            frame,
            slot,
            UE_id,
            rnti,
            current_harq_pid,
            harq->round,
            harq->ndi);

      AssertFatal(harq->sched_pdsch.tb_size == TBS,
                  "UE %d mismatch between scheduled TBS and buffered TB for HARQ PID %d\n",
                  UE_id,
                  current_harq_pid);

      T(T_GNB_MAC_RETRANSMISSION_DL_PDU_WITH_DATA, T_INT(module_id), T_INT(CC_id), T_INT(rnti),
        T_INT(frame), T_INT(slot), T_INT(current_harq_pid), T_INT(harq->round), T_BUFFER(harq->tb, TBS));
    } else { /* initial transmission */

      LOG_D(NR_MAC, "[%s] Initial HARQ transmission in %d.%d\n", __FUNCTION__, frame, slot);

      uint8_t *buf = (uint8_t *) harq->tb;

      /* first, write all CEs that might be there */
      int written = nr_write_ce_dlsch_pdu(module_id,
                                          sched_ctrl,
                                          (unsigned char *)buf,
                                          255, // no drx
                                          NULL); // contention res id
      buf += written;
      int size = TBS - written;
      DevAssert(size >= 0);

      /* next, get RLC data */

      // const int lcid = DL_SCH_LCID_DTCH;
      const int lcid = sched_ctrl->lcid_to_schedule;
      int dlsch_total_bytes = 0;
      start_meas(&gNB_mac->rlc_data_req);
      if (sched_ctrl->num_total_bytes > 0) {
        tbs_size_t len = 0;
        while (size > 3) {
          // we do not know how much data we will get from RLC, i.e., whether it
          // will be longer than 256B or not. Therefore, reserve space for long header, then
          // fetch data, then fill real length
          NR_MAC_SUBHEADER_LONG *header = (NR_MAC_SUBHEADER_LONG *) buf;
          buf += 3;
          size -= 3;

          /* limit requested number of bytes to what preprocessor specified, or
           * such that TBS is full */
          const rlc_buffer_occupancy_t ndata = min(sched_ctrl->rlc_status[lcid].bytes_in_buffer, size);

          len = mac_rlc_data_req(module_id,
                                 rnti,
                                 module_id,
                                 frame,
                                 ENB_FLAG_YES,
                                 MBMS_FLAG_NO,
                                 lcid,
                                 ndata,
                                 (char *)buf,
                                 0,
                                 0);

          LOG_D(NR_MAC,
                "%4d.%2d RNTI %04x: %d bytes from %s %d (ndata %d, remaining size %d)\n",
                frame,
                slot,
                rnti,
                len,
                lcid < 4 ? "DCCH" : "DTCH",
                lcid,
                ndata,
                size);
          if (len == 0)
            break;

          header->R = 0;
          header->F = 1;
          header->LCID = lcid;
          header->L1 = (len >> 8) & 0xff;
          header->L2 = len & 0xff;
          size -= len;
          buf += len;
          dlsch_total_bytes += len;
        }
        if (len == 0) {
          /* RLC did not have data anymore, mark buffer as unused */
          buf -= 3;
          size += 3;
        }
      }
      else if (get_softmodem_params()->phy_test || get_softmodem_params()->do_ra || get_softmodem_params()->sa) {
        /* we will need the large header, phy-test typically allocates all
         * resources and fills to the last byte below */
        NR_MAC_SUBHEADER_LONG *header = (NR_MAC_SUBHEADER_LONG *) buf;
        buf += 3;
        size -= 3;
        DevAssert(size > 0);
        LOG_D(NR_MAC, "Configuring DL_TX in %d.%d: TBS %d with %d B of random data\n", frame, slot, TBS, size);
        // fill dlsch_buffer with random data
        for (int i = 0; i < size; i++)
          buf[i] = lrand48() & 0xff;
        header->R = 0;
        header->F = 1;
        header->LCID = DL_SCH_LCID_PADDING;
        header->L1 = (size >> 8) & 0xff;
        header->L2 = size & 0xff;
        size -= size;
        buf += size;
        dlsch_total_bytes += size;
      }
      stop_meas(&gNB_mac->rlc_data_req);

      // Add padding header and zero rest out if there is space left
      if (size > 0) {
        NR_MAC_SUBHEADER_FIXED *padding = (NR_MAC_SUBHEADER_FIXED *) buf;
        padding->R = 0;
        padding->LCID = DL_SCH_LCID_PADDING;
        size -= 1;
        buf += 1;
        while (size > 0) {
          *buf = 0;
          buf += 1;
          size -= 1;
        }
      }

      UE_info->mac_stats[UE_id].dlsch_total_bytes += TBS;
      UE_info->mac_stats[UE_id].dlsch_current_bytes = TBS;
      UE_info->mac_stats[UE_id].lc_bytes_tx[lcid] += dlsch_total_bytes;

      /* save retransmission information */
      harq->sched_pdsch = *sched_pdsch;
      /* save which time allocation has been used, to be used on
       * retransmissions */
      harq->sched_pdsch.time_domain_allocation = ps->time_domain_allocation;

      // ta command is sent, values are reset
      if (sched_ctrl->ta_apply) {
        sched_ctrl->ta_apply = false;
        sched_ctrl->ta_frame = frame;
        LOG_D(NR_MAC,
              "%d.%2d UE %d TA scheduled, resetting TA frame\n",
              frame,
              slot,
              UE_id);
      }

      T(T_GNB_MAC_DL_PDU_WITH_DATA, T_INT(module_id), T_INT(CC_id), T_INT(rnti),
        T_INT(frame), T_INT(slot), T_INT(current_harq_pid), T_BUFFER(harq->tb, TBS));
    }

    const int ntx_req = gNB_mac->TX_req[CC_id].Number_of_PDUs;
    nfapi_nr_pdu_t *tx_req = &gNB_mac->TX_req[CC_id].pdu_list[ntx_req];
    tx_req->PDU_length = TBS;
    tx_req->PDU_index  = pduindex;
    tx_req->num_TLV = 1;
    tx_req->TLVs[0].length = TBS + 2;
    memcpy(tx_req->TLVs[0].value.direct, harq->tb, TBS);
    gNB_mac->TX_req[CC_id].Number_of_PDUs++;
    gNB_mac->TX_req[CC_id].SFN = frame;
    gNB_mac->TX_req[CC_id].Slot = slot;

    /* mark UE as scheduled */
    sched_pdsch->rbSize = 0;
  }
}<|MERGE_RESOLUTION|>--- conflicted
+++ resolved
@@ -586,17 +586,10 @@
     temp_ps.nrOfLayers = 1;
     nr_set_pdsch_semi_static(scc, cg, sched_ctrl->active_bwp, bwpd, tda, f, &temp_ps);
     while (rbStart < bwpSize &&
-<<<<<<< HEAD
-           !(rballoc_mask[rbStart]&SL_to_bitmap(ps->startSymbolIndex, ps->nrOfSymbols)))
-      rbStart++;
-    while (rbStart + rbSize < bwpSize &&
-           (rballoc_mask[rbStart + rbSize]&SL_to_bitmap(ps->startSymbolIndex, ps->nrOfSymbols)))
-=======
            !(rballoc_mask[rbStart]&SL_to_bitmap(temp_ps.startSymbolIndex, temp_ps.nrOfSymbols)))
       rbStart++;
     while (rbStart + rbSize < bwpSize &&
            (rballoc_mask[rbStart + rbSize]&SL_to_bitmap(temp_ps.startSymbolIndex, temp_ps.nrOfSymbols)))
->>>>>>> 1ed58f65
       rbSize++;
     uint32_t new_tbs;
     uint16_t new_rbSize;
@@ -622,11 +615,7 @@
 
   /* Find a free CCE */
   const int cid = sched_ctrl->coreset->controlResourceSetId;
-<<<<<<< HEAD
-  const uint16_t Y = RC.nrmac[module_id]->UE_info.Y[UE_id][cid%3][slot];
-=======
   const uint16_t Y = get_Y(cid%3, slot, UE_info->rnti[UE_id]);
->>>>>>> 1ed58f65
   uint8_t nr_of_candidates;
   for (int i=0; i<5; i++) {
     // for now taking the lowest value among the available aggregation levels
@@ -788,11 +777,7 @@
 
     /* Find a free CCE */
     const int cid = sched_ctrl->coreset->controlResourceSetId;
-<<<<<<< HEAD
-    const uint16_t Y = RC.nrmac[module_id]->UE_info.Y[UE_id][cid%3][slot];
-=======
     const uint16_t Y = get_Y(cid%3, slot, UE_info->rnti[UE_id]);
->>>>>>> 1ed58f65
     uint8_t nr_of_candidates;
     for (int i=0; i<5; i++) {
       // for now taking the lowest value among the available aggregation levels
