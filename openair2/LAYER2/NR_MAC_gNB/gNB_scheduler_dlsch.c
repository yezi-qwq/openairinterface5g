--- conflicted
+++ resolved
@@ -378,36 +378,6 @@
   return offset;
 }
 
-<<<<<<< HEAD
-=======
-void getStartNrOfSymbols(NR_BWP_Downlink_t *bwp, int tda, int *startSymbol, int *nrOfSymbols) {
-  struct NR_PDSCH_TimeDomainResourceAllocationList *tdaList =
-    bwp->bwp_Common->pdsch_ConfigCommon->choice.setup->pdsch_TimeDomainAllocationList;
-  AssertFatal(tda < tdaList->list.count,
-              "time_domain_allocation %d>=%d\n",
-              tda,
-              tdaList->list.count);
-
-  const int startSymbolAndLength = tdaList->list.array[tda]->startSymbolAndLength;
-  SLIV2SL(startSymbolAndLength, startSymbol, nrOfSymbols);
-}
-
-nfapi_nr_dmrs_type_e getDmrsConfigType(NR_BWP_Downlink_t *bwp) {
-  return bwp->bwp_Dedicated->pdsch_Config->choice.setup->dmrs_DownlinkForPDSCH_MappingTypeA->choice.setup->dmrs_Type == NULL ? 0 : 1;
-}
-
-uint8_t getN_PRB_DMRS(NR_BWP_Downlink_t *bwp, int numDmrsCdmGrpsNoData) {
-  const nfapi_nr_dmrs_type_e dmrsConfigType = getDmrsConfigType(bwp);
-  if (dmrsConfigType == NFAPI_NR_DMRS_TYPE1) {
-    // if no data in dmrs cdm group is 1 only even REs have no data
-    // if no data in dmrs cdm group is 2 both odd and even REs have no data
-    return numDmrsCdmGrpsNoData * 6;
-  } else {
-    return numDmrsCdmGrpsNoData * 4;
-  }
-}
-
->>>>>>> 875e2906
 void nr_store_dlsch_buffer(module_id_t module_id,
                            frame_t frame,
                            sub_frame_t slot) {
@@ -598,32 +568,8 @@
         continue;
 
       /* Calculate coeff */
-<<<<<<< HEAD
       sched_pdsch->mcs = 9;
       uint32_t tbs = pf_tbs[ps->mcsTableIdx][sched_pdsch->mcs];
-=======
-      sched_ctrl->time_domain_allocation = 2;
-      sched_ctrl->mcsTableIdx = 0;
-      sched_ctrl->mcs = 9;
-      sched_ctrl->numDmrsCdmGrpsNoData = 1;
-      uint8_t N_PRB_DMRS =
-              getN_PRB_DMRS(sched_ctrl->active_bwp, sched_ctrl->numDmrsCdmGrpsNoData);
-      int startSymbol;
-      int nrOfSymbols;
-      getStartNrOfSymbols(sched_ctrl->active_bwp,
-                                       sched_ctrl->time_domain_allocation,
-                                       &startSymbol,
-                                       &nrOfSymbols);
-      uint32_t tbs = nr_compute_tbs(nr_get_Qm_dl(sched_ctrl->mcs, sched_ctrl->mcsTableIdx),
-                                    nr_get_code_rate_dl(sched_ctrl->mcs, sched_ctrl->mcsTableIdx),
-                                    1,  // rbSize
-                                    nrOfSymbols,
-                                    N_PRB_DMRS,  // FIXME // This should be multiplied by the
-                                    // number of dmrs symbols
-                                    0 /* N_PRB_oh, 0 for initialBWP */, 0 /* tb_scaling */,
-                                    1 /* nrOfLayers */)
-                     >> 3;
->>>>>>> 875e2906
       coeff_ue[UE_id] = (float) tbs / thr_ue[UE_id];
       LOG_D(MAC,"b %d, thr_ue[%d] %f, tbs %d, coeff_ue[%d] %f\n",
             b, UE_id, thr_ue[UE_id], tbs, UE_id, coeff_ue[UE_id]);
@@ -703,25 +649,6 @@
     sched_pdsch->Qm = nr_get_Qm_dl(sched_pdsch->mcs, ps->mcsTableIdx);
     sched_pdsch->R = nr_get_code_rate_dl(sched_pdsch->mcs, ps->mcsTableIdx);
 
-<<<<<<< HEAD
-=======
-    const uint8_t N_PRB_DMRS =
-        getN_PRB_DMRS(sched_ctrl->active_bwp, sched_ctrl->numDmrsCdmGrpsNoData);
-    int startSymbol;
-    int nrOfSymbols;
-    getStartNrOfSymbols(sched_ctrl->active_bwp,
-        sched_ctrl->time_domain_allocation,
-        &startSymbol,
-        &nrOfSymbols);
-    const NR_ServingCellConfigCommon_t *scc = RC.nrmac[module_id]->common_channels->ServingCellConfigCommon;
-    const uint8_t N_DMRS_SLOT = get_num_dmrs_symbols(
-        sched_ctrl->active_bwp->bwp_Dedicated->pdsch_Config->choice.setup,
-        scc->dmrs_TypeA_Position,
-        nrOfSymbols,
-        startSymbol);
-
-    int rbSize = 0;
->>>>>>> 875e2906
     uint32_t TBS = 0;
     uint16_t rbSize;
     const int oh = 2 + (sched_ctrl->num_total_bytes >= 256)
@@ -853,28 +780,6 @@
     const rnti_t rnti = UE_info->rnti[UE_id];
 
     /* POST processing */
-<<<<<<< HEAD
-=======
-    struct NR_PDSCH_TimeDomainResourceAllocationList *tdaList =
-      sched_ctrl->active_bwp->bwp_Common->pdsch_ConfigCommon->choice.setup->pdsch_TimeDomainAllocationList;
-    AssertFatal(sched_ctrl->time_domain_allocation < tdaList->list.count,
-                "time_domain_allocation %d>=%d\n",
-                sched_ctrl->time_domain_allocation,
-                tdaList->list.count);
-
-    const int startSymbolAndLength =
-      tdaList->list.array[sched_ctrl->time_domain_allocation]->startSymbolAndLength;
-    int startSymbolIndex, nrOfSymbols;
-    SLIV2SL(startSymbolAndLength, &startSymbolIndex, &nrOfSymbols);
-
-    uint8_t N_PRB_DMRS =
-        getN_PRB_DMRS(sched_ctrl->active_bwp, sched_ctrl->numDmrsCdmGrpsNoData);
-    uint8_t N_DMRS_SLOT = get_num_dmrs_symbols(sched_ctrl->active_bwp->bwp_Dedicated->pdsch_Config->choice.setup,
-                                               RC.nrmac[module_id]->common_channels->ServingCellConfigCommon->dmrs_TypeA_Position ,
-                                               nrOfSymbols,
-                                               startSymbolIndex);
-    const nfapi_nr_dmrs_type_e dmrsConfigType = getDmrsConfigType(sched_ctrl->active_bwp);
->>>>>>> 875e2906
     const int nrOfLayers = 1;
     const uint16_t R = sched_pdsch->R;
     const uint8_t Qm = sched_pdsch->Qm;
@@ -977,14 +882,9 @@
     pdsch_pdu->NrOfCodewords = 1;
     pdsch_pdu->targetCodeRate[0] = R;
     pdsch_pdu->qamModOrder[0] = Qm;
-<<<<<<< HEAD
     pdsch_pdu->mcsIndex[0] = sched_pdsch->mcs;
     pdsch_pdu->mcsTable[0] = ps->mcsTableIdx;
-=======
-    pdsch_pdu->mcsIndex[0] = sched_ctrl->mcs;
-    pdsch_pdu->mcsTable[0] = sched_ctrl->mcsTableIdx;
     AssertFatal(harq->round<4,"%d",harq->round);
->>>>>>> 875e2906
     pdsch_pdu->rvIndex[0] = nr_rv_round_map[harq->round];
     pdsch_pdu->TBSize[0] = TBS;
 
@@ -994,17 +894,8 @@
     pdsch_pdu->refPoint = 0; // Point A
 
     // DMRS
-<<<<<<< HEAD
     pdsch_pdu->dlDmrsSymbPos = ps->dl_dmrs_symb_pos;
     pdsch_pdu->dmrsConfigType = ps->dmrsConfigType;
-=======
-    pdsch_pdu->dlDmrsSymbPos =
-        fill_dmrs_mask(bwp->bwp_Dedicated->pdsch_Config->choice.setup,
-                       scc->dmrs_TypeA_Position,
-                       nrOfSymbols,
-                       startSymbolIndex);
-    pdsch_pdu->dmrsConfigType = dmrsConfigType;
->>>>>>> 875e2906
     pdsch_pdu->dlDmrsScramblingId = *scc->physCellId;
     pdsch_pdu->SCID = 0;
     pdsch_pdu->numDmrsCdmGrpsNoData = ps->numDmrsCdmGrpsNoData;
