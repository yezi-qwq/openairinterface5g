/*
 * Licensed to the OpenAirInterface (OAI) Software Alliance under one or more
 * contributor license agreements.  See the NOTICE file distributed with
 * this work for additional information regarding copyright ownership.
 * The OpenAirInterface Software Alliance licenses this file to You under
 * the OAI Public License, Version 1.1  (the "License"); you may not use this file
 * except in compliance with the License.
 * You may obtain a copy of the License at
 *
 *      http://www.openairinterface.org/?page_id=698
 *
 * Unless required by applicable law or agreed to in writing, software
 * distributed under the License is distributed on an "AS IS" BASIS,
 * WITHOUT WARRANTIES OR CONDITIONS OF ANY KIND, either express or implied.
 * See the License for the specific language governing permissions and
 * limitations under the License.
 *-------------------------------------------------------------------------------
 * For more information about the OpenAirInterface (OAI) Software Alliance:
 *      contact@openairinterface.org
 */

/*! \file       gNB_scheduler_dlsch.c
 * \brief       procedures related to gNB for the DLSCH transport channel
 * \author      Guido Casati
 * \date        2019
 * \email:      guido.casati@iis.fraunhofe.de
 * \version     1.0
 * @ingroup     _mac

 */

#include "common/utils/nr/nr_common.h"
/*MAC*/
#include "NR_MAC_COMMON/nr_mac.h"
#include "NR_MAC_gNB/nr_mac_gNB.h"
#include "NR_MAC_COMMON/nr_mac_extern.h"
#include "LAYER2/NR_MAC_gNB/mac_proto.h"

/*NFAPI*/
#include "nfapi_nr_interface.h"
/*TAG*/
#include "NR_TAG-Id.h"

/*Softmodem params*/
#include "executables/softmodem-common.h"
#include "../../../nfapi/oai_integration/vendor_ext.h"

////////////////////////////////////////////////////////
/////* DLSCH MAC PDU generation (6.1.2 TS 38.321) */////
////////////////////////////////////////////////////////
#define OCTET 8
#define HALFWORD 16
#define WORD 32
//#define SIZE_OF_POINTER sizeof (void *)

void calculate_preferred_dl_tda(module_id_t module_id, const NR_BWP_Downlink_t *bwp)
{
  gNB_MAC_INST *nrmac = RC.nrmac[module_id];
  const int bwp_id = bwp ? bwp->bwp_Id : 0;
  if (nrmac->preferred_dl_tda[bwp_id])
    return;

  /* there is a mixed slot only when in TDD */
  NR_ServingCellConfigCommon_t *scc = nrmac->common_channels->ServingCellConfigCommon;
  lte_frame_type_t frame_type = nrmac->common_channels->frame_type;
  const int n = nr_slots_per_frame[*scc->ssbSubcarrierSpacing];
  const NR_TDD_UL_DL_Pattern_t *tdd =
      scc->tdd_UL_DL_ConfigurationCommon ? &scc->tdd_UL_DL_ConfigurationCommon->pattern1 : NULL;

  int symb_dlMixed = 0;
  int nr_mix_slots = 0;
  int nr_slots_period = n;
  if (tdd) {
    symb_dlMixed = (1 << tdd->nrofDownlinkSymbols) - 1;
    nr_mix_slots = tdd->nrofDownlinkSymbols != 0 || tdd->nrofUplinkSymbols != 0;
    nr_slots_period /= get_nb_periods_per_frame(tdd->dl_UL_TransmissionPeriodicity);
  }
  else
    // if TDD configuration is not present and the band is not FDD, it means it is a dynamic TDD configuration
    AssertFatal(nrmac->common_channels->frame_type == FDD,"Dynamic TDD not handled yet\n");

  int target_ss;
  if (bwp) {
    target_ss = NR_SearchSpace__searchSpaceType_PR_ue_Specific;
  }
  else {
    target_ss = NR_SearchSpace__searchSpaceType_PR_common;
  }
  NR_SearchSpace_t *search_space = get_searchspace(scc, bwp ? bwp->bwp_Dedicated : NULL, target_ss);
  NR_ControlResourceSet_t *coreset = get_coreset(module_id, scc, bwp ? bwp->bwp_Dedicated : NULL, search_space, target_ss);
  // get coreset symbol "map"
  const uint16_t symb_coreset = (1 << coreset->duration) - 1;

  /* check that TDA index 0 fits into DL and does not overlap CORESET */
  const struct NR_PDSCH_TimeDomainResourceAllocationList *tdaList = bwp ?
      bwp->bwp_Common->pdsch_ConfigCommon->choice.setup->pdsch_TimeDomainAllocationList :
      scc->downlinkConfigCommon->initialDownlinkBWP->pdsch_ConfigCommon->choice.setup->pdsch_TimeDomainAllocationList;
  AssertFatal(tdaList->list.count >= 1, "need to have at least one TDA for DL slots\n");
  const NR_PDSCH_TimeDomainResourceAllocation_t *tdaP_DL = tdaList->list.array[0];
  AssertFatal(!tdaP_DL->k0 || *tdaP_DL->k0 == 0,
              "TimeDomainAllocation at index 1: non-null k0 (%ld) is not supported by the scheduler\n",
              *tdaP_DL->k0);
  int start, len;
  SLIV2SL(tdaP_DL->startSymbolAndLength, &start, &len);
  const uint16_t symb_tda = ((1 << len) - 1) << start;
  // check whether coreset and TDA overlap: then we cannot use it. Note that
  // here we assume that the coreset is scheduled every slot (which it
  // currently is) and starting at symbol 0
  AssertFatal((symb_coreset & symb_tda) == 0, "TDA index 0 for DL overlaps with CORESET\n");

  /* check that TDA index 1 fits into DL part of mixed slot, if it exists */
  int tdaMi = -1;
  if (frame_type == TDD && tdaList->list.count > 1) {
    const NR_PDSCH_TimeDomainResourceAllocation_t *tdaP_Mi = tdaList->list.array[1];
    AssertFatal(!tdaP_Mi->k0 || *tdaP_Mi->k0 == 0,
                "TimeDomainAllocation at index 1: non-null k0 (%ld) is not supported by the scheduler\n",
                *tdaP_Mi->k0);
    int start, len;
    SLIV2SL(tdaP_Mi->startSymbolAndLength, &start, &len);
    const uint16_t symb_tda = ((1 << len) - 1) << start;
    // check whether coreset and TDA overlap: then, we cannot use it. Also,
    // check whether TDA is entirely within mixed slot DL. Note that
    // here we assume that the coreset is scheduled every slot (which it
    // currently is)
    if ((symb_coreset & symb_tda) == 0 && (symb_dlMixed & symb_tda) == symb_tda) {
      tdaMi = 1;
    } else {
      LOG_E(MAC,
            "TDA index 1 DL overlaps with CORESET or is not entirely in mixed slot (symb_coreset %x symb_dlMixed %x symb_tda %x), won't schedule DL mixed slot\n",
            symb_coreset,
            symb_dlMixed,
            symb_tda);
    }
  }

  nrmac->preferred_dl_tda[bwp_id] = malloc(n * sizeof(*nrmac->preferred_dl_tda[bwp_id]));

  for (int i = 0; i < n; ++i) {
    nrmac->preferred_dl_tda[bwp_id][i] = -1;
    if (frame_type == FDD || i % nr_slots_period < tdd->nrofDownlinkSlots)
      nrmac->preferred_dl_tda[bwp_id][i] = 0;
    else if (nr_mix_slots && i % nr_slots_period == tdd->nrofDownlinkSlots)
      nrmac->preferred_dl_tda[bwp_id][i] = tdaMi;
    LOG_D(MAC, "slot %d preferred_dl_tda %d\n", i, nrmac->preferred_dl_tda[bwp_id][i]);
  }
}

// Compute and write all MAC CEs and subheaders, and return number of written
// bytes
int nr_write_ce_dlsch_pdu(module_id_t module_idP,
                          const NR_UE_sched_ctrl_t *ue_sched_ctl,
                          unsigned char *mac_pdu,
                          unsigned char drx_cmd,
                          unsigned char *ue_cont_res_id)
{
  gNB_MAC_INST *gNB = RC.nrmac[module_idP];
  NR_MAC_SUBHEADER_FIXED *mac_pdu_ptr = (NR_MAC_SUBHEADER_FIXED *) mac_pdu;
  uint8_t last_size = 0;
  int offset = 0, mac_ce_size, i, timing_advance_cmd, tag_id = 0;
  // MAC CEs
  uint8_t mac_header_control_elements[16], *ce_ptr;
  ce_ptr = &mac_header_control_elements[0];

  // DRX command subheader (MAC CE size 0)
  if (drx_cmd != 255) {
    mac_pdu_ptr->R = 0;
    mac_pdu_ptr->LCID = DL_SCH_LCID_DRX;
    //last_size = 1;
    mac_pdu_ptr++;
  }

  // Timing Advance subheader
  /* This was done only when timing_advance_cmd != 31
  // now TA is always send when ta_timer resets regardless of its value
  // this is done to avoid issues with the timeAlignmentTimer which is
  // supposed to monitor if the UE received TA or not */
  if (ue_sched_ctl->ta_apply) {
    mac_pdu_ptr->R = 0;
    mac_pdu_ptr->LCID = DL_SCH_LCID_TA_COMMAND;
    //last_size = 1;
    mac_pdu_ptr++;
    // TA MAC CE (1 octet)
    timing_advance_cmd = ue_sched_ctl->ta_update;
    AssertFatal(timing_advance_cmd < 64, "timing_advance_cmd %d > 63\n", timing_advance_cmd);
    ((NR_MAC_CE_TA *) ce_ptr)->TA_COMMAND = timing_advance_cmd;    //(timing_advance_cmd+31)&0x3f;

    if (gNB->tag->tag_Id != 0) {
      tag_id = gNB->tag->tag_Id;
      ((NR_MAC_CE_TA *) ce_ptr)->TAGID = tag_id;
    }

    LOG_D(NR_MAC, "NR MAC CE timing advance command = %d (%d) TAG ID = %d\n", timing_advance_cmd, ((NR_MAC_CE_TA *) ce_ptr)->TA_COMMAND, tag_id);
    mac_ce_size = sizeof(NR_MAC_CE_TA);
    // Copying  bytes for MAC CEs to the mac pdu pointer
    memcpy((void *) mac_pdu_ptr, (void *) ce_ptr, mac_ce_size);
    ce_ptr += mac_ce_size;
    mac_pdu_ptr += (unsigned char) mac_ce_size;


  }

  // Contention resolution fixed subheader and MAC CE
  if (ue_cont_res_id) {
    mac_pdu_ptr->R = 0;
    mac_pdu_ptr->LCID = DL_SCH_LCID_CON_RES_ID;
    mac_pdu_ptr++;
    //last_size = 1;
    // contention resolution identity MAC ce has a fixed 48 bit size
    // this contains the UL CCCH SDU. If UL CCCH SDU is longer than 48 bits,
    // it contains the first 48 bits of the UL CCCH SDU
    LOG_T(NR_MAC, "[gNB ][RAPROC] Generate contention resolution msg: %x.%x.%x.%x.%x.%x\n",
          ue_cont_res_id[0], ue_cont_res_id[1], ue_cont_res_id[2],
          ue_cont_res_id[3], ue_cont_res_id[4], ue_cont_res_id[5]);
    // Copying bytes (6 octects) to CEs pointer
    mac_ce_size = 6;
    memcpy(ce_ptr, ue_cont_res_id, mac_ce_size);
    // Copying bytes for MAC CEs to mac pdu pointer
    memcpy((void *) mac_pdu_ptr, (void *) ce_ptr, mac_ce_size);
    ce_ptr += mac_ce_size;
    mac_pdu_ptr += (unsigned char) mac_ce_size;
  }

  //TS 38.321 Sec 6.1.3.15 TCI State indication for UE Specific PDCCH MAC CE SubPDU generation
  if (ue_sched_ctl->UE_mac_ce_ctrl.pdcch_state_ind.is_scheduled) {
    //filling subheader
    mac_pdu_ptr->R = 0;
    mac_pdu_ptr->LCID = DL_SCH_LCID_TCI_STATE_IND_UE_SPEC_PDCCH;
    mac_pdu_ptr++;
    //Creating the instance of CE structure
    NR_TCI_PDCCH  nr_UESpec_TCI_StateInd_PDCCH;
    //filling the CE structre
    nr_UESpec_TCI_StateInd_PDCCH.CoresetId1 = ((ue_sched_ctl->UE_mac_ce_ctrl.pdcch_state_ind.coresetId) & 0xF) >> 1; //extracting MSB 3 bits from LS nibble
    nr_UESpec_TCI_StateInd_PDCCH.ServingCellId = (ue_sched_ctl->UE_mac_ce_ctrl.pdcch_state_ind.servingCellId) & 0x1F; //extracting LSB 5 Bits
    nr_UESpec_TCI_StateInd_PDCCH.TciStateId = (ue_sched_ctl->UE_mac_ce_ctrl.pdcch_state_ind.tciStateId) & 0x7F; //extracting LSB 7 bits
    nr_UESpec_TCI_StateInd_PDCCH.CoresetId2 = (ue_sched_ctl->UE_mac_ce_ctrl.pdcch_state_ind.coresetId) & 0x1; //extracting LSB 1 bit
    LOG_D(NR_MAC, "NR MAC CE TCI state indication for UE Specific PDCCH = %d \n", nr_UESpec_TCI_StateInd_PDCCH.TciStateId);
    mac_ce_size = sizeof(NR_TCI_PDCCH);
    // Copying  bytes for MAC CEs to the mac pdu pointer
    memcpy((void *) mac_pdu_ptr, (void *)&nr_UESpec_TCI_StateInd_PDCCH, mac_ce_size);
    //incrementing the PDU pointer
    mac_pdu_ptr += (unsigned char) mac_ce_size;
  }

  //TS 38.321 Sec 6.1.3.16, SP CSI reporting on PUCCH Activation/Deactivation MAC CE
  if (ue_sched_ctl->UE_mac_ce_ctrl.SP_CSI_reporting_pucch.is_scheduled) {
    //filling the subheader
    mac_pdu_ptr->R = 0;
    mac_pdu_ptr->LCID = DL_SCH_LCID_SP_CSI_REP_PUCCH_ACT;
    mac_pdu_ptr++;
    //creating the instance of CE structure
    NR_PUCCH_CSI_REPORTING nr_PUCCH_CSI_reportingActDeact;
    //filling the CE structure
    nr_PUCCH_CSI_reportingActDeact.BWP_Id = (ue_sched_ctl->UE_mac_ce_ctrl.SP_CSI_reporting_pucch.bwpId) & 0x3; //extracting LSB 2 bibs
    nr_PUCCH_CSI_reportingActDeact.ServingCellId = (ue_sched_ctl->UE_mac_ce_ctrl.SP_CSI_reporting_pucch.servingCellId) & 0x1F; //extracting LSB 5 bits
    nr_PUCCH_CSI_reportingActDeact.S0 = ue_sched_ctl->UE_mac_ce_ctrl.SP_CSI_reporting_pucch.s0tos3_actDeact[0];
    nr_PUCCH_CSI_reportingActDeact.S1 = ue_sched_ctl->UE_mac_ce_ctrl.SP_CSI_reporting_pucch.s0tos3_actDeact[1];
    nr_PUCCH_CSI_reportingActDeact.S2 = ue_sched_ctl->UE_mac_ce_ctrl.SP_CSI_reporting_pucch.s0tos3_actDeact[2];
    nr_PUCCH_CSI_reportingActDeact.S3 = ue_sched_ctl->UE_mac_ce_ctrl.SP_CSI_reporting_pucch.s0tos3_actDeact[3];
    nr_PUCCH_CSI_reportingActDeact.R2 = 0;
    mac_ce_size = sizeof(NR_PUCCH_CSI_REPORTING);
    // Copying MAC CE data to the mac pdu pointer
    memcpy((void *) mac_pdu_ptr, (void *)&nr_PUCCH_CSI_reportingActDeact, mac_ce_size);
    //incrementing the PDU pointer
    mac_pdu_ptr += (unsigned char) mac_ce_size;
  }

  //TS 38.321 Sec 6.1.3.14, TCI State activation/deactivation for UE Specific PDSCH MAC CE
  if (ue_sched_ctl->UE_mac_ce_ctrl.pdsch_TCI_States_ActDeact.is_scheduled) {
    //Computing the number of octects to be allocated for Flexible array member
    //of MAC CE structure
    uint8_t num_octects = (ue_sched_ctl->UE_mac_ce_ctrl.pdsch_TCI_States_ActDeact.highestTciStateActivated) / 8 + 1; //Calculating the number of octects for allocating the memory
    //filling the subheader
    ((NR_MAC_SUBHEADER_SHORT *) mac_pdu_ptr)->R = 0;
    ((NR_MAC_SUBHEADER_SHORT *) mac_pdu_ptr)->F = 0;
    ((NR_MAC_SUBHEADER_SHORT *) mac_pdu_ptr)->LCID = DL_SCH_LCID_TCI_STATE_ACT_UE_SPEC_PDSCH;
    ((NR_MAC_SUBHEADER_SHORT *) mac_pdu_ptr)->L = sizeof(NR_TCI_PDSCH_APERIODIC_CSI) + num_octects * sizeof(uint8_t);
    last_size = 2;
    //Incrementing the PDU pointer
    mac_pdu_ptr += last_size;
    //allocating memory for CE Structure
    NR_TCI_PDSCH_APERIODIC_CSI *nr_UESpec_TCI_StateInd_PDSCH = (NR_TCI_PDSCH_APERIODIC_CSI *)malloc(sizeof(NR_TCI_PDSCH_APERIODIC_CSI) + num_octects * sizeof(uint8_t));
    //initializing to zero
    memset((void *)nr_UESpec_TCI_StateInd_PDSCH, 0, sizeof(NR_TCI_PDSCH_APERIODIC_CSI) + num_octects * sizeof(uint8_t));
    //filling the CE Structure
    nr_UESpec_TCI_StateInd_PDSCH->BWP_Id = (ue_sched_ctl->UE_mac_ce_ctrl.pdsch_TCI_States_ActDeact.bwpId) & 0x3; //extracting LSB 2 Bits
    nr_UESpec_TCI_StateInd_PDSCH->ServingCellId = (ue_sched_ctl->UE_mac_ce_ctrl.pdsch_TCI_States_ActDeact.servingCellId) & 0x1F; //extracting LSB 5 bits

    for(i = 0; i < (num_octects * 8); i++) {
      if(ue_sched_ctl->UE_mac_ce_ctrl.pdsch_TCI_States_ActDeact.tciStateActDeact[i])
        nr_UESpec_TCI_StateInd_PDSCH->T[i / 8] = nr_UESpec_TCI_StateInd_PDSCH->T[i / 8] | (1 << (i % 8));
    }

    mac_ce_size = sizeof(NR_TCI_PDSCH_APERIODIC_CSI) + num_octects * sizeof(uint8_t);
    //Copying  bytes for MAC CEs to the mac pdu pointer
    memcpy((void *) mac_pdu_ptr, (void *)nr_UESpec_TCI_StateInd_PDSCH, mac_ce_size);
    //incrementing the mac pdu pointer
    mac_pdu_ptr += (unsigned char) mac_ce_size;
    //freeing the allocated memory
    free(nr_UESpec_TCI_StateInd_PDSCH);
  }

  //TS38.321 Sec 6.1.3.13 Aperiodic CSI Trigger State Subselection MAC CE
  if (ue_sched_ctl->UE_mac_ce_ctrl.aperi_CSI_trigger.is_scheduled) {
    //Computing the number of octects to be allocated for Flexible array member
    //of MAC CE structure
    uint8_t num_octects = (ue_sched_ctl->UE_mac_ce_ctrl.aperi_CSI_trigger.highestTriggerStateSelected) / 8 + 1; //Calculating the number of octects for allocating the memory
    //filling the subheader
    ((NR_MAC_SUBHEADER_SHORT *) mac_pdu_ptr)->R = 0;
    ((NR_MAC_SUBHEADER_SHORT *) mac_pdu_ptr)->F = 0;
    ((NR_MAC_SUBHEADER_SHORT *) mac_pdu_ptr)->LCID = DL_SCH_LCID_APERIODIC_CSI_TRI_STATE_SUBSEL;
    ((NR_MAC_SUBHEADER_SHORT *) mac_pdu_ptr)->L = sizeof(NR_TCI_PDSCH_APERIODIC_CSI) + num_octects * sizeof(uint8_t);
    last_size = 2;
    //Incrementing the PDU pointer
    mac_pdu_ptr += last_size;
    //allocating memory for CE structure
    NR_TCI_PDSCH_APERIODIC_CSI *nr_Aperiodic_CSI_Trigger = (NR_TCI_PDSCH_APERIODIC_CSI *)malloc(sizeof(NR_TCI_PDSCH_APERIODIC_CSI) + num_octects * sizeof(uint8_t));
    //initializing to zero
    memset((void *)nr_Aperiodic_CSI_Trigger, 0, sizeof(NR_TCI_PDSCH_APERIODIC_CSI) + num_octects * sizeof(uint8_t));
    //filling the CE Structure
    nr_Aperiodic_CSI_Trigger->BWP_Id = (ue_sched_ctl->UE_mac_ce_ctrl.aperi_CSI_trigger.bwpId) & 0x3; //extracting LSB 2 bits
    nr_Aperiodic_CSI_Trigger->ServingCellId = (ue_sched_ctl->UE_mac_ce_ctrl.aperi_CSI_trigger.servingCellId) & 0x1F; //extracting LSB 5 bits
    nr_Aperiodic_CSI_Trigger->R = 0;

    for(i = 0; i < (num_octects * 8); i++) {
      if(ue_sched_ctl->UE_mac_ce_ctrl.aperi_CSI_trigger.triggerStateSelection[i])
        nr_Aperiodic_CSI_Trigger->T[i / 8] = nr_Aperiodic_CSI_Trigger->T[i / 8] | (1 << (i % 8));
    }

    mac_ce_size = sizeof(NR_TCI_PDSCH_APERIODIC_CSI) + num_octects * sizeof(uint8_t);
    // Copying  bytes for MAC CEs to the mac pdu pointer
    memcpy((void *) mac_pdu_ptr, (void *)nr_Aperiodic_CSI_Trigger, mac_ce_size);
    //incrementing the mac pdu pointer
    mac_pdu_ptr += (unsigned char) mac_ce_size;
    //freeing the allocated memory
    free(nr_Aperiodic_CSI_Trigger);
  }

  if (ue_sched_ctl->UE_mac_ce_ctrl.sp_zp_csi_rs.is_scheduled) {
    ((NR_MAC_SUBHEADER_FIXED *) mac_pdu_ptr)->R = 0;
    ((NR_MAC_SUBHEADER_FIXED *) mac_pdu_ptr)->LCID = DL_SCH_LCID_SP_ZP_CSI_RS_RES_SET_ACT;
    mac_pdu_ptr++;
    ((NR_MAC_CE_SP_ZP_CSI_RS_RES_SET *) mac_pdu_ptr)->A_D = ue_sched_ctl->UE_mac_ce_ctrl.sp_zp_csi_rs.act_deact;
    ((NR_MAC_CE_SP_ZP_CSI_RS_RES_SET *) mac_pdu_ptr)->CELLID = ue_sched_ctl->UE_mac_ce_ctrl.sp_zp_csi_rs.serv_cell_id & 0x1F; //5 bits
    ((NR_MAC_CE_SP_ZP_CSI_RS_RES_SET *) mac_pdu_ptr)->BWPID = ue_sched_ctl->UE_mac_ce_ctrl.sp_zp_csi_rs.bwpid & 0x3; //2 bits
    ((NR_MAC_CE_SP_ZP_CSI_RS_RES_SET *) mac_pdu_ptr)->CSIRS_RSC_ID = ue_sched_ctl->UE_mac_ce_ctrl.sp_zp_csi_rs.rsc_id & 0xF; //4 bits
    ((NR_MAC_CE_SP_ZP_CSI_RS_RES_SET *) mac_pdu_ptr)->R = 0;
    LOG_D(NR_MAC, "NR MAC CE of ZP CSIRS Serv cell ID = %d BWPID= %d Rsc set ID = %d\n", ue_sched_ctl->UE_mac_ce_ctrl.sp_zp_csi_rs.serv_cell_id, ue_sched_ctl->UE_mac_ce_ctrl.sp_zp_csi_rs.bwpid,
          ue_sched_ctl->UE_mac_ce_ctrl.sp_zp_csi_rs.rsc_id);
    mac_ce_size = sizeof(NR_MAC_CE_SP_ZP_CSI_RS_RES_SET);
    mac_pdu_ptr += (unsigned char) mac_ce_size;
  }

  if (ue_sched_ctl->UE_mac_ce_ctrl.csi_im.is_scheduled) {
    mac_pdu_ptr->R = 0;
    mac_pdu_ptr->LCID = DL_SCH_LCID_SP_CSI_RS_CSI_IM_RES_SET_ACT;
    mac_pdu_ptr++;
    CSI_RS_CSI_IM_ACT_DEACT_MAC_CE csi_rs_im_act_deact_ce;
    csi_rs_im_act_deact_ce.A_D = ue_sched_ctl->UE_mac_ce_ctrl.csi_im.act_deact;
    csi_rs_im_act_deact_ce.SCID = ue_sched_ctl->UE_mac_ce_ctrl.csi_im.serv_cellid & 0x3F;//gNB_PHY -> ssb_pdu.ssb_pdu_rel15.PhysCellId;
    csi_rs_im_act_deact_ce.BWP_ID = ue_sched_ctl->UE_mac_ce_ctrl.csi_im.bwp_id;
    csi_rs_im_act_deact_ce.R1 = 0;
    csi_rs_im_act_deact_ce.IM = ue_sched_ctl->UE_mac_ce_ctrl.csi_im.im;// IF set CSI IM Rsc id will presesent else CSI IM RSC ID is abscent
    csi_rs_im_act_deact_ce.SP_CSI_RSID = ue_sched_ctl->UE_mac_ce_ctrl.csi_im.nzp_csi_rsc_id;

    if ( csi_rs_im_act_deact_ce.IM ) { //is_scheduled if IM is 1 else this field will not present
      csi_rs_im_act_deact_ce.R2 = 0;
      csi_rs_im_act_deact_ce.SP_CSI_IMID = ue_sched_ctl->UE_mac_ce_ctrl.csi_im.csi_im_rsc_id;
      mac_ce_size = sizeof ( csi_rs_im_act_deact_ce ) - sizeof ( csi_rs_im_act_deact_ce.TCI_STATE );
    } else {
      mac_ce_size = sizeof ( csi_rs_im_act_deact_ce ) - sizeof ( csi_rs_im_act_deact_ce.TCI_STATE ) - 1;
    }

    memcpy ((void *) mac_pdu_ptr, (void *) & ( csi_rs_im_act_deact_ce), mac_ce_size);
    mac_pdu_ptr += (unsigned char) mac_ce_size;

    if (csi_rs_im_act_deact_ce.A_D ) { //Following IE is_scheduled only if A/D is 1
      mac_ce_size = sizeof ( struct TCI_S);

      for ( i = 0; i < ue_sched_ctl->UE_mac_ce_ctrl.csi_im.nb_tci_resource_set_id; i++) {
        csi_rs_im_act_deact_ce.TCI_STATE.R = 0;
        csi_rs_im_act_deact_ce.TCI_STATE.TCI_STATE_ID = ue_sched_ctl->UE_mac_ce_ctrl.csi_im.tci_state_id [i] & 0x7F;
        memcpy ((void *) mac_pdu_ptr, (void *) & (csi_rs_im_act_deact_ce.TCI_STATE), mac_ce_size);
        mac_pdu_ptr += (unsigned char) mac_ce_size;
      }
    }
  }

  // compute final offset
  offset = ((unsigned char *) mac_pdu_ptr - mac_pdu);
  //printf("Offset %d \n", ((unsigned char *) mac_pdu_ptr - mac_pdu));
  return offset;
}

#define BLER_UPDATE_FRAME 10
#define BLER_FILTER 0.9f
int get_mcs_from_bler(module_id_t mod_id, int CC_id, frame_t frame, sub_frame_t slot, int UE_id, int mcs_table)
{
  gNB_MAC_INST *nrmac = RC.nrmac[mod_id];
  const NR_ServingCellConfigCommon_t *scc = nrmac->common_channels[CC_id].ServingCellConfigCommon;
  const int n = nr_slots_per_frame[*scc->ssbSubcarrierSpacing];

  int max_allowed_mcs = (mcs_table == 1) ? 27 : 28;
  int max_mcs = nrmac->dl_max_mcs;
  if (nrmac->dl_max_mcs>max_allowed_mcs)
    max_mcs = max_allowed_mcs;

  NR_DL_bler_stats_t *bler_stats = &nrmac->UE_info.UE_sched_ctrl[UE_id].dl_bler_stats;
  /* first call: everything is zero. Initialize to sensible default */
  if (bler_stats->last_frame_slot == 0 && bler_stats->mcs == 0) {
    bler_stats->last_frame_slot = frame * n + slot;
    bler_stats->mcs = 9;
    bler_stats->bler = (nrmac->dl_bler_target_lower + nrmac->dl_bler_target_upper) / 2;
    bler_stats->rd2_bler = nrmac->dl_rd2_bler_threshold;
  }
  const int now = frame * n + slot;
  int diff = now - bler_stats->last_frame_slot;
  if (diff < 0) // wrap around
    diff += 1024 * n;

  const uint8_t old_mcs = bler_stats->mcs;
  const NR_mac_stats_t *stats = &nrmac->UE_info.mac_stats[UE_id];
  // TODO put back this condition when relevant
  /*const int dret3x = stats->dlsch_rounds[3] - bler_stats->dlsch_rounds[3];
  if (dret3x > 0) {
     if there is a third retransmission, decrease MCS for stabilization and
     restart averaging window to stabilize transmission
    bler_stats->last_frame_slot = now;
    bler_stats->mcs = max(9, bler_stats->mcs - 1);
    memcpy(bler_stats->dlsch_rounds, stats->dlsch_rounds, sizeof(stats->dlsch_rounds));
    LOG_D(MAC, "%4d.%2d: %d retx in 3rd round, setting MCS to %d and restarting window\n", frame, slot, dret3x, bler_stats->mcs);
    return bler_stats->mcs;
  }*/
  if (diff < BLER_UPDATE_FRAME * n)
    return old_mcs; // no update

  // last update is longer than x frames ago
  const int dtx = (int)(stats->dlsch_rounds[0] - bler_stats->dlsch_rounds[0]);
  const int dretx = (int)(stats->dlsch_rounds[1] - bler_stats->dlsch_rounds[1]);
  const int dretx2 = (int)(stats->dlsch_rounds[2] - bler_stats->dlsch_rounds[2]);
  const float bler_window = dtx > 0 ? (float) dretx / dtx : bler_stats->bler;
  const float rd2_bler_wnd = dtx > 0 ? (float) dretx2 / dtx : bler_stats->rd2_bler;
  bler_stats->bler = BLER_FILTER * bler_stats->bler + (1 - BLER_FILTER) * bler_window;
  bler_stats->rd2_bler = BLER_FILTER / 4 * bler_stats->rd2_bler + (1 - BLER_FILTER / 4) * rd2_bler_wnd;

  int new_mcs = old_mcs;
  // TODO put back this condition when relevant
  /* first ensure that number of 2nd retx is below threshold. If this is the
   * case, use 1st retx to adjust faster
  if (bler_stats->rd2_bler > nrmac->dl_rd2_bler_threshold && old_mcs > 6) {
    new_mcs -= 2;
  } else if (bler_stats->rd2_bler < nrmac->dl_rd2_bler_threshold) {*/
  if (bler_stats->bler < nrmac->dl_bler_target_lower && old_mcs < max_mcs && dtx > 9)
    new_mcs += 1;
  else if (bler_stats->bler > nrmac->dl_bler_target_upper && old_mcs > 6)
    new_mcs -= 1;
  // else we are within threshold boundaries


  bler_stats->last_frame_slot = now;
  bler_stats->mcs = new_mcs;
  memcpy(bler_stats->dlsch_rounds, stats->dlsch_rounds, sizeof(stats->dlsch_rounds));
  LOG_D(MAC, "%4d.%2d MCS %d -> %d (dtx %d, dretx %d, BLER wnd %.3f avg %.6f, dretx2 %d, RD2 BLER wnd %.3f avg %.6f)\n",
        frame, slot, old_mcs, new_mcs, dtx, dretx, bler_window, bler_stats->bler, dretx2, rd2_bler_wnd, bler_stats->rd2_bler);
  return new_mcs;
}

void nr_store_dlsch_buffer(module_id_t module_id,
                           frame_t frame,
                           sub_frame_t slot) {

  NR_UE_info_t *UE_info = &RC.nrmac[module_id]->UE_info;

  for (int UE_id = UE_info->list.head; UE_id >= 0; UE_id = UE_info->list.next[UE_id]) {
    NR_UE_sched_ctrl_t *sched_ctrl = &UE_info->UE_sched_ctrl[UE_id];

    sched_ctrl->num_total_bytes = 0;

    int lcid; 
    const uint16_t rnti = UE_info->rnti[UE_id];
    LOG_D(NR_MAC,"UE %d/%x : lcid_mask %x\n",UE_id,rnti,sched_ctrl->lcid_mask);
    if ((sched_ctrl->lcid_mask&(1<<2)) > 0)
      sched_ctrl->rlc_status[DL_SCH_LCID_DCCH1] = mac_rlc_status_ind(module_id,
                                                        rnti,
                                                        module_id,
                                                          frame,
                                                        slot,
                                                        ENB_FLAG_YES,
                                                        MBMS_FLAG_NO,
                                                        DL_SCH_LCID_DCCH1,
                                                        0,
                                                        0);
    if ((sched_ctrl->lcid_mask&(1<<1)) > 0)
       sched_ctrl->rlc_status[DL_SCH_LCID_DCCH] = mac_rlc_status_ind(module_id,
                                                        rnti,
                                                        module_id,
                                                        frame,
                                                        slot,
                                                        ENB_FLAG_YES,
                                                        MBMS_FLAG_NO,
                                                        DL_SCH_LCID_DCCH,
                                                        0,
                                                        0);
    if ((sched_ctrl->lcid_mask&(1<<4)) > 0) {  
       start_meas(&RC.nrmac[module_id]->rlc_status_ind);
       sched_ctrl->rlc_status[DL_SCH_LCID_DTCH] = mac_rlc_status_ind(module_id,
                                                                    rnti,
                                                                    module_id,
                                                                    frame,
                                                                    slot,
                                                                    ENB_FLAG_YES,
                                                                    MBMS_FLAG_NO,
                                                                    DL_SCH_LCID_DTCH,
                                                                    0,
                                                                    0);
       stop_meas(&RC.nrmac[module_id]->rlc_status_ind);
    }
<<<<<<< HEAD
    if(sched_ctrl->rlc_status[DL_SCH_LCID_DCCH].bytes_in_buffer > 0) {
      lcid = DL_SCH_LCID_DCCH;       
    } else if (sched_ctrl->rlc_status[DL_SCH_LCID_DCCH1].bytes_in_buffer > 0) {
      lcid = DL_SCH_LCID_DCCH1;       
    } else if (sched_ctrl->bwp_switch_info.bwp_switch_state != BWP_SWITCH_RUNNING) {
      lcid = DL_SCH_LCID_DTCH;
=======
    if (sched_ctrl->rlc_status[DL_SCH_LCID_DCCH].bytes_in_buffer > 0) {
      lcid = DL_SCH_LCID_DCCH;       
    } else if (sched_ctrl->rlc_status[DL_SCH_LCID_DCCH1].bytes_in_buffer > 0) {
      lcid = DL_SCH_LCID_DCCH1;       
    } else if (sched_ctrl->schedule_enabled == true) {
      lcid = DL_SCH_LCID_DTCH;       
>>>>>>> daf3fb0e
    } else {
      continue;
    }

    sched_ctrl->num_total_bytes += sched_ctrl->rlc_status[lcid].bytes_in_buffer;
    //later multiplex here. Just select DCCH/SRB before DTCH/DRB
    sched_ctrl->lcid_to_schedule = lcid;

    if (sched_ctrl->num_total_bytes == 0
        && !sched_ctrl->ta_apply) /* If TA should be applied, give at least one RB */
      continue;

    LOG_D(NR_MAC,
          "[%s][%d.%d], %s%d->DLSCH, RLC status %d bytes TA %d\n",
          __func__,
          frame,
          slot,
          lcid<4?"DCCH":"DTCH",
          lcid,
          sched_ctrl->rlc_status[lcid].bytes_in_buffer,
          sched_ctrl->ta_apply);
  }
}

bool allocate_dl_retransmission(module_id_t module_id,
                                frame_t frame,
                                sub_frame_t slot,
                                uint16_t *rballoc_mask,
                                int *n_rb_sched,
                                int UE_id,
                                int current_harq_pid) {

  const NR_ServingCellConfigCommon_t *scc = RC.nrmac[module_id]->common_channels->ServingCellConfigCommon;
  NR_UE_info_t *UE_info = &RC.nrmac[module_id]->UE_info;
  NR_UE_sched_ctrl_t *sched_ctrl = &UE_info->UE_sched_ctrl[UE_id];
  NR_sched_pdsch_t *retInfo = &sched_ctrl->harq_processes[current_harq_pid].sched_pdsch;
  NR_CellGroupConfig_t *cg = UE_info->CellGroup[UE_id];
  NR_BWP_DownlinkDedicated_t *bwpd= cg ? cg->spCellConfig->spCellConfigDedicated->initialDownlinkBWP:NULL;


  NR_BWP_t *genericParameters = sched_ctrl->active_bwp ?
                                &sched_ctrl->active_bwp->bwp_Common->genericParameters :
                                &RC.nrmac[module_id]->common_channels[0].ServingCellConfigCommon->downlinkConfigCommon->initialDownlinkBWP->genericParameters;

  const uint16_t bwpSize = NRRIV2BW(genericParameters->locationAndBandwidth, MAX_BWP_SIZE);
  int rbStart = 0; // start wrt BWPstart

  NR_pdsch_semi_static_t *ps = &sched_ctrl->pdsch_semi_static;

  int rbSize = 0;
  const int tda = RC.nrmac[module_id]->preferred_dl_tda[sched_ctrl->active_bwp ? sched_ctrl->active_bwp->bwp_Id : 0][slot];
  AssertFatal(tda>=0,"Unable to find PDSCH time domain allocation in list\n");
  if (tda == retInfo->time_domain_allocation) {
    /* Check that there are enough resources for retransmission */
    while (rbSize < retInfo->rbSize) {
      rbStart += rbSize; /* last iteration rbSize was not enough, skip it */
      rbSize = 0;
      while (rbStart < bwpSize &&
             !(rballoc_mask[rbStart]&SL_to_bitmap(ps->startSymbolIndex, ps->nrOfSymbols)))
        rbStart++;
      if (rbStart >= bwpSize) {
        LOG_D(NR_MAC, "cannot allocate retransmission for UE %d/RNTI %04x: no resources\n", UE_id, UE_info->rnti[UE_id]);
        return false;
      }
      while (rbStart + rbSize < bwpSize &&
             (rballoc_mask[rbStart + rbSize]&SL_to_bitmap(ps->startSymbolIndex, ps->nrOfSymbols)) &&
             rbSize < retInfo->rbSize)
        rbSize++;
    }
    /* check whether we need to switch the TDA allocation since the last
     * (re-)transmission */
    if (ps->time_domain_allocation != tda || sched_ctrl->update_pdsch_ps) {
      nr_set_pdsch_semi_static(scc, cg, sched_ctrl->active_bwp, bwpd, tda, ps->nrOfLayers, sched_ctrl, ps);
      sched_ctrl->update_pdsch_ps = false;
    }
  } else {
    /* the retransmission will use a different time domain allocation, check
     * that we have enough resources */

    NR_pdsch_semi_static_t temp_ps = *ps;
    nr_set_pdsch_semi_static(scc, UE_info->CellGroup[UE_id], sched_ctrl->active_bwp, bwpd, tda, ps->nrOfLayers, sched_ctrl, &temp_ps);
    while (rbStart < bwpSize &&
           !(rballoc_mask[rbStart]&SL_to_bitmap(temp_ps.startSymbolIndex, temp_ps.nrOfSymbols)))
      rbStart++;
    while (rbStart + rbSize < bwpSize &&
           (rballoc_mask[rbStart + rbSize]&SL_to_bitmap(temp_ps.startSymbolIndex, temp_ps.nrOfSymbols)))
      rbSize++;

    uint32_t new_tbs;
    uint16_t new_rbSize;
    bool success = nr_find_nb_rb(retInfo->Qm,
                                 retInfo->R,
                                 temp_ps.nrOfLayers,
                                 temp_ps.nrOfSymbols,
                                 temp_ps.N_PRB_DMRS * temp_ps.N_DMRS_SLOT,
                                 retInfo->tb_size,
                                 1, /* minimum of 1RB: need to find exact TBS, don't preclude any number */
                                 rbSize,
                                 &new_tbs,
                                 &new_rbSize);
    if (!success || new_tbs != retInfo->tb_size) {
      LOG_D(MAC, "%s(): new TBsize %d of new TDA does not match old TBS %d\n", __func__, new_tbs, retInfo->tb_size);
      return false; /* the maximum TBsize we might have is smaller than what we need */
    }
    /* we can allocate it. Overwrite the time_domain_allocation, the number
     * of RBs, and the new TB size. The rest is done below */
    retInfo->tb_size = new_tbs;
    retInfo->rbSize = new_rbSize;
    retInfo->time_domain_allocation = tda;
    sched_ctrl->pdsch_semi_static = temp_ps;
  }

  /* Find a free CCE */
  const int cid = sched_ctrl->coreset->controlResourceSetId;
  const uint16_t Y = get_Y(cid%3, slot, UE_info->rnti[UE_id]);
  uint8_t nr_of_candidates;
  for (int i=0; i<5; i++) {
    // for now taking the lowest value among the available aggregation levels
    find_aggregation_candidates(&sched_ctrl->aggregation_level,
                                &nr_of_candidates,
                                sched_ctrl->search_space,
                                1<<i);
    if(nr_of_candidates>0) break;
  }

  int CCEIndex = find_pdcch_candidate(RC.nrmac[module_id],
                                      /* CC_id = */ 0,
                                      sched_ctrl->aggregation_level,
                                      nr_of_candidates,
                                      &sched_ctrl->sched_pdcch,
                                      sched_ctrl->coreset,
                                      Y);

  if (CCEIndex<0) {
    LOG_D(MAC, "%4d.%2d could not find CCE for DL DCI retransmission UE %d/RNTI %04x\n",
          frame, slot, UE_id, UE_info->rnti[UE_id]);
    return false;
  }

  /* Find PUCCH occasion: if it fails, undo CCE allocation (undoing PUCCH
   * allocation after CCE alloc fail would be more complex) */
  const int alloc = nr_acknack_scheduling(module_id, UE_id, frame, slot, -1, 0);
  if (alloc<0) {
    LOG_D(MAC,
          "%s(): could not find PUCCH for UE %d/%04x@%d.%d\n",
          __func__,
          UE_id,
          UE_info->rnti[UE_id],
          frame,
          slot);
    RC.nrmac[module_id]->pdcch_cand[cid]--;
    return false;
  }

  sched_ctrl->cce_index = CCEIndex;

  fill_pdcch_vrb_map(RC.nrmac[module_id],
                     /* CC_id = */ 0,
                     &sched_ctrl->sched_pdcch,
                     CCEIndex,
                     sched_ctrl->aggregation_level);

  /* just reuse from previous scheduling opportunity, set new start RB */
  sched_ctrl->sched_pdsch = *retInfo;
  sched_ctrl->sched_pdsch.rbStart = rbStart;

  sched_ctrl->sched_pdsch.pucch_allocation = alloc;

  /* retransmissions: directly allocate */
  *n_rb_sched -= sched_ctrl->sched_pdsch.rbSize;
  for (int rb = 0; rb < sched_ctrl->sched_pdsch.rbSize; rb++)
    rballoc_mask[rb + sched_ctrl->sched_pdsch.rbStart] ^= SL_to_bitmap(ps->startSymbolIndex, ps->nrOfSymbols);
  return true;
}

float thr_ue[MAX_MOBILES_PER_GNB];
uint32_t pf_tbs[3][29]; // pre-computed, approximate TBS values for PF coefficient

void pf_dl(module_id_t module_id,
           frame_t frame,
           sub_frame_t slot,
           NR_list_t *UE_list,
           int max_num_ue,
           int n_rb_sched,
           uint16_t *rballoc_mask) {

  gNB_MAC_INST *mac = RC.nrmac[module_id];
  NR_UE_info_t *UE_info = &mac->UE_info;
  NR_ServingCellConfigCommon_t *scc=mac->common_channels[0].ServingCellConfigCommon;
  float coeff_ue[MAX_MOBILES_PER_GNB];
  // UEs that could be scheduled
  int ue_array[MAX_MOBILES_PER_GNB];
  int layers[MAX_MOBILES_PER_GNB];
  NR_list_t UE_sched = { .head = -1, .next = ue_array, .tail = -1, .len = MAX_MOBILES_PER_GNB };

  /* Loop UE_info->list to check retransmission */
  for (int UE_id = UE_list->head; UE_id >= 0; UE_id = UE_list->next[UE_id]) {
    if (UE_info->Msg4_ACKed[UE_id] != true) continue;
    NR_UE_sched_ctrl_t *sched_ctrl = &UE_info->UE_sched_ctrl[UE_id];
    if (sched_ctrl->ul_failure==1 && get_softmodem_params()->phy_test==0) continue;
    NR_sched_pdsch_t *sched_pdsch = &sched_ctrl->sched_pdsch;
    NR_pdsch_semi_static_t *ps = &sched_ctrl->pdsch_semi_static;
    /* get the PID of a HARQ process awaiting retrnasmission, or -1 otherwise */
    sched_pdsch->dl_harq_pid = sched_ctrl->retrans_dl_harq.head;

    layers[UE_id] = ps->nrOfLayers; // initialization of layers to the previous value in the strcuture

    /* Calculate Throughput */
    const float a = 0.0005f; // corresponds to 200ms window
    const uint32_t b = UE_info->mac_stats[UE_id].dlsch_current_bytes;
    thr_ue[UE_id] = (1 - a) * thr_ue[UE_id] + a * b;

    /* retransmission */
    if (sched_pdsch->dl_harq_pid >= 0) {
      /* Allocate retransmission */
      bool r = allocate_dl_retransmission(
          module_id, frame, slot, rballoc_mask, &n_rb_sched, UE_id, sched_pdsch->dl_harq_pid);
      if (!r) {
        LOG_D(NR_MAC, "%4d.%2d retransmission can NOT be allocated\n", frame, slot);
        continue;
      }
      /* reduce max_num_ue once we are sure UE can be allocated, i.e., has CCE */
      max_num_ue--;
      if (max_num_ue < 0) return;
    } else {
      /* Check DL buffer and skip this UE if no bytes and no TA necessary */
      if (sched_ctrl->num_total_bytes == 0 && frame != (sched_ctrl->ta_frame + 10) % 1024)
        continue;

      /* Calculate coeff */
      set_dl_mcs(sched_pdsch,sched_ctrl,&mac->dl_max_mcs,ps->mcsTableIdx);
      sched_pdsch->mcs = get_mcs_from_bler(module_id, /* CC_id = */ 0, frame, slot, UE_id, ps->mcsTableIdx);
      layers[UE_id] = set_dl_nrOfLayers(sched_ctrl);
      const uint8_t Qm = nr_get_Qm_dl(sched_pdsch->mcs, ps->mcsTableIdx);
      const uint16_t R = nr_get_code_rate_dl(sched_pdsch->mcs, ps->mcsTableIdx);
      uint32_t tbs = nr_compute_tbs(Qm,
                                    R,
                                    1, /* rbSize */
                                    10, /* hypothetical number of slots */
                                    0, /* N_PRB_DMRS * N_DMRS_SLOT */
                                    0 /* N_PRB_oh, 0 for initialBWP */,
                                    0 /* tb_scaling */,
                                    layers[UE_id]) >> 3;
      coeff_ue[UE_id] = (float) tbs / thr_ue[UE_id];
      LOG_D(NR_MAC,"b %d, thr_ue[%d] %f, tbs %d, coeff_ue[%d] %f\n",
            b, UE_id, thr_ue[UE_id], tbs, UE_id, coeff_ue[UE_id]);
      /* Create UE_sched list for UEs eligible for new transmission*/
      add_tail_nr_list(&UE_sched, UE_id);
    }
  }

  const int min_rbSize = 5;
  /* Loop UE_sched to find max coeff and allocate transmission */
  while (max_num_ue > 0 && n_rb_sched >= min_rbSize && UE_sched.head >= 0) {

    /* Find max coeff from UE_sched*/
    int *max = &UE_sched.head; /* assume head is max */
    int *p = &UE_sched.next[*max];
    while (*p >= 0) {
      /* if the current one has larger coeff, save for later */
      if (coeff_ue[*p] > coeff_ue[*max])
        max = p;
      p = &UE_sched.next[*p];
    }
    /* remove the max one: do not use remove_nr_list() it goes through the
     * whole list every time. Note that UE_sched.tail might not be set
     * correctly anymore */
    const int UE_id = *max;
    p = &UE_sched.next[*max];
    *max = UE_sched.next[*max];
    *p = -1;
    NR_CellGroupConfig_t *cg = UE_info->CellGroup[UE_id];
    NR_BWP_DownlinkDedicated_t *bwpd= cg ? cg->spCellConfig->spCellConfigDedicated->initialDownlinkBWP:NULL;

    NR_UE_sched_ctrl_t *sched_ctrl = &UE_info->UE_sched_ctrl[UE_id];
    const uint16_t rnti = UE_info->rnti[UE_id];
    NR_BWP_t *genericParameters = sched_ctrl->active_bwp ?
      &sched_ctrl->active_bwp->bwp_Common->genericParameters:
      &scc->downlinkConfigCommon->initialDownlinkBWP->genericParameters;

    const uint16_t bwpSize = NRRIV2BW(genericParameters->locationAndBandwidth,MAX_BWP_SIZE);
    int rbStart = 0; // start wrt BWPstart

    if (sched_ctrl->available_dl_harq.head < 0) {
      LOG_D(MAC, "UE %d RNTI %04x has no free HARQ process, skipping\n", UE_id, UE_info->rnti[UE_id]);
      continue;
    }

    /* Find a free CCE */
    const int cid = sched_ctrl->coreset->controlResourceSetId;
    const uint16_t Y = get_Y(cid%3, slot, UE_info->rnti[UE_id]);
    uint8_t nr_of_candidates;
    for (int i=0; i<5; i++) {
      // for now taking the lowest value among the available aggregation levels
      find_aggregation_candidates(&sched_ctrl->aggregation_level,
                                  &nr_of_candidates,
                                  sched_ctrl->search_space,
                                  1<<i);
      if(nr_of_candidates>0) break;
    }

    int CCEIndex = find_pdcch_candidate(mac,
                                        /* CC_id = */ 0,
                                        sched_ctrl->aggregation_level,
                                        nr_of_candidates,
                                        &sched_ctrl->sched_pdcch,
                                        sched_ctrl->coreset,
                                        Y);

    if (CCEIndex<0) {
      LOG_D(NR_MAC, "%4d.%2d could not find CCE for DL DCI UE %d/RNTI %04x\n", frame, slot, UE_id, rnti);
      continue;
    }

    /* Find PUCCH occasion: if it fails, undo CCE allocation (undoing PUCCH
    * allocation after CCE alloc fail would be more complex) */
    const int alloc = nr_acknack_scheduling(module_id, UE_id, frame, slot, -1, 0);
    if (alloc<0) {
      LOG_D(NR_MAC,
            "%s(): could not find PUCCH for UE %d/%04x@%d.%d\n",
            __func__,
            UE_id,
            rnti,
            frame,
            slot);
      mac->pdcch_cand[cid]--;
      continue;
    }

    /* reduce max_num_ue once we are sure UE can be allocated, i.e., has CCE
     * and PUCCH */
    max_num_ue--;
    AssertFatal(max_num_ue >= 0, "Illegal max_num_ue %d\n", max_num_ue);

    sched_ctrl->cce_index = CCEIndex;

    fill_pdcch_vrb_map(mac,
                       /* CC_id = */ 0,
                       &sched_ctrl->sched_pdcch,
                       CCEIndex,
                       sched_ctrl->aggregation_level);

    /* MCS has been set above */

    const int tda = RC.nrmac[module_id]->preferred_dl_tda[sched_ctrl->active_bwp ? sched_ctrl->active_bwp->bwp_Id : 0][slot];
    AssertFatal(tda>=0,"Unable to find PDSCH time domain allocation in list\n");
    NR_sched_pdsch_t *sched_pdsch = &sched_ctrl->sched_pdsch;
    NR_pdsch_semi_static_t *ps = &sched_ctrl->pdsch_semi_static;

    if (ps->nrOfLayers != layers[UE_id] || ps->time_domain_allocation != tda || sched_ctrl->update_pdsch_ps) {
      nr_set_pdsch_semi_static(scc, UE_info->CellGroup[UE_id], sched_ctrl->active_bwp, bwpd, tda, layers[UE_id], sched_ctrl, ps);
      sched_ctrl->update_pdsch_ps = false;
    }

    const uint16_t slbitmap = SL_to_bitmap(ps->startSymbolIndex, ps->nrOfSymbols);
    // Freq-demain allocation
    while (rbStart < bwpSize &&
           !(rballoc_mask[rbStart]&slbitmap))
      rbStart++;

    uint16_t max_rbSize = 1;
    while (rbStart + max_rbSize < bwpSize &&
           (rballoc_mask[rbStart + max_rbSize]&slbitmap))
      max_rbSize++;

    sched_pdsch->Qm = nr_get_Qm_dl(sched_pdsch->mcs, ps->mcsTableIdx);
    sched_pdsch->R = nr_get_code_rate_dl(sched_pdsch->mcs, ps->mcsTableIdx);
    sched_pdsch->pucch_allocation = alloc;
    uint32_t TBS = 0;
    uint16_t rbSize;
    const int oh = 3 + 2 * (frame == (sched_ctrl->ta_frame + 10) % 1024);
    nr_find_nb_rb(sched_pdsch->Qm,
                  sched_pdsch->R,
                  ps->nrOfLayers,
                  ps->nrOfSymbols,
                  ps->N_PRB_DMRS * ps->N_DMRS_SLOT,
                  sched_ctrl->num_total_bytes + oh,
                  min_rbSize,
                  max_rbSize,
                  &TBS,
                  &rbSize);
    sched_pdsch->rbSize = rbSize;
    sched_pdsch->rbStart = rbStart;
    sched_pdsch->tb_size = TBS;

    /* transmissions: directly allocate */
    n_rb_sched -= sched_pdsch->rbSize;
    for (int rb = 0; rb < sched_pdsch->rbSize; rb++)
      rballoc_mask[rb + sched_pdsch->rbStart] ^= slbitmap;
  }
}

void nr_fr1_dlsch_preprocessor(module_id_t module_id, frame_t frame, sub_frame_t slot)
{
  NR_UE_info_t *UE_info = &RC.nrmac[module_id]->UE_info;
  if (UE_info->num_UEs == 0)
    return;

  NR_ServingCellConfigCommon_t *scc = RC.nrmac[module_id]->common_channels[0].ServingCellConfigCommon;
  const int CC_id = 0;

  /* Get bwpSize and TDAfrom the first UE */
  /* This is temporary and it assumes all UEs have the same BWP and TDA*/
  int UE_id = UE_info->list.head;
  NR_UE_sched_ctrl_t *sched_ctrl = &UE_info->UE_sched_ctrl[UE_id];
  const int bwp_id = sched_ctrl->active_bwp ? sched_ctrl->active_bwp->bwp_Id : 0;
  if (!RC.nrmac[module_id]->preferred_dl_tda[bwp_id])
    return;
  const int tda = RC.nrmac[module_id]->preferred_dl_tda[bwp_id][slot];
  int startSymbolIndex, nrOfSymbols;
  const struct NR_PDSCH_TimeDomainResourceAllocationList *tdaList = sched_ctrl->active_bwp ?
      sched_ctrl->active_bwp->bwp_Common->pdsch_ConfigCommon->choice.setup->pdsch_TimeDomainAllocationList :
      scc->downlinkConfigCommon->initialDownlinkBWP->pdsch_ConfigCommon->choice.setup->pdsch_TimeDomainAllocationList;
  AssertFatal(tda < tdaList->list.count, "time_domain_allocation %d>=%d\n", tda, tdaList->list.count);
  const int startSymbolAndLength = tdaList->list.array[tda]->startSymbolAndLength;
  SLIV2SL(startSymbolAndLength, &startSymbolIndex, &nrOfSymbols);

  const uint16_t bwpSize = NRRIV2BW(sched_ctrl->active_bwp ?
				    sched_ctrl->active_bwp->bwp_Common->genericParameters.locationAndBandwidth:
				    scc->downlinkConfigCommon->initialDownlinkBWP->genericParameters.locationAndBandwidth,
				    MAX_BWP_SIZE);
  const uint16_t BWPStart = NRRIV2PRBOFFSET(sched_ctrl->active_bwp ?
				            sched_ctrl->active_bwp->bwp_Common->genericParameters.locationAndBandwidth:
				            scc->downlinkConfigCommon->initialDownlinkBWP->genericParameters.locationAndBandwidth,
				            MAX_BWP_SIZE);

  const uint16_t slbitmap = SL_to_bitmap(startSymbolIndex, nrOfSymbols);
  uint16_t *vrb_map = RC.nrmac[module_id]->common_channels[CC_id].vrb_map;
  uint16_t rballoc_mask[bwpSize];
  int n_rb_sched = 0;
  for (int i = 0; i < bwpSize; i++) {
    // calculate mask: init with "NOT" vrb_map:
    // if any RB in vrb_map is blocked (1), the current RBG will be 0
    rballoc_mask[i] = (~vrb_map[i+BWPStart])&0x3fff; //bitwise not and 14 symbols
    // if all the pdsch symbols are free
    if((rballoc_mask[i]&slbitmap) ==
       slbitmap)
      n_rb_sched++;
  }

  /* Retrieve amount of data to send for this UE */
  nr_store_dlsch_buffer(module_id, frame, slot);

  /* proportional fair scheduling algorithm */
  pf_dl(module_id,
        frame,
        slot,
        &UE_info->list,
        MAX_MOBILES_PER_GNB,
        n_rb_sched,
        rballoc_mask);
}

nr_pp_impl_dl nr_init_fr1_dlsch_preprocessor(module_id_t module_id, int CC_id)
{
  /* in the PF algorithm, we have to use the TBsize to compute the coefficient.
   * This would include the number of DMRS symbols, which in turn depends on
   * the time domain allocation. In case we are in a mixed slot, we do not want
   * to recalculate all these values just, and therefore we provide a look-up
   * table which should approximately give us the TBsize */
  for (int mcsTableIdx = 0; mcsTableIdx < 3; ++mcsTableIdx) {
    for (int mcs = 0; mcs < 29; ++mcs) {
      if (mcs > 27 && mcsTableIdx == 1)
        continue;
      const uint8_t Qm = nr_get_Qm_dl(mcs, mcsTableIdx);
      const uint16_t R = nr_get_code_rate_dl(mcs, mcsTableIdx);
      pf_tbs[mcsTableIdx][mcs] = nr_compute_tbs(Qm,
                                                R,
                                                1, /* rbSize */
                                                10, /* hypothetical number of slots */
                                                0, /* N_PRB_DMRS * N_DMRS_SLOT */
                                                0 /* N_PRB_oh, 0 for initialBWP */,
                                                0 /* tb_scaling */,
                                                1 /* nrOfLayers */)
                                 >> 3;
    }
  }

  return nr_fr1_dlsch_preprocessor;
}

void nr_bwp_switch(module_id_t module_id,
                   frame_t frame,
                   sub_frame_t slot,
                   int UE_id,
                   int bwp_id) {

  NR_UE_info_t *UE_info = &RC.nrmac[module_id]->UE_info;
  NR_UE_sched_ctrl_t *sched_ctrl = &UE_info->UE_sched_ctrl[UE_id];

  switch(sched_ctrl->bwp_switch_info.bwp_switch_state) {

    case BWP_SWITCH_TO_START:
      LOG_W(NR_MAC,"(%d.%d) [UE_id %d] Schedule BWP switch from bwp_id %ld to %d\n",
            frame, slot, UE_id, UE_info->UE_sched_ctrl[UE_id].active_bwp->bwp_Id, bwp_id);
      sched_ctrl->bwp_switch_info.bwp_switch_timer = 0;
      sched_ctrl->bwp_switch_info.bwp_switch_state = BWP_SWITCH_RUNNING;
      nr_mac_rrc_bwp_switch_req(module_id, frame, slot, UE_info->rnti[UE_id], bwp_id);
      break;

    case BWP_SWITCH_RUNNING:
      sched_ctrl->bwp_switch_info.bwp_switch_timer++;
      if(sched_ctrl->bwp_switch_info.bwp_switch_timer == sched_ctrl->bwp_switch_info.bwp_switch_delay) {
        const NR_ServingCellConfig_t *servingCellConfig = UE_info->CellGroup[UE_id] ? UE_info->CellGroup[UE_id]->spCellConfig->spCellConfigDedicated : NULL;
        const struct NR_ServingCellConfig__downlinkBWP_ToAddModList *bwpList = servingCellConfig ? servingCellConfig->downlinkBWP_ToAddModList : NULL;
        const int bwp_id = servingCellConfig && servingCellConfig->firstActiveDownlinkBWP_Id ?
                           *servingCellConfig->firstActiveDownlinkBWP_Id : 0;
        sched_ctrl->active_bwp = bwpList && bwp_id > 0 ? bwpList->list.array[bwp_id - 1] : NULL;
        const struct NR_UplinkConfig__uplinkBWP_ToAddModList *ubwpList = servingCellConfig ? servingCellConfig->uplinkConfig->uplinkBWP_ToAddModList : NULL;
        const int ubwp_id = servingCellConfig && servingCellConfig->uplinkConfig && servingCellConfig->uplinkConfig->firstActiveUplinkBWP_Id ?
                            *servingCellConfig->uplinkConfig->firstActiveUplinkBWP_Id : 0;
        sched_ctrl->active_ubwp = ubwpList && ubwp_id > 0 ? ubwpList->list.array[ubwp_id - 1] : NULL;
        sched_ctrl->bwp_switch_info.bwp_switch_state = BWP_SWITCH_INACTIVE;
      }
      break;

    case BWP_SWITCH_INACTIVE:
      break;

    default:
      AssertFatal(1==0,"Invalid bwp switch state\n");
      break;
  }
}

void schedule_nr_bwp_switch(module_id_t module_id,
                            frame_t frame,
                            sub_frame_t slot) {

  NR_UE_info_t *UE_info = &RC.nrmac[module_id]->UE_info;
  const NR_list_t *UE_list = &UE_info->list;

  // TODO: Implementation of a algorithm to perform:
  //  - the BWP switch trigger: sched_ctrl->bwp_switch_info.bwp_switch_state = BWP_SWITCH_TO_START
  //  - the BWP selection:      sched_ctrl->bwp_switch_info.next_bwp = bwp_id

  for (int UE_id = UE_list->head; UE_id >= 0; UE_id = UE_list->next[UE_id]) {
    NR_UE_sched_ctrl_t *sched_ctrl = &UE_info->UE_sched_ctrl[UE_id];
    if(sched_ctrl->bwp_switch_info.bwp_switch_state > BWP_SWITCH_INACTIVE) {
      nr_bwp_switch(module_id, frame, slot, UE_id, sched_ctrl->bwp_switch_info.next_bwp);
    }
  }

}

void nr_schedule_ue_spec(module_id_t module_id,
                         frame_t frame,
                         sub_frame_t slot) {
  gNB_MAC_INST *gNB_mac = RC.nrmac[module_id];
  if (!is_xlsch_in_slot(gNB_mac->dlsch_slot_bitmap[slot / 64], slot))
    return;

  /* PREPROCESSOR */
  gNB_mac->pre_processor_dl(module_id, frame, slot);

  const int CC_id = 0;
  NR_ServingCellConfigCommon_t *scc = gNB_mac->common_channels[CC_id].ServingCellConfigCommon;
  NR_UE_info_t *UE_info = &gNB_mac->UE_info;

  nfapi_nr_dl_tti_request_body_t *dl_req = &gNB_mac->DL_req[CC_id].dl_tti_request_body;

  NR_list_t *UE_list = &UE_info->list;
  for (int UE_id = UE_list->head; UE_id >= 0; UE_id = UE_list->next[UE_id]) {
    NR_UE_sched_ctrl_t *sched_ctrl = &UE_info->UE_sched_ctrl[UE_id];
    if (sched_ctrl->ul_failure==1 && get_softmodem_params()->phy_test==0) continue;
    NR_sched_pdsch_t *sched_pdsch = &sched_ctrl->sched_pdsch;
    UE_info->mac_stats[UE_id].dlsch_current_bytes = 0;
    NR_CellGroupConfig_t *cg = UE_info->CellGroup[UE_id];
    NR_BWP_DownlinkDedicated_t *bwpd= cg ? cg->spCellConfig->spCellConfigDedicated->initialDownlinkBWP:NULL;

    /* update TA and set ta_apply every 10 frames.
     * Possible improvement: take the periodicity from input file.
     * If such UE is not scheduled now, it will be by the preprocessor later.
     * If we add the CE, ta_apply will be reset */
    if (frame == (sched_ctrl->ta_frame + 10) % 1024){
      sched_ctrl->ta_apply = true; /* the timer is reset once TA CE is scheduled */
      LOG_D(NR_MAC, "[UE %d][%d.%d] UL timing alignment procedures: setting flag for Timing Advance command\n", UE_id, frame, slot);
    }

    if (sched_pdsch->rbSize <= 0)
      continue;

    const rnti_t rnti = UE_info->rnti[UE_id];

    /* pre-computed PDSCH values that only change if time domain
     * allocation/DMRS parameters change. Updated in the preprocessor through
     * nr_set_pdsch_semi_static() */
    NR_pdsch_semi_static_t *ps = &sched_ctrl->pdsch_semi_static;

    /* POST processing */
    const uint8_t nrOfLayers = ps->nrOfLayers;
    const uint16_t R = sched_pdsch->R;
    const uint8_t Qm = sched_pdsch->Qm;
    const uint32_t TBS = sched_pdsch->tb_size;

    int8_t current_harq_pid = sched_pdsch->dl_harq_pid;
    if (current_harq_pid < 0) {
      /* PP has not selected a specific HARQ Process, get a new one */
      current_harq_pid = sched_ctrl->available_dl_harq.head;
      AssertFatal(current_harq_pid >= 0,
                  "no free HARQ process available for UE %d\n",
                  UE_id);
      remove_front_nr_list(&sched_ctrl->available_dl_harq);
      sched_pdsch->dl_harq_pid = current_harq_pid;
    } else {
      /* PP selected a specific HARQ process. Check whether it will be a new
       * transmission or a retransmission, and remove from the corresponding
       * list */
      if (sched_ctrl->harq_processes[current_harq_pid].round == 0)
        remove_nr_list(&sched_ctrl->available_dl_harq, current_harq_pid);
      else
        remove_nr_list(&sched_ctrl->retrans_dl_harq, current_harq_pid);
    }
    NR_UE_harq_t *harq = &sched_ctrl->harq_processes[current_harq_pid];
    DevAssert(!harq->is_waiting);
    add_tail_nr_list(&sched_ctrl->feedback_dl_harq, current_harq_pid);
    NR_sched_pucch_t *pucch = &sched_ctrl->sched_pucch[sched_pdsch->pucch_allocation];
    harq->feedback_frame = pucch->frame;
    harq->feedback_slot = pucch->ul_slot;
    harq->is_waiting = true;
    UE_info->mac_stats[UE_id].dlsch_rounds[harq->round]++;

    LOG_D(NR_MAC,"%4d.%2d [DLSCH/PDSCH/PUCCH] UE %d RNTI %04x DCI L %d start %3d RBs %3d startSymbol %2d nb_symbol %2d dmrspos %x MCS %2d nrOfLayers %d TBS %4d HARQ PID %2d round %d RV %d NDI %d dl_data_to_ULACK %d (%d.%d) PUCCH allocation %d TPC %d\n",
          frame,
          slot,
          UE_id,
          rnti,
          sched_ctrl->aggregation_level,
          sched_pdsch->rbStart,
          sched_pdsch->rbSize,
          ps->startSymbolIndex,
          ps->nrOfSymbols,
          ps->dl_dmrs_symb_pos,
          sched_pdsch->mcs,
          nrOfLayers,
          TBS,
          current_harq_pid,
          harq->round,
          nr_rv_round_map[harq->round],
          harq->ndi,
          pucch->timing_indicator,
          pucch->frame,
          pucch->ul_slot,
          sched_pdsch->pucch_allocation,
          sched_ctrl->tpc1);

    NR_BWP_Downlink_t *bwp = sched_ctrl->active_bwp;

    /* look up the PDCCH PDU for this CC, BWP, and CORESET. If it does not
     * exist, create it */

    // BWP
    NR_BWP_t *genericParameters = bwp ? &bwp->bwp_Common->genericParameters : &scc->downlinkConfigCommon->initialDownlinkBWP->genericParameters;

    const int bwpid = bwp ? bwp->bwp_Id : 0;
    const int coresetid = (bwp||bwpd) ? sched_ctrl->coreset->controlResourceSetId : gNB_mac->sched_ctrlCommon->coreset->controlResourceSetId;
    nfapi_nr_dl_tti_pdcch_pdu_rel15_t *pdcch_pdu = gNB_mac->pdcch_pdu_idx[CC_id][coresetid];
    if (!pdcch_pdu) {
      LOG_D(NR_MAC, "creating pdcch pdu, pdcch_pdu = NULL. \n");
      nfapi_nr_dl_tti_request_pdu_t *dl_tti_pdcch_pdu = &dl_req->dl_tti_pdu_list[dl_req->nPDUs];
      memset(dl_tti_pdcch_pdu, 0, sizeof(nfapi_nr_dl_tti_request_pdu_t));
      dl_tti_pdcch_pdu->PDUType = NFAPI_NR_DL_TTI_PDCCH_PDU_TYPE;
      dl_tti_pdcch_pdu->PDUSize = (uint8_t)(2+sizeof(nfapi_nr_dl_tti_pdcch_pdu));
      dl_req->nPDUs += 1;
      pdcch_pdu = &dl_tti_pdcch_pdu->pdcch_pdu.pdcch_pdu_rel15;
      LOG_D(NR_MAC,"Trying to configure DL pdcch for UE %d, bwp %d, cs %d\n",UE_id,bwpid,coresetid);
      NR_ControlResourceSet_t *coreset = (bwp||bwpd)? sched_ctrl->coreset:gNB_mac->sched_ctrlCommon->coreset;
      nr_configure_pdcch(pdcch_pdu, coreset, genericParameters, &sched_ctrl->sched_pdcch);
      gNB_mac->pdcch_pdu_idx[CC_id][coresetid] = pdcch_pdu;
    }

    nfapi_nr_dl_tti_request_pdu_t *dl_tti_pdsch_pdu = &dl_req->dl_tti_pdu_list[dl_req->nPDUs];
    memset(dl_tti_pdsch_pdu, 0, sizeof(nfapi_nr_dl_tti_request_pdu_t));
    dl_tti_pdsch_pdu->PDUType = NFAPI_NR_DL_TTI_PDSCH_PDU_TYPE;
    dl_tti_pdsch_pdu->PDUSize = (uint8_t)(2+sizeof(nfapi_nr_dl_tti_pdsch_pdu));
    dl_req->nPDUs += 1;
    nfapi_nr_dl_tti_pdsch_pdu_rel15_t *pdsch_pdu = &dl_tti_pdsch_pdu->pdsch_pdu.pdsch_pdu_rel15;

    pdsch_pdu->pduBitmap = 0;
    pdsch_pdu->rnti = rnti;
    /* SCF222: PDU index incremented for each PDSCH PDU sent in TX control
     * message. This is used to associate control information to data and is
     * reset every slot. */
    const int pduindex = gNB_mac->pdu_index[CC_id]++;
    pdsch_pdu->pduIndex = pduindex;

    pdsch_pdu->BWPSize  = NRRIV2BW(genericParameters->locationAndBandwidth, MAX_BWP_SIZE);
    pdsch_pdu->BWPStart = NRRIV2PRBOFFSET(genericParameters->locationAndBandwidth,MAX_BWP_SIZE);
    pdsch_pdu->SubcarrierSpacing = genericParameters->subcarrierSpacing;

    pdsch_pdu->CyclicPrefix = genericParameters->cyclicPrefix ? *genericParameters->cyclicPrefix : 0;

    // Codeword information
    pdsch_pdu->NrOfCodewords = 1;
    pdsch_pdu->targetCodeRate[0] = R;
    pdsch_pdu->qamModOrder[0] = Qm;
    pdsch_pdu->mcsIndex[0] = sched_pdsch->mcs;
    pdsch_pdu->mcsTable[0] = ps->mcsTableIdx;
    AssertFatal(harq!=NULL,"harq is null\n");
    AssertFatal(harq->round<4,"%d",harq->round);
    pdsch_pdu->rvIndex[0] = nr_rv_round_map[harq->round];
    pdsch_pdu->TBSize[0] = TBS;

    pdsch_pdu->dataScramblingId = *scc->physCellId;
    pdsch_pdu->nrOfLayers = nrOfLayers;
    pdsch_pdu->transmissionScheme = 0;
    pdsch_pdu->refPoint = 0; // Point A

    // DMRS
    pdsch_pdu->dlDmrsSymbPos = ps->dl_dmrs_symb_pos;
    pdsch_pdu->dmrsConfigType = ps->dmrsConfigType;
    pdsch_pdu->dlDmrsScramblingId = *scc->physCellId;
    pdsch_pdu->SCID = 0;
    pdsch_pdu->numDmrsCdmGrpsNoData = ps->numDmrsCdmGrpsNoData;
    pdsch_pdu->dmrsPorts = (1<<nrOfLayers)-1;  // FIXME with a better implementation

    // Pdsch Allocation in frequency domain
    pdsch_pdu->resourceAlloc = 1;
    pdsch_pdu->rbStart = sched_pdsch->rbStart;
    pdsch_pdu->rbSize = sched_pdsch->rbSize;
    pdsch_pdu->VRBtoPRBMapping = 1; // non-interleaved, check if this is ok for initialBWP

    // Resource Allocation in time domain
    pdsch_pdu->StartSymbolIndex = ps->startSymbolIndex;
    pdsch_pdu->NrOfSymbols = ps->nrOfSymbols;

    NR_PDSCH_Config_t *pdsch_Config=NULL;
    if (bwp &&
        bwp->bwp_Dedicated &&
        bwp->bwp_Dedicated->pdsch_Config &&
        bwp->bwp_Dedicated->pdsch_Config->choice.setup)
      pdsch_Config =  bwp->bwp_Dedicated->pdsch_Config->choice.setup;

    /* Check and validate PTRS values */
    struct NR_SetupRelease_PTRS_DownlinkConfig *phaseTrackingRS =
      pdsch_Config ? pdsch_Config->dmrs_DownlinkForPDSCH_MappingTypeA->choice.setup->phaseTrackingRS : NULL;
    if (phaseTrackingRS) {
      bool valid_ptrs_setup = set_dl_ptrs_values(phaseTrackingRS->choice.setup,
                                                 pdsch_pdu->rbSize,
                                                 pdsch_pdu->mcsIndex[0],
                                                 pdsch_pdu->mcsTable[0],
                                                 &pdsch_pdu->PTRSFreqDensity,
                                                 &pdsch_pdu->PTRSTimeDensity,
                                                 &pdsch_pdu->PTRSPortIndex,
                                                 &pdsch_pdu->nEpreRatioOfPDSCHToPTRS,
                                                 &pdsch_pdu->PTRSReOffset,
                                                 pdsch_pdu->NrOfSymbols);
      if (valid_ptrs_setup)
        pdsch_pdu->pduBitmap |= 0x1; // Bit 0: pdschPtrs - Indicates PTRS included (FR2)
    }

    LOG_D(NR_MAC,"Configuring DCI/PDCCH in %d.%d at CCE %d, rnti %x\n", frame,slot,sched_ctrl->cce_index,rnti);
    /* Fill PDCCH DL DCI PDU */
    nfapi_nr_dl_dci_pdu_t *dci_pdu = &pdcch_pdu->dci_pdu[pdcch_pdu->numDlDci];
    pdcch_pdu->numDlDci++;
    dci_pdu->RNTI = rnti;
    if (sched_ctrl->coreset &&
        sched_ctrl->search_space &&
        sched_ctrl->coreset->pdcch_DMRS_ScramblingID &&
        sched_ctrl->search_space->searchSpaceType->present == NR_SearchSpace__searchSpaceType_PR_ue_Specific) {
      dci_pdu->ScramblingId = *sched_ctrl->coreset->pdcch_DMRS_ScramblingID;
      dci_pdu->ScramblingRNTI = rnti;
    } else {
      dci_pdu->ScramblingId = *scc->physCellId;
      dci_pdu->ScramblingRNTI = 0;
    }
    dci_pdu->AggregationLevel = sched_ctrl->aggregation_level;
    dci_pdu->CceIndex = sched_ctrl->cce_index;
    dci_pdu->beta_PDCCH_1_0 = 0;
    dci_pdu->powerControlOffsetSS = 1;

    /* DCI payload */
    dci_pdu_rel15_t dci_payload;
    memset(&dci_payload, 0, sizeof(dci_pdu_rel15_t));
    // bwp indicator
    const int n_dl_bwp = bwp ? UE_info->CellGroup[UE_id]->spCellConfig->spCellConfigDedicated->downlinkBWP_ToAddModList->list.count : 0;
    AssertFatal(n_dl_bwp <= NR_MAX_NUM_BWP, "downlinkBWP_ToAddModList has %d BWP!\n", n_dl_bwp);

    // as per table 7.3.1.1.2-1 in 38.212
    dci_payload.bwp_indicator.val = bwp ? (n_dl_bwp < 4 ? bwp->bwp_Id : bwp->bwp_Id - 1) : 0;
    if (bwp) AssertFatal(bwp->bwp_Dedicated->pdsch_Config->choice.setup->resourceAllocation == NR_PDSCH_Config__resourceAllocation_resourceAllocationType1,
			 "Only frequency resource allocation type 1 is currently supported\n");
    dci_payload.frequency_domain_assignment.val =
        PRBalloc_to_locationandbandwidth0(
            pdsch_pdu->rbSize,
            pdsch_pdu->rbStart,
            pdsch_pdu->BWPSize);
    dci_payload.format_indicator = 1;
    dci_payload.time_domain_assignment.val = ps->time_domain_allocation;
    dci_payload.mcs = sched_pdsch->mcs;
    dci_payload.rv = pdsch_pdu->rvIndex[0];
    dci_payload.harq_pid = current_harq_pid;
    dci_payload.ndi = harq->ndi;
    dci_payload.dai[0].val = (pucch->dai_c-1)&3;
    dci_payload.tpc = sched_ctrl->tpc1; // TPC for PUCCH: table 7.2.1-1 in 38.213
    dci_payload.pucch_resource_indicator = pucch->resource_indicator;
    dci_payload.pdsch_to_harq_feedback_timing_indicator.val = pucch->timing_indicator; // PDSCH to HARQ TI
    dci_payload.antenna_ports.val = ps->dmrs_ports_id;
    dci_payload.dmrs_sequence_initialization.val = pdsch_pdu->SCID;
    LOG_D(NR_MAC,
          "%4d.%2d DCI type 1 payload: freq_alloc %d (%d,%d,%d), "
          "time_alloc %d, vrb to prb %d, mcs %d tb_scaling %d ndi %d rv %d tpc %d ti %d\n",
          frame,
          slot,
          dci_payload.frequency_domain_assignment.val,
          pdsch_pdu->rbStart,
          pdsch_pdu->rbSize,
          pdsch_pdu->BWPSize,
          dci_payload.time_domain_assignment.val,
          dci_payload.vrb_to_prb_mapping.val,
          dci_payload.mcs,
          dci_payload.tb_scaling,
          dci_payload.ndi,
          dci_payload.rv,
          dci_payload.tpc,
          pucch->timing_indicator);

    const long f = sched_ctrl->search_space->searchSpaceType->choice.ue_Specific->dci_Formats;
    int dci_format;
    if (sched_ctrl->search_space) {
       dci_format = f ? NR_DL_DCI_FORMAT_1_1 : NR_DL_DCI_FORMAT_1_0;
    }
    else {
       dci_format = NR_DL_DCI_FORMAT_1_0;
    }
    const int rnti_type = NR_RNTI_C;

    fill_dci_pdu_rel15(scc,
                       UE_info->CellGroup[UE_id],
                       dci_pdu,
                       &dci_payload,
                       dci_format,
                       rnti_type,
                       pdsch_pdu->BWPSize,
                       bwp? bwp->bwp_Id : 0,
                       sched_ctrl->coreset->controlResourceSetId);

    LOG_D(NR_MAC,
          "coreset params: FreqDomainResource %llx, start_symbol %d  n_symb %d\n",
          (unsigned long long)pdcch_pdu->FreqDomainResource,
          pdcch_pdu->StartSymbolIndex,
          pdcch_pdu->DurationSymbols);

    if (harq->round != 0) { /* retransmission */
      /* we do not have to do anything, since we do not require to get data
       * from RLC or encode MAC CEs. The TX_req structure is filled below 
       * or copy data to FAPI structures */
      LOG_D(NR_MAC,
            "%d.%2d DL retransmission UE %d/RNTI %04x HARQ PID %d round %d NDI %d\n",
            frame,
            slot,
            UE_id,
            rnti,
            current_harq_pid,
            harq->round,
            harq->ndi);

      AssertFatal(harq->sched_pdsch.tb_size == TBS,
                  "UE %d mismatch between scheduled TBS and buffered TB for HARQ PID %d\n",
                  UE_id,
                  current_harq_pid);

      T(T_GNB_MAC_RETRANSMISSION_DL_PDU_WITH_DATA, T_INT(module_id), T_INT(CC_id), T_INT(rnti),
        T_INT(frame), T_INT(slot), T_INT(current_harq_pid), T_INT(harq->round), T_BUFFER(harq->tb, TBS));
    } else { /* initial transmission */

      LOG_D(NR_MAC, "[%s] Initial HARQ transmission in %d.%d\n", __FUNCTION__, frame, slot);

      uint8_t *buf = (uint8_t *) harq->tb;

      /* first, write all CEs that might be there */
      int written = nr_write_ce_dlsch_pdu(module_id,
                                          sched_ctrl,
                                          (unsigned char *)buf,
                                          255, // no drx
                                          NULL); // contention res id
      buf += written;
      int size = TBS - written;
      DevAssert(size >= 0);

      /* next, get RLC data */

      // const int lcid = DL_SCH_LCID_DTCH;
      const int lcid = sched_ctrl->lcid_to_schedule;
      int dlsch_total_bytes = 0;
      start_meas(&gNB_mac->rlc_data_req);
      if (sched_ctrl->num_total_bytes > 0) {
        tbs_size_t len = 0;
        while (size > 3) {
          // we do not know how much data we will get from RLC, i.e., whether it
          // will be longer than 256B or not. Therefore, reserve space for long header, then
          // fetch data, then fill real length
          NR_MAC_SUBHEADER_LONG *header = (NR_MAC_SUBHEADER_LONG *) buf;
          buf += 3;
          size -= 3;

          /* limit requested number of bytes to what preprocessor specified, or
           * such that TBS is full */
          const rlc_buffer_occupancy_t ndata = min(sched_ctrl->rlc_status[lcid].bytes_in_buffer, size);

          len = mac_rlc_data_req(module_id,
                                 rnti,
                                 module_id,
                                 frame,
                                 ENB_FLAG_YES,
                                 MBMS_FLAG_NO,
                                 lcid,
                                 ndata,
                                 (char *)buf,
                                 0,
                                 0);

          LOG_D(NR_MAC,
                "%4d.%2d RNTI %04x: %d bytes from %s %d (ndata %d, remaining size %d)\n",
                frame,
                slot,
                rnti,
                len,
                lcid < 4 ? "DCCH" : "DTCH",
                lcid,
                ndata,
                size);
          if (len == 0)
            break;

          header->R = 0;
          header->F = 1;
          header->LCID = lcid;
          header->L1 = (len >> 8) & 0xff;
          header->L2 = len & 0xff;
          size -= len;
          buf += len;
          dlsch_total_bytes += len;
        }
        if (len == 0) {
          /* RLC did not have data anymore, mark buffer as unused */
          buf -= 3;
          size += 3;
        }
      }
      else if (get_softmodem_params()->phy_test || get_softmodem_params()->do_ra || get_softmodem_params()->sa) {
        /* we will need the large header, phy-test typically allocates all
         * resources and fills to the last byte below */
        NR_MAC_SUBHEADER_LONG *header = (NR_MAC_SUBHEADER_LONG *) buf;
        buf += 3;
        size -= 3;
        DevAssert(size > 0);
        LOG_D(NR_MAC, "Configuring DL_TX in %d.%d: TBS %d with %d B of random data\n", frame, slot, TBS, size);
        // fill dlsch_buffer with random data
        for (int i = 0; i < size; i++)
          buf[i] = lrand48() & 0xff;
        header->R = 0;
        header->F = 1;
        header->LCID = DL_SCH_LCID_PADDING;
        header->L1 = (size >> 8) & 0xff;
        header->L2 = size & 0xff;
        size -= size;
        buf += size;
        dlsch_total_bytes += size;
      }
      stop_meas(&gNB_mac->rlc_data_req);

      // Add padding header and zero rest out if there is space left
      if (size > 0) {
        NR_MAC_SUBHEADER_FIXED *padding = (NR_MAC_SUBHEADER_FIXED *) buf;
        padding->R = 0;
        padding->LCID = DL_SCH_LCID_PADDING;
        size -= 1;
        buf += 1;
        while (size > 0) {
          *buf = 0;
          buf += 1;
          size -= 1;
        }
      }

      UE_info->mac_stats[UE_id].dlsch_total_bytes += TBS;
      UE_info->mac_stats[UE_id].dlsch_current_bytes = TBS;
      UE_info->mac_stats[UE_id].lc_bytes_tx[lcid] += dlsch_total_bytes;

      /* save retransmission information */
      harq->sched_pdsch = *sched_pdsch;
      /* save which time allocation has been used, to be used on
       * retransmissions */
      harq->sched_pdsch.time_domain_allocation = ps->time_domain_allocation;

      // ta command is sent, values are reset
      if (sched_ctrl->ta_apply) {
        sched_ctrl->ta_apply = false;
        sched_ctrl->ta_frame = frame;
        LOG_D(NR_MAC,
              "%d.%2d UE %d TA scheduled, resetting TA frame\n",
              frame,
              slot,
              UE_id);
      }

      T(T_GNB_MAC_DL_PDU_WITH_DATA, T_INT(module_id), T_INT(CC_id), T_INT(rnti),
        T_INT(frame), T_INT(slot), T_INT(current_harq_pid), T_BUFFER(harq->tb, TBS));
    }

    const int ntx_req = gNB_mac->TX_req[CC_id].Number_of_PDUs;
    nfapi_nr_pdu_t *tx_req = &gNB_mac->TX_req[CC_id].pdu_list[ntx_req];
    tx_req->PDU_length = TBS;
    tx_req->PDU_index  = pduindex;
    tx_req->num_TLV = 1;
    tx_req->TLVs[0].length = TBS + 2;
    memcpy(tx_req->TLVs[0].value.direct, harq->tb, TBS);
    gNB_mac->TX_req[CC_id].Number_of_PDUs++;
    gNB_mac->TX_req[CC_id].SFN = frame;
    gNB_mac->TX_req[CC_id].Slot = slot;

    /* mark UE as scheduled */
    sched_pdsch->rbSize = 0;
  }
}<|MERGE_RESOLUTION|>--- conflicted
+++ resolved
@@ -514,21 +514,12 @@
                                                                     0);
        stop_meas(&RC.nrmac[module_id]->rlc_status_ind);
     }
-<<<<<<< HEAD
-    if(sched_ctrl->rlc_status[DL_SCH_LCID_DCCH].bytes_in_buffer > 0) {
-      lcid = DL_SCH_LCID_DCCH;       
-    } else if (sched_ctrl->rlc_status[DL_SCH_LCID_DCCH1].bytes_in_buffer > 0) {
-      lcid = DL_SCH_LCID_DCCH1;       
-    } else if (sched_ctrl->bwp_switch_info.bwp_switch_state != BWP_SWITCH_RUNNING) {
-      lcid = DL_SCH_LCID_DTCH;
-=======
     if (sched_ctrl->rlc_status[DL_SCH_LCID_DCCH].bytes_in_buffer > 0) {
       lcid = DL_SCH_LCID_DCCH;       
     } else if (sched_ctrl->rlc_status[DL_SCH_LCID_DCCH1].bytes_in_buffer > 0) {
       lcid = DL_SCH_LCID_DCCH1;       
-    } else if (sched_ctrl->schedule_enabled == true) {
-      lcid = DL_SCH_LCID_DTCH;       
->>>>>>> daf3fb0e
+    } else if ( (sched_ctrl->bwp_switch_info.bwp_switch_state != BWP_SWITCH_RUNNING) || (sched_ctrl->schedule_enabled == true) ) {
+      lcid = DL_SCH_LCID_DTCH;
     } else {
       continue;
     }
