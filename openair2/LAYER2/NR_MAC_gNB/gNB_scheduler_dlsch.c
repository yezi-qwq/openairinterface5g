/*
 * Licensed to the OpenAirInterface (OAI) Software Alliance under one or more
 * contributor license agreements.  See the NOTICE file distributed with
 * this work for additional information regarding copyright ownership.
 * The OpenAirInterface Software Alliance licenses this file to You under
 * the OAI Public License, Version 1.1  (the "License"); you may not use this file
 * except in compliance with the License.
 * You may obtain a copy of the License at
 *
 *      http://www.openairinterface.org/?page_id=698
 *
 * Unless required by applicable law or agreed to in writing, software
 * distributed under the License is distributed on an "AS IS" BASIS,
 * WITHOUT WARRANTIES OR CONDITIONS OF ANY KIND, either express or implied.
 * See the License for the specific language governing permissions and
 * limitations under the License.
 *-------------------------------------------------------------------------------
 * For more information about the OpenAirInterface (OAI) Software Alliance:
 *      contact@openairinterface.org
 */

/*! \file       gNB_scheduler_dlsch.c
 * \brief       procedures related to gNB for the DLSCH transport channel
 * \author      Guido Casati
 * \date        2019
 * \email:      guido.casati@iis.fraunhofe.de
 * \version     1.0
 * @ingroup     _mac

 */

/*PHY*/
#include "PHY/CODING/coding_defs.h"
#include "PHY/defs_nr_common.h"
#include "common/utils/nr/nr_common.h"
#include "PHY/NR_TRANSPORT/nr_transport_common_proto.h"
/*MAC*/
#include "NR_MAC_COMMON/nr_mac.h"
#include "NR_MAC_gNB/nr_mac_gNB.h"
#include "NR_MAC_COMMON/nr_mac_extern.h"
#include "LAYER2/NR_MAC_gNB/mac_proto.h"

/*NFAPI*/
#include "nfapi_nr_interface.h"
/*TAG*/
#include "NR_TAG-Id.h"

/*Softmodem params*/
#include "executables/softmodem-common.h"

////////////////////////////////////////////////////////
/////* DLSCH MAC PDU generation (6.1.2 TS 38.321) */////
////////////////////////////////////////////////////////
#define OCTET 8
#define HALFWORD 16
#define WORD 32
//#define SIZE_OF_POINTER sizeof (void *)
static int loop_dcch_dtch = DL_SCH_LCID_DTCH;

void calculate_preferred_dl_tda(module_id_t module_id, const NR_BWP_Downlink_t *bwp)
{
  gNB_MAC_INST *nrmac = RC.nrmac[module_id];
  const int bwp_id = bwp ? bwp->bwp_Id : 0;
  if (nrmac->preferred_dl_tda[bwp_id])
    return;

  /* there is a mixed slot only when in TDD */
  NR_ServingCellConfigCommon_t *scc = nrmac->common_channels->ServingCellConfigCommon;
  const NR_TDD_UL_DL_Pattern_t *tdd =
      scc->tdd_UL_DL_ConfigurationCommon ? &scc->tdd_UL_DL_ConfigurationCommon->pattern1 : NULL;
  const int symb_dlMixed = tdd ? (1 << tdd->nrofDownlinkSymbols) - 1 : 0;

  const int target_ss = bwp ? NR_SearchSpace__searchSpaceType_PR_ue_Specific : NR_SearchSpace__searchSpaceType_PR_common;
  NR_SearchSpace_t *search_space = get_searchspace(scc, bwp ? bwp->bwp_Dedicated : NULL, target_ss);
  const NR_ControlResourceSet_t *coreset = get_coreset(scc, (NR_BWP_Downlink_t*)bwp, search_space, target_ss);

  // get coreset symbol "map"
  const uint16_t symb_coreset = (1 << coreset->duration) - 1;

  /* check that TDA index 0 fits into DL and does not overlap CORESET */
  const struct NR_PDSCH_TimeDomainResourceAllocationList *tdaList =
      bwp->bwp_Common->pdsch_ConfigCommon->choice.setup->pdsch_TimeDomainAllocationList;
  AssertFatal(tdaList->list.count >= 1, "need to have at least one TDA for DL slots\n");
  const NR_PDSCH_TimeDomainResourceAllocation_t *tdaP_DL = tdaList->list.array[0];
  AssertFatal(!tdaP_DL->k0 || *tdaP_DL->k0 == 0,
              "TimeDomainAllocation at index 1: non-null k0 (%ld) is not supported by the scheduler\n",
              *tdaP_DL->k0);
  int start, len;
  SLIV2SL(tdaP_DL->startSymbolAndLength, &start, &len);
  const uint16_t symb_tda = ((1 << len) - 1) << start;
  // check whether coreset and TDA overlap: then we cannot use it. Note that
  // here we assume that the coreset is scheduled every slot (which it
  // currently is) and starting at symbol 0
  AssertFatal((symb_coreset & symb_tda) == 0, "TDA index 0 for DL overlaps with CORESET\n");

  /* check that TDA index 1 fits into DL part of mixed slot, if it exists */
  int tdaMi = -1;
  if (tdaList->list.count > 1) {
    const NR_PDSCH_TimeDomainResourceAllocation_t *tdaP_Mi = tdaList->list.array[1];
    AssertFatal(!tdaP_Mi->k0 || *tdaP_Mi->k0 == 0,
                "TimeDomainAllocation at index 1: non-null k0 (%ld) is not supported by the scheduler\n",
                *tdaP_Mi->k0);
    int start, len;
    SLIV2SL(tdaP_Mi->startSymbolAndLength, &start, &len);
    const uint16_t symb_tda = ((1 << len) - 1) << start;
    // check whether coreset and TDA overlap: then, we cannot use it. Also,
    // check whether TDA is entirely within mixed slot DL. Note that
    // here we assume that the coreset is scheduled every slot (which it
    // currently is)
    if ((symb_coreset & symb_tda) == 0 && (symb_dlMixed & symb_tda) == symb_tda) {
      tdaMi = 1;
    } else {
      LOG_E(MAC,
            "TDA index 1 DL overlaps with CORESET or is not entirely in mixed slot (symb_coreset %x symb_dlMixed %x symb_tda %x), won't schedule DL mixed slot\n",
            symb_coreset,
            symb_dlMixed,
            symb_tda);
    }
  }

  const uint8_t slots_per_frame[5] = {10, 20, 40, 80, 160};
  const int n = slots_per_frame[*scc->ssbSubcarrierSpacing];
  nrmac->preferred_dl_tda[bwp_id] = malloc(n * sizeof(*nrmac->preferred_dl_tda[bwp_id]));

  const int nr_mix_slots = tdd ? tdd->nrofDownlinkSymbols != 0 || tdd->nrofUplinkSymbols != 0 : 0;
  const int nr_slots_period = tdd ? tdd->nrofDownlinkSlots + tdd->nrofUplinkSlots + nr_mix_slots : n;
  for (int i = 0; i < n; ++i) {
    nrmac->preferred_dl_tda[bwp_id][i] = -1;
    if (!tdd || i % nr_slots_period < tdd->nrofDownlinkSlots)
      nrmac->preferred_dl_tda[bwp_id][i] = 0;
    else if (tdd && nr_mix_slots && i % nr_slots_period == tdd->nrofDownlinkSlots)
      nrmac->preferred_dl_tda[bwp_id][i] = tdaMi;
    LOG_I(MAC, "slot %d preferred_dl_tda %d\n", i, nrmac->preferred_dl_tda[bwp_id][i]);
  }
}

// Compute and write all MAC CEs and subheaders, and return number of written
// bytes
int nr_write_ce_dlsch_pdu(module_id_t module_idP,
                          const NR_UE_sched_ctrl_t *ue_sched_ctl,
                          unsigned char *mac_pdu,
                          unsigned char drx_cmd,
                          unsigned char *ue_cont_res_id)
{
  gNB_MAC_INST *gNB = RC.nrmac[module_idP];
  NR_MAC_SUBHEADER_FIXED *mac_pdu_ptr = (NR_MAC_SUBHEADER_FIXED *) mac_pdu;
  uint8_t last_size = 0;
  int offset = 0, mac_ce_size, i, timing_advance_cmd, tag_id = 0;
  // MAC CEs
  uint8_t mac_header_control_elements[16], *ce_ptr;
  ce_ptr = &mac_header_control_elements[0];

  // DRX command subheader (MAC CE size 0)
  if (drx_cmd != 255) {
    mac_pdu_ptr->R = 0;
    mac_pdu_ptr->LCID = DL_SCH_LCID_DRX;
    //last_size = 1;
    mac_pdu_ptr++;
  }

  // Timing Advance subheader
  /* This was done only when timing_advance_cmd != 31
  // now TA is always send when ta_timer resets regardless of its value
  // this is done to avoid issues with the timeAlignmentTimer which is
  // supposed to monitor if the UE received TA or not */
  if (ue_sched_ctl->ta_apply) {
    mac_pdu_ptr->R = 0;
    mac_pdu_ptr->LCID = DL_SCH_LCID_TA_COMMAND;
    //last_size = 1;
    mac_pdu_ptr++;
    // TA MAC CE (1 octet)
    timing_advance_cmd = ue_sched_ctl->ta_update;
    AssertFatal(timing_advance_cmd < 64, "timing_advance_cmd %d > 63\n", timing_advance_cmd);
    ((NR_MAC_CE_TA *) ce_ptr)->TA_COMMAND = timing_advance_cmd;    //(timing_advance_cmd+31)&0x3f;

    if (gNB->tag->tag_Id != 0) {
      tag_id = gNB->tag->tag_Id;
      ((NR_MAC_CE_TA *) ce_ptr)->TAGID = tag_id;
    }

    LOG_D(NR_MAC, "NR MAC CE timing advance command = %d (%d) TAG ID = %d\n", timing_advance_cmd, ((NR_MAC_CE_TA *) ce_ptr)->TA_COMMAND, tag_id);
    mac_ce_size = sizeof(NR_MAC_CE_TA);
    // Copying  bytes for MAC CEs to the mac pdu pointer
    memcpy((void *) mac_pdu_ptr, (void *) ce_ptr, mac_ce_size);
    ce_ptr += mac_ce_size;
    mac_pdu_ptr += (unsigned char) mac_ce_size;


  }

  // Contention resolution fixed subheader and MAC CE
  if (ue_cont_res_id) {
    mac_pdu_ptr->R = 0;
    mac_pdu_ptr->LCID = DL_SCH_LCID_CON_RES_ID;
    mac_pdu_ptr++;
    //last_size = 1;
    // contention resolution identity MAC ce has a fixed 48 bit size
    // this contains the UL CCCH SDU. If UL CCCH SDU is longer than 48 bits,
    // it contains the first 48 bits of the UL CCCH SDU
    LOG_T(NR_MAC, "[gNB ][RAPROC] Generate contention resolution msg: %x.%x.%x.%x.%x.%x\n",
          ue_cont_res_id[0], ue_cont_res_id[1], ue_cont_res_id[2],
          ue_cont_res_id[3], ue_cont_res_id[4], ue_cont_res_id[5]);
    // Copying bytes (6 octects) to CEs pointer
    mac_ce_size = 6;
    memcpy(ce_ptr, ue_cont_res_id, mac_ce_size);
    // Copying bytes for MAC CEs to mac pdu pointer
    memcpy((void *) mac_pdu_ptr, (void *) ce_ptr, mac_ce_size);
    ce_ptr += mac_ce_size;
    mac_pdu_ptr += (unsigned char) mac_ce_size;
  }

  //TS 38.321 Sec 6.1.3.15 TCI State indication for UE Specific PDCCH MAC CE SubPDU generation
  if (ue_sched_ctl->UE_mac_ce_ctrl.pdcch_state_ind.is_scheduled) {
    //filling subheader
    mac_pdu_ptr->R = 0;
    mac_pdu_ptr->LCID = DL_SCH_LCID_TCI_STATE_IND_UE_SPEC_PDCCH;
    mac_pdu_ptr++;
    //Creating the instance of CE structure
    NR_TCI_PDCCH  nr_UESpec_TCI_StateInd_PDCCH;
    //filling the CE structre
    nr_UESpec_TCI_StateInd_PDCCH.CoresetId1 = ((ue_sched_ctl->UE_mac_ce_ctrl.pdcch_state_ind.coresetId) & 0xF) >> 1; //extracting MSB 3 bits from LS nibble
    nr_UESpec_TCI_StateInd_PDCCH.ServingCellId = (ue_sched_ctl->UE_mac_ce_ctrl.pdcch_state_ind.servingCellId) & 0x1F; //extracting LSB 5 Bits
    nr_UESpec_TCI_StateInd_PDCCH.TciStateId = (ue_sched_ctl->UE_mac_ce_ctrl.pdcch_state_ind.tciStateId) & 0x7F; //extracting LSB 7 bits
    nr_UESpec_TCI_StateInd_PDCCH.CoresetId2 = (ue_sched_ctl->UE_mac_ce_ctrl.pdcch_state_ind.coresetId) & 0x1; //extracting LSB 1 bit
    LOG_D(NR_MAC, "NR MAC CE TCI state indication for UE Specific PDCCH = %d \n", nr_UESpec_TCI_StateInd_PDCCH.TciStateId);
    mac_ce_size = sizeof(NR_TCI_PDCCH);
    // Copying  bytes for MAC CEs to the mac pdu pointer
    memcpy((void *) mac_pdu_ptr, (void *)&nr_UESpec_TCI_StateInd_PDCCH, mac_ce_size);
    //incrementing the PDU pointer
    mac_pdu_ptr += (unsigned char) mac_ce_size;
  }

  //TS 38.321 Sec 6.1.3.16, SP CSI reporting on PUCCH Activation/Deactivation MAC CE
  if (ue_sched_ctl->UE_mac_ce_ctrl.SP_CSI_reporting_pucch.is_scheduled) {
    //filling the subheader
    mac_pdu_ptr->R = 0;
    mac_pdu_ptr->LCID = DL_SCH_LCID_SP_CSI_REP_PUCCH_ACT;
    mac_pdu_ptr++;
    //creating the instance of CE structure
    NR_PUCCH_CSI_REPORTING nr_PUCCH_CSI_reportingActDeact;
    //filling the CE structure
    nr_PUCCH_CSI_reportingActDeact.BWP_Id = (ue_sched_ctl->UE_mac_ce_ctrl.SP_CSI_reporting_pucch.bwpId) & 0x3; //extracting LSB 2 bibs
    nr_PUCCH_CSI_reportingActDeact.ServingCellId = (ue_sched_ctl->UE_mac_ce_ctrl.SP_CSI_reporting_pucch.servingCellId) & 0x1F; //extracting LSB 5 bits
    nr_PUCCH_CSI_reportingActDeact.S0 = ue_sched_ctl->UE_mac_ce_ctrl.SP_CSI_reporting_pucch.s0tos3_actDeact[0];
    nr_PUCCH_CSI_reportingActDeact.S1 = ue_sched_ctl->UE_mac_ce_ctrl.SP_CSI_reporting_pucch.s0tos3_actDeact[1];
    nr_PUCCH_CSI_reportingActDeact.S2 = ue_sched_ctl->UE_mac_ce_ctrl.SP_CSI_reporting_pucch.s0tos3_actDeact[2];
    nr_PUCCH_CSI_reportingActDeact.S3 = ue_sched_ctl->UE_mac_ce_ctrl.SP_CSI_reporting_pucch.s0tos3_actDeact[3];
    nr_PUCCH_CSI_reportingActDeact.R2 = 0;
    mac_ce_size = sizeof(NR_PUCCH_CSI_REPORTING);
    // Copying MAC CE data to the mac pdu pointer
    memcpy((void *) mac_pdu_ptr, (void *)&nr_PUCCH_CSI_reportingActDeact, mac_ce_size);
    //incrementing the PDU pointer
    mac_pdu_ptr += (unsigned char) mac_ce_size;
  }

  //TS 38.321 Sec 6.1.3.14, TCI State activation/deactivation for UE Specific PDSCH MAC CE
  if (ue_sched_ctl->UE_mac_ce_ctrl.pdsch_TCI_States_ActDeact.is_scheduled) {
    //Computing the number of octects to be allocated for Flexible array member
    //of MAC CE structure
    uint8_t num_octects = (ue_sched_ctl->UE_mac_ce_ctrl.pdsch_TCI_States_ActDeact.highestTciStateActivated) / 8 + 1; //Calculating the number of octects for allocating the memory
    //filling the subheader
    ((NR_MAC_SUBHEADER_SHORT *) mac_pdu_ptr)->R = 0;
    ((NR_MAC_SUBHEADER_SHORT *) mac_pdu_ptr)->F = 0;
    ((NR_MAC_SUBHEADER_SHORT *) mac_pdu_ptr)->LCID = DL_SCH_LCID_TCI_STATE_ACT_UE_SPEC_PDSCH;
    ((NR_MAC_SUBHEADER_SHORT *) mac_pdu_ptr)->L = sizeof(NR_TCI_PDSCH_APERIODIC_CSI) + num_octects * sizeof(uint8_t);
    last_size = 2;
    //Incrementing the PDU pointer
    mac_pdu_ptr += last_size;
    //allocating memory for CE Structure
    NR_TCI_PDSCH_APERIODIC_CSI *nr_UESpec_TCI_StateInd_PDSCH = (NR_TCI_PDSCH_APERIODIC_CSI *)malloc(sizeof(NR_TCI_PDSCH_APERIODIC_CSI) + num_octects * sizeof(uint8_t));
    //initializing to zero
    memset((void *)nr_UESpec_TCI_StateInd_PDSCH, 0, sizeof(NR_TCI_PDSCH_APERIODIC_CSI) + num_octects * sizeof(uint8_t));
    //filling the CE Structure
    nr_UESpec_TCI_StateInd_PDSCH->BWP_Id = (ue_sched_ctl->UE_mac_ce_ctrl.pdsch_TCI_States_ActDeact.bwpId) & 0x3; //extracting LSB 2 Bits
    nr_UESpec_TCI_StateInd_PDSCH->ServingCellId = (ue_sched_ctl->UE_mac_ce_ctrl.pdsch_TCI_States_ActDeact.servingCellId) & 0x1F; //extracting LSB 5 bits

    for(i = 0; i < (num_octects * 8); i++) {
      if(ue_sched_ctl->UE_mac_ce_ctrl.pdsch_TCI_States_ActDeact.tciStateActDeact[i])
        nr_UESpec_TCI_StateInd_PDSCH->T[i / 8] = nr_UESpec_TCI_StateInd_PDSCH->T[i / 8] | (1 << (i % 8));
    }

    mac_ce_size = sizeof(NR_TCI_PDSCH_APERIODIC_CSI) + num_octects * sizeof(uint8_t);
    //Copying  bytes for MAC CEs to the mac pdu pointer
    memcpy((void *) mac_pdu_ptr, (void *)nr_UESpec_TCI_StateInd_PDSCH, mac_ce_size);
    //incrementing the mac pdu pointer
    mac_pdu_ptr += (unsigned char) mac_ce_size;
    //freeing the allocated memory
    free(nr_UESpec_TCI_StateInd_PDSCH);
  }

  //TS38.321 Sec 6.1.3.13 Aperiodic CSI Trigger State Subselection MAC CE
  if (ue_sched_ctl->UE_mac_ce_ctrl.aperi_CSI_trigger.is_scheduled) {
    //Computing the number of octects to be allocated for Flexible array member
    //of MAC CE structure
    uint8_t num_octects = (ue_sched_ctl->UE_mac_ce_ctrl.aperi_CSI_trigger.highestTriggerStateSelected) / 8 + 1; //Calculating the number of octects for allocating the memory
    //filling the subheader
    ((NR_MAC_SUBHEADER_SHORT *) mac_pdu_ptr)->R = 0;
    ((NR_MAC_SUBHEADER_SHORT *) mac_pdu_ptr)->F = 0;
    ((NR_MAC_SUBHEADER_SHORT *) mac_pdu_ptr)->LCID = DL_SCH_LCID_APERIODIC_CSI_TRI_STATE_SUBSEL;
    ((NR_MAC_SUBHEADER_SHORT *) mac_pdu_ptr)->L = sizeof(NR_TCI_PDSCH_APERIODIC_CSI) + num_octects * sizeof(uint8_t);
    last_size = 2;
    //Incrementing the PDU pointer
    mac_pdu_ptr += last_size;
    //allocating memory for CE structure
    NR_TCI_PDSCH_APERIODIC_CSI *nr_Aperiodic_CSI_Trigger = (NR_TCI_PDSCH_APERIODIC_CSI *)malloc(sizeof(NR_TCI_PDSCH_APERIODIC_CSI) + num_octects * sizeof(uint8_t));
    //initializing to zero
    memset((void *)nr_Aperiodic_CSI_Trigger, 0, sizeof(NR_TCI_PDSCH_APERIODIC_CSI) + num_octects * sizeof(uint8_t));
    //filling the CE Structure
    nr_Aperiodic_CSI_Trigger->BWP_Id = (ue_sched_ctl->UE_mac_ce_ctrl.aperi_CSI_trigger.bwpId) & 0x3; //extracting LSB 2 bits
    nr_Aperiodic_CSI_Trigger->ServingCellId = (ue_sched_ctl->UE_mac_ce_ctrl.aperi_CSI_trigger.servingCellId) & 0x1F; //extracting LSB 5 bits
    nr_Aperiodic_CSI_Trigger->R = 0;

    for(i = 0; i < (num_octects * 8); i++) {
      if(ue_sched_ctl->UE_mac_ce_ctrl.aperi_CSI_trigger.triggerStateSelection[i])
        nr_Aperiodic_CSI_Trigger->T[i / 8] = nr_Aperiodic_CSI_Trigger->T[i / 8] | (1 << (i % 8));
    }

    mac_ce_size = sizeof(NR_TCI_PDSCH_APERIODIC_CSI) + num_octects * sizeof(uint8_t);
    // Copying  bytes for MAC CEs to the mac pdu pointer
    memcpy((void *) mac_pdu_ptr, (void *)nr_Aperiodic_CSI_Trigger, mac_ce_size);
    //incrementing the mac pdu pointer
    mac_pdu_ptr += (unsigned char) mac_ce_size;
    //freeing the allocated memory
    free(nr_Aperiodic_CSI_Trigger);
  }

  if (ue_sched_ctl->UE_mac_ce_ctrl.sp_zp_csi_rs.is_scheduled) {
    ((NR_MAC_SUBHEADER_FIXED *) mac_pdu_ptr)->R = 0;
    ((NR_MAC_SUBHEADER_FIXED *) mac_pdu_ptr)->LCID = DL_SCH_LCID_SP_ZP_CSI_RS_RES_SET_ACT;
    mac_pdu_ptr++;
    ((NR_MAC_CE_SP_ZP_CSI_RS_RES_SET *) mac_pdu_ptr)->A_D = ue_sched_ctl->UE_mac_ce_ctrl.sp_zp_csi_rs.act_deact;
    ((NR_MAC_CE_SP_ZP_CSI_RS_RES_SET *) mac_pdu_ptr)->CELLID = ue_sched_ctl->UE_mac_ce_ctrl.sp_zp_csi_rs.serv_cell_id & 0x1F; //5 bits
    ((NR_MAC_CE_SP_ZP_CSI_RS_RES_SET *) mac_pdu_ptr)->BWPID = ue_sched_ctl->UE_mac_ce_ctrl.sp_zp_csi_rs.bwpid & 0x3; //2 bits
    ((NR_MAC_CE_SP_ZP_CSI_RS_RES_SET *) mac_pdu_ptr)->CSIRS_RSC_ID = ue_sched_ctl->UE_mac_ce_ctrl.sp_zp_csi_rs.rsc_id & 0xF; //4 bits
    ((NR_MAC_CE_SP_ZP_CSI_RS_RES_SET *) mac_pdu_ptr)->R = 0;
    LOG_D(NR_MAC, "NR MAC CE of ZP CSIRS Serv cell ID = %d BWPID= %d Rsc set ID = %d\n", ue_sched_ctl->UE_mac_ce_ctrl.sp_zp_csi_rs.serv_cell_id, ue_sched_ctl->UE_mac_ce_ctrl.sp_zp_csi_rs.bwpid,
          ue_sched_ctl->UE_mac_ce_ctrl.sp_zp_csi_rs.rsc_id);
    mac_ce_size = sizeof(NR_MAC_CE_SP_ZP_CSI_RS_RES_SET);
    mac_pdu_ptr += (unsigned char) mac_ce_size;
  }

  if (ue_sched_ctl->UE_mac_ce_ctrl.csi_im.is_scheduled) {
    mac_pdu_ptr->R = 0;
    mac_pdu_ptr->LCID = DL_SCH_LCID_SP_CSI_RS_CSI_IM_RES_SET_ACT;
    mac_pdu_ptr++;
    CSI_RS_CSI_IM_ACT_DEACT_MAC_CE csi_rs_im_act_deact_ce;
    csi_rs_im_act_deact_ce.A_D = ue_sched_ctl->UE_mac_ce_ctrl.csi_im.act_deact;
    csi_rs_im_act_deact_ce.SCID = ue_sched_ctl->UE_mac_ce_ctrl.csi_im.serv_cellid & 0x3F;//gNB_PHY -> ssb_pdu.ssb_pdu_rel15.PhysCellId;
    csi_rs_im_act_deact_ce.BWP_ID = ue_sched_ctl->UE_mac_ce_ctrl.csi_im.bwp_id;
    csi_rs_im_act_deact_ce.R1 = 0;
    csi_rs_im_act_deact_ce.IM = ue_sched_ctl->UE_mac_ce_ctrl.csi_im.im;// IF set CSI IM Rsc id will presesent else CSI IM RSC ID is abscent
    csi_rs_im_act_deact_ce.SP_CSI_RSID = ue_sched_ctl->UE_mac_ce_ctrl.csi_im.nzp_csi_rsc_id;

    if ( csi_rs_im_act_deact_ce.IM ) { //is_scheduled if IM is 1 else this field will not present
      csi_rs_im_act_deact_ce.R2 = 0;
      csi_rs_im_act_deact_ce.SP_CSI_IMID = ue_sched_ctl->UE_mac_ce_ctrl.csi_im.csi_im_rsc_id;
      mac_ce_size = sizeof ( csi_rs_im_act_deact_ce ) - sizeof ( csi_rs_im_act_deact_ce.TCI_STATE );
    } else {
      mac_ce_size = sizeof ( csi_rs_im_act_deact_ce ) - sizeof ( csi_rs_im_act_deact_ce.TCI_STATE ) - 1;
    }

    memcpy ((void *) mac_pdu_ptr, (void *) & ( csi_rs_im_act_deact_ce), mac_ce_size);
    mac_pdu_ptr += (unsigned char) mac_ce_size;

    if (csi_rs_im_act_deact_ce.A_D ) { //Following IE is_scheduled only if A/D is 1
      mac_ce_size = sizeof ( struct TCI_S);

      for ( i = 0; i < ue_sched_ctl->UE_mac_ce_ctrl.csi_im.nb_tci_resource_set_id; i++) {
        csi_rs_im_act_deact_ce.TCI_STATE.R = 0;
        csi_rs_im_act_deact_ce.TCI_STATE.TCI_STATE_ID = ue_sched_ctl->UE_mac_ce_ctrl.csi_im.tci_state_id [i] & 0x7F;
        memcpy ((void *) mac_pdu_ptr, (void *) & (csi_rs_im_act_deact_ce.TCI_STATE), mac_ce_size);
        mac_pdu_ptr += (unsigned char) mac_ce_size;
      }
    }
  }

  // compute final offset
  offset = ((unsigned char *) mac_pdu_ptr - mac_pdu);
  //printf("Offset %d \n", ((unsigned char *) mac_pdu_ptr - mac_pdu));
  return offset;
}

void nr_store_dlsch_buffer(module_id_t module_id,
                           frame_t frame,
                           sub_frame_t slot) {

  NR_UE_info_t *UE_info = &RC.nrmac[module_id]->UE_info;

  for (int UE_id = UE_info->list.head; UE_id >= 0; UE_id = UE_info->list.next[UE_id]) {
    NR_UE_sched_ctrl_t *sched_ctrl = &UE_info->UE_sched_ctrl[UE_id];

    sched_ctrl->num_total_bytes = 0;
    if ((sched_ctrl->lcid_mask&(1<<4)) > 0 && loop_dcch_dtch == DL_SCH_LCID_DCCH1)
      loop_dcch_dtch = DL_SCH_LCID_DTCH;
    else if ((sched_ctrl->lcid_mask&(1<<1)) > 0 && loop_dcch_dtch == DL_SCH_LCID_DTCH)
      loop_dcch_dtch = DL_SCH_LCID_DCCH;
    else if ((sched_ctrl->lcid_mask&(1<<2)) > 0 && loop_dcch_dtch == DL_SCH_LCID_DCCH)
      loop_dcch_dtch = DL_SCH_LCID_DCCH1;

    const int lcid = loop_dcch_dtch;
    // const int lcid = DL_SCH_LCID_DTCH;
    const uint16_t rnti = UE_info->rnti[UE_id];
    sched_ctrl->rlc_status[lcid] = mac_rlc_status_ind(module_id,
                                                      rnti,
                                                      module_id,
                                                      frame,
                                                      slot,
                                                      ENB_FLAG_YES,
                                                      MBMS_FLAG_NO,
                                                      lcid,
                                                      0,
                                                      0);
    sched_ctrl->num_total_bytes += sched_ctrl->rlc_status[lcid].bytes_in_buffer;
    LOG_D(NR_MAC,
        "%d.%d, LCID%d:->DLSCH, RLC status %d bytes. \n",
        frame,
        slot,
        lcid,
        sched_ctrl->num_total_bytes);

    if (sched_ctrl->num_total_bytes == 0
        && !sched_ctrl->ta_apply) /* If TA should be applied, give at least one RB */
      return;

    LOG_D(NR_MAC,
          "[%s][%d.%d], %s%d->DLSCH, RLC status %d bytes TA %d\n",
          __func__,
          frame,
          slot,
          lcid<4?"DCCH":"DTCH",
          lcid,
          sched_ctrl->rlc_status[lcid].bytes_in_buffer,
          sched_ctrl->ta_apply);
  }
}

bool allocate_dl_retransmission(module_id_t module_id,
                                frame_t frame,
                                sub_frame_t slot,
                                uint8_t *rballoc_mask,
                                int *n_rb_sched,
                                int UE_id,
                                int current_harq_pid) {

  const NR_ServingCellConfigCommon_t *scc = RC.nrmac[module_id]->common_channels->ServingCellConfigCommon;
  NR_UE_info_t *UE_info = &RC.nrmac[module_id]->UE_info;
  NR_UE_sched_ctrl_t *sched_ctrl = &UE_info->UE_sched_ctrl[UE_id];
  NR_sched_pdsch_t *retInfo = &sched_ctrl->harq_processes[current_harq_pid].sched_pdsch;
  NR_BWP_t *genericParameters = sched_ctrl->active_bwp ?
                                &sched_ctrl->active_bwp->bwp_Common->genericParameters :
                                &RC.nrmac[module_id]->common_channels[0].ServingCellConfigCommon->downlinkConfigCommon->initialDownlinkBWP->genericParameters;

  const uint16_t bwpSize = NRRIV2BW(genericParameters->locationAndBandwidth, MAX_BWP_SIZE);
  int rbStart = NRRIV2PRBOFFSET(genericParameters->locationAndBandwidth, MAX_BWP_SIZE);

  NR_pdsch_semi_static_t *ps = &sched_ctrl->pdsch_semi_static;
  const long f = sched_ctrl->search_space->searchSpaceType->choice.ue_Specific->dci_Formats;
  const uint8_t num_dmrs_cdm_grps_no_data = sched_ctrl->active_bwp ? (f ? 1 : (ps->nrOfSymbols == 2 ? 1 : 2)) : (ps->nrOfSymbols == 2 ? 1 : 2);

  int rbSize = 0;
  const int tda = sched_ctrl->active_bwp ? RC.nrmac[module_id]->preferred_dl_tda[sched_ctrl->active_bwp->bwp_Id][slot] : 1;
  if (tda == retInfo->time_domain_allocation) {
    /* Check that there are enough resources for retransmission */
    while (rbSize < retInfo->rbSize) {
      rbStart += rbSize; /* last iteration rbSize was not enough, skip it */
      rbSize = 0;
      while (rbStart < bwpSize && !rballoc_mask[rbStart])
        rbStart++;
      if (rbStart >= bwpSize) {
        LOG_D(NR_MAC, "cannot allocate retransmission for UE %d/RNTI %04x: no resources\n", UE_id, UE_info->rnti[UE_id]);
        return false;
      }
      while (rbStart + rbSize < bwpSize && rballoc_mask[rbStart + rbSize] && rbSize < retInfo->rbSize)
        rbSize++;
    }
    /* check whether we need to switch the TDA allocation since the last
     * (re-)transmission */
    if (ps->time_domain_allocation != tda || ps->numDmrsCdmGrpsNoData != num_dmrs_cdm_grps_no_data)
      nr_set_pdsch_semi_static(
          scc, UE_info->CellGroup[UE_id], sched_ctrl->active_bwp, tda, num_dmrs_cdm_grps_no_data, ps);
  } else {
    /* the retransmission will use a different time domain allocation, check
     * that we have enough resources */
    while (rbStart < bwpSize && !rballoc_mask[rbStart])
      rbStart++;
    while (rbStart + rbSize < bwpSize && rballoc_mask[rbStart + rbSize])
      rbSize++;
    NR_pdsch_semi_static_t temp_ps;
    nr_set_pdsch_semi_static(
        scc, UE_info->CellGroup[UE_id], sched_ctrl->active_bwp, tda, num_dmrs_cdm_grps_no_data, &temp_ps);
    uint32_t new_tbs;
    uint16_t new_rbSize;
    bool success = nr_find_nb_rb(retInfo->Qm,
                                 retInfo->R,
                                 temp_ps.nrOfSymbols,
                                 temp_ps.N_PRB_DMRS * temp_ps.N_DMRS_SLOT,
                                 retInfo->tb_size,
                                 rbSize,
                                 &new_tbs,
                                 &new_rbSize);
    if (!success || new_tbs != retInfo->tb_size) {
      LOG_D(MAC, "%s(): new TBsize %d of new TDA does not match old TBS %d\n", __func__, new_tbs, retInfo->tb_size);
      return false; /* the maximum TBsize we might have is smaller than what we need */
    }
    /* we can allocate it. Overwrite the time_domain_allocation, the number
     * of RBs, and the new TB size. The rest is done below */
    retInfo->tb_size = new_tbs;
    retInfo->rbSize = new_rbSize;
    retInfo->time_domain_allocation = tda;
    sched_ctrl->pdsch_semi_static = temp_ps;
  }

  /* Find a free CCE */
  bool freeCCE = find_free_CCE(module_id, slot, UE_id);
  if (!freeCCE) {
    LOG_D(MAC, "%4d.%2d could not find CCE for DL DCI retransmission UE %d/RNTI %04x\n",
          frame, slot, UE_id, UE_info->rnti[UE_id]);
    return false;
  }

  /* Find PUCCH occasion: if it fails, undo CCE allocation (undoing PUCCH
   * allocation after CCE alloc fail would be more complex) */
  const int alloc = nr_acknack_scheduling(module_id, UE_id, frame, slot, -1);
  if (alloc<0) {
    LOG_D(MAC,
          "%s(): could not find PUCCH for UE %d/%04x@%d.%d\n",
          __func__,
          UE_id,
          UE_info->rnti[UE_id],
          frame,
          slot);
    int cid = sched_ctrl->coreset->controlResourceSetId;
    UE_info->num_pdcch_cand[UE_id][cid]--;
    int *cce_list = RC.nrmac[module_id]->cce_list[sched_ctrl->active_bwp->bwp_Id][cid];
    for (int i = 0; i < sched_ctrl->aggregation_level; i++)
      cce_list[sched_ctrl->cce_index + i] = 0;
    return false;
  }

  sched_ctrl->sched_pdsch.pucch_allocation = alloc;

  /* just reuse from previous scheduling opportunity, set new start RB */
  sched_ctrl->sched_pdsch = *retInfo;
  sched_ctrl->sched_pdsch.rbStart = rbStart;

  /* retransmissions: directly allocate */
  *n_rb_sched -= sched_ctrl->sched_pdsch.rbSize;
  for (int rb = 0; rb < sched_ctrl->sched_pdsch.rbSize; rb++)
    rballoc_mask[rb + sched_ctrl->sched_pdsch.rbStart] = 0;
  return true;
}

float thr_ue[MAX_MOBILES_PER_GNB];
uint32_t pf_tbs[3][29]; // pre-computed, approximate TBS values for PF coefficient

void pf_dl(module_id_t module_id,
           frame_t frame,
           sub_frame_t slot,
           NR_list_t *UE_list,
           int max_num_ue,
           int n_rb_sched,
           uint8_t *rballoc_mask) {

  gNB_MAC_INST *mac = RC.nrmac[module_id];
  NR_UE_info_t *UE_info = &mac->UE_info;
  NR_ServingCellConfigCommon_t *scc=mac->common_channels[0].ServingCellConfigCommon;
  float coeff_ue[MAX_MOBILES_PER_GNB];
  // UEs that could be scheduled
  int ue_array[MAX_MOBILES_PER_GNB];
  NR_list_t UE_sched = { .head = -1, .next = ue_array, .tail = -1, .len = MAX_MOBILES_PER_GNB };

  /* Loop UE_info->list to check retransmission */
  for (int UE_id = UE_list->head; UE_id >= 0; UE_id = UE_list->next[UE_id]) {
    if (UE_info->Msg4_ACKed[UE_id] != true) continue;
    NR_UE_sched_ctrl_t *sched_ctrl = &UE_info->UE_sched_ctrl[UE_id];
    if (sched_ctrl->ul_failure==1 && get_softmodem_params()->phy_test==0) continue;
    NR_sched_pdsch_t *sched_pdsch = &sched_ctrl->sched_pdsch;
    NR_pdsch_semi_static_t *ps = &sched_ctrl->pdsch_semi_static;
    /* get the PID of a HARQ process awaiting retrnasmission, or -1 otherwise */
    sched_pdsch->dl_harq_pid = sched_ctrl->retrans_dl_harq.head;

    /* Calculate Throughput */
    const float a = 0.0005f; // corresponds to 200ms window
    const uint32_t b = UE_info->mac_stats[UE_id].dlsch_current_bytes;
    thr_ue[UE_id] = (1 - a) * thr_ue[UE_id] + a * b;

    /* retransmission */
    if (sched_pdsch->dl_harq_pid >= 0) {
      /* Allocate retransmission */
      bool r = allocate_dl_retransmission(
          module_id, frame, slot, rballoc_mask, &n_rb_sched, UE_id, sched_pdsch->dl_harq_pid);
      if (!r) {
        LOG_D(NR_MAC, "%4d.%2d retransmission can NOT be allocated\n", frame, slot);
        continue;
      }
      /* reduce max_num_ue once we are sure UE can be allocated, i.e., has CCE */
      max_num_ue--;
      if (max_num_ue < 0) return;
    } else {
      /* Check DL buffer and skip this UE if no bytes and no TA necessary */
      if (sched_ctrl->num_total_bytes == 0 && frame != (sched_ctrl->ta_frame + 10) % 1024)
        continue;

      /* Calculate coeff */
<<<<<<< HEAD
      sched_ctrl->time_domain_allocation = 2;
      sched_ctrl->mcsTableIdx = 0;
      sched_ctrl->mcs = 9;
      sched_ctrl->numDmrsCdmGrpsNoData = sched_ctrl->active_bwp ? 2 : 1;
      uint8_t N_PRB_DMRS =
	getN_PRB_DMRS(sched_ctrl->active_bwp, sched_ctrl->numDmrsCdmGrpsNoData);
      int startSymbol;
      int nrOfSymbols;
      getStartNrOfSymbols(sched_ctrl->active_bwp,scc,
                          sched_ctrl->time_domain_allocation,
                          &startSymbol,
                          &nrOfSymbols);
      uint32_t tbs = nr_compute_tbs(nr_get_Qm_dl(sched_ctrl->mcs, sched_ctrl->mcsTableIdx),
                                    nr_get_code_rate_dl(sched_ctrl->mcs, sched_ctrl->mcsTableIdx),
                                    1,  // rbSize
                                    nrOfSymbols,
                                    N_PRB_DMRS,  // FIXME // This should be multiplied by the
                                    // number of dmrs symbols
                                    0 /* N_PRB_oh, 0 for initialBWP */, 0 /* tb_scaling */,
                                    1 /* nrOfLayers */)
                     >> 3;
=======
      sched_pdsch->mcs = 9;
      uint32_t tbs = pf_tbs[ps->mcsTableIdx][sched_pdsch->mcs];
>>>>>>> b9883694
      coeff_ue[UE_id] = (float) tbs / thr_ue[UE_id];
      LOG_D(NR_MAC,"b %d, thr_ue[%d] %f, tbs %d, coeff_ue[%d] %f\n",
            b, UE_id, thr_ue[UE_id], tbs, UE_id, coeff_ue[UE_id]);
      /* Create UE_sched list for UEs eligible for new transmission*/
      add_tail_nr_list(&UE_sched, UE_id);
    }
  }

  /* Loop UE_sched to find max coeff and allocate transmission */
  while (max_num_ue > 0 && n_rb_sched > 0 && UE_sched.head >= 0) {

    /* Find max coeff from UE_sched*/
    int *max = &UE_sched.head; /* assume head is max */
    int *p = &UE_sched.next[*max];
    while (*p >= 0) {
      /* if the current one has larger coeff, save for later */
      if (coeff_ue[*p] > coeff_ue[*max])
        max = p;
      p = &UE_sched.next[*p];
    }
    /* remove the max one: do not use remove_nr_list() it goes through the
     * whole list every time. Note that UE_sched.tail might not be set
     * correctly anymore */
    const int UE_id = *max;
    p = &UE_sched.next[*max];
    *max = UE_sched.next[*max];
    *p = -1;

    NR_UE_sched_ctrl_t *sched_ctrl = &UE_info->UE_sched_ctrl[UE_id];
    int bwp_Id = sched_ctrl->active_bwp ? sched_ctrl->active_bwp->bwp_Id : 0;
    const uint16_t rnti = UE_info->rnti[UE_id];
    NR_BWP_t *genericParameters = sched_ctrl->active_bwp ?
      &sched_ctrl->active_bwp->bwp_Common->genericParameters:
      &scc->downlinkConfigCommon->initialDownlinkBWP->genericParameters;

    const uint16_t bwpSize = NRRIV2BW(genericParameters->locationAndBandwidth,MAX_BWP_SIZE);
    int rbStart = NRRIV2PRBOFFSET(genericParameters->locationAndBandwidth, MAX_BWP_SIZE);

    /* Find a free CCE */
    bool freeCCE = find_free_CCE(module_id, slot, UE_id);
    if (!freeCCE) {
      LOG_D(NR_MAC, "%4d.%2d could not find CCE for DL DCI UE %d/RNTI %04x\n", frame, slot, UE_id, rnti);
      continue;
    }
    /* reduce max_num_ue once we are sure UE can be allocated, i.e., has CCE */
    max_num_ue--;
    if (max_num_ue < 0) return;

    /* Find PUCCH occasion: if it fails, undo CCE allocation (undoing PUCCH
    * allocation after CCE alloc fail would be more complex) */
    const int alloc = nr_acknack_scheduling(module_id, UE_id, frame, slot, -1);
    if (alloc<0) {
      LOG_D(NR_MAC,
            "%s(): could not find PUCCH for UE %d/%04x@%d.%d\n",
            __func__,
            UE_id,
            rnti,
            frame,
            slot);
      int cid = sched_ctrl->coreset->controlResourceSetId;
      UE_info->num_pdcch_cand[UE_id][cid]--;
      int *cce_list = mac->cce_list[bwp_Id][cid];
      for (int i = 0; i < sched_ctrl->aggregation_level; i++)
        cce_list[sched_ctrl->cce_index + i] = 0;
      return;
    }

    // Freq-demain allocation
    while (rbStart < bwpSize && !rballoc_mask[rbStart]) rbStart++;
<<<<<<< HEAD

    const uint8_t N_PRB_DMRS =
      getN_PRB_DMRS(sched_ctrl->active_bwp, sched_ctrl->numDmrsCdmGrpsNoData);
    int startSymbol;
    int nrOfSymbols;
    getStartNrOfSymbols(sched_ctrl->active_bwp,scc,
                        sched_ctrl->time_domain_allocation,
                        &startSymbol,
                        &nrOfSymbols);
    const NR_ServingCellConfigCommon_t *scc = mac->common_channels->ServingCellConfigCommon;
    const uint8_t N_DMRS_SLOT = get_num_dmrs_symbols(
        sched_ctrl->active_bwp ? sched_ctrl->active_bwp->bwp_Dedicated->pdsch_Config->choice.setup : NULL,
        scc->dmrs_TypeA_Position,
        nrOfSymbols,
        startSymbol);

    int rbSize = 0;
=======
    uint16_t max_rbSize = 1;
    while (rbStart + max_rbSize < bwpSize && rballoc_mask[rbStart + max_rbSize])
      max_rbSize++;

    /* MCS has been set above */
    const int tda = sched_ctrl->active_bwp ? RC.nrmac[module_id]->preferred_dl_tda[sched_ctrl->active_bwp->bwp_Id][slot] : 1;
    NR_sched_pdsch_t *sched_pdsch = &sched_ctrl->sched_pdsch;
    NR_pdsch_semi_static_t *ps = &sched_ctrl->pdsch_semi_static;
    const long f = sched_ctrl->search_space->searchSpaceType->choice.ue_Specific->dci_Formats;
    const uint8_t num_dmrs_cdm_grps_no_data = sched_ctrl->active_bwp ? (f ? 1 : (ps->nrOfSymbols == 2 ? 1 : 2)) : (ps->nrOfSymbols == 2 ? 1 : 2);
    if (ps->time_domain_allocation != tda || ps->numDmrsCdmGrpsNoData != num_dmrs_cdm_grps_no_data)
      nr_set_pdsch_semi_static(
          scc, UE_info->CellGroup[UE_id], sched_ctrl->active_bwp, tda, num_dmrs_cdm_grps_no_data, ps);
    sched_pdsch->Qm = nr_get_Qm_dl(sched_pdsch->mcs, ps->mcsTableIdx);
    sched_pdsch->R = nr_get_code_rate_dl(sched_pdsch->mcs, ps->mcsTableIdx);
    sched_pdsch->pucch_allocation = alloc;
>>>>>>> b9883694
    uint32_t TBS = 0;
    uint16_t rbSize;
    const int oh = 3 + 2 * (frame == (sched_ctrl->ta_frame + 10) % 1024);
    nr_find_nb_rb(sched_pdsch->Qm,
                  sched_pdsch->R,
                  ps->nrOfSymbols,
                  ps->N_PRB_DMRS * ps->N_DMRS_SLOT,
                  sched_ctrl->num_total_bytes + oh,
                  max_rbSize,
                  &TBS,
                  &rbSize);
    sched_pdsch->rbSize = rbSize;
    sched_pdsch->rbStart = rbStart;
    sched_pdsch->tb_size = TBS;

    /* transmissions: directly allocate */
    n_rb_sched -= sched_pdsch->rbSize;
    for (int rb = 0; rb < sched_pdsch->rbSize; rb++)
      rballoc_mask[rb + sched_pdsch->rbStart] = 0;
  }
}

void nr_fr1_dlsch_preprocessor(module_id_t module_id, frame_t frame, sub_frame_t slot)
{
  NR_UE_info_t *UE_info = &RC.nrmac[module_id]->UE_info;
  NR_ServingCellConfigCommon_t *scc = RC.nrmac[module_id]->common_channels[0].ServingCellConfigCommon;

  if (UE_info->num_UEs == 0)
    return;

  const int CC_id = 0;


  /* Get bwpSize from the first UE */
  int UE_id = UE_info->list.head;
  NR_UE_sched_ctrl_t *sched_ctrl = &UE_info->UE_sched_ctrl[UE_id];

  const uint16_t bwpSize = NRRIV2BW(sched_ctrl->active_bwp ?
				    sched_ctrl->active_bwp->bwp_Common->genericParameters.locationAndBandwidth:
				    scc->downlinkConfigCommon->initialDownlinkBWP->genericParameters.locationAndBandwidth,
				    MAX_BWP_SIZE);

  uint16_t *vrb_map = RC.nrmac[module_id]->common_channels[CC_id].vrb_map;
  uint8_t rballoc_mask[bwpSize];
  int n_rb_sched = 0;
  for (int i = 0; i < bwpSize; i++) {
    // calculate mask: init with "NOT" vrb_map:
    // if any RB in vrb_map is blocked (1), the current RBG will be 0
    rballoc_mask[i] = !vrb_map[i];
    n_rb_sched += rballoc_mask[i];
  }

  /* Retrieve amount of data to send for this UE */
  nr_store_dlsch_buffer(module_id, frame, slot);

  /* proportional fair scheduling algorithm */
  pf_dl(module_id,
        frame,
        slot,
        &UE_info->list,
        2,
        n_rb_sched,
        rballoc_mask);
}

nr_pp_impl_dl nr_init_fr1_dlsch_preprocessor(module_id_t module_id, int CC_id)
{
  /* in the PF algorithm, we have to use the TBsize to compute the coefficient.
   * This would include the number of DMRS symbols, which in turn depends on
   * the time domain allocation. In case we are in a mixed slot, we do not want
   * to recalculate all these values just, and therefore we provide a look-up
   * table which should approximately give us the TBsize */
  for (int mcsTableIdx = 0; mcsTableIdx < 3; ++mcsTableIdx) {
    for (int mcs = 0; mcs < 29; ++mcs) {
      if (mcs > 27 && mcsTableIdx == 1)
        continue;
      const uint8_t Qm = nr_get_Qm_dl(mcs, mcsTableIdx);
      const uint16_t R = nr_get_code_rate_dl(mcs, mcsTableIdx);
      pf_tbs[mcsTableIdx][mcs] = nr_compute_tbs(Qm,
                                                R,
                                                1, /* rbSize */
                                                10, /* hypothetical number of slots */
                                                0, /* N_PRB_DMRS * N_DMRS_SLOT */
                                                0 /* N_PRB_oh, 0 for initialBWP */,
                                                0 /* tb_scaling */,
                                                1 /* nrOfLayers */)
                                 >> 3;
    }
  }

  return nr_fr1_dlsch_preprocessor;
}

void nr_schedule_ue_spec(module_id_t module_id,
                         frame_t frame,
                         sub_frame_t slot) {
  gNB_MAC_INST *gNB_mac = RC.nrmac[module_id];
  if (!is_xlsch_in_slot(gNB_mac->dlsch_slot_bitmap[slot / 64], slot))
    return;

  /* PREPROCESSOR */
  gNB_mac->pre_processor_dl(module_id, frame, slot);

  const int CC_id = 0;
  NR_ServingCellConfigCommon_t *scc = gNB_mac->common_channels[CC_id].ServingCellConfigCommon;
  NR_UE_info_t *UE_info = &gNB_mac->UE_info;

  nfapi_nr_dl_tti_request_body_t *dl_req = &gNB_mac->DL_req[CC_id].dl_tti_request_body;

  NR_list_t *UE_list = &UE_info->list;
  for (int UE_id = UE_list->head; UE_id >= 0; UE_id = UE_list->next[UE_id]) {
    NR_UE_sched_ctrl_t *sched_ctrl = &UE_info->UE_sched_ctrl[UE_id];
    if (sched_ctrl->ul_failure==1 && get_softmodem_params()->phy_test==0) continue;
    NR_sched_pdsch_t *sched_pdsch = &sched_ctrl->sched_pdsch;
    UE_info->mac_stats[UE_id].dlsch_current_bytes = 0;

    /* update TA and set ta_apply every 10 frames.
     * Possible improvement: take the periodicity from input file.
     * If such UE is not scheduled now, it will be by the preprocessor later.
     * If we add the CE, ta_apply will be reset */
    if (frame == (sched_ctrl->ta_frame + 10) % 1024){
      sched_ctrl->ta_apply = true; /* the timer is reset once TA CE is scheduled */
      LOG_D(NR_MAC, "[UE %d][%d.%d] UL timing alignment procedures: setting flag for Timing Advance command\n", UE_id, frame, slot);
    }

    if (sched_pdsch->rbSize <= 0)
      continue;

    const rnti_t rnti = UE_info->rnti[UE_id];

    /* POST processing */
    const int nrOfLayers = 1;
    const uint16_t R = sched_pdsch->R;
    const uint8_t Qm = sched_pdsch->Qm;
    const uint32_t TBS = sched_pdsch->tb_size;

    /* pre-computed PDSCH values that only change if time domain
     * allocation/DMRS parameters change. Updated in the preprocessor through
     * nr_set_pdsch_semi_static() */
    NR_pdsch_semi_static_t *ps = &sched_ctrl->pdsch_semi_static;

    int8_t current_harq_pid = sched_pdsch->dl_harq_pid;
    if (current_harq_pid < 0) {
      /* PP has not selected a specific HARQ Process, get a new one */
      current_harq_pid = sched_ctrl->available_dl_harq.head;
      AssertFatal(current_harq_pid >= 0,
                  "no free HARQ process available for UE %d\n",
                  UE_id);
      remove_front_nr_list(&sched_ctrl->available_dl_harq);
      sched_pdsch->dl_harq_pid = current_harq_pid;
    } else {
      /* PP selected a specific HARQ process. Check whether it will be a new
       * transmission or a retransmission, and remove from the corresponding
       * list */
      if (sched_ctrl->harq_processes[current_harq_pid].round == 0)
        remove_nr_list(&sched_ctrl->available_dl_harq, current_harq_pid);
      else
        remove_nr_list(&sched_ctrl->retrans_dl_harq, current_harq_pid);
    }
    NR_UE_harq_t *harq = &sched_ctrl->harq_processes[current_harq_pid];
    DevAssert(!harq->is_waiting);
    add_tail_nr_list(&sched_ctrl->feedback_dl_harq, current_harq_pid);
    NR_sched_pucch_t *pucch = &sched_ctrl->sched_pucch[sched_pdsch->pucch_allocation];
    harq->feedback_frame = pucch->frame;
    harq->feedback_slot = pucch->ul_slot;
    harq->is_waiting = true;
    UE_info->mac_stats[UE_id].dlsch_rounds[harq->round]++;

    LOG_D(NR_MAC,
          "%4d.%2d RNTI %04x start %3d RBs %3d startSymbol %2d nb_symbol %2d MCS %2d TBS %4d HARQ PID %2d round %d NDI %d\n",
          frame,
          slot,
          rnti,
          sched_pdsch->rbStart,
          sched_pdsch->rbSize,
          ps->startSymbolIndex,
          ps->nrOfSymbols,
          sched_pdsch->mcs,
          TBS,
          current_harq_pid,
          harq->round,
          harq->ndi);

    NR_BWP_Downlink_t *bwp = sched_ctrl->active_bwp;

    /* look up the PDCCH PDU for this CC, BWP, and CORESET. If it does not
     * exist, create it */

    // BWP
    NR_BWP_t *genericParameters = bwp ? &bwp->bwp_Common->genericParameters : &scc->downlinkConfigCommon->initialDownlinkBWP->genericParameters;

    const int bwpid = bwp ? bwp->bwp_Id : 0;
    const int coresetid = bwp ? sched_ctrl->coreset->controlResourceSetId : gNB_mac->sched_ctrlCommon->coreset->controlResourceSetId;
    nfapi_nr_dl_tti_pdcch_pdu_rel15_t *pdcch_pdu = gNB_mac->pdcch_pdu_idx[CC_id][bwpid][coresetid];
    if (!pdcch_pdu) {
      nfapi_nr_dl_tti_request_pdu_t *dl_tti_pdcch_pdu = &dl_req->dl_tti_pdu_list[dl_req->nPDUs];
      memset(dl_tti_pdcch_pdu, 0, sizeof(nfapi_nr_dl_tti_request_pdu_t));
      dl_tti_pdcch_pdu->PDUType = NFAPI_NR_DL_TTI_PDCCH_PDU_TYPE;
      dl_tti_pdcch_pdu->PDUSize = (uint8_t)(2+sizeof(nfapi_nr_dl_tti_pdcch_pdu));
      dl_req->nPDUs += 1;
      pdcch_pdu = &dl_tti_pdcch_pdu->pdcch_pdu.pdcch_pdu_rel15;
      LOG_D(NR_MAC,"Trying to configure DL pdcch for bwp %d, cs %d\n",bwpid,coresetid);
      NR_SearchSpace_t *ss = bwp ? sched_ctrl->search_space:gNB_mac->sched_ctrlCommon->search_space;
      NR_ControlResourceSet_t *coreset = bwp? sched_ctrl->coreset:gNB_mac->sched_ctrlCommon->coreset;
      nr_configure_pdcch(pdcch_pdu, ss, coreset, scc, genericParameters, NULL);
      gNB_mac->pdcch_pdu_idx[CC_id][bwpid][coresetid] = pdcch_pdu;
    }

    nfapi_nr_dl_tti_request_pdu_t *dl_tti_pdsch_pdu = &dl_req->dl_tti_pdu_list[dl_req->nPDUs];
    memset(dl_tti_pdsch_pdu, 0, sizeof(nfapi_nr_dl_tti_request_pdu_t));
    dl_tti_pdsch_pdu->PDUType = NFAPI_NR_DL_TTI_PDSCH_PDU_TYPE;
    dl_tti_pdsch_pdu->PDUSize = (uint8_t)(2+sizeof(nfapi_nr_dl_tti_pdsch_pdu));
    dl_req->nPDUs += 1;
    nfapi_nr_dl_tti_pdsch_pdu_rel15_t *pdsch_pdu = &dl_tti_pdsch_pdu->pdsch_pdu.pdsch_pdu_rel15;

    pdsch_pdu->pduBitmap = 0;
    pdsch_pdu->rnti = rnti;
    /* SCF222: PDU index incremented for each PDSCH PDU sent in TX control
     * message. This is used to associate control information to data and is
     * reset every slot. */
    const int pduindex = gNB_mac->pdu_index[CC_id]++;
    pdsch_pdu->pduIndex = pduindex;

    pdsch_pdu->BWPSize  = NRRIV2BW(genericParameters->locationAndBandwidth, MAX_BWP_SIZE);
    pdsch_pdu->BWPStart = NRRIV2PRBOFFSET(genericParameters->locationAndBandwidth,MAX_BWP_SIZE);
    pdsch_pdu->SubcarrierSpacing = genericParameters->subcarrierSpacing;

    pdsch_pdu->CyclicPrefix = genericParameters->cyclicPrefix ? *genericParameters->cyclicPrefix : 0;

    // Codeword information
    pdsch_pdu->NrOfCodewords = 1;
    pdsch_pdu->targetCodeRate[0] = R;
    pdsch_pdu->qamModOrder[0] = Qm;
    pdsch_pdu->mcsIndex[0] = sched_pdsch->mcs;
    pdsch_pdu->mcsTable[0] = ps->mcsTableIdx;
    AssertFatal(harq!=NULL,"harq is null\n");
    AssertFatal(harq->round<4,"%d",harq->round);
    pdsch_pdu->rvIndex[0] = nr_rv_round_map[harq->round];
    pdsch_pdu->TBSize[0] = TBS;

    pdsch_pdu->dataScramblingId = *scc->physCellId;
    pdsch_pdu->nrOfLayers = nrOfLayers;
    pdsch_pdu->transmissionScheme = 0;
    pdsch_pdu->refPoint = 0; // Point A

    // DMRS
    pdsch_pdu->dlDmrsSymbPos = ps->dl_dmrs_symb_pos;
    pdsch_pdu->dmrsConfigType = ps->dmrsConfigType;
    pdsch_pdu->dlDmrsScramblingId = *scc->physCellId;
    pdsch_pdu->SCID = 0;
    pdsch_pdu->numDmrsCdmGrpsNoData = ps->numDmrsCdmGrpsNoData;
    pdsch_pdu->dmrsPorts = 1;

    // Pdsch Allocation in frequency domain
    pdsch_pdu->resourceAlloc = 1;
    pdsch_pdu->rbStart = sched_pdsch->rbStart;
    pdsch_pdu->rbSize = sched_pdsch->rbSize;
    pdsch_pdu->VRBtoPRBMapping = 1; // non-interleaved, check if this is ok for initialBWP

    // Resource Allocation in time domain
    pdsch_pdu->StartSymbolIndex = ps->startSymbolIndex;
    pdsch_pdu->NrOfSymbols = ps->nrOfSymbols;

    NR_PDSCH_Config_t *pdsch_Config=NULL;
    if (bwp &&
        bwp->bwp_Dedicated &&
        bwp->bwp_Dedicated->pdsch_Config &&
        bwp->bwp_Dedicated->pdsch_Config->choice.setup)
      pdsch_Config =  bwp->bwp_Dedicated->pdsch_Config->choice.setup;

    /* Check and validate PTRS values */
    struct NR_SetupRelease_PTRS_DownlinkConfig *phaseTrackingRS =
      pdsch_Config ? pdsch_Config->dmrs_DownlinkForPDSCH_MappingTypeA->choice.setup->phaseTrackingRS : NULL;
    if (phaseTrackingRS) {
      bool valid_ptrs_setup = set_dl_ptrs_values(phaseTrackingRS->choice.setup,
                                                 pdsch_pdu->rbSize,
                                                 pdsch_pdu->mcsIndex[0],
                                                 pdsch_pdu->mcsTable[0],
                                                 &pdsch_pdu->PTRSFreqDensity,
                                                 &pdsch_pdu->PTRSTimeDensity,
                                                 &pdsch_pdu->PTRSPortIndex,
                                                 &pdsch_pdu->nEpreRatioOfPDSCHToPTRS,
                                                 &pdsch_pdu->PTRSReOffset,
                                                 pdsch_pdu->NrOfSymbols);
      if (valid_ptrs_setup)
        pdsch_pdu->pduBitmap |= 0x1; // Bit 0: pdschPtrs - Indicates PTRS included (FR2)
    }

    /* Fill PDCCH DL DCI PDU */
    nfapi_nr_dl_dci_pdu_t *dci_pdu = &pdcch_pdu->dci_pdu[pdcch_pdu->numDlDci];
    pdcch_pdu->numDlDci++;
    dci_pdu->RNTI = rnti;
    if (sched_ctrl->coreset &&
        sched_ctrl->search_space &&
        sched_ctrl->coreset->pdcch_DMRS_ScramblingID &&
        sched_ctrl->search_space->searchSpaceType->present == NR_SearchSpace__searchSpaceType_PR_ue_Specific) {
      dci_pdu->ScramblingId = *sched_ctrl->coreset->pdcch_DMRS_ScramblingID;
      dci_pdu->ScramblingRNTI = rnti;
    } else {
      dci_pdu->ScramblingId = *scc->physCellId;
      dci_pdu->ScramblingRNTI = 0;
    }
    dci_pdu->AggregationLevel = sched_ctrl->aggregation_level;
    dci_pdu->CceIndex = sched_ctrl->cce_index;
    dci_pdu->beta_PDCCH_1_0 = 0;
    dci_pdu->powerControlOffsetSS = 1;

    /* DCI payload */
    dci_pdu_rel15_t dci_payload;
    memset(&dci_payload, 0, sizeof(dci_pdu_rel15_t));
    // bwp indicator
    const int n_dl_bwp = bwp ? UE_info->CellGroup[UE_id]->spCellConfig->spCellConfigDedicated->downlinkBWP_ToAddModList->list.count : 0;
    AssertFatal(n_dl_bwp <= 1, "downlinkBWP_ToAddModList has %d BWP!\n", n_dl_bwp);

    // as per table 7.3.1.1.2-1 in 38.212
    dci_payload.bwp_indicator.val = bwp ? (n_dl_bwp < 4 ? bwp->bwp_Id : bwp->bwp_Id - 1) : 0;
    if (bwp) AssertFatal(bwp->bwp_Dedicated->pdsch_Config->choice.setup->resourceAllocation == NR_PDSCH_Config__resourceAllocation_resourceAllocationType1,
			 "Only frequency resource allocation type 1 is currently supported\n");
    dci_payload.frequency_domain_assignment.val =
        PRBalloc_to_locationandbandwidth0(
            pdsch_pdu->rbSize,
            pdsch_pdu->rbStart,
            pdsch_pdu->BWPSize);
    dci_payload.format_indicator = 1;
    dci_payload.time_domain_assignment.val = ps->time_domain_allocation;
    dci_payload.mcs = sched_pdsch->mcs;
    dci_payload.rv = pdsch_pdu->rvIndex[0];
    dci_payload.harq_pid = current_harq_pid;
    dci_payload.ndi = harq->ndi;
    dci_payload.dai[0].val = (pucch->dai_c-1)&3;
    dci_payload.tpc = sched_ctrl->tpc1; // TPC for PUCCH: table 7.2.1-1 in 38.213
    dci_payload.pucch_resource_indicator = pucch->resource_indicator;
    dci_payload.pdsch_to_harq_feedback_timing_indicator.val = pucch->timing_indicator; // PDSCH to HARQ TI
    dci_payload.antenna_ports.val = 0;  // nb of cdm groups w/o data 1 and dmrs port 0
    dci_payload.dmrs_sequence_initialization.val = pdsch_pdu->SCID;
    LOG_D(NR_MAC,
          "%4d.%2d DCI type 1 payload: freq_alloc %d (%d,%d,%d), "
          "time_alloc %d, vrb to prb %d, mcs %d tb_scaling %d ndi %d rv %d tpc %d\n",
          frame,
          slot,
          dci_payload.frequency_domain_assignment.val,
          pdsch_pdu->rbStart,
          pdsch_pdu->rbSize,
          pdsch_pdu->BWPSize,
          dci_payload.time_domain_assignment.val,
          dci_payload.vrb_to_prb_mapping.val,
          dci_payload.mcs,
          dci_payload.tb_scaling,
          dci_payload.ndi,
          dci_payload.rv,
          dci_payload.tpc);

    const long f = sched_ctrl->search_space->searchSpaceType->choice.ue_Specific->dci_Formats;
    const int dci_format = bwp ? (f ? NR_DL_DCI_FORMAT_1_1 : NR_DL_DCI_FORMAT_1_0) : NR_DL_DCI_FORMAT_1_0;
    const int rnti_type = NR_RNTI_C;

    fill_dci_pdu_rel15(scc,
                       UE_info->CellGroup[UE_id],
                       dci_pdu,
                       &dci_payload,
                       dci_format,
                       rnti_type,
                       pdsch_pdu->BWPSize,
                       bwp? bwp->bwp_Id : 0);

    LOG_D(NR_MAC,
          "coreset params: FreqDomainResource %llx, start_symbol %d  n_symb %d\n",
          (unsigned long long)pdcch_pdu->FreqDomainResource,
          pdcch_pdu->StartSymbolIndex,
          pdcch_pdu->DurationSymbols);

    if (harq->round != 0) { /* retransmission */
      /* we do not have to do anything, since we do not require to get data
       * from RLC or encode MAC CEs. The TX_req structure is filled below 
       * or copy data to FAPI structures */
      LOG_D(NR_MAC,
            "%d.%2d DL retransmission UE %d/RNTI %04x HARQ PID %d round %d NDI %d\n",
            frame,
            slot,
            UE_id,
            rnti,
            current_harq_pid,
            harq->round,
            harq->ndi);

      AssertFatal(harq->sched_pdsch.tb_size == TBS,
                  "UE %d mismatch between scheduled TBS and buffered TB for HARQ PID %d\n",
                  UE_id,
                  current_harq_pid);
    } else { /* initial transmission */

      LOG_D(NR_MAC, "[%s] Initial HARQ transmission in %d.%d\n", __FUNCTION__, frame, slot);

      uint8_t *buf = (uint8_t *) harq->tb;

      /* first, write all CEs that might be there */
      int written = nr_write_ce_dlsch_pdu(module_id,
                                          sched_ctrl,
                                          (unsigned char *)buf,
                                          255, // no drx
                                          NULL); // contention res id
      buf += written;
      int size = TBS - written;
      DevAssert(size >= 0);

      /* next, get RLC data */

      // const int lcid = DL_SCH_LCID_DTCH;
      const int lcid = loop_dcch_dtch;
      int dlsch_total_bytes = 0;
      if (sched_ctrl->num_total_bytes > 0) {
        tbs_size_t len = 0;
        while (size > 3) {
          // we do not know how much data we will get from RLC, i.e., whether it
          // will be longer than 256B or not. Therefore, reserve space for long header, then
          // fetch data, then fill real length
          NR_MAC_SUBHEADER_LONG *header = (NR_MAC_SUBHEADER_LONG *) buf;
          buf += 3;
          size -= 3;

          /* limit requested number of bytes to what preprocessor specified, or
           * such that TBS is full */
          const rlc_buffer_occupancy_t ndata = min(sched_ctrl->rlc_status[lcid].bytes_in_buffer, size);
          len = mac_rlc_data_req(module_id,
                                 rnti,
                                 module_id,
                                 frame,
                                 ENB_FLAG_YES,
                                 MBMS_FLAG_NO,
                                 lcid,
                                 ndata,
                                 (char *)buf,
                                 0,
                                 0);

          LOG_D(NR_MAC,
                "%4d.%2d RNTI %04x: %d bytes from %s %d (ndata %d, remaining size %d)\n",
                frame,
                slot,
                rnti,
                len,
                lcid < 4 ? "DCCH" : "DTCH",
                lcid,
                ndata,
                size);
          if (len == 0)
            break;

          header->R = 0;
          header->F = 1;
          header->LCID = lcid;
          header->L1 = (len >> 8) & 0xff;
          header->L2 = len & 0xff;
          size -= len;
          buf += len;
          dlsch_total_bytes += len;
        }
        if (len == 0) {
          /* RLC did not have data anymore, mark buffer as unused */
          buf -= 3;
          size += 3;
        }
      }
      else if (get_softmodem_params()->phy_test || get_softmodem_params()->do_ra || get_softmodem_params()->sa) {
        /* we will need the large header, phy-test typically allocates all
         * resources and fills to the last byte below */
        NR_MAC_SUBHEADER_LONG *header = (NR_MAC_SUBHEADER_LONG *) buf;
        buf += 3;
        size -= 3;
        DevAssert(size > 0);
        LOG_D(NR_MAC, "Configuring DL_TX in %d.%d: TBS %d with %d B of random data\n", frame, slot, TBS, size);
        // fill dlsch_buffer with random data
        for (int i = 0; i < size; i++)
          buf[i] = lrand48() & 0xff;
        header->R = 0;
        header->F = 1;
        header->LCID = DL_SCH_LCID_PADDING;
        header->L1 = (size >> 8) & 0xff;
        header->L2 = size & 0xff;
        size -= size;
        buf += size;
        dlsch_total_bytes += size;
      }

      // Add padding header and zero rest out if there is space left
      if (size > 0) {
        NR_MAC_SUBHEADER_FIXED *padding = (NR_MAC_SUBHEADER_FIXED *) buf;
        padding->R = 0;
        padding->LCID = DL_SCH_LCID_PADDING;
        size -= 1;
        buf += 1;
        while (size > 0) {
          *buf = 0;
          buf += 1;
          size -= 1;
        }
      }

      UE_info->mac_stats[UE_id].dlsch_total_bytes += TBS;
      UE_info->mac_stats[UE_id].dlsch_current_bytes = TBS;
      UE_info->mac_stats[UE_id].lc_bytes_tx[lcid] += dlsch_total_bytes;

      /* save retransmission information */
      harq->sched_pdsch = *sched_pdsch;
      /* save which time allocation has been used, to be used on
       * retransmissions */
      harq->sched_pdsch.time_domain_allocation = ps->time_domain_allocation;

      // ta command is sent, values are reset
      if (sched_ctrl->ta_apply) {
        sched_ctrl->ta_apply = false;
        sched_ctrl->ta_frame = frame;
        LOG_D(NR_MAC,
              "%d.%2d UE %d TA scheduled, resetting TA frame\n",
              frame,
              slot,
              UE_id);
      }

      T(T_GNB_MAC_DL_PDU_WITH_DATA, T_INT(module_id), T_INT(CC_id), T_INT(rnti),
        T_INT(frame), T_INT(slot), T_INT(current_harq_pid), T_BUFFER(harq->tb, TBS));
    }

    const int ntx_req = gNB_mac->TX_req[CC_id].Number_of_PDUs;
    nfapi_nr_pdu_t *tx_req = &gNB_mac->TX_req[CC_id].pdu_list[ntx_req];
    tx_req->PDU_length = TBS;
    tx_req->PDU_index  = pduindex;
    tx_req->num_TLV = 1;
    tx_req->TLVs[0].length = TBS + 2;
    memcpy(tx_req->TLVs[0].value.direct, harq->tb, TBS);
    gNB_mac->TX_req[CC_id].Number_of_PDUs++;
    gNB_mac->TX_req[CC_id].SFN = frame;
    gNB_mac->TX_req[CC_id].Slot = slot;

    /* mark UE as scheduled */
    sched_pdsch->rbSize = 0;
  }
}<|MERGE_RESOLUTION|>--- conflicted
+++ resolved
@@ -602,32 +602,8 @@
         continue;
 
       /* Calculate coeff */
-<<<<<<< HEAD
-      sched_ctrl->time_domain_allocation = 2;
-      sched_ctrl->mcsTableIdx = 0;
-      sched_ctrl->mcs = 9;
-      sched_ctrl->numDmrsCdmGrpsNoData = sched_ctrl->active_bwp ? 2 : 1;
-      uint8_t N_PRB_DMRS =
-	getN_PRB_DMRS(sched_ctrl->active_bwp, sched_ctrl->numDmrsCdmGrpsNoData);
-      int startSymbol;
-      int nrOfSymbols;
-      getStartNrOfSymbols(sched_ctrl->active_bwp,scc,
-                          sched_ctrl->time_domain_allocation,
-                          &startSymbol,
-                          &nrOfSymbols);
-      uint32_t tbs = nr_compute_tbs(nr_get_Qm_dl(sched_ctrl->mcs, sched_ctrl->mcsTableIdx),
-                                    nr_get_code_rate_dl(sched_ctrl->mcs, sched_ctrl->mcsTableIdx),
-                                    1,  // rbSize
-                                    nrOfSymbols,
-                                    N_PRB_DMRS,  // FIXME // This should be multiplied by the
-                                    // number of dmrs symbols
-                                    0 /* N_PRB_oh, 0 for initialBWP */, 0 /* tb_scaling */,
-                                    1 /* nrOfLayers */)
-                     >> 3;
-=======
       sched_pdsch->mcs = 9;
       uint32_t tbs = pf_tbs[ps->mcsTableIdx][sched_pdsch->mcs];
->>>>>>> b9883694
       coeff_ue[UE_id] = (float) tbs / thr_ue[UE_id];
       LOG_D(NR_MAC,"b %d, thr_ue[%d] %f, tbs %d, coeff_ue[%d] %f\n",
             b, UE_id, thr_ue[UE_id], tbs, UE_id, coeff_ue[UE_id]);
@@ -697,25 +673,7 @@
 
     // Freq-demain allocation
     while (rbStart < bwpSize && !rballoc_mask[rbStart]) rbStart++;
-<<<<<<< HEAD
-
-    const uint8_t N_PRB_DMRS =
-      getN_PRB_DMRS(sched_ctrl->active_bwp, sched_ctrl->numDmrsCdmGrpsNoData);
-    int startSymbol;
-    int nrOfSymbols;
-    getStartNrOfSymbols(sched_ctrl->active_bwp,scc,
-                        sched_ctrl->time_domain_allocation,
-                        &startSymbol,
-                        &nrOfSymbols);
-    const NR_ServingCellConfigCommon_t *scc = mac->common_channels->ServingCellConfigCommon;
-    const uint8_t N_DMRS_SLOT = get_num_dmrs_symbols(
-        sched_ctrl->active_bwp ? sched_ctrl->active_bwp->bwp_Dedicated->pdsch_Config->choice.setup : NULL,
-        scc->dmrs_TypeA_Position,
-        nrOfSymbols,
-        startSymbol);
-
-    int rbSize = 0;
-=======
+
     uint16_t max_rbSize = 1;
     while (rbStart + max_rbSize < bwpSize && rballoc_mask[rbStart + max_rbSize])
       max_rbSize++;
@@ -732,7 +690,6 @@
     sched_pdsch->Qm = nr_get_Qm_dl(sched_pdsch->mcs, ps->mcsTableIdx);
     sched_pdsch->R = nr_get_code_rate_dl(sched_pdsch->mcs, ps->mcsTableIdx);
     sched_pdsch->pucch_allocation = alloc;
->>>>>>> b9883694
     uint32_t TBS = 0;
     uint16_t rbSize;
     const int oh = 3 + 2 * (frame == (sched_ctrl->ta_frame + 10) % 1024);
