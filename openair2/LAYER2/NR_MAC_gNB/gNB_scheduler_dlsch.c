--- conflicted
+++ resolved
@@ -1323,75 +1323,6 @@
 
       start_meas(&gNB_mac->rlc_data_req);
       if (sched_ctrl->num_total_bytes > 0) {
-<<<<<<< HEAD
-        tbs_size_t len = 0;
-        while (size > 3) {
-          // we do not know how much data we will get from RLC, i.e., whether it
-          // will be longer than 256B or not. Therefore, reserve space for long header, then
-          // fetch data, then fill real length
-          NR_MAC_SUBHEADER_LONG *header = (NR_MAC_SUBHEADER_LONG *) buf;
-          buf += 3;
-          size -= 3;
-
-          /* limit requested number of bytes to what preprocessor specified, or
-           * such that TBS is full */
-          const rlc_buffer_occupancy_t ndata = min(sched_ctrl->rlc_status[lcid].bytes_in_buffer, size);
-
-          len = mac_rlc_data_req(module_id,
-                                 rnti,
-                                 module_id,
-                                 frame,
-                                 ENB_FLAG_YES,
-                                 MBMS_FLAG_NO,
-                                 lcid,
-                                 ndata,
-                                 (char *)buf,
-                                 0,
-                                 0);
-
-          LOG_D(NR_MAC,
-                "%4d.%2d RNTI %04x: %d bytes from %s %d (ndata %d, remaining size %d)\n",
-                frame,
-                slot,
-                rnti,
-                len,
-                lcid < 4 ? "DCCH" : "DTCH",
-                lcid,
-                ndata,
-                size);
-          if (len == 0)
-            break;
-          struct timespec time_request;
-          clock_gettime(CLOCK_REALTIME, &time_request);
-          if (lcid>=4)           
-                LOG_D(NR_MAC,
-                "%4d.%2d [UE %04x]: Time %lu.%lu:  %d bytes %s %d -> DLSCH (ndata %lu, remaining size %lu)\n",
-                frame,
-                slot,
-                rnti,
-                time_request.tv_sec,
-                time_request.tv_nsec,
-                len,
-                lcid < 4 ? "DCCH" : "DTCH",
-                lcid,
-                (unsigned long)ndata,
-                (unsigned long)size);
-
-          header->R = 0;
-          header->F = 1;
-          header->LCID = lcid;
-          header->L1 = (len >> 8) & 0xff;
-          header->L2 = len & 0xff;
-          size -= len;
-          buf += len;
-          dlsch_total_bytes += len;
-        }
-        if (len == 0) {
-          /* RLC did not have data anymore, mark buffer as unused */
-          buf -= 3;
-          size += 3;
-=======
-
         /* loop over all activated logical channels */
         for (int i = 0; i < sched_ctrl->dl_lc_num; ++i) {
 
@@ -1451,7 +1382,6 @@
           }
 
           UE_info->mac_stats[UE_id].lc_bytes_tx[lcid] += dlsch_total_bytes;
->>>>>>> 2c86b745
         }
       } else if (get_softmodem_params()->phy_test || get_softmodem_params()->do_ra) {
         /* we will need the large header, phy-test typically allocates all
