--- conflicted
+++ resolved
@@ -81,11 +81,8 @@
         
       RC.nrmac[i]->ul_handle = 0;
 
-<<<<<<< HEAD
       RC.nrmac[i]->handled_frame = 1025;
-=======
       RC.nrmac[i]->first_MIB = true;
->>>>>>> efc696cc
 
       if (get_softmodem_params()->phy_test) {
         RC.nrmac[i]->pre_processor_dl = nr_preprocessor_phytest;
