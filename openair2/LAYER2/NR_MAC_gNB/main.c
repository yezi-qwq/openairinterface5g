/*
 * Licensed to the OpenAirInterface (OAI) Software Alliance under one or more
 * contributor license agreements.  See the NOTICE file distributed with
 * this work for additional information regarding copyright ownership.
 * The OpenAirInterface Software Alliance licenses this file to You under
 * the OAI Public License, Version 1.1  (the "License"); you may not use this file
 * except in compliance with the License.
 * You may obtain a copy of the License at
 *
 *      http://www.openairinterface.org/?page_id=698
 *
 * Unless required by applicable law or agreed to in writing, software
 * distributed under the License is distributed on an "AS IS" BASIS,
 * WITHOUT WARRANTIES OR CONDITIONS OF ANY KIND, either express or implied.
 * See the License for the specific language governing permissions and
 * limitations under the License.
 *-------------------------------------------------------------------------------
 * For more information about the OpenAirInterface (OAI) Software Alliance:
 *      contact@openairinterface.org
 */

/*! \file main.c
 * \brief top init of Layer 2
 * \author  Navid Nikaein and Raymond Knopp, WEI-TAI CHEN
 * \date 2010 - 2014, 2018
 * \version 1.0
 * \company Eurecom, NTUST
 * \email: navid.nikaein@eurecom.fr, kroempa@gmail.com
 * @ingroup _mac

 */

#include "NR_MAC_gNB/mac_proto.h"
#include "NR_MAC_COMMON/nr_mac_extern.h"
#include "assertions.h"

#include "LAYER2/nr_pdcp/nr_pdcp_entity.h"
#include "RRC/NR/nr_rrc_defs.h"
#include "common/utils/LOG/log.h"
//#include "RRC/L2_INTERFACE/openair_rrc_L2_interface.h"

#include "common/ran_context.h"
#include "executables/softmodem-common.h"

extern RAN_CONTEXT_t RC;


#define MACSTATSSTRLEN 16384

void *nrmac_stats_thread(void *arg) {

  gNB_MAC_INST *gNB = (gNB_MAC_INST *)arg;

  char output[MACSTATSSTRLEN];
  memset(output,0,MACSTATSSTRLEN);
  FILE *fd=fopen("nrMAC_stats.log","w");
  AssertFatal(fd!=NULL,"Cannot open nrMAC_stats.log, error %s\n",strerror(errno));

  while (oai_exit == 0) {
     dump_mac_stats(gNB,output,MACSTATSSTRLEN,false);
     fprintf(fd,"%s\n",output);
     fflush(fd);
     usleep(200000);
     fseek(fd,0,SEEK_SET);
  }
  fclose(fd);
  return NULL;
}

void clear_mac_stats(gNB_MAC_INST *gNB) {
  memset((void*)gNB->UE_info.mac_stats,0,MAX_MOBILES_PER_GNB*sizeof(NR_mac_stats_t));
}

void dump_mac_stats(gNB_MAC_INST *gNB, char *output, int strlen, bool reset_rsrp)
{
  NR_UE_info_t *UE_info = &gNB->UE_info;
  int num = 1;
 
  int stroff=0;
  if (UE_info->num_UEs == 0) return;

  for (int UE_id = UE_info->list.head; UE_id >= 0; UE_id = UE_info->list.next[UE_id]) {

    const NR_UE_sched_ctrl_t *sched_ctrl = &UE_info->UE_sched_ctrl[UE_id];
    NR_mac_stats_t *stats = &UE_info->mac_stats[UE_id];
    const int avg_rsrp = stats->num_rsrp_meas > 0 ? stats->cumul_rsrp / stats->num_rsrp_meas : 0;
    stroff+=sprintf(output+stroff,"UE ID %d RNTI %04x (%d/%d) PH %d dB PCMAX %d dBm, average RSRP %d (%d meas)\n",
      UE_id,
      UE_info->rnti[UE_id],
      num++,
      UE_info->num_UEs,
      sched_ctrl->ph,
      sched_ctrl->pcmax,
      avg_rsrp,
      stats->num_rsrp_meas);

    stroff+=sprintf(output+stroff,"UE %d: dlsch_rounds %"PRIu64"/%"PRIu64"/%"PRIu64"/%"PRIu64", dlsch_errors %"PRIu64", pucch0_DTX %d, BLER %.5f MCS %d\n",
                    UE_id,
                    stats->dlsch_rounds[0], stats->dlsch_rounds[1],
                    stats->dlsch_rounds[2], stats->dlsch_rounds[3],
                    stats->dlsch_errors,
                    stats->pucch0_DTX,
                    sched_ctrl->dl_bler_stats.bler,
                    sched_ctrl->dl_bler_stats.mcs);
    if (reset_rsrp) {
      stats->num_rsrp_meas = 0;
      stats->cumul_rsrp = 0;
    }
    stroff+=sprintf(output+stroff,"UE %d: dlsch_total_bytes %"PRIu64"\n", UE_id, stats->dlsch_total_bytes);
    stroff+=sprintf(output+stroff,"UE %d: ulsch_rounds %"PRIu64"/%"PRIu64"/%"PRIu64"/%"PRIu64", ulsch_DTX %d, ulsch_errors %"PRIu64"\n",
                    UE_id,
                    stats->ulsch_rounds[0], stats->ulsch_rounds[1],
                    stats->ulsch_rounds[2], stats->ulsch_rounds[3],
                    stats->ulsch_DTX,
                    stats->ulsch_errors);
    stroff+=sprintf(output+stroff,
                    "UE %d: ulsch_total_bytes_scheduled %"PRIu64", ulsch_total_bytes_received %"PRIu64"\n",
                    UE_id,
                    stats->ulsch_total_bytes_scheduled, stats->ulsch_total_bytes_rx);
    for (int lc_id = 0; lc_id < 63; lc_id++) {
      if (stats->lc_bytes_tx[lc_id] > 0) {
        stroff+=sprintf(output+stroff, "UE %d: LCID %d: %"PRIu64" bytes TX\n", UE_id, lc_id, stats->lc_bytes_tx[lc_id]);
	LOG_D(NR_MAC, "UE %d: LCID %d: %"PRIu64" bytes TX\n", UE_id, lc_id, stats->lc_bytes_tx[lc_id]);
      }
      if (stats->lc_bytes_rx[lc_id] > 0) {
        stroff+=sprintf(output+stroff, "UE %d: LCID %d: %"PRIu64" bytes RX\n", UE_id, lc_id, stats->lc_bytes_rx[lc_id]);
	LOG_D(NR_MAC, "UE %d: LCID %d: %"PRIu64" bytes RX\n", UE_id, lc_id, stats->lc_bytes_rx[lc_id]);
      }
    }
  }
<<<<<<< HEAD
  print_meas_log(&gNB->eNB_scheduler, "DL & UL scheduling timing stats", NULL, NULL, output+stroff);
  print_meas(&gNB->schedule_dlsch,"dlsch scheduler",NULL,NULL);
  print_meas(&gNB->rlc_data_req, "rlc_data_req",NULL,NULL);
=======
  print_meas(&gNB->eNB_scheduler, "DL & UL scheduling timing stats", NULL, NULL);
  print_meas(&gNB->schedule_dlsch,"dlsch scheduler",NULL,NULL);
  print_meas(&gNB->rlc_data_req, "rlc_data_req",NULL,NULL);
  print_meas(&gNB->rlc_status_ind,"rlc_status_ind",NULL,NULL);
>>>>>>> af6836d9
}


void mac_top_init_gNB(void)
{
  module_id_t     i;
  int             list_el;
  NR_UE_info_t    *UE_info;
  gNB_MAC_INST    *nrmac;

  LOG_I(MAC, "[MAIN] Init function start:nb_nr_macrlc_inst=%d\n",RC.nb_nr_macrlc_inst);

  if (RC.nb_nr_macrlc_inst > 0) {

    RC.nrmac = (gNB_MAC_INST **) malloc16(RC.nb_nr_macrlc_inst *sizeof(gNB_MAC_INST *));
    
    AssertFatal(RC.nrmac != NULL,"can't ALLOCATE %zu Bytes for %d gNB_MAC_INST with size %zu \n",
                RC.nb_nr_macrlc_inst * sizeof(gNB_MAC_INST *),
                RC.nb_nr_macrlc_inst, sizeof(gNB_MAC_INST));

    for (i = 0; i < RC.nb_nr_macrlc_inst; i++) {

      RC.nrmac[i] = (gNB_MAC_INST *) malloc16(sizeof(gNB_MAC_INST));
      
      AssertFatal(RC.nrmac != NULL,"can't ALLOCATE %zu Bytes for %d gNB_MAC_INST with size %zu \n",
                  RC.nb_nr_macrlc_inst * sizeof(gNB_MAC_INST *),
                  RC.nb_nr_macrlc_inst, sizeof(gNB_MAC_INST));
      
      LOG_D(MAC,"[MAIN] ALLOCATE %zu Bytes for %d gNB_MAC_INST @ %p\n",sizeof(gNB_MAC_INST), RC.nb_nr_macrlc_inst, RC.mac);
      
      bzero(RC.nrmac[i], sizeof(gNB_MAC_INST));
      
      RC.nrmac[i]->Mod_id = i;

      RC.nrmac[i]->tag = (NR_TAG_t*)malloc(sizeof(NR_TAG_t));
      memset((void*)RC.nrmac[i]->tag,0,sizeof(NR_TAG_t));
        
      RC.nrmac[i]->ul_handle = 0;

      RC.nrmac[i]->first_MIB = true;

      if (get_softmodem_params()->phy_test) {
        RC.nrmac[i]->pre_processor_dl = nr_preprocessor_phytest;
        RC.nrmac[i]->pre_processor_ul = nr_ul_preprocessor_phytest;
      } else {
        RC.nrmac[i]->pre_processor_dl = nr_init_fr1_dlsch_preprocessor(i, 0);
        RC.nrmac[i]->pre_processor_ul = nr_init_fr1_ulsch_preprocessor(i, 0);
      }
      pthread_create(&RC.nrmac[i]->stats_thread,NULL,nrmac_stats_thread,(void*)RC.nrmac[i]);

    }//END for (i = 0; i < RC.nb_nr_macrlc_inst; i++)

    AssertFatal(rlc_module_init(1) == 0,"Could not initialize RLC layer\n");

    // These should be out of here later
    pdcp_layer_init();

    if(IS_SOFTMODEM_NOS1 && get_softmodem_params()->phy_test)
      nr_DRB_preconfiguration(0x1234);

    rrc_init_nr_global_param();


  } else {
    RC.nrmac = NULL;
  }

  // Initialize Linked-List for Active UEs
  for (i = 0; i < RC.nb_nr_macrlc_inst; i++) {

    nrmac = RC.nrmac[i];
    nrmac->if_inst = NR_IF_Module_init(i);
    
    UE_info = &nrmac->UE_info;
    UE_info->num_UEs = 0;
    create_nr_list(&UE_info->list, MAX_MOBILES_PER_GNB);
    for (list_el = 0; list_el < MAX_MOBILES_PER_GNB; list_el++) {
      UE_info->active[list_el] = false;
    }
  }

  srand48(0);
}<|MERGE_RESOLUTION|>--- conflicted
+++ resolved
@@ -128,16 +128,10 @@
       }
     }
   }
-<<<<<<< HEAD
-  print_meas_log(&gNB->eNB_scheduler, "DL & UL scheduling timing stats", NULL, NULL, output+stroff);
-  print_meas(&gNB->schedule_dlsch,"dlsch scheduler",NULL,NULL);
-  print_meas(&gNB->rlc_data_req, "rlc_data_req",NULL,NULL);
-=======
   print_meas(&gNB->eNB_scheduler, "DL & UL scheduling timing stats", NULL, NULL);
   print_meas(&gNB->schedule_dlsch,"dlsch scheduler",NULL,NULL);
   print_meas(&gNB->rlc_data_req, "rlc_data_req",NULL,NULL);
   print_meas(&gNB->rlc_status_ind,"rlc_status_ind",NULL,NULL);
->>>>>>> af6836d9
 }
 
 
