--- conflicted
+++ resolved
@@ -91,46 +91,16 @@
     NR_mac_stats_t *stats = &UE->mac_stats;
     const int avg_rsrp = stats->num_rsrp_meas > 0 ? stats->cumul_rsrp / stats->num_rsrp_meas : 0;
 
-<<<<<<< HEAD
-    stroff+=sprintf(output+stroff,"UE RNTI %04x (%d) PH %d dB PCMAX %d dBm, average RSRP %d (%d meas)\n",
-		    UE->rnti,
-		    num++,
-		    sched_ctrl->ph,
-		    sched_ctrl->pcmax,
-		    avg_rsrp,
-		    stats->num_rsrp_meas);
-
-    stroff+=sprintf(output+stroff,"UE %04x: CQI %d, RI %d, PMI (%d,%d)\n",
-                    UE->rnti,
-                    UE->UE_sched_ctrl.CSI_report.cri_ri_li_pmi_cqi_report.wb_cqi_1tb,
-                    UE->UE_sched_ctrl.CSI_report.cri_ri_li_pmi_cqi_report.ri+1,
-                    UE->UE_sched_ctrl.CSI_report.cri_ri_li_pmi_cqi_report.pmi_x1,
-                    UE->UE_sched_ctrl.CSI_report.cri_ri_li_pmi_cqi_report.pmi_x2);
-
-    if (stats->srs_stats[0] != '\0') {
-      stroff+=sprintf(output+stroff,"UE %04x: %s\n", UE->rnti, stats->srs_stats);
-    }
-
-    stroff+=sprintf(output+stroff,"UE %04x: dlsch_rounds %"PRIu64"/%"PRIu64"/%"PRIu64"/%"PRIu64", dlsch_errors %"PRIu64", pucch0_DTX %d, BLER %.5f MCS %d\n",
-                    UE->rnti,
-                    stats->dl.rounds[0], stats->dl.rounds[1],
-                    stats->dl.rounds[2], stats->dl.rounds[3],
-                    stats->dl.errors,
-                    stats->pucch0_DTX,
-                    sched_ctrl->dl_bler_stats.bler,
-                    sched_ctrl->dl_bler_stats.mcs);
-
-=======
-    output += snprintf(output,
-                       end - output,
-                       "UE RNTI %04x (%d) PH %d dB PCMAX %d dBm, average RSRP %d (%d meas), UL-SNR %d dB\n",
+    output += snprintf(output,
+                       end - output,
+                       "UE RNTI %04x (%d) PH %d dB PCMAX %d dBm, average RSRP %d (%d meas)\n",
                        UE->rnti,
                        num++,
                        sched_ctrl->ph,
                        sched_ctrl->pcmax,
                        avg_rsrp,
-                       stats->num_rsrp_meas,
-                       stats->srs_wide_band_snr);
+                       stats->num_rsrp_meas);
+
     output += snprintf(output,
                        end - output,
                        "UE %04x: CQI %d, RI %d, PMI (%d,%d)\n",
@@ -139,6 +109,10 @@
                        UE->UE_sched_ctrl.CSI_report.cri_ri_li_pmi_cqi_report.ri+1,
                        UE->UE_sched_ctrl.CSI_report.cri_ri_li_pmi_cqi_report.pmi_x1,
                        UE->UE_sched_ctrl.CSI_report.cri_ri_li_pmi_cqi_report.pmi_x2);
+
+    if (stats->srs_stats[0] != '\0') {
+      output += snprintf(output, end - output, "UE %04x: %s\n", UE->rnti, stats->srs_stats);
+    }
 
     output += snprintf(output,
                        end - output,
@@ -150,7 +124,6 @@
                        stats->pucch0_DTX,
                        sched_ctrl->dl_bler_stats.bler,
                        sched_ctrl->dl_bler_stats.mcs);
->>>>>>> 8c08e2d3
     if (reset_rsrp) {
       stats->num_rsrp_meas = 0;
       stats->cumul_rsrp = 0;
