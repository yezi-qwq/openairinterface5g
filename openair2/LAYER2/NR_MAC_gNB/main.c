/*
 * Licensed to the OpenAirInterface (OAI) Software Alliance under one or more
 * contributor license agreements.  See the NOTICE file distributed with
 * this work for additional information regarding copyright ownership.
 * The OpenAirInterface Software Alliance licenses this file to You under
 * the OAI Public License, Version 1.1  (the "License"); you may not use this file
 * except in compliance with the License.
 * You may obtain a copy of the License at
 *
 *      http://www.openairinterface.org/?page_id=698
 *
 * Unless required by applicable law or agreed to in writing, software
 * distributed under the License is distributed on an "AS IS" BASIS,
 * WITHOUT WARRANTIES OR CONDITIONS OF ANY KIND, either express or implied.
 * See the License for the specific language governing permissions and
 * limitations under the License.
 *-------------------------------------------------------------------------------
 * For more information about the OpenAirInterface (OAI) Software Alliance:
 *      contact@openairinterface.org
 */

/*! \file main.c
 * \brief top init of Layer 2
 * \author  Navid Nikaein and Raymond Knopp, WEI-TAI CHEN
 * \date 2010 - 2014, 2018
 * \version 1.0
 * \company Eurecom, NTUST
 * \email: navid.nikaein@eurecom.fr, kroempa@gmail.com
 * @ingroup _mac

 */

#include "mac_proto.h"
#include "LAYER2/MAC/mac_extern.h" //temporary
#include "assertions.h"

#include "LAYER2/PDCP_v10.1.0/pdcp.h"
#include "RRC/NR/nr_rrc_defs.h"
#include "common/utils/LOG/log.h"
//#include "RRC/L2_INTERFACE/openair_rrc_L2_interface.h"

#include "common/ran_context.h"
#include "executables/nr-softmodem.h"

extern RAN_CONTEXT_t RC;


void nr_init_coreset(nfapi_nr_coreset_t *coreset) {

  coreset->coreset_id = 1;
  coreset->frequency_domain_resources = 0x1E0000000000;//0x1FFFE0000000; // 96 RB starting from CRB0
  coreset->duration = 2;
  coreset->cce_reg_mapping_type = NFAPI_NR_CCE_REG_MAPPING_NON_INTERLEAVED;
  coreset->reg_bundle_size = 6;
  coreset->interleaver_size = 2;
  coreset->precoder_granularity = NFAPI_NR_CSET_SAME_AS_REG_BUNDLE;
  coreset->tci_present_in_dci = 0;
  coreset->dmrs_scrambling_id = 0;
}

void nr_init_search_space(nfapi_nr_search_space_t *search_space)
{
  search_space->search_space_id = 1;
  search_space->coreset_id = 1;
  search_space->search_space_type = NFAPI_NR_SEARCH_SPACE_TYPE_UE_SPECIFIC;
  search_space->duration = 5;
  search_space->slot_monitoring_periodicity = NFAPI_NR_SS_PERIODICITY_SL10;
  search_space->slot_monitoring_offset = 1;
  search_space->monitoring_symbols_in_slot = 0xC0000000; // first 2 ofdm symbols
  search_space->css_formats_0_0_and_1_0 = 1;
  search_space->uss_dci_formats = 0; // enum to be defined-- formats 0.0 and 1.0
  for (int i=0; i<NFAPI_NR_MAX_NB_CCE_AGGREGATION_LEVELS; i++)
    search_space->number_of_candidates[i] = 4; // TODO
}

void mac_top_init_gNB(void)
{
  module_id_t     i,j;
  int             list_el;
  UE_list_t       *UE_list;
  gNB_MAC_INST    *nrmac;

  LOG_I(MAC, "[MAIN] Init function start:nb_nr_macrlc_inst=%d\n",RC.nb_nr_macrlc_inst);

  if (RC.nb_nr_macrlc_inst > 0) {

    RC.nrmac = (gNB_MAC_INST **) malloc16(RC.nb_nr_macrlc_inst *sizeof(gNB_MAC_INST *));

    AssertFatal(RC.nrmac != NULL,"can't ALLOCATE %zu Bytes for %d gNB_MAC_INST with size %zu \n",
                RC.nb_nr_macrlc_inst * sizeof(gNB_MAC_INST *),
                RC.nb_nr_macrlc_inst, sizeof(gNB_MAC_INST));

    for (i = 0; i < RC.nb_nr_macrlc_inst; i++) {
        RC.nrmac[i] = (gNB_MAC_INST *) malloc16(sizeof(gNB_MAC_INST));

        AssertFatal(RC.nrmac != NULL,"can't ALLOCATE %zu Bytes for %d gNB_MAC_INST with size %zu \n",
                    RC.nb_nr_macrlc_inst * sizeof(gNB_MAC_INST *),
                    RC.nb_nr_macrlc_inst, sizeof(gNB_MAC_INST));

        LOG_D(MAC,"[MAIN] ALLOCATE %zu Bytes for %d gNB_MAC_INST @ %p\n",sizeof(gNB_MAC_INST), RC.nb_nr_macrlc_inst, RC.mac);

        bzero(RC.nrmac[i], sizeof(gNB_MAC_INST));

        RC.nrmac[i]->Mod_id = i;


        for (j = 0; j < MAX_NUM_CCs; j++) {
          RC.nrmac[i]->DL_req[j].dl_config_request_body.dl_config_pdu_list = RC.nrmac[i]->dl_config_pdu_list[j];
<<<<<<< HEAD

	  //FK changed UL_req to UL_tti_req, which does not contain a pointer to the pdu_list
          //RC.nrmac[i]->UL_req[j].ul_config_request_body.ul_config_pdu_list = RC.nrmac[i]->ul_config_pdu_list[j];
          
          //for (int k = 0; k < 10; k++)
          //  RC.nrmac[i]->UL_req_tmp[j][k].ul_config_request_body.ul_config_pdu_list =RC.nrmac[i]->ul_config_pdu_list_tmp[j][k];
        
	  RC.nrmac[i]->HI_DCI0_req[j].hi_dci0_request_body.hi_dci0_pdu_list = RC.nrmac[i]->hi_dci0_pdu_list[j];
	  RC.nrmac[i]->TX_req[j].tx_request_body.tx_pdu_list =                RC.nrmac[i]->tx_request_pdu[j];
	  RC.nrmac[i]->ul_handle = 0;
=======
          RC.nrmac[i]->UL_req[j].ul_config_request_body.ul_config_pdu_list = RC.nrmac[i]->ul_config_pdu_list[j];

          for (int k = 0; k < 10; k++)
            RC.nrmac[i]->UL_req_tmp[j][k].ul_config_request_body.ul_config_pdu_list =RC.nrmac[i]->ul_config_pdu_list_tmp[j][k];

        RC.nrmac[i]->HI_DCI0_req[j].hi_dci0_request_body.hi_dci0_pdu_list = RC.nrmac[i]->hi_dci0_pdu_list[j];
        RC.nrmac[i]->TX_req[j].tx_request_body.tx_pdu_list =                RC.nrmac[i]->tx_request_pdu[j];
        RC.nrmac[i]->ul_handle = 0;
>>>>>>> 3c16c57a

	  // Init PDCCH structures
	  nr_init_coreset(&RC.nrmac[i]->coreset[j][1]);
	  nr_init_search_space(&RC.nrmac[i]->search_space[j][1]);
        }


    }//END for (i = 0; i < RC.nb_nr_macrlc_inst; i++)

  AssertFatal(rlc_module_init() == 0,"Could not initialize RLC layer\n");

  // These should be out of here later
  pdcp_layer_init();

  if(IS_SOFTMODEM_NOS1)
	  nr_ip_over_LTE_DRB_preconfiguration();

  rrc_init_nr_global_param();

  }else {
    RC.nrmac = NULL;
  }

  // Initialize Linked-List for Active UEs
  for (i = 0; i < RC.nb_nr_macrlc_inst; i++) {

    nrmac = RC.nrmac[i];
    nrmac->if_inst = NR_IF_Module_init(i);

    UE_list = &nrmac->UE_list;
    UE_list->num_UEs = 0;
    UE_list->head = -1;
    UE_list->head_ul = -1;
    UE_list->avail = 0;

    for (list_el = 0; list_el < MAX_MOBILES_PER_ENB - 1; list_el++) {
      UE_list->next[list_el] = list_el + 1;
      UE_list->next_ul[list_el] = list_el + 1;
    }

    UE_list->next[list_el] = -1;
    UE_list->next_ul[list_el] = -1;
    /*memset(UE_list->DLSCH_pdu, 0, sizeof(UE_list->DLSCH_pdu));
    memset(UE_list->UE_template, 0, sizeof(UE_list->UE_template));
    memset(UE_list->eNB_UE_stats, 0, sizeof(UE_list->eNB_UE_stats));
    memset(UE_list->UE_sched_ctrl, 0, sizeof(UE_list->UE_sched_ctrl));
    memset(UE_list->active, 0, sizeof(UE_list->active));*/
  }

}<|MERGE_RESOLUTION|>--- conflicted
+++ resolved
@@ -106,7 +106,6 @@
 
         for (j = 0; j < MAX_NUM_CCs; j++) {
           RC.nrmac[i]->DL_req[j].dl_config_request_body.dl_config_pdu_list = RC.nrmac[i]->dl_config_pdu_list[j];
-<<<<<<< HEAD
 
 	  //FK changed UL_req to UL_tti_req, which does not contain a pointer to the pdu_list
           //RC.nrmac[i]->UL_req[j].ul_config_request_body.ul_config_pdu_list = RC.nrmac[i]->ul_config_pdu_list[j];
@@ -117,16 +116,6 @@
 	  RC.nrmac[i]->HI_DCI0_req[j].hi_dci0_request_body.hi_dci0_pdu_list = RC.nrmac[i]->hi_dci0_pdu_list[j];
 	  RC.nrmac[i]->TX_req[j].tx_request_body.tx_pdu_list =                RC.nrmac[i]->tx_request_pdu[j];
 	  RC.nrmac[i]->ul_handle = 0;
-=======
-          RC.nrmac[i]->UL_req[j].ul_config_request_body.ul_config_pdu_list = RC.nrmac[i]->ul_config_pdu_list[j];
-
-          for (int k = 0; k < 10; k++)
-            RC.nrmac[i]->UL_req_tmp[j][k].ul_config_request_body.ul_config_pdu_list =RC.nrmac[i]->ul_config_pdu_list_tmp[j][k];
-
-        RC.nrmac[i]->HI_DCI0_req[j].hi_dci0_request_body.hi_dci0_pdu_list = RC.nrmac[i]->hi_dci0_pdu_list[j];
-        RC.nrmac[i]->TX_req[j].tx_request_body.tx_pdu_list =                RC.nrmac[i]->tx_request_pdu[j];
-        RC.nrmac[i]->ul_handle = 0;
->>>>>>> 3c16c57a
 
 	  // Init PDCCH structures
 	  nr_init_coreset(&RC.nrmac[i]->coreset[j][1]);
