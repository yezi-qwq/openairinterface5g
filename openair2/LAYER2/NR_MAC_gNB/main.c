/*
 * Licensed to the OpenAirInterface (OAI) Software Alliance under one or more
 * contributor license agreements.  See the NOTICE file distributed with
 * this work for additional information regarding copyright ownership.
 * The OpenAirInterface Software Alliance licenses this file to You under
 * the OAI Public License, Version 1.1  (the "License"); you may not use this file
 * except in compliance with the License.
 * You may obtain a copy of the License at
 *
 *      http://www.openairinterface.org/?page_id=698
 *
 * Unless required by applicable law or agreed to in writing, software
 * distributed under the License is distributed on an "AS IS" BASIS,
 * WITHOUT WARRANTIES OR CONDITIONS OF ANY KIND, either express or implied.
 * See the License for the specific language governing permissions and
 * limitations under the License.
 *-------------------------------------------------------------------------------
 * For more information about the OpenAirInterface (OAI) Software Alliance:
 *      contact@openairinterface.org
 */

/*! \file main.c
 * \brief top init of Layer 2
 * \author  Navid Nikaein and Raymond Knopp, WEI-TAI CHEN
 * \date 2010 - 2014, 2018
 * \version 1.0
 * \company Eurecom, NTUST
 * \email: navid.nikaein@eurecom.fr, kroempa@gmail.com
 * @ingroup _mac

 */

#include "mac_proto.h"
#include "LAYER2/NR_MAC_COMMON/nr_mac_extern.h"
#include "assertions.h"

#include "LAYER2/PDCP_v10.1.0/pdcp.h"
#include "RRC/NR/nr_rrc_defs.h"
#include "common/utils/LOG/log.h"
//#include "RRC/L2_INTERFACE/openair_rrc_L2_interface.h"

#include "common/ran_context.h"
#include "executables/nr-softmodem.h"

extern RAN_CONTEXT_t RC;


void mac_top_init_gNB(void)
{
  module_id_t     i;
  int             list_el;
  NR_UE_list_t    *UE_list;
  gNB_MAC_INST    *nrmac;

  LOG_I(MAC, "[MAIN] Init function start:nb_nr_macrlc_inst=%d\n",RC.nb_nr_macrlc_inst);

  if (RC.nb_nr_macrlc_inst > 0) {

    RC.nrmac = (gNB_MAC_INST **) malloc16(RC.nb_nr_macrlc_inst *sizeof(gNB_MAC_INST *));
    
    AssertFatal(RC.nrmac != NULL,"can't ALLOCATE %zu Bytes for %d gNB_MAC_INST with size %zu \n",
                RC.nb_nr_macrlc_inst * sizeof(gNB_MAC_INST *),
                RC.nb_nr_macrlc_inst, sizeof(gNB_MAC_INST));
    
    for (i = 0; i < RC.nb_nr_macrlc_inst; i++) {
<<<<<<< HEAD
      RC.nrmac[i] = (gNB_MAC_INST *) malloc16(sizeof(gNB_MAC_INST));
      
      AssertFatal(RC.nrmac != NULL,"can't ALLOCATE %zu Bytes for %d gNB_MAC_INST with size %zu \n",
		  RC.nb_nr_macrlc_inst * sizeof(gNB_MAC_INST *),
		  RC.nb_nr_macrlc_inst, sizeof(gNB_MAC_INST));
      
      LOG_D(MAC,"[MAIN] ALLOCATE %zu Bytes for %d gNB_MAC_INST @ %p\n",sizeof(gNB_MAC_INST), RC.nb_nr_macrlc_inst, RC.mac);
      
      bzero(RC.nrmac[i], sizeof(gNB_MAC_INST));
      
      RC.nrmac[i]->Mod_id = i;
=======
        RC.nrmac[i] = (gNB_MAC_INST *) malloc16(sizeof(gNB_MAC_INST));

        AssertFatal(RC.nrmac != NULL,"can't ALLOCATE %zu Bytes for %d gNB_MAC_INST with size %zu \n",
                    RC.nb_nr_macrlc_inst * sizeof(gNB_MAC_INST *),
                    RC.nb_nr_macrlc_inst, sizeof(gNB_MAC_INST));

        LOG_D(MAC,"[MAIN] ALLOCATE %zu Bytes for %d gNB_MAC_INST @ %p\n",sizeof(gNB_MAC_INST), RC.nb_nr_macrlc_inst, RC.mac);

        bzero(RC.nrmac[i], sizeof(gNB_MAC_INST));

        RC.nrmac[i]->Mod_id = i;

        RC.nrmac[i]->tag = (NR_TAG_t*)malloc(sizeof(NR_TAG_t));
        memset((void*)RC.nrmac[i]->tag,0,sizeof(NR_TAG_t));


        for (j = 0; j < MAX_NUM_CCs; j++) {
          RC.nrmac[i]->DL_req[j].dl_config_request_body.dl_config_pdu_list = RC.nrmac[i]->dl_config_pdu_list[j];

	  //FK changed UL_req to UL_tti_req, which does not contain a pointer to the pdu_list
          //RC.nrmac[i]->UL_req[j].ul_config_request_body.ul_config_pdu_list = RC.nrmac[i]->ul_config_pdu_list[j];
          
          //for (int k = 0; k < 10; k++)
          //  RC.nrmac[i]->UL_req_tmp[j][k].ul_config_request_body.ul_config_pdu_list =RC.nrmac[i]->ul_config_pdu_list_tmp[j][k];
        
	  RC.nrmac[i]->HI_DCI0_req[j].hi_dci0_request_body.hi_dci0_pdu_list = RC.nrmac[i]->hi_dci0_pdu_list[j];
	  RC.nrmac[i]->TX_req[j].tx_request_body.tx_pdu_list =                RC.nrmac[i]->tx_request_pdu[j];
	  RC.nrmac[i]->ul_handle = 0;

	  // Init PDCCH structures
	  nr_init_coreset(&RC.nrmac[i]->coreset[j][1]);
	  nr_init_search_space(&RC.nrmac[i]->search_space[j][1]);
        }


>>>>>>> cfced70b
    }//END for (i = 0; i < RC.nb_nr_macrlc_inst; i++)

    AssertFatal(rlc_module_init(1) == 0,"Could not initialize RLC layer\n");

    // These should be out of here later
    pdcp_layer_init();
    
    if(IS_SOFTMODEM_NOS1)
      nr_ip_over_LTE_DRB_preconfiguration();
    
    rrc_init_nr_global_param();
    
  }else {
    RC.nrmac = NULL;
  }
  
  // Initialize Linked-List for Active UEs
  for (i = 0; i < RC.nb_nr_macrlc_inst; i++) {

    nrmac = RC.nrmac[i];
    nrmac->if_inst = NR_IF_Module_init(i);
    
    UE_list = &nrmac->UE_list;
    UE_list->num_UEs = 0;
    UE_list->head = -1;
    UE_list->head_ul = -1;
    UE_list->avail = 0;
    
    for (list_el = 0; list_el < MAX_MOBILES_PER_GNB - 1; list_el++) {
       UE_list->next[list_el] = list_el + 1;
      UE_list->next_ul[list_el] = list_el + 1;
      UE_list->active[list_el] = FALSE;
    }
    
    UE_list->next[list_el] = -1;
    UE_list->next_ul[list_el] = -1;
    UE_list->active[list_el] = FALSE;
  }

  srand48(0);
}<|MERGE_RESOLUTION|>--- conflicted
+++ resolved
@@ -61,73 +61,42 @@
     AssertFatal(RC.nrmac != NULL,"can't ALLOCATE %zu Bytes for %d gNB_MAC_INST with size %zu \n",
                 RC.nb_nr_macrlc_inst * sizeof(gNB_MAC_INST *),
                 RC.nb_nr_macrlc_inst, sizeof(gNB_MAC_INST));
-    
+
     for (i = 0; i < RC.nb_nr_macrlc_inst; i++) {
-<<<<<<< HEAD
+
       RC.nrmac[i] = (gNB_MAC_INST *) malloc16(sizeof(gNB_MAC_INST));
       
       AssertFatal(RC.nrmac != NULL,"can't ALLOCATE %zu Bytes for %d gNB_MAC_INST with size %zu \n",
-		  RC.nb_nr_macrlc_inst * sizeof(gNB_MAC_INST *),
-		  RC.nb_nr_macrlc_inst, sizeof(gNB_MAC_INST));
+                  RC.nb_nr_macrlc_inst * sizeof(gNB_MAC_INST *),
+                  RC.nb_nr_macrlc_inst, sizeof(gNB_MAC_INST));
       
       LOG_D(MAC,"[MAIN] ALLOCATE %zu Bytes for %d gNB_MAC_INST @ %p\n",sizeof(gNB_MAC_INST), RC.nb_nr_macrlc_inst, RC.mac);
       
       bzero(RC.nrmac[i], sizeof(gNB_MAC_INST));
       
       RC.nrmac[i]->Mod_id = i;
-=======
-        RC.nrmac[i] = (gNB_MAC_INST *) malloc16(sizeof(gNB_MAC_INST));
 
-        AssertFatal(RC.nrmac != NULL,"can't ALLOCATE %zu Bytes for %d gNB_MAC_INST with size %zu \n",
-                    RC.nb_nr_macrlc_inst * sizeof(gNB_MAC_INST *),
-                    RC.nb_nr_macrlc_inst, sizeof(gNB_MAC_INST));
+      RC.nrmac[i]->tag = (NR_TAG_t*)malloc(sizeof(NR_TAG_t));
+      memset((void*)RC.nrmac[i]->tag,0,sizeof(NR_TAG_t));
+        
+      RC.nrmac[i]->ul_handle = 0;
 
-        LOG_D(MAC,"[MAIN] ALLOCATE %zu Bytes for %d gNB_MAC_INST @ %p\n",sizeof(gNB_MAC_INST), RC.nb_nr_macrlc_inst, RC.mac);
-
-        bzero(RC.nrmac[i], sizeof(gNB_MAC_INST));
-
-        RC.nrmac[i]->Mod_id = i;
-
-        RC.nrmac[i]->tag = (NR_TAG_t*)malloc(sizeof(NR_TAG_t));
-        memset((void*)RC.nrmac[i]->tag,0,sizeof(NR_TAG_t));
-
-
-        for (j = 0; j < MAX_NUM_CCs; j++) {
-          RC.nrmac[i]->DL_req[j].dl_config_request_body.dl_config_pdu_list = RC.nrmac[i]->dl_config_pdu_list[j];
-
-	  //FK changed UL_req to UL_tti_req, which does not contain a pointer to the pdu_list
-          //RC.nrmac[i]->UL_req[j].ul_config_request_body.ul_config_pdu_list = RC.nrmac[i]->ul_config_pdu_list[j];
-          
-          //for (int k = 0; k < 10; k++)
-          //  RC.nrmac[i]->UL_req_tmp[j][k].ul_config_request_body.ul_config_pdu_list =RC.nrmac[i]->ul_config_pdu_list_tmp[j][k];
-        
-	  RC.nrmac[i]->HI_DCI0_req[j].hi_dci0_request_body.hi_dci0_pdu_list = RC.nrmac[i]->hi_dci0_pdu_list[j];
-	  RC.nrmac[i]->TX_req[j].tx_request_body.tx_pdu_list =                RC.nrmac[i]->tx_request_pdu[j];
-	  RC.nrmac[i]->ul_handle = 0;
-
-	  // Init PDCCH structures
-	  nr_init_coreset(&RC.nrmac[i]->coreset[j][1]);
-	  nr_init_search_space(&RC.nrmac[i]->search_space[j][1]);
-        }
-
-
->>>>>>> cfced70b
     }//END for (i = 0; i < RC.nb_nr_macrlc_inst; i++)
 
     AssertFatal(rlc_module_init(1) == 0,"Could not initialize RLC layer\n");
 
     // These should be out of here later
     pdcp_layer_init();
-    
+
     if(IS_SOFTMODEM_NOS1)
       nr_ip_over_LTE_DRB_preconfiguration();
-    
+
     rrc_init_nr_global_param();
-    
+
   }else {
     RC.nrmac = NULL;
   }
-  
+
   // Initialize Linked-List for Active UEs
   for (i = 0; i < RC.nb_nr_macrlc_inst; i++) {
 
@@ -139,13 +108,13 @@
     UE_list->head = -1;
     UE_list->head_ul = -1;
     UE_list->avail = 0;
-    
+
     for (list_el = 0; list_el < MAX_MOBILES_PER_GNB - 1; list_el++) {
        UE_list->next[list_el] = list_el + 1;
       UE_list->next_ul[list_el] = list_el + 1;
       UE_list->active[list_el] = FALSE;
     }
-    
+
     UE_list->next[list_el] = -1;
     UE_list->next_ul[list_el] = -1;
     UE_list->active[list_el] = FALSE;
