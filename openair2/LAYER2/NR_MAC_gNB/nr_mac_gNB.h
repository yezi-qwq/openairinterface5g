--- conflicted
+++ resolved
@@ -443,10 +443,7 @@
   uint8_t pmi_x2;
   uint8_t wb_cqi_1tb;
   uint8_t wb_cqi_2tb;
-<<<<<<< HEAD
   uint8_t cqi_table;
-=======
->>>>>>> 4bfbb6f1
 };
 
 typedef struct CRI_SSB_RSRP {
