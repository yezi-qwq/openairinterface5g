--- conflicted
+++ resolved
@@ -789,13 +789,8 @@
   nfapi_nr_ul_dci_request_t         UL_dci_req[NFAPI_CC_MAX];
   /// NFAPI DL PDU structure
   nfapi_nr_tx_data_request_t        TX_req[NFAPI_CC_MAX];
-<<<<<<< HEAD
-
-  NR_UE_info_t UE_info;
-=======
-  int pdcch_cand[MAX_NUM_CORESET];
+
   NR_UEs_t UE_info;
->>>>>>> 5ea828e1
 
   /// UL handle
   uint32_t ul_handle;
