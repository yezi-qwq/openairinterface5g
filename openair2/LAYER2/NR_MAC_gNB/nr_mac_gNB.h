/*
 * Licensed to the OpenAirInterface (OAI) Software Alliance under one or more
 * contributor license agreements.  See the NOTICE file distributed with
 * this work for additional information regarding copyright ownership.
 * The OpenAirInterface Software Alliance licenses this file to You under
 * the OAI Public License, Version 1.1  (the "License"); you may not use this file
 * except in compliance with the License.
 * You may obtain a copy of the License at
 *
 *      http://www.openairinterface.org/?page_id=698
 *
 * Unless required by applicable law or agreed to in writing, software
 * distributed under the License is distributed on an "AS IS" BASIS,
 * WITHOUT WARRANTIES OR CONDITIONS OF ANY KIND, either express or implied.
 * See the License for the specific language governing permissions and
 * limitations under the License.
 *-------------------------------------------------------------------------------
 * For more information about the OpenAirInterface (OAI) Software Alliance:
 *      contact@openairinterface.org
 */

/*! \file mac.h
* \brief MAC data structures, constant, and function prototype
* \author Navid Nikaein and Raymond Knopp, WIE-TAI CHEN
* \date 2011, 2018
* \version 0.5
* \company Eurecom, NTUST
* \email navid.nikaein@eurecom.fr, kroempa@gmail.com

*/
/** @defgroup _oai2  openair2 Reference Implementation
 * @ingroup _ref_implementation_
 * @{
 */

/*@}*/

#ifndef __LAYER2_NR_MAC_GNB_H__
#define __LAYER2_NR_MAC_GNB_H__

#include <stdio.h>
#include <stdlib.h>
#include <string.h>

/* Commmon */
#include "targets/ARCH/COMMON/common_lib.h"
#include "COMMON/platform_constants.h"
#include "common/ran_context.h"

/* RRC */
#include "NR_BCCH-BCH-Message.h"
#include "NR_CellGroupConfig.h"
#include "NR_ServingCellConfigCommon.h"
#include "NR_MeasConfig.h"

/* PHY */
#include "PHY/defs_gNB.h"
#include "PHY/TOOLS/time_meas.h"

/* Interface */
#include "nfapi_nr_interface_scf.h"
#include "NR_PHY_INTERFACE/NR_IF_Module.h"

/* MAC */
#include "LAYER2/MAC/mac.h"
#include "LAYER2/MAC/mac_proto.h"
#include "LAYER2/NR_MAC_COMMON/nr_mac_extern.h"
#include "LAYER2/NR_MAC_COMMON/nr_mac_common.h"
#include "NR_TAG.h"

/* Defs */
#define MAX_NUM_BWP 2
#define MAX_NUM_CORESET 2
#define MAX_NUM_CCE 90
/*!\brief Maximum number of random access process */
#define NR_NB_RA_PROC_MAX 4

typedef enum {
  RA_IDLE = 0,
  Msg2 = 1,
  WAIT_Msg3 = 2,
  Msg4 = 3,
  WAIT_Msg4_ACK = 4
} RA_gNB_state_t;

/*! \brief gNB template for the Random access information */
typedef struct {
  /// Flag to indicate this process is active
  RA_gNB_state_t state;
  /// BWP id of RA process
  int bwp_id;
  /// CORESET0 configured flag
  int coreset0_configured;
  /// Slot where preamble was received
  uint8_t preamble_slot;
  /// Subframe where Msg2 is to be sent
  uint8_t Msg2_slot;
  /// Frame where Msg2 is to be sent
  frame_t Msg2_frame;
  /// Subframe where Msg3 is to be sent
  sub_frame_t Msg3_slot;
  /// Frame where Msg3 is to be sent
  frame_t Msg3_frame;
  /// Msg3 time domain allocation index
  uint8_t Msg3_tda_id;
  /// Subframe where Msg4 is to be sent
  sub_frame_t Msg4_slot;
  /// Frame where Msg4 is to be sent
  frame_t Msg4_frame;
  /// harq_pid used for Msg4 transmission
  uint8_t harq_pid;
  /// UE RNTI allocated during RAR
  rnti_t rnti;
  /// RA RNTI allocated from received PRACH
  uint16_t RA_rnti;
  /// Received preamble_index
  uint8_t preamble_index;
  /// Received UE Contention Resolution Identifier
  uint8_t cont_res_id[6];
  /// Timing offset indicated by PHY
  int16_t timing_offset;
  /// Timeout for RRC connection
  int16_t RRC_timer;
  /// Msg3 first RB
  uint8_t msg3_first_rb;
  /// Msg3 number of RB
  uint8_t msg3_nb_rb;
  /// Msg3 TPC command
  uint8_t msg3_TPC;
  /// Msg3 ULdelay command
  uint8_t msg3_ULdelay;
  /// Msg3 cqireq command
  uint8_t msg3_cqireq;
  /// Round of Msg3 HARQ
  uint8_t msg3_round;
  /// Msg3 pusch pdu
  nfapi_nr_pusch_pdu_t pusch_pdu;
  /// TBS used for Msg4
  int msg4_TBsize;
  /// MCS used for Msg4
  int msg4_mcs;
  /// RA search space
  NR_SearchSpace_t *ra_ss;
} NR_RA_t;

/*! \brief gNB common channels */
typedef struct {
  int physCellId;
  int p_gNB;
  int Ncp;
  int nr_band;
  lte_frame_type_t frame_type;
  uint64_t dl_CarrierFreq;
  NR_BCCH_BCH_Message_t *mib;
  NR_ServingCellConfigCommon_t *ServingCellConfigCommon;
  NR_ARFCN_ValueEUTRA_t ul_CarrierFreq;
  long ul_Bandwidth;
  /// Outgoing MIB PDU for PHY
  MIB_PDU MIB_pdu;
  /// Outgoing BCCH pdu for PHY
  BCCH_PDU BCCH_pdu;
  /// Outgoing BCCH DCI allocation
  uint32_t BCCH_alloc_pdu;
  /// Outgoing CCCH pdu for PHY
  CCCH_PDU CCCH_pdu;
  /// Outgoing PCCH DCI allocation
  uint32_t PCCH_alloc_pdu;
  /// Outgoing PCCH pdu for PHY
  PCCH_PDU PCCH_pdu;
  /// Outgoing RAR pdu for PHY
  RAR_PDU RAR_pdu;
  /// Template for RA computations
  NR_RA_t ra[NR_NB_RA_PROC_MAX];
  /// VRB map for common channels
  uint8_t vrb_map[100];
  /// VRB map for common channels and retransmissions by PHICH
  uint8_t vrb_map_UL[100];
  /// number of subframe allocation pattern available for MBSFN sync area
  uint8_t num_sf_allocation_pattern;
} NR_COMMON_channels_t;


// SP ZP CSI-RS Resource Set Activation/Deactivation MAC CE
typedef struct sp_zp_csirs {
  bool is_scheduled;     //ZP CSI-RS ACT/Deact MAC CE is scheduled
  bool act_deact;        //Activation/Deactivation indication
  uint8_t serv_cell_id;  //Identity of Serving cell for which MAC CE applies
  uint8_t bwpid;         //Downlink BWP id
  uint8_t rsc_id;        //SP ZP CSI-RS resource set
} sp_zp_csirs_t;

//SP CSI-RS / CSI-IM Resource Set Activation/Deactivation MAC CE
#define MAX_CSI_RESOURCE_SET 64
typedef struct csi_rs_im {
  bool is_scheduled;
  bool act_deact;
  uint8_t serv_cellid;
  uint8_t bwp_id;
  bool im;
  uint8_t csi_im_rsc_id;
  uint8_t nzp_csi_rsc_id;
  uint8_t nb_tci_resource_set_id;
  uint8_t tci_state_id [ MAX_CSI_RESOURCE_SET ];
} csi_rs_im_t;

typedef struct pdcchStateInd {
  bool is_scheduled;
  uint8_t servingCellId;
  uint8_t coresetId;
  uint8_t tciStateId;
} pdcchStateInd_t;

typedef struct SPCSIReportingpucch {
  bool is_scheduled;
  uint8_t servingCellId;
  uint8_t bwpId;
  bool s0tos3_actDeact[4];
} SPCSIReportingpucch_t;

#define MAX_APERIODIC_TRIGGER_STATES 128 //38.331                               
typedef struct aperiodicCSI_triggerStateSelection {
  bool is_scheduled;
  uint8_t servingCellId;
  uint8_t bwpId;
  uint8_t highestTriggerStateSelected;
  bool triggerStateSelection[MAX_APERIODIC_TRIGGER_STATES];
} aperiodicCSI_triggerStateSelection_t;

#define MAX_TCI_STATES 128 //38.331                                             
typedef struct pdschTciStatesActDeact {
  bool is_scheduled;
  uint8_t servingCellId;
  uint8_t bwpId;
  uint8_t highestTciStateActivated;
  bool tciStateActDeact[MAX_TCI_STATES];
} pdschTciStatesActDeact_t;

typedef struct UE_info {
  sp_zp_csirs_t sp_zp_csi_rs;
  csi_rs_im_t csi_im;
  pdcchStateInd_t pdcch_state_ind;
  SPCSIReportingpucch_t SP_CSI_reporting_pucch;
  aperiodicCSI_triggerStateSelection_t aperi_CSI_trigger;
  pdschTciStatesActDeact_t pdsch_TCI_States_ActDeact;
} NR_UE_mac_ce_ctrl_t;

<<<<<<< HEAD
  int ul_slot;
  uint8_t dai_c;
  uint8_t timing_indicator;
  uint8_t resource_indicator;
  struct NR_sched_pucch *next_sched_pucch;
} NR_sched_pucch;


/*! \brief scheduling control information set through an API */
=======

/*! \brief scheduling control information set through an API (not used)*/
>>>>>>> 884cbc7c
typedef struct {
  uint64_t dlsch_in_slot_bitmap;  // static bitmap signaling which slot in a tdd period contains dlsch
  uint64_t ulsch_in_slot_bitmap;  // static bitmap signaling which slot in a tdd period contains ulsch
  NR_sched_pucch *sched_pucch;
  uint16_t ta_timer;
  int16_t ta_update;
  int dummy;
  NR_UE_mac_ce_ctrl_t UE_mac_ce_ctrl;// MAC CE related information
} NR_UE_sched_ctrl_t;

/*! \brief UE list used by gNB to order UEs/CC for scheduling*/
typedef struct {
  DLSCH_PDU DLSCH_pdu[4][MAX_MOBILES_PER_GNB];
  /// scheduling control info
  NR_UE_sched_ctrl_t UE_sched_ctrl[MAX_MOBILES_PER_GNB];
  int next[MAX_MOBILES_PER_GNB];
  int head;
  int next_ul[MAX_MOBILES_PER_GNB];
  int head_ul;
  int avail;
  int num_UEs;
  boolean_t active[MAX_MOBILES_PER_GNB];
  rnti_t rnti[MAX_MOBILES_PER_GNB];
  NR_CellGroupConfig_t *secondaryCellGroup[MAX_MOBILES_PER_GNB];
} NR_UE_list_t;

/*! \brief top level eNB MAC structure */
typedef struct gNB_MAC_INST_s {
  /// Ethernet parameters for northbound midhaul interface
  eth_params_t                    eth_params_n;
  /// Ethernet parameters for fronthaul interface
  eth_params_t                    eth_params_s;
  /// Module
  module_id_t                     Mod_id;
  /// frame counter
  frame_t                         frame;
  /// slot counter
  int                             slot;
  /// timing advance group
  NR_TAG_t                        *tag;
  /// Pointer to IF module instance for PHY
  NR_IF_Module_t                  *if_inst;
  /// TA command
  int                             ta_command;
  /// MAC CE flag indicating TA length
  int                             ta_len;
  /// Common cell resources
  NR_COMMON_channels_t common_channels[NFAPI_CC_MAX];
  /// current PDU index (BCH,DLSCH)
  uint16_t pdu_index[NFAPI_CC_MAX];

  /// NFAPI Config Request Structure
  nfapi_nr_config_request_scf_t     config[NFAPI_CC_MAX];
  /// NFAPI DL Config Request Structure
  nfapi_nr_dl_tti_request_t         DL_req[NFAPI_CC_MAX];
  /// NFAPI UL TTI Request Structure (this is from the new SCF specs)
  nfapi_nr_ul_tti_request_t         UL_tti_req[NFAPI_CC_MAX];
  /// NFAPI HI/DCI0 Config Request Structure
  nfapi_nr_ul_dci_request_t         UL_dci_req[NFAPI_CC_MAX];
  /// NFAPI DL PDU structure
  nfapi_nr_tx_data_request_t        TX_req[NFAPI_CC_MAX];

  NR_UE_list_t UE_list;

  /// UL handle
  uint32_t ul_handle;

  // MAC function execution peformance profiler
  /// processing time of eNB scheduler
  time_stats_t eNB_scheduler;
  /// processing time of eNB scheduler for SI
  time_stats_t schedule_si;
  /// processing time of eNB scheduler for Random access
  time_stats_t schedule_ra;
  /// processing time of eNB ULSCH scheduler
  time_stats_t schedule_ulsch;
  /// processing time of eNB DCI generation
  time_stats_t fill_DLSCH_dci;
  /// processing time of eNB MAC preprocessor
  time_stats_t schedule_dlsch_preprocessor;
  /// processing time of eNB DLSCH scheduler
  time_stats_t schedule_dlsch;  // include rlc_data_req + MAC header + preprocessor
  /// processing time of eNB MCH scheduler
  time_stats_t schedule_mch;
  /// processing time of eNB ULSCH reception
  time_stats_t rx_ulsch_sdu;  // include rlc_data_ind
  /// processing time of eNB PCH scheduler
  time_stats_t schedule_pch;
  /// CCE lists
  int cce_list[MAX_NUM_BWP][MAX_NUM_CORESET][MAX_NUM_CCE];
} gNB_MAC_INST;

typedef struct {
  uint8_t format_indicator; //1 bit
  uint16_t frequency_domain_assignment; //up to 16 bits
  uint8_t time_domain_assignment; // 4 bits
  uint8_t frequency_hopping_flag; //1 bit

  uint8_t ra_preamble_index; //6 bits
  uint8_t ss_pbch_index; //6 bits
  uint8_t prach_mask_index; //4 bits

  uint8_t vrb_to_prb_mapping; //0 or 1 bit
  uint8_t mcs; //5 bits
  uint8_t ndi; //1 bit
  uint8_t rv; //2 bits
  uint8_t harq_pid; //4 bits
  uint8_t dai; //0, 2 or 4 bits
  uint8_t dai1; //1 or 2 bits
  uint8_t dai2; //0 or 2 bits
  uint8_t tpc; //2 bits
  uint8_t pucch_resource_indicator; //3 bits
  uint8_t pdsch_to_harq_feedback_timing_indicator; //0, 1, 2 or 3 bits

  uint8_t short_messages_indicator; //2 bits
  uint8_t short_messages; //8 bits
  uint8_t tb_scaling; //2 bits

  uint8_t carrier_indicator; //0 or 3 bits
  uint8_t bwp_indicator; //0, 1 or 2 bits
  uint8_t prb_bundling_size_indicator; //0 or 1 bits
  uint8_t rate_matching_indicator; //0, 1 or 2 bits
  uint8_t zp_csi_rs_trigger; //0, 1 or 2 bits
  uint8_t transmission_configuration_indication; //0 or 3 bits
  uint8_t srs_request; //2 bits
  uint8_t cbgti; //CBG Transmission Information: 0, 2, 4, 6 or 8 bits
  uint8_t cbgfi; //CBG Flushing Out Information: 0 or 1 bit
  uint8_t dmrs_sequence_initialization; //0 or 1 bit

  uint8_t srs_resource_indicator;
  uint8_t precoding_information;
  uint8_t csi_request;
  uint8_t ptrs_dmrs_association;
  uint8_t beta_offset_indicator; //0 or 2 bits

  uint8_t slot_format_indicator_count;
  uint8_t *slot_format_indicators;

  uint8_t pre_emption_indication_count;
  uint16_t *pre_emption_indications; //14 bit

  uint8_t block_number_count;
  uint8_t *block_numbers;

  uint8_t ul_sul_indicator; //0 or 1 bit
  uint8_t antenna_ports;

  uint16_t reserved; //1_0/C-RNTI:10 bits, 1_0/P-RNTI: 6 bits, 1_0/SI-&RA-RNTI: 16 bits
  uint16_t padding;

} dci_pdu_rel15_t;

#endif /*__LAYER2_NR_MAC_GNB_H__ */<|MERGE_RESOLUTION|>--- conflicted
+++ resolved
@@ -244,7 +244,8 @@
   pdschTciStatesActDeact_t pdsch_TCI_States_ActDeact;
 } NR_UE_mac_ce_ctrl_t;
 
-<<<<<<< HEAD
+typedef struct NR_sched_pucch {
+  int frame;
   int ul_slot;
   uint8_t dai_c;
   uint8_t timing_indicator;
@@ -252,12 +253,7 @@
   struct NR_sched_pucch *next_sched_pucch;
 } NR_sched_pucch;
 
-
 /*! \brief scheduling control information set through an API */
-=======
-
-/*! \brief scheduling control information set through an API (not used)*/
->>>>>>> 884cbc7c
 typedef struct {
   uint64_t dlsch_in_slot_bitmap;  // static bitmap signaling which slot in a tdd period contains dlsch
   uint64_t ulsch_in_slot_bitmap;  // static bitmap signaling which slot in a tdd period contains ulsch
