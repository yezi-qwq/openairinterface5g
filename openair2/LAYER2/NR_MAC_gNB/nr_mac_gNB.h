--- conflicted
+++ resolved
@@ -67,24 +67,17 @@
 #include "LAYER2/NR_MAC_COMMON/nr_mac_extern.h"
 #include "LAYER2/NR_MAC_COMMON/nr_mac_common.h"
 #include "NR_TAG.h"
-<<<<<<< HEAD
-
-=======
 
 #include <openair3/UICC/usim_interface.h>
 
 
->>>>>>> 40141270
 /* Defs */
 #define MAX_NUM_BWP 2
 #define MAX_NUM_CORESET 2
 #define MAX_NUM_CCE 90
 /*!\brief Maximum number of random access process */
 #define NR_NB_RA_PROC_MAX 4
-<<<<<<< HEAD
-=======
 #define MAX_NUM_OF_SSB 64
->>>>>>> 40141270
 
 typedef enum {
   RA_IDLE = 0,
@@ -94,14 +87,11 @@
   WAIT_Msg4_ACK = 4
 } RA_gNB_state_t;
 
-<<<<<<< HEAD
-=======
 typedef struct NR_preamble_ue {
   uint8_t num_preambles;
   uint8_t *preamble_list;
 } NR_preamble_ue_t;
 
->>>>>>> 40141270
 /*! \brief gNB template for the Random access information */
 typedef struct {
   /// Flag to indicate this process is active
@@ -160,8 +150,6 @@
   int msg4_mcs;
   /// RA search space
   NR_SearchSpace_t *ra_ss;
-<<<<<<< HEAD
-=======
   // Beam index
   uint8_t beam_id;
   /// secondaryCellGroup for UE in NSA that is to come
@@ -172,7 +160,6 @@
   rnti_t crnti;
   /// CFRA flag
   bool cfra;
->>>>>>> 40141270
 } NR_RA_t;
 
 /*! \brief gNB common channels */
@@ -296,10 +283,6 @@
   uint8_t dai_c;
   uint8_t timing_indicator;
   uint8_t resource_indicator;
-<<<<<<< HEAD
-  bool active;
-=======
->>>>>>> 40141270
 } NR_sched_pucch;
 
 typedef struct NR_sched_pusch {
@@ -316,8 +299,6 @@
   uint16_t feedback_slot;
 } NR_UE_harq_t;
 
-<<<<<<< HEAD
-=======
 typedef struct NR_UE_old_sched {
   uint16_t rbSize;
   int time_domain_allocation;
@@ -326,7 +307,6 @@
   uint8_t numDmrsCdmGrpsNoData;
 } NR_UE_ret_info_t;
 
->>>>>>> 40141270
 typedef enum {
   INACTIVE = 0,
   ACTIVE_NOT_SCHED,
@@ -340,16 +320,6 @@
   NR_UL_harq_states_t state;
 } NR_UE_ul_harq_t;
 
-<<<<<<< HEAD
-/*! \brief scheduling control information set through an API */
-typedef struct {
-  uint64_t dlsch_in_slot_bitmap;  // static bitmap signaling which slot in a tdd period contains dlsch
-  uint64_t ulsch_in_slot_bitmap;  // static bitmap signaling which slot in a tdd period contains ulsch
-  NR_sched_pucch *sched_pucch;
-  NR_sched_pusch *sched_pusch;
-  uint16_t ta_timer;
-  int16_t ta_update;
-=======
 
 typedef struct {
   uint8_t nb_ssbri_cri;
@@ -408,7 +378,6 @@
   uint16_t ta_frame;
   int16_t ta_update;
   bool ta_apply;
->>>>>>> 40141270
   uint8_t tpc0;
   uint8_t tpc1;
   uint16_t ul_rssi;
@@ -419,14 +388,6 @@
   NR_UE_mac_ce_ctrl_t UE_mac_ce_ctrl;// MAC CE related information
 } NR_UE_sched_ctrl_t;
 
-<<<<<<< HEAD
-typedef struct NR_preamble_ue {
-  uint8_t num_preambles;
-  uint8_t *preamble_list;
-} NR_preamble_ue;
-
-=======
->>>>>>> 40141270
 typedef struct {
   boolean_t fiveG_connected;
   uicc_t *uicc;
@@ -445,20 +406,6 @@
 } NR_mac_stats_t;
 
 
-<<<<<<< HEAD
-  int lc_bytes_tx[64];
-  int lc_bytes_rx[64];
-  int dlsch_rounds[8];
-  int dlsch_errors;
-  int dlsch_total_bytes;
-  int ulsch_rounds[8];
-  int ulsch_errors;
-  int ulsch_total_bytes_scheduled;
-  int ulsch_total_bytes_rx;
-} NR_mac_stats_t;
-
-/*! \brief UE list used by gNB to order UEs/CC for scheduling*/
-=======
 
 /*! \brief UNR_E_list_t is a "list" of users within UE_info_t. Especial useful in
  * the scheduler and to keep "classes" of users. */
@@ -470,28 +417,16 @@
 
 /*! \brief UE list used by gNB to order UEs/CC for scheduling*/
 #define MAX_CSI_REPORTCONFIG 48
->>>>>>> 40141270
 typedef struct {
   DLSCH_PDU DLSCH_pdu[4][MAX_MOBILES_PER_GNB];
   /// scheduling control info
   nr_csi_report_t csi_report_template[MAX_MOBILES_PER_GNB][MAX_CSI_REPORTCONFIG];
   NR_UE_sched_ctrl_t UE_sched_ctrl[MAX_MOBILES_PER_GNB];
   NR_mac_stats_t mac_stats[MAX_MOBILES_PER_GNB];
-<<<<<<< HEAD
-  int next[MAX_MOBILES_PER_GNB];
-  int head;
-  int next_ul[MAX_MOBILES_PER_GNB];
-  int head_ul;
-  int avail;
-  int num_UEs;
-  boolean_t active[MAX_MOBILES_PER_GNB];
-  boolean_t fiveG_connected[MAX_MOBILES_PER_GNB];
-=======
   NR_UE_list_t list;
   int num_UEs;
 
   bool active[MAX_MOBILES_PER_GNB];
->>>>>>> 40141270
   rnti_t rnti[MAX_MOBILES_PER_GNB];
   rnti_t tc_rnti[MAX_MOBILES_PER_GNB];
   NR_preamble_ue preambles[MAX_MOBILES_PER_GNB];
@@ -504,14 +439,11 @@
   uint8_t UE_beam_index[MAX_MOBILES_PER_GNB];
 } NR_UE_info_t;
 
-<<<<<<< HEAD
-=======
 typedef void (*nr_pp_impl_dl)(module_id_t mod_id,
                               frame_t frame,
                               sub_frame_t slot,
                               int num_slots_per_tdd);
 
->>>>>>> 40141270
 /*! \brief top level eNB MAC structure */
 typedef struct gNB_MAC_INST_s {
   /// Ethernet parameters for northbound midhaul interface
@@ -528,13 +460,6 @@
   int                             pusch_target_snrx10;
   /// Pucch target SNR
   int                             pucch_target_snrx10;
-<<<<<<< HEAD
-  /// TA command
-  int                             ta_command;
-  /// MAC CE flag indicating TA length
-  int                             ta_len;
-=======
->>>>>>> 40141270
   /// Common cell resources
   NR_COMMON_channels_t common_channels[NFAPI_CC_MAX];
   /// current PDU index (BCH,DLSCH)
@@ -579,14 +504,11 @@
   time_stats_t schedule_pch;
   /// CCE lists
   int cce_list[MAX_NUM_BWP][MAX_NUM_CORESET][MAX_NUM_CCE];
-<<<<<<< HEAD
-=======
   /// current slot
   int current_slot;
 
   /// DL preprocessor for differentiated scheduling
   nr_pp_impl_dl pre_processor_dl;
->>>>>>> 40141270
 } gNB_MAC_INST;
 
 #endif /*__LAYER2_NR_MAC_GNB_H__ */